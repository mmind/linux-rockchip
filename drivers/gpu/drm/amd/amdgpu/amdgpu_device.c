/*
 * Copyright 2008 Advanced Micro Devices, Inc.
 * Copyright 2008 Red Hat Inc.
 * Copyright 2009 Jerome Glisse.
 *
 * Permission is hereby granted, free of charge, to any person obtaining a
 * copy of this software and associated documentation files (the "Software"),
 * to deal in the Software without restriction, including without limitation
 * the rights to use, copy, modify, merge, publish, distribute, sublicense,
 * and/or sell copies of the Software, and to permit persons to whom the
 * Software is furnished to do so, subject to the following conditions:
 *
 * The above copyright notice and this permission notice shall be included in
 * all copies or substantial portions of the Software.
 *
 * THE SOFTWARE IS PROVIDED "AS IS", WITHOUT WARRANTY OF ANY KIND, EXPRESS OR
 * IMPLIED, INCLUDING BUT NOT LIMITED TO THE WARRANTIES OF MERCHANTABILITY,
 * FITNESS FOR A PARTICULAR PURPOSE AND NONINFRINGEMENT.  IN NO EVENT SHALL
 * THE COPYRIGHT HOLDER(S) OR AUTHOR(S) BE LIABLE FOR ANY CLAIM, DAMAGES OR
 * OTHER LIABILITY, WHETHER IN AN ACTION OF CONTRACT, TORT OR OTHERWISE,
 * ARISING FROM, OUT OF OR IN CONNECTION WITH THE SOFTWARE OR THE USE OR
 * OTHER DEALINGS IN THE SOFTWARE.
 *
 * Authors: Dave Airlie
 *          Alex Deucher
 *          Jerome Glisse
 */
#include <linux/power_supply.h>
#include <linux/kthread.h>
#include <linux/module.h>
#include <linux/console.h>
#include <linux/slab.h>

#include <drm/drm_atomic_helper.h>
#include <drm/drm_probe_helper.h>
#include <drm/amdgpu_drm.h>
#include <linux/vgaarb.h>
#include <linux/vga_switcheroo.h>
#include <linux/efi.h>
#include "amdgpu.h"
#include "amdgpu_trace.h"
#include "amdgpu_i2c.h"
#include "atom.h"
#include "amdgpu_atombios.h"
#include "amdgpu_atomfirmware.h"
#include "amd_pcie.h"
#ifdef CONFIG_DRM_AMDGPU_SI
#include "si.h"
#endif
#ifdef CONFIG_DRM_AMDGPU_CIK
#include "cik.h"
#endif
#include "vi.h"
#include "soc15.h"
#include "nv.h"
#include "bif/bif_4_1_d.h"
#include <linux/pci.h>
#include <linux/firmware.h>
#include "amdgpu_vf_error.h"

#include "amdgpu_amdkfd.h"
#include "amdgpu_pm.h"

#include "amdgpu_xgmi.h"
#include "amdgpu_ras.h"
#include "amdgpu_pmu.h"
#include "amdgpu_fru_eeprom.h"
#include "amdgpu_reset.h"

#include <linux/suspend.h>
#include <drm/task_barrier.h>
#include <linux/pm_runtime.h>

#include <drm/drm_drv.h>

MODULE_FIRMWARE("amdgpu/vega10_gpu_info.bin");
MODULE_FIRMWARE("amdgpu/vega12_gpu_info.bin");
MODULE_FIRMWARE("amdgpu/raven_gpu_info.bin");
MODULE_FIRMWARE("amdgpu/picasso_gpu_info.bin");
MODULE_FIRMWARE("amdgpu/raven2_gpu_info.bin");
MODULE_FIRMWARE("amdgpu/arcturus_gpu_info.bin");
MODULE_FIRMWARE("amdgpu/renoir_gpu_info.bin");
MODULE_FIRMWARE("amdgpu/navi10_gpu_info.bin");
MODULE_FIRMWARE("amdgpu/navi14_gpu_info.bin");
MODULE_FIRMWARE("amdgpu/navi12_gpu_info.bin");
MODULE_FIRMWARE("amdgpu/vangogh_gpu_info.bin");
MODULE_FIRMWARE("amdgpu/yellow_carp_gpu_info.bin");

#define AMDGPU_RESUME_MS		2000

const char *amdgpu_asic_name[] = {
	"TAHITI",
	"PITCAIRN",
	"VERDE",
	"OLAND",
	"HAINAN",
	"BONAIRE",
	"KAVERI",
	"KABINI",
	"HAWAII",
	"MULLINS",
	"TOPAZ",
	"TONGA",
	"FIJI",
	"CARRIZO",
	"STONEY",
	"POLARIS10",
	"POLARIS11",
	"POLARIS12",
	"VEGAM",
	"VEGA10",
	"VEGA12",
	"VEGA20",
	"RAVEN",
	"ARCTURUS",
	"RENOIR",
	"ALDEBARAN",
	"NAVI10",
	"CYAN_SKILLFISH",
	"NAVI14",
	"NAVI12",
	"SIENNA_CICHLID",
	"NAVY_FLOUNDER",
	"VANGOGH",
	"DIMGREY_CAVEFISH",
	"BEIGE_GOBY",
	"YELLOW_CARP",
	"LAST",
};

/**
 * DOC: pcie_replay_count
 *
 * The amdgpu driver provides a sysfs API for reporting the total number
 * of PCIe replays (NAKs)
 * The file pcie_replay_count is used for this and returns the total
 * number of replays as a sum of the NAKs generated and NAKs received
 */

static ssize_t amdgpu_device_get_pcie_replay_count(struct device *dev,
		struct device_attribute *attr, char *buf)
{
	struct drm_device *ddev = dev_get_drvdata(dev);
	struct amdgpu_device *adev = drm_to_adev(ddev);
	uint64_t cnt = amdgpu_asic_get_pcie_replay_count(adev);

	return sysfs_emit(buf, "%llu\n", cnt);
}

static DEVICE_ATTR(pcie_replay_count, S_IRUGO,
		amdgpu_device_get_pcie_replay_count, NULL);

static void amdgpu_device_get_pcie_info(struct amdgpu_device *adev);

/**
 * DOC: product_name
 *
 * The amdgpu driver provides a sysfs API for reporting the product name
 * for the device
 * The file serial_number is used for this and returns the product name
 * as returned from the FRU.
 * NOTE: This is only available for certain server cards
 */

static ssize_t amdgpu_device_get_product_name(struct device *dev,
		struct device_attribute *attr, char *buf)
{
	struct drm_device *ddev = dev_get_drvdata(dev);
	struct amdgpu_device *adev = drm_to_adev(ddev);

	return sysfs_emit(buf, "%s\n", adev->product_name);
}

static DEVICE_ATTR(product_name, S_IRUGO,
		amdgpu_device_get_product_name, NULL);

/**
 * DOC: product_number
 *
 * The amdgpu driver provides a sysfs API for reporting the part number
 * for the device
 * The file serial_number is used for this and returns the part number
 * as returned from the FRU.
 * NOTE: This is only available for certain server cards
 */

static ssize_t amdgpu_device_get_product_number(struct device *dev,
		struct device_attribute *attr, char *buf)
{
	struct drm_device *ddev = dev_get_drvdata(dev);
	struct amdgpu_device *adev = drm_to_adev(ddev);

	return sysfs_emit(buf, "%s\n", adev->product_number);
}

static DEVICE_ATTR(product_number, S_IRUGO,
		amdgpu_device_get_product_number, NULL);

/**
 * DOC: serial_number
 *
 * The amdgpu driver provides a sysfs API for reporting the serial number
 * for the device
 * The file serial_number is used for this and returns the serial number
 * as returned from the FRU.
 * NOTE: This is only available for certain server cards
 */

static ssize_t amdgpu_device_get_serial_number(struct device *dev,
		struct device_attribute *attr, char *buf)
{
	struct drm_device *ddev = dev_get_drvdata(dev);
	struct amdgpu_device *adev = drm_to_adev(ddev);

	return sysfs_emit(buf, "%s\n", adev->serial);
}

static DEVICE_ATTR(serial_number, S_IRUGO,
		amdgpu_device_get_serial_number, NULL);

/**
 * amdgpu_device_supports_px - Is the device a dGPU with ATPX power control
 *
 * @dev: drm_device pointer
 *
 * Returns true if the device is a dGPU with ATPX power control,
 * otherwise return false.
 */
bool amdgpu_device_supports_px(struct drm_device *dev)
{
	struct amdgpu_device *adev = drm_to_adev(dev);

	if ((adev->flags & AMD_IS_PX) && !amdgpu_is_atpx_hybrid())
		return true;
	return false;
}

/**
 * amdgpu_device_supports_boco - Is the device a dGPU with ACPI power resources
 *
 * @dev: drm_device pointer
 *
 * Returns true if the device is a dGPU with ACPI power control,
 * otherwise return false.
 */
bool amdgpu_device_supports_boco(struct drm_device *dev)
{
	struct amdgpu_device *adev = drm_to_adev(dev);

	if (adev->has_pr3 ||
	    ((adev->flags & AMD_IS_PX) && amdgpu_is_atpx_hybrid()))
		return true;
	return false;
}

/**
 * amdgpu_device_supports_baco - Does the device support BACO
 *
 * @dev: drm_device pointer
 *
 * Returns true if the device supporte BACO,
 * otherwise return false.
 */
bool amdgpu_device_supports_baco(struct drm_device *dev)
{
	struct amdgpu_device *adev = drm_to_adev(dev);

	return amdgpu_asic_supports_baco(adev);
}

/**
 * amdgpu_device_supports_smart_shift - Is the device dGPU with
 * smart shift support
 *
 * @dev: drm_device pointer
 *
 * Returns true if the device is a dGPU with Smart Shift support,
 * otherwise returns false.
 */
bool amdgpu_device_supports_smart_shift(struct drm_device *dev)
{
	return (amdgpu_device_supports_boco(dev) &&
		amdgpu_acpi_is_power_shift_control_supported());
}

/*
 * VRAM access helper functions
 */

/**
 * amdgpu_device_mm_access - access vram by MM_INDEX/MM_DATA
 *
 * @adev: amdgpu_device pointer
 * @pos: offset of the buffer in vram
 * @buf: virtual address of the buffer in system memory
 * @size: read/write size, sizeof(@buf) must > @size
 * @write: true - write to vram, otherwise - read from vram
 */
void amdgpu_device_mm_access(struct amdgpu_device *adev, loff_t pos,
			     void *buf, size_t size, bool write)
{
	unsigned long flags;
	uint32_t hi = ~0, tmp = 0;
	uint32_t *data = buf;
	uint64_t last;
	int idx;

	if (!drm_dev_enter(&adev->ddev, &idx))
		return;

	BUG_ON(!IS_ALIGNED(pos, 4) || !IS_ALIGNED(size, 4));

	spin_lock_irqsave(&adev->mmio_idx_lock, flags);
	for (last = pos + size; pos < last; pos += 4) {
		tmp = pos >> 31;

		WREG32_NO_KIQ(mmMM_INDEX, ((uint32_t)pos) | 0x80000000);
		if (tmp != hi) {
			WREG32_NO_KIQ(mmMM_INDEX_HI, tmp);
			hi = tmp;
		}
		if (write)
			WREG32_NO_KIQ(mmMM_DATA, *data++);
		else
			*data++ = RREG32_NO_KIQ(mmMM_DATA);
	}

	spin_unlock_irqrestore(&adev->mmio_idx_lock, flags);
	drm_dev_exit(idx);
}

/**
 * amdgpu_device_vram_access - access vram by vram aperature
 *
 * @adev: amdgpu_device pointer
 * @pos: offset of the buffer in vram
 * @buf: virtual address of the buffer in system memory
 * @size: read/write size, sizeof(@buf) must > @size
 * @write: true - write to vram, otherwise - read from vram
 *
 * The return value means how many bytes have been transferred.
 */
size_t amdgpu_device_aper_access(struct amdgpu_device *adev, loff_t pos,
				 void *buf, size_t size, bool write)
{
#ifdef CONFIG_64BIT
	void __iomem *addr;
	size_t count = 0;
	uint64_t last;

	if (!adev->mman.aper_base_kaddr)
		return 0;

	last = min(pos + size, adev->gmc.visible_vram_size);
	if (last > pos) {
		addr = adev->mman.aper_base_kaddr + pos;
		count = last - pos;

		if (write) {
			memcpy_toio(addr, buf, count);
			mb();
			amdgpu_device_flush_hdp(adev, NULL);
		} else {
			amdgpu_device_invalidate_hdp(adev, NULL);
			mb();
			memcpy_fromio(buf, addr, count);
		}

	}

	return count;
#else
	return 0;
#endif
}

/**
 * amdgpu_device_vram_access - read/write a buffer in vram
 *
 * @adev: amdgpu_device pointer
 * @pos: offset of the buffer in vram
 * @buf: virtual address of the buffer in system memory
 * @size: read/write size, sizeof(@buf) must > @size
 * @write: true - write to vram, otherwise - read from vram
 */
void amdgpu_device_vram_access(struct amdgpu_device *adev, loff_t pos,
			       void *buf, size_t size, bool write)
{
	size_t count;

	/* try to using vram apreature to access vram first */
	count = amdgpu_device_aper_access(adev, pos, buf, size, write);
	size -= count;
	if (size) {
		/* using MM to access rest vram */
		pos += count;
		buf += count;
		amdgpu_device_mm_access(adev, pos, buf, size, write);
	}
}

/*
 * register access helper functions.
 */

/* Check if hw access should be skipped because of hotplug or device error */
bool amdgpu_device_skip_hw_access(struct amdgpu_device *adev)
{
	if (adev->no_hw_access)
		return true;

#ifdef CONFIG_LOCKDEP
	/*
	 * This is a bit complicated to understand, so worth a comment. What we assert
	 * here is that the GPU reset is not running on another thread in parallel.
	 *
	 * For this we trylock the read side of the reset semaphore, if that succeeds
	 * we know that the reset is not running in paralell.
	 *
	 * If the trylock fails we assert that we are either already holding the read
	 * side of the lock or are the reset thread itself and hold the write side of
	 * the lock.
	 */
	if (in_task()) {
		if (down_read_trylock(&adev->reset_sem))
			up_read(&adev->reset_sem);
		else
			lockdep_assert_held(&adev->reset_sem);
	}
#endif
	return false;
}

/**
 * amdgpu_device_rreg - read a memory mapped IO or indirect register
 *
 * @adev: amdgpu_device pointer
 * @reg: dword aligned register offset
 * @acc_flags: access flags which require special behavior
 *
 * Returns the 32 bit value from the offset specified.
 */
uint32_t amdgpu_device_rreg(struct amdgpu_device *adev,
			    uint32_t reg, uint32_t acc_flags)
{
	uint32_t ret;

	if (amdgpu_device_skip_hw_access(adev))
		return 0;

	if ((reg * 4) < adev->rmmio_size) {
		if (!(acc_flags & AMDGPU_REGS_NO_KIQ) &&
		    amdgpu_sriov_runtime(adev) &&
		    down_read_trylock(&adev->reset_sem)) {
			ret = amdgpu_kiq_rreg(adev, reg);
			up_read(&adev->reset_sem);
		} else {
			ret = readl(((void __iomem *)adev->rmmio) + (reg * 4));
		}
	} else {
		ret = adev->pcie_rreg(adev, reg * 4);
	}

	trace_amdgpu_device_rreg(adev->pdev->device, reg, ret);

	return ret;
}

/*
 * MMIO register read with bytes helper functions
 * @offset:bytes offset from MMIO start
 *
*/

/**
 * amdgpu_mm_rreg8 - read a memory mapped IO register
 *
 * @adev: amdgpu_device pointer
 * @offset: byte aligned register offset
 *
 * Returns the 8 bit value from the offset specified.
 */
uint8_t amdgpu_mm_rreg8(struct amdgpu_device *adev, uint32_t offset)
{
	if (amdgpu_device_skip_hw_access(adev))
		return 0;

	if (offset < adev->rmmio_size)
		return (readb(adev->rmmio + offset));
	BUG();
}

/*
 * MMIO register write with bytes helper functions
 * @offset:bytes offset from MMIO start
 * @value: the value want to be written to the register
 *
*/
/**
 * amdgpu_mm_wreg8 - read a memory mapped IO register
 *
 * @adev: amdgpu_device pointer
 * @offset: byte aligned register offset
 * @value: 8 bit value to write
 *
 * Writes the value specified to the offset specified.
 */
void amdgpu_mm_wreg8(struct amdgpu_device *adev, uint32_t offset, uint8_t value)
{
	if (amdgpu_device_skip_hw_access(adev))
		return;

	if (offset < adev->rmmio_size)
		writeb(value, adev->rmmio + offset);
	else
		BUG();
}

/**
 * amdgpu_device_wreg - write to a memory mapped IO or indirect register
 *
 * @adev: amdgpu_device pointer
 * @reg: dword aligned register offset
 * @v: 32 bit value to write to the register
 * @acc_flags: access flags which require special behavior
 *
 * Writes the value specified to the offset specified.
 */
void amdgpu_device_wreg(struct amdgpu_device *adev,
			uint32_t reg, uint32_t v,
			uint32_t acc_flags)
{
	if (amdgpu_device_skip_hw_access(adev))
		return;

	if ((reg * 4) < adev->rmmio_size) {
		if (!(acc_flags & AMDGPU_REGS_NO_KIQ) &&
		    amdgpu_sriov_runtime(adev) &&
		    down_read_trylock(&adev->reset_sem)) {
			amdgpu_kiq_wreg(adev, reg, v);
			up_read(&adev->reset_sem);
		} else {
			writel(v, ((void __iomem *)adev->rmmio) + (reg * 4));
		}
	} else {
		adev->pcie_wreg(adev, reg * 4, v);
	}

	trace_amdgpu_device_wreg(adev->pdev->device, reg, v);
}

/*
 * amdgpu_mm_wreg_mmio_rlc -  write register either with mmio or with RLC path if in range
 *
 * this function is invoked only the debugfs register access
 * */
void amdgpu_mm_wreg_mmio_rlc(struct amdgpu_device *adev,
			     uint32_t reg, uint32_t v)
{
	if (amdgpu_device_skip_hw_access(adev))
		return;

	if (amdgpu_sriov_fullaccess(adev) &&
	    adev->gfx.rlc.funcs &&
	    adev->gfx.rlc.funcs->is_rlcg_access_range) {
		if (adev->gfx.rlc.funcs->is_rlcg_access_range(adev, reg))
			return adev->gfx.rlc.funcs->sriov_wreg(adev, reg, v, 0, 0);
	} else {
		writel(v, ((void __iomem *)adev->rmmio) + (reg * 4));
	}
}

/**
 * amdgpu_mm_rdoorbell - read a doorbell dword
 *
 * @adev: amdgpu_device pointer
 * @index: doorbell index
 *
 * Returns the value in the doorbell aperture at the
 * requested doorbell index (CIK).
 */
u32 amdgpu_mm_rdoorbell(struct amdgpu_device *adev, u32 index)
{
	if (amdgpu_device_skip_hw_access(adev))
		return 0;

	if (index < adev->doorbell.num_doorbells) {
		return readl(adev->doorbell.ptr + index);
	} else {
		DRM_ERROR("reading beyond doorbell aperture: 0x%08x!\n", index);
		return 0;
	}
}

/**
 * amdgpu_mm_wdoorbell - write a doorbell dword
 *
 * @adev: amdgpu_device pointer
 * @index: doorbell index
 * @v: value to write
 *
 * Writes @v to the doorbell aperture at the
 * requested doorbell index (CIK).
 */
void amdgpu_mm_wdoorbell(struct amdgpu_device *adev, u32 index, u32 v)
{
	if (amdgpu_device_skip_hw_access(adev))
		return;

	if (index < adev->doorbell.num_doorbells) {
		writel(v, adev->doorbell.ptr + index);
	} else {
		DRM_ERROR("writing beyond doorbell aperture: 0x%08x!\n", index);
	}
}

/**
 * amdgpu_mm_rdoorbell64 - read a doorbell Qword
 *
 * @adev: amdgpu_device pointer
 * @index: doorbell index
 *
 * Returns the value in the doorbell aperture at the
 * requested doorbell index (VEGA10+).
 */
u64 amdgpu_mm_rdoorbell64(struct amdgpu_device *adev, u32 index)
{
	if (amdgpu_device_skip_hw_access(adev))
		return 0;

	if (index < adev->doorbell.num_doorbells) {
		return atomic64_read((atomic64_t *)(adev->doorbell.ptr + index));
	} else {
		DRM_ERROR("reading beyond doorbell aperture: 0x%08x!\n", index);
		return 0;
	}
}

/**
 * amdgpu_mm_wdoorbell64 - write a doorbell Qword
 *
 * @adev: amdgpu_device pointer
 * @index: doorbell index
 * @v: value to write
 *
 * Writes @v to the doorbell aperture at the
 * requested doorbell index (VEGA10+).
 */
void amdgpu_mm_wdoorbell64(struct amdgpu_device *adev, u32 index, u64 v)
{
	if (amdgpu_device_skip_hw_access(adev))
		return;

	if (index < adev->doorbell.num_doorbells) {
		atomic64_set((atomic64_t *)(adev->doorbell.ptr + index), v);
	} else {
		DRM_ERROR("writing beyond doorbell aperture: 0x%08x!\n", index);
	}
}

/**
 * amdgpu_device_indirect_rreg - read an indirect register
 *
 * @adev: amdgpu_device pointer
 * @pcie_index: mmio register offset
 * @pcie_data: mmio register offset
 * @reg_addr: indirect register address to read from
 *
 * Returns the value of indirect register @reg_addr
 */
u32 amdgpu_device_indirect_rreg(struct amdgpu_device *adev,
				u32 pcie_index, u32 pcie_data,
				u32 reg_addr)
{
	unsigned long flags;
	u32 r;
	void __iomem *pcie_index_offset;
	void __iomem *pcie_data_offset;

	spin_lock_irqsave(&adev->pcie_idx_lock, flags);
	pcie_index_offset = (void __iomem *)adev->rmmio + pcie_index * 4;
	pcie_data_offset = (void __iomem *)adev->rmmio + pcie_data * 4;

	writel(reg_addr, pcie_index_offset);
	readl(pcie_index_offset);
	r = readl(pcie_data_offset);
	spin_unlock_irqrestore(&adev->pcie_idx_lock, flags);

	return r;
}

/**
 * amdgpu_device_indirect_rreg64 - read a 64bits indirect register
 *
 * @adev: amdgpu_device pointer
 * @pcie_index: mmio register offset
 * @pcie_data: mmio register offset
 * @reg_addr: indirect register address to read from
 *
 * Returns the value of indirect register @reg_addr
 */
u64 amdgpu_device_indirect_rreg64(struct amdgpu_device *adev,
				  u32 pcie_index, u32 pcie_data,
				  u32 reg_addr)
{
	unsigned long flags;
	u64 r;
	void __iomem *pcie_index_offset;
	void __iomem *pcie_data_offset;

	spin_lock_irqsave(&adev->pcie_idx_lock, flags);
	pcie_index_offset = (void __iomem *)adev->rmmio + pcie_index * 4;
	pcie_data_offset = (void __iomem *)adev->rmmio + pcie_data * 4;

	/* read low 32 bits */
	writel(reg_addr, pcie_index_offset);
	readl(pcie_index_offset);
	r = readl(pcie_data_offset);
	/* read high 32 bits */
	writel(reg_addr + 4, pcie_index_offset);
	readl(pcie_index_offset);
	r |= ((u64)readl(pcie_data_offset) << 32);
	spin_unlock_irqrestore(&adev->pcie_idx_lock, flags);

	return r;
}

/**
 * amdgpu_device_indirect_wreg - write an indirect register address
 *
 * @adev: amdgpu_device pointer
 * @pcie_index: mmio register offset
 * @pcie_data: mmio register offset
 * @reg_addr: indirect register offset
 * @reg_data: indirect register data
 *
 */
void amdgpu_device_indirect_wreg(struct amdgpu_device *adev,
				 u32 pcie_index, u32 pcie_data,
				 u32 reg_addr, u32 reg_data)
{
	unsigned long flags;
	void __iomem *pcie_index_offset;
	void __iomem *pcie_data_offset;

	spin_lock_irqsave(&adev->pcie_idx_lock, flags);
	pcie_index_offset = (void __iomem *)adev->rmmio + pcie_index * 4;
	pcie_data_offset = (void __iomem *)adev->rmmio + pcie_data * 4;

	writel(reg_addr, pcie_index_offset);
	readl(pcie_index_offset);
	writel(reg_data, pcie_data_offset);
	readl(pcie_data_offset);
	spin_unlock_irqrestore(&adev->pcie_idx_lock, flags);
}

/**
 * amdgpu_device_indirect_wreg64 - write a 64bits indirect register address
 *
 * @adev: amdgpu_device pointer
 * @pcie_index: mmio register offset
 * @pcie_data: mmio register offset
 * @reg_addr: indirect register offset
 * @reg_data: indirect register data
 *
 */
void amdgpu_device_indirect_wreg64(struct amdgpu_device *adev,
				   u32 pcie_index, u32 pcie_data,
				   u32 reg_addr, u64 reg_data)
{
	unsigned long flags;
	void __iomem *pcie_index_offset;
	void __iomem *pcie_data_offset;

	spin_lock_irqsave(&adev->pcie_idx_lock, flags);
	pcie_index_offset = (void __iomem *)adev->rmmio + pcie_index * 4;
	pcie_data_offset = (void __iomem *)adev->rmmio + pcie_data * 4;

	/* write low 32 bits */
	writel(reg_addr, pcie_index_offset);
	readl(pcie_index_offset);
	writel((u32)(reg_data & 0xffffffffULL), pcie_data_offset);
	readl(pcie_data_offset);
	/* write high 32 bits */
	writel(reg_addr + 4, pcie_index_offset);
	readl(pcie_index_offset);
	writel((u32)(reg_data >> 32), pcie_data_offset);
	readl(pcie_data_offset);
	spin_unlock_irqrestore(&adev->pcie_idx_lock, flags);
}

/**
 * amdgpu_invalid_rreg - dummy reg read function
 *
 * @adev: amdgpu_device pointer
 * @reg: offset of register
 *
 * Dummy register read function.  Used for register blocks
 * that certain asics don't have (all asics).
 * Returns the value in the register.
 */
static uint32_t amdgpu_invalid_rreg(struct amdgpu_device *adev, uint32_t reg)
{
	DRM_ERROR("Invalid callback to read register 0x%04X\n", reg);
	BUG();
	return 0;
}

/**
 * amdgpu_invalid_wreg - dummy reg write function
 *
 * @adev: amdgpu_device pointer
 * @reg: offset of register
 * @v: value to write to the register
 *
 * Dummy register read function.  Used for register blocks
 * that certain asics don't have (all asics).
 */
static void amdgpu_invalid_wreg(struct amdgpu_device *adev, uint32_t reg, uint32_t v)
{
	DRM_ERROR("Invalid callback to write register 0x%04X with 0x%08X\n",
		  reg, v);
	BUG();
}

/**
 * amdgpu_invalid_rreg64 - dummy 64 bit reg read function
 *
 * @adev: amdgpu_device pointer
 * @reg: offset of register
 *
 * Dummy register read function.  Used for register blocks
 * that certain asics don't have (all asics).
 * Returns the value in the register.
 */
static uint64_t amdgpu_invalid_rreg64(struct amdgpu_device *adev, uint32_t reg)
{
	DRM_ERROR("Invalid callback to read 64 bit register 0x%04X\n", reg);
	BUG();
	return 0;
}

/**
 * amdgpu_invalid_wreg64 - dummy reg write function
 *
 * @adev: amdgpu_device pointer
 * @reg: offset of register
 * @v: value to write to the register
 *
 * Dummy register read function.  Used for register blocks
 * that certain asics don't have (all asics).
 */
static void amdgpu_invalid_wreg64(struct amdgpu_device *adev, uint32_t reg, uint64_t v)
{
	DRM_ERROR("Invalid callback to write 64 bit register 0x%04X with 0x%08llX\n",
		  reg, v);
	BUG();
}

/**
 * amdgpu_block_invalid_rreg - dummy reg read function
 *
 * @adev: amdgpu_device pointer
 * @block: offset of instance
 * @reg: offset of register
 *
 * Dummy register read function.  Used for register blocks
 * that certain asics don't have (all asics).
 * Returns the value in the register.
 */
static uint32_t amdgpu_block_invalid_rreg(struct amdgpu_device *adev,
					  uint32_t block, uint32_t reg)
{
	DRM_ERROR("Invalid callback to read register 0x%04X in block 0x%04X\n",
		  reg, block);
	BUG();
	return 0;
}

/**
 * amdgpu_block_invalid_wreg - dummy reg write function
 *
 * @adev: amdgpu_device pointer
 * @block: offset of instance
 * @reg: offset of register
 * @v: value to write to the register
 *
 * Dummy register read function.  Used for register blocks
 * that certain asics don't have (all asics).
 */
static void amdgpu_block_invalid_wreg(struct amdgpu_device *adev,
				      uint32_t block,
				      uint32_t reg, uint32_t v)
{
	DRM_ERROR("Invalid block callback to write register 0x%04X in block 0x%04X with 0x%08X\n",
		  reg, block, v);
	BUG();
}

/**
 * amdgpu_device_asic_init - Wrapper for atom asic_init
 *
 * @adev: amdgpu_device pointer
 *
 * Does any asic specific work and then calls atom asic init.
 */
static int amdgpu_device_asic_init(struct amdgpu_device *adev)
{
	amdgpu_asic_pre_asic_init(adev);

	return amdgpu_atom_asic_init(adev->mode_info.atom_context);
}

/**
 * amdgpu_device_vram_scratch_init - allocate the VRAM scratch page
 *
 * @adev: amdgpu_device pointer
 *
 * Allocates a scratch page of VRAM for use by various things in the
 * driver.
 */
static int amdgpu_device_vram_scratch_init(struct amdgpu_device *adev)
{
	return amdgpu_bo_create_kernel(adev, AMDGPU_GPU_PAGE_SIZE,
				       PAGE_SIZE, AMDGPU_GEM_DOMAIN_VRAM,
				       &adev->vram_scratch.robj,
				       &adev->vram_scratch.gpu_addr,
				       (void **)&adev->vram_scratch.ptr);
}

/**
 * amdgpu_device_vram_scratch_fini - Free the VRAM scratch page
 *
 * @adev: amdgpu_device pointer
 *
 * Frees the VRAM scratch page.
 */
static void amdgpu_device_vram_scratch_fini(struct amdgpu_device *adev)
{
	amdgpu_bo_free_kernel(&adev->vram_scratch.robj, NULL, NULL);
}

/**
 * amdgpu_device_program_register_sequence - program an array of registers.
 *
 * @adev: amdgpu_device pointer
 * @registers: pointer to the register array
 * @array_size: size of the register array
 *
 * Programs an array or registers with and and or masks.
 * This is a helper for setting golden registers.
 */
void amdgpu_device_program_register_sequence(struct amdgpu_device *adev,
					     const u32 *registers,
					     const u32 array_size)
{
	u32 tmp, reg, and_mask, or_mask;
	int i;

	if (array_size % 3)
		return;

	for (i = 0; i < array_size; i +=3) {
		reg = registers[i + 0];
		and_mask = registers[i + 1];
		or_mask = registers[i + 2];

		if (and_mask == 0xffffffff) {
			tmp = or_mask;
		} else {
			tmp = RREG32(reg);
			tmp &= ~and_mask;
			if (adev->family >= AMDGPU_FAMILY_AI)
				tmp |= (or_mask & and_mask);
			else
				tmp |= or_mask;
		}
		WREG32(reg, tmp);
	}
}

/**
 * amdgpu_device_pci_config_reset - reset the GPU
 *
 * @adev: amdgpu_device pointer
 *
 * Resets the GPU using the pci config reset sequence.
 * Only applicable to asics prior to vega10.
 */
void amdgpu_device_pci_config_reset(struct amdgpu_device *adev)
{
	pci_write_config_dword(adev->pdev, 0x7c, AMDGPU_ASIC_RESET_DATA);
}

/**
 * amdgpu_device_pci_reset - reset the GPU using generic PCI means
 *
 * @adev: amdgpu_device pointer
 *
 * Resets the GPU using generic pci reset interfaces (FLR, SBR, etc.).
 */
int amdgpu_device_pci_reset(struct amdgpu_device *adev)
{
	return pci_reset_function(adev->pdev);
}

/*
 * GPU doorbell aperture helpers function.
 */
/**
 * amdgpu_device_doorbell_init - Init doorbell driver information.
 *
 * @adev: amdgpu_device pointer
 *
 * Init doorbell driver information (CIK)
 * Returns 0 on success, error on failure.
 */
static int amdgpu_device_doorbell_init(struct amdgpu_device *adev)
{

	/* No doorbell on SI hardware generation */
	if (adev->asic_type < CHIP_BONAIRE) {
		adev->doorbell.base = 0;
		adev->doorbell.size = 0;
		adev->doorbell.num_doorbells = 0;
		adev->doorbell.ptr = NULL;
		return 0;
	}

	if (pci_resource_flags(adev->pdev, 2) & IORESOURCE_UNSET)
		return -EINVAL;

	amdgpu_asic_init_doorbell_index(adev);

	/* doorbell bar mapping */
	adev->doorbell.base = pci_resource_start(adev->pdev, 2);
	adev->doorbell.size = pci_resource_len(adev->pdev, 2);

	adev->doorbell.num_doorbells = min_t(u32, adev->doorbell.size / sizeof(u32),
					     adev->doorbell_index.max_assignment+1);
	if (adev->doorbell.num_doorbells == 0)
		return -EINVAL;

	/* For Vega, reserve and map two pages on doorbell BAR since SDMA
	 * paging queue doorbell use the second page. The
	 * AMDGPU_DOORBELL64_MAX_ASSIGNMENT definition assumes all the
	 * doorbells are in the first page. So with paging queue enabled,
	 * the max num_doorbells should + 1 page (0x400 in dword)
	 */
	if (adev->asic_type >= CHIP_VEGA10)
		adev->doorbell.num_doorbells += 0x400;

	adev->doorbell.ptr = ioremap(adev->doorbell.base,
				     adev->doorbell.num_doorbells *
				     sizeof(u32));
	if (adev->doorbell.ptr == NULL)
		return -ENOMEM;

	return 0;
}

/**
 * amdgpu_device_doorbell_fini - Tear down doorbell driver information.
 *
 * @adev: amdgpu_device pointer
 *
 * Tear down doorbell driver information (CIK)
 */
static void amdgpu_device_doorbell_fini(struct amdgpu_device *adev)
{
	iounmap(adev->doorbell.ptr);
	adev->doorbell.ptr = NULL;
}



/*
 * amdgpu_device_wb_*()
 * Writeback is the method by which the GPU updates special pages in memory
 * with the status of certain GPU events (fences, ring pointers,etc.).
 */

/**
 * amdgpu_device_wb_fini - Disable Writeback and free memory
 *
 * @adev: amdgpu_device pointer
 *
 * Disables Writeback and frees the Writeback memory (all asics).
 * Used at driver shutdown.
 */
static void amdgpu_device_wb_fini(struct amdgpu_device *adev)
{
	if (adev->wb.wb_obj) {
		amdgpu_bo_free_kernel(&adev->wb.wb_obj,
				      &adev->wb.gpu_addr,
				      (void **)&adev->wb.wb);
		adev->wb.wb_obj = NULL;
	}
}

/**
 * amdgpu_device_wb_init- Init Writeback driver info and allocate memory
 *
 * @adev: amdgpu_device pointer
 *
 * Initializes writeback and allocates writeback memory (all asics).
 * Used at driver startup.
 * Returns 0 on success or an -error on failure.
 */
static int amdgpu_device_wb_init(struct amdgpu_device *adev)
{
	int r;

	if (adev->wb.wb_obj == NULL) {
		/* AMDGPU_MAX_WB * sizeof(uint32_t) * 8 = AMDGPU_MAX_WB 256bit slots */
		r = amdgpu_bo_create_kernel(adev, AMDGPU_MAX_WB * sizeof(uint32_t) * 8,
					    PAGE_SIZE, AMDGPU_GEM_DOMAIN_GTT,
					    &adev->wb.wb_obj, &adev->wb.gpu_addr,
					    (void **)&adev->wb.wb);
		if (r) {
			dev_warn(adev->dev, "(%d) create WB bo failed\n", r);
			return r;
		}

		adev->wb.num_wb = AMDGPU_MAX_WB;
		memset(&adev->wb.used, 0, sizeof(adev->wb.used));

		/* clear wb memory */
		memset((char *)adev->wb.wb, 0, AMDGPU_MAX_WB * sizeof(uint32_t) * 8);
	}

	return 0;
}

/**
 * amdgpu_device_wb_get - Allocate a wb entry
 *
 * @adev: amdgpu_device pointer
 * @wb: wb index
 *
 * Allocate a wb slot for use by the driver (all asics).
 * Returns 0 on success or -EINVAL on failure.
 */
int amdgpu_device_wb_get(struct amdgpu_device *adev, u32 *wb)
{
	unsigned long offset = find_first_zero_bit(adev->wb.used, adev->wb.num_wb);

	if (offset < adev->wb.num_wb) {
		__set_bit(offset, adev->wb.used);
		*wb = offset << 3; /* convert to dw offset */
		return 0;
	} else {
		return -EINVAL;
	}
}

/**
 * amdgpu_device_wb_free - Free a wb entry
 *
 * @adev: amdgpu_device pointer
 * @wb: wb index
 *
 * Free a wb slot allocated for use by the driver (all asics)
 */
void amdgpu_device_wb_free(struct amdgpu_device *adev, u32 wb)
{
	wb >>= 3;
	if (wb < adev->wb.num_wb)
		__clear_bit(wb, adev->wb.used);
}

/**
 * amdgpu_device_resize_fb_bar - try to resize FB BAR
 *
 * @adev: amdgpu_device pointer
 *
 * Try to resize FB BAR to make all VRAM CPU accessible. We try very hard not
 * to fail, but if any of the BARs is not accessible after the size we abort
 * driver loading by returning -ENODEV.
 */
int amdgpu_device_resize_fb_bar(struct amdgpu_device *adev)
{
	int rbar_size = pci_rebar_bytes_to_size(adev->gmc.real_vram_size);
	struct pci_bus *root;
	struct resource *res;
	unsigned i;
	u16 cmd;
	int r;

	/* Bypass for VF */
	if (amdgpu_sriov_vf(adev))
		return 0;

	/* skip if the bios has already enabled large BAR */
	if (adev->gmc.real_vram_size &&
	    (pci_resource_len(adev->pdev, 0) >= adev->gmc.real_vram_size))
		return 0;

	/* Check if the root BUS has 64bit memory resources */
	root = adev->pdev->bus;
	while (root->parent)
		root = root->parent;

	pci_bus_for_each_resource(root, res, i) {
		if (res && res->flags & (IORESOURCE_MEM | IORESOURCE_MEM_64) &&
		    res->start > 0x100000000ull)
			break;
	}

	/* Trying to resize is pointless without a root hub window above 4GB */
	if (!res)
		return 0;

	/* Limit the BAR size to what is available */
	rbar_size = min(fls(pci_rebar_get_possible_sizes(adev->pdev, 0)) - 1,
			rbar_size);

	/* Disable memory decoding while we change the BAR addresses and size */
	pci_read_config_word(adev->pdev, PCI_COMMAND, &cmd);
	pci_write_config_word(adev->pdev, PCI_COMMAND,
			      cmd & ~PCI_COMMAND_MEMORY);

	/* Free the VRAM and doorbell BAR, we most likely need to move both. */
	amdgpu_device_doorbell_fini(adev);
	if (adev->asic_type >= CHIP_BONAIRE)
		pci_release_resource(adev->pdev, 2);

	pci_release_resource(adev->pdev, 0);

	r = pci_resize_resource(adev->pdev, 0, rbar_size);
	if (r == -ENOSPC)
		DRM_INFO("Not enough PCI address space for a large BAR.");
	else if (r && r != -ENOTSUPP)
		DRM_ERROR("Problem resizing BAR0 (%d).", r);

	pci_assign_unassigned_bus_resources(adev->pdev->bus);

	/* When the doorbell or fb BAR isn't available we have no chance of
	 * using the device.
	 */
	r = amdgpu_device_doorbell_init(adev);
	if (r || (pci_resource_flags(adev->pdev, 0) & IORESOURCE_UNSET))
		return -ENODEV;

	pci_write_config_word(adev->pdev, PCI_COMMAND, cmd);

	return 0;
}

/*
 * GPU helpers function.
 */
/**
 * amdgpu_device_need_post - check if the hw need post or not
 *
 * @adev: amdgpu_device pointer
 *
 * Check if the asic has been initialized (all asics) at driver startup
 * or post is needed if  hw reset is performed.
 * Returns true if need or false if not.
 */
bool amdgpu_device_need_post(struct amdgpu_device *adev)
{
	uint32_t reg;

	if (amdgpu_sriov_vf(adev))
		return false;

	if (amdgpu_passthrough(adev)) {
		/* for FIJI: In whole GPU pass-through virtualization case, after VM reboot
		 * some old smc fw still need driver do vPost otherwise gpu hang, while
		 * those smc fw version above 22.15 doesn't have this flaw, so we force
		 * vpost executed for smc version below 22.15
		 */
		if (adev->asic_type == CHIP_FIJI) {
			int err;
			uint32_t fw_ver;
			err = request_firmware(&adev->pm.fw, "amdgpu/fiji_smc.bin", adev->dev);
			/* force vPost if error occured */
			if (err)
				return true;

			fw_ver = *((uint32_t *)adev->pm.fw->data + 69);
			if (fw_ver < 0x00160e00)
				return true;
		}
	}

	/* Don't post if we need to reset whole hive on init */
	if (adev->gmc.xgmi.pending_reset)
		return false;

	if (adev->has_hw_reset) {
		adev->has_hw_reset = false;
		return true;
	}

	/* bios scratch used on CIK+ */
	if (adev->asic_type >= CHIP_BONAIRE)
		return amdgpu_atombios_scratch_need_asic_init(adev);

	/* check MEM_SIZE for older asics */
	reg = amdgpu_asic_get_config_memsize(adev);

	if ((reg != 0) && (reg != 0xffffffff))
		return false;

	return true;
}

/* if we get transitioned to only one device, take VGA back */
/**
 * amdgpu_device_vga_set_decode - enable/disable vga decode
 *
 * @pdev: PCI device pointer
 * @state: enable/disable vga decode
 *
 * Enable/disable vga decode (all asics).
 * Returns VGA resource flags.
 */
static unsigned int amdgpu_device_vga_set_decode(struct pci_dev *pdev,
		bool state)
{
	struct amdgpu_device *adev = drm_to_adev(pci_get_drvdata(pdev));
	amdgpu_asic_set_vga_state(adev, state);
	if (state)
		return VGA_RSRC_LEGACY_IO | VGA_RSRC_LEGACY_MEM |
		       VGA_RSRC_NORMAL_IO | VGA_RSRC_NORMAL_MEM;
	else
		return VGA_RSRC_NORMAL_IO | VGA_RSRC_NORMAL_MEM;
}

/**
 * amdgpu_device_check_block_size - validate the vm block size
 *
 * @adev: amdgpu_device pointer
 *
 * Validates the vm block size specified via module parameter.
 * The vm block size defines number of bits in page table versus page directory,
 * a page is 4KB so we have 12 bits offset, minimum 9 bits in the
 * page table and the remaining bits are in the page directory.
 */
static void amdgpu_device_check_block_size(struct amdgpu_device *adev)
{
	/* defines number of bits in page table versus page directory,
	 * a page is 4KB so we have 12 bits offset, minimum 9 bits in the
	 * page table and the remaining bits are in the page directory */
	if (amdgpu_vm_block_size == -1)
		return;

	if (amdgpu_vm_block_size < 9) {
		dev_warn(adev->dev, "VM page table size (%d) too small\n",
			 amdgpu_vm_block_size);
		amdgpu_vm_block_size = -1;
	}
}

/**
 * amdgpu_device_check_vm_size - validate the vm size
 *
 * @adev: amdgpu_device pointer
 *
 * Validates the vm size in GB specified via module parameter.
 * The VM size is the size of the GPU virtual memory space in GB.
 */
static void amdgpu_device_check_vm_size(struct amdgpu_device *adev)
{
	/* no need to check the default value */
	if (amdgpu_vm_size == -1)
		return;

	if (amdgpu_vm_size < 1) {
		dev_warn(adev->dev, "VM size (%d) too small, min is 1GB\n",
			 amdgpu_vm_size);
		amdgpu_vm_size = -1;
	}
}

static void amdgpu_device_check_smu_prv_buffer_size(struct amdgpu_device *adev)
{
	struct sysinfo si;
	bool is_os_64 = (sizeof(void *) == 8);
	uint64_t total_memory;
	uint64_t dram_size_seven_GB = 0x1B8000000;
	uint64_t dram_size_three_GB = 0xB8000000;

	if (amdgpu_smu_memory_pool_size == 0)
		return;

	if (!is_os_64) {
		DRM_WARN("Not 64-bit OS, feature not supported\n");
		goto def_value;
	}
	si_meminfo(&si);
	total_memory = (uint64_t)si.totalram * si.mem_unit;

	if ((amdgpu_smu_memory_pool_size == 1) ||
		(amdgpu_smu_memory_pool_size == 2)) {
		if (total_memory < dram_size_three_GB)
			goto def_value1;
	} else if ((amdgpu_smu_memory_pool_size == 4) ||
		(amdgpu_smu_memory_pool_size == 8)) {
		if (total_memory < dram_size_seven_GB)
			goto def_value1;
	} else {
		DRM_WARN("Smu memory pool size not supported\n");
		goto def_value;
	}
	adev->pm.smu_prv_buffer_size = amdgpu_smu_memory_pool_size << 28;

	return;

def_value1:
	DRM_WARN("No enough system memory\n");
def_value:
	adev->pm.smu_prv_buffer_size = 0;
}

static int amdgpu_device_init_apu_flags(struct amdgpu_device *adev)
{
	if (!(adev->flags & AMD_IS_APU) ||
	    adev->asic_type < CHIP_RAVEN)
		return 0;

	switch (adev->asic_type) {
	case CHIP_RAVEN:
		if (adev->pdev->device == 0x15dd)
			adev->apu_flags |= AMD_APU_IS_RAVEN;
		if (adev->pdev->device == 0x15d8)
			adev->apu_flags |= AMD_APU_IS_PICASSO;
		break;
	case CHIP_RENOIR:
		if ((adev->pdev->device == 0x1636) ||
		    (adev->pdev->device == 0x164c))
			adev->apu_flags |= AMD_APU_IS_RENOIR;
		else
			adev->apu_flags |= AMD_APU_IS_GREEN_SARDINE;
		break;
	case CHIP_VANGOGH:
		adev->apu_flags |= AMD_APU_IS_VANGOGH;
		break;
	case CHIP_YELLOW_CARP:
		break;
	case CHIP_CYAN_SKILLFISH:
		if (adev->pdev->device == 0x13FE)
			adev->apu_flags |= AMD_APU_IS_CYAN_SKILLFISH2;
		break;
	default:
		return -EINVAL;
	}

	return 0;
}

/**
 * amdgpu_device_check_arguments - validate module params
 *
 * @adev: amdgpu_device pointer
 *
 * Validates certain module parameters and updates
 * the associated values used by the driver (all asics).
 */
static int amdgpu_device_check_arguments(struct amdgpu_device *adev)
{
	if (amdgpu_sched_jobs < 4) {
		dev_warn(adev->dev, "sched jobs (%d) must be at least 4\n",
			 amdgpu_sched_jobs);
		amdgpu_sched_jobs = 4;
	} else if (!is_power_of_2(amdgpu_sched_jobs)){
		dev_warn(adev->dev, "sched jobs (%d) must be a power of 2\n",
			 amdgpu_sched_jobs);
		amdgpu_sched_jobs = roundup_pow_of_two(amdgpu_sched_jobs);
	}

	if (amdgpu_gart_size != -1 && amdgpu_gart_size < 32) {
		/* gart size must be greater or equal to 32M */
		dev_warn(adev->dev, "gart size (%d) too small\n",
			 amdgpu_gart_size);
		amdgpu_gart_size = -1;
	}

	if (amdgpu_gtt_size != -1 && amdgpu_gtt_size < 32) {
		/* gtt size must be greater or equal to 32M */
		dev_warn(adev->dev, "gtt size (%d) too small\n",
				 amdgpu_gtt_size);
		amdgpu_gtt_size = -1;
	}

	/* valid range is between 4 and 9 inclusive */
	if (amdgpu_vm_fragment_size != -1 &&
	    (amdgpu_vm_fragment_size > 9 || amdgpu_vm_fragment_size < 4)) {
		dev_warn(adev->dev, "valid range is between 4 and 9\n");
		amdgpu_vm_fragment_size = -1;
	}

	if (amdgpu_sched_hw_submission < 2) {
		dev_warn(adev->dev, "sched hw submission jobs (%d) must be at least 2\n",
			 amdgpu_sched_hw_submission);
		amdgpu_sched_hw_submission = 2;
	} else if (!is_power_of_2(amdgpu_sched_hw_submission)) {
		dev_warn(adev->dev, "sched hw submission jobs (%d) must be a power of 2\n",
			 amdgpu_sched_hw_submission);
		amdgpu_sched_hw_submission = roundup_pow_of_two(amdgpu_sched_hw_submission);
	}

	amdgpu_device_check_smu_prv_buffer_size(adev);

	amdgpu_device_check_vm_size(adev);

	amdgpu_device_check_block_size(adev);

	adev->firmware.load_type = amdgpu_ucode_get_load_type(adev, amdgpu_fw_load_type);

	amdgpu_gmc_tmz_set(adev);

	amdgpu_gmc_noretry_set(adev);

	return 0;
}

/**
 * amdgpu_switcheroo_set_state - set switcheroo state
 *
 * @pdev: pci dev pointer
 * @state: vga_switcheroo state
 *
 * Callback for the switcheroo driver.  Suspends or resumes the
 * the asics before or after it is powered up using ACPI methods.
 */
static void amdgpu_switcheroo_set_state(struct pci_dev *pdev,
					enum vga_switcheroo_state state)
{
	struct drm_device *dev = pci_get_drvdata(pdev);
	int r;

	if (amdgpu_device_supports_px(dev) && state == VGA_SWITCHEROO_OFF)
		return;

	if (state == VGA_SWITCHEROO_ON) {
		pr_info("switched on\n");
		/* don't suspend or resume card normally */
		dev->switch_power_state = DRM_SWITCH_POWER_CHANGING;

		pci_set_power_state(pdev, PCI_D0);
		amdgpu_device_load_pci_state(pdev);
		r = pci_enable_device(pdev);
		if (r)
			DRM_WARN("pci_enable_device failed (%d)\n", r);
		amdgpu_device_resume(dev, true);

		dev->switch_power_state = DRM_SWITCH_POWER_ON;
	} else {
		pr_info("switched off\n");
		dev->switch_power_state = DRM_SWITCH_POWER_CHANGING;
		amdgpu_device_suspend(dev, true);
		amdgpu_device_cache_pci_state(pdev);
		/* Shut down the device */
		pci_disable_device(pdev);
		pci_set_power_state(pdev, PCI_D3cold);
		dev->switch_power_state = DRM_SWITCH_POWER_OFF;
	}
}

/**
 * amdgpu_switcheroo_can_switch - see if switcheroo state can change
 *
 * @pdev: pci dev pointer
 *
 * Callback for the switcheroo driver.  Check of the switcheroo
 * state can be changed.
 * Returns true if the state can be changed, false if not.
 */
static bool amdgpu_switcheroo_can_switch(struct pci_dev *pdev)
{
	struct drm_device *dev = pci_get_drvdata(pdev);

	/*
	* FIXME: open_count is protected by drm_global_mutex but that would lead to
	* locking inversion with the driver load path. And the access here is
	* completely racy anyway. So don't bother with locking for now.
	*/
	return atomic_read(&dev->open_count) == 0;
}

static const struct vga_switcheroo_client_ops amdgpu_switcheroo_ops = {
	.set_gpu_state = amdgpu_switcheroo_set_state,
	.reprobe = NULL,
	.can_switch = amdgpu_switcheroo_can_switch,
};

/**
 * amdgpu_device_ip_set_clockgating_state - set the CG state
 *
 * @dev: amdgpu_device pointer
 * @block_type: Type of hardware IP (SMU, GFX, UVD, etc.)
 * @state: clockgating state (gate or ungate)
 *
 * Sets the requested clockgating state for all instances of
 * the hardware IP specified.
 * Returns the error code from the last instance.
 */
int amdgpu_device_ip_set_clockgating_state(void *dev,
					   enum amd_ip_block_type block_type,
					   enum amd_clockgating_state state)
{
	struct amdgpu_device *adev = dev;
	int i, r = 0;

	for (i = 0; i < adev->num_ip_blocks; i++) {
		if (!adev->ip_blocks[i].status.valid)
			continue;
		if (adev->ip_blocks[i].version->type != block_type)
			continue;
		if (!adev->ip_blocks[i].version->funcs->set_clockgating_state)
			continue;
		r = adev->ip_blocks[i].version->funcs->set_clockgating_state(
			(void *)adev, state);
		if (r)
			DRM_ERROR("set_clockgating_state of IP block <%s> failed %d\n",
				  adev->ip_blocks[i].version->funcs->name, r);
	}
	return r;
}

/**
 * amdgpu_device_ip_set_powergating_state - set the PG state
 *
 * @dev: amdgpu_device pointer
 * @block_type: Type of hardware IP (SMU, GFX, UVD, etc.)
 * @state: powergating state (gate or ungate)
 *
 * Sets the requested powergating state for all instances of
 * the hardware IP specified.
 * Returns the error code from the last instance.
 */
int amdgpu_device_ip_set_powergating_state(void *dev,
					   enum amd_ip_block_type block_type,
					   enum amd_powergating_state state)
{
	struct amdgpu_device *adev = dev;
	int i, r = 0;

	for (i = 0; i < adev->num_ip_blocks; i++) {
		if (!adev->ip_blocks[i].status.valid)
			continue;
		if (adev->ip_blocks[i].version->type != block_type)
			continue;
		if (!adev->ip_blocks[i].version->funcs->set_powergating_state)
			continue;
		r = adev->ip_blocks[i].version->funcs->set_powergating_state(
			(void *)adev, state);
		if (r)
			DRM_ERROR("set_powergating_state of IP block <%s> failed %d\n",
				  adev->ip_blocks[i].version->funcs->name, r);
	}
	return r;
}

/**
 * amdgpu_device_ip_get_clockgating_state - get the CG state
 *
 * @adev: amdgpu_device pointer
 * @flags: clockgating feature flags
 *
 * Walks the list of IPs on the device and updates the clockgating
 * flags for each IP.
 * Updates @flags with the feature flags for each hardware IP where
 * clockgating is enabled.
 */
void amdgpu_device_ip_get_clockgating_state(struct amdgpu_device *adev,
					    u32 *flags)
{
	int i;

	for (i = 0; i < adev->num_ip_blocks; i++) {
		if (!adev->ip_blocks[i].status.valid)
			continue;
		if (adev->ip_blocks[i].version->funcs->get_clockgating_state)
			adev->ip_blocks[i].version->funcs->get_clockgating_state((void *)adev, flags);
	}
}

/**
 * amdgpu_device_ip_wait_for_idle - wait for idle
 *
 * @adev: amdgpu_device pointer
 * @block_type: Type of hardware IP (SMU, GFX, UVD, etc.)
 *
 * Waits for the request hardware IP to be idle.
 * Returns 0 for success or a negative error code on failure.
 */
int amdgpu_device_ip_wait_for_idle(struct amdgpu_device *adev,
				   enum amd_ip_block_type block_type)
{
	int i, r;

	for (i = 0; i < adev->num_ip_blocks; i++) {
		if (!adev->ip_blocks[i].status.valid)
			continue;
		if (adev->ip_blocks[i].version->type == block_type) {
			r = adev->ip_blocks[i].version->funcs->wait_for_idle((void *)adev);
			if (r)
				return r;
			break;
		}
	}
	return 0;

}

/**
 * amdgpu_device_ip_is_idle - is the hardware IP idle
 *
 * @adev: amdgpu_device pointer
 * @block_type: Type of hardware IP (SMU, GFX, UVD, etc.)
 *
 * Check if the hardware IP is idle or not.
 * Returns true if it the IP is idle, false if not.
 */
bool amdgpu_device_ip_is_idle(struct amdgpu_device *adev,
			      enum amd_ip_block_type block_type)
{
	int i;

	for (i = 0; i < adev->num_ip_blocks; i++) {
		if (!adev->ip_blocks[i].status.valid)
			continue;
		if (adev->ip_blocks[i].version->type == block_type)
			return adev->ip_blocks[i].version->funcs->is_idle((void *)adev);
	}
	return true;

}

/**
 * amdgpu_device_ip_get_ip_block - get a hw IP pointer
 *
 * @adev: amdgpu_device pointer
 * @type: Type of hardware IP (SMU, GFX, UVD, etc.)
 *
 * Returns a pointer to the hardware IP block structure
 * if it exists for the asic, otherwise NULL.
 */
struct amdgpu_ip_block *
amdgpu_device_ip_get_ip_block(struct amdgpu_device *adev,
			      enum amd_ip_block_type type)
{
	int i;

	for (i = 0; i < adev->num_ip_blocks; i++)
		if (adev->ip_blocks[i].version->type == type)
			return &adev->ip_blocks[i];

	return NULL;
}

/**
 * amdgpu_device_ip_block_version_cmp
 *
 * @adev: amdgpu_device pointer
 * @type: enum amd_ip_block_type
 * @major: major version
 * @minor: minor version
 *
 * return 0 if equal or greater
 * return 1 if smaller or the ip_block doesn't exist
 */
int amdgpu_device_ip_block_version_cmp(struct amdgpu_device *adev,
				       enum amd_ip_block_type type,
				       u32 major, u32 minor)
{
	struct amdgpu_ip_block *ip_block = amdgpu_device_ip_get_ip_block(adev, type);

	if (ip_block && ((ip_block->version->major > major) ||
			((ip_block->version->major == major) &&
			(ip_block->version->minor >= minor))))
		return 0;

	return 1;
}

/**
 * amdgpu_device_ip_block_add
 *
 * @adev: amdgpu_device pointer
 * @ip_block_version: pointer to the IP to add
 *
 * Adds the IP block driver information to the collection of IPs
 * on the asic.
 */
int amdgpu_device_ip_block_add(struct amdgpu_device *adev,
			       const struct amdgpu_ip_block_version *ip_block_version)
{
	if (!ip_block_version)
		return -EINVAL;

	switch (ip_block_version->type) {
	case AMD_IP_BLOCK_TYPE_VCN:
		if (adev->harvest_ip_mask & AMD_HARVEST_IP_VCN_MASK)
			return 0;
		break;
	case AMD_IP_BLOCK_TYPE_JPEG:
		if (adev->harvest_ip_mask & AMD_HARVEST_IP_JPEG_MASK)
			return 0;
		break;
	default:
		break;
	}

	DRM_INFO("add ip block number %d <%s>\n", adev->num_ip_blocks,
		  ip_block_version->funcs->name);

	adev->ip_blocks[adev->num_ip_blocks++].version = ip_block_version;

	return 0;
}

/**
 * amdgpu_device_enable_virtual_display - enable virtual display feature
 *
 * @adev: amdgpu_device pointer
 *
 * Enabled the virtual display feature if the user has enabled it via
 * the module parameter virtual_display.  This feature provides a virtual
 * display hardware on headless boards or in virtualized environments.
 * This function parses and validates the configuration string specified by
 * the user and configues the virtual display configuration (number of
 * virtual connectors, crtcs, etc.) specified.
 */
static void amdgpu_device_enable_virtual_display(struct amdgpu_device *adev)
{
	adev->enable_virtual_display = false;

	if (amdgpu_virtual_display) {
		const char *pci_address_name = pci_name(adev->pdev);
		char *pciaddstr, *pciaddstr_tmp, *pciaddname_tmp, *pciaddname;

		pciaddstr = kstrdup(amdgpu_virtual_display, GFP_KERNEL);
		pciaddstr_tmp = pciaddstr;
		while ((pciaddname_tmp = strsep(&pciaddstr_tmp, ";"))) {
			pciaddname = strsep(&pciaddname_tmp, ",");
			if (!strcmp("all", pciaddname)
			    || !strcmp(pci_address_name, pciaddname)) {
				long num_crtc;
				int res = -1;

				adev->enable_virtual_display = true;

				if (pciaddname_tmp)
					res = kstrtol(pciaddname_tmp, 10,
						      &num_crtc);

				if (!res) {
					if (num_crtc < 1)
						num_crtc = 1;
					if (num_crtc > 6)
						num_crtc = 6;
					adev->mode_info.num_crtc = num_crtc;
				} else {
					adev->mode_info.num_crtc = 1;
				}
				break;
			}
		}

		DRM_INFO("virtual display string:%s, %s:virtual_display:%d, num_crtc:%d\n",
			 amdgpu_virtual_display, pci_address_name,
			 adev->enable_virtual_display, adev->mode_info.num_crtc);

		kfree(pciaddstr);
	}
}

/**
 * amdgpu_device_parse_gpu_info_fw - parse gpu info firmware
 *
 * @adev: amdgpu_device pointer
 *
 * Parses the asic configuration parameters specified in the gpu info
 * firmware and makes them availale to the driver for use in configuring
 * the asic.
 * Returns 0 on success, -EINVAL on failure.
 */
static int amdgpu_device_parse_gpu_info_fw(struct amdgpu_device *adev)
{
	const char *chip_name;
	char fw_name[40];
	int err;
	const struct gpu_info_firmware_header_v1_0 *hdr;

	adev->firmware.gpu_info_fw = NULL;

	if (adev->mman.discovery_bin) {
		amdgpu_discovery_get_gfx_info(adev);

		/*
		 * FIXME: The bounding box is still needed by Navi12, so
		 * temporarily read it from gpu_info firmware. Should be droped
		 * when DAL no longer needs it.
		 */
		if (adev->asic_type != CHIP_NAVI12)
			return 0;
	}

	switch (adev->asic_type) {
#ifdef CONFIG_DRM_AMDGPU_SI
	case CHIP_VERDE:
	case CHIP_TAHITI:
	case CHIP_PITCAIRN:
	case CHIP_OLAND:
	case CHIP_HAINAN:
#endif
#ifdef CONFIG_DRM_AMDGPU_CIK
	case CHIP_BONAIRE:
	case CHIP_HAWAII:
	case CHIP_KAVERI:
	case CHIP_KABINI:
	case CHIP_MULLINS:
#endif
	case CHIP_TOPAZ:
	case CHIP_TONGA:
	case CHIP_FIJI:
	case CHIP_POLARIS10:
	case CHIP_POLARIS11:
	case CHIP_POLARIS12:
	case CHIP_VEGAM:
	case CHIP_CARRIZO:
	case CHIP_STONEY:
	case CHIP_VEGA20:
	case CHIP_ALDEBARAN:
	case CHIP_SIENNA_CICHLID:
	case CHIP_NAVY_FLOUNDER:
	case CHIP_DIMGREY_CAVEFISH:
	case CHIP_BEIGE_GOBY:
	default:
		return 0;
	case CHIP_VEGA10:
		chip_name = "vega10";
		break;
	case CHIP_VEGA12:
		chip_name = "vega12";
		break;
	case CHIP_RAVEN:
		if (adev->apu_flags & AMD_APU_IS_RAVEN2)
			chip_name = "raven2";
		else if (adev->apu_flags & AMD_APU_IS_PICASSO)
			chip_name = "picasso";
		else
			chip_name = "raven";
		break;
	case CHIP_ARCTURUS:
		chip_name = "arcturus";
		break;
	case CHIP_RENOIR:
		if (adev->apu_flags & AMD_APU_IS_RENOIR)
			chip_name = "renoir";
		else
			chip_name = "green_sardine";
		break;
	case CHIP_NAVI10:
		chip_name = "navi10";
		break;
	case CHIP_NAVI14:
		chip_name = "navi14";
		break;
	case CHIP_NAVI12:
		chip_name = "navi12";
		break;
	case CHIP_VANGOGH:
		chip_name = "vangogh";
		break;
	case CHIP_YELLOW_CARP:
		chip_name = "yellow_carp";
		break;
	}

	snprintf(fw_name, sizeof(fw_name), "amdgpu/%s_gpu_info.bin", chip_name);
	err = request_firmware(&adev->firmware.gpu_info_fw, fw_name, adev->dev);
	if (err) {
		dev_err(adev->dev,
			"Failed to load gpu_info firmware \"%s\"\n",
			fw_name);
		goto out;
	}
	err = amdgpu_ucode_validate(adev->firmware.gpu_info_fw);
	if (err) {
		dev_err(adev->dev,
			"Failed to validate gpu_info firmware \"%s\"\n",
			fw_name);
		goto out;
	}

	hdr = (const struct gpu_info_firmware_header_v1_0 *)adev->firmware.gpu_info_fw->data;
	amdgpu_ucode_print_gpu_info_hdr(&hdr->header);

	switch (hdr->version_major) {
	case 1:
	{
		const struct gpu_info_firmware_v1_0 *gpu_info_fw =
			(const struct gpu_info_firmware_v1_0 *)(adev->firmware.gpu_info_fw->data +
								le32_to_cpu(hdr->header.ucode_array_offset_bytes));

		/*
		 * Should be droped when DAL no longer needs it.
		 */
		if (adev->asic_type == CHIP_NAVI12)
			goto parse_soc_bounding_box;

		adev->gfx.config.max_shader_engines = le32_to_cpu(gpu_info_fw->gc_num_se);
		adev->gfx.config.max_cu_per_sh = le32_to_cpu(gpu_info_fw->gc_num_cu_per_sh);
		adev->gfx.config.max_sh_per_se = le32_to_cpu(gpu_info_fw->gc_num_sh_per_se);
		adev->gfx.config.max_backends_per_se = le32_to_cpu(gpu_info_fw->gc_num_rb_per_se);
		adev->gfx.config.max_texture_channel_caches =
			le32_to_cpu(gpu_info_fw->gc_num_tccs);
		adev->gfx.config.max_gprs = le32_to_cpu(gpu_info_fw->gc_num_gprs);
		adev->gfx.config.max_gs_threads = le32_to_cpu(gpu_info_fw->gc_num_max_gs_thds);
		adev->gfx.config.gs_vgt_table_depth = le32_to_cpu(gpu_info_fw->gc_gs_table_depth);
		adev->gfx.config.gs_prim_buffer_depth = le32_to_cpu(gpu_info_fw->gc_gsprim_buff_depth);
		adev->gfx.config.double_offchip_lds_buf =
			le32_to_cpu(gpu_info_fw->gc_double_offchip_lds_buffer);
		adev->gfx.cu_info.wave_front_size = le32_to_cpu(gpu_info_fw->gc_wave_size);
		adev->gfx.cu_info.max_waves_per_simd =
			le32_to_cpu(gpu_info_fw->gc_max_waves_per_simd);
		adev->gfx.cu_info.max_scratch_slots_per_cu =
			le32_to_cpu(gpu_info_fw->gc_max_scratch_slots_per_cu);
		adev->gfx.cu_info.lds_size = le32_to_cpu(gpu_info_fw->gc_lds_size);
		if (hdr->version_minor >= 1) {
			const struct gpu_info_firmware_v1_1 *gpu_info_fw =
				(const struct gpu_info_firmware_v1_1 *)(adev->firmware.gpu_info_fw->data +
									le32_to_cpu(hdr->header.ucode_array_offset_bytes));
			adev->gfx.config.num_sc_per_sh =
				le32_to_cpu(gpu_info_fw->num_sc_per_sh);
			adev->gfx.config.num_packer_per_sc =
				le32_to_cpu(gpu_info_fw->num_packer_per_sc);
		}

parse_soc_bounding_box:
		/*
		 * soc bounding box info is not integrated in disocovery table,
		 * we always need to parse it from gpu info firmware if needed.
		 */
		if (hdr->version_minor == 2) {
			const struct gpu_info_firmware_v1_2 *gpu_info_fw =
				(const struct gpu_info_firmware_v1_2 *)(adev->firmware.gpu_info_fw->data +
									le32_to_cpu(hdr->header.ucode_array_offset_bytes));
			adev->dm.soc_bounding_box = &gpu_info_fw->soc_bounding_box;
		}
		break;
	}
	default:
		dev_err(adev->dev,
			"Unsupported gpu_info table %d\n", hdr->header.ucode_version);
		err = -EINVAL;
		goto out;
	}
out:
	return err;
}

/**
 * amdgpu_device_ip_early_init - run early init for hardware IPs
 *
 * @adev: amdgpu_device pointer
 *
 * Early initialization pass for hardware IPs.  The hardware IPs that make
 * up each asic are discovered each IP's early_init callback is run.  This
 * is the first stage in initializing the asic.
 * Returns 0 on success, negative error code on failure.
 */
static int amdgpu_device_ip_early_init(struct amdgpu_device *adev)
{
	int i, r;

	amdgpu_device_enable_virtual_display(adev);

	if (amdgpu_sriov_vf(adev)) {
		r = amdgpu_virt_request_full_gpu(adev, true);
		if (r)
			return r;
	}

	switch (adev->asic_type) {
#ifdef CONFIG_DRM_AMDGPU_SI
	case CHIP_VERDE:
	case CHIP_TAHITI:
	case CHIP_PITCAIRN:
	case CHIP_OLAND:
	case CHIP_HAINAN:
		adev->family = AMDGPU_FAMILY_SI;
		r = si_set_ip_blocks(adev);
		if (r)
			return r;
		break;
#endif
#ifdef CONFIG_DRM_AMDGPU_CIK
	case CHIP_BONAIRE:
	case CHIP_HAWAII:
	case CHIP_KAVERI:
	case CHIP_KABINI:
	case CHIP_MULLINS:
		if (adev->flags & AMD_IS_APU)
			adev->family = AMDGPU_FAMILY_KV;
		else
			adev->family = AMDGPU_FAMILY_CI;

		r = cik_set_ip_blocks(adev);
		if (r)
			return r;
		break;
#endif
	case CHIP_TOPAZ:
	case CHIP_TONGA:
	case CHIP_FIJI:
	case CHIP_POLARIS10:
	case CHIP_POLARIS11:
	case CHIP_POLARIS12:
	case CHIP_VEGAM:
	case CHIP_CARRIZO:
	case CHIP_STONEY:
		if (adev->flags & AMD_IS_APU)
			adev->family = AMDGPU_FAMILY_CZ;
		else
			adev->family = AMDGPU_FAMILY_VI;

		r = vi_set_ip_blocks(adev);
		if (r)
			return r;
		break;
	case CHIP_VEGA10:
	case CHIP_VEGA12:
	case CHIP_VEGA20:
	case CHIP_RAVEN:
	case CHIP_ARCTURUS:
	case CHIP_RENOIR:
	case CHIP_ALDEBARAN:
		if (adev->flags & AMD_IS_APU)
			adev->family = AMDGPU_FAMILY_RV;
		else
			adev->family = AMDGPU_FAMILY_AI;

		r = soc15_set_ip_blocks(adev);
		if (r)
			return r;
		break;
	case  CHIP_NAVI10:
	case  CHIP_NAVI14:
	case  CHIP_NAVI12:
	case  CHIP_SIENNA_CICHLID:
	case  CHIP_NAVY_FLOUNDER:
	case  CHIP_DIMGREY_CAVEFISH:
	case  CHIP_BEIGE_GOBY:
	case CHIP_VANGOGH:
	case CHIP_YELLOW_CARP:
	case CHIP_CYAN_SKILLFISH:
		if (adev->asic_type == CHIP_VANGOGH)
			adev->family = AMDGPU_FAMILY_VGH;
		else if (adev->asic_type == CHIP_YELLOW_CARP)
			adev->family = AMDGPU_FAMILY_YC;
		else
			adev->family = AMDGPU_FAMILY_NV;

		r = nv_set_ip_blocks(adev);
		if (r)
			return r;
		break;
	default:
		/* FIXME: not supported yet */
		return -EINVAL;
	}

	amdgpu_amdkfd_device_probe(adev);

	adev->pm.pp_feature = amdgpu_pp_feature_mask;
	if (amdgpu_sriov_vf(adev) || sched_policy == KFD_SCHED_POLICY_NO_HWS)
		adev->pm.pp_feature &= ~PP_GFXOFF_MASK;
	if (amdgpu_sriov_vf(adev) && adev->asic_type == CHIP_SIENNA_CICHLID)
		adev->pm.pp_feature &= ~PP_OVERDRIVE_MASK;

	for (i = 0; i < adev->num_ip_blocks; i++) {
		if ((amdgpu_ip_block_mask & (1 << i)) == 0) {
			DRM_ERROR("disabled ip block: %d <%s>\n",
				  i, adev->ip_blocks[i].version->funcs->name);
			adev->ip_blocks[i].status.valid = false;
		} else {
			if (adev->ip_blocks[i].version->funcs->early_init) {
				r = adev->ip_blocks[i].version->funcs->early_init((void *)adev);
				if (r == -ENOENT) {
					adev->ip_blocks[i].status.valid = false;
				} else if (r) {
					DRM_ERROR("early_init of IP block <%s> failed %d\n",
						  adev->ip_blocks[i].version->funcs->name, r);
					return r;
				} else {
					adev->ip_blocks[i].status.valid = true;
				}
			} else {
				adev->ip_blocks[i].status.valid = true;
			}
		}
		/* get the vbios after the asic_funcs are set up */
		if (adev->ip_blocks[i].version->type == AMD_IP_BLOCK_TYPE_COMMON) {
			r = amdgpu_device_parse_gpu_info_fw(adev);
			if (r)
				return r;

			/* Read BIOS */
			if (!amdgpu_get_bios(adev))
				return -EINVAL;

			r = amdgpu_atombios_init(adev);
			if (r) {
				dev_err(adev->dev, "amdgpu_atombios_init failed\n");
				amdgpu_vf_error_put(adev, AMDGIM_ERROR_VF_ATOMBIOS_INIT_FAIL, 0, 0);
				return r;
			}

			/*get pf2vf msg info at it's earliest time*/
			if (amdgpu_sriov_vf(adev))
				amdgpu_virt_init_data_exchange(adev);

		}
	}

	adev->cg_flags &= amdgpu_cg_mask;
	adev->pg_flags &= amdgpu_pg_mask;

	return 0;
}

static int amdgpu_device_ip_hw_init_phase1(struct amdgpu_device *adev)
{
	int i, r;

	for (i = 0; i < adev->num_ip_blocks; i++) {
		if (!adev->ip_blocks[i].status.sw)
			continue;
		if (adev->ip_blocks[i].status.hw)
			continue;
		if (adev->ip_blocks[i].version->type == AMD_IP_BLOCK_TYPE_COMMON ||
		    (amdgpu_sriov_vf(adev) && (adev->ip_blocks[i].version->type == AMD_IP_BLOCK_TYPE_PSP)) ||
		    adev->ip_blocks[i].version->type == AMD_IP_BLOCK_TYPE_IH) {
			r = adev->ip_blocks[i].version->funcs->hw_init(adev);
			if (r) {
				DRM_ERROR("hw_init of IP block <%s> failed %d\n",
					  adev->ip_blocks[i].version->funcs->name, r);
				return r;
			}
			adev->ip_blocks[i].status.hw = true;
		}
	}

	return 0;
}

static int amdgpu_device_ip_hw_init_phase2(struct amdgpu_device *adev)
{
	int i, r;

	for (i = 0; i < adev->num_ip_blocks; i++) {
		if (!adev->ip_blocks[i].status.sw)
			continue;
		if (adev->ip_blocks[i].status.hw)
			continue;
		r = adev->ip_blocks[i].version->funcs->hw_init(adev);
		if (r) {
			DRM_ERROR("hw_init of IP block <%s> failed %d\n",
				  adev->ip_blocks[i].version->funcs->name, r);
			return r;
		}
		adev->ip_blocks[i].status.hw = true;
	}

	return 0;
}

static int amdgpu_device_fw_loading(struct amdgpu_device *adev)
{
	int r = 0;
	int i;
	uint32_t smu_version;

	if (adev->asic_type >= CHIP_VEGA10) {
		for (i = 0; i < adev->num_ip_blocks; i++) {
			if (adev->ip_blocks[i].version->type != AMD_IP_BLOCK_TYPE_PSP)
				continue;

			if (!adev->ip_blocks[i].status.sw)
				continue;

			/* no need to do the fw loading again if already done*/
			if (adev->ip_blocks[i].status.hw == true)
				break;

			if (amdgpu_in_reset(adev) || adev->in_suspend) {
				r = adev->ip_blocks[i].version->funcs->resume(adev);
				if (r) {
					DRM_ERROR("resume of IP block <%s> failed %d\n",
							  adev->ip_blocks[i].version->funcs->name, r);
					return r;
				}
			} else {
				r = adev->ip_blocks[i].version->funcs->hw_init(adev);
				if (r) {
					DRM_ERROR("hw_init of IP block <%s> failed %d\n",
							  adev->ip_blocks[i].version->funcs->name, r);
					return r;
				}
			}

			adev->ip_blocks[i].status.hw = true;
			break;
		}
	}

	if (!amdgpu_sriov_vf(adev) || adev->asic_type == CHIP_TONGA)
		r = amdgpu_pm_load_smu_firmware(adev, &smu_version);

	return r;
}

/**
 * amdgpu_device_ip_init - run init for hardware IPs
 *
 * @adev: amdgpu_device pointer
 *
 * Main initialization pass for hardware IPs.  The list of all the hardware
 * IPs that make up the asic is walked and the sw_init and hw_init callbacks
 * are run.  sw_init initializes the software state associated with each IP
 * and hw_init initializes the hardware associated with each IP.
 * Returns 0 on success, negative error code on failure.
 */
static int amdgpu_device_ip_init(struct amdgpu_device *adev)
{
	int i, r;

	r = amdgpu_ras_init(adev);
	if (r)
		return r;

	for (i = 0; i < adev->num_ip_blocks; i++) {
		if (!adev->ip_blocks[i].status.valid)
			continue;
		r = adev->ip_blocks[i].version->funcs->sw_init((void *)adev);
		if (r) {
			DRM_ERROR("sw_init of IP block <%s> failed %d\n",
				  adev->ip_blocks[i].version->funcs->name, r);
			goto init_failed;
		}
		adev->ip_blocks[i].status.sw = true;

		/* need to do gmc hw init early so we can allocate gpu mem */
		if (adev->ip_blocks[i].version->type == AMD_IP_BLOCK_TYPE_GMC) {
			r = amdgpu_device_vram_scratch_init(adev);
			if (r) {
				DRM_ERROR("amdgpu_vram_scratch_init failed %d\n", r);
				goto init_failed;
			}
			r = adev->ip_blocks[i].version->funcs->hw_init((void *)adev);
			if (r) {
				DRM_ERROR("hw_init %d failed %d\n", i, r);
				goto init_failed;
			}
			r = amdgpu_device_wb_init(adev);
			if (r) {
				DRM_ERROR("amdgpu_device_wb_init failed %d\n", r);
				goto init_failed;
			}
			adev->ip_blocks[i].status.hw = true;

			/* right after GMC hw init, we create CSA */
			if (amdgpu_mcbp || amdgpu_sriov_vf(adev)) {
				r = amdgpu_allocate_static_csa(adev, &adev->virt.csa_obj,
								AMDGPU_GEM_DOMAIN_VRAM,
								AMDGPU_CSA_SIZE);
				if (r) {
					DRM_ERROR("allocate CSA failed %d\n", r);
					goto init_failed;
				}
			}
		}
	}

	if (amdgpu_sriov_vf(adev))
		amdgpu_virt_init_data_exchange(adev);

	r = amdgpu_ib_pool_init(adev);
	if (r) {
		dev_err(adev->dev, "IB initialization failed (%d).\n", r);
		amdgpu_vf_error_put(adev, AMDGIM_ERROR_VF_IB_INIT_FAIL, 0, r);
		goto init_failed;
	}

	r = amdgpu_ucode_create_bo(adev); /* create ucode bo when sw_init complete*/
	if (r)
		goto init_failed;

	r = amdgpu_device_ip_hw_init_phase1(adev);
	if (r)
		goto init_failed;

	r = amdgpu_device_fw_loading(adev);
	if (r)
		goto init_failed;

	r = amdgpu_device_ip_hw_init_phase2(adev);
	if (r)
		goto init_failed;

	/*
	 * retired pages will be loaded from eeprom and reserved here,
	 * it should be called after amdgpu_device_ip_hw_init_phase2  since
	 * for some ASICs the RAS EEPROM code relies on SMU fully functioning
	 * for I2C communication which only true at this point.
	 *
	 * amdgpu_ras_recovery_init may fail, but the upper only cares the
	 * failure from bad gpu situation and stop amdgpu init process
	 * accordingly. For other failed cases, it will still release all
	 * the resource and print error message, rather than returning one
	 * negative value to upper level.
	 *
	 * Note: theoretically, this should be called before all vram allocations
	 * to protect retired page from abusing
	 */
	r = amdgpu_ras_recovery_init(adev);
	if (r)
		goto init_failed;

	if (adev->gmc.xgmi.num_physical_nodes > 1)
		amdgpu_xgmi_add_device(adev);

	/* Don't init kfd if whole hive need to be reset during init */
	if (!adev->gmc.xgmi.pending_reset)
		amdgpu_amdkfd_device_init(adev);

	amdgpu_fru_get_product_info(adev);

init_failed:
	if (amdgpu_sriov_vf(adev))
		amdgpu_virt_release_full_gpu(adev, true);

	return r;
}

/**
 * amdgpu_device_fill_reset_magic - writes reset magic to gart pointer
 *
 * @adev: amdgpu_device pointer
 *
 * Writes a reset magic value to the gart pointer in VRAM.  The driver calls
 * this function before a GPU reset.  If the value is retained after a
 * GPU reset, VRAM has not been lost.  Some GPU resets may destry VRAM contents.
 */
static void amdgpu_device_fill_reset_magic(struct amdgpu_device *adev)
{
	memcpy(adev->reset_magic, adev->gart.ptr, AMDGPU_RESET_MAGIC_NUM);
}

/**
 * amdgpu_device_check_vram_lost - check if vram is valid
 *
 * @adev: amdgpu_device pointer
 *
 * Checks the reset magic value written to the gart pointer in VRAM.
 * The driver calls this after a GPU reset to see if the contents of
 * VRAM is lost or now.
 * returns true if vram is lost, false if not.
 */
static bool amdgpu_device_check_vram_lost(struct amdgpu_device *adev)
{
	if (memcmp(adev->gart.ptr, adev->reset_magic,
			AMDGPU_RESET_MAGIC_NUM))
		return true;

	if (!amdgpu_in_reset(adev))
		return false;

	/*
	 * For all ASICs with baco/mode1 reset, the VRAM is
	 * always assumed to be lost.
	 */
	switch (amdgpu_asic_reset_method(adev)) {
	case AMD_RESET_METHOD_BACO:
	case AMD_RESET_METHOD_MODE1:
		return true;
	default:
		return false;
	}
}

/**
 * amdgpu_device_set_cg_state - set clockgating for amdgpu device
 *
 * @adev: amdgpu_device pointer
 * @state: clockgating state (gate or ungate)
 *
 * The list of all the hardware IPs that make up the asic is walked and the
 * set_clockgating_state callbacks are run.
 * Late initialization pass enabling clockgating for hardware IPs.
 * Fini or suspend, pass disabling clockgating for hardware IPs.
 * Returns 0 on success, negative error code on failure.
 */

int amdgpu_device_set_cg_state(struct amdgpu_device *adev,
			       enum amd_clockgating_state state)
{
	int i, j, r;

	if (amdgpu_emu_mode == 1)
		return 0;

	for (j = 0; j < adev->num_ip_blocks; j++) {
		i = state == AMD_CG_STATE_GATE ? j : adev->num_ip_blocks - j - 1;
		if (!adev->ip_blocks[i].status.late_initialized)
			continue;
		/* skip CG for GFX on S0ix */
		if (adev->in_s0ix &&
		    adev->ip_blocks[i].version->type == AMD_IP_BLOCK_TYPE_GFX)
			continue;
		/* skip CG for VCE/UVD, it's handled specially */
		if (adev->ip_blocks[i].version->type != AMD_IP_BLOCK_TYPE_UVD &&
		    adev->ip_blocks[i].version->type != AMD_IP_BLOCK_TYPE_VCE &&
		    adev->ip_blocks[i].version->type != AMD_IP_BLOCK_TYPE_VCN &&
		    adev->ip_blocks[i].version->type != AMD_IP_BLOCK_TYPE_JPEG &&
		    adev->ip_blocks[i].version->funcs->set_clockgating_state) {
			/* enable clockgating to save power */
			r = adev->ip_blocks[i].version->funcs->set_clockgating_state((void *)adev,
										     state);
			if (r) {
				DRM_ERROR("set_clockgating_state(gate) of IP block <%s> failed %d\n",
					  adev->ip_blocks[i].version->funcs->name, r);
				return r;
			}
		}
	}

	return 0;
}

int amdgpu_device_set_pg_state(struct amdgpu_device *adev,
			       enum amd_powergating_state state)
{
	int i, j, r;

	if (amdgpu_emu_mode == 1)
		return 0;

	for (j = 0; j < adev->num_ip_blocks; j++) {
		i = state == AMD_PG_STATE_GATE ? j : adev->num_ip_blocks - j - 1;
		if (!adev->ip_blocks[i].status.late_initialized)
			continue;
		/* skip PG for GFX on S0ix */
		if (adev->in_s0ix &&
		    adev->ip_blocks[i].version->type == AMD_IP_BLOCK_TYPE_GFX)
			continue;
		/* skip CG for VCE/UVD, it's handled specially */
		if (adev->ip_blocks[i].version->type != AMD_IP_BLOCK_TYPE_UVD &&
		    adev->ip_blocks[i].version->type != AMD_IP_BLOCK_TYPE_VCE &&
		    adev->ip_blocks[i].version->type != AMD_IP_BLOCK_TYPE_VCN &&
		    adev->ip_blocks[i].version->type != AMD_IP_BLOCK_TYPE_JPEG &&
		    adev->ip_blocks[i].version->funcs->set_powergating_state) {
			/* enable powergating to save power */
			r = adev->ip_blocks[i].version->funcs->set_powergating_state((void *)adev,
											state);
			if (r) {
				DRM_ERROR("set_powergating_state(gate) of IP block <%s> failed %d\n",
					  adev->ip_blocks[i].version->funcs->name, r);
				return r;
			}
		}
	}
	return 0;
}

static int amdgpu_device_enable_mgpu_fan_boost(void)
{
	struct amdgpu_gpu_instance *gpu_ins;
	struct amdgpu_device *adev;
	int i, ret = 0;

	mutex_lock(&mgpu_info.mutex);

	/*
	 * MGPU fan boost feature should be enabled
	 * only when there are two or more dGPUs in
	 * the system
	 */
	if (mgpu_info.num_dgpu < 2)
		goto out;

	for (i = 0; i < mgpu_info.num_dgpu; i++) {
		gpu_ins = &(mgpu_info.gpu_ins[i]);
		adev = gpu_ins->adev;
		if (!(adev->flags & AMD_IS_APU) &&
		    !gpu_ins->mgpu_fan_enabled) {
			ret = amdgpu_dpm_enable_mgpu_fan_boost(adev);
			if (ret)
				break;

			gpu_ins->mgpu_fan_enabled = 1;
		}
	}

out:
	mutex_unlock(&mgpu_info.mutex);

	return ret;
}

/**
 * amdgpu_device_ip_late_init - run late init for hardware IPs
 *
 * @adev: amdgpu_device pointer
 *
 * Late initialization pass for hardware IPs.  The list of all the hardware
 * IPs that make up the asic is walked and the late_init callbacks are run.
 * late_init covers any special initialization that an IP requires
 * after all of the have been initialized or something that needs to happen
 * late in the init process.
 * Returns 0 on success, negative error code on failure.
 */
static int amdgpu_device_ip_late_init(struct amdgpu_device *adev)
{
	struct amdgpu_gpu_instance *gpu_instance;
	int i = 0, r;

	for (i = 0; i < adev->num_ip_blocks; i++) {
		if (!adev->ip_blocks[i].status.hw)
			continue;
		if (adev->ip_blocks[i].version->funcs->late_init) {
			r = adev->ip_blocks[i].version->funcs->late_init((void *)adev);
			if (r) {
				DRM_ERROR("late_init of IP block <%s> failed %d\n",
					  adev->ip_blocks[i].version->funcs->name, r);
				return r;
			}
		}
		adev->ip_blocks[i].status.late_initialized = true;
	}

	amdgpu_ras_set_error_query_ready(adev, true);

	amdgpu_device_set_cg_state(adev, AMD_CG_STATE_GATE);
	amdgpu_device_set_pg_state(adev, AMD_PG_STATE_GATE);

	amdgpu_device_fill_reset_magic(adev);

	r = amdgpu_device_enable_mgpu_fan_boost();
	if (r)
		DRM_ERROR("enable mgpu fan boost failed (%d).\n", r);

	/* For XGMI + passthrough configuration on arcturus, enable light SBR */
	if (adev->asic_type == CHIP_ARCTURUS &&
	    amdgpu_passthrough(adev) &&
	    adev->gmc.xgmi.num_physical_nodes > 1)
		smu_set_light_sbr(&adev->smu, true);

	if (adev->gmc.xgmi.num_physical_nodes > 1) {
		mutex_lock(&mgpu_info.mutex);

		/*
		 * Reset device p-state to low as this was booted with high.
		 *
		 * This should be performed only after all devices from the same
		 * hive get initialized.
		 *
		 * However, it's unknown how many device in the hive in advance.
		 * As this is counted one by one during devices initializations.
		 *
		 * So, we wait for all XGMI interlinked devices initialized.
		 * This may bring some delays as those devices may come from
		 * different hives. But that should be OK.
		 */
		if (mgpu_info.num_dgpu == adev->gmc.xgmi.num_physical_nodes) {
			for (i = 0; i < mgpu_info.num_gpu; i++) {
				gpu_instance = &(mgpu_info.gpu_ins[i]);
				if (gpu_instance->adev->flags & AMD_IS_APU)
					continue;

				r = amdgpu_xgmi_set_pstate(gpu_instance->adev,
						AMDGPU_XGMI_PSTATE_MIN);
				if (r) {
					DRM_ERROR("pstate setting failed (%d).\n", r);
					break;
				}
			}
		}

		mutex_unlock(&mgpu_info.mutex);
	}

	return 0;
}

static int amdgpu_device_ip_fini_early(struct amdgpu_device *adev)
{
	int i, r;

	for (i = 0; i < adev->num_ip_blocks; i++) {
		if (!adev->ip_blocks[i].version->funcs->early_fini)
			continue;

		r = adev->ip_blocks[i].version->funcs->early_fini((void *)adev);
		if (r) {
			DRM_DEBUG("early_fini of IP block <%s> failed %d\n",
				  adev->ip_blocks[i].version->funcs->name, r);
		}
	}

	amdgpu_amdkfd_suspend(adev, false);

	amdgpu_device_set_pg_state(adev, AMD_PG_STATE_UNGATE);
	amdgpu_device_set_cg_state(adev, AMD_CG_STATE_UNGATE);

	/* need to disable SMC first */
	for (i = 0; i < adev->num_ip_blocks; i++) {
		if (!adev->ip_blocks[i].status.hw)
			continue;
		if (adev->ip_blocks[i].version->type == AMD_IP_BLOCK_TYPE_SMC) {
			r = adev->ip_blocks[i].version->funcs->hw_fini((void *)adev);
			/* XXX handle errors */
			if (r) {
				DRM_DEBUG("hw_fini of IP block <%s> failed %d\n",
					  adev->ip_blocks[i].version->funcs->name, r);
			}
			adev->ip_blocks[i].status.hw = false;
			break;
		}
	}

	for (i = adev->num_ip_blocks - 1; i >= 0; i--) {
		if (!adev->ip_blocks[i].status.hw)
			continue;

		r = adev->ip_blocks[i].version->funcs->hw_fini((void *)adev);
		/* XXX handle errors */
		if (r) {
			DRM_DEBUG("hw_fini of IP block <%s> failed %d\n",
				  adev->ip_blocks[i].version->funcs->name, r);
		}

		adev->ip_blocks[i].status.hw = false;
	}

	return 0;
}

/**
 * amdgpu_device_ip_fini - run fini for hardware IPs
 *
 * @adev: amdgpu_device pointer
 *
 * Main teardown pass for hardware IPs.  The list of all the hardware
 * IPs that make up the asic is walked and the hw_fini and sw_fini callbacks
 * are run.  hw_fini tears down the hardware associated with each IP
 * and sw_fini tears down any software state associated with each IP.
 * Returns 0 on success, negative error code on failure.
 */
static int amdgpu_device_ip_fini(struct amdgpu_device *adev)
{
	int i, r;

	if (amdgpu_sriov_vf(adev) && adev->virt.ras_init_done)
		amdgpu_virt_release_ras_err_handler_data(adev);

	amdgpu_ras_pre_fini(adev);

	if (adev->gmc.xgmi.num_physical_nodes > 1)
		amdgpu_xgmi_remove_device(adev);

	amdgpu_amdkfd_device_fini_sw(adev);

	for (i = adev->num_ip_blocks - 1; i >= 0; i--) {
		if (!adev->ip_blocks[i].status.sw)
			continue;

		if (adev->ip_blocks[i].version->type == AMD_IP_BLOCK_TYPE_GMC) {
			amdgpu_ucode_free_bo(adev);
			amdgpu_free_static_csa(&adev->virt.csa_obj);
			amdgpu_device_wb_fini(adev);
			amdgpu_device_vram_scratch_fini(adev);
			amdgpu_ib_pool_fini(adev);
		}

		r = adev->ip_blocks[i].version->funcs->sw_fini((void *)adev);
		/* XXX handle errors */
		if (r) {
			DRM_DEBUG("sw_fini of IP block <%s> failed %d\n",
				  adev->ip_blocks[i].version->funcs->name, r);
		}
		adev->ip_blocks[i].status.sw = false;
		adev->ip_blocks[i].status.valid = false;
	}

	for (i = adev->num_ip_blocks - 1; i >= 0; i--) {
		if (!adev->ip_blocks[i].status.late_initialized)
			continue;
		if (adev->ip_blocks[i].version->funcs->late_fini)
			adev->ip_blocks[i].version->funcs->late_fini((void *)adev);
		adev->ip_blocks[i].status.late_initialized = false;
	}

	amdgpu_ras_fini(adev);

	if (amdgpu_sriov_vf(adev))
		if (amdgpu_virt_release_full_gpu(adev, false))
			DRM_ERROR("failed to release exclusive mode on fini\n");

	return 0;
}

/**
 * amdgpu_device_delayed_init_work_handler - work handler for IB tests
 *
 * @work: work_struct.
 */
static void amdgpu_device_delayed_init_work_handler(struct work_struct *work)
{
	struct amdgpu_device *adev =
		container_of(work, struct amdgpu_device, delayed_init_work.work);
	int r;

	r = amdgpu_ib_ring_tests(adev);
	if (r)
		DRM_ERROR("ib ring test failed (%d).\n", r);
}

static void amdgpu_device_delay_enable_gfx_off(struct work_struct *work)
{
	struct amdgpu_device *adev =
		container_of(work, struct amdgpu_device, gfx.gfx_off_delay_work.work);

	WARN_ON_ONCE(adev->gfx.gfx_off_state);
	WARN_ON_ONCE(adev->gfx.gfx_off_req_count);

	if (!amdgpu_dpm_set_powergating_by_smu(adev, AMD_IP_BLOCK_TYPE_GFX, true))
		adev->gfx.gfx_off_state = true;
}

/**
 * amdgpu_device_ip_suspend_phase1 - run suspend for hardware IPs (phase 1)
 *
 * @adev: amdgpu_device pointer
 *
 * Main suspend function for hardware IPs.  The list of all the hardware
 * IPs that make up the asic is walked, clockgating is disabled and the
 * suspend callbacks are run.  suspend puts the hardware and software state
 * in each IP into a state suitable for suspend.
 * Returns 0 on success, negative error code on failure.
 */
static int amdgpu_device_ip_suspend_phase1(struct amdgpu_device *adev)
{
	int i, r;

	amdgpu_device_set_pg_state(adev, AMD_PG_STATE_UNGATE);
	amdgpu_device_set_cg_state(adev, AMD_CG_STATE_UNGATE);

	for (i = adev->num_ip_blocks - 1; i >= 0; i--) {
		if (!adev->ip_blocks[i].status.valid)
			continue;

		/* displays are handled separately */
		if (adev->ip_blocks[i].version->type != AMD_IP_BLOCK_TYPE_DCE)
			continue;

		/* XXX handle errors */
		r = adev->ip_blocks[i].version->funcs->suspend(adev);
		/* XXX handle errors */
		if (r) {
			DRM_ERROR("suspend of IP block <%s> failed %d\n",
				  adev->ip_blocks[i].version->funcs->name, r);
			return r;
		}

		adev->ip_blocks[i].status.hw = false;
	}

	return 0;
}

/**
 * amdgpu_device_ip_suspend_phase2 - run suspend for hardware IPs (phase 2)
 *
 * @adev: amdgpu_device pointer
 *
 * Main suspend function for hardware IPs.  The list of all the hardware
 * IPs that make up the asic is walked, clockgating is disabled and the
 * suspend callbacks are run.  suspend puts the hardware and software state
 * in each IP into a state suitable for suspend.
 * Returns 0 on success, negative error code on failure.
 */
static int amdgpu_device_ip_suspend_phase2(struct amdgpu_device *adev)
{
	int i, r;

	if (adev->in_s0ix)
		amdgpu_gfx_state_change_set(adev, sGpuChangeState_D3Entry);

	for (i = adev->num_ip_blocks - 1; i >= 0; i--) {
		if (!adev->ip_blocks[i].status.valid)
			continue;
		/* displays are handled in phase1 */
		if (adev->ip_blocks[i].version->type == AMD_IP_BLOCK_TYPE_DCE)
			continue;
		/* PSP lost connection when err_event_athub occurs */
		if (amdgpu_ras_intr_triggered() &&
		    adev->ip_blocks[i].version->type == AMD_IP_BLOCK_TYPE_PSP) {
			adev->ip_blocks[i].status.hw = false;
			continue;
		}

		/* skip unnecessary suspend if we do not initialize them yet */
		if (adev->gmc.xgmi.pending_reset &&
		    !(adev->ip_blocks[i].version->type == AMD_IP_BLOCK_TYPE_GMC ||
		      adev->ip_blocks[i].version->type == AMD_IP_BLOCK_TYPE_SMC ||
		      adev->ip_blocks[i].version->type == AMD_IP_BLOCK_TYPE_COMMON ||
		      adev->ip_blocks[i].version->type == AMD_IP_BLOCK_TYPE_IH)) {
			adev->ip_blocks[i].status.hw = false;
			continue;
		}

		/* skip suspend of gfx and psp for S0ix
		 * gfx is in gfxoff state, so on resume it will exit gfxoff just
		 * like at runtime. PSP is also part of the always on hardware
		 * so no need to suspend it.
		 */
		if (adev->in_s0ix &&
		    (adev->ip_blocks[i].version->type == AMD_IP_BLOCK_TYPE_PSP ||
		     adev->ip_blocks[i].version->type == AMD_IP_BLOCK_TYPE_GFX))
			continue;

		/* XXX handle errors */
		r = adev->ip_blocks[i].version->funcs->suspend(adev);
		/* XXX handle errors */
		if (r) {
			DRM_ERROR("suspend of IP block <%s> failed %d\n",
				  adev->ip_blocks[i].version->funcs->name, r);
		}
		adev->ip_blocks[i].status.hw = false;
		/* handle putting the SMC in the appropriate state */
		if(!amdgpu_sriov_vf(adev)){
			if (adev->ip_blocks[i].version->type == AMD_IP_BLOCK_TYPE_SMC) {
				r = amdgpu_dpm_set_mp1_state(adev, adev->mp1_state);
				if (r) {
					DRM_ERROR("SMC failed to set mp1 state %d, %d\n",
							adev->mp1_state, r);
					return r;
				}
			}
		}
	}

	return 0;
}

/**
 * amdgpu_device_ip_suspend - run suspend for hardware IPs
 *
 * @adev: amdgpu_device pointer
 *
 * Main suspend function for hardware IPs.  The list of all the hardware
 * IPs that make up the asic is walked, clockgating is disabled and the
 * suspend callbacks are run.  suspend puts the hardware and software state
 * in each IP into a state suitable for suspend.
 * Returns 0 on success, negative error code on failure.
 */
int amdgpu_device_ip_suspend(struct amdgpu_device *adev)
{
	int r;

	if (amdgpu_sriov_vf(adev)) {
		amdgpu_virt_fini_data_exchange(adev);
		amdgpu_virt_request_full_gpu(adev, false);
	}

	r = amdgpu_device_ip_suspend_phase1(adev);
	if (r)
		return r;
	r = amdgpu_device_ip_suspend_phase2(adev);

	if (amdgpu_sriov_vf(adev))
		amdgpu_virt_release_full_gpu(adev, false);

	return r;
}

static int amdgpu_device_ip_reinit_early_sriov(struct amdgpu_device *adev)
{
	int i, r;

	static enum amd_ip_block_type ip_order[] = {
		AMD_IP_BLOCK_TYPE_GMC,
		AMD_IP_BLOCK_TYPE_COMMON,
		AMD_IP_BLOCK_TYPE_PSP,
		AMD_IP_BLOCK_TYPE_IH,
	};

	for (i = 0; i < adev->num_ip_blocks; i++) {
		int j;
		struct amdgpu_ip_block *block;

		block = &adev->ip_blocks[i];
		block->status.hw = false;

		for (j = 0; j < ARRAY_SIZE(ip_order); j++) {

			if (block->version->type != ip_order[j] ||
				!block->status.valid)
				continue;

			r = block->version->funcs->hw_init(adev);
			DRM_INFO("RE-INIT-early: %s %s\n", block->version->funcs->name, r?"failed":"succeeded");
			if (r)
				return r;
			block->status.hw = true;
		}
	}

	return 0;
}

static int amdgpu_device_ip_reinit_late_sriov(struct amdgpu_device *adev)
{
	int i, r;

	static enum amd_ip_block_type ip_order[] = {
		AMD_IP_BLOCK_TYPE_SMC,
		AMD_IP_BLOCK_TYPE_DCE,
		AMD_IP_BLOCK_TYPE_GFX,
		AMD_IP_BLOCK_TYPE_SDMA,
		AMD_IP_BLOCK_TYPE_UVD,
		AMD_IP_BLOCK_TYPE_VCE,
		AMD_IP_BLOCK_TYPE_VCN
	};

	for (i = 0; i < ARRAY_SIZE(ip_order); i++) {
		int j;
		struct amdgpu_ip_block *block;

		for (j = 0; j < adev->num_ip_blocks; j++) {
			block = &adev->ip_blocks[j];

			if (block->version->type != ip_order[i] ||
				!block->status.valid ||
				block->status.hw)
				continue;

			if (block->version->type == AMD_IP_BLOCK_TYPE_SMC)
				r = block->version->funcs->resume(adev);
			else
				r = block->version->funcs->hw_init(adev);

			DRM_INFO("RE-INIT-late: %s %s\n", block->version->funcs->name, r?"failed":"succeeded");
			if (r)
				return r;
			block->status.hw = true;
		}
	}

	return 0;
}

/**
 * amdgpu_device_ip_resume_phase1 - run resume for hardware IPs
 *
 * @adev: amdgpu_device pointer
 *
 * First resume function for hardware IPs.  The list of all the hardware
 * IPs that make up the asic is walked and the resume callbacks are run for
 * COMMON, GMC, and IH.  resume puts the hardware into a functional state
 * after a suspend and updates the software state as necessary.  This
 * function is also used for restoring the GPU after a GPU reset.
 * Returns 0 on success, negative error code on failure.
 */
static int amdgpu_device_ip_resume_phase1(struct amdgpu_device *adev)
{
	int i, r;

	for (i = 0; i < adev->num_ip_blocks; i++) {
		if (!adev->ip_blocks[i].status.valid || adev->ip_blocks[i].status.hw)
			continue;
		if (adev->ip_blocks[i].version->type == AMD_IP_BLOCK_TYPE_COMMON ||
		    adev->ip_blocks[i].version->type == AMD_IP_BLOCK_TYPE_GMC ||
		    adev->ip_blocks[i].version->type == AMD_IP_BLOCK_TYPE_IH) {

			r = adev->ip_blocks[i].version->funcs->resume(adev);
			if (r) {
				DRM_ERROR("resume of IP block <%s> failed %d\n",
					  adev->ip_blocks[i].version->funcs->name, r);
				return r;
			}
			adev->ip_blocks[i].status.hw = true;
		}
	}

	return 0;
}

/**
 * amdgpu_device_ip_resume_phase2 - run resume for hardware IPs
 *
 * @adev: amdgpu_device pointer
 *
 * First resume function for hardware IPs.  The list of all the hardware
 * IPs that make up the asic is walked and the resume callbacks are run for
 * all blocks except COMMON, GMC, and IH.  resume puts the hardware into a
 * functional state after a suspend and updates the software state as
 * necessary.  This function is also used for restoring the GPU after a GPU
 * reset.
 * Returns 0 on success, negative error code on failure.
 */
static int amdgpu_device_ip_resume_phase2(struct amdgpu_device *adev)
{
	int i, r;

	for (i = 0; i < adev->num_ip_blocks; i++) {
		if (!adev->ip_blocks[i].status.valid || adev->ip_blocks[i].status.hw)
			continue;
		if (adev->ip_blocks[i].version->type == AMD_IP_BLOCK_TYPE_COMMON ||
		    adev->ip_blocks[i].version->type == AMD_IP_BLOCK_TYPE_GMC ||
		    adev->ip_blocks[i].version->type == AMD_IP_BLOCK_TYPE_IH ||
		    adev->ip_blocks[i].version->type == AMD_IP_BLOCK_TYPE_PSP)
			continue;
		r = adev->ip_blocks[i].version->funcs->resume(adev);
		if (r) {
			DRM_ERROR("resume of IP block <%s> failed %d\n",
				  adev->ip_blocks[i].version->funcs->name, r);
			return r;
		}
		adev->ip_blocks[i].status.hw = true;
	}

	return 0;
}

/**
 * amdgpu_device_ip_resume - run resume for hardware IPs
 *
 * @adev: amdgpu_device pointer
 *
 * Main resume function for hardware IPs.  The hardware IPs
 * are split into two resume functions because they are
 * are also used in in recovering from a GPU reset and some additional
 * steps need to be take between them.  In this case (S3/S4) they are
 * run sequentially.
 * Returns 0 on success, negative error code on failure.
 */
static int amdgpu_device_ip_resume(struct amdgpu_device *adev)
{
	int r;

	r = amdgpu_device_ip_resume_phase1(adev);
	if (r)
		return r;

	r = amdgpu_device_fw_loading(adev);
	if (r)
		return r;

	r = amdgpu_device_ip_resume_phase2(adev);

	return r;
}

/**
 * amdgpu_device_detect_sriov_bios - determine if the board supports SR-IOV
 *
 * @adev: amdgpu_device pointer
 *
 * Query the VBIOS data tables to determine if the board supports SR-IOV.
 */
static void amdgpu_device_detect_sriov_bios(struct amdgpu_device *adev)
{
	if (amdgpu_sriov_vf(adev)) {
		if (adev->is_atom_fw) {
			if (amdgpu_atomfirmware_gpu_virtualization_supported(adev))
				adev->virt.caps |= AMDGPU_SRIOV_CAPS_SRIOV_VBIOS;
		} else {
			if (amdgpu_atombios_has_gpu_virtualization_table(adev))
				adev->virt.caps |= AMDGPU_SRIOV_CAPS_SRIOV_VBIOS;
		}

		if (!(adev->virt.caps & AMDGPU_SRIOV_CAPS_SRIOV_VBIOS))
			amdgpu_vf_error_put(adev, AMDGIM_ERROR_VF_NO_VBIOS, 0, 0);
	}
}

/**
 * amdgpu_device_asic_has_dc_support - determine if DC supports the asic
 *
 * @asic_type: AMD asic type
 *
 * Check if there is DC (new modesetting infrastructre) support for an asic.
 * returns true if DC has support, false if not.
 */
bool amdgpu_device_asic_has_dc_support(enum amd_asic_type asic_type)
{
	switch (asic_type) {
#if defined(CONFIG_DRM_AMD_DC)
#if defined(CONFIG_DRM_AMD_DC_SI)
	case CHIP_TAHITI:
	case CHIP_PITCAIRN:
	case CHIP_VERDE:
	case CHIP_OLAND:
#endif
	case CHIP_BONAIRE:
	case CHIP_KAVERI:
	case CHIP_KABINI:
	case CHIP_MULLINS:
		/*
		 * We have systems in the wild with these ASICs that require
		 * LVDS and VGA support which is not supported with DC.
		 *
		 * Fallback to the non-DC driver here by default so as not to
		 * cause regressions.
		 */
		return amdgpu_dc > 0;
	case CHIP_HAWAII:
	case CHIP_CARRIZO:
	case CHIP_STONEY:
	case CHIP_POLARIS10:
	case CHIP_POLARIS11:
	case CHIP_POLARIS12:
	case CHIP_VEGAM:
	case CHIP_TONGA:
	case CHIP_FIJI:
	case CHIP_VEGA10:
	case CHIP_VEGA12:
	case CHIP_VEGA20:
#if defined(CONFIG_DRM_AMD_DC_DCN)
	case CHIP_RAVEN:
	case CHIP_NAVI10:
	case CHIP_NAVI14:
	case CHIP_NAVI12:
	case CHIP_RENOIR:
	case CHIP_SIENNA_CICHLID:
	case CHIP_NAVY_FLOUNDER:
	case CHIP_DIMGREY_CAVEFISH:
	case CHIP_BEIGE_GOBY:
	case CHIP_VANGOGH:
	case CHIP_YELLOW_CARP:
#endif
		return amdgpu_dc != 0;
#endif
	default:
		if (amdgpu_dc > 0)
			DRM_INFO_ONCE("Display Core has been requested via kernel parameter "
					 "but isn't supported by ASIC, ignoring\n");
		return false;
	}
}

/**
 * amdgpu_device_has_dc_support - check if dc is supported
 *
 * @adev: amdgpu_device pointer
 *
 * Returns true for supported, false for not supported
 */
bool amdgpu_device_has_dc_support(struct amdgpu_device *adev)
{
	if (amdgpu_sriov_vf(adev) || 
	    adev->enable_virtual_display ||
	    (adev->harvest_ip_mask & AMD_HARVEST_IP_DMU_MASK))
		return false;

	return amdgpu_device_asic_has_dc_support(adev->asic_type);
}

static void amdgpu_device_xgmi_reset_func(struct work_struct *__work)
{
	struct amdgpu_device *adev =
		container_of(__work, struct amdgpu_device, xgmi_reset_work);
	struct amdgpu_hive_info *hive = amdgpu_get_xgmi_hive(adev);

	/* It's a bug to not have a hive within this function */
	if (WARN_ON(!hive))
		return;

	/*
	 * Use task barrier to synchronize all xgmi reset works across the
	 * hive. task_barrier_enter and task_barrier_exit will block
	 * until all the threads running the xgmi reset works reach
	 * those points. task_barrier_full will do both blocks.
	 */
	if (amdgpu_asic_reset_method(adev) == AMD_RESET_METHOD_BACO) {

		task_barrier_enter(&hive->tb);
		adev->asic_reset_res = amdgpu_device_baco_enter(adev_to_drm(adev));

		if (adev->asic_reset_res)
			goto fail;

		task_barrier_exit(&hive->tb);
		adev->asic_reset_res = amdgpu_device_baco_exit(adev_to_drm(adev));

		if (adev->asic_reset_res)
			goto fail;

		if (adev->mmhub.ras_funcs &&
		    adev->mmhub.ras_funcs->reset_ras_error_count)
			adev->mmhub.ras_funcs->reset_ras_error_count(adev);
	} else {

		task_barrier_full(&hive->tb);
		adev->asic_reset_res =  amdgpu_asic_reset(adev);
	}

fail:
	if (adev->asic_reset_res)
		DRM_WARN("ASIC reset failed with error, %d for drm dev, %s",
			 adev->asic_reset_res, adev_to_drm(adev)->unique);
	amdgpu_put_xgmi_hive(hive);
}

static int amdgpu_device_get_job_timeout_settings(struct amdgpu_device *adev)
{
	char *input = amdgpu_lockup_timeout;
	char *timeout_setting = NULL;
	int index = 0;
	long timeout;
	int ret = 0;

	/*
	 * By default timeout for non compute jobs is 10000
	 * and 60000 for compute jobs.
	 * In SR-IOV or passthrough mode, timeout for compute
	 * jobs are 60000 by default.
	 */
	adev->gfx_timeout = msecs_to_jiffies(10000);
	adev->sdma_timeout = adev->video_timeout = adev->gfx_timeout;
	if (amdgpu_sriov_vf(adev))
		adev->compute_timeout = amdgpu_sriov_is_pp_one_vf(adev) ?
					msecs_to_jiffies(60000) : msecs_to_jiffies(10000);
	else
		adev->compute_timeout =  msecs_to_jiffies(60000);

	if (strnlen(input, AMDGPU_MAX_TIMEOUT_PARAM_LENGTH)) {
		while ((timeout_setting = strsep(&input, ",")) &&
				strnlen(timeout_setting, AMDGPU_MAX_TIMEOUT_PARAM_LENGTH)) {
			ret = kstrtol(timeout_setting, 0, &timeout);
			if (ret)
				return ret;

			if (timeout == 0) {
				index++;
				continue;
			} else if (timeout < 0) {
				timeout = MAX_SCHEDULE_TIMEOUT;
			} else {
				timeout = msecs_to_jiffies(timeout);
			}

			switch (index++) {
			case 0:
				adev->gfx_timeout = timeout;
				break;
			case 1:
				adev->compute_timeout = timeout;
				break;
			case 2:
				adev->sdma_timeout = timeout;
				break;
			case 3:
				adev->video_timeout = timeout;
				break;
			default:
				break;
			}
		}
		/*
		 * There is only one value specified and
		 * it should apply to all non-compute jobs.
		 */
		if (index == 1) {
			adev->sdma_timeout = adev->video_timeout = adev->gfx_timeout;
			if (amdgpu_sriov_vf(adev) || amdgpu_passthrough(adev))
				adev->compute_timeout = adev->gfx_timeout;
		}
	}

	return ret;
}

static const struct attribute *amdgpu_dev_attributes[] = {
	&dev_attr_product_name.attr,
	&dev_attr_product_number.attr,
	&dev_attr_serial_number.attr,
	&dev_attr_pcie_replay_count.attr,
	NULL
};

/**
 * amdgpu_device_init - initialize the driver
 *
 * @adev: amdgpu_device pointer
 * @flags: driver flags
 *
 * Initializes the driver info and hw (all asics).
 * Returns 0 for success or an error on failure.
 * Called at driver startup.
 */
int amdgpu_device_init(struct amdgpu_device *adev,
		       uint32_t flags)
{
	struct drm_device *ddev = adev_to_drm(adev);
	struct pci_dev *pdev = adev->pdev;
	int r, i;
	bool px = false;
	u32 max_MBps;

	adev->shutdown = false;
	adev->flags = flags;

	if (amdgpu_force_asic_type >= 0 && amdgpu_force_asic_type < CHIP_LAST)
		adev->asic_type = amdgpu_force_asic_type;
	else
		adev->asic_type = flags & AMD_ASIC_MASK;

	adev->usec_timeout = AMDGPU_MAX_USEC_TIMEOUT;
	if (amdgpu_emu_mode == 1)
		adev->usec_timeout *= 10;
	adev->gmc.gart_size = 512 * 1024 * 1024;
	adev->accel_working = false;
	adev->num_rings = 0;
	adev->mman.buffer_funcs = NULL;
	adev->mman.buffer_funcs_ring = NULL;
	adev->vm_manager.vm_pte_funcs = NULL;
	adev->vm_manager.vm_pte_num_scheds = 0;
	adev->gmc.gmc_funcs = NULL;
	adev->harvest_ip_mask = 0x0;
	adev->fence_context = dma_fence_context_alloc(AMDGPU_MAX_RINGS);
	bitmap_zero(adev->gfx.pipe_reserve_bitmap, AMDGPU_MAX_COMPUTE_QUEUES);

	adev->smc_rreg = &amdgpu_invalid_rreg;
	adev->smc_wreg = &amdgpu_invalid_wreg;
	adev->pcie_rreg = &amdgpu_invalid_rreg;
	adev->pcie_wreg = &amdgpu_invalid_wreg;
	adev->pciep_rreg = &amdgpu_invalid_rreg;
	adev->pciep_wreg = &amdgpu_invalid_wreg;
	adev->pcie_rreg64 = &amdgpu_invalid_rreg64;
	adev->pcie_wreg64 = &amdgpu_invalid_wreg64;
	adev->uvd_ctx_rreg = &amdgpu_invalid_rreg;
	adev->uvd_ctx_wreg = &amdgpu_invalid_wreg;
	adev->didt_rreg = &amdgpu_invalid_rreg;
	adev->didt_wreg = &amdgpu_invalid_wreg;
	adev->gc_cac_rreg = &amdgpu_invalid_rreg;
	adev->gc_cac_wreg = &amdgpu_invalid_wreg;
	adev->audio_endpt_rreg = &amdgpu_block_invalid_rreg;
	adev->audio_endpt_wreg = &amdgpu_block_invalid_wreg;

	DRM_INFO("initializing kernel modesetting (%s 0x%04X:0x%04X 0x%04X:0x%04X 0x%02X).\n",
		 amdgpu_asic_name[adev->asic_type], pdev->vendor, pdev->device,
		 pdev->subsystem_vendor, pdev->subsystem_device, pdev->revision);

	/* mutex initialization are all done here so we
	 * can recall function without having locking issues */
	mutex_init(&adev->firmware.mutex);
	mutex_init(&adev->pm.mutex);
	mutex_init(&adev->gfx.gpu_clock_mutex);
	mutex_init(&adev->srbm_mutex);
	mutex_init(&adev->gfx.pipe_reserve_mutex);
	mutex_init(&adev->gfx.gfx_off_mutex);
	mutex_init(&adev->grbm_idx_mutex);
	mutex_init(&adev->mn_lock);
	mutex_init(&adev->virt.vf_errors.lock);
	hash_init(adev->mn_hash);
	atomic_set(&adev->in_gpu_reset, 0);
	init_rwsem(&adev->reset_sem);
	mutex_init(&adev->psp.mutex);
	mutex_init(&adev->notifier_lock);

	r = amdgpu_device_init_apu_flags(adev);
	if (r)
		return r;

	r = amdgpu_device_check_arguments(adev);
	if (r)
		return r;

	spin_lock_init(&adev->mmio_idx_lock);
	spin_lock_init(&adev->smc_idx_lock);
	spin_lock_init(&adev->pcie_idx_lock);
	spin_lock_init(&adev->uvd_ctx_idx_lock);
	spin_lock_init(&adev->didt_idx_lock);
	spin_lock_init(&adev->gc_cac_idx_lock);
	spin_lock_init(&adev->se_cac_idx_lock);
	spin_lock_init(&adev->audio_endpt_idx_lock);
	spin_lock_init(&adev->mm_stats.lock);

	INIT_LIST_HEAD(&adev->shadow_list);
	mutex_init(&adev->shadow_list_lock);

	INIT_LIST_HEAD(&adev->reset_list);

	INIT_DELAYED_WORK(&adev->delayed_init_work,
			  amdgpu_device_delayed_init_work_handler);
	INIT_DELAYED_WORK(&adev->gfx.gfx_off_delay_work,
			  amdgpu_device_delay_enable_gfx_off);

	INIT_WORK(&adev->xgmi_reset_work, amdgpu_device_xgmi_reset_func);

	adev->gfx.gfx_off_req_count = 1;
	adev->pm.ac_power = power_supply_is_system_supplied() > 0;

	atomic_set(&adev->throttling_logging_enabled, 1);
	/*
	 * If throttling continues, logging will be performed every minute
	 * to avoid log flooding. "-1" is subtracted since the thermal
	 * throttling interrupt comes every second. Thus, the total logging
	 * interval is 59 seconds(retelimited printk interval) + 1(waiting
	 * for throttling interrupt) = 60 seconds.
	 */
	ratelimit_state_init(&adev->throttling_logging_rs, (60 - 1) * HZ, 1);
	ratelimit_set_flags(&adev->throttling_logging_rs, RATELIMIT_MSG_ON_RELEASE);

	/* Registers mapping */
	/* TODO: block userspace mapping of io register */
	if (adev->asic_type >= CHIP_BONAIRE) {
		adev->rmmio_base = pci_resource_start(adev->pdev, 5);
		adev->rmmio_size = pci_resource_len(adev->pdev, 5);
	} else {
		adev->rmmio_base = pci_resource_start(adev->pdev, 2);
		adev->rmmio_size = pci_resource_len(adev->pdev, 2);
	}

	adev->rmmio = ioremap(adev->rmmio_base, adev->rmmio_size);
	if (adev->rmmio == NULL) {
		return -ENOMEM;
	}
	DRM_INFO("register mmio base: 0x%08X\n", (uint32_t)adev->rmmio_base);
	DRM_INFO("register mmio size: %u\n", (unsigned)adev->rmmio_size);

	/* enable PCIE atomic ops */
	r = pci_enable_atomic_ops_to_root(adev->pdev,
					  PCI_EXP_DEVCAP2_ATOMIC_COMP32 |
					  PCI_EXP_DEVCAP2_ATOMIC_COMP64);
	if (r) {
		adev->have_atomics_support = false;
		DRM_INFO("PCIE atomic ops is not supported\n");
	} else {
		adev->have_atomics_support = true;
	}

	amdgpu_device_get_pcie_info(adev);

	if (amdgpu_mcbp)
		DRM_INFO("MCBP is enabled\n");

	if (amdgpu_mes && adev->asic_type >= CHIP_NAVI10)
		adev->enable_mes = true;

	/* detect hw virtualization here */
	amdgpu_detect_virtualization(adev);

	r = amdgpu_device_get_job_timeout_settings(adev);
	if (r) {
		dev_err(adev->dev, "invalid lockup_timeout parameter syntax\n");
		return r;
	}

	/* early init functions */
	r = amdgpu_device_ip_early_init(adev);
	if (r)
		return r;

	/* doorbell bar mapping and doorbell index init*/
	amdgpu_device_doorbell_init(adev);

	if (amdgpu_emu_mode == 1) {
		/* post the asic on emulation mode */
		emu_soc_asic_init(adev);
		goto fence_driver_init;
	}

	amdgpu_reset_init(adev);

	/* detect if we are with an SRIOV vbios */
	amdgpu_device_detect_sriov_bios(adev);

	/* check if we need to reset the asic
	 *  E.g., driver was not cleanly unloaded previously, etc.
	 */
	if (!amdgpu_sriov_vf(adev) && amdgpu_asic_need_reset_on_init(adev)) {
		if (adev->gmc.xgmi.num_physical_nodes) {
			dev_info(adev->dev, "Pending hive reset.\n");
			adev->gmc.xgmi.pending_reset = true;
			/* Only need to init necessary block for SMU to handle the reset */
			for (i = 0; i < adev->num_ip_blocks; i++) {
				if (!adev->ip_blocks[i].status.valid)
					continue;
				if (!(adev->ip_blocks[i].version->type == AMD_IP_BLOCK_TYPE_GMC ||
				      adev->ip_blocks[i].version->type == AMD_IP_BLOCK_TYPE_COMMON ||
				      adev->ip_blocks[i].version->type == AMD_IP_BLOCK_TYPE_IH ||
				      adev->ip_blocks[i].version->type == AMD_IP_BLOCK_TYPE_SMC)) {
					DRM_DEBUG("IP %s disabled for hw_init.\n",
						adev->ip_blocks[i].version->funcs->name);
					adev->ip_blocks[i].status.hw = true;
				}
			}
		} else {
			r = amdgpu_asic_reset(adev);
			if (r) {
				dev_err(adev->dev, "asic reset on init failed\n");
				goto failed;
			}
		}
	}

	pci_enable_pcie_error_reporting(adev->pdev);

	/* Post card if necessary */
	if (amdgpu_device_need_post(adev)) {
		if (!adev->bios) {
			dev_err(adev->dev, "no vBIOS found\n");
			r = -EINVAL;
			goto failed;
		}
		DRM_INFO("GPU posting now...\n");
		r = amdgpu_device_asic_init(adev);
		if (r) {
			dev_err(adev->dev, "gpu post error!\n");
			goto failed;
		}
	}

	if (adev->is_atom_fw) {
		/* Initialize clocks */
		r = amdgpu_atomfirmware_get_clock_info(adev);
		if (r) {
			dev_err(adev->dev, "amdgpu_atomfirmware_get_clock_info failed\n");
			amdgpu_vf_error_put(adev, AMDGIM_ERROR_VF_ATOMBIOS_GET_CLOCK_FAIL, 0, 0);
			goto failed;
		}
	} else {
		/* Initialize clocks */
		r = amdgpu_atombios_get_clock_info(adev);
		if (r) {
			dev_err(adev->dev, "amdgpu_atombios_get_clock_info failed\n");
			amdgpu_vf_error_put(adev, AMDGIM_ERROR_VF_ATOMBIOS_GET_CLOCK_FAIL, 0, 0);
			goto failed;
		}
		/* init i2c buses */
		if (!amdgpu_device_has_dc_support(adev))
			amdgpu_atombios_i2c_init(adev);
	}

fence_driver_init:
	/* Fence driver */
	r = amdgpu_fence_driver_sw_init(adev);
	if (r) {
		dev_err(adev->dev, "amdgpu_fence_driver_sw_init failed\n");
		amdgpu_vf_error_put(adev, AMDGIM_ERROR_VF_FENCE_INIT_FAIL, 0, 0);
		goto failed;
	}

	/* init the mode config */
	drm_mode_config_init(adev_to_drm(adev));

	r = amdgpu_device_ip_init(adev);
	if (r) {
		/* failed in exclusive mode due to timeout */
		if (amdgpu_sriov_vf(adev) &&
		    !amdgpu_sriov_runtime(adev) &&
		    amdgpu_virt_mmio_blocked(adev) &&
		    !amdgpu_virt_wait_reset(adev)) {
			dev_err(adev->dev, "VF exclusive mode timeout\n");
			/* Don't send request since VF is inactive. */
			adev->virt.caps &= ~AMDGPU_SRIOV_CAPS_RUNTIME;
			adev->virt.ops = NULL;
			r = -EAGAIN;
			goto release_ras_con;
		}
		dev_err(adev->dev, "amdgpu_device_ip_init failed\n");
		amdgpu_vf_error_put(adev, AMDGIM_ERROR_VF_AMDGPU_INIT_FAIL, 0, 0);
		goto release_ras_con;
	}

	amdgpu_fence_driver_hw_init(adev);

	dev_info(adev->dev,
		"SE %d, SH per SE %d, CU per SH %d, active_cu_number %d\n",
			adev->gfx.config.max_shader_engines,
			adev->gfx.config.max_sh_per_se,
			adev->gfx.config.max_cu_per_sh,
			adev->gfx.cu_info.number);

	adev->accel_working = true;

	amdgpu_vm_check_compute_bug(adev);

	/* Initialize the buffer migration limit. */
	if (amdgpu_moverate >= 0)
		max_MBps = amdgpu_moverate;
	else
		max_MBps = 8; /* Allow 8 MB/s. */
	/* Get a log2 for easy divisions. */
	adev->mm_stats.log2_max_MBps = ilog2(max(1u, max_MBps));

	amdgpu_fbdev_init(adev);

	r = amdgpu_pm_sysfs_init(adev);
	if (r) {
		adev->pm_sysfs_en = false;
		DRM_ERROR("registering pm debugfs failed (%d).\n", r);
	} else
		adev->pm_sysfs_en = true;

	r = amdgpu_ucode_sysfs_init(adev);
	if (r) {
		adev->ucode_sysfs_en = false;
		DRM_ERROR("Creating firmware sysfs failed (%d).\n", r);
	} else
		adev->ucode_sysfs_en = true;

	if ((amdgpu_testing & 1)) {
		if (adev->accel_working)
			amdgpu_test_moves(adev);
		else
			DRM_INFO("amdgpu: acceleration disabled, skipping move tests\n");
	}
	if (amdgpu_benchmarking) {
		if (adev->accel_working)
			amdgpu_benchmark(adev, amdgpu_benchmarking);
		else
			DRM_INFO("amdgpu: acceleration disabled, skipping benchmarks\n");
	}

	/*
	 * Register gpu instance before amdgpu_device_enable_mgpu_fan_boost.
	 * Otherwise the mgpu fan boost feature will be skipped due to the
	 * gpu instance is counted less.
	 */
	amdgpu_register_gpu_instance(adev);

	/* enable clockgating, etc. after ib tests, etc. since some blocks require
	 * explicit gating rather than handling it automatically.
	 */
	if (!adev->gmc.xgmi.pending_reset) {
		r = amdgpu_device_ip_late_init(adev);
		if (r) {
			dev_err(adev->dev, "amdgpu_device_ip_late_init failed\n");
			amdgpu_vf_error_put(adev, AMDGIM_ERROR_VF_AMDGPU_LATE_INIT_FAIL, 0, r);
			goto release_ras_con;
		}
		/* must succeed. */
		amdgpu_ras_resume(adev);
		queue_delayed_work(system_wq, &adev->delayed_init_work,
				   msecs_to_jiffies(AMDGPU_RESUME_MS));
	}

	if (amdgpu_sriov_vf(adev))
		flush_delayed_work(&adev->delayed_init_work);

	r = sysfs_create_files(&adev->dev->kobj, amdgpu_dev_attributes);
	if (r)
		dev_err(adev->dev, "Could not create amdgpu device attr\n");

	if (IS_ENABLED(CONFIG_PERF_EVENTS))
		r = amdgpu_pmu_init(adev);
	if (r)
		dev_err(adev->dev, "amdgpu_pmu_init failed\n");

	/* Have stored pci confspace at hand for restore in sudden PCI error */
	if (amdgpu_device_cache_pci_state(adev->pdev))
		pci_restore_state(pdev);

	/* if we have > 1 VGA cards, then disable the amdgpu VGA resources */
	/* this will fail for cards that aren't VGA class devices, just
	 * ignore it */
	if ((adev->pdev->class >> 8) == PCI_CLASS_DISPLAY_VGA)
		vga_client_register(adev->pdev, amdgpu_device_vga_set_decode);

	if (amdgpu_device_supports_px(ddev)) {
		px = true;
		vga_switcheroo_register_client(adev->pdev,
					       &amdgpu_switcheroo_ops, px);
		vga_switcheroo_init_domain_pm_ops(adev->dev, &adev->vga_pm_domain);
	}

	if (adev->gmc.xgmi.pending_reset)
		queue_delayed_work(system_wq, &mgpu_info.delayed_reset_work,
				   msecs_to_jiffies(AMDGPU_RESUME_MS));

	return 0;

release_ras_con:
	amdgpu_release_ras_context(adev);

failed:
	amdgpu_vf_error_trans_all(adev);

	return r;
}

static void amdgpu_device_unmap_mmio(struct amdgpu_device *adev)
{
	/* Clear all CPU mappings pointing to this device */
	unmap_mapping_range(adev->ddev.anon_inode->i_mapping, 0, 0, 1);

	/* Unmap all mapped bars - Doorbell, registers and VRAM */
	amdgpu_device_doorbell_fini(adev);

	iounmap(adev->rmmio);
	adev->rmmio = NULL;
	if (adev->mman.aper_base_kaddr)
		iounmap(adev->mman.aper_base_kaddr);
	adev->mman.aper_base_kaddr = NULL;

	/* Memory manager related */
	if (!adev->gmc.xgmi.connected_to_cpu) {
		arch_phys_wc_del(adev->gmc.vram_mtrr);
		arch_io_free_memtype_wc(adev->gmc.aper_base, adev->gmc.aper_size);
	}
}

/**
 * amdgpu_device_fini - tear down the driver
 *
 * @adev: amdgpu_device pointer
 *
 * Tear down the driver info (all asics).
 * Called at driver shutdown.
 */
void amdgpu_device_fini_hw(struct amdgpu_device *adev)
{
	dev_info(adev->dev, "amdgpu: finishing device.\n");
	flush_delayed_work(&adev->delayed_init_work);
	if (adev->mman.initialized) {
		flush_delayed_work(&adev->mman.bdev.wq);
		ttm_bo_lock_delayed_workqueue(&adev->mman.bdev);
	}
	adev->shutdown = true;

	/* make sure IB test finished before entering exclusive mode
	 * to avoid preemption on IB test
	 * */
	if (amdgpu_sriov_vf(adev)) {
		amdgpu_virt_request_full_gpu(adev, false);
		amdgpu_virt_fini_data_exchange(adev);
	}

	/* disable all interrupts */
	amdgpu_irq_disable_all(adev);
	if (adev->mode_info.mode_config_initialized){
		if (!amdgpu_device_has_dc_support(adev))
			drm_helper_force_disable_all(adev_to_drm(adev));
		else
			drm_atomic_helper_shutdown(adev_to_drm(adev));
	}
	amdgpu_fence_driver_hw_fini(adev);

	if (adev->pm_sysfs_en)
		amdgpu_pm_sysfs_fini(adev);
	if (adev->ucode_sysfs_en)
		amdgpu_ucode_sysfs_fini(adev);
	sysfs_remove_files(&adev->dev->kobj, amdgpu_dev_attributes);

	amdgpu_fbdev_fini(adev);

	amdgpu_irq_fini_hw(adev);

	amdgpu_device_ip_fini_early(adev);

	amdgpu_gart_dummy_page_fini(adev);

	amdgpu_device_unmap_mmio(adev);
}

void amdgpu_device_fini_sw(struct amdgpu_device *adev)
{
	amdgpu_device_ip_fini(adev);
	amdgpu_fence_driver_sw_fini(adev);
	release_firmware(adev->firmware.gpu_info_fw);
	adev->firmware.gpu_info_fw = NULL;
	adev->accel_working = false;

	amdgpu_reset_fini(adev);

	/* free i2c buses */
	if (!amdgpu_device_has_dc_support(adev))
		amdgpu_i2c_fini(adev);

	if (amdgpu_emu_mode != 1)
		amdgpu_atombios_fini(adev);

	kfree(adev->bios);
	adev->bios = NULL;
	if (amdgpu_device_supports_px(adev_to_drm(adev))) {
		vga_switcheroo_unregister_client(adev->pdev);
		vga_switcheroo_fini_domain_pm_ops(adev->dev);
	}
	if ((adev->pdev->class >> 8) == PCI_CLASS_DISPLAY_VGA)
		vga_client_unregister(adev->pdev);

	if (IS_ENABLED(CONFIG_PERF_EVENTS))
		amdgpu_pmu_fini(adev);
	if (adev->mman.discovery_bin)
		amdgpu_discovery_fini(adev);

	kfree(adev->pci_state);

}


/*
 * Suspend & resume.
 */
/**
 * amdgpu_device_suspend - initiate device suspend
 *
 * @dev: drm dev pointer
 * @fbcon : notify the fbdev of suspend
 *
 * Puts the hw in the suspend state (all asics).
 * Returns 0 for success or an error on failure.
 * Called at driver suspend.
 */
int amdgpu_device_suspend(struct drm_device *dev, bool fbcon)
{
	struct amdgpu_device *adev = drm_to_adev(dev);

	if (dev->switch_power_state == DRM_SWITCH_POWER_OFF)
		return 0;

	adev->in_suspend = true;

	if (amdgpu_acpi_smart_shift_update(dev, AMDGPU_SS_DEV_D3))
		DRM_WARN("smart shift update failed\n");

	drm_kms_helper_poll_disable(dev);

	if (fbcon)
		amdgpu_fbdev_set_suspend(adev, 1);

	cancel_delayed_work_sync(&adev->delayed_init_work);

	amdgpu_ras_suspend(adev);

	amdgpu_device_ip_suspend_phase1(adev);

	if (!adev->in_s0ix)
		amdgpu_amdkfd_suspend(adev, adev->in_runpm);

	/* evict vram memory */
	amdgpu_bo_evict_vram(adev);

	amdgpu_fence_driver_hw_fini(adev);

	amdgpu_device_ip_suspend_phase2(adev);
	/* evict remaining vram memory
	 * This second call to evict vram is to evict the gart page table
	 * using the CPU.
	 */
	amdgpu_bo_evict_vram(adev);

	return 0;
}

/**
 * amdgpu_device_resume - initiate device resume
 *
 * @dev: drm dev pointer
 * @fbcon : notify the fbdev of resume
 *
 * Bring the hw back to operating state (all asics).
 * Returns 0 for success or an error on failure.
 * Called at driver resume.
 */
int amdgpu_device_resume(struct drm_device *dev, bool fbcon)
{
	struct amdgpu_device *adev = drm_to_adev(dev);
	int r = 0;

	if (dev->switch_power_state == DRM_SWITCH_POWER_OFF)
		return 0;

	if (adev->in_s0ix)
		amdgpu_gfx_state_change_set(adev, sGpuChangeState_D0Entry);

	/* post card */
	if (amdgpu_device_need_post(adev)) {
		r = amdgpu_device_asic_init(adev);
		if (r)
			dev_err(adev->dev, "amdgpu asic init failed\n");
	}

	r = amdgpu_device_ip_resume(adev);
	if (r) {
		dev_err(adev->dev, "amdgpu_device_ip_resume failed (%d).\n", r);
		return r;
	}
	amdgpu_fence_driver_hw_init(adev);
<<<<<<< HEAD

=======
>>>>>>> 7cca308c

	r = amdgpu_device_ip_late_init(adev);
	if (r)
		return r;

	queue_delayed_work(system_wq, &adev->delayed_init_work,
			   msecs_to_jiffies(AMDGPU_RESUME_MS));

	if (!adev->in_s0ix) {
		r = amdgpu_amdkfd_resume(adev, adev->in_runpm);
		if (r)
			return r;
	}

	/* Make sure IB tests flushed */
	flush_delayed_work(&adev->delayed_init_work);

	if (fbcon)
		amdgpu_fbdev_set_suspend(adev, 0);

	drm_kms_helper_poll_enable(dev);

	amdgpu_ras_resume(adev);

	/*
	 * Most of the connector probing functions try to acquire runtime pm
	 * refs to ensure that the GPU is powered on when connector polling is
	 * performed. Since we're calling this from a runtime PM callback,
	 * trying to acquire rpm refs will cause us to deadlock.
	 *
	 * Since we're guaranteed to be holding the rpm lock, it's safe to
	 * temporarily disable the rpm helpers so this doesn't deadlock us.
	 */
#ifdef CONFIG_PM
	dev->dev->power.disable_depth++;
#endif
	if (!amdgpu_device_has_dc_support(adev))
		drm_helper_hpd_irq_event(dev);
	else
		drm_kms_helper_hotplug_event(dev);
#ifdef CONFIG_PM
	dev->dev->power.disable_depth--;
#endif
	adev->in_suspend = false;

	if (amdgpu_acpi_smart_shift_update(dev, AMDGPU_SS_DEV_D0))
		DRM_WARN("smart shift update failed\n");

	return 0;
}

/**
 * amdgpu_device_ip_check_soft_reset - did soft reset succeed
 *
 * @adev: amdgpu_device pointer
 *
 * The list of all the hardware IPs that make up the asic is walked and
 * the check_soft_reset callbacks are run.  check_soft_reset determines
 * if the asic is still hung or not.
 * Returns true if any of the IPs are still in a hung state, false if not.
 */
static bool amdgpu_device_ip_check_soft_reset(struct amdgpu_device *adev)
{
	int i;
	bool asic_hang = false;

	if (amdgpu_sriov_vf(adev))
		return true;

	if (amdgpu_asic_need_full_reset(adev))
		return true;

	for (i = 0; i < adev->num_ip_blocks; i++) {
		if (!adev->ip_blocks[i].status.valid)
			continue;
		if (adev->ip_blocks[i].version->funcs->check_soft_reset)
			adev->ip_blocks[i].status.hang =
				adev->ip_blocks[i].version->funcs->check_soft_reset(adev);
		if (adev->ip_blocks[i].status.hang) {
			dev_info(adev->dev, "IP block:%s is hung!\n", adev->ip_blocks[i].version->funcs->name);
			asic_hang = true;
		}
	}
	return asic_hang;
}

/**
 * amdgpu_device_ip_pre_soft_reset - prepare for soft reset
 *
 * @adev: amdgpu_device pointer
 *
 * The list of all the hardware IPs that make up the asic is walked and the
 * pre_soft_reset callbacks are run if the block is hung.  pre_soft_reset
 * handles any IP specific hardware or software state changes that are
 * necessary for a soft reset to succeed.
 * Returns 0 on success, negative error code on failure.
 */
static int amdgpu_device_ip_pre_soft_reset(struct amdgpu_device *adev)
{
	int i, r = 0;

	for (i = 0; i < adev->num_ip_blocks; i++) {
		if (!adev->ip_blocks[i].status.valid)
			continue;
		if (adev->ip_blocks[i].status.hang &&
		    adev->ip_blocks[i].version->funcs->pre_soft_reset) {
			r = adev->ip_blocks[i].version->funcs->pre_soft_reset(adev);
			if (r)
				return r;
		}
	}

	return 0;
}

/**
 * amdgpu_device_ip_need_full_reset - check if a full asic reset is needed
 *
 * @adev: amdgpu_device pointer
 *
 * Some hardware IPs cannot be soft reset.  If they are hung, a full gpu
 * reset is necessary to recover.
 * Returns true if a full asic reset is required, false if not.
 */
static bool amdgpu_device_ip_need_full_reset(struct amdgpu_device *adev)
{
	int i;

	if (amdgpu_asic_need_full_reset(adev))
		return true;

	for (i = 0; i < adev->num_ip_blocks; i++) {
		if (!adev->ip_blocks[i].status.valid)
			continue;
		if ((adev->ip_blocks[i].version->type == AMD_IP_BLOCK_TYPE_GMC) ||
		    (adev->ip_blocks[i].version->type == AMD_IP_BLOCK_TYPE_SMC) ||
		    (adev->ip_blocks[i].version->type == AMD_IP_BLOCK_TYPE_ACP) ||
		    (adev->ip_blocks[i].version->type == AMD_IP_BLOCK_TYPE_DCE) ||
		     adev->ip_blocks[i].version->type == AMD_IP_BLOCK_TYPE_PSP) {
			if (adev->ip_blocks[i].status.hang) {
				dev_info(adev->dev, "Some block need full reset!\n");
				return true;
			}
		}
	}
	return false;
}

/**
 * amdgpu_device_ip_soft_reset - do a soft reset
 *
 * @adev: amdgpu_device pointer
 *
 * The list of all the hardware IPs that make up the asic is walked and the
 * soft_reset callbacks are run if the block is hung.  soft_reset handles any
 * IP specific hardware or software state changes that are necessary to soft
 * reset the IP.
 * Returns 0 on success, negative error code on failure.
 */
static int amdgpu_device_ip_soft_reset(struct amdgpu_device *adev)
{
	int i, r = 0;

	for (i = 0; i < adev->num_ip_blocks; i++) {
		if (!adev->ip_blocks[i].status.valid)
			continue;
		if (adev->ip_blocks[i].status.hang &&
		    adev->ip_blocks[i].version->funcs->soft_reset) {
			r = adev->ip_blocks[i].version->funcs->soft_reset(adev);
			if (r)
				return r;
		}
	}

	return 0;
}

/**
 * amdgpu_device_ip_post_soft_reset - clean up from soft reset
 *
 * @adev: amdgpu_device pointer
 *
 * The list of all the hardware IPs that make up the asic is walked and the
 * post_soft_reset callbacks are run if the asic was hung.  post_soft_reset
 * handles any IP specific hardware or software state changes that are
 * necessary after the IP has been soft reset.
 * Returns 0 on success, negative error code on failure.
 */
static int amdgpu_device_ip_post_soft_reset(struct amdgpu_device *adev)
{
	int i, r = 0;

	for (i = 0; i < adev->num_ip_blocks; i++) {
		if (!adev->ip_blocks[i].status.valid)
			continue;
		if (adev->ip_blocks[i].status.hang &&
		    adev->ip_blocks[i].version->funcs->post_soft_reset)
			r = adev->ip_blocks[i].version->funcs->post_soft_reset(adev);
		if (r)
			return r;
	}

	return 0;
}

/**
 * amdgpu_device_recover_vram - Recover some VRAM contents
 *
 * @adev: amdgpu_device pointer
 *
 * Restores the contents of VRAM buffers from the shadows in GTT.  Used to
 * restore things like GPUVM page tables after a GPU reset where
 * the contents of VRAM might be lost.
 *
 * Returns:
 * 0 on success, negative error code on failure.
 */
static int amdgpu_device_recover_vram(struct amdgpu_device *adev)
{
	struct dma_fence *fence = NULL, *next = NULL;
	struct amdgpu_bo *shadow;
	struct amdgpu_bo_vm *vmbo;
	long r = 1, tmo;

	if (amdgpu_sriov_runtime(adev))
		tmo = msecs_to_jiffies(8000);
	else
		tmo = msecs_to_jiffies(100);

	dev_info(adev->dev, "recover vram bo from shadow start\n");
	mutex_lock(&adev->shadow_list_lock);
	list_for_each_entry(vmbo, &adev->shadow_list, shadow_list) {
		shadow = &vmbo->bo;
		/* No need to recover an evicted BO */
		if (shadow->tbo.resource->mem_type != TTM_PL_TT ||
		    shadow->tbo.resource->start == AMDGPU_BO_INVALID_OFFSET ||
		    shadow->parent->tbo.resource->mem_type != TTM_PL_VRAM)
			continue;

		r = amdgpu_bo_restore_shadow(shadow, &next);
		if (r)
			break;

		if (fence) {
			tmo = dma_fence_wait_timeout(fence, false, tmo);
			dma_fence_put(fence);
			fence = next;
			if (tmo == 0) {
				r = -ETIMEDOUT;
				break;
			} else if (tmo < 0) {
				r = tmo;
				break;
			}
		} else {
			fence = next;
		}
	}
	mutex_unlock(&adev->shadow_list_lock);

	if (fence)
		tmo = dma_fence_wait_timeout(fence, false, tmo);
	dma_fence_put(fence);

	if (r < 0 || tmo <= 0) {
		dev_err(adev->dev, "recover vram bo from shadow failed, r is %ld, tmo is %ld\n", r, tmo);
		return -EIO;
	}

	dev_info(adev->dev, "recover vram bo from shadow done\n");
	return 0;
}


/**
 * amdgpu_device_reset_sriov - reset ASIC for SR-IOV vf
 *
 * @adev: amdgpu_device pointer
 * @from_hypervisor: request from hypervisor
 *
 * do VF FLR and reinitialize Asic
 * return 0 means succeeded otherwise failed
 */
static int amdgpu_device_reset_sriov(struct amdgpu_device *adev,
				     bool from_hypervisor)
{
	int r;

	if (from_hypervisor)
		r = amdgpu_virt_request_full_gpu(adev, true);
	else
		r = amdgpu_virt_reset_gpu(adev);
	if (r)
		return r;

	amdgpu_amdkfd_pre_reset(adev);

	/* Resume IP prior to SMC */
	r = amdgpu_device_ip_reinit_early_sriov(adev);
	if (r)
		goto error;

	amdgpu_virt_init_data_exchange(adev);
	/* we need recover gart prior to run SMC/CP/SDMA resume */
	amdgpu_gtt_mgr_recover(ttm_manager_type(&adev->mman.bdev, TTM_PL_TT));

	r = amdgpu_device_fw_loading(adev);
	if (r)
		return r;

	/* now we are okay to resume SMC/CP/SDMA */
	r = amdgpu_device_ip_reinit_late_sriov(adev);
	if (r)
		goto error;

	amdgpu_irq_gpu_reset_resume_helper(adev);
	r = amdgpu_ib_ring_tests(adev);
	amdgpu_amdkfd_post_reset(adev);

error:
	if (!r && adev->virt.gim_feature & AMDGIM_FEATURE_GIM_FLR_VRAMLOST) {
		amdgpu_inc_vram_lost(adev);
		r = amdgpu_device_recover_vram(adev);
	}
	amdgpu_virt_release_full_gpu(adev, true);

	return r;
}

/**
 * amdgpu_device_has_job_running - check if there is any job in mirror list
 *
 * @adev: amdgpu_device pointer
 *
 * check if there is any job in mirror list
 */
bool amdgpu_device_has_job_running(struct amdgpu_device *adev)
{
	int i;
	struct drm_sched_job *job;

	for (i = 0; i < AMDGPU_MAX_RINGS; ++i) {
		struct amdgpu_ring *ring = adev->rings[i];

		if (!ring || !ring->sched.thread)
			continue;

		spin_lock(&ring->sched.job_list_lock);
		job = list_first_entry_or_null(&ring->sched.pending_list,
					       struct drm_sched_job, list);
		spin_unlock(&ring->sched.job_list_lock);
		if (job)
			return true;
	}
	return false;
}

/**
 * amdgpu_device_should_recover_gpu - check if we should try GPU recovery
 *
 * @adev: amdgpu_device pointer
 *
 * Check amdgpu_gpu_recovery and SRIOV status to see if we should try to recover
 * a hung GPU.
 */
bool amdgpu_device_should_recover_gpu(struct amdgpu_device *adev)
{
	if (!amdgpu_device_ip_check_soft_reset(adev)) {
		dev_info(adev->dev, "Timeout, but no hardware hang detected.\n");
		return false;
	}

	if (amdgpu_gpu_recovery == 0)
		goto disabled;

	if (amdgpu_sriov_vf(adev))
		return true;

	if (amdgpu_gpu_recovery == -1) {
		switch (adev->asic_type) {
		case CHIP_BONAIRE:
		case CHIP_HAWAII:
		case CHIP_TOPAZ:
		case CHIP_TONGA:
		case CHIP_FIJI:
		case CHIP_POLARIS10:
		case CHIP_POLARIS11:
		case CHIP_POLARIS12:
		case CHIP_VEGAM:
		case CHIP_VEGA20:
		case CHIP_VEGA10:
		case CHIP_VEGA12:
		case CHIP_RAVEN:
		case CHIP_ARCTURUS:
		case CHIP_RENOIR:
		case CHIP_NAVI10:
		case CHIP_NAVI14:
		case CHIP_NAVI12:
		case CHIP_SIENNA_CICHLID:
		case CHIP_NAVY_FLOUNDER:
		case CHIP_DIMGREY_CAVEFISH:
		case CHIP_BEIGE_GOBY:
		case CHIP_VANGOGH:
		case CHIP_ALDEBARAN:
			break;
		default:
			goto disabled;
		}
	}

	return true;

disabled:
		dev_info(adev->dev, "GPU recovery disabled.\n");
		return false;
}

int amdgpu_device_mode1_reset(struct amdgpu_device *adev)
{
        u32 i;
        int ret = 0;

        amdgpu_atombios_scratch_regs_engine_hung(adev, true);

        dev_info(adev->dev, "GPU mode1 reset\n");

        /* disable BM */
        pci_clear_master(adev->pdev);

        amdgpu_device_cache_pci_state(adev->pdev);

        if (amdgpu_dpm_is_mode1_reset_supported(adev)) {
                dev_info(adev->dev, "GPU smu mode1 reset\n");
                ret = amdgpu_dpm_mode1_reset(adev);
        } else {
                dev_info(adev->dev, "GPU psp mode1 reset\n");
                ret = psp_gpu_reset(adev);
        }

        if (ret)
                dev_err(adev->dev, "GPU mode1 reset failed\n");

        amdgpu_device_load_pci_state(adev->pdev);

        /* wait for asic to come out of reset */
        for (i = 0; i < adev->usec_timeout; i++) {
                u32 memsize = adev->nbio.funcs->get_memsize(adev);

                if (memsize != 0xffffffff)
                        break;
                udelay(1);
        }

        amdgpu_atombios_scratch_regs_engine_hung(adev, false);
        return ret;
}

int amdgpu_device_pre_asic_reset(struct amdgpu_device *adev,
				 struct amdgpu_reset_context *reset_context)
{
	int i, j, r = 0;
	struct amdgpu_job *job = NULL;
	bool need_full_reset =
		test_bit(AMDGPU_NEED_FULL_RESET, &reset_context->flags);

	if (reset_context->reset_req_dev == adev)
		job = reset_context->job;

	/* no need to dump if device is not in good state during probe period */
	if (!adev->gmc.xgmi.pending_reset)
		amdgpu_debugfs_wait_dump(adev);

	if (amdgpu_sriov_vf(adev)) {
		/* stop the data exchange thread */
		amdgpu_virt_fini_data_exchange(adev);
	}

	/* block all schedulers and reset given job's ring */
	for (i = 0; i < AMDGPU_MAX_RINGS; ++i) {
		struct amdgpu_ring *ring = adev->rings[i];

		if (!ring || !ring->sched.thread)
			continue;

		/*clear job fence from fence drv to avoid force_completion
		 *leave NULL and vm flush fence in fence drv */
		for (j = 0; j <= ring->fence_drv.num_fences_mask; j++) {
			struct dma_fence *old, **ptr;

			ptr = &ring->fence_drv.fences[j];
			old = rcu_dereference_protected(*ptr, 1);
			if (old && test_bit(AMDGPU_FENCE_FLAG_EMBED_IN_JOB_BIT, &old->flags)) {
				RCU_INIT_POINTER(*ptr, NULL);
			}
		}
		/* after all hw jobs are reset, hw fence is meaningless, so force_completion */
		amdgpu_fence_driver_force_completion(ring);
	}

	if (job && job->vm)
		drm_sched_increase_karma(&job->base);

	r = amdgpu_reset_prepare_hwcontext(adev, reset_context);
	/* If reset handler not implemented, continue; otherwise return */
	if (r == -ENOSYS)
		r = 0;
	else
		return r;

	/* Don't suspend on bare metal if we are not going to HW reset the ASIC */
	if (!amdgpu_sriov_vf(adev)) {

		if (!need_full_reset)
			need_full_reset = amdgpu_device_ip_need_full_reset(adev);

		if (!need_full_reset) {
			amdgpu_device_ip_pre_soft_reset(adev);
			r = amdgpu_device_ip_soft_reset(adev);
			amdgpu_device_ip_post_soft_reset(adev);
			if (r || amdgpu_device_ip_check_soft_reset(adev)) {
				dev_info(adev->dev, "soft reset failed, will fallback to full reset!\n");
				need_full_reset = true;
			}
		}

		if (need_full_reset)
			r = amdgpu_device_ip_suspend(adev);
		if (need_full_reset)
			set_bit(AMDGPU_NEED_FULL_RESET, &reset_context->flags);
		else
			clear_bit(AMDGPU_NEED_FULL_RESET,
				  &reset_context->flags);
	}

	return r;
}

int amdgpu_do_asic_reset(struct list_head *device_list_handle,
			 struct amdgpu_reset_context *reset_context)
{
	struct amdgpu_device *tmp_adev = NULL;
	bool need_full_reset, skip_hw_reset, vram_lost = false;
	int r = 0;

	/* Try reset handler method first */
	tmp_adev = list_first_entry(device_list_handle, struct amdgpu_device,
				    reset_list);
	r = amdgpu_reset_perform_reset(tmp_adev, reset_context);
	/* If reset handler not implemented, continue; otherwise return */
	if (r == -ENOSYS)
		r = 0;
	else
		return r;

	/* Reset handler not implemented, use the default method */
	need_full_reset =
		test_bit(AMDGPU_NEED_FULL_RESET, &reset_context->flags);
	skip_hw_reset = test_bit(AMDGPU_SKIP_HW_RESET, &reset_context->flags);

	/*
	 * ASIC reset has to be done on all XGMI hive nodes ASAP
	 * to allow proper links negotiation in FW (within 1 sec)
	 */
	if (!skip_hw_reset && need_full_reset) {
		list_for_each_entry(tmp_adev, device_list_handle, reset_list) {
			/* For XGMI run all resets in parallel to speed up the process */
			if (tmp_adev->gmc.xgmi.num_physical_nodes > 1) {
				tmp_adev->gmc.xgmi.pending_reset = false;
				if (!queue_work(system_unbound_wq, &tmp_adev->xgmi_reset_work))
					r = -EALREADY;
			} else
				r = amdgpu_asic_reset(tmp_adev);

			if (r) {
				dev_err(tmp_adev->dev, "ASIC reset failed with error, %d for drm dev, %s",
					 r, adev_to_drm(tmp_adev)->unique);
				break;
			}
		}

		/* For XGMI wait for all resets to complete before proceed */
		if (!r) {
			list_for_each_entry(tmp_adev, device_list_handle, reset_list) {
				if (tmp_adev->gmc.xgmi.num_physical_nodes > 1) {
					flush_work(&tmp_adev->xgmi_reset_work);
					r = tmp_adev->asic_reset_res;
					if (r)
						break;
				}
			}
		}
	}

	if (!r && amdgpu_ras_intr_triggered()) {
		list_for_each_entry(tmp_adev, device_list_handle, reset_list) {
			if (tmp_adev->mmhub.ras_funcs &&
			    tmp_adev->mmhub.ras_funcs->reset_ras_error_count)
				tmp_adev->mmhub.ras_funcs->reset_ras_error_count(tmp_adev);
		}

		amdgpu_ras_intr_cleared();
	}

	list_for_each_entry(tmp_adev, device_list_handle, reset_list) {
		if (need_full_reset) {
			/* post card */
			r = amdgpu_device_asic_init(tmp_adev);
			if (r) {
				dev_warn(tmp_adev->dev, "asic atom init failed!");
			} else {
				dev_info(tmp_adev->dev, "GPU reset succeeded, trying to resume\n");
				r = amdgpu_device_ip_resume_phase1(tmp_adev);
				if (r)
					goto out;

				vram_lost = amdgpu_device_check_vram_lost(tmp_adev);
				if (vram_lost) {
					DRM_INFO("VRAM is lost due to GPU reset!\n");
					amdgpu_inc_vram_lost(tmp_adev);
				}

				r = amdgpu_gtt_mgr_recover(ttm_manager_type(&tmp_adev->mman.bdev, TTM_PL_TT));
				if (r)
					goto out;

				r = amdgpu_device_fw_loading(tmp_adev);
				if (r)
					return r;

				r = amdgpu_device_ip_resume_phase2(tmp_adev);
				if (r)
					goto out;

				if (vram_lost)
					amdgpu_device_fill_reset_magic(tmp_adev);

				/*
				 * Add this ASIC as tracked as reset was already
				 * complete successfully.
				 */
				amdgpu_register_gpu_instance(tmp_adev);

				if (!reset_context->hive &&
				    tmp_adev->gmc.xgmi.num_physical_nodes > 1)
					amdgpu_xgmi_add_device(tmp_adev);

				r = amdgpu_device_ip_late_init(tmp_adev);
				if (r)
					goto out;

				amdgpu_fbdev_set_suspend(tmp_adev, 0);

				/*
				 * The GPU enters bad state once faulty pages
				 * by ECC has reached the threshold, and ras
				 * recovery is scheduled next. So add one check
				 * here to break recovery if it indeed exceeds
				 * bad page threshold, and remind user to
				 * retire this GPU or setting one bigger
				 * bad_page_threshold value to fix this once
				 * probing driver again.
				 */
				if (!amdgpu_ras_eeprom_check_err_threshold(tmp_adev)) {
					/* must succeed. */
					amdgpu_ras_resume(tmp_adev);
				} else {
					r = -EINVAL;
					goto out;
				}

				/* Update PSP FW topology after reset */
				if (reset_context->hive &&
				    tmp_adev->gmc.xgmi.num_physical_nodes > 1)
					r = amdgpu_xgmi_update_topology(
						reset_context->hive, tmp_adev);
			}
		}

out:
		if (!r) {
			amdgpu_irq_gpu_reset_resume_helper(tmp_adev);
			r = amdgpu_ib_ring_tests(tmp_adev);
			if (r) {
				dev_err(tmp_adev->dev, "ib ring test failed (%d).\n", r);
				need_full_reset = true;
				r = -EAGAIN;
				goto end;
			}
		}

		if (!r)
			r = amdgpu_device_recover_vram(tmp_adev);
		else
			tmp_adev->asic_reset_res = r;
	}

end:
	if (need_full_reset)
		set_bit(AMDGPU_NEED_FULL_RESET, &reset_context->flags);
	else
		clear_bit(AMDGPU_NEED_FULL_RESET, &reset_context->flags);
	return r;
}

static bool amdgpu_device_lock_adev(struct amdgpu_device *adev,
				struct amdgpu_hive_info *hive)
{
	if (atomic_cmpxchg(&adev->in_gpu_reset, 0, 1) != 0)
		return false;

	if (hive) {
		down_write_nest_lock(&adev->reset_sem, &hive->hive_lock);
	} else {
		down_write(&adev->reset_sem);
	}

	switch (amdgpu_asic_reset_method(adev)) {
	case AMD_RESET_METHOD_MODE1:
		adev->mp1_state = PP_MP1_STATE_SHUTDOWN;
		break;
	case AMD_RESET_METHOD_MODE2:
		adev->mp1_state = PP_MP1_STATE_RESET;
		break;
	default:
		adev->mp1_state = PP_MP1_STATE_NONE;
		break;
	}

	return true;
}

static void amdgpu_device_unlock_adev(struct amdgpu_device *adev)
{
	amdgpu_vf_error_trans_all(adev);
	adev->mp1_state = PP_MP1_STATE_NONE;
	atomic_set(&adev->in_gpu_reset, 0);
	up_write(&adev->reset_sem);
}

/*
 * to lockup a list of amdgpu devices in a hive safely, if not a hive
 * with multiple nodes, it will be similar as amdgpu_device_lock_adev.
 *
 * unlock won't require roll back.
 */
static int amdgpu_device_lock_hive_adev(struct amdgpu_device *adev, struct amdgpu_hive_info *hive)
{
	struct amdgpu_device *tmp_adev = NULL;

	if (adev->gmc.xgmi.num_physical_nodes > 1) {
		if (!hive) {
			dev_err(adev->dev, "Hive is NULL while device has multiple xgmi nodes");
			return -ENODEV;
		}
		list_for_each_entry(tmp_adev, &hive->device_list, gmc.xgmi.head) {
			if (!amdgpu_device_lock_adev(tmp_adev, hive))
				goto roll_back;
		}
	} else if (!amdgpu_device_lock_adev(adev, hive))
		return -EAGAIN;

	return 0;
roll_back:
	if (!list_is_first(&tmp_adev->gmc.xgmi.head, &hive->device_list)) {
		/*
		 * if the lockup iteration break in the middle of a hive,
		 * it may means there may has a race issue,
		 * or a hive device locked up independently.
		 * we may be in trouble and may not, so will try to roll back
		 * the lock and give out a warnning.
		 */
		dev_warn(tmp_adev->dev, "Hive lock iteration broke in the middle. Rolling back to unlock");
		list_for_each_entry_continue_reverse(tmp_adev, &hive->device_list, gmc.xgmi.head) {
			amdgpu_device_unlock_adev(tmp_adev);
		}
	}
	return -EAGAIN;
}

static void amdgpu_device_resume_display_audio(struct amdgpu_device *adev)
{
	struct pci_dev *p = NULL;

	p = pci_get_domain_bus_and_slot(pci_domain_nr(adev->pdev->bus),
			adev->pdev->bus->number, 1);
	if (p) {
		pm_runtime_enable(&(p->dev));
		pm_runtime_resume(&(p->dev));
	}
}

static int amdgpu_device_suspend_display_audio(struct amdgpu_device *adev)
{
	enum amd_reset_method reset_method;
	struct pci_dev *p = NULL;
	u64 expires;

	/*
	 * For now, only BACO and mode1 reset are confirmed
	 * to suffer the audio issue without proper suspended.
	 */
	reset_method = amdgpu_asic_reset_method(adev);
	if ((reset_method != AMD_RESET_METHOD_BACO) &&
	     (reset_method != AMD_RESET_METHOD_MODE1))
		return -EINVAL;

	p = pci_get_domain_bus_and_slot(pci_domain_nr(adev->pdev->bus),
			adev->pdev->bus->number, 1);
	if (!p)
		return -ENODEV;

	expires = pm_runtime_autosuspend_expiration(&(p->dev));
	if (!expires)
		/*
		 * If we cannot get the audio device autosuspend delay,
		 * a fixed 4S interval will be used. Considering 3S is
		 * the audio controller default autosuspend delay setting.
		 * 4S used here is guaranteed to cover that.
		 */
		expires = ktime_get_mono_fast_ns() + NSEC_PER_SEC * 4ULL;

	while (!pm_runtime_status_suspended(&(p->dev))) {
		if (!pm_runtime_suspend(&(p->dev)))
			break;

		if (expires < ktime_get_mono_fast_ns()) {
			dev_warn(adev->dev, "failed to suspend display audio\n");
			/* TODO: abort the succeeding gpu reset? */
			return -ETIMEDOUT;
		}
	}

	pm_runtime_disable(&(p->dev));

	return 0;
}

static void amdgpu_device_recheck_guilty_jobs(
	struct amdgpu_device *adev, struct list_head *device_list_handle,
	struct amdgpu_reset_context *reset_context)
{
	int i, r = 0;

	for (i = 0; i < AMDGPU_MAX_RINGS; ++i) {
		struct amdgpu_ring *ring = adev->rings[i];
		int ret = 0;
		struct drm_sched_job *s_job;

		if (!ring || !ring->sched.thread)
			continue;

		s_job = list_first_entry_or_null(&ring->sched.pending_list,
				struct drm_sched_job, list);
		if (s_job == NULL)
			continue;

		/* clear job's guilty and depend the folowing step to decide the real one */
		drm_sched_reset_karma(s_job);
		drm_sched_resubmit_jobs_ext(&ring->sched, 1);

		ret = dma_fence_wait_timeout(s_job->s_fence->parent, false, ring->sched.timeout);
		if (ret == 0) { /* timeout */
			DRM_ERROR("Found the real bad job! ring:%s, job_id:%llx\n",
						ring->sched.name, s_job->id);

			/* set guilty */
			drm_sched_increase_karma(s_job);
retry:
			/* do hw reset */
			if (amdgpu_sriov_vf(adev)) {
				amdgpu_virt_fini_data_exchange(adev);
				r = amdgpu_device_reset_sriov(adev, false);
				if (r)
					adev->asic_reset_res = r;
			} else {
				clear_bit(AMDGPU_SKIP_HW_RESET,
					  &reset_context->flags);
				r = amdgpu_do_asic_reset(device_list_handle,
							 reset_context);
				if (r && r == -EAGAIN)
					goto retry;
			}

			/*
			 * add reset counter so that the following
			 * resubmitted job could flush vmid
			 */
			atomic_inc(&adev->gpu_reset_counter);
			continue;
		}

		/* got the hw fence, signal finished fence */
		atomic_dec(ring->sched.score);
		dma_fence_get(&s_job->s_fence->finished);
		dma_fence_signal(&s_job->s_fence->finished);
		dma_fence_put(&s_job->s_fence->finished);

		/* remove node from list and free the job */
		spin_lock(&ring->sched.job_list_lock);
		list_del_init(&s_job->list);
		spin_unlock(&ring->sched.job_list_lock);
		ring->sched.ops->free_job(s_job);
	}
}

/**
 * amdgpu_device_gpu_recover - reset the asic and recover scheduler
 *
 * @adev: amdgpu_device pointer
 * @job: which job trigger hang
 *
 * Attempt to reset the GPU if it has hung (all asics).
 * Attempt to do soft-reset or full-reset and reinitialize Asic
 * Returns 0 for success or an error on failure.
 */

int amdgpu_device_gpu_recover(struct amdgpu_device *adev,
			      struct amdgpu_job *job)
{
	struct list_head device_list, *device_list_handle =  NULL;
	bool job_signaled = false;
	struct amdgpu_hive_info *hive = NULL;
	struct amdgpu_device *tmp_adev = NULL;
	int i, r = 0;
	bool need_emergency_restart = false;
	bool audio_suspended = false;
	int tmp_vram_lost_counter;
	struct amdgpu_reset_context reset_context;

	memset(&reset_context, 0, sizeof(reset_context));

	/*
	 * Special case: RAS triggered and full reset isn't supported
	 */
	need_emergency_restart = amdgpu_ras_need_emergency_restart(adev);

	/*
	 * Flush RAM to disk so that after reboot
	 * the user can read log and see why the system rebooted.
	 */
	if (need_emergency_restart && amdgpu_ras_get_context(adev)->reboot) {
		DRM_WARN("Emergency reboot.");

		ksys_sync_helper();
		emergency_restart();
	}

	dev_info(adev->dev, "GPU %s begin!\n",
		need_emergency_restart ? "jobs stop":"reset");

	/*
	 * Here we trylock to avoid chain of resets executing from
	 * either trigger by jobs on different adevs in XGMI hive or jobs on
	 * different schedulers for same device while this TO handler is running.
	 * We always reset all schedulers for device and all devices for XGMI
	 * hive so that should take care of them too.
	 */
	hive = amdgpu_get_xgmi_hive(adev);
	if (hive) {
		if (atomic_cmpxchg(&hive->in_reset, 0, 1) != 0) {
			DRM_INFO("Bailing on TDR for s_job:%llx, hive: %llx as another already in progress",
				job ? job->base.id : -1, hive->hive_id);
			amdgpu_put_xgmi_hive(hive);
			if (job && job->vm)
				drm_sched_increase_karma(&job->base);
			return 0;
		}
		mutex_lock(&hive->hive_lock);
	}

	reset_context.method = AMD_RESET_METHOD_NONE;
	reset_context.reset_req_dev = adev;
	reset_context.job = job;
	reset_context.hive = hive;
	clear_bit(AMDGPU_NEED_FULL_RESET, &reset_context.flags);

	/*
	 * lock the device before we try to operate the linked list
	 * if didn't get the device lock, don't touch the linked list since
	 * others may iterating it.
	 */
	r = amdgpu_device_lock_hive_adev(adev, hive);
	if (r) {
		dev_info(adev->dev, "Bailing on TDR for s_job:%llx, as another already in progress",
					job ? job->base.id : -1);

		/* even we skipped this reset, still need to set the job to guilty */
		if (job && job->vm)
			drm_sched_increase_karma(&job->base);
		goto skip_recovery;
	}

	/*
	 * Build list of devices to reset.
	 * In case we are in XGMI hive mode, resort the device list
	 * to put adev in the 1st position.
	 */
	INIT_LIST_HEAD(&device_list);
	if (adev->gmc.xgmi.num_physical_nodes > 1) {
		list_for_each_entry(tmp_adev, &hive->device_list, gmc.xgmi.head)
			list_add_tail(&tmp_adev->reset_list, &device_list);
		if (!list_is_first(&adev->reset_list, &device_list))
			list_rotate_to_front(&adev->reset_list, &device_list);
		device_list_handle = &device_list;
	} else {
		list_add_tail(&adev->reset_list, &device_list);
		device_list_handle = &device_list;
	}

	/* block all schedulers and reset given job's ring */
	list_for_each_entry(tmp_adev, device_list_handle, reset_list) {
		/*
		 * Try to put the audio codec into suspend state
		 * before gpu reset started.
		 *
		 * Due to the power domain of the graphics device
		 * is shared with AZ power domain. Without this,
		 * we may change the audio hardware from behind
		 * the audio driver's back. That will trigger
		 * some audio codec errors.
		 */
		if (!amdgpu_device_suspend_display_audio(tmp_adev))
			audio_suspended = true;

		amdgpu_ras_set_error_query_ready(tmp_adev, false);

		cancel_delayed_work_sync(&tmp_adev->delayed_init_work);

		if (!amdgpu_sriov_vf(tmp_adev))
			amdgpu_amdkfd_pre_reset(tmp_adev);

		/*
		 * Mark these ASICs to be reseted as untracked first
		 * And add them back after reset completed
		 */
		amdgpu_unregister_gpu_instance(tmp_adev);

		amdgpu_fbdev_set_suspend(tmp_adev, 1);

		/* disable ras on ALL IPs */
		if (!need_emergency_restart &&
		      amdgpu_device_ip_need_full_reset(tmp_adev))
			amdgpu_ras_suspend(tmp_adev);

		for (i = 0; i < AMDGPU_MAX_RINGS; ++i) {
			struct amdgpu_ring *ring = tmp_adev->rings[i];

			if (!ring || !ring->sched.thread)
				continue;

			drm_sched_stop(&ring->sched, job ? &job->base : NULL);

			if (need_emergency_restart)
				amdgpu_job_stop_all_jobs_on_sched(&ring->sched);
		}
		atomic_inc(&tmp_adev->gpu_reset_counter);
	}

	if (need_emergency_restart)
		goto skip_sched_resume;

	/*
	 * Must check guilty signal here since after this point all old
	 * HW fences are force signaled.
	 *
	 * job->base holds a reference to parent fence
	 */
	if (job && job->base.s_fence->parent &&
	    dma_fence_is_signaled(job->base.s_fence->parent)) {
		job_signaled = true;
		dev_info(adev->dev, "Guilty job already signaled, skipping HW reset");
		goto skip_hw_reset;
	}

retry:	/* Rest of adevs pre asic reset from XGMI hive. */
	list_for_each_entry(tmp_adev, device_list_handle, reset_list) {
		r = amdgpu_device_pre_asic_reset(tmp_adev, &reset_context);
		/*TODO Should we stop ?*/
		if (r) {
			dev_err(tmp_adev->dev, "GPU pre asic reset failed with err, %d for drm dev, %s ",
				  r, adev_to_drm(tmp_adev)->unique);
			tmp_adev->asic_reset_res = r;
		}
	}

	tmp_vram_lost_counter = atomic_read(&((adev)->vram_lost_counter));
	/* Actual ASIC resets if needed.*/
	/* TODO Implement XGMI hive reset logic for SRIOV */
	if (amdgpu_sriov_vf(adev)) {
		r = amdgpu_device_reset_sriov(adev, job ? false : true);
		if (r)
			adev->asic_reset_res = r;
	} else {
		r = amdgpu_do_asic_reset(device_list_handle, &reset_context);
		if (r && r == -EAGAIN)
			goto retry;
	}

skip_hw_reset:

	/* Post ASIC reset for all devs .*/
	list_for_each_entry(tmp_adev, device_list_handle, reset_list) {

		/*
		 * Sometimes a later bad compute job can block a good gfx job as gfx
		 * and compute ring share internal GC HW mutually. We add an additional
		 * guilty jobs recheck step to find the real guilty job, it synchronously
		 * submits and pends for the first job being signaled. If it gets timeout,
		 * we identify it as a real guilty job.
		 */
		if (amdgpu_gpu_recovery == 2 &&
			!(tmp_vram_lost_counter < atomic_read(&adev->vram_lost_counter)))
			amdgpu_device_recheck_guilty_jobs(
				tmp_adev, device_list_handle, &reset_context);

		for (i = 0; i < AMDGPU_MAX_RINGS; ++i) {
			struct amdgpu_ring *ring = tmp_adev->rings[i];

			if (!ring || !ring->sched.thread)
				continue;

			/* No point to resubmit jobs if we didn't HW reset*/
			if (!tmp_adev->asic_reset_res && !job_signaled)
				drm_sched_resubmit_jobs(&ring->sched);

			drm_sched_start(&ring->sched, !tmp_adev->asic_reset_res);
		}

		if (!amdgpu_device_has_dc_support(tmp_adev) && !job_signaled) {
			drm_helper_resume_force_mode(adev_to_drm(tmp_adev));
		}

		tmp_adev->asic_reset_res = 0;

		if (r) {
			/* bad news, how to tell it to userspace ? */
			dev_info(tmp_adev->dev, "GPU reset(%d) failed\n", atomic_read(&tmp_adev->gpu_reset_counter));
			amdgpu_vf_error_put(tmp_adev, AMDGIM_ERROR_VF_GPU_RESET_FAIL, 0, r);
		} else {
			dev_info(tmp_adev->dev, "GPU reset(%d) succeeded!\n", atomic_read(&tmp_adev->gpu_reset_counter));
			if (amdgpu_acpi_smart_shift_update(adev_to_drm(tmp_adev), AMDGPU_SS_DEV_D0))
				DRM_WARN("smart shift update failed\n");
		}
	}

skip_sched_resume:
	list_for_each_entry(tmp_adev, device_list_handle, reset_list) {
		/* unlock kfd: SRIOV would do it separately */
		if (!need_emergency_restart && !amdgpu_sriov_vf(tmp_adev))
	                amdgpu_amdkfd_post_reset(tmp_adev);

		/* kfd_post_reset will do nothing if kfd device is not initialized,
		 * need to bring up kfd here if it's not be initialized before
		 */
		if (!adev->kfd.init_complete)
			amdgpu_amdkfd_device_init(adev);

		if (audio_suspended)
			amdgpu_device_resume_display_audio(tmp_adev);
		amdgpu_device_unlock_adev(tmp_adev);
	}

skip_recovery:
	if (hive) {
		atomic_set(&hive->in_reset, 0);
		mutex_unlock(&hive->hive_lock);
		amdgpu_put_xgmi_hive(hive);
	}

	if (r && r != -EAGAIN)
		dev_info(adev->dev, "GPU reset end with ret = %d\n", r);
	return r;
}

/**
 * amdgpu_device_get_pcie_info - fence pcie info about the PCIE slot
 *
 * @adev: amdgpu_device pointer
 *
 * Fetchs and stores in the driver the PCIE capabilities (gen speed
 * and lanes) of the slot the device is in. Handles APUs and
 * virtualized environments where PCIE config space may not be available.
 */
static void amdgpu_device_get_pcie_info(struct amdgpu_device *adev)
{
	struct pci_dev *pdev;
	enum pci_bus_speed speed_cap, platform_speed_cap;
	enum pcie_link_width platform_link_width;

	if (amdgpu_pcie_gen_cap)
		adev->pm.pcie_gen_mask = amdgpu_pcie_gen_cap;

	if (amdgpu_pcie_lane_cap)
		adev->pm.pcie_mlw_mask = amdgpu_pcie_lane_cap;

	/* covers APUs as well */
	if (pci_is_root_bus(adev->pdev->bus)) {
		if (adev->pm.pcie_gen_mask == 0)
			adev->pm.pcie_gen_mask = AMDGPU_DEFAULT_PCIE_GEN_MASK;
		if (adev->pm.pcie_mlw_mask == 0)
			adev->pm.pcie_mlw_mask = AMDGPU_DEFAULT_PCIE_MLW_MASK;
		return;
	}

	if (adev->pm.pcie_gen_mask && adev->pm.pcie_mlw_mask)
		return;

	pcie_bandwidth_available(adev->pdev, NULL,
				 &platform_speed_cap, &platform_link_width);

	if (adev->pm.pcie_gen_mask == 0) {
		/* asic caps */
		pdev = adev->pdev;
		speed_cap = pcie_get_speed_cap(pdev);
		if (speed_cap == PCI_SPEED_UNKNOWN) {
			adev->pm.pcie_gen_mask |= (CAIL_ASIC_PCIE_LINK_SPEED_SUPPORT_GEN1 |
						  CAIL_ASIC_PCIE_LINK_SPEED_SUPPORT_GEN2 |
						  CAIL_ASIC_PCIE_LINK_SPEED_SUPPORT_GEN3);
		} else {
			if (speed_cap == PCIE_SPEED_32_0GT)
				adev->pm.pcie_gen_mask |= (CAIL_ASIC_PCIE_LINK_SPEED_SUPPORT_GEN1 |
							  CAIL_ASIC_PCIE_LINK_SPEED_SUPPORT_GEN2 |
							  CAIL_ASIC_PCIE_LINK_SPEED_SUPPORT_GEN3 |
							  CAIL_ASIC_PCIE_LINK_SPEED_SUPPORT_GEN4 |
							  CAIL_ASIC_PCIE_LINK_SPEED_SUPPORT_GEN5);
			else if (speed_cap == PCIE_SPEED_16_0GT)
				adev->pm.pcie_gen_mask |= (CAIL_ASIC_PCIE_LINK_SPEED_SUPPORT_GEN1 |
							  CAIL_ASIC_PCIE_LINK_SPEED_SUPPORT_GEN2 |
							  CAIL_ASIC_PCIE_LINK_SPEED_SUPPORT_GEN3 |
							  CAIL_ASIC_PCIE_LINK_SPEED_SUPPORT_GEN4);
			else if (speed_cap == PCIE_SPEED_8_0GT)
				adev->pm.pcie_gen_mask |= (CAIL_ASIC_PCIE_LINK_SPEED_SUPPORT_GEN1 |
							  CAIL_ASIC_PCIE_LINK_SPEED_SUPPORT_GEN2 |
							  CAIL_ASIC_PCIE_LINK_SPEED_SUPPORT_GEN3);
			else if (speed_cap == PCIE_SPEED_5_0GT)
				adev->pm.pcie_gen_mask |= (CAIL_ASIC_PCIE_LINK_SPEED_SUPPORT_GEN1 |
							  CAIL_ASIC_PCIE_LINK_SPEED_SUPPORT_GEN2);
			else
				adev->pm.pcie_gen_mask |= CAIL_ASIC_PCIE_LINK_SPEED_SUPPORT_GEN1;
		}
		/* platform caps */
		if (platform_speed_cap == PCI_SPEED_UNKNOWN) {
			adev->pm.pcie_gen_mask |= (CAIL_PCIE_LINK_SPEED_SUPPORT_GEN1 |
						   CAIL_PCIE_LINK_SPEED_SUPPORT_GEN2);
		} else {
			if (platform_speed_cap == PCIE_SPEED_32_0GT)
				adev->pm.pcie_gen_mask |= (CAIL_PCIE_LINK_SPEED_SUPPORT_GEN1 |
							   CAIL_PCIE_LINK_SPEED_SUPPORT_GEN2 |
							   CAIL_PCIE_LINK_SPEED_SUPPORT_GEN3 |
							   CAIL_PCIE_LINK_SPEED_SUPPORT_GEN4 |
							   CAIL_PCIE_LINK_SPEED_SUPPORT_GEN5);
			else if (platform_speed_cap == PCIE_SPEED_16_0GT)
				adev->pm.pcie_gen_mask |= (CAIL_PCIE_LINK_SPEED_SUPPORT_GEN1 |
							   CAIL_PCIE_LINK_SPEED_SUPPORT_GEN2 |
							   CAIL_PCIE_LINK_SPEED_SUPPORT_GEN3 |
							   CAIL_PCIE_LINK_SPEED_SUPPORT_GEN4);
			else if (platform_speed_cap == PCIE_SPEED_8_0GT)
				adev->pm.pcie_gen_mask |= (CAIL_PCIE_LINK_SPEED_SUPPORT_GEN1 |
							   CAIL_PCIE_LINK_SPEED_SUPPORT_GEN2 |
							   CAIL_PCIE_LINK_SPEED_SUPPORT_GEN3);
			else if (platform_speed_cap == PCIE_SPEED_5_0GT)
				adev->pm.pcie_gen_mask |= (CAIL_PCIE_LINK_SPEED_SUPPORT_GEN1 |
							   CAIL_PCIE_LINK_SPEED_SUPPORT_GEN2);
			else
				adev->pm.pcie_gen_mask |= CAIL_PCIE_LINK_SPEED_SUPPORT_GEN1;

		}
	}
	if (adev->pm.pcie_mlw_mask == 0) {
		if (platform_link_width == PCIE_LNK_WIDTH_UNKNOWN) {
			adev->pm.pcie_mlw_mask |= AMDGPU_DEFAULT_PCIE_MLW_MASK;
		} else {
			switch (platform_link_width) {
			case PCIE_LNK_X32:
				adev->pm.pcie_mlw_mask = (CAIL_PCIE_LINK_WIDTH_SUPPORT_X32 |
							  CAIL_PCIE_LINK_WIDTH_SUPPORT_X16 |
							  CAIL_PCIE_LINK_WIDTH_SUPPORT_X12 |
							  CAIL_PCIE_LINK_WIDTH_SUPPORT_X8 |
							  CAIL_PCIE_LINK_WIDTH_SUPPORT_X4 |
							  CAIL_PCIE_LINK_WIDTH_SUPPORT_X2 |
							  CAIL_PCIE_LINK_WIDTH_SUPPORT_X1);
				break;
			case PCIE_LNK_X16:
				adev->pm.pcie_mlw_mask = (CAIL_PCIE_LINK_WIDTH_SUPPORT_X16 |
							  CAIL_PCIE_LINK_WIDTH_SUPPORT_X12 |
							  CAIL_PCIE_LINK_WIDTH_SUPPORT_X8 |
							  CAIL_PCIE_LINK_WIDTH_SUPPORT_X4 |
							  CAIL_PCIE_LINK_WIDTH_SUPPORT_X2 |
							  CAIL_PCIE_LINK_WIDTH_SUPPORT_X1);
				break;
			case PCIE_LNK_X12:
				adev->pm.pcie_mlw_mask = (CAIL_PCIE_LINK_WIDTH_SUPPORT_X12 |
							  CAIL_PCIE_LINK_WIDTH_SUPPORT_X8 |
							  CAIL_PCIE_LINK_WIDTH_SUPPORT_X4 |
							  CAIL_PCIE_LINK_WIDTH_SUPPORT_X2 |
							  CAIL_PCIE_LINK_WIDTH_SUPPORT_X1);
				break;
			case PCIE_LNK_X8:
				adev->pm.pcie_mlw_mask = (CAIL_PCIE_LINK_WIDTH_SUPPORT_X8 |
							  CAIL_PCIE_LINK_WIDTH_SUPPORT_X4 |
							  CAIL_PCIE_LINK_WIDTH_SUPPORT_X2 |
							  CAIL_PCIE_LINK_WIDTH_SUPPORT_X1);
				break;
			case PCIE_LNK_X4:
				adev->pm.pcie_mlw_mask = (CAIL_PCIE_LINK_WIDTH_SUPPORT_X4 |
							  CAIL_PCIE_LINK_WIDTH_SUPPORT_X2 |
							  CAIL_PCIE_LINK_WIDTH_SUPPORT_X1);
				break;
			case PCIE_LNK_X2:
				adev->pm.pcie_mlw_mask = (CAIL_PCIE_LINK_WIDTH_SUPPORT_X2 |
							  CAIL_PCIE_LINK_WIDTH_SUPPORT_X1);
				break;
			case PCIE_LNK_X1:
				adev->pm.pcie_mlw_mask = CAIL_PCIE_LINK_WIDTH_SUPPORT_X1;
				break;
			default:
				break;
			}
		}
	}
}

int amdgpu_device_baco_enter(struct drm_device *dev)
{
	struct amdgpu_device *adev = drm_to_adev(dev);
	struct amdgpu_ras *ras = amdgpu_ras_get_context(adev);

	if (!amdgpu_device_supports_baco(adev_to_drm(adev)))
		return -ENOTSUPP;

	if (ras && adev->ras_enabled &&
	    adev->nbio.funcs->enable_doorbell_interrupt)
		adev->nbio.funcs->enable_doorbell_interrupt(adev, false);

	return amdgpu_dpm_baco_enter(adev);
}

int amdgpu_device_baco_exit(struct drm_device *dev)
{
	struct amdgpu_device *adev = drm_to_adev(dev);
	struct amdgpu_ras *ras = amdgpu_ras_get_context(adev);
	int ret = 0;

	if (!amdgpu_device_supports_baco(adev_to_drm(adev)))
		return -ENOTSUPP;

	ret = amdgpu_dpm_baco_exit(adev);
	if (ret)
		return ret;

	if (ras && adev->ras_enabled &&
	    adev->nbio.funcs->enable_doorbell_interrupt)
		adev->nbio.funcs->enable_doorbell_interrupt(adev, true);

	if (amdgpu_passthrough(adev) &&
	    adev->nbio.funcs->clear_doorbell_interrupt)
		adev->nbio.funcs->clear_doorbell_interrupt(adev);

	return 0;
}

static void amdgpu_cancel_all_tdr(struct amdgpu_device *adev)
{
	int i;

	for (i = 0; i < AMDGPU_MAX_RINGS; ++i) {
		struct amdgpu_ring *ring = adev->rings[i];

		if (!ring || !ring->sched.thread)
			continue;

		cancel_delayed_work_sync(&ring->sched.work_tdr);
	}
}

/**
 * amdgpu_pci_error_detected - Called when a PCI error is detected.
 * @pdev: PCI device struct
 * @state: PCI channel state
 *
 * Description: Called when a PCI error is detected.
 *
 * Return: PCI_ERS_RESULT_NEED_RESET or PCI_ERS_RESULT_DISCONNECT.
 */
pci_ers_result_t amdgpu_pci_error_detected(struct pci_dev *pdev, pci_channel_state_t state)
{
	struct drm_device *dev = pci_get_drvdata(pdev);
	struct amdgpu_device *adev = drm_to_adev(dev);
	int i;

	DRM_INFO("PCI error: detected callback, state(%d)!!\n", state);

	if (adev->gmc.xgmi.num_physical_nodes > 1) {
		DRM_WARN("No support for XGMI hive yet...");
		return PCI_ERS_RESULT_DISCONNECT;
	}

	switch (state) {
	case pci_channel_io_normal:
		return PCI_ERS_RESULT_CAN_RECOVER;
	/* Fatal error, prepare for slot reset */
	case pci_channel_io_frozen:
		/*
		 * Cancel and wait for all TDRs in progress if failing to
		 * set  adev->in_gpu_reset in amdgpu_device_lock_adev
		 *
		 * Locking adev->reset_sem will prevent any external access
		 * to GPU during PCI error recovery
		 */
		while (!amdgpu_device_lock_adev(adev, NULL))
			amdgpu_cancel_all_tdr(adev);

		/*
		 * Block any work scheduling as we do for regular GPU reset
		 * for the duration of the recovery
		 */
		for (i = 0; i < AMDGPU_MAX_RINGS; ++i) {
			struct amdgpu_ring *ring = adev->rings[i];

			if (!ring || !ring->sched.thread)
				continue;

			drm_sched_stop(&ring->sched, NULL);
		}
		atomic_inc(&adev->gpu_reset_counter);
		return PCI_ERS_RESULT_NEED_RESET;
	case pci_channel_io_perm_failure:
		/* Permanent error, prepare for device removal */
		return PCI_ERS_RESULT_DISCONNECT;
	}

	return PCI_ERS_RESULT_NEED_RESET;
}

/**
 * amdgpu_pci_mmio_enabled - Enable MMIO and dump debug registers
 * @pdev: pointer to PCI device
 */
pci_ers_result_t amdgpu_pci_mmio_enabled(struct pci_dev *pdev)
{

	DRM_INFO("PCI error: mmio enabled callback!!\n");

	/* TODO - dump whatever for debugging purposes */

	/* This called only if amdgpu_pci_error_detected returns
	 * PCI_ERS_RESULT_CAN_RECOVER. Read/write to the device still
	 * works, no need to reset slot.
	 */

	return PCI_ERS_RESULT_RECOVERED;
}

/**
 * amdgpu_pci_slot_reset - Called when PCI slot has been reset.
 * @pdev: PCI device struct
 *
 * Description: This routine is called by the pci error recovery
 * code after the PCI slot has been reset, just before we
 * should resume normal operations.
 */
pci_ers_result_t amdgpu_pci_slot_reset(struct pci_dev *pdev)
{
	struct drm_device *dev = pci_get_drvdata(pdev);
	struct amdgpu_device *adev = drm_to_adev(dev);
	int r, i;
	struct amdgpu_reset_context reset_context;
	u32 memsize;
	struct list_head device_list;

	DRM_INFO("PCI error: slot reset callback!!\n");

	memset(&reset_context, 0, sizeof(reset_context));

	INIT_LIST_HEAD(&device_list);
	list_add_tail(&adev->reset_list, &device_list);

	/* wait for asic to come out of reset */
	msleep(500);

	/* Restore PCI confspace */
	amdgpu_device_load_pci_state(pdev);

	/* confirm  ASIC came out of reset */
	for (i = 0; i < adev->usec_timeout; i++) {
		memsize = amdgpu_asic_get_config_memsize(adev);

		if (memsize != 0xffffffff)
			break;
		udelay(1);
	}
	if (memsize == 0xffffffff) {
		r = -ETIME;
		goto out;
	}

	reset_context.method = AMD_RESET_METHOD_NONE;
	reset_context.reset_req_dev = adev;
	set_bit(AMDGPU_NEED_FULL_RESET, &reset_context.flags);
	set_bit(AMDGPU_SKIP_HW_RESET, &reset_context.flags);

	adev->no_hw_access = true;
	r = amdgpu_device_pre_asic_reset(adev, &reset_context);
	adev->no_hw_access = false;
	if (r)
		goto out;

	r = amdgpu_do_asic_reset(&device_list, &reset_context);

out:
	if (!r) {
		if (amdgpu_device_cache_pci_state(adev->pdev))
			pci_restore_state(adev->pdev);

		DRM_INFO("PCIe error recovery succeeded\n");
	} else {
		DRM_ERROR("PCIe error recovery failed, err:%d", r);
		amdgpu_device_unlock_adev(adev);
	}

	return r ? PCI_ERS_RESULT_DISCONNECT : PCI_ERS_RESULT_RECOVERED;
}

/**
 * amdgpu_pci_resume() - resume normal ops after PCI reset
 * @pdev: pointer to PCI device
 *
 * Called when the error recovery driver tells us that its
 * OK to resume normal operation.
 */
void amdgpu_pci_resume(struct pci_dev *pdev)
{
	struct drm_device *dev = pci_get_drvdata(pdev);
	struct amdgpu_device *adev = drm_to_adev(dev);
	int i;


	DRM_INFO("PCI error: resume callback!!\n");

	for (i = 0; i < AMDGPU_MAX_RINGS; ++i) {
		struct amdgpu_ring *ring = adev->rings[i];

		if (!ring || !ring->sched.thread)
			continue;


		drm_sched_resubmit_jobs(&ring->sched);
		drm_sched_start(&ring->sched, true);
	}

	amdgpu_device_unlock_adev(adev);
}

bool amdgpu_device_cache_pci_state(struct pci_dev *pdev)
{
	struct drm_device *dev = pci_get_drvdata(pdev);
	struct amdgpu_device *adev = drm_to_adev(dev);
	int r;

	r = pci_save_state(pdev);
	if (!r) {
		kfree(adev->pci_state);

		adev->pci_state = pci_store_saved_state(pdev);

		if (!adev->pci_state) {
			DRM_ERROR("Failed to store PCI saved state");
			return false;
		}
	} else {
		DRM_WARN("Failed to save PCI state, err:%d\n", r);
		return false;
	}

	return true;
}

bool amdgpu_device_load_pci_state(struct pci_dev *pdev)
{
	struct drm_device *dev = pci_get_drvdata(pdev);
	struct amdgpu_device *adev = drm_to_adev(dev);
	int r;

	if (!adev->pci_state)
		return false;

	r = pci_load_saved_state(pdev, adev->pci_state);

	if (!r) {
		pci_restore_state(pdev);
	} else {
		DRM_WARN("Failed to load PCI state, err:%d\n", r);
		return false;
	}

	return true;
}

void amdgpu_device_flush_hdp(struct amdgpu_device *adev,
		struct amdgpu_ring *ring)
{
#ifdef CONFIG_X86_64
	if (adev->flags & AMD_IS_APU)
		return;
#endif
	if (adev->gmc.xgmi.connected_to_cpu)
		return;

	if (ring && ring->funcs->emit_hdp_flush)
		amdgpu_ring_emit_hdp_flush(ring);
	else
		amdgpu_asic_flush_hdp(adev, ring);
}

void amdgpu_device_invalidate_hdp(struct amdgpu_device *adev,
		struct amdgpu_ring *ring)
{
#ifdef CONFIG_X86_64
	if (adev->flags & AMD_IS_APU)
		return;
#endif
	if (adev->gmc.xgmi.connected_to_cpu)
		return;

	amdgpu_asic_invalidate_hdp(adev, ring);
}<|MERGE_RESOLUTION|>--- conflicted
+++ resolved
@@ -3990,10 +3990,6 @@
 		return r;
 	}
 	amdgpu_fence_driver_hw_init(adev);
-<<<<<<< HEAD
-
-=======
->>>>>>> 7cca308c
 
 	r = amdgpu_device_ip_late_init(adev);
 	if (r)
