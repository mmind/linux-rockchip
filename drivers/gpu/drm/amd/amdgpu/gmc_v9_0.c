--- conflicted
+++ resolved
@@ -248,12 +248,6 @@
 		struct amdgpu_irq_src *source,
 		struct amdgpu_iv_entry *entry)
 {
-<<<<<<< HEAD
-	struct ras_dispatch_if ih_data = {
-		.head = *adev->gmc.ras_if,
-		.entry = entry,
-	};
-=======
 	struct ras_common_if *ras_if = adev->gmc.ras_if;
 	struct ras_dispatch_if ih_data = {
 		.entry = entry,
@@ -264,7 +258,6 @@
 
 	ih_data.head = *ras_if;
 
->>>>>>> a2d635de
 	amdgpu_ras_interrupt_dispatch(adev, &ih_data);
 	return 0;
 }
@@ -689,11 +682,7 @@
 	int r;
 
 	if (!amdgpu_ras_is_supported(adev, AMDGPU_RAS_BLOCK__UMC)) {
-<<<<<<< HEAD
-		amdgpu_ras_feature_enable(adev, &ras_block, 0);
-=======
 		amdgpu_ras_feature_enable_on_boot(adev, &ras_block, 0);
->>>>>>> a2d635de
 		return 0;
 	}
 	/* handle resume path. */
@@ -706,11 +695,7 @@
 
 	**ras_if = ras_block;
 
-<<<<<<< HEAD
-	r = amdgpu_ras_feature_enable(adev, *ras_if, 1);
-=======
 	r = amdgpu_ras_feature_enable_on_boot(adev, *ras_if, 1);
->>>>>>> a2d635de
 	if (r)
 		goto feature;
 
