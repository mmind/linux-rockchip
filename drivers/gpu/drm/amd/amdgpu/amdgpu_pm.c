--- conflicted
+++ resolved
@@ -168,9 +168,6 @@
 	if (ret < 0)
 		return ret;
 
-	if (amdgpu_sriov_vf(adev) && !amdgpu_sriov_is_pp_one_vf(adev))
-		return 0;
-
 	if (is_support_sw_smu(adev)) {
 		if (adev->smu.ppt_funcs->get_current_power_state)
 			pm = smu_get_current_power_state(&adev->smu);
@@ -199,9 +196,6 @@
 	struct amdgpu_device *adev = ddev->dev_private;
 	enum amd_pm_state_type  state;
 	int ret;
-
-	if (amdgpu_sriov_vf(adev) && !amdgpu_sriov_is_pp_one_vf(adev))
-		return -EINVAL;
 
 	if (amdgpu_sriov_vf(adev) && !amdgpu_sriov_is_pp_one_vf(adev))
 		return -EINVAL;
@@ -348,14 +342,6 @@
 	int ret = 0;
 
 	if (amdgpu_sriov_vf(adev) && !amdgpu_sriov_is_pp_one_vf(adev))
-<<<<<<< HEAD
-		return -EINVAL;
-
-	/* Can't force performance level when the card is off */
-	if  ((adev->flags & AMD_IS_PX) &&
-	     (ddev->switch_power_state != DRM_SWITCH_POWER_ON))
-=======
->>>>>>> 26dca6db
 		return -EINVAL;
 
 	if (strncmp("low", buf, strlen("low")) == 0) {
@@ -380,13 +366,10 @@
 		return -EINVAL;
 	}
 
-<<<<<<< HEAD
-=======
 	ret = pm_runtime_get_sync(ddev->dev);
 	if (ret < 0)
 		return ret;
 
->>>>>>> 26dca6db
 	if (is_support_sw_smu(adev))
 		current_level = smu_get_performance_level(&adev->smu);
 	else if (adev->powerplay.pp_funcs->get_performance_level)
@@ -490,13 +473,10 @@
 	if (amdgpu_sriov_vf(adev) && !amdgpu_sriov_is_pp_one_vf(adev))
 		return 0;
 
-<<<<<<< HEAD
-=======
 	ret = pm_runtime_get_sync(ddev->dev);
 	if (ret < 0)
 		return ret;
 
->>>>>>> 26dca6db
 	if (is_support_sw_smu(adev)) {
 		pm = smu_get_current_power_state(smu);
 		ret = smu_get_power_num_states(smu, &data);
@@ -613,9 +593,6 @@
 	ret = pm_runtime_get_sync(ddev->dev);
 	if (ret < 0)
 		return ret;
-
-	if (amdgpu_sriov_vf(adev) && !amdgpu_sriov_is_pp_one_vf(adev))
-		return 0;
 
 	if (is_support_sw_smu(adev)) {
 		size = smu_sys_get_pp_table(&adev->smu, (void **)&table);
@@ -655,13 +632,10 @@
 	if (amdgpu_sriov_vf(adev) && !amdgpu_sriov_is_pp_one_vf(adev))
 		return -EINVAL;
 
-<<<<<<< HEAD
-=======
 	ret = pm_runtime_get_sync(ddev->dev);
 	if (ret < 0)
 		return ret;
 
->>>>>>> 26dca6db
 	if (is_support_sw_smu(adev)) {
 		ret = smu_sys_set_pp_table(&adev->smu, (void *)buf, count);
 		if (ret) {
@@ -859,9 +833,6 @@
 	if (ret < 0)
 		return ret;
 
-	if (amdgpu_sriov_vf(adev))
-		return 0;
-
 	if (is_support_sw_smu(adev)) {
 		size = smu_print_clk_levels(&adev->smu, SMU_OD_SCLK, buf);
 		size += smu_print_clk_levels(&adev->smu, SMU_OD_MCLK, buf+size);
@@ -953,12 +924,6 @@
 	if (amdgpu_sriov_vf(adev))
 		return 0;
 
-<<<<<<< HEAD
-	if (is_support_sw_smu(adev)) {
-		return smu_sys_get_pp_feature_mask(&adev->smu, buf);
-	} else if (adev->powerplay.pp_funcs->get_ppfeature_status)
-		return amdgpu_dpm_get_ppfeature_status(adev, buf);
-=======
 	ret = pm_runtime_get_sync(ddev->dev);
 	if (ret < 0)
 		return ret;
@@ -972,7 +937,6 @@
 
 	pm_runtime_mark_last_busy(ddev->dev);
 	pm_runtime_put_autosuspend(ddev->dev);
->>>>>>> 26dca6db
 
 	return size;
 }
@@ -1018,13 +982,10 @@
 
 	if (amdgpu_sriov_vf(adev) && !amdgpu_sriov_is_pp_one_vf(adev))
 		return 0;
-<<<<<<< HEAD
-=======
 
 	ret = pm_runtime_get_sync(ddev->dev);
 	if (ret < 0)
 		return ret;
->>>>>>> 26dca6db
 
 	if (is_support_sw_smu(adev))
 		size = smu_print_clk_levels(&adev->smu, SMU_SCLK, buf);
@@ -1122,14 +1083,9 @@
 	if (amdgpu_sriov_vf(adev) && !amdgpu_sriov_is_pp_one_vf(adev))
 		return 0;
 
-<<<<<<< HEAD
-	if (amdgpu_sriov_vf(adev) && !amdgpu_sriov_is_pp_one_vf(adev))
-		return 0;
-=======
 	ret = pm_runtime_get_sync(ddev->dev);
 	if (ret < 0)
 		return ret;
->>>>>>> 26dca6db
 
 	if (is_support_sw_smu(adev))
 		size = smu_print_clk_levels(&adev->smu, SMU_MCLK, buf);
@@ -1195,9 +1151,6 @@
 	if (ret < 0)
 		return ret;
 
-	if (amdgpu_sriov_vf(adev) && !amdgpu_sriov_is_pp_one_vf(adev))
-		return 0;
-
 	if (is_support_sw_smu(adev))
 		size = smu_print_clk_levels(&adev->smu, SMU_SOCCLK, buf);
 	else if (adev->powerplay.pp_funcs->print_clock_levels)
@@ -1264,9 +1217,6 @@
 	if (ret < 0)
 		return ret;
 
-	if (amdgpu_sriov_vf(adev) && !amdgpu_sriov_is_pp_one_vf(adev))
-		return 0;
-
 	if (is_support_sw_smu(adev))
 		size = smu_print_clk_levels(&adev->smu, SMU_FCLK, buf);
 	else if (adev->powerplay.pp_funcs->print_clock_levels)
@@ -1333,9 +1283,6 @@
 	if (ret < 0)
 		return ret;
 
-	if (amdgpu_sriov_vf(adev))
-		return 0;
-
 	if (is_support_sw_smu(adev))
 		size = smu_print_clk_levels(&adev->smu, SMU_DCEFCLK, buf);
 	else if (adev->powerplay.pp_funcs->print_clock_levels)
@@ -1402,9 +1349,6 @@
 	if (ret < 0)
 		return ret;
 
-	if (amdgpu_sriov_vf(adev) && !amdgpu_sriov_is_pp_one_vf(adev))
-		return 0;
-
 	if (is_support_sw_smu(adev))
 		size = smu_print_clk_levels(&adev->smu, SMU_PCIE, buf);
 	else if (adev->powerplay.pp_funcs->print_clock_levels)
@@ -1471,9 +1415,6 @@
 	if (ret < 0)
 		return ret;
 
-	if (amdgpu_sriov_vf(adev))
-		return 0;
-
 	if (is_support_sw_smu(adev))
 		value = smu_get_od_percentage(&(adev->smu), SMU_OD_SCLK);
 	else if (adev->powerplay.pp_funcs->get_sclk_od)
@@ -1542,9 +1483,6 @@
 	ret = pm_runtime_get_sync(ddev->dev);
 	if (ret < 0)
 		return ret;
-
-	if (amdgpu_sriov_vf(adev))
-		return 0;
 
 	if (is_support_sw_smu(adev))
 		value = smu_get_od_percentage(&(adev->smu), SMU_OD_MCLK);
@@ -1634,9 +1572,6 @@
 	ret = pm_runtime_get_sync(ddev->dev);
 	if (ret < 0)
 		return ret;
-
-	if (amdgpu_sriov_vf(adev) && !amdgpu_sriov_is_pp_one_vf(adev))
-		return 0;
 
 	if (is_support_sw_smu(adev))
 		size = smu_get_power_profile_mode(&adev->smu, buf);
@@ -1673,9 +1608,6 @@
 	tmp[1] = '\0';
 	ret = kstrtol(tmp, 0, &profile_mode);
 	if (ret)
-		return -EINVAL;
-
-	if (amdgpu_sriov_vf(adev) && !amdgpu_sriov_is_pp_one_vf(adev))
 		return -EINVAL;
 
 	if (amdgpu_sriov_vf(adev) && !amdgpu_sriov_is_pp_one_vf(adev))
@@ -1737,13 +1669,10 @@
 	if (amdgpu_sriov_vf(adev) && !amdgpu_sriov_is_pp_one_vf(adev))
 		return 0;
 
-<<<<<<< HEAD
-=======
 	r = pm_runtime_get_sync(ddev->dev);
 	if (r < 0)
 		return r;
 
->>>>>>> 26dca6db
 	/* read the IP busy sensor */
 	r = amdgpu_dpm_read_sensor(adev, AMDGPU_PP_SENSOR_GPU_LOAD,
 				   (void *)&value, &size);
@@ -1776,13 +1705,10 @@
 	if (amdgpu_sriov_vf(adev) && !amdgpu_sriov_is_pp_one_vf(adev))
 		return 0;
 
-<<<<<<< HEAD
-=======
 	r = pm_runtime_get_sync(ddev->dev);
 	if (r < 0)
 		return r;
 
->>>>>>> 26dca6db
 	/* read the IP busy sensor */
 	r = amdgpu_dpm_read_sensor(adev, AMDGPU_PP_SENSOR_MEM_LOAD,
 				   (void *)&value, &size);
@@ -1823,9 +1749,6 @@
 	ret = pm_runtime_get_sync(ddev->dev);
 	if (ret < 0)
 		return ret;
-
-	if (amdgpu_sriov_vf(adev) && !amdgpu_sriov_is_pp_one_vf(adev))
-		return 0;
 
 	amdgpu_asic_get_pcie_usage(adev, &count0, &count1);
 
@@ -2051,14 +1974,11 @@
 {
 	struct amdgpu_device *adev = dev_get_drvdata(dev);
 	u32 pwm_mode = 0;
-<<<<<<< HEAD
-=======
 	int ret;
 
 	ret = pm_runtime_get_sync(adev->ddev->dev);
 	if (ret < 0)
 		return ret;
->>>>>>> 26dca6db
 
 	if (is_support_sw_smu(adev)) {
 		pwm_mode = smu_get_fan_control_mode(&adev->smu);
@@ -3293,19 +3213,10 @@
 {
 	int ret = 0;
 
-<<<<<<< HEAD
-	if (is_support_sw_smu(adev)) {
-		ret = smu_dpm_set_power_gate(&adev->smu, AMD_IP_BLOCK_TYPE_JPEG, enable);
-		if (ret)
-			DRM_ERROR("[SW SMU]: dpm enable jpeg failed, state = %s, ret = %d. \n",
-				  enable ? "true" : "false", ret);
-	}
-=======
 	ret = amdgpu_dpm_set_powergating_by_smu(adev, AMD_IP_BLOCK_TYPE_JPEG, !enable);
 	if (ret)
 		DRM_ERROR("Dpm %s jpeg failed, ret = %d. \n",
 			  enable ? "enable" : "disable", ret);
->>>>>>> 26dca6db
 }
 
 int amdgpu_pm_load_smu_firmware(struct amdgpu_device *adev, uint32_t *smu_version)
