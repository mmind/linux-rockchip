/*
 * Copyright 2017 Advanced Micro Devices, Inc.
 *
 * Permission is hereby granted, free of charge, to any person obtaining a
 * copy of this software and associated documentation files (the "Software"),
 * to deal in the Software without restriction, including without limitation
 * the rights to use, copy, modify, merge, publish, distribute, sublicense,
 * and/or sell copies of the Software, and to permit persons to whom the
 * Software is furnished to do so, subject to the following conditions:
 *
 * The above copyright notice and this permission notice shall be included in
 * all copies or substantial portions of the Software.
 *
 * THE SOFTWARE IS PROVIDED "AS IS", WITHOUT WARRANTY OF ANY KIND, EXPRESS OR
 * IMPLIED, INCLUDING BUT NOT LIMITED TO THE WARRANTIES OF MERCHANTABILITY,
 * FITNESS FOR A PARTICULAR PURPOSE AND NONINFRINGEMENT.  IN NO EVENT SHALL
 * THE COPYRIGHT HOLDER(S) OR AUTHOR(S) BE LIABLE FOR ANY CLAIM, DAMAGES OR
 * OTHER LIABILITY, WHETHER IN AN ACTION OF CONTRACT, TORT OR OTHERWISE,
 * ARISING FROM, OUT OF OR IN CONNECTION WITH THE SOFTWARE OR THE USE OR
 * OTHER DEALINGS IN THE SOFTWARE.
 *
 * Authors: Rafał Miłecki <zajec5@gmail.com>
 *          Alex Deucher <alexdeucher@gmail.com>
 */

#include <drm/drm_debugfs.h>

#include "amdgpu.h"
#include "amdgpu_drv.h"
#include "amdgpu_pm.h"
#include "amdgpu_dpm.h"
#include "amdgpu_display.h"
#include "amdgpu_smu.h"
#include "atom.h"
#include <linux/power_supply.h>
#include <linux/pci.h>
#include <linux/hwmon.h>
#include <linux/hwmon-sysfs.h>
#include <linux/nospec.h>
#include <linux/pm_runtime.h>
#include "hwmgr.h"
#define WIDTH_4K 3840

static const struct cg_flag_name clocks[] = {
	{AMD_CG_SUPPORT_GFX_MGCG, "Graphics Medium Grain Clock Gating"},
	{AMD_CG_SUPPORT_GFX_MGLS, "Graphics Medium Grain memory Light Sleep"},
	{AMD_CG_SUPPORT_GFX_CGCG, "Graphics Coarse Grain Clock Gating"},
	{AMD_CG_SUPPORT_GFX_CGLS, "Graphics Coarse Grain memory Light Sleep"},
	{AMD_CG_SUPPORT_GFX_CGTS, "Graphics Coarse Grain Tree Shader Clock Gating"},
	{AMD_CG_SUPPORT_GFX_CGTS_LS, "Graphics Coarse Grain Tree Shader Light Sleep"},
	{AMD_CG_SUPPORT_GFX_CP_LS, "Graphics Command Processor Light Sleep"},
	{AMD_CG_SUPPORT_GFX_RLC_LS, "Graphics Run List Controller Light Sleep"},
	{AMD_CG_SUPPORT_GFX_3D_CGCG, "Graphics 3D Coarse Grain Clock Gating"},
	{AMD_CG_SUPPORT_GFX_3D_CGLS, "Graphics 3D Coarse Grain memory Light Sleep"},
	{AMD_CG_SUPPORT_MC_LS, "Memory Controller Light Sleep"},
	{AMD_CG_SUPPORT_MC_MGCG, "Memory Controller Medium Grain Clock Gating"},
	{AMD_CG_SUPPORT_SDMA_LS, "System Direct Memory Access Light Sleep"},
	{AMD_CG_SUPPORT_SDMA_MGCG, "System Direct Memory Access Medium Grain Clock Gating"},
	{AMD_CG_SUPPORT_BIF_MGCG, "Bus Interface Medium Grain Clock Gating"},
	{AMD_CG_SUPPORT_BIF_LS, "Bus Interface Light Sleep"},
	{AMD_CG_SUPPORT_UVD_MGCG, "Unified Video Decoder Medium Grain Clock Gating"},
	{AMD_CG_SUPPORT_VCE_MGCG, "Video Compression Engine Medium Grain Clock Gating"},
	{AMD_CG_SUPPORT_HDP_LS, "Host Data Path Light Sleep"},
	{AMD_CG_SUPPORT_HDP_MGCG, "Host Data Path Medium Grain Clock Gating"},
	{AMD_CG_SUPPORT_DRM_MGCG, "Digital Right Management Medium Grain Clock Gating"},
	{AMD_CG_SUPPORT_DRM_LS, "Digital Right Management Light Sleep"},
	{AMD_CG_SUPPORT_ROM_MGCG, "Rom Medium Grain Clock Gating"},
	{AMD_CG_SUPPORT_DF_MGCG, "Data Fabric Medium Grain Clock Gating"},

	{AMD_CG_SUPPORT_ATHUB_MGCG, "Address Translation Hub Medium Grain Clock Gating"},
	{AMD_CG_SUPPORT_ATHUB_LS, "Address Translation Hub Light Sleep"},
	{0, NULL},
};

static const struct hwmon_temp_label {
	enum PP_HWMON_TEMP channel;
	const char *label;
} temp_label[] = {
	{PP_TEMP_EDGE, "edge"},
	{PP_TEMP_JUNCTION, "junction"},
	{PP_TEMP_MEM, "mem"},
};

void amdgpu_pm_acpi_event_handler(struct amdgpu_device *adev)
{
	if (adev->pm.dpm_enabled) {
		mutex_lock(&adev->pm.mutex);
		if (power_supply_is_system_supplied() > 0)
			adev->pm.ac_power = true;
		else
			adev->pm.ac_power = false;
		if (adev->powerplay.pp_funcs &&
		    adev->powerplay.pp_funcs->enable_bapm)
			amdgpu_dpm_enable_bapm(adev, adev->pm.ac_power);
		mutex_unlock(&adev->pm.mutex);

		if (is_support_sw_smu(adev))
			smu_set_ac_dc(&adev->smu);
	}
}

int amdgpu_dpm_read_sensor(struct amdgpu_device *adev, enum amd_pp_sensors sensor,
			   void *data, uint32_t *size)
{
	int ret = 0;

	if (!data || !size)
		return -EINVAL;

	if (is_support_sw_smu(adev))
		ret = smu_read_sensor(&adev->smu, sensor, data, size);
	else {
		if (adev->powerplay.pp_funcs && adev->powerplay.pp_funcs->read_sensor)
			ret = adev->powerplay.pp_funcs->read_sensor((adev)->powerplay.pp_handle,
								    sensor, data, size);
		else
			ret = -EINVAL;
	}

	return ret;
}

/**
 * DOC: power_dpm_state
 *
 * The power_dpm_state file is a legacy interface and is only provided for
 * backwards compatibility. The amdgpu driver provides a sysfs API for adjusting
 * certain power related parameters.  The file power_dpm_state is used for this.
 * It accepts the following arguments:
 *
 * - battery
 *
 * - balanced
 *
 * - performance
 *
 * battery
 *
 * On older GPUs, the vbios provided a special power state for battery
 * operation.  Selecting battery switched to this state.  This is no
 * longer provided on newer GPUs so the option does nothing in that case.
 *
 * balanced
 *
 * On older GPUs, the vbios provided a special power state for balanced
 * operation.  Selecting balanced switched to this state.  This is no
 * longer provided on newer GPUs so the option does nothing in that case.
 *
 * performance
 *
 * On older GPUs, the vbios provided a special power state for performance
 * operation.  Selecting performance switched to this state.  This is no
 * longer provided on newer GPUs so the option does nothing in that case.
 *
 */

static ssize_t amdgpu_get_power_dpm_state(struct device *dev,
					  struct device_attribute *attr,
					  char *buf)
{
	struct drm_device *ddev = dev_get_drvdata(dev);
	struct amdgpu_device *adev = ddev->dev_private;
	enum amd_pm_state_type pm;
	int ret;

	ret = pm_runtime_get_sync(ddev->dev);
	if (ret < 0)
		return ret;

	if (is_support_sw_smu(adev)) {
		if (adev->smu.ppt_funcs->get_current_power_state)
			pm = smu_get_current_power_state(&adev->smu);
		else
			pm = adev->pm.dpm.user_state;
	} else if (adev->powerplay.pp_funcs->get_current_power_state) {
		pm = amdgpu_dpm_get_current_power_state(adev);
	} else {
		pm = adev->pm.dpm.user_state;
	}

	pm_runtime_mark_last_busy(ddev->dev);
	pm_runtime_put_autosuspend(ddev->dev);

	return snprintf(buf, PAGE_SIZE, "%s\n",
			(pm == POWER_STATE_TYPE_BATTERY) ? "battery" :
			(pm == POWER_STATE_TYPE_BALANCED) ? "balanced" : "performance");
}

static ssize_t amdgpu_set_power_dpm_state(struct device *dev,
					  struct device_attribute *attr,
					  const char *buf,
					  size_t count)
{
	struct drm_device *ddev = dev_get_drvdata(dev);
	struct amdgpu_device *adev = ddev->dev_private;
	enum amd_pm_state_type  state;
	int ret;

	if (strncmp("battery", buf, strlen("battery")) == 0)
		state = POWER_STATE_TYPE_BATTERY;
	else if (strncmp("balanced", buf, strlen("balanced")) == 0)
		state = POWER_STATE_TYPE_BALANCED;
	else if (strncmp("performance", buf, strlen("performance")) == 0)
		state = POWER_STATE_TYPE_PERFORMANCE;
	else
		return -EINVAL;

	ret = pm_runtime_get_sync(ddev->dev);
	if (ret < 0)
		return ret;

	if (is_support_sw_smu(adev)) {
		mutex_lock(&adev->pm.mutex);
		adev->pm.dpm.user_state = state;
		mutex_unlock(&adev->pm.mutex);
	} else if (adev->powerplay.pp_funcs->dispatch_tasks) {
		amdgpu_dpm_dispatch_task(adev, AMD_PP_TASK_ENABLE_USER_STATE, &state);
	} else {
		mutex_lock(&adev->pm.mutex);
		adev->pm.dpm.user_state = state;
		mutex_unlock(&adev->pm.mutex);

		amdgpu_pm_compute_clocks(adev);
	}
	pm_runtime_mark_last_busy(ddev->dev);
	pm_runtime_put_autosuspend(ddev->dev);

	return count;
}


/**
 * DOC: power_dpm_force_performance_level
 *
 * The amdgpu driver provides a sysfs API for adjusting certain power
 * related parameters.  The file power_dpm_force_performance_level is
 * used for this.  It accepts the following arguments:
 *
 * - auto
 *
 * - low
 *
 * - high
 *
 * - manual
 *
 * - profile_standard
 *
 * - profile_min_sclk
 *
 * - profile_min_mclk
 *
 * - profile_peak
 *
 * auto
 *
 * When auto is selected, the driver will attempt to dynamically select
 * the optimal power profile for current conditions in the driver.
 *
 * low
 *
 * When low is selected, the clocks are forced to the lowest power state.
 *
 * high
 *
 * When high is selected, the clocks are forced to the highest power state.
 *
 * manual
 *
 * When manual is selected, the user can manually adjust which power states
 * are enabled for each clock domain via the sysfs pp_dpm_mclk, pp_dpm_sclk,
 * and pp_dpm_pcie files and adjust the power state transition heuristics
 * via the pp_power_profile_mode sysfs file.
 *
 * profile_standard
 * profile_min_sclk
 * profile_min_mclk
 * profile_peak
 *
 * When the profiling modes are selected, clock and power gating are
 * disabled and the clocks are set for different profiling cases. This
 * mode is recommended for profiling specific work loads where you do
 * not want clock or power gating for clock fluctuation to interfere
 * with your results. profile_standard sets the clocks to a fixed clock
 * level which varies from asic to asic.  profile_min_sclk forces the sclk
 * to the lowest level.  profile_min_mclk forces the mclk to the lowest level.
 * profile_peak sets all clocks (mclk, sclk, pcie) to the highest levels.
 *
 */

static ssize_t amdgpu_get_power_dpm_force_performance_level(struct device *dev,
							    struct device_attribute *attr,
							    char *buf)
{
	struct drm_device *ddev = dev_get_drvdata(dev);
	struct amdgpu_device *adev = ddev->dev_private;
	enum amd_dpm_forced_level level = 0xff;
	int ret;

	ret = pm_runtime_get_sync(ddev->dev);
	if (ret < 0)
		return ret;

	if (is_support_sw_smu(adev))
		level = smu_get_performance_level(&adev->smu);
	else if (adev->powerplay.pp_funcs->get_performance_level)
		level = amdgpu_dpm_get_performance_level(adev);
	else
		level = adev->pm.dpm.forced_level;

	pm_runtime_mark_last_busy(ddev->dev);
	pm_runtime_put_autosuspend(ddev->dev);

	return snprintf(buf, PAGE_SIZE, "%s\n",
			(level == AMD_DPM_FORCED_LEVEL_AUTO) ? "auto" :
			(level == AMD_DPM_FORCED_LEVEL_LOW) ? "low" :
			(level == AMD_DPM_FORCED_LEVEL_HIGH) ? "high" :
			(level == AMD_DPM_FORCED_LEVEL_MANUAL) ? "manual" :
			(level == AMD_DPM_FORCED_LEVEL_PROFILE_STANDARD) ? "profile_standard" :
			(level == AMD_DPM_FORCED_LEVEL_PROFILE_MIN_SCLK) ? "profile_min_sclk" :
			(level == AMD_DPM_FORCED_LEVEL_PROFILE_MIN_MCLK) ? "profile_min_mclk" :
			(level == AMD_DPM_FORCED_LEVEL_PROFILE_PEAK) ? "profile_peak" :
			"unknown");
}

static ssize_t amdgpu_set_power_dpm_force_performance_level(struct device *dev,
							    struct device_attribute *attr,
							    const char *buf,
							    size_t count)
{
	struct drm_device *ddev = dev_get_drvdata(dev);
	struct amdgpu_device *adev = ddev->dev_private;
	enum amd_dpm_forced_level level;
	enum amd_dpm_forced_level current_level = 0xff;
	int ret = 0;

	if (strncmp("low", buf, strlen("low")) == 0) {
		level = AMD_DPM_FORCED_LEVEL_LOW;
	} else if (strncmp("high", buf, strlen("high")) == 0) {
		level = AMD_DPM_FORCED_LEVEL_HIGH;
	} else if (strncmp("auto", buf, strlen("auto")) == 0) {
		level = AMD_DPM_FORCED_LEVEL_AUTO;
	} else if (strncmp("manual", buf, strlen("manual")) == 0) {
		level = AMD_DPM_FORCED_LEVEL_MANUAL;
	} else if (strncmp("profile_exit", buf, strlen("profile_exit")) == 0) {
		level = AMD_DPM_FORCED_LEVEL_PROFILE_EXIT;
	} else if (strncmp("profile_standard", buf, strlen("profile_standard")) == 0) {
		level = AMD_DPM_FORCED_LEVEL_PROFILE_STANDARD;
	} else if (strncmp("profile_min_sclk", buf, strlen("profile_min_sclk")) == 0) {
		level = AMD_DPM_FORCED_LEVEL_PROFILE_MIN_SCLK;
	} else if (strncmp("profile_min_mclk", buf, strlen("profile_min_mclk")) == 0) {
		level = AMD_DPM_FORCED_LEVEL_PROFILE_MIN_MCLK;
	} else if (strncmp("profile_peak", buf, strlen("profile_peak")) == 0) {
		level = AMD_DPM_FORCED_LEVEL_PROFILE_PEAK;
	}  else {
		return -EINVAL;
	}

	ret = pm_runtime_get_sync(ddev->dev);
	if (ret < 0)
		return ret;

	if (is_support_sw_smu(adev))
		current_level = smu_get_performance_level(&adev->smu);
	else if (adev->powerplay.pp_funcs->get_performance_level)
		current_level = amdgpu_dpm_get_performance_level(adev);

	if (current_level == level) {
		pm_runtime_mark_last_busy(ddev->dev);
		pm_runtime_put_autosuspend(ddev->dev);
		return count;
	}

	if (adev->asic_type == CHIP_RAVEN) {
		if (!(adev->apu_flags & AMD_APU_IS_RAVEN2)) {
			if (current_level != AMD_DPM_FORCED_LEVEL_MANUAL && level == AMD_DPM_FORCED_LEVEL_MANUAL)
				amdgpu_gfx_off_ctrl(adev, false);
			else if (current_level == AMD_DPM_FORCED_LEVEL_MANUAL && level != AMD_DPM_FORCED_LEVEL_MANUAL)
				amdgpu_gfx_off_ctrl(adev, true);
		}
	}

	/* profile_exit setting is valid only when current mode is in profile mode */
	if (!(current_level & (AMD_DPM_FORCED_LEVEL_PROFILE_STANDARD |
	    AMD_DPM_FORCED_LEVEL_PROFILE_MIN_SCLK |
	    AMD_DPM_FORCED_LEVEL_PROFILE_MIN_MCLK |
	    AMD_DPM_FORCED_LEVEL_PROFILE_PEAK)) &&
	    (level == AMD_DPM_FORCED_LEVEL_PROFILE_EXIT)) {
		pr_err("Currently not in any profile mode!\n");
		pm_runtime_mark_last_busy(ddev->dev);
		pm_runtime_put_autosuspend(ddev->dev);
		return -EINVAL;
	}

	if (is_support_sw_smu(adev)) {
		ret = smu_force_performance_level(&adev->smu, level);
		if (ret) {
			pm_runtime_mark_last_busy(ddev->dev);
			pm_runtime_put_autosuspend(ddev->dev);
			return -EINVAL;
		}
	} else if (adev->powerplay.pp_funcs->force_performance_level) {
		mutex_lock(&adev->pm.mutex);
		if (adev->pm.dpm.thermal_active) {
			mutex_unlock(&adev->pm.mutex);
			pm_runtime_mark_last_busy(ddev->dev);
			pm_runtime_put_autosuspend(ddev->dev);
			return -EINVAL;
		}
		ret = amdgpu_dpm_force_performance_level(adev, level);
		if (ret) {
			mutex_unlock(&adev->pm.mutex);
			pm_runtime_mark_last_busy(ddev->dev);
			pm_runtime_put_autosuspend(ddev->dev);
			return -EINVAL;
		} else {
			adev->pm.dpm.forced_level = level;
		}
		mutex_unlock(&adev->pm.mutex);
	}
	pm_runtime_mark_last_busy(ddev->dev);
	pm_runtime_put_autosuspend(ddev->dev);

	return count;
}

static ssize_t amdgpu_get_pp_num_states(struct device *dev,
		struct device_attribute *attr,
		char *buf)
{
	struct drm_device *ddev = dev_get_drvdata(dev);
	struct amdgpu_device *adev = ddev->dev_private;
	struct pp_states_info data;
	int i, buf_len, ret;

	ret = pm_runtime_get_sync(ddev->dev);
	if (ret < 0)
		return ret;

	if (is_support_sw_smu(adev)) {
		ret = smu_get_power_num_states(&adev->smu, &data);
		if (ret)
			return ret;
	} else if (adev->powerplay.pp_funcs->get_pp_num_states) {
		amdgpu_dpm_get_pp_num_states(adev, &data);
	} else {
		memset(&data, 0, sizeof(data));
	}

	pm_runtime_mark_last_busy(ddev->dev);
	pm_runtime_put_autosuspend(ddev->dev);

	buf_len = snprintf(buf, PAGE_SIZE, "states: %d\n", data.nums);
	for (i = 0; i < data.nums; i++)
		buf_len += snprintf(buf + buf_len, PAGE_SIZE, "%d %s\n", i,
				(data.states[i] == POWER_STATE_TYPE_INTERNAL_BOOT) ? "boot" :
				(data.states[i] == POWER_STATE_TYPE_BATTERY) ? "battery" :
				(data.states[i] == POWER_STATE_TYPE_BALANCED) ? "balanced" :
				(data.states[i] == POWER_STATE_TYPE_PERFORMANCE) ? "performance" : "default");

	return buf_len;
}

static ssize_t amdgpu_get_pp_cur_state(struct device *dev,
		struct device_attribute *attr,
		char *buf)
{
	struct drm_device *ddev = dev_get_drvdata(dev);
	struct amdgpu_device *adev = ddev->dev_private;
	struct pp_states_info data;
	struct smu_context *smu = &adev->smu;
	enum amd_pm_state_type pm = 0;
	int i = 0, ret = 0;

	ret = pm_runtime_get_sync(ddev->dev);
	if (ret < 0)
		return ret;

	if (is_support_sw_smu(adev)) {
		pm = smu_get_current_power_state(smu);
		ret = smu_get_power_num_states(smu, &data);
		if (ret)
			return ret;
	} else if (adev->powerplay.pp_funcs->get_current_power_state
		 && adev->powerplay.pp_funcs->get_pp_num_states) {
		pm = amdgpu_dpm_get_current_power_state(adev);
		amdgpu_dpm_get_pp_num_states(adev, &data);
	}

	pm_runtime_mark_last_busy(ddev->dev);
	pm_runtime_put_autosuspend(ddev->dev);

	for (i = 0; i < data.nums; i++) {
		if (pm == data.states[i])
			break;
	}

	if (i == data.nums)
		i = -EINVAL;

	return snprintf(buf, PAGE_SIZE, "%d\n", i);
}

static ssize_t amdgpu_get_pp_force_state(struct device *dev,
		struct device_attribute *attr,
		char *buf)
{
	struct drm_device *ddev = dev_get_drvdata(dev);
	struct amdgpu_device *adev = ddev->dev_private;

	if (adev->pp_force_state_enabled)
		return amdgpu_get_pp_cur_state(dev, attr, buf);
	else
		return snprintf(buf, PAGE_SIZE, "\n");
}

static ssize_t amdgpu_set_pp_force_state(struct device *dev,
		struct device_attribute *attr,
		const char *buf,
		size_t count)
{
	struct drm_device *ddev = dev_get_drvdata(dev);
	struct amdgpu_device *adev = ddev->dev_private;
	enum amd_pm_state_type state = 0;
	unsigned long idx;
	int ret;

	if (strlen(buf) == 1)
		adev->pp_force_state_enabled = false;
	else if (is_support_sw_smu(adev))
		adev->pp_force_state_enabled = false;
	else if (adev->powerplay.pp_funcs->dispatch_tasks &&
			adev->powerplay.pp_funcs->get_pp_num_states) {
		struct pp_states_info data;

		ret = kstrtoul(buf, 0, &idx);
		if (ret || idx >= ARRAY_SIZE(data.states))
			return -EINVAL;

		idx = array_index_nospec(idx, ARRAY_SIZE(data.states));

		amdgpu_dpm_get_pp_num_states(adev, &data);
		state = data.states[idx];

		ret = pm_runtime_get_sync(ddev->dev);
		if (ret < 0)
			return ret;

		/* only set user selected power states */
		if (state != POWER_STATE_TYPE_INTERNAL_BOOT &&
		    state != POWER_STATE_TYPE_DEFAULT) {
			amdgpu_dpm_dispatch_task(adev,
					AMD_PP_TASK_ENABLE_USER_STATE, &state);
			adev->pp_force_state_enabled = true;
		}
		pm_runtime_mark_last_busy(ddev->dev);
		pm_runtime_put_autosuspend(ddev->dev);
	}

	return count;
}

/**
 * DOC: pp_table
 *
 * The amdgpu driver provides a sysfs API for uploading new powerplay
 * tables.  The file pp_table is used for this.  Reading the file
 * will dump the current power play table.  Writing to the file
 * will attempt to upload a new powerplay table and re-initialize
 * powerplay using that new table.
 *
 */

static ssize_t amdgpu_get_pp_table(struct device *dev,
		struct device_attribute *attr,
		char *buf)
{
	struct drm_device *ddev = dev_get_drvdata(dev);
	struct amdgpu_device *adev = ddev->dev_private;
	char *table = NULL;
	int size, ret;

	ret = pm_runtime_get_sync(ddev->dev);
	if (ret < 0)
		return ret;

	if (is_support_sw_smu(adev)) {
		size = smu_sys_get_pp_table(&adev->smu, (void **)&table);
		pm_runtime_mark_last_busy(ddev->dev);
		pm_runtime_put_autosuspend(ddev->dev);
		if (size < 0)
			return size;
	} else if (adev->powerplay.pp_funcs->get_pp_table) {
		size = amdgpu_dpm_get_pp_table(adev, &table);
		pm_runtime_mark_last_busy(ddev->dev);
		pm_runtime_put_autosuspend(ddev->dev);
		if (size < 0)
			return size;
	} else {
		pm_runtime_mark_last_busy(ddev->dev);
		pm_runtime_put_autosuspend(ddev->dev);
		return 0;
	}

	if (size >= PAGE_SIZE)
		size = PAGE_SIZE - 1;

	memcpy(buf, table, size);

	return size;
}

static ssize_t amdgpu_set_pp_table(struct device *dev,
		struct device_attribute *attr,
		const char *buf,
		size_t count)
{
	struct drm_device *ddev = dev_get_drvdata(dev);
	struct amdgpu_device *adev = ddev->dev_private;
	int ret = 0;

	ret = pm_runtime_get_sync(ddev->dev);
	if (ret < 0)
		return ret;

	if (is_support_sw_smu(adev)) {
		ret = smu_sys_set_pp_table(&adev->smu, (void *)buf, count);
		if (ret) {
			pm_runtime_mark_last_busy(ddev->dev);
			pm_runtime_put_autosuspend(ddev->dev);
			return ret;
		}
	} else if (adev->powerplay.pp_funcs->set_pp_table)
		amdgpu_dpm_set_pp_table(adev, buf, count);

	pm_runtime_mark_last_busy(ddev->dev);
	pm_runtime_put_autosuspend(ddev->dev);

	return count;
}

/**
 * DOC: pp_od_clk_voltage
 *
 * The amdgpu driver provides a sysfs API for adjusting the clocks and voltages
 * in each power level within a power state.  The pp_od_clk_voltage is used for
 * this.
 *
 * < For Vega10 and previous ASICs >
 *
 * Reading the file will display:
 *
 * - a list of engine clock levels and voltages labeled OD_SCLK
 *
 * - a list of memory clock levels and voltages labeled OD_MCLK
 *
 * - a list of valid ranges for sclk, mclk, and voltage labeled OD_RANGE
 *
 * To manually adjust these settings, first select manual using
 * power_dpm_force_performance_level. Enter a new value for each
 * level by writing a string that contains "s/m level clock voltage" to
 * the file.  E.g., "s 1 500 820" will update sclk level 1 to be 500 MHz
 * at 820 mV; "m 0 350 810" will update mclk level 0 to be 350 MHz at
 * 810 mV.  When you have edited all of the states as needed, write
 * "c" (commit) to the file to commit your changes.  If you want to reset to the
 * default power levels, write "r" (reset) to the file to reset them.
 *
 *
 * < For Vega20 >
 *
 * Reading the file will display:
 *
 * - minimum and maximum engine clock labeled OD_SCLK
 *
 * - maximum memory clock labeled OD_MCLK
 *
 * - three <frequency, voltage> points labeled OD_VDDC_CURVE.
 *   They can be used to calibrate the sclk voltage curve.
 *
 * - a list of valid ranges for sclk, mclk, and voltage curve points
 *   labeled OD_RANGE
 *
 * To manually adjust these settings:
 *
 * - First select manual using power_dpm_force_performance_level
 *
 * - For clock frequency setting, enter a new value by writing a
 *   string that contains "s/m index clock" to the file. The index
 *   should be 0 if to set minimum clock. And 1 if to set maximum
 *   clock. E.g., "s 0 500" will update minimum sclk to be 500 MHz.
 *   "m 1 800" will update maximum mclk to be 800Mhz.
 *
 *   For sclk voltage curve, enter the new values by writing a
 *   string that contains "vc point clock voltage" to the file. The
 *   points are indexed by 0, 1 and 2. E.g., "vc 0 300 600" will
 *   update point1 with clock set as 300Mhz and voltage as
 *   600mV. "vc 2 1000 1000" will update point3 with clock set
 *   as 1000Mhz and voltage 1000mV.
 *
 * - When you have edited all of the states as needed, write "c" (commit)
 *   to the file to commit your changes
 *
 * - If you want to reset to the default power levels, write "r" (reset)
 *   to the file to reset them
 *
 */

static ssize_t amdgpu_set_pp_od_clk_voltage(struct device *dev,
		struct device_attribute *attr,
		const char *buf,
		size_t count)
{
	struct drm_device *ddev = dev_get_drvdata(dev);
	struct amdgpu_device *adev = ddev->dev_private;
	int ret;
	uint32_t parameter_size = 0;
	long parameter[64];
	char buf_cpy[128];
	char *tmp_str;
	char *sub_str;
	const char delimiter[3] = {' ', '\n', '\0'};
	uint32_t type;

	if (count > 127)
		return -EINVAL;

	if (*buf == 's')
		type = PP_OD_EDIT_SCLK_VDDC_TABLE;
	else if (*buf == 'm')
		type = PP_OD_EDIT_MCLK_VDDC_TABLE;
	else if(*buf == 'r')
		type = PP_OD_RESTORE_DEFAULT_TABLE;
	else if (*buf == 'c')
		type = PP_OD_COMMIT_DPM_TABLE;
	else if (!strncmp(buf, "vc", 2))
		type = PP_OD_EDIT_VDDC_CURVE;
	else
		return -EINVAL;

	memcpy(buf_cpy, buf, count+1);

	tmp_str = buf_cpy;

	if (type == PP_OD_EDIT_VDDC_CURVE)
		tmp_str++;
	while (isspace(*++tmp_str));

	while (tmp_str[0]) {
		sub_str = strsep(&tmp_str, delimiter);
		ret = kstrtol(sub_str, 0, &parameter[parameter_size]);
		if (ret)
			return -EINVAL;
		parameter_size++;

		while (isspace(*tmp_str))
			tmp_str++;
	}

	ret = pm_runtime_get_sync(ddev->dev);
	if (ret < 0)
		return ret;

	if (is_support_sw_smu(adev)) {
		ret = smu_od_edit_dpm_table(&adev->smu, type,
					    parameter, parameter_size);

		if (ret) {
			pm_runtime_mark_last_busy(ddev->dev);
			pm_runtime_put_autosuspend(ddev->dev);
			return -EINVAL;
		}
	} else {
		if (adev->powerplay.pp_funcs->odn_edit_dpm_table) {
			ret = amdgpu_dpm_odn_edit_dpm_table(adev, type,
						parameter, parameter_size);
			if (ret) {
				pm_runtime_mark_last_busy(ddev->dev);
				pm_runtime_put_autosuspend(ddev->dev);
				return -EINVAL;
			}
		}

		if (type == PP_OD_COMMIT_DPM_TABLE) {
			if (adev->powerplay.pp_funcs->dispatch_tasks) {
				amdgpu_dpm_dispatch_task(adev,
						AMD_PP_TASK_READJUST_POWER_STATE,
						NULL);
				pm_runtime_mark_last_busy(ddev->dev);
				pm_runtime_put_autosuspend(ddev->dev);
				return count;
			} else {
				pm_runtime_mark_last_busy(ddev->dev);
				pm_runtime_put_autosuspend(ddev->dev);
				return -EINVAL;
			}
		}
	}
	pm_runtime_mark_last_busy(ddev->dev);
	pm_runtime_put_autosuspend(ddev->dev);

	return count;
}

static ssize_t amdgpu_get_pp_od_clk_voltage(struct device *dev,
		struct device_attribute *attr,
		char *buf)
{
	struct drm_device *ddev = dev_get_drvdata(dev);
	struct amdgpu_device *adev = ddev->dev_private;
	ssize_t size;
	int ret;

	ret = pm_runtime_get_sync(ddev->dev);
	if (ret < 0)
		return ret;

	if (is_support_sw_smu(adev)) {
		size = smu_print_clk_levels(&adev->smu, SMU_OD_SCLK, buf);
		size += smu_print_clk_levels(&adev->smu, SMU_OD_MCLK, buf+size);
		size += smu_print_clk_levels(&adev->smu, SMU_OD_VDDC_CURVE, buf+size);
		size += smu_print_clk_levels(&adev->smu, SMU_OD_RANGE, buf+size);
	} else if (adev->powerplay.pp_funcs->print_clock_levels) {
		size = amdgpu_dpm_print_clock_levels(adev, OD_SCLK, buf);
		size += amdgpu_dpm_print_clock_levels(adev, OD_MCLK, buf+size);
		size += amdgpu_dpm_print_clock_levels(adev, OD_VDDC_CURVE, buf+size);
		size += amdgpu_dpm_print_clock_levels(adev, OD_RANGE, buf+size);
	} else {
		size = snprintf(buf, PAGE_SIZE, "\n");
	}
	pm_runtime_mark_last_busy(ddev->dev);
	pm_runtime_put_autosuspend(ddev->dev);

	return size;
}

/**
 * DOC: pp_features
 *
 * The amdgpu driver provides a sysfs API for adjusting what powerplay
 * features to be enabled. The file pp_features is used for this. And
 * this is only available for Vega10 and later dGPUs.
 *
 * Reading back the file will show you the followings:
 * - Current ppfeature masks
 * - List of the all supported powerplay features with their naming,
 *   bitmasks and enablement status('Y'/'N' means "enabled"/"disabled").
 *
 * To manually enable or disable a specific feature, just set or clear
 * the corresponding bit from original ppfeature masks and input the
 * new ppfeature masks.
 */
static ssize_t amdgpu_set_pp_features(struct device *dev,
				      struct device_attribute *attr,
				      const char *buf,
				      size_t count)
{
	struct drm_device *ddev = dev_get_drvdata(dev);
	struct amdgpu_device *adev = ddev->dev_private;
	uint64_t featuremask;
	int ret;

	ret = kstrtou64(buf, 0, &featuremask);
	if (ret)
		return -EINVAL;

	pr_debug("featuremask = 0x%llx\n", featuremask);

	ret = pm_runtime_get_sync(ddev->dev);
	if (ret < 0)
		return ret;

	if (is_support_sw_smu(adev)) {
		ret = smu_sys_set_pp_feature_mask(&adev->smu, featuremask);
		if (ret) {
			pm_runtime_mark_last_busy(ddev->dev);
			pm_runtime_put_autosuspend(ddev->dev);
			return -EINVAL;
		}
	} else if (adev->powerplay.pp_funcs->set_ppfeature_status) {
		ret = amdgpu_dpm_set_ppfeature_status(adev, featuremask);
		if (ret) {
			pm_runtime_mark_last_busy(ddev->dev);
			pm_runtime_put_autosuspend(ddev->dev);
			return -EINVAL;
		}
	}
	pm_runtime_mark_last_busy(ddev->dev);
	pm_runtime_put_autosuspend(ddev->dev);

	return count;
}

static ssize_t amdgpu_get_pp_features(struct device *dev,
				      struct device_attribute *attr,
				      char *buf)
{
	struct drm_device *ddev = dev_get_drvdata(dev);
	struct amdgpu_device *adev = ddev->dev_private;
	ssize_t size;
	int ret;

	ret = pm_runtime_get_sync(ddev->dev);
	if (ret < 0)
		return ret;

	if (is_support_sw_smu(adev))
		size = smu_sys_get_pp_feature_mask(&adev->smu, buf);
	else if (adev->powerplay.pp_funcs->get_ppfeature_status)
		size = amdgpu_dpm_get_ppfeature_status(adev, buf);
	else
		size = snprintf(buf, PAGE_SIZE, "\n");

	pm_runtime_mark_last_busy(ddev->dev);
	pm_runtime_put_autosuspend(ddev->dev);

	return size;
}

/**
 * DOC: pp_dpm_sclk pp_dpm_mclk pp_dpm_socclk pp_dpm_fclk pp_dpm_dcefclk pp_dpm_pcie
 *
 * The amdgpu driver provides a sysfs API for adjusting what power levels
 * are enabled for a given power state.  The files pp_dpm_sclk, pp_dpm_mclk,
 * pp_dpm_socclk, pp_dpm_fclk, pp_dpm_dcefclk and pp_dpm_pcie are used for
 * this.
 *
 * pp_dpm_socclk and pp_dpm_dcefclk interfaces are only available for
 * Vega10 and later ASICs.
 * pp_dpm_fclk interface is only available for Vega20 and later ASICs.
 *
 * Reading back the files will show you the available power levels within
 * the power state and the clock information for those levels.
 *
 * To manually adjust these states, first select manual using
 * power_dpm_force_performance_level.
 * Secondly, enter a new value for each level by inputing a string that
 * contains " echo xx xx xx > pp_dpm_sclk/mclk/pcie"
 * E.g.,
 *
 * .. code-block:: bash
 *
 *	echo "4 5 6" > pp_dpm_sclk
 *
 * will enable sclk levels 4, 5, and 6.
 *
 * NOTE: change to the dcefclk max dpm level is not supported now
 */

static ssize_t amdgpu_get_pp_dpm_sclk(struct device *dev,
		struct device_attribute *attr,
		char *buf)
{
	struct drm_device *ddev = dev_get_drvdata(dev);
	struct amdgpu_device *adev = ddev->dev_private;
	ssize_t size;
	int ret;

	ret = pm_runtime_get_sync(ddev->dev);
	if (ret < 0)
		return ret;

	if (is_support_sw_smu(adev))
		size = smu_print_clk_levels(&adev->smu, SMU_SCLK, buf);
	else if (adev->powerplay.pp_funcs->print_clock_levels)
		size = amdgpu_dpm_print_clock_levels(adev, PP_SCLK, buf);
	else
		size = snprintf(buf, PAGE_SIZE, "\n");

	pm_runtime_mark_last_busy(ddev->dev);
	pm_runtime_put_autosuspend(ddev->dev);

	return size;
}

/*
 * Worst case: 32 bits individually specified, in octal at 12 characters
 * per line (+1 for \n).
 */
#define AMDGPU_MASK_BUF_MAX	(32 * 13)

static ssize_t amdgpu_read_mask(const char *buf, size_t count, uint32_t *mask)
{
	int ret;
	long level;
	char *sub_str = NULL;
	char *tmp;
	char buf_cpy[AMDGPU_MASK_BUF_MAX + 1];
	const char delimiter[3] = {' ', '\n', '\0'};
	size_t bytes;

	*mask = 0;

	bytes = min(count, sizeof(buf_cpy) - 1);
	memcpy(buf_cpy, buf, bytes);
	buf_cpy[bytes] = '\0';
	tmp = buf_cpy;
	while (tmp[0]) {
		sub_str = strsep(&tmp, delimiter);
		if (strlen(sub_str)) {
			ret = kstrtol(sub_str, 0, &level);
			if (ret)
				return -EINVAL;
			*mask |= 1 << level;
		} else
			break;
	}

	return 0;
}

static ssize_t amdgpu_set_pp_dpm_sclk(struct device *dev,
		struct device_attribute *attr,
		const char *buf,
		size_t count)
{
	struct drm_device *ddev = dev_get_drvdata(dev);
	struct amdgpu_device *adev = ddev->dev_private;
	int ret;
	uint32_t mask = 0;

	ret = amdgpu_read_mask(buf, count, &mask);
	if (ret)
		return ret;

	ret = pm_runtime_get_sync(ddev->dev);
	if (ret < 0)
		return ret;

	if (is_support_sw_smu(adev))
		ret = smu_force_clk_levels(&adev->smu, SMU_SCLK, mask, true);
	else if (adev->powerplay.pp_funcs->force_clock_level)
		ret = amdgpu_dpm_force_clock_level(adev, PP_SCLK, mask);

	pm_runtime_mark_last_busy(ddev->dev);
	pm_runtime_put_autosuspend(ddev->dev);

	if (ret)
		return -EINVAL;

	return count;
}

static ssize_t amdgpu_get_pp_dpm_mclk(struct device *dev,
		struct device_attribute *attr,
		char *buf)
{
	struct drm_device *ddev = dev_get_drvdata(dev);
	struct amdgpu_device *adev = ddev->dev_private;
	ssize_t size;
	int ret;

	ret = pm_runtime_get_sync(ddev->dev);
	if (ret < 0)
		return ret;

	if (is_support_sw_smu(adev))
		size = smu_print_clk_levels(&adev->smu, SMU_MCLK, buf);
	else if (adev->powerplay.pp_funcs->print_clock_levels)
		size = amdgpu_dpm_print_clock_levels(adev, PP_MCLK, buf);
	else
		size = snprintf(buf, PAGE_SIZE, "\n");

	pm_runtime_mark_last_busy(ddev->dev);
	pm_runtime_put_autosuspend(ddev->dev);

	return size;
}

static ssize_t amdgpu_set_pp_dpm_mclk(struct device *dev,
		struct device_attribute *attr,
		const char *buf,
		size_t count)
{
	struct drm_device *ddev = dev_get_drvdata(dev);
	struct amdgpu_device *adev = ddev->dev_private;
	uint32_t mask = 0;
	int ret;

	ret = amdgpu_read_mask(buf, count, &mask);
	if (ret)
		return ret;

	ret = pm_runtime_get_sync(ddev->dev);
	if (ret < 0)
		return ret;

	if (is_support_sw_smu(adev))
		ret = smu_force_clk_levels(&adev->smu, SMU_MCLK, mask, true);
	else if (adev->powerplay.pp_funcs->force_clock_level)
		ret = amdgpu_dpm_force_clock_level(adev, PP_MCLK, mask);

	pm_runtime_mark_last_busy(ddev->dev);
	pm_runtime_put_autosuspend(ddev->dev);

	if (ret)
		return -EINVAL;

	return count;
}

static ssize_t amdgpu_get_pp_dpm_socclk(struct device *dev,
		struct device_attribute *attr,
		char *buf)
{
	struct drm_device *ddev = dev_get_drvdata(dev);
	struct amdgpu_device *adev = ddev->dev_private;
	ssize_t size;
	int ret;

	ret = pm_runtime_get_sync(ddev->dev);
	if (ret < 0)
		return ret;

	if (is_support_sw_smu(adev))
		size = smu_print_clk_levels(&adev->smu, SMU_SOCCLK, buf);
	else if (adev->powerplay.pp_funcs->print_clock_levels)
		size = amdgpu_dpm_print_clock_levels(adev, PP_SOCCLK, buf);
	else
		size = snprintf(buf, PAGE_SIZE, "\n");

	pm_runtime_mark_last_busy(ddev->dev);
	pm_runtime_put_autosuspend(ddev->dev);

	return size;
}

static ssize_t amdgpu_set_pp_dpm_socclk(struct device *dev,
		struct device_attribute *attr,
		const char *buf,
		size_t count)
{
	struct drm_device *ddev = dev_get_drvdata(dev);
	struct amdgpu_device *adev = ddev->dev_private;
	int ret;
	uint32_t mask = 0;

	ret = amdgpu_read_mask(buf, count, &mask);
	if (ret)
		return ret;

	ret = pm_runtime_get_sync(ddev->dev);
	if (ret < 0)
		return ret;

	if (is_support_sw_smu(adev))
		ret = smu_force_clk_levels(&adev->smu, SMU_SOCCLK, mask, true);
	else if (adev->powerplay.pp_funcs->force_clock_level)
		ret = amdgpu_dpm_force_clock_level(adev, PP_SOCCLK, mask);
	else
		ret = 0;

	pm_runtime_mark_last_busy(ddev->dev);
	pm_runtime_put_autosuspend(ddev->dev);

	if (ret)
		return -EINVAL;

	return count;
}

static ssize_t amdgpu_get_pp_dpm_fclk(struct device *dev,
		struct device_attribute *attr,
		char *buf)
{
	struct drm_device *ddev = dev_get_drvdata(dev);
	struct amdgpu_device *adev = ddev->dev_private;
	ssize_t size;
	int ret;

	ret = pm_runtime_get_sync(ddev->dev);
	if (ret < 0)
		return ret;

	if (is_support_sw_smu(adev))
		size = smu_print_clk_levels(&adev->smu, SMU_FCLK, buf);
	else if (adev->powerplay.pp_funcs->print_clock_levels)
		size = amdgpu_dpm_print_clock_levels(adev, PP_FCLK, buf);
	else
		size = snprintf(buf, PAGE_SIZE, "\n");

	pm_runtime_mark_last_busy(ddev->dev);
	pm_runtime_put_autosuspend(ddev->dev);

	return size;
}

static ssize_t amdgpu_set_pp_dpm_fclk(struct device *dev,
		struct device_attribute *attr,
		const char *buf,
		size_t count)
{
	struct drm_device *ddev = dev_get_drvdata(dev);
	struct amdgpu_device *adev = ddev->dev_private;
	int ret;
	uint32_t mask = 0;

	ret = amdgpu_read_mask(buf, count, &mask);
	if (ret)
		return ret;

	ret = pm_runtime_get_sync(ddev->dev);
	if (ret < 0)
		return ret;

	if (is_support_sw_smu(adev))
		ret = smu_force_clk_levels(&adev->smu, SMU_FCLK, mask, true);
	else if (adev->powerplay.pp_funcs->force_clock_level)
		ret = amdgpu_dpm_force_clock_level(adev, PP_FCLK, mask);
	else
		ret = 0;

	pm_runtime_mark_last_busy(ddev->dev);
	pm_runtime_put_autosuspend(ddev->dev);

	if (ret)
		return -EINVAL;

	return count;
}

static ssize_t amdgpu_get_pp_dpm_dcefclk(struct device *dev,
		struct device_attribute *attr,
		char *buf)
{
	struct drm_device *ddev = dev_get_drvdata(dev);
	struct amdgpu_device *adev = ddev->dev_private;
	ssize_t size;
	int ret;

	ret = pm_runtime_get_sync(ddev->dev);
	if (ret < 0)
		return ret;

	if (is_support_sw_smu(adev))
		size = smu_print_clk_levels(&adev->smu, SMU_DCEFCLK, buf);
	else if (adev->powerplay.pp_funcs->print_clock_levels)
		size = amdgpu_dpm_print_clock_levels(adev, PP_DCEFCLK, buf);
	else
		size = snprintf(buf, PAGE_SIZE, "\n");

	pm_runtime_mark_last_busy(ddev->dev);
	pm_runtime_put_autosuspend(ddev->dev);

	return size;
}

static ssize_t amdgpu_set_pp_dpm_dcefclk(struct device *dev,
		struct device_attribute *attr,
		const char *buf,
		size_t count)
{
	struct drm_device *ddev = dev_get_drvdata(dev);
	struct amdgpu_device *adev = ddev->dev_private;
	int ret;
	uint32_t mask = 0;

	ret = amdgpu_read_mask(buf, count, &mask);
	if (ret)
		return ret;

	ret = pm_runtime_get_sync(ddev->dev);
	if (ret < 0)
		return ret;

	if (is_support_sw_smu(adev))
		ret = smu_force_clk_levels(&adev->smu, SMU_DCEFCLK, mask, true);
	else if (adev->powerplay.pp_funcs->force_clock_level)
		ret = amdgpu_dpm_force_clock_level(adev, PP_DCEFCLK, mask);
	else
		ret = 0;

	pm_runtime_mark_last_busy(ddev->dev);
	pm_runtime_put_autosuspend(ddev->dev);

	if (ret)
		return -EINVAL;

	return count;
}

static ssize_t amdgpu_get_pp_dpm_pcie(struct device *dev,
		struct device_attribute *attr,
		char *buf)
{
	struct drm_device *ddev = dev_get_drvdata(dev);
	struct amdgpu_device *adev = ddev->dev_private;
	ssize_t size;
	int ret;

	ret = pm_runtime_get_sync(ddev->dev);
	if (ret < 0)
		return ret;

	if (is_support_sw_smu(adev))
		size = smu_print_clk_levels(&adev->smu, SMU_PCIE, buf);
	else if (adev->powerplay.pp_funcs->print_clock_levels)
		size = amdgpu_dpm_print_clock_levels(adev, PP_PCIE, buf);
	else
		size = snprintf(buf, PAGE_SIZE, "\n");

	pm_runtime_mark_last_busy(ddev->dev);
	pm_runtime_put_autosuspend(ddev->dev);

	return size;
}

static ssize_t amdgpu_set_pp_dpm_pcie(struct device *dev,
		struct device_attribute *attr,
		const char *buf,
		size_t count)
{
	struct drm_device *ddev = dev_get_drvdata(dev);
	struct amdgpu_device *adev = ddev->dev_private;
	int ret;
	uint32_t mask = 0;

	ret = amdgpu_read_mask(buf, count, &mask);
	if (ret)
		return ret;

	ret = pm_runtime_get_sync(ddev->dev);
	if (ret < 0)
		return ret;

	if (is_support_sw_smu(adev))
		ret = smu_force_clk_levels(&adev->smu, SMU_PCIE, mask, true);
	else if (adev->powerplay.pp_funcs->force_clock_level)
		ret = amdgpu_dpm_force_clock_level(adev, PP_PCIE, mask);
	else
		ret = 0;

	pm_runtime_mark_last_busy(ddev->dev);
	pm_runtime_put_autosuspend(ddev->dev);

	if (ret)
		return -EINVAL;

	return count;
}

static ssize_t amdgpu_get_pp_sclk_od(struct device *dev,
		struct device_attribute *attr,
		char *buf)
{
	struct drm_device *ddev = dev_get_drvdata(dev);
	struct amdgpu_device *adev = ddev->dev_private;
	uint32_t value = 0;
	int ret;

	ret = pm_runtime_get_sync(ddev->dev);
	if (ret < 0)
		return ret;

	if (is_support_sw_smu(adev))
		value = smu_get_od_percentage(&(adev->smu), SMU_OD_SCLK);
	else if (adev->powerplay.pp_funcs->get_sclk_od)
		value = amdgpu_dpm_get_sclk_od(adev);

	pm_runtime_mark_last_busy(ddev->dev);
	pm_runtime_put_autosuspend(ddev->dev);

	return snprintf(buf, PAGE_SIZE, "%d\n", value);
}

static ssize_t amdgpu_set_pp_sclk_od(struct device *dev,
		struct device_attribute *attr,
		const char *buf,
		size_t count)
{
	struct drm_device *ddev = dev_get_drvdata(dev);
	struct amdgpu_device *adev = ddev->dev_private;
	int ret;
	long int value;

	ret = kstrtol(buf, 0, &value);

	if (ret)
		return -EINVAL;

	ret = pm_runtime_get_sync(ddev->dev);
	if (ret < 0)
		return ret;

	if (is_support_sw_smu(adev)) {
		value = smu_set_od_percentage(&(adev->smu), SMU_OD_SCLK, (uint32_t)value);
	} else {
		if (adev->powerplay.pp_funcs->set_sclk_od)
			amdgpu_dpm_set_sclk_od(adev, (uint32_t)value);

		if (adev->powerplay.pp_funcs->dispatch_tasks) {
			amdgpu_dpm_dispatch_task(adev, AMD_PP_TASK_READJUST_POWER_STATE, NULL);
		} else {
			adev->pm.dpm.current_ps = adev->pm.dpm.boot_ps;
			amdgpu_pm_compute_clocks(adev);
		}
	}

	pm_runtime_mark_last_busy(ddev->dev);
	pm_runtime_put_autosuspend(ddev->dev);

	return count;
}

static ssize_t amdgpu_get_pp_mclk_od(struct device *dev,
		struct device_attribute *attr,
		char *buf)
{
	struct drm_device *ddev = dev_get_drvdata(dev);
	struct amdgpu_device *adev = ddev->dev_private;
	uint32_t value = 0;
	int ret;

	ret = pm_runtime_get_sync(ddev->dev);
	if (ret < 0)
		return ret;

	if (is_support_sw_smu(adev))
		value = smu_get_od_percentage(&(adev->smu), SMU_OD_MCLK);
	else if (adev->powerplay.pp_funcs->get_mclk_od)
		value = amdgpu_dpm_get_mclk_od(adev);

	pm_runtime_mark_last_busy(ddev->dev);
	pm_runtime_put_autosuspend(ddev->dev);

	return snprintf(buf, PAGE_SIZE, "%d\n", value);
}

static ssize_t amdgpu_set_pp_mclk_od(struct device *dev,
		struct device_attribute *attr,
		const char *buf,
		size_t count)
{
	struct drm_device *ddev = dev_get_drvdata(dev);
	struct amdgpu_device *adev = ddev->dev_private;
	int ret;
	long int value;

	ret = kstrtol(buf, 0, &value);

	if (ret)
		return -EINVAL;

	ret = pm_runtime_get_sync(ddev->dev);
	if (ret < 0)
		return ret;

	if (is_support_sw_smu(adev)) {
		value = smu_set_od_percentage(&(adev->smu), SMU_OD_MCLK, (uint32_t)value);
	} else {
		if (adev->powerplay.pp_funcs->set_mclk_od)
			amdgpu_dpm_set_mclk_od(adev, (uint32_t)value);

		if (adev->powerplay.pp_funcs->dispatch_tasks) {
			amdgpu_dpm_dispatch_task(adev, AMD_PP_TASK_READJUST_POWER_STATE, NULL);
		} else {
			adev->pm.dpm.current_ps = adev->pm.dpm.boot_ps;
			amdgpu_pm_compute_clocks(adev);
		}
	}

	pm_runtime_mark_last_busy(ddev->dev);
	pm_runtime_put_autosuspend(ddev->dev);

	return count;
}

/**
 * DOC: pp_power_profile_mode
 *
 * The amdgpu driver provides a sysfs API for adjusting the heuristics
 * related to switching between power levels in a power state.  The file
 * pp_power_profile_mode is used for this.
 *
 * Reading this file outputs a list of all of the predefined power profiles
 * and the relevant heuristics settings for that profile.
 *
 * To select a profile or create a custom profile, first select manual using
 * power_dpm_force_performance_level.  Writing the number of a predefined
 * profile to pp_power_profile_mode will enable those heuristics.  To
 * create a custom set of heuristics, write a string of numbers to the file
 * starting with the number of the custom profile along with a setting
 * for each heuristic parameter.  Due to differences across asic families
 * the heuristic parameters vary from family to family.
 *
 */

static ssize_t amdgpu_get_pp_power_profile_mode(struct device *dev,
		struct device_attribute *attr,
		char *buf)
{
	struct drm_device *ddev = dev_get_drvdata(dev);
	struct amdgpu_device *adev = ddev->dev_private;
	ssize_t size;
	int ret;

	ret = pm_runtime_get_sync(ddev->dev);
	if (ret < 0)
		return ret;

	if (is_support_sw_smu(adev))
		size = smu_get_power_profile_mode(&adev->smu, buf);
	else if (adev->powerplay.pp_funcs->get_power_profile_mode)
		size = amdgpu_dpm_get_power_profile_mode(adev, buf);
	else
		size = snprintf(buf, PAGE_SIZE, "\n");

	pm_runtime_mark_last_busy(ddev->dev);
	pm_runtime_put_autosuspend(ddev->dev);

	return size;
}


static ssize_t amdgpu_set_pp_power_profile_mode(struct device *dev,
		struct device_attribute *attr,
		const char *buf,
		size_t count)
{
	int ret = 0xff;
	struct drm_device *ddev = dev_get_drvdata(dev);
	struct amdgpu_device *adev = ddev->dev_private;
	uint32_t parameter_size = 0;
	long parameter[64];
	char *sub_str, buf_cpy[128];
	char *tmp_str;
	uint32_t i = 0;
	char tmp[2];
	long int profile_mode = 0;
	const char delimiter[3] = {' ', '\n', '\0'};

	tmp[0] = *(buf);
	tmp[1] = '\0';
	ret = kstrtol(tmp, 0, &profile_mode);
	if (ret)
		return -EINVAL;

	if (profile_mode == PP_SMC_POWER_PROFILE_CUSTOM) {
		if (count < 2 || count > 127)
			return -EINVAL;
		while (isspace(*++buf))
			i++;
		memcpy(buf_cpy, buf, count-i);
		tmp_str = buf_cpy;
		while (tmp_str[0]) {
			sub_str = strsep(&tmp_str, delimiter);
			ret = kstrtol(sub_str, 0, &parameter[parameter_size]);
			if (ret)
				return -EINVAL;
			parameter_size++;
			while (isspace(*tmp_str))
				tmp_str++;
		}
	}
	parameter[parameter_size] = profile_mode;

	ret = pm_runtime_get_sync(ddev->dev);
	if (ret < 0)
		return ret;

	if (is_support_sw_smu(adev))
		ret = smu_set_power_profile_mode(&adev->smu, parameter, parameter_size, true);
	else if (adev->powerplay.pp_funcs->set_power_profile_mode)
		ret = amdgpu_dpm_set_power_profile_mode(adev, parameter, parameter_size);

	pm_runtime_mark_last_busy(ddev->dev);
	pm_runtime_put_autosuspend(ddev->dev);

	if (!ret)
		return count;

	return -EINVAL;
}

/**
 * DOC: busy_percent
 *
 * The amdgpu driver provides a sysfs API for reading how busy the GPU
 * is as a percentage.  The file gpu_busy_percent is used for this.
 * The SMU firmware computes a percentage of load based on the
 * aggregate activity level in the IP cores.
 */
static ssize_t amdgpu_get_gpu_busy_percent(struct device *dev,
					   struct device_attribute *attr,
					   char *buf)
{
	struct drm_device *ddev = dev_get_drvdata(dev);
	struct amdgpu_device *adev = ddev->dev_private;
	int r, value, size = sizeof(value);

	r = pm_runtime_get_sync(ddev->dev);
	if (r < 0)
		return r;

	/* read the IP busy sensor */
	r = amdgpu_dpm_read_sensor(adev, AMDGPU_PP_SENSOR_GPU_LOAD,
				   (void *)&value, &size);

	pm_runtime_mark_last_busy(ddev->dev);
	pm_runtime_put_autosuspend(ddev->dev);

	if (r)
		return r;

	return snprintf(buf, PAGE_SIZE, "%d\n", value);
}

/**
 * DOC: mem_busy_percent
 *
 * The amdgpu driver provides a sysfs API for reading how busy the VRAM
 * is as a percentage.  The file mem_busy_percent is used for this.
 * The SMU firmware computes a percentage of load based on the
 * aggregate activity level in the IP cores.
 */
static ssize_t amdgpu_get_mem_busy_percent(struct device *dev,
					   struct device_attribute *attr,
					   char *buf)
{
	struct drm_device *ddev = dev_get_drvdata(dev);
	struct amdgpu_device *adev = ddev->dev_private;
	int r, value, size = sizeof(value);

	r = pm_runtime_get_sync(ddev->dev);
	if (r < 0)
		return r;

	/* read the IP busy sensor */
	r = amdgpu_dpm_read_sensor(adev, AMDGPU_PP_SENSOR_MEM_LOAD,
				   (void *)&value, &size);

	pm_runtime_mark_last_busy(ddev->dev);
	pm_runtime_put_autosuspend(ddev->dev);

	if (r)
		return r;

	return snprintf(buf, PAGE_SIZE, "%d\n", value);
}

/**
 * DOC: pcie_bw
 *
 * The amdgpu driver provides a sysfs API for estimating how much data
 * has been received and sent by the GPU in the last second through PCIe.
 * The file pcie_bw is used for this.
 * The Perf counters count the number of received and sent messages and return
 * those values, as well as the maximum payload size of a PCIe packet (mps).
 * Note that it is not possible to easily and quickly obtain the size of each
 * packet transmitted, so we output the max payload size (mps) to allow for
 * quick estimation of the PCIe bandwidth usage
 */
static ssize_t amdgpu_get_pcie_bw(struct device *dev,
		struct device_attribute *attr,
		char *buf)
{
	struct drm_device *ddev = dev_get_drvdata(dev);
	struct amdgpu_device *adev = ddev->dev_private;
	uint64_t count0 = 0, count1 = 0;
	int ret;

	if (adev->flags & AMD_IS_APU)
		return -ENODATA;

	if (!adev->asic_funcs->get_pcie_usage)
		return -ENODATA;

	ret = pm_runtime_get_sync(ddev->dev);
	if (ret < 0)
		return ret;

	amdgpu_asic_get_pcie_usage(adev, &count0, &count1);

	pm_runtime_mark_last_busy(ddev->dev);
	pm_runtime_put_autosuspend(ddev->dev);

	return snprintf(buf, PAGE_SIZE,	"%llu %llu %i\n",
			count0, count1, pcie_get_mps(adev->pdev));
}

/**
 * DOC: unique_id
 *
 * The amdgpu driver provides a sysfs API for providing a unique ID for the GPU
 * The file unique_id is used for this.
 * This will provide a Unique ID that will persist from machine to machine
 *
 * NOTE: This will only work for GFX9 and newer. This file will be absent
 * on unsupported ASICs (GFX8 and older)
 */
static ssize_t amdgpu_get_unique_id(struct device *dev,
		struct device_attribute *attr,
		char *buf)
{
	struct drm_device *ddev = dev_get_drvdata(dev);
	struct amdgpu_device *adev = ddev->dev_private;

	if (adev->unique_id)
		return snprintf(buf, PAGE_SIZE, "%016llx\n", adev->unique_id);

	return 0;
}

static struct amdgpu_device_attr amdgpu_device_attrs[] = {
	AMDGPU_DEVICE_ATTR_RW(power_dpm_state,				ATTR_FLAG_BASIC|ATTR_FLAG_ONEVF),
	AMDGPU_DEVICE_ATTR_RW(power_dpm_force_performance_level,	ATTR_FLAG_BASIC|ATTR_FLAG_ONEVF),
	AMDGPU_DEVICE_ATTR_RO(pp_num_states,				ATTR_FLAG_BASIC),
	AMDGPU_DEVICE_ATTR_RO(pp_cur_state,				ATTR_FLAG_BASIC),
	AMDGPU_DEVICE_ATTR_RW(pp_force_state,				ATTR_FLAG_BASIC),
	AMDGPU_DEVICE_ATTR_RW(pp_table,					ATTR_FLAG_BASIC),
	AMDGPU_DEVICE_ATTR_RW(pp_dpm_sclk,				ATTR_FLAG_BASIC|ATTR_FLAG_ONEVF),
	AMDGPU_DEVICE_ATTR_RW(pp_dpm_mclk,				ATTR_FLAG_BASIC|ATTR_FLAG_ONEVF),
	AMDGPU_DEVICE_ATTR_RW(pp_dpm_socclk,				ATTR_FLAG_BASIC|ATTR_FLAG_ONEVF),
	AMDGPU_DEVICE_ATTR_RW(pp_dpm_fclk,				ATTR_FLAG_BASIC|ATTR_FLAG_ONEVF),
	AMDGPU_DEVICE_ATTR_RW(pp_dpm_dcefclk,				ATTR_FLAG_BASIC),
	AMDGPU_DEVICE_ATTR_RW(pp_dpm_pcie,				ATTR_FLAG_BASIC),
	AMDGPU_DEVICE_ATTR_RW(pp_sclk_od,				ATTR_FLAG_BASIC),
	AMDGPU_DEVICE_ATTR_RW(pp_mclk_od,				ATTR_FLAG_BASIC),
	AMDGPU_DEVICE_ATTR_RW(pp_power_profile_mode,			ATTR_FLAG_BASIC),
	AMDGPU_DEVICE_ATTR_RW(pp_od_clk_voltage,			ATTR_FLAG_BASIC),
	AMDGPU_DEVICE_ATTR_RO(gpu_busy_percent,				ATTR_FLAG_BASIC),
	AMDGPU_DEVICE_ATTR_RO(mem_busy_percent,				ATTR_FLAG_BASIC),
	AMDGPU_DEVICE_ATTR_RO(pcie_bw,					ATTR_FLAG_BASIC),
	AMDGPU_DEVICE_ATTR_RW(pp_features,				ATTR_FLAG_BASIC),
	AMDGPU_DEVICE_ATTR_RO(unique_id,				ATTR_FLAG_BASIC),
};

static int default_attr_update(struct amdgpu_device *adev, struct amdgpu_device_attr *attr,
			       uint32_t mask, enum amdgpu_device_attr_states *states)
{
	struct device_attribute *dev_attr = &attr->dev_attr;
	const char *attr_name = dev_attr->attr.name;
	struct pp_hwmgr *hwmgr = adev->powerplay.pp_handle;
	enum amd_asic_type asic_type = adev->asic_type;

	if (!(attr->flags & mask)) {
		*states = ATTR_STATE_UNSUPPORTED;
		return 0;
	}

#define DEVICE_ATTR_IS(_name)	(!strcmp(attr_name, #_name))

	if (DEVICE_ATTR_IS(pp_dpm_socclk)) {
		if (asic_type < CHIP_VEGA10)
			*states = ATTR_STATE_UNSUPPORTED;
	} else if (DEVICE_ATTR_IS(pp_dpm_dcefclk)) {
		if (asic_type < CHIP_VEGA10 || asic_type == CHIP_ARCTURUS)
			*states = ATTR_STATE_UNSUPPORTED;
	} else if (DEVICE_ATTR_IS(pp_dpm_fclk)) {
		if (asic_type < CHIP_VEGA20)
			*states = ATTR_STATE_UNSUPPORTED;
	} else if (DEVICE_ATTR_IS(pp_dpm_pcie)) {
		if (asic_type == CHIP_ARCTURUS)
			*states = ATTR_STATE_UNSUPPORTED;
	} else if (DEVICE_ATTR_IS(pp_od_clk_voltage)) {
		*states = ATTR_STATE_UNSUPPORTED;
		if ((is_support_sw_smu(adev) && adev->smu.od_enabled) ||
		    (!is_support_sw_smu(adev) && hwmgr->od_enabled))
			*states = ATTR_STATE_SUPPORTED;
	} else if (DEVICE_ATTR_IS(mem_busy_percent)) {
		if (adev->flags & AMD_IS_APU || asic_type == CHIP_VEGA10)
			*states = ATTR_STATE_UNSUPPORTED;
	} else if (DEVICE_ATTR_IS(pcie_bw)) {
		/* PCIe Perf counters won't work on APU nodes */
		if (adev->flags & AMD_IS_APU)
			*states = ATTR_STATE_UNSUPPORTED;
	} else if (DEVICE_ATTR_IS(unique_id)) {
		if (!adev->unique_id)
			*states = ATTR_STATE_UNSUPPORTED;
	} else if (DEVICE_ATTR_IS(pp_features)) {
		if (adev->flags & AMD_IS_APU || asic_type < CHIP_VEGA10)
			*states = ATTR_STATE_UNSUPPORTED;
	}

	if (asic_type == CHIP_ARCTURUS) {
		/* Arcturus does not support standalone mclk/socclk/fclk level setting */
		if (DEVICE_ATTR_IS(pp_dpm_mclk) ||
		    DEVICE_ATTR_IS(pp_dpm_socclk) ||
		    DEVICE_ATTR_IS(pp_dpm_fclk)) {
			dev_attr->attr.mode &= ~S_IWUGO;
			dev_attr->store = NULL;
		}
	}

#undef DEVICE_ATTR_IS

	return 0;
}


static int amdgpu_device_attr_create(struct amdgpu_device *adev,
				     struct amdgpu_device_attr *attr,
				     uint32_t mask, struct list_head *attr_list)
{
	int ret = 0;
	struct device_attribute *dev_attr = &attr->dev_attr;
	const char *name = dev_attr->attr.name;
	enum amdgpu_device_attr_states attr_states = ATTR_STATE_SUPPORTED;
	struct amdgpu_device_attr_entry *attr_entry;

	int (*attr_update)(struct amdgpu_device *adev, struct amdgpu_device_attr *attr,
			   uint32_t mask, enum amdgpu_device_attr_states *states) = default_attr_update;

	BUG_ON(!attr);

	attr_update = attr->attr_update ? attr_update : default_attr_update;

	ret = attr_update(adev, attr, mask, &attr_states);
	if (ret) {
		dev_err(adev->dev, "failed to update device file %s, ret = %d\n",
			name, ret);
		return ret;
	}

	if (attr_states == ATTR_STATE_UNSUPPORTED)
		return 0;

	ret = device_create_file(adev->dev, dev_attr);
	if (ret) {
		dev_err(adev->dev, "failed to create device file %s, ret = %d\n",
			name, ret);
	}

	attr_entry = kmalloc(sizeof(*attr_entry), GFP_KERNEL);
	if (!attr_entry)
		return -ENOMEM;

	attr_entry->attr = attr;
	INIT_LIST_HEAD(&attr_entry->entry);

	list_add_tail(&attr_entry->entry, attr_list);

	return ret;
}

static void amdgpu_device_attr_remove(struct amdgpu_device *adev, struct amdgpu_device_attr *attr)
{
	struct device_attribute *dev_attr = &attr->dev_attr;

	device_remove_file(adev->dev, dev_attr);
}

static void amdgpu_device_attr_remove_groups(struct amdgpu_device *adev,
					     struct list_head *attr_list);

static int amdgpu_device_attr_create_groups(struct amdgpu_device *adev,
					    struct amdgpu_device_attr *attrs,
					    uint32_t counts,
					    uint32_t mask,
					    struct list_head *attr_list)
{
	int ret = 0;
	uint32_t i = 0;

	for (i = 0; i < counts; i++) {
		ret = amdgpu_device_attr_create(adev, &attrs[i], mask, attr_list);
		if (ret)
			goto failed;
	}

	return 0;

failed:
	amdgpu_device_attr_remove_groups(adev, attr_list);

	return ret;
}

static void amdgpu_device_attr_remove_groups(struct amdgpu_device *adev,
					     struct list_head *attr_list)
{
	struct amdgpu_device_attr_entry *entry, *entry_tmp;

	if (list_empty(attr_list))
		return ;

	list_for_each_entry_safe(entry, entry_tmp, attr_list, entry) {
		amdgpu_device_attr_remove(adev, entry->attr);
		list_del(&entry->entry);
		kfree(entry);
	}
}

static ssize_t amdgpu_hwmon_show_temp(struct device *dev,
				      struct device_attribute *attr,
				      char *buf)
{
	struct amdgpu_device *adev = dev_get_drvdata(dev);
	int channel = to_sensor_dev_attr(attr)->index;
	int r, temp = 0, size = sizeof(temp);

	if (channel >= PP_TEMP_MAX)
		return -EINVAL;

	r = pm_runtime_get_sync(adev->ddev->dev);
	if (r < 0)
		return r;

	switch (channel) {
	case PP_TEMP_JUNCTION:
		/* get current junction temperature */
		r = amdgpu_dpm_read_sensor(adev, AMDGPU_PP_SENSOR_HOTSPOT_TEMP,
					   (void *)&temp, &size);
		break;
	case PP_TEMP_EDGE:
		/* get current edge temperature */
		r = amdgpu_dpm_read_sensor(adev, AMDGPU_PP_SENSOR_EDGE_TEMP,
					   (void *)&temp, &size);
		break;
	case PP_TEMP_MEM:
		/* get current memory temperature */
		r = amdgpu_dpm_read_sensor(adev, AMDGPU_PP_SENSOR_MEM_TEMP,
					   (void *)&temp, &size);
		break;
	default:
		r = -EINVAL;
		break;
	}

	pm_runtime_mark_last_busy(adev->ddev->dev);
	pm_runtime_put_autosuspend(adev->ddev->dev);

	if (r)
		return r;

	return snprintf(buf, PAGE_SIZE, "%d\n", temp);
}

static ssize_t amdgpu_hwmon_show_temp_thresh(struct device *dev,
					     struct device_attribute *attr,
					     char *buf)
{
	struct amdgpu_device *adev = dev_get_drvdata(dev);
	int hyst = to_sensor_dev_attr(attr)->index;
	int temp;

	if (hyst)
		temp = adev->pm.dpm.thermal.min_temp;
	else
		temp = adev->pm.dpm.thermal.max_temp;

	return snprintf(buf, PAGE_SIZE, "%d\n", temp);
}

static ssize_t amdgpu_hwmon_show_hotspot_temp_thresh(struct device *dev,
					     struct device_attribute *attr,
					     char *buf)
{
	struct amdgpu_device *adev = dev_get_drvdata(dev);
	int hyst = to_sensor_dev_attr(attr)->index;
	int temp;

	if (hyst)
		temp = adev->pm.dpm.thermal.min_hotspot_temp;
	else
		temp = adev->pm.dpm.thermal.max_hotspot_crit_temp;

	return snprintf(buf, PAGE_SIZE, "%d\n", temp);
}

static ssize_t amdgpu_hwmon_show_mem_temp_thresh(struct device *dev,
					     struct device_attribute *attr,
					     char *buf)
{
	struct amdgpu_device *adev = dev_get_drvdata(dev);
	int hyst = to_sensor_dev_attr(attr)->index;
	int temp;

	if (hyst)
		temp = adev->pm.dpm.thermal.min_mem_temp;
	else
		temp = adev->pm.dpm.thermal.max_mem_crit_temp;

	return snprintf(buf, PAGE_SIZE, "%d\n", temp);
}

static ssize_t amdgpu_hwmon_show_temp_label(struct device *dev,
					     struct device_attribute *attr,
					     char *buf)
{
	int channel = to_sensor_dev_attr(attr)->index;

	if (channel >= PP_TEMP_MAX)
		return -EINVAL;

	return snprintf(buf, PAGE_SIZE, "%s\n", temp_label[channel].label);
}

static ssize_t amdgpu_hwmon_show_temp_emergency(struct device *dev,
					     struct device_attribute *attr,
					     char *buf)
{
	struct amdgpu_device *adev = dev_get_drvdata(dev);
	int channel = to_sensor_dev_attr(attr)->index;
	int temp = 0;

	if (channel >= PP_TEMP_MAX)
		return -EINVAL;

	switch (channel) {
	case PP_TEMP_JUNCTION:
		temp = adev->pm.dpm.thermal.max_hotspot_emergency_temp;
		break;
	case PP_TEMP_EDGE:
		temp = adev->pm.dpm.thermal.max_edge_emergency_temp;
		break;
	case PP_TEMP_MEM:
		temp = adev->pm.dpm.thermal.max_mem_emergency_temp;
		break;
	}

	return snprintf(buf, PAGE_SIZE, "%d\n", temp);
}

static ssize_t amdgpu_hwmon_get_pwm1_enable(struct device *dev,
					    struct device_attribute *attr,
					    char *buf)
{
	struct amdgpu_device *adev = dev_get_drvdata(dev);
	u32 pwm_mode = 0;
	int ret;

	ret = pm_runtime_get_sync(adev->ddev->dev);
	if (ret < 0)
		return ret;

	if (is_support_sw_smu(adev)) {
		pwm_mode = smu_get_fan_control_mode(&adev->smu);
	} else {
		if (!adev->powerplay.pp_funcs->get_fan_control_mode) {
			pm_runtime_mark_last_busy(adev->ddev->dev);
			pm_runtime_put_autosuspend(adev->ddev->dev);
			return -EINVAL;
		}

		pwm_mode = amdgpu_dpm_get_fan_control_mode(adev);
	}

	pm_runtime_mark_last_busy(adev->ddev->dev);
	pm_runtime_put_autosuspend(adev->ddev->dev);

	return sprintf(buf, "%i\n", pwm_mode);
}

static ssize_t amdgpu_hwmon_set_pwm1_enable(struct device *dev,
					    struct device_attribute *attr,
					    const char *buf,
					    size_t count)
{
	struct amdgpu_device *adev = dev_get_drvdata(dev);
	int err, ret;
	int value;

	err = kstrtoint(buf, 10, &value);
	if (err)
		return err;

	ret = pm_runtime_get_sync(adev->ddev->dev);
	if (ret < 0)
		return ret;

	if (is_support_sw_smu(adev)) {
		smu_set_fan_control_mode(&adev->smu, value);
	} else {
		if (!adev->powerplay.pp_funcs->set_fan_control_mode) {
			pm_runtime_mark_last_busy(adev->ddev->dev);
			pm_runtime_put_autosuspend(adev->ddev->dev);
			return -EINVAL;
		}

		amdgpu_dpm_set_fan_control_mode(adev, value);
	}

	pm_runtime_mark_last_busy(adev->ddev->dev);
	pm_runtime_put_autosuspend(adev->ddev->dev);

	return count;
}

static ssize_t amdgpu_hwmon_get_pwm1_min(struct device *dev,
					 struct device_attribute *attr,
					 char *buf)
{
	return sprintf(buf, "%i\n", 0);
}

static ssize_t amdgpu_hwmon_get_pwm1_max(struct device *dev,
					 struct device_attribute *attr,
					 char *buf)
{
	return sprintf(buf, "%i\n", 255);
}

static ssize_t amdgpu_hwmon_set_pwm1(struct device *dev,
				     struct device_attribute *attr,
				     const char *buf, size_t count)
{
	struct amdgpu_device *adev = dev_get_drvdata(dev);
	int err;
	u32 value;
	u32 pwm_mode;

	err = pm_runtime_get_sync(adev->ddev->dev);
	if (err < 0)
		return err;

	if (is_support_sw_smu(adev))
		pwm_mode = smu_get_fan_control_mode(&adev->smu);
	else
		pwm_mode = amdgpu_dpm_get_fan_control_mode(adev);

	if (pwm_mode != AMD_FAN_CTRL_MANUAL) {
		pr_info("manual fan speed control should be enabled first\n");
		pm_runtime_mark_last_busy(adev->ddev->dev);
		pm_runtime_put_autosuspend(adev->ddev->dev);
		return -EINVAL;
	}

	err = kstrtou32(buf, 10, &value);
	if (err) {
		pm_runtime_mark_last_busy(adev->ddev->dev);
		pm_runtime_put_autosuspend(adev->ddev->dev);
		return err;
	}

	value = (value * 100) / 255;

	if (is_support_sw_smu(adev))
		err = smu_set_fan_speed_percent(&adev->smu, value);
	else if (adev->powerplay.pp_funcs->set_fan_speed_percent)
		err = amdgpu_dpm_set_fan_speed_percent(adev, value);
	else
		err = -EINVAL;

	pm_runtime_mark_last_busy(adev->ddev->dev);
	pm_runtime_put_autosuspend(adev->ddev->dev);

	if (err)
		return err;

	return count;
}

static ssize_t amdgpu_hwmon_get_pwm1(struct device *dev,
				     struct device_attribute *attr,
				     char *buf)
{
	struct amdgpu_device *adev = dev_get_drvdata(dev);
	int err;
	u32 speed = 0;

	err = pm_runtime_get_sync(adev->ddev->dev);
	if (err < 0)
		return err;

	if (is_support_sw_smu(adev))
		err = smu_get_fan_speed_percent(&adev->smu, &speed);
	else if (adev->powerplay.pp_funcs->get_fan_speed_percent)
		err = amdgpu_dpm_get_fan_speed_percent(adev, &speed);
	else
		err = -EINVAL;

	pm_runtime_mark_last_busy(adev->ddev->dev);
	pm_runtime_put_autosuspend(adev->ddev->dev);

	if (err)
		return err;

	speed = (speed * 255) / 100;

	return sprintf(buf, "%i\n", speed);
}

static ssize_t amdgpu_hwmon_get_fan1_input(struct device *dev,
					   struct device_attribute *attr,
					   char *buf)
{
	struct amdgpu_device *adev = dev_get_drvdata(dev);
	int err;
	u32 speed = 0;

	err = pm_runtime_get_sync(adev->ddev->dev);
	if (err < 0)
		return err;

	if (is_support_sw_smu(adev))
		err = smu_get_fan_speed_rpm(&adev->smu, &speed);
	else if (adev->powerplay.pp_funcs->get_fan_speed_rpm)
		err = amdgpu_dpm_get_fan_speed_rpm(adev, &speed);
	else
		err = -EINVAL;

	pm_runtime_mark_last_busy(adev->ddev->dev);
	pm_runtime_put_autosuspend(adev->ddev->dev);

	if (err)
		return err;

	return sprintf(buf, "%i\n", speed);
}

static ssize_t amdgpu_hwmon_get_fan1_min(struct device *dev,
					 struct device_attribute *attr,
					 char *buf)
{
	struct amdgpu_device *adev = dev_get_drvdata(dev);
	u32 min_rpm = 0;
	u32 size = sizeof(min_rpm);
	int r;

	r = pm_runtime_get_sync(adev->ddev->dev);
	if (r < 0)
		return r;

	r = amdgpu_dpm_read_sensor(adev, AMDGPU_PP_SENSOR_MIN_FAN_RPM,
				   (void *)&min_rpm, &size);

	pm_runtime_mark_last_busy(adev->ddev->dev);
	pm_runtime_put_autosuspend(adev->ddev->dev);

	if (r)
		return r;

	return snprintf(buf, PAGE_SIZE, "%d\n", min_rpm);
}

static ssize_t amdgpu_hwmon_get_fan1_max(struct device *dev,
					 struct device_attribute *attr,
					 char *buf)
{
	struct amdgpu_device *adev = dev_get_drvdata(dev);
	u32 max_rpm = 0;
	u32 size = sizeof(max_rpm);
	int r;

	r = pm_runtime_get_sync(adev->ddev->dev);
	if (r < 0)
		return r;

	r = amdgpu_dpm_read_sensor(adev, AMDGPU_PP_SENSOR_MAX_FAN_RPM,
				   (void *)&max_rpm, &size);

	pm_runtime_mark_last_busy(adev->ddev->dev);
	pm_runtime_put_autosuspend(adev->ddev->dev);

	if (r)
		return r;

	return snprintf(buf, PAGE_SIZE, "%d\n", max_rpm);
}

static ssize_t amdgpu_hwmon_get_fan1_target(struct device *dev,
					   struct device_attribute *attr,
					   char *buf)
{
	struct amdgpu_device *adev = dev_get_drvdata(dev);
	int err;
	u32 rpm = 0;

	err = pm_runtime_get_sync(adev->ddev->dev);
	if (err < 0)
		return err;

	if (is_support_sw_smu(adev))
		err = smu_get_fan_speed_rpm(&adev->smu, &rpm);
	else if (adev->powerplay.pp_funcs->get_fan_speed_rpm)
		err = amdgpu_dpm_get_fan_speed_rpm(adev, &rpm);
	else
		err = -EINVAL;

	pm_runtime_mark_last_busy(adev->ddev->dev);
	pm_runtime_put_autosuspend(adev->ddev->dev);

	if (err)
		return err;

	return sprintf(buf, "%i\n", rpm);
}

static ssize_t amdgpu_hwmon_set_fan1_target(struct device *dev,
				     struct device_attribute *attr,
				     const char *buf, size_t count)
{
	struct amdgpu_device *adev = dev_get_drvdata(dev);
	int err;
	u32 value;
	u32 pwm_mode;

	err = pm_runtime_get_sync(adev->ddev->dev);
	if (err < 0)
		return err;

	if (is_support_sw_smu(adev))
		pwm_mode = smu_get_fan_control_mode(&adev->smu);
	else
		pwm_mode = amdgpu_dpm_get_fan_control_mode(adev);

	if (pwm_mode != AMD_FAN_CTRL_MANUAL) {
		pm_runtime_mark_last_busy(adev->ddev->dev);
		pm_runtime_put_autosuspend(adev->ddev->dev);
		return -ENODATA;
	}

	err = kstrtou32(buf, 10, &value);
	if (err) {
		pm_runtime_mark_last_busy(adev->ddev->dev);
		pm_runtime_put_autosuspend(adev->ddev->dev);
		return err;
	}

	if (is_support_sw_smu(adev))
		err = smu_set_fan_speed_rpm(&adev->smu, value);
	else if (adev->powerplay.pp_funcs->set_fan_speed_rpm)
		err = amdgpu_dpm_set_fan_speed_rpm(adev, value);
	else
		err = -EINVAL;

	pm_runtime_mark_last_busy(adev->ddev->dev);
	pm_runtime_put_autosuspend(adev->ddev->dev);

	if (err)
		return err;

	return count;
}

static ssize_t amdgpu_hwmon_get_fan1_enable(struct device *dev,
					    struct device_attribute *attr,
					    char *buf)
{
	struct amdgpu_device *adev = dev_get_drvdata(dev);
	u32 pwm_mode = 0;
	int ret;

	ret = pm_runtime_get_sync(adev->ddev->dev);
	if (ret < 0)
		return ret;

	if (is_support_sw_smu(adev)) {
		pwm_mode = smu_get_fan_control_mode(&adev->smu);
	} else {
		if (!adev->powerplay.pp_funcs->get_fan_control_mode) {
			pm_runtime_mark_last_busy(adev->ddev->dev);
			pm_runtime_put_autosuspend(adev->ddev->dev);
			return -EINVAL;
		}

		pwm_mode = amdgpu_dpm_get_fan_control_mode(adev);
	}

	pm_runtime_mark_last_busy(adev->ddev->dev);
	pm_runtime_put_autosuspend(adev->ddev->dev);

	return sprintf(buf, "%i\n", pwm_mode == AMD_FAN_CTRL_AUTO ? 0 : 1);
}

static ssize_t amdgpu_hwmon_set_fan1_enable(struct device *dev,
					    struct device_attribute *attr,
					    const char *buf,
					    size_t count)
{
	struct amdgpu_device *adev = dev_get_drvdata(dev);
	int err;
	int value;
	u32 pwm_mode;

	err = kstrtoint(buf, 10, &value);
	if (err)
		return err;

	if (value == 0)
		pwm_mode = AMD_FAN_CTRL_AUTO;
	else if (value == 1)
		pwm_mode = AMD_FAN_CTRL_MANUAL;
	else
		return -EINVAL;

	err = pm_runtime_get_sync(adev->ddev->dev);
	if (err < 0)
		return err;

	if (is_support_sw_smu(adev)) {
		smu_set_fan_control_mode(&adev->smu, pwm_mode);
	} else {
		if (!adev->powerplay.pp_funcs->set_fan_control_mode) {
			pm_runtime_mark_last_busy(adev->ddev->dev);
			pm_runtime_put_autosuspend(adev->ddev->dev);
			return -EINVAL;
		}
		amdgpu_dpm_set_fan_control_mode(adev, pwm_mode);
	}

	pm_runtime_mark_last_busy(adev->ddev->dev);
	pm_runtime_put_autosuspend(adev->ddev->dev);

	return count;
}

static ssize_t amdgpu_hwmon_show_vddgfx(struct device *dev,
					struct device_attribute *attr,
					char *buf)
{
	struct amdgpu_device *adev = dev_get_drvdata(dev);
	u32 vddgfx;
	int r, size = sizeof(vddgfx);

	r = pm_runtime_get_sync(adev->ddev->dev);
	if (r < 0)
		return r;

	/* get the voltage */
	r = amdgpu_dpm_read_sensor(adev, AMDGPU_PP_SENSOR_VDDGFX,
				   (void *)&vddgfx, &size);

	pm_runtime_mark_last_busy(adev->ddev->dev);
	pm_runtime_put_autosuspend(adev->ddev->dev);

	if (r)
		return r;

	return snprintf(buf, PAGE_SIZE, "%d\n", vddgfx);
}

static ssize_t amdgpu_hwmon_show_vddgfx_label(struct device *dev,
					      struct device_attribute *attr,
					      char *buf)
{
	return snprintf(buf, PAGE_SIZE, "vddgfx\n");
}

static ssize_t amdgpu_hwmon_show_vddnb(struct device *dev,
				       struct device_attribute *attr,
				       char *buf)
{
	struct amdgpu_device *adev = dev_get_drvdata(dev);
	u32 vddnb;
	int r, size = sizeof(vddnb);

	/* only APUs have vddnb */
	if  (!(adev->flags & AMD_IS_APU))
		return -EINVAL;

	r = pm_runtime_get_sync(adev->ddev->dev);
	if (r < 0)
		return r;

	/* get the voltage */
	r = amdgpu_dpm_read_sensor(adev, AMDGPU_PP_SENSOR_VDDNB,
				   (void *)&vddnb, &size);

	pm_runtime_mark_last_busy(adev->ddev->dev);
	pm_runtime_put_autosuspend(adev->ddev->dev);

	if (r)
		return r;

	return snprintf(buf, PAGE_SIZE, "%d\n", vddnb);
}

static ssize_t amdgpu_hwmon_show_vddnb_label(struct device *dev,
					      struct device_attribute *attr,
					      char *buf)
{
	return snprintf(buf, PAGE_SIZE, "vddnb\n");
}

static ssize_t amdgpu_hwmon_show_power_avg(struct device *dev,
					   struct device_attribute *attr,
					   char *buf)
{
	struct amdgpu_device *adev = dev_get_drvdata(dev);
	u32 query = 0;
	int r, size = sizeof(u32);
	unsigned uw;

	r = pm_runtime_get_sync(adev->ddev->dev);
	if (r < 0)
		return r;

	/* get the voltage */
	r = amdgpu_dpm_read_sensor(adev, AMDGPU_PP_SENSOR_GPU_POWER,
				   (void *)&query, &size);

	pm_runtime_mark_last_busy(adev->ddev->dev);
	pm_runtime_put_autosuspend(adev->ddev->dev);

	if (r)
		return r;

	/* convert to microwatts */
	uw = (query >> 8) * 1000000 + (query & 0xff) * 1000;

	return snprintf(buf, PAGE_SIZE, "%u\n", uw);
}

static ssize_t amdgpu_hwmon_show_power_cap_min(struct device *dev,
					 struct device_attribute *attr,
					 char *buf)
{
	return sprintf(buf, "%i\n", 0);
}

static ssize_t amdgpu_hwmon_show_power_cap_max(struct device *dev,
					 struct device_attribute *attr,
					 char *buf)
{
	struct amdgpu_device *adev = dev_get_drvdata(dev);
	uint32_t limit = 0;
	ssize_t size;
	int r;

	r = pm_runtime_get_sync(adev->ddev->dev);
	if (r < 0)
		return r;

	if (is_support_sw_smu(adev)) {
		smu_get_power_limit(&adev->smu, &limit, true, true);
		size = snprintf(buf, PAGE_SIZE, "%u\n", limit * 1000000);
	} else if (adev->powerplay.pp_funcs && adev->powerplay.pp_funcs->get_power_limit) {
		adev->powerplay.pp_funcs->get_power_limit(adev->powerplay.pp_handle, &limit, true);
		size = snprintf(buf, PAGE_SIZE, "%u\n", limit * 1000000);
	} else {
		size = snprintf(buf, PAGE_SIZE, "\n");
	}

	pm_runtime_mark_last_busy(adev->ddev->dev);
	pm_runtime_put_autosuspend(adev->ddev->dev);

	return size;
}

static ssize_t amdgpu_hwmon_show_power_cap(struct device *dev,
					 struct device_attribute *attr,
					 char *buf)
{
	struct amdgpu_device *adev = dev_get_drvdata(dev);
	uint32_t limit = 0;
	ssize_t size;
	int r;

	r = pm_runtime_get_sync(adev->ddev->dev);
	if (r < 0)
		return r;

	if (is_support_sw_smu(adev)) {
		smu_get_power_limit(&adev->smu, &limit, false,  true);
		size = snprintf(buf, PAGE_SIZE, "%u\n", limit * 1000000);
	} else if (adev->powerplay.pp_funcs && adev->powerplay.pp_funcs->get_power_limit) {
		adev->powerplay.pp_funcs->get_power_limit(adev->powerplay.pp_handle, &limit, false);
		size = snprintf(buf, PAGE_SIZE, "%u\n", limit * 1000000);
	} else {
		size = snprintf(buf, PAGE_SIZE, "\n");
	}

	pm_runtime_mark_last_busy(adev->ddev->dev);
	pm_runtime_put_autosuspend(adev->ddev->dev);

	return size;
}


static ssize_t amdgpu_hwmon_set_power_cap(struct device *dev,
		struct device_attribute *attr,
		const char *buf,
		size_t count)
{
	struct amdgpu_device *adev = dev_get_drvdata(dev);
	int err;
	u32 value;

	if (amdgpu_sriov_vf(adev))
		return -EINVAL;

	err = kstrtou32(buf, 10, &value);
	if (err)
		return err;

	value = value / 1000000; /* convert to Watt */


	err = pm_runtime_get_sync(adev->ddev->dev);
	if (err < 0)
		return err;

	if (is_support_sw_smu(adev))
		err = smu_set_power_limit(&adev->smu, value);
	else if (adev->powerplay.pp_funcs && adev->powerplay.pp_funcs->set_power_limit)
		err = adev->powerplay.pp_funcs->set_power_limit(adev->powerplay.pp_handle, value);
	else
		err = -EINVAL;

	pm_runtime_mark_last_busy(adev->ddev->dev);
	pm_runtime_put_autosuspend(adev->ddev->dev);

	if (err)
		return err;

	return count;
}

static ssize_t amdgpu_hwmon_show_sclk(struct device *dev,
				      struct device_attribute *attr,
				      char *buf)
{
	struct amdgpu_device *adev = dev_get_drvdata(dev);
	uint32_t sclk;
	int r, size = sizeof(sclk);

	r = pm_runtime_get_sync(adev->ddev->dev);
	if (r < 0)
		return r;

	/* get the sclk */
	r = amdgpu_dpm_read_sensor(adev, AMDGPU_PP_SENSOR_GFX_SCLK,
				   (void *)&sclk, &size);

	pm_runtime_mark_last_busy(adev->ddev->dev);
	pm_runtime_put_autosuspend(adev->ddev->dev);

	if (r)
		return r;

	return snprintf(buf, PAGE_SIZE, "%d\n", sclk * 10 * 1000);
}

static ssize_t amdgpu_hwmon_show_sclk_label(struct device *dev,
					    struct device_attribute *attr,
					    char *buf)
{
	return snprintf(buf, PAGE_SIZE, "sclk\n");
}

static ssize_t amdgpu_hwmon_show_mclk(struct device *dev,
				      struct device_attribute *attr,
				      char *buf)
{
	struct amdgpu_device *adev = dev_get_drvdata(dev);
	uint32_t mclk;
	int r, size = sizeof(mclk);

	r = pm_runtime_get_sync(adev->ddev->dev);
	if (r < 0)
		return r;

	/* get the sclk */
	r = amdgpu_dpm_read_sensor(adev, AMDGPU_PP_SENSOR_GFX_MCLK,
				   (void *)&mclk, &size);

	pm_runtime_mark_last_busy(adev->ddev->dev);
	pm_runtime_put_autosuspend(adev->ddev->dev);

	if (r)
		return r;

	return snprintf(buf, PAGE_SIZE, "%d\n", mclk * 10 * 1000);
}

static ssize_t amdgpu_hwmon_show_mclk_label(struct device *dev,
					    struct device_attribute *attr,
					    char *buf)
{
	return snprintf(buf, PAGE_SIZE, "mclk\n");
}

/**
 * DOC: hwmon
 *
 * The amdgpu driver exposes the following sensor interfaces:
 *
 * - GPU temperature (via the on-die sensor)
 *
 * - GPU voltage
 *
 * - Northbridge voltage (APUs only)
 *
 * - GPU power
 *
 * - GPU fan
 *
 * - GPU gfx/compute engine clock
 *
 * - GPU memory clock (dGPU only)
 *
 * hwmon interfaces for GPU temperature:
 *
 * - temp[1-3]_input: the on die GPU temperature in millidegrees Celsius
 *   - temp2_input and temp3_input are supported on SOC15 dGPUs only
 *
 * - temp[1-3]_label: temperature channel label
 *   - temp2_label and temp3_label are supported on SOC15 dGPUs only
 *
 * - temp[1-3]_crit: temperature critical max value in millidegrees Celsius
 *   - temp2_crit and temp3_crit are supported on SOC15 dGPUs only
 *
 * - temp[1-3]_crit_hyst: temperature hysteresis for critical limit in millidegrees Celsius
 *   - temp2_crit_hyst and temp3_crit_hyst are supported on SOC15 dGPUs only
 *
 * - temp[1-3]_emergency: temperature emergency max value(asic shutdown) in millidegrees Celsius
 *   - these are supported on SOC15 dGPUs only
 *
 * hwmon interfaces for GPU voltage:
 *
 * - in0_input: the voltage on the GPU in millivolts
 *
 * - in1_input: the voltage on the Northbridge in millivolts
 *
 * hwmon interfaces for GPU power:
 *
 * - power1_average: average power used by the GPU in microWatts
 *
 * - power1_cap_min: minimum cap supported in microWatts
 *
 * - power1_cap_max: maximum cap supported in microWatts
 *
 * - power1_cap: selected power cap in microWatts
 *
 * hwmon interfaces for GPU fan:
 *
 * - pwm1: pulse width modulation fan level (0-255)
 *
 * - pwm1_enable: pulse width modulation fan control method (0: no fan speed control, 1: manual fan speed control using pwm interface, 2: automatic fan speed control)
 *
 * - pwm1_min: pulse width modulation fan control minimum level (0)
 *
 * - pwm1_max: pulse width modulation fan control maximum level (255)
 *
 * - fan1_min: an minimum value Unit: revolution/min (RPM)
 *
 * - fan1_max: an maxmum value Unit: revolution/max (RPM)
 *
 * - fan1_input: fan speed in RPM
 *
 * - fan[1-\*]_target: Desired fan speed Unit: revolution/min (RPM)
 *
 * - fan[1-\*]_enable: Enable or disable the sensors.1: Enable 0: Disable
 *
 * hwmon interfaces for GPU clocks:
 *
 * - freq1_input: the gfx/compute clock in hertz
 *
 * - freq2_input: the memory clock in hertz
 *
 * You can use hwmon tools like sensors to view this information on your system.
 *
 */

static SENSOR_DEVICE_ATTR(temp1_input, S_IRUGO, amdgpu_hwmon_show_temp, NULL, PP_TEMP_EDGE);
static SENSOR_DEVICE_ATTR(temp1_crit, S_IRUGO, amdgpu_hwmon_show_temp_thresh, NULL, 0);
static SENSOR_DEVICE_ATTR(temp1_crit_hyst, S_IRUGO, amdgpu_hwmon_show_temp_thresh, NULL, 1);
static SENSOR_DEVICE_ATTR(temp1_emergency, S_IRUGO, amdgpu_hwmon_show_temp_emergency, NULL, PP_TEMP_EDGE);
static SENSOR_DEVICE_ATTR(temp2_input, S_IRUGO, amdgpu_hwmon_show_temp, NULL, PP_TEMP_JUNCTION);
static SENSOR_DEVICE_ATTR(temp2_crit, S_IRUGO, amdgpu_hwmon_show_hotspot_temp_thresh, NULL, 0);
static SENSOR_DEVICE_ATTR(temp2_crit_hyst, S_IRUGO, amdgpu_hwmon_show_hotspot_temp_thresh, NULL, 1);
static SENSOR_DEVICE_ATTR(temp2_emergency, S_IRUGO, amdgpu_hwmon_show_temp_emergency, NULL, PP_TEMP_JUNCTION);
static SENSOR_DEVICE_ATTR(temp3_input, S_IRUGO, amdgpu_hwmon_show_temp, NULL, PP_TEMP_MEM);
static SENSOR_DEVICE_ATTR(temp3_crit, S_IRUGO, amdgpu_hwmon_show_mem_temp_thresh, NULL, 0);
static SENSOR_DEVICE_ATTR(temp3_crit_hyst, S_IRUGO, amdgpu_hwmon_show_mem_temp_thresh, NULL, 1);
static SENSOR_DEVICE_ATTR(temp3_emergency, S_IRUGO, amdgpu_hwmon_show_temp_emergency, NULL, PP_TEMP_MEM);
static SENSOR_DEVICE_ATTR(temp1_label, S_IRUGO, amdgpu_hwmon_show_temp_label, NULL, PP_TEMP_EDGE);
static SENSOR_DEVICE_ATTR(temp2_label, S_IRUGO, amdgpu_hwmon_show_temp_label, NULL, PP_TEMP_JUNCTION);
static SENSOR_DEVICE_ATTR(temp3_label, S_IRUGO, amdgpu_hwmon_show_temp_label, NULL, PP_TEMP_MEM);
static SENSOR_DEVICE_ATTR(pwm1, S_IRUGO | S_IWUSR, amdgpu_hwmon_get_pwm1, amdgpu_hwmon_set_pwm1, 0);
static SENSOR_DEVICE_ATTR(pwm1_enable, S_IRUGO | S_IWUSR, amdgpu_hwmon_get_pwm1_enable, amdgpu_hwmon_set_pwm1_enable, 0);
static SENSOR_DEVICE_ATTR(pwm1_min, S_IRUGO, amdgpu_hwmon_get_pwm1_min, NULL, 0);
static SENSOR_DEVICE_ATTR(pwm1_max, S_IRUGO, amdgpu_hwmon_get_pwm1_max, NULL, 0);
static SENSOR_DEVICE_ATTR(fan1_input, S_IRUGO, amdgpu_hwmon_get_fan1_input, NULL, 0);
static SENSOR_DEVICE_ATTR(fan1_min, S_IRUGO, amdgpu_hwmon_get_fan1_min, NULL, 0);
static SENSOR_DEVICE_ATTR(fan1_max, S_IRUGO, amdgpu_hwmon_get_fan1_max, NULL, 0);
static SENSOR_DEVICE_ATTR(fan1_target, S_IRUGO | S_IWUSR, amdgpu_hwmon_get_fan1_target, amdgpu_hwmon_set_fan1_target, 0);
static SENSOR_DEVICE_ATTR(fan1_enable, S_IRUGO | S_IWUSR, amdgpu_hwmon_get_fan1_enable, amdgpu_hwmon_set_fan1_enable, 0);
static SENSOR_DEVICE_ATTR(in0_input, S_IRUGO, amdgpu_hwmon_show_vddgfx, NULL, 0);
static SENSOR_DEVICE_ATTR(in0_label, S_IRUGO, amdgpu_hwmon_show_vddgfx_label, NULL, 0);
static SENSOR_DEVICE_ATTR(in1_input, S_IRUGO, amdgpu_hwmon_show_vddnb, NULL, 0);
static SENSOR_DEVICE_ATTR(in1_label, S_IRUGO, amdgpu_hwmon_show_vddnb_label, NULL, 0);
static SENSOR_DEVICE_ATTR(power1_average, S_IRUGO, amdgpu_hwmon_show_power_avg, NULL, 0);
static SENSOR_DEVICE_ATTR(power1_cap_max, S_IRUGO, amdgpu_hwmon_show_power_cap_max, NULL, 0);
static SENSOR_DEVICE_ATTR(power1_cap_min, S_IRUGO, amdgpu_hwmon_show_power_cap_min, NULL, 0);
static SENSOR_DEVICE_ATTR(power1_cap, S_IRUGO | S_IWUSR, amdgpu_hwmon_show_power_cap, amdgpu_hwmon_set_power_cap, 0);
static SENSOR_DEVICE_ATTR(freq1_input, S_IRUGO, amdgpu_hwmon_show_sclk, NULL, 0);
static SENSOR_DEVICE_ATTR(freq1_label, S_IRUGO, amdgpu_hwmon_show_sclk_label, NULL, 0);
static SENSOR_DEVICE_ATTR(freq2_input, S_IRUGO, amdgpu_hwmon_show_mclk, NULL, 0);
static SENSOR_DEVICE_ATTR(freq2_label, S_IRUGO, amdgpu_hwmon_show_mclk_label, NULL, 0);

static struct attribute *hwmon_attributes[] = {
	&sensor_dev_attr_temp1_input.dev_attr.attr,
	&sensor_dev_attr_temp1_crit.dev_attr.attr,
	&sensor_dev_attr_temp1_crit_hyst.dev_attr.attr,
	&sensor_dev_attr_temp2_input.dev_attr.attr,
	&sensor_dev_attr_temp2_crit.dev_attr.attr,
	&sensor_dev_attr_temp2_crit_hyst.dev_attr.attr,
	&sensor_dev_attr_temp3_input.dev_attr.attr,
	&sensor_dev_attr_temp3_crit.dev_attr.attr,
	&sensor_dev_attr_temp3_crit_hyst.dev_attr.attr,
	&sensor_dev_attr_temp1_emergency.dev_attr.attr,
	&sensor_dev_attr_temp2_emergency.dev_attr.attr,
	&sensor_dev_attr_temp3_emergency.dev_attr.attr,
	&sensor_dev_attr_temp1_label.dev_attr.attr,
	&sensor_dev_attr_temp2_label.dev_attr.attr,
	&sensor_dev_attr_temp3_label.dev_attr.attr,
	&sensor_dev_attr_pwm1.dev_attr.attr,
	&sensor_dev_attr_pwm1_enable.dev_attr.attr,
	&sensor_dev_attr_pwm1_min.dev_attr.attr,
	&sensor_dev_attr_pwm1_max.dev_attr.attr,
	&sensor_dev_attr_fan1_input.dev_attr.attr,
	&sensor_dev_attr_fan1_min.dev_attr.attr,
	&sensor_dev_attr_fan1_max.dev_attr.attr,
	&sensor_dev_attr_fan1_target.dev_attr.attr,
	&sensor_dev_attr_fan1_enable.dev_attr.attr,
	&sensor_dev_attr_in0_input.dev_attr.attr,
	&sensor_dev_attr_in0_label.dev_attr.attr,
	&sensor_dev_attr_in1_input.dev_attr.attr,
	&sensor_dev_attr_in1_label.dev_attr.attr,
	&sensor_dev_attr_power1_average.dev_attr.attr,
	&sensor_dev_attr_power1_cap_max.dev_attr.attr,
	&sensor_dev_attr_power1_cap_min.dev_attr.attr,
	&sensor_dev_attr_power1_cap.dev_attr.attr,
	&sensor_dev_attr_freq1_input.dev_attr.attr,
	&sensor_dev_attr_freq1_label.dev_attr.attr,
	&sensor_dev_attr_freq2_input.dev_attr.attr,
	&sensor_dev_attr_freq2_label.dev_attr.attr,
	NULL
};

static umode_t hwmon_attributes_visible(struct kobject *kobj,
					struct attribute *attr, int index)
{
	struct device *dev = kobj_to_dev(kobj);
	struct amdgpu_device *adev = dev_get_drvdata(dev);
	umode_t effective_mode = attr->mode;

	/* under multi-vf mode, the hwmon attributes are all not supported */
	if (amdgpu_sriov_vf(adev) && !amdgpu_sriov_is_pp_one_vf(adev))
		return 0;

	/* there is no fan under pp one vf mode */
	if (amdgpu_sriov_is_pp_one_vf(adev) &&
	    (attr == &sensor_dev_attr_pwm1.dev_attr.attr ||
	     attr == &sensor_dev_attr_pwm1_enable.dev_attr.attr ||
	     attr == &sensor_dev_attr_pwm1_max.dev_attr.attr ||
	     attr == &sensor_dev_attr_pwm1_min.dev_attr.attr ||
	     attr == &sensor_dev_attr_fan1_input.dev_attr.attr ||
	     attr == &sensor_dev_attr_fan1_min.dev_attr.attr ||
	     attr == &sensor_dev_attr_fan1_max.dev_attr.attr ||
	     attr == &sensor_dev_attr_fan1_target.dev_attr.attr ||
	     attr == &sensor_dev_attr_fan1_enable.dev_attr.attr))
		return 0;

	/* Skip fan attributes if fan is not present */
	if (adev->pm.no_fan && (attr == &sensor_dev_attr_pwm1.dev_attr.attr ||
	    attr == &sensor_dev_attr_pwm1_enable.dev_attr.attr ||
	    attr == &sensor_dev_attr_pwm1_max.dev_attr.attr ||
	    attr == &sensor_dev_attr_pwm1_min.dev_attr.attr ||
	    attr == &sensor_dev_attr_fan1_input.dev_attr.attr ||
	    attr == &sensor_dev_attr_fan1_min.dev_attr.attr ||
	    attr == &sensor_dev_attr_fan1_max.dev_attr.attr ||
	    attr == &sensor_dev_attr_fan1_target.dev_attr.attr ||
	    attr == &sensor_dev_attr_fan1_enable.dev_attr.attr))
		return 0;

	/* Skip fan attributes on APU */
	if ((adev->flags & AMD_IS_APU) &&
	    (attr == &sensor_dev_attr_pwm1.dev_attr.attr ||
	     attr == &sensor_dev_attr_pwm1_enable.dev_attr.attr ||
	     attr == &sensor_dev_attr_pwm1_max.dev_attr.attr ||
	     attr == &sensor_dev_attr_pwm1_min.dev_attr.attr ||
	     attr == &sensor_dev_attr_fan1_input.dev_attr.attr ||
	     attr == &sensor_dev_attr_fan1_min.dev_attr.attr ||
	     attr == &sensor_dev_attr_fan1_max.dev_attr.attr ||
	     attr == &sensor_dev_attr_fan1_target.dev_attr.attr ||
	     attr == &sensor_dev_attr_fan1_enable.dev_attr.attr))
		return 0;

	/* Skip limit attributes if DPM is not enabled */
	if (!adev->pm.dpm_enabled &&
	    (attr == &sensor_dev_attr_temp1_crit.dev_attr.attr ||
	     attr == &sensor_dev_attr_temp1_crit_hyst.dev_attr.attr ||
	     attr == &sensor_dev_attr_pwm1.dev_attr.attr ||
	     attr == &sensor_dev_attr_pwm1_enable.dev_attr.attr ||
	     attr == &sensor_dev_attr_pwm1_max.dev_attr.attr ||
	     attr == &sensor_dev_attr_pwm1_min.dev_attr.attr ||
	     attr == &sensor_dev_attr_fan1_input.dev_attr.attr ||
	     attr == &sensor_dev_attr_fan1_min.dev_attr.attr ||
	     attr == &sensor_dev_attr_fan1_max.dev_attr.attr ||
	     attr == &sensor_dev_attr_fan1_target.dev_attr.attr ||
	     attr == &sensor_dev_attr_fan1_enable.dev_attr.attr))
		return 0;

	if (!is_support_sw_smu(adev)) {
		/* mask fan attributes if we have no bindings for this asic to expose */
		if ((!adev->powerplay.pp_funcs->get_fan_speed_percent &&
		     attr == &sensor_dev_attr_pwm1.dev_attr.attr) || /* can't query fan */
		    (!adev->powerplay.pp_funcs->get_fan_control_mode &&
		     attr == &sensor_dev_attr_pwm1_enable.dev_attr.attr)) /* can't query state */
			effective_mode &= ~S_IRUGO;

		if ((!adev->powerplay.pp_funcs->set_fan_speed_percent &&
		     attr == &sensor_dev_attr_pwm1.dev_attr.attr) || /* can't manage fan */
		    (!adev->powerplay.pp_funcs->set_fan_control_mode &&
		     attr == &sensor_dev_attr_pwm1_enable.dev_attr.attr)) /* can't manage state */
			effective_mode &= ~S_IWUSR;
	}

	if (((adev->flags & AMD_IS_APU) ||
	     adev->family == AMDGPU_FAMILY_SI ||	/* not implemented yet */
	     adev->family == AMDGPU_FAMILY_KV) &&	/* not implemented yet */
	    (attr == &sensor_dev_attr_power1_average.dev_attr.attr ||
	     attr == &sensor_dev_attr_power1_cap_max.dev_attr.attr ||
	     attr == &sensor_dev_attr_power1_cap_min.dev_attr.attr||
	     attr == &sensor_dev_attr_power1_cap.dev_attr.attr))
		return 0;

	if (!is_support_sw_smu(adev)) {
		/* hide max/min values if we can't both query and manage the fan */
		if ((!adev->powerplay.pp_funcs->set_fan_speed_percent &&
		     !adev->powerplay.pp_funcs->get_fan_speed_percent) &&
		     (!adev->powerplay.pp_funcs->set_fan_speed_rpm &&
		     !adev->powerplay.pp_funcs->get_fan_speed_rpm) &&
		    (attr == &sensor_dev_attr_pwm1_max.dev_attr.attr ||
		     attr == &sensor_dev_attr_pwm1_min.dev_attr.attr))
			return 0;

		if ((!adev->powerplay.pp_funcs->set_fan_speed_rpm &&
		     !adev->powerplay.pp_funcs->get_fan_speed_rpm) &&
		    (attr == &sensor_dev_attr_fan1_max.dev_attr.attr ||
		     attr == &sensor_dev_attr_fan1_min.dev_attr.attr))
			return 0;
	}

	if ((adev->family == AMDGPU_FAMILY_SI ||	/* not implemented yet */
	     adev->family == AMDGPU_FAMILY_KV) &&	/* not implemented yet */
	    (attr == &sensor_dev_attr_in0_input.dev_attr.attr ||
	     attr == &sensor_dev_attr_in0_label.dev_attr.attr))
		return 0;

	/* only APUs have vddnb */
	if (!(adev->flags & AMD_IS_APU) &&
	    (attr == &sensor_dev_attr_in1_input.dev_attr.attr ||
	     attr == &sensor_dev_attr_in1_label.dev_attr.attr))
		return 0;

	/* no mclk on APUs */
	if ((adev->flags & AMD_IS_APU) &&
	    (attr == &sensor_dev_attr_freq2_input.dev_attr.attr ||
	     attr == &sensor_dev_attr_freq2_label.dev_attr.attr))
		return 0;

	/* only SOC15 dGPUs support hotspot and mem temperatures */
	if (((adev->flags & AMD_IS_APU) ||
	     adev->asic_type < CHIP_VEGA10) &&
	    (attr == &sensor_dev_attr_temp2_crit.dev_attr.attr ||
	     attr == &sensor_dev_attr_temp2_crit_hyst.dev_attr.attr ||
	     attr == &sensor_dev_attr_temp3_crit.dev_attr.attr ||
	     attr == &sensor_dev_attr_temp3_crit_hyst.dev_attr.attr ||
	     attr == &sensor_dev_attr_temp1_emergency.dev_attr.attr ||
	     attr == &sensor_dev_attr_temp2_emergency.dev_attr.attr ||
	     attr == &sensor_dev_attr_temp3_emergency.dev_attr.attr ||
	     attr == &sensor_dev_attr_temp2_input.dev_attr.attr ||
	     attr == &sensor_dev_attr_temp3_input.dev_attr.attr ||
	     attr == &sensor_dev_attr_temp2_label.dev_attr.attr ||
	     attr == &sensor_dev_attr_temp3_label.dev_attr.attr))
		return 0;

	return effective_mode;
}

static const struct attribute_group hwmon_attrgroup = {
	.attrs = hwmon_attributes,
	.is_visible = hwmon_attributes_visible,
};

static const struct attribute_group *hwmon_groups[] = {
	&hwmon_attrgroup,
	NULL
};

void amdgpu_dpm_thermal_work_handler(struct work_struct *work)
{
	struct amdgpu_device *adev =
		container_of(work, struct amdgpu_device,
			     pm.dpm.thermal.work);
	/* switch to the thermal state */
	enum amd_pm_state_type dpm_state = POWER_STATE_TYPE_INTERNAL_THERMAL;
	int temp, size = sizeof(temp);

	if (!adev->pm.dpm_enabled)
		return;

	if (!amdgpu_dpm_read_sensor(adev, AMDGPU_PP_SENSOR_GPU_TEMP,
				    (void *)&temp, &size)) {
		if (temp < adev->pm.dpm.thermal.min_temp)
			/* switch back the user state */
			dpm_state = adev->pm.dpm.user_state;
	} else {
		if (adev->pm.dpm.thermal.high_to_low)
			/* switch back the user state */
			dpm_state = adev->pm.dpm.user_state;
	}
	mutex_lock(&adev->pm.mutex);
	if (dpm_state == POWER_STATE_TYPE_INTERNAL_THERMAL)
		adev->pm.dpm.thermal_active = true;
	else
		adev->pm.dpm.thermal_active = false;
	adev->pm.dpm.state = dpm_state;
	mutex_unlock(&adev->pm.mutex);

	amdgpu_pm_compute_clocks(adev);
}

static struct amdgpu_ps *amdgpu_dpm_pick_power_state(struct amdgpu_device *adev,
						     enum amd_pm_state_type dpm_state)
{
	int i;
	struct amdgpu_ps *ps;
	u32 ui_class;
	bool single_display = (adev->pm.dpm.new_active_crtc_count < 2) ?
		true : false;

	/* check if the vblank period is too short to adjust the mclk */
	if (single_display && adev->powerplay.pp_funcs->vblank_too_short) {
		if (amdgpu_dpm_vblank_too_short(adev))
			single_display = false;
	}

	/* certain older asics have a separare 3D performance state,
	 * so try that first if the user selected performance
	 */
	if (dpm_state == POWER_STATE_TYPE_PERFORMANCE)
		dpm_state = POWER_STATE_TYPE_INTERNAL_3DPERF;
	/* balanced states don't exist at the moment */
	if (dpm_state == POWER_STATE_TYPE_BALANCED)
		dpm_state = POWER_STATE_TYPE_PERFORMANCE;

restart_search:
	/* Pick the best power state based on current conditions */
	for (i = 0; i < adev->pm.dpm.num_ps; i++) {
		ps = &adev->pm.dpm.ps[i];
		ui_class = ps->class & ATOM_PPLIB_CLASSIFICATION_UI_MASK;
		switch (dpm_state) {
		/* user states */
		case POWER_STATE_TYPE_BATTERY:
			if (ui_class == ATOM_PPLIB_CLASSIFICATION_UI_BATTERY) {
				if (ps->caps & ATOM_PPLIB_SINGLE_DISPLAY_ONLY) {
					if (single_display)
						return ps;
				} else
					return ps;
			}
			break;
		case POWER_STATE_TYPE_BALANCED:
			if (ui_class == ATOM_PPLIB_CLASSIFICATION_UI_BALANCED) {
				if (ps->caps & ATOM_PPLIB_SINGLE_DISPLAY_ONLY) {
					if (single_display)
						return ps;
				} else
					return ps;
			}
			break;
		case POWER_STATE_TYPE_PERFORMANCE:
			if (ui_class == ATOM_PPLIB_CLASSIFICATION_UI_PERFORMANCE) {
				if (ps->caps & ATOM_PPLIB_SINGLE_DISPLAY_ONLY) {
					if (single_display)
						return ps;
				} else
					return ps;
			}
			break;
		/* internal states */
		case POWER_STATE_TYPE_INTERNAL_UVD:
			if (adev->pm.dpm.uvd_ps)
				return adev->pm.dpm.uvd_ps;
			else
				break;
		case POWER_STATE_TYPE_INTERNAL_UVD_SD:
			if (ps->class & ATOM_PPLIB_CLASSIFICATION_SDSTATE)
				return ps;
			break;
		case POWER_STATE_TYPE_INTERNAL_UVD_HD:
			if (ps->class & ATOM_PPLIB_CLASSIFICATION_HDSTATE)
				return ps;
			break;
		case POWER_STATE_TYPE_INTERNAL_UVD_HD2:
			if (ps->class & ATOM_PPLIB_CLASSIFICATION_HD2STATE)
				return ps;
			break;
		case POWER_STATE_TYPE_INTERNAL_UVD_MVC:
			if (ps->class2 & ATOM_PPLIB_CLASSIFICATION2_MVC)
				return ps;
			break;
		case POWER_STATE_TYPE_INTERNAL_BOOT:
			return adev->pm.dpm.boot_ps;
		case POWER_STATE_TYPE_INTERNAL_THERMAL:
			if (ps->class & ATOM_PPLIB_CLASSIFICATION_THERMAL)
				return ps;
			break;
		case POWER_STATE_TYPE_INTERNAL_ACPI:
			if (ps->class & ATOM_PPLIB_CLASSIFICATION_ACPI)
				return ps;
			break;
		case POWER_STATE_TYPE_INTERNAL_ULV:
			if (ps->class2 & ATOM_PPLIB_CLASSIFICATION2_ULV)
				return ps;
			break;
		case POWER_STATE_TYPE_INTERNAL_3DPERF:
			if (ps->class & ATOM_PPLIB_CLASSIFICATION_3DPERFORMANCE)
				return ps;
			break;
		default:
			break;
		}
	}
	/* use a fallback state if we didn't match */
	switch (dpm_state) {
	case POWER_STATE_TYPE_INTERNAL_UVD_SD:
		dpm_state = POWER_STATE_TYPE_INTERNAL_UVD_HD;
		goto restart_search;
	case POWER_STATE_TYPE_INTERNAL_UVD_HD:
	case POWER_STATE_TYPE_INTERNAL_UVD_HD2:
	case POWER_STATE_TYPE_INTERNAL_UVD_MVC:
		if (adev->pm.dpm.uvd_ps) {
			return adev->pm.dpm.uvd_ps;
		} else {
			dpm_state = POWER_STATE_TYPE_PERFORMANCE;
			goto restart_search;
		}
	case POWER_STATE_TYPE_INTERNAL_THERMAL:
		dpm_state = POWER_STATE_TYPE_INTERNAL_ACPI;
		goto restart_search;
	case POWER_STATE_TYPE_INTERNAL_ACPI:
		dpm_state = POWER_STATE_TYPE_BATTERY;
		goto restart_search;
	case POWER_STATE_TYPE_BATTERY:
	case POWER_STATE_TYPE_BALANCED:
	case POWER_STATE_TYPE_INTERNAL_3DPERF:
		dpm_state = POWER_STATE_TYPE_PERFORMANCE;
		goto restart_search;
	default:
		break;
	}

	return NULL;
}

static void amdgpu_dpm_change_power_state_locked(struct amdgpu_device *adev)
{
	struct amdgpu_ps *ps;
	enum amd_pm_state_type dpm_state;
	int ret;
	bool equal = false;

	/* if dpm init failed */
	if (!adev->pm.dpm_enabled)
		return;

	if (adev->pm.dpm.user_state != adev->pm.dpm.state) {
		/* add other state override checks here */
		if ((!adev->pm.dpm.thermal_active) &&
		    (!adev->pm.dpm.uvd_active))
			adev->pm.dpm.state = adev->pm.dpm.user_state;
	}
	dpm_state = adev->pm.dpm.state;

	ps = amdgpu_dpm_pick_power_state(adev, dpm_state);
	if (ps)
		adev->pm.dpm.requested_ps = ps;
	else
		return;

	if (amdgpu_dpm == 1 && adev->powerplay.pp_funcs->print_power_state) {
		printk("switching from power state:\n");
		amdgpu_dpm_print_power_state(adev, adev->pm.dpm.current_ps);
		printk("switching to power state:\n");
		amdgpu_dpm_print_power_state(adev, adev->pm.dpm.requested_ps);
	}

	/* update whether vce is active */
	ps->vce_active = adev->pm.dpm.vce_active;
	if (adev->powerplay.pp_funcs->display_configuration_changed)
		amdgpu_dpm_display_configuration_changed(adev);

	ret = amdgpu_dpm_pre_set_power_state(adev);
	if (ret)
		return;

	if (adev->powerplay.pp_funcs->check_state_equal) {
		if (0 != amdgpu_dpm_check_state_equal(adev, adev->pm.dpm.current_ps, adev->pm.dpm.requested_ps, &equal))
			equal = false;
	}

	if (equal)
		return;

	amdgpu_dpm_set_power_state(adev);
	amdgpu_dpm_post_set_power_state(adev);

	adev->pm.dpm.current_active_crtcs = adev->pm.dpm.new_active_crtcs;
	adev->pm.dpm.current_active_crtc_count = adev->pm.dpm.new_active_crtc_count;

	if (adev->powerplay.pp_funcs->force_performance_level) {
		if (adev->pm.dpm.thermal_active) {
			enum amd_dpm_forced_level level = adev->pm.dpm.forced_level;
			/* force low perf level for thermal */
			amdgpu_dpm_force_performance_level(adev, AMD_DPM_FORCED_LEVEL_LOW);
			/* save the user's level */
			adev->pm.dpm.forced_level = level;
		} else {
			/* otherwise, user selected level */
			amdgpu_dpm_force_performance_level(adev, adev->pm.dpm.forced_level);
		}
	}
}

void amdgpu_dpm_enable_uvd(struct amdgpu_device *adev, bool enable)
{
	int ret = 0;

	ret = amdgpu_dpm_set_powergating_by_smu(adev, AMD_IP_BLOCK_TYPE_UVD, !enable);
	if (ret)
		DRM_ERROR("Dpm %s uvd failed, ret = %d. \n",
			  enable ? "enable" : "disable", ret);

	/* enable/disable Low Memory PState for UVD (4k videos) */
	if (adev->asic_type == CHIP_STONEY &&
		adev->uvd.decode_image_width >= WIDTH_4K) {
		struct pp_hwmgr *hwmgr = adev->powerplay.pp_handle;

		if (hwmgr && hwmgr->hwmgr_func &&
		    hwmgr->hwmgr_func->update_nbdpm_pstate)
			hwmgr->hwmgr_func->update_nbdpm_pstate(hwmgr,
							       !enable,
							       true);
	}
}

void amdgpu_dpm_enable_vce(struct amdgpu_device *adev, bool enable)
{
	int ret = 0;

	ret = amdgpu_dpm_set_powergating_by_smu(adev, AMD_IP_BLOCK_TYPE_VCE, !enable);
	if (ret)
		DRM_ERROR("Dpm %s vce failed, ret = %d. \n",
			  enable ? "enable" : "disable", ret);
}

void amdgpu_pm_print_power_states(struct amdgpu_device *adev)
{
	int i;

	if (adev->powerplay.pp_funcs->print_power_state == NULL)
		return;

	for (i = 0; i < adev->pm.dpm.num_ps; i++)
		amdgpu_dpm_print_power_state(adev, &adev->pm.dpm.ps[i]);

}

void amdgpu_dpm_enable_jpeg(struct amdgpu_device *adev, bool enable)
{
	int ret = 0;

	ret = amdgpu_dpm_set_powergating_by_smu(adev, AMD_IP_BLOCK_TYPE_JPEG, !enable);
	if (ret)
		DRM_ERROR("Dpm %s jpeg failed, ret = %d. \n",
			  enable ? "enable" : "disable", ret);
}

int amdgpu_pm_load_smu_firmware(struct amdgpu_device *adev, uint32_t *smu_version)
{
	int r;

	if (adev->powerplay.pp_funcs && adev->powerplay.pp_funcs->load_firmware) {
		r = adev->powerplay.pp_funcs->load_firmware(adev->powerplay.pp_handle);
		if (r) {
			pr_err("smu firmware loading failed\n");
			return r;
		}
		*smu_version = adev->pm.fw_version;
	}
	return 0;
}

int amdgpu_pm_sysfs_init(struct amdgpu_device *adev)
{
	int ret;
	uint32_t mask = 0;

	if (adev->pm.sysfs_initialized)
		return 0;

	if (adev->pm.dpm_enabled == 0)
		return 0;

	INIT_LIST_HEAD(&adev->pm.pm_attr_list);

	adev->pm.int_hwmon_dev = hwmon_device_register_with_groups(adev->dev,
								   DRIVER_NAME, adev,
								   hwmon_groups);
	if (IS_ERR(adev->pm.int_hwmon_dev)) {
		ret = PTR_ERR(adev->pm.int_hwmon_dev);
		dev_err(adev->dev,
			"Unable to register hwmon device: %d\n", ret);
		return ret;
	}

<<<<<<< HEAD
	ret = device_create_file(adev->dev, &dev_attr_power_dpm_state);
	if (ret) {
		DRM_ERROR("failed to create device file for dpm state\n");
		return ret;
	}
	ret = device_create_file(adev->dev, &dev_attr_power_dpm_force_performance_level);
	if (ret) {
		DRM_ERROR("failed to create device file for dpm state\n");
		return ret;
	}

	if (!amdgpu_sriov_vf(adev)) {
		ret = device_create_file(adev->dev, &dev_attr_pp_num_states);
		if (ret) {
			DRM_ERROR("failed to create device file pp_num_states\n");
			return ret;
		}
		ret = device_create_file(adev->dev, &dev_attr_pp_cur_state);
		if (ret) {
			DRM_ERROR("failed to create device file pp_cur_state\n");
			return ret;
		}
		ret = device_create_file(adev->dev, &dev_attr_pp_force_state);
		if (ret) {
			DRM_ERROR("failed to create device file pp_force_state\n");
			return ret;
		}
		ret = device_create_file(adev->dev, &dev_attr_pp_table);
		if (ret) {
			DRM_ERROR("failed to create device file pp_table\n");
			return ret;
		}
	}

	ret = device_create_file(adev->dev, &dev_attr_pp_dpm_sclk);
	if (ret) {
		DRM_ERROR("failed to create device file pp_dpm_sclk\n");
		return ret;
	}

	/* Arcturus does not support standalone mclk/socclk/fclk level setting */
	if (adev->asic_type == CHIP_ARCTURUS) {
		dev_attr_pp_dpm_mclk.attr.mode &= ~S_IWUGO;
		dev_attr_pp_dpm_mclk.store = NULL;

		dev_attr_pp_dpm_socclk.attr.mode &= ~S_IWUGO;
		dev_attr_pp_dpm_socclk.store = NULL;

		dev_attr_pp_dpm_fclk.attr.mode &= ~S_IWUGO;
		dev_attr_pp_dpm_fclk.store = NULL;
	}

	ret = device_create_file(adev->dev, &dev_attr_pp_dpm_mclk);
	if (ret) {
		DRM_ERROR("failed to create device file pp_dpm_mclk\n");
		return ret;
	}
	if (adev->asic_type >= CHIP_VEGA10) {
		ret = device_create_file(adev->dev, &dev_attr_pp_dpm_socclk);
		if (ret) {
			DRM_ERROR("failed to create device file pp_dpm_socclk\n");
			return ret;
		}
		if (adev->asic_type != CHIP_ARCTURUS) {
			ret = device_create_file(adev->dev, &dev_attr_pp_dpm_dcefclk);
			if (ret) {
				DRM_ERROR("failed to create device file pp_dpm_dcefclk\n");
				return ret;
			}
		}
	}
	if (adev->asic_type >= CHIP_VEGA20) {
		ret = device_create_file(adev->dev, &dev_attr_pp_dpm_fclk);
		if (ret) {
			DRM_ERROR("failed to create device file pp_dpm_fclk\n");
			return ret;
		}
	}

	/* the reset are not needed for SRIOV one vf mode */
	if (amdgpu_sriov_vf(adev)) {
		adev->pm.sysfs_initialized = true;
		return ret;
	}

	if (adev->asic_type != CHIP_ARCTURUS) {
		ret = device_create_file(adev->dev, &dev_attr_pp_dpm_pcie);
		if (ret) {
			DRM_ERROR("failed to create device file pp_dpm_pcie\n");
			return ret;
		}
	}
	ret = device_create_file(adev->dev, &dev_attr_pp_sclk_od);
	if (ret) {
		DRM_ERROR("failed to create device file pp_sclk_od\n");
		return ret;
	}
	ret = device_create_file(adev->dev, &dev_attr_pp_mclk_od);
	if (ret) {
		DRM_ERROR("failed to create device file pp_mclk_od\n");
		return ret;
	}
	ret = device_create_file(adev->dev,
			&dev_attr_pp_power_profile_mode);
	if (ret) {
		DRM_ERROR("failed to create device file	"
				"pp_power_profile_mode\n");
		return ret;
	}
	if ((is_support_sw_smu(adev) && adev->smu.od_enabled) ||
	    (!is_support_sw_smu(adev) && hwmgr->od_enabled)) {
		ret = device_create_file(adev->dev,
				&dev_attr_pp_od_clk_voltage);
		if (ret) {
			DRM_ERROR("failed to create device file	"
					"pp_od_clk_voltage\n");
			return ret;
		}
	}
	ret = device_create_file(adev->dev,
			&dev_attr_gpu_busy_percent);
	if (ret) {
		DRM_ERROR("failed to create device file	"
				"gpu_busy_level\n");
		return ret;
	}
	/* APU does not have its own dedicated memory */
	if (!(adev->flags & AMD_IS_APU) &&
	     (adev->asic_type != CHIP_VEGA10)) {
		ret = device_create_file(adev->dev,
				&dev_attr_mem_busy_percent);
		if (ret) {
			DRM_ERROR("failed to create device file	"
					"mem_busy_percent\n");
			return ret;
		}
	}
	/* PCIe Perf counters won't work on APU nodes */
	if (!(adev->flags & AMD_IS_APU)) {
		ret = device_create_file(adev->dev, &dev_attr_pcie_bw);
		if (ret) {
			DRM_ERROR("failed to create device file pcie_bw\n");
			return ret;
		}
	}
	if (adev->unique_id)
		ret = device_create_file(adev->dev, &dev_attr_unique_id);
	if (ret) {
		DRM_ERROR("failed to create device file unique_id\n");
=======
	switch (amdgpu_virt_get_sriov_vf_mode(adev)) {
	case SRIOV_VF_MODE_ONE_VF:
		mask = ATTR_FLAG_ONEVF;
		break;
	case SRIOV_VF_MODE_MULTI_VF:
		mask = 0;
		break;
	case SRIOV_VF_MODE_BARE_METAL:
	default:
		mask = ATTR_FLAG_MASK_ALL;
		break;
	}

	ret = amdgpu_device_attr_create_groups(adev,
					       amdgpu_device_attrs,
					       ARRAY_SIZE(amdgpu_device_attrs),
					       mask,
					       &adev->pm.pm_attr_list);
	if (ret)
>>>>>>> d6f9469a
		return ret;

	adev->pm.sysfs_initialized = true;

	return 0;
}

void amdgpu_pm_sysfs_fini(struct amdgpu_device *adev)
{
	if (adev->pm.dpm_enabled == 0)
		return;

	if (adev->pm.int_hwmon_dev)
		hwmon_device_unregister(adev->pm.int_hwmon_dev);

	amdgpu_device_attr_remove_groups(adev, &adev->pm.pm_attr_list);
}

void amdgpu_pm_compute_clocks(struct amdgpu_device *adev)
{
	int i = 0;

	if (!adev->pm.dpm_enabled)
		return;

	if (adev->mode_info.num_crtc)
		amdgpu_display_bandwidth_update(adev);

	for (i = 0; i < AMDGPU_MAX_RINGS; i++) {
		struct amdgpu_ring *ring = adev->rings[i];
		if (ring && ring->sched.ready)
			amdgpu_fence_wait_empty(ring);
	}

	if (is_support_sw_smu(adev)) {
		struct smu_dpm_context *smu_dpm = &adev->smu.smu_dpm;
		smu_handle_task(&adev->smu,
				smu_dpm->dpm_level,
				AMD_PP_TASK_DISPLAY_CONFIG_CHANGE,
				true);
	} else {
		if (adev->powerplay.pp_funcs->dispatch_tasks) {
			if (!amdgpu_device_has_dc_support(adev)) {
				mutex_lock(&adev->pm.mutex);
				amdgpu_dpm_get_active_displays(adev);
				adev->pm.pm_display_cfg.num_display = adev->pm.dpm.new_active_crtc_count;
				adev->pm.pm_display_cfg.vrefresh = amdgpu_dpm_get_vrefresh(adev);
				adev->pm.pm_display_cfg.min_vblank_time = amdgpu_dpm_get_vblank_time(adev);
				/* we have issues with mclk switching with refresh rates over 120 hz on the non-DC code. */
				if (adev->pm.pm_display_cfg.vrefresh > 120)
					adev->pm.pm_display_cfg.min_vblank_time = 0;
				if (adev->powerplay.pp_funcs->display_configuration_change)
					adev->powerplay.pp_funcs->display_configuration_change(
									adev->powerplay.pp_handle,
									&adev->pm.pm_display_cfg);
				mutex_unlock(&adev->pm.mutex);
			}
			amdgpu_dpm_dispatch_task(adev, AMD_PP_TASK_DISPLAY_CONFIG_CHANGE, NULL);
		} else {
			mutex_lock(&adev->pm.mutex);
			amdgpu_dpm_get_active_displays(adev);
			amdgpu_dpm_change_power_state_locked(adev);
			mutex_unlock(&adev->pm.mutex);
		}
	}
}

/*
 * Debugfs info
 */
#if defined(CONFIG_DEBUG_FS)

static int amdgpu_debugfs_pm_info_pp(struct seq_file *m, struct amdgpu_device *adev)
{
	uint32_t value;
	uint64_t value64;
	uint32_t query = 0;
	int size;

	/* GPU Clocks */
	size = sizeof(value);
	seq_printf(m, "GFX Clocks and Power:\n");
	if (!amdgpu_dpm_read_sensor(adev, AMDGPU_PP_SENSOR_GFX_MCLK, (void *)&value, &size))
		seq_printf(m, "\t%u MHz (MCLK)\n", value/100);
	if (!amdgpu_dpm_read_sensor(adev, AMDGPU_PP_SENSOR_GFX_SCLK, (void *)&value, &size))
		seq_printf(m, "\t%u MHz (SCLK)\n", value/100);
	if (!amdgpu_dpm_read_sensor(adev, AMDGPU_PP_SENSOR_STABLE_PSTATE_SCLK, (void *)&value, &size))
		seq_printf(m, "\t%u MHz (PSTATE_SCLK)\n", value/100);
	if (!amdgpu_dpm_read_sensor(adev, AMDGPU_PP_SENSOR_STABLE_PSTATE_MCLK, (void *)&value, &size))
		seq_printf(m, "\t%u MHz (PSTATE_MCLK)\n", value/100);
	if (!amdgpu_dpm_read_sensor(adev, AMDGPU_PP_SENSOR_VDDGFX, (void *)&value, &size))
		seq_printf(m, "\t%u mV (VDDGFX)\n", value);
	if (!amdgpu_dpm_read_sensor(adev, AMDGPU_PP_SENSOR_VDDNB, (void *)&value, &size))
		seq_printf(m, "\t%u mV (VDDNB)\n", value);
	size = sizeof(uint32_t);
	if (!amdgpu_dpm_read_sensor(adev, AMDGPU_PP_SENSOR_GPU_POWER, (void *)&query, &size))
		seq_printf(m, "\t%u.%u W (average GPU)\n", query >> 8, query & 0xff);
	size = sizeof(value);
	seq_printf(m, "\n");

	/* GPU Temp */
	if (!amdgpu_dpm_read_sensor(adev, AMDGPU_PP_SENSOR_GPU_TEMP, (void *)&value, &size))
		seq_printf(m, "GPU Temperature: %u C\n", value/1000);

	/* GPU Load */
	if (!amdgpu_dpm_read_sensor(adev, AMDGPU_PP_SENSOR_GPU_LOAD, (void *)&value, &size))
		seq_printf(m, "GPU Load: %u %%\n", value);
	/* MEM Load */
	if (!amdgpu_dpm_read_sensor(adev, AMDGPU_PP_SENSOR_MEM_LOAD, (void *)&value, &size))
		seq_printf(m, "MEM Load: %u %%\n", value);

	seq_printf(m, "\n");

	/* SMC feature mask */
	if (!amdgpu_dpm_read_sensor(adev, AMDGPU_PP_SENSOR_ENABLED_SMC_FEATURES_MASK, (void *)&value64, &size))
		seq_printf(m, "SMC Feature Mask: 0x%016llx\n", value64);

	if (adev->asic_type > CHIP_VEGA20) {
		/* VCN clocks */
		if (!amdgpu_dpm_read_sensor(adev, AMDGPU_PP_SENSOR_VCN_POWER_STATE, (void *)&value, &size)) {
			if (!value) {
				seq_printf(m, "VCN: Disabled\n");
			} else {
				seq_printf(m, "VCN: Enabled\n");
				if (!amdgpu_dpm_read_sensor(adev, AMDGPU_PP_SENSOR_UVD_DCLK, (void *)&value, &size))
					seq_printf(m, "\t%u MHz (DCLK)\n", value/100);
				if (!amdgpu_dpm_read_sensor(adev, AMDGPU_PP_SENSOR_UVD_VCLK, (void *)&value, &size))
					seq_printf(m, "\t%u MHz (VCLK)\n", value/100);
			}
		}
		seq_printf(m, "\n");
	} else {
		/* UVD clocks */
		if (!amdgpu_dpm_read_sensor(adev, AMDGPU_PP_SENSOR_UVD_POWER, (void *)&value, &size)) {
			if (!value) {
				seq_printf(m, "UVD: Disabled\n");
			} else {
				seq_printf(m, "UVD: Enabled\n");
				if (!amdgpu_dpm_read_sensor(adev, AMDGPU_PP_SENSOR_UVD_DCLK, (void *)&value, &size))
					seq_printf(m, "\t%u MHz (DCLK)\n", value/100);
				if (!amdgpu_dpm_read_sensor(adev, AMDGPU_PP_SENSOR_UVD_VCLK, (void *)&value, &size))
					seq_printf(m, "\t%u MHz (VCLK)\n", value/100);
			}
		}
		seq_printf(m, "\n");

		/* VCE clocks */
		if (!amdgpu_dpm_read_sensor(adev, AMDGPU_PP_SENSOR_VCE_POWER, (void *)&value, &size)) {
			if (!value) {
				seq_printf(m, "VCE: Disabled\n");
			} else {
				seq_printf(m, "VCE: Enabled\n");
				if (!amdgpu_dpm_read_sensor(adev, AMDGPU_PP_SENSOR_VCE_ECCLK, (void *)&value, &size))
					seq_printf(m, "\t%u MHz (ECCLK)\n", value/100);
			}
		}
	}

	return 0;
}

static void amdgpu_parse_cg_state(struct seq_file *m, u32 flags)
{
	int i;

	for (i = 0; clocks[i].flag; i++)
		seq_printf(m, "\t%s: %s\n", clocks[i].name,
			   (flags & clocks[i].flag) ? "On" : "Off");
}

static int amdgpu_debugfs_pm_info(struct seq_file *m, void *data)
{
	struct drm_info_node *node = (struct drm_info_node *) m->private;
	struct drm_device *dev = node->minor->dev;
	struct amdgpu_device *adev = dev->dev_private;
	u32 flags = 0;
	int r;

	r = pm_runtime_get_sync(dev->dev);
	if (r < 0)
		return r;

	amdgpu_device_ip_get_clockgating_state(adev, &flags);
	seq_printf(m, "Clock Gating Flags Mask: 0x%x\n", flags);
	amdgpu_parse_cg_state(m, flags);
	seq_printf(m, "\n");

	if (!adev->pm.dpm_enabled) {
		seq_printf(m, "dpm not enabled\n");
		pm_runtime_mark_last_busy(dev->dev);
		pm_runtime_put_autosuspend(dev->dev);
		return 0;
	}

	if (!is_support_sw_smu(adev) &&
	    adev->powerplay.pp_funcs->debugfs_print_current_performance_level) {
		mutex_lock(&adev->pm.mutex);
		if (adev->powerplay.pp_funcs->debugfs_print_current_performance_level)
			adev->powerplay.pp_funcs->debugfs_print_current_performance_level(adev, m);
		else
			seq_printf(m, "Debugfs support not implemented for this asic\n");
		mutex_unlock(&adev->pm.mutex);
		r = 0;
	} else {
		r = amdgpu_debugfs_pm_info_pp(m, adev);
	}

	pm_runtime_mark_last_busy(dev->dev);
	pm_runtime_put_autosuspend(dev->dev);

	return r;
}

static const struct drm_info_list amdgpu_pm_info_list[] = {
	{"amdgpu_pm_info", amdgpu_debugfs_pm_info, 0, NULL},
};
#endif

int amdgpu_debugfs_pm_init(struct amdgpu_device *adev)
{
#if defined(CONFIG_DEBUG_FS)
	return amdgpu_debugfs_add_files(adev, amdgpu_pm_info_list, ARRAY_SIZE(amdgpu_pm_info_list));
#else
	return 0;
#endif
}<|MERGE_RESOLUTION|>--- conflicted
+++ resolved
@@ -3300,157 +3300,6 @@
 		return ret;
 	}
 
-<<<<<<< HEAD
-	ret = device_create_file(adev->dev, &dev_attr_power_dpm_state);
-	if (ret) {
-		DRM_ERROR("failed to create device file for dpm state\n");
-		return ret;
-	}
-	ret = device_create_file(adev->dev, &dev_attr_power_dpm_force_performance_level);
-	if (ret) {
-		DRM_ERROR("failed to create device file for dpm state\n");
-		return ret;
-	}
-
-	if (!amdgpu_sriov_vf(adev)) {
-		ret = device_create_file(adev->dev, &dev_attr_pp_num_states);
-		if (ret) {
-			DRM_ERROR("failed to create device file pp_num_states\n");
-			return ret;
-		}
-		ret = device_create_file(adev->dev, &dev_attr_pp_cur_state);
-		if (ret) {
-			DRM_ERROR("failed to create device file pp_cur_state\n");
-			return ret;
-		}
-		ret = device_create_file(adev->dev, &dev_attr_pp_force_state);
-		if (ret) {
-			DRM_ERROR("failed to create device file pp_force_state\n");
-			return ret;
-		}
-		ret = device_create_file(adev->dev, &dev_attr_pp_table);
-		if (ret) {
-			DRM_ERROR("failed to create device file pp_table\n");
-			return ret;
-		}
-	}
-
-	ret = device_create_file(adev->dev, &dev_attr_pp_dpm_sclk);
-	if (ret) {
-		DRM_ERROR("failed to create device file pp_dpm_sclk\n");
-		return ret;
-	}
-
-	/* Arcturus does not support standalone mclk/socclk/fclk level setting */
-	if (adev->asic_type == CHIP_ARCTURUS) {
-		dev_attr_pp_dpm_mclk.attr.mode &= ~S_IWUGO;
-		dev_attr_pp_dpm_mclk.store = NULL;
-
-		dev_attr_pp_dpm_socclk.attr.mode &= ~S_IWUGO;
-		dev_attr_pp_dpm_socclk.store = NULL;
-
-		dev_attr_pp_dpm_fclk.attr.mode &= ~S_IWUGO;
-		dev_attr_pp_dpm_fclk.store = NULL;
-	}
-
-	ret = device_create_file(adev->dev, &dev_attr_pp_dpm_mclk);
-	if (ret) {
-		DRM_ERROR("failed to create device file pp_dpm_mclk\n");
-		return ret;
-	}
-	if (adev->asic_type >= CHIP_VEGA10) {
-		ret = device_create_file(adev->dev, &dev_attr_pp_dpm_socclk);
-		if (ret) {
-			DRM_ERROR("failed to create device file pp_dpm_socclk\n");
-			return ret;
-		}
-		if (adev->asic_type != CHIP_ARCTURUS) {
-			ret = device_create_file(adev->dev, &dev_attr_pp_dpm_dcefclk);
-			if (ret) {
-				DRM_ERROR("failed to create device file pp_dpm_dcefclk\n");
-				return ret;
-			}
-		}
-	}
-	if (adev->asic_type >= CHIP_VEGA20) {
-		ret = device_create_file(adev->dev, &dev_attr_pp_dpm_fclk);
-		if (ret) {
-			DRM_ERROR("failed to create device file pp_dpm_fclk\n");
-			return ret;
-		}
-	}
-
-	/* the reset are not needed for SRIOV one vf mode */
-	if (amdgpu_sriov_vf(adev)) {
-		adev->pm.sysfs_initialized = true;
-		return ret;
-	}
-
-	if (adev->asic_type != CHIP_ARCTURUS) {
-		ret = device_create_file(adev->dev, &dev_attr_pp_dpm_pcie);
-		if (ret) {
-			DRM_ERROR("failed to create device file pp_dpm_pcie\n");
-			return ret;
-		}
-	}
-	ret = device_create_file(adev->dev, &dev_attr_pp_sclk_od);
-	if (ret) {
-		DRM_ERROR("failed to create device file pp_sclk_od\n");
-		return ret;
-	}
-	ret = device_create_file(adev->dev, &dev_attr_pp_mclk_od);
-	if (ret) {
-		DRM_ERROR("failed to create device file pp_mclk_od\n");
-		return ret;
-	}
-	ret = device_create_file(adev->dev,
-			&dev_attr_pp_power_profile_mode);
-	if (ret) {
-		DRM_ERROR("failed to create device file	"
-				"pp_power_profile_mode\n");
-		return ret;
-	}
-	if ((is_support_sw_smu(adev) && adev->smu.od_enabled) ||
-	    (!is_support_sw_smu(adev) && hwmgr->od_enabled)) {
-		ret = device_create_file(adev->dev,
-				&dev_attr_pp_od_clk_voltage);
-		if (ret) {
-			DRM_ERROR("failed to create device file	"
-					"pp_od_clk_voltage\n");
-			return ret;
-		}
-	}
-	ret = device_create_file(adev->dev,
-			&dev_attr_gpu_busy_percent);
-	if (ret) {
-		DRM_ERROR("failed to create device file	"
-				"gpu_busy_level\n");
-		return ret;
-	}
-	/* APU does not have its own dedicated memory */
-	if (!(adev->flags & AMD_IS_APU) &&
-	     (adev->asic_type != CHIP_VEGA10)) {
-		ret = device_create_file(adev->dev,
-				&dev_attr_mem_busy_percent);
-		if (ret) {
-			DRM_ERROR("failed to create device file	"
-					"mem_busy_percent\n");
-			return ret;
-		}
-	}
-	/* PCIe Perf counters won't work on APU nodes */
-	if (!(adev->flags & AMD_IS_APU)) {
-		ret = device_create_file(adev->dev, &dev_attr_pcie_bw);
-		if (ret) {
-			DRM_ERROR("failed to create device file pcie_bw\n");
-			return ret;
-		}
-	}
-	if (adev->unique_id)
-		ret = device_create_file(adev->dev, &dev_attr_unique_id);
-	if (ret) {
-		DRM_ERROR("failed to create device file unique_id\n");
-=======
 	switch (amdgpu_virt_get_sriov_vf_mode(adev)) {
 	case SRIOV_VF_MODE_ONE_VF:
 		mask = ATTR_FLAG_ONEVF;
@@ -3470,7 +3319,6 @@
 					       mask,
 					       &adev->pm.pm_attr_list);
 	if (ret)
->>>>>>> d6f9469a
 		return ret;
 
 	adev->pm.sysfs_initialized = true;
