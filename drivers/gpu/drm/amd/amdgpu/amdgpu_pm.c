--- conflicted
+++ resolved
@@ -144,11 +144,7 @@
 	struct amdgpu_device *adev = ddev->dev_private;
 	enum amd_pm_state_type pm;
 
-<<<<<<< HEAD
-	if (adev->smu.ppt_funcs->get_current_power_state)
-=======
 	if (is_support_sw_smu(adev) && adev->smu.ppt_funcs->get_current_power_state)
->>>>>>> a2d635de
 		pm = amdgpu_smu_get_current_power_state(adev);
 	else if (adev->powerplay.pp_funcs->get_current_power_state)
 		pm = amdgpu_dpm_get_current_power_state(adev);
@@ -806,13 +802,10 @@
 	struct drm_device *ddev = dev_get_drvdata(dev);
 	struct amdgpu_device *adev = ddev->dev_private;
 
-<<<<<<< HEAD
-=======
 	if (amdgpu_sriov_vf(adev) && amdgim_is_hwperf(adev) &&
 	    adev->virt.ops->get_pp_clk)
 		return adev->virt.ops->get_pp_clk(adev, PP_SCLK, buf);
 
->>>>>>> a2d635de
 	if (is_support_sw_smu(adev))
 		return smu_print_clk_levels(&adev->smu, PP_SCLK, buf);
 	else if (adev->powerplay.pp_funcs->print_clock_levels)
