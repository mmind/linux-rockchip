/*
 * Copyright 2008 Advanced Micro Devices, Inc.
 * Copyright 2008 Red Hat Inc.
 * Copyright 2009 Jerome Glisse.
 *
 * Permission is hereby granted, free of charge, to any person obtaining a
 * copy of this software and associated documentation files (the "Software"),
 * to deal in the Software without restriction, including without limitation
 * the rights to use, copy, modify, merge, publish, distribute, sublicense,
 * and/or sell copies of the Software, and to permit persons to whom the
 * Software is furnished to do so, subject to the following conditions:
 *
 * The above copyright notice and this permission notice shall be included in
 * all copies or substantial portions of the Software.
 *
 * THE SOFTWARE IS PROVIDED "AS IS", WITHOUT WARRANTY OF ANY KIND, EXPRESS OR
 * IMPLIED, INCLUDING BUT NOT LIMITED TO THE WARRANTIES OF MERCHANTABILITY,
 * FITNESS FOR A PARTICULAR PURPOSE AND NONINFRINGEMENT.  IN NO EVENT SHALL
 * THE COPYRIGHT HOLDER(S) OR AUTHOR(S) BE LIABLE FOR ANY CLAIM, DAMAGES OR
 * OTHER LIABILITY, WHETHER IN AN ACTION OF CONTRACT, TORT OR OTHERWISE,
 * ARISING FROM, OUT OF OR IN CONNECTION WITH THE SOFTWARE OR THE USE OR
 * OTHER DEALINGS IN THE SOFTWARE.
 *
 * Authors: Dave Airlie
 *          Alex Deucher
 *          Jerome Glisse
 */
#include <linux/ktime.h>
#include <linux/module.h>
#include <linux/pagemap.h>
#include <linux/pci.h>

#include <drm/amdgpu_drm.h>
#include <drm/drm_debugfs.h>

#include "amdgpu.h"
#include "amdgpu_display.h"
#include "amdgpu_xgmi.h"

void amdgpu_gem_object_free(struct drm_gem_object *gobj)
{
	struct amdgpu_bo *robj = gem_to_amdgpu_bo(gobj);

	if (robj) {
		amdgpu_mn_unregister(robj);
		amdgpu_bo_unref(&robj);
	}
}

int amdgpu_gem_object_create(struct amdgpu_device *adev, unsigned long size,
			     int alignment, u32 initial_domain,
			     u64 flags, enum ttm_bo_type type,
			     struct reservation_object *resv,
			     struct drm_gem_object **obj)
{
	struct amdgpu_bo *bo;
	struct amdgpu_bo_param bp;
	int r;

	memset(&bp, 0, sizeof(bp));
	*obj = NULL;

	bp.size = size;
	bp.byte_align = alignment;
	bp.type = type;
	bp.resv = resv;
	bp.preferred_domain = initial_domain;
retry:
	bp.flags = flags;
	bp.domain = initial_domain;
	r = amdgpu_bo_create(adev, &bp, &bo);
	if (r) {
		if (r != -ERESTARTSYS) {
			if (flags & AMDGPU_GEM_CREATE_CPU_ACCESS_REQUIRED) {
				flags &= ~AMDGPU_GEM_CREATE_CPU_ACCESS_REQUIRED;
				goto retry;
			}

			if (initial_domain == AMDGPU_GEM_DOMAIN_VRAM) {
				initial_domain |= AMDGPU_GEM_DOMAIN_GTT;
				goto retry;
			}
			DRM_DEBUG("Failed to allocate GEM object (%ld, %d, %u, %d)\n",
				  size, initial_domain, alignment, r);
		}
		return r;
	}
	*obj = &bo->gem_base;

	return 0;
}

void amdgpu_gem_force_release(struct amdgpu_device *adev)
{
	struct drm_device *ddev = adev->ddev;
	struct drm_file *file;

	mutex_lock(&ddev->filelist_mutex);

	list_for_each_entry(file, &ddev->filelist, lhead) {
		struct drm_gem_object *gobj;
		int handle;

		WARN_ONCE(1, "Still active user space clients!\n");
		spin_lock(&file->table_lock);
		idr_for_each_entry(&file->object_idr, gobj, handle) {
			WARN_ONCE(1, "And also active allocations!\n");
			drm_gem_object_put_unlocked(gobj);
		}
		idr_destroy(&file->object_idr);
		spin_unlock(&file->table_lock);
	}

	mutex_unlock(&ddev->filelist_mutex);
}

/*
 * Call from drm_gem_handle_create which appear in both new and open ioctl
 * case.
 */
int amdgpu_gem_object_open(struct drm_gem_object *obj,
			   struct drm_file *file_priv)
{
	struct amdgpu_bo *abo = gem_to_amdgpu_bo(obj);
	struct amdgpu_device *adev = amdgpu_ttm_adev(abo->tbo.bdev);
	struct amdgpu_fpriv *fpriv = file_priv->driver_priv;
	struct amdgpu_vm *vm = &fpriv->vm;
	struct amdgpu_bo_va *bo_va;
	struct mm_struct *mm;
	int r;

	mm = amdgpu_ttm_tt_get_usermm(abo->tbo.ttm);
	if (mm && mm != current->mm)
		return -EPERM;

	if (abo->flags & AMDGPU_GEM_CREATE_VM_ALWAYS_VALID &&
	    abo->tbo.resv != vm->root.base.bo->tbo.resv)
		return -EPERM;

	r = amdgpu_bo_reserve(abo, false);
	if (r)
		return r;

	bo_va = amdgpu_vm_bo_find(vm, abo);
	if (!bo_va) {
		bo_va = amdgpu_vm_bo_add(adev, vm, abo);
	} else {
		++bo_va->ref_count;
	}
	amdgpu_bo_unreserve(abo);
	return 0;
}

void amdgpu_gem_object_close(struct drm_gem_object *obj,
			     struct drm_file *file_priv)
{
	struct amdgpu_bo *bo = gem_to_amdgpu_bo(obj);
	struct amdgpu_device *adev = amdgpu_ttm_adev(bo->tbo.bdev);
	struct amdgpu_fpriv *fpriv = file_priv->driver_priv;
	struct amdgpu_vm *vm = &fpriv->vm;

	struct amdgpu_bo_list_entry vm_pd;
	struct list_head list, duplicates;
	struct ttm_validate_buffer tv;
	struct ww_acquire_ctx ticket;
	struct amdgpu_bo_va *bo_va;
	int r;

	INIT_LIST_HEAD(&list);
	INIT_LIST_HEAD(&duplicates);

	tv.bo = &bo->tbo;
	tv.num_shared = 1;
	list_add(&tv.head, &list);

	amdgpu_vm_get_pd_bo(vm, &list, &vm_pd);

<<<<<<< HEAD
	r = ttm_eu_reserve_buffers(&ticket, &list, false, &duplicates, true);
=======
	r = ttm_eu_reserve_buffers(&ticket, &list, false, &duplicates, false);
>>>>>>> f1a3b43c
	if (r) {
		dev_err(adev->dev, "leaking bo va because "
			"we fail to reserve bo (%d)\n", r);
		return;
	}
	bo_va = amdgpu_vm_bo_find(vm, bo);
	if (bo_va && --bo_va->ref_count == 0) {
		amdgpu_vm_bo_rmv(adev, bo_va);

		if (amdgpu_vm_ready(vm)) {
			struct dma_fence *fence = NULL;

			r = amdgpu_vm_clear_freed(adev, vm, &fence);
			if (unlikely(r)) {
				dev_err(adev->dev, "failed to clear page "
					"tables on GEM object close (%d)\n", r);
			}

			if (fence) {
				amdgpu_bo_fence(bo, fence, true);
				dma_fence_put(fence);
			}
		}
	}
	ttm_eu_backoff_reservation(&ticket, &list);
}

/*
 * GEM ioctls.
 */
int amdgpu_gem_create_ioctl(struct drm_device *dev, void *data,
			    struct drm_file *filp)
{
	struct amdgpu_device *adev = dev->dev_private;
	struct amdgpu_fpriv *fpriv = filp->driver_priv;
	struct amdgpu_vm *vm = &fpriv->vm;
	union drm_amdgpu_gem_create *args = data;
	uint64_t flags = args->in.domain_flags;
	uint64_t size = args->in.bo_size;
	struct reservation_object *resv = NULL;
	struct drm_gem_object *gobj;
	uint32_t handle;
	int r;

	/* reject invalid gem flags */
	if (flags & ~(AMDGPU_GEM_CREATE_CPU_ACCESS_REQUIRED |
		      AMDGPU_GEM_CREATE_NO_CPU_ACCESS |
		      AMDGPU_GEM_CREATE_CPU_GTT_USWC |
		      AMDGPU_GEM_CREATE_VRAM_CLEARED |
		      AMDGPU_GEM_CREATE_VM_ALWAYS_VALID |
		      AMDGPU_GEM_CREATE_EXPLICIT_SYNC))

		return -EINVAL;

	/* reject invalid gem domains */
	if (args->in.domains & ~AMDGPU_GEM_DOMAIN_MASK)
		return -EINVAL;

	/* create a gem object to contain this object in */
	if (args->in.domains & (AMDGPU_GEM_DOMAIN_GDS |
	    AMDGPU_GEM_DOMAIN_GWS | AMDGPU_GEM_DOMAIN_OA)) {
		if (flags & AMDGPU_GEM_CREATE_VM_ALWAYS_VALID) {
			/* if gds bo is created from user space, it must be
			 * passed to bo list
			 */
			DRM_ERROR("GDS bo cannot be per-vm-bo\n");
			return -EINVAL;
		}
		flags |= AMDGPU_GEM_CREATE_NO_CPU_ACCESS;
	}

	if (flags & AMDGPU_GEM_CREATE_VM_ALWAYS_VALID) {
		r = amdgpu_bo_reserve(vm->root.base.bo, false);
		if (r)
			return r;

		resv = vm->root.base.bo->tbo.resv;
	}

	r = amdgpu_gem_object_create(adev, size, args->in.alignment,
				     (u32)(0xffffffff & args->in.domains),
				     flags, ttm_bo_type_device, resv, &gobj);
	if (flags & AMDGPU_GEM_CREATE_VM_ALWAYS_VALID) {
		if (!r) {
			struct amdgpu_bo *abo = gem_to_amdgpu_bo(gobj);

			abo->parent = amdgpu_bo_ref(vm->root.base.bo);
		}
		amdgpu_bo_unreserve(vm->root.base.bo);
	}
	if (r)
		return r;

	r = drm_gem_handle_create(filp, gobj, &handle);
	/* drop reference from allocate - handle holds it now */
	drm_gem_object_put_unlocked(gobj);
	if (r)
		return r;

	memset(args, 0, sizeof(*args));
	args->out.handle = handle;
	return 0;
}

int amdgpu_gem_userptr_ioctl(struct drm_device *dev, void *data,
			     struct drm_file *filp)
{
	struct ttm_operation_ctx ctx = { true, false };
	struct amdgpu_device *adev = dev->dev_private;
	struct drm_amdgpu_gem_userptr *args = data;
	struct drm_gem_object *gobj;
	struct amdgpu_bo *bo;
	uint32_t handle;
	int r;

	if (offset_in_page(args->addr | args->size))
		return -EINVAL;

	/* reject unknown flag values */
	if (args->flags & ~(AMDGPU_GEM_USERPTR_READONLY |
	    AMDGPU_GEM_USERPTR_ANONONLY | AMDGPU_GEM_USERPTR_VALIDATE |
	    AMDGPU_GEM_USERPTR_REGISTER))
		return -EINVAL;

	if (!(args->flags & AMDGPU_GEM_USERPTR_READONLY) &&
	     !(args->flags & AMDGPU_GEM_USERPTR_REGISTER)) {

		/* if we want to write to it we must install a MMU notifier */
		return -EACCES;
	}

	/* create a gem object to contain this object in */
	r = amdgpu_gem_object_create(adev, args->size, 0, AMDGPU_GEM_DOMAIN_CPU,
				     0, ttm_bo_type_device, NULL, &gobj);
	if (r)
		return r;

	bo = gem_to_amdgpu_bo(gobj);
	bo->preferred_domains = AMDGPU_GEM_DOMAIN_GTT;
	bo->allowed_domains = AMDGPU_GEM_DOMAIN_GTT;
	r = amdgpu_ttm_tt_set_userptr(bo->tbo.ttm, args->addr, args->flags);
	if (r)
		goto release_object;

	if (args->flags & AMDGPU_GEM_USERPTR_REGISTER) {
		r = amdgpu_mn_register(bo, args->addr);
		if (r)
			goto release_object;
	}

	if (args->flags & AMDGPU_GEM_USERPTR_VALIDATE) {
		r = amdgpu_ttm_tt_get_user_pages(bo, bo->tbo.ttm->pages);
		if (r)
			goto release_object;

		r = amdgpu_bo_reserve(bo, true);
		if (r)
			goto user_pages_done;

		amdgpu_bo_placement_from_domain(bo, AMDGPU_GEM_DOMAIN_GTT);
		r = ttm_bo_validate(&bo->tbo, &bo->placement, &ctx);
		amdgpu_bo_unreserve(bo);
		if (r)
			goto user_pages_done;
	}

	r = drm_gem_handle_create(filp, gobj, &handle);
	if (r)
		goto user_pages_done;

	args->handle = handle;

user_pages_done:
	if (args->flags & AMDGPU_GEM_USERPTR_VALIDATE)
		amdgpu_ttm_tt_get_user_pages_done(bo->tbo.ttm);

release_object:
	drm_gem_object_put_unlocked(gobj);

	return r;
}

int amdgpu_mode_dumb_mmap(struct drm_file *filp,
			  struct drm_device *dev,
			  uint32_t handle, uint64_t *offset_p)
{
	struct drm_gem_object *gobj;
	struct amdgpu_bo *robj;

	gobj = drm_gem_object_lookup(filp, handle);
	if (gobj == NULL) {
		return -ENOENT;
	}
	robj = gem_to_amdgpu_bo(gobj);
	if (amdgpu_ttm_tt_get_usermm(robj->tbo.ttm) ||
	    (robj->flags & AMDGPU_GEM_CREATE_NO_CPU_ACCESS)) {
		drm_gem_object_put_unlocked(gobj);
		return -EPERM;
	}
	*offset_p = amdgpu_bo_mmap_offset(robj);
	drm_gem_object_put_unlocked(gobj);
	return 0;
}

int amdgpu_gem_mmap_ioctl(struct drm_device *dev, void *data,
			  struct drm_file *filp)
{
	union drm_amdgpu_gem_mmap *args = data;
	uint32_t handle = args->in.handle;
	memset(args, 0, sizeof(*args));
	return amdgpu_mode_dumb_mmap(filp, dev, handle, &args->out.addr_ptr);
}

/**
 * amdgpu_gem_timeout - calculate jiffies timeout from absolute value
 *
 * @timeout_ns: timeout in ns
 *
 * Calculate the timeout in jiffies from an absolute timeout in ns.
 */
unsigned long amdgpu_gem_timeout(uint64_t timeout_ns)
{
	unsigned long timeout_jiffies;
	ktime_t timeout;

	/* clamp timeout if it's to large */
	if (((int64_t)timeout_ns) < 0)
		return MAX_SCHEDULE_TIMEOUT;

	timeout = ktime_sub(ns_to_ktime(timeout_ns), ktime_get());
	if (ktime_to_ns(timeout) < 0)
		return 0;

	timeout_jiffies = nsecs_to_jiffies(ktime_to_ns(timeout));
	/*  clamp timeout to avoid unsigned-> signed overflow */
	if (timeout_jiffies > MAX_SCHEDULE_TIMEOUT )
		return MAX_SCHEDULE_TIMEOUT - 1;

	return timeout_jiffies;
}

int amdgpu_gem_wait_idle_ioctl(struct drm_device *dev, void *data,
			      struct drm_file *filp)
{
	union drm_amdgpu_gem_wait_idle *args = data;
	struct drm_gem_object *gobj;
	struct amdgpu_bo *robj;
	uint32_t handle = args->in.handle;
	unsigned long timeout = amdgpu_gem_timeout(args->in.timeout);
	int r = 0;
	long ret;

	gobj = drm_gem_object_lookup(filp, handle);
	if (gobj == NULL) {
		return -ENOENT;
	}
	robj = gem_to_amdgpu_bo(gobj);
	ret = reservation_object_wait_timeout_rcu(robj->tbo.resv, true, true,
						  timeout);

	/* ret == 0 means not signaled,
	 * ret > 0 means signaled
	 * ret < 0 means interrupted before timeout
	 */
	if (ret >= 0) {
		memset(args, 0, sizeof(*args));
		args->out.status = (ret == 0);
	} else
		r = ret;

	drm_gem_object_put_unlocked(gobj);
	return r;
}

int amdgpu_gem_metadata_ioctl(struct drm_device *dev, void *data,
				struct drm_file *filp)
{
	struct drm_amdgpu_gem_metadata *args = data;
	struct drm_gem_object *gobj;
	struct amdgpu_bo *robj;
	int r = -1;

	DRM_DEBUG("%d \n", args->handle);
	gobj = drm_gem_object_lookup(filp, args->handle);
	if (gobj == NULL)
		return -ENOENT;
	robj = gem_to_amdgpu_bo(gobj);

	r = amdgpu_bo_reserve(robj, false);
	if (unlikely(r != 0))
		goto out;

	if (args->op == AMDGPU_GEM_METADATA_OP_GET_METADATA) {
		amdgpu_bo_get_tiling_flags(robj, &args->data.tiling_info);
		r = amdgpu_bo_get_metadata(robj, args->data.data,
					   sizeof(args->data.data),
					   &args->data.data_size_bytes,
					   &args->data.flags);
	} else if (args->op == AMDGPU_GEM_METADATA_OP_SET_METADATA) {
		if (args->data.data_size_bytes > sizeof(args->data.data)) {
			r = -EINVAL;
			goto unreserve;
		}
		r = amdgpu_bo_set_tiling_flags(robj, args->data.tiling_info);
		if (!r)
			r = amdgpu_bo_set_metadata(robj, args->data.data,
						   args->data.data_size_bytes,
						   args->data.flags);
	}

unreserve:
	amdgpu_bo_unreserve(robj);
out:
	drm_gem_object_put_unlocked(gobj);
	return r;
}

/**
 * amdgpu_gem_va_update_vm -update the bo_va in its VM
 *
 * @adev: amdgpu_device pointer
 * @vm: vm to update
 * @bo_va: bo_va to update
 * @operation: map, unmap or clear
 *
 * Update the bo_va directly after setting its address. Errors are not
 * vital here, so they are not reported back to userspace.
 */
static void amdgpu_gem_va_update_vm(struct amdgpu_device *adev,
				    struct amdgpu_vm *vm,
				    struct amdgpu_bo_va *bo_va,
				    uint32_t operation)
{
	int r;

	if (!amdgpu_vm_ready(vm))
		return;

	r = amdgpu_vm_clear_freed(adev, vm, NULL);
	if (r)
		goto error;

	if (operation == AMDGPU_VA_OP_MAP ||
	    operation == AMDGPU_VA_OP_REPLACE) {
		r = amdgpu_vm_bo_update(adev, bo_va, false);
		if (r)
			goto error;
	}

	r = amdgpu_vm_update_directories(adev, vm);

error:
	if (r && r != -ERESTARTSYS)
		DRM_ERROR("Couldn't update BO_VA (%d)\n", r);
}

int amdgpu_gem_va_ioctl(struct drm_device *dev, void *data,
			  struct drm_file *filp)
{
	const uint32_t valid_flags = AMDGPU_VM_DELAY_UPDATE |
		AMDGPU_VM_PAGE_READABLE | AMDGPU_VM_PAGE_WRITEABLE |
		AMDGPU_VM_PAGE_EXECUTABLE | AMDGPU_VM_MTYPE_MASK;
	const uint32_t prt_flags = AMDGPU_VM_DELAY_UPDATE |
		AMDGPU_VM_PAGE_PRT;

	struct drm_amdgpu_gem_va *args = data;
	struct drm_gem_object *gobj;
	struct amdgpu_device *adev = dev->dev_private;
	struct amdgpu_fpriv *fpriv = filp->driver_priv;
	struct amdgpu_bo *abo;
	struct amdgpu_bo_va *bo_va;
	struct amdgpu_bo_list_entry vm_pd;
	struct ttm_validate_buffer tv;
	struct ww_acquire_ctx ticket;
	struct list_head list, duplicates;
	uint64_t va_flags;
	int r = 0;

	if (args->va_address < AMDGPU_VA_RESERVED_SIZE) {
		dev_dbg(&dev->pdev->dev,
			"va_address 0x%LX is in reserved area 0x%LX\n",
			args->va_address, AMDGPU_VA_RESERVED_SIZE);
		return -EINVAL;
	}

	if (args->va_address >= AMDGPU_GMC_HOLE_START &&
	    args->va_address < AMDGPU_GMC_HOLE_END) {
		dev_dbg(&dev->pdev->dev,
			"va_address 0x%LX is in VA hole 0x%LX-0x%LX\n",
			args->va_address, AMDGPU_GMC_HOLE_START,
			AMDGPU_GMC_HOLE_END);
		return -EINVAL;
	}

	args->va_address &= AMDGPU_GMC_HOLE_MASK;

	if ((args->flags & ~valid_flags) && (args->flags & ~prt_flags)) {
		dev_dbg(&dev->pdev->dev, "invalid flags combination 0x%08X\n",
			args->flags);
		return -EINVAL;
	}

	switch (args->operation) {
	case AMDGPU_VA_OP_MAP:
	case AMDGPU_VA_OP_UNMAP:
	case AMDGPU_VA_OP_CLEAR:
	case AMDGPU_VA_OP_REPLACE:
		break;
	default:
		dev_dbg(&dev->pdev->dev, "unsupported operation %d\n",
			args->operation);
		return -EINVAL;
	}

	INIT_LIST_HEAD(&list);
	INIT_LIST_HEAD(&duplicates);
	if ((args->operation != AMDGPU_VA_OP_CLEAR) &&
	    !(args->flags & AMDGPU_VM_PAGE_PRT)) {
		gobj = drm_gem_object_lookup(filp, args->handle);
		if (gobj == NULL)
			return -ENOENT;
		abo = gem_to_amdgpu_bo(gobj);
		tv.bo = &abo->tbo;
		if (abo->flags & AMDGPU_GEM_CREATE_VM_ALWAYS_VALID)
			tv.num_shared = 1;
		else
			tv.num_shared = 0;
		list_add(&tv.head, &list);
	} else {
		gobj = NULL;
		abo = NULL;
	}

	amdgpu_vm_get_pd_bo(&fpriv->vm, &list, &vm_pd);

<<<<<<< HEAD
	r = ttm_eu_reserve_buffers(&ticket, &list, true, &duplicates, true);
=======
	r = ttm_eu_reserve_buffers(&ticket, &list, true, &duplicates, false);
>>>>>>> f1a3b43c
	if (r)
		goto error_unref;

	if (abo) {
		bo_va = amdgpu_vm_bo_find(&fpriv->vm, abo);
		if (!bo_va) {
			r = -ENOENT;
			goto error_backoff;
		}
	} else if (args->operation != AMDGPU_VA_OP_CLEAR) {
		bo_va = fpriv->prt_va;
	} else {
		bo_va = NULL;
	}

	switch (args->operation) {
	case AMDGPU_VA_OP_MAP:
		va_flags = amdgpu_gmc_get_pte_flags(adev, args->flags);
		r = amdgpu_vm_bo_map(adev, bo_va, args->va_address,
				     args->offset_in_bo, args->map_size,
				     va_flags);
		break;
	case AMDGPU_VA_OP_UNMAP:
		r = amdgpu_vm_bo_unmap(adev, bo_va, args->va_address);
		break;

	case AMDGPU_VA_OP_CLEAR:
		r = amdgpu_vm_bo_clear_mappings(adev, &fpriv->vm,
						args->va_address,
						args->map_size);
		break;
	case AMDGPU_VA_OP_REPLACE:
		va_flags = amdgpu_gmc_get_pte_flags(adev, args->flags);
		r = amdgpu_vm_bo_replace_map(adev, bo_va, args->va_address,
					     args->offset_in_bo, args->map_size,
					     va_flags);
		break;
	default:
		break;
	}
	if (!r && !(args->flags & AMDGPU_VM_DELAY_UPDATE) && !amdgpu_vm_debug)
		amdgpu_gem_va_update_vm(adev, &fpriv->vm, bo_va,
					args->operation);

error_backoff:
	ttm_eu_backoff_reservation(&ticket, &list);

error_unref:
	drm_gem_object_put_unlocked(gobj);
	return r;
}

int amdgpu_gem_op_ioctl(struct drm_device *dev, void *data,
			struct drm_file *filp)
{
	struct amdgpu_device *adev = dev->dev_private;
	struct drm_amdgpu_gem_op *args = data;
	struct drm_gem_object *gobj;
	struct amdgpu_vm_bo_base *base;
	struct amdgpu_bo *robj;
	int r;

	gobj = drm_gem_object_lookup(filp, args->handle);
	if (gobj == NULL) {
		return -ENOENT;
	}
	robj = gem_to_amdgpu_bo(gobj);

	r = amdgpu_bo_reserve(robj, false);
	if (unlikely(r))
		goto out;

	switch (args->op) {
	case AMDGPU_GEM_OP_GET_GEM_CREATE_INFO: {
		struct drm_amdgpu_gem_create_in info;
		void __user *out = u64_to_user_ptr(args->value);

		info.bo_size = robj->gem_base.size;
		info.alignment = robj->tbo.mem.page_alignment << PAGE_SHIFT;
		info.domains = robj->preferred_domains;
		info.domain_flags = robj->flags;
		amdgpu_bo_unreserve(robj);
		if (copy_to_user(out, &info, sizeof(info)))
			r = -EFAULT;
		break;
	}
	case AMDGPU_GEM_OP_SET_PLACEMENT:
		if (robj->prime_shared_count && (args->value & AMDGPU_GEM_DOMAIN_VRAM)) {
			r = -EINVAL;
			amdgpu_bo_unreserve(robj);
			break;
		}
		if (amdgpu_ttm_tt_get_usermm(robj->tbo.ttm)) {
			r = -EPERM;
			amdgpu_bo_unreserve(robj);
			break;
		}
		for (base = robj->vm_bo; base; base = base->next)
			if (amdgpu_xgmi_same_hive(amdgpu_ttm_adev(robj->tbo.bdev),
				amdgpu_ttm_adev(base->vm->root.base.bo->tbo.bdev))) {
				r = -EINVAL;
				amdgpu_bo_unreserve(robj);
				goto out;
			}


		robj->preferred_domains = args->value & (AMDGPU_GEM_DOMAIN_VRAM |
							AMDGPU_GEM_DOMAIN_GTT |
							AMDGPU_GEM_DOMAIN_CPU);
		robj->allowed_domains = robj->preferred_domains;
		if (robj->allowed_domains == AMDGPU_GEM_DOMAIN_VRAM)
			robj->allowed_domains |= AMDGPU_GEM_DOMAIN_GTT;

		if (robj->flags & AMDGPU_GEM_CREATE_VM_ALWAYS_VALID)
			amdgpu_vm_bo_invalidate(adev, robj, true);

		amdgpu_bo_unreserve(robj);
		break;
	default:
		amdgpu_bo_unreserve(robj);
		r = -EINVAL;
	}

out:
	drm_gem_object_put_unlocked(gobj);
	return r;
}

int amdgpu_mode_dumb_create(struct drm_file *file_priv,
			    struct drm_device *dev,
			    struct drm_mode_create_dumb *args)
{
	struct amdgpu_device *adev = dev->dev_private;
	struct drm_gem_object *gobj;
	uint32_t handle;
	u64 flags = AMDGPU_GEM_CREATE_CPU_ACCESS_REQUIRED;
	u32 domain;
	int r;

	/*
	 * The buffer returned from this function should be cleared, but
	 * it can only be done if the ring is enabled or we'll fail to
	 * create the buffer.
	 */
	if (adev->mman.buffer_funcs_enabled)
		flags |= AMDGPU_GEM_CREATE_VRAM_CLEARED;

	args->pitch = amdgpu_align_pitch(adev, args->width,
					 DIV_ROUND_UP(args->bpp, 8), 0);
	args->size = (u64)args->pitch * args->height;
	args->size = ALIGN(args->size, PAGE_SIZE);
	domain = amdgpu_bo_get_preferred_pin_domain(adev,
				amdgpu_display_supported_domains(adev));
	r = amdgpu_gem_object_create(adev, args->size, 0, domain, flags,
				     ttm_bo_type_device, NULL, &gobj);
	if (r)
		return -ENOMEM;

	r = drm_gem_handle_create(file_priv, gobj, &handle);
	/* drop reference from allocate - handle holds it now */
	drm_gem_object_put_unlocked(gobj);
	if (r) {
		return r;
	}
	args->handle = handle;
	return 0;
}

#if defined(CONFIG_DEBUG_FS)

#define amdgpu_debugfs_gem_bo_print_flag(m, bo, flag)	\
	if (bo->flags & (AMDGPU_GEM_CREATE_ ## flag)) {	\
		seq_printf((m), " " #flag);		\
	}

static int amdgpu_debugfs_gem_bo_info(int id, void *ptr, void *data)
{
	struct drm_gem_object *gobj = ptr;
	struct amdgpu_bo *bo = gem_to_amdgpu_bo(gobj);
	struct seq_file *m = data;

	struct dma_buf_attachment *attachment;
	struct dma_buf *dma_buf;
	unsigned domain;
	const char *placement;
	unsigned pin_count;

	domain = amdgpu_mem_type_to_domain(bo->tbo.mem.mem_type);
	switch (domain) {
	case AMDGPU_GEM_DOMAIN_VRAM:
		placement = "VRAM";
		break;
	case AMDGPU_GEM_DOMAIN_GTT:
		placement = " GTT";
		break;
	case AMDGPU_GEM_DOMAIN_CPU:
	default:
		placement = " CPU";
		break;
	}
	seq_printf(m, "\t0x%08x: %12ld byte %s",
		   id, amdgpu_bo_size(bo), placement);

	pin_count = READ_ONCE(bo->pin_count);
	if (pin_count)
		seq_printf(m, " pin count %d", pin_count);

	dma_buf = READ_ONCE(bo->gem_base.dma_buf);
	attachment = READ_ONCE(bo->gem_base.import_attach);

	if (attachment)
		seq_printf(m, " imported from %p", dma_buf);
	else if (dma_buf)
		seq_printf(m, " exported as %p", dma_buf);

	amdgpu_debugfs_gem_bo_print_flag(m, bo, CPU_ACCESS_REQUIRED);
	amdgpu_debugfs_gem_bo_print_flag(m, bo, NO_CPU_ACCESS);
	amdgpu_debugfs_gem_bo_print_flag(m, bo, CPU_GTT_USWC);
	amdgpu_debugfs_gem_bo_print_flag(m, bo, VRAM_CLEARED);
	amdgpu_debugfs_gem_bo_print_flag(m, bo, SHADOW);
	amdgpu_debugfs_gem_bo_print_flag(m, bo, VRAM_CONTIGUOUS);
	amdgpu_debugfs_gem_bo_print_flag(m, bo, VM_ALWAYS_VALID);
	amdgpu_debugfs_gem_bo_print_flag(m, bo, EXPLICIT_SYNC);

	seq_printf(m, "\n");

	return 0;
}

static int amdgpu_debugfs_gem_info(struct seq_file *m, void *data)
{
	struct drm_info_node *node = (struct drm_info_node *)m->private;
	struct drm_device *dev = node->minor->dev;
	struct drm_file *file;
	int r;

	r = mutex_lock_interruptible(&dev->filelist_mutex);
	if (r)
		return r;

	list_for_each_entry(file, &dev->filelist, lhead) {
		struct task_struct *task;

		/*
		 * Although we have a valid reference on file->pid, that does
		 * not guarantee that the task_struct who called get_pid() is
		 * still alive (e.g. get_pid(current) => fork() => exit()).
		 * Therefore, we need to protect this ->comm access using RCU.
		 */
		rcu_read_lock();
		task = pid_task(file->pid, PIDTYPE_PID);
		seq_printf(m, "pid %8d command %s:\n", pid_nr(file->pid),
			   task ? task->comm : "<unknown>");
		rcu_read_unlock();

		spin_lock(&file->table_lock);
		idr_for_each(&file->object_idr, amdgpu_debugfs_gem_bo_info, m);
		spin_unlock(&file->table_lock);
	}

	mutex_unlock(&dev->filelist_mutex);
	return 0;
}

static const struct drm_info_list amdgpu_debugfs_gem_list[] = {
	{"amdgpu_gem_info", &amdgpu_debugfs_gem_info, 0, NULL},
};
#endif

int amdgpu_debugfs_gem_init(struct amdgpu_device *adev)
{
#if defined(CONFIG_DEBUG_FS)
	return amdgpu_debugfs_add_files(adev, amdgpu_debugfs_gem_list, 1);
#endif
	return 0;
}<|MERGE_RESOLUTION|>--- conflicted
+++ resolved
@@ -175,11 +175,7 @@
 
 	amdgpu_vm_get_pd_bo(vm, &list, &vm_pd);
 
-<<<<<<< HEAD
-	r = ttm_eu_reserve_buffers(&ticket, &list, false, &duplicates, true);
-=======
 	r = ttm_eu_reserve_buffers(&ticket, &list, false, &duplicates, false);
->>>>>>> f1a3b43c
 	if (r) {
 		dev_err(adev->dev, "leaking bo va because "
 			"we fail to reserve bo (%d)\n", r);
@@ -615,11 +611,7 @@
 
 	amdgpu_vm_get_pd_bo(&fpriv->vm, &list, &vm_pd);
 
-<<<<<<< HEAD
-	r = ttm_eu_reserve_buffers(&ticket, &list, true, &duplicates, true);
-=======
 	r = ttm_eu_reserve_buffers(&ticket, &list, true, &duplicates, false);
->>>>>>> f1a3b43c
 	if (r)
 		goto error_unref;
 
