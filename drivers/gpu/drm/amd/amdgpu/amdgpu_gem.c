/*
 * Copyright 2008 Advanced Micro Devices, Inc.
 * Copyright 2008 Red Hat Inc.
 * Copyright 2009 Jerome Glisse.
 *
 * Permission is hereby granted, free of charge, to any person obtaining a
 * copy of this software and associated documentation files (the "Software"),
 * to deal in the Software without restriction, including without limitation
 * the rights to use, copy, modify, merge, publish, distribute, sublicense,
 * and/or sell copies of the Software, and to permit persons to whom the
 * Software is furnished to do so, subject to the following conditions:
 *
 * The above copyright notice and this permission notice shall be included in
 * all copies or substantial portions of the Software.
 *
 * THE SOFTWARE IS PROVIDED "AS IS", WITHOUT WARRANTY OF ANY KIND, EXPRESS OR
 * IMPLIED, INCLUDING BUT NOT LIMITED TO THE WARRANTIES OF MERCHANTABILITY,
 * FITNESS FOR A PARTICULAR PURPOSE AND NONINFRINGEMENT.  IN NO EVENT SHALL
 * THE COPYRIGHT HOLDER(S) OR AUTHOR(S) BE LIABLE FOR ANY CLAIM, DAMAGES OR
 * OTHER LIABILITY, WHETHER IN AN ACTION OF CONTRACT, TORT OR OTHERWISE,
 * ARISING FROM, OUT OF OR IN CONNECTION WITH THE SOFTWARE OR THE USE OR
 * OTHER DEALINGS IN THE SOFTWARE.
 *
 * Authors: Dave Airlie
 *          Alex Deucher
 *          Jerome Glisse
 */
#include <linux/ktime.h>
#include <linux/pagemap.h>
#include <drm/drmP.h>
#include <drm/amdgpu_drm.h>
#include "amdgpu.h"

void amdgpu_gem_object_free(struct drm_gem_object *gobj)
{
	struct amdgpu_bo *robj = gem_to_amdgpu_bo(gobj);

	if (robj) {
		if (robj->gem_base.import_attach)
			drm_prime_gem_destroy(&robj->gem_base, robj->tbo.sg);
		amdgpu_mn_unregister(robj);
		amdgpu_bo_unref(&robj);
	}
}

int amdgpu_gem_object_create(struct amdgpu_device *adev, unsigned long size,
				int alignment, u32 initial_domain,
				u64 flags, bool kernel,
				struct drm_gem_object **obj)
{
	struct amdgpu_bo *robj;
	unsigned long max_size;
	int r;

	*obj = NULL;
	/* At least align on page size */
	if (alignment < PAGE_SIZE) {
		alignment = PAGE_SIZE;
	}

	if (!(initial_domain & (AMDGPU_GEM_DOMAIN_GDS | AMDGPU_GEM_DOMAIN_GWS | AMDGPU_GEM_DOMAIN_OA))) {
		/* Maximum bo size is the unpinned gtt size since we use the gtt to
		 * handle vram to system pool migrations.
		 */
		max_size = adev->mc.gtt_size - adev->gart_pin_size;
		if (size > max_size) {
			DRM_DEBUG("Allocation size %ldMb bigger than %ldMb limit\n",
				  size >> 20, max_size >> 20);
			return -ENOMEM;
		}
	}
retry:
	r = amdgpu_bo_create(adev, size, alignment, kernel, initial_domain,
			     flags, NULL, NULL, &robj);
	if (r) {
		if (r != -ERESTARTSYS) {
			if (initial_domain == AMDGPU_GEM_DOMAIN_VRAM) {
				initial_domain |= AMDGPU_GEM_DOMAIN_GTT;
				goto retry;
			}
			DRM_ERROR("Failed to allocate GEM object (%ld, %d, %u, %d)\n",
				  size, initial_domain, alignment, r);
		}
		return r;
	}
	*obj = &robj->gem_base;

	return 0;
}

void amdgpu_gem_force_release(struct amdgpu_device *adev)
{
	struct drm_device *ddev = adev->ddev;
	struct drm_file *file;

	mutex_lock(&ddev->struct_mutex);

	list_for_each_entry(file, &ddev->filelist, lhead) {
		struct drm_gem_object *gobj;
		int handle;

		WARN_ONCE(1, "Still active user space clients!\n");
		spin_lock(&file->table_lock);
		idr_for_each_entry(&file->object_idr, gobj, handle) {
			WARN_ONCE(1, "And also active allocations!\n");
			drm_gem_object_unreference(gobj);
		}
		idr_destroy(&file->object_idr);
		spin_unlock(&file->table_lock);
	}

	mutex_unlock(&ddev->struct_mutex);
}

/*
 * Call from drm_gem_handle_create which appear in both new and open ioctl
 * case.
 */
int amdgpu_gem_object_open(struct drm_gem_object *obj, struct drm_file *file_priv)
{
	struct amdgpu_bo *rbo = gem_to_amdgpu_bo(obj);
	struct amdgpu_device *adev = rbo->adev;
	struct amdgpu_fpriv *fpriv = file_priv->driver_priv;
	struct amdgpu_vm *vm = &fpriv->vm;
	struct amdgpu_bo_va *bo_va;
	int r;
	r = amdgpu_bo_reserve(rbo, false);
	if (r)
		return r;

	bo_va = amdgpu_vm_bo_find(vm, rbo);
	if (!bo_va) {
		bo_va = amdgpu_vm_bo_add(adev, vm, rbo);
	} else {
		++bo_va->ref_count;
	}
	amdgpu_bo_unreserve(rbo);
	return 0;
}

void amdgpu_gem_object_close(struct drm_gem_object *obj,
			     struct drm_file *file_priv)
{
	struct amdgpu_bo *bo = gem_to_amdgpu_bo(obj);
	struct amdgpu_device *adev = bo->adev;
	struct amdgpu_fpriv *fpriv = file_priv->driver_priv;
	struct amdgpu_vm *vm = &fpriv->vm;

	struct amdgpu_bo_list_entry vm_pd;
	struct list_head list, duplicates;
	struct ttm_validate_buffer tv;
	struct ww_acquire_ctx ticket;
	struct amdgpu_bo_va *bo_va;
	int r;

	INIT_LIST_HEAD(&list);
	INIT_LIST_HEAD(&duplicates);

	tv.bo = &bo->tbo;
	tv.shared = true;
	list_add(&tv.head, &list);

	amdgpu_vm_get_pd_bo(vm, &list, &vm_pd);

<<<<<<< HEAD
	r = ttm_eu_reserve_buffers(&ticket, &list, true, &duplicates);
=======
	r = ttm_eu_reserve_buffers(&ticket, &list, false, &duplicates);
>>>>>>> 968f3e37
	if (r) {
		dev_err(adev->dev, "leaking bo va because "
			"we fail to reserve bo (%d)\n", r);
		return;
	}
	bo_va = amdgpu_vm_bo_find(vm, bo);
	if (bo_va) {
		if (--bo_va->ref_count == 0) {
			amdgpu_vm_bo_rmv(adev, bo_va);
		}
	}
	ttm_eu_backoff_reservation(&ticket, &list);
}

static int amdgpu_gem_handle_lockup(struct amdgpu_device *adev, int r)
{
	if (r == -EDEADLK) {
		r = amdgpu_gpu_reset(adev);
		if (!r)
			r = -EAGAIN;
	}
	return r;
}

/*
 * GEM ioctls.
 */
int amdgpu_gem_create_ioctl(struct drm_device *dev, void *data,
			    struct drm_file *filp)
{
	struct amdgpu_device *adev = dev->dev_private;
	union drm_amdgpu_gem_create *args = data;
	uint64_t size = args->in.bo_size;
	struct drm_gem_object *gobj;
	uint32_t handle;
	bool kernel = false;
	int r;

	/* create a gem object to contain this object in */
	if (args->in.domains & (AMDGPU_GEM_DOMAIN_GDS |
	    AMDGPU_GEM_DOMAIN_GWS | AMDGPU_GEM_DOMAIN_OA)) {
		kernel = true;
		if (args->in.domains == AMDGPU_GEM_DOMAIN_GDS)
			size = size << AMDGPU_GDS_SHIFT;
		else if (args->in.domains == AMDGPU_GEM_DOMAIN_GWS)
			size = size << AMDGPU_GWS_SHIFT;
		else if (args->in.domains == AMDGPU_GEM_DOMAIN_OA)
			size = size << AMDGPU_OA_SHIFT;
		else {
			r = -EINVAL;
			goto error_unlock;
		}
	}
	size = roundup(size, PAGE_SIZE);

	r = amdgpu_gem_object_create(adev, size, args->in.alignment,
				     (u32)(0xffffffff & args->in.domains),
				     args->in.domain_flags,
				     kernel, &gobj);
	if (r)
		goto error_unlock;

	r = drm_gem_handle_create(filp, gobj, &handle);
	/* drop reference from allocate - handle holds it now */
	drm_gem_object_unreference_unlocked(gobj);
	if (r)
		goto error_unlock;

	memset(args, 0, sizeof(*args));
	args->out.handle = handle;
	return 0;

error_unlock:
	r = amdgpu_gem_handle_lockup(adev, r);
	return r;
}

int amdgpu_gem_userptr_ioctl(struct drm_device *dev, void *data,
			     struct drm_file *filp)
{
	struct amdgpu_device *adev = dev->dev_private;
	struct drm_amdgpu_gem_userptr *args = data;
	struct drm_gem_object *gobj;
	struct amdgpu_bo *bo;
	uint32_t handle;
	int r;

	if (offset_in_page(args->addr | args->size))
		return -EINVAL;

	/* reject unknown flag values */
	if (args->flags & ~(AMDGPU_GEM_USERPTR_READONLY |
	    AMDGPU_GEM_USERPTR_ANONONLY | AMDGPU_GEM_USERPTR_VALIDATE |
	    AMDGPU_GEM_USERPTR_REGISTER))
		return -EINVAL;

	if (!(args->flags & AMDGPU_GEM_USERPTR_READONLY) &&
	     !(args->flags & AMDGPU_GEM_USERPTR_REGISTER)) {

		/* if we want to write to it we must install a MMU notifier */
		return -EACCES;
	}

	/* create a gem object to contain this object in */
	r = amdgpu_gem_object_create(adev, args->size, 0,
				     AMDGPU_GEM_DOMAIN_CPU, 0,
				     0, &gobj);
	if (r)
		goto handle_lockup;

	bo = gem_to_amdgpu_bo(gobj);
	bo->prefered_domains = AMDGPU_GEM_DOMAIN_GTT;
	bo->allowed_domains = AMDGPU_GEM_DOMAIN_GTT;
	r = amdgpu_ttm_tt_set_userptr(bo->tbo.ttm, args->addr, args->flags);
	if (r)
		goto release_object;

	if (args->flags & AMDGPU_GEM_USERPTR_REGISTER) {
		r = amdgpu_mn_register(bo, args->addr);
		if (r)
			goto release_object;
	}

	if (args->flags & AMDGPU_GEM_USERPTR_VALIDATE) {
		down_read(&current->mm->mmap_sem);

		r = amdgpu_ttm_tt_get_user_pages(bo->tbo.ttm,
						 bo->tbo.ttm->pages);
		if (r)
			goto unlock_mmap_sem;

		r = amdgpu_bo_reserve(bo, true);
		if (r)
			goto free_pages;

		amdgpu_ttm_placement_from_domain(bo, AMDGPU_GEM_DOMAIN_GTT);
		r = ttm_bo_validate(&bo->tbo, &bo->placement, true, false);
		amdgpu_bo_unreserve(bo);
		if (r)
			goto free_pages;

		up_read(&current->mm->mmap_sem);
	}

	r = drm_gem_handle_create(filp, gobj, &handle);
	/* drop reference from allocate - handle holds it now */
	drm_gem_object_unreference_unlocked(gobj);
	if (r)
		goto handle_lockup;

	args->handle = handle;
	return 0;

free_pages:
	release_pages(bo->tbo.ttm->pages, bo->tbo.ttm->num_pages, false);

unlock_mmap_sem:
	up_read(&current->mm->mmap_sem);

release_object:
	drm_gem_object_unreference_unlocked(gobj);

handle_lockup:
	r = amdgpu_gem_handle_lockup(adev, r);

	return r;
}

int amdgpu_mode_dumb_mmap(struct drm_file *filp,
			  struct drm_device *dev,
			  uint32_t handle, uint64_t *offset_p)
{
	struct drm_gem_object *gobj;
	struct amdgpu_bo *robj;

	gobj = drm_gem_object_lookup(dev, filp, handle);
	if (gobj == NULL) {
		return -ENOENT;
	}
	robj = gem_to_amdgpu_bo(gobj);
	if (amdgpu_ttm_tt_get_usermm(robj->tbo.ttm) ||
	    (robj->flags & AMDGPU_GEM_CREATE_NO_CPU_ACCESS)) {
		drm_gem_object_unreference_unlocked(gobj);
		return -EPERM;
	}
	*offset_p = amdgpu_bo_mmap_offset(robj);
	drm_gem_object_unreference_unlocked(gobj);
	return 0;
}

int amdgpu_gem_mmap_ioctl(struct drm_device *dev, void *data,
			  struct drm_file *filp)
{
	union drm_amdgpu_gem_mmap *args = data;
	uint32_t handle = args->in.handle;
	memset(args, 0, sizeof(*args));
	return amdgpu_mode_dumb_mmap(filp, dev, handle, &args->out.addr_ptr);
}

/**
 * amdgpu_gem_timeout - calculate jiffies timeout from absolute value
 *
 * @timeout_ns: timeout in ns
 *
 * Calculate the timeout in jiffies from an absolute timeout in ns.
 */
unsigned long amdgpu_gem_timeout(uint64_t timeout_ns)
{
	unsigned long timeout_jiffies;
	ktime_t timeout;

	/* clamp timeout if it's to large */
	if (((int64_t)timeout_ns) < 0)
		return MAX_SCHEDULE_TIMEOUT;

	timeout = ktime_sub(ns_to_ktime(timeout_ns), ktime_get());
	if (ktime_to_ns(timeout) < 0)
		return 0;

	timeout_jiffies = nsecs_to_jiffies(ktime_to_ns(timeout));
	/*  clamp timeout to avoid unsigned-> signed overflow */
	if (timeout_jiffies > MAX_SCHEDULE_TIMEOUT )
		return MAX_SCHEDULE_TIMEOUT - 1;

	return timeout_jiffies;
}

int amdgpu_gem_wait_idle_ioctl(struct drm_device *dev, void *data,
			      struct drm_file *filp)
{
	struct amdgpu_device *adev = dev->dev_private;
	union drm_amdgpu_gem_wait_idle *args = data;
	struct drm_gem_object *gobj;
	struct amdgpu_bo *robj;
	uint32_t handle = args->in.handle;
	unsigned long timeout = amdgpu_gem_timeout(args->in.timeout);
	int r = 0;
	long ret;

	gobj = drm_gem_object_lookup(dev, filp, handle);
	if (gobj == NULL) {
		return -ENOENT;
	}
	robj = gem_to_amdgpu_bo(gobj);
	if (timeout == 0)
		ret = reservation_object_test_signaled_rcu(robj->tbo.resv, true);
	else
		ret = reservation_object_wait_timeout_rcu(robj->tbo.resv, true, true, timeout);

	/* ret == 0 means not signaled,
	 * ret > 0 means signaled
	 * ret < 0 means interrupted before timeout
	 */
	if (ret >= 0) {
		memset(args, 0, sizeof(*args));
		args->out.status = (ret == 0);
	} else
		r = ret;

	drm_gem_object_unreference_unlocked(gobj);
	r = amdgpu_gem_handle_lockup(adev, r);
	return r;
}

int amdgpu_gem_metadata_ioctl(struct drm_device *dev, void *data,
				struct drm_file *filp)
{
	struct drm_amdgpu_gem_metadata *args = data;
	struct drm_gem_object *gobj;
	struct amdgpu_bo *robj;
	int r = -1;

	DRM_DEBUG("%d \n", args->handle);
	gobj = drm_gem_object_lookup(dev, filp, args->handle);
	if (gobj == NULL)
		return -ENOENT;
	robj = gem_to_amdgpu_bo(gobj);

	r = amdgpu_bo_reserve(robj, false);
	if (unlikely(r != 0))
		goto out;

	if (args->op == AMDGPU_GEM_METADATA_OP_GET_METADATA) {
		amdgpu_bo_get_tiling_flags(robj, &args->data.tiling_info);
		r = amdgpu_bo_get_metadata(robj, args->data.data,
					   sizeof(args->data.data),
					   &args->data.data_size_bytes,
					   &args->data.flags);
	} else if (args->op == AMDGPU_GEM_METADATA_OP_SET_METADATA) {
		if (args->data.data_size_bytes > sizeof(args->data.data)) {
			r = -EINVAL;
			goto unreserve;
		}
		r = amdgpu_bo_set_tiling_flags(robj, args->data.tiling_info);
		if (!r)
			r = amdgpu_bo_set_metadata(robj, args->data.data,
						   args->data.data_size_bytes,
						   args->data.flags);
	}

unreserve:
	amdgpu_bo_unreserve(robj);
out:
	drm_gem_object_unreference_unlocked(gobj);
	return r;
}

/**
 * amdgpu_gem_va_update_vm -update the bo_va in its VM
 *
 * @adev: amdgpu_device pointer
 * @bo_va: bo_va to update
 *
 * Update the bo_va directly after setting it's address. Errors are not
 * vital here, so they are not reported back to userspace.
 */
static void amdgpu_gem_va_update_vm(struct amdgpu_device *adev,
				    struct amdgpu_bo_va *bo_va, uint32_t operation)
{
	struct ttm_validate_buffer tv, *entry;
	struct amdgpu_bo_list_entry vm_pd;
	struct ww_acquire_ctx ticket;
	struct list_head list, duplicates;
	unsigned domain;
	int r;

	INIT_LIST_HEAD(&list);
	INIT_LIST_HEAD(&duplicates);

	tv.bo = &bo_va->bo->tbo;
	tv.shared = true;
	list_add(&tv.head, &list);

	amdgpu_vm_get_pd_bo(bo_va->vm, &list, &vm_pd);

	/* Provide duplicates to avoid -EALREADY */
	r = ttm_eu_reserve_buffers(&ticket, &list, true, &duplicates);
	if (r)
		goto error_print;

	amdgpu_vm_get_pt_bos(bo_va->vm, &duplicates);
	list_for_each_entry(entry, &list, head) {
		domain = amdgpu_mem_type_to_domain(entry->bo->mem.mem_type);
		/* if anything is swapped out don't swap it in here,
		   just abort and wait for the next CS */
		if (domain == AMDGPU_GEM_DOMAIN_CPU)
			goto error_unreserve;
	}
	list_for_each_entry(entry, &duplicates, head) {
		domain = amdgpu_mem_type_to_domain(entry->bo->mem.mem_type);
		/* if anything is swapped out don't swap it in here,
		   just abort and wait for the next CS */
		if (domain == AMDGPU_GEM_DOMAIN_CPU)
			goto error_unreserve;
	}

	r = amdgpu_vm_update_page_directory(adev, bo_va->vm);
	if (r)
		goto error_unreserve;

	r = amdgpu_vm_clear_freed(adev, bo_va->vm);
	if (r)
		goto error_unreserve;

	if (operation == AMDGPU_VA_OP_MAP)
		r = amdgpu_vm_bo_update(adev, bo_va, &bo_va->bo->tbo.mem);

error_unreserve:
	ttm_eu_backoff_reservation(&ticket, &list);

error_print:
	if (r && r != -ERESTARTSYS)
		DRM_ERROR("Couldn't update BO_VA (%d)\n", r);
}



int amdgpu_gem_va_ioctl(struct drm_device *dev, void *data,
			  struct drm_file *filp)
{
	struct drm_amdgpu_gem_va *args = data;
	struct drm_gem_object *gobj;
	struct amdgpu_device *adev = dev->dev_private;
	struct amdgpu_fpriv *fpriv = filp->driver_priv;
	struct amdgpu_bo *rbo;
	struct amdgpu_bo_va *bo_va;
	struct ttm_validate_buffer tv, tv_pd;
	struct ww_acquire_ctx ticket;
	struct list_head list, duplicates;
	uint32_t invalid_flags, va_flags = 0;
	int r = 0;

	if (!adev->vm_manager.enabled)
		return -ENOTTY;

	if (args->va_address < AMDGPU_VA_RESERVED_SIZE) {
		dev_err(&dev->pdev->dev,
			"va_address 0x%lX is in reserved area 0x%X\n",
			(unsigned long)args->va_address,
			AMDGPU_VA_RESERVED_SIZE);
		return -EINVAL;
	}

	invalid_flags = ~(AMDGPU_VM_DELAY_UPDATE | AMDGPU_VM_PAGE_READABLE |
			AMDGPU_VM_PAGE_WRITEABLE | AMDGPU_VM_PAGE_EXECUTABLE);
	if ((args->flags & invalid_flags)) {
		dev_err(&dev->pdev->dev, "invalid flags 0x%08X vs 0x%08X\n",
			args->flags, invalid_flags);
		return -EINVAL;
	}

	switch (args->operation) {
	case AMDGPU_VA_OP_MAP:
	case AMDGPU_VA_OP_UNMAP:
		break;
	default:
		dev_err(&dev->pdev->dev, "unsupported operation %d\n",
			args->operation);
		return -EINVAL;
	}

	gobj = drm_gem_object_lookup(dev, filp, args->handle);
	if (gobj == NULL)
		return -ENOENT;
	rbo = gem_to_amdgpu_bo(gobj);
	INIT_LIST_HEAD(&list);
	INIT_LIST_HEAD(&duplicates);
	tv.bo = &rbo->tbo;
	tv.shared = true;
	list_add(&tv.head, &list);

	tv_pd.bo = &fpriv->vm.page_directory->tbo;
	tv_pd.shared = true;
	list_add(&tv_pd.head, &list);

	r = ttm_eu_reserve_buffers(&ticket, &list, true, &duplicates);
	if (r) {
		drm_gem_object_unreference_unlocked(gobj);
		return r;
	}

	bo_va = amdgpu_vm_bo_find(&fpriv->vm, rbo);
	if (!bo_va) {
		ttm_eu_backoff_reservation(&ticket, &list);
		drm_gem_object_unreference_unlocked(gobj);
		return -ENOENT;
	}

	switch (args->operation) {
	case AMDGPU_VA_OP_MAP:
		if (args->flags & AMDGPU_VM_PAGE_READABLE)
			va_flags |= AMDGPU_PTE_READABLE;
		if (args->flags & AMDGPU_VM_PAGE_WRITEABLE)
			va_flags |= AMDGPU_PTE_WRITEABLE;
		if (args->flags & AMDGPU_VM_PAGE_EXECUTABLE)
			va_flags |= AMDGPU_PTE_EXECUTABLE;
		r = amdgpu_vm_bo_map(adev, bo_va, args->va_address,
				     args->offset_in_bo, args->map_size,
				     va_flags);
		break;
	case AMDGPU_VA_OP_UNMAP:
		r = amdgpu_vm_bo_unmap(adev, bo_va, args->va_address);
		break;
	default:
		break;
	}
	ttm_eu_backoff_reservation(&ticket, &list);
	if (!r && !(args->flags & AMDGPU_VM_DELAY_UPDATE) &&
	    !amdgpu_vm_debug)
		amdgpu_gem_va_update_vm(adev, bo_va, args->operation);

	drm_gem_object_unreference_unlocked(gobj);
	return r;
}

int amdgpu_gem_op_ioctl(struct drm_device *dev, void *data,
			struct drm_file *filp)
{
	struct drm_amdgpu_gem_op *args = data;
	struct drm_gem_object *gobj;
	struct amdgpu_bo *robj;
	int r;

	gobj = drm_gem_object_lookup(dev, filp, args->handle);
	if (gobj == NULL) {
		return -ENOENT;
	}
	robj = gem_to_amdgpu_bo(gobj);

	r = amdgpu_bo_reserve(robj, false);
	if (unlikely(r))
		goto out;

	switch (args->op) {
	case AMDGPU_GEM_OP_GET_GEM_CREATE_INFO: {
		struct drm_amdgpu_gem_create_in info;
		void __user *out = (void __user *)(long)args->value;

		info.bo_size = robj->gem_base.size;
		info.alignment = robj->tbo.mem.page_alignment << PAGE_SHIFT;
		info.domains = robj->prefered_domains;
		info.domain_flags = robj->flags;
		amdgpu_bo_unreserve(robj);
		if (copy_to_user(out, &info, sizeof(info)))
			r = -EFAULT;
		break;
	}
	case AMDGPU_GEM_OP_SET_PLACEMENT:
		if (amdgpu_ttm_tt_get_usermm(robj->tbo.ttm)) {
			r = -EPERM;
			amdgpu_bo_unreserve(robj);
			break;
		}
		robj->prefered_domains = args->value & (AMDGPU_GEM_DOMAIN_VRAM |
							AMDGPU_GEM_DOMAIN_GTT |
							AMDGPU_GEM_DOMAIN_CPU);
		robj->allowed_domains = robj->prefered_domains;
		if (robj->allowed_domains == AMDGPU_GEM_DOMAIN_VRAM)
			robj->allowed_domains |= AMDGPU_GEM_DOMAIN_GTT;

		amdgpu_bo_unreserve(robj);
		break;
	default:
		amdgpu_bo_unreserve(robj);
		r = -EINVAL;
	}

out:
	drm_gem_object_unreference_unlocked(gobj);
	return r;
}

int amdgpu_mode_dumb_create(struct drm_file *file_priv,
			    struct drm_device *dev,
			    struct drm_mode_create_dumb *args)
{
	struct amdgpu_device *adev = dev->dev_private;
	struct drm_gem_object *gobj;
	uint32_t handle;
	int r;

	args->pitch = amdgpu_align_pitch(adev, args->width, args->bpp, 0) * ((args->bpp + 1) / 8);
	args->size = (u64)args->pitch * args->height;
	args->size = ALIGN(args->size, PAGE_SIZE);

	r = amdgpu_gem_object_create(adev, args->size, 0,
				     AMDGPU_GEM_DOMAIN_VRAM,
				     AMDGPU_GEM_CREATE_CPU_ACCESS_REQUIRED,
				     ttm_bo_type_device,
				     &gobj);
	if (r)
		return -ENOMEM;

	r = drm_gem_handle_create(file_priv, gobj, &handle);
	/* drop reference from allocate - handle holds it now */
	drm_gem_object_unreference_unlocked(gobj);
	if (r) {
		return r;
	}
	args->handle = handle;
	return 0;
}

#if defined(CONFIG_DEBUG_FS)
static int amdgpu_debugfs_gem_bo_info(int id, void *ptr, void *data)
{
	struct drm_gem_object *gobj = ptr;
	struct amdgpu_bo *bo = gem_to_amdgpu_bo(gobj);
	struct seq_file *m = data;

	unsigned domain;
	const char *placement;
	unsigned pin_count;

	domain = amdgpu_mem_type_to_domain(bo->tbo.mem.mem_type);
	switch (domain) {
	case AMDGPU_GEM_DOMAIN_VRAM:
		placement = "VRAM";
		break;
	case AMDGPU_GEM_DOMAIN_GTT:
		placement = " GTT";
		break;
	case AMDGPU_GEM_DOMAIN_CPU:
	default:
		placement = " CPU";
		break;
	}
	seq_printf(m, "\t0x%08x: %12ld byte %s @ 0x%010Lx",
		   id, amdgpu_bo_size(bo), placement,
		   amdgpu_bo_gpu_offset(bo));

	pin_count = ACCESS_ONCE(bo->pin_count);
	if (pin_count)
		seq_printf(m, " pin count %d", pin_count);
	seq_printf(m, "\n");

	return 0;
}

static int amdgpu_debugfs_gem_info(struct seq_file *m, void *data)
{
	struct drm_info_node *node = (struct drm_info_node *)m->private;
	struct drm_device *dev = node->minor->dev;
	struct drm_file *file;
	int r;
<<<<<<< HEAD

	r = mutex_lock_interruptible(&dev->struct_mutex);
	if (r)
		return r;

	list_for_each_entry(file, &dev->filelist, lhead) {
		struct task_struct *task;

=======

	r = mutex_lock_interruptible(&dev->struct_mutex);
	if (r)
		return r;

	list_for_each_entry(file, &dev->filelist, lhead) {
		struct task_struct *task;

>>>>>>> 968f3e37
		/*
		 * Although we have a valid reference on file->pid, that does
		 * not guarantee that the task_struct who called get_pid() is
		 * still alive (e.g. get_pid(current) => fork() => exit()).
		 * Therefore, we need to protect this ->comm access using RCU.
		 */
		rcu_read_lock();
		task = pid_task(file->pid, PIDTYPE_PID);
		seq_printf(m, "pid %8d command %s:\n", pid_nr(file->pid),
			   task ? task->comm : "<unknown>");
		rcu_read_unlock();

		spin_lock(&file->table_lock);
		idr_for_each(&file->object_idr, amdgpu_debugfs_gem_bo_info, m);
		spin_unlock(&file->table_lock);
	}

	mutex_unlock(&dev->struct_mutex);
	return 0;
}

static struct drm_info_list amdgpu_debugfs_gem_list[] = {
	{"amdgpu_gem_info", &amdgpu_debugfs_gem_info, 0, NULL},
};
#endif

int amdgpu_gem_debugfs_init(struct amdgpu_device *adev)
{
#if defined(CONFIG_DEBUG_FS)
	return amdgpu_debugfs_add_files(adev, amdgpu_debugfs_gem_list, 1);
#endif
	return 0;
}<|MERGE_RESOLUTION|>--- conflicted
+++ resolved
@@ -162,11 +162,7 @@
 
 	amdgpu_vm_get_pd_bo(vm, &list, &vm_pd);
 
-<<<<<<< HEAD
-	r = ttm_eu_reserve_buffers(&ticket, &list, true, &duplicates);
-=======
 	r = ttm_eu_reserve_buffers(&ticket, &list, false, &duplicates);
->>>>>>> 968f3e37
 	if (r) {
 		dev_err(adev->dev, "leaking bo va because "
 			"we fail to reserve bo (%d)\n", r);
@@ -772,7 +768,6 @@
 	struct drm_device *dev = node->minor->dev;
 	struct drm_file *file;
 	int r;
-<<<<<<< HEAD
 
 	r = mutex_lock_interruptible(&dev->struct_mutex);
 	if (r)
@@ -781,16 +776,6 @@
 	list_for_each_entry(file, &dev->filelist, lhead) {
 		struct task_struct *task;
 
-=======
-
-	r = mutex_lock_interruptible(&dev->struct_mutex);
-	if (r)
-		return r;
-
-	list_for_each_entry(file, &dev->filelist, lhead) {
-		struct task_struct *task;
-
->>>>>>> 968f3e37
 		/*
 		 * Although we have a valid reference on file->pid, that does
 		 * not guarantee that the task_struct who called get_pid() is
