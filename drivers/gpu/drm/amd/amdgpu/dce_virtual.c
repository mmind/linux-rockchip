--- conflicted
+++ resolved
@@ -209,11 +209,7 @@
 		/* Make sure VBLANK interrupts are still enabled */
 		type = amdgpu_crtc_idx_to_irq_type(adev, amdgpu_crtc->crtc_id);
 		amdgpu_irq_update(adev, &adev->crtc_irq, type);
-<<<<<<< HEAD
-		drm_vblank_on(dev, amdgpu_crtc->crtc_id);
-=======
 		drm_crtc_vblank_on(crtc);
->>>>>>> 59331c21
 		break;
 	case DRM_MODE_DPMS_STANDBY:
 	case DRM_MODE_DPMS_SUSPEND:
@@ -420,27 +416,12 @@
 				  struct drm_display_mode *mode)
 {
 	return MODE_OK;
-<<<<<<< HEAD
 }
 
 static int
 dce_virtual_dpms(struct drm_connector *connector, int mode)
 {
 	return 0;
-}
-
-static enum drm_connector_status
-dce_virtual_detect(struct drm_connector *connector, bool force)
-{
-	return connector_status_connected;
-=======
-}
-
-static int
-dce_virtual_dpms(struct drm_connector *connector, int mode)
-{
-	return 0;
->>>>>>> 59331c21
 }
 
 static int
@@ -471,10 +452,6 @@
 
 static const struct drm_connector_funcs dce_virtual_connector_funcs = {
 	.dpms = dce_virtual_dpms,
-<<<<<<< HEAD
-	.detect = dce_virtual_detect,
-=======
->>>>>>> 59331c21
 	.fill_modes = drm_helper_probe_single_connector_modes,
 	.set_property = dce_virtual_set_property,
 	.destroy = dce_virtual_destroy,
