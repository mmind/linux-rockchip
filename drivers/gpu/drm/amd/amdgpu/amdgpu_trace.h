--- conflicted
+++ resolved
@@ -100,19 +100,11 @@
 
 
 TRACE_EVENT(amdgpu_vm_grab_id,
-<<<<<<< HEAD
-	    TP_PROTO(struct amdgpu_vm *vm, unsigned vmid, int ring),
-	    TP_ARGS(vm, vmid, ring),
-	    TP_STRUCT__entry(
-			     __field(struct amdgpu_vm *, vm)
-			     __field(u32, vmid)
-=======
 	    TP_PROTO(struct amdgpu_vm *vm, int ring, unsigned vmid,
 		     uint64_t pd_addr),
 	    TP_ARGS(vm, ring, vmid, pd_addr),
 	    TP_STRUCT__entry(
 			     __field(struct amdgpu_vm *, vm)
->>>>>>> cf481068
 			     __field(u32, ring)
 			     __field(u32, vmid)
 			     __field(u64, pd_addr)
@@ -120,21 +112,12 @@
 
 	    TP_fast_assign(
 			   __entry->vm = vm;
-<<<<<<< HEAD
-			   __entry->vmid = vmid;
-=======
->>>>>>> cf481068
 			   __entry->ring = ring;
 			   __entry->vmid = vmid;
 			   __entry->pd_addr = pd_addr;
 			   ),
-<<<<<<< HEAD
-	    TP_printk("vm=%p, id=%u, ring=%u", __entry->vm, __entry->vmid,
-		      __entry->ring)
-=======
 	    TP_printk("vm=%p, ring=%u, id=%u, pd_addr=%010Lx", __entry->vm,
 		      __entry->ring, __entry->vmid, __entry->pd_addr)
->>>>>>> cf481068
 );
 
 TRACE_EVENT(amdgpu_vm_bo_map,
