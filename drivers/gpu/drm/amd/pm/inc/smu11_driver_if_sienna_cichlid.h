/*
 * Copyright 2020 Advanced Micro Devices, Inc.
 *
 * Permission is hereby granted, free of charge, to any person obtaining a
 * copy of this software and associated documentation files (the "Software"),
 * to deal in the Software without restriction, including without limitation
 * the rights to use, copy, modify, merge, publish, distribute, sublicense,
 * and/or sell copies of the Software, and to permit persons to whom the
 * Software is furnished to do so, subject to the following conditions:
 *
 * The above copyright notice and this permission notice shall be included in
 * all copies or substantial portions of the Software.
 *
 * THE SOFTWARE IS PROVIDED "AS IS", WITHOUT WARRANTY OF ANY KIND, EXPRESS OR
 * IMPLIED, INCLUDING BUT NOT LIMITED TO THE WARRANTIES OF MERCHANTABILITY,
 * FITNESS FOR A PARTICULAR PURPOSE AND NONINFRINGEMENT.  IN NO EVENT SHALL
 * THE COPYRIGHT HOLDER(S) OR AUTHOR(S) BE LIABLE FOR ANY CLAIM, DAMAGES OR
 * OTHER LIABILITY, WHETHER IN AN ACTION OF CONTRACT, TORT OR OTHERWISE,
 * ARISING FROM, OUT OF OR IN CONNECTION WITH THE SOFTWARE OR THE USE OR
 * OTHER DEALINGS IN THE SOFTWARE.
 *
 */

#ifndef __SMU11_DRIVER_IF_SIENNA_CICHLID_H__
#define __SMU11_DRIVER_IF_SIENNA_CICHLID_H__

// *** IMPORTANT ***
// SMU TEAM: Always increment the interface version if 
// any structure is changed in this file
#define SMU11_DRIVER_IF_VERSION 0x3B

#define PPTABLE_Sienna_Cichlid_SMU_VERSION 7

#define NUM_GFXCLK_DPM_LEVELS  16
#define NUM_SMNCLK_DPM_LEVELS  2
#define NUM_SOCCLK_DPM_LEVELS  8
#define NUM_MP0CLK_DPM_LEVELS  2
#define NUM_DCLK_DPM_LEVELS    8
#define NUM_VCLK_DPM_LEVELS    8
#define NUM_DCEFCLK_DPM_LEVELS 8
#define NUM_PHYCLK_DPM_LEVELS  8
#define NUM_DISPCLK_DPM_LEVELS 8
#define NUM_PIXCLK_DPM_LEVELS  8
#define NUM_DTBCLK_DPM_LEVELS  8
#define NUM_UCLK_DPM_LEVELS    4 
#define NUM_MP1CLK_DPM_LEVELS  2
#define NUM_LINK_LEVELS        2
#define NUM_FCLK_DPM_LEVELS    8 
#define NUM_XGMI_LEVELS        2
#define NUM_XGMI_PSTATE_LEVELS 4
#define NUM_OD_FAN_MAX_POINTS  6

#define MAX_GFXCLK_DPM_LEVEL  (NUM_GFXCLK_DPM_LEVELS  - 1)
#define MAX_SMNCLK_DPM_LEVEL  (NUM_SMNCLK_DPM_LEVELS  - 1)
#define MAX_SOCCLK_DPM_LEVEL  (NUM_SOCCLK_DPM_LEVELS  - 1)
#define MAX_MP0CLK_DPM_LEVEL  (NUM_MP0CLK_DPM_LEVELS  - 1)
#define MAX_DCLK_DPM_LEVEL    (NUM_DCLK_DPM_LEVELS    - 1)
#define MAX_VCLK_DPM_LEVEL    (NUM_VCLK_DPM_LEVELS    - 1)
#define MAX_DCEFCLK_DPM_LEVEL (NUM_DCEFCLK_DPM_LEVELS - 1)
#define MAX_DISPCLK_DPM_LEVEL (NUM_DISPCLK_DPM_LEVELS - 1)
#define MAX_PIXCLK_DPM_LEVEL  (NUM_PIXCLK_DPM_LEVELS  - 1)
#define MAX_PHYCLK_DPM_LEVEL  (NUM_PHYCLK_DPM_LEVELS  - 1)
#define MAX_DTBCLK_DPM_LEVEL  (NUM_DTBCLK_DPM_LEVELS  - 1)
#define MAX_UCLK_DPM_LEVEL    (NUM_UCLK_DPM_LEVELS    - 1)
#define MAX_MP1CLK_DPM_LEVEL  (NUM_MP1CLK_DPM_LEVELS  - 1)
#define MAX_LINK_LEVEL        (NUM_LINK_LEVELS        - 1)
#define MAX_FCLK_DPM_LEVEL    (NUM_FCLK_DPM_LEVELS    - 1)

//Gemini Modes
#define PPSMC_GeminiModeNone   0  //Single GPU board
#define PPSMC_GeminiModeMaster 1  //Master GPU on a Gemini board
#define PPSMC_GeminiModeSlave  2  //Slave GPU on a Gemini board

// Feature Control Defines
// DPM
#define FEATURE_DPM_PREFETCHER_BIT      0
#define FEATURE_DPM_GFXCLK_BIT          1
#define FEATURE_DPM_GFX_GPO_BIT         2
#define FEATURE_DPM_UCLK_BIT            3
#define FEATURE_DPM_FCLK_BIT            4
#define FEATURE_DPM_SOCCLK_BIT          5
#define FEATURE_DPM_MP0CLK_BIT          6
#define FEATURE_DPM_LINK_BIT            7
#define FEATURE_DPM_DCEFCLK_BIT         8
#define FEATURE_DPM_XGMI_BIT            9
#define FEATURE_MEM_VDDCI_SCALING_BIT   10 
#define FEATURE_MEM_MVDD_SCALING_BIT    11
                                        
//Idle                                  
#define FEATURE_DS_GFXCLK_BIT           12
#define FEATURE_DS_SOCCLK_BIT           13
#define FEATURE_DS_FCLK_BIT             14
#define FEATURE_DS_LCLK_BIT             15
#define FEATURE_DS_DCEFCLK_BIT          16
#define FEATURE_DS_UCLK_BIT             17
#define FEATURE_GFX_ULV_BIT             18  
#define FEATURE_FW_DSTATE_BIT           19 
#define FEATURE_GFXOFF_BIT              20
#define FEATURE_BACO_BIT                21
#define FEATURE_MM_DPM_PG_BIT           22  
#define FEATURE_SPARE_23_BIT            23
//Throttler/Response                    
#define FEATURE_PPT_BIT                 24
#define FEATURE_TDC_BIT                 25
#define FEATURE_APCC_PLUS_BIT           26
#define FEATURE_GTHR_BIT                27
#define FEATURE_ACDC_BIT                28
#define FEATURE_VR0HOT_BIT              29
#define FEATURE_VR1HOT_BIT              30  
#define FEATURE_FW_CTF_BIT              31
#define FEATURE_FAN_CONTROL_BIT         32
#define FEATURE_THERMAL_BIT             33
#define FEATURE_GFX_DCS_BIT             34
//VF                                    
#define FEATURE_RM_BIT                  35
#define FEATURE_LED_DISPLAY_BIT         36
//Other                                 
#define FEATURE_GFX_SS_BIT              37
#define FEATURE_OUT_OF_BAND_MONITOR_BIT 38
#define FEATURE_TEMP_DEPENDENT_VMIN_BIT 39

#define FEATURE_MMHUB_PG_BIT            40 
#define FEATURE_ATHUB_PG_BIT            41
#define FEATURE_APCC_DFLL_BIT           42
#define FEATURE_DF_SUPERV_BIT           43
#define FEATURE_RSMU_SMN_CG_BIT         44
#define FEATURE_DF_CSTATE_BIT           45
#define FEATURE_2_STEP_PSTATE_BIT       46
#define FEATURE_SMNCLK_DPM_BIT          47
#define FEATURE_PERLINK_GMIDOWN_BIT     48
#define FEATURE_GFX_EDC_BIT             49
#define FEATURE_GFX_PER_PART_VMIN_BIT   50
#define FEATURE_SMART_SHIFT_BIT         51
#define FEATURE_SPARE_52_BIT            52
#define FEATURE_SPARE_53_BIT            53
#define FEATURE_SPARE_54_BIT            54
#define FEATURE_SPARE_55_BIT            55
#define FEATURE_SPARE_56_BIT            56
#define FEATURE_SPARE_57_BIT            57
#define FEATURE_SPARE_58_BIT            58
#define FEATURE_SPARE_59_BIT            59
#define FEATURE_SPARE_60_BIT            60
#define FEATURE_SPARE_61_BIT            61
#define FEATURE_SPARE_62_BIT            62
#define FEATURE_SPARE_63_BIT            63
#define NUM_FEATURES                    64

//For use with feature control messages
typedef enum {
  FEATURE_PWR_ALL,
  FEATURE_PWR_S5,
  FEATURE_PWR_BACO,
  FEATURE_PWR_SOC,
  FEATURE_PWR_GFX,
  FEATURE_PWR_DOMAIN_COUNT,
} FEATURE_PWR_DOMAIN_e;


// Debug Overrides Bitmask
#define DPM_OVERRIDE_DISABLE_FCLK_PID                0x00000001
#define DPM_OVERRIDE_DISABLE_UCLK_PID                0x00000002
#define DPM_OVERRIDE_DISABLE_VOLT_LINK_VCN_FCLK      0x00000004
#define DPM_OVERRIDE_ENABLE_FREQ_LINK_VCLK_FCLK      0x00000008
#define DPM_OVERRIDE_ENABLE_FREQ_LINK_DCLK_FCLK      0x00000010
#define DPM_OVERRIDE_ENABLE_FREQ_LINK_GFXCLK_SOCCLK  0x00000020
#define DPM_OVERRIDE_ENABLE_FREQ_LINK_GFXCLK_UCLK    0x00000040
#define DPM_OVERRIDE_DISABLE_VOLT_LINK_DCE_FCLK      0x00000080
#define DPM_OVERRIDE_DISABLE_VOLT_LINK_MP0_SOCCLK    0x00000100
#define DPM_OVERRIDE_DISABLE_DFLL_PLL_SHUTDOWN       0x00000200
#define DPM_OVERRIDE_DISABLE_MEMORY_TEMPERATURE_READ 0x00000400
#define DPM_OVERRIDE_DISABLE_VOLT_LINK_VCN_DCEFCLK   0x00000800
#define DPM_OVERRIDE_DISABLE_FAST_FCLK_TIMER         0x00001000
#define DPM_OVERRIDE_DISABLE_VCN_PG                  0x00002000
#define DPM_OVERRIDE_DISABLE_FMAX_VMAX               0x00004000

// VR Mapping Bit Defines
#define VR_MAPPING_VR_SELECT_MASK  0x01
#define VR_MAPPING_VR_SELECT_SHIFT 0x00

#define VR_MAPPING_PLANE_SELECT_MASK  0x02
#define VR_MAPPING_PLANE_SELECT_SHIFT 0x01

// PSI Bit Defines
#define PSI_SEL_VR0_PLANE0_PSI0  0x01
#define PSI_SEL_VR0_PLANE0_PSI1  0x02
#define PSI_SEL_VR0_PLANE1_PSI0  0x04
#define PSI_SEL_VR0_PLANE1_PSI1  0x08
#define PSI_SEL_VR1_PLANE0_PSI0  0x10
#define PSI_SEL_VR1_PLANE0_PSI1  0x20
#define PSI_SEL_VR1_PLANE1_PSI0  0x40
#define PSI_SEL_VR1_PLANE1_PSI1  0x80

// Throttler Control/Status Bits
#define THROTTLER_PADDING_BIT      0
#define THROTTLER_TEMP_EDGE_BIT    1
#define THROTTLER_TEMP_HOTSPOT_BIT 2
#define THROTTLER_TEMP_MEM_BIT     3
#define THROTTLER_TEMP_VR_GFX_BIT  4
#define THROTTLER_TEMP_VR_MEM0_BIT 5
#define THROTTLER_TEMP_VR_MEM1_BIT 6
#define THROTTLER_TEMP_VR_SOC_BIT  7
#define THROTTLER_TEMP_LIQUID0_BIT 8
#define THROTTLER_TEMP_LIQUID1_BIT 9
#define THROTTLER_TEMP_PLX_BIT     10
#define THROTTLER_TDC_GFX_BIT      11
#define THROTTLER_TDC_SOC_BIT      12
#define THROTTLER_PPT0_BIT         13
#define THROTTLER_PPT1_BIT         14
#define THROTTLER_PPT2_BIT         15
#define THROTTLER_PPT3_BIT         16
#define THROTTLER_FIT_BIT          17
#define THROTTLER_PPM_BIT          18
#define THROTTLER_APCC_BIT         19

// FW DState Features Control Bits
// FW DState Features Control Bits
#define FW_DSTATE_SOC_ULV_BIT               0
#define FW_DSTATE_G6_HSR_BIT                1
#define FW_DSTATE_G6_PHY_VDDCI_OFF_BIT      2
#define FW_DSTATE_MP0_DS_BIT                3
#define FW_DSTATE_SMN_DS_BIT                4
#define FW_DSTATE_MP1_DS_BIT                5
#define FW_DSTATE_MP1_WHISPER_MODE_BIT      6
#define FW_DSTATE_SOC_LIV_MIN_BIT           7
#define FW_DSTATE_SOC_PLL_PWRDN_BIT         8
#define FW_DSTATE_MEM_PLL_PWRDN_BIT         9   
#define FW_DSTATE_OPTIMIZE_MALL_REFRESH_BIT 10
#define FW_DSTATE_MEM_PSI_BIT               11
#define FW_DSTATE_HSR_NON_STROBE_BIT        12
#define FW_DSTATE_MP0_ENTER_WFI_BIT         13

#define FW_DSTATE_SOC_ULV_MASK                    (1 << FW_DSTATE_SOC_ULV_BIT          )
#define FW_DSTATE_G6_HSR_MASK                     (1 << FW_DSTATE_G6_HSR_BIT           )
#define FW_DSTATE_G6_PHY_VDDCI_OFF_MASK           (1 << FW_DSTATE_G6_PHY_VDDCI_OFF_BIT )
#define FW_DSTATE_MP1_DS_MASK                     (1 << FW_DSTATE_MP1_DS_BIT           )  
#define FW_DSTATE_MP0_DS_MASK                     (1 << FW_DSTATE_MP0_DS_BIT           )   
#define FW_DSTATE_SMN_DS_MASK                     (1 << FW_DSTATE_SMN_DS_BIT           )
#define FW_DSTATE_MP1_WHISPER_MODE_MASK           (1 << FW_DSTATE_MP1_WHISPER_MODE_BIT )
#define FW_DSTATE_SOC_LIV_MIN_MASK                (1 << FW_DSTATE_SOC_LIV_MIN_BIT      )
#define FW_DSTATE_SOC_PLL_PWRDN_MASK              (1 << FW_DSTATE_SOC_PLL_PWRDN_BIT    )
#define FW_DSTATE_MEM_PLL_PWRDN_MASK              (1 << FW_DSTATE_MEM_PLL_PWRDN_BIT    )
#define FW_DSTATE_OPTIMIZE_MALL_REFRESH_MASK      (1 << FW_DSTATE_OPTIMIZE_MALL_REFRESH_BIT    )
#define FW_DSTATE_MEM_PSI_MASK                    (1 << FW_DSTATE_MEM_PSI_BIT    )
#define FW_DSTATE_HSR_NON_STROBE_MASK             (1 << FW_DSTATE_HSR_NON_STROBE_BIT    )
#define FW_DSTATE_MP0_ENTER_WFI_MASK              (1 << FW_DSTATE_MP0_ENTER_WFI_BIT    )

// GFX GPO Feature Contains PACE and DEM sub features
#define GFX_GPO_PACE_BIT                   0
#define GFX_GPO_DEM_BIT                    1

#define GFX_GPO_PACE_MASK                  (1 << GFX_GPO_PACE_BIT)
#define GFX_GPO_DEM_MASK                   (1 << GFX_GPO_DEM_BIT )

#define GPO_UPDATE_REQ_UCLKDPM_MASK  0x1
#define GPO_UPDATE_REQ_FCLKDPM_MASK  0x2
#define GPO_UPDATE_REQ_MALLHIT_MASK  0x4


//LED Display Mask & Control Bits
#define LED_DISPLAY_GFX_DPM_BIT            0
#define LED_DISPLAY_PCIE_BIT               1
#define LED_DISPLAY_ERROR_BIT              2

//RLC Pace Table total number of levels
#define RLC_PACE_TABLE_NUM_LEVELS 16

typedef enum {
  DRAM_BIT_WIDTH_DISABLED = 0,
  DRAM_BIT_WIDTH_X_8,
  DRAM_BIT_WIDTH_X_16,
  DRAM_BIT_WIDTH_X_32,
  DRAM_BIT_WIDTH_X_64, // NOT USED.
  DRAM_BIT_WIDTH_X_128,
  DRAM_BIT_WIDTH_COUNT,
} DRAM_BIT_WIDTH_TYPE_e;

//I2C Interface
#define NUM_I2C_CONTROLLERS                16

#define I2C_CONTROLLER_ENABLED             1
#define I2C_CONTROLLER_DISABLED            0

#define MAX_SW_I2C_COMMANDS                24

typedef enum {
  I2C_CONTROLLER_PORT_0 = 0,  //CKSVII2C0
  I2C_CONTROLLER_PORT_1 = 1,  //CKSVII2C1
  I2C_CONTROLLER_PORT_COUNT,
} I2cControllerPort_e;

typedef enum {
  I2C_CONTROLLER_NAME_VR_GFX = 0,
  I2C_CONTROLLER_NAME_VR_SOC,
  I2C_CONTROLLER_NAME_VR_VDDCI,
  I2C_CONTROLLER_NAME_VR_MVDD,
  I2C_CONTROLLER_NAME_LIQUID0,
  I2C_CONTROLLER_NAME_LIQUID1,  
  I2C_CONTROLLER_NAME_PLX,
  I2C_CONTROLLER_NAME_OTHER,
  I2C_CONTROLLER_NAME_COUNT,  
} I2cControllerName_e;

typedef enum {
  I2C_CONTROLLER_THROTTLER_TYPE_NONE = 0,
  I2C_CONTROLLER_THROTTLER_VR_GFX,
  I2C_CONTROLLER_THROTTLER_VR_SOC,
  I2C_CONTROLLER_THROTTLER_VR_VDDCI,
  I2C_CONTROLLER_THROTTLER_VR_MVDD,
  I2C_CONTROLLER_THROTTLER_LIQUID0,
  I2C_CONTROLLER_THROTTLER_LIQUID1,  
  I2C_CONTROLLER_THROTTLER_PLX,
  I2C_CONTROLLER_THROTTLER_INA3221,
  I2C_CONTROLLER_THROTTLER_COUNT,  
} I2cControllerThrottler_e;

typedef enum {
  I2C_CONTROLLER_PROTOCOL_VR_XPDE132G5,
  I2C_CONTROLLER_PROTOCOL_VR_IR35217,
  I2C_CONTROLLER_PROTOCOL_TMP_TMP102A,
  I2C_CONTROLLER_PROTOCOL_INA3221,
  I2C_CONTROLLER_PROTOCOL_COUNT,  
} I2cControllerProtocol_e;

typedef struct {
  uint8_t   Enabled;
  uint8_t   Speed;
  uint8_t   SlaveAddress;  
  uint8_t   ControllerPort;
  uint8_t   ControllerName;
  uint8_t   ThermalThrotter;
  uint8_t   I2cProtocol;
  uint8_t   PaddingConfig;  
} I2cControllerConfig_t;

typedef enum {
  I2C_PORT_SVD_SCL = 0,  
  I2C_PORT_GPIO,      
} I2cPort_e; 

typedef enum {
  I2C_SPEED_FAST_50K = 0,      //50  Kbits/s
  I2C_SPEED_FAST_100K,         //100 Kbits/s
  I2C_SPEED_FAST_400K,         //400 Kbits/s
  I2C_SPEED_FAST_PLUS_1M,      //1   Mbits/s (in fast mode)
  I2C_SPEED_HIGH_1M,           //1   Mbits/s (in high speed mode)
  I2C_SPEED_HIGH_2M,           //2.3 Mbits/s  
  I2C_SPEED_COUNT,  
} I2cSpeed_e;

typedef enum {
  I2C_CMD_READ = 0,
  I2C_CMD_WRITE,
  I2C_CMD_COUNT,  
} I2cCmdType_e;

typedef enum {
  FAN_MODE_AUTO = 0,
  FAN_MODE_MANUAL_LINEAR,
} FanMode_e;

#define CMDCONFIG_STOP_BIT             0
#define CMDCONFIG_RESTART_BIT          1
#define CMDCONFIG_READWRITE_BIT        2 //bit should be 0 for read, 1 for write

#define CMDCONFIG_STOP_MASK           (1 << CMDCONFIG_STOP_BIT)
#define CMDCONFIG_RESTART_MASK        (1 << CMDCONFIG_RESTART_BIT)
#define CMDCONFIG_READWRITE_MASK      (1 << CMDCONFIG_READWRITE_BIT)

typedef struct {
  uint8_t ReadWriteData;  //Return data for read. Data to send for write
  uint8_t CmdConfig; //Includes whether associated command should have a stop or restart command, and is a read or write
} SwI2cCmd_t; //SW I2C Command Table

typedef struct {
  uint8_t     I2CcontrollerPort; //CKSVII2C0(0) or //CKSVII2C1(1)
  uint8_t     I2CSpeed;          //Use I2cSpeed_e to indicate speed to select
  uint8_t     SlaveAddress;      //Slave address of device
  uint8_t     NumCmds;           //Number of commands

  SwI2cCmd_t  SwI2cCmds[MAX_SW_I2C_COMMANDS];
} SwI2cRequest_t; // SW I2C Request Table

typedef struct {
  SwI2cRequest_t SwI2cRequest;

  uint32_t Spare[8];
  uint32_t MmHubPadding[8]; // SMU internal use
} SwI2cRequestExternal_t;

//D3HOT sequences
typedef enum {
  BACO_SEQUENCE,
  MSR_SEQUENCE,
  BAMACO_SEQUENCE,
  ULPS_SEQUENCE,
  D3HOT_SEQUENCE_COUNT,
} D3HOTSequence_e;

//THis is aligned with RSMU PGFSM Register Mapping
typedef enum {
  PG_DYNAMIC_MODE = 0,
  PG_STATIC_MODE,
} PowerGatingMode_e;

//This is aligned with RSMU PGFSM Register Mapping
typedef enum {
  PG_POWER_DOWN = 0,
  PG_POWER_UP,
} PowerGatingSettings_e;

typedef struct {            
  uint32_t a;  // store in IEEE float format in this variable
  uint32_t b;  // store in IEEE float format in this variable
  uint32_t c;  // store in IEEE float format in this variable
} QuadraticInt_t;

typedef struct {            
  uint32_t a;  // store in fixed point, [31:20] signed integer, [19:0] fractional bits
  uint32_t b;  // store in fixed point, [31:20] signed integer, [19:0] fractional bits
  uint32_t c;  // store in fixed point, [31:20] signed integer, [19:0] fractional bits
} QuadraticFixedPoint_t;

typedef struct {            
  uint32_t m;  // store in IEEE float format in this variable
  uint32_t b;  // store in IEEE float format in this variable
} LinearInt_t;

typedef struct {            
  uint32_t a;  // store in IEEE float format in this variable
  uint32_t b;  // store in IEEE float format in this variable
  uint32_t c;  // store in IEEE float format in this variable
} DroopInt_t;

//Piecewise linear droop model, Sienna_Cichlid currently used only for GFX DFLL 
#define NUM_PIECE_WISE_LINEAR_DROOP_MODEL_VF_POINTS 5
typedef enum {
  PIECEWISE_LINEAR_FUSED_MODEL = 0,
  PIECEWISE_LINEAR_PP_MODEL,
  QUADRATIC_PP_MODEL,
  PERPART_PIECEWISE_LINEAR_PP_MODEL,  
} DfllDroopModelSelect_e;

typedef struct {
  uint32_t Fset[NUM_PIECE_WISE_LINEAR_DROOP_MODEL_VF_POINTS];    //in GHz, store in IEEE float format
  uint32_t Vdroop[NUM_PIECE_WISE_LINEAR_DROOP_MODEL_VF_POINTS];  //in V  , store in IEEE float format
}PiecewiseLinearDroopInt_t;

typedef enum {
  GFXCLK_SOURCE_PLL = 0, 
  GFXCLK_SOURCE_DFLL, 
  GFXCLK_SOURCE_COUNT, 
} GFXCLK_SOURCE_e; 

//Only Clks that have DPM descriptors are listed here 
typedef enum {
  PPCLK_GFXCLK = 0,
  PPCLK_SOCCLK,
  PPCLK_UCLK,
  PPCLK_FCLK,  
  PPCLK_DCLK_0,
  PPCLK_VCLK_0,
  PPCLK_DCLK_1,
  PPCLK_VCLK_1,
  PPCLK_DCEFCLK,
  PPCLK_DISPCLK,
  PPCLK_PIXCLK,
  PPCLK_PHYCLK,
  PPCLK_DTBCLK,
  PPCLK_COUNT,
} PPCLK_e;

typedef enum {
  VOLTAGE_MODE_AVFS = 0,
  VOLTAGE_MODE_AVFS_SS,
  VOLTAGE_MODE_SS,
  VOLTAGE_MODE_COUNT,
} VOLTAGE_MODE_e;


typedef enum {
  AVFS_VOLTAGE_GFX = 0,
  AVFS_VOLTAGE_SOC,
  AVFS_VOLTAGE_COUNT,
} AVFS_VOLTAGE_TYPE_e;

typedef enum {
  UCLK_DIV_BY_1 = 0,
  UCLK_DIV_BY_2,
  UCLK_DIV_BY_4,
  UCLK_DIV_BY_8,
} UCLK_DIV_e;

typedef enum {
  GPIO_INT_POLARITY_ACTIVE_LOW = 0,
  GPIO_INT_POLARITY_ACTIVE_HIGH,
} GpioIntPolarity_e;

typedef enum {
  PWR_CONFIG_TDP = 0,
  PWR_CONFIG_TGP,
  PWR_CONFIG_TCP_ESTIMATED,
  PWR_CONFIG_TCP_MEASURED,
} PwrConfig_e;

typedef enum {
  XGMI_LINK_RATE_2 = 2,    // 2Gbps
  XGMI_LINK_RATE_4 = 4,    // 4Gbps
  XGMI_LINK_RATE_8 = 8,    // 8Gbps
  XGMI_LINK_RATE_12 = 12,  // 12Gbps
  XGMI_LINK_RATE_16 = 16,  // 16Gbps
  XGMI_LINK_RATE_17 = 17,  // 17Gbps
  XGMI_LINK_RATE_18 = 18,  // 18Gbps
  XGMI_LINK_RATE_19 = 19,  // 19Gbps
  XGMI_LINK_RATE_20 = 20,  // 20Gbps
  XGMI_LINK_RATE_21 = 21,  // 21Gbps
  XGMI_LINK_RATE_22 = 22,  // 22Gbps
  XGMI_LINK_RATE_23 = 23,  // 23Gbps
  XGMI_LINK_RATE_24 = 24,  // 24Gbps
  XGMI_LINK_RATE_25 = 25,  // 25Gbps
  XGMI_LINK_RATE_COUNT
} XGMI_LINK_RATE_e;

typedef enum {
  XGMI_LINK_WIDTH_1 = 0,  // x1
  XGMI_LINK_WIDTH_2,  // x2
  XGMI_LINK_WIDTH_4,  // x4
  XGMI_LINK_WIDTH_8,  // x8
  XGMI_LINK_WIDTH_9,  // x9
  XGMI_LINK_WIDTH_16, // x16
  XGMI_LINK_WIDTH_COUNT
} XGMI_LINK_WIDTH_e;

typedef struct {
  uint8_t        VoltageMode;         // 0 - AVFS only, 1- min(AVFS,SS), 2-SS only
  uint8_t        SnapToDiscrete;      // 0 - Fine grained DPM, 1 - Discrete DPM
  uint8_t        NumDiscreteLevels;   // Set to 2 (Fmin, Fmax) when using fine grained DPM, otherwise set to # discrete levels used
  uint8_t        Padding;         
  LinearInt_t    ConversionToAvfsClk; // Transfer function to AVFS Clock (GHz->GHz)
  QuadraticInt_t SsCurve;             // Slow-slow curve (GHz->V)
  uint16_t       SsFmin;              // Fmin for SS curve. If SS curve is selected, will use V@SSFmin for F <= Fmin
  uint16_t       Padding16;    
} DpmDescriptor_t;

typedef enum  {
  PPT_THROTTLER_PPT0,
  PPT_THROTTLER_PPT1,
  PPT_THROTTLER_PPT2,
  PPT_THROTTLER_PPT3,       
  PPT_THROTTLER_COUNT
} PPT_THROTTLER_e;

typedef enum  {
  TEMP_EDGE,
  TEMP_HOTSPOT,
  TEMP_MEM,
  TEMP_VR_GFX,
  TEMP_VR_MEM0,
  TEMP_VR_MEM1,
  TEMP_VR_SOC,  
  TEMP_LIQUID0,
  TEMP_LIQUID1,  
  TEMP_PLX,
  TEMP_COUNT,
} TEMP_e;

typedef enum {
  TDC_THROTTLER_GFX,
  TDC_THROTTLER_SOC,
  TDC_THROTTLER_COUNT
} TDC_THROTTLER_e;

typedef enum {
  CUSTOMER_VARIANT_ROW,
  CUSTOMER_VARIANT_FALCON,
  CUSTOMER_VARIANT_COUNT,
} CUSTOMER_VARIANT_e;
	 
// Used for 2-step UCLK DPM change workaround
typedef struct {
  uint16_t Fmin;
  uint16_t Fmax;
} UclkDpmChangeRange_t;

typedef struct {
  // MAJOR SECTION: SKU PARAMETERS

  uint32_t Version;

  // SECTION: Feature Enablement
  uint32_t FeaturesToRun[NUM_FEATURES / 32];

  // SECTION: Infrastructure Limits
  uint16_t SocketPowerLimitAc[PPT_THROTTLER_COUNT]; // Watts
  uint16_t SocketPowerLimitAcTau[PPT_THROTTLER_COUNT]; // Time constant of LPF in ms
  uint16_t SocketPowerLimitDc[PPT_THROTTLER_COUNT];  // Watts
  uint16_t SocketPowerLimitDcTau[PPT_THROTTLER_COUNT];  // Time constant of LPF in ms

  uint16_t TdcLimit[TDC_THROTTLER_COUNT];             // Amps
  uint16_t TdcLimitTau[TDC_THROTTLER_COUNT];          // Time constant of LPF in ms

  uint16_t TemperatureLimit[TEMP_COUNT]; // Celcius
  
  uint32_t FitLimit;                // Failures in time (failures per million parts over the defined lifetime)

  // SECTION: Power Configuration
  uint8_t      TotalPowerConfig;    //0-TDP, 1-TGP, 2-TCP Estimated, 3-TCP Measured. Use defines from PwrConfig_e
  uint8_t      TotalPowerPadding[3];  

  // SECTION: APCC Settings
  uint32_t     ApccPlusResidencyLimit;

  //SECTION: SMNCLK DPM
  uint16_t       SmnclkDpmFreq        [NUM_SMNCLK_DPM_LEVELS];       // in MHz
  uint16_t       SmnclkDpmVoltage     [NUM_SMNCLK_DPM_LEVELS];       // mV(Q2)

  uint32_t       PaddingAPCC;
  uint16_t       PerPartDroopVsetGfxDfll[NUM_PIECE_WISE_LINEAR_DROOP_MODEL_VF_POINTS];  //In mV(Q2)
  uint16_t       PaddingPerPartDroop;

  // SECTION: Throttler settings
  uint32_t ThrottlerControlMask;   // See Throtter masks defines

  // SECTION: FW DSTATE Settings  
  uint32_t FwDStateMask;           // See FW DState masks defines

  // SECTION: ULV Settings
  uint16_t  UlvVoltageOffsetSoc; // In mV(Q2)
  uint16_t  UlvVoltageOffsetGfx; // In mV(Q2)

  uint16_t     MinVoltageUlvGfx; // In mV(Q2)  Minimum Voltage ("Vmin") of VDD_GFX in ULV mode 
  uint16_t     MinVoltageUlvSoc; // In mV(Q2)  Minimum Voltage ("Vmin") of VDD_SOC in ULV mode

  uint16_t     SocLIVmin;        // In mV(Q2)  Long Idle Vmin (deep ULV), for VDD_SOC
  uint16_t     PaddingLIVmin;

  uint8_t   GceaLinkMgrIdleThreshold;        //Set by SMU FW during enablment of GFXOFF. Controls delay for GFX SDP port disconnection during idle events
  uint8_t   paddingRlcUlvParams[3];

  // SECTION: Voltage Control Parameters
  uint16_t     MinVoltageGfx;     // In mV(Q2) Minimum Voltage ("Vmin") of VDD_GFX
  uint16_t     MinVoltageSoc;     // In mV(Q2) Minimum Voltage ("Vmin") of VDD_SOC
  uint16_t     MaxVoltageGfx;     // In mV(Q2) Maximum Voltage allowable of VDD_GFX
  uint16_t     MaxVoltageSoc;     // In mV(Q2) Maximum Voltage allowable of VDD_SOC

  uint16_t     LoadLineResistanceGfx;   // In mOhms with 8 fractional bits
  uint16_t     LoadLineResistanceSoc;   // In mOhms with 8 fractional bits

  // SECTION: Temperature Dependent Vmin
  uint16_t     VDDGFX_TVmin;       //Celcius
  uint16_t     VDDSOC_TVmin;       //Celcius
  uint16_t     VDDGFX_Vmin_HiTemp; // mV Q2
  uint16_t     VDDGFX_Vmin_LoTemp; // mV Q2
  uint16_t     VDDSOC_Vmin_HiTemp; // mV Q2
  uint16_t     VDDSOC_Vmin_LoTemp; // mV Q2
  
  uint16_t     VDDGFX_TVminHystersis; // Celcius
  uint16_t     VDDSOC_TVminHystersis; // Celcius

  //SECTION: DPM Config 1
  DpmDescriptor_t DpmDescriptor[PPCLK_COUNT];

  uint16_t       FreqTableGfx      [NUM_GFXCLK_DPM_LEVELS  ];     // In MHz
  uint16_t       FreqTableVclk     [NUM_VCLK_DPM_LEVELS    ];     // In MHz
  uint16_t       FreqTableDclk     [NUM_DCLK_DPM_LEVELS    ];     // In MHz
  uint16_t       FreqTableSocclk   [NUM_SOCCLK_DPM_LEVELS  ];     // In MHz
  uint16_t       FreqTableUclk     [NUM_UCLK_DPM_LEVELS    ];     // In MHz
  uint16_t       FreqTableDcefclk  [NUM_DCEFCLK_DPM_LEVELS ];     // In MHz
  uint16_t       FreqTableDispclk  [NUM_DISPCLK_DPM_LEVELS ];     // In MHz
  uint16_t       FreqTablePixclk   [NUM_PIXCLK_DPM_LEVELS  ];     // In MHz
  uint16_t       FreqTablePhyclk   [NUM_PHYCLK_DPM_LEVELS  ];     // In MHz
  uint16_t       FreqTableDtbclk   [NUM_DTBCLK_DPM_LEVELS  ];     // In MHz
  uint16_t       FreqTableFclk     [NUM_FCLK_DPM_LEVELS    ];     // In MHz
  uint32_t       Paddingclks;

  DroopInt_t     PerPartDroopModelGfxDfll[NUM_PIECE_WISE_LINEAR_DROOP_MODEL_VF_POINTS]; //GHz ->Vstore in IEEE float format

  uint32_t       DcModeMaxFreq     [PPCLK_COUNT            ];     // In MHz
  
  uint8_t        FreqTableUclkDiv  [NUM_UCLK_DPM_LEVELS    ];     // 0:Div-1, 1:Div-1/2, 2:Div-1/4, 3:Div-1/8
  
  // Used for MALL performance boost
  uint16_t       FclkBoostFreq;                                   // In Mhz
  uint16_t       FclkParamPadding;

  // SECTION: DPM Config 2
  uint16_t       Mp0clkFreq        [NUM_MP0CLK_DPM_LEVELS];       // in MHz
  uint16_t       Mp0DpmVoltage     [NUM_MP0CLK_DPM_LEVELS];       // mV(Q2)
  uint16_t       MemVddciVoltage   [NUM_UCLK_DPM_LEVELS];         // mV(Q2)
  uint16_t       MemMvddVoltage    [NUM_UCLK_DPM_LEVELS];         // mV(Q2)
  // GFXCLK DPM
  uint16_t        GfxclkFgfxoffEntry;   // in Mhz
  uint16_t        GfxclkFinit;          // in Mhz 
  uint16_t        GfxclkFidle;          // in MHz 
  uint8_t         GfxclkSource;         // 0 = PLL, 1 = DFLL
  uint8_t         GfxclkPadding;

  // GFX GPO 
  uint8_t         GfxGpoSubFeatureMask; // bit 0 = PACE, bit 1 = DEM
  uint8_t         GfxGpoEnabledWorkPolicyMask; //Any policy that GPO can be enabled
  uint8_t         GfxGpoDisabledWorkPolicyMask; //Any policy that GPO can be disabled
  uint8_t         GfxGpoPadding[1];
  uint32_t        GfxGpoVotingAllow;    //For indicating which feature changes should result in a GPO table recalculation

  uint32_t        GfxGpoPadding32[4];  

  uint16_t        GfxDcsFopt;           // Optimal GFXCLK for DCS in Mhz
  uint16_t        GfxDcsFclkFopt;       // Optimal FCLK for DCS in Mhz
  uint16_t        GfxDcsUclkFopt;       // Optimal UCLK for DCS in Mhz
  
  uint16_t        DcsGfxOffVoltage;     //Voltage in mV(Q2) applied to VDDGFX when entering DCS GFXOFF phase  

  uint16_t        DcsMinGfxOffTime;     //Minimum amount of time PMFW shuts GFX OFF as part of GFX DCS phase
  uint16_t        DcsMaxGfxOffTime;      //Maximum amount of time PMFW can shut GFX OFF as part of GFX DCS phase at a stretch.

  uint32_t        DcsMinCreditAccum;    //Min amount of positive credit accumulation before waking GFX up as part of DCS.

  uint16_t        DcsExitHysteresis;    //The min amount of time power credit accumulator should have a value > 0 before SMU exits the DCS throttling phase. 
  uint16_t        DcsTimeout;           //This is the amount of time SMU FW waits for RLC to put GFX into GFXOFF before reverting to the fallback mechanism of throttling GFXCLK to Fmin.

  uint32_t        DcsParamPadding[5];

  uint16_t        FlopsPerByteTable[RLC_PACE_TABLE_NUM_LEVELS]; // Q8.8

  // UCLK section
  uint8_t      LowestUclkReservedForUlv; // Set this to 1 if UCLK DPM0 is reserved for ULV-mode only
  uint8_t      PaddingMem[3];
  
  uint8_t      UclkDpmPstates     [NUM_UCLK_DPM_LEVELS];     // 4 DPM states, 0-P0, 1-P1, 2-P2, 3-P3.
  
  // Used for 2-Step UCLK change workaround
  UclkDpmChangeRange_t UclkDpmSrcFreqRange;  // In Mhz
  UclkDpmChangeRange_t UclkDpmTargFreqRange; // In Mhz
  uint16_t UclkDpmMidstepFreq;               // In Mhz
  uint16_t UclkMidstepPadding;

  // Link DPM Settings
  uint8_t      PcieGenSpeed[NUM_LINK_LEVELS];           ///< 0:PciE-gen1 1:PciE-gen2 2:PciE-gen3 3:PciE-gen4
  uint8_t      PcieLaneCount[NUM_LINK_LEVELS];          ///< 1=x1, 2=x2, 3=x4, 4=x8, 5=x12, 6=x16
  uint16_t     LclkFreq[NUM_LINK_LEVELS];              
 
  // SECTION: Fan Control
  uint16_t     FanStopTemp;          //Celcius
  uint16_t     FanStartTemp;         //Celcius

  uint16_t     FanGain[TEMP_COUNT];

  uint16_t     FanPwmMin;
  uint16_t     FanAcousticLimitRpm;
  uint16_t     FanThrottlingRpm;
  uint16_t     FanMaximumRpm;
  uint16_t     MGpuFanBoostLimitRpm;  
  uint16_t     FanTargetTemperature;
  uint16_t     FanTargetGfxclk;
  uint16_t     FanPadding16;
  uint8_t      FanTempInputSelect;
  uint8_t      FanPadding;
  uint8_t      FanZeroRpmEnable; 
  uint8_t      FanTachEdgePerRev;
    
  // The following are AFC override parameters. Leave at 0 to use FW defaults.
  int16_t      FuzzyFan_ErrorSetDelta;
  int16_t      FuzzyFan_ErrorRateSetDelta;
  int16_t      FuzzyFan_PwmSetDelta;
  uint16_t     FuzzyFan_Reserved;

  // SECTION: AVFS 
  // Overrides
  uint8_t           OverrideAvfsGb[AVFS_VOLTAGE_COUNT];
  uint8_t           dBtcGbGfxDfllModelSelect;  //0 -> fused piece-wise model, 1 -> piece-wise linear(PPTable), 2 -> quadratic model(PPTable)  
  uint8_t           Padding8_Avfs;

  QuadraticInt_t    qAvfsGb[AVFS_VOLTAGE_COUNT];              // GHz->V Override of fused curve 
  DroopInt_t        dBtcGbGfxPll;         // GHz->V BtcGb
  DroopInt_t        dBtcGbGfxDfll;        // GHz->V BtcGb
  DroopInt_t        dBtcGbSoc;            // GHz->V BtcGb
  LinearInt_t       qAgingGb[AVFS_VOLTAGE_COUNT];          // GHz->V 

  PiecewiseLinearDroopInt_t   PiecewiseLinearDroopIntGfxDfll; //GHz ->Vstore in IEEE float format

  QuadraticInt_t    qStaticVoltageOffset[AVFS_VOLTAGE_COUNT]; // GHz->V 

  uint16_t          DcTol[AVFS_VOLTAGE_COUNT];            // mV Q2

  uint8_t           DcBtcEnabled[AVFS_VOLTAGE_COUNT];
  uint8_t           Padding8_GfxBtc[2];

  uint16_t          DcBtcMin[AVFS_VOLTAGE_COUNT];       // mV Q2
  uint16_t          DcBtcMax[AVFS_VOLTAGE_COUNT];       // mV Q2

  uint16_t          DcBtcGb[AVFS_VOLTAGE_COUNT];       // mV Q2
  
  // SECTION: XGMI
  uint8_t           XgmiDpmPstates[NUM_XGMI_LEVELS]; // 2 DPM states, high and low.  0-P0, 1-P1, 2-P2, 3-P3.
  uint8_t           XgmiDpmSpare[2];

  // SECTION: Advanced Options
  uint32_t          DebugOverrides;
  QuadraticInt_t    ReservedEquation0; 
  QuadraticInt_t    ReservedEquation1; 
  QuadraticInt_t    ReservedEquation2; 
  QuadraticInt_t    ReservedEquation3; 

  // SECTION: Sku Reserved
  uint8_t          CustomerVariant;

  //VC BTC parameters are only applicable to VDD_GFX domain
  uint8_t          VcBtcEnabled;
  uint16_t         VcBtcVminT0;                 // T0_VMIN
  uint16_t         VcBtcFixedVminAgingOffset;   // FIXED_VMIN_AGING_OFFSET 
  uint16_t         VcBtcVmin2PsmDegrationGb;    // VMIN_TO_PSM_DEGRADATION_GB 
  uint32_t         VcBtcPsmA;                   // A_PSM
  uint32_t         VcBtcPsmB;                   // B_PSM
  uint32_t         VcBtcVminA;                  // A_VMIN
  uint32_t         VcBtcVminB;                  // B_VMIN  
  
  //GPIO Board feature
  uint16_t         LedGpio;            //GeneriA GPIO flag used to control the radeon LEDs
  uint16_t         GfxPowerStagesGpio; //Genlk_vsync GPIO flag used to control gfx power stages 
  
  uint32_t         SkuReserved[8];


  // MAJOR SECTION: BOARD PARAMETERS

  //SECTION: Gaming Clocks
  uint32_t     GamingClk[6];

  // SECTION: I2C Control
  I2cControllerConfig_t  I2cControllers[NUM_I2C_CONTROLLERS];     

  uint8_t      GpioScl;  // GPIO Number for SCL Line, used only for CKSVII2C1
  uint8_t      GpioSda;  // GPIO Number for SDA Line, used only for CKSVII2C1
  uint8_t      FchUsbPdSlaveAddr; //For requesting USB PD controller S-states via FCH I2C when entering PME turn off
  uint8_t      I2cSpare[1];

  // SECTION: SVI2 Board Parameters
  uint8_t      VddGfxVrMapping;   // Use VR_MAPPING* bitfields
  uint8_t      VddSocVrMapping;   // Use VR_MAPPING* bitfields
  uint8_t      VddMem0VrMapping;  // Use VR_MAPPING* bitfields
  uint8_t      VddMem1VrMapping;  // Use VR_MAPPING* bitfields

  uint8_t      GfxUlvPhaseSheddingMask; // set this to 1 to set PSI0/1 to 1 in ULV mode
  uint8_t      SocUlvPhaseSheddingMask; // set this to 1 to set PSI0/1 to 1 in ULV mode
  uint8_t      VddciUlvPhaseSheddingMask; // set this to 1 to set PSI0/1 to 1 in ULV mode
  uint8_t      MvddUlvPhaseSheddingMask; // set this to 1 to set PSI0/1 to 1 in ULV mode

  // SECTION: Telemetry Settings
  uint16_t     GfxMaxCurrent;   // in Amps
  int8_t       GfxOffset;       // in Amps
  uint8_t      Padding_TelemetryGfx;

  uint16_t     SocMaxCurrent;   // in Amps
  int8_t       SocOffset;       // in Amps
  uint8_t      Padding_TelemetrySoc;

  uint16_t     Mem0MaxCurrent;   // in Amps
  int8_t       Mem0Offset;       // in Amps
  uint8_t      Padding_TelemetryMem0;
  
  uint16_t     Mem1MaxCurrent;   // in Amps
  int8_t       Mem1Offset;       // in Amps
  uint8_t      Padding_TelemetryMem1;

  uint32_t     MvddRatio; // This is used for MVDD  Svi2 Div Ratio workaround. It has 16 fractional bits (Q16.16)
  
  // SECTION: GPIO Settings
  uint8_t      AcDcGpio;        // GPIO pin configured for AC/DC switching
  uint8_t      AcDcPolarity;    // GPIO polarity for AC/DC switching
  uint8_t      VR0HotGpio;      // GPIO pin configured for VR0 HOT event
  uint8_t      VR0HotPolarity;  // GPIO polarity for VR0 HOT event

  uint8_t      VR1HotGpio;      // GPIO pin configured for VR1 HOT event 
  uint8_t      VR1HotPolarity;  // GPIO polarity for VR1 HOT event 
  uint8_t      GthrGpio;        // GPIO pin configured for GTHR Event
  uint8_t      GthrPolarity;    // replace GPIO polarity for GTHR

  // LED Display Settings
  uint8_t      LedPin0;         // GPIO number for LedPin[0]
  uint8_t      LedPin1;         // GPIO number for LedPin[1]
  uint8_t      LedPin2;         // GPIO number for LedPin[2]
  uint8_t      LedEnableMask;

  uint8_t      LedPcie;        // GPIO number for PCIE results
  uint8_t      LedError;       // GPIO number for Error Cases
  uint8_t      LedSpare1[2];

  // SECTION: Clock Spread Spectrum
  
  // GFXCLK PLL Spread Spectrum
  uint8_t      PllGfxclkSpreadEnabled;   // on or off
  uint8_t      PllGfxclkSpreadPercent;   // Q4.4
  uint16_t     PllGfxclkSpreadFreq;      // kHz

  // GFXCLK DFLL Spread Spectrum
  uint8_t      DfllGfxclkSpreadEnabled;   // on or off
  uint8_t      DfllGfxclkSpreadPercent;   // Q4.4
  uint16_t     DfllGfxclkSpreadFreq;      // kHz
  
  // UCLK Spread Spectrum
  uint16_t     UclkSpreadPadding;
  uint16_t     UclkSpreadFreq;      // kHz

  // FCLK Spread Spectrum
  uint8_t      FclkSpreadEnabled;   // on or off
  uint8_t      FclkSpreadPercent;   // Q4.4
  uint16_t     FclkSpreadFreq;      // kHz
  
  // Section: Memory Config
  uint32_t     MemoryChannelEnabled; // For DRAM use only, Max 32 channels enabled bit mask. 
  
  uint8_t      DramBitWidth; // For DRAM use only.  See Dram Bit width type defines
  uint8_t      PaddingMem1[3];

  // Section: Total Board Power
  uint16_t     TotalBoardPower;     //Only needed for TCP Estimated case, where TCP = TGP+Total Board Power
  uint16_t     BoardPowerPadding; 
  
  // SECTION: XGMI Training
  uint8_t      XgmiLinkSpeed   [NUM_XGMI_PSTATE_LEVELS];
  uint8_t      XgmiLinkWidth   [NUM_XGMI_PSTATE_LEVELS];

  uint16_t     XgmiFclkFreq    [NUM_XGMI_PSTATE_LEVELS];
  uint16_t     XgmiSocVoltage  [NUM_XGMI_PSTATE_LEVELS];

  // SECTION: UMC feature flags
  uint8_t      HsrEnabled;
  uint8_t      VddqOffEnabled;
  uint8_t      PaddingUmcFlags[2];

  // UCLK Spread Spectrum
  uint8_t      UclkSpreadPercent[16];   

  // SECTION: Board Reserved
  uint32_t     BoardReserved[11];

  // SECTION: Structure Padding

  // Padding for MMHUB - do not modify this
  uint32_t     MmHubPadding[8]; // SMU internal use

} PPTable_t;

typedef struct {
  // MAJOR SECTION: SKU PARAMETERS

  uint32_t Version;

  // SECTION: Feature Enablement
  uint32_t FeaturesToRun[NUM_FEATURES / 32];

  // SECTION: Infrastructure Limits
  uint16_t SocketPowerLimitAc[PPT_THROTTLER_COUNT]; // Watts
  uint16_t SocketPowerLimitAcTau[PPT_THROTTLER_COUNT]; // Time constant of LPF in ms
  uint16_t SocketPowerLimitDc[PPT_THROTTLER_COUNT];  // Watts
  uint16_t SocketPowerLimitDcTau[PPT_THROTTLER_COUNT];  // Time constant of LPF in ms

  uint16_t TdcLimit[TDC_THROTTLER_COUNT];             // Amps
  uint16_t TdcLimitTau[TDC_THROTTLER_COUNT];          // Time constant of LPF in ms

  uint16_t TemperatureLimit[TEMP_COUNT]; // Celcius

  uint32_t FitLimit;                // Failures in time (failures per million parts over the defined lifetime)

  // SECTION: Power Configuration
  uint8_t      TotalPowerConfig;    //0-TDP, 1-TGP, 2-TCP Estimated, 3-TCP Measured. Use defines from PwrConfig_e
  uint8_t      TotalPowerPadding[3];  

  // SECTION: APCC Settings
  uint32_t     ApccPlusResidencyLimit;

  //SECTION: SMNCLK DPM
  uint16_t       SmnclkDpmFreq        [NUM_SMNCLK_DPM_LEVELS];       // in MHz
  uint16_t       SmnclkDpmVoltage     [NUM_SMNCLK_DPM_LEVELS];       // mV(Q2)

  uint32_t       PaddingAPCC;
  uint16_t       PerPartDroopVsetGfxDfll[NUM_PIECE_WISE_LINEAR_DROOP_MODEL_VF_POINTS];  //In mV(Q2)
  uint16_t       PaddingPerPartDroop;

  // SECTION: Throttler settings
  uint32_t ThrottlerControlMask;   // See Throtter masks defines

  // SECTION: FW DSTATE Settings  
  uint32_t FwDStateMask;           // See FW DState masks defines

  // SECTION: ULV Settings
  uint16_t  UlvVoltageOffsetSoc; // In mV(Q2)
  uint16_t  UlvVoltageOffsetGfx; // In mV(Q2)

  uint16_t     MinVoltageUlvGfx; // In mV(Q2)  Minimum Voltage ("Vmin") of VDD_GFX in ULV mode 
  uint16_t     MinVoltageUlvSoc; // In mV(Q2)  Minimum Voltage ("Vmin") of VDD_SOC in ULV mode

  uint16_t     SocLIVmin;
  uint16_t     SocLIVminoffset;

  uint8_t   GceaLinkMgrIdleThreshold;        //Set by SMU FW during enablment of GFXOFF. Controls delay for GFX SDP port disconnection during idle events
  uint8_t   paddingRlcUlvParams[3];

  // SECTION: Voltage Control Parameters
  uint16_t     MinVoltageGfx;     // In mV(Q2) Minimum Voltage ("Vmin") of VDD_GFX
  uint16_t     MinVoltageSoc;     // In mV(Q2) Minimum Voltage ("Vmin") of VDD_SOC
  uint16_t     MaxVoltageGfx;     // In mV(Q2) Maximum Voltage allowable of VDD_GFX
  uint16_t     MaxVoltageSoc;     // In mV(Q2) Maximum Voltage allowable of VDD_SOC

  uint16_t     LoadLineResistanceGfx;   // In mOhms with 8 fractional bits
  uint16_t     LoadLineResistanceSoc;   // In mOhms with 8 fractional bits

  // SECTION: Temperature Dependent Vmin
  uint16_t     VDDGFX_TVmin;       //Celcius
  uint16_t     VDDSOC_TVmin;       //Celcius
  uint16_t     VDDGFX_Vmin_HiTemp; // mV Q2
  uint16_t     VDDGFX_Vmin_LoTemp; // mV Q2
  uint16_t     VDDSOC_Vmin_HiTemp; // mV Q2
  uint16_t     VDDSOC_Vmin_LoTemp; // mV Q2

  uint16_t     VDDGFX_TVminHystersis; // Celcius
  uint16_t     VDDSOC_TVminHystersis; // Celcius

  //SECTION: DPM Config 1
  DpmDescriptor_t DpmDescriptor[PPCLK_COUNT];

  uint16_t       FreqTableGfx      [NUM_GFXCLK_DPM_LEVELS  ];     // In MHz
  uint16_t       FreqTableVclk     [NUM_VCLK_DPM_LEVELS    ];     // In MHz
  uint16_t       FreqTableDclk     [NUM_DCLK_DPM_LEVELS    ];     // In MHz
  uint16_t       FreqTableSocclk   [NUM_SOCCLK_DPM_LEVELS  ];     // In MHz
  uint16_t       FreqTableUclk     [NUM_UCLK_DPM_LEVELS    ];     // In MHz
  uint16_t       FreqTableDcefclk  [NUM_DCEFCLK_DPM_LEVELS ];     // In MHz
  uint16_t       FreqTableDispclk  [NUM_DISPCLK_DPM_LEVELS ];     // In MHz
  uint16_t       FreqTablePixclk   [NUM_PIXCLK_DPM_LEVELS  ];     // In MHz
  uint16_t       FreqTablePhyclk   [NUM_PHYCLK_DPM_LEVELS  ];     // In MHz
  uint16_t       FreqTableDtbclk   [NUM_DTBCLK_DPM_LEVELS  ];     // In MHz
  uint16_t       FreqTableFclk     [NUM_FCLK_DPM_LEVELS    ];     // In MHz
  uint32_t       Paddingclks;

  DroopInt_t     PerPartDroopModelGfxDfll[NUM_PIECE_WISE_LINEAR_DROOP_MODEL_VF_POINTS]; //GHz ->Vstore in IEEE float format

  uint32_t       DcModeMaxFreq     [PPCLK_COUNT            ];     // In MHz

  uint8_t        FreqTableUclkDiv  [NUM_UCLK_DPM_LEVELS    ];     // 0:Div-1, 1:Div-1/2, 2:Div-1/4, 3:Div-1/8

  // Used for MALL performance boost
  uint16_t       FclkBoostFreq;                                   // In Mhz
  uint16_t       FclkParamPadding;

  // SECTION: DPM Config 2
  uint16_t       Mp0clkFreq        [NUM_MP0CLK_DPM_LEVELS];       // in MHz
  uint16_t       Mp0DpmVoltage     [NUM_MP0CLK_DPM_LEVELS];       // mV(Q2)
  uint16_t       MemVddciVoltage   [NUM_UCLK_DPM_LEVELS];         // mV(Q2)
  uint16_t       MemMvddVoltage    [NUM_UCLK_DPM_LEVELS];         // mV(Q2)
  // GFXCLK DPM
  uint16_t        GfxclkFgfxoffEntry;   // in Mhz
  uint16_t        GfxclkFinit;          // in Mhz 
  uint16_t        GfxclkFidle;          // in MHz 
  uint8_t         GfxclkSource;         // 0 = PLL, 1 = DFLL
  uint8_t         GfxclkPadding;

  // GFX GPO 
  uint8_t         GfxGpoSubFeatureMask; // bit 0 = PACE, bit 1 = DEM
  uint8_t         GfxGpoEnabledWorkPolicyMask; //Any policy that GPO can be enabled
  uint8_t         GfxGpoDisabledWorkPolicyMask; //Any policy that GPO can be disabled
  uint8_t         GfxGpoPadding[1];
  uint32_t        GfxGpoVotingAllow;    //For indicating which feature changes should result in a GPO table recalculation

  uint32_t        GfxGpoPadding32[4];

  uint16_t        GfxDcsFopt;           // Optimal GFXCLK for DCS in Mhz
  uint16_t        GfxDcsFclkFopt;       // Optimal FCLK for DCS in Mhz
  uint16_t        GfxDcsUclkFopt;       // Optimal UCLK for DCS in Mhz

  uint16_t        DcsGfxOffVoltage;     //Voltage in mV(Q2) applied to VDDGFX when entering DCS GFXOFF phase  

  uint16_t        DcsMinGfxOffTime;     //Minimum amount of time PMFW shuts GFX OFF as part of GFX DCS phase
  uint16_t        DcsMaxGfxOffTime;      //Maximum amount of time PMFW can shut GFX OFF as part of GFX DCS phase at a stretch.

  uint32_t        DcsMinCreditAccum;    //Min amount of positive credit accumulation before waking GFX up as part of DCS.

  uint16_t        DcsExitHysteresis;    //The min amount of time power credit accumulator should have a value > 0 before SMU exits the DCS throttling phase. 
  uint16_t        DcsTimeout;           //This is the amount of time SMU FW waits for RLC to put GFX into GFXOFF before reverting to the fallback mechanism of throttling GFXCLK to Fmin.

  uint32_t        DcsParamPadding[5];

  uint16_t        FlopsPerByteTable[RLC_PACE_TABLE_NUM_LEVELS]; // Q8.8

  // UCLK section
  uint8_t      LowestUclkReservedForUlv; // Set this to 1 if UCLK DPM0 is reserved for ULV-mode only
  uint8_t      PaddingMem[3];

  uint8_t      UclkDpmPstates     [NUM_UCLK_DPM_LEVELS];     // 4 DPM states, 0-P0, 1-P1, 2-P2, 3-P3.

  // Used for 2-Step UCLK change workaround
  UclkDpmChangeRange_t UclkDpmSrcFreqRange;  // In Mhz
  UclkDpmChangeRange_t UclkDpmTargFreqRange; // In Mhz
  uint16_t UclkDpmMidstepFreq;               // In Mhz
  uint16_t UclkMidstepPadding;

  // Link DPM Settings
  uint8_t      PcieGenSpeed[NUM_LINK_LEVELS];           ///< 0:PciE-gen1 1:PciE-gen2 2:PciE-gen3 3:PciE-gen4
  uint8_t      PcieLaneCount[NUM_LINK_LEVELS];          ///< 1=x1, 2=x2, 3=x4, 4=x8, 5=x12, 6=x16
  uint16_t     LclkFreq[NUM_LINK_LEVELS];              

  // SECTION: Fan Control
  uint16_t     FanStopTemp;          //Celcius
  uint16_t     FanStartTemp;         //Celcius

  uint16_t     FanGain[TEMP_COUNT];

  uint16_t     FanPwmMin;
  uint16_t     FanAcousticLimitRpm;
  uint16_t     FanThrottlingRpm;
  uint16_t     FanMaximumRpm;
  uint16_t     MGpuFanBoostLimitRpm;  
  uint16_t     FanTargetTemperature;
  uint16_t     FanTargetGfxclk;
  uint16_t     FanPadding16;
  uint8_t      FanTempInputSelect;
  uint8_t      FanPadding;
  uint8_t      FanZeroRpmEnable; 
  uint8_t      FanTachEdgePerRev;

  // The following are AFC override parameters. Leave at 0 to use FW defaults.
  int16_t      FuzzyFan_ErrorSetDelta;
  int16_t      FuzzyFan_ErrorRateSetDelta;
  int16_t      FuzzyFan_PwmSetDelta;
  uint16_t     FuzzyFan_Reserved;

  // SECTION: AVFS 
  // Overrides
  uint8_t           OverrideAvfsGb[AVFS_VOLTAGE_COUNT];
  uint8_t           dBtcGbGfxDfllModelSelect;  //0 -> fused piece-wise model, 1 -> piece-wise linear(PPTable), 2 -> quadratic model(PPTable)  
  uint8_t           Padding8_Avfs;

  QuadraticInt_t    qAvfsGb[AVFS_VOLTAGE_COUNT];              // GHz->V Override of fused curve 
  DroopInt_t        dBtcGbGfxPll;         // GHz->V BtcGb
  DroopInt_t        dBtcGbGfxDfll;        // GHz->V BtcGb
  DroopInt_t        dBtcGbSoc;            // GHz->V BtcGb
  LinearInt_t       qAgingGb[AVFS_VOLTAGE_COUNT];          // GHz->V 

  PiecewiseLinearDroopInt_t   PiecewiseLinearDroopIntGfxDfll; //GHz ->Vstore in IEEE float format

  QuadraticInt_t    qStaticVoltageOffset[AVFS_VOLTAGE_COUNT]; // GHz->V 

  uint16_t          DcTol[AVFS_VOLTAGE_COUNT];            // mV Q2

  uint8_t           DcBtcEnabled[AVFS_VOLTAGE_COUNT];
  uint8_t           Padding8_GfxBtc[2];

  uint16_t          DcBtcMin[AVFS_VOLTAGE_COUNT];       // mV Q2
  uint16_t          DcBtcMax[AVFS_VOLTAGE_COUNT];       // mV Q2

  uint16_t          DcBtcGb[AVFS_VOLTAGE_COUNT];       // mV Q2

  // SECTION: XGMI
  uint8_t           XgmiDpmPstates[NUM_XGMI_LEVELS]; // 2 DPM states, high and low.  0-P0, 1-P1, 2-P2, 3-P3.
  uint8_t           XgmiDpmSpare[2];

  // SECTION: Advanced Options
  uint32_t          DebugOverrides;
  QuadraticInt_t    ReservedEquation0;
  QuadraticInt_t    ReservedEquation1;
  QuadraticInt_t    ReservedEquation2;
  QuadraticInt_t    ReservedEquation3;

  // SECTION: Sku Reserved
  uint8_t          CustomerVariant;

    //VC BTC parameters are only applicable to VDD_GFX domain
  uint8_t          VcBtcEnabled;
  uint16_t         VcBtcVminT0;                 // T0_VMIN
  uint16_t         VcBtcFixedVminAgingOffset;   // FIXED_VMIN_AGING_OFFSET 
  uint16_t         VcBtcVmin2PsmDegrationGb;    // VMIN_TO_PSM_DEGRADATION_GB 
  uint32_t         VcBtcPsmA;                   // A_PSM
  uint32_t         VcBtcPsmB;                   // B_PSM
  uint32_t         VcBtcVminA;                  // A_VMIN
  uint32_t         VcBtcVminB;                  // B_VMIN  

  //GPIO Board feature
  uint16_t         LedGpio;            //GeneriA GPIO flag used to control the radeon LEDs
  uint16_t         GfxPowerStagesGpio; //Genlk_vsync GPIO flag used to control gfx power stages 

<<<<<<< HEAD
  uint32_t         SkuReserved[16];
=======
  uint32_t         SkuReserved[63];
>>>>>>> 50be9417



  // MAJOR SECTION: BOARD PARAMETERS

  //SECTION: Gaming Clocks
  uint32_t     GamingClk[6];

  // SECTION: I2C Control
  I2cControllerConfig_t  I2cControllers[NUM_I2C_CONTROLLERS];     

  uint8_t      GpioScl;  // GPIO Number for SCL Line, used only for CKSVII2C1
  uint8_t      GpioSda;  // GPIO Number for SDA Line, used only for CKSVII2C1
  uint8_t      FchUsbPdSlaveAddr; //For requesting USB PD controller S-states via FCH I2C when entering PME turn off
  uint8_t      I2cSpare[1];

  // SECTION: SVI2 Board Parameters
  uint8_t      VddGfxVrMapping;   // Use VR_MAPPING* bitfields
  uint8_t      VddSocVrMapping;   // Use VR_MAPPING* bitfields
  uint8_t      VddMem0VrMapping;  // Use VR_MAPPING* bitfields
  uint8_t      VddMem1VrMapping;  // Use VR_MAPPING* bitfields

  uint8_t      GfxUlvPhaseSheddingMask; // set this to 1 to set PSI0/1 to 1 in ULV mode
  uint8_t      SocUlvPhaseSheddingMask; // set this to 1 to set PSI0/1 to 1 in ULV mode
  uint8_t      VddciUlvPhaseSheddingMask; // set this to 1 to set PSI0/1 to 1 in ULV mode
  uint8_t      MvddUlvPhaseSheddingMask; // set this to 1 to set PSI0/1 to 1 in ULV mode

  // SECTION: Telemetry Settings
  uint16_t     GfxMaxCurrent;   // in Amps
  int8_t       GfxOffset;       // in Amps
  uint8_t      Padding_TelemetryGfx;

  uint16_t     SocMaxCurrent;   // in Amps
  int8_t       SocOffset;       // in Amps
  uint8_t      Padding_TelemetrySoc;

  uint16_t     Mem0MaxCurrent;   // in Amps
  int8_t       Mem0Offset;       // in Amps
  uint8_t      Padding_TelemetryMem0;

  uint16_t     Mem1MaxCurrent;   // in Amps
  int8_t       Mem1Offset;       // in Amps
  uint8_t      Padding_TelemetryMem1;

  uint32_t     MvddRatio; // This is used for MVDD  Svi2 Div Ratio workaround. It has 16 fractional bits (Q16.16)

  // SECTION: GPIO Settings
  uint8_t      AcDcGpio;        // GPIO pin configured for AC/DC switching
  uint8_t      AcDcPolarity;    // GPIO polarity for AC/DC switching
  uint8_t      VR0HotGpio;      // GPIO pin configured for VR0 HOT event
  uint8_t      VR0HotPolarity;  // GPIO polarity for VR0 HOT event

  uint8_t      VR1HotGpio;      // GPIO pin configured for VR1 HOT event 
  uint8_t      VR1HotPolarity;  // GPIO polarity for VR1 HOT event 
  uint8_t      GthrGpio;        // GPIO pin configured for GTHR Event
  uint8_t      GthrPolarity;    // replace GPIO polarity for GTHR

  // LED Display Settings
  uint8_t      LedPin0;         // GPIO number for LedPin[0]
  uint8_t      LedPin1;         // GPIO number for LedPin[1]
  uint8_t      LedPin2;         // GPIO number for LedPin[2]
  uint8_t      LedEnableMask;

  uint8_t      LedPcie;        // GPIO number for PCIE results
  uint8_t      LedError;       // GPIO number for Error Cases
  uint8_t      LedSpare1[2];

  // SECTION: Clock Spread Spectrum

  // GFXCLK PLL Spread Spectrum
  uint8_t      PllGfxclkSpreadEnabled;   // on or off
  uint8_t      PllGfxclkSpreadPercent;   // Q4.4
  uint16_t     PllGfxclkSpreadFreq;      // kHz

  // GFXCLK DFLL Spread Spectrum
  uint8_t      DfllGfxclkSpreadEnabled;   // on or off
  uint8_t      DfllGfxclkSpreadPercent;   // Q4.4
  uint16_t     DfllGfxclkSpreadFreq;      // kHz

  // UCLK Spread Spectrum
  uint16_t     UclkSpreadPadding;
  uint16_t     UclkSpreadFreq;      // kHz

  // FCLK Spread Spectrum
  uint8_t      FclkSpreadEnabled;   // on or off
  uint8_t      FclkSpreadPercent;   // Q4.4
  uint16_t     FclkSpreadFreq;      // kHz

  // Section: Memory Config
  uint32_t     MemoryChannelEnabled; // For DRAM use only, Max 32 channels enabled bit mask. 

  uint8_t      DramBitWidth; // For DRAM use only.  See Dram Bit width type defines
  uint8_t      PaddingMem1[3];

  // Section: Total Board Power
  uint16_t     TotalBoardPower;     //Only needed for TCP Estimated case, where TCP = TGP+Total Board Power
  uint16_t     BoardPowerPadding; 

  // SECTION: XGMI Training
  uint8_t      XgmiLinkSpeed   [NUM_XGMI_PSTATE_LEVELS];
  uint8_t      XgmiLinkWidth   [NUM_XGMI_PSTATE_LEVELS];

  uint16_t     XgmiFclkFreq    [NUM_XGMI_PSTATE_LEVELS];
  uint16_t     XgmiSocVoltage  [NUM_XGMI_PSTATE_LEVELS];

  // SECTION: UMC feature flags
  uint8_t      HsrEnabled;
  uint8_t      VddqOffEnabled;
  uint8_t      PaddingUmcFlags[2];

  // UCLK Spread Spectrum
  uint8_t      UclkSpreadPercent[16];   

  // SECTION: Board Reserved
  uint32_t     BoardReserved[11];

  // SECTION: Structure Padding

  // Padding for MMHUB - do not modify this
  uint32_t     MmHubPadding[8]; // SMU internal use


} PPTable_beige_goby_t;

typedef struct {
  // Time constant parameters for clock averages in ms
  uint16_t     GfxclkAverageLpfTau;
  uint16_t     FclkAverageLpfTau;
  uint16_t     UclkAverageLpfTau;
  uint16_t     GfxActivityLpfTau;
  uint16_t     UclkActivityLpfTau;
  uint16_t     SocketPowerLpfTau;  
  uint16_t     VcnClkAverageLpfTau;
  uint16_t     padding16; 
} DriverSmuConfig_t;

typedef struct {
  DriverSmuConfig_t DriverSmuConfig;

  uint32_t     Spare[7];  
  // Padding - ignore
  uint32_t     MmHubPadding[8]; // SMU internal use
} DriverSmuConfigExternal_t;

typedef struct {
  uint16_t               GfxclkFmin;           // MHz
  uint16_t               GfxclkFmax;           // MHz
  QuadraticInt_t         CustomGfxVfCurve;     // a: mV/MHz^2, b: mv/MHz, c: mV
  uint16_t               CustomCurveFmin;      // MHz 
  uint16_t               UclkFmin;             // MHz  
  uint16_t               UclkFmax;             // MHz
  int16_t                OverDrivePct;         // %
  uint16_t               FanMaximumRpm;
  uint16_t               FanMinimumPwm;
  uint16_t               FanAcousticLimitRpm;
  uint16_t               FanTargetTemperature; // Degree Celcius 
  uint8_t                FanLinearPwmPoints[NUM_OD_FAN_MAX_POINTS];
  uint8_t                FanLinearTempPoints[NUM_OD_FAN_MAX_POINTS];
  uint16_t               MaxOpTemp;            // Degree Celcius
  int16_t                VddGfxOffset;         // in mV
  uint8_t                FanZeroRpmEnable;
  uint8_t                FanZeroRpmStopTemp;
  uint8_t                FanMode;
  uint8_t                Padding[1];
} OverDriveTable_t; 

typedef struct {
  OverDriveTable_t OverDriveTable;
  uint32_t      Spare[8];  

  uint32_t     MmHubPadding[8]; // SMU internal use    
} OverDriveTableExternal_t;

typedef struct {
  uint32_t CurrClock[PPCLK_COUNT];

  uint16_t AverageGfxclkFrequencyPreDs;
  uint16_t AverageGfxclkFrequencyPostDs;
  uint16_t AverageFclkFrequencyPreDs;
  uint16_t AverageFclkFrequencyPostDs;
  uint16_t AverageUclkFrequencyPreDs  ;
  uint16_t AverageUclkFrequencyPostDs  ;

  
  uint16_t AverageGfxActivity    ;
  uint16_t AverageUclkActivity   ;
  uint8_t  CurrSocVoltageOffset  ;
  uint8_t  CurrGfxVoltageOffset  ;
  uint8_t  CurrMemVidOffset      ;
  uint8_t  Padding8        ;
  uint16_t AverageSocketPower    ;
  uint16_t TemperatureEdge       ;
  uint16_t TemperatureHotspot    ;
  uint16_t TemperatureMem        ;
  uint16_t TemperatureVrGfx      ;
  uint16_t TemperatureVrMem0     ;
  uint16_t TemperatureVrMem1     ;  
  uint16_t TemperatureVrSoc      ;  
  uint16_t TemperatureLiquid0    ;
  uint16_t TemperatureLiquid1    ;  
  uint16_t TemperaturePlx        ;
  uint16_t Padding16             ;
  uint32_t ThrottlerStatus       ; 
 
  uint8_t  LinkDpmLevel;
  uint8_t  CurrFanPwm;
  uint16_t CurrFanSpeed;

  //BACO metrics, PMFW-1721
  //metrics for D3hot entry/exit and driver ARM msgs
  uint8_t D3HotEntryCountPerMode[D3HOT_SEQUENCE_COUNT];
  uint8_t D3HotExitCountPerMode[D3HOT_SEQUENCE_COUNT];
  uint8_t ArmMsgReceivedCountPerMode[D3HOT_SEQUENCE_COUNT];

  //PMFW-4362
  uint32_t EnergyAccumulator;
  uint16_t AverageVclk0Frequency  ;
  uint16_t AverageDclk0Frequency  ;  
  uint16_t AverageVclk1Frequency  ;
  uint16_t AverageDclk1Frequency  ;  
  uint16_t VcnActivityPercentage  ; //place holder, David N. to provide full sequence
  uint8_t  PcieRate               ;
  uint8_t  PcieWidth              ;
  uint16_t AverageGfxclkFrequencyTarget;
  uint16_t Padding16_2;

} SmuMetrics_t;

typedef struct {
  SmuMetrics_t SmuMetrics;
  uint32_t Spare[1];

  // Padding - ignore
  uint32_t     MmHubPadding[8]; // SMU internal use  
} SmuMetricsExternal_t;

typedef struct {
  uint16_t MinClock; // This is either DCEFCLK or SOCCLK (in MHz)
  uint16_t MaxClock; // This is either DCEFCLK or SOCCLK (in MHz)
  uint16_t MinUclk;
  uint16_t MaxUclk;
  
  uint8_t  WmSetting;
  uint8_t  Flags;
  uint8_t  Padding[2];

} WatermarkRowGeneric_t;

#define NUM_WM_RANGES 4

typedef enum {
  WM_SOCCLK = 0,
  WM_DCEFCLK,
  WM_COUNT,
} WM_CLOCK_e;

typedef enum {
  WATERMARKS_CLOCK_RANGE = 0,
  WATERMARKS_DUMMY_PSTATE,
  WATERMARKS_MALL,
  WATERMARKS_COUNT,
} WATERMARKS_FLAGS_e;

typedef struct {
  // Watermarks
  WatermarkRowGeneric_t WatermarkRow[WM_COUNT][NUM_WM_RANGES];
} Watermarks_t;

typedef struct {
  Watermarks_t Watermarks;

  uint32_t     MmHubPadding[8]; // SMU internal use
} WatermarksExternal_t;

typedef struct {
  uint16_t avgPsmCount[67];
  uint16_t minPsmCount[67];
  float    avgPsmVoltage[67]; 
  float    minPsmVoltage[67];
} AvfsDebugTable_t;

typedef struct {
  AvfsDebugTable_t AvfsDebugTable;

  uint32_t     MmHubPadding[8]; // SMU internal use
} AvfsDebugTableExternal_t;

typedef struct {
  uint8_t  AvfsVersion;
  uint8_t  Padding;

  uint8_t  AvfsEn[AVFS_VOLTAGE_COUNT];
  
  uint8_t  OverrideVFT[AVFS_VOLTAGE_COUNT];
  uint8_t  OverrideAvfsGb[AVFS_VOLTAGE_COUNT];

  uint8_t  OverrideTemperatures[AVFS_VOLTAGE_COUNT];
  uint8_t  OverrideVInversion[AVFS_VOLTAGE_COUNT];
  uint8_t  OverrideP2V[AVFS_VOLTAGE_COUNT];
  uint8_t  OverrideP2VCharzFreq[AVFS_VOLTAGE_COUNT];

  int32_t VFT0_m1[AVFS_VOLTAGE_COUNT]; // Q8.24
  int32_t VFT0_m2[AVFS_VOLTAGE_COUNT]; // Q12.12
  int32_t VFT0_b[AVFS_VOLTAGE_COUNT];  // Q32

  int32_t VFT1_m1[AVFS_VOLTAGE_COUNT]; // Q8.16
  int32_t VFT1_m2[AVFS_VOLTAGE_COUNT]; // Q12.12
  int32_t VFT1_b[AVFS_VOLTAGE_COUNT];  // Q32

  int32_t VFT2_m1[AVFS_VOLTAGE_COUNT]; // Q8.16
  int32_t VFT2_m2[AVFS_VOLTAGE_COUNT]; // Q12.12
  int32_t VFT2_b[AVFS_VOLTAGE_COUNT];  // Q32

  int32_t AvfsGb0_m1[AVFS_VOLTAGE_COUNT]; // Q8.24
  int32_t AvfsGb0_m2[AVFS_VOLTAGE_COUNT]; // Q12.12
  int32_t AvfsGb0_b[AVFS_VOLTAGE_COUNT];  // Q32

  int32_t AcBtcGb_m1[AVFS_VOLTAGE_COUNT]; // Q8.24
  int32_t AcBtcGb_m2[AVFS_VOLTAGE_COUNT]; // Q12.12
  int32_t AcBtcGb_b[AVFS_VOLTAGE_COUNT];  // Q32

  uint32_t AvfsTempCold[AVFS_VOLTAGE_COUNT];
  uint32_t AvfsTempMid[AVFS_VOLTAGE_COUNT];
  uint32_t AvfsTempHot[AVFS_VOLTAGE_COUNT];

  uint32_t VInversion[AVFS_VOLTAGE_COUNT]; // in mV with 2 fractional bits


  int32_t P2V_m1[AVFS_VOLTAGE_COUNT]; // Q8.24
  int32_t P2V_m2[AVFS_VOLTAGE_COUNT]; // Q12.12
  int32_t P2V_b[AVFS_VOLTAGE_COUNT];  // Q32

  uint32_t P2VCharzFreq[AVFS_VOLTAGE_COUNT]; // in 10KHz units

  uint32_t EnabledAvfsModules[3]; //Sienna_Cichlid - 67 AVFS modules
} AvfsFuseOverride_t;

typedef struct {
  AvfsFuseOverride_t AvfsFuseOverride;

  uint32_t     MmHubPadding[8]; // SMU internal use
} AvfsFuseOverrideExternal_t;

typedef struct {
  uint8_t   Gfx_ActiveHystLimit;
  uint8_t   Gfx_IdleHystLimit;
  uint8_t   Gfx_FPS;
  uint8_t   Gfx_MinActiveFreqType;
  uint8_t   Gfx_BoosterFreqType; 
  uint8_t   Gfx_MinFreqStep;                // Minimum delta between current and target frequeny in order for FW to change clock.
  uint16_t  Gfx_MinActiveFreq;              // MHz
  uint16_t  Gfx_BoosterFreq;                // MHz
  uint16_t  Gfx_PD_Data_time_constant;      // Time constant of PD controller in ms
  uint32_t  Gfx_PD_Data_limit_a;            // Q16
  uint32_t  Gfx_PD_Data_limit_b;            // Q16
  uint32_t  Gfx_PD_Data_limit_c;            // Q16
  uint32_t  Gfx_PD_Data_error_coeff;        // Q16
  uint32_t  Gfx_PD_Data_error_rate_coeff;   // Q16
  
  uint8_t   Fclk_ActiveHystLimit;
  uint8_t   Fclk_IdleHystLimit;
  uint8_t   Fclk_FPS;
  uint8_t   Fclk_MinActiveFreqType;
  uint8_t   Fclk_BoosterFreqType; 
  uint8_t   Fclk_MinFreqStep;                // Minimum delta between current and target frequeny in order for FW to change clock.
  uint16_t  Fclk_MinActiveFreq;              // MHz
  uint16_t  Fclk_BoosterFreq;                // MHz
  uint16_t  Fclk_PD_Data_time_constant;      // Time constant of PD controller in ms
  uint32_t  Fclk_PD_Data_limit_a;            // Q16
  uint32_t  Fclk_PD_Data_limit_b;            // Q16
  uint32_t  Fclk_PD_Data_limit_c;            // Q16
  uint32_t  Fclk_PD_Data_error_coeff;        // Q16
  uint32_t  Fclk_PD_Data_error_rate_coeff;   // Q16
  
  uint8_t   Mem_ActiveHystLimit;
  uint8_t   Mem_IdleHystLimit;
  uint8_t   Mem_FPS;
  uint8_t   Mem_MinActiveFreqType;
  uint8_t   Mem_BoosterFreqType;
  uint8_t   Mem_MinFreqStep;                // Minimum delta between current and target frequeny in order for FW to change clock.
  uint16_t  Mem_MinActiveFreq;              // MHz
  uint16_t  Mem_BoosterFreq;                // MHz
  uint16_t  Mem_PD_Data_time_constant;      // Time constant of PD controller in ms
  uint32_t  Mem_PD_Data_limit_a;            // Q16
  uint32_t  Mem_PD_Data_limit_b;            // Q16
  uint32_t  Mem_PD_Data_limit_c;            // Q16
  uint32_t  Mem_PD_Data_error_coeff;        // Q16
  uint32_t  Mem_PD_Data_error_rate_coeff;   // Q16

  uint32_t  Mem_UpThreshold_Limit;          // Q16
  uint8_t   Mem_UpHystLimit;
  uint8_t   Mem_DownHystLimit;
  uint16_t  Mem_Fps;

} DpmActivityMonitorCoeffInt_t;


typedef struct {
  DpmActivityMonitorCoeffInt_t DpmActivityMonitorCoeffInt;
  uint32_t     MmHubPadding[8]; // SMU internal use  
} DpmActivityMonitorCoeffIntExternal_t;

// Workload bits
#define WORKLOAD_PPLIB_DEFAULT_BIT        0 
#define WORKLOAD_PPLIB_FULL_SCREEN_3D_BIT 1 
#define WORKLOAD_PPLIB_POWER_SAVING_BIT   2 
#define WORKLOAD_PPLIB_VIDEO_BIT          3 
#define WORKLOAD_PPLIB_VR_BIT             4 
#define WORKLOAD_PPLIB_COMPUTE_BIT        5 
#define WORKLOAD_PPLIB_CUSTOM_BIT         6 
#define WORKLOAD_PPLIB_W3D_BIT            7 
#define WORKLOAD_PPLIB_COUNT              8 


// These defines are used with the following messages:
// SMC_MSG_TransferTableDram2Smu
// SMC_MSG_TransferTableSmu2Dram

// Table transfer status
#define TABLE_TRANSFER_OK         0x0
#define TABLE_TRANSFER_FAILED     0xFF

// Table types
#define TABLE_PPTABLE                 0
#define TABLE_WATERMARKS              1
#define TABLE_AVFS_PSM_DEBUG          2
#define TABLE_AVFS_FUSE_OVERRIDE      3
#define TABLE_PMSTATUSLOG             4
#define TABLE_SMU_METRICS             5
#define TABLE_DRIVER_SMU_CONFIG       6
#define TABLE_ACTIVITY_MONITOR_COEFF  7
#define TABLE_OVERDRIVE               8
#define TABLE_I2C_COMMANDS            9
#define TABLE_PACE                   10
#define TABLE_COUNT                  11

typedef struct {
  float FlopsPerByteTable[RLC_PACE_TABLE_NUM_LEVELS];
} RlcPaceFlopsPerByteOverride_t;

typedef struct {
  RlcPaceFlopsPerByteOverride_t RlcPaceFlopsPerByteOverride;
  
  uint32_t     MmHubPadding[8]; // SMU internal use  
} RlcPaceFlopsPerByteOverrideExternal_t;

// These defines are used with the SMC_MSG_SetUclkFastSwitch message.
#define UCLK_SWITCH_SLOW 0
#define UCLK_SWITCH_FAST 1
#define UCLK_SWITCH_DUMMY 2
#endif<|MERGE_RESOLUTION|>--- conflicted
+++ resolved
@@ -1176,11 +1176,7 @@
   uint16_t         LedGpio;            //GeneriA GPIO flag used to control the radeon LEDs
   uint16_t         GfxPowerStagesGpio; //Genlk_vsync GPIO flag used to control gfx power stages 
 
-<<<<<<< HEAD
-  uint32_t         SkuReserved[16];
-=======
   uint32_t         SkuReserved[63];
->>>>>>> 50be9417
 
 
 
