/*
 * Copyright 2019 Advanced Micro Devices, Inc.
 *
 * Permission is hereby granted, free of charge, to any person obtaining a
 * copy of this software and associated documentation files (the "Software"),
 * to deal in the Software without restriction, including without limitation
 * the rights to use, copy, modify, merge, publish, distribute, sublicense,
 * and/or sell copies of the Software, and to permit persons to whom the
 * Software is furnished to do so, subject to the following conditions:
 *
 * The above copyright notice and this permission notice shall be included in
 * all copies or substantial portions of the Software.
 *
 * THE SOFTWARE IS PROVIDED "AS IS", WITHOUT WARRANTY OF ANY KIND, EXPRESS OR
 * IMPLIED, INCLUDING BUT NOT LIMITED TO THE WARRANTIES OF MERCHANTABILITY,
 * FITNESS FOR A PARTICULAR PURPOSE AND NONINFRINGEMENT.  IN NO EVENT SHALL
 * THE COPYRIGHT HOLDER(S) OR AUTHOR(S) BE LIABLE FOR ANY CLAIM, DAMAGES OR
 * OTHER LIABILITY, WHETHER IN AN ACTION OF CONTRACT, TORT OR OTHERWISE,
 * ARISING FROM, OUT OF OR IN CONNECTION WITH THE SOFTWARE OR THE USE OR
 * OTHER DEALINGS IN THE SOFTWARE.
 *
 */

#define SWSMU_CODE_LAYER_L2

#include <linux/firmware.h>
#include "amdgpu.h"
#include "amdgpu_smu.h"
#include "atomfirmware.h"
#include "amdgpu_atomfirmware.h"
#include "amdgpu_atombios.h"
#include "smu_v13_0.h"
#include "smu13_driver_if_aldebaran.h"
#include "soc15_common.h"
#include "atom.h"
#include "power_state.h"
#include "aldebaran_ppt.h"
#include "smu_v13_0_pptable.h"
#include "aldebaran_ppsmc.h"
#include "nbio/nbio_7_4_offset.h"
#include "nbio/nbio_7_4_sh_mask.h"
#include "thm/thm_11_0_2_offset.h"
#include "thm/thm_11_0_2_sh_mask.h"
#include "amdgpu_xgmi.h"
#include <linux/pci.h>
#include "amdgpu_ras.h"
#include "smu_cmn.h"
#include "mp/mp_13_0_2_offset.h"

/*
 * DO NOT use these for err/warn/info/debug messages.
 * Use dev_err, dev_warn, dev_info and dev_dbg instead.
 * They are more MGPU friendly.
 */
#undef pr_err
#undef pr_warn
#undef pr_info
#undef pr_debug

#define to_amdgpu_device(x) (container_of(x, struct amdgpu_device, pm.smu_i2c))

#define ALDEBARAN_FEA_MAP(smu_feature, aldebaran_feature) \
	[smu_feature] = {1, (aldebaran_feature)}

#define FEATURE_MASK(feature) (1ULL << feature)
#define SMC_DPM_FEATURE ( \
			  FEATURE_MASK(FEATURE_DATA_CALCULATIONS) | \
			  FEATURE_MASK(FEATURE_DPM_GFXCLK_BIT)	| \
			  FEATURE_MASK(FEATURE_DPM_UCLK_BIT)	| \
			  FEATURE_MASK(FEATURE_DPM_SOCCLK_BIT)	| \
			  FEATURE_MASK(FEATURE_DPM_FCLK_BIT)	| \
			  FEATURE_MASK(FEATURE_DPM_LCLK_BIT)	| \
			  FEATURE_MASK(FEATURE_DPM_XGMI_BIT)	| \
			  FEATURE_MASK(FEATURE_DPM_VCN_BIT))

/* possible frequency drift (1Mhz) */
#define EPSILON				1

#define smnPCIE_ESM_CTRL			0x111003D0

<<<<<<< HEAD
=======
static const struct smu_temperature_range smu13_thermal_policy[] =
{
	{-273150,  99000, 99000, -273150, 99000, 99000, -273150, 99000, 99000},
	{ 120000, 120000, 120000, 120000, 120000, 120000, 120000, 120000, 120000},
};

>>>>>>> 50be9417
static const struct cmn2asic_msg_mapping aldebaran_message_map[SMU_MSG_MAX_COUNT] = {
	MSG_MAP(TestMessage,			     PPSMC_MSG_TestMessage,			0),
	MSG_MAP(GetSmuVersion,			     PPSMC_MSG_GetSmuVersion,			1),
	MSG_MAP(GetDriverIfVersion,		     PPSMC_MSG_GetDriverIfVersion,		1),
	MSG_MAP(EnableAllSmuFeatures,		     PPSMC_MSG_EnableAllSmuFeatures,		0),
	MSG_MAP(DisableAllSmuFeatures,		     PPSMC_MSG_DisableAllSmuFeatures,		0),
	MSG_MAP(GetEnabledSmuFeaturesLow,	     PPSMC_MSG_GetEnabledSmuFeaturesLow,	0),
	MSG_MAP(GetEnabledSmuFeaturesHigh,	     PPSMC_MSG_GetEnabledSmuFeaturesHigh,	0),
	MSG_MAP(SetDriverDramAddrHigh,		     PPSMC_MSG_SetDriverDramAddrHigh,		1),
	MSG_MAP(SetDriverDramAddrLow,		     PPSMC_MSG_SetDriverDramAddrLow,		1),
	MSG_MAP(SetToolsDramAddrHigh,		     PPSMC_MSG_SetToolsDramAddrHigh,		0),
	MSG_MAP(SetToolsDramAddrLow,		     PPSMC_MSG_SetToolsDramAddrLow,		0),
	MSG_MAP(TransferTableSmu2Dram,		     PPSMC_MSG_TransferTableSmu2Dram,		1),
	MSG_MAP(TransferTableDram2Smu,		     PPSMC_MSG_TransferTableDram2Smu,		0),
	MSG_MAP(UseDefaultPPTable,		     PPSMC_MSG_UseDefaultPPTable,		0),
	MSG_MAP(SetSystemVirtualDramAddrHigh,	     PPSMC_MSG_SetSystemVirtualDramAddrHigh,	0),
	MSG_MAP(SetSystemVirtualDramAddrLow,	     PPSMC_MSG_SetSystemVirtualDramAddrLow,	0),
	MSG_MAP(SetSoftMinByFreq,		     PPSMC_MSG_SetSoftMinByFreq,		0),
	MSG_MAP(SetSoftMaxByFreq,		     PPSMC_MSG_SetSoftMaxByFreq,		0),
	MSG_MAP(SetHardMinByFreq,		     PPSMC_MSG_SetHardMinByFreq,		0),
	MSG_MAP(SetHardMaxByFreq,		     PPSMC_MSG_SetHardMaxByFreq,		0),
	MSG_MAP(GetMinDpmFreq,			     PPSMC_MSG_GetMinDpmFreq,			0),
	MSG_MAP(GetMaxDpmFreq,			     PPSMC_MSG_GetMaxDpmFreq,			0),
	MSG_MAP(GetDpmFreqByIndex,		     PPSMC_MSG_GetDpmFreqByIndex,		1),
	MSG_MAP(SetWorkloadMask,		     PPSMC_MSG_SetWorkloadMask,			1),
	MSG_MAP(GetVoltageByDpm,		     PPSMC_MSG_GetVoltageByDpm,			0),
	MSG_MAP(GetVoltageByDpmOverdrive,	     PPSMC_MSG_GetVoltageByDpmOverdrive,	0),
	MSG_MAP(SetPptLimit,			     PPSMC_MSG_SetPptLimit,			0),
	MSG_MAP(GetPptLimit,			     PPSMC_MSG_GetPptLimit,			1),
	MSG_MAP(PrepareMp1ForUnload,		     PPSMC_MSG_PrepareMp1ForUnload,		0),
	MSG_MAP(GfxDeviceDriverReset,		     PPSMC_MSG_GfxDriverReset,			0),
	MSG_MAP(RunDcBtc,			     PPSMC_MSG_RunDcBtc,			0),
	MSG_MAP(DramLogSetDramAddrHigh,		     PPSMC_MSG_DramLogSetDramAddrHigh,		0),
	MSG_MAP(DramLogSetDramAddrLow,		     PPSMC_MSG_DramLogSetDramAddrLow,		0),
	MSG_MAP(DramLogSetDramSize,		     PPSMC_MSG_DramLogSetDramSize,		0),
	MSG_MAP(GetDebugData,			     PPSMC_MSG_GetDebugData,			0),
	MSG_MAP(WaflTest,			     PPSMC_MSG_WaflTest,			0),
	MSG_MAP(SetMemoryChannelEnable,		     PPSMC_MSG_SetMemoryChannelEnable,		0),
	MSG_MAP(SetNumBadHbmPagesRetired,	     PPSMC_MSG_SetNumBadHbmPagesRetired,	0),
	MSG_MAP(DFCstateControl,		     PPSMC_MSG_DFCstateControl,			0),
	MSG_MAP(GetGmiPwrDnHyst,		     PPSMC_MSG_GetGmiPwrDnHyst,			0),
	MSG_MAP(SetGmiPwrDnHyst,		     PPSMC_MSG_SetGmiPwrDnHyst,			0),
	MSG_MAP(GmiPwrDnControl,		     PPSMC_MSG_GmiPwrDnControl,			0),
	MSG_MAP(EnterGfxoff,			     PPSMC_MSG_EnterGfxoff,			0),
	MSG_MAP(ExitGfxoff,			     PPSMC_MSG_ExitGfxoff,			0),
	MSG_MAP(SetExecuteDMATest,		     PPSMC_MSG_SetExecuteDMATest,		0),
	MSG_MAP(EnableDeterminism,		     PPSMC_MSG_EnableDeterminism,		0),
	MSG_MAP(DisableDeterminism,		     PPSMC_MSG_DisableDeterminism,		0),
	MSG_MAP(SetUclkDpmMode,			     PPSMC_MSG_SetUclkDpmMode,			0),
	MSG_MAP(GfxDriverResetRecovery,		     PPSMC_MSG_GfxDriverResetRecovery,		0),
};

static const struct cmn2asic_mapping aldebaran_clk_map[SMU_CLK_COUNT] = {
	CLK_MAP(GFXCLK, PPCLK_GFXCLK),
	CLK_MAP(SCLK,	PPCLK_GFXCLK),
	CLK_MAP(SOCCLK, PPCLK_SOCCLK),
	CLK_MAP(FCLK, PPCLK_FCLK),
	CLK_MAP(UCLK, PPCLK_UCLK),
	CLK_MAP(MCLK, PPCLK_UCLK),
	CLK_MAP(DCLK, PPCLK_DCLK),
	CLK_MAP(VCLK, PPCLK_VCLK),
	CLK_MAP(LCLK, 	PPCLK_LCLK),
};

static const struct cmn2asic_mapping aldebaran_feature_mask_map[SMU_FEATURE_COUNT] = {
	ALDEBARAN_FEA_MAP(SMU_FEATURE_DPM_PREFETCHER_BIT, 		FEATURE_DATA_CALCULATIONS),
	ALDEBARAN_FEA_MAP(SMU_FEATURE_DPM_GFXCLK_BIT, 			FEATURE_DPM_GFXCLK_BIT),
	ALDEBARAN_FEA_MAP(SMU_FEATURE_DPM_UCLK_BIT, 			FEATURE_DPM_UCLK_BIT),
	ALDEBARAN_FEA_MAP(SMU_FEATURE_DPM_SOCCLK_BIT, 			FEATURE_DPM_SOCCLK_BIT),
	ALDEBARAN_FEA_MAP(SMU_FEATURE_DPM_FCLK_BIT, 			FEATURE_DPM_FCLK_BIT),
	ALDEBARAN_FEA_MAP(SMU_FEATURE_DPM_LCLK_BIT, 			FEATURE_DPM_LCLK_BIT),
	ALDEBARAN_FEA_MAP(SMU_FEATURE_XGMI_BIT, 				FEATURE_DPM_XGMI_BIT),
	ALDEBARAN_FEA_MAP(SMU_FEATURE_DS_GFXCLK_BIT, 			FEATURE_DS_GFXCLK_BIT),
	ALDEBARAN_FEA_MAP(SMU_FEATURE_DS_SOCCLK_BIT, 			FEATURE_DS_SOCCLK_BIT),
	ALDEBARAN_FEA_MAP(SMU_FEATURE_DS_LCLK_BIT, 				FEATURE_DS_LCLK_BIT),
	ALDEBARAN_FEA_MAP(SMU_FEATURE_DS_FCLK_BIT, 				FEATURE_DS_FCLK_BIT),
	ALDEBARAN_FEA_MAP(SMU_FEATURE_DS_UCLK_BIT,				FEATURE_DS_UCLK_BIT),
	ALDEBARAN_FEA_MAP(SMU_FEATURE_GFX_SS_BIT, 				FEATURE_GFX_SS_BIT),
	ALDEBARAN_FEA_MAP(SMU_FEATURE_VCN_PG_BIT, 				FEATURE_DPM_VCN_BIT),
	ALDEBARAN_FEA_MAP(SMU_FEATURE_RSMU_SMN_CG_BIT, 			FEATURE_RSMU_SMN_CG_BIT),
	ALDEBARAN_FEA_MAP(SMU_FEATURE_WAFL_CG_BIT, 				FEATURE_WAFL_CG_BIT),
	ALDEBARAN_FEA_MAP(SMU_FEATURE_PPT_BIT, 					FEATURE_PPT_BIT),
	ALDEBARAN_FEA_MAP(SMU_FEATURE_TDC_BIT, 					FEATURE_TDC_BIT),
	ALDEBARAN_FEA_MAP(SMU_FEATURE_APCC_PLUS_BIT, 			FEATURE_APCC_PLUS_BIT),
	ALDEBARAN_FEA_MAP(SMU_FEATURE_APCC_DFLL_BIT, 			FEATURE_APCC_DFLL_BIT),
	ALDEBARAN_FEA_MAP(SMU_FEATURE_FUSE_CG_BIT, 				FEATURE_FUSE_CG_BIT),
	ALDEBARAN_FEA_MAP(SMU_FEATURE_MP1_CG_BIT, 				FEATURE_MP1_CG_BIT),
	ALDEBARAN_FEA_MAP(SMU_FEATURE_SMUIO_CG_BIT, 			FEATURE_SMUIO_CG_BIT),
	ALDEBARAN_FEA_MAP(SMU_FEATURE_THM_CG_BIT, 				FEATURE_THM_CG_BIT),
	ALDEBARAN_FEA_MAP(SMU_FEATURE_CLK_CG_BIT, 				FEATURE_CLK_CG_BIT),
	ALDEBARAN_FEA_MAP(SMU_FEATURE_FW_CTF_BIT, 				FEATURE_FW_CTF_BIT),
	ALDEBARAN_FEA_MAP(SMU_FEATURE_THERMAL_BIT, 				FEATURE_THERMAL_BIT),
	ALDEBARAN_FEA_MAP(SMU_FEATURE_OUT_OF_BAND_MONITOR_BIT, 	FEATURE_OUT_OF_BAND_MONITOR_BIT),
	ALDEBARAN_FEA_MAP(SMU_FEATURE_XGMI_PER_LINK_PWR_DWN_BIT,FEATURE_XGMI_PER_LINK_PWR_DWN),
	ALDEBARAN_FEA_MAP(SMU_FEATURE_DF_CSTATE_BIT, 			FEATURE_DF_CSTATE),
};

static const struct cmn2asic_mapping aldebaran_table_map[SMU_TABLE_COUNT] = {
	TAB_MAP(PPTABLE),
	TAB_MAP(AVFS_PSM_DEBUG),
	TAB_MAP(AVFS_FUSE_OVERRIDE),
	TAB_MAP(PMSTATUSLOG),
	TAB_MAP(SMU_METRICS),
	TAB_MAP(DRIVER_SMU_CONFIG),
	TAB_MAP(I2C_COMMANDS),
};

static const uint8_t aldebaran_throttler_map[] = {
	[THROTTLER_PPT0_BIT]		= (SMU_THROTTLER_PPT0_BIT),
	[THROTTLER_PPT1_BIT]		= (SMU_THROTTLER_PPT1_BIT),
	[THROTTLER_TDC_GFX_BIT]		= (SMU_THROTTLER_TDC_GFX_BIT),
	[THROTTLER_TDC_SOC_BIT]		= (SMU_THROTTLER_TDC_SOC_BIT),
	[THROTTLER_TDC_HBM_BIT]		= (SMU_THROTTLER_TDC_MEM_BIT),
	[THROTTLER_TEMP_GPU_BIT]	= (SMU_THROTTLER_TEMP_GPU_BIT),
	[THROTTLER_TEMP_MEM_BIT]	= (SMU_THROTTLER_TEMP_MEM_BIT),
	[THROTTLER_TEMP_VR_GFX_BIT]	= (SMU_THROTTLER_TEMP_VR_GFX_BIT),
	[THROTTLER_TEMP_VR_SOC_BIT]	= (SMU_THROTTLER_TEMP_VR_SOC_BIT),
	[THROTTLER_TEMP_VR_MEM_BIT]	= (SMU_THROTTLER_TEMP_VR_MEM0_BIT),
	[THROTTLER_APCC_BIT]		= (SMU_THROTTLER_APCC_BIT),
};

static int aldebaran_tables_init(struct smu_context *smu)
{
	struct smu_table_context *smu_table = &smu->smu_table;
	struct smu_table *tables = smu_table->tables;

	SMU_TABLE_INIT(tables, SMU_TABLE_PPTABLE, sizeof(PPTable_t),
		       PAGE_SIZE, AMDGPU_GEM_DOMAIN_VRAM);

	SMU_TABLE_INIT(tables, SMU_TABLE_PMSTATUSLOG, SMU13_TOOL_SIZE,
		       PAGE_SIZE, AMDGPU_GEM_DOMAIN_VRAM);

	SMU_TABLE_INIT(tables, SMU_TABLE_SMU_METRICS, sizeof(SmuMetrics_t),
		       PAGE_SIZE, AMDGPU_GEM_DOMAIN_VRAM);

	SMU_TABLE_INIT(tables, SMU_TABLE_I2C_COMMANDS, sizeof(SwI2cRequest_t),
		       PAGE_SIZE, AMDGPU_GEM_DOMAIN_VRAM);

	smu_table->metrics_table = kzalloc(sizeof(SmuMetrics_t), GFP_KERNEL);
	if (!smu_table->metrics_table)
		return -ENOMEM;
	smu_table->metrics_time = 0;

<<<<<<< HEAD
	smu_table->gpu_metrics_table_size = sizeof(struct gpu_metrics_v1_2);
=======
	smu_table->gpu_metrics_table_size = sizeof(struct gpu_metrics_v1_3);
>>>>>>> 50be9417
	smu_table->gpu_metrics_table = kzalloc(smu_table->gpu_metrics_table_size, GFP_KERNEL);
	if (!smu_table->gpu_metrics_table) {
		kfree(smu_table->metrics_table);
		return -ENOMEM;
	}

	return 0;
}

static int aldebaran_allocate_dpm_context(struct smu_context *smu)
{
	struct smu_dpm_context *smu_dpm = &smu->smu_dpm;

	smu_dpm->dpm_context = kzalloc(sizeof(struct smu_13_0_dpm_context),
				       GFP_KERNEL);
	if (!smu_dpm->dpm_context)
		return -ENOMEM;
	smu_dpm->dpm_context_size = sizeof(struct smu_13_0_dpm_context);

	smu_dpm->dpm_current_power_state = kzalloc(sizeof(struct smu_power_state),
						   GFP_KERNEL);
	if (!smu_dpm->dpm_current_power_state)
		return -ENOMEM;

	smu_dpm->dpm_request_power_state = kzalloc(sizeof(struct smu_power_state),
						   GFP_KERNEL);
	if (!smu_dpm->dpm_request_power_state)
		return -ENOMEM;

	return 0;
}

static int aldebaran_init_smc_tables(struct smu_context *smu)
{
	int ret = 0;

	ret = aldebaran_tables_init(smu);
	if (ret)
		return ret;

	ret = aldebaran_allocate_dpm_context(smu);
	if (ret)
		return ret;

	return smu_v13_0_init_smc_tables(smu);
}

static int aldebaran_get_allowed_feature_mask(struct smu_context *smu,
					      uint32_t *feature_mask, uint32_t num)
{
	if (num > 2)
		return -EINVAL;

	/* pptable will handle the features to enable */
	memset(feature_mask, 0xFF, sizeof(uint32_t) * num);

	return 0;
}

static int aldebaran_set_default_dpm_table(struct smu_context *smu)
{
	struct smu_13_0_dpm_context *dpm_context = smu->smu_dpm.dpm_context;
	struct smu_13_0_dpm_table *dpm_table = NULL;
	PPTable_t *pptable = smu->smu_table.driver_pptable;
	int ret = 0;

	/* socclk dpm table setup */
	dpm_table = &dpm_context->dpm_tables.soc_table;
	if (smu_cmn_feature_is_enabled(smu, SMU_FEATURE_DPM_SOCCLK_BIT)) {
		ret = smu_v13_0_set_single_dpm_table(smu,
						     SMU_SOCCLK,
						     dpm_table);
		if (ret)
			return ret;
	} else {
		dpm_table->count = 1;
		dpm_table->dpm_levels[0].value = smu->smu_table.boot_values.socclk / 100;
		dpm_table->dpm_levels[0].enabled = true;
		dpm_table->min = dpm_table->dpm_levels[0].value;
		dpm_table->max = dpm_table->dpm_levels[0].value;
	}

	/* gfxclk dpm table setup */
	dpm_table = &dpm_context->dpm_tables.gfx_table;
	if (smu_cmn_feature_is_enabled(smu, SMU_FEATURE_DPM_GFXCLK_BIT)) {
		/* in the case of gfxclk, only fine-grained dpm is honored */
		dpm_table->count = 2;
		dpm_table->dpm_levels[0].value = pptable->GfxclkFmin;
		dpm_table->dpm_levels[0].enabled = true;
		dpm_table->dpm_levels[1].value = pptable->GfxclkFmax;
		dpm_table->dpm_levels[1].enabled = true;
		dpm_table->min = dpm_table->dpm_levels[0].value;
		dpm_table->max = dpm_table->dpm_levels[1].value;
	} else {
		dpm_table->count = 1;
		dpm_table->dpm_levels[0].value = smu->smu_table.boot_values.gfxclk / 100;
		dpm_table->dpm_levels[0].enabled = true;
		dpm_table->min = dpm_table->dpm_levels[0].value;
		dpm_table->max = dpm_table->dpm_levels[0].value;
	}

	/* memclk dpm table setup */
	dpm_table = &dpm_context->dpm_tables.uclk_table;
	if (smu_cmn_feature_is_enabled(smu, SMU_FEATURE_DPM_UCLK_BIT)) {
		ret = smu_v13_0_set_single_dpm_table(smu,
						     SMU_UCLK,
						     dpm_table);
		if (ret)
			return ret;
	} else {
		dpm_table->count = 1;
		dpm_table->dpm_levels[0].value = smu->smu_table.boot_values.uclk / 100;
		dpm_table->dpm_levels[0].enabled = true;
		dpm_table->min = dpm_table->dpm_levels[0].value;
		dpm_table->max = dpm_table->dpm_levels[0].value;
	}

	/* fclk dpm table setup */
	dpm_table = &dpm_context->dpm_tables.fclk_table;
	if (smu_cmn_feature_is_enabled(smu, SMU_FEATURE_DPM_FCLK_BIT)) {
		ret = smu_v13_0_set_single_dpm_table(smu,
						     SMU_FCLK,
						     dpm_table);
		if (ret)
			return ret;
	} else {
		dpm_table->count = 1;
		dpm_table->dpm_levels[0].value = smu->smu_table.boot_values.fclk / 100;
		dpm_table->dpm_levels[0].enabled = true;
		dpm_table->min = dpm_table->dpm_levels[0].value;
		dpm_table->max = dpm_table->dpm_levels[0].value;
	}

	return 0;
}

static int aldebaran_check_powerplay_table(struct smu_context *smu)
{
	struct smu_table_context *table_context = &smu->smu_table;
	struct smu_13_0_powerplay_table *powerplay_table =
		table_context->power_play_table;

	table_context->thermal_controller_type =
		powerplay_table->thermal_controller_type;

	return 0;
}

static int aldebaran_store_powerplay_table(struct smu_context *smu)
{
	struct smu_table_context *table_context = &smu->smu_table;
	struct smu_13_0_powerplay_table *powerplay_table =
		table_context->power_play_table;
	memcpy(table_context->driver_pptable, &powerplay_table->smc_pptable,
	       sizeof(PPTable_t));

	return 0;
}

static int aldebaran_append_powerplay_table(struct smu_context *smu)
{
	struct smu_table_context *table_context = &smu->smu_table;
	PPTable_t *smc_pptable = table_context->driver_pptable;
	struct atom_smc_dpm_info_v4_10 *smc_dpm_table;
	int index, ret;

	index = get_index_into_master_table(atom_master_list_of_data_tables_v2_1,
					   smc_dpm_info);

	ret = amdgpu_atombios_get_data_table(smu->adev, index, NULL, NULL, NULL,
				      (uint8_t **)&smc_dpm_table);
	if (ret)
		return ret;

	dev_info(smu->adev->dev, "smc_dpm_info table revision(format.content): %d.%d\n",
			smc_dpm_table->table_header.format_revision,
			smc_dpm_table->table_header.content_revision);

	if ((smc_dpm_table->table_header.format_revision == 4) &&
	    (smc_dpm_table->table_header.content_revision == 10))
		memcpy(&smc_pptable->GfxMaxCurrent,
		       &smc_dpm_table->GfxMaxCurrent,
		       sizeof(*smc_dpm_table) - offsetof(struct atom_smc_dpm_info_v4_10, GfxMaxCurrent));
	return 0;
}

static int aldebaran_setup_pptable(struct smu_context *smu)
{
	int ret = 0;

	/* VBIOS pptable is the first choice */
	smu->smu_table.boot_values.pp_table_id = 0;

	ret = smu_v13_0_setup_pptable(smu);
	if (ret)
		return ret;

	ret = aldebaran_store_powerplay_table(smu);
	if (ret)
		return ret;

	ret = aldebaran_append_powerplay_table(smu);
	if (ret)
		return ret;

	ret = aldebaran_check_powerplay_table(smu);
	if (ret)
		return ret;

	return ret;
}

static int aldebaran_run_btc(struct smu_context *smu)
{
	int ret;

	ret = smu_cmn_send_smc_msg(smu, SMU_MSG_RunDcBtc, NULL);
	if (ret)
		dev_err(smu->adev->dev, "RunDcBtc failed!\n");

	return ret;
}

static int aldebaran_populate_umd_state_clk(struct smu_context *smu)
{
	struct smu_13_0_dpm_context *dpm_context =
		smu->smu_dpm.dpm_context;
	struct smu_13_0_dpm_table *gfx_table =
		&dpm_context->dpm_tables.gfx_table;
	struct smu_13_0_dpm_table *mem_table =
		&dpm_context->dpm_tables.uclk_table;
	struct smu_13_0_dpm_table *soc_table =
		&dpm_context->dpm_tables.soc_table;
	struct smu_umd_pstate_table *pstate_table =
		&smu->pstate_table;

	pstate_table->gfxclk_pstate.min = gfx_table->min;
	pstate_table->gfxclk_pstate.peak = gfx_table->max;
	pstate_table->gfxclk_pstate.curr.min = gfx_table->min;
	pstate_table->gfxclk_pstate.curr.max = gfx_table->max;

	pstate_table->uclk_pstate.min = mem_table->min;
	pstate_table->uclk_pstate.peak = mem_table->max;
	pstate_table->uclk_pstate.curr.min = mem_table->min;
	pstate_table->uclk_pstate.curr.max = mem_table->max;

	pstate_table->socclk_pstate.min = soc_table->min;
	pstate_table->socclk_pstate.peak = soc_table->max;
	pstate_table->socclk_pstate.curr.min = soc_table->min;
	pstate_table->socclk_pstate.curr.max = soc_table->max;

	if (gfx_table->count > ALDEBARAN_UMD_PSTATE_GFXCLK_LEVEL &&
	    mem_table->count > ALDEBARAN_UMD_PSTATE_MCLK_LEVEL &&
	    soc_table->count > ALDEBARAN_UMD_PSTATE_SOCCLK_LEVEL) {
		pstate_table->gfxclk_pstate.standard =
			gfx_table->dpm_levels[ALDEBARAN_UMD_PSTATE_GFXCLK_LEVEL].value;
		pstate_table->uclk_pstate.standard =
			mem_table->dpm_levels[ALDEBARAN_UMD_PSTATE_MCLK_LEVEL].value;
		pstate_table->socclk_pstate.standard =
			soc_table->dpm_levels[ALDEBARAN_UMD_PSTATE_SOCCLK_LEVEL].value;
	} else {
		pstate_table->gfxclk_pstate.standard =
			pstate_table->gfxclk_pstate.min;
		pstate_table->uclk_pstate.standard =
			pstate_table->uclk_pstate.min;
		pstate_table->socclk_pstate.standard =
			pstate_table->socclk_pstate.min;
	}

	return 0;
}

static int aldebaran_get_clk_table(struct smu_context *smu,
				   struct pp_clock_levels_with_latency *clocks,
				   struct smu_13_0_dpm_table *dpm_table)
{
	int i, count;

	count = (dpm_table->count > MAX_NUM_CLOCKS) ? MAX_NUM_CLOCKS : dpm_table->count;
	clocks->num_levels = count;

	for (i = 0; i < count; i++) {
		clocks->data[i].clocks_in_khz =
			dpm_table->dpm_levels[i].value * 1000;
		clocks->data[i].latency_in_us = 0;
	}

	return 0;
}

static int aldebaran_freqs_in_same_level(int32_t frequency1,
					 int32_t frequency2)
{
	return (abs(frequency1 - frequency2) <= EPSILON);
}

static bool aldebaran_is_primary(struct smu_context *smu)
{
	struct amdgpu_device *adev = smu->adev;

	if (adev->smuio.funcs && adev->smuio.funcs->get_die_id)
		return adev->smuio.funcs->get_die_id(adev) == 0;

	return true;
}

static int aldebaran_get_smu_metrics_data(struct smu_context *smu,
					  MetricsMember_t member,
					  uint32_t *value)
{
	struct smu_table_context *smu_table= &smu->smu_table;
	SmuMetrics_t *metrics = (SmuMetrics_t *)smu_table->metrics_table;
	int ret = 0;

	mutex_lock(&smu->metrics_lock);

	ret = smu_cmn_get_metrics_table_locked(smu,
					       NULL,
					       false);
	if (ret) {
		mutex_unlock(&smu->metrics_lock);
		return ret;
	}

	switch (member) {
	case METRICS_CURR_GFXCLK:
		*value = metrics->CurrClock[PPCLK_GFXCLK];
		break;
	case METRICS_CURR_SOCCLK:
		*value = metrics->CurrClock[PPCLK_SOCCLK];
		break;
	case METRICS_CURR_UCLK:
		*value = metrics->CurrClock[PPCLK_UCLK];
		break;
	case METRICS_CURR_VCLK:
		*value = metrics->CurrClock[PPCLK_VCLK];
		break;
	case METRICS_CURR_DCLK:
		*value = metrics->CurrClock[PPCLK_DCLK];
		break;
	case METRICS_CURR_FCLK:
		*value = metrics->CurrClock[PPCLK_FCLK];
		break;
	case METRICS_AVERAGE_GFXCLK:
		*value = metrics->AverageGfxclkFrequency;
		break;
	case METRICS_AVERAGE_SOCCLK:
		*value = metrics->AverageSocclkFrequency;
		break;
	case METRICS_AVERAGE_UCLK:
		*value = metrics->AverageUclkFrequency;
		break;
	case METRICS_AVERAGE_GFXACTIVITY:
		*value = metrics->AverageGfxActivity;
		break;
	case METRICS_AVERAGE_MEMACTIVITY:
		*value = metrics->AverageUclkActivity;
		break;
	case METRICS_AVERAGE_SOCKETPOWER:
		/* Valid power data is available only from primary die */
		*value = aldebaran_is_primary(smu) ?
				 metrics->AverageSocketPower << 8 :
				 0;
		break;
	case METRICS_TEMPERATURE_EDGE:
		*value = metrics->TemperatureEdge *
			SMU_TEMPERATURE_UNITS_PER_CENTIGRADES;
		break;
	case METRICS_TEMPERATURE_HOTSPOT:
		*value = metrics->TemperatureHotspot *
			SMU_TEMPERATURE_UNITS_PER_CENTIGRADES;
		break;
	case METRICS_TEMPERATURE_MEM:
		*value = metrics->TemperatureHBM *
			SMU_TEMPERATURE_UNITS_PER_CENTIGRADES;
		break;
	case METRICS_TEMPERATURE_VRGFX:
		*value = metrics->TemperatureVrGfx *
			SMU_TEMPERATURE_UNITS_PER_CENTIGRADES;
		break;
	case METRICS_TEMPERATURE_VRSOC:
		*value = metrics->TemperatureVrSoc *
			SMU_TEMPERATURE_UNITS_PER_CENTIGRADES;
		break;
	case METRICS_TEMPERATURE_VRMEM:
		*value = metrics->TemperatureVrMem *
			SMU_TEMPERATURE_UNITS_PER_CENTIGRADES;
		break;
	case METRICS_THROTTLER_STATUS:
		*value = metrics->ThrottlerStatus;
		break;
	default:
		*value = UINT_MAX;
		break;
	}

	mutex_unlock(&smu->metrics_lock);

	return ret;
}

static int aldebaran_get_current_clk_freq_by_table(struct smu_context *smu,
						   enum smu_clk_type clk_type,
						   uint32_t *value)
{
	MetricsMember_t member_type;
	int clk_id = 0;

	if (!value)
		return -EINVAL;

	clk_id = smu_cmn_to_asic_specific_index(smu,
						CMN2ASIC_MAPPING_CLK,
						clk_type);
	if (clk_id < 0)
		return -EINVAL;

	switch (clk_id) {
	case PPCLK_GFXCLK:
		/*
		 * CurrClock[clk_id] can provide accurate
		 *   output only when the dpm feature is enabled.
		 * We can use Average_* for dpm disabled case.
		 *   But this is available for gfxclk/uclk/socclk/vclk/dclk.
		 */
		if (smu_cmn_feature_is_enabled(smu, SMU_FEATURE_DPM_GFXCLK_BIT))
			member_type = METRICS_CURR_GFXCLK;
		else
			member_type = METRICS_AVERAGE_GFXCLK;
		break;
	case PPCLK_UCLK:
		if (smu_cmn_feature_is_enabled(smu, SMU_FEATURE_DPM_UCLK_BIT))
			member_type = METRICS_CURR_UCLK;
		else
			member_type = METRICS_AVERAGE_UCLK;
		break;
	case PPCLK_SOCCLK:
		if (smu_cmn_feature_is_enabled(smu, SMU_FEATURE_DPM_SOCCLK_BIT))
			member_type = METRICS_CURR_SOCCLK;
		else
			member_type = METRICS_AVERAGE_SOCCLK;
		break;
	case PPCLK_VCLK:
		if (smu_cmn_feature_is_enabled(smu, SMU_FEATURE_VCN_PG_BIT))
			member_type = METRICS_CURR_VCLK;
		else
			member_type = METRICS_AVERAGE_VCLK;
		break;
	case PPCLK_DCLK:
		if (smu_cmn_feature_is_enabled(smu, SMU_FEATURE_VCN_PG_BIT))
			member_type = METRICS_CURR_DCLK;
		else
			member_type = METRICS_AVERAGE_DCLK;
		break;
	case PPCLK_FCLK:
		member_type = METRICS_CURR_FCLK;
		break;
	default:
		return -EINVAL;
	}

	return aldebaran_get_smu_metrics_data(smu,
					      member_type,
					      value);
}

static int aldebaran_print_clk_levels(struct smu_context *smu,
				      enum smu_clk_type type, char *buf)
{
	int i, now, size = 0;
	int ret = 0;
	struct smu_umd_pstate_table *pstate_table = &smu->pstate_table;
	struct pp_clock_levels_with_latency clocks;
	struct smu_13_0_dpm_table *single_dpm_table;
	struct smu_dpm_context *smu_dpm = &smu->smu_dpm;
	struct smu_13_0_dpm_context *dpm_context = NULL;
	uint32_t display_levels;
	uint32_t freq_values[3] = {0};
	uint32_t min_clk, max_clk;

	if (amdgpu_ras_intr_triggered())
		return snprintf(buf, PAGE_SIZE, "unavailable\n");

	dpm_context = smu_dpm->dpm_context;

	switch (type) {

	case SMU_OD_SCLK:
		size = sprintf(buf, "%s:\n", "GFXCLK");
		fallthrough;
	case SMU_SCLK:
		ret = aldebaran_get_current_clk_freq_by_table(smu, SMU_GFXCLK, &now);
		if (ret) {
			dev_err(smu->adev->dev, "Attempt to get current gfx clk Failed!");
			return ret;
		}

		single_dpm_table = &(dpm_context->dpm_tables.gfx_table);
		ret = aldebaran_get_clk_table(smu, &clocks, single_dpm_table);
		if (ret) {
			dev_err(smu->adev->dev, "Attempt to get gfx clk levels Failed!");
			return ret;
		}

		display_levels = clocks.num_levels;

		min_clk = pstate_table->gfxclk_pstate.curr.min;
		max_clk = pstate_table->gfxclk_pstate.curr.max;

		freq_values[0] = min_clk;
		freq_values[1] = max_clk;

		/* fine-grained dpm has only 2 levels */
		if (now > min_clk && now < max_clk) {
			display_levels = clocks.num_levels + 1;
			freq_values[2] = max_clk;
			freq_values[1] = now;
		}

		/*
		 * For DPM disabled case, there will be only one clock level.
		 * And it's safe to assume that is always the current clock.
		 */
		if (display_levels == clocks.num_levels) {
			for (i = 0; i < clocks.num_levels; i++)
				size += sprintf(
					buf + size, "%d: %uMhz %s\n", i,
					freq_values[i],
					(clocks.num_levels == 1) ?
						"*" :
						(aldebaran_freqs_in_same_level(
							 freq_values[i], now) ?
							 "*" :
							 ""));
		} else {
			for (i = 0; i < display_levels; i++)
				size += sprintf(buf + size, "%d: %uMhz %s\n", i,
						freq_values[i], i == 1 ? "*" : "");
		}

		break;

	case SMU_OD_MCLK:
		size = sprintf(buf, "%s:\n", "MCLK");
		fallthrough;
	case SMU_MCLK:
		ret = aldebaran_get_current_clk_freq_by_table(smu, SMU_UCLK, &now);
		if (ret) {
			dev_err(smu->adev->dev, "Attempt to get current mclk Failed!");
			return ret;
		}

		single_dpm_table = &(dpm_context->dpm_tables.uclk_table);
		ret = aldebaran_get_clk_table(smu, &clocks, single_dpm_table);
		if (ret) {
			dev_err(smu->adev->dev, "Attempt to get memory clk levels Failed!");
			return ret;
		}

		for (i = 0; i < clocks.num_levels; i++)
			size += sprintf(buf + size, "%d: %uMhz %s\n",
					i, clocks.data[i].clocks_in_khz / 1000,
					(clocks.num_levels == 1) ? "*" :
					(aldebaran_freqs_in_same_level(
								       clocks.data[i].clocks_in_khz / 1000,
								       now) ? "*" : ""));
		break;

	case SMU_SOCCLK:
		ret = aldebaran_get_current_clk_freq_by_table(smu, SMU_SOCCLK, &now);
		if (ret) {
			dev_err(smu->adev->dev, "Attempt to get current socclk Failed!");
			return ret;
		}

		single_dpm_table = &(dpm_context->dpm_tables.soc_table);
		ret = aldebaran_get_clk_table(smu, &clocks, single_dpm_table);
		if (ret) {
			dev_err(smu->adev->dev, "Attempt to get socclk levels Failed!");
			return ret;
		}

		for (i = 0; i < clocks.num_levels; i++)
			size += sprintf(buf + size, "%d: %uMhz %s\n",
					i, clocks.data[i].clocks_in_khz / 1000,
					(clocks.num_levels == 1) ? "*" :
					(aldebaran_freqs_in_same_level(
								       clocks.data[i].clocks_in_khz / 1000,
								       now) ? "*" : ""));
		break;

	case SMU_FCLK:
		ret = aldebaran_get_current_clk_freq_by_table(smu, SMU_FCLK, &now);
		if (ret) {
			dev_err(smu->adev->dev, "Attempt to get current fclk Failed!");
			return ret;
		}

		single_dpm_table = &(dpm_context->dpm_tables.fclk_table);
		ret = aldebaran_get_clk_table(smu, &clocks, single_dpm_table);
		if (ret) {
			dev_err(smu->adev->dev, "Attempt to get fclk levels Failed!");
			return ret;
		}

		for (i = 0; i < single_dpm_table->count; i++)
			size += sprintf(buf + size, "%d: %uMhz %s\n",
					i, single_dpm_table->dpm_levels[i].value,
					(clocks.num_levels == 1) ? "*" :
					(aldebaran_freqs_in_same_level(
								       clocks.data[i].clocks_in_khz / 1000,
								       now) ? "*" : ""));
		break;

	case SMU_VCLK:
		ret = aldebaran_get_current_clk_freq_by_table(smu, SMU_VCLK, &now);
		if (ret) {
			dev_err(smu->adev->dev, "Attempt to get current vclk Failed!");
			return ret;
		}

		single_dpm_table = &(dpm_context->dpm_tables.vclk_table);
		ret = aldebaran_get_clk_table(smu, &clocks, single_dpm_table);
		if (ret) {
			dev_err(smu->adev->dev, "Attempt to get vclk levels Failed!");
			return ret;
		}

		for (i = 0; i < single_dpm_table->count; i++)
			size += sprintf(buf + size, "%d: %uMhz %s\n",
					i, single_dpm_table->dpm_levels[i].value,
					(clocks.num_levels == 1) ? "*" :
					(aldebaran_freqs_in_same_level(
								       clocks.data[i].clocks_in_khz / 1000,
								       now) ? "*" : ""));
		break;

	case SMU_DCLK:
		ret = aldebaran_get_current_clk_freq_by_table(smu, SMU_DCLK, &now);
		if (ret) {
			dev_err(smu->adev->dev, "Attempt to get current dclk Failed!");
			return ret;
		}

		single_dpm_table = &(dpm_context->dpm_tables.dclk_table);
		ret = aldebaran_get_clk_table(smu, &clocks, single_dpm_table);
		if (ret) {
			dev_err(smu->adev->dev, "Attempt to get dclk levels Failed!");
			return ret;
		}

		for (i = 0; i < single_dpm_table->count; i++)
			size += sprintf(buf + size, "%d: %uMhz %s\n",
					i, single_dpm_table->dpm_levels[i].value,
					(clocks.num_levels == 1) ? "*" :
					(aldebaran_freqs_in_same_level(
								       clocks.data[i].clocks_in_khz / 1000,
								       now) ? "*" : ""));
		break;

	default:
		break;
	}

	return size;
}

static int aldebaran_upload_dpm_level(struct smu_context *smu,
				      bool max,
				      uint32_t feature_mask,
				      uint32_t level)
{
	struct smu_13_0_dpm_context *dpm_context =
		smu->smu_dpm.dpm_context;
	uint32_t freq;
	int ret = 0;

	if (smu_cmn_feature_is_enabled(smu, SMU_FEATURE_DPM_GFXCLK_BIT) &&
	    (feature_mask & FEATURE_MASK(FEATURE_DPM_GFXCLK_BIT))) {
		freq = dpm_context->dpm_tables.gfx_table.dpm_levels[level].value;
		ret = smu_cmn_send_smc_msg_with_param(smu,
						      (max ? SMU_MSG_SetSoftMaxByFreq : SMU_MSG_SetSoftMinByFreq),
						      (PPCLK_GFXCLK << 16) | (freq & 0xffff),
						      NULL);
		if (ret) {
			dev_err(smu->adev->dev, "Failed to set soft %s gfxclk !\n",
				max ? "max" : "min");
			return ret;
		}
	}

	if (smu_cmn_feature_is_enabled(smu, SMU_FEATURE_DPM_UCLK_BIT) &&
	    (feature_mask & FEATURE_MASK(FEATURE_DPM_UCLK_BIT))) {
		freq = dpm_context->dpm_tables.uclk_table.dpm_levels[level].value;
		ret = smu_cmn_send_smc_msg_with_param(smu,
						      (max ? SMU_MSG_SetSoftMaxByFreq : SMU_MSG_SetSoftMinByFreq),
						      (PPCLK_UCLK << 16) | (freq & 0xffff),
						      NULL);
		if (ret) {
			dev_err(smu->adev->dev, "Failed to set soft %s memclk !\n",
				max ? "max" : "min");
			return ret;
		}
	}

	if (smu_cmn_feature_is_enabled(smu, SMU_FEATURE_DPM_SOCCLK_BIT) &&
	    (feature_mask & FEATURE_MASK(FEATURE_DPM_SOCCLK_BIT))) {
		freq = dpm_context->dpm_tables.soc_table.dpm_levels[level].value;
		ret = smu_cmn_send_smc_msg_with_param(smu,
						      (max ? SMU_MSG_SetSoftMaxByFreq : SMU_MSG_SetSoftMinByFreq),
						      (PPCLK_SOCCLK << 16) | (freq & 0xffff),
						      NULL);
		if (ret) {
			dev_err(smu->adev->dev, "Failed to set soft %s socclk !\n",
				max ? "max" : "min");
			return ret;
		}
	}

	return ret;
}

static int aldebaran_force_clk_levels(struct smu_context *smu,
				      enum smu_clk_type type, uint32_t mask)
{
	struct smu_13_0_dpm_context *dpm_context = smu->smu_dpm.dpm_context;
	struct smu_13_0_dpm_table *single_dpm_table = NULL;
	uint32_t soft_min_level, soft_max_level;
	int ret = 0;

	soft_min_level = mask ? (ffs(mask) - 1) : 0;
	soft_max_level = mask ? (fls(mask) - 1) : 0;

	switch (type) {
	case SMU_SCLK:
		single_dpm_table = &(dpm_context->dpm_tables.gfx_table);
		if (soft_max_level >= single_dpm_table->count) {
			dev_err(smu->adev->dev, "Clock level specified %d is over max allowed %d\n",
				soft_max_level, single_dpm_table->count - 1);
			ret = -EINVAL;
			break;
		}

		ret = aldebaran_upload_dpm_level(smu,
						 false,
						 FEATURE_MASK(FEATURE_DPM_GFXCLK_BIT),
						 soft_min_level);
		if (ret) {
			dev_err(smu->adev->dev, "Failed to upload boot level to lowest!\n");
			break;
		}

		ret = aldebaran_upload_dpm_level(smu,
						 true,
						 FEATURE_MASK(FEATURE_DPM_GFXCLK_BIT),
						 soft_max_level);
		if (ret)
			dev_err(smu->adev->dev, "Failed to upload dpm max level to highest!\n");

		break;

	case SMU_MCLK:
	case SMU_SOCCLK:
	case SMU_FCLK:
		/*
		 * Should not arrive here since aldebaran does not
		 * support mclk/socclk/fclk softmin/softmax settings
		 */
		ret = -EINVAL;
		break;

	default:
		break;
	}

	return ret;
}

static int aldebaran_get_thermal_temperature_range(struct smu_context *smu,
						   struct smu_temperature_range *range)
{
	struct smu_table_context *table_context = &smu->smu_table;
	struct smu_13_0_powerplay_table *powerplay_table =
		table_context->power_play_table;
	PPTable_t *pptable = smu->smu_table.driver_pptable;

	if (!range)
		return -EINVAL;

	memcpy(range, &smu13_thermal_policy[0], sizeof(struct smu_temperature_range));

	range->hotspot_crit_max = pptable->ThotspotLimit *
		SMU_TEMPERATURE_UNITS_PER_CENTIGRADES;
	range->hotspot_emergency_max = (pptable->ThotspotLimit + CTF_OFFSET_HOTSPOT) *
		SMU_TEMPERATURE_UNITS_PER_CENTIGRADES;
	range->mem_crit_max = pptable->TmemLimit *
		SMU_TEMPERATURE_UNITS_PER_CENTIGRADES;
	range->mem_emergency_max = (pptable->TmemLimit + CTF_OFFSET_MEM)*
		SMU_TEMPERATURE_UNITS_PER_CENTIGRADES;
	range->software_shutdown_temp = powerplay_table->software_shutdown_temp;

	return 0;
}

static int aldebaran_get_current_activity_percent(struct smu_context *smu,
						  enum amd_pp_sensors sensor,
						  uint32_t *value)
{
	int ret = 0;

	if (!value)
		return -EINVAL;

	switch (sensor) {
	case AMDGPU_PP_SENSOR_GPU_LOAD:
		ret = aldebaran_get_smu_metrics_data(smu,
						     METRICS_AVERAGE_GFXACTIVITY,
						     value);
		break;
	case AMDGPU_PP_SENSOR_MEM_LOAD:
		ret = aldebaran_get_smu_metrics_data(smu,
						     METRICS_AVERAGE_MEMACTIVITY,
						     value);
		break;
	default:
		dev_err(smu->adev->dev, "Invalid sensor for retrieving clock activity\n");
		return -EINVAL;
	}

	return ret;
}

static int aldebaran_get_gpu_power(struct smu_context *smu, uint32_t *value)
{
	if (!value)
		return -EINVAL;

	return aldebaran_get_smu_metrics_data(smu,
					      METRICS_AVERAGE_SOCKETPOWER,
					      value);
}

static int aldebaran_thermal_get_temperature(struct smu_context *smu,
					     enum amd_pp_sensors sensor,
					     uint32_t *value)
{
	int ret = 0;

	if (!value)
		return -EINVAL;

	switch (sensor) {
	case AMDGPU_PP_SENSOR_HOTSPOT_TEMP:
		ret = aldebaran_get_smu_metrics_data(smu,
						     METRICS_TEMPERATURE_HOTSPOT,
						     value);
		break;
	case AMDGPU_PP_SENSOR_EDGE_TEMP:
		ret = aldebaran_get_smu_metrics_data(smu,
						     METRICS_TEMPERATURE_EDGE,
						     value);
		break;
	case AMDGPU_PP_SENSOR_MEM_TEMP:
		ret = aldebaran_get_smu_metrics_data(smu,
						     METRICS_TEMPERATURE_MEM,
						     value);
		break;
	default:
		dev_err(smu->adev->dev, "Invalid sensor for retrieving temp\n");
		return -EINVAL;
	}

	return ret;
}

static int aldebaran_read_sensor(struct smu_context *smu,
				 enum amd_pp_sensors sensor,
				 void *data, uint32_t *size)
{
	int ret = 0;

	if (amdgpu_ras_intr_triggered())
		return 0;

	if (!data || !size)
		return -EINVAL;

	mutex_lock(&smu->sensor_lock);
	switch (sensor) {
	case AMDGPU_PP_SENSOR_MEM_LOAD:
	case AMDGPU_PP_SENSOR_GPU_LOAD:
		ret = aldebaran_get_current_activity_percent(smu,
							     sensor,
							     (uint32_t *)data);
		*size = 4;
		break;
	case AMDGPU_PP_SENSOR_GPU_POWER:
		ret = aldebaran_get_gpu_power(smu, (uint32_t *)data);
		*size = 4;
		break;
	case AMDGPU_PP_SENSOR_HOTSPOT_TEMP:
	case AMDGPU_PP_SENSOR_EDGE_TEMP:
	case AMDGPU_PP_SENSOR_MEM_TEMP:
		ret = aldebaran_thermal_get_temperature(smu, sensor,
							(uint32_t *)data);
		*size = 4;
		break;
	case AMDGPU_PP_SENSOR_GFX_MCLK:
		ret = aldebaran_get_current_clk_freq_by_table(smu, SMU_UCLK, (uint32_t *)data);
		/* the output clock frequency in 10K unit */
		*(uint32_t *)data *= 100;
		*size = 4;
		break;
	case AMDGPU_PP_SENSOR_GFX_SCLK:
		ret = aldebaran_get_current_clk_freq_by_table(smu, SMU_GFXCLK, (uint32_t *)data);
		*(uint32_t *)data *= 100;
		*size = 4;
		break;
	case AMDGPU_PP_SENSOR_VDDGFX:
		ret = smu_v13_0_get_gfx_vdd(smu, (uint32_t *)data);
		*size = 4;
		break;
	default:
		ret = -EOPNOTSUPP;
		break;
	}
	mutex_unlock(&smu->sensor_lock);

	return ret;
}

static int aldebaran_get_power_limit(struct smu_context *smu,
				     uint32_t *current_power_limit,
				     uint32_t *default_power_limit,
				     uint32_t *max_power_limit)
{
	PPTable_t *pptable = smu->smu_table.driver_pptable;
	uint32_t power_limit = 0;
	int ret;

	if (!smu_cmn_feature_is_enabled(smu, SMU_FEATURE_PPT_BIT))
		return -EINVAL;

	/* Valid power data is available only from primary die.
	 * For secondary die show the value as 0.
	 */
	if (aldebaran_is_primary(smu)) {
		ret = smu_cmn_send_smc_msg(smu, SMU_MSG_GetPptLimit,
					   &power_limit);

		if (ret) {
			/* the last hope to figure out the ppt limit */
			if (!pptable) {
				dev_err(smu->adev->dev,
					"Cannot get PPT limit due to pptable missing!");
				return -EINVAL;
			}
			power_limit = pptable->PptLimit;
		}
	}

	if (current_power_limit)
		*current_power_limit = power_limit;
	if (default_power_limit)
		*default_power_limit = power_limit;

	if (max_power_limit) {
		if (pptable)
			*max_power_limit = pptable->PptLimit;
	}

	return 0;
}

static int aldebaran_set_power_limit(struct smu_context *smu, uint32_t n)
{
	/* Power limit can be set only through primary die */
	if (aldebaran_is_primary(smu))
		return smu_v13_0_set_power_limit(smu, n);

	return -EINVAL;
}

static int aldebaran_system_features_control(struct  smu_context *smu, bool enable)
{
	int ret;

	ret = smu_v13_0_system_features_control(smu, enable);
	if (!ret && enable)
		ret = aldebaran_run_btc(smu);

	return ret;
}

static int aldebaran_set_performance_level(struct smu_context *smu,
					   enum amd_dpm_forced_level level)
{
	struct smu_dpm_context *smu_dpm = &(smu->smu_dpm);
	struct smu_13_0_dpm_context *dpm_context = smu_dpm->dpm_context;
	struct smu_13_0_dpm_table *gfx_table =
		&dpm_context->dpm_tables.gfx_table;
	struct smu_umd_pstate_table *pstate_table = &smu->pstate_table;

	/* Disable determinism if switching to another mode */
	if ((smu_dpm->dpm_level == AMD_DPM_FORCED_LEVEL_PERF_DETERMINISM) &&
	    (level != AMD_DPM_FORCED_LEVEL_PERF_DETERMINISM)) {
		smu_cmn_send_smc_msg(smu, SMU_MSG_DisableDeterminism, NULL);
		pstate_table->gfxclk_pstate.curr.max = gfx_table->max;
	}

	switch (level) {

	case AMD_DPM_FORCED_LEVEL_PERF_DETERMINISM:
		return 0;

	case AMD_DPM_FORCED_LEVEL_HIGH:
	case AMD_DPM_FORCED_LEVEL_LOW:
	case AMD_DPM_FORCED_LEVEL_PROFILE_STANDARD:
	case AMD_DPM_FORCED_LEVEL_PROFILE_MIN_SCLK:
	case AMD_DPM_FORCED_LEVEL_PROFILE_MIN_MCLK:
	case AMD_DPM_FORCED_LEVEL_PROFILE_PEAK:
	default:
		break;
	}

	return smu_v13_0_set_performance_level(smu, level);
}

static int aldebaran_set_soft_freq_limited_range(struct smu_context *smu,
					  enum smu_clk_type clk_type,
					  uint32_t min,
					  uint32_t max)
{
	struct smu_dpm_context *smu_dpm = &(smu->smu_dpm);
	struct smu_13_0_dpm_context *dpm_context = smu_dpm->dpm_context;
	struct smu_umd_pstate_table *pstate_table = &smu->pstate_table;
	struct amdgpu_device *adev = smu->adev;
	uint32_t min_clk;
	uint32_t max_clk;
	int ret = 0;

	if (clk_type != SMU_GFXCLK && clk_type != SMU_SCLK)
		return -EINVAL;

	if ((smu_dpm->dpm_level != AMD_DPM_FORCED_LEVEL_MANUAL)
			&& (smu_dpm->dpm_level != AMD_DPM_FORCED_LEVEL_PERF_DETERMINISM))
		return -EINVAL;

	if (smu_dpm->dpm_level == AMD_DPM_FORCED_LEVEL_MANUAL) {
		if (min >= max) {
			dev_err(smu->adev->dev,
				"Minimum GFX clk should be less than the maximum allowed clock\n");
			return -EINVAL;
		}

		if ((min == pstate_table->gfxclk_pstate.curr.min) &&
		    (max == pstate_table->gfxclk_pstate.curr.max))
			return 0;

		ret = smu_v13_0_set_soft_freq_limited_range(smu, SMU_GFXCLK,
							    min, max);
		if (!ret) {
			pstate_table->gfxclk_pstate.curr.min = min;
			pstate_table->gfxclk_pstate.curr.max = max;
		}

		return ret;
	}

	if (smu_dpm->dpm_level == AMD_DPM_FORCED_LEVEL_PERF_DETERMINISM) {
		if (!max || (max < dpm_context->dpm_tables.gfx_table.min) ||
			(max > dpm_context->dpm_tables.gfx_table.max)) {
			dev_warn(adev->dev,
					"Invalid max frequency %d MHz specified for determinism\n", max);
			return -EINVAL;
		}

		/* Restore default min/max clocks and enable determinism */
		min_clk = dpm_context->dpm_tables.gfx_table.min;
		max_clk = dpm_context->dpm_tables.gfx_table.max;
		ret = smu_v13_0_set_soft_freq_limited_range(smu, SMU_GFXCLK, min_clk, max_clk);
		if (!ret) {
			usleep_range(500, 1000);
			ret = smu_cmn_send_smc_msg_with_param(smu,
					SMU_MSG_EnableDeterminism,
					max, NULL);
			if (ret) {
				dev_err(adev->dev,
						"Failed to enable determinism at GFX clock %d MHz\n", max);
			} else {
				pstate_table->gfxclk_pstate.curr.min = min_clk;
				pstate_table->gfxclk_pstate.curr.max = max;
			}
		}
	}

	return ret;
}

static int aldebaran_usr_edit_dpm_table(struct smu_context *smu, enum PP_OD_DPM_TABLE_COMMAND type,
							long input[], uint32_t size)
{
	struct smu_dpm_context *smu_dpm = &(smu->smu_dpm);
	struct smu_13_0_dpm_context *dpm_context = smu_dpm->dpm_context;
	struct smu_umd_pstate_table *pstate_table = &smu->pstate_table;
	uint32_t min_clk;
	uint32_t max_clk;
	int ret = 0;

	/* Only allowed in manual or determinism mode */
	if ((smu_dpm->dpm_level != AMD_DPM_FORCED_LEVEL_MANUAL)
			&& (smu_dpm->dpm_level != AMD_DPM_FORCED_LEVEL_PERF_DETERMINISM))
		return -EINVAL;

	switch (type) {
	case PP_OD_EDIT_SCLK_VDDC_TABLE:
		if (size != 2) {
			dev_err(smu->adev->dev, "Input parameter number not correct\n");
			return -EINVAL;
		}

		if (input[0] == 0) {
			if (input[1] < dpm_context->dpm_tables.gfx_table.min) {
				dev_warn(smu->adev->dev, "Minimum GFX clk (%ld) MHz specified is less than the minimum allowed (%d) MHz\n",
					input[1], dpm_context->dpm_tables.gfx_table.min);
				pstate_table->gfxclk_pstate.custom.min =
					pstate_table->gfxclk_pstate.curr.min;
				return -EINVAL;
			}

			pstate_table->gfxclk_pstate.custom.min = input[1];
		} else if (input[0] == 1) {
			if (input[1] > dpm_context->dpm_tables.gfx_table.max) {
				dev_warn(smu->adev->dev, "Maximum GFX clk (%ld) MHz specified is greater than the maximum allowed (%d) MHz\n",
					input[1], dpm_context->dpm_tables.gfx_table.max);
				pstate_table->gfxclk_pstate.custom.max =
					pstate_table->gfxclk_pstate.curr.max;
				return -EINVAL;
			}

			pstate_table->gfxclk_pstate.custom.max = input[1];
		} else {
			return -EINVAL;
		}
		break;
	case PP_OD_RESTORE_DEFAULT_TABLE:
		if (size != 0) {
			dev_err(smu->adev->dev, "Input parameter number not correct\n");
			return -EINVAL;
		} else {
			/* Use the default frequencies for manual and determinism mode */
			min_clk = dpm_context->dpm_tables.gfx_table.min;
			max_clk = dpm_context->dpm_tables.gfx_table.max;

			return aldebaran_set_soft_freq_limited_range(smu, SMU_GFXCLK, min_clk, max_clk);
		}
		break;
	case PP_OD_COMMIT_DPM_TABLE:
		if (size != 0) {
			dev_err(smu->adev->dev, "Input parameter number not correct\n");
			return -EINVAL;
		} else {
			if (!pstate_table->gfxclk_pstate.custom.min)
				pstate_table->gfxclk_pstate.custom.min =
					pstate_table->gfxclk_pstate.curr.min;

			if (!pstate_table->gfxclk_pstate.custom.max)
				pstate_table->gfxclk_pstate.custom.max =
					pstate_table->gfxclk_pstate.curr.max;

			min_clk = pstate_table->gfxclk_pstate.custom.min;
			max_clk = pstate_table->gfxclk_pstate.custom.max;

			return aldebaran_set_soft_freq_limited_range(smu, SMU_GFXCLK, min_clk, max_clk);
		}
		break;
	default:
		return -ENOSYS;
	}

	return ret;
}

static bool aldebaran_is_dpm_running(struct smu_context *smu)
{
	int ret;
	uint32_t feature_mask[2];
	unsigned long feature_enabled;

	ret = smu_cmn_get_enabled_mask(smu, feature_mask, 2);
	if (ret)
		return false;
	feature_enabled = (unsigned long)((uint64_t)feature_mask[0] |
					  ((uint64_t)feature_mask[1] << 32));
	return !!(feature_enabled & SMC_DPM_FEATURE);
}

static void aldebaran_fill_i2c_req(SwI2cRequest_t  *req, bool write,
				  uint8_t address, uint32_t numbytes,
				  uint8_t *data)
{
	int i;

	req->I2CcontrollerPort = 0;
	req->I2CSpeed = 2;
	req->SlaveAddress = address;
	req->NumCmds = numbytes;

	for (i = 0; i < numbytes; i++) {
		SwI2cCmd_t *cmd =  &req->SwI2cCmds[i];

		/* First 2 bytes are always write for lower 2b EEPROM address */
		if (i < 2)
			cmd->CmdConfig = CMDCONFIG_READWRITE_MASK;
		else
			cmd->CmdConfig = write ? CMDCONFIG_READWRITE_MASK : 0;


		/* Add RESTART for read  after address filled */
		cmd->CmdConfig |= (i == 2 && !write) ? CMDCONFIG_RESTART_MASK : 0;

		/* Add STOP in the end */
		cmd->CmdConfig |= (i == (numbytes - 1)) ? CMDCONFIG_STOP_MASK : 0;

		/* Fill with data regardless if read or write to simplify code */
		cmd->ReadWriteData = data[i];
	}
}

static int aldebaran_i2c_read_data(struct i2c_adapter *control,
					       uint8_t address,
					       uint8_t *data,
					       uint32_t numbytes)
{
	uint32_t  i, ret = 0;
	SwI2cRequest_t req;
	struct amdgpu_device *adev = to_amdgpu_device(control);
	struct smu_table_context *smu_table = &adev->smu.smu_table;
	struct smu_table *table = &smu_table->driver_table;

	if (numbytes > MAX_SW_I2C_COMMANDS) {
		dev_err(adev->dev, "numbytes requested %d is over max allowed %d\n",
			numbytes, MAX_SW_I2C_COMMANDS);
		return -EINVAL;
	}

	memset(&req, 0, sizeof(req));
	aldebaran_fill_i2c_req(&req, false, address, numbytes, data);

	mutex_lock(&adev->smu.mutex);
	/* Now read data starting with that address */
	ret = smu_cmn_update_table(&adev->smu, SMU_TABLE_I2C_COMMANDS, 0, &req,
					true);
	mutex_unlock(&adev->smu.mutex);

	if (!ret) {
		SwI2cRequest_t *res = (SwI2cRequest_t *)table->cpu_addr;

		/* Assume SMU  fills res.SwI2cCmds[i].Data with read bytes */
		for (i = 0; i < numbytes; i++)
			data[i] = res->SwI2cCmds[i].ReadWriteData;

		dev_dbg(adev->dev, "aldebaran_i2c_read_data, address = %x, bytes = %d, data :",
				  (uint16_t)address, numbytes);

		print_hex_dump(KERN_DEBUG, "data: ", DUMP_PREFIX_NONE,
			       8, 1, data, numbytes, false);
	} else
		dev_err(adev->dev, "aldebaran_i2c_read_data - error occurred :%x", ret);

	return ret;
}

static int aldebaran_i2c_write_data(struct i2c_adapter *control,
						uint8_t address,
						uint8_t *data,
						uint32_t numbytes)
{
	uint32_t ret;
	SwI2cRequest_t req;
	struct amdgpu_device *adev = to_amdgpu_device(control);

	if (numbytes > MAX_SW_I2C_COMMANDS) {
		dev_err(adev->dev, "numbytes requested %d is over max allowed %d\n",
			numbytes, MAX_SW_I2C_COMMANDS);
		return -EINVAL;
	}

	memset(&req, 0, sizeof(req));
	aldebaran_fill_i2c_req(&req, true, address, numbytes, data);

	mutex_lock(&adev->smu.mutex);
	ret = smu_cmn_update_table(&adev->smu, SMU_TABLE_I2C_COMMANDS, 0, &req, true);
	mutex_unlock(&adev->smu.mutex);

	if (!ret) {
		dev_dbg(adev->dev, "aldebaran_i2c_write(), address = %x, bytes = %d , data: ",
					 (uint16_t)address, numbytes);

		print_hex_dump(KERN_DEBUG, "data: ", DUMP_PREFIX_NONE,
			       8, 1, data, numbytes, false);
		/*
		 * According to EEPROM spec there is a MAX of 10 ms required for
		 * EEPROM to flush internal RX buffer after STOP was issued at the
		 * end of write transaction. During this time the EEPROM will not be
		 * responsive to any more commands - so wait a bit more.
		 */
		msleep(10);

	} else
		dev_err(adev->dev, "aldebaran_i2c_write- error occurred :%x", ret);

	return ret;
}

static int aldebaran_i2c_xfer(struct i2c_adapter *i2c_adap,
			      struct i2c_msg *msgs, int num)
{
	uint32_t  i, j, ret, data_size, data_chunk_size, next_eeprom_addr = 0;
	uint8_t *data_ptr, data_chunk[MAX_SW_I2C_COMMANDS] = { 0 };

	for (i = 0; i < num; i++) {
		/*
		 * SMU interface allows at most MAX_SW_I2C_COMMANDS bytes of data at
		 * once and hence the data needs to be spliced into chunks and sent each
		 * chunk separately
		 */
		data_size = msgs[i].len - 2;
		data_chunk_size = MAX_SW_I2C_COMMANDS - 2;
		next_eeprom_addr = (msgs[i].buf[0] << 8 & 0xff00) | (msgs[i].buf[1] & 0xff);
		data_ptr = msgs[i].buf + 2;

		for (j = 0; j < data_size / data_chunk_size; j++) {
			/* Insert the EEPROM dest addess, bits 0-15 */
			data_chunk[0] = ((next_eeprom_addr >> 8) & 0xff);
			data_chunk[1] = (next_eeprom_addr & 0xff);

			if (msgs[i].flags & I2C_M_RD) {
				ret = aldebaran_i2c_read_data(i2c_adap,
							     (uint8_t)msgs[i].addr,
							     data_chunk, MAX_SW_I2C_COMMANDS);

				memcpy(data_ptr, data_chunk + 2, data_chunk_size);
			} else {

				memcpy(data_chunk + 2, data_ptr, data_chunk_size);

				ret = aldebaran_i2c_write_data(i2c_adap,
							      (uint8_t)msgs[i].addr,
							      data_chunk, MAX_SW_I2C_COMMANDS);
			}

			if (ret) {
				num = -EIO;
				goto fail;
			}

			next_eeprom_addr += data_chunk_size;
			data_ptr += data_chunk_size;
		}

		if (data_size % data_chunk_size) {
			data_chunk[0] = ((next_eeprom_addr >> 8) & 0xff);
			data_chunk[1] = (next_eeprom_addr & 0xff);

			if (msgs[i].flags & I2C_M_RD) {
				ret = aldebaran_i2c_read_data(i2c_adap,
							     (uint8_t)msgs[i].addr,
							     data_chunk, (data_size % data_chunk_size) + 2);

				memcpy(data_ptr, data_chunk + 2, data_size % data_chunk_size);
			} else {
				memcpy(data_chunk + 2, data_ptr, data_size % data_chunk_size);

				ret = aldebaran_i2c_write_data(i2c_adap,
							      (uint8_t)msgs[i].addr,
							      data_chunk, (data_size % data_chunk_size) + 2);
			}

			if (ret) {
				num = -EIO;
				goto fail;
			}
		}
	}

fail:
	return num;
}

static u32 aldebaran_i2c_func(struct i2c_adapter *adap)
{
	return I2C_FUNC_I2C | I2C_FUNC_SMBUS_EMUL;
}


static const struct i2c_algorithm aldebaran_i2c_algo = {
	.master_xfer = aldebaran_i2c_xfer,
	.functionality = aldebaran_i2c_func,
};

static int aldebaran_i2c_control_init(struct smu_context *smu, struct i2c_adapter *control)
{
	struct amdgpu_device *adev = to_amdgpu_device(control);
	int res;

	control->owner = THIS_MODULE;
	control->class = I2C_CLASS_SPD;
	control->dev.parent = &adev->pdev->dev;
	control->algo = &aldebaran_i2c_algo;
	snprintf(control->name, sizeof(control->name), "AMDGPU SMU");

	res = i2c_add_adapter(control);
	if (res)
		DRM_ERROR("Failed to register hw i2c, err: %d\n", res);

	return res;
}

static void aldebaran_i2c_control_fini(struct smu_context *smu, struct i2c_adapter *control)
{
	i2c_del_adapter(control);
}

static void aldebaran_get_unique_id(struct smu_context *smu)
{
	struct amdgpu_device *adev = smu->adev;
	SmuMetrics_t *metrics = smu->smu_table.metrics_table;
	uint32_t upper32 = 0, lower32 = 0;
	int ret;

	mutex_lock(&smu->metrics_lock);
	ret = smu_cmn_get_metrics_table_locked(smu, NULL, false);
	if (ret)
		goto out_unlock;

	upper32 = metrics->PublicSerialNumUpper32;
	lower32 = metrics->PublicSerialNumLower32;

out_unlock:
	mutex_unlock(&smu->metrics_lock);

	adev->unique_id = ((uint64_t)upper32 << 32) | lower32;
	sprintf(adev->serial, "%016llx", adev->unique_id);
}

static bool aldebaran_is_baco_supported(struct smu_context *smu)
{
	/* aldebaran is not support baco */

	return false;
}

static int aldebaran_set_df_cstate(struct smu_context *smu,
				   enum pp_df_cstate state)
{
	return smu_cmn_send_smc_msg_with_param(smu, SMU_MSG_DFCstateControl, state, NULL);
}

static int aldebaran_allow_xgmi_power_down(struct smu_context *smu, bool en)
{
	return smu_cmn_send_smc_msg_with_param(smu,
					       SMU_MSG_GmiPwrDnControl,
					       en ? 1 : 0,
					       NULL);
}

static const struct throttling_logging_label {
	uint32_t feature_mask;
	const char *label;
} logging_label[] = {
	{(1U << THROTTLER_TEMP_MEM_BIT), "HBM"},
	{(1U << THROTTLER_TEMP_VR_GFX_BIT), "VR of GFX rail"},
	{(1U << THROTTLER_TEMP_VR_MEM_BIT), "VR of HBM rail"},
	{(1U << THROTTLER_TEMP_VR_SOC_BIT), "VR of SOC rail"},
};
static void aldebaran_log_thermal_throttling_event(struct smu_context *smu)
{
	int ret;
	int throttler_idx, throtting_events = 0, buf_idx = 0;
	struct amdgpu_device *adev = smu->adev;
	uint32_t throttler_status;
	char log_buf[256];

	ret = aldebaran_get_smu_metrics_data(smu,
					     METRICS_THROTTLER_STATUS,
					     &throttler_status);
	if (ret)
		return;

	memset(log_buf, 0, sizeof(log_buf));
	for (throttler_idx = 0; throttler_idx < ARRAY_SIZE(logging_label);
	     throttler_idx++) {
		if (throttler_status & logging_label[throttler_idx].feature_mask) {
			throtting_events++;
			buf_idx += snprintf(log_buf + buf_idx,
					    sizeof(log_buf) - buf_idx,
					    "%s%s",
					    throtting_events > 1 ? " and " : "",
					    logging_label[throttler_idx].label);
			if (buf_idx >= sizeof(log_buf)) {
				dev_err(adev->dev, "buffer overflow!\n");
				log_buf[sizeof(log_buf) - 1] = '\0';
				break;
			}
		}
	}

	dev_warn(adev->dev, "WARN: GPU thermal throttling temperature reached, expect performance decrease. %s.\n",
		 log_buf);
	kgd2kfd_smi_event_throttle(smu->adev->kfd.dev, throttler_status);
}

static int aldebaran_get_current_pcie_link_speed(struct smu_context *smu)
{
	struct amdgpu_device *adev = smu->adev;
	uint32_t esm_ctrl;

	/* TODO: confirm this on real target */
	esm_ctrl = RREG32_PCIE(smnPCIE_ESM_CTRL);
	if ((esm_ctrl >> 15) & 0x1FFFF)
		return (((esm_ctrl >> 8) & 0x3F) + 128);

	return smu_v13_0_get_current_pcie_link_speed(smu);
}

static ssize_t aldebaran_get_gpu_metrics(struct smu_context *smu,
					 void **table)
{
	struct smu_table_context *smu_table = &smu->smu_table;
<<<<<<< HEAD
	struct gpu_metrics_v1_2 *gpu_metrics =
		(struct gpu_metrics_v1_2 *)smu_table->gpu_metrics_table;
=======
	struct gpu_metrics_v1_3 *gpu_metrics =
		(struct gpu_metrics_v1_3 *)smu_table->gpu_metrics_table;
>>>>>>> 50be9417
	SmuMetrics_t metrics;
	int i, ret = 0;

	ret = smu_cmn_get_metrics_table(smu,
					&metrics,
					true);
	if (ret)
		return ret;

<<<<<<< HEAD
	smu_cmn_init_soft_gpu_metrics(gpu_metrics, 1, 2);
=======
	smu_cmn_init_soft_gpu_metrics(gpu_metrics, 1, 3);
>>>>>>> 50be9417

	gpu_metrics->temperature_edge = metrics.TemperatureEdge;
	gpu_metrics->temperature_hotspot = metrics.TemperatureHotspot;
	gpu_metrics->temperature_mem = metrics.TemperatureHBM;
	gpu_metrics->temperature_vrgfx = metrics.TemperatureVrGfx;
	gpu_metrics->temperature_vrsoc = metrics.TemperatureVrSoc;
	gpu_metrics->temperature_vrmem = metrics.TemperatureVrMem;

	gpu_metrics->average_gfx_activity = metrics.AverageGfxActivity;
	gpu_metrics->average_umc_activity = metrics.AverageUclkActivity;
	gpu_metrics->average_mm_activity = 0;

<<<<<<< HEAD
	gpu_metrics->average_socket_power = metrics.AverageSocketPower;
	gpu_metrics->energy_accumulator =
			(uint64_t)metrics.EnergyAcc64bitHigh << 32 |
			metrics.EnergyAcc64bitLow;
=======
	/* Valid power data is available only from primary die */
	if (aldebaran_is_primary(smu)) {
		gpu_metrics->average_socket_power = metrics.AverageSocketPower;
		gpu_metrics->energy_accumulator =
			(uint64_t)metrics.EnergyAcc64bitHigh << 32 |
			metrics.EnergyAcc64bitLow;
	} else {
		gpu_metrics->average_socket_power = 0;
		gpu_metrics->energy_accumulator = 0;
	}
>>>>>>> 50be9417

	gpu_metrics->average_gfxclk_frequency = metrics.AverageGfxclkFrequency;
	gpu_metrics->average_socclk_frequency = metrics.AverageSocclkFrequency;
	gpu_metrics->average_uclk_frequency = metrics.AverageUclkFrequency;
	gpu_metrics->average_vclk0_frequency = 0;
	gpu_metrics->average_dclk0_frequency = 0;

	gpu_metrics->current_gfxclk = metrics.CurrClock[PPCLK_GFXCLK];
	gpu_metrics->current_socclk = metrics.CurrClock[PPCLK_SOCCLK];
	gpu_metrics->current_uclk = metrics.CurrClock[PPCLK_UCLK];
	gpu_metrics->current_vclk0 = metrics.CurrClock[PPCLK_VCLK];
	gpu_metrics->current_dclk0 = metrics.CurrClock[PPCLK_DCLK];

	gpu_metrics->throttle_status = metrics.ThrottlerStatus;
	gpu_metrics->indep_throttle_status =
			smu_cmn_get_indep_throttler_status(metrics.ThrottlerStatus,
							   aldebaran_throttler_map);

	gpu_metrics->current_fan_speed = 0;

	gpu_metrics->pcie_link_width =
		smu_v13_0_get_current_pcie_link_width(smu);
	gpu_metrics->pcie_link_speed =
		aldebaran_get_current_pcie_link_speed(smu);

	gpu_metrics->system_clock_counter = ktime_get_boottime_ns();

	gpu_metrics->gfx_activity_acc = metrics.GfxBusyAcc;
	gpu_metrics->mem_activity_acc = metrics.DramBusyAcc;

	for (i = 0; i < NUM_HBM_INSTANCES; i++)
		gpu_metrics->temperature_hbm[i] = metrics.TemperatureAllHBM[i];

	gpu_metrics->firmware_timestamp = ((uint64_t)metrics.TimeStampHigh << 32) |
					metrics.TimeStampLow;

	*table = (void *)gpu_metrics;

<<<<<<< HEAD
	return sizeof(struct gpu_metrics_v1_2);
=======
	return sizeof(struct gpu_metrics_v1_3);
>>>>>>> 50be9417
}

static int aldebaran_mode2_reset(struct smu_context *smu)
{
	u32 smu_version;
	int ret = 0, index;
	struct amdgpu_device *adev = smu->adev;
	int timeout = 10;

	smu_cmn_get_smc_version(smu, NULL, &smu_version);

	index = smu_cmn_to_asic_specific_index(smu, CMN2ASIC_MAPPING_MSG,
						SMU_MSG_GfxDeviceDriverReset);

	mutex_lock(&smu->message_lock);
	if (smu_version >= 0x00441400) {
		ret = smu_cmn_send_msg_without_waiting(smu, (uint16_t)index, SMU_RESET_MODE_2);
		/* This is similar to FLR, wait till max FLR timeout */
		msleep(100);
		dev_dbg(smu->adev->dev, "restore config space...\n");
		/* Restore the config space saved during init */
		amdgpu_device_load_pci_state(adev->pdev);

		dev_dbg(smu->adev->dev, "wait for reset ack\n");
		while (ret == -ETIME && timeout)  {
			ret = smu_cmn_wait_for_response(smu);
			/* Wait a bit more time for getting ACK */
			if (ret == -ETIME) {
				--timeout;
				usleep_range(500, 1000);
				continue;
			}

			if (ret != 1) {
				dev_err(adev->dev, "failed to send mode2 message \tparam: 0x%08x response %#x\n",
						SMU_RESET_MODE_2, ret);
				goto out;
			}
		}

	} else {
		dev_err(adev->dev, "smu fw 0x%x does not support MSG_GfxDeviceDriverReset MSG\n",
				smu_version);
	}

	if (ret == 1)
		ret = 0;
out:
	mutex_unlock(&smu->message_lock);

	return ret;
}

static bool aldebaran_is_mode1_reset_supported(struct smu_context *smu)
{
#if 0
	struct amdgpu_device *adev = smu->adev;
	u32 smu_version;
	uint32_t val;
	/**
	 * PM FW version support mode1 reset from 68.07
	 */
	smu_cmn_get_smc_version(smu, NULL, &smu_version);
	if ((smu_version < 0x00440700))
		return false;
	/**
	 * mode1 reset relies on PSP, so we should check if
	 * PSP is alive.
	 */
	val = RREG32_SOC15(MP0, 0, regMP0_SMN_C2PMSG_81);

	return val != 0x0;
#endif
	return true;
}

static bool aldebaran_is_mode2_reset_supported(struct smu_context *smu)
{
	return true;
}

static int aldebaran_set_mp1_state(struct smu_context *smu,
				   enum pp_mp1_state mp1_state)
{
	switch (mp1_state) {
	case PP_MP1_STATE_UNLOAD:
		return smu_cmn_set_mp1_state(smu, mp1_state);
	default:
		return 0;
	}
}

static int aldebaran_smu_send_hbm_bad_page_num(struct smu_context *smu,
		uint32_t size)
{
	int ret = 0;

	/* message SMU to update the bad page number on SMUBUS */
	ret = smu_cmn_send_smc_msg_with_param(smu, SMU_MSG_SetNumBadHbmPagesRetired, size, NULL);
	if (ret)
		dev_err(smu->adev->dev, "[%s] failed to message SMU to update HBM bad pages number\n",
				__func__);

	return ret;
}

static const struct pptable_funcs aldebaran_ppt_funcs = {
	/* init dpm */
	.get_allowed_feature_mask = aldebaran_get_allowed_feature_mask,
	/* dpm/clk tables */
	.set_default_dpm_table = aldebaran_set_default_dpm_table,
	.populate_umd_state_clk = aldebaran_populate_umd_state_clk,
	.get_thermal_temperature_range = aldebaran_get_thermal_temperature_range,
	.print_clk_levels = aldebaran_print_clk_levels,
	.force_clk_levels = aldebaran_force_clk_levels,
	.read_sensor = aldebaran_read_sensor,
	.set_performance_level = aldebaran_set_performance_level,
	.get_power_limit = aldebaran_get_power_limit,
	.is_dpm_running = aldebaran_is_dpm_running,
	.get_unique_id = aldebaran_get_unique_id,
	.init_microcode = smu_v13_0_init_microcode,
	.load_microcode = smu_v13_0_load_microcode,
	.fini_microcode = smu_v13_0_fini_microcode,
	.init_smc_tables = aldebaran_init_smc_tables,
	.fini_smc_tables = smu_v13_0_fini_smc_tables,
	.init_power = smu_v13_0_init_power,
	.fini_power = smu_v13_0_fini_power,
	.check_fw_status = smu_v13_0_check_fw_status,
	/* pptable related */
	.setup_pptable = aldebaran_setup_pptable,
	.get_vbios_bootup_values = smu_v13_0_get_vbios_bootup_values,
	.check_fw_version = smu_v13_0_check_fw_version,
	.write_pptable = smu_cmn_write_pptable,
	.set_driver_table_location = smu_v13_0_set_driver_table_location,
	.set_tool_table_location = smu_v13_0_set_tool_table_location,
	.notify_memory_pool_location = smu_v13_0_notify_memory_pool_location,
	.system_features_control = aldebaran_system_features_control,
	.send_smc_msg_with_param = smu_cmn_send_smc_msg_with_param,
	.send_smc_msg = smu_cmn_send_smc_msg,
	.get_enabled_mask = smu_cmn_get_enabled_mask,
	.feature_is_enabled = smu_cmn_feature_is_enabled,
	.disable_all_features_with_exception = smu_cmn_disable_all_features_with_exception,
	.set_power_limit = aldebaran_set_power_limit,
	.init_max_sustainable_clocks = smu_v13_0_init_max_sustainable_clocks,
	.enable_thermal_alert = smu_v13_0_enable_thermal_alert,
	.disable_thermal_alert = smu_v13_0_disable_thermal_alert,
	.set_xgmi_pstate = smu_v13_0_set_xgmi_pstate,
	.register_irq_handler = smu_v13_0_register_irq_handler,
	.set_azalia_d3_pme = smu_v13_0_set_azalia_d3_pme,
	.get_max_sustainable_clocks_by_dc = smu_v13_0_get_max_sustainable_clocks_by_dc,
	.baco_is_support= aldebaran_is_baco_supported,
	.get_dpm_ultimate_freq = smu_v13_0_get_dpm_ultimate_freq,
	.set_soft_freq_limited_range = aldebaran_set_soft_freq_limited_range,
	.od_edit_dpm_table = aldebaran_usr_edit_dpm_table,
	.set_df_cstate = aldebaran_set_df_cstate,
	.allow_xgmi_power_down = aldebaran_allow_xgmi_power_down,
	.log_thermal_throttling_event = aldebaran_log_thermal_throttling_event,
	.get_pp_feature_mask = smu_cmn_get_pp_feature_mask,
	.set_pp_feature_mask = smu_cmn_set_pp_feature_mask,
	.get_gpu_metrics = aldebaran_get_gpu_metrics,
	.mode1_reset_is_support = aldebaran_is_mode1_reset_supported,
	.mode2_reset_is_support = aldebaran_is_mode2_reset_supported,
	.mode1_reset = smu_v13_0_mode1_reset,
	.set_mp1_state = aldebaran_set_mp1_state,
	.mode2_reset = aldebaran_mode2_reset,
	.wait_for_event = smu_v13_0_wait_for_event,
	.i2c_init = aldebaran_i2c_control_init,
	.i2c_fini = aldebaran_i2c_control_fini,
	.send_hbm_bad_pages_num = aldebaran_smu_send_hbm_bad_page_num,
};

void aldebaran_set_ppt_funcs(struct smu_context *smu)
{
	smu->ppt_funcs = &aldebaran_ppt_funcs;
	smu->message_map = aldebaran_message_map;
	smu->clock_map = aldebaran_clk_map;
	smu->feature_map = aldebaran_feature_mask_map;
	smu->table_map = aldebaran_table_map;
}<|MERGE_RESOLUTION|>--- conflicted
+++ resolved
@@ -78,15 +78,12 @@
 
 #define smnPCIE_ESM_CTRL			0x111003D0
 
-<<<<<<< HEAD
-=======
 static const struct smu_temperature_range smu13_thermal_policy[] =
 {
 	{-273150,  99000, 99000, -273150, 99000, 99000, -273150, 99000, 99000},
 	{ 120000, 120000, 120000, 120000, 120000, 120000, 120000, 120000, 120000},
 };
 
->>>>>>> 50be9417
 static const struct cmn2asic_msg_mapping aldebaran_message_map[SMU_MSG_MAX_COUNT] = {
 	MSG_MAP(TestMessage,			     PPSMC_MSG_TestMessage,			0),
 	MSG_MAP(GetSmuVersion,			     PPSMC_MSG_GetSmuVersion,			1),
@@ -230,11 +227,7 @@
 		return -ENOMEM;
 	smu_table->metrics_time = 0;
 
-<<<<<<< HEAD
-	smu_table->gpu_metrics_table_size = sizeof(struct gpu_metrics_v1_2);
-=======
 	smu_table->gpu_metrics_table_size = sizeof(struct gpu_metrics_v1_3);
->>>>>>> 50be9417
 	smu_table->gpu_metrics_table = kzalloc(smu_table->gpu_metrics_table_size, GFP_KERNEL);
 	if (!smu_table->gpu_metrics_table) {
 		kfree(smu_table->metrics_table);
@@ -1765,13 +1758,8 @@
 					 void **table)
 {
 	struct smu_table_context *smu_table = &smu->smu_table;
-<<<<<<< HEAD
-	struct gpu_metrics_v1_2 *gpu_metrics =
-		(struct gpu_metrics_v1_2 *)smu_table->gpu_metrics_table;
-=======
 	struct gpu_metrics_v1_3 *gpu_metrics =
 		(struct gpu_metrics_v1_3 *)smu_table->gpu_metrics_table;
->>>>>>> 50be9417
 	SmuMetrics_t metrics;
 	int i, ret = 0;
 
@@ -1781,11 +1769,7 @@
 	if (ret)
 		return ret;
 
-<<<<<<< HEAD
-	smu_cmn_init_soft_gpu_metrics(gpu_metrics, 1, 2);
-=======
 	smu_cmn_init_soft_gpu_metrics(gpu_metrics, 1, 3);
->>>>>>> 50be9417
 
 	gpu_metrics->temperature_edge = metrics.TemperatureEdge;
 	gpu_metrics->temperature_hotspot = metrics.TemperatureHotspot;
@@ -1798,12 +1782,6 @@
 	gpu_metrics->average_umc_activity = metrics.AverageUclkActivity;
 	gpu_metrics->average_mm_activity = 0;
 
-<<<<<<< HEAD
-	gpu_metrics->average_socket_power = metrics.AverageSocketPower;
-	gpu_metrics->energy_accumulator =
-			(uint64_t)metrics.EnergyAcc64bitHigh << 32 |
-			metrics.EnergyAcc64bitLow;
-=======
 	/* Valid power data is available only from primary die */
 	if (aldebaran_is_primary(smu)) {
 		gpu_metrics->average_socket_power = metrics.AverageSocketPower;
@@ -1814,7 +1792,6 @@
 		gpu_metrics->average_socket_power = 0;
 		gpu_metrics->energy_accumulator = 0;
 	}
->>>>>>> 50be9417
 
 	gpu_metrics->average_gfxclk_frequency = metrics.AverageGfxclkFrequency;
 	gpu_metrics->average_socclk_frequency = metrics.AverageSocclkFrequency;
@@ -1853,11 +1830,7 @@
 
 	*table = (void *)gpu_metrics;
 
-<<<<<<< HEAD
-	return sizeof(struct gpu_metrics_v1_2);
-=======
 	return sizeof(struct gpu_metrics_v1_3);
->>>>>>> 50be9417
 }
 
 static int aldebaran_mode2_reset(struct smu_context *smu)
