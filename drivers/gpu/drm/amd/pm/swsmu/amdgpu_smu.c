/*
 * Copyright 2019 Advanced Micro Devices, Inc.
 *
 * Permission is hereby granted, free of charge, to any person obtaining a
 * copy of this software and associated documentation files (the "Software"),
 * to deal in the Software without restriction, including without limitation
 * the rights to use, copy, modify, merge, publish, distribute, sublicense,
 * and/or sell copies of the Software, and to permit persons to whom the
 * Software is furnished to do so, subject to the following conditions:
 *
 * The above copyright notice and this permission notice shall be included in
 * all copies or substantial portions of the Software.
 *
 * THE SOFTWARE IS PROVIDED "AS IS", WITHOUT WARRANTY OF ANY KIND, EXPRESS OR
 * IMPLIED, INCLUDING BUT NOT LIMITED TO THE WARRANTIES OF MERCHANTABILITY,
 * FITNESS FOR A PARTICULAR PURPOSE AND NONINFRINGEMENT.  IN NO EVENT SHALL
 * THE COPYRIGHT HOLDER(S) OR AUTHOR(S) BE LIABLE FOR ANY CLAIM, DAMAGES OR
 * OTHER LIABILITY, WHETHER IN AN ACTION OF CONTRACT, TORT OR OTHERWISE,
 * ARISING FROM, OUT OF OR IN CONNECTION WITH THE SOFTWARE OR THE USE OR
 * OTHER DEALINGS IN THE SOFTWARE.
 */

#define SWSMU_CODE_LAYER_L1

#include <linux/firmware.h>
#include <linux/pci.h>

#include "amdgpu.h"
#include "amdgpu_smu.h"
#include "smu_internal.h"
#include "atom.h"
#include "arcturus_ppt.h"
#include "navi10_ppt.h"
#include "sienna_cichlid_ppt.h"
#include "renoir_ppt.h"
#include "vangogh_ppt.h"
#include "aldebaran_ppt.h"
#include "yellow_carp_ppt.h"
#include "amd_pcie.h"

/*
 * DO NOT use these for err/warn/info/debug messages.
 * Use dev_err, dev_warn, dev_info and dev_dbg instead.
 * They are more MGPU friendly.
 */
#undef pr_err
#undef pr_warn
#undef pr_info
#undef pr_debug

static const struct amd_pm_funcs swsmu_pm_funcs;
static int smu_force_smuclk_levels(struct smu_context *smu,
				   enum smu_clk_type clk_type,
				   uint32_t mask);
static int smu_handle_task(struct smu_context *smu,
			   enum amd_dpm_forced_level level,
			   enum amd_pp_task task_id,
			   bool lock_needed);
static int smu_reset(struct smu_context *smu);
static int smu_set_fan_speed_percent(void *handle, u32 speed);
static int smu_set_fan_control_mode(struct smu_context *smu, int value);
static int smu_set_power_limit(void *handle, uint32_t limit);
static int smu_set_fan_speed_rpm(void *handle, uint32_t speed);
static int smu_set_gfx_cgpg(struct smu_context *smu, bool enabled);

static int smu_sys_get_pp_feature_mask(void *handle,
				       char *buf)
{
	struct smu_context *smu = handle;
	int size = 0;

	if (!smu->pm_enabled || !smu->adev->pm.dpm_enabled)
		return -EOPNOTSUPP;

	mutex_lock(&smu->mutex);

	size = smu_get_pp_feature_mask(smu, buf);

	mutex_unlock(&smu->mutex);

	return size;
}

static int smu_sys_set_pp_feature_mask(void *handle,
				       uint64_t new_mask)
{
	struct smu_context *smu = handle;
	int ret = 0;

	if (!smu->pm_enabled || !smu->adev->pm.dpm_enabled)
		return -EOPNOTSUPP;

	mutex_lock(&smu->mutex);

	ret = smu_set_pp_feature_mask(smu, new_mask);

	mutex_unlock(&smu->mutex);

	return ret;
}

int smu_get_status_gfxoff(struct amdgpu_device *adev, uint32_t *value)
{
	int ret = 0;
	struct smu_context *smu = &adev->smu;

	if (is_support_sw_smu(adev) && smu->ppt_funcs->get_gfx_off_status)
		*value = smu_get_gfx_off_status(smu);
	else
		ret = -EINVAL;

	return ret;
}

int smu_set_soft_freq_range(struct smu_context *smu,
			    enum smu_clk_type clk_type,
			    uint32_t min,
			    uint32_t max)
{
	int ret = 0;

	mutex_lock(&smu->mutex);

	if (smu->ppt_funcs->set_soft_freq_limited_range)
		ret = smu->ppt_funcs->set_soft_freq_limited_range(smu,
								  clk_type,
								  min,
								  max);

	mutex_unlock(&smu->mutex);

	return ret;
}

int smu_get_dpm_freq_range(struct smu_context *smu,
			   enum smu_clk_type clk_type,
			   uint32_t *min,
			   uint32_t *max)
{
	int ret = 0;

	if (!min && !max)
		return -EINVAL;

	mutex_lock(&smu->mutex);

	if (smu->ppt_funcs->get_dpm_ultimate_freq)
		ret = smu->ppt_funcs->get_dpm_ultimate_freq(smu,
							    clk_type,
							    min,
							    max);

	mutex_unlock(&smu->mutex);

	return ret;
}

static u32 smu_get_mclk(void *handle, bool low)
{
	struct smu_context *smu = handle;
	uint32_t clk_freq;
	int ret = 0;

	ret = smu_get_dpm_freq_range(smu, SMU_UCLK,
				     low ? &clk_freq : NULL,
				     !low ? &clk_freq : NULL);
	if (ret)
		return 0;
	return clk_freq * 100;
}

static u32 smu_get_sclk(void *handle, bool low)
{
	struct smu_context *smu = handle;
	uint32_t clk_freq;
	int ret = 0;

	ret = smu_get_dpm_freq_range(smu, SMU_GFXCLK,
				     low ? &clk_freq : NULL,
				     !low ? &clk_freq : NULL);
	if (ret)
		return 0;
	return clk_freq * 100;
}

static int smu_dpm_set_vcn_enable_locked(struct smu_context *smu,
					 bool enable)
{
	struct smu_power_context *smu_power = &smu->smu_power;
	struct smu_power_gate *power_gate = &smu_power->power_gate;
	int ret = 0;

	if (!smu->ppt_funcs->dpm_set_vcn_enable)
		return 0;

	if (atomic_read(&power_gate->vcn_gated) ^ enable)
		return 0;

	ret = smu->ppt_funcs->dpm_set_vcn_enable(smu, enable);
	if (!ret)
		atomic_set(&power_gate->vcn_gated, !enable);

	return ret;
}

static int smu_dpm_set_vcn_enable(struct smu_context *smu,
				  bool enable)
{
	struct smu_power_context *smu_power = &smu->smu_power;
	struct smu_power_gate *power_gate = &smu_power->power_gate;
	int ret = 0;

	mutex_lock(&power_gate->vcn_gate_lock);

	ret = smu_dpm_set_vcn_enable_locked(smu, enable);

	mutex_unlock(&power_gate->vcn_gate_lock);

	return ret;
}

static int smu_dpm_set_jpeg_enable_locked(struct smu_context *smu,
					  bool enable)
{
	struct smu_power_context *smu_power = &smu->smu_power;
	struct smu_power_gate *power_gate = &smu_power->power_gate;
	int ret = 0;

	if (!smu->ppt_funcs->dpm_set_jpeg_enable)
		return 0;

	if (atomic_read(&power_gate->jpeg_gated) ^ enable)
		return 0;

	ret = smu->ppt_funcs->dpm_set_jpeg_enable(smu, enable);
	if (!ret)
		atomic_set(&power_gate->jpeg_gated, !enable);

	return ret;
}

static int smu_dpm_set_jpeg_enable(struct smu_context *smu,
				   bool enable)
{
	struct smu_power_context *smu_power = &smu->smu_power;
	struct smu_power_gate *power_gate = &smu_power->power_gate;
	int ret = 0;

	mutex_lock(&power_gate->jpeg_gate_lock);

	ret = smu_dpm_set_jpeg_enable_locked(smu, enable);

	mutex_unlock(&power_gate->jpeg_gate_lock);

	return ret;
}

/**
 * smu_dpm_set_power_gate - power gate/ungate the specific IP block
 *
 * @handle:        smu_context pointer
 * @block_type: the IP block to power gate/ungate
 * @gate:       to power gate if true, ungate otherwise
 *
 * This API uses no smu->mutex lock protection due to:
 * 1. It is either called by other IP block(gfx/sdma/vcn/uvd/vce).
 *    This is guarded to be race condition free by the caller.
 * 2. Or get called on user setting request of power_dpm_force_performance_level.
 *    Under this case, the smu->mutex lock protection is already enforced on
 *    the parent API smu_force_performance_level of the call path.
 */
static int smu_dpm_set_power_gate(void *handle,
				  uint32_t block_type,
				  bool gate)
{
	struct smu_context *smu = handle;
	int ret = 0;

	if (!smu->pm_enabled || !smu->adev->pm.dpm_enabled)
		return -EOPNOTSUPP;

	switch (block_type) {
	/*
	 * Some legacy code of amdgpu_vcn.c and vcn_v2*.c still uses
	 * AMD_IP_BLOCK_TYPE_UVD for VCN. So, here both of them are kept.
	 */
	case AMD_IP_BLOCK_TYPE_UVD:
	case AMD_IP_BLOCK_TYPE_VCN:
		ret = smu_dpm_set_vcn_enable(smu, !gate);
		if (ret)
			dev_err(smu->adev->dev, "Failed to power %s VCN!\n",
				gate ? "gate" : "ungate");
		break;
	case AMD_IP_BLOCK_TYPE_GFX:
		ret = smu_gfx_off_control(smu, gate);
		if (ret)
			dev_err(smu->adev->dev, "Failed to %s gfxoff!\n",
				gate ? "enable" : "disable");
		break;
	case AMD_IP_BLOCK_TYPE_SDMA:
		ret = smu_powergate_sdma(smu, gate);
		if (ret)
			dev_err(smu->adev->dev, "Failed to power %s SDMA!\n",
				gate ? "gate" : "ungate");
		break;
	case AMD_IP_BLOCK_TYPE_JPEG:
		ret = smu_dpm_set_jpeg_enable(smu, !gate);
		if (ret)
			dev_err(smu->adev->dev, "Failed to power %s JPEG!\n",
				gate ? "gate" : "ungate");
		break;
	default:
		dev_err(smu->adev->dev, "Unsupported block type!\n");
		return -EINVAL;
	}

	return ret;
}

/**
 * smu_set_user_clk_dependencies - set user profile clock dependencies
 *
 * @smu:	smu_context pointer
 * @clk:	enum smu_clk_type type
 *
 * Enable/Disable the clock dependency for the @clk type.
 */
static void smu_set_user_clk_dependencies(struct smu_context *smu, enum smu_clk_type clk)
{
	if (smu->adev->in_suspend)
		return;

	if (clk == SMU_MCLK) {
		smu->user_dpm_profile.clk_dependency = 0;
		smu->user_dpm_profile.clk_dependency = BIT(SMU_FCLK) | BIT(SMU_SOCCLK);
	} else if (clk == SMU_FCLK) {
		/* MCLK takes precedence over FCLK */
		if (smu->user_dpm_profile.clk_dependency == (BIT(SMU_FCLK) | BIT(SMU_SOCCLK)))
			return;

		smu->user_dpm_profile.clk_dependency = 0;
		smu->user_dpm_profile.clk_dependency = BIT(SMU_MCLK) | BIT(SMU_SOCCLK);
	} else if (clk == SMU_SOCCLK) {
		/* MCLK takes precedence over SOCCLK */
		if (smu->user_dpm_profile.clk_dependency == (BIT(SMU_FCLK) | BIT(SMU_SOCCLK)))
			return;

		smu->user_dpm_profile.clk_dependency = 0;
		smu->user_dpm_profile.clk_dependency = BIT(SMU_MCLK) | BIT(SMU_FCLK);
	} else
		/* Add clk dependencies here, if any */
		return;
}

/**
 * smu_restore_dpm_user_profile - reinstate user dpm profile
 *
 * @smu:	smu_context pointer
 *
 * Restore the saved user power configurations include power limit,
 * clock frequencies, fan control mode and fan speed.
 */
static void smu_restore_dpm_user_profile(struct smu_context *smu)
{
	struct smu_dpm_context *smu_dpm_ctx = &(smu->smu_dpm);
	int ret = 0;

	if (!smu->adev->in_suspend)
		return;

	if (!smu->pm_enabled || !smu->adev->pm.dpm_enabled)
		return;

	/* Enable restore flag */
	smu->user_dpm_profile.flags |= SMU_DPM_USER_PROFILE_RESTORE;

	/* set the user dpm power limit */
	if (smu->user_dpm_profile.power_limit) {
		ret = smu_set_power_limit(smu, smu->user_dpm_profile.power_limit);
		if (ret)
			dev_err(smu->adev->dev, "Failed to set power limit value\n");
	}

	/* set the user dpm clock configurations */
	if (smu_dpm_ctx->dpm_level == AMD_DPM_FORCED_LEVEL_MANUAL) {
		enum smu_clk_type clk_type;

		for (clk_type = 0; clk_type < SMU_CLK_COUNT; clk_type++) {
			/*
			 * Iterate over smu clk type and force the saved user clk
			 * configs, skip if clock dependency is enabled
			 */
			if (!(smu->user_dpm_profile.clk_dependency & BIT(clk_type)) &&
					smu->user_dpm_profile.clk_mask[clk_type]) {
				ret = smu_force_smuclk_levels(smu, clk_type,
						smu->user_dpm_profile.clk_mask[clk_type]);
				if (ret)
					dev_err(smu->adev->dev,
						"Failed to set clock type = %d\n", clk_type);
			}
		}
	}

	/* set the user dpm fan configurations */
	if (smu->user_dpm_profile.fan_mode == AMD_FAN_CTRL_MANUAL) {
		ret = smu_set_fan_control_mode(smu, smu->user_dpm_profile.fan_mode);
		if (ret) {
			dev_err(smu->adev->dev, "Failed to set manual fan control mode\n");
			return;
		}

		if (!ret && smu->user_dpm_profile.fan_speed_percent) {
			ret = smu_set_fan_speed_percent(smu, smu->user_dpm_profile.fan_speed_percent);
			if (ret)
				dev_err(smu->adev->dev, "Failed to set manual fan speed\n");
		}
	}

	/* Disable restore flag */
	smu->user_dpm_profile.flags &= ~SMU_DPM_USER_PROFILE_RESTORE;
}

static int smu_get_power_num_states(void *handle,
				    struct pp_states_info *state_info)
{
	if (!state_info)
		return -EINVAL;

	/* not support power state */
	memset(state_info, 0, sizeof(struct pp_states_info));
	state_info->nums = 1;
	state_info->states[0] = POWER_STATE_TYPE_DEFAULT;

	return 0;
}

bool is_support_sw_smu(struct amdgpu_device *adev)
{
	if (adev->asic_type >= CHIP_ARCTURUS)
		return true;

	return false;
}

bool is_support_cclk_dpm(struct amdgpu_device *adev)
{
	struct smu_context *smu = &adev->smu;

	if (!is_support_sw_smu(adev))
		return false;

	if (!smu_feature_is_enabled(smu, SMU_FEATURE_CCLK_DPM_BIT))
		return false;

	return true;
}


static int smu_sys_get_pp_table(void *handle,
				char **table)
{
	struct smu_context *smu = handle;
	struct smu_table_context *smu_table = &smu->smu_table;
	uint32_t powerplay_table_size;

	if (!smu->pm_enabled || !smu->adev->pm.dpm_enabled)
		return -EOPNOTSUPP;

	if (!smu_table->power_play_table && !smu_table->hardcode_pptable)
		return -EINVAL;

	mutex_lock(&smu->mutex);

	if (smu_table->hardcode_pptable)
		*table = smu_table->hardcode_pptable;
	else
		*table = smu_table->power_play_table;

	powerplay_table_size = smu_table->power_play_table_size;

	mutex_unlock(&smu->mutex);

	return powerplay_table_size;
}

static int smu_sys_set_pp_table(void *handle,
				const char *buf,
				size_t size)
{
	struct smu_context *smu = handle;
	struct smu_table_context *smu_table = &smu->smu_table;
	ATOM_COMMON_TABLE_HEADER *header = (ATOM_COMMON_TABLE_HEADER *)buf;
	int ret = 0;

	if (!smu->pm_enabled || !smu->adev->pm.dpm_enabled)
		return -EOPNOTSUPP;

	if (header->usStructureSize != size) {
		dev_err(smu->adev->dev, "pp table size not matched !\n");
		return -EIO;
	}

	mutex_lock(&smu->mutex);
	if (!smu_table->hardcode_pptable)
		smu_table->hardcode_pptable = kzalloc(size, GFP_KERNEL);
	if (!smu_table->hardcode_pptable) {
		ret = -ENOMEM;
		goto failed;
	}

	memcpy(smu_table->hardcode_pptable, buf, size);
	smu_table->power_play_table = smu_table->hardcode_pptable;
	smu_table->power_play_table_size = size;

	/*
	 * Special hw_fini action(for Navi1x, the DPMs disablement will be
	 * skipped) may be needed for custom pptable uploading.
	 */
	smu->uploading_custom_pp_table = true;

	ret = smu_reset(smu);
	if (ret)
		dev_info(smu->adev->dev, "smu reset failed, ret = %d\n", ret);

	smu->uploading_custom_pp_table = false;

failed:
	mutex_unlock(&smu->mutex);
	return ret;
}

static int smu_get_driver_allowed_feature_mask(struct smu_context *smu)
{
	struct smu_feature *feature = &smu->smu_feature;
	int ret = 0;
	uint32_t allowed_feature_mask[SMU_FEATURE_MAX/32];

	bitmap_zero(feature->allowed, SMU_FEATURE_MAX);

	ret = smu_get_allowed_feature_mask(smu, allowed_feature_mask,
					     SMU_FEATURE_MAX/32);
	if (ret)
		return ret;

	bitmap_or(feature->allowed, feature->allowed,
		      (unsigned long *)allowed_feature_mask,
		      feature->feature_num);

	return ret;
}

static int smu_set_funcs(struct amdgpu_device *adev)
{
	struct smu_context *smu = &adev->smu;

	if (adev->pm.pp_feature & PP_OVERDRIVE_MASK)
		smu->od_enabled = true;

	switch (adev->asic_type) {
	case CHIP_NAVI10:
	case CHIP_NAVI14:
	case CHIP_NAVI12:
		navi10_set_ppt_funcs(smu);
		break;
	case CHIP_ARCTURUS:
		adev->pm.pp_feature &= ~PP_GFXOFF_MASK;
		arcturus_set_ppt_funcs(smu);
		/* OD is not supported on Arcturus */
		smu->od_enabled =false;
		break;
	case CHIP_SIENNA_CICHLID:
	case CHIP_NAVY_FLOUNDER:
	case CHIP_DIMGREY_CAVEFISH:
	case CHIP_BEIGE_GOBY:
		sienna_cichlid_set_ppt_funcs(smu);
		break;
	case CHIP_ALDEBARAN:
		aldebaran_set_ppt_funcs(smu);
		/* Enable pp_od_clk_voltage node */
		smu->od_enabled = true;
		break;
	case CHIP_RENOIR:
		renoir_set_ppt_funcs(smu);
		break;
	case CHIP_VANGOGH:
		vangogh_set_ppt_funcs(smu);
		break;
	case CHIP_YELLOW_CARP:
		yellow_carp_set_ppt_funcs(smu);
		break;
	default:
		return -EINVAL;
	}

	return 0;
}

static int smu_early_init(void *handle)
{
	struct amdgpu_device *adev = (struct amdgpu_device *)handle;
	struct smu_context *smu = &adev->smu;

	smu->adev = adev;
	smu->pm_enabled = !!amdgpu_dpm;
	smu->is_apu = false;
	mutex_init(&smu->mutex);
	mutex_init(&smu->smu_baco.mutex);
	smu->smu_baco.state = SMU_BACO_STATE_EXIT;
	smu->smu_baco.platform_support = false;

	adev->powerplay.pp_handle = smu;
	adev->powerplay.pp_funcs = &swsmu_pm_funcs;

	return smu_set_funcs(adev);
}

static int smu_set_default_dpm_table(struct smu_context *smu)
{
	struct smu_power_context *smu_power = &smu->smu_power;
	struct smu_power_gate *power_gate = &smu_power->power_gate;
	int vcn_gate, jpeg_gate;
	int ret = 0;

	if (!smu->ppt_funcs->set_default_dpm_table)
		return 0;

	mutex_lock(&power_gate->vcn_gate_lock);
	mutex_lock(&power_gate->jpeg_gate_lock);

	vcn_gate = atomic_read(&power_gate->vcn_gated);
	jpeg_gate = atomic_read(&power_gate->jpeg_gated);

	ret = smu_dpm_set_vcn_enable_locked(smu, true);
	if (ret)
		goto err0_out;

	ret = smu_dpm_set_jpeg_enable_locked(smu, true);
	if (ret)
		goto err1_out;

	ret = smu->ppt_funcs->set_default_dpm_table(smu);
	if (ret)
		dev_err(smu->adev->dev,
			"Failed to setup default dpm clock tables!\n");

	smu_dpm_set_jpeg_enable_locked(smu, !jpeg_gate);
err1_out:
	smu_dpm_set_vcn_enable_locked(smu, !vcn_gate);
err0_out:
	mutex_unlock(&power_gate->jpeg_gate_lock);
	mutex_unlock(&power_gate->vcn_gate_lock);

	return ret;
}


static int smu_late_init(void *handle)
{
	struct amdgpu_device *adev = (struct amdgpu_device *)handle;
	struct smu_context *smu = &adev->smu;
	int ret = 0;

	smu_set_fine_grain_gfx_freq_parameters(smu);

	if (!smu->pm_enabled)
		return 0;

	ret = smu_post_init(smu);
	if (ret) {
		dev_err(adev->dev, "Failed to post smu init!\n");
		return ret;
	}

	if (adev->asic_type == CHIP_YELLOW_CARP)
		return 0;

	if (!amdgpu_sriov_vf(adev) || smu->od_enabled) {
		ret = smu_set_default_od_settings(smu);
		if (ret) {
			dev_err(adev->dev, "Failed to setup default OD settings!\n");
			return ret;
		}
	}

	ret = smu_populate_umd_state_clk(smu);
	if (ret) {
		dev_err(adev->dev, "Failed to populate UMD state clocks!\n");
		return ret;
	}

	ret = smu_get_asic_power_limits(smu,
					&smu->current_power_limit,
					&smu->default_power_limit,
					&smu->max_power_limit);
	if (ret) {
		dev_err(adev->dev, "Failed to get asic power limits!\n");
		return ret;
	}

	if (!amdgpu_sriov_vf(adev))
		smu_get_unique_id(smu);

	smu_get_fan_parameters(smu);

	smu_handle_task(&adev->smu,
			smu->smu_dpm.dpm_level,
			AMD_PP_TASK_COMPLETE_INIT,
			false);

	smu_restore_dpm_user_profile(smu);

	return 0;
}

static int smu_init_fb_allocations(struct smu_context *smu)
{
	struct amdgpu_device *adev = smu->adev;
	struct smu_table_context *smu_table = &smu->smu_table;
	struct smu_table *tables = smu_table->tables;
	struct smu_table *driver_table = &(smu_table->driver_table);
	uint32_t max_table_size = 0;
	int ret, i;

	/* VRAM allocation for tool table */
	if (tables[SMU_TABLE_PMSTATUSLOG].size) {
		ret = amdgpu_bo_create_kernel(adev,
					      tables[SMU_TABLE_PMSTATUSLOG].size,
					      tables[SMU_TABLE_PMSTATUSLOG].align,
					      tables[SMU_TABLE_PMSTATUSLOG].domain,
					      &tables[SMU_TABLE_PMSTATUSLOG].bo,
					      &tables[SMU_TABLE_PMSTATUSLOG].mc_address,
					      &tables[SMU_TABLE_PMSTATUSLOG].cpu_addr);
		if (ret) {
			dev_err(adev->dev, "VRAM allocation for tool table failed!\n");
			return ret;
		}
	}

	/* VRAM allocation for driver table */
	for (i = 0; i < SMU_TABLE_COUNT; i++) {
		if (tables[i].size == 0)
			continue;

		if (i == SMU_TABLE_PMSTATUSLOG)
			continue;

		if (max_table_size < tables[i].size)
			max_table_size = tables[i].size;
	}

	driver_table->size = max_table_size;
	driver_table->align = PAGE_SIZE;
	driver_table->domain = AMDGPU_GEM_DOMAIN_VRAM;

	ret = amdgpu_bo_create_kernel(adev,
				      driver_table->size,
				      driver_table->align,
				      driver_table->domain,
				      &driver_table->bo,
				      &driver_table->mc_address,
				      &driver_table->cpu_addr);
	if (ret) {
		dev_err(adev->dev, "VRAM allocation for driver table failed!\n");
		if (tables[SMU_TABLE_PMSTATUSLOG].mc_address)
			amdgpu_bo_free_kernel(&tables[SMU_TABLE_PMSTATUSLOG].bo,
					      &tables[SMU_TABLE_PMSTATUSLOG].mc_address,
					      &tables[SMU_TABLE_PMSTATUSLOG].cpu_addr);
	}

	return ret;
}

static int smu_fini_fb_allocations(struct smu_context *smu)
{
	struct smu_table_context *smu_table = &smu->smu_table;
	struct smu_table *tables = smu_table->tables;
	struct smu_table *driver_table = &(smu_table->driver_table);

	if (tables[SMU_TABLE_PMSTATUSLOG].mc_address)
		amdgpu_bo_free_kernel(&tables[SMU_TABLE_PMSTATUSLOG].bo,
				      &tables[SMU_TABLE_PMSTATUSLOG].mc_address,
				      &tables[SMU_TABLE_PMSTATUSLOG].cpu_addr);

	amdgpu_bo_free_kernel(&driver_table->bo,
			      &driver_table->mc_address,
			      &driver_table->cpu_addr);

	return 0;
}

/**
 * smu_alloc_memory_pool - allocate memory pool in the system memory
 *
 * @smu: amdgpu_device pointer
 *
 * This memory pool will be used for SMC use and msg SetSystemVirtualDramAddr
 * and DramLogSetDramAddr can notify it changed.
 *
 * Returns 0 on success, error on failure.
 */
static int smu_alloc_memory_pool(struct smu_context *smu)
{
	struct amdgpu_device *adev = smu->adev;
	struct smu_table_context *smu_table = &smu->smu_table;
	struct smu_table *memory_pool = &smu_table->memory_pool;
	uint64_t pool_size = smu->pool_size;
	int ret = 0;

	if (pool_size == SMU_MEMORY_POOL_SIZE_ZERO)
		return ret;

	memory_pool->size = pool_size;
	memory_pool->align = PAGE_SIZE;
	memory_pool->domain = AMDGPU_GEM_DOMAIN_GTT;

	switch (pool_size) {
	case SMU_MEMORY_POOL_SIZE_256_MB:
	case SMU_MEMORY_POOL_SIZE_512_MB:
	case SMU_MEMORY_POOL_SIZE_1_GB:
	case SMU_MEMORY_POOL_SIZE_2_GB:
		ret = amdgpu_bo_create_kernel(adev,
					      memory_pool->size,
					      memory_pool->align,
					      memory_pool->domain,
					      &memory_pool->bo,
					      &memory_pool->mc_address,
					      &memory_pool->cpu_addr);
		if (ret)
			dev_err(adev->dev, "VRAM allocation for dramlog failed!\n");
		break;
	default:
		break;
	}

	return ret;
}

static int smu_free_memory_pool(struct smu_context *smu)
{
	struct smu_table_context *smu_table = &smu->smu_table;
	struct smu_table *memory_pool = &smu_table->memory_pool;

	if (memory_pool->size == SMU_MEMORY_POOL_SIZE_ZERO)
		return 0;

	amdgpu_bo_free_kernel(&memory_pool->bo,
			      &memory_pool->mc_address,
			      &memory_pool->cpu_addr);

	memset(memory_pool, 0, sizeof(struct smu_table));

	return 0;
}

static int smu_alloc_dummy_read_table(struct smu_context *smu)
{
	struct smu_table_context *smu_table = &smu->smu_table;
	struct smu_table *dummy_read_1_table =
			&smu_table->dummy_read_1_table;
	struct amdgpu_device *adev = smu->adev;
	int ret = 0;

	dummy_read_1_table->size = 0x40000;
	dummy_read_1_table->align = PAGE_SIZE;
	dummy_read_1_table->domain = AMDGPU_GEM_DOMAIN_VRAM;

	ret = amdgpu_bo_create_kernel(adev,
				      dummy_read_1_table->size,
				      dummy_read_1_table->align,
				      dummy_read_1_table->domain,
				      &dummy_read_1_table->bo,
				      &dummy_read_1_table->mc_address,
				      &dummy_read_1_table->cpu_addr);
	if (ret)
		dev_err(adev->dev, "VRAM allocation for dummy read table failed!\n");

	return ret;
}

static void smu_free_dummy_read_table(struct smu_context *smu)
{
	struct smu_table_context *smu_table = &smu->smu_table;
	struct smu_table *dummy_read_1_table =
			&smu_table->dummy_read_1_table;


	amdgpu_bo_free_kernel(&dummy_read_1_table->bo,
			      &dummy_read_1_table->mc_address,
			      &dummy_read_1_table->cpu_addr);

	memset(dummy_read_1_table, 0, sizeof(struct smu_table));
}

static int smu_smc_table_sw_init(struct smu_context *smu)
{
	int ret;

	/**
	 * Create smu_table structure, and init smc tables such as
	 * TABLE_PPTABLE, TABLE_WATERMARKS, TABLE_SMU_METRICS, and etc.
	 */
	ret = smu_init_smc_tables(smu);
	if (ret) {
		dev_err(smu->adev->dev, "Failed to init smc tables!\n");
		return ret;
	}

	/**
	 * Create smu_power_context structure, and allocate smu_dpm_context and
	 * context size to fill the smu_power_context data.
	 */
	ret = smu_init_power(smu);
	if (ret) {
		dev_err(smu->adev->dev, "Failed to init smu_init_power!\n");
		return ret;
	}

	/*
	 * allocate vram bos to store smc table contents.
	 */
	ret = smu_init_fb_allocations(smu);
	if (ret)
		return ret;

	ret = smu_alloc_memory_pool(smu);
	if (ret)
		return ret;

	ret = smu_alloc_dummy_read_table(smu);
	if (ret)
		return ret;

	ret = smu_i2c_init(smu, &smu->adev->pm.smu_i2c);
	if (ret)
		return ret;

	return 0;
}

static int smu_smc_table_sw_fini(struct smu_context *smu)
{
	int ret;

	smu_i2c_fini(smu, &smu->adev->pm.smu_i2c);

	smu_free_dummy_read_table(smu);

	ret = smu_free_memory_pool(smu);
	if (ret)
		return ret;

	ret = smu_fini_fb_allocations(smu);
	if (ret)
		return ret;

	ret = smu_fini_power(smu);
	if (ret) {
		dev_err(smu->adev->dev, "Failed to init smu_fini_power!\n");
		return ret;
	}

	ret = smu_fini_smc_tables(smu);
	if (ret) {
		dev_err(smu->adev->dev, "Failed to smu_fini_smc_tables!\n");
		return ret;
	}

	return 0;
}

static void smu_throttling_logging_work_fn(struct work_struct *work)
{
	struct smu_context *smu = container_of(work, struct smu_context,
					       throttling_logging_work);

	smu_log_thermal_throttling(smu);
}

static void smu_interrupt_work_fn(struct work_struct *work)
{
	struct smu_context *smu = container_of(work, struct smu_context,
					       interrupt_work);

	mutex_lock(&smu->mutex);

	if (smu->ppt_funcs && smu->ppt_funcs->interrupt_work)
		smu->ppt_funcs->interrupt_work(smu);

	mutex_unlock(&smu->mutex);
}

static int smu_sw_init(void *handle)
{
	struct amdgpu_device *adev = (struct amdgpu_device *)handle;
	struct smu_context *smu = &adev->smu;
	int ret;

	smu->pool_size = adev->pm.smu_prv_buffer_size;
	smu->smu_feature.feature_num = SMU_FEATURE_MAX;
	mutex_init(&smu->smu_feature.mutex);
	bitmap_zero(smu->smu_feature.supported, SMU_FEATURE_MAX);
	bitmap_zero(smu->smu_feature.enabled, SMU_FEATURE_MAX);
	bitmap_zero(smu->smu_feature.allowed, SMU_FEATURE_MAX);

	mutex_init(&smu->sensor_lock);
	mutex_init(&smu->metrics_lock);
	mutex_init(&smu->message_lock);

	INIT_WORK(&smu->throttling_logging_work, smu_throttling_logging_work_fn);
	INIT_WORK(&smu->interrupt_work, smu_interrupt_work_fn);
	atomic64_set(&smu->throttle_int_counter, 0);
	smu->watermarks_bitmap = 0;
	smu->power_profile_mode = PP_SMC_POWER_PROFILE_BOOTUP_DEFAULT;
	smu->default_power_profile_mode = PP_SMC_POWER_PROFILE_BOOTUP_DEFAULT;

	atomic_set(&smu->smu_power.power_gate.vcn_gated, 1);
	atomic_set(&smu->smu_power.power_gate.jpeg_gated, 1);
	mutex_init(&smu->smu_power.power_gate.vcn_gate_lock);
	mutex_init(&smu->smu_power.power_gate.jpeg_gate_lock);

	smu->workload_mask = 1 << smu->workload_prority[PP_SMC_POWER_PROFILE_BOOTUP_DEFAULT];
	smu->workload_prority[PP_SMC_POWER_PROFILE_BOOTUP_DEFAULT] = 0;
	smu->workload_prority[PP_SMC_POWER_PROFILE_FULLSCREEN3D] = 1;
	smu->workload_prority[PP_SMC_POWER_PROFILE_POWERSAVING] = 2;
	smu->workload_prority[PP_SMC_POWER_PROFILE_VIDEO] = 3;
	smu->workload_prority[PP_SMC_POWER_PROFILE_VR] = 4;
	smu->workload_prority[PP_SMC_POWER_PROFILE_COMPUTE] = 5;
	smu->workload_prority[PP_SMC_POWER_PROFILE_CUSTOM] = 6;

	smu->workload_setting[0] = PP_SMC_POWER_PROFILE_BOOTUP_DEFAULT;
	smu->workload_setting[1] = PP_SMC_POWER_PROFILE_FULLSCREEN3D;
	smu->workload_setting[2] = PP_SMC_POWER_PROFILE_POWERSAVING;
	smu->workload_setting[3] = PP_SMC_POWER_PROFILE_VIDEO;
	smu->workload_setting[4] = PP_SMC_POWER_PROFILE_VR;
	smu->workload_setting[5] = PP_SMC_POWER_PROFILE_COMPUTE;
	smu->workload_setting[6] = PP_SMC_POWER_PROFILE_CUSTOM;
	smu->display_config = &adev->pm.pm_display_cfg;

	smu->smu_dpm.dpm_level = AMD_DPM_FORCED_LEVEL_AUTO;
	smu->smu_dpm.requested_dpm_level = AMD_DPM_FORCED_LEVEL_AUTO;

	ret = smu_init_microcode(smu);
	if (ret) {
		dev_err(adev->dev, "Failed to load smu firmware!\n");
		return ret;
	}

	ret = smu_smc_table_sw_init(smu);
	if (ret) {
		dev_err(adev->dev, "Failed to sw init smc table!\n");
		return ret;
	}

	ret = smu_register_irq_handler(smu);
	if (ret) {
		dev_err(adev->dev, "Failed to register smc irq handler!\n");
		return ret;
	}

	/* If there is no way to query fan control mode, fan control is not supported */
	if (!smu->ppt_funcs->get_fan_control_mode)
		smu->adev->pm.no_fan = true;

	return 0;
}

static int smu_sw_fini(void *handle)
{
	struct amdgpu_device *adev = (struct amdgpu_device *)handle;
	struct smu_context *smu = &adev->smu;
	int ret;

	ret = smu_smc_table_sw_fini(smu);
	if (ret) {
		dev_err(adev->dev, "Failed to sw fini smc table!\n");
		return ret;
	}

	smu_fini_microcode(smu);

	return 0;
}

static int smu_get_thermal_temperature_range(struct smu_context *smu)
{
	struct amdgpu_device *adev = smu->adev;
	struct smu_temperature_range *range =
				&smu->thermal_range;
	int ret = 0;

	if (!smu->ppt_funcs->get_thermal_temperature_range)
		return 0;

	ret = smu->ppt_funcs->get_thermal_temperature_range(smu, range);
	if (ret)
		return ret;

	adev->pm.dpm.thermal.min_temp = range->min;
	adev->pm.dpm.thermal.max_temp = range->max;
	adev->pm.dpm.thermal.max_edge_emergency_temp = range->edge_emergency_max;
	adev->pm.dpm.thermal.min_hotspot_temp = range->hotspot_min;
	adev->pm.dpm.thermal.max_hotspot_crit_temp = range->hotspot_crit_max;
	adev->pm.dpm.thermal.max_hotspot_emergency_temp = range->hotspot_emergency_max;
	adev->pm.dpm.thermal.min_mem_temp = range->mem_min;
	adev->pm.dpm.thermal.max_mem_crit_temp = range->mem_crit_max;
	adev->pm.dpm.thermal.max_mem_emergency_temp = range->mem_emergency_max;

	return ret;
}

static int smu_smc_hw_setup(struct smu_context *smu)
{
	struct amdgpu_device *adev = smu->adev;
	uint32_t pcie_gen = 0, pcie_width = 0;
	int ret = 0;

	if (adev->in_suspend && smu_is_dpm_running(smu)) {
		dev_info(adev->dev, "dpm has been enabled\n");
		/* this is needed specifically */
		if ((adev->asic_type >= CHIP_SIENNA_CICHLID) &&
		    (adev->asic_type <= CHIP_DIMGREY_CAVEFISH))
			ret = smu_system_features_control(smu, true);
		return ret;
	}

	ret = smu_init_display_count(smu, 0);
	if (ret) {
		dev_info(adev->dev, "Failed to pre-set display count as 0!\n");
		return ret;
	}

	ret = smu_set_driver_table_location(smu);
	if (ret) {
		dev_err(adev->dev, "Failed to SetDriverDramAddr!\n");
		return ret;
	}

	/*
	 * Set PMSTATUSLOG table bo address with SetToolsDramAddr MSG for tools.
	 */
	ret = smu_set_tool_table_location(smu);
	if (ret) {
		dev_err(adev->dev, "Failed to SetToolsDramAddr!\n");
		return ret;
	}

	/*
	 * Use msg SetSystemVirtualDramAddr and DramLogSetDramAddr can notify
	 * pool location.
	 */
	ret = smu_notify_memory_pool_location(smu);
	if (ret) {
		dev_err(adev->dev, "Failed to SetDramLogDramAddr!\n");
		return ret;
	}

	/* smu_dump_pptable(smu); */
	/*
	 * Copy pptable bo in the vram to smc with SMU MSGs such as
	 * SetDriverDramAddr and TransferTableDram2Smu.
	 */
	ret = smu_write_pptable(smu);
	if (ret) {
		dev_err(adev->dev, "Failed to transfer pptable to SMC!\n");
		return ret;
	}

	/* issue Run*Btc msg */
	ret = smu_run_btc(smu);
	if (ret)
		return ret;

	ret = smu_feature_set_allowed_mask(smu);
	if (ret) {
		dev_err(adev->dev, "Failed to set driver allowed features mask!\n");
		return ret;
	}

	ret = smu_system_features_control(smu, true);
	if (ret) {
		dev_err(adev->dev, "Failed to enable requested dpm features!\n");
		return ret;
	}

	if (!smu_is_dpm_running(smu))
		dev_info(adev->dev, "dpm has been disabled\n");

	if (adev->pm.pcie_gen_mask & CAIL_PCIE_LINK_SPEED_SUPPORT_GEN4)
		pcie_gen = 3;
	else if (adev->pm.pcie_gen_mask & CAIL_PCIE_LINK_SPEED_SUPPORT_GEN3)
		pcie_gen = 2;
	else if (adev->pm.pcie_gen_mask & CAIL_PCIE_LINK_SPEED_SUPPORT_GEN2)
		pcie_gen = 1;
	else if (adev->pm.pcie_gen_mask & CAIL_PCIE_LINK_SPEED_SUPPORT_GEN1)
		pcie_gen = 0;

	/* Bit 31:16: LCLK DPM level. 0 is DPM0, and 1 is DPM1
	 * Bit 15:8:  PCIE GEN, 0 to 3 corresponds to GEN1 to GEN4
	 * Bit 7:0:   PCIE lane width, 1 to 7 corresponds is x1 to x32
	 */
	if (adev->pm.pcie_mlw_mask & CAIL_PCIE_LINK_WIDTH_SUPPORT_X16)
		pcie_width = 6;
	else if (adev->pm.pcie_mlw_mask & CAIL_PCIE_LINK_WIDTH_SUPPORT_X12)
		pcie_width = 5;
	else if (adev->pm.pcie_mlw_mask & CAIL_PCIE_LINK_WIDTH_SUPPORT_X8)
		pcie_width = 4;
	else if (adev->pm.pcie_mlw_mask & CAIL_PCIE_LINK_WIDTH_SUPPORT_X4)
		pcie_width = 3;
	else if (adev->pm.pcie_mlw_mask & CAIL_PCIE_LINK_WIDTH_SUPPORT_X2)
		pcie_width = 2;
	else if (adev->pm.pcie_mlw_mask & CAIL_PCIE_LINK_WIDTH_SUPPORT_X1)
		pcie_width = 1;
	ret = smu_update_pcie_parameters(smu, pcie_gen, pcie_width);
	if (ret) {
		dev_err(adev->dev, "Attempt to override pcie params failed!\n");
		return ret;
	}

	ret = smu_get_thermal_temperature_range(smu);
	if (ret) {
		dev_err(adev->dev, "Failed to get thermal temperature ranges!\n");
		return ret;
	}

	ret = smu_enable_thermal_alert(smu);
	if (ret) {
		dev_err(adev->dev, "Failed to enable thermal alert!\n");
		return ret;
	}

	/*
	 * Set initialized values (get from vbios) to dpm tables context such as
	 * gfxclk, memclk, dcefclk, and etc. And enable the DPM feature for each
	 * type of clks.
	 */
	ret = smu_set_default_dpm_table(smu);
	if (ret) {
		dev_err(adev->dev, "Failed to setup default dpm clock tables!\n");
		return ret;
	}

	ret = smu_notify_display_change(smu);
	if (ret)
		return ret;

	/*
	 * Set min deep sleep dce fclk with bootup value from vbios via
	 * SetMinDeepSleepDcefclk MSG.
	 */
	ret = smu_set_min_dcef_deep_sleep(smu,
					  smu->smu_table.boot_values.dcefclk / 100);
	if (ret)
		return ret;

	return ret;
}

static int smu_start_smc_engine(struct smu_context *smu)
{
	struct amdgpu_device *adev = smu->adev;
	int ret = 0;

	if (adev->firmware.load_type != AMDGPU_FW_LOAD_PSP) {
		if (adev->asic_type < CHIP_NAVI10) {
			if (smu->ppt_funcs->load_microcode) {
				ret = smu->ppt_funcs->load_microcode(smu);
				if (ret)
					return ret;
			}
		}
	}

	if (smu->ppt_funcs->check_fw_status) {
		ret = smu->ppt_funcs->check_fw_status(smu);
		if (ret) {
			dev_err(adev->dev, "SMC is not ready\n");
			return ret;
		}
	}

	/*
	 * Send msg GetDriverIfVersion to check if the return value is equal
	 * with DRIVER_IF_VERSION of smc header.
	 */
	ret = smu_check_fw_version(smu);
	if (ret)
		return ret;

	return ret;
}

static int smu_hw_init(void *handle)
{
	int ret;
	struct amdgpu_device *adev = (struct amdgpu_device *)handle;
	struct smu_context *smu = &adev->smu;

	if (amdgpu_sriov_vf(adev) && !amdgpu_sriov_is_pp_one_vf(adev)) {
		smu->pm_enabled = false;
		return 0;
	}

	ret = smu_start_smc_engine(smu);
	if (ret) {
		dev_err(adev->dev, "SMC engine is not correctly up!\n");
		return ret;
	}

	if (smu->is_apu) {
		smu_powergate_sdma(&adev->smu, false);
		smu_dpm_set_vcn_enable(smu, true);
		smu_dpm_set_jpeg_enable(smu, true);
		smu_set_gfx_cgpg(&adev->smu, true);
	}

	if (!smu->pm_enabled)
		return 0;

	/* get boot_values from vbios to set revision, gfxclk, and etc. */
	ret = smu_get_vbios_bootup_values(smu);
	if (ret) {
		dev_err(adev->dev, "Failed to get VBIOS boot clock values!\n");
		return ret;
	}

	ret = smu_setup_pptable(smu);
	if (ret) {
		dev_err(adev->dev, "Failed to setup pptable!\n");
		return ret;
	}

	ret = smu_get_driver_allowed_feature_mask(smu);
	if (ret)
		return ret;

	ret = smu_smc_hw_setup(smu);
	if (ret) {
		dev_err(adev->dev, "Failed to setup smc hw!\n");
		return ret;
	}

	/*
	 * Move maximum sustainable clock retrieving here considering
	 * 1. It is not needed on resume(from S3).
	 * 2. DAL settings come between .hw_init and .late_init of SMU.
	 *    And DAL needs to know the maximum sustainable clocks. Thus
	 *    it cannot be put in .late_init().
	 */
	ret = smu_init_max_sustainable_clocks(smu);
	if (ret) {
		dev_err(adev->dev, "Failed to init max sustainable clocks!\n");
		return ret;
	}

	adev->pm.dpm_enabled = true;

	dev_info(adev->dev, "SMU is initialized successfully!\n");

	return 0;
}

static int smu_disable_dpms(struct smu_context *smu)
{
	struct amdgpu_device *adev = smu->adev;
	int ret = 0;
	bool use_baco = !smu->is_apu &&
		((amdgpu_in_reset(adev) &&
		  (amdgpu_asic_reset_method(adev) == AMD_RESET_METHOD_BACO)) ||
		 ((adev->in_runpm || adev->in_s4) && amdgpu_asic_supports_baco(adev)));

	/*
	 * For custom pptable uploading, skip the DPM features
	 * disable process on Navi1x ASICs.
	 *   - As the gfx related features are under control of
	 *     RLC on those ASICs. RLC reinitialization will be
	 *     needed to reenable them. That will cost much more
	 *     efforts.
	 *
	 *   - SMU firmware can handle the DPM reenablement
	 *     properly.
	 */
	if (smu->uploading_custom_pp_table &&
	    (adev->asic_type >= CHIP_NAVI10) &&
	    (adev->asic_type <= CHIP_DIMGREY_CAVEFISH))
		return smu_disable_all_features_with_exception(smu,
							       true,
							       SMU_FEATURE_COUNT);

	/*
	 * For Sienna_Cichlid, PMFW will handle the features disablement properly
	 * on BACO in. Driver involvement is unnecessary.
	 */
	if (((adev->asic_type == CHIP_SIENNA_CICHLID) ||
	     ((adev->asic_type >= CHIP_NAVI10) && (adev->asic_type <= CHIP_NAVI12))) &&
	     use_baco)
		return smu_disable_all_features_with_exception(smu,
							       true,
							       SMU_FEATURE_BACO_BIT);

	/*
	 * For gpu reset, runpm and hibernation through BACO,
	 * BACO feature has to be kept enabled.
	 */
	if (use_baco && smu_feature_is_enabled(smu, SMU_FEATURE_BACO_BIT)) {
		ret = smu_disable_all_features_with_exception(smu,
							      false,
							      SMU_FEATURE_BACO_BIT);
		if (ret)
			dev_err(adev->dev, "Failed to disable smu features except BACO.\n");
	} else {
		ret = smu_system_features_control(smu, false);
		if (ret)
			dev_err(adev->dev, "Failed to disable smu features.\n");
	}

	if (adev->asic_type >= CHIP_NAVI10 &&
	    adev->gfx.rlc.funcs->stop)
		adev->gfx.rlc.funcs->stop(adev);

	return ret;
}

static int smu_smc_hw_cleanup(struct smu_context *smu)
{
	struct amdgpu_device *adev = smu->adev;
	int ret = 0;

	cancel_work_sync(&smu->throttling_logging_work);
	cancel_work_sync(&smu->interrupt_work);

	ret = smu_disable_thermal_alert(smu);
	if (ret) {
		dev_err(adev->dev, "Fail to disable thermal alert!\n");
		return ret;
	}

	ret = smu_disable_dpms(smu);
	if (ret) {
		dev_err(adev->dev, "Fail to disable dpm features!\n");
		return ret;
	}

	return 0;
}

static int smu_hw_fini(void *handle)
{
	struct amdgpu_device *adev = (struct amdgpu_device *)handle;
	struct smu_context *smu = &adev->smu;

	if (amdgpu_sriov_vf(adev)&& !amdgpu_sriov_is_pp_one_vf(adev))
		return 0;

	if (smu->is_apu) {
		smu_powergate_sdma(&adev->smu, true);
	}

	smu_dpm_set_vcn_enable(smu, false);
	smu_dpm_set_jpeg_enable(smu, false);

	adev->vcn.cur_state = AMD_PG_STATE_GATE;
	adev->jpeg.cur_state = AMD_PG_STATE_GATE;

	if (!smu->pm_enabled)
		return 0;

	adev->pm.dpm_enabled = false;

	return smu_smc_hw_cleanup(smu);
}

static int smu_reset(struct smu_context *smu)
{
	struct amdgpu_device *adev = smu->adev;
	int ret;

	amdgpu_gfx_off_ctrl(smu->adev, false);

	ret = smu_hw_fini(adev);
	if (ret)
		return ret;

	ret = smu_hw_init(adev);
	if (ret)
		return ret;

	ret = smu_late_init(adev);
	if (ret)
		return ret;

	amdgpu_gfx_off_ctrl(smu->adev, true);

	return 0;
}

static int smu_suspend(void *handle)
{
	struct amdgpu_device *adev = (struct amdgpu_device *)handle;
	struct smu_context *smu = &adev->smu;
	int ret;

	if (amdgpu_sriov_vf(adev)&& !amdgpu_sriov_is_pp_one_vf(adev))
		return 0;

	if (!smu->pm_enabled)
		return 0;

	adev->pm.dpm_enabled = false;

	ret = smu_smc_hw_cleanup(smu);
	if (ret)
		return ret;

	smu->watermarks_bitmap &= ~(WATERMARKS_LOADED);

	/* skip CGPG when in S0ix */
	if (smu->is_apu && !adev->in_s0ix)
		smu_set_gfx_cgpg(&adev->smu, false);

	return 0;
}

static int smu_resume(void *handle)
{
	int ret;
	struct amdgpu_device *adev = (struct amdgpu_device *)handle;
	struct smu_context *smu = &adev->smu;

	if (amdgpu_sriov_vf(adev)&& !amdgpu_sriov_is_pp_one_vf(adev))
		return 0;

	if (!smu->pm_enabled)
		return 0;

	dev_info(adev->dev, "SMU is resuming...\n");

	ret = smu_start_smc_engine(smu);
	if (ret) {
		dev_err(adev->dev, "SMC engine is not correctly up!\n");
		return ret;
	}

	ret = smu_smc_hw_setup(smu);
	if (ret) {
		dev_err(adev->dev, "Failed to setup smc hw!\n");
		return ret;
	}

	if (smu->is_apu)
		smu_set_gfx_cgpg(&adev->smu, true);

	smu->disable_uclk_switch = 0;

	adev->pm.dpm_enabled = true;

	dev_info(adev->dev, "SMU is resumed successfully!\n");

	return 0;
}

static int smu_display_configuration_change(void *handle,
					    const struct amd_pp_display_configuration *display_config)
{
	struct smu_context *smu = handle;
	int index = 0;
	int num_of_active_display = 0;

	if (!smu->pm_enabled || !smu->adev->pm.dpm_enabled)
		return -EOPNOTSUPP;

	if (!display_config)
		return -EINVAL;

	mutex_lock(&smu->mutex);

	smu_set_min_dcef_deep_sleep(smu,
				    display_config->min_dcef_deep_sleep_set_clk / 100);

	for (index = 0; index < display_config->num_path_including_non_display; index++) {
		if (display_config->displays[index].controller_id != 0)
			num_of_active_display++;
	}

	mutex_unlock(&smu->mutex);

	return 0;
}

static int smu_set_clockgating_state(void *handle,
				     enum amd_clockgating_state state)
{
	return 0;
}

static int smu_set_powergating_state(void *handle,
				     enum amd_powergating_state state)
{
	return 0;
}

static int smu_enable_umd_pstate(void *handle,
		      enum amd_dpm_forced_level *level)
{
	uint32_t profile_mode_mask = AMD_DPM_FORCED_LEVEL_PROFILE_STANDARD |
					AMD_DPM_FORCED_LEVEL_PROFILE_MIN_SCLK |
					AMD_DPM_FORCED_LEVEL_PROFILE_MIN_MCLK |
					AMD_DPM_FORCED_LEVEL_PROFILE_PEAK;

	struct smu_context *smu = (struct smu_context*)(handle);
	struct smu_dpm_context *smu_dpm_ctx = &(smu->smu_dpm);

	if (!smu->is_apu && !smu_dpm_ctx->dpm_context)
		return -EINVAL;

	if (!(smu_dpm_ctx->dpm_level & profile_mode_mask)) {
		/* enter umd pstate, save current level, disable gfx cg*/
		if (*level & profile_mode_mask) {
			smu_dpm_ctx->saved_dpm_level = smu_dpm_ctx->dpm_level;
			smu_dpm_ctx->enable_umd_pstate = true;
			smu_gpo_control(smu, false);
			amdgpu_device_ip_set_powergating_state(smu->adev,
							       AMD_IP_BLOCK_TYPE_GFX,
							       AMD_PG_STATE_UNGATE);
			amdgpu_device_ip_set_clockgating_state(smu->adev,
							       AMD_IP_BLOCK_TYPE_GFX,
							       AMD_CG_STATE_UNGATE);
			smu_gfx_ulv_control(smu, false);
			smu_deep_sleep_control(smu, false);
			amdgpu_asic_update_umd_stable_pstate(smu->adev, true);
		}
	} else {
		/* exit umd pstate, restore level, enable gfx cg*/
		if (!(*level & profile_mode_mask)) {
			if (*level == AMD_DPM_FORCED_LEVEL_PROFILE_EXIT)
				*level = smu_dpm_ctx->saved_dpm_level;
			smu_dpm_ctx->enable_umd_pstate = false;
			amdgpu_asic_update_umd_stable_pstate(smu->adev, false);
			smu_deep_sleep_control(smu, true);
			smu_gfx_ulv_control(smu, true);
			amdgpu_device_ip_set_clockgating_state(smu->adev,
							       AMD_IP_BLOCK_TYPE_GFX,
							       AMD_CG_STATE_GATE);
			amdgpu_device_ip_set_powergating_state(smu->adev,
							       AMD_IP_BLOCK_TYPE_GFX,
							       AMD_PG_STATE_GATE);
			smu_gpo_control(smu, true);
		}
	}

	return 0;
}

static int smu_bump_power_profile_mode(struct smu_context *smu,
					   long *param,
					   uint32_t param_size)
{
	int ret = 0;

	if (smu->ppt_funcs->set_power_profile_mode)
		ret = smu->ppt_funcs->set_power_profile_mode(smu, param, param_size);

	return ret;
}

static int smu_adjust_power_state_dynamic(struct smu_context *smu,
				   enum amd_dpm_forced_level level,
				   bool skip_display_settings)
{
	int ret = 0;
	int index = 0;
	long workload;
	struct smu_dpm_context *smu_dpm_ctx = &(smu->smu_dpm);

	if (!skip_display_settings) {
		ret = smu_display_config_changed(smu);
		if (ret) {
			dev_err(smu->adev->dev, "Failed to change display config!");
			return ret;
		}
	}

	ret = smu_apply_clocks_adjust_rules(smu);
	if (ret) {
		dev_err(smu->adev->dev, "Failed to apply clocks adjust rules!");
		return ret;
	}

	if (!skip_display_settings) {
		ret = smu_notify_smc_display_config(smu);
		if (ret) {
			dev_err(smu->adev->dev, "Failed to notify smc display config!");
			return ret;
		}
	}

	if (smu_dpm_ctx->dpm_level != level) {
		ret = smu_asic_set_performance_level(smu, level);
		if (ret) {
			dev_err(smu->adev->dev, "Failed to set performance level!");
			return ret;
		}

		/* update the saved copy */
		smu_dpm_ctx->dpm_level = level;
	}

	if (smu_dpm_ctx->dpm_level != AMD_DPM_FORCED_LEVEL_MANUAL &&
		smu_dpm_ctx->dpm_level != AMD_DPM_FORCED_LEVEL_PERF_DETERMINISM) {
		index = fls(smu->workload_mask);
		index = index > 0 && index <= WORKLOAD_POLICY_MAX ? index - 1 : 0;
		workload = smu->workload_setting[index];

		if (smu->power_profile_mode != workload)
			smu_bump_power_profile_mode(smu, &workload, 0);
	}

	return ret;
}

static int smu_handle_task(struct smu_context *smu,
			   enum amd_dpm_forced_level level,
			   enum amd_pp_task task_id,
			   bool lock_needed)
{
	int ret = 0;

	if (!smu->pm_enabled || !smu->adev->pm.dpm_enabled)
		return -EOPNOTSUPP;

	if (lock_needed)
		mutex_lock(&smu->mutex);

	switch (task_id) {
	case AMD_PP_TASK_DISPLAY_CONFIG_CHANGE:
		ret = smu_pre_display_config_changed(smu);
		if (ret)
			goto out;
		ret = smu_adjust_power_state_dynamic(smu, level, false);
		break;
	case AMD_PP_TASK_COMPLETE_INIT:
	case AMD_PP_TASK_READJUST_POWER_STATE:
		ret = smu_adjust_power_state_dynamic(smu, level, true);
		break;
	default:
		break;
	}

out:
	if (lock_needed)
		mutex_unlock(&smu->mutex);

	return ret;
}

static int smu_handle_dpm_task(void *handle,
			       enum amd_pp_task task_id,
			       enum amd_pm_state_type *user_state)
{
	struct smu_context *smu = handle;
	struct smu_dpm_context *smu_dpm = &smu->smu_dpm;

	return smu_handle_task(smu, smu_dpm->dpm_level, task_id, true);

}

static int smu_switch_power_profile(void *handle,
				    enum PP_SMC_POWER_PROFILE type,
				    bool en)
{
	struct smu_context *smu = handle;
	struct smu_dpm_context *smu_dpm_ctx = &(smu->smu_dpm);
	long workload;
	uint32_t index;

	if (!smu->pm_enabled || !smu->adev->pm.dpm_enabled)
		return -EOPNOTSUPP;

	if (!(type < PP_SMC_POWER_PROFILE_CUSTOM))
		return -EINVAL;

	mutex_lock(&smu->mutex);

	if (!en) {
		smu->workload_mask &= ~(1 << smu->workload_prority[type]);
		index = fls(smu->workload_mask);
		index = index > 0 && index <= WORKLOAD_POLICY_MAX ? index - 1 : 0;
		workload = smu->workload_setting[index];
	} else {
		smu->workload_mask |= (1 << smu->workload_prority[type]);
		index = fls(smu->workload_mask);
		index = index <= WORKLOAD_POLICY_MAX ? index - 1 : 0;
		workload = smu->workload_setting[index];
	}

	if (smu_dpm_ctx->dpm_level != AMD_DPM_FORCED_LEVEL_MANUAL &&
		smu_dpm_ctx->dpm_level != AMD_DPM_FORCED_LEVEL_PERF_DETERMINISM)
		smu_bump_power_profile_mode(smu, &workload, 0);

	mutex_unlock(&smu->mutex);

	return 0;
}

static enum amd_dpm_forced_level smu_get_performance_level(void *handle)
{
	struct smu_context *smu = handle;
	struct smu_dpm_context *smu_dpm_ctx = &(smu->smu_dpm);
	enum amd_dpm_forced_level level;

	if (!smu->pm_enabled || !smu->adev->pm.dpm_enabled)
		return -EOPNOTSUPP;

	if (!smu->is_apu && !smu_dpm_ctx->dpm_context)
		return -EINVAL;

	mutex_lock(&(smu->mutex));
	level = smu_dpm_ctx->dpm_level;
	mutex_unlock(&(smu->mutex));

	return level;
}

static int smu_force_performance_level(void *handle,
				       enum amd_dpm_forced_level level)
{
	struct smu_context *smu = handle;
	struct smu_dpm_context *smu_dpm_ctx = &(smu->smu_dpm);
	int ret = 0;

	if (!smu->pm_enabled || !smu->adev->pm.dpm_enabled)
		return -EOPNOTSUPP;

	if (!smu->is_apu && !smu_dpm_ctx->dpm_context)
		return -EINVAL;

	mutex_lock(&smu->mutex);

	ret = smu_enable_umd_pstate(smu, &level);
	if (ret) {
		mutex_unlock(&smu->mutex);
		return ret;
	}

	ret = smu_handle_task(smu, level,
			      AMD_PP_TASK_READJUST_POWER_STATE,
			      false);

	mutex_unlock(&smu->mutex);

	/* reset user dpm clock state */
	if (!ret && smu_dpm_ctx->dpm_level != AMD_DPM_FORCED_LEVEL_MANUAL) {
		memset(smu->user_dpm_profile.clk_mask, 0, sizeof(smu->user_dpm_profile.clk_mask));
		smu->user_dpm_profile.clk_dependency = 0;
	}

	return ret;
}

static int smu_set_display_count(void *handle, uint32_t count)
{
	struct smu_context *smu = handle;
	int ret = 0;

	if (!smu->pm_enabled || !smu->adev->pm.dpm_enabled)
		return -EOPNOTSUPP;

	mutex_lock(&smu->mutex);
	ret = smu_init_display_count(smu, count);
	mutex_unlock(&smu->mutex);

	return ret;
}

static int smu_force_smuclk_levels(struct smu_context *smu,
			 enum smu_clk_type clk_type,
			 uint32_t mask)
{
	struct smu_dpm_context *smu_dpm_ctx = &(smu->smu_dpm);
	int ret = 0;

	if (!smu->pm_enabled || !smu->adev->pm.dpm_enabled)
		return -EOPNOTSUPP;

	if (smu_dpm_ctx->dpm_level != AMD_DPM_FORCED_LEVEL_MANUAL) {
		dev_dbg(smu->adev->dev, "force clock level is for dpm manual mode only.\n");
		return -EINVAL;
	}

	mutex_lock(&smu->mutex);

	if (smu->ppt_funcs && smu->ppt_funcs->force_clk_levels) {
		ret = smu->ppt_funcs->force_clk_levels(smu, clk_type, mask);
		if (!ret && !(smu->user_dpm_profile.flags & SMU_DPM_USER_PROFILE_RESTORE)) {
			smu->user_dpm_profile.clk_mask[clk_type] = mask;
			smu_set_user_clk_dependencies(smu, clk_type);
		}
	}

	mutex_unlock(&smu->mutex);

	return ret;
}

static int smu_force_ppclk_levels(void *handle,
				  enum pp_clock_type type,
				  uint32_t mask)
{
	struct smu_context *smu = handle;
	enum smu_clk_type clk_type;

	switch (type) {
	case PP_SCLK:
		clk_type = SMU_SCLK; break;
	case PP_MCLK:
		clk_type = SMU_MCLK; break;
	case PP_PCIE:
		clk_type = SMU_PCIE; break;
	case PP_SOCCLK:
		clk_type = SMU_SOCCLK; break;
	case PP_FCLK:
		clk_type = SMU_FCLK; break;
	case PP_DCEFCLK:
		clk_type = SMU_DCEFCLK; break;
	case PP_VCLK:
		clk_type = SMU_VCLK; break;
	case PP_DCLK:
		clk_type = SMU_DCLK; break;
	case OD_SCLK:
		clk_type = SMU_OD_SCLK; break;
	case OD_MCLK:
		clk_type = SMU_OD_MCLK; break;
	case OD_VDDC_CURVE:
		clk_type = SMU_OD_VDDC_CURVE; break;
	case OD_RANGE:
		clk_type = SMU_OD_RANGE; break;
	default:
		return -EINVAL;
	}

	return smu_force_smuclk_levels(smu, clk_type, mask);
}

/*
 * On system suspending or resetting, the dpm_enabled
 * flag will be cleared. So that those SMU services which
 * are not supported will be gated.
 * However, the mp1 state setting should still be granted
 * even if the dpm_enabled cleared.
 */
static int smu_set_mp1_state(void *handle,
			     enum pp_mp1_state mp1_state)
{
	struct smu_context *smu = handle;
	int ret = 0;

	if (!smu->pm_enabled)
		return -EOPNOTSUPP;

	mutex_lock(&smu->mutex);

	if (smu->ppt_funcs &&
	    smu->ppt_funcs->set_mp1_state)
		ret = smu->ppt_funcs->set_mp1_state(smu, mp1_state);

	mutex_unlock(&smu->mutex);

	return ret;
}

static int smu_set_df_cstate(void *handle,
			     enum pp_df_cstate state)
{
	struct smu_context *smu = handle;
	int ret = 0;

	if (!smu->pm_enabled || !smu->adev->pm.dpm_enabled)
		return -EOPNOTSUPP;

	if (!smu->ppt_funcs || !smu->ppt_funcs->set_df_cstate)
		return 0;

	mutex_lock(&smu->mutex);

	ret = smu->ppt_funcs->set_df_cstate(smu, state);
	if (ret)
		dev_err(smu->adev->dev, "[SetDfCstate] failed!\n");

	mutex_unlock(&smu->mutex);

	return ret;
}

int smu_allow_xgmi_power_down(struct smu_context *smu, bool en)
{
	int ret = 0;

	if (!smu->pm_enabled || !smu->adev->pm.dpm_enabled)
		return -EOPNOTSUPP;

	if (!smu->ppt_funcs || !smu->ppt_funcs->allow_xgmi_power_down)
		return 0;

	mutex_lock(&smu->mutex);

	ret = smu->ppt_funcs->allow_xgmi_power_down(smu, en);
	if (ret)
		dev_err(smu->adev->dev, "[AllowXgmiPowerDown] failed!\n");

	mutex_unlock(&smu->mutex);

	return ret;
}

int smu_write_watermarks_table(struct smu_context *smu)
{
	int ret = 0;

	if (!smu->pm_enabled || !smu->adev->pm.dpm_enabled)
		return -EOPNOTSUPP;

	mutex_lock(&smu->mutex);

	ret = smu_set_watermarks_table(smu, NULL);

	mutex_unlock(&smu->mutex);

	return ret;
}

static int smu_set_watermarks_for_clock_ranges(void *handle,
					       struct pp_smu_wm_range_sets *clock_ranges)
{
	struct smu_context *smu = handle;
	int ret = 0;

	if (!smu->pm_enabled || !smu->adev->pm.dpm_enabled)
		return -EOPNOTSUPP;

	if (smu->disable_watermark)
		return 0;

	mutex_lock(&smu->mutex);

	ret = smu_set_watermarks_table(smu, clock_ranges);

	mutex_unlock(&smu->mutex);

	return ret;
}

int smu_set_ac_dc(struct smu_context *smu)
{
	int ret = 0;

	if (!smu->pm_enabled || !smu->adev->pm.dpm_enabled)
		return -EOPNOTSUPP;

	/* controlled by firmware */
	if (smu->dc_controlled_by_gpio)
		return 0;

	mutex_lock(&smu->mutex);
	ret = smu_set_power_source(smu,
				   smu->adev->pm.ac_power ? SMU_POWER_SOURCE_AC :
				   SMU_POWER_SOURCE_DC);
	if (ret)
		dev_err(smu->adev->dev, "Failed to switch to %s mode!\n",
		       smu->adev->pm.ac_power ? "AC" : "DC");
	mutex_unlock(&smu->mutex);

	return ret;
}

const struct amd_ip_funcs smu_ip_funcs = {
	.name = "smu",
	.early_init = smu_early_init,
	.late_init = smu_late_init,
	.sw_init = smu_sw_init,
	.sw_fini = smu_sw_fini,
	.hw_init = smu_hw_init,
	.hw_fini = smu_hw_fini,
	.suspend = smu_suspend,
	.resume = smu_resume,
	.is_idle = NULL,
	.check_soft_reset = NULL,
	.wait_for_idle = NULL,
	.soft_reset = NULL,
	.set_clockgating_state = smu_set_clockgating_state,
	.set_powergating_state = smu_set_powergating_state,
	.enable_umd_pstate = smu_enable_umd_pstate,
};

const struct amdgpu_ip_block_version smu_v11_0_ip_block =
{
	.type = AMD_IP_BLOCK_TYPE_SMC,
	.major = 11,
	.minor = 0,
	.rev = 0,
	.funcs = &smu_ip_funcs,
};

const struct amdgpu_ip_block_version smu_v12_0_ip_block =
{
	.type = AMD_IP_BLOCK_TYPE_SMC,
	.major = 12,
	.minor = 0,
	.rev = 0,
	.funcs = &smu_ip_funcs,
};

const struct amdgpu_ip_block_version smu_v13_0_ip_block =
{
	.type = AMD_IP_BLOCK_TYPE_SMC,
	.major = 13,
	.minor = 0,
	.rev = 0,
	.funcs = &smu_ip_funcs,
};

static int smu_load_microcode(void *handle)
{
	struct smu_context *smu = handle;
	struct amdgpu_device *adev = smu->adev;
	int ret = 0;

	if (!smu->pm_enabled)
		return -EOPNOTSUPP;

	/* This should be used for non PSP loading */
	if (adev->firmware.load_type == AMDGPU_FW_LOAD_PSP)
		return 0;

	if (smu->ppt_funcs->load_microcode) {
		ret = smu->ppt_funcs->load_microcode(smu);
		if (ret) {
			dev_err(adev->dev, "Load microcode failed\n");
			return ret;
		}
	}

	if (smu->ppt_funcs->check_fw_status) {
		ret = smu->ppt_funcs->check_fw_status(smu);
		if (ret) {
			dev_err(adev->dev, "SMC is not ready\n");
			return ret;
		}
	}

	return ret;
}

static int smu_set_gfx_cgpg(struct smu_context *smu, bool enabled)
{
	int ret = 0;

	mutex_lock(&smu->mutex);

	if (smu->ppt_funcs->set_gfx_cgpg)
		ret = smu->ppt_funcs->set_gfx_cgpg(smu, enabled);

	mutex_unlock(&smu->mutex);

	return ret;
}

static int smu_set_fan_speed_rpm(void *handle, uint32_t speed)
{
	struct smu_context *smu = handle;
	u32 percent;
	int ret = 0;

	if (!smu->pm_enabled || !smu->adev->pm.dpm_enabled)
		return -EOPNOTSUPP;

	mutex_lock(&smu->mutex);

	if (smu->ppt_funcs->set_fan_speed_percent) {
		percent = speed * 100 / smu->fan_max_rpm;
		ret = smu->ppt_funcs->set_fan_speed_percent(smu, percent);
		if (!ret && !(smu->user_dpm_profile.flags & SMU_DPM_USER_PROFILE_RESTORE))
			smu->user_dpm_profile.fan_speed_percent = percent;
	}

	mutex_unlock(&smu->mutex);

	return ret;
}

/**
 * smu_get_power_limit - Request one of the SMU Power Limits
 *
 * @handle: pointer to smu context
 * @limit: requested limit is written back to this variable
 * @pp_limit_level: &pp_power_limit_level which limit of the power to return
 * @pp_power_type: &pp_power_type type of power
 * Return:  0 on success, <0 on error
 *
 */
int smu_get_power_limit(void *handle,
			uint32_t *limit,
			enum pp_power_limit_level pp_limit_level,
			enum pp_power_type pp_power_type)
{
	struct smu_context *smu = handle;
	enum smu_ppt_limit_level limit_level;
	uint32_t limit_type;
	int ret = 0;

	if (!smu->pm_enabled || !smu->adev->pm.dpm_enabled)
		return -EOPNOTSUPP;

	switch(pp_power_type) {
	case PP_PWR_TYPE_SUSTAINED:
		limit_type = SMU_DEFAULT_PPT_LIMIT;
		break;
	case PP_PWR_TYPE_FAST:
		limit_type = SMU_FAST_PPT_LIMIT;
		break;
	default:
		return -EOPNOTSUPP;
		break;
	}

	switch(pp_limit_level){
	case PP_PWR_LIMIT_CURRENT:
		limit_level = SMU_PPT_LIMIT_CURRENT;
		break;
	case PP_PWR_LIMIT_DEFAULT:
		limit_level = SMU_PPT_LIMIT_DEFAULT;
		break;
	case PP_PWR_LIMIT_MAX:
		limit_level = SMU_PPT_LIMIT_MAX;
		break;
	case PP_PWR_LIMIT_MIN:
	default:
		return -EOPNOTSUPP;
		break;
	}

	mutex_lock(&smu->mutex);

	if (limit_type != SMU_DEFAULT_PPT_LIMIT) {
		if (smu->ppt_funcs->get_ppt_limit)
			ret = smu->ppt_funcs->get_ppt_limit(smu, limit, limit_type, limit_level);
	} else {
		switch (limit_level) {
		case SMU_PPT_LIMIT_CURRENT:
			if ((smu->adev->asic_type == CHIP_ALDEBARAN) ||
			     (smu->adev->asic_type == CHIP_SIENNA_CICHLID) ||
			     (smu->adev->asic_type == CHIP_NAVY_FLOUNDER) ||
			     (smu->adev->asic_type == CHIP_DIMGREY_CAVEFISH) ||
			     (smu->adev->asic_type == CHIP_BEIGE_GOBY))
				ret = smu_get_asic_power_limits(smu,
								&smu->current_power_limit,
								NULL,
								NULL);
			*limit = smu->current_power_limit;
			break;
		case SMU_PPT_LIMIT_DEFAULT:
			*limit = smu->default_power_limit;
			break;
		case SMU_PPT_LIMIT_MAX:
			*limit = smu->max_power_limit;
			break;
		default:
			break;
		}
	}

	mutex_unlock(&smu->mutex);

	return ret;
}

static int smu_set_power_limit(void *handle, uint32_t limit)
{
	struct smu_context *smu = handle;
	uint32_t limit_type = limit >> 24;
	int ret = 0;

	if (!smu->pm_enabled || !smu->adev->pm.dpm_enabled)
		return -EOPNOTSUPP;

	mutex_lock(&smu->mutex);

	if (limit_type != SMU_DEFAULT_PPT_LIMIT)
		if (smu->ppt_funcs->set_power_limit) {
			ret = smu->ppt_funcs->set_power_limit(smu, limit);
			goto out;
		}

	if (limit > smu->max_power_limit) {
		dev_err(smu->adev->dev,
			"New power limit (%d) is over the max allowed %d\n",
			limit, smu->max_power_limit);
		ret = -EINVAL;
		goto out;
	}

	if (!limit)
		limit = smu->current_power_limit;

	if (smu->ppt_funcs->set_power_limit) {
		ret = smu->ppt_funcs->set_power_limit(smu, limit);
		if (!ret && !(smu->user_dpm_profile.flags & SMU_DPM_USER_PROFILE_RESTORE))
			smu->user_dpm_profile.power_limit = limit;
	}

out:
	mutex_unlock(&smu->mutex);

	return ret;
}

static int smu_print_smuclk_levels(struct smu_context *smu, enum smu_clk_type clk_type, char *buf)
{
	int ret = 0;

	if (!smu->pm_enabled || !smu->adev->pm.dpm_enabled)
		return -EOPNOTSUPP;

	mutex_lock(&smu->mutex);

	if (smu->ppt_funcs->print_clk_levels)
		ret = smu->ppt_funcs->print_clk_levels(smu, clk_type, buf);

	mutex_unlock(&smu->mutex);

	return ret;
}

static int smu_print_ppclk_levels(void *handle,
				  enum pp_clock_type type,
				  char *buf)
{
	struct smu_context *smu = handle;
	enum smu_clk_type clk_type;

	switch (type) {
	case PP_SCLK:
		clk_type = SMU_SCLK; break;
	case PP_MCLK:
		clk_type = SMU_MCLK; break;
	case PP_PCIE:
		clk_type = SMU_PCIE; break;
	case PP_SOCCLK:
		clk_type = SMU_SOCCLK; break;
	case PP_FCLK:
		clk_type = SMU_FCLK; break;
	case PP_DCEFCLK:
		clk_type = SMU_DCEFCLK; break;
	case PP_VCLK:
		clk_type = SMU_VCLK; break;
	case PP_DCLK:
		clk_type = SMU_DCLK; break;
	case OD_SCLK:
		clk_type = SMU_OD_SCLK; break;
	case OD_MCLK:
		clk_type = SMU_OD_MCLK; break;
	case OD_VDDC_CURVE:
		clk_type = SMU_OD_VDDC_CURVE; break;
	case OD_RANGE:
		clk_type = SMU_OD_RANGE; break;
	case OD_VDDGFX_OFFSET:
		clk_type = SMU_OD_VDDGFX_OFFSET; break;
	case OD_CCLK:
		clk_type = SMU_OD_CCLK; break;
	default:
		return -EINVAL;
	}

	return smu_print_smuclk_levels(smu, clk_type, buf);
}

static int smu_od_edit_dpm_table(void *handle,
				 enum PP_OD_DPM_TABLE_COMMAND type,
				 long *input, uint32_t size)
{
	struct smu_context *smu = handle;
	int ret = 0;

	if (!smu->pm_enabled || !smu->adev->pm.dpm_enabled)
		return -EOPNOTSUPP;

	mutex_lock(&smu->mutex);

	if (smu->ppt_funcs->od_edit_dpm_table) {
		ret = smu->ppt_funcs->od_edit_dpm_table(smu, type, input, size);
	}

	mutex_unlock(&smu->mutex);

	return ret;
}

static int smu_read_sensor(void *handle,
			   int sensor,
			   void *data,
			   int *size_arg)
{
	struct smu_context *smu = handle;
	struct smu_umd_pstate_table *pstate_table =
				&smu->pstate_table;
	int ret = 0;
	uint32_t *size, size_val;

	if (!smu->pm_enabled || !smu->adev->pm.dpm_enabled)
		return -EOPNOTSUPP;

	if (!data || !size_arg)
		return -EINVAL;

	size_val = *size_arg;
	size = &size_val;

	mutex_lock(&smu->mutex);

	if (smu->ppt_funcs->read_sensor)
		if (!smu->ppt_funcs->read_sensor(smu, sensor, data, size))
			goto unlock;

	switch (sensor) {
	case AMDGPU_PP_SENSOR_STABLE_PSTATE_SCLK:
		*((uint32_t *)data) = pstate_table->gfxclk_pstate.standard * 100;
		*size = 4;
		break;
	case AMDGPU_PP_SENSOR_STABLE_PSTATE_MCLK:
		*((uint32_t *)data) = pstate_table->uclk_pstate.standard * 100;
		*size = 4;
		break;
	case AMDGPU_PP_SENSOR_ENABLED_SMC_FEATURES_MASK:
		ret = smu_feature_get_enabled_mask(smu, (uint32_t *)data, 2);
		*size = 8;
		break;
	case AMDGPU_PP_SENSOR_UVD_POWER:
		*(uint32_t *)data = smu_feature_is_enabled(smu, SMU_FEATURE_DPM_UVD_BIT) ? 1 : 0;
		*size = 4;
		break;
	case AMDGPU_PP_SENSOR_VCE_POWER:
		*(uint32_t *)data = smu_feature_is_enabled(smu, SMU_FEATURE_DPM_VCE_BIT) ? 1 : 0;
		*size = 4;
		break;
	case AMDGPU_PP_SENSOR_VCN_POWER_STATE:
		*(uint32_t *)data = atomic_read(&smu->smu_power.power_gate.vcn_gated) ? 0: 1;
		*size = 4;
		break;
	case AMDGPU_PP_SENSOR_MIN_FAN_RPM:
		*(uint32_t *)data = 0;
		*size = 4;
		break;
	default:
		*size = 0;
		ret = -EOPNOTSUPP;
		break;
	}

unlock:
	mutex_unlock(&smu->mutex);

	// assign uint32_t to int
	*size_arg = size_val;

	return ret;
}

static int smu_get_power_profile_mode(void *handle, char *buf)
{
	struct smu_context *smu = handle;
	int ret = 0;

	if (!smu->pm_enabled || !smu->adev->pm.dpm_enabled)
		return -EOPNOTSUPP;

	mutex_lock(&smu->mutex);

	if (smu->ppt_funcs->get_power_profile_mode)
		ret = smu->ppt_funcs->get_power_profile_mode(smu, buf);

	mutex_unlock(&smu->mutex);

	return ret;
}

static int smu_set_power_profile_mode(void *handle,
				      long *param,
				      uint32_t param_size)
{
	struct smu_context *smu = handle;
	int ret = 0;

	if (!smu->pm_enabled || !smu->adev->pm.dpm_enabled)
		return -EOPNOTSUPP;

	mutex_lock(&smu->mutex);

	smu_bump_power_profile_mode(smu, param, param_size);

	mutex_unlock(&smu->mutex);

	return ret;
}


static u32 smu_get_fan_control_mode(void *handle)
{
	struct smu_context *smu = handle;
	u32 ret = 0;

	if (!smu->pm_enabled || !smu->adev->pm.dpm_enabled)
		return AMD_FAN_CTRL_NONE;

	mutex_lock(&smu->mutex);

	if (smu->ppt_funcs->get_fan_control_mode)
		ret = smu->ppt_funcs->get_fan_control_mode(smu);

	mutex_unlock(&smu->mutex);

	return ret;
}

static int smu_set_fan_control_mode(struct smu_context *smu, int value)
{
	int ret = 0;

	if (!smu->pm_enabled || !smu->adev->pm.dpm_enabled)
		return  -EOPNOTSUPP;

	mutex_lock(&smu->mutex);

	if (smu->ppt_funcs->set_fan_control_mode) {
		ret = smu->ppt_funcs->set_fan_control_mode(smu, value);
		if (!ret && !(smu->user_dpm_profile.flags & SMU_DPM_USER_PROFILE_RESTORE))
			smu->user_dpm_profile.fan_mode = value;
	}

	mutex_unlock(&smu->mutex);

	/* reset user dpm fan speed */
	if (!ret && value != AMD_FAN_CTRL_MANUAL &&
			!(smu->user_dpm_profile.flags & SMU_DPM_USER_PROFILE_RESTORE))
		smu->user_dpm_profile.fan_speed_percent = 0;

	return ret;
}

static void smu_pp_set_fan_control_mode(void *handle, u32 value)
{
	struct smu_context *smu = handle;

	smu_set_fan_control_mode(smu, value);
}


static int smu_get_fan_speed_percent(void *handle, u32 *speed)
{
	struct smu_context *smu = handle;
	int ret = 0;
	uint32_t percent;

	if (!smu->pm_enabled || !smu->adev->pm.dpm_enabled)
		return -EOPNOTSUPP;

	mutex_lock(&smu->mutex);

	if (smu->ppt_funcs->get_fan_speed_percent) {
		ret = smu->ppt_funcs->get_fan_speed_percent(smu, &percent);
		if (!ret) {
			*speed = percent > 100 ? 100 : percent;
		}
	}

	mutex_unlock(&smu->mutex);


	return ret;
}

static int smu_set_fan_speed_percent(void *handle, u32 speed)
{
	struct smu_context *smu = handle;
	int ret = 0;

	if (!smu->pm_enabled || !smu->adev->pm.dpm_enabled)
		return -EOPNOTSUPP;

	mutex_lock(&smu->mutex);

	if (smu->ppt_funcs->set_fan_speed_percent) {
		if (speed > 100)
			speed = 100;
		ret = smu->ppt_funcs->set_fan_speed_percent(smu, speed);
		if (!ret && !(smu->user_dpm_profile.flags & SMU_DPM_USER_PROFILE_RESTORE))
			smu->user_dpm_profile.fan_speed_percent = speed;
	}

	mutex_unlock(&smu->mutex);

	return ret;
}

static int smu_get_fan_speed_rpm(void *handle, uint32_t *speed)
{
	struct smu_context *smu = handle;
	int ret = 0;
	u32 percent;

	if (!smu->pm_enabled || !smu->adev->pm.dpm_enabled)
		return -EOPNOTSUPP;

	mutex_lock(&smu->mutex);

	if (smu->ppt_funcs->get_fan_speed_percent) {
		ret = smu->ppt_funcs->get_fan_speed_percent(smu, &percent);
		*speed = percent * smu->fan_max_rpm / 100;
	}

	mutex_unlock(&smu->mutex);

	return ret;
}

static int smu_set_deep_sleep_dcefclk(void *handle, uint32_t clk)
{
	struct smu_context *smu = handle;
	int ret = 0;

	if (!smu->pm_enabled || !smu->adev->pm.dpm_enabled)
		return -EOPNOTSUPP;

	mutex_lock(&smu->mutex);

	ret = smu_set_min_dcef_deep_sleep(smu, clk);

	mutex_unlock(&smu->mutex);

	return ret;
}

static int smu_get_clock_by_type_with_latency(void *handle,
					      enum amd_pp_clock_type type,
					      struct pp_clock_levels_with_latency *clocks)
{
	struct smu_context *smu = handle;
	enum smu_clk_type clk_type;
	int ret = 0;

	if (!smu->pm_enabled || !smu->adev->pm.dpm_enabled)
		return -EOPNOTSUPP;

	mutex_lock(&smu->mutex);

	if (smu->ppt_funcs->get_clock_by_type_with_latency) {
		switch (type) {
		case amd_pp_sys_clock:
			clk_type = SMU_GFXCLK;
			break;
		case amd_pp_mem_clock:
			clk_type = SMU_MCLK;
			break;
		case amd_pp_dcef_clock:
			clk_type = SMU_DCEFCLK;
			break;
		case amd_pp_disp_clock:
			clk_type = SMU_DISPCLK;
			break;
		default:
			dev_err(smu->adev->dev, "Invalid clock type!\n");
			mutex_unlock(&smu->mutex);
			return -EINVAL;
		}

		ret = smu->ppt_funcs->get_clock_by_type_with_latency(smu, clk_type, clocks);
	}

	mutex_unlock(&smu->mutex);

	return ret;
}

static int smu_display_clock_voltage_request(void *handle,
					     struct pp_display_clock_request *clock_req)
{
	struct smu_context *smu = handle;
	int ret = 0;

	if (!smu->pm_enabled || !smu->adev->pm.dpm_enabled)
		return -EOPNOTSUPP;

	mutex_lock(&smu->mutex);

	if (smu->ppt_funcs->display_clock_voltage_request)
		ret = smu->ppt_funcs->display_clock_voltage_request(smu, clock_req);

	mutex_unlock(&smu->mutex);

	return ret;
}


static int smu_display_disable_memory_clock_switch(void *handle,
						   bool disable_memory_clock_switch)
{
	struct smu_context *smu = handle;
	int ret = -EINVAL;

	if (!smu->pm_enabled || !smu->adev->pm.dpm_enabled)
		return -EOPNOTSUPP;

	mutex_lock(&smu->mutex);

	if (smu->ppt_funcs->display_disable_memory_clock_switch)
		ret = smu->ppt_funcs->display_disable_memory_clock_switch(smu, disable_memory_clock_switch);

	mutex_unlock(&smu->mutex);

	return ret;
}

static int smu_set_xgmi_pstate(void *handle,
			       uint32_t pstate)
{
	struct smu_context *smu = handle;
	int ret = 0;

	if (!smu->pm_enabled || !smu->adev->pm.dpm_enabled)
		return -EOPNOTSUPP;

	mutex_lock(&smu->mutex);

	if (smu->ppt_funcs->set_xgmi_pstate)
		ret = smu->ppt_funcs->set_xgmi_pstate(smu, pstate);

	mutex_unlock(&smu->mutex);

	if(ret)
		dev_err(smu->adev->dev, "Failed to set XGMI pstate!\n");

	return ret;
}

static int smu_get_baco_capability(void *handle, bool *cap)
{
	struct smu_context *smu = handle;
	int ret = 0;

	*cap = false;

	if (!smu->pm_enabled)
		return 0;

	mutex_lock(&smu->mutex);

	if (smu->ppt_funcs && smu->ppt_funcs->baco_is_support)
		*cap = smu->ppt_funcs->baco_is_support(smu);

	mutex_unlock(&smu->mutex);

	return ret;
}

static int smu_baco_set_state(void *handle, int state)
{
	struct smu_context *smu = handle;
	int ret = 0;

	if (!smu->pm_enabled)
		return -EOPNOTSUPP;

	if (state == 0) {
		mutex_lock(&smu->mutex);

		if (smu->ppt_funcs->baco_exit)
			ret = smu->ppt_funcs->baco_exit(smu);

		mutex_unlock(&smu->mutex);
	} else if (state == 1) {
		mutex_lock(&smu->mutex);

		if (smu->ppt_funcs->baco_enter)
			ret = smu->ppt_funcs->baco_enter(smu);

		mutex_unlock(&smu->mutex);

	} else {
		return -EINVAL;
	}

	if (ret)
		dev_err(smu->adev->dev, "Failed to %s BACO state!\n",
				(state)?"enter":"exit");

	return ret;
}

bool smu_mode1_reset_is_support(struct smu_context *smu)
{
	bool ret = false;

	if (!smu->pm_enabled)
		return false;

	mutex_lock(&smu->mutex);

	if (smu->ppt_funcs && smu->ppt_funcs->mode1_reset_is_support)
		ret = smu->ppt_funcs->mode1_reset_is_support(smu);

	mutex_unlock(&smu->mutex);

	return ret;
}

bool smu_mode2_reset_is_support(struct smu_context *smu)
{
	bool ret = false;

	if (!smu->pm_enabled)
		return false;

	mutex_lock(&smu->mutex);

	if (smu->ppt_funcs && smu->ppt_funcs->mode2_reset_is_support)
		ret = smu->ppt_funcs->mode2_reset_is_support(smu);

	mutex_unlock(&smu->mutex);

	return ret;
}

int smu_mode1_reset(struct smu_context *smu)
{
	int ret = 0;

	if (!smu->pm_enabled)
		return -EOPNOTSUPP;

	mutex_lock(&smu->mutex);

	if (smu->ppt_funcs->mode1_reset)
		ret = smu->ppt_funcs->mode1_reset(smu);

	mutex_unlock(&smu->mutex);

	return ret;
}

static int smu_mode2_reset(void *handle)
{
	struct smu_context *smu = handle;
	int ret = 0;

	if (!smu->pm_enabled)
		return -EOPNOTSUPP;

	mutex_lock(&smu->mutex);

	if (smu->ppt_funcs->mode2_reset)
		ret = smu->ppt_funcs->mode2_reset(smu);

	mutex_unlock(&smu->mutex);

	if (ret)
		dev_err(smu->adev->dev, "Mode2 reset failed!\n");

	return ret;
}

static int smu_get_max_sustainable_clocks_by_dc(void *handle,
						struct pp_smu_nv_clock_table *max_clocks)
{
	struct smu_context *smu = handle;
	int ret = 0;

	if (!smu->pm_enabled || !smu->adev->pm.dpm_enabled)
		return -EOPNOTSUPP;

	mutex_lock(&smu->mutex);

	if (smu->ppt_funcs->get_max_sustainable_clocks_by_dc)
		ret = smu->ppt_funcs->get_max_sustainable_clocks_by_dc(smu, max_clocks);

	mutex_unlock(&smu->mutex);

	return ret;
}

static int smu_get_uclk_dpm_states(void *handle,
				   unsigned int *clock_values_in_khz,
				   unsigned int *num_states)
{
	struct smu_context *smu = handle;
	int ret = 0;

	if (!smu->pm_enabled || !smu->adev->pm.dpm_enabled)
		return -EOPNOTSUPP;

	mutex_lock(&smu->mutex);

	if (smu->ppt_funcs->get_uclk_dpm_states)
		ret = smu->ppt_funcs->get_uclk_dpm_states(smu, clock_values_in_khz, num_states);

	mutex_unlock(&smu->mutex);

	return ret;
}

static enum amd_pm_state_type smu_get_current_power_state(void *handle)
{
	struct smu_context *smu = handle;
	enum amd_pm_state_type pm_state = POWER_STATE_TYPE_DEFAULT;

	if (!smu->pm_enabled || !smu->adev->pm.dpm_enabled)
		return -EOPNOTSUPP;

	mutex_lock(&smu->mutex);

	if (smu->ppt_funcs->get_current_power_state)
		pm_state = smu->ppt_funcs->get_current_power_state(smu);

	mutex_unlock(&smu->mutex);

	return pm_state;
}

static int smu_get_dpm_clock_table(void *handle,
				   struct dpm_clocks *clock_table)
{
	struct smu_context *smu = handle;
	int ret = 0;

	if (!smu->pm_enabled || !smu->adev->pm.dpm_enabled)
		return -EOPNOTSUPP;

	mutex_lock(&smu->mutex);

	if (smu->ppt_funcs->get_dpm_clock_table)
		ret = smu->ppt_funcs->get_dpm_clock_table(smu, clock_table);

	mutex_unlock(&smu->mutex);

	return ret;
}

static ssize_t smu_sys_get_gpu_metrics(void *handle, void **table)
{
	struct smu_context *smu = handle;
	ssize_t size;

	if (!smu->pm_enabled || !smu->adev->pm.dpm_enabled)
		return -EOPNOTSUPP;

	if (!smu->ppt_funcs->get_gpu_metrics)
		return -EOPNOTSUPP;

	mutex_lock(&smu->mutex);

	size = smu->ppt_funcs->get_gpu_metrics(smu, table);

	mutex_unlock(&smu->mutex);

	return size;
}

static int smu_enable_mgpu_fan_boost(void *handle)
{
	struct smu_context *smu = handle;
	int ret = 0;

	if (!smu->pm_enabled || !smu->adev->pm.dpm_enabled)
		return -EOPNOTSUPP;

	mutex_lock(&smu->mutex);

	if (smu->ppt_funcs->enable_mgpu_fan_boost)
		ret = smu->ppt_funcs->enable_mgpu_fan_boost(smu);

	mutex_unlock(&smu->mutex);

	return ret;
}

static int smu_gfx_state_change_set(void *handle,
				    uint32_t state)
{
	struct smu_context *smu = handle;
	int ret = 0;

	mutex_lock(&smu->mutex);
	if (smu->ppt_funcs->gfx_state_change_set)
		ret = smu->ppt_funcs->gfx_state_change_set(smu, state);
	mutex_unlock(&smu->mutex);

	return ret;
}

int smu_set_light_sbr(struct smu_context *smu, bool enable)
{
	int ret = 0;

	mutex_lock(&smu->mutex);
	if (smu->ppt_funcs->set_light_sbr)
		ret = smu->ppt_funcs->set_light_sbr(smu, enable);
	mutex_unlock(&smu->mutex);

	return ret;
}

static int smu_get_prv_buffer_details(void *handle, void **addr, size_t *size)
{
	struct smu_context *smu = handle;
	struct smu_table_context *smu_table = &smu->smu_table;
	struct smu_table *memory_pool = &smu_table->memory_pool;

	if (!addr || !size)
		return -EINVAL;

	*addr = NULL;
	*size = 0;
	mutex_lock(&smu->mutex);
	if (memory_pool->bo) {
		*addr = memory_pool->cpu_addr;
		*size = memory_pool->size;
	}
	mutex_unlock(&smu->mutex);

	return 0;
}

static const struct amd_pm_funcs swsmu_pm_funcs = {
	/* export for sysfs */
	.set_fan_control_mode    = smu_pp_set_fan_control_mode,
	.get_fan_control_mode    = smu_get_fan_control_mode,
	.set_fan_speed_percent   = smu_set_fan_speed_percent,
	.get_fan_speed_percent   = smu_get_fan_speed_percent,
	.force_clock_level       = smu_force_ppclk_levels,
	.print_clock_levels      = smu_print_ppclk_levels,
	.force_performance_level = smu_force_performance_level,
	.read_sensor             = smu_read_sensor,
	.get_performance_level   = smu_get_performance_level,
	.get_current_power_state = smu_get_current_power_state,
	.get_fan_speed_rpm       = smu_get_fan_speed_rpm,
	.set_fan_speed_rpm       = smu_set_fan_speed_rpm,
	.get_pp_num_states       = smu_get_power_num_states,
	.get_pp_table            = smu_sys_get_pp_table,
	.set_pp_table            = smu_sys_set_pp_table,
	.switch_power_profile    = smu_switch_power_profile,
	/* export to amdgpu */
	.dispatch_tasks          = smu_handle_dpm_task,
	.load_firmware           = smu_load_microcode,
	.set_powergating_by_smu  = smu_dpm_set_power_gate,
	.set_power_limit         = smu_set_power_limit,
	.get_power_limit         = smu_get_power_limit,
	.get_power_profile_mode  = smu_get_power_profile_mode,
	.set_power_profile_mode  = smu_set_power_profile_mode,
	.odn_edit_dpm_table      = smu_od_edit_dpm_table,
	.set_mp1_state           = smu_set_mp1_state,
	.gfx_state_change_set    = smu_gfx_state_change_set,
	/* export to DC */
	.get_sclk                         = smu_get_sclk,
	.get_mclk                         = smu_get_mclk,
	.display_configuration_change     = smu_display_configuration_change,
	.get_clock_by_type_with_latency   = smu_get_clock_by_type_with_latency,
	.display_clock_voltage_request    = smu_display_clock_voltage_request,
	.enable_mgpu_fan_boost            = smu_enable_mgpu_fan_boost,
	.set_active_display_count         = smu_set_display_count,
	.set_min_deep_sleep_dcefclk       = smu_set_deep_sleep_dcefclk,
	.get_asic_baco_capability         = smu_get_baco_capability,
	.set_asic_baco_state              = smu_baco_set_state,
	.get_ppfeature_status             = smu_sys_get_pp_feature_mask,
	.set_ppfeature_status             = smu_sys_set_pp_feature_mask,
	.asic_reset_mode_2                = smu_mode2_reset,
	.set_df_cstate                    = smu_set_df_cstate,
	.set_xgmi_pstate                  = smu_set_xgmi_pstate,
	.get_gpu_metrics                  = smu_sys_get_gpu_metrics,
	.set_watermarks_for_clock_ranges     = smu_set_watermarks_for_clock_ranges,
	.display_disable_memory_clock_switch = smu_display_disable_memory_clock_switch,
	.get_max_sustainable_clocks_by_dc    = smu_get_max_sustainable_clocks_by_dc,
<<<<<<< HEAD
	.load_firmware           = smu_load_microcode,
	.gfx_state_change_set    = smu_gfx_state_change_set,
=======
	.get_uclk_dpm_states              = smu_get_uclk_dpm_states,
	.get_dpm_clock_table              = smu_get_dpm_clock_table,
>>>>>>> 50be9417
	.get_smu_prv_buf_details = smu_get_prv_buffer_details,
};

int smu_wait_for_event(struct amdgpu_device *adev, enum smu_event_type event,
		       uint64_t event_arg)
{
	int ret = -EINVAL;
	struct smu_context *smu = &adev->smu;

	if (smu->ppt_funcs->wait_for_event) {
		mutex_lock(&smu->mutex);
		ret = smu->ppt_funcs->wait_for_event(smu, event, event_arg);
		mutex_unlock(&smu->mutex);
	}

	return ret;
}<|MERGE_RESOLUTION|>--- conflicted
+++ resolved
@@ -3075,13 +3075,8 @@
 	.set_watermarks_for_clock_ranges     = smu_set_watermarks_for_clock_ranges,
 	.display_disable_memory_clock_switch = smu_display_disable_memory_clock_switch,
 	.get_max_sustainable_clocks_by_dc    = smu_get_max_sustainable_clocks_by_dc,
-<<<<<<< HEAD
-	.load_firmware           = smu_load_microcode,
-	.gfx_state_change_set    = smu_gfx_state_change_set,
-=======
 	.get_uclk_dpm_states              = smu_get_uclk_dpm_states,
 	.get_dpm_clock_table              = smu_get_dpm_clock_table,
->>>>>>> 50be9417
 	.get_smu_prv_buf_details = smu_get_prv_buffer_details,
 };
 
