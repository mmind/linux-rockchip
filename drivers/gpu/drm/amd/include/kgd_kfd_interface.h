/*
 * Copyright 2014 Advanced Micro Devices, Inc.
 *
 * Permission is hereby granted, free of charge, to any person obtaining a
 * copy of this software and associated documentation files (the "Software"),
 * to deal in the Software without restriction, including without limitation
 * the rights to use, copy, modify, merge, publish, distribute, sublicense,
 * and/or sell copies of the Software, and to permit persons to whom the
 * Software is furnished to do so, subject to the following conditions:
 *
 * The above copyright notice and this permission notice shall be included in
 * all copies or substantial portions of the Software.
 *
 * THE SOFTWARE IS PROVIDED "AS IS", WITHOUT WARRANTY OF ANY KIND, EXPRESS OR
 * IMPLIED, INCLUDING BUT NOT LIMITED TO THE WARRANTIES OF MERCHANTABILITY,
 * FITNESS FOR A PARTICULAR PURPOSE AND NONINFRINGEMENT.  IN NO EVENT SHALL
 * THE COPYRIGHT HOLDER(S) OR AUTHOR(S) BE LIABLE FOR ANY CLAIM, DAMAGES OR
 * OTHER LIABILITY, WHETHER IN AN ACTION OF CONTRACT, TORT OR OTHERWISE,
 * ARISING FROM, OUT OF OR IN CONNECTION WITH THE SOFTWARE OR THE USE OR
 * OTHER DEALINGS IN THE SOFTWARE.
 */

/*
 * This file defines the private interface between the
 * AMD kernel graphics drivers and the AMD KFD.
 */

#ifndef KGD_KFD_INTERFACE_H_INCLUDED
#define KGD_KFD_INTERFACE_H_INCLUDED

#include <linux/types.h>

struct pci_dev;

#define KFD_INTERFACE_VERSION 1

struct kfd_dev;
struct kgd_dev;

struct kgd_mem;

enum kgd_memory_pool {
	KGD_POOL_SYSTEM_CACHEABLE = 1,
	KGD_POOL_SYSTEM_WRITECOMBINE = 2,
	KGD_POOL_FRAMEBUFFER = 3,
};

enum kgd_engine_type {
	KGD_ENGINE_PFP = 1,
	KGD_ENGINE_ME,
	KGD_ENGINE_CE,
	KGD_ENGINE_MEC1,
	KGD_ENGINE_MEC2,
	KGD_ENGINE_RLC,
	KGD_ENGINE_SDMA,
	KGD_ENGINE_MAX
};

struct kgd2kfd_shared_resources {
	/* Bit n == 1 means VMID n is available for KFD. */
	unsigned int compute_vmid_bitmap;

	/* Compute pipes are counted starting from MEC0/pipe0 as 0. */
	unsigned int first_compute_pipe;

	/* Number of MEC pipes available for KFD. */
	unsigned int compute_pipe_count;

	/* Base address of doorbell aperture. */
	phys_addr_t doorbell_physical_address;

	/* Size in bytes of doorbell aperture. */
	size_t doorbell_aperture_size;

	/* Number of bytes at start of aperture reserved for KGD. */
	size_t doorbell_start_offset;
};

/**
 * struct kgd2kfd_calls
 *
 * @exit: Notifies amdkfd that kgd module is unloaded
 *
 * @probe: Notifies amdkfd about a probe done on a device in the kgd driver.
 *
 * @device_init: Initialize the newly probed device (if it is a device that
 * amdkfd supports)
 *
 * @device_exit: Notifies amdkfd about a removal of a kgd device
 *
 * @suspend: Notifies amdkfd about a suspend action done to a kgd device
 *
 * @resume: Notifies amdkfd about a resume action done to a kgd device
 *
 * This structure contains function callback pointers so the kgd driver
 * will notify to the amdkfd about certain status changes.
 *
 */
struct kgd2kfd_calls {
	void (*exit)(void);
	struct kfd_dev* (*probe)(struct kgd_dev *kgd, struct pci_dev *pdev);
	bool (*device_init)(struct kfd_dev *kfd,
			const struct kgd2kfd_shared_resources *gpu_resources);
	void (*device_exit)(struct kfd_dev *kfd);
	void (*interrupt)(struct kfd_dev *kfd, const void *ih_ring_entry);
	void (*suspend)(struct kfd_dev *kfd);
	int (*resume)(struct kfd_dev *kfd);
};

/**
 * struct kfd2kgd_calls
 *
 * @init_gtt_mem_allocation: Allocate a buffer on the gart aperture.
 * The buffer can be used for mqds, hpds, kernel queue, fence and runlists
 *
 * @free_gtt_mem: Frees a buffer that was allocated on the gart aperture
 *
 * @get_vmem_size: Retrieves (physical) size of VRAM
 *
 * @get_gpu_clock_counter: Retrieves GPU clock counter
 *
 * @get_max_engine_clock_in_mhz: Retrieves maximum GPU clock in MHz
 *
 * @program_sh_mem_settings: A function that should initiate the memory
 * properties such as main aperture memory type (cache / non cached) and
 * secondary aperture base address, size and memory type.
 * This function is used only for no cp scheduling mode.
 *
 * @set_pasid_vmid_mapping: Exposes pasid/vmid pair to the H/W for no cp
 * scheduling mode. Only used for no cp scheduling mode.
 *
 * @init_pipeline: Initialized the compute pipelines.
 *
 * @hqd_load: Loads the mqd structure to a H/W hqd slot. used only for no cp
 * sceduling mode.
 *
 * @hqd_sdma_load: Loads the SDMA mqd structure to a H/W SDMA hqd slot.
 * used only for no HWS mode.
 *
 * @hqd_is_occupies: Checks if a hqd slot is occupied.
 *
 * @hqd_destroy: Destructs and preempts the queue assigned to that hqd slot.
 *
<<<<<<< HEAD
=======
 * @hqd_sdma_is_occupied: Checks if an SDMA hqd slot is occupied.
 *
 * @hqd_sdma_destroy: Destructs and preempts the SDMA queue assigned to that
 * SDMA hqd slot.
 *
>>>>>>> 03891159
 * @get_fw_version: Returns FW versions from the header
 *
 * This structure contains function pointers to services that the kgd driver
 * provides to amdkfd driver.
 *
 */
struct kfd2kgd_calls {
	int (*init_gtt_mem_allocation)(struct kgd_dev *kgd, size_t size,
					void **mem_obj, uint64_t *gpu_addr,
					void **cpu_ptr);

	void (*free_gtt_mem)(struct kgd_dev *kgd, void *mem_obj);

	uint64_t (*get_vmem_size)(struct kgd_dev *kgd);
	uint64_t (*get_gpu_clock_counter)(struct kgd_dev *kgd);

	uint32_t (*get_max_engine_clock_in_mhz)(struct kgd_dev *kgd);

	/* Register access functions */
	void (*program_sh_mem_settings)(struct kgd_dev *kgd, uint32_t vmid,
			uint32_t sh_mem_config,	uint32_t sh_mem_ape1_base,
			uint32_t sh_mem_ape1_limit, uint32_t sh_mem_bases);

	int (*set_pasid_vmid_mapping)(struct kgd_dev *kgd, unsigned int pasid,
					unsigned int vmid);

	int (*init_pipeline)(struct kgd_dev *kgd, uint32_t pipe_id,
				uint32_t hpd_size, uint64_t hpd_gpu_addr);

	int (*hqd_load)(struct kgd_dev *kgd, void *mqd, uint32_t pipe_id,
			uint32_t queue_id, uint32_t __user *wptr);

<<<<<<< HEAD
=======
	int (*hqd_sdma_load)(struct kgd_dev *kgd, void *mqd);

>>>>>>> 03891159
	bool (*hqd_is_occupied)(struct kgd_dev *kgd, uint64_t queue_address,
				uint32_t pipe_id, uint32_t queue_id);

	int (*hqd_destroy)(struct kgd_dev *kgd, uint32_t reset_type,
				unsigned int timeout, uint32_t pipe_id,
				uint32_t queue_id);
<<<<<<< HEAD
=======

	bool (*hqd_sdma_is_occupied)(struct kgd_dev *kgd, void *mqd);

	int (*hqd_sdma_destroy)(struct kgd_dev *kgd, void *mqd,
				unsigned int timeout);

>>>>>>> 03891159
	uint16_t (*get_fw_version)(struct kgd_dev *kgd,
				enum kgd_engine_type type);
};

bool kgd2kfd_init(unsigned interface_version,
		const struct kfd2kgd_calls *f2g,
		const struct kgd2kfd_calls **g2f);

#endif	/* KGD_KFD_INTERFACE_H_INCLUDED */<|MERGE_RESOLUTION|>--- conflicted
+++ resolved
@@ -141,14 +141,11 @@
  *
  * @hqd_destroy: Destructs and preempts the queue assigned to that hqd slot.
  *
-<<<<<<< HEAD
-=======
  * @hqd_sdma_is_occupied: Checks if an SDMA hqd slot is occupied.
  *
  * @hqd_sdma_destroy: Destructs and preempts the SDMA queue assigned to that
  * SDMA hqd slot.
  *
->>>>>>> 03891159
  * @get_fw_version: Returns FW versions from the header
  *
  * This structure contains function pointers to services that the kgd driver
@@ -181,26 +178,20 @@
 	int (*hqd_load)(struct kgd_dev *kgd, void *mqd, uint32_t pipe_id,
 			uint32_t queue_id, uint32_t __user *wptr);
 
-<<<<<<< HEAD
-=======
 	int (*hqd_sdma_load)(struct kgd_dev *kgd, void *mqd);
 
->>>>>>> 03891159
 	bool (*hqd_is_occupied)(struct kgd_dev *kgd, uint64_t queue_address,
 				uint32_t pipe_id, uint32_t queue_id);
 
 	int (*hqd_destroy)(struct kgd_dev *kgd, uint32_t reset_type,
 				unsigned int timeout, uint32_t pipe_id,
 				uint32_t queue_id);
-<<<<<<< HEAD
-=======
 
 	bool (*hqd_sdma_is_occupied)(struct kgd_dev *kgd, void *mqd);
 
 	int (*hqd_sdma_destroy)(struct kgd_dev *kgd, void *mqd,
 				unsigned int timeout);
 
->>>>>>> 03891159
 	uint16_t (*get_fw_version)(struct kgd_dev *kgd,
 				enum kgd_engine_type type);
 };
