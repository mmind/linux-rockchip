--- conflicted
+++ resolved
@@ -122,8 +122,6 @@
 	uint64_t               padding[13];
 };
 
-<<<<<<< HEAD
-=======
 /*
  * enum cgs_resource_type - GPU resource type
  */
@@ -135,7 +133,6 @@
 	CGS_RESOURCE_TYPE_ROM,
 };
 
->>>>>>> 5807fcaa
 /**
  * struct cgs_clock_limits - Clock limits
  *
@@ -741,12 +738,9 @@
 	CGS_CALL(call_acpi_method, dev, acpi_method, acpi_function, pintput, poutput, output_count, input_size, output_size)
 #define cgs_query_system_info(dev, sys_info)	\
 	CGS_CALL(query_system_info, dev, sys_info)
-<<<<<<< HEAD
-=======
 #define cgs_get_pci_resource(cgs_device, resource_type, size, offset, \
 	resource_base) \
 	CGS_CALL(get_pci_resource, cgs_device, resource_type, size, offset, \
 	resource_base)
->>>>>>> 5807fcaa
 
 #endif /* _CGS_COMMON_H */