/*
 * Copyright 2012-15 Advanced Micro Devices, Inc.
 *
 * Permission is hereby granted, free of charge, to any person obtaining a
 * copy of this software and associated documentation files (the "Software"),
 * to deal in the Software without restriction, including without limitation
 * the rights to use, copy, modify, merge, publish, distribute, sublicense,
 * and/or sell copies of the Software, and to permit persons to whom the
 * Software is furnished to do so, subject to the following conditions:
 *
 * The above copyright notice and this permission notice shall be included in
 * all copies or substantial portions of the Software.
 *
 * THE SOFTWARE IS PROVIDED "AS IS", WITHOUT WARRANTY OF ANY KIND, EXPRESS OR
 * IMPLIED, INCLUDING BUT NOT LIMITED TO THE WARRANTIES OF MERCHANTABILITY,
 * FITNESS FOR A PARTICULAR PURPOSE AND NONINFRINGEMENT.  IN NO EVENT SHALL
 * THE COPYRIGHT HOLDER(S) OR AUTHOR(S) BE LIABLE FOR ANY CLAIM, DAMAGES OR
 * OTHER LIABILITY, WHETHER IN AN ACTION OF CONTRACT, TORT OR OTHERWISE,
 * ARISING FROM, OUT OF OR IN CONNECTION WITH THE SOFTWARE OR THE USE OR
 * OTHER DEALINGS IN THE SOFTWARE.
 *
 * Authors: AMD
 *
 */

#ifndef __DAL_TYPES_H__
#define __DAL_TYPES_H__

#include "signal_types.h"
#include "dc_types.h"

struct dal_logger;
struct dc_bios;

enum dce_version {
	DCE_VERSION_UNKNOWN = (-1),
	DCE_VERSION_6_0,
	DCE_VERSION_6_1,
	DCE_VERSION_6_4,
	DCE_VERSION_8_0,
	DCE_VERSION_8_1,
	DCE_VERSION_8_3,
	DCE_VERSION_10_0,
	DCE_VERSION_11_0,
	DCE_VERSION_11_2,
	DCE_VERSION_11_22,
	DCE_VERSION_12_0,
	DCE_VERSION_12_1,
	DCE_VERSION_MAX,
	DCN_VERSION_1_0,
	DCN_VERSION_1_01,
	DCN_VERSION_2_0,
	DCN_VERSION_2_1,
	DCN_VERSION_3_0,
	DCN_VERSION_3_01,
	DCN_VERSION_3_02,
	DCN_VERSION_3_03,
<<<<<<< HEAD
=======
	DCN_VERSION_3_1,
>>>>>>> 50be9417
	DCN_VERSION_MAX
};

#endif /* __DAL_TYPES_H__ */<|MERGE_RESOLUTION|>--- conflicted
+++ resolved
@@ -55,10 +55,7 @@
 	DCN_VERSION_3_01,
 	DCN_VERSION_3_02,
 	DCN_VERSION_3_03,
-<<<<<<< HEAD
-=======
 	DCN_VERSION_3_1,
->>>>>>> 50be9417
 	DCN_VERSION_MAX
 };
 
