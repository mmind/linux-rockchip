/*
 * Copyright 2012-15 Advanced Micro Devices, Inc.
 *
 * Permission is hereby granted, free of charge, to any person obtaining a
 * copy of this software and associated documentation files (the "Software"),
 * to deal in the Software without restriction, including without limitation
 * the rights to use, copy, modify, merge, publish, distribute, sublicense,
 * and/or sell copies of the Software, and to permit persons to whom the
 * Software is furnished to do so, subject to the following conditions:
 *
 * The above copyright notice and this permission notice shall be included in
 * all copies or substantial portions of the Software.
 *
 * THE SOFTWARE IS PROVIDED "AS IS", WITHOUT WARRANTY OF ANY KIND, EXPRESS OR
 * IMPLIED, INCLUDING BUT NOT LIMITED TO THE WARRANTIES OF MERCHANTABILITY,
 * FITNESS FOR A PARTICULAR PURPOSE AND NONINFRINGEMENT.  IN NO EVENT SHALL
 * THE COPYRIGHT HOLDER(S) OR AUTHOR(S) BE LIABLE FOR ANY CLAIM, DAMAGES OR
 * OTHER LIABILITY, WHETHER IN AN ACTION OF CONTRACT, TORT OR OTHERWISE,
 * ARISING FROM, OUT OF OR IN CONNECTION WITH THE SOFTWARE OR THE USE OR
 * OTHER DEALINGS IN THE SOFTWARE.
 *
 * Authors: AMD
 *
 */

#ifndef __DAL_ASIC_ID_H__
#define __DAL_ASIC_ID_H__

/*
 * ASIC internal revision ID
 */

/* DCE80 (based on ci_id.h in Perforce) */
#define	CI_BONAIRE_M_A0 0x14
#define	CI_BONAIRE_M_A1	0x15
#define	CI_HAWAII_P_A0	0x28

#define CI_UNKNOWN	0xFF

#define ASIC_REV_IS_BONAIRE_M(rev) \
	((rev >= CI_BONAIRE_M_A0) && (rev < CI_HAWAII_P_A0))

#define ASIC_REV_IS_HAWAII_P(rev) \
	(rev >= CI_HAWAII_P_A0)

/* KV1 with Spectre GFX core, 8-8-1-2 (CU-Pix-Primitive-RB) */
#define KV_SPECTRE_A0 0x01

/* KV2 with Spooky GFX core, including downgraded from Spectre core,
 * 3-4-1-1 (CU-Pix-Primitive-RB) */
#define KV_SPOOKY_A0 0x41

/* KB with Kalindi GFX core, 2-4-1-1 (CU-Pix-Primitive-RB) */
#define KB_KALINDI_A0 0x81

/* KB with Kalindi GFX core, 2-4-1-1 (CU-Pix-Primitive-RB) */
#define KB_KALINDI_A1 0x82

/* BV with Kalindi GFX core, 2-4-1-1 (CU-Pix-Primitive-RB) */
#define BV_KALINDI_A2 0x85

/* ML with Godavari GFX core, 2-4-1-1 (CU-Pix-Primitive-RB) */
#define ML_GODAVARI_A0 0xA1

/* ML with Godavari GFX core, 2-4-1-1 (CU-Pix-Primitive-RB) */
#define ML_GODAVARI_A1 0xA2

#define KV_UNKNOWN 0xFF

#define ASIC_REV_IS_KALINDI(rev) \
	((rev >= KB_KALINDI_A0) && (rev < KV_UNKNOWN))

#define ASIC_REV_IS_BHAVANI(rev) \
	((rev >= BV_KALINDI_A2) && (rev < ML_GODAVARI_A0))

#define ASIC_REV_IS_GODAVARI(rev) \
	((rev >= ML_GODAVARI_A0) && (rev < KV_UNKNOWN))

/* VI Family */
/* DCE10 */
#define VI_TONGA_P_A0 20
#define VI_TONGA_P_A1 21
#define VI_FIJI_P_A0 60

/* DCE112 */
#define VI_POLARIS10_P_A0 80
#define VI_POLARIS11_M_A0 90
#define VI_POLARIS12_V_A0 100
#define VI_VEGAM_A0 110

#define VI_UNKNOWN 0xFF

#define ASIC_REV_IS_TONGA_P(eChipRev) ((eChipRev >= VI_TONGA_P_A0) && \
		(eChipRev < 40))
#define ASIC_REV_IS_FIJI_P(eChipRev) ((eChipRev >= VI_FIJI_P_A0) && \
		(eChipRev < 80))

#define ASIC_REV_IS_POLARIS10_P(eChipRev) ((eChipRev >= VI_POLARIS10_P_A0) && \
		(eChipRev < VI_POLARIS11_M_A0))
#define ASIC_REV_IS_POLARIS11_M(eChipRev) ((eChipRev >= VI_POLARIS11_M_A0) &&  \
		(eChipRev < VI_POLARIS12_V_A0))
#define ASIC_REV_IS_POLARIS12_V(eChipRev) ((eChipRev >= VI_POLARIS12_V_A0) && \
		(eChipRev < VI_VEGAM_A0))
#define ASIC_REV_IS_VEGAM(eChipRev) (eChipRev >= VI_VEGAM_A0)

/* DCE11 */
#define CZ_CARRIZO_A0 0x01

#define STONEY_A0 0x61
#define CZ_UNKNOWN 0xFF

#define ASIC_REV_IS_STONEY(rev) \
	((rev >= STONEY_A0) && (rev < CZ_UNKNOWN))

/* DCE12 */
#define AI_UNKNOWN 0xFF

#define AI_GREENLAND_P_A0 1
#define AI_GREENLAND_P_A1 2
#define AI_UNKNOWN 0xFF

#define AI_VEGA12_P_A0 20
#define AI_VEGA20_P_A0 40
#define ASICREV_IS_GREENLAND_M(eChipRev)  (eChipRev < AI_VEGA12_P_A0)
#define ASICREV_IS_GREENLAND_P(eChipRev)  (eChipRev < AI_VEGA12_P_A0)

#define ASICREV_IS_VEGA12_P(eChipRev) ((eChipRev >= AI_VEGA12_P_A0) && (eChipRev < AI_VEGA20_P_A0))
#define ASICREV_IS_VEGA20_P(eChipRev) ((eChipRev >= AI_VEGA20_P_A0) && (eChipRev < AI_UNKNOWN))

/* DCN1_0 */
#define INTERNAL_REV_RAVEN_A0             0x00    /* First spin of Raven */
#define RAVEN_A0 0x01
#define RAVEN_B0 0x21
#define PICASSO_A0 0x41
/* DCN1_01 */
#define RAVEN2_A0 0x81
<<<<<<< HEAD
#define RAVEN2_15D8_REV_E3 0xE3
#define RAVEN2_15D8_REV_E4 0xE4
#define RAVEN1_F0 0xF0
#define RAVEN_UNKNOWN 0xFF

#define ASICREV_IS_RAVEN(eChipRev) ((eChipRev >= RAVEN_A0) && eChipRev < RAVEN_UNKNOWN)
#define ASICREV_IS_PICASSO(eChipRev) ((eChipRev >= PICASSO_A0) && (eChipRev < RAVEN2_A0))
#define ASICREV_IS_RAVEN2(eChipRev) ((eChipRev >= RAVEN2_A0) && (eChipRev < RAVEN1_F0))
#define ASICREV_IS_RV1_F0(eChipRev) ((eChipRev >= RAVEN1_F0) && (eChipRev < RAVEN_UNKNOWN))
#define ASICREV_IS_DALI(eChipRev) ((eChipRev == RAVEN2_15D8_REV_E3) \
		|| (eChipRev == RAVEN2_15D8_REV_E4))
=======
#define RAVEN2_15D8_REV_94 0x94
#define RAVEN2_15D8_REV_95 0x95
#define RAVEN2_15D8_REV_E3 0xE3
#define RAVEN2_15D8_REV_E4 0xE4
#define RAVEN2_15D8_REV_E9 0xE9
#define RAVEN2_15D8_REV_EA 0xEA
#define RAVEN2_15D8_REV_EB 0xEB
#define RAVEN1_F0 0xF0
#define RAVEN_UNKNOWN 0xFF
#ifndef ASICREV_IS_RAVEN
#define ASICREV_IS_RAVEN(eChipRev) ((eChipRev >= RAVEN_A0) && eChipRev < RAVEN_UNKNOWN)
#endif

#define ASICREV_IS_PICASSO(eChipRev) ((eChipRev >= PICASSO_A0) && (eChipRev < RAVEN2_A0))
#ifndef ASICREV_IS_RAVEN2
#define ASICREV_IS_RAVEN2(eChipRev) ((eChipRev >= RAVEN2_A0) && (eChipRev < RAVEN1_F0))
#endif
#define ASICREV_IS_RV1_F0(eChipRev) ((eChipRev >= RAVEN1_F0) && (eChipRev < RAVEN_UNKNOWN))
#define ASICREV_IS_DALI(eChipRev) ((eChipRev == RAVEN2_15D8_REV_E3) \
		|| (eChipRev == RAVEN2_15D8_REV_E4))
#define ASICREV_IS_POLLOCK(eChipRev) (eChipRev == RAVEN2_15D8_REV_94 \
		|| eChipRev == RAVEN2_15D8_REV_95 \
			|| eChipRev == RAVEN2_15D8_REV_E9 \
				|| eChipRev == RAVEN2_15D8_REV_EA \
					|| eChipRev == RAVEN2_15D8_REV_EB)
>>>>>>> 26dca6db

#define FAMILY_RV 142 /* DCN 1*/


#define FAMILY_NV 143 /* DCN 2*/

enum {
	NV_NAVI10_P_A0      = 1,
	NV_NAVI12_P_A0      = 10,
	NV_NAVI14_M_A0      = 20,
	NV_UNKNOWN          = 0xFF
};

#define ASICREV_IS_NAVI10_P(eChipRev)        (eChipRev < NV_NAVI12_P_A0)
#define ASICREV_IS_NAVI12_P(eChipRev)        ((eChipRev >= NV_NAVI12_P_A0) && (eChipRev < NV_NAVI14_M_A0))
#define ASICREV_IS_NAVI14_M(eChipRev)        ((eChipRev >= NV_NAVI14_M_A0) && (eChipRev < NV_UNKNOWN))
#define RENOIR_A0 0x91
#define DEVICE_ID_RENOIR_1636 0x1636   // Renoir
#define ASICREV_IS_RENOIR(eChipRev) ((eChipRev >= RENOIR_A0) && (eChipRev < 0xFF))

/*
 * ASIC chip ID
 */
/* DCE80 */
#define DEVICE_ID_KALINDI_9834 0x9834
#define DEVICE_ID_TEMASH_9839 0x9839
#define DEVICE_ID_TEMASH_983D 0x983D

/* Asic Family IDs for different asic family. */
#define FAMILY_CI 120 /* Sea Islands: Hawaii (P), Bonaire (M) */
#define FAMILY_KV 125 /* Fusion => Kaveri: Spectre, Spooky; Kabini: Kalindi */
#define FAMILY_VI 130 /* Volcanic Islands: Iceland (V), Tonga (M) */
#define FAMILY_CZ 135 /* Carrizo */

#define FAMILY_AI 141

#define	FAMILY_UNKNOWN 0xFF



#endif /* __DAL_ASIC_ID_H__ */<|MERGE_RESOLUTION|>--- conflicted
+++ resolved
@@ -134,19 +134,6 @@
 #define PICASSO_A0 0x41
 /* DCN1_01 */
 #define RAVEN2_A0 0x81
-<<<<<<< HEAD
-#define RAVEN2_15D8_REV_E3 0xE3
-#define RAVEN2_15D8_REV_E4 0xE4
-#define RAVEN1_F0 0xF0
-#define RAVEN_UNKNOWN 0xFF
-
-#define ASICREV_IS_RAVEN(eChipRev) ((eChipRev >= RAVEN_A0) && eChipRev < RAVEN_UNKNOWN)
-#define ASICREV_IS_PICASSO(eChipRev) ((eChipRev >= PICASSO_A0) && (eChipRev < RAVEN2_A0))
-#define ASICREV_IS_RAVEN2(eChipRev) ((eChipRev >= RAVEN2_A0) && (eChipRev < RAVEN1_F0))
-#define ASICREV_IS_RV1_F0(eChipRev) ((eChipRev >= RAVEN1_F0) && (eChipRev < RAVEN_UNKNOWN))
-#define ASICREV_IS_DALI(eChipRev) ((eChipRev == RAVEN2_15D8_REV_E3) \
-		|| (eChipRev == RAVEN2_15D8_REV_E4))
-=======
 #define RAVEN2_15D8_REV_94 0x94
 #define RAVEN2_15D8_REV_95 0x95
 #define RAVEN2_15D8_REV_E3 0xE3
@@ -172,7 +159,6 @@
 			|| eChipRev == RAVEN2_15D8_REV_E9 \
 				|| eChipRev == RAVEN2_15D8_REV_EA \
 					|| eChipRev == RAVEN2_15D8_REV_EB)
->>>>>>> 26dca6db
 
 #define FAMILY_RV 142 /* DCN 1*/
 
