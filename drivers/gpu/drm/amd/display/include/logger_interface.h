--- conflicted
+++ resolved
@@ -40,53 +40,7 @@
  *
  */
 
-<<<<<<< HEAD
-struct dal_logger *dal_logger_create(struct dc_context *ctx, uint32_t log_mask);
-
-uint32_t dal_logger_destroy(struct dal_logger **logger);
-
-void dm_logger_flush_buffer(struct dal_logger *logger, bool should_warn);
-
-void dm_logger_write(
-		struct dal_logger *logger,
-		enum dc_log_type log_type,
-		const char *msg,
-		...);
-
-void dm_logger_append(
-		struct log_entry *entry,
-		const char *msg,
-		...);
-
-void dm_logger_append_va(
-		struct log_entry *entry,
-		const char *msg,
-		va_list args);
-
-void dm_logger_append_heading(struct log_entry *entry);
-
-void dm_logger_open(
-		struct dal_logger *logger,
-		struct log_entry *entry,
-		enum dc_log_type log_type);
-
-void dm_logger_close(struct log_entry *entry);
-
-void dc_conn_log(struct dc_context *ctx,
-		const struct dc_link *link,
-		uint8_t *hex_data,
-		int hex_data_count,
-		enum dc_log_type event,
-		const char *msg,
-		...);
-
-void logger_write(struct dal_logger *logger,
-		enum dc_log_type log_type,
-		const char *msg,
-		void *paralist);
-=======
 void dc_conn_log_hex_linux(const uint8_t *hex_data, int hex_data_count);
->>>>>>> f91e6544
 
 void pre_surface_trace(
 		struct dc *dc,
