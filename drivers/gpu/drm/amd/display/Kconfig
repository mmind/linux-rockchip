--- conflicted
+++ resolved
@@ -9,17 +9,6 @@
 	  support for AMDGPU. This adds required support for Vega and
 	  Raven ASICs.
 
-<<<<<<< HEAD
-config DRM_AMD_DC_DCN1_0
-	bool "DCN 1.0 Raven family"
-	depends on DRM_AMD_DC && X86
-	default y
-	help
-	  Choose this option if you want to have
-	  RV family for display engine
-
-=======
->>>>>>> f91e6544
 config DEBUG_KERNEL_DC
 	bool "Enable kgdb break in DC"
 	depends on DRM_AMD_DC
