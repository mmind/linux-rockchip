/*
 * Copyright 2019 Advanced Micro Devices, Inc.
 *
 * Permission is hereby granted, free of charge, to any person obtaining a
 * copy of this software and associated documentation files (the "Software"),
 * to deal in the Software without restriction, including without limitation
 * the rights to use, copy, modify, merge, publish, distribute, sublicense,
 * and/or sell copies of the Software, and to permit persons to whom the
 * Software is furnished to do so, subject to the following conditions:
 *
 * The above copyright notice and this permission notice shall be included in
 * all copies or substantial portions of the Software.
 *
 * THE SOFTWARE IS PROVIDED "AS IS", WITHOUT WARRANTY OF ANY KIND, EXPRESS OR
 * IMPLIED, INCLUDING BUT NOT LIMITED TO THE WARRANTIES OF MERCHANTABILITY,
 * FITNESS FOR A PARTICULAR PURPOSE AND NONINFRINGEMENT.  IN NO EVENT SHALL
 * THE COPYRIGHT HOLDER(S) OR AUTHOR(S) BE LIABLE FOR ANY CLAIM, DAMAGES OR
 * OTHER LIABILITY, WHETHER IN AN ACTION OF CONTRACT, TORT OR OTHERWISE,
 * ARISING FROM, OUT OF OR IN CONNECTION WITH THE SOFTWARE OR THE USE OR
 * OTHER DEALINGS IN THE SOFTWARE.
 *
 * Authors: AMD
 *
 */

#ifndef _DMUB_SRV_H_
#define _DMUB_SRV_H_

/**
 * DOC: DMUB interface and operation
 *
 * DMUB is the interface to the display DMCUB microcontroller on DCN hardware.
 * It delegates hardware initialization and command submission to the
 * microcontroller. DMUB is the shortname for DMCUB.
 *
 * This interface is not thread-safe. Ensure that all access to the interface
 * is properly synchronized by the caller.
 *
 * Initialization and usage of the DMUB service should be done in the
 * steps given below:
 *
 * 1. dmub_srv_create()
 * 2. dmub_srv_has_hw_support()
 * 3. dmub_srv_calc_region_info()
 * 4. dmub_srv_hw_init()
 *
 * The call to dmub_srv_create() is required to use the server.
 *
 * The calls to dmub_srv_has_hw_support() and dmub_srv_calc_region_info()
 * are helpers to query cache window size and allocate framebuffer(s)
 * for the cache windows.
 *
 * The call to dmub_srv_hw_init() programs the DMCUB registers to prepare
 * for command submission. Commands can be queued via dmub_srv_cmd_queue()
 * and executed via dmub_srv_cmd_execute().
 *
 * If the queue is full the dmub_srv_wait_for_idle() call can be used to
 * wait until the queue has been cleared.
 *
 * Destroying the DMUB service can be done by calling dmub_srv_destroy().
 * This does not clear DMUB hardware state, only software state.
 *
 * The interface is intended to be standalone and should not depend on any
 * other component within DAL.
 */

#include "inc/dmub_cmd.h"

#if defined(__cplusplus)
extern "C" {
#endif

/* Forward declarations */
struct dmub_srv;
struct dmub_srv_common_regs;
struct dmub_srv_dcn31_regs;

struct dmcub_trace_buf_entry;

/* enum dmub_status - return code for dmcub functions */
enum dmub_status {
	DMUB_STATUS_OK = 0,
	DMUB_STATUS_NO_CTX,
	DMUB_STATUS_QUEUE_FULL,
	DMUB_STATUS_TIMEOUT,
	DMUB_STATUS_INVALID,
};

/* enum dmub_asic - dmub asic identifier */
enum dmub_asic {
	DMUB_ASIC_NONE = 0,
	DMUB_ASIC_DCN20,
	DMUB_ASIC_DCN21,
	DMUB_ASIC_DCN30,
	DMUB_ASIC_DCN301,
	DMUB_ASIC_DCN302,
	DMUB_ASIC_DCN303,
<<<<<<< HEAD
=======
	DMUB_ASIC_DCN31,
>>>>>>> 50be9417
	DMUB_ASIC_MAX,
};

/* enum dmub_window_id - dmub window identifier */
enum dmub_window_id {
	DMUB_WINDOW_0_INST_CONST = 0,
	DMUB_WINDOW_1_STACK,
	DMUB_WINDOW_2_BSS_DATA,
	DMUB_WINDOW_3_VBIOS,
	DMUB_WINDOW_4_MAILBOX,
	DMUB_WINDOW_5_TRACEBUFF,
	DMUB_WINDOW_6_FW_STATE,
	DMUB_WINDOW_7_SCRATCH_MEM,
	DMUB_WINDOW_TOTAL,
};

/* enum dmub_notification_type - dmub outbox notification identifier */
enum dmub_notification_type {
	DMUB_NOTIFICATION_NO_DATA = 0,
	DMUB_NOTIFICATION_AUX_REPLY,
	DMUB_NOTIFICATION_HPD,
	DMUB_NOTIFICATION_HPD_IRQ,
	DMUB_NOTIFICATION_MAX
};

/**
 * struct dmub_region - dmub hw memory region
 * @base: base address for region, must be 256 byte aligned
 * @top: top address for region
 */
struct dmub_region {
	uint32_t base;
	uint32_t top;
};

/**
 * struct dmub_window - dmub hw cache window
 * @off: offset to the fb memory in gpu address space
 * @r: region in uc address space for cache window
 */
struct dmub_window {
	union dmub_addr offset;
	struct dmub_region region;
};

/**
 * struct dmub_fb - defines a dmub framebuffer memory region
 * @cpu_addr: cpu virtual address for the region, NULL if invalid
 * @gpu_addr: gpu virtual address for the region, NULL if invalid
 * @size: size of the region in bytes, zero if invalid
 */
struct dmub_fb {
	void *cpu_addr;
	uint64_t gpu_addr;
	uint32_t size;
};

/**
 * struct dmub_srv_region_params - params used for calculating dmub regions
 * @inst_const_size: size of the fw inst const section
 * @bss_data_size: size of the fw bss data section
 * @vbios_size: size of the vbios data
 * @fw_bss_data: raw firmware bss data section
 */
struct dmub_srv_region_params {
	uint32_t inst_const_size;
	uint32_t bss_data_size;
	uint32_t vbios_size;
	const uint8_t *fw_inst_const;
	const uint8_t *fw_bss_data;
};

/**
 * struct dmub_srv_region_info - output region info from the dmub service
 * @fb_size: required minimum fb size for all regions, aligned to 4096 bytes
 * @num_regions: number of regions used by the dmub service
 * @regions: region info
 *
 * The regions are aligned such that they can be all placed within the
 * same framebuffer but they can also be placed into different framebuffers.
 *
 * The size of each region can be calculated by the caller:
 * size = reg.top - reg.base
 *
 * Care must be taken when performing custom allocations to ensure that each
 * region base address is 256 byte aligned.
 */
struct dmub_srv_region_info {
	uint32_t fb_size;
	uint8_t num_regions;
	struct dmub_region regions[DMUB_WINDOW_TOTAL];
};

/**
 * struct dmub_srv_fb_params - parameters used for driver fb setup
 * @region_info: region info calculated by dmub service
 * @cpu_addr: base cpu address for the framebuffer
 * @gpu_addr: base gpu virtual address for the framebuffer
 */
struct dmub_srv_fb_params {
	const struct dmub_srv_region_info *region_info;
	void *cpu_addr;
	uint64_t gpu_addr;
};

/**
 * struct dmub_srv_fb_info - output fb info from the dmub service
 * @num_fbs: number of required dmub framebuffers
 * @fbs: fb data for each region
 *
 * Output from the dmub service helper that can be used by the
 * driver to prepare dmub_fb that can be passed into the dmub
 * hw init service.
 *
 * Assumes that all regions are within the same framebuffer
 * and have been setup according to the region_info generated
 * by the dmub service.
 */
struct dmub_srv_fb_info {
	uint8_t num_fb;
	struct dmub_fb fb[DMUB_WINDOW_TOTAL];
};

/*
 * struct dmub_srv_hw_params - params for dmub hardware initialization
 * @fb: framebuffer info for each region
 * @fb_base: base of the framebuffer aperture
 * @fb_offset: offset of the framebuffer aperture
 * @psp_version: psp version to pass for DMCU init
 * @load_inst_const: true if DMUB should load inst const fw
 */
struct dmub_srv_hw_params {
	struct dmub_fb *fb[DMUB_WINDOW_TOTAL];
	uint64_t fb_base;
	uint64_t fb_offset;
	uint32_t psp_version;
	bool load_inst_const;
	bool skip_panel_power_sequence;
<<<<<<< HEAD
=======
	bool disable_z10;
};

/**
 * struct dmub_diagnostic_data - Diagnostic data retrieved from DMCUB for
 * debugging purposes, including logging, crash analysis, etc.
 */
struct dmub_diagnostic_data {
	uint32_t dmcub_version;
	uint32_t scratch[16];
	uint32_t pc;
	uint32_t undefined_address_fault_addr;
	uint32_t inst_fetch_fault_addr;
	uint32_t data_write_fault_addr;
	uint32_t inbox1_rptr;
	uint32_t inbox1_wptr;
	uint32_t inbox1_size;
	uint32_t inbox0_rptr;
	uint32_t inbox0_wptr;
	uint32_t inbox0_size;
	uint8_t is_dmcub_enabled : 1;
	uint8_t is_dmcub_soft_reset : 1;
	uint8_t is_dmcub_secure_reset : 1;
	uint8_t is_traceport_en : 1;
	uint8_t is_cw0_enabled : 1;
	uint8_t is_cw6_enabled : 1;
>>>>>>> 50be9417
};

/**
 * struct dmub_srv_base_funcs - Driver specific base callbacks
 */
struct dmub_srv_base_funcs {
	/**
	 * @reg_read:
	 *
	 * Hook for reading a register.
	 *
	 * Return: The 32-bit register value from the given address.
	 */
	uint32_t (*reg_read)(void *ctx, uint32_t address);

	/**
	 * @reg_write:
	 *
	 * Hook for writing a value to the register specified by address.
	 */
	void (*reg_write)(void *ctx, uint32_t address, uint32_t value);
};

/**
 * struct dmub_srv_hw_funcs - hardware sequencer funcs for dmub
 */
struct dmub_srv_hw_funcs {
	/* private: internal use only */

	void (*init)(struct dmub_srv *dmub);

	void (*reset)(struct dmub_srv *dmub);

	void (*reset_release)(struct dmub_srv *dmub);

	void (*backdoor_load)(struct dmub_srv *dmub,
			      const struct dmub_window *cw0,
			      const struct dmub_window *cw1);

	void (*setup_windows)(struct dmub_srv *dmub,
			      const struct dmub_window *cw2,
			      const struct dmub_window *cw3,
			      const struct dmub_window *cw4,
			      const struct dmub_window *cw5,
			      const struct dmub_window *cw6);

	void (*setup_mailbox)(struct dmub_srv *dmub,
			      const struct dmub_region *inbox1);

	uint32_t (*get_inbox1_rptr)(struct dmub_srv *dmub);

	void (*set_inbox1_wptr)(struct dmub_srv *dmub, uint32_t wptr_offset);

	void (*setup_out_mailbox)(struct dmub_srv *dmub,
			      const struct dmub_region *outbox1);

	uint32_t (*get_outbox1_wptr)(struct dmub_srv *dmub);

	void (*set_outbox1_rptr)(struct dmub_srv *dmub, uint32_t rptr_offset);

	void (*setup_outbox0)(struct dmub_srv *dmub,
			      const struct dmub_region *outbox0);

	uint32_t (*get_outbox0_wptr)(struct dmub_srv *dmub);

	void (*set_outbox0_rptr)(struct dmub_srv *dmub, uint32_t rptr_offset);

	uint32_t (*emul_get_inbox1_rptr)(struct dmub_srv *dmub);

	void (*emul_set_inbox1_wptr)(struct dmub_srv *dmub, uint32_t wptr_offset);

	bool (*is_supported)(struct dmub_srv *dmub);

	bool (*is_hw_init)(struct dmub_srv *dmub);

	bool (*is_phy_init)(struct dmub_srv *dmub);
	void (*enable_dmub_boot_options)(struct dmub_srv *dmub,
				const struct dmub_srv_hw_params *params);

	void (*skip_dmub_panel_power_sequence)(struct dmub_srv *dmub, bool skip);

	union dmub_fw_boot_status (*get_fw_status)(struct dmub_srv *dmub);


	void (*set_gpint)(struct dmub_srv *dmub,
			  union dmub_gpint_data_register reg);

	bool (*is_gpint_acked)(struct dmub_srv *dmub,
			       union dmub_gpint_data_register reg);

	uint32_t (*get_gpint_response)(struct dmub_srv *dmub);

<<<<<<< HEAD
	uint32_t (*get_current_time)(struct dmub_srv *dmub);
=======
	void (*send_inbox0_cmd)(struct dmub_srv *dmub, union dmub_inbox0_data_register data);
	uint32_t (*get_current_time)(struct dmub_srv *dmub);

	void (*get_diagnostic_data)(struct dmub_srv *dmub, struct dmub_diagnostic_data *dmub_oca);
>>>>>>> 50be9417
};

/**
 * struct dmub_srv_create_params - params for dmub service creation
 * @base_funcs: driver supplied base routines
 * @hw_funcs: optional overrides for hw funcs
 * @user_ctx: context data for callback funcs
 * @asic: driver supplied asic
 * @fw_version: the current firmware version, if any
 * @is_virtual: false for hw support only
 */
struct dmub_srv_create_params {
	struct dmub_srv_base_funcs funcs;
	struct dmub_srv_hw_funcs *hw_funcs;
	void *user_ctx;
	enum dmub_asic asic;
	uint32_t fw_version;
	bool is_virtual;
};

/**
 * struct dmub_srv - software state for dmcub
 * @asic: dmub asic identifier
 * @user_ctx: user provided context for the dmub_srv
 * @fw_version: the current firmware version, if any
 * @is_virtual: false if hardware support only
 * @fw_state: dmub firmware state pointer
 */
struct dmub_srv {
	enum dmub_asic asic;
	void *user_ctx;
	uint32_t fw_version;
	bool is_virtual;
	struct dmub_fb scratch_mem_fb;
	volatile const struct dmub_fw_state *fw_state;

	/* private: internal use only */
	const struct dmub_srv_common_regs *regs;
	const struct dmub_srv_dcn31_regs *regs_dcn31;

	struct dmub_srv_base_funcs funcs;
	struct dmub_srv_hw_funcs hw_funcs;
	struct dmub_rb inbox1_rb;
	/**
	 * outbox1_rb is accessed without locks (dal & dc)
	 * and to be used only in dmub_srv_stat_get_notification()
	 */
	struct dmub_rb outbox1_rb;

	struct dmub_rb outbox0_rb;

	bool sw_init;
	bool hw_init;

	uint64_t fb_base;
	uint64_t fb_offset;
	uint32_t psp_version;

	/* Feature capabilities reported by fw */
	struct dmub_feature_caps feature_caps;
};

/**
 * struct dmub_notification - dmub notification data
 * @type: dmub notification type
 * @link_index: link index to identify aux connection
 * @result: USB4 status returned from dmub
 * @pending_notification: Indicates there are other pending notifications
 * @aux_reply: aux reply
 * @hpd_status: hpd status
 */
struct dmub_notification {
	enum dmub_notification_type type;
	uint8_t link_index;
	uint8_t result;
	bool pending_notification;
	union {
		struct aux_reply_data aux_reply;
		enum dp_hpd_status hpd_status;
	};
};

/**
 * DMUB firmware version helper macro - useful for checking if the version
 * of a firmware to know if feature or functionality is supported or present.
 */
#define DMUB_FW_VERSION(major, minor, revision) \
	((((major) & 0xFF) << 24) | (((minor) & 0xFF) << 16) | ((revision) & 0xFFFF))

/**
 * dmub_srv_create() - creates the DMUB service.
 * @dmub: the dmub service
 * @params: creation parameters for the service
 *
 * Return:
 *   DMUB_STATUS_OK - success
 *   DMUB_STATUS_INVALID - unspecified error
 */
enum dmub_status dmub_srv_create(struct dmub_srv *dmub,
				 const struct dmub_srv_create_params *params);

/**
 * dmub_srv_destroy() - destroys the DMUB service.
 * @dmub: the dmub service
 */
void dmub_srv_destroy(struct dmub_srv *dmub);

/**
 * dmub_srv_calc_region_info() - retreives region info from the dmub service
 * @dmub: the dmub service
 * @params: parameters used to calculate region locations
 * @info_out: the output region info from dmub
 *
 * Calculates the base and top address for all relevant dmub regions
 * using the parameters given (if any).
 *
 * Return:
 *   DMUB_STATUS_OK - success
 *   DMUB_STATUS_INVALID - unspecified error
 */
enum dmub_status
dmub_srv_calc_region_info(struct dmub_srv *dmub,
			  const struct dmub_srv_region_params *params,
			  struct dmub_srv_region_info *out);

/**
 * dmub_srv_calc_region_info() - retreives fb info from the dmub service
 * @dmub: the dmub service
 * @params: parameters used to calculate fb locations
 * @info_out: the output fb info from dmub
 *
 * Calculates the base and top address for all relevant dmub regions
 * using the parameters given (if any).
 *
 * Return:
 *   DMUB_STATUS_OK - success
 *   DMUB_STATUS_INVALID - unspecified error
 */
enum dmub_status dmub_srv_calc_fb_info(struct dmub_srv *dmub,
				       const struct dmub_srv_fb_params *params,
				       struct dmub_srv_fb_info *out);

/**
 * dmub_srv_has_hw_support() - returns hw support state for dmcub
 * @dmub: the dmub service
 * @is_supported: hw support state
 *
 * Queries the hardware for DMCUB support and returns the result.
 *
 * Can be called before dmub_srv_hw_init().
 *
 * Return:
 *   DMUB_STATUS_OK - success
 *   DMUB_STATUS_INVALID - unspecified error
 */
enum dmub_status dmub_srv_has_hw_support(struct dmub_srv *dmub,
					 bool *is_supported);

/**
 * dmub_srv_is_hw_init() - returns hardware init state
 *
 * Return:
 *   DMUB_STATUS_OK - success
 *   DMUB_STATUS_INVALID - unspecified error
 */
enum dmub_status dmub_srv_is_hw_init(struct dmub_srv *dmub, bool *is_hw_init);

/**
 * dmub_srv_hw_init() - initializes the underlying DMUB hardware
 * @dmub: the dmub service
 * @params: params for hardware initialization
 *
 * Resets the DMUB hardware and performs backdoor loading of the
 * required cache regions based on the input framebuffer regions.
 *
 * Return:
 *   DMUB_STATUS_OK - success
 *   DMUB_STATUS_NO_CTX - dmcub context not initialized
 *   DMUB_STATUS_INVALID - unspecified error
 */
enum dmub_status dmub_srv_hw_init(struct dmub_srv *dmub,
				  const struct dmub_srv_hw_params *params);

/**
 * dmub_srv_hw_reset() - puts the DMUB hardware in reset state if initialized
 * @dmub: the dmub service
 *
 * Before destroying the DMUB service or releasing the backing framebuffer
 * memory we'll need to put the DMCUB into reset first.
 *
 * A subsequent call to dmub_srv_hw_init() will re-enable the DMCUB.
 *
 * Return:
 *   DMUB_STATUS_OK - success
 *   DMUB_STATUS_INVALID - unspecified error
 */
enum dmub_status dmub_srv_hw_reset(struct dmub_srv *dmub);

/**
 * dmub_srv_cmd_queue() - queues a command to the DMUB
 * @dmub: the dmub service
 * @cmd: the command to queue
 *
 * Queues a command to the DMUB service but does not begin execution
 * immediately.
 *
 * Return:
 *   DMUB_STATUS_OK - success
 *   DMUB_STATUS_QUEUE_FULL - no remaining room in queue
 *   DMUB_STATUS_INVALID - unspecified error
 */
enum dmub_status dmub_srv_cmd_queue(struct dmub_srv *dmub,
				    const union dmub_rb_cmd *cmd);

/**
 * dmub_srv_cmd_execute() - Executes a queued sequence to the dmub
 * @dmub: the dmub service
 *
 * Begins execution of queued commands on the dmub.
 *
 * Return:
 *   DMUB_STATUS_OK - success
 *   DMUB_STATUS_INVALID - unspecified error
 */
enum dmub_status dmub_srv_cmd_execute(struct dmub_srv *dmub);

/**
 * dmub_srv_wait_for_auto_load() - Waits for firmware auto load to complete
 * @dmub: the dmub service
 * @timeout_us: the maximum number of microseconds to wait
 *
 * Waits until firmware has been autoloaded by the DMCUB. The maximum
 * wait time is given in microseconds to prevent spinning forever.
 *
 * On ASICs without firmware autoload support this function will return
 * immediately.
 *
 * Return:
 *   DMUB_STATUS_OK - success
 *   DMUB_STATUS_TIMEOUT - wait for phy init timed out
 *   DMUB_STATUS_INVALID - unspecified error
 */
enum dmub_status dmub_srv_wait_for_auto_load(struct dmub_srv *dmub,
					     uint32_t timeout_us);

/**
 * dmub_srv_wait_for_phy_init() - Waits for DMUB PHY init to complete
 * @dmub: the dmub service
 * @timeout_us: the maximum number of microseconds to wait
 *
 * Waits until the PHY has been initialized by the DMUB. The maximum
 * wait time is given in microseconds to prevent spinning forever.
 *
 * On ASICs without PHY init support this function will return
 * immediately.
 *
 * Return:
 *   DMUB_STATUS_OK - success
 *   DMUB_STATUS_TIMEOUT - wait for phy init timed out
 *   DMUB_STATUS_INVALID - unspecified error
 */
enum dmub_status dmub_srv_wait_for_phy_init(struct dmub_srv *dmub,
					    uint32_t timeout_us);

/**
 * dmub_srv_wait_for_idle() - Waits for the DMUB to be idle
 * @dmub: the dmub service
 * @timeout_us: the maximum number of microseconds to wait
 *
 * Waits until the DMUB buffer is empty and all commands have
 * finished processing. The maximum wait time is given in
 * microseconds to prevent spinning forever.
 *
 * Return:
 *   DMUB_STATUS_OK - success
 *   DMUB_STATUS_TIMEOUT - wait for buffer to flush timed out
 *   DMUB_STATUS_INVALID - unspecified error
 */
enum dmub_status dmub_srv_wait_for_idle(struct dmub_srv *dmub,
					uint32_t timeout_us);

/**
 * dmub_srv_send_gpint_command() - Sends a GPINT based command.
 * @dmub: the dmub service
 * @command_code: the command code to send
 * @param: the command parameter to send
 * @timeout_us: the maximum number of microseconds to wait
 *
 * Sends a command via the general purpose interrupt (GPINT).
 * Waits for the number of microseconds specified by timeout_us
 * for the command ACK before returning.
 *
 * Can be called after software initialization.
 *
 * Return:
 *   DMUB_STATUS_OK - success
 *   DMUB_STATUS_TIMEOUT - wait for ACK timed out
 *   DMUB_STATUS_INVALID - unspecified error
 */
enum dmub_status
dmub_srv_send_gpint_command(struct dmub_srv *dmub,
			    enum dmub_gpint_command command_code,
			    uint16_t param, uint32_t timeout_us);

/**
 * dmub_srv_get_gpint_response() - Queries the GPINT response.
 * @dmub: the dmub service
 * @response: the response for the last GPINT
 *
 * Returns the response code for the last GPINT interrupt.
 *
 * Can be called after software initialization.
 *
 * Return:
 *   DMUB_STATUS_OK - success
 *   DMUB_STATUS_INVALID - unspecified error
 */
enum dmub_status dmub_srv_get_gpint_response(struct dmub_srv *dmub,
					     uint32_t *response);

/**
 * dmub_flush_buffer_mem() - Read back entire frame buffer region.
 * This ensures that the write from x86 has been flushed and will not
 * hang the DMCUB.
 * @fb: frame buffer to flush
 *
 * Can be called after software initialization.
 */
void dmub_flush_buffer_mem(const struct dmub_fb *fb);

/**
 * dmub_srv_get_fw_boot_status() - Returns the DMUB boot status bits.
 *
 * @dmub: the dmub service
 * @status: out pointer for firmware status
 *
 * Return:
 *   DMUB_STATUS_OK - success
 *   DMUB_STATUS_INVALID - unspecified error, unsupported
 */
enum dmub_status dmub_srv_get_fw_boot_status(struct dmub_srv *dmub,
					     union dmub_fw_boot_status *status);

enum dmub_status dmub_srv_cmd_with_reply_data(struct dmub_srv *dmub,
					      union dmub_rb_cmd *cmd);

bool dmub_srv_get_outbox0_msg(struct dmub_srv *dmub, struct dmcub_trace_buf_entry *entry);

bool dmub_srv_get_diagnostic_data(struct dmub_srv *dmub, struct dmub_diagnostic_data *diag_data);

#if defined(__cplusplus)
}
#endif

#endif /* _DMUB_SRV_H_ */<|MERGE_RESOLUTION|>--- conflicted
+++ resolved
@@ -95,10 +95,7 @@
 	DMUB_ASIC_DCN301,
 	DMUB_ASIC_DCN302,
 	DMUB_ASIC_DCN303,
-<<<<<<< HEAD
-=======
 	DMUB_ASIC_DCN31,
->>>>>>> 50be9417
 	DMUB_ASIC_MAX,
 };
 
@@ -237,8 +234,6 @@
 	uint32_t psp_version;
 	bool load_inst_const;
 	bool skip_panel_power_sequence;
-<<<<<<< HEAD
-=======
 	bool disable_z10;
 };
 
@@ -265,7 +260,6 @@
 	uint8_t is_traceport_en : 1;
 	uint8_t is_cw0_enabled : 1;
 	uint8_t is_cw6_enabled : 1;
->>>>>>> 50be9417
 };
 
 /**
@@ -358,14 +352,10 @@
 
 	uint32_t (*get_gpint_response)(struct dmub_srv *dmub);
 
-<<<<<<< HEAD
-	uint32_t (*get_current_time)(struct dmub_srv *dmub);
-=======
 	void (*send_inbox0_cmd)(struct dmub_srv *dmub, union dmub_inbox0_data_register data);
 	uint32_t (*get_current_time)(struct dmub_srv *dmub);
 
 	void (*get_diagnostic_data)(struct dmub_srv *dmub, struct dmub_diagnostic_data *dmub_oca);
->>>>>>> 50be9417
 };
 
 /**
