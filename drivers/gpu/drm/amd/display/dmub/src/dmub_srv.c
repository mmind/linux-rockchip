--- conflicted
+++ resolved
@@ -31,10 +31,7 @@
 #include "dmub_dcn301.h"
 #include "dmub_dcn302.h"
 #include "dmub_dcn303.h"
-<<<<<<< HEAD
-=======
 #include "dmub_dcn31.h"
->>>>>>> 50be9417
 #include "os_types.h"
 /*
  * Note: the DMUB service is standalone. No additional headers should be
@@ -208,8 +205,6 @@
 			funcs->backdoor_load = dmub_dcn30_backdoor_load;
 			funcs->setup_windows = dmub_dcn30_setup_windows;
 		}
-<<<<<<< HEAD
-=======
 		break;
 
 	case DMUB_ASIC_DCN31:
@@ -241,7 +236,6 @@
 
 		funcs->get_current_time = dmub_dcn31_get_current_time;
 
->>>>>>> 50be9417
 		break;
 
 	default:
