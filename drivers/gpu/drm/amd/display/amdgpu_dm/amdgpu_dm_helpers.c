--- conflicted
+++ resolved
@@ -519,13 +519,8 @@
 				edid_status,
 				aconnector->base.name);
 	if (link->aux_mode) {
-<<<<<<< HEAD
-		union test_request test_request = {0};
-		union test_response test_response = {0};
-=======
 		union test_request test_request = { {0} };
 		union test_response test_response = { {0} };
->>>>>>> f91e6544
 
 		dm_helpers_dp_read_dpcd(ctx,
 					link,
