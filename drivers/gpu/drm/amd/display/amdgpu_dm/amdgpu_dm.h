/*
 * Copyright 2015 Advanced Micro Devices, Inc.
 *
 * Permission is hereby granted, free of charge, to any person obtaining a
 * copy of this software and associated documentation files (the "Software"),
 * to deal in the Software without restriction, including without limitation
 * the rights to use, copy, modify, merge, publish, distribute, sublicense,
 * and/or sell copies of the Software, and to permit persons to whom the
 * Software is furnished to do so, subject to the following conditions:
 *
 * The above copyright notice and this permission notice shall be included in
 * all copies or substantial portions of the Software.
 *
 * THE SOFTWARE IS PROVIDED "AS IS", WITHOUT WARRANTY OF ANY KIND, EXPRESS OR
 * IMPLIED, INCLUDING BUT NOT LIMITED TO THE WARRANTIES OF MERCHANTABILITY,
 * FITNESS FOR A PARTICULAR PURPOSE AND NONINFRINGEMENT.  IN NO EVENT SHALL
 * THE COPYRIGHT HOLDER(S) OR AUTHOR(S) BE LIABLE FOR ANY CLAIM, DAMAGES OR
 * OTHER LIABILITY, WHETHER IN AN ACTION OF CONTRACT, TORT OR OTHERWISE,
 * ARISING FROM, OUT OF OR IN CONNECTION WITH THE SOFTWARE OR THE USE OR
 * OTHER DEALINGS IN THE SOFTWARE.
 *
 * Authors: AMD
 *
 */

#ifndef __AMDGPU_DM_H__
#define __AMDGPU_DM_H__

#include <drm/drm_atomic.h>
#include <drm/drm_connector.h>
#include <drm/drm_crtc.h>
#include <drm/drm_dp_mst_helper.h>
#include <drm/drm_plane.h>

/*
 * This file contains the definition for amdgpu_display_manager
 * and its API for amdgpu driver's use.
 * This component provides all the display related functionality
 * and this is the only component that calls DAL API.
 * The API contained here intended for amdgpu driver use.
 * The API that is called directly from KMS framework is located
 * in amdgpu_dm_kms.h file
 */

#define AMDGPU_DM_MAX_DISPLAY_INDEX 31
/*
#include "include/amdgpu_dal_power_if.h"
#include "amdgpu_dm_irq.h"
*/

#include "irq_types.h"
#include "signal_types.h"
#include "amdgpu_dm_crc.h"

/* Forward declarations */
struct amdgpu_device;
struct drm_device;
struct amdgpu_dm_irq_handler_data;
struct dc;
struct amdgpu_bo;
struct dmub_srv;

struct common_irq_params {
	struct amdgpu_device *adev;
	enum dc_irq_source irq_src;
};

/**
 * struct irq_list_head - Linked-list for low context IRQ handlers.
 *
 * @head: The list_head within &struct handler_data
 * @work: A work_struct containing the deferred handler work
 */
struct irq_list_head {
	struct list_head head;
	/* In case this interrupt needs post-processing, 'work' will be queued*/
	struct work_struct work;
};

/**
 * struct dm_compressor_info - Buffer info used by frame buffer compression
 * @cpu_addr: MMIO cpu addr
 * @bo_ptr: Pointer to the buffer object
 * @gpu_addr: MMIO gpu addr
 */
struct dm_comressor_info {
	void *cpu_addr;
	struct amdgpu_bo *bo_ptr;
	uint64_t gpu_addr;
};

/**
 * struct amdgpu_dm_backlight_caps - Usable range of backlight values from ACPI
 * @min_input_signal: minimum possible input in range 0-255
 * @max_input_signal: maximum possible input in range 0-255
 * @caps_valid: true if these values are from the ACPI interface
 */
struct amdgpu_dm_backlight_caps {
	int min_input_signal;
	int max_input_signal;
	bool caps_valid;
};

/**
 * struct amdgpu_display_manager - Central amdgpu display manager device
 *
 * @dc: Display Core control structure
 * @adev: AMDGPU base driver structure
 * @ddev: DRM base driver structure
 * @display_indexes_num: Max number of display streams supported
 * @irq_handler_list_table_lock: Synchronizes access to IRQ tables
 * @backlight_dev: Backlight control device
 * @backlight_link: Link on which to control backlight
 * @backlight_caps: Capabilities of the backlight device
 * @freesync_module: Module handling freesync calculations
 * @fw_dmcu: Reference to DMCU firmware
 * @dmcu_fw_version: Version of the DMCU firmware
 * @soc_bounding_box: SOC bounding box values provided by gpu_info FW
 * @cached_state: Caches device atomic state for suspend/resume
 * @compressor: Frame buffer compression buffer. See &struct dm_comressor_info
 */
struct amdgpu_display_manager {

	struct dc *dc;

	/**
	 * @dmub_srv:
	 *
	 * DMUB service, used for controlling the DMUB on hardware
	 * that supports it. The pointer to the dmub_srv will be
	 * NULL on hardware that does not support it.
	 */
	struct dmub_srv *dmub_srv;

	/**
<<<<<<< HEAD
=======
	 * @dmub_fb_info:
	 *
	 * Framebuffer regions for the DMUB.
	 */
	struct dmub_srv_fb_info *dmub_fb_info;

	/**
>>>>>>> 26dca6db
	 * @dmub_fw:
	 *
	 * DMUB firmware, required on hardware that has DMUB support.
	 */
	const struct firmware *dmub_fw;

	/**
	 * @dmub_bo:
	 *
	 * Buffer object for the DMUB.
	 */
	struct amdgpu_bo *dmub_bo;

	/**
	 * @dmub_bo_gpu_addr:
	 *
	 * GPU virtual address for the DMUB buffer object.
	 */
	u64 dmub_bo_gpu_addr;

	/**
	 * @dmub_bo_cpu_addr:
	 *
	 * CPU address for the DMUB buffer object.
	 */
	void *dmub_bo_cpu_addr;

	/**
	 * @dmcub_fw_version:
	 *
	 * DMCUB firmware version.
	 */
	uint32_t dmcub_fw_version;

	/**
	 * @cgs_device:
	 *
	 * The Common Graphics Services device. It provides an interface for
	 * accessing registers.
	 */
	struct cgs_device *cgs_device;

	struct amdgpu_device *adev;
	struct drm_device *ddev;
	u16 display_indexes_num;

	/**
	 * @atomic_obj:
	 *
	 * In combination with &dm_atomic_state it helps manage
	 * global atomic state that doesn't map cleanly into existing
	 * drm resources, like &dc_context.
	 */
	struct drm_private_obj atomic_obj;

	/**
	 * @dc_lock:
	 *
	 * Guards access to DC functions that can issue register write
	 * sequences.
	 */
	struct mutex dc_lock;

	/**
	 * @audio_lock:
	 *
	 * Guards access to audio instance changes.
	 */
	struct mutex audio_lock;

	/**
	 * @audio_component:
	 *
	 * Used to notify ELD changes to sound driver.
	 */
	struct drm_audio_component *audio_component;

	/**
	 * @audio_registered:
	 *
	 * True if the audio component has been registered
	 * successfully, false otherwise.
	 */
	bool audio_registered;

	/**
	 * @irq_handler_list_low_tab:
	 *
	 * Low priority IRQ handler table.
	 *
	 * It is a n*m table consisting of n IRQ sources, and m handlers per IRQ
	 * source. Low priority IRQ handlers are deferred to a workqueue to be
	 * processed. Hence, they can sleep.
	 *
	 * Note that handlers are called in the same order as they were
	 * registered (FIFO).
	 */
	struct irq_list_head irq_handler_list_low_tab[DAL_IRQ_SOURCES_NUMBER];

	/**
	 * @irq_handler_list_high_tab:
	 *
	 * High priority IRQ handler table.
	 *
	 * It is a n*m table, same as &irq_handler_list_low_tab. However,
	 * handlers in this table are not deferred and are called immediately.
	 */
	struct list_head irq_handler_list_high_tab[DAL_IRQ_SOURCES_NUMBER];

	/**
	 * @pflip_params:
	 *
	 * Page flip IRQ parameters, passed to registered handlers when
	 * triggered.
	 */
	struct common_irq_params
	pflip_params[DC_IRQ_SOURCE_PFLIP_LAST - DC_IRQ_SOURCE_PFLIP_FIRST + 1];

	/**
	 * @vblank_params:
	 *
	 * Vertical blanking IRQ parameters, passed to registered handlers when
	 * triggered.
	 */
	struct common_irq_params
	vblank_params[DC_IRQ_SOURCE_VBLANK6 - DC_IRQ_SOURCE_VBLANK1 + 1];

	/**
	 * @vupdate_params:
	 *
	 * Vertical update IRQ parameters, passed to registered handlers when
	 * triggered.
	 */
	struct common_irq_params
	vupdate_params[DC_IRQ_SOURCE_VUPDATE6 - DC_IRQ_SOURCE_VUPDATE1 + 1];

	spinlock_t irq_handler_list_table_lock;

	struct backlight_device *backlight_dev;

	const struct dc_link *backlight_link;
	struct amdgpu_dm_backlight_caps backlight_caps;

	struct mod_freesync *freesync_module;
#ifdef CONFIG_DRM_AMD_DC_HDCP
	struct hdcp_workqueue *hdcp_workqueue;
#endif

	struct drm_atomic_state *cached_state;

	struct dm_comressor_info compressor;

	const struct firmware *fw_dmcu;
	uint32_t dmcu_fw_version;
	/**
	 * @soc_bounding_box:
	 *
	 * gpu_info FW provided soc bounding box struct or 0 if not
	 * available in FW
	 */
	const struct gpu_info_soc_bounding_box_v1_0 *soc_bounding_box;
};

struct amdgpu_dm_connector {

	struct drm_connector base;
	uint32_t connector_id;

	/* we need to mind the EDID between detect
	   and get modes due to analog/digital/tvencoder */
	struct edid *edid;

	/* shared with amdgpu */
	struct amdgpu_hpd hpd;

	/* number of modes generated from EDID at 'dc_sink' */
	int num_modes;

	/* The 'old' sink - before an HPD.
	 * The 'current' sink is in dc_link->sink. */
	struct dc_sink *dc_sink;
	struct dc_link *dc_link;
	struct dc_sink *dc_em_sink;

	/* DM only */
	struct drm_dp_mst_topology_mgr mst_mgr;
	struct amdgpu_dm_dp_aux dm_dp_aux;
	struct drm_dp_mst_port *port;
	struct amdgpu_dm_connector *mst_port;
	struct amdgpu_encoder *mst_encoder;
	struct drm_dp_aux *dsc_aux;

	/* TODO see if we can merge with ddc_bus or make a dm_connector */
	struct amdgpu_i2c_adapter *i2c;

	/* Monitor range limits */
	int min_vfreq ;
	int max_vfreq ;
	int pixel_clock_mhz;

	/* Audio instance - protected by audio_lock. */
	int audio_inst;

	struct mutex hpd_lock;

	bool fake_enable;
#ifdef CONFIG_DEBUG_FS
	uint32_t debugfs_dpcd_address;
	uint32_t debugfs_dpcd_size;
#endif
	bool force_yuv420_output;
};

#define to_amdgpu_dm_connector(x) container_of(x, struct amdgpu_dm_connector, base)

extern const struct amdgpu_ip_block_version dm_ip_block;

struct amdgpu_framebuffer;
struct amdgpu_display_manager;
struct dc_validation_set;
struct dc_plane_state;

struct dm_plane_state {
	struct drm_plane_state base;
	struct dc_plane_state *dc_state;
};

struct dm_crtc_state {
	struct drm_crtc_state base;
	struct dc_stream_state *stream;

	bool cm_has_degamma;
	bool cm_is_degamma_srgb;

	int update_type;
	int active_planes;
	bool interrupts_enabled;

	int crc_skip_count;
	enum amdgpu_dm_pipe_crc_source crc_src;

	bool freesync_timing_changed;
	bool freesync_vrr_info_changed;

	bool vrr_supported;
	struct mod_freesync_config freesync_config;
	struct mod_vrr_params vrr_params;
	struct dc_info_packet vrr_infopacket;

	int abm_level;
};

#define to_dm_crtc_state(x) container_of(x, struct dm_crtc_state, base)

struct dm_atomic_state {
	struct drm_private_state base;

	struct dc_state *context;
};

#define to_dm_atomic_state(x) container_of(x, struct dm_atomic_state, base)

struct dm_connector_state {
	struct drm_connector_state base;

	enum amdgpu_rmx_type scaling;
	uint8_t underscan_vborder;
	uint8_t underscan_hborder;
	bool underscan_enable;
	bool freesync_capable;
	uint8_t abm_level;
	int vcpi_slots;
	uint64_t pbn;
};

#define to_dm_connector_state(x)\
	container_of((x), struct dm_connector_state, base)

void amdgpu_dm_connector_funcs_reset(struct drm_connector *connector);
struct drm_connector_state *
amdgpu_dm_connector_atomic_duplicate_state(struct drm_connector *connector);
int amdgpu_dm_connector_atomic_set_property(struct drm_connector *connector,
					    struct drm_connector_state *state,
					    struct drm_property *property,
					    uint64_t val);

int amdgpu_dm_connector_atomic_get_property(struct drm_connector *connector,
					    const struct drm_connector_state *state,
					    struct drm_property *property,
					    uint64_t *val);

int amdgpu_dm_get_encoder_crtc_mask(struct amdgpu_device *adev);

void amdgpu_dm_connector_init_helper(struct amdgpu_display_manager *dm,
				     struct amdgpu_dm_connector *aconnector,
				     int connector_type,
				     struct dc_link *link,
				     int link_index);

enum drm_mode_status amdgpu_dm_connector_mode_valid(struct drm_connector *connector,
				   struct drm_display_mode *mode);

void dm_restore_drm_connector_state(struct drm_device *dev,
				    struct drm_connector *connector);

void amdgpu_dm_update_freesync_caps(struct drm_connector *connector,
					struct edid *edid);

#define MAX_COLOR_LUT_ENTRIES 4096
/* Legacy gamm LUT users such as X doesn't like large LUT sizes */
#define MAX_COLOR_LEGACY_LUT_ENTRIES 256

void amdgpu_dm_init_color_mod(void);
int amdgpu_dm_update_crtc_color_mgmt(struct dm_crtc_state *crtc);
int amdgpu_dm_update_plane_color_mgmt(struct dm_crtc_state *crtc,
				      struct dc_plane_state *dc_plane_state);

extern const struct drm_encoder_helper_funcs amdgpu_dm_encoder_helper_funcs;

#endif /* __AMDGPU_DM_H__ */<|MERGE_RESOLUTION|>--- conflicted
+++ resolved
@@ -133,8 +133,6 @@
 	struct dmub_srv *dmub_srv;
 
 	/**
-<<<<<<< HEAD
-=======
 	 * @dmub_fb_info:
 	 *
 	 * Framebuffer regions for the DMUB.
@@ -142,7 +140,6 @@
 	struct dmub_srv_fb_info *dmub_fb_info;
 
 	/**
->>>>>>> 26dca6db
 	 * @dmub_fw:
 	 *
 	 * DMUB firmware, required on hardware that has DMUB support.
