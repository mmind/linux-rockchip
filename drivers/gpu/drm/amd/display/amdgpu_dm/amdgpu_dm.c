/*
 * Copyright 2015 Advanced Micro Devices, Inc.
 *
 * Permission is hereby granted, free of charge, to any person obtaining a
 * copy of this software and associated documentation files (the "Software"),
 * to deal in the Software without restriction, including without limitation
 * the rights to use, copy, modify, merge, publish, distribute, sublicense,
 * and/or sell copies of the Software, and to permit persons to whom the
 * Software is furnished to do so, subject to the following conditions:
 *
 * The above copyright notice and this permission notice shall be included in
 * all copies or substantial portions of the Software.
 *
 * THE SOFTWARE IS PROVIDED "AS IS", WITHOUT WARRANTY OF ANY KIND, EXPRESS OR
 * IMPLIED, INCLUDING BUT NOT LIMITED TO THE WARRANTIES OF MERCHANTABILITY,
 * FITNESS FOR A PARTICULAR PURPOSE AND NONINFRINGEMENT.  IN NO EVENT SHALL
 * THE COPYRIGHT HOLDER(S) OR AUTHOR(S) BE LIABLE FOR ANY CLAIM, DAMAGES OR
 * OTHER LIABILITY, WHETHER IN AN ACTION OF CONTRACT, TORT OR OTHERWISE,
 * ARISING FROM, OUT OF OR IN CONNECTION WITH THE SOFTWARE OR THE USE OR
 * OTHER DEALINGS IN THE SOFTWARE.
 *
 * Authors: AMD
 *
 */

/* The caprices of the preprocessor require that this be declared right here */
#define CREATE_TRACE_POINTS

#include "dm_services_types.h"
#include "dc.h"
#include "dc_link_dp.h"
#include "dc/inc/core_types.h"
#include "dal_asic_id.h"
#include "dmub/dmub_srv.h"
#include "dc/inc/hw/dmcu.h"
#include "dc/inc/hw/abm.h"
#include "dc/dc_dmub_srv.h"
#include "dc/dc_edid_parser.h"
#include "dc/dc_stat.h"
#include "amdgpu_dm_trace.h"

#include "vid.h"
#include "amdgpu.h"
#include "amdgpu_display.h"
#include "amdgpu_ucode.h"
#include "atom.h"
#include "amdgpu_dm.h"
#ifdef CONFIG_DRM_AMD_DC_HDCP
#include "amdgpu_dm_hdcp.h"
#include <drm/drm_hdcp.h>
#endif
#include "amdgpu_pm.h"

#include "amd_shared.h"
#include "amdgpu_dm_irq.h"
#include "dm_helpers.h"
#include "amdgpu_dm_mst_types.h"
#if defined(CONFIG_DEBUG_FS)
#include "amdgpu_dm_debugfs.h"
#endif
#include "amdgpu_dm_psr.h"

#include "ivsrcid/ivsrcid_vislands30.h"

#include "i2caux_interface.h"
#include <linux/module.h>
#include <linux/moduleparam.h>
#include <linux/types.h>
#include <linux/pm_runtime.h>
#include <linux/pci.h>
#include <linux/firmware.h>
#include <linux/component.h>

#include <drm/drm_atomic.h>
#include <drm/drm_atomic_uapi.h>
#include <drm/drm_atomic_helper.h>
#include <drm/drm_dp_mst_helper.h>
#include <drm/drm_fb_helper.h>
#include <drm/drm_fourcc.h>
#include <drm/drm_edid.h>
#include <drm/drm_vblank.h>
#include <drm/drm_audio_component.h>

#if defined(CONFIG_DRM_AMD_DC_DCN)
#include "ivsrcid/dcn/irqsrcs_dcn_1_0.h"

#include "dcn/dcn_1_0_offset.h"
#include "dcn/dcn_1_0_sh_mask.h"
#include "soc15_hw_ip.h"
#include "vega10_ip_offset.h"

#include "soc15_common.h"
#endif

#include "modules/inc/mod_freesync.h"
#include "modules/power/power_helpers.h"
#include "modules/inc/mod_info_packet.h"

#define FIRMWARE_RENOIR_DMUB "amdgpu/renoir_dmcub.bin"
MODULE_FIRMWARE(FIRMWARE_RENOIR_DMUB);
#define FIRMWARE_SIENNA_CICHLID_DMUB "amdgpu/sienna_cichlid_dmcub.bin"
MODULE_FIRMWARE(FIRMWARE_SIENNA_CICHLID_DMUB);
#define FIRMWARE_NAVY_FLOUNDER_DMUB "amdgpu/navy_flounder_dmcub.bin"
MODULE_FIRMWARE(FIRMWARE_NAVY_FLOUNDER_DMUB);
#define FIRMWARE_GREEN_SARDINE_DMUB "amdgpu/green_sardine_dmcub.bin"
MODULE_FIRMWARE(FIRMWARE_GREEN_SARDINE_DMUB);
#define FIRMWARE_VANGOGH_DMUB "amdgpu/vangogh_dmcub.bin"
MODULE_FIRMWARE(FIRMWARE_VANGOGH_DMUB);
#define FIRMWARE_DIMGREY_CAVEFISH_DMUB "amdgpu/dimgrey_cavefish_dmcub.bin"
MODULE_FIRMWARE(FIRMWARE_DIMGREY_CAVEFISH_DMUB);
#define FIRMWARE_BEIGE_GOBY_DMUB "amdgpu/beige_goby_dmcub.bin"
MODULE_FIRMWARE(FIRMWARE_BEIGE_GOBY_DMUB);
<<<<<<< HEAD
=======
#define FIRMWARE_YELLOW_CARP_DMUB "amdgpu/yellow_carp_dmcub.bin"
MODULE_FIRMWARE(FIRMWARE_YELLOW_CARP_DMUB);
>>>>>>> 50be9417

#define FIRMWARE_RAVEN_DMCU		"amdgpu/raven_dmcu.bin"
MODULE_FIRMWARE(FIRMWARE_RAVEN_DMCU);

#define FIRMWARE_NAVI12_DMCU            "amdgpu/navi12_dmcu.bin"
MODULE_FIRMWARE(FIRMWARE_NAVI12_DMCU);

/* Number of bytes in PSP header for firmware. */
#define PSP_HEADER_BYTES 0x100

/* Number of bytes in PSP footer for firmware. */
#define PSP_FOOTER_BYTES 0x100

/**
 * DOC: overview
 *
 * The AMDgpu display manager, **amdgpu_dm** (or even simpler,
 * **dm**) sits between DRM and DC. It acts as a liaison, converting DRM
 * requests into DC requests, and DC responses into DRM responses.
 *
 * The root control structure is &struct amdgpu_display_manager.
 */

/* basic init/fini API */
static int amdgpu_dm_init(struct amdgpu_device *adev);
static void amdgpu_dm_fini(struct amdgpu_device *adev);
static bool is_freesync_video_mode(const struct drm_display_mode *mode, struct amdgpu_dm_connector *aconnector);

static enum drm_mode_subconnector get_subconnector_type(struct dc_link *link)
{
	switch (link->dpcd_caps.dongle_type) {
	case DISPLAY_DONGLE_NONE:
		return DRM_MODE_SUBCONNECTOR_Native;
	case DISPLAY_DONGLE_DP_VGA_CONVERTER:
		return DRM_MODE_SUBCONNECTOR_VGA;
	case DISPLAY_DONGLE_DP_DVI_CONVERTER:
	case DISPLAY_DONGLE_DP_DVI_DONGLE:
		return DRM_MODE_SUBCONNECTOR_DVID;
	case DISPLAY_DONGLE_DP_HDMI_CONVERTER:
	case DISPLAY_DONGLE_DP_HDMI_DONGLE:
		return DRM_MODE_SUBCONNECTOR_HDMIA;
	case DISPLAY_DONGLE_DP_HDMI_MISMATCHED_DONGLE:
	default:
		return DRM_MODE_SUBCONNECTOR_Unknown;
	}
}

static void update_subconnector_property(struct amdgpu_dm_connector *aconnector)
{
	struct dc_link *link = aconnector->dc_link;
	struct drm_connector *connector = &aconnector->base;
	enum drm_mode_subconnector subconnector = DRM_MODE_SUBCONNECTOR_Unknown;

	if (connector->connector_type != DRM_MODE_CONNECTOR_DisplayPort)
		return;

	if (aconnector->dc_sink)
		subconnector = get_subconnector_type(link);

	drm_object_property_set_value(&connector->base,
			connector->dev->mode_config.dp_subconnector_property,
			subconnector);
}

/*
 * initializes drm_device display related structures, based on the information
 * provided by DAL. The drm strcutures are: drm_crtc, drm_connector,
 * drm_encoder, drm_mode_config
 *
 * Returns 0 on success
 */
static int amdgpu_dm_initialize_drm_device(struct amdgpu_device *adev);
/* removes and deallocates the drm structures, created by the above function */
static void amdgpu_dm_destroy_drm_device(struct amdgpu_display_manager *dm);

static int amdgpu_dm_plane_init(struct amdgpu_display_manager *dm,
				struct drm_plane *plane,
				unsigned long possible_crtcs,
				const struct dc_plane_cap *plane_cap);
static int amdgpu_dm_crtc_init(struct amdgpu_display_manager *dm,
			       struct drm_plane *plane,
			       uint32_t link_index);
static int amdgpu_dm_connector_init(struct amdgpu_display_manager *dm,
				    struct amdgpu_dm_connector *amdgpu_dm_connector,
				    uint32_t link_index,
				    struct amdgpu_encoder *amdgpu_encoder);
static int amdgpu_dm_encoder_init(struct drm_device *dev,
				  struct amdgpu_encoder *aencoder,
				  uint32_t link_index);

static int amdgpu_dm_connector_get_modes(struct drm_connector *connector);

static void amdgpu_dm_atomic_commit_tail(struct drm_atomic_state *state);

static int amdgpu_dm_atomic_check(struct drm_device *dev,
				  struct drm_atomic_state *state);

static void handle_cursor_update(struct drm_plane *plane,
				 struct drm_plane_state *old_plane_state);

static const struct drm_format_info *
amd_get_format_info(const struct drm_mode_fb_cmd2 *cmd);

static bool
is_timing_unchanged_for_freesync(struct drm_crtc_state *old_crtc_state,
				 struct drm_crtc_state *new_crtc_state);
/*
 * dm_vblank_get_counter
 *
 * @brief
 * Get counter for number of vertical blanks
 *
 * @param
 * struct amdgpu_device *adev - [in] desired amdgpu device
 * int disp_idx - [in] which CRTC to get the counter from
 *
 * @return
 * Counter for vertical blanks
 */
static u32 dm_vblank_get_counter(struct amdgpu_device *adev, int crtc)
{
	if (crtc >= adev->mode_info.num_crtc)
		return 0;
	else {
		struct amdgpu_crtc *acrtc = adev->mode_info.crtcs[crtc];

		if (acrtc->dm_irq_params.stream == NULL) {
			DRM_ERROR("dc_stream_state is NULL for crtc '%d'!\n",
				  crtc);
			return 0;
		}

		return dc_stream_get_vblank_counter(acrtc->dm_irq_params.stream);
	}
}

static int dm_crtc_get_scanoutpos(struct amdgpu_device *adev, int crtc,
				  u32 *vbl, u32 *position)
{
	uint32_t v_blank_start, v_blank_end, h_position, v_position;

	if ((crtc < 0) || (crtc >= adev->mode_info.num_crtc))
		return -EINVAL;
	else {
		struct amdgpu_crtc *acrtc = adev->mode_info.crtcs[crtc];

		if (acrtc->dm_irq_params.stream ==  NULL) {
			DRM_ERROR("dc_stream_state is NULL for crtc '%d'!\n",
				  crtc);
			return 0;
		}

		/*
		 * TODO rework base driver to use values directly.
		 * for now parse it back into reg-format
		 */
		dc_stream_get_scanoutpos(acrtc->dm_irq_params.stream,
					 &v_blank_start,
					 &v_blank_end,
					 &h_position,
					 &v_position);

		*position = v_position | (h_position << 16);
		*vbl = v_blank_start | (v_blank_end << 16);
	}

	return 0;
}

static bool dm_is_idle(void *handle)
{
	/* XXX todo */
	return true;
}

static int dm_wait_for_idle(void *handle)
{
	/* XXX todo */
	return 0;
}

static bool dm_check_soft_reset(void *handle)
{
	return false;
}

static int dm_soft_reset(void *handle)
{
	/* XXX todo */
	return 0;
}

static struct amdgpu_crtc *
get_crtc_by_otg_inst(struct amdgpu_device *adev,
		     int otg_inst)
{
	struct drm_device *dev = adev_to_drm(adev);
	struct drm_crtc *crtc;
	struct amdgpu_crtc *amdgpu_crtc;

	if (WARN_ON(otg_inst == -1))
		return adev->mode_info.crtcs[0];

	list_for_each_entry(crtc, &dev->mode_config.crtc_list, head) {
		amdgpu_crtc = to_amdgpu_crtc(crtc);

		if (amdgpu_crtc->otg_inst == otg_inst)
			return amdgpu_crtc;
	}

	return NULL;
}

static inline bool amdgpu_dm_vrr_active_irq(struct amdgpu_crtc *acrtc)
{
	return acrtc->dm_irq_params.freesync_config.state ==
		       VRR_STATE_ACTIVE_VARIABLE ||
	       acrtc->dm_irq_params.freesync_config.state ==
		       VRR_STATE_ACTIVE_FIXED;
}

static inline bool amdgpu_dm_vrr_active(struct dm_crtc_state *dm_state)
{
	return dm_state->freesync_config.state == VRR_STATE_ACTIVE_VARIABLE ||
	       dm_state->freesync_config.state == VRR_STATE_ACTIVE_FIXED;
}

static inline bool is_dc_timing_adjust_needed(struct dm_crtc_state *old_state,
					      struct dm_crtc_state *new_state)
{
	if (new_state->freesync_config.state ==  VRR_STATE_ACTIVE_FIXED)
		return true;
	else if (amdgpu_dm_vrr_active(old_state) != amdgpu_dm_vrr_active(new_state))
		return true;
	else
		return false;
}

/**
 * dm_pflip_high_irq() - Handle pageflip interrupt
 * @interrupt_params: ignored
 *
 * Handles the pageflip interrupt by notifying all interested parties
 * that the pageflip has been completed.
 */
static void dm_pflip_high_irq(void *interrupt_params)
{
	struct amdgpu_crtc *amdgpu_crtc;
	struct common_irq_params *irq_params = interrupt_params;
	struct amdgpu_device *adev = irq_params->adev;
	unsigned long flags;
	struct drm_pending_vblank_event *e;
	uint32_t vpos, hpos, v_blank_start, v_blank_end;
	bool vrr_active;

	amdgpu_crtc = get_crtc_by_otg_inst(adev, irq_params->irq_src - IRQ_TYPE_PFLIP);

	/* IRQ could occur when in initial stage */
	/* TODO work and BO cleanup */
	if (amdgpu_crtc == NULL) {
		DC_LOG_PFLIP("CRTC is null, returning.\n");
		return;
	}

	spin_lock_irqsave(&adev_to_drm(adev)->event_lock, flags);

	if (amdgpu_crtc->pflip_status != AMDGPU_FLIP_SUBMITTED){
		DC_LOG_PFLIP("amdgpu_crtc->pflip_status = %d !=AMDGPU_FLIP_SUBMITTED(%d) on crtc:%d[%p] \n",
						 amdgpu_crtc->pflip_status,
						 AMDGPU_FLIP_SUBMITTED,
						 amdgpu_crtc->crtc_id,
						 amdgpu_crtc);
		spin_unlock_irqrestore(&adev_to_drm(adev)->event_lock, flags);
		return;
	}

	/* page flip completed. */
	e = amdgpu_crtc->event;
	amdgpu_crtc->event = NULL;

	WARN_ON(!e);

	vrr_active = amdgpu_dm_vrr_active_irq(amdgpu_crtc);

	/* Fixed refresh rate, or VRR scanout position outside front-porch? */
	if (!vrr_active ||
	    !dc_stream_get_scanoutpos(amdgpu_crtc->dm_irq_params.stream, &v_blank_start,
				      &v_blank_end, &hpos, &vpos) ||
	    (vpos < v_blank_start)) {
		/* Update to correct count and vblank timestamp if racing with
		 * vblank irq. This also updates to the correct vblank timestamp
		 * even in VRR mode, as scanout is past the front-porch atm.
		 */
		drm_crtc_accurate_vblank_count(&amdgpu_crtc->base);

		/* Wake up userspace by sending the pageflip event with proper
		 * count and timestamp of vblank of flip completion.
		 */
		if (e) {
			drm_crtc_send_vblank_event(&amdgpu_crtc->base, e);

			/* Event sent, so done with vblank for this flip */
			drm_crtc_vblank_put(&amdgpu_crtc->base);
		}
	} else if (e) {
		/* VRR active and inside front-porch: vblank count and
		 * timestamp for pageflip event will only be up to date after
		 * drm_crtc_handle_vblank() has been executed from late vblank
		 * irq handler after start of back-porch (vline 0). We queue the
		 * pageflip event for send-out by drm_crtc_handle_vblank() with
		 * updated timestamp and count, once it runs after us.
		 *
		 * We need to open-code this instead of using the helper
		 * drm_crtc_arm_vblank_event(), as that helper would
		 * call drm_crtc_accurate_vblank_count(), which we must
		 * not call in VRR mode while we are in front-porch!
		 */

		/* sequence will be replaced by real count during send-out. */
		e->sequence = drm_crtc_vblank_count(&amdgpu_crtc->base);
		e->pipe = amdgpu_crtc->crtc_id;

		list_add_tail(&e->base.link, &adev_to_drm(adev)->vblank_event_list);
		e = NULL;
	}

	/* Keep track of vblank of this flip for flip throttling. We use the
	 * cooked hw counter, as that one incremented at start of this vblank
	 * of pageflip completion, so last_flip_vblank is the forbidden count
	 * for queueing new pageflips if vsync + VRR is enabled.
	 */
	amdgpu_crtc->dm_irq_params.last_flip_vblank =
		amdgpu_get_vblank_counter_kms(&amdgpu_crtc->base);

	amdgpu_crtc->pflip_status = AMDGPU_FLIP_NONE;
	spin_unlock_irqrestore(&adev_to_drm(adev)->event_lock, flags);

	DC_LOG_PFLIP("crtc:%d[%p], pflip_stat:AMDGPU_FLIP_NONE, vrr[%d]-fp %d\n",
		     amdgpu_crtc->crtc_id, amdgpu_crtc,
		     vrr_active, (int) !e);
}

static void dm_vupdate_high_irq(void *interrupt_params)
{
	struct common_irq_params *irq_params = interrupt_params;
	struct amdgpu_device *adev = irq_params->adev;
	struct amdgpu_crtc *acrtc;
	struct drm_device *drm_dev;
	struct drm_vblank_crtc *vblank;
	ktime_t frame_duration_ns, previous_timestamp;
	unsigned long flags;
	int vrr_active;

	acrtc = get_crtc_by_otg_inst(adev, irq_params->irq_src - IRQ_TYPE_VUPDATE);

	if (acrtc) {
		vrr_active = amdgpu_dm_vrr_active_irq(acrtc);
		drm_dev = acrtc->base.dev;
		vblank = &drm_dev->vblank[acrtc->base.index];
		previous_timestamp = atomic64_read(&irq_params->previous_timestamp);
		frame_duration_ns = vblank->time - previous_timestamp;

		if (frame_duration_ns > 0) {
			trace_amdgpu_refresh_rate_track(acrtc->base.index,
						frame_duration_ns,
						ktime_divns(NSEC_PER_SEC, frame_duration_ns));
			atomic64_set(&irq_params->previous_timestamp, vblank->time);
		}

		DC_LOG_VBLANK("crtc:%d, vupdate-vrr:%d\n",
			      acrtc->crtc_id,
			      vrr_active);

		/* Core vblank handling is done here after end of front-porch in
		 * vrr mode, as vblank timestamping will give valid results
		 * while now done after front-porch. This will also deliver
		 * page-flip completion events that have been queued to us
		 * if a pageflip happened inside front-porch.
		 */
		if (vrr_active) {
			drm_crtc_handle_vblank(&acrtc->base);

			/* BTR processing for pre-DCE12 ASICs */
			if (acrtc->dm_irq_params.stream &&
			    adev->family < AMDGPU_FAMILY_AI) {
				spin_lock_irqsave(&adev_to_drm(adev)->event_lock, flags);
				mod_freesync_handle_v_update(
				    adev->dm.freesync_module,
				    acrtc->dm_irq_params.stream,
				    &acrtc->dm_irq_params.vrr_params);

				dc_stream_adjust_vmin_vmax(
				    adev->dm.dc,
				    acrtc->dm_irq_params.stream,
				    &acrtc->dm_irq_params.vrr_params.adjust);
				spin_unlock_irqrestore(&adev_to_drm(adev)->event_lock, flags);
			}
		}
	}
}

/**
 * dm_crtc_high_irq() - Handles CRTC interrupt
 * @interrupt_params: used for determining the CRTC instance
 *
 * Handles the CRTC/VSYNC interrupt by notfying DRM's VBLANK
 * event handler.
 */
static void dm_crtc_high_irq(void *interrupt_params)
{
	struct common_irq_params *irq_params = interrupt_params;
	struct amdgpu_device *adev = irq_params->adev;
	struct amdgpu_crtc *acrtc;
	unsigned long flags;
	int vrr_active;

	acrtc = get_crtc_by_otg_inst(adev, irq_params->irq_src - IRQ_TYPE_VBLANK);
	if (!acrtc)
		return;

	vrr_active = amdgpu_dm_vrr_active_irq(acrtc);

	DC_LOG_VBLANK("crtc:%d, vupdate-vrr:%d, planes:%d\n", acrtc->crtc_id,
		      vrr_active, acrtc->dm_irq_params.active_planes);

	/**
	 * Core vblank handling at start of front-porch is only possible
	 * in non-vrr mode, as only there vblank timestamping will give
	 * valid results while done in front-porch. Otherwise defer it
	 * to dm_vupdate_high_irq after end of front-porch.
	 */
	if (!vrr_active)
		drm_crtc_handle_vblank(&acrtc->base);

	/**
	 * Following stuff must happen at start of vblank, for crc
	 * computation and below-the-range btr support in vrr mode.
	 */
	amdgpu_dm_crtc_handle_crc_irq(&acrtc->base);

	/* BTR updates need to happen before VUPDATE on Vega and above. */
	if (adev->family < AMDGPU_FAMILY_AI)
		return;

	spin_lock_irqsave(&adev_to_drm(adev)->event_lock, flags);

	if (acrtc->dm_irq_params.stream &&
	    acrtc->dm_irq_params.vrr_params.supported &&
	    acrtc->dm_irq_params.freesync_config.state ==
		    VRR_STATE_ACTIVE_VARIABLE) {
		mod_freesync_handle_v_update(adev->dm.freesync_module,
					     acrtc->dm_irq_params.stream,
					     &acrtc->dm_irq_params.vrr_params);

		dc_stream_adjust_vmin_vmax(adev->dm.dc, acrtc->dm_irq_params.stream,
					   &acrtc->dm_irq_params.vrr_params.adjust);
	}

	/*
	 * If there aren't any active_planes then DCH HUBP may be clock-gated.
	 * In that case, pageflip completion interrupts won't fire and pageflip
	 * completion events won't get delivered. Prevent this by sending
	 * pending pageflip events from here if a flip is still pending.
	 *
	 * If any planes are enabled, use dm_pflip_high_irq() instead, to
	 * avoid race conditions between flip programming and completion,
	 * which could cause too early flip completion events.
	 */
	if (adev->family >= AMDGPU_FAMILY_RV &&
	    acrtc->pflip_status == AMDGPU_FLIP_SUBMITTED &&
	    acrtc->dm_irq_params.active_planes == 0) {
		if (acrtc->event) {
			drm_crtc_send_vblank_event(&acrtc->base, acrtc->event);
			acrtc->event = NULL;
			drm_crtc_vblank_put(&acrtc->base);
		}
		acrtc->pflip_status = AMDGPU_FLIP_NONE;
	}

	spin_unlock_irqrestore(&adev_to_drm(adev)->event_lock, flags);
}

#if defined(CONFIG_DRM_AMD_DC_DCN)
#if defined(CONFIG_DRM_AMD_SECURE_DISPLAY)
/**
 * dm_dcn_vertical_interrupt0_high_irq() - Handles OTG Vertical interrupt0 for
 * DCN generation ASICs
 * @interrupt_params: interrupt parameters
 *
 * Used to set crc window/read out crc value at vertical line 0 position
 */
static void dm_dcn_vertical_interrupt0_high_irq(void *interrupt_params)
{
	struct common_irq_params *irq_params = interrupt_params;
	struct amdgpu_device *adev = irq_params->adev;
	struct amdgpu_crtc *acrtc;

	acrtc = get_crtc_by_otg_inst(adev, irq_params->irq_src - IRQ_TYPE_VLINE0);

	if (!acrtc)
		return;

	amdgpu_dm_crtc_handle_crc_window_irq(&acrtc->base);
}
#endif

/**
 * dm_dmub_outbox1_low_irq() - Handles Outbox interrupt
 * @interrupt_params: used for determining the Outbox instance
 *
 * Handles the Outbox Interrupt
 * event handler.
 */
#define DMUB_TRACE_MAX_READ 64
static void dm_dmub_outbox1_low_irq(void *interrupt_params)
{
	struct dmub_notification notify;
	struct common_irq_params *irq_params = interrupt_params;
	struct amdgpu_device *adev = irq_params->adev;
	struct amdgpu_display_manager *dm = &adev->dm;
	struct dmcub_trace_buf_entry entry = { 0 };
	uint32_t count = 0;

	if (dc_enable_dmub_notifications(adev->dm.dc)) {
		if (irq_params->irq_src == DC_IRQ_SOURCE_DMCUB_OUTBOX) {
			do {
				dc_stat_get_dmub_notification(adev->dm.dc, &notify);
			} while (notify.pending_notification);

			if (adev->dm.dmub_notify)
				memcpy(adev->dm.dmub_notify, &notify, sizeof(struct dmub_notification));
			if (notify.type == DMUB_NOTIFICATION_AUX_REPLY)
				complete(&adev->dm.dmub_aux_transfer_done);
			// TODO : HPD Implementation

		} else {
			DRM_ERROR("DM: Failed to receive correct outbox IRQ !");
		}
	}


	do {
		if (dc_dmub_srv_get_dmub_outbox0_msg(dm->dc, &entry)) {
			trace_amdgpu_dmub_trace_high_irq(entry.trace_code, entry.tick_count,
							entry.param0, entry.param1);

			DRM_DEBUG_DRIVER("trace_code:%u, tick_count:%u, param0:%u, param1:%u\n",
				 entry.trace_code, entry.tick_count, entry.param0, entry.param1);
		} else
			break;

		count++;

	} while (count <= DMUB_TRACE_MAX_READ);

	ASSERT(count <= DMUB_TRACE_MAX_READ);
}
#endif

static int dm_set_clockgating_state(void *handle,
		  enum amd_clockgating_state state)
{
	return 0;
}

static int dm_set_powergating_state(void *handle,
		  enum amd_powergating_state state)
{
	return 0;
}

/* Prototypes of private functions */
static int dm_early_init(void* handle);

/* Allocate memory for FBC compressed data  */
static void amdgpu_dm_fbc_init(struct drm_connector *connector)
{
	struct drm_device *dev = connector->dev;
	struct amdgpu_device *adev = drm_to_adev(dev);
	struct dm_compressor_info *compressor = &adev->dm.compressor;
	struct amdgpu_dm_connector *aconn = to_amdgpu_dm_connector(connector);
	struct drm_display_mode *mode;
	unsigned long max_size = 0;

	if (adev->dm.dc->fbc_compressor == NULL)
		return;

	if (aconn->dc_link->connector_signal != SIGNAL_TYPE_EDP)
		return;

	if (compressor->bo_ptr)
		return;


	list_for_each_entry(mode, &connector->modes, head) {
		if (max_size < mode->htotal * mode->vtotal)
			max_size = mode->htotal * mode->vtotal;
	}

	if (max_size) {
		int r = amdgpu_bo_create_kernel(adev, max_size * 4, PAGE_SIZE,
			    AMDGPU_GEM_DOMAIN_GTT, &compressor->bo_ptr,
			    &compressor->gpu_addr, &compressor->cpu_addr);

		if (r)
			DRM_ERROR("DM: Failed to initialize FBC\n");
		else {
			adev->dm.dc->ctx->fbc_gpu_addr = compressor->gpu_addr;
			DRM_INFO("DM: FBC alloc %lu\n", max_size*4);
		}

	}

}

static int amdgpu_dm_audio_component_get_eld(struct device *kdev, int port,
					  int pipe, bool *enabled,
					  unsigned char *buf, int max_bytes)
{
	struct drm_device *dev = dev_get_drvdata(kdev);
	struct amdgpu_device *adev = drm_to_adev(dev);
	struct drm_connector *connector;
	struct drm_connector_list_iter conn_iter;
	struct amdgpu_dm_connector *aconnector;
	int ret = 0;

	*enabled = false;

	mutex_lock(&adev->dm.audio_lock);

	drm_connector_list_iter_begin(dev, &conn_iter);
	drm_for_each_connector_iter(connector, &conn_iter) {
		aconnector = to_amdgpu_dm_connector(connector);
		if (aconnector->audio_inst != port)
			continue;

		*enabled = true;
		ret = drm_eld_size(connector->eld);
		memcpy(buf, connector->eld, min(max_bytes, ret));

		break;
	}
	drm_connector_list_iter_end(&conn_iter);

	mutex_unlock(&adev->dm.audio_lock);

	DRM_DEBUG_KMS("Get ELD : idx=%d ret=%d en=%d\n", port, ret, *enabled);

	return ret;
}

static const struct drm_audio_component_ops amdgpu_dm_audio_component_ops = {
	.get_eld = amdgpu_dm_audio_component_get_eld,
};

static int amdgpu_dm_audio_component_bind(struct device *kdev,
				       struct device *hda_kdev, void *data)
{
	struct drm_device *dev = dev_get_drvdata(kdev);
	struct amdgpu_device *adev = drm_to_adev(dev);
	struct drm_audio_component *acomp = data;

	acomp->ops = &amdgpu_dm_audio_component_ops;
	acomp->dev = kdev;
	adev->dm.audio_component = acomp;

	return 0;
}

static void amdgpu_dm_audio_component_unbind(struct device *kdev,
					  struct device *hda_kdev, void *data)
{
	struct drm_device *dev = dev_get_drvdata(kdev);
	struct amdgpu_device *adev = drm_to_adev(dev);
	struct drm_audio_component *acomp = data;

	acomp->ops = NULL;
	acomp->dev = NULL;
	adev->dm.audio_component = NULL;
}

static const struct component_ops amdgpu_dm_audio_component_bind_ops = {
	.bind	= amdgpu_dm_audio_component_bind,
	.unbind	= amdgpu_dm_audio_component_unbind,
};

static int amdgpu_dm_audio_init(struct amdgpu_device *adev)
{
	int i, ret;

	if (!amdgpu_audio)
		return 0;

	adev->mode_info.audio.enabled = true;

	adev->mode_info.audio.num_pins = adev->dm.dc->res_pool->audio_count;

	for (i = 0; i < adev->mode_info.audio.num_pins; i++) {
		adev->mode_info.audio.pin[i].channels = -1;
		adev->mode_info.audio.pin[i].rate = -1;
		adev->mode_info.audio.pin[i].bits_per_sample = -1;
		adev->mode_info.audio.pin[i].status_bits = 0;
		adev->mode_info.audio.pin[i].category_code = 0;
		adev->mode_info.audio.pin[i].connected = false;
		adev->mode_info.audio.pin[i].id =
			adev->dm.dc->res_pool->audios[i]->inst;
		adev->mode_info.audio.pin[i].offset = 0;
	}

	ret = component_add(adev->dev, &amdgpu_dm_audio_component_bind_ops);
	if (ret < 0)
		return ret;

	adev->dm.audio_registered = true;

	return 0;
}

static void amdgpu_dm_audio_fini(struct amdgpu_device *adev)
{
	if (!amdgpu_audio)
		return;

	if (!adev->mode_info.audio.enabled)
		return;

	if (adev->dm.audio_registered) {
		component_del(adev->dev, &amdgpu_dm_audio_component_bind_ops);
		adev->dm.audio_registered = false;
	}

	/* TODO: Disable audio? */

	adev->mode_info.audio.enabled = false;
}

static  void amdgpu_dm_audio_eld_notify(struct amdgpu_device *adev, int pin)
{
	struct drm_audio_component *acomp = adev->dm.audio_component;

	if (acomp && acomp->audio_ops && acomp->audio_ops->pin_eld_notify) {
		DRM_DEBUG_KMS("Notify ELD: %d\n", pin);

		acomp->audio_ops->pin_eld_notify(acomp->audio_ops->audio_ptr,
						 pin, -1);
	}
}

static int dm_dmub_hw_init(struct amdgpu_device *adev)
{
	const struct dmcub_firmware_header_v1_0 *hdr;
	struct dmub_srv *dmub_srv = adev->dm.dmub_srv;
	struct dmub_srv_fb_info *fb_info = adev->dm.dmub_fb_info;
	const struct firmware *dmub_fw = adev->dm.dmub_fw;
	struct dmcu *dmcu = adev->dm.dc->res_pool->dmcu;
	struct abm *abm = adev->dm.dc->res_pool->abm;
	struct dmub_srv_hw_params hw_params;
	enum dmub_status status;
	const unsigned char *fw_inst_const, *fw_bss_data;
	uint32_t i, fw_inst_const_size, fw_bss_data_size;
	bool has_hw_support;

	if (!dmub_srv)
		/* DMUB isn't supported on the ASIC. */
		return 0;

	if (!fb_info) {
		DRM_ERROR("No framebuffer info for DMUB service.\n");
		return -EINVAL;
	}

	if (!dmub_fw) {
		/* Firmware required for DMUB support. */
		DRM_ERROR("No firmware provided for DMUB.\n");
		return -EINVAL;
	}

	status = dmub_srv_has_hw_support(dmub_srv, &has_hw_support);
	if (status != DMUB_STATUS_OK) {
		DRM_ERROR("Error checking HW support for DMUB: %d\n", status);
		return -EINVAL;
	}

	if (!has_hw_support) {
		DRM_INFO("DMUB unsupported on ASIC\n");
		return 0;
	}

	hdr = (const struct dmcub_firmware_header_v1_0 *)dmub_fw->data;

	fw_inst_const = dmub_fw->data +
			le32_to_cpu(hdr->header.ucode_array_offset_bytes) +
			PSP_HEADER_BYTES;

	fw_bss_data = dmub_fw->data +
		      le32_to_cpu(hdr->header.ucode_array_offset_bytes) +
		      le32_to_cpu(hdr->inst_const_bytes);

	/* Copy firmware and bios info into FB memory. */
	fw_inst_const_size = le32_to_cpu(hdr->inst_const_bytes) -
			     PSP_HEADER_BYTES - PSP_FOOTER_BYTES;

	fw_bss_data_size = le32_to_cpu(hdr->bss_data_bytes);

	/* if adev->firmware.load_type == AMDGPU_FW_LOAD_PSP,
	 * amdgpu_ucode_init_single_fw will load dmub firmware
	 * fw_inst_const part to cw0; otherwise, the firmware back door load
	 * will be done by dm_dmub_hw_init
	 */
	if (adev->firmware.load_type != AMDGPU_FW_LOAD_PSP) {
		memcpy(fb_info->fb[DMUB_WINDOW_0_INST_CONST].cpu_addr, fw_inst_const,
				fw_inst_const_size);
	}

	if (fw_bss_data_size)
		memcpy(fb_info->fb[DMUB_WINDOW_2_BSS_DATA].cpu_addr,
		       fw_bss_data, fw_bss_data_size);

	/* Copy firmware bios info into FB memory. */
	memcpy(fb_info->fb[DMUB_WINDOW_3_VBIOS].cpu_addr, adev->bios,
	       adev->bios_size);

	/* Reset regions that need to be reset. */
	memset(fb_info->fb[DMUB_WINDOW_4_MAILBOX].cpu_addr, 0,
	fb_info->fb[DMUB_WINDOW_4_MAILBOX].size);

	memset(fb_info->fb[DMUB_WINDOW_5_TRACEBUFF].cpu_addr, 0,
	       fb_info->fb[DMUB_WINDOW_5_TRACEBUFF].size);

	memset(fb_info->fb[DMUB_WINDOW_6_FW_STATE].cpu_addr, 0,
	       fb_info->fb[DMUB_WINDOW_6_FW_STATE].size);

	/* Initialize hardware. */
	memset(&hw_params, 0, sizeof(hw_params));
	hw_params.fb_base = adev->gmc.fb_start;
	hw_params.fb_offset = adev->gmc.aper_base;

	/* backdoor load firmware and trigger dmub running */
	if (adev->firmware.load_type != AMDGPU_FW_LOAD_PSP)
		hw_params.load_inst_const = true;

	if (dmcu)
		hw_params.psp_version = dmcu->psp_version;

	for (i = 0; i < fb_info->num_fb; ++i)
		hw_params.fb[i] = &fb_info->fb[i];

	status = dmub_srv_hw_init(dmub_srv, &hw_params);
	if (status != DMUB_STATUS_OK) {
		DRM_ERROR("Error initializing DMUB HW: %d\n", status);
		return -EINVAL;
	}

	/* Wait for firmware load to finish. */
	status = dmub_srv_wait_for_auto_load(dmub_srv, 100000);
	if (status != DMUB_STATUS_OK)
		DRM_WARN("Wait for DMUB auto-load failed: %d\n", status);

	/* Init DMCU and ABM if available. */
	if (dmcu && abm) {
		dmcu->funcs->dmcu_init(dmcu);
		abm->dmcu_is_running = dmcu->funcs->is_dmcu_initialized(dmcu);
	}

	if (!adev->dm.dc->ctx->dmub_srv)
		adev->dm.dc->ctx->dmub_srv = dc_dmub_srv_create(adev->dm.dc, dmub_srv);
	if (!adev->dm.dc->ctx->dmub_srv) {
		DRM_ERROR("Couldn't allocate DC DMUB server!\n");
		return -ENOMEM;
	}

	DRM_INFO("DMUB hardware initialized: version=0x%08X\n",
		 adev->dm.dmcub_fw_version);

	return 0;
}

#if defined(CONFIG_DRM_AMD_DC_DCN)
static void mmhub_read_system_context(struct amdgpu_device *adev, struct dc_phy_addr_space_config *pa_config)
{
	uint64_t pt_base;
	uint32_t logical_addr_low;
	uint32_t logical_addr_high;
	uint32_t agp_base, agp_bot, agp_top;
	PHYSICAL_ADDRESS_LOC page_table_start, page_table_end, page_table_base;

	logical_addr_low  = min(adev->gmc.fb_start, adev->gmc.agp_start) >> 18;
	pt_base = amdgpu_gmc_pd_addr(adev->gart.bo);

	if (adev->apu_flags & AMD_APU_IS_RAVEN2)
		/*
		 * Raven2 has a HW issue that it is unable to use the vram which
		 * is out of MC_VM_SYSTEM_APERTURE_HIGH_ADDR. So here is the
		 * workaround that increase system aperture high address (add 1)
		 * to get rid of the VM fault and hardware hang.
		 */
		logical_addr_high = max((adev->gmc.fb_end >> 18) + 0x1, adev->gmc.agp_end >> 18);
	else
		logical_addr_high = max(adev->gmc.fb_end, adev->gmc.agp_end) >> 18;

	agp_base = 0;
	agp_bot = adev->gmc.agp_start >> 24;
	agp_top = adev->gmc.agp_end >> 24;


	page_table_start.high_part = (u32)(adev->gmc.gart_start >> 44) & 0xF;
	page_table_start.low_part = (u32)(adev->gmc.gart_start >> 12);
	page_table_end.high_part = (u32)(adev->gmc.gart_end >> 44) & 0xF;
	page_table_end.low_part = (u32)(adev->gmc.gart_end >> 12);
	page_table_base.high_part = upper_32_bits(pt_base) & 0xF;
	page_table_base.low_part = lower_32_bits(pt_base);

	pa_config->system_aperture.start_addr = (uint64_t)logical_addr_low << 18;
	pa_config->system_aperture.end_addr = (uint64_t)logical_addr_high << 18;

	pa_config->system_aperture.agp_base = (uint64_t)agp_base << 24 ;
	pa_config->system_aperture.agp_bot = (uint64_t)agp_bot << 24;
	pa_config->system_aperture.agp_top = (uint64_t)agp_top << 24;

	pa_config->system_aperture.fb_base = adev->gmc.fb_start;
	pa_config->system_aperture.fb_offset = adev->gmc.aper_base;
	pa_config->system_aperture.fb_top = adev->gmc.fb_end;

	pa_config->gart_config.page_table_start_addr = page_table_start.quad_part << 12;
	pa_config->gart_config.page_table_end_addr = page_table_end.quad_part << 12;
	pa_config->gart_config.page_table_base_addr = page_table_base.quad_part;

	pa_config->is_hvm_enabled = 0;

}
#endif
#if defined(CONFIG_DRM_AMD_DC_DCN)
static void event_mall_stutter(struct work_struct *work)
{

	struct vblank_workqueue *vblank_work = container_of(work, struct vblank_workqueue, mall_work);
	struct amdgpu_display_manager *dm = vblank_work->dm;

	mutex_lock(&dm->dc_lock);

	if (vblank_work->enable)
		dm->active_vblank_irq_count++;
	else if(dm->active_vblank_irq_count)
		dm->active_vblank_irq_count--;

	dc_allow_idle_optimizations(dm->dc, dm->active_vblank_irq_count == 0);

	DRM_DEBUG_KMS("Allow idle optimizations (MALL): %d\n", dm->active_vblank_irq_count == 0);

	mutex_unlock(&dm->dc_lock);
}

static struct vblank_workqueue *vblank_create_workqueue(struct amdgpu_device *adev, struct dc *dc)
{

	int max_caps = dc->caps.max_links;
	struct vblank_workqueue *vblank_work;
	int i = 0;

	vblank_work = kcalloc(max_caps, sizeof(*vblank_work), GFP_KERNEL);
	if (ZERO_OR_NULL_PTR(vblank_work)) {
		kfree(vblank_work);
		return NULL;
	}

	for (i = 0; i < max_caps; i++)
		INIT_WORK(&vblank_work[i].mall_work, event_mall_stutter);

	return vblank_work;
}
#endif
static int amdgpu_dm_init(struct amdgpu_device *adev)
{
	struct dc_init_data init_data;
#ifdef CONFIG_DRM_AMD_DC_HDCP
	struct dc_callback_init init_params;
#endif
	int r;

	adev->dm.ddev = adev_to_drm(adev);
	adev->dm.adev = adev;

	/* Zero all the fields */
	memset(&init_data, 0, sizeof(init_data));
#ifdef CONFIG_DRM_AMD_DC_HDCP
	memset(&init_params, 0, sizeof(init_params));
#endif

	mutex_init(&adev->dm.dc_lock);
	mutex_init(&adev->dm.audio_lock);
#if defined(CONFIG_DRM_AMD_DC_DCN)
	spin_lock_init(&adev->dm.vblank_lock);
#endif

	if(amdgpu_dm_irq_init(adev)) {
		DRM_ERROR("amdgpu: failed to initialize DM IRQ support.\n");
		goto error;
	}

	init_data.asic_id.chip_family = adev->family;

	init_data.asic_id.pci_revision_id = adev->pdev->revision;
	init_data.asic_id.hw_internal_rev = adev->external_rev_id;

	init_data.asic_id.vram_width = adev->gmc.vram_width;
	/* TODO: initialize init_data.asic_id.vram_type here!!!! */
	init_data.asic_id.atombios_base_address =
		adev->mode_info.atom_context->bios;

	init_data.driver = adev;

	adev->dm.cgs_device = amdgpu_cgs_create_device(adev);

	if (!adev->dm.cgs_device) {
		DRM_ERROR("amdgpu: failed to create cgs device.\n");
		goto error;
	}

	init_data.cgs_device = adev->dm.cgs_device;

	init_data.dce_environment = DCE_ENV_PRODUCTION_DRV;

	switch (adev->asic_type) {
	case CHIP_CARRIZO:
	case CHIP_STONEY:
	case CHIP_RAVEN:
	case CHIP_RENOIR:
		init_data.flags.gpu_vm_support = true;
		if (ASICREV_IS_GREEN_SARDINE(adev->external_rev_id))
			init_data.flags.disable_dmcu = true;
		break;
	case CHIP_VANGOGH:
	case CHIP_YELLOW_CARP:
		init_data.flags.gpu_vm_support = true;
		break;
	default:
		break;
	}

	if (amdgpu_dc_feature_mask & DC_FBC_MASK)
		init_data.flags.fbc_support = true;

	if (amdgpu_dc_feature_mask & DC_MULTI_MON_PP_MCLK_SWITCH_MASK)
		init_data.flags.multi_mon_pp_mclk_switch = true;

	if (amdgpu_dc_feature_mask & DC_DISABLE_FRACTIONAL_PWM_MASK)
		init_data.flags.disable_fractional_pwm = true;

	if (amdgpu_dc_feature_mask & DC_EDP_NO_POWER_SEQUENCING)
		init_data.flags.edp_no_power_sequencing = true;

	init_data.flags.power_down_display_on_boot = true;

	INIT_LIST_HEAD(&adev->dm.da_list);
	/* Display Core create. */
	adev->dm.dc = dc_create(&init_data);

	if (adev->dm.dc) {
		DRM_INFO("Display Core initialized with v%s!\n", DC_VER);
	} else {
		DRM_INFO("Display Core failed to initialize with v%s!\n", DC_VER);
		goto error;
	}

	if (amdgpu_dc_debug_mask & DC_DISABLE_PIPE_SPLIT) {
		adev->dm.dc->debug.force_single_disp_pipe_split = false;
		adev->dm.dc->debug.pipe_split_policy = MPC_SPLIT_AVOID;
	}

	if (adev->asic_type != CHIP_CARRIZO && adev->asic_type != CHIP_STONEY)
		adev->dm.dc->debug.disable_stutter = amdgpu_pp_feature_mask & PP_STUTTER_MODE ? false : true;

	if (amdgpu_dc_debug_mask & DC_DISABLE_STUTTER)
		adev->dm.dc->debug.disable_stutter = true;

	if (amdgpu_dc_debug_mask & DC_DISABLE_DSC)
		adev->dm.dc->debug.disable_dsc = true;

	if (amdgpu_dc_debug_mask & DC_DISABLE_CLOCK_GATING)
		adev->dm.dc->debug.disable_clock_gate = true;

	r = dm_dmub_hw_init(adev);
	if (r) {
		DRM_ERROR("DMUB interface failed to initialize: status=%d\n", r);
		goto error;
	}

	dc_hardware_init(adev->dm.dc);

#if defined(CONFIG_DRM_AMD_DC_DCN)
	if (adev->apu_flags) {
		struct dc_phy_addr_space_config pa_config;

		mmhub_read_system_context(adev, &pa_config);

		// Call the DC init_memory func
		dc_setup_system_context(adev->dm.dc, &pa_config);
	}
#endif

	adev->dm.freesync_module = mod_freesync_create(adev->dm.dc);
	if (!adev->dm.freesync_module) {
		DRM_ERROR(
		"amdgpu: failed to initialize freesync_module.\n");
	} else
		DRM_DEBUG_DRIVER("amdgpu: freesync_module init done %p.\n",
				adev->dm.freesync_module);

	amdgpu_dm_init_color_mod();

#if defined(CONFIG_DRM_AMD_DC_DCN)
	if (adev->dm.dc->caps.max_links > 0) {
		adev->dm.vblank_workqueue = vblank_create_workqueue(adev, adev->dm.dc);

		if (!adev->dm.vblank_workqueue)
			DRM_ERROR("amdgpu: failed to initialize vblank_workqueue.\n");
		else
			DRM_DEBUG_DRIVER("amdgpu: vblank_workqueue init done %p.\n", adev->dm.vblank_workqueue);
	}
#endif

#ifdef CONFIG_DRM_AMD_DC_HDCP
	if (adev->dm.dc->caps.max_links > 0 && adev->asic_type >= CHIP_RAVEN) {
		adev->dm.hdcp_workqueue = hdcp_create_workqueue(adev, &init_params.cp_psp, adev->dm.dc);

		if (!adev->dm.hdcp_workqueue)
			DRM_ERROR("amdgpu: failed to initialize hdcp_workqueue.\n");
		else
			DRM_DEBUG_DRIVER("amdgpu: hdcp_workqueue init done %p.\n", adev->dm.hdcp_workqueue);

		dc_init_callbacks(adev->dm.dc, &init_params);
	}
#endif
#if defined(CONFIG_DRM_AMD_SECURE_DISPLAY)
	adev->dm.crc_rd_wrk = amdgpu_dm_crtc_secure_display_create_work();
#endif
	if (dc_enable_dmub_notifications(adev->dm.dc)) {
		init_completion(&adev->dm.dmub_aux_transfer_done);
		adev->dm.dmub_notify = kzalloc(sizeof(struct dmub_notification), GFP_KERNEL);
		if (!adev->dm.dmub_notify) {
			DRM_INFO("amdgpu: fail to allocate adev->dm.dmub_notify");
			goto error;
		}
		amdgpu_dm_outbox_init(adev);
	}

	if (amdgpu_dm_initialize_drm_device(adev)) {
		DRM_ERROR(
		"amdgpu: failed to initialize sw for display support.\n");
		goto error;
	}

	/* create fake encoders for MST */
	dm_dp_create_fake_mst_encoders(adev);

	/* TODO: Add_display_info? */

	/* TODO use dynamic cursor width */
	adev_to_drm(adev)->mode_config.cursor_width = adev->dm.dc->caps.max_cursor_size;
	adev_to_drm(adev)->mode_config.cursor_height = adev->dm.dc->caps.max_cursor_size;

	if (drm_vblank_init(adev_to_drm(adev), adev->dm.display_indexes_num)) {
		DRM_ERROR(
		"amdgpu: failed to initialize sw for display support.\n");
		goto error;
	}


	DRM_DEBUG_DRIVER("KMS initialized.\n");

	return 0;
error:
	amdgpu_dm_fini(adev);

	return -EINVAL;
}

static int amdgpu_dm_early_fini(void *handle)
{
	struct amdgpu_device *adev = (struct amdgpu_device *)handle;

	amdgpu_dm_audio_fini(adev);

	return 0;
}

static void amdgpu_dm_fini(struct amdgpu_device *adev)
{
	int i;

	for (i = 0; i < adev->dm.display_indexes_num; i++) {
		drm_encoder_cleanup(&adev->dm.mst_encoders[i].base);
	}

	amdgpu_dm_destroy_drm_device(&adev->dm);

#if defined(CONFIG_DRM_AMD_SECURE_DISPLAY)
	if (adev->dm.crc_rd_wrk) {
		flush_work(&adev->dm.crc_rd_wrk->notify_ta_work);
		kfree(adev->dm.crc_rd_wrk);
		adev->dm.crc_rd_wrk = NULL;
	}
#endif
#ifdef CONFIG_DRM_AMD_DC_HDCP
	if (adev->dm.hdcp_workqueue) {
		hdcp_destroy(&adev->dev->kobj, adev->dm.hdcp_workqueue);
		adev->dm.hdcp_workqueue = NULL;
	}

	if (adev->dm.dc)
		dc_deinit_callbacks(adev->dm.dc);
#endif

#if defined(CONFIG_DRM_AMD_DC_DCN)
	if (adev->dm.vblank_workqueue) {
		adev->dm.vblank_workqueue->dm = NULL;
		kfree(adev->dm.vblank_workqueue);
		adev->dm.vblank_workqueue = NULL;
	}
#endif

	dc_dmub_srv_destroy(&adev->dm.dc->ctx->dmub_srv);

	if (dc_enable_dmub_notifications(adev->dm.dc)) {
		kfree(adev->dm.dmub_notify);
		adev->dm.dmub_notify = NULL;
	}

	if (dc_enable_dmub_notifications(adev->dm.dc)) {
		kfree(adev->dm.dmub_notify);
		adev->dm.dmub_notify = NULL;
	}

	if (adev->dm.dmub_bo)
		amdgpu_bo_free_kernel(&adev->dm.dmub_bo,
				      &adev->dm.dmub_bo_gpu_addr,
				      &adev->dm.dmub_bo_cpu_addr);

	/* DC Destroy TODO: Replace destroy DAL */
	if (adev->dm.dc)
		dc_destroy(&adev->dm.dc);
	/*
	 * TODO: pageflip, vlank interrupt
	 *
	 * amdgpu_dm_irq_fini(adev);
	 */

	if (adev->dm.cgs_device) {
		amdgpu_cgs_destroy_device(adev->dm.cgs_device);
		adev->dm.cgs_device = NULL;
	}
	if (adev->dm.freesync_module) {
		mod_freesync_destroy(adev->dm.freesync_module);
		adev->dm.freesync_module = NULL;
	}

	mutex_destroy(&adev->dm.audio_lock);
	mutex_destroy(&adev->dm.dc_lock);

	return;
}

static int load_dmcu_fw(struct amdgpu_device *adev)
{
	const char *fw_name_dmcu = NULL;
	int r;
	const struct dmcu_firmware_header_v1_0 *hdr;

	switch(adev->asic_type) {
#if defined(CONFIG_DRM_AMD_DC_SI)
	case CHIP_TAHITI:
	case CHIP_PITCAIRN:
	case CHIP_VERDE:
	case CHIP_OLAND:
#endif
	case CHIP_BONAIRE:
	case CHIP_HAWAII:
	case CHIP_KAVERI:
	case CHIP_KABINI:
	case CHIP_MULLINS:
	case CHIP_TONGA:
	case CHIP_FIJI:
	case CHIP_CARRIZO:
	case CHIP_STONEY:
	case CHIP_POLARIS11:
	case CHIP_POLARIS10:
	case CHIP_POLARIS12:
	case CHIP_VEGAM:
	case CHIP_VEGA10:
	case CHIP_VEGA12:
	case CHIP_VEGA20:
	case CHIP_NAVI10:
	case CHIP_NAVI14:
	case CHIP_RENOIR:
	case CHIP_SIENNA_CICHLID:
	case CHIP_NAVY_FLOUNDER:
	case CHIP_DIMGREY_CAVEFISH:
	case CHIP_BEIGE_GOBY:
	case CHIP_VANGOGH:
	case CHIP_YELLOW_CARP:
		return 0;
	case CHIP_NAVI12:
		fw_name_dmcu = FIRMWARE_NAVI12_DMCU;
		break;
	case CHIP_RAVEN:
		if (ASICREV_IS_PICASSO(adev->external_rev_id))
			fw_name_dmcu = FIRMWARE_RAVEN_DMCU;
		else if (ASICREV_IS_RAVEN2(adev->external_rev_id))
			fw_name_dmcu = FIRMWARE_RAVEN_DMCU;
		else
			return 0;
		break;
	default:
		DRM_ERROR("Unsupported ASIC type: 0x%X\n", adev->asic_type);
		return -EINVAL;
	}

	if (adev->firmware.load_type != AMDGPU_FW_LOAD_PSP) {
		DRM_DEBUG_KMS("dm: DMCU firmware not supported on direct or SMU loading\n");
		return 0;
	}

	r = request_firmware_direct(&adev->dm.fw_dmcu, fw_name_dmcu, adev->dev);
	if (r == -ENOENT) {
		/* DMCU firmware is not necessary, so don't raise a fuss if it's missing */
		DRM_DEBUG_KMS("dm: DMCU firmware not found\n");
		adev->dm.fw_dmcu = NULL;
		return 0;
	}
	if (r) {
		dev_err(adev->dev, "amdgpu_dm: Can't load firmware \"%s\"\n",
			fw_name_dmcu);
		return r;
	}

	r = amdgpu_ucode_validate(adev->dm.fw_dmcu);
	if (r) {
		dev_err(adev->dev, "amdgpu_dm: Can't validate firmware \"%s\"\n",
			fw_name_dmcu);
		release_firmware(adev->dm.fw_dmcu);
		adev->dm.fw_dmcu = NULL;
		return r;
	}

	hdr = (const struct dmcu_firmware_header_v1_0 *)adev->dm.fw_dmcu->data;
	adev->firmware.ucode[AMDGPU_UCODE_ID_DMCU_ERAM].ucode_id = AMDGPU_UCODE_ID_DMCU_ERAM;
	adev->firmware.ucode[AMDGPU_UCODE_ID_DMCU_ERAM].fw = adev->dm.fw_dmcu;
	adev->firmware.fw_size +=
		ALIGN(le32_to_cpu(hdr->header.ucode_size_bytes) - le32_to_cpu(hdr->intv_size_bytes), PAGE_SIZE);

	adev->firmware.ucode[AMDGPU_UCODE_ID_DMCU_INTV].ucode_id = AMDGPU_UCODE_ID_DMCU_INTV;
	adev->firmware.ucode[AMDGPU_UCODE_ID_DMCU_INTV].fw = adev->dm.fw_dmcu;
	adev->firmware.fw_size +=
		ALIGN(le32_to_cpu(hdr->intv_size_bytes), PAGE_SIZE);

	adev->dm.dmcu_fw_version = le32_to_cpu(hdr->header.ucode_version);

	DRM_DEBUG_KMS("PSP loading DMCU firmware\n");

	return 0;
}

static uint32_t amdgpu_dm_dmub_reg_read(void *ctx, uint32_t address)
{
	struct amdgpu_device *adev = ctx;

	return dm_read_reg(adev->dm.dc->ctx, address);
}

static void amdgpu_dm_dmub_reg_write(void *ctx, uint32_t address,
				     uint32_t value)
{
	struct amdgpu_device *adev = ctx;

	return dm_write_reg(adev->dm.dc->ctx, address, value);
}

static int dm_dmub_sw_init(struct amdgpu_device *adev)
{
	struct dmub_srv_create_params create_params;
	struct dmub_srv_region_params region_params;
	struct dmub_srv_region_info region_info;
	struct dmub_srv_fb_params fb_params;
	struct dmub_srv_fb_info *fb_info;
	struct dmub_srv *dmub_srv;
	const struct dmcub_firmware_header_v1_0 *hdr;
	const char *fw_name_dmub;
	enum dmub_asic dmub_asic;
	enum dmub_status status;
	int r;

	switch (adev->asic_type) {
	case CHIP_RENOIR:
		dmub_asic = DMUB_ASIC_DCN21;
		fw_name_dmub = FIRMWARE_RENOIR_DMUB;
		if (ASICREV_IS_GREEN_SARDINE(adev->external_rev_id))
			fw_name_dmub = FIRMWARE_GREEN_SARDINE_DMUB;
		break;
	case CHIP_SIENNA_CICHLID:
		dmub_asic = DMUB_ASIC_DCN30;
		fw_name_dmub = FIRMWARE_SIENNA_CICHLID_DMUB;
		break;
	case CHIP_NAVY_FLOUNDER:
		dmub_asic = DMUB_ASIC_DCN30;
		fw_name_dmub = FIRMWARE_NAVY_FLOUNDER_DMUB;
		break;
	case CHIP_VANGOGH:
		dmub_asic = DMUB_ASIC_DCN301;
		fw_name_dmub = FIRMWARE_VANGOGH_DMUB;
		break;
	case CHIP_DIMGREY_CAVEFISH:
		dmub_asic = DMUB_ASIC_DCN302;
		fw_name_dmub = FIRMWARE_DIMGREY_CAVEFISH_DMUB;
		break;
	case CHIP_BEIGE_GOBY:
		dmub_asic = DMUB_ASIC_DCN303;
		fw_name_dmub = FIRMWARE_BEIGE_GOBY_DMUB;
		break;
<<<<<<< HEAD
=======
	case CHIP_YELLOW_CARP:
		dmub_asic = DMUB_ASIC_DCN31;
		fw_name_dmub = FIRMWARE_YELLOW_CARP_DMUB;
		break;
>>>>>>> 50be9417

	default:
		/* ASIC doesn't support DMUB. */
		return 0;
	}

	r = request_firmware_direct(&adev->dm.dmub_fw, fw_name_dmub, adev->dev);
	if (r) {
		DRM_ERROR("DMUB firmware loading failed: %d\n", r);
		return 0;
	}

	r = amdgpu_ucode_validate(adev->dm.dmub_fw);
	if (r) {
		DRM_ERROR("Couldn't validate DMUB firmware: %d\n", r);
		return 0;
	}

	hdr = (const struct dmcub_firmware_header_v1_0 *)adev->dm.dmub_fw->data;

	if (adev->firmware.load_type == AMDGPU_FW_LOAD_PSP) {
		adev->firmware.ucode[AMDGPU_UCODE_ID_DMCUB].ucode_id =
			AMDGPU_UCODE_ID_DMCUB;
		adev->firmware.ucode[AMDGPU_UCODE_ID_DMCUB].fw =
			adev->dm.dmub_fw;
		adev->firmware.fw_size +=
			ALIGN(le32_to_cpu(hdr->inst_const_bytes), PAGE_SIZE);

		DRM_INFO("Loading DMUB firmware via PSP: version=0x%08X\n",
			 adev->dm.dmcub_fw_version);
	}

	adev->dm.dmcub_fw_version = le32_to_cpu(hdr->header.ucode_version);

	adev->dm.dmub_srv = kzalloc(sizeof(*adev->dm.dmub_srv), GFP_KERNEL);
	dmub_srv = adev->dm.dmub_srv;

	if (!dmub_srv) {
		DRM_ERROR("Failed to allocate DMUB service!\n");
		return -ENOMEM;
	}

	memset(&create_params, 0, sizeof(create_params));
	create_params.user_ctx = adev;
	create_params.funcs.reg_read = amdgpu_dm_dmub_reg_read;
	create_params.funcs.reg_write = amdgpu_dm_dmub_reg_write;
	create_params.asic = dmub_asic;

	/* Create the DMUB service. */
	status = dmub_srv_create(dmub_srv, &create_params);
	if (status != DMUB_STATUS_OK) {
		DRM_ERROR("Error creating DMUB service: %d\n", status);
		return -EINVAL;
	}

	/* Calculate the size of all the regions for the DMUB service. */
	memset(&region_params, 0, sizeof(region_params));

	region_params.inst_const_size = le32_to_cpu(hdr->inst_const_bytes) -
					PSP_HEADER_BYTES - PSP_FOOTER_BYTES;
	region_params.bss_data_size = le32_to_cpu(hdr->bss_data_bytes);
	region_params.vbios_size = adev->bios_size;
	region_params.fw_bss_data = region_params.bss_data_size ?
		adev->dm.dmub_fw->data +
		le32_to_cpu(hdr->header.ucode_array_offset_bytes) +
		le32_to_cpu(hdr->inst_const_bytes) : NULL;
	region_params.fw_inst_const =
		adev->dm.dmub_fw->data +
		le32_to_cpu(hdr->header.ucode_array_offset_bytes) +
		PSP_HEADER_BYTES;

	status = dmub_srv_calc_region_info(dmub_srv, &region_params,
					   &region_info);

	if (status != DMUB_STATUS_OK) {
		DRM_ERROR("Error calculating DMUB region info: %d\n", status);
		return -EINVAL;
	}

	/*
	 * Allocate a framebuffer based on the total size of all the regions.
	 * TODO: Move this into GART.
	 */
	r = amdgpu_bo_create_kernel(adev, region_info.fb_size, PAGE_SIZE,
				    AMDGPU_GEM_DOMAIN_VRAM, &adev->dm.dmub_bo,
				    &adev->dm.dmub_bo_gpu_addr,
				    &adev->dm.dmub_bo_cpu_addr);
	if (r)
		return r;

	/* Rebase the regions on the framebuffer address. */
	memset(&fb_params, 0, sizeof(fb_params));
	fb_params.cpu_addr = adev->dm.dmub_bo_cpu_addr;
	fb_params.gpu_addr = adev->dm.dmub_bo_gpu_addr;
	fb_params.region_info = &region_info;

	adev->dm.dmub_fb_info =
		kzalloc(sizeof(*adev->dm.dmub_fb_info), GFP_KERNEL);
	fb_info = adev->dm.dmub_fb_info;

	if (!fb_info) {
		DRM_ERROR(
			"Failed to allocate framebuffer info for DMUB service!\n");
		return -ENOMEM;
	}

	status = dmub_srv_calc_fb_info(dmub_srv, &fb_params, fb_info);
	if (status != DMUB_STATUS_OK) {
		DRM_ERROR("Error calculating DMUB FB info: %d\n", status);
		return -EINVAL;
	}

	return 0;
}

static int dm_sw_init(void *handle)
{
	struct amdgpu_device *adev = (struct amdgpu_device *)handle;
	int r;

	r = dm_dmub_sw_init(adev);
	if (r)
		return r;

	return load_dmcu_fw(adev);
}

static int dm_sw_fini(void *handle)
{
	struct amdgpu_device *adev = (struct amdgpu_device *)handle;

	kfree(adev->dm.dmub_fb_info);
	adev->dm.dmub_fb_info = NULL;

	if (adev->dm.dmub_srv) {
		dmub_srv_destroy(adev->dm.dmub_srv);
		adev->dm.dmub_srv = NULL;
	}

	release_firmware(adev->dm.dmub_fw);
	adev->dm.dmub_fw = NULL;

	release_firmware(adev->dm.fw_dmcu);
	adev->dm.fw_dmcu = NULL;

	return 0;
}

static int detect_mst_link_for_all_connectors(struct drm_device *dev)
{
	struct amdgpu_dm_connector *aconnector;
	struct drm_connector *connector;
	struct drm_connector_list_iter iter;
	int ret = 0;

	drm_connector_list_iter_begin(dev, &iter);
	drm_for_each_connector_iter(connector, &iter) {
		aconnector = to_amdgpu_dm_connector(connector);
		if (aconnector->dc_link->type == dc_connection_mst_branch &&
		    aconnector->mst_mgr.aux) {
			DRM_DEBUG_DRIVER("DM_MST: starting TM on aconnector: %p [id: %d]\n",
					 aconnector,
					 aconnector->base.base.id);

			ret = drm_dp_mst_topology_mgr_set_mst(&aconnector->mst_mgr, true);
			if (ret < 0) {
				DRM_ERROR("DM_MST: Failed to start MST\n");
				aconnector->dc_link->type =
					dc_connection_single;
				break;
			}
		}
	}
	drm_connector_list_iter_end(&iter);

	return ret;
}

static int dm_late_init(void *handle)
{
	struct amdgpu_device *adev = (struct amdgpu_device *)handle;

	struct dmcu_iram_parameters params;
	unsigned int linear_lut[16];
	int i;
	struct dmcu *dmcu = NULL;

	dmcu = adev->dm.dc->res_pool->dmcu;

	for (i = 0; i < 16; i++)
		linear_lut[i] = 0xFFFF * i / 15;

	params.set = 0;
	params.backlight_ramping_start = 0xCCCC;
	params.backlight_ramping_reduction = 0xCCCCCCCC;
	params.backlight_lut_array_size = 16;
	params.backlight_lut_array = linear_lut;

	/* Min backlight level after ABM reduction,  Don't allow below 1%
	 * 0xFFFF x 0.01 = 0x28F
	 */
	params.min_abm_backlight = 0x28F;
	/* In the case where abm is implemented on dmcub,
	* dmcu object will be null.
	* ABM 2.4 and up are implemented on dmcub.
	*/
	if (dmcu) {
		if (!dmcu_load_iram(dmcu, params))
			return -EINVAL;
	} else if (adev->dm.dc->ctx->dmub_srv) {
		struct dc_link *edp_links[MAX_NUM_EDP];
		int edp_num;

		get_edp_links(adev->dm.dc, edp_links, &edp_num);
		for (i = 0; i < edp_num; i++) {
			if (!dmub_init_abm_config(adev->dm.dc->res_pool, params, i))
				return -EINVAL;
		}
	}

	return detect_mst_link_for_all_connectors(adev_to_drm(adev));
}

static void s3_handle_mst(struct drm_device *dev, bool suspend)
{
	struct amdgpu_dm_connector *aconnector;
	struct drm_connector *connector;
	struct drm_connector_list_iter iter;
	struct drm_dp_mst_topology_mgr *mgr;
	int ret;
	bool need_hotplug = false;

	drm_connector_list_iter_begin(dev, &iter);
	drm_for_each_connector_iter(connector, &iter) {
		aconnector = to_amdgpu_dm_connector(connector);
		if (aconnector->dc_link->type != dc_connection_mst_branch ||
		    aconnector->mst_port)
			continue;

		mgr = &aconnector->mst_mgr;

		if (suspend) {
			drm_dp_mst_topology_mgr_suspend(mgr);
		} else {
			ret = drm_dp_mst_topology_mgr_resume(mgr, true);
			if (ret < 0) {
				drm_dp_mst_topology_mgr_set_mst(mgr, false);
				need_hotplug = true;
			}
		}
	}
	drm_connector_list_iter_end(&iter);

	if (need_hotplug)
		drm_kms_helper_hotplug_event(dev);
}

static int amdgpu_dm_smu_write_watermarks_table(struct amdgpu_device *adev)
{
	struct smu_context *smu = &adev->smu;
	int ret = 0;

	if (!is_support_sw_smu(adev))
		return 0;

	/* This interface is for dGPU Navi1x.Linux dc-pplib interface depends
	 * on window driver dc implementation.
	 * For Navi1x, clock settings of dcn watermarks are fixed. the settings
	 * should be passed to smu during boot up and resume from s3.
	 * boot up: dc calculate dcn watermark clock settings within dc_create,
	 * dcn20_resource_construct
	 * then call pplib functions below to pass the settings to smu:
	 * smu_set_watermarks_for_clock_ranges
	 * smu_set_watermarks_table
	 * navi10_set_watermarks_table
	 * smu_write_watermarks_table
	 *
	 * For Renoir, clock settings of dcn watermark are also fixed values.
	 * dc has implemented different flow for window driver:
	 * dc_hardware_init / dc_set_power_state
	 * dcn10_init_hw
	 * notify_wm_ranges
	 * set_wm_ranges
	 * -- Linux
	 * smu_set_watermarks_for_clock_ranges
	 * renoir_set_watermarks_table
	 * smu_write_watermarks_table
	 *
	 * For Linux,
	 * dc_hardware_init -> amdgpu_dm_init
	 * dc_set_power_state --> dm_resume
	 *
	 * therefore, this function apply to navi10/12/14 but not Renoir
	 * *
	 */
	switch(adev->asic_type) {
	case CHIP_NAVI10:
	case CHIP_NAVI14:
	case CHIP_NAVI12:
		break;
	default:
		return 0;
	}

	ret = smu_write_watermarks_table(smu);
	if (ret) {
		DRM_ERROR("Failed to update WMTABLE!\n");
		return ret;
	}

	return 0;
}

/**
 * dm_hw_init() - Initialize DC device
 * @handle: The base driver device containing the amdgpu_dm device.
 *
 * Initialize the &struct amdgpu_display_manager device. This involves calling
 * the initializers of each DM component, then populating the struct with them.
 *
 * Although the function implies hardware initialization, both hardware and
 * software are initialized here. Splitting them out to their relevant init
 * hooks is a future TODO item.
 *
 * Some notable things that are initialized here:
 *
 * - Display Core, both software and hardware
 * - DC modules that we need (freesync and color management)
 * - DRM software states
 * - Interrupt sources and handlers
 * - Vblank support
 * - Debug FS entries, if enabled
 */
static int dm_hw_init(void *handle)
{
	struct amdgpu_device *adev = (struct amdgpu_device *)handle;
	/* Create DAL display manager */
	amdgpu_dm_init(adev);
	amdgpu_dm_hpd_init(adev);

	return 0;
}

/**
 * dm_hw_fini() - Teardown DC device
 * @handle: The base driver device containing the amdgpu_dm device.
 *
 * Teardown components within &struct amdgpu_display_manager that require
 * cleanup. This involves cleaning up the DRM device, DC, and any modules that
 * were loaded. Also flush IRQ workqueues and disable them.
 */
static int dm_hw_fini(void *handle)
{
	struct amdgpu_device *adev = (struct amdgpu_device *)handle;

	amdgpu_dm_hpd_fini(adev);

	amdgpu_dm_irq_fini(adev);
	amdgpu_dm_fini(adev);
	return 0;
}


static int dm_enable_vblank(struct drm_crtc *crtc);
static void dm_disable_vblank(struct drm_crtc *crtc);

static void dm_gpureset_toggle_interrupts(struct amdgpu_device *adev,
				 struct dc_state *state, bool enable)
{
	enum dc_irq_source irq_source;
	struct amdgpu_crtc *acrtc;
	int rc = -EBUSY;
	int i = 0;

	for (i = 0; i < state->stream_count; i++) {
		acrtc = get_crtc_by_otg_inst(
				adev, state->stream_status[i].primary_otg_inst);

		if (acrtc && state->stream_status[i].plane_count != 0) {
			irq_source = IRQ_TYPE_PFLIP + acrtc->otg_inst;
			rc = dc_interrupt_set(adev->dm.dc, irq_source, enable) ? 0 : -EBUSY;
			DRM_DEBUG_VBL("crtc %d - vupdate irq %sabling: r=%d\n",
				      acrtc->crtc_id, enable ? "en" : "dis", rc);
			if (rc)
				DRM_WARN("Failed to %s pflip interrupts\n",
					 enable ? "enable" : "disable");

			if (enable) {
				rc = dm_enable_vblank(&acrtc->base);
				if (rc)
					DRM_WARN("Failed to enable vblank interrupts\n");
			} else {
				dm_disable_vblank(&acrtc->base);
			}

		}
	}

}

static enum dc_status amdgpu_dm_commit_zero_streams(struct dc *dc)
{
	struct dc_state *context = NULL;
	enum dc_status res = DC_ERROR_UNEXPECTED;
	int i;
	struct dc_stream_state *del_streams[MAX_PIPES];
	int del_streams_count = 0;

	memset(del_streams, 0, sizeof(del_streams));

	context = dc_create_state(dc);
	if (context == NULL)
		goto context_alloc_fail;

	dc_resource_state_copy_construct_current(dc, context);

	/* First remove from context all streams */
	for (i = 0; i < context->stream_count; i++) {
		struct dc_stream_state *stream = context->streams[i];

		del_streams[del_streams_count++] = stream;
	}

	/* Remove all planes for removed streams and then remove the streams */
	for (i = 0; i < del_streams_count; i++) {
		if (!dc_rem_all_planes_for_stream(dc, del_streams[i], context)) {
			res = DC_FAIL_DETACH_SURFACES;
			goto fail;
		}

		res = dc_remove_stream_from_ctx(dc, context, del_streams[i]);
		if (res != DC_OK)
			goto fail;
	}


	res = dc_validate_global_state(dc, context, false);

	if (res != DC_OK) {
		DRM_ERROR("%s:resource validation failed, dc_status:%d\n", __func__, res);
		goto fail;
	}

	res = dc_commit_state(dc, context);

fail:
	dc_release_state(context);

context_alloc_fail:
	return res;
}

static int dm_suspend(void *handle)
{
	struct amdgpu_device *adev = handle;
	struct amdgpu_display_manager *dm = &adev->dm;
	int ret = 0;

	if (amdgpu_in_reset(adev)) {
		mutex_lock(&dm->dc_lock);

#if defined(CONFIG_DRM_AMD_DC_DCN)
		dc_allow_idle_optimizations(adev->dm.dc, false);
#endif

		dm->cached_dc_state = dc_copy_state(dm->dc->current_state);

		dm_gpureset_toggle_interrupts(adev, dm->cached_dc_state, false);

		amdgpu_dm_commit_zero_streams(dm->dc);

		amdgpu_dm_irq_suspend(adev);

		return ret;
	}

	WARN_ON(adev->dm.cached_state);
	adev->dm.cached_state = drm_atomic_helper_suspend(adev_to_drm(adev));

	s3_handle_mst(adev_to_drm(adev), true);

	amdgpu_dm_irq_suspend(adev);

	dc_set_power_state(dm->dc, DC_ACPI_CM_POWER_STATE_D3);

	return 0;
}

static struct amdgpu_dm_connector *
amdgpu_dm_find_first_crtc_matching_connector(struct drm_atomic_state *state,
					     struct drm_crtc *crtc)
{
	uint32_t i;
	struct drm_connector_state *new_con_state;
	struct drm_connector *connector;
	struct drm_crtc *crtc_from_state;

	for_each_new_connector_in_state(state, connector, new_con_state, i) {
		crtc_from_state = new_con_state->crtc;

		if (crtc_from_state == crtc)
			return to_amdgpu_dm_connector(connector);
	}

	return NULL;
}

static void emulated_link_detect(struct dc_link *link)
{
	struct dc_sink_init_data sink_init_data = { 0 };
	struct display_sink_capability sink_caps = { 0 };
	enum dc_edid_status edid_status;
	struct dc_context *dc_ctx = link->ctx;
	struct dc_sink *sink = NULL;
	struct dc_sink *prev_sink = NULL;

	link->type = dc_connection_none;
	prev_sink = link->local_sink;

	if (prev_sink)
		dc_sink_release(prev_sink);

	switch (link->connector_signal) {
	case SIGNAL_TYPE_HDMI_TYPE_A: {
		sink_caps.transaction_type = DDC_TRANSACTION_TYPE_I2C;
		sink_caps.signal = SIGNAL_TYPE_HDMI_TYPE_A;
		break;
	}

	case SIGNAL_TYPE_DVI_SINGLE_LINK: {
		sink_caps.transaction_type = DDC_TRANSACTION_TYPE_I2C;
		sink_caps.signal = SIGNAL_TYPE_DVI_SINGLE_LINK;
		break;
	}

	case SIGNAL_TYPE_DVI_DUAL_LINK: {
		sink_caps.transaction_type = DDC_TRANSACTION_TYPE_I2C;
		sink_caps.signal = SIGNAL_TYPE_DVI_DUAL_LINK;
		break;
	}

	case SIGNAL_TYPE_LVDS: {
		sink_caps.transaction_type = DDC_TRANSACTION_TYPE_I2C;
		sink_caps.signal = SIGNAL_TYPE_LVDS;
		break;
	}

	case SIGNAL_TYPE_EDP: {
		sink_caps.transaction_type =
			DDC_TRANSACTION_TYPE_I2C_OVER_AUX;
		sink_caps.signal = SIGNAL_TYPE_EDP;
		break;
	}

	case SIGNAL_TYPE_DISPLAY_PORT: {
		sink_caps.transaction_type =
			DDC_TRANSACTION_TYPE_I2C_OVER_AUX;
		sink_caps.signal = SIGNAL_TYPE_VIRTUAL;
		break;
	}

	default:
		DC_ERROR("Invalid connector type! signal:%d\n",
			link->connector_signal);
		return;
	}

	sink_init_data.link = link;
	sink_init_data.sink_signal = sink_caps.signal;

	sink = dc_sink_create(&sink_init_data);
	if (!sink) {
		DC_ERROR("Failed to create sink!\n");
		return;
	}

	/* dc_sink_create returns a new reference */
	link->local_sink = sink;

	edid_status = dm_helpers_read_local_edid(
			link->ctx,
			link,
			sink);

	if (edid_status != EDID_OK)
		DC_ERROR("Failed to read EDID");

}

static void dm_gpureset_commit_state(struct dc_state *dc_state,
				     struct amdgpu_display_manager *dm)
{
	struct {
		struct dc_surface_update surface_updates[MAX_SURFACES];
		struct dc_plane_info plane_infos[MAX_SURFACES];
		struct dc_scaling_info scaling_infos[MAX_SURFACES];
		struct dc_flip_addrs flip_addrs[MAX_SURFACES];
		struct dc_stream_update stream_update;
	} * bundle;
	int k, m;

	bundle = kzalloc(sizeof(*bundle), GFP_KERNEL);

	if (!bundle) {
		dm_error("Failed to allocate update bundle\n");
		goto cleanup;
	}

	for (k = 0; k < dc_state->stream_count; k++) {
		bundle->stream_update.stream = dc_state->streams[k];

		for (m = 0; m < dc_state->stream_status->plane_count; m++) {
			bundle->surface_updates[m].surface =
				dc_state->stream_status->plane_states[m];
			bundle->surface_updates[m].surface->force_full_update =
				true;
		}
		dc_commit_updates_for_stream(
			dm->dc, bundle->surface_updates,
			dc_state->stream_status->plane_count,
			dc_state->streams[k], &bundle->stream_update, dc_state);
	}

cleanup:
	kfree(bundle);

	return;
}

static void dm_set_dpms_off(struct dc_link *link)
{
	struct dc_stream_state *stream_state;
	struct amdgpu_dm_connector *aconnector = link->priv;
	struct amdgpu_device *adev = drm_to_adev(aconnector->base.dev);
	struct dc_stream_update stream_update;
	bool dpms_off = true;

	memset(&stream_update, 0, sizeof(stream_update));
	stream_update.dpms_off = &dpms_off;

	mutex_lock(&adev->dm.dc_lock);
	stream_state = dc_stream_find_from_link(link);

	if (stream_state == NULL) {
		DRM_DEBUG_DRIVER("Error finding stream state associated with link!\n");
		mutex_unlock(&adev->dm.dc_lock);
		return;
	}

	stream_update.stream = stream_state;
	dc_commit_updates_for_stream(stream_state->ctx->dc, NULL, 0,
				     stream_state, &stream_update,
				     stream_state->ctx->dc->current_state);
	mutex_unlock(&adev->dm.dc_lock);
}

static int dm_resume(void *handle)
{
	struct amdgpu_device *adev = handle;
	struct drm_device *ddev = adev_to_drm(adev);
	struct amdgpu_display_manager *dm = &adev->dm;
	struct amdgpu_dm_connector *aconnector;
	struct drm_connector *connector;
	struct drm_connector_list_iter iter;
	struct drm_crtc *crtc;
	struct drm_crtc_state *new_crtc_state;
	struct dm_crtc_state *dm_new_crtc_state;
	struct drm_plane *plane;
	struct drm_plane_state *new_plane_state;
	struct dm_plane_state *dm_new_plane_state;
	struct dm_atomic_state *dm_state = to_dm_atomic_state(dm->atomic_obj.state);
	enum dc_connection_type new_connection_type = dc_connection_none;
	struct dc_state *dc_state;
	int i, r, j;

	if (amdgpu_in_reset(adev)) {
		dc_state = dm->cached_dc_state;

		r = dm_dmub_hw_init(adev);
		if (r)
			DRM_ERROR("DMUB interface failed to initialize: status=%d\n", r);

		dc_set_power_state(dm->dc, DC_ACPI_CM_POWER_STATE_D0);
		dc_resume(dm->dc);

		amdgpu_dm_irq_resume_early(adev);

		for (i = 0; i < dc_state->stream_count; i++) {
			dc_state->streams[i]->mode_changed = true;
			for (j = 0; j < dc_state->stream_status->plane_count; j++) {
				dc_state->stream_status->plane_states[j]->update_flags.raw
					= 0xffffffff;
			}
		}
#if defined(CONFIG_DRM_AMD_DC_DCN)
		/*
		 * Resource allocation happens for link encoders for newer ASIC in
		 * dc_validate_global_state, so we need to revalidate it.
		 *
		 * This shouldn't fail (it passed once before), so warn if it does.
		 */
		WARN_ON(dc_validate_global_state(dm->dc, dc_state, false) != DC_OK);
#endif

		WARN_ON(!dc_commit_state(dm->dc, dc_state));

		dm_gpureset_commit_state(dm->cached_dc_state, dm);

		dm_gpureset_toggle_interrupts(adev, dm->cached_dc_state, true);

		dc_release_state(dm->cached_dc_state);
		dm->cached_dc_state = NULL;

		amdgpu_dm_irq_resume_late(adev);

		mutex_unlock(&dm->dc_lock);

		return 0;
	}
	/* Recreate dc_state - DC invalidates it when setting power state to S3. */
	dc_release_state(dm_state->context);
	dm_state->context = dc_create_state(dm->dc);
	/* TODO: Remove dc_state->dccg, use dc->dccg directly. */
	dc_resource_state_construct(dm->dc, dm_state->context);

	/* Before powering on DC we need to re-initialize DMUB. */
	r = dm_dmub_hw_init(adev);
	if (r)
		DRM_ERROR("DMUB interface failed to initialize: status=%d\n", r);

	/* power on hardware */
	dc_set_power_state(dm->dc, DC_ACPI_CM_POWER_STATE_D0);

	/* program HPD filter */
	dc_resume(dm->dc);

	/*
	 * early enable HPD Rx IRQ, should be done before set mode as short
	 * pulse interrupts are used for MST
	 */
	amdgpu_dm_irq_resume_early(adev);

	/* On resume we need to rewrite the MSTM control bits to enable MST*/
	s3_handle_mst(ddev, false);

	/* Do detection*/
	drm_connector_list_iter_begin(ddev, &iter);
	drm_for_each_connector_iter(connector, &iter) {
		aconnector = to_amdgpu_dm_connector(connector);

		/*
		 * this is the case when traversing through already created
		 * MST connectors, should be skipped
		 */
		if (aconnector->mst_port)
			continue;

		mutex_lock(&aconnector->hpd_lock);
		if (!dc_link_detect_sink(aconnector->dc_link, &new_connection_type))
			DRM_ERROR("KMS: Failed to detect connector\n");

		if (aconnector->base.force && new_connection_type == dc_connection_none)
			emulated_link_detect(aconnector->dc_link);
		else
			dc_link_detect(aconnector->dc_link, DETECT_REASON_HPD);

		if (aconnector->fake_enable && aconnector->dc_link->local_sink)
			aconnector->fake_enable = false;

		if (aconnector->dc_sink)
			dc_sink_release(aconnector->dc_sink);
		aconnector->dc_sink = NULL;
		amdgpu_dm_update_connector_after_detect(aconnector);
		mutex_unlock(&aconnector->hpd_lock);
	}
	drm_connector_list_iter_end(&iter);

	/* Force mode set in atomic commit */
	for_each_new_crtc_in_state(dm->cached_state, crtc, new_crtc_state, i)
		new_crtc_state->active_changed = true;

	/*
	 * atomic_check is expected to create the dc states. We need to release
	 * them here, since they were duplicated as part of the suspend
	 * procedure.
	 */
	for_each_new_crtc_in_state(dm->cached_state, crtc, new_crtc_state, i) {
		dm_new_crtc_state = to_dm_crtc_state(new_crtc_state);
		if (dm_new_crtc_state->stream) {
			WARN_ON(kref_read(&dm_new_crtc_state->stream->refcount) > 1);
			dc_stream_release(dm_new_crtc_state->stream);
			dm_new_crtc_state->stream = NULL;
		}
	}

	for_each_new_plane_in_state(dm->cached_state, plane, new_plane_state, i) {
		dm_new_plane_state = to_dm_plane_state(new_plane_state);
		if (dm_new_plane_state->dc_state) {
			WARN_ON(kref_read(&dm_new_plane_state->dc_state->refcount) > 1);
			dc_plane_state_release(dm_new_plane_state->dc_state);
			dm_new_plane_state->dc_state = NULL;
		}
	}

	drm_atomic_helper_resume(ddev, dm->cached_state);

	dm->cached_state = NULL;

	amdgpu_dm_irq_resume_late(adev);

	amdgpu_dm_smu_write_watermarks_table(adev);

	return 0;
}

/**
 * DOC: DM Lifecycle
 *
 * DM (and consequently DC) is registered in the amdgpu base driver as a IP
 * block. When CONFIG_DRM_AMD_DC is enabled, the DM device IP block is added to
 * the base driver's device list to be initialized and torn down accordingly.
 *
 * The functions to do so are provided as hooks in &struct amd_ip_funcs.
 */

static const struct amd_ip_funcs amdgpu_dm_funcs = {
	.name = "dm",
	.early_init = dm_early_init,
	.late_init = dm_late_init,
	.sw_init = dm_sw_init,
	.sw_fini = dm_sw_fini,
	.early_fini = amdgpu_dm_early_fini,
	.hw_init = dm_hw_init,
	.hw_fini = dm_hw_fini,
	.suspend = dm_suspend,
	.resume = dm_resume,
	.is_idle = dm_is_idle,
	.wait_for_idle = dm_wait_for_idle,
	.check_soft_reset = dm_check_soft_reset,
	.soft_reset = dm_soft_reset,
	.set_clockgating_state = dm_set_clockgating_state,
	.set_powergating_state = dm_set_powergating_state,
};

const struct amdgpu_ip_block_version dm_ip_block =
{
	.type = AMD_IP_BLOCK_TYPE_DCE,
	.major = 1,
	.minor = 0,
	.rev = 0,
	.funcs = &amdgpu_dm_funcs,
};


/**
 * DOC: atomic
 *
 * *WIP*
 */

static const struct drm_mode_config_funcs amdgpu_dm_mode_funcs = {
	.fb_create = amdgpu_display_user_framebuffer_create,
	.get_format_info = amd_get_format_info,
	.output_poll_changed = drm_fb_helper_output_poll_changed,
	.atomic_check = amdgpu_dm_atomic_check,
	.atomic_commit = drm_atomic_helper_commit,
};

static struct drm_mode_config_helper_funcs amdgpu_dm_mode_config_helperfuncs = {
	.atomic_commit_tail = amdgpu_dm_atomic_commit_tail
};

static void update_connector_ext_caps(struct amdgpu_dm_connector *aconnector)
{
	u32 max_cll, min_cll, max, min, q, r;
	struct amdgpu_dm_backlight_caps *caps;
	struct amdgpu_display_manager *dm;
	struct drm_connector *conn_base;
	struct amdgpu_device *adev;
	struct dc_link *link = NULL;
	static const u8 pre_computed_values[] = {
		50, 51, 52, 53, 55, 56, 57, 58, 59, 61, 62, 63, 65, 66, 68, 69,
		71, 72, 74, 75, 77, 79, 81, 82, 84, 86, 88, 90, 92, 94, 96, 98};

	if (!aconnector || !aconnector->dc_link)
		return;

	link = aconnector->dc_link;
	if (link->connector_signal != SIGNAL_TYPE_EDP)
		return;

	conn_base = &aconnector->base;
	adev = drm_to_adev(conn_base->dev);
	dm = &adev->dm;
	caps = &dm->backlight_caps;
	caps->ext_caps = &aconnector->dc_link->dpcd_sink_ext_caps;
	caps->aux_support = false;
	max_cll = conn_base->hdr_sink_metadata.hdmi_type1.max_cll;
	min_cll = conn_base->hdr_sink_metadata.hdmi_type1.min_cll;

	if (caps->ext_caps->bits.oled == 1 ||
	    caps->ext_caps->bits.sdr_aux_backlight_control == 1 ||
	    caps->ext_caps->bits.hdr_aux_backlight_control == 1)
		caps->aux_support = true;

	if (amdgpu_backlight == 0)
		caps->aux_support = false;
	else if (amdgpu_backlight == 1)
		caps->aux_support = true;

	/* From the specification (CTA-861-G), for calculating the maximum
	 * luminance we need to use:
	 *	Luminance = 50*2**(CV/32)
	 * Where CV is a one-byte value.
	 * For calculating this expression we may need float point precision;
	 * to avoid this complexity level, we take advantage that CV is divided
	 * by a constant. From the Euclids division algorithm, we know that CV
	 * can be written as: CV = 32*q + r. Next, we replace CV in the
	 * Luminance expression and get 50*(2**q)*(2**(r/32)), hence we just
	 * need to pre-compute the value of r/32. For pre-computing the values
	 * We just used the following Ruby line:
	 *	(0...32).each {|cv| puts (50*2**(cv/32.0)).round}
	 * The results of the above expressions can be verified at
	 * pre_computed_values.
	 */
	q = max_cll >> 5;
	r = max_cll % 32;
	max = (1 << q) * pre_computed_values[r];

	// min luminance: maxLum * (CV/255)^2 / 100
	q = DIV_ROUND_CLOSEST(min_cll, 255);
	min = max * DIV_ROUND_CLOSEST((q * q), 100);

	caps->aux_max_input_signal = max;
	caps->aux_min_input_signal = min;
}

void amdgpu_dm_update_connector_after_detect(
		struct amdgpu_dm_connector *aconnector)
{
	struct drm_connector *connector = &aconnector->base;
	struct drm_device *dev = connector->dev;
	struct dc_sink *sink;

	/* MST handled by drm_mst framework */
	if (aconnector->mst_mgr.mst_state == true)
		return;

	sink = aconnector->dc_link->local_sink;
	if (sink)
		dc_sink_retain(sink);

	/*
	 * Edid mgmt connector gets first update only in mode_valid hook and then
	 * the connector sink is set to either fake or physical sink depends on link status.
	 * Skip if already done during boot.
	 */
	if (aconnector->base.force != DRM_FORCE_UNSPECIFIED
			&& aconnector->dc_em_sink) {

		/*
		 * For S3 resume with headless use eml_sink to fake stream
		 * because on resume connector->sink is set to NULL
		 */
		mutex_lock(&dev->mode_config.mutex);

		if (sink) {
			if (aconnector->dc_sink) {
				amdgpu_dm_update_freesync_caps(connector, NULL);
				/*
				 * retain and release below are used to
				 * bump up refcount for sink because the link doesn't point
				 * to it anymore after disconnect, so on next crtc to connector
				 * reshuffle by UMD we will get into unwanted dc_sink release
				 */
				dc_sink_release(aconnector->dc_sink);
			}
			aconnector->dc_sink = sink;
			dc_sink_retain(aconnector->dc_sink);
			amdgpu_dm_update_freesync_caps(connector,
					aconnector->edid);
		} else {
			amdgpu_dm_update_freesync_caps(connector, NULL);
			if (!aconnector->dc_sink) {
				aconnector->dc_sink = aconnector->dc_em_sink;
				dc_sink_retain(aconnector->dc_sink);
			}
		}

		mutex_unlock(&dev->mode_config.mutex);

		if (sink)
			dc_sink_release(sink);
		return;
	}

	/*
	 * TODO: temporary guard to look for proper fix
	 * if this sink is MST sink, we should not do anything
	 */
	if (sink && sink->sink_signal == SIGNAL_TYPE_DISPLAY_PORT_MST) {
		dc_sink_release(sink);
		return;
	}

	if (aconnector->dc_sink == sink) {
		/*
		 * We got a DP short pulse (Link Loss, DP CTS, etc...).
		 * Do nothing!!
		 */
		DRM_DEBUG_DRIVER("DCHPD: connector_id=%d: dc_sink didn't change.\n",
				aconnector->connector_id);
		if (sink)
			dc_sink_release(sink);
		return;
	}

	DRM_DEBUG_DRIVER("DCHPD: connector_id=%d: Old sink=%p New sink=%p\n",
		aconnector->connector_id, aconnector->dc_sink, sink);

	mutex_lock(&dev->mode_config.mutex);

	/*
	 * 1. Update status of the drm connector
	 * 2. Send an event and let userspace tell us what to do
	 */
	if (sink) {
		/*
		 * TODO: check if we still need the S3 mode update workaround.
		 * If yes, put it here.
		 */
		if (aconnector->dc_sink) {
			amdgpu_dm_update_freesync_caps(connector, NULL);
			dc_sink_release(aconnector->dc_sink);
		}

		aconnector->dc_sink = sink;
		dc_sink_retain(aconnector->dc_sink);
		if (sink->dc_edid.length == 0) {
			aconnector->edid = NULL;
			if (aconnector->dc_link->aux_mode) {
				drm_dp_cec_unset_edid(
					&aconnector->dm_dp_aux.aux);
			}
		} else {
			aconnector->edid =
				(struct edid *)sink->dc_edid.raw_edid;

			drm_connector_update_edid_property(connector,
							   aconnector->edid);
			if (aconnector->dc_link->aux_mode)
				drm_dp_cec_set_edid(&aconnector->dm_dp_aux.aux,
						    aconnector->edid);
		}

		amdgpu_dm_update_freesync_caps(connector, aconnector->edid);
		update_connector_ext_caps(aconnector);
	} else {
		drm_dp_cec_unset_edid(&aconnector->dm_dp_aux.aux);
		amdgpu_dm_update_freesync_caps(connector, NULL);
		drm_connector_update_edid_property(connector, NULL);
		aconnector->num_modes = 0;
		dc_sink_release(aconnector->dc_sink);
		aconnector->dc_sink = NULL;
		aconnector->edid = NULL;
#ifdef CONFIG_DRM_AMD_DC_HDCP
		/* Set CP to DESIRED if it was ENABLED, so we can re-enable it again on hotplug */
		if (connector->state->content_protection == DRM_MODE_CONTENT_PROTECTION_ENABLED)
			connector->state->content_protection = DRM_MODE_CONTENT_PROTECTION_DESIRED;
#endif
	}

	mutex_unlock(&dev->mode_config.mutex);

	update_subconnector_property(aconnector);

	if (sink)
		dc_sink_release(sink);
}

static void handle_hpd_irq(void *param)
{
	struct amdgpu_dm_connector *aconnector = (struct amdgpu_dm_connector *)param;
	struct drm_connector *connector = &aconnector->base;
	struct drm_device *dev = connector->dev;
	enum dc_connection_type new_connection_type = dc_connection_none;
	struct amdgpu_device *adev = drm_to_adev(dev);
#ifdef CONFIG_DRM_AMD_DC_HDCP
	struct dm_connector_state *dm_con_state = to_dm_connector_state(connector->state);
#endif

	if (adev->dm.disable_hpd_irq)
		return;

	/*
	 * In case of failure or MST no need to update connector status or notify the OS
	 * since (for MST case) MST does this in its own context.
	 */
	mutex_lock(&aconnector->hpd_lock);

#ifdef CONFIG_DRM_AMD_DC_HDCP
	if (adev->dm.hdcp_workqueue) {
		hdcp_reset_display(adev->dm.hdcp_workqueue, aconnector->dc_link->link_index);
		dm_con_state->update_hdcp = true;
	}
#endif
	if (aconnector->fake_enable)
		aconnector->fake_enable = false;

	if (!dc_link_detect_sink(aconnector->dc_link, &new_connection_type))
		DRM_ERROR("KMS: Failed to detect connector\n");

	if (aconnector->base.force && new_connection_type == dc_connection_none) {
		emulated_link_detect(aconnector->dc_link);


		drm_modeset_lock_all(dev);
		dm_restore_drm_connector_state(dev, connector);
		drm_modeset_unlock_all(dev);

		if (aconnector->base.force == DRM_FORCE_UNSPECIFIED)
			drm_kms_helper_hotplug_event(dev);

	} else if (dc_link_detect(aconnector->dc_link, DETECT_REASON_HPD)) {
		if (new_connection_type == dc_connection_none &&
		    aconnector->dc_link->type == dc_connection_none)
			dm_set_dpms_off(aconnector->dc_link);

		amdgpu_dm_update_connector_after_detect(aconnector);

		drm_modeset_lock_all(dev);
		dm_restore_drm_connector_state(dev, connector);
		drm_modeset_unlock_all(dev);

		if (aconnector->base.force == DRM_FORCE_UNSPECIFIED)
			drm_kms_helper_hotplug_event(dev);
	}
	mutex_unlock(&aconnector->hpd_lock);

}

static void dm_handle_hpd_rx_irq(struct amdgpu_dm_connector *aconnector)
{
	uint8_t esi[DP_PSR_ERROR_STATUS - DP_SINK_COUNT_ESI] = { 0 };
	uint8_t dret;
	bool new_irq_handled = false;
	int dpcd_addr;
	int dpcd_bytes_to_read;

	const int max_process_count = 30;
	int process_count = 0;

	const struct dc_link_status *link_status = dc_link_get_status(aconnector->dc_link);

	if (link_status->dpcd_caps->dpcd_rev.raw < 0x12) {
		dpcd_bytes_to_read = DP_LANE0_1_STATUS - DP_SINK_COUNT;
		/* DPCD 0x200 - 0x201 for downstream IRQ */
		dpcd_addr = DP_SINK_COUNT;
	} else {
		dpcd_bytes_to_read = DP_PSR_ERROR_STATUS - DP_SINK_COUNT_ESI;
		/* DPCD 0x2002 - 0x2005 for downstream IRQ */
		dpcd_addr = DP_SINK_COUNT_ESI;
	}

	dret = drm_dp_dpcd_read(
		&aconnector->dm_dp_aux.aux,
		dpcd_addr,
		esi,
		dpcd_bytes_to_read);

	while (dret == dpcd_bytes_to_read &&
		process_count < max_process_count) {
		uint8_t retry;
		dret = 0;

		process_count++;

		DRM_DEBUG_DRIVER("ESI %02x %02x %02x\n", esi[0], esi[1], esi[2]);
		/* handle HPD short pulse irq */
		if (aconnector->mst_mgr.mst_state)
			drm_dp_mst_hpd_irq(
				&aconnector->mst_mgr,
				esi,
				&new_irq_handled);

		if (new_irq_handled) {
			/* ACK at DPCD to notify down stream */
			const int ack_dpcd_bytes_to_write =
				dpcd_bytes_to_read - 1;

			for (retry = 0; retry < 3; retry++) {
				uint8_t wret;

				wret = drm_dp_dpcd_write(
					&aconnector->dm_dp_aux.aux,
					dpcd_addr + 1,
					&esi[1],
					ack_dpcd_bytes_to_write);
				if (wret == ack_dpcd_bytes_to_write)
					break;
			}

			/* check if there is new irq to be handled */
			dret = drm_dp_dpcd_read(
				&aconnector->dm_dp_aux.aux,
				dpcd_addr,
				esi,
				dpcd_bytes_to_read);

			new_irq_handled = false;
		} else {
			break;
		}
	}

	if (process_count == max_process_count)
		DRM_DEBUG_DRIVER("Loop exceeded max iterations\n");
}

static void handle_hpd_rx_irq(void *param)
{
	struct amdgpu_dm_connector *aconnector = (struct amdgpu_dm_connector *)param;
	struct drm_connector *connector = &aconnector->base;
	struct drm_device *dev = connector->dev;
	struct dc_link *dc_link = aconnector->dc_link;
	bool is_mst_root_connector = aconnector->mst_mgr.mst_state;
	bool result = false;
	enum dc_connection_type new_connection_type = dc_connection_none;
	struct amdgpu_device *adev = drm_to_adev(dev);
	union hpd_irq_data hpd_irq_data;
	bool lock_flag = 0;

	memset(&hpd_irq_data, 0, sizeof(hpd_irq_data));

	if (adev->dm.disable_hpd_irq)
		return;


	/*
	 * TODO:Temporary add mutex to protect hpd interrupt not have a gpio
	 * conflict, after implement i2c helper, this mutex should be
	 * retired.
	 */
	mutex_lock(&aconnector->hpd_lock);

	read_hpd_rx_irq_data(dc_link, &hpd_irq_data);

	if ((dc_link->cur_link_settings.lane_count != LANE_COUNT_UNKNOWN) ||
		(dc_link->type == dc_connection_mst_branch)) {
		if (hpd_irq_data.bytes.device_service_irq.bits.UP_REQ_MSG_RDY) {
			result = true;
			dm_handle_hpd_rx_irq(aconnector);
			goto out;
		} else if (hpd_irq_data.bytes.device_service_irq.bits.DOWN_REP_MSG_RDY) {
			result = false;
			dm_handle_hpd_rx_irq(aconnector);
			goto out;
		}
	}

<<<<<<< HEAD
	if (!amdgpu_in_reset(adev)) {
		mutex_lock(&adev->dm.dc_lock);
=======
	/*
	 * TODO: We need the lock to avoid touching DC state while it's being
	 * modified during automated compliance testing, or when link loss
	 * happens. While this should be split into subhandlers and proper
	 * interfaces to avoid having to conditionally lock like this in the
	 * outer layer, we need this workaround temporarily to allow MST
	 * lightup in some scenarios to avoid timeout.
	 */
	if (!amdgpu_in_reset(adev) &&
	    (hpd_rx_irq_check_link_loss_status(dc_link, &hpd_irq_data) ||
	     hpd_irq_data.bytes.device_service_irq.bits.AUTOMATED_TEST)) {
		mutex_lock(&adev->dm.dc_lock);
		lock_flag = 1;
	}

>>>>>>> 50be9417
#ifdef CONFIG_DRM_AMD_DC_HDCP
	result = dc_link_handle_hpd_rx_irq(dc_link, &hpd_irq_data, NULL);
#else
	result = dc_link_handle_hpd_rx_irq(dc_link, NULL, NULL);
#endif
<<<<<<< HEAD
		mutex_unlock(&adev->dm.dc_lock);
	}
=======
	if (!amdgpu_in_reset(adev) && lock_flag)
		mutex_unlock(&adev->dm.dc_lock);
>>>>>>> 50be9417

out:
	if (result && !is_mst_root_connector) {
		/* Downstream Port status changed. */
		if (!dc_link_detect_sink(dc_link, &new_connection_type))
			DRM_ERROR("KMS: Failed to detect connector\n");

		if (aconnector->base.force && new_connection_type == dc_connection_none) {
			emulated_link_detect(dc_link);

			if (aconnector->fake_enable)
				aconnector->fake_enable = false;

			amdgpu_dm_update_connector_after_detect(aconnector);


			drm_modeset_lock_all(dev);
			dm_restore_drm_connector_state(dev, connector);
			drm_modeset_unlock_all(dev);

			drm_kms_helper_hotplug_event(dev);
		} else if (dc_link_detect(dc_link, DETECT_REASON_HPDRX)) {

			if (aconnector->fake_enable)
				aconnector->fake_enable = false;

			amdgpu_dm_update_connector_after_detect(aconnector);


			drm_modeset_lock_all(dev);
			dm_restore_drm_connector_state(dev, connector);
			drm_modeset_unlock_all(dev);

			drm_kms_helper_hotplug_event(dev);
		}
	}
#ifdef CONFIG_DRM_AMD_DC_HDCP
	if (hpd_irq_data.bytes.device_service_irq.bits.CP_IRQ) {
		if (adev->dm.hdcp_workqueue)
			hdcp_handle_cpirq(adev->dm.hdcp_workqueue,  aconnector->base.index);
	}
#endif

	if (dc_link->type != dc_connection_mst_branch)
		drm_dp_cec_irq(&aconnector->dm_dp_aux.aux);

	mutex_unlock(&aconnector->hpd_lock);
}

static void register_hpd_handlers(struct amdgpu_device *adev)
{
	struct drm_device *dev = adev_to_drm(adev);
	struct drm_connector *connector;
	struct amdgpu_dm_connector *aconnector;
	const struct dc_link *dc_link;
	struct dc_interrupt_params int_params = {0};

	int_params.requested_polarity = INTERRUPT_POLARITY_DEFAULT;
	int_params.current_polarity = INTERRUPT_POLARITY_DEFAULT;

	list_for_each_entry(connector,
			&dev->mode_config.connector_list, head)	{

		aconnector = to_amdgpu_dm_connector(connector);
		dc_link = aconnector->dc_link;

		if (DC_IRQ_SOURCE_INVALID != dc_link->irq_source_hpd) {
			int_params.int_context = INTERRUPT_LOW_IRQ_CONTEXT;
			int_params.irq_source = dc_link->irq_source_hpd;

			amdgpu_dm_irq_register_interrupt(adev, &int_params,
					handle_hpd_irq,
					(void *) aconnector);
		}

		if (DC_IRQ_SOURCE_INVALID != dc_link->irq_source_hpd_rx) {

			/* Also register for DP short pulse (hpd_rx). */
			int_params.int_context = INTERRUPT_LOW_IRQ_CONTEXT;
			int_params.irq_source =	dc_link->irq_source_hpd_rx;

			amdgpu_dm_irq_register_interrupt(adev, &int_params,
					handle_hpd_rx_irq,
					(void *) aconnector);
		}
	}
}

#if defined(CONFIG_DRM_AMD_DC_SI)
/* Register IRQ sources and initialize IRQ callbacks */
static int dce60_register_irq_handlers(struct amdgpu_device *adev)
{
	struct dc *dc = adev->dm.dc;
	struct common_irq_params *c_irq_params;
	struct dc_interrupt_params int_params = {0};
	int r;
	int i;
	unsigned client_id = AMDGPU_IRQ_CLIENTID_LEGACY;

	int_params.requested_polarity = INTERRUPT_POLARITY_DEFAULT;
	int_params.current_polarity = INTERRUPT_POLARITY_DEFAULT;

	/*
	 * Actions of amdgpu_irq_add_id():
	 * 1. Register a set() function with base driver.
	 *    Base driver will call set() function to enable/disable an
	 *    interrupt in DC hardware.
	 * 2. Register amdgpu_dm_irq_handler().
	 *    Base driver will call amdgpu_dm_irq_handler() for ALL interrupts
	 *    coming from DC hardware.
	 *    amdgpu_dm_irq_handler() will re-direct the interrupt to DC
	 *    for acknowledging and handling. */

	/* Use VBLANK interrupt */
	for (i = 0; i < adev->mode_info.num_crtc; i++) {
		r = amdgpu_irq_add_id(adev, client_id, i+1 , &adev->crtc_irq);
		if (r) {
			DRM_ERROR("Failed to add crtc irq id!\n");
			return r;
		}

		int_params.int_context = INTERRUPT_HIGH_IRQ_CONTEXT;
		int_params.irq_source =
			dc_interrupt_to_irq_source(dc, i+1 , 0);

		c_irq_params = &adev->dm.vblank_params[int_params.irq_source - DC_IRQ_SOURCE_VBLANK1];

		c_irq_params->adev = adev;
		c_irq_params->irq_src = int_params.irq_source;

		amdgpu_dm_irq_register_interrupt(adev, &int_params,
				dm_crtc_high_irq, c_irq_params);
	}

	/* Use GRPH_PFLIP interrupt */
	for (i = VISLANDS30_IV_SRCID_D1_GRPH_PFLIP;
			i <= VISLANDS30_IV_SRCID_D6_GRPH_PFLIP; i += 2) {
		r = amdgpu_irq_add_id(adev, client_id, i, &adev->pageflip_irq);
		if (r) {
			DRM_ERROR("Failed to add page flip irq id!\n");
			return r;
		}

		int_params.int_context = INTERRUPT_HIGH_IRQ_CONTEXT;
		int_params.irq_source =
			dc_interrupt_to_irq_source(dc, i, 0);

		c_irq_params = &adev->dm.pflip_params[int_params.irq_source - DC_IRQ_SOURCE_PFLIP_FIRST];

		c_irq_params->adev = adev;
		c_irq_params->irq_src = int_params.irq_source;

		amdgpu_dm_irq_register_interrupt(adev, &int_params,
				dm_pflip_high_irq, c_irq_params);

	}

	/* HPD */
	r = amdgpu_irq_add_id(adev, client_id,
			VISLANDS30_IV_SRCID_HOTPLUG_DETECT_A, &adev->hpd_irq);
	if (r) {
		DRM_ERROR("Failed to add hpd irq id!\n");
		return r;
	}

	register_hpd_handlers(adev);

	return 0;
}
#endif

/* Register IRQ sources and initialize IRQ callbacks */
static int dce110_register_irq_handlers(struct amdgpu_device *adev)
{
	struct dc *dc = adev->dm.dc;
	struct common_irq_params *c_irq_params;
	struct dc_interrupt_params int_params = {0};
	int r;
	int i;
	unsigned client_id = AMDGPU_IRQ_CLIENTID_LEGACY;

	if (adev->asic_type >= CHIP_VEGA10)
		client_id = SOC15_IH_CLIENTID_DCE;

	int_params.requested_polarity = INTERRUPT_POLARITY_DEFAULT;
	int_params.current_polarity = INTERRUPT_POLARITY_DEFAULT;

	/*
	 * Actions of amdgpu_irq_add_id():
	 * 1. Register a set() function with base driver.
	 *    Base driver will call set() function to enable/disable an
	 *    interrupt in DC hardware.
	 * 2. Register amdgpu_dm_irq_handler().
	 *    Base driver will call amdgpu_dm_irq_handler() for ALL interrupts
	 *    coming from DC hardware.
	 *    amdgpu_dm_irq_handler() will re-direct the interrupt to DC
	 *    for acknowledging and handling. */

	/* Use VBLANK interrupt */
	for (i = VISLANDS30_IV_SRCID_D1_VERTICAL_INTERRUPT0; i <= VISLANDS30_IV_SRCID_D6_VERTICAL_INTERRUPT0; i++) {
		r = amdgpu_irq_add_id(adev, client_id, i, &adev->crtc_irq);
		if (r) {
			DRM_ERROR("Failed to add crtc irq id!\n");
			return r;
		}

		int_params.int_context = INTERRUPT_HIGH_IRQ_CONTEXT;
		int_params.irq_source =
			dc_interrupt_to_irq_source(dc, i, 0);

		c_irq_params = &adev->dm.vblank_params[int_params.irq_source - DC_IRQ_SOURCE_VBLANK1];

		c_irq_params->adev = adev;
		c_irq_params->irq_src = int_params.irq_source;

		amdgpu_dm_irq_register_interrupt(adev, &int_params,
				dm_crtc_high_irq, c_irq_params);
	}

	/* Use VUPDATE interrupt */
	for (i = VISLANDS30_IV_SRCID_D1_V_UPDATE_INT; i <= VISLANDS30_IV_SRCID_D6_V_UPDATE_INT; i += 2) {
		r = amdgpu_irq_add_id(adev, client_id, i, &adev->vupdate_irq);
		if (r) {
			DRM_ERROR("Failed to add vupdate irq id!\n");
			return r;
		}

		int_params.int_context = INTERRUPT_HIGH_IRQ_CONTEXT;
		int_params.irq_source =
			dc_interrupt_to_irq_source(dc, i, 0);

		c_irq_params = &adev->dm.vupdate_params[int_params.irq_source - DC_IRQ_SOURCE_VUPDATE1];

		c_irq_params->adev = adev;
		c_irq_params->irq_src = int_params.irq_source;

		amdgpu_dm_irq_register_interrupt(adev, &int_params,
				dm_vupdate_high_irq, c_irq_params);
	}

	/* Use GRPH_PFLIP interrupt */
	for (i = VISLANDS30_IV_SRCID_D1_GRPH_PFLIP;
			i <= VISLANDS30_IV_SRCID_D6_GRPH_PFLIP; i += 2) {
		r = amdgpu_irq_add_id(adev, client_id, i, &adev->pageflip_irq);
		if (r) {
			DRM_ERROR("Failed to add page flip irq id!\n");
			return r;
		}

		int_params.int_context = INTERRUPT_HIGH_IRQ_CONTEXT;
		int_params.irq_source =
			dc_interrupt_to_irq_source(dc, i, 0);

		c_irq_params = &adev->dm.pflip_params[int_params.irq_source - DC_IRQ_SOURCE_PFLIP_FIRST];

		c_irq_params->adev = adev;
		c_irq_params->irq_src = int_params.irq_source;

		amdgpu_dm_irq_register_interrupt(adev, &int_params,
				dm_pflip_high_irq, c_irq_params);

	}

	/* HPD */
	r = amdgpu_irq_add_id(adev, client_id,
			VISLANDS30_IV_SRCID_HOTPLUG_DETECT_A, &adev->hpd_irq);
	if (r) {
		DRM_ERROR("Failed to add hpd irq id!\n");
		return r;
	}

	register_hpd_handlers(adev);

	return 0;
}

#if defined(CONFIG_DRM_AMD_DC_DCN)
/* Register IRQ sources and initialize IRQ callbacks */
static int dcn10_register_irq_handlers(struct amdgpu_device *adev)
{
	struct dc *dc = adev->dm.dc;
	struct common_irq_params *c_irq_params;
	struct dc_interrupt_params int_params = {0};
	int r;
	int i;
#if defined(CONFIG_DRM_AMD_SECURE_DISPLAY)
	static const unsigned int vrtl_int_srcid[] = {
		DCN_1_0__SRCID__OTG1_VERTICAL_INTERRUPT0_CONTROL,
		DCN_1_0__SRCID__OTG2_VERTICAL_INTERRUPT0_CONTROL,
		DCN_1_0__SRCID__OTG3_VERTICAL_INTERRUPT0_CONTROL,
		DCN_1_0__SRCID__OTG4_VERTICAL_INTERRUPT0_CONTROL,
		DCN_1_0__SRCID__OTG5_VERTICAL_INTERRUPT0_CONTROL,
		DCN_1_0__SRCID__OTG6_VERTICAL_INTERRUPT0_CONTROL
	};
#endif

	int_params.requested_polarity = INTERRUPT_POLARITY_DEFAULT;
	int_params.current_polarity = INTERRUPT_POLARITY_DEFAULT;

	/*
	 * Actions of amdgpu_irq_add_id():
	 * 1. Register a set() function with base driver.
	 *    Base driver will call set() function to enable/disable an
	 *    interrupt in DC hardware.
	 * 2. Register amdgpu_dm_irq_handler().
	 *    Base driver will call amdgpu_dm_irq_handler() for ALL interrupts
	 *    coming from DC hardware.
	 *    amdgpu_dm_irq_handler() will re-direct the interrupt to DC
	 *    for acknowledging and handling.
	 */

	/* Use VSTARTUP interrupt */
	for (i = DCN_1_0__SRCID__DC_D1_OTG_VSTARTUP;
			i <= DCN_1_0__SRCID__DC_D1_OTG_VSTARTUP + adev->mode_info.num_crtc - 1;
			i++) {
		r = amdgpu_irq_add_id(adev, SOC15_IH_CLIENTID_DCE, i, &adev->crtc_irq);

		if (r) {
			DRM_ERROR("Failed to add crtc irq id!\n");
			return r;
		}

		int_params.int_context = INTERRUPT_HIGH_IRQ_CONTEXT;
		int_params.irq_source =
			dc_interrupt_to_irq_source(dc, i, 0);

		c_irq_params = &adev->dm.vblank_params[int_params.irq_source - DC_IRQ_SOURCE_VBLANK1];

		c_irq_params->adev = adev;
		c_irq_params->irq_src = int_params.irq_source;

		amdgpu_dm_irq_register_interrupt(
			adev, &int_params, dm_crtc_high_irq, c_irq_params);
	}

	/* Use otg vertical line interrupt */
#if defined(CONFIG_DRM_AMD_SECURE_DISPLAY)
	for (i = 0; i <= adev->mode_info.num_crtc - 1; i++) {
		r = amdgpu_irq_add_id(adev, SOC15_IH_CLIENTID_DCE,
				vrtl_int_srcid[i], &adev->vline0_irq);

		if (r) {
			DRM_ERROR("Failed to add vline0 irq id!\n");
			return r;
		}

		int_params.int_context = INTERRUPT_HIGH_IRQ_CONTEXT;
		int_params.irq_source =
			dc_interrupt_to_irq_source(dc, vrtl_int_srcid[i], 0);

		if (int_params.irq_source == DC_IRQ_SOURCE_INVALID) {
			DRM_ERROR("Failed to register vline0 irq %d!\n", vrtl_int_srcid[i]);
			break;
		}

		c_irq_params = &adev->dm.vline0_params[int_params.irq_source
					- DC_IRQ_SOURCE_DC1_VLINE0];

		c_irq_params->adev = adev;
		c_irq_params->irq_src = int_params.irq_source;

		amdgpu_dm_irq_register_interrupt(adev, &int_params,
				dm_dcn_vertical_interrupt0_high_irq, c_irq_params);
	}
#endif

	/* Use VUPDATE_NO_LOCK interrupt on DCN, which seems to correspond to
	 * the regular VUPDATE interrupt on DCE. We want DC_IRQ_SOURCE_VUPDATEx
	 * to trigger at end of each vblank, regardless of state of the lock,
	 * matching DCE behaviour.
	 */
	for (i = DCN_1_0__SRCID__OTG0_IHC_V_UPDATE_NO_LOCK_INTERRUPT;
	     i <= DCN_1_0__SRCID__OTG0_IHC_V_UPDATE_NO_LOCK_INTERRUPT + adev->mode_info.num_crtc - 1;
	     i++) {
		r = amdgpu_irq_add_id(adev, SOC15_IH_CLIENTID_DCE, i, &adev->vupdate_irq);

		if (r) {
			DRM_ERROR("Failed to add vupdate irq id!\n");
			return r;
		}

		int_params.int_context = INTERRUPT_HIGH_IRQ_CONTEXT;
		int_params.irq_source =
			dc_interrupt_to_irq_source(dc, i, 0);

		c_irq_params = &adev->dm.vupdate_params[int_params.irq_source - DC_IRQ_SOURCE_VUPDATE1];

		c_irq_params->adev = adev;
		c_irq_params->irq_src = int_params.irq_source;

		amdgpu_dm_irq_register_interrupt(adev, &int_params,
				dm_vupdate_high_irq, c_irq_params);
	}

	/* Use GRPH_PFLIP interrupt */
	for (i = DCN_1_0__SRCID__HUBP0_FLIP_INTERRUPT;
			i <= DCN_1_0__SRCID__HUBP0_FLIP_INTERRUPT + adev->mode_info.num_crtc - 1;
			i++) {
		r = amdgpu_irq_add_id(adev, SOC15_IH_CLIENTID_DCE, i, &adev->pageflip_irq);
		if (r) {
			DRM_ERROR("Failed to add page flip irq id!\n");
			return r;
		}

		int_params.int_context = INTERRUPT_HIGH_IRQ_CONTEXT;
		int_params.irq_source =
			dc_interrupt_to_irq_source(dc, i, 0);

		c_irq_params = &adev->dm.pflip_params[int_params.irq_source - DC_IRQ_SOURCE_PFLIP_FIRST];

		c_irq_params->adev = adev;
		c_irq_params->irq_src = int_params.irq_source;

		amdgpu_dm_irq_register_interrupt(adev, &int_params,
				dm_pflip_high_irq, c_irq_params);

	}

	/* HPD */
	r = amdgpu_irq_add_id(adev, SOC15_IH_CLIENTID_DCE, DCN_1_0__SRCID__DC_HPD1_INT,
			&adev->hpd_irq);
	if (r) {
		DRM_ERROR("Failed to add hpd irq id!\n");
		return r;
	}

	register_hpd_handlers(adev);

	return 0;
}
/* Register Outbox IRQ sources and initialize IRQ callbacks */
static int register_outbox_irq_handlers(struct amdgpu_device *adev)
{
	struct dc *dc = adev->dm.dc;
	struct common_irq_params *c_irq_params;
	struct dc_interrupt_params int_params = {0};
	int r, i;

	int_params.requested_polarity = INTERRUPT_POLARITY_DEFAULT;
	int_params.current_polarity = INTERRUPT_POLARITY_DEFAULT;

	r = amdgpu_irq_add_id(adev, SOC15_IH_CLIENTID_DCE, DCN_1_0__SRCID__DMCUB_OUTBOX_LOW_PRIORITY_READY_INT,
			&adev->dmub_outbox_irq);
	if (r) {
		DRM_ERROR("Failed to add outbox irq id!\n");
		return r;
	}

	if (dc->ctx->dmub_srv) {
		i = DCN_1_0__SRCID__DMCUB_OUTBOX_LOW_PRIORITY_READY_INT;
		int_params.int_context = INTERRUPT_LOW_IRQ_CONTEXT;
		int_params.irq_source =
		dc_interrupt_to_irq_source(dc, i, 0);

		c_irq_params = &adev->dm.dmub_outbox_params[0];

		c_irq_params->adev = adev;
		c_irq_params->irq_src = int_params.irq_source;

		amdgpu_dm_irq_register_interrupt(adev, &int_params,
				dm_dmub_outbox1_low_irq, c_irq_params);
	}

	return 0;
}
#endif

/*
 * Acquires the lock for the atomic state object and returns
 * the new atomic state.
 *
 * This should only be called during atomic check.
 */
static int dm_atomic_get_state(struct drm_atomic_state *state,
			       struct dm_atomic_state **dm_state)
{
	struct drm_device *dev = state->dev;
	struct amdgpu_device *adev = drm_to_adev(dev);
	struct amdgpu_display_manager *dm = &adev->dm;
	struct drm_private_state *priv_state;

	if (*dm_state)
		return 0;

	priv_state = drm_atomic_get_private_obj_state(state, &dm->atomic_obj);
	if (IS_ERR(priv_state))
		return PTR_ERR(priv_state);

	*dm_state = to_dm_atomic_state(priv_state);

	return 0;
}

static struct dm_atomic_state *
dm_atomic_get_new_state(struct drm_atomic_state *state)
{
	struct drm_device *dev = state->dev;
	struct amdgpu_device *adev = drm_to_adev(dev);
	struct amdgpu_display_manager *dm = &adev->dm;
	struct drm_private_obj *obj;
	struct drm_private_state *new_obj_state;
	int i;

	for_each_new_private_obj_in_state(state, obj, new_obj_state, i) {
		if (obj->funcs == dm->atomic_obj.funcs)
			return to_dm_atomic_state(new_obj_state);
	}

	return NULL;
}

static struct drm_private_state *
dm_atomic_duplicate_state(struct drm_private_obj *obj)
{
	struct dm_atomic_state *old_state, *new_state;

	new_state = kzalloc(sizeof(*new_state), GFP_KERNEL);
	if (!new_state)
		return NULL;

	__drm_atomic_helper_private_obj_duplicate_state(obj, &new_state->base);

	old_state = to_dm_atomic_state(obj->state);

	if (old_state && old_state->context)
		new_state->context = dc_copy_state(old_state->context);

	if (!new_state->context) {
		kfree(new_state);
		return NULL;
	}

	return &new_state->base;
}

static void dm_atomic_destroy_state(struct drm_private_obj *obj,
				    struct drm_private_state *state)
{
	struct dm_atomic_state *dm_state = to_dm_atomic_state(state);

	if (dm_state && dm_state->context)
		dc_release_state(dm_state->context);

	kfree(dm_state);
}

static struct drm_private_state_funcs dm_atomic_state_funcs = {
	.atomic_duplicate_state = dm_atomic_duplicate_state,
	.atomic_destroy_state = dm_atomic_destroy_state,
};

static int amdgpu_dm_mode_config_init(struct amdgpu_device *adev)
{
	struct dm_atomic_state *state;
	int r;

	adev->mode_info.mode_config_initialized = true;

	adev_to_drm(adev)->mode_config.funcs = (void *)&amdgpu_dm_mode_funcs;
	adev_to_drm(adev)->mode_config.helper_private = &amdgpu_dm_mode_config_helperfuncs;

	adev_to_drm(adev)->mode_config.max_width = 16384;
	adev_to_drm(adev)->mode_config.max_height = 16384;

	adev_to_drm(adev)->mode_config.preferred_depth = 24;
	adev_to_drm(adev)->mode_config.prefer_shadow = 1;
	/* indicates support for immediate flip */
	adev_to_drm(adev)->mode_config.async_page_flip = true;

	adev_to_drm(adev)->mode_config.fb_base = adev->gmc.aper_base;

	state = kzalloc(sizeof(*state), GFP_KERNEL);
	if (!state)
		return -ENOMEM;

	state->context = dc_create_state(adev->dm.dc);
	if (!state->context) {
		kfree(state);
		return -ENOMEM;
	}

	dc_resource_state_copy_construct_current(adev->dm.dc, state->context);

	drm_atomic_private_obj_init(adev_to_drm(adev),
				    &adev->dm.atomic_obj,
				    &state->base,
				    &dm_atomic_state_funcs);

	r = amdgpu_display_modeset_create_props(adev);
	if (r) {
		dc_release_state(state->context);
		kfree(state);
		return r;
	}

	r = amdgpu_dm_audio_init(adev);
	if (r) {
		dc_release_state(state->context);
		kfree(state);
		return r;
	}

	return 0;
}

#define AMDGPU_DM_DEFAULT_MIN_BACKLIGHT 12
#define AMDGPU_DM_DEFAULT_MAX_BACKLIGHT 255
#define AUX_BL_DEFAULT_TRANSITION_TIME_MS 50

#if defined(CONFIG_BACKLIGHT_CLASS_DEVICE) ||\
	defined(CONFIG_BACKLIGHT_CLASS_DEVICE_MODULE)

static void amdgpu_dm_update_backlight_caps(struct amdgpu_display_manager *dm)
{
#if defined(CONFIG_ACPI)
	struct amdgpu_dm_backlight_caps caps;

	memset(&caps, 0, sizeof(caps));

	if (dm->backlight_caps.caps_valid)
		return;

	amdgpu_acpi_get_backlight_caps(&caps);
	if (caps.caps_valid) {
		dm->backlight_caps.caps_valid = true;
		if (caps.aux_support)
			return;
		dm->backlight_caps.min_input_signal = caps.min_input_signal;
		dm->backlight_caps.max_input_signal = caps.max_input_signal;
	} else {
		dm->backlight_caps.min_input_signal =
				AMDGPU_DM_DEFAULT_MIN_BACKLIGHT;
		dm->backlight_caps.max_input_signal =
				AMDGPU_DM_DEFAULT_MAX_BACKLIGHT;
	}
#else
	if (dm->backlight_caps.aux_support)
		return;

	dm->backlight_caps.min_input_signal = AMDGPU_DM_DEFAULT_MIN_BACKLIGHT;
	dm->backlight_caps.max_input_signal = AMDGPU_DM_DEFAULT_MAX_BACKLIGHT;
#endif
}

static int get_brightness_range(const struct amdgpu_dm_backlight_caps *caps,
				unsigned *min, unsigned *max)
{
	if (!caps)
		return 0;

	if (caps->aux_support) {
		// Firmware limits are in nits, DC API wants millinits.
		*max = 1000 * caps->aux_max_input_signal;
		*min = 1000 * caps->aux_min_input_signal;
	} else {
		// Firmware limits are 8-bit, PWM control is 16-bit.
		*max = 0x101 * caps->max_input_signal;
		*min = 0x101 * caps->min_input_signal;
	}
	return 1;
}

static u32 convert_brightness_from_user(const struct amdgpu_dm_backlight_caps *caps,
					uint32_t brightness)
{
	unsigned min, max;

	if (!get_brightness_range(caps, &min, &max))
		return brightness;

	// Rescale 0..255 to min..max
	return min + DIV_ROUND_CLOSEST((max - min) * brightness,
				       AMDGPU_MAX_BL_LEVEL);
}

static u32 convert_brightness_to_user(const struct amdgpu_dm_backlight_caps *caps,
				      uint32_t brightness)
{
	unsigned min, max;

	if (!get_brightness_range(caps, &min, &max))
		return brightness;

	if (brightness < min)
		return 0;
	// Rescale min..max to 0..255
	return DIV_ROUND_CLOSEST(AMDGPU_MAX_BL_LEVEL * (brightness - min),
				 max - min);
}

static int amdgpu_dm_backlight_set_level(struct amdgpu_display_manager *dm,
					 u32 user_brightness)
{
	struct amdgpu_dm_backlight_caps caps;
	struct dc_link *link[AMDGPU_DM_MAX_NUM_EDP];
	u32 brightness[AMDGPU_DM_MAX_NUM_EDP];
	bool rc;
	int i;

	amdgpu_dm_update_backlight_caps(dm);
	caps = dm->backlight_caps;

	for (i = 0; i < dm->num_of_edps; i++) {
		dm->brightness[i] = user_brightness;
		brightness[i] = convert_brightness_from_user(&caps, dm->brightness[i]);
		link[i] = (struct dc_link *)dm->backlight_link[i];
	}

	/* Change brightness based on AUX property */
	if (caps.aux_support) {
		for (i = 0; i < dm->num_of_edps; i++) {
			rc = dc_link_set_backlight_level_nits(link[i], true, brightness[i],
				AUX_BL_DEFAULT_TRANSITION_TIME_MS);
			if (!rc) {
<<<<<<< HEAD
				DRM_ERROR("DM: Failed to update backlight via AUX on eDP[%d]\n", i);
=======
				DRM_DEBUG("DM: Failed to update backlight via AUX on eDP[%d]\n", i);
>>>>>>> 50be9417
				break;
			}
		}
	} else {
		for (i = 0; i < dm->num_of_edps; i++) {
			rc = dc_link_set_backlight_level(dm->backlight_link[i], brightness[i], 0);
			if (!rc) {
<<<<<<< HEAD
				DRM_ERROR("DM: Failed to update backlight on eDP[%d]\n", i);
=======
				DRM_DEBUG("DM: Failed to update backlight on eDP[%d]\n", i);
>>>>>>> 50be9417
				break;
			}
		}
	}

	return rc ? 0 : 1;
}

static int amdgpu_dm_backlight_update_status(struct backlight_device *bd)
{
	struct amdgpu_display_manager *dm = bl_get_data(bd);

	amdgpu_dm_backlight_set_level(dm, bd->props.brightness);

	return 0;
}

static u32 amdgpu_dm_backlight_get_level(struct amdgpu_display_manager *dm)
{
	struct amdgpu_dm_backlight_caps caps;

	amdgpu_dm_update_backlight_caps(dm);
	caps = dm->backlight_caps;

	if (caps.aux_support) {
		struct dc_link *link = (struct dc_link *)dm->backlight_link[0];
		u32 avg, peak;
		bool rc;

		rc = dc_link_get_backlight_level_nits(link, &avg, &peak);
		if (!rc)
			return dm->brightness[0];
		return convert_brightness_to_user(&caps, avg);
	} else {
		int ret = dc_link_get_backlight_level(dm->backlight_link[0]);

		if (ret == DC_ERROR_UNEXPECTED)
			return dm->brightness[0];
		return convert_brightness_to_user(&caps, ret);
	}
}

static int amdgpu_dm_backlight_get_brightness(struct backlight_device *bd)
{
	struct amdgpu_display_manager *dm = bl_get_data(bd);

	return amdgpu_dm_backlight_get_level(dm);
}

static const struct backlight_ops amdgpu_dm_backlight_ops = {
	.options = BL_CORE_SUSPENDRESUME,
	.get_brightness = amdgpu_dm_backlight_get_brightness,
	.update_status	= amdgpu_dm_backlight_update_status,
};

static void
amdgpu_dm_register_backlight_device(struct amdgpu_display_manager *dm)
{
	char bl_name[16];
	struct backlight_properties props = { 0 };
	int i;

	amdgpu_dm_update_backlight_caps(dm);
	for (i = 0; i < dm->num_of_edps; i++)
		dm->brightness[i] = AMDGPU_MAX_BL_LEVEL;

	props.max_brightness = AMDGPU_MAX_BL_LEVEL;
	props.brightness = AMDGPU_MAX_BL_LEVEL;
	props.type = BACKLIGHT_RAW;

	snprintf(bl_name, sizeof(bl_name), "amdgpu_bl%d",
		 adev_to_drm(dm->adev)->primary->index);

	dm->backlight_dev = backlight_device_register(bl_name,
						      adev_to_drm(dm->adev)->dev,
						      dm,
						      &amdgpu_dm_backlight_ops,
						      &props);

	if (IS_ERR(dm->backlight_dev))
		DRM_ERROR("DM: Backlight registration failed!\n");
	else
		DRM_DEBUG_DRIVER("DM: Registered Backlight device: %s\n", bl_name);
}

#endif

static int initialize_plane(struct amdgpu_display_manager *dm,
			    struct amdgpu_mode_info *mode_info, int plane_id,
			    enum drm_plane_type plane_type,
			    const struct dc_plane_cap *plane_cap)
{
	struct drm_plane *plane;
	unsigned long possible_crtcs;
	int ret = 0;

	plane = kzalloc(sizeof(struct drm_plane), GFP_KERNEL);
	if (!plane) {
		DRM_ERROR("KMS: Failed to allocate plane\n");
		return -ENOMEM;
	}
	plane->type = plane_type;

	/*
	 * HACK: IGT tests expect that the primary plane for a CRTC
	 * can only have one possible CRTC. Only expose support for
	 * any CRTC if they're not going to be used as a primary plane
	 * for a CRTC - like overlay or underlay planes.
	 */
	possible_crtcs = 1 << plane_id;
	if (plane_id >= dm->dc->caps.max_streams)
		possible_crtcs = 0xff;

	ret = amdgpu_dm_plane_init(dm, plane, possible_crtcs, plane_cap);

	if (ret) {
		DRM_ERROR("KMS: Failed to initialize plane\n");
		kfree(plane);
		return ret;
	}

	if (mode_info)
		mode_info->planes[plane_id] = plane;

	return ret;
}


static void register_backlight_device(struct amdgpu_display_manager *dm,
				      struct dc_link *link)
{
#if defined(CONFIG_BACKLIGHT_CLASS_DEVICE) ||\
	defined(CONFIG_BACKLIGHT_CLASS_DEVICE_MODULE)

	if ((link->connector_signal & (SIGNAL_TYPE_EDP | SIGNAL_TYPE_LVDS)) &&
	    link->type != dc_connection_none) {
		/*
		 * Event if registration failed, we should continue with
		 * DM initialization because not having a backlight control
		 * is better then a black screen.
		 */
		if (!dm->backlight_dev)
			amdgpu_dm_register_backlight_device(dm);

		if (dm->backlight_dev) {
			dm->backlight_link[dm->num_of_edps] = link;
			dm->num_of_edps++;
		}
	}
#endif
}


/*
 * In this architecture, the association
 * connector -> encoder -> crtc
 * id not really requried. The crtc and connector will hold the
 * display_index as an abstraction to use with DAL component
 *
 * Returns 0 on success
 */
static int amdgpu_dm_initialize_drm_device(struct amdgpu_device *adev)
{
	struct amdgpu_display_manager *dm = &adev->dm;
	int32_t i;
	struct amdgpu_dm_connector *aconnector = NULL;
	struct amdgpu_encoder *aencoder = NULL;
	struct amdgpu_mode_info *mode_info = &adev->mode_info;
	uint32_t link_cnt;
	int32_t primary_planes;
	enum dc_connection_type new_connection_type = dc_connection_none;
	const struct dc_plane_cap *plane;

	dm->display_indexes_num = dm->dc->caps.max_streams;
	/* Update the actual used number of crtc */
	adev->mode_info.num_crtc = adev->dm.display_indexes_num;

	link_cnt = dm->dc->caps.max_links;
	if (amdgpu_dm_mode_config_init(dm->adev)) {
		DRM_ERROR("DM: Failed to initialize mode config\n");
		return -EINVAL;
	}

	/* There is one primary plane per CRTC */
	primary_planes = dm->dc->caps.max_streams;
	ASSERT(primary_planes <= AMDGPU_MAX_PLANES);

	/*
	 * Initialize primary planes, implicit planes for legacy IOCTLS.
	 * Order is reversed to match iteration order in atomic check.
	 */
	for (i = (primary_planes - 1); i >= 0; i--) {
		plane = &dm->dc->caps.planes[i];

		if (initialize_plane(dm, mode_info, i,
				     DRM_PLANE_TYPE_PRIMARY, plane)) {
			DRM_ERROR("KMS: Failed to initialize primary plane\n");
			goto fail;
		}
	}

	/*
	 * Initialize overlay planes, index starting after primary planes.
	 * These planes have a higher DRM index than the primary planes since
	 * they should be considered as having a higher z-order.
	 * Order is reversed to match iteration order in atomic check.
	 *
	 * Only support DCN for now, and only expose one so we don't encourage
	 * userspace to use up all the pipes.
	 */
	for (i = 0; i < dm->dc->caps.max_planes; ++i) {
		struct dc_plane_cap *plane = &dm->dc->caps.planes[i];

		if (plane->type != DC_PLANE_TYPE_DCN_UNIVERSAL)
			continue;

		if (!plane->blends_with_above || !plane->blends_with_below)
			continue;

		if (!plane->pixel_format_support.argb8888)
			continue;

		if (initialize_plane(dm, NULL, primary_planes + i,
				     DRM_PLANE_TYPE_OVERLAY, plane)) {
			DRM_ERROR("KMS: Failed to initialize overlay plane\n");
			goto fail;
		}

		/* Only create one overlay plane. */
		break;
	}

	for (i = 0; i < dm->dc->caps.max_streams; i++)
		if (amdgpu_dm_crtc_init(dm, mode_info->planes[i], i)) {
			DRM_ERROR("KMS: Failed to initialize crtc\n");
			goto fail;
		}

#if defined(CONFIG_DRM_AMD_DC_DCN)
	/* Use Outbox interrupt */
	switch (adev->asic_type) {
	case CHIP_SIENNA_CICHLID:
	case CHIP_NAVY_FLOUNDER:
<<<<<<< HEAD
=======
	case CHIP_YELLOW_CARP:
>>>>>>> 50be9417
	case CHIP_RENOIR:
		if (register_outbox_irq_handlers(dm->adev)) {
			DRM_ERROR("DM: Failed to initialize IRQ\n");
			goto fail;
		}
		break;
	default:
		DRM_DEBUG_KMS("Unsupported ASIC type for outbox: 0x%X\n", adev->asic_type);
	}
#endif

	/* loops over all connectors on the board */
	for (i = 0; i < link_cnt; i++) {
		struct dc_link *link = NULL;

		if (i > AMDGPU_DM_MAX_DISPLAY_INDEX) {
			DRM_ERROR(
				"KMS: Cannot support more than %d display indexes\n",
					AMDGPU_DM_MAX_DISPLAY_INDEX);
			continue;
		}

		aconnector = kzalloc(sizeof(*aconnector), GFP_KERNEL);
		if (!aconnector)
			goto fail;

		aencoder = kzalloc(sizeof(*aencoder), GFP_KERNEL);
		if (!aencoder)
			goto fail;

		if (amdgpu_dm_encoder_init(dm->ddev, aencoder, i)) {
			DRM_ERROR("KMS: Failed to initialize encoder\n");
			goto fail;
		}

		if (amdgpu_dm_connector_init(dm, aconnector, i, aencoder)) {
			DRM_ERROR("KMS: Failed to initialize connector\n");
			goto fail;
		}

		link = dc_get_link_at_index(dm->dc, i);

		if (!dc_link_detect_sink(link, &new_connection_type))
			DRM_ERROR("KMS: Failed to detect connector\n");

		if (aconnector->base.force && new_connection_type == dc_connection_none) {
			emulated_link_detect(link);
			amdgpu_dm_update_connector_after_detect(aconnector);

		} else if (dc_link_detect(link, DETECT_REASON_BOOT)) {
			amdgpu_dm_update_connector_after_detect(aconnector);
			register_backlight_device(dm, link);
			if (amdgpu_dc_feature_mask & DC_PSR_MASK)
				amdgpu_dm_set_psr_caps(link);
		}


	}

	/* Software is initialized. Now we can register interrupt handlers. */
	switch (adev->asic_type) {
#if defined(CONFIG_DRM_AMD_DC_SI)
	case CHIP_TAHITI:
	case CHIP_PITCAIRN:
	case CHIP_VERDE:
	case CHIP_OLAND:
		if (dce60_register_irq_handlers(dm->adev)) {
			DRM_ERROR("DM: Failed to initialize IRQ\n");
			goto fail;
		}
		break;
#endif
	case CHIP_BONAIRE:
	case CHIP_HAWAII:
	case CHIP_KAVERI:
	case CHIP_KABINI:
	case CHIP_MULLINS:
	case CHIP_TONGA:
	case CHIP_FIJI:
	case CHIP_CARRIZO:
	case CHIP_STONEY:
	case CHIP_POLARIS11:
	case CHIP_POLARIS10:
	case CHIP_POLARIS12:
	case CHIP_VEGAM:
	case CHIP_VEGA10:
	case CHIP_VEGA12:
	case CHIP_VEGA20:
		if (dce110_register_irq_handlers(dm->adev)) {
			DRM_ERROR("DM: Failed to initialize IRQ\n");
			goto fail;
		}
		break;
#if defined(CONFIG_DRM_AMD_DC_DCN)
	case CHIP_RAVEN:
	case CHIP_NAVI12:
	case CHIP_NAVI10:
	case CHIP_NAVI14:
	case CHIP_RENOIR:
	case CHIP_SIENNA_CICHLID:
	case CHIP_NAVY_FLOUNDER:
	case CHIP_DIMGREY_CAVEFISH:
	case CHIP_BEIGE_GOBY:
	case CHIP_VANGOGH:
	case CHIP_YELLOW_CARP:
		if (dcn10_register_irq_handlers(dm->adev)) {
			DRM_ERROR("DM: Failed to initialize IRQ\n");
			goto fail;
		}
		break;
#endif
	default:
		DRM_ERROR("Unsupported ASIC type: 0x%X\n", adev->asic_type);
		goto fail;
	}

	return 0;
fail:
	kfree(aencoder);
	kfree(aconnector);

	return -EINVAL;
}

static void amdgpu_dm_destroy_drm_device(struct amdgpu_display_manager *dm)
{
	drm_atomic_private_obj_fini(&dm->atomic_obj);
	return;
}

/******************************************************************************
 * amdgpu_display_funcs functions
 *****************************************************************************/

/*
 * dm_bandwidth_update - program display watermarks
 *
 * @adev: amdgpu_device pointer
 *
 * Calculate and program the display watermarks and line buffer allocation.
 */
static void dm_bandwidth_update(struct amdgpu_device *adev)
{
	/* TODO: implement later */
}

static const struct amdgpu_display_funcs dm_display_funcs = {
	.bandwidth_update = dm_bandwidth_update, /* called unconditionally */
	.vblank_get_counter = dm_vblank_get_counter,/* called unconditionally */
	.backlight_set_level = NULL, /* never called for DC */
	.backlight_get_level = NULL, /* never called for DC */
	.hpd_sense = NULL,/* called unconditionally */
	.hpd_set_polarity = NULL, /* called unconditionally */
	.hpd_get_gpio_reg = NULL, /* VBIOS parsing. DAL does it. */
	.page_flip_get_scanoutpos =
		dm_crtc_get_scanoutpos,/* called unconditionally */
	.add_encoder = NULL, /* VBIOS parsing. DAL does it. */
	.add_connector = NULL, /* VBIOS parsing. DAL does it. */
};

#if defined(CONFIG_DEBUG_KERNEL_DC)

static ssize_t s3_debug_store(struct device *device,
			      struct device_attribute *attr,
			      const char *buf,
			      size_t count)
{
	int ret;
	int s3_state;
	struct drm_device *drm_dev = dev_get_drvdata(device);
	struct amdgpu_device *adev = drm_to_adev(drm_dev);

	ret = kstrtoint(buf, 0, &s3_state);

	if (ret == 0) {
		if (s3_state) {
			dm_resume(adev);
			drm_kms_helper_hotplug_event(adev_to_drm(adev));
		} else
			dm_suspend(adev);
	}

	return ret == 0 ? count : 0;
}

DEVICE_ATTR_WO(s3_debug);

#endif

static int dm_early_init(void *handle)
{
	struct amdgpu_device *adev = (struct amdgpu_device *)handle;

	switch (adev->asic_type) {
#if defined(CONFIG_DRM_AMD_DC_SI)
	case CHIP_TAHITI:
	case CHIP_PITCAIRN:
	case CHIP_VERDE:
		adev->mode_info.num_crtc = 6;
		adev->mode_info.num_hpd = 6;
		adev->mode_info.num_dig = 6;
		break;
	case CHIP_OLAND:
		adev->mode_info.num_crtc = 2;
		adev->mode_info.num_hpd = 2;
		adev->mode_info.num_dig = 2;
		break;
#endif
	case CHIP_BONAIRE:
	case CHIP_HAWAII:
		adev->mode_info.num_crtc = 6;
		adev->mode_info.num_hpd = 6;
		adev->mode_info.num_dig = 6;
		break;
	case CHIP_KAVERI:
		adev->mode_info.num_crtc = 4;
		adev->mode_info.num_hpd = 6;
		adev->mode_info.num_dig = 7;
		break;
	case CHIP_KABINI:
	case CHIP_MULLINS:
		adev->mode_info.num_crtc = 2;
		adev->mode_info.num_hpd = 6;
		adev->mode_info.num_dig = 6;
		break;
	case CHIP_FIJI:
	case CHIP_TONGA:
		adev->mode_info.num_crtc = 6;
		adev->mode_info.num_hpd = 6;
		adev->mode_info.num_dig = 7;
		break;
	case CHIP_CARRIZO:
		adev->mode_info.num_crtc = 3;
		adev->mode_info.num_hpd = 6;
		adev->mode_info.num_dig = 9;
		break;
	case CHIP_STONEY:
		adev->mode_info.num_crtc = 2;
		adev->mode_info.num_hpd = 6;
		adev->mode_info.num_dig = 9;
		break;
	case CHIP_POLARIS11:
	case CHIP_POLARIS12:
		adev->mode_info.num_crtc = 5;
		adev->mode_info.num_hpd = 5;
		adev->mode_info.num_dig = 5;
		break;
	case CHIP_POLARIS10:
	case CHIP_VEGAM:
		adev->mode_info.num_crtc = 6;
		adev->mode_info.num_hpd = 6;
		adev->mode_info.num_dig = 6;
		break;
	case CHIP_VEGA10:
	case CHIP_VEGA12:
	case CHIP_VEGA20:
		adev->mode_info.num_crtc = 6;
		adev->mode_info.num_hpd = 6;
		adev->mode_info.num_dig = 6;
		break;
#if defined(CONFIG_DRM_AMD_DC_DCN)
	case CHIP_RAVEN:
	case CHIP_RENOIR:
	case CHIP_VANGOGH:
		adev->mode_info.num_crtc = 4;
		adev->mode_info.num_hpd = 4;
		adev->mode_info.num_dig = 4;
		break;
	case CHIP_NAVI10:
	case CHIP_NAVI12:
	case CHIP_SIENNA_CICHLID:
	case CHIP_NAVY_FLOUNDER:
		adev->mode_info.num_crtc = 6;
		adev->mode_info.num_hpd = 6;
		adev->mode_info.num_dig = 6;
		break;
	case CHIP_YELLOW_CARP:
		adev->mode_info.num_crtc = 4;
		adev->mode_info.num_hpd = 4;
		adev->mode_info.num_dig = 4;
		break;
	case CHIP_NAVI14:
	case CHIP_DIMGREY_CAVEFISH:
		adev->mode_info.num_crtc = 5;
		adev->mode_info.num_hpd = 5;
		adev->mode_info.num_dig = 5;
		break;
	case CHIP_BEIGE_GOBY:
		adev->mode_info.num_crtc = 2;
		adev->mode_info.num_hpd = 2;
		adev->mode_info.num_dig = 2;
		break;
#endif
	default:
		DRM_ERROR("Unsupported ASIC type: 0x%X\n", adev->asic_type);
		return -EINVAL;
	}

	amdgpu_dm_set_irq_funcs(adev);

	if (adev->mode_info.funcs == NULL)
		adev->mode_info.funcs = &dm_display_funcs;

	/*
	 * Note: Do NOT change adev->audio_endpt_rreg and
	 * adev->audio_endpt_wreg because they are initialised in
	 * amdgpu_device_init()
	 */
#if defined(CONFIG_DEBUG_KERNEL_DC)
	device_create_file(
		adev_to_drm(adev)->dev,
		&dev_attr_s3_debug);
#endif

	return 0;
}

static bool modeset_required(struct drm_crtc_state *crtc_state,
			     struct dc_stream_state *new_stream,
			     struct dc_stream_state *old_stream)
{
	return crtc_state->active && drm_atomic_crtc_needs_modeset(crtc_state);
}

static bool modereset_required(struct drm_crtc_state *crtc_state)
{
	return !crtc_state->active && drm_atomic_crtc_needs_modeset(crtc_state);
}

static void amdgpu_dm_encoder_destroy(struct drm_encoder *encoder)
{
	drm_encoder_cleanup(encoder);
	kfree(encoder);
}

static const struct drm_encoder_funcs amdgpu_dm_encoder_funcs = {
	.destroy = amdgpu_dm_encoder_destroy,
};


static void get_min_max_dc_plane_scaling(struct drm_device *dev,
					 struct drm_framebuffer *fb,
					 int *min_downscale, int *max_upscale)
{
	struct amdgpu_device *adev = drm_to_adev(dev);
	struct dc *dc = adev->dm.dc;
	/* Caps for all supported planes are the same on DCE and DCN 1 - 3 */
	struct dc_plane_cap *plane_cap = &dc->caps.planes[0];

	switch (fb->format->format) {
	case DRM_FORMAT_P010:
	case DRM_FORMAT_NV12:
	case DRM_FORMAT_NV21:
		*max_upscale = plane_cap->max_upscale_factor.nv12;
		*min_downscale = plane_cap->max_downscale_factor.nv12;
		break;

	case DRM_FORMAT_XRGB16161616F:
	case DRM_FORMAT_ARGB16161616F:
	case DRM_FORMAT_XBGR16161616F:
	case DRM_FORMAT_ABGR16161616F:
		*max_upscale = plane_cap->max_upscale_factor.fp16;
		*min_downscale = plane_cap->max_downscale_factor.fp16;
		break;

	default:
		*max_upscale = plane_cap->max_upscale_factor.argb8888;
		*min_downscale = plane_cap->max_downscale_factor.argb8888;
		break;
	}

	/*
	 * A factor of 1 in the plane_cap means to not allow scaling, ie. use a
	 * scaling factor of 1.0 == 1000 units.
	 */
	if (*max_upscale == 1)
		*max_upscale = 1000;

	if (*min_downscale == 1)
		*min_downscale = 1000;
}


static int fill_dc_scaling_info(const struct drm_plane_state *state,
				struct dc_scaling_info *scaling_info)
{
	int scale_w, scale_h, min_downscale, max_upscale;

	memset(scaling_info, 0, sizeof(*scaling_info));

	/* Source is fixed 16.16 but we ignore mantissa for now... */
	scaling_info->src_rect.x = state->src_x >> 16;
	scaling_info->src_rect.y = state->src_y >> 16;

	/*
	 * For reasons we don't (yet) fully understand a non-zero
	 * src_y coordinate into an NV12 buffer can cause a
	 * system hang. To avoid hangs (and maybe be overly cautious)
	 * let's reject both non-zero src_x and src_y.
	 *
	 * We currently know of only one use-case to reproduce a
	 * scenario with non-zero src_x and src_y for NV12, which
	 * is to gesture the YouTube Android app into full screen
	 * on ChromeOS.
	 */
	if (state->fb &&
	    state->fb->format->format == DRM_FORMAT_NV12 &&
	    (scaling_info->src_rect.x != 0 ||
	     scaling_info->src_rect.y != 0))
		return -EINVAL;

	scaling_info->src_rect.width = state->src_w >> 16;
	if (scaling_info->src_rect.width == 0)
		return -EINVAL;

	scaling_info->src_rect.height = state->src_h >> 16;
	if (scaling_info->src_rect.height == 0)
		return -EINVAL;

	scaling_info->dst_rect.x = state->crtc_x;
	scaling_info->dst_rect.y = state->crtc_y;

	if (state->crtc_w == 0)
		return -EINVAL;

	scaling_info->dst_rect.width = state->crtc_w;

	if (state->crtc_h == 0)
		return -EINVAL;

	scaling_info->dst_rect.height = state->crtc_h;

	/* DRM doesn't specify clipping on destination output. */
	scaling_info->clip_rect = scaling_info->dst_rect;

	/* Validate scaling per-format with DC plane caps */
	if (state->plane && state->plane->dev && state->fb) {
		get_min_max_dc_plane_scaling(state->plane->dev, state->fb,
					     &min_downscale, &max_upscale);
	} else {
		min_downscale = 250;
		max_upscale = 16000;
	}

	scale_w = scaling_info->dst_rect.width * 1000 /
		  scaling_info->src_rect.width;

	if (scale_w < min_downscale || scale_w > max_upscale)
		return -EINVAL;

	scale_h = scaling_info->dst_rect.height * 1000 /
		  scaling_info->src_rect.height;

	if (scale_h < min_downscale || scale_h > max_upscale)
		return -EINVAL;

	/*
	 * The "scaling_quality" can be ignored for now, quality = 0 has DC
	 * assume reasonable defaults based on the format.
	 */

	return 0;
}

static void
fill_gfx8_tiling_info_from_flags(union dc_tiling_info *tiling_info,
				 uint64_t tiling_flags)
{
	/* Fill GFX8 params */
	if (AMDGPU_TILING_GET(tiling_flags, ARRAY_MODE) == DC_ARRAY_2D_TILED_THIN1) {
		unsigned int bankw, bankh, mtaspect, tile_split, num_banks;

		bankw = AMDGPU_TILING_GET(tiling_flags, BANK_WIDTH);
		bankh = AMDGPU_TILING_GET(tiling_flags, BANK_HEIGHT);
		mtaspect = AMDGPU_TILING_GET(tiling_flags, MACRO_TILE_ASPECT);
		tile_split = AMDGPU_TILING_GET(tiling_flags, TILE_SPLIT);
		num_banks = AMDGPU_TILING_GET(tiling_flags, NUM_BANKS);

		/* XXX fix me for VI */
		tiling_info->gfx8.num_banks = num_banks;
		tiling_info->gfx8.array_mode =
				DC_ARRAY_2D_TILED_THIN1;
		tiling_info->gfx8.tile_split = tile_split;
		tiling_info->gfx8.bank_width = bankw;
		tiling_info->gfx8.bank_height = bankh;
		tiling_info->gfx8.tile_aspect = mtaspect;
		tiling_info->gfx8.tile_mode =
				DC_ADDR_SURF_MICRO_TILING_DISPLAY;
	} else if (AMDGPU_TILING_GET(tiling_flags, ARRAY_MODE)
			== DC_ARRAY_1D_TILED_THIN1) {
		tiling_info->gfx8.array_mode = DC_ARRAY_1D_TILED_THIN1;
	}

	tiling_info->gfx8.pipe_config =
			AMDGPU_TILING_GET(tiling_flags, PIPE_CONFIG);
}

static void
fill_gfx9_tiling_info_from_device(const struct amdgpu_device *adev,
				  union dc_tiling_info *tiling_info)
{
	tiling_info->gfx9.num_pipes =
		adev->gfx.config.gb_addr_config_fields.num_pipes;
	tiling_info->gfx9.num_banks =
		adev->gfx.config.gb_addr_config_fields.num_banks;
	tiling_info->gfx9.pipe_interleave =
		adev->gfx.config.gb_addr_config_fields.pipe_interleave_size;
	tiling_info->gfx9.num_shader_engines =
		adev->gfx.config.gb_addr_config_fields.num_se;
	tiling_info->gfx9.max_compressed_frags =
		adev->gfx.config.gb_addr_config_fields.max_compress_frags;
	tiling_info->gfx9.num_rb_per_se =
		adev->gfx.config.gb_addr_config_fields.num_rb_per_se;
	tiling_info->gfx9.shaderEnable = 1;
	if (adev->asic_type == CHIP_SIENNA_CICHLID ||
	    adev->asic_type == CHIP_NAVY_FLOUNDER ||
	    adev->asic_type == CHIP_DIMGREY_CAVEFISH ||
	    adev->asic_type == CHIP_BEIGE_GOBY ||
<<<<<<< HEAD
=======
	    adev->asic_type == CHIP_YELLOW_CARP ||
>>>>>>> 50be9417
	    adev->asic_type == CHIP_VANGOGH)
		tiling_info->gfx9.num_pkrs = adev->gfx.config.gb_addr_config_fields.num_pkrs;
}

static int
validate_dcc(struct amdgpu_device *adev,
	     const enum surface_pixel_format format,
	     const enum dc_rotation_angle rotation,
	     const union dc_tiling_info *tiling_info,
	     const struct dc_plane_dcc_param *dcc,
	     const struct dc_plane_address *address,
	     const struct plane_size *plane_size)
{
	struct dc *dc = adev->dm.dc;
	struct dc_dcc_surface_param input;
	struct dc_surface_dcc_cap output;

	memset(&input, 0, sizeof(input));
	memset(&output, 0, sizeof(output));

	if (!dcc->enable)
		return 0;

	if (format >= SURFACE_PIXEL_FORMAT_VIDEO_BEGIN ||
	    !dc->cap_funcs.get_dcc_compression_cap)
		return -EINVAL;

	input.format = format;
	input.surface_size.width = plane_size->surface_size.width;
	input.surface_size.height = plane_size->surface_size.height;
	input.swizzle_mode = tiling_info->gfx9.swizzle;

	if (rotation == ROTATION_ANGLE_0 || rotation == ROTATION_ANGLE_180)
		input.scan = SCAN_DIRECTION_HORIZONTAL;
	else if (rotation == ROTATION_ANGLE_90 || rotation == ROTATION_ANGLE_270)
		input.scan = SCAN_DIRECTION_VERTICAL;

	if (!dc->cap_funcs.get_dcc_compression_cap(dc, &input, &output))
		return -EINVAL;

	if (!output.capable)
		return -EINVAL;

	if (dcc->independent_64b_blks == 0 &&
	    output.grph.rgb.independent_64b_blks != 0)
		return -EINVAL;

	return 0;
}

static bool
modifier_has_dcc(uint64_t modifier)
{
	return IS_AMD_FMT_MOD(modifier) && AMD_FMT_MOD_GET(DCC, modifier);
}

static unsigned
modifier_gfx9_swizzle_mode(uint64_t modifier)
{
	if (modifier == DRM_FORMAT_MOD_LINEAR)
		return 0;

	return AMD_FMT_MOD_GET(TILE, modifier);
}

static const struct drm_format_info *
amd_get_format_info(const struct drm_mode_fb_cmd2 *cmd)
{
	return amdgpu_lookup_format_info(cmd->pixel_format, cmd->modifier[0]);
}

static void
fill_gfx9_tiling_info_from_modifier(const struct amdgpu_device *adev,
				    union dc_tiling_info *tiling_info,
				    uint64_t modifier)
{
	unsigned int mod_bank_xor_bits = AMD_FMT_MOD_GET(BANK_XOR_BITS, modifier);
	unsigned int mod_pipe_xor_bits = AMD_FMT_MOD_GET(PIPE_XOR_BITS, modifier);
	unsigned int pkrs_log2 = AMD_FMT_MOD_GET(PACKERS, modifier);
	unsigned int pipes_log2 = min(4u, mod_pipe_xor_bits);

	fill_gfx9_tiling_info_from_device(adev, tiling_info);

	if (!IS_AMD_FMT_MOD(modifier))
		return;

	tiling_info->gfx9.num_pipes = 1u << pipes_log2;
	tiling_info->gfx9.num_shader_engines = 1u << (mod_pipe_xor_bits - pipes_log2);

	if (adev->family >= AMDGPU_FAMILY_NV) {
		tiling_info->gfx9.num_pkrs = 1u << pkrs_log2;
	} else {
		tiling_info->gfx9.num_banks = 1u << mod_bank_xor_bits;

		/* for DCC we know it isn't rb aligned, so rb_per_se doesn't matter. */
	}
}

enum dm_micro_swizzle {
	MICRO_SWIZZLE_Z = 0,
	MICRO_SWIZZLE_S = 1,
	MICRO_SWIZZLE_D = 2,
	MICRO_SWIZZLE_R = 3
};

static bool dm_plane_format_mod_supported(struct drm_plane *plane,
					  uint32_t format,
					  uint64_t modifier)
{
	struct amdgpu_device *adev = drm_to_adev(plane->dev);
	const struct drm_format_info *info = drm_format_info(format);
	int i;

	enum dm_micro_swizzle microtile = modifier_gfx9_swizzle_mode(modifier) & 3;

	if (!info)
		return false;

	/*
	 * We always have to allow these modifiers:
	 * 1. Core DRM checks for LINEAR support if userspace does not provide modifiers.
	 * 2. Not passing any modifiers is the same as explicitly passing INVALID.
	 */
	if (modifier == DRM_FORMAT_MOD_LINEAR ||
	    modifier == DRM_FORMAT_MOD_INVALID) {
		return true;
	}

	/* Check that the modifier is on the list of the plane's supported modifiers. */
	for (i = 0; i < plane->modifier_count; i++) {
		if (modifier == plane->modifiers[i])
			break;
	}
	if (i == plane->modifier_count)
		return false;

	/*
	 * For D swizzle the canonical modifier depends on the bpp, so check
	 * it here.
	 */
	if (AMD_FMT_MOD_GET(TILE_VERSION, modifier) == AMD_FMT_MOD_TILE_VER_GFX9 &&
	    adev->family >= AMDGPU_FAMILY_NV) {
		if (microtile == MICRO_SWIZZLE_D && info->cpp[0] == 4)
			return false;
	}

	if (adev->family >= AMDGPU_FAMILY_RV && microtile == MICRO_SWIZZLE_D &&
	    info->cpp[0] < 8)
		return false;

	if (modifier_has_dcc(modifier)) {
		/* Per radeonsi comments 16/64 bpp are more complicated. */
		if (info->cpp[0] != 4)
			return false;
		/* We support multi-planar formats, but not when combined with
		 * additional DCC metadata planes. */
		if (info->num_planes > 1)
			return false;
	}

	return true;
}

static void
add_modifier(uint64_t **mods, uint64_t *size, uint64_t *cap, uint64_t mod)
{
	if (!*mods)
		return;

	if (*cap - *size < 1) {
		uint64_t new_cap = *cap * 2;
		uint64_t *new_mods = kmalloc(new_cap * sizeof(uint64_t), GFP_KERNEL);

		if (!new_mods) {
			kfree(*mods);
			*mods = NULL;
			return;
		}

		memcpy(new_mods, *mods, sizeof(uint64_t) * *size);
		kfree(*mods);
		*mods = new_mods;
		*cap = new_cap;
	}

	(*mods)[*size] = mod;
	*size += 1;
}

static void
add_gfx9_modifiers(const struct amdgpu_device *adev,
		   uint64_t **mods, uint64_t *size, uint64_t *capacity)
{
	int pipes = ilog2(adev->gfx.config.gb_addr_config_fields.num_pipes);
	int pipe_xor_bits = min(8, pipes +
				ilog2(adev->gfx.config.gb_addr_config_fields.num_se));
	int bank_xor_bits = min(8 - pipe_xor_bits,
				ilog2(adev->gfx.config.gb_addr_config_fields.num_banks));
	int rb = ilog2(adev->gfx.config.gb_addr_config_fields.num_se) +
		 ilog2(adev->gfx.config.gb_addr_config_fields.num_rb_per_se);


	if (adev->family == AMDGPU_FAMILY_RV) {
		/* Raven2 and later */
		bool has_constant_encode = adev->asic_type > CHIP_RAVEN || adev->external_rev_id >= 0x81;

		/*
		 * No _D DCC swizzles yet because we only allow 32bpp, which
		 * doesn't support _D on DCN
		 */

		if (has_constant_encode) {
			add_modifier(mods, size, capacity, AMD_FMT_MOD |
				    AMD_FMT_MOD_SET(TILE, AMD_FMT_MOD_TILE_GFX9_64K_S_X) |
				    AMD_FMT_MOD_SET(TILE_VERSION, AMD_FMT_MOD_TILE_VER_GFX9) |
				    AMD_FMT_MOD_SET(PIPE_XOR_BITS, pipe_xor_bits) |
				    AMD_FMT_MOD_SET(BANK_XOR_BITS, bank_xor_bits) |
				    AMD_FMT_MOD_SET(DCC, 1) |
				    AMD_FMT_MOD_SET(DCC_INDEPENDENT_64B, 1) |
				    AMD_FMT_MOD_SET(DCC_MAX_COMPRESSED_BLOCK, AMD_FMT_MOD_DCC_BLOCK_64B) |
				    AMD_FMT_MOD_SET(DCC_CONSTANT_ENCODE, 1));
		}

		add_modifier(mods, size, capacity, AMD_FMT_MOD |
			    AMD_FMT_MOD_SET(TILE, AMD_FMT_MOD_TILE_GFX9_64K_S_X) |
			    AMD_FMT_MOD_SET(TILE_VERSION, AMD_FMT_MOD_TILE_VER_GFX9) |
			    AMD_FMT_MOD_SET(PIPE_XOR_BITS, pipe_xor_bits) |
			    AMD_FMT_MOD_SET(BANK_XOR_BITS, bank_xor_bits) |
			    AMD_FMT_MOD_SET(DCC, 1) |
			    AMD_FMT_MOD_SET(DCC_INDEPENDENT_64B, 1) |
			    AMD_FMT_MOD_SET(DCC_MAX_COMPRESSED_BLOCK, AMD_FMT_MOD_DCC_BLOCK_64B) |
			    AMD_FMT_MOD_SET(DCC_CONSTANT_ENCODE, 0));

		if (has_constant_encode) {
			add_modifier(mods, size, capacity, AMD_FMT_MOD |
				    AMD_FMT_MOD_SET(TILE, AMD_FMT_MOD_TILE_GFX9_64K_S_X) |
				    AMD_FMT_MOD_SET(TILE_VERSION, AMD_FMT_MOD_TILE_VER_GFX9) |
				    AMD_FMT_MOD_SET(PIPE_XOR_BITS, pipe_xor_bits) |
				    AMD_FMT_MOD_SET(BANK_XOR_BITS, bank_xor_bits) |
				    AMD_FMT_MOD_SET(DCC, 1) |
				    AMD_FMT_MOD_SET(DCC_RETILE, 1) |
				    AMD_FMT_MOD_SET(DCC_INDEPENDENT_64B, 1) |
				    AMD_FMT_MOD_SET(DCC_MAX_COMPRESSED_BLOCK, AMD_FMT_MOD_DCC_BLOCK_64B) |

				    AMD_FMT_MOD_SET(DCC_CONSTANT_ENCODE, 1) |
				    AMD_FMT_MOD_SET(RB, rb) |
				    AMD_FMT_MOD_SET(PIPE, pipes));
		}

		add_modifier(mods, size, capacity, AMD_FMT_MOD |
			    AMD_FMT_MOD_SET(TILE, AMD_FMT_MOD_TILE_GFX9_64K_S_X) |
			    AMD_FMT_MOD_SET(TILE_VERSION, AMD_FMT_MOD_TILE_VER_GFX9) |
			    AMD_FMT_MOD_SET(PIPE_XOR_BITS, pipe_xor_bits) |
			    AMD_FMT_MOD_SET(BANK_XOR_BITS, bank_xor_bits) |
			    AMD_FMT_MOD_SET(DCC, 1) |
			    AMD_FMT_MOD_SET(DCC_RETILE, 1) |
			    AMD_FMT_MOD_SET(DCC_INDEPENDENT_64B, 1) |
			    AMD_FMT_MOD_SET(DCC_MAX_COMPRESSED_BLOCK, AMD_FMT_MOD_DCC_BLOCK_64B) |
			    AMD_FMT_MOD_SET(DCC_CONSTANT_ENCODE, 0) |
			    AMD_FMT_MOD_SET(RB, rb) |
			    AMD_FMT_MOD_SET(PIPE, pipes));
	}

	/*
	 * Only supported for 64bpp on Raven, will be filtered on format in
	 * dm_plane_format_mod_supported.
	 */
	add_modifier(mods, size, capacity, AMD_FMT_MOD |
		    AMD_FMT_MOD_SET(TILE, AMD_FMT_MOD_TILE_GFX9_64K_D_X) |
		    AMD_FMT_MOD_SET(TILE_VERSION, AMD_FMT_MOD_TILE_VER_GFX9) |
		    AMD_FMT_MOD_SET(PIPE_XOR_BITS, pipe_xor_bits) |
		    AMD_FMT_MOD_SET(BANK_XOR_BITS, bank_xor_bits));

	if (adev->family == AMDGPU_FAMILY_RV) {
		add_modifier(mods, size, capacity, AMD_FMT_MOD |
			    AMD_FMT_MOD_SET(TILE, AMD_FMT_MOD_TILE_GFX9_64K_S_X) |
			    AMD_FMT_MOD_SET(TILE_VERSION, AMD_FMT_MOD_TILE_VER_GFX9) |
			    AMD_FMT_MOD_SET(PIPE_XOR_BITS, pipe_xor_bits) |
			    AMD_FMT_MOD_SET(BANK_XOR_BITS, bank_xor_bits));
	}

	/*
	 * Only supported for 64bpp on Raven, will be filtered on format in
	 * dm_plane_format_mod_supported.
	 */
	add_modifier(mods, size, capacity, AMD_FMT_MOD |
		    AMD_FMT_MOD_SET(TILE, AMD_FMT_MOD_TILE_GFX9_64K_D) |
		    AMD_FMT_MOD_SET(TILE_VERSION, AMD_FMT_MOD_TILE_VER_GFX9));

	if (adev->family == AMDGPU_FAMILY_RV) {
		add_modifier(mods, size, capacity, AMD_FMT_MOD |
			    AMD_FMT_MOD_SET(TILE, AMD_FMT_MOD_TILE_GFX9_64K_S) |
			    AMD_FMT_MOD_SET(TILE_VERSION, AMD_FMT_MOD_TILE_VER_GFX9));
	}
}

static void
add_gfx10_1_modifiers(const struct amdgpu_device *adev,
		      uint64_t **mods, uint64_t *size, uint64_t *capacity)
{
	int pipe_xor_bits = ilog2(adev->gfx.config.gb_addr_config_fields.num_pipes);

	add_modifier(mods, size, capacity, AMD_FMT_MOD |
		    AMD_FMT_MOD_SET(TILE, AMD_FMT_MOD_TILE_GFX9_64K_R_X) |
		    AMD_FMT_MOD_SET(TILE_VERSION, AMD_FMT_MOD_TILE_VER_GFX10) |
		    AMD_FMT_MOD_SET(PIPE_XOR_BITS, pipe_xor_bits) |
		    AMD_FMT_MOD_SET(DCC, 1) |
		    AMD_FMT_MOD_SET(DCC_CONSTANT_ENCODE, 1) |
		    AMD_FMT_MOD_SET(DCC_INDEPENDENT_64B, 1) |
		    AMD_FMT_MOD_SET(DCC_MAX_COMPRESSED_BLOCK, AMD_FMT_MOD_DCC_BLOCK_64B));

	add_modifier(mods, size, capacity, AMD_FMT_MOD |
		    AMD_FMT_MOD_SET(TILE, AMD_FMT_MOD_TILE_GFX9_64K_R_X) |
		    AMD_FMT_MOD_SET(TILE_VERSION, AMD_FMT_MOD_TILE_VER_GFX10) |
		    AMD_FMT_MOD_SET(PIPE_XOR_BITS, pipe_xor_bits) |
		    AMD_FMT_MOD_SET(DCC, 1) |
		    AMD_FMT_MOD_SET(DCC_RETILE, 1) |
		    AMD_FMT_MOD_SET(DCC_CONSTANT_ENCODE, 1) |
		    AMD_FMT_MOD_SET(DCC_INDEPENDENT_64B, 1) |
		    AMD_FMT_MOD_SET(DCC_MAX_COMPRESSED_BLOCK, AMD_FMT_MOD_DCC_BLOCK_64B));

	add_modifier(mods, size, capacity, AMD_FMT_MOD |
		    AMD_FMT_MOD_SET(TILE, AMD_FMT_MOD_TILE_GFX9_64K_R_X) |
		    AMD_FMT_MOD_SET(TILE_VERSION, AMD_FMT_MOD_TILE_VER_GFX10) |
		    AMD_FMT_MOD_SET(PIPE_XOR_BITS, pipe_xor_bits));

	add_modifier(mods, size, capacity, AMD_FMT_MOD |
		    AMD_FMT_MOD_SET(TILE, AMD_FMT_MOD_TILE_GFX9_64K_S_X) |
		    AMD_FMT_MOD_SET(TILE_VERSION, AMD_FMT_MOD_TILE_VER_GFX10) |
		    AMD_FMT_MOD_SET(PIPE_XOR_BITS, pipe_xor_bits));


	/* Only supported for 64bpp, will be filtered in dm_plane_format_mod_supported */
	add_modifier(mods, size, capacity, AMD_FMT_MOD |
		    AMD_FMT_MOD_SET(TILE, AMD_FMT_MOD_TILE_GFX9_64K_D) |
		    AMD_FMT_MOD_SET(TILE_VERSION, AMD_FMT_MOD_TILE_VER_GFX9));

	add_modifier(mods, size, capacity, AMD_FMT_MOD |
		    AMD_FMT_MOD_SET(TILE, AMD_FMT_MOD_TILE_GFX9_64K_S) |
		    AMD_FMT_MOD_SET(TILE_VERSION, AMD_FMT_MOD_TILE_VER_GFX9));
}

static void
add_gfx10_3_modifiers(const struct amdgpu_device *adev,
		      uint64_t **mods, uint64_t *size, uint64_t *capacity)
{
	int pipe_xor_bits = ilog2(adev->gfx.config.gb_addr_config_fields.num_pipes);
	int pkrs = ilog2(adev->gfx.config.gb_addr_config_fields.num_pkrs);

	add_modifier(mods, size, capacity, AMD_FMT_MOD |
		    AMD_FMT_MOD_SET(TILE, AMD_FMT_MOD_TILE_GFX9_64K_R_X) |
		    AMD_FMT_MOD_SET(TILE_VERSION, AMD_FMT_MOD_TILE_VER_GFX10_RBPLUS) |
		    AMD_FMT_MOD_SET(PIPE_XOR_BITS, pipe_xor_bits) |
		    AMD_FMT_MOD_SET(PACKERS, pkrs) |
		    AMD_FMT_MOD_SET(DCC, 1) |
		    AMD_FMT_MOD_SET(DCC_CONSTANT_ENCODE, 1) |
		    AMD_FMT_MOD_SET(DCC_INDEPENDENT_64B, 1) |
		    AMD_FMT_MOD_SET(DCC_INDEPENDENT_128B, 1) |
		    AMD_FMT_MOD_SET(DCC_MAX_COMPRESSED_BLOCK, AMD_FMT_MOD_DCC_BLOCK_64B));

	add_modifier(mods, size, capacity, AMD_FMT_MOD |
		    AMD_FMT_MOD_SET(TILE, AMD_FMT_MOD_TILE_GFX9_64K_R_X) |
		    AMD_FMT_MOD_SET(TILE_VERSION, AMD_FMT_MOD_TILE_VER_GFX10_RBPLUS) |
		    AMD_FMT_MOD_SET(PIPE_XOR_BITS, pipe_xor_bits) |
		    AMD_FMT_MOD_SET(PACKERS, pkrs) |
		    AMD_FMT_MOD_SET(DCC, 1) |
		    AMD_FMT_MOD_SET(DCC_RETILE, 1) |
		    AMD_FMT_MOD_SET(DCC_CONSTANT_ENCODE, 1) |
		    AMD_FMT_MOD_SET(DCC_INDEPENDENT_64B, 1) |
		    AMD_FMT_MOD_SET(DCC_INDEPENDENT_128B, 1) |
		    AMD_FMT_MOD_SET(DCC_MAX_COMPRESSED_BLOCK, AMD_FMT_MOD_DCC_BLOCK_64B));

	add_modifier(mods, size, capacity, AMD_FMT_MOD |
		    AMD_FMT_MOD_SET(TILE, AMD_FMT_MOD_TILE_GFX9_64K_R_X) |
		    AMD_FMT_MOD_SET(TILE_VERSION, AMD_FMT_MOD_TILE_VER_GFX10_RBPLUS) |
		    AMD_FMT_MOD_SET(PIPE_XOR_BITS, pipe_xor_bits) |
		    AMD_FMT_MOD_SET(PACKERS, pkrs));

	add_modifier(mods, size, capacity, AMD_FMT_MOD |
		    AMD_FMT_MOD_SET(TILE, AMD_FMT_MOD_TILE_GFX9_64K_S_X) |
		    AMD_FMT_MOD_SET(TILE_VERSION, AMD_FMT_MOD_TILE_VER_GFX10_RBPLUS) |
		    AMD_FMT_MOD_SET(PIPE_XOR_BITS, pipe_xor_bits) |
		    AMD_FMT_MOD_SET(PACKERS, pkrs));

	/* Only supported for 64bpp, will be filtered in dm_plane_format_mod_supported */
	add_modifier(mods, size, capacity, AMD_FMT_MOD |
		    AMD_FMT_MOD_SET(TILE, AMD_FMT_MOD_TILE_GFX9_64K_D) |
		    AMD_FMT_MOD_SET(TILE_VERSION, AMD_FMT_MOD_TILE_VER_GFX9));

	add_modifier(mods, size, capacity, AMD_FMT_MOD |
		    AMD_FMT_MOD_SET(TILE, AMD_FMT_MOD_TILE_GFX9_64K_S) |
		    AMD_FMT_MOD_SET(TILE_VERSION, AMD_FMT_MOD_TILE_VER_GFX9));
}

static int
get_plane_modifiers(const struct amdgpu_device *adev, unsigned int plane_type, uint64_t **mods)
{
	uint64_t size = 0, capacity = 128;
	*mods = NULL;

	/* We have not hooked up any pre-GFX9 modifiers. */
	if (adev->family < AMDGPU_FAMILY_AI)
		return 0;

	*mods = kmalloc(capacity * sizeof(uint64_t), GFP_KERNEL);

	if (plane_type == DRM_PLANE_TYPE_CURSOR) {
		add_modifier(mods, &size, &capacity, DRM_FORMAT_MOD_LINEAR);
		add_modifier(mods, &size, &capacity, DRM_FORMAT_MOD_INVALID);
		return *mods ? 0 : -ENOMEM;
	}

	switch (adev->family) {
	case AMDGPU_FAMILY_AI:
	case AMDGPU_FAMILY_RV:
		add_gfx9_modifiers(adev, mods, &size, &capacity);
		break;
	case AMDGPU_FAMILY_NV:
	case AMDGPU_FAMILY_VGH:
	case AMDGPU_FAMILY_YC:
		if (adev->asic_type >= CHIP_SIENNA_CICHLID)
			add_gfx10_3_modifiers(adev, mods, &size, &capacity);
		else
			add_gfx10_1_modifiers(adev, mods, &size, &capacity);
		break;
	}

	add_modifier(mods, &size, &capacity, DRM_FORMAT_MOD_LINEAR);

	/* INVALID marks the end of the list. */
	add_modifier(mods, &size, &capacity, DRM_FORMAT_MOD_INVALID);

	if (!*mods)
		return -ENOMEM;

	return 0;
}

static int
fill_gfx9_plane_attributes_from_modifiers(struct amdgpu_device *adev,
					  const struct amdgpu_framebuffer *afb,
					  const enum surface_pixel_format format,
					  const enum dc_rotation_angle rotation,
					  const struct plane_size *plane_size,
					  union dc_tiling_info *tiling_info,
					  struct dc_plane_dcc_param *dcc,
					  struct dc_plane_address *address,
					  const bool force_disable_dcc)
{
	const uint64_t modifier = afb->base.modifier;
	int ret;

	fill_gfx9_tiling_info_from_modifier(adev, tiling_info, modifier);
	tiling_info->gfx9.swizzle = modifier_gfx9_swizzle_mode(modifier);

	if (modifier_has_dcc(modifier) && !force_disable_dcc) {
		uint64_t dcc_address = afb->address + afb->base.offsets[1];

		dcc->enable = 1;
		dcc->meta_pitch = afb->base.pitches[1];
		dcc->independent_64b_blks = AMD_FMT_MOD_GET(DCC_INDEPENDENT_64B, modifier);

		address->grph.meta_addr.low_part = lower_32_bits(dcc_address);
		address->grph.meta_addr.high_part = upper_32_bits(dcc_address);
	}

	ret = validate_dcc(adev, format, rotation, tiling_info, dcc, address, plane_size);
	if (ret)
		return ret;

	return 0;
}

static int
fill_plane_buffer_attributes(struct amdgpu_device *adev,
			     const struct amdgpu_framebuffer *afb,
			     const enum surface_pixel_format format,
			     const enum dc_rotation_angle rotation,
			     const uint64_t tiling_flags,
			     union dc_tiling_info *tiling_info,
			     struct plane_size *plane_size,
			     struct dc_plane_dcc_param *dcc,
			     struct dc_plane_address *address,
			     bool tmz_surface,
			     bool force_disable_dcc)
{
	const struct drm_framebuffer *fb = &afb->base;
	int ret;

	memset(tiling_info, 0, sizeof(*tiling_info));
	memset(plane_size, 0, sizeof(*plane_size));
	memset(dcc, 0, sizeof(*dcc));
	memset(address, 0, sizeof(*address));

	address->tmz_surface = tmz_surface;

	if (format < SURFACE_PIXEL_FORMAT_VIDEO_BEGIN) {
		uint64_t addr = afb->address + fb->offsets[0];

		plane_size->surface_size.x = 0;
		plane_size->surface_size.y = 0;
		plane_size->surface_size.width = fb->width;
		plane_size->surface_size.height = fb->height;
		plane_size->surface_pitch =
			fb->pitches[0] / fb->format->cpp[0];

		address->type = PLN_ADDR_TYPE_GRAPHICS;
		address->grph.addr.low_part = lower_32_bits(addr);
		address->grph.addr.high_part = upper_32_bits(addr);
	} else if (format < SURFACE_PIXEL_FORMAT_INVALID) {
		uint64_t luma_addr = afb->address + fb->offsets[0];
		uint64_t chroma_addr = afb->address + fb->offsets[1];

		plane_size->surface_size.x = 0;
		plane_size->surface_size.y = 0;
		plane_size->surface_size.width = fb->width;
		plane_size->surface_size.height = fb->height;
		plane_size->surface_pitch =
			fb->pitches[0] / fb->format->cpp[0];

		plane_size->chroma_size.x = 0;
		plane_size->chroma_size.y = 0;
		/* TODO: set these based on surface format */
		plane_size->chroma_size.width = fb->width / 2;
		plane_size->chroma_size.height = fb->height / 2;

		plane_size->chroma_pitch =
			fb->pitches[1] / fb->format->cpp[1];

		address->type = PLN_ADDR_TYPE_VIDEO_PROGRESSIVE;
		address->video_progressive.luma_addr.low_part =
			lower_32_bits(luma_addr);
		address->video_progressive.luma_addr.high_part =
			upper_32_bits(luma_addr);
		address->video_progressive.chroma_addr.low_part =
			lower_32_bits(chroma_addr);
		address->video_progressive.chroma_addr.high_part =
			upper_32_bits(chroma_addr);
	}

	if (adev->family >= AMDGPU_FAMILY_AI) {
		ret = fill_gfx9_plane_attributes_from_modifiers(adev, afb, format,
								rotation, plane_size,
								tiling_info, dcc,
								address,
								force_disable_dcc);
		if (ret)
			return ret;
	} else {
		fill_gfx8_tiling_info_from_flags(tiling_info, tiling_flags);
	}

	return 0;
}

static void
fill_blending_from_plane_state(const struct drm_plane_state *plane_state,
			       bool *per_pixel_alpha, bool *global_alpha,
			       int *global_alpha_value)
{
	*per_pixel_alpha = false;
	*global_alpha = false;
	*global_alpha_value = 0xff;

	if (plane_state->plane->type != DRM_PLANE_TYPE_OVERLAY)
		return;

	if (plane_state->pixel_blend_mode == DRM_MODE_BLEND_PREMULTI) {
		static const uint32_t alpha_formats[] = {
			DRM_FORMAT_ARGB8888,
			DRM_FORMAT_RGBA8888,
			DRM_FORMAT_ABGR8888,
		};
		uint32_t format = plane_state->fb->format->format;
		unsigned int i;

		for (i = 0; i < ARRAY_SIZE(alpha_formats); ++i) {
			if (format == alpha_formats[i]) {
				*per_pixel_alpha = true;
				break;
			}
		}
	}

	if (plane_state->alpha < 0xffff) {
		*global_alpha = true;
		*global_alpha_value = plane_state->alpha >> 8;
	}
}

static int
fill_plane_color_attributes(const struct drm_plane_state *plane_state,
			    const enum surface_pixel_format format,
			    enum dc_color_space *color_space)
{
	bool full_range;

	*color_space = COLOR_SPACE_SRGB;

	/* DRM color properties only affect non-RGB formats. */
	if (format < SURFACE_PIXEL_FORMAT_VIDEO_BEGIN)
		return 0;

	full_range = (plane_state->color_range == DRM_COLOR_YCBCR_FULL_RANGE);

	switch (plane_state->color_encoding) {
	case DRM_COLOR_YCBCR_BT601:
		if (full_range)
			*color_space = COLOR_SPACE_YCBCR601;
		else
			*color_space = COLOR_SPACE_YCBCR601_LIMITED;
		break;

	case DRM_COLOR_YCBCR_BT709:
		if (full_range)
			*color_space = COLOR_SPACE_YCBCR709;
		else
			*color_space = COLOR_SPACE_YCBCR709_LIMITED;
		break;

	case DRM_COLOR_YCBCR_BT2020:
		if (full_range)
			*color_space = COLOR_SPACE_2020_YCBCR;
		else
			return -EINVAL;
		break;

	default:
		return -EINVAL;
	}

	return 0;
}

static int
fill_dc_plane_info_and_addr(struct amdgpu_device *adev,
			    const struct drm_plane_state *plane_state,
			    const uint64_t tiling_flags,
			    struct dc_plane_info *plane_info,
			    struct dc_plane_address *address,
			    bool tmz_surface,
			    bool force_disable_dcc)
{
	const struct drm_framebuffer *fb = plane_state->fb;
	const struct amdgpu_framebuffer *afb =
		to_amdgpu_framebuffer(plane_state->fb);
	int ret;

	memset(plane_info, 0, sizeof(*plane_info));

	switch (fb->format->format) {
	case DRM_FORMAT_C8:
		plane_info->format =
			SURFACE_PIXEL_FORMAT_GRPH_PALETA_256_COLORS;
		break;
	case DRM_FORMAT_RGB565:
		plane_info->format = SURFACE_PIXEL_FORMAT_GRPH_RGB565;
		break;
	case DRM_FORMAT_XRGB8888:
	case DRM_FORMAT_ARGB8888:
		plane_info->format = SURFACE_PIXEL_FORMAT_GRPH_ARGB8888;
		break;
	case DRM_FORMAT_XRGB2101010:
	case DRM_FORMAT_ARGB2101010:
		plane_info->format = SURFACE_PIXEL_FORMAT_GRPH_ARGB2101010;
		break;
	case DRM_FORMAT_XBGR2101010:
	case DRM_FORMAT_ABGR2101010:
		plane_info->format = SURFACE_PIXEL_FORMAT_GRPH_ABGR2101010;
		break;
	case DRM_FORMAT_XBGR8888:
	case DRM_FORMAT_ABGR8888:
		plane_info->format = SURFACE_PIXEL_FORMAT_GRPH_ABGR8888;
		break;
	case DRM_FORMAT_NV21:
		plane_info->format = SURFACE_PIXEL_FORMAT_VIDEO_420_YCbCr;
		break;
	case DRM_FORMAT_NV12:
		plane_info->format = SURFACE_PIXEL_FORMAT_VIDEO_420_YCrCb;
		break;
	case DRM_FORMAT_P010:
		plane_info->format = SURFACE_PIXEL_FORMAT_VIDEO_420_10bpc_YCrCb;
		break;
	case DRM_FORMAT_XRGB16161616F:
	case DRM_FORMAT_ARGB16161616F:
		plane_info->format = SURFACE_PIXEL_FORMAT_GRPH_ARGB16161616F;
		break;
	case DRM_FORMAT_XBGR16161616F:
	case DRM_FORMAT_ABGR16161616F:
		plane_info->format = SURFACE_PIXEL_FORMAT_GRPH_ABGR16161616F;
		break;
	case DRM_FORMAT_XRGB16161616:
	case DRM_FORMAT_ARGB16161616:
		plane_info->format = SURFACE_PIXEL_FORMAT_GRPH_ARGB16161616;
		break;
	case DRM_FORMAT_XBGR16161616:
	case DRM_FORMAT_ABGR16161616:
		plane_info->format = SURFACE_PIXEL_FORMAT_GRPH_ABGR16161616;
		break;
	default:
		DRM_ERROR(
			"Unsupported screen format %p4cc\n",
			&fb->format->format);
		return -EINVAL;
	}

	switch (plane_state->rotation & DRM_MODE_ROTATE_MASK) {
	case DRM_MODE_ROTATE_0:
		plane_info->rotation = ROTATION_ANGLE_0;
		break;
	case DRM_MODE_ROTATE_90:
		plane_info->rotation = ROTATION_ANGLE_90;
		break;
	case DRM_MODE_ROTATE_180:
		plane_info->rotation = ROTATION_ANGLE_180;
		break;
	case DRM_MODE_ROTATE_270:
		plane_info->rotation = ROTATION_ANGLE_270;
		break;
	default:
		plane_info->rotation = ROTATION_ANGLE_0;
		break;
	}

	plane_info->visible = true;
	plane_info->stereo_format = PLANE_STEREO_FORMAT_NONE;

	plane_info->layer_index = 0;

	ret = fill_plane_color_attributes(plane_state, plane_info->format,
					  &plane_info->color_space);
	if (ret)
		return ret;

	ret = fill_plane_buffer_attributes(adev, afb, plane_info->format,
					   plane_info->rotation, tiling_flags,
					   &plane_info->tiling_info,
					   &plane_info->plane_size,
					   &plane_info->dcc, address, tmz_surface,
					   force_disable_dcc);
	if (ret)
		return ret;

	fill_blending_from_plane_state(
		plane_state, &plane_info->per_pixel_alpha,
		&plane_info->global_alpha, &plane_info->global_alpha_value);

	return 0;
}

static int fill_dc_plane_attributes(struct amdgpu_device *adev,
				    struct dc_plane_state *dc_plane_state,
				    struct drm_plane_state *plane_state,
				    struct drm_crtc_state *crtc_state)
{
	struct dm_crtc_state *dm_crtc_state = to_dm_crtc_state(crtc_state);
	struct amdgpu_framebuffer *afb = (struct amdgpu_framebuffer *)plane_state->fb;
	struct dc_scaling_info scaling_info;
	struct dc_plane_info plane_info;
	int ret;
	bool force_disable_dcc = false;

	ret = fill_dc_scaling_info(plane_state, &scaling_info);
	if (ret)
		return ret;

	dc_plane_state->src_rect = scaling_info.src_rect;
	dc_plane_state->dst_rect = scaling_info.dst_rect;
	dc_plane_state->clip_rect = scaling_info.clip_rect;
	dc_plane_state->scaling_quality = scaling_info.scaling_quality;

	force_disable_dcc = adev->asic_type == CHIP_RAVEN && adev->in_suspend;
	ret = fill_dc_plane_info_and_addr(adev, plane_state,
					  afb->tiling_flags,
					  &plane_info,
					  &dc_plane_state->address,
					  afb->tmz_surface,
					  force_disable_dcc);
	if (ret)
		return ret;

	dc_plane_state->format = plane_info.format;
	dc_plane_state->color_space = plane_info.color_space;
	dc_plane_state->format = plane_info.format;
	dc_plane_state->plane_size = plane_info.plane_size;
	dc_plane_state->rotation = plane_info.rotation;
	dc_plane_state->horizontal_mirror = plane_info.horizontal_mirror;
	dc_plane_state->stereo_format = plane_info.stereo_format;
	dc_plane_state->tiling_info = plane_info.tiling_info;
	dc_plane_state->visible = plane_info.visible;
	dc_plane_state->per_pixel_alpha = plane_info.per_pixel_alpha;
	dc_plane_state->global_alpha = plane_info.global_alpha;
	dc_plane_state->global_alpha_value = plane_info.global_alpha_value;
	dc_plane_state->dcc = plane_info.dcc;
	dc_plane_state->layer_index = plane_info.layer_index; // Always returns 0
	dc_plane_state->flip_int_enabled = true;

	/*
	 * Always set input transfer function, since plane state is refreshed
	 * every time.
	 */
	ret = amdgpu_dm_update_plane_color_mgmt(dm_crtc_state, dc_plane_state);
	if (ret)
		return ret;

	return 0;
}

static void update_stream_scaling_settings(const struct drm_display_mode *mode,
					   const struct dm_connector_state *dm_state,
					   struct dc_stream_state *stream)
{
	enum amdgpu_rmx_type rmx_type;

	struct rect src = { 0 }; /* viewport in composition space*/
	struct rect dst = { 0 }; /* stream addressable area */

	/* no mode. nothing to be done */
	if (!mode)
		return;

	/* Full screen scaling by default */
	src.width = mode->hdisplay;
	src.height = mode->vdisplay;
	dst.width = stream->timing.h_addressable;
	dst.height = stream->timing.v_addressable;

	if (dm_state) {
		rmx_type = dm_state->scaling;
		if (rmx_type == RMX_ASPECT || rmx_type == RMX_OFF) {
			if (src.width * dst.height <
					src.height * dst.width) {
				/* height needs less upscaling/more downscaling */
				dst.width = src.width *
						dst.height / src.height;
			} else {
				/* width needs less upscaling/more downscaling */
				dst.height = src.height *
						dst.width / src.width;
			}
		} else if (rmx_type == RMX_CENTER) {
			dst = src;
		}

		dst.x = (stream->timing.h_addressable - dst.width) / 2;
		dst.y = (stream->timing.v_addressable - dst.height) / 2;

		if (dm_state->underscan_enable) {
			dst.x += dm_state->underscan_hborder / 2;
			dst.y += dm_state->underscan_vborder / 2;
			dst.width -= dm_state->underscan_hborder;
			dst.height -= dm_state->underscan_vborder;
		}
	}

	stream->src = src;
	stream->dst = dst;

	DRM_DEBUG_KMS("Destination Rectangle x:%d  y:%d  width:%d  height:%d\n",
		      dst.x, dst.y, dst.width, dst.height);

}

static enum dc_color_depth
convert_color_depth_from_display_info(const struct drm_connector *connector,
				      bool is_y420, int requested_bpc)
{
	uint8_t bpc;

	if (is_y420) {
		bpc = 8;

		/* Cap display bpc based on HDMI 2.0 HF-VSDB */
		if (connector->display_info.hdmi.y420_dc_modes & DRM_EDID_YCBCR420_DC_48)
			bpc = 16;
		else if (connector->display_info.hdmi.y420_dc_modes & DRM_EDID_YCBCR420_DC_36)
			bpc = 12;
		else if (connector->display_info.hdmi.y420_dc_modes & DRM_EDID_YCBCR420_DC_30)
			bpc = 10;
	} else {
		bpc = (uint8_t)connector->display_info.bpc;
		/* Assume 8 bpc by default if no bpc is specified. */
		bpc = bpc ? bpc : 8;
	}

	if (requested_bpc > 0) {
		/*
		 * Cap display bpc based on the user requested value.
		 *
		 * The value for state->max_bpc may not correctly updated
		 * depending on when the connector gets added to the state
		 * or if this was called outside of atomic check, so it
		 * can't be used directly.
		 */
		bpc = min_t(u8, bpc, requested_bpc);

		/* Round down to the nearest even number. */
		bpc = bpc - (bpc & 1);
	}

	switch (bpc) {
	case 0:
		/*
		 * Temporary Work around, DRM doesn't parse color depth for
		 * EDID revision before 1.4
		 * TODO: Fix edid parsing
		 */
		return COLOR_DEPTH_888;
	case 6:
		return COLOR_DEPTH_666;
	case 8:
		return COLOR_DEPTH_888;
	case 10:
		return COLOR_DEPTH_101010;
	case 12:
		return COLOR_DEPTH_121212;
	case 14:
		return COLOR_DEPTH_141414;
	case 16:
		return COLOR_DEPTH_161616;
	default:
		return COLOR_DEPTH_UNDEFINED;
	}
}

static enum dc_aspect_ratio
get_aspect_ratio(const struct drm_display_mode *mode_in)
{
	/* 1-1 mapping, since both enums follow the HDMI spec. */
	return (enum dc_aspect_ratio) mode_in->picture_aspect_ratio;
}

static enum dc_color_space
get_output_color_space(const struct dc_crtc_timing *dc_crtc_timing)
{
	enum dc_color_space color_space = COLOR_SPACE_SRGB;

	switch (dc_crtc_timing->pixel_encoding)	{
	case PIXEL_ENCODING_YCBCR422:
	case PIXEL_ENCODING_YCBCR444:
	case PIXEL_ENCODING_YCBCR420:
	{
		/*
		 * 27030khz is the separation point between HDTV and SDTV
		 * according to HDMI spec, we use YCbCr709 and YCbCr601
		 * respectively
		 */
		if (dc_crtc_timing->pix_clk_100hz > 270300) {
			if (dc_crtc_timing->flags.Y_ONLY)
				color_space =
					COLOR_SPACE_YCBCR709_LIMITED;
			else
				color_space = COLOR_SPACE_YCBCR709;
		} else {
			if (dc_crtc_timing->flags.Y_ONLY)
				color_space =
					COLOR_SPACE_YCBCR601_LIMITED;
			else
				color_space = COLOR_SPACE_YCBCR601;
		}

	}
	break;
	case PIXEL_ENCODING_RGB:
		color_space = COLOR_SPACE_SRGB;
		break;

	default:
		WARN_ON(1);
		break;
	}

	return color_space;
}

static bool adjust_colour_depth_from_display_info(
	struct dc_crtc_timing *timing_out,
	const struct drm_display_info *info)
{
	enum dc_color_depth depth = timing_out->display_color_depth;
	int normalized_clk;
	do {
		normalized_clk = timing_out->pix_clk_100hz / 10;
		/* YCbCr 4:2:0 requires additional adjustment of 1/2 */
		if (timing_out->pixel_encoding == PIXEL_ENCODING_YCBCR420)
			normalized_clk /= 2;
		/* Adjusting pix clock following on HDMI spec based on colour depth */
		switch (depth) {
		case COLOR_DEPTH_888:
			break;
		case COLOR_DEPTH_101010:
			normalized_clk = (normalized_clk * 30) / 24;
			break;
		case COLOR_DEPTH_121212:
			normalized_clk = (normalized_clk * 36) / 24;
			break;
		case COLOR_DEPTH_161616:
			normalized_clk = (normalized_clk * 48) / 24;
			break;
		default:
			/* The above depths are the only ones valid for HDMI. */
			return false;
		}
		if (normalized_clk <= info->max_tmds_clock) {
			timing_out->display_color_depth = depth;
			return true;
		}
	} while (--depth > COLOR_DEPTH_666);
	return false;
}

static void fill_stream_properties_from_drm_display_mode(
	struct dc_stream_state *stream,
	const struct drm_display_mode *mode_in,
	const struct drm_connector *connector,
	const struct drm_connector_state *connector_state,
	const struct dc_stream_state *old_stream,
	int requested_bpc)
{
	struct dc_crtc_timing *timing_out = &stream->timing;
	const struct drm_display_info *info = &connector->display_info;
	struct amdgpu_dm_connector *aconnector = to_amdgpu_dm_connector(connector);
	struct hdmi_vendor_infoframe hv_frame;
	struct hdmi_avi_infoframe avi_frame;

	memset(&hv_frame, 0, sizeof(hv_frame));
	memset(&avi_frame, 0, sizeof(avi_frame));

	timing_out->h_border_left = 0;
	timing_out->h_border_right = 0;
	timing_out->v_border_top = 0;
	timing_out->v_border_bottom = 0;
	/* TODO: un-hardcode */
	if (drm_mode_is_420_only(info, mode_in)
			&& stream->signal == SIGNAL_TYPE_HDMI_TYPE_A)
		timing_out->pixel_encoding = PIXEL_ENCODING_YCBCR420;
	else if (drm_mode_is_420_also(info, mode_in)
			&& aconnector->force_yuv420_output)
		timing_out->pixel_encoding = PIXEL_ENCODING_YCBCR420;
	else if ((connector->display_info.color_formats & DRM_COLOR_FORMAT_YCRCB444)
			&& stream->signal == SIGNAL_TYPE_HDMI_TYPE_A)
		timing_out->pixel_encoding = PIXEL_ENCODING_YCBCR444;
	else
		timing_out->pixel_encoding = PIXEL_ENCODING_RGB;

	timing_out->timing_3d_format = TIMING_3D_FORMAT_NONE;
	timing_out->display_color_depth = convert_color_depth_from_display_info(
		connector,
		(timing_out->pixel_encoding == PIXEL_ENCODING_YCBCR420),
		requested_bpc);
	timing_out->scan_type = SCANNING_TYPE_NODATA;
	timing_out->hdmi_vic = 0;

	if(old_stream) {
		timing_out->vic = old_stream->timing.vic;
		timing_out->flags.HSYNC_POSITIVE_POLARITY = old_stream->timing.flags.HSYNC_POSITIVE_POLARITY;
		timing_out->flags.VSYNC_POSITIVE_POLARITY = old_stream->timing.flags.VSYNC_POSITIVE_POLARITY;
	} else {
		timing_out->vic = drm_match_cea_mode(mode_in);
		if (mode_in->flags & DRM_MODE_FLAG_PHSYNC)
			timing_out->flags.HSYNC_POSITIVE_POLARITY = 1;
		if (mode_in->flags & DRM_MODE_FLAG_PVSYNC)
			timing_out->flags.VSYNC_POSITIVE_POLARITY = 1;
	}

	if (stream->signal == SIGNAL_TYPE_HDMI_TYPE_A) {
		drm_hdmi_avi_infoframe_from_display_mode(&avi_frame, (struct drm_connector *)connector, mode_in);
		timing_out->vic = avi_frame.video_code;
		drm_hdmi_vendor_infoframe_from_display_mode(&hv_frame, (struct drm_connector *)connector, mode_in);
		timing_out->hdmi_vic = hv_frame.vic;
	}

	if (is_freesync_video_mode(mode_in, aconnector)) {
		timing_out->h_addressable = mode_in->hdisplay;
		timing_out->h_total = mode_in->htotal;
		timing_out->h_sync_width = mode_in->hsync_end - mode_in->hsync_start;
		timing_out->h_front_porch = mode_in->hsync_start - mode_in->hdisplay;
		timing_out->v_total = mode_in->vtotal;
		timing_out->v_addressable = mode_in->vdisplay;
		timing_out->v_front_porch = mode_in->vsync_start - mode_in->vdisplay;
		timing_out->v_sync_width = mode_in->vsync_end - mode_in->vsync_start;
		timing_out->pix_clk_100hz = mode_in->clock * 10;
	} else {
		timing_out->h_addressable = mode_in->crtc_hdisplay;
		timing_out->h_total = mode_in->crtc_htotal;
		timing_out->h_sync_width = mode_in->crtc_hsync_end - mode_in->crtc_hsync_start;
		timing_out->h_front_porch = mode_in->crtc_hsync_start - mode_in->crtc_hdisplay;
		timing_out->v_total = mode_in->crtc_vtotal;
		timing_out->v_addressable = mode_in->crtc_vdisplay;
		timing_out->v_front_porch = mode_in->crtc_vsync_start - mode_in->crtc_vdisplay;
		timing_out->v_sync_width = mode_in->crtc_vsync_end - mode_in->crtc_vsync_start;
		timing_out->pix_clk_100hz = mode_in->crtc_clock * 10;
	}

	timing_out->aspect_ratio = get_aspect_ratio(mode_in);

	stream->output_color_space = get_output_color_space(timing_out);

	stream->out_transfer_func->type = TF_TYPE_PREDEFINED;
	stream->out_transfer_func->tf = TRANSFER_FUNCTION_SRGB;
	if (stream->signal == SIGNAL_TYPE_HDMI_TYPE_A) {
		if (!adjust_colour_depth_from_display_info(timing_out, info) &&
		    drm_mode_is_420_also(info, mode_in) &&
		    timing_out->pixel_encoding != PIXEL_ENCODING_YCBCR420) {
			timing_out->pixel_encoding = PIXEL_ENCODING_YCBCR420;
			adjust_colour_depth_from_display_info(timing_out, info);
		}
	}
}

static void fill_audio_info(struct audio_info *audio_info,
			    const struct drm_connector *drm_connector,
			    const struct dc_sink *dc_sink)
{
	int i = 0;
	int cea_revision = 0;
	const struct dc_edid_caps *edid_caps = &dc_sink->edid_caps;

	audio_info->manufacture_id = edid_caps->manufacturer_id;
	audio_info->product_id = edid_caps->product_id;

	cea_revision = drm_connector->display_info.cea_rev;

	strscpy(audio_info->display_name,
		edid_caps->display_name,
		AUDIO_INFO_DISPLAY_NAME_SIZE_IN_CHARS);

	if (cea_revision >= 3) {
		audio_info->mode_count = edid_caps->audio_mode_count;

		for (i = 0; i < audio_info->mode_count; ++i) {
			audio_info->modes[i].format_code =
					(enum audio_format_code)
					(edid_caps->audio_modes[i].format_code);
			audio_info->modes[i].channel_count =
					edid_caps->audio_modes[i].channel_count;
			audio_info->modes[i].sample_rates.all =
					edid_caps->audio_modes[i].sample_rate;
			audio_info->modes[i].sample_size =
					edid_caps->audio_modes[i].sample_size;
		}
	}

	audio_info->flags.all = edid_caps->speaker_flags;

	/* TODO: We only check for the progressive mode, check for interlace mode too */
	if (drm_connector->latency_present[0]) {
		audio_info->video_latency = drm_connector->video_latency[0];
		audio_info->audio_latency = drm_connector->audio_latency[0];
	}

	/* TODO: For DP, video and audio latency should be calculated from DPCD caps */

}

static void
copy_crtc_timing_for_drm_display_mode(const struct drm_display_mode *src_mode,
				      struct drm_display_mode *dst_mode)
{
	dst_mode->crtc_hdisplay = src_mode->crtc_hdisplay;
	dst_mode->crtc_vdisplay = src_mode->crtc_vdisplay;
	dst_mode->crtc_clock = src_mode->crtc_clock;
	dst_mode->crtc_hblank_start = src_mode->crtc_hblank_start;
	dst_mode->crtc_hblank_end = src_mode->crtc_hblank_end;
	dst_mode->crtc_hsync_start =  src_mode->crtc_hsync_start;
	dst_mode->crtc_hsync_end = src_mode->crtc_hsync_end;
	dst_mode->crtc_htotal = src_mode->crtc_htotal;
	dst_mode->crtc_hskew = src_mode->crtc_hskew;
	dst_mode->crtc_vblank_start = src_mode->crtc_vblank_start;
	dst_mode->crtc_vblank_end = src_mode->crtc_vblank_end;
	dst_mode->crtc_vsync_start = src_mode->crtc_vsync_start;
	dst_mode->crtc_vsync_end = src_mode->crtc_vsync_end;
	dst_mode->crtc_vtotal = src_mode->crtc_vtotal;
}

static void
decide_crtc_timing_for_drm_display_mode(struct drm_display_mode *drm_mode,
					const struct drm_display_mode *native_mode,
					bool scale_enabled)
{
	if (scale_enabled) {
		copy_crtc_timing_for_drm_display_mode(native_mode, drm_mode);
	} else if (native_mode->clock == drm_mode->clock &&
			native_mode->htotal == drm_mode->htotal &&
			native_mode->vtotal == drm_mode->vtotal) {
		copy_crtc_timing_for_drm_display_mode(native_mode, drm_mode);
	} else {
		/* no scaling nor amdgpu inserted, no need to patch */
	}
}

static struct dc_sink *
create_fake_sink(struct amdgpu_dm_connector *aconnector)
{
	struct dc_sink_init_data sink_init_data = { 0 };
	struct dc_sink *sink = NULL;
	sink_init_data.link = aconnector->dc_link;
	sink_init_data.sink_signal = aconnector->dc_link->connector_signal;

	sink = dc_sink_create(&sink_init_data);
	if (!sink) {
		DRM_ERROR("Failed to create sink!\n");
		return NULL;
	}
	sink->sink_signal = SIGNAL_TYPE_VIRTUAL;

	return sink;
}

static void set_multisync_trigger_params(
		struct dc_stream_state *stream)
{
	struct dc_stream_state *master = NULL;

	if (stream->triggered_crtc_reset.enabled) {
		master = stream->triggered_crtc_reset.event_source;
		stream->triggered_crtc_reset.event =
			master->timing.flags.VSYNC_POSITIVE_POLARITY ?
			CRTC_EVENT_VSYNC_RISING : CRTC_EVENT_VSYNC_FALLING;
		stream->triggered_crtc_reset.delay = TRIGGER_DELAY_NEXT_PIXEL;
	}
}

static void set_master_stream(struct dc_stream_state *stream_set[],
			      int stream_count)
{
	int j, highest_rfr = 0, master_stream = 0;

	for (j = 0;  j < stream_count; j++) {
		if (stream_set[j] && stream_set[j]->triggered_crtc_reset.enabled) {
			int refresh_rate = 0;

			refresh_rate = (stream_set[j]->timing.pix_clk_100hz*100)/
				(stream_set[j]->timing.h_total*stream_set[j]->timing.v_total);
			if (refresh_rate > highest_rfr) {
				highest_rfr = refresh_rate;
				master_stream = j;
			}
		}
	}
	for (j = 0;  j < stream_count; j++) {
		if (stream_set[j])
			stream_set[j]->triggered_crtc_reset.event_source = stream_set[master_stream];
	}
}

static void dm_enable_per_frame_crtc_master_sync(struct dc_state *context)
{
	int i = 0;
	struct dc_stream_state *stream;

	if (context->stream_count < 2)
		return;
	for (i = 0; i < context->stream_count ; i++) {
		if (!context->streams[i])
			continue;
		/*
		 * TODO: add a function to read AMD VSDB bits and set
		 * crtc_sync_master.multi_sync_enabled flag
		 * For now it's set to false
		 */
	}

	set_master_stream(context->streams, context->stream_count);

	for (i = 0; i < context->stream_count ; i++) {
		stream = context->streams[i];

		if (!stream)
			continue;

		set_multisync_trigger_params(stream);
	}
}

#if defined(CONFIG_DRM_AMD_DC_DCN)
static void update_dsc_caps(struct amdgpu_dm_connector *aconnector,
							struct dc_sink *sink, struct dc_stream_state *stream,
							struct dsc_dec_dpcd_caps *dsc_caps)
{
	stream->timing.flags.DSC = 0;

	if (aconnector->dc_link && sink->sink_signal == SIGNAL_TYPE_DISPLAY_PORT) {
		dc_dsc_parse_dsc_dpcd(aconnector->dc_link->ctx->dc,
				      aconnector->dc_link->dpcd_caps.dsc_caps.dsc_basic_caps.raw,
				      aconnector->dc_link->dpcd_caps.dsc_caps.dsc_branch_decoder_caps.raw,
				      dsc_caps);
	}
}

static void apply_dsc_policy_for_stream(struct amdgpu_dm_connector *aconnector,
										struct dc_sink *sink, struct dc_stream_state *stream,
										struct dsc_dec_dpcd_caps *dsc_caps)
{
	struct drm_connector *drm_connector = &aconnector->base;
	uint32_t link_bandwidth_kbps;

	link_bandwidth_kbps = dc_link_bandwidth_kbps(aconnector->dc_link,
							dc_link_get_link_cap(aconnector->dc_link));
	/* Set DSC policy according to dsc_clock_en */
	dc_dsc_policy_set_enable_dsc_when_not_needed(
		aconnector->dsc_settings.dsc_force_enable == DSC_CLK_FORCE_ENABLE);

	if (aconnector->dc_link && sink->sink_signal == SIGNAL_TYPE_DISPLAY_PORT) {

		if (dc_dsc_compute_config(aconnector->dc_link->ctx->dc->res_pool->dscs[0],
						dsc_caps,
						aconnector->dc_link->ctx->dc->debug.dsc_min_slice_height_override,
						0,
						link_bandwidth_kbps,
						&stream->timing,
						&stream->timing.dsc_cfg)) {
			stream->timing.flags.DSC = 1;
			DRM_DEBUG_DRIVER("%s: [%s] DSC is selected from SST RX\n", __func__, drm_connector->name);
		}
	}

	/* Overwrite the stream flag if DSC is enabled through debugfs */
	if (aconnector->dsc_settings.dsc_force_enable == DSC_CLK_FORCE_ENABLE)
		stream->timing.flags.DSC = 1;

	if (stream->timing.flags.DSC && aconnector->dsc_settings.dsc_num_slices_h)
		stream->timing.dsc_cfg.num_slices_h = aconnector->dsc_settings.dsc_num_slices_h;

	if (stream->timing.flags.DSC && aconnector->dsc_settings.dsc_num_slices_v)
		stream->timing.dsc_cfg.num_slices_v = aconnector->dsc_settings.dsc_num_slices_v;

	if (stream->timing.flags.DSC && aconnector->dsc_settings.dsc_bits_per_pixel)
		stream->timing.dsc_cfg.bits_per_pixel = aconnector->dsc_settings.dsc_bits_per_pixel;
}
#endif

/**
 * DOC: FreeSync Video
 *
 * When a userspace application wants to play a video, the content follows a
 * standard format definition that usually specifies the FPS for that format.
 * The below list illustrates some video format and the expected FPS,
 * respectively:
 *
 * - TV/NTSC (23.976 FPS)
 * - Cinema (24 FPS)
 * - TV/PAL (25 FPS)
 * - TV/NTSC (29.97 FPS)
 * - TV/NTSC (30 FPS)
 * - Cinema HFR (48 FPS)
 * - TV/PAL (50 FPS)
 * - Commonly used (60 FPS)
 * - Multiples of 24 (48,72,96 FPS)
 *
 * The list of standards video format is not huge and can be added to the
 * connector modeset list beforehand. With that, userspace can leverage
 * FreeSync to extends the front porch in order to attain the target refresh
 * rate. Such a switch will happen seamlessly, without screen blanking or
 * reprogramming of the output in any other way. If the userspace requests a
 * modesetting change compatible with FreeSync modes that only differ in the
 * refresh rate, DC will skip the full update and avoid blink during the
 * transition. For example, the video player can change the modesetting from
 * 60Hz to 30Hz for playing TV/NTSC content when it goes full screen without
 * causing any display blink. This same concept can be applied to a mode
 * setting change.
 */
static struct drm_display_mode *
get_highest_refresh_rate_mode(struct amdgpu_dm_connector *aconnector,
			  bool use_probed_modes)
{
	struct drm_display_mode *m, *m_pref = NULL;
	u16 current_refresh, highest_refresh;
	struct list_head *list_head = use_probed_modes ?
						    &aconnector->base.probed_modes :
						    &aconnector->base.modes;

	if (aconnector->freesync_vid_base.clock != 0)
		return &aconnector->freesync_vid_base;

	/* Find the preferred mode */
	list_for_each_entry (m, list_head, head) {
		if (m->type & DRM_MODE_TYPE_PREFERRED) {
			m_pref = m;
			break;
		}
	}

	if (!m_pref) {
		/* Probably an EDID with no preferred mode. Fallback to first entry */
		m_pref = list_first_entry_or_null(
			&aconnector->base.modes, struct drm_display_mode, head);
		if (!m_pref) {
			DRM_DEBUG_DRIVER("No preferred mode found in EDID\n");
			return NULL;
		}
	}

	highest_refresh = drm_mode_vrefresh(m_pref);

	/*
	 * Find the mode with highest refresh rate with same resolution.
	 * For some monitors, preferred mode is not the mode with highest
	 * supported refresh rate.
	 */
	list_for_each_entry (m, list_head, head) {
		current_refresh  = drm_mode_vrefresh(m);

		if (m->hdisplay == m_pref->hdisplay &&
		    m->vdisplay == m_pref->vdisplay &&
		    highest_refresh < current_refresh) {
			highest_refresh = current_refresh;
			m_pref = m;
		}
	}

	aconnector->freesync_vid_base = *m_pref;
	return m_pref;
}

static bool is_freesync_video_mode(const struct drm_display_mode *mode,
				   struct amdgpu_dm_connector *aconnector)
{
	struct drm_display_mode *high_mode;
	int timing_diff;

	high_mode = get_highest_refresh_rate_mode(aconnector, false);
	if (!high_mode || !mode)
		return false;

	timing_diff = high_mode->vtotal - mode->vtotal;

	if (high_mode->clock == 0 || high_mode->clock != mode->clock ||
	    high_mode->hdisplay != mode->hdisplay ||
	    high_mode->vdisplay != mode->vdisplay ||
	    high_mode->hsync_start != mode->hsync_start ||
	    high_mode->hsync_end != mode->hsync_end ||
	    high_mode->htotal != mode->htotal ||
	    high_mode->hskew != mode->hskew ||
	    high_mode->vscan != mode->vscan ||
	    high_mode->vsync_start - mode->vsync_start != timing_diff ||
	    high_mode->vsync_end - mode->vsync_end != timing_diff)
		return false;
	else
		return true;
}

static struct dc_stream_state *
create_stream_for_sink(struct amdgpu_dm_connector *aconnector,
		       const struct drm_display_mode *drm_mode,
		       const struct dm_connector_state *dm_state,
		       const struct dc_stream_state *old_stream,
		       int requested_bpc)
{
	struct drm_display_mode *preferred_mode = NULL;
	struct drm_connector *drm_connector;
	const struct drm_connector_state *con_state =
		dm_state ? &dm_state->base : NULL;
	struct dc_stream_state *stream = NULL;
	struct drm_display_mode mode = *drm_mode;
	struct drm_display_mode saved_mode;
	struct drm_display_mode *freesync_mode = NULL;
	bool native_mode_found = false;
	bool recalculate_timing = false;
	bool scale = dm_state ? (dm_state->scaling != RMX_OFF) : false;
	int mode_refresh;
	int preferred_refresh = 0;
#if defined(CONFIG_DRM_AMD_DC_DCN)
	struct dsc_dec_dpcd_caps dsc_caps;
#endif
	struct dc_sink *sink = NULL;

	memset(&saved_mode, 0, sizeof(saved_mode));

	if (aconnector == NULL) {
		DRM_ERROR("aconnector is NULL!\n");
		return stream;
	}

	drm_connector = &aconnector->base;

	if (!aconnector->dc_sink) {
		sink = create_fake_sink(aconnector);
		if (!sink)
			return stream;
	} else {
		sink = aconnector->dc_sink;
		dc_sink_retain(sink);
	}

	stream = dc_create_stream_for_sink(sink);

	if (stream == NULL) {
		DRM_ERROR("Failed to create stream for sink!\n");
		goto finish;
	}

	stream->dm_stream_context = aconnector;

	stream->timing.flags.LTE_340MCSC_SCRAMBLE =
		drm_connector->display_info.hdmi.scdc.scrambling.low_rates;

	list_for_each_entry(preferred_mode, &aconnector->base.modes, head) {
		/* Search for preferred mode */
		if (preferred_mode->type & DRM_MODE_TYPE_PREFERRED) {
			native_mode_found = true;
			break;
		}
	}
	if (!native_mode_found)
		preferred_mode = list_first_entry_or_null(
				&aconnector->base.modes,
				struct drm_display_mode,
				head);

	mode_refresh = drm_mode_vrefresh(&mode);

	if (preferred_mode == NULL) {
		/*
		 * This may not be an error, the use case is when we have no
		 * usermode calls to reset and set mode upon hotplug. In this
		 * case, we call set mode ourselves to restore the previous mode
		 * and the modelist may not be filled in in time.
		 */
		DRM_DEBUG_DRIVER("No preferred mode found\n");
	} else {
		recalculate_timing = amdgpu_freesync_vid_mode &&
				 is_freesync_video_mode(&mode, aconnector);
		if (recalculate_timing) {
			freesync_mode = get_highest_refresh_rate_mode(aconnector, false);
			saved_mode = mode;
			mode = *freesync_mode;
		} else {
			decide_crtc_timing_for_drm_display_mode(
				&mode, preferred_mode, scale);

			preferred_refresh = drm_mode_vrefresh(preferred_mode);
		}
	}

	if (recalculate_timing)
		drm_mode_set_crtcinfo(&saved_mode, 0);
	else if (!dm_state)
		drm_mode_set_crtcinfo(&mode, 0);

       /*
	* If scaling is enabled and refresh rate didn't change
	* we copy the vic and polarities of the old timings
	*/
	if (!scale || mode_refresh != preferred_refresh)
		fill_stream_properties_from_drm_display_mode(
			stream, &mode, &aconnector->base, con_state, NULL,
			requested_bpc);
	else
		fill_stream_properties_from_drm_display_mode(
			stream, &mode, &aconnector->base, con_state, old_stream,
			requested_bpc);

#if defined(CONFIG_DRM_AMD_DC_DCN)
	/* SST DSC determination policy */
	update_dsc_caps(aconnector, sink, stream, &dsc_caps);
	if (aconnector->dsc_settings.dsc_force_enable != DSC_CLK_FORCE_DISABLE && dsc_caps.is_dsc_supported)
		apply_dsc_policy_for_stream(aconnector, sink, stream, &dsc_caps);
#endif

	update_stream_scaling_settings(&mode, dm_state, stream);

	fill_audio_info(
		&stream->audio_info,
		drm_connector,
		sink);

	update_stream_signal(stream, sink);

	if (stream->signal == SIGNAL_TYPE_HDMI_TYPE_A)
		mod_build_hf_vsif_infopacket(stream, &stream->vsp_infopacket);

	if (stream->link->psr_settings.psr_feature_enabled) {
		//
		// should decide stream support vsc sdp colorimetry capability
		// before building vsc info packet
		//
		stream->use_vsc_sdp_for_colorimetry = false;
		if (aconnector->dc_sink->sink_signal == SIGNAL_TYPE_DISPLAY_PORT_MST) {
			stream->use_vsc_sdp_for_colorimetry =
				aconnector->dc_sink->is_vsc_sdp_colorimetry_supported;
		} else {
			if (stream->link->dpcd_caps.dprx_feature.bits.VSC_SDP_COLORIMETRY_SUPPORTED)
				stream->use_vsc_sdp_for_colorimetry = true;
		}
		mod_build_vsc_infopacket(stream, &stream->vsc_infopacket);
		aconnector->psr_skip_count = AMDGPU_DM_PSR_ENTRY_DELAY;

	}
finish:
	dc_sink_release(sink);

	return stream;
}

static void amdgpu_dm_crtc_destroy(struct drm_crtc *crtc)
{
	drm_crtc_cleanup(crtc);
	kfree(crtc);
}

static void dm_crtc_destroy_state(struct drm_crtc *crtc,
				  struct drm_crtc_state *state)
{
	struct dm_crtc_state *cur = to_dm_crtc_state(state);

	/* TODO Destroy dc_stream objects are stream object is flattened */
	if (cur->stream)
		dc_stream_release(cur->stream);


	__drm_atomic_helper_crtc_destroy_state(state);


	kfree(state);
}

static void dm_crtc_reset_state(struct drm_crtc *crtc)
{
	struct dm_crtc_state *state;

	if (crtc->state)
		dm_crtc_destroy_state(crtc, crtc->state);

	state = kzalloc(sizeof(*state), GFP_KERNEL);
	if (WARN_ON(!state))
		return;

	__drm_atomic_helper_crtc_reset(crtc, &state->base);
}

static struct drm_crtc_state *
dm_crtc_duplicate_state(struct drm_crtc *crtc)
{
	struct dm_crtc_state *state, *cur;

	cur = to_dm_crtc_state(crtc->state);

	if (WARN_ON(!crtc->state))
		return NULL;

	state = kzalloc(sizeof(*state), GFP_KERNEL);
	if (!state)
		return NULL;

	__drm_atomic_helper_crtc_duplicate_state(crtc, &state->base);

	if (cur->stream) {
		state->stream = cur->stream;
		dc_stream_retain(state->stream);
	}

	state->active_planes = cur->active_planes;
	state->vrr_infopacket = cur->vrr_infopacket;
	state->abm_level = cur->abm_level;
	state->vrr_supported = cur->vrr_supported;
	state->freesync_config = cur->freesync_config;
	state->cm_has_degamma = cur->cm_has_degamma;
	state->cm_is_degamma_srgb = cur->cm_is_degamma_srgb;
	/* TODO Duplicate dc_stream after objects are stream object is flattened */

	return &state->base;
}

#ifdef CONFIG_DRM_AMD_SECURE_DISPLAY
static int amdgpu_dm_crtc_late_register(struct drm_crtc *crtc)
{
	crtc_debugfs_init(crtc);

	return 0;
}
#endif

static inline int dm_set_vupdate_irq(struct drm_crtc *crtc, bool enable)
{
	enum dc_irq_source irq_source;
	struct amdgpu_crtc *acrtc = to_amdgpu_crtc(crtc);
	struct amdgpu_device *adev = drm_to_adev(crtc->dev);
	int rc;

	irq_source = IRQ_TYPE_VUPDATE + acrtc->otg_inst;

	rc = dc_interrupt_set(adev->dm.dc, irq_source, enable) ? 0 : -EBUSY;

	DRM_DEBUG_VBL("crtc %d - vupdate irq %sabling: r=%d\n",
		      acrtc->crtc_id, enable ? "en" : "dis", rc);
	return rc;
}

static inline int dm_set_vblank(struct drm_crtc *crtc, bool enable)
{
	enum dc_irq_source irq_source;
	struct amdgpu_crtc *acrtc = to_amdgpu_crtc(crtc);
	struct amdgpu_device *adev = drm_to_adev(crtc->dev);
	struct dm_crtc_state *acrtc_state = to_dm_crtc_state(crtc->state);
#if defined(CONFIG_DRM_AMD_DC_DCN)
	struct amdgpu_display_manager *dm = &adev->dm;
	unsigned long flags;
#endif
	int rc = 0;

	if (enable) {
		/* vblank irq on -> Only need vupdate irq in vrr mode */
		if (amdgpu_dm_vrr_active(acrtc_state))
			rc = dm_set_vupdate_irq(crtc, true);
	} else {
		/* vblank irq off -> vupdate irq off */
		rc = dm_set_vupdate_irq(crtc, false);
	}

	if (rc)
		return rc;

	irq_source = IRQ_TYPE_VBLANK + acrtc->otg_inst;

	if (!dc_interrupt_set(adev->dm.dc, irq_source, enable))
		return -EBUSY;

	if (amdgpu_in_reset(adev))
		return 0;

#if defined(CONFIG_DRM_AMD_DC_DCN)
	spin_lock_irqsave(&dm->vblank_lock, flags);
	dm->vblank_workqueue->dm = dm;
	dm->vblank_workqueue->otg_inst = acrtc->otg_inst;
	dm->vblank_workqueue->enable = enable;
	spin_unlock_irqrestore(&dm->vblank_lock, flags);
	schedule_work(&dm->vblank_workqueue->mall_work);
#endif

	return 0;
}

static int dm_enable_vblank(struct drm_crtc *crtc)
{
	return dm_set_vblank(crtc, true);
}

static void dm_disable_vblank(struct drm_crtc *crtc)
{
	dm_set_vblank(crtc, false);
}

/* Implemented only the options currently availible for the driver */
static const struct drm_crtc_funcs amdgpu_dm_crtc_funcs = {
	.reset = dm_crtc_reset_state,
	.destroy = amdgpu_dm_crtc_destroy,
	.set_config = drm_atomic_helper_set_config,
	.page_flip = drm_atomic_helper_page_flip,
	.atomic_duplicate_state = dm_crtc_duplicate_state,
	.atomic_destroy_state = dm_crtc_destroy_state,
	.set_crc_source = amdgpu_dm_crtc_set_crc_source,
	.verify_crc_source = amdgpu_dm_crtc_verify_crc_source,
	.get_crc_sources = amdgpu_dm_crtc_get_crc_sources,
	.get_vblank_counter = amdgpu_get_vblank_counter_kms,
	.enable_vblank = dm_enable_vblank,
	.disable_vblank = dm_disable_vblank,
	.get_vblank_timestamp = drm_crtc_vblank_helper_get_vblank_timestamp,
#if defined(CONFIG_DRM_AMD_SECURE_DISPLAY)
	.late_register = amdgpu_dm_crtc_late_register,
#endif
};

static enum drm_connector_status
amdgpu_dm_connector_detect(struct drm_connector *connector, bool force)
{
	bool connected;
	struct amdgpu_dm_connector *aconnector = to_amdgpu_dm_connector(connector);

	/*
	 * Notes:
	 * 1. This interface is NOT called in context of HPD irq.
	 * 2. This interface *is called* in context of user-mode ioctl. Which
	 * makes it a bad place for *any* MST-related activity.
	 */

	if (aconnector->base.force == DRM_FORCE_UNSPECIFIED &&
	    !aconnector->fake_enable)
		connected = (aconnector->dc_sink != NULL);
	else
		connected = (aconnector->base.force == DRM_FORCE_ON);

	update_subconnector_property(aconnector);

	return (connected ? connector_status_connected :
			connector_status_disconnected);
}

int amdgpu_dm_connector_atomic_set_property(struct drm_connector *connector,
					    struct drm_connector_state *connector_state,
					    struct drm_property *property,
					    uint64_t val)
{
	struct drm_device *dev = connector->dev;
	struct amdgpu_device *adev = drm_to_adev(dev);
	struct dm_connector_state *dm_old_state =
		to_dm_connector_state(connector->state);
	struct dm_connector_state *dm_new_state =
		to_dm_connector_state(connector_state);

	int ret = -EINVAL;

	if (property == dev->mode_config.scaling_mode_property) {
		enum amdgpu_rmx_type rmx_type;

		switch (val) {
		case DRM_MODE_SCALE_CENTER:
			rmx_type = RMX_CENTER;
			break;
		case DRM_MODE_SCALE_ASPECT:
			rmx_type = RMX_ASPECT;
			break;
		case DRM_MODE_SCALE_FULLSCREEN:
			rmx_type = RMX_FULL;
			break;
		case DRM_MODE_SCALE_NONE:
		default:
			rmx_type = RMX_OFF;
			break;
		}

		if (dm_old_state->scaling == rmx_type)
			return 0;

		dm_new_state->scaling = rmx_type;
		ret = 0;
	} else if (property == adev->mode_info.underscan_hborder_property) {
		dm_new_state->underscan_hborder = val;
		ret = 0;
	} else if (property == adev->mode_info.underscan_vborder_property) {
		dm_new_state->underscan_vborder = val;
		ret = 0;
	} else if (property == adev->mode_info.underscan_property) {
		dm_new_state->underscan_enable = val;
		ret = 0;
	} else if (property == adev->mode_info.abm_level_property) {
		dm_new_state->abm_level = val;
		ret = 0;
	}

	return ret;
}

int amdgpu_dm_connector_atomic_get_property(struct drm_connector *connector,
					    const struct drm_connector_state *state,
					    struct drm_property *property,
					    uint64_t *val)
{
	struct drm_device *dev = connector->dev;
	struct amdgpu_device *adev = drm_to_adev(dev);
	struct dm_connector_state *dm_state =
		to_dm_connector_state(state);
	int ret = -EINVAL;

	if (property == dev->mode_config.scaling_mode_property) {
		switch (dm_state->scaling) {
		case RMX_CENTER:
			*val = DRM_MODE_SCALE_CENTER;
			break;
		case RMX_ASPECT:
			*val = DRM_MODE_SCALE_ASPECT;
			break;
		case RMX_FULL:
			*val = DRM_MODE_SCALE_FULLSCREEN;
			break;
		case RMX_OFF:
		default:
			*val = DRM_MODE_SCALE_NONE;
			break;
		}
		ret = 0;
	} else if (property == adev->mode_info.underscan_hborder_property) {
		*val = dm_state->underscan_hborder;
		ret = 0;
	} else if (property == adev->mode_info.underscan_vborder_property) {
		*val = dm_state->underscan_vborder;
		ret = 0;
	} else if (property == adev->mode_info.underscan_property) {
		*val = dm_state->underscan_enable;
		ret = 0;
	} else if (property == adev->mode_info.abm_level_property) {
		*val = dm_state->abm_level;
		ret = 0;
	}

	return ret;
}

static void amdgpu_dm_connector_unregister(struct drm_connector *connector)
{
	struct amdgpu_dm_connector *amdgpu_dm_connector = to_amdgpu_dm_connector(connector);

	drm_dp_aux_unregister(&amdgpu_dm_connector->dm_dp_aux.aux);
}

static void amdgpu_dm_connector_destroy(struct drm_connector *connector)
{
	struct amdgpu_dm_connector *aconnector = to_amdgpu_dm_connector(connector);
	const struct dc_link *link = aconnector->dc_link;
	struct amdgpu_device *adev = drm_to_adev(connector->dev);
	struct amdgpu_display_manager *dm = &adev->dm;

	/*
	 * Call only if mst_mgr was iniitalized before since it's not done
	 * for all connector types.
	 */
	if (aconnector->mst_mgr.dev)
		drm_dp_mst_topology_mgr_destroy(&aconnector->mst_mgr);

#if defined(CONFIG_BACKLIGHT_CLASS_DEVICE) ||\
	defined(CONFIG_BACKLIGHT_CLASS_DEVICE_MODULE)

	if ((link->connector_signal & (SIGNAL_TYPE_EDP | SIGNAL_TYPE_LVDS)) &&
	    link->type != dc_connection_none &&
	    dm->backlight_dev) {
		backlight_device_unregister(dm->backlight_dev);
		dm->backlight_dev = NULL;
	}
#endif

	if (aconnector->dc_em_sink)
		dc_sink_release(aconnector->dc_em_sink);
	aconnector->dc_em_sink = NULL;
	if (aconnector->dc_sink)
		dc_sink_release(aconnector->dc_sink);
	aconnector->dc_sink = NULL;

	drm_dp_cec_unregister_connector(&aconnector->dm_dp_aux.aux);
	drm_connector_unregister(connector);
	drm_connector_cleanup(connector);
	if (aconnector->i2c) {
		i2c_del_adapter(&aconnector->i2c->base);
		kfree(aconnector->i2c);
	}
	kfree(aconnector->dm_dp_aux.aux.name);

	kfree(connector);
}

void amdgpu_dm_connector_funcs_reset(struct drm_connector *connector)
{
	struct dm_connector_state *state =
		to_dm_connector_state(connector->state);

	if (connector->state)
		__drm_atomic_helper_connector_destroy_state(connector->state);

	kfree(state);

	state = kzalloc(sizeof(*state), GFP_KERNEL);

	if (state) {
		state->scaling = RMX_OFF;
		state->underscan_enable = false;
		state->underscan_hborder = 0;
		state->underscan_vborder = 0;
		state->base.max_requested_bpc = 8;
		state->vcpi_slots = 0;
		state->pbn = 0;
		if (connector->connector_type == DRM_MODE_CONNECTOR_eDP)
			state->abm_level = amdgpu_dm_abm_level;

		__drm_atomic_helper_connector_reset(connector, &state->base);
	}
}

struct drm_connector_state *
amdgpu_dm_connector_atomic_duplicate_state(struct drm_connector *connector)
{
	struct dm_connector_state *state =
		to_dm_connector_state(connector->state);

	struct dm_connector_state *new_state =
			kmemdup(state, sizeof(*state), GFP_KERNEL);

	if (!new_state)
		return NULL;

	__drm_atomic_helper_connector_duplicate_state(connector, &new_state->base);

	new_state->freesync_capable = state->freesync_capable;
	new_state->abm_level = state->abm_level;
	new_state->scaling = state->scaling;
	new_state->underscan_enable = state->underscan_enable;
	new_state->underscan_hborder = state->underscan_hborder;
	new_state->underscan_vborder = state->underscan_vborder;
	new_state->vcpi_slots = state->vcpi_slots;
	new_state->pbn = state->pbn;
	return &new_state->base;
}

static int
amdgpu_dm_connector_late_register(struct drm_connector *connector)
{
	struct amdgpu_dm_connector *amdgpu_dm_connector =
		to_amdgpu_dm_connector(connector);
	int r;

	if ((connector->connector_type == DRM_MODE_CONNECTOR_DisplayPort) ||
	    (connector->connector_type == DRM_MODE_CONNECTOR_eDP)) {
		amdgpu_dm_connector->dm_dp_aux.aux.dev = connector->kdev;
		r = drm_dp_aux_register(&amdgpu_dm_connector->dm_dp_aux.aux);
		if (r)
			return r;
	}

#if defined(CONFIG_DEBUG_FS)
	connector_debugfs_init(amdgpu_dm_connector);
#endif

	return 0;
}

static const struct drm_connector_funcs amdgpu_dm_connector_funcs = {
	.reset = amdgpu_dm_connector_funcs_reset,
	.detect = amdgpu_dm_connector_detect,
	.fill_modes = drm_helper_probe_single_connector_modes,
	.destroy = amdgpu_dm_connector_destroy,
	.atomic_duplicate_state = amdgpu_dm_connector_atomic_duplicate_state,
	.atomic_destroy_state = drm_atomic_helper_connector_destroy_state,
	.atomic_set_property = amdgpu_dm_connector_atomic_set_property,
	.atomic_get_property = amdgpu_dm_connector_atomic_get_property,
	.late_register = amdgpu_dm_connector_late_register,
	.early_unregister = amdgpu_dm_connector_unregister
};

static int get_modes(struct drm_connector *connector)
{
	return amdgpu_dm_connector_get_modes(connector);
}

static void create_eml_sink(struct amdgpu_dm_connector *aconnector)
{
	struct dc_sink_init_data init_params = {
			.link = aconnector->dc_link,
			.sink_signal = SIGNAL_TYPE_VIRTUAL
	};
	struct edid *edid;

	if (!aconnector->base.edid_blob_ptr) {
		DRM_ERROR("No EDID firmware found on connector: %s ,forcing to OFF!\n",
				aconnector->base.name);

		aconnector->base.force = DRM_FORCE_OFF;
		aconnector->base.override_edid = false;
		return;
	}

	edid = (struct edid *) aconnector->base.edid_blob_ptr->data;

	aconnector->edid = edid;

	aconnector->dc_em_sink = dc_link_add_remote_sink(
		aconnector->dc_link,
		(uint8_t *)edid,
		(edid->extensions + 1) * EDID_LENGTH,
		&init_params);

	if (aconnector->base.force == DRM_FORCE_ON) {
		aconnector->dc_sink = aconnector->dc_link->local_sink ?
		aconnector->dc_link->local_sink :
		aconnector->dc_em_sink;
		dc_sink_retain(aconnector->dc_sink);
	}
}

static void handle_edid_mgmt(struct amdgpu_dm_connector *aconnector)
{
	struct dc_link *link = (struct dc_link *)aconnector->dc_link;

	/*
	 * In case of headless boot with force on for DP managed connector
	 * Those settings have to be != 0 to get initial modeset
	 */
	if (link->connector_signal == SIGNAL_TYPE_DISPLAY_PORT) {
		link->verified_link_cap.lane_count = LANE_COUNT_FOUR;
		link->verified_link_cap.link_rate = LINK_RATE_HIGH2;
	}


	aconnector->base.override_edid = true;
	create_eml_sink(aconnector);
}

static struct dc_stream_state *
create_validate_stream_for_sink(struct amdgpu_dm_connector *aconnector,
				const struct drm_display_mode *drm_mode,
				const struct dm_connector_state *dm_state,
				const struct dc_stream_state *old_stream)
{
	struct drm_connector *connector = &aconnector->base;
	struct amdgpu_device *adev = drm_to_adev(connector->dev);
	struct dc_stream_state *stream;
	const struct drm_connector_state *drm_state = dm_state ? &dm_state->base : NULL;
	int requested_bpc = drm_state ? drm_state->max_requested_bpc : 8;
	enum dc_status dc_result = DC_OK;

	do {
		stream = create_stream_for_sink(aconnector, drm_mode,
						dm_state, old_stream,
						requested_bpc);
		if (stream == NULL) {
			DRM_ERROR("Failed to create stream for sink!\n");
			break;
		}

		dc_result = dc_validate_stream(adev->dm.dc, stream);

		if (dc_result != DC_OK) {
			DRM_DEBUG_KMS("Mode %dx%d (clk %d) failed DC validation with error %d (%s)\n",
				      drm_mode->hdisplay,
				      drm_mode->vdisplay,
				      drm_mode->clock,
				      dc_result,
				      dc_status_to_str(dc_result));

			dc_stream_release(stream);
			stream = NULL;
			requested_bpc -= 2; /* lower bpc to retry validation */
		}

	} while (stream == NULL && requested_bpc >= 6);

	if (dc_result == DC_FAIL_ENC_VALIDATE && !aconnector->force_yuv420_output) {
		DRM_DEBUG_KMS("Retry forcing YCbCr420 encoding\n");

		aconnector->force_yuv420_output = true;
		stream = create_validate_stream_for_sink(aconnector, drm_mode,
						dm_state, old_stream);
		aconnector->force_yuv420_output = false;
	}

	return stream;
}

enum drm_mode_status amdgpu_dm_connector_mode_valid(struct drm_connector *connector,
				   struct drm_display_mode *mode)
{
	int result = MODE_ERROR;
	struct dc_sink *dc_sink;
	/* TODO: Unhardcode stream count */
	struct dc_stream_state *stream;
	struct amdgpu_dm_connector *aconnector = to_amdgpu_dm_connector(connector);

	if ((mode->flags & DRM_MODE_FLAG_INTERLACE) ||
			(mode->flags & DRM_MODE_FLAG_DBLSCAN))
		return result;

	/*
	 * Only run this the first time mode_valid is called to initilialize
	 * EDID mgmt
	 */
	if (aconnector->base.force != DRM_FORCE_UNSPECIFIED &&
		!aconnector->dc_em_sink)
		handle_edid_mgmt(aconnector);

	dc_sink = to_amdgpu_dm_connector(connector)->dc_sink;

	if (dc_sink == NULL && aconnector->base.force != DRM_FORCE_ON_DIGITAL &&
				aconnector->base.force != DRM_FORCE_ON) {
		DRM_ERROR("dc_sink is NULL!\n");
		goto fail;
	}

	stream = create_validate_stream_for_sink(aconnector, mode, NULL, NULL);
	if (stream) {
		dc_stream_release(stream);
		result = MODE_OK;
	}

fail:
	/* TODO: error handling*/
	return result;
}

static int fill_hdr_info_packet(const struct drm_connector_state *state,
				struct dc_info_packet *out)
{
	struct hdmi_drm_infoframe frame;
	unsigned char buf[30]; /* 26 + 4 */
	ssize_t len;
	int ret, i;

	memset(out, 0, sizeof(*out));

	if (!state->hdr_output_metadata)
		return 0;

	ret = drm_hdmi_infoframe_set_hdr_metadata(&frame, state);
	if (ret)
		return ret;

	len = hdmi_drm_infoframe_pack_only(&frame, buf, sizeof(buf));
	if (len < 0)
		return (int)len;

	/* Static metadata is a fixed 26 bytes + 4 byte header. */
	if (len != 30)
		return -EINVAL;

	/* Prepare the infopacket for DC. */
	switch (state->connector->connector_type) {
	case DRM_MODE_CONNECTOR_HDMIA:
		out->hb0 = 0x87; /* type */
		out->hb1 = 0x01; /* version */
		out->hb2 = 0x1A; /* length */
		out->sb[0] = buf[3]; /* checksum */
		i = 1;
		break;

	case DRM_MODE_CONNECTOR_DisplayPort:
	case DRM_MODE_CONNECTOR_eDP:
		out->hb0 = 0x00; /* sdp id, zero */
		out->hb1 = 0x87; /* type */
		out->hb2 = 0x1D; /* payload len - 1 */
		out->hb3 = (0x13 << 2); /* sdp version */
		out->sb[0] = 0x01; /* version */
		out->sb[1] = 0x1A; /* length */
		i = 2;
		break;

	default:
		return -EINVAL;
	}

	memcpy(&out->sb[i], &buf[4], 26);
	out->valid = true;

	print_hex_dump(KERN_DEBUG, "HDR SB:", DUMP_PREFIX_NONE, 16, 1, out->sb,
		       sizeof(out->sb), false);

	return 0;
}

static int
amdgpu_dm_connector_atomic_check(struct drm_connector *conn,
				 struct drm_atomic_state *state)
{
	struct drm_connector_state *new_con_state =
		drm_atomic_get_new_connector_state(state, conn);
	struct drm_connector_state *old_con_state =
		drm_atomic_get_old_connector_state(state, conn);
	struct drm_crtc *crtc = new_con_state->crtc;
	struct drm_crtc_state *new_crtc_state;
	int ret;

	trace_amdgpu_dm_connector_atomic_check(new_con_state);

	if (!crtc)
		return 0;

	if (!drm_connector_atomic_hdr_metadata_equal(old_con_state, new_con_state)) {
		struct dc_info_packet hdr_infopacket;

		ret = fill_hdr_info_packet(new_con_state, &hdr_infopacket);
		if (ret)
			return ret;

		new_crtc_state = drm_atomic_get_crtc_state(state, crtc);
		if (IS_ERR(new_crtc_state))
			return PTR_ERR(new_crtc_state);

		/*
		 * DC considers the stream backends changed if the
		 * static metadata changes. Forcing the modeset also
		 * gives a simple way for userspace to switch from
		 * 8bpc to 10bpc when setting the metadata to enter
		 * or exit HDR.
		 *
		 * Changing the static metadata after it's been
		 * set is permissible, however. So only force a
		 * modeset if we're entering or exiting HDR.
		 */
		new_crtc_state->mode_changed =
			!old_con_state->hdr_output_metadata ||
			!new_con_state->hdr_output_metadata;
	}

	return 0;
}

static const struct drm_connector_helper_funcs
amdgpu_dm_connector_helper_funcs = {
	/*
	 * If hotplugging a second bigger display in FB Con mode, bigger resolution
	 * modes will be filtered by drm_mode_validate_size(), and those modes
	 * are missing after user start lightdm. So we need to renew modes list.
	 * in get_modes call back, not just return the modes count
	 */
	.get_modes = get_modes,
	.mode_valid = amdgpu_dm_connector_mode_valid,
	.atomic_check = amdgpu_dm_connector_atomic_check,
};

static void dm_crtc_helper_disable(struct drm_crtc *crtc)
{
}

static int count_crtc_active_planes(struct drm_crtc_state *new_crtc_state)
{
	struct drm_atomic_state *state = new_crtc_state->state;
	struct drm_plane *plane;
	int num_active = 0;

	drm_for_each_plane_mask(plane, state->dev, new_crtc_state->plane_mask) {
		struct drm_plane_state *new_plane_state;

		/* Cursor planes are "fake". */
		if (plane->type == DRM_PLANE_TYPE_CURSOR)
			continue;

		new_plane_state = drm_atomic_get_new_plane_state(state, plane);

		if (!new_plane_state) {
			/*
			 * The plane is enable on the CRTC and hasn't changed
			 * state. This means that it previously passed
			 * validation and is therefore enabled.
			 */
			num_active += 1;
			continue;
		}

		/* We need a framebuffer to be considered enabled. */
		num_active += (new_plane_state->fb != NULL);
	}

	return num_active;
}

static void dm_update_crtc_active_planes(struct drm_crtc *crtc,
					 struct drm_crtc_state *new_crtc_state)
{
	struct dm_crtc_state *dm_new_crtc_state =
		to_dm_crtc_state(new_crtc_state);

	dm_new_crtc_state->active_planes = 0;

	if (!dm_new_crtc_state->stream)
		return;

	dm_new_crtc_state->active_planes =
		count_crtc_active_planes(new_crtc_state);
}

static int dm_crtc_helper_atomic_check(struct drm_crtc *crtc,
				       struct drm_atomic_state *state)
{
	struct drm_crtc_state *crtc_state = drm_atomic_get_new_crtc_state(state,
									  crtc);
	struct amdgpu_device *adev = drm_to_adev(crtc->dev);
	struct dc *dc = adev->dm.dc;
	struct dm_crtc_state *dm_crtc_state = to_dm_crtc_state(crtc_state);
	int ret = -EINVAL;

	trace_amdgpu_dm_crtc_atomic_check(crtc_state);

	dm_update_crtc_active_planes(crtc, crtc_state);

	if (WARN_ON(unlikely(!dm_crtc_state->stream &&
		     modeset_required(crtc_state, NULL, dm_crtc_state->stream)))) {
		return ret;
	}

	/*
	 * We require the primary plane to be enabled whenever the CRTC is, otherwise
	 * drm_mode_cursor_universal may end up trying to enable the cursor plane while all other
	 * planes are disabled, which is not supported by the hardware. And there is legacy
	 * userspace which stops using the HW cursor altogether in response to the resulting EINVAL.
	 */
	if (crtc_state->enable &&
	    !(crtc_state->plane_mask & drm_plane_mask(crtc->primary))) {
		DRM_DEBUG_ATOMIC("Can't enable a CRTC without enabling the primary plane\n");
		return -EINVAL;
	}

	/* In some use cases, like reset, no stream is attached */
	if (!dm_crtc_state->stream)
		return 0;

	if (dc_validate_stream(dc, dm_crtc_state->stream) == DC_OK)
		return 0;

	DRM_DEBUG_ATOMIC("Failed DC stream validation\n");
	return ret;
}

static bool dm_crtc_helper_mode_fixup(struct drm_crtc *crtc,
				      const struct drm_display_mode *mode,
				      struct drm_display_mode *adjusted_mode)
{
	return true;
}

static const struct drm_crtc_helper_funcs amdgpu_dm_crtc_helper_funcs = {
	.disable = dm_crtc_helper_disable,
	.atomic_check = dm_crtc_helper_atomic_check,
	.mode_fixup = dm_crtc_helper_mode_fixup,
	.get_scanout_position = amdgpu_crtc_get_scanout_position,
};

static void dm_encoder_helper_disable(struct drm_encoder *encoder)
{

}

static int convert_dc_color_depth_into_bpc (enum dc_color_depth display_color_depth)
{
	switch (display_color_depth) {
		case COLOR_DEPTH_666:
			return 6;
		case COLOR_DEPTH_888:
			return 8;
		case COLOR_DEPTH_101010:
			return 10;
		case COLOR_DEPTH_121212:
			return 12;
		case COLOR_DEPTH_141414:
			return 14;
		case COLOR_DEPTH_161616:
			return 16;
		default:
			break;
		}
	return 0;
}

static int dm_encoder_helper_atomic_check(struct drm_encoder *encoder,
					  struct drm_crtc_state *crtc_state,
					  struct drm_connector_state *conn_state)
{
	struct drm_atomic_state *state = crtc_state->state;
	struct drm_connector *connector = conn_state->connector;
	struct amdgpu_dm_connector *aconnector = to_amdgpu_dm_connector(connector);
	struct dm_connector_state *dm_new_connector_state = to_dm_connector_state(conn_state);
	const struct drm_display_mode *adjusted_mode = &crtc_state->adjusted_mode;
	struct drm_dp_mst_topology_mgr *mst_mgr;
	struct drm_dp_mst_port *mst_port;
	enum dc_color_depth color_depth;
	int clock, bpp = 0;
	bool is_y420 = false;

	if (!aconnector->port || !aconnector->dc_sink)
		return 0;

	mst_port = aconnector->port;
	mst_mgr = &aconnector->mst_port->mst_mgr;

	if (!crtc_state->connectors_changed && !crtc_state->mode_changed)
		return 0;

	if (!state->duplicated) {
		int max_bpc = conn_state->max_requested_bpc;
		is_y420 = drm_mode_is_420_also(&connector->display_info, adjusted_mode) &&
				aconnector->force_yuv420_output;
		color_depth = convert_color_depth_from_display_info(connector,
								    is_y420,
								    max_bpc);
		bpp = convert_dc_color_depth_into_bpc(color_depth) * 3;
		clock = adjusted_mode->clock;
		dm_new_connector_state->pbn = drm_dp_calc_pbn_mode(clock, bpp, false);
	}
	dm_new_connector_state->vcpi_slots = drm_dp_atomic_find_vcpi_slots(state,
									   mst_mgr,
									   mst_port,
									   dm_new_connector_state->pbn,
									   dm_mst_get_pbn_divider(aconnector->dc_link));
	if (dm_new_connector_state->vcpi_slots < 0) {
		DRM_DEBUG_ATOMIC("failed finding vcpi slots: %d\n", (int)dm_new_connector_state->vcpi_slots);
		return dm_new_connector_state->vcpi_slots;
	}
	return 0;
}

const struct drm_encoder_helper_funcs amdgpu_dm_encoder_helper_funcs = {
	.disable = dm_encoder_helper_disable,
	.atomic_check = dm_encoder_helper_atomic_check
};

#if defined(CONFIG_DRM_AMD_DC_DCN)
static int dm_update_mst_vcpi_slots_for_dsc(struct drm_atomic_state *state,
					    struct dc_state *dc_state)
{
	struct dc_stream_state *stream = NULL;
	struct drm_connector *connector;
	struct drm_connector_state *new_con_state;
	struct amdgpu_dm_connector *aconnector;
	struct dm_connector_state *dm_conn_state;
	int i, j, clock, bpp;
	int vcpi, pbn_div, pbn = 0;

	for_each_new_connector_in_state(state, connector, new_con_state, i) {

		aconnector = to_amdgpu_dm_connector(connector);

		if (!aconnector->port)
			continue;

		if (!new_con_state || !new_con_state->crtc)
			continue;

		dm_conn_state = to_dm_connector_state(new_con_state);

		for (j = 0; j < dc_state->stream_count; j++) {
			stream = dc_state->streams[j];
			if (!stream)
				continue;

			if ((struct amdgpu_dm_connector*)stream->dm_stream_context == aconnector)
				break;

			stream = NULL;
		}

		if (!stream)
			continue;

		if (stream->timing.flags.DSC != 1) {
			drm_dp_mst_atomic_enable_dsc(state,
						     aconnector->port,
						     dm_conn_state->pbn,
						     0,
						     false);
			continue;
		}

		pbn_div = dm_mst_get_pbn_divider(stream->link);
		bpp = stream->timing.dsc_cfg.bits_per_pixel;
		clock = stream->timing.pix_clk_100hz / 10;
		pbn = drm_dp_calc_pbn_mode(clock, bpp, true);
		vcpi = drm_dp_mst_atomic_enable_dsc(state,
						    aconnector->port,
						    pbn, pbn_div,
						    true);
		if (vcpi < 0)
			return vcpi;

		dm_conn_state->pbn = pbn;
		dm_conn_state->vcpi_slots = vcpi;
	}
	return 0;
}
#endif

static void dm_drm_plane_reset(struct drm_plane *plane)
{
	struct dm_plane_state *amdgpu_state = NULL;

	if (plane->state)
		plane->funcs->atomic_destroy_state(plane, plane->state);

	amdgpu_state = kzalloc(sizeof(*amdgpu_state), GFP_KERNEL);
	WARN_ON(amdgpu_state == NULL);

	if (amdgpu_state)
		__drm_atomic_helper_plane_reset(plane, &amdgpu_state->base);
}

static struct drm_plane_state *
dm_drm_plane_duplicate_state(struct drm_plane *plane)
{
	struct dm_plane_state *dm_plane_state, *old_dm_plane_state;

	old_dm_plane_state = to_dm_plane_state(plane->state);
	dm_plane_state = kzalloc(sizeof(*dm_plane_state), GFP_KERNEL);
	if (!dm_plane_state)
		return NULL;

	__drm_atomic_helper_plane_duplicate_state(plane, &dm_plane_state->base);

	if (old_dm_plane_state->dc_state) {
		dm_plane_state->dc_state = old_dm_plane_state->dc_state;
		dc_plane_state_retain(dm_plane_state->dc_state);
	}

	return &dm_plane_state->base;
}

static void dm_drm_plane_destroy_state(struct drm_plane *plane,
				struct drm_plane_state *state)
{
	struct dm_plane_state *dm_plane_state = to_dm_plane_state(state);

	if (dm_plane_state->dc_state)
		dc_plane_state_release(dm_plane_state->dc_state);

	drm_atomic_helper_plane_destroy_state(plane, state);
}

static const struct drm_plane_funcs dm_plane_funcs = {
	.update_plane	= drm_atomic_helper_update_plane,
	.disable_plane	= drm_atomic_helper_disable_plane,
	.destroy	= drm_primary_helper_destroy,
	.reset = dm_drm_plane_reset,
	.atomic_duplicate_state = dm_drm_plane_duplicate_state,
	.atomic_destroy_state = dm_drm_plane_destroy_state,
	.format_mod_supported = dm_plane_format_mod_supported,
};

static int dm_plane_helper_prepare_fb(struct drm_plane *plane,
				      struct drm_plane_state *new_state)
{
	struct amdgpu_framebuffer *afb;
	struct drm_gem_object *obj;
	struct amdgpu_device *adev;
	struct amdgpu_bo *rbo;
	struct dm_plane_state *dm_plane_state_new, *dm_plane_state_old;
	struct list_head list;
	struct ttm_validate_buffer tv;
	struct ww_acquire_ctx ticket;
	uint32_t domain;
	int r;

	if (!new_state->fb) {
		DRM_DEBUG_KMS("No FB bound\n");
		return 0;
	}

	afb = to_amdgpu_framebuffer(new_state->fb);
	obj = new_state->fb->obj[0];
	rbo = gem_to_amdgpu_bo(obj);
	adev = amdgpu_ttm_adev(rbo->tbo.bdev);
	INIT_LIST_HEAD(&list);

	tv.bo = &rbo->tbo;
	tv.num_shared = 1;
	list_add(&tv.head, &list);

	r = ttm_eu_reserve_buffers(&ticket, &list, false, NULL);
	if (r) {
		dev_err(adev->dev, "fail to reserve bo (%d)\n", r);
		return r;
	}

	if (plane->type != DRM_PLANE_TYPE_CURSOR)
		domain = amdgpu_display_supported_domains(adev, rbo->flags);
	else
		domain = AMDGPU_GEM_DOMAIN_VRAM;

	r = amdgpu_bo_pin(rbo, domain);
	if (unlikely(r != 0)) {
		if (r != -ERESTARTSYS)
			DRM_ERROR("Failed to pin framebuffer with error %d\n", r);
		ttm_eu_backoff_reservation(&ticket, &list);
		return r;
	}

	r = amdgpu_ttm_alloc_gart(&rbo->tbo);
	if (unlikely(r != 0)) {
		amdgpu_bo_unpin(rbo);
		ttm_eu_backoff_reservation(&ticket, &list);
		DRM_ERROR("%p bind failed\n", rbo);
		return r;
	}

	ttm_eu_backoff_reservation(&ticket, &list);

	afb->address = amdgpu_bo_gpu_offset(rbo);

	amdgpu_bo_ref(rbo);

	/**
	 * We don't do surface updates on planes that have been newly created,
	 * but we also don't have the afb->address during atomic check.
	 *
	 * Fill in buffer attributes depending on the address here, but only on
	 * newly created planes since they're not being used by DC yet and this
	 * won't modify global state.
	 */
	dm_plane_state_old = to_dm_plane_state(plane->state);
	dm_plane_state_new = to_dm_plane_state(new_state);

	if (dm_plane_state_new->dc_state &&
	    dm_plane_state_old->dc_state != dm_plane_state_new->dc_state) {
		struct dc_plane_state *plane_state =
			dm_plane_state_new->dc_state;
		bool force_disable_dcc = !plane_state->dcc.enable;

		fill_plane_buffer_attributes(
			adev, afb, plane_state->format, plane_state->rotation,
			afb->tiling_flags,
			&plane_state->tiling_info, &plane_state->plane_size,
			&plane_state->dcc, &plane_state->address,
			afb->tmz_surface, force_disable_dcc);
	}

	return 0;
}

static void dm_plane_helper_cleanup_fb(struct drm_plane *plane,
				       struct drm_plane_state *old_state)
{
	struct amdgpu_bo *rbo;
	int r;

	if (!old_state->fb)
		return;

	rbo = gem_to_amdgpu_bo(old_state->fb->obj[0]);
	r = amdgpu_bo_reserve(rbo, false);
	if (unlikely(r)) {
		DRM_ERROR("failed to reserve rbo before unpin\n");
		return;
	}

	amdgpu_bo_unpin(rbo);
	amdgpu_bo_unreserve(rbo);
	amdgpu_bo_unref(&rbo);
}

static int dm_plane_helper_check_state(struct drm_plane_state *state,
				       struct drm_crtc_state *new_crtc_state)
{
	struct drm_framebuffer *fb = state->fb;
	int min_downscale, max_upscale;
	int min_scale = 0;
	int max_scale = INT_MAX;

	/* Plane enabled? Validate viewport and get scaling factors from plane caps. */
	if (fb && state->crtc) {
		/* Validate viewport to cover the case when only the position changes */
		if (state->plane->type != DRM_PLANE_TYPE_CURSOR) {
			int viewport_width = state->crtc_w;
			int viewport_height = state->crtc_h;

			if (state->crtc_x < 0)
				viewport_width += state->crtc_x;
			else if (state->crtc_x + state->crtc_w > new_crtc_state->mode.crtc_hdisplay)
				viewport_width = new_crtc_state->mode.crtc_hdisplay - state->crtc_x;

			if (state->crtc_y < 0)
				viewport_height += state->crtc_y;
			else if (state->crtc_y + state->crtc_h > new_crtc_state->mode.crtc_vdisplay)
				viewport_height = new_crtc_state->mode.crtc_vdisplay - state->crtc_y;

			if (viewport_width < 0 || viewport_height < 0) {
				DRM_DEBUG_ATOMIC("Plane completely outside of screen\n");
				return -EINVAL;
			} else if (viewport_width < MIN_VIEWPORT_SIZE*2) { /* x2 for width is because of pipe-split. */
				DRM_DEBUG_ATOMIC("Viewport width %d smaller than %d\n", viewport_width, MIN_VIEWPORT_SIZE*2);
				return -EINVAL;
			} else if (viewport_height < MIN_VIEWPORT_SIZE) {
				DRM_DEBUG_ATOMIC("Viewport height %d smaller than %d\n", viewport_height, MIN_VIEWPORT_SIZE);
				return -EINVAL;
			}

		}

		/* Get min/max allowed scaling factors from plane caps. */
		get_min_max_dc_plane_scaling(state->crtc->dev, fb,
					     &min_downscale, &max_upscale);
		/*
		 * Convert to drm convention: 16.16 fixed point, instead of dc's
		 * 1.0 == 1000. Also drm scaling is src/dst instead of dc's
		 * dst/src, so min_scale = 1.0 / max_upscale, etc.
		 */
		min_scale = (1000 << 16) / max_upscale;
		max_scale = (1000 << 16) / min_downscale;
	}

	return drm_atomic_helper_check_plane_state(
		state, new_crtc_state, min_scale, max_scale, true, true);
}

static int dm_plane_atomic_check(struct drm_plane *plane,
				 struct drm_atomic_state *state)
{
	struct drm_plane_state *new_plane_state = drm_atomic_get_new_plane_state(state,
										 plane);
	struct amdgpu_device *adev = drm_to_adev(plane->dev);
	struct dc *dc = adev->dm.dc;
	struct dm_plane_state *dm_plane_state;
	struct dc_scaling_info scaling_info;
	struct drm_crtc_state *new_crtc_state;
	int ret;

	trace_amdgpu_dm_plane_atomic_check(new_plane_state);

	dm_plane_state = to_dm_plane_state(new_plane_state);

	if (!dm_plane_state->dc_state)
		return 0;

	new_crtc_state =
		drm_atomic_get_new_crtc_state(state,
					      new_plane_state->crtc);
	if (!new_crtc_state)
		return -EINVAL;

	ret = dm_plane_helper_check_state(new_plane_state, new_crtc_state);
	if (ret)
		return ret;

	ret = fill_dc_scaling_info(new_plane_state, &scaling_info);
	if (ret)
		return ret;

	if (dc_validate_plane(dc, dm_plane_state->dc_state) == DC_OK)
		return 0;

	return -EINVAL;
}

static int dm_plane_atomic_async_check(struct drm_plane *plane,
				       struct drm_atomic_state *state)
{
	/* Only support async updates on cursor planes. */
	if (plane->type != DRM_PLANE_TYPE_CURSOR)
		return -EINVAL;

	return 0;
}

static void dm_plane_atomic_async_update(struct drm_plane *plane,
					 struct drm_atomic_state *state)
{
	struct drm_plane_state *new_state = drm_atomic_get_new_plane_state(state,
									   plane);
	struct drm_plane_state *old_state =
		drm_atomic_get_old_plane_state(state, plane);

	trace_amdgpu_dm_atomic_update_cursor(new_state);

	swap(plane->state->fb, new_state->fb);

	plane->state->src_x = new_state->src_x;
	plane->state->src_y = new_state->src_y;
	plane->state->src_w = new_state->src_w;
	plane->state->src_h = new_state->src_h;
	plane->state->crtc_x = new_state->crtc_x;
	plane->state->crtc_y = new_state->crtc_y;
	plane->state->crtc_w = new_state->crtc_w;
	plane->state->crtc_h = new_state->crtc_h;

	handle_cursor_update(plane, old_state);
}

static const struct drm_plane_helper_funcs dm_plane_helper_funcs = {
	.prepare_fb = dm_plane_helper_prepare_fb,
	.cleanup_fb = dm_plane_helper_cleanup_fb,
	.atomic_check = dm_plane_atomic_check,
	.atomic_async_check = dm_plane_atomic_async_check,
	.atomic_async_update = dm_plane_atomic_async_update
};

/*
 * TODO: these are currently initialized to rgb formats only.
 * For future use cases we should either initialize them dynamically based on
 * plane capabilities, or initialize this array to all formats, so internal drm
 * check will succeed, and let DC implement proper check
 */
static const uint32_t rgb_formats[] = {
	DRM_FORMAT_XRGB8888,
	DRM_FORMAT_ARGB8888,
	DRM_FORMAT_RGBA8888,
	DRM_FORMAT_XRGB2101010,
	DRM_FORMAT_XBGR2101010,
	DRM_FORMAT_ARGB2101010,
	DRM_FORMAT_ABGR2101010,
	DRM_FORMAT_XRGB16161616,
	DRM_FORMAT_XBGR16161616,
	DRM_FORMAT_ARGB16161616,
	DRM_FORMAT_ABGR16161616,
	DRM_FORMAT_XBGR8888,
	DRM_FORMAT_ABGR8888,
	DRM_FORMAT_RGB565,
};

static const uint32_t overlay_formats[] = {
	DRM_FORMAT_XRGB8888,
	DRM_FORMAT_ARGB8888,
	DRM_FORMAT_RGBA8888,
	DRM_FORMAT_XBGR8888,
	DRM_FORMAT_ABGR8888,
	DRM_FORMAT_RGB565
};

static const u32 cursor_formats[] = {
	DRM_FORMAT_ARGB8888
};

static int get_plane_formats(const struct drm_plane *plane,
			     const struct dc_plane_cap *plane_cap,
			     uint32_t *formats, int max_formats)
{
	int i, num_formats = 0;

	/*
	 * TODO: Query support for each group of formats directly from
	 * DC plane caps. This will require adding more formats to the
	 * caps list.
	 */

	switch (plane->type) {
	case DRM_PLANE_TYPE_PRIMARY:
		for (i = 0; i < ARRAY_SIZE(rgb_formats); ++i) {
			if (num_formats >= max_formats)
				break;

			formats[num_formats++] = rgb_formats[i];
		}

		if (plane_cap && plane_cap->pixel_format_support.nv12)
			formats[num_formats++] = DRM_FORMAT_NV12;
		if (plane_cap && plane_cap->pixel_format_support.p010)
			formats[num_formats++] = DRM_FORMAT_P010;
		if (plane_cap && plane_cap->pixel_format_support.fp16) {
			formats[num_formats++] = DRM_FORMAT_XRGB16161616F;
			formats[num_formats++] = DRM_FORMAT_ARGB16161616F;
			formats[num_formats++] = DRM_FORMAT_XBGR16161616F;
			formats[num_formats++] = DRM_FORMAT_ABGR16161616F;
		}
		break;

	case DRM_PLANE_TYPE_OVERLAY:
		for (i = 0; i < ARRAY_SIZE(overlay_formats); ++i) {
			if (num_formats >= max_formats)
				break;

			formats[num_formats++] = overlay_formats[i];
		}
		break;

	case DRM_PLANE_TYPE_CURSOR:
		for (i = 0; i < ARRAY_SIZE(cursor_formats); ++i) {
			if (num_formats >= max_formats)
				break;

			formats[num_formats++] = cursor_formats[i];
		}
		break;
	}

	return num_formats;
}

static int amdgpu_dm_plane_init(struct amdgpu_display_manager *dm,
				struct drm_plane *plane,
				unsigned long possible_crtcs,
				const struct dc_plane_cap *plane_cap)
{
	uint32_t formats[32];
	int num_formats;
	int res = -EPERM;
	unsigned int supported_rotations;
	uint64_t *modifiers = NULL;

	num_formats = get_plane_formats(plane, plane_cap, formats,
					ARRAY_SIZE(formats));

	res = get_plane_modifiers(dm->adev, plane->type, &modifiers);
	if (res)
		return res;

	res = drm_universal_plane_init(adev_to_drm(dm->adev), plane, possible_crtcs,
				       &dm_plane_funcs, formats, num_formats,
				       modifiers, plane->type, NULL);
	kfree(modifiers);
	if (res)
		return res;

	if (plane->type == DRM_PLANE_TYPE_OVERLAY &&
	    plane_cap && plane_cap->per_pixel_alpha) {
		unsigned int blend_caps = BIT(DRM_MODE_BLEND_PIXEL_NONE) |
					  BIT(DRM_MODE_BLEND_PREMULTI);

		drm_plane_create_alpha_property(plane);
		drm_plane_create_blend_mode_property(plane, blend_caps);
	}

	if (plane->type == DRM_PLANE_TYPE_PRIMARY &&
	    plane_cap &&
	    (plane_cap->pixel_format_support.nv12 ||
	     plane_cap->pixel_format_support.p010)) {
		/* This only affects YUV formats. */
		drm_plane_create_color_properties(
			plane,
			BIT(DRM_COLOR_YCBCR_BT601) |
			BIT(DRM_COLOR_YCBCR_BT709) |
			BIT(DRM_COLOR_YCBCR_BT2020),
			BIT(DRM_COLOR_YCBCR_LIMITED_RANGE) |
			BIT(DRM_COLOR_YCBCR_FULL_RANGE),
			DRM_COLOR_YCBCR_BT709, DRM_COLOR_YCBCR_LIMITED_RANGE);
	}

	supported_rotations =
		DRM_MODE_ROTATE_0 | DRM_MODE_ROTATE_90 |
		DRM_MODE_ROTATE_180 | DRM_MODE_ROTATE_270;

	if (dm->adev->asic_type >= CHIP_BONAIRE &&
	    plane->type != DRM_PLANE_TYPE_CURSOR)
		drm_plane_create_rotation_property(plane, DRM_MODE_ROTATE_0,
						   supported_rotations);

	drm_plane_helper_add(plane, &dm_plane_helper_funcs);

	/* Create (reset) the plane state */
	if (plane->funcs->reset)
		plane->funcs->reset(plane);

	return 0;
}

static int amdgpu_dm_crtc_init(struct amdgpu_display_manager *dm,
			       struct drm_plane *plane,
			       uint32_t crtc_index)
{
	struct amdgpu_crtc *acrtc = NULL;
	struct drm_plane *cursor_plane;

	int res = -ENOMEM;

	cursor_plane = kzalloc(sizeof(*cursor_plane), GFP_KERNEL);
	if (!cursor_plane)
		goto fail;

	cursor_plane->type = DRM_PLANE_TYPE_CURSOR;
	res = amdgpu_dm_plane_init(dm, cursor_plane, 0, NULL);

	acrtc = kzalloc(sizeof(struct amdgpu_crtc), GFP_KERNEL);
	if (!acrtc)
		goto fail;

	res = drm_crtc_init_with_planes(
			dm->ddev,
			&acrtc->base,
			plane,
			cursor_plane,
			&amdgpu_dm_crtc_funcs, NULL);

	if (res)
		goto fail;

	drm_crtc_helper_add(&acrtc->base, &amdgpu_dm_crtc_helper_funcs);

	/* Create (reset) the plane state */
	if (acrtc->base.funcs->reset)
		acrtc->base.funcs->reset(&acrtc->base);

	acrtc->max_cursor_width = dm->adev->dm.dc->caps.max_cursor_size;
	acrtc->max_cursor_height = dm->adev->dm.dc->caps.max_cursor_size;

	acrtc->crtc_id = crtc_index;
	acrtc->base.enabled = false;
	acrtc->otg_inst = -1;

	dm->adev->mode_info.crtcs[crtc_index] = acrtc;
	drm_crtc_enable_color_mgmt(&acrtc->base, MAX_COLOR_LUT_ENTRIES,
				   true, MAX_COLOR_LUT_ENTRIES);
	drm_mode_crtc_set_gamma_size(&acrtc->base, MAX_COLOR_LEGACY_LUT_ENTRIES);

	return 0;

fail:
	kfree(acrtc);
	kfree(cursor_plane);
	return res;
}


static int to_drm_connector_type(enum signal_type st)
{
	switch (st) {
	case SIGNAL_TYPE_HDMI_TYPE_A:
		return DRM_MODE_CONNECTOR_HDMIA;
	case SIGNAL_TYPE_EDP:
		return DRM_MODE_CONNECTOR_eDP;
	case SIGNAL_TYPE_LVDS:
		return DRM_MODE_CONNECTOR_LVDS;
	case SIGNAL_TYPE_RGB:
		return DRM_MODE_CONNECTOR_VGA;
	case SIGNAL_TYPE_DISPLAY_PORT:
	case SIGNAL_TYPE_DISPLAY_PORT_MST:
		return DRM_MODE_CONNECTOR_DisplayPort;
	case SIGNAL_TYPE_DVI_DUAL_LINK:
	case SIGNAL_TYPE_DVI_SINGLE_LINK:
		return DRM_MODE_CONNECTOR_DVID;
	case SIGNAL_TYPE_VIRTUAL:
		return DRM_MODE_CONNECTOR_VIRTUAL;

	default:
		return DRM_MODE_CONNECTOR_Unknown;
	}
}

static struct drm_encoder *amdgpu_dm_connector_to_encoder(struct drm_connector *connector)
{
	struct drm_encoder *encoder;

	/* There is only one encoder per connector */
	drm_connector_for_each_possible_encoder(connector, encoder)
		return encoder;

	return NULL;
}

static void amdgpu_dm_get_native_mode(struct drm_connector *connector)
{
	struct drm_encoder *encoder;
	struct amdgpu_encoder *amdgpu_encoder;

	encoder = amdgpu_dm_connector_to_encoder(connector);

	if (encoder == NULL)
		return;

	amdgpu_encoder = to_amdgpu_encoder(encoder);

	amdgpu_encoder->native_mode.clock = 0;

	if (!list_empty(&connector->probed_modes)) {
		struct drm_display_mode *preferred_mode = NULL;

		list_for_each_entry(preferred_mode,
				    &connector->probed_modes,
				    head) {
			if (preferred_mode->type & DRM_MODE_TYPE_PREFERRED)
				amdgpu_encoder->native_mode = *preferred_mode;

			break;
		}

	}
}

static struct drm_display_mode *
amdgpu_dm_create_common_mode(struct drm_encoder *encoder,
			     char *name,
			     int hdisplay, int vdisplay)
{
	struct drm_device *dev = encoder->dev;
	struct amdgpu_encoder *amdgpu_encoder = to_amdgpu_encoder(encoder);
	struct drm_display_mode *mode = NULL;
	struct drm_display_mode *native_mode = &amdgpu_encoder->native_mode;

	mode = drm_mode_duplicate(dev, native_mode);

	if (mode == NULL)
		return NULL;

	mode->hdisplay = hdisplay;
	mode->vdisplay = vdisplay;
	mode->type &= ~DRM_MODE_TYPE_PREFERRED;
	strscpy(mode->name, name, DRM_DISPLAY_MODE_LEN);

	return mode;

}

static void amdgpu_dm_connector_add_common_modes(struct drm_encoder *encoder,
						 struct drm_connector *connector)
{
	struct amdgpu_encoder *amdgpu_encoder = to_amdgpu_encoder(encoder);
	struct drm_display_mode *mode = NULL;
	struct drm_display_mode *native_mode = &amdgpu_encoder->native_mode;
	struct amdgpu_dm_connector *amdgpu_dm_connector =
				to_amdgpu_dm_connector(connector);
	int i;
	int n;
	struct mode_size {
		char name[DRM_DISPLAY_MODE_LEN];
		int w;
		int h;
	} common_modes[] = {
		{  "640x480",  640,  480},
		{  "800x600",  800,  600},
		{ "1024x768", 1024,  768},
		{ "1280x720", 1280,  720},
		{ "1280x800", 1280,  800},
		{"1280x1024", 1280, 1024},
		{ "1440x900", 1440,  900},
		{"1680x1050", 1680, 1050},
		{"1600x1200", 1600, 1200},
		{"1920x1080", 1920, 1080},
		{"1920x1200", 1920, 1200}
	};

	n = ARRAY_SIZE(common_modes);

	for (i = 0; i < n; i++) {
		struct drm_display_mode *curmode = NULL;
		bool mode_existed = false;

		if (common_modes[i].w > native_mode->hdisplay ||
		    common_modes[i].h > native_mode->vdisplay ||
		   (common_modes[i].w == native_mode->hdisplay &&
		    common_modes[i].h == native_mode->vdisplay))
			continue;

		list_for_each_entry(curmode, &connector->probed_modes, head) {
			if (common_modes[i].w == curmode->hdisplay &&
			    common_modes[i].h == curmode->vdisplay) {
				mode_existed = true;
				break;
			}
		}

		if (mode_existed)
			continue;

		mode = amdgpu_dm_create_common_mode(encoder,
				common_modes[i].name, common_modes[i].w,
				common_modes[i].h);
		drm_mode_probed_add(connector, mode);
		amdgpu_dm_connector->num_modes++;
	}
}

static void amdgpu_dm_connector_ddc_get_modes(struct drm_connector *connector,
					      struct edid *edid)
{
	struct amdgpu_dm_connector *amdgpu_dm_connector =
			to_amdgpu_dm_connector(connector);

	if (edid) {
		/* empty probed_modes */
		INIT_LIST_HEAD(&connector->probed_modes);
		amdgpu_dm_connector->num_modes =
				drm_add_edid_modes(connector, edid);

		/* sorting the probed modes before calling function
		 * amdgpu_dm_get_native_mode() since EDID can have
		 * more than one preferred mode. The modes that are
		 * later in the probed mode list could be of higher
		 * and preferred resolution. For example, 3840x2160
		 * resolution in base EDID preferred timing and 4096x2160
		 * preferred resolution in DID extension block later.
		 */
		drm_mode_sort(&connector->probed_modes);
		amdgpu_dm_get_native_mode(connector);

		/* Freesync capabilities are reset by calling
		 * drm_add_edid_modes() and need to be
		 * restored here.
		 */
		amdgpu_dm_update_freesync_caps(connector, edid);
	} else {
		amdgpu_dm_connector->num_modes = 0;
	}
}

static bool is_duplicate_mode(struct amdgpu_dm_connector *aconnector,
			      struct drm_display_mode *mode)
{
	struct drm_display_mode *m;

	list_for_each_entry (m, &aconnector->base.probed_modes, head) {
		if (drm_mode_equal(m, mode))
			return true;
	}

	return false;
}

static uint add_fs_modes(struct amdgpu_dm_connector *aconnector)
{
	const struct drm_display_mode *m;
	struct drm_display_mode *new_mode;
	uint i;
	uint32_t new_modes_count = 0;

	/* Standard FPS values
	 *
	 * 23.976   - TV/NTSC
	 * 24 	    - Cinema
	 * 25 	    - TV/PAL
	 * 29.97    - TV/NTSC
	 * 30 	    - TV/NTSC
	 * 48 	    - Cinema HFR
	 * 50 	    - TV/PAL
	 * 60 	    - Commonly used
	 * 48,72,96 - Multiples of 24
	 */
	const uint32_t common_rates[] = { 23976, 24000, 25000, 29970, 30000,
					 48000, 50000, 60000, 72000, 96000 };

	/*
	 * Find mode with highest refresh rate with the same resolution
	 * as the preferred mode. Some monitors report a preferred mode
	 * with lower resolution than the highest refresh rate supported.
	 */

	m = get_highest_refresh_rate_mode(aconnector, true);
	if (!m)
		return 0;

	for (i = 0; i < ARRAY_SIZE(common_rates); i++) {
		uint64_t target_vtotal, target_vtotal_diff;
		uint64_t num, den;

		if (drm_mode_vrefresh(m) * 1000 < common_rates[i])
			continue;

		if (common_rates[i] < aconnector->min_vfreq * 1000 ||
		    common_rates[i] > aconnector->max_vfreq * 1000)
			continue;

		num = (unsigned long long)m->clock * 1000 * 1000;
		den = common_rates[i] * (unsigned long long)m->htotal;
		target_vtotal = div_u64(num, den);
		target_vtotal_diff = target_vtotal - m->vtotal;

		/* Check for illegal modes */
		if (m->vsync_start + target_vtotal_diff < m->vdisplay ||
		    m->vsync_end + target_vtotal_diff < m->vsync_start ||
		    m->vtotal + target_vtotal_diff < m->vsync_end)
			continue;

		new_mode = drm_mode_duplicate(aconnector->base.dev, m);
		if (!new_mode)
			goto out;

		new_mode->vtotal += (u16)target_vtotal_diff;
		new_mode->vsync_start += (u16)target_vtotal_diff;
		new_mode->vsync_end += (u16)target_vtotal_diff;
		new_mode->type &= ~DRM_MODE_TYPE_PREFERRED;
		new_mode->type |= DRM_MODE_TYPE_DRIVER;

		if (!is_duplicate_mode(aconnector, new_mode)) {
			drm_mode_probed_add(&aconnector->base, new_mode);
			new_modes_count += 1;
		} else
			drm_mode_destroy(aconnector->base.dev, new_mode);
	}
 out:
	return new_modes_count;
}

static void amdgpu_dm_connector_add_freesync_modes(struct drm_connector *connector,
						   struct edid *edid)
{
	struct amdgpu_dm_connector *amdgpu_dm_connector =
		to_amdgpu_dm_connector(connector);

	if (!(amdgpu_freesync_vid_mode && edid))
		return;

	if (amdgpu_dm_connector->max_vfreq - amdgpu_dm_connector->min_vfreq > 10)
		amdgpu_dm_connector->num_modes +=
			add_fs_modes(amdgpu_dm_connector);
}

static int amdgpu_dm_connector_get_modes(struct drm_connector *connector)
{
	struct amdgpu_dm_connector *amdgpu_dm_connector =
			to_amdgpu_dm_connector(connector);
	struct drm_encoder *encoder;
	struct edid *edid = amdgpu_dm_connector->edid;

	encoder = amdgpu_dm_connector_to_encoder(connector);

	if (!drm_edid_is_valid(edid)) {
		amdgpu_dm_connector->num_modes =
				drm_add_modes_noedid(connector, 640, 480);
	} else {
		amdgpu_dm_connector_ddc_get_modes(connector, edid);
		amdgpu_dm_connector_add_common_modes(encoder, connector);
		amdgpu_dm_connector_add_freesync_modes(connector, edid);
	}
	amdgpu_dm_fbc_init(connector);

	return amdgpu_dm_connector->num_modes;
}

void amdgpu_dm_connector_init_helper(struct amdgpu_display_manager *dm,
				     struct amdgpu_dm_connector *aconnector,
				     int connector_type,
				     struct dc_link *link,
				     int link_index)
{
	struct amdgpu_device *adev = drm_to_adev(dm->ddev);

	/*
	 * Some of the properties below require access to state, like bpc.
	 * Allocate some default initial connector state with our reset helper.
	 */
	if (aconnector->base.funcs->reset)
		aconnector->base.funcs->reset(&aconnector->base);

	aconnector->connector_id = link_index;
	aconnector->dc_link = link;
	aconnector->base.interlace_allowed = false;
	aconnector->base.doublescan_allowed = false;
	aconnector->base.stereo_allowed = false;
	aconnector->base.dpms = DRM_MODE_DPMS_OFF;
	aconnector->hpd.hpd = AMDGPU_HPD_NONE; /* not used */
	aconnector->audio_inst = -1;
	mutex_init(&aconnector->hpd_lock);

	/*
	 * configure support HPD hot plug connector_>polled default value is 0
	 * which means HPD hot plug not supported
	 */
	switch (connector_type) {
	case DRM_MODE_CONNECTOR_HDMIA:
		aconnector->base.polled = DRM_CONNECTOR_POLL_HPD;
		aconnector->base.ycbcr_420_allowed =
			link->link_enc->features.hdmi_ycbcr420_supported ? true : false;
		break;
	case DRM_MODE_CONNECTOR_DisplayPort:
		aconnector->base.polled = DRM_CONNECTOR_POLL_HPD;
		aconnector->base.ycbcr_420_allowed =
			link->link_enc->features.dp_ycbcr420_supported ? true : false;
		break;
	case DRM_MODE_CONNECTOR_DVID:
		aconnector->base.polled = DRM_CONNECTOR_POLL_HPD;
		break;
	default:
		break;
	}

	drm_object_attach_property(&aconnector->base.base,
				dm->ddev->mode_config.scaling_mode_property,
				DRM_MODE_SCALE_NONE);

	drm_object_attach_property(&aconnector->base.base,
				adev->mode_info.underscan_property,
				UNDERSCAN_OFF);
	drm_object_attach_property(&aconnector->base.base,
				adev->mode_info.underscan_hborder_property,
				0);
	drm_object_attach_property(&aconnector->base.base,
				adev->mode_info.underscan_vborder_property,
				0);

	if (!aconnector->mst_port)
		drm_connector_attach_max_bpc_property(&aconnector->base, 8, 16);

	/* This defaults to the max in the range, but we want 8bpc for non-edp. */
	aconnector->base.state->max_bpc = (connector_type == DRM_MODE_CONNECTOR_eDP) ? 16 : 8;
	aconnector->base.state->max_requested_bpc = aconnector->base.state->max_bpc;

	if (connector_type == DRM_MODE_CONNECTOR_eDP &&
	    (dc_is_dmcu_initialized(adev->dm.dc) || adev->dm.dc->ctx->dmub_srv)) {
		drm_object_attach_property(&aconnector->base.base,
				adev->mode_info.abm_level_property, 0);
	}

	if (connector_type == DRM_MODE_CONNECTOR_HDMIA ||
	    connector_type == DRM_MODE_CONNECTOR_DisplayPort ||
	    connector_type == DRM_MODE_CONNECTOR_eDP) {
		drm_connector_attach_hdr_output_metadata_property(&aconnector->base);

		if (!aconnector->mst_port)
			drm_connector_attach_vrr_capable_property(&aconnector->base);

#ifdef CONFIG_DRM_AMD_DC_HDCP
		if (adev->dm.hdcp_workqueue)
			drm_connector_attach_content_protection_property(&aconnector->base, true);
#endif
	}
}

static int amdgpu_dm_i2c_xfer(struct i2c_adapter *i2c_adap,
			      struct i2c_msg *msgs, int num)
{
	struct amdgpu_i2c_adapter *i2c = i2c_get_adapdata(i2c_adap);
	struct ddc_service *ddc_service = i2c->ddc_service;
	struct i2c_command cmd;
	int i;
	int result = -EIO;

	cmd.payloads = kcalloc(num, sizeof(struct i2c_payload), GFP_KERNEL);

	if (!cmd.payloads)
		return result;

	cmd.number_of_payloads = num;
	cmd.engine = I2C_COMMAND_ENGINE_DEFAULT;
	cmd.speed = 100;

	for (i = 0; i < num; i++) {
		cmd.payloads[i].write = !(msgs[i].flags & I2C_M_RD);
		cmd.payloads[i].address = msgs[i].addr;
		cmd.payloads[i].length = msgs[i].len;
		cmd.payloads[i].data = msgs[i].buf;
	}

	if (dc_submit_i2c(
			ddc_service->ctx->dc,
			ddc_service->ddc_pin->hw_info.ddc_channel,
			&cmd))
		result = num;

	kfree(cmd.payloads);
	return result;
}

static u32 amdgpu_dm_i2c_func(struct i2c_adapter *adap)
{
	return I2C_FUNC_I2C | I2C_FUNC_SMBUS_EMUL;
}

static const struct i2c_algorithm amdgpu_dm_i2c_algo = {
	.master_xfer = amdgpu_dm_i2c_xfer,
	.functionality = amdgpu_dm_i2c_func,
};

static struct amdgpu_i2c_adapter *
create_i2c(struct ddc_service *ddc_service,
	   int link_index,
	   int *res)
{
	struct amdgpu_device *adev = ddc_service->ctx->driver_context;
	struct amdgpu_i2c_adapter *i2c;

	i2c = kzalloc(sizeof(struct amdgpu_i2c_adapter), GFP_KERNEL);
	if (!i2c)
		return NULL;
	i2c->base.owner = THIS_MODULE;
	i2c->base.class = I2C_CLASS_DDC;
	i2c->base.dev.parent = &adev->pdev->dev;
	i2c->base.algo = &amdgpu_dm_i2c_algo;
	snprintf(i2c->base.name, sizeof(i2c->base.name), "AMDGPU DM i2c hw bus %d", link_index);
	i2c_set_adapdata(&i2c->base, i2c);
	i2c->ddc_service = ddc_service;
	i2c->ddc_service->ddc_pin->hw_info.ddc_channel = link_index;

	return i2c;
}


/*
 * Note: this function assumes that dc_link_detect() was called for the
 * dc_link which will be represented by this aconnector.
 */
static int amdgpu_dm_connector_init(struct amdgpu_display_manager *dm,
				    struct amdgpu_dm_connector *aconnector,
				    uint32_t link_index,
				    struct amdgpu_encoder *aencoder)
{
	int res = 0;
	int connector_type;
	struct dc *dc = dm->dc;
	struct dc_link *link = dc_get_link_at_index(dc, link_index);
	struct amdgpu_i2c_adapter *i2c;

	link->priv = aconnector;

	DRM_DEBUG_DRIVER("%s()\n", __func__);

	i2c = create_i2c(link->ddc, link->link_index, &res);
	if (!i2c) {
		DRM_ERROR("Failed to create i2c adapter data\n");
		return -ENOMEM;
	}

	aconnector->i2c = i2c;
	res = i2c_add_adapter(&i2c->base);

	if (res) {
		DRM_ERROR("Failed to register hw i2c %d\n", link->link_index);
		goto out_free;
	}

	connector_type = to_drm_connector_type(link->connector_signal);

	res = drm_connector_init_with_ddc(
			dm->ddev,
			&aconnector->base,
			&amdgpu_dm_connector_funcs,
			connector_type,
			&i2c->base);

	if (res) {
		DRM_ERROR("connector_init failed\n");
		aconnector->connector_id = -1;
		goto out_free;
	}

	drm_connector_helper_add(
			&aconnector->base,
			&amdgpu_dm_connector_helper_funcs);

	amdgpu_dm_connector_init_helper(
		dm,
		aconnector,
		connector_type,
		link,
		link_index);

	drm_connector_attach_encoder(
		&aconnector->base, &aencoder->base);

	if (connector_type == DRM_MODE_CONNECTOR_DisplayPort
		|| connector_type == DRM_MODE_CONNECTOR_eDP)
		amdgpu_dm_initialize_dp_connector(dm, aconnector, link->link_index);

out_free:
	if (res) {
		kfree(i2c);
		aconnector->i2c = NULL;
	}
	return res;
}

int amdgpu_dm_get_encoder_crtc_mask(struct amdgpu_device *adev)
{
	switch (adev->mode_info.num_crtc) {
	case 1:
		return 0x1;
	case 2:
		return 0x3;
	case 3:
		return 0x7;
	case 4:
		return 0xf;
	case 5:
		return 0x1f;
	case 6:
	default:
		return 0x3f;
	}
}

static int amdgpu_dm_encoder_init(struct drm_device *dev,
				  struct amdgpu_encoder *aencoder,
				  uint32_t link_index)
{
	struct amdgpu_device *adev = drm_to_adev(dev);

	int res = drm_encoder_init(dev,
				   &aencoder->base,
				   &amdgpu_dm_encoder_funcs,
				   DRM_MODE_ENCODER_TMDS,
				   NULL);

	aencoder->base.possible_crtcs = amdgpu_dm_get_encoder_crtc_mask(adev);

	if (!res)
		aencoder->encoder_id = link_index;
	else
		aencoder->encoder_id = -1;

	drm_encoder_helper_add(&aencoder->base, &amdgpu_dm_encoder_helper_funcs);

	return res;
}

static void manage_dm_interrupts(struct amdgpu_device *adev,
				 struct amdgpu_crtc *acrtc,
				 bool enable)
{
	/*
	 * We have no guarantee that the frontend index maps to the same
	 * backend index - some even map to more than one.
	 *
	 * TODO: Use a different interrupt or check DC itself for the mapping.
	 */
	int irq_type =
		amdgpu_display_crtc_idx_to_irq_type(
			adev,
			acrtc->crtc_id);

	if (enable) {
		drm_crtc_vblank_on(&acrtc->base);
		amdgpu_irq_get(
			adev,
			&adev->pageflip_irq,
			irq_type);
#if defined(CONFIG_DRM_AMD_SECURE_DISPLAY)
		amdgpu_irq_get(
			adev,
			&adev->vline0_irq,
			irq_type);
#endif
	} else {
#if defined(CONFIG_DRM_AMD_SECURE_DISPLAY)
		amdgpu_irq_put(
			adev,
			&adev->vline0_irq,
			irq_type);
#endif
		amdgpu_irq_put(
			adev,
			&adev->pageflip_irq,
			irq_type);
		drm_crtc_vblank_off(&acrtc->base);
	}
}

static void dm_update_pflip_irq_state(struct amdgpu_device *adev,
				      struct amdgpu_crtc *acrtc)
{
	int irq_type =
		amdgpu_display_crtc_idx_to_irq_type(adev, acrtc->crtc_id);

	/**
	 * This reads the current state for the IRQ and force reapplies
	 * the setting to hardware.
	 */
	amdgpu_irq_update(adev, &adev->pageflip_irq, irq_type);
}

static bool
is_scaling_state_different(const struct dm_connector_state *dm_state,
			   const struct dm_connector_state *old_dm_state)
{
	if (dm_state->scaling != old_dm_state->scaling)
		return true;
	if (!dm_state->underscan_enable && old_dm_state->underscan_enable) {
		if (old_dm_state->underscan_hborder != 0 && old_dm_state->underscan_vborder != 0)
			return true;
	} else  if (dm_state->underscan_enable && !old_dm_state->underscan_enable) {
		if (dm_state->underscan_hborder != 0 && dm_state->underscan_vborder != 0)
			return true;
	} else if (dm_state->underscan_hborder != old_dm_state->underscan_hborder ||
		   dm_state->underscan_vborder != old_dm_state->underscan_vborder)
		return true;
	return false;
}

#ifdef CONFIG_DRM_AMD_DC_HDCP
static bool is_content_protection_different(struct drm_connector_state *state,
					    const struct drm_connector_state *old_state,
					    const struct drm_connector *connector, struct hdcp_workqueue *hdcp_w)
{
	struct amdgpu_dm_connector *aconnector = to_amdgpu_dm_connector(connector);
	struct dm_connector_state *dm_con_state = to_dm_connector_state(connector->state);

	/* Handle: Type0/1 change */
	if (old_state->hdcp_content_type != state->hdcp_content_type &&
	    state->content_protection != DRM_MODE_CONTENT_PROTECTION_UNDESIRED) {
		state->content_protection = DRM_MODE_CONTENT_PROTECTION_DESIRED;
		return true;
	}

	/* CP is being re enabled, ignore this
	 *
	 * Handles:	ENABLED -> DESIRED
	 */
	if (old_state->content_protection == DRM_MODE_CONTENT_PROTECTION_ENABLED &&
	    state->content_protection == DRM_MODE_CONTENT_PROTECTION_DESIRED) {
		state->content_protection = DRM_MODE_CONTENT_PROTECTION_ENABLED;
		return false;
	}

	/* S3 resume case, since old state will always be 0 (UNDESIRED) and the restored state will be ENABLED
	 *
	 * Handles:	UNDESIRED -> ENABLED
	 */
	if (old_state->content_protection == DRM_MODE_CONTENT_PROTECTION_UNDESIRED &&
	    state->content_protection == DRM_MODE_CONTENT_PROTECTION_ENABLED)
		state->content_protection = DRM_MODE_CONTENT_PROTECTION_DESIRED;

	/* Check if something is connected/enabled, otherwise we start hdcp but nothing is connected/enabled
	 * hot-plug, headless s3, dpms
	 *
	 * Handles:	DESIRED -> DESIRED (Special case)
	 */
	if (dm_con_state->update_hdcp && state->content_protection == DRM_MODE_CONTENT_PROTECTION_DESIRED &&
	    connector->dpms == DRM_MODE_DPMS_ON && aconnector->dc_sink != NULL) {
		dm_con_state->update_hdcp = false;
		return true;
	}

	/*
	 * Handles:	UNDESIRED -> UNDESIRED
	 *		DESIRED -> DESIRED
	 *		ENABLED -> ENABLED
	 */
	if (old_state->content_protection == state->content_protection)
		return false;

	/*
	 * Handles:	UNDESIRED -> DESIRED
	 *		DESIRED -> UNDESIRED
	 *		ENABLED -> UNDESIRED
	 */
	if (state->content_protection != DRM_MODE_CONTENT_PROTECTION_ENABLED)
		return true;

	/*
	 * Handles:	DESIRED -> ENABLED
	 */
	return false;
}

#endif
static void remove_stream(struct amdgpu_device *adev,
			  struct amdgpu_crtc *acrtc,
			  struct dc_stream_state *stream)
{
	/* this is the update mode case */

	acrtc->otg_inst = -1;
	acrtc->enabled = false;
}

static int get_cursor_position(struct drm_plane *plane, struct drm_crtc *crtc,
			       struct dc_cursor_position *position)
{
	struct amdgpu_crtc *amdgpu_crtc = to_amdgpu_crtc(crtc);
	int x, y;
	int xorigin = 0, yorigin = 0;

	if (!crtc || !plane->state->fb)
		return 0;

	if ((plane->state->crtc_w > amdgpu_crtc->max_cursor_width) ||
	    (plane->state->crtc_h > amdgpu_crtc->max_cursor_height)) {
		DRM_ERROR("%s: bad cursor width or height %d x %d\n",
			  __func__,
			  plane->state->crtc_w,
			  plane->state->crtc_h);
		return -EINVAL;
	}

	x = plane->state->crtc_x;
	y = plane->state->crtc_y;

	if (x <= -amdgpu_crtc->max_cursor_width ||
	    y <= -amdgpu_crtc->max_cursor_height)
		return 0;

	if (x < 0) {
		xorigin = min(-x, amdgpu_crtc->max_cursor_width - 1);
		x = 0;
	}
	if (y < 0) {
		yorigin = min(-y, amdgpu_crtc->max_cursor_height - 1);
		y = 0;
	}
	position->enable = true;
	position->translate_by_source = true;
	position->x = x;
	position->y = y;
	position->x_hotspot = xorigin;
	position->y_hotspot = yorigin;

	return 0;
}

static void handle_cursor_update(struct drm_plane *plane,
				 struct drm_plane_state *old_plane_state)
{
	struct amdgpu_device *adev = drm_to_adev(plane->dev);
	struct amdgpu_framebuffer *afb = to_amdgpu_framebuffer(plane->state->fb);
	struct drm_crtc *crtc = afb ? plane->state->crtc : old_plane_state->crtc;
	struct dm_crtc_state *crtc_state = crtc ? to_dm_crtc_state(crtc->state) : NULL;
	struct amdgpu_crtc *amdgpu_crtc = to_amdgpu_crtc(crtc);
	uint64_t address = afb ? afb->address : 0;
	struct dc_cursor_position position = {0};
	struct dc_cursor_attributes attributes;
	int ret;

	if (!plane->state->fb && !old_plane_state->fb)
		return;

	DC_LOG_CURSOR("%s: crtc_id=%d with size %d to %d\n",
		      __func__,
		      amdgpu_crtc->crtc_id,
		      plane->state->crtc_w,
		      plane->state->crtc_h);

	ret = get_cursor_position(plane, crtc, &position);
	if (ret)
		return;

	if (!position.enable) {
		/* turn off cursor */
		if (crtc_state && crtc_state->stream) {
			mutex_lock(&adev->dm.dc_lock);
			dc_stream_set_cursor_position(crtc_state->stream,
						      &position);
			mutex_unlock(&adev->dm.dc_lock);
		}
		return;
	}

	amdgpu_crtc->cursor_width = plane->state->crtc_w;
	amdgpu_crtc->cursor_height = plane->state->crtc_h;

	memset(&attributes, 0, sizeof(attributes));
	attributes.address.high_part = upper_32_bits(address);
	attributes.address.low_part  = lower_32_bits(address);
	attributes.width             = plane->state->crtc_w;
	attributes.height            = plane->state->crtc_h;
	attributes.color_format      = CURSOR_MODE_COLOR_PRE_MULTIPLIED_ALPHA;
	attributes.rotation_angle    = 0;
	attributes.attribute_flags.value = 0;

	attributes.pitch = afb->base.pitches[0] / afb->base.format->cpp[0];

	if (crtc_state->stream) {
		mutex_lock(&adev->dm.dc_lock);
		if (!dc_stream_set_cursor_attributes(crtc_state->stream,
							 &attributes))
			DRM_ERROR("DC failed to set cursor attributes\n");

		if (!dc_stream_set_cursor_position(crtc_state->stream,
						   &position))
			DRM_ERROR("DC failed to set cursor position\n");
		mutex_unlock(&adev->dm.dc_lock);
	}
}

static void prepare_flip_isr(struct amdgpu_crtc *acrtc)
{

	assert_spin_locked(&acrtc->base.dev->event_lock);
	WARN_ON(acrtc->event);

	acrtc->event = acrtc->base.state->event;

	/* Set the flip status */
	acrtc->pflip_status = AMDGPU_FLIP_SUBMITTED;

	/* Mark this event as consumed */
	acrtc->base.state->event = NULL;

	DC_LOG_PFLIP("crtc:%d, pflip_stat:AMDGPU_FLIP_SUBMITTED\n",
		     acrtc->crtc_id);
}

static void update_freesync_state_on_stream(
	struct amdgpu_display_manager *dm,
	struct dm_crtc_state *new_crtc_state,
	struct dc_stream_state *new_stream,
	struct dc_plane_state *surface,
	u32 flip_timestamp_in_us)
{
	struct mod_vrr_params vrr_params;
	struct dc_info_packet vrr_infopacket = {0};
	struct amdgpu_device *adev = dm->adev;
	struct amdgpu_crtc *acrtc = to_amdgpu_crtc(new_crtc_state->base.crtc);
	unsigned long flags;
	bool pack_sdp_v1_3 = false;

	if (!new_stream)
		return;

	/*
	 * TODO: Determine why min/max totals and vrefresh can be 0 here.
	 * For now it's sufficient to just guard against these conditions.
	 */

	if (!new_stream->timing.h_total || !new_stream->timing.v_total)
		return;

	spin_lock_irqsave(&adev_to_drm(adev)->event_lock, flags);
        vrr_params = acrtc->dm_irq_params.vrr_params;

	if (surface) {
		mod_freesync_handle_preflip(
			dm->freesync_module,
			surface,
			new_stream,
			flip_timestamp_in_us,
			&vrr_params);

		if (adev->family < AMDGPU_FAMILY_AI &&
		    amdgpu_dm_vrr_active(new_crtc_state)) {
			mod_freesync_handle_v_update(dm->freesync_module,
						     new_stream, &vrr_params);

			/* Need to call this before the frame ends. */
			dc_stream_adjust_vmin_vmax(dm->dc,
						   new_crtc_state->stream,
						   &vrr_params.adjust);
		}
	}

	mod_freesync_build_vrr_infopacket(
		dm->freesync_module,
		new_stream,
		&vrr_params,
		PACKET_TYPE_VRR,
		TRANSFER_FUNC_UNKNOWN,
		&vrr_infopacket,
		pack_sdp_v1_3);

	new_crtc_state->freesync_timing_changed |=
		(memcmp(&acrtc->dm_irq_params.vrr_params.adjust,
			&vrr_params.adjust,
			sizeof(vrr_params.adjust)) != 0);

	new_crtc_state->freesync_vrr_info_changed |=
		(memcmp(&new_crtc_state->vrr_infopacket,
			&vrr_infopacket,
			sizeof(vrr_infopacket)) != 0);

	acrtc->dm_irq_params.vrr_params = vrr_params;
	new_crtc_state->vrr_infopacket = vrr_infopacket;

	new_stream->adjust = acrtc->dm_irq_params.vrr_params.adjust;
	new_stream->vrr_infopacket = vrr_infopacket;

	if (new_crtc_state->freesync_vrr_info_changed)
		DRM_DEBUG_KMS("VRR packet update: crtc=%u enabled=%d state=%d",
			      new_crtc_state->base.crtc->base.id,
			      (int)new_crtc_state->base.vrr_enabled,
			      (int)vrr_params.state);

	spin_unlock_irqrestore(&adev_to_drm(adev)->event_lock, flags);
}

static void update_stream_irq_parameters(
	struct amdgpu_display_manager *dm,
	struct dm_crtc_state *new_crtc_state)
{
	struct dc_stream_state *new_stream = new_crtc_state->stream;
	struct mod_vrr_params vrr_params;
	struct mod_freesync_config config = new_crtc_state->freesync_config;
	struct amdgpu_device *adev = dm->adev;
	struct amdgpu_crtc *acrtc = to_amdgpu_crtc(new_crtc_state->base.crtc);
	unsigned long flags;

	if (!new_stream)
		return;

	/*
	 * TODO: Determine why min/max totals and vrefresh can be 0 here.
	 * For now it's sufficient to just guard against these conditions.
	 */
	if (!new_stream->timing.h_total || !new_stream->timing.v_total)
		return;

	spin_lock_irqsave(&adev_to_drm(adev)->event_lock, flags);
	vrr_params = acrtc->dm_irq_params.vrr_params;

	if (new_crtc_state->vrr_supported &&
	    config.min_refresh_in_uhz &&
	    config.max_refresh_in_uhz) {
		/*
		 * if freesync compatible mode was set, config.state will be set
		 * in atomic check
		 */
		if (config.state == VRR_STATE_ACTIVE_FIXED && config.fixed_refresh_in_uhz &&
		    (!drm_atomic_crtc_needs_modeset(&new_crtc_state->base) ||
		     new_crtc_state->freesync_config.state == VRR_STATE_ACTIVE_FIXED)) {
			vrr_params.max_refresh_in_uhz = config.max_refresh_in_uhz;
			vrr_params.min_refresh_in_uhz = config.min_refresh_in_uhz;
			vrr_params.fixed_refresh_in_uhz = config.fixed_refresh_in_uhz;
			vrr_params.state = VRR_STATE_ACTIVE_FIXED;
		} else {
			config.state = new_crtc_state->base.vrr_enabled ?
						     VRR_STATE_ACTIVE_VARIABLE :
						     VRR_STATE_INACTIVE;
		}
	} else {
		config.state = VRR_STATE_UNSUPPORTED;
	}

	mod_freesync_build_vrr_params(dm->freesync_module,
				      new_stream,
				      &config, &vrr_params);

	new_crtc_state->freesync_timing_changed |=
		(memcmp(&acrtc->dm_irq_params.vrr_params.adjust,
			&vrr_params.adjust, sizeof(vrr_params.adjust)) != 0);

	new_crtc_state->freesync_config = config;
	/* Copy state for access from DM IRQ handler */
	acrtc->dm_irq_params.freesync_config = config;
	acrtc->dm_irq_params.active_planes = new_crtc_state->active_planes;
	acrtc->dm_irq_params.vrr_params = vrr_params;
	spin_unlock_irqrestore(&adev_to_drm(adev)->event_lock, flags);
}

static void amdgpu_dm_handle_vrr_transition(struct dm_crtc_state *old_state,
					    struct dm_crtc_state *new_state)
{
	bool old_vrr_active = amdgpu_dm_vrr_active(old_state);
	bool new_vrr_active = amdgpu_dm_vrr_active(new_state);

	if (!old_vrr_active && new_vrr_active) {
		/* Transition VRR inactive -> active:
		 * While VRR is active, we must not disable vblank irq, as a
		 * reenable after disable would compute bogus vblank/pflip
		 * timestamps if it likely happened inside display front-porch.
		 *
		 * We also need vupdate irq for the actual core vblank handling
		 * at end of vblank.
		 */
		dm_set_vupdate_irq(new_state->base.crtc, true);
		drm_crtc_vblank_get(new_state->base.crtc);
		DRM_DEBUG_DRIVER("%s: crtc=%u VRR off->on: Get vblank ref\n",
				 __func__, new_state->base.crtc->base.id);
	} else if (old_vrr_active && !new_vrr_active) {
		/* Transition VRR active -> inactive:
		 * Allow vblank irq disable again for fixed refresh rate.
		 */
		dm_set_vupdate_irq(new_state->base.crtc, false);
		drm_crtc_vblank_put(new_state->base.crtc);
		DRM_DEBUG_DRIVER("%s: crtc=%u VRR on->off: Drop vblank ref\n",
				 __func__, new_state->base.crtc->base.id);
	}
}

static void amdgpu_dm_commit_cursors(struct drm_atomic_state *state)
{
	struct drm_plane *plane;
	struct drm_plane_state *old_plane_state;
	int i;

	/*
	 * TODO: Make this per-stream so we don't issue redundant updates for
	 * commits with multiple streams.
	 */
	for_each_old_plane_in_state(state, plane, old_plane_state, i)
		if (plane->type == DRM_PLANE_TYPE_CURSOR)
			handle_cursor_update(plane, old_plane_state);
}

static void amdgpu_dm_commit_planes(struct drm_atomic_state *state,
				    struct dc_state *dc_state,
				    struct drm_device *dev,
				    struct amdgpu_display_manager *dm,
				    struct drm_crtc *pcrtc,
				    bool wait_for_vblank)
{
	uint32_t i;
	uint64_t timestamp_ns;
	struct drm_plane *plane;
	struct drm_plane_state *old_plane_state, *new_plane_state;
	struct amdgpu_crtc *acrtc_attach = to_amdgpu_crtc(pcrtc);
	struct drm_crtc_state *new_pcrtc_state =
			drm_atomic_get_new_crtc_state(state, pcrtc);
	struct dm_crtc_state *acrtc_state = to_dm_crtc_state(new_pcrtc_state);
	struct dm_crtc_state *dm_old_crtc_state =
			to_dm_crtc_state(drm_atomic_get_old_crtc_state(state, pcrtc));
	int planes_count = 0, vpos, hpos;
	long r;
	unsigned long flags;
	struct amdgpu_bo *abo;
	uint32_t target_vblank, last_flip_vblank;
	bool vrr_active = amdgpu_dm_vrr_active(acrtc_state);
	bool pflip_present = false;
	struct {
		struct dc_surface_update surface_updates[MAX_SURFACES];
		struct dc_plane_info plane_infos[MAX_SURFACES];
		struct dc_scaling_info scaling_infos[MAX_SURFACES];
		struct dc_flip_addrs flip_addrs[MAX_SURFACES];
		struct dc_stream_update stream_update;
	} *bundle;

	bundle = kzalloc(sizeof(*bundle), GFP_KERNEL);

	if (!bundle) {
		dm_error("Failed to allocate update bundle\n");
		goto cleanup;
	}

	/*
	 * Disable the cursor first if we're disabling all the planes.
	 * It'll remain on the screen after the planes are re-enabled
	 * if we don't.
	 */
	if (acrtc_state->active_planes == 0)
		amdgpu_dm_commit_cursors(state);

	/* update planes when needed */
	for_each_oldnew_plane_in_state(state, plane, old_plane_state, new_plane_state, i) {
		struct drm_crtc *crtc = new_plane_state->crtc;
		struct drm_crtc_state *new_crtc_state;
		struct drm_framebuffer *fb = new_plane_state->fb;
		struct amdgpu_framebuffer *afb = (struct amdgpu_framebuffer *)fb;
		bool plane_needs_flip;
		struct dc_plane_state *dc_plane;
		struct dm_plane_state *dm_new_plane_state = to_dm_plane_state(new_plane_state);

		/* Cursor plane is handled after stream updates */
		if (plane->type == DRM_PLANE_TYPE_CURSOR)
			continue;

		if (!fb || !crtc || pcrtc != crtc)
			continue;

		new_crtc_state = drm_atomic_get_new_crtc_state(state, crtc);
		if (!new_crtc_state->active)
			continue;

		dc_plane = dm_new_plane_state->dc_state;

		bundle->surface_updates[planes_count].surface = dc_plane;
		if (new_pcrtc_state->color_mgmt_changed) {
			bundle->surface_updates[planes_count].gamma = dc_plane->gamma_correction;
			bundle->surface_updates[planes_count].in_transfer_func = dc_plane->in_transfer_func;
			bundle->surface_updates[planes_count].gamut_remap_matrix = &dc_plane->gamut_remap_matrix;
		}

		fill_dc_scaling_info(new_plane_state,
				     &bundle->scaling_infos[planes_count]);

		bundle->surface_updates[planes_count].scaling_info =
			&bundle->scaling_infos[planes_count];

		plane_needs_flip = old_plane_state->fb && new_plane_state->fb;

		pflip_present = pflip_present || plane_needs_flip;

		if (!plane_needs_flip) {
			planes_count += 1;
			continue;
		}

		abo = gem_to_amdgpu_bo(fb->obj[0]);

		/*
		 * Wait for all fences on this FB. Do limited wait to avoid
		 * deadlock during GPU reset when this fence will not signal
		 * but we hold reservation lock for the BO.
		 */
		r = dma_resv_wait_timeout(abo->tbo.base.resv, true, false,
					  msecs_to_jiffies(5000));
		if (unlikely(r <= 0))
			DRM_ERROR("Waiting for fences timed out!");

		fill_dc_plane_info_and_addr(
			dm->adev, new_plane_state,
			afb->tiling_flags,
			&bundle->plane_infos[planes_count],
			&bundle->flip_addrs[planes_count].address,
			afb->tmz_surface, false);

		DRM_DEBUG_ATOMIC("plane: id=%d dcc_en=%d\n",
				 new_plane_state->plane->index,
				 bundle->plane_infos[planes_count].dcc.enable);

		bundle->surface_updates[planes_count].plane_info =
			&bundle->plane_infos[planes_count];

		/*
		 * Only allow immediate flips for fast updates that don't
		 * change FB pitch, DCC state, rotation or mirroing.
		 */
		bundle->flip_addrs[planes_count].flip_immediate =
			crtc->state->async_flip &&
			acrtc_state->update_type == UPDATE_TYPE_FAST;

		timestamp_ns = ktime_get_ns();
		bundle->flip_addrs[planes_count].flip_timestamp_in_us = div_u64(timestamp_ns, 1000);
		bundle->surface_updates[planes_count].flip_addr = &bundle->flip_addrs[planes_count];
		bundle->surface_updates[planes_count].surface = dc_plane;

		if (!bundle->surface_updates[planes_count].surface) {
			DRM_ERROR("No surface for CRTC: id=%d\n",
					acrtc_attach->crtc_id);
			continue;
		}

		if (plane == pcrtc->primary)
			update_freesync_state_on_stream(
				dm,
				acrtc_state,
				acrtc_state->stream,
				dc_plane,
				bundle->flip_addrs[planes_count].flip_timestamp_in_us);

		DRM_DEBUG_ATOMIC("%s Flipping to hi: 0x%x, low: 0x%x\n",
				 __func__,
				 bundle->flip_addrs[planes_count].address.grph.addr.high_part,
				 bundle->flip_addrs[planes_count].address.grph.addr.low_part);

		planes_count += 1;

	}

	if (pflip_present) {
		if (!vrr_active) {
			/* Use old throttling in non-vrr fixed refresh rate mode
			 * to keep flip scheduling based on target vblank counts
			 * working in a backwards compatible way, e.g., for
			 * clients using the GLX_OML_sync_control extension or
			 * DRI3/Present extension with defined target_msc.
			 */
			last_flip_vblank = amdgpu_get_vblank_counter_kms(pcrtc);
		}
		else {
			/* For variable refresh rate mode only:
			 * Get vblank of last completed flip to avoid > 1 vrr
			 * flips per video frame by use of throttling, but allow
			 * flip programming anywhere in the possibly large
			 * variable vrr vblank interval for fine-grained flip
			 * timing control and more opportunity to avoid stutter
			 * on late submission of flips.
			 */
			spin_lock_irqsave(&pcrtc->dev->event_lock, flags);
			last_flip_vblank = acrtc_attach->dm_irq_params.last_flip_vblank;
			spin_unlock_irqrestore(&pcrtc->dev->event_lock, flags);
		}

		target_vblank = last_flip_vblank + wait_for_vblank;

		/*
		 * Wait until we're out of the vertical blank period before the one
		 * targeted by the flip
		 */
		while ((acrtc_attach->enabled &&
			(amdgpu_display_get_crtc_scanoutpos(dm->ddev, acrtc_attach->crtc_id,
							    0, &vpos, &hpos, NULL,
							    NULL, &pcrtc->hwmode)
			 & (DRM_SCANOUTPOS_VALID | DRM_SCANOUTPOS_IN_VBLANK)) ==
			(DRM_SCANOUTPOS_VALID | DRM_SCANOUTPOS_IN_VBLANK) &&
			(int)(target_vblank -
			  amdgpu_get_vblank_counter_kms(pcrtc)) > 0)) {
			usleep_range(1000, 1100);
		}

		/**
		 * Prepare the flip event for the pageflip interrupt to handle.
		 *
		 * This only works in the case where we've already turned on the
		 * appropriate hardware blocks (eg. HUBP) so in the transition case
		 * from 0 -> n planes we have to skip a hardware generated event
		 * and rely on sending it from software.
		 */
		if (acrtc_attach->base.state->event &&
		    acrtc_state->active_planes > 0) {
			drm_crtc_vblank_get(pcrtc);

			spin_lock_irqsave(&pcrtc->dev->event_lock, flags);

			WARN_ON(acrtc_attach->pflip_status != AMDGPU_FLIP_NONE);
			prepare_flip_isr(acrtc_attach);

			spin_unlock_irqrestore(&pcrtc->dev->event_lock, flags);
		}

		if (acrtc_state->stream) {
			if (acrtc_state->freesync_vrr_info_changed)
				bundle->stream_update.vrr_infopacket =
					&acrtc_state->stream->vrr_infopacket;
		}
	}

	/* Update the planes if changed or disable if we don't have any. */
	if ((planes_count || acrtc_state->active_planes == 0) &&
		acrtc_state->stream) {
		bundle->stream_update.stream = acrtc_state->stream;
		if (new_pcrtc_state->mode_changed) {
			bundle->stream_update.src = acrtc_state->stream->src;
			bundle->stream_update.dst = acrtc_state->stream->dst;
		}

		if (new_pcrtc_state->color_mgmt_changed) {
			/*
			 * TODO: This isn't fully correct since we've actually
			 * already modified the stream in place.
			 */
			bundle->stream_update.gamut_remap =
				&acrtc_state->stream->gamut_remap_matrix;
			bundle->stream_update.output_csc_transform =
				&acrtc_state->stream->csc_color_matrix;
			bundle->stream_update.out_transfer_func =
				acrtc_state->stream->out_transfer_func;
		}

		acrtc_state->stream->abm_level = acrtc_state->abm_level;
		if (acrtc_state->abm_level != dm_old_crtc_state->abm_level)
			bundle->stream_update.abm_level = &acrtc_state->abm_level;

		/*
		 * If FreeSync state on the stream has changed then we need to
		 * re-adjust the min/max bounds now that DC doesn't handle this
		 * as part of commit.
		 */
		if (is_dc_timing_adjust_needed(dm_old_crtc_state, acrtc_state)) {
			spin_lock_irqsave(&pcrtc->dev->event_lock, flags);
			dc_stream_adjust_vmin_vmax(
				dm->dc, acrtc_state->stream,
				&acrtc_attach->dm_irq_params.vrr_params.adjust);
			spin_unlock_irqrestore(&pcrtc->dev->event_lock, flags);
		}
		mutex_lock(&dm->dc_lock);
		if ((acrtc_state->update_type > UPDATE_TYPE_FAST) &&
				acrtc_state->stream->link->psr_settings.psr_allow_active)
			amdgpu_dm_psr_disable(acrtc_state->stream);

		dc_commit_updates_for_stream(dm->dc,
						     bundle->surface_updates,
						     planes_count,
						     acrtc_state->stream,
						     &bundle->stream_update,
						     dc_state);

		/**
		 * Enable or disable the interrupts on the backend.
		 *
		 * Most pipes are put into power gating when unused.
		 *
		 * When power gating is enabled on a pipe we lose the
		 * interrupt enablement state when power gating is disabled.
		 *
		 * So we need to update the IRQ control state in hardware
		 * whenever the pipe turns on (since it could be previously
		 * power gated) or off (since some pipes can't be power gated
		 * on some ASICs).
		 */
		if (dm_old_crtc_state->active_planes != acrtc_state->active_planes)
			dm_update_pflip_irq_state(drm_to_adev(dev),
						  acrtc_attach);

		if ((acrtc_state->update_type > UPDATE_TYPE_FAST) &&
				acrtc_state->stream->link->psr_settings.psr_version != DC_PSR_VERSION_UNSUPPORTED &&
				!acrtc_state->stream->link->psr_settings.psr_feature_enabled)
			amdgpu_dm_link_setup_psr(acrtc_state->stream);
		else if ((acrtc_state->update_type == UPDATE_TYPE_FAST) &&
				acrtc_state->stream->link->psr_settings.psr_feature_enabled &&
				!acrtc_state->stream->link->psr_settings.psr_allow_active) {
			struct amdgpu_dm_connector *aconn = (struct amdgpu_dm_connector *)
					acrtc_state->stream->dm_stream_context;

			if (aconn->psr_skip_count > 0)
				aconn->psr_skip_count--;
			else
				amdgpu_dm_psr_enable(acrtc_state->stream);
		}

		mutex_unlock(&dm->dc_lock);
	}

	/*
	 * Update cursor state *after* programming all the planes.
	 * This avoids redundant programming in the case where we're going
	 * to be disabling a single plane - those pipes are being disabled.
	 */
	if (acrtc_state->active_planes)
		amdgpu_dm_commit_cursors(state);

cleanup:
	kfree(bundle);
}

static void amdgpu_dm_commit_audio(struct drm_device *dev,
				   struct drm_atomic_state *state)
{
	struct amdgpu_device *adev = drm_to_adev(dev);
	struct amdgpu_dm_connector *aconnector;
	struct drm_connector *connector;
	struct drm_connector_state *old_con_state, *new_con_state;
	struct drm_crtc_state *new_crtc_state;
	struct dm_crtc_state *new_dm_crtc_state;
	const struct dc_stream_status *status;
	int i, inst;

	/* Notify device removals. */
	for_each_oldnew_connector_in_state(state, connector, old_con_state, new_con_state, i) {
		if (old_con_state->crtc != new_con_state->crtc) {
			/* CRTC changes require notification. */
			goto notify;
		}

		if (!new_con_state->crtc)
			continue;

		new_crtc_state = drm_atomic_get_new_crtc_state(
			state, new_con_state->crtc);

		if (!new_crtc_state)
			continue;

		if (!drm_atomic_crtc_needs_modeset(new_crtc_state))
			continue;

	notify:
		aconnector = to_amdgpu_dm_connector(connector);

		mutex_lock(&adev->dm.audio_lock);
		inst = aconnector->audio_inst;
		aconnector->audio_inst = -1;
		mutex_unlock(&adev->dm.audio_lock);

		amdgpu_dm_audio_eld_notify(adev, inst);
	}

	/* Notify audio device additions. */
	for_each_new_connector_in_state(state, connector, new_con_state, i) {
		if (!new_con_state->crtc)
			continue;

		new_crtc_state = drm_atomic_get_new_crtc_state(
			state, new_con_state->crtc);

		if (!new_crtc_state)
			continue;

		if (!drm_atomic_crtc_needs_modeset(new_crtc_state))
			continue;

		new_dm_crtc_state = to_dm_crtc_state(new_crtc_state);
		if (!new_dm_crtc_state->stream)
			continue;

		status = dc_stream_get_status(new_dm_crtc_state->stream);
		if (!status)
			continue;

		aconnector = to_amdgpu_dm_connector(connector);

		mutex_lock(&adev->dm.audio_lock);
		inst = status->audio_inst;
		aconnector->audio_inst = inst;
		mutex_unlock(&adev->dm.audio_lock);

		amdgpu_dm_audio_eld_notify(adev, inst);
	}
}

/*
 * amdgpu_dm_crtc_copy_transient_flags - copy mirrored flags from DRM to DC
 * @crtc_state: the DRM CRTC state
 * @stream_state: the DC stream state.
 *
 * Copy the mirrored transient state flags from DRM, to DC. It is used to bring
 * a dc_stream_state's flags in sync with a drm_crtc_state's flags.
 */
static void amdgpu_dm_crtc_copy_transient_flags(struct drm_crtc_state *crtc_state,
						struct dc_stream_state *stream_state)
{
	stream_state->mode_changed = drm_atomic_crtc_needs_modeset(crtc_state);
}

/**
 * amdgpu_dm_atomic_commit_tail() - AMDgpu DM's commit tail implementation.
 * @state: The atomic state to commit
 *
 * This will tell DC to commit the constructed DC state from atomic_check,
 * programming the hardware. Any failures here implies a hardware failure, since
 * atomic check should have filtered anything non-kosher.
 */
static void amdgpu_dm_atomic_commit_tail(struct drm_atomic_state *state)
{
	struct drm_device *dev = state->dev;
	struct amdgpu_device *adev = drm_to_adev(dev);
	struct amdgpu_display_manager *dm = &adev->dm;
	struct dm_atomic_state *dm_state;
	struct dc_state *dc_state = NULL, *dc_state_temp = NULL;
	uint32_t i, j;
	struct drm_crtc *crtc;
	struct drm_crtc_state *old_crtc_state, *new_crtc_state;
	unsigned long flags;
	bool wait_for_vblank = true;
	struct drm_connector *connector;
	struct drm_connector_state *old_con_state, *new_con_state;
	struct dm_crtc_state *dm_old_crtc_state, *dm_new_crtc_state;
	int crtc_disable_count = 0;
	bool mode_set_reset_required = false;

	trace_amdgpu_dm_atomic_commit_tail_begin(state);

	drm_atomic_helper_update_legacy_modeset_state(dev, state);

	dm_state = dm_atomic_get_new_state(state);
	if (dm_state && dm_state->context) {
		dc_state = dm_state->context;
	} else {
		/* No state changes, retain current state. */
		dc_state_temp = dc_create_state(dm->dc);
		ASSERT(dc_state_temp);
		dc_state = dc_state_temp;
		dc_resource_state_copy_construct_current(dm->dc, dc_state);
	}

	for_each_oldnew_crtc_in_state (state, crtc, old_crtc_state,
				       new_crtc_state, i) {
		struct amdgpu_crtc *acrtc = to_amdgpu_crtc(crtc);

		dm_old_crtc_state = to_dm_crtc_state(old_crtc_state);

		if (old_crtc_state->active &&
		    (!new_crtc_state->active ||
		     drm_atomic_crtc_needs_modeset(new_crtc_state))) {
			manage_dm_interrupts(adev, acrtc, false);
			dc_stream_release(dm_old_crtc_state->stream);
		}
	}

	drm_atomic_helper_calc_timestamping_constants(state);

	/* update changed items */
	for_each_oldnew_crtc_in_state(state, crtc, old_crtc_state, new_crtc_state, i) {
		struct amdgpu_crtc *acrtc = to_amdgpu_crtc(crtc);

		dm_new_crtc_state = to_dm_crtc_state(new_crtc_state);
		dm_old_crtc_state = to_dm_crtc_state(old_crtc_state);

		DRM_DEBUG_ATOMIC(
			"amdgpu_crtc id:%d crtc_state_flags: enable:%d, active:%d, "
			"planes_changed:%d, mode_changed:%d,active_changed:%d,"
			"connectors_changed:%d\n",
			acrtc->crtc_id,
			new_crtc_state->enable,
			new_crtc_state->active,
			new_crtc_state->planes_changed,
			new_crtc_state->mode_changed,
			new_crtc_state->active_changed,
			new_crtc_state->connectors_changed);

		/* Disable cursor if disabling crtc */
		if (old_crtc_state->active && !new_crtc_state->active) {
			struct dc_cursor_position position;

			memset(&position, 0, sizeof(position));
			mutex_lock(&dm->dc_lock);
			dc_stream_set_cursor_position(dm_old_crtc_state->stream, &position);
			mutex_unlock(&dm->dc_lock);
		}

		/* Copy all transient state flags into dc state */
		if (dm_new_crtc_state->stream) {
			amdgpu_dm_crtc_copy_transient_flags(&dm_new_crtc_state->base,
							    dm_new_crtc_state->stream);
		}

		/* handles headless hotplug case, updating new_state and
		 * aconnector as needed
		 */

		if (modeset_required(new_crtc_state, dm_new_crtc_state->stream, dm_old_crtc_state->stream)) {

			DRM_DEBUG_ATOMIC("Atomic commit: SET crtc id %d: [%p]\n", acrtc->crtc_id, acrtc);

			if (!dm_new_crtc_state->stream) {
				/*
				 * this could happen because of issues with
				 * userspace notifications delivery.
				 * In this case userspace tries to set mode on
				 * display which is disconnected in fact.
				 * dc_sink is NULL in this case on aconnector.
				 * We expect reset mode will come soon.
				 *
				 * This can also happen when unplug is done
				 * during resume sequence ended
				 *
				 * In this case, we want to pretend we still
				 * have a sink to keep the pipe running so that
				 * hw state is consistent with the sw state
				 */
				DRM_DEBUG_DRIVER("%s: Failed to create new stream for crtc %d\n",
						__func__, acrtc->base.base.id);
				continue;
			}

			if (dm_old_crtc_state->stream)
				remove_stream(adev, acrtc, dm_old_crtc_state->stream);

			pm_runtime_get_noresume(dev->dev);

			acrtc->enabled = true;
			acrtc->hw_mode = new_crtc_state->mode;
			crtc->hwmode = new_crtc_state->mode;
			mode_set_reset_required = true;
		} else if (modereset_required(new_crtc_state)) {
			DRM_DEBUG_ATOMIC("Atomic commit: RESET. crtc id %d:[%p]\n", acrtc->crtc_id, acrtc);
			/* i.e. reset mode */
			if (dm_old_crtc_state->stream)
				remove_stream(adev, acrtc, dm_old_crtc_state->stream);

			mode_set_reset_required = true;
		}
	} /* for_each_crtc_in_state() */

	if (dc_state) {
		/* if there mode set or reset, disable eDP PSR */
		if (mode_set_reset_required)
			amdgpu_dm_psr_disable_all(dm);

		dm_enable_per_frame_crtc_master_sync(dc_state);
		mutex_lock(&dm->dc_lock);
		WARN_ON(!dc_commit_state(dm->dc, dc_state));
#if defined(CONFIG_DRM_AMD_DC_DCN)
               /* Allow idle optimization when vblank count is 0 for display off */
               if (dm->active_vblank_irq_count == 0)
                   dc_allow_idle_optimizations(dm->dc,true);
#endif
		mutex_unlock(&dm->dc_lock);
	}

	for_each_new_crtc_in_state(state, crtc, new_crtc_state, i) {
		struct amdgpu_crtc *acrtc = to_amdgpu_crtc(crtc);

		dm_new_crtc_state = to_dm_crtc_state(new_crtc_state);

		if (dm_new_crtc_state->stream != NULL) {
			const struct dc_stream_status *status =
					dc_stream_get_status(dm_new_crtc_state->stream);

			if (!status)
				status = dc_stream_get_status_from_state(dc_state,
									 dm_new_crtc_state->stream);
			if (!status)
				DC_ERR("got no status for stream %p on acrtc%p\n", dm_new_crtc_state->stream, acrtc);
			else
				acrtc->otg_inst = status->primary_otg_inst;
		}
	}
#ifdef CONFIG_DRM_AMD_DC_HDCP
	for_each_oldnew_connector_in_state(state, connector, old_con_state, new_con_state, i) {
		struct dm_connector_state *dm_new_con_state = to_dm_connector_state(new_con_state);
		struct amdgpu_crtc *acrtc = to_amdgpu_crtc(dm_new_con_state->base.crtc);
		struct amdgpu_dm_connector *aconnector = to_amdgpu_dm_connector(connector);

		new_crtc_state = NULL;

		if (acrtc)
			new_crtc_state = drm_atomic_get_new_crtc_state(state, &acrtc->base);

		dm_new_crtc_state = to_dm_crtc_state(new_crtc_state);

		if (dm_new_crtc_state && dm_new_crtc_state->stream == NULL &&
		    connector->state->content_protection == DRM_MODE_CONTENT_PROTECTION_ENABLED) {
			hdcp_reset_display(adev->dm.hdcp_workqueue, aconnector->dc_link->link_index);
			new_con_state->content_protection = DRM_MODE_CONTENT_PROTECTION_DESIRED;
			dm_new_con_state->update_hdcp = true;
			continue;
		}

		if (is_content_protection_different(new_con_state, old_con_state, connector, adev->dm.hdcp_workqueue))
			hdcp_update_display(
				adev->dm.hdcp_workqueue, aconnector->dc_link->link_index, aconnector,
				new_con_state->hdcp_content_type,
				new_con_state->content_protection == DRM_MODE_CONTENT_PROTECTION_DESIRED);
	}
#endif

	/* Handle connector state changes */
	for_each_oldnew_connector_in_state(state, connector, old_con_state, new_con_state, i) {
		struct dm_connector_state *dm_new_con_state = to_dm_connector_state(new_con_state);
		struct dm_connector_state *dm_old_con_state = to_dm_connector_state(old_con_state);
		struct amdgpu_crtc *acrtc = to_amdgpu_crtc(dm_new_con_state->base.crtc);
		struct dc_surface_update dummy_updates[MAX_SURFACES];
		struct dc_stream_update stream_update;
		struct dc_info_packet hdr_packet;
		struct dc_stream_status *status = NULL;
		bool abm_changed, hdr_changed, scaling_changed;

		memset(&dummy_updates, 0, sizeof(dummy_updates));
		memset(&stream_update, 0, sizeof(stream_update));

		if (acrtc) {
			new_crtc_state = drm_atomic_get_new_crtc_state(state, &acrtc->base);
			old_crtc_state = drm_atomic_get_old_crtc_state(state, &acrtc->base);
		}

		/* Skip any modesets/resets */
		if (!acrtc || drm_atomic_crtc_needs_modeset(new_crtc_state))
			continue;

		dm_new_crtc_state = to_dm_crtc_state(new_crtc_state);
		dm_old_crtc_state = to_dm_crtc_state(old_crtc_state);

		scaling_changed = is_scaling_state_different(dm_new_con_state,
							     dm_old_con_state);

		abm_changed = dm_new_crtc_state->abm_level !=
			      dm_old_crtc_state->abm_level;

		hdr_changed =
			!drm_connector_atomic_hdr_metadata_equal(old_con_state, new_con_state);

		if (!scaling_changed && !abm_changed && !hdr_changed)
			continue;

		stream_update.stream = dm_new_crtc_state->stream;
		if (scaling_changed) {
			update_stream_scaling_settings(&dm_new_con_state->base.crtc->mode,
					dm_new_con_state, dm_new_crtc_state->stream);

			stream_update.src = dm_new_crtc_state->stream->src;
			stream_update.dst = dm_new_crtc_state->stream->dst;
		}

		if (abm_changed) {
			dm_new_crtc_state->stream->abm_level = dm_new_crtc_state->abm_level;

			stream_update.abm_level = &dm_new_crtc_state->abm_level;
		}

		if (hdr_changed) {
			fill_hdr_info_packet(new_con_state, &hdr_packet);
			stream_update.hdr_static_metadata = &hdr_packet;
		}

		status = dc_stream_get_status(dm_new_crtc_state->stream);

		if (WARN_ON(!status))
			continue;

		WARN_ON(!status->plane_count);

		/*
		 * TODO: DC refuses to perform stream updates without a dc_surface_update.
		 * Here we create an empty update on each plane.
		 * To fix this, DC should permit updating only stream properties.
		 */
		for (j = 0; j < status->plane_count; j++)
			dummy_updates[j].surface = status->plane_states[0];


		mutex_lock(&dm->dc_lock);
		dc_commit_updates_for_stream(dm->dc,
						     dummy_updates,
						     status->plane_count,
						     dm_new_crtc_state->stream,
						     &stream_update,
						     dc_state);
		mutex_unlock(&dm->dc_lock);
	}

	/* Count number of newly disabled CRTCs for dropping PM refs later. */
	for_each_oldnew_crtc_in_state(state, crtc, old_crtc_state,
				      new_crtc_state, i) {
		if (old_crtc_state->active && !new_crtc_state->active)
			crtc_disable_count++;

		dm_new_crtc_state = to_dm_crtc_state(new_crtc_state);
		dm_old_crtc_state = to_dm_crtc_state(old_crtc_state);

		/* For freesync config update on crtc state and params for irq */
		update_stream_irq_parameters(dm, dm_new_crtc_state);

		/* Handle vrr on->off / off->on transitions */
		amdgpu_dm_handle_vrr_transition(dm_old_crtc_state,
						dm_new_crtc_state);
	}

	/**
	 * Enable interrupts for CRTCs that are newly enabled or went through
	 * a modeset. It was intentionally deferred until after the front end
	 * state was modified to wait until the OTG was on and so the IRQ
	 * handlers didn't access stale or invalid state.
	 */
	for_each_oldnew_crtc_in_state(state, crtc, old_crtc_state, new_crtc_state, i) {
		struct amdgpu_crtc *acrtc = to_amdgpu_crtc(crtc);
#ifdef CONFIG_DEBUG_FS
		bool configure_crc = false;
		enum amdgpu_dm_pipe_crc_source cur_crc_src;
#if defined(CONFIG_DRM_AMD_SECURE_DISPLAY)
		struct crc_rd_work *crc_rd_wrk = dm->crc_rd_wrk;
#endif
		spin_lock_irqsave(&adev_to_drm(adev)->event_lock, flags);
		cur_crc_src = acrtc->dm_irq_params.crc_src;
		spin_unlock_irqrestore(&adev_to_drm(adev)->event_lock, flags);
#endif
		dm_new_crtc_state = to_dm_crtc_state(new_crtc_state);

		if (new_crtc_state->active &&
		    (!old_crtc_state->active ||
		     drm_atomic_crtc_needs_modeset(new_crtc_state))) {
			dc_stream_retain(dm_new_crtc_state->stream);
			acrtc->dm_irq_params.stream = dm_new_crtc_state->stream;
			manage_dm_interrupts(adev, acrtc, true);

#ifdef CONFIG_DEBUG_FS
			/**
			 * Frontend may have changed so reapply the CRC capture
			 * settings for the stream.
			 */
			dm_new_crtc_state = to_dm_crtc_state(new_crtc_state);

			if (amdgpu_dm_is_valid_crc_source(cur_crc_src)) {
				configure_crc = true;
#if defined(CONFIG_DRM_AMD_SECURE_DISPLAY)
				if (amdgpu_dm_crc_window_is_activated(crtc)) {
					spin_lock_irqsave(&adev_to_drm(adev)->event_lock, flags);
					acrtc->dm_irq_params.crc_window.update_win = true;
					acrtc->dm_irq_params.crc_window.skip_frame_cnt = 2;
					spin_lock_irq(&crc_rd_wrk->crc_rd_work_lock);
					crc_rd_wrk->crtc = crtc;
					spin_unlock_irq(&crc_rd_wrk->crc_rd_work_lock);
					spin_unlock_irqrestore(&adev_to_drm(adev)->event_lock, flags);
				}
#endif
			}

			if (configure_crc)
				if (amdgpu_dm_crtc_configure_crc_source(
					crtc, dm_new_crtc_state, cur_crc_src))
					DRM_DEBUG_DRIVER("Failed to configure crc source");
#endif
		}
	}

	for_each_new_crtc_in_state(state, crtc, new_crtc_state, j)
		if (new_crtc_state->async_flip)
			wait_for_vblank = false;

	/* update planes when needed per crtc*/
	for_each_new_crtc_in_state(state, crtc, new_crtc_state, j) {
		dm_new_crtc_state = to_dm_crtc_state(new_crtc_state);

		if (dm_new_crtc_state->stream)
			amdgpu_dm_commit_planes(state, dc_state, dev,
						dm, crtc, wait_for_vblank);
	}

	/* Update audio instances for each connector. */
	amdgpu_dm_commit_audio(dev, state);

#if defined(CONFIG_BACKLIGHT_CLASS_DEVICE) ||		\
	defined(CONFIG_BACKLIGHT_CLASS_DEVICE_MODULE)
	/* restore the backlight level */
	if (dm->backlight_dev)
		amdgpu_dm_backlight_set_level(dm, dm->brightness[0]);
#endif
	/*
	 * send vblank event on all events not handled in flip and
	 * mark consumed event for drm_atomic_helper_commit_hw_done
	 */
	spin_lock_irqsave(&adev_to_drm(adev)->event_lock, flags);
	for_each_new_crtc_in_state(state, crtc, new_crtc_state, i) {

		if (new_crtc_state->event)
			drm_send_event_locked(dev, &new_crtc_state->event->base);

		new_crtc_state->event = NULL;
	}
	spin_unlock_irqrestore(&adev_to_drm(adev)->event_lock, flags);

	/* Signal HW programming completion */
	drm_atomic_helper_commit_hw_done(state);

	if (wait_for_vblank)
		drm_atomic_helper_wait_for_flip_done(dev, state);

	drm_atomic_helper_cleanup_planes(dev, state);

	/* return the stolen vga memory back to VRAM */
	if (!adev->mman.keep_stolen_vga_memory)
		amdgpu_bo_free_kernel(&adev->mman.stolen_vga_memory, NULL, NULL);
	amdgpu_bo_free_kernel(&adev->mman.stolen_extended_memory, NULL, NULL);

	/*
	 * Finally, drop a runtime PM reference for each newly disabled CRTC,
	 * so we can put the GPU into runtime suspend if we're not driving any
	 * displays anymore
	 */
	for (i = 0; i < crtc_disable_count; i++)
		pm_runtime_put_autosuspend(dev->dev);
	pm_runtime_mark_last_busy(dev->dev);

	if (dc_state_temp)
		dc_release_state(dc_state_temp);
}


static int dm_force_atomic_commit(struct drm_connector *connector)
{
	int ret = 0;
	struct drm_device *ddev = connector->dev;
	struct drm_atomic_state *state = drm_atomic_state_alloc(ddev);
	struct amdgpu_crtc *disconnected_acrtc = to_amdgpu_crtc(connector->encoder->crtc);
	struct drm_plane *plane = disconnected_acrtc->base.primary;
	struct drm_connector_state *conn_state;
	struct drm_crtc_state *crtc_state;
	struct drm_plane_state *plane_state;

	if (!state)
		return -ENOMEM;

	state->acquire_ctx = ddev->mode_config.acquire_ctx;

	/* Construct an atomic state to restore previous display setting */

	/*
	 * Attach connectors to drm_atomic_state
	 */
	conn_state = drm_atomic_get_connector_state(state, connector);

	ret = PTR_ERR_OR_ZERO(conn_state);
	if (ret)
		goto out;

	/* Attach crtc to drm_atomic_state*/
	crtc_state = drm_atomic_get_crtc_state(state, &disconnected_acrtc->base);

	ret = PTR_ERR_OR_ZERO(crtc_state);
	if (ret)
		goto out;

	/* force a restore */
	crtc_state->mode_changed = true;

	/* Attach plane to drm_atomic_state */
	plane_state = drm_atomic_get_plane_state(state, plane);

	ret = PTR_ERR_OR_ZERO(plane_state);
	if (ret)
		goto out;

	/* Call commit internally with the state we just constructed */
	ret = drm_atomic_commit(state);

out:
	drm_atomic_state_put(state);
	if (ret)
		DRM_ERROR("Restoring old state failed with %i\n", ret);

	return ret;
}

/*
 * This function handles all cases when set mode does not come upon hotplug.
 * This includes when a display is unplugged then plugged back into the
 * same port and when running without usermode desktop manager supprot
 */
void dm_restore_drm_connector_state(struct drm_device *dev,
				    struct drm_connector *connector)
{
	struct amdgpu_dm_connector *aconnector = to_amdgpu_dm_connector(connector);
	struct amdgpu_crtc *disconnected_acrtc;
	struct dm_crtc_state *acrtc_state;

	if (!aconnector->dc_sink || !connector->state || !connector->encoder)
		return;

	disconnected_acrtc = to_amdgpu_crtc(connector->encoder->crtc);
	if (!disconnected_acrtc)
		return;

	acrtc_state = to_dm_crtc_state(disconnected_acrtc->base.state);
	if (!acrtc_state->stream)
		return;

	/*
	 * If the previous sink is not released and different from the current,
	 * we deduce we are in a state where we can not rely on usermode call
	 * to turn on the display, so we do it here
	 */
	if (acrtc_state->stream->sink != aconnector->dc_sink)
		dm_force_atomic_commit(&aconnector->base);
}

/*
 * Grabs all modesetting locks to serialize against any blocking commits,
 * Waits for completion of all non blocking commits.
 */
static int do_aquire_global_lock(struct drm_device *dev,
				 struct drm_atomic_state *state)
{
	struct drm_crtc *crtc;
	struct drm_crtc_commit *commit;
	long ret;

	/*
	 * Adding all modeset locks to aquire_ctx will
	 * ensure that when the framework release it the
	 * extra locks we are locking here will get released to
	 */
	ret = drm_modeset_lock_all_ctx(dev, state->acquire_ctx);
	if (ret)
		return ret;

	list_for_each_entry(crtc, &dev->mode_config.crtc_list, head) {
		spin_lock(&crtc->commit_lock);
		commit = list_first_entry_or_null(&crtc->commit_list,
				struct drm_crtc_commit, commit_entry);
		if (commit)
			drm_crtc_commit_get(commit);
		spin_unlock(&crtc->commit_lock);

		if (!commit)
			continue;

		/*
		 * Make sure all pending HW programming completed and
		 * page flips done
		 */
		ret = wait_for_completion_interruptible_timeout(&commit->hw_done, 10*HZ);

		if (ret > 0)
			ret = wait_for_completion_interruptible_timeout(
					&commit->flip_done, 10*HZ);

		if (ret == 0)
			DRM_ERROR("[CRTC:%d:%s] hw_done or flip_done "
				  "timed out\n", crtc->base.id, crtc->name);

		drm_crtc_commit_put(commit);
	}

	return ret < 0 ? ret : 0;
}

static void get_freesync_config_for_crtc(
	struct dm_crtc_state *new_crtc_state,
	struct dm_connector_state *new_con_state)
{
	struct mod_freesync_config config = {0};
	struct amdgpu_dm_connector *aconnector =
			to_amdgpu_dm_connector(new_con_state->base.connector);
	struct drm_display_mode *mode = &new_crtc_state->base.mode;
	int vrefresh = drm_mode_vrefresh(mode);
	bool fs_vid_mode = false;

	new_crtc_state->vrr_supported = new_con_state->freesync_capable &&
					vrefresh >= aconnector->min_vfreq &&
					vrefresh <= aconnector->max_vfreq;

	if (new_crtc_state->vrr_supported) {
		new_crtc_state->stream->ignore_msa_timing_param = true;
		fs_vid_mode = new_crtc_state->freesync_config.state == VRR_STATE_ACTIVE_FIXED;

		config.min_refresh_in_uhz = aconnector->min_vfreq * 1000000;
		config.max_refresh_in_uhz = aconnector->max_vfreq * 1000000;
		config.vsif_supported = true;
		config.btr = true;

		if (fs_vid_mode) {
			config.state = VRR_STATE_ACTIVE_FIXED;
			config.fixed_refresh_in_uhz = new_crtc_state->freesync_config.fixed_refresh_in_uhz;
			goto out;
		} else if (new_crtc_state->base.vrr_enabled) {
			config.state = VRR_STATE_ACTIVE_VARIABLE;
		} else {
			config.state = VRR_STATE_INACTIVE;
		}
	}
out:
	new_crtc_state->freesync_config = config;
}

static void reset_freesync_config_for_crtc(
	struct dm_crtc_state *new_crtc_state)
{
	new_crtc_state->vrr_supported = false;

	memset(&new_crtc_state->vrr_infopacket, 0,
	       sizeof(new_crtc_state->vrr_infopacket));
}

static bool
is_timing_unchanged_for_freesync(struct drm_crtc_state *old_crtc_state,
				 struct drm_crtc_state *new_crtc_state)
{
	struct drm_display_mode old_mode, new_mode;

	if (!old_crtc_state || !new_crtc_state)
		return false;

	old_mode = old_crtc_state->mode;
	new_mode = new_crtc_state->mode;

	if (old_mode.clock       == new_mode.clock &&
	    old_mode.hdisplay    == new_mode.hdisplay &&
	    old_mode.vdisplay    == new_mode.vdisplay &&
	    old_mode.htotal      == new_mode.htotal &&
	    old_mode.vtotal      != new_mode.vtotal &&
	    old_mode.hsync_start == new_mode.hsync_start &&
	    old_mode.vsync_start != new_mode.vsync_start &&
	    old_mode.hsync_end   == new_mode.hsync_end &&
	    old_mode.vsync_end   != new_mode.vsync_end &&
	    old_mode.hskew       == new_mode.hskew &&
	    old_mode.vscan       == new_mode.vscan &&
	    (old_mode.vsync_end - old_mode.vsync_start) ==
	    (new_mode.vsync_end - new_mode.vsync_start))
		return true;

	return false;
}

static void set_freesync_fixed_config(struct dm_crtc_state *dm_new_crtc_state) {
	uint64_t num, den, res;
	struct drm_crtc_state *new_crtc_state = &dm_new_crtc_state->base;

	dm_new_crtc_state->freesync_config.state = VRR_STATE_ACTIVE_FIXED;

	num = (unsigned long long)new_crtc_state->mode.clock * 1000 * 1000000;
	den = (unsigned long long)new_crtc_state->mode.htotal *
	      (unsigned long long)new_crtc_state->mode.vtotal;

	res = div_u64(num, den);
	dm_new_crtc_state->freesync_config.fixed_refresh_in_uhz = res;
}

static int dm_update_crtc_state(struct amdgpu_display_manager *dm,
				struct drm_atomic_state *state,
				struct drm_crtc *crtc,
				struct drm_crtc_state *old_crtc_state,
				struct drm_crtc_state *new_crtc_state,
				bool enable,
				bool *lock_and_validation_needed)
{
	struct dm_atomic_state *dm_state = NULL;
	struct dm_crtc_state *dm_old_crtc_state, *dm_new_crtc_state;
	struct dc_stream_state *new_stream;
	int ret = 0;

	/*
	 * TODO Move this code into dm_crtc_atomic_check once we get rid of dc_validation_set
	 * update changed items
	 */
	struct amdgpu_crtc *acrtc = NULL;
	struct amdgpu_dm_connector *aconnector = NULL;
	struct drm_connector_state *drm_new_conn_state = NULL, *drm_old_conn_state = NULL;
	struct dm_connector_state *dm_new_conn_state = NULL, *dm_old_conn_state = NULL;

	new_stream = NULL;

	dm_old_crtc_state = to_dm_crtc_state(old_crtc_state);
	dm_new_crtc_state = to_dm_crtc_state(new_crtc_state);
	acrtc = to_amdgpu_crtc(crtc);
	aconnector = amdgpu_dm_find_first_crtc_matching_connector(state, crtc);

	/* TODO This hack should go away */
	if (aconnector && enable) {
		/* Make sure fake sink is created in plug-in scenario */
		drm_new_conn_state = drm_atomic_get_new_connector_state(state,
							    &aconnector->base);
		drm_old_conn_state = drm_atomic_get_old_connector_state(state,
							    &aconnector->base);

		if (IS_ERR(drm_new_conn_state)) {
			ret = PTR_ERR_OR_ZERO(drm_new_conn_state);
			goto fail;
		}

		dm_new_conn_state = to_dm_connector_state(drm_new_conn_state);
		dm_old_conn_state = to_dm_connector_state(drm_old_conn_state);

		if (!drm_atomic_crtc_needs_modeset(new_crtc_state))
			goto skip_modeset;

		new_stream = create_validate_stream_for_sink(aconnector,
							     &new_crtc_state->mode,
							     dm_new_conn_state,
							     dm_old_crtc_state->stream);

		/*
		 * we can have no stream on ACTION_SET if a display
		 * was disconnected during S3, in this case it is not an
		 * error, the OS will be updated after detection, and
		 * will do the right thing on next atomic commit
		 */

		if (!new_stream) {
			DRM_DEBUG_DRIVER("%s: Failed to create new stream for crtc %d\n",
					__func__, acrtc->base.base.id);
			ret = -ENOMEM;
			goto fail;
		}

		/*
		 * TODO: Check VSDB bits to decide whether this should
		 * be enabled or not.
		 */
		new_stream->triggered_crtc_reset.enabled =
			dm->force_timing_sync;

		dm_new_crtc_state->abm_level = dm_new_conn_state->abm_level;

		ret = fill_hdr_info_packet(drm_new_conn_state,
					   &new_stream->hdr_static_metadata);
		if (ret)
			goto fail;

		/*
		 * If we already removed the old stream from the context
		 * (and set the new stream to NULL) then we can't reuse
		 * the old stream even if the stream and scaling are unchanged.
		 * We'll hit the BUG_ON and black screen.
		 *
		 * TODO: Refactor this function to allow this check to work
		 * in all conditions.
		 */
		if (amdgpu_freesync_vid_mode &&
		    dm_new_crtc_state->stream &&
		    is_timing_unchanged_for_freesync(new_crtc_state, old_crtc_state))
			goto skip_modeset;

		if (dm_new_crtc_state->stream &&
		    dc_is_stream_unchanged(new_stream, dm_old_crtc_state->stream) &&
		    dc_is_stream_scaling_unchanged(new_stream, dm_old_crtc_state->stream)) {
			new_crtc_state->mode_changed = false;
			DRM_DEBUG_DRIVER("Mode change not required, setting mode_changed to %d",
					 new_crtc_state->mode_changed);
		}
	}

	/* mode_changed flag may get updated above, need to check again */
	if (!drm_atomic_crtc_needs_modeset(new_crtc_state))
		goto skip_modeset;

	DRM_DEBUG_ATOMIC(
		"amdgpu_crtc id:%d crtc_state_flags: enable:%d, active:%d, "
		"planes_changed:%d, mode_changed:%d,active_changed:%d,"
		"connectors_changed:%d\n",
		acrtc->crtc_id,
		new_crtc_state->enable,
		new_crtc_state->active,
		new_crtc_state->planes_changed,
		new_crtc_state->mode_changed,
		new_crtc_state->active_changed,
		new_crtc_state->connectors_changed);

	/* Remove stream for any changed/disabled CRTC */
	if (!enable) {

		if (!dm_old_crtc_state->stream)
			goto skip_modeset;

		if (amdgpu_freesync_vid_mode && dm_new_crtc_state->stream &&
		    is_timing_unchanged_for_freesync(new_crtc_state,
						     old_crtc_state)) {
			new_crtc_state->mode_changed = false;
			DRM_DEBUG_DRIVER(
				"Mode change not required for front porch change, "
				"setting mode_changed to %d",
				new_crtc_state->mode_changed);

			set_freesync_fixed_config(dm_new_crtc_state);

			goto skip_modeset;
		} else if (amdgpu_freesync_vid_mode && aconnector &&
			   is_freesync_video_mode(&new_crtc_state->mode,
						  aconnector)) {
			set_freesync_fixed_config(dm_new_crtc_state);
		}

		ret = dm_atomic_get_state(state, &dm_state);
		if (ret)
			goto fail;

		DRM_DEBUG_DRIVER("Disabling DRM crtc: %d\n",
				crtc->base.id);

		/* i.e. reset mode */
		if (dc_remove_stream_from_ctx(
				dm->dc,
				dm_state->context,
				dm_old_crtc_state->stream) != DC_OK) {
			ret = -EINVAL;
			goto fail;
		}

		dc_stream_release(dm_old_crtc_state->stream);
		dm_new_crtc_state->stream = NULL;

		reset_freesync_config_for_crtc(dm_new_crtc_state);

		*lock_and_validation_needed = true;

	} else {/* Add stream for any updated/enabled CRTC */
		/*
		 * Quick fix to prevent NULL pointer on new_stream when
		 * added MST connectors not found in existing crtc_state in the chained mode
		 * TODO: need to dig out the root cause of that
		 */
		if (!aconnector || (!aconnector->dc_sink && aconnector->mst_port))
			goto skip_modeset;

		if (modereset_required(new_crtc_state))
			goto skip_modeset;

		if (modeset_required(new_crtc_state, new_stream,
				     dm_old_crtc_state->stream)) {

			WARN_ON(dm_new_crtc_state->stream);

			ret = dm_atomic_get_state(state, &dm_state);
			if (ret)
				goto fail;

			dm_new_crtc_state->stream = new_stream;

			dc_stream_retain(new_stream);

			DRM_DEBUG_ATOMIC("Enabling DRM crtc: %d\n",
					 crtc->base.id);

			if (dc_add_stream_to_ctx(
					dm->dc,
					dm_state->context,
					dm_new_crtc_state->stream) != DC_OK) {
				ret = -EINVAL;
				goto fail;
			}

			*lock_and_validation_needed = true;
		}
	}

skip_modeset:
	/* Release extra reference */
	if (new_stream)
		 dc_stream_release(new_stream);

	/*
	 * We want to do dc stream updates that do not require a
	 * full modeset below.
	 */
	if (!(enable && aconnector && new_crtc_state->active))
		return 0;
	/*
	 * Given above conditions, the dc state cannot be NULL because:
	 * 1. We're in the process of enabling CRTCs (just been added
	 *    to the dc context, or already is on the context)
	 * 2. Has a valid connector attached, and
	 * 3. Is currently active and enabled.
	 * => The dc stream state currently exists.
	 */
	BUG_ON(dm_new_crtc_state->stream == NULL);

	/* Scaling or underscan settings */
	if (is_scaling_state_different(dm_old_conn_state, dm_new_conn_state) ||
				drm_atomic_crtc_needs_modeset(new_crtc_state))
		update_stream_scaling_settings(
			&new_crtc_state->mode, dm_new_conn_state, dm_new_crtc_state->stream);

	/* ABM settings */
	dm_new_crtc_state->abm_level = dm_new_conn_state->abm_level;

	/*
	 * Color management settings. We also update color properties
	 * when a modeset is needed, to ensure it gets reprogrammed.
	 */
	if (dm_new_crtc_state->base.color_mgmt_changed ||
	    drm_atomic_crtc_needs_modeset(new_crtc_state)) {
		ret = amdgpu_dm_update_crtc_color_mgmt(dm_new_crtc_state);
		if (ret)
			goto fail;
	}

	/* Update Freesync settings. */
	get_freesync_config_for_crtc(dm_new_crtc_state,
				     dm_new_conn_state);

	return ret;

fail:
	if (new_stream)
		dc_stream_release(new_stream);
	return ret;
}

static bool should_reset_plane(struct drm_atomic_state *state,
			       struct drm_plane *plane,
			       struct drm_plane_state *old_plane_state,
			       struct drm_plane_state *new_plane_state)
{
	struct drm_plane *other;
	struct drm_plane_state *old_other_state, *new_other_state;
	struct drm_crtc_state *new_crtc_state;
	int i;

	/*
	 * TODO: Remove this hack once the checks below are sufficient
	 * enough to determine when we need to reset all the planes on
	 * the stream.
	 */
	if (state->allow_modeset)
		return true;

	/* Exit early if we know that we're adding or removing the plane. */
	if (old_plane_state->crtc != new_plane_state->crtc)
		return true;

	/* old crtc == new_crtc == NULL, plane not in context. */
	if (!new_plane_state->crtc)
		return false;

	new_crtc_state =
		drm_atomic_get_new_crtc_state(state, new_plane_state->crtc);

	if (!new_crtc_state)
		return true;

	/* CRTC Degamma changes currently require us to recreate planes. */
	if (new_crtc_state->color_mgmt_changed)
		return true;

	if (drm_atomic_crtc_needs_modeset(new_crtc_state))
		return true;

	/*
	 * If there are any new primary or overlay planes being added or
	 * removed then the z-order can potentially change. To ensure
	 * correct z-order and pipe acquisition the current DC architecture
	 * requires us to remove and recreate all existing planes.
	 *
	 * TODO: Come up with a more elegant solution for this.
	 */
	for_each_oldnew_plane_in_state(state, other, old_other_state, new_other_state, i) {
		struct amdgpu_framebuffer *old_afb, *new_afb;
		if (other->type == DRM_PLANE_TYPE_CURSOR)
			continue;

		if (old_other_state->crtc != new_plane_state->crtc &&
		    new_other_state->crtc != new_plane_state->crtc)
			continue;

		if (old_other_state->crtc != new_other_state->crtc)
			return true;

		/* Src/dst size and scaling updates. */
		if (old_other_state->src_w != new_other_state->src_w ||
		    old_other_state->src_h != new_other_state->src_h ||
		    old_other_state->crtc_w != new_other_state->crtc_w ||
		    old_other_state->crtc_h != new_other_state->crtc_h)
			return true;

		/* Rotation / mirroring updates. */
		if (old_other_state->rotation != new_other_state->rotation)
			return true;

		/* Blending updates. */
		if (old_other_state->pixel_blend_mode !=
		    new_other_state->pixel_blend_mode)
			return true;

		/* Alpha updates. */
		if (old_other_state->alpha != new_other_state->alpha)
			return true;

		/* Colorspace changes. */
		if (old_other_state->color_range != new_other_state->color_range ||
		    old_other_state->color_encoding != new_other_state->color_encoding)
			return true;

		/* Framebuffer checks fall at the end. */
		if (!old_other_state->fb || !new_other_state->fb)
			continue;

		/* Pixel format changes can require bandwidth updates. */
		if (old_other_state->fb->format != new_other_state->fb->format)
			return true;

		old_afb = (struct amdgpu_framebuffer *)old_other_state->fb;
		new_afb = (struct amdgpu_framebuffer *)new_other_state->fb;

		/* Tiling and DCC changes also require bandwidth updates. */
		if (old_afb->tiling_flags != new_afb->tiling_flags ||
		    old_afb->base.modifier != new_afb->base.modifier)
			return true;
	}

	return false;
}

static int dm_check_cursor_fb(struct amdgpu_crtc *new_acrtc,
			      struct drm_plane_state *new_plane_state,
			      struct drm_framebuffer *fb)
{
	struct amdgpu_device *adev = drm_to_adev(new_acrtc->base.dev);
	struct amdgpu_framebuffer *afb = to_amdgpu_framebuffer(fb);
	unsigned int pitch;
	bool linear;

	if (fb->width > new_acrtc->max_cursor_width ||
	    fb->height > new_acrtc->max_cursor_height) {
		DRM_DEBUG_ATOMIC("Bad cursor FB size %dx%d\n",
				 new_plane_state->fb->width,
				 new_plane_state->fb->height);
		return -EINVAL;
	}
	if (new_plane_state->src_w != fb->width << 16 ||
	    new_plane_state->src_h != fb->height << 16) {
		DRM_DEBUG_ATOMIC("Cropping not supported for cursor plane\n");
		return -EINVAL;
	}

	/* Pitch in pixels */
	pitch = fb->pitches[0] / fb->format->cpp[0];

	if (fb->width != pitch) {
		DRM_DEBUG_ATOMIC("Cursor FB width %d doesn't match pitch %d",
				 fb->width, pitch);
		return -EINVAL;
	}

	switch (pitch) {
	case 64:
	case 128:
	case 256:
		/* FB pitch is supported by cursor plane */
		break;
	default:
		DRM_DEBUG_ATOMIC("Bad cursor FB pitch %d px\n", pitch);
		return -EINVAL;
	}

	/* Core DRM takes care of checking FB modifiers, so we only need to
	 * check tiling flags when the FB doesn't have a modifier. */
	if (!(fb->flags & DRM_MODE_FB_MODIFIERS)) {
		if (adev->family < AMDGPU_FAMILY_AI) {
			linear = AMDGPU_TILING_GET(afb->tiling_flags, ARRAY_MODE) != DC_ARRAY_2D_TILED_THIN1 &&
			         AMDGPU_TILING_GET(afb->tiling_flags, ARRAY_MODE) != DC_ARRAY_1D_TILED_THIN1 &&
				 AMDGPU_TILING_GET(afb->tiling_flags, MICRO_TILE_MODE) == 0;
		} else {
			linear = AMDGPU_TILING_GET(afb->tiling_flags, SWIZZLE_MODE) == 0;
		}
		if (!linear) {
			DRM_DEBUG_ATOMIC("Cursor FB not linear");
			return -EINVAL;
		}
	}

	return 0;
}

static int dm_update_plane_state(struct dc *dc,
				 struct drm_atomic_state *state,
				 struct drm_plane *plane,
				 struct drm_plane_state *old_plane_state,
				 struct drm_plane_state *new_plane_state,
				 bool enable,
				 bool *lock_and_validation_needed)
{

	struct dm_atomic_state *dm_state = NULL;
	struct drm_crtc *new_plane_crtc, *old_plane_crtc;
	struct drm_crtc_state *old_crtc_state, *new_crtc_state;
	struct dm_crtc_state *dm_new_crtc_state, *dm_old_crtc_state;
	struct dm_plane_state *dm_new_plane_state, *dm_old_plane_state;
	struct amdgpu_crtc *new_acrtc;
	bool needs_reset;
	int ret = 0;


	new_plane_crtc = new_plane_state->crtc;
	old_plane_crtc = old_plane_state->crtc;
	dm_new_plane_state = to_dm_plane_state(new_plane_state);
	dm_old_plane_state = to_dm_plane_state(old_plane_state);

	if (plane->type == DRM_PLANE_TYPE_CURSOR) {
		if (!enable || !new_plane_crtc ||
			drm_atomic_plane_disabling(plane->state, new_plane_state))
			return 0;

		new_acrtc = to_amdgpu_crtc(new_plane_crtc);

		if (new_plane_state->src_x != 0 || new_plane_state->src_y != 0) {
			DRM_DEBUG_ATOMIC("Cropping not supported for cursor plane\n");
			return -EINVAL;
		}

		if (new_plane_state->fb) {
			ret = dm_check_cursor_fb(new_acrtc, new_plane_state,
						 new_plane_state->fb);
			if (ret)
				return ret;
		}

		return 0;
	}

	needs_reset = should_reset_plane(state, plane, old_plane_state,
					 new_plane_state);

	/* Remove any changed/removed planes */
	if (!enable) {
		if (!needs_reset)
			return 0;

		if (!old_plane_crtc)
			return 0;

		old_crtc_state = drm_atomic_get_old_crtc_state(
				state, old_plane_crtc);
		dm_old_crtc_state = to_dm_crtc_state(old_crtc_state);

		if (!dm_old_crtc_state->stream)
			return 0;

		DRM_DEBUG_ATOMIC("Disabling DRM plane: %d on DRM crtc %d\n",
				plane->base.id, old_plane_crtc->base.id);

		ret = dm_atomic_get_state(state, &dm_state);
		if (ret)
			return ret;

		if (!dc_remove_plane_from_context(
				dc,
				dm_old_crtc_state->stream,
				dm_old_plane_state->dc_state,
				dm_state->context)) {

			return -EINVAL;
		}


		dc_plane_state_release(dm_old_plane_state->dc_state);
		dm_new_plane_state->dc_state = NULL;

		*lock_and_validation_needed = true;

	} else { /* Add new planes */
		struct dc_plane_state *dc_new_plane_state;

		if (drm_atomic_plane_disabling(plane->state, new_plane_state))
			return 0;

		if (!new_plane_crtc)
			return 0;

		new_crtc_state = drm_atomic_get_new_crtc_state(state, new_plane_crtc);
		dm_new_crtc_state = to_dm_crtc_state(new_crtc_state);

		if (!dm_new_crtc_state->stream)
			return 0;

		if (!needs_reset)
			return 0;

		ret = dm_plane_helper_check_state(new_plane_state, new_crtc_state);
		if (ret)
			return ret;

		WARN_ON(dm_new_plane_state->dc_state);

		dc_new_plane_state = dc_create_plane_state(dc);
		if (!dc_new_plane_state)
			return -ENOMEM;

		DRM_DEBUG_ATOMIC("Enabling DRM plane: %d on DRM crtc %d\n",
				 plane->base.id, new_plane_crtc->base.id);

		ret = fill_dc_plane_attributes(
			drm_to_adev(new_plane_crtc->dev),
			dc_new_plane_state,
			new_plane_state,
			new_crtc_state);
		if (ret) {
			dc_plane_state_release(dc_new_plane_state);
			return ret;
		}

		ret = dm_atomic_get_state(state, &dm_state);
		if (ret) {
			dc_plane_state_release(dc_new_plane_state);
			return ret;
		}

		/*
		 * Any atomic check errors that occur after this will
		 * not need a release. The plane state will be attached
		 * to the stream, and therefore part of the atomic
		 * state. It'll be released when the atomic state is
		 * cleaned.
		 */
		if (!dc_add_plane_to_context(
				dc,
				dm_new_crtc_state->stream,
				dc_new_plane_state,
				dm_state->context)) {

			dc_plane_state_release(dc_new_plane_state);
			return -EINVAL;
		}

		dm_new_plane_state->dc_state = dc_new_plane_state;

		/* Tell DC to do a full surface update every time there
		 * is a plane change. Inefficient, but works for now.
		 */
		dm_new_plane_state->dc_state->update_flags.bits.full_update = 1;

		*lock_and_validation_needed = true;
	}


	return ret;
}

static int dm_check_crtc_cursor(struct drm_atomic_state *state,
				struct drm_crtc *crtc,
				struct drm_crtc_state *new_crtc_state)
{
	struct drm_plane_state *new_cursor_state, *new_primary_state;
	int cursor_scale_w, cursor_scale_h, primary_scale_w, primary_scale_h;

	/* On DCE and DCN there is no dedicated hardware cursor plane. We get a
	 * cursor per pipe but it's going to inherit the scaling and
	 * positioning from the underlying pipe. Check the cursor plane's
	 * blending properties match the primary plane's. */

	new_cursor_state = drm_atomic_get_new_plane_state(state, crtc->cursor);
	new_primary_state = drm_atomic_get_new_plane_state(state, crtc->primary);
	if (!new_cursor_state || !new_primary_state ||
	    !new_cursor_state->fb || !new_primary_state->fb) {
		return 0;
	}

	cursor_scale_w = new_cursor_state->crtc_w * 1000 /
			 (new_cursor_state->src_w >> 16);
	cursor_scale_h = new_cursor_state->crtc_h * 1000 /
			 (new_cursor_state->src_h >> 16);

	primary_scale_w = new_primary_state->crtc_w * 1000 /
			 (new_primary_state->src_w >> 16);
	primary_scale_h = new_primary_state->crtc_h * 1000 /
			 (new_primary_state->src_h >> 16);

	if (cursor_scale_w != primary_scale_w ||
	    cursor_scale_h != primary_scale_h) {
		drm_dbg_atomic(crtc->dev, "Cursor plane scaling doesn't match primary plane\n");
		return -EINVAL;
	}

	return 0;
}

#if defined(CONFIG_DRM_AMD_DC_DCN)
static int add_affected_mst_dsc_crtcs(struct drm_atomic_state *state, struct drm_crtc *crtc)
{
	struct drm_connector *connector;
	struct drm_connector_state *conn_state;
	struct amdgpu_dm_connector *aconnector = NULL;
	int i;
	for_each_new_connector_in_state(state, connector, conn_state, i) {
		if (conn_state->crtc != crtc)
			continue;

		aconnector = to_amdgpu_dm_connector(connector);
		if (!aconnector->port || !aconnector->mst_port)
			aconnector = NULL;
		else
			break;
	}

	if (!aconnector)
		return 0;

	return drm_dp_mst_add_affected_dsc_crtcs(state, &aconnector->mst_port->mst_mgr);
}
#endif

static int validate_overlay(struct drm_atomic_state *state)
{
	int i;
	struct drm_plane *plane;
<<<<<<< HEAD
	struct drm_plane_state *old_plane_state, *new_plane_state;
	struct drm_plane_state *primary_state, *cursor_state, *overlay_state = NULL;
=======
	struct drm_plane_state *new_plane_state;
	struct drm_plane_state *primary_state, *overlay_state = NULL;
>>>>>>> 50be9417

	/* Check if primary plane is contained inside overlay */
	for_each_new_plane_in_state_reverse(state, plane, new_plane_state, i) {
		if (plane->type == DRM_PLANE_TYPE_OVERLAY) {
			if (drm_atomic_plane_disabling(plane->state, new_plane_state))
				return 0;

			overlay_state = new_plane_state;
			continue;
		}
	}

	/* check if we're making changes to the overlay plane */
	if (!overlay_state)
		return 0;

	/* check if overlay plane is enabled */
	if (!overlay_state->crtc)
		return 0;

	/* find the primary plane for the CRTC that the overlay is enabled on */
	primary_state = drm_atomic_get_plane_state(state, overlay_state->crtc->primary);
	if (IS_ERR(primary_state))
		return PTR_ERR(primary_state);

	/* check if primary plane is enabled */
	if (!primary_state->crtc)
		return 0;

	/* check if cursor plane is enabled */
	cursor_state = drm_atomic_get_plane_state(state, overlay_state->crtc->cursor);
	if (IS_ERR(cursor_state))
		return PTR_ERR(cursor_state);

	if (drm_atomic_plane_disabling(plane->state, cursor_state))
		return 0;

	/* Perform the bounds check to ensure the overlay plane covers the primary */
	if (primary_state->crtc_x < overlay_state->crtc_x ||
	    primary_state->crtc_y < overlay_state->crtc_y ||
	    primary_state->crtc_x + primary_state->crtc_w > overlay_state->crtc_x + overlay_state->crtc_w ||
	    primary_state->crtc_y + primary_state->crtc_h > overlay_state->crtc_y + overlay_state->crtc_h) {
		DRM_DEBUG_ATOMIC("Overlay plane is enabled with hardware cursor but does not fully cover primary plane\n");
		return -EINVAL;
	}

	return 0;
}

/**
 * amdgpu_dm_atomic_check() - Atomic check implementation for AMDgpu DM.
 * @dev: The DRM device
 * @state: The atomic state to commit
 *
 * Validate that the given atomic state is programmable by DC into hardware.
 * This involves constructing a &struct dc_state reflecting the new hardware
 * state we wish to commit, then querying DC to see if it is programmable. It's
 * important not to modify the existing DC state. Otherwise, atomic_check
 * may unexpectedly commit hardware changes.
 *
 * When validating the DC state, it's important that the right locks are
 * acquired. For full updates case which removes/adds/updates streams on one
 * CRTC while flipping on another CRTC, acquiring global lock will guarantee
 * that any such full update commit will wait for completion of any outstanding
 * flip using DRMs synchronization events.
 *
 * Note that DM adds the affected connectors for all CRTCs in state, when that
 * might not seem necessary. This is because DC stream creation requires the
 * DC sink, which is tied to the DRM connector state. Cleaning this up should
 * be possible but non-trivial - a possible TODO item.
 *
 * Return: -Error code if validation failed.
 */
static int amdgpu_dm_atomic_check(struct drm_device *dev,
				  struct drm_atomic_state *state)
{
	struct amdgpu_device *adev = drm_to_adev(dev);
	struct dm_atomic_state *dm_state = NULL;
	struct dc *dc = adev->dm.dc;
	struct drm_connector *connector;
	struct drm_connector_state *old_con_state, *new_con_state;
	struct drm_crtc *crtc;
	struct drm_crtc_state *old_crtc_state, *new_crtc_state;
	struct drm_plane *plane;
	struct drm_plane_state *old_plane_state, *new_plane_state;
	enum dc_status status;
	int ret, i;
	bool lock_and_validation_needed = false;
	struct dm_crtc_state *dm_old_crtc_state;

	trace_amdgpu_dm_atomic_check_begin(state);

	ret = drm_atomic_helper_check_modeset(dev, state);
	if (ret)
		goto fail;

	/* Check connector changes */
	for_each_oldnew_connector_in_state(state, connector, old_con_state, new_con_state, i) {
		struct dm_connector_state *dm_old_con_state = to_dm_connector_state(old_con_state);
		struct dm_connector_state *dm_new_con_state = to_dm_connector_state(new_con_state);

		/* Skip connectors that are disabled or part of modeset already. */
		if (!old_con_state->crtc && !new_con_state->crtc)
			continue;

		if (!new_con_state->crtc)
			continue;

		new_crtc_state = drm_atomic_get_crtc_state(state, new_con_state->crtc);
		if (IS_ERR(new_crtc_state)) {
			ret = PTR_ERR(new_crtc_state);
			goto fail;
		}

		if (dm_old_con_state->abm_level !=
		    dm_new_con_state->abm_level)
			new_crtc_state->connectors_changed = true;
	}

#if defined(CONFIG_DRM_AMD_DC_DCN)
	if (dc_resource_is_dsc_encoding_supported(dc)) {
		for_each_oldnew_crtc_in_state(state, crtc, old_crtc_state, new_crtc_state, i) {
			if (drm_atomic_crtc_needs_modeset(new_crtc_state)) {
				ret = add_affected_mst_dsc_crtcs(state, crtc);
				if (ret)
					goto fail;
			}
		}
	}
#endif
	for_each_oldnew_crtc_in_state(state, crtc, old_crtc_state, new_crtc_state, i) {
		dm_old_crtc_state = to_dm_crtc_state(old_crtc_state);

		if (!drm_atomic_crtc_needs_modeset(new_crtc_state) &&
		    !new_crtc_state->color_mgmt_changed &&
		    old_crtc_state->vrr_enabled == new_crtc_state->vrr_enabled &&
			dm_old_crtc_state->dsc_force_changed == false)
			continue;

		ret = amdgpu_dm_verify_lut_sizes(new_crtc_state);
		if (ret)
			goto fail;

		if (!new_crtc_state->enable)
			continue;

		ret = drm_atomic_add_affected_connectors(state, crtc);
		if (ret)
			return ret;

		ret = drm_atomic_add_affected_planes(state, crtc);
		if (ret)
			goto fail;

		if (dm_old_crtc_state->dsc_force_changed)
			new_crtc_state->mode_changed = true;
	}

	/*
	 * Add all primary and overlay planes on the CRTC to the state
	 * whenever a plane is enabled to maintain correct z-ordering
	 * and to enable fast surface updates.
	 */
	drm_for_each_crtc(crtc, dev) {
		bool modified = false;

		for_each_oldnew_plane_in_state(state, plane, old_plane_state, new_plane_state, i) {
			if (plane->type == DRM_PLANE_TYPE_CURSOR)
				continue;

			if (new_plane_state->crtc == crtc ||
			    old_plane_state->crtc == crtc) {
				modified = true;
				break;
			}
		}

		if (!modified)
			continue;

		drm_for_each_plane_mask(plane, state->dev, crtc->state->plane_mask) {
			if (plane->type == DRM_PLANE_TYPE_CURSOR)
				continue;

			new_plane_state =
				drm_atomic_get_plane_state(state, plane);

			if (IS_ERR(new_plane_state)) {
				ret = PTR_ERR(new_plane_state);
				goto fail;
			}
		}
	}

	/* Remove exiting planes if they are modified */
	for_each_oldnew_plane_in_state_reverse(state, plane, old_plane_state, new_plane_state, i) {
		ret = dm_update_plane_state(dc, state, plane,
					    old_plane_state,
					    new_plane_state,
					    false,
					    &lock_and_validation_needed);
		if (ret)
			goto fail;
	}

	/* Disable all crtcs which require disable */
	for_each_oldnew_crtc_in_state(state, crtc, old_crtc_state, new_crtc_state, i) {
		ret = dm_update_crtc_state(&adev->dm, state, crtc,
					   old_crtc_state,
					   new_crtc_state,
					   false,
					   &lock_and_validation_needed);
		if (ret)
			goto fail;
	}

	/* Enable all crtcs which require enable */
	for_each_oldnew_crtc_in_state(state, crtc, old_crtc_state, new_crtc_state, i) {
		ret = dm_update_crtc_state(&adev->dm, state, crtc,
					   old_crtc_state,
					   new_crtc_state,
					   true,
					   &lock_and_validation_needed);
		if (ret)
			goto fail;
	}

	ret = validate_overlay(state);
	if (ret)
		goto fail;

	/* Add new/modified planes */
	for_each_oldnew_plane_in_state_reverse(state, plane, old_plane_state, new_plane_state, i) {
		ret = dm_update_plane_state(dc, state, plane,
					    old_plane_state,
					    new_plane_state,
					    true,
					    &lock_and_validation_needed);
		if (ret)
			goto fail;
	}

	/* Run this here since we want to validate the streams we created */
	ret = drm_atomic_helper_check_planes(dev, state);
	if (ret)
		goto fail;

	/* Check cursor planes scaling */
	for_each_new_crtc_in_state(state, crtc, new_crtc_state, i) {
		ret = dm_check_crtc_cursor(state, crtc, new_crtc_state);
		if (ret)
			goto fail;
	}

	if (state->legacy_cursor_update) {
		/*
		 * This is a fast cursor update coming from the plane update
		 * helper, check if it can be done asynchronously for better
		 * performance.
		 */
		state->async_update =
			!drm_atomic_helper_async_check(dev, state);

		/*
		 * Skip the remaining global validation if this is an async
		 * update. Cursor updates can be done without affecting
		 * state or bandwidth calcs and this avoids the performance
		 * penalty of locking the private state object and
		 * allocating a new dc_state.
		 */
		if (state->async_update)
			return 0;
	}

	/* Check scaling and underscan changes*/
	/* TODO Removed scaling changes validation due to inability to commit
	 * new stream into context w\o causing full reset. Need to
	 * decide how to handle.
	 */
	for_each_oldnew_connector_in_state(state, connector, old_con_state, new_con_state, i) {
		struct dm_connector_state *dm_old_con_state = to_dm_connector_state(old_con_state);
		struct dm_connector_state *dm_new_con_state = to_dm_connector_state(new_con_state);
		struct amdgpu_crtc *acrtc = to_amdgpu_crtc(dm_new_con_state->base.crtc);

		/* Skip any modesets/resets */
		if (!acrtc || drm_atomic_crtc_needs_modeset(
				drm_atomic_get_new_crtc_state(state, &acrtc->base)))
			continue;

		/* Skip any thing not scale or underscan changes */
		if (!is_scaling_state_different(dm_new_con_state, dm_old_con_state))
			continue;

		lock_and_validation_needed = true;
	}

	/**
	 * Streams and planes are reset when there are changes that affect
	 * bandwidth. Anything that affects bandwidth needs to go through
	 * DC global validation to ensure that the configuration can be applied
	 * to hardware.
	 *
	 * We have to currently stall out here in atomic_check for outstanding
	 * commits to finish in this case because our IRQ handlers reference
	 * DRM state directly - we can end up disabling interrupts too early
	 * if we don't.
	 *
	 * TODO: Remove this stall and drop DM state private objects.
	 */
	if (lock_and_validation_needed) {
		ret = dm_atomic_get_state(state, &dm_state);
		if (ret)
			goto fail;

		ret = do_aquire_global_lock(dev, state);
		if (ret)
			goto fail;

#if defined(CONFIG_DRM_AMD_DC_DCN)
		if (!compute_mst_dsc_configs_for_state(state, dm_state->context))
			goto fail;

		ret = dm_update_mst_vcpi_slots_for_dsc(state, dm_state->context);
		if (ret)
			goto fail;
#endif

		/*
		 * Perform validation of MST topology in the state:
		 * We need to perform MST atomic check before calling
		 * dc_validate_global_state(), or there is a chance
		 * to get stuck in an infinite loop and hang eventually.
		 */
		ret = drm_dp_mst_atomic_check(state);
		if (ret)
			goto fail;
		status = dc_validate_global_state(dc, dm_state->context, false);
		if (status != DC_OK) {
			DC_LOG_WARNING("DC global validation failure: %s (%d)",
				       dc_status_to_str(status), status);
			ret = -EINVAL;
			goto fail;
		}
	} else {
		/*
		 * The commit is a fast update. Fast updates shouldn't change
		 * the DC context, affect global validation, and can have their
		 * commit work done in parallel with other commits not touching
		 * the same resource. If we have a new DC context as part of
		 * the DM atomic state from validation we need to free it and
		 * retain the existing one instead.
		 *
		 * Furthermore, since the DM atomic state only contains the DC
		 * context and can safely be annulled, we can free the state
		 * and clear the associated private object now to free
		 * some memory and avoid a possible use-after-free later.
		 */

		for (i = 0; i < state->num_private_objs; i++) {
			struct drm_private_obj *obj = state->private_objs[i].ptr;

			if (obj->funcs == adev->dm.atomic_obj.funcs) {
				int j = state->num_private_objs-1;

				dm_atomic_destroy_state(obj,
						state->private_objs[i].state);

				/* If i is not at the end of the array then the
				 * last element needs to be moved to where i was
				 * before the array can safely be truncated.
				 */
				if (i != j)
					state->private_objs[i] =
						state->private_objs[j];

				state->private_objs[j].ptr = NULL;
				state->private_objs[j].state = NULL;
				state->private_objs[j].old_state = NULL;
				state->private_objs[j].new_state = NULL;

				state->num_private_objs = j;
				break;
			}
		}
	}

	/* Store the overall update type for use later in atomic check. */
	for_each_new_crtc_in_state (state, crtc, new_crtc_state, i) {
		struct dm_crtc_state *dm_new_crtc_state =
			to_dm_crtc_state(new_crtc_state);

		dm_new_crtc_state->update_type = lock_and_validation_needed ?
							 UPDATE_TYPE_FULL :
							 UPDATE_TYPE_FAST;
	}

	/* Must be success */
	WARN_ON(ret);

	trace_amdgpu_dm_atomic_check_finish(state, ret);

	return ret;

fail:
	if (ret == -EDEADLK)
		DRM_DEBUG_DRIVER("Atomic check stopped to avoid deadlock.\n");
	else if (ret == -EINTR || ret == -EAGAIN || ret == -ERESTARTSYS)
		DRM_DEBUG_DRIVER("Atomic check stopped due to signal.\n");
	else
		DRM_DEBUG_DRIVER("Atomic check failed with err: %d \n", ret);

	trace_amdgpu_dm_atomic_check_finish(state, ret);

	return ret;
}

static bool is_dp_capable_without_timing_msa(struct dc *dc,
					     struct amdgpu_dm_connector *amdgpu_dm_connector)
{
	uint8_t dpcd_data;
	bool capable = false;

	if (amdgpu_dm_connector->dc_link &&
		dm_helpers_dp_read_dpcd(
				NULL,
				amdgpu_dm_connector->dc_link,
				DP_DOWN_STREAM_PORT_COUNT,
				&dpcd_data,
				sizeof(dpcd_data))) {
		capable = (dpcd_data & DP_MSA_TIMING_PAR_IGNORED) ? true:false;
	}

	return capable;
}

static bool parse_edid_cea(struct amdgpu_dm_connector *aconnector,
		uint8_t *edid_ext, int len,
		struct amdgpu_hdmi_vsdb_info *vsdb_info)
{
	int i;
	struct amdgpu_device *adev = drm_to_adev(aconnector->base.dev);
	struct dc *dc = adev->dm.dc;

	/* send extension block to DMCU for parsing */
	for (i = 0; i < len; i += 8) {
		bool res;
		int offset;

		/* send 8 bytes a time */
		if (!dc_edid_parser_send_cea(dc, i, len, &edid_ext[i], 8))
			return false;

		if (i+8 == len) {
			/* EDID block sent completed, expect result */
			int version, min_rate, max_rate;

			res = dc_edid_parser_recv_amd_vsdb(dc, &version, &min_rate, &max_rate);
			if (res) {
				/* amd vsdb found */
				vsdb_info->freesync_supported = 1;
				vsdb_info->amd_vsdb_version = version;
				vsdb_info->min_refresh_rate_hz = min_rate;
				vsdb_info->max_refresh_rate_hz = max_rate;
				return true;
			}
			/* not amd vsdb */
			return false;
		}

		/* check for ack*/
		res = dc_edid_parser_recv_cea_ack(dc, &offset);
		if (!res)
			return false;
	}

	return false;
}

static int parse_hdmi_amd_vsdb(struct amdgpu_dm_connector *aconnector,
		struct edid *edid, struct amdgpu_hdmi_vsdb_info *vsdb_info)
{
	uint8_t *edid_ext = NULL;
	int i;
	bool valid_vsdb_found = false;

	/*----- drm_find_cea_extension() -----*/
	/* No EDID or EDID extensions */
	if (edid == NULL || edid->extensions == 0)
		return -ENODEV;

	/* Find CEA extension */
	for (i = 0; i < edid->extensions; i++) {
		edid_ext = (uint8_t *)edid + EDID_LENGTH * (i + 1);
		if (edid_ext[0] == CEA_EXT)
			break;
	}

	if (i == edid->extensions)
		return -ENODEV;

	/*----- cea_db_offsets() -----*/
	if (edid_ext[0] != CEA_EXT)
		return -ENODEV;

	valid_vsdb_found = parse_edid_cea(aconnector, edid_ext, EDID_LENGTH, vsdb_info);

	return valid_vsdb_found ? i : -ENODEV;
}

void amdgpu_dm_update_freesync_caps(struct drm_connector *connector,
					struct edid *edid)
{
	int i = 0;
	struct detailed_timing *timing;
	struct detailed_non_pixel *data;
	struct detailed_data_monitor_range *range;
	struct amdgpu_dm_connector *amdgpu_dm_connector =
			to_amdgpu_dm_connector(connector);
	struct dm_connector_state *dm_con_state = NULL;

	struct drm_device *dev = connector->dev;
	struct amdgpu_device *adev = drm_to_adev(dev);
	bool freesync_capable = false;
	struct amdgpu_hdmi_vsdb_info vsdb_info = {0};

	if (!connector->state) {
		DRM_ERROR("%s - Connector has no state", __func__);
		goto update;
	}

	if (!edid) {
		dm_con_state = to_dm_connector_state(connector->state);

		amdgpu_dm_connector->min_vfreq = 0;
		amdgpu_dm_connector->max_vfreq = 0;
		amdgpu_dm_connector->pixel_clock_mhz = 0;

		goto update;
	}

	dm_con_state = to_dm_connector_state(connector->state);

	if (!amdgpu_dm_connector->dc_sink) {
		DRM_ERROR("dc_sink NULL, could not add free_sync module.\n");
		goto update;
	}
	if (!adev->dm.freesync_module)
		goto update;


	if (amdgpu_dm_connector->dc_sink->sink_signal == SIGNAL_TYPE_DISPLAY_PORT
		|| amdgpu_dm_connector->dc_sink->sink_signal == SIGNAL_TYPE_EDP) {
		bool edid_check_required = false;

		if (edid) {
			edid_check_required = is_dp_capable_without_timing_msa(
						adev->dm.dc,
						amdgpu_dm_connector);
		}

		if (edid_check_required == true && (edid->version > 1 ||
		   (edid->version == 1 && edid->revision > 1))) {
			for (i = 0; i < 4; i++) {

				timing	= &edid->detailed_timings[i];
				data	= &timing->data.other_data;
				range	= &data->data.range;
				/*
				 * Check if monitor has continuous frequency mode
				 */
				if (data->type != EDID_DETAIL_MONITOR_RANGE)
					continue;
				/*
				 * Check for flag range limits only. If flag == 1 then
				 * no additional timing information provided.
				 * Default GTF, GTF Secondary curve and CVT are not
				 * supported
				 */
				if (range->flags != 1)
					continue;

				amdgpu_dm_connector->min_vfreq = range->min_vfreq;
				amdgpu_dm_connector->max_vfreq = range->max_vfreq;
				amdgpu_dm_connector->pixel_clock_mhz =
					range->pixel_clock_mhz * 10;

				connector->display_info.monitor_range.min_vfreq = range->min_vfreq;
				connector->display_info.monitor_range.max_vfreq = range->max_vfreq;

				break;
			}

			if (amdgpu_dm_connector->max_vfreq -
			    amdgpu_dm_connector->min_vfreq > 10) {

				freesync_capable = true;
			}
		}
	} else if (edid && amdgpu_dm_connector->dc_sink->sink_signal == SIGNAL_TYPE_HDMI_TYPE_A) {
		i = parse_hdmi_amd_vsdb(amdgpu_dm_connector, edid, &vsdb_info);
		if (i >= 0 && vsdb_info.freesync_supported) {
			timing  = &edid->detailed_timings[i];
			data    = &timing->data.other_data;

			amdgpu_dm_connector->min_vfreq = vsdb_info.min_refresh_rate_hz;
			amdgpu_dm_connector->max_vfreq = vsdb_info.max_refresh_rate_hz;
			if (amdgpu_dm_connector->max_vfreq - amdgpu_dm_connector->min_vfreq > 10)
				freesync_capable = true;

			connector->display_info.monitor_range.min_vfreq = vsdb_info.min_refresh_rate_hz;
			connector->display_info.monitor_range.max_vfreq = vsdb_info.max_refresh_rate_hz;
		}
	}

update:
	if (dm_con_state)
		dm_con_state->freesync_capable = freesync_capable;

	if (connector->vrr_capable_property)
		drm_connector_set_vrr_capable_property(connector,
						       freesync_capable);
}

void amdgpu_dm_trigger_timing_sync(struct drm_device *dev)
{
	struct amdgpu_device *adev = drm_to_adev(dev);
	struct dc *dc = adev->dm.dc;
	int i;

	mutex_lock(&adev->dm.dc_lock);
	if (dc->current_state) {
		for (i = 0; i < dc->current_state->stream_count; ++i)
			dc->current_state->streams[i]
				->triggered_crtc_reset.enabled =
				adev->dm.force_timing_sync;

		dm_enable_per_frame_crtc_master_sync(dc->current_state);
		dc_trigger_sync(dc, dc->current_state);
	}
	mutex_unlock(&adev->dm.dc_lock);
}

void dm_write_reg_func(const struct dc_context *ctx, uint32_t address,
		       uint32_t value, const char *func_name)
{
#ifdef DM_CHECK_ADDR_0
	if (address == 0) {
		DC_ERR("invalid register write. address = 0");
		return;
	}
#endif
	cgs_write_register(ctx->cgs_device, address, value);
	trace_amdgpu_dc_wreg(&ctx->perf_trace->write_count, address, value);
}

uint32_t dm_read_reg_func(const struct dc_context *ctx, uint32_t address,
			  const char *func_name)
{
	uint32_t value;
#ifdef DM_CHECK_ADDR_0
	if (address == 0) {
		DC_ERR("invalid register read; address = 0\n");
		return 0;
	}
#endif

	if (ctx->dmub_srv &&
	    ctx->dmub_srv->reg_helper_offload.gather_in_progress &&
	    !ctx->dmub_srv->reg_helper_offload.should_burst_write) {
		ASSERT(false);
		return 0;
	}

	value = cgs_read_register(ctx->cgs_device, address);

	trace_amdgpu_dc_rreg(&ctx->perf_trace->read_count, address, value);

	return value;
}

int amdgpu_dm_process_dmub_aux_transfer_sync(struct dc_context *ctx, unsigned int linkIndex,
				struct aux_payload *payload, enum aux_return_code_type *operation_result)
{
	struct amdgpu_device *adev = ctx->driver_context;
	int ret = 0;

	dc_process_dmub_aux_transfer_async(ctx->dc, linkIndex, payload);
	ret = wait_for_completion_interruptible_timeout(&adev->dm.dmub_aux_transfer_done, 10*HZ);
	if (ret == 0) {
		*operation_result = AUX_RET_ERROR_TIMEOUT;
		return -1;
	}
	*operation_result = (enum aux_return_code_type)adev->dm.dmub_notify->result;

	if (adev->dm.dmub_notify->result == AUX_RET_SUCCESS) {
		(*payload->reply) = adev->dm.dmub_notify->aux_reply.command;

		// For read case, Copy data to payload
		if (!payload->write && adev->dm.dmub_notify->aux_reply.length &&
		(*payload->reply == AUX_TRANSACTION_REPLY_AUX_ACK))
			memcpy(payload->data, adev->dm.dmub_notify->aux_reply.data,
			adev->dm.dmub_notify->aux_reply.length);
	}

	return adev->dm.dmub_notify->aux_reply.length;
}<|MERGE_RESOLUTION|>--- conflicted
+++ resolved
@@ -110,11 +110,8 @@
 MODULE_FIRMWARE(FIRMWARE_DIMGREY_CAVEFISH_DMUB);
 #define FIRMWARE_BEIGE_GOBY_DMUB "amdgpu/beige_goby_dmcub.bin"
 MODULE_FIRMWARE(FIRMWARE_BEIGE_GOBY_DMUB);
-<<<<<<< HEAD
-=======
 #define FIRMWARE_YELLOW_CARP_DMUB "amdgpu/yellow_carp_dmcub.bin"
 MODULE_FIRMWARE(FIRMWARE_YELLOW_CARP_DMUB);
->>>>>>> 50be9417
 
 #define FIRMWARE_RAVEN_DMCU		"amdgpu/raven_dmcu.bin"
 MODULE_FIRMWARE(FIRMWARE_RAVEN_DMCU);
@@ -1337,11 +1334,6 @@
 #endif
 
 	dc_dmub_srv_destroy(&adev->dm.dc->ctx->dmub_srv);
-
-	if (dc_enable_dmub_notifications(adev->dm.dc)) {
-		kfree(adev->dm.dmub_notify);
-		adev->dm.dmub_notify = NULL;
-	}
 
 	if (dc_enable_dmub_notifications(adev->dm.dc)) {
 		kfree(adev->dm.dmub_notify);
@@ -1533,13 +1525,10 @@
 		dmub_asic = DMUB_ASIC_DCN303;
 		fw_name_dmub = FIRMWARE_BEIGE_GOBY_DMUB;
 		break;
-<<<<<<< HEAD
-=======
 	case CHIP_YELLOW_CARP:
 		dmub_asic = DMUB_ASIC_DCN31;
 		fw_name_dmub = FIRMWARE_YELLOW_CARP_DMUB;
 		break;
->>>>>>> 50be9417
 
 	default:
 		/* ASIC doesn't support DMUB. */
@@ -2800,10 +2789,6 @@
 		}
 	}
 
-<<<<<<< HEAD
-	if (!amdgpu_in_reset(adev)) {
-		mutex_lock(&adev->dm.dc_lock);
-=======
 	/*
 	 * TODO: We need the lock to avoid touching DC state while it's being
 	 * modified during automated compliance testing, or when link loss
@@ -2819,19 +2804,13 @@
 		lock_flag = 1;
 	}
 
->>>>>>> 50be9417
 #ifdef CONFIG_DRM_AMD_DC_HDCP
 	result = dc_link_handle_hpd_rx_irq(dc_link, &hpd_irq_data, NULL);
 #else
 	result = dc_link_handle_hpd_rx_irq(dc_link, NULL, NULL);
 #endif
-<<<<<<< HEAD
-		mutex_unlock(&adev->dm.dc_lock);
-	}
-=======
 	if (!amdgpu_in_reset(adev) && lock_flag)
 		mutex_unlock(&adev->dm.dc_lock);
->>>>>>> 50be9417
 
 out:
 	if (result && !is_mst_root_connector) {
@@ -3546,11 +3525,7 @@
 			rc = dc_link_set_backlight_level_nits(link[i], true, brightness[i],
 				AUX_BL_DEFAULT_TRANSITION_TIME_MS);
 			if (!rc) {
-<<<<<<< HEAD
-				DRM_ERROR("DM: Failed to update backlight via AUX on eDP[%d]\n", i);
-=======
 				DRM_DEBUG("DM: Failed to update backlight via AUX on eDP[%d]\n", i);
->>>>>>> 50be9417
 				break;
 			}
 		}
@@ -3558,11 +3533,7 @@
 		for (i = 0; i < dm->num_of_edps; i++) {
 			rc = dc_link_set_backlight_level(dm->backlight_link[i], brightness[i], 0);
 			if (!rc) {
-<<<<<<< HEAD
-				DRM_ERROR("DM: Failed to update backlight on eDP[%d]\n", i);
-=======
 				DRM_DEBUG("DM: Failed to update backlight on eDP[%d]\n", i);
->>>>>>> 50be9417
 				break;
 			}
 		}
@@ -3806,10 +3777,7 @@
 	switch (adev->asic_type) {
 	case CHIP_SIENNA_CICHLID:
 	case CHIP_NAVY_FLOUNDER:
-<<<<<<< HEAD
-=======
 	case CHIP_YELLOW_CARP:
->>>>>>> 50be9417
 	case CHIP_RENOIR:
 		if (register_outbox_irq_handlers(dm->adev)) {
 			DRM_ERROR("DM: Failed to initialize IRQ\n");
@@ -4328,10 +4296,7 @@
 	    adev->asic_type == CHIP_NAVY_FLOUNDER ||
 	    adev->asic_type == CHIP_DIMGREY_CAVEFISH ||
 	    adev->asic_type == CHIP_BEIGE_GOBY ||
-<<<<<<< HEAD
-=======
 	    adev->asic_type == CHIP_YELLOW_CARP ||
->>>>>>> 50be9417
 	    adev->asic_type == CHIP_VANGOGH)
 		tiling_info->gfx9.num_pkrs = adev->gfx.config.gb_addr_config_fields.num_pkrs;
 }
@@ -10155,13 +10120,8 @@
 {
 	int i;
 	struct drm_plane *plane;
-<<<<<<< HEAD
-	struct drm_plane_state *old_plane_state, *new_plane_state;
-	struct drm_plane_state *primary_state, *cursor_state, *overlay_state = NULL;
-=======
 	struct drm_plane_state *new_plane_state;
 	struct drm_plane_state *primary_state, *overlay_state = NULL;
->>>>>>> 50be9417
 
 	/* Check if primary plane is contained inside overlay */
 	for_each_new_plane_in_state_reverse(state, plane, new_plane_state, i) {
@@ -10189,14 +10149,6 @@
 
 	/* check if primary plane is enabled */
 	if (!primary_state->crtc)
-		return 0;
-
-	/* check if cursor plane is enabled */
-	cursor_state = drm_atomic_get_plane_state(state, overlay_state->crtc->cursor);
-	if (IS_ERR(cursor_state))
-		return PTR_ERR(cursor_state);
-
-	if (drm_atomic_plane_disabling(plane->state, cursor_state))
 		return 0;
 
 	/* Perform the bounds check to ensure the overlay plane covers the primary */
