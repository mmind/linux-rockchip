/*
 * Copyright 2015 Advanced Micro Devices, Inc.
 *
 * Permission is hereby granted, free of charge, to any person obtaining a
 * copy of this software and associated documentation files (the "Software"),
 * to deal in the Software without restriction, including without limitation
 * the rights to use, copy, modify, merge, publish, distribute, sublicense,
 * and/or sell copies of the Software, and to permit persons to whom the
 * Software is furnished to do so, subject to the following conditions:
 *
 * The above copyright notice and this permission notice shall be included in
 * all copies or substantial portions of the Software.
 *
 * THE SOFTWARE IS PROVIDED "AS IS", WITHOUT WARRANTY OF ANY KIND, EXPRESS OR
 * IMPLIED, INCLUDING BUT NOT LIMITED TO THE WARRANTIES OF MERCHANTABILITY,
 * FITNESS FOR A PARTICULAR PURPOSE AND NONINFRINGEMENT.  IN NO EVENT SHALL
 * THE COPYRIGHT HOLDER(S) OR AUTHOR(S) BE LIABLE FOR ANY CLAIM, DAMAGES OR
 * OTHER LIABILITY, WHETHER IN AN ACTION OF CONTRACT, TORT OR OTHERWISE,
 * ARISING FROM, OUT OF OR IN CONNECTION WITH THE SOFTWARE OR THE USE OR
 * OTHER DEALINGS IN THE SOFTWARE.
 *
 * Authors: AMD
 *
 */

/* The caprices of the preprocessor require that this be declared right here */
#define CREATE_TRACE_POINTS

#include "dm_services_types.h"
#include "dc.h"
#include "dc/inc/core_types.h"
#include "dal_asic_id.h"
#include "dmub/dmub_srv.h"
#include "dc/inc/hw/dmcu.h"
#include "dc/inc/hw/abm.h"
#include "dc/dc_dmub_srv.h"

#include "vid.h"
#include "amdgpu.h"
#include "amdgpu_display.h"
#include "amdgpu_ucode.h"
#include "atom.h"
#include "amdgpu_dm.h"
#ifdef CONFIG_DRM_AMD_DC_HDCP
#include "amdgpu_dm_hdcp.h"
#include <drm/drm_hdcp.h>
#endif
#include "amdgpu_pm.h"

#include "amd_shared.h"
#include "amdgpu_dm_irq.h"
#include "dm_helpers.h"
#include "amdgpu_dm_mst_types.h"
#if defined(CONFIG_DEBUG_FS)
#include "amdgpu_dm_debugfs.h"
#endif

#include "ivsrcid/ivsrcid_vislands30.h"

#include <linux/module.h>
#include <linux/moduleparam.h>
#include <linux/version.h>
#include <linux/types.h>
#include <linux/pm_runtime.h>
#include <linux/pci.h>
#include <linux/firmware.h>
#include <linux/component.h>

#include <drm/drm_atomic.h>
#include <drm/drm_atomic_uapi.h>
#include <drm/drm_atomic_helper.h>
#include <drm/drm_dp_mst_helper.h>
#include <drm/drm_fb_helper.h>
#include <drm/drm_fourcc.h>
#include <drm/drm_edid.h>
#include <drm/drm_vblank.h>
#include <drm/drm_audio_component.h>
#include <drm/drm_hdcp.h>

#if defined(CONFIG_DRM_AMD_DC_DCN)
#include "ivsrcid/dcn/irqsrcs_dcn_1_0.h"

#include "dcn/dcn_1_0_offset.h"
#include "dcn/dcn_1_0_sh_mask.h"
#include "soc15_hw_ip.h"
#include "vega10_ip_offset.h"

#include "soc15_common.h"
#endif

#include "modules/inc/mod_freesync.h"
#include "modules/power/power_helpers.h"
#include "modules/inc/mod_info_packet.h"

#define FIRMWARE_RENOIR_DMUB "amdgpu/renoir_dmcub.bin"
MODULE_FIRMWARE(FIRMWARE_RENOIR_DMUB);

#define FIRMWARE_RAVEN_DMCU		"amdgpu/raven_dmcu.bin"
MODULE_FIRMWARE(FIRMWARE_RAVEN_DMCU);

#define FIRMWARE_NAVI12_DMCU            "amdgpu/navi12_dmcu.bin"
MODULE_FIRMWARE(FIRMWARE_NAVI12_DMCU);

/* Number of bytes in PSP header for firmware. */
#define PSP_HEADER_BYTES 0x100

/* Number of bytes in PSP footer for firmware. */
#define PSP_FOOTER_BYTES 0x100

/**
 * DOC: overview
 *
 * The AMDgpu display manager, **amdgpu_dm** (or even simpler,
 * **dm**) sits between DRM and DC. It acts as a liason, converting DRM
 * requests into DC requests, and DC responses into DRM responses.
 *
 * The root control structure is &struct amdgpu_display_manager.
 */

/* basic init/fini API */
static int amdgpu_dm_init(struct amdgpu_device *adev);
static void amdgpu_dm_fini(struct amdgpu_device *adev);

/*
 * initializes drm_device display related structures, based on the information
 * provided by DAL. The drm strcutures are: drm_crtc, drm_connector,
 * drm_encoder, drm_mode_config
 *
 * Returns 0 on success
 */
static int amdgpu_dm_initialize_drm_device(struct amdgpu_device *adev);
/* removes and deallocates the drm structures, created by the above function */
static void amdgpu_dm_destroy_drm_device(struct amdgpu_display_manager *dm);

static int amdgpu_dm_plane_init(struct amdgpu_display_manager *dm,
				struct drm_plane *plane,
				unsigned long possible_crtcs,
				const struct dc_plane_cap *plane_cap);
static int amdgpu_dm_crtc_init(struct amdgpu_display_manager *dm,
			       struct drm_plane *plane,
			       uint32_t link_index);
static int amdgpu_dm_connector_init(struct amdgpu_display_manager *dm,
				    struct amdgpu_dm_connector *amdgpu_dm_connector,
				    uint32_t link_index,
				    struct amdgpu_encoder *amdgpu_encoder);
static int amdgpu_dm_encoder_init(struct drm_device *dev,
				  struct amdgpu_encoder *aencoder,
				  uint32_t link_index);

static int amdgpu_dm_connector_get_modes(struct drm_connector *connector);

static int amdgpu_dm_atomic_commit(struct drm_device *dev,
				   struct drm_atomic_state *state,
				   bool nonblock);

static void amdgpu_dm_atomic_commit_tail(struct drm_atomic_state *state);

static int amdgpu_dm_atomic_check(struct drm_device *dev,
				  struct drm_atomic_state *state);

static void handle_cursor_update(struct drm_plane *plane,
				 struct drm_plane_state *old_plane_state);

static void amdgpu_dm_set_psr_caps(struct dc_link *link);
static bool amdgpu_dm_psr_enable(struct dc_stream_state *stream);
static bool amdgpu_dm_link_setup_psr(struct dc_stream_state *stream);
static bool amdgpu_dm_psr_disable(struct dc_stream_state *stream);


/*
 * dm_vblank_get_counter
 *
 * @brief
 * Get counter for number of vertical blanks
 *
 * @param
 * struct amdgpu_device *adev - [in] desired amdgpu device
 * int disp_idx - [in] which CRTC to get the counter from
 *
 * @return
 * Counter for vertical blanks
 */
static u32 dm_vblank_get_counter(struct amdgpu_device *adev, int crtc)
{
	if (crtc >= adev->mode_info.num_crtc)
		return 0;
	else {
		struct amdgpu_crtc *acrtc = adev->mode_info.crtcs[crtc];
		struct dm_crtc_state *acrtc_state = to_dm_crtc_state(
				acrtc->base.state);


		if (acrtc_state->stream == NULL) {
			DRM_ERROR("dc_stream_state is NULL for crtc '%d'!\n",
				  crtc);
			return 0;
		}

		return dc_stream_get_vblank_counter(acrtc_state->stream);
	}
}

static int dm_crtc_get_scanoutpos(struct amdgpu_device *adev, int crtc,
				  u32 *vbl, u32 *position)
{
	uint32_t v_blank_start, v_blank_end, h_position, v_position;

	if ((crtc < 0) || (crtc >= adev->mode_info.num_crtc))
		return -EINVAL;
	else {
		struct amdgpu_crtc *acrtc = adev->mode_info.crtcs[crtc];
		struct dm_crtc_state *acrtc_state = to_dm_crtc_state(
						acrtc->base.state);

		if (acrtc_state->stream ==  NULL) {
			DRM_ERROR("dc_stream_state is NULL for crtc '%d'!\n",
				  crtc);
			return 0;
		}

		/*
		 * TODO rework base driver to use values directly.
		 * for now parse it back into reg-format
		 */
		dc_stream_get_scanoutpos(acrtc_state->stream,
					 &v_blank_start,
					 &v_blank_end,
					 &h_position,
					 &v_position);

		*position = v_position | (h_position << 16);
		*vbl = v_blank_start | (v_blank_end << 16);
	}

	return 0;
}

static bool dm_is_idle(void *handle)
{
	/* XXX todo */
	return true;
}

static int dm_wait_for_idle(void *handle)
{
	/* XXX todo */
	return 0;
}

static bool dm_check_soft_reset(void *handle)
{
	return false;
}

static int dm_soft_reset(void *handle)
{
	/* XXX todo */
	return 0;
}

static struct amdgpu_crtc *
get_crtc_by_otg_inst(struct amdgpu_device *adev,
		     int otg_inst)
{
	struct drm_device *dev = adev->ddev;
	struct drm_crtc *crtc;
	struct amdgpu_crtc *amdgpu_crtc;

	if (otg_inst == -1) {
		WARN_ON(1);
		return adev->mode_info.crtcs[0];
	}

	list_for_each_entry(crtc, &dev->mode_config.crtc_list, head) {
		amdgpu_crtc = to_amdgpu_crtc(crtc);

		if (amdgpu_crtc->otg_inst == otg_inst)
			return amdgpu_crtc;
	}

	return NULL;
}

static inline bool amdgpu_dm_vrr_active(struct dm_crtc_state *dm_state)
{
	return dm_state->freesync_config.state == VRR_STATE_ACTIVE_VARIABLE ||
	       dm_state->freesync_config.state == VRR_STATE_ACTIVE_FIXED;
}

/**
 * dm_pflip_high_irq() - Handle pageflip interrupt
 * @interrupt_params: ignored
 *
 * Handles the pageflip interrupt by notifying all interested parties
 * that the pageflip has been completed.
 */
static void dm_pflip_high_irq(void *interrupt_params)
{
	struct amdgpu_crtc *amdgpu_crtc;
	struct common_irq_params *irq_params = interrupt_params;
	struct amdgpu_device *adev = irq_params->adev;
	unsigned long flags;
	struct drm_pending_vblank_event *e;
	struct dm_crtc_state *acrtc_state;
	uint32_t vpos, hpos, v_blank_start, v_blank_end;
	bool vrr_active;

	amdgpu_crtc = get_crtc_by_otg_inst(adev, irq_params->irq_src - IRQ_TYPE_PFLIP);

	/* IRQ could occur when in initial stage */
	/* TODO work and BO cleanup */
	if (amdgpu_crtc == NULL) {
		DRM_DEBUG_DRIVER("CRTC is null, returning.\n");
		return;
	}

	spin_lock_irqsave(&adev->ddev->event_lock, flags);

	if (amdgpu_crtc->pflip_status != AMDGPU_FLIP_SUBMITTED){
		DRM_DEBUG_DRIVER("amdgpu_crtc->pflip_status = %d !=AMDGPU_FLIP_SUBMITTED(%d) on crtc:%d[%p] \n",
						 amdgpu_crtc->pflip_status,
						 AMDGPU_FLIP_SUBMITTED,
						 amdgpu_crtc->crtc_id,
						 amdgpu_crtc);
		spin_unlock_irqrestore(&adev->ddev->event_lock, flags);
		return;
	}

	/* page flip completed. */
	e = amdgpu_crtc->event;
	amdgpu_crtc->event = NULL;

	if (!e)
		WARN_ON(1);

	acrtc_state = to_dm_crtc_state(amdgpu_crtc->base.state);
	vrr_active = amdgpu_dm_vrr_active(acrtc_state);

	/* Fixed refresh rate, or VRR scanout position outside front-porch? */
	if (!vrr_active ||
	    !dc_stream_get_scanoutpos(acrtc_state->stream, &v_blank_start,
				      &v_blank_end, &hpos, &vpos) ||
	    (vpos < v_blank_start)) {
		/* Update to correct count and vblank timestamp if racing with
		 * vblank irq. This also updates to the correct vblank timestamp
		 * even in VRR mode, as scanout is past the front-porch atm.
		 */
		drm_crtc_accurate_vblank_count(&amdgpu_crtc->base);

		/* Wake up userspace by sending the pageflip event with proper
		 * count and timestamp of vblank of flip completion.
		 */
		if (e) {
			drm_crtc_send_vblank_event(&amdgpu_crtc->base, e);

			/* Event sent, so done with vblank for this flip */
			drm_crtc_vblank_put(&amdgpu_crtc->base);
		}
	} else if (e) {
		/* VRR active and inside front-porch: vblank count and
		 * timestamp for pageflip event will only be up to date after
		 * drm_crtc_handle_vblank() has been executed from late vblank
		 * irq handler after start of back-porch (vline 0). We queue the
		 * pageflip event for send-out by drm_crtc_handle_vblank() with
		 * updated timestamp and count, once it runs after us.
		 *
		 * We need to open-code this instead of using the helper
		 * drm_crtc_arm_vblank_event(), as that helper would
		 * call drm_crtc_accurate_vblank_count(), which we must
		 * not call in VRR mode while we are in front-porch!
		 */

		/* sequence will be replaced by real count during send-out. */
		e->sequence = drm_crtc_vblank_count(&amdgpu_crtc->base);
		e->pipe = amdgpu_crtc->crtc_id;

		list_add_tail(&e->base.link, &adev->ddev->vblank_event_list);
		e = NULL;
	}

	/* Keep track of vblank of this flip for flip throttling. We use the
	 * cooked hw counter, as that one incremented at start of this vblank
	 * of pageflip completion, so last_flip_vblank is the forbidden count
	 * for queueing new pageflips if vsync + VRR is enabled.
	 */
	amdgpu_crtc->last_flip_vblank =
		amdgpu_get_vblank_counter_kms(&amdgpu_crtc->base);

	amdgpu_crtc->pflip_status = AMDGPU_FLIP_NONE;
	spin_unlock_irqrestore(&adev->ddev->event_lock, flags);

	DRM_DEBUG_DRIVER("crtc:%d[%p], pflip_stat:AMDGPU_FLIP_NONE, vrr[%d]-fp %d\n",
			 amdgpu_crtc->crtc_id, amdgpu_crtc,
			 vrr_active, (int) !e);
}

static void dm_vupdate_high_irq(void *interrupt_params)
{
	struct common_irq_params *irq_params = interrupt_params;
	struct amdgpu_device *adev = irq_params->adev;
	struct amdgpu_crtc *acrtc;
	struct dm_crtc_state *acrtc_state;
	unsigned long flags;

	acrtc = get_crtc_by_otg_inst(adev, irq_params->irq_src - IRQ_TYPE_VUPDATE);

	if (acrtc) {
		acrtc_state = to_dm_crtc_state(acrtc->base.state);

		DRM_DEBUG_VBL("crtc:%d, vupdate-vrr:%d\n",
			      acrtc->crtc_id,
			      amdgpu_dm_vrr_active(acrtc_state));

		/* Core vblank handling is done here after end of front-porch in
		 * vrr mode, as vblank timestamping will give valid results
		 * while now done after front-porch. This will also deliver
		 * page-flip completion events that have been queued to us
		 * if a pageflip happened inside front-porch.
		 */
		if (amdgpu_dm_vrr_active(acrtc_state)) {
			drm_crtc_handle_vblank(&acrtc->base);

			/* BTR processing for pre-DCE12 ASICs */
			if (acrtc_state->stream &&
			    adev->family < AMDGPU_FAMILY_AI) {
				spin_lock_irqsave(&adev->ddev->event_lock, flags);
				mod_freesync_handle_v_update(
				    adev->dm.freesync_module,
				    acrtc_state->stream,
				    &acrtc_state->vrr_params);

				dc_stream_adjust_vmin_vmax(
				    adev->dm.dc,
				    acrtc_state->stream,
				    &acrtc_state->vrr_params.adjust);
				spin_unlock_irqrestore(&adev->ddev->event_lock, flags);
			}
		}
	}
}

/**
 * dm_crtc_high_irq() - Handles CRTC interrupt
 * @interrupt_params: used for determining the CRTC instance
 *
 * Handles the CRTC/VSYNC interrupt by notfying DRM's VBLANK
 * event handler.
 */
static void dm_crtc_high_irq(void *interrupt_params)
{
	struct common_irq_params *irq_params = interrupt_params;
	struct amdgpu_device *adev = irq_params->adev;
	struct amdgpu_crtc *acrtc;
	struct dm_crtc_state *acrtc_state;
	unsigned long flags;

	acrtc = get_crtc_by_otg_inst(adev, irq_params->irq_src - IRQ_TYPE_VBLANK);
	if (!acrtc)
		return;

	acrtc_state = to_dm_crtc_state(acrtc->base.state);

	DRM_DEBUG_VBL("crtc:%d, vupdate-vrr:%d, planes:%d\n", acrtc->crtc_id,
			 amdgpu_dm_vrr_active(acrtc_state),
			 acrtc_state->active_planes);

	/**
	 * Core vblank handling at start of front-porch is only possible
	 * in non-vrr mode, as only there vblank timestamping will give
	 * valid results while done in front-porch. Otherwise defer it
	 * to dm_vupdate_high_irq after end of front-porch.
	 */
	if (!amdgpu_dm_vrr_active(acrtc_state))
		drm_crtc_handle_vblank(&acrtc->base);

	/**
	 * Following stuff must happen at start of vblank, for crc
	 * computation and below-the-range btr support in vrr mode.
	 */
	amdgpu_dm_crtc_handle_crc_irq(&acrtc->base);

	/* BTR updates need to happen before VUPDATE on Vega and above. */
	if (adev->family < AMDGPU_FAMILY_AI)
		return;

	spin_lock_irqsave(&adev->ddev->event_lock, flags);

	if (acrtc_state->stream && acrtc_state->vrr_params.supported &&
	    acrtc_state->freesync_config.state == VRR_STATE_ACTIVE_VARIABLE) {
		mod_freesync_handle_v_update(adev->dm.freesync_module,
					     acrtc_state->stream,
					     &acrtc_state->vrr_params);

		dc_stream_adjust_vmin_vmax(adev->dm.dc, acrtc_state->stream,
					   &acrtc_state->vrr_params.adjust);
	}

	/*
	 * If there aren't any active_planes then DCH HUBP may be clock-gated.
	 * In that case, pageflip completion interrupts won't fire and pageflip
	 * completion events won't get delivered. Prevent this by sending
	 * pending pageflip events from here if a flip is still pending.
	 *
	 * If any planes are enabled, use dm_pflip_high_irq() instead, to
	 * avoid race conditions between flip programming and completion,
	 * which could cause too early flip completion events.
	 */
	if (adev->family >= AMDGPU_FAMILY_RV &&
	    acrtc->pflip_status == AMDGPU_FLIP_SUBMITTED &&
	    acrtc_state->active_planes == 0) {
		if (acrtc->event) {
			drm_crtc_send_vblank_event(&acrtc->base, acrtc->event);
			acrtc->event = NULL;
			drm_crtc_vblank_put(&acrtc->base);
		}
		acrtc->pflip_status = AMDGPU_FLIP_NONE;
	}

	spin_unlock_irqrestore(&adev->ddev->event_lock, flags);
}

static int dm_set_clockgating_state(void *handle,
		  enum amd_clockgating_state state)
{
	return 0;
}

static int dm_set_powergating_state(void *handle,
		  enum amd_powergating_state state)
{
	return 0;
}

/* Prototypes of private functions */
static int dm_early_init(void* handle);

/* Allocate memory for FBC compressed data  */
static void amdgpu_dm_fbc_init(struct drm_connector *connector)
{
	struct drm_device *dev = connector->dev;
	struct amdgpu_device *adev = dev->dev_private;
	struct dm_comressor_info *compressor = &adev->dm.compressor;
	struct amdgpu_dm_connector *aconn = to_amdgpu_dm_connector(connector);
	struct drm_display_mode *mode;
	unsigned long max_size = 0;

	if (adev->dm.dc->fbc_compressor == NULL)
		return;

	if (aconn->dc_link->connector_signal != SIGNAL_TYPE_EDP)
		return;

	if (compressor->bo_ptr)
		return;


	list_for_each_entry(mode, &connector->modes, head) {
		if (max_size < mode->htotal * mode->vtotal)
			max_size = mode->htotal * mode->vtotal;
	}

	if (max_size) {
		int r = amdgpu_bo_create_kernel(adev, max_size * 4, PAGE_SIZE,
			    AMDGPU_GEM_DOMAIN_GTT, &compressor->bo_ptr,
			    &compressor->gpu_addr, &compressor->cpu_addr);

		if (r)
			DRM_ERROR("DM: Failed to initialize FBC\n");
		else {
			adev->dm.dc->ctx->fbc_gpu_addr = compressor->gpu_addr;
			DRM_INFO("DM: FBC alloc %lu\n", max_size*4);
		}

	}

}

static int amdgpu_dm_audio_component_get_eld(struct device *kdev, int port,
					  int pipe, bool *enabled,
					  unsigned char *buf, int max_bytes)
{
	struct drm_device *dev = dev_get_drvdata(kdev);
	struct amdgpu_device *adev = dev->dev_private;
	struct drm_connector *connector;
	struct drm_connector_list_iter conn_iter;
	struct amdgpu_dm_connector *aconnector;
	int ret = 0;

	*enabled = false;

	mutex_lock(&adev->dm.audio_lock);

	drm_connector_list_iter_begin(dev, &conn_iter);
	drm_for_each_connector_iter(connector, &conn_iter) {
		aconnector = to_amdgpu_dm_connector(connector);
		if (aconnector->audio_inst != port)
			continue;

		*enabled = true;
		ret = drm_eld_size(connector->eld);
		memcpy(buf, connector->eld, min(max_bytes, ret));

		break;
	}
	drm_connector_list_iter_end(&conn_iter);

	mutex_unlock(&adev->dm.audio_lock);

	DRM_DEBUG_KMS("Get ELD : idx=%d ret=%d en=%d\n", port, ret, *enabled);

	return ret;
}

static const struct drm_audio_component_ops amdgpu_dm_audio_component_ops = {
	.get_eld = amdgpu_dm_audio_component_get_eld,
};

static int amdgpu_dm_audio_component_bind(struct device *kdev,
				       struct device *hda_kdev, void *data)
{
	struct drm_device *dev = dev_get_drvdata(kdev);
	struct amdgpu_device *adev = dev->dev_private;
	struct drm_audio_component *acomp = data;

	acomp->ops = &amdgpu_dm_audio_component_ops;
	acomp->dev = kdev;
	adev->dm.audio_component = acomp;

	return 0;
}

static void amdgpu_dm_audio_component_unbind(struct device *kdev,
					  struct device *hda_kdev, void *data)
{
	struct drm_device *dev = dev_get_drvdata(kdev);
	struct amdgpu_device *adev = dev->dev_private;
	struct drm_audio_component *acomp = data;

	acomp->ops = NULL;
	acomp->dev = NULL;
	adev->dm.audio_component = NULL;
}

static const struct component_ops amdgpu_dm_audio_component_bind_ops = {
	.bind	= amdgpu_dm_audio_component_bind,
	.unbind	= amdgpu_dm_audio_component_unbind,
};

static int amdgpu_dm_audio_init(struct amdgpu_device *adev)
{
	int i, ret;

	if (!amdgpu_audio)
		return 0;

	adev->mode_info.audio.enabled = true;

	adev->mode_info.audio.num_pins = adev->dm.dc->res_pool->audio_count;

	for (i = 0; i < adev->mode_info.audio.num_pins; i++) {
		adev->mode_info.audio.pin[i].channels = -1;
		adev->mode_info.audio.pin[i].rate = -1;
		adev->mode_info.audio.pin[i].bits_per_sample = -1;
		adev->mode_info.audio.pin[i].status_bits = 0;
		adev->mode_info.audio.pin[i].category_code = 0;
		adev->mode_info.audio.pin[i].connected = false;
		adev->mode_info.audio.pin[i].id =
			adev->dm.dc->res_pool->audios[i]->inst;
		adev->mode_info.audio.pin[i].offset = 0;
	}

	ret = component_add(adev->dev, &amdgpu_dm_audio_component_bind_ops);
	if (ret < 0)
		return ret;

	adev->dm.audio_registered = true;

	return 0;
}

static void amdgpu_dm_audio_fini(struct amdgpu_device *adev)
{
	if (!amdgpu_audio)
		return;

	if (!adev->mode_info.audio.enabled)
		return;

	if (adev->dm.audio_registered) {
		component_del(adev->dev, &amdgpu_dm_audio_component_bind_ops);
		adev->dm.audio_registered = false;
	}

	/* TODO: Disable audio? */

	adev->mode_info.audio.enabled = false;
}

void amdgpu_dm_audio_eld_notify(struct amdgpu_device *adev, int pin)
{
	struct drm_audio_component *acomp = adev->dm.audio_component;

	if (acomp && acomp->audio_ops && acomp->audio_ops->pin_eld_notify) {
		DRM_DEBUG_KMS("Notify ELD: %d\n", pin);

		acomp->audio_ops->pin_eld_notify(acomp->audio_ops->audio_ptr,
						 pin, -1);
	}
}

static int dm_dmub_hw_init(struct amdgpu_device *adev)
{
	const struct dmcub_firmware_header_v1_0 *hdr;
	struct dmub_srv *dmub_srv = adev->dm.dmub_srv;
	struct dmub_srv_fb_info *fb_info = adev->dm.dmub_fb_info;
	const struct firmware *dmub_fw = adev->dm.dmub_fw;
	struct dmcu *dmcu = adev->dm.dc->res_pool->dmcu;
	struct abm *abm = adev->dm.dc->res_pool->abm;
	struct dmub_srv_hw_params hw_params;
	enum dmub_status status;
	const unsigned char *fw_inst_const, *fw_bss_data;
	uint32_t i, fw_inst_const_size, fw_bss_data_size;
	bool has_hw_support;

	if (!dmub_srv)
		/* DMUB isn't supported on the ASIC. */
		return 0;

	if (!fb_info) {
		DRM_ERROR("No framebuffer info for DMUB service.\n");
		return -EINVAL;
	}

	if (!dmub_fw) {
		/* Firmware required for DMUB support. */
		DRM_ERROR("No firmware provided for DMUB.\n");
		return -EINVAL;
	}

	status = dmub_srv_has_hw_support(dmub_srv, &has_hw_support);
	if (status != DMUB_STATUS_OK) {
		DRM_ERROR("Error checking HW support for DMUB: %d\n", status);
		return -EINVAL;
	}

	if (!has_hw_support) {
		DRM_INFO("DMUB unsupported on ASIC\n");
		return 0;
	}

	hdr = (const struct dmcub_firmware_header_v1_0 *)dmub_fw->data;

	fw_inst_const = dmub_fw->data +
			le32_to_cpu(hdr->header.ucode_array_offset_bytes) +
			PSP_HEADER_BYTES;

	fw_bss_data = dmub_fw->data +
		      le32_to_cpu(hdr->header.ucode_array_offset_bytes) +
		      le32_to_cpu(hdr->inst_const_bytes);

	/* Copy firmware and bios info into FB memory. */
	fw_inst_const_size = le32_to_cpu(hdr->inst_const_bytes) -
			     PSP_HEADER_BYTES - PSP_FOOTER_BYTES;

	fw_bss_data_size = le32_to_cpu(hdr->bss_data_bytes);

	/* if adev->firmware.load_type == AMDGPU_FW_LOAD_PSP,
	 * amdgpu_ucode_init_single_fw will load dmub firmware
	 * fw_inst_const part to cw0; otherwise, the firmware back door load
	 * will be done by dm_dmub_hw_init
	 */
	if (adev->firmware.load_type != AMDGPU_FW_LOAD_PSP) {
		memcpy(fb_info->fb[DMUB_WINDOW_0_INST_CONST].cpu_addr, fw_inst_const,
				fw_inst_const_size);
	}

	if (fw_bss_data_size)
		memcpy(fb_info->fb[DMUB_WINDOW_2_BSS_DATA].cpu_addr,
		       fw_bss_data, fw_bss_data_size);

	/* Copy firmware bios info into FB memory. */
	memcpy(fb_info->fb[DMUB_WINDOW_3_VBIOS].cpu_addr, adev->bios,
	       adev->bios_size);

	/* Reset regions that need to be reset. */
	memset(fb_info->fb[DMUB_WINDOW_4_MAILBOX].cpu_addr, 0,
	fb_info->fb[DMUB_WINDOW_4_MAILBOX].size);

	memset(fb_info->fb[DMUB_WINDOW_5_TRACEBUFF].cpu_addr, 0,
	       fb_info->fb[DMUB_WINDOW_5_TRACEBUFF].size);

	memset(fb_info->fb[DMUB_WINDOW_6_FW_STATE].cpu_addr, 0,
	       fb_info->fb[DMUB_WINDOW_6_FW_STATE].size);

	/* Initialize hardware. */
	memset(&hw_params, 0, sizeof(hw_params));
	hw_params.fb_base = adev->gmc.fb_start;
	hw_params.fb_offset = adev->gmc.aper_base;

	/* backdoor load firmware and trigger dmub running */
	if (adev->firmware.load_type != AMDGPU_FW_LOAD_PSP)
		hw_params.load_inst_const = true;

	if (dmcu)
		hw_params.psp_version = dmcu->psp_version;

	for (i = 0; i < fb_info->num_fb; ++i)
		hw_params.fb[i] = &fb_info->fb[i];

	status = dmub_srv_hw_init(dmub_srv, &hw_params);
	if (status != DMUB_STATUS_OK) {
		DRM_ERROR("Error initializing DMUB HW: %d\n", status);
		return -EINVAL;
	}

	/* Wait for firmware load to finish. */
	status = dmub_srv_wait_for_auto_load(dmub_srv, 100000);
	if (status != DMUB_STATUS_OK)
		DRM_WARN("Wait for DMUB auto-load failed: %d\n", status);

	/* Init DMCU and ABM if available. */
	if (dmcu && abm) {
		dmcu->funcs->dmcu_init(dmcu);
		abm->dmcu_is_running = dmcu->funcs->is_dmcu_initialized(dmcu);
	}

	adev->dm.dc->ctx->dmub_srv = dc_dmub_srv_create(adev->dm.dc, dmub_srv);
	if (!adev->dm.dc->ctx->dmub_srv) {
		DRM_ERROR("Couldn't allocate DC DMUB server!\n");
		return -ENOMEM;
	}

	DRM_INFO("DMUB hardware initialized: version=0x%08X\n",
		 adev->dm.dmcub_fw_version);

	return 0;
}

static int amdgpu_dm_init(struct amdgpu_device *adev)
{
	struct dc_init_data init_data;
#ifdef CONFIG_DRM_AMD_DC_HDCP
	struct dc_callback_init init_params;
#endif
	int r;

	adev->dm.ddev = adev->ddev;
	adev->dm.adev = adev;

	/* Zero all the fields */
	memset(&init_data, 0, sizeof(init_data));
#ifdef CONFIG_DRM_AMD_DC_HDCP
	memset(&init_params, 0, sizeof(init_params));
#endif

	mutex_init(&adev->dm.dc_lock);
	mutex_init(&adev->dm.audio_lock);

	if(amdgpu_dm_irq_init(adev)) {
		DRM_ERROR("amdgpu: failed to initialize DM IRQ support.\n");
		goto error;
	}

	init_data.asic_id.chip_family = adev->family;

	init_data.asic_id.pci_revision_id = adev->pdev->revision;
	init_data.asic_id.hw_internal_rev = adev->external_rev_id;

	init_data.asic_id.vram_width = adev->gmc.vram_width;
	/* TODO: initialize init_data.asic_id.vram_type here!!!! */
	init_data.asic_id.atombios_base_address =
		adev->mode_info.atom_context->bios;

	init_data.driver = adev;

	adev->dm.cgs_device = amdgpu_cgs_create_device(adev);

	if (!adev->dm.cgs_device) {
		DRM_ERROR("amdgpu: failed to create cgs device.\n");
		goto error;
	}

	init_data.cgs_device = adev->dm.cgs_device;

	init_data.dce_environment = DCE_ENV_PRODUCTION_DRV;

	switch (adev->asic_type) {
	case CHIP_CARRIZO:
	case CHIP_STONEY:
	case CHIP_RAVEN:
	case CHIP_RENOIR:
		init_data.flags.gpu_vm_support = true;
		break;
	default:
		break;
	}

	if (amdgpu_dc_feature_mask & DC_FBC_MASK)
		init_data.flags.fbc_support = true;

	if (amdgpu_dc_feature_mask & DC_MULTI_MON_PP_MCLK_SWITCH_MASK)
		init_data.flags.multi_mon_pp_mclk_switch = true;

	if (amdgpu_dc_feature_mask & DC_DISABLE_FRACTIONAL_PWM_MASK)
		init_data.flags.disable_fractional_pwm = true;

	init_data.flags.power_down_display_on_boot = true;

	init_data.soc_bounding_box = adev->dm.soc_bounding_box;

	/* Display Core create. */
	adev->dm.dc = dc_create(&init_data);

	if (adev->dm.dc) {
		DRM_INFO("Display Core initialized with v%s!\n", DC_VER);
	} else {
		DRM_INFO("Display Core failed to initialize with v%s!\n", DC_VER);
		goto error;
	}

	if (amdgpu_dc_debug_mask & DC_DISABLE_PIPE_SPLIT) {
		adev->dm.dc->debug.force_single_disp_pipe_split = false;
		adev->dm.dc->debug.pipe_split_policy = MPC_SPLIT_AVOID;
	}

	if (adev->asic_type != CHIP_CARRIZO && adev->asic_type != CHIP_STONEY)
		adev->dm.dc->debug.disable_stutter = amdgpu_pp_feature_mask & PP_STUTTER_MODE ? false : true;

	if (amdgpu_dc_debug_mask & DC_DISABLE_STUTTER)
		adev->dm.dc->debug.disable_stutter = true;

	if (amdgpu_dc_debug_mask & DC_DISABLE_DSC)
		adev->dm.dc->debug.disable_dsc = true;

	if (amdgpu_dc_debug_mask & DC_DISABLE_CLOCK_GATING)
		adev->dm.dc->debug.disable_clock_gate = true;

	r = dm_dmub_hw_init(adev);
	if (r) {
		DRM_ERROR("DMUB interface failed to initialize: status=%d\n", r);
		goto error;
	}

	dc_hardware_init(adev->dm.dc);

	adev->dm.freesync_module = mod_freesync_create(adev->dm.dc);
	if (!adev->dm.freesync_module) {
		DRM_ERROR(
		"amdgpu: failed to initialize freesync_module.\n");
	} else
		DRM_DEBUG_DRIVER("amdgpu: freesync_module init done %p.\n",
				adev->dm.freesync_module);

	amdgpu_dm_init_color_mod();

#ifdef CONFIG_DRM_AMD_DC_HDCP
	if (adev->asic_type >= CHIP_RAVEN) {
		adev->dm.hdcp_workqueue = hdcp_create_workqueue(adev, &init_params.cp_psp, adev->dm.dc);

		if (!adev->dm.hdcp_workqueue)
			DRM_ERROR("amdgpu: failed to initialize hdcp_workqueue.\n");
		else
			DRM_DEBUG_DRIVER("amdgpu: hdcp_workqueue init done %p.\n", adev->dm.hdcp_workqueue);

		dc_init_callbacks(adev->dm.dc, &init_params);
	}
#endif
	if (amdgpu_dm_initialize_drm_device(adev)) {
		DRM_ERROR(
		"amdgpu: failed to initialize sw for display support.\n");
		goto error;
	}

	/* Update the actual used number of crtc */
	adev->mode_info.num_crtc = adev->dm.display_indexes_num;

	/* TODO: Add_display_info? */

	/* TODO use dynamic cursor width */
	adev->ddev->mode_config.cursor_width = adev->dm.dc->caps.max_cursor_size;
	adev->ddev->mode_config.cursor_height = adev->dm.dc->caps.max_cursor_size;

	if (drm_vblank_init(adev->ddev, adev->dm.display_indexes_num)) {
		DRM_ERROR(
		"amdgpu: failed to initialize sw for display support.\n");
		goto error;
	}

	DRM_DEBUG_DRIVER("KMS initialized.\n");

	return 0;
error:
	amdgpu_dm_fini(adev);

	return -EINVAL;
}

static void amdgpu_dm_fini(struct amdgpu_device *adev)
{
	amdgpu_dm_audio_fini(adev);

	amdgpu_dm_destroy_drm_device(&adev->dm);

#ifdef CONFIG_DRM_AMD_DC_HDCP
	if (adev->dm.hdcp_workqueue) {
		hdcp_destroy(adev->dm.hdcp_workqueue);
		adev->dm.hdcp_workqueue = NULL;
	}

	if (adev->dm.dc)
		dc_deinit_callbacks(adev->dm.dc);
#endif
	if (adev->dm.dc->ctx->dmub_srv) {
		dc_dmub_srv_destroy(&adev->dm.dc->ctx->dmub_srv);
		adev->dm.dc->ctx->dmub_srv = NULL;
	}

	if (adev->dm.dmub_bo)
		amdgpu_bo_free_kernel(&adev->dm.dmub_bo,
				      &adev->dm.dmub_bo_gpu_addr,
				      &adev->dm.dmub_bo_cpu_addr);

	/* DC Destroy TODO: Replace destroy DAL */
	if (adev->dm.dc)
		dc_destroy(&adev->dm.dc);
	/*
	 * TODO: pageflip, vlank interrupt
	 *
	 * amdgpu_dm_irq_fini(adev);
	 */

	if (adev->dm.cgs_device) {
		amdgpu_cgs_destroy_device(adev->dm.cgs_device);
		adev->dm.cgs_device = NULL;
	}
	if (adev->dm.freesync_module) {
		mod_freesync_destroy(adev->dm.freesync_module);
		adev->dm.freesync_module = NULL;
	}

	mutex_destroy(&adev->dm.audio_lock);
	mutex_destroy(&adev->dm.dc_lock);

	return;
}

static int load_dmcu_fw(struct amdgpu_device *adev)
{
	const char *fw_name_dmcu = NULL;
	int r;
	const struct dmcu_firmware_header_v1_0 *hdr;

	switch(adev->asic_type) {
	case CHIP_BONAIRE:
	case CHIP_HAWAII:
	case CHIP_KAVERI:
	case CHIP_KABINI:
	case CHIP_MULLINS:
	case CHIP_TONGA:
	case CHIP_FIJI:
	case CHIP_CARRIZO:
	case CHIP_STONEY:
	case CHIP_POLARIS11:
	case CHIP_POLARIS10:
	case CHIP_POLARIS12:
	case CHIP_VEGAM:
	case CHIP_VEGA10:
	case CHIP_VEGA12:
	case CHIP_VEGA20:
	case CHIP_NAVI10:
	case CHIP_NAVI14:
	case CHIP_RENOIR:
		return 0;
	case CHIP_NAVI12:
		fw_name_dmcu = FIRMWARE_NAVI12_DMCU;
		break;
	case CHIP_RAVEN:
		if (ASICREV_IS_PICASSO(adev->external_rev_id))
			fw_name_dmcu = FIRMWARE_RAVEN_DMCU;
		else if (ASICREV_IS_RAVEN2(adev->external_rev_id))
			fw_name_dmcu = FIRMWARE_RAVEN_DMCU;
		else
			return 0;
		break;
	default:
		DRM_ERROR("Unsupported ASIC type: 0x%X\n", adev->asic_type);
		return -EINVAL;
	}

	if (adev->firmware.load_type != AMDGPU_FW_LOAD_PSP) {
		DRM_DEBUG_KMS("dm: DMCU firmware not supported on direct or SMU loading\n");
		return 0;
	}

	r = request_firmware_direct(&adev->dm.fw_dmcu, fw_name_dmcu, adev->dev);
	if (r == -ENOENT) {
		/* DMCU firmware is not necessary, so don't raise a fuss if it's missing */
		DRM_DEBUG_KMS("dm: DMCU firmware not found\n");
		adev->dm.fw_dmcu = NULL;
		return 0;
	}
	if (r) {
		dev_err(adev->dev, "amdgpu_dm: Can't load firmware \"%s\"\n",
			fw_name_dmcu);
		return r;
	}

	r = amdgpu_ucode_validate(adev->dm.fw_dmcu);
	if (r) {
		dev_err(adev->dev, "amdgpu_dm: Can't validate firmware \"%s\"\n",
			fw_name_dmcu);
		release_firmware(adev->dm.fw_dmcu);
		adev->dm.fw_dmcu = NULL;
		return r;
	}

	hdr = (const struct dmcu_firmware_header_v1_0 *)adev->dm.fw_dmcu->data;
	adev->firmware.ucode[AMDGPU_UCODE_ID_DMCU_ERAM].ucode_id = AMDGPU_UCODE_ID_DMCU_ERAM;
	adev->firmware.ucode[AMDGPU_UCODE_ID_DMCU_ERAM].fw = adev->dm.fw_dmcu;
	adev->firmware.fw_size +=
		ALIGN(le32_to_cpu(hdr->header.ucode_size_bytes) - le32_to_cpu(hdr->intv_size_bytes), PAGE_SIZE);

	adev->firmware.ucode[AMDGPU_UCODE_ID_DMCU_INTV].ucode_id = AMDGPU_UCODE_ID_DMCU_INTV;
	adev->firmware.ucode[AMDGPU_UCODE_ID_DMCU_INTV].fw = adev->dm.fw_dmcu;
	adev->firmware.fw_size +=
		ALIGN(le32_to_cpu(hdr->intv_size_bytes), PAGE_SIZE);

	adev->dm.dmcu_fw_version = le32_to_cpu(hdr->header.ucode_version);

	DRM_DEBUG_KMS("PSP loading DMCU firmware\n");

	return 0;
}

static uint32_t amdgpu_dm_dmub_reg_read(void *ctx, uint32_t address)
{
	struct amdgpu_device *adev = ctx;

	return dm_read_reg(adev->dm.dc->ctx, address);
}

static void amdgpu_dm_dmub_reg_write(void *ctx, uint32_t address,
				     uint32_t value)
{
	struct amdgpu_device *adev = ctx;

	return dm_write_reg(adev->dm.dc->ctx, address, value);
}

static int dm_dmub_sw_init(struct amdgpu_device *adev)
{
	struct dmub_srv_create_params create_params;
	struct dmub_srv_region_params region_params;
	struct dmub_srv_region_info region_info;
	struct dmub_srv_fb_params fb_params;
	struct dmub_srv_fb_info *fb_info;
	struct dmub_srv *dmub_srv;
	const struct dmcub_firmware_header_v1_0 *hdr;
	const char *fw_name_dmub;
	enum dmub_asic dmub_asic;
	enum dmub_status status;
	int r;

	switch (adev->asic_type) {
	case CHIP_RENOIR:
		dmub_asic = DMUB_ASIC_DCN21;
		fw_name_dmub = FIRMWARE_RENOIR_DMUB;
		break;

	default:
		/* ASIC doesn't support DMUB. */
		return 0;
	}

	r = request_firmware_direct(&adev->dm.dmub_fw, fw_name_dmub, adev->dev);
	if (r) {
		DRM_ERROR("DMUB firmware loading failed: %d\n", r);
		return 0;
	}

	r = amdgpu_ucode_validate(adev->dm.dmub_fw);
	if (r) {
		DRM_ERROR("Couldn't validate DMUB firmware: %d\n", r);
		return 0;
	}

	hdr = (const struct dmcub_firmware_header_v1_0 *)adev->dm.dmub_fw->data;

	if (adev->firmware.load_type == AMDGPU_FW_LOAD_PSP) {
		adev->firmware.ucode[AMDGPU_UCODE_ID_DMCUB].ucode_id =
			AMDGPU_UCODE_ID_DMCUB;
		adev->firmware.ucode[AMDGPU_UCODE_ID_DMCUB].fw =
			adev->dm.dmub_fw;
		adev->firmware.fw_size +=
			ALIGN(le32_to_cpu(hdr->inst_const_bytes), PAGE_SIZE);

		DRM_INFO("Loading DMUB firmware via PSP: version=0x%08X\n",
			 adev->dm.dmcub_fw_version);
	}

	adev->dm.dmcub_fw_version = le32_to_cpu(hdr->header.ucode_version);

	adev->dm.dmub_srv = kzalloc(sizeof(*adev->dm.dmub_srv), GFP_KERNEL);
	dmub_srv = adev->dm.dmub_srv;

	if (!dmub_srv) {
		DRM_ERROR("Failed to allocate DMUB service!\n");
		return -ENOMEM;
	}

	memset(&create_params, 0, sizeof(create_params));
	create_params.user_ctx = adev;
	create_params.funcs.reg_read = amdgpu_dm_dmub_reg_read;
	create_params.funcs.reg_write = amdgpu_dm_dmub_reg_write;
	create_params.asic = dmub_asic;

	/* Create the DMUB service. */
	status = dmub_srv_create(dmub_srv, &create_params);
	if (status != DMUB_STATUS_OK) {
		DRM_ERROR("Error creating DMUB service: %d\n", status);
		return -EINVAL;
	}

	/* Calculate the size of all the regions for the DMUB service. */
	memset(&region_params, 0, sizeof(region_params));

	region_params.inst_const_size = le32_to_cpu(hdr->inst_const_bytes) -
					PSP_HEADER_BYTES - PSP_FOOTER_BYTES;
	region_params.bss_data_size = le32_to_cpu(hdr->bss_data_bytes);
	region_params.vbios_size = adev->bios_size;
	region_params.fw_bss_data =
		adev->dm.dmub_fw->data +
		le32_to_cpu(hdr->header.ucode_array_offset_bytes) +
		le32_to_cpu(hdr->inst_const_bytes);
	region_params.fw_inst_const =
		adev->dm.dmub_fw->data +
		le32_to_cpu(hdr->header.ucode_array_offset_bytes) +
		PSP_HEADER_BYTES;

	status = dmub_srv_calc_region_info(dmub_srv, &region_params,
					   &region_info);

	if (status != DMUB_STATUS_OK) {
		DRM_ERROR("Error calculating DMUB region info: %d\n", status);
		return -EINVAL;
	}

	/*
	 * Allocate a framebuffer based on the total size of all the regions.
	 * TODO: Move this into GART.
	 */
	r = amdgpu_bo_create_kernel(adev, region_info.fb_size, PAGE_SIZE,
				    AMDGPU_GEM_DOMAIN_VRAM, &adev->dm.dmub_bo,
				    &adev->dm.dmub_bo_gpu_addr,
				    &adev->dm.dmub_bo_cpu_addr);
	if (r)
		return r;

	/* Rebase the regions on the framebuffer address. */
	memset(&fb_params, 0, sizeof(fb_params));
	fb_params.cpu_addr = adev->dm.dmub_bo_cpu_addr;
	fb_params.gpu_addr = adev->dm.dmub_bo_gpu_addr;
	fb_params.region_info = &region_info;

	adev->dm.dmub_fb_info =
		kzalloc(sizeof(*adev->dm.dmub_fb_info), GFP_KERNEL);
	fb_info = adev->dm.dmub_fb_info;

	if (!fb_info) {
		DRM_ERROR(
			"Failed to allocate framebuffer info for DMUB service!\n");
		return -ENOMEM;
	}

	status = dmub_srv_calc_fb_info(dmub_srv, &fb_params, fb_info);
	if (status != DMUB_STATUS_OK) {
		DRM_ERROR("Error calculating DMUB FB info: %d\n", status);
		return -EINVAL;
	}

	return 0;
}

static int dm_sw_init(void *handle)
{
	struct amdgpu_device *adev = (struct amdgpu_device *)handle;
	int r;

	r = dm_dmub_sw_init(adev);
	if (r)
		return r;

	return load_dmcu_fw(adev);
}

static int dm_sw_fini(void *handle)
{
	struct amdgpu_device *adev = (struct amdgpu_device *)handle;

	kfree(adev->dm.dmub_fb_info);
	adev->dm.dmub_fb_info = NULL;

	if (adev->dm.dmub_srv) {
		dmub_srv_destroy(adev->dm.dmub_srv);
		adev->dm.dmub_srv = NULL;
	}

	if (adev->dm.dmub_fw) {
		release_firmware(adev->dm.dmub_fw);
		adev->dm.dmub_fw = NULL;
	}

	if(adev->dm.fw_dmcu) {
		release_firmware(adev->dm.fw_dmcu);
		adev->dm.fw_dmcu = NULL;
	}

	return 0;
}

static int detect_mst_link_for_all_connectors(struct drm_device *dev)
{
	struct amdgpu_dm_connector *aconnector;
	struct drm_connector *connector;
	struct drm_connector_list_iter iter;
	int ret = 0;

	drm_connector_list_iter_begin(dev, &iter);
	drm_for_each_connector_iter(connector, &iter) {
		aconnector = to_amdgpu_dm_connector(connector);
		if (aconnector->dc_link->type == dc_connection_mst_branch &&
		    aconnector->mst_mgr.aux) {
			DRM_DEBUG_DRIVER("DM_MST: starting TM on aconnector: %p [id: %d]\n",
					 aconnector,
					 aconnector->base.base.id);

			ret = drm_dp_mst_topology_mgr_set_mst(&aconnector->mst_mgr, true);
			if (ret < 0) {
				DRM_ERROR("DM_MST: Failed to start MST\n");
				aconnector->dc_link->type =
					dc_connection_single;
				break;
			}
		}
	}
	drm_connector_list_iter_end(&iter);

	return ret;
}

static int dm_late_init(void *handle)
{
	struct amdgpu_device *adev = (struct amdgpu_device *)handle;

	struct dmcu_iram_parameters params;
	unsigned int linear_lut[16];
	int i;
	struct dmcu *dmcu = NULL;
	bool ret = false;

	if (!adev->dm.fw_dmcu)
		return detect_mst_link_for_all_connectors(adev->ddev);

	dmcu = adev->dm.dc->res_pool->dmcu;

	for (i = 0; i < 16; i++)
		linear_lut[i] = 0xFFFF * i / 15;

	params.set = 0;
	params.backlight_ramping_start = 0xCCCC;
	params.backlight_ramping_reduction = 0xCCCCCCCC;
	params.backlight_lut_array_size = 16;
	params.backlight_lut_array = linear_lut;

	/* Min backlight level after ABM reduction,  Don't allow below 1%
	 * 0xFFFF x 0.01 = 0x28F
	 */
	params.min_abm_backlight = 0x28F;

	/* todo will enable for navi10 */
	if (adev->asic_type <= CHIP_RAVEN) {
		ret = dmcu_load_iram(dmcu, params);

		if (!ret)
			return -EINVAL;
	}

	return detect_mst_link_for_all_connectors(adev->ddev);
}

static void s3_handle_mst(struct drm_device *dev, bool suspend)
{
	struct amdgpu_dm_connector *aconnector;
	struct drm_connector *connector;
	struct drm_connector_list_iter iter;
	struct drm_dp_mst_topology_mgr *mgr;
	int ret;
	bool need_hotplug = false;

	drm_connector_list_iter_begin(dev, &iter);
	drm_for_each_connector_iter(connector, &iter) {
		aconnector = to_amdgpu_dm_connector(connector);
		if (aconnector->dc_link->type != dc_connection_mst_branch ||
		    aconnector->mst_port)
			continue;

		mgr = &aconnector->mst_mgr;

		if (suspend) {
			drm_dp_mst_topology_mgr_suspend(mgr);
		} else {
			ret = drm_dp_mst_topology_mgr_resume(mgr, true);
			if (ret < 0) {
				drm_dp_mst_topology_mgr_set_mst(mgr, false);
				need_hotplug = true;
			}
		}
	}
	drm_connector_list_iter_end(&iter);

	if (need_hotplug)
		drm_kms_helper_hotplug_event(dev);
}

static int amdgpu_dm_smu_write_watermarks_table(struct amdgpu_device *adev)
{
	struct smu_context *smu = &adev->smu;
	int ret = 0;

	if (!is_support_sw_smu(adev))
		return 0;

	/* This interface is for dGPU Navi1x.Linux dc-pplib interface depends
	 * on window driver dc implementation.
	 * For Navi1x, clock settings of dcn watermarks are fixed. the settings
	 * should be passed to smu during boot up and resume from s3.
	 * boot up: dc calculate dcn watermark clock settings within dc_create,
	 * dcn20_resource_construct
	 * then call pplib functions below to pass the settings to smu:
	 * smu_set_watermarks_for_clock_ranges
	 * smu_set_watermarks_table
	 * navi10_set_watermarks_table
	 * smu_write_watermarks_table
	 *
	 * For Renoir, clock settings of dcn watermark are also fixed values.
	 * dc has implemented different flow for window driver:
	 * dc_hardware_init / dc_set_power_state
	 * dcn10_init_hw
	 * notify_wm_ranges
	 * set_wm_ranges
	 * -- Linux
	 * smu_set_watermarks_for_clock_ranges
	 * renoir_set_watermarks_table
	 * smu_write_watermarks_table
	 *
	 * For Linux,
	 * dc_hardware_init -> amdgpu_dm_init
	 * dc_set_power_state --> dm_resume
	 *
	 * therefore, this function apply to navi10/12/14 but not Renoir
	 * *
	 */
	switch(adev->asic_type) {
	case CHIP_NAVI10:
	case CHIP_NAVI14:
	case CHIP_NAVI12:
		break;
	default:
		return 0;
	}

	mutex_lock(&smu->mutex);

	/* pass data to smu controller */
	if ((smu->watermarks_bitmap & WATERMARKS_EXIST) &&
			!(smu->watermarks_bitmap & WATERMARKS_LOADED)) {
		ret = smu_write_watermarks_table(smu);

		if (ret) {
			mutex_unlock(&smu->mutex);
			DRM_ERROR("Failed to update WMTABLE!\n");
			return ret;
		}
		smu->watermarks_bitmap |= WATERMARKS_LOADED;
	}

	mutex_unlock(&smu->mutex);

	return 0;
}

/**
 * dm_hw_init() - Initialize DC device
 * @handle: The base driver device containing the amdgpu_dm device.
 *
 * Initialize the &struct amdgpu_display_manager device. This involves calling
 * the initializers of each DM component, then populating the struct with them.
 *
 * Although the function implies hardware initialization, both hardware and
 * software are initialized here. Splitting them out to their relevant init
 * hooks is a future TODO item.
 *
 * Some notable things that are initialized here:
 *
 * - Display Core, both software and hardware
 * - DC modules that we need (freesync and color management)
 * - DRM software states
 * - Interrupt sources and handlers
 * - Vblank support
 * - Debug FS entries, if enabled
 */
static int dm_hw_init(void *handle)
{
	struct amdgpu_device *adev = (struct amdgpu_device *)handle;
	/* Create DAL display manager */
	amdgpu_dm_init(adev);
	amdgpu_dm_hpd_init(adev);

	return 0;
}

/**
 * dm_hw_fini() - Teardown DC device
 * @handle: The base driver device containing the amdgpu_dm device.
 *
 * Teardown components within &struct amdgpu_display_manager that require
 * cleanup. This involves cleaning up the DRM device, DC, and any modules that
 * were loaded. Also flush IRQ workqueues and disable them.
 */
static int dm_hw_fini(void *handle)
{
	struct amdgpu_device *adev = (struct amdgpu_device *)handle;

	amdgpu_dm_hpd_fini(adev);

	amdgpu_dm_irq_fini(adev);
	amdgpu_dm_fini(adev);
	return 0;
}


static int dm_enable_vblank(struct drm_crtc *crtc);
static void dm_disable_vblank(struct drm_crtc *crtc);

static void dm_gpureset_toggle_interrupts(struct amdgpu_device *adev,
				 struct dc_state *state, bool enable)
{
	enum dc_irq_source irq_source;
	struct amdgpu_crtc *acrtc;
	int rc = -EBUSY;
	int i = 0;

	for (i = 0; i < state->stream_count; i++) {
		acrtc = get_crtc_by_otg_inst(
				adev, state->stream_status[i].primary_otg_inst);

		if (acrtc && state->stream_status[i].plane_count != 0) {
			irq_source = IRQ_TYPE_PFLIP + acrtc->otg_inst;
			rc = dc_interrupt_set(adev->dm.dc, irq_source, enable) ? 0 : -EBUSY;
			DRM_DEBUG("crtc %d - vupdate irq %sabling: r=%d\n",
				  acrtc->crtc_id, enable ? "en" : "dis", rc);
			if (rc)
				DRM_WARN("Failed to %s pflip interrupts\n",
					 enable ? "enable" : "disable");

			if (enable) {
				rc = dm_enable_vblank(&acrtc->base);
				if (rc)
					DRM_WARN("Failed to enable vblank interrupts\n");
			} else {
				dm_disable_vblank(&acrtc->base);
			}

		}
	}

}

enum dc_status amdgpu_dm_commit_zero_streams(struct dc *dc)
{
	struct dc_state *context = NULL;
	enum dc_status res = DC_ERROR_UNEXPECTED;
	int i;
	struct dc_stream_state *del_streams[MAX_PIPES];
	int del_streams_count = 0;

	memset(del_streams, 0, sizeof(del_streams));

	context = dc_create_state(dc);
	if (context == NULL)
		goto context_alloc_fail;

	dc_resource_state_copy_construct_current(dc, context);

	/* First remove from context all streams */
	for (i = 0; i < context->stream_count; i++) {
		struct dc_stream_state *stream = context->streams[i];

		del_streams[del_streams_count++] = stream;
	}

	/* Remove all planes for removed streams and then remove the streams */
	for (i = 0; i < del_streams_count; i++) {
		if (!dc_rem_all_planes_for_stream(dc, del_streams[i], context)) {
			res = DC_FAIL_DETACH_SURFACES;
			goto fail;
		}

		res = dc_remove_stream_from_ctx(dc, context, del_streams[i]);
		if (res != DC_OK)
			goto fail;
	}


	res = dc_validate_global_state(dc, context, false);

	if (res != DC_OK) {
		DRM_ERROR("%s:resource validation failed, dc_status:%d\n", __func__, res);
		goto fail;
	}

	res = dc_commit_state(dc, context);

fail:
	dc_release_state(context);

context_alloc_fail:
	return res;
}

static int dm_suspend(void *handle)
{
	struct amdgpu_device *adev = handle;
	struct amdgpu_display_manager *dm = &adev->dm;

	if (adev->in_gpu_reset) {
		mutex_lock(&dm->dc_lock);
		dm->cached_dc_state = dc_copy_state(dm->dc->current_state);

		dm_gpureset_toggle_interrupts(adev, dm->cached_dc_state, false);

		amdgpu_dm_commit_zero_streams(dm->dc);

		amdgpu_dm_irq_suspend(adev);

		return ret;
	}

	WARN_ON(adev->dm.cached_state);
	adev->dm.cached_state = drm_atomic_helper_suspend(adev->ddev);

	s3_handle_mst(adev->ddev, true);

	amdgpu_dm_irq_suspend(adev);


	dc_set_power_state(dm->dc, DC_ACPI_CM_POWER_STATE_D3);

	return 0;
}

static struct amdgpu_dm_connector *
amdgpu_dm_find_first_crtc_matching_connector(struct drm_atomic_state *state,
					     struct drm_crtc *crtc)
{
	uint32_t i;
	struct drm_connector_state *new_con_state;
	struct drm_connector *connector;
	struct drm_crtc *crtc_from_state;

	for_each_new_connector_in_state(state, connector, new_con_state, i) {
		crtc_from_state = new_con_state->crtc;

		if (crtc_from_state == crtc)
			return to_amdgpu_dm_connector(connector);
	}

	return NULL;
}

static void emulated_link_detect(struct dc_link *link)
{
	struct dc_sink_init_data sink_init_data = { 0 };
	struct display_sink_capability sink_caps = { 0 };
	enum dc_edid_status edid_status;
	struct dc_context *dc_ctx = link->ctx;
	struct dc_sink *sink = NULL;
	struct dc_sink *prev_sink = NULL;

	link->type = dc_connection_none;
	prev_sink = link->local_sink;

	if (prev_sink != NULL)
		dc_sink_retain(prev_sink);

	switch (link->connector_signal) {
	case SIGNAL_TYPE_HDMI_TYPE_A: {
		sink_caps.transaction_type = DDC_TRANSACTION_TYPE_I2C;
		sink_caps.signal = SIGNAL_TYPE_HDMI_TYPE_A;
		break;
	}

	case SIGNAL_TYPE_DVI_SINGLE_LINK: {
		sink_caps.transaction_type = DDC_TRANSACTION_TYPE_I2C;
		sink_caps.signal = SIGNAL_TYPE_DVI_SINGLE_LINK;
		break;
	}

	case SIGNAL_TYPE_DVI_DUAL_LINK: {
		sink_caps.transaction_type = DDC_TRANSACTION_TYPE_I2C;
		sink_caps.signal = SIGNAL_TYPE_DVI_DUAL_LINK;
		break;
	}

	case SIGNAL_TYPE_LVDS: {
		sink_caps.transaction_type = DDC_TRANSACTION_TYPE_I2C;
		sink_caps.signal = SIGNAL_TYPE_LVDS;
		break;
	}

	case SIGNAL_TYPE_EDP: {
		sink_caps.transaction_type =
			DDC_TRANSACTION_TYPE_I2C_OVER_AUX;
		sink_caps.signal = SIGNAL_TYPE_EDP;
		break;
	}

	case SIGNAL_TYPE_DISPLAY_PORT: {
		sink_caps.transaction_type =
			DDC_TRANSACTION_TYPE_I2C_OVER_AUX;
		sink_caps.signal = SIGNAL_TYPE_VIRTUAL;
		break;
	}

	default:
		DC_ERROR("Invalid connector type! signal:%d\n",
			link->connector_signal);
		return;
	}

	sink_init_data.link = link;
	sink_init_data.sink_signal = sink_caps.signal;

	sink = dc_sink_create(&sink_init_data);
	if (!sink) {
		DC_ERROR("Failed to create sink!\n");
		return;
	}

	/* dc_sink_create returns a new reference */
	link->local_sink = sink;

	edid_status = dm_helpers_read_local_edid(
			link->ctx,
			link,
			sink);

	if (edid_status != EDID_OK)
		DC_ERROR("Failed to read EDID");

}

static void dm_gpureset_commit_state(struct dc_state *dc_state,
				     struct amdgpu_display_manager *dm)
{
	struct {
		struct dc_surface_update surface_updates[MAX_SURFACES];
		struct dc_plane_info plane_infos[MAX_SURFACES];
		struct dc_scaling_info scaling_infos[MAX_SURFACES];
		struct dc_flip_addrs flip_addrs[MAX_SURFACES];
		struct dc_stream_update stream_update;
	} * bundle;
	int k, m;

	bundle = kzalloc(sizeof(*bundle), GFP_KERNEL);

	if (!bundle) {
		dm_error("Failed to allocate update bundle\n");
		goto cleanup;
	}

	for (k = 0; k < dc_state->stream_count; k++) {
		bundle->stream_update.stream = dc_state->streams[k];

		for (m = 0; m < dc_state->stream_status->plane_count; m++) {
			bundle->surface_updates[m].surface =
				dc_state->stream_status->plane_states[m];
			bundle->surface_updates[m].surface->force_full_update =
				true;
		}
		dc_commit_updates_for_stream(
			dm->dc, bundle->surface_updates,
			dc_state->stream_status->plane_count,
			dc_state->streams[k], &bundle->stream_update, dc_state);
	}

cleanup:
	kfree(bundle);

	return;
}

static int dm_resume(void *handle)
{
	struct amdgpu_device *adev = handle;
	struct drm_device *ddev = adev->ddev;
	struct amdgpu_display_manager *dm = &adev->dm;
	struct amdgpu_dm_connector *aconnector;
	struct drm_connector *connector;
	struct drm_connector_list_iter iter;
	struct drm_crtc *crtc;
	struct drm_crtc_state *new_crtc_state;
	struct dm_crtc_state *dm_new_crtc_state;
	struct drm_plane *plane;
	struct drm_plane_state *new_plane_state;
	struct dm_plane_state *dm_new_plane_state;
	struct dm_atomic_state *dm_state = to_dm_atomic_state(dm->atomic_obj.state);
	enum dc_connection_type new_connection_type = dc_connection_none;
	struct dc_state *dc_state;
	int i, r, j;

	if (adev->in_gpu_reset) {
		dc_state = dm->cached_dc_state;

		r = dm_dmub_hw_init(adev);
		if (r)
			DRM_ERROR("DMUB interface failed to initialize: status=%d\n", r);

		dc_set_power_state(dm->dc, DC_ACPI_CM_POWER_STATE_D0);
		dc_resume(dm->dc);

		amdgpu_dm_irq_resume_early(adev);

		for (i = 0; i < dc_state->stream_count; i++) {
			dc_state->streams[i]->mode_changed = true;
			for (j = 0; j < dc_state->stream_status->plane_count; j++) {
				dc_state->stream_status->plane_states[j]->update_flags.raw
					= 0xffffffff;
			}
		}

		WARN_ON(!dc_commit_state(dm->dc, dc_state));

		dm_gpureset_commit_state(dm->cached_dc_state, dm);

		dm_gpureset_toggle_interrupts(adev, dm->cached_dc_state, true);

		dc_release_state(dm->cached_dc_state);
		dm->cached_dc_state = NULL;

		amdgpu_dm_irq_resume_late(adev);

		mutex_unlock(&dm->dc_lock);

		return 0;
	}
	/* Recreate dc_state - DC invalidates it when setting power state to S3. */
	dc_release_state(dm_state->context);
	dm_state->context = dc_create_state(dm->dc);
	/* TODO: Remove dc_state->dccg, use dc->dccg directly. */
	dc_resource_state_construct(dm->dc, dm_state->context);

	/* Before powering on DC we need to re-initialize DMUB. */
	r = dm_dmub_hw_init(adev);
	if (r)
		DRM_ERROR("DMUB interface failed to initialize: status=%d\n", r);

	/* power on hardware */
	dc_set_power_state(dm->dc, DC_ACPI_CM_POWER_STATE_D0);

	/* program HPD filter */
	dc_resume(dm->dc);

	/*
	 * early enable HPD Rx IRQ, should be done before set mode as short
	 * pulse interrupts are used for MST
	 */
	amdgpu_dm_irq_resume_early(adev);

	/* On resume we need to rewrite the MSTM control bits to enable MST*/
	s3_handle_mst(ddev, false);

	/* Do detection*/
	drm_connector_list_iter_begin(ddev, &iter);
	drm_for_each_connector_iter(connector, &iter) {
		aconnector = to_amdgpu_dm_connector(connector);

		/*
		 * this is the case when traversing through already created
		 * MST connectors, should be skipped
		 */
		if (aconnector->mst_port)
			continue;

		mutex_lock(&aconnector->hpd_lock);
		if (!dc_link_detect_sink(aconnector->dc_link, &new_connection_type))
			DRM_ERROR("KMS: Failed to detect connector\n");

		if (aconnector->base.force && new_connection_type == dc_connection_none)
			emulated_link_detect(aconnector->dc_link);
		else
			dc_link_detect(aconnector->dc_link, DETECT_REASON_HPD);

		if (aconnector->fake_enable && aconnector->dc_link->local_sink)
			aconnector->fake_enable = false;

		if (aconnector->dc_sink)
			dc_sink_release(aconnector->dc_sink);
		aconnector->dc_sink = NULL;
		amdgpu_dm_update_connector_after_detect(aconnector);
		mutex_unlock(&aconnector->hpd_lock);
	}
	drm_connector_list_iter_end(&iter);

	/* Force mode set in atomic commit */
	for_each_new_crtc_in_state(dm->cached_state, crtc, new_crtc_state, i)
		new_crtc_state->active_changed = true;

	/*
	 * atomic_check is expected to create the dc states. We need to release
	 * them here, since they were duplicated as part of the suspend
	 * procedure.
	 */
	for_each_new_crtc_in_state(dm->cached_state, crtc, new_crtc_state, i) {
		dm_new_crtc_state = to_dm_crtc_state(new_crtc_state);
		if (dm_new_crtc_state->stream) {
			WARN_ON(kref_read(&dm_new_crtc_state->stream->refcount) > 1);
			dc_stream_release(dm_new_crtc_state->stream);
			dm_new_crtc_state->stream = NULL;
		}
	}

	for_each_new_plane_in_state(dm->cached_state, plane, new_plane_state, i) {
		dm_new_plane_state = to_dm_plane_state(new_plane_state);
		if (dm_new_plane_state->dc_state) {
			WARN_ON(kref_read(&dm_new_plane_state->dc_state->refcount) > 1);
			dc_plane_state_release(dm_new_plane_state->dc_state);
			dm_new_plane_state->dc_state = NULL;
		}
	}

	drm_atomic_helper_resume(ddev, dm->cached_state);

	dm->cached_state = NULL;

	amdgpu_dm_irq_resume_late(adev);

	amdgpu_dm_smu_write_watermarks_table(adev);

	return 0;
}

/**
 * DOC: DM Lifecycle
 *
 * DM (and consequently DC) is registered in the amdgpu base driver as a IP
 * block. When CONFIG_DRM_AMD_DC is enabled, the DM device IP block is added to
 * the base driver's device list to be initialized and torn down accordingly.
 *
 * The functions to do so are provided as hooks in &struct amd_ip_funcs.
 */

static const struct amd_ip_funcs amdgpu_dm_funcs = {
	.name = "dm",
	.early_init = dm_early_init,
	.late_init = dm_late_init,
	.sw_init = dm_sw_init,
	.sw_fini = dm_sw_fini,
	.hw_init = dm_hw_init,
	.hw_fini = dm_hw_fini,
	.suspend = dm_suspend,
	.resume = dm_resume,
	.is_idle = dm_is_idle,
	.wait_for_idle = dm_wait_for_idle,
	.check_soft_reset = dm_check_soft_reset,
	.soft_reset = dm_soft_reset,
	.set_clockgating_state = dm_set_clockgating_state,
	.set_powergating_state = dm_set_powergating_state,
};

const struct amdgpu_ip_block_version dm_ip_block =
{
	.type = AMD_IP_BLOCK_TYPE_DCE,
	.major = 1,
	.minor = 0,
	.rev = 0,
	.funcs = &amdgpu_dm_funcs,
};


/**
 * DOC: atomic
 *
 * *WIP*
 */

static const struct drm_mode_config_funcs amdgpu_dm_mode_funcs = {
	.fb_create = amdgpu_display_user_framebuffer_create,
	.output_poll_changed = drm_fb_helper_output_poll_changed,
	.atomic_check = amdgpu_dm_atomic_check,
	.atomic_commit = amdgpu_dm_atomic_commit,
};

static struct drm_mode_config_helper_funcs amdgpu_dm_mode_config_helperfuncs = {
	.atomic_commit_tail = amdgpu_dm_atomic_commit_tail
};

static void update_connector_ext_caps(struct amdgpu_dm_connector *aconnector)
{
	u32 max_cll, min_cll, max, min, q, r;
	struct amdgpu_dm_backlight_caps *caps;
	struct amdgpu_display_manager *dm;
	struct drm_connector *conn_base;
	struct amdgpu_device *adev;
	static const u8 pre_computed_values[] = {
		50, 51, 52, 53, 55, 56, 57, 58, 59, 61, 62, 63, 65, 66, 68, 69,
		71, 72, 74, 75, 77, 79, 81, 82, 84, 86, 88, 90, 92, 94, 96, 98};

	if (!aconnector || !aconnector->dc_link)
		return;

	conn_base = &aconnector->base;
	adev = conn_base->dev->dev_private;
	dm = &adev->dm;
	caps = &dm->backlight_caps;
	caps->ext_caps = &aconnector->dc_link->dpcd_sink_ext_caps;
	caps->aux_support = false;
	max_cll = conn_base->hdr_sink_metadata.hdmi_type1.max_cll;
	min_cll = conn_base->hdr_sink_metadata.hdmi_type1.min_cll;

	if (caps->ext_caps->bits.oled == 1 ||
	    caps->ext_caps->bits.sdr_aux_backlight_control == 1 ||
	    caps->ext_caps->bits.hdr_aux_backlight_control == 1)
		caps->aux_support = true;

	/* From the specification (CTA-861-G), for calculating the maximum
	 * luminance we need to use:
	 *	Luminance = 50*2**(CV/32)
	 * Where CV is a one-byte value.
	 * For calculating this expression we may need float point precision;
	 * to avoid this complexity level, we take advantage that CV is divided
	 * by a constant. From the Euclids division algorithm, we know that CV
	 * can be written as: CV = 32*q + r. Next, we replace CV in the
	 * Luminance expression and get 50*(2**q)*(2**(r/32)), hence we just
	 * need to pre-compute the value of r/32. For pre-computing the values
	 * We just used the following Ruby line:
	 *	(0...32).each {|cv| puts (50*2**(cv/32.0)).round}
	 * The results of the above expressions can be verified at
	 * pre_computed_values.
	 */
	q = max_cll >> 5;
	r = max_cll % 32;
	max = (1 << q) * pre_computed_values[r];

	// min luminance: maxLum * (CV/255)^2 / 100
	q = DIV_ROUND_CLOSEST(min_cll, 255);
	min = max * DIV_ROUND_CLOSEST((q * q), 100);

	caps->aux_max_input_signal = max;
	caps->aux_min_input_signal = min;
}

void amdgpu_dm_update_connector_after_detect(
		struct amdgpu_dm_connector *aconnector)
{
	struct drm_connector *connector = &aconnector->base;
	struct drm_device *dev = connector->dev;
	struct dc_sink *sink;

	/* MST handled by drm_mst framework */
	if (aconnector->mst_mgr.mst_state == true)
		return;


	sink = aconnector->dc_link->local_sink;
	if (sink)
		dc_sink_retain(sink);

	/*
	 * Edid mgmt connector gets first update only in mode_valid hook and then
	 * the connector sink is set to either fake or physical sink depends on link status.
	 * Skip if already done during boot.
	 */
	if (aconnector->base.force != DRM_FORCE_UNSPECIFIED
			&& aconnector->dc_em_sink) {

		/*
		 * For S3 resume with headless use eml_sink to fake stream
		 * because on resume connector->sink is set to NULL
		 */
		mutex_lock(&dev->mode_config.mutex);

		if (sink) {
			if (aconnector->dc_sink) {
				amdgpu_dm_update_freesync_caps(connector, NULL);
				/*
				 * retain and release below are used to
				 * bump up refcount for sink because the link doesn't point
				 * to it anymore after disconnect, so on next crtc to connector
				 * reshuffle by UMD we will get into unwanted dc_sink release
				 */
				dc_sink_release(aconnector->dc_sink);
			}
			aconnector->dc_sink = sink;
			dc_sink_retain(aconnector->dc_sink);
			amdgpu_dm_update_freesync_caps(connector,
					aconnector->edid);
		} else {
			amdgpu_dm_update_freesync_caps(connector, NULL);
			if (!aconnector->dc_sink) {
				aconnector->dc_sink = aconnector->dc_em_sink;
				dc_sink_retain(aconnector->dc_sink);
			}
		}

		mutex_unlock(&dev->mode_config.mutex);

		if (sink)
			dc_sink_release(sink);
		return;
	}

	/*
	 * TODO: temporary guard to look for proper fix
	 * if this sink is MST sink, we should not do anything
	 */
	if (sink && sink->sink_signal == SIGNAL_TYPE_DISPLAY_PORT_MST) {
		dc_sink_release(sink);
		return;
	}

	if (aconnector->dc_sink == sink) {
		/*
		 * We got a DP short pulse (Link Loss, DP CTS, etc...).
		 * Do nothing!!
		 */
		DRM_DEBUG_DRIVER("DCHPD: connector_id=%d: dc_sink didn't change.\n",
				aconnector->connector_id);
		if (sink)
			dc_sink_release(sink);
		return;
	}

	DRM_DEBUG_DRIVER("DCHPD: connector_id=%d: Old sink=%p New sink=%p\n",
		aconnector->connector_id, aconnector->dc_sink, sink);

	mutex_lock(&dev->mode_config.mutex);

	/*
	 * 1. Update status of the drm connector
	 * 2. Send an event and let userspace tell us what to do
	 */
	if (sink) {
		/*
		 * TODO: check if we still need the S3 mode update workaround.
		 * If yes, put it here.
		 */
		if (aconnector->dc_sink)
			amdgpu_dm_update_freesync_caps(connector, NULL);

		aconnector->dc_sink = sink;
		dc_sink_retain(aconnector->dc_sink);
		if (sink->dc_edid.length == 0) {
			aconnector->edid = NULL;
			if (aconnector->dc_link->aux_mode) {
				drm_dp_cec_unset_edid(
					&aconnector->dm_dp_aux.aux);
			}
		} else {
			aconnector->edid =
				(struct edid *)sink->dc_edid.raw_edid;

			drm_connector_update_edid_property(connector,
							   aconnector->edid);

			if (aconnector->dc_link->aux_mode)
				drm_dp_cec_set_edid(&aconnector->dm_dp_aux.aux,
						    aconnector->edid);
		}

		amdgpu_dm_update_freesync_caps(connector, aconnector->edid);
		update_connector_ext_caps(aconnector);
	} else {
		drm_dp_cec_unset_edid(&aconnector->dm_dp_aux.aux);
		amdgpu_dm_update_freesync_caps(connector, NULL);
		drm_connector_update_edid_property(connector, NULL);
		aconnector->num_modes = 0;
		dc_sink_release(aconnector->dc_sink);
		aconnector->dc_sink = NULL;
		aconnector->edid = NULL;
#ifdef CONFIG_DRM_AMD_DC_HDCP
		/* Set CP to DESIRED if it was ENABLED, so we can re-enable it again on hotplug */
		if (connector->state->content_protection == DRM_MODE_CONTENT_PROTECTION_ENABLED)
			connector->state->content_protection = DRM_MODE_CONTENT_PROTECTION_DESIRED;
#endif
	}

	mutex_unlock(&dev->mode_config.mutex);

	if (sink)
		dc_sink_release(sink);
}

static void handle_hpd_irq(void *param)
{
	struct amdgpu_dm_connector *aconnector = (struct amdgpu_dm_connector *)param;
	struct drm_connector *connector = &aconnector->base;
	struct drm_device *dev = connector->dev;
	enum dc_connection_type new_connection_type = dc_connection_none;
#ifdef CONFIG_DRM_AMD_DC_HDCP
	struct amdgpu_device *adev = dev->dev_private;
#endif

	/*
	 * In case of failure or MST no need to update connector status or notify the OS
	 * since (for MST case) MST does this in its own context.
	 */
	mutex_lock(&aconnector->hpd_lock);

#ifdef CONFIG_DRM_AMD_DC_HDCP
	if (adev->dm.hdcp_workqueue)
		hdcp_reset_display(adev->dm.hdcp_workqueue, aconnector->dc_link->link_index);
#endif
	if (aconnector->fake_enable)
		aconnector->fake_enable = false;

	if (!dc_link_detect_sink(aconnector->dc_link, &new_connection_type))
		DRM_ERROR("KMS: Failed to detect connector\n");

	if (aconnector->base.force && new_connection_type == dc_connection_none) {
		emulated_link_detect(aconnector->dc_link);


		drm_modeset_lock_all(dev);
		dm_restore_drm_connector_state(dev, connector);
		drm_modeset_unlock_all(dev);

		if (aconnector->base.force == DRM_FORCE_UNSPECIFIED)
			drm_kms_helper_hotplug_event(dev);

	} else if (dc_link_detect(aconnector->dc_link, DETECT_REASON_HPD)) {
		amdgpu_dm_update_connector_after_detect(aconnector);


		drm_modeset_lock_all(dev);
		dm_restore_drm_connector_state(dev, connector);
		drm_modeset_unlock_all(dev);

		if (aconnector->base.force == DRM_FORCE_UNSPECIFIED)
			drm_kms_helper_hotplug_event(dev);
	}
	mutex_unlock(&aconnector->hpd_lock);

}

static void dm_handle_hpd_rx_irq(struct amdgpu_dm_connector *aconnector)
{
	uint8_t esi[DP_PSR_ERROR_STATUS - DP_SINK_COUNT_ESI] = { 0 };
	uint8_t dret;
	bool new_irq_handled = false;
	int dpcd_addr;
	int dpcd_bytes_to_read;

	const int max_process_count = 30;
	int process_count = 0;

	const struct dc_link_status *link_status = dc_link_get_status(aconnector->dc_link);

	if (link_status->dpcd_caps->dpcd_rev.raw < 0x12) {
		dpcd_bytes_to_read = DP_LANE0_1_STATUS - DP_SINK_COUNT;
		/* DPCD 0x200 - 0x201 for downstream IRQ */
		dpcd_addr = DP_SINK_COUNT;
	} else {
		dpcd_bytes_to_read = DP_PSR_ERROR_STATUS - DP_SINK_COUNT_ESI;
		/* DPCD 0x2002 - 0x2005 for downstream IRQ */
		dpcd_addr = DP_SINK_COUNT_ESI;
	}

	dret = drm_dp_dpcd_read(
		&aconnector->dm_dp_aux.aux,
		dpcd_addr,
		esi,
		dpcd_bytes_to_read);

	while (dret == dpcd_bytes_to_read &&
		process_count < max_process_count) {
		uint8_t retry;
		dret = 0;

		process_count++;

		DRM_DEBUG_DRIVER("ESI %02x %02x %02x\n", esi[0], esi[1], esi[2]);
		/* handle HPD short pulse irq */
		if (aconnector->mst_mgr.mst_state)
			drm_dp_mst_hpd_irq(
				&aconnector->mst_mgr,
				esi,
				&new_irq_handled);

		if (new_irq_handled) {
			/* ACK at DPCD to notify down stream */
			const int ack_dpcd_bytes_to_write =
				dpcd_bytes_to_read - 1;

			for (retry = 0; retry < 3; retry++) {
				uint8_t wret;

				wret = drm_dp_dpcd_write(
					&aconnector->dm_dp_aux.aux,
					dpcd_addr + 1,
					&esi[1],
					ack_dpcd_bytes_to_write);
				if (wret == ack_dpcd_bytes_to_write)
					break;
			}

			/* check if there is new irq to be handled */
			dret = drm_dp_dpcd_read(
				&aconnector->dm_dp_aux.aux,
				dpcd_addr,
				esi,
				dpcd_bytes_to_read);

			new_irq_handled = false;
		} else {
			break;
		}
	}

	if (process_count == max_process_count)
		DRM_DEBUG_DRIVER("Loop exceeded max iterations\n");
}

static void handle_hpd_rx_irq(void *param)
{
	struct amdgpu_dm_connector *aconnector = (struct amdgpu_dm_connector *)param;
	struct drm_connector *connector = &aconnector->base;
	struct drm_device *dev = connector->dev;
	struct dc_link *dc_link = aconnector->dc_link;
	bool is_mst_root_connector = aconnector->mst_mgr.mst_state;
	enum dc_connection_type new_connection_type = dc_connection_none;
#ifdef CONFIG_DRM_AMD_DC_HDCP
	union hpd_irq_data hpd_irq_data;
	struct amdgpu_device *adev = dev->dev_private;

	memset(&hpd_irq_data, 0, sizeof(hpd_irq_data));
#endif

	/*
	 * TODO:Temporary add mutex to protect hpd interrupt not have a gpio
	 * conflict, after implement i2c helper, this mutex should be
	 * retired.
	 */
	if (dc_link->type != dc_connection_mst_branch)
		mutex_lock(&aconnector->hpd_lock);


#ifdef CONFIG_DRM_AMD_DC_HDCP
	if (dc_link_handle_hpd_rx_irq(dc_link, &hpd_irq_data, NULL) &&
#else
	if (dc_link_handle_hpd_rx_irq(dc_link, NULL, NULL) &&
#endif
			!is_mst_root_connector) {
		/* Downstream Port status changed. */
		if (!dc_link_detect_sink(dc_link, &new_connection_type))
			DRM_ERROR("KMS: Failed to detect connector\n");

		if (aconnector->base.force && new_connection_type == dc_connection_none) {
			emulated_link_detect(dc_link);

			if (aconnector->fake_enable)
				aconnector->fake_enable = false;

			amdgpu_dm_update_connector_after_detect(aconnector);


			drm_modeset_lock_all(dev);
			dm_restore_drm_connector_state(dev, connector);
			drm_modeset_unlock_all(dev);

			drm_kms_helper_hotplug_event(dev);
		} else if (dc_link_detect(dc_link, DETECT_REASON_HPDRX)) {

			if (aconnector->fake_enable)
				aconnector->fake_enable = false;

			amdgpu_dm_update_connector_after_detect(aconnector);


			drm_modeset_lock_all(dev);
			dm_restore_drm_connector_state(dev, connector);
			drm_modeset_unlock_all(dev);

			drm_kms_helper_hotplug_event(dev);
		}
	}
#ifdef CONFIG_DRM_AMD_DC_HDCP
	if (hpd_irq_data.bytes.device_service_irq.bits.CP_IRQ) {
		if (adev->dm.hdcp_workqueue)
			hdcp_handle_cpirq(adev->dm.hdcp_workqueue,  aconnector->base.index);
	}
#endif
	if ((dc_link->cur_link_settings.lane_count != LANE_COUNT_UNKNOWN) ||
	    (dc_link->type == dc_connection_mst_branch))
		dm_handle_hpd_rx_irq(aconnector);

	if (dc_link->type != dc_connection_mst_branch) {
		drm_dp_cec_irq(&aconnector->dm_dp_aux.aux);
		mutex_unlock(&aconnector->hpd_lock);
	}
}

static void register_hpd_handlers(struct amdgpu_device *adev)
{
	struct drm_device *dev = adev->ddev;
	struct drm_connector *connector;
	struct amdgpu_dm_connector *aconnector;
	const struct dc_link *dc_link;
	struct dc_interrupt_params int_params = {0};

	int_params.requested_polarity = INTERRUPT_POLARITY_DEFAULT;
	int_params.current_polarity = INTERRUPT_POLARITY_DEFAULT;

	list_for_each_entry(connector,
			&dev->mode_config.connector_list, head)	{

		aconnector = to_amdgpu_dm_connector(connector);
		dc_link = aconnector->dc_link;

		if (DC_IRQ_SOURCE_INVALID != dc_link->irq_source_hpd) {
			int_params.int_context = INTERRUPT_LOW_IRQ_CONTEXT;
			int_params.irq_source = dc_link->irq_source_hpd;

			amdgpu_dm_irq_register_interrupt(adev, &int_params,
					handle_hpd_irq,
					(void *) aconnector);
		}

		if (DC_IRQ_SOURCE_INVALID != dc_link->irq_source_hpd_rx) {

			/* Also register for DP short pulse (hpd_rx). */
			int_params.int_context = INTERRUPT_LOW_IRQ_CONTEXT;
			int_params.irq_source =	dc_link->irq_source_hpd_rx;

			amdgpu_dm_irq_register_interrupt(adev, &int_params,
					handle_hpd_rx_irq,
					(void *) aconnector);
		}
	}
}

/* Register IRQ sources and initialize IRQ callbacks */
static int dce110_register_irq_handlers(struct amdgpu_device *adev)
{
	struct dc *dc = adev->dm.dc;
	struct common_irq_params *c_irq_params;
	struct dc_interrupt_params int_params = {0};
	int r;
	int i;
	unsigned client_id = AMDGPU_IRQ_CLIENTID_LEGACY;

	if (adev->asic_type >= CHIP_VEGA10)
		client_id = SOC15_IH_CLIENTID_DCE;

	int_params.requested_polarity = INTERRUPT_POLARITY_DEFAULT;
	int_params.current_polarity = INTERRUPT_POLARITY_DEFAULT;

	/*
	 * Actions of amdgpu_irq_add_id():
	 * 1. Register a set() function with base driver.
	 *    Base driver will call set() function to enable/disable an
	 *    interrupt in DC hardware.
	 * 2. Register amdgpu_dm_irq_handler().
	 *    Base driver will call amdgpu_dm_irq_handler() for ALL interrupts
	 *    coming from DC hardware.
	 *    amdgpu_dm_irq_handler() will re-direct the interrupt to DC
	 *    for acknowledging and handling. */

	/* Use VBLANK interrupt */
	for (i = VISLANDS30_IV_SRCID_D1_VERTICAL_INTERRUPT0; i <= VISLANDS30_IV_SRCID_D6_VERTICAL_INTERRUPT0; i++) {
		r = amdgpu_irq_add_id(adev, client_id, i, &adev->crtc_irq);
		if (r) {
			DRM_ERROR("Failed to add crtc irq id!\n");
			return r;
		}

		int_params.int_context = INTERRUPT_HIGH_IRQ_CONTEXT;
		int_params.irq_source =
			dc_interrupt_to_irq_source(dc, i, 0);

		c_irq_params = &adev->dm.vblank_params[int_params.irq_source - DC_IRQ_SOURCE_VBLANK1];

		c_irq_params->adev = adev;
		c_irq_params->irq_src = int_params.irq_source;

		amdgpu_dm_irq_register_interrupt(adev, &int_params,
				dm_crtc_high_irq, c_irq_params);
	}

	/* Use VUPDATE interrupt */
	for (i = VISLANDS30_IV_SRCID_D1_V_UPDATE_INT; i <= VISLANDS30_IV_SRCID_D6_V_UPDATE_INT; i += 2) {
		r = amdgpu_irq_add_id(adev, client_id, i, &adev->vupdate_irq);
		if (r) {
			DRM_ERROR("Failed to add vupdate irq id!\n");
			return r;
		}

		int_params.int_context = INTERRUPT_HIGH_IRQ_CONTEXT;
		int_params.irq_source =
			dc_interrupt_to_irq_source(dc, i, 0);

		c_irq_params = &adev->dm.vupdate_params[int_params.irq_source - DC_IRQ_SOURCE_VUPDATE1];

		c_irq_params->adev = adev;
		c_irq_params->irq_src = int_params.irq_source;

		amdgpu_dm_irq_register_interrupt(adev, &int_params,
				dm_vupdate_high_irq, c_irq_params);
	}

	/* Use GRPH_PFLIP interrupt */
	for (i = VISLANDS30_IV_SRCID_D1_GRPH_PFLIP;
			i <= VISLANDS30_IV_SRCID_D6_GRPH_PFLIP; i += 2) {
		r = amdgpu_irq_add_id(adev, client_id, i, &adev->pageflip_irq);
		if (r) {
			DRM_ERROR("Failed to add page flip irq id!\n");
			return r;
		}

		int_params.int_context = INTERRUPT_HIGH_IRQ_CONTEXT;
		int_params.irq_source =
			dc_interrupt_to_irq_source(dc, i, 0);

		c_irq_params = &adev->dm.pflip_params[int_params.irq_source - DC_IRQ_SOURCE_PFLIP_FIRST];

		c_irq_params->adev = adev;
		c_irq_params->irq_src = int_params.irq_source;

		amdgpu_dm_irq_register_interrupt(adev, &int_params,
				dm_pflip_high_irq, c_irq_params);

	}

	/* HPD */
	r = amdgpu_irq_add_id(adev, client_id,
			VISLANDS30_IV_SRCID_HOTPLUG_DETECT_A, &adev->hpd_irq);
	if (r) {
		DRM_ERROR("Failed to add hpd irq id!\n");
		return r;
	}

	register_hpd_handlers(adev);

	return 0;
}

#if defined(CONFIG_DRM_AMD_DC_DCN)
/* Register IRQ sources and initialize IRQ callbacks */
static int dcn10_register_irq_handlers(struct amdgpu_device *adev)
{
	struct dc *dc = adev->dm.dc;
	struct common_irq_params *c_irq_params;
	struct dc_interrupt_params int_params = {0};
	int r;
	int i;

	int_params.requested_polarity = INTERRUPT_POLARITY_DEFAULT;
	int_params.current_polarity = INTERRUPT_POLARITY_DEFAULT;

	/*
	 * Actions of amdgpu_irq_add_id():
	 * 1. Register a set() function with base driver.
	 *    Base driver will call set() function to enable/disable an
	 *    interrupt in DC hardware.
	 * 2. Register amdgpu_dm_irq_handler().
	 *    Base driver will call amdgpu_dm_irq_handler() for ALL interrupts
	 *    coming from DC hardware.
	 *    amdgpu_dm_irq_handler() will re-direct the interrupt to DC
	 *    for acknowledging and handling.
	 */

	/* Use VSTARTUP interrupt */
	for (i = DCN_1_0__SRCID__DC_D1_OTG_VSTARTUP;
			i <= DCN_1_0__SRCID__DC_D1_OTG_VSTARTUP + adev->mode_info.num_crtc - 1;
			i++) {
		r = amdgpu_irq_add_id(adev, SOC15_IH_CLIENTID_DCE, i, &adev->crtc_irq);

		if (r) {
			DRM_ERROR("Failed to add crtc irq id!\n");
			return r;
		}

		int_params.int_context = INTERRUPT_HIGH_IRQ_CONTEXT;
		int_params.irq_source =
			dc_interrupt_to_irq_source(dc, i, 0);

		c_irq_params = &adev->dm.vblank_params[int_params.irq_source - DC_IRQ_SOURCE_VBLANK1];

		c_irq_params->adev = adev;
		c_irq_params->irq_src = int_params.irq_source;

		amdgpu_dm_irq_register_interrupt(
			adev, &int_params, dm_crtc_high_irq, c_irq_params);
	}

	/* Use VUPDATE_NO_LOCK interrupt on DCN, which seems to correspond to
	 * the regular VUPDATE interrupt on DCE. We want DC_IRQ_SOURCE_VUPDATEx
	 * to trigger at end of each vblank, regardless of state of the lock,
	 * matching DCE behaviour.
	 */
	for (i = DCN_1_0__SRCID__OTG0_IHC_V_UPDATE_NO_LOCK_INTERRUPT;
	     i <= DCN_1_0__SRCID__OTG0_IHC_V_UPDATE_NO_LOCK_INTERRUPT + adev->mode_info.num_crtc - 1;
	     i++) {
		r = amdgpu_irq_add_id(adev, SOC15_IH_CLIENTID_DCE, i, &adev->vupdate_irq);

		if (r) {
			DRM_ERROR("Failed to add vupdate irq id!\n");
			return r;
		}

		int_params.int_context = INTERRUPT_HIGH_IRQ_CONTEXT;
		int_params.irq_source =
			dc_interrupt_to_irq_source(dc, i, 0);

		c_irq_params = &adev->dm.vupdate_params[int_params.irq_source - DC_IRQ_SOURCE_VUPDATE1];

		c_irq_params->adev = adev;
		c_irq_params->irq_src = int_params.irq_source;

		amdgpu_dm_irq_register_interrupt(adev, &int_params,
				dm_vupdate_high_irq, c_irq_params);
	}

	/* Use GRPH_PFLIP interrupt */
	for (i = DCN_1_0__SRCID__HUBP0_FLIP_INTERRUPT;
			i <= DCN_1_0__SRCID__HUBP0_FLIP_INTERRUPT + adev->mode_info.num_crtc - 1;
			i++) {
		r = amdgpu_irq_add_id(adev, SOC15_IH_CLIENTID_DCE, i, &adev->pageflip_irq);
		if (r) {
			DRM_ERROR("Failed to add page flip irq id!\n");
			return r;
		}

		int_params.int_context = INTERRUPT_HIGH_IRQ_CONTEXT;
		int_params.irq_source =
			dc_interrupt_to_irq_source(dc, i, 0);

		c_irq_params = &adev->dm.pflip_params[int_params.irq_source - DC_IRQ_SOURCE_PFLIP_FIRST];

		c_irq_params->adev = adev;
		c_irq_params->irq_src = int_params.irq_source;

		amdgpu_dm_irq_register_interrupt(adev, &int_params,
				dm_pflip_high_irq, c_irq_params);

	}

	/* HPD */
	r = amdgpu_irq_add_id(adev, SOC15_IH_CLIENTID_DCE, DCN_1_0__SRCID__DC_HPD1_INT,
			&adev->hpd_irq);
	if (r) {
		DRM_ERROR("Failed to add hpd irq id!\n");
		return r;
	}

	register_hpd_handlers(adev);

	return 0;
}
#endif

/*
 * Acquires the lock for the atomic state object and returns
 * the new atomic state.
 *
 * This should only be called during atomic check.
 */
static int dm_atomic_get_state(struct drm_atomic_state *state,
			       struct dm_atomic_state **dm_state)
{
	struct drm_device *dev = state->dev;
	struct amdgpu_device *adev = dev->dev_private;
	struct amdgpu_display_manager *dm = &adev->dm;
	struct drm_private_state *priv_state;

	if (*dm_state)
		return 0;

	priv_state = drm_atomic_get_private_obj_state(state, &dm->atomic_obj);
	if (IS_ERR(priv_state))
		return PTR_ERR(priv_state);

	*dm_state = to_dm_atomic_state(priv_state);

	return 0;
}

struct dm_atomic_state *
dm_atomic_get_new_state(struct drm_atomic_state *state)
{
	struct drm_device *dev = state->dev;
	struct amdgpu_device *adev = dev->dev_private;
	struct amdgpu_display_manager *dm = &adev->dm;
	struct drm_private_obj *obj;
	struct drm_private_state *new_obj_state;
	int i;

	for_each_new_private_obj_in_state(state, obj, new_obj_state, i) {
		if (obj->funcs == dm->atomic_obj.funcs)
			return to_dm_atomic_state(new_obj_state);
	}

	return NULL;
}

struct dm_atomic_state *
dm_atomic_get_old_state(struct drm_atomic_state *state)
{
	struct drm_device *dev = state->dev;
	struct amdgpu_device *adev = dev->dev_private;
	struct amdgpu_display_manager *dm = &adev->dm;
	struct drm_private_obj *obj;
	struct drm_private_state *old_obj_state;
	int i;

	for_each_old_private_obj_in_state(state, obj, old_obj_state, i) {
		if (obj->funcs == dm->atomic_obj.funcs)
			return to_dm_atomic_state(old_obj_state);
	}

	return NULL;
}

static struct drm_private_state *
dm_atomic_duplicate_state(struct drm_private_obj *obj)
{
	struct dm_atomic_state *old_state, *new_state;

	new_state = kzalloc(sizeof(*new_state), GFP_KERNEL);
	if (!new_state)
		return NULL;

	__drm_atomic_helper_private_obj_duplicate_state(obj, &new_state->base);

	old_state = to_dm_atomic_state(obj->state);

	if (old_state && old_state->context)
		new_state->context = dc_copy_state(old_state->context);

	if (!new_state->context) {
		kfree(new_state);
		return NULL;
	}

	return &new_state->base;
}

static void dm_atomic_destroy_state(struct drm_private_obj *obj,
				    struct drm_private_state *state)
{
	struct dm_atomic_state *dm_state = to_dm_atomic_state(state);

	if (dm_state && dm_state->context)
		dc_release_state(dm_state->context);

	kfree(dm_state);
}

static struct drm_private_state_funcs dm_atomic_state_funcs = {
	.atomic_duplicate_state = dm_atomic_duplicate_state,
	.atomic_destroy_state = dm_atomic_destroy_state,
};

static int amdgpu_dm_mode_config_init(struct amdgpu_device *adev)
{
	struct dm_atomic_state *state;
	int r;

	adev->mode_info.mode_config_initialized = true;

	adev->ddev->mode_config.funcs = (void *)&amdgpu_dm_mode_funcs;
	adev->ddev->mode_config.helper_private = &amdgpu_dm_mode_config_helperfuncs;

	adev->ddev->mode_config.max_width = 16384;
	adev->ddev->mode_config.max_height = 16384;

	adev->ddev->mode_config.preferred_depth = 24;
	adev->ddev->mode_config.prefer_shadow = 1;
	/* indicates support for immediate flip */
	adev->ddev->mode_config.async_page_flip = true;

	adev->ddev->mode_config.fb_base = adev->gmc.aper_base;

	state = kzalloc(sizeof(*state), GFP_KERNEL);
	if (!state)
		return -ENOMEM;

	state->context = dc_create_state(adev->dm.dc);
	if (!state->context) {
		kfree(state);
		return -ENOMEM;
	}

	dc_resource_state_copy_construct_current(adev->dm.dc, state->context);

	drm_atomic_private_obj_init(adev->ddev,
				    &adev->dm.atomic_obj,
				    &state->base,
				    &dm_atomic_state_funcs);

	r = amdgpu_display_modeset_create_props(adev);
	if (r)
		return r;

	r = amdgpu_dm_audio_init(adev);
	if (r)
		return r;

	return 0;
}

#define AMDGPU_DM_DEFAULT_MIN_BACKLIGHT 12
#define AMDGPU_DM_DEFAULT_MAX_BACKLIGHT 255
#define AUX_BL_DEFAULT_TRANSITION_TIME_MS 50

#if defined(CONFIG_BACKLIGHT_CLASS_DEVICE) ||\
	defined(CONFIG_BACKLIGHT_CLASS_DEVICE_MODULE)

static void amdgpu_dm_update_backlight_caps(struct amdgpu_display_manager *dm)
{
#if defined(CONFIG_ACPI)
	struct amdgpu_dm_backlight_caps caps;

	if (dm->backlight_caps.caps_valid)
		return;

	amdgpu_acpi_get_backlight_caps(dm->adev, &caps);
	if (caps.caps_valid) {
		dm->backlight_caps.caps_valid = true;
		if (caps.aux_support)
			return;
		dm->backlight_caps.min_input_signal = caps.min_input_signal;
		dm->backlight_caps.max_input_signal = caps.max_input_signal;
	} else {
		dm->backlight_caps.min_input_signal =
				AMDGPU_DM_DEFAULT_MIN_BACKLIGHT;
		dm->backlight_caps.max_input_signal =
				AMDGPU_DM_DEFAULT_MAX_BACKLIGHT;
	}
#else
	if (dm->backlight_caps.aux_support)
		return;

	dm->backlight_caps.min_input_signal = AMDGPU_DM_DEFAULT_MIN_BACKLIGHT;
	dm->backlight_caps.max_input_signal = AMDGPU_DM_DEFAULT_MAX_BACKLIGHT;
#endif
}

static int set_backlight_via_aux(struct dc_link *link, uint32_t brightness)
{
	bool rc;

	if (!link)
		return 1;

	rc = dc_link_set_backlight_level_nits(link, true, brightness,
					      AUX_BL_DEFAULT_TRANSITION_TIME_MS);

	return rc ? 0 : 1;
}

static u32 convert_brightness(const struct amdgpu_dm_backlight_caps *caps,
			      const uint32_t user_brightness)
{
	u32 min, max, conversion_pace;
	u32 brightness = user_brightness;

	if (!caps)
		goto out;

	if (!caps->aux_support) {
		max = caps->max_input_signal;
		min = caps->min_input_signal;
		/*
		 * The brightness input is in the range 0-255
		 * It needs to be rescaled to be between the
		 * requested min and max input signal
		 * It also needs to be scaled up by 0x101 to
		 * match the DC interface which has a range of
		 * 0 to 0xffff
		 */
		conversion_pace = 0x101;
		brightness =
			user_brightness
			* conversion_pace
			* (max - min)
			/ AMDGPU_MAX_BL_LEVEL
			+ min * conversion_pace;
	} else {
		/* TODO
		 * We are doing a linear interpolation here, which is OK but
		 * does not provide the optimal result. We probably want
		 * something close to the Perceptual Quantizer (PQ) curve.
		 */
		max = caps->aux_max_input_signal;
		min = caps->aux_min_input_signal;

		brightness = (AMDGPU_MAX_BL_LEVEL - user_brightness) * min
			       + user_brightness * max;
		// Multiple the value by 1000 since we use millinits
		brightness *= 1000;
		brightness = DIV_ROUND_CLOSEST(brightness, AMDGPU_MAX_BL_LEVEL);
	}

out:
	return brightness;
}

static int amdgpu_dm_backlight_update_status(struct backlight_device *bd)
{
	struct amdgpu_display_manager *dm = bl_get_data(bd);
	struct amdgpu_dm_backlight_caps caps;
	struct dc_link *link = NULL;
	u32 brightness;
	bool rc;

	amdgpu_dm_update_backlight_caps(dm);
	caps = dm->backlight_caps;

	link = (struct dc_link *)dm->backlight_link;

	brightness = convert_brightness(&caps, bd->props.brightness);
	// Change brightness based on AUX property
	if (caps.aux_support)
		return set_backlight_via_aux(link, brightness);

	rc = dc_link_set_backlight_level(dm->backlight_link, brightness, 0);

	return rc ? 0 : 1;
}

static int amdgpu_dm_backlight_get_brightness(struct backlight_device *bd)
{
	struct amdgpu_display_manager *dm = bl_get_data(bd);
	int ret = dc_link_get_backlight_level(dm->backlight_link);

	if (ret == DC_ERROR_UNEXPECTED)
		return bd->props.brightness;
	return ret;
}

static const struct backlight_ops amdgpu_dm_backlight_ops = {
	.options = BL_CORE_SUSPENDRESUME,
	.get_brightness = amdgpu_dm_backlight_get_brightness,
	.update_status	= amdgpu_dm_backlight_update_status,
};

static void
amdgpu_dm_register_backlight_device(struct amdgpu_display_manager *dm)
{
	char bl_name[16];
	struct backlight_properties props = { 0 };

	amdgpu_dm_update_backlight_caps(dm);

	props.max_brightness = AMDGPU_MAX_BL_LEVEL;
	props.brightness = AMDGPU_MAX_BL_LEVEL;
	props.type = BACKLIGHT_RAW;

	snprintf(bl_name, sizeof(bl_name), "amdgpu_bl%d",
			dm->adev->ddev->primary->index);

	dm->backlight_dev = backlight_device_register(bl_name,
			dm->adev->ddev->dev,
			dm,
			&amdgpu_dm_backlight_ops,
			&props);

	if (IS_ERR(dm->backlight_dev))
		DRM_ERROR("DM: Backlight registration failed!\n");
	else
		DRM_DEBUG_DRIVER("DM: Registered Backlight device: %s\n", bl_name);
}

#endif

static int initialize_plane(struct amdgpu_display_manager *dm,
			    struct amdgpu_mode_info *mode_info, int plane_id,
			    enum drm_plane_type plane_type,
			    const struct dc_plane_cap *plane_cap)
{
	struct drm_plane *plane;
	unsigned long possible_crtcs;
	int ret = 0;

	plane = kzalloc(sizeof(struct drm_plane), GFP_KERNEL);
	if (!plane) {
		DRM_ERROR("KMS: Failed to allocate plane\n");
		return -ENOMEM;
	}
	plane->type = plane_type;

	/*
	 * HACK: IGT tests expect that the primary plane for a CRTC
	 * can only have one possible CRTC. Only expose support for
	 * any CRTC if they're not going to be used as a primary plane
	 * for a CRTC - like overlay or underlay planes.
	 */
	possible_crtcs = 1 << plane_id;
	if (plane_id >= dm->dc->caps.max_streams)
		possible_crtcs = 0xff;

	ret = amdgpu_dm_plane_init(dm, plane, possible_crtcs, plane_cap);

	if (ret) {
		DRM_ERROR("KMS: Failed to initialize plane\n");
		kfree(plane);
		return ret;
	}

	if (mode_info)
		mode_info->planes[plane_id] = plane;

	return ret;
}


static void register_backlight_device(struct amdgpu_display_manager *dm,
				      struct dc_link *link)
{
#if defined(CONFIG_BACKLIGHT_CLASS_DEVICE) ||\
	defined(CONFIG_BACKLIGHT_CLASS_DEVICE_MODULE)

	if ((link->connector_signal & (SIGNAL_TYPE_EDP | SIGNAL_TYPE_LVDS)) &&
	    link->type != dc_connection_none) {
		/*
		 * Event if registration failed, we should continue with
		 * DM initialization because not having a backlight control
		 * is better then a black screen.
		 */
		amdgpu_dm_register_backlight_device(dm);

		if (dm->backlight_dev)
			dm->backlight_link = link;
	}
#endif
}


/*
 * In this architecture, the association
 * connector -> encoder -> crtc
 * id not really requried. The crtc and connector will hold the
 * display_index as an abstraction to use with DAL component
 *
 * Returns 0 on success
 */
static int amdgpu_dm_initialize_drm_device(struct amdgpu_device *adev)
{
	struct amdgpu_display_manager *dm = &adev->dm;
	int32_t i;
	struct amdgpu_dm_connector *aconnector = NULL;
	struct amdgpu_encoder *aencoder = NULL;
	struct amdgpu_mode_info *mode_info = &adev->mode_info;
	uint32_t link_cnt;
	int32_t primary_planes;
	enum dc_connection_type new_connection_type = dc_connection_none;
	const struct dc_plane_cap *plane;

	link_cnt = dm->dc->caps.max_links;
	if (amdgpu_dm_mode_config_init(dm->adev)) {
		DRM_ERROR("DM: Failed to initialize mode config\n");
		return -EINVAL;
	}

	/* There is one primary plane per CRTC */
	primary_planes = dm->dc->caps.max_streams;
	ASSERT(primary_planes <= AMDGPU_MAX_PLANES);

	/*
	 * Initialize primary planes, implicit planes for legacy IOCTLS.
	 * Order is reversed to match iteration order in atomic check.
	 */
	for (i = (primary_planes - 1); i >= 0; i--) {
		plane = &dm->dc->caps.planes[i];

		if (initialize_plane(dm, mode_info, i,
				     DRM_PLANE_TYPE_PRIMARY, plane)) {
			DRM_ERROR("KMS: Failed to initialize primary plane\n");
			goto fail;
		}
	}

	/*
	 * Initialize overlay planes, index starting after primary planes.
	 * These planes have a higher DRM index than the primary planes since
	 * they should be considered as having a higher z-order.
	 * Order is reversed to match iteration order in atomic check.
	 *
	 * Only support DCN for now, and only expose one so we don't encourage
	 * userspace to use up all the pipes.
	 */
	for (i = 0; i < dm->dc->caps.max_planes; ++i) {
		struct dc_plane_cap *plane = &dm->dc->caps.planes[i];

		if (plane->type != DC_PLANE_TYPE_DCN_UNIVERSAL)
			continue;

		if (!plane->blends_with_above || !plane->blends_with_below)
			continue;

		if (!plane->pixel_format_support.argb8888)
			continue;

		if (initialize_plane(dm, NULL, primary_planes + i,
				     DRM_PLANE_TYPE_OVERLAY, plane)) {
			DRM_ERROR("KMS: Failed to initialize overlay plane\n");
			goto fail;
		}

		/* Only create one overlay plane. */
		break;
	}

	for (i = 0; i < dm->dc->caps.max_streams; i++)
		if (amdgpu_dm_crtc_init(dm, mode_info->planes[i], i)) {
			DRM_ERROR("KMS: Failed to initialize crtc\n");
			goto fail;
		}

	dm->display_indexes_num = dm->dc->caps.max_streams;

	/* loops over all connectors on the board */
	for (i = 0; i < link_cnt; i++) {
		struct dc_link *link = NULL;

		if (i > AMDGPU_DM_MAX_DISPLAY_INDEX) {
			DRM_ERROR(
				"KMS: Cannot support more than %d display indexes\n",
					AMDGPU_DM_MAX_DISPLAY_INDEX);
			continue;
		}

		aconnector = kzalloc(sizeof(*aconnector), GFP_KERNEL);
		if (!aconnector)
			goto fail;

		aencoder = kzalloc(sizeof(*aencoder), GFP_KERNEL);
		if (!aencoder)
			goto fail;

		if (amdgpu_dm_encoder_init(dm->ddev, aencoder, i)) {
			DRM_ERROR("KMS: Failed to initialize encoder\n");
			goto fail;
		}

		if (amdgpu_dm_connector_init(dm, aconnector, i, aencoder)) {
			DRM_ERROR("KMS: Failed to initialize connector\n");
			goto fail;
		}

		link = dc_get_link_at_index(dm->dc, i);

		if (!dc_link_detect_sink(link, &new_connection_type))
			DRM_ERROR("KMS: Failed to detect connector\n");

		if (aconnector->base.force && new_connection_type == dc_connection_none) {
			emulated_link_detect(link);
			amdgpu_dm_update_connector_after_detect(aconnector);

		} else if (dc_link_detect(link, DETECT_REASON_BOOT)) {
			amdgpu_dm_update_connector_after_detect(aconnector);
			register_backlight_device(dm, link);
			if (amdgpu_dc_feature_mask & DC_PSR_MASK)
				amdgpu_dm_set_psr_caps(link);
		}


	}

	/* Software is initialized. Now we can register interrupt handlers. */
	switch (adev->asic_type) {
	case CHIP_BONAIRE:
	case CHIP_HAWAII:
	case CHIP_KAVERI:
	case CHIP_KABINI:
	case CHIP_MULLINS:
	case CHIP_TONGA:
	case CHIP_FIJI:
	case CHIP_CARRIZO:
	case CHIP_STONEY:
	case CHIP_POLARIS11:
	case CHIP_POLARIS10:
	case CHIP_POLARIS12:
	case CHIP_VEGAM:
	case CHIP_VEGA10:
	case CHIP_VEGA12:
	case CHIP_VEGA20:
		if (dce110_register_irq_handlers(dm->adev)) {
			DRM_ERROR("DM: Failed to initialize IRQ\n");
			goto fail;
		}
		break;
#if defined(CONFIG_DRM_AMD_DC_DCN)
	case CHIP_RAVEN:
	case CHIP_NAVI12:
	case CHIP_NAVI10:
	case CHIP_NAVI14:
	case CHIP_RENOIR:
		if (dcn10_register_irq_handlers(dm->adev)) {
			DRM_ERROR("DM: Failed to initialize IRQ\n");
			goto fail;
		}
		break;
#endif
	default:
		DRM_ERROR("Unsupported ASIC type: 0x%X\n", adev->asic_type);
		goto fail;
	}

	/* No userspace support. */
	dm->dc->debug.disable_tri_buf = true;

	return 0;
fail:
	kfree(aencoder);
	kfree(aconnector);

	return -EINVAL;
}

static void amdgpu_dm_destroy_drm_device(struct amdgpu_display_manager *dm)
{
	drm_mode_config_cleanup(dm->ddev);
	drm_atomic_private_obj_fini(&dm->atomic_obj);
	return;
}

/******************************************************************************
 * amdgpu_display_funcs functions
 *****************************************************************************/

/*
 * dm_bandwidth_update - program display watermarks
 *
 * @adev: amdgpu_device pointer
 *
 * Calculate and program the display watermarks and line buffer allocation.
 */
static void dm_bandwidth_update(struct amdgpu_device *adev)
{
	/* TODO: implement later */
}

static const struct amdgpu_display_funcs dm_display_funcs = {
	.bandwidth_update = dm_bandwidth_update, /* called unconditionally */
	.vblank_get_counter = dm_vblank_get_counter,/* called unconditionally */
	.backlight_set_level = NULL, /* never called for DC */
	.backlight_get_level = NULL, /* never called for DC */
	.hpd_sense = NULL,/* called unconditionally */
	.hpd_set_polarity = NULL, /* called unconditionally */
	.hpd_get_gpio_reg = NULL, /* VBIOS parsing. DAL does it. */
	.page_flip_get_scanoutpos =
		dm_crtc_get_scanoutpos,/* called unconditionally */
	.add_encoder = NULL, /* VBIOS parsing. DAL does it. */
	.add_connector = NULL, /* VBIOS parsing. DAL does it. */
};

#if defined(CONFIG_DEBUG_KERNEL_DC)

static ssize_t s3_debug_store(struct device *device,
			      struct device_attribute *attr,
			      const char *buf,
			      size_t count)
{
	int ret;
	int s3_state;
	struct drm_device *drm_dev = dev_get_drvdata(device);
	struct amdgpu_device *adev = drm_dev->dev_private;

	ret = kstrtoint(buf, 0, &s3_state);

	if (ret == 0) {
		if (s3_state) {
			dm_resume(adev);
			drm_kms_helper_hotplug_event(adev->ddev);
		} else
			dm_suspend(adev);
	}

	return ret == 0 ? count : 0;
}

DEVICE_ATTR_WO(s3_debug);

#endif

static int dm_early_init(void *handle)
{
	struct amdgpu_device *adev = (struct amdgpu_device *)handle;

	switch (adev->asic_type) {
	case CHIP_BONAIRE:
	case CHIP_HAWAII:
		adev->mode_info.num_crtc = 6;
		adev->mode_info.num_hpd = 6;
		adev->mode_info.num_dig = 6;
		break;
	case CHIP_KAVERI:
		adev->mode_info.num_crtc = 4;
		adev->mode_info.num_hpd = 6;
		adev->mode_info.num_dig = 7;
		break;
	case CHIP_KABINI:
	case CHIP_MULLINS:
		adev->mode_info.num_crtc = 2;
		adev->mode_info.num_hpd = 6;
		adev->mode_info.num_dig = 6;
		break;
	case CHIP_FIJI:
	case CHIP_TONGA:
		adev->mode_info.num_crtc = 6;
		adev->mode_info.num_hpd = 6;
		adev->mode_info.num_dig = 7;
		break;
	case CHIP_CARRIZO:
		adev->mode_info.num_crtc = 3;
		adev->mode_info.num_hpd = 6;
		adev->mode_info.num_dig = 9;
		break;
	case CHIP_STONEY:
		adev->mode_info.num_crtc = 2;
		adev->mode_info.num_hpd = 6;
		adev->mode_info.num_dig = 9;
		break;
	case CHIP_POLARIS11:
	case CHIP_POLARIS12:
		adev->mode_info.num_crtc = 5;
		adev->mode_info.num_hpd = 5;
		adev->mode_info.num_dig = 5;
		break;
	case CHIP_POLARIS10:
	case CHIP_VEGAM:
		adev->mode_info.num_crtc = 6;
		adev->mode_info.num_hpd = 6;
		adev->mode_info.num_dig = 6;
		break;
	case CHIP_VEGA10:
	case CHIP_VEGA12:
	case CHIP_VEGA20:
		adev->mode_info.num_crtc = 6;
		adev->mode_info.num_hpd = 6;
		adev->mode_info.num_dig = 6;
		break;
#if defined(CONFIG_DRM_AMD_DC_DCN)
	case CHIP_RAVEN:
		adev->mode_info.num_crtc = 4;
		adev->mode_info.num_hpd = 4;
		adev->mode_info.num_dig = 4;
		break;
#endif
	case CHIP_NAVI10:
	case CHIP_NAVI12:
		adev->mode_info.num_crtc = 6;
		adev->mode_info.num_hpd = 6;
		adev->mode_info.num_dig = 6;
		break;
	case CHIP_NAVI14:
		adev->mode_info.num_crtc = 5;
		adev->mode_info.num_hpd = 5;
		adev->mode_info.num_dig = 5;
		break;
	case CHIP_RENOIR:
		adev->mode_info.num_crtc = 4;
		adev->mode_info.num_hpd = 4;
		adev->mode_info.num_dig = 4;
		break;
	default:
		DRM_ERROR("Unsupported ASIC type: 0x%X\n", adev->asic_type);
		return -EINVAL;
	}

	amdgpu_dm_set_irq_funcs(adev);

	if (adev->mode_info.funcs == NULL)
		adev->mode_info.funcs = &dm_display_funcs;

	/*
	 * Note: Do NOT change adev->audio_endpt_rreg and
	 * adev->audio_endpt_wreg because they are initialised in
	 * amdgpu_device_init()
	 */
#if defined(CONFIG_DEBUG_KERNEL_DC)
	device_create_file(
		adev->ddev->dev,
		&dev_attr_s3_debug);
#endif

	return 0;
}

static bool modeset_required(struct drm_crtc_state *crtc_state,
			     struct dc_stream_state *new_stream,
			     struct dc_stream_state *old_stream)
{
	if (!drm_atomic_crtc_needs_modeset(crtc_state))
		return false;

	if (!crtc_state->enable)
		return false;

	return crtc_state->active;
}

static bool modereset_required(struct drm_crtc_state *crtc_state)
{
	if (!drm_atomic_crtc_needs_modeset(crtc_state))
		return false;

	return !crtc_state->enable || !crtc_state->active;
}

static void amdgpu_dm_encoder_destroy(struct drm_encoder *encoder)
{
	drm_encoder_cleanup(encoder);
	kfree(encoder);
}

static const struct drm_encoder_funcs amdgpu_dm_encoder_funcs = {
	.destroy = amdgpu_dm_encoder_destroy,
};


static int fill_dc_scaling_info(const struct drm_plane_state *state,
				struct dc_scaling_info *scaling_info)
{
	int scale_w, scale_h;

	memset(scaling_info, 0, sizeof(*scaling_info));

	/* Source is fixed 16.16 but we ignore mantissa for now... */
	scaling_info->src_rect.x = state->src_x >> 16;
	scaling_info->src_rect.y = state->src_y >> 16;

	scaling_info->src_rect.width = state->src_w >> 16;
	if (scaling_info->src_rect.width == 0)
		return -EINVAL;

	scaling_info->src_rect.height = state->src_h >> 16;
	if (scaling_info->src_rect.height == 0)
		return -EINVAL;

	scaling_info->dst_rect.x = state->crtc_x;
	scaling_info->dst_rect.y = state->crtc_y;

	if (state->crtc_w == 0)
		return -EINVAL;

	scaling_info->dst_rect.width = state->crtc_w;

	if (state->crtc_h == 0)
		return -EINVAL;

	scaling_info->dst_rect.height = state->crtc_h;

	/* DRM doesn't specify clipping on destination output. */
	scaling_info->clip_rect = scaling_info->dst_rect;

	/* TODO: Validate scaling per-format with DC plane caps */
	scale_w = scaling_info->dst_rect.width * 1000 /
		  scaling_info->src_rect.width;

	if (scale_w < 250 || scale_w > 16000)
		return -EINVAL;

	scale_h = scaling_info->dst_rect.height * 1000 /
		  scaling_info->src_rect.height;

	if (scale_h < 250 || scale_h > 16000)
		return -EINVAL;

	/*
	 * The "scaling_quality" can be ignored for now, quality = 0 has DC
	 * assume reasonable defaults based on the format.
	 */

	return 0;
}

static int get_fb_info(const struct amdgpu_framebuffer *amdgpu_fb,
		       uint64_t *tiling_flags, bool *tmz_surface)
{
	struct amdgpu_bo *rbo = gem_to_amdgpu_bo(amdgpu_fb->base.obj[0]);
	int r = amdgpu_bo_reserve(rbo, false);

	if (unlikely(r)) {
		/* Don't show error message when returning -ERESTARTSYS */
		if (r != -ERESTARTSYS)
			DRM_ERROR("Unable to reserve buffer: %d\n", r);
		return r;
	}

	if (tiling_flags)
		amdgpu_bo_get_tiling_flags(rbo, tiling_flags);

	if (tmz_surface)
		*tmz_surface = amdgpu_bo_encrypted(rbo);

	amdgpu_bo_unreserve(rbo);

	return r;
}

static inline uint64_t get_dcc_address(uint64_t address, uint64_t tiling_flags)
{
	uint32_t offset = AMDGPU_TILING_GET(tiling_flags, DCC_OFFSET_256B);

	return offset ? (address + offset * 256) : 0;
}

static int
fill_plane_dcc_attributes(struct amdgpu_device *adev,
			  const struct amdgpu_framebuffer *afb,
			  const enum surface_pixel_format format,
			  const enum dc_rotation_angle rotation,
			  const struct plane_size *plane_size,
			  const union dc_tiling_info *tiling_info,
			  const uint64_t info,
			  struct dc_plane_dcc_param *dcc,
			  struct dc_plane_address *address,
			  bool force_disable_dcc)
{
	struct dc *dc = adev->dm.dc;
	struct dc_dcc_surface_param input;
	struct dc_surface_dcc_cap output;
	uint32_t offset = AMDGPU_TILING_GET(info, DCC_OFFSET_256B);
	uint32_t i64b = AMDGPU_TILING_GET(info, DCC_INDEPENDENT_64B) != 0;
	uint64_t dcc_address;

	memset(&input, 0, sizeof(input));
	memset(&output, 0, sizeof(output));

	if (force_disable_dcc)
		return 0;

	if (!offset)
		return 0;

	if (format >= SURFACE_PIXEL_FORMAT_VIDEO_BEGIN)
		return 0;

	if (!dc->cap_funcs.get_dcc_compression_cap)
		return -EINVAL;

	input.format = format;
	input.surface_size.width = plane_size->surface_size.width;
	input.surface_size.height = plane_size->surface_size.height;
	input.swizzle_mode = tiling_info->gfx9.swizzle;

	if (rotation == ROTATION_ANGLE_0 || rotation == ROTATION_ANGLE_180)
		input.scan = SCAN_DIRECTION_HORIZONTAL;
	else if (rotation == ROTATION_ANGLE_90 || rotation == ROTATION_ANGLE_270)
		input.scan = SCAN_DIRECTION_VERTICAL;

	if (!dc->cap_funcs.get_dcc_compression_cap(dc, &input, &output))
		return -EINVAL;

	if (!output.capable)
		return -EINVAL;

	if (i64b == 0 && output.grph.rgb.independent_64b_blks != 0)
		return -EINVAL;

	dcc->enable = 1;
	dcc->meta_pitch =
		AMDGPU_TILING_GET(info, DCC_PITCH_MAX) + 1;
	dcc->independent_64b_blks = i64b;

	dcc_address = get_dcc_address(afb->address, info);
	address->grph.meta_addr.low_part = lower_32_bits(dcc_address);
	address->grph.meta_addr.high_part = upper_32_bits(dcc_address);

	return 0;
}

static int
fill_plane_buffer_attributes(struct amdgpu_device *adev,
			     const struct amdgpu_framebuffer *afb,
			     const enum surface_pixel_format format,
			     const enum dc_rotation_angle rotation,
			     const uint64_t tiling_flags,
			     union dc_tiling_info *tiling_info,
			     struct plane_size *plane_size,
			     struct dc_plane_dcc_param *dcc,
			     struct dc_plane_address *address,
			     bool tmz_surface,
			     bool force_disable_dcc)
{
	const struct drm_framebuffer *fb = &afb->base;
	int ret;

	memset(tiling_info, 0, sizeof(*tiling_info));
	memset(plane_size, 0, sizeof(*plane_size));
	memset(dcc, 0, sizeof(*dcc));
	memset(address, 0, sizeof(*address));

	address->tmz_surface = tmz_surface;

	if (format < SURFACE_PIXEL_FORMAT_VIDEO_BEGIN) {
		plane_size->surface_size.x = 0;
		plane_size->surface_size.y = 0;
		plane_size->surface_size.width = fb->width;
		plane_size->surface_size.height = fb->height;
		plane_size->surface_pitch =
			fb->pitches[0] / fb->format->cpp[0];

		address->type = PLN_ADDR_TYPE_GRAPHICS;
		address->grph.addr.low_part = lower_32_bits(afb->address);
		address->grph.addr.high_part = upper_32_bits(afb->address);
	} else if (format < SURFACE_PIXEL_FORMAT_INVALID) {
		uint64_t chroma_addr = afb->address + fb->offsets[1];

		plane_size->surface_size.x = 0;
		plane_size->surface_size.y = 0;
		plane_size->surface_size.width = fb->width;
		plane_size->surface_size.height = fb->height;
		plane_size->surface_pitch =
			fb->pitches[0] / fb->format->cpp[0];

		plane_size->chroma_size.x = 0;
		plane_size->chroma_size.y = 0;
		/* TODO: set these based on surface format */
		plane_size->chroma_size.width = fb->width / 2;
		plane_size->chroma_size.height = fb->height / 2;

		plane_size->chroma_pitch =
			fb->pitches[1] / fb->format->cpp[1];

		address->type = PLN_ADDR_TYPE_VIDEO_PROGRESSIVE;
		address->video_progressive.luma_addr.low_part =
			lower_32_bits(afb->address);
		address->video_progressive.luma_addr.high_part =
			upper_32_bits(afb->address);
		address->video_progressive.chroma_addr.low_part =
			lower_32_bits(chroma_addr);
		address->video_progressive.chroma_addr.high_part =
			upper_32_bits(chroma_addr);
	}

	/* Fill GFX8 params */
	if (AMDGPU_TILING_GET(tiling_flags, ARRAY_MODE) == DC_ARRAY_2D_TILED_THIN1) {
		unsigned int bankw, bankh, mtaspect, tile_split, num_banks;

		bankw = AMDGPU_TILING_GET(tiling_flags, BANK_WIDTH);
		bankh = AMDGPU_TILING_GET(tiling_flags, BANK_HEIGHT);
		mtaspect = AMDGPU_TILING_GET(tiling_flags, MACRO_TILE_ASPECT);
		tile_split = AMDGPU_TILING_GET(tiling_flags, TILE_SPLIT);
		num_banks = AMDGPU_TILING_GET(tiling_flags, NUM_BANKS);

		/* XXX fix me for VI */
		tiling_info->gfx8.num_banks = num_banks;
		tiling_info->gfx8.array_mode =
				DC_ARRAY_2D_TILED_THIN1;
		tiling_info->gfx8.tile_split = tile_split;
		tiling_info->gfx8.bank_width = bankw;
		tiling_info->gfx8.bank_height = bankh;
		tiling_info->gfx8.tile_aspect = mtaspect;
		tiling_info->gfx8.tile_mode =
				DC_ADDR_SURF_MICRO_TILING_DISPLAY;
	} else if (AMDGPU_TILING_GET(tiling_flags, ARRAY_MODE)
			== DC_ARRAY_1D_TILED_THIN1) {
		tiling_info->gfx8.array_mode = DC_ARRAY_1D_TILED_THIN1;
	}

	tiling_info->gfx8.pipe_config =
			AMDGPU_TILING_GET(tiling_flags, PIPE_CONFIG);

	if (adev->asic_type == CHIP_VEGA10 ||
	    adev->asic_type == CHIP_VEGA12 ||
	    adev->asic_type == CHIP_VEGA20 ||
	    adev->asic_type == CHIP_NAVI10 ||
	    adev->asic_type == CHIP_NAVI14 ||
	    adev->asic_type == CHIP_NAVI12 ||
	    adev->asic_type == CHIP_RENOIR ||
	    adev->asic_type == CHIP_RAVEN) {
		/* Fill GFX9 params */
		tiling_info->gfx9.num_pipes =
			adev->gfx.config.gb_addr_config_fields.num_pipes;
		tiling_info->gfx9.num_banks =
			adev->gfx.config.gb_addr_config_fields.num_banks;
		tiling_info->gfx9.pipe_interleave =
			adev->gfx.config.gb_addr_config_fields.pipe_interleave_size;
		tiling_info->gfx9.num_shader_engines =
			adev->gfx.config.gb_addr_config_fields.num_se;
		tiling_info->gfx9.max_compressed_frags =
			adev->gfx.config.gb_addr_config_fields.max_compress_frags;
		tiling_info->gfx9.num_rb_per_se =
			adev->gfx.config.gb_addr_config_fields.num_rb_per_se;
		tiling_info->gfx9.swizzle =
			AMDGPU_TILING_GET(tiling_flags, SWIZZLE_MODE);
		tiling_info->gfx9.shaderEnable = 1;

		ret = fill_plane_dcc_attributes(adev, afb, format, rotation,
						plane_size, tiling_info,
						tiling_flags, dcc, address,
						force_disable_dcc);
		if (ret)
			return ret;
	}

	return 0;
}

static void
fill_blending_from_plane_state(const struct drm_plane_state *plane_state,
			       bool *per_pixel_alpha, bool *global_alpha,
			       int *global_alpha_value)
{
	*per_pixel_alpha = false;
	*global_alpha = false;
	*global_alpha_value = 0xff;

	if (plane_state->plane->type != DRM_PLANE_TYPE_OVERLAY)
		return;

	if (plane_state->pixel_blend_mode == DRM_MODE_BLEND_PREMULTI) {
		static const uint32_t alpha_formats[] = {
			DRM_FORMAT_ARGB8888,
			DRM_FORMAT_RGBA8888,
			DRM_FORMAT_ABGR8888,
		};
		uint32_t format = plane_state->fb->format->format;
		unsigned int i;

		for (i = 0; i < ARRAY_SIZE(alpha_formats); ++i) {
			if (format == alpha_formats[i]) {
				*per_pixel_alpha = true;
				break;
			}
		}
	}

	if (plane_state->alpha < 0xffff) {
		*global_alpha = true;
		*global_alpha_value = plane_state->alpha >> 8;
	}
}

static int
fill_plane_color_attributes(const struct drm_plane_state *plane_state,
			    const enum surface_pixel_format format,
			    enum dc_color_space *color_space)
{
	bool full_range;

	*color_space = COLOR_SPACE_SRGB;

	/* DRM color properties only affect non-RGB formats. */
	if (format < SURFACE_PIXEL_FORMAT_VIDEO_BEGIN)
		return 0;

	full_range = (plane_state->color_range == DRM_COLOR_YCBCR_FULL_RANGE);

	switch (plane_state->color_encoding) {
	case DRM_COLOR_YCBCR_BT601:
		if (full_range)
			*color_space = COLOR_SPACE_YCBCR601;
		else
			*color_space = COLOR_SPACE_YCBCR601_LIMITED;
		break;

	case DRM_COLOR_YCBCR_BT709:
		if (full_range)
			*color_space = COLOR_SPACE_YCBCR709;
		else
			*color_space = COLOR_SPACE_YCBCR709_LIMITED;
		break;

	case DRM_COLOR_YCBCR_BT2020:
		if (full_range)
			*color_space = COLOR_SPACE_2020_YCBCR;
		else
			return -EINVAL;
		break;

	default:
		return -EINVAL;
	}

	return 0;
}

static int
fill_dc_plane_info_and_addr(struct amdgpu_device *adev,
			    const struct drm_plane_state *plane_state,
			    const uint64_t tiling_flags,
			    struct dc_plane_info *plane_info,
			    struct dc_plane_address *address,
			    bool tmz_surface,
			    bool force_disable_dcc)
{
	const struct drm_framebuffer *fb = plane_state->fb;
	const struct amdgpu_framebuffer *afb =
		to_amdgpu_framebuffer(plane_state->fb);
	struct drm_format_name_buf format_name;
	int ret;

	memset(plane_info, 0, sizeof(*plane_info));

	switch (fb->format->format) {
	case DRM_FORMAT_C8:
		plane_info->format =
			SURFACE_PIXEL_FORMAT_GRPH_PALETA_256_COLORS;
		break;
	case DRM_FORMAT_RGB565:
		plane_info->format = SURFACE_PIXEL_FORMAT_GRPH_RGB565;
		break;
	case DRM_FORMAT_XRGB8888:
	case DRM_FORMAT_ARGB8888:
		plane_info->format = SURFACE_PIXEL_FORMAT_GRPH_ARGB8888;
		break;
	case DRM_FORMAT_XRGB2101010:
	case DRM_FORMAT_ARGB2101010:
		plane_info->format = SURFACE_PIXEL_FORMAT_GRPH_ARGB2101010;
		break;
	case DRM_FORMAT_XBGR2101010:
	case DRM_FORMAT_ABGR2101010:
		plane_info->format = SURFACE_PIXEL_FORMAT_GRPH_ABGR2101010;
		break;
	case DRM_FORMAT_XBGR8888:
	case DRM_FORMAT_ABGR8888:
		plane_info->format = SURFACE_PIXEL_FORMAT_GRPH_ABGR8888;
		break;
	case DRM_FORMAT_NV21:
		plane_info->format = SURFACE_PIXEL_FORMAT_VIDEO_420_YCbCr;
		break;
	case DRM_FORMAT_NV12:
		plane_info->format = SURFACE_PIXEL_FORMAT_VIDEO_420_YCrCb;
		break;
	case DRM_FORMAT_P010:
		plane_info->format = SURFACE_PIXEL_FORMAT_VIDEO_420_10bpc_YCrCb;
		break;
	case DRM_FORMAT_XRGB16161616F:
	case DRM_FORMAT_ARGB16161616F:
		plane_info->format = SURFACE_PIXEL_FORMAT_GRPH_ARGB16161616F;
		break;
<<<<<<< HEAD
=======
	case DRM_FORMAT_XBGR16161616F:
	case DRM_FORMAT_ABGR16161616F:
		plane_info->format = SURFACE_PIXEL_FORMAT_GRPH_ABGR16161616F;
		break;
>>>>>>> d6f9469a
	default:
		DRM_ERROR(
			"Unsupported screen format %s\n",
			drm_get_format_name(fb->format->format, &format_name));
		return -EINVAL;
	}

	switch (plane_state->rotation & DRM_MODE_ROTATE_MASK) {
	case DRM_MODE_ROTATE_0:
		plane_info->rotation = ROTATION_ANGLE_0;
		break;
	case DRM_MODE_ROTATE_90:
		plane_info->rotation = ROTATION_ANGLE_90;
		break;
	case DRM_MODE_ROTATE_180:
		plane_info->rotation = ROTATION_ANGLE_180;
		break;
	case DRM_MODE_ROTATE_270:
		plane_info->rotation = ROTATION_ANGLE_270;
		break;
	default:
		plane_info->rotation = ROTATION_ANGLE_0;
		break;
	}

	plane_info->visible = true;
	plane_info->stereo_format = PLANE_STEREO_FORMAT_NONE;

	plane_info->layer_index = 0;

	ret = fill_plane_color_attributes(plane_state, plane_info->format,
					  &plane_info->color_space);
	if (ret)
		return ret;

	ret = fill_plane_buffer_attributes(adev, afb, plane_info->format,
					   plane_info->rotation, tiling_flags,
					   &plane_info->tiling_info,
					   &plane_info->plane_size,
					   &plane_info->dcc, address, tmz_surface,
					   force_disable_dcc);
	if (ret)
		return ret;

	fill_blending_from_plane_state(
		plane_state, &plane_info->per_pixel_alpha,
		&plane_info->global_alpha, &plane_info->global_alpha_value);

	return 0;
}

static int fill_dc_plane_attributes(struct amdgpu_device *adev,
				    struct dc_plane_state *dc_plane_state,
				    struct drm_plane_state *plane_state,
				    struct drm_crtc_state *crtc_state)
{
	struct dm_crtc_state *dm_crtc_state = to_dm_crtc_state(crtc_state);
	const struct amdgpu_framebuffer *amdgpu_fb =
		to_amdgpu_framebuffer(plane_state->fb);
	struct dc_scaling_info scaling_info;
	struct dc_plane_info plane_info;
	uint64_t tiling_flags;
	int ret;
	bool tmz_surface = false;
	bool force_disable_dcc = false;

	ret = fill_dc_scaling_info(plane_state, &scaling_info);
	if (ret)
		return ret;

	dc_plane_state->src_rect = scaling_info.src_rect;
	dc_plane_state->dst_rect = scaling_info.dst_rect;
	dc_plane_state->clip_rect = scaling_info.clip_rect;
	dc_plane_state->scaling_quality = scaling_info.scaling_quality;

	ret = get_fb_info(amdgpu_fb, &tiling_flags, &tmz_surface);
	if (ret)
		return ret;

	force_disable_dcc = adev->asic_type == CHIP_RAVEN && adev->in_suspend;
	ret = fill_dc_plane_info_and_addr(adev, plane_state, tiling_flags,
					  &plane_info,
					  &dc_plane_state->address,
					  tmz_surface,
					  force_disable_dcc);
	if (ret)
		return ret;

	dc_plane_state->format = plane_info.format;
	dc_plane_state->color_space = plane_info.color_space;
	dc_plane_state->format = plane_info.format;
	dc_plane_state->plane_size = plane_info.plane_size;
	dc_plane_state->rotation = plane_info.rotation;
	dc_plane_state->horizontal_mirror = plane_info.horizontal_mirror;
	dc_plane_state->stereo_format = plane_info.stereo_format;
	dc_plane_state->tiling_info = plane_info.tiling_info;
	dc_plane_state->visible = plane_info.visible;
	dc_plane_state->per_pixel_alpha = plane_info.per_pixel_alpha;
	dc_plane_state->global_alpha = plane_info.global_alpha;
	dc_plane_state->global_alpha_value = plane_info.global_alpha_value;
	dc_plane_state->dcc = plane_info.dcc;
	dc_plane_state->layer_index = plane_info.layer_index; // Always returns 0

	/*
	 * Always set input transfer function, since plane state is refreshed
	 * every time.
	 */
	ret = amdgpu_dm_update_plane_color_mgmt(dm_crtc_state, dc_plane_state);
	if (ret)
		return ret;

	return 0;
}

static void update_stream_scaling_settings(const struct drm_display_mode *mode,
					   const struct dm_connector_state *dm_state,
					   struct dc_stream_state *stream)
{
	enum amdgpu_rmx_type rmx_type;

	struct rect src = { 0 }; /* viewport in composition space*/
	struct rect dst = { 0 }; /* stream addressable area */

	/* no mode. nothing to be done */
	if (!mode)
		return;

	/* Full screen scaling by default */
	src.width = mode->hdisplay;
	src.height = mode->vdisplay;
	dst.width = stream->timing.h_addressable;
	dst.height = stream->timing.v_addressable;

	if (dm_state) {
		rmx_type = dm_state->scaling;
		if (rmx_type == RMX_ASPECT || rmx_type == RMX_OFF) {
			if (src.width * dst.height <
					src.height * dst.width) {
				/* height needs less upscaling/more downscaling */
				dst.width = src.width *
						dst.height / src.height;
			} else {
				/* width needs less upscaling/more downscaling */
				dst.height = src.height *
						dst.width / src.width;
			}
		} else if (rmx_type == RMX_CENTER) {
			dst = src;
		}

		dst.x = (stream->timing.h_addressable - dst.width) / 2;
		dst.y = (stream->timing.v_addressable - dst.height) / 2;

		if (dm_state->underscan_enable) {
			dst.x += dm_state->underscan_hborder / 2;
			dst.y += dm_state->underscan_vborder / 2;
			dst.width -= dm_state->underscan_hborder;
			dst.height -= dm_state->underscan_vborder;
		}
	}

	stream->src = src;
	stream->dst = dst;

	DRM_DEBUG_DRIVER("Destination Rectangle x:%d  y:%d  width:%d  height:%d\n",
			dst.x, dst.y, dst.width, dst.height);

}

static enum dc_color_depth
convert_color_depth_from_display_info(const struct drm_connector *connector,
				      bool is_y420, int requested_bpc)
{
	uint8_t bpc;

	if (is_y420) {
		bpc = 8;

		/* Cap display bpc based on HDMI 2.0 HF-VSDB */
		if (connector->display_info.hdmi.y420_dc_modes & DRM_EDID_YCBCR420_DC_48)
			bpc = 16;
		else if (connector->display_info.hdmi.y420_dc_modes & DRM_EDID_YCBCR420_DC_36)
			bpc = 12;
		else if (connector->display_info.hdmi.y420_dc_modes & DRM_EDID_YCBCR420_DC_30)
			bpc = 10;
	} else {
		bpc = (uint8_t)connector->display_info.bpc;
		/* Assume 8 bpc by default if no bpc is specified. */
		bpc = bpc ? bpc : 8;
	}

	if (requested_bpc > 0) {
		/*
		 * Cap display bpc based on the user requested value.
		 *
		 * The value for state->max_bpc may not correctly updated
		 * depending on when the connector gets added to the state
		 * or if this was called outside of atomic check, so it
		 * can't be used directly.
		 */
		bpc = min_t(u8, bpc, requested_bpc);

		/* Round down to the nearest even number. */
		bpc = bpc - (bpc & 1);
	}

	switch (bpc) {
	case 0:
		/*
		 * Temporary Work around, DRM doesn't parse color depth for
		 * EDID revision before 1.4
		 * TODO: Fix edid parsing
		 */
		return COLOR_DEPTH_888;
	case 6:
		return COLOR_DEPTH_666;
	case 8:
		return COLOR_DEPTH_888;
	case 10:
		return COLOR_DEPTH_101010;
	case 12:
		return COLOR_DEPTH_121212;
	case 14:
		return COLOR_DEPTH_141414;
	case 16:
		return COLOR_DEPTH_161616;
	default:
		return COLOR_DEPTH_UNDEFINED;
	}
}

static enum dc_aspect_ratio
get_aspect_ratio(const struct drm_display_mode *mode_in)
{
	/* 1-1 mapping, since both enums follow the HDMI spec. */
	return (enum dc_aspect_ratio) mode_in->picture_aspect_ratio;
}

static enum dc_color_space
get_output_color_space(const struct dc_crtc_timing *dc_crtc_timing)
{
	enum dc_color_space color_space = COLOR_SPACE_SRGB;

	switch (dc_crtc_timing->pixel_encoding)	{
	case PIXEL_ENCODING_YCBCR422:
	case PIXEL_ENCODING_YCBCR444:
	case PIXEL_ENCODING_YCBCR420:
	{
		/*
		 * 27030khz is the separation point between HDTV and SDTV
		 * according to HDMI spec, we use YCbCr709 and YCbCr601
		 * respectively
		 */
		if (dc_crtc_timing->pix_clk_100hz > 270300) {
			if (dc_crtc_timing->flags.Y_ONLY)
				color_space =
					COLOR_SPACE_YCBCR709_LIMITED;
			else
				color_space = COLOR_SPACE_YCBCR709;
		} else {
			if (dc_crtc_timing->flags.Y_ONLY)
				color_space =
					COLOR_SPACE_YCBCR601_LIMITED;
			else
				color_space = COLOR_SPACE_YCBCR601;
		}

	}
	break;
	case PIXEL_ENCODING_RGB:
		color_space = COLOR_SPACE_SRGB;
		break;

	default:
		WARN_ON(1);
		break;
	}

	return color_space;
}

static bool adjust_colour_depth_from_display_info(
	struct dc_crtc_timing *timing_out,
	const struct drm_display_info *info)
{
	enum dc_color_depth depth = timing_out->display_color_depth;
	int normalized_clk;
	do {
		normalized_clk = timing_out->pix_clk_100hz / 10;
		/* YCbCr 4:2:0 requires additional adjustment of 1/2 */
		if (timing_out->pixel_encoding == PIXEL_ENCODING_YCBCR420)
			normalized_clk /= 2;
		/* Adjusting pix clock following on HDMI spec based on colour depth */
		switch (depth) {
		case COLOR_DEPTH_888:
			break;
		case COLOR_DEPTH_101010:
			normalized_clk = (normalized_clk * 30) / 24;
			break;
		case COLOR_DEPTH_121212:
			normalized_clk = (normalized_clk * 36) / 24;
			break;
		case COLOR_DEPTH_161616:
			normalized_clk = (normalized_clk * 48) / 24;
			break;
		default:
			/* The above depths are the only ones valid for HDMI. */
			return false;
		}
		if (normalized_clk <= info->max_tmds_clock) {
			timing_out->display_color_depth = depth;
			return true;
		}
	} while (--depth > COLOR_DEPTH_666);
	return false;
}

static void fill_stream_properties_from_drm_display_mode(
	struct dc_stream_state *stream,
	const struct drm_display_mode *mode_in,
	const struct drm_connector *connector,
	const struct drm_connector_state *connector_state,
	const struct dc_stream_state *old_stream,
	int requested_bpc)
{
	struct dc_crtc_timing *timing_out = &stream->timing;
	const struct drm_display_info *info = &connector->display_info;
	struct amdgpu_dm_connector *aconnector = to_amdgpu_dm_connector(connector);
	struct hdmi_vendor_infoframe hv_frame;
	struct hdmi_avi_infoframe avi_frame;

	memset(&hv_frame, 0, sizeof(hv_frame));
	memset(&avi_frame, 0, sizeof(avi_frame));

	timing_out->h_border_left = 0;
	timing_out->h_border_right = 0;
	timing_out->v_border_top = 0;
	timing_out->v_border_bottom = 0;
	/* TODO: un-hardcode */
	if (drm_mode_is_420_only(info, mode_in)
			&& stream->signal == SIGNAL_TYPE_HDMI_TYPE_A)
		timing_out->pixel_encoding = PIXEL_ENCODING_YCBCR420;
	else if (drm_mode_is_420_also(info, mode_in)
			&& aconnector->force_yuv420_output)
		timing_out->pixel_encoding = PIXEL_ENCODING_YCBCR420;
	else if ((connector->display_info.color_formats & DRM_COLOR_FORMAT_YCRCB444)
			&& stream->signal == SIGNAL_TYPE_HDMI_TYPE_A)
		timing_out->pixel_encoding = PIXEL_ENCODING_YCBCR444;
	else
		timing_out->pixel_encoding = PIXEL_ENCODING_RGB;

	timing_out->timing_3d_format = TIMING_3D_FORMAT_NONE;
	timing_out->display_color_depth = convert_color_depth_from_display_info(
		connector,
		(timing_out->pixel_encoding == PIXEL_ENCODING_YCBCR420),
		requested_bpc);
	timing_out->scan_type = SCANNING_TYPE_NODATA;
	timing_out->hdmi_vic = 0;

	if(old_stream) {
		timing_out->vic = old_stream->timing.vic;
		timing_out->flags.HSYNC_POSITIVE_POLARITY = old_stream->timing.flags.HSYNC_POSITIVE_POLARITY;
		timing_out->flags.VSYNC_POSITIVE_POLARITY = old_stream->timing.flags.VSYNC_POSITIVE_POLARITY;
	} else {
		timing_out->vic = drm_match_cea_mode(mode_in);
		if (mode_in->flags & DRM_MODE_FLAG_PHSYNC)
			timing_out->flags.HSYNC_POSITIVE_POLARITY = 1;
		if (mode_in->flags & DRM_MODE_FLAG_PVSYNC)
			timing_out->flags.VSYNC_POSITIVE_POLARITY = 1;
	}

	if (stream->signal == SIGNAL_TYPE_HDMI_TYPE_A) {
		drm_hdmi_avi_infoframe_from_display_mode(&avi_frame, (struct drm_connector *)connector, mode_in);
		timing_out->vic = avi_frame.video_code;
		drm_hdmi_vendor_infoframe_from_display_mode(&hv_frame, (struct drm_connector *)connector, mode_in);
		timing_out->hdmi_vic = hv_frame.vic;
	}

	timing_out->h_addressable = mode_in->crtc_hdisplay;
	timing_out->h_total = mode_in->crtc_htotal;
	timing_out->h_sync_width =
		mode_in->crtc_hsync_end - mode_in->crtc_hsync_start;
	timing_out->h_front_porch =
		mode_in->crtc_hsync_start - mode_in->crtc_hdisplay;
	timing_out->v_total = mode_in->crtc_vtotal;
	timing_out->v_addressable = mode_in->crtc_vdisplay;
	timing_out->v_front_porch =
		mode_in->crtc_vsync_start - mode_in->crtc_vdisplay;
	timing_out->v_sync_width =
		mode_in->crtc_vsync_end - mode_in->crtc_vsync_start;
	timing_out->pix_clk_100hz = mode_in->crtc_clock * 10;
	timing_out->aspect_ratio = get_aspect_ratio(mode_in);

	stream->output_color_space = get_output_color_space(timing_out);

	stream->out_transfer_func->type = TF_TYPE_PREDEFINED;
	stream->out_transfer_func->tf = TRANSFER_FUNCTION_SRGB;
	if (stream->signal == SIGNAL_TYPE_HDMI_TYPE_A) {
		if (!adjust_colour_depth_from_display_info(timing_out, info) &&
		    drm_mode_is_420_also(info, mode_in) &&
		    timing_out->pixel_encoding != PIXEL_ENCODING_YCBCR420) {
			timing_out->pixel_encoding = PIXEL_ENCODING_YCBCR420;
			adjust_colour_depth_from_display_info(timing_out, info);
		}
	}
}

static void fill_audio_info(struct audio_info *audio_info,
			    const struct drm_connector *drm_connector,
			    const struct dc_sink *dc_sink)
{
	int i = 0;
	int cea_revision = 0;
	const struct dc_edid_caps *edid_caps = &dc_sink->edid_caps;

	audio_info->manufacture_id = edid_caps->manufacturer_id;
	audio_info->product_id = edid_caps->product_id;

	cea_revision = drm_connector->display_info.cea_rev;

	strscpy(audio_info->display_name,
		edid_caps->display_name,
		AUDIO_INFO_DISPLAY_NAME_SIZE_IN_CHARS);

	if (cea_revision >= 3) {
		audio_info->mode_count = edid_caps->audio_mode_count;

		for (i = 0; i < audio_info->mode_count; ++i) {
			audio_info->modes[i].format_code =
					(enum audio_format_code)
					(edid_caps->audio_modes[i].format_code);
			audio_info->modes[i].channel_count =
					edid_caps->audio_modes[i].channel_count;
			audio_info->modes[i].sample_rates.all =
					edid_caps->audio_modes[i].sample_rate;
			audio_info->modes[i].sample_size =
					edid_caps->audio_modes[i].sample_size;
		}
	}

	audio_info->flags.all = edid_caps->speaker_flags;

	/* TODO: We only check for the progressive mode, check for interlace mode too */
	if (drm_connector->latency_present[0]) {
		audio_info->video_latency = drm_connector->video_latency[0];
		audio_info->audio_latency = drm_connector->audio_latency[0];
	}

	/* TODO: For DP, video and audio latency should be calculated from DPCD caps */

}

static void
copy_crtc_timing_for_drm_display_mode(const struct drm_display_mode *src_mode,
				      struct drm_display_mode *dst_mode)
{
	dst_mode->crtc_hdisplay = src_mode->crtc_hdisplay;
	dst_mode->crtc_vdisplay = src_mode->crtc_vdisplay;
	dst_mode->crtc_clock = src_mode->crtc_clock;
	dst_mode->crtc_hblank_start = src_mode->crtc_hblank_start;
	dst_mode->crtc_hblank_end = src_mode->crtc_hblank_end;
	dst_mode->crtc_hsync_start =  src_mode->crtc_hsync_start;
	dst_mode->crtc_hsync_end = src_mode->crtc_hsync_end;
	dst_mode->crtc_htotal = src_mode->crtc_htotal;
	dst_mode->crtc_hskew = src_mode->crtc_hskew;
	dst_mode->crtc_vblank_start = src_mode->crtc_vblank_start;
	dst_mode->crtc_vblank_end = src_mode->crtc_vblank_end;
	dst_mode->crtc_vsync_start = src_mode->crtc_vsync_start;
	dst_mode->crtc_vsync_end = src_mode->crtc_vsync_end;
	dst_mode->crtc_vtotal = src_mode->crtc_vtotal;
}

static void
decide_crtc_timing_for_drm_display_mode(struct drm_display_mode *drm_mode,
					const struct drm_display_mode *native_mode,
					bool scale_enabled)
{
	if (scale_enabled) {
		copy_crtc_timing_for_drm_display_mode(native_mode, drm_mode);
	} else if (native_mode->clock == drm_mode->clock &&
			native_mode->htotal == drm_mode->htotal &&
			native_mode->vtotal == drm_mode->vtotal) {
		copy_crtc_timing_for_drm_display_mode(native_mode, drm_mode);
	} else {
		/* no scaling nor amdgpu inserted, no need to patch */
	}
}

static struct dc_sink *
create_fake_sink(struct amdgpu_dm_connector *aconnector)
{
	struct dc_sink_init_data sink_init_data = { 0 };
	struct dc_sink *sink = NULL;
	sink_init_data.link = aconnector->dc_link;
	sink_init_data.sink_signal = aconnector->dc_link->connector_signal;

	sink = dc_sink_create(&sink_init_data);
	if (!sink) {
		DRM_ERROR("Failed to create sink!\n");
		return NULL;
	}
	sink->sink_signal = SIGNAL_TYPE_VIRTUAL;

	return sink;
}

static void set_multisync_trigger_params(
		struct dc_stream_state *stream)
{
	if (stream->triggered_crtc_reset.enabled) {
		stream->triggered_crtc_reset.event = CRTC_EVENT_VSYNC_RISING;
		stream->triggered_crtc_reset.delay = TRIGGER_DELAY_NEXT_LINE;
	}
}

static void set_master_stream(struct dc_stream_state *stream_set[],
			      int stream_count)
{
	int j, highest_rfr = 0, master_stream = 0;

	for (j = 0;  j < stream_count; j++) {
		if (stream_set[j] && stream_set[j]->triggered_crtc_reset.enabled) {
			int refresh_rate = 0;

			refresh_rate = (stream_set[j]->timing.pix_clk_100hz*100)/
				(stream_set[j]->timing.h_total*stream_set[j]->timing.v_total);
			if (refresh_rate > highest_rfr) {
				highest_rfr = refresh_rate;
				master_stream = j;
			}
		}
	}
	for (j = 0;  j < stream_count; j++) {
		if (stream_set[j])
			stream_set[j]->triggered_crtc_reset.event_source = stream_set[master_stream];
	}
}

static void dm_enable_per_frame_crtc_master_sync(struct dc_state *context)
{
	int i = 0;

	if (context->stream_count < 2)
		return;
	for (i = 0; i < context->stream_count ; i++) {
		if (!context->streams[i])
			continue;
		/*
		 * TODO: add a function to read AMD VSDB bits and set
		 * crtc_sync_master.multi_sync_enabled flag
		 * For now it's set to false
		 */
		set_multisync_trigger_params(context->streams[i]);
	}
	set_master_stream(context->streams, context->stream_count);
}

static struct dc_stream_state *
create_stream_for_sink(struct amdgpu_dm_connector *aconnector,
		       const struct drm_display_mode *drm_mode,
		       const struct dm_connector_state *dm_state,
		       const struct dc_stream_state *old_stream,
		       int requested_bpc)
{
	struct drm_display_mode *preferred_mode = NULL;
	struct drm_connector *drm_connector;
	const struct drm_connector_state *con_state =
		dm_state ? &dm_state->base : NULL;
	struct dc_stream_state *stream = NULL;
	struct drm_display_mode mode = *drm_mode;
	bool native_mode_found = false;
	bool scale = dm_state ? (dm_state->scaling != RMX_OFF) : false;
	int mode_refresh;
	int preferred_refresh = 0;
#if defined(CONFIG_DRM_AMD_DC_DCN)
	struct dsc_dec_dpcd_caps dsc_caps;
#endif
	uint32_t link_bandwidth_kbps;

	struct dc_sink *sink = NULL;
	if (aconnector == NULL) {
		DRM_ERROR("aconnector is NULL!\n");
		return stream;
	}

	drm_connector = &aconnector->base;

	if (!aconnector->dc_sink) {
		sink = create_fake_sink(aconnector);
		if (!sink)
			return stream;
	} else {
		sink = aconnector->dc_sink;
		dc_sink_retain(sink);
	}

	stream = dc_create_stream_for_sink(sink);

	if (stream == NULL) {
		DRM_ERROR("Failed to create stream for sink!\n");
		goto finish;
	}

	stream->dm_stream_context = aconnector;

	stream->timing.flags.LTE_340MCSC_SCRAMBLE =
		drm_connector->display_info.hdmi.scdc.scrambling.low_rates;

	list_for_each_entry(preferred_mode, &aconnector->base.modes, head) {
		/* Search for preferred mode */
		if (preferred_mode->type & DRM_MODE_TYPE_PREFERRED) {
			native_mode_found = true;
			break;
		}
	}
	if (!native_mode_found)
		preferred_mode = list_first_entry_or_null(
				&aconnector->base.modes,
				struct drm_display_mode,
				head);

	mode_refresh = drm_mode_vrefresh(&mode);

	if (preferred_mode == NULL) {
		/*
		 * This may not be an error, the use case is when we have no
		 * usermode calls to reset and set mode upon hotplug. In this
		 * case, we call set mode ourselves to restore the previous mode
		 * and the modelist may not be filled in in time.
		 */
		DRM_DEBUG_DRIVER("No preferred mode found\n");
	} else {
		decide_crtc_timing_for_drm_display_mode(
				&mode, preferred_mode,
				dm_state ? (dm_state->scaling != RMX_OFF) : false);
		preferred_refresh = drm_mode_vrefresh(preferred_mode);
	}

	if (!dm_state)
		drm_mode_set_crtcinfo(&mode, 0);

	/*
	* If scaling is enabled and refresh rate didn't change
	* we copy the vic and polarities of the old timings
	*/
	if (!scale || mode_refresh != preferred_refresh)
		fill_stream_properties_from_drm_display_mode(stream,
			&mode, &aconnector->base, con_state, NULL, requested_bpc);
	else
		fill_stream_properties_from_drm_display_mode(stream,
			&mode, &aconnector->base, con_state, old_stream, requested_bpc);

	stream->timing.flags.DSC = 0;

	if (aconnector->dc_link && sink->sink_signal == SIGNAL_TYPE_DISPLAY_PORT) {
#if defined(CONFIG_DRM_AMD_DC_DCN)
		dc_dsc_parse_dsc_dpcd(aconnector->dc_link->ctx->dc,
				      aconnector->dc_link->dpcd_caps.dsc_caps.dsc_basic_caps.raw,
				      aconnector->dc_link->dpcd_caps.dsc_caps.dsc_ext_caps.raw,
				      &dsc_caps);
#endif
		link_bandwidth_kbps = dc_link_bandwidth_kbps(aconnector->dc_link,
							     dc_link_get_link_cap(aconnector->dc_link));

#if defined(CONFIG_DRM_AMD_DC_DCN)
		if (dsc_caps.is_dsc_supported)
			if (dc_dsc_compute_config(aconnector->dc_link->ctx->dc->res_pool->dscs[0],
						  &dsc_caps,
						  aconnector->dc_link->ctx->dc->debug.dsc_min_slice_height_override,
						  link_bandwidth_kbps,
						  &stream->timing,
						  &stream->timing.dsc_cfg))
				stream->timing.flags.DSC = 1;
#endif
	}

	update_stream_scaling_settings(&mode, dm_state, stream);

	fill_audio_info(
		&stream->audio_info,
		drm_connector,
		sink);

	update_stream_signal(stream, sink);

	if (stream->signal == SIGNAL_TYPE_HDMI_TYPE_A)
		mod_build_hf_vsif_infopacket(stream, &stream->vsp_infopacket, false, false);
	if (stream->link->psr_settings.psr_feature_enabled)	{
		struct dc  *core_dc = stream->link->ctx->dc;

		if (dc_is_dmcu_initialized(core_dc)) {
			//
			// should decide stream support vsc sdp colorimetry capability
			// before building vsc info packet
			//
			stream->use_vsc_sdp_for_colorimetry = false;
			if (aconnector->dc_sink->sink_signal == SIGNAL_TYPE_DISPLAY_PORT_MST) {
				stream->use_vsc_sdp_for_colorimetry =
					aconnector->dc_sink->is_vsc_sdp_colorimetry_supported;
			} else {
				if (stream->link->dpcd_caps.dpcd_rev.raw >= 0x14 &&
					stream->link->dpcd_caps.dprx_feature.bits.VSC_SDP_COLORIMETRY_SUPPORTED) {
					stream->use_vsc_sdp_for_colorimetry = true;
				}
			}
			mod_build_vsc_infopacket(stream, &stream->vsc_infopacket);
		}
	}
finish:
	dc_sink_release(sink);

	return stream;
}

static void amdgpu_dm_crtc_destroy(struct drm_crtc *crtc)
{
	drm_crtc_cleanup(crtc);
	kfree(crtc);
}

static void dm_crtc_destroy_state(struct drm_crtc *crtc,
				  struct drm_crtc_state *state)
{
	struct dm_crtc_state *cur = to_dm_crtc_state(state);

	/* TODO Destroy dc_stream objects are stream object is flattened */
	if (cur->stream)
		dc_stream_release(cur->stream);


	__drm_atomic_helper_crtc_destroy_state(state);


	kfree(state);
}

static void dm_crtc_reset_state(struct drm_crtc *crtc)
{
	struct dm_crtc_state *state;

	if (crtc->state)
		dm_crtc_destroy_state(crtc, crtc->state);

	state = kzalloc(sizeof(*state), GFP_KERNEL);
	if (WARN_ON(!state))
		return;

	crtc->state = &state->base;
	crtc->state->crtc = crtc;

}

static struct drm_crtc_state *
dm_crtc_duplicate_state(struct drm_crtc *crtc)
{
	struct dm_crtc_state *state, *cur;

	cur = to_dm_crtc_state(crtc->state);

	if (WARN_ON(!crtc->state))
		return NULL;

	state = kzalloc(sizeof(*state), GFP_KERNEL);
	if (!state)
		return NULL;

	__drm_atomic_helper_crtc_duplicate_state(crtc, &state->base);

	if (cur->stream) {
		state->stream = cur->stream;
		dc_stream_retain(state->stream);
	}

	state->active_planes = cur->active_planes;
	state->interrupts_enabled = cur->interrupts_enabled;
	state->vrr_params = cur->vrr_params;
	state->vrr_infopacket = cur->vrr_infopacket;
	state->abm_level = cur->abm_level;
	state->vrr_supported = cur->vrr_supported;
	state->freesync_config = cur->freesync_config;
	state->crc_src = cur->crc_src;
	state->cm_has_degamma = cur->cm_has_degamma;
	state->cm_is_degamma_srgb = cur->cm_is_degamma_srgb;

	/* TODO Duplicate dc_stream after objects are stream object is flattened */

	return &state->base;
}

static inline int dm_set_vupdate_irq(struct drm_crtc *crtc, bool enable)
{
	enum dc_irq_source irq_source;
	struct amdgpu_crtc *acrtc = to_amdgpu_crtc(crtc);
	struct amdgpu_device *adev = crtc->dev->dev_private;
	int rc;

	irq_source = IRQ_TYPE_VUPDATE + acrtc->otg_inst;

	rc = dc_interrupt_set(adev->dm.dc, irq_source, enable) ? 0 : -EBUSY;

	DRM_DEBUG_DRIVER("crtc %d - vupdate irq %sabling: r=%d\n",
			 acrtc->crtc_id, enable ? "en" : "dis", rc);
	return rc;
}

static inline int dm_set_vblank(struct drm_crtc *crtc, bool enable)
{
	enum dc_irq_source irq_source;
	struct amdgpu_crtc *acrtc = to_amdgpu_crtc(crtc);
	struct amdgpu_device *adev = crtc->dev->dev_private;
	struct dm_crtc_state *acrtc_state = to_dm_crtc_state(crtc->state);
	int rc = 0;

	if (enable) {
		/* vblank irq on -> Only need vupdate irq in vrr mode */
		if (amdgpu_dm_vrr_active(acrtc_state))
			rc = dm_set_vupdate_irq(crtc, true);
	} else {
		/* vblank irq off -> vupdate irq off */
		rc = dm_set_vupdate_irq(crtc, false);
	}

	if (rc)
		return rc;

	irq_source = IRQ_TYPE_VBLANK + acrtc->otg_inst;
	return dc_interrupt_set(adev->dm.dc, irq_source, enable) ? 0 : -EBUSY;
}

static int dm_enable_vblank(struct drm_crtc *crtc)
{
	return dm_set_vblank(crtc, true);
}

static void dm_disable_vblank(struct drm_crtc *crtc)
{
	dm_set_vblank(crtc, false);
}

/* Implemented only the options currently availible for the driver */
static const struct drm_crtc_funcs amdgpu_dm_crtc_funcs = {
	.reset = dm_crtc_reset_state,
	.destroy = amdgpu_dm_crtc_destroy,
	.gamma_set = drm_atomic_helper_legacy_gamma_set,
	.set_config = drm_atomic_helper_set_config,
	.page_flip = drm_atomic_helper_page_flip,
	.atomic_duplicate_state = dm_crtc_duplicate_state,
	.atomic_destroy_state = dm_crtc_destroy_state,
	.set_crc_source = amdgpu_dm_crtc_set_crc_source,
	.verify_crc_source = amdgpu_dm_crtc_verify_crc_source,
	.get_crc_sources = amdgpu_dm_crtc_get_crc_sources,
	.get_vblank_counter = amdgpu_get_vblank_counter_kms,
	.enable_vblank = dm_enable_vblank,
	.disable_vblank = dm_disable_vblank,
	.get_vblank_timestamp = drm_crtc_vblank_helper_get_vblank_timestamp,
};

static enum drm_connector_status
amdgpu_dm_connector_detect(struct drm_connector *connector, bool force)
{
	bool connected;
	struct amdgpu_dm_connector *aconnector = to_amdgpu_dm_connector(connector);

	/*
	 * Notes:
	 * 1. This interface is NOT called in context of HPD irq.
	 * 2. This interface *is called* in context of user-mode ioctl. Which
	 * makes it a bad place for *any* MST-related activity.
	 */

	if (aconnector->base.force == DRM_FORCE_UNSPECIFIED &&
	    !aconnector->fake_enable)
		connected = (aconnector->dc_sink != NULL);
	else
		connected = (aconnector->base.force == DRM_FORCE_ON);

	return (connected ? connector_status_connected :
			connector_status_disconnected);
}

int amdgpu_dm_connector_atomic_set_property(struct drm_connector *connector,
					    struct drm_connector_state *connector_state,
					    struct drm_property *property,
					    uint64_t val)
{
	struct drm_device *dev = connector->dev;
	struct amdgpu_device *adev = dev->dev_private;
	struct dm_connector_state *dm_old_state =
		to_dm_connector_state(connector->state);
	struct dm_connector_state *dm_new_state =
		to_dm_connector_state(connector_state);

	int ret = -EINVAL;

	if (property == dev->mode_config.scaling_mode_property) {
		enum amdgpu_rmx_type rmx_type;

		switch (val) {
		case DRM_MODE_SCALE_CENTER:
			rmx_type = RMX_CENTER;
			break;
		case DRM_MODE_SCALE_ASPECT:
			rmx_type = RMX_ASPECT;
			break;
		case DRM_MODE_SCALE_FULLSCREEN:
			rmx_type = RMX_FULL;
			break;
		case DRM_MODE_SCALE_NONE:
		default:
			rmx_type = RMX_OFF;
			break;
		}

		if (dm_old_state->scaling == rmx_type)
			return 0;

		dm_new_state->scaling = rmx_type;
		ret = 0;
	} else if (property == adev->mode_info.underscan_hborder_property) {
		dm_new_state->underscan_hborder = val;
		ret = 0;
	} else if (property == adev->mode_info.underscan_vborder_property) {
		dm_new_state->underscan_vborder = val;
		ret = 0;
	} else if (property == adev->mode_info.underscan_property) {
		dm_new_state->underscan_enable = val;
		ret = 0;
	} else if (property == adev->mode_info.abm_level_property) {
		dm_new_state->abm_level = val;
		ret = 0;
	}

	return ret;
}

int amdgpu_dm_connector_atomic_get_property(struct drm_connector *connector,
					    const struct drm_connector_state *state,
					    struct drm_property *property,
					    uint64_t *val)
{
	struct drm_device *dev = connector->dev;
	struct amdgpu_device *adev = dev->dev_private;
	struct dm_connector_state *dm_state =
		to_dm_connector_state(state);
	int ret = -EINVAL;

	if (property == dev->mode_config.scaling_mode_property) {
		switch (dm_state->scaling) {
		case RMX_CENTER:
			*val = DRM_MODE_SCALE_CENTER;
			break;
		case RMX_ASPECT:
			*val = DRM_MODE_SCALE_ASPECT;
			break;
		case RMX_FULL:
			*val = DRM_MODE_SCALE_FULLSCREEN;
			break;
		case RMX_OFF:
		default:
			*val = DRM_MODE_SCALE_NONE;
			break;
		}
		ret = 0;
	} else if (property == adev->mode_info.underscan_hborder_property) {
		*val = dm_state->underscan_hborder;
		ret = 0;
	} else if (property == adev->mode_info.underscan_vborder_property) {
		*val = dm_state->underscan_vborder;
		ret = 0;
	} else if (property == adev->mode_info.underscan_property) {
		*val = dm_state->underscan_enable;
		ret = 0;
	} else if (property == adev->mode_info.abm_level_property) {
		*val = dm_state->abm_level;
		ret = 0;
	}

	return ret;
}

static void amdgpu_dm_connector_unregister(struct drm_connector *connector)
{
	struct amdgpu_dm_connector *amdgpu_dm_connector = to_amdgpu_dm_connector(connector);

	drm_dp_aux_unregister(&amdgpu_dm_connector->dm_dp_aux.aux);
}

static void amdgpu_dm_connector_destroy(struct drm_connector *connector)
{
	struct amdgpu_dm_connector *aconnector = to_amdgpu_dm_connector(connector);
	const struct dc_link *link = aconnector->dc_link;
	struct amdgpu_device *adev = connector->dev->dev_private;
	struct amdgpu_display_manager *dm = &adev->dm;

#if defined(CONFIG_BACKLIGHT_CLASS_DEVICE) ||\
	defined(CONFIG_BACKLIGHT_CLASS_DEVICE_MODULE)

	if ((link->connector_signal & (SIGNAL_TYPE_EDP | SIGNAL_TYPE_LVDS)) &&
	    link->type != dc_connection_none &&
	    dm->backlight_dev) {
		backlight_device_unregister(dm->backlight_dev);
		dm->backlight_dev = NULL;
	}
#endif

	if (aconnector->dc_em_sink)
		dc_sink_release(aconnector->dc_em_sink);
	aconnector->dc_em_sink = NULL;
	if (aconnector->dc_sink)
		dc_sink_release(aconnector->dc_sink);
	aconnector->dc_sink = NULL;

	drm_dp_cec_unregister_connector(&aconnector->dm_dp_aux.aux);
	drm_connector_unregister(connector);
	drm_connector_cleanup(connector);
	if (aconnector->i2c) {
		i2c_del_adapter(&aconnector->i2c->base);
		kfree(aconnector->i2c);
	}
	kfree(aconnector->dm_dp_aux.aux.name);

	kfree(connector);
}

void amdgpu_dm_connector_funcs_reset(struct drm_connector *connector)
{
	struct dm_connector_state *state =
		to_dm_connector_state(connector->state);

	if (connector->state)
		__drm_atomic_helper_connector_destroy_state(connector->state);

	kfree(state);

	state = kzalloc(sizeof(*state), GFP_KERNEL);

	if (state) {
		state->scaling = RMX_OFF;
		state->underscan_enable = false;
		state->underscan_hborder = 0;
		state->underscan_vborder = 0;
		state->base.max_requested_bpc = 8;
		state->vcpi_slots = 0;
		state->pbn = 0;
		if (connector->connector_type == DRM_MODE_CONNECTOR_eDP)
			state->abm_level = amdgpu_dm_abm_level;

		__drm_atomic_helper_connector_reset(connector, &state->base);
	}
}

struct drm_connector_state *
amdgpu_dm_connector_atomic_duplicate_state(struct drm_connector *connector)
{
	struct dm_connector_state *state =
		to_dm_connector_state(connector->state);

	struct dm_connector_state *new_state =
			kmemdup(state, sizeof(*state), GFP_KERNEL);

	if (!new_state)
		return NULL;

	__drm_atomic_helper_connector_duplicate_state(connector, &new_state->base);

	new_state->freesync_capable = state->freesync_capable;
	new_state->abm_level = state->abm_level;
	new_state->scaling = state->scaling;
	new_state->underscan_enable = state->underscan_enable;
	new_state->underscan_hborder = state->underscan_hborder;
	new_state->underscan_vborder = state->underscan_vborder;
	new_state->vcpi_slots = state->vcpi_slots;
	new_state->pbn = state->pbn;
	return &new_state->base;
}

static int
amdgpu_dm_connector_late_register(struct drm_connector *connector)
{
	struct amdgpu_dm_connector *amdgpu_dm_connector =
		to_amdgpu_dm_connector(connector);
	int r;

	if ((connector->connector_type == DRM_MODE_CONNECTOR_DisplayPort) ||
	    (connector->connector_type == DRM_MODE_CONNECTOR_eDP)) {
		amdgpu_dm_connector->dm_dp_aux.aux.dev = connector->kdev;
		r = drm_dp_aux_register(&amdgpu_dm_connector->dm_dp_aux.aux);
		if (r)
			return r;
	}

	if ((connector->connector_type == DRM_MODE_CONNECTOR_DisplayPort) ||
	    (connector->connector_type == DRM_MODE_CONNECTOR_eDP)) {
		amdgpu_dm_connector->dm_dp_aux.aux.dev = connector->kdev;
		r = drm_dp_aux_register(&amdgpu_dm_connector->dm_dp_aux.aux);
		if (r)
			return r;
	}

#if defined(CONFIG_DEBUG_FS)
	connector_debugfs_init(amdgpu_dm_connector);
#endif

	return 0;
}

static const struct drm_connector_funcs amdgpu_dm_connector_funcs = {
	.reset = amdgpu_dm_connector_funcs_reset,
	.detect = amdgpu_dm_connector_detect,
	.fill_modes = drm_helper_probe_single_connector_modes,
	.destroy = amdgpu_dm_connector_destroy,
	.atomic_duplicate_state = amdgpu_dm_connector_atomic_duplicate_state,
	.atomic_destroy_state = drm_atomic_helper_connector_destroy_state,
	.atomic_set_property = amdgpu_dm_connector_atomic_set_property,
	.atomic_get_property = amdgpu_dm_connector_atomic_get_property,
	.late_register = amdgpu_dm_connector_late_register,
	.early_unregister = amdgpu_dm_connector_unregister
};

static int get_modes(struct drm_connector *connector)
{
	return amdgpu_dm_connector_get_modes(connector);
}

static void create_eml_sink(struct amdgpu_dm_connector *aconnector)
{
	struct dc_sink_init_data init_params = {
			.link = aconnector->dc_link,
			.sink_signal = SIGNAL_TYPE_VIRTUAL
	};
	struct edid *edid;

	if (!aconnector->base.edid_blob_ptr) {
		DRM_ERROR("No EDID firmware found on connector: %s ,forcing to OFF!\n",
				aconnector->base.name);

		aconnector->base.force = DRM_FORCE_OFF;
		aconnector->base.override_edid = false;
		return;
	}

	edid = (struct edid *) aconnector->base.edid_blob_ptr->data;

	aconnector->edid = edid;

	aconnector->dc_em_sink = dc_link_add_remote_sink(
		aconnector->dc_link,
		(uint8_t *)edid,
		(edid->extensions + 1) * EDID_LENGTH,
		&init_params);

	if (aconnector->base.force == DRM_FORCE_ON) {
		aconnector->dc_sink = aconnector->dc_link->local_sink ?
		aconnector->dc_link->local_sink :
		aconnector->dc_em_sink;
		dc_sink_retain(aconnector->dc_sink);
	}
}

static void handle_edid_mgmt(struct amdgpu_dm_connector *aconnector)
{
	struct dc_link *link = (struct dc_link *)aconnector->dc_link;

	/*
	 * In case of headless boot with force on for DP managed connector
	 * Those settings have to be != 0 to get initial modeset
	 */
	if (link->connector_signal == SIGNAL_TYPE_DISPLAY_PORT) {
		link->verified_link_cap.lane_count = LANE_COUNT_FOUR;
		link->verified_link_cap.link_rate = LINK_RATE_HIGH2;
	}


	aconnector->base.override_edid = true;
	create_eml_sink(aconnector);
}

static struct dc_stream_state *
create_validate_stream_for_sink(struct amdgpu_dm_connector *aconnector,
				const struct drm_display_mode *drm_mode,
				const struct dm_connector_state *dm_state,
				const struct dc_stream_state *old_stream)
{
	struct drm_connector *connector = &aconnector->base;
	struct amdgpu_device *adev = connector->dev->dev_private;
	struct dc_stream_state *stream;
	int requested_bpc = connector->state ? connector->state->max_requested_bpc : 8;
	enum dc_status dc_result = DC_OK;

	do {
		stream = create_stream_for_sink(aconnector, drm_mode,
						dm_state, old_stream,
						requested_bpc);
		if (stream == NULL) {
			DRM_ERROR("Failed to create stream for sink!\n");
			break;
		}

		dc_result = dc_validate_stream(adev->dm.dc, stream);

		if (dc_result != DC_OK) {
			DRM_DEBUG_KMS("Mode %dx%d (clk %d) failed DC validation with error %d\n",
				      drm_mode->hdisplay,
				      drm_mode->vdisplay,
				      drm_mode->clock,
				      dc_result);

			dc_stream_release(stream);
			stream = NULL;
			requested_bpc -= 2; /* lower bpc to retry validation */
		}

	} while (stream == NULL && requested_bpc >= 6);

	return stream;
}

enum drm_mode_status amdgpu_dm_connector_mode_valid(struct drm_connector *connector,
				   struct drm_display_mode *mode)
{
	int result = MODE_ERROR;
	struct dc_sink *dc_sink;
	/* TODO: Unhardcode stream count */
	struct dc_stream_state *stream;
	struct amdgpu_dm_connector *aconnector = to_amdgpu_dm_connector(connector);

	if ((mode->flags & DRM_MODE_FLAG_INTERLACE) ||
			(mode->flags & DRM_MODE_FLAG_DBLSCAN))
		return result;

	/*
	 * Only run this the first time mode_valid is called to initilialize
	 * EDID mgmt
	 */
	if (aconnector->base.force != DRM_FORCE_UNSPECIFIED &&
		!aconnector->dc_em_sink)
		handle_edid_mgmt(aconnector);

	dc_sink = to_amdgpu_dm_connector(connector)->dc_sink;

	if (dc_sink == NULL) {
		DRM_ERROR("dc_sink is NULL!\n");
		goto fail;
	}

	stream = create_validate_stream_for_sink(aconnector, mode, NULL, NULL);
	if (stream) {
		dc_stream_release(stream);
		result = MODE_OK;
	}

fail:
	/* TODO: error handling*/
	return result;
}

static int fill_hdr_info_packet(const struct drm_connector_state *state,
				struct dc_info_packet *out)
{
	struct hdmi_drm_infoframe frame;
	unsigned char buf[30]; /* 26 + 4 */
	ssize_t len;
	int ret, i;

	memset(out, 0, sizeof(*out));

	if (!state->hdr_output_metadata)
		return 0;

	ret = drm_hdmi_infoframe_set_hdr_metadata(&frame, state);
	if (ret)
		return ret;

	len = hdmi_drm_infoframe_pack_only(&frame, buf, sizeof(buf));
	if (len < 0)
		return (int)len;

	/* Static metadata is a fixed 26 bytes + 4 byte header. */
	if (len != 30)
		return -EINVAL;

	/* Prepare the infopacket for DC. */
	switch (state->connector->connector_type) {
	case DRM_MODE_CONNECTOR_HDMIA:
		out->hb0 = 0x87; /* type */
		out->hb1 = 0x01; /* version */
		out->hb2 = 0x1A; /* length */
		out->sb[0] = buf[3]; /* checksum */
		i = 1;
		break;

	case DRM_MODE_CONNECTOR_DisplayPort:
	case DRM_MODE_CONNECTOR_eDP:
		out->hb0 = 0x00; /* sdp id, zero */
		out->hb1 = 0x87; /* type */
		out->hb2 = 0x1D; /* payload len - 1 */
		out->hb3 = (0x13 << 2); /* sdp version */
		out->sb[0] = 0x01; /* version */
		out->sb[1] = 0x1A; /* length */
		i = 2;
		break;

	default:
		return -EINVAL;
	}

	memcpy(&out->sb[i], &buf[4], 26);
	out->valid = true;

	print_hex_dump(KERN_DEBUG, "HDR SB:", DUMP_PREFIX_NONE, 16, 1, out->sb,
		       sizeof(out->sb), false);

	return 0;
}

static bool
is_hdr_metadata_different(const struct drm_connector_state *old_state,
			  const struct drm_connector_state *new_state)
{
	struct drm_property_blob *old_blob = old_state->hdr_output_metadata;
	struct drm_property_blob *new_blob = new_state->hdr_output_metadata;

	if (old_blob != new_blob) {
		if (old_blob && new_blob &&
		    old_blob->length == new_blob->length)
			return memcmp(old_blob->data, new_blob->data,
				      old_blob->length);

		return true;
	}

	return false;
}

static int
amdgpu_dm_connector_atomic_check(struct drm_connector *conn,
				 struct drm_atomic_state *state)
{
	struct drm_connector_state *new_con_state =
		drm_atomic_get_new_connector_state(state, conn);
	struct drm_connector_state *old_con_state =
		drm_atomic_get_old_connector_state(state, conn);
	struct drm_crtc *crtc = new_con_state->crtc;
	struct drm_crtc_state *new_crtc_state;
	int ret;

	if (!crtc)
		return 0;

	if (is_hdr_metadata_different(old_con_state, new_con_state)) {
		struct dc_info_packet hdr_infopacket;

		ret = fill_hdr_info_packet(new_con_state, &hdr_infopacket);
		if (ret)
			return ret;

		new_crtc_state = drm_atomic_get_crtc_state(state, crtc);
		if (IS_ERR(new_crtc_state))
			return PTR_ERR(new_crtc_state);

		/*
		 * DC considers the stream backends changed if the
		 * static metadata changes. Forcing the modeset also
		 * gives a simple way for userspace to switch from
		 * 8bpc to 10bpc when setting the metadata to enter
		 * or exit HDR.
		 *
		 * Changing the static metadata after it's been
		 * set is permissible, however. So only force a
		 * modeset if we're entering or exiting HDR.
		 */
		new_crtc_state->mode_changed =
			!old_con_state->hdr_output_metadata ||
			!new_con_state->hdr_output_metadata;
	}

	return 0;
}

static const struct drm_connector_helper_funcs
amdgpu_dm_connector_helper_funcs = {
	/*
	 * If hotplugging a second bigger display in FB Con mode, bigger resolution
	 * modes will be filtered by drm_mode_validate_size(), and those modes
	 * are missing after user start lightdm. So we need to renew modes list.
	 * in get_modes call back, not just return the modes count
	 */
	.get_modes = get_modes,
	.mode_valid = amdgpu_dm_connector_mode_valid,
	.atomic_check = amdgpu_dm_connector_atomic_check,
};

static void dm_crtc_helper_disable(struct drm_crtc *crtc)
{
}

static bool does_crtc_have_active_cursor(struct drm_crtc_state *new_crtc_state)
{
	struct drm_device *dev = new_crtc_state->crtc->dev;
	struct drm_plane *plane;

	drm_for_each_plane_mask(plane, dev, new_crtc_state->plane_mask) {
		if (plane->type == DRM_PLANE_TYPE_CURSOR)
			return true;
	}

	return false;
}

static int count_crtc_active_planes(struct drm_crtc_state *new_crtc_state)
{
	struct drm_atomic_state *state = new_crtc_state->state;
	struct drm_plane *plane;
	int num_active = 0;

	drm_for_each_plane_mask(plane, state->dev, new_crtc_state->plane_mask) {
		struct drm_plane_state *new_plane_state;

		/* Cursor planes are "fake". */
		if (plane->type == DRM_PLANE_TYPE_CURSOR)
			continue;

		new_plane_state = drm_atomic_get_new_plane_state(state, plane);

		if (!new_plane_state) {
			/*
			 * The plane is enable on the CRTC and hasn't changed
			 * state. This means that it previously passed
			 * validation and is therefore enabled.
			 */
			num_active += 1;
			continue;
		}

		/* We need a framebuffer to be considered enabled. */
		num_active += (new_plane_state->fb != NULL);
	}

	return num_active;
}

/*
 * Sets whether interrupts should be enabled on a specific CRTC.
 * We require that the stream be enabled and that there exist active
 * DC planes on the stream.
 */
static void
dm_update_crtc_interrupt_state(struct drm_crtc *crtc,
			       struct drm_crtc_state *new_crtc_state)
{
	struct dm_crtc_state *dm_new_crtc_state =
		to_dm_crtc_state(new_crtc_state);

	dm_new_crtc_state->active_planes = 0;
	dm_new_crtc_state->interrupts_enabled = false;

	if (!dm_new_crtc_state->stream)
		return;

	dm_new_crtc_state->active_planes =
		count_crtc_active_planes(new_crtc_state);

	dm_new_crtc_state->interrupts_enabled =
		dm_new_crtc_state->active_planes > 0;
}

static int dm_crtc_helper_atomic_check(struct drm_crtc *crtc,
				       struct drm_crtc_state *state)
{
	struct amdgpu_device *adev = crtc->dev->dev_private;
	struct dc *dc = adev->dm.dc;
	struct dm_crtc_state *dm_crtc_state = to_dm_crtc_state(state);
	int ret = -EINVAL;

	/*
	 * Update interrupt state for the CRTC. This needs to happen whenever
	 * the CRTC has changed or whenever any of its planes have changed.
	 * Atomic check satisfies both of these requirements since the CRTC
	 * is added to the state by DRM during drm_atomic_helper_check_planes.
	 */
	dm_update_crtc_interrupt_state(crtc, state);

	if (unlikely(!dm_crtc_state->stream &&
		     modeset_required(state, NULL, dm_crtc_state->stream))) {
		WARN_ON(1);
		return ret;
	}

	/* In some use cases, like reset, no stream is attached */
	if (!dm_crtc_state->stream)
		return 0;

	/*
	 * We want at least one hardware plane enabled to use
	 * the stream with a cursor enabled.
	 */
	if (state->enable && state->active &&
	    does_crtc_have_active_cursor(state) &&
	    dm_crtc_state->active_planes == 0)
		return -EINVAL;

	if (dc_validate_stream(dc, dm_crtc_state->stream) == DC_OK)
		return 0;

	return ret;
}

static bool dm_crtc_helper_mode_fixup(struct drm_crtc *crtc,
				      const struct drm_display_mode *mode,
				      struct drm_display_mode *adjusted_mode)
{
	return true;
}

static const struct drm_crtc_helper_funcs amdgpu_dm_crtc_helper_funcs = {
	.disable = dm_crtc_helper_disable,
	.atomic_check = dm_crtc_helper_atomic_check,
	.mode_fixup = dm_crtc_helper_mode_fixup,
	.get_scanout_position = amdgpu_crtc_get_scanout_position,
};

static void dm_encoder_helper_disable(struct drm_encoder *encoder)
{

}

static int convert_dc_color_depth_into_bpc (enum dc_color_depth display_color_depth)
{
	switch (display_color_depth) {
		case COLOR_DEPTH_666:
			return 6;
		case COLOR_DEPTH_888:
			return 8;
		case COLOR_DEPTH_101010:
			return 10;
		case COLOR_DEPTH_121212:
			return 12;
		case COLOR_DEPTH_141414:
			return 14;
		case COLOR_DEPTH_161616:
			return 16;
		default:
			break;
		}
	return 0;
}

static int dm_encoder_helper_atomic_check(struct drm_encoder *encoder,
					  struct drm_crtc_state *crtc_state,
					  struct drm_connector_state *conn_state)
{
	struct drm_atomic_state *state = crtc_state->state;
	struct drm_connector *connector = conn_state->connector;
	struct amdgpu_dm_connector *aconnector = to_amdgpu_dm_connector(connector);
	struct dm_connector_state *dm_new_connector_state = to_dm_connector_state(conn_state);
	const struct drm_display_mode *adjusted_mode = &crtc_state->adjusted_mode;
	struct drm_dp_mst_topology_mgr *mst_mgr;
	struct drm_dp_mst_port *mst_port;
	enum dc_color_depth color_depth;
	int clock, bpp = 0;
	bool is_y420 = false;

	if (!aconnector->port || !aconnector->dc_sink)
		return 0;

	mst_port = aconnector->port;
	mst_mgr = &aconnector->mst_port->mst_mgr;

	if (!crtc_state->connectors_changed && !crtc_state->mode_changed)
		return 0;

	if (!state->duplicated) {
		int max_bpc = conn_state->max_requested_bpc;
		is_y420 = drm_mode_is_420_also(&connector->display_info, adjusted_mode) &&
				aconnector->force_yuv420_output;
		color_depth = convert_color_depth_from_display_info(connector,
								    is_y420,
								    max_bpc);
		bpp = convert_dc_color_depth_into_bpc(color_depth) * 3;
		clock = adjusted_mode->clock;
		dm_new_connector_state->pbn = drm_dp_calc_pbn_mode(clock, bpp, false);
	}
	dm_new_connector_state->vcpi_slots = drm_dp_atomic_find_vcpi_slots(state,
									   mst_mgr,
									   mst_port,
									   dm_new_connector_state->pbn,
									   0);
	if (dm_new_connector_state->vcpi_slots < 0) {
		DRM_DEBUG_ATOMIC("failed finding vcpi slots: %d\n", (int)dm_new_connector_state->vcpi_slots);
		return dm_new_connector_state->vcpi_slots;
	}
	return 0;
}

const struct drm_encoder_helper_funcs amdgpu_dm_encoder_helper_funcs = {
	.disable = dm_encoder_helper_disable,
	.atomic_check = dm_encoder_helper_atomic_check
};

#if defined(CONFIG_DRM_AMD_DC_DCN)
static int dm_update_mst_vcpi_slots_for_dsc(struct drm_atomic_state *state,
					    struct dc_state *dc_state)
{
	struct dc_stream_state *stream = NULL;
	struct drm_connector *connector;
	struct drm_connector_state *new_con_state, *old_con_state;
	struct amdgpu_dm_connector *aconnector;
	struct dm_connector_state *dm_conn_state;
	int i, j, clock, bpp;
	int vcpi, pbn_div, pbn = 0;

	for_each_oldnew_connector_in_state(state, connector, old_con_state, new_con_state, i) {

		aconnector = to_amdgpu_dm_connector(connector);

		if (!aconnector->port)
			continue;

		if (!new_con_state || !new_con_state->crtc)
			continue;

		dm_conn_state = to_dm_connector_state(new_con_state);

		for (j = 0; j < dc_state->stream_count; j++) {
			stream = dc_state->streams[j];
			if (!stream)
				continue;

			if ((struct amdgpu_dm_connector*)stream->dm_stream_context == aconnector)
				break;

			stream = NULL;
		}

		if (!stream)
			continue;

		if (stream->timing.flags.DSC != 1) {
			drm_dp_mst_atomic_enable_dsc(state,
						     aconnector->port,
						     dm_conn_state->pbn,
						     0,
						     false);
			continue;
		}

		pbn_div = dm_mst_get_pbn_divider(stream->link);
		bpp = stream->timing.dsc_cfg.bits_per_pixel;
		clock = stream->timing.pix_clk_100hz / 10;
		pbn = drm_dp_calc_pbn_mode(clock, bpp, true);
		vcpi = drm_dp_mst_atomic_enable_dsc(state,
						    aconnector->port,
						    pbn, pbn_div,
						    true);
		if (vcpi < 0)
			return vcpi;

		dm_conn_state->pbn = pbn;
		dm_conn_state->vcpi_slots = vcpi;
	}
	return 0;
}
#endif

static void dm_drm_plane_reset(struct drm_plane *plane)
{
	struct dm_plane_state *amdgpu_state = NULL;

	if (plane->state)
		plane->funcs->atomic_destroy_state(plane, plane->state);

	amdgpu_state = kzalloc(sizeof(*amdgpu_state), GFP_KERNEL);
	WARN_ON(amdgpu_state == NULL);

	if (amdgpu_state)
		__drm_atomic_helper_plane_reset(plane, &amdgpu_state->base);
}

static struct drm_plane_state *
dm_drm_plane_duplicate_state(struct drm_plane *plane)
{
	struct dm_plane_state *dm_plane_state, *old_dm_plane_state;

	old_dm_plane_state = to_dm_plane_state(plane->state);
	dm_plane_state = kzalloc(sizeof(*dm_plane_state), GFP_KERNEL);
	if (!dm_plane_state)
		return NULL;

	__drm_atomic_helper_plane_duplicate_state(plane, &dm_plane_state->base);

	if (old_dm_plane_state->dc_state) {
		dm_plane_state->dc_state = old_dm_plane_state->dc_state;
		dc_plane_state_retain(dm_plane_state->dc_state);
	}

	return &dm_plane_state->base;
}

void dm_drm_plane_destroy_state(struct drm_plane *plane,
				struct drm_plane_state *state)
{
	struct dm_plane_state *dm_plane_state = to_dm_plane_state(state);

	if (dm_plane_state->dc_state)
		dc_plane_state_release(dm_plane_state->dc_state);

	drm_atomic_helper_plane_destroy_state(plane, state);
}

static const struct drm_plane_funcs dm_plane_funcs = {
	.update_plane	= drm_atomic_helper_update_plane,
	.disable_plane	= drm_atomic_helper_disable_plane,
	.destroy	= drm_primary_helper_destroy,
	.reset = dm_drm_plane_reset,
	.atomic_duplicate_state = dm_drm_plane_duplicate_state,
	.atomic_destroy_state = dm_drm_plane_destroy_state,
};

static int dm_plane_helper_prepare_fb(struct drm_plane *plane,
				      struct drm_plane_state *new_state)
{
	struct amdgpu_framebuffer *afb;
	struct drm_gem_object *obj;
	struct amdgpu_device *adev;
	struct amdgpu_bo *rbo;
	struct dm_plane_state *dm_plane_state_new, *dm_plane_state_old;
	struct list_head list;
	struct ttm_validate_buffer tv;
	struct ww_acquire_ctx ticket;
	uint64_t tiling_flags;
	uint32_t domain;
	int r;
	bool tmz_surface = false;
	bool force_disable_dcc = false;

	dm_plane_state_old = to_dm_plane_state(plane->state);
	dm_plane_state_new = to_dm_plane_state(new_state);

	if (!new_state->fb) {
		DRM_DEBUG_DRIVER("No FB bound\n");
		return 0;
	}

	afb = to_amdgpu_framebuffer(new_state->fb);
	obj = new_state->fb->obj[0];
	rbo = gem_to_amdgpu_bo(obj);
	adev = amdgpu_ttm_adev(rbo->tbo.bdev);
	INIT_LIST_HEAD(&list);

	tv.bo = &rbo->tbo;
	tv.num_shared = 1;
	list_add(&tv.head, &list);

	r = ttm_eu_reserve_buffers(&ticket, &list, false, NULL);
	if (r) {
		dev_err(adev->dev, "fail to reserve bo (%d)\n", r);
		return r;
	}

	if (plane->type != DRM_PLANE_TYPE_CURSOR)
		domain = amdgpu_display_supported_domains(adev, rbo->flags);
	else
		domain = AMDGPU_GEM_DOMAIN_VRAM;

	r = amdgpu_bo_pin(rbo, domain);
	if (unlikely(r != 0)) {
		if (r != -ERESTARTSYS)
			DRM_ERROR("Failed to pin framebuffer with error %d\n", r);
		ttm_eu_backoff_reservation(&ticket, &list);
		return r;
	}

	r = amdgpu_ttm_alloc_gart(&rbo->tbo);
	if (unlikely(r != 0)) {
		amdgpu_bo_unpin(rbo);
		ttm_eu_backoff_reservation(&ticket, &list);
		DRM_ERROR("%p bind failed\n", rbo);
		return r;
	}

	amdgpu_bo_get_tiling_flags(rbo, &tiling_flags);

	tmz_surface = amdgpu_bo_encrypted(rbo);

	ttm_eu_backoff_reservation(&ticket, &list);

	afb->address = amdgpu_bo_gpu_offset(rbo);

	amdgpu_bo_ref(rbo);

	if (dm_plane_state_new->dc_state &&
			dm_plane_state_old->dc_state != dm_plane_state_new->dc_state) {
		struct dc_plane_state *plane_state = dm_plane_state_new->dc_state;

		force_disable_dcc = adev->asic_type == CHIP_RAVEN && adev->in_suspend;
		fill_plane_buffer_attributes(
			adev, afb, plane_state->format, plane_state->rotation,
			tiling_flags, &plane_state->tiling_info,
			&plane_state->plane_size, &plane_state->dcc,
			&plane_state->address, tmz_surface,
			force_disable_dcc);
	}

	return 0;
}

static void dm_plane_helper_cleanup_fb(struct drm_plane *plane,
				       struct drm_plane_state *old_state)
{
	struct amdgpu_bo *rbo;
	int r;

	if (!old_state->fb)
		return;

	rbo = gem_to_amdgpu_bo(old_state->fb->obj[0]);
	r = amdgpu_bo_reserve(rbo, false);
	if (unlikely(r)) {
		DRM_ERROR("failed to reserve rbo before unpin\n");
		return;
	}

	amdgpu_bo_unpin(rbo);
	amdgpu_bo_unreserve(rbo);
	amdgpu_bo_unref(&rbo);
}

static int dm_plane_atomic_check(struct drm_plane *plane,
				 struct drm_plane_state *state)
{
	struct amdgpu_device *adev = plane->dev->dev_private;
	struct dc *dc = adev->dm.dc;
	struct dm_plane_state *dm_plane_state;
	struct dc_scaling_info scaling_info;
	int ret;

	dm_plane_state = to_dm_plane_state(state);

	if (!dm_plane_state->dc_state)
		return 0;

	ret = fill_dc_scaling_info(state, &scaling_info);
	if (ret)
		return ret;

	if (dc_validate_plane(dc, dm_plane_state->dc_state) == DC_OK)
		return 0;

	return -EINVAL;
}

static int dm_plane_atomic_async_check(struct drm_plane *plane,
				       struct drm_plane_state *new_plane_state)
{
	/* Only support async updates on cursor planes. */
	if (plane->type != DRM_PLANE_TYPE_CURSOR)
		return -EINVAL;

	return 0;
}

static void dm_plane_atomic_async_update(struct drm_plane *plane,
					 struct drm_plane_state *new_state)
{
	struct drm_plane_state *old_state =
		drm_atomic_get_old_plane_state(new_state->state, plane);

	swap(plane->state->fb, new_state->fb);

	plane->state->src_x = new_state->src_x;
	plane->state->src_y = new_state->src_y;
	plane->state->src_w = new_state->src_w;
	plane->state->src_h = new_state->src_h;
	plane->state->crtc_x = new_state->crtc_x;
	plane->state->crtc_y = new_state->crtc_y;
	plane->state->crtc_w = new_state->crtc_w;
	plane->state->crtc_h = new_state->crtc_h;

	handle_cursor_update(plane, old_state);
}

static const struct drm_plane_helper_funcs dm_plane_helper_funcs = {
	.prepare_fb = dm_plane_helper_prepare_fb,
	.cleanup_fb = dm_plane_helper_cleanup_fb,
	.atomic_check = dm_plane_atomic_check,
	.atomic_async_check = dm_plane_atomic_async_check,
	.atomic_async_update = dm_plane_atomic_async_update
};

/*
 * TODO: these are currently initialized to rgb formats only.
 * For future use cases we should either initialize them dynamically based on
 * plane capabilities, or initialize this array to all formats, so internal drm
 * check will succeed, and let DC implement proper check
 */
static const uint32_t rgb_formats[] = {
	DRM_FORMAT_XRGB8888,
	DRM_FORMAT_ARGB8888,
	DRM_FORMAT_RGBA8888,
	DRM_FORMAT_XRGB2101010,
	DRM_FORMAT_XBGR2101010,
	DRM_FORMAT_ARGB2101010,
	DRM_FORMAT_ABGR2101010,
	DRM_FORMAT_XBGR8888,
	DRM_FORMAT_ABGR8888,
	DRM_FORMAT_RGB565,
};

static const uint32_t overlay_formats[] = {
	DRM_FORMAT_XRGB8888,
	DRM_FORMAT_ARGB8888,
	DRM_FORMAT_RGBA8888,
	DRM_FORMAT_XBGR8888,
	DRM_FORMAT_ABGR8888,
	DRM_FORMAT_RGB565
};

static const u32 cursor_formats[] = {
	DRM_FORMAT_ARGB8888
};

static int get_plane_formats(const struct drm_plane *plane,
			     const struct dc_plane_cap *plane_cap,
			     uint32_t *formats, int max_formats)
{
	int i, num_formats = 0;

	/*
	 * TODO: Query support for each group of formats directly from
	 * DC plane caps. This will require adding more formats to the
	 * caps list.
	 */

	switch (plane->type) {
	case DRM_PLANE_TYPE_PRIMARY:
		for (i = 0; i < ARRAY_SIZE(rgb_formats); ++i) {
			if (num_formats >= max_formats)
				break;

			formats[num_formats++] = rgb_formats[i];
		}

		if (plane_cap && plane_cap->pixel_format_support.nv12)
			formats[num_formats++] = DRM_FORMAT_NV12;
		if (plane_cap && plane_cap->pixel_format_support.p010)
			formats[num_formats++] = DRM_FORMAT_P010;
		if (plane_cap && plane_cap->pixel_format_support.fp16) {
			formats[num_formats++] = DRM_FORMAT_XRGB16161616F;
			formats[num_formats++] = DRM_FORMAT_ARGB16161616F;
<<<<<<< HEAD
=======
			formats[num_formats++] = DRM_FORMAT_XBGR16161616F;
			formats[num_formats++] = DRM_FORMAT_ABGR16161616F;
>>>>>>> d6f9469a
		}
		break;

	case DRM_PLANE_TYPE_OVERLAY:
		for (i = 0; i < ARRAY_SIZE(overlay_formats); ++i) {
			if (num_formats >= max_formats)
				break;

			formats[num_formats++] = overlay_formats[i];
		}
		break;

	case DRM_PLANE_TYPE_CURSOR:
		for (i = 0; i < ARRAY_SIZE(cursor_formats); ++i) {
			if (num_formats >= max_formats)
				break;

			formats[num_formats++] = cursor_formats[i];
		}
		break;
	}

	return num_formats;
}

static int amdgpu_dm_plane_init(struct amdgpu_display_manager *dm,
				struct drm_plane *plane,
				unsigned long possible_crtcs,
				const struct dc_plane_cap *plane_cap)
{
	uint32_t formats[32];
	int num_formats;
	int res = -EPERM;

	num_formats = get_plane_formats(plane, plane_cap, formats,
					ARRAY_SIZE(formats));

	res = drm_universal_plane_init(dm->adev->ddev, plane, possible_crtcs,
				       &dm_plane_funcs, formats, num_formats,
				       NULL, plane->type, NULL);
	if (res)
		return res;

	if (plane->type == DRM_PLANE_TYPE_OVERLAY &&
	    plane_cap && plane_cap->per_pixel_alpha) {
		unsigned int blend_caps = BIT(DRM_MODE_BLEND_PIXEL_NONE) |
					  BIT(DRM_MODE_BLEND_PREMULTI);

		drm_plane_create_alpha_property(plane);
		drm_plane_create_blend_mode_property(plane, blend_caps);
	}

	if (plane->type == DRM_PLANE_TYPE_PRIMARY &&
	    plane_cap &&
	    (plane_cap->pixel_format_support.nv12 ||
	     plane_cap->pixel_format_support.p010)) {
		/* This only affects YUV formats. */
		drm_plane_create_color_properties(
			plane,
			BIT(DRM_COLOR_YCBCR_BT601) |
			BIT(DRM_COLOR_YCBCR_BT709) |
			BIT(DRM_COLOR_YCBCR_BT2020),
			BIT(DRM_COLOR_YCBCR_LIMITED_RANGE) |
			BIT(DRM_COLOR_YCBCR_FULL_RANGE),
			DRM_COLOR_YCBCR_BT709, DRM_COLOR_YCBCR_LIMITED_RANGE);
	}

	drm_plane_helper_add(plane, &dm_plane_helper_funcs);

	/* Create (reset) the plane state */
	if (plane->funcs->reset)
		plane->funcs->reset(plane);

	return 0;
}

static int amdgpu_dm_crtc_init(struct amdgpu_display_manager *dm,
			       struct drm_plane *plane,
			       uint32_t crtc_index)
{
	struct amdgpu_crtc *acrtc = NULL;
	struct drm_plane *cursor_plane;

	int res = -ENOMEM;

	cursor_plane = kzalloc(sizeof(*cursor_plane), GFP_KERNEL);
	if (!cursor_plane)
		goto fail;

	cursor_plane->type = DRM_PLANE_TYPE_CURSOR;
	res = amdgpu_dm_plane_init(dm, cursor_plane, 0, NULL);

	acrtc = kzalloc(sizeof(struct amdgpu_crtc), GFP_KERNEL);
	if (!acrtc)
		goto fail;

	res = drm_crtc_init_with_planes(
			dm->ddev,
			&acrtc->base,
			plane,
			cursor_plane,
			&amdgpu_dm_crtc_funcs, NULL);

	if (res)
		goto fail;

	drm_crtc_helper_add(&acrtc->base, &amdgpu_dm_crtc_helper_funcs);

	/* Create (reset) the plane state */
	if (acrtc->base.funcs->reset)
		acrtc->base.funcs->reset(&acrtc->base);

	acrtc->max_cursor_width = dm->adev->dm.dc->caps.max_cursor_size;
	acrtc->max_cursor_height = dm->adev->dm.dc->caps.max_cursor_size;

	acrtc->crtc_id = crtc_index;
	acrtc->base.enabled = false;
	acrtc->otg_inst = -1;

	dm->adev->mode_info.crtcs[crtc_index] = acrtc;
	drm_crtc_enable_color_mgmt(&acrtc->base, MAX_COLOR_LUT_ENTRIES,
				   true, MAX_COLOR_LUT_ENTRIES);
	drm_mode_crtc_set_gamma_size(&acrtc->base, MAX_COLOR_LEGACY_LUT_ENTRIES);

	return 0;

fail:
	kfree(acrtc);
	kfree(cursor_plane);
	return res;
}


static int to_drm_connector_type(enum signal_type st)
{
	switch (st) {
	case SIGNAL_TYPE_HDMI_TYPE_A:
		return DRM_MODE_CONNECTOR_HDMIA;
	case SIGNAL_TYPE_EDP:
		return DRM_MODE_CONNECTOR_eDP;
	case SIGNAL_TYPE_LVDS:
		return DRM_MODE_CONNECTOR_LVDS;
	case SIGNAL_TYPE_RGB:
		return DRM_MODE_CONNECTOR_VGA;
	case SIGNAL_TYPE_DISPLAY_PORT:
	case SIGNAL_TYPE_DISPLAY_PORT_MST:
		return DRM_MODE_CONNECTOR_DisplayPort;
	case SIGNAL_TYPE_DVI_DUAL_LINK:
	case SIGNAL_TYPE_DVI_SINGLE_LINK:
		return DRM_MODE_CONNECTOR_DVID;
	case SIGNAL_TYPE_VIRTUAL:
		return DRM_MODE_CONNECTOR_VIRTUAL;

	default:
		return DRM_MODE_CONNECTOR_Unknown;
	}
}

static struct drm_encoder *amdgpu_dm_connector_to_encoder(struct drm_connector *connector)
{
	struct drm_encoder *encoder;

	/* There is only one encoder per connector */
	drm_connector_for_each_possible_encoder(connector, encoder)
		return encoder;

	return NULL;
}

static void amdgpu_dm_get_native_mode(struct drm_connector *connector)
{
	struct drm_encoder *encoder;
	struct amdgpu_encoder *amdgpu_encoder;

	encoder = amdgpu_dm_connector_to_encoder(connector);

	if (encoder == NULL)
		return;

	amdgpu_encoder = to_amdgpu_encoder(encoder);

	amdgpu_encoder->native_mode.clock = 0;

	if (!list_empty(&connector->probed_modes)) {
		struct drm_display_mode *preferred_mode = NULL;

		list_for_each_entry(preferred_mode,
				    &connector->probed_modes,
				    head) {
			if (preferred_mode->type & DRM_MODE_TYPE_PREFERRED)
				amdgpu_encoder->native_mode = *preferred_mode;

			break;
		}

	}
}

static struct drm_display_mode *
amdgpu_dm_create_common_mode(struct drm_encoder *encoder,
			     char *name,
			     int hdisplay, int vdisplay)
{
	struct drm_device *dev = encoder->dev;
	struct amdgpu_encoder *amdgpu_encoder = to_amdgpu_encoder(encoder);
	struct drm_display_mode *mode = NULL;
	struct drm_display_mode *native_mode = &amdgpu_encoder->native_mode;

	mode = drm_mode_duplicate(dev, native_mode);

	if (mode == NULL)
		return NULL;

	mode->hdisplay = hdisplay;
	mode->vdisplay = vdisplay;
	mode->type &= ~DRM_MODE_TYPE_PREFERRED;
	strscpy(mode->name, name, DRM_DISPLAY_MODE_LEN);

	return mode;

}

static void amdgpu_dm_connector_add_common_modes(struct drm_encoder *encoder,
						 struct drm_connector *connector)
{
	struct amdgpu_encoder *amdgpu_encoder = to_amdgpu_encoder(encoder);
	struct drm_display_mode *mode = NULL;
	struct drm_display_mode *native_mode = &amdgpu_encoder->native_mode;
	struct amdgpu_dm_connector *amdgpu_dm_connector =
				to_amdgpu_dm_connector(connector);
	int i;
	int n;
	struct mode_size {
		char name[DRM_DISPLAY_MODE_LEN];
		int w;
		int h;
	} common_modes[] = {
		{  "640x480",  640,  480},
		{  "800x600",  800,  600},
		{ "1024x768", 1024,  768},
		{ "1280x720", 1280,  720},
		{ "1280x800", 1280,  800},
		{"1280x1024", 1280, 1024},
		{ "1440x900", 1440,  900},
		{"1680x1050", 1680, 1050},
		{"1600x1200", 1600, 1200},
		{"1920x1080", 1920, 1080},
		{"1920x1200", 1920, 1200}
	};

	n = ARRAY_SIZE(common_modes);

	for (i = 0; i < n; i++) {
		struct drm_display_mode *curmode = NULL;
		bool mode_existed = false;

		if (common_modes[i].w > native_mode->hdisplay ||
		    common_modes[i].h > native_mode->vdisplay ||
		   (common_modes[i].w == native_mode->hdisplay &&
		    common_modes[i].h == native_mode->vdisplay))
			continue;

		list_for_each_entry(curmode, &connector->probed_modes, head) {
			if (common_modes[i].w == curmode->hdisplay &&
			    common_modes[i].h == curmode->vdisplay) {
				mode_existed = true;
				break;
			}
		}

		if (mode_existed)
			continue;

		mode = amdgpu_dm_create_common_mode(encoder,
				common_modes[i].name, common_modes[i].w,
				common_modes[i].h);
		drm_mode_probed_add(connector, mode);
		amdgpu_dm_connector->num_modes++;
	}
}

static void amdgpu_dm_connector_ddc_get_modes(struct drm_connector *connector,
					      struct edid *edid)
{
	struct amdgpu_dm_connector *amdgpu_dm_connector =
			to_amdgpu_dm_connector(connector);

	if (edid) {
		/* empty probed_modes */
		INIT_LIST_HEAD(&connector->probed_modes);
		amdgpu_dm_connector->num_modes =
				drm_add_edid_modes(connector, edid);

		/* sorting the probed modes before calling function
		 * amdgpu_dm_get_native_mode() since EDID can have
		 * more than one preferred mode. The modes that are
		 * later in the probed mode list could be of higher
		 * and preferred resolution. For example, 3840x2160
		 * resolution in base EDID preferred timing and 4096x2160
		 * preferred resolution in DID extension block later.
		 */
		drm_mode_sort(&connector->probed_modes);
		amdgpu_dm_get_native_mode(connector);
	} else {
		amdgpu_dm_connector->num_modes = 0;
	}
}

static int amdgpu_dm_connector_get_modes(struct drm_connector *connector)
{
	struct amdgpu_dm_connector *amdgpu_dm_connector =
			to_amdgpu_dm_connector(connector);
	struct drm_encoder *encoder;
	struct edid *edid = amdgpu_dm_connector->edid;

	encoder = amdgpu_dm_connector_to_encoder(connector);

	if (!edid || !drm_edid_is_valid(edid)) {
		amdgpu_dm_connector->num_modes =
				drm_add_modes_noedid(connector, 640, 480);
	} else {
		amdgpu_dm_connector_ddc_get_modes(connector, edid);
		amdgpu_dm_connector_add_common_modes(encoder, connector);
	}
	amdgpu_dm_fbc_init(connector);

	return amdgpu_dm_connector->num_modes;
}

void amdgpu_dm_connector_init_helper(struct amdgpu_display_manager *dm,
				     struct amdgpu_dm_connector *aconnector,
				     int connector_type,
				     struct dc_link *link,
				     int link_index)
{
	struct amdgpu_device *adev = dm->ddev->dev_private;

	/*
	 * Some of the properties below require access to state, like bpc.
	 * Allocate some default initial connector state with our reset helper.
	 */
	if (aconnector->base.funcs->reset)
		aconnector->base.funcs->reset(&aconnector->base);

	aconnector->connector_id = link_index;
	aconnector->dc_link = link;
	aconnector->base.interlace_allowed = false;
	aconnector->base.doublescan_allowed = false;
	aconnector->base.stereo_allowed = false;
	aconnector->base.dpms = DRM_MODE_DPMS_OFF;
	aconnector->hpd.hpd = AMDGPU_HPD_NONE; /* not used */
	aconnector->audio_inst = -1;
	mutex_init(&aconnector->hpd_lock);

	/*
	 * configure support HPD hot plug connector_>polled default value is 0
	 * which means HPD hot plug not supported
	 */
	switch (connector_type) {
	case DRM_MODE_CONNECTOR_HDMIA:
		aconnector->base.polled = DRM_CONNECTOR_POLL_HPD;
		aconnector->base.ycbcr_420_allowed =
			link->link_enc->features.hdmi_ycbcr420_supported ? true : false;
		break;
	case DRM_MODE_CONNECTOR_DisplayPort:
		aconnector->base.polled = DRM_CONNECTOR_POLL_HPD;
		aconnector->base.ycbcr_420_allowed =
			link->link_enc->features.dp_ycbcr420_supported ? true : false;
		break;
	case DRM_MODE_CONNECTOR_DVID:
		aconnector->base.polled = DRM_CONNECTOR_POLL_HPD;
		break;
	default:
		break;
	}

	drm_object_attach_property(&aconnector->base.base,
				dm->ddev->mode_config.scaling_mode_property,
				DRM_MODE_SCALE_NONE);

	drm_object_attach_property(&aconnector->base.base,
				adev->mode_info.underscan_property,
				UNDERSCAN_OFF);
	drm_object_attach_property(&aconnector->base.base,
				adev->mode_info.underscan_hborder_property,
				0);
	drm_object_attach_property(&aconnector->base.base,
				adev->mode_info.underscan_vborder_property,
				0);

	if (!aconnector->mst_port)
		drm_connector_attach_max_bpc_property(&aconnector->base, 8, 16);

	/* This defaults to the max in the range, but we want 8bpc for non-edp. */
	aconnector->base.state->max_bpc = (connector_type == DRM_MODE_CONNECTOR_eDP) ? 16 : 8;
	aconnector->base.state->max_requested_bpc = aconnector->base.state->max_bpc;

	if (connector_type == DRM_MODE_CONNECTOR_eDP &&
	    dc_is_dmcu_initialized(adev->dm.dc)) {
		drm_object_attach_property(&aconnector->base.base,
				adev->mode_info.abm_level_property, 0);
	}

	if (connector_type == DRM_MODE_CONNECTOR_HDMIA ||
	    connector_type == DRM_MODE_CONNECTOR_DisplayPort ||
	    connector_type == DRM_MODE_CONNECTOR_eDP) {
		drm_object_attach_property(
			&aconnector->base.base,
			dm->ddev->mode_config.hdr_output_metadata_property, 0);

		if (!aconnector->mst_port)
			drm_connector_attach_vrr_capable_property(&aconnector->base);

#ifdef CONFIG_DRM_AMD_DC_HDCP
		if (adev->dm.hdcp_workqueue)
			drm_connector_attach_content_protection_property(&aconnector->base, true);
#endif
	}
}

static int amdgpu_dm_i2c_xfer(struct i2c_adapter *i2c_adap,
			      struct i2c_msg *msgs, int num)
{
	struct amdgpu_i2c_adapter *i2c = i2c_get_adapdata(i2c_adap);
	struct ddc_service *ddc_service = i2c->ddc_service;
	struct i2c_command cmd;
	int i;
	int result = -EIO;

	cmd.payloads = kcalloc(num, sizeof(struct i2c_payload), GFP_KERNEL);

	if (!cmd.payloads)
		return result;

	cmd.number_of_payloads = num;
	cmd.engine = I2C_COMMAND_ENGINE_DEFAULT;
	cmd.speed = 100;

	for (i = 0; i < num; i++) {
		cmd.payloads[i].write = !(msgs[i].flags & I2C_M_RD);
		cmd.payloads[i].address = msgs[i].addr;
		cmd.payloads[i].length = msgs[i].len;
		cmd.payloads[i].data = msgs[i].buf;
	}

	if (dc_submit_i2c(
			ddc_service->ctx->dc,
			ddc_service->ddc_pin->hw_info.ddc_channel,
			&cmd))
		result = num;

	kfree(cmd.payloads);
	return result;
}

static u32 amdgpu_dm_i2c_func(struct i2c_adapter *adap)
{
	return I2C_FUNC_I2C | I2C_FUNC_SMBUS_EMUL;
}

static const struct i2c_algorithm amdgpu_dm_i2c_algo = {
	.master_xfer = amdgpu_dm_i2c_xfer,
	.functionality = amdgpu_dm_i2c_func,
};

static struct amdgpu_i2c_adapter *
create_i2c(struct ddc_service *ddc_service,
	   int link_index,
	   int *res)
{
	struct amdgpu_device *adev = ddc_service->ctx->driver_context;
	struct amdgpu_i2c_adapter *i2c;

	i2c = kzalloc(sizeof(struct amdgpu_i2c_adapter), GFP_KERNEL);
	if (!i2c)
		return NULL;
	i2c->base.owner = THIS_MODULE;
	i2c->base.class = I2C_CLASS_DDC;
	i2c->base.dev.parent = &adev->pdev->dev;
	i2c->base.algo = &amdgpu_dm_i2c_algo;
	snprintf(i2c->base.name, sizeof(i2c->base.name), "AMDGPU DM i2c hw bus %d", link_index);
	i2c_set_adapdata(&i2c->base, i2c);
	i2c->ddc_service = ddc_service;
	i2c->ddc_service->ddc_pin->hw_info.ddc_channel = link_index;

	return i2c;
}


/*
 * Note: this function assumes that dc_link_detect() was called for the
 * dc_link which will be represented by this aconnector.
 */
static int amdgpu_dm_connector_init(struct amdgpu_display_manager *dm,
				    struct amdgpu_dm_connector *aconnector,
				    uint32_t link_index,
				    struct amdgpu_encoder *aencoder)
{
	int res = 0;
	int connector_type;
	struct dc *dc = dm->dc;
	struct dc_link *link = dc_get_link_at_index(dc, link_index);
	struct amdgpu_i2c_adapter *i2c;

	link->priv = aconnector;

	DRM_DEBUG_DRIVER("%s()\n", __func__);

	i2c = create_i2c(link->ddc, link->link_index, &res);
	if (!i2c) {
		DRM_ERROR("Failed to create i2c adapter data\n");
		return -ENOMEM;
	}

	aconnector->i2c = i2c;
	res = i2c_add_adapter(&i2c->base);

	if (res) {
		DRM_ERROR("Failed to register hw i2c %d\n", link->link_index);
		goto out_free;
	}

	connector_type = to_drm_connector_type(link->connector_signal);

	res = drm_connector_init_with_ddc(
			dm->ddev,
			&aconnector->base,
			&amdgpu_dm_connector_funcs,
			connector_type,
			&i2c->base);

	if (res) {
		DRM_ERROR("connector_init failed\n");
		aconnector->connector_id = -1;
		goto out_free;
	}

	drm_connector_helper_add(
			&aconnector->base,
			&amdgpu_dm_connector_helper_funcs);

	amdgpu_dm_connector_init_helper(
		dm,
		aconnector,
		connector_type,
		link,
		link_index);

	drm_connector_attach_encoder(
		&aconnector->base, &aencoder->base);

	if (connector_type == DRM_MODE_CONNECTOR_DisplayPort
		|| connector_type == DRM_MODE_CONNECTOR_eDP)
		amdgpu_dm_initialize_dp_connector(dm, aconnector, link->link_index);

out_free:
	if (res) {
		kfree(i2c);
		aconnector->i2c = NULL;
	}
	return res;
}

int amdgpu_dm_get_encoder_crtc_mask(struct amdgpu_device *adev)
{
	switch (adev->mode_info.num_crtc) {
	case 1:
		return 0x1;
	case 2:
		return 0x3;
	case 3:
		return 0x7;
	case 4:
		return 0xf;
	case 5:
		return 0x1f;
	case 6:
	default:
		return 0x3f;
	}
}

static int amdgpu_dm_encoder_init(struct drm_device *dev,
				  struct amdgpu_encoder *aencoder,
				  uint32_t link_index)
{
	struct amdgpu_device *adev = dev->dev_private;

	int res = drm_encoder_init(dev,
				   &aencoder->base,
				   &amdgpu_dm_encoder_funcs,
				   DRM_MODE_ENCODER_TMDS,
				   NULL);

	aencoder->base.possible_crtcs = amdgpu_dm_get_encoder_crtc_mask(adev);

	if (!res)
		aencoder->encoder_id = link_index;
	else
		aencoder->encoder_id = -1;

	drm_encoder_helper_add(&aencoder->base, &amdgpu_dm_encoder_helper_funcs);

	return res;
}

static void manage_dm_interrupts(struct amdgpu_device *adev,
				 struct amdgpu_crtc *acrtc,
				 bool enable)
{
	/*
	 * this is not correct translation but will work as soon as VBLANK
	 * constant is the same as PFLIP
	 */
	int irq_type =
		amdgpu_display_crtc_idx_to_irq_type(
			adev,
			acrtc->crtc_id);

	if (enable) {
		drm_crtc_vblank_on(&acrtc->base);
		amdgpu_irq_get(
			adev,
			&adev->pageflip_irq,
			irq_type);
	} else {

		amdgpu_irq_put(
			adev,
			&adev->pageflip_irq,
			irq_type);
		drm_crtc_vblank_off(&acrtc->base);
	}
}

static bool
is_scaling_state_different(const struct dm_connector_state *dm_state,
			   const struct dm_connector_state *old_dm_state)
{
	if (dm_state->scaling != old_dm_state->scaling)
		return true;
	if (!dm_state->underscan_enable && old_dm_state->underscan_enable) {
		if (old_dm_state->underscan_hborder != 0 && old_dm_state->underscan_vborder != 0)
			return true;
	} else  if (dm_state->underscan_enable && !old_dm_state->underscan_enable) {
		if (dm_state->underscan_hborder != 0 && dm_state->underscan_vborder != 0)
			return true;
	} else if (dm_state->underscan_hborder != old_dm_state->underscan_hborder ||
		   dm_state->underscan_vborder != old_dm_state->underscan_vborder)
		return true;
	return false;
}

#ifdef CONFIG_DRM_AMD_DC_HDCP
static bool is_content_protection_different(struct drm_connector_state *state,
					    const struct drm_connector_state *old_state,
					    const struct drm_connector *connector, struct hdcp_workqueue *hdcp_w)
{
	struct amdgpu_dm_connector *aconnector = to_amdgpu_dm_connector(connector);

	if (old_state->hdcp_content_type != state->hdcp_content_type &&
	    state->content_protection != DRM_MODE_CONTENT_PROTECTION_UNDESIRED) {
		state->content_protection = DRM_MODE_CONTENT_PROTECTION_DESIRED;
		return true;
	}

	/* CP is being re enabled, ignore this */
	if (old_state->content_protection == DRM_MODE_CONTENT_PROTECTION_ENABLED &&
	    state->content_protection == DRM_MODE_CONTENT_PROTECTION_DESIRED) {
		state->content_protection = DRM_MODE_CONTENT_PROTECTION_ENABLED;
		return false;
	}

	/* S3 resume case, since old state will always be 0 (UNDESIRED) and the restored state will be ENABLED */
	if (old_state->content_protection == DRM_MODE_CONTENT_PROTECTION_UNDESIRED &&
	    state->content_protection == DRM_MODE_CONTENT_PROTECTION_ENABLED)
		state->content_protection = DRM_MODE_CONTENT_PROTECTION_DESIRED;

	/* Check if something is connected/enabled, otherwise we start hdcp but nothing is connected/enabled
	 * hot-plug, headless s3, dpms
	 */
	if (state->content_protection == DRM_MODE_CONTENT_PROTECTION_DESIRED && connector->dpms == DRM_MODE_DPMS_ON &&
	    aconnector->dc_sink != NULL)
		return true;

	if (old_state->content_protection == state->content_protection)
		return false;

	if (state->content_protection == DRM_MODE_CONTENT_PROTECTION_UNDESIRED)
		return true;

	return false;
}

#endif
static void remove_stream(struct amdgpu_device *adev,
			  struct amdgpu_crtc *acrtc,
			  struct dc_stream_state *stream)
{
	/* this is the update mode case */

	acrtc->otg_inst = -1;
	acrtc->enabled = false;
}

static int get_cursor_position(struct drm_plane *plane, struct drm_crtc *crtc,
			       struct dc_cursor_position *position)
{
	struct amdgpu_crtc *amdgpu_crtc = to_amdgpu_crtc(crtc);
	int x, y;
	int xorigin = 0, yorigin = 0;

	position->enable = false;
	position->x = 0;
	position->y = 0;

	if (!crtc || !plane->state->fb)
		return 0;

	if ((plane->state->crtc_w > amdgpu_crtc->max_cursor_width) ||
	    (plane->state->crtc_h > amdgpu_crtc->max_cursor_height)) {
		DRM_ERROR("%s: bad cursor width or height %d x %d\n",
			  __func__,
			  plane->state->crtc_w,
			  plane->state->crtc_h);
		return -EINVAL;
	}

	x = plane->state->crtc_x;
	y = plane->state->crtc_y;

	if (x <= -amdgpu_crtc->max_cursor_width ||
	    y <= -amdgpu_crtc->max_cursor_height)
		return 0;

	if (x < 0) {
		xorigin = min(-x, amdgpu_crtc->max_cursor_width - 1);
		x = 0;
	}
	if (y < 0) {
		yorigin = min(-y, amdgpu_crtc->max_cursor_height - 1);
		y = 0;
	}
	position->enable = true;
	position->translate_by_source = true;
	position->x = x;
	position->y = y;
	position->x_hotspot = xorigin;
	position->y_hotspot = yorigin;

	return 0;
}

static void handle_cursor_update(struct drm_plane *plane,
				 struct drm_plane_state *old_plane_state)
{
	struct amdgpu_device *adev = plane->dev->dev_private;
	struct amdgpu_framebuffer *afb = to_amdgpu_framebuffer(plane->state->fb);
	struct drm_crtc *crtc = afb ? plane->state->crtc : old_plane_state->crtc;
	struct dm_crtc_state *crtc_state = crtc ? to_dm_crtc_state(crtc->state) : NULL;
	struct amdgpu_crtc *amdgpu_crtc = to_amdgpu_crtc(crtc);
	uint64_t address = afb ? afb->address : 0;
	struct dc_cursor_position position;
	struct dc_cursor_attributes attributes;
	int ret;

	if (!plane->state->fb && !old_plane_state->fb)
		return;

	DRM_DEBUG_DRIVER("%s: crtc_id=%d with size %d to %d\n",
			 __func__,
			 amdgpu_crtc->crtc_id,
			 plane->state->crtc_w,
			 plane->state->crtc_h);

	ret = get_cursor_position(plane, crtc, &position);
	if (ret)
		return;

	if (!position.enable) {
		/* turn off cursor */
		if (crtc_state && crtc_state->stream) {
			mutex_lock(&adev->dm.dc_lock);
			dc_stream_set_cursor_position(crtc_state->stream,
						      &position);
			mutex_unlock(&adev->dm.dc_lock);
		}
		return;
	}

	amdgpu_crtc->cursor_width = plane->state->crtc_w;
	amdgpu_crtc->cursor_height = plane->state->crtc_h;

	memset(&attributes, 0, sizeof(attributes));
	attributes.address.high_part = upper_32_bits(address);
	attributes.address.low_part  = lower_32_bits(address);
	attributes.width             = plane->state->crtc_w;
	attributes.height            = plane->state->crtc_h;
	attributes.color_format      = CURSOR_MODE_COLOR_PRE_MULTIPLIED_ALPHA;
	attributes.rotation_angle    = 0;
	attributes.attribute_flags.value = 0;

	attributes.pitch = attributes.width;

	if (crtc_state->stream) {
		mutex_lock(&adev->dm.dc_lock);
		if (!dc_stream_set_cursor_attributes(crtc_state->stream,
							 &attributes))
			DRM_ERROR("DC failed to set cursor attributes\n");

		if (!dc_stream_set_cursor_position(crtc_state->stream,
						   &position))
			DRM_ERROR("DC failed to set cursor position\n");
		mutex_unlock(&adev->dm.dc_lock);
	}
}

static void prepare_flip_isr(struct amdgpu_crtc *acrtc)
{

	assert_spin_locked(&acrtc->base.dev->event_lock);
	WARN_ON(acrtc->event);

	acrtc->event = acrtc->base.state->event;

	/* Set the flip status */
	acrtc->pflip_status = AMDGPU_FLIP_SUBMITTED;

	/* Mark this event as consumed */
	acrtc->base.state->event = NULL;

	DRM_DEBUG_DRIVER("crtc:%d, pflip_stat:AMDGPU_FLIP_SUBMITTED\n",
						 acrtc->crtc_id);
}

static void update_freesync_state_on_stream(
	struct amdgpu_display_manager *dm,
	struct dm_crtc_state *new_crtc_state,
	struct dc_stream_state *new_stream,
	struct dc_plane_state *surface,
	u32 flip_timestamp_in_us)
{
	struct mod_vrr_params vrr_params;
	struct dc_info_packet vrr_infopacket = {0};
	struct amdgpu_device *adev = dm->adev;
	unsigned long flags;

	if (!new_stream)
		return;

	/*
	 * TODO: Determine why min/max totals and vrefresh can be 0 here.
	 * For now it's sufficient to just guard against these conditions.
	 */

	if (!new_stream->timing.h_total || !new_stream->timing.v_total)
		return;

	spin_lock_irqsave(&adev->ddev->event_lock, flags);
	vrr_params = new_crtc_state->vrr_params;

	if (surface) {
		mod_freesync_handle_preflip(
			dm->freesync_module,
			surface,
			new_stream,
			flip_timestamp_in_us,
			&vrr_params);

		if (adev->family < AMDGPU_FAMILY_AI &&
		    amdgpu_dm_vrr_active(new_crtc_state)) {
			mod_freesync_handle_v_update(dm->freesync_module,
						     new_stream, &vrr_params);

			/* Need to call this before the frame ends. */
			dc_stream_adjust_vmin_vmax(dm->dc,
						   new_crtc_state->stream,
						   &vrr_params.adjust);
		}
	}

	mod_freesync_build_vrr_infopacket(
		dm->freesync_module,
		new_stream,
		&vrr_params,
		PACKET_TYPE_VRR,
		TRANSFER_FUNC_UNKNOWN,
		&vrr_infopacket);

	new_crtc_state->freesync_timing_changed |=
		(memcmp(&new_crtc_state->vrr_params.adjust,
			&vrr_params.adjust,
			sizeof(vrr_params.adjust)) != 0);

	new_crtc_state->freesync_vrr_info_changed |=
		(memcmp(&new_crtc_state->vrr_infopacket,
			&vrr_infopacket,
			sizeof(vrr_infopacket)) != 0);

	new_crtc_state->vrr_params = vrr_params;
	new_crtc_state->vrr_infopacket = vrr_infopacket;

	new_stream->adjust = new_crtc_state->vrr_params.adjust;
	new_stream->vrr_infopacket = vrr_infopacket;

	if (new_crtc_state->freesync_vrr_info_changed)
		DRM_DEBUG_KMS("VRR packet update: crtc=%u enabled=%d state=%d",
			      new_crtc_state->base.crtc->base.id,
			      (int)new_crtc_state->base.vrr_enabled,
			      (int)vrr_params.state);

	spin_unlock_irqrestore(&adev->ddev->event_lock, flags);
}

static void pre_update_freesync_state_on_stream(
	struct amdgpu_display_manager *dm,
	struct dm_crtc_state *new_crtc_state)
{
	struct dc_stream_state *new_stream = new_crtc_state->stream;
	struct mod_vrr_params vrr_params;
	struct mod_freesync_config config = new_crtc_state->freesync_config;
	struct amdgpu_device *adev = dm->adev;
	unsigned long flags;

	if (!new_stream)
		return;

	/*
	 * TODO: Determine why min/max totals and vrefresh can be 0 here.
	 * For now it's sufficient to just guard against these conditions.
	 */
	if (!new_stream->timing.h_total || !new_stream->timing.v_total)
		return;

	spin_lock_irqsave(&adev->ddev->event_lock, flags);
	vrr_params = new_crtc_state->vrr_params;

	if (new_crtc_state->vrr_supported &&
	    config.min_refresh_in_uhz &&
	    config.max_refresh_in_uhz) {
		config.state = new_crtc_state->base.vrr_enabled ?
			VRR_STATE_ACTIVE_VARIABLE :
			VRR_STATE_INACTIVE;
	} else {
		config.state = VRR_STATE_UNSUPPORTED;
	}

	mod_freesync_build_vrr_params(dm->freesync_module,
				      new_stream,
				      &config, &vrr_params);

	new_crtc_state->freesync_timing_changed |=
		(memcmp(&new_crtc_state->vrr_params.adjust,
			&vrr_params.adjust,
			sizeof(vrr_params.adjust)) != 0);

	new_crtc_state->vrr_params = vrr_params;
	spin_unlock_irqrestore(&adev->ddev->event_lock, flags);
}

static void amdgpu_dm_handle_vrr_transition(struct dm_crtc_state *old_state,
					    struct dm_crtc_state *new_state)
{
	bool old_vrr_active = amdgpu_dm_vrr_active(old_state);
	bool new_vrr_active = amdgpu_dm_vrr_active(new_state);

	if (!old_vrr_active && new_vrr_active) {
		/* Transition VRR inactive -> active:
		 * While VRR is active, we must not disable vblank irq, as a
		 * reenable after disable would compute bogus vblank/pflip
		 * timestamps if it likely happened inside display front-porch.
		 *
		 * We also need vupdate irq for the actual core vblank handling
		 * at end of vblank.
		 */
		dm_set_vupdate_irq(new_state->base.crtc, true);
		drm_crtc_vblank_get(new_state->base.crtc);
		DRM_DEBUG_DRIVER("%s: crtc=%u VRR off->on: Get vblank ref\n",
				 __func__, new_state->base.crtc->base.id);
	} else if (old_vrr_active && !new_vrr_active) {
		/* Transition VRR active -> inactive:
		 * Allow vblank irq disable again for fixed refresh rate.
		 */
		dm_set_vupdate_irq(new_state->base.crtc, false);
		drm_crtc_vblank_put(new_state->base.crtc);
		DRM_DEBUG_DRIVER("%s: crtc=%u VRR on->off: Drop vblank ref\n",
				 __func__, new_state->base.crtc->base.id);
	}
}

static void amdgpu_dm_commit_cursors(struct drm_atomic_state *state)
{
	struct drm_plane *plane;
	struct drm_plane_state *old_plane_state, *new_plane_state;
	int i;

	/*
	 * TODO: Make this per-stream so we don't issue redundant updates for
	 * commits with multiple streams.
	 */
	for_each_oldnew_plane_in_state(state, plane, old_plane_state,
				       new_plane_state, i)
		if (plane->type == DRM_PLANE_TYPE_CURSOR)
			handle_cursor_update(plane, old_plane_state);
}

static void amdgpu_dm_commit_planes(struct drm_atomic_state *state,
				    struct dc_state *dc_state,
				    struct drm_device *dev,
				    struct amdgpu_display_manager *dm,
				    struct drm_crtc *pcrtc,
				    bool wait_for_vblank)
{
	uint32_t i;
	uint64_t timestamp_ns;
	struct drm_plane *plane;
	struct drm_plane_state *old_plane_state, *new_plane_state;
	struct amdgpu_crtc *acrtc_attach = to_amdgpu_crtc(pcrtc);
	struct drm_crtc_state *new_pcrtc_state =
			drm_atomic_get_new_crtc_state(state, pcrtc);
	struct dm_crtc_state *acrtc_state = to_dm_crtc_state(new_pcrtc_state);
	struct dm_crtc_state *dm_old_crtc_state =
			to_dm_crtc_state(drm_atomic_get_old_crtc_state(state, pcrtc));
	int planes_count = 0, vpos, hpos;
	long r;
	unsigned long flags;
	struct amdgpu_bo *abo;
	uint64_t tiling_flags;
	bool tmz_surface = false;
	uint32_t target_vblank, last_flip_vblank;
	bool vrr_active = amdgpu_dm_vrr_active(acrtc_state);
	bool pflip_present = false;
	struct {
		struct dc_surface_update surface_updates[MAX_SURFACES];
		struct dc_plane_info plane_infos[MAX_SURFACES];
		struct dc_scaling_info scaling_infos[MAX_SURFACES];
		struct dc_flip_addrs flip_addrs[MAX_SURFACES];
		struct dc_stream_update stream_update;
	} *bundle;

	bundle = kzalloc(sizeof(*bundle), GFP_KERNEL);

	if (!bundle) {
		dm_error("Failed to allocate update bundle\n");
		goto cleanup;
	}

	/*
	 * Disable the cursor first if we're disabling all the planes.
	 * It'll remain on the screen after the planes are re-enabled
	 * if we don't.
	 */
	if (acrtc_state->active_planes == 0)
		amdgpu_dm_commit_cursors(state);

	/* update planes when needed */
	for_each_oldnew_plane_in_state(state, plane, old_plane_state, new_plane_state, i) {
		struct drm_crtc *crtc = new_plane_state->crtc;
		struct drm_crtc_state *new_crtc_state;
		struct drm_framebuffer *fb = new_plane_state->fb;
		bool plane_needs_flip;
		struct dc_plane_state *dc_plane;
		struct dm_plane_state *dm_new_plane_state = to_dm_plane_state(new_plane_state);

		/* Cursor plane is handled after stream updates */
		if (plane->type == DRM_PLANE_TYPE_CURSOR)
			continue;

		if (!fb || !crtc || pcrtc != crtc)
			continue;

		new_crtc_state = drm_atomic_get_new_crtc_state(state, crtc);
		if (!new_crtc_state->active)
			continue;

		dc_plane = dm_new_plane_state->dc_state;

		bundle->surface_updates[planes_count].surface = dc_plane;
		if (new_pcrtc_state->color_mgmt_changed) {
			bundle->surface_updates[planes_count].gamma = dc_plane->gamma_correction;
			bundle->surface_updates[planes_count].in_transfer_func = dc_plane->in_transfer_func;
			bundle->surface_updates[planes_count].gamut_remap_matrix = &dc_plane->gamut_remap_matrix;
		}

		fill_dc_scaling_info(new_plane_state,
				     &bundle->scaling_infos[planes_count]);

		bundle->surface_updates[planes_count].scaling_info =
			&bundle->scaling_infos[planes_count];

		plane_needs_flip = old_plane_state->fb && new_plane_state->fb;

		pflip_present = pflip_present || plane_needs_flip;

		if (!plane_needs_flip) {
			planes_count += 1;
			continue;
		}

		abo = gem_to_amdgpu_bo(fb->obj[0]);

		/*
		 * Wait for all fences on this FB. Do limited wait to avoid
		 * deadlock during GPU reset when this fence will not signal
		 * but we hold reservation lock for the BO.
		 */
		r = dma_resv_wait_timeout_rcu(abo->tbo.base.resv, true,
							false,
							msecs_to_jiffies(5000));
		if (unlikely(r <= 0))
			DRM_ERROR("Waiting for fences timed out!");

		/*
		 * TODO This might fail and hence better not used, wait
		 * explicitly on fences instead
		 * and in general should be called for
		 * blocking commit to as per framework helpers
		 */
		r = amdgpu_bo_reserve(abo, true);
		if (unlikely(r != 0))
			DRM_ERROR("failed to reserve buffer before flip\n");

		amdgpu_bo_get_tiling_flags(abo, &tiling_flags);

		tmz_surface = amdgpu_bo_encrypted(abo);

		amdgpu_bo_unreserve(abo);

		fill_dc_plane_info_and_addr(
			dm->adev, new_plane_state, tiling_flags,
			&bundle->plane_infos[planes_count],
			&bundle->flip_addrs[planes_count].address,
			tmz_surface,
			false);

		DRM_DEBUG_DRIVER("plane: id=%d dcc_en=%d\n",
				 new_plane_state->plane->index,
				 bundle->plane_infos[planes_count].dcc.enable);

		bundle->surface_updates[planes_count].plane_info =
			&bundle->plane_infos[planes_count];

		/*
		 * Only allow immediate flips for fast updates that don't
		 * change FB pitch, DCC state, rotation or mirroing.
		 */
		bundle->flip_addrs[planes_count].flip_immediate =
			crtc->state->async_flip &&
			acrtc_state->update_type == UPDATE_TYPE_FAST;

		timestamp_ns = ktime_get_ns();
		bundle->flip_addrs[planes_count].flip_timestamp_in_us = div_u64(timestamp_ns, 1000);
		bundle->surface_updates[planes_count].flip_addr = &bundle->flip_addrs[planes_count];
		bundle->surface_updates[planes_count].surface = dc_plane;

		if (!bundle->surface_updates[planes_count].surface) {
			DRM_ERROR("No surface for CRTC: id=%d\n",
					acrtc_attach->crtc_id);
			continue;
		}

		if (plane == pcrtc->primary)
			update_freesync_state_on_stream(
				dm,
				acrtc_state,
				acrtc_state->stream,
				dc_plane,
				bundle->flip_addrs[planes_count].flip_timestamp_in_us);

		DRM_DEBUG_DRIVER("%s Flipping to hi: 0x%x, low: 0x%x\n",
				 __func__,
				 bundle->flip_addrs[planes_count].address.grph.addr.high_part,
				 bundle->flip_addrs[planes_count].address.grph.addr.low_part);

		planes_count += 1;

	}

	if (pflip_present) {
		if (!vrr_active) {
			/* Use old throttling in non-vrr fixed refresh rate mode
			 * to keep flip scheduling based on target vblank counts
			 * working in a backwards compatible way, e.g., for
			 * clients using the GLX_OML_sync_control extension or
			 * DRI3/Present extension with defined target_msc.
			 */
			last_flip_vblank = amdgpu_get_vblank_counter_kms(pcrtc);
		}
		else {
			/* For variable refresh rate mode only:
			 * Get vblank of last completed flip to avoid > 1 vrr
			 * flips per video frame by use of throttling, but allow
			 * flip programming anywhere in the possibly large
			 * variable vrr vblank interval for fine-grained flip
			 * timing control and more opportunity to avoid stutter
			 * on late submission of flips.
			 */
			spin_lock_irqsave(&pcrtc->dev->event_lock, flags);
			last_flip_vblank = acrtc_attach->last_flip_vblank;
			spin_unlock_irqrestore(&pcrtc->dev->event_lock, flags);
		}

		target_vblank = last_flip_vblank + wait_for_vblank;

		/*
		 * Wait until we're out of the vertical blank period before the one
		 * targeted by the flip
		 */
		while ((acrtc_attach->enabled &&
			(amdgpu_display_get_crtc_scanoutpos(dm->ddev, acrtc_attach->crtc_id,
							    0, &vpos, &hpos, NULL,
							    NULL, &pcrtc->hwmode)
			 & (DRM_SCANOUTPOS_VALID | DRM_SCANOUTPOS_IN_VBLANK)) ==
			(DRM_SCANOUTPOS_VALID | DRM_SCANOUTPOS_IN_VBLANK) &&
			(int)(target_vblank -
			  amdgpu_get_vblank_counter_kms(pcrtc)) > 0)) {
			usleep_range(1000, 1100);
		}

		if (acrtc_attach->base.state->event) {
			drm_crtc_vblank_get(pcrtc);

			spin_lock_irqsave(&pcrtc->dev->event_lock, flags);

			WARN_ON(acrtc_attach->pflip_status != AMDGPU_FLIP_NONE);
			prepare_flip_isr(acrtc_attach);

			spin_unlock_irqrestore(&pcrtc->dev->event_lock, flags);
		}

		if (acrtc_state->stream) {
			if (acrtc_state->freesync_vrr_info_changed)
				bundle->stream_update.vrr_infopacket =
					&acrtc_state->stream->vrr_infopacket;
		}
	}

	/* Update the planes if changed or disable if we don't have any. */
	if ((planes_count || acrtc_state->active_planes == 0) &&
		acrtc_state->stream) {
		bundle->stream_update.stream = acrtc_state->stream;
		if (new_pcrtc_state->mode_changed) {
			bundle->stream_update.src = acrtc_state->stream->src;
			bundle->stream_update.dst = acrtc_state->stream->dst;
		}

		if (new_pcrtc_state->color_mgmt_changed) {
			/*
			 * TODO: This isn't fully correct since we've actually
			 * already modified the stream in place.
			 */
			bundle->stream_update.gamut_remap =
				&acrtc_state->stream->gamut_remap_matrix;
			bundle->stream_update.output_csc_transform =
				&acrtc_state->stream->csc_color_matrix;
			bundle->stream_update.out_transfer_func =
				acrtc_state->stream->out_transfer_func;
		}

		acrtc_state->stream->abm_level = acrtc_state->abm_level;
		if (acrtc_state->abm_level != dm_old_crtc_state->abm_level)
			bundle->stream_update.abm_level = &acrtc_state->abm_level;

		/*
		 * If FreeSync state on the stream has changed then we need to
		 * re-adjust the min/max bounds now that DC doesn't handle this
		 * as part of commit.
		 */
		if (amdgpu_dm_vrr_active(dm_old_crtc_state) !=
		    amdgpu_dm_vrr_active(acrtc_state)) {
			spin_lock_irqsave(&pcrtc->dev->event_lock, flags);
			dc_stream_adjust_vmin_vmax(
				dm->dc, acrtc_state->stream,
				&acrtc_state->vrr_params.adjust);
			spin_unlock_irqrestore(&pcrtc->dev->event_lock, flags);
		}
		mutex_lock(&dm->dc_lock);
		if ((acrtc_state->update_type > UPDATE_TYPE_FAST) &&
				acrtc_state->stream->link->psr_settings.psr_allow_active)
			amdgpu_dm_psr_disable(acrtc_state->stream);

		dc_commit_updates_for_stream(dm->dc,
						     bundle->surface_updates,
						     planes_count,
						     acrtc_state->stream,
						     &bundle->stream_update,
						     dc_state);

		if ((acrtc_state->update_type > UPDATE_TYPE_FAST) &&
				acrtc_state->stream->link->psr_settings.psr_version != DC_PSR_VERSION_UNSUPPORTED &&
				!acrtc_state->stream->link->psr_settings.psr_feature_enabled)
			amdgpu_dm_link_setup_psr(acrtc_state->stream);
		else if ((acrtc_state->update_type == UPDATE_TYPE_FAST) &&
				acrtc_state->stream->link->psr_settings.psr_feature_enabled &&
				!acrtc_state->stream->link->psr_settings.psr_allow_active) {
			amdgpu_dm_psr_enable(acrtc_state->stream);
		}

		mutex_unlock(&dm->dc_lock);
	}

	/*
	 * Update cursor state *after* programming all the planes.
	 * This avoids redundant programming in the case where we're going
	 * to be disabling a single plane - those pipes are being disabled.
	 */
	if (acrtc_state->active_planes)
		amdgpu_dm_commit_cursors(state);

cleanup:
	kfree(bundle);
}

static void amdgpu_dm_commit_audio(struct drm_device *dev,
				   struct drm_atomic_state *state)
{
	struct amdgpu_device *adev = dev->dev_private;
	struct amdgpu_dm_connector *aconnector;
	struct drm_connector *connector;
	struct drm_connector_state *old_con_state, *new_con_state;
	struct drm_crtc_state *new_crtc_state;
	struct dm_crtc_state *new_dm_crtc_state;
	const struct dc_stream_status *status;
	int i, inst;

	/* Notify device removals. */
	for_each_oldnew_connector_in_state(state, connector, old_con_state, new_con_state, i) {
		if (old_con_state->crtc != new_con_state->crtc) {
			/* CRTC changes require notification. */
			goto notify;
		}

		if (!new_con_state->crtc)
			continue;

		new_crtc_state = drm_atomic_get_new_crtc_state(
			state, new_con_state->crtc);

		if (!new_crtc_state)
			continue;

		if (!drm_atomic_crtc_needs_modeset(new_crtc_state))
			continue;

	notify:
		aconnector = to_amdgpu_dm_connector(connector);

		mutex_lock(&adev->dm.audio_lock);
		inst = aconnector->audio_inst;
		aconnector->audio_inst = -1;
		mutex_unlock(&adev->dm.audio_lock);

		amdgpu_dm_audio_eld_notify(adev, inst);
	}

	/* Notify audio device additions. */
	for_each_new_connector_in_state(state, connector, new_con_state, i) {
		if (!new_con_state->crtc)
			continue;

		new_crtc_state = drm_atomic_get_new_crtc_state(
			state, new_con_state->crtc);

		if (!new_crtc_state)
			continue;

		if (!drm_atomic_crtc_needs_modeset(new_crtc_state))
			continue;

		new_dm_crtc_state = to_dm_crtc_state(new_crtc_state);
		if (!new_dm_crtc_state->stream)
			continue;

		status = dc_stream_get_status(new_dm_crtc_state->stream);
		if (!status)
			continue;

		aconnector = to_amdgpu_dm_connector(connector);

		mutex_lock(&adev->dm.audio_lock);
		inst = status->audio_inst;
		aconnector->audio_inst = inst;
		mutex_unlock(&adev->dm.audio_lock);

		amdgpu_dm_audio_eld_notify(adev, inst);
	}
}

/*
 * Enable interrupts on CRTCs that are newly active, undergone
 * a modeset, or have active planes again.
 *
 * Done in two passes, based on the for_modeset flag:
 * Pass 1: For CRTCs going through modeset
 * Pass 2: For CRTCs going from 0 to n active planes
 *
 * Interrupts can only be enabled after the planes are programmed,
 * so this requires a two-pass approach since we don't want to
 * just defer the interrupts until after commit planes every time.
 */
static void amdgpu_dm_enable_crtc_interrupts(struct drm_device *dev,
					     struct drm_atomic_state *state,
					     bool for_modeset)
{
	struct amdgpu_device *adev = dev->dev_private;
	struct drm_crtc *crtc;
	struct drm_crtc_state *old_crtc_state, *new_crtc_state;
	int i;
#ifdef CONFIG_DEBUG_FS
	enum amdgpu_dm_pipe_crc_source source;
#endif

	for_each_oldnew_crtc_in_state(state, crtc, old_crtc_state,
				      new_crtc_state, i) {
		struct amdgpu_crtc *acrtc = to_amdgpu_crtc(crtc);
		struct dm_crtc_state *dm_new_crtc_state =
			to_dm_crtc_state(new_crtc_state);
		struct dm_crtc_state *dm_old_crtc_state =
			to_dm_crtc_state(old_crtc_state);
		bool modeset = drm_atomic_crtc_needs_modeset(new_crtc_state);
		bool run_pass;

		run_pass = (for_modeset && modeset) ||
			   (!for_modeset && !modeset &&
			    !dm_old_crtc_state->interrupts_enabled);

		if (!run_pass)
			continue;

		if (!dm_new_crtc_state->interrupts_enabled)
			continue;

		manage_dm_interrupts(adev, acrtc, true);

#ifdef CONFIG_DEBUG_FS
		/* The stream has changed so CRC capture needs to re-enabled. */
		source = dm_new_crtc_state->crc_src;
		if (amdgpu_dm_is_valid_crc_source(source)) {
			amdgpu_dm_crtc_configure_crc_source(
				crtc, dm_new_crtc_state,
				dm_new_crtc_state->crc_src);
		}
#endif
	}
}

/*
 * amdgpu_dm_crtc_copy_transient_flags - copy mirrored flags from DRM to DC
 * @crtc_state: the DRM CRTC state
 * @stream_state: the DC stream state.
 *
 * Copy the mirrored transient state flags from DRM, to DC. It is used to bring
 * a dc_stream_state's flags in sync with a drm_crtc_state's flags.
 */
static void amdgpu_dm_crtc_copy_transient_flags(struct drm_crtc_state *crtc_state,
						struct dc_stream_state *stream_state)
{
	stream_state->mode_changed = drm_atomic_crtc_needs_modeset(crtc_state);
}

static int amdgpu_dm_atomic_commit(struct drm_device *dev,
				   struct drm_atomic_state *state,
				   bool nonblock)
{
	struct drm_crtc *crtc;
	struct drm_crtc_state *old_crtc_state, *new_crtc_state;
	struct amdgpu_device *adev = dev->dev_private;
	int i;

	/*
	 * We evade vblank and pflip interrupts on CRTCs that are undergoing
	 * a modeset, being disabled, or have no active planes.
	 *
	 * It's done in atomic commit rather than commit tail for now since
	 * some of these interrupt handlers access the current CRTC state and
	 * potentially the stream pointer itself.
	 *
	 * Since the atomic state is swapped within atomic commit and not within
	 * commit tail this would leave to new state (that hasn't been committed yet)
	 * being accesssed from within the handlers.
	 *
	 * TODO: Fix this so we can do this in commit tail and not have to block
	 * in atomic check.
	 */
	for_each_oldnew_crtc_in_state(state, crtc, old_crtc_state, new_crtc_state, i) {
		struct dm_crtc_state *dm_old_crtc_state = to_dm_crtc_state(old_crtc_state);
		struct dm_crtc_state *dm_new_crtc_state = to_dm_crtc_state(new_crtc_state);
		struct amdgpu_crtc *acrtc = to_amdgpu_crtc(crtc);

		if (dm_old_crtc_state->interrupts_enabled &&
		    (!dm_new_crtc_state->interrupts_enabled ||
		     drm_atomic_crtc_needs_modeset(new_crtc_state)))
			manage_dm_interrupts(adev, acrtc, false);
	}
	/*
	 * Add check here for SoC's that support hardware cursor plane, to
	 * unset legacy_cursor_update
	 */

	return drm_atomic_helper_commit(dev, state, nonblock);

	/*TODO Handle EINTR, reenable IRQ*/
}

/**
 * amdgpu_dm_atomic_commit_tail() - AMDgpu DM's commit tail implementation.
 * @state: The atomic state to commit
 *
 * This will tell DC to commit the constructed DC state from atomic_check,
 * programming the hardware. Any failures here implies a hardware failure, since
 * atomic check should have filtered anything non-kosher.
 */
static void amdgpu_dm_atomic_commit_tail(struct drm_atomic_state *state)
{
	struct drm_device *dev = state->dev;
	struct amdgpu_device *adev = dev->dev_private;
	struct amdgpu_display_manager *dm = &adev->dm;
	struct dm_atomic_state *dm_state;
	struct dc_state *dc_state = NULL, *dc_state_temp = NULL;
	uint32_t i, j;
	struct drm_crtc *crtc;
	struct drm_crtc_state *old_crtc_state, *new_crtc_state;
	unsigned long flags;
	bool wait_for_vblank = true;
	struct drm_connector *connector;
	struct drm_connector_state *old_con_state, *new_con_state;
	struct dm_crtc_state *dm_old_crtc_state, *dm_new_crtc_state;
	int crtc_disable_count = 0;

	drm_atomic_helper_update_legacy_modeset_state(dev, state);

	dm_state = dm_atomic_get_new_state(state);
	if (dm_state && dm_state->context) {
		dc_state = dm_state->context;
	} else {
		/* No state changes, retain current state. */
		dc_state_temp = dc_create_state(dm->dc);
		ASSERT(dc_state_temp);
		dc_state = dc_state_temp;
		dc_resource_state_copy_construct_current(dm->dc, dc_state);
	}

	/* update changed items */
	for_each_oldnew_crtc_in_state(state, crtc, old_crtc_state, new_crtc_state, i) {
		struct amdgpu_crtc *acrtc = to_amdgpu_crtc(crtc);

		dm_new_crtc_state = to_dm_crtc_state(new_crtc_state);
		dm_old_crtc_state = to_dm_crtc_state(old_crtc_state);

		DRM_DEBUG_DRIVER(
			"amdgpu_crtc id:%d crtc_state_flags: enable:%d, active:%d, "
			"planes_changed:%d, mode_changed:%d,active_changed:%d,"
			"connectors_changed:%d\n",
			acrtc->crtc_id,
			new_crtc_state->enable,
			new_crtc_state->active,
			new_crtc_state->planes_changed,
			new_crtc_state->mode_changed,
			new_crtc_state->active_changed,
			new_crtc_state->connectors_changed);

		/* Copy all transient state flags into dc state */
		if (dm_new_crtc_state->stream) {
			amdgpu_dm_crtc_copy_transient_flags(&dm_new_crtc_state->base,
							    dm_new_crtc_state->stream);
		}

		/* handles headless hotplug case, updating new_state and
		 * aconnector as needed
		 */

		if (modeset_required(new_crtc_state, dm_new_crtc_state->stream, dm_old_crtc_state->stream)) {

			DRM_DEBUG_DRIVER("Atomic commit: SET crtc id %d: [%p]\n", acrtc->crtc_id, acrtc);

			if (!dm_new_crtc_state->stream) {
				/*
				 * this could happen because of issues with
				 * userspace notifications delivery.
				 * In this case userspace tries to set mode on
				 * display which is disconnected in fact.
				 * dc_sink is NULL in this case on aconnector.
				 * We expect reset mode will come soon.
				 *
				 * This can also happen when unplug is done
				 * during resume sequence ended
				 *
				 * In this case, we want to pretend we still
				 * have a sink to keep the pipe running so that
				 * hw state is consistent with the sw state
				 */
				DRM_DEBUG_DRIVER("%s: Failed to create new stream for crtc %d\n",
						__func__, acrtc->base.base.id);
				continue;
			}

			if (dm_old_crtc_state->stream)
				remove_stream(adev, acrtc, dm_old_crtc_state->stream);

			pm_runtime_get_noresume(dev->dev);

			acrtc->enabled = true;
			acrtc->hw_mode = new_crtc_state->mode;
			crtc->hwmode = new_crtc_state->mode;
		} else if (modereset_required(new_crtc_state)) {
			DRM_DEBUG_DRIVER("Atomic commit: RESET. crtc id %d:[%p]\n", acrtc->crtc_id, acrtc);
			/* i.e. reset mode */
			if (dm_old_crtc_state->stream) {
				if (dm_old_crtc_state->stream->link->psr_settings.psr_allow_active)
					amdgpu_dm_psr_disable(dm_old_crtc_state->stream);

				remove_stream(adev, acrtc, dm_old_crtc_state->stream);
			}
		}
	} /* for_each_crtc_in_state() */

	if (dc_state) {
		dm_enable_per_frame_crtc_master_sync(dc_state);
		mutex_lock(&dm->dc_lock);
		WARN_ON(!dc_commit_state(dm->dc, dc_state));
		mutex_unlock(&dm->dc_lock);
	}

	for_each_new_crtc_in_state(state, crtc, new_crtc_state, i) {
		struct amdgpu_crtc *acrtc = to_amdgpu_crtc(crtc);

		dm_new_crtc_state = to_dm_crtc_state(new_crtc_state);

		if (dm_new_crtc_state->stream != NULL) {
			const struct dc_stream_status *status =
					dc_stream_get_status(dm_new_crtc_state->stream);

			if (!status)
				status = dc_stream_get_status_from_state(dc_state,
									 dm_new_crtc_state->stream);

			if (!status)
				DC_ERR("got no status for stream %p on acrtc%p\n", dm_new_crtc_state->stream, acrtc);
			else
				acrtc->otg_inst = status->primary_otg_inst;
		}
	}
#ifdef CONFIG_DRM_AMD_DC_HDCP
	for_each_oldnew_connector_in_state(state, connector, old_con_state, new_con_state, i) {
		struct dm_connector_state *dm_new_con_state = to_dm_connector_state(new_con_state);
		struct amdgpu_crtc *acrtc = to_amdgpu_crtc(dm_new_con_state->base.crtc);
		struct amdgpu_dm_connector *aconnector = to_amdgpu_dm_connector(connector);

		new_crtc_state = NULL;

		if (acrtc)
			new_crtc_state = drm_atomic_get_new_crtc_state(state, &acrtc->base);

		dm_new_crtc_state = to_dm_crtc_state(new_crtc_state);

		if (dm_new_crtc_state && dm_new_crtc_state->stream == NULL &&
		    connector->state->content_protection == DRM_MODE_CONTENT_PROTECTION_ENABLED) {
			hdcp_reset_display(adev->dm.hdcp_workqueue, aconnector->dc_link->link_index);
			new_con_state->content_protection = DRM_MODE_CONTENT_PROTECTION_DESIRED;
			continue;
		}

		if (is_content_protection_different(new_con_state, old_con_state, connector, adev->dm.hdcp_workqueue))
			hdcp_update_display(
				adev->dm.hdcp_workqueue, aconnector->dc_link->link_index, aconnector,
				new_con_state->hdcp_content_type,
				new_con_state->content_protection == DRM_MODE_CONTENT_PROTECTION_DESIRED ? true
													 : false);
	}
#endif

	/* Handle connector state changes */
	for_each_oldnew_connector_in_state(state, connector, old_con_state, new_con_state, i) {
		struct dm_connector_state *dm_new_con_state = to_dm_connector_state(new_con_state);
		struct dm_connector_state *dm_old_con_state = to_dm_connector_state(old_con_state);
		struct amdgpu_crtc *acrtc = to_amdgpu_crtc(dm_new_con_state->base.crtc);
		struct dc_surface_update dummy_updates[MAX_SURFACES];
		struct dc_stream_update stream_update;
		struct dc_info_packet hdr_packet;
		struct dc_stream_status *status = NULL;
		bool abm_changed, hdr_changed, scaling_changed;

		memset(&dummy_updates, 0, sizeof(dummy_updates));
		memset(&stream_update, 0, sizeof(stream_update));

		if (acrtc) {
			new_crtc_state = drm_atomic_get_new_crtc_state(state, &acrtc->base);
			old_crtc_state = drm_atomic_get_old_crtc_state(state, &acrtc->base);
		}

		/* Skip any modesets/resets */
		if (!acrtc || drm_atomic_crtc_needs_modeset(new_crtc_state))
			continue;

		dm_new_crtc_state = to_dm_crtc_state(new_crtc_state);
		dm_old_crtc_state = to_dm_crtc_state(old_crtc_state);

		scaling_changed = is_scaling_state_different(dm_new_con_state,
							     dm_old_con_state);

		abm_changed = dm_new_crtc_state->abm_level !=
			      dm_old_crtc_state->abm_level;

		hdr_changed =
			is_hdr_metadata_different(old_con_state, new_con_state);

		if (!scaling_changed && !abm_changed && !hdr_changed)
			continue;

		stream_update.stream = dm_new_crtc_state->stream;
		if (scaling_changed) {
			update_stream_scaling_settings(&dm_new_con_state->base.crtc->mode,
					dm_new_con_state, dm_new_crtc_state->stream);

			stream_update.src = dm_new_crtc_state->stream->src;
			stream_update.dst = dm_new_crtc_state->stream->dst;
		}

		if (abm_changed) {
			dm_new_crtc_state->stream->abm_level = dm_new_crtc_state->abm_level;

			stream_update.abm_level = &dm_new_crtc_state->abm_level;
		}

		if (hdr_changed) {
			fill_hdr_info_packet(new_con_state, &hdr_packet);
			stream_update.hdr_static_metadata = &hdr_packet;
		}

		status = dc_stream_get_status(dm_new_crtc_state->stream);
		WARN_ON(!status);
		WARN_ON(!status->plane_count);

		/*
		 * TODO: DC refuses to perform stream updates without a dc_surface_update.
		 * Here we create an empty update on each plane.
		 * To fix this, DC should permit updating only stream properties.
		 */
		for (j = 0; j < status->plane_count; j++)
			dummy_updates[j].surface = status->plane_states[0];


		mutex_lock(&dm->dc_lock);
		dc_commit_updates_for_stream(dm->dc,
						     dummy_updates,
						     status->plane_count,
						     dm_new_crtc_state->stream,
						     &stream_update,
						     dc_state);
		mutex_unlock(&dm->dc_lock);
	}

	/* Count number of newly disabled CRTCs for dropping PM refs later. */
	for_each_oldnew_crtc_in_state(state, crtc, old_crtc_state,
				      new_crtc_state, i) {
		if (old_crtc_state->active && !new_crtc_state->active)
			crtc_disable_count++;

		dm_new_crtc_state = to_dm_crtc_state(new_crtc_state);
		dm_old_crtc_state = to_dm_crtc_state(old_crtc_state);

		/* Update freesync active state. */
		pre_update_freesync_state_on_stream(dm, dm_new_crtc_state);

		/* Handle vrr on->off / off->on transitions */
		amdgpu_dm_handle_vrr_transition(dm_old_crtc_state,
						dm_new_crtc_state);
	}

	/* Enable interrupts for CRTCs going through a modeset. */
	amdgpu_dm_enable_crtc_interrupts(dev, state, true);

	for_each_new_crtc_in_state(state, crtc, new_crtc_state, j)
		if (new_crtc_state->async_flip)
			wait_for_vblank = false;

	/* update planes when needed per crtc*/
	for_each_new_crtc_in_state(state, crtc, new_crtc_state, j) {
		dm_new_crtc_state = to_dm_crtc_state(new_crtc_state);

		if (dm_new_crtc_state->stream)
			amdgpu_dm_commit_planes(state, dc_state, dev,
						dm, crtc, wait_for_vblank);
	}

	/* Enable interrupts for CRTCs going from 0 to n active planes. */
	amdgpu_dm_enable_crtc_interrupts(dev, state, false);

	/* Update audio instances for each connector. */
	amdgpu_dm_commit_audio(dev, state);

	/*
	 * send vblank event on all events not handled in flip and
	 * mark consumed event for drm_atomic_helper_commit_hw_done
	 */
	spin_lock_irqsave(&adev->ddev->event_lock, flags);
	for_each_new_crtc_in_state(state, crtc, new_crtc_state, i) {

		if (new_crtc_state->event)
			drm_send_event_locked(dev, &new_crtc_state->event->base);

		new_crtc_state->event = NULL;
	}
	spin_unlock_irqrestore(&adev->ddev->event_lock, flags);

	/* Signal HW programming completion */
	drm_atomic_helper_commit_hw_done(state);

	if (wait_for_vblank)
		drm_atomic_helper_wait_for_flip_done(dev, state);

	drm_atomic_helper_cleanup_planes(dev, state);

	/*
	 * Finally, drop a runtime PM reference for each newly disabled CRTC,
	 * so we can put the GPU into runtime suspend if we're not driving any
	 * displays anymore
	 */
	for (i = 0; i < crtc_disable_count; i++)
		pm_runtime_put_autosuspend(dev->dev);
	pm_runtime_mark_last_busy(dev->dev);

	if (dc_state_temp)
		dc_release_state(dc_state_temp);
}


static int dm_force_atomic_commit(struct drm_connector *connector)
{
	int ret = 0;
	struct drm_device *ddev = connector->dev;
	struct drm_atomic_state *state = drm_atomic_state_alloc(ddev);
	struct amdgpu_crtc *disconnected_acrtc = to_amdgpu_crtc(connector->encoder->crtc);
	struct drm_plane *plane = disconnected_acrtc->base.primary;
	struct drm_connector_state *conn_state;
	struct drm_crtc_state *crtc_state;
	struct drm_plane_state *plane_state;

	if (!state)
		return -ENOMEM;

	state->acquire_ctx = ddev->mode_config.acquire_ctx;

	/* Construct an atomic state to restore previous display setting */

	/*
	 * Attach connectors to drm_atomic_state
	 */
	conn_state = drm_atomic_get_connector_state(state, connector);

	ret = PTR_ERR_OR_ZERO(conn_state);
	if (ret)
		goto err;

	/* Attach crtc to drm_atomic_state*/
	crtc_state = drm_atomic_get_crtc_state(state, &disconnected_acrtc->base);

	ret = PTR_ERR_OR_ZERO(crtc_state);
	if (ret)
		goto err;

	/* force a restore */
	crtc_state->mode_changed = true;

	/* Attach plane to drm_atomic_state */
	plane_state = drm_atomic_get_plane_state(state, plane);

	ret = PTR_ERR_OR_ZERO(plane_state);
	if (ret)
		goto err;


	/* Call commit internally with the state we just constructed */
	ret = drm_atomic_commit(state);
	if (!ret)
		return 0;

err:
	DRM_ERROR("Restoring old state failed with %i\n", ret);
	drm_atomic_state_put(state);

	return ret;
}

/*
 * This function handles all cases when set mode does not come upon hotplug.
 * This includes when a display is unplugged then plugged back into the
 * same port and when running without usermode desktop manager supprot
 */
void dm_restore_drm_connector_state(struct drm_device *dev,
				    struct drm_connector *connector)
{
	struct amdgpu_dm_connector *aconnector = to_amdgpu_dm_connector(connector);
	struct amdgpu_crtc *disconnected_acrtc;
	struct dm_crtc_state *acrtc_state;

	if (!aconnector->dc_sink || !connector->state || !connector->encoder)
		return;

	disconnected_acrtc = to_amdgpu_crtc(connector->encoder->crtc);
	if (!disconnected_acrtc)
		return;

	acrtc_state = to_dm_crtc_state(disconnected_acrtc->base.state);
	if (!acrtc_state->stream)
		return;

	/*
	 * If the previous sink is not released and different from the current,
	 * we deduce we are in a state where we can not rely on usermode call
	 * to turn on the display, so we do it here
	 */
	if (acrtc_state->stream->sink != aconnector->dc_sink)
		dm_force_atomic_commit(&aconnector->base);
}

/*
 * Grabs all modesetting locks to serialize against any blocking commits,
 * Waits for completion of all non blocking commits.
 */
static int do_aquire_global_lock(struct drm_device *dev,
				 struct drm_atomic_state *state)
{
	struct drm_crtc *crtc;
	struct drm_crtc_commit *commit;
	long ret;

	/*
	 * Adding all modeset locks to aquire_ctx will
	 * ensure that when the framework release it the
	 * extra locks we are locking here will get released to
	 */
	ret = drm_modeset_lock_all_ctx(dev, state->acquire_ctx);
	if (ret)
		return ret;

	list_for_each_entry(crtc, &dev->mode_config.crtc_list, head) {
		spin_lock(&crtc->commit_lock);
		commit = list_first_entry_or_null(&crtc->commit_list,
				struct drm_crtc_commit, commit_entry);
		if (commit)
			drm_crtc_commit_get(commit);
		spin_unlock(&crtc->commit_lock);

		if (!commit)
			continue;

		/*
		 * Make sure all pending HW programming completed and
		 * page flips done
		 */
		ret = wait_for_completion_interruptible_timeout(&commit->hw_done, 10*HZ);

		if (ret > 0)
			ret = wait_for_completion_interruptible_timeout(
					&commit->flip_done, 10*HZ);

		if (ret == 0)
			DRM_ERROR("[CRTC:%d:%s] hw_done or flip_done "
				  "timed out\n", crtc->base.id, crtc->name);

		drm_crtc_commit_put(commit);
	}

	return ret < 0 ? ret : 0;
}

static void get_freesync_config_for_crtc(
	struct dm_crtc_state *new_crtc_state,
	struct dm_connector_state *new_con_state)
{
	struct mod_freesync_config config = {0};
	struct amdgpu_dm_connector *aconnector =
			to_amdgpu_dm_connector(new_con_state->base.connector);
	struct drm_display_mode *mode = &new_crtc_state->base.mode;
	int vrefresh = drm_mode_vrefresh(mode);

	new_crtc_state->vrr_supported = new_con_state->freesync_capable &&
					vrefresh >= aconnector->min_vfreq &&
					vrefresh <= aconnector->max_vfreq;

	if (new_crtc_state->vrr_supported) {
		new_crtc_state->stream->ignore_msa_timing_param = true;
		config.state = new_crtc_state->base.vrr_enabled ?
				VRR_STATE_ACTIVE_VARIABLE :
				VRR_STATE_INACTIVE;
		config.min_refresh_in_uhz =
				aconnector->min_vfreq * 1000000;
		config.max_refresh_in_uhz =
				aconnector->max_vfreq * 1000000;
		config.vsif_supported = true;
		config.btr = true;
	}

	new_crtc_state->freesync_config = config;
}

static void reset_freesync_config_for_crtc(
	struct dm_crtc_state *new_crtc_state)
{
	new_crtc_state->vrr_supported = false;

	memset(&new_crtc_state->vrr_params, 0,
	       sizeof(new_crtc_state->vrr_params));
	memset(&new_crtc_state->vrr_infopacket, 0,
	       sizeof(new_crtc_state->vrr_infopacket));
}

static int dm_update_crtc_state(struct amdgpu_display_manager *dm,
				struct drm_atomic_state *state,
				struct drm_crtc *crtc,
				struct drm_crtc_state *old_crtc_state,
				struct drm_crtc_state *new_crtc_state,
				bool enable,
				bool *lock_and_validation_needed)
{
	struct dm_atomic_state *dm_state = NULL;
	struct dm_crtc_state *dm_old_crtc_state, *dm_new_crtc_state;
	struct dc_stream_state *new_stream;
	int ret = 0;

	/*
	 * TODO Move this code into dm_crtc_atomic_check once we get rid of dc_validation_set
	 * update changed items
	 */
	struct amdgpu_crtc *acrtc = NULL;
	struct amdgpu_dm_connector *aconnector = NULL;
	struct drm_connector_state *drm_new_conn_state = NULL, *drm_old_conn_state = NULL;
	struct dm_connector_state *dm_new_conn_state = NULL, *dm_old_conn_state = NULL;

	new_stream = NULL;

	dm_old_crtc_state = to_dm_crtc_state(old_crtc_state);
	dm_new_crtc_state = to_dm_crtc_state(new_crtc_state);
	acrtc = to_amdgpu_crtc(crtc);
	aconnector = amdgpu_dm_find_first_crtc_matching_connector(state, crtc);

	/* TODO This hack should go away */
	if (aconnector && enable) {
		/* Make sure fake sink is created in plug-in scenario */
		drm_new_conn_state = drm_atomic_get_new_connector_state(state,
							    &aconnector->base);
		drm_old_conn_state = drm_atomic_get_old_connector_state(state,
							    &aconnector->base);

		if (IS_ERR(drm_new_conn_state)) {
			ret = PTR_ERR_OR_ZERO(drm_new_conn_state);
			goto fail;
		}

		dm_new_conn_state = to_dm_connector_state(drm_new_conn_state);
		dm_old_conn_state = to_dm_connector_state(drm_old_conn_state);

		if (!drm_atomic_crtc_needs_modeset(new_crtc_state))
			goto skip_modeset;

		new_stream = create_validate_stream_for_sink(aconnector,
							     &new_crtc_state->mode,
							     dm_new_conn_state,
							     dm_old_crtc_state->stream);

		/*
		 * we can have no stream on ACTION_SET if a display
		 * was disconnected during S3, in this case it is not an
		 * error, the OS will be updated after detection, and
		 * will do the right thing on next atomic commit
		 */

		if (!new_stream) {
			DRM_DEBUG_DRIVER("%s: Failed to create new stream for crtc %d\n",
					__func__, acrtc->base.base.id);
			ret = -ENOMEM;
			goto fail;
		}

		dm_new_crtc_state->abm_level = dm_new_conn_state->abm_level;

		ret = fill_hdr_info_packet(drm_new_conn_state,
					   &new_stream->hdr_static_metadata);
		if (ret)
			goto fail;

		/*
		 * If we already removed the old stream from the context
		 * (and set the new stream to NULL) then we can't reuse
		 * the old stream even if the stream and scaling are unchanged.
		 * We'll hit the BUG_ON and black screen.
		 *
		 * TODO: Refactor this function to allow this check to work
		 * in all conditions.
		 */
		if (dm_new_crtc_state->stream &&
		    dc_is_stream_unchanged(new_stream, dm_old_crtc_state->stream) &&
		    dc_is_stream_scaling_unchanged(new_stream, dm_old_crtc_state->stream)) {
			new_crtc_state->mode_changed = false;
			DRM_DEBUG_DRIVER("Mode change not required, setting mode_changed to %d",
					 new_crtc_state->mode_changed);
		}
	}

	/* mode_changed flag may get updated above, need to check again */
	if (!drm_atomic_crtc_needs_modeset(new_crtc_state))
		goto skip_modeset;

	DRM_DEBUG_DRIVER(
		"amdgpu_crtc id:%d crtc_state_flags: enable:%d, active:%d, "
		"planes_changed:%d, mode_changed:%d,active_changed:%d,"
		"connectors_changed:%d\n",
		acrtc->crtc_id,
		new_crtc_state->enable,
		new_crtc_state->active,
		new_crtc_state->planes_changed,
		new_crtc_state->mode_changed,
		new_crtc_state->active_changed,
		new_crtc_state->connectors_changed);

	/* Remove stream for any changed/disabled CRTC */
	if (!enable) {

		if (!dm_old_crtc_state->stream)
			goto skip_modeset;

		ret = dm_atomic_get_state(state, &dm_state);
		if (ret)
			goto fail;

		DRM_DEBUG_DRIVER("Disabling DRM crtc: %d\n",
				crtc->base.id);

		/* i.e. reset mode */
		if (dc_remove_stream_from_ctx(
				dm->dc,
				dm_state->context,
				dm_old_crtc_state->stream) != DC_OK) {
			ret = -EINVAL;
			goto fail;
		}

		dc_stream_release(dm_old_crtc_state->stream);
		dm_new_crtc_state->stream = NULL;

		reset_freesync_config_for_crtc(dm_new_crtc_state);

		*lock_and_validation_needed = true;

	} else {/* Add stream for any updated/enabled CRTC */
		/*
		 * Quick fix to prevent NULL pointer on new_stream when
		 * added MST connectors not found in existing crtc_state in the chained mode
		 * TODO: need to dig out the root cause of that
		 */
		if (!aconnector || (!aconnector->dc_sink && aconnector->mst_port))
			goto skip_modeset;

		if (modereset_required(new_crtc_state))
			goto skip_modeset;

		if (modeset_required(new_crtc_state, new_stream,
				     dm_old_crtc_state->stream)) {

			WARN_ON(dm_new_crtc_state->stream);

			ret = dm_atomic_get_state(state, &dm_state);
			if (ret)
				goto fail;

			dm_new_crtc_state->stream = new_stream;

			dc_stream_retain(new_stream);

			DRM_DEBUG_DRIVER("Enabling DRM crtc: %d\n",
						crtc->base.id);

			if (dc_add_stream_to_ctx(
					dm->dc,
					dm_state->context,
					dm_new_crtc_state->stream) != DC_OK) {
				ret = -EINVAL;
				goto fail;
			}

			*lock_and_validation_needed = true;
		}
	}

skip_modeset:
	/* Release extra reference */
	if (new_stream)
		 dc_stream_release(new_stream);

	/*
	 * We want to do dc stream updates that do not require a
	 * full modeset below.
	 */
	if (!(enable && aconnector && new_crtc_state->enable &&
	      new_crtc_state->active))
		return 0;
	/*
	 * Given above conditions, the dc state cannot be NULL because:
	 * 1. We're in the process of enabling CRTCs (just been added
	 *    to the dc context, or already is on the context)
	 * 2. Has a valid connector attached, and
	 * 3. Is currently active and enabled.
	 * => The dc stream state currently exists.
	 */
	BUG_ON(dm_new_crtc_state->stream == NULL);

	/* Scaling or underscan settings */
	if (is_scaling_state_different(dm_old_conn_state, dm_new_conn_state))
		update_stream_scaling_settings(
			&new_crtc_state->mode, dm_new_conn_state, dm_new_crtc_state->stream);

	/* ABM settings */
	dm_new_crtc_state->abm_level = dm_new_conn_state->abm_level;

	/*
	 * Color management settings. We also update color properties
	 * when a modeset is needed, to ensure it gets reprogrammed.
	 */
	if (dm_new_crtc_state->base.color_mgmt_changed ||
	    drm_atomic_crtc_needs_modeset(new_crtc_state)) {
		ret = amdgpu_dm_update_crtc_color_mgmt(dm_new_crtc_state);
		if (ret)
			goto fail;
	}

	/* Update Freesync settings. */
	get_freesync_config_for_crtc(dm_new_crtc_state,
				     dm_new_conn_state);

	return ret;

fail:
	if (new_stream)
		dc_stream_release(new_stream);
	return ret;
}

static bool should_reset_plane(struct drm_atomic_state *state,
			       struct drm_plane *plane,
			       struct drm_plane_state *old_plane_state,
			       struct drm_plane_state *new_plane_state)
{
	struct drm_plane *other;
	struct drm_plane_state *old_other_state, *new_other_state;
	struct drm_crtc_state *new_crtc_state;
	int i;

	/*
	 * TODO: Remove this hack once the checks below are sufficient
	 * enough to determine when we need to reset all the planes on
	 * the stream.
	 */
	if (state->allow_modeset)
		return true;

	/* Exit early if we know that we're adding or removing the plane. */
	if (old_plane_state->crtc != new_plane_state->crtc)
		return true;

	/* old crtc == new_crtc == NULL, plane not in context. */
	if (!new_plane_state->crtc)
		return false;

	new_crtc_state =
		drm_atomic_get_new_crtc_state(state, new_plane_state->crtc);

	if (!new_crtc_state)
		return true;

	/* CRTC Degamma changes currently require us to recreate planes. */
	if (new_crtc_state->color_mgmt_changed)
		return true;

	if (drm_atomic_crtc_needs_modeset(new_crtc_state))
		return true;

	/*
	 * If there are any new primary or overlay planes being added or
	 * removed then the z-order can potentially change. To ensure
	 * correct z-order and pipe acquisition the current DC architecture
	 * requires us to remove and recreate all existing planes.
	 *
	 * TODO: Come up with a more elegant solution for this.
	 */
	for_each_oldnew_plane_in_state(state, other, old_other_state, new_other_state, i) {
		if (other->type == DRM_PLANE_TYPE_CURSOR)
			continue;

		if (old_other_state->crtc != new_plane_state->crtc &&
		    new_other_state->crtc != new_plane_state->crtc)
			continue;

		if (old_other_state->crtc != new_other_state->crtc)
			return true;

		/* TODO: Remove this once we can handle fast format changes. */
		if (old_other_state->fb && new_other_state->fb &&
		    old_other_state->fb->format != new_other_state->fb->format)
			return true;
	}

	return false;
}

static int dm_update_plane_state(struct dc *dc,
				 struct drm_atomic_state *state,
				 struct drm_plane *plane,
				 struct drm_plane_state *old_plane_state,
				 struct drm_plane_state *new_plane_state,
				 bool enable,
				 bool *lock_and_validation_needed)
{

	struct dm_atomic_state *dm_state = NULL;
	struct drm_crtc *new_plane_crtc, *old_plane_crtc;
	struct drm_crtc_state *old_crtc_state, *new_crtc_state;
	struct dm_crtc_state *dm_new_crtc_state, *dm_old_crtc_state;
	struct dm_plane_state *dm_new_plane_state, *dm_old_plane_state;
	struct amdgpu_crtc *new_acrtc;
	bool needs_reset;
	int ret = 0;


	new_plane_crtc = new_plane_state->crtc;
	old_plane_crtc = old_plane_state->crtc;
	dm_new_plane_state = to_dm_plane_state(new_plane_state);
	dm_old_plane_state = to_dm_plane_state(old_plane_state);

	/*TODO Implement better atomic check for cursor plane */
	if (plane->type == DRM_PLANE_TYPE_CURSOR) {
		if (!enable || !new_plane_crtc ||
			drm_atomic_plane_disabling(plane->state, new_plane_state))
			return 0;

		new_acrtc = to_amdgpu_crtc(new_plane_crtc);

		if ((new_plane_state->crtc_w > new_acrtc->max_cursor_width) ||
			(new_plane_state->crtc_h > new_acrtc->max_cursor_height)) {
			DRM_DEBUG_ATOMIC("Bad cursor size %d x %d\n",
							 new_plane_state->crtc_w, new_plane_state->crtc_h);
			return -EINVAL;
		}

		return 0;
	}

	needs_reset = should_reset_plane(state, plane, old_plane_state,
					 new_plane_state);

	/* Remove any changed/removed planes */
	if (!enable) {
		if (!needs_reset)
			return 0;

		if (!old_plane_crtc)
			return 0;

		old_crtc_state = drm_atomic_get_old_crtc_state(
				state, old_plane_crtc);
		dm_old_crtc_state = to_dm_crtc_state(old_crtc_state);

		if (!dm_old_crtc_state->stream)
			return 0;

		DRM_DEBUG_ATOMIC("Disabling DRM plane: %d on DRM crtc %d\n",
				plane->base.id, old_plane_crtc->base.id);

		ret = dm_atomic_get_state(state, &dm_state);
		if (ret)
			return ret;

		if (!dc_remove_plane_from_context(
				dc,
				dm_old_crtc_state->stream,
				dm_old_plane_state->dc_state,
				dm_state->context)) {

			ret = EINVAL;
			return ret;
		}


		dc_plane_state_release(dm_old_plane_state->dc_state);
		dm_new_plane_state->dc_state = NULL;

		*lock_and_validation_needed = true;

	} else { /* Add new planes */
		struct dc_plane_state *dc_new_plane_state;

		if (drm_atomic_plane_disabling(plane->state, new_plane_state))
			return 0;

		if (!new_plane_crtc)
			return 0;

		new_crtc_state = drm_atomic_get_new_crtc_state(state, new_plane_crtc);
		dm_new_crtc_state = to_dm_crtc_state(new_crtc_state);

		if (!dm_new_crtc_state->stream)
			return 0;

		if (!needs_reset)
			return 0;

		WARN_ON(dm_new_plane_state->dc_state);

		dc_new_plane_state = dc_create_plane_state(dc);
		if (!dc_new_plane_state)
			return -ENOMEM;

		DRM_DEBUG_DRIVER("Enabling DRM plane: %d on DRM crtc %d\n",
				plane->base.id, new_plane_crtc->base.id);

		ret = fill_dc_plane_attributes(
			new_plane_crtc->dev->dev_private,
			dc_new_plane_state,
			new_plane_state,
			new_crtc_state);
		if (ret) {
			dc_plane_state_release(dc_new_plane_state);
			return ret;
		}

		ret = dm_atomic_get_state(state, &dm_state);
		if (ret) {
			dc_plane_state_release(dc_new_plane_state);
			return ret;
		}

		/*
		 * Any atomic check errors that occur after this will
		 * not need a release. The plane state will be attached
		 * to the stream, and therefore part of the atomic
		 * state. It'll be released when the atomic state is
		 * cleaned.
		 */
		if (!dc_add_plane_to_context(
				dc,
				dm_new_crtc_state->stream,
				dc_new_plane_state,
				dm_state->context)) {

			dc_plane_state_release(dc_new_plane_state);
			return -EINVAL;
		}

		dm_new_plane_state->dc_state = dc_new_plane_state;

		/* Tell DC to do a full surface update every time there
		 * is a plane change. Inefficient, but works for now.
		 */
		dm_new_plane_state->dc_state->update_flags.bits.full_update = 1;

		*lock_and_validation_needed = true;
	}


	return ret;
}

static int
dm_determine_update_type_for_commit(struct amdgpu_display_manager *dm,
				    struct drm_atomic_state *state,
				    enum surface_update_type *out_type)
{
	struct dc *dc = dm->dc;
	struct dm_atomic_state *dm_state = NULL, *old_dm_state = NULL;
	int i, j, num_plane, ret = 0;
	struct drm_plane_state *old_plane_state, *new_plane_state;
	struct dm_plane_state *new_dm_plane_state, *old_dm_plane_state;
	struct drm_crtc *new_plane_crtc;
	struct drm_plane *plane;

	struct drm_crtc *crtc;
	struct drm_crtc_state *new_crtc_state, *old_crtc_state;
	struct dm_crtc_state *new_dm_crtc_state, *old_dm_crtc_state;
	struct dc_stream_status *status = NULL;
	enum surface_update_type update_type = UPDATE_TYPE_FAST;
	struct surface_info_bundle {
		struct dc_surface_update surface_updates[MAX_SURFACES];
		struct dc_plane_info plane_infos[MAX_SURFACES];
		struct dc_scaling_info scaling_infos[MAX_SURFACES];
		struct dc_flip_addrs flip_addrs[MAX_SURFACES];
		struct dc_stream_update stream_update;
	} *bundle;

	bundle = kzalloc(sizeof(*bundle), GFP_KERNEL);

	if (!bundle) {
		DRM_ERROR("Failed to allocate update bundle\n");
		/* Set type to FULL to avoid crashing in DC*/
		update_type = UPDATE_TYPE_FULL;
		goto cleanup;
	}

	for_each_oldnew_crtc_in_state(state, crtc, old_crtc_state, new_crtc_state, i) {

		memset(bundle, 0, sizeof(struct surface_info_bundle));

		new_dm_crtc_state = to_dm_crtc_state(new_crtc_state);
		old_dm_crtc_state = to_dm_crtc_state(old_crtc_state);
		num_plane = 0;

		if (new_dm_crtc_state->stream != old_dm_crtc_state->stream) {
			update_type = UPDATE_TYPE_FULL;
			goto cleanup;
		}

		if (!new_dm_crtc_state->stream)
			continue;

		for_each_oldnew_plane_in_state(state, plane, old_plane_state, new_plane_state, j) {
			const struct amdgpu_framebuffer *amdgpu_fb =
				to_amdgpu_framebuffer(new_plane_state->fb);
			struct dc_plane_info *plane_info = &bundle->plane_infos[num_plane];
			struct dc_flip_addrs *flip_addr = &bundle->flip_addrs[num_plane];
			struct dc_scaling_info *scaling_info = &bundle->scaling_infos[num_plane];
			uint64_t tiling_flags;
			bool tmz_surface = false;

			new_plane_crtc = new_plane_state->crtc;
			new_dm_plane_state = to_dm_plane_state(new_plane_state);
			old_dm_plane_state = to_dm_plane_state(old_plane_state);

			if (plane->type == DRM_PLANE_TYPE_CURSOR)
				continue;

			if (new_dm_plane_state->dc_state != old_dm_plane_state->dc_state) {
				update_type = UPDATE_TYPE_FULL;
				goto cleanup;
			}

			if (crtc != new_plane_crtc)
				continue;

			bundle->surface_updates[num_plane].surface =
					new_dm_plane_state->dc_state;

			if (new_crtc_state->mode_changed) {
				bundle->stream_update.dst = new_dm_crtc_state->stream->dst;
				bundle->stream_update.src = new_dm_crtc_state->stream->src;
			}

			if (new_crtc_state->color_mgmt_changed) {
				bundle->surface_updates[num_plane].gamma =
						new_dm_plane_state->dc_state->gamma_correction;
				bundle->surface_updates[num_plane].in_transfer_func =
						new_dm_plane_state->dc_state->in_transfer_func;
				bundle->surface_updates[num_plane].gamut_remap_matrix =
						&new_dm_plane_state->dc_state->gamut_remap_matrix;
				bundle->stream_update.gamut_remap =
						&new_dm_crtc_state->stream->gamut_remap_matrix;
				bundle->stream_update.output_csc_transform =
						&new_dm_crtc_state->stream->csc_color_matrix;
				bundle->stream_update.out_transfer_func =
						new_dm_crtc_state->stream->out_transfer_func;
			}

			ret = fill_dc_scaling_info(new_plane_state,
						   scaling_info);
			if (ret)
				goto cleanup;

			bundle->surface_updates[num_plane].scaling_info = scaling_info;

			if (amdgpu_fb) {
				ret = get_fb_info(amdgpu_fb, &tiling_flags, &tmz_surface);
				if (ret)
					goto cleanup;

				ret = fill_dc_plane_info_and_addr(
					dm->adev, new_plane_state, tiling_flags,
					plane_info,
					&flip_addr->address, tmz_surface,
					false);
				if (ret)
					goto cleanup;

				bundle->surface_updates[num_plane].plane_info = plane_info;
				bundle->surface_updates[num_plane].flip_addr = flip_addr;
			}

			num_plane++;
		}

		if (num_plane == 0)
			continue;

		ret = dm_atomic_get_state(state, &dm_state);
		if (ret)
			goto cleanup;

		old_dm_state = dm_atomic_get_old_state(state);
		if (!old_dm_state) {
			ret = -EINVAL;
			goto cleanup;
		}

		status = dc_stream_get_status_from_state(old_dm_state->context,
							 new_dm_crtc_state->stream);
		bundle->stream_update.stream = new_dm_crtc_state->stream;
		/*
		 * TODO: DC modifies the surface during this call so we need
		 * to lock here - find a way to do this without locking.
		 */
		mutex_lock(&dm->dc_lock);
		update_type = dc_check_update_surfaces_for_stream(
				dc,	bundle->surface_updates, num_plane,
				&bundle->stream_update, status);
		mutex_unlock(&dm->dc_lock);

		if (update_type > UPDATE_TYPE_MED) {
			update_type = UPDATE_TYPE_FULL;
			goto cleanup;
		}
	}

cleanup:
	kfree(bundle);

	*out_type = update_type;
	return ret;
}

static int add_affected_mst_dsc_crtcs(struct drm_atomic_state *state, struct drm_crtc *crtc)
{
	struct drm_connector *connector;
	struct drm_connector_state *conn_state;
	struct amdgpu_dm_connector *aconnector = NULL;
	int i;
	for_each_new_connector_in_state(state, connector, conn_state, i) {
		if (conn_state->crtc != crtc)
			continue;

		aconnector = to_amdgpu_dm_connector(connector);
		if (!aconnector->port || !aconnector->mst_port)
			aconnector = NULL;
		else
			break;
	}

	if (!aconnector)
		return 0;

	return drm_dp_mst_add_affected_dsc_crtcs(state, &aconnector->mst_port->mst_mgr);
}

/**
 * amdgpu_dm_atomic_check() - Atomic check implementation for AMDgpu DM.
 * @dev: The DRM device
 * @state: The atomic state to commit
 *
 * Validate that the given atomic state is programmable by DC into hardware.
 * This involves constructing a &struct dc_state reflecting the new hardware
 * state we wish to commit, then querying DC to see if it is programmable. It's
 * important not to modify the existing DC state. Otherwise, atomic_check
 * may unexpectedly commit hardware changes.
 *
 * When validating the DC state, it's important that the right locks are
 * acquired. For full updates case which removes/adds/updates streams on one
 * CRTC while flipping on another CRTC, acquiring global lock will guarantee
 * that any such full update commit will wait for completion of any outstanding
 * flip using DRMs synchronization events. See
 * dm_determine_update_type_for_commit()
 *
 * Note that DM adds the affected connectors for all CRTCs in state, when that
 * might not seem necessary. This is because DC stream creation requires the
 * DC sink, which is tied to the DRM connector state. Cleaning this up should
 * be possible but non-trivial - a possible TODO item.
 *
 * Return: -Error code if validation failed.
 */
static int amdgpu_dm_atomic_check(struct drm_device *dev,
				  struct drm_atomic_state *state)
{
	struct amdgpu_device *adev = dev->dev_private;
	struct dm_atomic_state *dm_state = NULL;
	struct dc *dc = adev->dm.dc;
	struct drm_connector *connector;
	struct drm_connector_state *old_con_state, *new_con_state;
	struct drm_crtc *crtc;
	struct drm_crtc_state *old_crtc_state, *new_crtc_state;
	struct drm_plane *plane;
	struct drm_plane_state *old_plane_state, *new_plane_state;
	enum surface_update_type update_type = UPDATE_TYPE_FAST;
	enum surface_update_type overall_update_type = UPDATE_TYPE_FAST;

	int ret, i;

	/*
	 * This bool will be set for true for any modeset/reset
	 * or plane update which implies non fast surface update.
	 */
	bool lock_and_validation_needed = false;

	ret = drm_atomic_helper_check_modeset(dev, state);
	if (ret)
		goto fail;

	if (adev->asic_type >= CHIP_NAVI10) {
		for_each_oldnew_crtc_in_state(state, crtc, old_crtc_state, new_crtc_state, i) {
			if (drm_atomic_crtc_needs_modeset(new_crtc_state)) {
				ret = add_affected_mst_dsc_crtcs(state, crtc);
				if (ret)
					goto fail;
			}
		}
	}

	for_each_oldnew_crtc_in_state(state, crtc, old_crtc_state, new_crtc_state, i) {
		if (!drm_atomic_crtc_needs_modeset(new_crtc_state) &&
		    !new_crtc_state->color_mgmt_changed &&
		    old_crtc_state->vrr_enabled == new_crtc_state->vrr_enabled)
			continue;

		if (!new_crtc_state->enable)
			continue;

		ret = drm_atomic_add_affected_connectors(state, crtc);
		if (ret)
			return ret;

		ret = drm_atomic_add_affected_planes(state, crtc);
		if (ret)
			goto fail;
	}

	/*
	 * Add all primary and overlay planes on the CRTC to the state
	 * whenever a plane is enabled to maintain correct z-ordering
	 * and to enable fast surface updates.
	 */
	drm_for_each_crtc(crtc, dev) {
		bool modified = false;

		for_each_oldnew_plane_in_state(state, plane, old_plane_state, new_plane_state, i) {
			if (plane->type == DRM_PLANE_TYPE_CURSOR)
				continue;

			if (new_plane_state->crtc == crtc ||
			    old_plane_state->crtc == crtc) {
				modified = true;
				break;
			}
		}

		if (!modified)
			continue;

		drm_for_each_plane_mask(plane, state->dev, crtc->state->plane_mask) {
			if (plane->type == DRM_PLANE_TYPE_CURSOR)
				continue;

			new_plane_state =
				drm_atomic_get_plane_state(state, plane);

			if (IS_ERR(new_plane_state)) {
				ret = PTR_ERR(new_plane_state);
				goto fail;
			}
		}
	}

	/* Remove exiting planes if they are modified */
	for_each_oldnew_plane_in_state_reverse(state, plane, old_plane_state, new_plane_state, i) {
		ret = dm_update_plane_state(dc, state, plane,
					    old_plane_state,
					    new_plane_state,
					    false,
					    &lock_and_validation_needed);
		if (ret)
			goto fail;
	}

	/* Disable all crtcs which require disable */
	for_each_oldnew_crtc_in_state(state, crtc, old_crtc_state, new_crtc_state, i) {
		ret = dm_update_crtc_state(&adev->dm, state, crtc,
					   old_crtc_state,
					   new_crtc_state,
					   false,
					   &lock_and_validation_needed);
		if (ret)
			goto fail;
	}

	/* Enable all crtcs which require enable */
	for_each_oldnew_crtc_in_state(state, crtc, old_crtc_state, new_crtc_state, i) {
		ret = dm_update_crtc_state(&adev->dm, state, crtc,
					   old_crtc_state,
					   new_crtc_state,
					   true,
					   &lock_and_validation_needed);
		if (ret)
			goto fail;
	}

	/* Add new/modified planes */
	for_each_oldnew_plane_in_state_reverse(state, plane, old_plane_state, new_plane_state, i) {
		ret = dm_update_plane_state(dc, state, plane,
					    old_plane_state,
					    new_plane_state,
					    true,
					    &lock_and_validation_needed);
		if (ret)
			goto fail;
	}

	/* Run this here since we want to validate the streams we created */
	ret = drm_atomic_helper_check_planes(dev, state);
	if (ret)
		goto fail;

	if (state->legacy_cursor_update) {
		/*
		 * This is a fast cursor update coming from the plane update
		 * helper, check if it can be done asynchronously for better
		 * performance.
		 */
		state->async_update =
			!drm_atomic_helper_async_check(dev, state);

		/*
		 * Skip the remaining global validation if this is an async
		 * update. Cursor updates can be done without affecting
		 * state or bandwidth calcs and this avoids the performance
		 * penalty of locking the private state object and
		 * allocating a new dc_state.
		 */
		if (state->async_update)
			return 0;
	}

	/* Check scaling and underscan changes*/
	/* TODO Removed scaling changes validation due to inability to commit
	 * new stream into context w\o causing full reset. Need to
	 * decide how to handle.
	 */
	for_each_oldnew_connector_in_state(state, connector, old_con_state, new_con_state, i) {
		struct dm_connector_state *dm_old_con_state = to_dm_connector_state(old_con_state);
		struct dm_connector_state *dm_new_con_state = to_dm_connector_state(new_con_state);
		struct amdgpu_crtc *acrtc = to_amdgpu_crtc(dm_new_con_state->base.crtc);

		/* Skip any modesets/resets */
		if (!acrtc || drm_atomic_crtc_needs_modeset(
				drm_atomic_get_new_crtc_state(state, &acrtc->base)))
			continue;

		/* Skip any thing not scale or underscan changes */
		if (!is_scaling_state_different(dm_new_con_state, dm_old_con_state))
			continue;

		overall_update_type = UPDATE_TYPE_FULL;
		lock_and_validation_needed = true;
	}

	ret = dm_determine_update_type_for_commit(&adev->dm, state, &update_type);
	if (ret)
		goto fail;

	if (overall_update_type < update_type)
		overall_update_type = update_type;

	/*
	 * lock_and_validation_needed was an old way to determine if we need to set
	 * the global lock. Leaving it in to check if we broke any corner cases
	 * lock_and_validation_needed true = UPDATE_TYPE_FULL or UPDATE_TYPE_MED
	 * lock_and_validation_needed false = UPDATE_TYPE_FAST
	 */
	if (lock_and_validation_needed && overall_update_type <= UPDATE_TYPE_FAST)
		WARN(1, "Global lock should be Set, overall_update_type should be UPDATE_TYPE_MED or UPDATE_TYPE_FULL");

	if (overall_update_type > UPDATE_TYPE_FAST) {
		ret = dm_atomic_get_state(state, &dm_state);
		if (ret)
			goto fail;

		ret = do_aquire_global_lock(dev, state);
		if (ret)
			goto fail;

#if defined(CONFIG_DRM_AMD_DC_DCN)
		if (!compute_mst_dsc_configs_for_state(state, dm_state->context))
			goto fail;

		ret = dm_update_mst_vcpi_slots_for_dsc(state, dm_state->context);
		if (ret)
			goto fail;
#endif

		/*
		 * Perform validation of MST topology in the state:
		 * We need to perform MST atomic check before calling
		 * dc_validate_global_state(), or there is a chance
		 * to get stuck in an infinite loop and hang eventually.
		 */
		ret = drm_dp_mst_atomic_check(state);
		if (ret)
			goto fail;

		if (dc_validate_global_state(dc, dm_state->context, false) != DC_OK) {
			ret = -EINVAL;
			goto fail;
		}
	} else {
		/*
		 * The commit is a fast update. Fast updates shouldn't change
		 * the DC context, affect global validation, and can have their
		 * commit work done in parallel with other commits not touching
		 * the same resource. If we have a new DC context as part of
		 * the DM atomic state from validation we need to free it and
		 * retain the existing one instead.
		 */
		struct dm_atomic_state *new_dm_state, *old_dm_state;

		new_dm_state = dm_atomic_get_new_state(state);
		old_dm_state = dm_atomic_get_old_state(state);

		if (new_dm_state && old_dm_state) {
			if (new_dm_state->context)
				dc_release_state(new_dm_state->context);

			new_dm_state->context = old_dm_state->context;

			if (old_dm_state->context)
				dc_retain_state(old_dm_state->context);
		}
	}

	/* Store the overall update type for use later in atomic check. */
	for_each_new_crtc_in_state (state, crtc, new_crtc_state, i) {
		struct dm_crtc_state *dm_new_crtc_state =
			to_dm_crtc_state(new_crtc_state);

		dm_new_crtc_state->update_type = (int)overall_update_type;
	}

	/* Must be success */
	WARN_ON(ret);
	return ret;

fail:
	if (ret == -EDEADLK)
		DRM_DEBUG_DRIVER("Atomic check stopped to avoid deadlock.\n");
	else if (ret == -EINTR || ret == -EAGAIN || ret == -ERESTARTSYS)
		DRM_DEBUG_DRIVER("Atomic check stopped due to signal.\n");
	else
		DRM_DEBUG_DRIVER("Atomic check failed with err: %d \n", ret);

	return ret;
}

static bool is_dp_capable_without_timing_msa(struct dc *dc,
					     struct amdgpu_dm_connector *amdgpu_dm_connector)
{
	uint8_t dpcd_data;
	bool capable = false;

	if (amdgpu_dm_connector->dc_link &&
		dm_helpers_dp_read_dpcd(
				NULL,
				amdgpu_dm_connector->dc_link,
				DP_DOWN_STREAM_PORT_COUNT,
				&dpcd_data,
				sizeof(dpcd_data))) {
		capable = (dpcd_data & DP_MSA_TIMING_PAR_IGNORED) ? true:false;
	}

	return capable;
}
void amdgpu_dm_update_freesync_caps(struct drm_connector *connector,
					struct edid *edid)
{
	int i;
	bool edid_check_required;
	struct detailed_timing *timing;
	struct detailed_non_pixel *data;
	struct detailed_data_monitor_range *range;
	struct amdgpu_dm_connector *amdgpu_dm_connector =
			to_amdgpu_dm_connector(connector);
	struct dm_connector_state *dm_con_state = NULL;

	struct drm_device *dev = connector->dev;
	struct amdgpu_device *adev = dev->dev_private;
	bool freesync_capable = false;

	if (!connector->state) {
		DRM_ERROR("%s - Connector has no state", __func__);
		goto update;
	}

	if (!edid) {
		dm_con_state = to_dm_connector_state(connector->state);

		amdgpu_dm_connector->min_vfreq = 0;
		amdgpu_dm_connector->max_vfreq = 0;
		amdgpu_dm_connector->pixel_clock_mhz = 0;

		goto update;
	}

	dm_con_state = to_dm_connector_state(connector->state);

	edid_check_required = false;
	if (!amdgpu_dm_connector->dc_sink) {
		DRM_ERROR("dc_sink NULL, could not add free_sync module.\n");
		goto update;
	}
	if (!adev->dm.freesync_module)
		goto update;
	/*
	 * if edid non zero restrict freesync only for dp and edp
	 */
	if (edid) {
		if (amdgpu_dm_connector->dc_sink->sink_signal == SIGNAL_TYPE_DISPLAY_PORT
			|| amdgpu_dm_connector->dc_sink->sink_signal == SIGNAL_TYPE_EDP) {
			edid_check_required = is_dp_capable_without_timing_msa(
						adev->dm.dc,
						amdgpu_dm_connector);
		}
	}
	if (edid_check_required == true && (edid->version > 1 ||
	   (edid->version == 1 && edid->revision > 1))) {
		for (i = 0; i < 4; i++) {

			timing	= &edid->detailed_timings[i];
			data	= &timing->data.other_data;
			range	= &data->data.range;
			/*
			 * Check if monitor has continuous frequency mode
			 */
			if (data->type != EDID_DETAIL_MONITOR_RANGE)
				continue;
			/*
			 * Check for flag range limits only. If flag == 1 then
			 * no additional timing information provided.
			 * Default GTF, GTF Secondary curve and CVT are not
			 * supported
			 */
			if (range->flags != 1)
				continue;

			amdgpu_dm_connector->min_vfreq = range->min_vfreq;
			amdgpu_dm_connector->max_vfreq = range->max_vfreq;
			amdgpu_dm_connector->pixel_clock_mhz =
				range->pixel_clock_mhz * 10;
			break;
		}

		if (amdgpu_dm_connector->max_vfreq -
		    amdgpu_dm_connector->min_vfreq > 10) {

			freesync_capable = true;
		}
	}

update:
	if (dm_con_state)
		dm_con_state->freesync_capable = freesync_capable;

	if (connector->vrr_capable_property)
		drm_connector_set_vrr_capable_property(connector,
						       freesync_capable);
}

static void amdgpu_dm_set_psr_caps(struct dc_link *link)
{
	uint8_t dpcd_data[EDP_PSR_RECEIVER_CAP_SIZE];

	if (!(link->connector_signal & SIGNAL_TYPE_EDP))
		return;
	if (link->type == dc_connection_none)
		return;
	if (dm_helpers_dp_read_dpcd(NULL, link, DP_PSR_SUPPORT,
					dpcd_data, sizeof(dpcd_data))) {
		link->dpcd_caps.psr_caps.psr_version = dpcd_data[0];

		if (dpcd_data[0] == 0) {
			link->psr_settings.psr_version = DC_PSR_VERSION_UNSUPPORTED;
			link->psr_settings.psr_feature_enabled = false;
		} else {
			link->psr_settings.psr_version = DC_PSR_VERSION_1;
			link->psr_settings.psr_feature_enabled = true;
		}

		DRM_INFO("PSR support:%d\n", link->psr_settings.psr_feature_enabled);
	}
}

/*
 * amdgpu_dm_link_setup_psr() - configure psr link
 * @stream: stream state
 *
 * Return: true if success
 */
static bool amdgpu_dm_link_setup_psr(struct dc_stream_state *stream)
{
	struct dc_link *link = NULL;
	struct psr_config psr_config = {0};
	struct psr_context psr_context = {0};
	bool ret = false;

	if (stream == NULL)
		return false;

	link = stream->link;

	psr_config.psr_version = link->dpcd_caps.psr_caps.psr_version;

	if (psr_config.psr_version > 0) {
		psr_config.psr_exit_link_training_required = 0x1;
		psr_config.psr_frame_capture_indication_req = 0;
		psr_config.psr_rfb_setup_time = 0x37;
		psr_config.psr_sdp_transmit_line_num_deadline = 0x20;
		psr_config.allow_smu_optimizations = 0x0;

		ret = dc_link_setup_psr(link, stream, &psr_config, &psr_context);

	}
	DRM_DEBUG_DRIVER("PSR link: %d\n",	link->psr_settings.psr_feature_enabled);

	return ret;
}

/*
 * amdgpu_dm_psr_enable() - enable psr f/w
 * @stream: stream state
 *
 * Return: true if success
 */
bool amdgpu_dm_psr_enable(struct dc_stream_state *stream)
{
	struct dc_link *link = stream->link;
	unsigned int vsync_rate_hz = 0;
	struct dc_static_screen_params params = {0};
	/* Calculate number of static frames before generating interrupt to
	 * enter PSR.
	 */
	// Init fail safe of 2 frames static
	unsigned int num_frames_static = 2;

	DRM_DEBUG_DRIVER("Enabling psr...\n");

	vsync_rate_hz = div64_u64(div64_u64((
			stream->timing.pix_clk_100hz * 100),
			stream->timing.v_total),
			stream->timing.h_total);

	/* Round up
	 * Calculate number of frames such that at least 30 ms of time has
	 * passed.
	 */
	if (vsync_rate_hz != 0) {
		unsigned int frame_time_microsec = 1000000 / vsync_rate_hz;
		num_frames_static = (30000 / frame_time_microsec) + 1;
	}

	params.triggers.cursor_update = true;
	params.triggers.overlay_update = true;
	params.triggers.surface_update = true;
	params.num_frames = num_frames_static;

	dc_stream_set_static_screen_params(link->ctx->dc,
					   &stream, 1,
					   &params);

	return dc_link_set_psr_allow_active(link, true, false);
}

/*
 * amdgpu_dm_psr_disable() - disable psr f/w
 * @stream:  stream state
 *
 * Return: true if success
 */
static bool amdgpu_dm_psr_disable(struct dc_stream_state *stream)
{

	DRM_DEBUG_DRIVER("Disabling psr...\n");

	return dc_link_set_psr_allow_active(stream->link, false, true);
}<|MERGE_RESOLUTION|>--- conflicted
+++ resolved
@@ -1632,6 +1632,7 @@
 {
 	struct amdgpu_device *adev = handle;
 	struct amdgpu_display_manager *dm = &adev->dm;
+	int ret = 0;
 
 	if (adev->in_gpu_reset) {
 		mutex_lock(&dm->dc_lock);
@@ -3844,13 +3845,10 @@
 	case DRM_FORMAT_ARGB16161616F:
 		plane_info->format = SURFACE_PIXEL_FORMAT_GRPH_ARGB16161616F;
 		break;
-<<<<<<< HEAD
-=======
 	case DRM_FORMAT_XBGR16161616F:
 	case DRM_FORMAT_ABGR16161616F:
 		plane_info->format = SURFACE_PIXEL_FORMAT_GRPH_ABGR16161616F;
 		break;
->>>>>>> d6f9469a
 	default:
 		DRM_ERROR(
 			"Unsupported screen format %s\n",
@@ -4942,14 +4940,6 @@
 			return r;
 	}
 
-	if ((connector->connector_type == DRM_MODE_CONNECTOR_DisplayPort) ||
-	    (connector->connector_type == DRM_MODE_CONNECTOR_eDP)) {
-		amdgpu_dm_connector->dm_dp_aux.aux.dev = connector->kdev;
-		r = drm_dp_aux_register(&amdgpu_dm_connector->dm_dp_aux.aux);
-		if (r)
-			return r;
-	}
-
 #if defined(CONFIG_DEBUG_FS)
 	connector_debugfs_init(amdgpu_dm_connector);
 #endif
@@ -5800,11 +5790,8 @@
 		if (plane_cap && plane_cap->pixel_format_support.fp16) {
 			formats[num_formats++] = DRM_FORMAT_XRGB16161616F;
 			formats[num_formats++] = DRM_FORMAT_ARGB16161616F;
-<<<<<<< HEAD
-=======
 			formats[num_formats++] = DRM_FORMAT_XBGR16161616F;
 			formats[num_formats++] = DRM_FORMAT_ABGR16161616F;
->>>>>>> d6f9469a
 		}
 		break;
 
