--- conflicted
+++ resolved
@@ -164,14 +164,6 @@
 	uint8_t dummy9;												/* 0xff       */
 };
 #pragma pack(pop)
-<<<<<<< HEAD
-
-static uint16_t backlight_8_to_16(unsigned int backlight_8bit)
-{
-	return (uint16_t)(backlight_8bit * 0x101);
-}
-=======
->>>>>>> ea295481
 
 static void fill_backlight_transform_table(struct dmcu_iram_parameters params,
 		struct iram_table_v_2 *table)
@@ -237,46 +229,6 @@
 	}
 }
 
-<<<<<<< HEAD
-static void fill_backlight_transform_table_v_2_2(struct dmcu_iram_parameters params,
-		struct iram_table_v_2_2 *table)
-{
-	unsigned int i;
-	unsigned int num_entries = NUM_BL_CURVE_SEGS;
-	unsigned int query_input_8bit;
-	unsigned int query_output_8bit;
-	unsigned int lut_index;
-
-	table->backlight_thresholds[0] = 0;
-	table->backlight_offsets[0] = params.backlight_lut_array[0];
-	table->backlight_thresholds[num_entries-1] = 0xFFFF;
-	table->backlight_offsets[num_entries-1] =
-		params.backlight_lut_array[params.backlight_lut_array_size - 1];
-
-	/* Setup all brightness levels between 0% and 100% exclusive
-	 * Fills brightness-to-backlight transform table. Backlight custom curve
-	 * describes transform from brightness to backlight. It will be defined
-	 * as set of thresholds and set of offsets, together, implying
-	 * extrapolation of custom curve into 16 uniformly spanned linear
-	 * segments.  Each threshold/offset represented by 16 bit entry in
-	 * format U4.10.
-	 */
-	for (i = 1; i+1 < num_entries; i++) {
-		query_input_8bit = DIV_ROUNDUP((i * 256), num_entries);
-
-		lut_index = (params.backlight_lut_array_size - 1) * i / (num_entries - 1);
-		ASSERT(lut_index < params.backlight_lut_array_size);
-		query_output_8bit = params.backlight_lut_array[lut_index] >> 8;
-
-		table->backlight_thresholds[i] =
-				backlight_8_to_16(query_input_8bit);
-		table->backlight_offsets[i] =
-				backlight_8_to_16(query_output_8bit);
-	}
-}
-
-=======
->>>>>>> ea295481
 void fill_iram_v_2(struct iram_table_v_2 *ram_table, struct dmcu_iram_parameters params)
 {
 	unsigned int set = params.set;
