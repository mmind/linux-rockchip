--- conflicted
+++ resolved
@@ -813,40 +813,26 @@
 	const struct hw_x_point *coord_x = coordinate_x;
 	struct fixed31_32 scaledX = dc_fixpt_zero;
 	struct fixed31_32 scaledX1 = dc_fixpt_zero;
-<<<<<<< HEAD
-	struct fixed31_32 max_display = dc_fixpt_from_int(fs_params->max_display);
-	struct fixed31_32 min_display = dc_fixpt_from_fraction(fs_params->min_display, 10000);
-	struct fixed31_32 max_content = dc_fixpt_from_int(fs_params->max_content);
-	struct fixed31_32 min_content = dc_fixpt_from_fraction(fs_params->min_content, 10000);
-=======
 	struct fixed31_32 max_display;
 	struct fixed31_32 min_display;
 	struct fixed31_32 max_content;
 	struct fixed31_32 min_content;
->>>>>>> 19530313
 	struct fixed31_32 clip = dc_fixpt_one;
 	struct fixed31_32 output;
 	bool use_eetf = false;
 	bool is_clipped = false;
-<<<<<<< HEAD
-	struct fixed31_32 sdr_white_level = dc_fixpt_from_int(fs_params->sdr_white_level);
-=======
 	struct fixed31_32 sdr_white_level;
->>>>>>> 19530313
 
 	if (fs_params == NULL || fs_params->max_content == 0 ||
 			fs_params->max_display == 0)
 		return false;
 
-<<<<<<< HEAD
-=======
 	max_display = dc_fixpt_from_int(fs_params->max_display);
 	min_display = dc_fixpt_from_fraction(fs_params->min_display, 10000);
 	max_content = dc_fixpt_from_int(fs_params->max_content);
 	min_content = dc_fixpt_from_fraction(fs_params->min_content, 10000);
 	sdr_white_level = dc_fixpt_from_int(fs_params->sdr_white_level);
 
->>>>>>> 19530313
 	if (fs_params->min_display > 1000) // cap at 0.1 at the bottom
 		min_display = dc_fixpt_from_fraction(1, 10);
 	if (fs_params->max_display < 100) // cap at 100 at the top
