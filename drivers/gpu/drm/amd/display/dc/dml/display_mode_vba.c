/*
 * Copyright 2017 Advanced Micro Devices, Inc.
 *
 * Permission is hereby granted, free of charge, to any person obtaining a
 * copy of this software and associated documentation files (the "Software"),
 * to deal in the Software without restriction, including without limitation
 * the rights to use, copy, modify, merge, publish, distribute, sublicense,
 * and/or sell copies of the Software, and to permit persons to whom the
 * Software is furnished to do so, subject to the following conditions:
 *
 * The above copyright notice and this permission notice shall be included in
 * all copies or substantial portions of the Software.
 *
 * THE SOFTWARE IS PROVIDED "AS IS", WITHOUT WARRANTY OF ANY KIND, EXPRESS OR
 * IMPLIED, INCLUDING BUT NOT LIMITED TO THE WARRANTIES OF MERCHANTABILITY,
 * FITNESS FOR A PARTICULAR PURPOSE AND NONINFRINGEMENT.  IN NO EVENT SHALL
 * THE COPYRIGHT HOLDER(S) OR AUTHOR(S) BE LIABLE FOR ANY CLAIM, DAMAGES OR
 * OTHER LIABILITY, WHETHER IN AN ACTION OF CONTRACT, TORT OR OTHERWISE,
 * ARISING FROM, OUT OF OR IN CONNECTION WITH THE SOFTWARE OR THE USE OR
 * OTHER DEALINGS IN THE SOFTWARE.
 *
 * Authors: AMD
 *
 */

#include "display_mode_lib.h"
#include "display_mode_vba.h"

#include "dml_inline_defs.h"

<<<<<<< HEAD
=======
/*
 * NOTE:
 *   This file is gcc-parseable HW gospel, coming straight from HW engineers.
 *
 * It doesn't adhere to Linux kernel style and sometimes will do things in odd
 * ways. Unless there is something clearly wrong with it the code should
 * remain as-is as it provides us with a guarantee from HW that it is correct.
 */

>>>>>>> 03f51d4e
#define BPP_INVALID 0
#define BPP_BLENDED_PIPE 0xffffffff
static const unsigned int NumberOfStates = DC__VOLTAGE_STATES;

static void fetch_socbb_params(struct display_mode_lib *mode_lib);
static void fetch_ip_params(struct display_mode_lib *mode_lib);
static void fetch_pipe_params(struct display_mode_lib *mode_lib);
static void recalculate_params(
		struct display_mode_lib *mode_lib,
		const display_e2e_pipe_params_st *pipes,
		unsigned int num_pipes);
static void recalculate(struct display_mode_lib *mode_lib);
static double adjust_ReturnBW(
		struct display_mode_lib *mode_lib,
		double ReturnBW,
		bool DCCEnabledAnyPlane,
		double ReturnBandwidthToDCN);
static void ModeSupportAndSystemConfiguration(struct display_mode_lib *mode_lib);
static void DisplayPipeConfiguration(struct display_mode_lib *mode_lib);
static void DISPCLKDPPCLKDCFCLKDeepSleepPrefetchParametersWatermarksAndPerformanceCalculation(
		struct display_mode_lib *mode_lib);
static unsigned int dscceComputeDelay(
		unsigned int bpc,
		double bpp,
		unsigned int sliceWidth,
		unsigned int numSlices,
		enum output_format_class pixelFormat);
static unsigned int dscComputeDelay(enum output_format_class pixelFormat);
// Super monster function with some 45 argument
static bool CalculatePrefetchSchedule(
		struct display_mode_lib *mode_lib,
		double DPPCLK,
		double DISPCLK,
		double PixelClock,
		double DCFClkDeepSleep,
		unsigned int DSCDelay,
		unsigned int DPPPerPlane,
		bool ScalerEnabled,
		unsigned int NumberOfCursors,
		double DPPCLKDelaySubtotal,
		double DPPCLKDelaySCL,
		double DPPCLKDelaySCLLBOnly,
		double DPPCLKDelayCNVCFormater,
		double DPPCLKDelayCNVCCursor,
		double DISPCLKDelaySubtotal,
		unsigned int ScalerRecoutWidth,
		enum output_format_class OutputFormat,
		unsigned int VBlank,
		unsigned int HTotal,
		unsigned int MaxInterDCNTileRepeaters,
		unsigned int VStartup,
		unsigned int PageTableLevels,
		bool VirtualMemoryEnable,
		bool DynamicMetadataEnable,
		unsigned int DynamicMetadataLinesBeforeActiveRequired,
		unsigned int DynamicMetadataTransmittedBytes,
		bool DCCEnable,
		double UrgentLatency,
		double UrgentExtraLatency,
		double TCalc,
		unsigned int PDEAndMetaPTEBytesFrame,
		unsigned int MetaRowByte,
		unsigned int PixelPTEBytesPerRow,
		double PrefetchSourceLinesY,
		unsigned int SwathWidthY,
		double BytePerPixelDETY,
		double VInitPreFillY,
		unsigned int MaxNumSwathY,
		double PrefetchSourceLinesC,
		double BytePerPixelDETC,
		double VInitPreFillC,
		unsigned int MaxNumSwathC,
		unsigned int SwathHeightY,
		unsigned int SwathHeightC,
		double TWait,
		bool XFCEnabled,
		double XFCRemoteSurfaceFlipDelay,
		bool InterlaceEnable,
		bool ProgressiveToInterlaceUnitInOPP,
		double *DSTXAfterScaler,
		double *DSTYAfterScaler,
		double *DestinationLinesForPrefetch,
		double *PrefetchBandwidth,
		double *DestinationLinesToRequestVMInVBlank,
		double *DestinationLinesToRequestRowInVBlank,
		double *VRatioPrefetchY,
		double *VRatioPrefetchC,
		double *RequiredPrefetchPixDataBW,
		unsigned int *VStartupRequiredWhenNotEnoughTimeForDynamicMetadata,
		double *Tno_bw,
		unsigned int *VUpdateOffsetPix,
		unsigned int *VUpdateWidthPix,
		unsigned int *VReadyOffsetPix);
static double RoundToDFSGranularityUp(double Clock, double VCOSpeed);
static double RoundToDFSGranularityDown(double Clock, double VCOSpeed);
static double CalculatePrefetchSourceLines(
		struct display_mode_lib *mode_lib,
		double VRatio,
		double vtaps,
		bool Interlace,
		bool ProgressiveToInterlaceUnitInOPP,
		unsigned int SwathHeight,
		unsigned int ViewportYStart,
		double *VInitPreFill,
		unsigned int *MaxNumSwath);
static unsigned int CalculateVMAndRowBytes(
		struct display_mode_lib *mode_lib,
		bool DCCEnable,
		unsigned int BlockHeight256Bytes,
		unsigned int BlockWidth256Bytes,
		enum source_format_class SourcePixelFormat,
		unsigned int SurfaceTiling,
		unsigned int BytePerPixel,
		enum scan_direction_class ScanDirection,
		unsigned int ViewportWidth,
		unsigned int ViewportHeight,
		unsigned int SwathWidthY,
		bool VirtualMemoryEnable,
		unsigned int VMMPageSize,
		unsigned int PTEBufferSizeInRequests,
		unsigned int PDEProcessingBufIn64KBReqs,
		unsigned int Pitch,
		unsigned int DCCMetaPitch,
		unsigned int *MacroTileWidth,
		unsigned int *MetaRowByte,
		unsigned int *PixelPTEBytesPerRow,
		bool *PTEBufferSizeNotExceeded,
		unsigned int *dpte_row_height,
		unsigned int *meta_row_height);
static double CalculateTWait(
		unsigned int PrefetchMode,
		double DRAMClockChangeLatency,
		double UrgentLatency,
		double SREnterPlusExitTime);
static double CalculateRemoteSurfaceFlipDelay(
		struct display_mode_lib *mode_lib,
		double VRatio,
		double SwathWidth,
		double Bpp,
		double LineTime,
		double XFCTSlvVupdateOffset,
		double XFCTSlvVupdateWidth,
		double XFCTSlvVreadyOffset,
		double XFCXBUFLatencyTolerance,
		double XFCFillBWOverhead,
		double XFCSlvChunkSize,
		double XFCBusTransportTime,
		double TCalc,
		double TWait,
		double *SrcActiveDrainRate,
		double *TInitXFill,
		double *TslvChk);
static double CalculateWriteBackDISPCLK(
		enum source_format_class WritebackPixelFormat,
		double PixelClock,
		double WritebackHRatio,
		double WritebackVRatio,
		unsigned int WritebackLumaHTaps,
		unsigned int WritebackLumaVTaps,
		unsigned int WritebackChromaHTaps,
		unsigned int WritebackChromaVTaps,
		double WritebackDestinationWidth,
		unsigned int HTotal,
		unsigned int WritebackChromaLineBufferWidth);
static void CalculateActiveRowBandwidth(
		bool VirtualMemoryEnable,
		enum source_format_class SourcePixelFormat,
		double VRatio,
		bool DCCEnable,
		double LineTime,
		unsigned int MetaRowByteLuma,
		unsigned int MetaRowByteChroma,
		unsigned int meta_row_height_luma,
		unsigned int meta_row_height_chroma,
		unsigned int PixelPTEBytesPerRowLuma,
		unsigned int PixelPTEBytesPerRowChroma,
		unsigned int dpte_row_height_luma,
		unsigned int dpte_row_height_chroma,
		double *meta_row_bw,
		double *dpte_row_bw,
		double *qual_row_bw);
static void CalculateFlipSchedule(
		struct display_mode_lib *mode_lib,
		double UrgentExtraLatency,
		double UrgentLatency,
		unsigned int MaxPageTableLevels,
		bool VirtualMemoryEnable,
		double BandwidthAvailableForImmediateFlip,
		unsigned int TotImmediateFlipBytes,
		enum source_format_class SourcePixelFormat,
		unsigned int ImmediateFlipBytes,
		double LineTime,
		double Tno_bw,
		double VRatio,
		double PDEAndMetaPTEBytesFrame,
		unsigned int MetaRowByte,
		unsigned int PixelPTEBytesPerRow,
		bool DCCEnable,
		unsigned int dpte_row_height,
		unsigned int meta_row_height,
		double qual_row_bw,
		double *DestinationLinesToRequestVMInImmediateFlip,
		double *DestinationLinesToRequestRowInImmediateFlip,
		double *final_flip_bw,
		bool *ImmediateFlipSupportedForPipe);
static double CalculateWriteBackDelay(
		enum source_format_class WritebackPixelFormat,
		double WritebackHRatio,
		double WritebackVRatio,
		unsigned int WritebackLumaHTaps,
		unsigned int WritebackLumaVTaps,
		unsigned int WritebackChromaHTaps,
		unsigned int WritebackChromaVTaps,
		unsigned int WritebackDestinationWidth);
static void PixelClockAdjustmentForProgressiveToInterlaceUnit(struct display_mode_lib *mode_lib);
static unsigned int CursorBppEnumToBits(enum cursor_bpp ebpp);
static void ModeSupportAndSystemConfigurationFull(struct display_mode_lib *mode_lib);

void set_prefetch_mode(
		struct display_mode_lib *mode_lib,
		bool cstate_en,
		bool pstate_en,
		bool ignore_viewport_pos,
		bool immediate_flip_support)
{
	unsigned int prefetch_mode;

	if (cstate_en && pstate_en)
		prefetch_mode = 0;
	else if (cstate_en)
		prefetch_mode = 1;
	else
		prefetch_mode = 2;
	if (prefetch_mode != mode_lib->vba.PrefetchMode
			|| ignore_viewport_pos != mode_lib->vba.IgnoreViewportPositioning
			|| immediate_flip_support != mode_lib->vba.ImmediateFlipSupport) {
		DTRACE(
				"   Prefetch mode has changed from %i to %i. Recalculating.",
				prefetch_mode,
				mode_lib->vba.PrefetchMode);
		mode_lib->vba.PrefetchMode = prefetch_mode;
		mode_lib->vba.IgnoreViewportPositioning = ignore_viewport_pos;
		mode_lib->vba.ImmediateFlipSupport = immediate_flip_support;
		recalculate(mode_lib);
	}
}

unsigned int dml_get_voltage_level(
		struct display_mode_lib *mode_lib,
		const display_e2e_pipe_params_st *pipes,
		unsigned int num_pipes)
{
	bool need_recalculate = memcmp(&mode_lib->soc, &mode_lib->vba.soc, sizeof(mode_lib->vba.soc)) != 0
			|| memcmp(&mode_lib->ip, &mode_lib->vba.ip, sizeof(mode_lib->vba.ip)) != 0
			|| num_pipes != mode_lib->vba.cache_num_pipes
			|| memcmp(pipes, mode_lib->vba.cache_pipes,
					sizeof(display_e2e_pipe_params_st) * num_pipes) != 0;

	mode_lib->vba.soc = mode_lib->soc;
	mode_lib->vba.ip = mode_lib->ip;
	memcpy(mode_lib->vba.cache_pipes, pipes, sizeof(*pipes) * num_pipes);
	mode_lib->vba.cache_num_pipes = num_pipes;

	if (need_recalculate && pipes[0].clks_cfg.dppclk_mhz != 0)
		recalculate(mode_lib);
	else {
		fetch_socbb_params(mode_lib);
		fetch_ip_params(mode_lib);
		fetch_pipe_params(mode_lib);
	}
	ModeSupportAndSystemConfigurationFull(mode_lib);

	return mode_lib->vba.VoltageLevel;
}

#define dml_get_attr_func(attr, var)  double get_##attr(struct display_mode_lib *mode_lib, const display_e2e_pipe_params_st *pipes, unsigned int num_pipes) \
{ \
	recalculate_params(mode_lib, pipes, num_pipes); \
	return var; \
}

dml_get_attr_func(clk_dcf_deepsleep, mode_lib->vba.DCFClkDeepSleep);
dml_get_attr_func(wm_urgent, mode_lib->vba.UrgentWatermark);
dml_get_attr_func(wm_memory_trip, mode_lib->vba.MemoryTripWatermark);
dml_get_attr_func(wm_writeback_urgent, mode_lib->vba.WritebackUrgentWatermark);
dml_get_attr_func(wm_stutter_exit, mode_lib->vba.StutterExitWatermark);
dml_get_attr_func(wm_stutter_enter_exit, mode_lib->vba.StutterEnterPlusExitWatermark);
dml_get_attr_func(wm_dram_clock_change, mode_lib->vba.DRAMClockChangeWatermark);
dml_get_attr_func(wm_writeback_dram_clock_change, mode_lib->vba.WritebackDRAMClockChangeWatermark);
dml_get_attr_func(wm_xfc_underflow, mode_lib->vba.UrgentWatermark); // xfc_underflow maps to urgent
dml_get_attr_func(stutter_efficiency, mode_lib->vba.StutterEfficiency);
dml_get_attr_func(stutter_efficiency_no_vblank, mode_lib->vba.StutterEfficiencyNotIncludingVBlank);
dml_get_attr_func(urgent_latency, mode_lib->vba.MinUrgentLatencySupportUs);
dml_get_attr_func(urgent_extra_latency, mode_lib->vba.UrgentExtraLatency);
dml_get_attr_func(nonurgent_latency, mode_lib->vba.NonUrgentLatencyTolerance);
dml_get_attr_func(
		dram_clock_change_latency,
		mode_lib->vba.MinActiveDRAMClockChangeLatencySupported);
dml_get_attr_func(dispclk_calculated, mode_lib->vba.DISPCLK_calculated);
dml_get_attr_func(total_data_read_bw, mode_lib->vba.TotalDataReadBandwidth);
dml_get_attr_func(return_bw, mode_lib->vba.ReturnBW);
dml_get_attr_func(tcalc, mode_lib->vba.TCalc);

#define dml_get_pipe_attr_func(attr, var)  double get_##attr(struct display_mode_lib *mode_lib, const display_e2e_pipe_params_st *pipes, unsigned int num_pipes, unsigned int which_pipe) \
{\
	unsigned int which_plane; \
	recalculate_params(mode_lib, pipes, num_pipes); \
	which_plane = mode_lib->vba.pipe_plane[which_pipe]; \
	return var[which_plane]; \
}

dml_get_pipe_attr_func(dsc_delay, mode_lib->vba.DSCDelay);
dml_get_pipe_attr_func(dppclk_calculated, mode_lib->vba.DPPCLK_calculated);
dml_get_pipe_attr_func(dscclk_calculated, mode_lib->vba.DSCCLK_calculated);
dml_get_pipe_attr_func(min_ttu_vblank, mode_lib->vba.MinTTUVBlank);
dml_get_pipe_attr_func(vratio_prefetch_l, mode_lib->vba.VRatioPrefetchY);
dml_get_pipe_attr_func(vratio_prefetch_c, mode_lib->vba.VRatioPrefetchC);
dml_get_pipe_attr_func(dst_x_after_scaler, mode_lib->vba.DSTXAfterScaler);
dml_get_pipe_attr_func(dst_y_after_scaler, mode_lib->vba.DSTYAfterScaler);
dml_get_pipe_attr_func(dst_y_per_vm_vblank, mode_lib->vba.DestinationLinesToRequestVMInVBlank);
dml_get_pipe_attr_func(dst_y_per_row_vblank, mode_lib->vba.DestinationLinesToRequestRowInVBlank);
dml_get_pipe_attr_func(dst_y_prefetch, mode_lib->vba.DestinationLinesForPrefetch);
dml_get_pipe_attr_func(dst_y_per_vm_flip, mode_lib->vba.DestinationLinesToRequestVMInImmediateFlip);
dml_get_pipe_attr_func(
		dst_y_per_row_flip,
		mode_lib->vba.DestinationLinesToRequestRowInImmediateFlip);

dml_get_pipe_attr_func(xfc_transfer_delay, mode_lib->vba.XFCTransferDelay);
dml_get_pipe_attr_func(xfc_precharge_delay, mode_lib->vba.XFCPrechargeDelay);
dml_get_pipe_attr_func(xfc_remote_surface_flip_latency, mode_lib->vba.XFCRemoteSurfaceFlipLatency);
dml_get_pipe_attr_func(xfc_prefetch_margin, mode_lib->vba.XFCPrefetchMargin);

unsigned int get_vstartup_calculated(
		struct display_mode_lib *mode_lib,
		const display_e2e_pipe_params_st *pipes,
		unsigned int num_pipes,
		unsigned int which_pipe)
{
	unsigned int which_plane;

	recalculate_params(mode_lib, pipes, num_pipes);
	which_plane = mode_lib->vba.pipe_plane[which_pipe];
	return mode_lib->vba.VStartup[which_plane];
}

double get_total_immediate_flip_bytes(
		struct display_mode_lib *mode_lib,
		const display_e2e_pipe_params_st *pipes,
		unsigned int num_pipes)
{
	recalculate_params(mode_lib, pipes, num_pipes);
	return mode_lib->vba.TotImmediateFlipBytes;
}

double get_total_immediate_flip_bw(
		struct display_mode_lib *mode_lib,
		const display_e2e_pipe_params_st *pipes,
		unsigned int num_pipes)
{
	recalculate_params(mode_lib, pipes, num_pipes);
	return mode_lib->vba.ImmediateFlipBW;
}

double get_total_prefetch_bw(
		struct display_mode_lib *mode_lib,
		const display_e2e_pipe_params_st *pipes,
		unsigned int num_pipes)
{
	unsigned int k;
	double total_prefetch_bw = 0.0;

	recalculate_params(mode_lib, pipes, num_pipes);
	for (k = 0; k < mode_lib->vba.NumberOfActivePlanes; ++k)
		total_prefetch_bw += mode_lib->vba.PrefetchBandwidth[k];
	return total_prefetch_bw;
}

static void fetch_socbb_params(struct display_mode_lib *mode_lib)
{
	soc_bounding_box_st *soc = &mode_lib->vba.soc;
	unsigned int i;

	// SOC Bounding Box Parameters
	mode_lib->vba.ReturnBusWidth = soc->return_bus_width_bytes;
	mode_lib->vba.NumberOfChannels = soc->num_chans;
	mode_lib->vba.PercentOfIdealDRAMAndFabricBWReceivedAfterUrgLatency =
			soc->ideal_dram_bw_after_urgent_percent; // there's always that one bastard variable that's so long it throws everything out of alignment!
	mode_lib->vba.UrgentLatency = soc->urgent_latency_us;
	mode_lib->vba.RoundTripPingLatencyCycles = soc->round_trip_ping_latency_dcfclk_cycles;
	mode_lib->vba.UrgentOutOfOrderReturnPerChannel =
			soc->urgent_out_of_order_return_per_channel_bytes;
	mode_lib->vba.WritebackLatency = soc->writeback_latency_us;
	mode_lib->vba.SRExitTime = soc->sr_exit_time_us;
	mode_lib->vba.SREnterPlusExitTime = soc->sr_enter_plus_exit_time_us;
	mode_lib->vba.DRAMClockChangeLatency = soc->dram_clock_change_latency_us;
	mode_lib->vba.Downspreading = soc->downspread_percent;
	mode_lib->vba.DRAMChannelWidth = soc->dram_channel_width_bytes;   // new!
	mode_lib->vba.FabricDatapathToDCNDataReturn = soc->fabric_datapath_to_dcn_data_return_bytes; // new!
	mode_lib->vba.DISPCLKDPPCLKDSCCLKDownSpreading = soc->dcn_downspread_percent;   // new
	mode_lib->vba.DISPCLKDPPCLKVCOSpeed = soc->dispclk_dppclk_vco_speed_mhz;   // new
	mode_lib->vba.VMMPageSize = soc->vmm_page_size_bytes;
	// Set the voltage scaling clocks as the defaults. Most of these will
	// be set to different values by the test
	for (i = 0; i < DC__VOLTAGE_STATES; i++)
		if (soc->clock_limits[i].state == mode_lib->vba.VoltageLevel)
			break;

	mode_lib->vba.DCFCLK = soc->clock_limits[i].dcfclk_mhz;
	mode_lib->vba.SOCCLK = soc->clock_limits[i].socclk_mhz;
	mode_lib->vba.DRAMSpeed = soc->clock_limits[i].dram_speed_mhz;
	mode_lib->vba.FabricClock = soc->clock_limits[i].fabricclk_mhz;

	mode_lib->vba.XFCBusTransportTime = soc->xfc_bus_transport_time_us;
	mode_lib->vba.XFCXBUFLatencyTolerance = soc->xfc_xbuf_latency_tolerance_us;

	mode_lib->vba.SupportGFX7CompatibleTilingIn32bppAnd64bpp = false;
	mode_lib->vba.MaxHSCLRatio = 4;
	mode_lib->vba.MaxVSCLRatio = 4;
	mode_lib->vba.MaxNumWriteback = 0; /*TODO*/
	mode_lib->vba.WritebackLumaAndChromaScalingSupported = true;
	mode_lib->vba.Cursor64BppSupport = true;
	for (i = 0; i <= DC__VOLTAGE_STATES; i++) {
		mode_lib->vba.DCFCLKPerState[i] = soc->clock_limits[i].dcfclk_mhz;
		mode_lib->vba.FabricClockPerState[i] = soc->clock_limits[i].fabricclk_mhz;
		mode_lib->vba.SOCCLKPerState[i] = soc->clock_limits[i].socclk_mhz;
		mode_lib->vba.PHYCLKPerState[i] = soc->clock_limits[i].phyclk_mhz;
		mode_lib->vba.MaxDppclk[i] = soc->clock_limits[i].dppclk_mhz;
		mode_lib->vba.MaxDSCCLK[i] = soc->clock_limits[i].dscclk_mhz;
		mode_lib->vba.DRAMSpeedPerState[i] = soc->clock_limits[i].dram_speed_mhz;
		mode_lib->vba.MaxDispclk[i] = soc->clock_limits[i].dispclk_mhz;
	}
}

static void fetch_ip_params(struct display_mode_lib *mode_lib)
{
	ip_params_st *ip = &mode_lib->vba.ip;

	// IP Parameters
	mode_lib->vba.MaxNumDPP = ip->max_num_dpp;
	mode_lib->vba.MaxNumOTG = ip->max_num_otg;
	mode_lib->vba.CursorChunkSize = ip->cursor_chunk_size;
	mode_lib->vba.CursorBufferSize = ip->cursor_buffer_size;

	mode_lib->vba.MaxDCHUBToPSCLThroughput = ip->max_dchub_pscl_bw_pix_per_clk;
	mode_lib->vba.MaxPSCLToLBThroughput = ip->max_pscl_lb_bw_pix_per_clk;
	mode_lib->vba.ROBBufferSizeInKByte = ip->rob_buffer_size_kbytes;
	mode_lib->vba.DETBufferSizeInKByte = ip->det_buffer_size_kbytes;
	mode_lib->vba.PixelChunkSizeInKByte = ip->pixel_chunk_size_kbytes;
	mode_lib->vba.MetaChunkSize = ip->meta_chunk_size_kbytes;
	mode_lib->vba.PTEChunkSize = ip->pte_chunk_size_kbytes;
	mode_lib->vba.WritebackChunkSize = ip->writeback_chunk_size_kbytes;
	mode_lib->vba.LineBufferSize = ip->line_buffer_size_bits;
	mode_lib->vba.MaxLineBufferLines = ip->max_line_buffer_lines;
	mode_lib->vba.PTEBufferSizeInRequests = ip->dpte_buffer_size_in_pte_reqs;
	mode_lib->vba.DPPOutputBufferPixels = ip->dpp_output_buffer_pixels;
	mode_lib->vba.OPPOutputBufferLines = ip->opp_output_buffer_lines;
	mode_lib->vba.WritebackInterfaceLumaBufferSize = ip->writeback_luma_buffer_size_kbytes;
	mode_lib->vba.WritebackInterfaceChromaBufferSize = ip->writeback_chroma_buffer_size_kbytes;
	mode_lib->vba.WritebackChromaLineBufferWidth =
			ip->writeback_chroma_line_buffer_width_pixels;
	mode_lib->vba.MaxPageTableLevels = ip->max_page_table_levels;
	mode_lib->vba.MaxInterDCNTileRepeaters = ip->max_inter_dcn_tile_repeaters;
	mode_lib->vba.NumberOfDSC = ip->num_dsc;
	mode_lib->vba.ODMCapability = ip->odm_capable;
	mode_lib->vba.DISPCLKRampingMargin = ip->dispclk_ramp_margin_percent;

	mode_lib->vba.XFCSupported = ip->xfc_supported;
	mode_lib->vba.XFCFillBWOverhead = ip->xfc_fill_bw_overhead_percent;
	mode_lib->vba.XFCFillConstant = ip->xfc_fill_constant_bytes;
	mode_lib->vba.DPPCLKDelaySubtotal = ip->dppclk_delay_subtotal;
	mode_lib->vba.DPPCLKDelaySCL = ip->dppclk_delay_scl;
	mode_lib->vba.DPPCLKDelaySCLLBOnly = ip->dppclk_delay_scl_lb_only;
	mode_lib->vba.DPPCLKDelayCNVCFormater = ip->dppclk_delay_cnvc_formatter;
	mode_lib->vba.DPPCLKDelayCNVCCursor = ip->dppclk_delay_cnvc_cursor;
	mode_lib->vba.DISPCLKDelaySubtotal = ip->dispclk_delay_subtotal;

	mode_lib->vba.ProgressiveToInterlaceUnitInOPP = ip->ptoi_supported;

	mode_lib->vba.PDEProcessingBufIn64KBReqs = ip->pde_proc_buffer_size_64k_reqs;
}

static void fetch_pipe_params(struct display_mode_lib *mode_lib)
{
	display_e2e_pipe_params_st *pipes = mode_lib->vba.cache_pipes;
	ip_params_st *ip = &mode_lib->vba.ip;

	unsigned int OTGInstPlane[DC__NUM_DPP__MAX];
	unsigned int j, k;
	bool PlaneVisited[DC__NUM_DPP__MAX];
	bool visited[DC__NUM_DPP__MAX];

	// Convert Pipes to Planes
	for (k = 0; k < mode_lib->vba.cache_num_pipes; ++k)
		visited[k] = false;

	mode_lib->vba.NumberOfActivePlanes = 0;
	for (j = 0; j < mode_lib->vba.cache_num_pipes; ++j) {
		display_pipe_source_params_st *src = &pipes[j].pipe.src;
		display_pipe_dest_params_st *dst = &pipes[j].pipe.dest;
		scaler_ratio_depth_st *scl = &pipes[j].pipe.scale_ratio_depth;
		scaler_taps_st *taps = &pipes[j].pipe.scale_taps;
		display_output_params_st *dout = &pipes[j].dout;
		display_clocks_and_cfg_st *clks = &pipes[j].clks_cfg;

		if (visited[j])
			continue;
		visited[j] = true;

		mode_lib->vba.pipe_plane[j] = mode_lib->vba.NumberOfActivePlanes;

		mode_lib->vba.DPPPerPlane[mode_lib->vba.NumberOfActivePlanes] = 1;
		mode_lib->vba.SourceScan[mode_lib->vba.NumberOfActivePlanes] =
				(enum scan_direction_class) (src->source_scan);
		mode_lib->vba.ViewportWidth[mode_lib->vba.NumberOfActivePlanes] =
				src->viewport_width;
		mode_lib->vba.ViewportHeight[mode_lib->vba.NumberOfActivePlanes] =
				src->viewport_height;
		mode_lib->vba.ViewportYStartY[mode_lib->vba.NumberOfActivePlanes] =
				src->viewport_y_y;
		mode_lib->vba.ViewportYStartC[mode_lib->vba.NumberOfActivePlanes] =
				src->viewport_y_c;
		mode_lib->vba.PitchY[mode_lib->vba.NumberOfActivePlanes] = src->data_pitch;
		mode_lib->vba.PitchC[mode_lib->vba.NumberOfActivePlanes] = src->data_pitch_c;
		mode_lib->vba.DCCMetaPitchY[mode_lib->vba.NumberOfActivePlanes] = src->meta_pitch;
		mode_lib->vba.HRatio[mode_lib->vba.NumberOfActivePlanes] = scl->hscl_ratio;
		mode_lib->vba.VRatio[mode_lib->vba.NumberOfActivePlanes] = scl->vscl_ratio;
		mode_lib->vba.ScalerEnabled[mode_lib->vba.NumberOfActivePlanes] = scl->scl_enable;
		mode_lib->vba.Interlace[mode_lib->vba.NumberOfActivePlanes] = dst->interlaced;
		if (mode_lib->vba.Interlace[mode_lib->vba.NumberOfActivePlanes])
			mode_lib->vba.VRatio[mode_lib->vba.NumberOfActivePlanes] *= 2.0;
		mode_lib->vba.htaps[mode_lib->vba.NumberOfActivePlanes] = taps->htaps;
		mode_lib->vba.vtaps[mode_lib->vba.NumberOfActivePlanes] = taps->vtaps;
		mode_lib->vba.HTAPsChroma[mode_lib->vba.NumberOfActivePlanes] = taps->htaps_c;
		mode_lib->vba.VTAPsChroma[mode_lib->vba.NumberOfActivePlanes] = taps->vtaps_c;
		mode_lib->vba.HTotal[mode_lib->vba.NumberOfActivePlanes] = dst->htotal;
		mode_lib->vba.VTotal[mode_lib->vba.NumberOfActivePlanes] = dst->vtotal;
		mode_lib->vba.DCCEnable[mode_lib->vba.NumberOfActivePlanes] =
				src->dcc_use_global ?
						ip->dcc_supported : src->dcc && ip->dcc_supported;
		mode_lib->vba.DCCRate[mode_lib->vba.NumberOfActivePlanes] = src->dcc_rate;
		mode_lib->vba.SourcePixelFormat[mode_lib->vba.NumberOfActivePlanes] =
				(enum source_format_class) (src->source_format);
		mode_lib->vba.HActive[mode_lib->vba.NumberOfActivePlanes] = dst->hactive;
		mode_lib->vba.VActive[mode_lib->vba.NumberOfActivePlanes] = dst->vactive;
		mode_lib->vba.SurfaceTiling[mode_lib->vba.NumberOfActivePlanes] =
				(enum dm_swizzle_mode) (src->sw_mode);
		mode_lib->vba.ScalerRecoutWidth[mode_lib->vba.NumberOfActivePlanes] =
				dst->recout_width; // TODO: or should this be full_recout_width???...maybe only when in hsplit mode?
		mode_lib->vba.ODMCombineEnabled[mode_lib->vba.NumberOfActivePlanes] =
				dst->odm_combine;
		mode_lib->vba.OutputFormat[mode_lib->vba.NumberOfActivePlanes] =
				(enum output_format_class) (dout->output_format);
		mode_lib->vba.Output[mode_lib->vba.NumberOfActivePlanes] =
				(enum output_encoder_class) (dout->output_type);
		mode_lib->vba.OutputBpp[mode_lib->vba.NumberOfActivePlanes] = dout->output_bpp;
		mode_lib->vba.OutputLinkDPLanes[mode_lib->vba.NumberOfActivePlanes] =
				dout->dp_lanes;
		mode_lib->vba.DSCEnabled[mode_lib->vba.NumberOfActivePlanes] = dout->dsc_enable;
		mode_lib->vba.NumberOfDSCSlices[mode_lib->vba.NumberOfActivePlanes] =
				dout->dsc_slices;
		mode_lib->vba.DSCInputBitPerComponent[mode_lib->vba.NumberOfActivePlanes] =
				dout->opp_input_bpc == 0 ? 12 : dout->opp_input_bpc;
		mode_lib->vba.WritebackEnable[mode_lib->vba.NumberOfActivePlanes] = dout->wb_enable;
		mode_lib->vba.WritebackSourceHeight[mode_lib->vba.NumberOfActivePlanes] =
				dout->wb.wb_src_height;
		mode_lib->vba.WritebackDestinationWidth[mode_lib->vba.NumberOfActivePlanes] =
				dout->wb.wb_dst_width;
		mode_lib->vba.WritebackDestinationHeight[mode_lib->vba.NumberOfActivePlanes] =
				dout->wb.wb_dst_height;
		mode_lib->vba.WritebackPixelFormat[mode_lib->vba.NumberOfActivePlanes] =
				(enum source_format_class) (dout->wb.wb_pixel_format);
		mode_lib->vba.WritebackLumaHTaps[mode_lib->vba.NumberOfActivePlanes] =
				dout->wb.wb_htaps_luma;
		mode_lib->vba.WritebackLumaVTaps[mode_lib->vba.NumberOfActivePlanes] =
				dout->wb.wb_vtaps_luma;
		mode_lib->vba.WritebackChromaHTaps[mode_lib->vba.NumberOfActivePlanes] =
				dout->wb.wb_htaps_chroma;
		mode_lib->vba.WritebackChromaVTaps[mode_lib->vba.NumberOfActivePlanes] =
				dout->wb.wb_vtaps_chroma;
		mode_lib->vba.WritebackHRatio[mode_lib->vba.NumberOfActivePlanes] =
				dout->wb.wb_hratio;
		mode_lib->vba.WritebackVRatio[mode_lib->vba.NumberOfActivePlanes] =
				dout->wb.wb_vratio;

		mode_lib->vba.DynamicMetadataEnable[mode_lib->vba.NumberOfActivePlanes] =
				src->dynamic_metadata_enable;
		mode_lib->vba.DynamicMetadataLinesBeforeActiveRequired[mode_lib->vba.NumberOfActivePlanes] =
				src->dynamic_metadata_lines_before_active;
		mode_lib->vba.DynamicMetadataTransmittedBytes[mode_lib->vba.NumberOfActivePlanes] =
				src->dynamic_metadata_xmit_bytes;

		mode_lib->vba.XFCEnabled[mode_lib->vba.NumberOfActivePlanes] = src->xfc_enable
				&& ip->xfc_supported;
		mode_lib->vba.XFCSlvChunkSize = src->xfc_params.xfc_slv_chunk_size_bytes;
		mode_lib->vba.XFCTSlvVupdateOffset = src->xfc_params.xfc_tslv_vupdate_offset_us;
		mode_lib->vba.XFCTSlvVupdateWidth = src->xfc_params.xfc_tslv_vupdate_width_us;
		mode_lib->vba.XFCTSlvVreadyOffset = src->xfc_params.xfc_tslv_vready_offset_us;
		mode_lib->vba.PixelClock[mode_lib->vba.NumberOfActivePlanes] = dst->pixel_rate_mhz;
		mode_lib->vba.DPPCLK[mode_lib->vba.NumberOfActivePlanes] = clks->dppclk_mhz;
		if (ip->is_line_buffer_bpp_fixed)
			mode_lib->vba.LBBitPerPixel[mode_lib->vba.NumberOfActivePlanes] =
					ip->line_buffer_fixed_bpp;
		else {
			unsigned int lb_depth;

			switch (scl->lb_depth) {
			case dm_lb_6:
				lb_depth = 18;
				break;
			case dm_lb_8:
				lb_depth = 24;
				break;
			case dm_lb_10:
				lb_depth = 30;
				break;
			case dm_lb_12:
				lb_depth = 36;
				break;
			case dm_lb_16:
				lb_depth = 48;
				break;
			default:
				lb_depth = 36;
			}
			mode_lib->vba.LBBitPerPixel[mode_lib->vba.NumberOfActivePlanes] = lb_depth;
		}
		mode_lib->vba.NumberOfCursors[mode_lib->vba.NumberOfActivePlanes] = 0;
		// The DML spreadsheet assumes that the two cursors utilize the same amount of bandwidth. We'll
		// calculate things a little more accurately
		for (k = 0; k < DC__NUM_CURSOR__MAX; ++k) {
			switch (k) {
			case 0:
				mode_lib->vba.CursorBPP[mode_lib->vba.NumberOfActivePlanes][0] =
						CursorBppEnumToBits(
								(enum cursor_bpp) (src->cur0_bpp));
				mode_lib->vba.CursorWidth[mode_lib->vba.NumberOfActivePlanes][0] =
						src->cur0_src_width;
				if (src->cur0_src_width > 0)
					mode_lib->vba.NumberOfCursors[mode_lib->vba.NumberOfActivePlanes]++;
				break;
			case 1:
				mode_lib->vba.CursorBPP[mode_lib->vba.NumberOfActivePlanes][1] =
						CursorBppEnumToBits(
								(enum cursor_bpp) (src->cur1_bpp));
				mode_lib->vba.CursorWidth[mode_lib->vba.NumberOfActivePlanes][1] =
						src->cur1_src_width;
				if (src->cur1_src_width > 0)
					mode_lib->vba.NumberOfCursors[mode_lib->vba.NumberOfActivePlanes]++;
				break;
			default:
				dml_print(
						"ERROR: Number of cursors specified exceeds supported maximum\n")
				;
			}
		}

		OTGInstPlane[mode_lib->vba.NumberOfActivePlanes] = dst->otg_inst;

		if (dst->odm_combine && !src->is_hsplit)
			dml_print(
					"ERROR: ODM Combine is specified but is_hsplit has not be specified for pipe %i\n",
					j);

		if (src->is_hsplit) {
			for (k = j + 1; k < mode_lib->vba.cache_num_pipes; ++k) {
				display_pipe_source_params_st *src_k = &pipes[k].pipe.src;
				display_output_params_st *dout_k = &pipes[k].dout;

				if (src_k->is_hsplit && !visited[k]
						&& src->hsplit_grp == src_k->hsplit_grp) {
					mode_lib->vba.pipe_plane[k] =
							mode_lib->vba.NumberOfActivePlanes;
					mode_lib->vba.DPPPerPlane[mode_lib->vba.NumberOfActivePlanes]++;
					if (mode_lib->vba.SourceScan[mode_lib->vba.NumberOfActivePlanes]
							== dm_horz)
						mode_lib->vba.ViewportWidth[mode_lib->vba.NumberOfActivePlanes] +=
								src_k->viewport_width;
					else
						mode_lib->vba.ViewportHeight[mode_lib->vba.NumberOfActivePlanes] +=
								src_k->viewport_height;

					mode_lib->vba.NumberOfDSCSlices[mode_lib->vba.NumberOfActivePlanes] +=
							dout_k->dsc_slices;
					visited[k] = true;
				}
			}
		}

		mode_lib->vba.NumberOfActivePlanes++;
	}

	// handle overlays through dml_ml->vba.BlendingAndTiming
	// dml_ml->vba.BlendingAndTiming tells you which instance to look at to get timing, the so called 'master'

	for (j = 0; j < mode_lib->vba.NumberOfActivePlanes; ++j)
		PlaneVisited[j] = false;

	for (j = 0; j < mode_lib->vba.NumberOfActivePlanes; ++j) {
		for (k = j + 1; k < mode_lib->vba.NumberOfActivePlanes; ++k) {
			if (!PlaneVisited[k] && OTGInstPlane[j] == OTGInstPlane[k]) {
				// doesn't matter, so choose the smaller one
				mode_lib->vba.BlendingAndTiming[j] = j;
				PlaneVisited[j] = true;
				mode_lib->vba.BlendingAndTiming[k] = j;
				PlaneVisited[k] = true;
			}
		}

		if (!PlaneVisited[j]) {
			mode_lib->vba.BlendingAndTiming[j] = j;
			PlaneVisited[j] = true;
		}
	}

	// TODO: dml_ml->vba.ODMCombineEnabled => 2 * dml_ml->vba.DPPPerPlane...actually maybe not since all pipes are specified
	// Do we want the dscclk to automatically be halved? Guess not since the value is specified

	mode_lib->vba.SynchronizedVBlank = pipes[0].pipe.dest.synchronized_vblank_all_planes;
	for (k = 1; k < mode_lib->vba.cache_num_pipes; ++k)
		ASSERT(mode_lib->vba.SynchronizedVBlank == pipes[k].pipe.dest.synchronized_vblank_all_planes);

	mode_lib->vba.VirtualMemoryEnable = false;
	mode_lib->vba.OverridePageTableLevels = 0;

	for (k = 0; k < mode_lib->vba.cache_num_pipes; ++k) {
		mode_lib->vba.VirtualMemoryEnable = mode_lib->vba.VirtualMemoryEnable
				|| !!pipes[k].pipe.src.vm;
		mode_lib->vba.OverridePageTableLevels =
				(pipes[k].pipe.src.vm_levels_force_en
						&& mode_lib->vba.OverridePageTableLevels
								< pipes[k].pipe.src.vm_levels_force) ?
						pipes[k].pipe.src.vm_levels_force :
						mode_lib->vba.OverridePageTableLevels;
	}

	if (mode_lib->vba.OverridePageTableLevels)
		mode_lib->vba.MaxPageTableLevels = mode_lib->vba.OverridePageTableLevels;

	mode_lib->vba.VirtualMemoryEnable = mode_lib->vba.VirtualMemoryEnable && !!ip->pte_enable;

	mode_lib->vba.FabricAndDRAMBandwidth = dml_min(
			mode_lib->vba.DRAMSpeed * mode_lib->vba.NumberOfChannels
					* mode_lib->vba.DRAMChannelWidth,
			mode_lib->vba.FabricClock * mode_lib->vba.FabricDatapathToDCNDataReturn)
			/ 1000.0;

	// TODO: Must be consistent across all pipes
	// DCCProgrammingAssumesScanDirectionUnknown = src.dcc_scan_dir_unknown;
}

static void recalculate(struct display_mode_lib *mode_lib)
{
	ModeSupportAndSystemConfiguration(mode_lib);
	PixelClockAdjustmentForProgressiveToInterlaceUnit(mode_lib);
	DisplayPipeConfiguration(mode_lib);
	DISPCLKDPPCLKDCFCLKDeepSleepPrefetchParametersWatermarksAndPerformanceCalculation(mode_lib);
}

// in wm mode we pull the parameters needed from the display_e2e_pipe_params_st structs
// rather than working them out as in recalculate_ms
static void recalculate_params(
		struct display_mode_lib *mode_lib,
		const display_e2e_pipe_params_st *pipes,
		unsigned int num_pipes)
{
	// This is only safe to use memcmp because there are non-POD types in struct display_mode_lib
	if (memcmp(&mode_lib->soc, &mode_lib->vba.soc, sizeof(mode_lib->vba.soc)) != 0
			|| memcmp(&mode_lib->ip, &mode_lib->vba.ip, sizeof(mode_lib->vba.ip)) != 0
			|| num_pipes != mode_lib->vba.cache_num_pipes
			|| memcmp(
					pipes,
					mode_lib->vba.cache_pipes,
					sizeof(display_e2e_pipe_params_st) * num_pipes) != 0) {
		mode_lib->vba.soc = mode_lib->soc;
		mode_lib->vba.ip = mode_lib->ip;
		memcpy(mode_lib->vba.cache_pipes, pipes, sizeof(*pipes) * num_pipes);
		mode_lib->vba.cache_num_pipes = num_pipes;
		recalculate(mode_lib);
	}
}

static void ModeSupportAndSystemConfiguration(struct display_mode_lib *mode_lib)
{
	soc_bounding_box_st *soc = &mode_lib->vba.soc;
	unsigned int i, k;
	unsigned int total_pipes = 0;

	mode_lib->vba.VoltageLevel = mode_lib->vba.cache_pipes[0].clks_cfg.voltage;
	for (i = 1; i < mode_lib->vba.cache_num_pipes; ++i)
		ASSERT(mode_lib->vba.VoltageLevel == -1 || mode_lib->vba.VoltageLevel == mode_lib->vba.cache_pipes[i].clks_cfg.voltage);

	mode_lib->vba.DCFCLK = mode_lib->vba.cache_pipes[0].clks_cfg.dcfclk_mhz;
	mode_lib->vba.SOCCLK = mode_lib->vba.cache_pipes[0].clks_cfg.socclk_mhz;

	if (mode_lib->vba.cache_pipes[0].clks_cfg.dispclk_mhz > 0.0)
		mode_lib->vba.DISPCLK = mode_lib->vba.cache_pipes[0].clks_cfg.dispclk_mhz;
	else
		mode_lib->vba.DISPCLK = soc->clock_limits[mode_lib->vba.VoltageLevel].dispclk_mhz;

	fetch_socbb_params(mode_lib);
	fetch_ip_params(mode_lib);
	fetch_pipe_params(mode_lib);

	// Total Available Pipes Support Check
	for (k = 0; k < mode_lib->vba.NumberOfActivePlanes; ++k)
		total_pipes += mode_lib->vba.DPPPerPlane[k];
	ASSERT(total_pipes <= DC__NUM_DPP__MAX);
}

static double adjust_ReturnBW(
		struct display_mode_lib *mode_lib,
		double ReturnBW,
		bool DCCEnabledAnyPlane,
		double ReturnBandwidthToDCN)
{
	double CriticalCompression;

	if (DCCEnabledAnyPlane
			&& ReturnBandwidthToDCN
					> mode_lib->vba.DCFCLK * mode_lib->vba.ReturnBusWidth / 4.0)
		ReturnBW =
				dml_min(
						ReturnBW,
						ReturnBandwidthToDCN * 4
								* (1.0
										- mode_lib->vba.UrgentLatency
												/ ((mode_lib->vba.ROBBufferSizeInKByte
														- mode_lib->vba.PixelChunkSizeInKByte)
														* 1024
														/ ReturnBandwidthToDCN
														- mode_lib->vba.DCFCLK
																* mode_lib->vba.ReturnBusWidth
																/ 4)
										+ mode_lib->vba.UrgentLatency));

	CriticalCompression = 2.0 * mode_lib->vba.ReturnBusWidth * mode_lib->vba.DCFCLK
			* mode_lib->vba.UrgentLatency
			/ (ReturnBandwidthToDCN * mode_lib->vba.UrgentLatency
					+ (mode_lib->vba.ROBBufferSizeInKByte
							- mode_lib->vba.PixelChunkSizeInKByte)
							* 1024);

	if (DCCEnabledAnyPlane && CriticalCompression > 1.0 && CriticalCompression < 4.0)
		ReturnBW =
				dml_min(
						ReturnBW,
						4.0 * ReturnBandwidthToDCN
								* (mode_lib->vba.ROBBufferSizeInKByte
										- mode_lib->vba.PixelChunkSizeInKByte)
								* 1024
								* mode_lib->vba.ReturnBusWidth
								* mode_lib->vba.DCFCLK
								* mode_lib->vba.UrgentLatency
								/ dml_pow(
										(ReturnBandwidthToDCN
												* mode_lib->vba.UrgentLatency
												+ (mode_lib->vba.ROBBufferSizeInKByte
														- mode_lib->vba.PixelChunkSizeInKByte)
														* 1024),
										2));

	return ReturnBW;
}

static unsigned int dscceComputeDelay(
		unsigned int bpc,
		double bpp,
		unsigned int sliceWidth,
		unsigned int numSlices,
		enum output_format_class pixelFormat)
{
	// valid bpc         = source bits per component in the set of {8, 10, 12}
	// valid bpp         = increments of 1/16 of a bit
	//                    min = 6/7/8 in N420/N422/444, respectively
	//                    max = such that compression is 1:1
	//valid sliceWidth  = number of pixels per slice line, must be less than or equal to 5184/numSlices (or 4096/numSlices in 420 mode)
	//valid numSlices   = number of slices in the horiziontal direction per DSC engine in the set of {1, 2, 3, 4}
	//valid pixelFormat = pixel/color format in the set of {:N444_RGB, :S422, :N422, :N420}

	// fixed value
	unsigned int rcModelSize = 8192;

	// N422/N420 operate at 2 pixels per clock
	unsigned int pixelsPerClock, lstall, D, initalXmitDelay, w, s, ix, wx, p, l0, a, ax, l,
			Delay, pixels;

	if (pixelFormat == dm_n422 || pixelFormat == dm_420)
		pixelsPerClock = 2;
	// #all other modes operate at 1 pixel per clock
	else
		pixelsPerClock = 1;

	//initial transmit delay as per PPS
	initalXmitDelay = dml_round(rcModelSize / 2.0 / bpp / pixelsPerClock);

	//compute ssm delay
	if (bpc == 8)
		D = 81;
	else if (bpc == 10)
		D = 89;
	else
		D = 113;

	//divide by pixel per cycle to compute slice width as seen by DSC
	w = sliceWidth / pixelsPerClock;

	//422 mode has an additional cycle of delay
	if (pixelFormat == dm_s422)
		s = 1;
	else
		s = 0;

	//main calculation for the dscce
	ix = initalXmitDelay + 45;
	wx = (w + 2) / 3;
	p = 3 * wx - w;
	l0 = ix / w;
	a = ix + p * l0;
	ax = (a + 2) / 3 + D + 6 + 1;
	l = (ax + wx - 1) / wx;
	if ((ix % w) == 0 && p != 0)
		lstall = 1;
	else
		lstall = 0;
	Delay = l * wx * (numSlices - 1) + ax + s + lstall + 22;

	//dsc processes 3 pixel containers per cycle and a container can contain 1 or 2 pixels
	pixels = Delay * 3 * pixelsPerClock;
	return pixels;
}

static unsigned int dscComputeDelay(enum output_format_class pixelFormat)
{
	unsigned int Delay = 0;

	if (pixelFormat == dm_420) {
		//   sfr
		Delay = Delay + 2;
		//   dsccif
		Delay = Delay + 0;
		//   dscc - input deserializer
		Delay = Delay + 3;
		//   dscc gets pixels every other cycle
		Delay = Delay + 2;
		//   dscc - input cdc fifo
		Delay = Delay + 12;
		//   dscc gets pixels every other cycle
		Delay = Delay + 13;
		//   dscc - cdc uncertainty
		Delay = Delay + 2;
		//   dscc - output cdc fifo
		Delay = Delay + 7;
		//   dscc gets pixels every other cycle
		Delay = Delay + 3;
		//   dscc - cdc uncertainty
		Delay = Delay + 2;
		//   dscc - output serializer
		Delay = Delay + 1;
		//   sft
		Delay = Delay + 1;
	} else if (pixelFormat == dm_n422) {
		//   sfr
		Delay = Delay + 2;
		//   dsccif
		Delay = Delay + 1;
		//   dscc - input deserializer
		Delay = Delay + 5;
		//  dscc - input cdc fifo
		Delay = Delay + 25;
		//   dscc - cdc uncertainty
		Delay = Delay + 2;
		//   dscc - output cdc fifo
		Delay = Delay + 10;
		//   dscc - cdc uncertainty
		Delay = Delay + 2;
		//   dscc - output serializer
		Delay = Delay + 1;
		//   sft
		Delay = Delay + 1;
	} else {
		//   sfr
		Delay = Delay + 2;
		//   dsccif
		Delay = Delay + 0;
		//   dscc - input deserializer
		Delay = Delay + 3;
		//   dscc - input cdc fifo
		Delay = Delay + 12;
		//   dscc - cdc uncertainty
		Delay = Delay + 2;
		//   dscc - output cdc fifo
		Delay = Delay + 7;
		//   dscc - output serializer
		Delay = Delay + 1;
		//   dscc - cdc uncertainty
		Delay = Delay + 2;
		//   sft
		Delay = Delay + 1;
	}

	return Delay;
}

static bool CalculatePrefetchSchedule(
		struct display_mode_lib *mode_lib,
		double DPPCLK,
		double DISPCLK,
		double PixelClock,
		double DCFClkDeepSleep,
		unsigned int DSCDelay,
		unsigned int DPPPerPlane,
		bool ScalerEnabled,
		unsigned int NumberOfCursors,
		double DPPCLKDelaySubtotal,
		double DPPCLKDelaySCL,
		double DPPCLKDelaySCLLBOnly,
		double DPPCLKDelayCNVCFormater,
		double DPPCLKDelayCNVCCursor,
		double DISPCLKDelaySubtotal,
		unsigned int ScalerRecoutWidth,
		enum output_format_class OutputFormat,
		unsigned int VBlank,
		unsigned int HTotal,
		unsigned int MaxInterDCNTileRepeaters,
		unsigned int VStartup,
		unsigned int PageTableLevels,
		bool VirtualMemoryEnable,
		bool DynamicMetadataEnable,
		unsigned int DynamicMetadataLinesBeforeActiveRequired,
		unsigned int DynamicMetadataTransmittedBytes,
		bool DCCEnable,
		double UrgentLatency,
		double UrgentExtraLatency,
		double TCalc,
		unsigned int PDEAndMetaPTEBytesFrame,
		unsigned int MetaRowByte,
		unsigned int PixelPTEBytesPerRow,
		double PrefetchSourceLinesY,
		unsigned int SwathWidthY,
		double BytePerPixelDETY,
		double VInitPreFillY,
		unsigned int MaxNumSwathY,
		double PrefetchSourceLinesC,
		double BytePerPixelDETC,
		double VInitPreFillC,
		unsigned int MaxNumSwathC,
		unsigned int SwathHeightY,
		unsigned int SwathHeightC,
		double TWait,
		bool XFCEnabled,
		double XFCRemoteSurfaceFlipDelay,
		bool InterlaceEnable,
		bool ProgressiveToInterlaceUnitInOPP,
		double *DSTXAfterScaler,
		double *DSTYAfterScaler,
		double *DestinationLinesForPrefetch,
		double *PrefetchBandwidth,
		double *DestinationLinesToRequestVMInVBlank,
		double *DestinationLinesToRequestRowInVBlank,
		double *VRatioPrefetchY,
		double *VRatioPrefetchC,
		double *RequiredPrefetchPixDataBW,
		unsigned int *VStartupRequiredWhenNotEnoughTimeForDynamicMetadata,
		double *Tno_bw,
		unsigned int *VUpdateOffsetPix,
		unsigned int *VUpdateWidthPix,
		unsigned int *VReadyOffsetPix)
{
	bool MyError = false;
	unsigned int DPPCycles, DISPCLKCycles;
	double DSTTotalPixelsAfterScaler, TotalRepeaterDelayTime;
	double Tdm, LineTime, Tsetup;
	double dst_y_prefetch_equ;
	double Tsw_oto;
	double prefetch_bw_oto;
	double Tvm_oto;
	double Tr0_oto;
	double Tpre_oto;
	double dst_y_prefetch_oto;
	double TimeForFetchingMetaPTE = 0;
	double TimeForFetchingRowInVBlank = 0;
	double LinesToRequestPrefetchPixelData = 0;

	if (ScalerEnabled)
		DPPCycles = DPPCLKDelaySubtotal + DPPCLKDelaySCL;
	else
		DPPCycles = DPPCLKDelaySubtotal + DPPCLKDelaySCLLBOnly;

	DPPCycles = DPPCycles + DPPCLKDelayCNVCFormater + NumberOfCursors * DPPCLKDelayCNVCCursor;

	DISPCLKCycles = DISPCLKDelaySubtotal;

	if (DPPCLK == 0.0 || DISPCLK == 0.0)
		return true;

	*DSTXAfterScaler = DPPCycles * PixelClock / DPPCLK + DISPCLKCycles * PixelClock / DISPCLK
			+ DSCDelay;

	if (DPPPerPlane > 1)
		*DSTXAfterScaler = *DSTXAfterScaler + ScalerRecoutWidth;

	if (OutputFormat == dm_420 || (InterlaceEnable && ProgressiveToInterlaceUnitInOPP))
		*DSTYAfterScaler = 1;
	else
		*DSTYAfterScaler = 0;

	DSTTotalPixelsAfterScaler = ((double) (*DSTYAfterScaler * HTotal)) + *DSTXAfterScaler;
	*DSTYAfterScaler = dml_floor(DSTTotalPixelsAfterScaler / HTotal, 1);
	*DSTXAfterScaler = DSTTotalPixelsAfterScaler - ((double) (*DSTYAfterScaler * HTotal));

	*VUpdateOffsetPix = dml_ceil(HTotal / 4.0, 1);
	TotalRepeaterDelayTime = MaxInterDCNTileRepeaters * (2.0 / DPPCLK + 3.0 / DISPCLK);
	*VUpdateWidthPix = (14.0 / DCFClkDeepSleep + 12.0 / DPPCLK + TotalRepeaterDelayTime)
			* PixelClock;

	*VReadyOffsetPix = dml_max(
			150.0 / DPPCLK,
			TotalRepeaterDelayTime + 20.0 / DCFClkDeepSleep + 10.0 / DPPCLK)
			* PixelClock;

	Tsetup = (double) (*VUpdateOffsetPix + *VUpdateWidthPix + *VReadyOffsetPix) / PixelClock;

	LineTime = (double) HTotal / PixelClock;

	if (DynamicMetadataEnable) {
		double Tdmbf, Tdmec, Tdmsks;

		Tdm = dml_max(0.0, UrgentExtraLatency - TCalc);
		Tdmbf = DynamicMetadataTransmittedBytes / 4.0 / DISPCLK;
		Tdmec = LineTime;
		if (DynamicMetadataLinesBeforeActiveRequired == 0)
			Tdmsks = VBlank * LineTime / 2.0;
		else
			Tdmsks = DynamicMetadataLinesBeforeActiveRequired * LineTime;
		if (InterlaceEnable && !ProgressiveToInterlaceUnitInOPP)
			Tdmsks = Tdmsks / 2;
		if (VStartup * LineTime
				< Tsetup + TWait + UrgentExtraLatency + Tdmbf + Tdmec + Tdmsks) {
			MyError = true;
			*VStartupRequiredWhenNotEnoughTimeForDynamicMetadata = (Tsetup + TWait
					+ UrgentExtraLatency + Tdmbf + Tdmec + Tdmsks) / LineTime;
		} else
			*VStartupRequiredWhenNotEnoughTimeForDynamicMetadata = 0.0;
	} else
		Tdm = 0;

	if (VirtualMemoryEnable) {
		if (PageTableLevels == 4)
			*Tno_bw = UrgentExtraLatency + UrgentLatency;
		else if (PageTableLevels == 3)
			*Tno_bw = UrgentExtraLatency;
		else
			*Tno_bw = 0;
	} else if (DCCEnable)
		*Tno_bw = LineTime;
	else
		*Tno_bw = LineTime / 4;

	dst_y_prefetch_equ = VStartup - dml_max(TCalc + TWait, XFCRemoteSurfaceFlipDelay) / LineTime
			- (Tsetup + Tdm) / LineTime
			- (*DSTYAfterScaler + *DSTXAfterScaler / HTotal);

	Tsw_oto = dml_max(PrefetchSourceLinesY, PrefetchSourceLinesC) * LineTime;

	prefetch_bw_oto = (MetaRowByte + PixelPTEBytesPerRow
			+ PrefetchSourceLinesY * SwathWidthY * dml_ceil(BytePerPixelDETY, 1)
			+ PrefetchSourceLinesC * SwathWidthY / 2 * dml_ceil(BytePerPixelDETC, 2))
			/ Tsw_oto;

	if (VirtualMemoryEnable == true) {
		Tvm_oto =
				dml_max(
						*Tno_bw + PDEAndMetaPTEBytesFrame / prefetch_bw_oto,
						dml_max(
								UrgentExtraLatency
										+ UrgentLatency
												* (PageTableLevels
														- 1),
								LineTime / 4.0));
	} else
		Tvm_oto = LineTime / 4.0;

	if ((VirtualMemoryEnable == true || DCCEnable == true)) {
		Tr0_oto = dml_max(
				(MetaRowByte + PixelPTEBytesPerRow) / prefetch_bw_oto,
				dml_max(UrgentLatency, dml_max(LineTime - Tvm_oto, LineTime / 4)));
	} else
		Tr0_oto = LineTime - Tvm_oto;

	Tpre_oto = Tvm_oto + Tr0_oto + Tsw_oto;

	dst_y_prefetch_oto = Tpre_oto / LineTime;

	if (dst_y_prefetch_oto < dst_y_prefetch_equ)
		*DestinationLinesForPrefetch = dst_y_prefetch_oto;
	else
		*DestinationLinesForPrefetch = dst_y_prefetch_equ;

	*DestinationLinesForPrefetch = dml_floor(4.0 * (*DestinationLinesForPrefetch + 0.125), 1)
			/ 4;

	dml_print("DML: VStartup: %d\n", VStartup);
	dml_print("DML: TCalc: %f\n", TCalc);
	dml_print("DML: TWait: %f\n", TWait);
	dml_print("DML: XFCRemoteSurfaceFlipDelay: %f\n", XFCRemoteSurfaceFlipDelay);
	dml_print("DML: LineTime: %f\n", LineTime);
	dml_print("DML: Tsetup: %f\n", Tsetup);
	dml_print("DML: Tdm: %f\n", Tdm);
	dml_print("DML: DSTYAfterScaler: %f\n", *DSTYAfterScaler);
	dml_print("DML: DSTXAfterScaler: %f\n", *DSTXAfterScaler);
	dml_print("DML: HTotal: %d\n", HTotal);

	*PrefetchBandwidth = 0;
	*DestinationLinesToRequestVMInVBlank = 0;
	*DestinationLinesToRequestRowInVBlank = 0;
	*VRatioPrefetchY = 0;
	*VRatioPrefetchC = 0;
	*RequiredPrefetchPixDataBW = 0;
	if (*DestinationLinesForPrefetch > 1) {
		*PrefetchBandwidth = (PDEAndMetaPTEBytesFrame + 2 * MetaRowByte
				+ 2 * PixelPTEBytesPerRow
				+ PrefetchSourceLinesY * SwathWidthY * dml_ceil(BytePerPixelDETY, 1)
				+ PrefetchSourceLinesC * SwathWidthY / 2
						* dml_ceil(BytePerPixelDETC, 2))
				/ (*DestinationLinesForPrefetch * LineTime - *Tno_bw);
		if (VirtualMemoryEnable) {
			TimeForFetchingMetaPTE =
					dml_max(
							*Tno_bw
									+ (double) PDEAndMetaPTEBytesFrame
											/ *PrefetchBandwidth,
							dml_max(
									UrgentExtraLatency
											+ UrgentLatency
													* (PageTableLevels
															- 1),
									LineTime / 4));
		} else {
			if (NumberOfCursors > 0 || XFCEnabled)
				TimeForFetchingMetaPTE = LineTime / 4;
			else
				TimeForFetchingMetaPTE = 0.0;
		}

		if ((VirtualMemoryEnable == true || DCCEnable == true)) {
			TimeForFetchingRowInVBlank =
					dml_max(
							(MetaRowByte + PixelPTEBytesPerRow)
									/ *PrefetchBandwidth,
							dml_max(
									UrgentLatency,
									dml_max(
											LineTime
													- TimeForFetchingMetaPTE,
											LineTime
													/ 4.0)));
		} else {
			if (NumberOfCursors > 0 || XFCEnabled)
				TimeForFetchingRowInVBlank = LineTime - TimeForFetchingMetaPTE;
			else
				TimeForFetchingRowInVBlank = 0.0;
		}

		*DestinationLinesToRequestVMInVBlank = dml_floor(
				4.0 * (TimeForFetchingMetaPTE / LineTime + 0.125),
				1) / 4.0;

		*DestinationLinesToRequestRowInVBlank = dml_floor(
				4.0 * (TimeForFetchingRowInVBlank / LineTime + 0.125),
				1) / 4.0;

		LinesToRequestPrefetchPixelData =
				*DestinationLinesForPrefetch
						- ((NumberOfCursors > 0 || VirtualMemoryEnable
								|| DCCEnable) ?
								(*DestinationLinesToRequestVMInVBlank
										+ *DestinationLinesToRequestRowInVBlank) :
								0.0);

		if (LinesToRequestPrefetchPixelData > 0) {

			*VRatioPrefetchY = (double) PrefetchSourceLinesY
					/ LinesToRequestPrefetchPixelData;
			*VRatioPrefetchY = dml_max(*VRatioPrefetchY, 1.0);
			if ((SwathHeightY > 4) && (VInitPreFillY > 3)) {
				if (LinesToRequestPrefetchPixelData > (VInitPreFillY - 3.0) / 2.0) {
					*VRatioPrefetchY =
							dml_max(
									(double) PrefetchSourceLinesY
											/ LinesToRequestPrefetchPixelData,
									(double) MaxNumSwathY
											* SwathHeightY
											/ (LinesToRequestPrefetchPixelData
													- (VInitPreFillY
															- 3.0)
															/ 2.0));
					*VRatioPrefetchY = dml_max(*VRatioPrefetchY, 1.0);
				} else {
					MyError = true;
					*VRatioPrefetchY = 0;
				}
			}

			*VRatioPrefetchC = (double) PrefetchSourceLinesC
					/ LinesToRequestPrefetchPixelData;
			*VRatioPrefetchC = dml_max(*VRatioPrefetchC, 1.0);

			if ((SwathHeightC > 4)) {
				if (LinesToRequestPrefetchPixelData > (VInitPreFillC - 3.0) / 2.0) {
					*VRatioPrefetchC =
							dml_max(
									*VRatioPrefetchC,
									(double) MaxNumSwathC
											* SwathHeightC
											/ (LinesToRequestPrefetchPixelData
													- (VInitPreFillC
															- 3.0)
															/ 2.0));
					*VRatioPrefetchC = dml_max(*VRatioPrefetchC, 1.0);
				} else {
					MyError = true;
					*VRatioPrefetchC = 0;
				}
			}

			*RequiredPrefetchPixDataBW =
					DPPPerPlane
							* ((double) PrefetchSourceLinesY
									/ LinesToRequestPrefetchPixelData
									* dml_ceil(
											BytePerPixelDETY,
											1)
									+ (double) PrefetchSourceLinesC
											/ LinesToRequestPrefetchPixelData
											* dml_ceil(
													BytePerPixelDETC,
													2)
											/ 2)
							* SwathWidthY / LineTime;
		} else {
			MyError = true;
			*VRatioPrefetchY = 0;
			*VRatioPrefetchC = 0;
			*RequiredPrefetchPixDataBW = 0;
		}

	} else {
		MyError = true;
	}

	if (MyError) {
		*PrefetchBandwidth = 0;
		TimeForFetchingMetaPTE = 0;
		TimeForFetchingRowInVBlank = 0;
		*DestinationLinesToRequestVMInVBlank = 0;
		*DestinationLinesToRequestRowInVBlank = 0;
		*DestinationLinesForPrefetch = 0;
		LinesToRequestPrefetchPixelData = 0;
		*VRatioPrefetchY = 0;
		*VRatioPrefetchC = 0;
		*RequiredPrefetchPixDataBW = 0;
	}

	return MyError;
}

static double RoundToDFSGranularityUp(double Clock, double VCOSpeed)
{
	return VCOSpeed * 4 / dml_floor(VCOSpeed * 4 / Clock, 1);
}

static double RoundToDFSGranularityDown(double Clock, double VCOSpeed)
{
	return VCOSpeed * 4 / dml_ceil(VCOSpeed * 4 / Clock, 1);
}

static double CalculatePrefetchSourceLines(
		struct display_mode_lib *mode_lib,
		double VRatio,
		double vtaps,
		bool Interlace,
		bool ProgressiveToInterlaceUnitInOPP,
		unsigned int SwathHeight,
		unsigned int ViewportYStart,
		double *VInitPreFill,
		unsigned int *MaxNumSwath)
{
	unsigned int MaxPartialSwath;

	if (ProgressiveToInterlaceUnitInOPP)
		*VInitPreFill = dml_floor((VRatio + vtaps + 1) / 2.0, 1);
	else
		*VInitPreFill = dml_floor((VRatio + vtaps + 1 + Interlace * 0.5 * VRatio) / 2.0, 1);

	if (!mode_lib->vba.IgnoreViewportPositioning) {

		*MaxNumSwath = dml_ceil((*VInitPreFill - 1.0) / SwathHeight, 1) + 1.0;

		if (*VInitPreFill > 1.0)
			MaxPartialSwath = (unsigned int) (*VInitPreFill - 2) % SwathHeight;
		else
			MaxPartialSwath = (unsigned int) (*VInitPreFill + SwathHeight - 2)
					% SwathHeight;
		MaxPartialSwath = dml_max(1U, MaxPartialSwath);

	} else {

		if (ViewportYStart != 0)
			dml_print(
					"WARNING DML: using viewport y position of 0 even though actual viewport y position is non-zero in prefetch source lines calculation\n");

		*MaxNumSwath = dml_ceil(*VInitPreFill / SwathHeight, 1);

		if (*VInitPreFill > 1.0)
			MaxPartialSwath = (unsigned int) (*VInitPreFill - 1) % SwathHeight;
		else
			MaxPartialSwath = (unsigned int) (*VInitPreFill + SwathHeight - 1)
					% SwathHeight;
	}

	return *MaxNumSwath * SwathHeight + MaxPartialSwath;
}

static unsigned int CalculateVMAndRowBytes(
		struct display_mode_lib *mode_lib,
		bool DCCEnable,
		unsigned int BlockHeight256Bytes,
		unsigned int BlockWidth256Bytes,
		enum source_format_class SourcePixelFormat,
		unsigned int SurfaceTiling,
		unsigned int BytePerPixel,
		enum scan_direction_class ScanDirection,
		unsigned int ViewportWidth,
		unsigned int ViewportHeight,
		unsigned int SwathWidth,
		bool VirtualMemoryEnable,
		unsigned int VMMPageSize,
		unsigned int PTEBufferSizeInRequests,
		unsigned int PDEProcessingBufIn64KBReqs,
		unsigned int Pitch,
		unsigned int DCCMetaPitch,
		unsigned int *MacroTileWidth,
		unsigned int *MetaRowByte,
		unsigned int *PixelPTEBytesPerRow,
		bool *PTEBufferSizeNotExceeded,
		unsigned int *dpte_row_height,
		unsigned int *meta_row_height)
{
	unsigned int MetaRequestHeight;
	unsigned int MetaRequestWidth;
	unsigned int MetaSurfWidth;
	unsigned int MetaSurfHeight;
	unsigned int MPDEBytesFrame;
	unsigned int MetaPTEBytesFrame;
	unsigned int DCCMetaSurfaceBytes;

	unsigned int MacroTileSizeBytes;
	unsigned int MacroTileHeight;
	unsigned int DPDE0BytesFrame;
	unsigned int ExtraDPDEBytesFrame;
	unsigned int PDEAndMetaPTEBytesFrame;

	if (DCCEnable == true) {
		MetaRequestHeight = 8 * BlockHeight256Bytes;
		MetaRequestWidth = 8 * BlockWidth256Bytes;
		if (ScanDirection == dm_horz) {
			*meta_row_height = MetaRequestHeight;
			MetaSurfWidth = dml_ceil((double) SwathWidth - 1, MetaRequestWidth)
					+ MetaRequestWidth;
			*MetaRowByte = MetaSurfWidth * MetaRequestHeight * BytePerPixel / 256.0;
		} else {
			*meta_row_height = MetaRequestWidth;
			MetaSurfHeight = dml_ceil((double) SwathWidth - 1, MetaRequestHeight)
					+ MetaRequestHeight;
			*MetaRowByte = MetaSurfHeight * MetaRequestWidth * BytePerPixel / 256.0;
		}
		if (ScanDirection == dm_horz) {
			DCCMetaSurfaceBytes = DCCMetaPitch
					* (dml_ceil(ViewportHeight - 1, 64 * BlockHeight256Bytes)
							+ 64 * BlockHeight256Bytes) * BytePerPixel
					/ 256;
		} else {
			DCCMetaSurfaceBytes = DCCMetaPitch
					* (dml_ceil(
							(double) ViewportHeight - 1,
							64 * BlockHeight256Bytes)
							+ 64 * BlockHeight256Bytes) * BytePerPixel
					/ 256;
		}
		if (VirtualMemoryEnable == true) {
			MetaPTEBytesFrame = (dml_ceil(
					(double) (DCCMetaSurfaceBytes - VMMPageSize)
							/ (8 * VMMPageSize),
					1) + 1) * 64;
			MPDEBytesFrame = 128 * (mode_lib->vba.MaxPageTableLevels - 1);
		} else {
			MetaPTEBytesFrame = 0;
			MPDEBytesFrame = 0;
		}
	} else {
		MetaPTEBytesFrame = 0;
		MPDEBytesFrame = 0;
		*MetaRowByte = 0;
	}

	if (SurfaceTiling == dm_sw_linear) {
		MacroTileSizeBytes = 256;
		MacroTileHeight = 1;
	} else if (SurfaceTiling == dm_sw_4kb_s || SurfaceTiling == dm_sw_4kb_s_x
			|| SurfaceTiling == dm_sw_4kb_d || SurfaceTiling == dm_sw_4kb_d_x) {
		MacroTileSizeBytes = 4096;
		MacroTileHeight = 4 * BlockHeight256Bytes;
	} else if (SurfaceTiling == dm_sw_64kb_s || SurfaceTiling == dm_sw_64kb_s_t
			|| SurfaceTiling == dm_sw_64kb_s_x || SurfaceTiling == dm_sw_64kb_d
			|| SurfaceTiling == dm_sw_64kb_d_t || SurfaceTiling == dm_sw_64kb_d_x
			|| SurfaceTiling == dm_sw_64kb_r_x) {
		MacroTileSizeBytes = 65536;
		MacroTileHeight = 16 * BlockHeight256Bytes;
	} else {
		MacroTileSizeBytes = 262144;
		MacroTileHeight = 32 * BlockHeight256Bytes;
	}
	*MacroTileWidth = MacroTileSizeBytes / BytePerPixel / MacroTileHeight;

	if (VirtualMemoryEnable == true && mode_lib->vba.MaxPageTableLevels > 1) {
		if (ScanDirection == dm_horz) {
			DPDE0BytesFrame =
					64
							* (dml_ceil(
									((Pitch
											* (dml_ceil(
													ViewportHeight
															- 1,
													MacroTileHeight)
													+ MacroTileHeight)
											* BytePerPixel)
											- MacroTileSizeBytes)
											/ (8
													* 2097152),
									1) + 1);
		} else {
			DPDE0BytesFrame =
					64
							* (dml_ceil(
									((Pitch
											* (dml_ceil(
													(double) SwathWidth
															- 1,
													MacroTileHeight)
													+ MacroTileHeight)
											* BytePerPixel)
											- MacroTileSizeBytes)
											/ (8
													* 2097152),
									1) + 1);
		}
		ExtraDPDEBytesFrame = 128 * (mode_lib->vba.MaxPageTableLevels - 2);
	} else {
		DPDE0BytesFrame = 0;
		ExtraDPDEBytesFrame = 0;
	}

	PDEAndMetaPTEBytesFrame = MetaPTEBytesFrame + MPDEBytesFrame + DPDE0BytesFrame
			+ ExtraDPDEBytesFrame;

	if (VirtualMemoryEnable == true) {
		unsigned int PTERequestSize;
		unsigned int PixelPTEReqHeight;
		unsigned int PixelPTEReqWidth;
		double FractionOfPTEReturnDrop;
		unsigned int EffectivePDEProcessingBufIn64KBReqs;

		if (SurfaceTiling == dm_sw_linear) {
			PixelPTEReqHeight = 1;
			PixelPTEReqWidth = 8.0 * VMMPageSize / BytePerPixel;
			PTERequestSize = 64;
			FractionOfPTEReturnDrop = 0;
		} else if (MacroTileSizeBytes == 4096) {
			PixelPTEReqHeight = MacroTileHeight;
			PixelPTEReqWidth = 8 * *MacroTileWidth;
			PTERequestSize = 64;
			if (ScanDirection == dm_horz)
				FractionOfPTEReturnDrop = 0;
			else
				FractionOfPTEReturnDrop = 7 / 8;
		} else if (VMMPageSize == 4096 && MacroTileSizeBytes > 4096) {
			PixelPTEReqHeight = 16 * BlockHeight256Bytes;
			PixelPTEReqWidth = 16 * BlockWidth256Bytes;
			PTERequestSize = 128;
			FractionOfPTEReturnDrop = 0;
		} else {
			PixelPTEReqHeight = MacroTileHeight;
			PixelPTEReqWidth = 8 * *MacroTileWidth;
			PTERequestSize = 64;
			FractionOfPTEReturnDrop = 0;
		}

		if (SourcePixelFormat == dm_420_8 || SourcePixelFormat == dm_420_10)
			EffectivePDEProcessingBufIn64KBReqs = PDEProcessingBufIn64KBReqs / 2;
		else
			EffectivePDEProcessingBufIn64KBReqs = PDEProcessingBufIn64KBReqs;

		if (SurfaceTiling == dm_sw_linear) {
			*dpte_row_height =
					dml_min(
							128,
							1
									<< (unsigned int) dml_floor(
											dml_log2(
													dml_min(
															(double) PTEBufferSizeInRequests
																	* PixelPTEReqWidth,
															EffectivePDEProcessingBufIn64KBReqs
																	* 65536.0
																	/ BytePerPixel)
															/ Pitch),
											1));
			*PixelPTEBytesPerRow = PTERequestSize
					* (dml_ceil(
							(double) (Pitch * *dpte_row_height - 1)
									/ PixelPTEReqWidth,
							1) + 1);
		} else if (ScanDirection == dm_horz) {
			*dpte_row_height = PixelPTEReqHeight;
			*PixelPTEBytesPerRow = PTERequestSize
					* (dml_ceil(((double) SwathWidth - 1) / PixelPTEReqWidth, 1)
							+ 1);
		} else {
			*dpte_row_height = dml_min(PixelPTEReqWidth, *MacroTileWidth);
			*PixelPTEBytesPerRow = PTERequestSize
					* (dml_ceil(
							((double) SwathWidth - 1)
									/ PixelPTEReqHeight,
							1) + 1);
		}
		if (*PixelPTEBytesPerRow * (1 - FractionOfPTEReturnDrop)
				<= 64 * PTEBufferSizeInRequests) {
			*PTEBufferSizeNotExceeded = true;
		} else {
			*PTEBufferSizeNotExceeded = false;
		}
	} else {
		*PixelPTEBytesPerRow = 0;
		*PTEBufferSizeNotExceeded = true;
	}

	return PDEAndMetaPTEBytesFrame;
}

static void DISPCLKDPPCLKDCFCLKDeepSleepPrefetchParametersWatermarksAndPerformanceCalculation(
		struct display_mode_lib *mode_lib)
{
	unsigned int j, k;

	mode_lib->vba.WritebackDISPCLK = 0.0;
	mode_lib->vba.DISPCLKWithRamping = 0;
	mode_lib->vba.DISPCLKWithoutRamping = 0;
	mode_lib->vba.GlobalDPPCLK = 0.0;

	// dml_ml->vba.DISPCLK and dml_ml->vba.DPPCLK Calculation
	//
	for (k = 0; k < mode_lib->vba.NumberOfActivePlanes; ++k) {
		if (mode_lib->vba.WritebackEnable[k]) {
			mode_lib->vba.WritebackDISPCLK =
					dml_max(
							mode_lib->vba.WritebackDISPCLK,
							CalculateWriteBackDISPCLK(
									mode_lib->vba.WritebackPixelFormat[k],
									mode_lib->vba.PixelClock[k],
									mode_lib->vba.WritebackHRatio[k],
									mode_lib->vba.WritebackVRatio[k],
									mode_lib->vba.WritebackLumaHTaps[k],
									mode_lib->vba.WritebackLumaVTaps[k],
									mode_lib->vba.WritebackChromaHTaps[k],
									mode_lib->vba.WritebackChromaVTaps[k],
									mode_lib->vba.WritebackDestinationWidth[k],
									mode_lib->vba.HTotal[k],
									mode_lib->vba.WritebackChromaLineBufferWidth));
		}
	}

	for (k = 0; k < mode_lib->vba.NumberOfActivePlanes; ++k) {
		if (mode_lib->vba.HRatio[k] > 1) {
			mode_lib->vba.PSCL_THROUGHPUT_LUMA[k] = dml_min(
					mode_lib->vba.MaxDCHUBToPSCLThroughput,
					mode_lib->vba.MaxPSCLToLBThroughput
							* mode_lib->vba.HRatio[k]
							/ dml_ceil(
									mode_lib->vba.htaps[k]
											/ 6.0,
									1));
		} else {
			mode_lib->vba.PSCL_THROUGHPUT_LUMA[k] = dml_min(
					mode_lib->vba.MaxDCHUBToPSCLThroughput,
					mode_lib->vba.MaxPSCLToLBThroughput);
		}

		mode_lib->vba.DPPCLKUsingSingleDPPLuma =
				mode_lib->vba.PixelClock[k]
						* dml_max(
								mode_lib->vba.vtaps[k] / 6.0
										* dml_min(
												1.0,
												mode_lib->vba.HRatio[k]),
								dml_max(
										mode_lib->vba.HRatio[k]
												* mode_lib->vba.VRatio[k]
												/ mode_lib->vba.PSCL_THROUGHPUT_LUMA[k],
										1.0));

		if ((mode_lib->vba.htaps[k] > 6 || mode_lib->vba.vtaps[k] > 6)
				&& mode_lib->vba.DPPCLKUsingSingleDPPLuma
						< 2 * mode_lib->vba.PixelClock[k]) {
			mode_lib->vba.DPPCLKUsingSingleDPPLuma = 2 * mode_lib->vba.PixelClock[k];
		}

		if ((mode_lib->vba.SourcePixelFormat[k] != dm_420_8
				&& mode_lib->vba.SourcePixelFormat[k] != dm_420_10)) {
			mode_lib->vba.PSCL_THROUGHPUT_CHROMA[k] = 0.0;
			mode_lib->vba.DPPCLKUsingSingleDPP[k] =
					mode_lib->vba.DPPCLKUsingSingleDPPLuma;
		} else {
			if (mode_lib->vba.HRatio[k] > 1) {
				mode_lib->vba.PSCL_THROUGHPUT_CHROMA[k] =
						dml_min(
								mode_lib->vba.MaxDCHUBToPSCLThroughput,
								mode_lib->vba.MaxPSCLToLBThroughput
										* mode_lib->vba.HRatio[k]
										/ 2
										/ dml_ceil(
												mode_lib->vba.HTAPsChroma[k]
														/ 6.0,
												1.0));
			} else {
				mode_lib->vba.PSCL_THROUGHPUT_CHROMA[k] = dml_min(
						mode_lib->vba.MaxDCHUBToPSCLThroughput,
						mode_lib->vba.MaxPSCLToLBThroughput);
			}
			mode_lib->vba.DPPCLKUsingSingleDPPChroma =
					mode_lib->vba.PixelClock[k]
							* dml_max(
									mode_lib->vba.VTAPsChroma[k]
											/ 6.0
											* dml_min(
													1.0,
													mode_lib->vba.HRatio[k]
															/ 2),
									dml_max(
											mode_lib->vba.HRatio[k]
													* mode_lib->vba.VRatio[k]
													/ 4
													/ mode_lib->vba.PSCL_THROUGHPUT_CHROMA[k],
											1.0));

			if ((mode_lib->vba.HTAPsChroma[k] > 6 || mode_lib->vba.VTAPsChroma[k] > 6)
					&& mode_lib->vba.DPPCLKUsingSingleDPPChroma
							< 2 * mode_lib->vba.PixelClock[k]) {
				mode_lib->vba.DPPCLKUsingSingleDPPChroma = 2
						* mode_lib->vba.PixelClock[k];
			}

			mode_lib->vba.DPPCLKUsingSingleDPP[k] = dml_max(
					mode_lib->vba.DPPCLKUsingSingleDPPLuma,
					mode_lib->vba.DPPCLKUsingSingleDPPChroma);
		}
	}

	for (k = 0; k < mode_lib->vba.NumberOfActivePlanes; ++k) {
		if (mode_lib->vba.BlendingAndTiming[k] != k)
			continue;
		if (mode_lib->vba.ODMCombineEnabled[k]) {
			mode_lib->vba.DISPCLKWithRamping =
					dml_max(
							mode_lib->vba.DISPCLKWithRamping,
							mode_lib->vba.PixelClock[k] / 2
									* (1
											+ mode_lib->vba.DISPCLKDPPCLKDSCCLKDownSpreading
													/ 100)
									* (1
											+ mode_lib->vba.DISPCLKRampingMargin
													/ 100));
			mode_lib->vba.DISPCLKWithoutRamping =
					dml_max(
							mode_lib->vba.DISPCLKWithoutRamping,
							mode_lib->vba.PixelClock[k] / 2
									* (1
											+ mode_lib->vba.DISPCLKDPPCLKDSCCLKDownSpreading
													/ 100));
		} else if (!mode_lib->vba.ODMCombineEnabled[k]) {
			mode_lib->vba.DISPCLKWithRamping =
					dml_max(
							mode_lib->vba.DISPCLKWithRamping,
							mode_lib->vba.PixelClock[k]
									* (1
											+ mode_lib->vba.DISPCLKDPPCLKDSCCLKDownSpreading
													/ 100)
									* (1
											+ mode_lib->vba.DISPCLKRampingMargin
													/ 100));
			mode_lib->vba.DISPCLKWithoutRamping =
					dml_max(
							mode_lib->vba.DISPCLKWithoutRamping,
							mode_lib->vba.PixelClock[k]
									* (1
											+ mode_lib->vba.DISPCLKDPPCLKDSCCLKDownSpreading
													/ 100));
		}
	}

	mode_lib->vba.DISPCLKWithRamping = dml_max(
			mode_lib->vba.DISPCLKWithRamping,
			mode_lib->vba.WritebackDISPCLK);
	mode_lib->vba.DISPCLKWithoutRamping = dml_max(
			mode_lib->vba.DISPCLKWithoutRamping,
			mode_lib->vba.WritebackDISPCLK);

	ASSERT(mode_lib->vba.DISPCLKDPPCLKVCOSpeed != 0);
	mode_lib->vba.DISPCLKWithRampingRoundedToDFSGranularity = RoundToDFSGranularityUp(
			mode_lib->vba.DISPCLKWithRamping,
			mode_lib->vba.DISPCLKDPPCLKVCOSpeed);
	mode_lib->vba.DISPCLKWithoutRampingRoundedToDFSGranularity = RoundToDFSGranularityUp(
			mode_lib->vba.DISPCLKWithoutRamping,
			mode_lib->vba.DISPCLKDPPCLKVCOSpeed);
	mode_lib->vba.MaxDispclkRoundedToDFSGranularity = RoundToDFSGranularityDown(
			mode_lib->vba.soc.clock_limits[NumberOfStates - 1].dispclk_mhz,
			mode_lib->vba.DISPCLKDPPCLKVCOSpeed);
	if (mode_lib->vba.DISPCLKWithoutRampingRoundedToDFSGranularity
			> mode_lib->vba.MaxDispclkRoundedToDFSGranularity) {
		mode_lib->vba.DISPCLK_calculated =
				mode_lib->vba.DISPCLKWithoutRampingRoundedToDFSGranularity;
	} else if (mode_lib->vba.DISPCLKWithRampingRoundedToDFSGranularity
			> mode_lib->vba.MaxDispclkRoundedToDFSGranularity) {
		mode_lib->vba.DISPCLK_calculated = mode_lib->vba.MaxDispclkRoundedToDFSGranularity;
	} else {
		mode_lib->vba.DISPCLK_calculated =
				mode_lib->vba.DISPCLKWithRampingRoundedToDFSGranularity;
	}
	DTRACE("   dispclk_mhz (calculated) = %f", mode_lib->vba.DISPCLK_calculated);

	for (k = 0; k < mode_lib->vba.NumberOfActivePlanes; ++k) {
		mode_lib->vba.DPPCLK_calculated[k] = mode_lib->vba.DPPCLKUsingSingleDPP[k]
				/ mode_lib->vba.DPPPerPlane[k]
				* (1 + mode_lib->vba.DISPCLKDPPCLKDSCCLKDownSpreading / 100);
		mode_lib->vba.GlobalDPPCLK = dml_max(
				mode_lib->vba.GlobalDPPCLK,
				mode_lib->vba.DPPCLK_calculated[k]);
	}
	mode_lib->vba.GlobalDPPCLK = RoundToDFSGranularityUp(
			mode_lib->vba.GlobalDPPCLK,
			mode_lib->vba.DISPCLKDPPCLKVCOSpeed);
	for (k = 0; k < mode_lib->vba.NumberOfActivePlanes; ++k) {
		mode_lib->vba.DPPCLK_calculated[k] = mode_lib->vba.GlobalDPPCLK / 255
				* dml_ceil(
						mode_lib->vba.DPPCLK_calculated[k] * 255
								/ mode_lib->vba.GlobalDPPCLK,
						1);
		DTRACE("   dppclk_mhz[%i] (calculated) = %f", k, mode_lib->vba.DPPCLK_calculated[k]);
	}

	// Urgent Watermark
	mode_lib->vba.DCCEnabledAnyPlane = false;
	for (k = 0; k < mode_lib->vba.NumberOfActivePlanes; ++k)
		if (mode_lib->vba.DCCEnable[k])
			mode_lib->vba.DCCEnabledAnyPlane = true;

	mode_lib->vba.ReturnBandwidthToDCN = dml_min(
			mode_lib->vba.ReturnBusWidth * mode_lib->vba.DCFCLK,
			mode_lib->vba.FabricAndDRAMBandwidth * 1000)
			* mode_lib->vba.PercentOfIdealDRAMAndFabricBWReceivedAfterUrgLatency / 100;

	mode_lib->vba.ReturnBW = mode_lib->vba.ReturnBandwidthToDCN;
	mode_lib->vba.ReturnBW = adjust_ReturnBW(
			mode_lib,
			mode_lib->vba.ReturnBW,
			mode_lib->vba.DCCEnabledAnyPlane,
			mode_lib->vba.ReturnBandwidthToDCN);

	// Let's do this calculation again??
	mode_lib->vba.ReturnBandwidthToDCN = dml_min(
			mode_lib->vba.ReturnBusWidth * mode_lib->vba.DCFCLK,
			mode_lib->vba.FabricAndDRAMBandwidth * 1000);
	mode_lib->vba.ReturnBW = adjust_ReturnBW(
			mode_lib,
			mode_lib->vba.ReturnBW,
			mode_lib->vba.DCCEnabledAnyPlane,
			mode_lib->vba.ReturnBandwidthToDCN);

	DTRACE("   dcfclk_mhz         = %f", mode_lib->vba.DCFCLK);
	DTRACE("   return_bw_to_dcn   = %f", mode_lib->vba.ReturnBandwidthToDCN);
	DTRACE("   return_bus_bw      = %f", mode_lib->vba.ReturnBW);

	for (k = 0; k < mode_lib->vba.NumberOfActivePlanes; ++k) {
		bool MainPlaneDoesODMCombine = false;

		if (mode_lib->vba.SourceScan[k] == dm_horz)
			mode_lib->vba.SwathWidthSingleDPPY[k] = mode_lib->vba.ViewportWidth[k];
		else
			mode_lib->vba.SwathWidthSingleDPPY[k] = mode_lib->vba.ViewportHeight[k];

		if (mode_lib->vba.ODMCombineEnabled[k] == true)
			MainPlaneDoesODMCombine = true;
		for (j = 0; j < mode_lib->vba.NumberOfActivePlanes; ++j)
			if (mode_lib->vba.BlendingAndTiming[k] == j
					&& mode_lib->vba.ODMCombineEnabled[j] == true)
				MainPlaneDoesODMCombine = true;

		if (MainPlaneDoesODMCombine == true)
			mode_lib->vba.SwathWidthY[k] = dml_min(
					(double) mode_lib->vba.SwathWidthSingleDPPY[k],
					dml_round(
							mode_lib->vba.HActive[k] / 2.0
									* mode_lib->vba.HRatio[k]));
		else
			mode_lib->vba.SwathWidthY[k] = mode_lib->vba.SwathWidthSingleDPPY[k]
					/ mode_lib->vba.DPPPerPlane[k];
	}

	for (k = 0; k < mode_lib->vba.NumberOfActivePlanes; ++k) {
		if (mode_lib->vba.SourcePixelFormat[k] == dm_444_64) {
			mode_lib->vba.BytePerPixelDETY[k] = 8;
			mode_lib->vba.BytePerPixelDETC[k] = 0;
		} else if (mode_lib->vba.SourcePixelFormat[k] == dm_444_32) {
			mode_lib->vba.BytePerPixelDETY[k] = 4;
			mode_lib->vba.BytePerPixelDETC[k] = 0;
		} else if (mode_lib->vba.SourcePixelFormat[k] == dm_444_16) {
			mode_lib->vba.BytePerPixelDETY[k] = 2;
			mode_lib->vba.BytePerPixelDETC[k] = 0;
		} else if (mode_lib->vba.SourcePixelFormat[k] == dm_444_8) {
			mode_lib->vba.BytePerPixelDETY[k] = 1;
			mode_lib->vba.BytePerPixelDETC[k] = 0;
		} else if (mode_lib->vba.SourcePixelFormat[k] == dm_420_8) {
			mode_lib->vba.BytePerPixelDETY[k] = 1;
			mode_lib->vba.BytePerPixelDETC[k] = 2;
		} else { // dm_420_10
			mode_lib->vba.BytePerPixelDETY[k] = 4.0 / 3.0;
			mode_lib->vba.BytePerPixelDETC[k] = 8.0 / 3.0;
		}
	}

	mode_lib->vba.TotalDataReadBandwidth = 0.0;
	for (k = 0; k < mode_lib->vba.NumberOfActivePlanes; ++k) {
		mode_lib->vba.ReadBandwidthPlaneLuma[k] = mode_lib->vba.SwathWidthSingleDPPY[k]
				* dml_ceil(mode_lib->vba.BytePerPixelDETY[k], 1)
				/ (mode_lib->vba.HTotal[k] / mode_lib->vba.PixelClock[k])
				* mode_lib->vba.VRatio[k];
		mode_lib->vba.ReadBandwidthPlaneChroma[k] = mode_lib->vba.SwathWidthSingleDPPY[k]
				/ 2 * dml_ceil(mode_lib->vba.BytePerPixelDETC[k], 2)
				/ (mode_lib->vba.HTotal[k] / mode_lib->vba.PixelClock[k])
				* mode_lib->vba.VRatio[k] / 2;
		DTRACE(
				"   read_bw[%i] = %fBps",
				k,
				mode_lib->vba.ReadBandwidthPlaneLuma[k]
						+ mode_lib->vba.ReadBandwidthPlaneChroma[k]);
		mode_lib->vba.TotalDataReadBandwidth += mode_lib->vba.ReadBandwidthPlaneLuma[k]
				+ mode_lib->vba.ReadBandwidthPlaneChroma[k];
	}

	mode_lib->vba.TotalDCCActiveDPP = 0;
	mode_lib->vba.TotalActiveDPP = 0;
	for (k = 0; k < mode_lib->vba.NumberOfActivePlanes; ++k) {
		mode_lib->vba.TotalActiveDPP = mode_lib->vba.TotalActiveDPP
				+ mode_lib->vba.DPPPerPlane[k];
		if (mode_lib->vba.DCCEnable[k])
			mode_lib->vba.TotalDCCActiveDPP = mode_lib->vba.TotalDCCActiveDPP
					+ mode_lib->vba.DPPPerPlane[k];
	}

	mode_lib->vba.UrgentRoundTripAndOutOfOrderLatency =
			(mode_lib->vba.RoundTripPingLatencyCycles + 32) / mode_lib->vba.DCFCLK
					+ mode_lib->vba.UrgentOutOfOrderReturnPerChannel
							* mode_lib->vba.NumberOfChannels
							/ mode_lib->vba.ReturnBW;

	mode_lib->vba.LastPixelOfLineExtraWatermark = 0;
	for (k = 0; k < mode_lib->vba.NumberOfActivePlanes; ++k) {
		double DataFabricLineDeliveryTimeLuma, DataFabricLineDeliveryTimeChroma;

		if (mode_lib->vba.VRatio[k] <= 1.0)
			mode_lib->vba.DisplayPipeLineDeliveryTimeLuma[k] =
					(double) mode_lib->vba.SwathWidthY[k]
							* mode_lib->vba.DPPPerPlane[k]
							/ mode_lib->vba.HRatio[k]
							/ mode_lib->vba.PixelClock[k];
		else
			mode_lib->vba.DisplayPipeLineDeliveryTimeLuma[k] =
					(double) mode_lib->vba.SwathWidthY[k]
							/ mode_lib->vba.PSCL_THROUGHPUT_LUMA[k]
							/ mode_lib->vba.DPPCLK[k];

		DataFabricLineDeliveryTimeLuma = mode_lib->vba.SwathWidthSingleDPPY[k]
				* mode_lib->vba.SwathHeightY[k]
				* dml_ceil(mode_lib->vba.BytePerPixelDETY[k], 1)
				/ (mode_lib->vba.ReturnBW * mode_lib->vba.ReadBandwidthPlaneLuma[k]
						/ mode_lib->vba.TotalDataReadBandwidth);
		mode_lib->vba.LastPixelOfLineExtraWatermark = dml_max(
				mode_lib->vba.LastPixelOfLineExtraWatermark,
				DataFabricLineDeliveryTimeLuma
						- mode_lib->vba.DisplayPipeLineDeliveryTimeLuma[k]);

		if (mode_lib->vba.BytePerPixelDETC[k] == 0)
			mode_lib->vba.DisplayPipeLineDeliveryTimeChroma[k] = 0.0;
		else if (mode_lib->vba.VRatio[k] / 2.0 <= 1.0)
			mode_lib->vba.DisplayPipeLineDeliveryTimeChroma[k] =
					mode_lib->vba.SwathWidthY[k] / 2.0
							* mode_lib->vba.DPPPerPlane[k]
							/ (mode_lib->vba.HRatio[k] / 2.0)
							/ mode_lib->vba.PixelClock[k];
		else
			mode_lib->vba.DisplayPipeLineDeliveryTimeChroma[k] =
					mode_lib->vba.SwathWidthY[k] / 2.0
							/ mode_lib->vba.PSCL_THROUGHPUT_CHROMA[k]
							/ mode_lib->vba.DPPCLK[k];

		DataFabricLineDeliveryTimeChroma = mode_lib->vba.SwathWidthSingleDPPY[k] / 2.0
				* mode_lib->vba.SwathHeightC[k]
				* dml_ceil(mode_lib->vba.BytePerPixelDETC[k], 2)
				/ (mode_lib->vba.ReturnBW
						* mode_lib->vba.ReadBandwidthPlaneChroma[k]
						/ mode_lib->vba.TotalDataReadBandwidth);
		mode_lib->vba.LastPixelOfLineExtraWatermark =
				dml_max(
						mode_lib->vba.LastPixelOfLineExtraWatermark,
						DataFabricLineDeliveryTimeChroma
								- mode_lib->vba.DisplayPipeLineDeliveryTimeChroma[k]);
	}

	mode_lib->vba.UrgentExtraLatency = mode_lib->vba.UrgentRoundTripAndOutOfOrderLatency
			+ (mode_lib->vba.TotalActiveDPP * mode_lib->vba.PixelChunkSizeInKByte
					+ mode_lib->vba.TotalDCCActiveDPP
							* mode_lib->vba.MetaChunkSize) * 1024.0
					/ mode_lib->vba.ReturnBW;

	if (mode_lib->vba.VirtualMemoryEnable)
		mode_lib->vba.UrgentExtraLatency += mode_lib->vba.TotalActiveDPP
				* mode_lib->vba.PTEChunkSize * 1024.0 / mode_lib->vba.ReturnBW;

	mode_lib->vba.UrgentWatermark = mode_lib->vba.UrgentLatency
			+ mode_lib->vba.LastPixelOfLineExtraWatermark
			+ mode_lib->vba.UrgentExtraLatency;

	DTRACE("   urgent_extra_latency = %fus", mode_lib->vba.UrgentExtraLatency);
	DTRACE("   wm_urgent = %fus", mode_lib->vba.UrgentWatermark);

	mode_lib->vba.MemoryTripWatermark = mode_lib->vba.UrgentLatency;

	mode_lib->vba.TotalActiveWriteback = 0;
	for (k = 0; k < mode_lib->vba.NumberOfActivePlanes; ++k) {
		if (mode_lib->vba.WritebackEnable[k])
			mode_lib->vba.TotalActiveWriteback = mode_lib->vba.TotalActiveWriteback + 1;
	}

	if (mode_lib->vba.TotalActiveWriteback <= 1)
		mode_lib->vba.WritebackUrgentWatermark = mode_lib->vba.WritebackLatency;
	else
		mode_lib->vba.WritebackUrgentWatermark = mode_lib->vba.WritebackLatency
				+ mode_lib->vba.WritebackChunkSize * 1024.0 / 32
						/ mode_lib->vba.SOCCLK;

	DTRACE("   wm_wb_urgent = %fus", mode_lib->vba.WritebackUrgentWatermark);

	// NB P-State/DRAM Clock Change Watermark
	mode_lib->vba.DRAMClockChangeWatermark = mode_lib->vba.DRAMClockChangeLatency
			+ mode_lib->vba.UrgentWatermark;

	DTRACE("   wm_pstate_change = %fus", mode_lib->vba.DRAMClockChangeWatermark);

	DTRACE("   calculating wb pstate watermark");
	DTRACE("      total wb outputs %d", mode_lib->vba.TotalActiveWriteback);
	DTRACE("      socclk frequency %f Mhz", mode_lib->vba.SOCCLK);

	if (mode_lib->vba.TotalActiveWriteback <= 1)
		mode_lib->vba.WritebackDRAMClockChangeWatermark =
				mode_lib->vba.DRAMClockChangeLatency
						+ mode_lib->vba.WritebackLatency;
	else
		mode_lib->vba.WritebackDRAMClockChangeWatermark =
				mode_lib->vba.DRAMClockChangeLatency
						+ mode_lib->vba.WritebackLatency
						+ mode_lib->vba.WritebackChunkSize * 1024.0 / 32
								/ mode_lib->vba.SOCCLK;

	DTRACE("   wm_wb_pstate %fus", mode_lib->vba.WritebackDRAMClockChangeWatermark);

	// Stutter Efficiency
	for (k = 0; k < mode_lib->vba.NumberOfActivePlanes; ++k) {
		mode_lib->vba.LinesInDETY[k] = mode_lib->vba.DETBufferSizeY[k]
				/ mode_lib->vba.BytePerPixelDETY[k] / mode_lib->vba.SwathWidthY[k];
		mode_lib->vba.LinesInDETYRoundedDownToSwath[k] = dml_floor(
				mode_lib->vba.LinesInDETY[k],
				mode_lib->vba.SwathHeightY[k]);
		mode_lib->vba.FullDETBufferingTimeY[k] =
				mode_lib->vba.LinesInDETYRoundedDownToSwath[k]
						* (mode_lib->vba.HTotal[k]
								/ mode_lib->vba.PixelClock[k])
						/ mode_lib->vba.VRatio[k];
		if (mode_lib->vba.BytePerPixelDETC[k] > 0) {
			mode_lib->vba.LinesInDETC[k] = mode_lib->vba.DETBufferSizeC[k]
					/ mode_lib->vba.BytePerPixelDETC[k]
					/ (mode_lib->vba.SwathWidthY[k] / 2);
			mode_lib->vba.LinesInDETCRoundedDownToSwath[k] = dml_floor(
					mode_lib->vba.LinesInDETC[k],
					mode_lib->vba.SwathHeightC[k]);
			mode_lib->vba.FullDETBufferingTimeC[k] =
					mode_lib->vba.LinesInDETCRoundedDownToSwath[k]
							* (mode_lib->vba.HTotal[k]
									/ mode_lib->vba.PixelClock[k])
							/ (mode_lib->vba.VRatio[k] / 2);
		} else {
			mode_lib->vba.LinesInDETC[k] = 0;
			mode_lib->vba.LinesInDETCRoundedDownToSwath[k] = 0;
			mode_lib->vba.FullDETBufferingTimeC[k] = 999999;
		}
	}

	mode_lib->vba.MinFullDETBufferingTime = 999999.0;
	for (k = 0; k < mode_lib->vba.NumberOfActivePlanes; ++k) {
		if (mode_lib->vba.FullDETBufferingTimeY[k]
				< mode_lib->vba.MinFullDETBufferingTime) {
			mode_lib->vba.MinFullDETBufferingTime =
					mode_lib->vba.FullDETBufferingTimeY[k];
			mode_lib->vba.FrameTimeForMinFullDETBufferingTime =
					(double) mode_lib->vba.VTotal[k] * mode_lib->vba.HTotal[k]
							/ mode_lib->vba.PixelClock[k];
		}
		if (mode_lib->vba.FullDETBufferingTimeC[k]
				< mode_lib->vba.MinFullDETBufferingTime) {
			mode_lib->vba.MinFullDETBufferingTime =
					mode_lib->vba.FullDETBufferingTimeC[k];
			mode_lib->vba.FrameTimeForMinFullDETBufferingTime =
					(double) mode_lib->vba.VTotal[k] * mode_lib->vba.HTotal[k]
							/ mode_lib->vba.PixelClock[k];
		}
	}

	mode_lib->vba.AverageReadBandwidthGBytePerSecond = 0.0;
	for (k = 0; k < mode_lib->vba.NumberOfActivePlanes; ++k) {
		if (mode_lib->vba.DCCEnable[k]) {
			mode_lib->vba.AverageReadBandwidthGBytePerSecond =
					mode_lib->vba.AverageReadBandwidthGBytePerSecond
							+ mode_lib->vba.ReadBandwidthPlaneLuma[k]
									/ mode_lib->vba.DCCRate[k]
									/ 1000
							+ mode_lib->vba.ReadBandwidthPlaneChroma[k]
									/ mode_lib->vba.DCCRate[k]
									/ 1000;
		} else {
			mode_lib->vba.AverageReadBandwidthGBytePerSecond =
					mode_lib->vba.AverageReadBandwidthGBytePerSecond
							+ mode_lib->vba.ReadBandwidthPlaneLuma[k]
									/ 1000
							+ mode_lib->vba.ReadBandwidthPlaneChroma[k]
									/ 1000;
		}
		if (mode_lib->vba.DCCEnable[k]) {
			mode_lib->vba.AverageReadBandwidthGBytePerSecond =
					mode_lib->vba.AverageReadBandwidthGBytePerSecond
							+ mode_lib->vba.ReadBandwidthPlaneLuma[k]
									/ 1000 / 256
							+ mode_lib->vba.ReadBandwidthPlaneChroma[k]
									/ 1000 / 256;
		}
		if (mode_lib->vba.VirtualMemoryEnable) {
			mode_lib->vba.AverageReadBandwidthGBytePerSecond =
					mode_lib->vba.AverageReadBandwidthGBytePerSecond
							+ mode_lib->vba.ReadBandwidthPlaneLuma[k]
									/ 1000 / 512
							+ mode_lib->vba.ReadBandwidthPlaneChroma[k]
									/ 1000 / 512;
		}
	}

	mode_lib->vba.PartOfBurstThatFitsInROB =
			dml_min(
					mode_lib->vba.MinFullDETBufferingTime
							* mode_lib->vba.TotalDataReadBandwidth,
					mode_lib->vba.ROBBufferSizeInKByte * 1024
							* mode_lib->vba.TotalDataReadBandwidth
							/ (mode_lib->vba.AverageReadBandwidthGBytePerSecond
									* 1000));
	mode_lib->vba.StutterBurstTime = mode_lib->vba.PartOfBurstThatFitsInROB
			* (mode_lib->vba.AverageReadBandwidthGBytePerSecond * 1000)
			/ mode_lib->vba.TotalDataReadBandwidth / mode_lib->vba.ReturnBW
			+ (mode_lib->vba.MinFullDETBufferingTime
					* mode_lib->vba.TotalDataReadBandwidth
					- mode_lib->vba.PartOfBurstThatFitsInROB)
					/ (mode_lib->vba.DCFCLK * 64);
	if (mode_lib->vba.TotalActiveWriteback == 0) {
		mode_lib->vba.StutterEfficiencyNotIncludingVBlank = (1
				- (mode_lib->vba.SRExitTime + mode_lib->vba.StutterBurstTime)
						/ mode_lib->vba.MinFullDETBufferingTime) * 100;
	} else {
		mode_lib->vba.StutterEfficiencyNotIncludingVBlank = 0;
	}

	mode_lib->vba.SmallestVBlank = 999999;
	for (k = 0; k < mode_lib->vba.NumberOfActivePlanes; ++k) {
		if (mode_lib->vba.SynchronizedVBlank || mode_lib->vba.NumberOfActivePlanes == 1) {
			mode_lib->vba.VBlankTime = (double) (mode_lib->vba.VTotal[k]
					- mode_lib->vba.VActive[k]) * mode_lib->vba.HTotal[k]
					/ mode_lib->vba.PixelClock[k];
		} else {
			mode_lib->vba.VBlankTime = 0;
		}
		mode_lib->vba.SmallestVBlank = dml_min(
				mode_lib->vba.SmallestVBlank,
				mode_lib->vba.VBlankTime);
	}

	mode_lib->vba.StutterEfficiency = (mode_lib->vba.StutterEfficiencyNotIncludingVBlank / 100
			* (mode_lib->vba.FrameTimeForMinFullDETBufferingTime
					- mode_lib->vba.SmallestVBlank)
			+ mode_lib->vba.SmallestVBlank)
			/ mode_lib->vba.FrameTimeForMinFullDETBufferingTime * 100;

	// dml_ml->vba.DCFCLK Deep Sleep
	mode_lib->vba.DCFClkDeepSleep = 8.0;

	for (k = 0; k < mode_lib->vba.NumberOfActivePlanes; k++) {
		if (mode_lib->vba.BytePerPixelDETC[k] > 0) {
			mode_lib->vba.DCFCLKDeepSleepPerPlane =
					dml_max(
							1.1 * mode_lib->vba.SwathWidthY[k]
									* dml_ceil(
											mode_lib->vba.BytePerPixelDETY[k],
											1) / 32
									/ mode_lib->vba.DisplayPipeLineDeliveryTimeLuma[k],
							1.1 * mode_lib->vba.SwathWidthY[k] / 2.0
									* dml_ceil(
											mode_lib->vba.BytePerPixelDETC[k],
											2) / 32
									/ mode_lib->vba.DisplayPipeLineDeliveryTimeChroma[k]);
		} else
			mode_lib->vba.DCFCLKDeepSleepPerPlane = 1.1 * mode_lib->vba.SwathWidthY[k]
					* dml_ceil(mode_lib->vba.BytePerPixelDETY[k], 1) / 64.0
					/ mode_lib->vba.DisplayPipeLineDeliveryTimeLuma[k];
		mode_lib->vba.DCFCLKDeepSleepPerPlane = dml_max(
				mode_lib->vba.DCFCLKDeepSleepPerPlane,
				mode_lib->vba.PixelClock[k] / 16.0);
		mode_lib->vba.DCFClkDeepSleep = dml_max(
				mode_lib->vba.DCFClkDeepSleep,
				mode_lib->vba.DCFCLKDeepSleepPerPlane);

		DTRACE(
				"   dcfclk_deepsleep_per_plane[%i] = %fMHz",
				k,
				mode_lib->vba.DCFCLKDeepSleepPerPlane);
	}

	DTRACE("   dcfclk_deepsleep_mhz = %fMHz", mode_lib->vba.DCFClkDeepSleep);

	// Stutter Watermark
	mode_lib->vba.StutterExitWatermark = mode_lib->vba.SRExitTime
			+ mode_lib->vba.LastPixelOfLineExtraWatermark
			+ mode_lib->vba.UrgentExtraLatency + 10 / mode_lib->vba.DCFClkDeepSleep;
	mode_lib->vba.StutterEnterPlusExitWatermark = mode_lib->vba.SREnterPlusExitTime
			+ mode_lib->vba.LastPixelOfLineExtraWatermark
			+ mode_lib->vba.UrgentExtraLatency;

	DTRACE("   wm_cstate_exit       = %fus", mode_lib->vba.StutterExitWatermark);
	DTRACE("   wm_cstate_enter_exit = %fus", mode_lib->vba.StutterEnterPlusExitWatermark);

	// Urgent Latency Supported
	for (k = 0; k < mode_lib->vba.NumberOfActivePlanes; ++k) {
		mode_lib->vba.EffectiveDETPlusLBLinesLuma =
				dml_floor(
						mode_lib->vba.LinesInDETY[k]
								+ dml_min(
										mode_lib->vba.LinesInDETY[k]
												* mode_lib->vba.DPPCLK[k]
												* mode_lib->vba.BytePerPixelDETY[k]
												* mode_lib->vba.PSCL_THROUGHPUT_LUMA[k]
												/ (mode_lib->vba.ReturnBW
														/ mode_lib->vba.DPPPerPlane[k]),
										(double) mode_lib->vba.EffectiveLBLatencyHidingSourceLinesLuma),
						mode_lib->vba.SwathHeightY[k]);

		mode_lib->vba.UrgentLatencySupportUsLuma = mode_lib->vba.EffectiveDETPlusLBLinesLuma
				* (mode_lib->vba.HTotal[k] / mode_lib->vba.PixelClock[k])
				/ mode_lib->vba.VRatio[k]
				- mode_lib->vba.EffectiveDETPlusLBLinesLuma
						* mode_lib->vba.SwathWidthY[k]
						* mode_lib->vba.BytePerPixelDETY[k]
						/ (mode_lib->vba.ReturnBW
								/ mode_lib->vba.DPPPerPlane[k]);

		if (mode_lib->vba.BytePerPixelDETC[k] > 0) {
			mode_lib->vba.EffectiveDETPlusLBLinesChroma =
					dml_floor(
							mode_lib->vba.LinesInDETC[k]
									+ dml_min(
											mode_lib->vba.LinesInDETC[k]
													* mode_lib->vba.DPPCLK[k]
													* mode_lib->vba.BytePerPixelDETC[k]
													* mode_lib->vba.PSCL_THROUGHPUT_CHROMA[k]
													/ (mode_lib->vba.ReturnBW
															/ mode_lib->vba.DPPPerPlane[k]),
											(double) mode_lib->vba.EffectiveLBLatencyHidingSourceLinesChroma),
							mode_lib->vba.SwathHeightC[k]);
			mode_lib->vba.UrgentLatencySupportUsChroma =
					mode_lib->vba.EffectiveDETPlusLBLinesChroma
							* (mode_lib->vba.HTotal[k]
									/ mode_lib->vba.PixelClock[k])
							/ (mode_lib->vba.VRatio[k] / 2)
							- mode_lib->vba.EffectiveDETPlusLBLinesChroma
									* (mode_lib->vba.SwathWidthY[k]
											/ 2)
									* mode_lib->vba.BytePerPixelDETC[k]
									/ (mode_lib->vba.ReturnBW
											/ mode_lib->vba.DPPPerPlane[k]);
			mode_lib->vba.UrgentLatencySupportUs[k] = dml_min(
					mode_lib->vba.UrgentLatencySupportUsLuma,
					mode_lib->vba.UrgentLatencySupportUsChroma);
		} else {
			mode_lib->vba.UrgentLatencySupportUs[k] =
					mode_lib->vba.UrgentLatencySupportUsLuma;
		}
	}

	mode_lib->vba.MinUrgentLatencySupportUs = 999999;
	for (k = 0; k < mode_lib->vba.NumberOfActivePlanes; ++k) {
		mode_lib->vba.MinUrgentLatencySupportUs = dml_min(
				mode_lib->vba.MinUrgentLatencySupportUs,
				mode_lib->vba.UrgentLatencySupportUs[k]);
	}

	// Non-Urgent Latency Tolerance
	mode_lib->vba.NonUrgentLatencyTolerance = mode_lib->vba.MinUrgentLatencySupportUs
			- mode_lib->vba.UrgentWatermark;

	// DSCCLK
	for (k = 0; k < mode_lib->vba.NumberOfActivePlanes; ++k) {
		if ((mode_lib->vba.BlendingAndTiming[k] != k) || !mode_lib->vba.DSCEnabled[k]) {
			mode_lib->vba.DSCCLK_calculated[k] = 0.0;
		} else {
			if (mode_lib->vba.OutputFormat[k] == dm_420
					|| mode_lib->vba.OutputFormat[k] == dm_n422)
				mode_lib->vba.DSCFormatFactor = 2;
			else
				mode_lib->vba.DSCFormatFactor = 1;
			if (mode_lib->vba.ODMCombineEnabled[k])
				mode_lib->vba.DSCCLK_calculated[k] =
						mode_lib->vba.PixelClockBackEnd[k] / 6
								/ mode_lib->vba.DSCFormatFactor
								/ (1
										- mode_lib->vba.DISPCLKDPPCLKDSCCLKDownSpreading
												/ 100);
			else
				mode_lib->vba.DSCCLK_calculated[k] =
						mode_lib->vba.PixelClockBackEnd[k] / 3
								/ mode_lib->vba.DSCFormatFactor
								/ (1
										- mode_lib->vba.DISPCLKDPPCLKDSCCLKDownSpreading
												/ 100);
		}
	}

	// DSC Delay
	// TODO
	for (k = 0; k < mode_lib->vba.NumberOfActivePlanes; ++k) {
		double bpp = mode_lib->vba.OutputBpp[k];
		unsigned int slices = mode_lib->vba.NumberOfDSCSlices[k];

		if (mode_lib->vba.DSCEnabled[k] && bpp != 0) {
			if (!mode_lib->vba.ODMCombineEnabled[k]) {
				mode_lib->vba.DSCDelay[k] =
						dscceComputeDelay(
								mode_lib->vba.DSCInputBitPerComponent[k],
								bpp,
								dml_ceil(
										(double) mode_lib->vba.HActive[k]
												/ mode_lib->vba.NumberOfDSCSlices[k],
										1),
								slices,
								mode_lib->vba.OutputFormat[k])
								+ dscComputeDelay(
										mode_lib->vba.OutputFormat[k]);
			} else {
				mode_lib->vba.DSCDelay[k] =
						2
								* (dscceComputeDelay(
										mode_lib->vba.DSCInputBitPerComponent[k],
										bpp,
										dml_ceil(
												(double) mode_lib->vba.HActive[k]
														/ mode_lib->vba.NumberOfDSCSlices[k],
												1),
										slices / 2.0,
										mode_lib->vba.OutputFormat[k])
										+ dscComputeDelay(
												mode_lib->vba.OutputFormat[k]));
			}
			mode_lib->vba.DSCDelay[k] = mode_lib->vba.DSCDelay[k]
					* mode_lib->vba.PixelClock[k]
					/ mode_lib->vba.PixelClockBackEnd[k];
		} else {
			mode_lib->vba.DSCDelay[k] = 0;
		}
	}

	for (k = 0; k < mode_lib->vba.NumberOfActivePlanes; ++k)
		for (j = 0; j < mode_lib->vba.NumberOfActivePlanes; ++j) // NumberOfPlanes
			if (j != k && mode_lib->vba.BlendingAndTiming[k] == j
					&& mode_lib->vba.DSCEnabled[j])
				mode_lib->vba.DSCDelay[k] = mode_lib->vba.DSCDelay[j];

	// Prefetch
	for (k = 0; k < mode_lib->vba.NumberOfActivePlanes; ++k) {
		unsigned int PDEAndMetaPTEBytesFrameY;
		unsigned int PixelPTEBytesPerRowY;
		unsigned int MetaRowByteY;
		unsigned int MetaRowByteC;
		unsigned int PDEAndMetaPTEBytesFrameC;
		unsigned int PixelPTEBytesPerRowC;

		Calculate256BBlockSizes(
				mode_lib->vba.SourcePixelFormat[k],
				mode_lib->vba.SurfaceTiling[k],
				dml_ceil(mode_lib->vba.BytePerPixelDETY[k], 1),
				dml_ceil(mode_lib->vba.BytePerPixelDETC[k], 2),
				&mode_lib->vba.BlockHeight256BytesY[k],
				&mode_lib->vba.BlockHeight256BytesC[k],
				&mode_lib->vba.BlockWidth256BytesY[k],
				&mode_lib->vba.BlockWidth256BytesC[k]);
		PDEAndMetaPTEBytesFrameY = CalculateVMAndRowBytes(
				mode_lib,
				mode_lib->vba.DCCEnable[k],
				mode_lib->vba.BlockHeight256BytesY[k],
				mode_lib->vba.BlockWidth256BytesY[k],
				mode_lib->vba.SourcePixelFormat[k],
				mode_lib->vba.SurfaceTiling[k],
				dml_ceil(mode_lib->vba.BytePerPixelDETY[k], 1),
				mode_lib->vba.SourceScan[k],
				mode_lib->vba.ViewportWidth[k],
				mode_lib->vba.ViewportHeight[k],
				mode_lib->vba.SwathWidthY[k],
				mode_lib->vba.VirtualMemoryEnable,
				mode_lib->vba.VMMPageSize,
				mode_lib->vba.PTEBufferSizeInRequests,
				mode_lib->vba.PDEProcessingBufIn64KBReqs,
				mode_lib->vba.PitchY[k],
				mode_lib->vba.DCCMetaPitchY[k],
				&mode_lib->vba.MacroTileWidthY[k],
				&MetaRowByteY,
				&PixelPTEBytesPerRowY,
				&mode_lib->vba.PTEBufferSizeNotExceeded[mode_lib->vba.VoltageLevel],
				&mode_lib->vba.dpte_row_height[k],
				&mode_lib->vba.meta_row_height[k]);
		mode_lib->vba.PrefetchSourceLinesY[k] = CalculatePrefetchSourceLines(
				mode_lib,
				mode_lib->vba.VRatio[k],
				mode_lib->vba.vtaps[k],
				mode_lib->vba.Interlace[k],
				mode_lib->vba.ProgressiveToInterlaceUnitInOPP,
				mode_lib->vba.SwathHeightY[k],
				mode_lib->vba.ViewportYStartY[k],
				&mode_lib->vba.VInitPreFillY[k],
				&mode_lib->vba.MaxNumSwathY[k]);

		if ((mode_lib->vba.SourcePixelFormat[k] != dm_444_64
				&& mode_lib->vba.SourcePixelFormat[k] != dm_444_32
				&& mode_lib->vba.SourcePixelFormat[k] != dm_444_16
				&& mode_lib->vba.SourcePixelFormat[k] != dm_444_8)) {
			PDEAndMetaPTEBytesFrameC =
					CalculateVMAndRowBytes(
							mode_lib,
							mode_lib->vba.DCCEnable[k],
							mode_lib->vba.BlockHeight256BytesC[k],
							mode_lib->vba.BlockWidth256BytesC[k],
							mode_lib->vba.SourcePixelFormat[k],
							mode_lib->vba.SurfaceTiling[k],
							dml_ceil(
									mode_lib->vba.BytePerPixelDETC[k],
									2),
							mode_lib->vba.SourceScan[k],
							mode_lib->vba.ViewportWidth[k] / 2,
							mode_lib->vba.ViewportHeight[k] / 2,
							mode_lib->vba.SwathWidthY[k] / 2,
							mode_lib->vba.VirtualMemoryEnable,
							mode_lib->vba.VMMPageSize,
							mode_lib->vba.PTEBufferSizeInRequests,
							mode_lib->vba.PDEProcessingBufIn64KBReqs,
							mode_lib->vba.PitchC[k],
							0,
							&mode_lib->vba.MacroTileWidthC[k],
							&MetaRowByteC,
							&PixelPTEBytesPerRowC,
							&mode_lib->vba.PTEBufferSizeNotExceeded[mode_lib->vba.VoltageLevel],
							&mode_lib->vba.dpte_row_height_chroma[k],
							&mode_lib->vba.meta_row_height_chroma[k]);
			mode_lib->vba.PrefetchSourceLinesC[k] = CalculatePrefetchSourceLines(
					mode_lib,
					mode_lib->vba.VRatio[k] / 2,
					mode_lib->vba.VTAPsChroma[k],
					mode_lib->vba.Interlace[k],
					mode_lib->vba.ProgressiveToInterlaceUnitInOPP,
					mode_lib->vba.SwathHeightC[k],
					mode_lib->vba.ViewportYStartC[k],
					&mode_lib->vba.VInitPreFillC[k],
					&mode_lib->vba.MaxNumSwathC[k]);
		} else {
			PixelPTEBytesPerRowC = 0;
			PDEAndMetaPTEBytesFrameC = 0;
			MetaRowByteC = 0;
			mode_lib->vba.MaxNumSwathC[k] = 0;
			mode_lib->vba.PrefetchSourceLinesC[k] = 0;
		}

		mode_lib->vba.PixelPTEBytesPerRow[k] = PixelPTEBytesPerRowY + PixelPTEBytesPerRowC;
		mode_lib->vba.PDEAndMetaPTEBytesFrame[k] = PDEAndMetaPTEBytesFrameY
				+ PDEAndMetaPTEBytesFrameC;
		mode_lib->vba.MetaRowByte[k] = MetaRowByteY + MetaRowByteC;

		CalculateActiveRowBandwidth(
				mode_lib->vba.VirtualMemoryEnable,
				mode_lib->vba.SourcePixelFormat[k],
				mode_lib->vba.VRatio[k],
				mode_lib->vba.DCCEnable[k],
				mode_lib->vba.HTotal[k] / mode_lib->vba.PixelClock[k],
				MetaRowByteY,
				MetaRowByteC,
				mode_lib->vba.meta_row_height[k],
				mode_lib->vba.meta_row_height_chroma[k],
				PixelPTEBytesPerRowY,
				PixelPTEBytesPerRowC,
				mode_lib->vba.dpte_row_height[k],
				mode_lib->vba.dpte_row_height_chroma[k],
				&mode_lib->vba.meta_row_bw[k],
				&mode_lib->vba.dpte_row_bw[k],
				&mode_lib->vba.qual_row_bw[k]);
	}

	mode_lib->vba.TCalc = 24.0 / mode_lib->vba.DCFClkDeepSleep;

	for (k = 0; k < mode_lib->vba.NumberOfActivePlanes; ++k) {
		if (mode_lib->vba.BlendingAndTiming[k] == k) {
			if (mode_lib->vba.WritebackEnable[k] == true) {
				mode_lib->vba.WritebackDelay[mode_lib->vba.VoltageLevel][k] =
						mode_lib->vba.WritebackLatency
								+ CalculateWriteBackDelay(
										mode_lib->vba.WritebackPixelFormat[k],
										mode_lib->vba.WritebackHRatio[k],
										mode_lib->vba.WritebackVRatio[k],
										mode_lib->vba.WritebackLumaHTaps[k],
										mode_lib->vba.WritebackLumaVTaps[k],
										mode_lib->vba.WritebackChromaHTaps[k],
										mode_lib->vba.WritebackChromaVTaps[k],
										mode_lib->vba.WritebackDestinationWidth[k])
										/ mode_lib->vba.DISPCLK;
			} else
				mode_lib->vba.WritebackDelay[mode_lib->vba.VoltageLevel][k] = 0;
			for (j = 0; j < mode_lib->vba.NumberOfActivePlanes; ++j) {
				if (mode_lib->vba.BlendingAndTiming[j] == k
						&& mode_lib->vba.WritebackEnable[j] == true) {
					mode_lib->vba.WritebackDelay[mode_lib->vba.VoltageLevel][k] =
							dml_max(
									mode_lib->vba.WritebackDelay[mode_lib->vba.VoltageLevel][k],
									mode_lib->vba.WritebackLatency
											+ CalculateWriteBackDelay(
													mode_lib->vba.WritebackPixelFormat[j],
													mode_lib->vba.WritebackHRatio[j],
													mode_lib->vba.WritebackVRatio[j],
													mode_lib->vba.WritebackLumaHTaps[j],
													mode_lib->vba.WritebackLumaVTaps[j],
													mode_lib->vba.WritebackChromaHTaps[j],
													mode_lib->vba.WritebackChromaVTaps[j],
													mode_lib->vba.WritebackDestinationWidth[j])
													/ mode_lib->vba.DISPCLK);
				}
			}
		}
	}

	for (k = 0; k < mode_lib->vba.NumberOfActivePlanes; ++k)
		for (j = 0; j < mode_lib->vba.NumberOfActivePlanes; ++j)
			if (mode_lib->vba.BlendingAndTiming[k] == j)
				mode_lib->vba.WritebackDelay[mode_lib->vba.VoltageLevel][k] =
						mode_lib->vba.WritebackDelay[mode_lib->vba.VoltageLevel][j];

	mode_lib->vba.VStartupLines = 13;
	for (k = 0; k < mode_lib->vba.NumberOfActivePlanes; ++k) {
		mode_lib->vba.MaxVStartupLines[k] =
				mode_lib->vba.VTotal[k] - mode_lib->vba.VActive[k]
						- dml_max(
								1.0,
								dml_ceil(
										mode_lib->vba.WritebackDelay[mode_lib->vba.VoltageLevel][k]
												/ (mode_lib->vba.HTotal[k]
														/ mode_lib->vba.PixelClock[k]),
										1));
	}

	for (k = 0; k < mode_lib->vba.NumberOfActivePlanes; ++k)
		mode_lib->vba.MaximumMaxVStartupLines = dml_max(
				mode_lib->vba.MaximumMaxVStartupLines,
				mode_lib->vba.MaxVStartupLines[k]);

	for (k = 0; k < mode_lib->vba.NumberOfActivePlanes; ++k) {
		mode_lib->vba.cursor_bw[k] = 0.0;
		for (j = 0; j < mode_lib->vba.NumberOfCursors[k]; ++j)
			mode_lib->vba.cursor_bw[k] += mode_lib->vba.CursorWidth[k][j]
					* mode_lib->vba.CursorBPP[k][j] / 8.0
					/ (mode_lib->vba.HTotal[k] / mode_lib->vba.PixelClock[k])
					* mode_lib->vba.VRatio[k];
	}

	do {
		double MaxTotalRDBandwidth = 0;
		bool DestinationLineTimesForPrefetchLessThan2 = false;
		bool VRatioPrefetchMoreThan4 = false;
		bool prefetch_vm_bw_valid = true;
		bool prefetch_row_bw_valid = true;
		double TWait = CalculateTWait(
				mode_lib->vba.PrefetchMode,
				mode_lib->vba.DRAMClockChangeLatency,
				mode_lib->vba.UrgentLatency,
				mode_lib->vba.SREnterPlusExitTime);

		for (k = 0; k < mode_lib->vba.NumberOfActivePlanes; ++k) {
			if (mode_lib->vba.XFCEnabled[k] == true) {
				mode_lib->vba.XFCRemoteSurfaceFlipDelay =
						CalculateRemoteSurfaceFlipDelay(
								mode_lib,
								mode_lib->vba.VRatio[k],
								mode_lib->vba.SwathWidthY[k],
								dml_ceil(
										mode_lib->vba.BytePerPixelDETY[k],
										1),
								mode_lib->vba.HTotal[k]
										/ mode_lib->vba.PixelClock[k],
								mode_lib->vba.XFCTSlvVupdateOffset,
								mode_lib->vba.XFCTSlvVupdateWidth,
								mode_lib->vba.XFCTSlvVreadyOffset,
								mode_lib->vba.XFCXBUFLatencyTolerance,
								mode_lib->vba.XFCFillBWOverhead,
								mode_lib->vba.XFCSlvChunkSize,
								mode_lib->vba.XFCBusTransportTime,
								mode_lib->vba.TCalc,
								TWait,
								&mode_lib->vba.SrcActiveDrainRate,
								&mode_lib->vba.TInitXFill,
								&mode_lib->vba.TslvChk);
			} else {
				mode_lib->vba.XFCRemoteSurfaceFlipDelay = 0;
			}
			mode_lib->vba.ErrorResult[k] =
					CalculatePrefetchSchedule(
							mode_lib,
							mode_lib->vba.DPPCLK[k],
							mode_lib->vba.DISPCLK,
							mode_lib->vba.PixelClock[k],
							mode_lib->vba.DCFClkDeepSleep,
							mode_lib->vba.DSCDelay[k],
							mode_lib->vba.DPPPerPlane[k],
							mode_lib->vba.ScalerEnabled[k],
							mode_lib->vba.NumberOfCursors[k],
							mode_lib->vba.DPPCLKDelaySubtotal,
							mode_lib->vba.DPPCLKDelaySCL,
							mode_lib->vba.DPPCLKDelaySCLLBOnly,
							mode_lib->vba.DPPCLKDelayCNVCFormater,
							mode_lib->vba.DPPCLKDelayCNVCCursor,
							mode_lib->vba.DISPCLKDelaySubtotal,
							(unsigned int) (mode_lib->vba.SwathWidthY[k]
									/ mode_lib->vba.HRatio[k]),
							mode_lib->vba.OutputFormat[k],
							mode_lib->vba.VTotal[k]
									- mode_lib->vba.VActive[k],
							mode_lib->vba.HTotal[k],
							mode_lib->vba.MaxInterDCNTileRepeaters,
							dml_min(
									mode_lib->vba.VStartupLines,
									mode_lib->vba.MaxVStartupLines[k]),
							mode_lib->vba.MaxPageTableLevels,
							mode_lib->vba.VirtualMemoryEnable,
							mode_lib->vba.DynamicMetadataEnable[k],
							mode_lib->vba.DynamicMetadataLinesBeforeActiveRequired[k],
							mode_lib->vba.DynamicMetadataTransmittedBytes[k],
							mode_lib->vba.DCCEnable[k],
							mode_lib->vba.UrgentLatency,
							mode_lib->vba.UrgentExtraLatency,
							mode_lib->vba.TCalc,
							mode_lib->vba.PDEAndMetaPTEBytesFrame[k],
							mode_lib->vba.MetaRowByte[k],
							mode_lib->vba.PixelPTEBytesPerRow[k],
							mode_lib->vba.PrefetchSourceLinesY[k],
							mode_lib->vba.SwathWidthY[k],
							mode_lib->vba.BytePerPixelDETY[k],
							mode_lib->vba.VInitPreFillY[k],
							mode_lib->vba.MaxNumSwathY[k],
							mode_lib->vba.PrefetchSourceLinesC[k],
							mode_lib->vba.BytePerPixelDETC[k],
							mode_lib->vba.VInitPreFillC[k],
							mode_lib->vba.MaxNumSwathC[k],
							mode_lib->vba.SwathHeightY[k],
							mode_lib->vba.SwathHeightC[k],
							TWait,
							mode_lib->vba.XFCEnabled[k],
							mode_lib->vba.XFCRemoteSurfaceFlipDelay,
							mode_lib->vba.Interlace[k],
							mode_lib->vba.ProgressiveToInterlaceUnitInOPP,
							&mode_lib->vba.DSTXAfterScaler[k],
							&mode_lib->vba.DSTYAfterScaler[k],
							&mode_lib->vba.DestinationLinesForPrefetch[k],
							&mode_lib->vba.PrefetchBandwidth[k],
							&mode_lib->vba.DestinationLinesToRequestVMInVBlank[k],
							&mode_lib->vba.DestinationLinesToRequestRowInVBlank[k],
							&mode_lib->vba.VRatioPrefetchY[k],
							&mode_lib->vba.VRatioPrefetchC[k],
							&mode_lib->vba.RequiredPrefetchPixDataBW[k],
							&mode_lib->vba.VStartupRequiredWhenNotEnoughTimeForDynamicMetadata,
							&mode_lib->vba.Tno_bw[k],
							&mode_lib->vba.VUpdateOffsetPix[k],
							&mode_lib->vba.VUpdateWidthPix[k],
							&mode_lib->vba.VReadyOffsetPix[k]);
			if (mode_lib->vba.BlendingAndTiming[k] == k) {
				mode_lib->vba.VStartup[k] = dml_min(
						mode_lib->vba.VStartupLines,
						mode_lib->vba.MaxVStartupLines[k]);
				if (mode_lib->vba.VStartupRequiredWhenNotEnoughTimeForDynamicMetadata
						!= 0) {
					mode_lib->vba.VStartup[k] =
							mode_lib->vba.VStartupRequiredWhenNotEnoughTimeForDynamicMetadata;
				}
			} else {
				mode_lib->vba.VStartup[k] =
						dml_min(
								mode_lib->vba.VStartupLines,
								mode_lib->vba.MaxVStartupLines[mode_lib->vba.BlendingAndTiming[k]]);
			}
		}

		for (k = 0; k < mode_lib->vba.NumberOfActivePlanes; ++k) {

			if (mode_lib->vba.PDEAndMetaPTEBytesFrame[k] == 0)
				mode_lib->vba.prefetch_vm_bw[k] = 0;
			else if (mode_lib->vba.DestinationLinesToRequestVMInVBlank[k] > 0) {
				mode_lib->vba.prefetch_vm_bw[k] =
						(double) mode_lib->vba.PDEAndMetaPTEBytesFrame[k]
								/ (mode_lib->vba.DestinationLinesToRequestVMInVBlank[k]
										* mode_lib->vba.HTotal[k]
										/ mode_lib->vba.PixelClock[k]);
			} else {
				mode_lib->vba.prefetch_vm_bw[k] = 0;
				prefetch_vm_bw_valid = false;
			}
			if (mode_lib->vba.MetaRowByte[k] + mode_lib->vba.PixelPTEBytesPerRow[k]
					== 0)
				mode_lib->vba.prefetch_row_bw[k] = 0;
			else if (mode_lib->vba.DestinationLinesToRequestRowInVBlank[k] > 0) {
				mode_lib->vba.prefetch_row_bw[k] =
						(double) (mode_lib->vba.MetaRowByte[k]
								+ mode_lib->vba.PixelPTEBytesPerRow[k])
								/ (mode_lib->vba.DestinationLinesToRequestRowInVBlank[k]
										* mode_lib->vba.HTotal[k]
										/ mode_lib->vba.PixelClock[k]);
			} else {
				mode_lib->vba.prefetch_row_bw[k] = 0;
				prefetch_row_bw_valid = false;
			}

			MaxTotalRDBandwidth =
					MaxTotalRDBandwidth + mode_lib->vba.cursor_bw[k]
							+ dml_max(
									mode_lib->vba.prefetch_vm_bw[k],
									dml_max(
											mode_lib->vba.prefetch_row_bw[k],
											dml_max(
													mode_lib->vba.ReadBandwidthPlaneLuma[k]
															+ mode_lib->vba.ReadBandwidthPlaneChroma[k],
													mode_lib->vba.RequiredPrefetchPixDataBW[k])
													+ mode_lib->vba.meta_row_bw[k]
													+ mode_lib->vba.dpte_row_bw[k]));

			if (mode_lib->vba.DestinationLinesForPrefetch[k] < 2)
				DestinationLineTimesForPrefetchLessThan2 = true;
			if (mode_lib->vba.VRatioPrefetchY[k] > 4
					|| mode_lib->vba.VRatioPrefetchC[k] > 4)
				VRatioPrefetchMoreThan4 = true;
		}

		if (MaxTotalRDBandwidth <= mode_lib->vba.ReturnBW && prefetch_vm_bw_valid
				&& prefetch_row_bw_valid && !VRatioPrefetchMoreThan4
				&& !DestinationLineTimesForPrefetchLessThan2)
			mode_lib->vba.PrefetchModeSupported = true;
		else {
			mode_lib->vba.PrefetchModeSupported = false;
			dml_print(
					"DML: CalculatePrefetchSchedule ***failed***. Bandwidth violation. Results are NOT valid\n");
		}

		if (mode_lib->vba.PrefetchModeSupported == true) {
			double final_flip_bw[DC__NUM_DPP__MAX];
			unsigned int ImmediateFlipBytes[DC__NUM_DPP__MAX];
			double total_dcn_read_bw_with_flip = 0;

			mode_lib->vba.BandwidthAvailableForImmediateFlip = mode_lib->vba.ReturnBW;
			for (k = 0; k < mode_lib->vba.NumberOfActivePlanes; ++k) {
				mode_lib->vba.BandwidthAvailableForImmediateFlip =
						mode_lib->vba.BandwidthAvailableForImmediateFlip
								- mode_lib->vba.cursor_bw[k]
								- dml_max(
										mode_lib->vba.ReadBandwidthPlaneLuma[k]
												+ mode_lib->vba.ReadBandwidthPlaneChroma[k]
												+ mode_lib->vba.qual_row_bw[k],
										mode_lib->vba.PrefetchBandwidth[k]);
			}

			for (k = 0; k < mode_lib->vba.NumberOfActivePlanes; ++k) {
				ImmediateFlipBytes[k] = 0;
				if ((mode_lib->vba.SourcePixelFormat[k] != dm_420_8
						&& mode_lib->vba.SourcePixelFormat[k] != dm_420_10)) {
					ImmediateFlipBytes[k] =
							mode_lib->vba.PDEAndMetaPTEBytesFrame[k]
									+ mode_lib->vba.MetaRowByte[k]
									+ mode_lib->vba.PixelPTEBytesPerRow[k];
				}
			}
			mode_lib->vba.TotImmediateFlipBytes = 0;
			for (k = 0; k < mode_lib->vba.NumberOfActivePlanes; ++k) {
				if ((mode_lib->vba.SourcePixelFormat[k] != dm_420_8
						&& mode_lib->vba.SourcePixelFormat[k] != dm_420_10)) {
					mode_lib->vba.TotImmediateFlipBytes =
							mode_lib->vba.TotImmediateFlipBytes
									+ ImmediateFlipBytes[k];
				}
			}
			for (k = 0; k < mode_lib->vba.NumberOfActivePlanes; ++k) {
				CalculateFlipSchedule(
						mode_lib,
						mode_lib->vba.UrgentExtraLatency,
						mode_lib->vba.UrgentLatency,
						mode_lib->vba.MaxPageTableLevels,
						mode_lib->vba.VirtualMemoryEnable,
						mode_lib->vba.BandwidthAvailableForImmediateFlip,
						mode_lib->vba.TotImmediateFlipBytes,
						mode_lib->vba.SourcePixelFormat[k],
						ImmediateFlipBytes[k],
						mode_lib->vba.HTotal[k]
								/ mode_lib->vba.PixelClock[k],
						mode_lib->vba.VRatio[k],
						mode_lib->vba.Tno_bw[k],
						mode_lib->vba.PDEAndMetaPTEBytesFrame[k],
						mode_lib->vba.MetaRowByte[k],
						mode_lib->vba.PixelPTEBytesPerRow[k],
						mode_lib->vba.DCCEnable[k],
						mode_lib->vba.dpte_row_height[k],
						mode_lib->vba.meta_row_height[k],
						mode_lib->vba.qual_row_bw[k],
						&mode_lib->vba.DestinationLinesToRequestVMInImmediateFlip[k],
						&mode_lib->vba.DestinationLinesToRequestRowInImmediateFlip[k],
						&final_flip_bw[k],
						&mode_lib->vba.ImmediateFlipSupportedForPipe[k]);
			}
			for (k = 0; k < mode_lib->vba.NumberOfActivePlanes; ++k) {
				total_dcn_read_bw_with_flip =
						total_dcn_read_bw_with_flip
								+ mode_lib->vba.cursor_bw[k]
								+ dml_max(
										mode_lib->vba.prefetch_vm_bw[k],
										dml_max(
												mode_lib->vba.prefetch_row_bw[k],
												final_flip_bw[k]
														+ dml_max(
																mode_lib->vba.ReadBandwidthPlaneLuma[k]
																		+ mode_lib->vba.ReadBandwidthPlaneChroma[k],
																mode_lib->vba.RequiredPrefetchPixDataBW[k])));
			}
			mode_lib->vba.ImmediateFlipSupported = true;
			if (total_dcn_read_bw_with_flip > mode_lib->vba.ReturnBW) {
				mode_lib->vba.ImmediateFlipSupported = false;
			}
			for (k = 0; k < mode_lib->vba.NumberOfActivePlanes; ++k) {
				if (mode_lib->vba.ImmediateFlipSupportedForPipe[k] == false) {
					mode_lib->vba.ImmediateFlipSupported = false;
				}
			}
		} else {
			mode_lib->vba.ImmediateFlipSupported = false;
		}

		for (k = 0; k < mode_lib->vba.NumberOfActivePlanes; ++k) {
			if (mode_lib->vba.ErrorResult[k]) {
				mode_lib->vba.PrefetchModeSupported = false;
				dml_print(
						"DML: CalculatePrefetchSchedule ***failed***. Prefetch schedule violation. Results are NOT valid\n");
			}
		}

		mode_lib->vba.VStartupLines = mode_lib->vba.VStartupLines + 1;
	} while (!((mode_lib->vba.PrefetchModeSupported
			&& (!mode_lib->vba.ImmediateFlipSupport
					|| mode_lib->vba.ImmediateFlipSupported))
			|| mode_lib->vba.MaximumMaxVStartupLines < mode_lib->vba.VStartupLines));

	//Display Pipeline Delivery Time in Prefetch
	for (k = 0; k < mode_lib->vba.NumberOfActivePlanes; ++k) {
		if (mode_lib->vba.VRatioPrefetchY[k] <= 1) {
			mode_lib->vba.DisplayPipeLineDeliveryTimeLumaPrefetch[k] =
					mode_lib->vba.SwathWidthY[k] * mode_lib->vba.DPPPerPlane[k]
							/ mode_lib->vba.HRatio[k]
							/ mode_lib->vba.PixelClock[k];
		} else {
			mode_lib->vba.DisplayPipeLineDeliveryTimeLumaPrefetch[k] =
					mode_lib->vba.SwathWidthY[k]
							/ mode_lib->vba.PSCL_THROUGHPUT_LUMA[k]
							/ mode_lib->vba.DPPCLK[k];
		}
		if (mode_lib->vba.BytePerPixelDETC[k] == 0) {
			mode_lib->vba.DisplayPipeLineDeliveryTimeChromaPrefetch[k] = 0;
		} else {
			if (mode_lib->vba.VRatioPrefetchC[k] <= 1) {
				mode_lib->vba.DisplayPipeLineDeliveryTimeChromaPrefetch[k] =
						mode_lib->vba.SwathWidthY[k]
								* mode_lib->vba.DPPPerPlane[k]
								/ mode_lib->vba.HRatio[k]
								/ mode_lib->vba.PixelClock[k];
			} else {
				mode_lib->vba.DisplayPipeLineDeliveryTimeChromaPrefetch[k] =
						mode_lib->vba.SwathWidthY[k]
								/ mode_lib->vba.PSCL_THROUGHPUT_LUMA[k]
								/ mode_lib->vba.DPPCLK[k];
			}
		}
	}

	// Min TTUVBlank
	for (k = 0; k < mode_lib->vba.NumberOfActivePlanes; ++k) {
		if (mode_lib->vba.PrefetchMode == 0) {
			mode_lib->vba.AllowDRAMClockChangeDuringVBlank[k] = true;
			mode_lib->vba.AllowDRAMSelfRefreshDuringVBlank[k] = true;
			mode_lib->vba.MinTTUVBlank[k] = dml_max(
					mode_lib->vba.DRAMClockChangeWatermark,
					dml_max(
							mode_lib->vba.StutterEnterPlusExitWatermark,
							mode_lib->vba.UrgentWatermark));
		} else if (mode_lib->vba.PrefetchMode == 1) {
			mode_lib->vba.AllowDRAMClockChangeDuringVBlank[k] = false;
			mode_lib->vba.AllowDRAMSelfRefreshDuringVBlank[k] = true;
			mode_lib->vba.MinTTUVBlank[k] = dml_max(
					mode_lib->vba.StutterEnterPlusExitWatermark,
					mode_lib->vba.UrgentWatermark);
		} else {
			mode_lib->vba.AllowDRAMClockChangeDuringVBlank[k] = false;
			mode_lib->vba.AllowDRAMSelfRefreshDuringVBlank[k] = false;
			mode_lib->vba.MinTTUVBlank[k] = mode_lib->vba.UrgentWatermark;
		}
		if (!mode_lib->vba.DynamicMetadataEnable[k])
			mode_lib->vba.MinTTUVBlank[k] = mode_lib->vba.TCalc
					+ mode_lib->vba.MinTTUVBlank[k];
	}

	// DCC Configuration
	mode_lib->vba.ActiveDPPs = 0;
	// NB P-State/DRAM Clock Change Support
	for (k = 0; k < mode_lib->vba.NumberOfActivePlanes; ++k) {
		mode_lib->vba.ActiveDPPs = mode_lib->vba.ActiveDPPs + mode_lib->vba.DPPPerPlane[k];
	}

	for (k = 0; k < mode_lib->vba.NumberOfActivePlanes; ++k) {
		double EffectiveLBLatencyHidingY;
		double EffectiveLBLatencyHidingC;
		double DPPOutputBufferLinesY;
		double DPPOutputBufferLinesC;
		double DPPOPPBufferingY;
		double MaxDETBufferingTimeY;
		double ActiveDRAMClockChangeLatencyMarginY;

		mode_lib->vba.LBLatencyHidingSourceLinesY =
				dml_min(
						mode_lib->vba.MaxLineBufferLines,
						(unsigned int) dml_floor(
								(double) mode_lib->vba.LineBufferSize
										/ mode_lib->vba.LBBitPerPixel[k]
										/ (mode_lib->vba.SwathWidthY[k]
												/ dml_max(
														mode_lib->vba.HRatio[k],
														1.0)),
								1)) - (mode_lib->vba.vtaps[k] - 1);

		mode_lib->vba.LBLatencyHidingSourceLinesC =
				dml_min(
						mode_lib->vba.MaxLineBufferLines,
						(unsigned int) dml_floor(
								(double) mode_lib->vba.LineBufferSize
										/ mode_lib->vba.LBBitPerPixel[k]
										/ (mode_lib->vba.SwathWidthY[k]
												/ 2.0
												/ dml_max(
														mode_lib->vba.HRatio[k]
																/ 2,
														1.0)),
								1))
						- (mode_lib->vba.VTAPsChroma[k] - 1);

		EffectiveLBLatencyHidingY = mode_lib->vba.LBLatencyHidingSourceLinesY
				/ mode_lib->vba.VRatio[k]
				* (mode_lib->vba.HTotal[k] / mode_lib->vba.PixelClock[k]);

		EffectiveLBLatencyHidingC = mode_lib->vba.LBLatencyHidingSourceLinesC
				/ (mode_lib->vba.VRatio[k] / 2)
				* (mode_lib->vba.HTotal[k] / mode_lib->vba.PixelClock[k]);

		if (mode_lib->vba.SwathWidthY[k] > 2 * mode_lib->vba.DPPOutputBufferPixels) {
			DPPOutputBufferLinesY = mode_lib->vba.DPPOutputBufferPixels
					/ mode_lib->vba.SwathWidthY[k];
		} else if (mode_lib->vba.SwathWidthY[k] > mode_lib->vba.DPPOutputBufferPixels) {
			DPPOutputBufferLinesY = 0.5;
		} else {
			DPPOutputBufferLinesY = 1;
		}

		if (mode_lib->vba.SwathWidthY[k] / 2 > 2 * mode_lib->vba.DPPOutputBufferPixels) {
			DPPOutputBufferLinesC = mode_lib->vba.DPPOutputBufferPixels
					/ (mode_lib->vba.SwathWidthY[k] / 2);
		} else if (mode_lib->vba.SwathWidthY[k] / 2 > mode_lib->vba.DPPOutputBufferPixels) {
			DPPOutputBufferLinesC = 0.5;
		} else {
			DPPOutputBufferLinesC = 1;
		}

		DPPOPPBufferingY = (mode_lib->vba.HTotal[k] / mode_lib->vba.PixelClock[k])
				* (DPPOutputBufferLinesY + mode_lib->vba.OPPOutputBufferLines);
		MaxDETBufferingTimeY = mode_lib->vba.FullDETBufferingTimeY[k]
				+ (mode_lib->vba.LinesInDETY[k]
						- mode_lib->vba.LinesInDETYRoundedDownToSwath[k])
						/ mode_lib->vba.SwathHeightY[k]
						* (mode_lib->vba.HTotal[k]
								/ mode_lib->vba.PixelClock[k]);

		ActiveDRAMClockChangeLatencyMarginY = DPPOPPBufferingY + EffectiveLBLatencyHidingY
				+ MaxDETBufferingTimeY - mode_lib->vba.DRAMClockChangeWatermark;

		if (mode_lib->vba.ActiveDPPs > 1) {
			ActiveDRAMClockChangeLatencyMarginY =
					ActiveDRAMClockChangeLatencyMarginY
							- (1 - 1 / (mode_lib->vba.ActiveDPPs - 1))
									* mode_lib->vba.SwathHeightY[k]
									* (mode_lib->vba.HTotal[k]
											/ mode_lib->vba.PixelClock[k]);
		}

		if (mode_lib->vba.BytePerPixelDETC[k] > 0) {
			double DPPOPPBufferingC = (mode_lib->vba.HTotal[k]
					/ mode_lib->vba.PixelClock[k])
					* (DPPOutputBufferLinesC
							+ mode_lib->vba.OPPOutputBufferLines);
			double MaxDETBufferingTimeC =
					mode_lib->vba.FullDETBufferingTimeC[k]
							+ (mode_lib->vba.LinesInDETC[k]
									- mode_lib->vba.LinesInDETCRoundedDownToSwath[k])
									/ mode_lib->vba.SwathHeightC[k]
									* (mode_lib->vba.HTotal[k]
											/ mode_lib->vba.PixelClock[k]);
			double ActiveDRAMClockChangeLatencyMarginC = DPPOPPBufferingC
					+ EffectiveLBLatencyHidingC + MaxDETBufferingTimeC
					- mode_lib->vba.DRAMClockChangeWatermark;

			if (mode_lib->vba.ActiveDPPs > 1) {
				ActiveDRAMClockChangeLatencyMarginC =
						ActiveDRAMClockChangeLatencyMarginC
								- (1
										- 1
												/ (mode_lib->vba.ActiveDPPs
														- 1))
										* mode_lib->vba.SwathHeightC[k]
										* (mode_lib->vba.HTotal[k]
												/ mode_lib->vba.PixelClock[k]);
			}
			mode_lib->vba.ActiveDRAMClockChangeLatencyMargin[k] = dml_min(
					ActiveDRAMClockChangeLatencyMarginY,
					ActiveDRAMClockChangeLatencyMarginC);
		} else {
			mode_lib->vba.ActiveDRAMClockChangeLatencyMargin[k] =
					ActiveDRAMClockChangeLatencyMarginY;
		}

		if (mode_lib->vba.WritebackEnable[k]) {
			double WritebackDRAMClockChangeLatencyMargin;

			if (mode_lib->vba.WritebackPixelFormat[k] == dm_444_32) {
				WritebackDRAMClockChangeLatencyMargin =
						(double) (mode_lib->vba.WritebackInterfaceLumaBufferSize
								+ mode_lib->vba.WritebackInterfaceChromaBufferSize)
								/ (mode_lib->vba.WritebackDestinationWidth[k]
										* mode_lib->vba.WritebackDestinationHeight[k]
										/ (mode_lib->vba.WritebackSourceHeight[k]
												* mode_lib->vba.HTotal[k]
												/ mode_lib->vba.PixelClock[k])
										* 4)
								- mode_lib->vba.WritebackDRAMClockChangeWatermark;
			} else if (mode_lib->vba.WritebackPixelFormat[k] == dm_420_10) {
				WritebackDRAMClockChangeLatencyMargin =
						dml_min(
								(double) mode_lib->vba.WritebackInterfaceLumaBufferSize
										* 8.0 / 10,
								2.0
										* mode_lib->vba.WritebackInterfaceChromaBufferSize
										* 8 / 10)
								/ (mode_lib->vba.WritebackDestinationWidth[k]
										* mode_lib->vba.WritebackDestinationHeight[k]
										/ (mode_lib->vba.WritebackSourceHeight[k]
												* mode_lib->vba.HTotal[k]
												/ mode_lib->vba.PixelClock[k]))
								- mode_lib->vba.WritebackDRAMClockChangeWatermark;
			} else {
				WritebackDRAMClockChangeLatencyMargin =
						dml_min(
								(double) mode_lib->vba.WritebackInterfaceLumaBufferSize,
								2.0
										* mode_lib->vba.WritebackInterfaceChromaBufferSize)
								/ (mode_lib->vba.WritebackDestinationWidth[k]
										* mode_lib->vba.WritebackDestinationHeight[k]
										/ (mode_lib->vba.WritebackSourceHeight[k]
												* mode_lib->vba.HTotal[k]
												/ mode_lib->vba.PixelClock[k]))
								- mode_lib->vba.WritebackDRAMClockChangeWatermark;
			}
			mode_lib->vba.ActiveDRAMClockChangeLatencyMargin[k] = dml_min(
					mode_lib->vba.ActiveDRAMClockChangeLatencyMargin[k],
					WritebackDRAMClockChangeLatencyMargin);
		}
	}

	mode_lib->vba.MinActiveDRAMClockChangeMargin = 999999;
	for (k = 0; k < mode_lib->vba.NumberOfActivePlanes; ++k) {
		if (mode_lib->vba.ActiveDRAMClockChangeLatencyMargin[k]
				< mode_lib->vba.MinActiveDRAMClockChangeMargin) {
			mode_lib->vba.MinActiveDRAMClockChangeMargin =
					mode_lib->vba.ActiveDRAMClockChangeLatencyMargin[k];
		}
	}

	mode_lib->vba.MinActiveDRAMClockChangeLatencySupported =
			mode_lib->vba.MinActiveDRAMClockChangeMargin
					+ mode_lib->vba.DRAMClockChangeLatency;

	if (mode_lib->vba.MinActiveDRAMClockChangeMargin > 0) {
		mode_lib->vba.DRAMClockChangeSupport = dm_dram_clock_change_vactive;
	} else {
		if (mode_lib->vba.SynchronizedVBlank || mode_lib->vba.NumberOfActivePlanes == 1) {
			mode_lib->vba.DRAMClockChangeSupport = dm_dram_clock_change_vblank;
			for (k = 0; k < mode_lib->vba.NumberOfActivePlanes; ++k) {
				if (!mode_lib->vba.AllowDRAMClockChangeDuringVBlank[k]) {
					mode_lib->vba.DRAMClockChangeSupport =
							dm_dram_clock_change_unsupported;
				}
			}
		} else {
			mode_lib->vba.DRAMClockChangeSupport = dm_dram_clock_change_unsupported;
		}
	}

	//XFC Parameters:
	for (k = 0; k < mode_lib->vba.NumberOfActivePlanes; ++k) {
		if (mode_lib->vba.XFCEnabled[k] == true) {
			double TWait;

			mode_lib->vba.XFCSlaveVUpdateOffset[k] = mode_lib->vba.XFCTSlvVupdateOffset;
			mode_lib->vba.XFCSlaveVupdateWidth[k] = mode_lib->vba.XFCTSlvVupdateWidth;
			mode_lib->vba.XFCSlaveVReadyOffset[k] = mode_lib->vba.XFCTSlvVreadyOffset;
			TWait = CalculateTWait(
					mode_lib->vba.PrefetchMode,
					mode_lib->vba.DRAMClockChangeLatency,
					mode_lib->vba.UrgentLatency,
					mode_lib->vba.SREnterPlusExitTime);
			mode_lib->vba.XFCRemoteSurfaceFlipDelay = CalculateRemoteSurfaceFlipDelay(
					mode_lib,
					mode_lib->vba.VRatio[k],
					mode_lib->vba.SwathWidthY[k],
					dml_ceil(mode_lib->vba.BytePerPixelDETY[k], 1),
					mode_lib->vba.HTotal[k] / mode_lib->vba.PixelClock[k],
					mode_lib->vba.XFCTSlvVupdateOffset,
					mode_lib->vba.XFCTSlvVupdateWidth,
					mode_lib->vba.XFCTSlvVreadyOffset,
					mode_lib->vba.XFCXBUFLatencyTolerance,
					mode_lib->vba.XFCFillBWOverhead,
					mode_lib->vba.XFCSlvChunkSize,
					mode_lib->vba.XFCBusTransportTime,
					mode_lib->vba.TCalc,
					TWait,
					&mode_lib->vba.SrcActiveDrainRate,
					&mode_lib->vba.TInitXFill,
					&mode_lib->vba.TslvChk);
			mode_lib->vba.XFCRemoteSurfaceFlipLatency[k] =
					dml_floor(
							mode_lib->vba.XFCRemoteSurfaceFlipDelay
									/ (mode_lib->vba.HTotal[k]
											/ mode_lib->vba.PixelClock[k]),
							1);
			mode_lib->vba.XFCTransferDelay[k] =
					dml_ceil(
							mode_lib->vba.XFCBusTransportTime
									/ (mode_lib->vba.HTotal[k]
											/ mode_lib->vba.PixelClock[k]),
							1);
			mode_lib->vba.XFCPrechargeDelay[k] =
					dml_ceil(
							(mode_lib->vba.XFCBusTransportTime
									+ mode_lib->vba.TInitXFill
									+ mode_lib->vba.TslvChk)
									/ (mode_lib->vba.HTotal[k]
											/ mode_lib->vba.PixelClock[k]),
							1);
			mode_lib->vba.InitFillLevel = mode_lib->vba.XFCXBUFLatencyTolerance
					* mode_lib->vba.SrcActiveDrainRate;
			mode_lib->vba.FinalFillMargin =
					(mode_lib->vba.DestinationLinesToRequestVMInVBlank[k]
							+ mode_lib->vba.DestinationLinesToRequestRowInVBlank[k])
							* mode_lib->vba.HTotal[k]
							/ mode_lib->vba.PixelClock[k]
							* mode_lib->vba.SrcActiveDrainRate
							+ mode_lib->vba.XFCFillConstant;
			mode_lib->vba.FinalFillLevel = mode_lib->vba.XFCRemoteSurfaceFlipDelay
					* mode_lib->vba.SrcActiveDrainRate
					+ mode_lib->vba.FinalFillMargin;
			mode_lib->vba.RemainingFillLevel = dml_max(
					0.0,
					mode_lib->vba.FinalFillLevel - mode_lib->vba.InitFillLevel);
			mode_lib->vba.TFinalxFill = mode_lib->vba.RemainingFillLevel
					/ (mode_lib->vba.SrcActiveDrainRate
							* mode_lib->vba.XFCFillBWOverhead / 100);
			mode_lib->vba.XFCPrefetchMargin[k] =
					mode_lib->vba.XFCRemoteSurfaceFlipDelay
							+ mode_lib->vba.TFinalxFill
							+ (mode_lib->vba.DestinationLinesToRequestVMInVBlank[k]
									+ mode_lib->vba.DestinationLinesToRequestRowInVBlank[k])
									* mode_lib->vba.HTotal[k]
									/ mode_lib->vba.PixelClock[k];
		} else {
			mode_lib->vba.XFCSlaveVUpdateOffset[k] = 0;
			mode_lib->vba.XFCSlaveVupdateWidth[k] = 0;
			mode_lib->vba.XFCSlaveVReadyOffset[k] = 0;
			mode_lib->vba.XFCRemoteSurfaceFlipLatency[k] = 0;
			mode_lib->vba.XFCPrechargeDelay[k] = 0;
			mode_lib->vba.XFCTransferDelay[k] = 0;
			mode_lib->vba.XFCPrefetchMargin[k] = 0;
		}
	}
}

static void DisplayPipeConfiguration(struct display_mode_lib *mode_lib)
{
	double BytePerPixDETY;
	double BytePerPixDETC;
	double Read256BytesBlockHeightY;
	double Read256BytesBlockHeightC;
	double Read256BytesBlockWidthY;
	double Read256BytesBlockWidthC;
	double MaximumSwathHeightY;
	double MaximumSwathHeightC;
	double MinimumSwathHeightY;
	double MinimumSwathHeightC;
	double SwathWidth;
	double SwathWidthGranularityY;
	double SwathWidthGranularityC;
	double RoundedUpMaxSwathSizeBytesY;
	double RoundedUpMaxSwathSizeBytesC;
	unsigned int j, k;

	for (k = 0; k < mode_lib->vba.NumberOfActivePlanes; ++k) {
		bool MainPlaneDoesODMCombine = false;

		if (mode_lib->vba.SourcePixelFormat[k] == dm_444_64) {
			BytePerPixDETY = 8;
			BytePerPixDETC = 0;
		} else if (mode_lib->vba.SourcePixelFormat[k] == dm_444_32) {
			BytePerPixDETY = 4;
			BytePerPixDETC = 0;
		} else if (mode_lib->vba.SourcePixelFormat[k] == dm_444_16) {
			BytePerPixDETY = 2;
			BytePerPixDETC = 0;
		} else if (mode_lib->vba.SourcePixelFormat[k] == dm_444_8) {
			BytePerPixDETY = 1;
			BytePerPixDETC = 0;
		} else if (mode_lib->vba.SourcePixelFormat[k] == dm_420_8) {
			BytePerPixDETY = 1;
			BytePerPixDETC = 2;
		} else {
			BytePerPixDETY = 4.0 / 3.0;
			BytePerPixDETC = 8.0 / 3.0;
		}

		if ((mode_lib->vba.SourcePixelFormat[k] == dm_444_64
				|| mode_lib->vba.SourcePixelFormat[k] == dm_444_32
				|| mode_lib->vba.SourcePixelFormat[k] == dm_444_16
				|| mode_lib->vba.SourcePixelFormat[k] == dm_444_8)) {
			if (mode_lib->vba.SurfaceTiling[k] == dm_sw_linear) {
				Read256BytesBlockHeightY = 1;
			} else if (mode_lib->vba.SourcePixelFormat[k] == dm_444_64) {
				Read256BytesBlockHeightY = 4;
			} else if (mode_lib->vba.SourcePixelFormat[k] == dm_444_32
					|| mode_lib->vba.SourcePixelFormat[k] == dm_444_16) {
				Read256BytesBlockHeightY = 8;
			} else {
				Read256BytesBlockHeightY = 16;
			}
			Read256BytesBlockWidthY = 256 / dml_ceil(BytePerPixDETY, 1)
					/ Read256BytesBlockHeightY;
			Read256BytesBlockHeightC = 0;
			Read256BytesBlockWidthC = 0;
		} else {
			if (mode_lib->vba.SurfaceTiling[k] == dm_sw_linear) {
				Read256BytesBlockHeightY = 1;
				Read256BytesBlockHeightC = 1;
			} else if (mode_lib->vba.SourcePixelFormat[k] == dm_420_8) {
				Read256BytesBlockHeightY = 16;
				Read256BytesBlockHeightC = 8;
			} else {
				Read256BytesBlockHeightY = 8;
				Read256BytesBlockHeightC = 8;
			}
			Read256BytesBlockWidthY = 256 / dml_ceil(BytePerPixDETY, 1)
					/ Read256BytesBlockHeightY;
			Read256BytesBlockWidthC = 256 / dml_ceil(BytePerPixDETC, 2)
					/ Read256BytesBlockHeightC;
		}

		if (mode_lib->vba.SourceScan[k] == dm_horz) {
			MaximumSwathHeightY = Read256BytesBlockHeightY;
			MaximumSwathHeightC = Read256BytesBlockHeightC;
		} else {
			MaximumSwathHeightY = Read256BytesBlockWidthY;
			MaximumSwathHeightC = Read256BytesBlockWidthC;
		}

		if ((mode_lib->vba.SourcePixelFormat[k] == dm_444_64
				|| mode_lib->vba.SourcePixelFormat[k] == dm_444_32
				|| mode_lib->vba.SourcePixelFormat[k] == dm_444_16
				|| mode_lib->vba.SourcePixelFormat[k] == dm_444_8)) {
			if (mode_lib->vba.SurfaceTiling[k] == dm_sw_linear
					|| (mode_lib->vba.SourcePixelFormat[k] == dm_444_64
							&& (mode_lib->vba.SurfaceTiling[k]
									== dm_sw_4kb_s
									|| mode_lib->vba.SurfaceTiling[k]
											== dm_sw_4kb_s_x
									|| mode_lib->vba.SurfaceTiling[k]
											== dm_sw_64kb_s
									|| mode_lib->vba.SurfaceTiling[k]
											== dm_sw_64kb_s_t
									|| mode_lib->vba.SurfaceTiling[k]
											== dm_sw_64kb_s_x
									|| mode_lib->vba.SurfaceTiling[k]
											== dm_sw_var_s
									|| mode_lib->vba.SurfaceTiling[k]
											== dm_sw_var_s_x)
							&& mode_lib->vba.SourceScan[k] == dm_horz)) {
				MinimumSwathHeightY = MaximumSwathHeightY;
			} else if (mode_lib->vba.SourcePixelFormat[k] == dm_444_8
					&& mode_lib->vba.SourceScan[k] != dm_horz) {
				MinimumSwathHeightY = MaximumSwathHeightY;
			} else {
				MinimumSwathHeightY = MaximumSwathHeightY / 2.0;
			}
			MinimumSwathHeightC = MaximumSwathHeightC;
		} else {
			if (mode_lib->vba.SurfaceTiling[k] == dm_sw_linear) {
				MinimumSwathHeightY = MaximumSwathHeightY;
				MinimumSwathHeightC = MaximumSwathHeightC;
			} else if (mode_lib->vba.SourcePixelFormat[k] == dm_420_8
					&& mode_lib->vba.SourceScan[k] == dm_horz) {
				MinimumSwathHeightY = MaximumSwathHeightY / 2.0;
				MinimumSwathHeightC = MaximumSwathHeightC;
			} else if (mode_lib->vba.SourcePixelFormat[k] == dm_420_10
					&& mode_lib->vba.SourceScan[k] == dm_horz) {
				MinimumSwathHeightC = MaximumSwathHeightC / 2.0;
				MinimumSwathHeightY = MaximumSwathHeightY;
			} else {
				MinimumSwathHeightY = MaximumSwathHeightY;
				MinimumSwathHeightC = MaximumSwathHeightC;
			}
		}

		if (mode_lib->vba.SourceScan[k] == dm_horz) {
			SwathWidth = mode_lib->vba.ViewportWidth[k];
		} else {
			SwathWidth = mode_lib->vba.ViewportHeight[k];
		}

		if (mode_lib->vba.ODMCombineEnabled[k] == true) {
			MainPlaneDoesODMCombine = true;
		}
		for (j = 0; j < mode_lib->vba.NumberOfActivePlanes; ++j) {
			if (mode_lib->vba.BlendingAndTiming[k] == j
					&& mode_lib->vba.ODMCombineEnabled[j] == true) {
				MainPlaneDoesODMCombine = true;
			}
		}

		if (MainPlaneDoesODMCombine == true) {
			SwathWidth = dml_min(
					SwathWidth,
					mode_lib->vba.HActive[k] / 2.0 * mode_lib->vba.HRatio[k]);
		} else {
			SwathWidth = SwathWidth / mode_lib->vba.DPPPerPlane[k];
		}

		SwathWidthGranularityY = 256 / dml_ceil(BytePerPixDETY, 1) / MaximumSwathHeightY;
		RoundedUpMaxSwathSizeBytesY = (dml_ceil(
				(double) (SwathWidth - 1),
				SwathWidthGranularityY) + SwathWidthGranularityY) * BytePerPixDETY
				* MaximumSwathHeightY;
		if (mode_lib->vba.SourcePixelFormat[k] == dm_420_10) {
			RoundedUpMaxSwathSizeBytesY = dml_ceil(RoundedUpMaxSwathSizeBytesY, 256)
					+ 256;
		}
		if (MaximumSwathHeightC > 0) {
			SwathWidthGranularityC = 256.0 / dml_ceil(BytePerPixDETC, 2)
					/ MaximumSwathHeightC;
			RoundedUpMaxSwathSizeBytesC = (dml_ceil(
					(double) (SwathWidth / 2.0 - 1),
					SwathWidthGranularityC) + SwathWidthGranularityC)
					* BytePerPixDETC * MaximumSwathHeightC;
			if (mode_lib->vba.SourcePixelFormat[k] == dm_420_10) {
				RoundedUpMaxSwathSizeBytesC = dml_ceil(
						RoundedUpMaxSwathSizeBytesC,
						256) + 256;
			}
		} else
			RoundedUpMaxSwathSizeBytesC = 0.0;

		if (RoundedUpMaxSwathSizeBytesY + RoundedUpMaxSwathSizeBytesC
				<= mode_lib->vba.DETBufferSizeInKByte * 1024.0 / 2.0) {
			mode_lib->vba.SwathHeightY[k] = MaximumSwathHeightY;
			mode_lib->vba.SwathHeightC[k] = MaximumSwathHeightC;
		} else {
			mode_lib->vba.SwathHeightY[k] = MinimumSwathHeightY;
			mode_lib->vba.SwathHeightC[k] = MinimumSwathHeightC;
		}

		if (mode_lib->vba.SwathHeightC[k] == 0) {
			mode_lib->vba.DETBufferSizeY[k] = mode_lib->vba.DETBufferSizeInKByte * 1024;
			mode_lib->vba.DETBufferSizeC[k] = 0;
		} else if (mode_lib->vba.SwathHeightY[k] <= mode_lib->vba.SwathHeightC[k]) {
			mode_lib->vba.DETBufferSizeY[k] = mode_lib->vba.DETBufferSizeInKByte
					* 1024.0 / 2;
			mode_lib->vba.DETBufferSizeC[k] = mode_lib->vba.DETBufferSizeInKByte
					* 1024.0 / 2;
		} else {
			mode_lib->vba.DETBufferSizeY[k] = mode_lib->vba.DETBufferSizeInKByte
					* 1024.0 * 2 / 3;
			mode_lib->vba.DETBufferSizeC[k] = mode_lib->vba.DETBufferSizeInKByte
					* 1024.0 / 3;
		}
	}
}

bool Calculate256BBlockSizes(
		enum source_format_class SourcePixelFormat,
		enum dm_swizzle_mode SurfaceTiling,
		unsigned int BytePerPixelY,
		unsigned int BytePerPixelC,
		unsigned int *BlockHeight256BytesY,
		unsigned int *BlockHeight256BytesC,
		unsigned int *BlockWidth256BytesY,
		unsigned int *BlockWidth256BytesC)
{
	if ((SourcePixelFormat == dm_444_64 || SourcePixelFormat == dm_444_32
			|| SourcePixelFormat == dm_444_16
			|| SourcePixelFormat == dm_444_8)) {
		if (SurfaceTiling == dm_sw_linear) {
			*BlockHeight256BytesY = 1;
		} else if (SourcePixelFormat == dm_444_64) {
			*BlockHeight256BytesY = 4;
		} else if (SourcePixelFormat == dm_444_8) {
			*BlockHeight256BytesY = 16;
		} else {
			*BlockHeight256BytesY = 8;
		}
		*BlockWidth256BytesY = 256 / BytePerPixelY / *BlockHeight256BytesY;
		*BlockHeight256BytesC = 0;
		*BlockWidth256BytesC = 0;
	} else {
		if (SurfaceTiling == dm_sw_linear) {
			*BlockHeight256BytesY = 1;
			*BlockHeight256BytesC = 1;
		} else if (SourcePixelFormat == dm_420_8) {
			*BlockHeight256BytesY = 16;
			*BlockHeight256BytesC = 8;
		} else {
			*BlockHeight256BytesY = 8;
			*BlockHeight256BytesC = 8;
		}
		*BlockWidth256BytesY = 256 / BytePerPixelY / *BlockHeight256BytesY;
		*BlockWidth256BytesC = 256 / BytePerPixelC / *BlockHeight256BytesC;
	}
	return true;
}

static double CalculateTWait(
		unsigned int PrefetchMode,
		double DRAMClockChangeLatency,
		double UrgentLatency,
		double SREnterPlusExitTime)
{
	if (PrefetchMode == 0) {
		return dml_max(
				DRAMClockChangeLatency + UrgentLatency,
				dml_max(SREnterPlusExitTime, UrgentLatency));
	} else if (PrefetchMode == 1) {
		return dml_max(SREnterPlusExitTime, UrgentLatency);
	} else {
		return UrgentLatency;
	}
}

static double CalculateRemoteSurfaceFlipDelay(
		struct display_mode_lib *mode_lib,
		double VRatio,
		double SwathWidth,
		double Bpp,
		double LineTime,
		double XFCTSlvVupdateOffset,
		double XFCTSlvVupdateWidth,
		double XFCTSlvVreadyOffset,
		double XFCXBUFLatencyTolerance,
		double XFCFillBWOverhead,
		double XFCSlvChunkSize,
		double XFCBusTransportTime,
		double TCalc,
		double TWait,
		double *SrcActiveDrainRate,
		double *TInitXFill,
		double *TslvChk)
{
	double TSlvSetup, AvgfillRate, result;

	*SrcActiveDrainRate = VRatio * SwathWidth * Bpp / LineTime;
	TSlvSetup = XFCTSlvVupdateOffset + XFCTSlvVupdateWidth + XFCTSlvVreadyOffset;
	*TInitXFill = XFCXBUFLatencyTolerance / (1 + XFCFillBWOverhead / 100);
	AvgfillRate = *SrcActiveDrainRate * (1 + XFCFillBWOverhead / 100);
	*TslvChk = XFCSlvChunkSize / AvgfillRate;
	dml_print(
			"DML::CalculateRemoteSurfaceFlipDelay: SrcActiveDrainRate: %f\n",
			*SrcActiveDrainRate);
	dml_print("DML::CalculateRemoteSurfaceFlipDelay: TSlvSetup: %f\n", TSlvSetup);
	dml_print("DML::CalculateRemoteSurfaceFlipDelay: TInitXFill: %f\n", *TInitXFill);
	dml_print("DML::CalculateRemoteSurfaceFlipDelay: AvgfillRate: %f\n", AvgfillRate);
	dml_print("DML::CalculateRemoteSurfaceFlipDelay: TslvChk: %f\n", *TslvChk);
	result = 2 * XFCBusTransportTime + TSlvSetup + TCalc + TWait + *TslvChk + *TInitXFill; // TODO: This doesn't seem to match programming guide
	dml_print("DML::CalculateRemoteSurfaceFlipDelay: RemoteSurfaceFlipDelay: %f\n", result);
	return result;
}

static double CalculateWriteBackDISPCLK(
		enum source_format_class WritebackPixelFormat,
		double PixelClock,
		double WritebackHRatio,
		double WritebackVRatio,
		unsigned int WritebackLumaHTaps,
		unsigned int WritebackLumaVTaps,
		unsigned int WritebackChromaHTaps,
		unsigned int WritebackChromaVTaps,
		double WritebackDestinationWidth,
		unsigned int HTotal,
		unsigned int WritebackChromaLineBufferWidth)
{
	double CalculateWriteBackDISPCLK =
			1.01 * PixelClock
					* dml_max(
							dml_ceil(WritebackLumaHTaps / 4.0, 1)
									/ WritebackHRatio,
							dml_max(
									(WritebackLumaVTaps
											* dml_ceil(
													1.0
															/ WritebackVRatio,
													1)
											* dml_ceil(
													WritebackDestinationWidth
															/ 4.0,
													1)
											+ dml_ceil(
													WritebackDestinationWidth
															/ 4.0,
													1))
											/ (double) HTotal
											+ dml_ceil(
													1.0
															/ WritebackVRatio,
													1)
													* (dml_ceil(
															WritebackLumaVTaps
																	/ 4.0,
															1)
															+ 4.0)
													/ (double) HTotal,
									dml_ceil(
											1.0
													/ WritebackVRatio,
											1)
											* WritebackDestinationWidth
											/ (double) HTotal));
	if (WritebackPixelFormat != dm_444_32) {
		CalculateWriteBackDISPCLK =
				dml_max(
						CalculateWriteBackDISPCLK,
						1.01 * PixelClock
								* dml_max(
										dml_ceil(
												WritebackChromaHTaps
														/ 2.0,
												1)
												/ (2
														* WritebackHRatio),
										dml_max(
												(WritebackChromaVTaps
														* dml_ceil(
																1
																		/ (2
																				* WritebackVRatio),
																1)
														* dml_ceil(
																WritebackDestinationWidth
																		/ 2.0
																		/ 2.0,
																1)
														+ dml_ceil(
																WritebackDestinationWidth
																		/ 2.0
																		/ WritebackChromaLineBufferWidth,
																1))
														/ HTotal
														+ dml_ceil(
																1
																		/ (2
																				* WritebackVRatio),
																1)
																* (dml_ceil(
																		WritebackChromaVTaps
																				/ 4.0,
																		1)
																		+ 4)
																/ HTotal,
												dml_ceil(
														1.0
																/ (2
																		* WritebackVRatio),
														1)
														* WritebackDestinationWidth
														/ 2.0
														/ HTotal)));
	}
	return CalculateWriteBackDISPCLK;
}

static double CalculateWriteBackDelay(
		enum source_format_class WritebackPixelFormat,
		double WritebackHRatio,
		double WritebackVRatio,
		unsigned int WritebackLumaHTaps,
		unsigned int WritebackLumaVTaps,
		unsigned int WritebackChromaHTaps,
		unsigned int WritebackChromaVTaps,
		unsigned int WritebackDestinationWidth)
{
	double CalculateWriteBackDelay =
			dml_max(
					dml_ceil(WritebackLumaHTaps / 4.0, 1) / WritebackHRatio,
					WritebackLumaVTaps * dml_ceil(1.0 / WritebackVRatio, 1)
							* dml_ceil(
									WritebackDestinationWidth
											/ 4.0,
									1)
							+ dml_ceil(1.0 / WritebackVRatio, 1)
									* (dml_ceil(
											WritebackLumaVTaps
													/ 4.0,
											1) + 4));

	if (WritebackPixelFormat != dm_444_32) {
		CalculateWriteBackDelay =
				dml_max(
						CalculateWriteBackDelay,
						dml_max(
								dml_ceil(
										WritebackChromaHTaps
												/ 2.0,
										1)
										/ (2
												* WritebackHRatio),
								WritebackChromaVTaps
										* dml_ceil(
												1
														/ (2
																* WritebackVRatio),
												1)
										* dml_ceil(
												WritebackDestinationWidth
														/ 2.0
														/ 2.0,
												1)
										+ dml_ceil(
												1
														/ (2
																* WritebackVRatio),
												1)
												* (dml_ceil(
														WritebackChromaVTaps
																/ 4.0,
														1)
														+ 4)));
	}
	return CalculateWriteBackDelay;
}

static void CalculateActiveRowBandwidth(
		bool VirtualMemoryEnable,
		enum source_format_class SourcePixelFormat,
		double VRatio,
		bool DCCEnable,
		double LineTime,
		unsigned int MetaRowByteLuma,
		unsigned int MetaRowByteChroma,
		unsigned int meta_row_height_luma,
		unsigned int meta_row_height_chroma,
		unsigned int PixelPTEBytesPerRowLuma,
		unsigned int PixelPTEBytesPerRowChroma,
		unsigned int dpte_row_height_luma,
		unsigned int dpte_row_height_chroma,
		double *meta_row_bw,
		double *dpte_row_bw,
		double *qual_row_bw)
{
	if (DCCEnable != true) {
		*meta_row_bw = 0;
	} else if (SourcePixelFormat == dm_420_8 || SourcePixelFormat == dm_420_10) {
		*meta_row_bw = VRatio * MetaRowByteLuma / (meta_row_height_luma * LineTime)
				+ VRatio / 2 * MetaRowByteChroma
						/ (meta_row_height_chroma * LineTime);
	} else {
		*meta_row_bw = VRatio * MetaRowByteLuma / (meta_row_height_luma * LineTime);
	}

	if (VirtualMemoryEnable != true) {
		*dpte_row_bw = 0;
	} else if (SourcePixelFormat == dm_420_8 || SourcePixelFormat == dm_420_10) {
		*dpte_row_bw = VRatio * PixelPTEBytesPerRowLuma / (dpte_row_height_luma * LineTime)
				+ VRatio / 2 * PixelPTEBytesPerRowChroma
						/ (dpte_row_height_chroma * LineTime);
	} else {
		*dpte_row_bw = VRatio * PixelPTEBytesPerRowLuma / (dpte_row_height_luma * LineTime);
	}

	if ((SourcePixelFormat == dm_420_8 || SourcePixelFormat == dm_420_10)) {
		*qual_row_bw = *meta_row_bw + *dpte_row_bw;
	} else {
		*qual_row_bw = 0;
	}
}

static void CalculateFlipSchedule(
		struct display_mode_lib *mode_lib,
		double UrgentExtraLatency,
		double UrgentLatency,
		unsigned int MaxPageTableLevels,
		bool VirtualMemoryEnable,
		double BandwidthAvailableForImmediateFlip,
		unsigned int TotImmediateFlipBytes,
		enum source_format_class SourcePixelFormat,
		unsigned int ImmediateFlipBytes,
		double LineTime,
		double Tno_bw,
		double VRatio,
		double PDEAndMetaPTEBytesFrame,
		unsigned int MetaRowByte,
		unsigned int PixelPTEBytesPerRow,
		bool DCCEnable,
		unsigned int dpte_row_height,
		unsigned int meta_row_height,
		double qual_row_bw,
		double *DestinationLinesToRequestVMInImmediateFlip,
		double *DestinationLinesToRequestRowInImmediateFlip,
		double *final_flip_bw,
		bool *ImmediateFlipSupportedForPipe)
{
	double min_row_time = 0.0;

	if (SourcePixelFormat == dm_420_8 || SourcePixelFormat == dm_420_10) {
		*DestinationLinesToRequestVMInImmediateFlip = 0.0;
		*DestinationLinesToRequestRowInImmediateFlip = 0.0;
		*final_flip_bw = qual_row_bw;
		*ImmediateFlipSupportedForPipe = true;
	} else {
		double TimeForFetchingMetaPTEImmediateFlip;
		double TimeForFetchingRowInVBlankImmediateFlip;

		if (VirtualMemoryEnable == true) {
			mode_lib->vba.ImmediateFlipBW = BandwidthAvailableForImmediateFlip
					* ImmediateFlipBytes / TotImmediateFlipBytes;
			TimeForFetchingMetaPTEImmediateFlip =
					dml_max(
							Tno_bw
									+ PDEAndMetaPTEBytesFrame
											/ mode_lib->vba.ImmediateFlipBW,
							dml_max(
									UrgentExtraLatency
											+ UrgentLatency
													* (MaxPageTableLevels
															- 1),
									LineTime / 4.0));
		} else {
			TimeForFetchingMetaPTEImmediateFlip = 0;
		}

		*DestinationLinesToRequestVMInImmediateFlip = dml_floor(
				4.0 * (TimeForFetchingMetaPTEImmediateFlip / LineTime + 0.125),
				1) / 4.0;

		if ((VirtualMemoryEnable == true || DCCEnable == true)) {
			mode_lib->vba.ImmediateFlipBW = BandwidthAvailableForImmediateFlip
					* ImmediateFlipBytes / TotImmediateFlipBytes;
			TimeForFetchingRowInVBlankImmediateFlip = dml_max(
					(MetaRowByte + PixelPTEBytesPerRow)
							/ mode_lib->vba.ImmediateFlipBW,
					dml_max(UrgentLatency, LineTime / 4.0));
		} else {
			TimeForFetchingRowInVBlankImmediateFlip = 0;
		}

		*DestinationLinesToRequestRowInImmediateFlip = dml_floor(
				4.0 * (TimeForFetchingRowInVBlankImmediateFlip / LineTime + 0.125),
				1) / 4.0;

		if (VirtualMemoryEnable == true) {
			*final_flip_bw =
					dml_max(
							PDEAndMetaPTEBytesFrame
									/ (*DestinationLinesToRequestVMInImmediateFlip
											* LineTime),
							(MetaRowByte + PixelPTEBytesPerRow)
									/ (TimeForFetchingRowInVBlankImmediateFlip
											* LineTime));
		} else if (MetaRowByte + PixelPTEBytesPerRow > 0) {
			*final_flip_bw = (MetaRowByte + PixelPTEBytesPerRow)
					/ (TimeForFetchingRowInVBlankImmediateFlip * LineTime);
		} else {
			*final_flip_bw = 0;
		}

		if (VirtualMemoryEnable && !DCCEnable)
			min_row_time = dpte_row_height * LineTime / VRatio;
		else if (!VirtualMemoryEnable && DCCEnable)
			min_row_time = meta_row_height * LineTime / VRatio;
		else
			min_row_time = dml_min(dpte_row_height, meta_row_height) * LineTime
					/ VRatio;

		if (*DestinationLinesToRequestVMInImmediateFlip >= 8
				|| *DestinationLinesToRequestRowInImmediateFlip >= 16
				|| TimeForFetchingMetaPTEImmediateFlip
						+ 2 * TimeForFetchingRowInVBlankImmediateFlip
						> min_row_time)
			*ImmediateFlipSupportedForPipe = false;
		else
			*ImmediateFlipSupportedForPipe = true;
	}
}

static void PixelClockAdjustmentForProgressiveToInterlaceUnit(struct display_mode_lib *mode_lib)
{
	unsigned int k;

	//Progressive To dml_ml->vba.Interlace Unit Effect
	for (k = 0; k < mode_lib->vba.NumberOfActivePlanes; ++k) {
		mode_lib->vba.PixelClockBackEnd[k] = mode_lib->vba.PixelClock[k];
		if (mode_lib->vba.Interlace[k] == 1
				&& mode_lib->vba.ProgressiveToInterlaceUnitInOPP == true) {
			mode_lib->vba.PixelClock[k] = 2 * mode_lib->vba.PixelClock[k];
		}
	}
}

static unsigned int CursorBppEnumToBits(enum cursor_bpp ebpp)
{
	switch (ebpp) {
	case dm_cur_2bit:
		return 2;
	case dm_cur_32bit:
		return 32;
	case dm_cur_64bit:
		return 64;
	default:
		return 0;
	}
}

static unsigned int TruncToValidBPP(
		double DecimalBPP,
		bool DSCEnabled,
		enum output_encoder_class Output,
		enum output_format_class Format,
		unsigned int DSCInputBitPerComponent)
{
	if (Output == dm_hdmi) {
		if (Format == dm_420) {
			if (DecimalBPP >= 18)
				return 18;
			else if (DecimalBPP >= 15)
				return 15;
			else if (DecimalBPP >= 12)
				return 12;
			else
				return BPP_INVALID;
		} else if (Format == dm_444) {
			if (DecimalBPP >= 36)
				return 36;
			else if (DecimalBPP >= 30)
				return 30;
			else if (DecimalBPP >= 24)
				return 24;
			else
				return BPP_INVALID;
		} else {
			if (DecimalBPP / 1.5 >= 24)
				return 24;
			else if (DecimalBPP / 1.5 >= 20)
				return 20;
			else if (DecimalBPP / 1.5 >= 16)
				return 16;
			else
				return BPP_INVALID;
		}
	} else {
		if (DSCEnabled) {
			if (Format == dm_420) {
				if (DecimalBPP < 6)
					return BPP_INVALID;
				else if (DecimalBPP >= 1.5 * DSCInputBitPerComponent - 1 / 16)
					return 1.5 * DSCInputBitPerComponent - 1 / 16;
				else
					return dml_floor(16 * DecimalBPP, 1) / 16;
			} else if (Format == dm_n422) {
				if (DecimalBPP < 7)
					return BPP_INVALID;
				else if (DecimalBPP >= 2 * DSCInputBitPerComponent - 1 / 16)
					return 2 * DSCInputBitPerComponent - 1 / 16;
				else
					return dml_floor(16 * DecimalBPP, 1) / 16;
			} else {
				if (DecimalBPP < 8)
					return BPP_INVALID;
				else if (DecimalBPP >= 3 * DSCInputBitPerComponent - 1 / 16)
					return 3 * DSCInputBitPerComponent - 1 / 16;
				else
					return dml_floor(16 * DecimalBPP, 1) / 16;
			}
		} else if (Format == dm_420) {
			if (DecimalBPP >= 18)
				return 18;
			else if (DecimalBPP >= 15)
				return 15;
			else if (DecimalBPP >= 12)
				return 12;
			else
				return BPP_INVALID;
		} else if (Format == dm_s422 || Format == dm_n422) {
			if (DecimalBPP >= 24)
				return 24;
			else if (DecimalBPP >= 20)
				return 20;
			else if (DecimalBPP >= 16)
				return 16;
			else
				return BPP_INVALID;
		} else {
			if (DecimalBPP >= 36)
				return 36;
			else if (DecimalBPP >= 30)
				return 30;
			else if (DecimalBPP >= 24)
				return 24;
			else
				return BPP_INVALID;
		}
	}
}

static void ModeSupportAndSystemConfigurationFull(struct display_mode_lib *mode_lib)
{
	int i;
	unsigned int j, k;
	/*MODE SUPPORT, VOLTAGE STATE AND SOC CONFIGURATION*/

	/*Scale Ratio, taps Support Check*/

	mode_lib->vba.ScaleRatioAndTapsSupport = true;
	for (k = 0; k <= mode_lib->vba.NumberOfActivePlanes - 1; k++) {
		if (mode_lib->vba.ScalerEnabled[k] == false
				&& ((mode_lib->vba.SourcePixelFormat[k] != dm_444_64
						&& mode_lib->vba.SourcePixelFormat[k] != dm_444_32
						&& mode_lib->vba.SourcePixelFormat[k] != dm_444_16
						&& mode_lib->vba.SourcePixelFormat[k] != dm_mono_16
						&& mode_lib->vba.SourcePixelFormat[k] != dm_mono_8)
						|| mode_lib->vba.HRatio[k] != 1.0
						|| mode_lib->vba.htaps[k] != 1.0
						|| mode_lib->vba.VRatio[k] != 1.0
						|| mode_lib->vba.vtaps[k] != 1.0)) {
			mode_lib->vba.ScaleRatioAndTapsSupport = false;
		} else if (mode_lib->vba.vtaps[k] < 1.0 || mode_lib->vba.vtaps[k] > 8.0
				|| mode_lib->vba.htaps[k] < 1.0 || mode_lib->vba.htaps[k] > 8.0
				|| (mode_lib->vba.htaps[k] > 1.0
						&& (mode_lib->vba.htaps[k] % 2) == 1)
				|| mode_lib->vba.HRatio[k] > mode_lib->vba.MaxHSCLRatio
				|| mode_lib->vba.VRatio[k] > mode_lib->vba.MaxVSCLRatio
				|| mode_lib->vba.HRatio[k] > mode_lib->vba.htaps[k]
				|| mode_lib->vba.VRatio[k] > mode_lib->vba.vtaps[k]
				|| (mode_lib->vba.SourcePixelFormat[k] != dm_444_64
						&& mode_lib->vba.SourcePixelFormat[k] != dm_444_32
						&& mode_lib->vba.SourcePixelFormat[k] != dm_444_16
						&& mode_lib->vba.SourcePixelFormat[k] != dm_mono_16
						&& mode_lib->vba.SourcePixelFormat[k] != dm_mono_8
						&& (mode_lib->vba.HRatio[k] / 2.0
								> mode_lib->vba.HTAPsChroma[k]
								|| mode_lib->vba.VRatio[k] / 2.0
										> mode_lib->vba.VTAPsChroma[k]))) {
			mode_lib->vba.ScaleRatioAndTapsSupport = false;
		}
	}
	/*Source Format, Pixel Format and Scan Support Check*/

	mode_lib->vba.SourceFormatPixelAndScanSupport = true;
	for (k = 0; k <= mode_lib->vba.NumberOfActivePlanes - 1; k++) {
		if ((mode_lib->vba.SurfaceTiling[k] == dm_sw_linear
				&& mode_lib->vba.SourceScan[k] != dm_horz)
				|| ((mode_lib->vba.SurfaceTiling[k] == dm_sw_4kb_d
						|| mode_lib->vba.SurfaceTiling[k] == dm_sw_4kb_d_x
						|| mode_lib->vba.SurfaceTiling[k] == dm_sw_64kb_d
						|| mode_lib->vba.SurfaceTiling[k] == dm_sw_64kb_d_t
						|| mode_lib->vba.SurfaceTiling[k] == dm_sw_64kb_d_x
						|| mode_lib->vba.SurfaceTiling[k] == dm_sw_var_d
						|| mode_lib->vba.SurfaceTiling[k] == dm_sw_var_d_x)
						&& mode_lib->vba.SourcePixelFormat[k] != dm_444_64)
				|| (mode_lib->vba.SurfaceTiling[k] == dm_sw_64kb_r_x
						&& (mode_lib->vba.SourcePixelFormat[k] == dm_mono_8
								|| mode_lib->vba.SourcePixelFormat[k]
										== dm_420_8
								|| mode_lib->vba.SourcePixelFormat[k]
										== dm_420_10))
				|| (((mode_lib->vba.SurfaceTiling[k]
						== dm_sw_gfx7_2d_thin_gl
						|| mode_lib->vba.SurfaceTiling[k]
								== dm_sw_gfx7_2d_thin_lvp)
						&& !((mode_lib->vba.SourcePixelFormat[k]
								== dm_444_64
								|| mode_lib->vba.SourcePixelFormat[k]
										== dm_444_32)
								&& mode_lib->vba.SourceScan[k]
										== dm_horz
								&& mode_lib->vba.SupportGFX7CompatibleTilingIn32bppAnd64bpp
										== true
								&& mode_lib->vba.DCCEnable[k]
										== false))
						|| (mode_lib->vba.DCCEnable[k] == true
								&& (mode_lib->vba.SurfaceTiling[k]
										== dm_sw_linear
										|| mode_lib->vba.SourcePixelFormat[k]
												== dm_420_8
										|| mode_lib->vba.SourcePixelFormat[k]
												== dm_420_10)))) {
			mode_lib->vba.SourceFormatPixelAndScanSupport = false;
		}
	}
	/*Bandwidth Support Check*/

	for (k = 0; k <= mode_lib->vba.NumberOfActivePlanes - 1; k++) {
		if (mode_lib->vba.SourceScan[k] == dm_horz) {
			mode_lib->vba.SwathWidthYSingleDPP[k] = mode_lib->vba.ViewportWidth[k];
		} else {
			mode_lib->vba.SwathWidthYSingleDPP[k] = mode_lib->vba.ViewportHeight[k];
		}
		if (mode_lib->vba.SourcePixelFormat[k] == dm_444_64) {
			mode_lib->vba.BytePerPixelInDETY[k] = 8.0;
			mode_lib->vba.BytePerPixelInDETC[k] = 0.0;
		} else if (mode_lib->vba.SourcePixelFormat[k] == dm_444_32) {
			mode_lib->vba.BytePerPixelInDETY[k] = 4.0;
			mode_lib->vba.BytePerPixelInDETC[k] = 0.0;
		} else if (mode_lib->vba.SourcePixelFormat[k] == dm_444_16
				|| mode_lib->vba.SourcePixelFormat[k] == dm_mono_16) {
			mode_lib->vba.BytePerPixelInDETY[k] = 2.0;
			mode_lib->vba.BytePerPixelInDETC[k] = 0.0;
		} else if (mode_lib->vba.SourcePixelFormat[k] == dm_mono_8) {
			mode_lib->vba.BytePerPixelInDETY[k] = 1.0;
			mode_lib->vba.BytePerPixelInDETC[k] = 0.0;
		} else if (mode_lib->vba.SourcePixelFormat[k] == dm_420_8) {
			mode_lib->vba.BytePerPixelInDETY[k] = 1.0;
			mode_lib->vba.BytePerPixelInDETC[k] = 2.0;
		} else {
			mode_lib->vba.BytePerPixelInDETY[k] = 4.0 / 3;
			mode_lib->vba.BytePerPixelInDETC[k] = 8.0 / 3;
		}
	}
	mode_lib->vba.TotalReadBandwidthConsumedGBytePerSecond = 0.0;
	for (k = 0; k <= mode_lib->vba.NumberOfActivePlanes - 1; k++) {
		mode_lib->vba.ReadBandwidth[k] = mode_lib->vba.SwathWidthYSingleDPP[k]
				* (dml_ceil(mode_lib->vba.BytePerPixelInDETY[k], 1.0)
						* mode_lib->vba.VRatio[k]
						+ dml_ceil(mode_lib->vba.BytePerPixelInDETC[k], 2.0)
								/ 2.0 * mode_lib->vba.VRatio[k] / 2)
				/ (mode_lib->vba.HTotal[k] / mode_lib->vba.PixelClock[k]);
		if (mode_lib->vba.DCCEnable[k] == true) {
			mode_lib->vba.ReadBandwidth[k] = mode_lib->vba.ReadBandwidth[k]
					* (1 + 1 / 256);
		}
		if (mode_lib->vba.VirtualMemoryEnable == true
				&& mode_lib->vba.SourceScan[k] != dm_horz
				&& (mode_lib->vba.SurfaceTiling[k] == dm_sw_4kb_s
						|| mode_lib->vba.SurfaceTiling[k] == dm_sw_4kb_s_x
						|| mode_lib->vba.SurfaceTiling[k] == dm_sw_4kb_d
						|| mode_lib->vba.SurfaceTiling[k] == dm_sw_4kb_d_x)) {
			mode_lib->vba.ReadBandwidth[k] = mode_lib->vba.ReadBandwidth[k]
					* (1 + 1 / 64);
		} else if (mode_lib->vba.VirtualMemoryEnable == true
				&& mode_lib->vba.SourceScan[k] == dm_horz
				&& (mode_lib->vba.SourcePixelFormat[k] == dm_444_64
						|| mode_lib->vba.SourcePixelFormat[k] == dm_444_32)
				&& (mode_lib->vba.SurfaceTiling[k] == dm_sw_64kb_s
						|| mode_lib->vba.SurfaceTiling[k] == dm_sw_64kb_s_t
						|| mode_lib->vba.SurfaceTiling[k] == dm_sw_64kb_s_x
						|| mode_lib->vba.SurfaceTiling[k] == dm_sw_64kb_d
						|| mode_lib->vba.SurfaceTiling[k] == dm_sw_64kb_d_t
						|| mode_lib->vba.SurfaceTiling[k] == dm_sw_64kb_d_x
						|| mode_lib->vba.SurfaceTiling[k] == dm_sw_64kb_r_x)) {
			mode_lib->vba.ReadBandwidth[k] = mode_lib->vba.ReadBandwidth[k]
					* (1 + 1 / 256);
		} else if (mode_lib->vba.VirtualMemoryEnable == true) {
			mode_lib->vba.ReadBandwidth[k] = mode_lib->vba.ReadBandwidth[k]
					* (1 + 1 / 512);
		}
		mode_lib->vba.TotalReadBandwidthConsumedGBytePerSecond =
				mode_lib->vba.TotalReadBandwidthConsumedGBytePerSecond
						+ mode_lib->vba.ReadBandwidth[k] / 1000.0;
	}
	mode_lib->vba.TotalWriteBandwidthConsumedGBytePerSecond = 0.0;
	for (k = 0; k <= mode_lib->vba.NumberOfActivePlanes - 1; k++) {
		if (mode_lib->vba.WritebackEnable[k] == true
				&& mode_lib->vba.WritebackPixelFormat[k] == dm_444_32) {
			mode_lib->vba.WriteBandwidth[k] = mode_lib->vba.WritebackDestinationWidth[k]
					* mode_lib->vba.WritebackDestinationHeight[k]
					/ (mode_lib->vba.WritebackSourceHeight[k]
							* mode_lib->vba.HTotal[k]
							/ mode_lib->vba.PixelClock[k]) * 4.0;
		} else if (mode_lib->vba.WritebackEnable[k] == true
				&& mode_lib->vba.WritebackPixelFormat[k] == dm_420_10) {
			mode_lib->vba.WriteBandwidth[k] = mode_lib->vba.WritebackDestinationWidth[k]
					* mode_lib->vba.WritebackDestinationHeight[k]
					/ (mode_lib->vba.WritebackSourceHeight[k]
							* mode_lib->vba.HTotal[k]
							/ mode_lib->vba.PixelClock[k]) * 3.0;
		} else if (mode_lib->vba.WritebackEnable[k] == true) {
			mode_lib->vba.WriteBandwidth[k] = mode_lib->vba.WritebackDestinationWidth[k]
					* mode_lib->vba.WritebackDestinationHeight[k]
					/ (mode_lib->vba.WritebackSourceHeight[k]
							* mode_lib->vba.HTotal[k]
							/ mode_lib->vba.PixelClock[k]) * 1.5;
		} else {
			mode_lib->vba.WriteBandwidth[k] = 0.0;
		}
		mode_lib->vba.TotalWriteBandwidthConsumedGBytePerSecond =
				mode_lib->vba.TotalWriteBandwidthConsumedGBytePerSecond
						+ mode_lib->vba.WriteBandwidth[k] / 1000.0;
	}
	mode_lib->vba.TotalBandwidthConsumedGBytePerSecond =
			mode_lib->vba.TotalReadBandwidthConsumedGBytePerSecond
					+ mode_lib->vba.TotalWriteBandwidthConsumedGBytePerSecond;
	mode_lib->vba.DCCEnabledInAnyPlane = false;
	for (k = 0; k <= mode_lib->vba.NumberOfActivePlanes - 1; k++) {
		if (mode_lib->vba.DCCEnable[k] == true) {
			mode_lib->vba.DCCEnabledInAnyPlane = true;
		}
	}
	for (i = 0; i <= DC__VOLTAGE_STATES; i++) {
		mode_lib->vba.FabricAndDRAMBandwidthPerState[i] = dml_min(
				mode_lib->vba.DRAMSpeedPerState[i] * mode_lib->vba.NumberOfChannels
						* mode_lib->vba.DRAMChannelWidth,
				mode_lib->vba.FabricClockPerState[i]
						* mode_lib->vba.FabricDatapathToDCNDataReturn)
				/ 1000;
		mode_lib->vba.ReturnBWToDCNPerState = dml_min(
				mode_lib->vba.ReturnBusWidth * mode_lib->vba.DCFCLKPerState[i],
				mode_lib->vba.FabricAndDRAMBandwidthPerState[i] * 1000.0)
				* mode_lib->vba.PercentOfIdealDRAMAndFabricBWReceivedAfterUrgLatency
				/ 100;
		mode_lib->vba.ReturnBWPerState[i] = mode_lib->vba.ReturnBWToDCNPerState;
		if (mode_lib->vba.DCCEnabledInAnyPlane == true
				&& mode_lib->vba.ReturnBWToDCNPerState
						> mode_lib->vba.DCFCLKPerState[i]
								* mode_lib->vba.ReturnBusWidth
								/ 4.0) {
			mode_lib->vba.ReturnBWPerState[i] =
					dml_min(
							mode_lib->vba.ReturnBWPerState[i],
							mode_lib->vba.ReturnBWToDCNPerState * 4.0
									* (1.0
											- mode_lib->vba.UrgentLatency
													/ ((mode_lib->vba.ROBBufferSizeInKByte
															- mode_lib->vba.PixelChunkSizeInKByte)
															* 1024.0
															/ (mode_lib->vba.ReturnBWToDCNPerState
																	- mode_lib->vba.DCFCLKPerState[i]
																			* mode_lib->vba.ReturnBusWidth
																			/ 4.0)
															+ mode_lib->vba.UrgentLatency)));
		}
		mode_lib->vba.CriticalPoint =
				2.0 * mode_lib->vba.ReturnBusWidth * mode_lib->vba.DCFCLKPerState[i]
						* mode_lib->vba.UrgentLatency
						/ (mode_lib->vba.ReturnBWToDCNPerState
								* mode_lib->vba.UrgentLatency
								+ (mode_lib->vba.ROBBufferSizeInKByte
										- mode_lib->vba.PixelChunkSizeInKByte)
										* 1024.0);
		if (mode_lib->vba.DCCEnabledInAnyPlane == true && mode_lib->vba.CriticalPoint > 1.0
				&& mode_lib->vba.CriticalPoint < 4.0) {
			mode_lib->vba.ReturnBWPerState[i] =
					dml_min(
							mode_lib->vba.ReturnBWPerState[i],
							dml_pow(
									4.0
											* mode_lib->vba.ReturnBWToDCNPerState
											* (mode_lib->vba.ROBBufferSizeInKByte
													- mode_lib->vba.PixelChunkSizeInKByte)
											* 1024.0
											* mode_lib->vba.ReturnBusWidth
											* mode_lib->vba.DCFCLKPerState[i]
											* mode_lib->vba.UrgentLatency
											/ (mode_lib->vba.ReturnBWToDCNPerState
													* mode_lib->vba.UrgentLatency
													+ (mode_lib->vba.ROBBufferSizeInKByte
															- mode_lib->vba.PixelChunkSizeInKByte)
															* 1024.0),
									2));
		}
		mode_lib->vba.ReturnBWToDCNPerState = dml_min(
				mode_lib->vba.ReturnBusWidth * mode_lib->vba.DCFCLKPerState[i],
				mode_lib->vba.FabricAndDRAMBandwidthPerState[i] * 1000.0);
		if (mode_lib->vba.DCCEnabledInAnyPlane == true
				&& mode_lib->vba.ReturnBWToDCNPerState
						> mode_lib->vba.DCFCLKPerState[i]
								* mode_lib->vba.ReturnBusWidth
								/ 4.0) {
			mode_lib->vba.ReturnBWPerState[i] =
					dml_min(
							mode_lib->vba.ReturnBWPerState[i],
							mode_lib->vba.ReturnBWToDCNPerState * 4.0
									* (1.0
											- mode_lib->vba.UrgentLatency
													/ ((mode_lib->vba.ROBBufferSizeInKByte
															- mode_lib->vba.PixelChunkSizeInKByte)
															* 1024.0
															/ (mode_lib->vba.ReturnBWToDCNPerState
																	- mode_lib->vba.DCFCLKPerState[i]
																			* mode_lib->vba.ReturnBusWidth
																			/ 4.0)
															+ mode_lib->vba.UrgentLatency)));
		}
		mode_lib->vba.CriticalPoint =
				2.0 * mode_lib->vba.ReturnBusWidth * mode_lib->vba.DCFCLKPerState[i]
						* mode_lib->vba.UrgentLatency
						/ (mode_lib->vba.ReturnBWToDCNPerState
								* mode_lib->vba.UrgentLatency
								+ (mode_lib->vba.ROBBufferSizeInKByte
										- mode_lib->vba.PixelChunkSizeInKByte)
										* 1024.0);
		if (mode_lib->vba.DCCEnabledInAnyPlane == true && mode_lib->vba.CriticalPoint > 1.0
				&& mode_lib->vba.CriticalPoint < 4.0) {
			mode_lib->vba.ReturnBWPerState[i] =
					dml_min(
							mode_lib->vba.ReturnBWPerState[i],
							dml_pow(
									4.0
											* mode_lib->vba.ReturnBWToDCNPerState
											* (mode_lib->vba.ROBBufferSizeInKByte
													- mode_lib->vba.PixelChunkSizeInKByte)
											* 1024.0
											* mode_lib->vba.ReturnBusWidth
											* mode_lib->vba.DCFCLKPerState[i]
											* mode_lib->vba.UrgentLatency
											/ (mode_lib->vba.ReturnBWToDCNPerState
													* mode_lib->vba.UrgentLatency
													+ (mode_lib->vba.ROBBufferSizeInKByte
															- mode_lib->vba.PixelChunkSizeInKByte)
															* 1024.0),
									2));
		}
	}
	for (i = 0; i <= DC__VOLTAGE_STATES; i++) {
		if ((mode_lib->vba.TotalReadBandwidthConsumedGBytePerSecond * 1000.0
				<= mode_lib->vba.ReturnBWPerState[i])
				&& (mode_lib->vba.TotalBandwidthConsumedGBytePerSecond * 1000.0
						<= mode_lib->vba.FabricAndDRAMBandwidthPerState[i]
								* 1000.0
								* mode_lib->vba.PercentOfIdealDRAMAndFabricBWReceivedAfterUrgLatency
								/ 100.0)) {
			mode_lib->vba.BandwidthSupport[i] = true;
		} else {
			mode_lib->vba.BandwidthSupport[i] = false;
		}
	}
	/*Writeback Latency support check*/

	mode_lib->vba.WritebackLatencySupport = true;
	for (k = 0; k <= mode_lib->vba.NumberOfActivePlanes - 1; k++) {
		if (mode_lib->vba.WritebackEnable[k] == true) {
			if (mode_lib->vba.WritebackPixelFormat[k] == dm_444_32) {
				if (mode_lib->vba.WriteBandwidth[k]
						> (mode_lib->vba.WritebackInterfaceLumaBufferSize
								+ mode_lib->vba.WritebackInterfaceChromaBufferSize)
								/ mode_lib->vba.WritebackLatency) {
					mode_lib->vba.WritebackLatencySupport = false;
				}
			} else {
				if (mode_lib->vba.WriteBandwidth[k]
						> 1.5
								* dml_min(
										mode_lib->vba.WritebackInterfaceLumaBufferSize,
										2.0
												* mode_lib->vba.WritebackInterfaceChromaBufferSize)
								/ mode_lib->vba.WritebackLatency) {
					mode_lib->vba.WritebackLatencySupport = false;
				}
			}
		}
	}
	/*Re-ordering Buffer Support Check*/

	for (i = 0; i <= DC__VOLTAGE_STATES; i++) {
		mode_lib->vba.UrgentRoundTripAndOutOfOrderLatencyPerState[i] =
				(mode_lib->vba.RoundTripPingLatencyCycles + 32.0)
						/ mode_lib->vba.DCFCLKPerState[i]
						+ mode_lib->vba.UrgentOutOfOrderReturnPerChannel
								* mode_lib->vba.NumberOfChannels
								/ mode_lib->vba.ReturnBWPerState[i];
		if ((mode_lib->vba.ROBBufferSizeInKByte - mode_lib->vba.PixelChunkSizeInKByte)
				* 1024.0 / mode_lib->vba.ReturnBWPerState[i]
				> mode_lib->vba.UrgentRoundTripAndOutOfOrderLatencyPerState[i]) {
			mode_lib->vba.ROBSupport[i] = true;
		} else {
			mode_lib->vba.ROBSupport[i] = false;
		}
	}
	/*Writeback Mode Support Check*/

	mode_lib->vba.TotalNumberOfActiveWriteback = 0;
	for (k = 0; k <= mode_lib->vba.NumberOfActivePlanes - 1; k++) {
		if (mode_lib->vba.WritebackEnable[k] == true) {
			mode_lib->vba.TotalNumberOfActiveWriteback =
					mode_lib->vba.TotalNumberOfActiveWriteback + 1;
		}
	}
	mode_lib->vba.WritebackModeSupport = true;
	if (mode_lib->vba.TotalNumberOfActiveWriteback > mode_lib->vba.MaxNumWriteback) {
		mode_lib->vba.WritebackModeSupport = false;
	}
	for (k = 0; k <= mode_lib->vba.NumberOfActivePlanes - 1; k++) {
		if (mode_lib->vba.WritebackEnable[k] == true
				&& mode_lib->vba.Writeback10bpc420Supported != true
				&& mode_lib->vba.WritebackPixelFormat[k] == dm_420_10) {
			mode_lib->vba.WritebackModeSupport = false;
		}
	}
	/*Writeback Scale Ratio and Taps Support Check*/

	mode_lib->vba.WritebackScaleRatioAndTapsSupport = true;
	for (k = 0; k <= mode_lib->vba.NumberOfActivePlanes - 1; k++) {
		if (mode_lib->vba.WritebackEnable[k] == true) {
			if (mode_lib->vba.WritebackLumaAndChromaScalingSupported == false
					&& (mode_lib->vba.WritebackHRatio[k] != 1.0
							|| mode_lib->vba.WritebackVRatio[k] != 1.0)) {
				mode_lib->vba.WritebackScaleRatioAndTapsSupport = false;
			}
			if (mode_lib->vba.WritebackHRatio[k] > mode_lib->vba.WritebackMaxHSCLRatio
					|| mode_lib->vba.WritebackVRatio[k]
							> mode_lib->vba.WritebackMaxVSCLRatio
					|| mode_lib->vba.WritebackHRatio[k]
							< mode_lib->vba.WritebackMinHSCLRatio
					|| mode_lib->vba.WritebackVRatio[k]
							< mode_lib->vba.WritebackMinVSCLRatio
					|| mode_lib->vba.WritebackLumaHTaps[k]
							> mode_lib->vba.WritebackMaxHSCLTaps
					|| mode_lib->vba.WritebackLumaVTaps[k]
							> mode_lib->vba.WritebackMaxVSCLTaps
					|| mode_lib->vba.WritebackHRatio[k]
							> mode_lib->vba.WritebackLumaHTaps[k]
					|| mode_lib->vba.WritebackVRatio[k]
							> mode_lib->vba.WritebackLumaVTaps[k]
					|| (mode_lib->vba.WritebackLumaHTaps[k] > 2.0
							&& ((mode_lib->vba.WritebackLumaHTaps[k] % 2)
									== 1))
					|| (mode_lib->vba.WritebackPixelFormat[k] != dm_444_32
							&& (mode_lib->vba.WritebackChromaHTaps[k]
									> mode_lib->vba.WritebackMaxHSCLTaps
									|| mode_lib->vba.WritebackChromaVTaps[k]
											> mode_lib->vba.WritebackMaxVSCLTaps
									|| 2.0
											* mode_lib->vba.WritebackHRatio[k]
											> mode_lib->vba.WritebackChromaHTaps[k]
									|| 2.0
											* mode_lib->vba.WritebackVRatio[k]
											> mode_lib->vba.WritebackChromaVTaps[k]
									|| (mode_lib->vba.WritebackChromaHTaps[k] > 2.0
										&& ((mode_lib->vba.WritebackChromaHTaps[k] % 2) == 1))))) {
				mode_lib->vba.WritebackScaleRatioAndTapsSupport = false;
			}
			if (mode_lib->vba.WritebackVRatio[k] < 1.0) {
				mode_lib->vba.WritebackLumaVExtra =
						dml_max(1.0 - 2.0 / dml_ceil(1.0 / mode_lib->vba.WritebackVRatio[k], 1.0), 0.0);
			} else {
				mode_lib->vba.WritebackLumaVExtra = -1;
			}
			if ((mode_lib->vba.WritebackPixelFormat[k] == dm_444_32
					&& mode_lib->vba.WritebackLumaVTaps[k]
							> (mode_lib->vba.WritebackLineBufferLumaBufferSize
									+ mode_lib->vba.WritebackLineBufferChromaBufferSize)
									/ 3.0
									/ mode_lib->vba.WritebackDestinationWidth[k]
									- mode_lib->vba.WritebackLumaVExtra)
					|| (mode_lib->vba.WritebackPixelFormat[k] == dm_420_8
							&& mode_lib->vba.WritebackLumaVTaps[k]
									> mode_lib->vba.WritebackLineBufferLumaBufferSize
											/ mode_lib->vba.WritebackDestinationWidth[k]
											- mode_lib->vba.WritebackLumaVExtra)
					|| (mode_lib->vba.WritebackPixelFormat[k] == dm_420_10
							&& mode_lib->vba.WritebackLumaVTaps[k]
									> mode_lib->vba.WritebackLineBufferLumaBufferSize
											* 8.0 / 10.0
											/ mode_lib->vba.WritebackDestinationWidth[k]
											- mode_lib->vba.WritebackLumaVExtra)) {
				mode_lib->vba.WritebackScaleRatioAndTapsSupport = false;
			}
			if (2.0 * mode_lib->vba.WritebackVRatio[k] < 1) {
				mode_lib->vba.WritebackChromaVExtra = 0.0;
			} else {
				mode_lib->vba.WritebackChromaVExtra = -1;
			}
			if ((mode_lib->vba.WritebackPixelFormat[k] == dm_420_8
					&& mode_lib->vba.WritebackChromaVTaps[k]
							> mode_lib->vba.WritebackLineBufferChromaBufferSize
									/ mode_lib->vba.WritebackDestinationWidth[k]
									- mode_lib->vba.WritebackChromaVExtra)
					|| (mode_lib->vba.WritebackPixelFormat[k] == dm_420_10
							&& mode_lib->vba.WritebackChromaVTaps[k]
									> mode_lib->vba.WritebackLineBufferChromaBufferSize
											* 8.0 / 10.0
											/ mode_lib->vba.WritebackDestinationWidth[k]
											- mode_lib->vba.WritebackChromaVExtra)) {
				mode_lib->vba.WritebackScaleRatioAndTapsSupport = false;
			}
		}
	}
	/*Maximum DISPCLK/DPPCLK Support check*/

	mode_lib->vba.WritebackRequiredDISPCLK = 0.0;
	for (k = 0; k <= mode_lib->vba.NumberOfActivePlanes - 1; k++) {
		if (mode_lib->vba.WritebackEnable[k] == true) {
			mode_lib->vba.WritebackRequiredDISPCLK =
					dml_max(
							mode_lib->vba.WritebackRequiredDISPCLK,
							CalculateWriteBackDISPCLK(
									mode_lib->vba.WritebackPixelFormat[k],
									mode_lib->vba.PixelClock[k],
									mode_lib->vba.WritebackHRatio[k],
									mode_lib->vba.WritebackVRatio[k],
									mode_lib->vba.WritebackLumaHTaps[k],
									mode_lib->vba.WritebackLumaVTaps[k],
									mode_lib->vba.WritebackChromaHTaps[k],
									mode_lib->vba.WritebackChromaVTaps[k],
									mode_lib->vba.WritebackDestinationWidth[k],
									mode_lib->vba.HTotal[k],
									mode_lib->vba.WritebackChromaLineBufferWidth));
		}
	}
	for (k = 0; k <= mode_lib->vba.NumberOfActivePlanes - 1; k++) {
		if (mode_lib->vba.HRatio[k] > 1.0) {
			mode_lib->vba.PSCL_FACTOR[k] = dml_min(
					mode_lib->vba.MaxDCHUBToPSCLThroughput,
					mode_lib->vba.MaxPSCLToLBThroughput
							* mode_lib->vba.HRatio[k]
							/ dml_ceil(
									mode_lib->vba.htaps[k]
											/ 6.0,
									1.0));
		} else {
			mode_lib->vba.PSCL_FACTOR[k] = dml_min(
					mode_lib->vba.MaxDCHUBToPSCLThroughput,
					mode_lib->vba.MaxPSCLToLBThroughput);
		}
		if (mode_lib->vba.BytePerPixelInDETC[k] == 0.0) {
			mode_lib->vba.PSCL_FACTOR_CHROMA[k] = 0.0;
			mode_lib->vba.MinDPPCLKUsingSingleDPP[k] =
					mode_lib->vba.PixelClock[k]
							* dml_max3(
									mode_lib->vba.vtaps[k] / 6.0
											* dml_min(
													1.0,
													mode_lib->vba.HRatio[k]),
									mode_lib->vba.HRatio[k]
											* mode_lib->vba.VRatio[k]
											/ mode_lib->vba.PSCL_FACTOR[k],
									1.0);
			if ((mode_lib->vba.htaps[k] > 6.0 || mode_lib->vba.vtaps[k] > 6.0)
					&& mode_lib->vba.MinDPPCLKUsingSingleDPP[k]
							< 2.0 * mode_lib->vba.PixelClock[k]) {
				mode_lib->vba.MinDPPCLKUsingSingleDPP[k] = 2.0
						* mode_lib->vba.PixelClock[k];
			}
		} else {
			if (mode_lib->vba.HRatio[k] / 2.0 > 1.0) {
				mode_lib->vba.PSCL_FACTOR_CHROMA[k] =
						dml_min(
								mode_lib->vba.MaxDCHUBToPSCLThroughput,
								mode_lib->vba.MaxPSCLToLBThroughput
										* mode_lib->vba.HRatio[k]
										/ 2.0
										/ dml_ceil(
												mode_lib->vba.HTAPsChroma[k]
														/ 6.0,
												1.0));
			} else {
				mode_lib->vba.PSCL_FACTOR_CHROMA[k] = dml_min(
						mode_lib->vba.MaxDCHUBToPSCLThroughput,
						mode_lib->vba.MaxPSCLToLBThroughput);
			}
			mode_lib->vba.MinDPPCLKUsingSingleDPP[k] =
					mode_lib->vba.PixelClock[k]
							* dml_max5(
									mode_lib->vba.vtaps[k] / 6.0
											* dml_min(
													1.0,
													mode_lib->vba.HRatio[k]),
									mode_lib->vba.HRatio[k]
											* mode_lib->vba.VRatio[k]
											/ mode_lib->vba.PSCL_FACTOR[k],
									mode_lib->vba.VTAPsChroma[k]
											/ 6.0
											* dml_min(
													1.0,
													mode_lib->vba.HRatio[k]
															/ 2.0),
									mode_lib->vba.HRatio[k]
											* mode_lib->vba.VRatio[k]
											/ 4.0
											/ mode_lib->vba.PSCL_FACTOR_CHROMA[k],
									1.0);
			if ((mode_lib->vba.htaps[k] > 6.0 || mode_lib->vba.vtaps[k] > 6.0
					|| mode_lib->vba.HTAPsChroma[k] > 6.0
					|| mode_lib->vba.VTAPsChroma[k] > 6.0)
					&& mode_lib->vba.MinDPPCLKUsingSingleDPP[k]
							< 2.0 * mode_lib->vba.PixelClock[k]) {
				mode_lib->vba.MinDPPCLKUsingSingleDPP[k] = 2.0
						* mode_lib->vba.PixelClock[k];
			}
		}
	}
	for (k = 0; k <= mode_lib->vba.NumberOfActivePlanes - 1; k++) {
		Calculate256BBlockSizes(
				mode_lib->vba.SourcePixelFormat[k],
				mode_lib->vba.SurfaceTiling[k],
				dml_ceil(mode_lib->vba.BytePerPixelInDETY[k], 1.0),
				dml_ceil(mode_lib->vba.BytePerPixelInDETC[k], 2.0),
				&mode_lib->vba.Read256BlockHeightY[k],
				&mode_lib->vba.Read256BlockHeightC[k],
				&mode_lib->vba.Read256BlockWidthY[k],
				&mode_lib->vba.Read256BlockWidthC[k]);
		if (mode_lib->vba.SourceScan[k] == dm_horz) {
			mode_lib->vba.MaxSwathHeightY[k] = mode_lib->vba.Read256BlockHeightY[k];
			mode_lib->vba.MaxSwathHeightC[k] = mode_lib->vba.Read256BlockHeightC[k];
		} else {
			mode_lib->vba.MaxSwathHeightY[k] = mode_lib->vba.Read256BlockWidthY[k];
			mode_lib->vba.MaxSwathHeightC[k] = mode_lib->vba.Read256BlockWidthC[k];
		}
		if ((mode_lib->vba.SourcePixelFormat[k] == dm_444_64
				|| mode_lib->vba.SourcePixelFormat[k] == dm_444_32
				|| mode_lib->vba.SourcePixelFormat[k] == dm_444_16
				|| mode_lib->vba.SourcePixelFormat[k] == dm_mono_16
				|| mode_lib->vba.SourcePixelFormat[k] == dm_mono_8)) {
			if (mode_lib->vba.SurfaceTiling[k] == dm_sw_linear
					|| (mode_lib->vba.SourcePixelFormat[k] == dm_444_64
							&& (mode_lib->vba.SurfaceTiling[k]
									== dm_sw_4kb_s
									|| mode_lib->vba.SurfaceTiling[k]
											== dm_sw_4kb_s_x
									|| mode_lib->vba.SurfaceTiling[k]
											== dm_sw_64kb_s
									|| mode_lib->vba.SurfaceTiling[k]
											== dm_sw_64kb_s_t
									|| mode_lib->vba.SurfaceTiling[k]
											== dm_sw_64kb_s_x
									|| mode_lib->vba.SurfaceTiling[k]
											== dm_sw_var_s
									|| mode_lib->vba.SurfaceTiling[k]
											== dm_sw_var_s_x)
							&& mode_lib->vba.SourceScan[k] == dm_horz)) {
				mode_lib->vba.MinSwathHeightY[k] = mode_lib->vba.MaxSwathHeightY[k];
			} else {
				mode_lib->vba.MinSwathHeightY[k] = mode_lib->vba.MaxSwathHeightY[k]
						/ 2.0;
			}
			mode_lib->vba.MinSwathHeightC[k] = mode_lib->vba.MaxSwathHeightC[k];
		} else {
			if (mode_lib->vba.SurfaceTiling[k] == dm_sw_linear) {
				mode_lib->vba.MinSwathHeightY[k] = mode_lib->vba.MaxSwathHeightY[k];
				mode_lib->vba.MinSwathHeightC[k] = mode_lib->vba.MaxSwathHeightC[k];
			} else if (mode_lib->vba.SourcePixelFormat[k] == dm_420_8
					&& mode_lib->vba.SourceScan[k] == dm_horz) {
				mode_lib->vba.MinSwathHeightY[k] = mode_lib->vba.MaxSwathHeightY[k]
						/ 2.0;
				mode_lib->vba.MinSwathHeightC[k] = mode_lib->vba.MaxSwathHeightC[k];
			} else if (mode_lib->vba.SourcePixelFormat[k] == dm_420_10
					&& mode_lib->vba.SourceScan[k] == dm_horz) {
				mode_lib->vba.MinSwathHeightC[k] = mode_lib->vba.MaxSwathHeightC[k]
						/ 2.0;
				mode_lib->vba.MinSwathHeightY[k] = mode_lib->vba.MaxSwathHeightY[k];
			} else {
				mode_lib->vba.MinSwathHeightY[k] = mode_lib->vba.MaxSwathHeightY[k];
				mode_lib->vba.MinSwathHeightC[k] = mode_lib->vba.MaxSwathHeightC[k];
			}
		}
		if (mode_lib->vba.SurfaceTiling[k] == dm_sw_linear) {
			mode_lib->vba.MaximumSwathWidthSupport = 8192.0;
		} else {
			mode_lib->vba.MaximumSwathWidthSupport = 5120.0;
		}
		mode_lib->vba.MaximumSwathWidthInDETBuffer =
				dml_min(
						mode_lib->vba.MaximumSwathWidthSupport,
						mode_lib->vba.DETBufferSizeInKByte * 1024.0 / 2.0
								/ (mode_lib->vba.BytePerPixelInDETY[k]
										* mode_lib->vba.MinSwathHeightY[k]
										+ mode_lib->vba.BytePerPixelInDETC[k]
												/ 2.0
												* mode_lib->vba.MinSwathHeightC[k]));
		if (mode_lib->vba.BytePerPixelInDETC[k] == 0.0) {
			mode_lib->vba.MaximumSwathWidthInLineBuffer =
					mode_lib->vba.LineBufferSize
							* dml_max(mode_lib->vba.HRatio[k], 1.0)
							/ mode_lib->vba.LBBitPerPixel[k]
							/ (mode_lib->vba.vtaps[k]
									+ dml_max(
											dml_ceil(
													mode_lib->vba.VRatio[k],
													1.0)
													- 2,
											0.0));
		} else {
			mode_lib->vba.MaximumSwathWidthInLineBuffer =
					dml_min(
							mode_lib->vba.LineBufferSize
									* dml_max(
											mode_lib->vba.HRatio[k],
											1.0)
									/ mode_lib->vba.LBBitPerPixel[k]
									/ (mode_lib->vba.vtaps[k]
											+ dml_max(
													dml_ceil(
															mode_lib->vba.VRatio[k],
															1.0)
															- 2,
													0.0)),
							2.0 * mode_lib->vba.LineBufferSize
									* dml_max(
											mode_lib->vba.HRatio[k]
													/ 2.0,
											1.0)
									/ mode_lib->vba.LBBitPerPixel[k]
									/ (mode_lib->vba.VTAPsChroma[k]
											+ dml_max(
													dml_ceil(
															mode_lib->vba.VRatio[k]
																	/ 2.0,
															1.0)
															- 2,
													0.0)));
		}
		mode_lib->vba.MaximumSwathWidth[k] = dml_min(
				mode_lib->vba.MaximumSwathWidthInDETBuffer,
				mode_lib->vba.MaximumSwathWidthInLineBuffer);
	}
	for (i = 0; i <= DC__VOLTAGE_STATES; i++) {
		mode_lib->vba.MaxDispclkRoundedDownToDFSGranularity = RoundToDFSGranularityDown(
				mode_lib->vba.MaxDispclk[i],
				mode_lib->vba.DISPCLKDPPCLKVCOSpeed);
		mode_lib->vba.MaxDppclkRoundedDownToDFSGranularity = RoundToDFSGranularityDown(
				mode_lib->vba.MaxDppclk[i],
				mode_lib->vba.DISPCLKDPPCLKVCOSpeed);
		mode_lib->vba.RequiredDISPCLK[i] = 0.0;
		mode_lib->vba.DISPCLK_DPPCLK_Support[i] = true;
		for (k = 0; k <= mode_lib->vba.NumberOfActivePlanes - 1; k++) {
			mode_lib->vba.PlaneRequiredDISPCLKWithoutODMCombine =
					mode_lib->vba.PixelClock[k]
							* (1.0
									+ mode_lib->vba.DISPCLKDPPCLKDSCCLKDownSpreading
											/ 100.0)
							* (1.0
									+ mode_lib->vba.DISPCLKRampingMargin
											/ 100.0);
			if (mode_lib->vba.ODMCapability == true
					&& mode_lib->vba.PlaneRequiredDISPCLKWithoutODMCombine
							> mode_lib->vba.MaxDispclkRoundedDownToDFSGranularity) {
				mode_lib->vba.ODMCombineEnablePerState[i][k] = true;
				mode_lib->vba.PlaneRequiredDISPCLK =
						mode_lib->vba.PlaneRequiredDISPCLKWithoutODMCombine
								/ 2.0;
			} else {
				mode_lib->vba.ODMCombineEnablePerState[i][k] = false;
				mode_lib->vba.PlaneRequiredDISPCLK =
						mode_lib->vba.PlaneRequiredDISPCLKWithoutODMCombine;
			}
			if (mode_lib->vba.MinDPPCLKUsingSingleDPP[k]
					* (1.0
							+ mode_lib->vba.DISPCLKDPPCLKDSCCLKDownSpreading
									/ 100.0)
					<= mode_lib->vba.MaxDppclkRoundedDownToDFSGranularity
					&& mode_lib->vba.SwathWidthYSingleDPP[k]
							<= mode_lib->vba.MaximumSwathWidth[k]
					&& mode_lib->vba.ODMCombineEnablePerState[i][k] == false) {
				mode_lib->vba.NoOfDPP[i][k] = 1;
				mode_lib->vba.RequiredDPPCLK[i][k] =
						mode_lib->vba.MinDPPCLKUsingSingleDPP[k]
								* (1.0
										+ mode_lib->vba.DISPCLKDPPCLKDSCCLKDownSpreading
												/ 100.0);
			} else {
				mode_lib->vba.NoOfDPP[i][k] = 2;
				mode_lib->vba.RequiredDPPCLK[i][k] =
						mode_lib->vba.MinDPPCLKUsingSingleDPP[k]
								* (1.0
										+ mode_lib->vba.DISPCLKDPPCLKDSCCLKDownSpreading
												/ 100.0)
								/ 2.0;
			}
			mode_lib->vba.RequiredDISPCLK[i] = dml_max(
					mode_lib->vba.RequiredDISPCLK[i],
					mode_lib->vba.PlaneRequiredDISPCLK);
			if ((mode_lib->vba.MinDPPCLKUsingSingleDPP[k] / mode_lib->vba.NoOfDPP[i][k]
					* (1.0
							+ mode_lib->vba.DISPCLKDPPCLKDSCCLKDownSpreading
									/ 100.0)
					> mode_lib->vba.MaxDppclkRoundedDownToDFSGranularity)
					|| (mode_lib->vba.PlaneRequiredDISPCLK
							> mode_lib->vba.MaxDispclkRoundedDownToDFSGranularity)) {
				mode_lib->vba.DISPCLK_DPPCLK_Support[i] = false;
			}
		}
		mode_lib->vba.TotalNumberOfActiveDPP[i] = 0.0;
		for (k = 0; k <= mode_lib->vba.NumberOfActivePlanes - 1; k++) {
			mode_lib->vba.TotalNumberOfActiveDPP[i] =
					mode_lib->vba.TotalNumberOfActiveDPP[i]
							+ mode_lib->vba.NoOfDPP[i][k];
		}
		if ((mode_lib->vba.MaxDispclk[i] == mode_lib->vba.MaxDispclk[DC__VOLTAGE_STATES]
				&& mode_lib->vba.MaxDppclk[i]
						== mode_lib->vba.MaxDppclk[DC__VOLTAGE_STATES])
				&& (mode_lib->vba.TotalNumberOfActiveDPP[i]
						> mode_lib->vba.MaxNumDPP
						|| mode_lib->vba.DISPCLK_DPPCLK_Support[i] == false)) {
			mode_lib->vba.RequiredDISPCLK[i] = 0.0;
			mode_lib->vba.DISPCLK_DPPCLK_Support[i] = true;
			for (k = 0; k <= mode_lib->vba.NumberOfActivePlanes - 1; k++) {
				mode_lib->vba.PlaneRequiredDISPCLKWithoutODMCombine =
						mode_lib->vba.PixelClock[k]
								* (1.0
										+ mode_lib->vba.DISPCLKDPPCLKDSCCLKDownSpreading
												/ 100.0);
				if (mode_lib->vba.ODMCapability == true
						&& mode_lib->vba.PlaneRequiredDISPCLKWithoutODMCombine
								> mode_lib->vba.MaxDispclkRoundedDownToDFSGranularity) {
					mode_lib->vba.ODMCombineEnablePerState[i][k] = true;
					mode_lib->vba.PlaneRequiredDISPCLK =
							mode_lib->vba.PlaneRequiredDISPCLKWithoutODMCombine
									/ 2.0;
				} else {
					mode_lib->vba.ODMCombineEnablePerState[i][k] = false;
					mode_lib->vba.PlaneRequiredDISPCLK =
							mode_lib->vba.PlaneRequiredDISPCLKWithoutODMCombine;
				}
				if (mode_lib->vba.MinDPPCLKUsingSingleDPP[k]
						* (1.0
								+ mode_lib->vba.DISPCLKDPPCLKDSCCLKDownSpreading
										/ 100.0)
						<= mode_lib->vba.MaxDppclkRoundedDownToDFSGranularity
						&& mode_lib->vba.SwathWidthYSingleDPP[k]
								<= mode_lib->vba.MaximumSwathWidth[k]
						&& mode_lib->vba.ODMCombineEnablePerState[i][k]
								== false) {
					mode_lib->vba.NoOfDPP[i][k] = 1;
					mode_lib->vba.RequiredDPPCLK[i][k] =
							mode_lib->vba.MinDPPCLKUsingSingleDPP[k]
									* (1.0
											+ mode_lib->vba.DISPCLKDPPCLKDSCCLKDownSpreading
													/ 100.0);
				} else {
					mode_lib->vba.NoOfDPP[i][k] = 2;
					mode_lib->vba.RequiredDPPCLK[i][k] =
							mode_lib->vba.MinDPPCLKUsingSingleDPP[k]
									* (1.0
											+ mode_lib->vba.DISPCLKDPPCLKDSCCLKDownSpreading
													/ 100.0)
									/ 2.0;
				}
				mode_lib->vba.RequiredDISPCLK[i] = dml_max(
						mode_lib->vba.RequiredDISPCLK[i],
						mode_lib->vba.PlaneRequiredDISPCLK);
				if ((mode_lib->vba.MinDPPCLKUsingSingleDPP[k]
						/ mode_lib->vba.NoOfDPP[i][k]
						* (1.0
								+ mode_lib->vba.DISPCLKDPPCLKDSCCLKDownSpreading
										/ 100.0)
						> mode_lib->vba.MaxDppclkRoundedDownToDFSGranularity)
						|| (mode_lib->vba.PlaneRequiredDISPCLK
								> mode_lib->vba.MaxDispclkRoundedDownToDFSGranularity)) {
					mode_lib->vba.DISPCLK_DPPCLK_Support[i] = false;
				}
			}
			mode_lib->vba.TotalNumberOfActiveDPP[i] = 0.0;
			for (k = 0; k <= mode_lib->vba.NumberOfActivePlanes - 1; k++) {
				mode_lib->vba.TotalNumberOfActiveDPP[i] =
						mode_lib->vba.TotalNumberOfActiveDPP[i]
								+ mode_lib->vba.NoOfDPP[i][k];
			}
		}
		if (mode_lib->vba.TotalNumberOfActiveDPP[i] > mode_lib->vba.MaxNumDPP) {
			mode_lib->vba.RequiredDISPCLK[i] = 0.0;
			mode_lib->vba.DISPCLK_DPPCLK_Support[i] = true;
			for (k = 0; k <= mode_lib->vba.NumberOfActivePlanes - 1; k++) {
				mode_lib->vba.ODMCombineEnablePerState[i][k] = false;
				if (mode_lib->vba.SwathWidthYSingleDPP[k]
						<= mode_lib->vba.MaximumSwathWidth[k]) {
					mode_lib->vba.NoOfDPP[i][k] = 1;
					mode_lib->vba.RequiredDPPCLK[i][k] =
							mode_lib->vba.MinDPPCLKUsingSingleDPP[k]
									* (1.0
											+ mode_lib->vba.DISPCLKDPPCLKDSCCLKDownSpreading
													/ 100.0);
				} else {
					mode_lib->vba.NoOfDPP[i][k] = 2;
					mode_lib->vba.RequiredDPPCLK[i][k] =
							mode_lib->vba.MinDPPCLKUsingSingleDPP[k]
									* (1.0
											+ mode_lib->vba.DISPCLKDPPCLKDSCCLKDownSpreading
													/ 100.0)
									/ 2.0;
				}
				if (!(mode_lib->vba.MaxDispclk[i]
						== mode_lib->vba.MaxDispclk[DC__VOLTAGE_STATES]
						&& mode_lib->vba.MaxDppclk[i]
								== mode_lib->vba.MaxDppclk[DC__VOLTAGE_STATES])) {
					mode_lib->vba.PlaneRequiredDISPCLK =
							mode_lib->vba.PixelClock[k]
									* (1.0
											+ mode_lib->vba.DISPCLKDPPCLKDSCCLKDownSpreading
													/ 100.0)
									* (1.0
											+ mode_lib->vba.DISPCLKRampingMargin
													/ 100.0);
				} else {
					mode_lib->vba.PlaneRequiredDISPCLK =
							mode_lib->vba.PixelClock[k]
									* (1.0
											+ mode_lib->vba.DISPCLKDPPCLKDSCCLKDownSpreading
													/ 100.0);
				}
				mode_lib->vba.RequiredDISPCLK[i] = dml_max(
						mode_lib->vba.RequiredDISPCLK[i],
						mode_lib->vba.PlaneRequiredDISPCLK);
				if ((mode_lib->vba.MinDPPCLKUsingSingleDPP[k]
						/ mode_lib->vba.NoOfDPP[i][k]
						* (1.0
								+ mode_lib->vba.DISPCLKDPPCLKDSCCLKDownSpreading
										/ 100.0)
						> mode_lib->vba.MaxDppclkRoundedDownToDFSGranularity)
						|| (mode_lib->vba.PlaneRequiredDISPCLK
								> mode_lib->vba.MaxDispclkRoundedDownToDFSGranularity)) {
					mode_lib->vba.DISPCLK_DPPCLK_Support[i] = false;
				}
			}
			mode_lib->vba.TotalNumberOfActiveDPP[i] = 0.0;
			for (k = 0; k <= mode_lib->vba.NumberOfActivePlanes - 1; k++) {
				mode_lib->vba.TotalNumberOfActiveDPP[i] =
						mode_lib->vba.TotalNumberOfActiveDPP[i]
								+ mode_lib->vba.NoOfDPP[i][k];
			}
		}
		mode_lib->vba.RequiredDISPCLK[i] = dml_max(
				mode_lib->vba.RequiredDISPCLK[i],
				mode_lib->vba.WritebackRequiredDISPCLK);
		if (mode_lib->vba.MaxDispclkRoundedDownToDFSGranularity
				< mode_lib->vba.WritebackRequiredDISPCLK) {
			mode_lib->vba.DISPCLK_DPPCLK_Support[i] = false;
		}
	}
	/*Viewport Size Check*/

	for (i = 0; i <= DC__VOLTAGE_STATES; i++) {
		mode_lib->vba.ViewportSizeSupport[i] = true;
		for (k = 0; k <= mode_lib->vba.NumberOfActivePlanes - 1; k++) {
			if (mode_lib->vba.ODMCombineEnablePerState[i][k] == true) {
				if (dml_min(mode_lib->vba.SwathWidthYSingleDPP[k], dml_round(mode_lib->vba.HActive[k] / 2.0 * mode_lib->vba.HRatio[k]))
						> mode_lib->vba.MaximumSwathWidth[k]) {
					mode_lib->vba.ViewportSizeSupport[i] = false;
				}
			} else {
				if (mode_lib->vba.SwathWidthYSingleDPP[k] / 2.0
						> mode_lib->vba.MaximumSwathWidth[k]) {
					mode_lib->vba.ViewportSizeSupport[i] = false;
				}
			}
		}
	}
	/*Total Available Pipes Support Check*/

	for (i = 0; i <= DC__VOLTAGE_STATES; i++) {
		if (mode_lib->vba.TotalNumberOfActiveDPP[i] <= mode_lib->vba.MaxNumDPP) {
			mode_lib->vba.TotalAvailablePipesSupport[i] = true;
		} else {
			mode_lib->vba.TotalAvailablePipesSupport[i] = false;
		}
	}
	/*Total Available OTG Support Check*/

	mode_lib->vba.TotalNumberOfActiveOTG = 0.0;
	for (k = 0; k <= mode_lib->vba.NumberOfActivePlanes - 1; k++) {
		if (mode_lib->vba.BlendingAndTiming[k] == k) {
			mode_lib->vba.TotalNumberOfActiveOTG = mode_lib->vba.TotalNumberOfActiveOTG
					+ 1.0;
		}
	}
	if (mode_lib->vba.TotalNumberOfActiveOTG <= mode_lib->vba.MaxNumOTG) {
		mode_lib->vba.NumberOfOTGSupport = true;
	} else {
		mode_lib->vba.NumberOfOTGSupport = false;
	}
	/*Display IO and DSC Support Check*/

	mode_lib->vba.NonsupportedDSCInputBPC = false;
	for (k = 0; k <= mode_lib->vba.NumberOfActivePlanes - 1; k++) {
		if (!(mode_lib->vba.DSCInputBitPerComponent[k] == 12.0
				|| mode_lib->vba.DSCInputBitPerComponent[k] == 10.0
				|| mode_lib->vba.DSCInputBitPerComponent[k] == 8.0)) {
			mode_lib->vba.NonsupportedDSCInputBPC = true;
		}
	}
	for (i = 0; i <= DC__VOLTAGE_STATES; i++) {
		for (k = 0; k <= mode_lib->vba.NumberOfActivePlanes - 1; k++) {
			mode_lib->vba.RequiresDSC[i][k] = 0;
			mode_lib->vba.RequiresFEC[i][k] = 0;
			if (mode_lib->vba.BlendingAndTiming[k] == k) {
				if (mode_lib->vba.Output[k] == dm_hdmi) {
					mode_lib->vba.RequiresDSC[i][k] = 0;
					mode_lib->vba.RequiresFEC[i][k] = 0;
					mode_lib->vba.OutputBppPerState[i][k] =
							TruncToValidBPP(dml_min(600.0, mode_lib->vba.PHYCLKPerState[i])
										/ mode_lib->vba.PixelClockBackEnd[k] * 24,
									false,
									mode_lib->vba.Output[k],
									mode_lib->vba.OutputFormat[k],
									mode_lib->vba.DSCInputBitPerComponent[k]);
				} else if (mode_lib->vba.Output[k] == dm_dp
						|| mode_lib->vba.Output[k] == dm_edp) {
					if (mode_lib->vba.Output[k] == dm_edp) {
						mode_lib->vba.EffectiveFECOverhead = 0.0;
					} else {
						mode_lib->vba.EffectiveFECOverhead =
								mode_lib->vba.FECOverhead;
					}
					if (mode_lib->vba.PHYCLKPerState[i] >= 270.0) {
						mode_lib->vba.Outbpp =
								TruncToValidBPP((1.0 - mode_lib->vba.Downspreading / 100.0) * 270.0
											* mode_lib->vba.OutputLinkDPLanes[k] / mode_lib->vba.PixelClockBackEnd[k] * 8.0,
										false,
										mode_lib->vba.Output[k],
										mode_lib->vba.OutputFormat[k],
										mode_lib->vba.DSCInputBitPerComponent[k]);
						mode_lib->vba.OutbppDSC =
								TruncToValidBPP((1.0 - mode_lib->vba.Downspreading / 100.0)
											* (1.0 - mode_lib->vba.EffectiveFECOverhead / 100.0) * 270.0
											* mode_lib->vba.OutputLinkDPLanes[k] / mode_lib->vba.PixelClockBackEnd[k] * 8.0,
										true,
										mode_lib->vba.Output[k],
										mode_lib->vba.OutputFormat[k],
										mode_lib->vba.DSCInputBitPerComponent[k]);
						if (mode_lib->vba.DSCEnabled[k] == true) {
							mode_lib->vba.RequiresDSC[i][k] = true;
							if (mode_lib->vba.Output[k] == dm_dp) {
								mode_lib->vba.RequiresFEC[i][k] =
										true;
							} else {
								mode_lib->vba.RequiresFEC[i][k] =
										false;
							}
							mode_lib->vba.Outbpp =
									mode_lib->vba.OutbppDSC;
						} else {
							mode_lib->vba.RequiresDSC[i][k] = false;
							mode_lib->vba.RequiresFEC[i][k] = false;
						}
						mode_lib->vba.OutputBppPerState[i][k] =
								mode_lib->vba.Outbpp;
					}
					if (mode_lib->vba.Outbpp == BPP_INVALID) {
						mode_lib->vba.Outbpp =
								TruncToValidBPP((1.0 - mode_lib->vba.Downspreading / 100.0) * 540.0
											* mode_lib->vba.OutputLinkDPLanes[k] / mode_lib->vba.PixelClockBackEnd[k] * 8.0,
										false,
										mode_lib->vba.Output[k],
										mode_lib->vba.OutputFormat[k],
										mode_lib->vba.DSCInputBitPerComponent[k]);
						mode_lib->vba.OutbppDSC =
								TruncToValidBPP((1.0 - mode_lib->vba.Downspreading / 100.0)
											* (1.0 - mode_lib->vba.EffectiveFECOverhead / 100.0) * 540.0
											* mode_lib->vba.OutputLinkDPLanes[k] / mode_lib->vba.PixelClockBackEnd[k] * 8.0,
										true,
										mode_lib->vba.Output[k],
										mode_lib->vba.OutputFormat[k],
										mode_lib->vba.DSCInputBitPerComponent[k]);
						if (mode_lib->vba.DSCEnabled[k] == true) {
							mode_lib->vba.RequiresDSC[i][k] = true;
							if (mode_lib->vba.Output[k] == dm_dp) {
								mode_lib->vba.RequiresFEC[i][k] =
										true;
							} else {
								mode_lib->vba.RequiresFEC[i][k] =
										false;
							}
							mode_lib->vba.Outbpp =
									mode_lib->vba.OutbppDSC;
						} else {
							mode_lib->vba.RequiresDSC[i][k] = false;
							mode_lib->vba.RequiresFEC[i][k] = false;
						}
						mode_lib->vba.OutputBppPerState[i][k] =
								mode_lib->vba.Outbpp;
					}
					if (mode_lib->vba.Outbpp == BPP_INVALID
							&& mode_lib->vba.PHYCLKPerState[i]
									>= 810.0) {
						mode_lib->vba.Outbpp =
								TruncToValidBPP((1.0 - mode_lib->vba.Downspreading / 100.0) * 810.0
											* mode_lib->vba.OutputLinkDPLanes[k] / mode_lib->vba.PixelClockBackEnd[k] * 8.0,
										false,
										mode_lib->vba.Output[k],
										mode_lib->vba.OutputFormat[k],
										mode_lib->vba.DSCInputBitPerComponent[k]);
						mode_lib->vba.OutbppDSC =
								TruncToValidBPP((1.0 - mode_lib->vba.Downspreading / 100.0)
											* (1.0 - mode_lib->vba.EffectiveFECOverhead / 100.0) * 810.0
											* mode_lib->vba.OutputLinkDPLanes[k] / mode_lib->vba.PixelClockBackEnd[k] * 8.0,
										true,
										mode_lib->vba.Output[k],
										mode_lib->vba.OutputFormat[k],
										mode_lib->vba.DSCInputBitPerComponent[k]);
						if (mode_lib->vba.DSCEnabled[k] == true
								|| mode_lib->vba.Outbpp == BPP_INVALID) {
							mode_lib->vba.RequiresDSC[i][k] = true;
							if (mode_lib->vba.Output[k] == dm_dp) {
								mode_lib->vba.RequiresFEC[i][k] =
										true;
							} else {
								mode_lib->vba.RequiresFEC[i][k] =
										false;
							}
							mode_lib->vba.Outbpp =
									mode_lib->vba.OutbppDSC;
						} else {
							mode_lib->vba.RequiresDSC[i][k] = false;
							mode_lib->vba.RequiresFEC[i][k] = false;
						}
						mode_lib->vba.OutputBppPerState[i][k] =
								mode_lib->vba.Outbpp;
					}
				}
			} else {
				mode_lib->vba.OutputBppPerState[i][k] = BPP_BLENDED_PIPE;
			}
		}
	}
	for (i = 0; i <= DC__VOLTAGE_STATES; i++) {
		mode_lib->vba.DIOSupport[i] = true;
		for (k = 0; k <= mode_lib->vba.NumberOfActivePlanes - 1; k++) {
			if (mode_lib->vba.OutputBppPerState[i][k] == BPP_INVALID
					|| (mode_lib->vba.OutputFormat[k] == dm_420
							&& mode_lib->vba.ProgressiveToInterlaceUnitInOPP
									== true)) {
				mode_lib->vba.DIOSupport[i] = false;
			}
		}
	}
	for (i = 0; i <= DC__VOLTAGE_STATES; i++) {
		for (k = 0; k <= mode_lib->vba.NumberOfActivePlanes - 1; k++) {
			mode_lib->vba.DSCCLKRequiredMoreThanSupported[i] = false;
			if (mode_lib->vba.BlendingAndTiming[k] == k) {
				if ((mode_lib->vba.Output[k] == dm_dp
						|| mode_lib->vba.Output[k] == dm_edp)) {
					if (mode_lib->vba.OutputFormat[k] == dm_420
							|| mode_lib->vba.OutputFormat[k]
									== dm_n422) {
						mode_lib->vba.DSCFormatFactor = 2;
					} else {
						mode_lib->vba.DSCFormatFactor = 1;
					}
					if (mode_lib->vba.RequiresDSC[i][k] == true) {
						if (mode_lib->vba.ODMCombineEnablePerState[i][k]
								== true) {
							if (mode_lib->vba.PixelClockBackEnd[k] / 6.0
									/ mode_lib->vba.DSCFormatFactor
									> (1.0
											- mode_lib->vba.DISPCLKDPPCLKDSCCLKDownSpreading
													/ 100.0)
											* mode_lib->vba.MaxDSCCLK[i]) {
								mode_lib->vba.DSCCLKRequiredMoreThanSupported[i] =
										true;
							}
						} else {
							if (mode_lib->vba.PixelClockBackEnd[k] / 3.0
									/ mode_lib->vba.DSCFormatFactor
									> (1.0
											- mode_lib->vba.DISPCLKDPPCLKDSCCLKDownSpreading
													/ 100.0)
											* mode_lib->vba.MaxDSCCLK[i]) {
								mode_lib->vba.DSCCLKRequiredMoreThanSupported[i] =
										true;
							}
						}
					}
				}
			}
		}
	}
	for (i = 0; i <= DC__VOLTAGE_STATES; i++) {
		mode_lib->vba.NotEnoughDSCUnits[i] = false;
		mode_lib->vba.TotalDSCUnitsRequired = 0.0;
		for (k = 0; k <= mode_lib->vba.NumberOfActivePlanes - 1; k++) {
			if (mode_lib->vba.RequiresDSC[i][k] == true) {
				if (mode_lib->vba.ODMCombineEnablePerState[i][k] == true) {
					mode_lib->vba.TotalDSCUnitsRequired =
							mode_lib->vba.TotalDSCUnitsRequired + 2.0;
				} else {
					mode_lib->vba.TotalDSCUnitsRequired =
							mode_lib->vba.TotalDSCUnitsRequired + 1.0;
				}
			}
		}
		if (mode_lib->vba.TotalDSCUnitsRequired > mode_lib->vba.NumberOfDSC) {
			mode_lib->vba.NotEnoughDSCUnits[i] = true;
		}
	}
	/*DSC Delay per state*/

	for (i = 0; i <= DC__VOLTAGE_STATES; i++) {
		for (k = 0; k <= mode_lib->vba.NumberOfActivePlanes - 1; k++) {
			if (mode_lib->vba.BlendingAndTiming[k] != k) {
				mode_lib->vba.slices = 0;
			} else if (mode_lib->vba.RequiresDSC[i][k] == 0
					|| mode_lib->vba.RequiresDSC[i][k] == false) {
				mode_lib->vba.slices = 0;
			} else if (mode_lib->vba.PixelClockBackEnd[k] > 3200.0) {
				mode_lib->vba.slices = dml_ceil(
						mode_lib->vba.PixelClockBackEnd[k] / 400.0,
						4.0);
			} else if (mode_lib->vba.PixelClockBackEnd[k] > 1360.0) {
				mode_lib->vba.slices = 8.0;
			} else if (mode_lib->vba.PixelClockBackEnd[k] > 680.0) {
				mode_lib->vba.slices = 4.0;
			} else if (mode_lib->vba.PixelClockBackEnd[k] > 340.0) {
				mode_lib->vba.slices = 2.0;
			} else {
				mode_lib->vba.slices = 1.0;
			}
			if (mode_lib->vba.OutputBppPerState[i][k] == BPP_BLENDED_PIPE
					|| mode_lib->vba.OutputBppPerState[i][k] == BPP_INVALID) {
				mode_lib->vba.bpp = 0.0;
			} else {
				mode_lib->vba.bpp = mode_lib->vba.OutputBppPerState[i][k];
			}
			if (mode_lib->vba.RequiresDSC[i][k] == true && mode_lib->vba.bpp != 0.0) {
				if (mode_lib->vba.ODMCombineEnablePerState[i][k] == false) {
					mode_lib->vba.DSCDelayPerState[i][k] =
							dscceComputeDelay(
									mode_lib->vba.DSCInputBitPerComponent[k],
									mode_lib->vba.bpp,
									dml_ceil(
											mode_lib->vba.HActive[k]
													/ mode_lib->vba.slices,
											1.0),
									mode_lib->vba.slices,
									mode_lib->vba.OutputFormat[k])
									+ dscComputeDelay(
											mode_lib->vba.OutputFormat[k]);
				} else {
					mode_lib->vba.DSCDelayPerState[i][k] =
							2.0
									* (dscceComputeDelay(
											mode_lib->vba.DSCInputBitPerComponent[k],
											mode_lib->vba.bpp,
											dml_ceil(
													mode_lib->vba.HActive[k]
															/ mode_lib->vba.slices,
													1.0),
											mode_lib->vba.slices
													/ 2,
											mode_lib->vba.OutputFormat[k])
											+ dscComputeDelay(
													mode_lib->vba.OutputFormat[k]));
				}
				mode_lib->vba.DSCDelayPerState[i][k] =
						mode_lib->vba.DSCDelayPerState[i][k]
								* mode_lib->vba.PixelClock[k]
								/ mode_lib->vba.PixelClockBackEnd[k];
			} else {
				mode_lib->vba.DSCDelayPerState[i][k] = 0.0;
			}
		}
		for (k = 0; k <= mode_lib->vba.NumberOfActivePlanes - 1; k++) {
			for (j = 0; j <= mode_lib->vba.NumberOfActivePlanes - 1; j++) {
				if (mode_lib->vba.BlendingAndTiming[k] == j
						&& mode_lib->vba.RequiresDSC[i][j] == true) {
					mode_lib->vba.DSCDelayPerState[i][k] =
							mode_lib->vba.DSCDelayPerState[i][j];
				}
			}
		}
	}
	/*Urgent Latency Support Check*/

	for (k = 0; k <= mode_lib->vba.NumberOfActivePlanes - 1; k++) {
		for (i = 0; i <= DC__VOLTAGE_STATES; i++) {
			if (mode_lib->vba.ODMCombineEnablePerState[i][k] == true) {
				mode_lib->vba.SwathWidthYPerState[i][k] =
						dml_min(
								mode_lib->vba.SwathWidthYSingleDPP[k],
								dml_round(
										mode_lib->vba.HActive[k]
												/ 2.0
												* mode_lib->vba.HRatio[k]));
			} else {
				mode_lib->vba.SwathWidthYPerState[i][k] =
						mode_lib->vba.SwathWidthYSingleDPP[k]
								/ mode_lib->vba.NoOfDPP[i][k];
			}
			mode_lib->vba.SwathWidthGranularityY = 256.0
					/ dml_ceil(mode_lib->vba.BytePerPixelInDETY[k], 1.0)
					/ mode_lib->vba.MaxSwathHeightY[k];
			mode_lib->vba.RoundedUpMaxSwathSizeBytesY = (dml_ceil(
					mode_lib->vba.SwathWidthYPerState[i][k] - 1.0,
					mode_lib->vba.SwathWidthGranularityY)
					+ mode_lib->vba.SwathWidthGranularityY)
					* mode_lib->vba.BytePerPixelInDETY[k]
					* mode_lib->vba.MaxSwathHeightY[k];
			if (mode_lib->vba.SourcePixelFormat[k] == dm_420_10) {
				mode_lib->vba.RoundedUpMaxSwathSizeBytesY = dml_ceil(
						mode_lib->vba.RoundedUpMaxSwathSizeBytesY,
						256.0) + 256;
			}
			if (mode_lib->vba.MaxSwathHeightC[k] > 0.0) {
				mode_lib->vba.SwathWidthGranularityC = 256.0
						/ dml_ceil(mode_lib->vba.BytePerPixelInDETC[k], 2.0)
						/ mode_lib->vba.MaxSwathHeightC[k];
				mode_lib->vba.RoundedUpMaxSwathSizeBytesC = (dml_ceil(
						mode_lib->vba.SwathWidthYPerState[i][k] / 2.0 - 1.0,
						mode_lib->vba.SwathWidthGranularityC)
						+ mode_lib->vba.SwathWidthGranularityC)
						* mode_lib->vba.BytePerPixelInDETC[k]
						* mode_lib->vba.MaxSwathHeightC[k];
				if (mode_lib->vba.SourcePixelFormat[k] == dm_420_10) {
					mode_lib->vba.RoundedUpMaxSwathSizeBytesC = dml_ceil(
							mode_lib->vba.RoundedUpMaxSwathSizeBytesC,
							256.0) + 256;
				}
			} else {
				mode_lib->vba.RoundedUpMaxSwathSizeBytesC = 0.0;
			}
			if (mode_lib->vba.RoundedUpMaxSwathSizeBytesY
					+ mode_lib->vba.RoundedUpMaxSwathSizeBytesC
					<= mode_lib->vba.DETBufferSizeInKByte * 1024.0 / 2.0) {
				mode_lib->vba.SwathHeightYPerState[i][k] =
						mode_lib->vba.MaxSwathHeightY[k];
				mode_lib->vba.SwathHeightCPerState[i][k] =
						mode_lib->vba.MaxSwathHeightC[k];
			} else {
				mode_lib->vba.SwathHeightYPerState[i][k] =
						mode_lib->vba.MinSwathHeightY[k];
				mode_lib->vba.SwathHeightCPerState[i][k] =
						mode_lib->vba.MinSwathHeightC[k];
			}
			if (mode_lib->vba.BytePerPixelInDETC[k] == 0.0) {
				mode_lib->vba.LinesInDETLuma = mode_lib->vba.DETBufferSizeInKByte
						* 1024.0 / mode_lib->vba.BytePerPixelInDETY[k]
						/ mode_lib->vba.SwathWidthYPerState[i][k];
				mode_lib->vba.LinesInDETChroma = 0.0;
			} else if (mode_lib->vba.SwathHeightYPerState[i][k]
					<= mode_lib->vba.SwathHeightCPerState[i][k]) {
				mode_lib->vba.LinesInDETLuma = mode_lib->vba.DETBufferSizeInKByte
						* 1024.0 / 2.0 / mode_lib->vba.BytePerPixelInDETY[k]
						/ mode_lib->vba.SwathWidthYPerState[i][k];
				mode_lib->vba.LinesInDETChroma = mode_lib->vba.DETBufferSizeInKByte
						* 1024.0 / 2.0 / mode_lib->vba.BytePerPixelInDETC[k]
						/ (mode_lib->vba.SwathWidthYPerState[i][k] / 2.0);
			} else {
				mode_lib->vba.LinesInDETLuma = mode_lib->vba.DETBufferSizeInKByte
						* 1024.0 * 2.0 / 3.0
						/ mode_lib->vba.BytePerPixelInDETY[k]
						/ mode_lib->vba.SwathWidthYPerState[i][k];
				mode_lib->vba.LinesInDETChroma = mode_lib->vba.DETBufferSizeInKByte
						* 1024.0 / 3.0 / mode_lib->vba.BytePerPixelInDETY[k]
						/ (mode_lib->vba.SwathWidthYPerState[i][k] / 2.0);
			}
			mode_lib->vba.EffectiveLBLatencyHidingSourceLinesLuma =
					dml_min(
							mode_lib->vba.MaxLineBufferLines,
							dml_floor(
									mode_lib->vba.LineBufferSize
											/ mode_lib->vba.LBBitPerPixel[k]
											/ (mode_lib->vba.SwathWidthYPerState[i][k]
													/ dml_max(
															mode_lib->vba.HRatio[k],
															1.0)),
									1.0))
							- (mode_lib->vba.vtaps[k] - 1.0);
			mode_lib->vba.EffectiveLBLatencyHidingSourceLinesChroma =
					dml_min(
							mode_lib->vba.MaxLineBufferLines,
							dml_floor(
									mode_lib->vba.LineBufferSize
											/ mode_lib->vba.LBBitPerPixel[k]
											/ (mode_lib->vba.SwathWidthYPerState[i][k]
													/ 2.0
													/ dml_max(
															mode_lib->vba.HRatio[k]
																	/ 2.0,
															1.0)),
									1.0))
							- (mode_lib->vba.VTAPsChroma[k] - 1.0);
			mode_lib->vba.EffectiveDETLBLinesLuma =
					dml_floor(
							mode_lib->vba.LinesInDETLuma
									+ dml_min(
											mode_lib->vba.LinesInDETLuma
													* mode_lib->vba.RequiredDISPCLK[i]
													* mode_lib->vba.BytePerPixelInDETY[k]
													* mode_lib->vba.PSCL_FACTOR[k]
													/ mode_lib->vba.ReturnBWPerState[i],
											mode_lib->vba.EffectiveLBLatencyHidingSourceLinesLuma),
							mode_lib->vba.SwathHeightYPerState[i][k]);
			mode_lib->vba.EffectiveDETLBLinesChroma =
					dml_floor(
							mode_lib->vba.LinesInDETChroma
									+ dml_min(
											mode_lib->vba.LinesInDETChroma
													* mode_lib->vba.RequiredDISPCLK[i]
													* mode_lib->vba.BytePerPixelInDETC[k]
													* mode_lib->vba.PSCL_FACTOR_CHROMA[k]
													/ mode_lib->vba.ReturnBWPerState[i],
											mode_lib->vba.EffectiveLBLatencyHidingSourceLinesChroma),
							mode_lib->vba.SwathHeightCPerState[i][k]);
			if (mode_lib->vba.BytePerPixelInDETC[k] == 0.0) {
				mode_lib->vba.UrgentLatencySupportUsPerState[i][k] =
						mode_lib->vba.EffectiveDETLBLinesLuma
								* (mode_lib->vba.HTotal[k]
										/ mode_lib->vba.PixelClock[k])
								/ mode_lib->vba.VRatio[k]
								- mode_lib->vba.EffectiveDETLBLinesLuma
										* mode_lib->vba.SwathWidthYPerState[i][k]
										* dml_ceil(
												mode_lib->vba.BytePerPixelInDETY[k],
												1.0)
										/ (mode_lib->vba.ReturnBWPerState[i]
												/ mode_lib->vba.NoOfDPP[i][k]);
			} else {
				mode_lib->vba.UrgentLatencySupportUsPerState[i][k] =
						dml_min(
								mode_lib->vba.EffectiveDETLBLinesLuma
										* (mode_lib->vba.HTotal[k]
												/ mode_lib->vba.PixelClock[k])
										/ mode_lib->vba.VRatio[k]
										- mode_lib->vba.EffectiveDETLBLinesLuma
												* mode_lib->vba.SwathWidthYPerState[i][k]
												* dml_ceil(
														mode_lib->vba.BytePerPixelInDETY[k],
														1.0)
												/ (mode_lib->vba.ReturnBWPerState[i]
														/ mode_lib->vba.NoOfDPP[i][k]),
								mode_lib->vba.EffectiveDETLBLinesChroma
										* (mode_lib->vba.HTotal[k]
												/ mode_lib->vba.PixelClock[k])
										/ (mode_lib->vba.VRatio[k]
												/ 2.0)
										- mode_lib->vba.EffectiveDETLBLinesChroma
												* mode_lib->vba.SwathWidthYPerState[i][k]
												/ 2.0
												* dml_ceil(
														mode_lib->vba.BytePerPixelInDETC[k],
														2.0)
												/ (mode_lib->vba.ReturnBWPerState[i]
														/ mode_lib->vba.NoOfDPP[i][k]));
			}
		}
	}
	for (i = 0; i <= DC__VOLTAGE_STATES; i++) {
		mode_lib->vba.UrgentLatencySupport[i] = true;
		for (k = 0; k <= mode_lib->vba.NumberOfActivePlanes - 1; k++) {
			if (mode_lib->vba.UrgentLatencySupportUsPerState[i][k]
					< mode_lib->vba.UrgentLatency / 1.0) {
				mode_lib->vba.UrgentLatencySupport[i] = false;
			}
		}
	}
	/*Prefetch Check*/

	for (i = 0; i <= DC__VOLTAGE_STATES; i++) {
		mode_lib->vba.TotalNumberOfDCCActiveDPP[i] = 0.0;
		for (k = 0; k <= mode_lib->vba.NumberOfActivePlanes - 1; k++) {
			if (mode_lib->vba.DCCEnable[k] == true) {
				mode_lib->vba.TotalNumberOfDCCActiveDPP[i] =
						mode_lib->vba.TotalNumberOfDCCActiveDPP[i]
								+ mode_lib->vba.NoOfDPP[i][k];
			}
		}
	}
	for (i = 0; i <= DC__VOLTAGE_STATES; i++) {
		mode_lib->vba.ProjectedDCFCLKDeepSleep = 8.0;
		for (k = 0; k <= mode_lib->vba.NumberOfActivePlanes - 1; k++) {
			mode_lib->vba.ProjectedDCFCLKDeepSleep = dml_max(
					mode_lib->vba.ProjectedDCFCLKDeepSleep,
					mode_lib->vba.PixelClock[k] / 16.0);
			if (mode_lib->vba.BytePerPixelInDETC[k] == 0.0) {
				if (mode_lib->vba.VRatio[k] <= 1.0) {
					mode_lib->vba.ProjectedDCFCLKDeepSleep =
							dml_max(
									mode_lib->vba.ProjectedDCFCLKDeepSleep,
									1.1
											* dml_ceil(
													mode_lib->vba.BytePerPixelInDETY[k],
													1.0)
											/ 64.0
											* mode_lib->vba.HRatio[k]
											* mode_lib->vba.PixelClock[k]
											/ mode_lib->vba.NoOfDPP[i][k]);
				} else {
					mode_lib->vba.ProjectedDCFCLKDeepSleep =
							dml_max(
									mode_lib->vba.ProjectedDCFCLKDeepSleep,
									1.1
											* dml_ceil(
													mode_lib->vba.BytePerPixelInDETY[k],
													1.0)
											/ 64.0
											* mode_lib->vba.PSCL_FACTOR[k]
											* mode_lib->vba.RequiredDPPCLK[i][k]);
				}
			} else {
				if (mode_lib->vba.VRatio[k] <= 1.0) {
					mode_lib->vba.ProjectedDCFCLKDeepSleep =
							dml_max(
									mode_lib->vba.ProjectedDCFCLKDeepSleep,
									1.1
											* dml_ceil(
													mode_lib->vba.BytePerPixelInDETY[k],
													1.0)
											/ 32.0
											* mode_lib->vba.HRatio[k]
											* mode_lib->vba.PixelClock[k]
											/ mode_lib->vba.NoOfDPP[i][k]);
				} else {
					mode_lib->vba.ProjectedDCFCLKDeepSleep =
							dml_max(
									mode_lib->vba.ProjectedDCFCLKDeepSleep,
									1.1
											* dml_ceil(
													mode_lib->vba.BytePerPixelInDETY[k],
													1.0)
											/ 32.0
											* mode_lib->vba.PSCL_FACTOR[k]
											* mode_lib->vba.RequiredDPPCLK[i][k]);
				}
				if (mode_lib->vba.VRatio[k] / 2.0 <= 1.0) {
					mode_lib->vba.ProjectedDCFCLKDeepSleep =
							dml_max(
									mode_lib->vba.ProjectedDCFCLKDeepSleep,
									1.1
											* dml_ceil(
													mode_lib->vba.BytePerPixelInDETC[k],
													2.0)
											/ 32.0
											* mode_lib->vba.HRatio[k]
											/ 2.0
											* mode_lib->vba.PixelClock[k]
											/ mode_lib->vba.NoOfDPP[i][k]);
				} else {
					mode_lib->vba.ProjectedDCFCLKDeepSleep =
							dml_max(
									mode_lib->vba.ProjectedDCFCLKDeepSleep,
									1.1
											* dml_ceil(
													mode_lib->vba.BytePerPixelInDETC[k],
													2.0)
											/ 32.0
											* mode_lib->vba.PSCL_FACTOR_CHROMA[k]
											* mode_lib->vba.RequiredDPPCLK[i][k]);
				}
			}
		}
		for (k = 0; k <= mode_lib->vba.NumberOfActivePlanes - 1; k++) {
			mode_lib->vba.PDEAndMetaPTEBytesPerFrameY = CalculateVMAndRowBytes(
					mode_lib,
					mode_lib->vba.DCCEnable[k],
					mode_lib->vba.Read256BlockHeightY[k],
					mode_lib->vba.Read256BlockWidthY[k],
					mode_lib->vba.SourcePixelFormat[k],
					mode_lib->vba.SurfaceTiling[k],
					dml_ceil(mode_lib->vba.BytePerPixelInDETY[k], 1.0),
					mode_lib->vba.SourceScan[k],
					mode_lib->vba.ViewportWidth[k],
					mode_lib->vba.ViewportHeight[k],
					mode_lib->vba.SwathWidthYPerState[i][k],
					mode_lib->vba.VirtualMemoryEnable,
					mode_lib->vba.VMMPageSize,
					mode_lib->vba.PTEBufferSizeInRequests,
					mode_lib->vba.PDEProcessingBufIn64KBReqs,
					mode_lib->vba.PitchY[k],
					mode_lib->vba.DCCMetaPitchY[k],
					&mode_lib->vba.MacroTileWidthY[k],
					&mode_lib->vba.MetaRowBytesY,
					&mode_lib->vba.DPTEBytesPerRowY,
					&mode_lib->vba.PTEBufferSizeNotExceededY[i][k],
					&mode_lib->vba.dpte_row_height[k],
					&mode_lib->vba.meta_row_height[k]);
			mode_lib->vba.PrefetchLinesY[k] = CalculatePrefetchSourceLines(
					mode_lib,
					mode_lib->vba.VRatio[k],
					mode_lib->vba.vtaps[k],
					mode_lib->vba.Interlace[k],
					mode_lib->vba.ProgressiveToInterlaceUnitInOPP,
					mode_lib->vba.SwathHeightYPerState[i][k],
					mode_lib->vba.ViewportYStartY[k],
					&mode_lib->vba.PrefillY[k],
					&mode_lib->vba.MaxNumSwY[k]);
			if ((mode_lib->vba.SourcePixelFormat[k] != dm_444_64
					&& mode_lib->vba.SourcePixelFormat[k] != dm_444_32
					&& mode_lib->vba.SourcePixelFormat[k] != dm_444_16
					&& mode_lib->vba.SourcePixelFormat[k] != dm_mono_16
					&& mode_lib->vba.SourcePixelFormat[k] != dm_mono_8)) {
				mode_lib->vba.PDEAndMetaPTEBytesPerFrameC = CalculateVMAndRowBytes(
						mode_lib,
						mode_lib->vba.DCCEnable[k],
						mode_lib->vba.Read256BlockHeightY[k],
						mode_lib->vba.Read256BlockWidthY[k],
						mode_lib->vba.SourcePixelFormat[k],
						mode_lib->vba.SurfaceTiling[k],
						dml_ceil(mode_lib->vba.BytePerPixelInDETC[k], 2.0),
						mode_lib->vba.SourceScan[k],
						mode_lib->vba.ViewportWidth[k] / 2.0,
						mode_lib->vba.ViewportHeight[k] / 2.0,
						mode_lib->vba.SwathWidthYPerState[i][k] / 2.0,
						mode_lib->vba.VirtualMemoryEnable,
						mode_lib->vba.VMMPageSize,
						mode_lib->vba.PTEBufferSizeInRequests,
						mode_lib->vba.PDEProcessingBufIn64KBReqs,
						mode_lib->vba.PitchC[k],
						0.0,
						&mode_lib->vba.MacroTileWidthC[k],
						&mode_lib->vba.MetaRowBytesC,
						&mode_lib->vba.DPTEBytesPerRowC,
						&mode_lib->vba.PTEBufferSizeNotExceededC[i][k],
						&mode_lib->vba.dpte_row_height_chroma[k],
						&mode_lib->vba.meta_row_height_chroma[k]);
				mode_lib->vba.PrefetchLinesC[k] = CalculatePrefetchSourceLines(
						mode_lib,
						mode_lib->vba.VRatio[k] / 2.0,
						mode_lib->vba.VTAPsChroma[k],
						mode_lib->vba.Interlace[k],
						mode_lib->vba.ProgressiveToInterlaceUnitInOPP,
						mode_lib->vba.SwathHeightCPerState[i][k],
						mode_lib->vba.ViewportYStartC[k],
						&mode_lib->vba.PrefillC[k],
						&mode_lib->vba.MaxNumSwC[k]);
			} else {
				mode_lib->vba.PDEAndMetaPTEBytesPerFrameC = 0.0;
				mode_lib->vba.MetaRowBytesC = 0.0;
				mode_lib->vba.DPTEBytesPerRowC = 0.0;
				mode_lib->vba.PrefetchLinesC[k] = 0.0;
				mode_lib->vba.PTEBufferSizeNotExceededC[i][k] = true;
			}
			mode_lib->vba.PDEAndMetaPTEBytesPerFrame[k] =
					mode_lib->vba.PDEAndMetaPTEBytesPerFrameY
							+ mode_lib->vba.PDEAndMetaPTEBytesPerFrameC;
			mode_lib->vba.MetaRowBytes[k] = mode_lib->vba.MetaRowBytesY
					+ mode_lib->vba.MetaRowBytesC;
			mode_lib->vba.DPTEBytesPerRow[k] = mode_lib->vba.DPTEBytesPerRowY
					+ mode_lib->vba.DPTEBytesPerRowC;
		}
		mode_lib->vba.ExtraLatency =
				mode_lib->vba.UrgentRoundTripAndOutOfOrderLatencyPerState[i]
						+ (mode_lib->vba.TotalNumberOfActiveDPP[i]
								* mode_lib->vba.PixelChunkSizeInKByte
								+ mode_lib->vba.TotalNumberOfDCCActiveDPP[i]
										* mode_lib->vba.MetaChunkSize)
								* 1024.0
								/ mode_lib->vba.ReturnBWPerState[i];
		if (mode_lib->vba.VirtualMemoryEnable == true) {
			mode_lib->vba.ExtraLatency = mode_lib->vba.ExtraLatency
					+ mode_lib->vba.TotalNumberOfActiveDPP[i]
							* mode_lib->vba.PTEChunkSize * 1024.0
							/ mode_lib->vba.ReturnBWPerState[i];
		}
		mode_lib->vba.TimeCalc = 24.0 / mode_lib->vba.ProjectedDCFCLKDeepSleep;
		for (k = 0; k <= mode_lib->vba.NumberOfActivePlanes - 1; k++) {
			if (mode_lib->vba.BlendingAndTiming[k] == k) {
				if (mode_lib->vba.WritebackEnable[k] == true) {
					mode_lib->vba.WritebackDelay[i][k] =
							mode_lib->vba.WritebackLatency
									+ CalculateWriteBackDelay(
											mode_lib->vba.WritebackPixelFormat[k],
											mode_lib->vba.WritebackHRatio[k],
											mode_lib->vba.WritebackVRatio[k],
											mode_lib->vba.WritebackLumaHTaps[k],
											mode_lib->vba.WritebackLumaVTaps[k],
											mode_lib->vba.WritebackChromaHTaps[k],
											mode_lib->vba.WritebackChromaVTaps[k],
											mode_lib->vba.WritebackDestinationWidth[k])
											/ mode_lib->vba.RequiredDISPCLK[i];
				} else {
					mode_lib->vba.WritebackDelay[i][k] = 0.0;
				}
				for (j = 0; j <= mode_lib->vba.NumberOfActivePlanes - 1; j++) {
					if (mode_lib->vba.BlendingAndTiming[j] == k
							&& mode_lib->vba.WritebackEnable[j]
									== true) {
						mode_lib->vba.WritebackDelay[i][k] =
								dml_max(
										mode_lib->vba.WritebackDelay[i][k],
										mode_lib->vba.WritebackLatency
												+ CalculateWriteBackDelay(
														mode_lib->vba.WritebackPixelFormat[j],
														mode_lib->vba.WritebackHRatio[j],
														mode_lib->vba.WritebackVRatio[j],
														mode_lib->vba.WritebackLumaHTaps[j],
														mode_lib->vba.WritebackLumaVTaps[j],
														mode_lib->vba.WritebackChromaHTaps[j],
														mode_lib->vba.WritebackChromaVTaps[j],
														mode_lib->vba.WritebackDestinationWidth[j])
														/ mode_lib->vba.RequiredDISPCLK[i]);
					}
				}
			}
		}
		for (k = 0; k <= mode_lib->vba.NumberOfActivePlanes - 1; k++) {
			for (j = 0; j <= mode_lib->vba.NumberOfActivePlanes - 1; j++) {
				if (mode_lib->vba.BlendingAndTiming[k] == j) {
					mode_lib->vba.WritebackDelay[i][k] =
							mode_lib->vba.WritebackDelay[i][j];
				}
			}
		}
		for (k = 0; k <= mode_lib->vba.NumberOfActivePlanes - 1; k++) {
			mode_lib->vba.MaximumVStartup[k] =
					mode_lib->vba.VTotal[k] - mode_lib->vba.VActive[k]
							- dml_max(
									1.0,
									dml_ceil(
											mode_lib->vba.WritebackDelay[i][k]
													/ (mode_lib->vba.HTotal[k]
															/ mode_lib->vba.PixelClock[k]),
											1.0));
		}
		mode_lib->vba.TWait = CalculateTWait(
				mode_lib->vba.PrefetchMode,
				mode_lib->vba.DRAMClockChangeLatency,
				mode_lib->vba.UrgentLatency,
				mode_lib->vba.SREnterPlusExitTime);
		for (k = 0; k <= mode_lib->vba.NumberOfActivePlanes - 1; k++) {
			if (mode_lib->vba.XFCEnabled[k] == true) {
				mode_lib->vba.XFCRemoteSurfaceFlipDelay =
						CalculateRemoteSurfaceFlipDelay(
								mode_lib,
								mode_lib->vba.VRatio[k],
								mode_lib->vba.SwathWidthYPerState[i][k],
								dml_ceil(
										mode_lib->vba.BytePerPixelInDETY[k],
										1.0),
								mode_lib->vba.HTotal[k]
										/ mode_lib->vba.PixelClock[k],
								mode_lib->vba.XFCTSlvVupdateOffset,
								mode_lib->vba.XFCTSlvVupdateWidth,
								mode_lib->vba.XFCTSlvVreadyOffset,
								mode_lib->vba.XFCXBUFLatencyTolerance,
								mode_lib->vba.XFCFillBWOverhead,
								mode_lib->vba.XFCSlvChunkSize,
								mode_lib->vba.XFCBusTransportTime,
								mode_lib->vba.TimeCalc,
								mode_lib->vba.TWait,
								&mode_lib->vba.SrcActiveDrainRate,
								&mode_lib->vba.TInitXFill,
								&mode_lib->vba.TslvChk);
			} else {
				mode_lib->vba.XFCRemoteSurfaceFlipDelay = 0.0;
			}
			mode_lib->vba.IsErrorResult[i][k] =
					CalculatePrefetchSchedule(
							mode_lib,
							mode_lib->vba.RequiredDPPCLK[i][k],
							mode_lib->vba.RequiredDISPCLK[i],
							mode_lib->vba.PixelClock[k],
							mode_lib->vba.ProjectedDCFCLKDeepSleep,
							mode_lib->vba.DSCDelayPerState[i][k],
							mode_lib->vba.NoOfDPP[i][k],
							mode_lib->vba.ScalerEnabled[k],
							mode_lib->vba.NumberOfCursors[k],
							mode_lib->vba.DPPCLKDelaySubtotal,
							mode_lib->vba.DPPCLKDelaySCL,
							mode_lib->vba.DPPCLKDelaySCLLBOnly,
							mode_lib->vba.DPPCLKDelayCNVCFormater,
							mode_lib->vba.DPPCLKDelayCNVCCursor,
							mode_lib->vba.DISPCLKDelaySubtotal,
							mode_lib->vba.SwathWidthYPerState[i][k]
									/ mode_lib->vba.HRatio[k],
							mode_lib->vba.OutputFormat[k],
							mode_lib->vba.VTotal[k]
									- mode_lib->vba.VActive[k],
							mode_lib->vba.HTotal[k],
							mode_lib->vba.MaxInterDCNTileRepeaters,
							mode_lib->vba.MaximumVStartup[k],
							mode_lib->vba.MaxPageTableLevels,
							mode_lib->vba.VirtualMemoryEnable,
							mode_lib->vba.DynamicMetadataEnable[k],
							mode_lib->vba.DynamicMetadataLinesBeforeActiveRequired[k],
							mode_lib->vba.DynamicMetadataTransmittedBytes[k],
							mode_lib->vba.DCCEnable[k],
							mode_lib->vba.UrgentLatency,
							mode_lib->vba.ExtraLatency,
							mode_lib->vba.TimeCalc,
							mode_lib->vba.PDEAndMetaPTEBytesPerFrame[k],
							mode_lib->vba.MetaRowBytes[k],
							mode_lib->vba.DPTEBytesPerRow[k],
							mode_lib->vba.PrefetchLinesY[k],
							mode_lib->vba.SwathWidthYPerState[i][k],
							mode_lib->vba.BytePerPixelInDETY[k],
							mode_lib->vba.PrefillY[k],
							mode_lib->vba.MaxNumSwY[k],
							mode_lib->vba.PrefetchLinesC[k],
							mode_lib->vba.BytePerPixelInDETC[k],
							mode_lib->vba.PrefillC[k],
							mode_lib->vba.MaxNumSwC[k],
							mode_lib->vba.SwathHeightYPerState[i][k],
							mode_lib->vba.SwathHeightCPerState[i][k],
							mode_lib->vba.TWait,
							mode_lib->vba.XFCEnabled[k],
							mode_lib->vba.XFCRemoteSurfaceFlipDelay,
							mode_lib->vba.Interlace[k],
							mode_lib->vba.ProgressiveToInterlaceUnitInOPP,
							mode_lib->vba.DSTXAfterScaler,
							mode_lib->vba.DSTYAfterScaler,
							&mode_lib->vba.LineTimesForPrefetch[k],
							&mode_lib->vba.PrefetchBW[k],
							&mode_lib->vba.LinesForMetaPTE[k],
							&mode_lib->vba.LinesForMetaAndDPTERow[k],
							&mode_lib->vba.VRatioPreY[i][k],
							&mode_lib->vba.VRatioPreC[i][k],
							&mode_lib->vba.RequiredPrefetchPixelDataBW[i][k],
							&mode_lib->vba.VStartupRequiredWhenNotEnoughTimeForDynamicMetadata,
							&mode_lib->vba.Tno_bw[k],
							&mode_lib->vba.VUpdateOffsetPix[k],
							&mode_lib->vba.VUpdateWidthPix[k],
							&mode_lib->vba.VReadyOffsetPix[k]);
		}
		for (k = 0; k <= mode_lib->vba.NumberOfActivePlanes - 1; k++) {
			mode_lib->vba.cursor_bw[k] = mode_lib->vba.NumberOfCursors[k]
					* mode_lib->vba.CursorWidth[k][0]
					* mode_lib->vba.CursorBPP[k][0] / 8.0
					/ (mode_lib->vba.HTotal[k] / mode_lib->vba.PixelClock[k])
					* mode_lib->vba.VRatio[k];
		}
		mode_lib->vba.MaximumReadBandwidthWithPrefetch = 0.0;
		mode_lib->vba.prefetch_vm_bw_valid = true;
		mode_lib->vba.prefetch_row_bw_valid = true;
		for (k = 0; k <= mode_lib->vba.NumberOfActivePlanes - 1; k++) {
			if (mode_lib->vba.PDEAndMetaPTEBytesPerFrame[k] == 0.0) {
				mode_lib->vba.prefetch_vm_bw[k] = 0.0;
			} else if (mode_lib->vba.LinesForMetaPTE[k] > 0.0) {
				mode_lib->vba.prefetch_vm_bw[k] =
						mode_lib->vba.PDEAndMetaPTEBytesPerFrame[k]
								/ (mode_lib->vba.LinesForMetaPTE[k]
										* mode_lib->vba.HTotal[k]
										/ mode_lib->vba.PixelClock[k]);
			} else {
				mode_lib->vba.prefetch_vm_bw[k] = 0.0;
				mode_lib->vba.prefetch_vm_bw_valid = false;
			}
			if (mode_lib->vba.MetaRowBytes[k] + mode_lib->vba.DPTEBytesPerRow[k]
					== 0.0) {
				mode_lib->vba.prefetch_row_bw[k] = 0.0;
			} else if (mode_lib->vba.LinesForMetaAndDPTERow[k] > 0.0) {
				mode_lib->vba.prefetch_row_bw[k] = (mode_lib->vba.MetaRowBytes[k]
						+ mode_lib->vba.DPTEBytesPerRow[k])
						/ (mode_lib->vba.LinesForMetaAndDPTERow[k]
								* mode_lib->vba.HTotal[k]
								/ mode_lib->vba.PixelClock[k]);
			} else {
				mode_lib->vba.prefetch_row_bw[k] = 0.0;
				mode_lib->vba.prefetch_row_bw_valid = false;
			}
			mode_lib->vba.MaximumReadBandwidthWithPrefetch =
					mode_lib->vba.MaximumReadBandwidthWithPrefetch
							+ mode_lib->vba.cursor_bw[k]
							+ dml_max4(
									mode_lib->vba.prefetch_vm_bw[k],
									mode_lib->vba.prefetch_row_bw[k],
									mode_lib->vba.ReadBandwidth[k],
									mode_lib->vba.RequiredPrefetchPixelDataBW[i][k]);
		}
		mode_lib->vba.PrefetchSupported[i] = true;
		if (mode_lib->vba.MaximumReadBandwidthWithPrefetch
				> mode_lib->vba.ReturnBWPerState[i]
				|| mode_lib->vba.prefetch_vm_bw_valid == false
				|| mode_lib->vba.prefetch_row_bw_valid == false) {
			mode_lib->vba.PrefetchSupported[i] = false;
		}
		for (k = 0; k <= mode_lib->vba.NumberOfActivePlanes - 1; k++) {
			if (mode_lib->vba.LineTimesForPrefetch[k] < 2.0
					|| mode_lib->vba.LinesForMetaPTE[k] >= 8.0
					|| mode_lib->vba.LinesForMetaAndDPTERow[k] >= 16.0
					|| mode_lib->vba.IsErrorResult[i][k] == true) {
				mode_lib->vba.PrefetchSupported[i] = false;
			}
		}
		mode_lib->vba.VRatioInPrefetchSupported[i] = true;
		for (k = 0; k <= mode_lib->vba.NumberOfActivePlanes - 1; k++) {
			if (mode_lib->vba.VRatioPreY[i][k] > 4.0
					|| mode_lib->vba.VRatioPreC[i][k] > 4.0
					|| mode_lib->vba.IsErrorResult[i][k] == true) {
				mode_lib->vba.VRatioInPrefetchSupported[i] = false;
			}
		}
		if (mode_lib->vba.PrefetchSupported[i] == true
				&& mode_lib->vba.VRatioInPrefetchSupported[i] == true) {
			mode_lib->vba.BandwidthAvailableForImmediateFlip =
					mode_lib->vba.ReturnBWPerState[i];
			for (k = 0; k <= mode_lib->vba.NumberOfActivePlanes - 1; k++) {
				mode_lib->vba.BandwidthAvailableForImmediateFlip =
						mode_lib->vba.BandwidthAvailableForImmediateFlip
								- mode_lib->vba.cursor_bw[k]
								- dml_max(
										mode_lib->vba.ReadBandwidth[k],
										mode_lib->vba.PrefetchBW[k]);
			}
			for (k = 0; k <= mode_lib->vba.NumberOfActivePlanes - 1; k++) {
				mode_lib->vba.ImmediateFlipBytes[k] = 0.0;
				if ((mode_lib->vba.SourcePixelFormat[k] != dm_420_8
						&& mode_lib->vba.SourcePixelFormat[k] != dm_420_10)) {
					mode_lib->vba.ImmediateFlipBytes[k] =
							mode_lib->vba.PDEAndMetaPTEBytesPerFrame[k]
									+ mode_lib->vba.MetaRowBytes[k]
									+ mode_lib->vba.DPTEBytesPerRow[k];
				}
			}
			mode_lib->vba.TotImmediateFlipBytes = 0.0;
			for (k = 0; k <= mode_lib->vba.NumberOfActivePlanes - 1; k++) {
				if ((mode_lib->vba.SourcePixelFormat[k] != dm_420_8
						&& mode_lib->vba.SourcePixelFormat[k] != dm_420_10)) {
					mode_lib->vba.TotImmediateFlipBytes =
							mode_lib->vba.TotImmediateFlipBytes
									+ mode_lib->vba.ImmediateFlipBytes[k];
				}
			}
			for (k = 0; k <= mode_lib->vba.NumberOfActivePlanes - 1; k++) {
				CalculateFlipSchedule(
						mode_lib,
						mode_lib->vba.ExtraLatency,
						mode_lib->vba.UrgentLatency,
						mode_lib->vba.MaxPageTableLevels,
						mode_lib->vba.VirtualMemoryEnable,
						mode_lib->vba.BandwidthAvailableForImmediateFlip,
						mode_lib->vba.TotImmediateFlipBytes,
						mode_lib->vba.SourcePixelFormat[k],
						mode_lib->vba.ImmediateFlipBytes[k],
						mode_lib->vba.HTotal[k]
								/ mode_lib->vba.PixelClock[k],
						mode_lib->vba.VRatio[k],
						mode_lib->vba.Tno_bw[k],
						mode_lib->vba.PDEAndMetaPTEBytesPerFrame[k],
						mode_lib->vba.MetaRowBytes[k],
						mode_lib->vba.DPTEBytesPerRow[k],
						mode_lib->vba.DCCEnable[k],
						mode_lib->vba.dpte_row_height[k],
						mode_lib->vba.meta_row_height[k],
						mode_lib->vba.qual_row_bw[k],
						&mode_lib->vba.DestinationLinesToRequestVMInImmediateFlip[k],
						&mode_lib->vba.DestinationLinesToRequestRowInImmediateFlip[k],
						&mode_lib->vba.final_flip_bw[k],
						&mode_lib->vba.ImmediateFlipSupportedForPipe[k]);
			}
			mode_lib->vba.total_dcn_read_bw_with_flip = 0.0;
			for (k = 0; k <= mode_lib->vba.NumberOfActivePlanes - 1; k++) {
				mode_lib->vba.total_dcn_read_bw_with_flip =
						mode_lib->vba.total_dcn_read_bw_with_flip
								+ mode_lib->vba.cursor_bw[k]
								+ dml_max3(
										mode_lib->vba.prefetch_vm_bw[k],
										mode_lib->vba.prefetch_row_bw[k],
										mode_lib->vba.final_flip_bw[k]
												+ dml_max(
														mode_lib->vba.ReadBandwidth[k],
														mode_lib->vba.RequiredPrefetchPixelDataBW[i][k]));
			}
			mode_lib->vba.ImmediateFlipSupportedForState[i] = true;
			if (mode_lib->vba.total_dcn_read_bw_with_flip
					> mode_lib->vba.ReturnBWPerState[i]) {
				mode_lib->vba.ImmediateFlipSupportedForState[i] = false;
			}
			for (k = 0; k <= mode_lib->vba.NumberOfActivePlanes - 1; k++) {
				if (mode_lib->vba.ImmediateFlipSupportedForPipe[k] == false) {
					mode_lib->vba.ImmediateFlipSupportedForState[i] = false;
				}
			}
		} else {
			mode_lib->vba.ImmediateFlipSupportedForState[i] = false;
		}
	}
	/*PTE Buffer Size Check*/

	for (i = 0; i <= DC__VOLTAGE_STATES; i++) {
		mode_lib->vba.PTEBufferSizeNotExceeded[i] = true;
		for (k = 0; k <= mode_lib->vba.NumberOfActivePlanes - 1; k++) {
			if (mode_lib->vba.PTEBufferSizeNotExceededY[i][k] == false
					|| mode_lib->vba.PTEBufferSizeNotExceededC[i][k] == false) {
				mode_lib->vba.PTEBufferSizeNotExceeded[i] = false;
			}
		}
	}
	/*Cursor Support Check*/

	mode_lib->vba.CursorSupport = true;
	for (k = 0; k <= mode_lib->vba.NumberOfActivePlanes - 1; k++) {
		if (mode_lib->vba.CursorWidth[k][0] > 0.0) {
			if (dml_floor(
					dml_floor(
							mode_lib->vba.CursorBufferSize
									- mode_lib->vba.CursorChunkSize,
							mode_lib->vba.CursorChunkSize) * 1024.0
							/ (mode_lib->vba.CursorWidth[k][0]
									* mode_lib->vba.CursorBPP[k][0]
									/ 8.0),
					1.0)
					* (mode_lib->vba.HTotal[k] / mode_lib->vba.PixelClock[k])
					/ mode_lib->vba.VRatio[k] < mode_lib->vba.UrgentLatency
					|| (mode_lib->vba.CursorBPP[k][0] == 64.0
							&& mode_lib->vba.Cursor64BppSupport == false)) {
				mode_lib->vba.CursorSupport = false;
			}
		}
	}
	/*Valid Pitch Check*/

	mode_lib->vba.PitchSupport = true;
	for (k = 0; k <= mode_lib->vba.NumberOfActivePlanes - 1; k++) {
		mode_lib->vba.AlignedYPitch[k] = dml_ceil(
				dml_max(mode_lib->vba.PitchY[k], mode_lib->vba.ViewportWidth[k]),
				mode_lib->vba.MacroTileWidthY[k]);
		if (mode_lib->vba.AlignedYPitch[k] > mode_lib->vba.PitchY[k]) {
			mode_lib->vba.PitchSupport = false;
		}
		if (mode_lib->vba.DCCEnable[k] == true) {
			mode_lib->vba.AlignedDCCMetaPitch[k] = dml_ceil(
					dml_max(
							mode_lib->vba.DCCMetaPitchY[k],
							mode_lib->vba.ViewportWidth[k]),
					64.0 * mode_lib->vba.Read256BlockWidthY[k]);
		} else {
			mode_lib->vba.AlignedDCCMetaPitch[k] = mode_lib->vba.DCCMetaPitchY[k];
		}
		if (mode_lib->vba.AlignedDCCMetaPitch[k] > mode_lib->vba.DCCMetaPitchY[k]) {
			mode_lib->vba.PitchSupport = false;
		}
		if (mode_lib->vba.SourcePixelFormat[k] != dm_444_64
				&& mode_lib->vba.SourcePixelFormat[k] != dm_444_32
				&& mode_lib->vba.SourcePixelFormat[k] != dm_444_16
				&& mode_lib->vba.SourcePixelFormat[k] != dm_mono_16
				&& mode_lib->vba.SourcePixelFormat[k] != dm_mono_8) {
			mode_lib->vba.AlignedCPitch[k] = dml_ceil(
					dml_max(
							mode_lib->vba.PitchC[k],
							mode_lib->vba.ViewportWidth[k] / 2.0),
					mode_lib->vba.MacroTileWidthC[k]);
		} else {
			mode_lib->vba.AlignedCPitch[k] = mode_lib->vba.PitchC[k];
		}
		if (mode_lib->vba.AlignedCPitch[k] > mode_lib->vba.PitchC[k]) {
			mode_lib->vba.PitchSupport = false;
		}
	}
	/*Mode Support, Voltage State and SOC Configuration*/

	for (i = DC__VOLTAGE_STATES; i >= 0; i--) {
		if (mode_lib->vba.ScaleRatioAndTapsSupport == true
				&& mode_lib->vba.SourceFormatPixelAndScanSupport == true
				&& mode_lib->vba.ViewportSizeSupport[i] == true
				&& mode_lib->vba.BandwidthSupport[i] == true
				&& mode_lib->vba.DIOSupport[i] == true
				&& mode_lib->vba.NotEnoughDSCUnits[i] == false
				&& mode_lib->vba.DSCCLKRequiredMoreThanSupported[i] == false
				&& mode_lib->vba.UrgentLatencySupport[i] == true
				&& mode_lib->vba.ROBSupport[i] == true
				&& mode_lib->vba.DISPCLK_DPPCLK_Support[i] == true
				&& mode_lib->vba.TotalAvailablePipesSupport[i] == true
				&& mode_lib->vba.NumberOfOTGSupport == true
				&& mode_lib->vba.WritebackModeSupport == true
				&& mode_lib->vba.WritebackLatencySupport == true
				&& mode_lib->vba.WritebackScaleRatioAndTapsSupport == true
				&& mode_lib->vba.CursorSupport == true
				&& mode_lib->vba.PitchSupport == true
				&& mode_lib->vba.PrefetchSupported[i] == true
				&& mode_lib->vba.VRatioInPrefetchSupported[i] == true
				&& mode_lib->vba.PTEBufferSizeNotExceeded[i] == true
				&& mode_lib->vba.NonsupportedDSCInputBPC == false) {
			mode_lib->vba.ModeSupport[i] = true;
		} else {
			mode_lib->vba.ModeSupport[i] = false;
		}
	}
	for (i = DC__VOLTAGE_STATES; i >= 0; i--) {
		if (i == DC__VOLTAGE_STATES || mode_lib->vba.ModeSupport[i] == true) {
			mode_lib->vba.VoltageLevel = i;
		}
	}
	mode_lib->vba.DCFCLK = mode_lib->vba.DCFCLKPerState[mode_lib->vba.VoltageLevel];
	mode_lib->vba.DRAMSpeed = mode_lib->vba.DRAMSpeedPerState[mode_lib->vba.VoltageLevel];
	mode_lib->vba.FabricClock = mode_lib->vba.FabricClockPerState[mode_lib->vba.VoltageLevel];
	mode_lib->vba.SOCCLK = mode_lib->vba.SOCCLKPerState[mode_lib->vba.VoltageLevel];
	mode_lib->vba.FabricAndDRAMBandwidth =
			mode_lib->vba.FabricAndDRAMBandwidthPerState[mode_lib->vba.VoltageLevel];
	mode_lib->vba.ImmediateFlipSupport =
			mode_lib->vba.ImmediateFlipSupportedForState[mode_lib->vba.VoltageLevel];
	for (k = 0; k <= mode_lib->vba.NumberOfActivePlanes - 1; k++) {
		mode_lib->vba.DPPPerPlane[k] = mode_lib->vba.NoOfDPP[mode_lib->vba.VoltageLevel][k];
	}
	for (k = 0; k <= mode_lib->vba.NumberOfActivePlanes - 1; k++) {
		if (mode_lib->vba.BlendingAndTiming[k] == k) {
			mode_lib->vba.ODMCombineEnabled[k] =
					mode_lib->vba.ODMCombineEnablePerState[mode_lib->vba.VoltageLevel][k];
		} else {
			mode_lib->vba.ODMCombineEnabled[k] = 0;
		}
		mode_lib->vba.DSCEnabled[k] =
				mode_lib->vba.RequiresDSC[mode_lib->vba.VoltageLevel][k];
		mode_lib->vba.OutputBpp[k] =
				mode_lib->vba.OutputBppPerState[mode_lib->vba.VoltageLevel][k];
	}
}<|MERGE_RESOLUTION|>--- conflicted
+++ resolved
@@ -28,8 +28,6 @@
 
 #include "dml_inline_defs.h"
 
-<<<<<<< HEAD
-=======
 /*
  * NOTE:
  *   This file is gcc-parseable HW gospel, coming straight from HW engineers.
@@ -39,7 +37,6 @@
  * remain as-is as it provides us with a guarantee from HW that it is correct.
  */
 
->>>>>>> 03f51d4e
 #define BPP_INVALID 0
 #define BPP_BLENDED_PIPE 0xffffffff
 static const unsigned int NumberOfStates = DC__VOLTAGE_STATES;
