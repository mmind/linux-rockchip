--- conflicted
+++ resolved
@@ -43,17 +43,6 @@
 	const struct dsc_funcs *funcs;
 	struct dc_context *ctx;
 	int inst;
-<<<<<<< HEAD
-};
-
-struct dc_dsc_policy {
-	bool use_min_slices_h;
-	int max_slices_h; // Maximum available if 0
-	int min_slice_height; // Must not be less than 8
-	uint32_t max_target_bpp;
-	uint32_t min_target_bpp;
-=======
->>>>>>> 26dca6db
 };
 
 struct dc_dsc_policy {
@@ -89,9 +78,6 @@
 void dc_dsc_get_policy_for_timing(const struct dc_crtc_timing *timing,
 		struct dc_dsc_policy *policy);
 
-<<<<<<< HEAD
-=======
 void dc_dsc_policy_set_max_target_bpp_limit(uint32_t limit);
 
->>>>>>> 26dca6db
 #endif