--- conflicted
+++ resolved
@@ -39,11 +39,7 @@
 #include "inc/hw/dmcu.h"
 #include "dml/display_mode_lib.h"
 
-<<<<<<< HEAD
-#define DC_VER "3.2.62"
-=======
 #define DC_VER "3.2.68"
->>>>>>> 26dca6db
 
 #define MAX_SURFACES 3
 #define MAX_PLANES 6
@@ -374,10 +370,7 @@
 	bool disable_hubp_power_gate;
 	bool disable_dsc_power_gate;
 	int dsc_min_slice_height_override;
-<<<<<<< HEAD
-=======
 	int dsc_bpp_increment_div;
->>>>>>> 26dca6db
 	bool native422_support;
 	bool disable_pplib_wm_range;
 	enum wm_report_mode pplib_wm_report_mode;
@@ -430,11 +423,8 @@
 	bool nv12_iflip_vm_wa;
 	bool disable_dram_clock_change_vactive_support;
 	bool validate_dml_output;
-<<<<<<< HEAD
-=======
 	bool enable_dmcub_surface_flip;
 	bool usbc_combo_phy_reset_wa;
->>>>>>> 26dca6db
 };
 
 struct dc_debug_data {
