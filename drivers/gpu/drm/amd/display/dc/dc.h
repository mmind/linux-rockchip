/*
 * Copyright 2012-14 Advanced Micro Devices, Inc.
 *
 * Permission is hereby granted, free of charge, to any person obtaining a
 * copy of this software and associated documentation files (the "Software"),
 * to deal in the Software without restriction, including without limitation
 * the rights to use, copy, modify, merge, publish, distribute, sublicense,
 * and/or sell copies of the Software, and to permit persons to whom the
 * Software is furnished to do so, subject to the following conditions:
 *
 * The above copyright notice and this permission notice shall be included in
 * all copies or substantial portions of the Software.
 *
 * THE SOFTWARE IS PROVIDED "AS IS", WITHOUT WARRANTY OF ANY KIND, EXPRESS OR
 * IMPLIED, INCLUDING BUT NOT LIMITED TO THE WARRANTIES OF MERCHANTABILITY,
 * FITNESS FOR A PARTICULAR PURPOSE AND NONINFRINGEMENT.  IN NO EVENT SHALL
 * THE COPYRIGHT HOLDER(S) OR AUTHOR(S) BE LIABLE FOR ANY CLAIM, DAMAGES OR
 * OTHER LIABILITY, WHETHER IN AN ACTION OF CONTRACT, TORT OR OTHERWISE,
 * ARISING FROM, OUT OF OR IN CONNECTION WITH THE SOFTWARE OR THE USE OR
 * OTHER DEALINGS IN THE SOFTWARE.
 *
 * Authors: AMD
 *
 */

#ifndef DC_INTERFACE_H_
#define DC_INTERFACE_H_

#include "dc_types.h"
#include "grph_object_defs.h"
#include "logger_types.h"
#include "gpio_types.h"
#include "link_service_types.h"
#include "grph_object_ctrl_defs.h"
#include <inc/hw/opp.h>

#include "inc/hw_sequencer.h"
#include "inc/compressor.h"
#include "dml/display_mode_lib.h"

<<<<<<< HEAD
#define DC_VER "3.1.20"
=======
#define DC_VER "3.1.27"
>>>>>>> 03f51d4e

#define MAX_SURFACES 3
#define MAX_STREAMS 6
#define MAX_SINKS_PER_LINK 4


/*******************************************************************************
 * Display Core Interfaces
 ******************************************************************************/
struct dc_caps {
	uint32_t max_streams;
	uint32_t max_links;
	uint32_t max_audios;
	uint32_t max_slave_planes;
	uint32_t max_planes;
	uint32_t max_downscale_ratio;
	uint32_t i2c_speed_in_khz;
	unsigned int max_cursor_size;
	unsigned int max_video_width;
	int linear_pitch_alignment;
	bool dcc_const_color;
	bool dynamic_audio;
	bool is_apu;
};

struct dc_dcc_surface_param {
	struct dc_size surface_size;
	enum surface_pixel_format format;
	enum swizzle_mode_values swizzle_mode;
	enum dc_scan_direction scan;
};

struct dc_dcc_setting {
	unsigned int max_compressed_blk_size;
	unsigned int max_uncompressed_blk_size;
	bool independent_64b_blks;
};

struct dc_surface_dcc_cap {
	union {
		struct {
			struct dc_dcc_setting rgb;
		} grph;

		struct {
			struct dc_dcc_setting luma;
			struct dc_dcc_setting chroma;
		} video;
	};

	bool capable;
	bool const_color_support;
};

struct dc_static_screen_events {
	bool cursor_update;
	bool surface_update;
	bool overlay_update;
};


/* Surface update type is used by dc_update_surfaces_and_stream
 * The update type is determined at the very beginning of the function based
 * on parameters passed in and decides how much programming (or updating) is
 * going to be done during the call.
 *
 * UPDATE_TYPE_FAST is used for really fast updates that do not require much
 * logical calculations or hardware register programming. This update MUST be
 * ISR safe on windows. Currently fast update will only be used to flip surface
 * address.
 *
 * UPDATE_TYPE_MED is used for slower updates which require significant hw
 * re-programming however do not affect bandwidth consumption or clock
 * requirements. At present, this is the level at which front end updates
 * that do not require us to run bw_calcs happen. These are in/out transfer func
 * updates, viewport offset changes, recout size changes and pixel depth changes.
 * This update can be done at ISR, but we want to minimize how often this happens.
 *
 * UPDATE_TYPE_FULL is slow. Really slow. This requires us to recalculate our
 * bandwidth and clocks, possibly rearrange some pipes and reprogram anything front
 * end related. Any time viewport dimensions, recout dimensions, scaling ratios or
 * gamma need to be adjusted or pipe needs to be turned on (or disconnected) we do
 * a full update. This cannot be done at ISR level and should be a rare event.
 * Unless someone is stress testing mpo enter/exit, playing with colour or adjusting
 * underscan we don't expect to see this call at all.
 */

enum surface_update_type {
	UPDATE_TYPE_FAST, /* super fast, safe to execute in isr */
	UPDATE_TYPE_MED,  /* ISR safe, most of programming needed, no bw/clk change*/
	UPDATE_TYPE_FULL, /* may need to shuffle resources */
};

/* Forward declaration*/
struct dc;
struct dc_plane_state;
struct dc_state;


struct dc_cap_funcs {
	bool (*get_dcc_compression_cap)(const struct dc *dc,
			const struct dc_dcc_surface_param *input,
			struct dc_surface_dcc_cap *output);
};

struct link_training_settings;


/* Structure to hold configuration flags set by dm at dc creation. */
struct dc_config {
	bool gpu_vm_support;
	bool disable_disp_pll_sharing;
};

enum dcc_option {
	DCC_ENABLE = 0,
	DCC_DISABLE = 1,
	DCC_HALF_REQ_DISALBE = 2,
};

enum pipe_split_policy {
	MPC_SPLIT_DYNAMIC = 0,
	MPC_SPLIT_AVOID = 1,
	MPC_SPLIT_AVOID_MULT_DISP = 2,
};

enum wm_report_mode {
	WM_REPORT_DEFAULT = 0,
	WM_REPORT_OVERRIDE = 1,
};

struct dc_debug {
	bool surface_visual_confirm;
	bool sanity_checks;
	bool max_disp_clk;
	bool surface_trace;
	bool timing_trace;
	bool clock_trace;
	bool validation_trace;

	/* stutter efficiency related */
	bool disable_stutter;
	bool use_max_lb;
	enum dcc_option disable_dcc;
	enum pipe_split_policy pipe_split_policy;
	bool force_single_disp_pipe_split;
	bool voltage_align_fclk;

	bool disable_dfs_bypass;
	bool disable_dpp_power_gate;
	bool disable_hubp_power_gate;
	bool disable_pplib_wm_range;
	enum wm_report_mode pplib_wm_report_mode;
	unsigned int min_disp_clk_khz;
	int sr_exit_time_dpm0_ns;
	int sr_enter_plus_exit_time_dpm0_ns;
	int sr_exit_time_ns;
	int sr_enter_plus_exit_time_ns;
	int urgent_latency_ns;
	int percent_of_ideal_drambw;
	int dram_clock_change_latency_ns;
	int always_scale;
	bool disable_pplib_clock_request;
	bool disable_clock_gate;
	bool disable_dmcu;
	bool disable_psr;
	bool force_abm_enable;
	bool disable_hbup_pg;
	bool disable_dpp_pg;
	bool disable_stereo_support;
	bool vsr_support;
	bool performance_trace;
};
struct dc_state;
struct resource_pool;
struct dce_hwseq;
struct dc {
	struct dc_caps caps;
	struct dc_cap_funcs cap_funcs;
	struct dc_config config;
	struct dc_debug debug;

	struct dc_context *ctx;

	uint8_t link_count;
	struct dc_link *links[MAX_PIPES * 2];

	struct dc_state *current_state;
	struct resource_pool *res_pool;

	/* Display Engine Clock levels */
	struct dm_pp_clock_levels sclk_lvls;

	/* Inputs into BW and WM calculations. */
	struct bw_calcs_dceip *bw_dceip;
	struct bw_calcs_vbios *bw_vbios;
#ifdef CONFIG_DRM_AMD_DC_DCN1_0
	struct dcn_soc_bounding_box *dcn_soc;
	struct dcn_ip_params *dcn_ip;
	struct display_mode_lib dml;
#endif

	/* HW functions */
	struct hw_sequencer_funcs hwss;
	struct dce_hwseq *hwseq;

	/* temp store of dm_pp_display_configuration
	 * to compare to see if display config changed
	 */
	struct dm_pp_display_configuration prev_display_config;

	bool optimized_required;

	/* FBC compressor */
#if defined(CONFIG_DRM_AMD_DC_FBC)
	struct compressor *fbc_compressor;
#endif
};

enum frame_buffer_mode {
	FRAME_BUFFER_MODE_LOCAL_ONLY = 0,
	FRAME_BUFFER_MODE_ZFB_ONLY,
	FRAME_BUFFER_MODE_MIXED_ZFB_AND_LOCAL,
} ;

struct dchub_init_data {
	int64_t zfb_phys_addr_base;
	int64_t zfb_mc_base_addr;
	uint64_t zfb_size_in_byte;
	enum frame_buffer_mode fb_mode;
	bool dchub_initialzied;
	bool dchub_info_valid;
};

struct dc_init_data {
	struct hw_asic_id asic_id;
	void *driver; /* ctx */
	struct cgs_device *cgs_device;

	int num_virtual_links;
	/*
	 * If 'vbios_override' not NULL, it will be called instead
	 * of the real VBIOS. Intended use is Diagnostics on FPGA.
	 */
	struct dc_bios *vbios_override;
	enum dce_environment dce_environment;

	struct dc_config flags;
	uint32_t log_mask;
#if defined(CONFIG_DRM_AMD_DC_FBC)
	uint64_t fbc_gpu_addr;
#endif
};

struct dc *dc_create(const struct dc_init_data *init_params);

void dc_destroy(struct dc **dc);

/*******************************************************************************
 * Surface Interfaces
 ******************************************************************************/

enum {
	TRANSFER_FUNC_POINTS = 1025
};

// Moved here from color module for linux
enum color_transfer_func {
	transfer_func_unknown,
	transfer_func_srgb,
	transfer_func_bt709,
	transfer_func_pq2084,
	transfer_func_pq2084_interim,
	transfer_func_linear_0_1,
	transfer_func_linear_0_125,
	transfer_func_dolbyvision,
	transfer_func_gamma_22,
	transfer_func_gamma_26
};

struct dc_hdr_static_metadata {
	/* display chromaticities and white point in units of 0.00001 */
	unsigned int chromaticity_green_x;
	unsigned int chromaticity_green_y;
	unsigned int chromaticity_blue_x;
	unsigned int chromaticity_blue_y;
	unsigned int chromaticity_red_x;
	unsigned int chromaticity_red_y;
	unsigned int chromaticity_white_point_x;
	unsigned int chromaticity_white_point_y;

	uint32_t min_luminance;
	uint32_t max_luminance;
	uint32_t maximum_content_light_level;
	uint32_t maximum_frame_average_light_level;

	bool hdr_supported;
	bool is_hdr;
};

enum dc_transfer_func_type {
	TF_TYPE_PREDEFINED,
	TF_TYPE_DISTRIBUTED_POINTS,
	TF_TYPE_BYPASS,
};

struct dc_transfer_func_distributed_points {
	struct fixed31_32 red[TRANSFER_FUNC_POINTS];
	struct fixed31_32 green[TRANSFER_FUNC_POINTS];
	struct fixed31_32 blue[TRANSFER_FUNC_POINTS];

	uint16_t end_exponent;
	uint16_t x_point_at_y1_red;
	uint16_t x_point_at_y1_green;
	uint16_t x_point_at_y1_blue;
};

enum dc_transfer_func_predefined {
	TRANSFER_FUNCTION_SRGB,
	TRANSFER_FUNCTION_BT709,
	TRANSFER_FUNCTION_PQ,
	TRANSFER_FUNCTION_LINEAR,
	TRANSFER_FUNCTION_UNITY,
};

struct dc_transfer_func {
	struct kref refcount;
	struct dc_transfer_func_distributed_points tf_pts;
	enum dc_transfer_func_type type;
	enum dc_transfer_func_predefined tf;
	struct dc_context *ctx;
};

/*
 * This structure is filled in by dc_surface_get_status and contains
 * the last requested address and the currently active address so the called
 * can determine if there are any outstanding flips
 */
struct dc_plane_status {
	struct dc_plane_address requested_address;
	struct dc_plane_address current_address;
	bool is_flip_pending;
	bool is_right_eye;
};

union surface_update_flags {

	struct {
		/* Medium updates */
<<<<<<< HEAD
=======
		uint32_t dcc_change:1;
>>>>>>> 03f51d4e
		uint32_t color_space_change:1;
		uint32_t input_tf_change:1;
		uint32_t horizontal_mirror_change:1;
		uint32_t per_pixel_alpha_change:1;
		uint32_t rotation_change:1;
		uint32_t swizzle_change:1;
		uint32_t scaling_change:1;
		uint32_t position_change:1;
		uint32_t in_transfer_func:1;
		uint32_t input_csc_change:1;

		/* Full updates */
		uint32_t new_plane:1;
		uint32_t bpp_change:1;
		uint32_t bandwidth_change:1;
		uint32_t clock_change:1;
		uint32_t stereo_format_change:1;
		uint32_t full_update:1;
	} bits;

	uint32_t raw;
};

struct dc_plane_state {
	struct dc_plane_address address;
	struct scaling_taps scaling_quality;
	struct rect src_rect;
	struct rect dst_rect;
	struct rect clip_rect;

	union plane_size plane_size;
	union dc_tiling_info tiling_info;

	struct dc_plane_dcc_param dcc;

	struct dc_gamma *gamma_correction;
	struct dc_transfer_func *in_transfer_func;
	struct dc_bias_and_scale *bias_and_scale;
	struct csc_transform input_csc_color_matrix;
	struct fixed31_32 coeff_reduction_factor;

	// TODO: No longer used, remove
	struct dc_hdr_static_metadata hdr_static_ctx;

	enum dc_color_space color_space;
	enum color_transfer_func input_tf;

	enum surface_pixel_format format;
	enum dc_rotation_angle rotation;
	enum plane_stereo_format stereo_format;

	bool is_tiling_rotated;
	bool per_pixel_alpha;
	bool visible;
	bool flip_immediate;
	bool horizontal_mirror;

	union surface_update_flags update_flags;
	/* private to DC core */
	struct dc_plane_status status;
	struct dc_context *ctx;

	/* private to dc_surface.c */
	enum dc_irq_source irq_source;
	struct kref refcount;
};

struct dc_plane_info {
	union plane_size plane_size;
	union dc_tiling_info tiling_info;
	struct dc_plane_dcc_param dcc;
	enum surface_pixel_format format;
	enum dc_rotation_angle rotation;
	enum plane_stereo_format stereo_format;
	enum dc_color_space color_space;
	enum color_transfer_func input_tf;
	bool horizontal_mirror;
	bool visible;
	bool per_pixel_alpha;
	bool input_csc_enabled;
};

struct dc_scaling_info {
	struct rect src_rect;
	struct rect dst_rect;
	struct rect clip_rect;
	struct scaling_taps scaling_quality;
};

struct dc_surface_update {
	struct dc_plane_state *surface;

	/* isr safe update parameters.  null means no updates */
	struct dc_flip_addrs *flip_addr;
	struct dc_plane_info *plane_info;
	struct dc_scaling_info *scaling_info;

	/* following updates require alloc/sleep/spin that is not isr safe,
	 * null means no updates
	 */
	/* gamma TO BE REMOVED */
	struct dc_gamma *gamma;
	enum color_transfer_func color_input_tf;
	enum color_transfer_func color_output_tf;
	struct dc_transfer_func *in_transfer_func;

	struct csc_transform *input_csc_color_matrix;
	struct fixed31_32 *coeff_reduction_factor;
};

/*
 * Create a new surface with default parameters;
 */
struct dc_plane_state *dc_create_plane_state(struct dc *dc);
const struct dc_plane_status *dc_plane_get_status(
		const struct dc_plane_state *plane_state);

void dc_plane_state_retain(struct dc_plane_state *plane_state);
void dc_plane_state_release(struct dc_plane_state *plane_state);

void dc_gamma_retain(struct dc_gamma *dc_gamma);
void dc_gamma_release(struct dc_gamma **dc_gamma);
struct dc_gamma *dc_create_gamma(void);

void dc_transfer_func_retain(struct dc_transfer_func *dc_tf);
void dc_transfer_func_release(struct dc_transfer_func *dc_tf);
struct dc_transfer_func *dc_create_transfer_func(void);

/*
 * This structure holds a surface address.  There could be multiple addresses
 * in cases such as Stereo 3D, Planar YUV, etc.  Other per-flip attributes such
 * as frame durations and DCC format can also be set.
 */
struct dc_flip_addrs {
	struct dc_plane_address address;
	bool flip_immediate;
	/* TODO: add flip duration for FreeSync */
};

bool dc_post_update_surfaces_to_stream(
		struct dc *dc);

#include "dc_stream.h"

/*
 * Structure to store surface/stream associations for validation
 */
struct dc_validation_set {
	struct dc_stream_state *stream;
	struct dc_plane_state *plane_states[MAX_SURFACES];
	uint8_t plane_count;
};

enum dc_status dc_validate_plane(struct dc *dc, const struct dc_plane_state *plane_state);

enum dc_status dc_validate_global_state(
		struct dc *dc,
		struct dc_state *new_ctx);


void dc_resource_state_construct(
		const struct dc *dc,
		struct dc_state *dst_ctx);

void dc_resource_state_copy_construct(
		const struct dc_state *src_ctx,
		struct dc_state *dst_ctx);

void dc_resource_state_copy_construct_current(
		const struct dc *dc,
		struct dc_state *dst_ctx);

void dc_resource_state_destruct(struct dc_state *context);

/*
 * TODO update to make it about validation sets
 * Set up streams and links associated to drive sinks
 * The streams parameter is an absolute set of all active streams.
 *
 * After this call:
 *   Phy, Encoder, Timing Generator are programmed and enabled.
 *   New streams are enabled with blank stream; no memory read.
 */
bool dc_commit_state(struct dc *dc, struct dc_state *context);


struct dc_state *dc_create_state(void);
void dc_retain_state(struct dc_state *context);
void dc_release_state(struct dc_state *context);

/*******************************************************************************
 * Link Interfaces
 ******************************************************************************/

struct dpcd_caps {
	union dpcd_rev dpcd_rev;
	union max_lane_count max_ln_count;
	union max_down_spread max_down_spread;

	/* dongle type (DP converter, CV smart dongle) */
	enum display_dongle_type dongle_type;
	/* Dongle's downstream count. */
	union sink_count sink_count;
	/* If dongle_type == DISPLAY_DONGLE_DP_HDMI_CONVERTER,
	indicates 'Frame Sequential-to-lllFrame Pack' conversion capability.*/
	struct dc_dongle_caps dongle_caps;

	uint32_t sink_dev_id;
	uint32_t branch_dev_id;
	int8_t branch_dev_name[6];
	int8_t branch_hw_revision;

	bool allow_invalid_MSA_timing_param;
	bool panel_mode_edp;
	bool dpcd_display_control_capable;
};

#include "dc_link.h"

/*******************************************************************************
 * Sink Interfaces - A sink corresponds to a display output device
 ******************************************************************************/

struct dc_container_id {
	// 128bit GUID in binary form
	unsigned char  guid[16];
	// 8 byte port ID -> ELD.PortID
	unsigned int   portId[2];
	// 128bit GUID in binary formufacturer name -> ELD.ManufacturerName
	unsigned short manufacturerName;
	// 2 byte product code -> ELD.ProductCode
	unsigned short productCode;
};



/*
 * The sink structure contains EDID and other display device properties
 */
struct dc_sink {
	enum signal_type sink_signal;
	struct dc_edid dc_edid; /* raw edid */
	struct dc_edid_caps edid_caps; /* parse display caps */
	struct dc_container_id *dc_container_id;
	uint32_t dongle_max_pix_clk;
	void *priv;
	struct stereo_3d_features features_3d[TIMING_3D_FORMAT_MAX];
	bool converter_disable_audio;

	/* private to DC core */
	struct dc_link *link;
	struct dc_context *ctx;

	/* private to dc_sink.c */
	struct kref refcount;

};

void dc_sink_retain(struct dc_sink *sink);
void dc_sink_release(struct dc_sink *sink);

struct dc_sink_init_data {
	enum signal_type sink_signal;
	struct dc_link *link;
	uint32_t dongle_max_pix_clk;
	bool converter_disable_audio;
};

struct dc_sink *dc_sink_create(const struct dc_sink_init_data *init_params);

/* Newer interfaces  */
struct dc_cursor {
	struct dc_plane_address address;
	struct dc_cursor_attributes attributes;
};

/*******************************************************************************
 * Interrupt interfaces
 ******************************************************************************/
enum dc_irq_source dc_interrupt_to_irq_source(
		struct dc *dc,
		uint32_t src_id,
		uint32_t ext_id);
void dc_interrupt_set(struct dc *dc, enum dc_irq_source src, bool enable);
void dc_interrupt_ack(struct dc *dc, enum dc_irq_source src);
enum dc_irq_source dc_get_hpd_irq_source_at_index(
		struct dc *dc, uint32_t link_index);

/*******************************************************************************
 * Power Interfaces
 ******************************************************************************/

void dc_set_power_state(
		struct dc *dc,
		enum dc_acpi_cm_power_state power_state);
void dc_resume(struct dc *dc);

#endif /* DC_INTERFACE_H_ */<|MERGE_RESOLUTION|>--- conflicted
+++ resolved
@@ -38,11 +38,7 @@
 #include "inc/compressor.h"
 #include "dml/display_mode_lib.h"
 
-<<<<<<< HEAD
-#define DC_VER "3.1.20"
-=======
 #define DC_VER "3.1.27"
->>>>>>> 03f51d4e
 
 #define MAX_SURFACES 3
 #define MAX_STREAMS 6
@@ -392,10 +388,7 @@
 
 	struct {
 		/* Medium updates */
-<<<<<<< HEAD
-=======
 		uint32_t dcc_change:1;
->>>>>>> 03f51d4e
 		uint32_t color_space_change:1;
 		uint32_t input_tf_change:1;
 		uint32_t horizontal_mirror_change:1;
