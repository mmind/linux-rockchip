/*
 * Copyright 2019 Advanced Micro Devices, Inc.
 *
 * Permission is hereby granted, free of charge, to any person obtaining a
 * copy of this software and associated documentation files (the "Software"),
 * to deal in the Software without restriction, including without limitation
 * the rights to use, copy, modify, merge, publish, distribute, sublicense,
 * and/or sell copies of the Software, and to permit persons to whom the
 * Software is furnished to do so, subject to the following conditions:
 *
 * The above copyright notice and this permission notice shall be included in
 * all copies or substantial portions of the Software.
 *
 * THE SOFTWARE IS PROVIDED "AS IS", WITHOUT WARRANTY OF ANY KIND, EXPRESS OR
 * IMPLIED, INCLUDING BUT NOT LIMITED TO THE WARRANTIES OF MERCHANTABILITY,
 * FITNESS FOR A PARTICULAR PURPOSE AND NONINFRINGEMENT.  IN NO EVENT SHALL
 * THE COPYRIGHT HOLDER(S) OR AUTHOR(S) BE LIABLE FOR ANY CLAIM, DAMAGES OR
 * OTHER LIABILITY, WHETHER IN AN ACTION OF CONTRACT, TORT OR OTHERWISE,
 * ARISING FROM, OUT OF OR IN CONNECTION WITH THE SOFTWARE OR THE USE OR
 * OTHER DEALINGS IN THE SOFTWARE.
 *
 * Author: AMD
 */

#include "dc_hw_types.h"
#include "dsc.h"
#include <drm/drm_dp_helper.h>
#include "dc.h"

/* This module's internal functions */

/* default DSC policy target bitrate limit is 16bpp */
static uint32_t dsc_policy_max_target_bpp_limit = 16;

static uint32_t dc_dsc_bandwidth_in_kbps_from_timing(
	const struct dc_crtc_timing *timing)
{
	uint32_t bits_per_channel = 0;
	uint32_t kbps;

	if (timing->flags.DSC) {
		kbps = (timing->pix_clk_100hz * timing->dsc_cfg.bits_per_pixel);
		kbps = kbps / 160 + ((kbps % 160) ? 1 : 0);
		return kbps;
	}

	switch (timing->display_color_depth) {
	case COLOR_DEPTH_666:
		bits_per_channel = 6;
		break;
	case COLOR_DEPTH_888:
		bits_per_channel = 8;
		break;
	case COLOR_DEPTH_101010:
		bits_per_channel = 10;
		break;
	case COLOR_DEPTH_121212:
		bits_per_channel = 12;
		break;
	case COLOR_DEPTH_141414:
		bits_per_channel = 14;
		break;
	case COLOR_DEPTH_161616:
		bits_per_channel = 16;
		break;
	default:
		break;
	}

	ASSERT(bits_per_channel != 0);

	kbps = timing->pix_clk_100hz / 10;
	kbps *= bits_per_channel;

	if (timing->flags.Y_ONLY != 1) {
		/*Only YOnly make reduce bandwidth by 1/3 compares to RGB*/
		kbps *= 3;
		if (timing->pixel_encoding == PIXEL_ENCODING_YCBCR420)
			kbps /= 2;
		else if (timing->pixel_encoding == PIXEL_ENCODING_YCBCR422)
			kbps = kbps * 2 / 3;
	}

	return kbps;

}

static bool dsc_buff_block_size_from_dpcd(int dpcd_buff_block_size, int *buff_block_size)
{

	switch (dpcd_buff_block_size) {
	case DP_DSC_RC_BUF_BLK_SIZE_1:
		*buff_block_size = 1024;
		break;
	case DP_DSC_RC_BUF_BLK_SIZE_4:
		*buff_block_size = 4 * 1024;
		break;
	case DP_DSC_RC_BUF_BLK_SIZE_16:
		*buff_block_size = 16 * 1024;
		break;
	case DP_DSC_RC_BUF_BLK_SIZE_64:
		*buff_block_size = 64 * 1024;
		break;
	default: {
			dm_error("%s: DPCD DSC buffer size not recognized.\n", __func__);
			return false;
		}
	}

	return true;
}


static bool dsc_line_buff_depth_from_dpcd(int dpcd_line_buff_bit_depth, int *line_buff_bit_depth)
{
	if (0 <= dpcd_line_buff_bit_depth && dpcd_line_buff_bit_depth <= 7)
		*line_buff_bit_depth = dpcd_line_buff_bit_depth + 9;
	else if (dpcd_line_buff_bit_depth == 8)
		*line_buff_bit_depth = 8;
	else {
		dm_error("%s: DPCD DSC buffer depth not recognized.\n", __func__);
		return false;
	}

	return true;
}


static bool dsc_throughput_from_dpcd(int dpcd_throughput, int *throughput)
{
	switch (dpcd_throughput) {
	case DP_DSC_THROUGHPUT_MODE_0_UPSUPPORTED:
		*throughput = 0;
		break;
	case DP_DSC_THROUGHPUT_MODE_0_170:
		*throughput = 170;
		break;
	case DP_DSC_THROUGHPUT_MODE_0_340:
		*throughput = 340;
		break;
	case DP_DSC_THROUGHPUT_MODE_0_400:
		*throughput = 400;
		break;
	case DP_DSC_THROUGHPUT_MODE_0_450:
		*throughput = 450;
		break;
	case DP_DSC_THROUGHPUT_MODE_0_500:
		*throughput = 500;
		break;
	case DP_DSC_THROUGHPUT_MODE_0_550:
		*throughput = 550;
		break;
	case DP_DSC_THROUGHPUT_MODE_0_600:
		*throughput = 600;
		break;
	case DP_DSC_THROUGHPUT_MODE_0_650:
		*throughput = 650;
		break;
	case DP_DSC_THROUGHPUT_MODE_0_700:
		*throughput = 700;
		break;
	case DP_DSC_THROUGHPUT_MODE_0_750:
		*throughput = 750;
		break;
	case DP_DSC_THROUGHPUT_MODE_0_800:
		*throughput = 800;
		break;
	case DP_DSC_THROUGHPUT_MODE_0_850:
		*throughput = 850;
		break;
	case DP_DSC_THROUGHPUT_MODE_0_900:
		*throughput = 900;
		break;
	case DP_DSC_THROUGHPUT_MODE_0_950:
		*throughput = 950;
		break;
	case DP_DSC_THROUGHPUT_MODE_0_1000:
		*throughput = 1000;
		break;
	default: {
			dm_error("%s: DPCD DSC throughput mode not recognized.\n", __func__);
			return false;
		}
	}

	return true;
}


static bool dsc_bpp_increment_div_from_dpcd(int bpp_increment_dpcd, uint32_t *bpp_increment_div)
{

	switch (bpp_increment_dpcd) {
	case 0:
		*bpp_increment_div = 16;
		break;
	case 1:
		*bpp_increment_div = 8;
		break;
	case 2:
		*bpp_increment_div = 4;
		break;
	case 3:
		*bpp_increment_div = 2;
		break;
	case 4:
		*bpp_increment_div = 1;
		break;
	default: {
		dm_error("%s: DPCD DSC bits-per-pixel increment not recognized.\n", __func__);
		return false;
	}
	}

	return true;
}

static void get_dsc_enc_caps(
	const struct display_stream_compressor *dsc,
	struct dsc_enc_caps *dsc_enc_caps,
	int pixel_clock_100Hz)
{
	// This is a static HW query, so we can use any DSC

	memset(dsc_enc_caps, 0, sizeof(struct dsc_enc_caps));
	if (dsc) {
		dsc->funcs->dsc_get_enc_caps(dsc_enc_caps, pixel_clock_100Hz);
		if (dsc->ctx->dc->debug.native422_support)
			dsc_enc_caps->color_formats.bits.YCBCR_NATIVE_422 = 1;
	}
}

/* Returns 'false' if no intersection was found for at least one capablity.
 * It also implicitly validates some sink caps against invalid value of zero.
 */
static bool intersect_dsc_caps(
	const struct dsc_dec_dpcd_caps *dsc_sink_caps,
	const struct dsc_enc_caps *dsc_enc_caps,
	enum dc_pixel_encoding pixel_encoding,
	struct dsc_enc_caps *dsc_common_caps)
{
	int32_t max_slices;
	int32_t total_sink_throughput;

	memset(dsc_common_caps, 0, sizeof(struct dsc_enc_caps));

	dsc_common_caps->dsc_version = min(dsc_sink_caps->dsc_version, dsc_enc_caps->dsc_version);
	if (!dsc_common_caps->dsc_version)
		return false;

	dsc_common_caps->slice_caps.bits.NUM_SLICES_1 = dsc_sink_caps->slice_caps1.bits.NUM_SLICES_1 && dsc_enc_caps->slice_caps.bits.NUM_SLICES_1;
	dsc_common_caps->slice_caps.bits.NUM_SLICES_2 = dsc_sink_caps->slice_caps1.bits.NUM_SLICES_2 && dsc_enc_caps->slice_caps.bits.NUM_SLICES_2;
	dsc_common_caps->slice_caps.bits.NUM_SLICES_4 = dsc_sink_caps->slice_caps1.bits.NUM_SLICES_4 && dsc_enc_caps->slice_caps.bits.NUM_SLICES_4;
	dsc_common_caps->slice_caps.bits.NUM_SLICES_8 = dsc_sink_caps->slice_caps1.bits.NUM_SLICES_8 && dsc_enc_caps->slice_caps.bits.NUM_SLICES_8;
	if (!dsc_common_caps->slice_caps.raw)
		return false;

	dsc_common_caps->lb_bit_depth = min(dsc_sink_caps->lb_bit_depth, dsc_enc_caps->lb_bit_depth);
	if (!dsc_common_caps->lb_bit_depth)
		return false;

	dsc_common_caps->is_block_pred_supported = dsc_sink_caps->is_block_pred_supported && dsc_enc_caps->is_block_pred_supported;

	dsc_common_caps->color_formats.raw = dsc_sink_caps->color_formats.raw & dsc_enc_caps->color_formats.raw;
	if (!dsc_common_caps->color_formats.raw)
		return false;

	dsc_common_caps->color_depth.raw = dsc_sink_caps->color_depth.raw & dsc_enc_caps->color_depth.raw;
	if (!dsc_common_caps->color_depth.raw)
		return false;

	max_slices = 0;
	if (dsc_common_caps->slice_caps.bits.NUM_SLICES_1)
		max_slices = 1;

	if (dsc_common_caps->slice_caps.bits.NUM_SLICES_2)
		max_slices = 2;

	if (dsc_common_caps->slice_caps.bits.NUM_SLICES_4)
		max_slices = 4;

	total_sink_throughput = max_slices * dsc_sink_caps->throughput_mode_0_mps;
	if (pixel_encoding == PIXEL_ENCODING_YCBCR422 || pixel_encoding == PIXEL_ENCODING_YCBCR420)
		total_sink_throughput = max_slices * dsc_sink_caps->throughput_mode_1_mps;

	dsc_common_caps->max_total_throughput_mps = min(total_sink_throughput, dsc_enc_caps->max_total_throughput_mps);

	dsc_common_caps->max_slice_width = min(dsc_sink_caps->max_slice_width, dsc_enc_caps->max_slice_width);
	if (!dsc_common_caps->max_slice_width)
		return false;

	dsc_common_caps->bpp_increment_div = min(dsc_sink_caps->bpp_increment_div, dsc_enc_caps->bpp_increment_div);

	// TODO DSC: Remove this workaround for N422 and 420 once it's fixed, or move it to get_dsc_encoder_caps()
	if (pixel_encoding == PIXEL_ENCODING_YCBCR422 || pixel_encoding == PIXEL_ENCODING_YCBCR420)
		dsc_common_caps->bpp_increment_div = min(dsc_common_caps->bpp_increment_div, (uint32_t)8);

	return true;
}

static inline uint32_t dsc_div_by_10_round_up(uint32_t value)
{
	return (value + 9) / 10;
}

static inline uint32_t calc_dsc_bpp_x16(uint32_t stream_bandwidth_kbps, uint32_t pix_clk_100hz, uint32_t bpp_increment_div)
{
	uint32_t dsc_target_bpp_x16;
	float f_dsc_target_bpp;
	float f_stream_bandwidth_100bps = stream_bandwidth_kbps * 10.0f;
	uint32_t precision = bpp_increment_div; // bpp_increment_div is actually precision

	f_dsc_target_bpp = f_stream_bandwidth_100bps / pix_clk_100hz;

	// Round down to the nearest precision stop to bring it into DSC spec range
	dsc_target_bpp_x16 = (uint32_t)(f_dsc_target_bpp * precision);
	dsc_target_bpp_x16 = (dsc_target_bpp_x16 * 16) / precision;

	return dsc_target_bpp_x16;
}

/* Get DSC bandwidth range based on [min_bpp, max_bpp] target bitrate range, and timing's pixel clock
 * and uncompressed bandwidth.
 */
static void get_dsc_bandwidth_range(
		const uint32_t min_bpp,
		const uint32_t max_bpp,
		const struct dsc_enc_caps *dsc_caps,
		const struct dc_crtc_timing *timing,
		struct dc_dsc_bw_range *range)
{
	/* native stream bandwidth */
	range->stream_kbps = dc_dsc_bandwidth_in_kbps_from_timing(timing);

	/* max dsc target bpp */
	range->max_kbps = dsc_div_by_10_round_up(max_bpp * timing->pix_clk_100hz);
	range->max_target_bpp_x16 = max_bpp * 16;
	if (range->max_kbps > range->stream_kbps) {
		/* max dsc target bpp is capped to native bandwidth */
		range->max_kbps = range->stream_kbps;
		range->max_target_bpp_x16 = calc_dsc_bpp_x16(range->stream_kbps, timing->pix_clk_100hz, dsc_caps->bpp_increment_div);
	}

	/* min dsc target bpp */
	range->min_kbps = dsc_div_by_10_round_up(min_bpp * timing->pix_clk_100hz);
	range->min_target_bpp_x16 = min_bpp * 16;
	if (range->min_kbps > range->max_kbps) {
		/* min dsc target bpp is capped to max dsc bandwidth*/
		range->min_kbps = range->max_kbps;
		range->min_target_bpp_x16 = range->max_target_bpp_x16;
	}
}


/* Decides if DSC should be used and calculates target bpp if it should, applying DSC policy.
 *
 * Returns:
 *     - 'true' if DSC was required by policy and was successfully applied
 *     - 'false' if DSC was not necessary (e.g. if uncompressed stream fits 'target_bandwidth_kbps'),
 *        or if it couldn't be applied based on DSC policy.
 */
static bool decide_dsc_target_bpp_x16(
		const struct dc_dsc_policy *policy,
		const struct dsc_enc_caps *dsc_common_caps,
		const int target_bandwidth_kbps,
		const struct dc_crtc_timing *timing,
		int *target_bpp_x16)
{
	bool should_use_dsc = false;
	struct dc_dsc_bw_range range;

	memset(&range, 0, sizeof(range));

	get_dsc_bandwidth_range(policy->min_target_bpp, policy->max_target_bpp,
			dsc_common_caps, timing, &range);
	if (target_bandwidth_kbps >= range.stream_kbps) {
		/* enough bandwidth without dsc */
		*target_bpp_x16 = 0;
		should_use_dsc = false;
	} else if (target_bandwidth_kbps >= range.max_kbps) {
		/* use max target bpp allowed */
		*target_bpp_x16 = range.max_target_bpp_x16;
		should_use_dsc = true;
	} else if (target_bandwidth_kbps >= range.min_kbps) {
		/* use target bpp that can take entire target bandwidth */
		*target_bpp_x16 = calc_dsc_bpp_x16(target_bandwidth_kbps, timing->pix_clk_100hz, dsc_common_caps->bpp_increment_div);
		should_use_dsc = true;
	} else {
		/* not enough bandwidth to fulfill minimum requirement */
		*target_bpp_x16 = 0;
		should_use_dsc = false;
	}

	return should_use_dsc;
}

#define MIN_AVAILABLE_SLICES_SIZE  4

static int get_available_dsc_slices(union dsc_enc_slice_caps slice_caps, int *available_slices)
{
	int idx = 0;

	memset(available_slices, -1, MIN_AVAILABLE_SLICES_SIZE);

	if (slice_caps.bits.NUM_SLICES_1)
		available_slices[idx++] = 1;

	if (slice_caps.bits.NUM_SLICES_2)
		available_slices[idx++] = 2;

	if (slice_caps.bits.NUM_SLICES_4)
		available_slices[idx++] = 4;

	if (slice_caps.bits.NUM_SLICES_8)
		available_slices[idx++] = 8;

	return idx;
}


static int get_max_dsc_slices(union dsc_enc_slice_caps slice_caps)
{
	int max_slices = 0;
	int available_slices[MIN_AVAILABLE_SLICES_SIZE];
	int end_idx = get_available_dsc_slices(slice_caps, &available_slices[0]);

	if (end_idx > 0)
		max_slices = available_slices[end_idx - 1];

	return max_slices;
}


// Increment sice number in available sice numbers stops if possible, or just increment if not
static int inc_num_slices(union dsc_enc_slice_caps slice_caps, int num_slices)
{
	// Get next bigger num slices available in common caps
	int available_slices[MIN_AVAILABLE_SLICES_SIZE];
	int end_idx;
	int i;
	int new_num_slices = num_slices;

	end_idx = get_available_dsc_slices(slice_caps, &available_slices[0]);
	if (end_idx == 0) {
		// No available slices found
		new_num_slices++;
		return new_num_slices;
	}

	// Numbers of slices found - get the next bigger number
	for (i = 0; i < end_idx; i++) {
		if (new_num_slices < available_slices[i]) {
			new_num_slices = available_slices[i];
			break;
		}
	}

	if (new_num_slices == num_slices) // No biger number of slices found
		new_num_slices++;

	return new_num_slices;
}


// Decrement sice number in available sice numbers stops if possible, or just decrement if not. Stop at zero.
static int dec_num_slices(union dsc_enc_slice_caps slice_caps, int num_slices)
{
	// Get next bigger num slices available in common caps
	int available_slices[MIN_AVAILABLE_SLICES_SIZE];
	int end_idx;
	int i;
	int new_num_slices = num_slices;

	end_idx = get_available_dsc_slices(slice_caps, &available_slices[0]);
	if (end_idx == 0 && new_num_slices > 0) {
		// No numbers of slices found
		new_num_slices++;
		return new_num_slices;
	}

	// Numbers of slices found - get the next smaller number
	for (i = end_idx - 1; i >= 0; i--) {
		if (new_num_slices > available_slices[i]) {
			new_num_slices = available_slices[i];
			break;
		}
	}

	if (new_num_slices == num_slices) {
		// No smaller number of slices found
		new_num_slices--;
		if (new_num_slices < 0)
			new_num_slices = 0;
	}

	return new_num_slices;
}


// Choose next bigger number of slices if the requested number of slices is not available
static int fit_num_slices_up(union dsc_enc_slice_caps slice_caps, int num_slices)
{
	// Get next bigger num slices available in common caps
	int available_slices[MIN_AVAILABLE_SLICES_SIZE];
	int end_idx;
	int i;
	int new_num_slices = num_slices;

	end_idx = get_available_dsc_slices(slice_caps, &available_slices[0]);
	if (end_idx == 0) {
		// No available slices found
		new_num_slices++;
		return new_num_slices;
	}

	// Numbers of slices found - get the equal or next bigger number
	for (i = 0; i < end_idx; i++) {
		if (new_num_slices <= available_slices[i]) {
			new_num_slices = available_slices[i];
			break;
		}
	}

	return new_num_slices;
}


/* Attempts to set DSC configuration for the stream, applying DSC policy.
 * Returns 'true' if successful or 'false' if not.
 *
 * Parameters:
 *
 * dsc_sink_caps       - DSC sink decoder capabilities (from DPCD)
 *
 * dsc_enc_caps        - DSC encoder capabilities
 *
 * target_bandwidth_kbps  - Target bandwidth to fit the stream into.
 *                          If 0, do not calculate target bpp.
 *
 * timing              - The stream timing to fit into 'target_bandwidth_kbps' or apply
 *                       maximum compression to, if 'target_badwidth == 0'
 *
 * dsc_cfg             - DSC configuration to use if it was possible to come up with
 *                       one for the given inputs.
 *                       The target bitrate after DSC can be calculated by multiplying
 *                       dsc_cfg.bits_per_pixel (in U6.4 format) by pixel rate, e.g.
 *
 *                       dsc_stream_bitrate_kbps = (int)ceil(timing->pix_clk_khz * dsc_cfg.bits_per_pixel / 16.0);
 */
static bool setup_dsc_config(
		const struct dsc_dec_dpcd_caps *dsc_sink_caps,
		const struct dsc_enc_caps *dsc_enc_caps,
		int target_bandwidth_kbps,
		const struct dc_crtc_timing *timing,
		int min_slice_height_override,
		struct dc_dsc_config *dsc_cfg)
{
	struct dsc_enc_caps dsc_common_caps;
	int max_slices_h;
	int min_slices_h;
	int num_slices_h;
	int pic_width;
	int slice_width;
	int target_bpp;
	int sink_per_slice_throughput_mps;
	int branch_max_throughput_mps = 0;
	bool is_dsc_possible = false;
	int pic_height;
	int slice_height;
	struct dc_dsc_policy policy;

	memset(dsc_cfg, 0, sizeof(struct dc_dsc_config));

	dc_dsc_get_policy_for_timing(timing, &policy);
	pic_width = timing->h_addressable + timing->h_border_left + timing->h_border_right;
	pic_height = timing->v_addressable + timing->v_border_top + timing->v_border_bottom;

	if (!dsc_sink_caps->is_dsc_supported)
		goto done;

	if (dsc_sink_caps->branch_max_line_width && dsc_sink_caps->branch_max_line_width < pic_width)
		goto done;

	// Intersect decoder with encoder DSC caps and validate DSC settings
	is_dsc_possible = intersect_dsc_caps(dsc_sink_caps, dsc_enc_caps, timing->pixel_encoding, &dsc_common_caps);
	if (!is_dsc_possible)
		goto done;

	if (target_bandwidth_kbps > 0) {
		is_dsc_possible = decide_dsc_target_bpp_x16(
				&policy,
				&dsc_common_caps,
				target_bandwidth_kbps,
				timing,
				&target_bpp);
		dsc_cfg->bits_per_pixel = target_bpp;
	}
	if (!is_dsc_possible)
		goto done;

	sink_per_slice_throughput_mps = 0;

	// Validate available DSC settings against the mode timing

	// Validate color format (and pick up the throughput values)
	dsc_cfg->ycbcr422_simple = false;
	switch (timing->pixel_encoding)	{
	case PIXEL_ENCODING_RGB:
		is_dsc_possible = (bool)dsc_common_caps.color_formats.bits.RGB;
		sink_per_slice_throughput_mps = dsc_sink_caps->throughput_mode_0_mps;
		branch_max_throughput_mps = dsc_sink_caps->branch_overall_throughput_0_mps;
		break;
	case PIXEL_ENCODING_YCBCR444:
		is_dsc_possible = (bool)dsc_common_caps.color_formats.bits.YCBCR_444;
		sink_per_slice_throughput_mps = dsc_sink_caps->throughput_mode_0_mps;
		branch_max_throughput_mps = dsc_sink_caps->branch_overall_throughput_0_mps;
		break;
	case PIXEL_ENCODING_YCBCR422:
		is_dsc_possible = (bool)dsc_common_caps.color_formats.bits.YCBCR_NATIVE_422;
		sink_per_slice_throughput_mps = dsc_sink_caps->throughput_mode_1_mps;
		branch_max_throughput_mps = dsc_sink_caps->branch_overall_throughput_1_mps;
		if (!is_dsc_possible) {
			is_dsc_possible = (bool)dsc_common_caps.color_formats.bits.YCBCR_SIMPLE_422;
			dsc_cfg->ycbcr422_simple = is_dsc_possible;
			sink_per_slice_throughput_mps = dsc_sink_caps->throughput_mode_0_mps;
		}
		break;
	case PIXEL_ENCODING_YCBCR420:
		is_dsc_possible = (bool)dsc_common_caps.color_formats.bits.YCBCR_NATIVE_420;
		sink_per_slice_throughput_mps = dsc_sink_caps->throughput_mode_1_mps;
		branch_max_throughput_mps = dsc_sink_caps->branch_overall_throughput_1_mps;
		break;
	default:
		is_dsc_possible = false;
	}

	// Validate branch's maximum throughput
	if (branch_max_throughput_mps && dsc_div_by_10_round_up(timing->pix_clk_100hz) > branch_max_throughput_mps * 1000)
		is_dsc_possible = false;

	if (!is_dsc_possible)
		goto done;

	// Color depth
	switch (timing->display_color_depth) {
	case COLOR_DEPTH_888:
		is_dsc_possible = (bool)dsc_common_caps.color_depth.bits.COLOR_DEPTH_8_BPC;
		break;
	case COLOR_DEPTH_101010:
		is_dsc_possible = (bool)dsc_common_caps.color_depth.bits.COLOR_DEPTH_10_BPC;
		break;
	case COLOR_DEPTH_121212:
		is_dsc_possible = (bool)dsc_common_caps.color_depth.bits.COLOR_DEPTH_12_BPC;
		break;
	default:
		is_dsc_possible = false;
	}

	if (!is_dsc_possible)
		goto done;

	// Slice width (i.e. number of slices per line)
	max_slices_h = get_max_dsc_slices(dsc_common_caps.slice_caps);

	while (max_slices_h > 0) {
		if (pic_width % max_slices_h == 0)
			break;

		max_slices_h = dec_num_slices(dsc_common_caps.slice_caps, max_slices_h);
	}

	is_dsc_possible = (dsc_common_caps.max_slice_width > 0);
	if (!is_dsc_possible)
		goto done;

	min_slices_h = pic_width / dsc_common_caps.max_slice_width;
	if (pic_width % dsc_common_caps.max_slice_width)
		min_slices_h++;

	min_slices_h = fit_num_slices_up(dsc_common_caps.slice_caps, min_slices_h);

	while (min_slices_h <= max_slices_h) {
		int pix_clk_per_slice_khz = dsc_div_by_10_round_up(timing->pix_clk_100hz) / min_slices_h;
		if (pix_clk_per_slice_khz <= sink_per_slice_throughput_mps * 1000)
			break;

		min_slices_h = inc_num_slices(dsc_common_caps.slice_caps, min_slices_h);
	}

	if (pic_width % min_slices_h != 0)
		min_slices_h = 0; // DSC TODO: Maybe try increasing the number of slices first?

	is_dsc_possible = (min_slices_h <= max_slices_h);
	if (!is_dsc_possible)
		goto done;

	if (policy.use_min_slices_h) {
		if (min_slices_h > 0)
			num_slices_h = min_slices_h;
		else if (max_slices_h > 0) { // Fall back to max slices if min slices is not working out
			if (policy.max_slices_h)
				num_slices_h = min(policy.max_slices_h, max_slices_h);
			else
				num_slices_h = max_slices_h;
		} else
			is_dsc_possible = false;
	} else {
		if (max_slices_h > 0) {
			if (policy.max_slices_h)
				num_slices_h = min(policy.max_slices_h, max_slices_h);
			else
				num_slices_h = max_slices_h;
		} else if (min_slices_h > 0) // Fall back to min slices if max slices is not possible
			num_slices_h = min_slices_h;
		else
			is_dsc_possible = false;
	}

	if (!is_dsc_possible)
		goto done;

	dsc_cfg->num_slices_h = num_slices_h;
	slice_width = pic_width / num_slices_h;

	is_dsc_possible = slice_width <= dsc_common_caps.max_slice_width;
	if (!is_dsc_possible)
		goto done;

	// Slice height (i.e. number of slices per column): start with policy and pick the first one that height is divisible by.
	// For 4:2:0 make sure the slice height is divisible by 2 as well.
	if (min_slice_height_override == 0)
		slice_height = min(policy.min_slice_height, pic_height);
	else
		slice_height = min(min_slice_height_override, pic_height);

	while (slice_height < pic_height && (pic_height % slice_height != 0 ||
		(timing->pixel_encoding == PIXEL_ENCODING_YCBCR420 && slice_height % 2 != 0)))
		slice_height++;

	if (timing->pixel_encoding == PIXEL_ENCODING_YCBCR420) // For the case when pic_height < dsc_policy.min_sice_height
		is_dsc_possible = (slice_height % 2 == 0);

	if (!is_dsc_possible)
		goto done;

	dsc_cfg->num_slices_v = pic_height/slice_height;

	// Final decission: can we do DSC or not?
	if (is_dsc_possible) {
		// Fill out the rest of DSC settings
		dsc_cfg->block_pred_enable = dsc_common_caps.is_block_pred_supported;
		dsc_cfg->linebuf_depth = dsc_common_caps.lb_bit_depth;
		dsc_cfg->version_minor = (dsc_common_caps.dsc_version & 0xf0) >> 4;
	}

done:
	if (!is_dsc_possible)
		memset(dsc_cfg, 0, sizeof(struct dc_dsc_config));

	return is_dsc_possible;
}

bool dc_dsc_parse_dsc_dpcd(const struct dc *dc, const uint8_t *dpcd_dsc_basic_data, const uint8_t *dpcd_dsc_ext_data, struct dsc_dec_dpcd_caps *dsc_sink_caps)
{
	if (!dpcd_dsc_basic_data)
		return false;

	dsc_sink_caps->is_dsc_supported = (dpcd_dsc_basic_data[DP_DSC_SUPPORT - DP_DSC_SUPPORT] & DP_DSC_DECOMPRESSION_IS_SUPPORTED) != 0;
	if (!dsc_sink_caps->is_dsc_supported)
		return false;

	dsc_sink_caps->dsc_version = dpcd_dsc_basic_data[DP_DSC_REV - DP_DSC_SUPPORT];

	{
		int buff_block_size;
		int buff_size;

		if (!dsc_buff_block_size_from_dpcd(dpcd_dsc_basic_data[DP_DSC_RC_BUF_BLK_SIZE - DP_DSC_SUPPORT], &buff_block_size))
			return false;

		buff_size = dpcd_dsc_basic_data[DP_DSC_RC_BUF_SIZE - DP_DSC_SUPPORT] + 1;
		dsc_sink_caps->rc_buffer_size = buff_size * buff_block_size;
	}

	dsc_sink_caps->slice_caps1.raw = dpcd_dsc_basic_data[DP_DSC_SLICE_CAP_1 - DP_DSC_SUPPORT];
	if (!dsc_line_buff_depth_from_dpcd(dpcd_dsc_basic_data[DP_DSC_LINE_BUF_BIT_DEPTH - DP_DSC_SUPPORT], &dsc_sink_caps->lb_bit_depth))
		return false;

	dsc_sink_caps->is_block_pred_supported =
		(dpcd_dsc_basic_data[DP_DSC_BLK_PREDICTION_SUPPORT - DP_DSC_SUPPORT] & DP_DSC_BLK_PREDICTION_IS_SUPPORTED) != 0;

	dsc_sink_caps->edp_max_bits_per_pixel =
		dpcd_dsc_basic_data[DP_DSC_MAX_BITS_PER_PIXEL_LOW - DP_DSC_SUPPORT] |
		dpcd_dsc_basic_data[DP_DSC_MAX_BITS_PER_PIXEL_HI - DP_DSC_SUPPORT] << 8;

	dsc_sink_caps->color_formats.raw = dpcd_dsc_basic_data[DP_DSC_DEC_COLOR_FORMAT_CAP - DP_DSC_SUPPORT];
	dsc_sink_caps->color_depth.raw = dpcd_dsc_basic_data[DP_DSC_DEC_COLOR_DEPTH_CAP - DP_DSC_SUPPORT];

	{
		int dpcd_throughput = dpcd_dsc_basic_data[DP_DSC_PEAK_THROUGHPUT - DP_DSC_SUPPORT];

		if (!dsc_throughput_from_dpcd(dpcd_throughput & DP_DSC_THROUGHPUT_MODE_0_MASK, &dsc_sink_caps->throughput_mode_0_mps))
			return false;

		dpcd_throughput = (dpcd_throughput & DP_DSC_THROUGHPUT_MODE_1_MASK) >> DP_DSC_THROUGHPUT_MODE_1_SHIFT;
		if (!dsc_throughput_from_dpcd(dpcd_throughput, &dsc_sink_caps->throughput_mode_1_mps))
			return false;
	}

	dsc_sink_caps->max_slice_width = dpcd_dsc_basic_data[DP_DSC_MAX_SLICE_WIDTH - DP_DSC_SUPPORT] * 320;
	dsc_sink_caps->slice_caps2.raw = dpcd_dsc_basic_data[DP_DSC_SLICE_CAP_2 - DP_DSC_SUPPORT];

	if (!dsc_bpp_increment_div_from_dpcd(dpcd_dsc_basic_data[DP_DSC_BITS_PER_PIXEL_INC - DP_DSC_SUPPORT], &dsc_sink_caps->bpp_increment_div))
		return false;

	if (dc->debug.dsc_bpp_increment_div) {
		/* dsc_bpp_increment_div should onl be 1, 2, 4, 8 or 16, but rather than rejecting invalid values,
		 * we'll accept all and get it into range. This also makes the above check against 0 redundant,
		 * but that one stresses out the override will be only used if it's not 0.
		 */
		if (dc->debug.dsc_bpp_increment_div >= 1)
			dsc_sink_caps->bpp_increment_div = 1;
		if (dc->debug.dsc_bpp_increment_div >= 2)
			dsc_sink_caps->bpp_increment_div = 2;
		if (dc->debug.dsc_bpp_increment_div >= 4)
			dsc_sink_caps->bpp_increment_div = 4;
		if (dc->debug.dsc_bpp_increment_div >= 8)
			dsc_sink_caps->bpp_increment_div = 8;
		if (dc->debug.dsc_bpp_increment_div >= 16)
			dsc_sink_caps->bpp_increment_div = 16;
	}

	/* Extended caps */
	if (dpcd_dsc_ext_data == NULL) { // Extended DPCD DSC data can be null, e.g. because it doesn't apply to SST
		dsc_sink_caps->branch_overall_throughput_0_mps = 0;
		dsc_sink_caps->branch_overall_throughput_1_mps = 0;
		dsc_sink_caps->branch_max_line_width = 0;
		return true;
	}

	dsc_sink_caps->branch_overall_throughput_0_mps = dpcd_dsc_ext_data[DP_DSC_BRANCH_OVERALL_THROUGHPUT_0 - DP_DSC_BRANCH_OVERALL_THROUGHPUT_0];
	if (dsc_sink_caps->branch_overall_throughput_0_mps == 0)
		dsc_sink_caps->branch_overall_throughput_0_mps = 0;
	else if (dsc_sink_caps->branch_overall_throughput_0_mps == 1)
		dsc_sink_caps->branch_overall_throughput_0_mps = 680;
	else {
		dsc_sink_caps->branch_overall_throughput_0_mps *= 50;
		dsc_sink_caps->branch_overall_throughput_0_mps += 600;
	}

	dsc_sink_caps->branch_overall_throughput_1_mps = dpcd_dsc_ext_data[DP_DSC_BRANCH_OVERALL_THROUGHPUT_1 - DP_DSC_BRANCH_OVERALL_THROUGHPUT_0];
	if (dsc_sink_caps->branch_overall_throughput_1_mps == 0)
		dsc_sink_caps->branch_overall_throughput_1_mps = 0;
	else if (dsc_sink_caps->branch_overall_throughput_1_mps == 1)
		dsc_sink_caps->branch_overall_throughput_1_mps = 680;
	else {
		dsc_sink_caps->branch_overall_throughput_1_mps *= 50;
		dsc_sink_caps->branch_overall_throughput_1_mps += 600;
	}

	dsc_sink_caps->branch_max_line_width = dpcd_dsc_ext_data[DP_DSC_BRANCH_MAX_LINE_WIDTH - DP_DSC_BRANCH_OVERALL_THROUGHPUT_0] * 320;
	ASSERT(dsc_sink_caps->branch_max_line_width == 0 || dsc_sink_caps->branch_max_line_width >= 5120);

	return true;
}


/* If DSC is possbile, get DSC bandwidth range based on [min_bpp, max_bpp] target bitrate range and
 * timing's pixel clock and uncompressed bandwidth.
 * If DSC is not possible, leave '*range' untouched.
 */
bool dc_dsc_compute_bandwidth_range(
		const struct display_stream_compressor *dsc,
		const uint32_t dsc_min_slice_height_override,
		const uint32_t min_bpp,
		const uint32_t max_bpp,
		const struct dsc_dec_dpcd_caps *dsc_sink_caps,
		const struct dc_crtc_timing *timing,
		struct dc_dsc_bw_range *range)
{
	bool is_dsc_possible = false;
	struct dsc_enc_caps dsc_enc_caps;
	struct dsc_enc_caps dsc_common_caps;
	struct dc_dsc_config config;

	get_dsc_enc_caps(dsc, &dsc_enc_caps, timing->pix_clk_100hz);

	is_dsc_possible = intersect_dsc_caps(dsc_sink_caps, &dsc_enc_caps,
			timing->pixel_encoding, &dsc_common_caps);

	if (is_dsc_possible)
		is_dsc_possible = setup_dsc_config(dsc_sink_caps, &dsc_enc_caps, 0, timing,
				dsc_min_slice_height_override, &config);

	if (is_dsc_possible)
		get_dsc_bandwidth_range(min_bpp, max_bpp, &dsc_common_caps, timing, range);

	return is_dsc_possible;
}

bool dc_dsc_compute_config(
		const struct display_stream_compressor *dsc,
		const struct dsc_dec_dpcd_caps *dsc_sink_caps,
		const uint32_t dsc_min_slice_height_override,
		uint32_t target_bandwidth_kbps,
		const struct dc_crtc_timing *timing,
		struct dc_dsc_config *dsc_cfg)
{
	bool is_dsc_possible = false;
	struct dsc_enc_caps dsc_enc_caps;

	get_dsc_enc_caps(dsc, &dsc_enc_caps, timing->pix_clk_100hz);
	is_dsc_possible = setup_dsc_config(dsc_sink_caps,
			&dsc_enc_caps,
			target_bandwidth_kbps,
			timing, dsc_min_slice_height_override, dsc_cfg);
	return is_dsc_possible;
}

void dc_dsc_get_policy_for_timing(const struct dc_crtc_timing *timing, struct dc_dsc_policy *policy)
{
	uint32_t bpc = 0;

	policy->min_target_bpp = 0;
	policy->max_target_bpp = 0;

	/* DSC Policy: Use minimum number of slices that fits the pixel clock */
	policy->use_min_slices_h = true;

	/* DSC Policy: Use max available slices
	 * (in our case 4 for or 8, depending on the mode)
	 */
	policy->max_slices_h = 0;

	/* DSC Policy: Use slice height recommended
	 * by VESA DSC Spreadsheet user guide
	 */
	policy->min_slice_height = 108;

	/* DSC Policy: follow DP specs with an internal upper limit to 16 bpp
	 * for better interoperability
	 */
	switch (timing->display_color_depth) {
	case COLOR_DEPTH_888:
		bpc = 8;
		break;
	case COLOR_DEPTH_101010:
		bpc = 10;
		break;
	case COLOR_DEPTH_121212:
		bpc = 12;
		break;
	default:
		return;
	}
	switch (timing->pixel_encoding) {
	case PIXEL_ENCODING_RGB:
	case PIXEL_ENCODING_YCBCR444:
	case PIXEL_ENCODING_YCBCR422: /* assume no YCbCr422 native support */
		/* DP specs limits to 8 */
		policy->min_target_bpp = 8;
		/* DP specs limits to 3 x bpc */
		policy->max_target_bpp = 3 * bpc;
		break;
	case PIXEL_ENCODING_YCBCR420:
		/* DP specs limits to 6 */
		policy->min_target_bpp = 6;
		/* DP specs limits to 1.5 x bpc assume bpc is an even number */
		policy->max_target_bpp = bpc * 3 / 2;
		break;
	default:
		return;
	}
<<<<<<< HEAD
	/* internal upper limit to 16 bpp */
	if (policy->max_target_bpp > 16)
		policy->max_target_bpp = 16;
=======
	/* internal upper limit, default 16 bpp */
	if (policy->max_target_bpp > dsc_policy_max_target_bpp_limit)
		policy->max_target_bpp = dsc_policy_max_target_bpp_limit;
}

void dc_dsc_policy_set_max_target_bpp_limit(uint32_t limit)
{
	dsc_policy_max_target_bpp_limit = limit;
>>>>>>> 26dca6db
}<|MERGE_RESOLUTION|>--- conflicted
+++ resolved
@@ -971,11 +971,6 @@
 	default:
 		return;
 	}
-<<<<<<< HEAD
-	/* internal upper limit to 16 bpp */
-	if (policy->max_target_bpp > 16)
-		policy->max_target_bpp = 16;
-=======
 	/* internal upper limit, default 16 bpp */
 	if (policy->max_target_bpp > dsc_policy_max_target_bpp_limit)
 		policy->max_target_bpp = dsc_policy_max_target_bpp_limit;
@@ -984,5 +979,4 @@
 void dc_dsc_policy_set_max_target_bpp_limit(uint32_t limit)
 {
 	dsc_policy_max_target_bpp_limit = limit;
->>>>>>> 26dca6db
 }