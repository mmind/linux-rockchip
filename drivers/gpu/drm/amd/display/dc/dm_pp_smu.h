/*
 * Copyright 2017 Advanced Micro Devices, Inc.
 *
 * Permission is hereby granted, free of charge, to any person obtaining a
 * copy of this software and associated documentation files (the "Software"),
 * to deal in the Software without restriction, including without limitation
 * the rights to use, copy, modify, merge, publish, distribute, sublicense,
 * and/or sell copies of the Software, and to permit persons to whom the
 * Software is furnished to do so, subject to the following conditions:
 *
 * The above copyright notice and this permission notice shall be included in
 * all copies or substantial portions of the Software.
 *
 * THE SOFTWARE IS PROVIDED "AS IS", WITHOUT WARRANTY OF ANY KIND, EXPRESS OR
 * IMPLIED, INCLUDING BUT NOT LIMITED TO THE WARRANTIES OF MERCHANTABILITY,
 * FITNESS FOR A PARTICULAR PURPOSE AND NONINFRINGEMENT.  IN NO EVENT SHALL
 * THE COPYRIGHT HOLDER(S) OR AUTHOR(S) BE LIABLE FOR ANY CLAIM, DAMAGES OR
 * OTHER LIABILITY, WHETHER IN AN ACTION OF CONTRACT, TORT OR OTHERWISE,
 * ARISING FROM, OUT OF OR IN CONNECTION WITH THE SOFTWARE OR THE USE OR
 * OTHER DEALINGS IN THE SOFTWARE.
 *
 * Authors: AMD
 *
 */

#ifndef DM_PP_SMU_IF__H
#define DM_PP_SMU_IF__H

/*
 * interface to PPLIB/SMU to setup clocks and pstate requirements on SoC
 */

typedef bool BOOLEAN;

enum pp_smu_ver {
	/*
	 * PP_SMU_INTERFACE_X should be interpreted as the interface defined
	 * starting from X, where X is some family of ASICs.  This is as
	 * opposed to interfaces used only for X.  There will be some degree
	 * of interface sharing between families of ASIcs.
	 */
	PP_SMU_UNSUPPORTED,
	PP_SMU_VER_RV,
<<<<<<< HEAD
=======
#ifndef CONFIG_TRIM_DRM_AMD_DC_DCN2_0
	PP_SMU_VER_NV,
#endif
>>>>>>> f1a3b43c

	PP_SMU_VER_MAX
};

struct pp_smu {
	enum pp_smu_ver ver;
	const void *pp;

	/*
	 * interim extra handle for backwards compatibility
	 * as some existing functionality not yet implemented
	 * by ppsmu
	 */
	const void *dm;
};

enum pp_smu_status {
	PP_SMU_RESULT_UNDEFINED = 0,
	PP_SMU_RESULT_OK = 1,
	PP_SMU_RESULT_FAIL,
	PP_SMU_RESULT_UNSUPPORTED
};

<<<<<<< HEAD

=======
>>>>>>> f1a3b43c
#define PP_SMU_WM_SET_RANGE_CLK_UNCONSTRAINED_MIN 0x0
#define PP_SMU_WM_SET_RANGE_CLK_UNCONSTRAINED_MAX 0xFFFF

enum wm_type {
	WM_TYPE_PSTATE_CHG = 0,
	WM_TYPE_RETRAINING = 1,
};

/* This structure is a copy of WatermarkRowGeneric_t defined by smuxx_driver_if.h*/
struct pp_smu_wm_set_range {
	uint16_t min_fill_clk_mhz;
	uint16_t max_fill_clk_mhz;
	uint16_t min_drain_clk_mhz;
	uint16_t max_drain_clk_mhz;

	uint8_t wm_inst;
	uint8_t wm_type;
};

#define MAX_WATERMARK_SETS 4

struct pp_smu_wm_range_sets {
	unsigned int num_reader_wm_sets;
	struct pp_smu_wm_set_range reader_wm_sets[MAX_WATERMARK_SETS];

	unsigned int num_writer_wm_sets;
	struct pp_smu_wm_set_range writer_wm_sets[MAX_WATERMARK_SETS];
};

struct pp_smu_funcs_rv {
	struct pp_smu pp_smu;

	/* PPSMC_MSG_SetDisplayCount
	 * 0 triggers S0i2 optimization
	 */

	void (*set_display_count)(struct pp_smu *pp, int count);

	/* reader and writer WM's are sent together as part of one table*/
	/*
	 * PPSMC_MSG_SetDriverDramAddrHigh
	 * PPSMC_MSG_SetDriverDramAddrLow
	 * PPSMC_MSG_TransferTableDram2Smu
	 *
	 * */
	void (*set_wm_ranges)(struct pp_smu *pp,
			struct pp_smu_wm_range_sets *ranges);

	/* PPSMC_MSG_SetHardMinDcfclkByFreq
	 * fixed clock at requested freq, either from FCH bypass or DFS
	 */
	void (*set_hard_min_dcfclk_by_freq)(struct pp_smu *pp, int mhz);

	/* PPSMC_MSG_SetMinDeepSleepDcfclk
	 * when DF is in cstate, dcf clock is further divided down
	 * to just above given frequency
	 */
	void (*set_min_deep_sleep_dcfclk)(struct pp_smu *pp, int mhz);

	/* PPSMC_MSG_SetHardMinFclkByFreq
	 * FCLK will vary with DPM, but never below requested hard min
	 */
	void (*set_hard_min_fclk_by_freq)(struct pp_smu *pp, int mhz);

	/* PPSMC_MSG_SetHardMinSocclkByFreq
	 * Needed for DWB support
	 */
	void (*set_hard_min_socclk_by_freq)(struct pp_smu *pp, int mhz);

	/* PME w/a */
	void (*set_pme_wa_enable)(struct pp_smu *pp);
<<<<<<< HEAD
=======
};

#ifndef CONFIG_TRIM_DRM_AMD_DC_DCN2_0
/* Used by pp_smu_funcs_nv.set_voltage_by_freq
 *
 */
enum pp_smu_nv_clock_id {
	PP_SMU_NV_DISPCLK,
	PP_SMU_NV_PHYCLK,
	PP_SMU_NV_PIXELCLK
};

/*
 * Used by pp_smu_funcs_nv.get_maximum_sustainable_clocks
 */
struct pp_smu_nv_clock_table {
	// voltage managed SMU, freq set by driver
	unsigned int    displayClockInKhz;
	unsigned int	dppClockInKhz;
	unsigned int    phyClockInKhz;
	unsigned int    pixelClockInKhz;
	unsigned int	dscClockInKhz;

	// freq/voltage managed by SMU
	unsigned int	fabricClockInKhz;
	unsigned int	socClockInKhz;
	unsigned int    dcfClockInKhz;
	unsigned int    uClockInKhz;
>>>>>>> f1a3b43c
};

struct pp_smu_funcs_nv {
	struct pp_smu pp_smu;

	/* PPSMC_MSG_SetDisplayCount
	 * 0 triggers S0i2 optimization
	 */
	enum pp_smu_status (*set_display_count)(struct pp_smu *pp, int count);

	/* PPSMC_MSG_SetHardMinDcfclkByFreq
	 * fixed clock at requested freq, either from FCH bypass or DFS
	 */
	enum pp_smu_status (*set_hard_min_dcfclk_by_freq)(struct pp_smu *pp, int Mhz);

	/* PPSMC_MSG_SetMinDeepSleepDcfclk
	 * when DF is in cstate, dcf clock is further divided down
	 * to just above given frequency
	 */
	enum pp_smu_status (*set_min_deep_sleep_dcfclk)(struct pp_smu *pp, int Mhz);

	/* PPSMC_MSG_SetHardMinUclkByFreq
	 * UCLK will vary with DPM, but never below requested hard min
	 */
	enum pp_smu_status (*set_hard_min_uclk_by_freq)(struct pp_smu *pp, int Mhz);

	/* PPSMC_MSG_SetHardMinSocclkByFreq
	 * Needed for DWB support
	 */
	enum pp_smu_status (*set_hard_min_socclk_by_freq)(struct pp_smu *pp, int Mhz);

	/* PME w/a */
	enum pp_smu_status (*set_pme_wa_enable)(struct pp_smu *pp);

	/* PPSMC_MSG_SetHardMinByFreq
	 * Needed to set ASIC voltages for clocks programmed by DAL
	 */
	enum pp_smu_status (*set_voltage_by_freq)(struct pp_smu *pp,
			enum pp_smu_nv_clock_id clock_id, int Mhz);

	/* reader and writer WM's are sent together as part of one table*/
	/*
	 * PPSMC_MSG_SetDriverDramAddrHigh
	 * PPSMC_MSG_SetDriverDramAddrLow
	 * PPSMC_MSG_TransferTableDram2Smu
	 *
	 * on DCN20:
	 * 	reader fill clk = uclk
	 * 	reader drain clk = dcfclk
	 * 	writer fill clk = socclk
	 * 	writer drain clk = uclk
	 * */
	enum pp_smu_status (*set_wm_ranges)(struct pp_smu *pp,
			struct pp_smu_wm_range_sets *ranges);

	/* Not a single SMU message.  This call should return maximum sustainable limit for all
	 * clocks that DC depends on.  These will be used as basis for mode enumeration.
	 */
	enum pp_smu_status (*get_maximum_sustainable_clocks)(struct pp_smu *pp,
			struct pp_smu_nv_clock_table *max_clocks);

	/* This call should return the discrete uclk DPM states available
	 */
	enum pp_smu_status (*get_uclk_dpm_states)(struct pp_smu *pp,
			unsigned int *clock_values_in_khz, unsigned int *num_states);

	/* Not a single SMU message.  This call informs PPLIB that display will not be able
	 * to perform pstate handshaking in its current state.  Typically this handshake
	 * is used to perform uCLK switching, so disabling pstate disables uCLK switching.
	 *
	 * Note that when setting handshake to unsupported, the call is pre-emptive.  That means
	 * DC will make the call BEFORE setting up the display state which would cause pstate
	 * request to go un-acked.  Only when the call completes should such a state be applied to
	 * DC hardware
	 */
	enum pp_smu_status (*set_pstate_handshake_support)(struct pp_smu *pp,
			BOOLEAN pstate_handshake_supported);
};
#endif

struct pp_smu_funcs {
	struct pp_smu ctx;
	union {
		struct pp_smu_funcs_rv rv_funcs;
<<<<<<< HEAD
=======
#ifndef CONFIG_TRIM_DRM_AMD_DC_DCN2_0
		struct pp_smu_funcs_nv nv_funcs;
#endif
>>>>>>> f1a3b43c

	};
};

#endif /* DM_PP_SMU_IF__H */<|MERGE_RESOLUTION|>--- conflicted
+++ resolved
@@ -41,12 +41,9 @@
 	 */
 	PP_SMU_UNSUPPORTED,
 	PP_SMU_VER_RV,
-<<<<<<< HEAD
-=======
 #ifndef CONFIG_TRIM_DRM_AMD_DC_DCN2_0
 	PP_SMU_VER_NV,
 #endif
->>>>>>> f1a3b43c
 
 	PP_SMU_VER_MAX
 };
@@ -70,10 +67,6 @@
 	PP_SMU_RESULT_UNSUPPORTED
 };
 
-<<<<<<< HEAD
-
-=======
->>>>>>> f1a3b43c
 #define PP_SMU_WM_SET_RANGE_CLK_UNCONSTRAINED_MIN 0x0
 #define PP_SMU_WM_SET_RANGE_CLK_UNCONSTRAINED_MAX 0xFFFF
 
@@ -145,8 +138,6 @@
 
 	/* PME w/a */
 	void (*set_pme_wa_enable)(struct pp_smu *pp);
-<<<<<<< HEAD
-=======
 };
 
 #ifndef CONFIG_TRIM_DRM_AMD_DC_DCN2_0
@@ -175,7 +166,6 @@
 	unsigned int	socClockInKhz;
 	unsigned int    dcfClockInKhz;
 	unsigned int    uClockInKhz;
->>>>>>> f1a3b43c
 };
 
 struct pp_smu_funcs_nv {
@@ -260,12 +250,9 @@
 	struct pp_smu ctx;
 	union {
 		struct pp_smu_funcs_rv rv_funcs;
-<<<<<<< HEAD
-=======
 #ifndef CONFIG_TRIM_DRM_AMD_DC_DCN2_0
 		struct pp_smu_funcs_nv nv_funcs;
 #endif
->>>>>>> f1a3b43c
 
 	};
 };
