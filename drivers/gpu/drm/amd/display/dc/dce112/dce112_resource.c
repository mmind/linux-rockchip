--- conflicted
+++ resolved
@@ -708,14 +708,11 @@
 			kfree(DCE110TG_FROM_TG(pool->base.timing_generators[i]));
 			pool->base.timing_generators[i] = NULL;
 		}
-<<<<<<< HEAD
-=======
 	}
 
 	for (i = 0; i < pool->base.res_cap->num_ddc; i++) {
 		if (pool->base.engines[i] != NULL)
 			dce110_engine_destroy(&pool->base.engines[i]);
->>>>>>> 9f51ae62
 		if (pool->base.hw_i2cs[i] != NULL) {
 			kfree(pool->base.hw_i2cs[i]);
 			pool->base.hw_i2cs[i] = NULL;
