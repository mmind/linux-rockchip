--- conflicted
+++ resolved
@@ -1789,91 +1789,6 @@
 }
 
 /*
-<<<<<<< HEAD
- * Find clock state based on clock requested. if clock value is 0, simply
- * set clock state as requested without finding clock state by clock value
- */
-
-static void apply_min_clocks(
-	struct dc *dc,
-	struct dc_state *context,
-	enum dm_pp_clocks_state *clocks_state,
-	bool pre_mode_set)
-{
-	struct state_dependent_clocks req_clocks = {0};
-
-	if (!pre_mode_set) {
-		/* set clock_state without verification */
-		if (context->dis_clk->funcs->set_min_clocks_state) {
-			context->dis_clk->funcs->set_min_clocks_state(
-						context->dis_clk, *clocks_state);
-			return;
-		}
-
-		/* TODO: This is incorrect. Figure out how to fix. */
-		context->dis_clk->funcs->apply_clock_voltage_request(
-				context->dis_clk,
-				DM_PP_CLOCK_TYPE_DISPLAY_CLK,
-				context->dis_clk->cur_clocks_value.dispclk_in_khz,
-				pre_mode_set,
-				false);
-
-		context->dis_clk->funcs->apply_clock_voltage_request(
-				context->dis_clk,
-				DM_PP_CLOCK_TYPE_PIXELCLK,
-				context->dis_clk->cur_clocks_value.max_pixelclk_in_khz,
-				pre_mode_set,
-				false);
-
-		context->dis_clk->funcs->apply_clock_voltage_request(
-				context->dis_clk,
-				DM_PP_CLOCK_TYPE_DISPLAYPHYCLK,
-				context->dis_clk->cur_clocks_value.max_non_dp_phyclk_in_khz,
-				pre_mode_set,
-				false);
-		return;
-	}
-
-	/* get the required state based on state dependent clocks:
-	 * display clock and pixel clock
-	 */
-	req_clocks.display_clk_khz = context->bw.dce.dispclk_khz;
-
-	req_clocks.pixel_clk_khz = get_max_pixel_clock_for_all_paths(
-			dc, context, true);
-
-	if (context->dis_clk->funcs->get_required_clocks_state) {
-		*clocks_state = context->dis_clk->funcs->get_required_clocks_state(
-				context->dis_clk, &req_clocks);
-		context->dis_clk->funcs->set_min_clocks_state(
-			context->dis_clk, *clocks_state);
-	} else {
-		context->dis_clk->funcs->apply_clock_voltage_request(
-				context->dis_clk,
-				DM_PP_CLOCK_TYPE_DISPLAY_CLK,
-				req_clocks.display_clk_khz,
-				pre_mode_set,
-				false);
-
-		context->dis_clk->funcs->apply_clock_voltage_request(
-				context->dis_clk,
-				DM_PP_CLOCK_TYPE_PIXELCLK,
-				req_clocks.pixel_clk_khz,
-				pre_mode_set,
-				false);
-
-		context->dis_clk->funcs->apply_clock_voltage_request(
-				context->dis_clk,
-				DM_PP_CLOCK_TYPE_DISPLAYPHYCLK,
-				req_clocks.pixel_clk_khz,
-				pre_mode_set,
-				false);
-	}
-}
-
-/*
-=======
->>>>>>> f91e6544
  *  Check if FBC can be enabled
  */
 static bool should_enable_fbc(struct dc *dc,
@@ -2004,7 +1919,6 @@
 }
 
 static void dce110_setup_audio_dto(
-<<<<<<< HEAD
 		struct dc *dc,
 		struct dc_state *context)
 {
@@ -2086,14 +2000,24 @@
 }
 
 enum dc_status dce110_apply_ctx_to_hw(
-=======
->>>>>>> f91e6544
 		struct dc *dc,
 		struct dc_state *context)
 {
+	struct dc_bios *dcb = dc->ctx->dc_bios;
+	enum dc_status status;
 	int i;
 
-<<<<<<< HEAD
+	/* Reset old context */
+	/* look up the targets that have been removed since last commit */
+	dc->hwss.reset_hw_ctx_wrap(dc, context);
+
+	/* Skip applying if no targets */
+	if (context->stream_count <= 0)
+		return DC_OK;
+
+	/* Apply new context */
+	dcb->funcs->set_scratch_critical_state(dcb, true);
+
 	/* below is for real asic only */
 	for (i = 0; i < dc->res_pool->pipe_count; i++) {
 		struct pipe_ctx *pipe_ctx_old =
@@ -2115,175 +2039,9 @@
 				PIPE_GATING_CONTROL_DISABLE);
 	}
 
-	set_safe_displaymarks(&context->res_ctx, dc->res_pool);
-
 	if (dc->fbc_compressor)
 		dc->fbc_compressor->funcs->disable_fbc(dc->fbc_compressor);
 
-	/*TODO: when pplib works*/
-	apply_min_clocks(dc, context, &clocks_state, true);
-
-#if defined(CONFIG_DRM_AMD_DC_DCN1_0)
-	if (dc->ctx->dce_version >= DCN_VERSION_1_0) {
-		if (context->bw.dcn.calc_clk.fclk_khz
-				> dc->current_state->bw.dcn.cur_clk.fclk_khz) {
-			struct dm_pp_clock_for_voltage_req clock;
-
-			clock.clk_type = DM_PP_CLOCK_TYPE_FCLK;
-			clock.clocks_in_khz = context->bw.dcn.calc_clk.fclk_khz;
-			dm_pp_apply_clock_for_voltage_request(dc->ctx, &clock);
-			dc->current_state->bw.dcn.cur_clk.fclk_khz = clock.clocks_in_khz;
-			context->bw.dcn.cur_clk.fclk_khz = clock.clocks_in_khz;
-		}
-		if (context->bw.dcn.calc_clk.dcfclk_khz
-				> dc->current_state->bw.dcn.cur_clk.dcfclk_khz) {
-			struct dm_pp_clock_for_voltage_req clock;
-
-			clock.clk_type = DM_PP_CLOCK_TYPE_DCFCLK;
-			clock.clocks_in_khz = context->bw.dcn.calc_clk.dcfclk_khz;
-			dm_pp_apply_clock_for_voltage_request(dc->ctx, &clock);
-			dc->current_state->bw.dcn.cur_clk.dcfclk_khz = clock.clocks_in_khz;
-			context->bw.dcn.cur_clk.dcfclk_khz = clock.clocks_in_khz;
-		}
-		if (context->bw.dcn.calc_clk.dispclk_khz
-				> dc->current_state->bw.dcn.cur_clk.dispclk_khz) {
-			dc->res_pool->display_clock->funcs->set_clock(
-					dc->res_pool->display_clock,
-					context->bw.dcn.calc_clk.dispclk_khz);
-			dc->current_state->bw.dcn.cur_clk.dispclk_khz =
-					context->bw.dcn.calc_clk.dispclk_khz;
-			context->bw.dcn.cur_clk.dispclk_khz =
-					context->bw.dcn.calc_clk.dispclk_khz;
-		}
-	} else
-#endif
-	if (context->bw.dce.dispclk_khz
-			> dc->current_state->bw.dce.dispclk_khz) {
-		dc->res_pool->display_clock->funcs->set_clock(
-				dc->res_pool->display_clock,
-				context->bw.dce.dispclk_khz * 115 / 100);
-	}
-
-=======
-	/* program audio wall clock. use HDMI as clock source if HDMI
-	 * audio active. Otherwise, use DP as clock source
-	 * first, loop to find any HDMI audio, if not, loop find DP audio
-	 */
-	/* Setup audio rate clock source */
-	/* Issue:
-	* Audio lag happened on DP monitor when unplug a HDMI monitor
-	*
-	* Cause:
-	* In case of DP and HDMI connected or HDMI only, DCCG_AUDIO_DTO_SEL
-	* is set to either dto0 or dto1, audio should work fine.
-	* In case of DP connected only, DCCG_AUDIO_DTO_SEL should be dto1,
-	* set to dto0 will cause audio lag.
-	*
-	* Solution:
-	* Not optimized audio wall dto setup. When mode set, iterate pipe_ctx,
-	* find first available pipe with audio, setup audio wall DTO per topology
-	* instead of per pipe.
-	*/
-	for (i = 0; i < dc->res_pool->pipe_count; i++) {
-		struct pipe_ctx *pipe_ctx = &context->res_ctx.pipe_ctx[i];
-
-		if (pipe_ctx->stream == NULL)
-			continue;
-
-		if (pipe_ctx->top_pipe)
-			continue;
-
-		if (pipe_ctx->stream->signal != SIGNAL_TYPE_HDMI_TYPE_A)
-			continue;
-
-		if (pipe_ctx->stream_res.audio != NULL) {
-			struct audio_output audio_output;
-
-			build_audio_output(context, pipe_ctx, &audio_output);
-
-			pipe_ctx->stream_res.audio->funcs->wall_dto_setup(
-				pipe_ctx->stream_res.audio,
-				pipe_ctx->stream->signal,
-				&audio_output.crtc_info,
-				&audio_output.pll_info);
-			break;
-		}
-	}
-
-	/* no HDMI audio is found, try DP audio */
-	if (i == dc->res_pool->pipe_count) {
-		for (i = 0; i < dc->res_pool->pipe_count; i++) {
-			struct pipe_ctx *pipe_ctx = &context->res_ctx.pipe_ctx[i];
-
-			if (pipe_ctx->stream == NULL)
-				continue;
-
-			if (pipe_ctx->top_pipe)
-				continue;
-
-			if (!dc_is_dp_signal(pipe_ctx->stream->signal))
-				continue;
-
-			if (pipe_ctx->stream_res.audio != NULL) {
-				struct audio_output audio_output;
-
-				build_audio_output(context, pipe_ctx, &audio_output);
-
-				pipe_ctx->stream_res.audio->funcs->wall_dto_setup(
-					pipe_ctx->stream_res.audio,
-					pipe_ctx->stream->signal,
-					&audio_output.crtc_info,
-					&audio_output.pll_info);
-				break;
-			}
-		}
-	}
-}
-
-enum dc_status dce110_apply_ctx_to_hw(
-		struct dc *dc,
-		struct dc_state *context)
-{
-	struct dc_bios *dcb = dc->ctx->dc_bios;
-	enum dc_status status;
-	int i;
-
-	/* Reset old context */
-	/* look up the targets that have been removed since last commit */
-	dc->hwss.reset_hw_ctx_wrap(dc, context);
-
-	/* Skip applying if no targets */
-	if (context->stream_count <= 0)
-		return DC_OK;
-
-	/* Apply new context */
-	dcb->funcs->set_scratch_critical_state(dcb, true);
-
-	/* below is for real asic only */
-	for (i = 0; i < dc->res_pool->pipe_count; i++) {
-		struct pipe_ctx *pipe_ctx_old =
-					&dc->current_state->res_ctx.pipe_ctx[i];
-		struct pipe_ctx *pipe_ctx = &context->res_ctx.pipe_ctx[i];
-
-		if (pipe_ctx->stream == NULL || pipe_ctx->top_pipe)
-			continue;
-
-		if (pipe_ctx->stream == pipe_ctx_old->stream) {
-			if (pipe_ctx_old->clock_source != pipe_ctx->clock_source)
-				dce_crtc_switch_to_clk_src(dc->hwseq,
-						pipe_ctx->clock_source, i);
-			continue;
-		}
-
-		dc->hwss.enable_display_power_gating(
-				dc, i, dc->ctx->dc_bios,
-				PIPE_GATING_CONTROL_DISABLE);
-	}
-
-	if (dc->fbc_compressor)
-		dc->fbc_compressor->funcs->disable_fbc(dc->fbc_compressor);
-
->>>>>>> f91e6544
 	dce110_setup_audio_dto(dc, context);
 
 	for (i = 0; i < dc->res_pool->pipe_count; i++) {
