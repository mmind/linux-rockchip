--- conflicted
+++ resolved
@@ -2380,12 +2380,6 @@
 
 	dce110_set_safe_displaymarks(&context->res_ctx, dc->res_pool);
 
-<<<<<<< HEAD
-	dccg->funcs->update_clocks(
-			dccg,
-			context,
-			false);
-=======
 	pp_display_cfg->min_engine_clock_khz = determine_sclk_from_bounding_box(
 			dc,
 			context->bw.dce.sclk_khz);
@@ -2420,7 +2414,6 @@
 		dm_pp_apply_display_requirements(dc->ctx, pp_display_cfg);
 
 	dc->prev_display_config = *pp_display_cfg;
->>>>>>> f5d58277
 }
 
 void dce110_optimize_bandwidth(
