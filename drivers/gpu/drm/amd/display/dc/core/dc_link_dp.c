--- conflicted
+++ resolved
@@ -2433,8 +2433,6 @@
 			(sink_id.ieee_oui[1] << 8) +
 			(sink_id.ieee_oui[2]);
 
-<<<<<<< HEAD
-=======
 	memmove(
 		link->dpcd_caps.sink_dev_id_str,
 		sink_id.ieee_device_id,
@@ -2454,7 +2452,6 @@
 		dp_hw_fw_revision.ieee_fw_rev,
 		sizeof(dp_hw_fw_revision.ieee_fw_rev));
 
->>>>>>> f91e6544
 	/* Connectivity log: detection */
 	CONN_DATA_DETECT(link, dpcd_data, sizeof(dpcd_data), "Rx Caps: ");
 
