/* Copyright 2015 Advanced Micro Devices, Inc. */
#include "dm_services.h"
#include "dc.h"
#include "dc_link_dp.h"
#include "dm_helpers.h"
#include "opp.h"

#include "inc/core_types.h"
#include "link_hwss.h"
#include "dc_link_ddc.h"
#include "core_status.h"
#include "dpcd_defs.h"

#include "resource.h"
#define DC_LOGGER \
	link->ctx->logger

/* maximum pre emphasis level allowed for each voltage swing level*/
static const enum dc_pre_emphasis voltage_swing_to_pre_emphasis[] = {
		PRE_EMPHASIS_LEVEL3,
		PRE_EMPHASIS_LEVEL2,
		PRE_EMPHASIS_LEVEL1,
		PRE_EMPHASIS_DISABLED };

enum {
	POST_LT_ADJ_REQ_LIMIT = 6,
	POST_LT_ADJ_REQ_TIMEOUT = 200
};

enum {
	LINK_TRAINING_MAX_RETRY_COUNT = 5,
	/* to avoid infinite loop where-in the receiver
	 * switches between different VS
	 */
	LINK_TRAINING_MAX_CR_RETRY = 100
};

static bool decide_fallback_link_setting(
		struct dc_link_settings initial_link_settings,
		struct dc_link_settings *current_link_setting,
		enum link_training_result training_result);
static struct dc_link_settings get_common_supported_link_settings(
		struct dc_link_settings link_setting_a,
		struct dc_link_settings link_setting_b);

static void wait_for_training_aux_rd_interval(
	struct dc_link *link,
	uint32_t default_wait_in_micro_secs)
{
	union training_aux_rd_interval training_rd_interval;

	memset(&training_rd_interval, 0, sizeof(training_rd_interval));

	/* overwrite the delay if rev > 1.1*/
	if (link->dpcd_caps.dpcd_rev.raw >= DPCD_REV_12) {
		/* DP 1.2 or later - retrieve delay through
		 * "DPCD_ADDR_TRAINING_AUX_RD_INTERVAL" register */
		core_link_read_dpcd(
			link,
			DP_TRAINING_AUX_RD_INTERVAL,
			(uint8_t *)&training_rd_interval,
			sizeof(training_rd_interval));

		if (training_rd_interval.bits.TRAINIG_AUX_RD_INTERVAL)
			default_wait_in_micro_secs =
				training_rd_interval.bits.TRAINIG_AUX_RD_INTERVAL * 4000;
	}

	udelay(default_wait_in_micro_secs);

	DC_LOG_HW_LINK_TRAINING("%s:\n wait = %d\n",
		__func__,
		default_wait_in_micro_secs);
}

static void dpcd_set_training_pattern(
	struct dc_link *link,
	union dpcd_training_pattern dpcd_pattern)
{
	core_link_write_dpcd(
		link,
		DP_TRAINING_PATTERN_SET,
		&dpcd_pattern.raw,
		1);

	DC_LOG_HW_LINK_TRAINING("%s\n %x pattern = %x\n",
		__func__,
		DP_TRAINING_PATTERN_SET,
		dpcd_pattern.v1_4.TRAINING_PATTERN_SET);
}

static void dpcd_set_link_settings(
	struct dc_link *link,
	const struct link_training_settings *lt_settings)
{
	uint8_t rate;

	union down_spread_ctrl downspread = { {0} };
	union lane_count_set lane_count_set = { {0} };

	downspread.raw = (uint8_t)
	(lt_settings->link_settings.link_spread);

	lane_count_set.bits.LANE_COUNT_SET =
	lt_settings->link_settings.lane_count;

	lane_count_set.bits.ENHANCED_FRAMING = 1;

	lane_count_set.bits.POST_LT_ADJ_REQ_GRANTED =
		link->dpcd_caps.max_ln_count.bits.POST_LT_ADJ_REQ_SUPPORTED;

	core_link_write_dpcd(link, DP_DOWNSPREAD_CTRL,
	&downspread.raw, sizeof(downspread));

	core_link_write_dpcd(link, DP_LANE_COUNT_SET,
	&lane_count_set.raw, 1);

	if (link->dpcd_caps.dpcd_rev.raw >= DPCD_REV_14 &&
			lt_settings->link_settings.use_link_rate_set == true) {
		rate = 0;
		core_link_write_dpcd(link, DP_LINK_BW_SET, &rate, 1);
		core_link_write_dpcd(link, DP_LINK_RATE_SET,
				&lt_settings->link_settings.link_rate_set, 1);
	} else {
		rate = (uint8_t) (lt_settings->link_settings.link_rate);
		core_link_write_dpcd(link, DP_LINK_BW_SET, &rate, 1);
	}

	if (rate) {
		DC_LOG_HW_LINK_TRAINING("%s\n %x rate = %x\n %x lane = %x\n %x spread = %x\n",
			__func__,
			DP_LINK_BW_SET,
			lt_settings->link_settings.link_rate,
			DP_LANE_COUNT_SET,
			lt_settings->link_settings.lane_count,
			DP_DOWNSPREAD_CTRL,
			lt_settings->link_settings.link_spread);
	} else {
		DC_LOG_HW_LINK_TRAINING("%s\n %x rate set = %x\n %x lane = %x\n %x spread = %x\n",
			__func__,
			DP_LINK_RATE_SET,
			lt_settings->link_settings.link_rate_set,
			DP_LANE_COUNT_SET,
			lt_settings->link_settings.lane_count,
			DP_DOWNSPREAD_CTRL,
			lt_settings->link_settings.link_spread);
	}

}

static enum dpcd_training_patterns
	hw_training_pattern_to_dpcd_training_pattern(
	struct dc_link *link,
	enum hw_dp_training_pattern pattern)
{
	enum dpcd_training_patterns dpcd_tr_pattern =
	DPCD_TRAINING_PATTERN_VIDEOIDLE;

	switch (pattern) {
	case HW_DP_TRAINING_PATTERN_1:
		dpcd_tr_pattern = DPCD_TRAINING_PATTERN_1;
		break;
	case HW_DP_TRAINING_PATTERN_2:
		dpcd_tr_pattern = DPCD_TRAINING_PATTERN_2;
		break;
	case HW_DP_TRAINING_PATTERN_3:
		dpcd_tr_pattern = DPCD_TRAINING_PATTERN_3;
		break;
	case HW_DP_TRAINING_PATTERN_4:
		dpcd_tr_pattern = DPCD_TRAINING_PATTERN_4;
		break;
	default:
		ASSERT(0);
		DC_LOG_HW_LINK_TRAINING("%s: Invalid HW Training pattern: %d\n",
			__func__, pattern);
		break;
	}

	return dpcd_tr_pattern;

}

static void dpcd_set_lt_pattern_and_lane_settings(
	struct dc_link *link,
	const struct link_training_settings *lt_settings,
	enum hw_dp_training_pattern pattern)
{
	union dpcd_training_lane dpcd_lane[LANE_COUNT_DP_MAX] = { { {0} } };
	const uint32_t dpcd_base_lt_offset =
	DP_TRAINING_PATTERN_SET;
	uint8_t dpcd_lt_buffer[5] = {0};
	union dpcd_training_pattern dpcd_pattern = { {0} };
	uint32_t lane;
	uint32_t size_in_bytes;
	bool edp_workaround = false; /* TODO link_prop.INTERNAL */

	/*****************************************************************
	* DpcdAddress_TrainingPatternSet
	*****************************************************************/
	dpcd_pattern.v1_4.TRAINING_PATTERN_SET =
		hw_training_pattern_to_dpcd_training_pattern(link, pattern);

	dpcd_lt_buffer[DP_TRAINING_PATTERN_SET - dpcd_base_lt_offset]
		= dpcd_pattern.raw;

	DC_LOG_HW_LINK_TRAINING("%s\n %x pattern = %x\n",
		__func__,
		DP_TRAINING_PATTERN_SET,
		dpcd_pattern.v1_4.TRAINING_PATTERN_SET);

	/*****************************************************************
	* DpcdAddress_Lane0Set -> DpcdAddress_Lane3Set
	*****************************************************************/
	for (lane = 0; lane <
		(uint32_t)(lt_settings->link_settings.lane_count); lane++) {

		dpcd_lane[lane].bits.VOLTAGE_SWING_SET =
		(uint8_t)(lt_settings->lane_settings[lane].VOLTAGE_SWING);
		dpcd_lane[lane].bits.PRE_EMPHASIS_SET =
		(uint8_t)(lt_settings->lane_settings[lane].PRE_EMPHASIS);

		dpcd_lane[lane].bits.MAX_SWING_REACHED =
		(lt_settings->lane_settings[lane].VOLTAGE_SWING ==
		VOLTAGE_SWING_MAX_LEVEL ? 1 : 0);
		dpcd_lane[lane].bits.MAX_PRE_EMPHASIS_REACHED =
		(lt_settings->lane_settings[lane].PRE_EMPHASIS ==
		PRE_EMPHASIS_MAX_LEVEL ? 1 : 0);
	}

	/* concatinate everything into one buffer*/

	size_in_bytes = lt_settings->link_settings.lane_count * sizeof(dpcd_lane[0]);

	 // 0x00103 - 0x00102
	memmove(
		&dpcd_lt_buffer[DP_TRAINING_LANE0_SET - dpcd_base_lt_offset],
		dpcd_lane,
		size_in_bytes);

	DC_LOG_HW_LINK_TRAINING("%s:\n %x VS set = %x  PE set = %x max VS Reached = %x  max PE Reached = %x\n",
		__func__,
		DP_TRAINING_LANE0_SET,
		dpcd_lane[0].bits.VOLTAGE_SWING_SET,
		dpcd_lane[0].bits.PRE_EMPHASIS_SET,
		dpcd_lane[0].bits.MAX_SWING_REACHED,
		dpcd_lane[0].bits.MAX_PRE_EMPHASIS_REACHED);

	if (edp_workaround) {
		/* for eDP write in 2 parts because the 5-byte burst is
		* causing issues on some eDP panels (EPR#366724)
		*/
		core_link_write_dpcd(
			link,
			DP_TRAINING_PATTERN_SET,
			&dpcd_pattern.raw,
			sizeof(dpcd_pattern.raw));

		core_link_write_dpcd(
			link,
			DP_TRAINING_LANE0_SET,
			(uint8_t *)(dpcd_lane),
			size_in_bytes);

		} else
		/* write it all in (1 + number-of-lanes)-byte burst*/
			core_link_write_dpcd(
				link,
				dpcd_base_lt_offset,
				dpcd_lt_buffer,
				size_in_bytes + sizeof(dpcd_pattern.raw));

	link->cur_lane_setting = lt_settings->lane_settings[0];
}

static bool is_cr_done(enum dc_lane_count ln_count,
	union lane_status *dpcd_lane_status)
{
	bool done = true;
	uint32_t lane;
	/*LANEx_CR_DONE bits All 1's?*/
	for (lane = 0; lane < (uint32_t)(ln_count); lane++) {
		if (!dpcd_lane_status[lane].bits.CR_DONE_0)
			done = false;
	}
	return done;

}

static bool is_ch_eq_done(enum dc_lane_count ln_count,
	union lane_status *dpcd_lane_status,
	union lane_align_status_updated *lane_status_updated)
{
	bool done = true;
	uint32_t lane;
	if (!lane_status_updated->bits.INTERLANE_ALIGN_DONE)
		done = false;
	else {
		for (lane = 0; lane < (uint32_t)(ln_count); lane++) {
			if (!dpcd_lane_status[lane].bits.SYMBOL_LOCKED_0 ||
				!dpcd_lane_status[lane].bits.CHANNEL_EQ_DONE_0)
				done = false;
		}
	}
	return done;

}

static void update_drive_settings(
		struct link_training_settings *dest,
		struct link_training_settings src)
{
	uint32_t lane;
	for (lane = 0; lane < src.link_settings.lane_count; lane++) {
		dest->lane_settings[lane].VOLTAGE_SWING =
			src.lane_settings[lane].VOLTAGE_SWING;
		dest->lane_settings[lane].PRE_EMPHASIS =
			src.lane_settings[lane].PRE_EMPHASIS;
		dest->lane_settings[lane].POST_CURSOR2 =
			src.lane_settings[lane].POST_CURSOR2;
	}
}

static uint8_t get_nibble_at_index(const uint8_t *buf,
	uint32_t index)
{
	uint8_t nibble;
	nibble = buf[index / 2];

	if (index % 2)
		nibble >>= 4;
	else
		nibble &= 0x0F;

	return nibble;
}

static enum dc_pre_emphasis get_max_pre_emphasis_for_voltage_swing(
	enum dc_voltage_swing voltage)
{
	enum dc_pre_emphasis pre_emphasis;
	pre_emphasis = PRE_EMPHASIS_MAX_LEVEL;

	if (voltage <= VOLTAGE_SWING_MAX_LEVEL)
		pre_emphasis = voltage_swing_to_pre_emphasis[voltage];

	return pre_emphasis;

}

static void find_max_drive_settings(
	const struct link_training_settings *link_training_setting,
	struct link_training_settings *max_lt_setting)
{
	uint32_t lane;
	struct dc_lane_settings max_requested;

	max_requested.VOLTAGE_SWING =
		link_training_setting->
		lane_settings[0].VOLTAGE_SWING;
	max_requested.PRE_EMPHASIS =
		link_training_setting->
		lane_settings[0].PRE_EMPHASIS;
	/*max_requested.postCursor2 =
	 * link_training_setting->laneSettings[0].postCursor2;*/

	/* Determine what the maximum of the requested settings are*/
	for (lane = 1; lane < link_training_setting->link_settings.lane_count;
			lane++) {
		if (link_training_setting->lane_settings[lane].VOLTAGE_SWING >
			max_requested.VOLTAGE_SWING)

			max_requested.VOLTAGE_SWING =
			link_training_setting->
			lane_settings[lane].VOLTAGE_SWING;

		if (link_training_setting->lane_settings[lane].PRE_EMPHASIS >
				max_requested.PRE_EMPHASIS)
			max_requested.PRE_EMPHASIS =
			link_training_setting->
			lane_settings[lane].PRE_EMPHASIS;

		/*
		if (link_training_setting->laneSettings[lane].postCursor2 >
		 max_requested.postCursor2)
		{
		max_requested.postCursor2 =
		link_training_setting->laneSettings[lane].postCursor2;
		}
		*/
	}

	/* make sure the requested settings are
	 * not higher than maximum settings*/
	if (max_requested.VOLTAGE_SWING > VOLTAGE_SWING_MAX_LEVEL)
		max_requested.VOLTAGE_SWING = VOLTAGE_SWING_MAX_LEVEL;

	if (max_requested.PRE_EMPHASIS > PRE_EMPHASIS_MAX_LEVEL)
		max_requested.PRE_EMPHASIS = PRE_EMPHASIS_MAX_LEVEL;
	/*
	if (max_requested.postCursor2 > PostCursor2_MaxLevel)
	max_requested.postCursor2 = PostCursor2_MaxLevel;
	*/

	/* make sure the pre-emphasis matches the voltage swing*/
	if (max_requested.PRE_EMPHASIS >
		get_max_pre_emphasis_for_voltage_swing(
			max_requested.VOLTAGE_SWING))
		max_requested.PRE_EMPHASIS =
		get_max_pre_emphasis_for_voltage_swing(
			max_requested.VOLTAGE_SWING);

	/*
	 * Post Cursor2 levels are completely independent from
	 * pre-emphasis (Post Cursor1) levels. But Post Cursor2 levels
	 * can only be applied to each allowable combination of voltage
	 * swing and pre-emphasis levels */
	 /* if ( max_requested.postCursor2 >
	  *  getMaxPostCursor2ForVoltageSwing(max_requested.voltageSwing))
	  *  max_requested.postCursor2 =
	  *  getMaxPostCursor2ForVoltageSwing(max_requested.voltageSwing);
	  */

	max_lt_setting->link_settings.link_rate =
		link_training_setting->link_settings.link_rate;
	max_lt_setting->link_settings.lane_count =
	link_training_setting->link_settings.lane_count;
	max_lt_setting->link_settings.link_spread =
		link_training_setting->link_settings.link_spread;

	for (lane = 0; lane <
		link_training_setting->link_settings.lane_count;
		lane++) {
		max_lt_setting->lane_settings[lane].VOLTAGE_SWING =
			max_requested.VOLTAGE_SWING;
		max_lt_setting->lane_settings[lane].PRE_EMPHASIS =
			max_requested.PRE_EMPHASIS;
		/*max_lt_setting->laneSettings[lane].postCursor2 =
		 * max_requested.postCursor2;
		 */
	}

}

static void get_lane_status_and_drive_settings(
	struct dc_link *link,
	const struct link_training_settings *link_training_setting,
	union lane_status *ln_status,
	union lane_align_status_updated *ln_status_updated,
	struct link_training_settings *req_settings)
{
	uint8_t dpcd_buf[6] = {0};
	union lane_adjust dpcd_lane_adjust[LANE_COUNT_DP_MAX] = { { {0} } };
	struct link_training_settings request_settings = { {0} };
	uint32_t lane;

	memset(req_settings, '\0', sizeof(struct link_training_settings));

	core_link_read_dpcd(
		link,
		DP_LANE0_1_STATUS,
		(uint8_t *)(dpcd_buf),
		sizeof(dpcd_buf));

	for (lane = 0; lane <
		(uint32_t)(link_training_setting->link_settings.lane_count);
		lane++) {

		ln_status[lane].raw =
			get_nibble_at_index(&dpcd_buf[0], lane);
		dpcd_lane_adjust[lane].raw =
			get_nibble_at_index(&dpcd_buf[4], lane);
	}

	ln_status_updated->raw = dpcd_buf[2];

	DC_LOG_HW_LINK_TRAINING("%s:\n%x Lane01Status = %x\n %x Lane23Status = %x\n ",
		__func__,
		DP_LANE0_1_STATUS, dpcd_buf[0],
		DP_LANE2_3_STATUS, dpcd_buf[1]);

	DC_LOG_HW_LINK_TRAINING("%s:\n %x Lane01AdjustRequest = %x\n %x Lane23AdjustRequest = %x\n",
		__func__,
		DP_ADJUST_REQUEST_LANE0_1,
		dpcd_buf[4],
		DP_ADJUST_REQUEST_LANE2_3,
		dpcd_buf[5]);

	/*copy to req_settings*/
	request_settings.link_settings.lane_count =
		link_training_setting->link_settings.lane_count;
	request_settings.link_settings.link_rate =
		link_training_setting->link_settings.link_rate;
	request_settings.link_settings.link_spread =
		link_training_setting->link_settings.link_spread;

	for (lane = 0; lane <
		(uint32_t)(link_training_setting->link_settings.lane_count);
		lane++) {

		request_settings.lane_settings[lane].VOLTAGE_SWING =
			(enum dc_voltage_swing)(dpcd_lane_adjust[lane].bits.
				VOLTAGE_SWING_LANE);
		request_settings.lane_settings[lane].PRE_EMPHASIS =
			(enum dc_pre_emphasis)(dpcd_lane_adjust[lane].bits.
				PRE_EMPHASIS_LANE);
	}

	/*Note: for postcursor2, read adjusted
	 * postcursor2 settings from*/
	/*DpcdAddress_AdjustRequestPostCursor2 =
	 *0x020C (not implemented yet)*/

	/* we find the maximum of the requested settings across all lanes*/
	/* and set this maximum for all lanes*/
	find_max_drive_settings(&request_settings, req_settings);

	/* if post cursor 2 is needed in the future,
	 * read DpcdAddress_AdjustRequestPostCursor2 = 0x020C
	 */

}

static void dpcd_set_lane_settings(
	struct dc_link *link,
	const struct link_training_settings *link_training_setting)
{
	union dpcd_training_lane dpcd_lane[LANE_COUNT_DP_MAX] = {{{0}}};
	uint32_t lane;

	for (lane = 0; lane <
		(uint32_t)(link_training_setting->
		link_settings.lane_count);
		lane++) {
		dpcd_lane[lane].bits.VOLTAGE_SWING_SET =
			(uint8_t)(link_training_setting->
			lane_settings[lane].VOLTAGE_SWING);
		dpcd_lane[lane].bits.PRE_EMPHASIS_SET =
			(uint8_t)(link_training_setting->
			lane_settings[lane].PRE_EMPHASIS);
		dpcd_lane[lane].bits.MAX_SWING_REACHED =
			(link_training_setting->
			lane_settings[lane].VOLTAGE_SWING ==
			VOLTAGE_SWING_MAX_LEVEL ? 1 : 0);
		dpcd_lane[lane].bits.MAX_PRE_EMPHASIS_REACHED =
			(link_training_setting->
			lane_settings[lane].PRE_EMPHASIS ==
			PRE_EMPHASIS_MAX_LEVEL ? 1 : 0);
	}

	core_link_write_dpcd(link,
		DP_TRAINING_LANE0_SET,
		(uint8_t *)(dpcd_lane),
		link_training_setting->link_settings.lane_count);

	/*
	if (LTSettings.link.rate == LinkRate_High2)
	{
		DpcdTrainingLaneSet2 dpcd_lane2[lane_count_DPMax] = {0};
		for ( uint32_t lane = 0;
		lane < lane_count_DPMax; lane++)
		{
			dpcd_lane2[lane].bits.post_cursor2_set =
			static_cast<unsigned char>(
			LTSettings.laneSettings[lane].postCursor2);
			dpcd_lane2[lane].bits.max_post_cursor2_reached = 0;
		}
		m_pDpcdAccessSrv->WriteDpcdData(
		DpcdAddress_Lane0Set2,
		reinterpret_cast<unsigned char*>(dpcd_lane2),
		LTSettings.link.lanes);
	}
	*/

	DC_LOG_HW_LINK_TRAINING("%s\n %x VS set = %x  PE set = %x max VS Reached = %x  max PE Reached = %x\n",
		__func__,
		DP_TRAINING_LANE0_SET,
		dpcd_lane[0].bits.VOLTAGE_SWING_SET,
		dpcd_lane[0].bits.PRE_EMPHASIS_SET,
		dpcd_lane[0].bits.MAX_SWING_REACHED,
		dpcd_lane[0].bits.MAX_PRE_EMPHASIS_REACHED);

	link->cur_lane_setting = link_training_setting->lane_settings[0];

}

static bool is_max_vs_reached(
	const struct link_training_settings *lt_settings)
{
	uint32_t lane;
	for (lane = 0; lane <
		(uint32_t)(lt_settings->link_settings.lane_count);
		lane++) {
		if (lt_settings->lane_settings[lane].VOLTAGE_SWING
			== VOLTAGE_SWING_MAX_LEVEL)
			return true;
	}
	return false;

}

void dc_link_dp_set_drive_settings(
	struct dc_link *link,
	struct link_training_settings *lt_settings)
{
	/* program ASIC PHY settings*/
	dp_set_hw_lane_settings(link, lt_settings);

	/* Notify DP sink the PHY settings from source */
	dpcd_set_lane_settings(link, lt_settings);
}

static bool perform_post_lt_adj_req_sequence(
	struct dc_link *link,
	struct link_training_settings *lt_settings)
{
	enum dc_lane_count lane_count =
	lt_settings->link_settings.lane_count;

	uint32_t adj_req_count;
	uint32_t adj_req_timer;
	bool req_drv_setting_changed;
	uint32_t lane;

	req_drv_setting_changed = false;
	for (adj_req_count = 0; adj_req_count < POST_LT_ADJ_REQ_LIMIT;
	adj_req_count++) {

		req_drv_setting_changed = false;

		for (adj_req_timer = 0;
			adj_req_timer < POST_LT_ADJ_REQ_TIMEOUT;
			adj_req_timer++) {

			struct link_training_settings req_settings;
			union lane_status dpcd_lane_status[LANE_COUNT_DP_MAX];
			union lane_align_status_updated
				dpcd_lane_status_updated;

			get_lane_status_and_drive_settings(
			link,
			lt_settings,
			dpcd_lane_status,
			&dpcd_lane_status_updated,
			&req_settings);

			if (dpcd_lane_status_updated.bits.
					POST_LT_ADJ_REQ_IN_PROGRESS == 0)
				return true;

			if (!is_cr_done(lane_count, dpcd_lane_status))
				return false;

			if (!is_ch_eq_done(
				lane_count,
				dpcd_lane_status,
				&dpcd_lane_status_updated))
				return false;

			for (lane = 0; lane < (uint32_t)(lane_count); lane++) {

				if (lt_settings->
				lane_settings[lane].VOLTAGE_SWING !=
				req_settings.lane_settings[lane].
				VOLTAGE_SWING ||
				lt_settings->lane_settings[lane].PRE_EMPHASIS !=
				req_settings.lane_settings[lane].PRE_EMPHASIS) {

					req_drv_setting_changed = true;
					break;
				}
			}

			if (req_drv_setting_changed) {
				update_drive_settings(
					lt_settings, req_settings);

				dc_link_dp_set_drive_settings(link,
						lt_settings);
				break;
			}

			msleep(1);
		}

		if (!req_drv_setting_changed) {
			DC_LOG_WARNING("%s: Post Link Training Adjust Request Timed out\n",
				__func__);

			ASSERT(0);
			return true;
		}
	}
	DC_LOG_WARNING("%s: Post Link Training Adjust Request limit reached\n",
		__func__);

	ASSERT(0);
	return true;

}

static enum hw_dp_training_pattern get_supported_tp(struct dc_link *link)
{
	enum hw_dp_training_pattern highest_tp = HW_DP_TRAINING_PATTERN_2;
	struct encoder_feature_support *features = &link->link_enc->features;
	struct dpcd_caps *dpcd_caps = &link->dpcd_caps;

	if (features->flags.bits.IS_TPS3_CAPABLE)
		highest_tp = HW_DP_TRAINING_PATTERN_3;

	if (features->flags.bits.IS_TPS4_CAPABLE)
		highest_tp = HW_DP_TRAINING_PATTERN_4;

	if (dpcd_caps->max_down_spread.bits.TPS4_SUPPORTED &&
		highest_tp >= HW_DP_TRAINING_PATTERN_4)
		return HW_DP_TRAINING_PATTERN_4;

	if (dpcd_caps->max_ln_count.bits.TPS3_SUPPORTED &&
		highest_tp >= HW_DP_TRAINING_PATTERN_3)
		return HW_DP_TRAINING_PATTERN_3;

	return HW_DP_TRAINING_PATTERN_2;
}

static enum link_training_result get_cr_failure(enum dc_lane_count ln_count,
					union lane_status *dpcd_lane_status)
{
	enum link_training_result result = LINK_TRAINING_SUCCESS;

	if (ln_count >= LANE_COUNT_ONE && !dpcd_lane_status[0].bits.CR_DONE_0)
		result = LINK_TRAINING_CR_FAIL_LANE0;
	else if (ln_count >= LANE_COUNT_TWO && !dpcd_lane_status[1].bits.CR_DONE_0)
		result = LINK_TRAINING_CR_FAIL_LANE1;
	else if (ln_count >= LANE_COUNT_FOUR && !dpcd_lane_status[2].bits.CR_DONE_0)
		result = LINK_TRAINING_CR_FAIL_LANE23;
	else if (ln_count >= LANE_COUNT_FOUR && !dpcd_lane_status[3].bits.CR_DONE_0)
		result = LINK_TRAINING_CR_FAIL_LANE23;
	return result;
}

static enum link_training_result perform_channel_equalization_sequence(
	struct dc_link *link,
	struct link_training_settings *lt_settings)
{
	struct link_training_settings req_settings;
	enum hw_dp_training_pattern hw_tr_pattern;
	uint32_t retries_ch_eq;
	enum dc_lane_count lane_count = lt_settings->link_settings.lane_count;
	union lane_align_status_updated dpcd_lane_status_updated = { {0} };
	union lane_status dpcd_lane_status[LANE_COUNT_DP_MAX] = { { {0} } };

	hw_tr_pattern = get_supported_tp(link);

	dp_set_hw_training_pattern(link, hw_tr_pattern);

	for (retries_ch_eq = 0; retries_ch_eq <= LINK_TRAINING_MAX_RETRY_COUNT;
		retries_ch_eq++) {

		dp_set_hw_lane_settings(link, lt_settings);

		/* 2. update DPCD*/
		if (!retries_ch_eq)
			/* EPR #361076 - write as a 5-byte burst,
			 * but only for the 1-st iteration*/
			dpcd_set_lt_pattern_and_lane_settings(
				link,
				lt_settings,
				hw_tr_pattern);
		else
			dpcd_set_lane_settings(link, lt_settings);

		/* 3. wait for receiver to lock-on*/
		wait_for_training_aux_rd_interval(link, 400);

		/* 4. Read lane status and requested
		 * drive settings as set by the sink*/

		get_lane_status_and_drive_settings(
			link,
			lt_settings,
			dpcd_lane_status,
			&dpcd_lane_status_updated,
			&req_settings);

		/* 5. check CR done*/
		if (!is_cr_done(lane_count, dpcd_lane_status))
			return LINK_TRAINING_EQ_FAIL_CR;

		/* 6. check CHEQ done*/
		if (is_ch_eq_done(lane_count,
			dpcd_lane_status,
			&dpcd_lane_status_updated))
			return LINK_TRAINING_SUCCESS;

		/* 7. update VS/PE/PC2 in lt_settings*/
		update_drive_settings(lt_settings, req_settings);
	}

	return LINK_TRAINING_EQ_FAIL_EQ;

}

static enum link_training_result perform_clock_recovery_sequence(
	struct dc_link *link,
	struct link_training_settings *lt_settings)
{
	uint32_t retries_cr;
	uint32_t retry_count;
	uint32_t lane;
	struct link_training_settings req_settings;
	enum dc_lane_count lane_count =
	lt_settings->link_settings.lane_count;
	enum hw_dp_training_pattern hw_tr_pattern = HW_DP_TRAINING_PATTERN_1;
	union lane_status dpcd_lane_status[LANE_COUNT_DP_MAX];
	union lane_align_status_updated dpcd_lane_status_updated;

	retries_cr = 0;
	retry_count = 0;
	/* initial drive setting (VS/PE/PC2)*/
	for (lane = 0; lane < LANE_COUNT_DP_MAX; lane++) {
		lt_settings->lane_settings[lane].VOLTAGE_SWING =
		VOLTAGE_SWING_LEVEL0;
		lt_settings->lane_settings[lane].PRE_EMPHASIS =
		PRE_EMPHASIS_DISABLED;
		lt_settings->lane_settings[lane].POST_CURSOR2 =
		POST_CURSOR2_DISABLED;
	}

	dp_set_hw_training_pattern(link, hw_tr_pattern);

	/* najeeb - The synaptics MST hub can put the LT in
	* infinite loop by switching the VS
	*/
	/* between level 0 and level 1 continuously, here
	* we try for CR lock for LinkTrainingMaxCRRetry count*/
	while ((retries_cr < LINK_TRAINING_MAX_RETRY_COUNT) &&
	(retry_count < LINK_TRAINING_MAX_CR_RETRY)) {

		memset(&dpcd_lane_status, '\0', sizeof(dpcd_lane_status));
		memset(&dpcd_lane_status_updated, '\0',
		sizeof(dpcd_lane_status_updated));

		/* 1. call HWSS to set lane settings*/
		dp_set_hw_lane_settings(
				link,
				lt_settings);

		/* 2. update DPCD of the receiver*/
		if (!retries_cr)
			/* EPR #361076 - write as a 5-byte burst,
			 * but only for the 1-st iteration.*/
			dpcd_set_lt_pattern_and_lane_settings(
					link,
					lt_settings,
					hw_tr_pattern);
		else
			dpcd_set_lane_settings(
					link,
					lt_settings);

		/* 3. wait receiver to lock-on*/
		wait_for_training_aux_rd_interval(
				link,
				100);

		/* 4. Read lane status and requested drive
		* settings as set by the sink
		*/
		get_lane_status_and_drive_settings(
				link,
				lt_settings,
				dpcd_lane_status,
				&dpcd_lane_status_updated,
				&req_settings);

		/* 5. check CR done*/
		if (is_cr_done(lane_count, dpcd_lane_status))
			return LINK_TRAINING_SUCCESS;

		/* 6. max VS reached*/
		if (is_max_vs_reached(lt_settings))
			break;

		/* 7. same voltage*/
		/* Note: VS same for all lanes,
		* so comparing first lane is sufficient*/
		if (lt_settings->lane_settings[0].VOLTAGE_SWING ==
			req_settings.lane_settings[0].VOLTAGE_SWING)
			retries_cr++;
		else
			retries_cr = 0;

		/* 8. update VS/PE/PC2 in lt_settings*/
		update_drive_settings(lt_settings, req_settings);

		retry_count++;
	}

	if (retry_count >= LINK_TRAINING_MAX_CR_RETRY) {
		ASSERT(0);
		DC_LOG_ERROR("%s: Link Training Error, could not get CR after %d tries. Possibly voltage swing issue",
			__func__,
			LINK_TRAINING_MAX_CR_RETRY);

	}

	return get_cr_failure(lane_count, dpcd_lane_status);
}

static inline enum link_training_result perform_link_training_int(
	struct dc_link *link,
	struct link_training_settings *lt_settings,
	enum link_training_result status)
{
	union lane_count_set lane_count_set = { {0} };
	union dpcd_training_pattern dpcd_pattern = { {0} };

	/* 3. set training not in progress*/
	dpcd_pattern.v1_4.TRAINING_PATTERN_SET = DPCD_TRAINING_PATTERN_VIDEOIDLE;
	dpcd_set_training_pattern(link, dpcd_pattern);

	/* 4. mainlink output idle pattern*/
	dp_set_hw_test_pattern(link, DP_TEST_PATTERN_VIDEO_MODE, NULL, 0);

	/*
	 * 5. post training adjust if required
	 * If the upstream DPTX and downstream DPRX both support TPS4,
	 * TPS4 must be used instead of POST_LT_ADJ_REQ.
	 */
	if (link->dpcd_caps.max_ln_count.bits.POST_LT_ADJ_REQ_SUPPORTED != 1 ||
			get_supported_tp(link) == HW_DP_TRAINING_PATTERN_4)
		return status;

	if (status == LINK_TRAINING_SUCCESS &&
		perform_post_lt_adj_req_sequence(link, lt_settings) == false)
		status = LINK_TRAINING_LQA_FAIL;

	lane_count_set.bits.LANE_COUNT_SET = lt_settings->link_settings.lane_count;
	lane_count_set.bits.ENHANCED_FRAMING = 1;
	lane_count_set.bits.POST_LT_ADJ_REQ_GRANTED = 0;

	core_link_write_dpcd(
		link,
		DP_LANE_COUNT_SET,
		&lane_count_set.raw,
		sizeof(lane_count_set));

	return status;
}

enum link_training_result dc_link_dp_perform_link_training(
	struct dc_link *link,
	const struct dc_link_settings *link_setting,
	bool skip_video_pattern)
{
	enum link_training_result status = LINK_TRAINING_SUCCESS;

	char *link_rate = "Unknown";
	char *lt_result = "Unknown";

	struct link_training_settings lt_settings;

	memset(&lt_settings, '\0', sizeof(lt_settings));

	lt_settings.link_settings.link_rate = link_setting->link_rate;
	lt_settings.link_settings.lane_count = link_setting->lane_count;
	lt_settings.link_settings.use_link_rate_set = link_setting->use_link_rate_set;
	lt_settings.link_settings.link_rate_set = link_setting->link_rate_set;

	/*@todo[vdevulap] move SS to LS, should not be handled by displaypath*/

	/* TODO hard coded to SS for now
	 * lt_settings.link_settings.link_spread =
	 * dal_display_path_is_ss_supported(
	 * path_mode->display_path) ?
	 * LINK_SPREAD_05_DOWNSPREAD_30KHZ :
	 * LINK_SPREAD_DISABLED;
	 */
	if (link->dp_ss_off)
		lt_settings.link_settings.link_spread = LINK_SPREAD_DISABLED;
	else
		lt_settings.link_settings.link_spread = LINK_SPREAD_05_DOWNSPREAD_30KHZ;

	/* 1. set link rate, lane count and spread*/
	dpcd_set_link_settings(link, &lt_settings);

	/* 2. perform link training (set link training done
	 *  to false is done as well)*/
	status = perform_clock_recovery_sequence(link, &lt_settings);
	if (status == LINK_TRAINING_SUCCESS) {
		status = perform_channel_equalization_sequence(link,
				&lt_settings);
	}

	if ((status == LINK_TRAINING_SUCCESS) || !skip_video_pattern) {
		status = perform_link_training_int(link,
				&lt_settings,
				status);
	}

	/* 6. print status message*/
	switch (lt_settings.link_settings.link_rate) {

	case LINK_RATE_LOW:
		link_rate = "RBR";
		break;
	case LINK_RATE_HIGH:
		link_rate = "HBR";
		break;
	case LINK_RATE_HIGH2:
		link_rate = "HBR2";
		break;
	case LINK_RATE_RBR2:
		link_rate = "RBR2";
		break;
	case LINK_RATE_HIGH3:
		link_rate = "HBR3";
		break;
	default:
		break;
	}

	switch (status) {
	case LINK_TRAINING_SUCCESS:
		lt_result = "pass";
		break;
	case LINK_TRAINING_CR_FAIL_LANE0:
		lt_result = "CR failed lane0";
		break;
	case LINK_TRAINING_CR_FAIL_LANE1:
		lt_result = "CR failed lane1";
		break;
	case LINK_TRAINING_CR_FAIL_LANE23:
		lt_result = "CR failed lane23";
		break;
	case LINK_TRAINING_EQ_FAIL_CR:
		lt_result = "CR failed in EQ";
		break;
	case LINK_TRAINING_EQ_FAIL_EQ:
		lt_result = "EQ failed";
		break;
	case LINK_TRAINING_LQA_FAIL:
		lt_result = "LQA failed";
		break;
	default:
		break;
	}

	/* Connectivity log: link training */
	CONN_MSG_LT(link, "%sx%d %s VS=%d, PE=%d",
			link_rate,
			lt_settings.link_settings.lane_count,
			lt_result,
			lt_settings.lane_settings[0].VOLTAGE_SWING,
			lt_settings.lane_settings[0].PRE_EMPHASIS);

	if (status != LINK_TRAINING_SUCCESS)
		link->ctx->dc->debug_data.ltFailCount++;

	return status;
}


bool perform_link_training_with_retries(
	struct dc_link *link,
	const struct dc_link_settings *link_setting,
	bool skip_video_pattern,
	int attempts)
{
	uint8_t j;
	uint8_t delay_between_attempts = LINK_TRAINING_RETRY_DELAY;

	for (j = 0; j < attempts; ++j) {

		if (dc_link_dp_perform_link_training(
				link,
				link_setting,
				skip_video_pattern) == LINK_TRAINING_SUCCESS)
			return true;

		msleep(delay_between_attempts);
		delay_between_attempts += LINK_TRAINING_RETRY_DELAY;
	}

	return false;
}

static struct dc_link_settings get_max_link_cap(struct dc_link *link)
{
	/* Set Default link settings */
	struct dc_link_settings max_link_cap = {LANE_COUNT_FOUR, LINK_RATE_HIGH,
			LINK_SPREAD_05_DOWNSPREAD_30KHZ, false, 0};

	/* Higher link settings based on feature supported */
	if (link->link_enc->features.flags.bits.IS_HBR2_CAPABLE)
		max_link_cap.link_rate = LINK_RATE_HIGH2;

	if (link->link_enc->features.flags.bits.IS_HBR3_CAPABLE)
		max_link_cap.link_rate = LINK_RATE_HIGH3;

	/* Lower link settings based on sink's link cap */
	if (link->reported_link_cap.lane_count < max_link_cap.lane_count)
		max_link_cap.lane_count =
				link->reported_link_cap.lane_count;
	if (link->reported_link_cap.link_rate < max_link_cap.link_rate)
		max_link_cap.link_rate =
				link->reported_link_cap.link_rate;
	if (link->reported_link_cap.link_spread <
			max_link_cap.link_spread)
		max_link_cap.link_spread =
				link->reported_link_cap.link_spread;
	return max_link_cap;
}

static enum dc_status read_hpd_rx_irq_data(
	struct dc_link *link,
	union hpd_irq_data *irq_data)
{
	static enum dc_status retval;

	/* The HW reads 16 bytes from 200h on HPD,
	 * but if we get an AUX_DEFER, the HW cannot retry
	 * and this causes the CTS tests 4.3.2.1 - 3.2.4 to
	 * fail, so we now explicitly read 6 bytes which is
	 * the req from the above mentioned test cases.
	 *
	 * For DP 1.4 we need to read those from 2002h range.
	 */
	if (link->dpcd_caps.dpcd_rev.raw < DPCD_REV_14)
		retval = core_link_read_dpcd(
			link,
			DP_SINK_COUNT,
			irq_data->raw,
			sizeof(union hpd_irq_data));
	else {
		/* Read 14 bytes in a single read and then copy only the required fields.
		 * This is more efficient than doing it in two separate AUX reads. */

		uint8_t tmp[DP_SINK_STATUS_ESI - DP_SINK_COUNT_ESI + 1];

		retval = core_link_read_dpcd(
			link,
			DP_SINK_COUNT_ESI,
			tmp,
			sizeof(tmp));

		if (retval != DC_OK)
			return retval;

		irq_data->bytes.sink_cnt.raw = tmp[DP_SINK_COUNT_ESI - DP_SINK_COUNT_ESI];
		irq_data->bytes.device_service_irq.raw = tmp[DP_DEVICE_SERVICE_IRQ_VECTOR_ESI0 - DP_SINK_COUNT_ESI];
		irq_data->bytes.lane01_status.raw = tmp[DP_LANE0_1_STATUS_ESI - DP_SINK_COUNT_ESI];
		irq_data->bytes.lane23_status.raw = tmp[DP_LANE2_3_STATUS_ESI - DP_SINK_COUNT_ESI];
		irq_data->bytes.lane_status_updated.raw = tmp[DP_LANE_ALIGN_STATUS_UPDATED_ESI - DP_SINK_COUNT_ESI];
		irq_data->bytes.sink_status.raw = tmp[DP_SINK_STATUS_ESI - DP_SINK_COUNT_ESI];
	}

	return retval;
}

static bool hpd_rx_irq_check_link_loss_status(
	struct dc_link *link,
	union hpd_irq_data *hpd_irq_dpcd_data)
{
	uint8_t irq_reg_rx_power_state = 0;
	enum dc_status dpcd_result = DC_ERROR_UNEXPECTED;
	union lane_status lane_status;
	uint32_t lane;
	bool sink_status_changed;
	bool return_code;

	sink_status_changed = false;
	return_code = false;

	if (link->cur_link_settings.lane_count == 0)
		return return_code;

	/*1. Check that Link Status changed, before re-training.*/

	/*parse lane status*/
	for (lane = 0; lane < link->cur_link_settings.lane_count; lane++) {
		/* check status of lanes 0,1
		 * changed DpcdAddress_Lane01Status (0x202)
		 */
		lane_status.raw = get_nibble_at_index(
			&hpd_irq_dpcd_data->bytes.lane01_status.raw,
			lane);

		if (!lane_status.bits.CHANNEL_EQ_DONE_0 ||
			!lane_status.bits.CR_DONE_0 ||
			!lane_status.bits.SYMBOL_LOCKED_0) {
			/* if one of the channel equalization, clock
			 * recovery or symbol lock is dropped
			 * consider it as (link has been
			 * dropped) dp sink status has changed
			 */
			sink_status_changed = true;
			break;
		}
	}

	/* Check interlane align.*/
	if (sink_status_changed ||
		!hpd_irq_dpcd_data->bytes.lane_status_updated.bits.INTERLANE_ALIGN_DONE) {

		DC_LOG_HW_HPD_IRQ("%s: Link Status changed.\n", __func__);

		return_code = true;

		/*2. Check that we can handle interrupt: Not in FS DOS,
		 *  Not in "Display Timeout" state, Link is trained.
		 */
		dpcd_result = core_link_read_dpcd(link,
			DP_SET_POWER,
			&irq_reg_rx_power_state,
			sizeof(irq_reg_rx_power_state));

		if (dpcd_result != DC_OK) {
			DC_LOG_HW_HPD_IRQ("%s: DPCD read failed to obtain power state.\n",
				__func__);
		} else {
			if (irq_reg_rx_power_state != DP_SET_POWER_D0)
				return_code = false;
		}
	}

	return return_code;
}

bool dp_verify_link_cap(
	struct dc_link *link,
	struct dc_link_settings *known_limit_link_setting,
	int *fail_count)
{
	struct dc_link_settings max_link_cap = {0};
	struct dc_link_settings cur_link_setting = {0};
	struct dc_link_settings *cur = &cur_link_setting;
	struct dc_link_settings initial_link_settings = {0};
	bool success;
	bool skip_link_training;
	bool skip_video_pattern;
	struct clock_source *dp_cs;
	enum clock_source_id dp_cs_id = CLOCK_SOURCE_ID_EXTERNAL;
	enum link_training_result status;
	union hpd_irq_data irq_data;

	if (link->dc->debug.skip_detection_link_training) {
		link->verified_link_cap = *known_limit_link_setting;
		return true;
	}

	memset(&irq_data, 0, sizeof(irq_data));
	success = false;
	skip_link_training = false;

	max_link_cap = get_max_link_cap(link);

	/* TODO implement override and monitor patch later */

	/* try to train the link from high to low to
	 * find the physical link capability
	 */
	/* disable PHY done possible by BIOS, will be done by driver itself */
	dp_disable_link_phy(link, link->connector_signal);

	dp_cs = link->dc->res_pool->dp_clock_source;

	if (dp_cs)
		dp_cs_id = dp_cs->id;
	else {
		/*
		 * dp clock source is not initialized for some reason.
		 * Should not happen, CLOCK_SOURCE_ID_EXTERNAL will be used
		 */
		ASSERT(dp_cs);
	}

	/* link training starts with the maximum common settings
	 * supported by both sink and ASIC.
	 */
	initial_link_settings = get_common_supported_link_settings(
			*known_limit_link_setting,
			max_link_cap);
	cur_link_setting = initial_link_settings;
	do {
		skip_video_pattern = true;

		if (cur->link_rate == LINK_RATE_LOW)
			skip_video_pattern = false;

		dp_enable_link_phy(
				link,
				link->connector_signal,
				dp_cs_id,
				cur);


		if (skip_link_training)
			success = true;
		else {
			status = dc_link_dp_perform_link_training(
							link,
							cur,
							skip_video_pattern);
			if (status == LINK_TRAINING_SUCCESS)
				success = true;
			else
				(*fail_count)++;
		}

		if (success) {
			link->verified_link_cap = *cur;
			udelay(1000);
			if (read_hpd_rx_irq_data(link, &irq_data) == DC_OK)
				if (hpd_rx_irq_check_link_loss_status(
						link,
						&irq_data))
					(*fail_count)++;
		}
		/* always disable the link before trying another
		 * setting or before returning we'll enable it later
		 * based on the actual mode we're driving
		 */
		dp_disable_link_phy(link, link->connector_signal);
	} while (!success && decide_fallback_link_setting(
			initial_link_settings, cur, status));

	/* Link Training failed for all Link Settings
	 *  (Lane Count is still unknown)
	 */
	if (!success) {
		/* If all LT fails for all settings,
		 * set verified = failed safe (1 lane low)
		 */
		link->verified_link_cap.lane_count = LANE_COUNT_ONE;
		link->verified_link_cap.link_rate = LINK_RATE_LOW;

		link->verified_link_cap.link_spread =
		LINK_SPREAD_DISABLED;
	}


	return success;
}

static struct dc_link_settings get_common_supported_link_settings(
		struct dc_link_settings link_setting_a,
		struct dc_link_settings link_setting_b)
{
	struct dc_link_settings link_settings = {0};

	link_settings.lane_count =
		(link_setting_a.lane_count <=
			link_setting_b.lane_count) ?
			link_setting_a.lane_count :
			link_setting_b.lane_count;
	link_settings.link_rate =
		(link_setting_a.link_rate <=
			link_setting_b.link_rate) ?
			link_setting_a.link_rate :
			link_setting_b.link_rate;
	link_settings.link_spread = LINK_SPREAD_DISABLED;

	/* in DP compliance test, DPR-120 may have
	 * a random value in its MAX_LINK_BW dpcd field.
	 * We map it to the maximum supported link rate that
	 * is smaller than MAX_LINK_BW in this case.
	 */
	if (link_settings.link_rate > LINK_RATE_HIGH3) {
		link_settings.link_rate = LINK_RATE_HIGH3;
	} else if (link_settings.link_rate < LINK_RATE_HIGH3
			&& link_settings.link_rate > LINK_RATE_HIGH2) {
		link_settings.link_rate = LINK_RATE_HIGH2;
	} else if (link_settings.link_rate < LINK_RATE_HIGH2
			&& link_settings.link_rate > LINK_RATE_HIGH) {
		link_settings.link_rate = LINK_RATE_HIGH;
	} else if (link_settings.link_rate < LINK_RATE_HIGH
			&& link_settings.link_rate > LINK_RATE_LOW) {
		link_settings.link_rate = LINK_RATE_LOW;
	} else if (link_settings.link_rate < LINK_RATE_LOW) {
		link_settings.link_rate = LINK_RATE_UNKNOWN;
	}

	return link_settings;
}

static inline bool reached_minimum_lane_count(enum dc_lane_count lane_count)
{
	return lane_count <= LANE_COUNT_ONE;
}

static inline bool reached_minimum_link_rate(enum dc_link_rate link_rate)
{
	return link_rate <= LINK_RATE_LOW;
}

static enum dc_lane_count reduce_lane_count(enum dc_lane_count lane_count)
{
	switch (lane_count) {
	case LANE_COUNT_FOUR:
		return LANE_COUNT_TWO;
	case LANE_COUNT_TWO:
		return LANE_COUNT_ONE;
	case LANE_COUNT_ONE:
		return LANE_COUNT_UNKNOWN;
	default:
		return LANE_COUNT_UNKNOWN;
	}
}

static enum dc_link_rate reduce_link_rate(enum dc_link_rate link_rate)
{
	switch (link_rate) {
	case LINK_RATE_HIGH3:
		return LINK_RATE_HIGH2;
	case LINK_RATE_HIGH2:
		return LINK_RATE_HIGH;
	case LINK_RATE_HIGH:
		return LINK_RATE_LOW;
	case LINK_RATE_LOW:
		return LINK_RATE_UNKNOWN;
	default:
		return LINK_RATE_UNKNOWN;
	}
}

static enum dc_lane_count increase_lane_count(enum dc_lane_count lane_count)
{
	switch (lane_count) {
	case LANE_COUNT_ONE:
		return LANE_COUNT_TWO;
	case LANE_COUNT_TWO:
		return LANE_COUNT_FOUR;
	default:
		return LANE_COUNT_UNKNOWN;
	}
}

static enum dc_link_rate increase_link_rate(enum dc_link_rate link_rate)
{
	switch (link_rate) {
	case LINK_RATE_LOW:
		return LINK_RATE_HIGH;
	case LINK_RATE_HIGH:
		return LINK_RATE_HIGH2;
	case LINK_RATE_HIGH2:
		return LINK_RATE_HIGH3;
	default:
		return LINK_RATE_UNKNOWN;
	}
}

/*
 * function: set link rate and lane count fallback based
 * on current link setting and last link training result
 * return value:
 *			true - link setting could be set
 *			false - has reached minimum setting
 *					and no further fallback could be done
 */
static bool decide_fallback_link_setting(
		struct dc_link_settings initial_link_settings,
		struct dc_link_settings *current_link_setting,
		enum link_training_result training_result)
{
	if (!current_link_setting)
		return false;

	switch (training_result) {
	case LINK_TRAINING_CR_FAIL_LANE0:
	case LINK_TRAINING_CR_FAIL_LANE1:
	case LINK_TRAINING_CR_FAIL_LANE23:
	case LINK_TRAINING_LQA_FAIL:
	{
		if (!reached_minimum_link_rate
				(current_link_setting->link_rate)) {
			current_link_setting->link_rate =
				reduce_link_rate(
					current_link_setting->link_rate);
		} else if (!reached_minimum_lane_count
				(current_link_setting->lane_count)) {
			current_link_setting->link_rate =
				initial_link_settings.link_rate;
			if (training_result == LINK_TRAINING_CR_FAIL_LANE0)
				return false;
			else if (training_result == LINK_TRAINING_CR_FAIL_LANE1)
				current_link_setting->lane_count =
						LANE_COUNT_ONE;
			else if (training_result ==
					LINK_TRAINING_CR_FAIL_LANE23)
				current_link_setting->lane_count =
						LANE_COUNT_TWO;
			else
				current_link_setting->lane_count =
					reduce_lane_count(
					current_link_setting->lane_count);
		} else {
			return false;
		}
		break;
	}
	case LINK_TRAINING_EQ_FAIL_EQ:
	{
		if (!reached_minimum_lane_count
				(current_link_setting->lane_count)) {
			current_link_setting->lane_count =
				reduce_lane_count(
					current_link_setting->lane_count);
		} else if (!reached_minimum_link_rate
				(current_link_setting->link_rate)) {
			current_link_setting->link_rate =
				reduce_link_rate(
					current_link_setting->link_rate);
		} else {
			return false;
		}
		break;
	}
	case LINK_TRAINING_EQ_FAIL_CR:
	{
		if (!reached_minimum_link_rate
				(current_link_setting->link_rate)) {
			current_link_setting->link_rate =
				reduce_link_rate(
					current_link_setting->link_rate);
		} else {
			return false;
		}
		break;
	}
	default:
		return false;
	}
	return true;
}

bool dp_validate_mode_timing(
	struct dc_link *link,
	const struct dc_crtc_timing *timing)
{
	uint32_t req_bw;
	uint32_t max_bw;

	const struct dc_link_settings *link_setting;

	/*always DP fail safe mode*/
	if ((timing->pix_clk_100hz / 10) == (uint32_t) 25175 &&
		timing->h_addressable == (uint32_t) 640 &&
		timing->v_addressable == (uint32_t) 480)
		return true;

	link_setting = dc_link_get_link_cap(link);

	/* TODO: DYNAMIC_VALIDATION needs to be implemented */
	/*if (flags.DYNAMIC_VALIDATION == 1 &&
		link->verified_link_cap.lane_count != LANE_COUNT_UNKNOWN)
		link_setting = &link->verified_link_cap;
	*/

	req_bw = dc_bandwidth_in_kbps_from_timing(timing);
	max_bw = dc_link_bandwidth_kbps(link, link_setting);

	if (req_bw <= max_bw) {
		/* remember the biggest mode here, during
		 * initial link training (to get
		 * verified_link_cap), LS sends event about
		 * cannot train at reported cap to upper
		 * layer and upper layer will re-enumerate modes.
		 * this is not necessary if the lower
		 * verified_link_cap is enough to drive
		 * all the modes */

		/* TODO: DYNAMIC_VALIDATION needs to be implemented */
		/* if (flags.DYNAMIC_VALIDATION == 1)
			dpsst->max_req_bw_for_verified_linkcap = dal_max(
				dpsst->max_req_bw_for_verified_linkcap, req_bw); */
		return true;
	} else
		return false;
}

static bool decide_dp_link_settings(struct dc_link *link, struct dc_link_settings *link_setting, uint32_t req_bw)
{
	struct dc_link_settings initial_link_setting = {
		LANE_COUNT_ONE, LINK_RATE_LOW, LINK_SPREAD_DISABLED, false, 0};
	struct dc_link_settings current_link_setting =
			initial_link_setting;
	uint32_t link_bw;

	/* search for the minimum link setting that:
	 * 1. is supported according to the link training result
	 * 2. could support the b/w requested by the timing
	 */
	while (current_link_setting.link_rate <=
			link->verified_link_cap.link_rate) {
<<<<<<< HEAD
		link_bw = bandwidth_in_kbps_from_link_settings(
=======
		link_bw = dc_link_bandwidth_kbps(
				link,
>>>>>>> a2d635de
				&current_link_setting);
		if (req_bw <= link_bw) {
			*link_setting = current_link_setting;
			return true;
		}

		if (current_link_setting.lane_count <
				link->verified_link_cap.lane_count) {
			current_link_setting.lane_count =
					increase_lane_count(
							current_link_setting.lane_count);
		} else {
			current_link_setting.link_rate =
					increase_link_rate(
							current_link_setting.link_rate);
			current_link_setting.lane_count =
					initial_link_setting.lane_count;
		}
	}

	return false;
}

static bool decide_edp_link_settings(struct dc_link *link, struct dc_link_settings *link_setting, uint32_t req_bw)
{
	struct dc_link_settings initial_link_setting;
	struct dc_link_settings current_link_setting;
	uint32_t link_bw;

	if (link->dpcd_caps.dpcd_rev.raw < DPCD_REV_14 ||
			link->dpcd_caps.edp_supported_link_rates_count == 0 ||
			link->dc->config.optimize_edp_link_rate == false) {
		*link_setting = link->verified_link_cap;
		return true;
	}

	memset(&initial_link_setting, 0, sizeof(initial_link_setting));
	initial_link_setting.lane_count = LANE_COUNT_ONE;
	initial_link_setting.link_rate = link->dpcd_caps.edp_supported_link_rates[0];
	initial_link_setting.link_spread = LINK_SPREAD_DISABLED;
	initial_link_setting.use_link_rate_set = true;
	initial_link_setting.link_rate_set = 0;
	current_link_setting = initial_link_setting;

	/* search for the minimum link setting that:
	 * 1. is supported according to the link training result
	 * 2. could support the b/w requested by the timing
	 */
	while (current_link_setting.link_rate <=
			link->verified_link_cap.link_rate) {
		link_bw = dc_link_bandwidth_kbps(
				link,
				&current_link_setting);
		if (req_bw <= link_bw) {
			*link_setting = current_link_setting;
			return true;
		}

		if (current_link_setting.lane_count <
				link->verified_link_cap.lane_count) {
			current_link_setting.lane_count =
					increase_lane_count(
							current_link_setting.lane_count);
		} else {
			if (current_link_setting.link_rate_set < link->dpcd_caps.edp_supported_link_rates_count) {
				current_link_setting.link_rate_set++;
				current_link_setting.link_rate =
					link->dpcd_caps.edp_supported_link_rates[current_link_setting.link_rate_set];
				current_link_setting.lane_count =
									initial_link_setting.lane_count;
			} else
				break;
		}
	}
	return false;
}

void decide_link_settings(struct dc_stream_state *stream,
	struct dc_link_settings *link_setting)
{
	struct dc_link *link;
	uint32_t req_bw;

<<<<<<< HEAD
	req_bw = bandwidth_in_kbps_from_timing(&stream->timing);
=======
	req_bw = dc_bandwidth_in_kbps_from_timing(&stream->timing);
>>>>>>> a2d635de

	link = stream->link;

	/* if preferred is specified through AMDDP, use it, if it's enough
	 * to drive the mode
	 */
	if (link->preferred_link_setting.lane_count !=
			LANE_COUNT_UNKNOWN &&
			link->preferred_link_setting.link_rate !=
					LINK_RATE_UNKNOWN) {
		*link_setting =  link->preferred_link_setting;
		return;
	}

	/* MST doesn't perform link training for now
	 * TODO: add MST specific link training routine
	 */
	if (stream->signal == SIGNAL_TYPE_DISPLAY_PORT_MST) {
		*link_setting = link->verified_link_cap;
		return;
	}

	if (link->connector_signal == SIGNAL_TYPE_EDP) {
		if (decide_edp_link_settings(link, link_setting, req_bw))
			return;
	} else if (decide_dp_link_settings(link, link_setting, req_bw))
		return;

	BREAK_TO_DEBUGGER();
	ASSERT(link->verified_link_cap.lane_count != LANE_COUNT_UNKNOWN);

	*link_setting = link->verified_link_cap;
}

/*************************Short Pulse IRQ***************************/
static bool allow_hpd_rx_irq(const struct dc_link *link)
{
	/*
	 * Don't handle RX IRQ unless one of following is met:
	 * 1) The link is established (cur_link_settings != unknown)
	 * 2) We kicked off MST detection
	 * 3) We know we're dealing with an active dongle
	 */

	if ((link->cur_link_settings.lane_count != LANE_COUNT_UNKNOWN) ||
		(link->type == dc_connection_mst_branch) ||
		is_dp_active_dongle(link))
		return true;

	return false;
}

static bool handle_hpd_irq_psr_sink(const struct dc_link *link)
{
	union dpcd_psr_configuration psr_configuration;

	if (!link->psr_enabled)
		return false;

	dm_helpers_dp_read_dpcd(
		link->ctx,
		link,
		368,/*DpcdAddress_PSR_Enable_Cfg*/
		&psr_configuration.raw,
		sizeof(psr_configuration.raw));


	if (psr_configuration.bits.ENABLE) {
		unsigned char dpcdbuf[3] = {0};
		union psr_error_status psr_error_status;
		union psr_sink_psr_status psr_sink_psr_status;

		dm_helpers_dp_read_dpcd(
			link->ctx,
			link,
			0x2006, /*DpcdAddress_PSR_Error_Status*/
			(unsigned char *) dpcdbuf,
			sizeof(dpcdbuf));

		/*DPCD 2006h   ERROR STATUS*/
		psr_error_status.raw = dpcdbuf[0];
		/*DPCD 2008h   SINK PANEL SELF REFRESH STATUS*/
		psr_sink_psr_status.raw = dpcdbuf[2];

		if (psr_error_status.bits.LINK_CRC_ERROR ||
				psr_error_status.bits.RFB_STORAGE_ERROR) {
			/* Acknowledge and clear error bits */
			dm_helpers_dp_write_dpcd(
				link->ctx,
				link,
				8198,/*DpcdAddress_PSR_Error_Status*/
				&psr_error_status.raw,
				sizeof(psr_error_status.raw));

			/* PSR error, disable and re-enable PSR */
			dc_link_set_psr_enable(link, false, true);
			dc_link_set_psr_enable(link, true, true);

			return true;
		} else if (psr_sink_psr_status.bits.SINK_SELF_REFRESH_STATUS ==
				PSR_SINK_STATE_ACTIVE_DISPLAY_FROM_SINK_RFB){
			/* No error is detect, PSR is active.
			 * We should return with IRQ_HPD handled without
			 * checking for loss of sync since PSR would have
			 * powered down main link.
			 */
			return true;
		}
	}
	return false;
}

static void dp_test_send_link_training(struct dc_link *link)
{
	struct dc_link_settings link_settings = {0};

	core_link_read_dpcd(
			link,
			DP_TEST_LANE_COUNT,
			(unsigned char *)(&link_settings.lane_count),
			1);
	core_link_read_dpcd(
			link,
			DP_TEST_LINK_RATE,
			(unsigned char *)(&link_settings.link_rate),
			1);

	/* Set preferred link settings */
	link->verified_link_cap.lane_count = link_settings.lane_count;
	link->verified_link_cap.link_rate = link_settings.link_rate;

	dp_retrain_link_dp_test(link, &link_settings, false);
}

/* TODO Raven hbr2 compliance eye output is unstable
 * (toggling on and off) with debugger break
 * This caueses intermittent PHY automation failure
 * Need to look into the root cause */
static void dp_test_send_phy_test_pattern(struct dc_link *link)
{
	union phy_test_pattern dpcd_test_pattern;
	union lane_adjust dpcd_lane_adjustment[2];
	unsigned char dpcd_post_cursor_2_adjustment = 0;
	unsigned char test_80_bit_pattern[
			(DP_TEST_80BIT_CUSTOM_PATTERN_79_72 -
			DP_TEST_80BIT_CUSTOM_PATTERN_7_0)+1] = {0};
	enum dp_test_pattern test_pattern;
	struct dc_link_training_settings link_settings;
	union lane_adjust dpcd_lane_adjust;
	unsigned int lane;
	struct link_training_settings link_training_settings;
	int i = 0;

	dpcd_test_pattern.raw = 0;
	memset(dpcd_lane_adjustment, 0, sizeof(dpcd_lane_adjustment));
	memset(&link_settings, 0, sizeof(link_settings));

	/* get phy test pattern and pattern parameters from DP receiver */
	core_link_read_dpcd(
			link,
			DP_TEST_PHY_PATTERN,
			&dpcd_test_pattern.raw,
			sizeof(dpcd_test_pattern));
	core_link_read_dpcd(
			link,
			DP_ADJUST_REQUEST_LANE0_1,
			&dpcd_lane_adjustment[0].raw,
			sizeof(dpcd_lane_adjustment));

	/*get post cursor 2 parameters
	 * For DP 1.1a or eariler, this DPCD register's value is 0
	 * For DP 1.2 or later:
	 * Bits 1:0 = POST_CURSOR2_LANE0; Bits 3:2 = POST_CURSOR2_LANE1
	 * Bits 5:4 = POST_CURSOR2_LANE2; Bits 7:6 = POST_CURSOR2_LANE3
	 */
	core_link_read_dpcd(
			link,
			DP_ADJUST_REQUEST_POST_CURSOR2,
			&dpcd_post_cursor_2_adjustment,
			sizeof(dpcd_post_cursor_2_adjustment));

	/* translate request */
	switch (dpcd_test_pattern.bits.PATTERN) {
	case PHY_TEST_PATTERN_D10_2:
		test_pattern = DP_TEST_PATTERN_D102;
		break;
	case PHY_TEST_PATTERN_SYMBOL_ERROR:
		test_pattern = DP_TEST_PATTERN_SYMBOL_ERROR;
		break;
	case PHY_TEST_PATTERN_PRBS7:
		test_pattern = DP_TEST_PATTERN_PRBS7;
		break;
	case PHY_TEST_PATTERN_80BIT_CUSTOM:
		test_pattern = DP_TEST_PATTERN_80BIT_CUSTOM;
		break;
	case PHY_TEST_PATTERN_CP2520_1:
		/* CP2520 pattern is unstable, temporarily use TPS4 instead */
		test_pattern = (link->dc->caps.force_dp_tps4_for_cp2520 == 1) ?
				DP_TEST_PATTERN_TRAINING_PATTERN4 :
				DP_TEST_PATTERN_HBR2_COMPLIANCE_EYE;
		break;
	case PHY_TEST_PATTERN_CP2520_2:
		/* CP2520 pattern is unstable, temporarily use TPS4 instead */
		test_pattern = (link->dc->caps.force_dp_tps4_for_cp2520 == 1) ?
				DP_TEST_PATTERN_TRAINING_PATTERN4 :
				DP_TEST_PATTERN_HBR2_COMPLIANCE_EYE;
		break;
	case PHY_TEST_PATTERN_CP2520_3:
		test_pattern = DP_TEST_PATTERN_TRAINING_PATTERN4;
		break;
	default:
		test_pattern = DP_TEST_PATTERN_VIDEO_MODE;
	break;
	}

	if (test_pattern == DP_TEST_PATTERN_80BIT_CUSTOM)
		core_link_read_dpcd(
				link,
				DP_TEST_80BIT_CUSTOM_PATTERN_7_0,
				test_80_bit_pattern,
				sizeof(test_80_bit_pattern));

	/* prepare link training settings */
	link_settings.link = link->cur_link_settings;

	for (lane = 0; lane <
		(unsigned int)(link->cur_link_settings.lane_count);
		lane++) {
		dpcd_lane_adjust.raw =
			get_nibble_at_index(&dpcd_lane_adjustment[0].raw, lane);
		link_settings.lane_settings[lane].VOLTAGE_SWING =
			(enum dc_voltage_swing)
			(dpcd_lane_adjust.bits.VOLTAGE_SWING_LANE);
		link_settings.lane_settings[lane].PRE_EMPHASIS =
			(enum dc_pre_emphasis)
			(dpcd_lane_adjust.bits.PRE_EMPHASIS_LANE);
		link_settings.lane_settings[lane].POST_CURSOR2 =
			(enum dc_post_cursor2)
			((dpcd_post_cursor_2_adjustment >> (lane * 2)) & 0x03);
	}

	for (i = 0; i < 4; i++)
		link_training_settings.lane_settings[i] =
				link_settings.lane_settings[i];
	link_training_settings.link_settings = link_settings.link;
	link_training_settings.allow_invalid_msa_timing_param = false;
	/*Usage: Measure DP physical lane signal
	 * by DP SI test equipment automatically.
	 * PHY test pattern request is generated by equipment via HPD interrupt.
	 * HPD needs to be active all the time. HPD should be active
	 * all the time. Do not touch it.
	 * forward request to DS
	 */
	dc_link_dp_set_test_pattern(
		link,
		test_pattern,
		&link_training_settings,
		test_80_bit_pattern,
		(DP_TEST_80BIT_CUSTOM_PATTERN_79_72 -
		DP_TEST_80BIT_CUSTOM_PATTERN_7_0)+1);
}

static void dp_test_send_link_test_pattern(struct dc_link *link)
{
	union link_test_pattern dpcd_test_pattern;
	union test_misc dpcd_test_params;
	enum dp_test_pattern test_pattern;

	memset(&dpcd_test_pattern, 0, sizeof(dpcd_test_pattern));
	memset(&dpcd_test_params, 0, sizeof(dpcd_test_params));

	/* get link test pattern and pattern parameters */
	core_link_read_dpcd(
			link,
			DP_TEST_PATTERN,
			&dpcd_test_pattern.raw,
			sizeof(dpcd_test_pattern));
	core_link_read_dpcd(
			link,
			DP_TEST_MISC0,
			&dpcd_test_params.raw,
			sizeof(dpcd_test_params));

	switch (dpcd_test_pattern.bits.PATTERN) {
	case LINK_TEST_PATTERN_COLOR_RAMP:
		test_pattern = DP_TEST_PATTERN_COLOR_RAMP;
	break;
	case LINK_TEST_PATTERN_VERTICAL_BARS:
		test_pattern = DP_TEST_PATTERN_VERTICAL_BARS;
	break; /* black and white */
	case LINK_TEST_PATTERN_COLOR_SQUARES:
		test_pattern = (dpcd_test_params.bits.DYN_RANGE ==
				TEST_DYN_RANGE_VESA ?
				DP_TEST_PATTERN_COLOR_SQUARES :
				DP_TEST_PATTERN_COLOR_SQUARES_CEA);
	break;
	default:
		test_pattern = DP_TEST_PATTERN_VIDEO_MODE;
	break;
	}

	dc_link_dp_set_test_pattern(
			link,
			test_pattern,
			NULL,
			NULL,
			0);
}

static void handle_automated_test(struct dc_link *link)
{
	union test_request test_request;
	union test_response test_response;

	memset(&test_request, 0, sizeof(test_request));
	memset(&test_response, 0, sizeof(test_response));

	core_link_read_dpcd(
		link,
		DP_TEST_REQUEST,
		&test_request.raw,
		sizeof(union test_request));
	if (test_request.bits.LINK_TRAINING) {
		/* ACK first to let DP RX test box monitor LT sequence */
		test_response.bits.ACK = 1;
		core_link_write_dpcd(
			link,
			DP_TEST_RESPONSE,
			&test_response.raw,
			sizeof(test_response));
		dp_test_send_link_training(link);
		/* no acknowledge request is needed again */
		test_response.bits.ACK = 0;
	}
	if (test_request.bits.LINK_TEST_PATTRN) {
		dp_test_send_link_test_pattern(link);
		test_response.bits.ACK = 1;
	}
	if (test_request.bits.PHY_TEST_PATTERN) {
		dp_test_send_phy_test_pattern(link);
		test_response.bits.ACK = 1;
	}

	/* send request acknowledgment */
	if (test_response.bits.ACK)
		core_link_write_dpcd(
			link,
			DP_TEST_RESPONSE,
			&test_response.raw,
			sizeof(test_response));
}

bool dc_link_handle_hpd_rx_irq(struct dc_link *link, union hpd_irq_data *out_hpd_irq_dpcd_data, bool *out_link_loss)
{
	union hpd_irq_data hpd_irq_dpcd_data = { { { {0} } } };
	union device_service_irq device_service_clear = { { 0 } };
	enum dc_status result;

	bool status = false;

	if (out_link_loss)
		*out_link_loss = false;
	/* For use cases related to down stream connection status change,
	 * PSR and device auto test, refer to function handle_sst_hpd_irq
	 * in DAL2.1*/

	DC_LOG_HW_HPD_IRQ("%s: Got short pulse HPD on link %d\n",
		__func__, link->link_index);


	 /* All the "handle_hpd_irq_xxx()" methods
		 * should be called only after
		 * dal_dpsst_ls_read_hpd_irq_data
		 * Order of calls is important too
		 */
	result = read_hpd_rx_irq_data(link, &hpd_irq_dpcd_data);
	if (out_hpd_irq_dpcd_data)
		*out_hpd_irq_dpcd_data = hpd_irq_dpcd_data;

	if (result != DC_OK) {
		DC_LOG_HW_HPD_IRQ("%s: DPCD read failed to obtain irq data\n",
			__func__);
		return false;
	}

	if (hpd_irq_dpcd_data.bytes.device_service_irq.bits.AUTOMATED_TEST) {
		device_service_clear.bits.AUTOMATED_TEST = 1;
		core_link_write_dpcd(
			link,
			DP_DEVICE_SERVICE_IRQ_VECTOR,
			&device_service_clear.raw,
			sizeof(device_service_clear.raw));
		device_service_clear.raw = 0;
		handle_automated_test(link);
		return false;
	}

	if (!allow_hpd_rx_irq(link)) {
		DC_LOG_HW_HPD_IRQ("%s: skipping HPD handling on %d\n",
			__func__, link->link_index);
		return false;
	}

	if (handle_hpd_irq_psr_sink(link))
		/* PSR-related error was detected and handled */
		return true;

	/* If PSR-related error handled, Main link may be off,
	 * so do not handle as a normal sink status change interrupt.
	 */

	if (hpd_irq_dpcd_data.bytes.device_service_irq.bits.UP_REQ_MSG_RDY)
		return true;

	/* check if we have MST msg and return since we poll for it */
	if (hpd_irq_dpcd_data.bytes.device_service_irq.bits.DOWN_REP_MSG_RDY)
		return false;

	/* For now we only handle 'Downstream port status' case.
	 * If we got sink count changed it means
	 * Downstream port status changed,
	 * then DM should call DC to do the detection. */
	if (hpd_rx_irq_check_link_loss_status(
		link,
		&hpd_irq_dpcd_data)) {
		/* Connectivity log: link loss */
		CONN_DATA_LINK_LOSS(link,
					hpd_irq_dpcd_data.raw,
					sizeof(hpd_irq_dpcd_data),
					"Status: ");

		perform_link_training_with_retries(link,
			&link->cur_link_settings,
			true, LINK_TRAINING_ATTEMPTS);

		status = false;
		if (out_link_loss)
			*out_link_loss = true;
	}

	if (link->type == dc_connection_active_dongle &&
		hpd_irq_dpcd_data.bytes.sink_cnt.bits.SINK_COUNT
			!= link->dpcd_sink_count)
		status = true;

	/* reasons for HPD RX:
	 * 1. Link Loss - ie Re-train the Link
	 * 2. MST sideband message
	 * 3. Automated Test - ie. Internal Commit
	 * 4. CP (copy protection) - (not interesting for DM???)
	 * 5. DRR
	 * 6. Downstream Port status changed
	 * -ie. Detect - this the only one
	 * which is interesting for DM because
	 * it must call dc_link_detect.
	 */
	return status;
}

/*query dpcd for version and mst cap addresses*/
bool is_mst_supported(struct dc_link *link)
{
	bool mst          = false;
	enum dc_status st = DC_OK;
	union dpcd_rev rev;
	union mstm_cap cap;

	rev.raw  = 0;
	cap.raw  = 0;

	st = core_link_read_dpcd(link, DP_DPCD_REV, &rev.raw,
			sizeof(rev));

	if (st == DC_OK && rev.raw >= DPCD_REV_12) {

		st = core_link_read_dpcd(link, DP_MSTM_CAP,
				&cap.raw, sizeof(cap));
		if (st == DC_OK && cap.bits.MST_CAP == 1)
			mst = true;
	}
	return mst;

}

bool is_dp_active_dongle(const struct dc_link *link)
{
	return link->dpcd_caps.is_branch_dev;
}

static int translate_dpcd_max_bpc(enum dpcd_downstream_port_max_bpc bpc)
{
	switch (bpc) {
	case DOWN_STREAM_MAX_8BPC:
		return 8;
	case DOWN_STREAM_MAX_10BPC:
		return 10;
	case DOWN_STREAM_MAX_12BPC:
		return 12;
	case DOWN_STREAM_MAX_16BPC:
		return 16;
	default:
		break;
	}

	return -1;
}

static void read_dp_device_vendor_id(struct dc_link *link)
{
	struct dp_device_vendor_id dp_id;

	/* read IEEE branch device id */
	core_link_read_dpcd(
		link,
		DP_BRANCH_OUI,
		(uint8_t *)&dp_id,
		sizeof(dp_id));

	link->dpcd_caps.branch_dev_id =
		(dp_id.ieee_oui[0] << 16) +
		(dp_id.ieee_oui[1] << 8) +
		dp_id.ieee_oui[2];

	memmove(
		link->dpcd_caps.branch_dev_name,
		dp_id.ieee_device_id,
		sizeof(dp_id.ieee_device_id));
}



static void get_active_converter_info(
	uint8_t data, struct dc_link *link)
{
	union dp_downstream_port_present ds_port = { .byte = data };

	/* decode converter info*/
	if (!ds_port.fields.PORT_PRESENT) {
		link->dpcd_caps.dongle_type = DISPLAY_DONGLE_NONE;
		ddc_service_set_dongle_type(link->ddc,
				link->dpcd_caps.dongle_type);
		return;
	}

	/* DPCD 0x5 bit 0 = 1, it indicate it's branch device */
	link->dpcd_caps.is_branch_dev = ds_port.fields.PORT_PRESENT;

	switch (ds_port.fields.PORT_TYPE) {
	case DOWNSTREAM_VGA:
		link->dpcd_caps.dongle_type = DISPLAY_DONGLE_DP_VGA_CONVERTER;
		break;
	case DOWNSTREAM_DVI_HDMI:
		/* At this point we don't know is it DVI or HDMI,
		 * assume DVI.*/
		link->dpcd_caps.dongle_type = DISPLAY_DONGLE_DP_DVI_CONVERTER;
		break;
	default:
		link->dpcd_caps.dongle_type = DISPLAY_DONGLE_NONE;
		break;
	}

	if (link->dpcd_caps.dpcd_rev.raw >= DPCD_REV_11) {
		uint8_t det_caps[16]; /* CTS 4.2.2.7 expects source to read Detailed Capabilities Info : 00080h-0008F.*/
		union dwnstream_port_caps_byte0 *port_caps =
			(union dwnstream_port_caps_byte0 *)det_caps;
		core_link_read_dpcd(link, DP_DOWNSTREAM_PORT_0,
				det_caps, sizeof(det_caps));

		switch (port_caps->bits.DWN_STRM_PORTX_TYPE) {
		case DOWN_STREAM_DETAILED_VGA:
			link->dpcd_caps.dongle_type =
				DISPLAY_DONGLE_DP_VGA_CONVERTER;
			break;
		case DOWN_STREAM_DETAILED_DVI:
			link->dpcd_caps.dongle_type =
				DISPLAY_DONGLE_DP_DVI_CONVERTER;
			break;
		case DOWN_STREAM_DETAILED_HDMI:
			link->dpcd_caps.dongle_type =
				DISPLAY_DONGLE_DP_HDMI_CONVERTER;

			link->dpcd_caps.dongle_caps.dongle_type = link->dpcd_caps.dongle_type;
			if (ds_port.fields.DETAILED_CAPS) {

				union dwnstream_port_caps_byte3_hdmi
					hdmi_caps = {.raw = det_caps[3] };
				union dwnstream_port_caps_byte2
					hdmi_color_caps = {.raw = det_caps[2] };
				link->dpcd_caps.dongle_caps.dp_hdmi_max_pixel_clk_in_khz =
					det_caps[1] * 2500;

				link->dpcd_caps.dongle_caps.is_dp_hdmi_s3d_converter =
					hdmi_caps.bits.FRAME_SEQ_TO_FRAME_PACK;
				link->dpcd_caps.dongle_caps.is_dp_hdmi_ycbcr422_pass_through =
					hdmi_caps.bits.YCrCr422_PASS_THROUGH;
				link->dpcd_caps.dongle_caps.is_dp_hdmi_ycbcr420_pass_through =
					hdmi_caps.bits.YCrCr420_PASS_THROUGH;
				link->dpcd_caps.dongle_caps.is_dp_hdmi_ycbcr422_converter =
					hdmi_caps.bits.YCrCr422_CONVERSION;
				link->dpcd_caps.dongle_caps.is_dp_hdmi_ycbcr420_converter =
					hdmi_caps.bits.YCrCr420_CONVERSION;

				link->dpcd_caps.dongle_caps.dp_hdmi_max_bpc =
					translate_dpcd_max_bpc(
						hdmi_color_caps.bits.MAX_BITS_PER_COLOR_COMPONENT);

				if (link->dpcd_caps.dongle_caps.dp_hdmi_max_pixel_clk_in_khz != 0)
					link->dpcd_caps.dongle_caps.extendedCapValid = true;
			}

			break;
		}
	}

	ddc_service_set_dongle_type(link->ddc, link->dpcd_caps.dongle_type);

	{
		struct dp_sink_hw_fw_revision dp_hw_fw_revision;

		core_link_read_dpcd(
			link,
			DP_BRANCH_REVISION_START,
			(uint8_t *)&dp_hw_fw_revision,
			sizeof(dp_hw_fw_revision));

		link->dpcd_caps.branch_hw_revision =
			dp_hw_fw_revision.ieee_hw_rev;

		memmove(
			link->dpcd_caps.branch_fw_revision,
			dp_hw_fw_revision.ieee_fw_rev,
			sizeof(dp_hw_fw_revision.ieee_fw_rev));
	}
}

static void dp_wa_power_up_0010FA(struct dc_link *link, uint8_t *dpcd_data,
		int length)
{
	int retry = 0;
	union dp_downstream_port_present ds_port = { 0 };

	if (!link->dpcd_caps.dpcd_rev.raw) {
		do {
			dp_receiver_power_ctrl(link, true);
			core_link_read_dpcd(link, DP_DPCD_REV,
							dpcd_data, length);
			link->dpcd_caps.dpcd_rev.raw = dpcd_data[
				DP_DPCD_REV -
				DP_DPCD_REV];
		} while (retry++ < 4 && !link->dpcd_caps.dpcd_rev.raw);
	}

	ds_port.byte = dpcd_data[DP_DOWNSTREAMPORT_PRESENT -
				 DP_DPCD_REV];

	if (link->dpcd_caps.dongle_type == DISPLAY_DONGLE_DP_VGA_CONVERTER) {
		switch (link->dpcd_caps.branch_dev_id) {
		/* Some active dongles (DP-VGA, DP-DLDVI converters) power down
		 * all internal circuits including AUX communication preventing
		 * reading DPCD table and EDID (spec violation).
		 * Encoder will skip DP RX power down on disable_output to
		 * keep receiver powered all the time.*/
		case DP_BRANCH_DEVICE_ID_1:
		case DP_BRANCH_DEVICE_ID_4:
			link->wa_flags.dp_keep_receiver_powered = true;
			break;

		/* TODO: May need work around for other dongles. */
		default:
			link->wa_flags.dp_keep_receiver_powered = false;
			break;
		}
	} else
		link->wa_flags.dp_keep_receiver_powered = false;
}

static bool retrieve_link_cap(struct dc_link *link)
{
	uint8_t dpcd_data[DP_ADAPTER_CAP - DP_DPCD_REV + 1];

	/*Only need to read 1 byte starting from DP_DPRX_FEATURE_ENUMERATION_LIST.
	 */
	uint8_t dpcd_dprx_data = '\0';

	struct dp_device_vendor_id sink_id;
	union down_stream_port_count down_strm_port_count;
	union edp_configuration_cap edp_config_cap;
	union dp_downstream_port_present ds_port = { 0 };
	enum dc_status status = DC_ERROR_UNEXPECTED;
	uint32_t read_dpcd_retry_cnt = 3;
	int i;
	struct dp_sink_hw_fw_revision dp_hw_fw_revision;

	memset(dpcd_data, '\0', sizeof(dpcd_data));
	memset(&down_strm_port_count,
		'\0', sizeof(union down_stream_port_count));
	memset(&edp_config_cap, '\0',
		sizeof(union edp_configuration_cap));

	for (i = 0; i < read_dpcd_retry_cnt; i++) {
		status = core_link_read_dpcd(
				link,
				DP_DPCD_REV,
				dpcd_data,
				sizeof(dpcd_data));
		if (status == DC_OK)
			break;
	}

	if (status != DC_OK) {
		dm_error("%s: Read dpcd data failed.\n", __func__);
		return false;
	}

	{
		union training_aux_rd_interval aux_rd_interval;

		aux_rd_interval.raw =
			dpcd_data[DP_TRAINING_AUX_RD_INTERVAL];

		link->dpcd_caps.ext_receiver_cap_field_present =
				aux_rd_interval.bits.EXT_RECEIVER_CAP_FIELD_PRESENT == 1 ? true:false;

		if (aux_rd_interval.bits.EXT_RECEIVER_CAP_FIELD_PRESENT == 1) {
			uint8_t ext_cap_data[16];

			memset(ext_cap_data, '\0', sizeof(ext_cap_data));
			for (i = 0; i < read_dpcd_retry_cnt; i++) {
				status = core_link_read_dpcd(
				link,
				DP_DP13_DPCD_REV,
				ext_cap_data,
				sizeof(ext_cap_data));
				if (status == DC_OK) {
					memcpy(dpcd_data, ext_cap_data, sizeof(dpcd_data));
					break;
				}
			}
			if (status != DC_OK)
				dm_error("%s: Read extend caps data failed, use cap from dpcd 0.\n", __func__);
		}
	}

	link->dpcd_caps.dpcd_rev.raw =
			dpcd_data[DP_DPCD_REV - DP_DPCD_REV];

	if (link->dpcd_caps.dpcd_rev.raw >= 0x14) {
		for (i = 0; i < read_dpcd_retry_cnt; i++) {
			status = core_link_read_dpcd(
					link,
					DP_DPRX_FEATURE_ENUMERATION_LIST,
					&dpcd_dprx_data,
					sizeof(dpcd_dprx_data));
			if (status == DC_OK)
				break;
		}

		link->dpcd_caps.dprx_feature.raw = dpcd_dprx_data;

		if (status != DC_OK)
			dm_error("%s: Read DPRX caps data failed.\n", __func__);
	}

	else {
		link->dpcd_caps.dprx_feature.raw = 0;
	}


	/* Error condition checking...
	 * It is impossible for Sink to report Max Lane Count = 0.
	 * It is possible for Sink to report Max Link Rate = 0, if it is
	 * an eDP device that is reporting specialized link rates in the
	 * SUPPORTED_LINK_RATE table.
	 */
	if (dpcd_data[DP_MAX_LANE_COUNT - DP_DPCD_REV] == 0)
		return false;

	ds_port.byte = dpcd_data[DP_DOWNSTREAMPORT_PRESENT -
				 DP_DPCD_REV];

	read_dp_device_vendor_id(link);

	get_active_converter_info(ds_port.byte, link);

	dp_wa_power_up_0010FA(link, dpcd_data, sizeof(dpcd_data));

	down_strm_port_count.raw = dpcd_data[DP_DOWN_STREAM_PORT_COUNT -
				 DP_DPCD_REV];

	link->dpcd_caps.allow_invalid_MSA_timing_param =
		down_strm_port_count.bits.IGNORE_MSA_TIMING_PARAM;

	link->dpcd_caps.max_ln_count.raw = dpcd_data[
		DP_MAX_LANE_COUNT - DP_DPCD_REV];

	link->dpcd_caps.max_down_spread.raw = dpcd_data[
		DP_MAX_DOWNSPREAD - DP_DPCD_REV];

	link->reported_link_cap.lane_count =
		link->dpcd_caps.max_ln_count.bits.MAX_LANE_COUNT;
	link->reported_link_cap.link_rate = dpcd_data[
		DP_MAX_LINK_RATE - DP_DPCD_REV];
	link->reported_link_cap.link_spread =
		link->dpcd_caps.max_down_spread.bits.MAX_DOWN_SPREAD ?
		LINK_SPREAD_05_DOWNSPREAD_30KHZ : LINK_SPREAD_DISABLED;

	edp_config_cap.raw = dpcd_data[
		DP_EDP_CONFIGURATION_CAP - DP_DPCD_REV];
	link->dpcd_caps.panel_mode_edp =
		edp_config_cap.bits.ALT_SCRAMBLER_RESET;
	link->dpcd_caps.dpcd_display_control_capable =
		edp_config_cap.bits.DPCD_DISPLAY_CONTROL_CAPABLE;

	link->test_pattern_enabled = false;
	link->compliance_test_state.raw = 0;

	/* read sink count */
	core_link_read_dpcd(link,
			DP_SINK_COUNT,
			&link->dpcd_caps.sink_count.raw,
			sizeof(link->dpcd_caps.sink_count.raw));

	/* read sink ieee oui */
	core_link_read_dpcd(link,
			DP_SINK_OUI,
			(uint8_t *)(&sink_id),
			sizeof(sink_id));

	link->dpcd_caps.sink_dev_id =
			(sink_id.ieee_oui[0] << 16) +
			(sink_id.ieee_oui[1] << 8) +
			(sink_id.ieee_oui[2]);

	memmove(
		link->dpcd_caps.sink_dev_id_str,
		sink_id.ieee_device_id,
		sizeof(sink_id.ieee_device_id));

	core_link_read_dpcd(
		link,
		DP_SINK_HW_REVISION_START,
		(uint8_t *)&dp_hw_fw_revision,
		sizeof(dp_hw_fw_revision));

	link->dpcd_caps.sink_hw_revision =
		dp_hw_fw_revision.ieee_hw_rev;

	memmove(
		link->dpcd_caps.sink_fw_revision,
		dp_hw_fw_revision.ieee_fw_rev,
		sizeof(dp_hw_fw_revision.ieee_fw_rev));

	/* Connectivity log: detection */
	CONN_DATA_DETECT(link, dpcd_data, sizeof(dpcd_data), "Rx Caps: ");

	return true;
}

bool detect_dp_sink_caps(struct dc_link *link)
{
	return retrieve_link_cap(link);

	/* dc init_hw has power encoder using default
	 * signal for connector. For native DP, no
	 * need to power up encoder again. If not native
	 * DP, hw_init may need check signal or power up
	 * encoder here.
	 */
	/* TODO save sink caps in link->sink */
}

enum dc_link_rate linkRateInKHzToLinkRateMultiplier(uint32_t link_rate_in_khz)
{
	enum dc_link_rate link_rate;
	// LinkRate is normally stored as a multiplier of 0.27 Gbps per lane. Do the translation.
	switch (link_rate_in_khz) {
	case 1620000:
		link_rate = LINK_RATE_LOW;		// Rate_1 (RBR)		- 1.62 Gbps/Lane
		break;
	case 2160000:
		link_rate = LINK_RATE_RATE_2;	// Rate_2			- 2.16 Gbps/Lane
		break;
	case 2430000:
		link_rate = LINK_RATE_RATE_3;	// Rate_3			- 2.43 Gbps/Lane
		break;
	case 2700000:
		link_rate = LINK_RATE_HIGH;		// Rate_4 (HBR)		- 2.70 Gbps/Lane
		break;
	case 3240000:
		link_rate = LINK_RATE_RBR2;		// Rate_5 (RBR2)	- 3.24 Gbps/Lane
		break;
	case 4320000:
		link_rate = LINK_RATE_RATE_6;	// Rate_6			- 4.32 Gbps/Lane
		break;
	case 5400000:
		link_rate = LINK_RATE_HIGH2;	// Rate_7 (HBR2)	- 5.40 Gbps/Lane
		break;
	case 8100000:
		link_rate = LINK_RATE_HIGH3;	// Rate_8 (HBR3)	- 8.10 Gbps/Lane
		break;
	default:
		link_rate = LINK_RATE_UNKNOWN;
		break;
	}
	return link_rate;
}

void detect_edp_sink_caps(struct dc_link *link)
{
	uint8_t supported_link_rates[16];
	uint32_t entry;
	uint32_t link_rate_in_khz;
	enum dc_link_rate link_rate = LINK_RATE_UNKNOWN;

	retrieve_link_cap(link);
	link->dpcd_caps.edp_supported_link_rates_count = 0;
	memset(supported_link_rates, 0, sizeof(supported_link_rates));

	if (link->dpcd_caps.dpcd_rev.raw >= DPCD_REV_14 &&
			link->dc->config.optimize_edp_link_rate) {
		// Read DPCD 00010h - 0001Fh 16 bytes at one shot
		core_link_read_dpcd(link, DP_SUPPORTED_LINK_RATES,
							supported_link_rates, sizeof(supported_link_rates));

		for (entry = 0; entry < 16; entry += 2) {
			// DPCD register reports per-lane link rate = 16-bit link rate capability
			// value X 200 kHz. Need multiplier to find link rate in kHz.
			link_rate_in_khz = (supported_link_rates[entry+1] * 0x100 +
										supported_link_rates[entry]) * 200;

			if (link_rate_in_khz != 0) {
				link_rate = linkRateInKHzToLinkRateMultiplier(link_rate_in_khz);
				link->dpcd_caps.edp_supported_link_rates[link->dpcd_caps.edp_supported_link_rates_count] = link_rate;
				link->dpcd_caps.edp_supported_link_rates_count++;
			}
		}
	}
	link->verified_link_cap = link->reported_link_cap;
}

void dc_link_dp_enable_hpd(const struct dc_link *link)
{
	struct link_encoder *encoder = link->link_enc;

	if (encoder != NULL && encoder->funcs->enable_hpd != NULL)
		encoder->funcs->enable_hpd(encoder);
}

void dc_link_dp_disable_hpd(const struct dc_link *link)
{
	struct link_encoder *encoder = link->link_enc;

	if (encoder != NULL && encoder->funcs->enable_hpd != NULL)
		encoder->funcs->disable_hpd(encoder);
}

static bool is_dp_phy_pattern(enum dp_test_pattern test_pattern)
{
	if ((DP_TEST_PATTERN_PHY_PATTERN_BEGIN <= test_pattern &&
			test_pattern <= DP_TEST_PATTERN_PHY_PATTERN_END) ||
			test_pattern == DP_TEST_PATTERN_VIDEO_MODE)
		return true;
	else
		return false;
}

static void set_crtc_test_pattern(struct dc_link *link,
				struct pipe_ctx *pipe_ctx,
				enum dp_test_pattern test_pattern)
{
	enum controller_dp_test_pattern controller_test_pattern;
	enum dc_color_depth color_depth = pipe_ctx->
		stream->timing.display_color_depth;
	struct bit_depth_reduction_params params;
	struct output_pixel_processor *opp = pipe_ctx->stream_res.opp;

	memset(&params, 0, sizeof(params));

	switch (test_pattern) {
	case DP_TEST_PATTERN_COLOR_SQUARES:
		controller_test_pattern =
				CONTROLLER_DP_TEST_PATTERN_COLORSQUARES;
	break;
	case DP_TEST_PATTERN_COLOR_SQUARES_CEA:
		controller_test_pattern =
				CONTROLLER_DP_TEST_PATTERN_COLORSQUARES_CEA;
	break;
	case DP_TEST_PATTERN_VERTICAL_BARS:
		controller_test_pattern =
				CONTROLLER_DP_TEST_PATTERN_VERTICALBARS;
	break;
	case DP_TEST_PATTERN_HORIZONTAL_BARS:
		controller_test_pattern =
				CONTROLLER_DP_TEST_PATTERN_HORIZONTALBARS;
	break;
	case DP_TEST_PATTERN_COLOR_RAMP:
		controller_test_pattern =
				CONTROLLER_DP_TEST_PATTERN_COLORRAMP;
	break;
	default:
		controller_test_pattern =
				CONTROLLER_DP_TEST_PATTERN_VIDEOMODE;
	break;
	}

	switch (test_pattern) {
	case DP_TEST_PATTERN_COLOR_SQUARES:
	case DP_TEST_PATTERN_COLOR_SQUARES_CEA:
	case DP_TEST_PATTERN_VERTICAL_BARS:
	case DP_TEST_PATTERN_HORIZONTAL_BARS:
	case DP_TEST_PATTERN_COLOR_RAMP:
	{
		/* disable bit depth reduction */
		pipe_ctx->stream->bit_depth_params = params;
		opp->funcs->opp_program_bit_depth_reduction(opp, &params);
		if (pipe_ctx->stream_res.tg->funcs->set_test_pattern)
			pipe_ctx->stream_res.tg->funcs->set_test_pattern(pipe_ctx->stream_res.tg,
				controller_test_pattern, color_depth);
	}
	break;
	case DP_TEST_PATTERN_VIDEO_MODE:
	{
		/* restore bitdepth reduction */
		resource_build_bit_depth_reduction_params(pipe_ctx->stream, &params);
		pipe_ctx->stream->bit_depth_params = params;
		opp->funcs->opp_program_bit_depth_reduction(opp, &params);
		if (pipe_ctx->stream_res.tg->funcs->set_test_pattern)
			pipe_ctx->stream_res.tg->funcs->set_test_pattern(pipe_ctx->stream_res.tg,
				CONTROLLER_DP_TEST_PATTERN_VIDEOMODE,
				color_depth);
	}
	break;

	default:
	break;
	}
}

bool dc_link_dp_set_test_pattern(
	struct dc_link *link,
	enum dp_test_pattern test_pattern,
	const struct link_training_settings *p_link_settings,
	const unsigned char *p_custom_pattern,
	unsigned int cust_pattern_size)
{
	struct pipe_ctx *pipes = link->dc->current_state->res_ctx.pipe_ctx;
	struct pipe_ctx *pipe_ctx = &pipes[0];
	unsigned int lane;
	unsigned int i;
	unsigned char link_qual_pattern[LANE_COUNT_DP_MAX] = {0};
	union dpcd_training_pattern training_pattern;
	enum dpcd_phy_test_patterns pattern;

	memset(&training_pattern, 0, sizeof(training_pattern));

	for (i = 0; i < MAX_PIPES; i++) {
		if (pipes[i].stream->link == link) {
			pipe_ctx = &pipes[i];
			break;
		}
	}

	/* Reset CRTC Test Pattern if it is currently running and request
	 * is VideoMode Reset DP Phy Test Pattern if it is currently running
	 * and request is VideoMode
	 */
	if (link->test_pattern_enabled && test_pattern ==
			DP_TEST_PATTERN_VIDEO_MODE) {
		/* Set CRTC Test Pattern */
		set_crtc_test_pattern(link, pipe_ctx, test_pattern);
		dp_set_hw_test_pattern(link, test_pattern,
				(uint8_t *)p_custom_pattern,
				(uint32_t)cust_pattern_size);

		/* Unblank Stream */
		link->dc->hwss.unblank_stream(
			pipe_ctx,
			&link->verified_link_cap);
		/* TODO:m_pHwss->MuteAudioEndpoint
		 * (pPathMode->pDisplayPath, false);
		 */

		/* Reset Test Pattern state */
		link->test_pattern_enabled = false;

		return true;
	}

	/* Check for PHY Test Patterns */
	if (is_dp_phy_pattern(test_pattern)) {
		/* Set DPCD Lane Settings before running test pattern */
		if (p_link_settings != NULL) {
			dp_set_hw_lane_settings(link, p_link_settings);
			dpcd_set_lane_settings(link, p_link_settings);
		}

		/* Blank stream if running test pattern */
		if (test_pattern != DP_TEST_PATTERN_VIDEO_MODE) {
			/*TODO:
			 * m_pHwss->
			 * MuteAudioEndpoint(pPathMode->pDisplayPath, true);
			 */
			/* Blank stream */
			pipes->stream_res.stream_enc->funcs->dp_blank(pipe_ctx->stream_res.stream_enc);
		}

		dp_set_hw_test_pattern(link, test_pattern,
				(uint8_t *)p_custom_pattern,
				(uint32_t)cust_pattern_size);

		if (test_pattern != DP_TEST_PATTERN_VIDEO_MODE) {
			/* Set Test Pattern state */
			link->test_pattern_enabled = true;
			if (p_link_settings != NULL)
				dpcd_set_link_settings(link,
						p_link_settings);
		}

		switch (test_pattern) {
		case DP_TEST_PATTERN_VIDEO_MODE:
			pattern = PHY_TEST_PATTERN_NONE;
			break;
		case DP_TEST_PATTERN_D102:
			pattern = PHY_TEST_PATTERN_D10_2;
			break;
		case DP_TEST_PATTERN_SYMBOL_ERROR:
			pattern = PHY_TEST_PATTERN_SYMBOL_ERROR;
			break;
		case DP_TEST_PATTERN_PRBS7:
			pattern = PHY_TEST_PATTERN_PRBS7;
			break;
		case DP_TEST_PATTERN_80BIT_CUSTOM:
			pattern = PHY_TEST_PATTERN_80BIT_CUSTOM;
			break;
		case DP_TEST_PATTERN_CP2520_1:
			pattern = PHY_TEST_PATTERN_CP2520_1;
			break;
		case DP_TEST_PATTERN_CP2520_2:
			pattern = PHY_TEST_PATTERN_CP2520_2;
			break;
		case DP_TEST_PATTERN_CP2520_3:
			pattern = PHY_TEST_PATTERN_CP2520_3;
			break;
		default:
			return false;
		}

		if (test_pattern == DP_TEST_PATTERN_VIDEO_MODE
		/*TODO:&& !pPathMode->pDisplayPath->IsTargetPoweredOn()*/)
			return false;

		if (link->dpcd_caps.dpcd_rev.raw >= DPCD_REV_12) {
			/* tell receiver that we are sending qualification
			 * pattern DP 1.2 or later - DP receiver's link quality
			 * pattern is set using DPCD LINK_QUAL_LANEx_SET
			 * register (0x10B~0x10E)\
			 */
			for (lane = 0; lane < LANE_COUNT_DP_MAX; lane++)
				link_qual_pattern[lane] =
						(unsigned char)(pattern);

			core_link_write_dpcd(link,
					DP_LINK_QUAL_LANE0_SET,
					link_qual_pattern,
					sizeof(link_qual_pattern));
		} else if (link->dpcd_caps.dpcd_rev.raw >= DPCD_REV_10 ||
			   link->dpcd_caps.dpcd_rev.raw == 0) {
			/* tell receiver that we are sending qualification
			 * pattern DP 1.1a or earlier - DP receiver's link
			 * quality pattern is set using
			 * DPCD TRAINING_PATTERN_SET -> LINK_QUAL_PATTERN_SET
			 * register (0x102). We will use v_1.3 when we are
			 * setting test pattern for DP 1.1.
			 */
			core_link_read_dpcd(link, DP_TRAINING_PATTERN_SET,
					    &training_pattern.raw,
					    sizeof(training_pattern));
			training_pattern.v1_3.LINK_QUAL_PATTERN_SET = pattern;
			core_link_write_dpcd(link, DP_TRAINING_PATTERN_SET,
					     &training_pattern.raw,
					     sizeof(training_pattern));
		}
	} else {
	/* CRTC Patterns */
		set_crtc_test_pattern(link, pipe_ctx, test_pattern);
		/* Set Test Pattern state */
		link->test_pattern_enabled = true;
	}

	return true;
}

void dp_enable_mst_on_sink(struct dc_link *link, bool enable)
{
	unsigned char mstmCntl;

	core_link_read_dpcd(link, DP_MSTM_CTRL, &mstmCntl, 1);
	if (enable)
		mstmCntl |= DP_MST_EN;
	else
		mstmCntl &= (~DP_MST_EN);

	core_link_write_dpcd(link, DP_MSTM_CTRL, &mstmCntl, 1);
}<|MERGE_RESOLUTION|>--- conflicted
+++ resolved
@@ -1592,12 +1592,8 @@
 	 */
 	while (current_link_setting.link_rate <=
 			link->verified_link_cap.link_rate) {
-<<<<<<< HEAD
-		link_bw = bandwidth_in_kbps_from_link_settings(
-=======
 		link_bw = dc_link_bandwidth_kbps(
 				link,
->>>>>>> a2d635de
 				&current_link_setting);
 		if (req_bw <= link_bw) {
 			*link_setting = current_link_setting;
@@ -1681,11 +1677,7 @@
 	struct dc_link *link;
 	uint32_t req_bw;
 
-<<<<<<< HEAD
-	req_bw = bandwidth_in_kbps_from_timing(&stream->timing);
-=======
 	req_bw = dc_bandwidth_in_kbps_from_timing(&stream->timing);
->>>>>>> a2d635de
 
 	link = stream->link;
 
