/*
 * Copyright 2012-15 Advanced Micro Devices, Inc.
 *
 * Permission is hereby granted, free of charge, to any person obtaining a
 * copy of this software and associated documentation files (the "Software"),
 * to deal in the Software without restriction, including without limitation
 * the rights to use, copy, modify, merge, publish, distribute, sublicense,
 * and/or sell copies of the Software, and to permit persons to whom the
 * Software is furnished to do so, subject to the following conditions:
 *
 * The above copyright notice and this permission notice shall be included in
 * all copies or substantial portions of the Software.
 *
 * THE SOFTWARE IS PROVIDED "AS IS", WITHOUT WARRANTY OF ANY KIND, EXPRESS OR
 * IMPLIED, INCLUDING BUT NOT LIMITED TO THE WARRANTIES OF MERCHANTABILITY,
 * FITNESS FOR A PARTICULAR PURPOSE AND NONINFRINGEMENT.  IN NO EVENT SHALL
 * THE COPYRIGHT HOLDER(S) OR AUTHOR(S) BE LIABLE FOR ANY CLAIM, DAMAGES OR
 * OTHER LIABILITY, WHETHER IN AN ACTION OF CONTRACT, TORT OR OTHERWISE,
 * ARISING FROM, OUT OF OR IN CONNECTION WITH THE SOFTWARE OR THE USE OR
 * OTHER DEALINGS IN THE SOFTWARE.
 *
 * Authors: AMD
 *
 */
#include "dm_services.h"

#include "resource.h"
#include "include/irq_service_interface.h"
#include "link_encoder.h"
#include "stream_encoder.h"
#include "opp.h"
#include "timing_generator.h"
#include "transform.h"
#include "dccg.h"
#include "dchubbub.h"
#include "dpp.h"
#include "core_types.h"
#include "set_mode_types.h"
#include "virtual/virtual_stream_encoder.h"
#include "dpcd_defs.h"

#include "dce80/dce80_resource.h"
#include "dce100/dce100_resource.h"
#include "dce110/dce110_resource.h"
#include "dce112/dce112_resource.h"
#if defined(CONFIG_DRM_AMD_DC_DCN1_0)
#include "dcn10/dcn10_resource.h"
#endif
#include "dce120/dce120_resource.h"

#define DC_LOGGER_INIT(logger)

enum dce_version resource_parse_asic_id(struct hw_asic_id asic_id)
{
	enum dce_version dc_version = DCE_VERSION_UNKNOWN;
	switch (asic_id.chip_family) {

	case FAMILY_CI:
		dc_version = DCE_VERSION_8_0;
		break;
	case FAMILY_KV:
		if (ASIC_REV_IS_KALINDI(asic_id.hw_internal_rev) ||
		    ASIC_REV_IS_BHAVANI(asic_id.hw_internal_rev) ||
		    ASIC_REV_IS_GODAVARI(asic_id.hw_internal_rev))
			dc_version = DCE_VERSION_8_3;
		else
			dc_version = DCE_VERSION_8_1;
		break;
	case FAMILY_CZ:
		dc_version = DCE_VERSION_11_0;
		break;

	case FAMILY_VI:
		if (ASIC_REV_IS_TONGA_P(asic_id.hw_internal_rev) ||
				ASIC_REV_IS_FIJI_P(asic_id.hw_internal_rev)) {
			dc_version = DCE_VERSION_10_0;
			break;
		}
		if (ASIC_REV_IS_POLARIS10_P(asic_id.hw_internal_rev) ||
				ASIC_REV_IS_POLARIS11_M(asic_id.hw_internal_rev) ||
				ASIC_REV_IS_POLARIS12_V(asic_id.hw_internal_rev)) {
			dc_version = DCE_VERSION_11_2;
		}
		if (ASIC_REV_IS_VEGAM(asic_id.hw_internal_rev))
			dc_version = DCE_VERSION_11_22;
		break;
	case FAMILY_AI:
		if (ASICREV_IS_VEGA20_P(asic_id.hw_internal_rev))
			dc_version = DCE_VERSION_12_1;
		else
			dc_version = DCE_VERSION_12_0;
		break;
#if defined(CONFIG_DRM_AMD_DC_DCN1_0)
	case FAMILY_RV:
		dc_version = DCN_VERSION_1_0;
#if defined(CONFIG_DRM_AMD_DC_DCN1_01)
		if (ASICREV_IS_RAVEN2(asic_id.hw_internal_rev))
			dc_version = DCN_VERSION_1_01;
#endif
		break;
#endif
	default:
		dc_version = DCE_VERSION_UNKNOWN;
		break;
	}
	return dc_version;
}

struct resource_pool *dc_create_resource_pool(struct dc  *dc,
					      const struct dc_init_data *init_data,
					      enum dce_version dc_version)
{
	struct resource_pool *res_pool = NULL;

	switch (dc_version) {
	case DCE_VERSION_8_0:
		res_pool = dce80_create_resource_pool(
				init_data->num_virtual_links, dc);
		break;
	case DCE_VERSION_8_1:
		res_pool = dce81_create_resource_pool(
				init_data->num_virtual_links, dc);
		break;
	case DCE_VERSION_8_3:
		res_pool = dce83_create_resource_pool(
				init_data->num_virtual_links, dc);
		break;
	case DCE_VERSION_10_0:
		res_pool = dce100_create_resource_pool(
				init_data->num_virtual_links, dc);
		break;
	case DCE_VERSION_11_0:
		res_pool = dce110_create_resource_pool(
				init_data->num_virtual_links, dc,
				init_data->asic_id);
		break;
	case DCE_VERSION_11_2:
	case DCE_VERSION_11_22:
		res_pool = dce112_create_resource_pool(
				init_data->num_virtual_links, dc);
		break;
	case DCE_VERSION_12_0:
	case DCE_VERSION_12_1:
		res_pool = dce120_create_resource_pool(
				init_data->num_virtual_links, dc);
		break;

#if defined(CONFIG_DRM_AMD_DC_DCN1_0)
	case DCN_VERSION_1_0:
#if defined(CONFIG_DRM_AMD_DC_DCN1_01)
	case DCN_VERSION_1_01:
#endif
		res_pool = dcn10_create_resource_pool(init_data, dc);
		break;
#endif


	default:
		break;
	}
	if (res_pool != NULL) {
		struct dc_firmware_info fw_info = { { 0 } };

		if (dc->ctx->dc_bios->funcs->get_firmware_info(
				dc->ctx->dc_bios, &fw_info) == BP_RESULT_OK) {
				res_pool->ref_clocks.xtalin_clock_inKhz = fw_info.pll_info.crystal_frequency;

				if (IS_FPGA_MAXIMUS_DC(dc->ctx->dce_environment)) {
					// On FPGA these dividers are currently not configured by GDB
					res_pool->ref_clocks.dccg_ref_clock_inKhz = res_pool->ref_clocks.xtalin_clock_inKhz;
					res_pool->ref_clocks.dchub_ref_clock_inKhz = res_pool->ref_clocks.xtalin_clock_inKhz;
				} else if (res_pool->dccg && res_pool->hubbub) {
					// If DCCG reference frequency cannot be determined (usually means not set to xtalin) then this is a critical error
					// as this value must be known for DCHUB programming
					(res_pool->dccg->funcs->get_dccg_ref_freq)(res_pool->dccg,
							fw_info.pll_info.crystal_frequency,
							&res_pool->ref_clocks.dccg_ref_clock_inKhz);

					// Similarly, if DCHUB reference frequency cannot be determined, then it is also a critical error
					(res_pool->hubbub->funcs->get_dchub_ref_freq)(res_pool->hubbub,
							res_pool->ref_clocks.dccg_ref_clock_inKhz,
							&res_pool->ref_clocks.dchub_ref_clock_inKhz);
				} else {
					// Not all ASICs have DCCG sw component
					res_pool->ref_clocks.dccg_ref_clock_inKhz = res_pool->ref_clocks.xtalin_clock_inKhz;
					res_pool->ref_clocks.dchub_ref_clock_inKhz = res_pool->ref_clocks.xtalin_clock_inKhz;
				}
			} else
				ASSERT_CRITICAL(false);
	}

	return res_pool;
}

void dc_destroy_resource_pool(struct dc  *dc)
{
	if (dc) {
		if (dc->res_pool)
			dc->res_pool->funcs->destroy(&dc->res_pool);

		kfree(dc->hwseq);
	}
}

static void update_num_audio(
	const struct resource_straps *straps,
	unsigned int *num_audio,
	struct audio_support *aud_support)
{
	aud_support->dp_audio = true;
	aud_support->hdmi_audio_native = false;
	aud_support->hdmi_audio_on_dongle = false;

	if (straps->hdmi_disable == 0) {
		if (straps->dc_pinstraps_audio & 0x2) {
			aud_support->hdmi_audio_on_dongle = true;
			aud_support->hdmi_audio_native = true;
		}
	}

	switch (straps->audio_stream_number) {
	case 0: /* multi streams supported */
		break;
	case 1: /* multi streams not supported */
		*num_audio = 1;
		break;
	default:
		DC_ERR("DC: unexpected audio fuse!\n");
	}
}

bool resource_construct(
	unsigned int num_virtual_links,
	struct dc  *dc,
	struct resource_pool *pool,
	const struct resource_create_funcs *create_funcs)
{
	struct dc_context *ctx = dc->ctx;
	const struct resource_caps *caps = pool->res_cap;
	int i;
	unsigned int num_audio = caps->num_audio;
	struct resource_straps straps = {0};

	if (create_funcs->read_dce_straps)
		create_funcs->read_dce_straps(dc->ctx, &straps);

	pool->audio_count = 0;
	if (create_funcs->create_audio) {
		/* find the total number of streams available via the
		 * AZALIA_F0_CODEC_PIN_CONTROL_RESPONSE_CONFIGURATION_DEFAULT
		 * registers (one for each pin) starting from pin 1
		 * up to the max number of audio pins.
		 * We stop on the first pin where
		 * PORT_CONNECTIVITY == 1 (as instructed by HW team).
		 */
		update_num_audio(&straps, &num_audio, &pool->audio_support);
		for (i = 0; i < pool->pipe_count && i < num_audio; i++) {
			struct audio *aud = create_funcs->create_audio(ctx, i);

			if (aud == NULL) {
				DC_ERR("DC: failed to create audio!\n");
				return false;
			}

			if (!aud->funcs->endpoint_valid(aud)) {
				aud->funcs->destroy(&aud);
				break;
			}

			pool->audios[i] = aud;
			pool->audio_count++;
		}
	}

	pool->stream_enc_count = 0;
	if (create_funcs->create_stream_encoder) {
		for (i = 0; i < caps->num_stream_encoder; i++) {
			pool->stream_enc[i] = create_funcs->create_stream_encoder(i, ctx);
			if (pool->stream_enc[i] == NULL)
				DC_ERR("DC: failed to create stream_encoder!\n");
			pool->stream_enc_count++;
		}
	}

	dc->caps.dynamic_audio = false;
	if (pool->audio_count < pool->stream_enc_count) {
		dc->caps.dynamic_audio = true;
	}
	for (i = 0; i < num_virtual_links; i++) {
		pool->stream_enc[pool->stream_enc_count] =
			virtual_stream_encoder_create(
					ctx, ctx->dc_bios);
		if (pool->stream_enc[pool->stream_enc_count] == NULL) {
			DC_ERR("DC: failed to create stream_encoder!\n");
			return false;
		}
		pool->stream_enc_count++;
	}

	dc->hwseq = create_funcs->create_hwseq(ctx);

	return true;
}
static int find_matching_clock_source(
		const struct resource_pool *pool,
		struct clock_source *clock_source)
{

	int i;

	for (i = 0; i < pool->clk_src_count; i++) {
		if (pool->clock_sources[i] == clock_source)
			return i;
	}
	return -1;
}

void resource_unreference_clock_source(
		struct resource_context *res_ctx,
		const struct resource_pool *pool,
		struct clock_source *clock_source)
{
	int i = find_matching_clock_source(pool, clock_source);

	if (i > -1)
		res_ctx->clock_source_ref_count[i]--;

	if (pool->dp_clock_source == clock_source)
		res_ctx->dp_clock_source_ref_count--;
}

void resource_reference_clock_source(
		struct resource_context *res_ctx,
		const struct resource_pool *pool,
		struct clock_source *clock_source)
{
	int i = find_matching_clock_source(pool, clock_source);

	if (i > -1)
		res_ctx->clock_source_ref_count[i]++;

	if (pool->dp_clock_source == clock_source)
		res_ctx->dp_clock_source_ref_count++;
}

int resource_get_clock_source_reference(
		struct resource_context *res_ctx,
		const struct resource_pool *pool,
		struct clock_source *clock_source)
{
	int i = find_matching_clock_source(pool, clock_source);

	if (i > -1)
		return res_ctx->clock_source_ref_count[i];

	if (pool->dp_clock_source == clock_source)
		return res_ctx->dp_clock_source_ref_count;

	return -1;
}

bool resource_are_streams_timing_synchronizable(
	struct dc_stream_state *stream1,
	struct dc_stream_state *stream2)
{
	if (stream1->timing.h_total != stream2->timing.h_total)
		return false;

	if (stream1->timing.v_total != stream2->timing.v_total)
		return false;

	if (stream1->timing.h_addressable
				!= stream2->timing.h_addressable)
		return false;

	if (stream1->timing.v_addressable
				!= stream2->timing.v_addressable)
		return false;

	if (stream1->timing.pix_clk_100hz
				!= stream2->timing.pix_clk_100hz)
		return false;

	if (stream1->clamping.c_depth != stream2->clamping.c_depth)
		return false;

	if (stream1->phy_pix_clk != stream2->phy_pix_clk
			&& (!dc_is_dp_signal(stream1->signal)
			|| !dc_is_dp_signal(stream2->signal)))
		return false;

	if (stream1->view_format != stream2->view_format)
		return false;

	return true;
}
static bool is_dp_and_hdmi_sharable(
		struct dc_stream_state *stream1,
		struct dc_stream_state *stream2)
{
	if (stream1->ctx->dc->caps.disable_dp_clk_share)
		return false;

	if (stream1->clamping.c_depth != COLOR_DEPTH_888 ||
		stream2->clamping.c_depth != COLOR_DEPTH_888)
		return false;

	return true;

}

static bool is_sharable_clk_src(
	const struct pipe_ctx *pipe_with_clk_src,
	const struct pipe_ctx *pipe)
{
	if (pipe_with_clk_src->clock_source == NULL)
		return false;

	if (pipe_with_clk_src->stream->signal == SIGNAL_TYPE_VIRTUAL)
		return false;

	if (dc_is_dp_signal(pipe_with_clk_src->stream->signal) ||
		(dc_is_dp_signal(pipe->stream->signal) &&
		!is_dp_and_hdmi_sharable(pipe_with_clk_src->stream,
				     pipe->stream)))
		return false;

	if (dc_is_hdmi_signal(pipe_with_clk_src->stream->signal)
			&& dc_is_dual_link_signal(pipe->stream->signal))
		return false;

	if (dc_is_hdmi_signal(pipe->stream->signal)
			&& dc_is_dual_link_signal(pipe_with_clk_src->stream->signal))
		return false;

	if (!resource_are_streams_timing_synchronizable(
			pipe_with_clk_src->stream, pipe->stream))
		return false;

	return true;
}

struct clock_source *resource_find_used_clk_src_for_sharing(
					struct resource_context *res_ctx,
					struct pipe_ctx *pipe_ctx)
{
	int i;

	for (i = 0; i < MAX_PIPES; i++) {
		if (is_sharable_clk_src(&res_ctx->pipe_ctx[i], pipe_ctx))
			return res_ctx->pipe_ctx[i].clock_source;
	}

	return NULL;
}

static enum pixel_format convert_pixel_format_to_dalsurface(
		enum surface_pixel_format surface_pixel_format)
{
	enum pixel_format dal_pixel_format = PIXEL_FORMAT_UNKNOWN;

	switch (surface_pixel_format) {
	case SURFACE_PIXEL_FORMAT_GRPH_PALETA_256_COLORS:
		dal_pixel_format = PIXEL_FORMAT_INDEX8;
		break;
	case SURFACE_PIXEL_FORMAT_GRPH_ARGB1555:
		dal_pixel_format = PIXEL_FORMAT_RGB565;
		break;
	case SURFACE_PIXEL_FORMAT_GRPH_RGB565:
		dal_pixel_format = PIXEL_FORMAT_RGB565;
		break;
	case SURFACE_PIXEL_FORMAT_GRPH_ARGB8888:
		dal_pixel_format = PIXEL_FORMAT_ARGB8888;
		break;
	case SURFACE_PIXEL_FORMAT_GRPH_ABGR8888:
		dal_pixel_format = PIXEL_FORMAT_ARGB8888;
		break;
	case SURFACE_PIXEL_FORMAT_GRPH_ARGB2101010:
		dal_pixel_format = PIXEL_FORMAT_ARGB2101010;
		break;
	case SURFACE_PIXEL_FORMAT_GRPH_ABGR2101010:
		dal_pixel_format = PIXEL_FORMAT_ARGB2101010;
		break;
	case SURFACE_PIXEL_FORMAT_GRPH_ABGR2101010_XR_BIAS:
		dal_pixel_format = PIXEL_FORMAT_ARGB2101010_XRBIAS;
		break;
	case SURFACE_PIXEL_FORMAT_GRPH_ABGR16161616F:
	case SURFACE_PIXEL_FORMAT_GRPH_ARGB16161616F:
		dal_pixel_format = PIXEL_FORMAT_FP16;
		break;
	case SURFACE_PIXEL_FORMAT_VIDEO_420_YCbCr:
	case SURFACE_PIXEL_FORMAT_VIDEO_420_YCrCb:
		dal_pixel_format = PIXEL_FORMAT_420BPP8;
		break;
	case SURFACE_PIXEL_FORMAT_VIDEO_420_10bpc_YCbCr:
	case SURFACE_PIXEL_FORMAT_VIDEO_420_10bpc_YCrCb:
		dal_pixel_format = PIXEL_FORMAT_420BPP10;
		break;
	case SURFACE_PIXEL_FORMAT_GRPH_ARGB16161616:
	default:
		dal_pixel_format = PIXEL_FORMAT_UNKNOWN;
		break;
	}
	return dal_pixel_format;
}

static inline void get_vp_scan_direction(
	enum dc_rotation_angle rotation,
	bool horizontal_mirror,
	bool *orthogonal_rotation,
	bool *flip_vert_scan_dir,
	bool *flip_horz_scan_dir)
{
	*orthogonal_rotation = false;
	*flip_vert_scan_dir = false;
	*flip_horz_scan_dir = false;
	if (rotation == ROTATION_ANGLE_180) {
		*flip_vert_scan_dir = true;
		*flip_horz_scan_dir = true;
	} else if (rotation == ROTATION_ANGLE_90) {
		*orthogonal_rotation = true;
		*flip_horz_scan_dir = true;
	} else if (rotation == ROTATION_ANGLE_270) {
		*orthogonal_rotation = true;
		*flip_vert_scan_dir = true;
	}

	if (horizontal_mirror)
		*flip_horz_scan_dir = !*flip_horz_scan_dir;
}

static void calculate_viewport(struct pipe_ctx *pipe_ctx)
{
	const struct dc_plane_state *plane_state = pipe_ctx->plane_state;
	const struct dc_stream_state *stream = pipe_ctx->stream;
	struct scaler_data *data = &pipe_ctx->plane_res.scl_data;
	struct rect surf_src = plane_state->src_rect;
	struct rect clip, dest;
	int vpc_div = (data->format == PIXEL_FORMAT_420BPP8
			|| data->format == PIXEL_FORMAT_420BPP10) ? 2 : 1;
	bool pri_split = pipe_ctx->bottom_pipe &&
			pipe_ctx->bottom_pipe->plane_state == pipe_ctx->plane_state;
	bool sec_split = pipe_ctx->top_pipe &&
			pipe_ctx->top_pipe->plane_state == pipe_ctx->plane_state;
	bool orthogonal_rotation, flip_y_start, flip_x_start;

	if (stream->view_format == VIEW_3D_FORMAT_SIDE_BY_SIDE ||
		stream->view_format == VIEW_3D_FORMAT_TOP_AND_BOTTOM) {
		pri_split = false;
		sec_split = false;
	}

	/* The actual clip is an intersection between stream
	 * source and surface clip
	 */
	dest = plane_state->dst_rect;
	clip.x = stream->src.x > plane_state->clip_rect.x ?
			stream->src.x : plane_state->clip_rect.x;

	clip.width = stream->src.x + stream->src.width <
			plane_state->clip_rect.x + plane_state->clip_rect.width ?
			stream->src.x + stream->src.width - clip.x :
			plane_state->clip_rect.x + plane_state->clip_rect.width - clip.x ;

	clip.y = stream->src.y > plane_state->clip_rect.y ?
			stream->src.y : plane_state->clip_rect.y;

	clip.height = stream->src.y + stream->src.height <
			plane_state->clip_rect.y + plane_state->clip_rect.height ?
			stream->src.y + stream->src.height - clip.y :
			plane_state->clip_rect.y + plane_state->clip_rect.height - clip.y ;

	/*
	 * Need to calculate how scan origin is shifted in vp space
	 * to correctly rotate clip and dst
	 */
	get_vp_scan_direction(
			plane_state->rotation,
			plane_state->horizontal_mirror,
			&orthogonal_rotation,
			&flip_y_start,
			&flip_x_start);

	if (orthogonal_rotation) {
		swap(clip.x, clip.y);
		swap(clip.width, clip.height);
		swap(dest.x, dest.y);
		swap(dest.width, dest.height);
	}
	if (flip_x_start) {
		clip.x = dest.x + dest.width - clip.x - clip.width;
		dest.x = 0;
	}
	if (flip_y_start) {
		clip.y = dest.y + dest.height - clip.y - clip.height;
		dest.y = 0;
	}

	/* offset = surf_src.ofs + (clip.ofs - surface->dst_rect.ofs) * scl_ratio
	 * num_pixels = clip.num_pix * scl_ratio
	 */
	data->viewport.x = surf_src.x + (clip.x - dest.x) * surf_src.width / dest.width;
	data->viewport.width = clip.width * surf_src.width / dest.width;

	data->viewport.y = surf_src.y + (clip.y - dest.y) * surf_src.height / dest.height;
	data->viewport.height = clip.height * surf_src.height / dest.height;

	/* Handle split */
	if (pri_split || sec_split) {
		if (orthogonal_rotation) {
			if (flip_y_start != pri_split)
				data->viewport.height /= 2;
			else {
				data->viewport.y +=  data->viewport.height / 2;
				/* Ceil offset pipe */
				data->viewport.height = (data->viewport.height + 1) / 2;
			}
		} else {
			if (flip_x_start != pri_split)
				data->viewport.width /= 2;
			else {
				data->viewport.x +=  data->viewport.width / 2;
				/* Ceil offset pipe */
				data->viewport.width = (data->viewport.width + 1) / 2;
			}
		}
	}

	/* Round down, compensate in init */
	data->viewport_c.x = data->viewport.x / vpc_div;
	data->viewport_c.y = data->viewport.y / vpc_div;
	data->inits.h_c = (data->viewport.x % vpc_div) != 0 ? dc_fixpt_half : dc_fixpt_zero;
	data->inits.v_c = (data->viewport.y % vpc_div) != 0 ? dc_fixpt_half : dc_fixpt_zero;

	/* Round up, assume original video size always even dimensions */
	data->viewport_c.width = (data->viewport.width + vpc_div - 1) / vpc_div;
	data->viewport_c.height = (data->viewport.height + vpc_div - 1) / vpc_div;
}

static void calculate_recout(struct pipe_ctx *pipe_ctx)
{
	const struct dc_plane_state *plane_state = pipe_ctx->plane_state;
	const struct dc_stream_state *stream = pipe_ctx->stream;
	struct rect surf_clip = plane_state->clip_rect;
	bool pri_split = pipe_ctx->bottom_pipe &&
			pipe_ctx->bottom_pipe->plane_state == pipe_ctx->plane_state;
	bool sec_split = pipe_ctx->top_pipe &&
			pipe_ctx->top_pipe->plane_state == pipe_ctx->plane_state;
	bool top_bottom_split = stream->view_format == VIEW_3D_FORMAT_TOP_AND_BOTTOM;

	pipe_ctx->plane_res.scl_data.recout.x = stream->dst.x;
	if (stream->src.x < surf_clip.x)
		pipe_ctx->plane_res.scl_data.recout.x += (surf_clip.x
			- stream->src.x) * stream->dst.width
						/ stream->src.width;

	pipe_ctx->plane_res.scl_data.recout.width = surf_clip.width *
			stream->dst.width / stream->src.width;
	if (pipe_ctx->plane_res.scl_data.recout.width + pipe_ctx->plane_res.scl_data.recout.x >
			stream->dst.x + stream->dst.width)
		pipe_ctx->plane_res.scl_data.recout.width =
			stream->dst.x + stream->dst.width
						- pipe_ctx->plane_res.scl_data.recout.x;

	pipe_ctx->plane_res.scl_data.recout.y = stream->dst.y;
	if (stream->src.y < surf_clip.y)
		pipe_ctx->plane_res.scl_data.recout.y += (surf_clip.y
			- stream->src.y) * stream->dst.height
						/ stream->src.height;

	pipe_ctx->plane_res.scl_data.recout.height = surf_clip.height *
			stream->dst.height / stream->src.height;
	if (pipe_ctx->plane_res.scl_data.recout.height + pipe_ctx->plane_res.scl_data.recout.y >
			stream->dst.y + stream->dst.height)
		pipe_ctx->plane_res.scl_data.recout.height =
			stream->dst.y + stream->dst.height
						- pipe_ctx->plane_res.scl_data.recout.y;

	/* Handle h & v split, handle rotation using viewport */
	if (sec_split && top_bottom_split) {
		pipe_ctx->plane_res.scl_data.recout.y +=
				pipe_ctx->plane_res.scl_data.recout.height / 2;
		/* Floor primary pipe, ceil 2ndary pipe */
		pipe_ctx->plane_res.scl_data.recout.height =
				(pipe_ctx->plane_res.scl_data.recout.height + 1) / 2;
	} else if (pri_split && top_bottom_split)
		pipe_ctx->plane_res.scl_data.recout.height /= 2;
	else if (sec_split) {
		pipe_ctx->plane_res.scl_data.recout.x +=
				pipe_ctx->plane_res.scl_data.recout.width / 2;
		/* Ceil offset pipe */
		pipe_ctx->plane_res.scl_data.recout.width =
				(pipe_ctx->plane_res.scl_data.recout.width + 1) / 2;
	} else if (pri_split)
		pipe_ctx->plane_res.scl_data.recout.width /= 2;
}

static void calculate_scaling_ratios(struct pipe_ctx *pipe_ctx)
{
	const struct dc_plane_state *plane_state = pipe_ctx->plane_state;
	const struct dc_stream_state *stream = pipe_ctx->stream;
	struct rect surf_src = plane_state->src_rect;
	const int in_w = stream->src.width;
	const int in_h = stream->src.height;
	const int out_w = stream->dst.width;
	const int out_h = stream->dst.height;

	/*Swap surf_src height and width since scaling ratios are in recout rotation*/
	if (pipe_ctx->plane_state->rotation == ROTATION_ANGLE_90 ||
			pipe_ctx->plane_state->rotation == ROTATION_ANGLE_270)
		swap(surf_src.height, surf_src.width);

	pipe_ctx->plane_res.scl_data.ratios.horz = dc_fixpt_from_fraction(
					surf_src.width,
					plane_state->dst_rect.width);
	pipe_ctx->plane_res.scl_data.ratios.vert = dc_fixpt_from_fraction(
					surf_src.height,
					plane_state->dst_rect.height);

	if (stream->view_format == VIEW_3D_FORMAT_SIDE_BY_SIDE)
		pipe_ctx->plane_res.scl_data.ratios.horz.value *= 2;
	else if (stream->view_format == VIEW_3D_FORMAT_TOP_AND_BOTTOM)
		pipe_ctx->plane_res.scl_data.ratios.vert.value *= 2;

	pipe_ctx->plane_res.scl_data.ratios.vert.value = div64_s64(
		pipe_ctx->plane_res.scl_data.ratios.vert.value * in_h, out_h);
	pipe_ctx->plane_res.scl_data.ratios.horz.value = div64_s64(
		pipe_ctx->plane_res.scl_data.ratios.horz.value * in_w, out_w);

	pipe_ctx->plane_res.scl_data.ratios.horz_c = pipe_ctx->plane_res.scl_data.ratios.horz;
	pipe_ctx->plane_res.scl_data.ratios.vert_c = pipe_ctx->plane_res.scl_data.ratios.vert;

	if (pipe_ctx->plane_res.scl_data.format == PIXEL_FORMAT_420BPP8
			|| pipe_ctx->plane_res.scl_data.format == PIXEL_FORMAT_420BPP10) {
		pipe_ctx->plane_res.scl_data.ratios.horz_c.value /= 2;
		pipe_ctx->plane_res.scl_data.ratios.vert_c.value /= 2;
	}
	pipe_ctx->plane_res.scl_data.ratios.horz = dc_fixpt_truncate(
			pipe_ctx->plane_res.scl_data.ratios.horz, 19);
	pipe_ctx->plane_res.scl_data.ratios.vert = dc_fixpt_truncate(
			pipe_ctx->plane_res.scl_data.ratios.vert, 19);
	pipe_ctx->plane_res.scl_data.ratios.horz_c = dc_fixpt_truncate(
			pipe_ctx->plane_res.scl_data.ratios.horz_c, 19);
	pipe_ctx->plane_res.scl_data.ratios.vert_c = dc_fixpt_truncate(
			pipe_ctx->plane_res.scl_data.ratios.vert_c, 19);
}

static inline void adjust_vp_and_init_for_seamless_clip(
		bool flip_scan_dir,
		int recout_skip,
		int src_size,
		int taps,
		struct fixed31_32 ratio,
		struct fixed31_32 *init,
		int *vp_offset,
		int *vp_size)
{
	if (!flip_scan_dir) {
		/* Adjust for viewport end clip-off */
		if ((*vp_offset + *vp_size) < src_size) {
			int vp_clip = src_size - *vp_size - *vp_offset;
			int int_part = dc_fixpt_floor(dc_fixpt_sub(*init, ratio));

			int_part = int_part > 0 ? int_part : 0;
			*vp_size += int_part < vp_clip ? int_part : vp_clip;
		}

		/* Adjust for non-0 viewport offset */
		if (*vp_offset) {
			int int_part;

			*init = dc_fixpt_add(*init, dc_fixpt_mul_int(ratio, recout_skip));
			int_part = dc_fixpt_floor(*init) - *vp_offset;
			if (int_part < taps) {
				int int_adj = *vp_offset >= (taps - int_part) ?
							(taps - int_part) : *vp_offset;
				*vp_offset -= int_adj;
				*vp_size += int_adj;
				int_part += int_adj;
			} else if (int_part > taps) {
				*vp_offset += int_part - taps;
				*vp_size -= int_part - taps;
				int_part = taps;
			}
			init->value &= 0xffffffff;
			*init = dc_fixpt_add_int(*init, int_part);
		}
	} else {
		/* Adjust for non-0 viewport offset */
		if (*vp_offset) {
			int int_part = dc_fixpt_floor(dc_fixpt_sub(*init, ratio));

			int_part = int_part > 0 ? int_part : 0;
			*vp_size += int_part < *vp_offset ? int_part : *vp_offset;
			*vp_offset -= int_part < *vp_offset ? int_part : *vp_offset;
		}

		/* Adjust for viewport end clip-off */
		if ((*vp_offset + *vp_size) < src_size) {
			int int_part;
			int end_offset = src_size - *vp_offset - *vp_size;

			/*
			 * this is init if vp had no offset, keep in mind this is from the
			 * right side of vp due to scan direction
			 */
			*init = dc_fixpt_add(*init, dc_fixpt_mul_int(ratio, recout_skip));
			/*
			 * this is the difference between first pixel of viewport available to read
			 * and init position, takning into account scan direction
			 */
			int_part = dc_fixpt_floor(*init) - end_offset;
			if (int_part < taps) {
				int int_adj = end_offset >= (taps - int_part) ?
							(taps - int_part) : end_offset;
				*vp_size += int_adj;
				int_part += int_adj;
			} else if (int_part > taps) {
				*vp_size += int_part - taps;
				int_part = taps;
			}
			init->value &= 0xffffffff;
			*init = dc_fixpt_add_int(*init, int_part);
		}
	}
}

static void calculate_inits_and_adj_vp(struct pipe_ctx *pipe_ctx)
{
	const struct dc_plane_state *plane_state = pipe_ctx->plane_state;
	const struct dc_stream_state *stream = pipe_ctx->stream;
	struct scaler_data *data = &pipe_ctx->plane_res.scl_data;
	struct rect src = pipe_ctx->plane_state->src_rect;
	int recout_skip_h, recout_skip_v, surf_size_h, surf_size_v;
	int vpc_div = (data->format == PIXEL_FORMAT_420BPP8
			|| data->format == PIXEL_FORMAT_420BPP10) ? 2 : 1;
	bool orthogonal_rotation, flip_vert_scan_dir, flip_horz_scan_dir;

	/*
	 * Need to calculate the scan direction for viewport to make adjustments
	 */
	get_vp_scan_direction(
			plane_state->rotation,
			plane_state->horizontal_mirror,
			&orthogonal_rotation,
			&flip_vert_scan_dir,
			&flip_horz_scan_dir);

	/* Calculate src rect rotation adjusted to recout space */
	surf_size_h = src.x + src.width;
	surf_size_v = src.y + src.height;
	if (flip_horz_scan_dir)
		src.x = 0;
	if (flip_vert_scan_dir)
		src.y = 0;
	if (orthogonal_rotation) {
		swap(src.x, src.y);
		swap(src.width, src.height);
	}

	/* Recout matching initial vp offset = recout_offset - (stream dst offset +
	 *			((surf dst offset - stream src offset) * 1/ stream scaling ratio)
	 *			- (surf surf_src offset * 1/ full scl ratio))
	 */
	recout_skip_h = data->recout.x - (stream->dst.x + (plane_state->dst_rect.x - stream->src.x)
					* stream->dst.width / stream->src.width -
					src.x * plane_state->dst_rect.width / src.width
					* stream->dst.width / stream->src.width);
	recout_skip_v = data->recout.y - (stream->dst.y + (plane_state->dst_rect.y - stream->src.y)
					* stream->dst.height / stream->src.height -
					src.y * plane_state->dst_rect.height / src.height
					* stream->dst.height / stream->src.height);
	if (orthogonal_rotation)
		swap(recout_skip_h, recout_skip_v);
	/*
	 * Init calculated according to formula:
	 * 	init = (scaling_ratio + number_of_taps + 1) / 2
	 * 	init_bot = init + scaling_ratio
	 * 	init_c = init + truncated_vp_c_offset(from calculate viewport)
	 */
	data->inits.h = dc_fixpt_truncate(dc_fixpt_div_int(
			dc_fixpt_add_int(data->ratios.horz, data->taps.h_taps + 1), 2), 19);

	data->inits.h_c = dc_fixpt_truncate(dc_fixpt_add(data->inits.h_c, dc_fixpt_div_int(
			dc_fixpt_add_int(data->ratios.horz_c, data->taps.h_taps_c + 1), 2)), 19);

	data->inits.v = dc_fixpt_truncate(dc_fixpt_div_int(
			dc_fixpt_add_int(data->ratios.vert, data->taps.v_taps + 1), 2), 19);

	data->inits.v_c = dc_fixpt_truncate(dc_fixpt_add(data->inits.v_c, dc_fixpt_div_int(
			dc_fixpt_add_int(data->ratios.vert_c, data->taps.v_taps_c + 1), 2)), 19);

	/*
	 * Taps, inits and scaling ratios are in recout space need to rotate
	 * to viewport rotation before adjustment
	 */
	adjust_vp_and_init_for_seamless_clip(
			flip_horz_scan_dir,
			recout_skip_h,
			surf_size_h,
			orthogonal_rotation ? data->taps.v_taps : data->taps.h_taps,
			orthogonal_rotation ? data->ratios.vert : data->ratios.horz,
			orthogonal_rotation ? &data->inits.v : &data->inits.h,
			&data->viewport.x,
			&data->viewport.width);
	adjust_vp_and_init_for_seamless_clip(
			flip_horz_scan_dir,
			recout_skip_h,
			surf_size_h / vpc_div,
			orthogonal_rotation ? data->taps.v_taps_c : data->taps.h_taps_c,
			orthogonal_rotation ? data->ratios.vert_c : data->ratios.horz_c,
			orthogonal_rotation ? &data->inits.v_c : &data->inits.h_c,
			&data->viewport_c.x,
			&data->viewport_c.width);
	adjust_vp_and_init_for_seamless_clip(
			flip_vert_scan_dir,
			recout_skip_v,
			surf_size_v,
			orthogonal_rotation ? data->taps.h_taps : data->taps.v_taps,
			orthogonal_rotation ? data->ratios.horz : data->ratios.vert,
			orthogonal_rotation ? &data->inits.h : &data->inits.v,
			&data->viewport.y,
			&data->viewport.height);
	adjust_vp_and_init_for_seamless_clip(
			flip_vert_scan_dir,
			recout_skip_v,
			surf_size_v / vpc_div,
			orthogonal_rotation ? data->taps.h_taps_c : data->taps.v_taps_c,
			orthogonal_rotation ? data->ratios.horz_c : data->ratios.vert_c,
			orthogonal_rotation ? &data->inits.h_c : &data->inits.v_c,
			&data->viewport_c.y,
			&data->viewport_c.height);

	/* Interlaced inits based on final vert inits */
	data->inits.v_bot = dc_fixpt_add(data->inits.v, data->ratios.vert);
	data->inits.v_c_bot = dc_fixpt_add(data->inits.v_c, data->ratios.vert_c);

}

bool resource_build_scaling_params(struct pipe_ctx *pipe_ctx)
{
	const struct dc_plane_state *plane_state = pipe_ctx->plane_state;
	struct dc_crtc_timing *timing = &pipe_ctx->stream->timing;
	bool res = false;
	DC_LOGGER_INIT(pipe_ctx->stream->ctx->logger);
	/* Important: scaling ratio calculation requires pixel format,
	 * lb depth calculation requires recout and taps require scaling ratios.
	 * Inits require viewport, taps, ratios and recout of split pipe
	 */
	pipe_ctx->plane_res.scl_data.format = convert_pixel_format_to_dalsurface(
			pipe_ctx->plane_state->format);

	calculate_scaling_ratios(pipe_ctx);

	calculate_viewport(pipe_ctx);

	if (pipe_ctx->plane_res.scl_data.viewport.height < 16 || pipe_ctx->plane_res.scl_data.viewport.width < 16)
		return false;

	calculate_recout(pipe_ctx);

	/**
	 * Setting line buffer pixel depth to 24bpp yields banding
	 * on certain displays, such as the Sharp 4k
	 */
	pipe_ctx->plane_res.scl_data.lb_params.depth = LB_PIXEL_DEPTH_30BPP;

	pipe_ctx->plane_res.scl_data.recout.x += timing->h_border_left;
	pipe_ctx->plane_res.scl_data.recout.y += timing->v_border_top;

	pipe_ctx->plane_res.scl_data.h_active = timing->h_addressable + timing->h_border_left + timing->h_border_right;
	pipe_ctx->plane_res.scl_data.v_active = timing->v_addressable + timing->v_border_top + timing->v_border_bottom;

	/* Taps calculations */
	if (pipe_ctx->plane_res.xfm != NULL)
		res = pipe_ctx->plane_res.xfm->funcs->transform_get_optimal_number_of_taps(
				pipe_ctx->plane_res.xfm, &pipe_ctx->plane_res.scl_data, &plane_state->scaling_quality);

	if (pipe_ctx->plane_res.dpp != NULL)
		res = pipe_ctx->plane_res.dpp->funcs->dpp_get_optimal_number_of_taps(
				pipe_ctx->plane_res.dpp, &pipe_ctx->plane_res.scl_data, &plane_state->scaling_quality);
	if (!res) {
		/* Try 24 bpp linebuffer */
		pipe_ctx->plane_res.scl_data.lb_params.depth = LB_PIXEL_DEPTH_24BPP;

		if (pipe_ctx->plane_res.xfm != NULL)
			res = pipe_ctx->plane_res.xfm->funcs->transform_get_optimal_number_of_taps(
					pipe_ctx->plane_res.xfm,
					&pipe_ctx->plane_res.scl_data,
					&plane_state->scaling_quality);

		if (pipe_ctx->plane_res.dpp != NULL)
			res = pipe_ctx->plane_res.dpp->funcs->dpp_get_optimal_number_of_taps(
					pipe_ctx->plane_res.dpp,
					&pipe_ctx->plane_res.scl_data,
					&plane_state->scaling_quality);
	}

	if (res)
		/* May need to re-check lb size after this in some obscure scenario */
		calculate_inits_and_adj_vp(pipe_ctx);

	DC_LOG_SCALER(
				"%s: Viewport:\nheight:%d width:%d x:%d "
				"y:%d\n dst_rect:\nheight:%d width:%d x:%d "
				"y:%d\n",
				__func__,
				pipe_ctx->plane_res.scl_data.viewport.height,
				pipe_ctx->plane_res.scl_data.viewport.width,
				pipe_ctx->plane_res.scl_data.viewport.x,
				pipe_ctx->plane_res.scl_data.viewport.y,
				plane_state->dst_rect.height,
				plane_state->dst_rect.width,
				plane_state->dst_rect.x,
				plane_state->dst_rect.y);

	return res;
}


enum dc_status resource_build_scaling_params_for_context(
	const struct dc  *dc,
	struct dc_state *context)
{
	int i;

	for (i = 0; i < MAX_PIPES; i++) {
		if (context->res_ctx.pipe_ctx[i].plane_state != NULL &&
				context->res_ctx.pipe_ctx[i].stream != NULL)
			if (!resource_build_scaling_params(&context->res_ctx.pipe_ctx[i]))
				return DC_FAIL_SCALING;
	}

	return DC_OK;
}

struct pipe_ctx *find_idle_secondary_pipe(
		struct resource_context *res_ctx,
		const struct resource_pool *pool,
		const struct pipe_ctx *primary_pipe)
{
	int i;
	struct pipe_ctx *secondary_pipe = NULL;

	/*
	 * We add a preferred pipe mapping to avoid the chance that
	 * MPCCs already in use will need to be reassigned to other trees.
	 * For example, if we went with the strict, assign backwards logic:
	 *
	 * (State 1)
	 * Display A on, no surface, top pipe = 0
	 * Display B on, no surface, top pipe = 1
	 *
	 * (State 2)
	 * Display A on, no surface, top pipe = 0
	 * Display B on, surface enable, top pipe = 1, bottom pipe = 5
	 *
	 * (State 3)
	 * Display A on, surface enable, top pipe = 0, bottom pipe = 5
	 * Display B on, surface enable, top pipe = 1, bottom pipe = 4
	 *
	 * The state 2->3 transition requires remapping MPCC 5 from display B
	 * to display A.
	 *
	 * However, with the preferred pipe logic, state 2 would look like:
	 *
	 * (State 2)
	 * Display A on, no surface, top pipe = 0
	 * Display B on, surface enable, top pipe = 1, bottom pipe = 4
	 *
	 * This would then cause 2->3 to not require remapping any MPCCs.
	 */
	if (primary_pipe) {
		int preferred_pipe_idx = (pool->pipe_count - 1) - primary_pipe->pipe_idx;
		if (res_ctx->pipe_ctx[preferred_pipe_idx].stream == NULL) {
			secondary_pipe = &res_ctx->pipe_ctx[preferred_pipe_idx];
			secondary_pipe->pipe_idx = preferred_pipe_idx;
		}
	}

	/*
	 * search backwards for the second pipe to keep pipe
	 * assignment more consistent
	 */
	if (!secondary_pipe)
		for (i = pool->pipe_count - 1; i >= 0; i--) {
			if (res_ctx->pipe_ctx[i].stream == NULL) {
				secondary_pipe = &res_ctx->pipe_ctx[i];
				secondary_pipe->pipe_idx = i;
				break;
			}
		}

	return secondary_pipe;
}

struct pipe_ctx *resource_get_head_pipe_for_stream(
		struct resource_context *res_ctx,
		struct dc_stream_state *stream)
{
	int i;
	for (i = 0; i < MAX_PIPES; i++) {
		if (res_ctx->pipe_ctx[i].stream == stream &&
				!res_ctx->pipe_ctx[i].top_pipe) {
			return &res_ctx->pipe_ctx[i];
			break;
		}
	}
	return NULL;
}

static struct pipe_ctx *resource_get_tail_pipe_for_stream(
		struct resource_context *res_ctx,
		struct dc_stream_state *stream)
{
	struct pipe_ctx *head_pipe, *tail_pipe;
	head_pipe = resource_get_head_pipe_for_stream(res_ctx, stream);

	if (!head_pipe)
		return NULL;

	tail_pipe = head_pipe->bottom_pipe;

	while (tail_pipe) {
		head_pipe = tail_pipe;
		tail_pipe = tail_pipe->bottom_pipe;
	}

	return head_pipe;
}

/*
 * A free_pipe for a stream is defined here as a pipe
 * that has no surface attached yet
 */
static struct pipe_ctx *acquire_free_pipe_for_stream(
		struct dc_state *context,
		const struct resource_pool *pool,
		struct dc_stream_state *stream)
{
	int i;
	struct resource_context *res_ctx = &context->res_ctx;

	struct pipe_ctx *head_pipe = NULL;

	/* Find head pipe, which has the back end set up*/

	head_pipe = resource_get_head_pipe_for_stream(res_ctx, stream);

	if (!head_pipe) {
		ASSERT(0);
		return NULL;
	}

	if (!head_pipe->plane_state)
		return head_pipe;

	/* Re-use pipe already acquired for this stream if available*/
	for (i = pool->pipe_count - 1; i >= 0; i--) {
		if (res_ctx->pipe_ctx[i].stream == stream &&
				!res_ctx->pipe_ctx[i].plane_state) {
			return &res_ctx->pipe_ctx[i];
		}
	}

	/*
	 * At this point we have no re-useable pipe for this stream and we need
	 * to acquire an idle one to satisfy the request
	 */

	if (!pool->funcs->acquire_idle_pipe_for_layer)
		return NULL;

	return pool->funcs->acquire_idle_pipe_for_layer(context, pool, stream);

}

#if defined(CONFIG_DRM_AMD_DC_DCN1_0)
static int acquire_first_split_pipe(
		struct resource_context *res_ctx,
		const struct resource_pool *pool,
		struct dc_stream_state *stream)
{
	int i;

	for (i = 0; i < pool->pipe_count; i++) {
		struct pipe_ctx *pipe_ctx = &res_ctx->pipe_ctx[i];

		if (pipe_ctx->top_pipe &&
				pipe_ctx->top_pipe->plane_state == pipe_ctx->plane_state) {
			pipe_ctx->top_pipe->bottom_pipe = pipe_ctx->bottom_pipe;
			if (pipe_ctx->bottom_pipe)
				pipe_ctx->bottom_pipe->top_pipe = pipe_ctx->top_pipe;

			memset(pipe_ctx, 0, sizeof(*pipe_ctx));
			pipe_ctx->stream_res.tg = pool->timing_generators[i];
			pipe_ctx->plane_res.hubp = pool->hubps[i];
			pipe_ctx->plane_res.ipp = pool->ipps[i];
			pipe_ctx->plane_res.dpp = pool->dpps[i];
			pipe_ctx->stream_res.opp = pool->opps[i];
			pipe_ctx->plane_res.mpcc_inst = pool->dpps[i]->inst;
			pipe_ctx->pipe_idx = i;

			pipe_ctx->stream = stream;
			return i;
		}
	}
	return -1;
}
#endif

bool dc_add_plane_to_context(
		const struct dc *dc,
		struct dc_stream_state *stream,
		struct dc_plane_state *plane_state,
		struct dc_state *context)
{
	int i;
	struct resource_pool *pool = dc->res_pool;
	struct pipe_ctx *head_pipe, *tail_pipe, *free_pipe;
	struct dc_stream_status *stream_status = NULL;

	for (i = 0; i < context->stream_count; i++)
		if (context->streams[i] == stream) {
			stream_status = &context->stream_status[i];
			break;
		}
	if (stream_status == NULL) {
		dm_error("Existing stream not found; failed to attach surface!\n");
		return false;
	}


	if (stream_status->plane_count == MAX_SURFACE_NUM) {
		dm_error("Surface: can not attach plane_state %p! Maximum is: %d\n",
				plane_state, MAX_SURFACE_NUM);
		return false;
	}

	head_pipe = resource_get_head_pipe_for_stream(&context->res_ctx, stream);

	if (!head_pipe) {
		dm_error("Head pipe not found for stream_state %p !\n", stream);
		return false;
	}

	tail_pipe = resource_get_tail_pipe_for_stream(&context->res_ctx, stream);
	ASSERT(tail_pipe);

	free_pipe = acquire_free_pipe_for_stream(context, pool, stream);

#if defined(CONFIG_DRM_AMD_DC_DCN1_0)
	if (!free_pipe) {
		int pipe_idx = acquire_first_split_pipe(&context->res_ctx, pool, stream);
		if (pipe_idx >= 0)
			free_pipe = &context->res_ctx.pipe_ctx[pipe_idx];
	}
#endif
	if (!free_pipe)
		return false;

	/* retain new surfaces */
	dc_plane_state_retain(plane_state);
	free_pipe->plane_state = plane_state;

	if (head_pipe != free_pipe) {
		free_pipe->stream_res.tg = tail_pipe->stream_res.tg;
		free_pipe->stream_res.abm = tail_pipe->stream_res.abm;
		free_pipe->stream_res.opp = tail_pipe->stream_res.opp;
		free_pipe->stream_res.stream_enc = tail_pipe->stream_res.stream_enc;
		free_pipe->stream_res.audio = tail_pipe->stream_res.audio;
		free_pipe->clock_source = tail_pipe->clock_source;
		free_pipe->top_pipe = tail_pipe;
		tail_pipe->bottom_pipe = free_pipe;
	} else if (free_pipe->bottom_pipe && free_pipe->bottom_pipe->plane_state == NULL) {
		ASSERT(free_pipe->bottom_pipe->stream_res.opp != free_pipe->stream_res.opp);
		free_pipe->bottom_pipe->plane_state = plane_state;
	}

	/* assign new surfaces*/
	stream_status->plane_states[stream_status->plane_count] = plane_state;

	stream_status->plane_count++;

	return true;
}

struct pipe_ctx *dc_res_get_odm_bottom_pipe(struct pipe_ctx *pipe_ctx)
{
	struct pipe_ctx *bottom_pipe = pipe_ctx->bottom_pipe;

	/* ODM should only be updated once per otg */
	if (pipe_ctx->top_pipe)
		return NULL;

	while (bottom_pipe) {
		if (bottom_pipe->stream_res.opp != pipe_ctx->stream_res.opp)
			break;
		bottom_pipe = bottom_pipe->bottom_pipe;
	}

	return bottom_pipe;
}

bool dc_res_is_odm_head_pipe(struct pipe_ctx *pipe_ctx)
{
	struct pipe_ctx *top_pipe = pipe_ctx->top_pipe;
<<<<<<< HEAD
	bool result = false;

	if (top_pipe && top_pipe->stream_res.opp == pipe_ctx->stream_res.opp)
		return false;

	while (top_pipe) {
		if (!top_pipe->top_pipe && top_pipe->stream_res.opp != pipe_ctx->stream_res.opp)
			result = true;
		top_pipe = top_pipe->top_pipe;
	}

	return result;
=======

	if (!top_pipe)
		return false;
	if (top_pipe && top_pipe->stream_res.opp == pipe_ctx->stream_res.opp)
		return false;

	return true;
>>>>>>> a2d635de
}

bool dc_remove_plane_from_context(
		const struct dc *dc,
		struct dc_stream_state *stream,
		struct dc_plane_state *plane_state,
		struct dc_state *context)
{
	int i;
	struct dc_stream_status *stream_status = NULL;
	struct resource_pool *pool = dc->res_pool;

	for (i = 0; i < context->stream_count; i++)
		if (context->streams[i] == stream) {
			stream_status = &context->stream_status[i];
			break;
		}

	if (stream_status == NULL) {
		dm_error("Existing stream not found; failed to remove plane.\n");
		return false;
	}

	/* release pipe for plane*/
	for (i = pool->pipe_count - 1; i >= 0; i--) {
		struct pipe_ctx *pipe_ctx = &context->res_ctx.pipe_ctx[i];

		if (pipe_ctx->plane_state == plane_state) {
			if (dc_res_is_odm_head_pipe(pipe_ctx)) {
				pipe_ctx->plane_state = NULL;
				pipe_ctx->bottom_pipe = NULL;
				continue;
			}

			if (pipe_ctx->top_pipe)
				pipe_ctx->top_pipe->bottom_pipe = pipe_ctx->bottom_pipe;

			/* Second condition is to avoid setting NULL to top pipe
			 * of tail pipe making it look like head pipe in subsequent
			 * deletes
			 */
			if (pipe_ctx->bottom_pipe && pipe_ctx->top_pipe)
				pipe_ctx->bottom_pipe->top_pipe = pipe_ctx->top_pipe;

			/*
			 * For head pipe detach surfaces from pipe for tail
			 * pipe just zero it out
			 */
			if (!pipe_ctx->top_pipe) {
				pipe_ctx->plane_state = NULL;
				if (!dc_res_get_odm_bottom_pipe(pipe_ctx))
					pipe_ctx->bottom_pipe = NULL;
			} else {
				memset(pipe_ctx, 0, sizeof(*pipe_ctx));
			}
		}
	}


	for (i = 0; i < stream_status->plane_count; i++) {
		if (stream_status->plane_states[i] == plane_state) {

			dc_plane_state_release(stream_status->plane_states[i]);
			break;
		}
	}

	if (i == stream_status->plane_count) {
		dm_error("Existing plane_state not found; failed to detach it!\n");
		return false;
	}

	stream_status->plane_count--;

	/* Start at the plane we've just released, and move all the planes one index forward to "trim" the array */
	for (; i < stream_status->plane_count; i++)
		stream_status->plane_states[i] = stream_status->plane_states[i + 1];

	stream_status->plane_states[stream_status->plane_count] = NULL;

	return true;
}

bool dc_rem_all_planes_for_stream(
		const struct dc *dc,
		struct dc_stream_state *stream,
		struct dc_state *context)
{
	int i, old_plane_count;
	struct dc_stream_status *stream_status = NULL;
	struct dc_plane_state *del_planes[MAX_SURFACE_NUM] = { 0 };

	for (i = 0; i < context->stream_count; i++)
			if (context->streams[i] == stream) {
				stream_status = &context->stream_status[i];
				break;
			}

	if (stream_status == NULL) {
		dm_error("Existing stream %p not found!\n", stream);
		return false;
	}

	old_plane_count = stream_status->plane_count;

	for (i = 0; i < old_plane_count; i++)
		del_planes[i] = stream_status->plane_states[i];

	for (i = 0; i < old_plane_count; i++)
		if (!dc_remove_plane_from_context(dc, stream, del_planes[i], context))
			return false;

	return true;
}

static bool add_all_planes_for_stream(
		const struct dc *dc,
		struct dc_stream_state *stream,
		const struct dc_validation_set set[],
		int set_count,
		struct dc_state *context)
{
	int i, j;

	for (i = 0; i < set_count; i++)
		if (set[i].stream == stream)
			break;

	if (i == set_count) {
		dm_error("Stream %p not found in set!\n", stream);
		return false;
	}

	for (j = 0; j < set[i].plane_count; j++)
		if (!dc_add_plane_to_context(dc, stream, set[i].plane_states[j], context))
			return false;

	return true;
}

bool dc_add_all_planes_for_stream(
		const struct dc *dc,
		struct dc_stream_state *stream,
		struct dc_plane_state * const *plane_states,
		int plane_count,
		struct dc_state *context)
{
	struct dc_validation_set set;
	int i;

	set.stream = stream;
	set.plane_count = plane_count;

	for (i = 0; i < plane_count; i++)
		set.plane_states[i] = plane_states[i];

	return add_all_planes_for_stream(dc, stream, &set, 1, context);
}


static bool is_hdr_static_meta_changed(struct dc_stream_state *cur_stream,
	struct dc_stream_state *new_stream)
{
	if (cur_stream == NULL)
		return true;

	if (memcmp(&cur_stream->hdr_static_metadata,
			&new_stream->hdr_static_metadata,
			sizeof(struct dc_info_packet)) != 0)
		return true;

	return false;
}

static bool is_vsc_info_packet_changed(struct dc_stream_state *cur_stream,
		struct dc_stream_state *new_stream)
{
	if (cur_stream == NULL)
		return true;

	if (memcmp(&cur_stream->vsc_infopacket,
			&new_stream->vsc_infopacket,
			sizeof(struct dc_info_packet)) != 0)
		return true;

	return false;
}

static bool is_timing_changed(struct dc_stream_state *cur_stream,
		struct dc_stream_state *new_stream)
{
	if (cur_stream == NULL)
		return true;

	/* If sink pointer changed, it means this is a hotplug, we should do
	 * full hw setting.
	 */
	if (cur_stream->sink != new_stream->sink)
		return true;

	/* If output color space is changed, need to reprogram info frames */
	if (cur_stream->output_color_space != new_stream->output_color_space)
		return true;

	return memcmp(
		&cur_stream->timing,
		&new_stream->timing,
		sizeof(struct dc_crtc_timing)) != 0;
}

static bool are_stream_backends_same(
	struct dc_stream_state *stream_a, struct dc_stream_state *stream_b)
{
	if (stream_a == stream_b)
		return true;

	if (stream_a == NULL || stream_b == NULL)
		return false;

	if (is_timing_changed(stream_a, stream_b))
		return false;

	if (is_hdr_static_meta_changed(stream_a, stream_b))
		return false;

	if (stream_a->dpms_off != stream_b->dpms_off)
		return false;

	if (is_vsc_info_packet_changed(stream_a, stream_b))
		return false;

	return true;
}

/**
 * dc_is_stream_unchanged() - Compare two stream states for equivalence.
 *
 * Checks if there a difference between the two states
 * that would require a mode change.
 *
 * Does not compare cursor position or attributes.
 */
bool dc_is_stream_unchanged(
	struct dc_stream_state *old_stream, struct dc_stream_state *stream)
{

	if (!are_stream_backends_same(old_stream, stream))
		return false;

	return true;
}

/**
 * dc_is_stream_scaling_unchanged() - Compare scaling rectangles of two streams.
 */
bool dc_is_stream_scaling_unchanged(
	struct dc_stream_state *old_stream, struct dc_stream_state *stream)
{
	if (old_stream == stream)
		return true;

	if (old_stream == NULL || stream == NULL)
		return false;

	if (memcmp(&old_stream->src,
			&stream->src,
			sizeof(struct rect)) != 0)
		return false;

	if (memcmp(&old_stream->dst,
			&stream->dst,
			sizeof(struct rect)) != 0)
		return false;

	return true;
}

static void update_stream_engine_usage(
		struct resource_context *res_ctx,
		const struct resource_pool *pool,
		struct stream_encoder *stream_enc,
		bool acquired)
{
	int i;

	for (i = 0; i < pool->stream_enc_count; i++) {
		if (pool->stream_enc[i] == stream_enc)
			res_ctx->is_stream_enc_acquired[i] = acquired;
	}
}

/* TODO: release audio object */
void update_audio_usage(
		struct resource_context *res_ctx,
		const struct resource_pool *pool,
		struct audio *audio,
		bool acquired)
{
	int i;
	for (i = 0; i < pool->audio_count; i++) {
		if (pool->audios[i] == audio)
			res_ctx->is_audio_acquired[i] = acquired;
	}
}

static int acquire_first_free_pipe(
		struct resource_context *res_ctx,
		const struct resource_pool *pool,
		struct dc_stream_state *stream)
{
	int i;

	for (i = 0; i < pool->pipe_count; i++) {
		if (!res_ctx->pipe_ctx[i].stream) {
			struct pipe_ctx *pipe_ctx = &res_ctx->pipe_ctx[i];

			pipe_ctx->stream_res.tg = pool->timing_generators[i];
			pipe_ctx->plane_res.mi = pool->mis[i];
			pipe_ctx->plane_res.hubp = pool->hubps[i];
			pipe_ctx->plane_res.ipp = pool->ipps[i];
			pipe_ctx->plane_res.xfm = pool->transforms[i];
			pipe_ctx->plane_res.dpp = pool->dpps[i];
			pipe_ctx->stream_res.opp = pool->opps[i];
			if (pool->dpps[i])
				pipe_ctx->plane_res.mpcc_inst = pool->dpps[i]->inst;
			pipe_ctx->pipe_idx = i;


			pipe_ctx->stream = stream;
			return i;
		}
	}
	return -1;
}

static struct stream_encoder *find_first_free_match_stream_enc_for_link(
		struct resource_context *res_ctx,
		const struct resource_pool *pool,
		struct dc_stream_state *stream)
{
	int i;
	int j = -1;
	struct dc_link *link = stream->link;

	for (i = 0; i < pool->stream_enc_count; i++) {
		if (!res_ctx->is_stream_enc_acquired[i] &&
				pool->stream_enc[i]) {
			/* Store first available for MST second display
			 * in daisy chain use case */
			j = i;
			if (pool->stream_enc[i]->id ==
					link->link_enc->preferred_engine)
				return pool->stream_enc[i];
		}
	}

	/*
	 * below can happen in cases when stream encoder is acquired:
	 * 1) for second MST display in chain, so preferred engine already
	 * acquired;
	 * 2) for another link, which preferred engine already acquired by any
	 * MST configuration.
	 *
	 * If signal is of DP type and preferred engine not found, return last available
	 *
	 * TODO - This is just a patch up and a generic solution is
	 * required for non DP connectors.
	 */

	if (j >= 0 && link->connector_signal == SIGNAL_TYPE_DISPLAY_PORT)
		return pool->stream_enc[j];

	return NULL;
}

static struct audio *find_first_free_audio(
		struct resource_context *res_ctx,
		const struct resource_pool *pool,
		enum engine_id id)
{
	int i;
	for (i = 0; i < pool->audio_count; i++) {
		if ((res_ctx->is_audio_acquired[i] == false) && (res_ctx->is_stream_enc_acquired[i] == true)) {
			/*we have enough audio endpoint, find the matching inst*/
			if (id != i)
				continue;

			return pool->audios[i];
		}
	}
	/*not found the matching one, first come first serve*/
	for (i = 0; i < pool->audio_count; i++) {
		if (res_ctx->is_audio_acquired[i] == false) {
			return pool->audios[i];
		}
	}
	return 0;
}

bool resource_is_stream_unchanged(
	struct dc_state *old_context, struct dc_stream_state *stream)
{
	int i;

	for (i = 0; i < old_context->stream_count; i++) {
		struct dc_stream_state *old_stream = old_context->streams[i];

		if (are_stream_backends_same(old_stream, stream))
				return true;
	}

	return false;
}

/**
 * dc_add_stream_to_ctx() - Add a new dc_stream_state to a dc_state.
 */
enum dc_status dc_add_stream_to_ctx(
		struct dc *dc,
		struct dc_state *new_ctx,
		struct dc_stream_state *stream)
{
	enum dc_status res;
	DC_LOGGER_INIT(dc->ctx->logger);

	if (new_ctx->stream_count >= dc->res_pool->timing_generator_count) {
		DC_LOG_WARNING("Max streams reached, can't add stream %p !\n", stream);
		return DC_ERROR_UNEXPECTED;
	}

	new_ctx->streams[new_ctx->stream_count] = stream;
	dc_stream_retain(stream);
	new_ctx->stream_count++;

	res = dc->res_pool->funcs->add_stream_to_ctx(dc, new_ctx, stream);
	if (res != DC_OK)
		DC_LOG_WARNING("Adding stream %p to context failed with err %d!\n", stream, res);

	return res;
}

/**
 * dc_remove_stream_from_ctx() - Remove a stream from a dc_state.
 */
enum dc_status dc_remove_stream_from_ctx(
			struct dc *dc,
			struct dc_state *new_ctx,
			struct dc_stream_state *stream)
{
	int i;
	struct dc_context *dc_ctx = dc->ctx;
	struct pipe_ctx *del_pipe = NULL;

	/* Release primary pipe */
	for (i = 0; i < MAX_PIPES; i++) {
		if (new_ctx->res_ctx.pipe_ctx[i].stream == stream &&
				!new_ctx->res_ctx.pipe_ctx[i].top_pipe) {
			struct pipe_ctx *odm_pipe =
					dc_res_get_odm_bottom_pipe(&new_ctx->res_ctx.pipe_ctx[i]);

			del_pipe = &new_ctx->res_ctx.pipe_ctx[i];

			ASSERT(del_pipe->stream_res.stream_enc);
			update_stream_engine_usage(
					&new_ctx->res_ctx,
						dc->res_pool,
					del_pipe->stream_res.stream_enc,
					false);

			if (del_pipe->stream_res.audio)
				update_audio_usage(
					&new_ctx->res_ctx,
					dc->res_pool,
					del_pipe->stream_res.audio,
					false);

			resource_unreference_clock_source(&new_ctx->res_ctx,
							  dc->res_pool,
							  del_pipe->clock_source);

			if (dc->res_pool->funcs->remove_stream_from_ctx)
				dc->res_pool->funcs->remove_stream_from_ctx(dc, new_ctx, stream);

			memset(del_pipe, 0, sizeof(*del_pipe));
			if (odm_pipe)
				memset(odm_pipe, 0, sizeof(*odm_pipe));

			break;
		}
	}

	if (!del_pipe) {
		DC_ERROR("Pipe not found for stream %p !\n", stream);
		return DC_ERROR_UNEXPECTED;
	}

	for (i = 0; i < new_ctx->stream_count; i++)
		if (new_ctx->streams[i] == stream)
			break;

	if (new_ctx->streams[i] != stream) {
		DC_ERROR("Context doesn't have stream %p !\n", stream);
		return DC_ERROR_UNEXPECTED;
	}

	dc_stream_release(new_ctx->streams[i]);
	new_ctx->stream_count--;

	/* Trim back arrays */
	for (; i < new_ctx->stream_count; i++) {
		new_ctx->streams[i] = new_ctx->streams[i + 1];
		new_ctx->stream_status[i] = new_ctx->stream_status[i + 1];
	}

	new_ctx->streams[new_ctx->stream_count] = NULL;
	memset(
			&new_ctx->stream_status[new_ctx->stream_count],
			0,
			sizeof(new_ctx->stream_status[0]));

	return DC_OK;
}

static struct dc_stream_state *find_pll_sharable_stream(
		struct dc_stream_state *stream_needs_pll,
		struct dc_state *context)
{
	int i;

	for (i = 0; i < context->stream_count; i++) {
		struct dc_stream_state *stream_has_pll = context->streams[i];

		/* We are looking for non dp, non virtual stream */
		if (resource_are_streams_timing_synchronizable(
			stream_needs_pll, stream_has_pll)
			&& !dc_is_dp_signal(stream_has_pll->signal)
			&& stream_has_pll->link->connector_signal
			!= SIGNAL_TYPE_VIRTUAL)
			return stream_has_pll;

	}

	return NULL;
}

static int get_norm_pix_clk(const struct dc_crtc_timing *timing)
{
	uint32_t pix_clk = timing->pix_clk_100hz;
	uint32_t normalized_pix_clk = pix_clk;

	if (timing->pixel_encoding == PIXEL_ENCODING_YCBCR420)
		pix_clk /= 2;
	if (timing->pixel_encoding != PIXEL_ENCODING_YCBCR422) {
		switch (timing->display_color_depth) {
		case COLOR_DEPTH_888:
			normalized_pix_clk = pix_clk;
			break;
		case COLOR_DEPTH_101010:
			normalized_pix_clk = (pix_clk * 30) / 24;
			break;
		case COLOR_DEPTH_121212:
			normalized_pix_clk = (pix_clk * 36) / 24;
		break;
		case COLOR_DEPTH_161616:
			normalized_pix_clk = (pix_clk * 48) / 24;
		break;
		default:
			ASSERT(0);
		break;
		}
	}
	return normalized_pix_clk;
}

static void calculate_phy_pix_clks(struct dc_stream_state *stream)
{
	/* update actual pixel clock on all streams */
	if (dc_is_hdmi_signal(stream->signal))
		stream->phy_pix_clk = get_norm_pix_clk(
			&stream->timing) / 10;
	else
		stream->phy_pix_clk =
			stream->timing.pix_clk_100hz / 10;

	if (stream->timing.timing_3d_format == TIMING_3D_FORMAT_HW_FRAME_PACKING)
		stream->phy_pix_clk *= 2;
}

static int acquire_resource_from_hw_enabled_state(
		struct resource_context *res_ctx,
		const struct resource_pool *pool,
		struct dc_stream_state *stream)
{
	struct dc_link *link = stream->link;
	unsigned int inst;

	/* Check for enabled DIG to identify enabled display */
	if (!link->link_enc->funcs->is_dig_enabled(link->link_enc))
		return -1;

	/* Check for which front end is used by this encoder.
	 * Note the inst is 1 indexed, where 0 is undefined.
	 * Note that DIG_FE can source from different OTG but our
	 * current implementation always map 1-to-1, so this code makes
	 * the same assumption and doesn't check OTG source.
	 */
	inst = link->link_enc->funcs->get_dig_frontend(link->link_enc) - 1;

	/* Instance should be within the range of the pool */
	if (inst >= pool->pipe_count)
		return -1;

	if (!res_ctx->pipe_ctx[inst].stream) {
		struct pipe_ctx *pipe_ctx = &res_ctx->pipe_ctx[inst];

		pipe_ctx->stream_res.tg = pool->timing_generators[inst];
		pipe_ctx->plane_res.mi = pool->mis[inst];
		pipe_ctx->plane_res.hubp = pool->hubps[inst];
		pipe_ctx->plane_res.ipp = pool->ipps[inst];
		pipe_ctx->plane_res.xfm = pool->transforms[inst];
		pipe_ctx->plane_res.dpp = pool->dpps[inst];
		pipe_ctx->stream_res.opp = pool->opps[inst];
		if (pool->dpps[inst])
			pipe_ctx->plane_res.mpcc_inst = pool->dpps[inst]->inst;
		pipe_ctx->pipe_idx = inst;

		pipe_ctx->stream = stream;
		return inst;
	}

	return -1;
}

enum dc_status resource_map_pool_resources(
		const struct dc  *dc,
		struct dc_state *context,
		struct dc_stream_state *stream)
{
	const struct resource_pool *pool = dc->res_pool;
	int i;
	struct dc_context *dc_ctx = dc->ctx;
	struct pipe_ctx *pipe_ctx = NULL;
	int pipe_idx = -1;
	struct dc_bios *dcb = dc->ctx->dc_bios;

	/* TODO Check if this is needed */
	/*if (!resource_is_stream_unchanged(old_context, stream)) {
			if (stream != NULL && old_context->streams[i] != NULL) {
				stream->bit_depth_params =
						old_context->streams[i]->bit_depth_params;
				stream->clamping = old_context->streams[i]->clamping;
				continue;
			}
		}
	*/

	calculate_phy_pix_clks(stream);

	/* TODO: Check Linux */
	if (dc->config.allow_seamless_boot_optimization &&
			!dcb->funcs->is_accelerated_mode(dcb)) {
		if (dc_validate_seamless_boot_timing(dc, stream->sink, &stream->timing))
			stream->apply_seamless_boot_optimization = true;
	}

	if (stream->apply_seamless_boot_optimization)
		pipe_idx = acquire_resource_from_hw_enabled_state(
				&context->res_ctx,
				pool,
				stream);

	if (pipe_idx < 0)
		/* acquire new resources */
		pipe_idx = acquire_first_free_pipe(&context->res_ctx, pool, stream);

#ifdef CONFIG_DRM_AMD_DC_DCN1_0
	if (pipe_idx < 0)
		pipe_idx = acquire_first_split_pipe(&context->res_ctx, pool, stream);
#endif

	if (pipe_idx < 0 || context->res_ctx.pipe_ctx[pipe_idx].stream_res.tg == NULL)
		return DC_NO_CONTROLLER_RESOURCE;

	pipe_ctx = &context->res_ctx.pipe_ctx[pipe_idx];

	pipe_ctx->stream_res.stream_enc =
		find_first_free_match_stream_enc_for_link(
			&context->res_ctx, pool, stream);

	if (!pipe_ctx->stream_res.stream_enc)
		return DC_NO_STREAM_ENC_RESOURCE;

	update_stream_engine_usage(
		&context->res_ctx, pool,
		pipe_ctx->stream_res.stream_enc,
		true);

	/* TODO: Add check if ASIC support and EDID audio */
	if (!stream->converter_disable_audio &&
	    dc_is_audio_capable_signal(pipe_ctx->stream->signal) &&
	    stream->audio_info.mode_count) {
		pipe_ctx->stream_res.audio = find_first_free_audio(
		&context->res_ctx, pool, pipe_ctx->stream_res.stream_enc->id);

		/*
		 * Audio assigned in order first come first get.
		 * There are asics which has number of audio
		 * resources less then number of pipes
		 */
		if (pipe_ctx->stream_res.audio)
			update_audio_usage(&context->res_ctx, pool,
					   pipe_ctx->stream_res.audio, true);
	}

	/* Add ABM to the resource if on EDP */
	if (pipe_ctx->stream && dc_is_embedded_signal(pipe_ctx->stream->signal))
		pipe_ctx->stream_res.abm = pool->abm;

	for (i = 0; i < context->stream_count; i++)
		if (context->streams[i] == stream) {
			context->stream_status[i].primary_otg_inst = pipe_ctx->stream_res.tg->inst;
			context->stream_status[i].stream_enc_inst = pipe_ctx->stream_res.stream_enc->id;
			return DC_OK;
		}

	DC_ERROR("Stream %p not found in new ctx!\n", stream);
	return DC_ERROR_UNEXPECTED;
}

/**
 * dc_resource_state_copy_construct_current() - Creates a new dc_state from existing state
 * Is a shallow copy.  Increments refcounts on existing streams and planes.
 * @dc: copy out of dc->current_state
 * @dst_ctx: copy into this
 */
void dc_resource_state_copy_construct_current(
		const struct dc *dc,
		struct dc_state *dst_ctx)
{
	dc_resource_state_copy_construct(dc->current_state, dst_ctx);
}


void dc_resource_state_construct(
		const struct dc *dc,
		struct dc_state *dst_ctx)
{
	dst_ctx->clk_mgr = dc->res_pool->clk_mgr;
}

/**
 * dc_validate_global_state() - Determine if HW can support a given state
 * Checks HW resource availability and bandwidth requirement.
 * @dc: dc struct for this driver
 * @new_ctx: state to be validated
 * @fast_validate: set to true if only yes/no to support matters
 *
 * Return: DC_OK if the result can be programmed.  Otherwise, an error code.
 */
enum dc_status dc_validate_global_state(
		struct dc *dc,
		struct dc_state *new_ctx,
		bool fast_validate)
{
	enum dc_status result = DC_ERROR_UNEXPECTED;
	int i, j;

	if (!new_ctx)
		return DC_ERROR_UNEXPECTED;

	if (dc->res_pool->funcs->validate_global) {
		result = dc->res_pool->funcs->validate_global(dc, new_ctx);
		if (result != DC_OK)
			return result;
	}

	for (i = 0; i < new_ctx->stream_count; i++) {
		struct dc_stream_state *stream = new_ctx->streams[i];

		for (j = 0; j < dc->res_pool->pipe_count; j++) {
			struct pipe_ctx *pipe_ctx = &new_ctx->res_ctx.pipe_ctx[j];

			if (pipe_ctx->stream != stream)
				continue;

			if (dc->res_pool->funcs->get_default_swizzle_mode &&
					pipe_ctx->plane_state &&
					pipe_ctx->plane_state->tiling_info.gfx9.swizzle == DC_SW_UNKNOWN) {
				result = dc->res_pool->funcs->get_default_swizzle_mode(pipe_ctx->plane_state);
				if (result != DC_OK)
					return result;
			}

			/* Switch to dp clock source only if there is
			 * no non dp stream that shares the same timing
			 * with the dp stream.
			 */
			if (dc_is_dp_signal(pipe_ctx->stream->signal) &&
				!find_pll_sharable_stream(stream, new_ctx)) {

				resource_unreference_clock_source(
						&new_ctx->res_ctx,
						dc->res_pool,
						pipe_ctx->clock_source);

				pipe_ctx->clock_source = dc->res_pool->dp_clock_source;
				resource_reference_clock_source(
						&new_ctx->res_ctx,
						dc->res_pool,
						 pipe_ctx->clock_source);
			}
		}
	}

	result = resource_build_scaling_params_for_context(dc, new_ctx);

	if (result == DC_OK)
		if (!dc->res_pool->funcs->validate_bandwidth(dc, new_ctx, fast_validate))
			result = DC_FAIL_BANDWIDTH_VALIDATE;

	return result;
}

static void patch_gamut_packet_checksum(
		struct dc_info_packet *gamut_packet)
{
	/* For gamut we recalc checksum */
	if (gamut_packet->valid) {
		uint8_t chk_sum = 0;
		uint8_t *ptr;
		uint8_t i;

		/*start of the Gamut data. */
		ptr = &gamut_packet->sb[3];

		for (i = 0; i <= gamut_packet->sb[1]; i++)
			chk_sum += ptr[i];

		gamut_packet->sb[2] = (uint8_t) (0x100 - chk_sum);
	}
}

static void set_avi_info_frame(
		struct dc_info_packet *info_packet,
		struct pipe_ctx *pipe_ctx)
{
	struct dc_stream_state *stream = pipe_ctx->stream;
	enum dc_color_space color_space = COLOR_SPACE_UNKNOWN;
	uint32_t pixel_encoding = 0;
	enum scanning_type scan_type = SCANNING_TYPE_NODATA;
	enum dc_aspect_ratio aspect = ASPECT_RATIO_NO_DATA;
	bool itc = false;
	uint8_t itc_value = 0;
	uint8_t cn0_cn1 = 0;
	unsigned int cn0_cn1_value = 0;
	uint8_t *check_sum = NULL;
	uint8_t byte_index = 0;
	union hdmi_info_packet hdmi_info;
	union display_content_support support = {0};
	unsigned int vic = pipe_ctx->stream->timing.vic;
	enum dc_timing_3d_format format;

	memset(&hdmi_info, 0, sizeof(union hdmi_info_packet));

	color_space = pipe_ctx->stream->output_color_space;
	if (color_space == COLOR_SPACE_UNKNOWN)
		color_space = (stream->timing.pixel_encoding == PIXEL_ENCODING_RGB) ?
			COLOR_SPACE_SRGB:COLOR_SPACE_YCBCR709;

	/* Initialize header */
	hdmi_info.bits.header.info_frame_type = HDMI_INFOFRAME_TYPE_AVI;
	/* InfoFrameVersion_3 is defined by CEA861F (Section 6.4), but shall
	* not be used in HDMI 2.0 (Section 10.1) */
	hdmi_info.bits.header.version = 2;
	hdmi_info.bits.header.length = HDMI_AVI_INFOFRAME_SIZE;

	/*
	 * IDO-defined (Y2,Y1,Y0 = 1,1,1) shall not be used by devices built
	 * according to HDMI 2.0 spec (Section 10.1)
	 */

	switch (stream->timing.pixel_encoding) {
	case PIXEL_ENCODING_YCBCR422:
		pixel_encoding = 1;
		break;

	case PIXEL_ENCODING_YCBCR444:
		pixel_encoding = 2;
		break;
	case PIXEL_ENCODING_YCBCR420:
		pixel_encoding = 3;
		break;

	case PIXEL_ENCODING_RGB:
	default:
		pixel_encoding = 0;
	}

	/* Y0_Y1_Y2 : The pixel encoding */
	/* H14b AVI InfoFrame has extension on Y-field from 2 bits to 3 bits */
	hdmi_info.bits.Y0_Y1_Y2 = pixel_encoding;

	/* A0 = 1 Active Format Information valid */
	hdmi_info.bits.A0 = ACTIVE_FORMAT_VALID;

	/* B0, B1 = 3; Bar info data is valid */
	hdmi_info.bits.B0_B1 = BAR_INFO_BOTH_VALID;

	hdmi_info.bits.SC0_SC1 = PICTURE_SCALING_UNIFORM;

	/* S0, S1 : Underscan / Overscan */
	/* TODO: un-hardcode scan type */
	scan_type = SCANNING_TYPE_UNDERSCAN;
	hdmi_info.bits.S0_S1 = scan_type;

	/* C0, C1 : Colorimetry */
	if (color_space == COLOR_SPACE_YCBCR709 ||
			color_space == COLOR_SPACE_YCBCR709_LIMITED)
		hdmi_info.bits.C0_C1 = COLORIMETRY_ITU709;
	else if (color_space == COLOR_SPACE_YCBCR601 ||
			color_space == COLOR_SPACE_YCBCR601_LIMITED)
		hdmi_info.bits.C0_C1 = COLORIMETRY_ITU601;
	else {
		hdmi_info.bits.C0_C1 = COLORIMETRY_NO_DATA;
	}
	if (color_space == COLOR_SPACE_2020_RGB_FULLRANGE ||
			color_space == COLOR_SPACE_2020_RGB_LIMITEDRANGE ||
			color_space == COLOR_SPACE_2020_YCBCR) {
		hdmi_info.bits.EC0_EC2 = COLORIMETRYEX_BT2020RGBYCBCR;
		hdmi_info.bits.C0_C1   = COLORIMETRY_EXTENDED;
	} else if (color_space == COLOR_SPACE_ADOBERGB) {
		hdmi_info.bits.EC0_EC2 = COLORIMETRYEX_ADOBERGB;
		hdmi_info.bits.C0_C1   = COLORIMETRY_EXTENDED;
	}

	/* TODO: un-hardcode aspect ratio */
	aspect = stream->timing.aspect_ratio;

	switch (aspect) {
	case ASPECT_RATIO_4_3:
	case ASPECT_RATIO_16_9:
		hdmi_info.bits.M0_M1 = aspect;
		break;

	case ASPECT_RATIO_NO_DATA:
	case ASPECT_RATIO_64_27:
	case ASPECT_RATIO_256_135:
	default:
		hdmi_info.bits.M0_M1 = 0;
	}

	/* Active Format Aspect ratio - same as Picture Aspect Ratio. */
	hdmi_info.bits.R0_R3 = ACTIVE_FORMAT_ASPECT_RATIO_SAME_AS_PICTURE;

	/* TODO: un-hardcode cn0_cn1 and itc */

	cn0_cn1 = 0;
	cn0_cn1_value = 0;

	itc = true;
	itc_value = 1;

	support = stream->content_support;

	if (itc) {
		if (!support.bits.valid_content_type) {
			cn0_cn1_value = 0;
		} else {
			if (cn0_cn1 == DISPLAY_CONTENT_TYPE_GRAPHICS) {
				if (support.bits.graphics_content == 1) {
					cn0_cn1_value = 0;
				}
			} else if (cn0_cn1 == DISPLAY_CONTENT_TYPE_PHOTO) {
				if (support.bits.photo_content == 1) {
					cn0_cn1_value = 1;
				} else {
					cn0_cn1_value = 0;
					itc_value = 0;
				}
			} else if (cn0_cn1 == DISPLAY_CONTENT_TYPE_CINEMA) {
				if (support.bits.cinema_content == 1) {
					cn0_cn1_value = 2;
				} else {
					cn0_cn1_value = 0;
					itc_value = 0;
				}
			} else if (cn0_cn1 == DISPLAY_CONTENT_TYPE_GAME) {
				if (support.bits.game_content == 1) {
					cn0_cn1_value = 3;
				} else {
					cn0_cn1_value = 0;
					itc_value = 0;
				}
			}
		}
		hdmi_info.bits.CN0_CN1 = cn0_cn1_value;
		hdmi_info.bits.ITC = itc_value;
	}

	/* TODO : We should handle YCC quantization */
	/* but we do not have matrix calculation */
	if (stream->qs_bit == 1 &&
			stream->qy_bit == 1) {
		if (color_space == COLOR_SPACE_SRGB ||
			color_space == COLOR_SPACE_2020_RGB_FULLRANGE) {
			hdmi_info.bits.Q0_Q1   = RGB_QUANTIZATION_FULL_RANGE;
			hdmi_info.bits.YQ0_YQ1 = YYC_QUANTIZATION_FULL_RANGE;
		} else if (color_space == COLOR_SPACE_SRGB_LIMITED ||
					color_space == COLOR_SPACE_2020_RGB_LIMITEDRANGE) {
			hdmi_info.bits.Q0_Q1   = RGB_QUANTIZATION_LIMITED_RANGE;
			hdmi_info.bits.YQ0_YQ1 = YYC_QUANTIZATION_LIMITED_RANGE;
		} else {
			hdmi_info.bits.Q0_Q1   = RGB_QUANTIZATION_DEFAULT_RANGE;
			hdmi_info.bits.YQ0_YQ1 = YYC_QUANTIZATION_LIMITED_RANGE;
		}
	} else {
		hdmi_info.bits.Q0_Q1   = RGB_QUANTIZATION_DEFAULT_RANGE;
		hdmi_info.bits.YQ0_YQ1   = YYC_QUANTIZATION_LIMITED_RANGE;
	}

	///VIC
	format = stream->timing.timing_3d_format;
	/*todo, add 3DStereo support*/
	if (format != TIMING_3D_FORMAT_NONE) {
		// Based on HDMI specs hdmi vic needs to be converted to cea vic when 3D is enabled
		switch (pipe_ctx->stream->timing.hdmi_vic) {
		case 1:
			vic = 95;
			break;
		case 2:
			vic = 94;
			break;
		case 3:
			vic = 93;
			break;
		case 4:
			vic = 98;
			break;
		default:
			break;
		}
	}
	hdmi_info.bits.VIC0_VIC7 = vic;

	/* pixel repetition
	 * PR0 - PR3 start from 0 whereas pHwPathMode->mode.timing.flags.pixel
	 * repetition start from 1 */
	hdmi_info.bits.PR0_PR3 = 0;

	/* Bar Info
	 * barTop:    Line Number of End of Top Bar.
	 * barBottom: Line Number of Start of Bottom Bar.
	 * barLeft:   Pixel Number of End of Left Bar.
	 * barRight:  Pixel Number of Start of Right Bar. */
	hdmi_info.bits.bar_top = stream->timing.v_border_top;
	hdmi_info.bits.bar_bottom = (stream->timing.v_total
			- stream->timing.v_border_bottom + 1);
	hdmi_info.bits.bar_left  = stream->timing.h_border_left;
	hdmi_info.bits.bar_right = (stream->timing.h_total
			- stream->timing.h_border_right + 1);

	/* check_sum - Calculate AFMT_AVI_INFO0 ~ AFMT_AVI_INFO3 */
	check_sum = &hdmi_info.packet_raw_data.sb[0];

	*check_sum = HDMI_INFOFRAME_TYPE_AVI + HDMI_AVI_INFOFRAME_SIZE + 2;

	for (byte_index = 1; byte_index <= HDMI_AVI_INFOFRAME_SIZE; byte_index++)
		*check_sum += hdmi_info.packet_raw_data.sb[byte_index];

	/* one byte complement */
	*check_sum = (uint8_t) (0x100 - *check_sum);

	/* Store in hw_path_mode */
	info_packet->hb0 = hdmi_info.packet_raw_data.hb0;
	info_packet->hb1 = hdmi_info.packet_raw_data.hb1;
	info_packet->hb2 = hdmi_info.packet_raw_data.hb2;

	for (byte_index = 0; byte_index < sizeof(hdmi_info.packet_raw_data.sb); byte_index++)
		info_packet->sb[byte_index] = hdmi_info.packet_raw_data.sb[byte_index];

	info_packet->valid = true;
}

static void set_vendor_info_packet(
		struct dc_info_packet *info_packet,
		struct dc_stream_state *stream)
{
	/* SPD info packet for FreeSync */

	/* Check if Freesync is supported. Return if false. If true,
	 * set the corresponding bit in the info packet
	 */
	if (!stream->vsp_infopacket.valid)
		return;

	*info_packet = stream->vsp_infopacket;
}

static void set_spd_info_packet(
		struct dc_info_packet *info_packet,
		struct dc_stream_state *stream)
{
	/* SPD info packet for FreeSync */

	/* Check if Freesync is supported. Return if false. If true,
	 * set the corresponding bit in the info packet
	 */
	if (!stream->vrr_infopacket.valid)
		return;

	*info_packet = stream->vrr_infopacket;
}

static void set_dp_sdp_info_packet(
		struct dc_info_packet *info_packet,
		struct dc_stream_state *stream)
{
	/* SPD info packet for custom sdp message */

	/* Return if false. If true,
	 * set the corresponding bit in the info packet
	 */
	if (!stream->dpsdp_infopacket.valid)
		return;

	*info_packet = stream->dpsdp_infopacket;
}

static void set_hdr_static_info_packet(
		struct dc_info_packet *info_packet,
		struct dc_stream_state *stream)
{
	/* HDR Static Metadata info packet for HDR10 */

	if (!stream->hdr_static_metadata.valid ||
			stream->use_dynamic_meta)
		return;

	*info_packet = stream->hdr_static_metadata;
}

static void set_vsc_info_packet(
		struct dc_info_packet *info_packet,
		struct dc_stream_state *stream)
{
	if (!stream->vsc_infopacket.valid)
		return;

	*info_packet = stream->vsc_infopacket;
}

void dc_resource_state_destruct(struct dc_state *context)
{
	int i, j;

	for (i = 0; i < context->stream_count; i++) {
		for (j = 0; j < context->stream_status[i].plane_count; j++)
			dc_plane_state_release(
				context->stream_status[i].plane_states[j]);

		context->stream_status[i].plane_count = 0;
		dc_stream_release(context->streams[i]);
		context->streams[i] = NULL;
	}
}

void dc_resource_state_copy_construct(
		const struct dc_state *src_ctx,
		struct dc_state *dst_ctx)
{
	int i, j;
	struct kref refcount = dst_ctx->refcount;

	*dst_ctx = *src_ctx;

	for (i = 0; i < MAX_PIPES; i++) {
		struct pipe_ctx *cur_pipe = &dst_ctx->res_ctx.pipe_ctx[i];

		if (cur_pipe->top_pipe)
			cur_pipe->top_pipe =  &dst_ctx->res_ctx.pipe_ctx[cur_pipe->top_pipe->pipe_idx];

		if (cur_pipe->bottom_pipe)
			cur_pipe->bottom_pipe = &dst_ctx->res_ctx.pipe_ctx[cur_pipe->bottom_pipe->pipe_idx];

	}

	for (i = 0; i < dst_ctx->stream_count; i++) {
		dc_stream_retain(dst_ctx->streams[i]);
		for (j = 0; j < dst_ctx->stream_status[i].plane_count; j++)
			dc_plane_state_retain(
				dst_ctx->stream_status[i].plane_states[j]);
	}

	/* context refcount should not be overridden */
	dst_ctx->refcount = refcount;

}

struct clock_source *dc_resource_find_first_free_pll(
		struct resource_context *res_ctx,
		const struct resource_pool *pool)
{
	int i;

	for (i = 0; i < pool->clk_src_count; ++i) {
		if (res_ctx->clock_source_ref_count[i] == 0)
			return pool->clock_sources[i];
	}

	return NULL;
}

void resource_build_info_frame(struct pipe_ctx *pipe_ctx)
{
	enum signal_type signal = SIGNAL_TYPE_NONE;
	struct encoder_info_frame *info = &pipe_ctx->stream_res.encoder_info_frame;

	/* default all packets to invalid */
	info->avi.valid = false;
	info->gamut.valid = false;
	info->vendor.valid = false;
	info->spd.valid = false;
	info->hdrsmd.valid = false;
	info->vsc.valid = false;
	info->dpsdp.valid = false;

	signal = pipe_ctx->stream->signal;

	/* HDMi and DP have different info packets*/
	if (dc_is_hdmi_signal(signal)) {
		set_avi_info_frame(&info->avi, pipe_ctx);

		set_vendor_info_packet(&info->vendor, pipe_ctx->stream);

		set_spd_info_packet(&info->spd, pipe_ctx->stream);

		set_hdr_static_info_packet(&info->hdrsmd, pipe_ctx->stream);

	} else if (dc_is_dp_signal(signal)) {
		set_vsc_info_packet(&info->vsc, pipe_ctx->stream);

		set_spd_info_packet(&info->spd, pipe_ctx->stream);

		set_hdr_static_info_packet(&info->hdrsmd, pipe_ctx->stream);

		set_dp_sdp_info_packet(&info->dpsdp, pipe_ctx->stream);
	}

	patch_gamut_packet_checksum(&info->gamut);
}

enum dc_status resource_map_clock_resources(
		const struct dc  *dc,
		struct dc_state *context,
		struct dc_stream_state *stream)
{
	/* acquire new resources */
	const struct resource_pool *pool = dc->res_pool;
	struct pipe_ctx *pipe_ctx = resource_get_head_pipe_for_stream(
				&context->res_ctx, stream);

	if (!pipe_ctx)
		return DC_ERROR_UNEXPECTED;

	if (dc_is_dp_signal(pipe_ctx->stream->signal)
		|| pipe_ctx->stream->signal == SIGNAL_TYPE_VIRTUAL)
		pipe_ctx->clock_source = pool->dp_clock_source;
	else {
		pipe_ctx->clock_source = NULL;

		if (!dc->config.disable_disp_pll_sharing)
			pipe_ctx->clock_source = resource_find_used_clk_src_for_sharing(
				&context->res_ctx,
				pipe_ctx);

		if (pipe_ctx->clock_source == NULL)
			pipe_ctx->clock_source =
				dc_resource_find_first_free_pll(
					&context->res_ctx,
					pool);
	}

	if (pipe_ctx->clock_source == NULL)
		return DC_NO_CLOCK_SOURCE_RESOURCE;

	resource_reference_clock_source(
		&context->res_ctx, pool,
		pipe_ctx->clock_source);

	return DC_OK;
}

/*
 * Note: We need to disable output if clock sources change,
 * since bios does optimization and doesn't apply if changing
 * PHY when not already disabled.
 */
bool pipe_need_reprogram(
		struct pipe_ctx *pipe_ctx_old,
		struct pipe_ctx *pipe_ctx)
{
	if (!pipe_ctx_old->stream)
		return false;

	if (pipe_ctx_old->stream->sink != pipe_ctx->stream->sink)
		return true;

	if (pipe_ctx_old->stream->signal != pipe_ctx->stream->signal)
		return true;

	if (pipe_ctx_old->stream_res.audio != pipe_ctx->stream_res.audio)
		return true;

	if (pipe_ctx_old->clock_source != pipe_ctx->clock_source
			&& pipe_ctx_old->stream != pipe_ctx->stream)
		return true;

	if (pipe_ctx_old->stream_res.stream_enc != pipe_ctx->stream_res.stream_enc)
		return true;

	if (is_timing_changed(pipe_ctx_old->stream, pipe_ctx->stream))
		return true;

	if (is_hdr_static_meta_changed(pipe_ctx_old->stream, pipe_ctx->stream))
		return true;

	if (pipe_ctx_old->stream->dpms_off != pipe_ctx->stream->dpms_off)
		return true;

	if (is_vsc_info_packet_changed(pipe_ctx_old->stream, pipe_ctx->stream))
		return true;

	return false;
}

void resource_build_bit_depth_reduction_params(struct dc_stream_state *stream,
		struct bit_depth_reduction_params *fmt_bit_depth)
{
	enum dc_dither_option option = stream->dither_option;
	enum dc_pixel_encoding pixel_encoding =
			stream->timing.pixel_encoding;

	memset(fmt_bit_depth, 0, sizeof(*fmt_bit_depth));

	if (option == DITHER_OPTION_DEFAULT) {
		switch (stream->timing.display_color_depth) {
		case COLOR_DEPTH_666:
			option = DITHER_OPTION_SPATIAL6;
			break;
		case COLOR_DEPTH_888:
			option = DITHER_OPTION_SPATIAL8;
			break;
		case COLOR_DEPTH_101010:
			option = DITHER_OPTION_SPATIAL10;
			break;
		default:
			option = DITHER_OPTION_DISABLE;
		}
	}

	if (option == DITHER_OPTION_DISABLE)
		return;

	if (option == DITHER_OPTION_TRUN6) {
		fmt_bit_depth->flags.TRUNCATE_ENABLED = 1;
		fmt_bit_depth->flags.TRUNCATE_DEPTH = 0;
	} else if (option == DITHER_OPTION_TRUN8 ||
			option == DITHER_OPTION_TRUN8_SPATIAL6 ||
			option == DITHER_OPTION_TRUN8_FM6) {
		fmt_bit_depth->flags.TRUNCATE_ENABLED = 1;
		fmt_bit_depth->flags.TRUNCATE_DEPTH = 1;
	} else if (option == DITHER_OPTION_TRUN10        ||
			option == DITHER_OPTION_TRUN10_SPATIAL6   ||
			option == DITHER_OPTION_TRUN10_SPATIAL8   ||
			option == DITHER_OPTION_TRUN10_FM8     ||
			option == DITHER_OPTION_TRUN10_FM6     ||
			option == DITHER_OPTION_TRUN10_SPATIAL8_FM6) {
		fmt_bit_depth->flags.TRUNCATE_ENABLED = 1;
		fmt_bit_depth->flags.TRUNCATE_DEPTH = 2;
	}

	/* special case - Formatter can only reduce by 4 bits at most.
	 * When reducing from 12 to 6 bits,
	 * HW recommends we use trunc with round mode
	 * (if we did nothing, trunc to 10 bits would be used)
	 * note that any 12->10 bit reduction is ignored prior to DCE8,
	 * as the input was 10 bits.
	 */
	if (option == DITHER_OPTION_SPATIAL6_FRAME_RANDOM ||
			option == DITHER_OPTION_SPATIAL6 ||
			option == DITHER_OPTION_FM6) {
		fmt_bit_depth->flags.TRUNCATE_ENABLED = 1;
		fmt_bit_depth->flags.TRUNCATE_DEPTH = 2;
		fmt_bit_depth->flags.TRUNCATE_MODE = 1;
	}

	/* spatial dither
	 * note that spatial modes 1-3 are never used
	 */
	if (option == DITHER_OPTION_SPATIAL6_FRAME_RANDOM            ||
			option == DITHER_OPTION_SPATIAL6 ||
			option == DITHER_OPTION_TRUN10_SPATIAL6      ||
			option == DITHER_OPTION_TRUN8_SPATIAL6) {
		fmt_bit_depth->flags.SPATIAL_DITHER_ENABLED = 1;
		fmt_bit_depth->flags.SPATIAL_DITHER_DEPTH = 0;
		fmt_bit_depth->flags.HIGHPASS_RANDOM = 1;
		fmt_bit_depth->flags.RGB_RANDOM =
				(pixel_encoding == PIXEL_ENCODING_RGB) ? 1 : 0;
	} else if (option == DITHER_OPTION_SPATIAL8_FRAME_RANDOM            ||
			option == DITHER_OPTION_SPATIAL8 ||
			option == DITHER_OPTION_SPATIAL8_FM6        ||
			option == DITHER_OPTION_TRUN10_SPATIAL8      ||
			option == DITHER_OPTION_TRUN10_SPATIAL8_FM6) {
		fmt_bit_depth->flags.SPATIAL_DITHER_ENABLED = 1;
		fmt_bit_depth->flags.SPATIAL_DITHER_DEPTH = 1;
		fmt_bit_depth->flags.HIGHPASS_RANDOM = 1;
		fmt_bit_depth->flags.RGB_RANDOM =
				(pixel_encoding == PIXEL_ENCODING_RGB) ? 1 : 0;
	} else if (option == DITHER_OPTION_SPATIAL10_FRAME_RANDOM ||
			option == DITHER_OPTION_SPATIAL10 ||
			option == DITHER_OPTION_SPATIAL10_FM8 ||
			option == DITHER_OPTION_SPATIAL10_FM6) {
		fmt_bit_depth->flags.SPATIAL_DITHER_ENABLED = 1;
		fmt_bit_depth->flags.SPATIAL_DITHER_DEPTH = 2;
		fmt_bit_depth->flags.HIGHPASS_RANDOM = 1;
		fmt_bit_depth->flags.RGB_RANDOM =
				(pixel_encoding == PIXEL_ENCODING_RGB) ? 1 : 0;
	}

	if (option == DITHER_OPTION_SPATIAL6 ||
			option == DITHER_OPTION_SPATIAL8 ||
			option == DITHER_OPTION_SPATIAL10) {
		fmt_bit_depth->flags.FRAME_RANDOM = 0;
	} else {
		fmt_bit_depth->flags.FRAME_RANDOM = 1;
	}

	//////////////////////
	//// temporal dither
	//////////////////////
	if (option == DITHER_OPTION_FM6           ||
			option == DITHER_OPTION_SPATIAL8_FM6     ||
			option == DITHER_OPTION_SPATIAL10_FM6     ||
			option == DITHER_OPTION_TRUN10_FM6     ||
			option == DITHER_OPTION_TRUN8_FM6      ||
			option == DITHER_OPTION_TRUN10_SPATIAL8_FM6) {
		fmt_bit_depth->flags.FRAME_MODULATION_ENABLED = 1;
		fmt_bit_depth->flags.FRAME_MODULATION_DEPTH = 0;
	} else if (option == DITHER_OPTION_FM8        ||
			option == DITHER_OPTION_SPATIAL10_FM8  ||
			option == DITHER_OPTION_TRUN10_FM8) {
		fmt_bit_depth->flags.FRAME_MODULATION_ENABLED = 1;
		fmt_bit_depth->flags.FRAME_MODULATION_DEPTH = 1;
	} else if (option == DITHER_OPTION_FM10) {
		fmt_bit_depth->flags.FRAME_MODULATION_ENABLED = 1;
		fmt_bit_depth->flags.FRAME_MODULATION_DEPTH = 2;
	}

	fmt_bit_depth->pixel_encoding = pixel_encoding;
}

enum dc_status dc_validate_stream(struct dc *dc, struct dc_stream_state *stream)
{
	struct dc  *core_dc = dc;
	struct dc_link *link = stream->link;
	struct timing_generator *tg = core_dc->res_pool->timing_generators[0];
	enum dc_status res = DC_OK;

	calculate_phy_pix_clks(stream);

	if (!tg->funcs->validate_timing(tg, &stream->timing))
		res = DC_FAIL_CONTROLLER_VALIDATE;

	if (res == DC_OK) {
		if (!link->link_enc->funcs->validate_output_with_stream(
						link->link_enc, stream))
			res = DC_FAIL_ENC_VALIDATE;
	}

	/* TODO: validate audio ASIC caps, encoder */

	if (res == DC_OK)
		res = dc_link_validate_mode_timing(stream,
		      link,
		      &stream->timing);

	return res;
}

enum dc_status dc_validate_plane(struct dc *dc, const struct dc_plane_state *plane_state)
{
	enum dc_status res = DC_OK;

	/* TODO For now validates pixel format only */
	if (dc->res_pool->funcs->validate_plane)
		return dc->res_pool->funcs->validate_plane(plane_state, &dc->caps);

	return res;
}

unsigned int resource_pixel_format_to_bpp(enum surface_pixel_format format)
{
	switch (format) {
	case SURFACE_PIXEL_FORMAT_GRPH_PALETA_256_COLORS:
		return 8;
	case SURFACE_PIXEL_FORMAT_VIDEO_420_YCbCr:
	case SURFACE_PIXEL_FORMAT_VIDEO_420_YCrCb:
		return 12;
	case SURFACE_PIXEL_FORMAT_GRPH_ARGB1555:
	case SURFACE_PIXEL_FORMAT_GRPH_RGB565:
	case SURFACE_PIXEL_FORMAT_VIDEO_420_10bpc_YCbCr:
	case SURFACE_PIXEL_FORMAT_VIDEO_420_10bpc_YCrCb:
		return 16;
	case SURFACE_PIXEL_FORMAT_GRPH_ARGB8888:
	case SURFACE_PIXEL_FORMAT_GRPH_ABGR8888:
	case SURFACE_PIXEL_FORMAT_GRPH_ARGB2101010:
	case SURFACE_PIXEL_FORMAT_GRPH_ABGR2101010:
	case SURFACE_PIXEL_FORMAT_GRPH_ABGR2101010_XR_BIAS:
		return 32;
	case SURFACE_PIXEL_FORMAT_GRPH_ARGB16161616:
	case SURFACE_PIXEL_FORMAT_GRPH_ARGB16161616F:
	case SURFACE_PIXEL_FORMAT_GRPH_ABGR16161616F:
		return 64;
	default:
		ASSERT_CRITICAL(false);
		return -1;
	}
}<|MERGE_RESOLUTION|>--- conflicted
+++ resolved
@@ -1305,28 +1305,13 @@
 bool dc_res_is_odm_head_pipe(struct pipe_ctx *pipe_ctx)
 {
 	struct pipe_ctx *top_pipe = pipe_ctx->top_pipe;
-<<<<<<< HEAD
-	bool result = false;
-
+
+	if (!top_pipe)
+		return false;
 	if (top_pipe && top_pipe->stream_res.opp == pipe_ctx->stream_res.opp)
 		return false;
 
-	while (top_pipe) {
-		if (!top_pipe->top_pipe && top_pipe->stream_res.opp != pipe_ctx->stream_res.opp)
-			result = true;
-		top_pipe = top_pipe->top_pipe;
-	}
-
-	return result;
-=======
-
-	if (!top_pipe)
-		return false;
-	if (top_pipe && top_pipe->stream_res.opp == pipe_ctx->stream_res.opp)
-		return false;
-
 	return true;
->>>>>>> a2d635de
 }
 
 bool dc_remove_plane_from_context(
