--- conflicted
+++ resolved
@@ -747,7 +747,6 @@
 			int_part = int_part > 0 ? int_part : 0;
 			data->viewport_c.width += int_part < vp_clip ? int_part : vp_clip;
 		}
-<<<<<<< HEAD
 
 		/* Adjust for non-0 viewport offset */
 		if (data->viewport.x) {
@@ -801,61 +800,6 @@
 			data->viewport.width += int_part < data->viewport.x ? int_part : data->viewport.x;
 			data->viewport.x -= int_part < data->viewport.x ? int_part : data->viewport.x;
 		}
-=======
-
-		/* Adjust for non-0 viewport offset */
-		if (data->viewport.x) {
-			int int_part;
-
-			data->inits.h = dc_fixpt_add(data->inits.h, dc_fixpt_mul_int(
-					data->ratios.horz, data->recout.x - recout_full->x));
-			int_part = dc_fixpt_floor(data->inits.h) - data->viewport.x;
-			if (int_part < data->taps.h_taps) {
-				int int_adj = data->viewport.x >= (data->taps.h_taps - int_part) ?
-							(data->taps.h_taps - int_part) : data->viewport.x;
-				data->viewport.x -= int_adj;
-				data->viewport.width += int_adj;
-				int_part += int_adj;
-			} else if (int_part > data->taps.h_taps) {
-				data->viewport.x += int_part - data->taps.h_taps;
-				data->viewport.width -= int_part - data->taps.h_taps;
-				int_part = data->taps.h_taps;
-			}
-			data->inits.h.value &= 0xffffffff;
-			data->inits.h = dc_fixpt_add_int(data->inits.h, int_part);
-		}
-
-		if (data->viewport_c.x) {
-			int int_part;
-
-			data->inits.h_c = dc_fixpt_add(data->inits.h_c, dc_fixpt_mul_int(
-					data->ratios.horz_c, data->recout.x - recout_full->x));
-			int_part = dc_fixpt_floor(data->inits.h_c) - data->viewport_c.x;
-			if (int_part < data->taps.h_taps_c) {
-				int int_adj = data->viewport_c.x >= (data->taps.h_taps_c - int_part) ?
-						(data->taps.h_taps_c - int_part) : data->viewport_c.x;
-				data->viewport_c.x -= int_adj;
-				data->viewport_c.width += int_adj;
-				int_part += int_adj;
-			} else if (int_part > data->taps.h_taps_c) {
-				data->viewport_c.x += int_part - data->taps.h_taps_c;
-				data->viewport_c.width -= int_part - data->taps.h_taps_c;
-				int_part = data->taps.h_taps_c;
-			}
-			data->inits.h_c.value &= 0xffffffff;
-			data->inits.h_c = dc_fixpt_add_int(data->inits.h_c, int_part);
-		}
-	} else {
-		/* Adjust for non-0 viewport offset */
-		if (data->viewport.x) {
-			int int_part = dc_fixpt_floor(
-					dc_fixpt_sub(data->inits.h, data->ratios.horz));
-
-			int_part = int_part > 0 ? int_part : 0;
-			data->viewport.width += int_part < data->viewport.x ? int_part : data->viewport.x;
-			data->viewport.x -= int_part < data->viewport.x ? int_part : data->viewport.x;
-		}
->>>>>>> f91e6544
 		if (data->viewport_c.x) {
 			int int_part = dc_fixpt_floor(
 					dc_fixpt_sub(data->inits.h_c, data->ratios.horz_c));
