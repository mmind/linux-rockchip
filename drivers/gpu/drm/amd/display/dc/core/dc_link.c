/*
 * Copyright 2012-15 Advanced Micro Devices, Inc.
 *
 * Permission is hereby granted, free of charge, to any person obtaining a
 * copy of this software and associated documentation files (the "Software"),
 * to deal in the Software without restriction, including without limitation
 * the rights to use, copy, modify, merge, publish, distribute, sublicense,
 * and/or sell copies of the Software, and to permit persons to whom the
 * Software is furnished to do so, subject to the following conditions:
 *
 * The above copyright notice and this permission notice shall be included in
 * all copies or substantial portions of the Software.
 *
 * THE SOFTWARE IS PROVIDED "AS IS", WITHOUT WARRANTY OF ANY KIND, EXPRESS OR
 * IMPLIED, INCLUDING BUT NOT LIMITED TO THE WARRANTIES OF MERCHANTABILITY,
 * FITNESS FOR A PARTICULAR PURPOSE AND NONINFRINGEMENT.  IN NO EVENT SHALL
 * THE COPYRIGHT HOLDER(S) OR AUTHOR(S) BE LIABLE FOR ANY CLAIM, DAMAGES OR
 * OTHER LIABILITY, WHETHER IN AN ACTION OF CONTRACT, TORT OR OTHERWISE,
 * ARISING FROM, OUT OF OR IN CONNECTION WITH THE SOFTWARE OR THE USE OR
 * OTHER DEALINGS IN THE SOFTWARE.
 *
 * Authors: AMD
 *
 */

#include <linux/slab.h>

#include "dm_services.h"
#include "atomfirmware.h"
#include "dm_helpers.h"
#include "dc.h"
#include "grph_object_id.h"
#include "gpio_service_interface.h"
#include "core_status.h"
#include "dc_link_dp.h"
#include "dc_link_ddc.h"
#include "link_hwss.h"
#include "opp.h"

#include "link_encoder.h"
#include "hw_sequencer.h"
#include "resource.h"
#include "abm.h"
#include "fixed31_32.h"
#include "dpcd_defs.h"
#include "dmcu.h"
#include "hw/clk_mgr.h"
#include "dce/dmub_psr.h"
#include "dmub/dmub_srv.h"
#include "inc/hw/panel_cntl.h"
#include "inc/link_enc_cfg.h"
<<<<<<< HEAD
=======
#include "inc/link_dpcd.h"
>>>>>>> 50be9417

#define DC_LOGGER_INIT(logger)

#define LINK_INFO(...) \
	DC_LOG_HW_HOTPLUG(  \
		__VA_ARGS__)

#define RETIMER_REDRIVER_INFO(...) \
	DC_LOG_RETIMER_REDRIVER(  \
		__VA_ARGS__)

/*******************************************************************************
 * Private functions
 ******************************************************************************/
static void dc_link_destruct(struct dc_link *link)
{
	int i;

	if (link->hpd_gpio) {
		dal_gpio_destroy_irq(&link->hpd_gpio);
		link->hpd_gpio = NULL;
	}

	if (link->ddc)
		dal_ddc_service_destroy(&link->ddc);

	if (link->panel_cntl)
		link->panel_cntl->funcs->destroy(&link->panel_cntl);

	if (link->link_enc) {
		/* Update link encoder resource tracking variables. These are used for
		 * the dynamic assignment of link encoders to streams. Virtual links
		 * are not assigned encoder resources on creation.
		 */
		if (link->link_id.id != CONNECTOR_ID_VIRTUAL) {
			link->dc->res_pool->link_encoders[link->eng_id - ENGINE_ID_DIGA] = NULL;
			link->dc->res_pool->dig_link_enc_count--;
		}
		link->link_enc->funcs->destroy(&link->link_enc);
	}

	if (link->local_sink)
		dc_sink_release(link->local_sink);

	for (i = 0; i < link->sink_count; ++i)
		dc_sink_release(link->remote_sinks[i]);
}

struct gpio *get_hpd_gpio(struct dc_bios *dcb,
			  struct graphics_object_id link_id,
			  struct gpio_service *gpio_service)
{
	enum bp_result bp_result;
	struct graphics_object_hpd_info hpd_info;
	struct gpio_pin_info pin_info;

	if (dcb->funcs->get_hpd_info(dcb, link_id, &hpd_info) != BP_RESULT_OK)
		return NULL;

	bp_result = dcb->funcs->get_gpio_pin_info(dcb,
		hpd_info.hpd_int_gpio_uid, &pin_info);

	if (bp_result != BP_RESULT_OK) {
		ASSERT(bp_result == BP_RESULT_NORECORD);
		return NULL;
	}

	return dal_gpio_service_create_irq(gpio_service,
					   pin_info.offset,
					   pin_info.mask);
}

/*
 *  Function: program_hpd_filter
 *
 *  @brief
 *     Programs HPD filter on associated HPD line
 *
 *  @param [in] delay_on_connect_in_ms: Connect filter timeout
 *  @param [in] delay_on_disconnect_in_ms: Disconnect filter timeout
 *
 *  @return
 *     true on success, false otherwise
 */
static bool program_hpd_filter(const struct dc_link *link)
{
	bool result = false;
	struct gpio *hpd;
	int delay_on_connect_in_ms = 0;
	int delay_on_disconnect_in_ms = 0;

	if (link->is_hpd_filter_disabled)
		return false;
	/* Verify feature is supported */
	switch (link->connector_signal) {
	case SIGNAL_TYPE_DVI_SINGLE_LINK:
	case SIGNAL_TYPE_DVI_DUAL_LINK:
	case SIGNAL_TYPE_HDMI_TYPE_A:
		/* Program hpd filter */
		delay_on_connect_in_ms = 500;
		delay_on_disconnect_in_ms = 100;
		break;
	case SIGNAL_TYPE_DISPLAY_PORT:
	case SIGNAL_TYPE_DISPLAY_PORT_MST:
		/* Program hpd filter to allow DP signal to settle */
		/* 500:	not able to detect MST <-> SST switch as HPD is low for
		 * only 100ms on DELL U2413
		 * 0: some passive dongle still show aux mode instead of i2c
		 * 20-50: not enough to hide bouncing HPD with passive dongle.
		 * also see intermittent i2c read issues.
		 */
		delay_on_connect_in_ms = 80;
		delay_on_disconnect_in_ms = 0;
		break;
	case SIGNAL_TYPE_LVDS:
	case SIGNAL_TYPE_EDP:
	default:
		/* Don't program hpd filter */
		return false;
	}

	/* Obtain HPD handle */
	hpd = get_hpd_gpio(link->ctx->dc_bios, link->link_id,
			   link->ctx->gpio_service);

	if (!hpd)
		return result;

	/* Setup HPD filtering */
	if (dal_gpio_open(hpd, GPIO_MODE_INTERRUPT) == GPIO_RESULT_OK) {
		struct gpio_hpd_config config;

		config.delay_on_connect = delay_on_connect_in_ms;
		config.delay_on_disconnect = delay_on_disconnect_in_ms;

		dal_irq_setup_hpd_filter(hpd, &config);

		dal_gpio_close(hpd);

		result = true;
	} else {
		ASSERT_CRITICAL(false);
	}

	/* Release HPD handle */
	dal_gpio_destroy_irq(&hpd);

	return result;
}

bool dc_link_wait_for_t12(struct dc_link *link)
{
	if (link->connector_signal == SIGNAL_TYPE_EDP && link->dc->hwss.edp_wait_for_T12) {
		link->dc->hwss.edp_wait_for_T12(link);

		return true;
	}

	return false;
}

/**
 * dc_link_detect_sink() - Determine if there is a sink connected
 *
 * @link: pointer to the dc link
 * @type: Returned connection type
 * Does not detect downstream devices, such as MST sinks
 * or display connected through active dongles
 */
bool dc_link_detect_sink(struct dc_link *link, enum dc_connection_type *type)
{
	uint32_t is_hpd_high = 0;
	struct gpio *hpd_pin;

	if (link->connector_signal == SIGNAL_TYPE_LVDS) {
		*type = dc_connection_single;
		return true;
	}

	if (link->connector_signal == SIGNAL_TYPE_EDP) {
		/*in case it is not on*/
		link->dc->hwss.edp_power_control(link, true);
		link->dc->hwss.edp_wait_for_hpd_ready(link, true);
	}

	/* Link may not have physical HPD pin. */
	if (link->ep_type != DISPLAY_ENDPOINT_PHY) {
		if (link->hpd_status)
			*type = dc_connection_single;
		else
			*type = dc_connection_none;

		return true;
	}

	/* todo: may need to lock gpio access */
	hpd_pin = get_hpd_gpio(link->ctx->dc_bios, link->link_id,
			       link->ctx->gpio_service);
	if (!hpd_pin)
		goto hpd_gpio_failure;

	dal_gpio_open(hpd_pin, GPIO_MODE_INTERRUPT);
	dal_gpio_get_value(hpd_pin, &is_hpd_high);
	dal_gpio_close(hpd_pin);
	dal_gpio_destroy_irq(&hpd_pin);

	if (is_hpd_high) {
		*type = dc_connection_single;
		/* TODO: need to do the actual detection */
	} else {
		*type = dc_connection_none;
	}

	return true;

hpd_gpio_failure:
	return false;
}

static enum ddc_transaction_type get_ddc_transaction_type(enum signal_type sink_signal)
{
	enum ddc_transaction_type transaction_type = DDC_TRANSACTION_TYPE_NONE;

	switch (sink_signal) {
	case SIGNAL_TYPE_DVI_SINGLE_LINK:
	case SIGNAL_TYPE_DVI_DUAL_LINK:
	case SIGNAL_TYPE_HDMI_TYPE_A:
	case SIGNAL_TYPE_LVDS:
	case SIGNAL_TYPE_RGB:
		transaction_type = DDC_TRANSACTION_TYPE_I2C;
		break;

	case SIGNAL_TYPE_DISPLAY_PORT:
	case SIGNAL_TYPE_EDP:
		transaction_type = DDC_TRANSACTION_TYPE_I2C_OVER_AUX;
		break;

	case SIGNAL_TYPE_DISPLAY_PORT_MST:
		/* MST does not use I2COverAux, but there is the
		 * SPECIAL use case for "immediate dwnstrm device
		 * access" (EPR#370830).
		 */
		transaction_type = DDC_TRANSACTION_TYPE_I2C_OVER_AUX;
		break;

	default:
		break;
	}

	return transaction_type;
}

static enum signal_type get_basic_signal_type(struct graphics_object_id encoder,
					      struct graphics_object_id downstream)
{
	if (downstream.type == OBJECT_TYPE_CONNECTOR) {
		switch (downstream.id) {
		case CONNECTOR_ID_SINGLE_LINK_DVII:
			switch (encoder.id) {
			case ENCODER_ID_INTERNAL_DAC1:
			case ENCODER_ID_INTERNAL_KLDSCP_DAC1:
			case ENCODER_ID_INTERNAL_DAC2:
			case ENCODER_ID_INTERNAL_KLDSCP_DAC2:
				return SIGNAL_TYPE_RGB;
			default:
				return SIGNAL_TYPE_DVI_SINGLE_LINK;
			}
		break;
		case CONNECTOR_ID_DUAL_LINK_DVII:
		{
			switch (encoder.id) {
			case ENCODER_ID_INTERNAL_DAC1:
			case ENCODER_ID_INTERNAL_KLDSCP_DAC1:
			case ENCODER_ID_INTERNAL_DAC2:
			case ENCODER_ID_INTERNAL_KLDSCP_DAC2:
				return SIGNAL_TYPE_RGB;
			default:
				return SIGNAL_TYPE_DVI_DUAL_LINK;
			}
		}
		break;
		case CONNECTOR_ID_SINGLE_LINK_DVID:
			return SIGNAL_TYPE_DVI_SINGLE_LINK;
		case CONNECTOR_ID_DUAL_LINK_DVID:
			return SIGNAL_TYPE_DVI_DUAL_LINK;
		case CONNECTOR_ID_VGA:
			return SIGNAL_TYPE_RGB;
		case CONNECTOR_ID_HDMI_TYPE_A:
			return SIGNAL_TYPE_HDMI_TYPE_A;
		case CONNECTOR_ID_LVDS:
			return SIGNAL_TYPE_LVDS;
		case CONNECTOR_ID_DISPLAY_PORT:
			return SIGNAL_TYPE_DISPLAY_PORT;
		case CONNECTOR_ID_EDP:
			return SIGNAL_TYPE_EDP;
		default:
			return SIGNAL_TYPE_NONE;
		}
	} else if (downstream.type == OBJECT_TYPE_ENCODER) {
		switch (downstream.id) {
		case ENCODER_ID_EXTERNAL_NUTMEG:
		case ENCODER_ID_EXTERNAL_TRAVIS:
			return SIGNAL_TYPE_DISPLAY_PORT;
		default:
			return SIGNAL_TYPE_NONE;
		}
	}

	return SIGNAL_TYPE_NONE;
}

/*
 * dc_link_is_dp_sink_present() - Check if there is a native DP
 * or passive DP-HDMI dongle connected
 */
bool dc_link_is_dp_sink_present(struct dc_link *link)
{
	enum gpio_result gpio_result;
	uint32_t clock_pin = 0;
	uint8_t retry = 0;
	struct ddc *ddc;

	enum connector_id connector_id =
		dal_graphics_object_id_get_connector_id(link->link_id);

	bool present =
		((connector_id == CONNECTOR_ID_DISPLAY_PORT) ||
		(connector_id == CONNECTOR_ID_EDP));

	ddc = dal_ddc_service_get_ddc_pin(link->ddc);

	if (!ddc) {
		BREAK_TO_DEBUGGER();
		return present;
	}

	/* Open GPIO and set it to I2C mode */
	/* Note: this GpioMode_Input will be converted
	 * to GpioConfigType_I2cAuxDualMode in GPIO component,
	 * which indicates we need additional delay
	 */

	if (dal_ddc_open(ddc, GPIO_MODE_INPUT,
			 GPIO_DDC_CONFIG_TYPE_MODE_I2C) != GPIO_RESULT_OK) {
		dal_ddc_close(ddc);

		return present;
	}

	/*
	 * Read GPIO: DP sink is present if both clock and data pins are zero
	 *
	 * [W/A] plug-unplug DP cable, sometimes customer board has
	 * one short pulse on clk_pin(1V, < 1ms). DP will be config to HDMI/DVI
	 * then monitor can't br light up. Add retry 3 times
	 * But in real passive dongle, it need additional 3ms to detect
	 */
	do {
		gpio_result = dal_gpio_get_value(ddc->pin_clock, &clock_pin);
		ASSERT(gpio_result == GPIO_RESULT_OK);
		if (clock_pin)
			udelay(1000);
		else
			break;
	} while (retry++ < 3);

	present = (gpio_result == GPIO_RESULT_OK) && !clock_pin;

	dal_ddc_close(ddc);

	return present;
}

/*
 * @brief
 * Detect output sink type
 */
static enum signal_type link_detect_sink(struct dc_link *link,
					 enum dc_detect_reason reason)
{
	enum signal_type result;
	struct graphics_object_id enc_id;

	if (link->is_dig_mapping_flexible)
		enc_id = (struct graphics_object_id){.id = ENCODER_ID_UNKNOWN};
	else
		enc_id = link->link_enc->id;
	result = get_basic_signal_type(enc_id, link->link_id);

	/* Use basic signal type for link without physical connector. */
	if (link->ep_type != DISPLAY_ENDPOINT_PHY)
		return result;

	/* Internal digital encoder will detect only dongles
	 * that require digital signal
	 */

	/* Detection mechanism is different
	 * for different native connectors.
	 * LVDS connector supports only LVDS signal;
	 * PCIE is a bus slot, the actual connector needs to be detected first;
	 * eDP connector supports only eDP signal;
	 * HDMI should check straps for audio
	 */

	/* PCIE detects the actual connector on add-on board */
	if (link->link_id.id == CONNECTOR_ID_PCIE) {
		/* ZAZTODO implement PCIE add-on card detection */
	}

	switch (link->link_id.id) {
	case CONNECTOR_ID_HDMI_TYPE_A: {
		/* check audio support:
		 * if native HDMI is not supported, switch to DVI
		 */
		struct audio_support *aud_support =
					&link->dc->res_pool->audio_support;

		if (!aud_support->hdmi_audio_native)
			if (link->link_id.id == CONNECTOR_ID_HDMI_TYPE_A)
				result = SIGNAL_TYPE_DVI_SINGLE_LINK;
	}
	break;
	case CONNECTOR_ID_DISPLAY_PORT: {
		/* DP HPD short pulse. Passive DP dongle will not
		 * have short pulse
		 */
		if (reason != DETECT_REASON_HPDRX) {
			/* Check whether DP signal detected: if not -
			 * we assume signal is DVI; it could be corrected
			 * to HDMI after dongle detection
			 */
			if (!dm_helpers_is_dp_sink_present(link))
				result = SIGNAL_TYPE_DVI_SINGLE_LINK;
		}
	}
	break;
	default:
	break;
	}

	return result;
}

static enum signal_type decide_signal_from_strap_and_dongle_type(enum display_dongle_type dongle_type,
								 struct audio_support *audio_support)
{
	enum signal_type signal = SIGNAL_TYPE_NONE;

	switch (dongle_type) {
	case DISPLAY_DONGLE_DP_HDMI_DONGLE:
		if (audio_support->hdmi_audio_on_dongle)
			signal = SIGNAL_TYPE_HDMI_TYPE_A;
		else
			signal = SIGNAL_TYPE_DVI_SINGLE_LINK;
		break;
	case DISPLAY_DONGLE_DP_DVI_DONGLE:
		signal = SIGNAL_TYPE_DVI_SINGLE_LINK;
		break;
	case DISPLAY_DONGLE_DP_HDMI_MISMATCHED_DONGLE:
		if (audio_support->hdmi_audio_native)
			signal =  SIGNAL_TYPE_HDMI_TYPE_A;
		else
			signal = SIGNAL_TYPE_DVI_SINGLE_LINK;
		break;
	default:
		signal = SIGNAL_TYPE_NONE;
		break;
	}

	return signal;
}

static enum signal_type dp_passive_dongle_detection(struct ddc_service *ddc,
						    struct display_sink_capability *sink_cap,
						    struct audio_support *audio_support)
{
	dal_ddc_service_i2c_query_dp_dual_mode_adaptor(ddc, sink_cap);

	return decide_signal_from_strap_and_dongle_type(sink_cap->dongle_type,
							audio_support);
}

static void link_disconnect_sink(struct dc_link *link)
{
	if (link->local_sink) {
		dc_sink_release(link->local_sink);
		link->local_sink = NULL;
	}

	link->dpcd_sink_count = 0;
}

static void link_disconnect_remap(struct dc_sink *prev_sink, struct dc_link *link)
{
	dc_sink_release(link->local_sink);
	link->local_sink = prev_sink;
}

#if defined(CONFIG_DRM_AMD_DC_HDCP)
bool dc_link_is_hdcp14(struct dc_link *link, enum signal_type signal)
{
	bool ret = false;

	switch (signal)	{
	case SIGNAL_TYPE_DISPLAY_PORT:
	case SIGNAL_TYPE_DISPLAY_PORT_MST:
		ret = link->hdcp_caps.bcaps.bits.HDCP_CAPABLE;
		break;
	case SIGNAL_TYPE_DVI_SINGLE_LINK:
	case SIGNAL_TYPE_DVI_DUAL_LINK:
	case SIGNAL_TYPE_HDMI_TYPE_A:
	/* HDMI doesn't tell us its HDCP(1.4) capability, so assume to always be capable,
	 * we can poll for bksv but some displays have an issue with this. Since its so rare
	 * for a display to not be 1.4 capable, this assumtion is ok
	 */
		ret = true;
		break;
	default:
		break;
	}
	return ret;
}

bool dc_link_is_hdcp22(struct dc_link *link, enum signal_type signal)
{
	bool ret = false;

	switch (signal)	{
	case SIGNAL_TYPE_DISPLAY_PORT:
	case SIGNAL_TYPE_DISPLAY_PORT_MST:
		ret = (link->hdcp_caps.bcaps.bits.HDCP_CAPABLE &&
				link->hdcp_caps.rx_caps.fields.byte0.hdcp_capable &&
				(link->hdcp_caps.rx_caps.fields.version == 0x2)) ? 1 : 0;
		break;
	case SIGNAL_TYPE_DVI_SINGLE_LINK:
	case SIGNAL_TYPE_DVI_DUAL_LINK:
	case SIGNAL_TYPE_HDMI_TYPE_A:
		ret = (link->hdcp_caps.rx_caps.fields.version == 0x4) ? 1:0;
		break;
	default:
		break;
	}

	return ret;
}

static void query_hdcp_capability(enum signal_type signal, struct dc_link *link)
{
	struct hdcp_protection_message msg22;
	struct hdcp_protection_message msg14;

	memset(&msg22, 0, sizeof(struct hdcp_protection_message));
	memset(&msg14, 0, sizeof(struct hdcp_protection_message));
	memset(link->hdcp_caps.rx_caps.raw, 0,
		sizeof(link->hdcp_caps.rx_caps.raw));

	if ((link->connector_signal == SIGNAL_TYPE_DISPLAY_PORT &&
			link->ddc->transaction_type ==
			DDC_TRANSACTION_TYPE_I2C_OVER_AUX) ||
			link->connector_signal == SIGNAL_TYPE_EDP) {
		msg22.data = link->hdcp_caps.rx_caps.raw;
		msg22.length = sizeof(link->hdcp_caps.rx_caps.raw);
		msg22.msg_id = HDCP_MESSAGE_ID_RX_CAPS;
	} else {
		msg22.data = &link->hdcp_caps.rx_caps.fields.version;
		msg22.length = sizeof(link->hdcp_caps.rx_caps.fields.version);
		msg22.msg_id = HDCP_MESSAGE_ID_HDCP2VERSION;
	}
	msg22.version = HDCP_VERSION_22;
	msg22.link = HDCP_LINK_PRIMARY;
	msg22.max_retries = 5;
	dc_process_hdcp_msg(signal, link, &msg22);

	if (signal == SIGNAL_TYPE_DISPLAY_PORT || signal == SIGNAL_TYPE_DISPLAY_PORT_MST) {
		msg14.data = &link->hdcp_caps.bcaps.raw;
		msg14.length = sizeof(link->hdcp_caps.bcaps.raw);
		msg14.msg_id = HDCP_MESSAGE_ID_READ_BCAPS;
		msg14.version = HDCP_VERSION_14;
		msg14.link = HDCP_LINK_PRIMARY;
		msg14.max_retries = 5;

		dc_process_hdcp_msg(signal, link, &msg14);
	}

}
#endif

static void read_current_link_settings_on_detect(struct dc_link *link)
{
	union lane_count_set lane_count_set = { {0} };
	uint8_t link_bw_set;
	uint8_t link_rate_set;
	uint32_t read_dpcd_retry_cnt = 10;
	enum dc_status status = DC_ERROR_UNEXPECTED;
	int i;
	union max_down_spread max_down_spread = { {0} };

	// Read DPCD 00101h to find out the number of lanes currently set
	for (i = 0; i < read_dpcd_retry_cnt; i++) {
		status = core_link_read_dpcd(link,
					     DP_LANE_COUNT_SET,
					     &lane_count_set.raw,
					     sizeof(lane_count_set));
		/* First DPCD read after VDD ON can fail if the particular board
		 * does not have HPD pin wired correctly. So if DPCD read fails,
		 * which it should never happen, retry a few times. Target worst
		 * case scenario of 80 ms.
		 */
		if (status == DC_OK) {
			link->cur_link_settings.lane_count =
					lane_count_set.bits.LANE_COUNT_SET;
			break;
		}

		msleep(8);
	}

	// Read DPCD 00100h to find if standard link rates are set
	core_link_read_dpcd(link, DP_LINK_BW_SET,
			    &link_bw_set, sizeof(link_bw_set));

	if (link_bw_set == 0) {
		if (link->connector_signal == SIGNAL_TYPE_EDP) {
			/* If standard link rates are not being used,
			 * Read DPCD 00115h to find the edp link rate set used
			 */
			core_link_read_dpcd(link, DP_LINK_RATE_SET,
					    &link_rate_set, sizeof(link_rate_set));

			// edp_supported_link_rates_count = 0 for DP
			if (link_rate_set < link->dpcd_caps.edp_supported_link_rates_count) {
				link->cur_link_settings.link_rate =
					link->dpcd_caps.edp_supported_link_rates[link_rate_set];
				link->cur_link_settings.link_rate_set = link_rate_set;
				link->cur_link_settings.use_link_rate_set = true;
			}
		} else {
			// Link Rate not found. Seamless boot may not work.
			ASSERT(false);
		}
	} else {
		link->cur_link_settings.link_rate = link_bw_set;
		link->cur_link_settings.use_link_rate_set = false;
	}
	// Read DPCD 00003h to find the max down spread.
	core_link_read_dpcd(link, DP_MAX_DOWNSPREAD,
			    &max_down_spread.raw, sizeof(max_down_spread));
	link->cur_link_settings.link_spread =
		max_down_spread.bits.MAX_DOWN_SPREAD ?
		LINK_SPREAD_05_DOWNSPREAD_30KHZ : LINK_SPREAD_DISABLED;
}

static bool detect_dp(struct dc_link *link,
		      struct display_sink_capability *sink_caps,
		      enum dc_detect_reason reason)
{
	struct audio_support *audio_support = &link->dc->res_pool->audio_support;

	sink_caps->signal = link_detect_sink(link, reason);
	sink_caps->transaction_type =
		get_ddc_transaction_type(sink_caps->signal);

	if (sink_caps->transaction_type == DDC_TRANSACTION_TYPE_I2C_OVER_AUX) {
		sink_caps->signal = SIGNAL_TYPE_DISPLAY_PORT;
		if (!detect_dp_sink_caps(link))
			return false;
		if (is_mst_supported(link)) {
			sink_caps->signal = SIGNAL_TYPE_DISPLAY_PORT_MST;
			link->type = dc_connection_mst_branch;

			dal_ddc_service_set_transaction_type(link->ddc,
							     sink_caps->transaction_type);

#if defined(CONFIG_DRM_AMD_DC_HDCP)
			/* In case of fallback to SST when topology discovery below fails
			 * HDCP caps will be querried again later by the upper layer (caller
			 * of this function). */
			query_hdcp_capability(SIGNAL_TYPE_DISPLAY_PORT_MST, link);
#endif
		}

		if (link->type != dc_connection_mst_branch &&
<<<<<<< HEAD
		    is_dp_branch_device(link)) {
			/* DP SST branch */
			link->type = dc_connection_sst_branch;
			if (!link->dpcd_caps.sink_count.bits.SINK_COUNT) {
				/*
				 * SST branch unplug processing for short irq
				 */
				link_disconnect_sink(link);
				return true;
			}

			if (is_dp_active_dongle(link) &&
				(link->dpcd_caps.dongle_type !=
					DISPLAY_DONGLE_DP_HDMI_CONVERTER))
				*converter_disable_audio = true;
		}
=======
				is_dp_branch_device(link))
			/* DP SST branch */
			link->type = dc_connection_sst_branch;
>>>>>>> 50be9417
	} else {
		/* DP passive dongles */
		sink_caps->signal = dp_passive_dongle_detection(link->ddc,
								sink_caps,
								audio_support);
		link->dpcd_caps.dongle_type = sink_caps->dongle_type;
	}

	return true;
}

static bool is_same_edid(struct dc_edid *old_edid, struct dc_edid *new_edid)
{
	if (old_edid->length != new_edid->length)
		return false;

	if (new_edid->length == 0)
		return false;

	return (memcmp(old_edid->raw_edid,
		       new_edid->raw_edid, new_edid->length) == 0);
}

static bool wait_for_entering_dp_alt_mode(struct dc_link *link)
{
	/**
	 * something is terribly wrong if time out is > 200ms. (5Hz)
	 * 500 microseconds * 400 tries us 200 ms
	 **/
	unsigned int sleep_time_in_microseconds = 500;
	unsigned int tries_allowed = 400;
	bool is_in_alt_mode;
	unsigned long long enter_timestamp;
	unsigned long long finish_timestamp;
	unsigned long long time_taken_in_ns;
	int tries_taken;

	DC_LOGGER_INIT(link->ctx->logger);

	if (!link->link_enc->funcs->is_in_alt_mode)
		return true;

	is_in_alt_mode = link->link_enc->funcs->is_in_alt_mode(link->link_enc);
	DC_LOG_WARNING("DP Alt mode state on HPD: %d\n", is_in_alt_mode);

	if (is_in_alt_mode)
		return true;

	enter_timestamp = dm_get_timestamp(link->ctx);

	for (tries_taken = 0; tries_taken < tries_allowed; tries_taken++) {
		udelay(sleep_time_in_microseconds);
		/* ask the link if alt mode is enabled, if so return ok */
		if (link->link_enc->funcs->is_in_alt_mode(link->link_enc)) {
			finish_timestamp = dm_get_timestamp(link->ctx);
			time_taken_in_ns =
				dm_get_elapse_time_in_ns(link->ctx,
							 finish_timestamp,
							 enter_timestamp);
			DC_LOG_WARNING("Alt mode entered finished after %llu ms\n",
				       div_u64(time_taken_in_ns, 1000000));
			return true;
		}
	}
	finish_timestamp = dm_get_timestamp(link->ctx);
	time_taken_in_ns = dm_get_elapse_time_in_ns(link->ctx, finish_timestamp,
						    enter_timestamp);
	DC_LOG_WARNING("Alt mode has timed out after %llu ms\n",
		       div_u64(time_taken_in_ns, 1000000));
	return false;
}

/*
 * dc_link_detect() - Detect if a sink is attached to a given link
 *
 * link->local_sink is created or destroyed as needed.
 *
 * This does not create remote sinks but will trigger DM
 * to start MST detection if a branch is detected.
 */
static bool dc_link_detect_helper(struct dc_link *link,
				  enum dc_detect_reason reason)
{
	struct dc_sink_init_data sink_init_data = { 0 };
	struct display_sink_capability sink_caps = { 0 };
	uint32_t i;
	bool converter_disable_audio = false;
	struct audio_support *aud_support = &link->dc->res_pool->audio_support;
	bool same_edid = false;
	enum dc_edid_status edid_status;
	struct dc_context *dc_ctx = link->ctx;
	struct dc_sink *sink = NULL;
	struct dc_sink *prev_sink = NULL;
	struct dpcd_caps prev_dpcd_caps;
	enum dc_connection_type new_connection_type = dc_connection_none;
	enum dc_connection_type pre_connection_type = dc_connection_none;
	bool perform_dp_seamless_boot = false;
	const uint32_t post_oui_delay = 30; // 30ms

	DC_LOGGER_INIT(link->ctx->logger);

	if (dc_is_virtual_signal(link->connector_signal))
		return false;

	if (((link->connector_signal == SIGNAL_TYPE_LVDS ||
		link->connector_signal == SIGNAL_TYPE_EDP) &&
		(!link->dc->config.allow_edp_hotplug_detection)) &&
		link->local_sink) {
		// need to re-write OUI and brightness in resume case
		if (link->connector_signal == SIGNAL_TYPE_EDP) {
			dpcd_set_source_specific_data(link);
			msleep(post_oui_delay);
			dc_link_set_default_brightness_aux(link);
			//TODO: use cached
		}

		return true;
	}

	if (!dc_link_detect_sink(link, &new_connection_type)) {
		BREAK_TO_DEBUGGER();
		return false;
	}

	prev_sink = link->local_sink;
	if (prev_sink) {
		dc_sink_retain(prev_sink);
		memcpy(&prev_dpcd_caps, &link->dpcd_caps, sizeof(struct dpcd_caps));
	}

	link_disconnect_sink(link);
	if (new_connection_type != dc_connection_none) {
		pre_connection_type = link->type;
		link->type = new_connection_type;
		link->link_state_valid = false;

		/* From Disconnected-to-Connected. */
		switch (link->connector_signal) {
		case SIGNAL_TYPE_HDMI_TYPE_A: {
			sink_caps.transaction_type = DDC_TRANSACTION_TYPE_I2C;
			if (aud_support->hdmi_audio_native)
				sink_caps.signal = SIGNAL_TYPE_HDMI_TYPE_A;
			else
				sink_caps.signal = SIGNAL_TYPE_DVI_SINGLE_LINK;
			break;
		}

		case SIGNAL_TYPE_DVI_SINGLE_LINK: {
			sink_caps.transaction_type = DDC_TRANSACTION_TYPE_I2C;
			sink_caps.signal = SIGNAL_TYPE_DVI_SINGLE_LINK;
			break;
		}

		case SIGNAL_TYPE_DVI_DUAL_LINK: {
			sink_caps.transaction_type = DDC_TRANSACTION_TYPE_I2C;
			sink_caps.signal = SIGNAL_TYPE_DVI_DUAL_LINK;
			break;
		}

		case SIGNAL_TYPE_LVDS: {
			sink_caps.transaction_type = DDC_TRANSACTION_TYPE_I2C;
			sink_caps.signal = SIGNAL_TYPE_LVDS;
			break;
		}

		case SIGNAL_TYPE_EDP: {
			read_current_link_settings_on_detect(link);

			detect_edp_sink_caps(link);
			read_current_link_settings_on_detect(link);
			sink_caps.transaction_type = DDC_TRANSACTION_TYPE_I2C_OVER_AUX;
			sink_caps.signal = SIGNAL_TYPE_EDP;
			break;
		}

		case SIGNAL_TYPE_DISPLAY_PORT: {
			/* wa HPD high coming too early*/
			if (link->ep_type == DISPLAY_ENDPOINT_PHY &&
			    link->link_enc->features.flags.bits.DP_IS_USB_C == 1) {
				/* if alt mode times out, return false */
				if (!wait_for_entering_dp_alt_mode(link))
					return false;
			}

			if (!detect_dp(link, &sink_caps, reason)) {
				if (prev_sink)
					dc_sink_release(prev_sink);
				return false;
			}

<<<<<<< HEAD
			// Check if dpcp block is the same
			if (prev_sink) {
				if (memcmp(&link->dpcd_caps, &prev_dpcd_caps,
					   sizeof(struct dpcd_caps)))
					same_dpcd = false;
			}
			/* Active SST downstream branch device unplug*/
			if (link->type == dc_connection_sst_branch &&
			    link->dpcd_caps.sink_count.bits.SINK_COUNT == 0) {
				if (prev_sink)
					/* Downstream unplug */
					dc_sink_release(prev_sink);
				return true;
			}

			// link switch from MST to non-MST stop topology manager
			if (pre_connection_type == dc_connection_mst_branch &&
				link->type != dc_connection_mst_branch) {
				dm_helpers_dp_mst_stop_top_mgr(link->ctx, link);
			}

=======
>>>>>>> 50be9417
			if (link->type == dc_connection_mst_branch) {
				LINK_INFO("link=%d, mst branch is now Connected\n",
					  link->link_index);
				/* Need to setup mst link_cap struct here
				 * otherwise dc_link_detect() will leave mst link_cap
				 * empty which leads to allocate_mst_payload() has "0"
				 * pbn_per_slot value leading to exception on dc_fixpt_div()
				 */
				dp_verify_mst_link_cap(link);

				/*
				 * This call will initiate MST topology discovery. Which
				 * will detect MST ports and add new DRM connector DRM
				 * framework. Then read EDID via remote i2c over aux. In
				 * the end, will notify DRM detect result and save EDID
				 * into DRM framework.
				 *
				 * .detect is called by .fill_modes.
				 * .fill_modes is called by user mode ioctl
				 * DRM_IOCTL_MODE_GETCONNECTOR.
				 *
				 * .get_modes is called by .fill_modes.
				 *
				 * call .get_modes, AMDGPU DM implementation will create
				 * new dc_sink and add to dc_link. For long HPD plug
				 * in/out, MST has its own handle.
				 *
				 * Therefore, just after dc_create, link->sink is not
				 * created for MST until user mode app calls
				 * DRM_IOCTL_MODE_GETCONNECTOR.
				 *
				 * Need check ->sink usages in case ->sink = NULL
				 * TODO: s3 resume check
				 */

				dm_helpers_dp_update_branch_info(link->ctx, link);
				if (dm_helpers_dp_mst_start_top_mgr(link->ctx,
						link, reason == DETECT_REASON_BOOT)) {
					if (prev_sink)
						dc_sink_release(prev_sink);
					return false;
				} else {
					link->type = dc_connection_sst_branch;
					sink_caps.signal = SIGNAL_TYPE_DISPLAY_PORT;
				}
			}

			/* Active SST downstream branch device unplug*/
			if (link->type == dc_connection_sst_branch &&
			    link->dpcd_caps.sink_count.bits.SINK_COUNT == 0) {
				if (prev_sink)
					/* Downstream unplug */
					dc_sink_release(prev_sink);
				return true;
			}

			/* disable audio for non DP to HDMI active sst converter */
			if (link->type == dc_connection_sst_branch &&
					is_dp_active_dongle(link) &&
					(link->dpcd_caps.dongle_type !=
							DISPLAY_DONGLE_DP_HDMI_CONVERTER))
				converter_disable_audio = true;

			// link switch from MST to non-MST stop topology manager
			if (pre_connection_type == dc_connection_mst_branch &&
					link->type != dc_connection_mst_branch)
				dm_helpers_dp_mst_stop_top_mgr(link->ctx, link);


			// For seamless boot, to skip verify link cap, we read UEFI settings and set them as verified.
			if (reason == DETECT_REASON_BOOT &&
					!dc_ctx->dc->config.power_down_display_on_boot &&
					link->link_status.link_active)
				perform_dp_seamless_boot = true;

			if (perform_dp_seamless_boot) {
				read_current_link_settings_on_detect(link);
				link->verified_link_cap = link->reported_link_cap;
			}

			break;
		}

		default:
			DC_ERROR("Invalid connector type! signal:%d\n",
				 link->connector_signal);
			if (prev_sink)
				dc_sink_release(prev_sink);
			return false;
		} /* switch() */

		if (link->dpcd_caps.sink_count.bits.SINK_COUNT)
			link->dpcd_sink_count =
				link->dpcd_caps.sink_count.bits.SINK_COUNT;
		else
			link->dpcd_sink_count = 1;

		dal_ddc_service_set_transaction_type(link->ddc,
						     sink_caps.transaction_type);

		link->aux_mode =
			dal_ddc_service_is_in_aux_transaction_mode(link->ddc);

		sink_init_data.link = link;
		sink_init_data.sink_signal = sink_caps.signal;

		sink = dc_sink_create(&sink_init_data);
		if (!sink) {
			DC_ERROR("Failed to create sink!\n");
			if (prev_sink)
				dc_sink_release(prev_sink);
			return false;
		}

		sink->link->dongle_max_pix_clk = sink_caps.max_hdmi_pixel_clock;
		sink->converter_disable_audio = converter_disable_audio;

		/* dc_sink_create returns a new reference */
		link->local_sink = sink;

		edid_status = dm_helpers_read_local_edid(link->ctx,
							 link, sink);

		switch (edid_status) {
		case EDID_BAD_CHECKSUM:
			DC_LOG_ERROR("EDID checksum invalid.\n");
			break;
		case EDID_NO_RESPONSE:
			DC_LOG_ERROR("No EDID read.\n");
			/*
			 * Abort detection for non-DP connectors if we have
			 * no EDID
			 *
			 * DP needs to report as connected if HDP is high
			 * even if we have no EDID in order to go to
			 * fail-safe mode
			 */
			if (dc_is_hdmi_signal(link->connector_signal) ||
			    dc_is_dvi_signal(link->connector_signal)) {
				if (prev_sink)
					dc_sink_release(prev_sink);

				return false;
			}
			break;
		default:
			break;
		}

		// Check if edid is the same
		if ((prev_sink) &&
		    (edid_status == EDID_THE_SAME || edid_status == EDID_OK))
			same_edid = is_same_edid(&prev_sink->dc_edid,
						 &sink->dc_edid);

		if (sink->edid_caps.panel_patch.skip_scdc_overwrite)
			link->ctx->dc->debug.hdmi20_disable = true;

		if (link->connector_signal == SIGNAL_TYPE_DISPLAY_PORT &&
		    sink_caps.transaction_type ==
		    DDC_TRANSACTION_TYPE_I2C_OVER_AUX) {
			/*
			 * TODO debug why Dell 2413 doesn't like
			 *  two link trainings
			 */
#if defined(CONFIG_DRM_AMD_DC_HDCP)
			query_hdcp_capability(sink->sink_signal, link);
#endif

			// verify link cap for SST non-seamless boot
			if (!perform_dp_seamless_boot)
				dp_verify_link_cap_with_retries(link,
								&link->reported_link_cap,
								LINK_TRAINING_MAX_VERIFY_RETRY);
		} else {
			// If edid is the same, then discard new sink and revert back to original sink
			if (same_edid) {
				link_disconnect_remap(prev_sink, link);
				sink = prev_sink;
				prev_sink = NULL;
			}
#if defined(CONFIG_DRM_AMD_DC_HDCP)
			query_hdcp_capability(sink->sink_signal, link);
#endif
		}

		/* HDMI-DVI Dongle */
		if (sink->sink_signal == SIGNAL_TYPE_HDMI_TYPE_A &&
		    !sink->edid_caps.edid_hdmi)
			sink->sink_signal = SIGNAL_TYPE_DVI_SINGLE_LINK;

		/* Connectivity log: detection */
		for (i = 0; i < sink->dc_edid.length / DC_EDID_BLOCK_SIZE; i++) {
			CONN_DATA_DETECT(link,
					 &sink->dc_edid.raw_edid[i * DC_EDID_BLOCK_SIZE],
					 DC_EDID_BLOCK_SIZE,
					 "%s: [Block %d] ", sink->edid_caps.display_name, i);
		}

		DC_LOG_DETECTION_EDID_PARSER("%s: "
			"manufacturer_id = %X, "
			"product_id = %X, "
			"serial_number = %X, "
			"manufacture_week = %d, "
			"manufacture_year = %d, "
			"display_name = %s, "
			"speaker_flag = %d, "
			"audio_mode_count = %d\n",
			__func__,
			sink->edid_caps.manufacturer_id,
			sink->edid_caps.product_id,
			sink->edid_caps.serial_number,
			sink->edid_caps.manufacture_week,
			sink->edid_caps.manufacture_year,
			sink->edid_caps.display_name,
			sink->edid_caps.speaker_flags,
			sink->edid_caps.audio_mode_count);

		for (i = 0; i < sink->edid_caps.audio_mode_count; i++) {
			DC_LOG_DETECTION_EDID_PARSER("%s: mode number = %d, "
				"format_code = %d, "
				"channel_count = %d, "
				"sample_rate = %d, "
				"sample_size = %d\n",
				__func__,
				i,
				sink->edid_caps.audio_modes[i].format_code,
				sink->edid_caps.audio_modes[i].channel_count,
				sink->edid_caps.audio_modes[i].sample_rate,
				sink->edid_caps.audio_modes[i].sample_size);
		}
	} else {
		/* From Connected-to-Disconnected. */
		if (link->type == dc_connection_mst_branch) {
			LINK_INFO("link=%d, mst branch is now Disconnected\n",
				  link->link_index);

			dm_helpers_dp_mst_stop_top_mgr(link->ctx, link);

			link->mst_stream_alloc_table.stream_count = 0;
			memset(link->mst_stream_alloc_table.stream_allocations,
			       0,
			       sizeof(link->mst_stream_alloc_table.stream_allocations));
		}

		link->type = dc_connection_none;
		sink_caps.signal = SIGNAL_TYPE_NONE;
		/* When we unplug a passive DP-HDMI dongle connection, dongle_max_pix_clk
		 *  is not cleared. If we emulate a DP signal on this connection, it thinks
		 *  the dongle is still there and limits the number of modes we can emulate.
		 *  Clear dongle_max_pix_clk on disconnect to fix this
		 */
		link->dongle_max_pix_clk = 0;
	}

	LINK_INFO("link=%d, dc_sink_in=%p is now %s prev_sink=%p edid same=%d\n",
		  link->link_index, sink,
		  (sink_caps.signal ==
		   SIGNAL_TYPE_NONE ? "Disconnected" : "Connected"),
		  prev_sink, same_edid);

	if (prev_sink)
		dc_sink_release(prev_sink);

	return true;
}

bool dc_link_detect(struct dc_link *link, enum dc_detect_reason reason)
{
	const struct dc *dc = link->dc;
	bool ret;
	bool can_apply_seamless_boot = false;
	int i;

	for (i = 0; i < dc->current_state->stream_count; i++) {
		if (dc->current_state->streams[i]->apply_seamless_boot_optimization) {
			can_apply_seamless_boot = true;
			break;
		}
	}

	/* get out of low power state */
	if (!can_apply_seamless_boot && reason != DETECT_REASON_BOOT)
		clk_mgr_exit_optimized_pwr_state(dc, dc->clk_mgr);

	ret = dc_link_detect_helper(link, reason);

	/* Go back to power optimized state */
	if (!can_apply_seamless_boot && reason != DETECT_REASON_BOOT)
		clk_mgr_optimize_pwr_state(dc, dc->clk_mgr);

	return ret;
}

bool dc_link_get_hpd_state(struct dc_link *dc_link)
{
	uint32_t state;

	dal_gpio_lock_pin(dc_link->hpd_gpio);
	dal_gpio_get_value(dc_link->hpd_gpio, &state);
	dal_gpio_unlock_pin(dc_link->hpd_gpio);

	return state;
}

static enum hpd_source_id get_hpd_line(struct dc_link *link)
{
	struct gpio *hpd;
	enum hpd_source_id hpd_id = HPD_SOURCEID_UNKNOWN;

	hpd = get_hpd_gpio(link->ctx->dc_bios, link->link_id,
			   link->ctx->gpio_service);

	if (hpd) {
		switch (dal_irq_get_source(hpd)) {
		case DC_IRQ_SOURCE_HPD1:
			hpd_id = HPD_SOURCEID1;
		break;
		case DC_IRQ_SOURCE_HPD2:
			hpd_id = HPD_SOURCEID2;
		break;
		case DC_IRQ_SOURCE_HPD3:
			hpd_id = HPD_SOURCEID3;
		break;
		case DC_IRQ_SOURCE_HPD4:
			hpd_id = HPD_SOURCEID4;
		break;
		case DC_IRQ_SOURCE_HPD5:
			hpd_id = HPD_SOURCEID5;
		break;
		case DC_IRQ_SOURCE_HPD6:
			hpd_id = HPD_SOURCEID6;
		break;
		default:
			BREAK_TO_DEBUGGER();
		break;
		}

		dal_gpio_destroy_irq(&hpd);
	}

	return hpd_id;
}

static enum channel_id get_ddc_line(struct dc_link *link)
{
	struct ddc *ddc;
	enum channel_id channel = CHANNEL_ID_UNKNOWN;

	ddc = dal_ddc_service_get_ddc_pin(link->ddc);

	if (ddc) {
		switch (dal_ddc_get_line(ddc)) {
		case GPIO_DDC_LINE_DDC1:
			channel = CHANNEL_ID_DDC1;
			break;
		case GPIO_DDC_LINE_DDC2:
			channel = CHANNEL_ID_DDC2;
			break;
		case GPIO_DDC_LINE_DDC3:
			channel = CHANNEL_ID_DDC3;
			break;
		case GPIO_DDC_LINE_DDC4:
			channel = CHANNEL_ID_DDC4;
			break;
		case GPIO_DDC_LINE_DDC5:
			channel = CHANNEL_ID_DDC5;
			break;
		case GPIO_DDC_LINE_DDC6:
			channel = CHANNEL_ID_DDC6;
			break;
		case GPIO_DDC_LINE_DDC_VGA:
			channel = CHANNEL_ID_DDC_VGA;
			break;
		case GPIO_DDC_LINE_I2C_PAD:
			channel = CHANNEL_ID_I2C_PAD;
			break;
		default:
			BREAK_TO_DEBUGGER();
			break;
		}
	}

	return channel;
}

static enum transmitter translate_encoder_to_transmitter(struct graphics_object_id encoder)
{
	switch (encoder.id) {
	case ENCODER_ID_INTERNAL_UNIPHY:
		switch (encoder.enum_id) {
		case ENUM_ID_1:
			return TRANSMITTER_UNIPHY_A;
		case ENUM_ID_2:
			return TRANSMITTER_UNIPHY_B;
		default:
			return TRANSMITTER_UNKNOWN;
		}
	break;
	case ENCODER_ID_INTERNAL_UNIPHY1:
		switch (encoder.enum_id) {
		case ENUM_ID_1:
			return TRANSMITTER_UNIPHY_C;
		case ENUM_ID_2:
			return TRANSMITTER_UNIPHY_D;
		default:
			return TRANSMITTER_UNKNOWN;
		}
	break;
	case ENCODER_ID_INTERNAL_UNIPHY2:
		switch (encoder.enum_id) {
		case ENUM_ID_1:
			return TRANSMITTER_UNIPHY_E;
		case ENUM_ID_2:
			return TRANSMITTER_UNIPHY_F;
		default:
			return TRANSMITTER_UNKNOWN;
		}
	break;
	case ENCODER_ID_INTERNAL_UNIPHY3:
		switch (encoder.enum_id) {
		case ENUM_ID_1:
			return TRANSMITTER_UNIPHY_G;
		default:
			return TRANSMITTER_UNKNOWN;
		}
	break;
	case ENCODER_ID_EXTERNAL_NUTMEG:
		switch (encoder.enum_id) {
		case ENUM_ID_1:
			return TRANSMITTER_NUTMEG_CRT;
		default:
			return TRANSMITTER_UNKNOWN;
		}
	break;
	case ENCODER_ID_EXTERNAL_TRAVIS:
		switch (encoder.enum_id) {
		case ENUM_ID_1:
			return TRANSMITTER_TRAVIS_CRT;
		case ENUM_ID_2:
			return TRANSMITTER_TRAVIS_LCD;
		default:
			return TRANSMITTER_UNKNOWN;
		}
	break;
	default:
		return TRANSMITTER_UNKNOWN;
	}
}

static bool dc_link_construct(struct dc_link *link,
			      const struct link_init_data *init_params)
{
	uint8_t i;
	struct ddc_service_init_data ddc_service_init_data = { { 0 } };
	struct dc_context *dc_ctx = init_params->ctx;
	struct encoder_init_data enc_init_data = { 0 };
	struct panel_cntl_init_data panel_cntl_init_data = { 0 };
	struct integrated_info *info;
	struct dc_bios *bios = init_params->dc->ctx->dc_bios;
	const struct dc_vbios_funcs *bp_funcs = bios->funcs;
	struct bp_disp_connector_caps_info disp_connect_caps_info = { 0 };

	DC_LOGGER_INIT(dc_ctx->logger);

	info = kzalloc(sizeof(*info), GFP_KERNEL);
	if (!info)
		goto create_fail;

	link->irq_source_hpd = DC_IRQ_SOURCE_INVALID;
	link->irq_source_hpd_rx = DC_IRQ_SOURCE_INVALID;

	link->link_status.dpcd_caps = &link->dpcd_caps;

	link->dc = init_params->dc;
	link->ctx = dc_ctx;
	link->link_index = init_params->link_index;

	memset(&link->preferred_training_settings, 0,
	       sizeof(struct dc_link_training_overrides));
	memset(&link->preferred_link_setting, 0,
	       sizeof(struct dc_link_settings));

	link->link_id =
		bios->funcs->get_connector_id(bios, init_params->connector_index);

	link->ep_type = DISPLAY_ENDPOINT_PHY;

	DC_LOG_DC("BIOS object table - link_id: %d", link->link_id.id);

	if (bios->funcs->get_disp_connector_caps_info) {
		bios->funcs->get_disp_connector_caps_info(bios, link->link_id, &disp_connect_caps_info);
		link->is_internal_display = disp_connect_caps_info.INTERNAL_DISPLAY;
		DC_LOG_DC("BIOS object table - is_internal_display: %d", link->is_internal_display);
	}

	if (link->link_id.type != OBJECT_TYPE_CONNECTOR) {
		dm_output_to_console("%s: Invalid Connector ObjectID from Adapter Service for connector index:%d! type %d expected %d\n",
				     __func__, init_params->connector_index,
				     link->link_id.type, OBJECT_TYPE_CONNECTOR);
		goto create_fail;
	}

	if (link->dc->res_pool->funcs->link_init)
		link->dc->res_pool->funcs->link_init(link);

	link->hpd_gpio = get_hpd_gpio(link->ctx->dc_bios, link->link_id,
				      link->ctx->gpio_service);

	if (link->hpd_gpio) {
		dal_gpio_open(link->hpd_gpio, GPIO_MODE_INTERRUPT);
		dal_gpio_unlock_pin(link->hpd_gpio);
		link->irq_source_hpd = dal_irq_get_source(link->hpd_gpio);

		DC_LOG_DC("BIOS object table - hpd_gpio id: %d", link->hpd_gpio->id);
		DC_LOG_DC("BIOS object table - hpd_gpio en: %d", link->hpd_gpio->en);
	}

	switch (link->link_id.id) {
	case CONNECTOR_ID_HDMI_TYPE_A:
		link->connector_signal = SIGNAL_TYPE_HDMI_TYPE_A;

		break;
	case CONNECTOR_ID_SINGLE_LINK_DVID:
	case CONNECTOR_ID_SINGLE_LINK_DVII:
		link->connector_signal = SIGNAL_TYPE_DVI_SINGLE_LINK;
		break;
	case CONNECTOR_ID_DUAL_LINK_DVID:
	case CONNECTOR_ID_DUAL_LINK_DVII:
		link->connector_signal = SIGNAL_TYPE_DVI_DUAL_LINK;
		break;
	case CONNECTOR_ID_DISPLAY_PORT:
		link->connector_signal = SIGNAL_TYPE_DISPLAY_PORT;

		if (link->hpd_gpio)
			link->irq_source_hpd_rx =
					dal_irq_get_rx_source(link->hpd_gpio);

		break;
	case CONNECTOR_ID_EDP:
		link->connector_signal = SIGNAL_TYPE_EDP;

		if (link->hpd_gpio) {
			if (!link->dc->config.allow_edp_hotplug_detection)
				link->irq_source_hpd = DC_IRQ_SOURCE_INVALID;
			link->irq_source_hpd_rx =
					dal_irq_get_rx_source(link->hpd_gpio);
		}

		break;
	case CONNECTOR_ID_LVDS:
		link->connector_signal = SIGNAL_TYPE_LVDS;
		break;
	default:
		DC_LOG_WARNING("Unsupported Connector type:%d!\n",
			       link->link_id.id);
		goto create_fail;
	}

	/* TODO: #DAL3 Implement id to str function.*/
	LINK_INFO("Connector[%d] description:"
		  "signal %d\n",
		  init_params->connector_index,
		  link->connector_signal);

	ddc_service_init_data.ctx = link->ctx;
	ddc_service_init_data.id = link->link_id;
	ddc_service_init_data.link = link;
	link->ddc = dal_ddc_service_create(&ddc_service_init_data);

	if (!link->ddc) {
		DC_ERROR("Failed to create ddc_service!\n");
		goto ddc_create_fail;
	}

	if (!link->ddc->ddc_pin) {
		DC_ERROR("Failed to get I2C info for connector!\n");
		goto ddc_create_fail;
	}

	link->ddc_hw_inst =
		dal_ddc_get_line(dal_ddc_service_get_ddc_pin(link->ddc));


	if (link->dc->res_pool->funcs->panel_cntl_create &&
		(link->link_id.id == CONNECTOR_ID_EDP ||
			link->link_id.id == CONNECTOR_ID_LVDS)) {
		panel_cntl_init_data.ctx = dc_ctx;
		panel_cntl_init_data.inst =
			panel_cntl_init_data.ctx->dc_edp_id_count;
		link->panel_cntl =
			link->dc->res_pool->funcs->panel_cntl_create(
								&panel_cntl_init_data);
		panel_cntl_init_data.ctx->dc_edp_id_count++;

		if (link->panel_cntl == NULL) {
			DC_ERROR("Failed to create link panel_cntl!\n");
			goto panel_cntl_create_fail;
		}
	}

	enc_init_data.ctx = dc_ctx;
	bp_funcs->get_src_obj(dc_ctx->dc_bios, link->link_id, 0,
			      &enc_init_data.encoder);
	enc_init_data.connector = link->link_id;
	enc_init_data.channel = get_ddc_line(link);
	enc_init_data.hpd_source = get_hpd_line(link);

	link->hpd_src = enc_init_data.hpd_source;

	enc_init_data.transmitter =
		translate_encoder_to_transmitter(enc_init_data.encoder);
	link->link_enc =
		link->dc->res_pool->funcs->link_enc_create(&enc_init_data);

	if (!link->link_enc) {
		DC_ERROR("Failed to create link encoder!\n");
		goto link_enc_create_fail;
	}

	DC_LOG_DC("BIOS object table - DP_IS_USB_C: %d", link->link_enc->features.flags.bits.DP_IS_USB_C);

	/* Update link encoder tracking variables. These are used for the dynamic
	 * assignment of link encoders to streams.
	 */
	link->eng_id = link->link_enc->preferred_engine;
	link->dc->res_pool->link_encoders[link->eng_id - ENGINE_ID_DIGA] = link->link_enc;
	link->dc->res_pool->dig_link_enc_count++;

	link->link_enc_hw_inst = link->link_enc->transmitter;

	for (i = 0; i < 4; i++) {
		if (bp_funcs->get_device_tag(dc_ctx->dc_bios,
					     link->link_id, i,
					     &link->device_tag) != BP_RESULT_OK) {
			DC_ERROR("Failed to find device tag!\n");
			goto device_tag_fail;
		}

		/* Look for device tag that matches connector signal,
		 * CRT for rgb, LCD for other supported signal tyes
		 */
		if (!bp_funcs->is_device_id_supported(dc_ctx->dc_bios,
						      link->device_tag.dev_id))
			continue;
		if (link->device_tag.dev_id.device_type == DEVICE_TYPE_CRT &&
		    link->connector_signal != SIGNAL_TYPE_RGB)
			continue;
		if (link->device_tag.dev_id.device_type == DEVICE_TYPE_LCD &&
		    link->connector_signal == SIGNAL_TYPE_RGB)
			continue;

		DC_LOG_DC("BIOS object table - device_tag.acpi_device: %d", link->device_tag.acpi_device);
		DC_LOG_DC("BIOS object table - device_tag.dev_id.device_type: %d", link->device_tag.dev_id.device_type);
		DC_LOG_DC("BIOS object table - device_tag.dev_id.enum_id: %d", link->device_tag.dev_id.enum_id);
		break;
	}

	if (bios->integrated_info)
		memcpy(info, bios->integrated_info, sizeof(*info));

	/* Look for channel mapping corresponding to connector and device tag */
	for (i = 0; i < MAX_NUMBER_OF_EXT_DISPLAY_PATH; i++) {
		struct external_display_path *path =
			&info->ext_disp_conn_info.path[i];

		if (path->device_connector_id.enum_id == link->link_id.enum_id &&
		    path->device_connector_id.id == link->link_id.id &&
		    path->device_connector_id.type == link->link_id.type) {
			if (link->device_tag.acpi_device != 0 &&
			    path->device_acpi_enum == link->device_tag.acpi_device) {
				link->ddi_channel_mapping = path->channel_mapping;
				link->chip_caps = path->caps;
				DC_LOG_DC("BIOS object table - ddi_channel_mapping: 0x%04X", link->ddi_channel_mapping.raw);
				DC_LOG_DC("BIOS object table - chip_caps: %d", link->chip_caps);
			} else if (path->device_tag ==
				   link->device_tag.dev_id.raw_device_tag) {
				link->ddi_channel_mapping = path->channel_mapping;
				link->chip_caps = path->caps;
				DC_LOG_DC("BIOS object table - ddi_channel_mapping: 0x%04X", link->ddi_channel_mapping.raw);
				DC_LOG_DC("BIOS object table - chip_caps: %d", link->chip_caps);
			}
			break;
		}
	}

	if (bios->funcs->get_atom_dc_golden_table)
		bios->funcs->get_atom_dc_golden_table(bios);

	/*
	 * TODO check if GPIO programmed correctly
	 *
	 * If GPIO isn't programmed correctly HPD might not rise or drain
	 * fast enough, leading to bounces.
	 */
	program_hpd_filter(link);

	link->psr_settings.psr_version = DC_PSR_VERSION_UNSUPPORTED;

	DC_LOG_DC("BIOS object table - %s finished successfully.\n", __func__);
	kfree(info);
	return true;
device_tag_fail:
	link->link_enc->funcs->destroy(&link->link_enc);
link_enc_create_fail:
	if (link->panel_cntl != NULL)
		link->panel_cntl->funcs->destroy(&link->panel_cntl);
panel_cntl_create_fail:
	dal_ddc_service_destroy(&link->ddc);
ddc_create_fail:
create_fail:

	if (link->hpd_gpio) {
		dal_gpio_destroy_irq(&link->hpd_gpio);
		link->hpd_gpio = NULL;
	}

	DC_LOG_DC("BIOS object table - %s failed.\n", __func__);
	kfree(info);

	return false;
}

/*******************************************************************************
 * Public functions
 ******************************************************************************/
struct dc_link *link_create(const struct link_init_data *init_params)
{
	struct dc_link *link =
			kzalloc(sizeof(*link), GFP_KERNEL);

	if (NULL == link)
		goto alloc_fail;

	if (false == dc_link_construct(link, init_params))
		goto construct_fail;

	return link;

construct_fail:
	kfree(link);

alloc_fail:
	return NULL;
}

void link_destroy(struct dc_link **link)
{
	dc_link_destruct(*link);
	kfree(*link);
	*link = NULL;
}

static void enable_stream_features(struct pipe_ctx *pipe_ctx)
{
	struct dc_stream_state *stream = pipe_ctx->stream;

	if (pipe_ctx->stream->signal != SIGNAL_TYPE_DISPLAY_PORT_MST) {
		struct dc_link *link = stream->link;
		union down_spread_ctrl old_downspread;
		union down_spread_ctrl new_downspread;

		core_link_read_dpcd(link, DP_DOWNSPREAD_CTRL,
				&old_downspread.raw, sizeof(old_downspread));

		new_downspread.raw = old_downspread.raw;

		new_downspread.bits.IGNORE_MSA_TIMING_PARAM =
				(stream->ignore_msa_timing_param) ? 1 : 0;

		if (new_downspread.raw != old_downspread.raw) {
			core_link_write_dpcd(link, DP_DOWNSPREAD_CTRL,
				&new_downspread.raw, sizeof(new_downspread));
		}

	} else {
		dm_helpers_mst_enable_stream_features(stream);
	}
}

static enum dc_status enable_link_dp(struct dc_state *state,
				     struct pipe_ctx *pipe_ctx)
{
	struct dc_stream_state *stream = pipe_ctx->stream;
	enum dc_status status;
	bool skip_video_pattern;
	struct dc_link *link = stream->link;
	struct dc_link_settings link_settings = {0};
	bool fec_enable;
	int i;
	bool apply_seamless_boot_optimization = false;
	uint32_t bl_oled_enable_delay = 50; // in ms
	const uint32_t post_oui_delay = 30; // 30ms
	/* Reduce link bandwidth between failed link training attempts. */
	bool do_fallback = false;

	// check for seamless boot
	for (i = 0; i < state->stream_count; i++) {
		if (state->streams[i]->apply_seamless_boot_optimization) {
			apply_seamless_boot_optimization = true;
			break;
		}
	}

	/* get link settings for video mode timing */
	decide_link_settings(stream, &link_settings);

	if (pipe_ctx->stream->signal == SIGNAL_TYPE_EDP) {
		/*in case it is not on*/
		link->dc->hwss.edp_power_control(link, true);
		link->dc->hwss.edp_wait_for_hpd_ready(link, true);
	}

	pipe_ctx->stream_res.pix_clk_params.requested_sym_clk =
			link_settings.link_rate * LINK_RATE_REF_FREQ_IN_KHZ;
	if (state->clk_mgr && !apply_seamless_boot_optimization)
		state->clk_mgr->funcs->update_clocks(state->clk_mgr,
						     state, false);

	// during mode switch we do DP_SET_POWER off then on, and OUI is lost
	dpcd_set_source_specific_data(link);
	if (link->dpcd_sink_ext_caps.raw != 0)
		msleep(post_oui_delay);

	skip_video_pattern = true;

	if (link_settings.link_rate == LINK_RATE_LOW)
		skip_video_pattern = false;

	if (perform_link_training_with_retries(&link_settings,
					       skip_video_pattern,
					       LINK_TRAINING_ATTEMPTS,
					       pipe_ctx,
					       pipe_ctx->stream->signal,
					       do_fallback)) {
		link->cur_link_settings = link_settings;
		status = DC_OK;
	} else {
		status = DC_FAIL_DP_LINK_TRAINING;
	}

	if (link->preferred_training_settings.fec_enable)
		fec_enable = *link->preferred_training_settings.fec_enable;
	else
		fec_enable = true;

	dp_set_fec_enable(link, fec_enable);

	// during mode set we do DP_SET_POWER off then on, aux writes are lost
	if (link->dpcd_sink_ext_caps.bits.oled == 1 ||
		link->dpcd_sink_ext_caps.bits.sdr_aux_backlight_control == 1 ||
		link->dpcd_sink_ext_caps.bits.hdr_aux_backlight_control == 1) {
		dc_link_set_default_brightness_aux(link); // TODO: use cached if known
		if (link->dpcd_sink_ext_caps.bits.oled == 1)
			msleep(bl_oled_enable_delay);
		dc_link_backlight_enable_aux(link, true);
	}

	return status;
}

static enum dc_status enable_link_edp(
		struct dc_state *state,
		struct pipe_ctx *pipe_ctx)
{
	enum dc_status status;

	status = enable_link_dp(state, pipe_ctx);

	return status;
}

static enum dc_status enable_link_dp_mst(
		struct dc_state *state,
		struct pipe_ctx *pipe_ctx)
{
	struct dc_link *link = pipe_ctx->stream->link;

	/* sink signal type after MST branch is MST. Multiple MST sinks
	 * share one link. Link DP PHY is enable or training only once.
	 */
	if (link->link_status.link_active)
		return DC_OK;

	/* clear payload table */
	dm_helpers_dp_mst_clear_payload_allocation_table(link->ctx, link);

	/* to make sure the pending down rep can be processed
	 * before enabling the link
	 */
	dm_helpers_dp_mst_poll_pending_down_reply(link->ctx, link);

	/* set the sink to MST mode before enabling the link */
	dp_enable_mst_on_sink(link, true);

	return enable_link_dp(state, pipe_ctx);
}

static bool get_ext_hdmi_settings(struct pipe_ctx *pipe_ctx,
		enum engine_id eng_id,
		struct ext_hdmi_settings *settings)
{
	bool result = false;
	int i = 0;
	struct integrated_info *integrated_info =
			pipe_ctx->stream->ctx->dc_bios->integrated_info;

	if (integrated_info == NULL)
		return false;

	/*
	 * Get retimer settings from sbios for passing SI eye test for DCE11
	 * The setting values are varied based on board revision and port id
	 * Therefore the setting values of each ports is passed by sbios.
	 */

	// Check if current bios contains ext Hdmi settings
	if (integrated_info->gpu_cap_info & 0x20) {
		switch (eng_id) {
		case ENGINE_ID_DIGA:
			settings->slv_addr = integrated_info->dp0_ext_hdmi_slv_addr;
			settings->reg_num = integrated_info->dp0_ext_hdmi_6g_reg_num;
			settings->reg_num_6g = integrated_info->dp0_ext_hdmi_6g_reg_num;
			memmove(settings->reg_settings,
					integrated_info->dp0_ext_hdmi_reg_settings,
					sizeof(integrated_info->dp0_ext_hdmi_reg_settings));
			memmove(settings->reg_settings_6g,
					integrated_info->dp0_ext_hdmi_6g_reg_settings,
					sizeof(integrated_info->dp0_ext_hdmi_6g_reg_settings));
			result = true;
			break;
		case ENGINE_ID_DIGB:
			settings->slv_addr = integrated_info->dp1_ext_hdmi_slv_addr;
			settings->reg_num = integrated_info->dp1_ext_hdmi_6g_reg_num;
			settings->reg_num_6g = integrated_info->dp1_ext_hdmi_6g_reg_num;
			memmove(settings->reg_settings,
					integrated_info->dp1_ext_hdmi_reg_settings,
					sizeof(integrated_info->dp1_ext_hdmi_reg_settings));
			memmove(settings->reg_settings_6g,
					integrated_info->dp1_ext_hdmi_6g_reg_settings,
					sizeof(integrated_info->dp1_ext_hdmi_6g_reg_settings));
			result = true;
			break;
		case ENGINE_ID_DIGC:
			settings->slv_addr = integrated_info->dp2_ext_hdmi_slv_addr;
			settings->reg_num = integrated_info->dp2_ext_hdmi_6g_reg_num;
			settings->reg_num_6g = integrated_info->dp2_ext_hdmi_6g_reg_num;
			memmove(settings->reg_settings,
					integrated_info->dp2_ext_hdmi_reg_settings,
					sizeof(integrated_info->dp2_ext_hdmi_reg_settings));
			memmove(settings->reg_settings_6g,
					integrated_info->dp2_ext_hdmi_6g_reg_settings,
					sizeof(integrated_info->dp2_ext_hdmi_6g_reg_settings));
			result = true;
			break;
		case ENGINE_ID_DIGD:
			settings->slv_addr = integrated_info->dp3_ext_hdmi_slv_addr;
			settings->reg_num = integrated_info->dp3_ext_hdmi_6g_reg_num;
			settings->reg_num_6g = integrated_info->dp3_ext_hdmi_6g_reg_num;
			memmove(settings->reg_settings,
					integrated_info->dp3_ext_hdmi_reg_settings,
					sizeof(integrated_info->dp3_ext_hdmi_reg_settings));
			memmove(settings->reg_settings_6g,
					integrated_info->dp3_ext_hdmi_6g_reg_settings,
					sizeof(integrated_info->dp3_ext_hdmi_6g_reg_settings));
			result = true;
			break;
		default:
			break;
		}

		if (result == true) {
			// Validate settings from bios integrated info table
			if (settings->slv_addr == 0)
				return false;
			if (settings->reg_num > 9)
				return false;
			if (settings->reg_num_6g > 3)
				return false;

			for (i = 0; i < settings->reg_num; i++) {
				if (settings->reg_settings[i].i2c_reg_index > 0x20)
					return false;
			}

			for (i = 0; i < settings->reg_num_6g; i++) {
				if (settings->reg_settings_6g[i].i2c_reg_index > 0x20)
					return false;
			}
		}
	}

	return result;
}

static bool i2c_write(struct pipe_ctx *pipe_ctx,
		uint8_t address, uint8_t *buffer, uint32_t length)
{
	struct i2c_command cmd = {0};
	struct i2c_payload payload = {0};

	memset(&payload, 0, sizeof(payload));
	memset(&cmd, 0, sizeof(cmd));

	cmd.number_of_payloads = 1;
	cmd.engine = I2C_COMMAND_ENGINE_DEFAULT;
	cmd.speed = pipe_ctx->stream->ctx->dc->caps.i2c_speed_in_khz;

	payload.address = address;
	payload.data = buffer;
	payload.length = length;
	payload.write = true;
	cmd.payloads = &payload;

	if (dm_helpers_submit_i2c(pipe_ctx->stream->ctx,
			pipe_ctx->stream->link, &cmd))
		return true;

	return false;
}

static void write_i2c_retimer_setting(
		struct pipe_ctx *pipe_ctx,
		bool is_vga_mode,
		bool is_over_340mhz,
		struct ext_hdmi_settings *settings)
{
	uint8_t slave_address = (settings->slv_addr >> 1);
	uint8_t buffer[2];
	const uint8_t apply_rx_tx_change = 0x4;
	uint8_t offset = 0xA;
	uint8_t value = 0;
	int i = 0;
	bool i2c_success = false;
	DC_LOGGER_INIT(pipe_ctx->stream->ctx->logger);

	memset(&buffer, 0, sizeof(buffer));

	/* Start Ext-Hdmi programming*/

	for (i = 0; i < settings->reg_num; i++) {
		/* Apply 3G settings */
		if (settings->reg_settings[i].i2c_reg_index <= 0x20) {

			buffer[0] = settings->reg_settings[i].i2c_reg_index;
			buffer[1] = settings->reg_settings[i].i2c_reg_val;
			i2c_success = i2c_write(pipe_ctx, slave_address,
						buffer, sizeof(buffer));
			RETIMER_REDRIVER_INFO("retimer write to slave_address = 0x%x,\
				offset = 0x%x, reg_val= 0x%x, i2c_success = %d\n",
				slave_address, buffer[0], buffer[1], i2c_success?1:0);

			if (!i2c_success)
				goto i2c_write_fail;

			/* Based on DP159 specs, APPLY_RX_TX_CHANGE bit in 0x0A
			 * needs to be set to 1 on every 0xA-0xC write.
			 */
			if (settings->reg_settings[i].i2c_reg_index == 0xA ||
				settings->reg_settings[i].i2c_reg_index == 0xB ||
				settings->reg_settings[i].i2c_reg_index == 0xC) {

				/* Query current value from offset 0xA */
				if (settings->reg_settings[i].i2c_reg_index == 0xA)
					value = settings->reg_settings[i].i2c_reg_val;
				else {
					i2c_success =
						dal_ddc_service_query_ddc_data(
						pipe_ctx->stream->link->ddc,
						slave_address, &offset, 1, &value, 1);
					if (!i2c_success)
						goto i2c_write_fail;
				}

				buffer[0] = offset;
				/* Set APPLY_RX_TX_CHANGE bit to 1 */
				buffer[1] = value | apply_rx_tx_change;
				i2c_success = i2c_write(pipe_ctx, slave_address,
						buffer, sizeof(buffer));
				RETIMER_REDRIVER_INFO("retimer write to slave_address = 0x%x,\
					offset = 0x%x, reg_val = 0x%x, i2c_success = %d\n",
					slave_address, buffer[0], buffer[1], i2c_success?1:0);
				if (!i2c_success)
					goto i2c_write_fail;
			}
		}
	}

	/* Apply 3G settings */
	if (is_over_340mhz) {
		for (i = 0; i < settings->reg_num_6g; i++) {
			/* Apply 3G settings */
			if (settings->reg_settings[i].i2c_reg_index <= 0x20) {

				buffer[0] = settings->reg_settings_6g[i].i2c_reg_index;
				buffer[1] = settings->reg_settings_6g[i].i2c_reg_val;
				i2c_success = i2c_write(pipe_ctx, slave_address,
							buffer, sizeof(buffer));
				RETIMER_REDRIVER_INFO("above 340Mhz: retimer write to slave_address = 0x%x,\
					offset = 0x%x, reg_val = 0x%x, i2c_success = %d\n",
					slave_address, buffer[0], buffer[1], i2c_success?1:0);

				if (!i2c_success)
					goto i2c_write_fail;

				/* Based on DP159 specs, APPLY_RX_TX_CHANGE bit in 0x0A
				 * needs to be set to 1 on every 0xA-0xC write.
				 */
				if (settings->reg_settings_6g[i].i2c_reg_index == 0xA ||
					settings->reg_settings_6g[i].i2c_reg_index == 0xB ||
					settings->reg_settings_6g[i].i2c_reg_index == 0xC) {

					/* Query current value from offset 0xA */
					if (settings->reg_settings_6g[i].i2c_reg_index == 0xA)
						value = settings->reg_settings_6g[i].i2c_reg_val;
					else {
						i2c_success =
								dal_ddc_service_query_ddc_data(
								pipe_ctx->stream->link->ddc,
								slave_address, &offset, 1, &value, 1);
						if (!i2c_success)
							goto i2c_write_fail;
					}

					buffer[0] = offset;
					/* Set APPLY_RX_TX_CHANGE bit to 1 */
					buffer[1] = value | apply_rx_tx_change;
					i2c_success = i2c_write(pipe_ctx, slave_address,
							buffer, sizeof(buffer));
					RETIMER_REDRIVER_INFO("retimer write to slave_address = 0x%x,\
						offset = 0x%x, reg_val = 0x%x, i2c_success = %d\n",
						slave_address, buffer[0], buffer[1], i2c_success?1:0);
					if (!i2c_success)
						goto i2c_write_fail;
				}
			}
		}
	}

	if (is_vga_mode) {
		/* Program additional settings if using 640x480 resolution */

		/* Write offset 0xFF to 0x01 */
		buffer[0] = 0xff;
		buffer[1] = 0x01;
		i2c_success = i2c_write(pipe_ctx, slave_address,
				buffer, sizeof(buffer));
		RETIMER_REDRIVER_INFO("retimer write to slave_address = 0x%x,\
				offset = 0x%x, reg_val = 0x%x, i2c_success = %d\n",
				slave_address, buffer[0], buffer[1], i2c_success?1:0);
		if (!i2c_success)
			goto i2c_write_fail;

		/* Write offset 0x00 to 0x23 */
		buffer[0] = 0x00;
		buffer[1] = 0x23;
		i2c_success = i2c_write(pipe_ctx, slave_address,
				buffer, sizeof(buffer));
		RETIMER_REDRIVER_INFO("retimer write to slave_address = 0x%x,\
			offset = 0x%x, reg_val = 0x%x, i2c_success = %d\n",
			slave_address, buffer[0], buffer[1], i2c_success?1:0);
		if (!i2c_success)
			goto i2c_write_fail;

		/* Write offset 0xff to 0x00 */
		buffer[0] = 0xff;
		buffer[1] = 0x00;
		i2c_success = i2c_write(pipe_ctx, slave_address,
				buffer, sizeof(buffer));
		RETIMER_REDRIVER_INFO("retimer write to slave_address = 0x%x,\
			offset = 0x%x, reg_val = 0x%x, i2c_success = %d\n",
			slave_address, buffer[0], buffer[1], i2c_success?1:0);
		if (!i2c_success)
			goto i2c_write_fail;

	}

	return;

i2c_write_fail:
	DC_LOG_DEBUG("Set retimer failed");
}

static void write_i2c_default_retimer_setting(
		struct pipe_ctx *pipe_ctx,
		bool is_vga_mode,
		bool is_over_340mhz)
{
	uint8_t slave_address = (0xBA >> 1);
	uint8_t buffer[2];
	bool i2c_success = false;
	DC_LOGGER_INIT(pipe_ctx->stream->ctx->logger);

	memset(&buffer, 0, sizeof(buffer));

	/* Program Slave Address for tuning single integrity */
	/* Write offset 0x0A to 0x13 */
	buffer[0] = 0x0A;
	buffer[1] = 0x13;
	i2c_success = i2c_write(pipe_ctx, slave_address,
			buffer, sizeof(buffer));
	RETIMER_REDRIVER_INFO("retimer writes default setting to slave_address = 0x%x,\
		offset = 0x%x, reg_val = 0x%x, i2c_success = %d\n",
		slave_address, buffer[0], buffer[1], i2c_success?1:0);
	if (!i2c_success)
		goto i2c_write_fail;

	/* Write offset 0x0A to 0x17 */
	buffer[0] = 0x0A;
	buffer[1] = 0x17;
	i2c_success = i2c_write(pipe_ctx, slave_address,
			buffer, sizeof(buffer));
	RETIMER_REDRIVER_INFO("retimer write to slave_addr = 0x%x,\
		offset = 0x%x, reg_val = 0x%x, i2c_success = %d\n",
		slave_address, buffer[0], buffer[1], i2c_success?1:0);
	if (!i2c_success)
		goto i2c_write_fail;

	/* Write offset 0x0B to 0xDA or 0xD8 */
	buffer[0] = 0x0B;
	buffer[1] = is_over_340mhz ? 0xDA : 0xD8;
	i2c_success = i2c_write(pipe_ctx, slave_address,
			buffer, sizeof(buffer));
	RETIMER_REDRIVER_INFO("retimer write to slave_addr = 0x%x,\
		offset = 0x%x, reg_val = 0x%x, i2c_success = %d\n",
		slave_address, buffer[0], buffer[1], i2c_success?1:0);
	if (!i2c_success)
		goto i2c_write_fail;

	/* Write offset 0x0A to 0x17 */
	buffer[0] = 0x0A;
	buffer[1] = 0x17;
	i2c_success = i2c_write(pipe_ctx, slave_address,
			buffer, sizeof(buffer));
	RETIMER_REDRIVER_INFO("retimer write to slave_addr = 0x%x,\
		offset = 0x%x, reg_val= 0x%x, i2c_success = %d\n",
		slave_address, buffer[0], buffer[1], i2c_success?1:0);
	if (!i2c_success)
		goto i2c_write_fail;

	/* Write offset 0x0C to 0x1D or 0x91 */
	buffer[0] = 0x0C;
	buffer[1] = is_over_340mhz ? 0x1D : 0x91;
	i2c_success = i2c_write(pipe_ctx, slave_address,
			buffer, sizeof(buffer));
	RETIMER_REDRIVER_INFO("retimer write to slave_addr = 0x%x,\
		offset = 0x%x, reg_val = 0x%x, i2c_success = %d\n",
		slave_address, buffer[0], buffer[1], i2c_success?1:0);
	if (!i2c_success)
		goto i2c_write_fail;

	/* Write offset 0x0A to 0x17 */
	buffer[0] = 0x0A;
	buffer[1] = 0x17;
	i2c_success = i2c_write(pipe_ctx, slave_address,
			buffer, sizeof(buffer));
	RETIMER_REDRIVER_INFO("retimer write to slave_addr = 0x%x,\
		offset = 0x%x, reg_val = 0x%x, i2c_success = %d\n",
		slave_address, buffer[0], buffer[1], i2c_success?1:0);
	if (!i2c_success)
		goto i2c_write_fail;


	if (is_vga_mode) {
		/* Program additional settings if using 640x480 resolution */

		/* Write offset 0xFF to 0x01 */
		buffer[0] = 0xff;
		buffer[1] = 0x01;
		i2c_success = i2c_write(pipe_ctx, slave_address,
				buffer, sizeof(buffer));
		RETIMER_REDRIVER_INFO("retimer write to slave_addr = 0x%x,\
			offset = 0x%x, reg_val = 0x%x, i2c_success = %d\n",
			slave_address, buffer[0], buffer[1], i2c_success?1:0);
		if (!i2c_success)
			goto i2c_write_fail;

		/* Write offset 0x00 to 0x23 */
		buffer[0] = 0x00;
		buffer[1] = 0x23;
		i2c_success = i2c_write(pipe_ctx, slave_address,
				buffer, sizeof(buffer));
		RETIMER_REDRIVER_INFO("retimer write to slave_addr = 0x%x,\
			offset = 0x%x, reg_val= 0x%x, i2c_success = %d\n",
			slave_address, buffer[0], buffer[1], i2c_success?1:0);
		if (!i2c_success)
			goto i2c_write_fail;

		/* Write offset 0xff to 0x00 */
		buffer[0] = 0xff;
		buffer[1] = 0x00;
		i2c_success = i2c_write(pipe_ctx, slave_address,
				buffer, sizeof(buffer));
		RETIMER_REDRIVER_INFO("retimer write default setting to slave_addr = 0x%x,\
			offset = 0x%x, reg_val= 0x%x, i2c_success = %d end here\n",
			slave_address, buffer[0], buffer[1], i2c_success?1:0);
		if (!i2c_success)
			goto i2c_write_fail;
	}

	return;

i2c_write_fail:
	DC_LOG_DEBUG("Set default retimer failed");
}

static void write_i2c_redriver_setting(
		struct pipe_ctx *pipe_ctx,
		bool is_over_340mhz)
{
	uint8_t slave_address = (0xF0 >> 1);
	uint8_t buffer[16];
	bool i2c_success = false;
	DC_LOGGER_INIT(pipe_ctx->stream->ctx->logger);

	memset(&buffer, 0, sizeof(buffer));

	// Program Slave Address for tuning single integrity
	buffer[3] = 0x4E;
	buffer[4] = 0x4E;
	buffer[5] = 0x4E;
	buffer[6] = is_over_340mhz ? 0x4E : 0x4A;

	i2c_success = i2c_write(pipe_ctx, slave_address,
					buffer, sizeof(buffer));
	RETIMER_REDRIVER_INFO("redriver write 0 to all 16 reg offset expect following:\n\
		\t slave_addr = 0x%x, offset[3] = 0x%x, offset[4] = 0x%x,\
		offset[5] = 0x%x,offset[6] is_over_340mhz = 0x%x,\
		i2c_success = %d\n",
		slave_address, buffer[3], buffer[4], buffer[5], buffer[6], i2c_success?1:0);

	if (!i2c_success)
		DC_LOG_DEBUG("Set redriver failed");
}

static void disable_link(struct dc_link *link, enum signal_type signal)
{
	/*
	 * TODO: implement call for dp_set_hw_test_pattern
	 * it is needed for compliance testing
	 */

	/* Here we need to specify that encoder output settings
	 * need to be calculated as for the set mode,
	 * it will lead to querying dynamic link capabilities
	 * which should be done before enable output
	 */

	if (dc_is_dp_signal(signal)) {
		/* SST DP, eDP */
		if (dc_is_dp_sst_signal(signal))
			dp_disable_link_phy(link, signal);
		else
			dp_disable_link_phy_mst(link, signal);

		if (dc_is_dp_sst_signal(signal) ||
				link->mst_stream_alloc_table.stream_count == 0) {
			dp_set_fec_enable(link, false);
			dp_set_fec_ready(link, false);
		}
	} else {
		if (signal != SIGNAL_TYPE_VIRTUAL)
			link->link_enc->funcs->disable_output(link->link_enc, signal);
	}

	if (signal == SIGNAL_TYPE_DISPLAY_PORT_MST) {
		/* MST disable link only when no stream use the link */
		if (link->mst_stream_alloc_table.stream_count <= 0)
			link->link_status.link_active = false;
	} else {
		link->link_status.link_active = false;
	}
}

static void enable_link_hdmi(struct pipe_ctx *pipe_ctx)
{
	struct dc_stream_state *stream = pipe_ctx->stream;
	struct dc_link *link = stream->link;
	enum dc_color_depth display_color_depth;
	enum engine_id eng_id;
	struct ext_hdmi_settings settings = {0};
	bool is_over_340mhz = false;
	bool is_vga_mode = (stream->timing.h_addressable == 640)
			&& (stream->timing.v_addressable == 480);

	if (stream->phy_pix_clk == 0)
		stream->phy_pix_clk = stream->timing.pix_clk_100hz / 10;
	if (stream->phy_pix_clk > 340000)
		is_over_340mhz = true;

	if (dc_is_hdmi_signal(pipe_ctx->stream->signal)) {
		unsigned short masked_chip_caps = pipe_ctx->stream->link->chip_caps &
				EXT_DISPLAY_PATH_CAPS__EXT_CHIP_MASK;
		if (masked_chip_caps == EXT_DISPLAY_PATH_CAPS__HDMI20_TISN65DP159RSBT) {
			/* DP159, Retimer settings */
			eng_id = pipe_ctx->stream_res.stream_enc->id;

			if (get_ext_hdmi_settings(pipe_ctx, eng_id, &settings)) {
				write_i2c_retimer_setting(pipe_ctx,
						is_vga_mode, is_over_340mhz, &settings);
			} else {
				write_i2c_default_retimer_setting(pipe_ctx,
						is_vga_mode, is_over_340mhz);
			}
		} else if (masked_chip_caps == EXT_DISPLAY_PATH_CAPS__HDMI20_PI3EQX1204) {
			/* PI3EQX1204, Redriver settings */
			write_i2c_redriver_setting(pipe_ctx, is_over_340mhz);
		}
	}

	if (dc_is_hdmi_signal(pipe_ctx->stream->signal))
		dal_ddc_service_write_scdc_data(
			stream->link->ddc,
			stream->phy_pix_clk,
			stream->timing.flags.LTE_340MCSC_SCRAMBLE);

	memset(&stream->link->cur_link_settings, 0,
			sizeof(struct dc_link_settings));

	display_color_depth = stream->timing.display_color_depth;
	if (stream->timing.pixel_encoding == PIXEL_ENCODING_YCBCR422)
		display_color_depth = COLOR_DEPTH_888;

	link->link_enc->funcs->enable_tmds_output(
			link->link_enc,
			pipe_ctx->clock_source->id,
			display_color_depth,
			pipe_ctx->stream->signal,
			stream->phy_pix_clk);

	if (dc_is_hdmi_signal(pipe_ctx->stream->signal))
		dal_ddc_service_read_scdc_data(link->ddc);
}

static void enable_link_lvds(struct pipe_ctx *pipe_ctx)
{
	struct dc_stream_state *stream = pipe_ctx->stream;
	struct dc_link *link = stream->link;

	if (stream->phy_pix_clk == 0)
		stream->phy_pix_clk = stream->timing.pix_clk_100hz / 10;

	memset(&stream->link->cur_link_settings, 0,
			sizeof(struct dc_link_settings));

	link->link_enc->funcs->enable_lvds_output(
			link->link_enc,
			pipe_ctx->clock_source->id,
			stream->phy_pix_clk);

}

/****************************enable_link***********************************/
static enum dc_status enable_link(
		struct dc_state *state,
		struct pipe_ctx *pipe_ctx)
{
	enum dc_status status = DC_ERROR_UNEXPECTED;
	struct dc_stream_state *stream = pipe_ctx->stream;
	struct dc_link *link = stream->link;

	/* There's some scenarios where driver is unloaded with display
	 * still enabled. When driver is reloaded, it may cause a display
	 * to not light up if there is a mismatch between old and new
	 * link settings. Need to call disable first before enabling at
	 * new link settings.
	 */
	if (link->link_status.link_active) {
		disable_link(link, pipe_ctx->stream->signal);
	}

	switch (pipe_ctx->stream->signal) {
	case SIGNAL_TYPE_DISPLAY_PORT:
		status = enable_link_dp(state, pipe_ctx);
		break;
	case SIGNAL_TYPE_EDP:
		status = enable_link_edp(state, pipe_ctx);
		break;
	case SIGNAL_TYPE_DISPLAY_PORT_MST:
		status = enable_link_dp_mst(state, pipe_ctx);
		msleep(200);
		break;
	case SIGNAL_TYPE_DVI_SINGLE_LINK:
	case SIGNAL_TYPE_DVI_DUAL_LINK:
	case SIGNAL_TYPE_HDMI_TYPE_A:
		enable_link_hdmi(pipe_ctx);
		status = DC_OK;
		break;
	case SIGNAL_TYPE_LVDS:
		enable_link_lvds(pipe_ctx);
		status = DC_OK;
		break;
	case SIGNAL_TYPE_VIRTUAL:
		status = DC_OK;
		break;
	default:
		break;
	}

	if (status == DC_OK)
		pipe_ctx->stream->link->link_status.link_active = true;

	return status;
}

static uint32_t get_timing_pixel_clock_100hz(const struct dc_crtc_timing *timing)
{

	uint32_t pxl_clk = timing->pix_clk_100hz;

	if (timing->pixel_encoding == PIXEL_ENCODING_YCBCR420)
		pxl_clk /= 2;
	else if (timing->pixel_encoding == PIXEL_ENCODING_YCBCR422)
		pxl_clk = pxl_clk * 2 / 3;

	if (timing->display_color_depth == COLOR_DEPTH_101010)
		pxl_clk = pxl_clk * 10 / 8;
	else if (timing->display_color_depth == COLOR_DEPTH_121212)
		pxl_clk = pxl_clk * 12 / 8;

	return pxl_clk;
}

static bool dp_active_dongle_validate_timing(
		const struct dc_crtc_timing *timing,
		const struct dpcd_caps *dpcd_caps)
{
	const struct dc_dongle_caps *dongle_caps = &dpcd_caps->dongle_caps;

	switch (dpcd_caps->dongle_type) {
	case DISPLAY_DONGLE_DP_VGA_CONVERTER:
	case DISPLAY_DONGLE_DP_DVI_CONVERTER:
	case DISPLAY_DONGLE_DP_DVI_DONGLE:
		if (timing->pixel_encoding == PIXEL_ENCODING_RGB)
			return true;
		else
			return false;
	default:
		break;
	}

	if (dpcd_caps->dongle_type != DISPLAY_DONGLE_DP_HDMI_CONVERTER ||
		dongle_caps->extendedCapValid == false)
		return true;

	/* Check Pixel Encoding */
	switch (timing->pixel_encoding) {
	case PIXEL_ENCODING_RGB:
	case PIXEL_ENCODING_YCBCR444:
		break;
	case PIXEL_ENCODING_YCBCR422:
		if (!dongle_caps->is_dp_hdmi_ycbcr422_pass_through)
			return false;
		break;
	case PIXEL_ENCODING_YCBCR420:
		if (!dongle_caps->is_dp_hdmi_ycbcr420_pass_through)
			return false;
		break;
	default:
		/* Invalid Pixel Encoding*/
		return false;
	}

	switch (timing->display_color_depth) {
	case COLOR_DEPTH_666:
	case COLOR_DEPTH_888:
		/*888 and 666 should always be supported*/
		break;
	case COLOR_DEPTH_101010:
		if (dongle_caps->dp_hdmi_max_bpc < 10)
			return false;
		break;
	case COLOR_DEPTH_121212:
		if (dongle_caps->dp_hdmi_max_bpc < 12)
			return false;
		break;
	case COLOR_DEPTH_141414:
	case COLOR_DEPTH_161616:
	default:
		/* These color depths are currently not supported */
		return false;
	}

	if (get_timing_pixel_clock_100hz(timing) > (dongle_caps->dp_hdmi_max_pixel_clk_in_khz * 10))
		return false;

	return true;
}

enum dc_status dc_link_validate_mode_timing(
		const struct dc_stream_state *stream,
		struct dc_link *link,
		const struct dc_crtc_timing *timing)
{
	uint32_t max_pix_clk = stream->link->dongle_max_pix_clk * 10;
	struct dpcd_caps *dpcd_caps = &link->dpcd_caps;

	/* A hack to avoid failing any modes for EDID override feature on
	 * topology change such as lower quality cable for DP or different dongle
	 */
	if (link->remote_sinks[0] && link->remote_sinks[0]->sink_signal == SIGNAL_TYPE_VIRTUAL)
		return DC_OK;

	/* Passive Dongle */
	if (max_pix_clk != 0 && get_timing_pixel_clock_100hz(timing) > max_pix_clk)
		return DC_EXCEED_DONGLE_CAP;

	/* Active Dongle*/
	if (!dp_active_dongle_validate_timing(timing, dpcd_caps))
		return DC_EXCEED_DONGLE_CAP;

	switch (stream->signal) {
	case SIGNAL_TYPE_EDP:
	case SIGNAL_TYPE_DISPLAY_PORT:
		if (!dp_validate_mode_timing(
				link,
				timing))
			return DC_NO_DP_LINK_BANDWIDTH;
		break;

	default:
		break;
	}

	return DC_OK;
}

static struct abm *get_abm_from_stream_res(const struct dc_link *link)
{
	int i;
	struct dc *dc = NULL;
	struct abm *abm = NULL;

	if (!link || !link->ctx)
		return NULL;

	dc = link->ctx->dc;

	for (i = 0; i < MAX_PIPES; i++) {
		struct pipe_ctx pipe_ctx = dc->current_state->res_ctx.pipe_ctx[i];
		struct dc_stream_state *stream = pipe_ctx.stream;

		if (stream && stream->link == link) {
			abm = pipe_ctx.stream_res.abm;
			break;
		}
	}
	return abm;
}

int dc_link_get_backlight_level(const struct dc_link *link)
{

	struct abm *abm = get_abm_from_stream_res(link);

	if (abm == NULL || abm->funcs->get_current_backlight == NULL)
		return DC_ERROR_UNEXPECTED;

	return (int) abm->funcs->get_current_backlight(abm);
}

int dc_link_get_target_backlight_pwm(const struct dc_link *link)
{
	struct abm *abm = get_abm_from_stream_res(link);

	if (abm == NULL || abm->funcs->get_target_backlight == NULL)
		return DC_ERROR_UNEXPECTED;

	return (int) abm->funcs->get_target_backlight(abm);
}

static struct pipe_ctx *get_pipe_from_link(const struct dc_link *link)
{
	int i;
	struct dc *dc = link->ctx->dc;
	struct pipe_ctx *pipe_ctx = NULL;

	for (i = 0; i < MAX_PIPES; i++) {
		if (dc->current_state->res_ctx.pipe_ctx[i].stream) {
			if (dc->current_state->res_ctx.pipe_ctx[i].stream->link == link) {
				pipe_ctx = &dc->current_state->res_ctx.pipe_ctx[i];
				break;
			}
		}
	}

	return pipe_ctx;
}

bool dc_link_set_backlight_level(const struct dc_link *link,
		uint32_t backlight_pwm_u16_16,
		uint32_t frame_ramp)
{
	struct dc  *dc = link->ctx->dc;

	DC_LOGGER_INIT(link->ctx->logger);
	DC_LOG_BACKLIGHT("New Backlight level: %d (0x%X)\n",
			backlight_pwm_u16_16, backlight_pwm_u16_16);

	if (dc_is_embedded_signal(link->connector_signal)) {
		struct pipe_ctx *pipe_ctx = get_pipe_from_link(link);

		if (pipe_ctx) {
			/* Disable brightness ramping when the display is blanked
			 * as it can hang the DMCU
			 */
			if (pipe_ctx->plane_state == NULL)
				frame_ramp = 0;
		} else {
			return false;
		}

		dc->hwss.set_backlight_level(
				pipe_ctx,
				backlight_pwm_u16_16,
				frame_ramp);
	}
	return true;
}

bool dc_link_set_psr_allow_active(struct dc_link *link, bool allow_active,
		bool wait, bool force_static)
{
	struct dc  *dc = link->ctx->dc;
	struct dmcu *dmcu = dc->res_pool->dmcu;
	struct dmub_psr *psr = dc->res_pool->psr;
	unsigned int panel_inst;

	if (psr == NULL && force_static)
		return false;

	if (!dc_get_edp_link_panel_inst(dc, link, &panel_inst))
		return false;

	link->psr_settings.psr_allow_active = allow_active;
#if defined(CONFIG_DRM_AMD_DC_DCN)
	if (!allow_active)
		dc_z10_restore(dc);
#endif

	if (psr != NULL && link->psr_settings.psr_feature_enabled) {
		if (force_static && psr->funcs->psr_force_static)
			psr->funcs->psr_force_static(psr, panel_inst);
		psr->funcs->psr_enable(psr, allow_active, wait, panel_inst);
	} else if ((dmcu != NULL && dmcu->funcs->is_dmcu_initialized(dmcu)) && link->psr_settings.psr_feature_enabled)
		dmcu->funcs->set_psr_enable(dmcu, allow_active, wait);
	else
		return false;

	return true;
}

bool dc_link_get_psr_state(const struct dc_link *link, enum dc_psr_state *state)
{
	struct dc  *dc = link->ctx->dc;
	struct dmcu *dmcu = dc->res_pool->dmcu;
	struct dmub_psr *psr = dc->res_pool->psr;
	unsigned int panel_inst;

	if (!dc_get_edp_link_panel_inst(dc, link, &panel_inst))
		return false;

	if (psr != NULL && link->psr_settings.psr_feature_enabled)
		psr->funcs->psr_get_state(psr, state, panel_inst);
	else if (dmcu != NULL && link->psr_settings.psr_feature_enabled)
		dmcu->funcs->get_psr_state(dmcu, state);

	return true;
}

static inline enum physical_phy_id
transmitter_to_phy_id(enum transmitter transmitter_value)
{
	switch (transmitter_value) {
	case TRANSMITTER_UNIPHY_A:
		return PHYLD_0;
	case TRANSMITTER_UNIPHY_B:
		return PHYLD_1;
	case TRANSMITTER_UNIPHY_C:
		return PHYLD_2;
	case TRANSMITTER_UNIPHY_D:
		return PHYLD_3;
	case TRANSMITTER_UNIPHY_E:
		return PHYLD_4;
	case TRANSMITTER_UNIPHY_F:
		return PHYLD_5;
	case TRANSMITTER_NUTMEG_CRT:
		return PHYLD_6;
	case TRANSMITTER_TRAVIS_CRT:
		return PHYLD_7;
	case TRANSMITTER_TRAVIS_LCD:
		return PHYLD_8;
	case TRANSMITTER_UNIPHY_G:
		return PHYLD_9;
	case TRANSMITTER_COUNT:
		return PHYLD_COUNT;
	case TRANSMITTER_UNKNOWN:
		return PHYLD_UNKNOWN;
	default:
		WARN_ONCE(1, "Unknown transmitter value %d\n",
			  transmitter_value);
		return PHYLD_UNKNOWN;
	}
}

bool dc_link_setup_psr(struct dc_link *link,
		const struct dc_stream_state *stream, struct psr_config *psr_config,
		struct psr_context *psr_context)
{
	struct dc *dc;
	struct dmcu *dmcu;
	struct dmub_psr *psr;
	int i;
	unsigned int panel_inst;
	/* updateSinkPsrDpcdConfig*/
	union dpcd_psr_configuration psr_configuration;

	psr_context->controllerId = CONTROLLER_ID_UNDEFINED;

	if (!link)
		return false;

	dc = link->ctx->dc;
	dmcu = dc->res_pool->dmcu;
	psr = dc->res_pool->psr;

	if (!dmcu && !psr)
		return false;

	if (!dc_get_edp_link_panel_inst(dc, link, &panel_inst))
		return false;


	memset(&psr_configuration, 0, sizeof(psr_configuration));

	psr_configuration.bits.ENABLE                    = 1;
	psr_configuration.bits.CRC_VERIFICATION          = 1;
	psr_configuration.bits.FRAME_CAPTURE_INDICATION  =
			psr_config->psr_frame_capture_indication_req;

	/* Check for PSR v2*/
	if (psr_config->psr_version == 0x2) {
		/* For PSR v2 selective update.
		 * Indicates whether sink should start capturing
		 * immediately following active scan line,
		 * or starting with the 2nd active scan line.
		 */
		psr_configuration.bits.LINE_CAPTURE_INDICATION = 0;
		/*For PSR v2, determines whether Sink should generate
		 * IRQ_HPD when CRC mismatch is detected.
		 */
		psr_configuration.bits.IRQ_HPD_WITH_CRC_ERROR    = 1;
	}

	dm_helpers_dp_write_dpcd(
		link->ctx,
		link,
		368,
		&psr_configuration.raw,
		sizeof(psr_configuration.raw));

	psr_context->channel = link->ddc->ddc_pin->hw_info.ddc_channel;
	psr_context->transmitterId = link->link_enc->transmitter;
	psr_context->engineId = link->link_enc->preferred_engine;

	for (i = 0; i < MAX_PIPES; i++) {
		if (dc->current_state->res_ctx.pipe_ctx[i].stream
				== stream) {
			/* dmcu -1 for all controller id values,
			 * therefore +1 here
			 */
			psr_context->controllerId =
				dc->current_state->res_ctx.
				pipe_ctx[i].stream_res.tg->inst + 1;
			break;
		}
	}

	/* Hardcoded for now.  Can be Pcie or Uniphy (or Unknown)*/
	psr_context->phyType = PHY_TYPE_UNIPHY;
	/*PhyId is associated with the transmitter id*/
	psr_context->smuPhyId =
		transmitter_to_phy_id(link->link_enc->transmitter);

	psr_context->crtcTimingVerticalTotal = stream->timing.v_total;
	psr_context->vsync_rate_hz = div64_u64(div64_u64((stream->
					timing.pix_clk_100hz * 100),
					stream->timing.v_total),
					stream->timing.h_total);

	psr_context->psrSupportedDisplayConfig = true;
	psr_context->psrExitLinkTrainingRequired =
		psr_config->psr_exit_link_training_required;
	psr_context->sdpTransmitLineNumDeadline =
		psr_config->psr_sdp_transmit_line_num_deadline;
	psr_context->psrFrameCaptureIndicationReq =
		psr_config->psr_frame_capture_indication_req;

	psr_context->skipPsrWaitForPllLock = 0; /* only = 1 in KV */

	psr_context->numberOfControllers =
			link->dc->res_pool->timing_generator_count;

	psr_context->rfb_update_auto_en = true;

	/* 2 frames before enter PSR. */
	psr_context->timehyst_frames = 2;
	/* half a frame
	 * (units in 100 lines, i.e. a value of 1 represents 100 lines)
	 */
	psr_context->hyst_lines = stream->timing.v_total / 2 / 100;
	psr_context->aux_repeats = 10;

	psr_context->psr_level.u32all = 0;

	/*skip power down the single pipe since it blocks the cstate*/
#if defined(CONFIG_DRM_AMD_DC_DCN)
	if (link->ctx->asic_id.chip_family >= FAMILY_RV) {
		psr_context->psr_level.bits.SKIP_CRTC_DISABLE = true;
		if (link->ctx->asic_id.chip_family == FAMILY_YELLOW_CARP && !dc->debug.disable_z10)
			psr_context->psr_level.bits.SKIP_CRTC_DISABLE = false;
	}
#else
	if (link->ctx->asic_id.chip_family >= FAMILY_RV)
		psr_context->psr_level.bits.SKIP_CRTC_DISABLE = true;
#endif

	/* SMU will perform additional powerdown sequence.
	 * For unsupported ASICs, set psr_level flag to skip PSR
	 *  static screen notification to SMU.
	 *  (Always set for DAL2, did not check ASIC)
	 */
	psr_context->allow_smu_optimizations = psr_config->allow_smu_optimizations;
	psr_context->allow_multi_disp_optimizations = psr_config->allow_multi_disp_optimizations;

	/* Complete PSR entry before aborting to prevent intermittent
	 * freezes on certain eDPs
	 */
	psr_context->psr_level.bits.DISABLE_PSR_ENTRY_ABORT = 1;

	/* Controls additional delay after remote frame capture before
	 * continuing power down, default = 0
	 */
	psr_context->frame_delay = 0;

	if (psr)
		link->psr_settings.psr_feature_enabled = psr->funcs->psr_copy_settings(psr,
			link, psr_context, panel_inst);
	else
		link->psr_settings.psr_feature_enabled = dmcu->funcs->setup_psr(dmcu, link, psr_context);

	/* psr_enabled == 0 indicates setup_psr did not succeed, but this
	 * should not happen since firmware should be running at this point
	 */
	if (link->psr_settings.psr_feature_enabled == 0)
		ASSERT(0);

	return true;

}

void dc_link_get_psr_residency(const struct dc_link *link, uint32_t *residency)
{
	struct dc  *dc = link->ctx->dc;
	struct dmub_psr *psr = dc->res_pool->psr;
	unsigned int panel_inst;

	if (!dc_get_edp_link_panel_inst(dc, link, &panel_inst))
		return;

	/* PSR residency measurements only supported on DMCUB */
	if (psr != NULL && link->psr_settings.psr_feature_enabled)
		psr->funcs->psr_get_residency(psr, residency, panel_inst);
	else
		*residency = 0;
}

const struct dc_link_status *dc_link_get_status(const struct dc_link *link)
{
	return &link->link_status;
}

void core_link_resume(struct dc_link *link)
{
	if (link->connector_signal != SIGNAL_TYPE_VIRTUAL)
		program_hpd_filter(link);
}

static struct fixed31_32 get_pbn_per_slot(struct dc_stream_state *stream)
{
	struct fixed31_32 mbytes_per_sec;
	uint32_t link_rate_in_mbytes_per_sec = dc_link_bandwidth_kbps(stream->link,
			&stream->link->cur_link_settings);
	link_rate_in_mbytes_per_sec /= 8000; /* Kbits to MBytes */

	mbytes_per_sec = dc_fixpt_from_int(link_rate_in_mbytes_per_sec);

	return dc_fixpt_div_int(mbytes_per_sec, 54);
}

static struct fixed31_32 get_pbn_from_bw_in_kbps(uint64_t kbps)
{
	struct fixed31_32 peak_kbps;
	uint32_t numerator = 0;
	uint32_t denominator = 1;

	/*
	 * margin 5300ppm + 300ppm ~ 0.6% as per spec, factor is 1.006
	 * The unit of 54/64Mbytes/sec is an arbitrary unit chosen based on
	 * common multiplier to render an integer PBN for all link rate/lane
	 * counts combinations
	 * calculate
	 * peak_kbps *= (1006/1000)
	 * peak_kbps *= (64/54)
	 * peak_kbps *= 8    convert to bytes
	 */

	numerator = 64 * PEAK_FACTOR_X1000;
	denominator = 54 * 8 * 1000 * 1000;
	kbps *= numerator;
	peak_kbps = dc_fixpt_from_fraction(kbps, denominator);

	return peak_kbps;
}

static struct fixed31_32 get_pbn_from_timing(struct pipe_ctx *pipe_ctx)
{
	uint64_t kbps;

	kbps = dc_bandwidth_in_kbps_from_timing(&pipe_ctx->stream->timing);
	return get_pbn_from_bw_in_kbps(kbps);
}

static void update_mst_stream_alloc_table(
	struct dc_link *link,
	struct stream_encoder *stream_enc,
	const struct dp_mst_stream_allocation_table *proposed_table)
{
	struct link_mst_stream_allocation work_table[MAX_CONTROLLER_NUM] = {
			{ 0 } };
	struct link_mst_stream_allocation *dc_alloc;

	int i;
	int j;

	/* if DRM proposed_table has more than one new payload */
	ASSERT(proposed_table->stream_count -
			link->mst_stream_alloc_table.stream_count < 2);

	/* copy proposed_table to link, add stream encoder */
	for (i = 0; i < proposed_table->stream_count; i++) {

		for (j = 0; j < link->mst_stream_alloc_table.stream_count; j++) {
			dc_alloc =
			&link->mst_stream_alloc_table.stream_allocations[j];

			if (dc_alloc->vcp_id ==
				proposed_table->stream_allocations[i].vcp_id) {

				work_table[i] = *dc_alloc;
				work_table[i].slot_count = proposed_table->stream_allocations[i].slot_count;
				break; /* exit j loop */
			}
		}

		/* new vcp_id */
		if (j == link->mst_stream_alloc_table.stream_count) {
			work_table[i].vcp_id =
				proposed_table->stream_allocations[i].vcp_id;
			work_table[i].slot_count =
				proposed_table->stream_allocations[i].slot_count;
			work_table[i].stream_enc = stream_enc;
		}
	}

	/* update link->mst_stream_alloc_table with work_table */
	link->mst_stream_alloc_table.stream_count =
			proposed_table->stream_count;
	for (i = 0; i < MAX_CONTROLLER_NUM; i++)
		link->mst_stream_alloc_table.stream_allocations[i] =
				work_table[i];
}

/* convert link_mst_stream_alloc_table to dm dp_mst_stream_alloc_table
 * because stream_encoder is not exposed to dm
 */
enum dc_status dc_link_allocate_mst_payload(struct pipe_ctx *pipe_ctx)
{
	struct dc_stream_state *stream = pipe_ctx->stream;
	struct dc_link *link = stream->link;
	struct link_encoder *link_encoder = link->link_enc;
	struct stream_encoder *stream_encoder = pipe_ctx->stream_res.stream_enc;
	struct dp_mst_stream_allocation_table proposed_table = {0};
	struct fixed31_32 avg_time_slots_per_mtp;
	struct fixed31_32 pbn;
	struct fixed31_32 pbn_per_slot;
	uint8_t i;
	enum act_return_status ret;
	DC_LOGGER_INIT(link->ctx->logger);

	/* enable_link_dp_mst already check link->enabled_stream_count
	 * and stream is in link->stream[]. This is called during set mode,
	 * stream_enc is available.
	 */

	/* get calculate VC payload for stream: stream_alloc */
	if (dm_helpers_dp_mst_write_payload_allocation_table(
		stream->ctx,
		stream,
		&proposed_table,
		true)) {
		update_mst_stream_alloc_table(
					link, pipe_ctx->stream_res.stream_enc, &proposed_table);
	}
	else
		DC_LOG_WARNING("Failed to update"
				"MST allocation table for"
				"pipe idx:%d\n",
				pipe_ctx->pipe_idx);

	DC_LOG_MST("%s  "
			"stream_count: %d: \n ",
			__func__,
			link->mst_stream_alloc_table.stream_count);

	for (i = 0; i < MAX_CONTROLLER_NUM; i++) {
		DC_LOG_MST("stream_enc[%d]: %p      "
		"stream[%d].vcp_id: %d      "
		"stream[%d].slot_count: %d\n",
		i,
		(void *) link->mst_stream_alloc_table.stream_allocations[i].stream_enc,
		i,
		link->mst_stream_alloc_table.stream_allocations[i].vcp_id,
		i,
		link->mst_stream_alloc_table.stream_allocations[i].slot_count);
	}

	ASSERT(proposed_table.stream_count > 0);

	/* program DP source TX for payload */
	link_encoder->funcs->update_mst_stream_allocation_table(
		link_encoder,
		&link->mst_stream_alloc_table);

	/* send down message */
	ret = dm_helpers_dp_mst_poll_for_allocation_change_trigger(
			stream->ctx,
			stream);

	if (ret != ACT_LINK_LOST) {
		dm_helpers_dp_mst_send_payload_allocation(
				stream->ctx,
				stream,
				true);
	}

	/* slot X.Y for only current stream */
	pbn_per_slot = get_pbn_per_slot(stream);
	if (pbn_per_slot.value == 0) {
		DC_LOG_ERROR("Failure: pbn_per_slot==0 not allowed. Cannot continue, returning DC_UNSUPPORTED_VALUE.\n");
		return DC_UNSUPPORTED_VALUE;
	}
	pbn = get_pbn_from_timing(pipe_ctx);
	avg_time_slots_per_mtp = dc_fixpt_div(pbn, pbn_per_slot);

	stream_encoder->funcs->set_throttled_vcp_size(
		stream_encoder,
		avg_time_slots_per_mtp);

	return DC_OK;

}

static enum dc_status deallocate_mst_payload(struct pipe_ctx *pipe_ctx)
{
	struct dc_stream_state *stream = pipe_ctx->stream;
	struct dc_link *link = stream->link;
	struct link_encoder *link_encoder = link->link_enc;
	struct stream_encoder *stream_encoder = pipe_ctx->stream_res.stream_enc;
	struct dp_mst_stream_allocation_table proposed_table = {0};
	struct fixed31_32 avg_time_slots_per_mtp = dc_fixpt_from_int(0);
	uint8_t i;
	bool mst_mode = (link->type == dc_connection_mst_branch);
	DC_LOGGER_INIT(link->ctx->logger);

	/* deallocate_mst_payload is called before disable link. When mode or
	 * disable/enable monitor, new stream is created which is not in link
	 * stream[] yet. For this, payload is not allocated yet, so de-alloc
	 * should not done. For new mode set, map_resources will get engine
	 * for new stream, so stream_enc->id should be validated until here.
	 */

	/* slot X.Y */
	stream_encoder->funcs->set_throttled_vcp_size(
		stream_encoder,
		avg_time_slots_per_mtp);

	/* TODO: which component is responsible for remove payload table? */
	if (mst_mode) {
		if (dm_helpers_dp_mst_write_payload_allocation_table(
				stream->ctx,
				stream,
				&proposed_table,
				false)) {

			update_mst_stream_alloc_table(
				link, pipe_ctx->stream_res.stream_enc, &proposed_table);
		}
		else {
				DC_LOG_WARNING("Failed to update"
						"MST allocation table for"
						"pipe idx:%d\n",
						pipe_ctx->pipe_idx);
		}
	}

	DC_LOG_MST("%s"
			"stream_count: %d: ",
			__func__,
			link->mst_stream_alloc_table.stream_count);

	for (i = 0; i < MAX_CONTROLLER_NUM; i++) {
		DC_LOG_MST("stream_enc[%d]: %p      "
		"stream[%d].vcp_id: %d      "
		"stream[%d].slot_count: %d\n",
		i,
		(void *) link->mst_stream_alloc_table.stream_allocations[i].stream_enc,
		i,
		link->mst_stream_alloc_table.stream_allocations[i].vcp_id,
		i,
		link->mst_stream_alloc_table.stream_allocations[i].slot_count);
	}

	link_encoder->funcs->update_mst_stream_allocation_table(
		link_encoder,
		&link->mst_stream_alloc_table);

	if (mst_mode) {
		dm_helpers_dp_mst_poll_for_allocation_change_trigger(
			stream->ctx,
			stream);

		dm_helpers_dp_mst_send_payload_allocation(
			stream->ctx,
			stream,
			false);
	}

	return DC_OK;
}


#if defined(CONFIG_DRM_AMD_DC_HDCP)
static void update_psp_stream_config(struct pipe_ctx *pipe_ctx, bool dpms_off)
{
	struct cp_psp *cp_psp = &pipe_ctx->stream->ctx->cp_psp;
	if (cp_psp && cp_psp->funcs.update_stream_config) {
		struct cp_psp_stream_config config = {0};
		enum dp_panel_mode panel_mode =
				dp_get_panel_mode(pipe_ctx->stream->link);

		config.otg_inst = (uint8_t) pipe_ctx->stream_res.tg->inst;
		/*stream_enc_inst*/
		config.dig_fe = (uint8_t) pipe_ctx->stream_res.stream_enc->stream_enc_inst;
		config.dig_be = pipe_ctx->stream->link->link_enc_hw_inst;
#if defined(CONFIG_DRM_AMD_DC_DCN)
		config.stream_enc_idx = pipe_ctx->stream_res.stream_enc->id - ENGINE_ID_DIGA;
		config.link_enc_idx = pipe_ctx->stream->link->link_enc->transmitter - TRANSMITTER_UNIPHY_A;
		config.phy_idx = pipe_ctx->stream->link->link_enc->transmitter - TRANSMITTER_UNIPHY_A;
#endif
		config.dpms_off = dpms_off;
		config.dm_stream_ctx = pipe_ctx->stream->dm_stream_context;
		config.assr_enabled = (panel_mode == DP_PANEL_MODE_EDP);
		config.mst_enabled = (pipe_ctx->stream->signal ==
				SIGNAL_TYPE_DISPLAY_PORT_MST);
		cp_psp->funcs.update_stream_config(cp_psp->handle, &config);
	}
}
#endif

void core_link_enable_stream(
		struct dc_state *state,
		struct pipe_ctx *pipe_ctx)
{
	struct dc *dc = pipe_ctx->stream->ctx->dc;
	struct dc_stream_state *stream = pipe_ctx->stream;
	enum dc_status status;
#if defined(CONFIG_DRM_AMD_DC_DCN)
	enum otg_out_mux_dest otg_out_dest = OUT_MUX_DIO;
#endif
	DC_LOGGER_INIT(pipe_ctx->stream->ctx->logger);

	if (!IS_DIAG_DC(dc->ctx->dce_environment) &&
			dc_is_virtual_signal(pipe_ctx->stream->signal))
		return;

	if (!dc_is_virtual_signal(pipe_ctx->stream->signal)) {
		stream->link->link_enc->funcs->setup(
			stream->link->link_enc,
			pipe_ctx->stream->signal);
		pipe_ctx->stream_res.stream_enc->funcs->setup_stereo_sync(
			pipe_ctx->stream_res.stream_enc,
			pipe_ctx->stream_res.tg->inst,
			stream->timing.timing_3d_format != TIMING_3D_FORMAT_NONE);
	}

	if (dc_is_dp_signal(pipe_ctx->stream->signal))
		pipe_ctx->stream_res.stream_enc->funcs->dp_set_stream_attribute(
			pipe_ctx->stream_res.stream_enc,
			&stream->timing,
			stream->output_color_space,
			stream->use_vsc_sdp_for_colorimetry,
			stream->link->dpcd_caps.dprx_feature.bits.SST_SPLIT_SDP_CAP);

	if (dc_is_hdmi_tmds_signal(pipe_ctx->stream->signal))
		pipe_ctx->stream_res.stream_enc->funcs->hdmi_set_stream_attribute(
			pipe_ctx->stream_res.stream_enc,
			&stream->timing,
			stream->phy_pix_clk,
			pipe_ctx->stream_res.audio != NULL);

	pipe_ctx->stream->link->link_state_valid = true;

#if defined(CONFIG_DRM_AMD_DC_DCN)
	if (pipe_ctx->stream_res.tg->funcs->set_out_mux)
		pipe_ctx->stream_res.tg->funcs->set_out_mux(pipe_ctx->stream_res.tg, otg_out_dest);
#endif

	if (dc_is_dvi_signal(pipe_ctx->stream->signal))
		pipe_ctx->stream_res.stream_enc->funcs->dvi_set_stream_attribute(
			pipe_ctx->stream_res.stream_enc,
			&stream->timing,
			(pipe_ctx->stream->signal == SIGNAL_TYPE_DVI_DUAL_LINK) ?
			true : false);

	if (dc_is_lvds_signal(pipe_ctx->stream->signal))
		pipe_ctx->stream_res.stream_enc->funcs->lvds_set_stream_attribute(
			pipe_ctx->stream_res.stream_enc,
			&stream->timing);

	if (!IS_FPGA_MAXIMUS_DC(dc->ctx->dce_environment)) {
		bool apply_edp_fast_boot_optimization =
			pipe_ctx->stream->apply_edp_fast_boot_optimization;

		pipe_ctx->stream->apply_edp_fast_boot_optimization = false;

		resource_build_info_frame(pipe_ctx);
		dc->hwss.update_info_frame(pipe_ctx);

		/* Do not touch link on seamless boot optimization. */
		if (pipe_ctx->stream->apply_seamless_boot_optimization) {
			pipe_ctx->stream->dpms_off = false;

			/* Still enable stream features & audio on seamless boot for DP external displays */
			if (pipe_ctx->stream->signal == SIGNAL_TYPE_DISPLAY_PORT) {
				enable_stream_features(pipe_ctx);
				if (pipe_ctx->stream_res.audio != NULL) {
					pipe_ctx->stream_res.stream_enc->funcs->dp_audio_enable(pipe_ctx->stream_res.stream_enc);
					dc->hwss.enable_audio_stream(pipe_ctx);
				}
			}

#if defined(CONFIG_DRM_AMD_DC_HDCP)
			update_psp_stream_config(pipe_ctx, false);
#endif
			return;
		}

		/* eDP lit up by bios already, no need to enable again. */
		if (pipe_ctx->stream->signal == SIGNAL_TYPE_EDP &&
					apply_edp_fast_boot_optimization &&
					!pipe_ctx->stream->timing.flags.DSC) {
			pipe_ctx->stream->dpms_off = false;
#if defined(CONFIG_DRM_AMD_DC_HDCP)
			update_psp_stream_config(pipe_ctx, false);
#endif
			return;
		}

		if (pipe_ctx->stream->dpms_off)
			return;

		/* Have to setup DSC before DIG FE and BE are connected (which happens before the
		 * link training). This is to make sure the bandwidth sent to DIG BE won't be
		 * bigger than what the link and/or DIG BE can handle. VBID[6]/CompressedStream_flag
		 * will be automatically set at a later time when the video is enabled
		 * (DP_VID_STREAM_EN = 1).
		 */
		if (pipe_ctx->stream->timing.flags.DSC) {
			if (dc_is_dp_signal(pipe_ctx->stream->signal) ||
					dc_is_virtual_signal(pipe_ctx->stream->signal))
				dp_set_dsc_enable(pipe_ctx, true);
		}

		status = enable_link(state, pipe_ctx);

		if (status != DC_OK) {
			DC_LOG_WARNING("enabling link %u failed: %d\n",
			pipe_ctx->stream->link->link_index,
			status);

			/* Abort stream enable *unless* the failure was due to
			 * DP link training - some DP monitors will recover and
			 * show the stream anyway. But MST displays can't proceed
			 * without link training.
			 */
			if (status != DC_FAIL_DP_LINK_TRAINING ||
					pipe_ctx->stream->signal == SIGNAL_TYPE_DISPLAY_PORT_MST) {
				BREAK_TO_DEBUGGER();
				return;
			}
		}

		/* turn off otg test pattern if enable */
		if (pipe_ctx->stream_res.tg->funcs->set_test_pattern)
			pipe_ctx->stream_res.tg->funcs->set_test_pattern(pipe_ctx->stream_res.tg,
					CONTROLLER_DP_TEST_PATTERN_VIDEOMODE,
					COLOR_DEPTH_UNDEFINED);

		/* This second call is needed to reconfigure the DIG
		 * as a workaround for the incorrect value being applied
		 * from transmitter control.
		 */
		if (!dc_is_virtual_signal(pipe_ctx->stream->signal))
			stream->link->link_enc->funcs->setup(
				stream->link->link_enc,
				pipe_ctx->stream->signal);

		dc->hwss.enable_stream(pipe_ctx);

		/* Set DPS PPS SDP (AKA "info frames") */
		if (pipe_ctx->stream->timing.flags.DSC) {
			if (dc_is_dp_signal(pipe_ctx->stream->signal) ||
					dc_is_virtual_signal(pipe_ctx->stream->signal)) {
				dp_set_dsc_on_rx(pipe_ctx, true);
				dp_set_dsc_pps_sdp(pipe_ctx, true);
			}
		}

		if (pipe_ctx->stream->signal == SIGNAL_TYPE_DISPLAY_PORT_MST)
			dc_link_allocate_mst_payload(pipe_ctx);

		dc->hwss.unblank_stream(pipe_ctx,
			&pipe_ctx->stream->link->cur_link_settings);

		if (stream->sink_patches.delay_ignore_msa > 0)
			msleep(stream->sink_patches.delay_ignore_msa);

		if (dc_is_dp_signal(pipe_ctx->stream->signal))
			enable_stream_features(pipe_ctx);
#if defined(CONFIG_DRM_AMD_DC_HDCP)
		update_psp_stream_config(pipe_ctx, false);
#endif

		dc->hwss.enable_audio_stream(pipe_ctx);

	} else { // if (IS_FPGA_MAXIMUS_DC(dc->ctx->dce_environment))
		if (dc_is_dp_signal(pipe_ctx->stream->signal) ||
				dc_is_virtual_signal(pipe_ctx->stream->signal))
			dp_set_dsc_enable(pipe_ctx, true);

	}

	if (pipe_ctx->stream->signal == SIGNAL_TYPE_HDMI_TYPE_A) {
		core_link_set_avmute(pipe_ctx, false);
	}
}

void core_link_disable_stream(struct pipe_ctx *pipe_ctx)
{
	struct dc  *dc = pipe_ctx->stream->ctx->dc;
	struct dc_stream_state *stream = pipe_ctx->stream;
	struct dc_link *link = stream->sink->link;

	if (!IS_DIAG_DC(dc->ctx->dce_environment) &&
			dc_is_virtual_signal(pipe_ctx->stream->signal))
		return;

	if (!pipe_ctx->stream->sink->edid_caps.panel_patch.skip_avmute) {
		if (dc_is_hdmi_signal(pipe_ctx->stream->signal))
			core_link_set_avmute(pipe_ctx, true);
	}

	dc->hwss.disable_audio_stream(pipe_ctx);

#if defined(CONFIG_DRM_AMD_DC_HDCP)
	update_psp_stream_config(pipe_ctx, true);
#endif
	dc->hwss.blank_stream(pipe_ctx);

	if (pipe_ctx->stream->signal == SIGNAL_TYPE_DISPLAY_PORT_MST)
		deallocate_mst_payload(pipe_ctx);

	if (dc_is_hdmi_signal(pipe_ctx->stream->signal)) {
		struct ext_hdmi_settings settings = {0};
		enum engine_id eng_id = pipe_ctx->stream_res.stream_enc->id;

		unsigned short masked_chip_caps = link->chip_caps &
				EXT_DISPLAY_PATH_CAPS__EXT_CHIP_MASK;
		//Need to inform that sink is going to use legacy HDMI mode.
		dal_ddc_service_write_scdc_data(
			link->ddc,
			165000,//vbios only handles 165Mhz.
			false);
		if (masked_chip_caps == EXT_DISPLAY_PATH_CAPS__HDMI20_TISN65DP159RSBT) {
			/* DP159, Retimer settings */
			if (get_ext_hdmi_settings(pipe_ctx, eng_id, &settings))
				write_i2c_retimer_setting(pipe_ctx,
						false, false, &settings);
			else
				write_i2c_default_retimer_setting(pipe_ctx,
						false, false);
		} else if (masked_chip_caps == EXT_DISPLAY_PATH_CAPS__HDMI20_PI3EQX1204) {
			/* PI3EQX1204, Redriver settings */
			write_i2c_redriver_setting(pipe_ctx, false);
		}
	}

	disable_link(pipe_ctx->stream->link, pipe_ctx->stream->signal);

	dc->hwss.disable_stream(pipe_ctx);

	if (pipe_ctx->stream->timing.flags.DSC) {
		if (dc_is_dp_signal(pipe_ctx->stream->signal))
			dp_set_dsc_enable(pipe_ctx, false);
	}
}

void core_link_set_avmute(struct pipe_ctx *pipe_ctx, bool enable)
{
	struct dc  *dc = pipe_ctx->stream->ctx->dc;

	if (!dc_is_hdmi_signal(pipe_ctx->stream->signal))
		return;

	dc->hwss.set_avmute(pipe_ctx, enable);
}

/**
 *  dc_link_enable_hpd_filter:
 *     If enable is true, programs HPD filter on associated HPD line using
 *     delay_on_disconnect/delay_on_connect values dependent on
 *     link->connector_signal
 *
 *     If enable is false, programs HPD filter on associated HPD line with no
 *     delays on connect or disconnect
 *
 *  @link:   pointer to the dc link
 *  @enable: boolean specifying whether to enable hbd
 */
void dc_link_enable_hpd_filter(struct dc_link *link, bool enable)
{
	struct gpio *hpd;

	if (enable) {
		link->is_hpd_filter_disabled = false;
		program_hpd_filter(link);
	} else {
		link->is_hpd_filter_disabled = true;
		/* Obtain HPD handle */
		hpd = get_hpd_gpio(link->ctx->dc_bios, link->link_id, link->ctx->gpio_service);

		if (!hpd)
			return;

		/* Setup HPD filtering */
		if (dal_gpio_open(hpd, GPIO_MODE_INTERRUPT) == GPIO_RESULT_OK) {
			struct gpio_hpd_config config;

			config.delay_on_connect = 0;
			config.delay_on_disconnect = 0;

			dal_irq_setup_hpd_filter(hpd, &config);

			dal_gpio_close(hpd);
		} else {
			ASSERT_CRITICAL(false);
		}
		/* Release HPD handle */
		dal_gpio_destroy_irq(&hpd);
	}
}

uint32_t dc_bandwidth_in_kbps_from_timing(
	const struct dc_crtc_timing *timing)
{
	uint32_t bits_per_channel = 0;
	uint32_t kbps;

#if defined(CONFIG_DRM_AMD_DC_DCN)
	if (timing->flags.DSC)
		return dc_dsc_stream_bandwidth_in_kbps(timing,
				timing->dsc_cfg.bits_per_pixel,
				timing->dsc_cfg.num_slices_h,
				timing->dsc_cfg.is_dp);
#endif

	switch (timing->display_color_depth) {
	case COLOR_DEPTH_666:
		bits_per_channel = 6;
		break;
	case COLOR_DEPTH_888:
		bits_per_channel = 8;
		break;
	case COLOR_DEPTH_101010:
		bits_per_channel = 10;
		break;
	case COLOR_DEPTH_121212:
		bits_per_channel = 12;
		break;
	case COLOR_DEPTH_141414:
		bits_per_channel = 14;
		break;
	case COLOR_DEPTH_161616:
		bits_per_channel = 16;
		break;
	default:
		ASSERT(bits_per_channel != 0);
		bits_per_channel = 8;
		break;
	}

	kbps = timing->pix_clk_100hz / 10;
	kbps *= bits_per_channel;

	if (timing->flags.Y_ONLY != 1) {
		/*Only YOnly make reduce bandwidth by 1/3 compares to RGB*/
		kbps *= 3;
		if (timing->pixel_encoding == PIXEL_ENCODING_YCBCR420)
			kbps /= 2;
		else if (timing->pixel_encoding == PIXEL_ENCODING_YCBCR422)
			kbps = kbps * 2 / 3;
	}

	return kbps;

}

void dc_link_set_drive_settings(struct dc *dc,
				struct link_training_settings *lt_settings,
				const struct dc_link *link)
{

	int i;

	for (i = 0; i < dc->link_count; i++) {
		if (dc->links[i] == link)
			break;
	}

	if (i >= dc->link_count)
		ASSERT_CRITICAL(false);

	dc_link_dp_set_drive_settings(dc->links[i], lt_settings);
}

void dc_link_set_preferred_link_settings(struct dc *dc,
					 struct dc_link_settings *link_setting,
					 struct dc_link *link)
{
	int i;
	struct pipe_ctx *pipe;
	struct dc_stream_state *link_stream;
	struct dc_link_settings store_settings = *link_setting;

	link->preferred_link_setting = store_settings;

	/* Retrain with preferred link settings only relevant for
	 * DP signal type
	 * Check for non-DP signal or if passive dongle present
	 */
	if (!dc_is_dp_signal(link->connector_signal) ||
		link->dongle_max_pix_clk > 0)
		return;

	for (i = 0; i < MAX_PIPES; i++) {
		pipe = &dc->current_state->res_ctx.pipe_ctx[i];
		if (pipe->stream && pipe->stream->link) {
			if (pipe->stream->link == link) {
				link_stream = pipe->stream;
				break;
			}
		}
	}

	/* Stream not found */
	if (i == MAX_PIPES)
		return;

	/* Cannot retrain link if backend is off */
	if (link_stream->dpms_off)
		return;

	decide_link_settings(link_stream, &store_settings);

	if ((store_settings.lane_count != LANE_COUNT_UNKNOWN) &&
		(store_settings.link_rate != LINK_RATE_UNKNOWN))
		dp_retrain_link_dp_test(link, &store_settings, false);
}

void dc_link_set_preferred_training_settings(struct dc *dc,
						 struct dc_link_settings *link_setting,
						 struct dc_link_training_overrides *lt_overrides,
						 struct dc_link *link,
						 bool skip_immediate_retrain)
{
	if (lt_overrides != NULL)
		link->preferred_training_settings = *lt_overrides;
	else
		memset(&link->preferred_training_settings, 0, sizeof(link->preferred_training_settings));

	if (link_setting != NULL) {
		link->preferred_link_setting = *link_setting;
	} else {
		link->preferred_link_setting.lane_count = LANE_COUNT_UNKNOWN;
		link->preferred_link_setting.link_rate = LINK_RATE_UNKNOWN;
	}

	/* Retrain now, or wait until next stream update to apply */
	if (skip_immediate_retrain == false)
		dc_link_set_preferred_link_settings(dc, &link->preferred_link_setting, link);
}

void dc_link_enable_hpd(const struct dc_link *link)
{
	dc_link_dp_enable_hpd(link);
}

void dc_link_disable_hpd(const struct dc_link *link)
{
	dc_link_dp_disable_hpd(link);
}

void dc_link_set_test_pattern(struct dc_link *link,
			      enum dp_test_pattern test_pattern,
			      enum dp_test_pattern_color_space test_pattern_color_space,
			      const struct link_training_settings *p_link_settings,
			      const unsigned char *p_custom_pattern,
			      unsigned int cust_pattern_size)
{
	if (link != NULL)
		dc_link_dp_set_test_pattern(
			link,
			test_pattern,
			test_pattern_color_space,
			p_link_settings,
			p_custom_pattern,
			cust_pattern_size);
}

uint32_t dc_link_bandwidth_kbps(
	const struct dc_link *link,
	const struct dc_link_settings *link_setting)
{
	uint32_t link_bw_kbps =
		link_setting->link_rate * LINK_RATE_REF_FREQ_IN_KHZ; /* bytes per sec */

	link_bw_kbps *= 8;   /* 8 bits per byte*/
	link_bw_kbps *= link_setting->lane_count;

	if (dc_link_should_enable_fec(link)) {
		/* Account for FEC overhead.
		 * We have to do it based on caps,
		 * and not based on FEC being set ready,
		 * because FEC is set ready too late in
		 * the process to correctly be picked up
		 * by mode enumeration.
		 *
		 * There's enough zeros at the end of 'kbps'
		 * that make the below operation 100% precise
		 * for our purposes.
		 * 'long long' makes it work even for HDMI 2.1
		 * max bandwidth (and much, much bigger bandwidths
		 * than that, actually).
		 *
		 * NOTE: Reducing link BW by 3% may not be precise
		 * because it may be a stream BT that increases by 3%, and so
		 * 1/1.03 = 0.970873 factor should have been used instead,
		 * but the difference is minimal and is in a safe direction,
		 * which all works well around potential ambiguity of DP 1.4a spec.
		 */
		long long fec_link_bw_kbps = link_bw_kbps * 970LL;
		link_bw_kbps = (uint32_t)(div64_s64(fec_link_bw_kbps, 1000LL));
	}

	return link_bw_kbps;

}

const struct dc_link_settings *dc_link_get_link_cap(
		const struct dc_link *link)
{
	if (link->preferred_link_setting.lane_count != LANE_COUNT_UNKNOWN &&
			link->preferred_link_setting.link_rate != LINK_RATE_UNKNOWN)
		return &link->preferred_link_setting;
	return &link->verified_link_cap;
}

void dc_link_overwrite_extended_receiver_cap(
		struct dc_link *link)
{
	dp_overwrite_extended_receiver_cap(link);
}

bool dc_link_is_fec_supported(const struct dc_link *link)
{
	struct link_encoder *link_enc = NULL;

	/* Links supporting dynamically assigned link encoder will be assigned next
	 * available encoder if one not already assigned.
	 */
	if (link->is_dig_mapping_flexible &&
			link->dc->res_pool->funcs->link_encs_assign) {
		link_enc = link_enc_cfg_get_link_enc_used_by_link(link->dc->current_state, link);
		if (link_enc == NULL)
			link_enc = link_enc_cfg_get_next_avail_link_enc(link->dc, link->dc->current_state);
	} else
		link_enc = link->link_enc;
	ASSERT(link_enc);

	return (dc_is_dp_signal(link->connector_signal) &&
			link_enc->features.fec_supported &&
			link->dpcd_caps.fec_cap.bits.FEC_CAPABLE &&
			!IS_FPGA_MAXIMUS_DC(link->ctx->dce_environment));
}

bool dc_link_should_enable_fec(const struct dc_link *link)
{
	bool is_fec_disable = false;
	bool ret = false;

	if ((link->connector_signal != SIGNAL_TYPE_DISPLAY_PORT_MST &&
			link->local_sink &&
			link->local_sink->edid_caps.panel_patch.disable_fec) ||
			(link->connector_signal == SIGNAL_TYPE_EDP &&
					link->dc->debug.force_enable_edp_fec == false)) // Disable FEC for eDP
		is_fec_disable = true;

	if (dc_link_is_fec_supported(link) && !link->dc->debug.disable_fec && !is_fec_disable)
		ret = true;

	return ret;
}<|MERGE_RESOLUTION|>--- conflicted
+++ resolved
@@ -49,10 +49,7 @@
 #include "dmub/dmub_srv.h"
 #include "inc/hw/panel_cntl.h"
 #include "inc/link_enc_cfg.h"
-<<<<<<< HEAD
-=======
 #include "inc/link_dpcd.h"
->>>>>>> 50be9417
 
 #define DC_LOGGER_INIT(logger)
 
@@ -736,28 +733,9 @@
 		}
 
 		if (link->type != dc_connection_mst_branch &&
-<<<<<<< HEAD
-		    is_dp_branch_device(link)) {
-			/* DP SST branch */
-			link->type = dc_connection_sst_branch;
-			if (!link->dpcd_caps.sink_count.bits.SINK_COUNT) {
-				/*
-				 * SST branch unplug processing for short irq
-				 */
-				link_disconnect_sink(link);
-				return true;
-			}
-
-			if (is_dp_active_dongle(link) &&
-				(link->dpcd_caps.dongle_type !=
-					DISPLAY_DONGLE_DP_HDMI_CONVERTER))
-				*converter_disable_audio = true;
-		}
-=======
 				is_dp_branch_device(link))
 			/* DP SST branch */
 			link->type = dc_connection_sst_branch;
->>>>>>> 50be9417
 	} else {
 		/* DP passive dongles */
 		sink_caps->signal = dp_passive_dongle_detection(link->ddc,
@@ -948,30 +926,6 @@
 				return false;
 			}
 
-<<<<<<< HEAD
-			// Check if dpcp block is the same
-			if (prev_sink) {
-				if (memcmp(&link->dpcd_caps, &prev_dpcd_caps,
-					   sizeof(struct dpcd_caps)))
-					same_dpcd = false;
-			}
-			/* Active SST downstream branch device unplug*/
-			if (link->type == dc_connection_sst_branch &&
-			    link->dpcd_caps.sink_count.bits.SINK_COUNT == 0) {
-				if (prev_sink)
-					/* Downstream unplug */
-					dc_sink_release(prev_sink);
-				return true;
-			}
-
-			// link switch from MST to non-MST stop topology manager
-			if (pre_connection_type == dc_connection_mst_branch &&
-				link->type != dc_connection_mst_branch) {
-				dm_helpers_dp_mst_stop_top_mgr(link->ctx, link);
-			}
-
-=======
->>>>>>> 50be9417
 			if (link->type == dc_connection_mst_branch) {
 				LINK_INFO("link=%d, mst branch is now Connected\n",
 					  link->link_index);
