--- conflicted
+++ resolved
@@ -2405,10 +2405,7 @@
 {
 	struct dc  *dc = link->ctx->dc;
 	struct dmcu *dmcu = dc->res_pool->dmcu;
-<<<<<<< HEAD
-=======
 	struct dmub_psr *psr = dc->res_pool->psr;
->>>>>>> 26dca6db
 
 	if ((psr != NULL) && link->psr_feature_enabled)
 		psr->funcs->set_psr_enable(psr, allow_active);
@@ -2424,10 +2421,7 @@
 {
 	struct dc  *dc = link->ctx->dc;
 	struct dmcu *dmcu = dc->res_pool->dmcu;
-<<<<<<< HEAD
-=======
 	struct dmub_psr *psr = dc->res_pool->psr;
->>>>>>> 26dca6db
 
 	if (psr != NULL && link->psr_feature_enabled)
 		psr->funcs->get_psr_state(psr_state);
@@ -2490,10 +2484,7 @@
 
 	dc = link->ctx->dc;
 	dmcu = dc->res_pool->dmcu;
-<<<<<<< HEAD
-=======
 	psr = dc->res_pool->psr;
->>>>>>> 26dca6db
 
 	if (!dmcu && !psr)
 		return false;
