--- conflicted
+++ resolved
@@ -1381,11 +1381,7 @@
 	 * sent as part of pplib_apply_display_requirements.
 	 * So just return.
 	 */
-<<<<<<< HEAD
-	if (!pp_smu->set_display_count)
-=======
 	if (!pp_smu || !pp_smu->set_display_count)
->>>>>>> 9f51ae62
 		return;
 
 	display_count = 0;
