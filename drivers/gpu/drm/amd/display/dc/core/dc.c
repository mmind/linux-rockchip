/*
 * Copyright 2015 Advanced Micro Devices, Inc.
 *
 * Permission is hereby granted, free of charge, to any person obtaining a
 * copy of this software and associated documentation files (the "Software"),
 * to deal in the Software without restriction, including without limitation
 * the rights to use, copy, modify, merge, publish, distribute, sublicense,
 * and/or sell copies of the Software, and to permit persons to whom the
 * Software is furnished to do so, subject to the following conditions:
 *
 * The above copyright notice and this permission notice shall be included in
 * all copies or substantial portions of the Software.
 *
 * THE SOFTWARE IS PROVIDED "AS IS", WITHOUT WARRANTY OF ANY KIND, EXPRESS OR
 * IMPLIED, INCLUDING BUT NOT LIMITED TO THE WARRANTIES OF MERCHANTABILITY,
 * FITNESS FOR A PARTICULAR PURPOSE AND NONINFRINGEMENT.  IN NO EVENT SHALL
 * THE COPYRIGHT HOLDER(S) OR AUTHOR(S) BE LIABLE FOR ANY CLAIM, DAMAGES OR
 * OTHER LIABILITY, WHETHER IN AN ACTION OF CONTRACT, TORT OR OTHERWISE,
 * ARISING FROM, OUT OF OR IN CONNECTION WITH THE SOFTWARE OR THE USE OR
 * OTHER DEALINGS IN THE SOFTWARE.
 *
 * Authors: AMD
 */

#include "dm_services.h"

#include "dc.h"

#include "core_status.h"
#include "core_types.h"
#include "hw_sequencer.h"

#include "resource.h"

#include "clock_source.h"
#include "dc_bios_types.h"

#include "bios_parser_interface.h"
#include "include/irq_service_interface.h"
#include "transform.h"
#include "dpp.h"
#include "timing_generator.h"
#include "virtual/virtual_link_encoder.h"

#include "link_hwss.h"
#include "link_encoder.h"

#include "dc_link_ddc.h"
#include "dm_helpers.h"
#include "mem_input.h"
#include "hubp.h"


/*******************************************************************************
 * Private functions
 ******************************************************************************/

static inline void elevate_update_type(enum surface_update_type *original, enum surface_update_type new)
{
	if (new > *original)
		*original = new;
}

static void destroy_links(struct dc *dc)
{
	uint32_t i;

	for (i = 0; i < dc->link_count; i++) {
		if (NULL != dc->links[i])
			link_destroy(&dc->links[i]);
	}
}

static bool create_links(
		struct dc *dc,
		uint32_t num_virtual_links)
{
	int i;
	int connectors_num;
	struct dc_bios *bios = dc->ctx->dc_bios;

	dc->link_count = 0;

	connectors_num = bios->funcs->get_connectors_number(bios);

	if (connectors_num > ENUM_ID_COUNT) {
		dm_error(
			"DC: Number of connectors %d exceeds maximum of %d!\n",
			connectors_num,
			ENUM_ID_COUNT);
		return false;
	}

	if (connectors_num == 0 && num_virtual_links == 0) {
		dm_error("DC: Number of connectors is zero!\n");
	}

	dm_output_to_console(
		"DC: %s: connectors_num: physical:%d, virtual:%d\n",
		__func__,
		connectors_num,
		num_virtual_links);

	for (i = 0; i < connectors_num; i++) {
		struct link_init_data link_init_params = {0};
		struct dc_link *link;

		link_init_params.ctx = dc->ctx;
		/* next BIOS object table connector */
		link_init_params.connector_index = i;
		link_init_params.link_index = dc->link_count;
		link_init_params.dc = dc;
		link = link_create(&link_init_params);

		if (link) {
			dc->links[dc->link_count] = link;
			link->dc = dc;
			++dc->link_count;
		}
	}

	for (i = 0; i < num_virtual_links; i++) {
		struct dc_link *link = kzalloc(sizeof(*link), GFP_KERNEL);
		struct encoder_init_data enc_init = {0};

		if (link == NULL) {
			BREAK_TO_DEBUGGER();
			goto failed_alloc;
		}

		link->link_index = dc->link_count;
		dc->links[dc->link_count] = link;
		dc->link_count++;

		link->ctx = dc->ctx;
		link->dc = dc;
		link->connector_signal = SIGNAL_TYPE_VIRTUAL;
		link->link_id.type = OBJECT_TYPE_CONNECTOR;
		link->link_id.id = CONNECTOR_ID_VIRTUAL;
		link->link_id.enum_id = ENUM_ID_1;
		link->link_enc = kzalloc(sizeof(*link->link_enc), GFP_KERNEL);

		if (!link->link_enc) {
			BREAK_TO_DEBUGGER();
			goto failed_alloc;
		}

		link->link_status.dpcd_caps = &link->dpcd_caps;

		enc_init.ctx = dc->ctx;
		enc_init.channel = CHANNEL_ID_UNKNOWN;
		enc_init.hpd_source = HPD_SOURCEID_UNKNOWN;
		enc_init.transmitter = TRANSMITTER_UNKNOWN;
		enc_init.connector = link->link_id;
		enc_init.encoder.type = OBJECT_TYPE_ENCODER;
		enc_init.encoder.id = ENCODER_ID_INTERNAL_VIRTUAL;
		enc_init.encoder.enum_id = ENUM_ID_1;
		virtual_link_encoder_construct(link->link_enc, &enc_init);
	}

	return true;

failed_alloc:
	return false;
}

bool dc_stream_adjust_vmin_vmax(struct dc *dc,
		struct dc_stream_state **streams, int num_streams,
		int vmin, int vmax)
{
	/* TODO: Support multiple streams */
	struct dc_stream_state *stream = streams[0];
	int i = 0;
	bool ret = false;

	for (i = 0; i < MAX_PIPES; i++) {
		struct pipe_ctx *pipe = &dc->current_state->res_ctx.pipe_ctx[i];

		if (pipe->stream == stream && pipe->stream_res.stream_enc) {
			dc->hwss.set_drr(&pipe, 1, vmin, vmax);

			/* build and update the info frame */
			resource_build_info_frame(pipe);
			dc->hwss.update_info_frame(pipe);

			ret = true;
		}
	}
	return ret;
}

bool dc_stream_get_crtc_position(struct dc *dc,
		struct dc_stream_state **streams, int num_streams,
		unsigned int *v_pos, unsigned int *nom_v_pos)
{
	/* TODO: Support multiple streams */
	struct dc_stream_state *stream = streams[0];
	int i = 0;
	bool ret = false;
	struct crtc_position position;

	for (i = 0; i < MAX_PIPES; i++) {
		struct pipe_ctx *pipe =
				&dc->current_state->res_ctx.pipe_ctx[i];

		if (pipe->stream == stream && pipe->stream_res.stream_enc) {
			dc->hwss.get_position(&pipe, 1, &position);

			*v_pos = position.vertical_count;
			*nom_v_pos = position.nominal_vcount;
			ret = true;
		}
	}
	return ret;
}

void dc_stream_set_static_screen_events(struct dc *dc,
		struct dc_stream_state **streams,
		int num_streams,
		const struct dc_static_screen_events *events)
{
	int i = 0;
	int j = 0;
	struct pipe_ctx *pipes_affected[MAX_PIPES];
	int num_pipes_affected = 0;

	for (i = 0; i < num_streams; i++) {
		struct dc_stream_state *stream = streams[i];

		for (j = 0; j < MAX_PIPES; j++) {
			if (dc->current_state->res_ctx.pipe_ctx[j].stream
					== stream) {
				pipes_affected[num_pipes_affected++] =
						&dc->current_state->res_ctx.pipe_ctx[j];
			}
		}
	}

	dc->hwss.set_static_screen_control(pipes_affected, num_pipes_affected, events);
}

static void destruct(struct dc *dc)
{
	dc_release_state(dc->current_state);
	dc->current_state = NULL;

	destroy_links(dc);

	dc_destroy_resource_pool(dc);

	if (dc->ctx->gpio_service)
		dal_gpio_service_destroy(&dc->ctx->gpio_service);

	if (dc->ctx->i2caux)
		dal_i2caux_destroy(&dc->ctx->i2caux);

	if (dc->ctx->created_bios)
		dal_bios_parser_destroy(&dc->ctx->dc_bios);

	if (dc->ctx->logger)
		dal_logger_destroy(&dc->ctx->logger);

	kfree(dc->ctx);
	dc->ctx = NULL;

	kfree(dc->bw_vbios);
	dc->bw_vbios = NULL;

	kfree(dc->bw_dceip);
	dc->bw_dceip = NULL;

#ifdef CONFIG_DRM_AMD_DC_DCN1_0
	kfree(dc->dcn_soc);
	dc->dcn_soc = NULL;

	kfree(dc->dcn_ip);
	dc->dcn_ip = NULL;

#endif
}

static bool construct(struct dc *dc,
		const struct dc_init_data *init_params)
{
	struct dal_logger *logger;
	struct dc_context *dc_ctx;
	struct bw_calcs_dceip *dc_dceip;
	struct bw_calcs_vbios *dc_vbios;
#ifdef CONFIG_DRM_AMD_DC_DCN1_0
	struct dcn_soc_bounding_box *dcn_soc;
	struct dcn_ip_params *dcn_ip;
#endif

	enum dce_version dc_version = DCE_VERSION_UNKNOWN;

	dc_dceip = kzalloc(sizeof(*dc_dceip), GFP_KERNEL);
	if (!dc_dceip) {
		dm_error("%s: failed to create dceip\n", __func__);
		goto fail;
	}

	dc->bw_dceip = dc_dceip;

	dc_vbios = kzalloc(sizeof(*dc_vbios), GFP_KERNEL);
	if (!dc_vbios) {
		dm_error("%s: failed to create vbios\n", __func__);
		goto fail;
	}

	dc->bw_vbios = dc_vbios;
#ifdef CONFIG_DRM_AMD_DC_DCN1_0
	dcn_soc = kzalloc(sizeof(*dcn_soc), GFP_KERNEL);
	if (!dcn_soc) {
		dm_error("%s: failed to create dcn_soc\n", __func__);
		goto fail;
	}

	dc->dcn_soc = dcn_soc;

	dcn_ip = kzalloc(sizeof(*dcn_ip), GFP_KERNEL);
	if (!dcn_ip) {
		dm_error("%s: failed to create dcn_ip\n", __func__);
		goto fail;
	}

	dc->dcn_ip = dcn_ip;
#endif

	dc_ctx = kzalloc(sizeof(*dc_ctx), GFP_KERNEL);
	if (!dc_ctx) {
		dm_error("%s: failed to create ctx\n", __func__);
		goto fail;
	}

	dc_ctx->cgs_device = init_params->cgs_device;
	dc_ctx->driver_context = init_params->driver;
	dc_ctx->dc = dc;
	dc_ctx->asic_id = init_params->asic_id;
	dc->ctx = dc_ctx;

	dc->current_state = dc_create_state();

	if (!dc->current_state) {
		dm_error("%s: failed to create validate ctx\n", __func__);
		goto fail;
	}

	/* Create logger */
	logger = dal_logger_create(dc_ctx, init_params->log_mask);

	if (!logger) {
		/* can *not* call logger. call base driver 'print error' */
		dm_error("%s: failed to create Logger!\n", __func__);
		goto fail;
	}
	dc_ctx->logger = logger;
	dc_ctx->dce_environment = init_params->dce_environment;

	dc_version = resource_parse_asic_id(init_params->asic_id);
<<<<<<< HEAD
	dc->ctx->dce_version = dc_version;
=======
	dc_ctx->dce_version = dc_version;
>>>>>>> 03f51d4e

#if defined(CONFIG_DRM_AMD_DC_FBC)
	dc->ctx->fbc_gpu_addr = init_params->fbc_gpu_addr;
#endif
	/* Resource should construct all asic specific resources.
	 * This should be the only place where we need to parse the asic id
	 */
	if (init_params->vbios_override)
		dc_ctx->dc_bios = init_params->vbios_override;
	else {
		/* Create BIOS parser */
		struct bp_init_data bp_init_data;

		bp_init_data.ctx = dc_ctx;
		bp_init_data.bios = init_params->asic_id.atombios_base_address;

		dc_ctx->dc_bios = dal_bios_parser_create(
				&bp_init_data, dc_version);

		if (!dc_ctx->dc_bios) {
			ASSERT_CRITICAL(false);
			goto fail;
		}

		dc_ctx->created_bios = true;
		}

	/* Create I2C AUX */
	dc_ctx->i2caux = dal_i2caux_create(dc_ctx);

	if (!dc_ctx->i2caux) {
		ASSERT_CRITICAL(false);
		goto fail;
	}

	/* Create GPIO service */
	dc_ctx->gpio_service = dal_gpio_service_create(
			dc_version,
			dc_ctx->dce_environment,
			dc_ctx);

	if (!dc_ctx->gpio_service) {
		ASSERT_CRITICAL(false);
		goto fail;
	}

	dc->res_pool = dc_create_resource_pool(
			dc,
			init_params->num_virtual_links,
			dc_version,
			init_params->asic_id);
	if (!dc->res_pool)
		goto fail;

	dc_resource_state_construct(dc, dc->current_state);

	if (!create_links(dc, init_params->num_virtual_links))
		goto fail;

	return true;

fail:

	destruct(dc);
	return false;
}

static void disable_dangling_plane(struct dc *dc, struct dc_state *context)
{
	int i, j;
	struct dc_state *dangling_context = dc_create_state();
	struct dc_state *current_ctx;

	if (dangling_context == NULL)
		return;

	dc_resource_state_copy_construct(dc->current_state, dangling_context);

	for (i = 0; i < dc->res_pool->pipe_count; i++) {
		struct dc_stream_state *old_stream =
				dc->current_state->res_ctx.pipe_ctx[i].stream;
		bool should_disable = true;

		for (j = 0; j < context->stream_count; j++) {
			if (old_stream == context->streams[j]) {
				should_disable = false;
				break;
			}
		}
		if (should_disable && old_stream) {
			dc_rem_all_planes_for_stream(dc, old_stream, dangling_context);
			dc->hwss.apply_ctx_for_surface(dc, old_stream, 0, dangling_context);
		}
	}

	current_ctx = dc->current_state;
	dc->current_state = dangling_context;
	dc_release_state(current_ctx);
}

/*******************************************************************************
 * Public functions
 ******************************************************************************/

struct dc *dc_create(const struct dc_init_data *init_params)
 {
	struct dc *dc = kzalloc(sizeof(*dc), GFP_KERNEL);
	unsigned int full_pipe_count;

	if (NULL == dc)
		goto alloc_fail;

	if (false == construct(dc, init_params))
		goto construct_fail;

	/*TODO: separate HW and SW initialization*/
	dc->hwss.init_hw(dc);

	full_pipe_count = dc->res_pool->pipe_count;
	if (dc->res_pool->underlay_pipe_index != NO_UNDERLAY_PIPE)
		full_pipe_count--;
	dc->caps.max_streams = min(
			full_pipe_count,
			dc->res_pool->stream_enc_count);

	dc->caps.max_links = dc->link_count;
	dc->caps.max_audios = dc->res_pool->audio_count;
	dc->caps.linear_pitch_alignment = 64;

	dc->config = init_params->flags;

	dm_logger_write(dc->ctx->logger, LOG_DC,
			"Display Core initialized\n");


	/* TODO: missing feature to be enabled */
	dc->debug.disable_dfs_bypass = true;

	return dc;

construct_fail:
	kfree(dc);

alloc_fail:
	return NULL;
}

void dc_destroy(struct dc **dc)
{
	destruct(*dc);
	kfree(*dc);
	*dc = NULL;
}

static void enable_timing_multisync(
		struct dc *dc,
		struct dc_state *ctx)
{
	int i = 0, multisync_count = 0;
	int pipe_count = dc->res_pool->pipe_count;
	struct pipe_ctx *multisync_pipes[MAX_PIPES] = { NULL };

	for (i = 0; i < pipe_count; i++) {
		if (!ctx->res_ctx.pipe_ctx[i].stream ||
				!ctx->res_ctx.pipe_ctx[i].stream->triggered_crtc_reset.enabled)
			continue;
		multisync_pipes[multisync_count] = &ctx->res_ctx.pipe_ctx[i];
		multisync_count++;
	}

	if (multisync_count > 1) {
		dc->hwss.enable_per_frame_crtc_position_reset(
			dc, multisync_count, multisync_pipes);
	}
}

static void program_timing_sync(
		struct dc *dc,
		struct dc_state *ctx)
{
	int i, j;
	int group_index = 0;
	int pipe_count = dc->res_pool->pipe_count;
	struct pipe_ctx *unsynced_pipes[MAX_PIPES] = { NULL };

	for (i = 0; i < pipe_count; i++) {
		if (!ctx->res_ctx.pipe_ctx[i].stream || ctx->res_ctx.pipe_ctx[i].top_pipe)
			continue;

		unsynced_pipes[i] = &ctx->res_ctx.pipe_ctx[i];
	}

	for (i = 0; i < pipe_count; i++) {
		int group_size = 1;
		struct pipe_ctx *pipe_set[MAX_PIPES];

		if (!unsynced_pipes[i])
			continue;

		pipe_set[0] = unsynced_pipes[i];
		unsynced_pipes[i] = NULL;

		/* Add tg to the set, search rest of the tg's for ones with
		 * same timing, add all tgs with same timing to the group
		 */
		for (j = i + 1; j < pipe_count; j++) {
			if (!unsynced_pipes[j])
				continue;

			if (resource_are_streams_timing_synchronizable(
					unsynced_pipes[j]->stream,
					pipe_set[0]->stream)) {
				pipe_set[group_size] = unsynced_pipes[j];
				unsynced_pipes[j] = NULL;
				group_size++;
			}
		}

		/* set first unblanked pipe as master */
		for (j = 0; j < group_size; j++) {
			struct pipe_ctx *temp;

			if (pipe_set[j]->stream_res.tg->funcs->is_blanked && !pipe_set[j]->stream_res.tg->funcs->is_blanked(pipe_set[j]->stream_res.tg)) {
				if (j == 0)
					break;

				temp = pipe_set[0];
				pipe_set[0] = pipe_set[j];
				pipe_set[j] = temp;
				break;
			}
		}

		/* remove any other unblanked pipes as they have already been synced */
		for (j = j + 1; j < group_size; j++) {
			if (pipe_set[j]->stream_res.tg->funcs->is_blanked && !pipe_set[j]->stream_res.tg->funcs->is_blanked(pipe_set[j]->stream_res.tg)) {
				group_size--;
				pipe_set[j] = pipe_set[group_size];
				j--;
			}
		}

		if (group_size > 1) {
			dc->hwss.enable_timing_synchronization(
				dc, group_index, group_size, pipe_set);
			group_index++;
		}
	}
}

static bool context_changed(
		struct dc *dc,
		struct dc_state *context)
{
	uint8_t i;

	if (context->stream_count != dc->current_state->stream_count)
		return true;

	for (i = 0; i < dc->current_state->stream_count; i++) {
		if (dc->current_state->streams[i] != context->streams[i])
			return true;
	}

	return false;
}

bool dc_enable_stereo(
	struct dc *dc,
	struct dc_state *context,
	struct dc_stream_state *streams[],
	uint8_t stream_count)
{
	bool ret = true;
	int i, j;
	struct pipe_ctx *pipe;

	for (i = 0; i < MAX_PIPES; i++) {
		if (context != NULL)
			pipe = &context->res_ctx.pipe_ctx[i];
		else
			pipe = &dc->current_state->res_ctx.pipe_ctx[i];
		for (j = 0 ; pipe && j < stream_count; j++)  {
			if (streams[j] && streams[j] == pipe->stream &&
				dc->hwss.setup_stereo)
				dc->hwss.setup_stereo(pipe, dc);
		}
	}

	return ret;
}


/*
 * Applies given context to HW and copy it into current context.
 * It's up to the user to release the src context afterwards.
 */
static enum dc_status dc_commit_state_no_check(struct dc *dc, struct dc_state *context)
{
	struct dc_bios *dcb = dc->ctx->dc_bios;
	enum dc_status result = DC_ERROR_UNEXPECTED;
	struct pipe_ctx *pipe;
	int i, k, l;
	struct dc_stream_state *dc_streams[MAX_STREAMS] = {0};

	disable_dangling_plane(dc, context);

	for (i = 0; i < context->stream_count; i++)
		dc_streams[i] =  context->streams[i];

	if (!dcb->funcs->is_accelerated_mode(dcb))
		dc->hwss.enable_accelerated_mode(dc);

	/* re-program planes for existing stream, in case we need to
	 * free up plane resource for later use
	 */
	for (i = 0; i < context->stream_count; i++) {
		if (context->streams[i]->mode_changed)
			continue;

		dc->hwss.apply_ctx_for_surface(
			dc, context->streams[i],
			context->stream_status[i].plane_count,
			context); /* use new pipe config in new context */
	}

	/* Program hardware */
	dc->hwss.ready_shared_resources(dc, context);

	for (i = 0; i < dc->res_pool->pipe_count; i++) {
		pipe = &context->res_ctx.pipe_ctx[i];
		dc->hwss.wait_for_mpcc_disconnect(dc, dc->res_pool, pipe);
	}

	result = dc->hwss.apply_ctx_to_hw(dc, context);

	if (result != DC_OK)
		return result;

	if (context->stream_count > 1) {
		enable_timing_multisync(dc, context);
		program_timing_sync(dc, context);
	}

	/* Program all planes within new context*/
	for (i = 0; i < context->stream_count; i++) {
		const struct dc_sink *sink = context->streams[i]->sink;

		if (!context->streams[i]->mode_changed)
			continue;

		dc->hwss.apply_ctx_for_surface(
				dc, context->streams[i],
				context->stream_status[i].plane_count,
				context);

		/*
		 * enable stereo
		 * TODO rework dc_enable_stereo call to work with validation sets?
		 */
		for (k = 0; k < MAX_PIPES; k++) {
			pipe = &context->res_ctx.pipe_ctx[k];

			for (l = 0 ; pipe && l < context->stream_count; l++)  {
				if (context->streams[l] &&
					context->streams[l] == pipe->stream &&
					dc->hwss.setup_stereo)
					dc->hwss.setup_stereo(pipe, dc);
			}
		}

		CONN_MSG_MODE(sink->link, "{%dx%d, %dx%d@%dKhz}",
				context->streams[i]->timing.h_addressable,
				context->streams[i]->timing.v_addressable,
				context->streams[i]->timing.h_total,
				context->streams[i]->timing.v_total,
				context->streams[i]->timing.pix_clk_khz);
	}

	dc_enable_stereo(dc, context, dc_streams, context->stream_count);

	dc_release_state(dc->current_state);

	dc->current_state = context;

	dc_retain_state(dc->current_state);

	dc->hwss.optimize_shared_resources(dc);

	return result;
}

bool dc_commit_state(struct dc *dc, struct dc_state *context)
{
	enum dc_status result = DC_ERROR_UNEXPECTED;
	int i;

	if (false == context_changed(dc, context))
		return DC_OK;

	dm_logger_write(dc->ctx->logger, LOG_DC, "%s: %d streams\n",
				__func__, context->stream_count);

	for (i = 0; i < context->stream_count; i++) {
		struct dc_stream_state *stream = context->streams[i];

		dc_stream_log(stream,
				dc->ctx->logger,
				LOG_DC);
	}

	result = dc_commit_state_no_check(dc, context);

	return (result == DC_OK);
}

bool dc_post_update_surfaces_to_stream(struct dc *dc)
{
	int i;
	struct dc_state *context = dc->current_state;

	post_surface_trace(dc);

	for (i = 0; i < dc->res_pool->pipe_count; i++)
		if (context->res_ctx.pipe_ctx[i].stream == NULL ||
		    context->res_ctx.pipe_ctx[i].plane_state == NULL) {
			context->res_ctx.pipe_ctx[i].pipe_idx = i;
			dc->hwss.disable_plane(dc, &context->res_ctx.pipe_ctx[i]);
		}
<<<<<<< HEAD
=======

	dc->optimized_required = false;
>>>>>>> 03f51d4e

	/* 3rd param should be true, temp w/a for RV*/
#if defined(CONFIG_DRM_AMD_DC_DCN1_0)
	dc->hwss.set_bandwidth(dc, context, dc->ctx->dce_version < DCN_VERSION_1_0);
#else
	dc->hwss.set_bandwidth(dc, context, true);
#endif
	return true;
}

/*
 * TODO this whole function needs to go
 *
 * dc_surface_update is needlessly complex. See if we can just replace this
 * with a dc_plane_state and follow the atomic model a bit more closely here.
 */
bool dc_commit_planes_to_stream(
		struct dc *dc,
		struct dc_plane_state **plane_states,
		uint8_t new_plane_count,
		struct dc_stream_state *dc_stream,
		struct dc_state *state)
{
	/* no need to dynamically allocate this. it's pretty small */
	struct dc_surface_update updates[MAX_SURFACES];
	struct dc_flip_addrs *flip_addr;
	struct dc_plane_info *plane_info;
	struct dc_scaling_info *scaling_info;
	int i;
	struct dc_stream_update *stream_update =
			kzalloc(sizeof(struct dc_stream_update), GFP_KERNEL);

	if (!stream_update) {
		BREAK_TO_DEBUGGER();
		return false;
	}

	flip_addr = kcalloc(MAX_SURFACES, sizeof(struct dc_flip_addrs),
			    GFP_KERNEL);
	plane_info = kcalloc(MAX_SURFACES, sizeof(struct dc_plane_info),
			     GFP_KERNEL);
	scaling_info = kcalloc(MAX_SURFACES, sizeof(struct dc_scaling_info),
			       GFP_KERNEL);

	if (!flip_addr || !plane_info || !scaling_info) {
		kfree(flip_addr);
		kfree(plane_info);
		kfree(scaling_info);
		kfree(stream_update);
		return false;
	}

	memset(updates, 0, sizeof(updates));

	stream_update->src = dc_stream->src;
	stream_update->dst = dc_stream->dst;
	stream_update->out_transfer_func = dc_stream->out_transfer_func;

	for (i = 0; i < new_plane_count; i++) {
		updates[i].surface = plane_states[i];
		updates[i].gamma =
			(struct dc_gamma *)plane_states[i]->gamma_correction;
		updates[i].in_transfer_func = plane_states[i]->in_transfer_func;
		flip_addr[i].address = plane_states[i]->address;
		flip_addr[i].flip_immediate = plane_states[i]->flip_immediate;
		plane_info[i].color_space = plane_states[i]->color_space;
		plane_info[i].input_tf = plane_states[i]->input_tf;
		plane_info[i].format = plane_states[i]->format;
		plane_info[i].plane_size = plane_states[i]->plane_size;
		plane_info[i].rotation = plane_states[i]->rotation;
		plane_info[i].horizontal_mirror = plane_states[i]->horizontal_mirror;
		plane_info[i].stereo_format = plane_states[i]->stereo_format;
		plane_info[i].tiling_info = plane_states[i]->tiling_info;
		plane_info[i].visible = plane_states[i]->visible;
		plane_info[i].per_pixel_alpha = plane_states[i]->per_pixel_alpha;
		plane_info[i].dcc = plane_states[i]->dcc;
		scaling_info[i].scaling_quality = plane_states[i]->scaling_quality;
		scaling_info[i].src_rect = plane_states[i]->src_rect;
		scaling_info[i].dst_rect = plane_states[i]->dst_rect;
		scaling_info[i].clip_rect = plane_states[i]->clip_rect;

		updates[i].flip_addr = &flip_addr[i];
		updates[i].plane_info = &plane_info[i];
		updates[i].scaling_info = &scaling_info[i];
	}

	dc_commit_updates_for_stream(
			dc,
			updates,
			new_plane_count,
			dc_stream, stream_update, plane_states, state);

	kfree(flip_addr);
	kfree(plane_info);
	kfree(scaling_info);
	kfree(stream_update);
	return true;
}

struct dc_state *dc_create_state(void)
{
	struct dc_state *context = kzalloc(sizeof(struct dc_state),
					   GFP_KERNEL);

	if (!context)
		return NULL;

	kref_init(&context->refcount);
	return context;
}

void dc_retain_state(struct dc_state *context)
{
	kref_get(&context->refcount);
}

static void dc_state_free(struct kref *kref)
{
	struct dc_state *context = container_of(kref, struct dc_state, refcount);
	dc_resource_state_destruct(context);
	kfree(context);
}

void dc_release_state(struct dc_state *context)
{
	kref_put(&context->refcount, dc_state_free);
}

static bool is_surface_in_context(
		const struct dc_state *context,
		const struct dc_plane_state *plane_state)
{
	int j;

	for (j = 0; j < MAX_PIPES; j++) {
		const struct pipe_ctx *pipe_ctx = &context->res_ctx.pipe_ctx[j];

		if (plane_state == pipe_ctx->plane_state) {
			return true;
		}
	}

	return false;
}

static unsigned int pixel_format_to_bpp(enum surface_pixel_format format)
{
	switch (format) {
	case SURFACE_PIXEL_FORMAT_VIDEO_420_YCbCr:
	case SURFACE_PIXEL_FORMAT_VIDEO_420_YCrCb:
		return 12;
	case SURFACE_PIXEL_FORMAT_GRPH_ARGB1555:
	case SURFACE_PIXEL_FORMAT_GRPH_RGB565:
	case SURFACE_PIXEL_FORMAT_VIDEO_420_10bpc_YCbCr:
	case SURFACE_PIXEL_FORMAT_VIDEO_420_10bpc_YCrCb:
		return 16;
	case SURFACE_PIXEL_FORMAT_GRPH_ARGB8888:
	case SURFACE_PIXEL_FORMAT_GRPH_ABGR8888:
	case SURFACE_PIXEL_FORMAT_GRPH_ARGB2101010:
	case SURFACE_PIXEL_FORMAT_GRPH_ABGR2101010:
		return 32;
	case SURFACE_PIXEL_FORMAT_GRPH_ARGB16161616:
	case SURFACE_PIXEL_FORMAT_GRPH_ARGB16161616F:
	case SURFACE_PIXEL_FORMAT_GRPH_ABGR16161616F:
		return 64;
	default:
		ASSERT_CRITICAL(false);
		return -1;
	}
}

static enum surface_update_type get_plane_info_update_type(const struct dc_surface_update *u)
{
	union surface_update_flags *update_flags = &u->surface->update_flags;

	if (!u->plane_info)
		return UPDATE_TYPE_FAST;

	if (u->plane_info->color_space != u->surface->color_space)
		update_flags->bits.color_space_change = 1;

	if (u->plane_info->input_tf != u->surface->input_tf)
		update_flags->bits.input_tf_change = 1;

	if (u->plane_info->horizontal_mirror != u->surface->horizontal_mirror)
		update_flags->bits.horizontal_mirror_change = 1;

	if (u->plane_info->rotation != u->surface->rotation)
		update_flags->bits.rotation_change = 1;

	if (u->plane_info->stereo_format != u->surface->stereo_format)
		update_flags->bits.stereo_format_change = 1;

	if (u->plane_info->per_pixel_alpha != u->surface->per_pixel_alpha)
		update_flags->bits.per_pixel_alpha_change = 1;
<<<<<<< HEAD
=======

	if (u->plane_info->dcc.enable != u->surface->dcc.enable
			|| u->plane_info->dcc.grph.independent_64b_blks != u->surface->dcc.grph.independent_64b_blks
			|| u->plane_info->dcc.grph.meta_pitch != u->surface->dcc.grph.meta_pitch)
		update_flags->bits.dcc_change = 1;
>>>>>>> 03f51d4e

	if (pixel_format_to_bpp(u->plane_info->format) !=
			pixel_format_to_bpp(u->surface->format))
		/* different bytes per element will require full bandwidth
		 * and DML calculation
		 */
		update_flags->bits.bpp_change = 1;

	if (memcmp(&u->plane_info->tiling_info, &u->surface->tiling_info,
			sizeof(union dc_tiling_info)) != 0) {
		update_flags->bits.swizzle_change = 1;
		/* todo: below are HW dependent, we should add a hook to
		 * DCE/N resource and validated there.
		 */
		if (u->plane_info->tiling_info.gfx9.swizzle != DC_SW_LINEAR)
			/* swizzled mode requires RQ to be setup properly,
			 * thus need to run DML to calculate RQ settings
			 */
			update_flags->bits.bandwidth_change = 1;
	}

	if (update_flags->bits.rotation_change
			|| update_flags->bits.stereo_format_change
			|| update_flags->bits.bpp_change
			|| update_flags->bits.bandwidth_change)
		return UPDATE_TYPE_FULL;

	return UPDATE_TYPE_MED;
}

static enum surface_update_type get_scaling_info_update_type(
		const struct dc_surface_update *u)
{
	union surface_update_flags *update_flags = &u->surface->update_flags;

	if (!u->scaling_info)
		return UPDATE_TYPE_FAST;

	if (u->scaling_info->clip_rect.width != u->surface->clip_rect.width
			|| u->scaling_info->clip_rect.height != u->surface->clip_rect.height
			|| u->scaling_info->dst_rect.width != u->surface->dst_rect.width
			|| u->scaling_info->dst_rect.height != u->surface->dst_rect.height) {
		update_flags->bits.scaling_change = 1;

		if ((u->scaling_info->dst_rect.width < u->surface->dst_rect.width
			|| u->scaling_info->dst_rect.height < u->surface->dst_rect.height)
				&& (u->scaling_info->dst_rect.width < u->surface->src_rect.width
					|| u->scaling_info->dst_rect.height < u->surface->src_rect.height))
			/* Making dst rect smaller requires a bandwidth change */
			update_flags->bits.bandwidth_change = 1;
	}

	if (u->scaling_info->src_rect.width != u->surface->src_rect.width
		|| u->scaling_info->src_rect.height != u->surface->src_rect.height) {

		update_flags->bits.scaling_change = 1;
		if (u->scaling_info->src_rect.width > u->surface->src_rect.width
				&& u->scaling_info->src_rect.height > u->surface->src_rect.height)
			/* Making src rect bigger requires a bandwidth change */
			update_flags->bits.clock_change = 1;
	}

	if (u->scaling_info->src_rect.x != u->surface->src_rect.x
			|| u->scaling_info->src_rect.y != u->surface->src_rect.y
			|| u->scaling_info->clip_rect.x != u->surface->clip_rect.x
			|| u->scaling_info->clip_rect.y != u->surface->clip_rect.y
			|| u->scaling_info->dst_rect.x != u->surface->dst_rect.x
			|| u->scaling_info->dst_rect.y != u->surface->dst_rect.y)
		update_flags->bits.position_change = 1;

	if (update_flags->bits.clock_change
			|| update_flags->bits.bandwidth_change)
		return UPDATE_TYPE_FULL;

	if (update_flags->bits.scaling_change
			|| update_flags->bits.position_change)
		return UPDATE_TYPE_MED;

	return UPDATE_TYPE_FAST;
}

static enum surface_update_type det_surface_update(const struct dc *dc,
		const struct dc_surface_update *u)
{
	const struct dc_state *context = dc->current_state;
	enum surface_update_type type;
	enum surface_update_type overall_type = UPDATE_TYPE_FAST;
	union surface_update_flags *update_flags = &u->surface->update_flags;

	update_flags->raw = 0; // Reset all flags

	if (!is_surface_in_context(context, u->surface)) {
		update_flags->bits.new_plane = 1;
		return UPDATE_TYPE_FULL;
	}

	type = get_plane_info_update_type(u);
	elevate_update_type(&overall_type, type);

	type = get_scaling_info_update_type(u);
	elevate_update_type(&overall_type, type);

	if (u->in_transfer_func)
		update_flags->bits.in_transfer_func = 1;

	if (u->input_csc_color_matrix)
		update_flags->bits.input_csc_change = 1;

	if (update_flags->bits.in_transfer_func
			|| update_flags->bits.input_csc_change) {
		type = UPDATE_TYPE_MED;
		elevate_update_type(&overall_type, type);
	}

	return overall_type;
}

static enum surface_update_type check_update_surfaces_for_stream(
		struct dc *dc,
		struct dc_surface_update *updates,
		int surface_count,
		struct dc_stream_update *stream_update,
		const struct dc_stream_status *stream_status)
{
	int i;
	enum surface_update_type overall_type = UPDATE_TYPE_FAST;

	if (stream_status == NULL || stream_status->plane_count != surface_count)
		return UPDATE_TYPE_FULL;

	if (stream_update)
		return UPDATE_TYPE_FULL;

	for (i = 0 ; i < surface_count; i++) {
		enum surface_update_type type =
				det_surface_update(dc, &updates[i]);

		if (type == UPDATE_TYPE_FULL)
			return type;

		elevate_update_type(&overall_type, type);
	}

	return overall_type;
}

enum surface_update_type dc_check_update_surfaces_for_stream(
		struct dc *dc,
		struct dc_surface_update *updates,
		int surface_count,
		struct dc_stream_update *stream_update,
		const struct dc_stream_status *stream_status)
{
	int i;
	enum surface_update_type type;

	for (i = 0; i < surface_count; i++)
		updates[i].surface->update_flags.raw = 0;

	type = check_update_surfaces_for_stream(dc, updates, surface_count, stream_update, stream_status);
	if (type == UPDATE_TYPE_FULL)
		for (i = 0; i < surface_count; i++)
			updates[i].surface->update_flags.bits.full_update = 1;

	return type;
}

static struct dc_stream_status *stream_get_status(
	struct dc_state *ctx,
	struct dc_stream_state *stream)
{
	uint8_t i;

	for (i = 0; i < ctx->stream_count; i++) {
		if (stream == ctx->streams[i]) {
			return &ctx->stream_status[i];
		}
	}

	return NULL;
}

static const enum surface_update_type update_surface_trace_level = UPDATE_TYPE_FULL;


static void commit_planes_for_stream(struct dc *dc,
		struct dc_surface_update *srf_updates,
		int surface_count,
		struct dc_stream_state *stream,
		struct dc_stream_update *stream_update,
		enum surface_update_type update_type,
		struct dc_state *context)
{
	int i, j;

	if (update_type == UPDATE_TYPE_FULL) {
		dc->hwss.set_bandwidth(dc, context, false);
		context_clock_trace(dc, context);

<<<<<<< HEAD
		for (j = 0; j < dc->res_pool->pipe_count; j++) {
			struct pipe_ctx *pipe_ctx = &context->res_ctx.pipe_ctx[j];

			dc->hwss.wait_for_mpcc_disconnect(dc, dc->res_pool, pipe_ctx);
		}
	}

=======
>>>>>>> 03f51d4e
	if (surface_count == 0) {
		/*
		 * In case of turning off screen, no need to program front end a second time.
		 * just return after program front end.
		 */
		dc->hwss.apply_ctx_for_surface(dc, stream, surface_count, context);
		return;
	}

	/* Full fe update*/
	for (j = 0; j < dc->res_pool->pipe_count; j++) {
		struct pipe_ctx *pipe_ctx = &context->res_ctx.pipe_ctx[j];

		if (update_type == UPDATE_TYPE_FAST || !pipe_ctx->plane_state)
			continue;

		if (!pipe_ctx->top_pipe &&
		    pipe_ctx->stream &&
		    pipe_ctx->stream == stream) {
			struct dc_stream_status *stream_status =
					stream_get_status(context, pipe_ctx->stream);

			dc->hwss.apply_ctx_for_surface(
					dc, pipe_ctx->stream, stream_status->plane_count, context);
		}
	}

	if (update_type == UPDATE_TYPE_FULL)
		context_timing_trace(dc, &context->res_ctx);

	/* Perform requested Updates */
	for (i = 0; i < surface_count; i++) {
		struct dc_plane_state *plane_state = srf_updates[i].surface;

		for (j = 0; j < dc->res_pool->pipe_count; j++) {
			struct pipe_ctx *pipe_ctx = &context->res_ctx.pipe_ctx[j];

			if (pipe_ctx->stream != stream)
				continue;

			if (pipe_ctx->plane_state != plane_state)
				continue;

			if (update_type == UPDATE_TYPE_FAST && srf_updates[i].flip_addr)
					dc->hwss.update_plane_addr(dc, pipe_ctx);
		}
	}

	if (stream && stream_update && update_type > UPDATE_TYPE_FAST)
		for (j = 0; j < dc->res_pool->pipe_count; j++) {
			struct pipe_ctx *pipe_ctx =
					&context->res_ctx.pipe_ctx[j];

			if (pipe_ctx->stream != stream)
				continue;

			if (stream_update->hdr_static_metadata) {
				resource_build_info_frame(pipe_ctx);
				dc->hwss.update_info_frame(pipe_ctx);
			}
		}
}

void dc_commit_updates_for_stream(struct dc *dc,
		struct dc_surface_update *srf_updates,
		int surface_count,
		struct dc_stream_state *stream,
		struct dc_stream_update *stream_update,
		struct dc_plane_state **plane_states,
		struct dc_state *state)
{
	const struct dc_stream_status *stream_status;
	enum surface_update_type update_type;
	struct dc_state *context;
	struct dc_context *dc_ctx = dc->ctx;
	int i, j;

	stream_status = dc_stream_get_status(stream);
	context = dc->current_state;

	update_type = dc_check_update_surfaces_for_stream(
				dc, srf_updates, surface_count, stream_update, stream_status);

	if (update_type >= update_surface_trace_level)
		update_surface_trace(dc, srf_updates, surface_count);


	if (update_type >= UPDATE_TYPE_FULL) {

		/* initialize scratch memory for building context */
		context = dc_create_state();
		if (context == NULL) {
			DC_ERROR("Failed to allocate new validate context!\n");
			return;
		}

		dc_resource_state_copy_construct(state, context);
	}


	for (i = 0; i < surface_count; i++) {
		struct dc_plane_state *surface = srf_updates[i].surface;

		/* TODO: On flip we don't build the state, so it still has the
		 * old address. Which is why we are updating the address here
		 */
		if (srf_updates[i].flip_addr) {
			surface->address = srf_updates[i].flip_addr->address;
			surface->flip_immediate = srf_updates[i].flip_addr->flip_immediate;

		}

		if (update_type >= UPDATE_TYPE_MED) {
			for (j = 0; j < dc->res_pool->pipe_count; j++) {
				struct pipe_ctx *pipe_ctx = &context->res_ctx.pipe_ctx[j];

				if (pipe_ctx->plane_state != surface)
					continue;

				resource_build_scaling_params(pipe_ctx);
			}
		}
	}

	commit_planes_for_stream(
				dc,
				srf_updates,
				surface_count,
				stream,
				stream_update,
				update_type,
				context);
	/*update current_State*/
	if (dc->current_state != context) {

		struct dc_state *old = dc->current_state;

		dc->current_state = context;
		dc_release_state(old);

	}
	/*let's use current_state to update watermark etc*/
	if (update_type >= UPDATE_TYPE_FULL)
		dc_post_update_surfaces_to_stream(dc);

	return;

}

uint8_t dc_get_current_stream_count(struct dc *dc)
{
	return dc->current_state->stream_count;
}

struct dc_stream_state *dc_get_stream_at_index(struct dc *dc, uint8_t i)
{
	if (i < dc->current_state->stream_count)
		return dc->current_state->streams[i];
	return NULL;
}

enum dc_irq_source dc_interrupt_to_irq_source(
		struct dc *dc,
		uint32_t src_id,
		uint32_t ext_id)
{
	return dal_irq_service_to_irq_source(dc->res_pool->irqs, src_id, ext_id);
}

void dc_interrupt_set(struct dc *dc, enum dc_irq_source src, bool enable)
{

	if (dc == NULL)
		return;

	dal_irq_service_set(dc->res_pool->irqs, src, enable);
}

void dc_interrupt_ack(struct dc *dc, enum dc_irq_source src)
{
	dal_irq_service_ack(dc->res_pool->irqs, src);
}

void dc_set_power_state(
	struct dc *dc,
	enum dc_acpi_cm_power_state power_state)
{
	struct kref refcount;

	switch (power_state) {
	case DC_ACPI_CM_POWER_STATE_D0:
		dc_resource_state_construct(dc, dc->current_state);

		dc->hwss.init_hw(dc);
		break;
	default:

		dc->hwss.power_down(dc);

		/* Zero out the current context so that on resume we start with
		 * clean state, and dc hw programming optimizations will not
		 * cause any trouble.
		 */

		/* Preserve refcount */
		refcount = dc->current_state->refcount;
		dc_resource_state_destruct(dc->current_state);
		memset(dc->current_state, 0,
				sizeof(*dc->current_state));

		dc->current_state->refcount = refcount;

		break;
	}

}

void dc_resume(struct dc *dc)
{

	uint32_t i;

	for (i = 0; i < dc->link_count; i++)
		core_link_resume(dc->links[i]);
}

bool dc_submit_i2c(
		struct dc *dc,
		uint32_t link_index,
		struct i2c_command *cmd)
{

	struct dc_link *link = dc->links[link_index];
	struct ddc_service *ddc = link->ddc;

	return dal_i2caux_submit_i2c_command(
		ddc->ctx->i2caux,
		ddc->ddc_pin,
		cmd);
}

static bool link_add_remote_sink_helper(struct dc_link *dc_link, struct dc_sink *sink)
{
	if (dc_link->sink_count >= MAX_SINKS_PER_LINK) {
		BREAK_TO_DEBUGGER();
		return false;
	}

	dc_sink_retain(sink);

	dc_link->remote_sinks[dc_link->sink_count] = sink;
	dc_link->sink_count++;

	return true;
}

struct dc_sink *dc_link_add_remote_sink(
		struct dc_link *link,
		const uint8_t *edid,
		int len,
		struct dc_sink_init_data *init_data)
{
	struct dc_sink *dc_sink;
	enum dc_edid_status edid_status;

	if (len > MAX_EDID_BUFFER_SIZE) {
		dm_error("Max EDID buffer size breached!\n");
		return NULL;
	}

	if (!init_data) {
		BREAK_TO_DEBUGGER();
		return NULL;
	}

	if (!init_data->link) {
		BREAK_TO_DEBUGGER();
		return NULL;
	}

	dc_sink = dc_sink_create(init_data);

	if (!dc_sink)
		return NULL;

	memmove(dc_sink->dc_edid.raw_edid, edid, len);
	dc_sink->dc_edid.length = len;

	if (!link_add_remote_sink_helper(
			link,
			dc_sink))
		goto fail_add_sink;

	edid_status = dm_helpers_parse_edid_caps(
			link->ctx,
			&dc_sink->dc_edid,
			&dc_sink->edid_caps);

	if (edid_status != EDID_OK)
		goto fail;

	return dc_sink;
fail:
	dc_link_remove_remote_sink(link, dc_sink);
fail_add_sink:
	dc_sink_release(dc_sink);
	return NULL;
}

void dc_link_remove_remote_sink(struct dc_link *link, struct dc_sink *sink)
{
	int i;

	if (!link->sink_count) {
		BREAK_TO_DEBUGGER();
		return;
	}

	for (i = 0; i < link->sink_count; i++) {
		if (link->remote_sinks[i] == sink) {
			dc_sink_release(sink);
			link->remote_sinks[i] = NULL;

			/* shrink array to remove empty place */
			while (i < link->sink_count - 1) {
				link->remote_sinks[i] = link->remote_sinks[i+1];
				i++;
			}
			link->remote_sinks[i] = NULL;
			link->sink_count--;
			return;
		}
	}
}<|MERGE_RESOLUTION|>--- conflicted
+++ resolved
@@ -357,11 +357,7 @@
 	dc_ctx->dce_environment = init_params->dce_environment;
 
 	dc_version = resource_parse_asic_id(init_params->asic_id);
-<<<<<<< HEAD
-	dc->ctx->dce_version = dc_version;
-=======
 	dc_ctx->dce_version = dc_version;
->>>>>>> 03f51d4e
 
 #if defined(CONFIG_DRM_AMD_DC_FBC)
 	dc->ctx->fbc_gpu_addr = init_params->fbc_gpu_addr;
@@ -791,11 +787,8 @@
 			context->res_ctx.pipe_ctx[i].pipe_idx = i;
 			dc->hwss.disable_plane(dc, &context->res_ctx.pipe_ctx[i]);
 		}
-<<<<<<< HEAD
-=======
 
 	dc->optimized_required = false;
->>>>>>> 03f51d4e
 
 	/* 3rd param should be true, temp w/a for RV*/
 #if defined(CONFIG_DRM_AMD_DC_DCN1_0)
@@ -991,14 +984,11 @@
 
 	if (u->plane_info->per_pixel_alpha != u->surface->per_pixel_alpha)
 		update_flags->bits.per_pixel_alpha_change = 1;
-<<<<<<< HEAD
-=======
 
 	if (u->plane_info->dcc.enable != u->surface->dcc.enable
 			|| u->plane_info->dcc.grph.independent_64b_blks != u->surface->dcc.grph.independent_64b_blks
 			|| u->plane_info->dcc.grph.meta_pitch != u->surface->dcc.grph.meta_pitch)
 		update_flags->bits.dcc_change = 1;
->>>>>>> 03f51d4e
 
 	if (pixel_format_to_bpp(u->plane_info->format) !=
 			pixel_format_to_bpp(u->surface->format))
@@ -1197,17 +1187,8 @@
 	if (update_type == UPDATE_TYPE_FULL) {
 		dc->hwss.set_bandwidth(dc, context, false);
 		context_clock_trace(dc, context);
-
-<<<<<<< HEAD
-		for (j = 0; j < dc->res_pool->pipe_count; j++) {
-			struct pipe_ctx *pipe_ctx = &context->res_ctx.pipe_ctx[j];
-
-			dc->hwss.wait_for_mpcc_disconnect(dc, dc->res_pool, pipe_ctx);
-		}
-	}
-
-=======
->>>>>>> 03f51d4e
+	}
+
 	if (surface_count == 0) {
 		/*
 		 * In case of turning off screen, no need to program front end a second time.
