--- conflicted
+++ resolved
@@ -654,11 +654,8 @@
 #endif
 
 	enum dce_version dc_version = DCE_VERSION_UNKNOWN;
-<<<<<<< HEAD
-=======
 	dc->config = init_params->flags;
 
->>>>>>> a2d635de
 	memcpy(&dc->bb_overrides, &init_params->bb_overrides, sizeof(dc->bb_overrides));
 
 	dc_dceip = kzalloc(sizeof(*dc_dceip), GFP_KERNEL);
