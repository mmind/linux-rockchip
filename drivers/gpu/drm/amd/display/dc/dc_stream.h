--- conflicted
+++ resolved
@@ -51,11 +51,6 @@
 	bool dummy;
 };
 
-<<<<<<< HEAD
-union vline_config {
-	unsigned int line_number;
-	unsigned long long delta_in_ns;
-=======
 enum vertical_interrupt_ref_point {
 	START_V_UPDATE = 0,
 	START_V_SYNC,
@@ -69,7 +64,6 @@
 struct periodic_interrupt_config {
 	enum vertical_interrupt_ref_point ref_point;
 	int lines_offset;
->>>>>>> ea295481
 };
 
 
@@ -122,13 +116,8 @@
 	/* DMCU info */
 	unsigned int abm_level;
 
-<<<<<<< HEAD
-	union vline_config periodic_vsync_config;
-	union vline_config enhanced_sync_config;
-=======
 	struct periodic_interrupt_config periodic_interrupt0;
 	struct periodic_interrupt_config periodic_interrupt1;
->>>>>>> ea295481
 
 	/* from core_stream struct */
 	struct dc_context *ctx;
@@ -179,13 +168,8 @@
 	struct dc_info_packet *hdr_static_metadata;
 	unsigned int *abm_level;
 
-<<<<<<< HEAD
-	union vline_config *periodic_vsync_config;
-	union vline_config *enhanced_sync_config;
-=======
 	struct periodic_interrupt_config *periodic_interrupt0;
 	struct periodic_interrupt_config *periodic_interrupt1;
->>>>>>> ea295481
 
 	struct dc_crtc_timing_adjust *adjust;
 	struct dc_info_packet *vrr_infopacket;
