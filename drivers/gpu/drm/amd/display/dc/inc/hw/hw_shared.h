/*
 * Copyright 2015 Advanced Micro Devices, Inc.
 *
 * Permission is hereby granted, free of charge, to any person obtaining a
 * copy of this software and associated documentation files (the "Software"),
 * to deal in the Software without restriction, including without limitation
 * the rights to use, copy, modify, merge, publish, distribute, sublicense,
 * and/or sell copies of the Software, and to permit persons to whom the
 * Software is furnished to do so, subject to the following conditions:
 *
 * The above copyright notice and this permission notice shall be included in
 * all copies or substantial portions of the Software.
 *
 * THE SOFTWARE IS PROVIDED "AS IS", WITHOUT WARRANTY OF ANY KIND, EXPRESS OR
 * IMPLIED, INCLUDING BUT NOT LIMITED TO THE WARRANTIES OF MERCHANTABILITY,
 * FITNESS FOR A PARTICULAR PURPOSE AND NONINFRINGEMENT.  IN NO EVENT SHALL
 * THE COPYRIGHT HOLDER(S) OR AUTHOR(S) BE LIABLE FOR ANY CLAIM, DAMAGES OR
 * OTHER LIABILITY, WHETHER IN AN ACTION OF CONTRACT, TORT OR OTHERWISE,
 * ARISING FROM, OUT OF OR IN CONNECTION WITH THE SOFTWARE OR THE USE OR
 * OTHER DEALINGS IN THE SOFTWARE.
 *
 * Authors: AMD
 *
 */

#ifndef __DAL_HW_SHARED_H__
#define __DAL_HW_SHARED_H__

#include "os_types.h"
#include "fixed31_32.h"
#include "dc_hw_types.h"

/******************************************************************************
 * Data types shared between different Virtual HW blocks
 ******************************************************************************/

#define MAX_PIPES 6

struct gamma_curve {
	uint32_t offset;
	uint32_t segments_num;
};

struct curve_points {
	struct fixed31_32 x;
	struct fixed31_32 y;
	struct fixed31_32 offset;
	struct fixed31_32 slope;

	uint32_t custom_float_x;
	uint32_t custom_float_y;
	uint32_t custom_float_offset;
	uint32_t custom_float_slope;
};

struct pwl_result_data {
	struct fixed31_32 red;
	struct fixed31_32 green;
	struct fixed31_32 blue;

	struct fixed31_32 delta_red;
	struct fixed31_32 delta_green;
	struct fixed31_32 delta_blue;

	uint32_t red_reg;
	uint32_t green_reg;
	uint32_t blue_reg;

	uint32_t delta_red_reg;
	uint32_t delta_green_reg;
	uint32_t delta_blue_reg;
};

struct pwl_params {
	struct gamma_curve arr_curve_points[34];
	struct curve_points arr_points[2];
	struct pwl_result_data rgb_resulted[256 + 3];
	uint32_t hw_points_num;
};

/* move to dpp
 * while we are moving functionality out of opp to dpp to align
 * HW programming to HW IP, we define these struct in hw_shared
 * so we can still compile while refactoring
 */

enum lb_pixel_depth {
	/* do not change the values because it is used as bit vector */
	LB_PIXEL_DEPTH_18BPP = 1,
	LB_PIXEL_DEPTH_24BPP = 2,
	LB_PIXEL_DEPTH_30BPP = 4,
	LB_PIXEL_DEPTH_36BPP = 8
};

enum graphics_csc_adjust_type {
	GRAPHICS_CSC_ADJUST_TYPE_BYPASS = 0,
	GRAPHICS_CSC_ADJUST_TYPE_HW, /* without adjustments */
	GRAPHICS_CSC_ADJUST_TYPE_SW  /*use adjustments */
};

enum ipp_degamma_mode {
	IPP_DEGAMMA_MODE_BYPASS,
	IPP_DEGAMMA_MODE_HW_sRGB,
	IPP_DEGAMMA_MODE_HW_xvYCC,
	IPP_DEGAMMA_MODE_USER_PWL
};

enum ipp_output_format {
	IPP_OUTPUT_FORMAT_12_BIT_FIX,
	IPP_OUTPUT_FORMAT_16_BIT_BYPASS,
	IPP_OUTPUT_FORMAT_FLOAT
};

enum expansion_mode {
	EXPANSION_MODE_DYNAMIC,
	EXPANSION_MODE_ZERO
};

struct default_adjustment {
	enum lb_pixel_depth lb_color_depth;
	enum dc_color_space out_color_space;
	enum dc_color_space in_color_space;
	enum dc_color_depth color_depth;
	enum pixel_format surface_pixel_format;
	enum graphics_csc_adjust_type csc_adjust_type;
	bool force_hw_default;
};


struct out_csc_color_matrix {
	enum dc_color_space color_space;
	uint16_t regval[12];
};

<<<<<<< HEAD
struct output_csc_matrix {
	enum dc_color_space color_space;
	uint16_t regval[12];
};

static const struct output_csc_matrix output_csc_matrix[] = {
	{ COLOR_SPACE_SRGB,
		{ 0x2000, 0, 0, 0, 0, 0x2000, 0, 0, 0, 0, 0x2000, 0} },
	{ COLOR_SPACE_SRGB_LIMITED,
		{ 0x1B67, 0, 0, 0x201, 0, 0x1B67, 0, 0x201, 0, 0, 0x1B67, 0x201} },
	{ COLOR_SPACE_YCBCR601,
		{ 0xE04, 0xF444, 0xFDB9, 0x1004, 0x831, 0x1016, 0x320, 0x201, 0xFB45,
				0xF6B7, 0xE04, 0x1004} },
	{ COLOR_SPACE_YCBCR709,
		{ 0xE04, 0xF345, 0xFEB7, 0x1004, 0x5D3, 0x1399, 0x1FA,
				0x201, 0xFCCA, 0xF533, 0xE04, 0x1004} },

	/* TODO: correct values below */
	{ COLOR_SPACE_YCBCR601_LIMITED,
		{ 0xE00, 0xF447, 0xFDB9, 0x1000, 0x991,
				0x12C9, 0x3A6, 0x200, 0xFB47, 0xF6B9, 0xE00, 0x1000} },
	{ COLOR_SPACE_YCBCR709_LIMITED,
		{ 0xE00, 0xF349, 0xFEB7, 0x1000, 0x6CE, 0x16E3,
				0x24F, 0x200, 0xFCCB, 0xF535, 0xE00, 0x1000} },
};
=======
>>>>>>> 03f51d4e

enum opp_regamma {
	OPP_REGAMMA_BYPASS = 0,
	OPP_REGAMMA_SRGB,
	OPP_REGAMMA_3_6,
	OPP_REGAMMA_USER
};

struct csc_transform {
	uint16_t matrix[12];
	bool enable_adjustment;
};

struct dc_bias_and_scale {
	uint16_t scale_red;
	uint16_t bias_red;
	uint16_t scale_green;
	uint16_t bias_green;
	uint16_t scale_blue;
	uint16_t bias_blue;
};

<<<<<<< HEAD
=======
enum test_pattern_dyn_range {
	TEST_PATTERN_DYN_RANGE_VESA = 0,
	TEST_PATTERN_DYN_RANGE_CEA
};

enum test_pattern_mode {
	TEST_PATTERN_MODE_COLORSQUARES_RGB = 0,
	TEST_PATTERN_MODE_COLORSQUARES_YCBCR601,
	TEST_PATTERN_MODE_COLORSQUARES_YCBCR709,
	TEST_PATTERN_MODE_VERTICALBARS,
	TEST_PATTERN_MODE_HORIZONTALBARS,
	TEST_PATTERN_MODE_SINGLERAMP_RGB,
	TEST_PATTERN_MODE_DUALRAMP_RGB
};

enum test_pattern_color_format {
	TEST_PATTERN_COLOR_FORMAT_BPC_6 = 0,
	TEST_PATTERN_COLOR_FORMAT_BPC_8,
	TEST_PATTERN_COLOR_FORMAT_BPC_10,
	TEST_PATTERN_COLOR_FORMAT_BPC_12
};

enum controller_dp_test_pattern {
	CONTROLLER_DP_TEST_PATTERN_D102 = 0,
	CONTROLLER_DP_TEST_PATTERN_SYMBOLERROR,
	CONTROLLER_DP_TEST_PATTERN_PRBS7,
	CONTROLLER_DP_TEST_PATTERN_COLORSQUARES,
	CONTROLLER_DP_TEST_PATTERN_VERTICALBARS,
	CONTROLLER_DP_TEST_PATTERN_HORIZONTALBARS,
	CONTROLLER_DP_TEST_PATTERN_COLORRAMP,
	CONTROLLER_DP_TEST_PATTERN_VIDEOMODE,
	CONTROLLER_DP_TEST_PATTERN_RESERVED_8,
	CONTROLLER_DP_TEST_PATTERN_RESERVED_9,
	CONTROLLER_DP_TEST_PATTERN_RESERVED_A,
	CONTROLLER_DP_TEST_PATTERN_COLORSQUARES_CEA
};

>>>>>>> 03f51d4e
#endif /* __DAL_HW_SHARED_H__ */<|MERGE_RESOLUTION|>--- conflicted
+++ resolved
@@ -132,34 +132,6 @@
 	uint16_t regval[12];
 };
 
-<<<<<<< HEAD
-struct output_csc_matrix {
-	enum dc_color_space color_space;
-	uint16_t regval[12];
-};
-
-static const struct output_csc_matrix output_csc_matrix[] = {
-	{ COLOR_SPACE_SRGB,
-		{ 0x2000, 0, 0, 0, 0, 0x2000, 0, 0, 0, 0, 0x2000, 0} },
-	{ COLOR_SPACE_SRGB_LIMITED,
-		{ 0x1B67, 0, 0, 0x201, 0, 0x1B67, 0, 0x201, 0, 0, 0x1B67, 0x201} },
-	{ COLOR_SPACE_YCBCR601,
-		{ 0xE04, 0xF444, 0xFDB9, 0x1004, 0x831, 0x1016, 0x320, 0x201, 0xFB45,
-				0xF6B7, 0xE04, 0x1004} },
-	{ COLOR_SPACE_YCBCR709,
-		{ 0xE04, 0xF345, 0xFEB7, 0x1004, 0x5D3, 0x1399, 0x1FA,
-				0x201, 0xFCCA, 0xF533, 0xE04, 0x1004} },
-
-	/* TODO: correct values below */
-	{ COLOR_SPACE_YCBCR601_LIMITED,
-		{ 0xE00, 0xF447, 0xFDB9, 0x1000, 0x991,
-				0x12C9, 0x3A6, 0x200, 0xFB47, 0xF6B9, 0xE00, 0x1000} },
-	{ COLOR_SPACE_YCBCR709_LIMITED,
-		{ 0xE00, 0xF349, 0xFEB7, 0x1000, 0x6CE, 0x16E3,
-				0x24F, 0x200, 0xFCCB, 0xF535, 0xE00, 0x1000} },
-};
-=======
->>>>>>> 03f51d4e
 
 enum opp_regamma {
 	OPP_REGAMMA_BYPASS = 0,
@@ -182,8 +154,6 @@
 	uint16_t bias_blue;
 };
 
-<<<<<<< HEAD
-=======
 enum test_pattern_dyn_range {
 	TEST_PATTERN_DYN_RANGE_VESA = 0,
 	TEST_PATTERN_DYN_RANGE_CEA
@@ -221,5 +191,4 @@
 	CONTROLLER_DP_TEST_PATTERN_COLORSQUARES_CEA
 };
 
->>>>>>> 03f51d4e
 #endif /* __DAL_HW_SHARED_H__ */