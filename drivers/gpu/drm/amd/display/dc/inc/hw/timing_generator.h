/*
 * Copyright 2012-15 Advanced Micro Devices, Inc.
 *
 * Permission is hereby granted, free of charge, to any person obtaining a
 * copy of this software and associated documentation files (the "Software"),
 * to deal in the Software without restriction, including without limitation
 * the rights to use, copy, modify, merge, publish, distribute, sublicense,
 * and/or sell copies of the Software, and to permit persons to whom the
 * Software is furnished to do so, subject to the following conditions:
 *
 * The above copyright notice and this permission notice shall be included in
 * all copies or substantial portions of the Software.
 *
 * THE SOFTWARE IS PROVIDED "AS IS", WITHOUT WARRANTY OF ANY KIND, EXPRESS OR
 * IMPLIED, INCLUDING BUT NOT LIMITED TO THE WARRANTIES OF MERCHANTABILITY,
 * FITNESS FOR A PARTICULAR PURPOSE AND NONINFRINGEMENT.  IN NO EVENT SHALL
 * THE COPYRIGHT HOLDER(S) OR AUTHOR(S) BE LIABLE FOR ANY CLAIM, DAMAGES OR
 * OTHER LIABILITY, WHETHER IN AN ACTION OF CONTRACT, TORT OR OTHERWISE,
 * ARISING FROM, OUT OF OR IN CONNECTION WITH THE SOFTWARE OR THE USE OR
 * OTHER DEALINGS IN THE SOFTWARE.
 *
 * Authors: AMD
 *
 */

#ifndef __DAL_TIMING_GENERATOR_TYPES_H__
#define __DAL_TIMING_GENERATOR_TYPES_H__

#include "hw_shared.h"

struct dc_bios;

/* Contains CRTC vertical/horizontal pixel counters */
struct crtc_position {
	int32_t vertical_count;
	int32_t horizontal_count;
	int32_t nominal_vcount;
};

struct dcp_gsl_params {
	int gsl_group;
	int gsl_master;
};

struct gsl_params {
	int gsl0_en;
	int gsl1_en;
	int gsl2_en;
	int gsl_master_en;
	int gsl_master_mode;
	int master_update_lock_gsl_en;
	int gsl_window_start_x;
	int gsl_window_end_x;
	int gsl_window_start_y;
	int gsl_window_end_y;
};

/* define the structure of Dynamic Refresh Mode */
struct drr_params {
	uint32_t vertical_total_min;
	uint32_t vertical_total_max;
	bool immediate_flip;
};

#define LEFT_EYE_3D_PRIMARY_SURFACE 1
#define RIGHT_EYE_3D_PRIMARY_SURFACE 0

enum crtc_state {
	CRTC_STATE_VBLANK = 0,
	CRTC_STATE_VACTIVE
};

struct _dlg_otg_param {
	int vstartup_start;
	int vupdate_offset;
	int vupdate_width;
	int vready_offset;
	enum signal_type signal;
};

struct vupdate_keepout_params {
	int start_offset;
	int end_offset;
	int enable;
};

struct crtc_stereo_flags {
	uint8_t PROGRAM_STEREO         : 1;
	uint8_t PROGRAM_POLARITY       : 1;
	uint8_t RIGHT_EYE_POLARITY     : 1;
	uint8_t FRAME_PACKED           : 1;
	uint8_t DISABLE_STEREO_DP_SYNC : 1;
};

struct timing_generator {
	const struct timing_generator_funcs *funcs;
	struct dc_bios *bp;
	struct dc_context *ctx;
	struct _dlg_otg_param dlg_otg_param;
	int inst;
};

struct dc_crtc_timing;

struct drr_params;

struct timing_generator_funcs {
	bool (*validate_timing)(struct timing_generator *tg,
							const struct dc_crtc_timing *timing);
	void (*program_timing)(struct timing_generator *tg,
							const struct dc_crtc_timing *timing,
							bool use_vbios);
	bool (*enable_crtc)(struct timing_generator *tg);
	bool (*disable_crtc)(struct timing_generator *tg);
	bool (*is_counter_moving)(struct timing_generator *tg);
	void (*get_position)(struct timing_generator *tg,
				struct crtc_position *position);

	uint32_t (*get_frame_count)(struct timing_generator *tg);
	void (*get_scanoutpos)(
		struct timing_generator *tg,
		uint32_t *v_blank_start,
		uint32_t *v_blank_end,
		uint32_t *h_position,
		uint32_t *v_position);
	void (*set_early_control)(struct timing_generator *tg,
							   uint32_t early_cntl);
	void (*wait_for_state)(struct timing_generator *tg,
							enum crtc_state state);
	void (*set_blank)(struct timing_generator *tg,
					bool enable_blanking);
	bool (*is_blanked)(struct timing_generator *tg);
	void (*set_overscan_blank_color) (struct timing_generator *tg, const struct tg_color *color);
	void (*set_blank_color)(struct timing_generator *tg, const struct tg_color *color);
	void (*set_colors)(struct timing_generator *tg,
						const struct tg_color *blank_color,
						const struct tg_color *overscan_color);

	void (*disable_vga)(struct timing_generator *tg);
	bool (*did_triggered_reset_occur)(struct timing_generator *tg);
	void (*setup_global_swap_lock)(struct timing_generator *tg,
							const struct dcp_gsl_params *gsl_params);
	void (*unlock)(struct timing_generator *tg);
	void (*lock)(struct timing_generator *tg);
	void (*enable_reset_trigger)(struct timing_generator *tg,
				     int source_tg_inst);
	void (*enable_crtc_reset)(struct timing_generator *tg,
				  int source_tg_inst,
				  struct crtc_trigger_info *crtc_tp);
	void (*disable_reset_trigger)(struct timing_generator *tg);
	void (*tear_down_global_swap_lock)(struct timing_generator *tg);
	void (*enable_advanced_request)(struct timing_generator *tg,
					bool enable, const struct dc_crtc_timing *timing);
	void (*set_drr)(struct timing_generator *tg, const struct drr_params *params);
	void (*set_static_screen_control)(struct timing_generator *tg,
							uint32_t value);
	void (*set_test_pattern)(
		struct timing_generator *tg,
		enum controller_dp_test_pattern test_pattern,
		enum dc_color_depth color_depth);

	bool (*arm_vert_intr)(struct timing_generator *tg, uint8_t width);

	void (*program_global_sync)(struct timing_generator *tg);
	void (*enable_optc_clock)(struct timing_generator *tg, bool enable);
	void (*program_stereo)(struct timing_generator *tg,
		const struct dc_crtc_timing *timing, struct crtc_stereo_flags *flags);
	bool (*is_stereo_left_eye)(struct timing_generator *tg);

	void (*set_blank_data_double_buffer)(struct timing_generator *tg, bool enable);

	void (*tg_init)(struct timing_generator *tg);
	bool (*is_tg_enabled)(struct timing_generator *tg);
<<<<<<< HEAD
=======
	bool (*is_optc_underflow_occurred)(struct timing_generator *tg);
	void (*clear_optc_underflow)(struct timing_generator *tg);
>>>>>>> 03f51d4e
};

#endif<|MERGE_RESOLUTION|>--- conflicted
+++ resolved
@@ -171,11 +171,8 @@
 
 	void (*tg_init)(struct timing_generator *tg);
 	bool (*is_tg_enabled)(struct timing_generator *tg);
-<<<<<<< HEAD
-=======
 	bool (*is_optc_underflow_occurred)(struct timing_generator *tg);
 	void (*clear_optc_underflow)(struct timing_generator *tg);
->>>>>>> 03f51d4e
 };
 
 #endif