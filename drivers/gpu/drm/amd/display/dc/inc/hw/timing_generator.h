/*
 * Copyright 2012-15 Advanced Micro Devices, Inc.
 *
 * Permission is hereby granted, free of charge, to any person obtaining a
 * copy of this software and associated documentation files (the "Software"),
 * to deal in the Software without restriction, including without limitation
 * the rights to use, copy, modify, merge, publish, distribute, sublicense,
 * and/or sell copies of the Software, and to permit persons to whom the
 * Software is furnished to do so, subject to the following conditions:
 *
 * The above copyright notice and this permission notice shall be included in
 * all copies or substantial portions of the Software.
 *
 * THE SOFTWARE IS PROVIDED "AS IS", WITHOUT WARRANTY OF ANY KIND, EXPRESS OR
 * IMPLIED, INCLUDING BUT NOT LIMITED TO THE WARRANTIES OF MERCHANTABILITY,
 * FITNESS FOR A PARTICULAR PURPOSE AND NONINFRINGEMENT.  IN NO EVENT SHALL
 * THE COPYRIGHT HOLDER(S) OR AUTHOR(S) BE LIABLE FOR ANY CLAIM, DAMAGES OR
 * OTHER LIABILITY, WHETHER IN AN ACTION OF CONTRACT, TORT OR OTHERWISE,
 * ARISING FROM, OUT OF OR IN CONNECTION WITH THE SOFTWARE OR THE USE OR
 * OTHER DEALINGS IN THE SOFTWARE.
 *
 * Authors: AMD
 *
 */

#ifndef __DAL_TIMING_GENERATOR_TYPES_H__
#define __DAL_TIMING_GENERATOR_TYPES_H__

#include "hw_shared.h"

struct dc_bios;

/* Contains CRTC vertical/horizontal pixel counters */
struct crtc_position {
	int32_t vertical_count;
	int32_t horizontal_count;
	int32_t nominal_vcount;
};

struct dcp_gsl_params {
	int gsl_group;
	int gsl_master;
};

struct gsl_params {
	int gsl0_en;
	int gsl1_en;
	int gsl2_en;
	int gsl_master_en;
	int gsl_master_mode;
	int master_update_lock_gsl_en;
	int gsl_window_start_x;
	int gsl_window_end_x;
	int gsl_window_start_y;
	int gsl_window_end_y;
};

/* define the structure of Dynamic Refresh Mode */
struct drr_params {
	uint32_t vertical_total_min;
	uint32_t vertical_total_max;
	bool immediate_flip;
};

#define LEFT_EYE_3D_PRIMARY_SURFACE 1
#define RIGHT_EYE_3D_PRIMARY_SURFACE 0

enum crtc_state {
	CRTC_STATE_VBLANK = 0,
	CRTC_STATE_VACTIVE
};

struct _dlg_otg_param {
	int vstartup_start;
	int vupdate_offset;
	int vupdate_width;
	int vready_offset;
	enum signal_type signal;
};

struct vupdate_keepout_params {
	int start_offset;
	int end_offset;
	int enable;
};

struct crtc_stereo_flags {
	uint8_t PROGRAM_STEREO         : 1;
	uint8_t PROGRAM_POLARITY       : 1;
	uint8_t RIGHT_EYE_POLARITY     : 1;
	uint8_t FRAME_PACKED           : 1;
	uint8_t DISABLE_STEREO_DP_SYNC : 1;
};

enum crc_selection {
	/* Order must match values expected by hardware */
	UNION_WINDOW_A_B = 0,
	UNION_WINDOW_A_NOT_B,
	UNION_WINDOW_NOT_A_B,
	UNION_WINDOW_NOT_A_NOT_B,
	INTERSECT_WINDOW_A_B,
	INTERSECT_WINDOW_A_NOT_B,
	INTERSECT_WINDOW_NOT_A_B,
	INTERSECT_WINDOW_NOT_A_NOT_B,
};

struct crc_params {
	/* Regions used to calculate CRC*/
	uint16_t windowa_x_start;
	uint16_t windowa_x_end;
	uint16_t windowa_y_start;
	uint16_t windowa_y_end;

	uint16_t windowb_x_start;
	uint16_t windowb_x_end;
	uint16_t windowb_y_start;
	uint16_t windowb_y_end;

	enum crc_selection selection;

	bool continuous_mode;
	bool enable;
};

struct timing_generator {
	const struct timing_generator_funcs *funcs;
	struct dc_bios *bp;
	struct dc_context *ctx;
	struct _dlg_otg_param dlg_otg_param;
	int inst;
};

struct dc_crtc_timing;

struct drr_params;

<<<<<<< HEAD
union vline_config;


enum vline_select {
	VLINE0,
	VLINE1,
	VLINE2
};
=======
>>>>>>> ea295481

struct timing_generator_funcs {
	bool (*validate_timing)(struct timing_generator *tg,
							const struct dc_crtc_timing *timing);
	void (*program_timing)(struct timing_generator *tg,
							const struct dc_crtc_timing *timing,
							bool use_vbios);
<<<<<<< HEAD
	void (*program_vline_interrupt)(
			struct timing_generator *optc,
			const struct dc_crtc_timing *dc_crtc_timing,
			enum vline_select vline,
			const union vline_config *vline_config);

	void (*program_vupdate_interrupt)(struct timing_generator *optc,
			const struct dc_crtc_timing *dc_crtc_timing);
=======
	void (*setup_vertical_interrupt0)(
			struct timing_generator *optc,
			uint32_t start_line,
			uint32_t end_line);
	void (*setup_vertical_interrupt1)(
			struct timing_generator *optc,
			uint32_t start_line);
	void (*setup_vertical_interrupt2)(
			struct timing_generator *optc,
			uint32_t start_line);

>>>>>>> ea295481
	bool (*enable_crtc)(struct timing_generator *tg);
	bool (*disable_crtc)(struct timing_generator *tg);
	bool (*is_counter_moving)(struct timing_generator *tg);
	void (*get_position)(struct timing_generator *tg,
				struct crtc_position *position);

	uint32_t (*get_frame_count)(struct timing_generator *tg);
	void (*get_scanoutpos)(
		struct timing_generator *tg,
		uint32_t *v_blank_start,
		uint32_t *v_blank_end,
		uint32_t *h_position,
		uint32_t *v_position);
	bool (*get_otg_active_size)(struct timing_generator *optc,
			uint32_t *otg_active_width,
			uint32_t *otg_active_height);
	bool (*is_matching_timing)(struct timing_generator *tg,
			const struct dc_crtc_timing *otg_timing);
	void (*set_early_control)(struct timing_generator *tg,
							   uint32_t early_cntl);
	void (*wait_for_state)(struct timing_generator *tg,
							enum crtc_state state);
	void (*set_blank)(struct timing_generator *tg,
					bool enable_blanking);
	bool (*is_blanked)(struct timing_generator *tg);
	void (*set_overscan_blank_color) (struct timing_generator *tg, const struct tg_color *color);
	void (*set_blank_color)(struct timing_generator *tg, const struct tg_color *color);
	void (*set_colors)(struct timing_generator *tg,
						const struct tg_color *blank_color,
						const struct tg_color *overscan_color);

	void (*disable_vga)(struct timing_generator *tg);
	bool (*did_triggered_reset_occur)(struct timing_generator *tg);
	void (*setup_global_swap_lock)(struct timing_generator *tg,
							const struct dcp_gsl_params *gsl_params);
	void (*unlock)(struct timing_generator *tg);
	void (*lock)(struct timing_generator *tg);
	void (*enable_reset_trigger)(struct timing_generator *tg,
				     int source_tg_inst);
	void (*enable_crtc_reset)(struct timing_generator *tg,
				  int source_tg_inst,
				  struct crtc_trigger_info *crtc_tp);
	void (*disable_reset_trigger)(struct timing_generator *tg);
	void (*tear_down_global_swap_lock)(struct timing_generator *tg);
	void (*enable_advanced_request)(struct timing_generator *tg,
					bool enable, const struct dc_crtc_timing *timing);
	void (*set_drr)(struct timing_generator *tg, const struct drr_params *params);
	void (*set_static_screen_control)(struct timing_generator *tg,
							uint32_t value);
	void (*set_test_pattern)(
		struct timing_generator *tg,
		enum controller_dp_test_pattern test_pattern,
		enum dc_color_depth color_depth);

	bool (*arm_vert_intr)(struct timing_generator *tg, uint8_t width);

	void (*program_global_sync)(struct timing_generator *tg);
	void (*enable_optc_clock)(struct timing_generator *tg, bool enable);
	void (*program_stereo)(struct timing_generator *tg,
		const struct dc_crtc_timing *timing, struct crtc_stereo_flags *flags);
	bool (*is_stereo_left_eye)(struct timing_generator *tg);

	void (*set_blank_data_double_buffer)(struct timing_generator *tg, bool enable);

	void (*tg_init)(struct timing_generator *tg);
	bool (*is_tg_enabled)(struct timing_generator *tg);
	bool (*is_optc_underflow_occurred)(struct timing_generator *tg);
	void (*clear_optc_underflow)(struct timing_generator *tg);

	/**
	 * Configure CRCs for the given timing generator. Return false if TG is
	 * not on.
	 */
	bool (*configure_crc)(struct timing_generator *tg,
			       const struct crc_params *params);

	/**
	 * Get CRCs for the given timing generator. Return false if CRCs are
	 * not enabled (via configure_crc).
	 */
	bool (*get_crc)(struct timing_generator *tg,
			uint32_t *r_cr, uint32_t *g_y, uint32_t *b_cb);

};

#endif<|MERGE_RESOLUTION|>--- conflicted
+++ resolved
@@ -134,17 +134,6 @@
 
 struct drr_params;
 
-<<<<<<< HEAD
-union vline_config;
-
-
-enum vline_select {
-	VLINE0,
-	VLINE1,
-	VLINE2
-};
-=======
->>>>>>> ea295481
 
 struct timing_generator_funcs {
 	bool (*validate_timing)(struct timing_generator *tg,
@@ -152,16 +141,6 @@
 	void (*program_timing)(struct timing_generator *tg,
 							const struct dc_crtc_timing *timing,
 							bool use_vbios);
-<<<<<<< HEAD
-	void (*program_vline_interrupt)(
-			struct timing_generator *optc,
-			const struct dc_crtc_timing *dc_crtc_timing,
-			enum vline_select vline,
-			const union vline_config *vline_config);
-
-	void (*program_vupdate_interrupt)(struct timing_generator *optc,
-			const struct dc_crtc_timing *dc_crtc_timing);
-=======
 	void (*setup_vertical_interrupt0)(
 			struct timing_generator *optc,
 			uint32_t start_line,
@@ -173,7 +152,6 @@
 			struct timing_generator *optc,
 			uint32_t start_line);
 
->>>>>>> ea295481
 	bool (*enable_crtc)(struct timing_generator *tg);
 	bool (*disable_crtc)(struct timing_generator *tg);
 	bool (*is_counter_moving)(struct timing_generator *tg);
