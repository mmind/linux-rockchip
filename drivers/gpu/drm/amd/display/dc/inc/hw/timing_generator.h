/*
 * Copyright 2012-15 Advanced Micro Devices, Inc.
 *
 * Permission is hereby granted, free of charge, to any person obtaining a
 * copy of this software and associated documentation files (the "Software"),
 * to deal in the Software without restriction, including without limitation
 * the rights to use, copy, modify, merge, publish, distribute, sublicense,
 * and/or sell copies of the Software, and to permit persons to whom the
 * Software is furnished to do so, subject to the following conditions:
 *
 * The above copyright notice and this permission notice shall be included in
 * all copies or substantial portions of the Software.
 *
 * THE SOFTWARE IS PROVIDED "AS IS", WITHOUT WARRANTY OF ANY KIND, EXPRESS OR
 * IMPLIED, INCLUDING BUT NOT LIMITED TO THE WARRANTIES OF MERCHANTABILITY,
 * FITNESS FOR A PARTICULAR PURPOSE AND NONINFRINGEMENT.  IN NO EVENT SHALL
 * THE COPYRIGHT HOLDER(S) OR AUTHOR(S) BE LIABLE FOR ANY CLAIM, DAMAGES OR
 * OTHER LIABILITY, WHETHER IN AN ACTION OF CONTRACT, TORT OR OTHERWISE,
 * ARISING FROM, OUT OF OR IN CONNECTION WITH THE SOFTWARE OR THE USE OR
 * OTHER DEALINGS IN THE SOFTWARE.
 *
 * Authors: AMD
 *
 */

#ifndef __DAL_TIMING_GENERATOR_TYPES_H__
#define __DAL_TIMING_GENERATOR_TYPES_H__

#include "hw_shared.h"

struct dc_bios;

/* Contains CRTC vertical/horizontal pixel counters */
struct crtc_position {
	int32_t vertical_count;
	int32_t horizontal_count;
	int32_t nominal_vcount;
};

struct dcp_gsl_params {
	int gsl_group;
	int gsl_master;
};

struct gsl_params {
	int gsl0_en;
	int gsl1_en;
	int gsl2_en;
	int gsl_master_en;
	int gsl_master_mode;
	int master_update_lock_gsl_en;
	int gsl_window_start_x;
	int gsl_window_end_x;
	int gsl_window_start_y;
	int gsl_window_end_y;
};

/* define the structure of Dynamic Refresh Mode */
struct drr_params {
	uint32_t vertical_total_min;
	uint32_t vertical_total_max;
	bool immediate_flip;
};

#define LEFT_EYE_3D_PRIMARY_SURFACE 1
#define RIGHT_EYE_3D_PRIMARY_SURFACE 0

enum crtc_state {
	CRTC_STATE_VBLANK = 0,
	CRTC_STATE_VACTIVE
};

struct vupdate_keepout_params {
	int start_offset;
	int end_offset;
	int enable;
};

struct crtc_stereo_flags {
	uint8_t PROGRAM_STEREO         : 1;
	uint8_t PROGRAM_POLARITY       : 1;
	uint8_t RIGHT_EYE_POLARITY     : 1;
	uint8_t FRAME_PACKED           : 1;
	uint8_t DISABLE_STEREO_DP_SYNC : 1;
};

enum crc_selection {
	/* Order must match values expected by hardware */
	UNION_WINDOW_A_B = 0,
	UNION_WINDOW_A_NOT_B,
	UNION_WINDOW_NOT_A_B,
	UNION_WINDOW_NOT_A_NOT_B,
	INTERSECT_WINDOW_A_B,
	INTERSECT_WINDOW_A_NOT_B,
	INTERSECT_WINDOW_NOT_A_B,
	INTERSECT_WINDOW_NOT_A_NOT_B,
};

struct crc_params {
	/* Regions used to calculate CRC*/
	uint16_t windowa_x_start;
	uint16_t windowa_x_end;
	uint16_t windowa_y_start;
	uint16_t windowa_y_end;

	uint16_t windowb_x_start;
	uint16_t windowb_x_end;
	uint16_t windowb_y_start;
	uint16_t windowb_y_end;

	enum crc_selection selection;

	bool continuous_mode;
	bool enable;
};

struct timing_generator {
	const struct timing_generator_funcs *funcs;
	struct dc_bios *bp;
	struct dc_context *ctx;
	int inst;
};

struct dc_crtc_timing;

struct drr_params;


struct timing_generator_funcs {
	bool (*validate_timing)(struct timing_generator *tg,
							const struct dc_crtc_timing *timing);
	void (*program_timing)(struct timing_generator *tg,
							const struct dc_crtc_timing *timing,
							int vready_offset,
							int vstartup_start,
							int vupdate_offset,
							int vupdate_width,
							const enum signal_type signal,
							bool use_vbios
	);
	void (*setup_vertical_interrupt0)(
			struct timing_generator *optc,
			uint32_t start_line,
			uint32_t end_line);
	void (*setup_vertical_interrupt1)(
			struct timing_generator *optc,
			uint32_t start_line);
	void (*setup_vertical_interrupt2)(
			struct timing_generator *optc,
			uint32_t start_line);

	bool (*enable_crtc)(struct timing_generator *tg);
	bool (*disable_crtc)(struct timing_generator *tg);
	bool (*is_counter_moving)(struct timing_generator *tg);
	void (*get_position)(struct timing_generator *tg,
				struct crtc_position *position);

	uint32_t (*get_frame_count)(struct timing_generator *tg);
	void (*get_scanoutpos)(
		struct timing_generator *tg,
		uint32_t *v_blank_start,
		uint32_t *v_blank_end,
		uint32_t *h_position,
		uint32_t *v_position);
	bool (*get_otg_active_size)(struct timing_generator *optc,
			uint32_t *otg_active_width,
			uint32_t *otg_active_height);
	bool (*is_matching_timing)(struct timing_generator *tg,
			const struct dc_crtc_timing *otg_timing);
	void (*set_early_control)(struct timing_generator *tg,
							   uint32_t early_cntl);
	void (*wait_for_state)(struct timing_generator *tg,
							enum crtc_state state);
	void (*set_blank)(struct timing_generator *tg,
					bool enable_blanking);
	bool (*is_blanked)(struct timing_generator *tg);
	void (*set_overscan_blank_color) (struct timing_generator *tg, const struct tg_color *color);
	void (*set_blank_color)(struct timing_generator *tg, const struct tg_color *color);
	void (*set_colors)(struct timing_generator *tg,
						const struct tg_color *blank_color,
						const struct tg_color *overscan_color);

	void (*disable_vga)(struct timing_generator *tg);
	bool (*did_triggered_reset_occur)(struct timing_generator *tg);
	void (*setup_global_swap_lock)(struct timing_generator *tg,
							const struct dcp_gsl_params *gsl_params);
	void (*setup_global_lock)(struct timing_generator *tg);
	void (*unlock)(struct timing_generator *tg);
	void (*lock)(struct timing_generator *tg);
	void (*lock_global)(struct timing_generator *tg);
	void (*lock_doublebuffer_disable)(struct timing_generator *tg);
	void (*lock_doublebuffer_enable)(struct timing_generator *tg);
#if defined(CONFIG_DRM_AMD_DC_DCN2_0)
	void(*triplebuffer_unlock)(struct timing_generator *tg);
	void(*triplebuffer_lock)(struct timing_generator *tg);
#endif
	void (*enable_reset_trigger)(struct timing_generator *tg,
				     int source_tg_inst);
	void (*enable_crtc_reset)(struct timing_generator *tg,
				  int source_tg_inst,
				  struct crtc_trigger_info *crtc_tp);
	void (*disable_reset_trigger)(struct timing_generator *tg);
	void (*tear_down_global_swap_lock)(struct timing_generator *tg);
	void (*enable_advanced_request)(struct timing_generator *tg,
					bool enable, const struct dc_crtc_timing *timing);
	void (*set_drr)(struct timing_generator *tg, const struct drr_params *params);
	void (*set_static_screen_control)(struct timing_generator *tg,
							uint32_t value);
	void (*set_test_pattern)(
		struct timing_generator *tg,
		enum controller_dp_test_pattern test_pattern,
		enum dc_color_depth color_depth);

	bool (*arm_vert_intr)(struct timing_generator *tg, uint8_t width);

	void (*program_global_sync)(struct timing_generator *tg,
			int vready_offset,
			int vstartup_start,
			int vupdate_offset,
			int vupdate_width);
	void (*enable_optc_clock)(struct timing_generator *tg, bool enable);
	void (*program_stereo)(struct timing_generator *tg,
		const struct dc_crtc_timing *timing, struct crtc_stereo_flags *flags);
	bool (*is_stereo_left_eye)(struct timing_generator *tg);

	void (*set_blank_data_double_buffer)(struct timing_generator *tg, bool enable);

	void (*tg_init)(struct timing_generator *tg);
	bool (*is_tg_enabled)(struct timing_generator *tg);
	bool (*is_optc_underflow_occurred)(struct timing_generator *tg);
	void (*clear_optc_underflow)(struct timing_generator *tg);

#if defined(CONFIG_DRM_AMD_DC_DCN2_0)
	void (*set_dwb_source)(struct timing_generator *optc,
		uint32_t dwb_pipe_inst);

	void (*get_optc_source)(struct timing_generator *optc,
			uint32_t *num_of_input_segments,
			uint32_t *seg0_src_sel,
			uint32_t *seg1_src_sel);
#endif

	/**
	 * Configure CRCs for the given timing generator. Return false if TG is
	 * not on.
	 */
	bool (*configure_crc)(struct timing_generator *tg,
			       const struct crc_params *params);

	/**
	 * Get CRCs for the given timing generator. Return false if CRCs are
	 * not enabled (via configure_crc).
	 */
	bool (*get_crc)(struct timing_generator *tg,
			uint32_t *r_cr, uint32_t *g_y, uint32_t *b_cb);

	void (*program_manual_trigger)(struct timing_generator *optc);
	void (*setup_manual_trigger)(struct timing_generator *optc);

	void (*set_vtg_params)(struct timing_generator *optc,
			const struct dc_crtc_timing *dc_crtc_timing);
<<<<<<< HEAD
=======

#ifdef CONFIG_DRM_AMD_DC_DCN2_0
#ifdef CONFIG_DRM_AMD_DC_DSC_SUPPORT
	void (*set_dsc_config)(struct timing_generator *optc,
			       enum optc_dsc_mode dsc_mode,
			       uint32_t dsc_bytes_per_pixel,
			       uint32_t dsc_slice_width);
#endif
	void (*set_odm_bypass)(struct timing_generator *tg, const struct dc_crtc_timing *dc_crtc_timing);
	void (*set_odm_combine)(struct timing_generator *tg, int combine_opp_id,
		int mpcc_hactive, enum dc_pixel_encoding pixel_encoding);
	void (*set_gsl)(struct timing_generator *optc, const struct gsl_params *params);
	void (*set_gsl_source_select)(struct timing_generator *optc,
			int group_idx,
			uint32_t gsl_ready_signal);
#endif
>>>>>>> f1a3b43c
};

#endif<|MERGE_RESOLUTION|>--- conflicted
+++ resolved
@@ -259,8 +259,6 @@
 
 	void (*set_vtg_params)(struct timing_generator *optc,
 			const struct dc_crtc_timing *dc_crtc_timing);
-<<<<<<< HEAD
-=======
 
 #ifdef CONFIG_DRM_AMD_DC_DCN2_0
 #ifdef CONFIG_DRM_AMD_DC_DSC_SUPPORT
@@ -277,7 +275,6 @@
 			int group_idx,
 			uint32_t gsl_ready_signal);
 #endif
->>>>>>> f1a3b43c
 };
 
 #endif