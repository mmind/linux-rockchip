--- conflicted
+++ resolved
@@ -297,24 +297,6 @@
 		bool enable,
 		const struct dc_crtc_timing *timing);
 
-<<<<<<< HEAD
-	void (*opp_set_test_pattern)(
-			struct output_pixel_processor *opp,
-			bool enable);
-
-	void (*opp_dpg_blank_enable)(
-			struct output_pixel_processor *opp,
-			bool enable,
-			const struct tg_color *color,
-			int width,
-			int height);
-
-	void (*opp_convert_pti)(
-		struct output_pixel_processor *opp,
-		bool enable,
-		bool polarity);
-=======
->>>>>>> 03f51d4e
 };
 
 #endif