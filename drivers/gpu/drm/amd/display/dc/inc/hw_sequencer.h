--- conflicted
+++ resolved
@@ -41,10 +41,7 @@
 struct dce_hwseq_wa {
 	bool blnd_crtc_trigger;
 	bool DEGVIDCN10_253;
-<<<<<<< HEAD
-=======
 	bool false_optc_underflow;
->>>>>>> 03f51d4e
 };
 
 struct hwseq_wa_state {
@@ -141,13 +138,6 @@
 					enum pipe_gating_control power_gating);
 
 	void (*disable_plane)(struct dc *dc, struct pipe_ctx *pipe_ctx);
-<<<<<<< HEAD
-
-	void (*enable_plane)(struct dc *dc,
-			struct pipe_ctx *pipe,
-			struct dc_state *context);
-=======
->>>>>>> 03f51d4e
 
 	void (*update_info_frame)(struct pipe_ctx *pipe_ctx);
 
@@ -206,10 +196,7 @@
 	void (*edp_backlight_control)(
 			struct dc_link *link,
 			bool enable);
-<<<<<<< HEAD
-=======
 	void (*edp_wait_for_hpd_ready)(struct dc_link *link, bool power_up);
->>>>>>> 03f51d4e
 
 };
 
