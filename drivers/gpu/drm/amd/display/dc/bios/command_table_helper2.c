--- conflicted
+++ resolved
@@ -74,10 +74,7 @@
 	case DCN_VERSION_3_01:
 	case DCN_VERSION_3_02:
 	case DCN_VERSION_3_03:
-<<<<<<< HEAD
-=======
 	case DCN_VERSION_3_1:
->>>>>>> 50be9417
 		*h = dal_cmd_tbl_helper_dce112_get_table2();
 		return true;
 #endif
