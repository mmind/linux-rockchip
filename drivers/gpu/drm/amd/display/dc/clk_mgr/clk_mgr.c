--- conflicted
+++ resolved
@@ -134,15 +134,6 @@
 
 #if defined(CONFIG_DRM_AMD_DC_DCN)
 	case FAMILY_RV:
-<<<<<<< HEAD
-		if (ASICREV_IS_DALI(asic_id.hw_internal_rev)) {
-			/* TEMP: this check has to come before ASICREV_IS_RENOIR */
-			/* which also incorrectly returns true for Dali */
-			rv2_clk_mgr_construct(ctx, clk_mgr, pp_smu);
-			break;
-		}
-
-=======
 		if (ASICREV_IS_DALI(asic_id.hw_internal_rev) ||
 				ASICREV_IS_POLLOCK(asic_id.hw_internal_rev)) {
 			/* TEMP: this check has to come before ASICREV_IS_RENOIR */
@@ -150,7 +141,6 @@
 			rv2_clk_mgr_construct(ctx, clk_mgr, pp_smu);
 			break;
 		}
->>>>>>> 26dca6db
 		if (ASICREV_IS_RENOIR(asic_id.hw_internal_rev)) {
 			rn_clk_mgr_construct(ctx, clk_mgr, pp_smu, dccg);
 			break;
