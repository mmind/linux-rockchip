--- conflicted
+++ resolved
@@ -835,74 +835,47 @@
 	}
 };
 
-<<<<<<< HEAD
-static unsigned int find_max_fclk_for_voltage(struct dpm_clocks *clock_table,
-		unsigned int voltage)
-=======
 static unsigned int find_socclk_for_voltage(struct dpm_clocks *clock_table, unsigned int voltage)
->>>>>>> 50be9417
 {
 	int i;
-	uint32_t max_clk = 0;
-
-	for (i = 0; i < PP_SMU_NUM_FCLK_DPM_LEVELS; i++) {
-		if (clock_table->FClocks[i].Vol <= voltage) {
-			max_clk = clock_table->FClocks[i].Freq > max_clk ?
-				clock_table->FClocks[i].Freq : max_clk;
+
+	for (i = 0; i < PP_SMU_NUM_SOCCLK_DPM_LEVELS; i++) {
+		if (clock_table->SocClocks[i].Vol == voltage)
+			return clock_table->SocClocks[i].Freq;
+	}
+
+	ASSERT(0);
+	return 0;
+}
+
+static unsigned int find_dcfclk_for_voltage(struct dpm_clocks *clock_table, unsigned int voltage)
+{
+	int i;
+
+	for (i = 0; i < PP_SMU_NUM_DCFCLK_DPM_LEVELS; i++) {
+		if (clock_table->DcfClocks[i].Vol == voltage)
+			return clock_table->DcfClocks[i].Freq;
+	}
+
+	ASSERT(0);
+	return 0;
+}
+
+static void rn_clk_mgr_helper_populate_bw_params(struct clk_bw_params *bw_params, struct dpm_clocks *clock_table, struct integrated_info *bios_info)
+{
+	int i, j = 0;
+
+	j = -1;
+
+	ASSERT(PP_SMU_NUM_FCLK_DPM_LEVELS <= MAX_NUM_DPM_LVL);
+
+	/* Find lowest DPM, FCLK is filled in reverse order*/
+
+	for (i = PP_SMU_NUM_FCLK_DPM_LEVELS - 1; i >= 0; i--) {
+		if (clock_table->FClocks[i].Freq != 0 && clock_table->FClocks[i].Vol != 0) {
+			j = i;
+			break;
 		}
-	}
-
-	return max_clk;
-}
-
-static unsigned int find_max_memclk_for_voltage(struct dpm_clocks *clock_table,
-		unsigned int voltage)
-{
-	int i;
-	uint32_t max_clk = 0;
-
-	for (i = 0; i < PP_SMU_NUM_MEMCLK_DPM_LEVELS; i++) {
-		if (clock_table->MemClocks[i].Vol <= voltage) {
-			max_clk = clock_table->MemClocks[i].Freq > max_clk ?
-				clock_table->MemClocks[i].Freq : max_clk;
-		}
-	}
-
-	return max_clk;
-}
-
-<<<<<<< HEAD
-static unsigned int find_max_socclk_for_voltage(struct dpm_clocks *clock_table,
-		unsigned int voltage)
-=======
-static unsigned int find_dcfclk_for_voltage(struct dpm_clocks *clock_table, unsigned int voltage)
->>>>>>> 50be9417
-{
-	int i;
-	uint32_t max_clk = 0;
-
-	for (i = 0; i < PP_SMU_NUM_SOCCLK_DPM_LEVELS; i++) {
-		if (clock_table->SocClocks[i].Vol <= voltage) {
-			max_clk = clock_table->SocClocks[i].Freq > max_clk ?
-				clock_table->SocClocks[i].Freq : max_clk;
-		}
-	}
-
-	return max_clk;
-}
-
-static void rn_clk_mgr_helper_populate_bw_params(struct clk_bw_params *bw_params, struct dpm_clocks *clock_table, struct integrated_info *bios_info)
-{
-	int i, j = 0;
-	unsigned int volt;
-
-	j = -1;
-
-	/* Find max DPM */
-	for (i = 0; i < PP_SMU_NUM_DCFCLK_DPM_LEVELS; ++i) {
-		if (clock_table->DcfClocks[i].Freq != 0 &&
-				clock_table->DcfClocks[i].Vol != 0)
-			j = i;
 	}
 
 	if (j == -1) {
@@ -913,18 +886,13 @@
 
 	bw_params->clk_table.num_entries = j + 1;
 
-	for (i = 0; i < bw_params->clk_table.num_entries; i++) {
-		volt = clock_table->DcfClocks[i].Vol;
-
-		bw_params->clk_table.entries[i].voltage = volt;
-		bw_params->clk_table.entries[i].dcfclk_mhz =
-			clock_table->DcfClocks[i].Freq;
-		bw_params->clk_table.entries[i].fclk_mhz =
-			find_max_fclk_for_voltage(clock_table, volt);
-		bw_params->clk_table.entries[i].memclk_mhz =
-			find_max_memclk_for_voltage(clock_table, volt);
-		bw_params->clk_table.entries[i].socclk_mhz =
-			find_max_socclk_for_voltage(clock_table, volt);
+	for (i = 0; i < bw_params->clk_table.num_entries; i++, j--) {
+		bw_params->clk_table.entries[i].fclk_mhz = clock_table->FClocks[j].Freq;
+		bw_params->clk_table.entries[i].memclk_mhz = clock_table->MemClocks[j].Freq;
+		bw_params->clk_table.entries[i].voltage = clock_table->FClocks[j].Vol;
+		bw_params->clk_table.entries[i].dcfclk_mhz = find_dcfclk_for_voltage(clock_table, clock_table->FClocks[j].Vol);
+		bw_params->clk_table.entries[i].socclk_mhz = find_socclk_for_voltage(clock_table,
+									bw_params->clk_table.entries[i].voltage);
 	}
 
 	bw_params->vram_type = bios_info->memory_type;
