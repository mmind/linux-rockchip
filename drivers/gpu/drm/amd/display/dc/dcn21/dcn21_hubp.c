/*
* Copyright 2018 Advanced Micro Devices, Inc.
 *
 * Permission is hereby granted, free of charge, to any person obtaining a
 * copy of this software and associated documentation files (the "Software"),
 * to deal in the Software without restriction, including without limitation
 * the rights to use, copy, modify, merge, publish, distribute, sublicense,
 * and/or sell copies of the Software, and to permit persons to whom the
 * Software is furnished to do so, subject to the following conditions:
 *
 * The above copyright notice and this permission notice shall be included in
 * all copies or substantial portions of the Software.
 *
 * THE SOFTWARE IS PROVIDED "AS IS", WITHOUT WARRANTY OF ANY KIND, EXPRESS OR
 * IMPLIED, INCLUDING BUT NOT LIMITED TO THE WARRANTIES OF MERCHANTABILITY,
 * FITNESS FOR A PARTICULAR PURPOSE AND NONINFRINGEMENT.  IN NO EVENT SHALL
 * THE COPYRIGHT HOLDER(S) OR AUTHOR(S) BE LIABLE FOR ANY CLAIM, DAMAGES OR
 * OTHER LIABILITY, WHETHER IN AN ACTION OF CONTRACT, TORT OR OTHERWISE,
 * ARISING FROM, OUT OF OR IN CONNECTION WITH THE SOFTWARE OR THE USE OR
 * OTHER DEALINGS IN THE SOFTWARE.
 *
 * Authors: AMD
 *
 */

#include "dcn10/dcn10_hubp.h"
#include "dcn21_hubp.h"

#include "dm_services.h"
#include "reg_helper.h"

<<<<<<< HEAD
=======
#include "dc_dmub_srv.h"

>>>>>>> 26dca6db
#define DC_LOGGER_INIT(logger)

#define REG(reg)\
	hubp21->hubp_regs->reg

#define CTX \
	hubp21->base.ctx

#undef FN
#define FN(reg_name, field_name) \
	hubp21->hubp_shift->field_name, hubp21->hubp_mask->field_name

/*
 * In DCN2.1, the non-double buffered version of the following 4 DLG registers are used in RTL.
 * As a result, if S/W updates any of these registers during a mode change,
 * the current frame before the mode change will use the new value right away
 * and can lead to generating incorrect request deadlines and incorrect TTU/QoS behavior.
 *
 * REFCYC_PER_VM_GROUP_FLIP[22:0]
 * REFCYC_PER_VM_GROUP_VBLANK[22:0]
 * REFCYC_PER_VM_REQ_FLIP[22:0]
 * REFCYC_PER_VM_REQ_VBLANK[22:0]
 *
 * REFCYC_PER_VM_*_FLIP affects the deadline of the VM requests generated
 * when flipping to a new surface
 *
 * REFCYC_PER_VM_*_VBLANK affects the deadline of the VM requests generated
 * during prefetch  period of a frame. The prefetch starts at a pre-determined
 * number of lines before the display active per frame
 *
 * DCN may underflow due to incorrectly programming these registers
 * during VM stage of prefetch/iflip. First lines of display active
 * or a sub-region of active using a new surface will be corrupted
 * until the VM data returns at flip/mode change transitions
 *
 * Work around:
 * workaround is always opt to use the more aggressive settings.
 * On any mode switch, if the new reg values are smaller than the current values,
 * then update the regs with the new values.
 *
 * Link to the ticket: http://ontrack-internal.amd.com/browse/DEDCN21-142
 *
 */
void apply_DEDCN21_142_wa_for_hostvm_deadline(
		struct hubp *hubp,
		struct _vcs_dpi_display_dlg_regs_st *dlg_attr)
{
	struct dcn21_hubp *hubp21 = TO_DCN21_HUBP(hubp);
	uint32_t cur_value;

	REG_GET(VBLANK_PARAMETERS_5, REFCYC_PER_VM_GROUP_VBLANK, &cur_value);
	if (cur_value > dlg_attr->refcyc_per_vm_group_vblank)
		REG_SET(VBLANK_PARAMETERS_5, 0,
				REFCYC_PER_VM_GROUP_VBLANK, dlg_attr->refcyc_per_vm_group_vblank);

	REG_GET(VBLANK_PARAMETERS_6,
			REFCYC_PER_VM_REQ_VBLANK,
			&cur_value);
	if (cur_value > dlg_attr->refcyc_per_vm_req_vblank)
		REG_SET(VBLANK_PARAMETERS_6, 0,
				REFCYC_PER_VM_REQ_VBLANK, dlg_attr->refcyc_per_vm_req_vblank);

	REG_GET(FLIP_PARAMETERS_3, REFCYC_PER_VM_GROUP_FLIP, &cur_value);
	if (cur_value > dlg_attr->refcyc_per_vm_group_flip)
		REG_SET(FLIP_PARAMETERS_3, 0,
				REFCYC_PER_VM_GROUP_FLIP, dlg_attr->refcyc_per_vm_group_flip);

	REG_GET(FLIP_PARAMETERS_4, REFCYC_PER_VM_REQ_FLIP, &cur_value);
	if (cur_value > dlg_attr->refcyc_per_vm_req_flip)
		REG_SET(FLIP_PARAMETERS_4, 0,
					REFCYC_PER_VM_REQ_FLIP, dlg_attr->refcyc_per_vm_req_flip);

	REG_SET(FLIP_PARAMETERS_5, 0,
			REFCYC_PER_PTE_GROUP_FLIP_C, dlg_attr->refcyc_per_pte_group_flip_c);
	REG_SET(FLIP_PARAMETERS_6, 0,
			REFCYC_PER_META_CHUNK_FLIP_C, dlg_attr->refcyc_per_meta_chunk_flip_c);
}

void hubp21_program_deadline(
		struct hubp *hubp,
		struct _vcs_dpi_display_dlg_regs_st *dlg_attr,
		struct _vcs_dpi_display_ttu_regs_st *ttu_attr)
{
	hubp2_program_deadline(hubp, dlg_attr, ttu_attr);

	apply_DEDCN21_142_wa_for_hostvm_deadline(hubp, dlg_attr);
}

void hubp21_program_requestor(
		struct hubp *hubp,
		struct _vcs_dpi_display_rq_regs_st *rq_regs)
{
	struct dcn21_hubp *hubp21 = TO_DCN21_HUBP(hubp);

	REG_UPDATE(HUBPRET_CONTROL,
			DET_BUF_PLANE1_BASE_ADDRESS, rq_regs->plane1_base_address);
	REG_SET_4(DCN_EXPANSION_MODE, 0,
			DRQ_EXPANSION_MODE, rq_regs->drq_expansion_mode,
			PRQ_EXPANSION_MODE, rq_regs->prq_expansion_mode,
			MRQ_EXPANSION_MODE, rq_regs->mrq_expansion_mode,
			CRQ_EXPANSION_MODE, rq_regs->crq_expansion_mode);
	REG_SET_8(DCHUBP_REQ_SIZE_CONFIG, 0,
		CHUNK_SIZE, rq_regs->rq_regs_l.chunk_size,
		MIN_CHUNK_SIZE, rq_regs->rq_regs_l.min_chunk_size,
		META_CHUNK_SIZE, rq_regs->rq_regs_l.meta_chunk_size,
		MIN_META_CHUNK_SIZE, rq_regs->rq_regs_l.min_meta_chunk_size,
		DPTE_GROUP_SIZE, rq_regs->rq_regs_l.dpte_group_size,
		VM_GROUP_SIZE, rq_regs->rq_regs_l.mpte_group_size,
		SWATH_HEIGHT, rq_regs->rq_regs_l.swath_height,
		PTE_ROW_HEIGHT_LINEAR, rq_regs->rq_regs_l.pte_row_height_linear);
	REG_SET_7(DCHUBP_REQ_SIZE_CONFIG_C, 0,
		CHUNK_SIZE_C, rq_regs->rq_regs_c.chunk_size,
		MIN_CHUNK_SIZE_C, rq_regs->rq_regs_c.min_chunk_size,
		META_CHUNK_SIZE_C, rq_regs->rq_regs_c.meta_chunk_size,
		MIN_META_CHUNK_SIZE_C, rq_regs->rq_regs_c.min_meta_chunk_size,
		DPTE_GROUP_SIZE_C, rq_regs->rq_regs_c.dpte_group_size,
		SWATH_HEIGHT_C, rq_regs->rq_regs_c.swath_height,
		PTE_ROW_HEIGHT_LINEAR_C, rq_regs->rq_regs_c.pte_row_height_linear);
}

static void hubp21_setup(
		struct hubp *hubp,
		struct _vcs_dpi_display_dlg_regs_st *dlg_attr,
		struct _vcs_dpi_display_ttu_regs_st *ttu_attr,
		struct _vcs_dpi_display_rq_regs_st *rq_regs,
		struct _vcs_dpi_display_pipe_dest_params_st *pipe_dest)
{
	/* otg is locked when this func is called. Register are double buffered.
	 * disable the requestors is not needed
	 */

	hubp2_vready_at_or_After_vsync(hubp, pipe_dest);
	hubp21_program_requestor(hubp, rq_regs);
	hubp21_program_deadline(hubp, dlg_attr, ttu_attr);

}

void hubp21_set_viewport(
	struct hubp *hubp,
	const struct rect *viewport,
<<<<<<< HEAD
	const struct rect *viewport_c,
	enum dc_rotation_angle rotation)
{
	struct dcn21_hubp *hubp21 = TO_DCN21_HUBP(hubp);
	int patched_viewport_height = 0;
	struct dc_debug_options *debug = &hubp->ctx->dc->debug;
=======
	const struct rect *viewport_c)
{
	struct dcn21_hubp *hubp21 = TO_DCN21_HUBP(hubp);
>>>>>>> 26dca6db

	REG_SET_2(DCSURF_PRI_VIEWPORT_DIMENSION, 0,
		  PRI_VIEWPORT_WIDTH, viewport->width,
		  PRI_VIEWPORT_HEIGHT, viewport->height);

	REG_SET_2(DCSURF_PRI_VIEWPORT_START, 0,
		  PRI_VIEWPORT_X_START, viewport->x,
		  PRI_VIEWPORT_Y_START, viewport->y);

	/*for stereo*/
	REG_SET_2(DCSURF_SEC_VIEWPORT_DIMENSION, 0,
		  SEC_VIEWPORT_WIDTH, viewport->width,
		  SEC_VIEWPORT_HEIGHT, viewport->height);

	REG_SET_2(DCSURF_SEC_VIEWPORT_START, 0,
		  SEC_VIEWPORT_X_START, viewport->x,
		  SEC_VIEWPORT_Y_START, viewport->y);

<<<<<<< HEAD
	/*
	 *	Work around for underflow issue with NV12 + rIOMMU translation
	 *	+ immediate flip. This will cause hubp underflow, but will not
	 *	be user visible since underflow is in blank region
	 *	Disable w/a when rotated 180 degrees, causes vertical chroma offset
	 */
	patched_viewport_height = viewport_c->height;
	if (debug->nv12_iflip_vm_wa && viewport_c->height > 512 &&
			rotation != ROTATION_ANGLE_180) {
		int pte_row_height = 0;
		int pte_rows = 0;

		REG_GET(DCHUBP_REQ_SIZE_CONFIG_C,
			PTE_ROW_HEIGHT_LINEAR_C, &pte_row_height);

		pte_row_height = 1 << (pte_row_height + 3);
		pte_rows = (viewport_c->height / pte_row_height) + 1;
		patched_viewport_height = pte_rows * pte_row_height + 1;
	}


	/* DC supports NV12 only at the moment */
	REG_SET_2(DCSURF_PRI_VIEWPORT_DIMENSION_C, 0,
		  PRI_VIEWPORT_WIDTH_C, viewport_c->width,
		  PRI_VIEWPORT_HEIGHT_C, patched_viewport_height);
=======
	/* DC supports NV12 only at the moment */
	REG_SET_2(DCSURF_PRI_VIEWPORT_DIMENSION_C, 0,
		  PRI_VIEWPORT_WIDTH_C, viewport_c->width,
		  PRI_VIEWPORT_HEIGHT_C, viewport_c->height);
>>>>>>> 26dca6db

	REG_SET_2(DCSURF_PRI_VIEWPORT_START_C, 0,
		  PRI_VIEWPORT_X_START_C, viewport_c->x,
		  PRI_VIEWPORT_Y_START_C, viewport_c->y);

	REG_SET_2(DCSURF_SEC_VIEWPORT_DIMENSION_C, 0,
		  SEC_VIEWPORT_WIDTH_C, viewport_c->width,
<<<<<<< HEAD
		  SEC_VIEWPORT_HEIGHT_C, patched_viewport_height);
=======
		  SEC_VIEWPORT_HEIGHT_C, viewport_c->height);
>>>>>>> 26dca6db

	REG_SET_2(DCSURF_SEC_VIEWPORT_START_C, 0,
		  SEC_VIEWPORT_X_START_C, viewport_c->x,
		  SEC_VIEWPORT_Y_START_C, viewport_c->y);
}

<<<<<<< HEAD
=======
static void hubp21_apply_PLAT_54186_wa(
		struct hubp *hubp,
		const struct dc_plane_address *address)
{
	struct dcn21_hubp *hubp21 = TO_DCN21_HUBP(hubp);
	struct dc_debug_options *debug = &hubp->ctx->dc->debug;
	unsigned int chroma_bpe = 2;
	unsigned int luma_addr_high_part = 0;
	unsigned int row_height = 0;
	unsigned int chroma_pitch = 0;
	unsigned int viewport_c_height = 0;
	unsigned int viewport_c_width = 0;
	unsigned int patched_viewport_height = 0;
	unsigned int patched_viewport_width = 0;
	unsigned int rotation_angle = 0;
	unsigned int pix_format = 0;
	unsigned int h_mirror_en = 0;
	unsigned int tile_blk_size = 64 * 1024; /* 64KB for 64KB SW, 4KB for 4KB SW */


	if (!debug->nv12_iflip_vm_wa)
		return;

	REG_GET(DCHUBP_REQ_SIZE_CONFIG_C,
		PTE_ROW_HEIGHT_LINEAR_C, &row_height);

	REG_GET_2(DCSURF_PRI_VIEWPORT_DIMENSION_C,
			PRI_VIEWPORT_WIDTH_C, &viewport_c_width,
			PRI_VIEWPORT_HEIGHT_C, &viewport_c_height);

	REG_GET(DCSURF_PRIMARY_SURFACE_ADDRESS_HIGH_C,
			PRIMARY_SURFACE_ADDRESS_HIGH_C, &luma_addr_high_part);

	REG_GET(DCSURF_SURFACE_PITCH_C,
			PITCH_C, &chroma_pitch);

	chroma_pitch += 1;

	REG_GET_3(DCSURF_SURFACE_CONFIG,
			SURFACE_PIXEL_FORMAT, &pix_format,
			ROTATION_ANGLE, &rotation_angle,
			H_MIRROR_EN, &h_mirror_en);

	/* reset persistent cached data */
	hubp21->PLAT_54186_wa_chroma_addr_offset = 0;
	/* apply wa only for NV12 surface with scatter gather enabled with viewport > 512 along
	 * the vertical direction*/
	if (address->type != PLN_ADDR_TYPE_VIDEO_PROGRESSIVE ||
			address->video_progressive.luma_addr.high_part == 0xf4)
		return;

	if ((rotation_angle == 0 || rotation_angle == 180)
			&& viewport_c_height <= 512)
		return;

	if ((rotation_angle == 90 || rotation_angle == 270)
				&& viewport_c_width <= 512)
		return;

	switch (rotation_angle) {
	case 0: /* 0 degree rotation */
		row_height = 128;
		patched_viewport_height = (viewport_c_height / row_height + 1) * row_height + 1;
		patched_viewport_width = viewport_c_width;
		hubp21->PLAT_54186_wa_chroma_addr_offset = 0;
		break;
	case 2: /* 180 degree rotation */
		row_height = 128;
		patched_viewport_height = viewport_c_height + row_height;
		patched_viewport_width = viewport_c_width;
		hubp21->PLAT_54186_wa_chroma_addr_offset = 0 - chroma_pitch * row_height * chroma_bpe;
		break;
	case 1: /* 90 degree rotation */
		row_height = 256;
		if (h_mirror_en) {
			patched_viewport_height = viewport_c_height;
			patched_viewport_width = viewport_c_width + row_height;
			hubp21->PLAT_54186_wa_chroma_addr_offset = 0;
		} else {
			patched_viewport_height = viewport_c_height;
			patched_viewport_width = viewport_c_width + row_height;
			hubp21->PLAT_54186_wa_chroma_addr_offset = 0 - tile_blk_size;
		}
		break;
	case 3:	/* 270 degree rotation */
		row_height = 256;
		if (h_mirror_en) {
			patched_viewport_height = viewport_c_height;
			patched_viewport_width = viewport_c_width + row_height;
			hubp21->PLAT_54186_wa_chroma_addr_offset = 0 - tile_blk_size;
		} else {
			patched_viewport_height = viewport_c_height;
			patched_viewport_width = viewport_c_width + row_height;
			hubp21->PLAT_54186_wa_chroma_addr_offset = 0;
		}
		break;
	default:
		ASSERT(0);
		break;
	}

	/* catch cases where viewport keep growing */
	ASSERT(patched_viewport_height && patched_viewport_height < 5000);
	ASSERT(patched_viewport_width && patched_viewport_width < 5000);

	REG_UPDATE_2(DCSURF_PRI_VIEWPORT_DIMENSION_C,
			PRI_VIEWPORT_WIDTH_C, patched_viewport_width,
			PRI_VIEWPORT_HEIGHT_C, patched_viewport_height);
}

>>>>>>> 26dca6db
void hubp21_set_vm_system_aperture_settings(struct hubp *hubp,
		struct vm_system_aperture_param *apt)
{
	struct dcn21_hubp *hubp21 = TO_DCN21_HUBP(hubp);

	PHYSICAL_ADDRESS_LOC mc_vm_apt_default;
	PHYSICAL_ADDRESS_LOC mc_vm_apt_low;
	PHYSICAL_ADDRESS_LOC mc_vm_apt_high;

	// The format of default addr is 48:12 of the 48 bit addr
	mc_vm_apt_default.quad_part = apt->sys_default.quad_part >> 12;

	// The format of high/low are 48:18 of the 48 bit addr
	mc_vm_apt_low.quad_part = apt->sys_low.quad_part >> 18;
	mc_vm_apt_high.quad_part = apt->sys_high.quad_part >> 18;

	REG_SET(DCN_VM_SYSTEM_APERTURE_LOW_ADDR, 0,
			MC_VM_SYSTEM_APERTURE_LOW_ADDR, mc_vm_apt_low.quad_part);

	REG_SET(DCN_VM_SYSTEM_APERTURE_HIGH_ADDR, 0,
			MC_VM_SYSTEM_APERTURE_HIGH_ADDR, mc_vm_apt_high.quad_part);

	REG_SET_2(DCN_VM_MX_L1_TLB_CNTL, 0,
			ENABLE_L1_TLB, 1,
			SYSTEM_ACCESS_MODE, 0x3);
}

void hubp21_validate_dml_output(struct hubp *hubp,
		struct dc_context *ctx,
		struct _vcs_dpi_display_rq_regs_st *dml_rq_regs,
		struct _vcs_dpi_display_dlg_regs_st *dml_dlg_attr,
		struct _vcs_dpi_display_ttu_regs_st *dml_ttu_attr)
{
	struct dcn21_hubp *hubp21 = TO_DCN21_HUBP(hubp);
	struct _vcs_dpi_display_rq_regs_st rq_regs = {0};
	struct _vcs_dpi_display_dlg_regs_st dlg_attr = {0};
	struct _vcs_dpi_display_ttu_regs_st ttu_attr = {0};
	DC_LOGGER_INIT(ctx->logger);
	DC_LOG_DEBUG("DML Validation | Running Validation");

	/* Requester - Per hubp */
	REG_GET(HUBPRET_CONTROL,
		DET_BUF_PLANE1_BASE_ADDRESS, &rq_regs.plane1_base_address);
	REG_GET_4(DCN_EXPANSION_MODE,
		DRQ_EXPANSION_MODE, &rq_regs.drq_expansion_mode,
		PRQ_EXPANSION_MODE, &rq_regs.prq_expansion_mode,
		MRQ_EXPANSION_MODE, &rq_regs.mrq_expansion_mode,
		CRQ_EXPANSION_MODE, &rq_regs.crq_expansion_mode);
	REG_GET_8(DCHUBP_REQ_SIZE_CONFIG,
		CHUNK_SIZE, &rq_regs.rq_regs_l.chunk_size,
		MIN_CHUNK_SIZE, &rq_regs.rq_regs_l.min_chunk_size,
		META_CHUNK_SIZE, &rq_regs.rq_regs_l.meta_chunk_size,
		MIN_META_CHUNK_SIZE, &rq_regs.rq_regs_l.min_meta_chunk_size,
		DPTE_GROUP_SIZE, &rq_regs.rq_regs_l.dpte_group_size,
		VM_GROUP_SIZE, &rq_regs.rq_regs_l.mpte_group_size,
		SWATH_HEIGHT, &rq_regs.rq_regs_l.swath_height,
		PTE_ROW_HEIGHT_LINEAR, &rq_regs.rq_regs_l.pte_row_height_linear);
	REG_GET_7(DCHUBP_REQ_SIZE_CONFIG_C,
		CHUNK_SIZE_C, &rq_regs.rq_regs_c.chunk_size,
		MIN_CHUNK_SIZE_C, &rq_regs.rq_regs_c.min_chunk_size,
		META_CHUNK_SIZE_C, &rq_regs.rq_regs_c.meta_chunk_size,
		MIN_META_CHUNK_SIZE_C, &rq_regs.rq_regs_c.min_meta_chunk_size,
		DPTE_GROUP_SIZE_C, &rq_regs.rq_regs_c.dpte_group_size,
		SWATH_HEIGHT_C, &rq_regs.rq_regs_c.swath_height,
		PTE_ROW_HEIGHT_LINEAR_C, &rq_regs.rq_regs_c.pte_row_height_linear);

	if (rq_regs.plane1_base_address != dml_rq_regs->plane1_base_address)
		DC_LOG_DEBUG("DML Validation | HUBPRET_CONTROL:DET_BUF_PLANE1_BASE_ADDRESS - Expected: %u  Actual: %u\n",
				dml_rq_regs->plane1_base_address, rq_regs.plane1_base_address);
	if (rq_regs.drq_expansion_mode != dml_rq_regs->drq_expansion_mode)
		DC_LOG_DEBUG("DML Validation | DCN_EXPANSION_MODE:DRQ_EXPANSION_MODE - Expected: %u  Actual: %u\n",
				dml_rq_regs->drq_expansion_mode, rq_regs.drq_expansion_mode);
	if (rq_regs.prq_expansion_mode != dml_rq_regs->prq_expansion_mode)
		DC_LOG_DEBUG("DML Validation | DCN_EXPANSION_MODE:MRQ_EXPANSION_MODE - Expected: %u  Actual: %u\n",
				dml_rq_regs->prq_expansion_mode, rq_regs.prq_expansion_mode);
	if (rq_regs.mrq_expansion_mode != dml_rq_regs->mrq_expansion_mode)
		DC_LOG_DEBUG("DML Validation | DCN_EXPANSION_MODE:DET_BUF_PLANE1_BASE_ADDRESS - Expected: %u  Actual: %u\n",
				dml_rq_regs->mrq_expansion_mode, rq_regs.mrq_expansion_mode);
	if (rq_regs.crq_expansion_mode != dml_rq_regs->crq_expansion_mode)
		DC_LOG_DEBUG("DML Validation | DCN_EXPANSION_MODE:CRQ_EXPANSION_MODE - Expected: %u  Actual: %u\n",
				dml_rq_regs->crq_expansion_mode, rq_regs.crq_expansion_mode);

	if (rq_regs.rq_regs_l.chunk_size != dml_rq_regs->rq_regs_l.chunk_size)
		DC_LOG_DEBUG("DML Validation | DCHUBP_REQ_SIZE_CONFIG_C:CHUNK_SIZE - Expected: %u  Actual: %u\n",
				dml_rq_regs->rq_regs_l.chunk_size, rq_regs.rq_regs_l.chunk_size);
	if (rq_regs.rq_regs_l.min_chunk_size != dml_rq_regs->rq_regs_l.min_chunk_size)
		DC_LOG_DEBUG("DML Validation | DCHUBP_REQ_SIZE_CONFIG_C:MIN_CHUNK_SIZE - Expected: %u  Actual: %u\n",
				dml_rq_regs->rq_regs_l.min_chunk_size, rq_regs.rq_regs_l.min_chunk_size);
	if (rq_regs.rq_regs_l.meta_chunk_size != dml_rq_regs->rq_regs_l.meta_chunk_size)
		DC_LOG_DEBUG("DML Validation | DCHUBP_REQ_SIZE_CONFIG_C:META_CHUNK_SIZE - Expected: %u  Actual: %u\n",
				dml_rq_regs->rq_regs_l.meta_chunk_size, rq_regs.rq_regs_l.meta_chunk_size);
	if (rq_regs.rq_regs_l.min_meta_chunk_size != dml_rq_regs->rq_regs_l.min_meta_chunk_size)
		DC_LOG_DEBUG("DML Validation | DCHUBP_REQ_SIZE_CONFIG_C:MIN_META_CHUNK_SIZE - Expected: %u  Actual: %u\n",
				dml_rq_regs->rq_regs_l.min_meta_chunk_size, rq_regs.rq_regs_l.min_meta_chunk_size);
	if (rq_regs.rq_regs_l.dpte_group_size != dml_rq_regs->rq_regs_l.dpte_group_size)
		DC_LOG_DEBUG("DML Validation | DCHUBP_REQ_SIZE_CONFIG_C:DPTE_GROUP_SIZE - Expected: %u  Actual: %u\n",
				dml_rq_regs->rq_regs_l.dpte_group_size, rq_regs.rq_regs_l.dpte_group_size);
	if (rq_regs.rq_regs_l.mpte_group_size != dml_rq_regs->rq_regs_l.mpte_group_size)
		DC_LOG_DEBUG("DML Validation | DCHUBP_REQ_SIZE_CONFIG_C:VM_GROUP_SIZE - Expected: %u  Actual: %u\n",
				dml_rq_regs->rq_regs_l.mpte_group_size, rq_regs.rq_regs_l.mpte_group_size);
	if (rq_regs.rq_regs_l.swath_height != dml_rq_regs->rq_regs_l.swath_height)
		DC_LOG_DEBUG("DML Validation | DCHUBP_REQ_SIZE_CONFIG_C:SWATH_HEIGHT - Expected: %u  Actual: %u\n",
				dml_rq_regs->rq_regs_l.swath_height, rq_regs.rq_regs_l.swath_height);
	if (rq_regs.rq_regs_l.pte_row_height_linear != dml_rq_regs->rq_regs_l.pte_row_height_linear)
		DC_LOG_DEBUG("DML Validation | DCHUBP_REQ_SIZE_CONFIG_C:PTE_ROW_HEIGHT_LINEAR - Expected: %u  Actual: %u\n",
				dml_rq_regs->rq_regs_l.pte_row_height_linear, rq_regs.rq_regs_l.pte_row_height_linear);

	if (rq_regs.rq_regs_c.chunk_size != dml_rq_regs->rq_regs_c.chunk_size)
		DC_LOG_DEBUG("DML Validation | DCHUBP_REQ_SIZE_CONFIG:CHUNK_SIZE_C - Expected: %u  Actual: %u\n",
				dml_rq_regs->rq_regs_c.chunk_size, rq_regs.rq_regs_c.chunk_size);
	if (rq_regs.rq_regs_c.min_chunk_size != dml_rq_regs->rq_regs_c.min_chunk_size)
		DC_LOG_DEBUG("DML Validation | DCHUBP_REQ_SIZE_CONFIG:MIN_CHUNK_SIZE_C - Expected: %u  Actual: %u\n",
				dml_rq_regs->rq_regs_c.min_chunk_size, rq_regs.rq_regs_c.min_chunk_size);
	if (rq_regs.rq_regs_c.meta_chunk_size != dml_rq_regs->rq_regs_c.meta_chunk_size)
		DC_LOG_DEBUG("DML Validation | DCHUBP_REQ_SIZE_CONFIG:META_CHUNK_SIZE_C - Expected: %u  Actual: %u\n",
				dml_rq_regs->rq_regs_c.meta_chunk_size, rq_regs.rq_regs_c.meta_chunk_size);
	if (rq_regs.rq_regs_c.min_meta_chunk_size != dml_rq_regs->rq_regs_c.min_meta_chunk_size)
		DC_LOG_DEBUG("DML Validation | DCHUBP_REQ_SIZE_CONFIG:MIN_META_CHUNK_SIZE_C - Expected: %u  Actual: %u\n",
				dml_rq_regs->rq_regs_c.min_meta_chunk_size, rq_regs.rq_regs_c.min_meta_chunk_size);
	if (rq_regs.rq_regs_c.dpte_group_size != dml_rq_regs->rq_regs_c.dpte_group_size)
		DC_LOG_DEBUG("DML Validation | DCHUBP_REQ_SIZE_CONFIG:DPTE_GROUP_SIZE_C - Expected: %u  Actual: %u\n",
				dml_rq_regs->rq_regs_c.dpte_group_size, rq_regs.rq_regs_c.dpte_group_size);
	if (rq_regs.rq_regs_c.swath_height != dml_rq_regs->rq_regs_c.swath_height)
		DC_LOG_DEBUG("DML Validation | DCHUBP_REQ_SIZE_CONFIG:SWATH_HEIGHT_C - Expected: %u  Actual: %u\n",
				dml_rq_regs->rq_regs_c.swath_height, rq_regs.rq_regs_c.swath_height);
	if (rq_regs.rq_regs_c.pte_row_height_linear != dml_rq_regs->rq_regs_c.pte_row_height_linear)
		DC_LOG_DEBUG("DML Validation | DCHUBP_REQ_SIZE_CONFIG:PTE_ROW_HEIGHT_LINEAR_C - Expected: %u  Actual: %u\n",
				dml_rq_regs->rq_regs_c.pte_row_height_linear, rq_regs.rq_regs_c.pte_row_height_linear);


	/* DLG - Per hubp */
	REG_GET_2(BLANK_OFFSET_0,
		REFCYC_H_BLANK_END, &dlg_attr.refcyc_h_blank_end,
		DLG_V_BLANK_END, &dlg_attr.dlg_vblank_end);
	REG_GET(BLANK_OFFSET_1,
		MIN_DST_Y_NEXT_START, &dlg_attr.min_dst_y_next_start);
	REG_GET(DST_DIMENSIONS,
		REFCYC_PER_HTOTAL, &dlg_attr.refcyc_per_htotal);
	REG_GET_2(DST_AFTER_SCALER,
		REFCYC_X_AFTER_SCALER, &dlg_attr.refcyc_x_after_scaler,
		DST_Y_AFTER_SCALER, &dlg_attr.dst_y_after_scaler);
	REG_GET(REF_FREQ_TO_PIX_FREQ,
		REF_FREQ_TO_PIX_FREQ, &dlg_attr.ref_freq_to_pix_freq);

	if (dlg_attr.refcyc_h_blank_end != dml_dlg_attr->refcyc_h_blank_end)
		DC_LOG_DEBUG("DML Validation | BLANK_OFFSET_0:REFCYC_H_BLANK_END - Expected: %u  Actual: %u\n",
				dml_dlg_attr->refcyc_h_blank_end, dlg_attr.refcyc_h_blank_end);
	if (dlg_attr.dlg_vblank_end != dml_dlg_attr->dlg_vblank_end)
		DC_LOG_DEBUG("DML Validation | BLANK_OFFSET_0:DLG_V_BLANK_END - Expected: %u  Actual: %u\n",
				dml_dlg_attr->dlg_vblank_end, dlg_attr.dlg_vblank_end);
	if (dlg_attr.min_dst_y_next_start != dml_dlg_attr->min_dst_y_next_start)
		DC_LOG_DEBUG("DML Validation | BLANK_OFFSET_1:MIN_DST_Y_NEXT_START - Expected: %u  Actual: %u\n",
				dml_dlg_attr->min_dst_y_next_start, dlg_attr.min_dst_y_next_start);
	if (dlg_attr.refcyc_per_htotal != dml_dlg_attr->refcyc_per_htotal)
		DC_LOG_DEBUG("DML Validation | DST_DIMENSIONS:REFCYC_PER_HTOTAL - Expected: %u  Actual: %u\n",
				dml_dlg_attr->refcyc_per_htotal, dlg_attr.refcyc_per_htotal);
	if (dlg_attr.refcyc_x_after_scaler != dml_dlg_attr->refcyc_x_after_scaler)
		DC_LOG_DEBUG("DML Validation | DST_AFTER_SCALER:REFCYC_X_AFTER_SCALER - Expected: %u  Actual: %u\n",
				dml_dlg_attr->refcyc_x_after_scaler, dlg_attr.refcyc_x_after_scaler);
	if (dlg_attr.dst_y_after_scaler != dml_dlg_attr->dst_y_after_scaler)
		DC_LOG_DEBUG("DML Validation | DST_AFTER_SCALER:DST_Y_AFTER_SCALER - Expected: %u  Actual: %u\n",
				dml_dlg_attr->dst_y_after_scaler, dlg_attr.dst_y_after_scaler);
	if (dlg_attr.ref_freq_to_pix_freq != dml_dlg_attr->ref_freq_to_pix_freq)
		DC_LOG_DEBUG("DML Validation | REF_FREQ_TO_PIX_FREQ:REF_FREQ_TO_PIX_FREQ - Expected: %u  Actual: %u\n",
				dml_dlg_attr->ref_freq_to_pix_freq, dlg_attr.ref_freq_to_pix_freq);

	/* DLG - Per luma/chroma */
	REG_GET(VBLANK_PARAMETERS_1,
		REFCYC_PER_PTE_GROUP_VBLANK_L, &dlg_attr.refcyc_per_pte_group_vblank_l);
	if (REG(NOM_PARAMETERS_0))
		REG_GET(NOM_PARAMETERS_0,
			DST_Y_PER_PTE_ROW_NOM_L, &dlg_attr.dst_y_per_pte_row_nom_l);
	if (REG(NOM_PARAMETERS_1))
		REG_GET(NOM_PARAMETERS_1,
			REFCYC_PER_PTE_GROUP_NOM_L, &dlg_attr.refcyc_per_pte_group_nom_l);
	REG_GET(NOM_PARAMETERS_4,
		DST_Y_PER_META_ROW_NOM_L, &dlg_attr.dst_y_per_meta_row_nom_l);
	REG_GET(NOM_PARAMETERS_5,
		REFCYC_PER_META_CHUNK_NOM_L, &dlg_attr.refcyc_per_meta_chunk_nom_l);
	REG_GET_2(PER_LINE_DELIVERY,
		REFCYC_PER_LINE_DELIVERY_L, &dlg_attr.refcyc_per_line_delivery_l,
		REFCYC_PER_LINE_DELIVERY_C, &dlg_attr.refcyc_per_line_delivery_c);
	REG_GET_2(PER_LINE_DELIVERY_PRE,
		REFCYC_PER_LINE_DELIVERY_PRE_L, &dlg_attr.refcyc_per_line_delivery_pre_l,
		REFCYC_PER_LINE_DELIVERY_PRE_C, &dlg_attr.refcyc_per_line_delivery_pre_c);
	REG_GET(VBLANK_PARAMETERS_2,
		REFCYC_PER_PTE_GROUP_VBLANK_C, &dlg_attr.refcyc_per_pte_group_vblank_c);
	if (REG(NOM_PARAMETERS_2))
		REG_GET(NOM_PARAMETERS_2,
			DST_Y_PER_PTE_ROW_NOM_C, &dlg_attr.dst_y_per_pte_row_nom_c);
	if (REG(NOM_PARAMETERS_3))
		REG_GET(NOM_PARAMETERS_3,
			REFCYC_PER_PTE_GROUP_NOM_C, &dlg_attr.refcyc_per_pte_group_nom_c);
	REG_GET(NOM_PARAMETERS_6,
		DST_Y_PER_META_ROW_NOM_C, &dlg_attr.dst_y_per_meta_row_nom_c);
	REG_GET(NOM_PARAMETERS_7,
		REFCYC_PER_META_CHUNK_NOM_C, &dlg_attr.refcyc_per_meta_chunk_nom_c);
	REG_GET(VBLANK_PARAMETERS_3,
			REFCYC_PER_META_CHUNK_VBLANK_L, &dlg_attr.refcyc_per_meta_chunk_vblank_l);
	REG_GET(VBLANK_PARAMETERS_4,
			REFCYC_PER_META_CHUNK_VBLANK_C, &dlg_attr.refcyc_per_meta_chunk_vblank_c);

	if (dlg_attr.refcyc_per_pte_group_vblank_l != dml_dlg_attr->refcyc_per_pte_group_vblank_l)
		DC_LOG_DEBUG("DML Validation | VBLANK_PARAMETERS_1:REFCYC_PER_PTE_GROUP_VBLANK_L - Expected: %u  Actual: %u\n",
				dml_dlg_attr->refcyc_per_pte_group_vblank_l, dlg_attr.refcyc_per_pte_group_vblank_l);
	if (dlg_attr.dst_y_per_pte_row_nom_l != dml_dlg_attr->dst_y_per_pte_row_nom_l)
		DC_LOG_DEBUG("DML Validation | NOM_PARAMETERS_0:DST_Y_PER_PTE_ROW_NOM_L - Expected: %u  Actual: %u\n",
				dml_dlg_attr->dst_y_per_pte_row_nom_l, dlg_attr.dst_y_per_pte_row_nom_l);
	if (dlg_attr.refcyc_per_pte_group_nom_l != dml_dlg_attr->refcyc_per_pte_group_nom_l)
		DC_LOG_DEBUG("DML Validation | NOM_PARAMETERS_1:REFCYC_PER_PTE_GROUP_NOM_L - Expected: %u  Actual: %u\n",
				dml_dlg_attr->refcyc_per_pte_group_nom_l, dlg_attr.refcyc_per_pte_group_nom_l);
	if (dlg_attr.dst_y_per_meta_row_nom_l != dml_dlg_attr->dst_y_per_meta_row_nom_l)
		DC_LOG_DEBUG("DML Validation | NOM_PARAMETERS_4:DST_Y_PER_META_ROW_NOM_L - Expected: %u  Actual: %u\n",
				dml_dlg_attr->dst_y_per_meta_row_nom_l, dlg_attr.dst_y_per_meta_row_nom_l);
	if (dlg_attr.refcyc_per_meta_chunk_nom_l != dml_dlg_attr->refcyc_per_meta_chunk_nom_l)
		DC_LOG_DEBUG("DML Validation | NOM_PARAMETERS_5:REFCYC_PER_META_CHUNK_NOM_L - Expected: %u  Actual: %u\n",
				dml_dlg_attr->refcyc_per_meta_chunk_nom_l, dlg_attr.refcyc_per_meta_chunk_nom_l);
	if (dlg_attr.refcyc_per_line_delivery_l != dml_dlg_attr->refcyc_per_line_delivery_l)
		DC_LOG_DEBUG("DML Validation | PER_LINE_DELIVERY:REFCYC_PER_LINE_DELIVERY_L - Expected: %u  Actual: %u\n",
				dml_dlg_attr->refcyc_per_line_delivery_l, dlg_attr.refcyc_per_line_delivery_l);
	if (dlg_attr.refcyc_per_line_delivery_c != dml_dlg_attr->refcyc_per_line_delivery_c)
		DC_LOG_DEBUG("DML Validation | PER_LINE_DELIVERY:REFCYC_PER_LINE_DELIVERY_C - Expected: %u  Actual: %u\n",
				dml_dlg_attr->refcyc_per_line_delivery_c, dlg_attr.refcyc_per_line_delivery_c);
	if (dlg_attr.refcyc_per_pte_group_vblank_c != dml_dlg_attr->refcyc_per_pte_group_vblank_c)
		DC_LOG_DEBUG("DML Validation | VBLANK_PARAMETERS_2:REFCYC_PER_PTE_GROUP_VBLANK_C - Expected: %u  Actual: %u\n",
				dml_dlg_attr->refcyc_per_pte_group_vblank_c, dlg_attr.refcyc_per_pte_group_vblank_c);
	if (dlg_attr.dst_y_per_pte_row_nom_c != dml_dlg_attr->dst_y_per_pte_row_nom_c)
		DC_LOG_DEBUG("DML Validation | NOM_PARAMETERS_2:DST_Y_PER_PTE_ROW_NOM_C - Expected: %u  Actual: %u\n",
				dml_dlg_attr->dst_y_per_pte_row_nom_c, dlg_attr.dst_y_per_pte_row_nom_c);
	if (dlg_attr.refcyc_per_pte_group_nom_c != dml_dlg_attr->refcyc_per_pte_group_nom_c)
		DC_LOG_DEBUG("DML Validation | NOM_PARAMETERS_3:REFCYC_PER_PTE_GROUP_NOM_C - Expected: %u  Actual: %u\n",
				dml_dlg_attr->refcyc_per_pte_group_nom_c, dlg_attr.refcyc_per_pte_group_nom_c);
	if (dlg_attr.dst_y_per_meta_row_nom_c != dml_dlg_attr->dst_y_per_meta_row_nom_c)
		DC_LOG_DEBUG("DML Validation | NOM_PARAMETERS_6:DST_Y_PER_META_ROW_NOM_C - Expected: %u  Actual: %u\n",
				dml_dlg_attr->dst_y_per_meta_row_nom_c, dlg_attr.dst_y_per_meta_row_nom_c);
	if (dlg_attr.refcyc_per_meta_chunk_nom_c != dml_dlg_attr->refcyc_per_meta_chunk_nom_c)
		DC_LOG_DEBUG("DML Validation | NOM_PARAMETERS_7:REFCYC_PER_META_CHUNK_NOM_C - Expected: %u  Actual: %u\n",
				dml_dlg_attr->refcyc_per_meta_chunk_nom_c, dlg_attr.refcyc_per_meta_chunk_nom_c);
	if (dlg_attr.refcyc_per_line_delivery_pre_l != dml_dlg_attr->refcyc_per_line_delivery_pre_l)
		DC_LOG_DEBUG("DML Validation | PER_LINE_DELIVERY_PRE:REFCYC_PER_LINE_DELIVERY_PRE_L - Expected: %u  Actual: %u\n",
				dml_dlg_attr->refcyc_per_line_delivery_pre_l, dlg_attr.refcyc_per_line_delivery_pre_l);
	if (dlg_attr.refcyc_per_line_delivery_pre_c != dml_dlg_attr->refcyc_per_line_delivery_pre_c)
		DC_LOG_DEBUG("DML Validation | PER_LINE_DELIVERY_PRE:REFCYC_PER_LINE_DELIVERY_PRE_C - Expected: %u  Actual: %u\n",
				dml_dlg_attr->refcyc_per_line_delivery_pre_c, dlg_attr.refcyc_per_line_delivery_pre_c);
	if (dlg_attr.refcyc_per_meta_chunk_vblank_l != dml_dlg_attr->refcyc_per_meta_chunk_vblank_l)
		DC_LOG_DEBUG("DML Validation | VBLANK_PARAMETERS_3:REFCYC_PER_META_CHUNK_VBLANK_L - Expected: %u  Actual: %u\n",
				dml_dlg_attr->refcyc_per_meta_chunk_vblank_l, dlg_attr.refcyc_per_meta_chunk_vblank_l);
	if (dlg_attr.refcyc_per_meta_chunk_vblank_c != dml_dlg_attr->refcyc_per_meta_chunk_vblank_c)
		DC_LOG_DEBUG("DML Validation | VBLANK_PARAMETERS_4:REFCYC_PER_META_CHUNK_VBLANK_C - Expected: %u  Actual: %u\n",
				dml_dlg_attr->refcyc_per_meta_chunk_vblank_c, dlg_attr.refcyc_per_meta_chunk_vblank_c);

	/* TTU - per hubp */
	REG_GET_2(DCN_TTU_QOS_WM,
		QoS_LEVEL_LOW_WM, &ttu_attr.qos_level_low_wm,
		QoS_LEVEL_HIGH_WM, &ttu_attr.qos_level_high_wm);

	if (ttu_attr.qos_level_low_wm != dml_ttu_attr->qos_level_low_wm)
		DC_LOG_DEBUG("DML Validation | DCN_TTU_QOS_WM:QoS_LEVEL_LOW_WM - Expected: %u  Actual: %u\n",
				dml_ttu_attr->qos_level_low_wm, ttu_attr.qos_level_low_wm);
	if (ttu_attr.qos_level_high_wm != dml_ttu_attr->qos_level_high_wm)
		DC_LOG_DEBUG("DML Validation | DCN_TTU_QOS_WM:QoS_LEVEL_HIGH_WM - Expected: %u  Actual: %u\n",
				dml_ttu_attr->qos_level_high_wm, ttu_attr.qos_level_high_wm);

	/* TTU - per luma/chroma */
	/* Assumed surf0 is luma and 1 is chroma */
	REG_GET_3(DCN_SURF0_TTU_CNTL0,
		REFCYC_PER_REQ_DELIVERY, &ttu_attr.refcyc_per_req_delivery_l,
		QoS_LEVEL_FIXED, &ttu_attr.qos_level_fixed_l,
		QoS_RAMP_DISABLE, &ttu_attr.qos_ramp_disable_l);
	REG_GET_3(DCN_SURF1_TTU_CNTL0,
		REFCYC_PER_REQ_DELIVERY, &ttu_attr.refcyc_per_req_delivery_c,
		QoS_LEVEL_FIXED, &ttu_attr.qos_level_fixed_c,
		QoS_RAMP_DISABLE, &ttu_attr.qos_ramp_disable_c);
	REG_GET_3(DCN_CUR0_TTU_CNTL0,
		REFCYC_PER_REQ_DELIVERY, &ttu_attr.refcyc_per_req_delivery_cur0,
		QoS_LEVEL_FIXED, &ttu_attr.qos_level_fixed_cur0,
		QoS_RAMP_DISABLE, &ttu_attr.qos_ramp_disable_cur0);
	REG_GET(FLIP_PARAMETERS_1,
		REFCYC_PER_PTE_GROUP_FLIP_L, &dlg_attr.refcyc_per_pte_group_flip_l);
	REG_GET(DCN_CUR0_TTU_CNTL1,
			REFCYC_PER_REQ_DELIVERY_PRE, &ttu_attr.refcyc_per_req_delivery_pre_cur0);
	REG_GET(DCN_CUR1_TTU_CNTL1,
			REFCYC_PER_REQ_DELIVERY_PRE, &ttu_attr.refcyc_per_req_delivery_pre_cur1);
	REG_GET(DCN_SURF0_TTU_CNTL1,
			REFCYC_PER_REQ_DELIVERY_PRE, &ttu_attr.refcyc_per_req_delivery_pre_l);
	REG_GET(DCN_SURF1_TTU_CNTL1,
			REFCYC_PER_REQ_DELIVERY_PRE, &ttu_attr.refcyc_per_req_delivery_pre_c);

	if (ttu_attr.refcyc_per_req_delivery_l != dml_ttu_attr->refcyc_per_req_delivery_l)
		DC_LOG_DEBUG("DML Validation | DCN_SURF0_TTU_CNTL0:REFCYC_PER_REQ_DELIVERY - Expected: %u  Actual: %u\n",
				dml_ttu_attr->refcyc_per_req_delivery_l, ttu_attr.refcyc_per_req_delivery_l);
	if (ttu_attr.qos_level_fixed_l != dml_ttu_attr->qos_level_fixed_l)
		DC_LOG_DEBUG("DML Validation | DCN_SURF0_TTU_CNTL0:QoS_LEVEL_FIXED - Expected: %u  Actual: %u\n",
				dml_ttu_attr->qos_level_fixed_l, ttu_attr.qos_level_fixed_l);
	if (ttu_attr.qos_ramp_disable_l != dml_ttu_attr->qos_ramp_disable_l)
		DC_LOG_DEBUG("DML Validation | DCN_SURF0_TTU_CNTL0:QoS_RAMP_DISABLE - Expected: %u  Actual: %u\n",
				dml_ttu_attr->qos_ramp_disable_l, ttu_attr.qos_ramp_disable_l);
	if (ttu_attr.refcyc_per_req_delivery_c != dml_ttu_attr->refcyc_per_req_delivery_c)
		DC_LOG_DEBUG("DML Validation | DCN_SURF1_TTU_CNTL0:REFCYC_PER_REQ_DELIVERY - Expected: %u  Actual: %u\n",
				dml_ttu_attr->refcyc_per_req_delivery_c, ttu_attr.refcyc_per_req_delivery_c);
	if (ttu_attr.qos_level_fixed_c != dml_ttu_attr->qos_level_fixed_c)
		DC_LOG_DEBUG("DML Validation | DCN_SURF1_TTU_CNTL0:QoS_LEVEL_FIXED - Expected: %u  Actual: %u\n",
				dml_ttu_attr->qos_level_fixed_c, ttu_attr.qos_level_fixed_c);
	if (ttu_attr.qos_ramp_disable_c != dml_ttu_attr->qos_ramp_disable_c)
		DC_LOG_DEBUG("DML Validation | DCN_SURF1_TTU_CNTL0:QoS_RAMP_DISABLE - Expected: %u  Actual: %u\n",
				dml_ttu_attr->qos_ramp_disable_c, ttu_attr.qos_ramp_disable_c);
	if (ttu_attr.refcyc_per_req_delivery_cur0 != dml_ttu_attr->refcyc_per_req_delivery_cur0)
		DC_LOG_DEBUG("DML Validation | DCN_CUR0_TTU_CNTL0:REFCYC_PER_REQ_DELIVERY - Expected: %u  Actual: %u\n",
				dml_ttu_attr->refcyc_per_req_delivery_cur0, ttu_attr.refcyc_per_req_delivery_cur0);
	if (ttu_attr.qos_level_fixed_cur0 != dml_ttu_attr->qos_level_fixed_cur0)
		DC_LOG_DEBUG("DML Validation | DCN_CUR0_TTU_CNTL0:QoS_LEVEL_FIXED - Expected: %u  Actual: %u\n",
				dml_ttu_attr->qos_level_fixed_cur0, ttu_attr.qos_level_fixed_cur0);
	if (ttu_attr.qos_ramp_disable_cur0 != dml_ttu_attr->qos_ramp_disable_cur0)
		DC_LOG_DEBUG("DML Validation | DCN_CUR0_TTU_CNTL0:QoS_RAMP_DISABLE - Expected: %u  Actual: %u\n",
				dml_ttu_attr->qos_ramp_disable_cur0, ttu_attr.qos_ramp_disable_cur0);
	if (dlg_attr.refcyc_per_pte_group_flip_l != dml_dlg_attr->refcyc_per_pte_group_flip_l)
		DC_LOG_DEBUG("DML Validation | FLIP_PARAMETERS_1:REFCYC_PER_PTE_GROUP_FLIP_L - Expected: %u  Actual: %u\n",
				dml_dlg_attr->refcyc_per_pte_group_flip_l, dlg_attr.refcyc_per_pte_group_flip_l);
	if (ttu_attr.refcyc_per_req_delivery_pre_cur0 != dml_ttu_attr->refcyc_per_req_delivery_pre_cur0)
		DC_LOG_DEBUG("DML Validation | DCN_CUR0_TTU_CNTL1:REFCYC_PER_REQ_DELIVERY_PRE - Expected: %u  Actual: %u\n",
				dml_ttu_attr->refcyc_per_req_delivery_pre_cur0, ttu_attr.refcyc_per_req_delivery_pre_cur0);
	if (ttu_attr.refcyc_per_req_delivery_pre_cur1 != dml_ttu_attr->refcyc_per_req_delivery_pre_cur1)
		DC_LOG_DEBUG("DML Validation | DCN_CUR1_TTU_CNTL1:REFCYC_PER_REQ_DELIVERY_PRE - Expected: %u  Actual: %u\n",
				dml_ttu_attr->refcyc_per_req_delivery_pre_cur1, ttu_attr.refcyc_per_req_delivery_pre_cur1);
	if (ttu_attr.refcyc_per_req_delivery_pre_l != dml_ttu_attr->refcyc_per_req_delivery_pre_l)
		DC_LOG_DEBUG("DML Validation | DCN_SURF0_TTU_CNTL1:REFCYC_PER_REQ_DELIVERY_PRE - Expected: %u  Actual: %u\n",
				dml_ttu_attr->refcyc_per_req_delivery_pre_l, ttu_attr.refcyc_per_req_delivery_pre_l);
	if (ttu_attr.refcyc_per_req_delivery_pre_c != dml_ttu_attr->refcyc_per_req_delivery_pre_c)
		DC_LOG_DEBUG("DML Validation | DCN_SURF1_TTU_CNTL1:REFCYC_PER_REQ_DELIVERY_PRE - Expected: %u  Actual: %u\n",
				dml_ttu_attr->refcyc_per_req_delivery_pre_c, ttu_attr.refcyc_per_req_delivery_pre_c);

	/* Host VM deadline regs */
	REG_GET(VBLANK_PARAMETERS_5,
		REFCYC_PER_VM_GROUP_VBLANK, &dlg_attr.refcyc_per_vm_group_vblank);
	REG_GET(VBLANK_PARAMETERS_6,
		REFCYC_PER_VM_REQ_VBLANK, &dlg_attr.refcyc_per_vm_req_vblank);
	REG_GET(FLIP_PARAMETERS_3,
		REFCYC_PER_VM_GROUP_FLIP, &dlg_attr.refcyc_per_vm_group_flip);
	REG_GET(FLIP_PARAMETERS_4,
		REFCYC_PER_VM_REQ_FLIP, &dlg_attr.refcyc_per_vm_req_flip);
	REG_GET(FLIP_PARAMETERS_5,
		REFCYC_PER_PTE_GROUP_FLIP_C, &dlg_attr.refcyc_per_pte_group_flip_c);
	REG_GET(FLIP_PARAMETERS_6,
		REFCYC_PER_META_CHUNK_FLIP_C, &dlg_attr.refcyc_per_meta_chunk_flip_c);
	REG_GET(FLIP_PARAMETERS_2,
		REFCYC_PER_META_CHUNK_FLIP_L, &dlg_attr.refcyc_per_meta_chunk_flip_l);

	if (dlg_attr.refcyc_per_vm_group_vblank != dml_dlg_attr->refcyc_per_vm_group_vblank)
		DC_LOG_DEBUG("DML Validation | VBLANK_PARAMETERS_5:REFCYC_PER_VM_GROUP_VBLANK - Expected: %u  Actual: %u\n",
				dml_dlg_attr->refcyc_per_vm_group_vblank, dlg_attr.refcyc_per_vm_group_vblank);
	if (dlg_attr.refcyc_per_vm_req_vblank != dml_dlg_attr->refcyc_per_vm_req_vblank)
		DC_LOG_DEBUG("DML Validation | VBLANK_PARAMETERS_6:REFCYC_PER_VM_REQ_VBLANK - Expected: %u  Actual: %u\n",
				dml_dlg_attr->refcyc_per_vm_req_vblank, dlg_attr.refcyc_per_vm_req_vblank);
	if (dlg_attr.refcyc_per_vm_group_flip != dml_dlg_attr->refcyc_per_vm_group_flip)
		DC_LOG_DEBUG("DML Validation | FLIP_PARAMETERS_3:REFCYC_PER_VM_GROUP_FLIP - Expected: %u  Actual: %u\n",
				dml_dlg_attr->refcyc_per_vm_group_flip, dlg_attr.refcyc_per_vm_group_flip);
	if (dlg_attr.refcyc_per_vm_req_flip != dml_dlg_attr->refcyc_per_vm_req_flip)
		DC_LOG_DEBUG("DML Validation | FLIP_PARAMETERS_4:REFCYC_PER_VM_REQ_FLIP - Expected: %u  Actual: %u\n",
				dml_dlg_attr->refcyc_per_vm_req_flip, dlg_attr.refcyc_per_vm_req_flip);
	if (dlg_attr.refcyc_per_pte_group_flip_c != dml_dlg_attr->refcyc_per_pte_group_flip_c)
		DC_LOG_DEBUG("DML Validation | FLIP_PARAMETERS_5:REFCYC_PER_PTE_GROUP_FLIP_C - Expected: %u  Actual: %u\n",
				dml_dlg_attr->refcyc_per_pte_group_flip_c, dlg_attr.refcyc_per_pte_group_flip_c);
	if (dlg_attr.refcyc_per_meta_chunk_flip_c != dml_dlg_attr->refcyc_per_meta_chunk_flip_c)
		DC_LOG_DEBUG("DML Validation | FLIP_PARAMETERS_6:REFCYC_PER_META_CHUNK_FLIP_C - Expected: %u  Actual: %u\n",
				dml_dlg_attr->refcyc_per_meta_chunk_flip_c, dlg_attr.refcyc_per_meta_chunk_flip_c);
	if (dlg_attr.refcyc_per_meta_chunk_flip_l != dml_dlg_attr->refcyc_per_meta_chunk_flip_l)
		DC_LOG_DEBUG("DML Validation | FLIP_PARAMETERS_2:REFCYC_PER_META_CHUNK_FLIP_L - Expected: %u  Actual: %u\n",
				dml_dlg_attr->refcyc_per_meta_chunk_flip_l, dlg_attr.refcyc_per_meta_chunk_flip_l);
}

<<<<<<< HEAD
=======
static void program_surface_flip_and_addr(struct hubp *hubp, struct surface_flip_registers *flip_regs)
{
	struct dcn21_hubp *hubp21 = TO_DCN21_HUBP(hubp);

	REG_UPDATE_3(DCSURF_FLIP_CONTROL,
					SURFACE_FLIP_TYPE, flip_regs->immediate,
					SURFACE_FLIP_MODE_FOR_STEREOSYNC, flip_regs->grph_stereo,
					SURFACE_FLIP_IN_STEREOSYNC, flip_regs->grph_stereo);

	REG_UPDATE(VMID_SETTINGS_0,
				VMID, flip_regs->vmid);

	REG_UPDATE_8(DCSURF_SURFACE_CONTROL,
			PRIMARY_SURFACE_TMZ, flip_regs->tmz_surface,
			PRIMARY_SURFACE_TMZ_C, flip_regs->tmz_surface,
			PRIMARY_META_SURFACE_TMZ, flip_regs->tmz_surface,
			PRIMARY_META_SURFACE_TMZ_C, flip_regs->tmz_surface,
			SECONDARY_SURFACE_TMZ, flip_regs->tmz_surface,
			SECONDARY_SURFACE_TMZ_C, flip_regs->tmz_surface,
			SECONDARY_META_SURFACE_TMZ, flip_regs->tmz_surface,
			SECONDARY_META_SURFACE_TMZ_C, flip_regs->tmz_surface);

	REG_SET(DCSURF_PRIMARY_META_SURFACE_ADDRESS_HIGH_C, 0,
			PRIMARY_META_SURFACE_ADDRESS_HIGH_C,
			flip_regs->DCSURF_PRIMARY_META_SURFACE_ADDRESS_HIGH_C);

	REG_SET(DCSURF_PRIMARY_META_SURFACE_ADDRESS_C, 0,
			PRIMARY_META_SURFACE_ADDRESS_C,
			flip_regs->DCSURF_PRIMARY_META_SURFACE_ADDRESS_C);

	REG_SET(DCSURF_PRIMARY_META_SURFACE_ADDRESS_HIGH, 0,
			PRIMARY_META_SURFACE_ADDRESS_HIGH,
			flip_regs->DCSURF_PRIMARY_META_SURFACE_ADDRESS_HIGH);

	REG_SET(DCSURF_PRIMARY_META_SURFACE_ADDRESS, 0,
			PRIMARY_META_SURFACE_ADDRESS,
			flip_regs->DCSURF_PRIMARY_META_SURFACE_ADDRESS);

	REG_SET(DCSURF_SECONDARY_META_SURFACE_ADDRESS_HIGH, 0,
			SECONDARY_META_SURFACE_ADDRESS_HIGH,
			flip_regs->DCSURF_SECONDARY_META_SURFACE_ADDRESS_HIGH);

	REG_SET(DCSURF_SECONDARY_META_SURFACE_ADDRESS, 0,
			SECONDARY_META_SURFACE_ADDRESS,
			flip_regs->DCSURF_SECONDARY_META_SURFACE_ADDRESS);


	REG_SET(DCSURF_SECONDARY_SURFACE_ADDRESS_HIGH, 0,
			SECONDARY_SURFACE_ADDRESS_HIGH,
			flip_regs->DCSURF_SECONDARY_SURFACE_ADDRESS_HIGH);

	REG_SET(DCSURF_SECONDARY_SURFACE_ADDRESS, 0,
			SECONDARY_SURFACE_ADDRESS,
			flip_regs->DCSURF_SECONDARY_SURFACE_ADDRESS);


	REG_SET(DCSURF_PRIMARY_SURFACE_ADDRESS_HIGH_C, 0,
			PRIMARY_SURFACE_ADDRESS_HIGH_C,
			flip_regs->DCSURF_PRIMARY_SURFACE_ADDRESS_HIGH_C);

	REG_SET(DCSURF_PRIMARY_SURFACE_ADDRESS_C, 0,
			PRIMARY_SURFACE_ADDRESS_C,
			flip_regs->DCSURF_PRIMARY_SURFACE_ADDRESS_C);

	REG_SET(DCSURF_PRIMARY_SURFACE_ADDRESS_HIGH, 0,
			PRIMARY_SURFACE_ADDRESS_HIGH,
			flip_regs->DCSURF_PRIMARY_SURFACE_ADDRESS_HIGH);

	REG_SET(DCSURF_PRIMARY_SURFACE_ADDRESS, 0,
			PRIMARY_SURFACE_ADDRESS,
			flip_regs->DCSURF_PRIMARY_SURFACE_ADDRESS);
}

void dmcub_PLAT_54186_wa(struct hubp *hubp, struct surface_flip_registers *flip_regs)
{
	struct dc_dmub_srv *dmcub = hubp->ctx->dmub_srv;
	struct dcn21_hubp *hubp21 = TO_DCN21_HUBP(hubp);
	struct dmub_rb_cmd_PLAT_54186_wa PLAT_54186_wa = { 0 };

	PLAT_54186_wa.header.type = DMUB_CMD__PLAT_54186_WA;
	PLAT_54186_wa.flip.DCSURF_PRIMARY_SURFACE_ADDRESS = flip_regs->DCSURF_PRIMARY_SURFACE_ADDRESS;
	PLAT_54186_wa.flip.DCSURF_PRIMARY_SURFACE_ADDRESS_C = flip_regs->DCSURF_PRIMARY_SURFACE_ADDRESS_C;
	PLAT_54186_wa.flip.DCSURF_PRIMARY_SURFACE_ADDRESS_HIGH = flip_regs->DCSURF_PRIMARY_SURFACE_ADDRESS_HIGH;
	PLAT_54186_wa.flip.DCSURF_PRIMARY_SURFACE_ADDRESS_HIGH_C = flip_regs->DCSURF_PRIMARY_SURFACE_ADDRESS_HIGH_C;
	PLAT_54186_wa.flip.flip_params.grph_stereo = flip_regs->grph_stereo;
	PLAT_54186_wa.flip.flip_params.hubp_inst = hubp->inst;
	PLAT_54186_wa.flip.flip_params.immediate = flip_regs->immediate;
	PLAT_54186_wa.flip.flip_params.tmz_surface = flip_regs->tmz_surface;
	PLAT_54186_wa.flip.flip_params.vmid = flip_regs->vmid;

	PERF_TRACE();  // TODO: remove after performance is stable.
	dc_dmub_srv_cmd_queue(dmcub, &PLAT_54186_wa.header);
	PERF_TRACE();  // TODO: remove after performance is stable.
	dc_dmub_srv_cmd_execute(dmcub);
	PERF_TRACE();  // TODO: remove after performance is stable.
	dc_dmub_srv_wait_idle(dmcub);
	PERF_TRACE();  // TODO: remove after performance is stable.
}

bool hubp21_program_surface_flip_and_addr(
		struct hubp *hubp,
		const struct dc_plane_address *address,
		bool flip_immediate)
{
	struct dc_debug_options *debug = &hubp->ctx->dc->debug;
	struct dcn21_hubp *hubp21 = TO_DCN21_HUBP(hubp);
	struct surface_flip_registers flip_regs = { 0 };

	flip_regs.vmid = address->vmid;

	switch (address->type) {
	case PLN_ADDR_TYPE_GRAPHICS:
		if (address->grph.addr.quad_part == 0) {
			BREAK_TO_DEBUGGER();
			break;
		}

		if (address->grph.meta_addr.quad_part != 0) {
			flip_regs.DCSURF_PRIMARY_META_SURFACE_ADDRESS =
					address->grph.meta_addr.low_part;
			flip_regs.DCSURF_PRIMARY_META_SURFACE_ADDRESS_HIGH =
					address->grph.meta_addr.high_part;
		}

		flip_regs.DCSURF_PRIMARY_SURFACE_ADDRESS =
				address->grph.addr.low_part;
		flip_regs.DCSURF_PRIMARY_SURFACE_ADDRESS_HIGH =
				address->grph.addr.high_part;
		break;
	case PLN_ADDR_TYPE_VIDEO_PROGRESSIVE:
		if (address->video_progressive.luma_addr.quad_part == 0
				|| address->video_progressive.chroma_addr.quad_part == 0)
			break;

		if (address->video_progressive.luma_meta_addr.quad_part != 0) {
			flip_regs.DCSURF_PRIMARY_META_SURFACE_ADDRESS =
					address->video_progressive.luma_meta_addr.low_part;
			flip_regs.DCSURF_PRIMARY_META_SURFACE_ADDRESS_HIGH =
					address->video_progressive.luma_meta_addr.high_part;

			flip_regs.DCSURF_PRIMARY_META_SURFACE_ADDRESS_C =
					address->video_progressive.chroma_meta_addr.low_part;
			flip_regs.DCSURF_PRIMARY_META_SURFACE_ADDRESS_HIGH_C =
					address->video_progressive.chroma_meta_addr.high_part;
		}

		flip_regs.DCSURF_PRIMARY_SURFACE_ADDRESS =
				address->video_progressive.luma_addr.low_part;
		flip_regs.DCSURF_PRIMARY_SURFACE_ADDRESS_HIGH =
				address->video_progressive.luma_addr.high_part;

		if (debug->nv12_iflip_vm_wa) {
			flip_regs.DCSURF_PRIMARY_SURFACE_ADDRESS_C =
					address->video_progressive.chroma_addr.low_part + hubp21->PLAT_54186_wa_chroma_addr_offset;
		} else
			flip_regs.DCSURF_PRIMARY_SURFACE_ADDRESS_C =
					address->video_progressive.chroma_addr.low_part;

		flip_regs.DCSURF_PRIMARY_SURFACE_ADDRESS_HIGH_C =
				address->video_progressive.chroma_addr.high_part;

		break;
	case PLN_ADDR_TYPE_GRPH_STEREO:
		if (address->grph_stereo.left_addr.quad_part == 0)
			break;
		if (address->grph_stereo.right_addr.quad_part == 0)
			break;

		flip_regs.grph_stereo = true;

		if (address->grph_stereo.right_meta_addr.quad_part != 0) {
			flip_regs.DCSURF_SECONDARY_META_SURFACE_ADDRESS =
					address->grph_stereo.right_meta_addr.low_part;
			flip_regs.DCSURF_SECONDARY_META_SURFACE_ADDRESS_HIGH =
					address->grph_stereo.right_meta_addr.high_part;
		}

		if (address->grph_stereo.left_meta_addr.quad_part != 0) {
			flip_regs.DCSURF_PRIMARY_META_SURFACE_ADDRESS =
					address->grph_stereo.left_meta_addr.low_part;
			flip_regs.DCSURF_PRIMARY_META_SURFACE_ADDRESS_HIGH =
					address->grph_stereo.left_meta_addr.high_part;
		}

		flip_regs.DCSURF_PRIMARY_SURFACE_ADDRESS =
				address->grph_stereo.left_addr.low_part;
		flip_regs.DCSURF_PRIMARY_SURFACE_ADDRESS_HIGH =
				address->grph_stereo.left_addr.high_part;

		flip_regs.DCSURF_SECONDARY_SURFACE_ADDRESS =
				address->grph_stereo.right_addr.low_part;
		flip_regs.DCSURF_SECONDARY_SURFACE_ADDRESS_HIGH =
				address->grph_stereo.right_addr.high_part;

		break;
	default:
		BREAK_TO_DEBUGGER();
		break;
	}

	flip_regs.tmz_surface = address->tmz_surface;
	flip_regs.immediate = flip_immediate;

	if (hubp->ctx->dc->debug.enable_dmcub_surface_flip && address->type == PLN_ADDR_TYPE_VIDEO_PROGRESSIVE)
		dmcub_PLAT_54186_wa(hubp, &flip_regs);
	else
		program_surface_flip_and_addr(hubp, &flip_regs);

	hubp->request_address = *address;

	return true;
}

>>>>>>> 26dca6db
void hubp21_init(struct hubp *hubp)
{
	// DEDCN21-133: Inconsistent row starting line for flip between DPTE and Meta
	// This is a chicken bit to enable the ECO fix.

	struct dcn21_hubp *hubp21 = TO_DCN21_HUBP(hubp);
	//hubp[i].HUBPREQ_DEBUG.HUBPREQ_DEBUG[26] = 1;
	REG_WRITE(HUBPREQ_DEBUG, 1 << 26);
}
static struct hubp_funcs dcn21_hubp_funcs = {
	.hubp_enable_tripleBuffer = hubp2_enable_triplebuffer,
	.hubp_is_triplebuffer_enabled = hubp2_is_triplebuffer_enabled,
	.hubp_program_surface_flip_and_addr = hubp21_program_surface_flip_and_addr,
	.hubp_program_surface_config = hubp1_program_surface_config,
	.hubp_is_flip_pending = hubp1_is_flip_pending,
	.hubp_setup = hubp21_setup,
	.hubp_setup_interdependent = hubp2_setup_interdependent,
	.hubp_set_vm_system_aperture_settings = hubp21_set_vm_system_aperture_settings,
	.set_blank = hubp1_set_blank,
	.dcc_control = hubp1_dcc_control,
	.mem_program_viewport = hubp21_set_viewport,
<<<<<<< HEAD
=======
	.apply_PLAT_54186_wa = hubp21_apply_PLAT_54186_wa,
>>>>>>> 26dca6db
	.set_cursor_attributes	= hubp2_cursor_set_attributes,
	.set_cursor_position	= hubp1_cursor_set_position,
	.hubp_clk_cntl = hubp1_clk_cntl,
	.hubp_vtg_sel = hubp1_vtg_sel,
	.dmdata_set_attributes = hubp2_dmdata_set_attributes,
	.dmdata_load = hubp2_dmdata_load,
	.dmdata_status_done = hubp2_dmdata_status_done,
	.hubp_read_state = hubp1_read_state,
	.hubp_clear_underflow = hubp1_clear_underflow,
	.hubp_set_flip_control_surface_gsl = hubp2_set_flip_control_surface_gsl,
	.hubp_init = hubp21_init,
	.validate_dml_output = hubp21_validate_dml_output,
};

bool hubp21_construct(
	struct dcn21_hubp *hubp21,
	struct dc_context *ctx,
	uint32_t inst,
	const struct dcn_hubp2_registers *hubp_regs,
	const struct dcn_hubp2_shift *hubp_shift,
	const struct dcn_hubp2_mask *hubp_mask)
{
	hubp21->base.funcs = &dcn21_hubp_funcs;
	hubp21->base.ctx = ctx;
	hubp21->hubp_regs = hubp_regs;
	hubp21->hubp_shift = hubp_shift;
	hubp21->hubp_mask = hubp_mask;
	hubp21->base.inst = inst;
	hubp21->base.opp_id = OPP_ID_INVALID;
	hubp21->base.mpcc_id = 0xf;

	return true;
}<|MERGE_RESOLUTION|>--- conflicted
+++ resolved
@@ -29,11 +29,8 @@
 #include "dm_services.h"
 #include "reg_helper.h"
 
-<<<<<<< HEAD
-=======
 #include "dc_dmub_srv.h"
 
->>>>>>> 26dca6db
 #define DC_LOGGER_INIT(logger)
 
 #define REG(reg)\
@@ -174,18 +171,9 @@
 void hubp21_set_viewport(
 	struct hubp *hubp,
 	const struct rect *viewport,
-<<<<<<< HEAD
-	const struct rect *viewport_c,
-	enum dc_rotation_angle rotation)
+	const struct rect *viewport_c)
 {
 	struct dcn21_hubp *hubp21 = TO_DCN21_HUBP(hubp);
-	int patched_viewport_height = 0;
-	struct dc_debug_options *debug = &hubp->ctx->dc->debug;
-=======
-	const struct rect *viewport_c)
-{
-	struct dcn21_hubp *hubp21 = TO_DCN21_HUBP(hubp);
->>>>>>> 26dca6db
 
 	REG_SET_2(DCSURF_PRI_VIEWPORT_DIMENSION, 0,
 		  PRI_VIEWPORT_WIDTH, viewport->width,
@@ -204,38 +192,10 @@
 		  SEC_VIEWPORT_X_START, viewport->x,
 		  SEC_VIEWPORT_Y_START, viewport->y);
 
-<<<<<<< HEAD
-	/*
-	 *	Work around for underflow issue with NV12 + rIOMMU translation
-	 *	+ immediate flip. This will cause hubp underflow, but will not
-	 *	be user visible since underflow is in blank region
-	 *	Disable w/a when rotated 180 degrees, causes vertical chroma offset
-	 */
-	patched_viewport_height = viewport_c->height;
-	if (debug->nv12_iflip_vm_wa && viewport_c->height > 512 &&
-			rotation != ROTATION_ANGLE_180) {
-		int pte_row_height = 0;
-		int pte_rows = 0;
-
-		REG_GET(DCHUBP_REQ_SIZE_CONFIG_C,
-			PTE_ROW_HEIGHT_LINEAR_C, &pte_row_height);
-
-		pte_row_height = 1 << (pte_row_height + 3);
-		pte_rows = (viewport_c->height / pte_row_height) + 1;
-		patched_viewport_height = pte_rows * pte_row_height + 1;
-	}
-
-
-	/* DC supports NV12 only at the moment */
-	REG_SET_2(DCSURF_PRI_VIEWPORT_DIMENSION_C, 0,
-		  PRI_VIEWPORT_WIDTH_C, viewport_c->width,
-		  PRI_VIEWPORT_HEIGHT_C, patched_viewport_height);
-=======
 	/* DC supports NV12 only at the moment */
 	REG_SET_2(DCSURF_PRI_VIEWPORT_DIMENSION_C, 0,
 		  PRI_VIEWPORT_WIDTH_C, viewport_c->width,
 		  PRI_VIEWPORT_HEIGHT_C, viewport_c->height);
->>>>>>> 26dca6db
 
 	REG_SET_2(DCSURF_PRI_VIEWPORT_START_C, 0,
 		  PRI_VIEWPORT_X_START_C, viewport_c->x,
@@ -243,19 +203,13 @@
 
 	REG_SET_2(DCSURF_SEC_VIEWPORT_DIMENSION_C, 0,
 		  SEC_VIEWPORT_WIDTH_C, viewport_c->width,
-<<<<<<< HEAD
-		  SEC_VIEWPORT_HEIGHT_C, patched_viewport_height);
-=======
 		  SEC_VIEWPORT_HEIGHT_C, viewport_c->height);
->>>>>>> 26dca6db
 
 	REG_SET_2(DCSURF_SEC_VIEWPORT_START_C, 0,
 		  SEC_VIEWPORT_X_START_C, viewport_c->x,
 		  SEC_VIEWPORT_Y_START_C, viewport_c->y);
 }
 
-<<<<<<< HEAD
-=======
 static void hubp21_apply_PLAT_54186_wa(
 		struct hubp *hubp,
 		const struct dc_plane_address *address)
@@ -366,7 +320,6 @@
 			PRI_VIEWPORT_HEIGHT_C, patched_viewport_height);
 }
 
->>>>>>> 26dca6db
 void hubp21_set_vm_system_aperture_settings(struct hubp *hubp,
 		struct vm_system_aperture_param *apt)
 {
@@ -737,8 +690,6 @@
 				dml_dlg_attr->refcyc_per_meta_chunk_flip_l, dlg_attr.refcyc_per_meta_chunk_flip_l);
 }
 
-<<<<<<< HEAD
-=======
 static void program_surface_flip_and_addr(struct hubp *hubp, struct surface_flip_registers *flip_regs)
 {
 	struct dcn21_hubp *hubp21 = TO_DCN21_HUBP(hubp);
@@ -952,7 +903,6 @@
 	return true;
 }
 
->>>>>>> 26dca6db
 void hubp21_init(struct hubp *hubp)
 {
 	// DEDCN21-133: Inconsistent row starting line for flip between DPTE and Meta
@@ -974,10 +924,7 @@
 	.set_blank = hubp1_set_blank,
 	.dcc_control = hubp1_dcc_control,
 	.mem_program_viewport = hubp21_set_viewport,
-<<<<<<< HEAD
-=======
 	.apply_PLAT_54186_wa = hubp21_apply_PLAT_54186_wa,
->>>>>>> 26dca6db
 	.set_cursor_attributes	= hubp2_cursor_set_attributes,
 	.set_cursor_position	= hubp1_cursor_set_position,
 	.hubp_clk_cntl = hubp1_clk_cntl,
