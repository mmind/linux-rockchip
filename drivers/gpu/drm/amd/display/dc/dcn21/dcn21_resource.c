--- conflicted
+++ resolved
@@ -835,12 +835,8 @@
 		.scl_reset_length10 = true,
 		.sanity_checks = true,
 		.disable_48mhz_pwrdwn = false,
-<<<<<<< HEAD
-		.nv12_iflip_vm_wa = true
-=======
 		.nv12_iflip_vm_wa = true,
 		.usbc_combo_phy_reset_wa = true
->>>>>>> 26dca6db
 };
 
 static const struct dc_debug_options debug_defaults_diags = {
