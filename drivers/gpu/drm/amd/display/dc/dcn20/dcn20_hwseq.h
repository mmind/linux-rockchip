/*
* Copyright 2016 Advanced Micro Devices, Inc.
 *
 * Permission is hereby granted, free of charge, to any person obtaining a
 * copy of this software and associated documentation files (the "Software"),
 * to deal in the Software without restriction, including without limitation
 * the rights to use, copy, modify, merge, publish, distribute, sublicense,
 * and/or sell copies of the Software, and to permit persons to whom the
 * Software is furnished to do so, subject to the following conditions:
 *
 * The above copyright notice and this permission notice shall be included in
 * all copies or substantial portions of the Software.
 *
 * THE SOFTWARE IS PROVIDED "AS IS", WITHOUT WARRANTY OF ANY KIND, EXPRESS OR
 * IMPLIED, INCLUDING BUT NOT LIMITED TO THE WARRANTIES OF MERCHANTABILITY,
 * FITNESS FOR A PARTICULAR PURPOSE AND NONINFRINGEMENT.  IN NO EVENT SHALL
 * THE COPYRIGHT HOLDER(S) OR AUTHOR(S) BE LIABLE FOR ANY CLAIM, DAMAGES OR
 * OTHER LIABILITY, WHETHER IN AN ACTION OF CONTRACT, TORT OR OTHERWISE,
 * ARISING FROM, OUT OF OR IN CONNECTION WITH THE SOFTWARE OR THE USE OR
 * OTHER DEALINGS IN THE SOFTWARE.
 *
 * Authors: AMD
 *
 */

#ifndef __DC_HWSS_DCN20_H__
#define __DC_HWSS_DCN20_H__

#include "hw_sequencer_private.h"

bool dcn20_set_blend_lut(
	struct pipe_ctx *pipe_ctx, const struct dc_plane_state *plane_state);
bool dcn20_set_shaper_3dlut(
	struct pipe_ctx *pipe_ctx, const struct dc_plane_state *plane_state);
void dcn20_program_front_end_for_ctx(
		struct dc *dc,
		struct dc_state *context);
void dcn20_update_plane_addr(const struct dc *dc, struct pipe_ctx *pipe_ctx);
void dcn20_update_mpcc(struct dc *dc, struct pipe_ctx *pipe_ctx);
bool dcn20_set_input_transfer_func(struct dc *dc, struct pipe_ctx *pipe_ctx,
			const struct dc_plane_state *plane_state);
bool dcn20_set_output_transfer_func(struct dc *dc, struct pipe_ctx *pipe_ctx,
			const struct dc_stream_state *stream);
void dcn20_program_output_csc(struct dc *dc,
		struct pipe_ctx *pipe_ctx,
		enum dc_color_space colorspace,
		uint16_t *matrix,
		int opp_id);
void dcn20_enable_stream(struct pipe_ctx *pipe_ctx);
void dcn20_unblank_stream(struct pipe_ctx *pipe_ctx,
		struct dc_link_settings *link_settings);
void dcn20_disable_plane(struct dc *dc, struct pipe_ctx *pipe_ctx);
void dcn20_blank_pixel_data(
		struct dc *dc,
		struct pipe_ctx *pipe_ctx,
		bool blank);
void dcn20_pipe_control_lock(
	struct dc *dc,
	struct pipe_ctx *pipe,
	bool lock);
void dcn20_pipe_control_lock_global(
		struct dc *dc,
		struct pipe_ctx *pipe,
		bool lock);
void dcn20_prepare_bandwidth(
		struct dc *dc,
		struct dc_state *context);
void dcn20_optimize_bandwidth(
		struct dc *dc,
		struct dc_state *context);
bool dcn20_update_bandwidth(
		struct dc *dc,
		struct dc_state *context);
void dcn20_reset_hw_ctx_wrap(
		struct dc *dc,
		struct dc_state *context);
enum dc_status dcn20_enable_stream_timing(
		struct pipe_ctx *pipe_ctx,
		struct dc_state *context,
		struct dc *dc);
void dcn20_disable_stream_gating(struct dc *dc, struct pipe_ctx *pipe_ctx);
void dcn20_enable_stream_gating(struct dc *dc, struct pipe_ctx *pipe_ctx);
void dcn20_setup_vupdate_interrupt(struct dc *dc, struct pipe_ctx *pipe_ctx);
void dcn20_init_blank(
		struct dc *dc,
		struct timing_generator *tg);
void dcn20_disable_vga(
	struct dce_hwseq *hws);
void dcn20_plane_atomic_disable(struct dc *dc, struct pipe_ctx *pipe_ctx);
void dcn20_enable_power_gating_plane(
	struct dce_hwseq *hws,
	bool enable);
void dcn20_dpp_pg_control(
		struct dce_hwseq *hws,
		unsigned int dpp_inst,
		bool power_on);
void dcn20_hubp_pg_control(
		struct dce_hwseq *hws,
		unsigned int hubp_inst,
		bool power_on);
void dcn20_program_triple_buffer(
	const struct dc *dc,
	struct pipe_ctx *pipe_ctx,
	bool enable_triple_buffer);
void dcn20_enable_writeback(
		struct dc *dc,
<<<<<<< HEAD
		const struct dc_stream_status *stream_status,
=======
>>>>>>> 26dca6db
		struct dc_writeback_info *wb_info,
		struct dc_state *context);
void dcn20_disable_writeback(
		struct dc *dc,
		unsigned int dwb_pipe_inst);
void dcn20_update_odm(struct dc *dc, struct dc_state *context, struct pipe_ctx *pipe_ctx);
bool dcn20_dmdata_status_done(struct pipe_ctx *pipe_ctx);
void dcn20_program_dmdata_engine(struct pipe_ctx *pipe_ctx);
void dcn20_set_dmdata_attributes(struct pipe_ctx *pipe_ctx);
void dcn20_init_vm_ctx(
		struct dce_hwseq *hws,
		struct dc *dc,
		struct dc_virtual_addr_space_config *va_config,
		int vmid);
void dcn20_set_flip_control_gsl(
		struct pipe_ctx *pipe_ctx,
		bool flip_immediate);
void dcn20_dsc_pg_control(
		struct dce_hwseq *hws,
		unsigned int dsc_inst,
		bool power_on);
void dcn20_fpga_init_hw(struct dc *dc);
bool dcn20_wait_for_blank_complete(
		struct output_pixel_processor *opp);
void dcn20_dccg_init(struct dce_hwseq *hws);
int dcn20_init_sys_ctx(struct dce_hwseq *hws,
		struct dc *dc,
		struct dc_phy_addr_space_config *pa_config);

#endif /* __DC_HWSS_DCN20_H__ */
<|MERGE_RESOLUTION|>--- conflicted
+++ resolved
@@ -104,10 +104,6 @@
 	bool enable_triple_buffer);
 void dcn20_enable_writeback(
 		struct dc *dc,
-<<<<<<< HEAD
-		const struct dc_stream_status *stream_status,
-=======
->>>>>>> 26dca6db
 		struct dc_writeback_info *wb_info,
 		struct dc_state *context);
 void dcn20_disable_writeback(
