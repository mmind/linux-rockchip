--- conflicted
+++ resolved
@@ -227,15 +227,9 @@
 	int dsc_clock_en;
 	int dsc_fw_config;
 	int enabled_opp_pipe;
-<<<<<<< HEAD
 
 	DC_LOG_DSC("enable DSC %d at opp pipe %d", dsc->inst, opp_pipe);
 
-=======
-
-	DC_LOG_DSC("enable DSC %d at opp pipe %d", dsc->inst, opp_pipe);
-
->>>>>>> 26dca6db
 	REG_GET(DSC_TOP_CONTROL, DSC_CLOCK_EN, &dsc_clock_en);
 	REG_GET_2(DSCRM_DSC_FORWARD_CONFIG, DSCRM_DSC_FORWARD_EN, &dsc_fw_config, DSCRM_DSC_OPP_PIPE_SOURCE, &enabled_opp_pipe);
 	if ((dsc_clock_en || dsc_fw_config) && enabled_opp_pipe != opp_pipe) {
