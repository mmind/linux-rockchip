--- conflicted
+++ resolved
@@ -2586,27 +2586,6 @@
 	}
 }
 
-int dcn20_find_previous_split_count(struct pipe_ctx *pipe)
-{
-	int previous_split = 1;
-	struct pipe_ctx *current_pipe = pipe;
-
-	while (current_pipe->bottom_pipe) {
-		if (current_pipe->plane_state != current_pipe->bottom_pipe->plane_state)
-			break;
-		previous_split++;
-		current_pipe = current_pipe->bottom_pipe;
-	}
-	current_pipe = pipe;
-	while (current_pipe->top_pipe) {
-		if (current_pipe->plane_state != current_pipe->top_pipe->plane_state)
-			break;
-		previous_split++;
-		current_pipe = current_pipe->top_pipe;
-	}
-	return previous_split;
-}
-
 int dcn20_validate_apply_pipe_split_flags(
 		struct dc *dc,
 		struct dc_state *context,
@@ -2652,20 +2631,13 @@
 
 	/* Avoid split loop looks for lowest voltage level that allows most unsplit pipes possible */
 	if (avoid_split) {
-		int max_mpc_comb = context->bw_ctx.dml.vba.maxMpcComb;
-
 		for (i = 0, pipe_idx = 0; i < dc->res_pool->pipe_count; i++) {
 			if (!context->res_ctx.pipe_ctx[i].stream)
 				continue;
 
 			for (vlevel_split = vlevel; vlevel <= context->bw_ctx.dml.soc.num_states; vlevel++)
-<<<<<<< HEAD
-				if (context->bw_ctx.dml.vba.NoOfDPP[vlevel][0][pipe_idx] == 1 &&
-						context->bw_ctx.dml.vba.ModeSupport[vlevel][0])
-=======
 				if (v->NoOfDPP[vlevel][0][pipe_idx] == 1 &&
 						v->ModeSupport[vlevel][0])
->>>>>>> d6f9469a
 					break;
 			/* Impossible to not split this pipe */
 			if (vlevel > context->bw_ctx.dml.soc.num_states)
@@ -2674,11 +2646,7 @@
 				max_mpc_comb = 0;
 			pipe_idx++;
 		}
-<<<<<<< HEAD
-		context->bw_ctx.dml.vba.maxMpcComb = max_mpc_comb;
-=======
 		v->maxMpcComb = max_mpc_comb;
->>>>>>> d6f9469a
 	}
 
 	/* Split loop sets which pipe should be split based on dml outputs and dc flags */
@@ -2691,15 +2659,8 @@
 		if (!context->res_ctx.pipe_ctx[i].stream)
 			continue;
 
-<<<<<<< HEAD
-		if (force_split
-				|| context->bw_ctx.dml.vba.NoOfDPP[vlevel][context->bw_ctx.dml.vba.maxMpcComb][pipe_plane] > 1) {
-			if (context->stream_count == 1 && plane_count == 1
-					&& dc->config.enable_4to1MPC && dc->res_pool->pipe_count >= 4)
-=======
 		if (force_split || v->NoOfDPP[vlevel][max_mpc_comb][pipe_plane] > 1) {
 			if (split4mpc)
->>>>>>> d6f9469a
 				split[i] = 4;
 			else
 				split[i] = 2;
@@ -2715,42 +2676,6 @@
 			split[i] = 2;
 		if (dc->debug.force_odm_combine & (1 << pipe->stream_res.tg->inst)) {
 			split[i] = 2;
-<<<<<<< HEAD
-			context->bw_ctx.dml.vba.ODMCombineEnablePerState[vlevel][pipe_plane] = dm_odm_combine_mode_2to1;
-		}
-		context->bw_ctx.dml.vba.ODMCombineEnabled[pipe_plane] =
-			context->bw_ctx.dml.vba.ODMCombineEnablePerState[vlevel][pipe_plane];
-
-		if (pipe->prev_odm_pipe && context->bw_ctx.dml.vba.ODMCombineEnabled[pipe_plane] != dm_odm_combine_mode_disabled) {
-			/*Already split odm pipe tree, don't try to split again*/
-			split[i] = 0;
-			split[pipe->prev_odm_pipe->pipe_idx] = 0;
-		} else if (pipe->top_pipe && pipe->plane_state == pipe->top_pipe->plane_state
-				&& context->bw_ctx.dml.vba.ODMCombineEnabled[pipe_plane] == dm_odm_combine_mode_disabled) {
-			/*If 2 way split but can support 4 way split, then split each pipe again*/
-			if (context->stream_count == 1 && plane_count == 1
-					&& dc->config.enable_4to1MPC && dc->res_pool->pipe_count >= 4) {
-				split[i] = 2;
-			} else {
-				split[i] = 0;
-				split[pipe->top_pipe->pipe_idx] = 0;
-			}
-		} else if (pipe->prev_odm_pipe || (dcn20_find_previous_split_count(pipe) == 2 && pipe->top_pipe)) {
-			if (split[i] == 0) {
-				/*Exiting mpc/odm combine*/
-				merge[i] = true;
-			} else {
-				/*Transition from mpc combine to odm combine or vice versa*/
-				ASSERT(0); /*should not actually happen yet*/
-				split[i] = 2;
-				merge[i] = true;
-				if (pipe->prev_odm_pipe) {
-					split[pipe->prev_odm_pipe->pipe_idx] = 2;
-					merge[pipe->prev_odm_pipe->pipe_idx] = true;
-				} else {
-					split[pipe->top_pipe->pipe_idx] = 2;
-					merge[pipe->top_pipe->pipe_idx] = true;
-=======
 			v->ODMCombineEnablePerState[vlevel][pipe_plane] = dm_odm_combine_mode_2to1;
 		}
 		v->ODMCombineEnabled[pipe_plane] =
@@ -2810,38 +2735,13 @@
 				if (pipe->top_pipe && pipe->top_pipe->plane_state == pipe->plane_state) {
 					split[i] = 0;
 					merge[i] = true;
->>>>>>> d6f9469a
 				}
 			}
-		} else if (dcn20_find_previous_split_count(pipe) == 3) {
-			if (split[i] == 0 && !pipe->top_pipe) {
-				merge[pipe->bottom_pipe->pipe_idx] = true;
-				merge[pipe->bottom_pipe->bottom_pipe->pipe_idx] = true;
-			} else if (split[i] == 2 && !pipe->top_pipe) {
-				merge[pipe->bottom_pipe->bottom_pipe->pipe_idx] = true;
-				split[i] = 0;
-			}
-		} else if (dcn20_find_previous_split_count(pipe) == 4) {
-			if (split[i] == 0 && !pipe->top_pipe) {
-				merge[pipe->bottom_pipe->pipe_idx] = true;
-				merge[pipe->bottom_pipe->bottom_pipe->pipe_idx] = true;
-				merge[pipe->bottom_pipe->bottom_pipe->bottom_pipe->pipe_idx] = true;
-			} else if (split[i] == 2 && !pipe->top_pipe) {
-				merge[pipe->bottom_pipe->bottom_pipe->pipe_idx] = true;
-				merge[pipe->bottom_pipe->bottom_pipe->bottom_pipe->pipe_idx] = true;
-				split[i] = 0;
-			}
 		}
 
 		/* Adjust dppclk when split is forced, do not bother with dispclk */
-<<<<<<< HEAD
-		if (split[i] != 0
-				&& context->bw_ctx.dml.vba.NoOfDPP[vlevel][context->bw_ctx.dml.vba.maxMpcComb][pipe_idx] == 1)
-			context->bw_ctx.dml.vba.RequiredDPPCLK[vlevel][context->bw_ctx.dml.vba.maxMpcComb][pipe_idx] /= 2;
-=======
 		if (split[i] != 0 && v->NoOfDPP[vlevel][max_mpc_comb][pipe_idx] == 1)
 			v->RequiredDPPCLK[vlevel][max_mpc_comb][pipe_idx] /= 2;
->>>>>>> d6f9469a
 		pipe_idx++;
 	}
 
