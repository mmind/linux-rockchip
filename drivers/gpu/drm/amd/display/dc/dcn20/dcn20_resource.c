--- conflicted
+++ resolved
@@ -1573,11 +1573,7 @@
 
 
 
-<<<<<<< HEAD
-static enum dc_status add_dsc_to_stream_resource(struct dc *dc,
-=======
 enum dc_status dcn20_add_dsc_to_stream_resource(struct dc *dc,
->>>>>>> 26dca6db
 		struct dc_state *dc_ctx,
 		struct dc_stream_state *dc_stream)
 {
@@ -1643,11 +1639,7 @@
 
 	/* Get a DSC if required and available */
 	if (result == DC_OK && dc_stream->timing.flags.DSC)
-<<<<<<< HEAD
-		result = add_dsc_to_stream_resource(dc, new_ctx, dc_stream);
-=======
 		result = dcn20_add_dsc_to_stream_resource(dc, new_ctx, dc_stream);
->>>>>>> 26dca6db
 
 	if (result == DC_OK)
 		result = dcn20_build_mapped_resource(dc, new_ctx, dc_stream);
@@ -1911,30 +1903,21 @@
 	for (i = 0, pipe_cnt = 0; i < dc->res_pool->pipe_count; i++) {
 		struct dc_crtc_timing *timing = &res_ctx->pipe_ctx[i].stream->timing;
 		unsigned int v_total;
-<<<<<<< HEAD
-=======
 		unsigned int front_porch;
->>>>>>> 26dca6db
 		int output_bpc;
 
 		if (!res_ctx->pipe_ctx[i].stream)
 			continue;
 
 		v_total = timing->v_total;
-<<<<<<< HEAD
-=======
 		front_porch = timing->v_front_porch;
->>>>>>> 26dca6db
 		/* todo:
 		pipes[pipe_cnt].pipe.src.dynamic_metadata_enable = 0;
 		pipes[pipe_cnt].pipe.src.dcc = 0;
 		pipes[pipe_cnt].pipe.src.vm = 0;*/
 
-<<<<<<< HEAD
-=======
 		pipes[pipe_cnt].clks_cfg.refclk_mhz = dc->res_pool->ref_clocks.dchub_ref_clock_inKhz / 1000.0;
 
->>>>>>> 26dca6db
 		pipes[pipe_cnt].dout.dsc_enable = res_ctx->pipe_ctx[i].stream->timing.flags.DSC;
 		/* todo: rotation?*/
 		pipes[pipe_cnt].dout.dsc_slices = res_ctx->pipe_ctx[i].stream->timing.dsc_cfg.num_slices_h;
@@ -1956,11 +1939,7 @@
 				- timing->h_addressable
 				- timing->h_border_left
 				- timing->h_border_right;
-<<<<<<< HEAD
-		pipes[pipe_cnt].pipe.dest.vblank_start = v_total - timing->v_front_porch;
-=======
 		pipes[pipe_cnt].pipe.dest.vblank_start = v_total - front_porch;
->>>>>>> 26dca6db
 		pipes[pipe_cnt].pipe.dest.vblank_end = pipes[pipe_cnt].pipe.dest.vblank_start
 				- timing->v_addressable
 				- timing->v_border_top
@@ -2093,12 +2072,9 @@
 			if (pipes[pipe_cnt].pipe.src.viewport_height > 1080)
 				pipes[pipe_cnt].pipe.src.viewport_height = 1080;
 			pipes[pipe_cnt].pipe.src.surface_height_y = pipes[pipe_cnt].pipe.src.viewport_height;
-<<<<<<< HEAD
-=======
 			pipes[pipe_cnt].pipe.src.surface_width_y = pipes[pipe_cnt].pipe.src.viewport_width;
 			pipes[pipe_cnt].pipe.src.surface_height_c = pipes[pipe_cnt].pipe.src.viewport_height;
 			pipes[pipe_cnt].pipe.src.surface_width_c = pipes[pipe_cnt].pipe.src.viewport_width;
->>>>>>> 26dca6db
 			pipes[pipe_cnt].pipe.src.data_pitch = ((pipes[pipe_cnt].pipe.src.viewport_width + 63) / 64) * 64; /* linear sw only */
 			pipes[pipe_cnt].pipe.src.source_format = dm_444_32;
 			pipes[pipe_cnt].pipe.dest.recout_width = pipes[pipe_cnt].pipe.src.viewport_width; /*vp_width/hratio*/
@@ -2132,14 +2108,10 @@
 			pipes[pipe_cnt].pipe.src.viewport_width_c = scl->viewport_c.width;
 			pipes[pipe_cnt].pipe.src.viewport_height = scl->viewport.height;
 			pipes[pipe_cnt].pipe.src.viewport_height_c = scl->viewport_c.height;
-<<<<<<< HEAD
-			pipes[pipe_cnt].pipe.src.surface_height_y = pln->plane_size.surface_size.height;
-=======
 			pipes[pipe_cnt].pipe.src.surface_width_y = pln->plane_size.surface_size.width;
 			pipes[pipe_cnt].pipe.src.surface_height_y = pln->plane_size.surface_size.height;
 			pipes[pipe_cnt].pipe.src.surface_width_c = pln->plane_size.chroma_size.width;
 			pipes[pipe_cnt].pipe.src.surface_height_c = pln->plane_size.chroma_size.height;
->>>>>>> 26dca6db
 			if (pln->format >= SURFACE_PIXEL_FORMAT_VIDEO_BEGIN) {
 				pipes[pipe_cnt].pipe.src.data_pitch = pln->plane_size.surface_pitch;
 				pipes[pipe_cnt].pipe.src.data_pitch_c = pln->plane_size.chroma_pitch;
@@ -2958,12 +2930,7 @@
 	bool voltage_supported = false;
 	bool full_pstate_supported = false;
 	bool dummy_pstate_supported = false;
-<<<<<<< HEAD
-	double p_state_latency_us = context->bw_ctx.dml.soc.dram_clock_change_latency_us;
-	context->bw_ctx.dml.soc.disable_dram_clock_change_vactive_support = dc->debug.disable_dram_clock_change_vactive_support;
-=======
 	double p_state_latency_us;
->>>>>>> 26dca6db
 
 	DC_FP_START();
 	p_state_latency_us = context->bw_ctx.dml.soc.dram_clock_change_latency_us;
@@ -3823,18 +3790,12 @@
 		pool->base.oem_device = NULL;
 	}
 
-<<<<<<< HEAD
-=======
 	DC_FP_END();
->>>>>>> 26dca6db
 	return true;
 
 create_fail:
 
-<<<<<<< HEAD
-=======
 	DC_FP_END();
->>>>>>> 26dca6db
 	dcn20_resource_destruct(pool);
 
 	return false;
