--- conflicted
+++ resolved
@@ -2285,28 +2285,8 @@
 		mpc->funcs->set_bg_color(mpc, color, mpcc_id);
 }
 
-void dcn20_update_visual_confirm_color(struct dc *dc, struct pipe_ctx *pipe_ctx, struct tg_color *color, int mpcc_id)
-{
-<<<<<<< HEAD
-	struct dce_hwseq *hws = dc->hwseq;
-	struct mpc *mpc = dc->res_pool->mpc;
-
-	/* input to MPCC is always RGB, by default leave black_color at 0 */
-	if (dc->debug.visual_confirm == VISUAL_CONFIRM_HDR)
-		hws->funcs.get_hdr_visual_confirm_color(pipe_ctx, color);
-	else if (dc->debug.visual_confirm == VISUAL_CONFIRM_SURFACE)
-		hws->funcs.get_surface_visual_confirm_color(pipe_ctx, color);
-	else if (dc->debug.visual_confirm == VISUAL_CONFIRM_MPCTREE)
-		dcn20_get_mpctree_visual_confirm_color(pipe_ctx, color);
-
-	if (mpc->funcs->set_bg_color)
-		mpc->funcs->set_bg_color(mpc, color, mpcc_id);
-}
-
 void dcn20_update_mpcc(struct dc *dc, struct pipe_ctx *pipe_ctx)
 {
-=======
->>>>>>> 50be9417
 	struct hubp *hubp = pipe_ctx->plane_res.hubp;
 	struct mpcc_blnd_cfg blnd_cfg = { {0} };
 	bool per_pixel_alpha = pipe_ctx->plane_state->per_pixel_alpha;
@@ -2348,8 +2328,6 @@
 	 */
 	mpcc_id = hubp->inst;
 
-	dc->hwss.update_visual_confirm_color(dc, pipe_ctx, &blnd_cfg.black_color, mpcc_id);
-
 	/* If there is no full update, don't need to touch MPC tree*/
 	if (!pipe_ctx->plane_state->update_flags.bits.full_update &&
 		!pipe_ctx->update_flags.bits.mpcc) {
