--- conflicted
+++ resolved
@@ -97,140 +97,13 @@
 		uint32_t start_line,
 		uint32_t end_line)
 {
-<<<<<<< HEAD
-	struct dc_crtc_timing patched_crtc_timing;
-	int vesa_sync_start;
-	int asic_blank_end;
-	int interlace_factor;
-	int vertical_line_start;
-
-	patched_crtc_timing = *dc_crtc_timing;
-	optc1_apply_front_porch_workaround(optc, &patched_crtc_timing);
-
-	vesa_sync_start = patched_crtc_timing.h_addressable +
-			patched_crtc_timing.h_border_right +
-			patched_crtc_timing.h_front_porch;
-
-	asic_blank_end = patched_crtc_timing.h_total -
-			vesa_sync_start -
-			patched_crtc_timing.h_border_left;
-
-	interlace_factor = patched_crtc_timing.flags.INTERLACE ? 2 : 1;
-
-	vesa_sync_start = patched_crtc_timing.v_addressable +
-			patched_crtc_timing.v_border_bottom +
-			patched_crtc_timing.v_front_porch;
-
-	asic_blank_end = (patched_crtc_timing.v_total -
-			vesa_sync_start -
-			patched_crtc_timing.v_border_top)
-			* interlace_factor;
-
-	vertical_line_start = asic_blank_end - optc->dlg_otg_param.vstartup_start + 1;
-	if (vertical_line_start < 0) {
-		ASSERT(0);
-		vertical_line_start = 0;
-	}
-=======
-	struct optc *optc1 = DCN10TG_FROM_TG(optc);
->>>>>>> ea295481
+	struct optc *optc1 = DCN10TG_FROM_TG(optc);
 
 	REG_SET_2(OTG_VERTICAL_INTERRUPT0_POSITION, 0,
 			OTG_VERTICAL_INTERRUPT0_LINE_START, start_line,
 			OTG_VERTICAL_INTERRUPT0_LINE_END, end_line);
 }
 
-<<<<<<< HEAD
-static void calc_vline_position(
-		struct timing_generator *optc,
-		const struct dc_crtc_timing *dc_crtc_timing,
-		unsigned long long vsync_delta,
-		uint32_t *start_line,
-		uint32_t *end_line)
-{
-	unsigned long long req_delta_tens_of_usec = div64_u64((vsync_delta + 9999), 10000);
-	unsigned long long pix_clk_hundreds_khz = div64_u64((dc_crtc_timing->pix_clk_100hz + 999), 1000);
-	uint32_t req_delta_lines = (uint32_t) div64_u64(
-			(req_delta_tens_of_usec * pix_clk_hundreds_khz + dc_crtc_timing->h_total - 1),
-								dc_crtc_timing->h_total);
-
-	uint32_t vsync_line = get_start_vline(optc, dc_crtc_timing);
-
-	if (req_delta_lines != 0)
-			req_delta_lines--;
-
-		if (req_delta_lines > vsync_line)
-			*start_line = dc_crtc_timing->v_total - (req_delta_lines - vsync_line) - 1;
-		else
-			*start_line = vsync_line - req_delta_lines;
-
-		*end_line = *start_line + 2;
-
-		if (*end_line >= dc_crtc_timing->v_total)
-			*end_line = 2;
-}
-
-void optc1_program_vline_interrupt(
-		struct timing_generator *optc,
-		const struct dc_crtc_timing *dc_crtc_timing,
-		enum vline_select vline,
-		const union vline_config *vline_config)
-{
-	struct optc *optc1 = DCN10TG_FROM_TG(optc);
-	uint32_t start_line = 0;
-	uint32_t end_line = 0;
-
-	switch (vline) {
-	case VLINE0:
-		calc_vline_position(optc, dc_crtc_timing, vline_config->delta_in_ns, &start_line, &end_line);
-		REG_SET_2(OTG_VERTICAL_INTERRUPT0_POSITION, 0,
-				OTG_VERTICAL_INTERRUPT0_LINE_START, start_line,
-				OTG_VERTICAL_INTERRUPT0_LINE_END, end_line);
-		break;
-	case VLINE1:
-		REG_SET(OTG_VERTICAL_INTERRUPT1_POSITION, 0,
-					OTG_VERTICAL_INTERRUPT1_LINE_START, vline_config->line_number);
-		break;
-	default:
-		break;
-	}
-}
-
-void optc1_program_vupdate_interrupt(
-		struct timing_generator *optc,
-		const struct dc_crtc_timing *dc_crtc_timing)
-{
-	struct optc *optc1 = DCN10TG_FROM_TG(optc);
-	int32_t vertical_line_start;
-	uint32_t asic_blank_end;
-	uint32_t vesa_sync_start;
-	struct dc_crtc_timing patched_crtc_timing;
-
-	patched_crtc_timing = *dc_crtc_timing;
-	optc1_apply_front_porch_workaround(optc, &patched_crtc_timing);
-
-	/* asic_h_blank_end = HsyncWidth + HbackPorch =
-	 * vesa. usHorizontalTotal - vesa. usHorizontalSyncStart -
-	 * vesa.h_left_border
-	 */
-	vesa_sync_start = patched_crtc_timing.h_addressable +
-			patched_crtc_timing.h_border_right +
-			patched_crtc_timing.h_front_porch;
-
-	asic_blank_end = patched_crtc_timing.h_total -
-			vesa_sync_start -
-			patched_crtc_timing.h_border_left;
-
-	/* Use OTG_VERTICAL_INTERRUPT2 replace VUPDATE interrupt,
-	 * program the reg for interrupt postition.
-	 */
-	vertical_line_start = asic_blank_end - optc->dlg_otg_param.vstartup_start + 1;
-	if (vertical_line_start < 0)
-		vertical_line_start = 0;
-
-	REG_SET(OTG_VERTICAL_INTERRUPT2_POSITION, 0,
-			OTG_VERTICAL_INTERRUPT2_LINE_START, vertical_line_start);
-=======
 void optc1_setup_vertical_interrupt1(
 		struct timing_generator *optc,
 		uint32_t start_line)
@@ -249,7 +122,6 @@
 
 	REG_SET(OTG_VERTICAL_INTERRUPT2_POSITION, 0,
 			OTG_VERTICAL_INTERRUPT2_LINE_START, start_line);
->>>>>>> ea295481
 }
 
 /**
@@ -1510,14 +1382,9 @@
 static const struct timing_generator_funcs dcn10_tg_funcs = {
 		.validate_timing = optc1_validate_timing,
 		.program_timing = optc1_program_timing,
-<<<<<<< HEAD
-		.program_vline_interrupt = optc1_program_vline_interrupt,
-		.program_vupdate_interrupt = optc1_program_vupdate_interrupt,
-=======
 		.setup_vertical_interrupt0 = optc1_setup_vertical_interrupt0,
 		.setup_vertical_interrupt1 = optc1_setup_vertical_interrupt1,
 		.setup_vertical_interrupt2 = optc1_setup_vertical_interrupt2,
->>>>>>> ea295481
 		.program_global_sync = optc1_program_global_sync,
 		.enable_crtc = optc1_enable_crtc,
 		.disable_crtc = optc1_disable_crtc,
