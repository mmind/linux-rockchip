/*
 * Copyright 2016 Advanced Micro Devices, Inc.
 *
 * Permission is hereby granted, free of charge, to any person obtaining a
 * copy of this software and associated documentation files (the "Software"),
 * to deal in the Software without restriction, including without limitation
 * the rights to use, copy, modify, merge, publish, distribute, sublicense,
 * and/or sell copies of the Software, and to permit persons to whom the
 * Software is furnished to do so, subject to the following conditions:
 *
 * The above copyright notice and this permission notice shall be included in
 * all copies or substantial portions of the Software.
 *
 * THE SOFTWARE IS PROVIDED "AS IS", WITHOUT WARRANTY OF ANY KIND, EXPRESS OR
 * IMPLIED, INCLUDING BUT NOT LIMITED TO THE WARRANTIES OF MERCHANTABILITY,
 * FITNESS FOR A PARTICULAR PURPOSE AND NONINFRINGEMENT.  IN NO EVENT SHALL
 * THE COPYRIGHT HOLDER(S) OR AUTHOR(S) BE LIABLE FOR ANY CLAIM, DAMAGES OR
 * OTHER LIABILITY, WHETHER IN AN ACTION OF CONTRACT, TORT OR OTHERWISE,
 * ARISING FROM, OUT OF OR IN CONNECTION WITH THE SOFTWARE OR THE USE OR
 * OTHER DEALINGS IN THE SOFTWARE.
 *
 * Authors: AMD
 *
 */

#include "dm_services.h"
#include "core_types.h"
#include "resource.h"
#include "custom_float.h"
#include "dcn10_hw_sequencer.h"
#include "dce110/dce110_hw_sequencer.h"
#include "dce/dce_hwseq.h"
#include "abm.h"
#include "dmcu.h"
#include "dcn10_optc.h"
#include "dcn10/dcn10_dpp.h"
#include "dcn10/dcn10_mpc.h"
#include "timing_generator.h"
#include "opp.h"
#include "ipp.h"
#include "mpc.h"
#include "reg_helper.h"
#include "dcn10_hubp.h"
#include "dcn10_hubbub.h"
#include "dcn10_cm_common.h"
#include "dc_link_dp.h"
#include "dccg.h"

#define DC_LOGGER_INIT(logger)

#define CTX \
	hws->ctx
#define REG(reg)\
	hws->regs->reg

#undef FN
#define FN(reg_name, field_name) \
	hws->shifts->field_name, hws->masks->field_name

/*print is 17 wide, first two characters are spaces*/
#define DTN_INFO_MICRO_SEC(ref_cycle) \
	print_microsec(dc_ctx, log_ctx, ref_cycle)

void print_microsec(struct dc_context *dc_ctx,
	struct dc_log_buffer_ctx *log_ctx,
	uint32_t ref_cycle)
{
	const uint32_t ref_clk_mhz = dc_ctx->dc->res_pool->ref_clocks.dchub_ref_clock_inKhz / 1000;
	static const unsigned int frac = 1000;
	uint32_t us_x10 = (ref_cycle * frac) / ref_clk_mhz;

	DTN_INFO("  %11d.%03d",
			us_x10 / frac,
			us_x10 % frac);
}

static void log_mpc_crc(struct dc *dc,
	struct dc_log_buffer_ctx *log_ctx)
{
	struct dc_context *dc_ctx = dc->ctx;
	struct dce_hwseq *hws = dc->hwseq;

	if (REG(MPC_CRC_RESULT_GB))
		DTN_INFO("MPC_CRC_RESULT_GB:%d MPC_CRC_RESULT_C:%d MPC_CRC_RESULT_AR:%d\n",
		REG_READ(MPC_CRC_RESULT_GB), REG_READ(MPC_CRC_RESULT_C), REG_READ(MPC_CRC_RESULT_AR));
	if (REG(DPP_TOP0_DPP_CRC_VAL_B_A))
		DTN_INFO("DPP_TOP0_DPP_CRC_VAL_B_A:%d DPP_TOP0_DPP_CRC_VAL_R_G:%d\n",
		REG_READ(DPP_TOP0_DPP_CRC_VAL_B_A), REG_READ(DPP_TOP0_DPP_CRC_VAL_R_G));
}

void dcn10_log_hubbub_state(struct dc *dc, struct dc_log_buffer_ctx *log_ctx)
{
	struct dc_context *dc_ctx = dc->ctx;
	struct dcn_hubbub_wm wm;
	int i;

	memset(&wm, 0, sizeof(struct dcn_hubbub_wm));
	dc->res_pool->hubbub->funcs->wm_read_state(dc->res_pool->hubbub, &wm);

	DTN_INFO("HUBBUB WM:      data_urgent  pte_meta_urgent"
			"         sr_enter          sr_exit  dram_clk_change\n");

	for (i = 0; i < 4; i++) {
		struct dcn_hubbub_wm_set *s;

		s = &wm.sets[i];
		DTN_INFO("WM_Set[%d]:", s->wm_set);
		DTN_INFO_MICRO_SEC(s->data_urgent);
		DTN_INFO_MICRO_SEC(s->pte_meta_urgent);
		DTN_INFO_MICRO_SEC(s->sr_enter);
		DTN_INFO_MICRO_SEC(s->sr_exit);
		DTN_INFO_MICRO_SEC(s->dram_clk_chanage);
		DTN_INFO("\n");
	}

	DTN_INFO("\n");
}

static void dcn10_log_hubp_states(struct dc *dc, void *log_ctx)
{
	struct dc_context *dc_ctx = dc->ctx;
	struct resource_pool *pool = dc->res_pool;
	int i;

	DTN_INFO("HUBP:  format  addr_hi  width  height"
			"  rot  mir  sw_mode  dcc_en  blank_en  ttu_dis  underflow"
			"   min_ttu_vblank       qos_low_wm      qos_high_wm\n");
	for (i = 0; i < pool->pipe_count; i++) {
		struct hubp *hubp = pool->hubps[i];
		struct dcn_hubp_state *s = &(TO_DCN10_HUBP(hubp)->state);

		hubp->funcs->hubp_read_state(hubp);

		if (!s->blank_en) {
			DTN_INFO("[%2d]:  %5xh  %6xh  %5d  %6d  %2xh  %2xh  %6xh"
					"  %6d  %8d  %7d  %8xh",
					hubp->inst,
					s->pixel_format,
					s->inuse_addr_hi,
					s->viewport_width,
					s->viewport_height,
					s->rotation_angle,
					s->h_mirror_en,
					s->sw_mode,
					s->dcc_en,
					s->blank_en,
					s->ttu_disable,
					s->underflow_status);
			DTN_INFO_MICRO_SEC(s->min_ttu_vblank);
			DTN_INFO_MICRO_SEC(s->qos_level_low_wm);
			DTN_INFO_MICRO_SEC(s->qos_level_high_wm);
			DTN_INFO("\n");
		}
	}

	DTN_INFO("\n=========RQ========\n");
	DTN_INFO("HUBP:  drq_exp_m  prq_exp_m  mrq_exp_m  crq_exp_m  plane1_ba  L:chunk_s  min_chu_s  meta_ch_s"
		"  min_m_c_s  dpte_gr_s  mpte_gr_s  swath_hei  pte_row_h  C:chunk_s  min_chu_s  meta_ch_s"
		"  min_m_c_s  dpte_gr_s  mpte_gr_s  swath_hei  pte_row_h\n");
	for (i = 0; i < pool->pipe_count; i++) {
		struct dcn_hubp_state *s = &(TO_DCN10_HUBP(pool->hubps[i])->state);
		struct _vcs_dpi_display_rq_regs_st *rq_regs = &s->rq_regs;

		if (!s->blank_en)
			DTN_INFO("[%2d]:  %8xh  %8xh  %8xh  %8xh  %8xh  %8xh  %8xh  %8xh  %8xh  %8xh  %8xh  %8xh  %8xh  %8xh  %8xh  %8xh  %8xh  %8xh  %8xh  %8xh  %8xh\n",
				pool->hubps[i]->inst, rq_regs->drq_expansion_mode, rq_regs->prq_expansion_mode, rq_regs->mrq_expansion_mode,
				rq_regs->crq_expansion_mode, rq_regs->plane1_base_address, rq_regs->rq_regs_l.chunk_size,
				rq_regs->rq_regs_l.min_chunk_size, rq_regs->rq_regs_l.meta_chunk_size,
				rq_regs->rq_regs_l.min_meta_chunk_size, rq_regs->rq_regs_l.dpte_group_size,
				rq_regs->rq_regs_l.mpte_group_size, rq_regs->rq_regs_l.swath_height,
				rq_regs->rq_regs_l.pte_row_height_linear, rq_regs->rq_regs_c.chunk_size, rq_regs->rq_regs_c.min_chunk_size,
				rq_regs->rq_regs_c.meta_chunk_size, rq_regs->rq_regs_c.min_meta_chunk_size,
				rq_regs->rq_regs_c.dpte_group_size, rq_regs->rq_regs_c.mpte_group_size,
				rq_regs->rq_regs_c.swath_height, rq_regs->rq_regs_c.pte_row_height_linear);
	}

	DTN_INFO("========DLG========\n");
	DTN_INFO("HUBP:  rc_hbe     dlg_vbe    min_d_y_n  rc_per_ht  rc_x_a_s "
			"  dst_y_a_s  dst_y_pf   dst_y_vvb  dst_y_rvb  dst_y_vfl  dst_y_rfl  rf_pix_fq"
			"  vratio_pf  vrat_pf_c  rc_pg_vbl  rc_pg_vbc  rc_mc_vbl  rc_mc_vbc  rc_pg_fll"
			"  rc_pg_flc  rc_mc_fll  rc_mc_flc  pr_nom_l   pr_nom_c   rc_pg_nl   rc_pg_nc "
			"  mr_nom_l   mr_nom_c   rc_mc_nl   rc_mc_nc   rc_ld_pl   rc_ld_pc   rc_ld_l  "
			"  rc_ld_c    cha_cur0   ofst_cur1  cha_cur1   vr_af_vc0  ddrq_limt  x_rt_dlay"
			"  x_rp_dlay  x_rr_sfl\n");
	for (i = 0; i < pool->pipe_count; i++) {
		struct dcn_hubp_state *s = &(TO_DCN10_HUBP(pool->hubps[i])->state);
		struct _vcs_dpi_display_dlg_regs_st *dlg_regs = &s->dlg_attr;

		if (!s->blank_en)
			DTN_INFO("[%2d]:  %8xh  %8xh  %8xh  %8xh  %8xh  %8xh  %8xh  %8xh  %8xh  %8xh  %8xh  %8xh  %8xh"
				"%  8xh  %8xh  %8xh  %8xh  %8xh  %8xh  %8xh  %8xh  %8xh  %8xh  %8xh  %8xh  %8xh  %8xh"
				"  %8xh  %8xh  %8xh  %8xh  %8xh  %8xh  %8xh  %8xh  %8xh  %8xh  %8xh  %8xh  %8xh  %8xh  %8xh\n",
				pool->hubps[i]->inst, dlg_regs->refcyc_h_blank_end, dlg_regs->dlg_vblank_end, dlg_regs->min_dst_y_next_start,
				dlg_regs->refcyc_per_htotal, dlg_regs->refcyc_x_after_scaler, dlg_regs->dst_y_after_scaler,
				dlg_regs->dst_y_prefetch, dlg_regs->dst_y_per_vm_vblank, dlg_regs->dst_y_per_row_vblank,
				dlg_regs->dst_y_per_vm_flip, dlg_regs->dst_y_per_row_flip, dlg_regs->ref_freq_to_pix_freq,
				dlg_regs->vratio_prefetch, dlg_regs->vratio_prefetch_c, dlg_regs->refcyc_per_pte_group_vblank_l,
				dlg_regs->refcyc_per_pte_group_vblank_c, dlg_regs->refcyc_per_meta_chunk_vblank_l,
				dlg_regs->refcyc_per_meta_chunk_vblank_c, dlg_regs->refcyc_per_pte_group_flip_l,
				dlg_regs->refcyc_per_pte_group_flip_c, dlg_regs->refcyc_per_meta_chunk_flip_l,
				dlg_regs->refcyc_per_meta_chunk_flip_c, dlg_regs->dst_y_per_pte_row_nom_l,
				dlg_regs->dst_y_per_pte_row_nom_c, dlg_regs->refcyc_per_pte_group_nom_l,
				dlg_regs->refcyc_per_pte_group_nom_c, dlg_regs->dst_y_per_meta_row_nom_l,
				dlg_regs->dst_y_per_meta_row_nom_c, dlg_regs->refcyc_per_meta_chunk_nom_l,
				dlg_regs->refcyc_per_meta_chunk_nom_c, dlg_regs->refcyc_per_line_delivery_pre_l,
				dlg_regs->refcyc_per_line_delivery_pre_c, dlg_regs->refcyc_per_line_delivery_l,
				dlg_regs->refcyc_per_line_delivery_c, dlg_regs->chunk_hdl_adjust_cur0, dlg_regs->dst_y_offset_cur1,
				dlg_regs->chunk_hdl_adjust_cur1, dlg_regs->vready_after_vcount0, dlg_regs->dst_y_delta_drq_limit,
				dlg_regs->xfc_reg_transfer_delay, dlg_regs->xfc_reg_precharge_delay,
				dlg_regs->xfc_reg_remote_surface_flip_latency);
	}

	DTN_INFO("========TTU========\n");
	DTN_INFO("HUBP:  qos_ll_wm  qos_lh_wm  mn_ttu_vb  qos_l_flp  rc_rd_p_l  rc_rd_l    rc_rd_p_c"
			"  rc_rd_c    rc_rd_c0   rc_rd_pc0  rc_rd_c1   rc_rd_pc1  qos_lf_l   qos_rds_l"
			"  qos_lf_c   qos_rds_c  qos_lf_c0  qos_rds_c0 qos_lf_c1  qos_rds_c1\n");
	for (i = 0; i < pool->pipe_count; i++) {
		struct dcn_hubp_state *s = &(TO_DCN10_HUBP(pool->hubps[i])->state);
		struct _vcs_dpi_display_ttu_regs_st *ttu_regs = &s->ttu_attr;

		if (!s->blank_en)
			DTN_INFO("[%2d]:  %8xh  %8xh  %8xh  %8xh  %8xh  %8xh  %8xh  %8xh  %8xh  %8xh  %8xh  %8xh  %8xh  %8xh  %8xh  %8xh  %8xh  %8xh  %8xh  %8xh\n",
				pool->hubps[i]->inst, ttu_regs->qos_level_low_wm, ttu_regs->qos_level_high_wm, ttu_regs->min_ttu_vblank,
				ttu_regs->qos_level_flip, ttu_regs->refcyc_per_req_delivery_pre_l, ttu_regs->refcyc_per_req_delivery_l,
				ttu_regs->refcyc_per_req_delivery_pre_c, ttu_regs->refcyc_per_req_delivery_c, ttu_regs->refcyc_per_req_delivery_cur0,
				ttu_regs->refcyc_per_req_delivery_pre_cur0, ttu_regs->refcyc_per_req_delivery_cur1,
				ttu_regs->refcyc_per_req_delivery_pre_cur1, ttu_regs->qos_level_fixed_l, ttu_regs->qos_ramp_disable_l,
				ttu_regs->qos_level_fixed_c, ttu_regs->qos_ramp_disable_c, ttu_regs->qos_level_fixed_cur0,
				ttu_regs->qos_ramp_disable_cur0, ttu_regs->qos_level_fixed_cur1, ttu_regs->qos_ramp_disable_cur1);
	}
	DTN_INFO("\n");
}

void dcn10_log_hw_state(struct dc *dc,
	struct dc_log_buffer_ctx *log_ctx)
{
	struct dc_context *dc_ctx = dc->ctx;
	struct resource_pool *pool = dc->res_pool;
	int i;

	DTN_INFO_BEGIN();

	dcn10_log_hubbub_state(dc, log_ctx);

	dcn10_log_hubp_states(dc, log_ctx);

	DTN_INFO("DPP:    IGAM format  IGAM mode    DGAM mode    RGAM mode"
			"  GAMUT mode  C11 C12   C13 C14   C21 C22   C23 C24   "
			"C31 C32   C33 C34\n");
	for (i = 0; i < pool->pipe_count; i++) {
		struct dpp *dpp = pool->dpps[i];
		struct dcn_dpp_state s = {0};

		dpp->funcs->dpp_read_state(dpp, &s);

		if (!s.is_enabled)
			continue;

		DTN_INFO("[%2d]:  %11xh  %-11s  %-11s  %-11s"
				"%8x    %08xh %08xh %08xh %08xh %08xh %08xh",
				dpp->inst,
				s.igam_input_format,
				(s.igam_lut_mode == 0) ? "BypassFixed" :
					((s.igam_lut_mode == 1) ? "BypassFloat" :
					((s.igam_lut_mode == 2) ? "RAM" :
					((s.igam_lut_mode == 3) ? "RAM" :
								 "Unknown"))),
				(s.dgam_lut_mode == 0) ? "Bypass" :
					((s.dgam_lut_mode == 1) ? "sRGB" :
					((s.dgam_lut_mode == 2) ? "Ycc" :
					((s.dgam_lut_mode == 3) ? "RAM" :
					((s.dgam_lut_mode == 4) ? "RAM" :
								 "Unknown")))),
				(s.rgam_lut_mode == 0) ? "Bypass" :
					((s.rgam_lut_mode == 1) ? "sRGB" :
					((s.rgam_lut_mode == 2) ? "Ycc" :
					((s.rgam_lut_mode == 3) ? "RAM" :
					((s.rgam_lut_mode == 4) ? "RAM" :
								 "Unknown")))),
				s.gamut_remap_mode,
				s.gamut_remap_c11_c12,
				s.gamut_remap_c13_c14,
				s.gamut_remap_c21_c22,
				s.gamut_remap_c23_c24,
				s.gamut_remap_c31_c32,
				s.gamut_remap_c33_c34);
		DTN_INFO("\n");
	}
	DTN_INFO("\n");

	DTN_INFO("MPCC:  OPP  DPP  MPCCBOT  MODE  ALPHA_MODE  PREMULT  OVERLAP_ONLY  IDLE\n");
	for (i = 0; i < pool->pipe_count; i++) {
		struct mpcc_state s = {0};

		pool->mpc->funcs->read_mpcc_state(pool->mpc, i, &s);
		if (s.opp_id != 0xf)
			DTN_INFO("[%2d]:  %2xh  %2xh  %6xh  %4d  %10d  %7d  %12d  %4d\n",
				i, s.opp_id, s.dpp_id, s.bot_mpcc_id,
				s.mode, s.alpha_mode, s.pre_multiplied_alpha, s.overlap_only,
				s.idle);
	}
	DTN_INFO("\n");

	DTN_INFO("OTG:  v_bs  v_be  v_ss  v_se  vpol  vmax  vmin  vmax_sel  vmin_sel"
			"  h_bs  h_be  h_ss  h_se  hpol  htot  vtot  underflow\n");

	for (i = 0; i < pool->timing_generator_count; i++) {
		struct timing_generator *tg = pool->timing_generators[i];
		struct dcn_otg_state s = {0};

		optc1_read_otg_state(DCN10TG_FROM_TG(tg), &s);

		//only print if OTG master is enabled
		if ((s.otg_enabled & 1) == 0)
			continue;

		DTN_INFO("[%d]: %5d %5d %5d %5d %5d %5d %5d %9d %9d %5d %5d %5d"
				" %5d %5d %5d %5d  %9d\n",
				tg->inst,
				s.v_blank_start,
				s.v_blank_end,
				s.v_sync_a_start,
				s.v_sync_a_end,
				s.v_sync_a_pol,
				s.v_total_max,
				s.v_total_min,
				s.v_total_max_sel,
				s.v_total_min_sel,
				s.h_blank_start,
				s.h_blank_end,
				s.h_sync_a_start,
				s.h_sync_a_end,
				s.h_sync_a_pol,
				s.h_total,
				s.v_total,
				s.underflow_occurred_status);

		// Clear underflow for debug purposes
		// We want to keep underflow sticky bit on for the longevity tests outside of test environment.
		// This function is called only from Windows or Diags test environment, hence it's safe to clear
		// it from here without affecting the original intent.
		tg->funcs->clear_optc_underflow(tg);
	}
	DTN_INFO("\n");

	DTN_INFO("\nCALCULATED Clocks: dcfclk_khz:%d  dcfclk_deep_sleep_khz:%d  dispclk_khz:%d\n"
		"dppclk_khz:%d  max_supported_dppclk_khz:%d  fclk_khz:%d  socclk_khz:%d\n\n",
			dc->current_state->bw_ctx.bw.dcn.clk.dcfclk_khz,
			dc->current_state->bw_ctx.bw.dcn.clk.dcfclk_deep_sleep_khz,
			dc->current_state->bw_ctx.bw.dcn.clk.dispclk_khz,
			dc->current_state->bw_ctx.bw.dcn.clk.dppclk_khz,
			dc->current_state->bw_ctx.bw.dcn.clk.max_supported_dppclk_khz,
			dc->current_state->bw_ctx.bw.dcn.clk.fclk_khz,
			dc->current_state->bw_ctx.bw.dcn.clk.socclk_khz);

	log_mpc_crc(dc, log_ctx);

	DTN_INFO_END();
}

static void enable_power_gating_plane(
	struct dce_hwseq *hws,
	bool enable)
{
	bool force_on = 1; /* disable power gating */

	if (enable)
		force_on = 0;

	/* DCHUBP0/1/2/3 */
	REG_UPDATE(DOMAIN0_PG_CONFIG, DOMAIN0_POWER_FORCEON, force_on);
	REG_UPDATE(DOMAIN2_PG_CONFIG, DOMAIN2_POWER_FORCEON, force_on);
	REG_UPDATE(DOMAIN4_PG_CONFIG, DOMAIN4_POWER_FORCEON, force_on);
	REG_UPDATE(DOMAIN6_PG_CONFIG, DOMAIN6_POWER_FORCEON, force_on);

	/* DPP0/1/2/3 */
	REG_UPDATE(DOMAIN1_PG_CONFIG, DOMAIN1_POWER_FORCEON, force_on);
	REG_UPDATE(DOMAIN3_PG_CONFIG, DOMAIN3_POWER_FORCEON, force_on);
	REG_UPDATE(DOMAIN5_PG_CONFIG, DOMAIN5_POWER_FORCEON, force_on);
	REG_UPDATE(DOMAIN7_PG_CONFIG, DOMAIN7_POWER_FORCEON, force_on);
}

static void disable_vga(
	struct dce_hwseq *hws)
{
	unsigned int in_vga1_mode = 0;
	unsigned int in_vga2_mode = 0;
	unsigned int in_vga3_mode = 0;
	unsigned int in_vga4_mode = 0;

	REG_GET(D1VGA_CONTROL, D1VGA_MODE_ENABLE, &in_vga1_mode);
	REG_GET(D2VGA_CONTROL, D2VGA_MODE_ENABLE, &in_vga2_mode);
	REG_GET(D3VGA_CONTROL, D3VGA_MODE_ENABLE, &in_vga3_mode);
	REG_GET(D4VGA_CONTROL, D4VGA_MODE_ENABLE, &in_vga4_mode);

	if (in_vga1_mode == 0 && in_vga2_mode == 0 &&
			in_vga3_mode == 0 && in_vga4_mode == 0)
		return;

	REG_WRITE(D1VGA_CONTROL, 0);
	REG_WRITE(D2VGA_CONTROL, 0);
	REG_WRITE(D3VGA_CONTROL, 0);
	REG_WRITE(D4VGA_CONTROL, 0);

	/* HW Engineer's Notes:
	 *  During switch from vga->extended, if we set the VGA_TEST_ENABLE and
	 *  then hit the VGA_TEST_RENDER_START, then the DCHUBP timing gets updated correctly.
	 *
	 *  Then vBIOS will have it poll for the VGA_TEST_RENDER_DONE and unset
	 *  VGA_TEST_ENABLE, to leave it in the same state as before.
	 */
	REG_UPDATE(VGA_TEST_CONTROL, VGA_TEST_ENABLE, 1);
	REG_UPDATE(VGA_TEST_CONTROL, VGA_TEST_RENDER_START, 1);
}

static void dpp_pg_control(
		struct dce_hwseq *hws,
		unsigned int dpp_inst,
		bool power_on)
{
	uint32_t power_gate = power_on ? 0 : 1;
	uint32_t pwr_status = power_on ? 0 : 2;

	if (hws->ctx->dc->debug.disable_dpp_power_gate)
		return;
	if (REG(DOMAIN1_PG_CONFIG) == 0)
		return;

	switch (dpp_inst) {
	case 0: /* DPP0 */
		REG_UPDATE(DOMAIN1_PG_CONFIG,
				DOMAIN1_POWER_GATE, power_gate);

		REG_WAIT(DOMAIN1_PG_STATUS,
				DOMAIN1_PGFSM_PWR_STATUS, pwr_status,
				1, 1000);
		break;
	case 1: /* DPP1 */
		REG_UPDATE(DOMAIN3_PG_CONFIG,
				DOMAIN3_POWER_GATE, power_gate);

		REG_WAIT(DOMAIN3_PG_STATUS,
				DOMAIN3_PGFSM_PWR_STATUS, pwr_status,
				1, 1000);
		break;
	case 2: /* DPP2 */
		REG_UPDATE(DOMAIN5_PG_CONFIG,
				DOMAIN5_POWER_GATE, power_gate);

		REG_WAIT(DOMAIN5_PG_STATUS,
				DOMAIN5_PGFSM_PWR_STATUS, pwr_status,
				1, 1000);
		break;
	case 3: /* DPP3 */
		REG_UPDATE(DOMAIN7_PG_CONFIG,
				DOMAIN7_POWER_GATE, power_gate);

		REG_WAIT(DOMAIN7_PG_STATUS,
				DOMAIN7_PGFSM_PWR_STATUS, pwr_status,
				1, 1000);
		break;
	default:
		BREAK_TO_DEBUGGER();
		break;
	}
}

static void hubp_pg_control(
		struct dce_hwseq *hws,
		unsigned int hubp_inst,
		bool power_on)
{
	uint32_t power_gate = power_on ? 0 : 1;
	uint32_t pwr_status = power_on ? 0 : 2;

	if (hws->ctx->dc->debug.disable_hubp_power_gate)
		return;
	if (REG(DOMAIN0_PG_CONFIG) == 0)
		return;

	switch (hubp_inst) {
	case 0: /* DCHUBP0 */
		REG_UPDATE(DOMAIN0_PG_CONFIG,
				DOMAIN0_POWER_GATE, power_gate);

		REG_WAIT(DOMAIN0_PG_STATUS,
				DOMAIN0_PGFSM_PWR_STATUS, pwr_status,
				1, 1000);
		break;
	case 1: /* DCHUBP1 */
		REG_UPDATE(DOMAIN2_PG_CONFIG,
				DOMAIN2_POWER_GATE, power_gate);

		REG_WAIT(DOMAIN2_PG_STATUS,
				DOMAIN2_PGFSM_PWR_STATUS, pwr_status,
				1, 1000);
		break;
	case 2: /* DCHUBP2 */
		REG_UPDATE(DOMAIN4_PG_CONFIG,
				DOMAIN4_POWER_GATE, power_gate);

		REG_WAIT(DOMAIN4_PG_STATUS,
				DOMAIN4_PGFSM_PWR_STATUS, pwr_status,
				1, 1000);
		break;
	case 3: /* DCHUBP3 */
		REG_UPDATE(DOMAIN6_PG_CONFIG,
				DOMAIN6_POWER_GATE, power_gate);

		REG_WAIT(DOMAIN6_PG_STATUS,
				DOMAIN6_PGFSM_PWR_STATUS, pwr_status,
				1, 1000);
		break;
	default:
		BREAK_TO_DEBUGGER();
		break;
	}
}

static void power_on_plane(
	struct dce_hwseq *hws,
	int plane_id)
{
	DC_LOGGER_INIT(hws->ctx->logger);
	if (REG(DC_IP_REQUEST_CNTL)) {
		REG_SET(DC_IP_REQUEST_CNTL, 0,
				IP_REQUEST_EN, 1);
		dpp_pg_control(hws, plane_id, true);
		hubp_pg_control(hws, plane_id, true);
		REG_SET(DC_IP_REQUEST_CNTL, 0,
				IP_REQUEST_EN, 0);
		DC_LOG_DEBUG(
				"Un-gated front end for pipe %d\n", plane_id);
	}
}

static void undo_DEGVIDCN10_253_wa(struct dc *dc)
{
	struct dce_hwseq *hws = dc->hwseq;
	struct hubp *hubp = dc->res_pool->hubps[0];

	if (!hws->wa_state.DEGVIDCN10_253_applied)
		return;

	hubp->funcs->set_blank(hubp, true);

	REG_SET(DC_IP_REQUEST_CNTL, 0,
			IP_REQUEST_EN, 1);

	hubp_pg_control(hws, 0, false);
	REG_SET(DC_IP_REQUEST_CNTL, 0,
			IP_REQUEST_EN, 0);

	hws->wa_state.DEGVIDCN10_253_applied = false;
}

static void apply_DEGVIDCN10_253_wa(struct dc *dc)
{
	struct dce_hwseq *hws = dc->hwseq;
	struct hubp *hubp = dc->res_pool->hubps[0];
	int i;

	if (dc->debug.disable_stutter)
		return;

	if (!hws->wa.DEGVIDCN10_253)
		return;

	for (i = 0; i < dc->res_pool->pipe_count; i++) {
		if (!dc->res_pool->hubps[i]->power_gated)
			return;
	}

	/* all pipe power gated, apply work around to enable stutter. */

	REG_SET(DC_IP_REQUEST_CNTL, 0,
			IP_REQUEST_EN, 1);

	hubp_pg_control(hws, 0, true);
	REG_SET(DC_IP_REQUEST_CNTL, 0,
			IP_REQUEST_EN, 0);

	hubp->funcs->set_hubp_blank_en(hubp, false);
	hws->wa_state.DEGVIDCN10_253_applied = true;
}

static void bios_golden_init(struct dc *dc)
{
	struct dc_bios *bp = dc->ctx->dc_bios;
	int i;

	/* initialize dcn global */
	bp->funcs->enable_disp_power_gating(bp,
			CONTROLLER_ID_D0, ASIC_PIPE_INIT);

	for (i = 0; i < dc->res_pool->pipe_count; i++) {
		/* initialize dcn per pipe */
		bp->funcs->enable_disp_power_gating(bp,
				CONTROLLER_ID_D0 + i, ASIC_PIPE_DISABLE);
	}
}

static void false_optc_underflow_wa(
		struct dc *dc,
		const struct dc_stream_state *stream,
		struct timing_generator *tg)
{
	int i;
	bool underflow;

	if (!dc->hwseq->wa.false_optc_underflow)
		return;

	underflow = tg->funcs->is_optc_underflow_occurred(tg);

	for (i = 0; i < dc->res_pool->pipe_count; i++) {
		struct pipe_ctx *old_pipe_ctx = &dc->current_state->res_ctx.pipe_ctx[i];

		if (old_pipe_ctx->stream != stream)
			continue;

		dc->hwss.wait_for_mpcc_disconnect(dc, dc->res_pool, old_pipe_ctx);
	}

	tg->funcs->set_blank_data_double_buffer(tg, true);

	if (tg->funcs->is_optc_underflow_occurred(tg) && !underflow)
		tg->funcs->clear_optc_underflow(tg);
}

static enum dc_status dcn10_enable_stream_timing(
		struct pipe_ctx *pipe_ctx,
		struct dc_state *context,
		struct dc *dc)
{
	struct dc_stream_state *stream = pipe_ctx->stream;
	enum dc_color_space color_space;
	struct tg_color black_color = {0};

	/* by upper caller loop, pipe0 is parent pipe and be called first.
	 * back end is set up by for pipe0. Other children pipe share back end
	 * with pipe 0. No program is needed.
	 */
	if (pipe_ctx->top_pipe != NULL)
		return DC_OK;

	/* TODO check if timing_changed, disable stream if timing changed */

	/* HW program guide assume display already disable
	 * by unplug sequence. OTG assume stop.
	 */
	pipe_ctx->stream_res.tg->funcs->enable_optc_clock(pipe_ctx->stream_res.tg, true);

	if (false == pipe_ctx->clock_source->funcs->program_pix_clk(
			pipe_ctx->clock_source,
			&pipe_ctx->stream_res.pix_clk_params,
			&pipe_ctx->pll_settings)) {
		BREAK_TO_DEBUGGER();
		return DC_ERROR_UNEXPECTED;
	}
	pipe_ctx->stream_res.tg->dlg_otg_param.vready_offset = pipe_ctx->pipe_dlg_param.vready_offset;
	pipe_ctx->stream_res.tg->dlg_otg_param.vstartup_start = pipe_ctx->pipe_dlg_param.vstartup_start;
	pipe_ctx->stream_res.tg->dlg_otg_param.vupdate_offset = pipe_ctx->pipe_dlg_param.vupdate_offset;
	pipe_ctx->stream_res.tg->dlg_otg_param.vupdate_width = pipe_ctx->pipe_dlg_param.vupdate_width;

	pipe_ctx->stream_res.tg->dlg_otg_param.signal =  pipe_ctx->stream->signal;

	pipe_ctx->stream_res.tg->funcs->program_timing(
			pipe_ctx->stream_res.tg,
			&stream->timing,
			true);

#if 0 /* move to after enable_crtc */
	/* TODO: OPP FMT, ABM. etc. should be done here. */
	/* or FPGA now. instance 0 only. TODO: move to opp.c */

	inst_offset = reg_offsets[pipe_ctx->stream_res.tg->inst].fmt;

	pipe_ctx->stream_res.opp->funcs->opp_program_fmt(
				pipe_ctx->stream_res.opp,
				&stream->bit_depth_params,
				&stream->clamping);
#endif
	/* program otg blank color */
	color_space = stream->output_color_space;
	color_space_to_black_color(dc, color_space, &black_color);

	if (pipe_ctx->stream_res.tg->funcs->set_blank_color)
		pipe_ctx->stream_res.tg->funcs->set_blank_color(
				pipe_ctx->stream_res.tg,
				&black_color);

	if (pipe_ctx->stream_res.tg->funcs->is_blanked &&
			!pipe_ctx->stream_res.tg->funcs->is_blanked(pipe_ctx->stream_res.tg)) {
		pipe_ctx->stream_res.tg->funcs->set_blank(pipe_ctx->stream_res.tg, true);
		hwss_wait_for_blank_complete(pipe_ctx->stream_res.tg);
		false_optc_underflow_wa(dc, pipe_ctx->stream, pipe_ctx->stream_res.tg);
	}

	/* VTG is  within DCHUB command block. DCFCLK is always on */
	if (false == pipe_ctx->stream_res.tg->funcs->enable_crtc(pipe_ctx->stream_res.tg)) {
		BREAK_TO_DEBUGGER();
		return DC_ERROR_UNEXPECTED;
	}

	/* TODO program crtc source select for non-virtual signal*/
	/* TODO program FMT */
	/* TODO setup link_enc */
	/* TODO set stream attributes */
	/* TODO program audio */
	/* TODO enable stream if timing changed */
	/* TODO unblank stream if DP */

	return DC_OK;
}

static void dcn10_reset_back_end_for_pipe(
		struct dc *dc,
		struct pipe_ctx *pipe_ctx,
		struct dc_state *context)
{
	int i;
	DC_LOGGER_INIT(dc->ctx->logger);
	if (pipe_ctx->stream_res.stream_enc == NULL) {
		pipe_ctx->stream = NULL;
		return;
	}

	if (!IS_FPGA_MAXIMUS_DC(dc->ctx->dce_environment)) {
		/* DPMS may already disable */
		if (!pipe_ctx->stream->dpms_off)
			core_link_disable_stream(pipe_ctx, FREE_ACQUIRED_RESOURCE);
		else if (pipe_ctx->stream_res.audio) {
			dc->hwss.disable_audio_stream(pipe_ctx, FREE_ACQUIRED_RESOURCE);
		}

	}

	/* by upper caller loop, parent pipe: pipe0, will be reset last.
	 * back end share by all pipes and will be disable only when disable
	 * parent pipe.
	 */
	if (pipe_ctx->top_pipe == NULL) {
		pipe_ctx->stream_res.tg->funcs->disable_crtc(pipe_ctx->stream_res.tg);

		pipe_ctx->stream_res.tg->funcs->enable_optc_clock(pipe_ctx->stream_res.tg, false);
	}

	for (i = 0; i < dc->res_pool->pipe_count; i++)
		if (&dc->current_state->res_ctx.pipe_ctx[i] == pipe_ctx)
			break;

	if (i == dc->res_pool->pipe_count)
		return;

	pipe_ctx->stream = NULL;
	DC_LOG_DEBUG("Reset back end for pipe %d, tg:%d\n",
					pipe_ctx->pipe_idx, pipe_ctx->stream_res.tg->inst);
}

static bool dcn10_hw_wa_force_recovery(struct dc *dc)
{
	struct hubp *hubp ;
	unsigned int i;
	bool need_recover = true;

	if (!dc->debug.recovery_enabled)
		return false;

	for (i = 0; i < dc->res_pool->pipe_count; i++) {
		struct pipe_ctx *pipe_ctx =
			&dc->current_state->res_ctx.pipe_ctx[i];
		if (pipe_ctx != NULL) {
			hubp = pipe_ctx->plane_res.hubp;
			if (hubp != NULL && hubp->funcs->hubp_get_underflow_status) {
				if (hubp->funcs->hubp_get_underflow_status(hubp) != 0) {
					/* one pipe underflow, we will reset all the pipes*/
					need_recover = true;
				}
			}
		}
	}
	if (!need_recover)
		return false;
	/*
	DCHUBP_CNTL:HUBP_BLANK_EN=1
	DCHUBBUB_SOFT_RESET:DCHUBBUB_GLOBAL_SOFT_RESET=1
	DCHUBP_CNTL:HUBP_DISABLE=1
	DCHUBP_CNTL:HUBP_DISABLE=0
	DCHUBBUB_SOFT_RESET:DCHUBBUB_GLOBAL_SOFT_RESET=0
	DCSURF_PRIMARY_SURFACE_ADDRESS
	DCHUBP_CNTL:HUBP_BLANK_EN=0
	*/

	for (i = 0; i < dc->res_pool->pipe_count; i++) {
		struct pipe_ctx *pipe_ctx =
			&dc->current_state->res_ctx.pipe_ctx[i];
		if (pipe_ctx != NULL) {
			hubp = pipe_ctx->plane_res.hubp;
			/*DCHUBP_CNTL:HUBP_BLANK_EN=1*/
			if (hubp != NULL && hubp->funcs->set_hubp_blank_en)
				hubp->funcs->set_hubp_blank_en(hubp, true);
		}
	}
	/*DCHUBBUB_SOFT_RESET:DCHUBBUB_GLOBAL_SOFT_RESET=1*/
	hubbub1_soft_reset(dc->res_pool->hubbub, true);

	for (i = 0; i < dc->res_pool->pipe_count; i++) {
		struct pipe_ctx *pipe_ctx =
			&dc->current_state->res_ctx.pipe_ctx[i];
		if (pipe_ctx != NULL) {
			hubp = pipe_ctx->plane_res.hubp;
			/*DCHUBP_CNTL:HUBP_DISABLE=1*/
			if (hubp != NULL && hubp->funcs->hubp_disable_control)
				hubp->funcs->hubp_disable_control(hubp, true);
		}
	}
	for (i = 0; i < dc->res_pool->pipe_count; i++) {
		struct pipe_ctx *pipe_ctx =
			&dc->current_state->res_ctx.pipe_ctx[i];
		if (pipe_ctx != NULL) {
			hubp = pipe_ctx->plane_res.hubp;
			/*DCHUBP_CNTL:HUBP_DISABLE=0*/
			if (hubp != NULL && hubp->funcs->hubp_disable_control)
				hubp->funcs->hubp_disable_control(hubp, true);
		}
	}
	/*DCHUBBUB_SOFT_RESET:DCHUBBUB_GLOBAL_SOFT_RESET=0*/
	hubbub1_soft_reset(dc->res_pool->hubbub, false);
	for (i = 0; i < dc->res_pool->pipe_count; i++) {
		struct pipe_ctx *pipe_ctx =
			&dc->current_state->res_ctx.pipe_ctx[i];
		if (pipe_ctx != NULL) {
			hubp = pipe_ctx->plane_res.hubp;
			/*DCHUBP_CNTL:HUBP_BLANK_EN=0*/
			if (hubp != NULL && hubp->funcs->set_hubp_blank_en)
				hubp->funcs->set_hubp_blank_en(hubp, true);
		}
	}
	return true;

}


void dcn10_verify_allow_pstate_change_high(struct dc *dc)
{
	static bool should_log_hw_state; /* prevent hw state log by default */

	if (!hubbub1_verify_allow_pstate_change_high(dc->res_pool->hubbub)) {
		if (should_log_hw_state) {
			dcn10_log_hw_state(dc, NULL);
		}
		BREAK_TO_DEBUGGER();
		if (dcn10_hw_wa_force_recovery(dc)) {
		/*check again*/
			if (!hubbub1_verify_allow_pstate_change_high(dc->res_pool->hubbub))
				BREAK_TO_DEBUGGER();
		}
	}
}

/* trigger HW to start disconnect plane from stream on the next vsync */
void hwss1_plane_atomic_disconnect(struct dc *dc, struct pipe_ctx *pipe_ctx)
{
	struct hubp *hubp = pipe_ctx->plane_res.hubp;
	int dpp_id = pipe_ctx->plane_res.dpp->inst;
	struct mpc *mpc = dc->res_pool->mpc;
	struct mpc_tree *mpc_tree_params;
	struct mpcc *mpcc_to_remove = NULL;
	struct output_pixel_processor *opp = pipe_ctx->stream_res.opp;

	mpc_tree_params = &(opp->mpc_tree_params);
	mpcc_to_remove = mpc->funcs->get_mpcc_for_dpp(mpc_tree_params, dpp_id);

	/*Already reset*/
	if (mpcc_to_remove == NULL)
		return;

	mpc->funcs->remove_mpcc(mpc, mpc_tree_params, mpcc_to_remove);
	if (opp != NULL)
		opp->mpcc_disconnect_pending[pipe_ctx->plane_res.mpcc_inst] = true;

	dc->optimized_required = true;

	if (hubp->funcs->hubp_disconnect)
		hubp->funcs->hubp_disconnect(hubp);

	if (dc->debug.sanity_checks)
		dcn10_verify_allow_pstate_change_high(dc);
}

static void plane_atomic_power_down(struct dc *dc,
		struct dpp *dpp,
		struct hubp *hubp)
{
	struct dce_hwseq *hws = dc->hwseq;
	DC_LOGGER_INIT(dc->ctx->logger);

	if (REG(DC_IP_REQUEST_CNTL)) {
		REG_SET(DC_IP_REQUEST_CNTL, 0,
				IP_REQUEST_EN, 1);
		dpp_pg_control(hws, dpp->inst, false);
		hubp_pg_control(hws, hubp->inst, false);
		dpp->funcs->dpp_reset(dpp);
		REG_SET(DC_IP_REQUEST_CNTL, 0,
				IP_REQUEST_EN, 0);
		DC_LOG_DEBUG(
				"Power gated front end %d\n", hubp->inst);
	}
}

/* disable HW used by plane.
 * note:  cannot disable until disconnect is complete
 */
static void plane_atomic_disable(struct dc *dc, struct pipe_ctx *pipe_ctx)
{
	struct hubp *hubp = pipe_ctx->plane_res.hubp;
	struct dpp *dpp = pipe_ctx->plane_res.dpp;
	int opp_id = hubp->opp_id;

	dc->hwss.wait_for_mpcc_disconnect(dc, dc->res_pool, pipe_ctx);

	hubp->funcs->hubp_clk_cntl(hubp, false);

	dpp->funcs->dpp_dppclk_control(dpp, false, false);

	if (opp_id != 0xf && pipe_ctx->stream_res.opp->mpc_tree_params.opp_list == NULL)
		pipe_ctx->stream_res.opp->funcs->opp_pipe_clock_control(
				pipe_ctx->stream_res.opp,
				false);

	hubp->power_gated = true;
	dc->optimized_required = false; /* We're powering off, no need to optimize */

	plane_atomic_power_down(dc,
			pipe_ctx->plane_res.dpp,
			pipe_ctx->plane_res.hubp);

	pipe_ctx->stream = NULL;
	memset(&pipe_ctx->stream_res, 0, sizeof(pipe_ctx->stream_res));
	memset(&pipe_ctx->plane_res, 0, sizeof(pipe_ctx->plane_res));
	pipe_ctx->top_pipe = NULL;
	pipe_ctx->bottom_pipe = NULL;
	pipe_ctx->plane_state = NULL;
}

static void dcn10_disable_plane(struct dc *dc, struct pipe_ctx *pipe_ctx)
{
	DC_LOGGER_INIT(dc->ctx->logger);

	if (!pipe_ctx->plane_res.hubp || pipe_ctx->plane_res.hubp->power_gated)
		return;

	plane_atomic_disable(dc, pipe_ctx);

	apply_DEGVIDCN10_253_wa(dc);

	DC_LOG_DC("Power down front end %d\n",
					pipe_ctx->pipe_idx);
}

static void dcn10_init_pipes(struct dc *dc, struct dc_state *context)
{
	int i;
	bool can_apply_seamless_boot = false;

	for (i = 0; i < context->stream_count; i++) {
		if (context->streams[i]->apply_seamless_boot_optimization) {
			can_apply_seamless_boot = true;
			break;
		}
	}

	for (i = 0; i < dc->res_pool->pipe_count; i++) {
		struct timing_generator *tg = dc->res_pool->timing_generators[i];
		struct pipe_ctx *pipe_ctx = &context->res_ctx.pipe_ctx[i];

		/* There is assumption that pipe_ctx is not mapping irregularly
		 * to non-preferred front end. If pipe_ctx->stream is not NULL,
		 * we will use the pipe, so don't disable
		 */
		if (pipe_ctx->stream != NULL && can_apply_seamless_boot)
			continue;

		/* Blank controller using driver code instead of
		 * command table.
		 */
		if (tg->funcs->is_tg_enabled(tg)) {
			tg->funcs->lock(tg);
			tg->funcs->set_blank(tg, true);
			hwss_wait_for_blank_complete(tg);
		}
	}

	/* Cannot reset the MPC mux if seamless boot */
	if (!can_apply_seamless_boot)
		dc->res_pool->mpc->funcs->mpc_init(dc->res_pool->mpc);

	for (i = 0; i < dc->res_pool->pipe_count; i++) {
		struct timing_generator *tg = dc->res_pool->timing_generators[i];
		struct hubp *hubp = dc->res_pool->hubps[i];
		struct dpp *dpp = dc->res_pool->dpps[i];
		struct pipe_ctx *pipe_ctx = &context->res_ctx.pipe_ctx[i];

		/* There is assumption that pipe_ctx is not mapping irregularly
		 * to non-preferred front end. If pipe_ctx->stream is not NULL,
		 * we will use the pipe, so don't disable
		 */
		if (can_apply_seamless_boot &&
			pipe_ctx->stream != NULL &&
			pipe_ctx->stream_res.tg->funcs->is_tg_enabled(
				pipe_ctx->stream_res.tg))
			continue;

		/* Disable on the current state so the new one isn't cleared. */
		pipe_ctx = &dc->current_state->res_ctx.pipe_ctx[i];

		dpp->funcs->dpp_reset(dpp);

		pipe_ctx->stream_res.tg = tg;
		pipe_ctx->pipe_idx = i;

		pipe_ctx->plane_res.hubp = hubp;
		pipe_ctx->plane_res.dpp = dpp;
		pipe_ctx->plane_res.mpcc_inst = dpp->inst;
		hubp->mpcc_id = dpp->inst;
		hubp->opp_id = 0xf;
		hubp->power_gated = false;

		dc->res_pool->opps[i]->mpc_tree_params.opp_id = dc->res_pool->opps[i]->inst;
		dc->res_pool->opps[i]->mpc_tree_params.opp_list = NULL;
		dc->res_pool->opps[i]->mpcc_disconnect_pending[pipe_ctx->plane_res.mpcc_inst] = true;
		pipe_ctx->stream_res.opp = dc->res_pool->opps[i];

		hwss1_plane_atomic_disconnect(dc, pipe_ctx);

		if (tg->funcs->is_tg_enabled(tg))
			tg->funcs->unlock(tg);

		dcn10_disable_plane(dc, pipe_ctx);

		pipe_ctx->stream_res.tg = NULL;
		pipe_ctx->plane_res.hubp = NULL;

		tg->funcs->tg_init(tg);
	}
}

static void dcn10_init_hw(struct dc *dc)
{
	int i;
	struct abm *abm = dc->res_pool->abm;
	struct dmcu *dmcu = dc->res_pool->dmcu;
	struct dce_hwseq *hws = dc->hwseq;
	struct dc_bios *dcb = dc->ctx->dc_bios;

	if (IS_FPGA_MAXIMUS_DC(dc->ctx->dce_environment)) {
		REG_WRITE(REFCLK_CNTL, 0);
		REG_UPDATE(DCHUBBUB_GLOBAL_TIMER_CNTL, DCHUBBUB_GLOBAL_TIMER_ENABLE, 1);
		REG_WRITE(DIO_MEM_PWR_CTRL, 0);

		if (!dc->debug.disable_clock_gate) {
			/* enable all DCN clock gating */
			REG_WRITE(DCCG_GATE_DISABLE_CNTL, 0);

			REG_WRITE(DCCG_GATE_DISABLE_CNTL2, 0);

			REG_UPDATE(DCFCLK_CNTL, DCFCLK_GATE_DIS, 0);
		}

		enable_power_gating_plane(dc->hwseq, true);

		/* end of FPGA. Below if real ASIC */
		return;
	}

	if (!dcb->funcs->is_accelerated_mode(dcb)) {
		bool allow_self_fresh_force_enable =
			hububu1_is_allow_self_refresh_enabled(
						dc->res_pool->hubbub);

		bios_golden_init(dc);

		/* WA for making DF sleep when idle after resume from S0i3.
		 * DCHUBBUB_ARB_ALLOW_SELF_REFRESH_FORCE_ENABLE is set to 1 by
		 * command table, if DCHUBBUB_ARB_ALLOW_SELF_REFRESH_FORCE_ENABLE = 0
		 * before calling command table and it changed to 1 after,
		 * it should be set back to 0.
		 */
		if (allow_self_fresh_force_enable == false &&
				hububu1_is_allow_self_refresh_enabled(dc->res_pool->hubbub))
			hubbub1_allow_self_refresh_control(dc->res_pool->hubbub, true);

		disable_vga(dc->hwseq);
	}

	for (i = 0; i < dc->link_count; i++) {
		/* Power up AND update implementation according to the
		 * required signal (which may be different from the
		 * default signal on connector).
		 */
		struct dc_link *link = dc->links[i];

		if (link->link_enc->connector.id == CONNECTOR_ID_EDP)
			dc->hwss.edp_power_control(link, true);

		link->link_enc->funcs->hw_init(link->link_enc);

		/* Check for enabled DIG to identify enabled display */
		if (link->link_enc->funcs->is_dig_enabled &&
			link->link_enc->funcs->is_dig_enabled(link->link_enc))
			link->link_status.link_active = true;
	}

	/* If taking control over from VBIOS, we may want to optimize our first
	 * mode set, so we need to skip powering down pipes until we know which
	 * pipes we want to use.
	 * Otherwise, if taking control is not possible, we need to power
	 * everything down.
	 */
<<<<<<< HEAD
	if (dcb->funcs->is_accelerated_mode(dcb)) {
=======
	if (dcb->funcs->is_accelerated_mode(dcb) || dc->config.power_down_display_on_boot) {
>>>>>>> a2d635de
		for (i = 0; i < dc->res_pool->pipe_count; i++) {
			struct hubp *hubp = dc->res_pool->hubps[i];
			struct dpp *dpp = dc->res_pool->dpps[i];

<<<<<<< HEAD
			dc->res_pool->opps[i]->mpc_tree_params.opp_id = dc->res_pool->opps[i]->inst;
			plane_atomic_power_down(dc, dpp, hubp);
		}
=======
			hubp->funcs->hubp_init(hubp);
			dc->res_pool->opps[i]->mpc_tree_params.opp_id = dc->res_pool->opps[i]->inst;
			plane_atomic_power_down(dc, dpp, hubp);
		}

		apply_DEGVIDCN10_253_wa(dc);
>>>>>>> a2d635de
	}

	for (i = 0; i < dc->res_pool->audio_count; i++) {
		struct audio *audio = dc->res_pool->audios[i];

		audio->funcs->hw_init(audio);
	}

	if (abm != NULL) {
		abm->funcs->init_backlight(abm);
		abm->funcs->abm_init(abm);
	}

	if (dmcu != NULL)
		dmcu->funcs->dmcu_init(dmcu);

	/* power AFMT HDMI memory TODO: may move to dis/en output save power*/
	REG_WRITE(DIO_MEM_PWR_CTRL, 0);

	if (!dc->debug.disable_clock_gate) {
		/* enable all DCN clock gating */
		REG_WRITE(DCCG_GATE_DISABLE_CNTL, 0);

		REG_WRITE(DCCG_GATE_DISABLE_CNTL2, 0);

		REG_UPDATE(DCFCLK_CNTL, DCFCLK_GATE_DIS, 0);
	}

	enable_power_gating_plane(dc->hwseq, true);

	memset(&dc->res_pool->clk_mgr->clks, 0, sizeof(dc->res_pool->clk_mgr->clks));
}

static void dcn10_reset_hw_ctx_wrap(
		struct dc *dc,
		struct dc_state *context)
{
	int i;

	/* Reset Back End*/
	for (i = dc->res_pool->pipe_count - 1; i >= 0 ; i--) {
		struct pipe_ctx *pipe_ctx_old =
			&dc->current_state->res_ctx.pipe_ctx[i];
		struct pipe_ctx *pipe_ctx = &context->res_ctx.pipe_ctx[i];

		if (!pipe_ctx_old->stream)
			continue;

		if (pipe_ctx_old->top_pipe)
			continue;

		if (!pipe_ctx->stream ||
				pipe_need_reprogram(pipe_ctx_old, pipe_ctx)) {
			struct clock_source *old_clk = pipe_ctx_old->clock_source;

			dcn10_reset_back_end_for_pipe(dc, pipe_ctx_old, dc->current_state);
			if (dc->hwss.enable_stream_gating)
				dc->hwss.enable_stream_gating(dc, pipe_ctx);
			if (old_clk)
				old_clk->funcs->cs_power_down(old_clk);
		}
	}
}

static bool patch_address_for_sbs_tb_stereo(
		struct pipe_ctx *pipe_ctx, PHYSICAL_ADDRESS_LOC *addr)
{
	struct dc_plane_state *plane_state = pipe_ctx->plane_state;
	bool sec_split = pipe_ctx->top_pipe &&
			pipe_ctx->top_pipe->plane_state == pipe_ctx->plane_state;
	if (sec_split && plane_state->address.type == PLN_ADDR_TYPE_GRPH_STEREO &&
		(pipe_ctx->stream->timing.timing_3d_format ==
		 TIMING_3D_FORMAT_SIDE_BY_SIDE ||
		 pipe_ctx->stream->timing.timing_3d_format ==
		 TIMING_3D_FORMAT_TOP_AND_BOTTOM)) {
		*addr = plane_state->address.grph_stereo.left_addr;
		plane_state->address.grph_stereo.left_addr =
		plane_state->address.grph_stereo.right_addr;
		return true;
	} else {
		if (pipe_ctx->stream->view_format != VIEW_3D_FORMAT_NONE &&
			plane_state->address.type != PLN_ADDR_TYPE_GRPH_STEREO) {
			plane_state->address.type = PLN_ADDR_TYPE_GRPH_STEREO;
			plane_state->address.grph_stereo.right_addr =
			plane_state->address.grph_stereo.left_addr;
		}
	}
	return false;
}



static void dcn10_update_plane_addr(const struct dc *dc, struct pipe_ctx *pipe_ctx)
{
	bool addr_patched = false;
	PHYSICAL_ADDRESS_LOC addr;
	struct dc_plane_state *plane_state = pipe_ctx->plane_state;

	if (plane_state == NULL)
		return;

	addr_patched = patch_address_for_sbs_tb_stereo(pipe_ctx, &addr);

	pipe_ctx->plane_res.hubp->funcs->hubp_program_surface_flip_and_addr(
			pipe_ctx->plane_res.hubp,
			&plane_state->address,
			plane_state->flip_immediate,
			0);

	plane_state->status.requested_address = plane_state->address;

	if (plane_state->flip_immediate)
		plane_state->status.current_address = plane_state->address;

	if (addr_patched)
		pipe_ctx->plane_state->address.grph_stereo.left_addr = addr;
}

static bool dcn10_set_input_transfer_func(struct pipe_ctx *pipe_ctx,
					  const struct dc_plane_state *plane_state)
{
	struct dpp *dpp_base = pipe_ctx->plane_res.dpp;
	const struct dc_transfer_func *tf = NULL;
	bool result = true;

	if (dpp_base == NULL)
		return false;

	if (plane_state->in_transfer_func)
		tf = plane_state->in_transfer_func;

	if (plane_state->gamma_correction &&
		!dpp_base->ctx->dc->debug.always_use_regamma
		&& !plane_state->gamma_correction->is_identity
			&& dce_use_lut(plane_state->format))
		dpp_base->funcs->dpp_program_input_lut(dpp_base, plane_state->gamma_correction);

	if (tf == NULL)
		dpp_base->funcs->dpp_set_degamma(dpp_base, IPP_DEGAMMA_MODE_BYPASS);
	else if (tf->type == TF_TYPE_PREDEFINED) {
		switch (tf->tf) {
		case TRANSFER_FUNCTION_SRGB:
			dpp_base->funcs->dpp_set_degamma(dpp_base, IPP_DEGAMMA_MODE_HW_sRGB);
			break;
		case TRANSFER_FUNCTION_BT709:
			dpp_base->funcs->dpp_set_degamma(dpp_base, IPP_DEGAMMA_MODE_HW_xvYCC);
			break;
		case TRANSFER_FUNCTION_LINEAR:
			dpp_base->funcs->dpp_set_degamma(dpp_base, IPP_DEGAMMA_MODE_BYPASS);
			break;
		case TRANSFER_FUNCTION_PQ:
		default:
			result = false;
			break;
		}
	} else if (tf->type == TF_TYPE_BYPASS) {
		dpp_base->funcs->dpp_set_degamma(dpp_base, IPP_DEGAMMA_MODE_BYPASS);
	} else {
		cm_helper_translate_curve_to_degamma_hw_format(tf,
					&dpp_base->degamma_params);
		dpp_base->funcs->dpp_program_degamma_pwl(dpp_base,
				&dpp_base->degamma_params);
		result = true;
	}

	return result;
}





static bool
dcn10_set_output_transfer_func(struct pipe_ctx *pipe_ctx,
			       const struct dc_stream_state *stream)
{
	struct dpp *dpp = pipe_ctx->plane_res.dpp;

	if (dpp == NULL)
		return false;

	dpp->regamma_params.hw_points_num = GAMMA_HW_POINTS_NUM;

	if (stream->out_transfer_func &&
	    stream->out_transfer_func->type == TF_TYPE_PREDEFINED &&
	    stream->out_transfer_func->tf == TRANSFER_FUNCTION_SRGB)
		dpp->funcs->dpp_program_regamma_pwl(dpp, NULL, OPP_REGAMMA_SRGB);

	/* dcn10_translate_regamma_to_hw_format takes 750us, only do it when full
	 * update.
	 */
	else if (cm_helper_translate_curve_to_hw_format(
			stream->out_transfer_func,
			&dpp->regamma_params, false)) {
		dpp->funcs->dpp_program_regamma_pwl(
				dpp,
				&dpp->regamma_params, OPP_REGAMMA_USER);
	} else
		dpp->funcs->dpp_program_regamma_pwl(dpp, NULL, OPP_REGAMMA_BYPASS);

	return true;
}

static void dcn10_pipe_control_lock(
	struct dc *dc,
	struct pipe_ctx *pipe,
	bool lock)
{
	/* use TG master update lock to lock everything on the TG
	 * therefore only top pipe need to lock
	 */
	if (pipe->top_pipe)
		return;

	if (dc->debug.sanity_checks)
		dcn10_verify_allow_pstate_change_high(dc);

	if (lock)
		pipe->stream_res.tg->funcs->lock(pipe->stream_res.tg);
	else
		pipe->stream_res.tg->funcs->unlock(pipe->stream_res.tg);

	if (dc->debug.sanity_checks)
		dcn10_verify_allow_pstate_change_high(dc);
}

static bool wait_for_reset_trigger_to_occur(
	struct dc_context *dc_ctx,
	struct timing_generator *tg)
{
	bool rc = false;

	/* To avoid endless loop we wait at most
	 * frames_to_wait_on_triggered_reset frames for the reset to occur. */
	const uint32_t frames_to_wait_on_triggered_reset = 10;
	int i;

	for (i = 0; i < frames_to_wait_on_triggered_reset; i++) {

		if (!tg->funcs->is_counter_moving(tg)) {
			DC_ERROR("TG counter is not moving!\n");
			break;
		}

		if (tg->funcs->did_triggered_reset_occur(tg)) {
			rc = true;
			/* usually occurs at i=1 */
			DC_SYNC_INFO("GSL: reset occurred at wait count: %d\n",
					i);
			break;
		}

		/* Wait for one frame. */
		tg->funcs->wait_for_state(tg, CRTC_STATE_VACTIVE);
		tg->funcs->wait_for_state(tg, CRTC_STATE_VBLANK);
	}

	if (false == rc)
		DC_ERROR("GSL: Timeout on reset trigger!\n");

	return rc;
}

static void dcn10_enable_timing_synchronization(
	struct dc *dc,
	int group_index,
	int group_size,
	struct pipe_ctx *grouped_pipes[])
{
	struct dc_context *dc_ctx = dc->ctx;
	int i;

	DC_SYNC_INFO("Setting up OTG reset trigger\n");

	for (i = 1; i < group_size; i++)
		grouped_pipes[i]->stream_res.tg->funcs->enable_reset_trigger(
				grouped_pipes[i]->stream_res.tg,
				grouped_pipes[0]->stream_res.tg->inst);

	DC_SYNC_INFO("Waiting for trigger\n");

	/* Need to get only check 1 pipe for having reset as all the others are
	 * synchronized. Look at last pipe programmed to reset.
	 */

	wait_for_reset_trigger_to_occur(dc_ctx, grouped_pipes[1]->stream_res.tg);
	for (i = 1; i < group_size; i++)
		grouped_pipes[i]->stream_res.tg->funcs->disable_reset_trigger(
				grouped_pipes[i]->stream_res.tg);

	DC_SYNC_INFO("Sync complete\n");
}

static void dcn10_enable_per_frame_crtc_position_reset(
	struct dc *dc,
	int group_size,
	struct pipe_ctx *grouped_pipes[])
{
	struct dc_context *dc_ctx = dc->ctx;
	int i;

	DC_SYNC_INFO("Setting up\n");
	for (i = 0; i < group_size; i++)
		if (grouped_pipes[i]->stream_res.tg->funcs->enable_crtc_reset)
			grouped_pipes[i]->stream_res.tg->funcs->enable_crtc_reset(
					grouped_pipes[i]->stream_res.tg,
					0,
					&grouped_pipes[i]->stream->triggered_crtc_reset);

	DC_SYNC_INFO("Waiting for trigger\n");

	for (i = 0; i < group_size; i++)
		wait_for_reset_trigger_to_occur(dc_ctx, grouped_pipes[i]->stream_res.tg);

	DC_SYNC_INFO("Multi-display sync is complete\n");
}

/*static void print_rq_dlg_ttu(
		struct dc *core_dc,
		struct pipe_ctx *pipe_ctx)
{
	DC_LOG_BANDWIDTH_CALCS(core_dc->ctx->logger,
			"\n============== DML TTU Output parameters [%d] ==============\n"
			"qos_level_low_wm: %d, \n"
			"qos_level_high_wm: %d, \n"
			"min_ttu_vblank: %d, \n"
			"qos_level_flip: %d, \n"
			"refcyc_per_req_delivery_l: %d, \n"
			"qos_level_fixed_l: %d, \n"
			"qos_ramp_disable_l: %d, \n"
			"refcyc_per_req_delivery_pre_l: %d, \n"
			"refcyc_per_req_delivery_c: %d, \n"
			"qos_level_fixed_c: %d, \n"
			"qos_ramp_disable_c: %d, \n"
			"refcyc_per_req_delivery_pre_c: %d\n"
			"=============================================================\n",
			pipe_ctx->pipe_idx,
			pipe_ctx->ttu_regs.qos_level_low_wm,
			pipe_ctx->ttu_regs.qos_level_high_wm,
			pipe_ctx->ttu_regs.min_ttu_vblank,
			pipe_ctx->ttu_regs.qos_level_flip,
			pipe_ctx->ttu_regs.refcyc_per_req_delivery_l,
			pipe_ctx->ttu_regs.qos_level_fixed_l,
			pipe_ctx->ttu_regs.qos_ramp_disable_l,
			pipe_ctx->ttu_regs.refcyc_per_req_delivery_pre_l,
			pipe_ctx->ttu_regs.refcyc_per_req_delivery_c,
			pipe_ctx->ttu_regs.qos_level_fixed_c,
			pipe_ctx->ttu_regs.qos_ramp_disable_c,
			pipe_ctx->ttu_regs.refcyc_per_req_delivery_pre_c
			);

	DC_LOG_BANDWIDTH_CALCS(core_dc->ctx->logger,
			"\n============== DML DLG Output parameters [%d] ==============\n"
			"refcyc_h_blank_end: %d, \n"
			"dlg_vblank_end: %d, \n"
			"min_dst_y_next_start: %d, \n"
			"refcyc_per_htotal: %d, \n"
			"refcyc_x_after_scaler: %d, \n"
			"dst_y_after_scaler: %d, \n"
			"dst_y_prefetch: %d, \n"
			"dst_y_per_vm_vblank: %d, \n"
			"dst_y_per_row_vblank: %d, \n"
			"ref_freq_to_pix_freq: %d, \n"
			"vratio_prefetch: %d, \n"
			"refcyc_per_pte_group_vblank_l: %d, \n"
			"refcyc_per_meta_chunk_vblank_l: %d, \n"
			"dst_y_per_pte_row_nom_l: %d, \n"
			"refcyc_per_pte_group_nom_l: %d, \n",
			pipe_ctx->pipe_idx,
			pipe_ctx->dlg_regs.refcyc_h_blank_end,
			pipe_ctx->dlg_regs.dlg_vblank_end,
			pipe_ctx->dlg_regs.min_dst_y_next_start,
			pipe_ctx->dlg_regs.refcyc_per_htotal,
			pipe_ctx->dlg_regs.refcyc_x_after_scaler,
			pipe_ctx->dlg_regs.dst_y_after_scaler,
			pipe_ctx->dlg_regs.dst_y_prefetch,
			pipe_ctx->dlg_regs.dst_y_per_vm_vblank,
			pipe_ctx->dlg_regs.dst_y_per_row_vblank,
			pipe_ctx->dlg_regs.ref_freq_to_pix_freq,
			pipe_ctx->dlg_regs.vratio_prefetch,
			pipe_ctx->dlg_regs.refcyc_per_pte_group_vblank_l,
			pipe_ctx->dlg_regs.refcyc_per_meta_chunk_vblank_l,
			pipe_ctx->dlg_regs.dst_y_per_pte_row_nom_l,
			pipe_ctx->dlg_regs.refcyc_per_pte_group_nom_l
			);

	DC_LOG_BANDWIDTH_CALCS(core_dc->ctx->logger,
			"\ndst_y_per_meta_row_nom_l: %d, \n"
			"refcyc_per_meta_chunk_nom_l: %d, \n"
			"refcyc_per_line_delivery_pre_l: %d, \n"
			"refcyc_per_line_delivery_l: %d, \n"
			"vratio_prefetch_c: %d, \n"
			"refcyc_per_pte_group_vblank_c: %d, \n"
			"refcyc_per_meta_chunk_vblank_c: %d, \n"
			"dst_y_per_pte_row_nom_c: %d, \n"
			"refcyc_per_pte_group_nom_c: %d, \n"
			"dst_y_per_meta_row_nom_c: %d, \n"
			"refcyc_per_meta_chunk_nom_c: %d, \n"
			"refcyc_per_line_delivery_pre_c: %d, \n"
			"refcyc_per_line_delivery_c: %d \n"
			"========================================================\n",
			pipe_ctx->dlg_regs.dst_y_per_meta_row_nom_l,
			pipe_ctx->dlg_regs.refcyc_per_meta_chunk_nom_l,
			pipe_ctx->dlg_regs.refcyc_per_line_delivery_pre_l,
			pipe_ctx->dlg_regs.refcyc_per_line_delivery_l,
			pipe_ctx->dlg_regs.vratio_prefetch_c,
			pipe_ctx->dlg_regs.refcyc_per_pte_group_vblank_c,
			pipe_ctx->dlg_regs.refcyc_per_meta_chunk_vblank_c,
			pipe_ctx->dlg_regs.dst_y_per_pte_row_nom_c,
			pipe_ctx->dlg_regs.refcyc_per_pte_group_nom_c,
			pipe_ctx->dlg_regs.dst_y_per_meta_row_nom_c,
			pipe_ctx->dlg_regs.refcyc_per_meta_chunk_nom_c,
			pipe_ctx->dlg_regs.refcyc_per_line_delivery_pre_c,
			pipe_ctx->dlg_regs.refcyc_per_line_delivery_c
			);

	DC_LOG_BANDWIDTH_CALCS(core_dc->ctx->logger,
			"\n============== DML RQ Output parameters [%d] ==============\n"
			"chunk_size: %d \n"
			"min_chunk_size: %d \n"
			"meta_chunk_size: %d \n"
			"min_meta_chunk_size: %d \n"
			"dpte_group_size: %d \n"
			"mpte_group_size: %d \n"
			"swath_height: %d \n"
			"pte_row_height_linear: %d \n"
			"========================================================\n",
			pipe_ctx->pipe_idx,
			pipe_ctx->rq_regs.rq_regs_l.chunk_size,
			pipe_ctx->rq_regs.rq_regs_l.min_chunk_size,
			pipe_ctx->rq_regs.rq_regs_l.meta_chunk_size,
			pipe_ctx->rq_regs.rq_regs_l.min_meta_chunk_size,
			pipe_ctx->rq_regs.rq_regs_l.dpte_group_size,
			pipe_ctx->rq_regs.rq_regs_l.mpte_group_size,
			pipe_ctx->rq_regs.rq_regs_l.swath_height,
			pipe_ctx->rq_regs.rq_regs_l.pte_row_height_linear
			);
}
*/

static void mmhub_read_vm_system_aperture_settings(struct dcn10_hubp *hubp1,
		struct vm_system_aperture_param *apt,
		struct dce_hwseq *hws)
{
	PHYSICAL_ADDRESS_LOC physical_page_number;
	uint32_t logical_addr_low;
	uint32_t logical_addr_high;

	REG_GET(MC_VM_SYSTEM_APERTURE_DEFAULT_ADDR_MSB,
			PHYSICAL_PAGE_NUMBER_MSB, &physical_page_number.high_part);
	REG_GET(MC_VM_SYSTEM_APERTURE_DEFAULT_ADDR_LSB,
			PHYSICAL_PAGE_NUMBER_LSB, &physical_page_number.low_part);

	REG_GET(MC_VM_SYSTEM_APERTURE_LOW_ADDR,
			LOGICAL_ADDR, &logical_addr_low);

	REG_GET(MC_VM_SYSTEM_APERTURE_HIGH_ADDR,
			LOGICAL_ADDR, &logical_addr_high);

	apt->sys_default.quad_part =  physical_page_number.quad_part << 12;
	apt->sys_low.quad_part =  (int64_t)logical_addr_low << 18;
	apt->sys_high.quad_part =  (int64_t)logical_addr_high << 18;
}

/* Temporary read settings, future will get values from kmd directly */
static void mmhub_read_vm_context0_settings(struct dcn10_hubp *hubp1,
		struct vm_context0_param *vm0,
		struct dce_hwseq *hws)
{
	PHYSICAL_ADDRESS_LOC fb_base;
	PHYSICAL_ADDRESS_LOC fb_offset;
	uint32_t fb_base_value;
	uint32_t fb_offset_value;

	REG_GET(DCHUBBUB_SDPIF_FB_BASE, SDPIF_FB_BASE, &fb_base_value);
	REG_GET(DCHUBBUB_SDPIF_FB_OFFSET, SDPIF_FB_OFFSET, &fb_offset_value);

	REG_GET(VM_CONTEXT0_PAGE_TABLE_BASE_ADDR_HI32,
			PAGE_DIRECTORY_ENTRY_HI32, &vm0->pte_base.high_part);
	REG_GET(VM_CONTEXT0_PAGE_TABLE_BASE_ADDR_LO32,
			PAGE_DIRECTORY_ENTRY_LO32, &vm0->pte_base.low_part);

	REG_GET(VM_CONTEXT0_PAGE_TABLE_START_ADDR_HI32,
			LOGICAL_PAGE_NUMBER_HI4, &vm0->pte_start.high_part);
	REG_GET(VM_CONTEXT0_PAGE_TABLE_START_ADDR_LO32,
			LOGICAL_PAGE_NUMBER_LO32, &vm0->pte_start.low_part);

	REG_GET(VM_CONTEXT0_PAGE_TABLE_END_ADDR_HI32,
			LOGICAL_PAGE_NUMBER_HI4, &vm0->pte_end.high_part);
	REG_GET(VM_CONTEXT0_PAGE_TABLE_END_ADDR_LO32,
			LOGICAL_PAGE_NUMBER_LO32, &vm0->pte_end.low_part);

	REG_GET(VM_L2_PROTECTION_FAULT_DEFAULT_ADDR_HI32,
			PHYSICAL_PAGE_ADDR_HI4, &vm0->fault_default.high_part);
	REG_GET(VM_L2_PROTECTION_FAULT_DEFAULT_ADDR_LO32,
			PHYSICAL_PAGE_ADDR_LO32, &vm0->fault_default.low_part);

	/*
	 * The values in VM_CONTEXT0_PAGE_TABLE_BASE_ADDR is in UMA space.
	 * Therefore we need to do
	 * DCN_VM_CONTEXT0_PAGE_TABLE_BASE_ADDR = VM_CONTEXT0_PAGE_TABLE_BASE_ADDR
	 * - DCHUBBUB_SDPIF_FB_OFFSET + DCHUBBUB_SDPIF_FB_BASE
	 */
	fb_base.quad_part = (uint64_t)fb_base_value << 24;
	fb_offset.quad_part = (uint64_t)fb_offset_value << 24;
	vm0->pte_base.quad_part += fb_base.quad_part;
	vm0->pte_base.quad_part -= fb_offset.quad_part;
}


void dcn10_program_pte_vm(struct dce_hwseq *hws, struct hubp *hubp)
{
	struct dcn10_hubp *hubp1 = TO_DCN10_HUBP(hubp);
	struct vm_system_aperture_param apt = { {{ 0 } } };
	struct vm_context0_param vm0 = { { { 0 } } };

	mmhub_read_vm_system_aperture_settings(hubp1, &apt, hws);
	mmhub_read_vm_context0_settings(hubp1, &vm0, hws);

	hubp->funcs->hubp_set_vm_system_aperture_settings(hubp, &apt);
	hubp->funcs->hubp_set_vm_context0_settings(hubp, &vm0);
}

static void dcn10_enable_plane(
	struct dc *dc,
	struct pipe_ctx *pipe_ctx,
	struct dc_state *context)
{
	struct dce_hwseq *hws = dc->hwseq;

	if (dc->debug.sanity_checks) {
		dcn10_verify_allow_pstate_change_high(dc);
	}

	undo_DEGVIDCN10_253_wa(dc);

	power_on_plane(dc->hwseq,
		pipe_ctx->plane_res.hubp->inst);

	/* enable DCFCLK current DCHUB */
	pipe_ctx->plane_res.hubp->funcs->hubp_clk_cntl(pipe_ctx->plane_res.hubp, true);

	/* make sure OPP_PIPE_CLOCK_EN = 1 */
	pipe_ctx->stream_res.opp->funcs->opp_pipe_clock_control(
			pipe_ctx->stream_res.opp,
			true);

/* TODO: enable/disable in dm as per update type.
	if (plane_state) {
		DC_LOG_DC(dc->ctx->logger,
				"Pipe:%d 0x%x: addr hi:0x%x, "
				"addr low:0x%x, "
				"src: %d, %d, %d,"
				" %d; dst: %d, %d, %d, %d;\n",
				pipe_ctx->pipe_idx,
				plane_state,
				plane_state->address.grph.addr.high_part,
				plane_state->address.grph.addr.low_part,
				plane_state->src_rect.x,
				plane_state->src_rect.y,
				plane_state->src_rect.width,
				plane_state->src_rect.height,
				plane_state->dst_rect.x,
				plane_state->dst_rect.y,
				plane_state->dst_rect.width,
				plane_state->dst_rect.height);

		DC_LOG_DC(dc->ctx->logger,
				"Pipe %d: width, height, x, y         format:%d\n"
				"viewport:%d, %d, %d, %d\n"
				"recout:  %d, %d, %d, %d\n",
				pipe_ctx->pipe_idx,
				plane_state->format,
				pipe_ctx->plane_res.scl_data.viewport.width,
				pipe_ctx->plane_res.scl_data.viewport.height,
				pipe_ctx->plane_res.scl_data.viewport.x,
				pipe_ctx->plane_res.scl_data.viewport.y,
				pipe_ctx->plane_res.scl_data.recout.width,
				pipe_ctx->plane_res.scl_data.recout.height,
				pipe_ctx->plane_res.scl_data.recout.x,
				pipe_ctx->plane_res.scl_data.recout.y);
		print_rq_dlg_ttu(dc, pipe_ctx);
	}
*/
	if (dc->config.gpu_vm_support)
		dcn10_program_pte_vm(hws, pipe_ctx->plane_res.hubp);

	if (dc->debug.sanity_checks) {
		dcn10_verify_allow_pstate_change_high(dc);
	}
}

static void program_gamut_remap(struct pipe_ctx *pipe_ctx)
{
	int i = 0;
	struct dpp_grph_csc_adjustment adjust;
	memset(&adjust, 0, sizeof(adjust));
	adjust.gamut_adjust_type = GRAPHICS_GAMUT_ADJUST_TYPE_BYPASS;


	if (pipe_ctx->stream->gamut_remap_matrix.enable_remap == true) {
		adjust.gamut_adjust_type = GRAPHICS_GAMUT_ADJUST_TYPE_SW;
		for (i = 0; i < CSC_TEMPERATURE_MATRIX_SIZE; i++)
			adjust.temperature_matrix[i] =
				pipe_ctx->stream->gamut_remap_matrix.matrix[i];
	}

	pipe_ctx->plane_res.dpp->funcs->dpp_set_gamut_remap(pipe_ctx->plane_res.dpp, &adjust);
}

static void dcn10_program_output_csc(struct dc *dc,
		struct pipe_ctx *pipe_ctx,
		enum dc_color_space colorspace,
		uint16_t *matrix,
		int opp_id)
{
	if (pipe_ctx->stream->csc_color_matrix.enable_adjustment == true) {
		if (pipe_ctx->plane_res.dpp->funcs->dpp_set_csc_adjustment != NULL)
			pipe_ctx->plane_res.dpp->funcs->dpp_set_csc_adjustment(pipe_ctx->plane_res.dpp, matrix);
	} else {
		if (pipe_ctx->plane_res.dpp->funcs->dpp_set_csc_default != NULL)
			pipe_ctx->plane_res.dpp->funcs->dpp_set_csc_default(pipe_ctx->plane_res.dpp, colorspace);
	}
}

bool is_lower_pipe_tree_visible(struct pipe_ctx *pipe_ctx)
{
	if (pipe_ctx->plane_state->visible)
		return true;
	if (pipe_ctx->bottom_pipe && is_lower_pipe_tree_visible(pipe_ctx->bottom_pipe))
		return true;
	return false;
}

bool is_upper_pipe_tree_visible(struct pipe_ctx *pipe_ctx)
{
	if (pipe_ctx->plane_state->visible)
		return true;
	if (pipe_ctx->top_pipe && is_upper_pipe_tree_visible(pipe_ctx->top_pipe))
		return true;
	return false;
}

bool is_pipe_tree_visible(struct pipe_ctx *pipe_ctx)
{
	if (pipe_ctx->plane_state->visible)
		return true;
	if (pipe_ctx->top_pipe && is_upper_pipe_tree_visible(pipe_ctx->top_pipe))
		return true;
	if (pipe_ctx->bottom_pipe && is_lower_pipe_tree_visible(pipe_ctx->bottom_pipe))
		return true;
	return false;
}

bool is_rgb_cspace(enum dc_color_space output_color_space)
{
	switch (output_color_space) {
	case COLOR_SPACE_SRGB:
	case COLOR_SPACE_SRGB_LIMITED:
	case COLOR_SPACE_2020_RGB_FULLRANGE:
	case COLOR_SPACE_2020_RGB_LIMITEDRANGE:
	case COLOR_SPACE_ADOBERGB:
		return true;
	case COLOR_SPACE_YCBCR601:
	case COLOR_SPACE_YCBCR709:
	case COLOR_SPACE_YCBCR601_LIMITED:
	case COLOR_SPACE_YCBCR709_LIMITED:
	case COLOR_SPACE_2020_YCBCR:
		return false;
	default:
		/* Add a case to switch */
		BREAK_TO_DEBUGGER();
		return false;
	}
}

void dcn10_get_surface_visual_confirm_color(
		const struct pipe_ctx *pipe_ctx,
		struct tg_color *color)
{
	uint32_t color_value = MAX_TG_COLOR_VALUE;

	switch (pipe_ctx->plane_res.scl_data.format) {
	case PIXEL_FORMAT_ARGB8888:
		/* set boarder color to red */
		color->color_r_cr = color_value;
		break;

	case PIXEL_FORMAT_ARGB2101010:
		/* set boarder color to blue */
		color->color_b_cb = color_value;
		break;
	case PIXEL_FORMAT_420BPP8:
		/* set boarder color to green */
		color->color_g_y = color_value;
		break;
	case PIXEL_FORMAT_420BPP10:
		/* set boarder color to yellow */
		color->color_g_y = color_value;
		color->color_r_cr = color_value;
		break;
	case PIXEL_FORMAT_FP16:
		/* set boarder color to white */
		color->color_r_cr = color_value;
		color->color_b_cb = color_value;
		color->color_g_y = color_value;
		break;
	default:
		break;
	}
}

void dcn10_get_hdr_visual_confirm_color(
		struct pipe_ctx *pipe_ctx,
		struct tg_color *color)
{
	uint32_t color_value = MAX_TG_COLOR_VALUE;

	// Determine the overscan color based on the top-most (desktop) plane's context
	struct pipe_ctx *top_pipe_ctx  = pipe_ctx;

	while (top_pipe_ctx->top_pipe != NULL)
		top_pipe_ctx = top_pipe_ctx->top_pipe;

	switch (top_pipe_ctx->plane_res.scl_data.format) {
	case PIXEL_FORMAT_ARGB2101010:
		if (top_pipe_ctx->stream->out_transfer_func->tf == TRANSFER_FUNCTION_PQ) {
			/* HDR10, ARGB2101010 - set boarder color to red */
			color->color_r_cr = color_value;
		}
		break;
	case PIXEL_FORMAT_FP16:
		if (top_pipe_ctx->stream->out_transfer_func->tf == TRANSFER_FUNCTION_PQ) {
			/* HDR10, FP16 - set boarder color to blue */
			color->color_b_cb = color_value;
		} else if (top_pipe_ctx->stream->out_transfer_func->tf == TRANSFER_FUNCTION_GAMMA22) {
			/* FreeSync 2 HDR - set boarder color to green */
			color->color_g_y = color_value;
		}
		break;
	default:
		/* SDR - set boarder color to Gray */
		color->color_r_cr = color_value/2;
		color->color_b_cb = color_value/2;
		color->color_g_y = color_value/2;
		break;
	}
}

static uint16_t fixed_point_to_int_frac(
	struct fixed31_32 arg,
	uint8_t integer_bits,
	uint8_t fractional_bits)
{
	int32_t numerator;
	int32_t divisor = 1 << fractional_bits;

	uint16_t result;

	uint16_t d = (uint16_t)dc_fixpt_floor(
		dc_fixpt_abs(
			arg));

	if (d <= (uint16_t)(1 << integer_bits) - (1 / (uint16_t)divisor))
		numerator = (uint16_t)dc_fixpt_floor(
			dc_fixpt_mul_int(
				arg,
				divisor));
	else {
		numerator = dc_fixpt_floor(
			dc_fixpt_sub(
				dc_fixpt_from_int(
					1LL << integer_bits),
				dc_fixpt_recip(
					dc_fixpt_from_int(
						divisor))));
	}

	if (numerator >= 0)
		result = (uint16_t)numerator;
	else
		result = (uint16_t)(
		(1 << (integer_bits + fractional_bits + 1)) + numerator);

	if ((result != 0) && dc_fixpt_lt(
		arg, dc_fixpt_zero))
		result |= 1 << (integer_bits + fractional_bits);

	return result;
}

void build_prescale_params(struct  dc_bias_and_scale *bias_and_scale,
		const struct dc_plane_state *plane_state)
{
	if (plane_state->format >= SURFACE_PIXEL_FORMAT_VIDEO_BEGIN
			&& plane_state->format != SURFACE_PIXEL_FORMAT_INVALID
			&& plane_state->input_csc_color_matrix.enable_adjustment
			&& plane_state->coeff_reduction_factor.value != 0) {
		bias_and_scale->scale_blue = fixed_point_to_int_frac(
			dc_fixpt_mul(plane_state->coeff_reduction_factor,
					dc_fixpt_from_fraction(256, 255)),
				2,
				13);
		bias_and_scale->scale_red = bias_and_scale->scale_blue;
		bias_and_scale->scale_green = bias_and_scale->scale_blue;
	} else {
		bias_and_scale->scale_blue = 0x2000;
		bias_and_scale->scale_red = 0x2000;
		bias_and_scale->scale_green = 0x2000;
	}
}

static void update_dpp(struct dpp *dpp, struct dc_plane_state *plane_state)
{
	struct dc_bias_and_scale bns_params = {0};

	// program the input csc
	dpp->funcs->dpp_setup(dpp,
			plane_state->format,
			EXPANSION_MODE_ZERO,
			plane_state->input_csc_color_matrix,
			plane_state->color_space);

	//set scale and bias registers
	build_prescale_params(&bns_params, plane_state);
	if (dpp->funcs->dpp_program_bias_and_scale)
		dpp->funcs->dpp_program_bias_and_scale(dpp, &bns_params);
}

static void dcn10_update_mpcc(struct dc *dc, struct pipe_ctx *pipe_ctx)
{
	struct hubp *hubp = pipe_ctx->plane_res.hubp;
	struct mpcc_blnd_cfg blnd_cfg = {{0}};
	bool per_pixel_alpha = pipe_ctx->plane_state->per_pixel_alpha && pipe_ctx->bottom_pipe;
	int mpcc_id;
	struct mpcc *new_mpcc;
	struct mpc *mpc = dc->res_pool->mpc;
	struct mpc_tree *mpc_tree_params = &(pipe_ctx->stream_res.opp->mpc_tree_params);

	if (dc->debug.visual_confirm == VISUAL_CONFIRM_HDR) {
		dcn10_get_hdr_visual_confirm_color(
				pipe_ctx, &blnd_cfg.black_color);
	} else if (dc->debug.visual_confirm == VISUAL_CONFIRM_SURFACE) {
		dcn10_get_surface_visual_confirm_color(
				pipe_ctx, &blnd_cfg.black_color);
	} else {
		color_space_to_black_color(
				dc, pipe_ctx->stream->output_color_space,
				&blnd_cfg.black_color);
	}

	if (per_pixel_alpha)
		blnd_cfg.alpha_mode = MPCC_ALPHA_BLEND_MODE_PER_PIXEL_ALPHA;
	else
		blnd_cfg.alpha_mode = MPCC_ALPHA_BLEND_MODE_GLOBAL_ALPHA;

	blnd_cfg.overlap_only = false;
	blnd_cfg.global_gain = 0xff;

	if (pipe_ctx->plane_state->global_alpha)
		blnd_cfg.global_alpha = pipe_ctx->plane_state->global_alpha_value;
	else
		blnd_cfg.global_alpha = 0xff;

	/* DCN1.0 has output CM before MPC which seems to screw with
	 * pre-multiplied alpha.
	 */
	blnd_cfg.pre_multiplied_alpha = is_rgb_cspace(
			pipe_ctx->stream->output_color_space)
					&& per_pixel_alpha;


	/*
	 * TODO: remove hack
	 * Note: currently there is a bug in init_hw such that
	 * on resume from hibernate, BIOS sets up MPCC0, and
	 * we do mpcc_remove but the mpcc cannot go to idle
	 * after remove. This cause us to pick mpcc1 here,
	 * which causes a pstate hang for yet unknown reason.
	 */
	mpcc_id = hubp->inst;

	/* If there is no full update, don't need to touch MPC tree*/
	if (!pipe_ctx->plane_state->update_flags.bits.full_update) {
		mpc->funcs->update_blending(mpc, &blnd_cfg, mpcc_id);
		return;
	}

	/* check if this MPCC is already being used */
	new_mpcc = mpc->funcs->get_mpcc_for_dpp(mpc_tree_params, mpcc_id);
	/* remove MPCC if being used */
	if (new_mpcc != NULL)
		mpc->funcs->remove_mpcc(mpc, mpc_tree_params, new_mpcc);
	else
		if (dc->debug.sanity_checks)
			mpc->funcs->assert_mpcc_idle_before_connect(
					dc->res_pool->mpc, mpcc_id);

	/* Call MPC to insert new plane */
	new_mpcc = mpc->funcs->insert_plane(dc->res_pool->mpc,
			mpc_tree_params,
			&blnd_cfg,
			NULL,
			NULL,
			hubp->inst,
			mpcc_id);

	ASSERT(new_mpcc != NULL);

	hubp->opp_id = pipe_ctx->stream_res.opp->inst;
	hubp->mpcc_id = mpcc_id;
}

static void update_scaler(struct pipe_ctx *pipe_ctx)
{
	bool per_pixel_alpha =
			pipe_ctx->plane_state->per_pixel_alpha && pipe_ctx->bottom_pipe;

	pipe_ctx->plane_res.scl_data.lb_params.alpha_en = per_pixel_alpha;
	pipe_ctx->plane_res.scl_data.lb_params.depth = LB_PIXEL_DEPTH_30BPP;
	/* scaler configuration */
	pipe_ctx->plane_res.dpp->funcs->dpp_set_scaler(
			pipe_ctx->plane_res.dpp, &pipe_ctx->plane_res.scl_data);
}

void update_dchubp_dpp(
	struct dc *dc,
	struct pipe_ctx *pipe_ctx,
	struct dc_state *context)
{
	struct hubp *hubp = pipe_ctx->plane_res.hubp;
	struct dpp *dpp = pipe_ctx->plane_res.dpp;
	struct dc_plane_state *plane_state = pipe_ctx->plane_state;
	union plane_size size = plane_state->plane_size;
	unsigned int compat_level = 0;

	/* depends on DML calculation, DPP clock value may change dynamically */
	/* If request max dpp clk is lower than current dispclk, no need to
	 * divided by 2
	 */
	if (plane_state->update_flags.bits.full_update) {
		bool should_divided_by_2 = context->bw_ctx.bw.dcn.clk.dppclk_khz <=
				dc->res_pool->clk_mgr->clks.dispclk_khz / 2;

		dpp->funcs->dpp_dppclk_control(
				dpp,
				should_divided_by_2,
				true);

		if (dc->res_pool->dccg)
			dc->res_pool->dccg->funcs->update_dpp_dto(
					dc->res_pool->dccg,
					dpp->inst,
					pipe_ctx->plane_res.bw.dppclk_khz);
		else
			dc->res_pool->clk_mgr->clks.dppclk_khz = should_divided_by_2 ?
						dc->res_pool->clk_mgr->clks.dispclk_khz / 2 :
							dc->res_pool->clk_mgr->clks.dispclk_khz;
	}

	/* TODO: Need input parameter to tell current DCHUB pipe tie to which OTG
	 * VTG is within DCHUBBUB which is commond block share by each pipe HUBP.
	 * VTG is 1:1 mapping with OTG. Each pipe HUBP will select which VTG
	 */
	if (plane_state->update_flags.bits.full_update) {
		hubp->funcs->hubp_vtg_sel(hubp, pipe_ctx->stream_res.tg->inst);

		hubp->funcs->hubp_setup(
			hubp,
			&pipe_ctx->dlg_regs,
			&pipe_ctx->ttu_regs,
			&pipe_ctx->rq_regs,
			&pipe_ctx->pipe_dlg_param);
		hubp->funcs->hubp_setup_interdependent(
			hubp,
			&pipe_ctx->dlg_regs,
			&pipe_ctx->ttu_regs);
	}

	size.grph.surface_size = pipe_ctx->plane_res.scl_data.viewport;

	if (plane_state->update_flags.bits.full_update ||
		plane_state->update_flags.bits.bpp_change)
		update_dpp(dpp, plane_state);

	if (plane_state->update_flags.bits.full_update ||
		plane_state->update_flags.bits.per_pixel_alpha_change ||
		plane_state->update_flags.bits.global_alpha_change)
		dc->hwss.update_mpcc(dc, pipe_ctx);

	if (plane_state->update_flags.bits.full_update ||
		plane_state->update_flags.bits.per_pixel_alpha_change ||
		plane_state->update_flags.bits.global_alpha_change ||
		plane_state->update_flags.bits.scaling_change ||
		plane_state->update_flags.bits.position_change) {
		update_scaler(pipe_ctx);
	}

	if (plane_state->update_flags.bits.full_update ||
		plane_state->update_flags.bits.scaling_change ||
		plane_state->update_flags.bits.position_change) {
		hubp->funcs->mem_program_viewport(
			hubp,
			&pipe_ctx->plane_res.scl_data.viewport,
			&pipe_ctx->plane_res.scl_data.viewport_c);
	}

	if (pipe_ctx->stream->cursor_attributes.address.quad_part != 0) {
		dc->hwss.set_cursor_position(pipe_ctx);
		dc->hwss.set_cursor_attribute(pipe_ctx);

		if (dc->hwss.set_cursor_sdr_white_level)
			dc->hwss.set_cursor_sdr_white_level(pipe_ctx);
	}

	if (plane_state->update_flags.bits.full_update) {
		/*gamut remap*/
		program_gamut_remap(pipe_ctx);

		dc->hwss.program_output_csc(dc,
				pipe_ctx,
				pipe_ctx->stream->output_color_space,
				pipe_ctx->stream->csc_color_matrix.matrix,
				hubp->opp_id);
	}

	if (plane_state->update_flags.bits.full_update ||
		plane_state->update_flags.bits.pixel_format_change ||
		plane_state->update_flags.bits.horizontal_mirror_change ||
		plane_state->update_flags.bits.rotation_change ||
		plane_state->update_flags.bits.swizzle_change ||
		plane_state->update_flags.bits.dcc_change ||
		plane_state->update_flags.bits.bpp_change ||
		plane_state->update_flags.bits.scaling_change ||
		plane_state->update_flags.bits.plane_size_change) {
		hubp->funcs->hubp_program_surface_config(
			hubp,
			plane_state->format,
			&plane_state->tiling_info,
			&size,
			plane_state->rotation,
			&plane_state->dcc,
			plane_state->horizontal_mirror,
			compat_level);
	}

	hubp->power_gated = false;

	dc->hwss.update_plane_addr(dc, pipe_ctx);

	if (is_pipe_tree_visible(pipe_ctx))
		hubp->funcs->set_blank(hubp, false);
}

static void dcn10_blank_pixel_data(
		struct dc *dc,
		struct pipe_ctx *pipe_ctx,
		bool blank)
{
	enum dc_color_space color_space;
	struct tg_color black_color = {0};
	struct stream_resource *stream_res = &pipe_ctx->stream_res;
	struct dc_stream_state *stream = pipe_ctx->stream;

	/* program otg blank color */
	color_space = stream->output_color_space;
	color_space_to_black_color(dc, color_space, &black_color);

	/*
	 * The way 420 is packed, 2 channels carry Y component, 1 channel
	 * alternate between Cb and Cr, so both channels need the pixel
	 * value for Y
	 */
	if (stream->timing.pixel_encoding == PIXEL_ENCODING_YCBCR420)
		black_color.color_r_cr = black_color.color_g_y;


	if (stream_res->tg->funcs->set_blank_color)
		stream_res->tg->funcs->set_blank_color(
				stream_res->tg,
				&black_color);

	if (!blank) {
		if (stream_res->tg->funcs->set_blank)
			stream_res->tg->funcs->set_blank(stream_res->tg, blank);
		if (stream_res->abm) {
			stream_res->abm->funcs->set_pipe(stream_res->abm, stream_res->tg->inst + 1);
			stream_res->abm->funcs->set_abm_level(stream_res->abm, stream->abm_level);
		}
	} else if (blank) {
		if (stream_res->abm)
			stream_res->abm->funcs->set_abm_immediate_disable(stream_res->abm);
		if (stream_res->tg->funcs->set_blank)
			stream_res->tg->funcs->set_blank(stream_res->tg, blank);
	}
}

void set_hdr_multiplier(struct pipe_ctx *pipe_ctx)
{
	struct fixed31_32 multiplier = dc_fixpt_from_fraction(
			pipe_ctx->plane_state->sdr_white_level, 80);
	uint32_t hw_mult = 0x1f000; // 1.0 default multiplier
	struct custom_float_format fmt;

	fmt.exponenta_bits = 6;
	fmt.mantissa_bits = 12;
	fmt.sign = true;

	if (pipe_ctx->plane_state->sdr_white_level > 80)
		convert_to_custom_float_format(multiplier, &fmt, &hw_mult);

	pipe_ctx->plane_res.dpp->funcs->dpp_set_hdr_multiplier(
			pipe_ctx->plane_res.dpp, hw_mult);
}

void dcn10_program_pipe(
		struct dc *dc,
		struct pipe_ctx *pipe_ctx,
		struct dc_state *context)
{
	if (pipe_ctx->plane_state->update_flags.bits.full_update)
		dcn10_enable_plane(dc, pipe_ctx, context);

	update_dchubp_dpp(dc, pipe_ctx, context);

	set_hdr_multiplier(pipe_ctx);

	if (pipe_ctx->plane_state->update_flags.bits.full_update ||
			pipe_ctx->plane_state->update_flags.bits.in_transfer_func_change ||
			pipe_ctx->plane_state->update_flags.bits.gamma_change)
		dc->hwss.set_input_transfer_func(pipe_ctx, pipe_ctx->plane_state);

	/* dcn10_translate_regamma_to_hw_format takes 750us to finish
	 * only do gamma programming for full update.
	 * TODO: This can be further optimized/cleaned up
	 * Always call this for now since it does memcmp inside before
	 * doing heavy calculation and programming
	 */
	if (pipe_ctx->plane_state->update_flags.bits.full_update)
		dc->hwss.set_output_transfer_func(pipe_ctx, pipe_ctx->stream);
}

static void program_all_pipe_in_tree(
		struct dc *dc,
		struct pipe_ctx *pipe_ctx,
		struct dc_state *context)
{
	if (pipe_ctx->top_pipe == NULL) {
		bool blank = !is_pipe_tree_visible(pipe_ctx);

		pipe_ctx->stream_res.tg->dlg_otg_param.vready_offset = pipe_ctx->pipe_dlg_param.vready_offset;
		pipe_ctx->stream_res.tg->dlg_otg_param.vstartup_start = pipe_ctx->pipe_dlg_param.vstartup_start;
		pipe_ctx->stream_res.tg->dlg_otg_param.vupdate_offset = pipe_ctx->pipe_dlg_param.vupdate_offset;
		pipe_ctx->stream_res.tg->dlg_otg_param.vupdate_width = pipe_ctx->pipe_dlg_param.vupdate_width;
		pipe_ctx->stream_res.tg->dlg_otg_param.signal =  pipe_ctx->stream->signal;

		pipe_ctx->stream_res.tg->funcs->program_global_sync(
				pipe_ctx->stream_res.tg);

		dc->hwss.blank_pixel_data(dc, pipe_ctx, blank);

	}

	if (pipe_ctx->plane_state != NULL)
		dcn10_program_pipe(dc, pipe_ctx, context);

	if (pipe_ctx->bottom_pipe != NULL && pipe_ctx->bottom_pipe != pipe_ctx)
		program_all_pipe_in_tree(dc, pipe_ctx->bottom_pipe, context);
}

struct pipe_ctx *find_top_pipe_for_stream(
		struct dc *dc,
		struct dc_state *context,
		const struct dc_stream_state *stream)
{
	int i;

	for (i = 0; i < dc->res_pool->pipe_count; i++) {
		struct pipe_ctx *pipe_ctx = &context->res_ctx.pipe_ctx[i];
		struct pipe_ctx *old_pipe_ctx =
				&dc->current_state->res_ctx.pipe_ctx[i];

		if (!pipe_ctx->plane_state && !old_pipe_ctx->plane_state)
			continue;

		if (pipe_ctx->stream != stream)
			continue;

		if (!pipe_ctx->top_pipe)
			return pipe_ctx;
	}
	return NULL;
}

static void dcn10_apply_ctx_for_surface(
		struct dc *dc,
		const struct dc_stream_state *stream,
		int num_planes,
		struct dc_state *context)
{
	int i;
	struct timing_generator *tg;
	bool removed_pipe[4] = { false };
	bool interdependent_update = false;
	struct pipe_ctx *top_pipe_to_program =
			find_top_pipe_for_stream(dc, context, stream);
	DC_LOGGER_INIT(dc->ctx->logger);

	if (!top_pipe_to_program)
		return;

	tg = top_pipe_to_program->stream_res.tg;

	interdependent_update = top_pipe_to_program->plane_state &&
		top_pipe_to_program->plane_state->update_flags.bits.full_update;

	if (interdependent_update)
		lock_all_pipes(dc, context, true);
	else
		dcn10_pipe_control_lock(dc, top_pipe_to_program, true);

	if (num_planes == 0) {
		/* OTG blank before remove all front end */
		dc->hwss.blank_pixel_data(dc, top_pipe_to_program, true);
	}

	/* Disconnect unused mpcc */
	for (i = 0; i < dc->res_pool->pipe_count; i++) {
		struct pipe_ctx *pipe_ctx = &context->res_ctx.pipe_ctx[i];
		struct pipe_ctx *old_pipe_ctx =
				&dc->current_state->res_ctx.pipe_ctx[i];
		/*
		 * Powergate reused pipes that are not powergated
		 * fairly hacky right now, using opp_id as indicator
		 * TODO: After move dc_post to dc_update, this will
		 * be removed.
		 */
		if (pipe_ctx->plane_state && !old_pipe_ctx->plane_state) {
			if (old_pipe_ctx->stream_res.tg == tg &&
			    old_pipe_ctx->plane_res.hubp &&
			    old_pipe_ctx->plane_res.hubp->opp_id != 0xf)
				dcn10_disable_plane(dc, old_pipe_ctx);
		}

		if ((!pipe_ctx->plane_state ||
		     pipe_ctx->stream_res.tg != old_pipe_ctx->stream_res.tg) &&
		    old_pipe_ctx->plane_state &&
		    old_pipe_ctx->stream_res.tg == tg) {

			dc->hwss.plane_atomic_disconnect(dc, old_pipe_ctx);
			removed_pipe[i] = true;

			DC_LOG_DC("Reset mpcc for pipe %d\n",
					old_pipe_ctx->pipe_idx);
		}
	}

	if (num_planes > 0)
		program_all_pipe_in_tree(dc, top_pipe_to_program, context);

	if (interdependent_update)
		for (i = 0; i < dc->res_pool->pipe_count; i++) {
			struct pipe_ctx *pipe_ctx = &context->res_ctx.pipe_ctx[i];
			/* Skip inactive pipes and ones already updated */
			if (!pipe_ctx->stream || pipe_ctx->stream == stream ||
			    !pipe_ctx->plane_state || !tg->funcs->is_tg_enabled(tg))
				continue;

			pipe_ctx->plane_res.hubp->funcs->hubp_setup_interdependent(
				pipe_ctx->plane_res.hubp,
				&pipe_ctx->dlg_regs,
				&pipe_ctx->ttu_regs);
		}

	if (interdependent_update)
		lock_all_pipes(dc, context, false);
	else
		dcn10_pipe_control_lock(dc, top_pipe_to_program, false);

	if (num_planes == 0)
		false_optc_underflow_wa(dc, stream, tg);

	for (i = 0; i < dc->res_pool->pipe_count; i++)
		if (removed_pipe[i])
			dcn10_disable_plane(dc, &dc->current_state->res_ctx.pipe_ctx[i]);

	if (dc->hwseq->wa.DEGVIDCN10_254)
		hubbub1_wm_change_req_wa(dc->res_pool->hubbub);
}

static void dcn10_stereo_hw_frame_pack_wa(struct dc *dc, struct dc_state *context)
{
	uint8_t i;

	for (i = 0; i < context->stream_count; i++) {
		if (context->streams[i]->timing.timing_3d_format
				== TIMING_3D_FORMAT_HW_FRAME_PACKING) {
			/*
			 * Disable stutter
			 */
			hubbub1_allow_self_refresh_control(dc->res_pool->hubbub, false);
			break;
		}
	}
}

static void dcn10_prepare_bandwidth(
		struct dc *dc,
		struct dc_state *context)
{
	struct hubbub *hubbub = dc->res_pool->hubbub;

	if (dc->debug.sanity_checks)
		dcn10_verify_allow_pstate_change_high(dc);

	if (!IS_FPGA_MAXIMUS_DC(dc->ctx->dce_environment)) {
		if (context->stream_count == 0)
			context->bw_ctx.bw.dcn.clk.phyclk_khz = 0;

		dc->res_pool->clk_mgr->funcs->update_clocks(
				dc->res_pool->clk_mgr,
				context,
				false);
	}

<<<<<<< HEAD
	hubbub1_program_watermarks(dc->res_pool->hubbub,
			&context->bw.dcn.watermarks,
=======
	hubbub->funcs->program_watermarks(hubbub,
			&context->bw_ctx.bw.dcn.watermarks,
>>>>>>> a2d635de
			dc->res_pool->ref_clocks.dchub_ref_clock_inKhz / 1000,
			true);
	dcn10_stereo_hw_frame_pack_wa(dc, context);

	if (dc->debug.pplib_wm_report_mode == WM_REPORT_OVERRIDE)
		dcn_bw_notify_pplib_of_wm_ranges(dc);

	if (dc->debug.sanity_checks)
		dcn10_verify_allow_pstate_change_high(dc);
}

static void dcn10_optimize_bandwidth(
		struct dc *dc,
		struct dc_state *context)
{
	struct hubbub *hubbub = dc->res_pool->hubbub;

	if (dc->debug.sanity_checks)
		dcn10_verify_allow_pstate_change_high(dc);

	if (!IS_FPGA_MAXIMUS_DC(dc->ctx->dce_environment)) {
		if (context->stream_count == 0)
			context->bw_ctx.bw.dcn.clk.phyclk_khz = 0;

		dc->res_pool->clk_mgr->funcs->update_clocks(
				dc->res_pool->clk_mgr,
				context,
				true);
	}

<<<<<<< HEAD
	hubbub1_program_watermarks(dc->res_pool->hubbub,
			&context->bw.dcn.watermarks,
=======
	hubbub->funcs->program_watermarks(hubbub,
			&context->bw_ctx.bw.dcn.watermarks,
>>>>>>> a2d635de
			dc->res_pool->ref_clocks.dchub_ref_clock_inKhz / 1000,
			true);
	dcn10_stereo_hw_frame_pack_wa(dc, context);

	if (dc->debug.pplib_wm_report_mode == WM_REPORT_OVERRIDE)
		dcn_bw_notify_pplib_of_wm_ranges(dc);

	if (dc->debug.sanity_checks)
		dcn10_verify_allow_pstate_change_high(dc);
}

static void set_drr(struct pipe_ctx **pipe_ctx,
		int num_pipes, int vmin, int vmax)
{
	int i = 0;
	struct drr_params params = {0};
	// DRR should set trigger event to monitor surface update event
	unsigned int event_triggers = 0x80;

	params.vertical_total_max = vmax;
	params.vertical_total_min = vmin;

	/* TODO: If multiple pipes are to be supported, you need
	 * some GSL stuff. Static screen triggers may be programmed differently
	 * as well.
	 */
	for (i = 0; i < num_pipes; i++) {
		pipe_ctx[i]->stream_res.tg->funcs->set_drr(
			pipe_ctx[i]->stream_res.tg, &params);
		if (vmax != 0 && vmin != 0)
			pipe_ctx[i]->stream_res.tg->funcs->set_static_screen_control(
					pipe_ctx[i]->stream_res.tg,
					event_triggers);
	}
}

static void get_position(struct pipe_ctx **pipe_ctx,
		int num_pipes,
		struct crtc_position *position)
{
	int i = 0;

	/* TODO: handle pipes > 1
	 */
	for (i = 0; i < num_pipes; i++)
		pipe_ctx[i]->stream_res.tg->funcs->get_position(pipe_ctx[i]->stream_res.tg, position);
}

static void set_static_screen_control(struct pipe_ctx **pipe_ctx,
		int num_pipes, const struct dc_static_screen_events *events)
{
	unsigned int i;
	unsigned int value = 0;

	if (events->surface_update)
		value |= 0x80;
	if (events->cursor_update)
		value |= 0x2;
	if (events->force_trigger)
		value |= 0x1;

	for (i = 0; i < num_pipes; i++)
		pipe_ctx[i]->stream_res.tg->funcs->
			set_static_screen_control(pipe_ctx[i]->stream_res.tg, value);
}

static void dcn10_config_stereo_parameters(
		struct dc_stream_state *stream, struct crtc_stereo_flags *flags)
{
	enum view_3d_format view_format = stream->view_format;
	enum dc_timing_3d_format timing_3d_format =\
			stream->timing.timing_3d_format;
	bool non_stereo_timing = false;

	if (timing_3d_format == TIMING_3D_FORMAT_NONE ||
		timing_3d_format == TIMING_3D_FORMAT_SIDE_BY_SIDE ||
		timing_3d_format == TIMING_3D_FORMAT_TOP_AND_BOTTOM)
		non_stereo_timing = true;

	if (non_stereo_timing == false &&
		view_format == VIEW_3D_FORMAT_FRAME_SEQUENTIAL) {

		flags->PROGRAM_STEREO         = 1;
		flags->PROGRAM_POLARITY       = 1;
		if (timing_3d_format == TIMING_3D_FORMAT_INBAND_FA ||
			timing_3d_format == TIMING_3D_FORMAT_DP_HDMI_INBAND_FA ||
			timing_3d_format == TIMING_3D_FORMAT_SIDEBAND_FA) {
			enum display_dongle_type dongle = \
					stream->link->ddc->dongle_type;
			if (dongle == DISPLAY_DONGLE_DP_VGA_CONVERTER ||
				dongle == DISPLAY_DONGLE_DP_DVI_CONVERTER ||
				dongle == DISPLAY_DONGLE_DP_HDMI_CONVERTER)
				flags->DISABLE_STEREO_DP_SYNC = 1;
		}
		flags->RIGHT_EYE_POLARITY =\
				stream->timing.flags.RIGHT_EYE_3D_POLARITY;
		if (timing_3d_format == TIMING_3D_FORMAT_HW_FRAME_PACKING)
			flags->FRAME_PACKED = 1;
	}

	return;
}

static void dcn10_setup_stereo(struct pipe_ctx *pipe_ctx, struct dc *dc)
{
	struct crtc_stereo_flags flags = { 0 };
	struct dc_stream_state *stream = pipe_ctx->stream;

	dcn10_config_stereo_parameters(stream, &flags);

	pipe_ctx->stream_res.opp->funcs->opp_program_stereo(
		pipe_ctx->stream_res.opp,
		flags.PROGRAM_STEREO == 1 ? true:false,
		&stream->timing);

	pipe_ctx->stream_res.tg->funcs->program_stereo(
		pipe_ctx->stream_res.tg,
		&stream->timing,
		&flags);

	return;
}

static struct hubp *get_hubp_by_inst(struct resource_pool *res_pool, int mpcc_inst)
{
	int i;

	for (i = 0; i < res_pool->pipe_count; i++) {
		if (res_pool->hubps[i]->inst == mpcc_inst)
			return res_pool->hubps[i];
	}
	ASSERT(false);
	return NULL;
}

static void dcn10_wait_for_mpcc_disconnect(
		struct dc *dc,
		struct resource_pool *res_pool,
		struct pipe_ctx *pipe_ctx)
{
	int mpcc_inst;

	if (dc->debug.sanity_checks) {
		dcn10_verify_allow_pstate_change_high(dc);
	}

	if (!pipe_ctx->stream_res.opp)
		return;

	for (mpcc_inst = 0; mpcc_inst < MAX_PIPES; mpcc_inst++) {
		if (pipe_ctx->stream_res.opp->mpcc_disconnect_pending[mpcc_inst]) {
			struct hubp *hubp = get_hubp_by_inst(res_pool, mpcc_inst);

			res_pool->mpc->funcs->wait_for_idle(res_pool->mpc, mpcc_inst);
			pipe_ctx->stream_res.opp->mpcc_disconnect_pending[mpcc_inst] = false;
			hubp->funcs->set_blank(hubp, true);
			/*DC_LOG_ERROR(dc->ctx->logger,
					"[debug_mpo: wait_for_mpcc finished waiting on mpcc %d]\n",
					i);*/
		}
	}

	if (dc->debug.sanity_checks) {
		dcn10_verify_allow_pstate_change_high(dc);
	}

}

static bool dcn10_dummy_display_power_gating(
	struct dc *dc,
	uint8_t controller_id,
	struct dc_bios *dcb,
	enum pipe_gating_control power_gating)
{
	return true;
}

static void dcn10_update_pending_status(struct pipe_ctx *pipe_ctx)
{
	struct dc_plane_state *plane_state = pipe_ctx->plane_state;
	struct timing_generator *tg = pipe_ctx->stream_res.tg;
	bool flip_pending;

	if (plane_state == NULL)
		return;

	flip_pending = pipe_ctx->plane_res.hubp->funcs->hubp_is_flip_pending(
					pipe_ctx->plane_res.hubp);

	plane_state->status.is_flip_pending = plane_state->status.is_flip_pending || flip_pending;

	if (!flip_pending)
		plane_state->status.current_address = plane_state->status.requested_address;

	if (plane_state->status.current_address.type == PLN_ADDR_TYPE_GRPH_STEREO &&
			tg->funcs->is_stereo_left_eye) {
		plane_state->status.is_right_eye =
				!tg->funcs->is_stereo_left_eye(pipe_ctx->stream_res.tg);
	}
}

static void dcn10_update_dchub(struct dce_hwseq *hws, struct dchub_init_data *dh_data)
{
	if (hws->ctx->dc->res_pool->hubbub != NULL) {
		struct hubp *hubp = hws->ctx->dc->res_pool->hubps[0];

		if (hubp->funcs->hubp_update_dchub)
			hubp->funcs->hubp_update_dchub(hubp, dh_data);
		else
			hubbub1_update_dchub(hws->ctx->dc->res_pool->hubbub, dh_data);
	}
}

static void dcn10_set_cursor_position(struct pipe_ctx *pipe_ctx)
{
	struct dc_cursor_position pos_cpy = pipe_ctx->stream->cursor_position;
	struct hubp *hubp = pipe_ctx->plane_res.hubp;
	struct dpp *dpp = pipe_ctx->plane_res.dpp;
	struct dc_cursor_mi_param param = {
		.pixel_clk_khz = pipe_ctx->stream->timing.pix_clk_100hz / 10,
		.ref_clk_khz = pipe_ctx->stream->ctx->dc->res_pool->ref_clocks.dchub_ref_clock_inKhz,
		.viewport = pipe_ctx->plane_res.scl_data.viewport,
		.h_scale_ratio = pipe_ctx->plane_res.scl_data.ratios.horz,
		.v_scale_ratio = pipe_ctx->plane_res.scl_data.ratios.vert,
		.rotation = pipe_ctx->plane_state->rotation,
		.mirror = pipe_ctx->plane_state->horizontal_mirror
	};
	uint32_t x_plane = pipe_ctx->plane_state->dst_rect.x;
	uint32_t y_plane = pipe_ctx->plane_state->dst_rect.y;
	uint32_t x_offset = min(x_plane, pos_cpy.x);
	uint32_t y_offset = min(y_plane, pos_cpy.y);

	pos_cpy.x -= x_offset;
	pos_cpy.y -= y_offset;
	pos_cpy.x_hotspot += (x_plane - x_offset);
	pos_cpy.y_hotspot += (y_plane - y_offset);

	if (pipe_ctx->plane_state->address.type
			== PLN_ADDR_TYPE_VIDEO_PROGRESSIVE)
		pos_cpy.enable = false;

	hubp->funcs->set_cursor_position(hubp, &pos_cpy, &param);
	dpp->funcs->set_cursor_position(dpp, &pos_cpy, &param, hubp->curs_attr.width, hubp->curs_attr.height);
}

static void dcn10_set_cursor_attribute(struct pipe_ctx *pipe_ctx)
{
	struct dc_cursor_attributes *attributes = &pipe_ctx->stream->cursor_attributes;

	pipe_ctx->plane_res.hubp->funcs->set_cursor_attributes(
			pipe_ctx->plane_res.hubp, attributes);
	pipe_ctx->plane_res.dpp->funcs->set_cursor_attributes(
		pipe_ctx->plane_res.dpp, attributes->color_format);
}

static void dcn10_set_cursor_sdr_white_level(struct pipe_ctx *pipe_ctx)
{
	uint32_t sdr_white_level = pipe_ctx->stream->cursor_attributes.sdr_white_level;
	struct fixed31_32 multiplier;
	struct dpp_cursor_attributes opt_attr = { 0 };
	uint32_t hw_scale = 0x3c00; // 1.0 default multiplier
	struct custom_float_format fmt;

	if (!pipe_ctx->plane_res.dpp->funcs->set_optional_cursor_attributes)
		return;

	fmt.exponenta_bits = 5;
	fmt.mantissa_bits = 10;
	fmt.sign = true;

	if (sdr_white_level > 80) {
		multiplier = dc_fixpt_from_fraction(sdr_white_level, 80);
		convert_to_custom_float_format(multiplier, &fmt, &hw_scale);
	}

	opt_attr.scale = hw_scale;
	opt_attr.bias = 0;

	pipe_ctx->plane_res.dpp->funcs->set_optional_cursor_attributes(
			pipe_ctx->plane_res.dpp, &opt_attr);
}

/**
* apply_front_porch_workaround  TODO FPGA still need?
*
* This is a workaround for a bug that has existed since R5xx and has not been
* fixed keep Front porch at minimum 2 for Interlaced mode or 1 for progressive.
*/
static void apply_front_porch_workaround(
	struct dc_crtc_timing *timing)
{
	if (timing->flags.INTERLACE == 1) {
		if (timing->v_front_porch < 2)
			timing->v_front_porch = 2;
	} else {
		if (timing->v_front_porch < 1)
			timing->v_front_porch = 1;
	}
}

int get_vupdate_offset_from_vsync(struct pipe_ctx *pipe_ctx)
{
	struct timing_generator *optc = pipe_ctx->stream_res.tg;
	const struct dc_crtc_timing *dc_crtc_timing = &pipe_ctx->stream->timing;
	struct dc_crtc_timing patched_crtc_timing;
	int vesa_sync_start;
	int asic_blank_end;
	int interlace_factor;
	int vertical_line_start;

	patched_crtc_timing = *dc_crtc_timing;
	apply_front_porch_workaround(&patched_crtc_timing);

	interlace_factor = patched_crtc_timing.flags.INTERLACE ? 2 : 1;

	vesa_sync_start = patched_crtc_timing.v_addressable +
			patched_crtc_timing.v_border_bottom +
			patched_crtc_timing.v_front_porch;

	asic_blank_end = (patched_crtc_timing.v_total -
			vesa_sync_start -
			patched_crtc_timing.v_border_top)
			* interlace_factor;

	vertical_line_start = asic_blank_end -
			optc->dlg_otg_param.vstartup_start + 1;

	return vertical_line_start;
}

void lock_all_pipes(struct dc *dc,
	struct dc_state *context,
	bool lock)
{
	struct pipe_ctx *pipe_ctx;
	struct timing_generator *tg;
	int i;

	for (i = 0; i < dc->res_pool->pipe_count; i++) {
		pipe_ctx = &context->res_ctx.pipe_ctx[i];
		tg = pipe_ctx->stream_res.tg;
		/*
		 * Only lock the top pipe's tg to prevent redundant
		 * (un)locking. Also skip if pipe is disabled.
		 */
		if (pipe_ctx->top_pipe ||
		    !pipe_ctx->stream || !pipe_ctx->plane_state ||
		    !tg->funcs->is_tg_enabled(tg))
			continue;

		if (lock)
			tg->funcs->lock(tg);
		else
			tg->funcs->unlock(tg);
	}
}

static void calc_vupdate_position(
		struct pipe_ctx *pipe_ctx,
		uint32_t *start_line,
		uint32_t *end_line)
{
	const struct dc_crtc_timing *dc_crtc_timing = &pipe_ctx->stream->timing;
	int vline_int_offset_from_vupdate =
			pipe_ctx->stream->periodic_interrupt0.lines_offset;
	int vupdate_offset_from_vsync = get_vupdate_offset_from_vsync(pipe_ctx);
	int start_position;

	if (vline_int_offset_from_vupdate > 0)
		vline_int_offset_from_vupdate--;
	else if (vline_int_offset_from_vupdate < 0)
		vline_int_offset_from_vupdate++;

	start_position = vline_int_offset_from_vupdate + vupdate_offset_from_vsync;

	if (start_position >= 0)
		*start_line = start_position;
	else
		*start_line = dc_crtc_timing->v_total + start_position - 1;

	*end_line = *start_line + 2;

	if (*end_line >= dc_crtc_timing->v_total)
		*end_line = 2;
}

static void cal_vline_position(
		struct pipe_ctx *pipe_ctx,
		enum vline_select vline,
		uint32_t *start_line,
		uint32_t *end_line)
{
	enum vertical_interrupt_ref_point ref_point = INVALID_POINT;

	if (vline == VLINE0)
		ref_point = pipe_ctx->stream->periodic_interrupt0.ref_point;
	else if (vline == VLINE1)
		ref_point = pipe_ctx->stream->periodic_interrupt1.ref_point;

	switch (ref_point) {
	case START_V_UPDATE:
		calc_vupdate_position(
				pipe_ctx,
				start_line,
				end_line);
		break;
	case START_V_SYNC:
		// Suppose to do nothing because vsync is 0;
		break;
	default:
		ASSERT(0);
		break;
	}
}

static void dcn10_setup_periodic_interrupt(
		struct pipe_ctx *pipe_ctx,
		enum vline_select vline)
{
	struct timing_generator *tg = pipe_ctx->stream_res.tg;

	if (vline == VLINE0) {
		uint32_t start_line = 0;
		uint32_t end_line = 0;

		cal_vline_position(pipe_ctx, vline, &start_line, &end_line);

		tg->funcs->setup_vertical_interrupt0(tg, start_line, end_line);

	} else if (vline == VLINE1) {
		pipe_ctx->stream_res.tg->funcs->setup_vertical_interrupt1(
				tg,
				pipe_ctx->stream->periodic_interrupt1.lines_offset);
	}
}

static void dcn10_setup_vupdate_interrupt(struct pipe_ctx *pipe_ctx)
{
	struct timing_generator *tg = pipe_ctx->stream_res.tg;
	int start_line = get_vupdate_offset_from_vsync(pipe_ctx);

	if (start_line < 0) {
		ASSERT(0);
		start_line = 0;
	}

	if (tg->funcs->setup_vertical_interrupt2)
		tg->funcs->setup_vertical_interrupt2(tg, start_line);
}

static void dcn10_unblank_stream(struct pipe_ctx *pipe_ctx,
		struct dc_link_settings *link_settings)
{
	struct encoder_unblank_param params = { { 0 } };
	struct dc_stream_state *stream = pipe_ctx->stream;
	struct dc_link *link = stream->link;

	/* only 3 items below are used by unblank */
	params.timing = pipe_ctx->stream->timing;

	params.link_settings.link_rate = link_settings->link_rate;

	if (dc_is_dp_signal(pipe_ctx->stream->signal)) {
		if (params.timing.pixel_encoding == PIXEL_ENCODING_YCBCR420)
			params.timing.pix_clk_100hz /= 2;
		pipe_ctx->stream_res.stream_enc->funcs->dp_unblank(pipe_ctx->stream_res.stream_enc, &params);
	}

	if (link->local_sink && link->local_sink->sink_signal == SIGNAL_TYPE_EDP) {
		link->dc->hwss.edp_backlight_control(link, true);
	}
}

static const struct hw_sequencer_funcs dcn10_funcs = {
	.program_gamut_remap = program_gamut_remap,
	.init_hw = dcn10_init_hw,
	.init_pipes = dcn10_init_pipes,
	.apply_ctx_to_hw = dce110_apply_ctx_to_hw,
	.apply_ctx_for_surface = dcn10_apply_ctx_for_surface,
	.update_plane_addr = dcn10_update_plane_addr,
	.plane_atomic_disconnect = hwss1_plane_atomic_disconnect,
	.update_dchub = dcn10_update_dchub,
	.update_mpcc = dcn10_update_mpcc,
	.update_pending_status = dcn10_update_pending_status,
	.set_input_transfer_func = dcn10_set_input_transfer_func,
	.set_output_transfer_func = dcn10_set_output_transfer_func,
	.program_output_csc = dcn10_program_output_csc,
	.power_down = dce110_power_down,
	.enable_accelerated_mode = dce110_enable_accelerated_mode,
	.enable_timing_synchronization = dcn10_enable_timing_synchronization,
	.enable_per_frame_crtc_position_reset = dcn10_enable_per_frame_crtc_position_reset,
	.update_info_frame = dce110_update_info_frame,
	.enable_stream = dce110_enable_stream,
	.disable_stream = dce110_disable_stream,
	.unblank_stream = dcn10_unblank_stream,
	.blank_stream = dce110_blank_stream,
	.enable_audio_stream = dce110_enable_audio_stream,
	.disable_audio_stream = dce110_disable_audio_stream,
	.enable_display_power_gating = dcn10_dummy_display_power_gating,
	.disable_plane = dcn10_disable_plane,
	.blank_pixel_data = dcn10_blank_pixel_data,
	.pipe_control_lock = dcn10_pipe_control_lock,
	.prepare_bandwidth = dcn10_prepare_bandwidth,
	.optimize_bandwidth = dcn10_optimize_bandwidth,
	.reset_hw_ctx_wrap = dcn10_reset_hw_ctx_wrap,
	.enable_stream_timing = dcn10_enable_stream_timing,
	.set_drr = set_drr,
	.get_position = get_position,
	.set_static_screen_control = set_static_screen_control,
	.setup_stereo = dcn10_setup_stereo,
	.set_avmute = dce110_set_avmute,
	.log_hw_state = dcn10_log_hw_state,
	.get_hw_state = dcn10_get_hw_state,
	.clear_status_bits = dcn10_clear_status_bits,
	.wait_for_mpcc_disconnect = dcn10_wait_for_mpcc_disconnect,
	.edp_backlight_control = hwss_edp_backlight_control,
	.edp_power_control = hwss_edp_power_control,
	.edp_wait_for_hpd_ready = hwss_edp_wait_for_hpd_ready,
	.set_cursor_position = dcn10_set_cursor_position,
	.set_cursor_attribute = dcn10_set_cursor_attribute,
	.set_cursor_sdr_white_level = dcn10_set_cursor_sdr_white_level,
	.disable_stream_gating = NULL,
	.enable_stream_gating = NULL,
	.setup_periodic_interrupt = dcn10_setup_periodic_interrupt,
	.setup_vupdate_interrupt = dcn10_setup_vupdate_interrupt
};


void dcn10_hw_sequencer_construct(struct dc *dc)
{
	dc->hwss = dcn10_funcs;
}
<|MERGE_RESOLUTION|>--- conflicted
+++ resolved
@@ -1118,27 +1118,17 @@
 	 * Otherwise, if taking control is not possible, we need to power
 	 * everything down.
 	 */
-<<<<<<< HEAD
-	if (dcb->funcs->is_accelerated_mode(dcb)) {
-=======
 	if (dcb->funcs->is_accelerated_mode(dcb) || dc->config.power_down_display_on_boot) {
->>>>>>> a2d635de
 		for (i = 0; i < dc->res_pool->pipe_count; i++) {
 			struct hubp *hubp = dc->res_pool->hubps[i];
 			struct dpp *dpp = dc->res_pool->dpps[i];
 
-<<<<<<< HEAD
-			dc->res_pool->opps[i]->mpc_tree_params.opp_id = dc->res_pool->opps[i]->inst;
-			plane_atomic_power_down(dc, dpp, hubp);
-		}
-=======
 			hubp->funcs->hubp_init(hubp);
 			dc->res_pool->opps[i]->mpc_tree_params.opp_id = dc->res_pool->opps[i]->inst;
 			plane_atomic_power_down(dc, dpp, hubp);
 		}
 
 		apply_DEGVIDCN10_253_wa(dc);
->>>>>>> a2d635de
 	}
 
 	for (i = 0; i < dc->res_pool->audio_count; i++) {
@@ -2464,13 +2454,8 @@
 				false);
 	}
 
-<<<<<<< HEAD
-	hubbub1_program_watermarks(dc->res_pool->hubbub,
-			&context->bw.dcn.watermarks,
-=======
 	hubbub->funcs->program_watermarks(hubbub,
 			&context->bw_ctx.bw.dcn.watermarks,
->>>>>>> a2d635de
 			dc->res_pool->ref_clocks.dchub_ref_clock_inKhz / 1000,
 			true);
 	dcn10_stereo_hw_frame_pack_wa(dc, context);
@@ -2501,13 +2486,8 @@
 				true);
 	}
 
-<<<<<<< HEAD
-	hubbub1_program_watermarks(dc->res_pool->hubbub,
-			&context->bw.dcn.watermarks,
-=======
 	hubbub->funcs->program_watermarks(hubbub,
 			&context->bw_ctx.bw.dcn.watermarks,
->>>>>>> a2d635de
 			dc->res_pool->ref_clocks.dchub_ref_clock_inKhz / 1000,
 			true);
 	dcn10_stereo_hw_frame_pack_wa(dc, context);
