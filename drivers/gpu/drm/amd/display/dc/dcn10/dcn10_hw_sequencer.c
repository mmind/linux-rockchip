/*
 * Copyright 2016 Advanced Micro Devices, Inc.
 *
 * Permission is hereby granted, free of charge, to any person obtaining a
 * copy of this software and associated documentation files (the "Software"),
 * to deal in the Software without restriction, including without limitation
 * the rights to use, copy, modify, merge, publish, distribute, sublicense,
 * and/or sell copies of the Software, and to permit persons to whom the
 * Software is furnished to do so, subject to the following conditions:
 *
 * The above copyright notice and this permission notice shall be included in
 * all copies or substantial portions of the Software.
 *
 * THE SOFTWARE IS PROVIDED "AS IS", WITHOUT WARRANTY OF ANY KIND, EXPRESS OR
 * IMPLIED, INCLUDING BUT NOT LIMITED TO THE WARRANTIES OF MERCHANTABILITY,
 * FITNESS FOR A PARTICULAR PURPOSE AND NONINFRINGEMENT.  IN NO EVENT SHALL
 * THE COPYRIGHT HOLDER(S) OR AUTHOR(S) BE LIABLE FOR ANY CLAIM, DAMAGES OR
 * OTHER LIABILITY, WHETHER IN AN ACTION OF CONTRACT, TORT OR OTHERWISE,
 * ARISING FROM, OUT OF OR IN CONNECTION WITH THE SOFTWARE OR THE USE OR
 * OTHER DEALINGS IN THE SOFTWARE.
 *
 * Authors: AMD
 *
 */

#include "dm_services.h"
#include "core_types.h"
#include "resource.h"
#include "custom_float.h"
#include "dcn10_hw_sequencer.h"
#include "dce110/dce110_hw_sequencer.h"
#include "dce/dce_hwseq.h"
#include "abm.h"
#include "dmcu.h"
#include "dcn10_optc.h"
#include "dcn10/dcn10_dpp.h"
#include "dcn10/dcn10_mpc.h"
#include "timing_generator.h"
#include "opp.h"
#include "ipp.h"
#include "mpc.h"
#include "reg_helper.h"
#include "custom_float.h"
#include "dcn10_hubp.h"
#include "dcn10_hubbub.h"
#include "dcn10_cm_common.h"
#include "dc_link_dp.h"
#include "dccg.h"

#define DC_LOGGER_INIT(logger)

#define CTX \
	hws->ctx
#define REG(reg)\
	hws->regs->reg

#undef FN
#define FN(reg_name, field_name) \
	hws->shifts->field_name, hws->masks->field_name

/*print is 17 wide, first two characters are spaces*/
#define DTN_INFO_MICRO_SEC(ref_cycle) \
	print_microsec(dc_ctx, log_ctx, ref_cycle)

void print_microsec(struct dc_context *dc_ctx,
	struct dc_log_buffer_ctx *log_ctx,
	uint32_t ref_cycle)
{
	const uint32_t ref_clk_mhz = dc_ctx->dc->res_pool->ref_clock_inKhz / 1000;
	static const unsigned int frac = 1000;
	uint32_t us_x10 = (ref_cycle * frac) / ref_clk_mhz;

	DTN_INFO("  %11d.%03d",
			us_x10 / frac,
			us_x10 % frac);
}

static void log_mpc_crc(struct dc *dc,
	struct dc_log_buffer_ctx *log_ctx)
{
	struct dc_context *dc_ctx = dc->ctx;
	struct dce_hwseq *hws = dc->hwseq;

	if (REG(MPC_CRC_RESULT_GB))
		DTN_INFO("MPC_CRC_RESULT_GB:%d MPC_CRC_RESULT_C:%d MPC_CRC_RESULT_AR:%d\n",
		REG_READ(MPC_CRC_RESULT_GB), REG_READ(MPC_CRC_RESULT_C), REG_READ(MPC_CRC_RESULT_AR));
	if (REG(DPP_TOP0_DPP_CRC_VAL_B_A))
		DTN_INFO("DPP_TOP0_DPP_CRC_VAL_B_A:%d DPP_TOP0_DPP_CRC_VAL_R_G:%d\n",
		REG_READ(DPP_TOP0_DPP_CRC_VAL_B_A), REG_READ(DPP_TOP0_DPP_CRC_VAL_R_G));
}

void dcn10_log_hubbub_state(struct dc *dc, struct dc_log_buffer_ctx *log_ctx)
{
	struct dc_context *dc_ctx = dc->ctx;
	struct dcn_hubbub_wm wm = {0};
	int i;

	hubbub1_wm_read_state(dc->res_pool->hubbub, &wm);

	DTN_INFO("HUBBUB WM:      data_urgent  pte_meta_urgent"
			"         sr_enter          sr_exit  dram_clk_change\n");

	for (i = 0; i < 4; i++) {
		struct dcn_hubbub_wm_set *s;

		s = &wm.sets[i];
		DTN_INFO("WM_Set[%d]:", s->wm_set);
		DTN_INFO_MICRO_SEC(s->data_urgent);
		DTN_INFO_MICRO_SEC(s->pte_meta_urgent);
		DTN_INFO_MICRO_SEC(s->sr_enter);
		DTN_INFO_MICRO_SEC(s->sr_exit);
		DTN_INFO_MICRO_SEC(s->dram_clk_chanage);
		DTN_INFO("\n");
	}

	DTN_INFO("\n");
}

static void dcn10_log_hubp_states(struct dc *dc, void *log_ctx)
{
	struct dc_context *dc_ctx = dc->ctx;
	struct resource_pool *pool = dc->res_pool;
	int i;

	DTN_INFO("HUBP:  format  addr_hi  width  height"
			"  rot  mir  sw_mode  dcc_en  blank_en  ttu_dis  underflow"
			"   min_ttu_vblank       qos_low_wm      qos_high_wm\n");
	for (i = 0; i < pool->pipe_count; i++) {
		struct hubp *hubp = pool->hubps[i];
		struct dcn_hubp_state *s = &(TO_DCN10_HUBP(hubp)->state);

		hubp->funcs->hubp_read_state(hubp);

		if (!s->blank_en) {
			DTN_INFO("[%2d]:  %5xh  %6xh  %5d  %6d  %2xh  %2xh  %6xh"
					"  %6d  %8d  %7d  %8xh",
					hubp->inst,
					s->pixel_format,
					s->inuse_addr_hi,
					s->viewport_width,
					s->viewport_height,
					s->rotation_angle,
					s->h_mirror_en,
					s->sw_mode,
					s->dcc_en,
					s->blank_en,
					s->ttu_disable,
					s->underflow_status);
			DTN_INFO_MICRO_SEC(s->min_ttu_vblank);
			DTN_INFO_MICRO_SEC(s->qos_level_low_wm);
			DTN_INFO_MICRO_SEC(s->qos_level_high_wm);
			DTN_INFO("\n");
		}
	}

	DTN_INFO("\n=========RQ========\n");
	DTN_INFO("HUBP:  drq_exp_m  prq_exp_m  mrq_exp_m  crq_exp_m  plane1_ba  L:chunk_s  min_chu_s  meta_ch_s"
		"  min_m_c_s  dpte_gr_s  mpte_gr_s  swath_hei  pte_row_h  C:chunk_s  min_chu_s  meta_ch_s"
		"  min_m_c_s  dpte_gr_s  mpte_gr_s  swath_hei  pte_row_h\n");
	for (i = 0; i < pool->pipe_count; i++) {
		struct dcn_hubp_state *s = &(TO_DCN10_HUBP(pool->hubps[i])->state);
		struct _vcs_dpi_display_rq_regs_st *rq_regs = &s->rq_regs;

		if (!s->blank_en)
			DTN_INFO("[%2d]:  %8xh  %8xh  %8xh  %8xh  %8xh  %8xh  %8xh  %8xh  %8xh  %8xh  %8xh  %8xh  %8xh  %8xh  %8xh  %8xh  %8xh  %8xh  %8xh  %8xh  %8xh\n",
				pool->hubps[i]->inst, rq_regs->drq_expansion_mode, rq_regs->prq_expansion_mode, rq_regs->mrq_expansion_mode,
				rq_regs->crq_expansion_mode, rq_regs->plane1_base_address, rq_regs->rq_regs_l.chunk_size,
				rq_regs->rq_regs_l.min_chunk_size, rq_regs->rq_regs_l.meta_chunk_size,
				rq_regs->rq_regs_l.min_meta_chunk_size, rq_regs->rq_regs_l.dpte_group_size,
				rq_regs->rq_regs_l.mpte_group_size, rq_regs->rq_regs_l.swath_height,
				rq_regs->rq_regs_l.pte_row_height_linear, rq_regs->rq_regs_c.chunk_size, rq_regs->rq_regs_c.min_chunk_size,
				rq_regs->rq_regs_c.meta_chunk_size, rq_regs->rq_regs_c.min_meta_chunk_size,
				rq_regs->rq_regs_c.dpte_group_size, rq_regs->rq_regs_c.mpte_group_size,
				rq_regs->rq_regs_c.swath_height, rq_regs->rq_regs_c.pte_row_height_linear);
	}

	DTN_INFO("========DLG========\n");
	DTN_INFO("HUBP:  rc_hbe     dlg_vbe    min_d_y_n  rc_per_ht  rc_x_a_s "
			"  dst_y_a_s  dst_y_pf   dst_y_vvb  dst_y_rvb  dst_y_vfl  dst_y_rfl  rf_pix_fq"
			"  vratio_pf  vrat_pf_c  rc_pg_vbl  rc_pg_vbc  rc_mc_vbl  rc_mc_vbc  rc_pg_fll"
			"  rc_pg_flc  rc_mc_fll  rc_mc_flc  pr_nom_l   pr_nom_c   rc_pg_nl   rc_pg_nc "
			"  mr_nom_l   mr_nom_c   rc_mc_nl   rc_mc_nc   rc_ld_pl   rc_ld_pc   rc_ld_l  "
			"  rc_ld_c    cha_cur0   ofst_cur1  cha_cur1   vr_af_vc0  ddrq_limt  x_rt_dlay"
			"  x_rp_dlay  x_rr_sfl\n");
	for (i = 0; i < pool->pipe_count; i++) {
		struct dcn_hubp_state *s = &(TO_DCN10_HUBP(pool->hubps[i])->state);
		struct _vcs_dpi_display_dlg_regs_st *dlg_regs = &s->dlg_attr;

		if (!s->blank_en)
			DTN_INFO("[%2d]:  %8xh  %8xh  %8xh  %8xh  %8xh  %8xh  %8xh  %8xh  %8xh  %8xh  %8xh  %8xh  %8xh"
				"%  8xh  %8xh  %8xh  %8xh  %8xh  %8xh  %8xh  %8xh  %8xh  %8xh  %8xh  %8xh  %8xh  %8xh"
				"  %8xh  %8xh  %8xh  %8xh  %8xh  %8xh  %8xh  %8xh  %8xh  %8xh  %8xh  %8xh  %8xh  %8xh  %8xh\n",
				pool->hubps[i]->inst, dlg_regs->refcyc_h_blank_end, dlg_regs->dlg_vblank_end, dlg_regs->min_dst_y_next_start,
				dlg_regs->refcyc_per_htotal, dlg_regs->refcyc_x_after_scaler, dlg_regs->dst_y_after_scaler,
				dlg_regs->dst_y_prefetch, dlg_regs->dst_y_per_vm_vblank, dlg_regs->dst_y_per_row_vblank,
				dlg_regs->dst_y_per_vm_flip, dlg_regs->dst_y_per_row_flip, dlg_regs->ref_freq_to_pix_freq,
				dlg_regs->vratio_prefetch, dlg_regs->vratio_prefetch_c, dlg_regs->refcyc_per_pte_group_vblank_l,
				dlg_regs->refcyc_per_pte_group_vblank_c, dlg_regs->refcyc_per_meta_chunk_vblank_l,
				dlg_regs->refcyc_per_meta_chunk_vblank_c, dlg_regs->refcyc_per_pte_group_flip_l,
				dlg_regs->refcyc_per_pte_group_flip_c, dlg_regs->refcyc_per_meta_chunk_flip_l,
				dlg_regs->refcyc_per_meta_chunk_flip_c, dlg_regs->dst_y_per_pte_row_nom_l,
				dlg_regs->dst_y_per_pte_row_nom_c, dlg_regs->refcyc_per_pte_group_nom_l,
				dlg_regs->refcyc_per_pte_group_nom_c, dlg_regs->dst_y_per_meta_row_nom_l,
				dlg_regs->dst_y_per_meta_row_nom_c, dlg_regs->refcyc_per_meta_chunk_nom_l,
				dlg_regs->refcyc_per_meta_chunk_nom_c, dlg_regs->refcyc_per_line_delivery_pre_l,
				dlg_regs->refcyc_per_line_delivery_pre_c, dlg_regs->refcyc_per_line_delivery_l,
				dlg_regs->refcyc_per_line_delivery_c, dlg_regs->chunk_hdl_adjust_cur0, dlg_regs->dst_y_offset_cur1,
				dlg_regs->chunk_hdl_adjust_cur1, dlg_regs->vready_after_vcount0, dlg_regs->dst_y_delta_drq_limit,
				dlg_regs->xfc_reg_transfer_delay, dlg_regs->xfc_reg_precharge_delay,
				dlg_regs->xfc_reg_remote_surface_flip_latency);
	}

	DTN_INFO("========TTU========\n");
	DTN_INFO("HUBP:  qos_ll_wm  qos_lh_wm  mn_ttu_vb  qos_l_flp  rc_rd_p_l  rc_rd_l    rc_rd_p_c"
			"  rc_rd_c    rc_rd_c0   rc_rd_pc0  rc_rd_c1   rc_rd_pc1  qos_lf_l   qos_rds_l"
			"  qos_lf_c   qos_rds_c  qos_lf_c0  qos_rds_c0 qos_lf_c1  qos_rds_c1\n");
	for (i = 0; i < pool->pipe_count; i++) {
		struct dcn_hubp_state *s = &(TO_DCN10_HUBP(pool->hubps[i])->state);
		struct _vcs_dpi_display_ttu_regs_st *ttu_regs = &s->ttu_attr;

		if (!s->blank_en)
			DTN_INFO("[%2d]:  %8xh  %8xh  %8xh  %8xh  %8xh  %8xh  %8xh  %8xh  %8xh  %8xh  %8xh  %8xh  %8xh  %8xh  %8xh  %8xh  %8xh  %8xh  %8xh  %8xh\n",
				pool->hubps[i]->inst, ttu_regs->qos_level_low_wm, ttu_regs->qos_level_high_wm, ttu_regs->min_ttu_vblank,
				ttu_regs->qos_level_flip, ttu_regs->refcyc_per_req_delivery_pre_l, ttu_regs->refcyc_per_req_delivery_l,
				ttu_regs->refcyc_per_req_delivery_pre_c, ttu_regs->refcyc_per_req_delivery_c, ttu_regs->refcyc_per_req_delivery_cur0,
				ttu_regs->refcyc_per_req_delivery_pre_cur0, ttu_regs->refcyc_per_req_delivery_cur1,
				ttu_regs->refcyc_per_req_delivery_pre_cur1, ttu_regs->qos_level_fixed_l, ttu_regs->qos_ramp_disable_l,
				ttu_regs->qos_level_fixed_c, ttu_regs->qos_ramp_disable_c, ttu_regs->qos_level_fixed_cur0,
				ttu_regs->qos_ramp_disable_cur0, ttu_regs->qos_level_fixed_cur1, ttu_regs->qos_ramp_disable_cur1);
	}
	DTN_INFO("\n");
}

void dcn10_log_hw_state(struct dc *dc,
	struct dc_log_buffer_ctx *log_ctx)
{
	struct dc_context *dc_ctx = dc->ctx;
	struct resource_pool *pool = dc->res_pool;
	int i;

	DTN_INFO_BEGIN();

	dcn10_log_hubbub_state(dc, log_ctx);

	dcn10_log_hubp_states(dc, log_ctx);

	DTN_INFO("DPP:    IGAM format  IGAM mode    DGAM mode    RGAM mode"
			"  GAMUT mode  C11 C12   C13 C14   C21 C22   C23 C24   "
			"C31 C32   C33 C34\n");
	for (i = 0; i < pool->pipe_count; i++) {
		struct dpp *dpp = pool->dpps[i];
		struct dcn_dpp_state s = {0};

		dpp->funcs->dpp_read_state(dpp, &s);

		if (!s.is_enabled)
			continue;

		DTN_INFO("[%2d]:  %11xh  %-11s  %-11s  %-11s"
				"%8x    %08xh %08xh %08xh %08xh %08xh %08xh",
				dpp->inst,
				s.igam_input_format,
				(s.igam_lut_mode == 0) ? "BypassFixed" :
					((s.igam_lut_mode == 1) ? "BypassFloat" :
					((s.igam_lut_mode == 2) ? "RAM" :
					((s.igam_lut_mode == 3) ? "RAM" :
								 "Unknown"))),
				(s.dgam_lut_mode == 0) ? "Bypass" :
					((s.dgam_lut_mode == 1) ? "sRGB" :
					((s.dgam_lut_mode == 2) ? "Ycc" :
					((s.dgam_lut_mode == 3) ? "RAM" :
					((s.dgam_lut_mode == 4) ? "RAM" :
								 "Unknown")))),
				(s.rgam_lut_mode == 0) ? "Bypass" :
					((s.rgam_lut_mode == 1) ? "sRGB" :
					((s.rgam_lut_mode == 2) ? "Ycc" :
					((s.rgam_lut_mode == 3) ? "RAM" :
					((s.rgam_lut_mode == 4) ? "RAM" :
								 "Unknown")))),
				s.gamut_remap_mode,
				s.gamut_remap_c11_c12,
				s.gamut_remap_c13_c14,
				s.gamut_remap_c21_c22,
				s.gamut_remap_c23_c24,
				s.gamut_remap_c31_c32,
				s.gamut_remap_c33_c34);
		DTN_INFO("\n");
	}
	DTN_INFO("\n");

	DTN_INFO("MPCC:  OPP  DPP  MPCCBOT  MODE  ALPHA_MODE  PREMULT  OVERLAP_ONLY  IDLE\n");
	for (i = 0; i < pool->pipe_count; i++) {
		struct mpcc_state s = {0};

		pool->mpc->funcs->read_mpcc_state(pool->mpc, i, &s);
		if (s.opp_id != 0xf)
			DTN_INFO("[%2d]:  %2xh  %2xh  %6xh  %4d  %10d  %7d  %12d  %4d\n",
				i, s.opp_id, s.dpp_id, s.bot_mpcc_id,
				s.mode, s.alpha_mode, s.pre_multiplied_alpha, s.overlap_only,
				s.idle);
	}
	DTN_INFO("\n");

	DTN_INFO("OTG:  v_bs  v_be  v_ss  v_se  vpol  vmax  vmin  vmax_sel  vmin_sel"
			"  h_bs  h_be  h_ss  h_se  hpol  htot  vtot  underflow\n");

	for (i = 0; i < pool->timing_generator_count; i++) {
		struct timing_generator *tg = pool->timing_generators[i];
		struct dcn_otg_state s = {0};

		optc1_read_otg_state(DCN10TG_FROM_TG(tg), &s);

		//only print if OTG master is enabled
		if ((s.otg_enabled & 1) == 0)
			continue;

		DTN_INFO("[%d]: %5d %5d %5d %5d %5d %5d %5d %9d %9d %5d %5d %5d"
				" %5d %5d %5d %5d  %9d\n",
				tg->inst,
				s.v_blank_start,
				s.v_blank_end,
				s.v_sync_a_start,
				s.v_sync_a_end,
				s.v_sync_a_pol,
				s.v_total_max,
				s.v_total_min,
				s.v_total_max_sel,
				s.v_total_min_sel,
				s.h_blank_start,
				s.h_blank_end,
				s.h_sync_a_start,
				s.h_sync_a_end,
				s.h_sync_a_pol,
				s.h_total,
				s.v_total,
				s.underflow_occurred_status);

		// Clear underflow for debug purposes
		// We want to keep underflow sticky bit on for the longevity tests outside of test environment.
		// This function is called only from Windows or Diags test environment, hence it's safe to clear
		// it from here without affecting the original intent.
		tg->funcs->clear_optc_underflow(tg);
	}
	DTN_INFO("\n");

	DTN_INFO("\nCALCULATED Clocks: dcfclk_khz:%d  dcfclk_deep_sleep_khz:%d  dispclk_khz:%d\n"
		"dppclk_khz:%d  max_supported_dppclk_khz:%d  fclk_khz:%d  socclk_khz:%d\n\n",
			dc->current_state->bw.dcn.clk.dcfclk_khz,
			dc->current_state->bw.dcn.clk.dcfclk_deep_sleep_khz,
			dc->current_state->bw.dcn.clk.dispclk_khz,
			dc->current_state->bw.dcn.clk.dppclk_khz,
			dc->current_state->bw.dcn.clk.max_supported_dppclk_khz,
			dc->current_state->bw.dcn.clk.fclk_khz,
			dc->current_state->bw.dcn.clk.socclk_khz);

	log_mpc_crc(dc, log_ctx);

	DTN_INFO_END();
}

static void enable_power_gating_plane(
	struct dce_hwseq *hws,
	bool enable)
{
	bool force_on = 1; /* disable power gating */

	if (enable)
		force_on = 0;

	/* DCHUBP0/1/2/3 */
	REG_UPDATE(DOMAIN0_PG_CONFIG, DOMAIN0_POWER_FORCEON, force_on);
	REG_UPDATE(DOMAIN2_PG_CONFIG, DOMAIN2_POWER_FORCEON, force_on);
	REG_UPDATE(DOMAIN4_PG_CONFIG, DOMAIN4_POWER_FORCEON, force_on);
	REG_UPDATE(DOMAIN6_PG_CONFIG, DOMAIN6_POWER_FORCEON, force_on);

	/* DPP0/1/2/3 */
	REG_UPDATE(DOMAIN1_PG_CONFIG, DOMAIN1_POWER_FORCEON, force_on);
	REG_UPDATE(DOMAIN3_PG_CONFIG, DOMAIN3_POWER_FORCEON, force_on);
	REG_UPDATE(DOMAIN5_PG_CONFIG, DOMAIN5_POWER_FORCEON, force_on);
	REG_UPDATE(DOMAIN7_PG_CONFIG, DOMAIN7_POWER_FORCEON, force_on);
}

static void disable_vga(
	struct dce_hwseq *hws)
{
	unsigned int in_vga1_mode = 0;
	unsigned int in_vga2_mode = 0;
	unsigned int in_vga3_mode = 0;
	unsigned int in_vga4_mode = 0;

	REG_GET(D1VGA_CONTROL, D1VGA_MODE_ENABLE, &in_vga1_mode);
	REG_GET(D2VGA_CONTROL, D2VGA_MODE_ENABLE, &in_vga2_mode);
	REG_GET(D3VGA_CONTROL, D3VGA_MODE_ENABLE, &in_vga3_mode);
	REG_GET(D4VGA_CONTROL, D4VGA_MODE_ENABLE, &in_vga4_mode);

	if (in_vga1_mode == 0 && in_vga2_mode == 0 &&
			in_vga3_mode == 0 && in_vga4_mode == 0)
		return;

	REG_WRITE(D1VGA_CONTROL, 0);
	REG_WRITE(D2VGA_CONTROL, 0);
	REG_WRITE(D3VGA_CONTROL, 0);
	REG_WRITE(D4VGA_CONTROL, 0);

	/* HW Engineer's Notes:
	 *  During switch from vga->extended, if we set the VGA_TEST_ENABLE and
	 *  then hit the VGA_TEST_RENDER_START, then the DCHUBP timing gets updated correctly.
	 *
	 *  Then vBIOS will have it poll for the VGA_TEST_RENDER_DONE and unset
	 *  VGA_TEST_ENABLE, to leave it in the same state as before.
	 */
	REG_UPDATE(VGA_TEST_CONTROL, VGA_TEST_ENABLE, 1);
	REG_UPDATE(VGA_TEST_CONTROL, VGA_TEST_RENDER_START, 1);
}

static void dpp_pg_control(
		struct dce_hwseq *hws,
		unsigned int dpp_inst,
		bool power_on)
{
	uint32_t power_gate = power_on ? 0 : 1;
	uint32_t pwr_status = power_on ? 0 : 2;

	if (hws->ctx->dc->debug.disable_dpp_power_gate)
		return;
	if (REG(DOMAIN1_PG_CONFIG) == 0)
		return;

	switch (dpp_inst) {
	case 0: /* DPP0 */
		REG_UPDATE(DOMAIN1_PG_CONFIG,
				DOMAIN1_POWER_GATE, power_gate);

		REG_WAIT(DOMAIN1_PG_STATUS,
				DOMAIN1_PGFSM_PWR_STATUS, pwr_status,
				1, 1000);
		break;
	case 1: /* DPP1 */
		REG_UPDATE(DOMAIN3_PG_CONFIG,
				DOMAIN3_POWER_GATE, power_gate);

		REG_WAIT(DOMAIN3_PG_STATUS,
				DOMAIN3_PGFSM_PWR_STATUS, pwr_status,
				1, 1000);
		break;
	case 2: /* DPP2 */
		REG_UPDATE(DOMAIN5_PG_CONFIG,
				DOMAIN5_POWER_GATE, power_gate);

		REG_WAIT(DOMAIN5_PG_STATUS,
				DOMAIN5_PGFSM_PWR_STATUS, pwr_status,
				1, 1000);
		break;
	case 3: /* DPP3 */
		REG_UPDATE(DOMAIN7_PG_CONFIG,
				DOMAIN7_POWER_GATE, power_gate);

		REG_WAIT(DOMAIN7_PG_STATUS,
				DOMAIN7_PGFSM_PWR_STATUS, pwr_status,
				1, 1000);
		break;
	default:
		BREAK_TO_DEBUGGER();
		break;
	}
}

static void hubp_pg_control(
		struct dce_hwseq *hws,
		unsigned int hubp_inst,
		bool power_on)
{
	uint32_t power_gate = power_on ? 0 : 1;
	uint32_t pwr_status = power_on ? 0 : 2;

	if (hws->ctx->dc->debug.disable_hubp_power_gate)
		return;
	if (REG(DOMAIN0_PG_CONFIG) == 0)
		return;

	switch (hubp_inst) {
	case 0: /* DCHUBP0 */
		REG_UPDATE(DOMAIN0_PG_CONFIG,
				DOMAIN0_POWER_GATE, power_gate);

		REG_WAIT(DOMAIN0_PG_STATUS,
				DOMAIN0_PGFSM_PWR_STATUS, pwr_status,
				1, 1000);
		break;
	case 1: /* DCHUBP1 */
		REG_UPDATE(DOMAIN2_PG_CONFIG,
				DOMAIN2_POWER_GATE, power_gate);

		REG_WAIT(DOMAIN2_PG_STATUS,
				DOMAIN2_PGFSM_PWR_STATUS, pwr_status,
				1, 1000);
		break;
	case 2: /* DCHUBP2 */
		REG_UPDATE(DOMAIN4_PG_CONFIG,
				DOMAIN4_POWER_GATE, power_gate);

		REG_WAIT(DOMAIN4_PG_STATUS,
				DOMAIN4_PGFSM_PWR_STATUS, pwr_status,
				1, 1000);
		break;
	case 3: /* DCHUBP3 */
		REG_UPDATE(DOMAIN6_PG_CONFIG,
				DOMAIN6_POWER_GATE, power_gate);

		REG_WAIT(DOMAIN6_PG_STATUS,
				DOMAIN6_PGFSM_PWR_STATUS, pwr_status,
				1, 1000);
		break;
	default:
		BREAK_TO_DEBUGGER();
		break;
	}
}

static void power_on_plane(
	struct dce_hwseq *hws,
	int plane_id)
{
	DC_LOGGER_INIT(hws->ctx->logger);
	if (REG(DC_IP_REQUEST_CNTL)) {
		REG_SET(DC_IP_REQUEST_CNTL, 0,
				IP_REQUEST_EN, 1);
		dpp_pg_control(hws, plane_id, true);
		hubp_pg_control(hws, plane_id, true);
		REG_SET(DC_IP_REQUEST_CNTL, 0,
				IP_REQUEST_EN, 0);
		DC_LOG_DEBUG(
				"Un-gated front end for pipe %d\n", plane_id);
	}
}

static void undo_DEGVIDCN10_253_wa(struct dc *dc)
{
	struct dce_hwseq *hws = dc->hwseq;
	struct hubp *hubp = dc->res_pool->hubps[0];

	if (!hws->wa_state.DEGVIDCN10_253_applied)
		return;

	hubp->funcs->set_blank(hubp, true);

	REG_SET(DC_IP_REQUEST_CNTL, 0,
			IP_REQUEST_EN, 1);

	hubp_pg_control(hws, 0, false);
	REG_SET(DC_IP_REQUEST_CNTL, 0,
			IP_REQUEST_EN, 0);

	hws->wa_state.DEGVIDCN10_253_applied = false;
}

static void apply_DEGVIDCN10_253_wa(struct dc *dc)
{
	struct dce_hwseq *hws = dc->hwseq;
	struct hubp *hubp = dc->res_pool->hubps[0];
	int i;

	if (dc->debug.disable_stutter)
		return;

	if (!hws->wa.DEGVIDCN10_253)
		return;

	for (i = 0; i < dc->res_pool->pipe_count; i++) {
		if (!dc->res_pool->hubps[i]->power_gated)
			return;
	}

	/* all pipe power gated, apply work around to enable stutter. */

	REG_SET(DC_IP_REQUEST_CNTL, 0,
			IP_REQUEST_EN, 1);

	hubp_pg_control(hws, 0, true);
	REG_SET(DC_IP_REQUEST_CNTL, 0,
			IP_REQUEST_EN, 0);

	hubp->funcs->set_hubp_blank_en(hubp, false);
	hws->wa_state.DEGVIDCN10_253_applied = true;
}

static void bios_golden_init(struct dc *dc)
{
	struct dc_bios *bp = dc->ctx->dc_bios;
	int i;

	/* initialize dcn global */
	bp->funcs->enable_disp_power_gating(bp,
			CONTROLLER_ID_D0, ASIC_PIPE_INIT);

	for (i = 0; i < dc->res_pool->pipe_count; i++) {
		/* initialize dcn per pipe */
		bp->funcs->enable_disp_power_gating(bp,
				CONTROLLER_ID_D0 + i, ASIC_PIPE_DISABLE);
	}
}

static void false_optc_underflow_wa(
		struct dc *dc,
		const struct dc_stream_state *stream,
		struct timing_generator *tg)
{
	int i;
	bool underflow;

	if (!dc->hwseq->wa.false_optc_underflow)
		return;

	underflow = tg->funcs->is_optc_underflow_occurred(tg);

	for (i = 0; i < dc->res_pool->pipe_count; i++) {
		struct pipe_ctx *old_pipe_ctx = &dc->current_state->res_ctx.pipe_ctx[i];

		if (old_pipe_ctx->stream != stream)
			continue;

		dc->hwss.wait_for_mpcc_disconnect(dc, dc->res_pool, old_pipe_ctx);
	}

	tg->funcs->set_blank_data_double_buffer(tg, true);

	if (tg->funcs->is_optc_underflow_occurred(tg) && !underflow)
		tg->funcs->clear_optc_underflow(tg);
}

static enum dc_status dcn10_enable_stream_timing(
		struct pipe_ctx *pipe_ctx,
		struct dc_state *context,
		struct dc *dc)
{
	struct dc_stream_state *stream = pipe_ctx->stream;
	enum dc_color_space color_space;
	struct tg_color black_color = {0};
	struct drr_params params = {0};
	unsigned int event_triggers = 0;

	/* by upper caller loop, pipe0 is parent pipe and be called first.
	 * back end is set up by for pipe0. Other children pipe share back end
	 * with pipe 0. No program is needed.
	 */
	if (pipe_ctx->top_pipe != NULL)
		return DC_OK;

	/* TODO check if timing_changed, disable stream if timing changed */

	/* HW program guide assume display already disable
	 * by unplug sequence. OTG assume stop.
	 */
	pipe_ctx->stream_res.tg->funcs->enable_optc_clock(pipe_ctx->stream_res.tg, true);

	if (false == pipe_ctx->clock_source->funcs->program_pix_clk(
			pipe_ctx->clock_source,
			&pipe_ctx->stream_res.pix_clk_params,
			&pipe_ctx->pll_settings)) {
		BREAK_TO_DEBUGGER();
		return DC_ERROR_UNEXPECTED;
	}
	pipe_ctx->stream_res.tg->dlg_otg_param.vready_offset = pipe_ctx->pipe_dlg_param.vready_offset;
	pipe_ctx->stream_res.tg->dlg_otg_param.vstartup_start = pipe_ctx->pipe_dlg_param.vstartup_start;
	pipe_ctx->stream_res.tg->dlg_otg_param.vupdate_offset = pipe_ctx->pipe_dlg_param.vupdate_offset;
	pipe_ctx->stream_res.tg->dlg_otg_param.vupdate_width = pipe_ctx->pipe_dlg_param.vupdate_width;

	pipe_ctx->stream_res.tg->dlg_otg_param.signal =  pipe_ctx->stream->signal;

	pipe_ctx->stream_res.tg->funcs->program_timing(
			pipe_ctx->stream_res.tg,
			&stream->timing,
			true);

#if 0 /* move to after enable_crtc */
	/* TODO: OPP FMT, ABM. etc. should be done here. */
	/* or FPGA now. instance 0 only. TODO: move to opp.c */

	inst_offset = reg_offsets[pipe_ctx->stream_res.tg->inst].fmt;

	pipe_ctx->stream_res.opp->funcs->opp_program_fmt(
				pipe_ctx->stream_res.opp,
				&stream->bit_depth_params,
				&stream->clamping);
#endif
	/* program otg blank color */
	color_space = stream->output_color_space;
	color_space_to_black_color(dc, color_space, &black_color);

	if (pipe_ctx->stream_res.tg->funcs->set_blank_color)
		pipe_ctx->stream_res.tg->funcs->set_blank_color(
				pipe_ctx->stream_res.tg,
				&black_color);

	if (pipe_ctx->stream_res.tg->funcs->is_blanked &&
			!pipe_ctx->stream_res.tg->funcs->is_blanked(pipe_ctx->stream_res.tg)) {
		pipe_ctx->stream_res.tg->funcs->set_blank(pipe_ctx->stream_res.tg, true);
		hwss_wait_for_blank_complete(pipe_ctx->stream_res.tg);
		false_optc_underflow_wa(dc, pipe_ctx->stream, pipe_ctx->stream_res.tg);
	}

	/* VTG is  within DCHUB command block. DCFCLK is always on */
	if (false == pipe_ctx->stream_res.tg->funcs->enable_crtc(pipe_ctx->stream_res.tg)) {
		BREAK_TO_DEBUGGER();
		return DC_ERROR_UNEXPECTED;
	}

	params.vertical_total_min = stream->adjust.v_total_min;
	params.vertical_total_max = stream->adjust.v_total_max;
	if (pipe_ctx->stream_res.tg->funcs->set_drr)
		pipe_ctx->stream_res.tg->funcs->set_drr(
			pipe_ctx->stream_res.tg, &params);

	// DRR should set trigger event to monitor surface update event
	if (stream->adjust.v_total_min != 0 && stream->adjust.v_total_max != 0)
		event_triggers = 0x80;
	if (pipe_ctx->stream_res.tg->funcs->set_static_screen_control)
		pipe_ctx->stream_res.tg->funcs->set_static_screen_control(
				pipe_ctx->stream_res.tg, event_triggers);

	/* TODO program crtc source select for non-virtual signal*/
	/* TODO program FMT */
	/* TODO setup link_enc */
	/* TODO set stream attributes */
	/* TODO program audio */
	/* TODO enable stream if timing changed */
	/* TODO unblank stream if DP */

	return DC_OK;
}

static void reset_back_end_for_pipe(
		struct dc *dc,
		struct pipe_ctx *pipe_ctx,
		struct dc_state *context)
{
	int i;
	DC_LOGGER_INIT(dc->ctx->logger);
	if (pipe_ctx->stream_res.stream_enc == NULL) {
		pipe_ctx->stream = NULL;
		return;
	}

	if (!IS_FPGA_MAXIMUS_DC(dc->ctx->dce_environment)) {
		/* DPMS may already disable */
		if (!pipe_ctx->stream->dpms_off)
			core_link_disable_stream(pipe_ctx, FREE_ACQUIRED_RESOURCE);
		else if (pipe_ctx->stream_res.audio) {
			dc->hwss.disable_audio_stream(pipe_ctx, FREE_ACQUIRED_RESOURCE);
		}

	}

	/* by upper caller loop, parent pipe: pipe0, will be reset last.
	 * back end share by all pipes and will be disable only when disable
	 * parent pipe.
	 */
	if (pipe_ctx->top_pipe == NULL) {
		pipe_ctx->stream_res.tg->funcs->disable_crtc(pipe_ctx->stream_res.tg);

		pipe_ctx->stream_res.tg->funcs->enable_optc_clock(pipe_ctx->stream_res.tg, false);
	}

	for (i = 0; i < dc->res_pool->pipe_count; i++)
		if (&dc->current_state->res_ctx.pipe_ctx[i] == pipe_ctx)
			break;

	if (i == dc->res_pool->pipe_count)
		return;

	pipe_ctx->stream = NULL;
	DC_LOG_DEBUG("Reset back end for pipe %d, tg:%d\n",
					pipe_ctx->pipe_idx, pipe_ctx->stream_res.tg->inst);
}

static bool dcn10_hw_wa_force_recovery(struct dc *dc)
{
	struct hubp *hubp ;
	unsigned int i;
	bool need_recover = true;

	if (!dc->debug.recovery_enabled)
		return false;

	for (i = 0; i < dc->res_pool->pipe_count; i++) {
		struct pipe_ctx *pipe_ctx =
			&dc->current_state->res_ctx.pipe_ctx[i];
		if (pipe_ctx != NULL) {
			hubp = pipe_ctx->plane_res.hubp;
			if (hubp != NULL && hubp->funcs->hubp_get_underflow_status) {
				if (hubp->funcs->hubp_get_underflow_status(hubp) != 0) {
					/* one pipe underflow, we will reset all the pipes*/
					need_recover = true;
				}
			}
		}
	}
	if (!need_recover)
		return false;
	/*
	DCHUBP_CNTL:HUBP_BLANK_EN=1
	DCHUBBUB_SOFT_RESET:DCHUBBUB_GLOBAL_SOFT_RESET=1
	DCHUBP_CNTL:HUBP_DISABLE=1
	DCHUBP_CNTL:HUBP_DISABLE=0
	DCHUBBUB_SOFT_RESET:DCHUBBUB_GLOBAL_SOFT_RESET=0
	DCSURF_PRIMARY_SURFACE_ADDRESS
	DCHUBP_CNTL:HUBP_BLANK_EN=0
	*/

	for (i = 0; i < dc->res_pool->pipe_count; i++) {
		struct pipe_ctx *pipe_ctx =
			&dc->current_state->res_ctx.pipe_ctx[i];
		if (pipe_ctx != NULL) {
			hubp = pipe_ctx->plane_res.hubp;
			/*DCHUBP_CNTL:HUBP_BLANK_EN=1*/
			if (hubp != NULL && hubp->funcs->set_hubp_blank_en)
				hubp->funcs->set_hubp_blank_en(hubp, true);
		}
	}
	/*DCHUBBUB_SOFT_RESET:DCHUBBUB_GLOBAL_SOFT_RESET=1*/
	hubbub1_soft_reset(dc->res_pool->hubbub, true);

	for (i = 0; i < dc->res_pool->pipe_count; i++) {
		struct pipe_ctx *pipe_ctx =
			&dc->current_state->res_ctx.pipe_ctx[i];
		if (pipe_ctx != NULL) {
			hubp = pipe_ctx->plane_res.hubp;
			/*DCHUBP_CNTL:HUBP_DISABLE=1*/
			if (hubp != NULL && hubp->funcs->hubp_disable_control)
				hubp->funcs->hubp_disable_control(hubp, true);
		}
	}
	for (i = 0; i < dc->res_pool->pipe_count; i++) {
		struct pipe_ctx *pipe_ctx =
			&dc->current_state->res_ctx.pipe_ctx[i];
		if (pipe_ctx != NULL) {
			hubp = pipe_ctx->plane_res.hubp;
			/*DCHUBP_CNTL:HUBP_DISABLE=0*/
			if (hubp != NULL && hubp->funcs->hubp_disable_control)
				hubp->funcs->hubp_disable_control(hubp, true);
		}
	}
	/*DCHUBBUB_SOFT_RESET:DCHUBBUB_GLOBAL_SOFT_RESET=0*/
	hubbub1_soft_reset(dc->res_pool->hubbub, false);
	for (i = 0; i < dc->res_pool->pipe_count; i++) {
		struct pipe_ctx *pipe_ctx =
			&dc->current_state->res_ctx.pipe_ctx[i];
		if (pipe_ctx != NULL) {
			hubp = pipe_ctx->plane_res.hubp;
			/*DCHUBP_CNTL:HUBP_BLANK_EN=0*/
			if (hubp != NULL && hubp->funcs->set_hubp_blank_en)
				hubp->funcs->set_hubp_blank_en(hubp, true);
		}
	}
	return true;

}


void dcn10_verify_allow_pstate_change_high(struct dc *dc)
{
	static bool should_log_hw_state; /* prevent hw state log by default */

	if (!hubbub1_verify_allow_pstate_change_high(dc->res_pool->hubbub)) {
		if (should_log_hw_state) {
			dcn10_log_hw_state(dc, NULL);
		}
		BREAK_TO_DEBUGGER();
		if (dcn10_hw_wa_force_recovery(dc)) {
		/*check again*/
			if (!hubbub1_verify_allow_pstate_change_high(dc->res_pool->hubbub))
				BREAK_TO_DEBUGGER();
		}
	}
}

/* trigger HW to start disconnect plane from stream on the next vsync */
void hwss1_plane_atomic_disconnect(struct dc *dc, struct pipe_ctx *pipe_ctx)
{
	struct hubp *hubp = pipe_ctx->plane_res.hubp;
	int dpp_id = pipe_ctx->plane_res.dpp->inst;
	struct mpc *mpc = dc->res_pool->mpc;
	struct mpc_tree *mpc_tree_params;
	struct mpcc *mpcc_to_remove = NULL;
	struct output_pixel_processor *opp = pipe_ctx->stream_res.opp;

	mpc_tree_params = &(opp->mpc_tree_params);
	mpcc_to_remove = mpc->funcs->get_mpcc_for_dpp(mpc_tree_params, dpp_id);

	/*Already reset*/
	if (mpcc_to_remove == NULL)
		return;

	mpc->funcs->remove_mpcc(mpc, mpc_tree_params, mpcc_to_remove);
	if (opp != NULL)
		opp->mpcc_disconnect_pending[pipe_ctx->plane_res.mpcc_inst] = true;

	dc->optimized_required = true;

	if (hubp->funcs->hubp_disconnect)
		hubp->funcs->hubp_disconnect(hubp);

	if (dc->debug.sanity_checks)
		dcn10_verify_allow_pstate_change_high(dc);
}

static void plane_atomic_power_down(struct dc *dc, struct pipe_ctx *pipe_ctx)
{
	struct dce_hwseq *hws = dc->hwseq;
	struct dpp *dpp = pipe_ctx->plane_res.dpp;
	DC_LOGGER_INIT(dc->ctx->logger);

	if (REG(DC_IP_REQUEST_CNTL)) {
		REG_SET(DC_IP_REQUEST_CNTL, 0,
				IP_REQUEST_EN, 1);
		dpp_pg_control(hws, dpp->inst, false);
		hubp_pg_control(hws, pipe_ctx->plane_res.hubp->inst, false);
		dpp->funcs->dpp_reset(dpp);
		REG_SET(DC_IP_REQUEST_CNTL, 0,
				IP_REQUEST_EN, 0);
		DC_LOG_DEBUG(
				"Power gated front end %d\n", pipe_ctx->pipe_idx);
	}
}

/* disable HW used by plane.
 * note:  cannot disable until disconnect is complete
 */
static void plane_atomic_disable(struct dc *dc, struct pipe_ctx *pipe_ctx)
{
	struct hubp *hubp = pipe_ctx->plane_res.hubp;
	struct dpp *dpp = pipe_ctx->plane_res.dpp;
	int opp_id = hubp->opp_id;

	dc->hwss.wait_for_mpcc_disconnect(dc, dc->res_pool, pipe_ctx);

	hubp->funcs->hubp_clk_cntl(hubp, false);

	dpp->funcs->dpp_dppclk_control(dpp, false, false);

	if (opp_id != 0xf && pipe_ctx->stream_res.opp->mpc_tree_params.opp_list == NULL)
		pipe_ctx->stream_res.opp->funcs->opp_pipe_clock_control(
				pipe_ctx->stream_res.opp,
				false);

	hubp->power_gated = true;
	dc->optimized_required = false; /* We're powering off, no need to optimize */

	plane_atomic_power_down(dc, pipe_ctx);

	pipe_ctx->stream = NULL;
	memset(&pipe_ctx->stream_res, 0, sizeof(pipe_ctx->stream_res));
	memset(&pipe_ctx->plane_res, 0, sizeof(pipe_ctx->plane_res));
	pipe_ctx->top_pipe = NULL;
	pipe_ctx->bottom_pipe = NULL;
	pipe_ctx->plane_state = NULL;
}

static void dcn10_disable_plane(struct dc *dc, struct pipe_ctx *pipe_ctx)
{
	DC_LOGGER_INIT(dc->ctx->logger);

	if (!pipe_ctx->plane_res.hubp || pipe_ctx->plane_res.hubp->power_gated)
		return;

	plane_atomic_disable(dc, pipe_ctx);

	apply_DEGVIDCN10_253_wa(dc);

	DC_LOG_DC("Power down front end %d\n",
					pipe_ctx->pipe_idx);
}

static void dcn10_init_hw(struct dc *dc)
{
	int i;
	struct abm *abm = dc->res_pool->abm;
	struct dmcu *dmcu = dc->res_pool->dmcu;
	struct dce_hwseq *hws = dc->hwseq;
	struct dc_bios *dcb = dc->ctx->dc_bios;
	struct dc_state  *context = dc->current_state;

	if (IS_FPGA_MAXIMUS_DC(dc->ctx->dce_environment)) {
		REG_WRITE(REFCLK_CNTL, 0);
		REG_UPDATE(DCHUBBUB_GLOBAL_TIMER_CNTL, DCHUBBUB_GLOBAL_TIMER_ENABLE, 1);
		REG_WRITE(DIO_MEM_PWR_CTRL, 0);

		if (!dc->debug.disable_clock_gate) {
			/* enable all DCN clock gating */
			REG_WRITE(DCCG_GATE_DISABLE_CNTL, 0);

			REG_WRITE(DCCG_GATE_DISABLE_CNTL2, 0);

			REG_UPDATE(DCFCLK_CNTL, DCFCLK_GATE_DIS, 0);
		}

		enable_power_gating_plane(dc->hwseq, true);
	} else {

		if (!dcb->funcs->is_accelerated_mode(dcb)) {
			bool allow_self_fresh_force_enable =
					hububu1_is_allow_self_refresh_enabled(dc->res_pool->hubbub);

			bios_golden_init(dc);

			/* WA for making DF sleep when idle after resume from S0i3.
			 * DCHUBBUB_ARB_ALLOW_SELF_REFRESH_FORCE_ENABLE is set to 1 by
			 * command table, if DCHUBBUB_ARB_ALLOW_SELF_REFRESH_FORCE_ENABLE = 0
			 * before calling command table and it changed to 1 after,
			 * it should be set back to 0.
			 */
			if (allow_self_fresh_force_enable == false &&
					hububu1_is_allow_self_refresh_enabled(dc->res_pool->hubbub))
				hubbub1_disable_allow_self_refresh(dc->res_pool->hubbub);

			disable_vga(dc->hwseq);
		}

		for (i = 0; i < dc->link_count; i++) {
			/* Power up AND update implementation according to the
			 * required signal (which may be different from the
			 * default signal on connector).
			 */
			struct dc_link *link = dc->links[i];

			if (link->link_enc->connector.id == CONNECTOR_ID_EDP)
				dc->hwss.edp_power_control(link, true);

			link->link_enc->funcs->hw_init(link->link_enc);
		}
	}

	for (i = 0; i < dc->res_pool->pipe_count; i++) {
		struct timing_generator *tg = dc->res_pool->timing_generators[i];

		if (tg->funcs->is_tg_enabled(tg))
			tg->funcs->lock(tg);
	}

	/* Blank controller using driver code instead of
	 * command table.
	 */
	for (i = 0; i < dc->res_pool->pipe_count; i++) {
		struct timing_generator *tg = dc->res_pool->timing_generators[i];

		if (tg->funcs->is_tg_enabled(tg)) {
			tg->funcs->set_blank(tg, true);
			hwss_wait_for_blank_complete(tg);
		}
	}

	/* Reset all MPCC muxes */
	dc->res_pool->mpc->funcs->mpc_init(dc->res_pool->mpc);

	for (i = 0; i < dc->res_pool->timing_generator_count; i++) {
		struct timing_generator *tg = dc->res_pool->timing_generators[i];
		struct pipe_ctx *pipe_ctx = &context->res_ctx.pipe_ctx[i];
		struct hubp *hubp = dc->res_pool->hubps[i];
		struct dpp *dpp = dc->res_pool->dpps[i];

		pipe_ctx->stream_res.tg = tg;
		pipe_ctx->pipe_idx = i;

		pipe_ctx->plane_res.hubp = hubp;
		pipe_ctx->plane_res.dpp = dpp;
		pipe_ctx->plane_res.mpcc_inst = dpp->inst;
		hubp->mpcc_id = dpp->inst;
		hubp->opp_id = 0xf;
		hubp->power_gated = false;

		dc->res_pool->opps[i]->mpc_tree_params.opp_id = dc->res_pool->opps[i]->inst;
		dc->res_pool->opps[i]->mpc_tree_params.opp_list = NULL;
		dc->res_pool->opps[i]->mpcc_disconnect_pending[pipe_ctx->plane_res.mpcc_inst] = true;
		pipe_ctx->stream_res.opp = dc->res_pool->opps[i];

		hwss1_plane_atomic_disconnect(dc, pipe_ctx);
	}

	for (i = 0; i < dc->res_pool->pipe_count; i++) {
		struct timing_generator *tg = dc->res_pool->timing_generators[i];

		if (tg->funcs->is_tg_enabled(tg))
			tg->funcs->unlock(tg);
	}

	for (i = 0; i < dc->res_pool->pipe_count; i++) {
		struct timing_generator *tg = dc->res_pool->timing_generators[i];
		struct pipe_ctx *pipe_ctx = &context->res_ctx.pipe_ctx[i];

		dcn10_disable_plane(dc, pipe_ctx);

		pipe_ctx->stream_res.tg = NULL;
		pipe_ctx->plane_res.hubp = NULL;

		tg->funcs->tg_init(tg);
	}

	/* end of FPGA. Below if real ASIC */
	if (IS_FPGA_MAXIMUS_DC(dc->ctx->dce_environment))
		return;

	for (i = 0; i < dc->res_pool->audio_count; i++) {
		struct audio *audio = dc->res_pool->audios[i];

		audio->funcs->hw_init(audio);
	}

	if (abm != NULL) {
		abm->funcs->init_backlight(abm);
		abm->funcs->abm_init(abm);
	}

	if (dmcu != NULL)
		dmcu->funcs->dmcu_init(dmcu);

	/* power AFMT HDMI memory TODO: may move to dis/en output save power*/
	REG_WRITE(DIO_MEM_PWR_CTRL, 0);

	if (!dc->debug.disable_clock_gate) {
		/* enable all DCN clock gating */
		REG_WRITE(DCCG_GATE_DISABLE_CNTL, 0);

		REG_WRITE(DCCG_GATE_DISABLE_CNTL2, 0);

		REG_UPDATE(DCFCLK_CNTL, DCFCLK_GATE_DIS, 0);
	}

	enable_power_gating_plane(dc->hwseq, true);

	memset(&dc->res_pool->clk_mgr->clks, 0, sizeof(dc->res_pool->clk_mgr->clks));
}

static void reset_hw_ctx_wrap(
		struct dc *dc,
		struct dc_state *context)
{
	int i;

	/* Reset Back End*/
	for (i = dc->res_pool->pipe_count - 1; i >= 0 ; i--) {
		struct pipe_ctx *pipe_ctx_old =
			&dc->current_state->res_ctx.pipe_ctx[i];
		struct pipe_ctx *pipe_ctx = &context->res_ctx.pipe_ctx[i];

		if (!pipe_ctx_old->stream)
			continue;

		if (pipe_ctx_old->top_pipe)
			continue;

		if (!pipe_ctx->stream ||
				pipe_need_reprogram(pipe_ctx_old, pipe_ctx)) {
			struct clock_source *old_clk = pipe_ctx_old->clock_source;

			reset_back_end_for_pipe(dc, pipe_ctx_old, dc->current_state);
			if (old_clk)
				old_clk->funcs->cs_power_down(old_clk);
		}
	}

}

static bool patch_address_for_sbs_tb_stereo(
		struct pipe_ctx *pipe_ctx, PHYSICAL_ADDRESS_LOC *addr)
{
	struct dc_plane_state *plane_state = pipe_ctx->plane_state;
	bool sec_split = pipe_ctx->top_pipe &&
			pipe_ctx->top_pipe->plane_state == pipe_ctx->plane_state;
	if (sec_split && plane_state->address.type == PLN_ADDR_TYPE_GRPH_STEREO &&
		(pipe_ctx->stream->timing.timing_3d_format ==
		 TIMING_3D_FORMAT_SIDE_BY_SIDE ||
		 pipe_ctx->stream->timing.timing_3d_format ==
		 TIMING_3D_FORMAT_TOP_AND_BOTTOM)) {
		*addr = plane_state->address.grph_stereo.left_addr;
		plane_state->address.grph_stereo.left_addr =
		plane_state->address.grph_stereo.right_addr;
		return true;
	} else {
		if (pipe_ctx->stream->view_format != VIEW_3D_FORMAT_NONE &&
			plane_state->address.type != PLN_ADDR_TYPE_GRPH_STEREO) {
			plane_state->address.type = PLN_ADDR_TYPE_GRPH_STEREO;
			plane_state->address.grph_stereo.right_addr =
			plane_state->address.grph_stereo.left_addr;
		}
	}
	return false;
}



static void dcn10_update_plane_addr(const struct dc *dc, struct pipe_ctx *pipe_ctx)
{
	bool addr_patched = false;
	PHYSICAL_ADDRESS_LOC addr;
	struct dc_plane_state *plane_state = pipe_ctx->plane_state;

	if (plane_state == NULL)
		return;

	addr_patched = patch_address_for_sbs_tb_stereo(pipe_ctx, &addr);

	pipe_ctx->plane_res.hubp->funcs->hubp_program_surface_flip_and_addr(
			pipe_ctx->plane_res.hubp,
			&plane_state->address,
			plane_state->flip_immediate);

	plane_state->status.requested_address = plane_state->address;

	if (plane_state->flip_immediate)
		plane_state->status.current_address = plane_state->address;

	if (addr_patched)
		pipe_ctx->plane_state->address.grph_stereo.left_addr = addr;
}

static bool dcn10_set_input_transfer_func(struct pipe_ctx *pipe_ctx,
					  const struct dc_plane_state *plane_state)
{
	struct dpp *dpp_base = pipe_ctx->plane_res.dpp;
	const struct dc_transfer_func *tf = NULL;
	bool result = true;

	if (dpp_base == NULL)
		return false;

	if (plane_state->in_transfer_func)
		tf = plane_state->in_transfer_func;

	if (plane_state->gamma_correction &&
		!dpp_base->ctx->dc->debug.always_use_regamma
		&& !plane_state->gamma_correction->is_identity
			&& dce_use_lut(plane_state->format))
		dpp_base->funcs->dpp_program_input_lut(dpp_base, plane_state->gamma_correction);

	if (tf == NULL)
		dpp_base->funcs->dpp_set_degamma(dpp_base, IPP_DEGAMMA_MODE_BYPASS);
	else if (tf->type == TF_TYPE_PREDEFINED) {
		switch (tf->tf) {
		case TRANSFER_FUNCTION_SRGB:
			dpp_base->funcs->dpp_set_degamma(dpp_base, IPP_DEGAMMA_MODE_HW_sRGB);
			break;
		case TRANSFER_FUNCTION_BT709:
			dpp_base->funcs->dpp_set_degamma(dpp_base, IPP_DEGAMMA_MODE_HW_xvYCC);
			break;
		case TRANSFER_FUNCTION_LINEAR:
			dpp_base->funcs->dpp_set_degamma(dpp_base, IPP_DEGAMMA_MODE_BYPASS);
			break;
		case TRANSFER_FUNCTION_PQ:
		default:
			result = false;
			break;
		}
	} else if (tf->type == TF_TYPE_BYPASS) {
		dpp_base->funcs->dpp_set_degamma(dpp_base, IPP_DEGAMMA_MODE_BYPASS);
	} else {
		cm_helper_translate_curve_to_degamma_hw_format(tf,
					&dpp_base->degamma_params);
		dpp_base->funcs->dpp_program_degamma_pwl(dpp_base,
				&dpp_base->degamma_params);
		result = true;
	}

	return result;
}





static bool
dcn10_set_output_transfer_func(struct pipe_ctx *pipe_ctx,
			       const struct dc_stream_state *stream)
{
	struct dpp *dpp = pipe_ctx->plane_res.dpp;

	if (dpp == NULL)
		return false;

	dpp->regamma_params.hw_points_num = GAMMA_HW_POINTS_NUM;

	if (stream->out_transfer_func &&
	    stream->out_transfer_func->type == TF_TYPE_PREDEFINED &&
	    stream->out_transfer_func->tf == TRANSFER_FUNCTION_SRGB)
		dpp->funcs->dpp_program_regamma_pwl(dpp, NULL, OPP_REGAMMA_SRGB);

	/* dcn10_translate_regamma_to_hw_format takes 750us, only do it when full
	 * update.
	 */
	else if (cm_helper_translate_curve_to_hw_format(
			stream->out_transfer_func,
			&dpp->regamma_params, false)) {
		dpp->funcs->dpp_program_regamma_pwl(
				dpp,
				&dpp->regamma_params, OPP_REGAMMA_USER);
	} else
		dpp->funcs->dpp_program_regamma_pwl(dpp, NULL, OPP_REGAMMA_BYPASS);

	return true;
}

static void dcn10_pipe_control_lock(
	struct dc *dc,
	struct pipe_ctx *pipe,
	bool lock)
{
	/* use TG master update lock to lock everything on the TG
	 * therefore only top pipe need to lock
	 */
	if (pipe->top_pipe)
		return;

	if (dc->debug.sanity_checks)
		dcn10_verify_allow_pstate_change_high(dc);

	if (lock)
		pipe->stream_res.tg->funcs->lock(pipe->stream_res.tg);
	else
		pipe->stream_res.tg->funcs->unlock(pipe->stream_res.tg);

	if (dc->debug.sanity_checks)
		dcn10_verify_allow_pstate_change_high(dc);
}

static bool wait_for_reset_trigger_to_occur(
	struct dc_context *dc_ctx,
	struct timing_generator *tg)
{
	bool rc = false;

	/* To avoid endless loop we wait at most
	 * frames_to_wait_on_triggered_reset frames for the reset to occur. */
	const uint32_t frames_to_wait_on_triggered_reset = 10;
	int i;

	for (i = 0; i < frames_to_wait_on_triggered_reset; i++) {

		if (!tg->funcs->is_counter_moving(tg)) {
			DC_ERROR("TG counter is not moving!\n");
			break;
		}

		if (tg->funcs->did_triggered_reset_occur(tg)) {
			rc = true;
			/* usually occurs at i=1 */
			DC_SYNC_INFO("GSL: reset occurred at wait count: %d\n",
					i);
			break;
		}

		/* Wait for one frame. */
		tg->funcs->wait_for_state(tg, CRTC_STATE_VACTIVE);
		tg->funcs->wait_for_state(tg, CRTC_STATE_VBLANK);
	}

	if (false == rc)
		DC_ERROR("GSL: Timeout on reset trigger!\n");

	return rc;
}

static void dcn10_enable_timing_synchronization(
	struct dc *dc,
	int group_index,
	int group_size,
	struct pipe_ctx *grouped_pipes[])
{
	struct dc_context *dc_ctx = dc->ctx;
	int i;

	DC_SYNC_INFO("Setting up OTG reset trigger\n");

	for (i = 1; i < group_size; i++)
		grouped_pipes[i]->stream_res.tg->funcs->enable_reset_trigger(
				grouped_pipes[i]->stream_res.tg,
				grouped_pipes[0]->stream_res.tg->inst);

	DC_SYNC_INFO("Waiting for trigger\n");

	/* Need to get only check 1 pipe for having reset as all the others are
	 * synchronized. Look at last pipe programmed to reset.
	 */

	wait_for_reset_trigger_to_occur(dc_ctx, grouped_pipes[1]->stream_res.tg);
	for (i = 1; i < group_size; i++)
		grouped_pipes[i]->stream_res.tg->funcs->disable_reset_trigger(
				grouped_pipes[i]->stream_res.tg);

	DC_SYNC_INFO("Sync complete\n");
}

static void dcn10_enable_per_frame_crtc_position_reset(
	struct dc *dc,
	int group_size,
	struct pipe_ctx *grouped_pipes[])
{
	struct dc_context *dc_ctx = dc->ctx;
	int i;

	DC_SYNC_INFO("Setting up\n");
	for (i = 0; i < group_size; i++)
		if (grouped_pipes[i]->stream_res.tg->funcs->enable_crtc_reset)
			grouped_pipes[i]->stream_res.tg->funcs->enable_crtc_reset(
					grouped_pipes[i]->stream_res.tg,
					0,
					&grouped_pipes[i]->stream->triggered_crtc_reset);

	DC_SYNC_INFO("Waiting for trigger\n");

	for (i = 0; i < group_size; i++)
		wait_for_reset_trigger_to_occur(dc_ctx, grouped_pipes[i]->stream_res.tg);

	DC_SYNC_INFO("Multi-display sync is complete\n");
}

/*static void print_rq_dlg_ttu(
		struct dc *core_dc,
		struct pipe_ctx *pipe_ctx)
{
	DC_LOG_BANDWIDTH_CALCS(core_dc->ctx->logger,
			"\n============== DML TTU Output parameters [%d] ==============\n"
			"qos_level_low_wm: %d, \n"
			"qos_level_high_wm: %d, \n"
			"min_ttu_vblank: %d, \n"
			"qos_level_flip: %d, \n"
			"refcyc_per_req_delivery_l: %d, \n"
			"qos_level_fixed_l: %d, \n"
			"qos_ramp_disable_l: %d, \n"
			"refcyc_per_req_delivery_pre_l: %d, \n"
			"refcyc_per_req_delivery_c: %d, \n"
			"qos_level_fixed_c: %d, \n"
			"qos_ramp_disable_c: %d, \n"
			"refcyc_per_req_delivery_pre_c: %d\n"
			"=============================================================\n",
			pipe_ctx->pipe_idx,
			pipe_ctx->ttu_regs.qos_level_low_wm,
			pipe_ctx->ttu_regs.qos_level_high_wm,
			pipe_ctx->ttu_regs.min_ttu_vblank,
			pipe_ctx->ttu_regs.qos_level_flip,
			pipe_ctx->ttu_regs.refcyc_per_req_delivery_l,
			pipe_ctx->ttu_regs.qos_level_fixed_l,
			pipe_ctx->ttu_regs.qos_ramp_disable_l,
			pipe_ctx->ttu_regs.refcyc_per_req_delivery_pre_l,
			pipe_ctx->ttu_regs.refcyc_per_req_delivery_c,
			pipe_ctx->ttu_regs.qos_level_fixed_c,
			pipe_ctx->ttu_regs.qos_ramp_disable_c,
			pipe_ctx->ttu_regs.refcyc_per_req_delivery_pre_c
			);

	DC_LOG_BANDWIDTH_CALCS(core_dc->ctx->logger,
			"\n============== DML DLG Output parameters [%d] ==============\n"
			"refcyc_h_blank_end: %d, \n"
			"dlg_vblank_end: %d, \n"
			"min_dst_y_next_start: %d, \n"
			"refcyc_per_htotal: %d, \n"
			"refcyc_x_after_scaler: %d, \n"
			"dst_y_after_scaler: %d, \n"
			"dst_y_prefetch: %d, \n"
			"dst_y_per_vm_vblank: %d, \n"
			"dst_y_per_row_vblank: %d, \n"
			"ref_freq_to_pix_freq: %d, \n"
			"vratio_prefetch: %d, \n"
			"refcyc_per_pte_group_vblank_l: %d, \n"
			"refcyc_per_meta_chunk_vblank_l: %d, \n"
			"dst_y_per_pte_row_nom_l: %d, \n"
			"refcyc_per_pte_group_nom_l: %d, \n",
			pipe_ctx->pipe_idx,
			pipe_ctx->dlg_regs.refcyc_h_blank_end,
			pipe_ctx->dlg_regs.dlg_vblank_end,
			pipe_ctx->dlg_regs.min_dst_y_next_start,
			pipe_ctx->dlg_regs.refcyc_per_htotal,
			pipe_ctx->dlg_regs.refcyc_x_after_scaler,
			pipe_ctx->dlg_regs.dst_y_after_scaler,
			pipe_ctx->dlg_regs.dst_y_prefetch,
			pipe_ctx->dlg_regs.dst_y_per_vm_vblank,
			pipe_ctx->dlg_regs.dst_y_per_row_vblank,
			pipe_ctx->dlg_regs.ref_freq_to_pix_freq,
			pipe_ctx->dlg_regs.vratio_prefetch,
			pipe_ctx->dlg_regs.refcyc_per_pte_group_vblank_l,
			pipe_ctx->dlg_regs.refcyc_per_meta_chunk_vblank_l,
			pipe_ctx->dlg_regs.dst_y_per_pte_row_nom_l,
			pipe_ctx->dlg_regs.refcyc_per_pte_group_nom_l
			);

	DC_LOG_BANDWIDTH_CALCS(core_dc->ctx->logger,
			"\ndst_y_per_meta_row_nom_l: %d, \n"
			"refcyc_per_meta_chunk_nom_l: %d, \n"
			"refcyc_per_line_delivery_pre_l: %d, \n"
			"refcyc_per_line_delivery_l: %d, \n"
			"vratio_prefetch_c: %d, \n"
			"refcyc_per_pte_group_vblank_c: %d, \n"
			"refcyc_per_meta_chunk_vblank_c: %d, \n"
			"dst_y_per_pte_row_nom_c: %d, \n"
			"refcyc_per_pte_group_nom_c: %d, \n"
			"dst_y_per_meta_row_nom_c: %d, \n"
			"refcyc_per_meta_chunk_nom_c: %d, \n"
			"refcyc_per_line_delivery_pre_c: %d, \n"
			"refcyc_per_line_delivery_c: %d \n"
			"========================================================\n",
			pipe_ctx->dlg_regs.dst_y_per_meta_row_nom_l,
			pipe_ctx->dlg_regs.refcyc_per_meta_chunk_nom_l,
			pipe_ctx->dlg_regs.refcyc_per_line_delivery_pre_l,
			pipe_ctx->dlg_regs.refcyc_per_line_delivery_l,
			pipe_ctx->dlg_regs.vratio_prefetch_c,
			pipe_ctx->dlg_regs.refcyc_per_pte_group_vblank_c,
			pipe_ctx->dlg_regs.refcyc_per_meta_chunk_vblank_c,
			pipe_ctx->dlg_regs.dst_y_per_pte_row_nom_c,
			pipe_ctx->dlg_regs.refcyc_per_pte_group_nom_c,
			pipe_ctx->dlg_regs.dst_y_per_meta_row_nom_c,
			pipe_ctx->dlg_regs.refcyc_per_meta_chunk_nom_c,
			pipe_ctx->dlg_regs.refcyc_per_line_delivery_pre_c,
			pipe_ctx->dlg_regs.refcyc_per_line_delivery_c
			);

	DC_LOG_BANDWIDTH_CALCS(core_dc->ctx->logger,
			"\n============== DML RQ Output parameters [%d] ==============\n"
			"chunk_size: %d \n"
			"min_chunk_size: %d \n"
			"meta_chunk_size: %d \n"
			"min_meta_chunk_size: %d \n"
			"dpte_group_size: %d \n"
			"mpte_group_size: %d \n"
			"swath_height: %d \n"
			"pte_row_height_linear: %d \n"
			"========================================================\n",
			pipe_ctx->pipe_idx,
			pipe_ctx->rq_regs.rq_regs_l.chunk_size,
			pipe_ctx->rq_regs.rq_regs_l.min_chunk_size,
			pipe_ctx->rq_regs.rq_regs_l.meta_chunk_size,
			pipe_ctx->rq_regs.rq_regs_l.min_meta_chunk_size,
			pipe_ctx->rq_regs.rq_regs_l.dpte_group_size,
			pipe_ctx->rq_regs.rq_regs_l.mpte_group_size,
			pipe_ctx->rq_regs.rq_regs_l.swath_height,
			pipe_ctx->rq_regs.rq_regs_l.pte_row_height_linear
			);
}
*/

static void mmhub_read_vm_system_aperture_settings(struct dcn10_hubp *hubp1,
		struct vm_system_aperture_param *apt,
		struct dce_hwseq *hws)
{
	PHYSICAL_ADDRESS_LOC physical_page_number;
	uint32_t logical_addr_low;
	uint32_t logical_addr_high;

	REG_GET(MC_VM_SYSTEM_APERTURE_DEFAULT_ADDR_MSB,
			PHYSICAL_PAGE_NUMBER_MSB, &physical_page_number.high_part);
	REG_GET(MC_VM_SYSTEM_APERTURE_DEFAULT_ADDR_LSB,
			PHYSICAL_PAGE_NUMBER_LSB, &physical_page_number.low_part);

	REG_GET(MC_VM_SYSTEM_APERTURE_LOW_ADDR,
			LOGICAL_ADDR, &logical_addr_low);

	REG_GET(MC_VM_SYSTEM_APERTURE_HIGH_ADDR,
			LOGICAL_ADDR, &logical_addr_high);

	apt->sys_default.quad_part =  physical_page_number.quad_part << 12;
	apt->sys_low.quad_part =  (int64_t)logical_addr_low << 18;
	apt->sys_high.quad_part =  (int64_t)logical_addr_high << 18;
}

/* Temporary read settings, future will get values from kmd directly */
static void mmhub_read_vm_context0_settings(struct dcn10_hubp *hubp1,
		struct vm_context0_param *vm0,
		struct dce_hwseq *hws)
{
	PHYSICAL_ADDRESS_LOC fb_base;
	PHYSICAL_ADDRESS_LOC fb_offset;
	uint32_t fb_base_value;
	uint32_t fb_offset_value;

	REG_GET(DCHUBBUB_SDPIF_FB_BASE, SDPIF_FB_BASE, &fb_base_value);
	REG_GET(DCHUBBUB_SDPIF_FB_OFFSET, SDPIF_FB_OFFSET, &fb_offset_value);

	REG_GET(VM_CONTEXT0_PAGE_TABLE_BASE_ADDR_HI32,
			PAGE_DIRECTORY_ENTRY_HI32, &vm0->pte_base.high_part);
	REG_GET(VM_CONTEXT0_PAGE_TABLE_BASE_ADDR_LO32,
			PAGE_DIRECTORY_ENTRY_LO32, &vm0->pte_base.low_part);

	REG_GET(VM_CONTEXT0_PAGE_TABLE_START_ADDR_HI32,
			LOGICAL_PAGE_NUMBER_HI4, &vm0->pte_start.high_part);
	REG_GET(VM_CONTEXT0_PAGE_TABLE_START_ADDR_LO32,
			LOGICAL_PAGE_NUMBER_LO32, &vm0->pte_start.low_part);

	REG_GET(VM_CONTEXT0_PAGE_TABLE_END_ADDR_HI32,
			LOGICAL_PAGE_NUMBER_HI4, &vm0->pte_end.high_part);
	REG_GET(VM_CONTEXT0_PAGE_TABLE_END_ADDR_LO32,
			LOGICAL_PAGE_NUMBER_LO32, &vm0->pte_end.low_part);

	REG_GET(VM_L2_PROTECTION_FAULT_DEFAULT_ADDR_HI32,
			PHYSICAL_PAGE_ADDR_HI4, &vm0->fault_default.high_part);
	REG_GET(VM_L2_PROTECTION_FAULT_DEFAULT_ADDR_LO32,
			PHYSICAL_PAGE_ADDR_LO32, &vm0->fault_default.low_part);

	/*
	 * The values in VM_CONTEXT0_PAGE_TABLE_BASE_ADDR is in UMA space.
	 * Therefore we need to do
	 * DCN_VM_CONTEXT0_PAGE_TABLE_BASE_ADDR = VM_CONTEXT0_PAGE_TABLE_BASE_ADDR
	 * - DCHUBBUB_SDPIF_FB_OFFSET + DCHUBBUB_SDPIF_FB_BASE
	 */
	fb_base.quad_part = (uint64_t)fb_base_value << 24;
	fb_offset.quad_part = (uint64_t)fb_offset_value << 24;
	vm0->pte_base.quad_part += fb_base.quad_part;
	vm0->pte_base.quad_part -= fb_offset.quad_part;
}


void dcn10_program_pte_vm(struct dce_hwseq *hws, struct hubp *hubp)
{
	struct dcn10_hubp *hubp1 = TO_DCN10_HUBP(hubp);
	struct vm_system_aperture_param apt = { {{ 0 } } };
	struct vm_context0_param vm0 = { { { 0 } } };

	mmhub_read_vm_system_aperture_settings(hubp1, &apt, hws);
	mmhub_read_vm_context0_settings(hubp1, &vm0, hws);

	hubp->funcs->hubp_set_vm_system_aperture_settings(hubp, &apt);
	hubp->funcs->hubp_set_vm_context0_settings(hubp, &vm0);
}

static void dcn10_enable_plane(
	struct dc *dc,
	struct pipe_ctx *pipe_ctx,
	struct dc_state *context)
{
	struct dce_hwseq *hws = dc->hwseq;

	if (dc->debug.sanity_checks) {
		dcn10_verify_allow_pstate_change_high(dc);
	}

	undo_DEGVIDCN10_253_wa(dc);

	power_on_plane(dc->hwseq,
		pipe_ctx->plane_res.hubp->inst);

	/* enable DCFCLK current DCHUB */
	pipe_ctx->plane_res.hubp->funcs->hubp_clk_cntl(pipe_ctx->plane_res.hubp, true);

	/* make sure OPP_PIPE_CLOCK_EN = 1 */
	pipe_ctx->stream_res.opp->funcs->opp_pipe_clock_control(
			pipe_ctx->stream_res.opp,
			true);

/* TODO: enable/disable in dm as per update type.
	if (plane_state) {
		DC_LOG_DC(dc->ctx->logger,
				"Pipe:%d 0x%x: addr hi:0x%x, "
				"addr low:0x%x, "
				"src: %d, %d, %d,"
				" %d; dst: %d, %d, %d, %d;\n",
				pipe_ctx->pipe_idx,
				plane_state,
				plane_state->address.grph.addr.high_part,
				plane_state->address.grph.addr.low_part,
				plane_state->src_rect.x,
				plane_state->src_rect.y,
				plane_state->src_rect.width,
				plane_state->src_rect.height,
				plane_state->dst_rect.x,
				plane_state->dst_rect.y,
				plane_state->dst_rect.width,
				plane_state->dst_rect.height);

		DC_LOG_DC(dc->ctx->logger,
				"Pipe %d: width, height, x, y         format:%d\n"
				"viewport:%d, %d, %d, %d\n"
				"recout:  %d, %d, %d, %d\n",
				pipe_ctx->pipe_idx,
				plane_state->format,
				pipe_ctx->plane_res.scl_data.viewport.width,
				pipe_ctx->plane_res.scl_data.viewport.height,
				pipe_ctx->plane_res.scl_data.viewport.x,
				pipe_ctx->plane_res.scl_data.viewport.y,
				pipe_ctx->plane_res.scl_data.recout.width,
				pipe_ctx->plane_res.scl_data.recout.height,
				pipe_ctx->plane_res.scl_data.recout.x,
				pipe_ctx->plane_res.scl_data.recout.y);
		print_rq_dlg_ttu(dc, pipe_ctx);
	}
*/
	if (dc->config.gpu_vm_support)
		dcn10_program_pte_vm(hws, pipe_ctx->plane_res.hubp);

	if (dc->debug.sanity_checks) {
		dcn10_verify_allow_pstate_change_high(dc);
	}
}

static void program_gamut_remap(struct pipe_ctx *pipe_ctx)
{
	int i = 0;
	struct dpp_grph_csc_adjustment adjust;
	memset(&adjust, 0, sizeof(adjust));
	adjust.gamut_adjust_type = GRAPHICS_GAMUT_ADJUST_TYPE_BYPASS;


	if (pipe_ctx->stream->gamut_remap_matrix.enable_remap == true) {
		adjust.gamut_adjust_type = GRAPHICS_GAMUT_ADJUST_TYPE_SW;
		for (i = 0; i < CSC_TEMPERATURE_MATRIX_SIZE; i++)
			adjust.temperature_matrix[i] =
				pipe_ctx->stream->gamut_remap_matrix.matrix[i];
	}

	pipe_ctx->plane_res.dpp->funcs->dpp_set_gamut_remap(pipe_ctx->plane_res.dpp, &adjust);
}

static void dcn10_program_output_csc(struct dc *dc,
		struct pipe_ctx *pipe_ctx,
		enum dc_color_space colorspace,
		uint16_t *matrix,
		int opp_id)
{
	if (pipe_ctx->stream->csc_color_matrix.enable_adjustment == true) {
		if (pipe_ctx->plane_res.dpp->funcs->dpp_set_csc_adjustment != NULL)
			pipe_ctx->plane_res.dpp->funcs->dpp_set_csc_adjustment(pipe_ctx->plane_res.dpp, matrix);
	} else {
		if (pipe_ctx->plane_res.dpp->funcs->dpp_set_csc_default != NULL)
			pipe_ctx->plane_res.dpp->funcs->dpp_set_csc_default(pipe_ctx->plane_res.dpp, colorspace);
	}
}

bool is_lower_pipe_tree_visible(struct pipe_ctx *pipe_ctx)
{
	if (pipe_ctx->plane_state->visible)
		return true;
	if (pipe_ctx->bottom_pipe && is_lower_pipe_tree_visible(pipe_ctx->bottom_pipe))
		return true;
	return false;
}

bool is_upper_pipe_tree_visible(struct pipe_ctx *pipe_ctx)
{
	if (pipe_ctx->plane_state->visible)
		return true;
	if (pipe_ctx->top_pipe && is_upper_pipe_tree_visible(pipe_ctx->top_pipe))
		return true;
	return false;
}

bool is_pipe_tree_visible(struct pipe_ctx *pipe_ctx)
{
	if (pipe_ctx->plane_state->visible)
		return true;
	if (pipe_ctx->top_pipe && is_upper_pipe_tree_visible(pipe_ctx->top_pipe))
		return true;
	if (pipe_ctx->bottom_pipe && is_lower_pipe_tree_visible(pipe_ctx->bottom_pipe))
		return true;
	return false;
}

bool is_rgb_cspace(enum dc_color_space output_color_space)
{
	switch (output_color_space) {
	case COLOR_SPACE_SRGB:
	case COLOR_SPACE_SRGB_LIMITED:
	case COLOR_SPACE_2020_RGB_FULLRANGE:
	case COLOR_SPACE_2020_RGB_LIMITEDRANGE:
	case COLOR_SPACE_ADOBERGB:
		return true;
	case COLOR_SPACE_YCBCR601:
	case COLOR_SPACE_YCBCR709:
	case COLOR_SPACE_YCBCR601_LIMITED:
	case COLOR_SPACE_YCBCR709_LIMITED:
	case COLOR_SPACE_2020_YCBCR:
		return false;
	default:
		/* Add a case to switch */
		BREAK_TO_DEBUGGER();
		return false;
	}
}

void dcn10_get_surface_visual_confirm_color(
		const struct pipe_ctx *pipe_ctx,
		struct tg_color *color)
{
	uint32_t color_value = MAX_TG_COLOR_VALUE;

	switch (pipe_ctx->plane_res.scl_data.format) {
	case PIXEL_FORMAT_ARGB8888:
		/* set boarder color to red */
		color->color_r_cr = color_value;
		break;

	case PIXEL_FORMAT_ARGB2101010:
		/* set boarder color to blue */
		color->color_b_cb = color_value;
		break;
	case PIXEL_FORMAT_420BPP8:
		/* set boarder color to green */
		color->color_g_y = color_value;
		break;
	case PIXEL_FORMAT_420BPP10:
		/* set boarder color to yellow */
		color->color_g_y = color_value;
		color->color_r_cr = color_value;
		break;
	case PIXEL_FORMAT_FP16:
		/* set boarder color to white */
		color->color_r_cr = color_value;
		color->color_b_cb = color_value;
		color->color_g_y = color_value;
		break;
	default:
		break;
	}
}

void dcn10_get_hdr_visual_confirm_color(
		struct pipe_ctx *pipe_ctx,
		struct tg_color *color)
{
	uint32_t color_value = MAX_TG_COLOR_VALUE;

	// Determine the overscan color based on the top-most (desktop) plane's context
	struct pipe_ctx *top_pipe_ctx  = pipe_ctx;

	while (top_pipe_ctx->top_pipe != NULL)
		top_pipe_ctx = top_pipe_ctx->top_pipe;

	switch (top_pipe_ctx->plane_res.scl_data.format) {
	case PIXEL_FORMAT_ARGB2101010:
		if (top_pipe_ctx->stream->out_transfer_func->tf == TRANSFER_FUNCTION_UNITY) {
			/* HDR10, ARGB2101010 - set boarder color to red */
			color->color_r_cr = color_value;
		}
		break;
	case PIXEL_FORMAT_FP16:
		if (top_pipe_ctx->stream->out_transfer_func->tf == TRANSFER_FUNCTION_PQ) {
			/* HDR10, FP16 - set boarder color to blue */
			color->color_b_cb = color_value;
		} else if (top_pipe_ctx->stream->out_transfer_func->tf == TRANSFER_FUNCTION_GAMMA22) {
			/* FreeSync 2 HDR - set boarder color to green */
			color->color_g_y = color_value;
		}
		break;
	default:
		/* SDR - set boarder color to Gray */
		color->color_r_cr = color_value/2;
		color->color_b_cb = color_value/2;
		color->color_g_y = color_value/2;
		break;
	}
}

static uint16_t fixed_point_to_int_frac(
	struct fixed31_32 arg,
	uint8_t integer_bits,
	uint8_t fractional_bits)
{
	int32_t numerator;
	int32_t divisor = 1 << fractional_bits;

	uint16_t result;

	uint16_t d = (uint16_t)dc_fixpt_floor(
		dc_fixpt_abs(
			arg));

	if (d <= (uint16_t)(1 << integer_bits) - (1 / (uint16_t)divisor))
		numerator = (uint16_t)dc_fixpt_floor(
			dc_fixpt_mul_int(
				arg,
				divisor));
	else {
		numerator = dc_fixpt_floor(
			dc_fixpt_sub(
				dc_fixpt_from_int(
					1LL << integer_bits),
				dc_fixpt_recip(
					dc_fixpt_from_int(
						divisor))));
	}

	if (numerator >= 0)
		result = (uint16_t)numerator;
	else
		result = (uint16_t)(
		(1 << (integer_bits + fractional_bits + 1)) + numerator);

	if ((result != 0) && dc_fixpt_lt(
		arg, dc_fixpt_zero))
		result |= 1 << (integer_bits + fractional_bits);

	return result;
}

void build_prescale_params(struct  dc_bias_and_scale *bias_and_scale,
		const struct dc_plane_state *plane_state)
{
	if (plane_state->format >= SURFACE_PIXEL_FORMAT_VIDEO_BEGIN
			&& plane_state->format != SURFACE_PIXEL_FORMAT_INVALID
			&& plane_state->input_csc_color_matrix.enable_adjustment
			&& plane_state->coeff_reduction_factor.value != 0) {
		bias_and_scale->scale_blue = fixed_point_to_int_frac(
			dc_fixpt_mul(plane_state->coeff_reduction_factor,
					dc_fixpt_from_fraction(256, 255)),
				2,
				13);
		bias_and_scale->scale_red = bias_and_scale->scale_blue;
		bias_and_scale->scale_green = bias_and_scale->scale_blue;
	} else {
		bias_and_scale->scale_blue = 0x2000;
		bias_and_scale->scale_red = 0x2000;
		bias_and_scale->scale_green = 0x2000;
	}
}

static void update_dpp(struct dpp *dpp, struct dc_plane_state *plane_state)
{
	struct dc_bias_and_scale bns_params = {0};

	// program the input csc
	dpp->funcs->dpp_setup(dpp,
			plane_state->format,
			EXPANSION_MODE_ZERO,
			plane_state->input_csc_color_matrix,
			COLOR_SPACE_YCBCR601_LIMITED);

	//set scale and bias registers
	build_prescale_params(&bns_params, plane_state);
	if (dpp->funcs->dpp_program_bias_and_scale)
		dpp->funcs->dpp_program_bias_and_scale(dpp, &bns_params);
}

static void dcn10_update_mpcc(struct dc *dc, struct pipe_ctx *pipe_ctx)
{
	struct hubp *hubp = pipe_ctx->plane_res.hubp;
	struct mpcc_blnd_cfg blnd_cfg = {{0}};
	bool per_pixel_alpha = pipe_ctx->plane_state->per_pixel_alpha && pipe_ctx->bottom_pipe;
	int mpcc_id;
	struct mpcc *new_mpcc;
	struct mpc *mpc = dc->res_pool->mpc;
	struct mpc_tree *mpc_tree_params = &(pipe_ctx->stream_res.opp->mpc_tree_params);

	if (dc->debug.visual_confirm == VISUAL_CONFIRM_HDR) {
		dcn10_get_hdr_visual_confirm_color(
				pipe_ctx, &blnd_cfg.black_color);
	} else if (dc->debug.visual_confirm == VISUAL_CONFIRM_SURFACE) {
		dcn10_get_surface_visual_confirm_color(
				pipe_ctx, &blnd_cfg.black_color);
	} else {
		color_space_to_black_color(
				dc, pipe_ctx->stream->output_color_space,
				&blnd_cfg.black_color);
	}

	if (per_pixel_alpha)
		blnd_cfg.alpha_mode = MPCC_ALPHA_BLEND_MODE_PER_PIXEL_ALPHA;
	else
		blnd_cfg.alpha_mode = MPCC_ALPHA_BLEND_MODE_GLOBAL_ALPHA;

	blnd_cfg.overlap_only = false;
	blnd_cfg.global_gain = 0xff;

	if (pipe_ctx->plane_state->global_alpha)
		blnd_cfg.global_alpha = pipe_ctx->plane_state->global_alpha_value;
	else
		blnd_cfg.global_alpha = 0xff;

	/* DCN1.0 has output CM before MPC which seems to screw with
	 * pre-multiplied alpha.
	 */
	blnd_cfg.pre_multiplied_alpha = is_rgb_cspace(
			pipe_ctx->stream->output_color_space)
					&& per_pixel_alpha;


	/*
	 * TODO: remove hack
	 * Note: currently there is a bug in init_hw such that
	 * on resume from hibernate, BIOS sets up MPCC0, and
	 * we do mpcc_remove but the mpcc cannot go to idle
	 * after remove. This cause us to pick mpcc1 here,
	 * which causes a pstate hang for yet unknown reason.
	 */
	mpcc_id = hubp->inst;

	/* If there is no full update, don't need to touch MPC tree*/
	if (!pipe_ctx->plane_state->update_flags.bits.full_update) {
		mpc->funcs->update_blending(mpc, &blnd_cfg, mpcc_id);
		return;
	}

	/* check if this MPCC is already being used */
	new_mpcc = mpc->funcs->get_mpcc_for_dpp(mpc_tree_params, mpcc_id);
	/* remove MPCC if being used */
	if (new_mpcc != NULL)
		mpc->funcs->remove_mpcc(mpc, mpc_tree_params, new_mpcc);
	else
		if (dc->debug.sanity_checks)
			mpc->funcs->assert_mpcc_idle_before_connect(
					dc->res_pool->mpc, mpcc_id);

	/* Call MPC to insert new plane */
	new_mpcc = mpc->funcs->insert_plane(dc->res_pool->mpc,
			mpc_tree_params,
			&blnd_cfg,
			NULL,
			NULL,
			hubp->inst,
			mpcc_id);

	ASSERT(new_mpcc != NULL);

	hubp->opp_id = pipe_ctx->stream_res.opp->inst;
	hubp->mpcc_id = mpcc_id;
}

static void update_scaler(struct pipe_ctx *pipe_ctx)
{
	bool per_pixel_alpha =
			pipe_ctx->plane_state->per_pixel_alpha && pipe_ctx->bottom_pipe;

	pipe_ctx->plane_res.scl_data.lb_params.alpha_en = per_pixel_alpha;
	pipe_ctx->plane_res.scl_data.lb_params.depth = LB_PIXEL_DEPTH_30BPP;
	/* scaler configuration */
	pipe_ctx->plane_res.dpp->funcs->dpp_set_scaler(
			pipe_ctx->plane_res.dpp, &pipe_ctx->plane_res.scl_data);
}

void update_dchubp_dpp(
	struct dc *dc,
	struct pipe_ctx *pipe_ctx,
	struct dc_state *context)
{
	struct hubp *hubp = pipe_ctx->plane_res.hubp;
	struct dpp *dpp = pipe_ctx->plane_res.dpp;
	struct dc_plane_state *plane_state = pipe_ctx->plane_state;
	union plane_size size = plane_state->plane_size;
	unsigned int compat_level = 0;

	/* depends on DML calculation, DPP clock value may change dynamically */
	/* If request max dpp clk is lower than current dispclk, no need to
	 * divided by 2
	 */
	if (plane_state->update_flags.bits.full_update) {
		bool should_divided_by_2 = context->bw.dcn.clk.dppclk_khz <=
				dc->res_pool->clk_mgr->clks.dispclk_khz / 2;

		dpp->funcs->dpp_dppclk_control(
				dpp,
				should_divided_by_2,
				true);

		if (dc->res_pool->dccg)
			dc->res_pool->dccg->funcs->update_dpp_dto(
					dc->res_pool->dccg,
					dpp->inst,
					pipe_ctx->plane_res.bw.calc.dppclk_khz);
		else
			dc->res_pool->clk_mgr->clks.dppclk_khz = should_divided_by_2 ?
						dc->res_pool->clk_mgr->clks.dispclk_khz / 2 :
							dc->res_pool->clk_mgr->clks.dispclk_khz;
	}

	/* TODO: Need input parameter to tell current DCHUB pipe tie to which OTG
	 * VTG is within DCHUBBUB which is commond block share by each pipe HUBP.
	 * VTG is 1:1 mapping with OTG. Each pipe HUBP will select which VTG
	 */
	if (plane_state->update_flags.bits.full_update) {
		hubp->funcs->hubp_vtg_sel(hubp, pipe_ctx->stream_res.tg->inst);

		hubp->funcs->hubp_setup(
			hubp,
			&pipe_ctx->dlg_regs,
			&pipe_ctx->ttu_regs,
			&pipe_ctx->rq_regs,
			&pipe_ctx->pipe_dlg_param);
		hubp->funcs->hubp_setup_interdependent(
			hubp,
			&pipe_ctx->dlg_regs,
			&pipe_ctx->ttu_regs);
	}

	size.grph.surface_size = pipe_ctx->plane_res.scl_data.viewport;

	if (plane_state->update_flags.bits.full_update ||
		plane_state->update_flags.bits.bpp_change)
		update_dpp(dpp, plane_state);

	if (plane_state->update_flags.bits.full_update ||
		plane_state->update_flags.bits.per_pixel_alpha_change ||
		plane_state->update_flags.bits.global_alpha_change)
		dc->hwss.update_mpcc(dc, pipe_ctx);

	if (plane_state->update_flags.bits.full_update ||
		plane_state->update_flags.bits.per_pixel_alpha_change ||
		plane_state->update_flags.bits.global_alpha_change ||
		plane_state->update_flags.bits.scaling_change ||
		plane_state->update_flags.bits.position_change) {
		update_scaler(pipe_ctx);
	}

	if (plane_state->update_flags.bits.full_update ||
		plane_state->update_flags.bits.scaling_change ||
		plane_state->update_flags.bits.position_change) {
		hubp->funcs->mem_program_viewport(
			hubp,
			&pipe_ctx->plane_res.scl_data.viewport,
			&pipe_ctx->plane_res.scl_data.viewport_c);
	}

	if (pipe_ctx->stream->cursor_attributes.address.quad_part != 0) {
		dc->hwss.set_cursor_position(pipe_ctx);
		dc->hwss.set_cursor_attribute(pipe_ctx);
	}

	if (plane_state->update_flags.bits.full_update) {
		/*gamut remap*/
		program_gamut_remap(pipe_ctx);

		dc->hwss.program_output_csc(dc,
				pipe_ctx,
				pipe_ctx->stream->output_color_space,
				pipe_ctx->stream->csc_color_matrix.matrix,
				hubp->opp_id);
	}

	if (plane_state->update_flags.bits.full_update ||
		plane_state->update_flags.bits.pixel_format_change ||
		plane_state->update_flags.bits.horizontal_mirror_change ||
		plane_state->update_flags.bits.rotation_change ||
		plane_state->update_flags.bits.swizzle_change ||
		plane_state->update_flags.bits.dcc_change ||
		plane_state->update_flags.bits.bpp_change ||
		plane_state->update_flags.bits.scaling_change) {
		hubp->funcs->hubp_program_surface_config(
			hubp,
			plane_state->format,
			&plane_state->tiling_info,
			&size,
			plane_state->rotation,
			&plane_state->dcc,
			plane_state->horizontal_mirror,
			compat_level);
	}

	hubp->power_gated = false;

	dc->hwss.update_plane_addr(dc, pipe_ctx);

	if (is_pipe_tree_visible(pipe_ctx))
		hubp->funcs->set_blank(hubp, false);
}

static void dcn10_blank_pixel_data(
		struct dc *dc,
		struct pipe_ctx *pipe_ctx,
		bool blank)
{
	enum dc_color_space color_space;
	struct tg_color black_color = {0};
	struct stream_resource *stream_res = &pipe_ctx->stream_res;
	struct dc_stream_state *stream = pipe_ctx->stream;

	/* program otg blank color */
	color_space = stream->output_color_space;
	color_space_to_black_color(dc, color_space, &black_color);

	if (stream_res->tg->funcs->set_blank_color)
		stream_res->tg->funcs->set_blank_color(
				stream_res->tg,
				&black_color);

	if (!blank) {
		if (stream_res->tg->funcs->set_blank)
			stream_res->tg->funcs->set_blank(stream_res->tg, blank);
		if (stream_res->abm)
			stream_res->abm->funcs->set_abm_level(stream_res->abm, stream->abm_level);
	} else if (blank) {
		if (stream_res->abm)
			stream_res->abm->funcs->set_abm_immediate_disable(stream_res->abm);
		if (stream_res->tg->funcs->set_blank)
			stream_res->tg->funcs->set_blank(stream_res->tg, blank);
	}
}

void set_hdr_multiplier(struct pipe_ctx *pipe_ctx)
{
	struct fixed31_32 multiplier = dc_fixpt_from_fraction(
			pipe_ctx->plane_state->sdr_white_level, 80);
	uint32_t hw_mult = 0x1f000; // 1.0 default multiplier
	struct custom_float_format fmt;

	fmt.exponenta_bits = 6;
	fmt.mantissa_bits = 12;
	fmt.sign = true;

	if (pipe_ctx->plane_state->sdr_white_level > 80)
		convert_to_custom_float_format(multiplier, &fmt, &hw_mult);

	pipe_ctx->plane_res.dpp->funcs->dpp_set_hdr_multiplier(
			pipe_ctx->plane_res.dpp, hw_mult);
}

void dcn10_program_pipe(
		struct dc *dc,
		struct pipe_ctx *pipe_ctx,
		struct dc_state *context)
{
	if (pipe_ctx->plane_state->update_flags.bits.full_update)
		dcn10_enable_plane(dc, pipe_ctx, context);

	update_dchubp_dpp(dc, pipe_ctx, context);

	set_hdr_multiplier(pipe_ctx);

	if (pipe_ctx->plane_state->update_flags.bits.full_update ||
			pipe_ctx->plane_state->update_flags.bits.in_transfer_func_change ||
			pipe_ctx->plane_state->update_flags.bits.gamma_change)
		dc->hwss.set_input_transfer_func(pipe_ctx, pipe_ctx->plane_state);

	/* dcn10_translate_regamma_to_hw_format takes 750us to finish
	 * only do gamma programming for full update.
	 * TODO: This can be further optimized/cleaned up
	 * Always call this for now since it does memcmp inside before
	 * doing heavy calculation and programming
	 */
	if (pipe_ctx->plane_state->update_flags.bits.full_update)
		dc->hwss.set_output_transfer_func(pipe_ctx, pipe_ctx->stream);
}

static void program_all_pipe_in_tree(
		struct dc *dc,
		struct pipe_ctx *pipe_ctx,
		struct dc_state *context)
{
	if (pipe_ctx->top_pipe == NULL) {
		bool blank = !is_pipe_tree_visible(pipe_ctx);

		pipe_ctx->stream_res.tg->dlg_otg_param.vready_offset = pipe_ctx->pipe_dlg_param.vready_offset;
		pipe_ctx->stream_res.tg->dlg_otg_param.vstartup_start = pipe_ctx->pipe_dlg_param.vstartup_start;
		pipe_ctx->stream_res.tg->dlg_otg_param.vupdate_offset = pipe_ctx->pipe_dlg_param.vupdate_offset;
		pipe_ctx->stream_res.tg->dlg_otg_param.vupdate_width = pipe_ctx->pipe_dlg_param.vupdate_width;
		pipe_ctx->stream_res.tg->dlg_otg_param.signal =  pipe_ctx->stream->signal;

		pipe_ctx->stream_res.tg->funcs->program_global_sync(
				pipe_ctx->stream_res.tg);

		dc->hwss.blank_pixel_data(dc, pipe_ctx, blank);

	}

	if (pipe_ctx->plane_state != NULL) {
		dcn10_program_pipe(dc, pipe_ctx, context);
	}

	if (pipe_ctx->bottom_pipe != NULL && pipe_ctx->bottom_pipe != pipe_ctx) {
		program_all_pipe_in_tree(dc, pipe_ctx->bottom_pipe, context);
	}
}

struct pipe_ctx *find_top_pipe_for_stream(
		struct dc *dc,
		struct dc_state *context,
		const struct dc_stream_state *stream)
{
	int i;

	for (i = 0; i < dc->res_pool->pipe_count; i++) {
		struct pipe_ctx *pipe_ctx = &context->res_ctx.pipe_ctx[i];
		struct pipe_ctx *old_pipe_ctx =
				&dc->current_state->res_ctx.pipe_ctx[i];

		if (!pipe_ctx->plane_state && !old_pipe_ctx->plane_state)
			continue;

		if (pipe_ctx->stream != stream)
			continue;

		if (!pipe_ctx->top_pipe)
			return pipe_ctx;
	}
	return NULL;
}

static void dcn10_apply_ctx_for_surface(
		struct dc *dc,
		const struct dc_stream_state *stream,
		int num_planes,
		struct dc_state *context)
{
	int i;
	struct timing_generator *tg;
	bool removed_pipe[4] = { false };
	struct pipe_ctx *top_pipe_to_program =
			find_top_pipe_for_stream(dc, context, stream);
	DC_LOGGER_INIT(dc->ctx->logger);

	if (!top_pipe_to_program)
		return;

	tg = top_pipe_to_program->stream_res.tg;

	dcn10_pipe_control_lock(dc, top_pipe_to_program, true);

	if (num_planes == 0) {
		/* OTG blank before remove all front end */
		dc->hwss.blank_pixel_data(dc, top_pipe_to_program, true);
	}

	/* Disconnect unused mpcc */
	for (i = 0; i < dc->res_pool->pipe_count; i++) {
		struct pipe_ctx *pipe_ctx = &context->res_ctx.pipe_ctx[i];
		struct pipe_ctx *old_pipe_ctx =
				&dc->current_state->res_ctx.pipe_ctx[i];
		/*
		 * Powergate reused pipes that are not powergated
		 * fairly hacky right now, using opp_id as indicator
		 * TODO: After move dc_post to dc_update, this will
		 * be removed.
		 */
		if (pipe_ctx->plane_state && !old_pipe_ctx->plane_state) {
			if (old_pipe_ctx->stream_res.tg == tg &&
				old_pipe_ctx->plane_res.hubp &&
				old_pipe_ctx->plane_res.hubp->opp_id != 0xf) {
				dcn10_disable_plane(dc, old_pipe_ctx);
				/*
				 * power down fe will unlock when calling reset, need
				 * to lock it back here. Messy, need rework.
				 */
				pipe_ctx->stream_res.tg->funcs->lock(pipe_ctx->stream_res.tg);
			}
		}

		if (!pipe_ctx->plane_state &&
			old_pipe_ctx->plane_state &&
			old_pipe_ctx->stream_res.tg == tg) {

			dc->hwss.plane_atomic_disconnect(dc, old_pipe_ctx);
			removed_pipe[i] = true;

			DC_LOG_DC("Reset mpcc for pipe %d\n",
					old_pipe_ctx->pipe_idx);
		}
	}

	if (num_planes > 0)
		program_all_pipe_in_tree(dc, top_pipe_to_program, context);

	dcn10_pipe_control_lock(dc, top_pipe_to_program, false);

	if (top_pipe_to_program->plane_state &&
			top_pipe_to_program->plane_state->update_flags.bits.full_update)
		for (i = 0; i < dc->res_pool->pipe_count; i++) {
			struct pipe_ctx *pipe_ctx = &context->res_ctx.pipe_ctx[i];

			/* Skip inactive pipes and ones already updated */
			if (!pipe_ctx->stream || pipe_ctx->stream == stream)
				continue;

			pipe_ctx->stream_res.tg->funcs->lock(pipe_ctx->stream_res.tg);

			pipe_ctx->plane_res.hubp->funcs->hubp_setup_interdependent(
				pipe_ctx->plane_res.hubp,
				&pipe_ctx->dlg_regs,
				&pipe_ctx->ttu_regs);
		}

	for (i = 0; i < dc->res_pool->pipe_count; i++) {
		struct pipe_ctx *pipe_ctx = &context->res_ctx.pipe_ctx[i];

		if (!pipe_ctx->stream || pipe_ctx->stream == stream)
			continue;

		dcn10_pipe_control_lock(dc, pipe_ctx, false);
	}

	if (num_planes == 0)
		false_optc_underflow_wa(dc, stream, tg);

	for (i = 0; i < dc->res_pool->pipe_count; i++)
		if (removed_pipe[i])
			dcn10_disable_plane(dc, &dc->current_state->res_ctx.pipe_ctx[i]);

	if (dc->hwseq->wa.DEGVIDCN10_254)
		hubbub1_wm_change_req_wa(dc->res_pool->hubbub);
}

static void dcn10_prepare_bandwidth(
		struct dc *dc,
		struct dc_state *context)
{
	if (dc->debug.sanity_checks)
		dcn10_verify_allow_pstate_change_high(dc);

	if (!IS_FPGA_MAXIMUS_DC(dc->ctx->dce_environment)) {
		if (context->stream_count == 0)
			context->bw.dcn.clk.phyclk_khz = 0;

		dc->res_pool->clk_mgr->funcs->update_clocks(
				dc->res_pool->clk_mgr,
				context,
				false);
	}
<<<<<<< HEAD

	hubbub1_program_watermarks(dc->res_pool->hubbub,
			&context->bw.dcn.watermarks,
			dc->res_pool->ref_clock_inKhz / 1000,
			true);

	if (dc->debug.pplib_wm_report_mode == WM_REPORT_OVERRIDE)
		dcn_bw_notify_pplib_of_wm_ranges(dc);

	if (dc->debug.sanity_checks)
		dcn10_verify_allow_pstate_change_high(dc);
}

static void dcn10_optimize_bandwidth(
		struct dc *dc,
		struct dc_state *context)
{
	if (dc->debug.sanity_checks)
		dcn10_verify_allow_pstate_change_high(dc);

	if (!IS_FPGA_MAXIMUS_DC(dc->ctx->dce_environment)) {
		if (context->stream_count == 0)
			context->bw.dcn.clk.phyclk_khz = 0;

=======

	hubbub1_program_watermarks(dc->res_pool->hubbub,
			&context->bw.dcn.watermarks,
			dc->res_pool->ref_clock_inKhz / 1000,
			true);

	if (dc->debug.pplib_wm_report_mode == WM_REPORT_OVERRIDE)
		dcn_bw_notify_pplib_of_wm_ranges(dc);

	if (dc->debug.sanity_checks)
		dcn10_verify_allow_pstate_change_high(dc);
}

static void dcn10_optimize_bandwidth(
		struct dc *dc,
		struct dc_state *context)
{
	if (dc->debug.sanity_checks)
		dcn10_verify_allow_pstate_change_high(dc);

	if (!IS_FPGA_MAXIMUS_DC(dc->ctx->dce_environment)) {
		if (context->stream_count == 0)
			context->bw.dcn.clk.phyclk_khz = 0;

>>>>>>> 19530313
		dc->res_pool->clk_mgr->funcs->update_clocks(
				dc->res_pool->clk_mgr,
				context,
				true);
	}

	hubbub1_program_watermarks(dc->res_pool->hubbub,
			&context->bw.dcn.watermarks,
			dc->res_pool->ref_clock_inKhz / 1000,
			true);

	if (dc->debug.pplib_wm_report_mode == WM_REPORT_OVERRIDE)
		dcn_bw_notify_pplib_of_wm_ranges(dc);

	if (dc->debug.sanity_checks)
		dcn10_verify_allow_pstate_change_high(dc);
}

static void set_drr(struct pipe_ctx **pipe_ctx,
		int num_pipes, int vmin, int vmax)
{
	int i = 0;
	struct drr_params params = {0};
	// DRR should set trigger event to monitor surface update event
	unsigned int event_triggers = 0x80;

	params.vertical_total_max = vmax;
	params.vertical_total_min = vmin;

	/* TODO: If multiple pipes are to be supported, you need
	 * some GSL stuff. Static screen triggers may be programmed differently
	 * as well.
	 */
	for (i = 0; i < num_pipes; i++) {
		pipe_ctx[i]->stream_res.tg->funcs->set_drr(
			pipe_ctx[i]->stream_res.tg, &params);
		if (vmax != 0 && vmin != 0)
			pipe_ctx[i]->stream_res.tg->funcs->set_static_screen_control(
					pipe_ctx[i]->stream_res.tg,
					event_triggers);
	}
}

static void get_position(struct pipe_ctx **pipe_ctx,
		int num_pipes,
		struct crtc_position *position)
{
	int i = 0;

	/* TODO: handle pipes > 1
	 */
	for (i = 0; i < num_pipes; i++)
		pipe_ctx[i]->stream_res.tg->funcs->get_position(pipe_ctx[i]->stream_res.tg, position);
}

static void set_static_screen_control(struct pipe_ctx **pipe_ctx,
		int num_pipes, const struct dc_static_screen_events *events)
{
	unsigned int i;
	unsigned int value = 0;

	if (events->surface_update)
		value |= 0x80;
	if (events->cursor_update)
		value |= 0x2;
	if (events->force_trigger)
		value |= 0x1;

	for (i = 0; i < num_pipes; i++)
		pipe_ctx[i]->stream_res.tg->funcs->
			set_static_screen_control(pipe_ctx[i]->stream_res.tg, value);
}

static void dcn10_config_stereo_parameters(
		struct dc_stream_state *stream, struct crtc_stereo_flags *flags)
{
	enum view_3d_format view_format = stream->view_format;
	enum dc_timing_3d_format timing_3d_format =\
			stream->timing.timing_3d_format;
	bool non_stereo_timing = false;

	if (timing_3d_format == TIMING_3D_FORMAT_NONE ||
		timing_3d_format == TIMING_3D_FORMAT_SIDE_BY_SIDE ||
		timing_3d_format == TIMING_3D_FORMAT_TOP_AND_BOTTOM)
		non_stereo_timing = true;

	if (non_stereo_timing == false &&
		view_format == VIEW_3D_FORMAT_FRAME_SEQUENTIAL) {

		flags->PROGRAM_STEREO         = 1;
		flags->PROGRAM_POLARITY       = 1;
		if (timing_3d_format == TIMING_3D_FORMAT_INBAND_FA ||
			timing_3d_format == TIMING_3D_FORMAT_DP_HDMI_INBAND_FA ||
			timing_3d_format == TIMING_3D_FORMAT_SIDEBAND_FA) {
			enum display_dongle_type dongle = \
					stream->sink->link->ddc->dongle_type;
			if (dongle == DISPLAY_DONGLE_DP_VGA_CONVERTER ||
				dongle == DISPLAY_DONGLE_DP_DVI_CONVERTER ||
				dongle == DISPLAY_DONGLE_DP_HDMI_CONVERTER)
				flags->DISABLE_STEREO_DP_SYNC = 1;
		}
		flags->RIGHT_EYE_POLARITY =\
				stream->timing.flags.RIGHT_EYE_3D_POLARITY;
		if (timing_3d_format == TIMING_3D_FORMAT_HW_FRAME_PACKING)
			flags->FRAME_PACKED = 1;
	}

	return;
}

static void dcn10_setup_stereo(struct pipe_ctx *pipe_ctx, struct dc *dc)
{
	struct crtc_stereo_flags flags = { 0 };
	struct dc_stream_state *stream = pipe_ctx->stream;

	dcn10_config_stereo_parameters(stream, &flags);

	pipe_ctx->stream_res.opp->funcs->opp_program_stereo(
		pipe_ctx->stream_res.opp,
		flags.PROGRAM_STEREO == 1 ? true:false,
		&stream->timing);

	pipe_ctx->stream_res.tg->funcs->program_stereo(
		pipe_ctx->stream_res.tg,
		&stream->timing,
		&flags);

	return;
}

static struct hubp *get_hubp_by_inst(struct resource_pool *res_pool, int mpcc_inst)
{
	int i;

	for (i = 0; i < res_pool->pipe_count; i++) {
		if (res_pool->hubps[i]->inst == mpcc_inst)
			return res_pool->hubps[i];
	}
	ASSERT(false);
	return NULL;
}

static void dcn10_wait_for_mpcc_disconnect(
		struct dc *dc,
		struct resource_pool *res_pool,
		struct pipe_ctx *pipe_ctx)
{
	int mpcc_inst;

	if (dc->debug.sanity_checks) {
		dcn10_verify_allow_pstate_change_high(dc);
	}

	if (!pipe_ctx->stream_res.opp)
		return;

	for (mpcc_inst = 0; mpcc_inst < MAX_PIPES; mpcc_inst++) {
		if (pipe_ctx->stream_res.opp->mpcc_disconnect_pending[mpcc_inst]) {
			struct hubp *hubp = get_hubp_by_inst(res_pool, mpcc_inst);

			res_pool->mpc->funcs->wait_for_idle(res_pool->mpc, mpcc_inst);
			pipe_ctx->stream_res.opp->mpcc_disconnect_pending[mpcc_inst] = false;
			hubp->funcs->set_blank(hubp, true);
			/*DC_LOG_ERROR(dc->ctx->logger,
					"[debug_mpo: wait_for_mpcc finished waiting on mpcc %d]\n",
					i);*/
		}
	}

	if (dc->debug.sanity_checks) {
		dcn10_verify_allow_pstate_change_high(dc);
	}

}

static bool dcn10_dummy_display_power_gating(
	struct dc *dc,
	uint8_t controller_id,
	struct dc_bios *dcb,
	enum pipe_gating_control power_gating)
{
	return true;
}

static void dcn10_update_pending_status(struct pipe_ctx *pipe_ctx)
{
	struct dc_plane_state *plane_state = pipe_ctx->plane_state;
	struct timing_generator *tg = pipe_ctx->stream_res.tg;
	bool flip_pending;

	if (plane_state == NULL)
		return;

	flip_pending = pipe_ctx->plane_res.hubp->funcs->hubp_is_flip_pending(
					pipe_ctx->plane_res.hubp);

	plane_state->status.is_flip_pending = flip_pending;

	if (!flip_pending)
		plane_state->status.current_address = plane_state->status.requested_address;

	if (plane_state->status.current_address.type == PLN_ADDR_TYPE_GRPH_STEREO &&
			tg->funcs->is_stereo_left_eye) {
		plane_state->status.is_right_eye =
				!tg->funcs->is_stereo_left_eye(pipe_ctx->stream_res.tg);
	}
}

static void dcn10_update_dchub(struct dce_hwseq *hws, struct dchub_init_data *dh_data)
{
	if (hws->ctx->dc->res_pool->hubbub != NULL) {
		struct hubp *hubp = hws->ctx->dc->res_pool->hubps[0];

		if (hubp->funcs->hubp_update_dchub)
			hubp->funcs->hubp_update_dchub(hubp, dh_data);
		else
			hubbub1_update_dchub(hws->ctx->dc->res_pool->hubbub, dh_data);
	}
}

static void dcn10_set_cursor_position(struct pipe_ctx *pipe_ctx)
{
	struct dc_cursor_position pos_cpy = pipe_ctx->stream->cursor_position;
	struct hubp *hubp = pipe_ctx->plane_res.hubp;
	struct dpp *dpp = pipe_ctx->plane_res.dpp;
	struct dc_cursor_mi_param param = {
		.pixel_clk_khz = pipe_ctx->stream->timing.pix_clk_khz,
		.ref_clk_khz = pipe_ctx->stream->ctx->dc->res_pool->ref_clock_inKhz,
		.viewport = pipe_ctx->plane_res.scl_data.viewport,
		.h_scale_ratio = pipe_ctx->plane_res.scl_data.ratios.horz,
		.v_scale_ratio = pipe_ctx->plane_res.scl_data.ratios.vert,
		.rotation = pipe_ctx->plane_state->rotation,
		.mirror = pipe_ctx->plane_state->horizontal_mirror
	};

	pos_cpy.x -= pipe_ctx->plane_state->dst_rect.x;
	pos_cpy.y -= pipe_ctx->plane_state->dst_rect.y;

	if (pipe_ctx->plane_state->address.type
			== PLN_ADDR_TYPE_VIDEO_PROGRESSIVE)
		pos_cpy.enable = false;

	hubp->funcs->set_cursor_position(hubp, &pos_cpy, &param);
	dpp->funcs->set_cursor_position(dpp, &pos_cpy, &param, hubp->curs_attr.width, hubp->curs_attr.height);
}

static void dcn10_set_cursor_attribute(struct pipe_ctx *pipe_ctx)
{
	struct dc_cursor_attributes *attributes = &pipe_ctx->stream->cursor_attributes;

	pipe_ctx->plane_res.hubp->funcs->set_cursor_attributes(
			pipe_ctx->plane_res.hubp, attributes);
	pipe_ctx->plane_res.dpp->funcs->set_cursor_attributes(
		pipe_ctx->plane_res.dpp, attributes->color_format);
}

static void dcn10_set_cursor_sdr_white_level(struct pipe_ctx *pipe_ctx)
{
	uint32_t sdr_white_level = pipe_ctx->stream->cursor_attributes.sdr_white_level;
	struct fixed31_32 multiplier;
	struct dpp_cursor_attributes opt_attr = { 0 };
	uint32_t hw_scale = 0x3c00; // 1.0 default multiplier
	struct custom_float_format fmt;

	if (!pipe_ctx->plane_res.dpp->funcs->set_optional_cursor_attributes)
		return;

	fmt.exponenta_bits = 5;
	fmt.mantissa_bits = 10;
	fmt.sign = true;

	if (sdr_white_level > 80) {
		multiplier = dc_fixpt_from_fraction(sdr_white_level, 80);
		convert_to_custom_float_format(multiplier, &fmt, &hw_scale);
	}

	opt_attr.scale = hw_scale;
	opt_attr.bias = 0;

	pipe_ctx->plane_res.dpp->funcs->set_optional_cursor_attributes(
			pipe_ctx->plane_res.dpp, &opt_attr);
}

static const struct hw_sequencer_funcs dcn10_funcs = {
	.program_gamut_remap = program_gamut_remap,
	.init_hw = dcn10_init_hw,
	.apply_ctx_to_hw = dce110_apply_ctx_to_hw,
	.apply_ctx_for_surface = dcn10_apply_ctx_for_surface,
	.update_plane_addr = dcn10_update_plane_addr,
	.plane_atomic_disconnect = hwss1_plane_atomic_disconnect,
	.update_dchub = dcn10_update_dchub,
	.update_mpcc = dcn10_update_mpcc,
	.update_pending_status = dcn10_update_pending_status,
	.set_input_transfer_func = dcn10_set_input_transfer_func,
	.set_output_transfer_func = dcn10_set_output_transfer_func,
	.program_output_csc = dcn10_program_output_csc,
	.power_down = dce110_power_down,
	.enable_accelerated_mode = dce110_enable_accelerated_mode,
	.enable_timing_synchronization = dcn10_enable_timing_synchronization,
	.enable_per_frame_crtc_position_reset = dcn10_enable_per_frame_crtc_position_reset,
	.update_info_frame = dce110_update_info_frame,
	.enable_stream = dce110_enable_stream,
	.disable_stream = dce110_disable_stream,
	.unblank_stream = dce110_unblank_stream,
	.blank_stream = dce110_blank_stream,
	.enable_audio_stream = dce110_enable_audio_stream,
	.disable_audio_stream = dce110_disable_audio_stream,
	.enable_display_power_gating = dcn10_dummy_display_power_gating,
	.disable_plane = dcn10_disable_plane,
	.blank_pixel_data = dcn10_blank_pixel_data,
	.pipe_control_lock = dcn10_pipe_control_lock,
	.prepare_bandwidth = dcn10_prepare_bandwidth,
	.optimize_bandwidth = dcn10_optimize_bandwidth,
	.reset_hw_ctx_wrap = reset_hw_ctx_wrap,
	.enable_stream_timing = dcn10_enable_stream_timing,
	.set_drr = set_drr,
	.get_position = get_position,
	.set_static_screen_control = set_static_screen_control,
	.setup_stereo = dcn10_setup_stereo,
	.set_avmute = dce110_set_avmute,
	.log_hw_state = dcn10_log_hw_state,
	.get_hw_state = dcn10_get_hw_state,
	.clear_status_bits = dcn10_clear_status_bits,
	.wait_for_mpcc_disconnect = dcn10_wait_for_mpcc_disconnect,
	.edp_backlight_control = hwss_edp_backlight_control,
	.edp_power_control = hwss_edp_power_control,
	.edp_wait_for_hpd_ready = hwss_edp_wait_for_hpd_ready,
	.set_cursor_position = dcn10_set_cursor_position,
	.set_cursor_attribute = dcn10_set_cursor_attribute,
	.set_cursor_sdr_white_level = dcn10_set_cursor_sdr_white_level
};


void dcn10_hw_sequencer_construct(struct dc *dc)
{
	dc->hwss = dcn10_funcs;
}
<|MERGE_RESOLUTION|>--- conflicted
+++ resolved
@@ -2395,7 +2395,6 @@
 				context,
 				false);
 	}
-<<<<<<< HEAD
 
 	hubbub1_program_watermarks(dc->res_pool->hubbub,
 			&context->bw.dcn.watermarks,
@@ -2420,32 +2419,6 @@
 		if (context->stream_count == 0)
 			context->bw.dcn.clk.phyclk_khz = 0;
 
-=======
-
-	hubbub1_program_watermarks(dc->res_pool->hubbub,
-			&context->bw.dcn.watermarks,
-			dc->res_pool->ref_clock_inKhz / 1000,
-			true);
-
-	if (dc->debug.pplib_wm_report_mode == WM_REPORT_OVERRIDE)
-		dcn_bw_notify_pplib_of_wm_ranges(dc);
-
-	if (dc->debug.sanity_checks)
-		dcn10_verify_allow_pstate_change_high(dc);
-}
-
-static void dcn10_optimize_bandwidth(
-		struct dc *dc,
-		struct dc_state *context)
-{
-	if (dc->debug.sanity_checks)
-		dcn10_verify_allow_pstate_change_high(dc);
-
-	if (!IS_FPGA_MAXIMUS_DC(dc->ctx->dce_environment)) {
-		if (context->stream_count == 0)
-			context->bw.dcn.clk.phyclk_khz = 0;
-
->>>>>>> 19530313
 		dc->res_pool->clk_mgr->funcs->update_clocks(
 				dc->res_pool->clk_mgr,
 				context,
