/*
 * Copyright 2016 Advanced Micro Devices, Inc.
 *
 * Permission is hereby granted, free of charge, to any person obtaining a
 * copy of this software and associated documentation files (the "Software"),
 * to deal in the Software without restriction, including without limitation
 * the rights to use, copy, modify, merge, publish, distribute, sublicense,
 * and/or sell copies of the Software, and to permit persons to whom the
 * Software is furnished to do so, subject to the following conditions:
 *
 * The above copyright notice and this permission notice shall be included in
 * all copies or substantial portions of the Software.
 *
 * THE SOFTWARE IS PROVIDED "AS IS", WITHOUT WARRANTY OF ANY KIND, EXPRESS OR
 * IMPLIED, INCLUDING BUT NOT LIMITED TO THE WARRANTIES OF MERCHANTABILITY,
 * FITNESS FOR A PARTICULAR PURPOSE AND NONINFRINGEMENT.  IN NO EVENT SHALL
 * THE COPYRIGHT HOLDER(S) OR AUTHOR(S) BE LIABLE FOR ANY CLAIM, DAMAGES OR
 * OTHER LIABILITY, WHETHER IN AN ACTION OF CONTRACT, TORT OR OTHERWISE,
 * ARISING FROM, OUT OF OR IN CONNECTION WITH THE SOFTWARE OR THE USE OR
 * OTHER DEALINGS IN THE SOFTWARE.
 *
 * Authors: AMD
 *
 */

#include <linux/delay.h>
#include "dm_services.h"
#include "basics/dc_common.h"
#include "core_types.h"
#include "resource.h"
#include "custom_float.h"
#include "dcn10_hw_sequencer.h"
#include "dcn10_hw_sequencer_debug.h"
#include "dce/dce_hwseq.h"
#include "abm.h"
#include "dmcu.h"
#include "dcn10_optc.h"
#include "dcn10_dpp.h"
#include "dcn10_mpc.h"
#include "timing_generator.h"
#include "opp.h"
#include "ipp.h"
#include "mpc.h"
#include "reg_helper.h"
#include "dcn10_hubp.h"
#include "dcn10_hubbub.h"
#include "dcn10_cm_common.h"
#include "dc_link_dp.h"
#include "dccg.h"
#include "clk_mgr.h"
#include "link_hwss.h"
#include "dpcd_defs.h"
#include "dsc.h"
#include "dce/dmub_hw_lock_mgr.h"
#include "dc_trace.h"
#include "dce/dmub_outbox.h"
#include "inc/dc_link_dp.h"
#include "inc/link_dpcd.h"

#define DC_LOGGER_INIT(logger)

#define CTX \
	hws->ctx
#define REG(reg)\
	hws->regs->reg

#undef FN
#define FN(reg_name, field_name) \
	hws->shifts->field_name, hws->masks->field_name

/*print is 17 wide, first two characters are spaces*/
#define DTN_INFO_MICRO_SEC(ref_cycle) \
	print_microsec(dc_ctx, log_ctx, ref_cycle)

#define GAMMA_HW_POINTS_NUM 256

#define PGFSM_POWER_ON 0
#define PGFSM_POWER_OFF 2

void print_microsec(struct dc_context *dc_ctx,
	struct dc_log_buffer_ctx *log_ctx,
	uint32_t ref_cycle)
{
	const uint32_t ref_clk_mhz = dc_ctx->dc->res_pool->ref_clocks.dchub_ref_clock_inKhz / 1000;
	static const unsigned int frac = 1000;
	uint32_t us_x10 = (ref_cycle * frac) / ref_clk_mhz;

	DTN_INFO("  %11d.%03d",
			us_x10 / frac,
			us_x10 % frac);
}

void dcn10_lock_all_pipes(struct dc *dc,
	struct dc_state *context,
	bool lock)
{
	struct pipe_ctx *pipe_ctx;
	struct timing_generator *tg;
	int i;

	for (i = 0; i < dc->res_pool->pipe_count; i++) {
		pipe_ctx = &context->res_ctx.pipe_ctx[i];
		tg = pipe_ctx->stream_res.tg;

		/*
		 * Only lock the top pipe's tg to prevent redundant
		 * (un)locking. Also skip if pipe is disabled.
		 */
		if (pipe_ctx->top_pipe ||
		    !pipe_ctx->stream || !pipe_ctx->plane_state ||
		    !tg->funcs->is_tg_enabled(tg))
			continue;

		if (lock)
			dc->hwss.pipe_control_lock(dc, pipe_ctx, true);
		else
			dc->hwss.pipe_control_lock(dc, pipe_ctx, false);
	}
}

static void log_mpc_crc(struct dc *dc,
	struct dc_log_buffer_ctx *log_ctx)
{
	struct dc_context *dc_ctx = dc->ctx;
	struct dce_hwseq *hws = dc->hwseq;

	if (REG(MPC_CRC_RESULT_GB))
		DTN_INFO("MPC_CRC_RESULT_GB:%d MPC_CRC_RESULT_C:%d MPC_CRC_RESULT_AR:%d\n",
		REG_READ(MPC_CRC_RESULT_GB), REG_READ(MPC_CRC_RESULT_C), REG_READ(MPC_CRC_RESULT_AR));
	if (REG(DPP_TOP0_DPP_CRC_VAL_B_A))
		DTN_INFO("DPP_TOP0_DPP_CRC_VAL_B_A:%d DPP_TOP0_DPP_CRC_VAL_R_G:%d\n",
		REG_READ(DPP_TOP0_DPP_CRC_VAL_B_A), REG_READ(DPP_TOP0_DPP_CRC_VAL_R_G));
}

void dcn10_log_hubbub_state(struct dc *dc, struct dc_log_buffer_ctx *log_ctx)
{
	struct dc_context *dc_ctx = dc->ctx;
	struct dcn_hubbub_wm wm;
	int i;

	memset(&wm, 0, sizeof(struct dcn_hubbub_wm));
	dc->res_pool->hubbub->funcs->wm_read_state(dc->res_pool->hubbub, &wm);

	DTN_INFO("HUBBUB WM:      data_urgent  pte_meta_urgent"
			"         sr_enter          sr_exit  dram_clk_change\n");

	for (i = 0; i < 4; i++) {
		struct dcn_hubbub_wm_set *s;

		s = &wm.sets[i];
		DTN_INFO("WM_Set[%d]:", s->wm_set);
		DTN_INFO_MICRO_SEC(s->data_urgent);
		DTN_INFO_MICRO_SEC(s->pte_meta_urgent);
		DTN_INFO_MICRO_SEC(s->sr_enter);
		DTN_INFO_MICRO_SEC(s->sr_exit);
		DTN_INFO_MICRO_SEC(s->dram_clk_chanage);
		DTN_INFO("\n");
	}

	DTN_INFO("\n");
}

static void dcn10_log_hubp_states(struct dc *dc, void *log_ctx)
{
	struct dc_context *dc_ctx = dc->ctx;
	struct resource_pool *pool = dc->res_pool;
	int i;

	DTN_INFO(
		"HUBP:  format  addr_hi  width  height  rot  mir  sw_mode  dcc_en  blank_en  clock_en  ttu_dis  underflow   min_ttu_vblank       qos_low_wm      qos_high_wm\n");
	for (i = 0; i < pool->pipe_count; i++) {
		struct hubp *hubp = pool->hubps[i];
		struct dcn_hubp_state *s = &(TO_DCN10_HUBP(hubp)->state);

		hubp->funcs->hubp_read_state(hubp);

		if (!s->blank_en) {
			DTN_INFO("[%2d]:  %5xh  %6xh  %5d  %6d  %2xh  %2xh  %6xh  %6d  %8d  %8d  %7d  %8xh",
					hubp->inst,
					s->pixel_format,
					s->inuse_addr_hi,
					s->viewport_width,
					s->viewport_height,
					s->rotation_angle,
					s->h_mirror_en,
					s->sw_mode,
					s->dcc_en,
					s->blank_en,
					s->clock_en,
					s->ttu_disable,
					s->underflow_status);
			DTN_INFO_MICRO_SEC(s->min_ttu_vblank);
			DTN_INFO_MICRO_SEC(s->qos_level_low_wm);
			DTN_INFO_MICRO_SEC(s->qos_level_high_wm);
			DTN_INFO("\n");
		}
	}

	DTN_INFO("\n=========RQ========\n");
	DTN_INFO("HUBP:  drq_exp_m  prq_exp_m  mrq_exp_m  crq_exp_m  plane1_ba  L:chunk_s  min_chu_s  meta_ch_s"
		"  min_m_c_s  dpte_gr_s  mpte_gr_s  swath_hei  pte_row_h  C:chunk_s  min_chu_s  meta_ch_s"
		"  min_m_c_s  dpte_gr_s  mpte_gr_s  swath_hei  pte_row_h\n");
	for (i = 0; i < pool->pipe_count; i++) {
		struct dcn_hubp_state *s = &(TO_DCN10_HUBP(pool->hubps[i])->state);
		struct _vcs_dpi_display_rq_regs_st *rq_regs = &s->rq_regs;

		if (!s->blank_en)
			DTN_INFO("[%2d]:  %8xh  %8xh  %8xh  %8xh  %8xh  %8xh  %8xh  %8xh  %8xh  %8xh  %8xh  %8xh  %8xh  %8xh  %8xh  %8xh  %8xh  %8xh  %8xh  %8xh  %8xh\n",
				pool->hubps[i]->inst, rq_regs->drq_expansion_mode, rq_regs->prq_expansion_mode, rq_regs->mrq_expansion_mode,
				rq_regs->crq_expansion_mode, rq_regs->plane1_base_address, rq_regs->rq_regs_l.chunk_size,
				rq_regs->rq_regs_l.min_chunk_size, rq_regs->rq_regs_l.meta_chunk_size,
				rq_regs->rq_regs_l.min_meta_chunk_size, rq_regs->rq_regs_l.dpte_group_size,
				rq_regs->rq_regs_l.mpte_group_size, rq_regs->rq_regs_l.swath_height,
				rq_regs->rq_regs_l.pte_row_height_linear, rq_regs->rq_regs_c.chunk_size, rq_regs->rq_regs_c.min_chunk_size,
				rq_regs->rq_regs_c.meta_chunk_size, rq_regs->rq_regs_c.min_meta_chunk_size,
				rq_regs->rq_regs_c.dpte_group_size, rq_regs->rq_regs_c.mpte_group_size,
				rq_regs->rq_regs_c.swath_height, rq_regs->rq_regs_c.pte_row_height_linear);
	}

	DTN_INFO("========DLG========\n");
	DTN_INFO("HUBP:  rc_hbe     dlg_vbe    min_d_y_n  rc_per_ht  rc_x_a_s "
			"  dst_y_a_s  dst_y_pf   dst_y_vvb  dst_y_rvb  dst_y_vfl  dst_y_rfl  rf_pix_fq"
			"  vratio_pf  vrat_pf_c  rc_pg_vbl  rc_pg_vbc  rc_mc_vbl  rc_mc_vbc  rc_pg_fll"
			"  rc_pg_flc  rc_mc_fll  rc_mc_flc  pr_nom_l   pr_nom_c   rc_pg_nl   rc_pg_nc "
			"  mr_nom_l   mr_nom_c   rc_mc_nl   rc_mc_nc   rc_ld_pl   rc_ld_pc   rc_ld_l  "
			"  rc_ld_c    cha_cur0   ofst_cur1  cha_cur1   vr_af_vc0  ddrq_limt  x_rt_dlay"
			"  x_rp_dlay  x_rr_sfl\n");
	for (i = 0; i < pool->pipe_count; i++) {
		struct dcn_hubp_state *s = &(TO_DCN10_HUBP(pool->hubps[i])->state);
		struct _vcs_dpi_display_dlg_regs_st *dlg_regs = &s->dlg_attr;

		if (!s->blank_en)
			DTN_INFO("[%2d]:  %8xh  %8xh  %8xh  %8xh  %8xh  %8xh  %8xh  %8xh  %8xh  %8xh  %8xh  %8xh  %8xh"
				"%  8xh  %8xh  %8xh  %8xh  %8xh  %8xh  %8xh  %8xh  %8xh  %8xh  %8xh  %8xh  %8xh  %8xh"
				"  %8xh  %8xh  %8xh  %8xh  %8xh  %8xh  %8xh  %8xh  %8xh  %8xh  %8xh  %8xh  %8xh  %8xh  %8xh\n",
				pool->hubps[i]->inst, dlg_regs->refcyc_h_blank_end, dlg_regs->dlg_vblank_end, dlg_regs->min_dst_y_next_start,
				dlg_regs->refcyc_per_htotal, dlg_regs->refcyc_x_after_scaler, dlg_regs->dst_y_after_scaler,
				dlg_regs->dst_y_prefetch, dlg_regs->dst_y_per_vm_vblank, dlg_regs->dst_y_per_row_vblank,
				dlg_regs->dst_y_per_vm_flip, dlg_regs->dst_y_per_row_flip, dlg_regs->ref_freq_to_pix_freq,
				dlg_regs->vratio_prefetch, dlg_regs->vratio_prefetch_c, dlg_regs->refcyc_per_pte_group_vblank_l,
				dlg_regs->refcyc_per_pte_group_vblank_c, dlg_regs->refcyc_per_meta_chunk_vblank_l,
				dlg_regs->refcyc_per_meta_chunk_vblank_c, dlg_regs->refcyc_per_pte_group_flip_l,
				dlg_regs->refcyc_per_pte_group_flip_c, dlg_regs->refcyc_per_meta_chunk_flip_l,
				dlg_regs->refcyc_per_meta_chunk_flip_c, dlg_regs->dst_y_per_pte_row_nom_l,
				dlg_regs->dst_y_per_pte_row_nom_c, dlg_regs->refcyc_per_pte_group_nom_l,
				dlg_regs->refcyc_per_pte_group_nom_c, dlg_regs->dst_y_per_meta_row_nom_l,
				dlg_regs->dst_y_per_meta_row_nom_c, dlg_regs->refcyc_per_meta_chunk_nom_l,
				dlg_regs->refcyc_per_meta_chunk_nom_c, dlg_regs->refcyc_per_line_delivery_pre_l,
				dlg_regs->refcyc_per_line_delivery_pre_c, dlg_regs->refcyc_per_line_delivery_l,
				dlg_regs->refcyc_per_line_delivery_c, dlg_regs->chunk_hdl_adjust_cur0, dlg_regs->dst_y_offset_cur1,
				dlg_regs->chunk_hdl_adjust_cur1, dlg_regs->vready_after_vcount0, dlg_regs->dst_y_delta_drq_limit,
				dlg_regs->xfc_reg_transfer_delay, dlg_regs->xfc_reg_precharge_delay,
				dlg_regs->xfc_reg_remote_surface_flip_latency);
	}

	DTN_INFO("========TTU========\n");
	DTN_INFO("HUBP:  qos_ll_wm  qos_lh_wm  mn_ttu_vb  qos_l_flp  rc_rd_p_l  rc_rd_l    rc_rd_p_c"
			"  rc_rd_c    rc_rd_c0   rc_rd_pc0  rc_rd_c1   rc_rd_pc1  qos_lf_l   qos_rds_l"
			"  qos_lf_c   qos_rds_c  qos_lf_c0  qos_rds_c0 qos_lf_c1  qos_rds_c1\n");
	for (i = 0; i < pool->pipe_count; i++) {
		struct dcn_hubp_state *s = &(TO_DCN10_HUBP(pool->hubps[i])->state);
		struct _vcs_dpi_display_ttu_regs_st *ttu_regs = &s->ttu_attr;

		if (!s->blank_en)
			DTN_INFO("[%2d]:  %8xh  %8xh  %8xh  %8xh  %8xh  %8xh  %8xh  %8xh  %8xh  %8xh  %8xh  %8xh  %8xh  %8xh  %8xh  %8xh  %8xh  %8xh  %8xh  %8xh\n",
				pool->hubps[i]->inst, ttu_regs->qos_level_low_wm, ttu_regs->qos_level_high_wm, ttu_regs->min_ttu_vblank,
				ttu_regs->qos_level_flip, ttu_regs->refcyc_per_req_delivery_pre_l, ttu_regs->refcyc_per_req_delivery_l,
				ttu_regs->refcyc_per_req_delivery_pre_c, ttu_regs->refcyc_per_req_delivery_c, ttu_regs->refcyc_per_req_delivery_cur0,
				ttu_regs->refcyc_per_req_delivery_pre_cur0, ttu_regs->refcyc_per_req_delivery_cur1,
				ttu_regs->refcyc_per_req_delivery_pre_cur1, ttu_regs->qos_level_fixed_l, ttu_regs->qos_ramp_disable_l,
				ttu_regs->qos_level_fixed_c, ttu_regs->qos_ramp_disable_c, ttu_regs->qos_level_fixed_cur0,
				ttu_regs->qos_ramp_disable_cur0, ttu_regs->qos_level_fixed_cur1, ttu_regs->qos_ramp_disable_cur1);
	}
	DTN_INFO("\n");
}

void dcn10_log_hw_state(struct dc *dc,
	struct dc_log_buffer_ctx *log_ctx)
{
	struct dc_context *dc_ctx = dc->ctx;
	struct resource_pool *pool = dc->res_pool;
	int i;

	DTN_INFO_BEGIN();

	dcn10_log_hubbub_state(dc, log_ctx);

	dcn10_log_hubp_states(dc, log_ctx);

	DTN_INFO("DPP:    IGAM format  IGAM mode    DGAM mode    RGAM mode"
			"  GAMUT mode  C11 C12   C13 C14   C21 C22   C23 C24   "
			"C31 C32   C33 C34\n");
	for (i = 0; i < pool->pipe_count; i++) {
		struct dpp *dpp = pool->dpps[i];
		struct dcn_dpp_state s = {0};

		dpp->funcs->dpp_read_state(dpp, &s);

		if (!s.is_enabled)
			continue;

		DTN_INFO("[%2d]:  %11xh  %-11s  %-11s  %-11s"
				"%8x    %08xh %08xh %08xh %08xh %08xh %08xh",
				dpp->inst,
				s.igam_input_format,
				(s.igam_lut_mode == 0) ? "BypassFixed" :
					((s.igam_lut_mode == 1) ? "BypassFloat" :
					((s.igam_lut_mode == 2) ? "RAM" :
					((s.igam_lut_mode == 3) ? "RAM" :
								 "Unknown"))),
				(s.dgam_lut_mode == 0) ? "Bypass" :
					((s.dgam_lut_mode == 1) ? "sRGB" :
					((s.dgam_lut_mode == 2) ? "Ycc" :
					((s.dgam_lut_mode == 3) ? "RAM" :
					((s.dgam_lut_mode == 4) ? "RAM" :
								 "Unknown")))),
				(s.rgam_lut_mode == 0) ? "Bypass" :
					((s.rgam_lut_mode == 1) ? "sRGB" :
					((s.rgam_lut_mode == 2) ? "Ycc" :
					((s.rgam_lut_mode == 3) ? "RAM" :
					((s.rgam_lut_mode == 4) ? "RAM" :
								 "Unknown")))),
				s.gamut_remap_mode,
				s.gamut_remap_c11_c12,
				s.gamut_remap_c13_c14,
				s.gamut_remap_c21_c22,
				s.gamut_remap_c23_c24,
				s.gamut_remap_c31_c32,
				s.gamut_remap_c33_c34);
		DTN_INFO("\n");
	}
	DTN_INFO("\n");

	DTN_INFO("MPCC:  OPP  DPP  MPCCBOT  MODE  ALPHA_MODE  PREMULT  OVERLAP_ONLY  IDLE\n");
	for (i = 0; i < pool->pipe_count; i++) {
		struct mpcc_state s = {0};

		pool->mpc->funcs->read_mpcc_state(pool->mpc, i, &s);
		if (s.opp_id != 0xf)
			DTN_INFO("[%2d]:  %2xh  %2xh  %6xh  %4d  %10d  %7d  %12d  %4d\n",
				i, s.opp_id, s.dpp_id, s.bot_mpcc_id,
				s.mode, s.alpha_mode, s.pre_multiplied_alpha, s.overlap_only,
				s.idle);
	}
	DTN_INFO("\n");

	DTN_INFO("OTG:  v_bs  v_be  v_ss  v_se  vpol  vmax  vmin  vmax_sel  vmin_sel  h_bs  h_be  h_ss  h_se  hpol  htot  vtot  underflow blank_en\n");

	for (i = 0; i < pool->timing_generator_count; i++) {
		struct timing_generator *tg = pool->timing_generators[i];
		struct dcn_otg_state s = {0};
		/* Read shared OTG state registers for all DCNx */
		optc1_read_otg_state(DCN10TG_FROM_TG(tg), &s);

		/*
		 * For DCN2 and greater, a register on the OPP is used to
		 * determine if the CRTC is blanked instead of the OTG. So use
		 * dpg_is_blanked() if exists, otherwise fallback on otg.
		 *
		 * TODO: Implement DCN-specific read_otg_state hooks.
		 */
		if (pool->opps[i]->funcs->dpg_is_blanked)
			s.blank_enabled = pool->opps[i]->funcs->dpg_is_blanked(pool->opps[i]);
		else
			s.blank_enabled = tg->funcs->is_blanked(tg);

		//only print if OTG master is enabled
		if ((s.otg_enabled & 1) == 0)
			continue;

		DTN_INFO("[%d]: %5d %5d %5d %5d %5d %5d %5d %9d %9d %5d %5d %5d %5d %5d %5d %5d  %9d %8d\n",
				tg->inst,
				s.v_blank_start,
				s.v_blank_end,
				s.v_sync_a_start,
				s.v_sync_a_end,
				s.v_sync_a_pol,
				s.v_total_max,
				s.v_total_min,
				s.v_total_max_sel,
				s.v_total_min_sel,
				s.h_blank_start,
				s.h_blank_end,
				s.h_sync_a_start,
				s.h_sync_a_end,
				s.h_sync_a_pol,
				s.h_total,
				s.v_total,
				s.underflow_occurred_status,
				s.blank_enabled);

		// Clear underflow for debug purposes
		// We want to keep underflow sticky bit on for the longevity tests outside of test environment.
		// This function is called only from Windows or Diags test environment, hence it's safe to clear
		// it from here without affecting the original intent.
		tg->funcs->clear_optc_underflow(tg);
	}
	DTN_INFO("\n");

	// dcn_dsc_state struct field bytes_per_pixel was renamed to bits_per_pixel
	// TODO: Update golden log header to reflect this name change
	DTN_INFO("DSC: CLOCK_EN  SLICE_WIDTH  Bytes_pp\n");
	for (i = 0; i < pool->res_cap->num_dsc; i++) {
		struct display_stream_compressor *dsc = pool->dscs[i];
		struct dcn_dsc_state s = {0};

		dsc->funcs->dsc_read_state(dsc, &s);
		DTN_INFO("[%d]: %-9d %-12d %-10d\n",
		dsc->inst,
			s.dsc_clock_en,
			s.dsc_slice_width,
			s.dsc_bits_per_pixel);
		DTN_INFO("\n");
	}
	DTN_INFO("\n");

	DTN_INFO("S_ENC: DSC_MODE  SEC_GSP7_LINE_NUM"
			"  VBID6_LINE_REFERENCE  VBID6_LINE_NUM  SEC_GSP7_ENABLE  SEC_STREAM_ENABLE\n");
	for (i = 0; i < pool->stream_enc_count; i++) {
		struct stream_encoder *enc = pool->stream_enc[i];
		struct enc_state s = {0};

		if (enc->funcs->enc_read_state) {
			enc->funcs->enc_read_state(enc, &s);
			DTN_INFO("[%-3d]: %-9d %-18d %-21d %-15d %-16d %-17d\n",
				enc->id,
				s.dsc_mode,
				s.sec_gsp_pps_line_num,
				s.vbid6_line_reference,
				s.vbid6_line_num,
				s.sec_gsp_pps_enable,
				s.sec_stream_enable);
			DTN_INFO("\n");
		}
	}
	DTN_INFO("\n");

	DTN_INFO("L_ENC: DPHY_FEC_EN  DPHY_FEC_READY_SHADOW  DPHY_FEC_ACTIVE_STATUS  DP_LINK_TRAINING_COMPLETE\n");
	for (i = 0; i < dc->link_count; i++) {
		struct link_encoder *lenc = dc->links[i]->link_enc;

		struct link_enc_state s = {0};

		if (lenc->funcs->read_state) {
			lenc->funcs->read_state(lenc, &s);
			DTN_INFO("[%-3d]: %-12d %-22d %-22d %-25d\n",
				i,
				s.dphy_fec_en,
				s.dphy_fec_ready_shadow,
				s.dphy_fec_active_status,
				s.dp_link_training_complete);
			DTN_INFO("\n");
		}
	}
	DTN_INFO("\n");

	DTN_INFO("\nCALCULATED Clocks: dcfclk_khz:%d  dcfclk_deep_sleep_khz:%d  dispclk_khz:%d\n"
		"dppclk_khz:%d  max_supported_dppclk_khz:%d  fclk_khz:%d  socclk_khz:%d\n\n",
			dc->current_state->bw_ctx.bw.dcn.clk.dcfclk_khz,
			dc->current_state->bw_ctx.bw.dcn.clk.dcfclk_deep_sleep_khz,
			dc->current_state->bw_ctx.bw.dcn.clk.dispclk_khz,
			dc->current_state->bw_ctx.bw.dcn.clk.dppclk_khz,
			dc->current_state->bw_ctx.bw.dcn.clk.max_supported_dppclk_khz,
			dc->current_state->bw_ctx.bw.dcn.clk.fclk_khz,
			dc->current_state->bw_ctx.bw.dcn.clk.socclk_khz);

	log_mpc_crc(dc, log_ctx);

	DTN_INFO_END();
}

bool dcn10_did_underflow_occur(struct dc *dc, struct pipe_ctx *pipe_ctx)
{
	struct hubp *hubp = pipe_ctx->plane_res.hubp;
	struct timing_generator *tg = pipe_ctx->stream_res.tg;

	if (tg->funcs->is_optc_underflow_occurred(tg)) {
		tg->funcs->clear_optc_underflow(tg);
		return true;
	}

	if (hubp->funcs->hubp_get_underflow_status(hubp)) {
		hubp->funcs->hubp_clear_underflow(hubp);
		return true;
	}
	return false;
}

void dcn10_enable_power_gating_plane(
	struct dce_hwseq *hws,
	bool enable)
{
	bool force_on = true; /* disable power gating */

	if (enable)
		force_on = false;

	/* DCHUBP0/1/2/3 */
	REG_UPDATE(DOMAIN0_PG_CONFIG, DOMAIN0_POWER_FORCEON, force_on);
	REG_UPDATE(DOMAIN2_PG_CONFIG, DOMAIN2_POWER_FORCEON, force_on);
	REG_UPDATE(DOMAIN4_PG_CONFIG, DOMAIN4_POWER_FORCEON, force_on);
	REG_UPDATE(DOMAIN6_PG_CONFIG, DOMAIN6_POWER_FORCEON, force_on);

	/* DPP0/1/2/3 */
	REG_UPDATE(DOMAIN1_PG_CONFIG, DOMAIN1_POWER_FORCEON, force_on);
	REG_UPDATE(DOMAIN3_PG_CONFIG, DOMAIN3_POWER_FORCEON, force_on);
	REG_UPDATE(DOMAIN5_PG_CONFIG, DOMAIN5_POWER_FORCEON, force_on);
	REG_UPDATE(DOMAIN7_PG_CONFIG, DOMAIN7_POWER_FORCEON, force_on);
}

void dcn10_disable_vga(
	struct dce_hwseq *hws)
{
	unsigned int in_vga1_mode = 0;
	unsigned int in_vga2_mode = 0;
	unsigned int in_vga3_mode = 0;
	unsigned int in_vga4_mode = 0;

	REG_GET(D1VGA_CONTROL, D1VGA_MODE_ENABLE, &in_vga1_mode);
	REG_GET(D2VGA_CONTROL, D2VGA_MODE_ENABLE, &in_vga2_mode);
	REG_GET(D3VGA_CONTROL, D3VGA_MODE_ENABLE, &in_vga3_mode);
	REG_GET(D4VGA_CONTROL, D4VGA_MODE_ENABLE, &in_vga4_mode);

	if (in_vga1_mode == 0 && in_vga2_mode == 0 &&
			in_vga3_mode == 0 && in_vga4_mode == 0)
		return;

	REG_WRITE(D1VGA_CONTROL, 0);
	REG_WRITE(D2VGA_CONTROL, 0);
	REG_WRITE(D3VGA_CONTROL, 0);
	REG_WRITE(D4VGA_CONTROL, 0);

	/* HW Engineer's Notes:
	 *  During switch from vga->extended, if we set the VGA_TEST_ENABLE and
	 *  then hit the VGA_TEST_RENDER_START, then the DCHUBP timing gets updated correctly.
	 *
	 *  Then vBIOS will have it poll for the VGA_TEST_RENDER_DONE and unset
	 *  VGA_TEST_ENABLE, to leave it in the same state as before.
	 */
	REG_UPDATE(VGA_TEST_CONTROL, VGA_TEST_ENABLE, 1);
	REG_UPDATE(VGA_TEST_CONTROL, VGA_TEST_RENDER_START, 1);
}

/**
 * dcn10_dpp_pg_control - DPP power gate control.
 *
 * @hws: dce_hwseq reference.
 * @dpp_inst: DPP instance reference.
 * @power_on: true if we want to enable power gate, false otherwise.
 *
 * Enable or disable power gate in the specific DPP instance.
 */
void dcn10_dpp_pg_control(
		struct dce_hwseq *hws,
		unsigned int dpp_inst,
		bool power_on)
{
	uint32_t power_gate = power_on ? 0 : 1;
	uint32_t pwr_status = power_on ? PGFSM_POWER_ON : PGFSM_POWER_OFF;

	if (hws->ctx->dc->debug.disable_dpp_power_gate)
		return;
	if (REG(DOMAIN1_PG_CONFIG) == 0)
		return;

	switch (dpp_inst) {
	case 0: /* DPP0 */
		REG_UPDATE(DOMAIN1_PG_CONFIG,
				DOMAIN1_POWER_GATE, power_gate);

		REG_WAIT(DOMAIN1_PG_STATUS,
				DOMAIN1_PGFSM_PWR_STATUS, pwr_status,
				1, 1000);
		break;
	case 1: /* DPP1 */
		REG_UPDATE(DOMAIN3_PG_CONFIG,
				DOMAIN3_POWER_GATE, power_gate);

		REG_WAIT(DOMAIN3_PG_STATUS,
				DOMAIN3_PGFSM_PWR_STATUS, pwr_status,
				1, 1000);
		break;
	case 2: /* DPP2 */
		REG_UPDATE(DOMAIN5_PG_CONFIG,
				DOMAIN5_POWER_GATE, power_gate);

		REG_WAIT(DOMAIN5_PG_STATUS,
				DOMAIN5_PGFSM_PWR_STATUS, pwr_status,
				1, 1000);
		break;
	case 3: /* DPP3 */
		REG_UPDATE(DOMAIN7_PG_CONFIG,
				DOMAIN7_POWER_GATE, power_gate);

		REG_WAIT(DOMAIN7_PG_STATUS,
				DOMAIN7_PGFSM_PWR_STATUS, pwr_status,
				1, 1000);
		break;
	default:
		BREAK_TO_DEBUGGER();
		break;
	}
}

/**
 * dcn10_hubp_pg_control - HUBP power gate control.
 *
 * @hws: dce_hwseq reference.
 * @hubp_inst: DPP instance reference.
 * @power_on: true if we want to enable power gate, false otherwise.
 *
 * Enable or disable power gate in the specific HUBP instance.
 */
void dcn10_hubp_pg_control(
		struct dce_hwseq *hws,
		unsigned int hubp_inst,
		bool power_on)
{
	uint32_t power_gate = power_on ? 0 : 1;
	uint32_t pwr_status = power_on ? PGFSM_POWER_ON : PGFSM_POWER_OFF;

	if (hws->ctx->dc->debug.disable_hubp_power_gate)
		return;
	if (REG(DOMAIN0_PG_CONFIG) == 0)
		return;

	switch (hubp_inst) {
	case 0: /* DCHUBP0 */
		REG_UPDATE(DOMAIN0_PG_CONFIG,
				DOMAIN0_POWER_GATE, power_gate);

		REG_WAIT(DOMAIN0_PG_STATUS,
				DOMAIN0_PGFSM_PWR_STATUS, pwr_status,
				1, 1000);
		break;
	case 1: /* DCHUBP1 */
		REG_UPDATE(DOMAIN2_PG_CONFIG,
				DOMAIN2_POWER_GATE, power_gate);

		REG_WAIT(DOMAIN2_PG_STATUS,
				DOMAIN2_PGFSM_PWR_STATUS, pwr_status,
				1, 1000);
		break;
	case 2: /* DCHUBP2 */
		REG_UPDATE(DOMAIN4_PG_CONFIG,
				DOMAIN4_POWER_GATE, power_gate);

		REG_WAIT(DOMAIN4_PG_STATUS,
				DOMAIN4_PGFSM_PWR_STATUS, pwr_status,
				1, 1000);
		break;
	case 3: /* DCHUBP3 */
		REG_UPDATE(DOMAIN6_PG_CONFIG,
				DOMAIN6_POWER_GATE, power_gate);

		REG_WAIT(DOMAIN6_PG_STATUS,
				DOMAIN6_PGFSM_PWR_STATUS, pwr_status,
				1, 1000);
		break;
	default:
		BREAK_TO_DEBUGGER();
		break;
	}
}

static void power_on_plane(
	struct dce_hwseq *hws,
	int plane_id)
{
	DC_LOGGER_INIT(hws->ctx->logger);
	if (REG(DC_IP_REQUEST_CNTL)) {
		REG_SET(DC_IP_REQUEST_CNTL, 0,
				IP_REQUEST_EN, 1);

		if (hws->funcs.dpp_pg_control)
			hws->funcs.dpp_pg_control(hws, plane_id, true);

		if (hws->funcs.hubp_pg_control)
			hws->funcs.hubp_pg_control(hws, plane_id, true);

		REG_SET(DC_IP_REQUEST_CNTL, 0,
				IP_REQUEST_EN, 0);
		DC_LOG_DEBUG(
				"Un-gated front end for pipe %d\n", plane_id);
	}
}

static void undo_DEGVIDCN10_253_wa(struct dc *dc)
{
	struct dce_hwseq *hws = dc->hwseq;
	struct hubp *hubp = dc->res_pool->hubps[0];

	if (!hws->wa_state.DEGVIDCN10_253_applied)
		return;

	hubp->funcs->set_blank(hubp, true);

	REG_SET(DC_IP_REQUEST_CNTL, 0,
			IP_REQUEST_EN, 1);

	hws->funcs.hubp_pg_control(hws, 0, false);
	REG_SET(DC_IP_REQUEST_CNTL, 0,
			IP_REQUEST_EN, 0);

	hws->wa_state.DEGVIDCN10_253_applied = false;
}

static void apply_DEGVIDCN10_253_wa(struct dc *dc)
{
	struct dce_hwseq *hws = dc->hwseq;
	struct hubp *hubp = dc->res_pool->hubps[0];
	int i;

	if (dc->debug.disable_stutter)
		return;

	if (!hws->wa.DEGVIDCN10_253)
		return;

	for (i = 0; i < dc->res_pool->pipe_count; i++) {
		if (!dc->res_pool->hubps[i]->power_gated)
			return;
	}

	/* all pipe power gated, apply work around to enable stutter. */

	REG_SET(DC_IP_REQUEST_CNTL, 0,
			IP_REQUEST_EN, 1);

	hws->funcs.hubp_pg_control(hws, 0, true);
	REG_SET(DC_IP_REQUEST_CNTL, 0,
			IP_REQUEST_EN, 0);

	hubp->funcs->set_hubp_blank_en(hubp, false);
	hws->wa_state.DEGVIDCN10_253_applied = true;
}

void dcn10_bios_golden_init(struct dc *dc)
{
	struct dce_hwseq *hws = dc->hwseq;
	struct dc_bios *bp = dc->ctx->dc_bios;
	int i;
	bool allow_self_fresh_force_enable = true;

	if (hws->funcs.s0i3_golden_init_wa && hws->funcs.s0i3_golden_init_wa(dc))
		return;

	if (dc->res_pool->hubbub->funcs->is_allow_self_refresh_enabled)
		allow_self_fresh_force_enable =
				dc->res_pool->hubbub->funcs->is_allow_self_refresh_enabled(dc->res_pool->hubbub);


	/* WA for making DF sleep when idle after resume from S0i3.
	 * DCHUBBUB_ARB_ALLOW_SELF_REFRESH_FORCE_ENABLE is set to 1 by
	 * command table, if DCHUBBUB_ARB_ALLOW_SELF_REFRESH_FORCE_ENABLE = 0
	 * before calling command table and it changed to 1 after,
	 * it should be set back to 0.
	 */

	/* initialize dcn global */
	bp->funcs->enable_disp_power_gating(bp,
			CONTROLLER_ID_D0, ASIC_PIPE_INIT);

	for (i = 0; i < dc->res_pool->pipe_count; i++) {
		/* initialize dcn per pipe */
		bp->funcs->enable_disp_power_gating(bp,
				CONTROLLER_ID_D0 + i, ASIC_PIPE_DISABLE);
	}

	if (dc->res_pool->hubbub->funcs->allow_self_refresh_control)
		if (allow_self_fresh_force_enable == false &&
				dc->res_pool->hubbub->funcs->is_allow_self_refresh_enabled(dc->res_pool->hubbub))
			dc->res_pool->hubbub->funcs->allow_self_refresh_control(dc->res_pool->hubbub,
										!dc->res_pool->hubbub->ctx->dc->debug.disable_stutter);

}

static void false_optc_underflow_wa(
		struct dc *dc,
		const struct dc_stream_state *stream,
		struct timing_generator *tg)
{
	int i;
	bool underflow;

	if (!dc->hwseq->wa.false_optc_underflow)
		return;

	underflow = tg->funcs->is_optc_underflow_occurred(tg);

	for (i = 0; i < dc->res_pool->pipe_count; i++) {
		struct pipe_ctx *old_pipe_ctx = &dc->current_state->res_ctx.pipe_ctx[i];

		if (old_pipe_ctx->stream != stream)
			continue;

		dc->hwss.wait_for_mpcc_disconnect(dc, dc->res_pool, old_pipe_ctx);
	}

	if (tg->funcs->set_blank_data_double_buffer)
		tg->funcs->set_blank_data_double_buffer(tg, true);

	if (tg->funcs->is_optc_underflow_occurred(tg) && !underflow)
		tg->funcs->clear_optc_underflow(tg);
}

enum dc_status dcn10_enable_stream_timing(
		struct pipe_ctx *pipe_ctx,
		struct dc_state *context,
		struct dc *dc)
{
	struct dc_stream_state *stream = pipe_ctx->stream;
	enum dc_color_space color_space;
	struct tg_color black_color = {0};

	/* by upper caller loop, pipe0 is parent pipe and be called first.
	 * back end is set up by for pipe0. Other children pipe share back end
	 * with pipe 0. No program is needed.
	 */
	if (pipe_ctx->top_pipe != NULL)
		return DC_OK;

	/* TODO check if timing_changed, disable stream if timing changed */

	/* HW program guide assume display already disable
	 * by unplug sequence. OTG assume stop.
	 */
	pipe_ctx->stream_res.tg->funcs->enable_optc_clock(pipe_ctx->stream_res.tg, true);

	if (false == pipe_ctx->clock_source->funcs->program_pix_clk(
			pipe_ctx->clock_source,
			&pipe_ctx->stream_res.pix_clk_params,
			&pipe_ctx->pll_settings)) {
		BREAK_TO_DEBUGGER();
		return DC_ERROR_UNEXPECTED;
	}

	pipe_ctx->stream_res.tg->funcs->program_timing(
			pipe_ctx->stream_res.tg,
			&stream->timing,
			pipe_ctx->pipe_dlg_param.vready_offset,
			pipe_ctx->pipe_dlg_param.vstartup_start,
			pipe_ctx->pipe_dlg_param.vupdate_offset,
			pipe_ctx->pipe_dlg_param.vupdate_width,
			pipe_ctx->stream->signal,
			true);

#if 0 /* move to after enable_crtc */
	/* TODO: OPP FMT, ABM. etc. should be done here. */
	/* or FPGA now. instance 0 only. TODO: move to opp.c */

	inst_offset = reg_offsets[pipe_ctx->stream_res.tg->inst].fmt;

	pipe_ctx->stream_res.opp->funcs->opp_program_fmt(
				pipe_ctx->stream_res.opp,
				&stream->bit_depth_params,
				&stream->clamping);
#endif
	/* program otg blank color */
	color_space = stream->output_color_space;
	color_space_to_black_color(dc, color_space, &black_color);

	/*
	 * The way 420 is packed, 2 channels carry Y component, 1 channel
	 * alternate between Cb and Cr, so both channels need the pixel
	 * value for Y
	 */
	if (stream->timing.pixel_encoding == PIXEL_ENCODING_YCBCR420)
		black_color.color_r_cr = black_color.color_g_y;

	if (pipe_ctx->stream_res.tg->funcs->set_blank_color)
		pipe_ctx->stream_res.tg->funcs->set_blank_color(
				pipe_ctx->stream_res.tg,
				&black_color);

	if (pipe_ctx->stream_res.tg->funcs->is_blanked &&
			!pipe_ctx->stream_res.tg->funcs->is_blanked(pipe_ctx->stream_res.tg)) {
		pipe_ctx->stream_res.tg->funcs->set_blank(pipe_ctx->stream_res.tg, true);
		hwss_wait_for_blank_complete(pipe_ctx->stream_res.tg);
		false_optc_underflow_wa(dc, pipe_ctx->stream, pipe_ctx->stream_res.tg);
	}

	/* VTG is  within DCHUB command block. DCFCLK is always on */
	if (false == pipe_ctx->stream_res.tg->funcs->enable_crtc(pipe_ctx->stream_res.tg)) {
		BREAK_TO_DEBUGGER();
		return DC_ERROR_UNEXPECTED;
	}

	/* TODO program crtc source select for non-virtual signal*/
	/* TODO program FMT */
	/* TODO setup link_enc */
	/* TODO set stream attributes */
	/* TODO program audio */
	/* TODO enable stream if timing changed */
	/* TODO unblank stream if DP */

	return DC_OK;
}

static void dcn10_reset_back_end_for_pipe(
		struct dc *dc,
		struct pipe_ctx *pipe_ctx,
		struct dc_state *context)
{
	int i;
	struct dc_link *link;
	DC_LOGGER_INIT(dc->ctx->logger);
	if (pipe_ctx->stream_res.stream_enc == NULL) {
		pipe_ctx->stream = NULL;
		return;
	}

	if (!IS_FPGA_MAXIMUS_DC(dc->ctx->dce_environment)) {
		link = pipe_ctx->stream->link;
		/* DPMS may already disable or */
		/* dpms_off status is incorrect due to fastboot
		 * feature. When system resume from S4 with second
		 * screen only, the dpms_off would be true but
		 * VBIOS lit up eDP, so check link status too.
		 */
		if (!pipe_ctx->stream->dpms_off || link->link_status.link_active)
			core_link_disable_stream(pipe_ctx);
		else if (pipe_ctx->stream_res.audio)
			dc->hwss.disable_audio_stream(pipe_ctx);

		if (pipe_ctx->stream_res.audio) {
			/*disable az_endpoint*/
			pipe_ctx->stream_res.audio->funcs->az_disable(pipe_ctx->stream_res.audio);

			/*free audio*/
			if (dc->caps.dynamic_audio == true) {
				/*we have to dynamic arbitrate the audio endpoints*/
				/*we free the resource, need reset is_audio_acquired*/
				update_audio_usage(&dc->current_state->res_ctx, dc->res_pool,
						pipe_ctx->stream_res.audio, false);
				pipe_ctx->stream_res.audio = NULL;
			}
		}
	}

	/* by upper caller loop, parent pipe: pipe0, will be reset last.
	 * back end share by all pipes and will be disable only when disable
	 * parent pipe.
	 */
	if (pipe_ctx->top_pipe == NULL) {

		if (pipe_ctx->stream_res.abm)
			dc->hwss.set_abm_immediate_disable(pipe_ctx);

		pipe_ctx->stream_res.tg->funcs->disable_crtc(pipe_ctx->stream_res.tg);

		pipe_ctx->stream_res.tg->funcs->enable_optc_clock(pipe_ctx->stream_res.tg, false);
		if (pipe_ctx->stream_res.tg->funcs->set_drr)
			pipe_ctx->stream_res.tg->funcs->set_drr(
					pipe_ctx->stream_res.tg, NULL);
	}

	for (i = 0; i < dc->res_pool->pipe_count; i++)
		if (&dc->current_state->res_ctx.pipe_ctx[i] == pipe_ctx)
			break;

	if (i == dc->res_pool->pipe_count)
		return;

	pipe_ctx->stream = NULL;
	DC_LOG_DEBUG("Reset back end for pipe %d, tg:%d\n",
					pipe_ctx->pipe_idx, pipe_ctx->stream_res.tg->inst);
}

static bool dcn10_hw_wa_force_recovery(struct dc *dc)
{
	struct hubp *hubp ;
	unsigned int i;
	bool need_recover = true;

	if (!dc->debug.recovery_enabled)
		return false;

	for (i = 0; i < dc->res_pool->pipe_count; i++) {
		struct pipe_ctx *pipe_ctx =
			&dc->current_state->res_ctx.pipe_ctx[i];
		if (pipe_ctx != NULL) {
			hubp = pipe_ctx->plane_res.hubp;
			if (hubp != NULL && hubp->funcs->hubp_get_underflow_status) {
				if (hubp->funcs->hubp_get_underflow_status(hubp) != 0) {
					/* one pipe underflow, we will reset all the pipes*/
					need_recover = true;
				}
			}
		}
	}
	if (!need_recover)
		return false;
	/*
	DCHUBP_CNTL:HUBP_BLANK_EN=1
	DCHUBBUB_SOFT_RESET:DCHUBBUB_GLOBAL_SOFT_RESET=1
	DCHUBP_CNTL:HUBP_DISABLE=1
	DCHUBP_CNTL:HUBP_DISABLE=0
	DCHUBBUB_SOFT_RESET:DCHUBBUB_GLOBAL_SOFT_RESET=0
	DCSURF_PRIMARY_SURFACE_ADDRESS
	DCHUBP_CNTL:HUBP_BLANK_EN=0
	*/

	for (i = 0; i < dc->res_pool->pipe_count; i++) {
		struct pipe_ctx *pipe_ctx =
			&dc->current_state->res_ctx.pipe_ctx[i];
		if (pipe_ctx != NULL) {
			hubp = pipe_ctx->plane_res.hubp;
			/*DCHUBP_CNTL:HUBP_BLANK_EN=1*/
			if (hubp != NULL && hubp->funcs->set_hubp_blank_en)
				hubp->funcs->set_hubp_blank_en(hubp, true);
		}
	}
	/*DCHUBBUB_SOFT_RESET:DCHUBBUB_GLOBAL_SOFT_RESET=1*/
	hubbub1_soft_reset(dc->res_pool->hubbub, true);

	for (i = 0; i < dc->res_pool->pipe_count; i++) {
		struct pipe_ctx *pipe_ctx =
			&dc->current_state->res_ctx.pipe_ctx[i];
		if (pipe_ctx != NULL) {
			hubp = pipe_ctx->plane_res.hubp;
			/*DCHUBP_CNTL:HUBP_DISABLE=1*/
			if (hubp != NULL && hubp->funcs->hubp_disable_control)
				hubp->funcs->hubp_disable_control(hubp, true);
		}
	}
	for (i = 0; i < dc->res_pool->pipe_count; i++) {
		struct pipe_ctx *pipe_ctx =
			&dc->current_state->res_ctx.pipe_ctx[i];
		if (pipe_ctx != NULL) {
			hubp = pipe_ctx->plane_res.hubp;
			/*DCHUBP_CNTL:HUBP_DISABLE=0*/
			if (hubp != NULL && hubp->funcs->hubp_disable_control)
				hubp->funcs->hubp_disable_control(hubp, true);
		}
	}
	/*DCHUBBUB_SOFT_RESET:DCHUBBUB_GLOBAL_SOFT_RESET=0*/
	hubbub1_soft_reset(dc->res_pool->hubbub, false);
	for (i = 0; i < dc->res_pool->pipe_count; i++) {
		struct pipe_ctx *pipe_ctx =
			&dc->current_state->res_ctx.pipe_ctx[i];
		if (pipe_ctx != NULL) {
			hubp = pipe_ctx->plane_res.hubp;
			/*DCHUBP_CNTL:HUBP_BLANK_EN=0*/
			if (hubp != NULL && hubp->funcs->set_hubp_blank_en)
				hubp->funcs->set_hubp_blank_en(hubp, true);
		}
	}
	return true;

}

void dcn10_verify_allow_pstate_change_high(struct dc *dc)
{
	static bool should_log_hw_state; /* prevent hw state log by default */

	if (!hubbub1_verify_allow_pstate_change_high(dc->res_pool->hubbub)) {
		int i = 0;

		if (should_log_hw_state)
			dcn10_log_hw_state(dc, NULL);

		TRACE_DC_PIPE_STATE(pipe_ctx, i, MAX_PIPES);
		BREAK_TO_DEBUGGER();
		if (dcn10_hw_wa_force_recovery(dc)) {
		/*check again*/
			if (!hubbub1_verify_allow_pstate_change_high(dc->res_pool->hubbub))
				BREAK_TO_DEBUGGER();
		}
	}
}

/* trigger HW to start disconnect plane from stream on the next vsync */
void dcn10_plane_atomic_disconnect(struct dc *dc, struct pipe_ctx *pipe_ctx)
{
	struct dce_hwseq *hws = dc->hwseq;
	struct hubp *hubp = pipe_ctx->plane_res.hubp;
	int dpp_id = pipe_ctx->plane_res.dpp->inst;
	struct mpc *mpc = dc->res_pool->mpc;
	struct mpc_tree *mpc_tree_params;
	struct mpcc *mpcc_to_remove = NULL;
	struct output_pixel_processor *opp = pipe_ctx->stream_res.opp;

	mpc_tree_params = &(opp->mpc_tree_params);
	mpcc_to_remove = mpc->funcs->get_mpcc_for_dpp(mpc_tree_params, dpp_id);

	/*Already reset*/
	if (mpcc_to_remove == NULL)
		return;

	mpc->funcs->remove_mpcc(mpc, mpc_tree_params, mpcc_to_remove);
	if (opp != NULL)
		opp->mpcc_disconnect_pending[pipe_ctx->plane_res.mpcc_inst] = true;

	dc->optimized_required = true;

	if (hubp->funcs->hubp_disconnect)
		hubp->funcs->hubp_disconnect(hubp);

	if (dc->debug.sanity_checks)
		hws->funcs.verify_allow_pstate_change_high(dc);
}

/**
 * dcn10_plane_atomic_power_down - Power down plane components.
 *
 * @dc: dc struct reference. used for grab hwseq.
 * @dpp: dpp struct reference.
 * @hubp: hubp struct reference.
 *
 * Keep in mind that this operation requires a power gate configuration;
 * however, requests for switch power gate are precisely controlled to avoid
 * problems. For this reason, power gate request is usually disabled. This
 * function first needs to enable the power gate request before disabling DPP
 * and HUBP. Finally, it disables the power gate request again.
 */
void dcn10_plane_atomic_power_down(struct dc *dc,
		struct dpp *dpp,
		struct hubp *hubp)
{
	struct dce_hwseq *hws = dc->hwseq;
	DC_LOGGER_INIT(dc->ctx->logger);

	if (REG(DC_IP_REQUEST_CNTL)) {
		REG_SET(DC_IP_REQUEST_CNTL, 0,
				IP_REQUEST_EN, 1);

		if (hws->funcs.dpp_pg_control)
			hws->funcs.dpp_pg_control(hws, dpp->inst, false);

		if (hws->funcs.hubp_pg_control)
			hws->funcs.hubp_pg_control(hws, hubp->inst, false);

		dpp->funcs->dpp_reset(dpp);
		REG_SET(DC_IP_REQUEST_CNTL, 0,
				IP_REQUEST_EN, 0);
		DC_LOG_DEBUG(
				"Power gated front end %d\n", hubp->inst);
	}
}

/* disable HW used by plane.
 * note:  cannot disable until disconnect is complete
 */
void dcn10_plane_atomic_disable(struct dc *dc, struct pipe_ctx *pipe_ctx)
{
	struct dce_hwseq *hws = dc->hwseq;
	struct hubp *hubp = pipe_ctx->plane_res.hubp;
	struct dpp *dpp = pipe_ctx->plane_res.dpp;
	int opp_id = hubp->opp_id;

	dc->hwss.wait_for_mpcc_disconnect(dc, dc->res_pool, pipe_ctx);

	hubp->funcs->hubp_clk_cntl(hubp, false);

	dpp->funcs->dpp_dppclk_control(dpp, false, false);

	if (opp_id != 0xf && pipe_ctx->stream_res.opp->mpc_tree_params.opp_list == NULL)
		pipe_ctx->stream_res.opp->funcs->opp_pipe_clock_control(
				pipe_ctx->stream_res.opp,
				false);

	hubp->power_gated = true;
	dc->optimized_required = false; /* We're powering off, no need to optimize */

	hws->funcs.plane_atomic_power_down(dc,
			pipe_ctx->plane_res.dpp,
			pipe_ctx->plane_res.hubp);

	pipe_ctx->stream = NULL;
	memset(&pipe_ctx->stream_res, 0, sizeof(pipe_ctx->stream_res));
	memset(&pipe_ctx->plane_res, 0, sizeof(pipe_ctx->plane_res));
	pipe_ctx->top_pipe = NULL;
	pipe_ctx->bottom_pipe = NULL;
	pipe_ctx->plane_state = NULL;
}

void dcn10_disable_plane(struct dc *dc, struct pipe_ctx *pipe_ctx)
{
	struct dce_hwseq *hws = dc->hwseq;
	DC_LOGGER_INIT(dc->ctx->logger);

	if (!pipe_ctx->plane_res.hubp || pipe_ctx->plane_res.hubp->power_gated)
		return;

	hws->funcs.plane_atomic_disable(dc, pipe_ctx);

	apply_DEGVIDCN10_253_wa(dc);

	DC_LOG_DC("Power down front end %d\n",
					pipe_ctx->pipe_idx);
}

void dcn10_init_pipes(struct dc *dc, struct dc_state *context)
{
	int i;
	struct dce_hwseq *hws = dc->hwseq;
	bool can_apply_seamless_boot = false;

	for (i = 0; i < context->stream_count; i++) {
		if (context->streams[i]->apply_seamless_boot_optimization) {
			can_apply_seamless_boot = true;
			break;
		}
	}

	for (i = 0; i < dc->res_pool->pipe_count; i++) {
		struct timing_generator *tg = dc->res_pool->timing_generators[i];
		struct pipe_ctx *pipe_ctx = &context->res_ctx.pipe_ctx[i];

		/* There is assumption that pipe_ctx is not mapping irregularly
		 * to non-preferred front end. If pipe_ctx->stream is not NULL,
		 * we will use the pipe, so don't disable
		 */
		if (pipe_ctx->stream != NULL && can_apply_seamless_boot)
			continue;

		/* Blank controller using driver code instead of
		 * command table.
		 */
		if (tg->funcs->is_tg_enabled(tg)) {
			if (hws->funcs.init_blank != NULL) {
				hws->funcs.init_blank(dc, tg);
				tg->funcs->lock(tg);
			} else {
				tg->funcs->lock(tg);
				tg->funcs->set_blank(tg, true);
				hwss_wait_for_blank_complete(tg);
			}
		}
	}

	/* num_opp will be equal to number of mpcc */
	for (i = 0; i < dc->res_pool->res_cap->num_opp; i++) {
		struct pipe_ctx *pipe_ctx = &context->res_ctx.pipe_ctx[i];

		/* Cannot reset the MPC mux if seamless boot */
		if (pipe_ctx->stream != NULL && can_apply_seamless_boot)
			continue;

		dc->res_pool->mpc->funcs->mpc_init_single_inst(
				dc->res_pool->mpc, i);
	}

	for (i = 0; i < dc->res_pool->pipe_count; i++) {
		struct timing_generator *tg = dc->res_pool->timing_generators[i];
		struct hubp *hubp = dc->res_pool->hubps[i];
		struct dpp *dpp = dc->res_pool->dpps[i];
		struct pipe_ctx *pipe_ctx = &context->res_ctx.pipe_ctx[i];

		/* There is assumption that pipe_ctx is not mapping irregularly
		 * to non-preferred front end. If pipe_ctx->stream is not NULL,
		 * we will use the pipe, so don't disable
		 */
		if (can_apply_seamless_boot &&
			pipe_ctx->stream != NULL &&
			pipe_ctx->stream_res.tg->funcs->is_tg_enabled(
				pipe_ctx->stream_res.tg)) {
			// Enable double buffering for OTG_BLANK no matter if
			// seamless boot is enabled or not to suppress global sync
			// signals when OTG blanked. This is to prevent pipe from
			// requesting data while in PSR.
			tg->funcs->tg_init(tg);
			hubp->power_gated = true;
			continue;
		}

		/* Disable on the current state so the new one isn't cleared. */
		pipe_ctx = &dc->current_state->res_ctx.pipe_ctx[i];

		dpp->funcs->dpp_reset(dpp);

		pipe_ctx->stream_res.tg = tg;
		pipe_ctx->pipe_idx = i;

		pipe_ctx->plane_res.hubp = hubp;
		pipe_ctx->plane_res.dpp = dpp;
		pipe_ctx->plane_res.mpcc_inst = dpp->inst;
		hubp->mpcc_id = dpp->inst;
		hubp->opp_id = OPP_ID_INVALID;
		hubp->power_gated = false;

		dc->res_pool->opps[i]->mpc_tree_params.opp_id = dc->res_pool->opps[i]->inst;
		dc->res_pool->opps[i]->mpc_tree_params.opp_list = NULL;
		dc->res_pool->opps[i]->mpcc_disconnect_pending[pipe_ctx->plane_res.mpcc_inst] = true;
		pipe_ctx->stream_res.opp = dc->res_pool->opps[i];

		hws->funcs.plane_atomic_disconnect(dc, pipe_ctx);

		if (tg->funcs->is_tg_enabled(tg))
			tg->funcs->unlock(tg);

		dc->hwss.disable_plane(dc, pipe_ctx);

		pipe_ctx->stream_res.tg = NULL;
		pipe_ctx->plane_res.hubp = NULL;

		tg->funcs->tg_init(tg);
	}
}

void dcn10_init_hw(struct dc *dc)
{
	int i, j;
	struct abm *abm = dc->res_pool->abm;
	struct dmcu *dmcu = dc->res_pool->dmcu;
	struct dce_hwseq *hws = dc->hwseq;
	struct dc_bios *dcb = dc->ctx->dc_bios;
	struct resource_pool *res_pool = dc->res_pool;
	uint32_t backlight = MAX_BACKLIGHT_LEVEL;
	bool   is_optimized_init_done = false;

	if (dc->clk_mgr && dc->clk_mgr->funcs->init_clocks)
		dc->clk_mgr->funcs->init_clocks(dc->clk_mgr);

	// Initialize the dccg
	if (dc->res_pool->dccg && dc->res_pool->dccg->funcs->dccg_init)
		dc->res_pool->dccg->funcs->dccg_init(res_pool->dccg);

	if (IS_FPGA_MAXIMUS_DC(dc->ctx->dce_environment)) {

		REG_WRITE(REFCLK_CNTL, 0);
		REG_UPDATE(DCHUBBUB_GLOBAL_TIMER_CNTL, DCHUBBUB_GLOBAL_TIMER_ENABLE, 1);
		REG_WRITE(DIO_MEM_PWR_CTRL, 0);

		if (!dc->debug.disable_clock_gate) {
			/* enable all DCN clock gating */
			REG_WRITE(DCCG_GATE_DISABLE_CNTL, 0);

			REG_WRITE(DCCG_GATE_DISABLE_CNTL2, 0);

			REG_UPDATE(DCFCLK_CNTL, DCFCLK_GATE_DIS, 0);
		}

		//Enable ability to power gate / don't force power on permanently
		if (hws->funcs.enable_power_gating_plane)
			hws->funcs.enable_power_gating_plane(hws, true);

		return;
	}

	if (!dcb->funcs->is_accelerated_mode(dcb))
		hws->funcs.disable_vga(dc->hwseq);

	hws->funcs.bios_golden_init(dc);

	if (dc->ctx->dc_bios->fw_info_valid) {
		res_pool->ref_clocks.xtalin_clock_inKhz =
				dc->ctx->dc_bios->fw_info.pll_info.crystal_frequency;

		if (!IS_FPGA_MAXIMUS_DC(dc->ctx->dce_environment)) {
			if (res_pool->dccg && res_pool->hubbub) {

				(res_pool->dccg->funcs->get_dccg_ref_freq)(res_pool->dccg,
						dc->ctx->dc_bios->fw_info.pll_info.crystal_frequency,
						&res_pool->ref_clocks.dccg_ref_clock_inKhz);

				(res_pool->hubbub->funcs->get_dchub_ref_freq)(res_pool->hubbub,
						res_pool->ref_clocks.dccg_ref_clock_inKhz,
						&res_pool->ref_clocks.dchub_ref_clock_inKhz);
			} else {
				// Not all ASICs have DCCG sw component
				res_pool->ref_clocks.dccg_ref_clock_inKhz =
						res_pool->ref_clocks.xtalin_clock_inKhz;
				res_pool->ref_clocks.dchub_ref_clock_inKhz =
						res_pool->ref_clocks.xtalin_clock_inKhz;
			}
		}
	} else
		ASSERT_CRITICAL(false);

	for (i = 0; i < dc->link_count; i++) {
		/* Power up AND update implementation according to the
		 * required signal (which may be different from the
		 * default signal on connector).
		 */
		struct dc_link *link = dc->links[i];

		if (!is_optimized_init_done)
			link->link_enc->funcs->hw_init(link->link_enc);

		/* Check for enabled DIG to identify enabled display */
		if (link->link_enc->funcs->is_dig_enabled &&
			link->link_enc->funcs->is_dig_enabled(link->link_enc))
			link->link_status.link_active = true;
	}

	/* Power gate DSCs */
	if (!is_optimized_init_done) {
		for (i = 0; i < res_pool->res_cap->num_dsc; i++)
			if (hws->funcs.dsc_pg_control != NULL)
				hws->funcs.dsc_pg_control(hws, res_pool->dscs[i]->inst, false);
	}

	/* Enable outbox notification feature of dmub */
	if (dc->debug.enable_dmub_aux_for_legacy_ddc)
		dmub_enable_outbox_notification(dc);

	/* we want to turn off all dp displays before doing detection */
	if (dc->config.power_down_display_on_boot) {
		uint8_t dpcd_power_state = '\0';
		enum dc_status status = DC_ERROR_UNEXPECTED;

		for (i = 0; i < dc->link_count; i++) {
			if (dc->links[i]->connector_signal != SIGNAL_TYPE_DISPLAY_PORT)
				continue;

			/* DP 2.0 requires that LTTPR Caps be read first */
			dp_retrieve_lttpr_cap(dc->links[i]);

			/*
			 * If any of the displays are lit up turn them off.
			 * The reason is that some MST hubs cannot be turned off
			 * completely until we tell them to do so.
			 * If not turned off, then displays connected to MST hub
			 * won't light up.
			 */
			status = core_link_read_dpcd(dc->links[i], DP_SET_POWER,
							&dpcd_power_state, sizeof(dpcd_power_state));
			if (status == DC_OK && dpcd_power_state == DP_POWER_STATE_D0) {
				/* blank dp stream before power off receiver*/
				if (dc->links[i]->link_enc->funcs->get_dig_frontend) {
					unsigned int fe = dc->links[i]->link_enc->funcs->get_dig_frontend(dc->links[i]->link_enc);

					for (j = 0; j < dc->res_pool->stream_enc_count; j++) {
						if (fe == dc->res_pool->stream_enc[j]->id) {
							dc->res_pool->stream_enc[j]->funcs->dp_blank(
										dc->res_pool->stream_enc[j]);
							break;
						}
					}
				}
				dp_receiver_power_ctrl(dc->links[i], false);
			}
		}
	}

	/* If taking control over from VBIOS, we may want to optimize our first
	 * mode set, so we need to skip powering down pipes until we know which
	 * pipes we want to use.
	 * Otherwise, if taking control is not possible, we need to power
	 * everything down.
	 */
	if (dcb->funcs->is_accelerated_mode(dcb) || dc->config.power_down_display_on_boot) {
		if (!is_optimized_init_done) {
			hws->funcs.init_pipes(dc, dc->current_state);
			if (dc->res_pool->hubbub->funcs->allow_self_refresh_control)
				dc->res_pool->hubbub->funcs->allow_self_refresh_control(dc->res_pool->hubbub,
						!dc->res_pool->hubbub->ctx->dc->debug.disable_stutter);
		}
	}

	if (!is_optimized_init_done) {

		for (i = 0; i < res_pool->audio_count; i++) {
			struct audio *audio = res_pool->audios[i];

			audio->funcs->hw_init(audio);
		}

		for (i = 0; i < dc->link_count; i++) {
			struct dc_link *link = dc->links[i];

			if (link->panel_cntl)
				backlight = link->panel_cntl->funcs->hw_init(link->panel_cntl);
		}

		if (abm != NULL)
			abm->funcs->abm_init(abm, backlight);

		if (dmcu != NULL && !dmcu->auto_load_dmcu)
			dmcu->funcs->dmcu_init(dmcu);
	}

	if (abm != NULL && dmcu != NULL)
		abm->dmcu_is_running = dmcu->funcs->is_dmcu_initialized(dmcu);

	/* power AFMT HDMI memory TODO: may move to dis/en output save power*/
	if (!is_optimized_init_done)
		REG_WRITE(DIO_MEM_PWR_CTRL, 0);

	if (!dc->debug.disable_clock_gate) {
		/* enable all DCN clock gating */
		REG_WRITE(DCCG_GATE_DISABLE_CNTL, 0);

		REG_WRITE(DCCG_GATE_DISABLE_CNTL2, 0);

		REG_UPDATE(DCFCLK_CNTL, DCFCLK_GATE_DIS, 0);
	}
	if (hws->funcs.enable_power_gating_plane)
		hws->funcs.enable_power_gating_plane(dc->hwseq, true);

	if (dc->clk_mgr->funcs->notify_wm_ranges)
		dc->clk_mgr->funcs->notify_wm_ranges(dc->clk_mgr);
}

/* In headless boot cases, DIG may be turned
 * on which causes HW/SW discrepancies.
 * To avoid this, power down hardware on boot
 * if DIG is turned on
 */
void dcn10_power_down_on_boot(struct dc *dc)
{
	struct dc_link *edp_links[MAX_NUM_EDP];
	struct dc_link *edp_link;
	int edp_num;
	int i = 0;

	get_edp_links(dc, edp_links, &edp_num);

	if (edp_num) {
		for (i = 0; i < edp_num; i++) {
			edp_link = edp_links[i];
			if (edp_link->link_enc->funcs->is_dig_enabled &&
					edp_link->link_enc->funcs->is_dig_enabled(edp_link->link_enc) &&
					dc->hwseq->funcs.edp_backlight_control &&
					dc->hwss.power_down &&
					dc->hwss.edp_power_control) {
				dc->hwseq->funcs.edp_backlight_control(edp_link, false);
				dc->hwss.power_down(dc);
				dc->hwss.edp_power_control(edp_link, false);
			}
		}
	} else {
		for (i = 0; i < dc->link_count; i++) {
			struct dc_link *link = dc->links[i];

			if (link->link_enc->funcs->is_dig_enabled &&
					link->link_enc->funcs->is_dig_enabled(link->link_enc) &&
					dc->hwss.power_down) {
				dc->hwss.power_down(dc);
				break;
			}

		}
	}

	/*
	 * Call update_clocks with empty context
	 * to send DISPLAY_OFF
	 * Otherwise DISPLAY_OFF may not be asserted
	 */
	if (dc->clk_mgr->funcs->set_low_power_state)
		dc->clk_mgr->funcs->set_low_power_state(dc->clk_mgr);
}

void dcn10_reset_hw_ctx_wrap(
		struct dc *dc,
		struct dc_state *context)
{
	int i;
	struct dce_hwseq *hws = dc->hwseq;

	/* Reset Back End*/
	for (i = dc->res_pool->pipe_count - 1; i >= 0 ; i--) {
		struct pipe_ctx *pipe_ctx_old =
			&dc->current_state->res_ctx.pipe_ctx[i];
		struct pipe_ctx *pipe_ctx = &context->res_ctx.pipe_ctx[i];

		if (!pipe_ctx_old->stream)
			continue;

		if (pipe_ctx_old->top_pipe)
			continue;

		if (!pipe_ctx->stream ||
				pipe_need_reprogram(pipe_ctx_old, pipe_ctx)) {
			struct clock_source *old_clk = pipe_ctx_old->clock_source;

			dcn10_reset_back_end_for_pipe(dc, pipe_ctx_old, dc->current_state);
			if (hws->funcs.enable_stream_gating)
				hws->funcs.enable_stream_gating(dc, pipe_ctx);
			if (old_clk)
				old_clk->funcs->cs_power_down(old_clk);
		}
	}
}

static bool patch_address_for_sbs_tb_stereo(
		struct pipe_ctx *pipe_ctx, PHYSICAL_ADDRESS_LOC *addr)
{
	struct dc_plane_state *plane_state = pipe_ctx->plane_state;
	bool sec_split = pipe_ctx->top_pipe &&
			pipe_ctx->top_pipe->plane_state == pipe_ctx->plane_state;
	if (sec_split && plane_state->address.type == PLN_ADDR_TYPE_GRPH_STEREO &&
		(pipe_ctx->stream->timing.timing_3d_format ==
		 TIMING_3D_FORMAT_SIDE_BY_SIDE ||
		 pipe_ctx->stream->timing.timing_3d_format ==
		 TIMING_3D_FORMAT_TOP_AND_BOTTOM)) {
		*addr = plane_state->address.grph_stereo.left_addr;
		plane_state->address.grph_stereo.left_addr =
		plane_state->address.grph_stereo.right_addr;
		return true;
	} else {
		if (pipe_ctx->stream->view_format != VIEW_3D_FORMAT_NONE &&
			plane_state->address.type != PLN_ADDR_TYPE_GRPH_STEREO) {
			plane_state->address.type = PLN_ADDR_TYPE_GRPH_STEREO;
			plane_state->address.grph_stereo.right_addr =
			plane_state->address.grph_stereo.left_addr;
			plane_state->address.grph_stereo.right_meta_addr =
			plane_state->address.grph_stereo.left_meta_addr;
		}
	}
	return false;
}

void dcn10_update_plane_addr(const struct dc *dc, struct pipe_ctx *pipe_ctx)
{
	bool addr_patched = false;
	PHYSICAL_ADDRESS_LOC addr;
	struct dc_plane_state *plane_state = pipe_ctx->plane_state;

	if (plane_state == NULL)
		return;

	addr_patched = patch_address_for_sbs_tb_stereo(pipe_ctx, &addr);

	pipe_ctx->plane_res.hubp->funcs->hubp_program_surface_flip_and_addr(
			pipe_ctx->plane_res.hubp,
			&plane_state->address,
			plane_state->flip_immediate);

	plane_state->status.requested_address = plane_state->address;

	if (plane_state->flip_immediate)
		plane_state->status.current_address = plane_state->address;

	if (addr_patched)
		pipe_ctx->plane_state->address.grph_stereo.left_addr = addr;
}

bool dcn10_set_input_transfer_func(struct dc *dc, struct pipe_ctx *pipe_ctx,
			const struct dc_plane_state *plane_state)
{
	struct dpp *dpp_base = pipe_ctx->plane_res.dpp;
	const struct dc_transfer_func *tf = NULL;
	bool result = true;

	if (dpp_base == NULL)
		return false;

	if (plane_state->in_transfer_func)
		tf = plane_state->in_transfer_func;

	if (plane_state->gamma_correction &&
		!dpp_base->ctx->dc->debug.always_use_regamma
		&& !plane_state->gamma_correction->is_identity
			&& dce_use_lut(plane_state->format))
		dpp_base->funcs->dpp_program_input_lut(dpp_base, plane_state->gamma_correction);

	if (tf == NULL)
		dpp_base->funcs->dpp_set_degamma(dpp_base, IPP_DEGAMMA_MODE_BYPASS);
	else if (tf->type == TF_TYPE_PREDEFINED) {
		switch (tf->tf) {
		case TRANSFER_FUNCTION_SRGB:
			dpp_base->funcs->dpp_set_degamma(dpp_base, IPP_DEGAMMA_MODE_HW_sRGB);
			break;
		case TRANSFER_FUNCTION_BT709:
			dpp_base->funcs->dpp_set_degamma(dpp_base, IPP_DEGAMMA_MODE_HW_xvYCC);
			break;
		case TRANSFER_FUNCTION_LINEAR:
			dpp_base->funcs->dpp_set_degamma(dpp_base, IPP_DEGAMMA_MODE_BYPASS);
			break;
		case TRANSFER_FUNCTION_PQ:
			dpp_base->funcs->dpp_set_degamma(dpp_base, IPP_DEGAMMA_MODE_USER_PWL);
			cm_helper_translate_curve_to_degamma_hw_format(tf, &dpp_base->degamma_params);
			dpp_base->funcs->dpp_program_degamma_pwl(dpp_base, &dpp_base->degamma_params);
			result = true;
			break;
		default:
			result = false;
			break;
		}
	} else if (tf->type == TF_TYPE_BYPASS) {
		dpp_base->funcs->dpp_set_degamma(dpp_base, IPP_DEGAMMA_MODE_BYPASS);
	} else {
		cm_helper_translate_curve_to_degamma_hw_format(tf,
					&dpp_base->degamma_params);
		dpp_base->funcs->dpp_program_degamma_pwl(dpp_base,
				&dpp_base->degamma_params);
		result = true;
	}

	return result;
}

#define MAX_NUM_HW_POINTS 0x200

static void log_tf(struct dc_context *ctx,
				struct dc_transfer_func *tf, uint32_t hw_points_num)
{
	// DC_LOG_GAMMA is default logging of all hw points
	// DC_LOG_ALL_GAMMA logs all points, not only hw points
	// DC_LOG_ALL_TF_POINTS logs all channels of the tf
	int i = 0;

	DC_LOGGER_INIT(ctx->logger);
	DC_LOG_GAMMA("Gamma Correction TF");
	DC_LOG_ALL_GAMMA("Logging all tf points...");
	DC_LOG_ALL_TF_CHANNELS("Logging all channels...");

	for (i = 0; i < hw_points_num; i++) {
		DC_LOG_GAMMA("R\t%d\t%llu", i, tf->tf_pts.red[i].value);
		DC_LOG_ALL_TF_CHANNELS("G\t%d\t%llu", i, tf->tf_pts.green[i].value);
		DC_LOG_ALL_TF_CHANNELS("B\t%d\t%llu", i, tf->tf_pts.blue[i].value);
	}

	for (i = hw_points_num; i < MAX_NUM_HW_POINTS; i++) {
		DC_LOG_ALL_GAMMA("R\t%d\t%llu", i, tf->tf_pts.red[i].value);
		DC_LOG_ALL_TF_CHANNELS("G\t%d\t%llu", i, tf->tf_pts.green[i].value);
		DC_LOG_ALL_TF_CHANNELS("B\t%d\t%llu", i, tf->tf_pts.blue[i].value);
	}
}

bool dcn10_set_output_transfer_func(struct dc *dc, struct pipe_ctx *pipe_ctx,
				const struct dc_stream_state *stream)
{
	struct dpp *dpp = pipe_ctx->plane_res.dpp;

	if (dpp == NULL)
		return false;

	dpp->regamma_params.hw_points_num = GAMMA_HW_POINTS_NUM;

	if (stream->out_transfer_func &&
	    stream->out_transfer_func->type == TF_TYPE_PREDEFINED &&
	    stream->out_transfer_func->tf == TRANSFER_FUNCTION_SRGB)
		dpp->funcs->dpp_program_regamma_pwl(dpp, NULL, OPP_REGAMMA_SRGB);

	/* dcn10_translate_regamma_to_hw_format takes 750us, only do it when full
	 * update.
	 */
	else if (cm_helper_translate_curve_to_hw_format(
			stream->out_transfer_func,
			&dpp->regamma_params, false)) {
		dpp->funcs->dpp_program_regamma_pwl(
				dpp,
				&dpp->regamma_params, OPP_REGAMMA_USER);
	} else
		dpp->funcs->dpp_program_regamma_pwl(dpp, NULL, OPP_REGAMMA_BYPASS);

	if (stream != NULL && stream->ctx != NULL &&
			stream->out_transfer_func != NULL) {
		log_tf(stream->ctx,
				stream->out_transfer_func,
				dpp->regamma_params.hw_points_num);
	}

	return true;
}

void dcn10_pipe_control_lock(
	struct dc *dc,
	struct pipe_ctx *pipe,
	bool lock)
{
	struct dce_hwseq *hws = dc->hwseq;

	/* use TG master update lock to lock everything on the TG
	 * therefore only top pipe need to lock
	 */
	if (!pipe || pipe->top_pipe)
		return;

	if (dc->debug.sanity_checks)
		hws->funcs.verify_allow_pstate_change_high(dc);

	if (lock)
		pipe->stream_res.tg->funcs->lock(pipe->stream_res.tg);
	else
		pipe->stream_res.tg->funcs->unlock(pipe->stream_res.tg);

	if (dc->debug.sanity_checks)
		hws->funcs.verify_allow_pstate_change_high(dc);
}

/**
 * delay_cursor_until_vupdate() - Delay cursor update if too close to VUPDATE.
 *
 * Software keepout workaround to prevent cursor update locking from stalling
 * out cursor updates indefinitely or from old values from being retained in
 * the case where the viewport changes in the same frame as the cursor.
 *
 * The idea is to calculate the remaining time from VPOS to VUPDATE. If it's
 * too close to VUPDATE, then stall out until VUPDATE finishes.
 *
 * TODO: Optimize cursor programming to be once per frame before VUPDATE
 *       to avoid the need for this workaround.
 */
static void delay_cursor_until_vupdate(struct dc *dc, struct pipe_ctx *pipe_ctx)
{
	struct dc_stream_state *stream = pipe_ctx->stream;
	struct crtc_position position;
	uint32_t vupdate_start, vupdate_end;
	unsigned int lines_to_vupdate, us_to_vupdate, vpos;
	unsigned int us_per_line, us_vupdate;

	if (!dc->hwss.calc_vupdate_position || !dc->hwss.get_position)
		return;

	if (!pipe_ctx->stream_res.stream_enc || !pipe_ctx->stream_res.tg)
		return;

	dc->hwss.calc_vupdate_position(dc, pipe_ctx, &vupdate_start,
				       &vupdate_end);

	dc->hwss.get_position(&pipe_ctx, 1, &position);
	vpos = position.vertical_count;

	/* Avoid wraparound calculation issues */
	vupdate_start += stream->timing.v_total;
	vupdate_end += stream->timing.v_total;
	vpos += stream->timing.v_total;

	if (vpos <= vupdate_start) {
		/* VPOS is in VACTIVE or back porch. */
		lines_to_vupdate = vupdate_start - vpos;
	} else if (vpos > vupdate_end) {
		/* VPOS is in the front porch. */
		return;
	} else {
		/* VPOS is in VUPDATE. */
		lines_to_vupdate = 0;
	}

	/* Calculate time until VUPDATE in microseconds. */
	us_per_line =
		stream->timing.h_total * 10000u / stream->timing.pix_clk_100hz;
	us_to_vupdate = lines_to_vupdate * us_per_line;

	/* 70 us is a conservative estimate of cursor update time*/
	if (us_to_vupdate > 70)
		return;

	/* Stall out until the cursor update completes. */
	if (vupdate_end < vupdate_start)
		vupdate_end += stream->timing.v_total;
	us_vupdate = (vupdate_end - vupdate_start + 1) * us_per_line;
	udelay(us_to_vupdate + us_vupdate);
}

void dcn10_cursor_lock(struct dc *dc, struct pipe_ctx *pipe, bool lock)
{
	/* cursor lock is per MPCC tree, so only need to lock one pipe per stream */
	if (!pipe || pipe->top_pipe)
		return;

	/* Prevent cursor lock from stalling out cursor updates. */
	if (lock)
		delay_cursor_until_vupdate(dc, pipe);

	if (pipe->stream && should_use_dmub_lock(pipe->stream->link)) {
		union dmub_hw_lock_flags hw_locks = { 0 };
		struct dmub_hw_lock_inst_flags inst_flags = { 0 };

		hw_locks.bits.lock_cursor = 1;
		inst_flags.opp_inst = pipe->stream_res.opp->inst;

		dmub_hw_lock_mgr_cmd(dc->ctx->dmub_srv,
					lock,
					&hw_locks,
					&inst_flags);
	} else
		dc->res_pool->mpc->funcs->cursor_lock(dc->res_pool->mpc,
				pipe->stream_res.opp->inst, lock);
}

static bool wait_for_reset_trigger_to_occur(
	struct dc_context *dc_ctx,
	struct timing_generator *tg)
{
	bool rc = false;

	/* To avoid endless loop we wait at most
	 * frames_to_wait_on_triggered_reset frames for the reset to occur. */
	const uint32_t frames_to_wait_on_triggered_reset = 10;
	int i;

	for (i = 0; i < frames_to_wait_on_triggered_reset; i++) {

		if (!tg->funcs->is_counter_moving(tg)) {
			DC_ERROR("TG counter is not moving!\n");
			break;
		}

		if (tg->funcs->did_triggered_reset_occur(tg)) {
			rc = true;
			/* usually occurs at i=1 */
			DC_SYNC_INFO("GSL: reset occurred at wait count: %d\n",
					i);
			break;
		}

		/* Wait for one frame. */
		tg->funcs->wait_for_state(tg, CRTC_STATE_VACTIVE);
		tg->funcs->wait_for_state(tg, CRTC_STATE_VBLANK);
	}

	if (false == rc)
		DC_ERROR("GSL: Timeout on reset trigger!\n");

	return rc;
}

uint64_t reduceSizeAndFraction(
	uint64_t *numerator,
	uint64_t *denominator,
	bool checkUint32Bounary)
{
	int i;
	bool ret = checkUint32Bounary == false;
	uint64_t max_int32 = 0xffffffff;
	uint64_t num, denom;
	static const uint16_t prime_numbers[] = {
		2, 3, 5, 7, 11, 13, 17, 19, 23, 29, 31, 37, 41, 43,
		47, 53, 59, 61, 67, 71, 73, 79, 83, 89, 97, 101, 103,
		107, 109, 113, 127, 131, 137, 139, 149, 151, 157, 163,
		167, 173, 179, 181, 191, 193, 197, 199, 211, 223, 227,
		229, 233, 239, 241, 251, 257, 263, 269, 271, 277, 281,
		283, 293, 307, 311, 313, 317, 331, 337, 347, 349, 353,
		359, 367, 373, 379, 383, 389, 397, 401, 409, 419, 421,
		431, 433, 439, 443, 449, 457, 461, 463, 467, 479, 487,
		491, 499, 503, 509, 521, 523, 541, 547, 557, 563, 569,
		571, 577, 587, 593, 599, 601, 607, 613, 617, 619, 631,
		641, 643, 647, 653, 659, 661, 673, 677, 683, 691, 701,
		709, 719, 727, 733, 739, 743, 751, 757, 761, 769, 773,
		787, 797, 809, 811, 821, 823, 827, 829, 839, 853, 857,
		859, 863, 877, 881, 883, 887, 907, 911, 919, 929, 937,
		941, 947, 953, 967, 971, 977, 983, 991, 997};
	int count = ARRAY_SIZE(prime_numbers);

	num = *numerator;
	denom = *denominator;
	for (i = 0; i < count; i++) {
		uint32_t num_remainder, denom_remainder;
		uint64_t num_result, denom_result;
		if (checkUint32Bounary &&
			num <= max_int32 && denom <= max_int32) {
			ret = true;
			break;
		}
		do {
			num_result = div_u64_rem(num, prime_numbers[i], &num_remainder);
			denom_result = div_u64_rem(denom, prime_numbers[i], &denom_remainder);
			if (num_remainder == 0 && denom_remainder == 0) {
				num = num_result;
				denom = denom_result;
			}
		} while (num_remainder == 0 && denom_remainder == 0);
	}
	*numerator = num;
	*denominator = denom;
	return ret;
}

bool is_low_refresh_rate(struct pipe_ctx *pipe)
{
	uint32_t master_pipe_refresh_rate =
		pipe->stream->timing.pix_clk_100hz * 100 /
		pipe->stream->timing.h_total /
		pipe->stream->timing.v_total;
	return master_pipe_refresh_rate <= 30;
}

uint8_t get_clock_divider(struct pipe_ctx *pipe, bool account_low_refresh_rate)
{
	uint32_t clock_divider = 1;
	uint32_t numpipes = 1;

	if (account_low_refresh_rate && is_low_refresh_rate(pipe))
		clock_divider *= 2;

	if (pipe->stream_res.pix_clk_params.pixel_encoding == PIXEL_ENCODING_YCBCR420)
		clock_divider *= 2;

	while (pipe->next_odm_pipe) {
		pipe = pipe->next_odm_pipe;
		numpipes++;
	}
	clock_divider *= numpipes;

	return clock_divider;
}

int dcn10_align_pixel_clocks(
	struct dc *dc,
	int group_size,
	struct pipe_ctx *grouped_pipes[])
{
	struct dc_context *dc_ctx = dc->ctx;
	int i, master = -1, embedded = -1;
	struct dc_crtc_timing hw_crtc_timing[MAX_PIPES] = {0};
	uint64_t phase[MAX_PIPES];
	uint64_t modulo[MAX_PIPES];
	unsigned int pclk;

	uint32_t embedded_pix_clk_100hz;
	uint16_t embedded_h_total;
	uint16_t embedded_v_total;
	bool clamshell_closed = false;
	uint32_t dp_ref_clk_100hz =
		dc->res_pool->dp_clock_source->ctx->dc->clk_mgr->dprefclk_khz*10;

	if (dc->config.vblank_alignment_dto_params &&
		dc->res_pool->dp_clock_source->funcs->override_dp_pix_clk) {
		clamshell_closed =
			(dc->config.vblank_alignment_dto_params >> 63);
		embedded_h_total =
			(dc->config.vblank_alignment_dto_params >> 32) & 0x7FFF;
		embedded_v_total =
			(dc->config.vblank_alignment_dto_params >> 48) & 0x7FFF;
		embedded_pix_clk_100hz =
			dc->config.vblank_alignment_dto_params & 0xFFFFFFFF;

		for (i = 0; i < group_size; i++) {
			grouped_pipes[i]->stream_res.tg->funcs->get_hw_timing(
					grouped_pipes[i]->stream_res.tg,
					&hw_crtc_timing[i]);
			dc->res_pool->dp_clock_source->funcs->get_pixel_clk_frequency_100hz(
				dc->res_pool->dp_clock_source,
				grouped_pipes[i]->stream_res.tg->inst,
				&pclk);
			hw_crtc_timing[i].pix_clk_100hz = pclk;
			if (dc_is_embedded_signal(
					grouped_pipes[i]->stream->signal)) {
				embedded = i;
				master = i;
				phase[i] = embedded_pix_clk_100hz*100;
				modulo[i] = dp_ref_clk_100hz*100;
			} else {

				phase[i] = (uint64_t)embedded_pix_clk_100hz*
					hw_crtc_timing[i].h_total*
					hw_crtc_timing[i].v_total;
				phase[i] = div_u64(phase[i], get_clock_divider(grouped_pipes[i], true));
				modulo[i] = (uint64_t)dp_ref_clk_100hz*
					embedded_h_total*
					embedded_v_total;

				if (reduceSizeAndFraction(&phase[i],
						&modulo[i], true) == false) {
					/*
					 * this will help to stop reporting
					 * this timing synchronizable
					 */
					DC_SYNC_INFO("Failed to reduce DTO parameters\n");
					grouped_pipes[i]->stream->has_non_synchronizable_pclk = true;
				}
			}
		}

		for (i = 0; i < group_size; i++) {
			if (i != embedded && !grouped_pipes[i]->stream->has_non_synchronizable_pclk) {
				dc->res_pool->dp_clock_source->funcs->override_dp_pix_clk(
					dc->res_pool->dp_clock_source,
					grouped_pipes[i]->stream_res.tg->inst,
					phase[i], modulo[i]);
				dc->res_pool->dp_clock_source->funcs->get_pixel_clk_frequency_100hz(
					dc->res_pool->dp_clock_source,
					grouped_pipes[i]->stream_res.tg->inst, &pclk);
					grouped_pipes[i]->stream->timing.pix_clk_100hz =
						pclk*get_clock_divider(grouped_pipes[i], false);
				if (master == -1)
					master = i;
			}
		}

	}
	return master;
}

void dcn10_enable_vblanks_synchronization(
	struct dc *dc,
	int group_index,
	int group_size,
	struct pipe_ctx *grouped_pipes[])
{
	struct dc_context *dc_ctx = dc->ctx;
	struct output_pixel_processor *opp;
	struct timing_generator *tg;
	int i, width, height, master;

	for (i = 1; i < group_size; i++) {
		opp = grouped_pipes[i]->stream_res.opp;
		tg = grouped_pipes[i]->stream_res.tg;
		tg->funcs->get_otg_active_size(tg, &width, &height);
		if (opp->funcs->opp_program_dpg_dimensions)
			opp->funcs->opp_program_dpg_dimensions(opp, width, 2*(height) + 1);
	}

	for (i = 0; i < group_size; i++) {
		if (grouped_pipes[i]->stream == NULL)
			continue;
		grouped_pipes[i]->stream->vblank_synchronized = false;
		grouped_pipes[i]->stream->has_non_synchronizable_pclk = false;
	}

	DC_SYNC_INFO("Aligning DP DTOs\n");

	master = dcn10_align_pixel_clocks(dc, group_size, grouped_pipes);

	DC_SYNC_INFO("Synchronizing VBlanks\n");

	if (master >= 0) {
		for (i = 0; i < group_size; i++) {
			if (i != master && !grouped_pipes[i]->stream->has_non_synchronizable_pclk)
			grouped_pipes[i]->stream_res.tg->funcs->align_vblanks(
				grouped_pipes[master]->stream_res.tg,
				grouped_pipes[i]->stream_res.tg,
				grouped_pipes[master]->stream->timing.pix_clk_100hz,
				grouped_pipes[i]->stream->timing.pix_clk_100hz,
				get_clock_divider(grouped_pipes[master], false),
				get_clock_divider(grouped_pipes[i], false));
				grouped_pipes[i]->stream->vblank_synchronized = true;
		}
		grouped_pipes[master]->stream->vblank_synchronized = true;
		DC_SYNC_INFO("Sync complete\n");
	}

	for (i = 1; i < group_size; i++) {
		opp = grouped_pipes[i]->stream_res.opp;
		tg = grouped_pipes[i]->stream_res.tg;
		tg->funcs->get_otg_active_size(tg, &width, &height);
		if (opp->funcs->opp_program_dpg_dimensions)
			opp->funcs->opp_program_dpg_dimensions(opp, width, height);
	}
}

void dcn10_enable_timing_synchronization(
	struct dc *dc,
	int group_index,
	int group_size,
	struct pipe_ctx *grouped_pipes[])
{
	struct dc_context *dc_ctx = dc->ctx;
	struct output_pixel_processor *opp;
	struct timing_generator *tg;
	int i, width, height;

	DC_SYNC_INFO("Setting up OTG reset trigger\n");

	for (i = 1; i < group_size; i++) {
		opp = grouped_pipes[i]->stream_res.opp;
		tg = grouped_pipes[i]->stream_res.tg;
		tg->funcs->get_otg_active_size(tg, &width, &height);
		if (opp->funcs->opp_program_dpg_dimensions)
			opp->funcs->opp_program_dpg_dimensions(opp, width, 2*(height) + 1);
	}

	for (i = 0; i < group_size; i++) {
		if (grouped_pipes[i]->stream == NULL)
			continue;
		grouped_pipes[i]->stream->vblank_synchronized = false;
	}

	for (i = 1; i < group_size; i++)
		grouped_pipes[i]->stream_res.tg->funcs->enable_reset_trigger(
				grouped_pipes[i]->stream_res.tg,
				grouped_pipes[0]->stream_res.tg->inst);

	DC_SYNC_INFO("Waiting for trigger\n");

	/* Need to get only check 1 pipe for having reset as all the others are
	 * synchronized. Look at last pipe programmed to reset.
	 */

	wait_for_reset_trigger_to_occur(dc_ctx, grouped_pipes[1]->stream_res.tg);
	for (i = 1; i < group_size; i++)
		grouped_pipes[i]->stream_res.tg->funcs->disable_reset_trigger(
				grouped_pipes[i]->stream_res.tg);

	for (i = 1; i < group_size; i++) {
		opp = grouped_pipes[i]->stream_res.opp;
		tg = grouped_pipes[i]->stream_res.tg;
		tg->funcs->get_otg_active_size(tg, &width, &height);
		if (opp->funcs->opp_program_dpg_dimensions)
			opp->funcs->opp_program_dpg_dimensions(opp, width, height);
	}

	DC_SYNC_INFO("Sync complete\n");
}

void dcn10_enable_per_frame_crtc_position_reset(
	struct dc *dc,
	int group_size,
	struct pipe_ctx *grouped_pipes[])
{
	struct dc_context *dc_ctx = dc->ctx;
	int i;

	DC_SYNC_INFO("Setting up\n");
	for (i = 0; i < group_size; i++)
		if (grouped_pipes[i]->stream_res.tg->funcs->enable_crtc_reset)
			grouped_pipes[i]->stream_res.tg->funcs->enable_crtc_reset(
					grouped_pipes[i]->stream_res.tg,
					0,
					&grouped_pipes[i]->stream->triggered_crtc_reset);

	DC_SYNC_INFO("Waiting for trigger\n");

	for (i = 0; i < group_size; i++)
		wait_for_reset_trigger_to_occur(dc_ctx, grouped_pipes[i]->stream_res.tg);

	DC_SYNC_INFO("Multi-display sync is complete\n");
}

static void mmhub_read_vm_system_aperture_settings(struct dcn10_hubp *hubp1,
		struct vm_system_aperture_param *apt,
		struct dce_hwseq *hws)
{
	PHYSICAL_ADDRESS_LOC physical_page_number;
	uint32_t logical_addr_low;
	uint32_t logical_addr_high;

	REG_GET(MC_VM_SYSTEM_APERTURE_DEFAULT_ADDR_MSB,
			PHYSICAL_PAGE_NUMBER_MSB, &physical_page_number.high_part);
	REG_GET(MC_VM_SYSTEM_APERTURE_DEFAULT_ADDR_LSB,
			PHYSICAL_PAGE_NUMBER_LSB, &physical_page_number.low_part);

	REG_GET(MC_VM_SYSTEM_APERTURE_LOW_ADDR,
			LOGICAL_ADDR, &logical_addr_low);

	REG_GET(MC_VM_SYSTEM_APERTURE_HIGH_ADDR,
			LOGICAL_ADDR, &logical_addr_high);

	apt->sys_default.quad_part =  physical_page_number.quad_part << 12;
	apt->sys_low.quad_part =  (int64_t)logical_addr_low << 18;
	apt->sys_high.quad_part =  (int64_t)logical_addr_high << 18;
}

/* Temporary read settings, future will get values from kmd directly */
static void mmhub_read_vm_context0_settings(struct dcn10_hubp *hubp1,
		struct vm_context0_param *vm0,
		struct dce_hwseq *hws)
{
	PHYSICAL_ADDRESS_LOC fb_base;
	PHYSICAL_ADDRESS_LOC fb_offset;
	uint32_t fb_base_value;
	uint32_t fb_offset_value;

	REG_GET(DCHUBBUB_SDPIF_FB_BASE, SDPIF_FB_BASE, &fb_base_value);
	REG_GET(DCHUBBUB_SDPIF_FB_OFFSET, SDPIF_FB_OFFSET, &fb_offset_value);

	REG_GET(VM_CONTEXT0_PAGE_TABLE_BASE_ADDR_HI32,
			PAGE_DIRECTORY_ENTRY_HI32, &vm0->pte_base.high_part);
	REG_GET(VM_CONTEXT0_PAGE_TABLE_BASE_ADDR_LO32,
			PAGE_DIRECTORY_ENTRY_LO32, &vm0->pte_base.low_part);

	REG_GET(VM_CONTEXT0_PAGE_TABLE_START_ADDR_HI32,
			LOGICAL_PAGE_NUMBER_HI4, &vm0->pte_start.high_part);
	REG_GET(VM_CONTEXT0_PAGE_TABLE_START_ADDR_LO32,
			LOGICAL_PAGE_NUMBER_LO32, &vm0->pte_start.low_part);

	REG_GET(VM_CONTEXT0_PAGE_TABLE_END_ADDR_HI32,
			LOGICAL_PAGE_NUMBER_HI4, &vm0->pte_end.high_part);
	REG_GET(VM_CONTEXT0_PAGE_TABLE_END_ADDR_LO32,
			LOGICAL_PAGE_NUMBER_LO32, &vm0->pte_end.low_part);

	REG_GET(VM_L2_PROTECTION_FAULT_DEFAULT_ADDR_HI32,
			PHYSICAL_PAGE_ADDR_HI4, &vm0->fault_default.high_part);
	REG_GET(VM_L2_PROTECTION_FAULT_DEFAULT_ADDR_LO32,
			PHYSICAL_PAGE_ADDR_LO32, &vm0->fault_default.low_part);

	/*
	 * The values in VM_CONTEXT0_PAGE_TABLE_BASE_ADDR is in UMA space.
	 * Therefore we need to do
	 * DCN_VM_CONTEXT0_PAGE_TABLE_BASE_ADDR = VM_CONTEXT0_PAGE_TABLE_BASE_ADDR
	 * - DCHUBBUB_SDPIF_FB_OFFSET + DCHUBBUB_SDPIF_FB_BASE
	 */
	fb_base.quad_part = (uint64_t)fb_base_value << 24;
	fb_offset.quad_part = (uint64_t)fb_offset_value << 24;
	vm0->pte_base.quad_part += fb_base.quad_part;
	vm0->pte_base.quad_part -= fb_offset.quad_part;
}


void dcn10_program_pte_vm(struct dce_hwseq *hws, struct hubp *hubp)
{
	struct dcn10_hubp *hubp1 = TO_DCN10_HUBP(hubp);
	struct vm_system_aperture_param apt = { {{ 0 } } };
	struct vm_context0_param vm0 = { { { 0 } } };

	mmhub_read_vm_system_aperture_settings(hubp1, &apt, hws);
	mmhub_read_vm_context0_settings(hubp1, &vm0, hws);

	hubp->funcs->hubp_set_vm_system_aperture_settings(hubp, &apt);
	hubp->funcs->hubp_set_vm_context0_settings(hubp, &vm0);
}

static void dcn10_enable_plane(
	struct dc *dc,
	struct pipe_ctx *pipe_ctx,
	struct dc_state *context)
{
	struct dce_hwseq *hws = dc->hwseq;

	if (dc->debug.sanity_checks) {
		hws->funcs.verify_allow_pstate_change_high(dc);
	}

	undo_DEGVIDCN10_253_wa(dc);

	power_on_plane(dc->hwseq,
		pipe_ctx->plane_res.hubp->inst);

	/* enable DCFCLK current DCHUB */
	pipe_ctx->plane_res.hubp->funcs->hubp_clk_cntl(pipe_ctx->plane_res.hubp, true);

	/* make sure OPP_PIPE_CLOCK_EN = 1 */
	pipe_ctx->stream_res.opp->funcs->opp_pipe_clock_control(
			pipe_ctx->stream_res.opp,
			true);

	if (dc->config.gpu_vm_support)
		dcn10_program_pte_vm(hws, pipe_ctx->plane_res.hubp);

	if (dc->debug.sanity_checks) {
		hws->funcs.verify_allow_pstate_change_high(dc);
	}

	if (!pipe_ctx->top_pipe
		&& pipe_ctx->plane_state
		&& pipe_ctx->plane_state->flip_int_enabled
		&& pipe_ctx->plane_res.hubp->funcs->hubp_set_flip_int)
			pipe_ctx->plane_res.hubp->funcs->hubp_set_flip_int(pipe_ctx->plane_res.hubp);

}

void dcn10_program_gamut_remap(struct pipe_ctx *pipe_ctx)
{
	int i = 0;
	struct dpp_grph_csc_adjustment adjust;
	memset(&adjust, 0, sizeof(adjust));
	adjust.gamut_adjust_type = GRAPHICS_GAMUT_ADJUST_TYPE_BYPASS;


	if (pipe_ctx->stream->gamut_remap_matrix.enable_remap == true) {
		adjust.gamut_adjust_type = GRAPHICS_GAMUT_ADJUST_TYPE_SW;
		for (i = 0; i < CSC_TEMPERATURE_MATRIX_SIZE; i++)
			adjust.temperature_matrix[i] =
				pipe_ctx->stream->gamut_remap_matrix.matrix[i];
	} else if (pipe_ctx->plane_state &&
		   pipe_ctx->plane_state->gamut_remap_matrix.enable_remap == true) {
		adjust.gamut_adjust_type = GRAPHICS_GAMUT_ADJUST_TYPE_SW;
		for (i = 0; i < CSC_TEMPERATURE_MATRIX_SIZE; i++)
			adjust.temperature_matrix[i] =
				pipe_ctx->plane_state->gamut_remap_matrix.matrix[i];
	}

	pipe_ctx->plane_res.dpp->funcs->dpp_set_gamut_remap(pipe_ctx->plane_res.dpp, &adjust);
}


static bool dcn10_is_rear_mpo_fix_required(struct pipe_ctx *pipe_ctx, enum dc_color_space colorspace)
{
	if (pipe_ctx->plane_state && pipe_ctx->plane_state->layer_index > 0 && is_rgb_cspace(colorspace)) {
		if (pipe_ctx->top_pipe) {
			struct pipe_ctx *top = pipe_ctx->top_pipe;

			while (top->top_pipe)
				top = top->top_pipe; // Traverse to top pipe_ctx
			if (top->plane_state && top->plane_state->layer_index == 0)
				return true; // Front MPO plane not hidden
		}
	}
	return false;
}

static void dcn10_set_csc_adjustment_rgb_mpo_fix(struct pipe_ctx *pipe_ctx, uint16_t *matrix)
{
	// Override rear plane RGB bias to fix MPO brightness
	uint16_t rgb_bias = matrix[3];

	matrix[3] = 0;
	matrix[7] = 0;
	matrix[11] = 0;
	pipe_ctx->plane_res.dpp->funcs->dpp_set_csc_adjustment(pipe_ctx->plane_res.dpp, matrix);
	matrix[3] = rgb_bias;
	matrix[7] = rgb_bias;
	matrix[11] = rgb_bias;
}

void dcn10_program_output_csc(struct dc *dc,
		struct pipe_ctx *pipe_ctx,
		enum dc_color_space colorspace,
		uint16_t *matrix,
		int opp_id)
{
	if (pipe_ctx->stream->csc_color_matrix.enable_adjustment == true) {
		if (pipe_ctx->plane_res.dpp->funcs->dpp_set_csc_adjustment != NULL) {

			/* MPO is broken with RGB colorspaces when OCSC matrix
			 * brightness offset >= 0 on DCN1 due to OCSC before MPC
			 * Blending adds offsets from front + rear to rear plane
			 *
			 * Fix is to set RGB bias to 0 on rear plane, top plane
			 * black value pixels add offset instead of rear + front
			 */

			int16_t rgb_bias = matrix[3];
			// matrix[3/7/11] are all the same offset value

			if (rgb_bias > 0 && dcn10_is_rear_mpo_fix_required(pipe_ctx, colorspace)) {
				dcn10_set_csc_adjustment_rgb_mpo_fix(pipe_ctx, matrix);
			} else {
				pipe_ctx->plane_res.dpp->funcs->dpp_set_csc_adjustment(pipe_ctx->plane_res.dpp, matrix);
			}
		}
	} else {
		if (pipe_ctx->plane_res.dpp->funcs->dpp_set_csc_default != NULL)
			pipe_ctx->plane_res.dpp->funcs->dpp_set_csc_default(pipe_ctx->plane_res.dpp, colorspace);
	}
}

static void dcn10_update_dpp(struct dpp *dpp, struct dc_plane_state *plane_state)
{
	struct dc_bias_and_scale bns_params = {0};

	// program the input csc
	dpp->funcs->dpp_setup(dpp,
			plane_state->format,
			EXPANSION_MODE_ZERO,
			plane_state->input_csc_color_matrix,
			plane_state->color_space,
			NULL);

	//set scale and bias registers
	build_prescale_params(&bns_params, plane_state);
	if (dpp->funcs->dpp_program_bias_and_scale)
		dpp->funcs->dpp_program_bias_and_scale(dpp, &bns_params);
}

void dcn10_update_visual_confirm_color(struct dc *dc, struct pipe_ctx *pipe_ctx, struct tg_color *color, int mpcc_id)
<<<<<<< HEAD
{
	struct dce_hwseq *hws = dc->hwseq;
	struct mpc *mpc = dc->res_pool->mpc;

	if (dc->debug.visual_confirm == VISUAL_CONFIRM_HDR)
		hws->funcs.get_hdr_visual_confirm_color(pipe_ctx, color);
	else if (dc->debug.visual_confirm == VISUAL_CONFIRM_SURFACE)
		hws->funcs.get_surface_visual_confirm_color(pipe_ctx, color);
	else
		color_space_to_black_color(
				dc, pipe_ctx->stream->output_color_space, color);

	if (mpc->funcs->set_bg_color)
		mpc->funcs->set_bg_color(mpc, color, mpcc_id);
}

void dcn10_update_mpcc(struct dc *dc, struct pipe_ctx *pipe_ctx)
{
=======
{
	struct mpc *mpc = dc->res_pool->mpc;

	if (dc->debug.visual_confirm == VISUAL_CONFIRM_HDR)
		get_hdr_visual_confirm_color(pipe_ctx, color);
	else if (dc->debug.visual_confirm == VISUAL_CONFIRM_SURFACE)
		get_surface_visual_confirm_color(pipe_ctx, color);
	else if (dc->debug.visual_confirm == VISUAL_CONFIRM_SWIZZLE)
		get_surface_tile_visual_confirm_color(pipe_ctx, color);
	else
		color_space_to_black_color(
				dc, pipe_ctx->stream->output_color_space, color);

	if (mpc->funcs->set_bg_color)
		mpc->funcs->set_bg_color(mpc, color, mpcc_id);
}

void dcn10_update_mpcc(struct dc *dc, struct pipe_ctx *pipe_ctx)
{
>>>>>>> 50be9417
	struct hubp *hubp = pipe_ctx->plane_res.hubp;
	struct mpcc_blnd_cfg blnd_cfg = {{0}};
	bool per_pixel_alpha = pipe_ctx->plane_state->per_pixel_alpha && pipe_ctx->bottom_pipe;
	int mpcc_id;
	struct mpcc *new_mpcc;
	struct mpc *mpc = dc->res_pool->mpc;
	struct mpc_tree *mpc_tree_params = &(pipe_ctx->stream_res.opp->mpc_tree_params);

	if (per_pixel_alpha)
		blnd_cfg.alpha_mode = MPCC_ALPHA_BLEND_MODE_PER_PIXEL_ALPHA;
	else
		blnd_cfg.alpha_mode = MPCC_ALPHA_BLEND_MODE_GLOBAL_ALPHA;

	blnd_cfg.overlap_only = false;
	blnd_cfg.global_gain = 0xff;

	if (pipe_ctx->plane_state->global_alpha)
		blnd_cfg.global_alpha = pipe_ctx->plane_state->global_alpha_value;
	else
		blnd_cfg.global_alpha = 0xff;

	/* DCN1.0 has output CM before MPC which seems to screw with
	 * pre-multiplied alpha.
	 */
	blnd_cfg.pre_multiplied_alpha = is_rgb_cspace(
			pipe_ctx->stream->output_color_space)
					&& per_pixel_alpha;


	/*
	 * TODO: remove hack
	 * Note: currently there is a bug in init_hw such that
	 * on resume from hibernate, BIOS sets up MPCC0, and
	 * we do mpcc_remove but the mpcc cannot go to idle
	 * after remove. This cause us to pick mpcc1 here,
	 * which causes a pstate hang for yet unknown reason.
	 */
	mpcc_id = hubp->inst;

	dc->hwss.update_visual_confirm_color(dc, pipe_ctx, &blnd_cfg.black_color, mpcc_id);

	/* If there is no full update, don't need to touch MPC tree*/
	if (!pipe_ctx->plane_state->update_flags.bits.full_update) {
		mpc->funcs->update_blending(mpc, &blnd_cfg, mpcc_id);
		dc->hwss.update_visual_confirm_color(dc, pipe_ctx, &blnd_cfg.black_color, mpcc_id);
		return;
	}

	/* check if this MPCC is already being used */
	new_mpcc = mpc->funcs->get_mpcc_for_dpp(mpc_tree_params, mpcc_id);
	/* remove MPCC if being used */
	if (new_mpcc != NULL)
		mpc->funcs->remove_mpcc(mpc, mpc_tree_params, new_mpcc);
	else
		if (dc->debug.sanity_checks)
			mpc->funcs->assert_mpcc_idle_before_connect(
					dc->res_pool->mpc, mpcc_id);

	/* Call MPC to insert new plane */
	new_mpcc = mpc->funcs->insert_plane(dc->res_pool->mpc,
			mpc_tree_params,
			&blnd_cfg,
			NULL,
			NULL,
			hubp->inst,
			mpcc_id);
	dc->hwss.update_visual_confirm_color(dc, pipe_ctx, &blnd_cfg.black_color, mpcc_id);

	ASSERT(new_mpcc != NULL);

	hubp->opp_id = pipe_ctx->stream_res.opp->inst;
	hubp->mpcc_id = mpcc_id;
}

static void update_scaler(struct pipe_ctx *pipe_ctx)
{
	bool per_pixel_alpha =
			pipe_ctx->plane_state->per_pixel_alpha && pipe_ctx->bottom_pipe;

	pipe_ctx->plane_res.scl_data.lb_params.alpha_en = per_pixel_alpha;
	pipe_ctx->plane_res.scl_data.lb_params.depth = LB_PIXEL_DEPTH_36BPP;
	/* scaler configuration */
	pipe_ctx->plane_res.dpp->funcs->dpp_set_scaler(
			pipe_ctx->plane_res.dpp, &pipe_ctx->plane_res.scl_data);
}

static void dcn10_update_dchubp_dpp(
	struct dc *dc,
	struct pipe_ctx *pipe_ctx,
	struct dc_state *context)
{
	struct dce_hwseq *hws = dc->hwseq;
	struct hubp *hubp = pipe_ctx->plane_res.hubp;
	struct dpp *dpp = pipe_ctx->plane_res.dpp;
	struct dc_plane_state *plane_state = pipe_ctx->plane_state;
	struct plane_size size = plane_state->plane_size;
	unsigned int compat_level = 0;
	bool should_divided_by_2 = false;

	/* depends on DML calculation, DPP clock value may change dynamically */
	/* If request max dpp clk is lower than current dispclk, no need to
	 * divided by 2
	 */
	if (plane_state->update_flags.bits.full_update) {

		/* new calculated dispclk, dppclk are stored in
		 * context->bw_ctx.bw.dcn.clk.dispclk_khz / dppclk_khz. current
		 * dispclk, dppclk are from dc->clk_mgr->clks.dispclk_khz.
		 * dcn_validate_bandwidth compute new dispclk, dppclk.
		 * dispclk will put in use after optimize_bandwidth when
		 * ramp_up_dispclk_with_dpp is called.
		 * there are two places for dppclk be put in use. One location
		 * is the same as the location as dispclk. Another is within
		 * update_dchubp_dpp which happens between pre_bandwidth and
		 * optimize_bandwidth.
		 * dppclk updated within update_dchubp_dpp will cause new
		 * clock values of dispclk and dppclk not be in use at the same
		 * time. when clocks are decreased, this may cause dppclk is
		 * lower than previous configuration and let pipe stuck.
		 * for example, eDP + external dp,  change resolution of DP from
		 * 1920x1080x144hz to 1280x960x60hz.
		 * before change: dispclk = 337889 dppclk = 337889
		 * change mode, dcn_validate_bandwidth calculate
		 *                dispclk = 143122 dppclk = 143122
		 * update_dchubp_dpp be executed before dispclk be updated,
		 * dispclk = 337889, but dppclk use new value dispclk /2 =
		 * 168944. this will cause pipe pstate warning issue.
		 * solution: between pre_bandwidth and optimize_bandwidth, while
		 * dispclk is going to be decreased, keep dppclk = dispclk
		 **/
		if (context->bw_ctx.bw.dcn.clk.dispclk_khz <
				dc->clk_mgr->clks.dispclk_khz)
			should_divided_by_2 = false;
		else
			should_divided_by_2 =
					context->bw_ctx.bw.dcn.clk.dppclk_khz <=
					dc->clk_mgr->clks.dispclk_khz / 2;

		dpp->funcs->dpp_dppclk_control(
				dpp,
				should_divided_by_2,
				true);

		if (dc->res_pool->dccg)
			dc->res_pool->dccg->funcs->update_dpp_dto(
					dc->res_pool->dccg,
					dpp->inst,
					pipe_ctx->plane_res.bw.dppclk_khz);
		else
			dc->clk_mgr->clks.dppclk_khz = should_divided_by_2 ?
						dc->clk_mgr->clks.dispclk_khz / 2 :
							dc->clk_mgr->clks.dispclk_khz;
	}

	/* TODO: Need input parameter to tell current DCHUB pipe tie to which OTG
	 * VTG is within DCHUBBUB which is commond block share by each pipe HUBP.
	 * VTG is 1:1 mapping with OTG. Each pipe HUBP will select which VTG
	 */
	if (plane_state->update_flags.bits.full_update) {
		hubp->funcs->hubp_vtg_sel(hubp, pipe_ctx->stream_res.tg->inst);

		hubp->funcs->hubp_setup(
			hubp,
			&pipe_ctx->dlg_regs,
			&pipe_ctx->ttu_regs,
			&pipe_ctx->rq_regs,
			&pipe_ctx->pipe_dlg_param);
		hubp->funcs->hubp_setup_interdependent(
			hubp,
			&pipe_ctx->dlg_regs,
			&pipe_ctx->ttu_regs);
	}

	size.surface_size = pipe_ctx->plane_res.scl_data.viewport;

	if (plane_state->update_flags.bits.full_update ||
		plane_state->update_flags.bits.bpp_change)
		dcn10_update_dpp(dpp, plane_state);

	if (plane_state->update_flags.bits.full_update ||
		plane_state->update_flags.bits.per_pixel_alpha_change ||
		plane_state->update_flags.bits.global_alpha_change)
		hws->funcs.update_mpcc(dc, pipe_ctx);

	if (plane_state->update_flags.bits.full_update ||
		plane_state->update_flags.bits.per_pixel_alpha_change ||
		plane_state->update_flags.bits.global_alpha_change ||
		plane_state->update_flags.bits.scaling_change ||
		plane_state->update_flags.bits.position_change) {
		update_scaler(pipe_ctx);
	}

	if (plane_state->update_flags.bits.full_update ||
		plane_state->update_flags.bits.scaling_change ||
		plane_state->update_flags.bits.position_change) {
		hubp->funcs->mem_program_viewport(
			hubp,
			&pipe_ctx->plane_res.scl_data.viewport,
			&pipe_ctx->plane_res.scl_data.viewport_c);
	}

	if (pipe_ctx->stream->cursor_attributes.address.quad_part != 0) {
		dc->hwss.set_cursor_position(pipe_ctx);
		dc->hwss.set_cursor_attribute(pipe_ctx);

		if (dc->hwss.set_cursor_sdr_white_level)
			dc->hwss.set_cursor_sdr_white_level(pipe_ctx);
	}

	if (plane_state->update_flags.bits.full_update) {
		/*gamut remap*/
		dc->hwss.program_gamut_remap(pipe_ctx);

		dc->hwss.program_output_csc(dc,
				pipe_ctx,
				pipe_ctx->stream->output_color_space,
				pipe_ctx->stream->csc_color_matrix.matrix,
				pipe_ctx->stream_res.opp->inst);
	}

	if (plane_state->update_flags.bits.full_update ||
		plane_state->update_flags.bits.pixel_format_change ||
		plane_state->update_flags.bits.horizontal_mirror_change ||
		plane_state->update_flags.bits.rotation_change ||
		plane_state->update_flags.bits.swizzle_change ||
		plane_state->update_flags.bits.dcc_change ||
		plane_state->update_flags.bits.bpp_change ||
		plane_state->update_flags.bits.scaling_change ||
		plane_state->update_flags.bits.plane_size_change) {
		hubp->funcs->hubp_program_surface_config(
			hubp,
			plane_state->format,
			&plane_state->tiling_info,
			&size,
			plane_state->rotation,
			&plane_state->dcc,
			plane_state->horizontal_mirror,
			compat_level);
	}

	hubp->power_gated = false;

	hws->funcs.update_plane_addr(dc, pipe_ctx);

	if (is_pipe_tree_visible(pipe_ctx))
		hubp->funcs->set_blank(hubp, false);
}

void dcn10_blank_pixel_data(
		struct dc *dc,
		struct pipe_ctx *pipe_ctx,
		bool blank)
{
	enum dc_color_space color_space;
	struct tg_color black_color = {0};
	struct stream_resource *stream_res = &pipe_ctx->stream_res;
	struct dc_stream_state *stream = pipe_ctx->stream;

	/* program otg blank color */
	color_space = stream->output_color_space;
	color_space_to_black_color(dc, color_space, &black_color);

	/*
	 * The way 420 is packed, 2 channels carry Y component, 1 channel
	 * alternate between Cb and Cr, so both channels need the pixel
	 * value for Y
	 */
	if (stream->timing.pixel_encoding == PIXEL_ENCODING_YCBCR420)
		black_color.color_r_cr = black_color.color_g_y;


	if (stream_res->tg->funcs->set_blank_color)
		stream_res->tg->funcs->set_blank_color(
				stream_res->tg,
				&black_color);

	if (!blank) {
		if (stream_res->tg->funcs->set_blank)
			stream_res->tg->funcs->set_blank(stream_res->tg, blank);
		if (stream_res->abm) {
			dc->hwss.set_pipe(pipe_ctx);
			stream_res->abm->funcs->set_abm_level(stream_res->abm, stream->abm_level);
		}
	} else if (blank) {
		dc->hwss.set_abm_immediate_disable(pipe_ctx);
		if (stream_res->tg->funcs->set_blank) {
			stream_res->tg->funcs->wait_for_state(stream_res->tg, CRTC_STATE_VBLANK);
			stream_res->tg->funcs->set_blank(stream_res->tg, blank);
		}
	}
}

void dcn10_set_hdr_multiplier(struct pipe_ctx *pipe_ctx)
{
	struct fixed31_32 multiplier = pipe_ctx->plane_state->hdr_mult;
	uint32_t hw_mult = 0x1f000; // 1.0 default multiplier
	struct custom_float_format fmt;

	fmt.exponenta_bits = 6;
	fmt.mantissa_bits = 12;
	fmt.sign = true;


	if (!dc_fixpt_eq(multiplier, dc_fixpt_from_int(0))) // check != 0
		convert_to_custom_float_format(multiplier, &fmt, &hw_mult);

	pipe_ctx->plane_res.dpp->funcs->dpp_set_hdr_multiplier(
			pipe_ctx->plane_res.dpp, hw_mult);
}

void dcn10_program_pipe(
		struct dc *dc,
		struct pipe_ctx *pipe_ctx,
		struct dc_state *context)
{
	struct dce_hwseq *hws = dc->hwseq;

	if (pipe_ctx->top_pipe == NULL) {
		bool blank = !is_pipe_tree_visible(pipe_ctx);

		pipe_ctx->stream_res.tg->funcs->program_global_sync(
				pipe_ctx->stream_res.tg,
				pipe_ctx->pipe_dlg_param.vready_offset,
				pipe_ctx->pipe_dlg_param.vstartup_start,
				pipe_ctx->pipe_dlg_param.vupdate_offset,
				pipe_ctx->pipe_dlg_param.vupdate_width);

		pipe_ctx->stream_res.tg->funcs->set_vtg_params(
				pipe_ctx->stream_res.tg, &pipe_ctx->stream->timing, true);

		if (hws->funcs.setup_vupdate_interrupt)
			hws->funcs.setup_vupdate_interrupt(dc, pipe_ctx);

		hws->funcs.blank_pixel_data(dc, pipe_ctx, blank);
	}

	if (pipe_ctx->plane_state->update_flags.bits.full_update)
		dcn10_enable_plane(dc, pipe_ctx, context);

	dcn10_update_dchubp_dpp(dc, pipe_ctx, context);

	hws->funcs.set_hdr_multiplier(pipe_ctx);

	if (pipe_ctx->plane_state->update_flags.bits.full_update ||
			pipe_ctx->plane_state->update_flags.bits.in_transfer_func_change ||
			pipe_ctx->plane_state->update_flags.bits.gamma_change)
		hws->funcs.set_input_transfer_func(dc, pipe_ctx, pipe_ctx->plane_state);

	/* dcn10_translate_regamma_to_hw_format takes 750us to finish
	 * only do gamma programming for full update.
	 * TODO: This can be further optimized/cleaned up
	 * Always call this for now since it does memcmp inside before
	 * doing heavy calculation and programming
	 */
	if (pipe_ctx->plane_state->update_flags.bits.full_update)
		hws->funcs.set_output_transfer_func(dc, pipe_ctx, pipe_ctx->stream);
}

void dcn10_wait_for_pending_cleared(struct dc *dc,
		struct dc_state *context)
{
		struct pipe_ctx *pipe_ctx;
		struct timing_generator *tg;
		int i;

		for (i = 0; i < dc->res_pool->pipe_count; i++) {
			pipe_ctx = &context->res_ctx.pipe_ctx[i];
			tg = pipe_ctx->stream_res.tg;

			/*
			 * Only wait for top pipe's tg penindg bit
			 * Also skip if pipe is disabled.
			 */
			if (pipe_ctx->top_pipe ||
			    !pipe_ctx->stream || !pipe_ctx->plane_state ||
			    !tg->funcs->is_tg_enabled(tg))
				continue;

			/*
			 * Wait for VBLANK then VACTIVE to ensure we get VUPDATE.
			 * For some reason waiting for OTG_UPDATE_PENDING cleared
			 * seems to not trigger the update right away, and if we
			 * lock again before VUPDATE then we don't get a separated
			 * operation.
			 */
			pipe_ctx->stream_res.tg->funcs->wait_for_state(pipe_ctx->stream_res.tg, CRTC_STATE_VBLANK);
			pipe_ctx->stream_res.tg->funcs->wait_for_state(pipe_ctx->stream_res.tg, CRTC_STATE_VACTIVE);
		}
}

void dcn10_post_unlock_program_front_end(
		struct dc *dc,
		struct dc_state *context)
{
	int i;

	DC_LOGGER_INIT(dc->ctx->logger);

	for (i = 0; i < dc->res_pool->pipe_count; i++) {
		struct pipe_ctx *pipe_ctx = &context->res_ctx.pipe_ctx[i];

		if (!pipe_ctx->top_pipe &&
			!pipe_ctx->prev_odm_pipe &&
			pipe_ctx->stream) {
			struct timing_generator *tg = pipe_ctx->stream_res.tg;

			if (context->stream_status[i].plane_count == 0)
				false_optc_underflow_wa(dc, pipe_ctx->stream, tg);
		}
	}

	for (i = 0; i < dc->res_pool->pipe_count; i++)
		if (context->res_ctx.pipe_ctx[i].update_flags.bits.disable)
			dc->hwss.disable_plane(dc, &dc->current_state->res_ctx.pipe_ctx[i]);

	for (i = 0; i < dc->res_pool->pipe_count; i++)
		if (context->res_ctx.pipe_ctx[i].update_flags.bits.disable) {
			dc->hwss.optimize_bandwidth(dc, context);
			break;
		}

	if (dc->hwseq->wa.DEGVIDCN10_254)
		hubbub1_wm_change_req_wa(dc->res_pool->hubbub);
}

static void dcn10_stereo_hw_frame_pack_wa(struct dc *dc, struct dc_state *context)
{
	uint8_t i;

	for (i = 0; i < context->stream_count; i++) {
		if (context->streams[i]->timing.timing_3d_format
				== TIMING_3D_FORMAT_HW_FRAME_PACKING) {
			/*
			 * Disable stutter
			 */
			hubbub1_allow_self_refresh_control(dc->res_pool->hubbub, false);
			break;
		}
	}
}

void dcn10_prepare_bandwidth(
		struct dc *dc,
		struct dc_state *context)
{
	struct dce_hwseq *hws = dc->hwseq;
	struct hubbub *hubbub = dc->res_pool->hubbub;

	if (dc->debug.sanity_checks)
		hws->funcs.verify_allow_pstate_change_high(dc);

	if (!IS_FPGA_MAXIMUS_DC(dc->ctx->dce_environment)) {
		if (context->stream_count == 0)
			context->bw_ctx.bw.dcn.clk.phyclk_khz = 0;

		dc->clk_mgr->funcs->update_clocks(
				dc->clk_mgr,
				context,
				false);
	}

	dc->wm_optimized_required = hubbub->funcs->program_watermarks(hubbub,
			&context->bw_ctx.bw.dcn.watermarks,
			dc->res_pool->ref_clocks.dchub_ref_clock_inKhz / 1000,
			true);
	dcn10_stereo_hw_frame_pack_wa(dc, context);

	if (dc->debug.pplib_wm_report_mode == WM_REPORT_OVERRIDE)
		dcn_bw_notify_pplib_of_wm_ranges(dc);

	if (dc->debug.sanity_checks)
		hws->funcs.verify_allow_pstate_change_high(dc);
}

void dcn10_optimize_bandwidth(
		struct dc *dc,
		struct dc_state *context)
{
	struct dce_hwseq *hws = dc->hwseq;
	struct hubbub *hubbub = dc->res_pool->hubbub;

	if (dc->debug.sanity_checks)
		hws->funcs.verify_allow_pstate_change_high(dc);

	if (!IS_FPGA_MAXIMUS_DC(dc->ctx->dce_environment)) {
		if (context->stream_count == 0)
			context->bw_ctx.bw.dcn.clk.phyclk_khz = 0;

		dc->clk_mgr->funcs->update_clocks(
				dc->clk_mgr,
				context,
				true);
	}

	hubbub->funcs->program_watermarks(hubbub,
			&context->bw_ctx.bw.dcn.watermarks,
			dc->res_pool->ref_clocks.dchub_ref_clock_inKhz / 1000,
			true);

	dcn10_stereo_hw_frame_pack_wa(dc, context);

	if (dc->debug.pplib_wm_report_mode == WM_REPORT_OVERRIDE)
		dcn_bw_notify_pplib_of_wm_ranges(dc);

	if (dc->debug.sanity_checks)
		hws->funcs.verify_allow_pstate_change_high(dc);
}

void dcn10_set_drr(struct pipe_ctx **pipe_ctx,
		int num_pipes, struct dc_crtc_timing_adjust adjust)
{
	int i = 0;
	struct drr_params params = {0};
	// DRR set trigger event mapped to OTG_TRIG_A (bit 11) for manual control flow
	unsigned int event_triggers = 0x800;
	// Note DRR trigger events are generated regardless of whether num frames met.
	unsigned int num_frames = 2;

	params.vertical_total_max = adjust.v_total_max;
	params.vertical_total_min = adjust.v_total_min;
	params.vertical_total_mid = adjust.v_total_mid;
	params.vertical_total_mid_frame_num = adjust.v_total_mid_frame_num;
	/* TODO: If multiple pipes are to be supported, you need
	 * some GSL stuff. Static screen triggers may be programmed differently
	 * as well.
	 */
	for (i = 0; i < num_pipes; i++) {
		pipe_ctx[i]->stream_res.tg->funcs->set_drr(
			pipe_ctx[i]->stream_res.tg, &params);
		if (adjust.v_total_max != 0 && adjust.v_total_min != 0)
			pipe_ctx[i]->stream_res.tg->funcs->set_static_screen_control(
					pipe_ctx[i]->stream_res.tg,
					event_triggers, num_frames);
	}
}

void dcn10_get_position(struct pipe_ctx **pipe_ctx,
		int num_pipes,
		struct crtc_position *position)
{
	int i = 0;

	/* TODO: handle pipes > 1
	 */
	for (i = 0; i < num_pipes; i++)
		pipe_ctx[i]->stream_res.tg->funcs->get_position(pipe_ctx[i]->stream_res.tg, position);
}

void dcn10_set_static_screen_control(struct pipe_ctx **pipe_ctx,
		int num_pipes, const struct dc_static_screen_params *params)
{
	unsigned int i;
	unsigned int triggers = 0;

	if (params->triggers.surface_update)
		triggers |= 0x80;
	if (params->triggers.cursor_update)
		triggers |= 0x2;
	if (params->triggers.force_trigger)
		triggers |= 0x1;

	for (i = 0; i < num_pipes; i++)
		pipe_ctx[i]->stream_res.tg->funcs->
			set_static_screen_control(pipe_ctx[i]->stream_res.tg,
					triggers, params->num_frames);
}

static void dcn10_config_stereo_parameters(
		struct dc_stream_state *stream, struct crtc_stereo_flags *flags)
{
	enum view_3d_format view_format = stream->view_format;
	enum dc_timing_3d_format timing_3d_format =\
			stream->timing.timing_3d_format;
	bool non_stereo_timing = false;

	if (timing_3d_format == TIMING_3D_FORMAT_NONE ||
		timing_3d_format == TIMING_3D_FORMAT_SIDE_BY_SIDE ||
		timing_3d_format == TIMING_3D_FORMAT_TOP_AND_BOTTOM)
		non_stereo_timing = true;

	if (non_stereo_timing == false &&
		view_format == VIEW_3D_FORMAT_FRAME_SEQUENTIAL) {

		flags->PROGRAM_STEREO         = 1;
		flags->PROGRAM_POLARITY       = 1;
		if (timing_3d_format == TIMING_3D_FORMAT_INBAND_FA ||
			timing_3d_format == TIMING_3D_FORMAT_DP_HDMI_INBAND_FA ||
			timing_3d_format == TIMING_3D_FORMAT_SIDEBAND_FA) {
			enum display_dongle_type dongle = \
					stream->link->ddc->dongle_type;
			if (dongle == DISPLAY_DONGLE_DP_VGA_CONVERTER ||
				dongle == DISPLAY_DONGLE_DP_DVI_CONVERTER ||
				dongle == DISPLAY_DONGLE_DP_HDMI_CONVERTER)
				flags->DISABLE_STEREO_DP_SYNC = 1;
		}
		flags->RIGHT_EYE_POLARITY =\
				stream->timing.flags.RIGHT_EYE_3D_POLARITY;
		if (timing_3d_format == TIMING_3D_FORMAT_HW_FRAME_PACKING)
			flags->FRAME_PACKED = 1;
	}

	return;
}

void dcn10_setup_stereo(struct pipe_ctx *pipe_ctx, struct dc *dc)
{
	struct crtc_stereo_flags flags = { 0 };
	struct dc_stream_state *stream = pipe_ctx->stream;

	dcn10_config_stereo_parameters(stream, &flags);

	if (stream->timing.timing_3d_format == TIMING_3D_FORMAT_SIDEBAND_FA) {
		if (!dc_set_generic_gpio_for_stereo(true, dc->ctx->gpio_service))
			dc_set_generic_gpio_for_stereo(false, dc->ctx->gpio_service);
	} else {
		dc_set_generic_gpio_for_stereo(false, dc->ctx->gpio_service);
	}

	pipe_ctx->stream_res.opp->funcs->opp_program_stereo(
		pipe_ctx->stream_res.opp,
		flags.PROGRAM_STEREO == 1,
		&stream->timing);

	pipe_ctx->stream_res.tg->funcs->program_stereo(
		pipe_ctx->stream_res.tg,
		&stream->timing,
		&flags);

	return;
}

static struct hubp *get_hubp_by_inst(struct resource_pool *res_pool, int mpcc_inst)
{
	int i;

	for (i = 0; i < res_pool->pipe_count; i++) {
		if (res_pool->hubps[i]->inst == mpcc_inst)
			return res_pool->hubps[i];
	}
	ASSERT(false);
	return NULL;
}

void dcn10_wait_for_mpcc_disconnect(
		struct dc *dc,
		struct resource_pool *res_pool,
		struct pipe_ctx *pipe_ctx)
{
	struct dce_hwseq *hws = dc->hwseq;
	int mpcc_inst;

	if (dc->debug.sanity_checks) {
		hws->funcs.verify_allow_pstate_change_high(dc);
	}

	if (!pipe_ctx->stream_res.opp)
		return;

	for (mpcc_inst = 0; mpcc_inst < MAX_PIPES; mpcc_inst++) {
		if (pipe_ctx->stream_res.opp->mpcc_disconnect_pending[mpcc_inst]) {
			struct hubp *hubp = get_hubp_by_inst(res_pool, mpcc_inst);

			res_pool->mpc->funcs->wait_for_idle(res_pool->mpc, mpcc_inst);
			pipe_ctx->stream_res.opp->mpcc_disconnect_pending[mpcc_inst] = false;
			hubp->funcs->set_blank(hubp, true);
		}
	}

	if (dc->debug.sanity_checks) {
		hws->funcs.verify_allow_pstate_change_high(dc);
	}

}

bool dcn10_dummy_display_power_gating(
	struct dc *dc,
	uint8_t controller_id,
	struct dc_bios *dcb,
	enum pipe_gating_control power_gating)
{
	return true;
}

void dcn10_update_pending_status(struct pipe_ctx *pipe_ctx)
{
	struct dc_plane_state *plane_state = pipe_ctx->plane_state;
	struct timing_generator *tg = pipe_ctx->stream_res.tg;
	bool flip_pending;
	struct dc *dc = plane_state->ctx->dc;

	if (plane_state == NULL)
		return;

	flip_pending = pipe_ctx->plane_res.hubp->funcs->hubp_is_flip_pending(
					pipe_ctx->plane_res.hubp);

	plane_state->status.is_flip_pending = plane_state->status.is_flip_pending || flip_pending;

	if (!flip_pending)
		plane_state->status.current_address = plane_state->status.requested_address;

	if (plane_state->status.current_address.type == PLN_ADDR_TYPE_GRPH_STEREO &&
			tg->funcs->is_stereo_left_eye) {
		plane_state->status.is_right_eye =
				!tg->funcs->is_stereo_left_eye(pipe_ctx->stream_res.tg);
	}

	if (dc->hwseq->wa_state.disallow_self_refresh_during_multi_plane_transition_applied) {
		struct dce_hwseq *hwseq = dc->hwseq;
		struct timing_generator *tg = dc->res_pool->timing_generators[0];
		unsigned int cur_frame = tg->funcs->get_frame_count(tg);

		if (cur_frame != hwseq->wa_state.disallow_self_refresh_during_multi_plane_transition_applied_on_frame) {
			struct hubbub *hubbub = dc->res_pool->hubbub;

			hubbub->funcs->allow_self_refresh_control(hubbub, !dc->debug.disable_stutter);
			hwseq->wa_state.disallow_self_refresh_during_multi_plane_transition_applied = false;
		}
	}
}

void dcn10_update_dchub(struct dce_hwseq *hws, struct dchub_init_data *dh_data)
{
	struct hubbub *hubbub = hws->ctx->dc->res_pool->hubbub;

	/* In DCN, this programming sequence is owned by the hubbub */
	hubbub->funcs->update_dchub(hubbub, dh_data);
}

static bool dcn10_can_pipe_disable_cursor(struct pipe_ctx *pipe_ctx)
{
	struct pipe_ctx *test_pipe;
	const struct rect *r1 = &pipe_ctx->plane_res.scl_data.recout, *r2;
	int r1_r = r1->x + r1->width, r1_b = r1->y + r1->height, r2_r, r2_b;

	/**
	 * Disable the cursor if there's another pipe above this with a
	 * plane that contains this pipe's viewport to prevent double cursor
	 * and incorrect scaling artifacts.
	 */
	for (test_pipe = pipe_ctx->top_pipe; test_pipe;
	     test_pipe = test_pipe->top_pipe) {
		if (!test_pipe->plane_state->visible)
			continue;

		r2 = &test_pipe->plane_res.scl_data.recout;
		r2_r = r2->x + r2->width;
		r2_b = r2->y + r2->height;

		if (r1->x >= r2->x && r1->y >= r2->y && r1_r <= r2_r && r1_b <= r2_b)
			return true;
	}

	return false;
}

void dcn10_set_cursor_position(struct pipe_ctx *pipe_ctx)
{
	struct dc_cursor_position pos_cpy = pipe_ctx->stream->cursor_position;
	struct hubp *hubp = pipe_ctx->plane_res.hubp;
	struct dpp *dpp = pipe_ctx->plane_res.dpp;
	struct dc_cursor_mi_param param = {
		.pixel_clk_khz = pipe_ctx->stream->timing.pix_clk_100hz / 10,
		.ref_clk_khz = pipe_ctx->stream->ctx->dc->res_pool->ref_clocks.dchub_ref_clock_inKhz,
		.viewport = pipe_ctx->plane_res.scl_data.viewport,
		.h_scale_ratio = pipe_ctx->plane_res.scl_data.ratios.horz,
		.v_scale_ratio = pipe_ctx->plane_res.scl_data.ratios.vert,
		.rotation = pipe_ctx->plane_state->rotation,
		.mirror = pipe_ctx->plane_state->horizontal_mirror
	};
	bool pipe_split_on = (pipe_ctx->top_pipe != NULL) ||
		(pipe_ctx->bottom_pipe != NULL);
	bool odm_combine_on = (pipe_ctx->next_odm_pipe != NULL) ||
		(pipe_ctx->prev_odm_pipe != NULL);

	int x_plane = pipe_ctx->plane_state->dst_rect.x;
	int y_plane = pipe_ctx->plane_state->dst_rect.y;
	int x_pos = pos_cpy.x;
	int y_pos = pos_cpy.y;

	/**
	 * DC cursor is stream space, HW cursor is plane space and drawn
	 * as part of the framebuffer.
	 *
	 * Cursor position can't be negative, but hotspot can be used to
	 * shift cursor out of the plane bounds. Hotspot must be smaller
	 * than the cursor size.
	 */

	/**
	 * Translate cursor from stream space to plane space.
	 *
	 * If the cursor is scaled then we need to scale the position
	 * to be in the approximately correct place. We can't do anything
	 * about the actual size being incorrect, that's a limitation of
	 * the hardware.
	 */
	if (param.rotation == ROTATION_ANGLE_90 || param.rotation == ROTATION_ANGLE_270) {
		x_pos = (x_pos - x_plane) * pipe_ctx->plane_state->src_rect.height /
				pipe_ctx->plane_state->dst_rect.width;
		y_pos = (y_pos - y_plane) * pipe_ctx->plane_state->src_rect.width /
				pipe_ctx->plane_state->dst_rect.height;
	} else {
		x_pos = (x_pos - x_plane) * pipe_ctx->plane_state->src_rect.width /
				pipe_ctx->plane_state->dst_rect.width;
		y_pos = (y_pos - y_plane) * pipe_ctx->plane_state->src_rect.height /
				pipe_ctx->plane_state->dst_rect.height;
	}

	/**
	 * If the cursor's source viewport is clipped then we need to
	 * translate the cursor to appear in the correct position on
	 * the screen.
	 *
	 * This translation isn't affected by scaling so it needs to be
	 * done *after* we adjust the position for the scale factor.
	 *
	 * This is only done by opt-in for now since there are still
	 * some usecases like tiled display that might enable the
	 * cursor on both streams while expecting dc to clip it.
	 */
	if (pos_cpy.translate_by_source) {
		x_pos += pipe_ctx->plane_state->src_rect.x;
		y_pos += pipe_ctx->plane_state->src_rect.y;
	}

	/**
	 * If the position is negative then we need to add to the hotspot
	 * to shift the cursor outside the plane.
	 */

	if (x_pos < 0) {
		pos_cpy.x_hotspot -= x_pos;
		x_pos = 0;
	}

	if (y_pos < 0) {
		pos_cpy.y_hotspot -= y_pos;
		y_pos = 0;
	}

	pos_cpy.x = (uint32_t)x_pos;
	pos_cpy.y = (uint32_t)y_pos;

	if (pipe_ctx->plane_state->address.type
			== PLN_ADDR_TYPE_VIDEO_PROGRESSIVE)
		pos_cpy.enable = false;

	if (pos_cpy.enable && dcn10_can_pipe_disable_cursor(pipe_ctx))
		pos_cpy.enable = false;

	// Swap axis and mirror horizontally
	if (param.rotation == ROTATION_ANGLE_90) {
		uint32_t temp_x = pos_cpy.x;

		pos_cpy.x = pipe_ctx->plane_res.scl_data.viewport.width -
				(pos_cpy.y - pipe_ctx->plane_res.scl_data.viewport.x) + pipe_ctx->plane_res.scl_data.viewport.x;
		pos_cpy.y = temp_x;
	}
	// Swap axis and mirror vertically
	else if (param.rotation == ROTATION_ANGLE_270) {
		uint32_t temp_y = pos_cpy.y;
		int viewport_height =
			pipe_ctx->plane_res.scl_data.viewport.height;
		int viewport_y =
			pipe_ctx->plane_res.scl_data.viewport.y;

		/**
		 * Display groups that are 1xnY, have pos_cpy.x > 2 * viewport.height
		 * For pipe split cases:
		 * - apply offset of viewport.y to normalize pos_cpy.x
		 * - calculate the pos_cpy.y as before
		 * - shift pos_cpy.y back by same offset to get final value
		 * - since we iterate through both pipes, use the lower
		 *   viewport.y for offset
		 * For non pipe split cases, use the same calculation for
		 *  pos_cpy.y as the 180 degree rotation case below,
		 *  but use pos_cpy.x as our input because we are rotating
		 *  270 degrees
		 */
		if (pipe_split_on || odm_combine_on) {
			int pos_cpy_x_offset;
			int other_pipe_viewport_y;

			if (pipe_split_on) {
				if (pipe_ctx->bottom_pipe) {
					other_pipe_viewport_y =
						pipe_ctx->bottom_pipe->plane_res.scl_data.viewport.y;
				} else {
					other_pipe_viewport_y =
						pipe_ctx->top_pipe->plane_res.scl_data.viewport.y;
				}
			} else {
				if (pipe_ctx->next_odm_pipe) {
					other_pipe_viewport_y =
						pipe_ctx->next_odm_pipe->plane_res.scl_data.viewport.y;
				} else {
					other_pipe_viewport_y =
						pipe_ctx->prev_odm_pipe->plane_res.scl_data.viewport.y;
				}
			}
			pos_cpy_x_offset = (viewport_y > other_pipe_viewport_y) ?
				other_pipe_viewport_y : viewport_y;
			pos_cpy.x -= pos_cpy_x_offset;
			if (pos_cpy.x > viewport_height) {
				pos_cpy.x = pos_cpy.x - viewport_height;
				pos_cpy.y = viewport_height - pos_cpy.x;
			} else {
				pos_cpy.y = 2 * viewport_height - pos_cpy.x;
			}
			pos_cpy.y += pos_cpy_x_offset;
		} else {
			pos_cpy.y = (2 * viewport_y) + viewport_height - pos_cpy.x;
		}
		pos_cpy.x = temp_y;
	}
	// Mirror horizontally and vertically
	else if (param.rotation == ROTATION_ANGLE_180) {
		int viewport_width =
			pipe_ctx->plane_res.scl_data.viewport.width;
		int viewport_x =
			pipe_ctx->plane_res.scl_data.viewport.x;

		if (pipe_split_on || odm_combine_on) {
			if (pos_cpy.x >= viewport_width + viewport_x) {
				pos_cpy.x = 2 * viewport_width
						- pos_cpy.x + 2 * viewport_x;
			} else {
				uint32_t temp_x = pos_cpy.x;

				pos_cpy.x = 2 * viewport_x - pos_cpy.x;
				if (temp_x >= viewport_x +
					(int)hubp->curs_attr.width || pos_cpy.x
					<= (int)hubp->curs_attr.width +
					pipe_ctx->plane_state->src_rect.x) {
					pos_cpy.x = temp_x + viewport_width;
				}
			}
		} else {
			pos_cpy.x = viewport_width - pos_cpy.x + 2 * viewport_x;
		}

		/**
		 * Display groups that are 1xnY, have pos_cpy.y > viewport.height
		 * Calculation:
		 *   delta_from_bottom = viewport.y + viewport.height - pos_cpy.y
		 *   pos_cpy.y_new = viewport.y + delta_from_bottom
		 * Simplify it as:
		 *   pos_cpy.y = viewport.y * 2 + viewport.height - pos_cpy.y
		 */
		pos_cpy.y = (2 * pipe_ctx->plane_res.scl_data.viewport.y) +
			pipe_ctx->plane_res.scl_data.viewport.height - pos_cpy.y;
	}

	hubp->funcs->set_cursor_position(hubp, &pos_cpy, &param);
	dpp->funcs->set_cursor_position(dpp, &pos_cpy, &param, hubp->curs_attr.width, hubp->curs_attr.height);
}

void dcn10_set_cursor_attribute(struct pipe_ctx *pipe_ctx)
{
	struct dc_cursor_attributes *attributes = &pipe_ctx->stream->cursor_attributes;

	pipe_ctx->plane_res.hubp->funcs->set_cursor_attributes(
			pipe_ctx->plane_res.hubp, attributes);
	pipe_ctx->plane_res.dpp->funcs->set_cursor_attributes(
		pipe_ctx->plane_res.dpp, attributes);
}

void dcn10_set_cursor_sdr_white_level(struct pipe_ctx *pipe_ctx)
{
	uint32_t sdr_white_level = pipe_ctx->stream->cursor_attributes.sdr_white_level;
	struct fixed31_32 multiplier;
	struct dpp_cursor_attributes opt_attr = { 0 };
	uint32_t hw_scale = 0x3c00; // 1.0 default multiplier
	struct custom_float_format fmt;

	if (!pipe_ctx->plane_res.dpp->funcs->set_optional_cursor_attributes)
		return;

	fmt.exponenta_bits = 5;
	fmt.mantissa_bits = 10;
	fmt.sign = true;

	if (sdr_white_level > 80) {
		multiplier = dc_fixpt_from_fraction(sdr_white_level, 80);
		convert_to_custom_float_format(multiplier, &fmt, &hw_scale);
	}

	opt_attr.scale = hw_scale;
	opt_attr.bias = 0;

	pipe_ctx->plane_res.dpp->funcs->set_optional_cursor_attributes(
			pipe_ctx->plane_res.dpp, &opt_attr);
}

/*
 * apply_front_porch_workaround  TODO FPGA still need?
 *
 * This is a workaround for a bug that has existed since R5xx and has not been
 * fixed keep Front porch at minimum 2 for Interlaced mode or 1 for progressive.
 */
static void apply_front_porch_workaround(
	struct dc_crtc_timing *timing)
{
	if (timing->flags.INTERLACE == 1) {
		if (timing->v_front_porch < 2)
			timing->v_front_porch = 2;
	} else {
		if (timing->v_front_porch < 1)
			timing->v_front_porch = 1;
	}
}

int dcn10_get_vupdate_offset_from_vsync(struct pipe_ctx *pipe_ctx)
{
	const struct dc_crtc_timing *dc_crtc_timing = &pipe_ctx->stream->timing;
	struct dc_crtc_timing patched_crtc_timing;
	int vesa_sync_start;
	int asic_blank_end;
	int interlace_factor;
	int vertical_line_start;

	patched_crtc_timing = *dc_crtc_timing;
	apply_front_porch_workaround(&patched_crtc_timing);

	interlace_factor = patched_crtc_timing.flags.INTERLACE ? 2 : 1;

	vesa_sync_start = patched_crtc_timing.v_addressable +
			patched_crtc_timing.v_border_bottom +
			patched_crtc_timing.v_front_porch;

	asic_blank_end = (patched_crtc_timing.v_total -
			vesa_sync_start -
			patched_crtc_timing.v_border_top)
			* interlace_factor;

	vertical_line_start = asic_blank_end -
			pipe_ctx->pipe_dlg_param.vstartup_start + 1;

	return vertical_line_start;
}

void dcn10_calc_vupdate_position(
		struct dc *dc,
		struct pipe_ctx *pipe_ctx,
		uint32_t *start_line,
		uint32_t *end_line)
{
	const struct dc_crtc_timing *dc_crtc_timing = &pipe_ctx->stream->timing;
	int vline_int_offset_from_vupdate =
			pipe_ctx->stream->periodic_interrupt0.lines_offset;
	int vupdate_offset_from_vsync = dc->hwss.get_vupdate_offset_from_vsync(pipe_ctx);
	int start_position;

	if (vline_int_offset_from_vupdate > 0)
		vline_int_offset_from_vupdate--;
	else if (vline_int_offset_from_vupdate < 0)
		vline_int_offset_from_vupdate++;

	start_position = vline_int_offset_from_vupdate + vupdate_offset_from_vsync;

	if (start_position >= 0)
		*start_line = start_position;
	else
		*start_line = dc_crtc_timing->v_total + start_position - 1;

	*end_line = *start_line + 2;

	if (*end_line >= dc_crtc_timing->v_total)
		*end_line = 2;
}

static void dcn10_cal_vline_position(
		struct dc *dc,
		struct pipe_ctx *pipe_ctx,
		enum vline_select vline,
		uint32_t *start_line,
		uint32_t *end_line)
{
	enum vertical_interrupt_ref_point ref_point = INVALID_POINT;

	if (vline == VLINE0)
		ref_point = pipe_ctx->stream->periodic_interrupt0.ref_point;
	else if (vline == VLINE1)
		ref_point = pipe_ctx->stream->periodic_interrupt1.ref_point;

	switch (ref_point) {
	case START_V_UPDATE:
		dcn10_calc_vupdate_position(
				dc,
				pipe_ctx,
				start_line,
				end_line);
		break;
	case START_V_SYNC:
		// Suppose to do nothing because vsync is 0;
		break;
	default:
		ASSERT(0);
		break;
	}
}

void dcn10_setup_periodic_interrupt(
		struct dc *dc,
		struct pipe_ctx *pipe_ctx,
		enum vline_select vline)
{
	struct timing_generator *tg = pipe_ctx->stream_res.tg;

	if (vline == VLINE0) {
		uint32_t start_line = 0;
		uint32_t end_line = 0;

		dcn10_cal_vline_position(dc, pipe_ctx, vline, &start_line, &end_line);

		tg->funcs->setup_vertical_interrupt0(tg, start_line, end_line);

	} else if (vline == VLINE1) {
		pipe_ctx->stream_res.tg->funcs->setup_vertical_interrupt1(
				tg,
				pipe_ctx->stream->periodic_interrupt1.lines_offset);
	}
}

void dcn10_setup_vupdate_interrupt(struct dc *dc, struct pipe_ctx *pipe_ctx)
{
	struct timing_generator *tg = pipe_ctx->stream_res.tg;
	int start_line = dc->hwss.get_vupdate_offset_from_vsync(pipe_ctx);

	if (start_line < 0) {
		ASSERT(0);
		start_line = 0;
	}

	if (tg->funcs->setup_vertical_interrupt2)
		tg->funcs->setup_vertical_interrupt2(tg, start_line);
}

void dcn10_unblank_stream(struct pipe_ctx *pipe_ctx,
		struct dc_link_settings *link_settings)
{
	struct encoder_unblank_param params = { { 0 } };
	struct dc_stream_state *stream = pipe_ctx->stream;
	struct dc_link *link = stream->link;
	struct dce_hwseq *hws = link->dc->hwseq;

	/* only 3 items below are used by unblank */
	params.timing = pipe_ctx->stream->timing;

	params.link_settings.link_rate = link_settings->link_rate;

	if (dc_is_dp_signal(pipe_ctx->stream->signal)) {
		if (params.timing.pixel_encoding == PIXEL_ENCODING_YCBCR420)
			params.timing.pix_clk_100hz /= 2;
		pipe_ctx->stream_res.stream_enc->funcs->dp_unblank(pipe_ctx->stream_res.stream_enc, &params);
	}

	if (link->local_sink && link->local_sink->sink_signal == SIGNAL_TYPE_EDP) {
		hws->funcs.edp_backlight_control(link, true);
	}
}

void dcn10_send_immediate_sdp_message(struct pipe_ctx *pipe_ctx,
				const uint8_t *custom_sdp_message,
				unsigned int sdp_message_size)
{
	if (dc_is_dp_signal(pipe_ctx->stream->signal)) {
		pipe_ctx->stream_res.stream_enc->funcs->send_immediate_sdp_message(
				pipe_ctx->stream_res.stream_enc,
				custom_sdp_message,
				sdp_message_size);
	}
}
enum dc_status dcn10_set_clock(struct dc *dc,
			enum dc_clock_type clock_type,
			uint32_t clk_khz,
			uint32_t stepping)
{
	struct dc_state *context = dc->current_state;
	struct dc_clock_config clock_cfg = {0};
	struct dc_clocks *current_clocks = &context->bw_ctx.bw.dcn.clk;

	if (dc->clk_mgr && dc->clk_mgr->funcs->get_clock)
				dc->clk_mgr->funcs->get_clock(dc->clk_mgr,
						context, clock_type, &clock_cfg);

	if (!dc->clk_mgr->funcs->get_clock)
		return DC_FAIL_UNSUPPORTED_1;

	if (clk_khz > clock_cfg.max_clock_khz)
		return DC_FAIL_CLK_EXCEED_MAX;

	if (clk_khz < clock_cfg.min_clock_khz)
		return DC_FAIL_CLK_BELOW_MIN;

	if (clk_khz < clock_cfg.bw_requirequired_clock_khz)
		return DC_FAIL_CLK_BELOW_CFG_REQUIRED;

	/*update internal request clock for update clock use*/
	if (clock_type == DC_CLOCK_TYPE_DISPCLK)
		current_clocks->dispclk_khz = clk_khz;
	else if (clock_type == DC_CLOCK_TYPE_DPPCLK)
		current_clocks->dppclk_khz = clk_khz;
	else
		return DC_ERROR_UNEXPECTED;

	if (dc->clk_mgr && dc->clk_mgr->funcs->update_clocks)
				dc->clk_mgr->funcs->update_clocks(dc->clk_mgr,
				context, true);
	return DC_OK;

}

void dcn10_get_clock(struct dc *dc,
			enum dc_clock_type clock_type,
			struct dc_clock_config *clock_cfg)
{
	struct dc_state *context = dc->current_state;

	if (dc->clk_mgr && dc->clk_mgr->funcs->get_clock)
				dc->clk_mgr->funcs->get_clock(dc->clk_mgr, context, clock_type, clock_cfg);

}

void dcn10_get_dcc_en_bits(struct dc *dc, int *dcc_en_bits)
{
	struct resource_pool *pool = dc->res_pool;
	int i;

	for (i = 0; i < pool->pipe_count; i++) {
		struct hubp *hubp = pool->hubps[i];
		struct dcn_hubp_state *s = &(TO_DCN10_HUBP(hubp)->state);

		hubp->funcs->hubp_read_state(hubp);

		if (!s->blank_en)
			dcc_en_bits[i] = s->dcc_en ? 1 : 0;
	}
}<|MERGE_RESOLUTION|>--- conflicted
+++ resolved
@@ -2431,26 +2431,6 @@
 }
 
 void dcn10_update_visual_confirm_color(struct dc *dc, struct pipe_ctx *pipe_ctx, struct tg_color *color, int mpcc_id)
-<<<<<<< HEAD
-{
-	struct dce_hwseq *hws = dc->hwseq;
-	struct mpc *mpc = dc->res_pool->mpc;
-
-	if (dc->debug.visual_confirm == VISUAL_CONFIRM_HDR)
-		hws->funcs.get_hdr_visual_confirm_color(pipe_ctx, color);
-	else if (dc->debug.visual_confirm == VISUAL_CONFIRM_SURFACE)
-		hws->funcs.get_surface_visual_confirm_color(pipe_ctx, color);
-	else
-		color_space_to_black_color(
-				dc, pipe_ctx->stream->output_color_space, color);
-
-	if (mpc->funcs->set_bg_color)
-		mpc->funcs->set_bg_color(mpc, color, mpcc_id);
-}
-
-void dcn10_update_mpcc(struct dc *dc, struct pipe_ctx *pipe_ctx)
-{
-=======
 {
 	struct mpc *mpc = dc->res_pool->mpc;
 
@@ -2470,7 +2450,6 @@
 
 void dcn10_update_mpcc(struct dc *dc, struct pipe_ctx *pipe_ctx)
 {
->>>>>>> 50be9417
 	struct hubp *hubp = pipe_ctx->plane_res.hubp;
 	struct mpcc_blnd_cfg blnd_cfg = {{0}};
 	bool per_pixel_alpha = pipe_ctx->plane_state->per_pixel_alpha && pipe_ctx->bottom_pipe;
@@ -2509,8 +2488,6 @@
 	 * which causes a pstate hang for yet unknown reason.
 	 */
 	mpcc_id = hubp->inst;
-
-	dc->hwss.update_visual_confirm_color(dc, pipe_ctx, &blnd_cfg.black_color, mpcc_id);
 
 	/* If there is no full update, don't need to touch MPC tree*/
 	if (!pipe_ctx->plane_state->update_flags.bits.full_update) {
