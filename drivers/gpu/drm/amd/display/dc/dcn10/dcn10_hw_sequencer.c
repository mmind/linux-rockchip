/*
 * Copyright 2016 Advanced Micro Devices, Inc.
 *
 * Permission is hereby granted, free of charge, to any person obtaining a
 * copy of this software and associated documentation files (the "Software"),
 * to deal in the Software without restriction, including without limitation
 * the rights to use, copy, modify, merge, publish, distribute, sublicense,
 * and/or sell copies of the Software, and to permit persons to whom the
 * Software is furnished to do so, subject to the following conditions:
 *
 * The above copyright notice and this permission notice shall be included in
 * all copies or substantial portions of the Software.
 *
 * THE SOFTWARE IS PROVIDED "AS IS", WITHOUT WARRANTY OF ANY KIND, EXPRESS OR
 * IMPLIED, INCLUDING BUT NOT LIMITED TO THE WARRANTIES OF MERCHANTABILITY,
 * FITNESS FOR A PARTICULAR PURPOSE AND NONINFRINGEMENT.  IN NO EVENT SHALL
 * THE COPYRIGHT HOLDER(S) OR AUTHOR(S) BE LIABLE FOR ANY CLAIM, DAMAGES OR
 * OTHER LIABILITY, WHETHER IN AN ACTION OF CONTRACT, TORT OR OTHERWISE,
 * ARISING FROM, OUT OF OR IN CONNECTION WITH THE SOFTWARE OR THE USE OR
 * OTHER DEALINGS IN THE SOFTWARE.
 *
 * Authors: AMD
 *
 */

#include "dm_services.h"
#include "core_types.h"
#include "resource.h"
#include "custom_float.h"
#include "dcn10_hw_sequencer.h"
#include "dce110/dce110_hw_sequencer.h"
#include "dce/dce_hwseq.h"
#include "abm.h"
#include "dmcu.h"
#include "dcn10_optc.h"
#include "dcn10/dcn10_dpp.h"
#include "dcn10/dcn10_mpc.h"
#include "timing_generator.h"
#include "opp.h"
#include "ipp.h"
#include "mpc.h"
#include "reg_helper.h"
#include "dcn10_hubp.h"
#include "dcn10_hubbub.h"
#include "dcn10_cm_common.h"
#include "dc_link_dp.h"
#include "dccg.h"

#define DC_LOGGER_INIT(logger)

#define CTX \
	hws->ctx
#define REG(reg)\
	hws->regs->reg

#undef FN
#define FN(reg_name, field_name) \
	hws->shifts->field_name, hws->masks->field_name

/*print is 17 wide, first two characters are spaces*/
#define DTN_INFO_MICRO_SEC(ref_cycle) \
	print_microsec(dc_ctx, log_ctx, ref_cycle)

void print_microsec(struct dc_context *dc_ctx,
	struct dc_log_buffer_ctx *log_ctx,
	uint32_t ref_cycle)
{
	const uint32_t ref_clk_mhz = dc_ctx->dc->res_pool->ref_clock_inKhz / 1000;
	static const unsigned int frac = 1000;
	uint32_t us_x10 = (ref_cycle * frac) / ref_clk_mhz;

	DTN_INFO("  %11d.%03d",
			us_x10 / frac,
			us_x10 % frac);
}

static void log_mpc_crc(struct dc *dc,
	struct dc_log_buffer_ctx *log_ctx)
{
	struct dc_context *dc_ctx = dc->ctx;
	struct dce_hwseq *hws = dc->hwseq;

	if (REG(MPC_CRC_RESULT_GB))
		DTN_INFO("MPC_CRC_RESULT_GB:%d MPC_CRC_RESULT_C:%d MPC_CRC_RESULT_AR:%d\n",
		REG_READ(MPC_CRC_RESULT_GB), REG_READ(MPC_CRC_RESULT_C), REG_READ(MPC_CRC_RESULT_AR));
	if (REG(DPP_TOP0_DPP_CRC_VAL_B_A))
		DTN_INFO("DPP_TOP0_DPP_CRC_VAL_B_A:%d DPP_TOP0_DPP_CRC_VAL_R_G:%d\n",
		REG_READ(DPP_TOP0_DPP_CRC_VAL_B_A), REG_READ(DPP_TOP0_DPP_CRC_VAL_R_G));
}

void dcn10_log_hubbub_state(struct dc *dc, struct dc_log_buffer_ctx *log_ctx)
{
	struct dc_context *dc_ctx = dc->ctx;
	struct dcn_hubbub_wm wm;
	int i;

	memset(&wm, 0, sizeof(struct dcn_hubbub_wm));
	dc->res_pool->hubbub->funcs->wm_read_state(dc->res_pool->hubbub, &wm);

	DTN_INFO("HUBBUB WM:      data_urgent  pte_meta_urgent"
			"         sr_enter          sr_exit  dram_clk_change\n");

	for (i = 0; i < 4; i++) {
		struct dcn_hubbub_wm_set *s;

		s = &wm.sets[i];
		DTN_INFO("WM_Set[%d]:", s->wm_set);
		DTN_INFO_MICRO_SEC(s->data_urgent);
		DTN_INFO_MICRO_SEC(s->pte_meta_urgent);
		DTN_INFO_MICRO_SEC(s->sr_enter);
		DTN_INFO_MICRO_SEC(s->sr_exit);
		DTN_INFO_MICRO_SEC(s->dram_clk_chanage);
		DTN_INFO("\n");
	}

	DTN_INFO("\n");
}

static void dcn10_log_hubp_states(struct dc *dc, void *log_ctx)
{
	struct dc_context *dc_ctx = dc->ctx;
	struct resource_pool *pool = dc->res_pool;
	int i;

	DTN_INFO("HUBP:  format  addr_hi  width  height"
			"  rot  mir  sw_mode  dcc_en  blank_en  ttu_dis  underflow"
			"   min_ttu_vblank       qos_low_wm      qos_high_wm\n");
	for (i = 0; i < pool->pipe_count; i++) {
		struct hubp *hubp = pool->hubps[i];
		struct dcn_hubp_state *s = &(TO_DCN10_HUBP(hubp)->state);

		hubp->funcs->hubp_read_state(hubp);

		if (!s->blank_en) {
			DTN_INFO("[%2d]:  %5xh  %6xh  %5d  %6d  %2xh  %2xh  %6xh"
					"  %6d  %8d  %7d  %8xh",
					hubp->inst,
					s->pixel_format,
					s->inuse_addr_hi,
					s->viewport_width,
					s->viewport_height,
					s->rotation_angle,
					s->h_mirror_en,
					s->sw_mode,
					s->dcc_en,
					s->blank_en,
					s->ttu_disable,
					s->underflow_status);
			DTN_INFO_MICRO_SEC(s->min_ttu_vblank);
			DTN_INFO_MICRO_SEC(s->qos_level_low_wm);
			DTN_INFO_MICRO_SEC(s->qos_level_high_wm);
			DTN_INFO("\n");
		}
	}

	DTN_INFO("\n=========RQ========\n");
	DTN_INFO("HUBP:  drq_exp_m  prq_exp_m  mrq_exp_m  crq_exp_m  plane1_ba  L:chunk_s  min_chu_s  meta_ch_s"
		"  min_m_c_s  dpte_gr_s  mpte_gr_s  swath_hei  pte_row_h  C:chunk_s  min_chu_s  meta_ch_s"
		"  min_m_c_s  dpte_gr_s  mpte_gr_s  swath_hei  pte_row_h\n");
	for (i = 0; i < pool->pipe_count; i++) {
		struct dcn_hubp_state *s = &(TO_DCN10_HUBP(pool->hubps[i])->state);
		struct _vcs_dpi_display_rq_regs_st *rq_regs = &s->rq_regs;

		if (!s->blank_en)
			DTN_INFO("[%2d]:  %8xh  %8xh  %8xh  %8xh  %8xh  %8xh  %8xh  %8xh  %8xh  %8xh  %8xh  %8xh  %8xh  %8xh  %8xh  %8xh  %8xh  %8xh  %8xh  %8xh  %8xh\n",
				pool->hubps[i]->inst, rq_regs->drq_expansion_mode, rq_regs->prq_expansion_mode, rq_regs->mrq_expansion_mode,
				rq_regs->crq_expansion_mode, rq_regs->plane1_base_address, rq_regs->rq_regs_l.chunk_size,
				rq_regs->rq_regs_l.min_chunk_size, rq_regs->rq_regs_l.meta_chunk_size,
				rq_regs->rq_regs_l.min_meta_chunk_size, rq_regs->rq_regs_l.dpte_group_size,
				rq_regs->rq_regs_l.mpte_group_size, rq_regs->rq_regs_l.swath_height,
				rq_regs->rq_regs_l.pte_row_height_linear, rq_regs->rq_regs_c.chunk_size, rq_regs->rq_regs_c.min_chunk_size,
				rq_regs->rq_regs_c.meta_chunk_size, rq_regs->rq_regs_c.min_meta_chunk_size,
				rq_regs->rq_regs_c.dpte_group_size, rq_regs->rq_regs_c.mpte_group_size,
				rq_regs->rq_regs_c.swath_height, rq_regs->rq_regs_c.pte_row_height_linear);
	}

	DTN_INFO("========DLG========\n");
	DTN_INFO("HUBP:  rc_hbe     dlg_vbe    min_d_y_n  rc_per_ht  rc_x_a_s "
			"  dst_y_a_s  dst_y_pf   dst_y_vvb  dst_y_rvb  dst_y_vfl  dst_y_rfl  rf_pix_fq"
			"  vratio_pf  vrat_pf_c  rc_pg_vbl  rc_pg_vbc  rc_mc_vbl  rc_mc_vbc  rc_pg_fll"
			"  rc_pg_flc  rc_mc_fll  rc_mc_flc  pr_nom_l   pr_nom_c   rc_pg_nl   rc_pg_nc "
			"  mr_nom_l   mr_nom_c   rc_mc_nl   rc_mc_nc   rc_ld_pl   rc_ld_pc   rc_ld_l  "
			"  rc_ld_c    cha_cur0   ofst_cur1  cha_cur1   vr_af_vc0  ddrq_limt  x_rt_dlay"
			"  x_rp_dlay  x_rr_sfl\n");
	for (i = 0; i < pool->pipe_count; i++) {
		struct dcn_hubp_state *s = &(TO_DCN10_HUBP(pool->hubps[i])->state);
		struct _vcs_dpi_display_dlg_regs_st *dlg_regs = &s->dlg_attr;

		if (!s->blank_en)
			DTN_INFO("[%2d]:  %8xh  %8xh  %8xh  %8xh  %8xh  %8xh  %8xh  %8xh  %8xh  %8xh  %8xh  %8xh  %8xh"
				"%  8xh  %8xh  %8xh  %8xh  %8xh  %8xh  %8xh  %8xh  %8xh  %8xh  %8xh  %8xh  %8xh  %8xh"
				"  %8xh  %8xh  %8xh  %8xh  %8xh  %8xh  %8xh  %8xh  %8xh  %8xh  %8xh  %8xh  %8xh  %8xh  %8xh\n",
				pool->hubps[i]->inst, dlg_regs->refcyc_h_blank_end, dlg_regs->dlg_vblank_end, dlg_regs->min_dst_y_next_start,
				dlg_regs->refcyc_per_htotal, dlg_regs->refcyc_x_after_scaler, dlg_regs->dst_y_after_scaler,
				dlg_regs->dst_y_prefetch, dlg_regs->dst_y_per_vm_vblank, dlg_regs->dst_y_per_row_vblank,
				dlg_regs->dst_y_per_vm_flip, dlg_regs->dst_y_per_row_flip, dlg_regs->ref_freq_to_pix_freq,
				dlg_regs->vratio_prefetch, dlg_regs->vratio_prefetch_c, dlg_regs->refcyc_per_pte_group_vblank_l,
				dlg_regs->refcyc_per_pte_group_vblank_c, dlg_regs->refcyc_per_meta_chunk_vblank_l,
				dlg_regs->refcyc_per_meta_chunk_vblank_c, dlg_regs->refcyc_per_pte_group_flip_l,
				dlg_regs->refcyc_per_pte_group_flip_c, dlg_regs->refcyc_per_meta_chunk_flip_l,
				dlg_regs->refcyc_per_meta_chunk_flip_c, dlg_regs->dst_y_per_pte_row_nom_l,
				dlg_regs->dst_y_per_pte_row_nom_c, dlg_regs->refcyc_per_pte_group_nom_l,
				dlg_regs->refcyc_per_pte_group_nom_c, dlg_regs->dst_y_per_meta_row_nom_l,
				dlg_regs->dst_y_per_meta_row_nom_c, dlg_regs->refcyc_per_meta_chunk_nom_l,
				dlg_regs->refcyc_per_meta_chunk_nom_c, dlg_regs->refcyc_per_line_delivery_pre_l,
				dlg_regs->refcyc_per_line_delivery_pre_c, dlg_regs->refcyc_per_line_delivery_l,
				dlg_regs->refcyc_per_line_delivery_c, dlg_regs->chunk_hdl_adjust_cur0, dlg_regs->dst_y_offset_cur1,
				dlg_regs->chunk_hdl_adjust_cur1, dlg_regs->vready_after_vcount0, dlg_regs->dst_y_delta_drq_limit,
				dlg_regs->xfc_reg_transfer_delay, dlg_regs->xfc_reg_precharge_delay,
				dlg_regs->xfc_reg_remote_surface_flip_latency);
	}

	DTN_INFO("========TTU========\n");
	DTN_INFO("HUBP:  qos_ll_wm  qos_lh_wm  mn_ttu_vb  qos_l_flp  rc_rd_p_l  rc_rd_l    rc_rd_p_c"
			"  rc_rd_c    rc_rd_c0   rc_rd_pc0  rc_rd_c1   rc_rd_pc1  qos_lf_l   qos_rds_l"
			"  qos_lf_c   qos_rds_c  qos_lf_c0  qos_rds_c0 qos_lf_c1  qos_rds_c1\n");
	for (i = 0; i < pool->pipe_count; i++) {
		struct dcn_hubp_state *s = &(TO_DCN10_HUBP(pool->hubps[i])->state);
		struct _vcs_dpi_display_ttu_regs_st *ttu_regs = &s->ttu_attr;

		if (!s->blank_en)
			DTN_INFO("[%2d]:  %8xh  %8xh  %8xh  %8xh  %8xh  %8xh  %8xh  %8xh  %8xh  %8xh  %8xh  %8xh  %8xh  %8xh  %8xh  %8xh  %8xh  %8xh  %8xh  %8xh\n",
				pool->hubps[i]->inst, ttu_regs->qos_level_low_wm, ttu_regs->qos_level_high_wm, ttu_regs->min_ttu_vblank,
				ttu_regs->qos_level_flip, ttu_regs->refcyc_per_req_delivery_pre_l, ttu_regs->refcyc_per_req_delivery_l,
				ttu_regs->refcyc_per_req_delivery_pre_c, ttu_regs->refcyc_per_req_delivery_c, ttu_regs->refcyc_per_req_delivery_cur0,
				ttu_regs->refcyc_per_req_delivery_pre_cur0, ttu_regs->refcyc_per_req_delivery_cur1,
				ttu_regs->refcyc_per_req_delivery_pre_cur1, ttu_regs->qos_level_fixed_l, ttu_regs->qos_ramp_disable_l,
				ttu_regs->qos_level_fixed_c, ttu_regs->qos_ramp_disable_c, ttu_regs->qos_level_fixed_cur0,
				ttu_regs->qos_ramp_disable_cur0, ttu_regs->qos_level_fixed_cur1, ttu_regs->qos_ramp_disable_cur1);
	}
	DTN_INFO("\n");
}

void dcn10_log_hw_state(struct dc *dc,
	struct dc_log_buffer_ctx *log_ctx)
{
	struct dc_context *dc_ctx = dc->ctx;
	struct resource_pool *pool = dc->res_pool;
	int i;

	DTN_INFO_BEGIN();

	dcn10_log_hubbub_state(dc, log_ctx);

	dcn10_log_hubp_states(dc, log_ctx);

	DTN_INFO("DPP:    IGAM format  IGAM mode    DGAM mode    RGAM mode"
			"  GAMUT mode  C11 C12   C13 C14   C21 C22   C23 C24   "
			"C31 C32   C33 C34\n");
	for (i = 0; i < pool->pipe_count; i++) {
		struct dpp *dpp = pool->dpps[i];
		struct dcn_dpp_state s = {0};

		dpp->funcs->dpp_read_state(dpp, &s);

		if (!s.is_enabled)
			continue;

		DTN_INFO("[%2d]:  %11xh  %-11s  %-11s  %-11s"
				"%8x    %08xh %08xh %08xh %08xh %08xh %08xh",
				dpp->inst,
				s.igam_input_format,
				(s.igam_lut_mode == 0) ? "BypassFixed" :
					((s.igam_lut_mode == 1) ? "BypassFloat" :
					((s.igam_lut_mode == 2) ? "RAM" :
					((s.igam_lut_mode == 3) ? "RAM" :
								 "Unknown"))),
				(s.dgam_lut_mode == 0) ? "Bypass" :
					((s.dgam_lut_mode == 1) ? "sRGB" :
					((s.dgam_lut_mode == 2) ? "Ycc" :
					((s.dgam_lut_mode == 3) ? "RAM" :
					((s.dgam_lut_mode == 4) ? "RAM" :
								 "Unknown")))),
				(s.rgam_lut_mode == 0) ? "Bypass" :
					((s.rgam_lut_mode == 1) ? "sRGB" :
					((s.rgam_lut_mode == 2) ? "Ycc" :
					((s.rgam_lut_mode == 3) ? "RAM" :
					((s.rgam_lut_mode == 4) ? "RAM" :
								 "Unknown")))),
				s.gamut_remap_mode,
				s.gamut_remap_c11_c12,
				s.gamut_remap_c13_c14,
				s.gamut_remap_c21_c22,
				s.gamut_remap_c23_c24,
				s.gamut_remap_c31_c32,
				s.gamut_remap_c33_c34);
		DTN_INFO("\n");
	}
	DTN_INFO("\n");

	DTN_INFO("MPCC:  OPP  DPP  MPCCBOT  MODE  ALPHA_MODE  PREMULT  OVERLAP_ONLY  IDLE\n");
	for (i = 0; i < pool->pipe_count; i++) {
		struct mpcc_state s = {0};

		pool->mpc->funcs->read_mpcc_state(pool->mpc, i, &s);
		if (s.opp_id != 0xf)
			DTN_INFO("[%2d]:  %2xh  %2xh  %6xh  %4d  %10d  %7d  %12d  %4d\n",
				i, s.opp_id, s.dpp_id, s.bot_mpcc_id,
				s.mode, s.alpha_mode, s.pre_multiplied_alpha, s.overlap_only,
				s.idle);
	}
	DTN_INFO("\n");

	DTN_INFO("OTG:  v_bs  v_be  v_ss  v_se  vpol  vmax  vmin  vmax_sel  vmin_sel"
			"  h_bs  h_be  h_ss  h_se  hpol  htot  vtot  underflow\n");

	for (i = 0; i < pool->timing_generator_count; i++) {
		struct timing_generator *tg = pool->timing_generators[i];
		struct dcn_otg_state s = {0};

		optc1_read_otg_state(DCN10TG_FROM_TG(tg), &s);

		//only print if OTG master is enabled
		if ((s.otg_enabled & 1) == 0)
			continue;

		DTN_INFO("[%d]: %5d %5d %5d %5d %5d %5d %5d %9d %9d %5d %5d %5d"
				" %5d %5d %5d %5d  %9d\n",
				tg->inst,
				s.v_blank_start,
				s.v_blank_end,
				s.v_sync_a_start,
				s.v_sync_a_end,
				s.v_sync_a_pol,
				s.v_total_max,
				s.v_total_min,
				s.v_total_max_sel,
				s.v_total_min_sel,
				s.h_blank_start,
				s.h_blank_end,
				s.h_sync_a_start,
				s.h_sync_a_end,
				s.h_sync_a_pol,
				s.h_total,
				s.v_total,
				s.underflow_occurred_status);

		// Clear underflow for debug purposes
		// We want to keep underflow sticky bit on for the longevity tests outside of test environment.
		// This function is called only from Windows or Diags test environment, hence it's safe to clear
		// it from here without affecting the original intent.
		tg->funcs->clear_optc_underflow(tg);
	}
	DTN_INFO("\n");

	DTN_INFO("\nCALCULATED Clocks: dcfclk_khz:%d  dcfclk_deep_sleep_khz:%d  dispclk_khz:%d\n"
		"dppclk_khz:%d  max_supported_dppclk_khz:%d  fclk_khz:%d  socclk_khz:%d\n\n",
			dc->current_state->bw.dcn.clk.dcfclk_khz,
			dc->current_state->bw.dcn.clk.dcfclk_deep_sleep_khz,
			dc->current_state->bw.dcn.clk.dispclk_khz,
			dc->current_state->bw.dcn.clk.dppclk_khz,
			dc->current_state->bw.dcn.clk.max_supported_dppclk_khz,
			dc->current_state->bw.dcn.clk.fclk_khz,
			dc->current_state->bw.dcn.clk.socclk_khz);

	log_mpc_crc(dc, log_ctx);

	DTN_INFO_END();
}

static void enable_power_gating_plane(
	struct dce_hwseq *hws,
	bool enable)
{
	bool force_on = 1; /* disable power gating */

	if (enable)
		force_on = 0;

	/* DCHUBP0/1/2/3 */
	REG_UPDATE(DOMAIN0_PG_CONFIG, DOMAIN0_POWER_FORCEON, force_on);
	REG_UPDATE(DOMAIN2_PG_CONFIG, DOMAIN2_POWER_FORCEON, force_on);
	REG_UPDATE(DOMAIN4_PG_CONFIG, DOMAIN4_POWER_FORCEON, force_on);
	REG_UPDATE(DOMAIN6_PG_CONFIG, DOMAIN6_POWER_FORCEON, force_on);

	/* DPP0/1/2/3 */
	REG_UPDATE(DOMAIN1_PG_CONFIG, DOMAIN1_POWER_FORCEON, force_on);
	REG_UPDATE(DOMAIN3_PG_CONFIG, DOMAIN3_POWER_FORCEON, force_on);
	REG_UPDATE(DOMAIN5_PG_CONFIG, DOMAIN5_POWER_FORCEON, force_on);
	REG_UPDATE(DOMAIN7_PG_CONFIG, DOMAIN7_POWER_FORCEON, force_on);
}

static void disable_vga(
	struct dce_hwseq *hws)
{
	unsigned int in_vga1_mode = 0;
	unsigned int in_vga2_mode = 0;
	unsigned int in_vga3_mode = 0;
	unsigned int in_vga4_mode = 0;

	REG_GET(D1VGA_CONTROL, D1VGA_MODE_ENABLE, &in_vga1_mode);
	REG_GET(D2VGA_CONTROL, D2VGA_MODE_ENABLE, &in_vga2_mode);
	REG_GET(D3VGA_CONTROL, D3VGA_MODE_ENABLE, &in_vga3_mode);
	REG_GET(D4VGA_CONTROL, D4VGA_MODE_ENABLE, &in_vga4_mode);

	if (in_vga1_mode == 0 && in_vga2_mode == 0 &&
			in_vga3_mode == 0 && in_vga4_mode == 0)
		return;

	REG_WRITE(D1VGA_CONTROL, 0);
	REG_WRITE(D2VGA_CONTROL, 0);
	REG_WRITE(D3VGA_CONTROL, 0);
	REG_WRITE(D4VGA_CONTROL, 0);

	/* HW Engineer's Notes:
	 *  During switch from vga->extended, if we set the VGA_TEST_ENABLE and
	 *  then hit the VGA_TEST_RENDER_START, then the DCHUBP timing gets updated correctly.
	 *
	 *  Then vBIOS will have it poll for the VGA_TEST_RENDER_DONE and unset
	 *  VGA_TEST_ENABLE, to leave it in the same state as before.
	 */
	REG_UPDATE(VGA_TEST_CONTROL, VGA_TEST_ENABLE, 1);
	REG_UPDATE(VGA_TEST_CONTROL, VGA_TEST_RENDER_START, 1);
}

static void dpp_pg_control(
		struct dce_hwseq *hws,
		unsigned int dpp_inst,
		bool power_on)
{
	uint32_t power_gate = power_on ? 0 : 1;
	uint32_t pwr_status = power_on ? 0 : 2;

	if (hws->ctx->dc->debug.disable_dpp_power_gate)
		return;
	if (REG(DOMAIN1_PG_CONFIG) == 0)
		return;

	switch (dpp_inst) {
	case 0: /* DPP0 */
		REG_UPDATE(DOMAIN1_PG_CONFIG,
				DOMAIN1_POWER_GATE, power_gate);

		REG_WAIT(DOMAIN1_PG_STATUS,
				DOMAIN1_PGFSM_PWR_STATUS, pwr_status,
				1, 1000);
		break;
	case 1: /* DPP1 */
		REG_UPDATE(DOMAIN3_PG_CONFIG,
				DOMAIN3_POWER_GATE, power_gate);

		REG_WAIT(DOMAIN3_PG_STATUS,
				DOMAIN3_PGFSM_PWR_STATUS, pwr_status,
				1, 1000);
		break;
	case 2: /* DPP2 */
		REG_UPDATE(DOMAIN5_PG_CONFIG,
				DOMAIN5_POWER_GATE, power_gate);

		REG_WAIT(DOMAIN5_PG_STATUS,
				DOMAIN5_PGFSM_PWR_STATUS, pwr_status,
				1, 1000);
		break;
	case 3: /* DPP3 */
		REG_UPDATE(DOMAIN7_PG_CONFIG,
				DOMAIN7_POWER_GATE, power_gate);

		REG_WAIT(DOMAIN7_PG_STATUS,
				DOMAIN7_PGFSM_PWR_STATUS, pwr_status,
				1, 1000);
		break;
	default:
		BREAK_TO_DEBUGGER();
		break;
	}
}

static void hubp_pg_control(
		struct dce_hwseq *hws,
		unsigned int hubp_inst,
		bool power_on)
{
	uint32_t power_gate = power_on ? 0 : 1;
	uint32_t pwr_status = power_on ? 0 : 2;

	if (hws->ctx->dc->debug.disable_hubp_power_gate)
		return;
	if (REG(DOMAIN0_PG_CONFIG) == 0)
		return;

	switch (hubp_inst) {
	case 0: /* DCHUBP0 */
		REG_UPDATE(DOMAIN0_PG_CONFIG,
				DOMAIN0_POWER_GATE, power_gate);

		REG_WAIT(DOMAIN0_PG_STATUS,
				DOMAIN0_PGFSM_PWR_STATUS, pwr_status,
				1, 1000);
		break;
	case 1: /* DCHUBP1 */
		REG_UPDATE(DOMAIN2_PG_CONFIG,
				DOMAIN2_POWER_GATE, power_gate);

		REG_WAIT(DOMAIN2_PG_STATUS,
				DOMAIN2_PGFSM_PWR_STATUS, pwr_status,
				1, 1000);
		break;
	case 2: /* DCHUBP2 */
		REG_UPDATE(DOMAIN4_PG_CONFIG,
				DOMAIN4_POWER_GATE, power_gate);

		REG_WAIT(DOMAIN4_PG_STATUS,
				DOMAIN4_PGFSM_PWR_STATUS, pwr_status,
				1, 1000);
		break;
	case 3: /* DCHUBP3 */
		REG_UPDATE(DOMAIN6_PG_CONFIG,
				DOMAIN6_POWER_GATE, power_gate);

		REG_WAIT(DOMAIN6_PG_STATUS,
				DOMAIN6_PGFSM_PWR_STATUS, pwr_status,
				1, 1000);
		break;
	default:
		BREAK_TO_DEBUGGER();
		break;
	}
}

static void power_on_plane(
	struct dce_hwseq *hws,
	int plane_id)
{
	DC_LOGGER_INIT(hws->ctx->logger);
	if (REG(DC_IP_REQUEST_CNTL)) {
		REG_SET(DC_IP_REQUEST_CNTL, 0,
				IP_REQUEST_EN, 1);
		dpp_pg_control(hws, plane_id, true);
		hubp_pg_control(hws, plane_id, true);
		REG_SET(DC_IP_REQUEST_CNTL, 0,
				IP_REQUEST_EN, 0);
		DC_LOG_DEBUG(
				"Un-gated front end for pipe %d\n", plane_id);
	}
}

static void undo_DEGVIDCN10_253_wa(struct dc *dc)
{
	struct dce_hwseq *hws = dc->hwseq;
	struct hubp *hubp = dc->res_pool->hubps[0];

	if (!hws->wa_state.DEGVIDCN10_253_applied)
		return;

	hubp->funcs->set_blank(hubp, true);

	REG_SET(DC_IP_REQUEST_CNTL, 0,
			IP_REQUEST_EN, 1);

	hubp_pg_control(hws, 0, false);
	REG_SET(DC_IP_REQUEST_CNTL, 0,
			IP_REQUEST_EN, 0);

	hws->wa_state.DEGVIDCN10_253_applied = false;
}

static void apply_DEGVIDCN10_253_wa(struct dc *dc)
{
	struct dce_hwseq *hws = dc->hwseq;
	struct hubp *hubp = dc->res_pool->hubps[0];
	int i;

	if (dc->debug.disable_stutter)
		return;

	if (!hws->wa.DEGVIDCN10_253)
		return;

	for (i = 0; i < dc->res_pool->pipe_count; i++) {
		if (!dc->res_pool->hubps[i]->power_gated)
			return;
	}

	/* all pipe power gated, apply work around to enable stutter. */

	REG_SET(DC_IP_REQUEST_CNTL, 0,
			IP_REQUEST_EN, 1);

	hubp_pg_control(hws, 0, true);
	REG_SET(DC_IP_REQUEST_CNTL, 0,
			IP_REQUEST_EN, 0);

	hubp->funcs->set_hubp_blank_en(hubp, false);
	hws->wa_state.DEGVIDCN10_253_applied = true;
}

static void bios_golden_init(struct dc *dc)
{
	struct dc_bios *bp = dc->ctx->dc_bios;
	int i;

	/* initialize dcn global */
	bp->funcs->enable_disp_power_gating(bp,
			CONTROLLER_ID_D0, ASIC_PIPE_INIT);

	for (i = 0; i < dc->res_pool->pipe_count; i++) {
		/* initialize dcn per pipe */
		bp->funcs->enable_disp_power_gating(bp,
				CONTROLLER_ID_D0 + i, ASIC_PIPE_DISABLE);
	}
}

static void false_optc_underflow_wa(
		struct dc *dc,
		const struct dc_stream_state *stream,
		struct timing_generator *tg)
{
	int i;
	bool underflow;

	if (!dc->hwseq->wa.false_optc_underflow)
		return;

	underflow = tg->funcs->is_optc_underflow_occurred(tg);

	for (i = 0; i < dc->res_pool->pipe_count; i++) {
		struct pipe_ctx *old_pipe_ctx = &dc->current_state->res_ctx.pipe_ctx[i];

		if (old_pipe_ctx->stream != stream)
			continue;

		dc->hwss.wait_for_mpcc_disconnect(dc, dc->res_pool, old_pipe_ctx);
	}

	tg->funcs->set_blank_data_double_buffer(tg, true);

	if (tg->funcs->is_optc_underflow_occurred(tg) && !underflow)
		tg->funcs->clear_optc_underflow(tg);
}

static enum dc_status dcn10_enable_stream_timing(
		struct pipe_ctx *pipe_ctx,
		struct dc_state *context,
		struct dc *dc)
{
	struct dc_stream_state *stream = pipe_ctx->stream;
	enum dc_color_space color_space;
	struct tg_color black_color = {0};

	/* by upper caller loop, pipe0 is parent pipe and be called first.
	 * back end is set up by for pipe0. Other children pipe share back end
	 * with pipe 0. No program is needed.
	 */
	if (pipe_ctx->top_pipe != NULL)
		return DC_OK;

	/* TODO check if timing_changed, disable stream if timing changed */

	/* HW program guide assume display already disable
	 * by unplug sequence. OTG assume stop.
	 */
	pipe_ctx->stream_res.tg->funcs->enable_optc_clock(pipe_ctx->stream_res.tg, true);

	if (false == pipe_ctx->clock_source->funcs->program_pix_clk(
			pipe_ctx->clock_source,
			&pipe_ctx->stream_res.pix_clk_params,
			&pipe_ctx->pll_settings)) {
		BREAK_TO_DEBUGGER();
		return DC_ERROR_UNEXPECTED;
	}
	pipe_ctx->stream_res.tg->dlg_otg_param.vready_offset = pipe_ctx->pipe_dlg_param.vready_offset;
	pipe_ctx->stream_res.tg->dlg_otg_param.vstartup_start = pipe_ctx->pipe_dlg_param.vstartup_start;
	pipe_ctx->stream_res.tg->dlg_otg_param.vupdate_offset = pipe_ctx->pipe_dlg_param.vupdate_offset;
	pipe_ctx->stream_res.tg->dlg_otg_param.vupdate_width = pipe_ctx->pipe_dlg_param.vupdate_width;

	pipe_ctx->stream_res.tg->dlg_otg_param.signal =  pipe_ctx->stream->signal;

	pipe_ctx->stream_res.tg->funcs->program_timing(
			pipe_ctx->stream_res.tg,
			&stream->timing,
			true);

#if 0 /* move to after enable_crtc */
	/* TODO: OPP FMT, ABM. etc. should be done here. */
	/* or FPGA now. instance 0 only. TODO: move to opp.c */

	inst_offset = reg_offsets[pipe_ctx->stream_res.tg->inst].fmt;

	pipe_ctx->stream_res.opp->funcs->opp_program_fmt(
				pipe_ctx->stream_res.opp,
				&stream->bit_depth_params,
				&stream->clamping);
#endif
	/* program otg blank color */
	color_space = stream->output_color_space;
	color_space_to_black_color(dc, color_space, &black_color);

	if (pipe_ctx->stream_res.tg->funcs->set_blank_color)
		pipe_ctx->stream_res.tg->funcs->set_blank_color(
				pipe_ctx->stream_res.tg,
				&black_color);

	if (pipe_ctx->stream_res.tg->funcs->is_blanked &&
			!pipe_ctx->stream_res.tg->funcs->is_blanked(pipe_ctx->stream_res.tg)) {
		pipe_ctx->stream_res.tg->funcs->set_blank(pipe_ctx->stream_res.tg, true);
		hwss_wait_for_blank_complete(pipe_ctx->stream_res.tg);
		false_optc_underflow_wa(dc, pipe_ctx->stream, pipe_ctx->stream_res.tg);
	}

	/* VTG is  within DCHUB command block. DCFCLK is always on */
	if (false == pipe_ctx->stream_res.tg->funcs->enable_crtc(pipe_ctx->stream_res.tg)) {
		BREAK_TO_DEBUGGER();
		return DC_ERROR_UNEXPECTED;
	}

	/* TODO program crtc source select for non-virtual signal*/
	/* TODO program FMT */
	/* TODO setup link_enc */
	/* TODO set stream attributes */
	/* TODO program audio */
	/* TODO enable stream if timing changed */
	/* TODO unblank stream if DP */

	return DC_OK;
}

static void reset_back_end_for_pipe(
		struct dc *dc,
		struct pipe_ctx *pipe_ctx,
		struct dc_state *context)
{
	int i;
	DC_LOGGER_INIT(dc->ctx->logger);
	if (pipe_ctx->stream_res.stream_enc == NULL) {
		pipe_ctx->stream = NULL;
		return;
	}

	if (!IS_FPGA_MAXIMUS_DC(dc->ctx->dce_environment)) {
		/* DPMS may already disable */
		if (!pipe_ctx->stream->dpms_off)
			core_link_disable_stream(pipe_ctx, FREE_ACQUIRED_RESOURCE);
		else if (pipe_ctx->stream_res.audio) {
			dc->hwss.disable_audio_stream(pipe_ctx, FREE_ACQUIRED_RESOURCE);
		}

	}

	/* by upper caller loop, parent pipe: pipe0, will be reset last.
	 * back end share by all pipes and will be disable only when disable
	 * parent pipe.
	 */
	if (pipe_ctx->top_pipe == NULL) {
		pipe_ctx->stream_res.tg->funcs->disable_crtc(pipe_ctx->stream_res.tg);

		pipe_ctx->stream_res.tg->funcs->enable_optc_clock(pipe_ctx->stream_res.tg, false);
	}

	for (i = 0; i < dc->res_pool->pipe_count; i++)
		if (&dc->current_state->res_ctx.pipe_ctx[i] == pipe_ctx)
			break;

	if (i == dc->res_pool->pipe_count)
		return;

	pipe_ctx->stream = NULL;
	DC_LOG_DEBUG("Reset back end for pipe %d, tg:%d\n",
					pipe_ctx->pipe_idx, pipe_ctx->stream_res.tg->inst);
}

static bool dcn10_hw_wa_force_recovery(struct dc *dc)
{
	struct hubp *hubp ;
	unsigned int i;
	bool need_recover = true;

	if (!dc->debug.recovery_enabled)
		return false;

	for (i = 0; i < dc->res_pool->pipe_count; i++) {
		struct pipe_ctx *pipe_ctx =
			&dc->current_state->res_ctx.pipe_ctx[i];
		if (pipe_ctx != NULL) {
			hubp = pipe_ctx->plane_res.hubp;
			if (hubp != NULL && hubp->funcs->hubp_get_underflow_status) {
				if (hubp->funcs->hubp_get_underflow_status(hubp) != 0) {
					/* one pipe underflow, we will reset all the pipes*/
					need_recover = true;
				}
			}
		}
	}
	if (!need_recover)
		return false;
	/*
	DCHUBP_CNTL:HUBP_BLANK_EN=1
	DCHUBBUB_SOFT_RESET:DCHUBBUB_GLOBAL_SOFT_RESET=1
	DCHUBP_CNTL:HUBP_DISABLE=1
	DCHUBP_CNTL:HUBP_DISABLE=0
	DCHUBBUB_SOFT_RESET:DCHUBBUB_GLOBAL_SOFT_RESET=0
	DCSURF_PRIMARY_SURFACE_ADDRESS
	DCHUBP_CNTL:HUBP_BLANK_EN=0
	*/

	for (i = 0; i < dc->res_pool->pipe_count; i++) {
		struct pipe_ctx *pipe_ctx =
			&dc->current_state->res_ctx.pipe_ctx[i];
		if (pipe_ctx != NULL) {
			hubp = pipe_ctx->plane_res.hubp;
			/*DCHUBP_CNTL:HUBP_BLANK_EN=1*/
			if (hubp != NULL && hubp->funcs->set_hubp_blank_en)
				hubp->funcs->set_hubp_blank_en(hubp, true);
		}
	}
	/*DCHUBBUB_SOFT_RESET:DCHUBBUB_GLOBAL_SOFT_RESET=1*/
	hubbub1_soft_reset(dc->res_pool->hubbub, true);

	for (i = 0; i < dc->res_pool->pipe_count; i++) {
		struct pipe_ctx *pipe_ctx =
			&dc->current_state->res_ctx.pipe_ctx[i];
		if (pipe_ctx != NULL) {
			hubp = pipe_ctx->plane_res.hubp;
			/*DCHUBP_CNTL:HUBP_DISABLE=1*/
			if (hubp != NULL && hubp->funcs->hubp_disable_control)
				hubp->funcs->hubp_disable_control(hubp, true);
		}
	}
	for (i = 0; i < dc->res_pool->pipe_count; i++) {
		struct pipe_ctx *pipe_ctx =
			&dc->current_state->res_ctx.pipe_ctx[i];
		if (pipe_ctx != NULL) {
			hubp = pipe_ctx->plane_res.hubp;
			/*DCHUBP_CNTL:HUBP_DISABLE=0*/
			if (hubp != NULL && hubp->funcs->hubp_disable_control)
				hubp->funcs->hubp_disable_control(hubp, true);
		}
	}
	/*DCHUBBUB_SOFT_RESET:DCHUBBUB_GLOBAL_SOFT_RESET=0*/
	hubbub1_soft_reset(dc->res_pool->hubbub, false);
	for (i = 0; i < dc->res_pool->pipe_count; i++) {
		struct pipe_ctx *pipe_ctx =
			&dc->current_state->res_ctx.pipe_ctx[i];
		if (pipe_ctx != NULL) {
			hubp = pipe_ctx->plane_res.hubp;
			/*DCHUBP_CNTL:HUBP_BLANK_EN=0*/
			if (hubp != NULL && hubp->funcs->set_hubp_blank_en)
				hubp->funcs->set_hubp_blank_en(hubp, true);
		}
	}
	return true;

}


void dcn10_verify_allow_pstate_change_high(struct dc *dc)
{
	static bool should_log_hw_state; /* prevent hw state log by default */

	if (!hubbub1_verify_allow_pstate_change_high(dc->res_pool->hubbub)) {
		if (should_log_hw_state) {
			dcn10_log_hw_state(dc, NULL);
		}
		BREAK_TO_DEBUGGER();
		if (dcn10_hw_wa_force_recovery(dc)) {
		/*check again*/
			if (!hubbub1_verify_allow_pstate_change_high(dc->res_pool->hubbub))
				BREAK_TO_DEBUGGER();
		}
	}
}

/* trigger HW to start disconnect plane from stream on the next vsync */
void hwss1_plane_atomic_disconnect(struct dc *dc, struct pipe_ctx *pipe_ctx)
{
	struct hubp *hubp = pipe_ctx->plane_res.hubp;
	int dpp_id = pipe_ctx->plane_res.dpp->inst;
	struct mpc *mpc = dc->res_pool->mpc;
	struct mpc_tree *mpc_tree_params;
	struct mpcc *mpcc_to_remove = NULL;
	struct output_pixel_processor *opp = pipe_ctx->stream_res.opp;

	mpc_tree_params = &(opp->mpc_tree_params);
	mpcc_to_remove = mpc->funcs->get_mpcc_for_dpp(mpc_tree_params, dpp_id);

	/*Already reset*/
	if (mpcc_to_remove == NULL)
		return;

	mpc->funcs->remove_mpcc(mpc, mpc_tree_params, mpcc_to_remove);
	if (opp != NULL)
		opp->mpcc_disconnect_pending[pipe_ctx->plane_res.mpcc_inst] = true;

	dc->optimized_required = true;

	if (hubp->funcs->hubp_disconnect)
		hubp->funcs->hubp_disconnect(hubp);

	if (dc->debug.sanity_checks)
		dcn10_verify_allow_pstate_change_high(dc);
}

static void plane_atomic_power_down(struct dc *dc, struct pipe_ctx *pipe_ctx)
{
	struct dce_hwseq *hws = dc->hwseq;
	struct dpp *dpp = pipe_ctx->plane_res.dpp;
	DC_LOGGER_INIT(dc->ctx->logger);

	if (REG(DC_IP_REQUEST_CNTL)) {
		REG_SET(DC_IP_REQUEST_CNTL, 0,
				IP_REQUEST_EN, 1);
		dpp_pg_control(hws, dpp->inst, false);
		hubp_pg_control(hws, pipe_ctx->plane_res.hubp->inst, false);
		dpp->funcs->dpp_reset(dpp);
		REG_SET(DC_IP_REQUEST_CNTL, 0,
				IP_REQUEST_EN, 0);
		DC_LOG_DEBUG(
				"Power gated front end %d\n", pipe_ctx->pipe_idx);
	}
}

/* disable HW used by plane.
 * note:  cannot disable until disconnect is complete
 */
static void plane_atomic_disable(struct dc *dc, struct pipe_ctx *pipe_ctx)
{
	struct hubp *hubp = pipe_ctx->plane_res.hubp;
	struct dpp *dpp = pipe_ctx->plane_res.dpp;
	int opp_id = hubp->opp_id;

	dc->hwss.wait_for_mpcc_disconnect(dc, dc->res_pool, pipe_ctx);

	hubp->funcs->hubp_clk_cntl(hubp, false);

	dpp->funcs->dpp_dppclk_control(dpp, false, false);

	if (opp_id != 0xf && pipe_ctx->stream_res.opp->mpc_tree_params.opp_list == NULL)
		pipe_ctx->stream_res.opp->funcs->opp_pipe_clock_control(
				pipe_ctx->stream_res.opp,
				false);

	hubp->power_gated = true;
	dc->optimized_required = false; /* We're powering off, no need to optimize */

	plane_atomic_power_down(dc, pipe_ctx);

	pipe_ctx->stream = NULL;
	memset(&pipe_ctx->stream_res, 0, sizeof(pipe_ctx->stream_res));
	memset(&pipe_ctx->plane_res, 0, sizeof(pipe_ctx->plane_res));
	pipe_ctx->top_pipe = NULL;
	pipe_ctx->bottom_pipe = NULL;
	pipe_ctx->plane_state = NULL;
}

static void dcn10_disable_plane(struct dc *dc, struct pipe_ctx *pipe_ctx)
{
	DC_LOGGER_INIT(dc->ctx->logger);

	if (!pipe_ctx->plane_res.hubp || pipe_ctx->plane_res.hubp->power_gated)
		return;

	plane_atomic_disable(dc, pipe_ctx);

	apply_DEGVIDCN10_253_wa(dc);

	DC_LOG_DC("Power down front end %d\n",
					pipe_ctx->pipe_idx);
}

static void dcn10_init_pipes(struct dc *dc, struct dc_state *context)
{
	int i;
<<<<<<< HEAD
=======
	bool can_apply_seamless_boot = false;

	for (i = 0; i < context->stream_count; i++) {
		if (context->streams[i]->apply_seamless_boot_optimization) {
			can_apply_seamless_boot = true;
			break;
		}
	}
>>>>>>> ea295481

	for (i = 0; i < dc->res_pool->pipe_count; i++) {
		struct timing_generator *tg = dc->res_pool->timing_generators[i];
		struct pipe_ctx *pipe_ctx = &context->res_ctx.pipe_ctx[i];

		/* There is assumption that pipe_ctx is not mapping irregularly
		 * to non-preferred front end. If pipe_ctx->stream is not NULL,
		 * we will use the pipe, so don't disable
		 */
		if (pipe_ctx->stream != NULL)
			continue;

		if (tg->funcs->is_tg_enabled(tg))
			tg->funcs->lock(tg);

		/* Blank controller using driver code instead of
		 * command table.
		 */
		if (tg->funcs->is_tg_enabled(tg)) {
			tg->funcs->set_blank(tg, true);
			hwss_wait_for_blank_complete(tg);
		}
	}

<<<<<<< HEAD
	dc->res_pool->mpc->funcs->mpc_init(dc->res_pool->mpc);
=======
	/* Cannot reset the MPC mux if seamless boot */
	if (!can_apply_seamless_boot)
		dc->res_pool->mpc->funcs->mpc_init(dc->res_pool->mpc);
>>>>>>> ea295481

	for (i = 0; i < dc->res_pool->pipe_count; i++) {
		struct timing_generator *tg = dc->res_pool->timing_generators[i];
		struct hubp *hubp = dc->res_pool->hubps[i];
		struct dpp *dpp = dc->res_pool->dpps[i];
		struct pipe_ctx *pipe_ctx = &context->res_ctx.pipe_ctx[i];

<<<<<<< HEAD
=======
		// W/A for issue with dc_post_update_surfaces_to_stream
		hubp->power_gated = true;

		/* There is assumption that pipe_ctx is not mapping irregularly
		 * to non-preferred front end. If pipe_ctx->stream is not NULL,
		 * we will use the pipe, so don't disable
		 */
		if (pipe_ctx->stream != NULL)
			continue;

>>>>>>> ea295481
		dpp->funcs->dpp_reset(dpp);

		pipe_ctx->stream_res.tg = tg;
		pipe_ctx->pipe_idx = i;

		pipe_ctx->plane_res.hubp = hubp;
		pipe_ctx->plane_res.dpp = dpp;
		pipe_ctx->plane_res.mpcc_inst = dpp->inst;
		hubp->mpcc_id = dpp->inst;
		hubp->opp_id = 0xf;
		hubp->power_gated = false;

		dc->res_pool->opps[i]->mpc_tree_params.opp_id = dc->res_pool->opps[i]->inst;
		dc->res_pool->opps[i]->mpc_tree_params.opp_list = NULL;
		dc->res_pool->opps[i]->mpcc_disconnect_pending[pipe_ctx->plane_res.mpcc_inst] = true;
		pipe_ctx->stream_res.opp = dc->res_pool->opps[i];

		hwss1_plane_atomic_disconnect(dc, pipe_ctx);

		if (tg->funcs->is_tg_enabled(tg))
			tg->funcs->unlock(tg);

		dcn10_disable_plane(dc, pipe_ctx);

		pipe_ctx->stream_res.tg = NULL;
		pipe_ctx->plane_res.hubp = NULL;

		tg->funcs->tg_init(tg);
	}
}
<<<<<<< HEAD

static void dcn10_init_hw(struct dc *dc)
{
	int i;
	struct abm *abm = dc->res_pool->abm;
	struct dmcu *dmcu = dc->res_pool->dmcu;
	struct dce_hwseq *hws = dc->hwseq;
	struct dc_bios *dcb = dc->ctx->dc_bios;

	if (IS_FPGA_MAXIMUS_DC(dc->ctx->dce_environment)) {
		REG_WRITE(REFCLK_CNTL, 0);
		REG_UPDATE(DCHUBBUB_GLOBAL_TIMER_CNTL, DCHUBBUB_GLOBAL_TIMER_ENABLE, 1);
		REG_WRITE(DIO_MEM_PWR_CTRL, 0);

		if (!dc->debug.disable_clock_gate) {
			/* enable all DCN clock gating */
			REG_WRITE(DCCG_GATE_DISABLE_CNTL, 0);

			REG_WRITE(DCCG_GATE_DISABLE_CNTL2, 0);

			REG_UPDATE(DCFCLK_CNTL, DCFCLK_GATE_DIS, 0);
		}

=======

static void dcn10_init_hw(struct dc *dc)
{
	int i;
	struct abm *abm = dc->res_pool->abm;
	struct dmcu *dmcu = dc->res_pool->dmcu;
	struct dce_hwseq *hws = dc->hwseq;
	struct dc_bios *dcb = dc->ctx->dc_bios;

	if (IS_FPGA_MAXIMUS_DC(dc->ctx->dce_environment)) {
		REG_WRITE(REFCLK_CNTL, 0);
		REG_UPDATE(DCHUBBUB_GLOBAL_TIMER_CNTL, DCHUBBUB_GLOBAL_TIMER_ENABLE, 1);
		REG_WRITE(DIO_MEM_PWR_CTRL, 0);

		if (!dc->debug.disable_clock_gate) {
			/* enable all DCN clock gating */
			REG_WRITE(DCCG_GATE_DISABLE_CNTL, 0);

			REG_WRITE(DCCG_GATE_DISABLE_CNTL2, 0);

			REG_UPDATE(DCFCLK_CNTL, DCFCLK_GATE_DIS, 0);
		}

>>>>>>> ea295481
		enable_power_gating_plane(dc->hwseq, true);

		/* end of FPGA. Below if real ASIC */
		return;
	}

	if (!dcb->funcs->is_accelerated_mode(dcb)) {
		bool allow_self_fresh_force_enable =
			hububu1_is_allow_self_refresh_enabled(
						dc->res_pool->hubbub);

		bios_golden_init(dc);

		/* WA for making DF sleep when idle after resume from S0i3.
		 * DCHUBBUB_ARB_ALLOW_SELF_REFRESH_FORCE_ENABLE is set to 1 by
		 * command table, if DCHUBBUB_ARB_ALLOW_SELF_REFRESH_FORCE_ENABLE = 0
		 * before calling command table and it changed to 1 after,
		 * it should be set back to 0.
		 */
		if (allow_self_fresh_force_enable == false &&
				hububu1_is_allow_self_refresh_enabled(dc->res_pool->hubbub))
			hubbub1_allow_self_refresh_control(dc->res_pool->hubbub, true);

		disable_vga(dc->hwseq);
	}

	for (i = 0; i < dc->link_count; i++) {
		/* Power up AND update implementation according to the
		 * required signal (which may be different from the
		 * default signal on connector).
		 */
		struct dc_link *link = dc->links[i];

		if (link->link_enc->connector.id == CONNECTOR_ID_EDP)
			dc->hwss.edp_power_control(link, true);

		link->link_enc->funcs->hw_init(link->link_enc);

		/* Check for enabled DIG to identify enabled display */
		if (link->link_enc->funcs->is_dig_enabled &&
			link->link_enc->funcs->is_dig_enabled(link->link_enc))
			link->link_status.link_active = true;
	}

	for (i = 0; i < dc->res_pool->audio_count; i++) {
		struct audio *audio = dc->res_pool->audios[i];

		audio->funcs->hw_init(audio);
	}

	if (abm != NULL) {
		abm->funcs->init_backlight(abm);
		abm->funcs->abm_init(abm);
	}

	if (dmcu != NULL)
		dmcu->funcs->dmcu_init(dmcu);

	/* power AFMT HDMI memory TODO: may move to dis/en output save power*/
	REG_WRITE(DIO_MEM_PWR_CTRL, 0);

	if (!dc->debug.disable_clock_gate) {
		/* enable all DCN clock gating */
		REG_WRITE(DCCG_GATE_DISABLE_CNTL, 0);

		REG_WRITE(DCCG_GATE_DISABLE_CNTL2, 0);

		REG_UPDATE(DCFCLK_CNTL, DCFCLK_GATE_DIS, 0);
	}

	enable_power_gating_plane(dc->hwseq, true);

	memset(&dc->res_pool->clk_mgr->clks, 0, sizeof(dc->res_pool->clk_mgr->clks));

	if (dc->hwss.init_pipes)
		dc->hwss.init_pipes(dc, dc->current_state);
}

static void reset_hw_ctx_wrap(
		struct dc *dc,
		struct dc_state *context)
{
	int i;

	/* Reset Back End*/
	for (i = dc->res_pool->pipe_count - 1; i >= 0 ; i--) {
		struct pipe_ctx *pipe_ctx_old =
			&dc->current_state->res_ctx.pipe_ctx[i];
		struct pipe_ctx *pipe_ctx = &context->res_ctx.pipe_ctx[i];

		if (!pipe_ctx_old->stream)
			continue;

		if (pipe_ctx_old->top_pipe)
			continue;

		if (!pipe_ctx->stream ||
				pipe_need_reprogram(pipe_ctx_old, pipe_ctx)) {
			struct clock_source *old_clk = pipe_ctx_old->clock_source;

			reset_back_end_for_pipe(dc, pipe_ctx_old, dc->current_state);
			if (dc->hwss.enable_stream_gating) {
				dc->hwss.enable_stream_gating(dc, pipe_ctx);
			}
			if (old_clk)
				old_clk->funcs->cs_power_down(old_clk);
		}
	}
}

static bool patch_address_for_sbs_tb_stereo(
		struct pipe_ctx *pipe_ctx, PHYSICAL_ADDRESS_LOC *addr)
{
	struct dc_plane_state *plane_state = pipe_ctx->plane_state;
	bool sec_split = pipe_ctx->top_pipe &&
			pipe_ctx->top_pipe->plane_state == pipe_ctx->plane_state;
	if (sec_split && plane_state->address.type == PLN_ADDR_TYPE_GRPH_STEREO &&
		(pipe_ctx->stream->timing.timing_3d_format ==
		 TIMING_3D_FORMAT_SIDE_BY_SIDE ||
		 pipe_ctx->stream->timing.timing_3d_format ==
		 TIMING_3D_FORMAT_TOP_AND_BOTTOM)) {
		*addr = plane_state->address.grph_stereo.left_addr;
		plane_state->address.grph_stereo.left_addr =
		plane_state->address.grph_stereo.right_addr;
		return true;
	} else {
		if (pipe_ctx->stream->view_format != VIEW_3D_FORMAT_NONE &&
			plane_state->address.type != PLN_ADDR_TYPE_GRPH_STEREO) {
			plane_state->address.type = PLN_ADDR_TYPE_GRPH_STEREO;
			plane_state->address.grph_stereo.right_addr =
			plane_state->address.grph_stereo.left_addr;
		}
	}
	return false;
}



static void dcn10_update_plane_addr(const struct dc *dc, struct pipe_ctx *pipe_ctx)
{
	bool addr_patched = false;
	PHYSICAL_ADDRESS_LOC addr;
	struct dc_plane_state *plane_state = pipe_ctx->plane_state;

	if (plane_state == NULL)
		return;

	addr_patched = patch_address_for_sbs_tb_stereo(pipe_ctx, &addr);

	pipe_ctx->plane_res.hubp->funcs->hubp_program_surface_flip_and_addr(
			pipe_ctx->plane_res.hubp,
			&plane_state->address,
			plane_state->flip_immediate,
			0);

	plane_state->status.requested_address = plane_state->address;

	if (plane_state->flip_immediate)
		plane_state->status.current_address = plane_state->address;

	if (addr_patched)
		pipe_ctx->plane_state->address.grph_stereo.left_addr = addr;
}

static bool dcn10_set_input_transfer_func(struct pipe_ctx *pipe_ctx,
					  const struct dc_plane_state *plane_state)
{
	struct dpp *dpp_base = pipe_ctx->plane_res.dpp;
	const struct dc_transfer_func *tf = NULL;
	bool result = true;

	if (dpp_base == NULL)
		return false;

	if (plane_state->in_transfer_func)
		tf = plane_state->in_transfer_func;

	if (plane_state->gamma_correction &&
		!dpp_base->ctx->dc->debug.always_use_regamma
		&& !plane_state->gamma_correction->is_identity
			&& dce_use_lut(plane_state->format))
		dpp_base->funcs->dpp_program_input_lut(dpp_base, plane_state->gamma_correction);

	if (tf == NULL)
		dpp_base->funcs->dpp_set_degamma(dpp_base, IPP_DEGAMMA_MODE_BYPASS);
	else if (tf->type == TF_TYPE_PREDEFINED) {
		switch (tf->tf) {
		case TRANSFER_FUNCTION_SRGB:
			dpp_base->funcs->dpp_set_degamma(dpp_base, IPP_DEGAMMA_MODE_HW_sRGB);
			break;
		case TRANSFER_FUNCTION_BT709:
			dpp_base->funcs->dpp_set_degamma(dpp_base, IPP_DEGAMMA_MODE_HW_xvYCC);
			break;
		case TRANSFER_FUNCTION_LINEAR:
			dpp_base->funcs->dpp_set_degamma(dpp_base, IPP_DEGAMMA_MODE_BYPASS);
			break;
		case TRANSFER_FUNCTION_PQ:
		default:
			result = false;
			break;
		}
	} else if (tf->type == TF_TYPE_BYPASS) {
		dpp_base->funcs->dpp_set_degamma(dpp_base, IPP_DEGAMMA_MODE_BYPASS);
	} else {
		cm_helper_translate_curve_to_degamma_hw_format(tf,
					&dpp_base->degamma_params);
		dpp_base->funcs->dpp_program_degamma_pwl(dpp_base,
				&dpp_base->degamma_params);
		result = true;
	}

	return result;
}





static bool
dcn10_set_output_transfer_func(struct pipe_ctx *pipe_ctx,
			       const struct dc_stream_state *stream)
{
	struct dpp *dpp = pipe_ctx->plane_res.dpp;

	if (dpp == NULL)
		return false;

	dpp->regamma_params.hw_points_num = GAMMA_HW_POINTS_NUM;

	if (stream->out_transfer_func &&
	    stream->out_transfer_func->type == TF_TYPE_PREDEFINED &&
	    stream->out_transfer_func->tf == TRANSFER_FUNCTION_SRGB)
		dpp->funcs->dpp_program_regamma_pwl(dpp, NULL, OPP_REGAMMA_SRGB);

	/* dcn10_translate_regamma_to_hw_format takes 750us, only do it when full
	 * update.
	 */
	else if (cm_helper_translate_curve_to_hw_format(
			stream->out_transfer_func,
			&dpp->regamma_params, false)) {
		dpp->funcs->dpp_program_regamma_pwl(
				dpp,
				&dpp->regamma_params, OPP_REGAMMA_USER);
	} else
		dpp->funcs->dpp_program_regamma_pwl(dpp, NULL, OPP_REGAMMA_BYPASS);

	return true;
}

static void dcn10_pipe_control_lock(
	struct dc *dc,
	struct pipe_ctx *pipe,
	bool lock)
{
	/* use TG master update lock to lock everything on the TG
	 * therefore only top pipe need to lock
	 */
	if (pipe->top_pipe)
		return;

	if (dc->debug.sanity_checks)
		dcn10_verify_allow_pstate_change_high(dc);

	if (lock)
		pipe->stream_res.tg->funcs->lock(pipe->stream_res.tg);
	else
		pipe->stream_res.tg->funcs->unlock(pipe->stream_res.tg);

	if (dc->debug.sanity_checks)
		dcn10_verify_allow_pstate_change_high(dc);
}

static bool wait_for_reset_trigger_to_occur(
	struct dc_context *dc_ctx,
	struct timing_generator *tg)
{
	bool rc = false;

	/* To avoid endless loop we wait at most
	 * frames_to_wait_on_triggered_reset frames for the reset to occur. */
	const uint32_t frames_to_wait_on_triggered_reset = 10;
	int i;

	for (i = 0; i < frames_to_wait_on_triggered_reset; i++) {

		if (!tg->funcs->is_counter_moving(tg)) {
			DC_ERROR("TG counter is not moving!\n");
			break;
		}

		if (tg->funcs->did_triggered_reset_occur(tg)) {
			rc = true;
			/* usually occurs at i=1 */
			DC_SYNC_INFO("GSL: reset occurred at wait count: %d\n",
					i);
			break;
		}

		/* Wait for one frame. */
		tg->funcs->wait_for_state(tg, CRTC_STATE_VACTIVE);
		tg->funcs->wait_for_state(tg, CRTC_STATE_VBLANK);
	}

	if (false == rc)
		DC_ERROR("GSL: Timeout on reset trigger!\n");

	return rc;
}

static void dcn10_enable_timing_synchronization(
	struct dc *dc,
	int group_index,
	int group_size,
	struct pipe_ctx *grouped_pipes[])
{
	struct dc_context *dc_ctx = dc->ctx;
	int i;

	DC_SYNC_INFO("Setting up OTG reset trigger\n");

	for (i = 1; i < group_size; i++)
		grouped_pipes[i]->stream_res.tg->funcs->enable_reset_trigger(
				grouped_pipes[i]->stream_res.tg,
				grouped_pipes[0]->stream_res.tg->inst);

	DC_SYNC_INFO("Waiting for trigger\n");

	/* Need to get only check 1 pipe for having reset as all the others are
	 * synchronized. Look at last pipe programmed to reset.
	 */

	wait_for_reset_trigger_to_occur(dc_ctx, grouped_pipes[1]->stream_res.tg);
	for (i = 1; i < group_size; i++)
		grouped_pipes[i]->stream_res.tg->funcs->disable_reset_trigger(
				grouped_pipes[i]->stream_res.tg);

	DC_SYNC_INFO("Sync complete\n");
}

static void dcn10_enable_per_frame_crtc_position_reset(
	struct dc *dc,
	int group_size,
	struct pipe_ctx *grouped_pipes[])
{
	struct dc_context *dc_ctx = dc->ctx;
	int i;

	DC_SYNC_INFO("Setting up\n");
	for (i = 0; i < group_size; i++)
		if (grouped_pipes[i]->stream_res.tg->funcs->enable_crtc_reset)
			grouped_pipes[i]->stream_res.tg->funcs->enable_crtc_reset(
					grouped_pipes[i]->stream_res.tg,
					0,
					&grouped_pipes[i]->stream->triggered_crtc_reset);

	DC_SYNC_INFO("Waiting for trigger\n");

	for (i = 0; i < group_size; i++)
		wait_for_reset_trigger_to_occur(dc_ctx, grouped_pipes[i]->stream_res.tg);

	DC_SYNC_INFO("Multi-display sync is complete\n");
}

/*static void print_rq_dlg_ttu(
		struct dc *core_dc,
		struct pipe_ctx *pipe_ctx)
{
	DC_LOG_BANDWIDTH_CALCS(core_dc->ctx->logger,
			"\n============== DML TTU Output parameters [%d] ==============\n"
			"qos_level_low_wm: %d, \n"
			"qos_level_high_wm: %d, \n"
			"min_ttu_vblank: %d, \n"
			"qos_level_flip: %d, \n"
			"refcyc_per_req_delivery_l: %d, \n"
			"qos_level_fixed_l: %d, \n"
			"qos_ramp_disable_l: %d, \n"
			"refcyc_per_req_delivery_pre_l: %d, \n"
			"refcyc_per_req_delivery_c: %d, \n"
			"qos_level_fixed_c: %d, \n"
			"qos_ramp_disable_c: %d, \n"
			"refcyc_per_req_delivery_pre_c: %d\n"
			"=============================================================\n",
			pipe_ctx->pipe_idx,
			pipe_ctx->ttu_regs.qos_level_low_wm,
			pipe_ctx->ttu_regs.qos_level_high_wm,
			pipe_ctx->ttu_regs.min_ttu_vblank,
			pipe_ctx->ttu_regs.qos_level_flip,
			pipe_ctx->ttu_regs.refcyc_per_req_delivery_l,
			pipe_ctx->ttu_regs.qos_level_fixed_l,
			pipe_ctx->ttu_regs.qos_ramp_disable_l,
			pipe_ctx->ttu_regs.refcyc_per_req_delivery_pre_l,
			pipe_ctx->ttu_regs.refcyc_per_req_delivery_c,
			pipe_ctx->ttu_regs.qos_level_fixed_c,
			pipe_ctx->ttu_regs.qos_ramp_disable_c,
			pipe_ctx->ttu_regs.refcyc_per_req_delivery_pre_c
			);

	DC_LOG_BANDWIDTH_CALCS(core_dc->ctx->logger,
			"\n============== DML DLG Output parameters [%d] ==============\n"
			"refcyc_h_blank_end: %d, \n"
			"dlg_vblank_end: %d, \n"
			"min_dst_y_next_start: %d, \n"
			"refcyc_per_htotal: %d, \n"
			"refcyc_x_after_scaler: %d, \n"
			"dst_y_after_scaler: %d, \n"
			"dst_y_prefetch: %d, \n"
			"dst_y_per_vm_vblank: %d, \n"
			"dst_y_per_row_vblank: %d, \n"
			"ref_freq_to_pix_freq: %d, \n"
			"vratio_prefetch: %d, \n"
			"refcyc_per_pte_group_vblank_l: %d, \n"
			"refcyc_per_meta_chunk_vblank_l: %d, \n"
			"dst_y_per_pte_row_nom_l: %d, \n"
			"refcyc_per_pte_group_nom_l: %d, \n",
			pipe_ctx->pipe_idx,
			pipe_ctx->dlg_regs.refcyc_h_blank_end,
			pipe_ctx->dlg_regs.dlg_vblank_end,
			pipe_ctx->dlg_regs.min_dst_y_next_start,
			pipe_ctx->dlg_regs.refcyc_per_htotal,
			pipe_ctx->dlg_regs.refcyc_x_after_scaler,
			pipe_ctx->dlg_regs.dst_y_after_scaler,
			pipe_ctx->dlg_regs.dst_y_prefetch,
			pipe_ctx->dlg_regs.dst_y_per_vm_vblank,
			pipe_ctx->dlg_regs.dst_y_per_row_vblank,
			pipe_ctx->dlg_regs.ref_freq_to_pix_freq,
			pipe_ctx->dlg_regs.vratio_prefetch,
			pipe_ctx->dlg_regs.refcyc_per_pte_group_vblank_l,
			pipe_ctx->dlg_regs.refcyc_per_meta_chunk_vblank_l,
			pipe_ctx->dlg_regs.dst_y_per_pte_row_nom_l,
			pipe_ctx->dlg_regs.refcyc_per_pte_group_nom_l
			);

	DC_LOG_BANDWIDTH_CALCS(core_dc->ctx->logger,
			"\ndst_y_per_meta_row_nom_l: %d, \n"
			"refcyc_per_meta_chunk_nom_l: %d, \n"
			"refcyc_per_line_delivery_pre_l: %d, \n"
			"refcyc_per_line_delivery_l: %d, \n"
			"vratio_prefetch_c: %d, \n"
			"refcyc_per_pte_group_vblank_c: %d, \n"
			"refcyc_per_meta_chunk_vblank_c: %d, \n"
			"dst_y_per_pte_row_nom_c: %d, \n"
			"refcyc_per_pte_group_nom_c: %d, \n"
			"dst_y_per_meta_row_nom_c: %d, \n"
			"refcyc_per_meta_chunk_nom_c: %d, \n"
			"refcyc_per_line_delivery_pre_c: %d, \n"
			"refcyc_per_line_delivery_c: %d \n"
			"========================================================\n",
			pipe_ctx->dlg_regs.dst_y_per_meta_row_nom_l,
			pipe_ctx->dlg_regs.refcyc_per_meta_chunk_nom_l,
			pipe_ctx->dlg_regs.refcyc_per_line_delivery_pre_l,
			pipe_ctx->dlg_regs.refcyc_per_line_delivery_l,
			pipe_ctx->dlg_regs.vratio_prefetch_c,
			pipe_ctx->dlg_regs.refcyc_per_pte_group_vblank_c,
			pipe_ctx->dlg_regs.refcyc_per_meta_chunk_vblank_c,
			pipe_ctx->dlg_regs.dst_y_per_pte_row_nom_c,
			pipe_ctx->dlg_regs.refcyc_per_pte_group_nom_c,
			pipe_ctx->dlg_regs.dst_y_per_meta_row_nom_c,
			pipe_ctx->dlg_regs.refcyc_per_meta_chunk_nom_c,
			pipe_ctx->dlg_regs.refcyc_per_line_delivery_pre_c,
			pipe_ctx->dlg_regs.refcyc_per_line_delivery_c
			);

	DC_LOG_BANDWIDTH_CALCS(core_dc->ctx->logger,
			"\n============== DML RQ Output parameters [%d] ==============\n"
			"chunk_size: %d \n"
			"min_chunk_size: %d \n"
			"meta_chunk_size: %d \n"
			"min_meta_chunk_size: %d \n"
			"dpte_group_size: %d \n"
			"mpte_group_size: %d \n"
			"swath_height: %d \n"
			"pte_row_height_linear: %d \n"
			"========================================================\n",
			pipe_ctx->pipe_idx,
			pipe_ctx->rq_regs.rq_regs_l.chunk_size,
			pipe_ctx->rq_regs.rq_regs_l.min_chunk_size,
			pipe_ctx->rq_regs.rq_regs_l.meta_chunk_size,
			pipe_ctx->rq_regs.rq_regs_l.min_meta_chunk_size,
			pipe_ctx->rq_regs.rq_regs_l.dpte_group_size,
			pipe_ctx->rq_regs.rq_regs_l.mpte_group_size,
			pipe_ctx->rq_regs.rq_regs_l.swath_height,
			pipe_ctx->rq_regs.rq_regs_l.pte_row_height_linear
			);
}
*/

static void mmhub_read_vm_system_aperture_settings(struct dcn10_hubp *hubp1,
		struct vm_system_aperture_param *apt,
		struct dce_hwseq *hws)
{
	PHYSICAL_ADDRESS_LOC physical_page_number;
	uint32_t logical_addr_low;
	uint32_t logical_addr_high;

	REG_GET(MC_VM_SYSTEM_APERTURE_DEFAULT_ADDR_MSB,
			PHYSICAL_PAGE_NUMBER_MSB, &physical_page_number.high_part);
	REG_GET(MC_VM_SYSTEM_APERTURE_DEFAULT_ADDR_LSB,
			PHYSICAL_PAGE_NUMBER_LSB, &physical_page_number.low_part);

	REG_GET(MC_VM_SYSTEM_APERTURE_LOW_ADDR,
			LOGICAL_ADDR, &logical_addr_low);

	REG_GET(MC_VM_SYSTEM_APERTURE_HIGH_ADDR,
			LOGICAL_ADDR, &logical_addr_high);

	apt->sys_default.quad_part =  physical_page_number.quad_part << 12;
	apt->sys_low.quad_part =  (int64_t)logical_addr_low << 18;
	apt->sys_high.quad_part =  (int64_t)logical_addr_high << 18;
}

/* Temporary read settings, future will get values from kmd directly */
static void mmhub_read_vm_context0_settings(struct dcn10_hubp *hubp1,
		struct vm_context0_param *vm0,
		struct dce_hwseq *hws)
{
	PHYSICAL_ADDRESS_LOC fb_base;
	PHYSICAL_ADDRESS_LOC fb_offset;
	uint32_t fb_base_value;
	uint32_t fb_offset_value;

	REG_GET(DCHUBBUB_SDPIF_FB_BASE, SDPIF_FB_BASE, &fb_base_value);
	REG_GET(DCHUBBUB_SDPIF_FB_OFFSET, SDPIF_FB_OFFSET, &fb_offset_value);

	REG_GET(VM_CONTEXT0_PAGE_TABLE_BASE_ADDR_HI32,
			PAGE_DIRECTORY_ENTRY_HI32, &vm0->pte_base.high_part);
	REG_GET(VM_CONTEXT0_PAGE_TABLE_BASE_ADDR_LO32,
			PAGE_DIRECTORY_ENTRY_LO32, &vm0->pte_base.low_part);

	REG_GET(VM_CONTEXT0_PAGE_TABLE_START_ADDR_HI32,
			LOGICAL_PAGE_NUMBER_HI4, &vm0->pte_start.high_part);
	REG_GET(VM_CONTEXT0_PAGE_TABLE_START_ADDR_LO32,
			LOGICAL_PAGE_NUMBER_LO32, &vm0->pte_start.low_part);

	REG_GET(VM_CONTEXT0_PAGE_TABLE_END_ADDR_HI32,
			LOGICAL_PAGE_NUMBER_HI4, &vm0->pte_end.high_part);
	REG_GET(VM_CONTEXT0_PAGE_TABLE_END_ADDR_LO32,
			LOGICAL_PAGE_NUMBER_LO32, &vm0->pte_end.low_part);

	REG_GET(VM_L2_PROTECTION_FAULT_DEFAULT_ADDR_HI32,
			PHYSICAL_PAGE_ADDR_HI4, &vm0->fault_default.high_part);
	REG_GET(VM_L2_PROTECTION_FAULT_DEFAULT_ADDR_LO32,
			PHYSICAL_PAGE_ADDR_LO32, &vm0->fault_default.low_part);

	/*
	 * The values in VM_CONTEXT0_PAGE_TABLE_BASE_ADDR is in UMA space.
	 * Therefore we need to do
	 * DCN_VM_CONTEXT0_PAGE_TABLE_BASE_ADDR = VM_CONTEXT0_PAGE_TABLE_BASE_ADDR
	 * - DCHUBBUB_SDPIF_FB_OFFSET + DCHUBBUB_SDPIF_FB_BASE
	 */
	fb_base.quad_part = (uint64_t)fb_base_value << 24;
	fb_offset.quad_part = (uint64_t)fb_offset_value << 24;
	vm0->pte_base.quad_part += fb_base.quad_part;
	vm0->pte_base.quad_part -= fb_offset.quad_part;
}


void dcn10_program_pte_vm(struct dce_hwseq *hws, struct hubp *hubp)
{
	struct dcn10_hubp *hubp1 = TO_DCN10_HUBP(hubp);
	struct vm_system_aperture_param apt = { {{ 0 } } };
	struct vm_context0_param vm0 = { { { 0 } } };

	mmhub_read_vm_system_aperture_settings(hubp1, &apt, hws);
	mmhub_read_vm_context0_settings(hubp1, &vm0, hws);

	hubp->funcs->hubp_set_vm_system_aperture_settings(hubp, &apt);
	hubp->funcs->hubp_set_vm_context0_settings(hubp, &vm0);
}

static void dcn10_enable_plane(
	struct dc *dc,
	struct pipe_ctx *pipe_ctx,
	struct dc_state *context)
{
	struct dce_hwseq *hws = dc->hwseq;

	if (dc->debug.sanity_checks) {
		dcn10_verify_allow_pstate_change_high(dc);
	}

	undo_DEGVIDCN10_253_wa(dc);

	power_on_plane(dc->hwseq,
		pipe_ctx->plane_res.hubp->inst);

	/* enable DCFCLK current DCHUB */
	pipe_ctx->plane_res.hubp->funcs->hubp_clk_cntl(pipe_ctx->plane_res.hubp, true);

	/* make sure OPP_PIPE_CLOCK_EN = 1 */
	pipe_ctx->stream_res.opp->funcs->opp_pipe_clock_control(
			pipe_ctx->stream_res.opp,
			true);

/* TODO: enable/disable in dm as per update type.
	if (plane_state) {
		DC_LOG_DC(dc->ctx->logger,
				"Pipe:%d 0x%x: addr hi:0x%x, "
				"addr low:0x%x, "
				"src: %d, %d, %d,"
				" %d; dst: %d, %d, %d, %d;\n",
				pipe_ctx->pipe_idx,
				plane_state,
				plane_state->address.grph.addr.high_part,
				plane_state->address.grph.addr.low_part,
				plane_state->src_rect.x,
				plane_state->src_rect.y,
				plane_state->src_rect.width,
				plane_state->src_rect.height,
				plane_state->dst_rect.x,
				plane_state->dst_rect.y,
				plane_state->dst_rect.width,
				plane_state->dst_rect.height);

		DC_LOG_DC(dc->ctx->logger,
				"Pipe %d: width, height, x, y         format:%d\n"
				"viewport:%d, %d, %d, %d\n"
				"recout:  %d, %d, %d, %d\n",
				pipe_ctx->pipe_idx,
				plane_state->format,
				pipe_ctx->plane_res.scl_data.viewport.width,
				pipe_ctx->plane_res.scl_data.viewport.height,
				pipe_ctx->plane_res.scl_data.viewport.x,
				pipe_ctx->plane_res.scl_data.viewport.y,
				pipe_ctx->plane_res.scl_data.recout.width,
				pipe_ctx->plane_res.scl_data.recout.height,
				pipe_ctx->plane_res.scl_data.recout.x,
				pipe_ctx->plane_res.scl_data.recout.y);
		print_rq_dlg_ttu(dc, pipe_ctx);
	}
*/
	if (dc->config.gpu_vm_support)
		dcn10_program_pte_vm(hws, pipe_ctx->plane_res.hubp);

	if (dc->debug.sanity_checks) {
		dcn10_verify_allow_pstate_change_high(dc);
	}
}

static void program_gamut_remap(struct pipe_ctx *pipe_ctx)
{
	int i = 0;
	struct dpp_grph_csc_adjustment adjust;
	memset(&adjust, 0, sizeof(adjust));
	adjust.gamut_adjust_type = GRAPHICS_GAMUT_ADJUST_TYPE_BYPASS;


	if (pipe_ctx->stream->gamut_remap_matrix.enable_remap == true) {
		adjust.gamut_adjust_type = GRAPHICS_GAMUT_ADJUST_TYPE_SW;
		for (i = 0; i < CSC_TEMPERATURE_MATRIX_SIZE; i++)
			adjust.temperature_matrix[i] =
				pipe_ctx->stream->gamut_remap_matrix.matrix[i];
	}

	pipe_ctx->plane_res.dpp->funcs->dpp_set_gamut_remap(pipe_ctx->plane_res.dpp, &adjust);
}

static void dcn10_program_output_csc(struct dc *dc,
		struct pipe_ctx *pipe_ctx,
		enum dc_color_space colorspace,
		uint16_t *matrix,
		int opp_id)
{
	if (pipe_ctx->stream->csc_color_matrix.enable_adjustment == true) {
		if (pipe_ctx->plane_res.dpp->funcs->dpp_set_csc_adjustment != NULL)
			pipe_ctx->plane_res.dpp->funcs->dpp_set_csc_adjustment(pipe_ctx->plane_res.dpp, matrix);
	} else {
		if (pipe_ctx->plane_res.dpp->funcs->dpp_set_csc_default != NULL)
			pipe_ctx->plane_res.dpp->funcs->dpp_set_csc_default(pipe_ctx->plane_res.dpp, colorspace);
	}
}

bool is_lower_pipe_tree_visible(struct pipe_ctx *pipe_ctx)
{
	if (pipe_ctx->plane_state->visible)
		return true;
	if (pipe_ctx->bottom_pipe && is_lower_pipe_tree_visible(pipe_ctx->bottom_pipe))
		return true;
	return false;
}

bool is_upper_pipe_tree_visible(struct pipe_ctx *pipe_ctx)
{
	if (pipe_ctx->plane_state->visible)
		return true;
	if (pipe_ctx->top_pipe && is_upper_pipe_tree_visible(pipe_ctx->top_pipe))
		return true;
	return false;
}

bool is_pipe_tree_visible(struct pipe_ctx *pipe_ctx)
{
	if (pipe_ctx->plane_state->visible)
		return true;
	if (pipe_ctx->top_pipe && is_upper_pipe_tree_visible(pipe_ctx->top_pipe))
		return true;
	if (pipe_ctx->bottom_pipe && is_lower_pipe_tree_visible(pipe_ctx->bottom_pipe))
		return true;
	return false;
}

bool is_rgb_cspace(enum dc_color_space output_color_space)
{
	switch (output_color_space) {
	case COLOR_SPACE_SRGB:
	case COLOR_SPACE_SRGB_LIMITED:
	case COLOR_SPACE_2020_RGB_FULLRANGE:
	case COLOR_SPACE_2020_RGB_LIMITEDRANGE:
	case COLOR_SPACE_ADOBERGB:
		return true;
	case COLOR_SPACE_YCBCR601:
	case COLOR_SPACE_YCBCR709:
	case COLOR_SPACE_YCBCR601_LIMITED:
	case COLOR_SPACE_YCBCR709_LIMITED:
	case COLOR_SPACE_2020_YCBCR:
		return false;
	default:
		/* Add a case to switch */
		BREAK_TO_DEBUGGER();
		return false;
	}
}

void dcn10_get_surface_visual_confirm_color(
		const struct pipe_ctx *pipe_ctx,
		struct tg_color *color)
{
	uint32_t color_value = MAX_TG_COLOR_VALUE;

	switch (pipe_ctx->plane_res.scl_data.format) {
	case PIXEL_FORMAT_ARGB8888:
		/* set boarder color to red */
		color->color_r_cr = color_value;
		break;

	case PIXEL_FORMAT_ARGB2101010:
		/* set boarder color to blue */
		color->color_b_cb = color_value;
		break;
	case PIXEL_FORMAT_420BPP8:
		/* set boarder color to green */
		color->color_g_y = color_value;
		break;
	case PIXEL_FORMAT_420BPP10:
		/* set boarder color to yellow */
		color->color_g_y = color_value;
		color->color_r_cr = color_value;
		break;
	case PIXEL_FORMAT_FP16:
		/* set boarder color to white */
		color->color_r_cr = color_value;
		color->color_b_cb = color_value;
		color->color_g_y = color_value;
		break;
	default:
		break;
	}
}

void dcn10_get_hdr_visual_confirm_color(
		struct pipe_ctx *pipe_ctx,
		struct tg_color *color)
{
	uint32_t color_value = MAX_TG_COLOR_VALUE;

	// Determine the overscan color based on the top-most (desktop) plane's context
	struct pipe_ctx *top_pipe_ctx  = pipe_ctx;

	while (top_pipe_ctx->top_pipe != NULL)
		top_pipe_ctx = top_pipe_ctx->top_pipe;

	switch (top_pipe_ctx->plane_res.scl_data.format) {
	case PIXEL_FORMAT_ARGB2101010:
		if (top_pipe_ctx->stream->out_transfer_func->tf == TRANSFER_FUNCTION_UNITY) {
			/* HDR10, ARGB2101010 - set boarder color to red */
			color->color_r_cr = color_value;
		}
		break;
	case PIXEL_FORMAT_FP16:
		if (top_pipe_ctx->stream->out_transfer_func->tf == TRANSFER_FUNCTION_PQ) {
			/* HDR10, FP16 - set boarder color to blue */
			color->color_b_cb = color_value;
		} else if (top_pipe_ctx->stream->out_transfer_func->tf == TRANSFER_FUNCTION_GAMMA22) {
			/* FreeSync 2 HDR - set boarder color to green */
			color->color_g_y = color_value;
		}
		break;
	default:
		/* SDR - set boarder color to Gray */
		color->color_r_cr = color_value/2;
		color->color_b_cb = color_value/2;
		color->color_g_y = color_value/2;
		break;
	}
}

static uint16_t fixed_point_to_int_frac(
	struct fixed31_32 arg,
	uint8_t integer_bits,
	uint8_t fractional_bits)
{
	int32_t numerator;
	int32_t divisor = 1 << fractional_bits;

	uint16_t result;

	uint16_t d = (uint16_t)dc_fixpt_floor(
		dc_fixpt_abs(
			arg));

	if (d <= (uint16_t)(1 << integer_bits) - (1 / (uint16_t)divisor))
		numerator = (uint16_t)dc_fixpt_floor(
			dc_fixpt_mul_int(
				arg,
				divisor));
	else {
		numerator = dc_fixpt_floor(
			dc_fixpt_sub(
				dc_fixpt_from_int(
					1LL << integer_bits),
				dc_fixpt_recip(
					dc_fixpt_from_int(
						divisor))));
	}

	if (numerator >= 0)
		result = (uint16_t)numerator;
	else
		result = (uint16_t)(
		(1 << (integer_bits + fractional_bits + 1)) + numerator);

	if ((result != 0) && dc_fixpt_lt(
		arg, dc_fixpt_zero))
		result |= 1 << (integer_bits + fractional_bits);

	return result;
}

void build_prescale_params(struct  dc_bias_and_scale *bias_and_scale,
		const struct dc_plane_state *plane_state)
{
	if (plane_state->format >= SURFACE_PIXEL_FORMAT_VIDEO_BEGIN
			&& plane_state->format != SURFACE_PIXEL_FORMAT_INVALID
			&& plane_state->input_csc_color_matrix.enable_adjustment
			&& plane_state->coeff_reduction_factor.value != 0) {
		bias_and_scale->scale_blue = fixed_point_to_int_frac(
			dc_fixpt_mul(plane_state->coeff_reduction_factor,
					dc_fixpt_from_fraction(256, 255)),
				2,
				13);
		bias_and_scale->scale_red = bias_and_scale->scale_blue;
		bias_and_scale->scale_green = bias_and_scale->scale_blue;
	} else {
		bias_and_scale->scale_blue = 0x2000;
		bias_and_scale->scale_red = 0x2000;
		bias_and_scale->scale_green = 0x2000;
	}
}

static void update_dpp(struct dpp *dpp, struct dc_plane_state *plane_state)
{
	struct dc_bias_and_scale bns_params = {0};

	// program the input csc
	dpp->funcs->dpp_setup(dpp,
			plane_state->format,
			EXPANSION_MODE_ZERO,
			plane_state->input_csc_color_matrix,
			COLOR_SPACE_YCBCR601_LIMITED);

	//set scale and bias registers
	build_prescale_params(&bns_params, plane_state);
	if (dpp->funcs->dpp_program_bias_and_scale)
		dpp->funcs->dpp_program_bias_and_scale(dpp, &bns_params);
}

static void dcn10_update_mpcc(struct dc *dc, struct pipe_ctx *pipe_ctx)
{
	struct hubp *hubp = pipe_ctx->plane_res.hubp;
	struct mpcc_blnd_cfg blnd_cfg = {{0}};
	bool per_pixel_alpha = pipe_ctx->plane_state->per_pixel_alpha && pipe_ctx->bottom_pipe;
	int mpcc_id;
	struct mpcc *new_mpcc;
	struct mpc *mpc = dc->res_pool->mpc;
	struct mpc_tree *mpc_tree_params = &(pipe_ctx->stream_res.opp->mpc_tree_params);

	if (dc->debug.visual_confirm == VISUAL_CONFIRM_HDR) {
		dcn10_get_hdr_visual_confirm_color(
				pipe_ctx, &blnd_cfg.black_color);
	} else if (dc->debug.visual_confirm == VISUAL_CONFIRM_SURFACE) {
		dcn10_get_surface_visual_confirm_color(
				pipe_ctx, &blnd_cfg.black_color);
	} else {
		color_space_to_black_color(
				dc, pipe_ctx->stream->output_color_space,
				&blnd_cfg.black_color);
	}

	if (per_pixel_alpha)
		blnd_cfg.alpha_mode = MPCC_ALPHA_BLEND_MODE_PER_PIXEL_ALPHA;
	else
		blnd_cfg.alpha_mode = MPCC_ALPHA_BLEND_MODE_GLOBAL_ALPHA;

	blnd_cfg.overlap_only = false;
	blnd_cfg.global_gain = 0xff;

	if (pipe_ctx->plane_state->global_alpha)
		blnd_cfg.global_alpha = pipe_ctx->plane_state->global_alpha_value;
	else
		blnd_cfg.global_alpha = 0xff;

	/* DCN1.0 has output CM before MPC which seems to screw with
	 * pre-multiplied alpha.
	 */
	blnd_cfg.pre_multiplied_alpha = is_rgb_cspace(
			pipe_ctx->stream->output_color_space)
					&& per_pixel_alpha;


	/*
	 * TODO: remove hack
	 * Note: currently there is a bug in init_hw such that
	 * on resume from hibernate, BIOS sets up MPCC0, and
	 * we do mpcc_remove but the mpcc cannot go to idle
	 * after remove. This cause us to pick mpcc1 here,
	 * which causes a pstate hang for yet unknown reason.
	 */
	mpcc_id = hubp->inst;

	/* If there is no full update, don't need to touch MPC tree*/
	if (!pipe_ctx->plane_state->update_flags.bits.full_update) {
		mpc->funcs->update_blending(mpc, &blnd_cfg, mpcc_id);
		return;
	}

	/* check if this MPCC is already being used */
	new_mpcc = mpc->funcs->get_mpcc_for_dpp(mpc_tree_params, mpcc_id);
	/* remove MPCC if being used */
	if (new_mpcc != NULL)
		mpc->funcs->remove_mpcc(mpc, mpc_tree_params, new_mpcc);
	else
		if (dc->debug.sanity_checks)
			mpc->funcs->assert_mpcc_idle_before_connect(
					dc->res_pool->mpc, mpcc_id);

	/* Call MPC to insert new plane */
	new_mpcc = mpc->funcs->insert_plane(dc->res_pool->mpc,
			mpc_tree_params,
			&blnd_cfg,
			NULL,
			NULL,
			hubp->inst,
			mpcc_id);

	ASSERT(new_mpcc != NULL);

	hubp->opp_id = pipe_ctx->stream_res.opp->inst;
	hubp->mpcc_id = mpcc_id;
}

static void update_scaler(struct pipe_ctx *pipe_ctx)
{
	bool per_pixel_alpha =
			pipe_ctx->plane_state->per_pixel_alpha && pipe_ctx->bottom_pipe;

	pipe_ctx->plane_res.scl_data.lb_params.alpha_en = per_pixel_alpha;
	pipe_ctx->plane_res.scl_data.lb_params.depth = LB_PIXEL_DEPTH_30BPP;
	/* scaler configuration */
	pipe_ctx->plane_res.dpp->funcs->dpp_set_scaler(
			pipe_ctx->plane_res.dpp, &pipe_ctx->plane_res.scl_data);
}

void update_dchubp_dpp(
	struct dc *dc,
	struct pipe_ctx *pipe_ctx,
	struct dc_state *context)
{
	struct hubp *hubp = pipe_ctx->plane_res.hubp;
	struct dpp *dpp = pipe_ctx->plane_res.dpp;
	struct dc_plane_state *plane_state = pipe_ctx->plane_state;
	union plane_size size = plane_state->plane_size;
	unsigned int compat_level = 0;

	/* depends on DML calculation, DPP clock value may change dynamically */
	/* If request max dpp clk is lower than current dispclk, no need to
	 * divided by 2
	 */
	if (plane_state->update_flags.bits.full_update) {
		bool should_divided_by_2 = context->bw.dcn.clk.dppclk_khz <=
				dc->res_pool->clk_mgr->clks.dispclk_khz / 2;

		dpp->funcs->dpp_dppclk_control(
				dpp,
				should_divided_by_2,
				true);

		if (dc->res_pool->dccg)
			dc->res_pool->dccg->funcs->update_dpp_dto(
					dc->res_pool->dccg,
					dpp->inst,
					pipe_ctx->plane_res.bw.dppclk_khz);
		else
			dc->res_pool->clk_mgr->clks.dppclk_khz = should_divided_by_2 ?
						dc->res_pool->clk_mgr->clks.dispclk_khz / 2 :
							dc->res_pool->clk_mgr->clks.dispclk_khz;
	}

	/* TODO: Need input parameter to tell current DCHUB pipe tie to which OTG
	 * VTG is within DCHUBBUB which is commond block share by each pipe HUBP.
	 * VTG is 1:1 mapping with OTG. Each pipe HUBP will select which VTG
	 */
	if (plane_state->update_flags.bits.full_update) {
		hubp->funcs->hubp_vtg_sel(hubp, pipe_ctx->stream_res.tg->inst);

		hubp->funcs->hubp_setup(
			hubp,
			&pipe_ctx->dlg_regs,
			&pipe_ctx->ttu_regs,
			&pipe_ctx->rq_regs,
			&pipe_ctx->pipe_dlg_param);
		hubp->funcs->hubp_setup_interdependent(
			hubp,
			&pipe_ctx->dlg_regs,
			&pipe_ctx->ttu_regs);
	}

	size.grph.surface_size = pipe_ctx->plane_res.scl_data.viewport;

	if (plane_state->update_flags.bits.full_update ||
		plane_state->update_flags.bits.bpp_change)
		update_dpp(dpp, plane_state);

	if (plane_state->update_flags.bits.full_update ||
		plane_state->update_flags.bits.per_pixel_alpha_change ||
		plane_state->update_flags.bits.global_alpha_change)
		dc->hwss.update_mpcc(dc, pipe_ctx);

	if (plane_state->update_flags.bits.full_update ||
		plane_state->update_flags.bits.per_pixel_alpha_change ||
		plane_state->update_flags.bits.global_alpha_change ||
		plane_state->update_flags.bits.scaling_change ||
		plane_state->update_flags.bits.position_change) {
		update_scaler(pipe_ctx);
	}

	if (plane_state->update_flags.bits.full_update ||
		plane_state->update_flags.bits.scaling_change ||
		plane_state->update_flags.bits.position_change) {
		hubp->funcs->mem_program_viewport(
			hubp,
			&pipe_ctx->plane_res.scl_data.viewport,
			&pipe_ctx->plane_res.scl_data.viewport_c);
	}

	if (pipe_ctx->stream->cursor_attributes.address.quad_part != 0) {
		dc->hwss.set_cursor_position(pipe_ctx);
		dc->hwss.set_cursor_attribute(pipe_ctx);
	}

	if (plane_state->update_flags.bits.full_update) {
		/*gamut remap*/
		program_gamut_remap(pipe_ctx);

		dc->hwss.program_output_csc(dc,
				pipe_ctx,
				pipe_ctx->stream->output_color_space,
				pipe_ctx->stream->csc_color_matrix.matrix,
				hubp->opp_id);
	}

	if (plane_state->update_flags.bits.full_update ||
		plane_state->update_flags.bits.pixel_format_change ||
		plane_state->update_flags.bits.horizontal_mirror_change ||
		plane_state->update_flags.bits.rotation_change ||
		plane_state->update_flags.bits.swizzle_change ||
		plane_state->update_flags.bits.dcc_change ||
		plane_state->update_flags.bits.bpp_change ||
		plane_state->update_flags.bits.scaling_change ||
		plane_state->update_flags.bits.plane_size_change) {
		hubp->funcs->hubp_program_surface_config(
			hubp,
			plane_state->format,
			&plane_state->tiling_info,
			&size,
			plane_state->rotation,
			&plane_state->dcc,
			plane_state->horizontal_mirror,
			compat_level);
	}

	hubp->power_gated = false;

	dc->hwss.update_plane_addr(dc, pipe_ctx);

	if (is_pipe_tree_visible(pipe_ctx))
		hubp->funcs->set_blank(hubp, false);
}

static void dcn10_blank_pixel_data(
		struct dc *dc,
		struct pipe_ctx *pipe_ctx,
		bool blank)
{
	enum dc_color_space color_space;
	struct tg_color black_color = {0};
	struct stream_resource *stream_res = &pipe_ctx->stream_res;
	struct dc_stream_state *stream = pipe_ctx->stream;

	/* program otg blank color */
	color_space = stream->output_color_space;
	color_space_to_black_color(dc, color_space, &black_color);

	/*
	 * The way 420 is packed, 2 channels carry Y component, 1 channel
	 * alternate between Cb and Cr, so both channels need the pixel
	 * value for Y
	 */
	if (stream->timing.pixel_encoding == PIXEL_ENCODING_YCBCR420)
		black_color.color_r_cr = black_color.color_g_y;


	if (stream_res->tg->funcs->set_blank_color)
		stream_res->tg->funcs->set_blank_color(
				stream_res->tg,
				&black_color);

	if (!blank) {
		if (stream_res->tg->funcs->set_blank)
			stream_res->tg->funcs->set_blank(stream_res->tg, blank);
		if (stream_res->abm) {
			stream_res->abm->funcs->set_pipe(stream_res->abm, stream_res->tg->inst + 1);
			stream_res->abm->funcs->set_abm_level(stream_res->abm, stream->abm_level);
		}
	} else if (blank) {
		if (stream_res->abm)
			stream_res->abm->funcs->set_abm_immediate_disable(stream_res->abm);
		if (stream_res->tg->funcs->set_blank)
			stream_res->tg->funcs->set_blank(stream_res->tg, blank);
	}
}

void set_hdr_multiplier(struct pipe_ctx *pipe_ctx)
{
	struct fixed31_32 multiplier = dc_fixpt_from_fraction(
			pipe_ctx->plane_state->sdr_white_level, 80);
	uint32_t hw_mult = 0x1f000; // 1.0 default multiplier
	struct custom_float_format fmt;

	fmt.exponenta_bits = 6;
	fmt.mantissa_bits = 12;
	fmt.sign = true;

	if (pipe_ctx->plane_state->sdr_white_level > 80)
		convert_to_custom_float_format(multiplier, &fmt, &hw_mult);

	pipe_ctx->plane_res.dpp->funcs->dpp_set_hdr_multiplier(
			pipe_ctx->plane_res.dpp, hw_mult);
}

void dcn10_program_pipe(
		struct dc *dc,
		struct pipe_ctx *pipe_ctx,
		struct dc_state *context)
{
	if (pipe_ctx->plane_state->update_flags.bits.full_update)
		dcn10_enable_plane(dc, pipe_ctx, context);

	update_dchubp_dpp(dc, pipe_ctx, context);

	set_hdr_multiplier(pipe_ctx);

	if (pipe_ctx->plane_state->update_flags.bits.full_update ||
			pipe_ctx->plane_state->update_flags.bits.in_transfer_func_change ||
			pipe_ctx->plane_state->update_flags.bits.gamma_change)
		dc->hwss.set_input_transfer_func(pipe_ctx, pipe_ctx->plane_state);

	/* dcn10_translate_regamma_to_hw_format takes 750us to finish
	 * only do gamma programming for full update.
	 * TODO: This can be further optimized/cleaned up
	 * Always call this for now since it does memcmp inside before
	 * doing heavy calculation and programming
	 */
	if (pipe_ctx->plane_state->update_flags.bits.full_update)
		dc->hwss.set_output_transfer_func(pipe_ctx, pipe_ctx->stream);
}

static void program_all_pipe_in_tree(
		struct dc *dc,
		struct pipe_ctx *pipe_ctx,
		struct dc_state *context)
{
	if (pipe_ctx->top_pipe == NULL) {
		bool blank = !is_pipe_tree_visible(pipe_ctx);

		pipe_ctx->stream_res.tg->dlg_otg_param.vready_offset = pipe_ctx->pipe_dlg_param.vready_offset;
		pipe_ctx->stream_res.tg->dlg_otg_param.vstartup_start = pipe_ctx->pipe_dlg_param.vstartup_start;
		pipe_ctx->stream_res.tg->dlg_otg_param.vupdate_offset = pipe_ctx->pipe_dlg_param.vupdate_offset;
		pipe_ctx->stream_res.tg->dlg_otg_param.vupdate_width = pipe_ctx->pipe_dlg_param.vupdate_width;
		pipe_ctx->stream_res.tg->dlg_otg_param.signal =  pipe_ctx->stream->signal;

		pipe_ctx->stream_res.tg->funcs->program_global_sync(
				pipe_ctx->stream_res.tg);

		dc->hwss.blank_pixel_data(dc, pipe_ctx, blank);

	}

	if (pipe_ctx->plane_state != NULL)
		dcn10_program_pipe(dc, pipe_ctx, context);

	if (pipe_ctx->bottom_pipe != NULL && pipe_ctx->bottom_pipe != pipe_ctx)
		program_all_pipe_in_tree(dc, pipe_ctx->bottom_pipe, context);
}

struct pipe_ctx *find_top_pipe_for_stream(
		struct dc *dc,
		struct dc_state *context,
		const struct dc_stream_state *stream)
{
	int i;

	for (i = 0; i < dc->res_pool->pipe_count; i++) {
		struct pipe_ctx *pipe_ctx = &context->res_ctx.pipe_ctx[i];
		struct pipe_ctx *old_pipe_ctx =
				&dc->current_state->res_ctx.pipe_ctx[i];

		if (!pipe_ctx->plane_state && !old_pipe_ctx->plane_state)
			continue;

		if (pipe_ctx->stream != stream)
			continue;

		if (!pipe_ctx->top_pipe)
			return pipe_ctx;
	}
	return NULL;
}

static void dcn10_apply_ctx_for_surface(
		struct dc *dc,
		const struct dc_stream_state *stream,
		int num_planes,
		struct dc_state *context)
{
	int i;
	struct timing_generator *tg;
	bool removed_pipe[4] = { false };
	struct pipe_ctx *top_pipe_to_program =
			find_top_pipe_for_stream(dc, context, stream);
	DC_LOGGER_INIT(dc->ctx->logger);

	if (!top_pipe_to_program)
		return;

	tg = top_pipe_to_program->stream_res.tg;

	dcn10_pipe_control_lock(dc, top_pipe_to_program, true);

	if (num_planes == 0) {
		/* OTG blank before remove all front end */
		dc->hwss.blank_pixel_data(dc, top_pipe_to_program, true);
	}

	/* Disconnect unused mpcc */
	for (i = 0; i < dc->res_pool->pipe_count; i++) {
		struct pipe_ctx *pipe_ctx = &context->res_ctx.pipe_ctx[i];
		struct pipe_ctx *old_pipe_ctx =
				&dc->current_state->res_ctx.pipe_ctx[i];
		/*
		 * Powergate reused pipes that are not powergated
		 * fairly hacky right now, using opp_id as indicator
		 * TODO: After move dc_post to dc_update, this will
		 * be removed.
		 */
		if (pipe_ctx->plane_state && !old_pipe_ctx->plane_state) {
			if (old_pipe_ctx->stream_res.tg == tg &&
				old_pipe_ctx->plane_res.hubp &&
				old_pipe_ctx->plane_res.hubp->opp_id != 0xf) {
				dcn10_disable_plane(dc, old_pipe_ctx);
				/*
				 * power down fe will unlock when calling reset, need
				 * to lock it back here. Messy, need rework.
				 */
				pipe_ctx->stream_res.tg->funcs->lock(pipe_ctx->stream_res.tg);
			}
		}

		if ((!pipe_ctx->plane_state ||
		     pipe_ctx->stream_res.tg != old_pipe_ctx->stream_res.tg) &&
		    old_pipe_ctx->plane_state &&
		    old_pipe_ctx->stream_res.tg == tg) {

			dc->hwss.plane_atomic_disconnect(dc, old_pipe_ctx);
			removed_pipe[i] = true;

			DC_LOG_DC("Reset mpcc for pipe %d\n",
					old_pipe_ctx->pipe_idx);
		}
	}

	if (num_planes > 0)
		program_all_pipe_in_tree(dc, top_pipe_to_program, context);

	dcn10_pipe_control_lock(dc, top_pipe_to_program, false);

	if (top_pipe_to_program->plane_state &&
			top_pipe_to_program->plane_state->update_flags.bits.full_update)
		for (i = 0; i < dc->res_pool->pipe_count; i++) {
			struct pipe_ctx *pipe_ctx = &context->res_ctx.pipe_ctx[i];
			tg = pipe_ctx->stream_res.tg;
			/* Skip inactive pipes and ones already updated */
			if (!pipe_ctx->stream || pipe_ctx->stream == stream
					|| !pipe_ctx->plane_state
					|| !tg->funcs->is_tg_enabled(tg))
				continue;

			tg->funcs->lock(tg);

			pipe_ctx->plane_res.hubp->funcs->hubp_setup_interdependent(
				pipe_ctx->plane_res.hubp,
				&pipe_ctx->dlg_regs,
				&pipe_ctx->ttu_regs);

			tg->funcs->unlock(tg);
		}

	if (num_planes == 0)
		false_optc_underflow_wa(dc, stream, tg);

	for (i = 0; i < dc->res_pool->pipe_count; i++)
		if (removed_pipe[i])
			dcn10_disable_plane(dc, &dc->current_state->res_ctx.pipe_ctx[i]);

	if (dc->hwseq->wa.DEGVIDCN10_254)
		hubbub1_wm_change_req_wa(dc->res_pool->hubbub);
}

static void dcn10_stereo_hw_frame_pack_wa(struct dc *dc, struct dc_state *context)
{
	uint8_t i;

	for (i = 0; i < context->stream_count; i++) {
		if (context->streams[i]->timing.timing_3d_format
				== TIMING_3D_FORMAT_HW_FRAME_PACKING) {
			/*
			 * Disable stutter
			 */
			hubbub1_allow_self_refresh_control(dc->res_pool->hubbub, false);
			break;
		}
	}
}

static void dcn10_prepare_bandwidth(
		struct dc *dc,
		struct dc_state *context)
{
	if (dc->debug.sanity_checks)
		dcn10_verify_allow_pstate_change_high(dc);

	if (!IS_FPGA_MAXIMUS_DC(dc->ctx->dce_environment)) {
		if (context->stream_count == 0)
			context->bw.dcn.clk.phyclk_khz = 0;

		dc->res_pool->clk_mgr->funcs->update_clocks(
				dc->res_pool->clk_mgr,
				context,
				false);
	}

	hubbub1_program_watermarks(dc->res_pool->hubbub,
			&context->bw.dcn.watermarks,
			dc->res_pool->ref_clock_inKhz / 1000,
			true);
	dcn10_stereo_hw_frame_pack_wa(dc, context);

	if (dc->debug.pplib_wm_report_mode == WM_REPORT_OVERRIDE)
		dcn_bw_notify_pplib_of_wm_ranges(dc);

	if (dc->debug.sanity_checks)
		dcn10_verify_allow_pstate_change_high(dc);
}

static void dcn10_optimize_bandwidth(
		struct dc *dc,
		struct dc_state *context)
{
	if (dc->debug.sanity_checks)
		dcn10_verify_allow_pstate_change_high(dc);

	if (!IS_FPGA_MAXIMUS_DC(dc->ctx->dce_environment)) {
		if (context->stream_count == 0)
			context->bw.dcn.clk.phyclk_khz = 0;

		dc->res_pool->clk_mgr->funcs->update_clocks(
				dc->res_pool->clk_mgr,
				context,
				true);
	}

	hubbub1_program_watermarks(dc->res_pool->hubbub,
			&context->bw.dcn.watermarks,
			dc->res_pool->ref_clock_inKhz / 1000,
			true);
	dcn10_stereo_hw_frame_pack_wa(dc, context);

	if (dc->debug.pplib_wm_report_mode == WM_REPORT_OVERRIDE)
		dcn_bw_notify_pplib_of_wm_ranges(dc);

	if (dc->debug.sanity_checks)
		dcn10_verify_allow_pstate_change_high(dc);
}

static void set_drr(struct pipe_ctx **pipe_ctx,
		int num_pipes, int vmin, int vmax)
{
	int i = 0;
	struct drr_params params = {0};
	// DRR should set trigger event to monitor surface update event
	unsigned int event_triggers = 0x80;

	params.vertical_total_max = vmax;
	params.vertical_total_min = vmin;

	/* TODO: If multiple pipes are to be supported, you need
	 * some GSL stuff. Static screen triggers may be programmed differently
	 * as well.
	 */
	for (i = 0; i < num_pipes; i++) {
		pipe_ctx[i]->stream_res.tg->funcs->set_drr(
			pipe_ctx[i]->stream_res.tg, &params);
		if (vmax != 0 && vmin != 0)
			pipe_ctx[i]->stream_res.tg->funcs->set_static_screen_control(
					pipe_ctx[i]->stream_res.tg,
					event_triggers);
	}
}

static void get_position(struct pipe_ctx **pipe_ctx,
		int num_pipes,
		struct crtc_position *position)
{
	int i = 0;

	/* TODO: handle pipes > 1
	 */
	for (i = 0; i < num_pipes; i++)
		pipe_ctx[i]->stream_res.tg->funcs->get_position(pipe_ctx[i]->stream_res.tg, position);
}

static void set_static_screen_control(struct pipe_ctx **pipe_ctx,
		int num_pipes, const struct dc_static_screen_events *events)
{
	unsigned int i;
	unsigned int value = 0;

	if (events->surface_update)
		value |= 0x80;
	if (events->cursor_update)
		value |= 0x2;
	if (events->force_trigger)
		value |= 0x1;

	for (i = 0; i < num_pipes; i++)
		pipe_ctx[i]->stream_res.tg->funcs->
			set_static_screen_control(pipe_ctx[i]->stream_res.tg, value);
}

static void dcn10_config_stereo_parameters(
		struct dc_stream_state *stream, struct crtc_stereo_flags *flags)
{
	enum view_3d_format view_format = stream->view_format;
	enum dc_timing_3d_format timing_3d_format =\
			stream->timing.timing_3d_format;
	bool non_stereo_timing = false;

	if (timing_3d_format == TIMING_3D_FORMAT_NONE ||
		timing_3d_format == TIMING_3D_FORMAT_SIDE_BY_SIDE ||
		timing_3d_format == TIMING_3D_FORMAT_TOP_AND_BOTTOM)
		non_stereo_timing = true;

	if (non_stereo_timing == false &&
		view_format == VIEW_3D_FORMAT_FRAME_SEQUENTIAL) {

		flags->PROGRAM_STEREO         = 1;
		flags->PROGRAM_POLARITY       = 1;
		if (timing_3d_format == TIMING_3D_FORMAT_INBAND_FA ||
			timing_3d_format == TIMING_3D_FORMAT_DP_HDMI_INBAND_FA ||
			timing_3d_format == TIMING_3D_FORMAT_SIDEBAND_FA) {
			enum display_dongle_type dongle = \
					stream->link->ddc->dongle_type;
			if (dongle == DISPLAY_DONGLE_DP_VGA_CONVERTER ||
				dongle == DISPLAY_DONGLE_DP_DVI_CONVERTER ||
				dongle == DISPLAY_DONGLE_DP_HDMI_CONVERTER)
				flags->DISABLE_STEREO_DP_SYNC = 1;
		}
		flags->RIGHT_EYE_POLARITY =\
				stream->timing.flags.RIGHT_EYE_3D_POLARITY;
		if (timing_3d_format == TIMING_3D_FORMAT_HW_FRAME_PACKING)
			flags->FRAME_PACKED = 1;
	}

	return;
}

static void dcn10_setup_stereo(struct pipe_ctx *pipe_ctx, struct dc *dc)
{
	struct crtc_stereo_flags flags = { 0 };
	struct dc_stream_state *stream = pipe_ctx->stream;

	dcn10_config_stereo_parameters(stream, &flags);

	pipe_ctx->stream_res.opp->funcs->opp_program_stereo(
		pipe_ctx->stream_res.opp,
		flags.PROGRAM_STEREO == 1 ? true:false,
		&stream->timing);

	pipe_ctx->stream_res.tg->funcs->program_stereo(
		pipe_ctx->stream_res.tg,
		&stream->timing,
		&flags);

	return;
}

static struct hubp *get_hubp_by_inst(struct resource_pool *res_pool, int mpcc_inst)
{
	int i;

	for (i = 0; i < res_pool->pipe_count; i++) {
		if (res_pool->hubps[i]->inst == mpcc_inst)
			return res_pool->hubps[i];
	}
	ASSERT(false);
	return NULL;
}

static void dcn10_wait_for_mpcc_disconnect(
		struct dc *dc,
		struct resource_pool *res_pool,
		struct pipe_ctx *pipe_ctx)
{
	int mpcc_inst;

	if (dc->debug.sanity_checks) {
		dcn10_verify_allow_pstate_change_high(dc);
	}

	if (!pipe_ctx->stream_res.opp)
		return;

	for (mpcc_inst = 0; mpcc_inst < MAX_PIPES; mpcc_inst++) {
		if (pipe_ctx->stream_res.opp->mpcc_disconnect_pending[mpcc_inst]) {
			struct hubp *hubp = get_hubp_by_inst(res_pool, mpcc_inst);

			res_pool->mpc->funcs->wait_for_idle(res_pool->mpc, mpcc_inst);
			pipe_ctx->stream_res.opp->mpcc_disconnect_pending[mpcc_inst] = false;
			hubp->funcs->set_blank(hubp, true);
			/*DC_LOG_ERROR(dc->ctx->logger,
					"[debug_mpo: wait_for_mpcc finished waiting on mpcc %d]\n",
					i);*/
		}
	}

	if (dc->debug.sanity_checks) {
		dcn10_verify_allow_pstate_change_high(dc);
	}

}

static bool dcn10_dummy_display_power_gating(
	struct dc *dc,
	uint8_t controller_id,
	struct dc_bios *dcb,
	enum pipe_gating_control power_gating)
{
	return true;
}

static void dcn10_update_pending_status(struct pipe_ctx *pipe_ctx)
{
	struct dc_plane_state *plane_state = pipe_ctx->plane_state;
	struct timing_generator *tg = pipe_ctx->stream_res.tg;
	bool flip_pending;

	if (plane_state == NULL)
		return;

	flip_pending = pipe_ctx->plane_res.hubp->funcs->hubp_is_flip_pending(
					pipe_ctx->plane_res.hubp);

	plane_state->status.is_flip_pending = flip_pending;

	if (!flip_pending)
		plane_state->status.current_address = plane_state->status.requested_address;

	if (plane_state->status.current_address.type == PLN_ADDR_TYPE_GRPH_STEREO &&
			tg->funcs->is_stereo_left_eye) {
		plane_state->status.is_right_eye =
				!tg->funcs->is_stereo_left_eye(pipe_ctx->stream_res.tg);
	}
}

static void dcn10_update_dchub(struct dce_hwseq *hws, struct dchub_init_data *dh_data)
{
	if (hws->ctx->dc->res_pool->hubbub != NULL) {
		struct hubp *hubp = hws->ctx->dc->res_pool->hubps[0];

		if (hubp->funcs->hubp_update_dchub)
			hubp->funcs->hubp_update_dchub(hubp, dh_data);
		else
			hubbub1_update_dchub(hws->ctx->dc->res_pool->hubbub, dh_data);
	}
}

static void dcn10_set_cursor_position(struct pipe_ctx *pipe_ctx)
{
	struct dc_cursor_position pos_cpy = pipe_ctx->stream->cursor_position;
	struct hubp *hubp = pipe_ctx->plane_res.hubp;
	struct dpp *dpp = pipe_ctx->plane_res.dpp;
	struct dc_cursor_mi_param param = {
		.pixel_clk_khz = pipe_ctx->stream->timing.pix_clk_100hz / 10,
		.ref_clk_khz = pipe_ctx->stream->ctx->dc->res_pool->ref_clock_inKhz,
		.viewport = pipe_ctx->plane_res.scl_data.viewport,
		.h_scale_ratio = pipe_ctx->plane_res.scl_data.ratios.horz,
		.v_scale_ratio = pipe_ctx->plane_res.scl_data.ratios.vert,
		.rotation = pipe_ctx->plane_state->rotation,
		.mirror = pipe_ctx->plane_state->horizontal_mirror
	};

	pos_cpy.x_hotspot += pipe_ctx->plane_state->dst_rect.x;
	pos_cpy.y_hotspot += pipe_ctx->plane_state->dst_rect.y;

	if (pipe_ctx->plane_state->address.type
			== PLN_ADDR_TYPE_VIDEO_PROGRESSIVE)
		pos_cpy.enable = false;

	hubp->funcs->set_cursor_position(hubp, &pos_cpy, &param);
	dpp->funcs->set_cursor_position(dpp, &pos_cpy, &param, hubp->curs_attr.width, hubp->curs_attr.height);
}

static void dcn10_set_cursor_attribute(struct pipe_ctx *pipe_ctx)
{
	struct dc_cursor_attributes *attributes = &pipe_ctx->stream->cursor_attributes;

	pipe_ctx->plane_res.hubp->funcs->set_cursor_attributes(
			pipe_ctx->plane_res.hubp, attributes);
	pipe_ctx->plane_res.dpp->funcs->set_cursor_attributes(
		pipe_ctx->plane_res.dpp, attributes->color_format);
}

static void dcn10_set_cursor_sdr_white_level(struct pipe_ctx *pipe_ctx)
{
	uint32_t sdr_white_level = pipe_ctx->stream->cursor_attributes.sdr_white_level;
	struct fixed31_32 multiplier;
	struct dpp_cursor_attributes opt_attr = { 0 };
	uint32_t hw_scale = 0x3c00; // 1.0 default multiplier
	struct custom_float_format fmt;

	if (!pipe_ctx->plane_res.dpp->funcs->set_optional_cursor_attributes)
		return;

	fmt.exponenta_bits = 5;
	fmt.mantissa_bits = 10;
	fmt.sign = true;

	if (sdr_white_level > 80) {
		multiplier = dc_fixpt_from_fraction(sdr_white_level, 80);
		convert_to_custom_float_format(multiplier, &fmt, &hw_scale);
	}

	opt_attr.scale = hw_scale;
	opt_attr.bias = 0;

	pipe_ctx->plane_res.dpp->funcs->set_optional_cursor_attributes(
			pipe_ctx->plane_res.dpp, &opt_attr);
}

/**
* apply_front_porch_workaround  TODO FPGA still need?
*
* This is a workaround for a bug that has existed since R5xx and has not been
* fixed keep Front porch at minimum 2 for Interlaced mode or 1 for progressive.
*/
static void apply_front_porch_workaround(
	struct dc_crtc_timing *timing)
{
	if (timing->flags.INTERLACE == 1) {
		if (timing->v_front_porch < 2)
			timing->v_front_porch = 2;
	} else {
		if (timing->v_front_porch < 1)
			timing->v_front_porch = 1;
	}
}

int get_vupdate_offset_from_vsync(struct pipe_ctx *pipe_ctx)
{
	struct timing_generator *optc = pipe_ctx->stream_res.tg;
	const struct dc_crtc_timing *dc_crtc_timing = &pipe_ctx->stream->timing;
	struct dc_crtc_timing patched_crtc_timing;
	int vesa_sync_start;
	int asic_blank_end;
	int interlace_factor;
	int vertical_line_start;

	patched_crtc_timing = *dc_crtc_timing;
	apply_front_porch_workaround(&patched_crtc_timing);

	interlace_factor = patched_crtc_timing.flags.INTERLACE ? 2 : 1;

	vesa_sync_start = patched_crtc_timing.v_addressable +
			patched_crtc_timing.v_border_bottom +
			patched_crtc_timing.v_front_porch;

	asic_blank_end = (patched_crtc_timing.v_total -
			vesa_sync_start -
			patched_crtc_timing.v_border_top)
			* interlace_factor;

	vertical_line_start = asic_blank_end -
			optc->dlg_otg_param.vstartup_start + 1;

	return vertical_line_start;
}

static void calc_vupdate_position(
		struct pipe_ctx *pipe_ctx,
		uint32_t *start_line,
		uint32_t *end_line)
{
	const struct dc_crtc_timing *dc_crtc_timing = &pipe_ctx->stream->timing;
	int vline_int_offset_from_vupdate =
			pipe_ctx->stream->periodic_interrupt0.lines_offset;
	int vupdate_offset_from_vsync = get_vupdate_offset_from_vsync(pipe_ctx);
	int start_position;

	if (vline_int_offset_from_vupdate > 0)
		vline_int_offset_from_vupdate--;
	else if (vline_int_offset_from_vupdate < 0)
		vline_int_offset_from_vupdate++;

	start_position = vline_int_offset_from_vupdate + vupdate_offset_from_vsync;

	if (start_position >= 0)
		*start_line = start_position;
	else
		*start_line = dc_crtc_timing->v_total + start_position - 1;

	*end_line = *start_line + 2;

	if (*end_line >= dc_crtc_timing->v_total)
		*end_line = 2;
}

static void cal_vline_position(
		struct pipe_ctx *pipe_ctx,
		enum vline_select vline,
		uint32_t *start_line,
		uint32_t *end_line)
{
	enum vertical_interrupt_ref_point ref_point = INVALID_POINT;

	if (vline == VLINE0)
		ref_point = pipe_ctx->stream->periodic_interrupt0.ref_point;
	else if (vline == VLINE1)
		ref_point = pipe_ctx->stream->periodic_interrupt1.ref_point;

	switch (ref_point) {
	case START_V_UPDATE:
		calc_vupdate_position(
				pipe_ctx,
				start_line,
				end_line);
		break;
	case START_V_SYNC:
		// Suppose to do nothing because vsync is 0;
		break;
	default:
		ASSERT(0);
		break;
	}
}

static void dcn10_setup_periodic_interrupt(
		struct pipe_ctx *pipe_ctx,
		enum vline_select vline)
{
	struct timing_generator *tg = pipe_ctx->stream_res.tg;

	if (vline == VLINE0) {
		uint32_t start_line = 0;
		uint32_t end_line = 0;

		cal_vline_position(pipe_ctx, vline, &start_line, &end_line);

		tg->funcs->setup_vertical_interrupt0(tg, start_line, end_line);

	} else if (vline == VLINE1) {
		pipe_ctx->stream_res.tg->funcs->setup_vertical_interrupt1(
				tg,
				pipe_ctx->stream->periodic_interrupt1.lines_offset);
	}
}

static void dcn10_setup_vupdate_interrupt(struct pipe_ctx *pipe_ctx)
{
	struct timing_generator *tg = pipe_ctx->stream_res.tg;
	int start_line = get_vupdate_offset_from_vsync(pipe_ctx);

	if (start_line < 0) {
		ASSERT(0);
		start_line = 0;
	}

	if (tg->funcs->setup_vertical_interrupt2)
		tg->funcs->setup_vertical_interrupt2(tg, start_line);
}

static const struct hw_sequencer_funcs dcn10_funcs = {
	.program_gamut_remap = program_gamut_remap,
	.init_hw = dcn10_init_hw,
	.init_pipes = dcn10_init_pipes,
	.apply_ctx_to_hw = dce110_apply_ctx_to_hw,
	.apply_ctx_for_surface = dcn10_apply_ctx_for_surface,
	.update_plane_addr = dcn10_update_plane_addr,
	.plane_atomic_disconnect = hwss1_plane_atomic_disconnect,
	.update_dchub = dcn10_update_dchub,
	.update_mpcc = dcn10_update_mpcc,
	.update_pending_status = dcn10_update_pending_status,
	.set_input_transfer_func = dcn10_set_input_transfer_func,
	.set_output_transfer_func = dcn10_set_output_transfer_func,
	.program_output_csc = dcn10_program_output_csc,
	.power_down = dce110_power_down,
	.enable_accelerated_mode = dce110_enable_accelerated_mode,
	.enable_timing_synchronization = dcn10_enable_timing_synchronization,
	.enable_per_frame_crtc_position_reset = dcn10_enable_per_frame_crtc_position_reset,
	.update_info_frame = dce110_update_info_frame,
	.enable_stream = dce110_enable_stream,
	.disable_stream = dce110_disable_stream,
	.unblank_stream = dce110_unblank_stream,
	.blank_stream = dce110_blank_stream,
	.enable_audio_stream = dce110_enable_audio_stream,
	.disable_audio_stream = dce110_disable_audio_stream,
	.enable_display_power_gating = dcn10_dummy_display_power_gating,
	.disable_plane = dcn10_disable_plane,
	.blank_pixel_data = dcn10_blank_pixel_data,
	.pipe_control_lock = dcn10_pipe_control_lock,
	.prepare_bandwidth = dcn10_prepare_bandwidth,
	.optimize_bandwidth = dcn10_optimize_bandwidth,
	.reset_hw_ctx_wrap = reset_hw_ctx_wrap,
	.enable_stream_timing = dcn10_enable_stream_timing,
	.set_drr = set_drr,
	.get_position = get_position,
	.set_static_screen_control = set_static_screen_control,
	.setup_stereo = dcn10_setup_stereo,
	.set_avmute = dce110_set_avmute,
	.log_hw_state = dcn10_log_hw_state,
	.get_hw_state = dcn10_get_hw_state,
	.clear_status_bits = dcn10_clear_status_bits,
	.wait_for_mpcc_disconnect = dcn10_wait_for_mpcc_disconnect,
	.edp_backlight_control = hwss_edp_backlight_control,
	.edp_power_control = hwss_edp_power_control,
	.edp_wait_for_hpd_ready = hwss_edp_wait_for_hpd_ready,
	.set_cursor_position = dcn10_set_cursor_position,
	.set_cursor_attribute = dcn10_set_cursor_attribute,
	.set_cursor_sdr_white_level = dcn10_set_cursor_sdr_white_level,
	.disable_stream_gating = NULL,
	.enable_stream_gating = NULL,
	.setup_periodic_interrupt = dcn10_setup_periodic_interrupt,
	.setup_vupdate_interrupt = dcn10_setup_vupdate_interrupt
};


void dcn10_hw_sequencer_construct(struct dc *dc)
{
	dc->hwss = dcn10_funcs;
}
<|MERGE_RESOLUTION|>--- conflicted
+++ resolved
@@ -959,8 +959,6 @@
 static void dcn10_init_pipes(struct dc *dc, struct dc_state *context)
 {
 	int i;
-<<<<<<< HEAD
-=======
 	bool can_apply_seamless_boot = false;
 
 	for (i = 0; i < context->stream_count; i++) {
@@ -969,7 +967,6 @@
 			break;
 		}
 	}
->>>>>>> ea295481
 
 	for (i = 0; i < dc->res_pool->pipe_count; i++) {
 		struct timing_generator *tg = dc->res_pool->timing_generators[i];
@@ -994,13 +991,9 @@
 		}
 	}
 
-<<<<<<< HEAD
-	dc->res_pool->mpc->funcs->mpc_init(dc->res_pool->mpc);
-=======
 	/* Cannot reset the MPC mux if seamless boot */
 	if (!can_apply_seamless_boot)
 		dc->res_pool->mpc->funcs->mpc_init(dc->res_pool->mpc);
->>>>>>> ea295481
 
 	for (i = 0; i < dc->res_pool->pipe_count; i++) {
 		struct timing_generator *tg = dc->res_pool->timing_generators[i];
@@ -1008,8 +1001,6 @@
 		struct dpp *dpp = dc->res_pool->dpps[i];
 		struct pipe_ctx *pipe_ctx = &context->res_ctx.pipe_ctx[i];
 
-<<<<<<< HEAD
-=======
 		// W/A for issue with dc_post_update_surfaces_to_stream
 		hubp->power_gated = true;
 
@@ -1020,7 +1011,6 @@
 		if (pipe_ctx->stream != NULL)
 			continue;
 
->>>>>>> ea295481
 		dpp->funcs->dpp_reset(dpp);
 
 		pipe_ctx->stream_res.tg = tg;
@@ -1051,7 +1041,6 @@
 		tg->funcs->tg_init(tg);
 	}
 }
-<<<<<<< HEAD
 
 static void dcn10_init_hw(struct dc *dc)
 {
@@ -1075,31 +1064,6 @@
 			REG_UPDATE(DCFCLK_CNTL, DCFCLK_GATE_DIS, 0);
 		}
 
-=======
-
-static void dcn10_init_hw(struct dc *dc)
-{
-	int i;
-	struct abm *abm = dc->res_pool->abm;
-	struct dmcu *dmcu = dc->res_pool->dmcu;
-	struct dce_hwseq *hws = dc->hwseq;
-	struct dc_bios *dcb = dc->ctx->dc_bios;
-
-	if (IS_FPGA_MAXIMUS_DC(dc->ctx->dce_environment)) {
-		REG_WRITE(REFCLK_CNTL, 0);
-		REG_UPDATE(DCHUBBUB_GLOBAL_TIMER_CNTL, DCHUBBUB_GLOBAL_TIMER_ENABLE, 1);
-		REG_WRITE(DIO_MEM_PWR_CTRL, 0);
-
-		if (!dc->debug.disable_clock_gate) {
-			/* enable all DCN clock gating */
-			REG_WRITE(DCCG_GATE_DISABLE_CNTL, 0);
-
-			REG_WRITE(DCCG_GATE_DISABLE_CNTL2, 0);
-
-			REG_UPDATE(DCFCLK_CNTL, DCFCLK_GATE_DIS, 0);
-		}
-
->>>>>>> ea295481
 		enable_power_gating_plane(dc->hwseq, true);
 
 		/* end of FPGA. Below if real ASIC */
