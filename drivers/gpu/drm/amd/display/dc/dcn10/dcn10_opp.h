/* Copyright 2012-15 Advanced Micro Devices, Inc.
 *
 * Permission is hereby granted, free of charge, to any person obtaining a
 * copy of this software and associated documentation files (the "Software"),
 * to deal in the Software without restriction, including without limitation
 * the rights to use, copy, modify, merge, publish, distribute, sublicense,
 * and/or sell copies of the Software, and to permit persons to whom the
 * Software is furnished to do so, subject to the following conditions:
 *
 * The above copyright notice and this permission notice shall be included in
 * all copies or substantial portions of the Software.
 *
 * THE SOFTWARE IS PROVIDED "AS IS", WITHOUT WARRANTY OF ANY KIND, EXPRESS OR
 * IMPLIED, INCLUDING BUT NOT LIMITED TO THE WARRANTIES OF MERCHANTABILITY,
 * FITNESS FOR A PARTICULAR PURPOSE AND NONINFRINGEMENT.  IN NO EVENT SHALL
 * THE COPYRIGHT HOLDER(S) OR AUTHOR(S) BE LIABLE FOR ANY CLAIM, DAMAGES OR
 * OTHER LIABILITY, WHETHER IN AN ACTION OF CONTRACT, TORT OR OTHERWISE,
 * ARISING FROM, OUT OF OR IN CONNECTION WITH THE SOFTWARE OR THE USE OR
 * OTHER DEALINGS IN THE SOFTWARE.
 *
 * Authors: AMD
 *
 */

#ifndef __DC_OPP_DCN10_H__
#define __DC_OPP_DCN10_H__

#include "opp.h"

#define TO_DCN10_OPP(opp)\
	container_of(opp, struct dcn10_opp, base)

#define OPP_SF(reg_name, field_name, post_fix)\
	.field_name = reg_name ## __ ## field_name ## post_fix

#define OPP_REG_LIST_DCN(id) \
	SRI(FMT_BIT_DEPTH_CONTROL, FMT, id), \
	SRI(FMT_CONTROL, FMT, id), \
	SRI(FMT_DITHER_RAND_R_SEED, FMT, id), \
	SRI(FMT_DITHER_RAND_G_SEED, FMT, id), \
	SRI(FMT_DITHER_RAND_B_SEED, FMT, id), \
	SRI(FMT_CLAMP_CNTL, FMT, id), \
	SRI(FMT_DYNAMIC_EXP_CNTL, FMT, id), \
	SRI(FMT_MAP420_MEMORY_CONTROL, FMT, id), \
	SRI(OPPBUF_CONTROL, OPPBUF, id),\
	SRI(OPPBUF_3D_PARAMETERS_0, OPPBUF, id), \
	SRI(OPPBUF_3D_PARAMETERS_1, OPPBUF, id)

#define OPP_REG_LIST_DCN10(id) \
	OPP_REG_LIST_DCN(id)

#define OPP_COMMON_REG_VARIABLE_LIST \
	uint32_t FMT_BIT_DEPTH_CONTROL; \
	uint32_t FMT_CONTROL; \
	uint32_t FMT_DITHER_RAND_R_SEED; \
	uint32_t FMT_DITHER_RAND_G_SEED; \
	uint32_t FMT_DITHER_RAND_B_SEED; \
	uint32_t FMT_CLAMP_CNTL; \
	uint32_t FMT_DYNAMIC_EXP_CNTL; \
<<<<<<< HEAD
	uint32_t FMT_MAP420_MEMORY_CONTROL;
=======
	uint32_t FMT_MAP420_MEMORY_CONTROL; \
	uint32_t OPPBUF_CONTROL; \
	uint32_t OPPBUF_CONTROL1; \
	uint32_t OPPBUF_3D_PARAMETERS_0; \
	uint32_t OPPBUF_3D_PARAMETERS_1
>>>>>>> 03f51d4e

#define OPP_MASK_SH_LIST_DCN(mask_sh) \
	OPP_SF(FMT0_FMT_BIT_DEPTH_CONTROL, FMT_TRUNCATE_EN, mask_sh), \
	OPP_SF(FMT0_FMT_BIT_DEPTH_CONTROL, FMT_TRUNCATE_DEPTH, mask_sh), \
	OPP_SF(FMT0_FMT_BIT_DEPTH_CONTROL, FMT_TRUNCATE_MODE, mask_sh), \
	OPP_SF(FMT0_FMT_BIT_DEPTH_CONTROL, FMT_SPATIAL_DITHER_EN, mask_sh), \
	OPP_SF(FMT0_FMT_BIT_DEPTH_CONTROL, FMT_SPATIAL_DITHER_MODE, mask_sh), \
	OPP_SF(FMT0_FMT_BIT_DEPTH_CONTROL, FMT_SPATIAL_DITHER_DEPTH, mask_sh), \
	OPP_SF(FMT0_FMT_BIT_DEPTH_CONTROL, FMT_TEMPORAL_DITHER_EN, mask_sh), \
	OPP_SF(FMT0_FMT_BIT_DEPTH_CONTROL, FMT_HIGHPASS_RANDOM_ENABLE, mask_sh), \
	OPP_SF(FMT0_FMT_BIT_DEPTH_CONTROL, FMT_FRAME_RANDOM_ENABLE, mask_sh), \
	OPP_SF(FMT0_FMT_BIT_DEPTH_CONTROL, FMT_RGB_RANDOM_ENABLE, mask_sh), \
	OPP_SF(FMT0_FMT_CONTROL, FMT_SPATIAL_DITHER_FRAME_COUNTER_MAX, mask_sh), \
	OPP_SF(FMT0_FMT_CONTROL, FMT_SPATIAL_DITHER_FRAME_COUNTER_BIT_SWAP, mask_sh), \
	OPP_SF(FMT0_FMT_CONTROL, FMT_PIXEL_ENCODING, mask_sh), \
	OPP_SF(FMT0_FMT_CONTROL, FMT_STEREOSYNC_OVERRIDE, mask_sh), \
	OPP_SF(FMT0_FMT_DITHER_RAND_R_SEED, FMT_RAND_R_SEED, mask_sh), \
	OPP_SF(FMT0_FMT_DITHER_RAND_G_SEED, FMT_RAND_G_SEED, mask_sh), \
	OPP_SF(FMT0_FMT_DITHER_RAND_B_SEED, FMT_RAND_B_SEED, mask_sh), \
	OPP_SF(FMT0_FMT_CLAMP_CNTL, FMT_CLAMP_DATA_EN, mask_sh), \
	OPP_SF(FMT0_FMT_CLAMP_CNTL, FMT_CLAMP_COLOR_FORMAT, mask_sh), \
	OPP_SF(FMT0_FMT_DYNAMIC_EXP_CNTL, FMT_DYNAMIC_EXP_EN, mask_sh), \
	OPP_SF(FMT0_FMT_DYNAMIC_EXP_CNTL, FMT_DYNAMIC_EXP_MODE, mask_sh), \
	OPP_SF(FMT0_FMT_MAP420_MEMORY_CONTROL, FMT_MAP420MEM_PWR_FORCE, mask_sh), \
	OPP_SF(OPPBUF0_OPPBUF_CONTROL, OPPBUF_ACTIVE_WIDTH, mask_sh),\
	OPP_SF(OPPBUF0_OPPBUF_CONTROL, OPPBUF_PIXEL_REPETITION, mask_sh),\
	OPP_SF(OPPBUF0_OPPBUF_3D_PARAMETERS_0, OPPBUF_3D_VACT_SPACE1_SIZE, mask_sh), \
	OPP_SF(OPPBUF0_OPPBUF_3D_PARAMETERS_0, OPPBUF_3D_VACT_SPACE2_SIZE, mask_sh)

#define OPP_MASK_SH_LIST_DCN10(mask_sh) \
	OPP_MASK_SH_LIST_DCN(mask_sh), \
	OPP_SF(OPPBUF0_OPPBUF_CONTROL, OPPBUF_DISPLAY_SEGMENTATION, mask_sh),\
	OPP_SF(OPPBUF0_OPPBUF_CONTROL, OPPBUF_OVERLAP_PIXEL_NUM, mask_sh)

#define OPP_DCN10_REG_FIELD_LIST(type) \
	type FMT_TRUNCATE_EN; \
	type FMT_TRUNCATE_DEPTH; \
	type FMT_TRUNCATE_MODE; \
	type FMT_SPATIAL_DITHER_EN; \
	type FMT_SPATIAL_DITHER_MODE; \
	type FMT_SPATIAL_DITHER_DEPTH; \
	type FMT_TEMPORAL_DITHER_EN; \
	type FMT_HIGHPASS_RANDOM_ENABLE; \
	type FMT_FRAME_RANDOM_ENABLE; \
	type FMT_RGB_RANDOM_ENABLE; \
	type FMT_SPATIAL_DITHER_FRAME_COUNTER_MAX; \
	type FMT_SPATIAL_DITHER_FRAME_COUNTER_BIT_SWAP; \
	type FMT_RAND_R_SEED; \
	type FMT_RAND_G_SEED; \
	type FMT_RAND_B_SEED; \
	type FMT_PIXEL_ENCODING; \
	type FMT_CLAMP_DATA_EN; \
	type FMT_CLAMP_COLOR_FORMAT; \
	type FMT_DYNAMIC_EXP_EN; \
	type FMT_DYNAMIC_EXP_MODE; \
	type FMT_MAP420MEM_PWR_FORCE; \
<<<<<<< HEAD
	type FMT_STEREOSYNC_OVERRIDE;
=======
	type FMT_STEREOSYNC_OVERRIDE; \
	type OPPBUF_ACTIVE_WIDTH;\
	type OPPBUF_PIXEL_REPETITION;\
	type OPPBUF_DISPLAY_SEGMENTATION;\
	type OPPBUF_OVERLAP_PIXEL_NUM;\
	type OPPBUF_NUM_SEGMENT_PADDED_PIXELS; \
	type OPPBUF_3D_VACT_SPACE1_SIZE; \
	type OPPBUF_3D_VACT_SPACE2_SIZE

struct dcn10_opp_registers {
	OPP_COMMON_REG_VARIABLE_LIST;
};
>>>>>>> 03f51d4e

struct dcn10_opp_registers {
	OPP_COMMON_REG_VARIABLE_LIST
};

struct dcn10_opp_shift {
	OPP_DCN10_REG_FIELD_LIST(uint8_t)
};

<<<<<<< HEAD
struct dcn10_opp_mask {
	OPP_DCN10_REG_FIELD_LIST(uint32_t)
};

=======
>>>>>>> 03f51d4e
struct dcn10_opp {
	struct output_pixel_processor base;

	const struct dcn10_opp_registers *regs;
	const struct dcn10_opp_shift *opp_shift;
	const struct dcn10_opp_mask *opp_mask;

	bool is_write_to_ram_a_safe;
};

void dcn10_opp_construct(struct dcn10_opp *oppn10,
	struct dc_context *ctx,
	uint32_t inst,
	const struct dcn10_opp_registers *regs,
	const struct dcn10_opp_shift *opp_shift,
	const struct dcn10_opp_mask *opp_mask);

void opp1_set_dyn_expansion(
	struct output_pixel_processor *opp,
	enum dc_color_space color_sp,
	enum dc_color_depth color_dpth,
	enum signal_type signal);

void opp1_program_fmt(
	struct output_pixel_processor *opp,
	struct bit_depth_reduction_params *fmt_bit_depth,
	struct clamping_and_pixel_encoding_params *clamping);

void opp1_program_bit_depth_reduction(
	struct output_pixel_processor *opp,
	const struct bit_depth_reduction_params *params);

<<<<<<< HEAD
void opp1_set_stereo_polarity(
		struct output_pixel_processor *opp,
		bool enable, bool rightEyePolarity);
=======
void opp1_program_stereo(
	struct output_pixel_processor *opp,
	bool enable,
	const struct dc_crtc_timing *timing);
>>>>>>> 03f51d4e

void opp1_destroy(struct output_pixel_processor **opp);

#endif<|MERGE_RESOLUTION|>--- conflicted
+++ resolved
@@ -57,15 +57,11 @@
 	uint32_t FMT_DITHER_RAND_B_SEED; \
 	uint32_t FMT_CLAMP_CNTL; \
 	uint32_t FMT_DYNAMIC_EXP_CNTL; \
-<<<<<<< HEAD
-	uint32_t FMT_MAP420_MEMORY_CONTROL;
-=======
 	uint32_t FMT_MAP420_MEMORY_CONTROL; \
 	uint32_t OPPBUF_CONTROL; \
 	uint32_t OPPBUF_CONTROL1; \
 	uint32_t OPPBUF_3D_PARAMETERS_0; \
 	uint32_t OPPBUF_3D_PARAMETERS_1
->>>>>>> 03f51d4e
 
 #define OPP_MASK_SH_LIST_DCN(mask_sh) \
 	OPP_SF(FMT0_FMT_BIT_DEPTH_CONTROL, FMT_TRUNCATE_EN, mask_sh), \
@@ -122,9 +118,6 @@
 	type FMT_DYNAMIC_EXP_EN; \
 	type FMT_DYNAMIC_EXP_MODE; \
 	type FMT_MAP420MEM_PWR_FORCE; \
-<<<<<<< HEAD
-	type FMT_STEREOSYNC_OVERRIDE;
-=======
 	type FMT_STEREOSYNC_OVERRIDE; \
 	type OPPBUF_ACTIVE_WIDTH;\
 	type OPPBUF_PIXEL_REPETITION;\
@@ -137,23 +130,15 @@
 struct dcn10_opp_registers {
 	OPP_COMMON_REG_VARIABLE_LIST;
 };
->>>>>>> 03f51d4e
 
-struct dcn10_opp_registers {
-	OPP_COMMON_REG_VARIABLE_LIST
+struct dcn10_opp_shift {
+	OPP_DCN10_REG_FIELD_LIST(uint8_t);
 };
 
-struct dcn10_opp_shift {
-	OPP_DCN10_REG_FIELD_LIST(uint8_t)
+struct dcn10_opp_mask {
+	OPP_DCN10_REG_FIELD_LIST(uint32_t);
 };
 
-<<<<<<< HEAD
-struct dcn10_opp_mask {
-	OPP_DCN10_REG_FIELD_LIST(uint32_t)
-};
-
-=======
->>>>>>> 03f51d4e
 struct dcn10_opp {
 	struct output_pixel_processor base;
 
@@ -186,16 +171,10 @@
 	struct output_pixel_processor *opp,
 	const struct bit_depth_reduction_params *params);
 
-<<<<<<< HEAD
-void opp1_set_stereo_polarity(
-		struct output_pixel_processor *opp,
-		bool enable, bool rightEyePolarity);
-=======
 void opp1_program_stereo(
 	struct output_pixel_processor *opp,
 	bool enable,
 	const struct dc_crtc_timing *timing);
->>>>>>> 03f51d4e
 
 void opp1_destroy(struct output_pixel_processor **opp);
 
