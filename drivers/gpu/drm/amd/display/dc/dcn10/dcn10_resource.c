--- conflicted
+++ resolved
@@ -678,10 +678,7 @@
 		hws->shifts = &hwseq_shift;
 		hws->masks = &hwseq_mask;
 		hws->wa.DEGVIDCN10_253 = true;
-<<<<<<< HEAD
-=======
 		hws->wa.false_optc_underflow = true;
->>>>>>> 03f51d4e
 	}
 	return hws;
 }
