--- conflicted
+++ resolved
@@ -521,10 +521,6 @@
 	.blends_with_above = true,
 	.blends_with_below = true,
 	.per_pixel_alpha = true,
-<<<<<<< HEAD
-	.supports_argb8888 = true,
-	.supports_nv12 = true
-=======
 
 	.pixel_format_support = {
 			.argb8888 = true,
@@ -543,7 +539,6 @@
 			.nv12 = 250,
 			.fp16 = 1
 	}
->>>>>>> a2d635de
 };
 
 static const struct dc_debug_options debug_defaults_drv = {
