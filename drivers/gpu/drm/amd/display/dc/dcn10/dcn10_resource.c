--- conflicted
+++ resolved
@@ -505,8 +505,6 @@
 		.num_stream_encoder = 4,
 		.num_pll = 4,
 		.num_ddc = 4,
-<<<<<<< HEAD
-=======
 };
 
 #if defined(CONFIG_DRM_AMD_DC_DCN1_01)
@@ -518,7 +516,6 @@
 		.num_stream_encoder = 3,
 		.num_pll = 3,
 		.num_ddc = 3,
->>>>>>> 9f51ae62
 };
 #endif
 
@@ -655,17 +652,10 @@
 {
 	struct dce_i2c_hw *dce_i2c_hw =
 		kzalloc(sizeof(struct dce_i2c_hw), GFP_KERNEL);
-<<<<<<< HEAD
 
 	if (!dce_i2c_hw)
 		return NULL;
 
-=======
-
-	if (!dce_i2c_hw)
-		return NULL;
-
->>>>>>> 9f51ae62
 	dcn1_i2c_hw_construct(dce_i2c_hw, ctx, inst,
 				    &i2c_hw_regs[inst], &i2c_shifts, &i2c_masks);
 
