--- conflicted
+++ resolved
@@ -483,13 +483,6 @@
 	const struct dc_crtc_timing *dc_crtc_timing,
 	bool use_vbios);
 
-<<<<<<< HEAD
-void optc1_program_vline_interrupt(
-		struct timing_generator *optc,
-		const struct dc_crtc_timing *dc_crtc_timing,
-		enum vline_select vline,
-		const union vline_config *vline_config);
-=======
 void optc1_setup_vertical_interrupt0(
 		struct timing_generator *optc,
 		uint32_t start_line,
@@ -500,7 +493,6 @@
 void optc1_setup_vertical_interrupt2(
 		struct timing_generator *optc,
 		uint32_t start_line);
->>>>>>> ea295481
 
 void optc1_program_global_sync(
 		struct timing_generator *optc);
