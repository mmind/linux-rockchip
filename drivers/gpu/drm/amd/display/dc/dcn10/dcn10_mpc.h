--- conflicted
+++ resolved
@@ -132,26 +132,6 @@
 	const struct dcn_mpc_mask *mpc_mask,
 	int num_mpcc);
 
-<<<<<<< HEAD
-int mpc10_mpcc_add(
-		struct mpc *mpc,
-		struct mpcc_cfg *cfg);
-
-void mpc10_mpcc_remove(
-		struct mpc *mpc,
-		struct mpc_tree_cfg *tree_cfg,
-		int opp_id,
-		int dpp_id);
-
-void mpc10_assert_idle_mpcc(
-		struct mpc *mpc,
-		int id);
-
-void mpc10_update_blend_mode(
-		struct mpc *mpc,
-		struct mpcc_cfg *cfg);
-int mpc10_get_opp_id(struct mpc *mpc, int mpcc_id);
-=======
 struct mpcc *mpc1_insert_plane(
 	struct mpc *mpc,
 	struct mpc_tree *tree,
@@ -202,6 +182,5 @@
 struct mpcc *mpc1_get_mpcc_for_dpp(
 	struct mpc_tree *tree,
 	int dpp_id);
->>>>>>> 03f51d4e
 
 #endif