/*
 * Copyright 2012-15 Advanced Micro Devices, Inc.
 *
 * Permission is hereby granted, free of charge, to any person obtaining a
 * copy of this software and associated documentation files (the "Software"),
 * to deal in the Software without restriction, including without limitation
 * the rights to use, copy, modify, merge, publish, distribute, sublicense,
 * and/or sell copies of the Software, and to permit persons to whom the
 * Software is furnished to do so, subject to the following conditions:
 *
 * The above copyright notice and this permission notice shall be included in
 * all copies or substantial portions of the Software.
 *
 * THE SOFTWARE IS PROVIDED "AS IS", WITHOUT WARRANTY OF ANY KIND, EXPRESS OR
 * IMPLIED, INCLUDING BUT NOT LIMITED TO THE WARRANTIES OF MERCHANTABILITY,
 * FITNESS FOR A PARTICULAR PURPOSE AND NONINFRINGEMENT.  IN NO EVENT SHALL
 * THE COPYRIGHT HOLDER(S) OR AUTHOR(S) BE LIABLE FOR ANY CLAIM, DAMAGES OR
 * OTHER LIABILITY, WHETHER IN AN ACTION OF CONTRACT, TORT OR OTHERWISE,
 * ARISING FROM, OUT OF OR IN CONNECTION WITH THE SOFTWARE OR THE USE OR
 * OTHER DEALINGS IN THE SOFTWARE.
 *
 * Authors: AMD
 *
 */

#include "reg_helper.h"

#include "core_types.h"
#include "link_encoder.h"
#include "dce_link_encoder.h"
#include "stream_encoder.h"
#include "i2caux_interface.h"
#include "dc_bios_types.h"

#include "gpio_service_interface.h"

#include "dce/dce_11_0_d.h"
#include "dce/dce_11_0_sh_mask.h"
#include "dce/dce_11_0_enum.h"

#ifndef DMU_MEM_PWR_CNTL__DMCU_IRAM_MEM_PWR_STATE__SHIFT
#define DMU_MEM_PWR_CNTL__DMCU_IRAM_MEM_PWR_STATE__SHIFT 0xa
#endif

#ifndef DMU_MEM_PWR_CNTL__DMCU_IRAM_MEM_PWR_STATE_MASK
#define DMU_MEM_PWR_CNTL__DMCU_IRAM_MEM_PWR_STATE_MASK 0x00000400L
#endif

#ifndef HPD0_DC_HPD_CONTROL__DC_HPD_EN_MASK
#define HPD0_DC_HPD_CONTROL__DC_HPD_EN_MASK  0x10000000L
#endif

#ifndef HPD0_DC_HPD_CONTROL__DC_HPD_EN__SHIFT
#define HPD0_DC_HPD_CONTROL__DC_HPD_EN__SHIFT  0x1c
#endif

#define CTX \
	enc110->base.ctx

#define REG(reg)\
	(enc110->link_regs->reg)

#define AUX_REG(reg)\
	(enc110->aux_regs->reg)

#define HPD_REG(reg)\
	(enc110->hpd_regs->reg)

#define DEFAULT_AUX_MAX_DATA_SIZE 16
#define AUX_MAX_DEFER_WRITE_RETRY 20
/*
 * @brief
 * Trigger Source Select
 * ASIC-dependent, actual values for register programming
 */
#define DCE110_DIG_FE_SOURCE_SELECT_INVALID 0x0
#define DCE110_DIG_FE_SOURCE_SELECT_DIGA 0x1
#define DCE110_DIG_FE_SOURCE_SELECT_DIGB 0x2
#define DCE110_DIG_FE_SOURCE_SELECT_DIGC 0x4
#define DCE110_DIG_FE_SOURCE_SELECT_DIGD 0x08
#define DCE110_DIG_FE_SOURCE_SELECT_DIGE 0x10
#define DCE110_DIG_FE_SOURCE_SELECT_DIGF 0x20
#define DCE110_DIG_FE_SOURCE_SELECT_DIGG 0x40

/* Minimum pixel clock, in KHz. For TMDS signal is 25.00 MHz */
#define TMDS_MIN_PIXEL_CLOCK 25000
/* Maximum pixel clock, in KHz. For TMDS signal is 165.00 MHz */
#define TMDS_MAX_PIXEL_CLOCK 165000
/* For current ASICs pixel clock - 600MHz */
#define MAX_ENCODER_CLOCK 600000

enum {
	DP_MST_UPDATE_MAX_RETRY = 50
};

#define DIG_REG(reg)\
	(reg + enc110->offsets.dig)

#define DP_REG(reg)\
	(reg + enc110->offsets.dp)

static const struct link_encoder_funcs dce110_lnk_enc_funcs = {
	.validate_output_with_stream =
		dce110_link_encoder_validate_output_with_stream,
	.hw_init = dce110_link_encoder_hw_init,
	.setup = dce110_link_encoder_setup,
	.enable_tmds_output = dce110_link_encoder_enable_tmds_output,
	.enable_dp_output = dce110_link_encoder_enable_dp_output,
	.enable_dp_mst_output = dce110_link_encoder_enable_dp_mst_output,
	.disable_output = dce110_link_encoder_disable_output,
	.dp_set_lane_settings = dce110_link_encoder_dp_set_lane_settings,
	.dp_set_phy_pattern = dce110_link_encoder_dp_set_phy_pattern,
	.update_mst_stream_allocation_table =
		dce110_link_encoder_update_mst_stream_allocation_table,
	.psr_program_dp_dphy_fast_training =
			dce110_psr_program_dp_dphy_fast_training,
	.psr_program_secondary_packet = dce110_psr_program_secondary_packet,
	.connect_dig_be_to_fe = dce110_link_encoder_connect_dig_be_to_fe,
	.enable_hpd = dce110_link_encoder_enable_hpd,
	.disable_hpd = dce110_link_encoder_disable_hpd,
	.destroy = dce110_link_encoder_destroy
};

static enum bp_result link_transmitter_control(
	struct dce110_link_encoder *enc110,
	struct bp_transmitter_control *cntl)
{
	enum bp_result result;
	struct dc_bios *bp = enc110->base.ctx->dc_bios;

	result = bp->funcs->transmitter_control(bp, cntl);

	return result;
}

static void enable_phy_bypass_mode(
	struct dce110_link_encoder *enc110,
	bool enable)
{
	/* This register resides in DP back end block;
	 * transmitter is used for the offset */

	REG_UPDATE(DP_DPHY_CNTL, DPHY_BYPASS, enable);

}

static void disable_prbs_symbols(
	struct dce110_link_encoder *enc110,
	bool disable)
{
	/* This register resides in DP back end block;
	 * transmitter is used for the offset */

	REG_UPDATE_4(DP_DPHY_CNTL,
			DPHY_ATEST_SEL_LANE0, disable,
			DPHY_ATEST_SEL_LANE1, disable,
			DPHY_ATEST_SEL_LANE2, disable,
			DPHY_ATEST_SEL_LANE3, disable);
}

static void disable_prbs_mode(
	struct dce110_link_encoder *enc110)
{
	REG_UPDATE(DP_DPHY_PRBS_CNTL, DPHY_PRBS_EN, 0);
}

static void program_pattern_symbols(
	struct dce110_link_encoder *enc110,
	uint16_t pattern_symbols[8])
{
	/* This register resides in DP back end block;
	 * transmitter is used for the offset */

	REG_SET_3(DP_DPHY_SYM0, 0,
			DPHY_SYM1, pattern_symbols[0],
			DPHY_SYM2, pattern_symbols[1],
			DPHY_SYM3, pattern_symbols[2]);

	/* This register resides in DP back end block;
	 * transmitter is used for the offset */

	REG_SET_3(DP_DPHY_SYM1, 0,
			DPHY_SYM4, pattern_symbols[3],
			DPHY_SYM5, pattern_symbols[4],
			DPHY_SYM6, pattern_symbols[5]);

	/* This register resides in DP back end block;
	 * transmitter is used for the offset */

	REG_SET_2(DP_DPHY_SYM2, 0,
			DPHY_SYM7, pattern_symbols[6],
			DPHY_SYM8, pattern_symbols[7]);
}

static void set_dp_phy_pattern_d102(
	struct dce110_link_encoder *enc110)
{
	/* Disable PHY Bypass mode to setup the test pattern */
	enable_phy_bypass_mode(enc110, false);

	/* For 10-bit PRBS or debug symbols
	 * please use the following sequence: */

	/* Enable debug symbols on the lanes */

	disable_prbs_symbols(enc110, true);

	/* Disable PRBS mode */
	disable_prbs_mode(enc110);

	/* Program debug symbols to be output */
	{
		uint16_t pattern_symbols[8] = {
			0x2AA, 0x2AA, 0x2AA, 0x2AA,
			0x2AA, 0x2AA, 0x2AA, 0x2AA
		};

		program_pattern_symbols(enc110, pattern_symbols);
	}

	/* Enable phy bypass mode to enable the test pattern */

	enable_phy_bypass_mode(enc110, true);
}

static void set_link_training_complete(
	struct dce110_link_encoder *enc110,
	bool complete)
{
	/* This register resides in DP back end block;
	 * transmitter is used for the offset */

	REG_UPDATE(DP_LINK_CNTL, DP_LINK_TRAINING_COMPLETE, complete);

}

void dce110_link_encoder_set_dp_phy_pattern_training_pattern(
	struct link_encoder *enc,
	uint32_t index)
{
	struct dce110_link_encoder *enc110 = TO_DCE110_LINK_ENC(enc);
	/* Write Training Pattern */

	REG_WRITE(DP_DPHY_TRAINING_PATTERN_SEL, index);

	/* Set HW Register Training Complete to false */

	set_link_training_complete(enc110, false);

	/* Disable PHY Bypass mode to output Training Pattern */

	enable_phy_bypass_mode(enc110, false);

	/* Disable PRBS mode */
	disable_prbs_mode(enc110);
}

static void setup_panel_mode(
	struct dce110_link_encoder *enc110,
	enum dp_panel_mode panel_mode)
{
	uint32_t value;

	ASSERT(REG(DP_DPHY_INTERNAL_CTRL));
	value = REG_READ(DP_DPHY_INTERNAL_CTRL);

	switch (panel_mode) {
	case DP_PANEL_MODE_EDP:
		value = 0x1;
		break;
	case DP_PANEL_MODE_SPECIAL:
		value = 0x11;
		break;
	default:
		value = 0x0;
		break;
	}

	REG_WRITE(DP_DPHY_INTERNAL_CTRL, value);
}

static void set_dp_phy_pattern_symbol_error(
	struct dce110_link_encoder *enc110)
{
	/* Disable PHY Bypass mode to setup the test pattern */
	enable_phy_bypass_mode(enc110, false);

	/* program correct panel mode*/
	setup_panel_mode(enc110, DP_PANEL_MODE_DEFAULT);

	/* A PRBS23 pattern is used for most DP electrical measurements. */

	/* Enable PRBS symbols on the lanes */
	disable_prbs_symbols(enc110, false);

	/* For PRBS23 Set bit DPHY_PRBS_SEL=1 and Set bit DPHY_PRBS_EN=1 */
	REG_UPDATE_2(DP_DPHY_PRBS_CNTL,
			DPHY_PRBS_SEL, 1,
			DPHY_PRBS_EN, 1);

	/* Enable phy bypass mode to enable the test pattern */
	enable_phy_bypass_mode(enc110, true);
}

static void set_dp_phy_pattern_prbs7(
	struct dce110_link_encoder *enc110)
{
	/* Disable PHY Bypass mode to setup the test pattern */
	enable_phy_bypass_mode(enc110, false);

	/* A PRBS7 pattern is used for most DP electrical measurements. */

	/* Enable PRBS symbols on the lanes */
	disable_prbs_symbols(enc110, false);

	/* For PRBS7 Set bit DPHY_PRBS_SEL=0 and Set bit DPHY_PRBS_EN=1 */
	REG_UPDATE_2(DP_DPHY_PRBS_CNTL,
			DPHY_PRBS_SEL, 0,
			DPHY_PRBS_EN, 1);

	/* Enable phy bypass mode to enable the test pattern */
	enable_phy_bypass_mode(enc110, true);
}

static void set_dp_phy_pattern_80bit_custom(
	struct dce110_link_encoder *enc110,
	const uint8_t *pattern)
{
	/* Disable PHY Bypass mode to setup the test pattern */
	enable_phy_bypass_mode(enc110, false);

	/* Enable debug symbols on the lanes */

	disable_prbs_symbols(enc110, true);

	/* Enable PHY bypass mode to enable the test pattern */
	/* TODO is it really needed ? */

	enable_phy_bypass_mode(enc110, true);

	/* Program 80 bit custom pattern */
	{
		uint16_t pattern_symbols[8];

		pattern_symbols[0] =
			((pattern[1] & 0x03) << 8) | pattern[0];
		pattern_symbols[1] =
			((pattern[2] & 0x0f) << 6) | ((pattern[1] >> 2) & 0x3f);
		pattern_symbols[2] =
			((pattern[3] & 0x3f) << 4) | ((pattern[2] >> 4) & 0x0f);
		pattern_symbols[3] =
			(pattern[4] << 2) | ((pattern[3] >> 6) & 0x03);
		pattern_symbols[4] =
			((pattern[6] & 0x03) << 8) | pattern[5];
		pattern_symbols[5] =
			((pattern[7] & 0x0f) << 6) | ((pattern[6] >> 2) & 0x3f);
		pattern_symbols[6] =
			((pattern[8] & 0x3f) << 4) | ((pattern[7] >> 4) & 0x0f);
		pattern_symbols[7] =
			(pattern[9] << 2) | ((pattern[8] >> 6) & 0x03);

		program_pattern_symbols(enc110, pattern_symbols);
	}

	/* Enable phy bypass mode to enable the test pattern */

	enable_phy_bypass_mode(enc110, true);
}

static void set_dp_phy_pattern_hbr2_compliance_cp2520_2(
	struct dce110_link_encoder *enc110,
	unsigned int cp2520_pattern)
{

	/* previously there is a register DP_HBR2_EYE_PATTERN
	 * that is enabled to get the pattern.
	 * But it does not work with the latest spec change,
	 * so we are programming the following registers manually.
	 *
	 * The following settings have been confirmed
	 * by Nick Chorney and Sandra Liu */

	/* Disable PHY Bypass mode to setup the test pattern */

	enable_phy_bypass_mode(enc110, false);

	/* Setup DIG encoder in DP SST mode */
	enc110->base.funcs->setup(&enc110->base, SIGNAL_TYPE_DISPLAY_PORT);

	/* ensure normal panel mode. */
	setup_panel_mode(enc110, DP_PANEL_MODE_DEFAULT);

	/* no vbid after BS (SR)
	 * DP_LINK_FRAMING_CNTL changed history Sandra Liu
	 * 11000260 / 11000104 / 110000FC */
	REG_UPDATE_3(DP_LINK_FRAMING_CNTL,
			DP_IDLE_BS_INTERVAL, 0xFC,
			DP_VBID_DISABLE, 1,
			DP_VID_ENHANCED_FRAME_MODE, 1);

	/* swap every BS with SR */
	REG_UPDATE(DP_DPHY_SCRAM_CNTL, DPHY_SCRAMBLER_BS_COUNT, 0);

	/* select cp2520 patterns */
	if (REG(DP_DPHY_HBR2_PATTERN_CONTROL))
		REG_UPDATE(DP_DPHY_HBR2_PATTERN_CONTROL,
				DP_DPHY_HBR2_PATTERN_CONTROL, cp2520_pattern);
	else
		/* pre-DCE11 can only generate CP2520 pattern 2 */
		ASSERT(cp2520_pattern == 2);

	/* set link training complete */
	set_link_training_complete(enc110, true);

	/* disable video stream */
	REG_UPDATE(DP_VID_STREAM_CNTL, DP_VID_STREAM_ENABLE, 0);

	/* Disable PHY Bypass mode to setup the test pattern */
	enable_phy_bypass_mode(enc110, false);
}

static void set_dp_phy_pattern_passthrough_mode(
	struct dce110_link_encoder *enc110,
	enum dp_panel_mode panel_mode)
{
	/* program correct panel mode */
	setup_panel_mode(enc110, panel_mode);

	/* restore LINK_FRAMING_CNTL and DPHY_SCRAMBLER_BS_COUNT
	 * in case we were doing HBR2 compliance pattern before
	 */
	REG_UPDATE_3(DP_LINK_FRAMING_CNTL,
			DP_IDLE_BS_INTERVAL, 0x2000,
			DP_VBID_DISABLE, 0,
			DP_VID_ENHANCED_FRAME_MODE, 1);

	REG_UPDATE(DP_DPHY_SCRAM_CNTL, DPHY_SCRAMBLER_BS_COUNT, 0x1FF);

	/* set link training complete */
	set_link_training_complete(enc110, true);

	/* Disable PHY Bypass mode to setup the test pattern */
	enable_phy_bypass_mode(enc110, false);

	/* Disable PRBS mode */
	disable_prbs_mode(enc110);
}

/* return value is bit-vector */
static uint8_t get_frontend_source(
	enum engine_id engine)
{
	switch (engine) {
	case ENGINE_ID_DIGA:
		return DCE110_DIG_FE_SOURCE_SELECT_DIGA;
	case ENGINE_ID_DIGB:
		return DCE110_DIG_FE_SOURCE_SELECT_DIGB;
	case ENGINE_ID_DIGC:
		return DCE110_DIG_FE_SOURCE_SELECT_DIGC;
	case ENGINE_ID_DIGD:
		return DCE110_DIG_FE_SOURCE_SELECT_DIGD;
	case ENGINE_ID_DIGE:
		return DCE110_DIG_FE_SOURCE_SELECT_DIGE;
	case ENGINE_ID_DIGF:
		return DCE110_DIG_FE_SOURCE_SELECT_DIGF;
	case ENGINE_ID_DIGG:
		return DCE110_DIG_FE_SOURCE_SELECT_DIGG;
	default:
		ASSERT_CRITICAL(false);
		return DCE110_DIG_FE_SOURCE_SELECT_INVALID;
	}
}

static void configure_encoder(
	struct dce110_link_encoder *enc110,
	const struct dc_link_settings *link_settings)
{
	/* set number of lanes */

	REG_SET(DP_CONFIG, 0,
			DP_UDI_LANES, link_settings->lane_count - LANE_COUNT_ONE);

	/* setup scrambler */
	REG_UPDATE(DP_DPHY_SCRAM_CNTL, DPHY_SCRAMBLER_ADVANCE, 1);
}

static void aux_initialize(
	struct dce110_link_encoder *enc110)
{
	struct dc_context *ctx = enc110->base.ctx;
	enum hpd_source_id hpd_source = enc110->base.hpd_source;
	uint32_t addr = AUX_REG(AUX_CONTROL);
	uint32_t value = dm_read_reg(ctx, addr);

	set_reg_field_value(value, hpd_source, AUX_CONTROL, AUX_HPD_SEL);
	set_reg_field_value(value, 0, AUX_CONTROL, AUX_LS_READ_EN);
	dm_write_reg(ctx, addr, value);

	addr = AUX_REG(AUX_DPHY_RX_CONTROL0);
	value = dm_read_reg(ctx, addr);

	/* 1/4 window (the maximum allowed) */
	set_reg_field_value(value, 1,
			AUX_DPHY_RX_CONTROL0, AUX_RX_RECEIVE_WINDOW);
	dm_write_reg(ctx, addr, value);

}

void dce110_psr_program_dp_dphy_fast_training(struct link_encoder *enc,
			bool exit_link_training_required)
{
	struct dce110_link_encoder *enc110 = TO_DCE110_LINK_ENC(enc);

	if (exit_link_training_required)
		REG_UPDATE(DP_DPHY_FAST_TRAINING,
				DPHY_RX_FAST_TRAINING_CAPABLE, 1);
	else {
		REG_UPDATE(DP_DPHY_FAST_TRAINING,
				DPHY_RX_FAST_TRAINING_CAPABLE, 0);
		/*In DCE 11, we are able to pre-program a Force SR register
		 * to be able to trigger SR symbol after 5 idle patterns
		 * transmitted. Upon PSR Exit, DMCU can trigger
		 * DPHY_LOAD_BS_COUNT_START = 1. Upon writing 1 to
		 * DPHY_LOAD_BS_COUNT_START and the internal counter
		 * reaches DPHY_LOAD_BS_COUNT, the next BS symbol will be
		 * replaced by SR symbol once.
		 */

		REG_UPDATE(DP_DPHY_BS_SR_SWAP_CNTL, DPHY_LOAD_BS_COUNT, 0x5);
	}
}

void dce110_psr_program_secondary_packet(struct link_encoder *enc,
			unsigned int sdp_transmit_line_num_deadline)
{
	struct dce110_link_encoder *enc110 = TO_DCE110_LINK_ENC(enc);

	REG_UPDATE_2(DP_SEC_CNTL1,
		DP_SEC_GSP0_LINE_NUM, sdp_transmit_line_num_deadline,
		DP_SEC_GSP0_PRIORITY, 1);
}

static bool is_dig_enabled(const struct dce110_link_encoder *enc110)
{
	uint32_t value;

	REG_GET(DIG_BE_EN_CNTL, DIG_ENABLE, &value);
	return value;
}

static void link_encoder_disable(struct dce110_link_encoder *enc110)
{
	/* reset training pattern */
	REG_SET(DP_DPHY_TRAINING_PATTERN_SEL, 0,
			DPHY_TRAINING_PATTERN_SEL, 0);

	/* reset training complete */
	REG_UPDATE(DP_LINK_CNTL, DP_LINK_TRAINING_COMPLETE, 0);

	/* reset panel mode */
	setup_panel_mode(enc110, DP_PANEL_MODE_DEFAULT);
}

static void hpd_initialize(
	struct dce110_link_encoder *enc110)
{
	/* Associate HPD with DIG_BE */
	enum hpd_source_id hpd_source = enc110->base.hpd_source;

	REG_UPDATE(DIG_BE_CNTL, DIG_HPD_SELECT, hpd_source);
}

bool dce110_link_encoder_validate_dvi_output(
	const struct dce110_link_encoder *enc110,
	enum signal_type connector_signal,
	enum signal_type signal,
	const struct dc_crtc_timing *crtc_timing)
{
	uint32_t max_pixel_clock = TMDS_MAX_PIXEL_CLOCK;

	if (signal == SIGNAL_TYPE_DVI_DUAL_LINK)
		max_pixel_clock *= 2;

	/* This handles the case of HDMI downgrade to DVI we don't want to
	 * we don't want to cap the pixel clock if the DDI is not DVI.
	 */
	if (connector_signal != SIGNAL_TYPE_DVI_DUAL_LINK &&
			connector_signal != SIGNAL_TYPE_DVI_SINGLE_LINK)
		max_pixel_clock = enc110->base.features.max_hdmi_pixel_clock;

	/* DVI only support RGB pixel encoding */
	if (crtc_timing->pixel_encoding != PIXEL_ENCODING_RGB)
		return false;

	/*connect DVI via adpater's HDMI connector*/
	if ((connector_signal == SIGNAL_TYPE_DVI_SINGLE_LINK ||
		connector_signal == SIGNAL_TYPE_HDMI_TYPE_A) &&
		signal != SIGNAL_TYPE_HDMI_TYPE_A &&
		crtc_timing->pix_clk_khz > TMDS_MAX_PIXEL_CLOCK)
		return false;
	if (crtc_timing->pix_clk_khz < TMDS_MIN_PIXEL_CLOCK)
		return false;

	if (crtc_timing->pix_clk_khz > max_pixel_clock)
		return false;

	/* DVI supports 6/8bpp single-link and 10/16bpp dual-link */
	switch (crtc_timing->display_color_depth) {
	case COLOR_DEPTH_666:
	case COLOR_DEPTH_888:
	break;
	case COLOR_DEPTH_101010:
	case COLOR_DEPTH_161616:
		if (signal != SIGNAL_TYPE_DVI_DUAL_LINK)
			return false;
	break;
	default:
		return false;
	}

	return true;
}

static bool dce110_link_encoder_validate_hdmi_output(
	const struct dce110_link_encoder *enc110,
	const struct dc_crtc_timing *crtc_timing,
	int adjusted_pix_clk_khz)
{
	enum dc_color_depth max_deep_color =
			enc110->base.features.max_hdmi_deep_color;

	if (max_deep_color < crtc_timing->display_color_depth)
		return false;

	if (crtc_timing->display_color_depth < COLOR_DEPTH_888)
		return false;
	if (adjusted_pix_clk_khz < TMDS_MIN_PIXEL_CLOCK)
		return false;

	if ((adjusted_pix_clk_khz == 0) ||
		(adjusted_pix_clk_khz > enc110->base.features.max_hdmi_pixel_clock))
		return false;

	/* DCE11 HW does not support 420 */
	if (!enc110->base.features.ycbcr420_supported &&
			crtc_timing->pixel_encoding == PIXEL_ENCODING_YCBCR420)
		return false;

	if (!enc110->base.features.flags.bits.HDMI_6GB_EN &&
		adjusted_pix_clk_khz >= 300000)
		return false;
	return true;
}

bool dce110_link_encoder_validate_dp_output(
	const struct dce110_link_encoder *enc110,
	const struct dc_crtc_timing *crtc_timing)
{
	/* default RGB only */
	if (crtc_timing->pixel_encoding == PIXEL_ENCODING_RGB)
		return true;

	if (enc110->base.features.flags.bits.IS_YCBCR_CAPABLE)
		return true;

	/* for DCE 8.x or later DP Y-only feature,
	 * we need ASIC cap + FeatureSupportDPYonly, not support 666 */
	if (crtc_timing->flags.Y_ONLY &&
		enc110->base.features.flags.bits.IS_YCBCR_CAPABLE &&
		crtc_timing->display_color_depth != COLOR_DEPTH_666)
		return true;

	return false;
}

void dce110_link_encoder_construct(
	struct dce110_link_encoder *enc110,
	const struct encoder_init_data *init_data,
	const struct encoder_feature_support *enc_features,
	const struct dce110_link_enc_registers *link_regs,
	const struct dce110_link_enc_aux_registers *aux_regs,
	const struct dce110_link_enc_hpd_registers *hpd_regs)
{
	struct bp_encoder_cap_info bp_cap_info = {0};
	const struct dc_vbios_funcs *bp_funcs = init_data->ctx->dc_bios->funcs;

	enc110->base.funcs = &dce110_lnk_enc_funcs;
	enc110->base.ctx = init_data->ctx;
	enc110->base.id = init_data->encoder;

	enc110->base.hpd_source = init_data->hpd_source;
	enc110->base.connector = init_data->connector;

	enc110->base.preferred_engine = ENGINE_ID_UNKNOWN;

	enc110->base.features = *enc_features;

	enc110->base.transmitter = init_data->transmitter;

	/* set the flag to indicate whether driver poll the I2C data pin
	 * while doing the DP sink detect
	 */

/*	if (dal_adapter_service_is_feature_supported(as,
		FEATURE_DP_SINK_DETECT_POLL_DATA_PIN))
		enc110->base.features.flags.bits.
			DP_SINK_DETECT_POLL_DATA_PIN = true;*/

	enc110->base.output_signals =
		SIGNAL_TYPE_DVI_SINGLE_LINK |
		SIGNAL_TYPE_DVI_DUAL_LINK |
		SIGNAL_TYPE_LVDS |
		SIGNAL_TYPE_DISPLAY_PORT |
		SIGNAL_TYPE_DISPLAY_PORT_MST |
		SIGNAL_TYPE_EDP |
		SIGNAL_TYPE_HDMI_TYPE_A;

	/* For DCE 8.0 and 8.1, by design, UNIPHY is hardwired to DIG_BE.
	 * SW always assign DIG_FE 1:1 mapped to DIG_FE for non-MST UNIPHY.
	 * SW assign DIG_FE to non-MST UNIPHY first and MST last. So prefer
	 * DIG is per UNIPHY and used by SST DP, eDP, HDMI, DVI and LVDS.
	 * Prefer DIG assignment is decided by board design.
	 * For DCE 8.0, there are only max 6 UNIPHYs, we assume board design
	 * and VBIOS will filter out 7 UNIPHY for DCE 8.0.
	 * By this, adding DIGG should not hurt DCE 8.0.
	 * This will let DCE 8.1 share DCE 8.0 as much as possible
	 */

	enc110->link_regs = link_regs;
	enc110->aux_regs = aux_regs;
	enc110->hpd_regs = hpd_regs;

	switch (enc110->base.transmitter) {
	case TRANSMITTER_UNIPHY_A:
		enc110->base.preferred_engine = ENGINE_ID_DIGA;
	break;
	case TRANSMITTER_UNIPHY_B:
		enc110->base.preferred_engine = ENGINE_ID_DIGB;
	break;
	case TRANSMITTER_UNIPHY_C:
		enc110->base.preferred_engine = ENGINE_ID_DIGC;
	break;
	case TRANSMITTER_UNIPHY_D:
		enc110->base.preferred_engine = ENGINE_ID_DIGD;
	break;
	case TRANSMITTER_UNIPHY_E:
		enc110->base.preferred_engine = ENGINE_ID_DIGE;
	break;
	case TRANSMITTER_UNIPHY_F:
		enc110->base.preferred_engine = ENGINE_ID_DIGF;
	break;
	case TRANSMITTER_UNIPHY_G:
		enc110->base.preferred_engine = ENGINE_ID_DIGG;
	break;
	default:
		ASSERT_CRITICAL(false);
		enc110->base.preferred_engine = ENGINE_ID_UNKNOWN;
	}

	/* Override features with DCE-specific values */
	if (BP_RESULT_OK == bp_funcs->get_encoder_cap_info(
			enc110->base.ctx->dc_bios, enc110->base.id,
			&bp_cap_info)) {
		enc110->base.features.flags.bits.IS_HBR2_CAPABLE =
				bp_cap_info.DP_HBR2_EN;
		enc110->base.features.flags.bits.IS_HBR3_CAPABLE =
				bp_cap_info.DP_HBR3_EN;
		enc110->base.features.flags.bits.HDMI_6GB_EN = bp_cap_info.HDMI_6GB_EN;
	}
}

bool dce110_link_encoder_validate_output_with_stream(
	struct link_encoder *enc,
	const struct dc_stream_state *stream)
{
	struct dce110_link_encoder *enc110 = TO_DCE110_LINK_ENC(enc);
	bool is_valid;

	switch (stream->signal) {
	case SIGNAL_TYPE_DVI_SINGLE_LINK:
	case SIGNAL_TYPE_DVI_DUAL_LINK:
		is_valid = dce110_link_encoder_validate_dvi_output(
			enc110,
			stream->sink->link->connector_signal,
			stream->signal,
			&stream->timing);
	break;
	case SIGNAL_TYPE_HDMI_TYPE_A:
		is_valid = dce110_link_encoder_validate_hdmi_output(
				enc110,
				&stream->timing,
				stream->phy_pix_clk);
	break;
	case SIGNAL_TYPE_DISPLAY_PORT:
	case SIGNAL_TYPE_DISPLAY_PORT_MST:
		is_valid = dce110_link_encoder_validate_dp_output(
					enc110, &stream->timing);
	break;
	case SIGNAL_TYPE_EDP:
		is_valid =
			(stream->timing.
				pixel_encoding == PIXEL_ENCODING_RGB) ? true : false;
	break;
	case SIGNAL_TYPE_VIRTUAL:
		is_valid = true;
		break;
	default:
		is_valid = false;
	break;
	}

	return is_valid;
}

void dce110_link_encoder_hw_init(
	struct link_encoder *enc)
{
	struct dce110_link_encoder *enc110 = TO_DCE110_LINK_ENC(enc);
	struct dc_context *ctx = enc110->base.ctx;
	struct bp_transmitter_control cntl = { 0 };
	enum bp_result result;

	cntl.action = TRANSMITTER_CONTROL_INIT;
	cntl.engine_id = ENGINE_ID_UNKNOWN;
	cntl.transmitter = enc110->base.transmitter;
	cntl.connector_obj_id = enc110->base.connector;
	cntl.lanes_number = LANE_COUNT_FOUR;
	cntl.coherent = false;
	cntl.hpd_sel = enc110->base.hpd_source;

	result = link_transmitter_control(enc110, &cntl);

	if (result != BP_RESULT_OK) {
		dm_logger_write(ctx->logger, LOG_ERROR,
			"%s: Failed to execute VBIOS command table!\n",
			__func__);
		BREAK_TO_DEBUGGER();
		return;
	}

	if (enc110->base.connector.id == CONNECTOR_ID_LVDS) {
		cntl.action = TRANSMITTER_CONTROL_BACKLIGHT_BRIGHTNESS;

		result = link_transmitter_control(enc110, &cntl);

		ASSERT(result == BP_RESULT_OK);

	}
	aux_initialize(enc110);

	/* reinitialize HPD.
	 * hpd_initialize() will pass DIG_FE id to HW context.
	 * All other routine within HW context will use fe_engine_offset
	 * as DIG_FE id even caller pass DIG_FE id.
	 * So this routine must be called first. */
	hpd_initialize(enc110);
}

void dce110_link_encoder_destroy(struct link_encoder **enc)
{
	kfree(TO_DCE110_LINK_ENC(*enc));
	*enc = NULL;
}

void dce110_link_encoder_setup(
	struct link_encoder *enc,
	enum signal_type signal)
{
	struct dce110_link_encoder *enc110 = TO_DCE110_LINK_ENC(enc);

	switch (signal) {
	case SIGNAL_TYPE_EDP:
	case SIGNAL_TYPE_DISPLAY_PORT:
		/* DP SST */
		REG_UPDATE(DIG_BE_CNTL, DIG_MODE, 0);
		break;
	case SIGNAL_TYPE_LVDS:
		/* LVDS */
		REG_UPDATE(DIG_BE_CNTL, DIG_MODE, 1);
		break;
	case SIGNAL_TYPE_DVI_SINGLE_LINK:
	case SIGNAL_TYPE_DVI_DUAL_LINK:
		/* TMDS-DVI */
		REG_UPDATE(DIG_BE_CNTL, DIG_MODE, 2);
		break;
	case SIGNAL_TYPE_HDMI_TYPE_A:
		/* TMDS-HDMI */
		REG_UPDATE(DIG_BE_CNTL, DIG_MODE, 3);
		break;
	case SIGNAL_TYPE_DISPLAY_PORT_MST:
		/* DP MST */
		REG_UPDATE(DIG_BE_CNTL, DIG_MODE, 5);
		break;
	default:
		ASSERT_CRITICAL(false);
		/* invalid mode ! */
		break;
	}

}

/* TODO: still need depth or just pass in adjusted pixel clock? */
void dce110_link_encoder_enable_tmds_output(
	struct link_encoder *enc,
	enum clock_source_id clock_source,
	enum dc_color_depth color_depth,
	bool hdmi,
	bool dual_link,
	uint32_t pixel_clock)
{
	struct dce110_link_encoder *enc110 = TO_DCE110_LINK_ENC(enc);
	struct dc_context *ctx = enc110->base.ctx;
	struct bp_transmitter_control cntl = { 0 };
	enum bp_result result;

	/* Enable the PHY */

	cntl.action = TRANSMITTER_CONTROL_ENABLE;
	cntl.engine_id = enc->preferred_engine;
	cntl.transmitter = enc110->base.transmitter;
	cntl.pll_id = clock_source;
	if (hdmi) {
		cntl.signal = SIGNAL_TYPE_HDMI_TYPE_A;
		cntl.lanes_number = 4;
	} else if (dual_link) {
		cntl.signal = SIGNAL_TYPE_DVI_DUAL_LINK;
		cntl.lanes_number = 8;
	} else {
		cntl.signal = SIGNAL_TYPE_DVI_SINGLE_LINK;
		cntl.lanes_number = 4;
	}
	cntl.hpd_sel = enc110->base.hpd_source;

	cntl.pixel_clock = pixel_clock;
	cntl.color_depth = color_depth;

	result = link_transmitter_control(enc110, &cntl);

	if (result != BP_RESULT_OK) {
		dm_logger_write(ctx->logger, LOG_ERROR,
			"%s: Failed to execute VBIOS command table!\n",
			__func__);
		BREAK_TO_DEBUGGER();
	}
}

/* enables DP PHY output */
void dce110_link_encoder_enable_dp_output(
	struct link_encoder *enc,
	const struct dc_link_settings *link_settings,
	enum clock_source_id clock_source)
{
	struct dce110_link_encoder *enc110 = TO_DCE110_LINK_ENC(enc);
	struct dc_context *ctx = enc110->base.ctx;
	struct bp_transmitter_control cntl = { 0 };
	enum bp_result result;

	/* Enable the PHY */

	/* number_of_lanes is used for pixel clock adjust,
	 * but it's not passed to asic_control.
	 * We need to set number of lanes manually.
	 */
	configure_encoder(enc110, link_settings);

	cntl.action = TRANSMITTER_CONTROL_ENABLE;
	cntl.engine_id = enc->preferred_engine;
	cntl.transmitter = enc110->base.transmitter;
	cntl.pll_id = clock_source;
	cntl.signal = SIGNAL_TYPE_DISPLAY_PORT;
	cntl.lanes_number = link_settings->lane_count;
	cntl.hpd_sel = enc110->base.hpd_source;
	cntl.pixel_clock = link_settings->link_rate
						* LINK_RATE_REF_FREQ_IN_KHZ;
	/* TODO: check if undefined works */
	cntl.color_depth = COLOR_DEPTH_UNDEFINED;

	result = link_transmitter_control(enc110, &cntl);

	if (result != BP_RESULT_OK) {
		dm_logger_write(ctx->logger, LOG_ERROR,
			"%s: Failed to execute VBIOS command table!\n",
			__func__);
		BREAK_TO_DEBUGGER();
	}
}

/* enables DP PHY output in MST mode */
void dce110_link_encoder_enable_dp_mst_output(
	struct link_encoder *enc,
	const struct dc_link_settings *link_settings,
	enum clock_source_id clock_source)
{
	struct dce110_link_encoder *enc110 = TO_DCE110_LINK_ENC(enc);
	struct dc_context *ctx = enc110->base.ctx;
	struct bp_transmitter_control cntl = { 0 };
	enum bp_result result;

	/* Enable the PHY */

	/* number_of_lanes is used for pixel clock adjust,
	 * but it's not passed to asic_control.
	 * We need to set number of lanes manually.
	 */
	configure_encoder(enc110, link_settings);

	cntl.action = TRANSMITTER_CONTROL_ENABLE;
	cntl.engine_id = ENGINE_ID_UNKNOWN;
	cntl.transmitter = enc110->base.transmitter;
	cntl.pll_id = clock_source;
	cntl.signal = SIGNAL_TYPE_DISPLAY_PORT_MST;
	cntl.lanes_number = link_settings->lane_count;
	cntl.hpd_sel = enc110->base.hpd_source;
	cntl.pixel_clock = link_settings->link_rate
						* LINK_RATE_REF_FREQ_IN_KHZ;
	/* TODO: check if undefined works */
	cntl.color_depth = COLOR_DEPTH_UNDEFINED;

	result = link_transmitter_control(enc110, &cntl);

	if (result != BP_RESULT_OK) {
		dm_logger_write(ctx->logger, LOG_ERROR,
			"%s: Failed to execute VBIOS command table!\n",
			__func__);
		BREAK_TO_DEBUGGER();
	}
}
/*
 * @brief
 * Disable transmitter and its encoder
 */
void dce110_link_encoder_disable_output(
	struct link_encoder *enc,
	enum signal_type signal)
{
	struct dce110_link_encoder *enc110 = TO_DCE110_LINK_ENC(enc);
	struct dc_context *ctx = enc110->base.ctx;
	struct bp_transmitter_control cntl = { 0 };
	enum bp_result result;

	if (!is_dig_enabled(enc110)) {
		/* OF_SKIP_POWER_DOWN_INACTIVE_ENCODER */
		return;
	}
	/* Power-down RX and disable GPU PHY should be paired.
	 * Disabling PHY without powering down RX may cause
	 * symbol lock loss, on which we will get DP Sink interrupt. */

	/* There is a case for the DP active dongles
	 * where we want to disable the PHY but keep RX powered,
	 * for those we need to ignore DP Sink interrupt
	 * by checking lane count that has been set
	 * on the last do_enable_output(). */

	/* disable transmitter */
	cntl.action = TRANSMITTER_CONTROL_DISABLE;
	cntl.transmitter = enc110->base.transmitter;
	cntl.hpd_sel = enc110->base.hpd_source;
	cntl.signal = signal;
	cntl.connector_obj_id = enc110->base.connector;

	result = link_transmitter_control(enc110, &cntl);

	if (result != BP_RESULT_OK) {
		dm_logger_write(ctx->logger, LOG_ERROR,
			"%s: Failed to execute VBIOS command table!\n",
			__func__);
		BREAK_TO_DEBUGGER();
		return;
	}

	/* disable encoder */
	if (dc_is_dp_signal(signal))
		link_encoder_disable(enc110);
<<<<<<< HEAD

	/*
	 * TODO: Power control cause regression, we should implement
	 * it properly, for now just comment it.
	 */
//	if (enc110->base.connector.id == CONNECTOR_ID_EDP) {
//		/* power down eDP panel */
//		link_encoder_edp_wait_for_hpd_ready(
//				enc,
//				enc->connector,
//				false);
//
//		link_encoder_edp_power_control(
//				enc, false);
//	}
=======
>>>>>>> 03f51d4e
}

void dce110_link_encoder_dp_set_lane_settings(
	struct link_encoder *enc,
	const struct link_training_settings *link_settings)
{
	struct dce110_link_encoder *enc110 = TO_DCE110_LINK_ENC(enc);
	union dpcd_training_lane_set training_lane_set = { { 0 } };
	int32_t lane = 0;
	struct bp_transmitter_control cntl = { 0 };

	if (!link_settings) {
		BREAK_TO_DEBUGGER();
		return;
	}

	cntl.action = TRANSMITTER_CONTROL_SET_VOLTAGE_AND_PREEMPASIS;
	cntl.transmitter = enc110->base.transmitter;
	cntl.connector_obj_id = enc110->base.connector;
	cntl.lanes_number = link_settings->link_settings.lane_count;
	cntl.hpd_sel = enc110->base.hpd_source;
	cntl.pixel_clock = link_settings->link_settings.link_rate *
						LINK_RATE_REF_FREQ_IN_KHZ;

	for (lane = 0; lane < link_settings->link_settings.lane_count; lane++) {
		/* translate lane settings */

		training_lane_set.bits.VOLTAGE_SWING_SET =
			link_settings->lane_settings[lane].VOLTAGE_SWING;
		training_lane_set.bits.PRE_EMPHASIS_SET =
			link_settings->lane_settings[lane].PRE_EMPHASIS;

		/* post cursor 2 setting only applies to HBR2 link rate */
		if (link_settings->link_settings.link_rate == LINK_RATE_HIGH2) {
			/* this is passed to VBIOS
			 * to program post cursor 2 level */

			training_lane_set.bits.POST_CURSOR2_SET =
				link_settings->lane_settings[lane].POST_CURSOR2;
		}

		cntl.lane_select = lane;
		cntl.lane_settings = training_lane_set.raw;

		/* call VBIOS table to set voltage swing and pre-emphasis */
		link_transmitter_control(enc110, &cntl);
	}
}

/* set DP PHY test and training patterns */
void dce110_link_encoder_dp_set_phy_pattern(
	struct link_encoder *enc,
	const struct encoder_set_dp_phy_pattern_param *param)
{
	struct dce110_link_encoder *enc110 = TO_DCE110_LINK_ENC(enc);

	switch (param->dp_phy_pattern) {
	case DP_TEST_PATTERN_TRAINING_PATTERN1:
		dce110_link_encoder_set_dp_phy_pattern_training_pattern(enc, 0);
		break;
	case DP_TEST_PATTERN_TRAINING_PATTERN2:
		dce110_link_encoder_set_dp_phy_pattern_training_pattern(enc, 1);
		break;
	case DP_TEST_PATTERN_TRAINING_PATTERN3:
		dce110_link_encoder_set_dp_phy_pattern_training_pattern(enc, 2);
		break;
	case DP_TEST_PATTERN_TRAINING_PATTERN4:
		dce110_link_encoder_set_dp_phy_pattern_training_pattern(enc, 3);
		break;
	case DP_TEST_PATTERN_D102:
		set_dp_phy_pattern_d102(enc110);
		break;
	case DP_TEST_PATTERN_SYMBOL_ERROR:
		set_dp_phy_pattern_symbol_error(enc110);
		break;
	case DP_TEST_PATTERN_PRBS7:
		set_dp_phy_pattern_prbs7(enc110);
		break;
	case DP_TEST_PATTERN_80BIT_CUSTOM:
		set_dp_phy_pattern_80bit_custom(
			enc110, param->custom_pattern);
		break;
	case DP_TEST_PATTERN_CP2520_1:
		set_dp_phy_pattern_hbr2_compliance_cp2520_2(enc110, 1);
		break;
	case DP_TEST_PATTERN_CP2520_2:
		set_dp_phy_pattern_hbr2_compliance_cp2520_2(enc110, 2);
		break;
	case DP_TEST_PATTERN_CP2520_3:
		set_dp_phy_pattern_hbr2_compliance_cp2520_2(enc110, 3);
		break;
	case DP_TEST_PATTERN_VIDEO_MODE: {
		set_dp_phy_pattern_passthrough_mode(
			enc110, param->dp_panel_mode);
		break;
	}

	default:
		/* invalid phy pattern */
		ASSERT_CRITICAL(false);
		break;
	}
}

static void fill_stream_allocation_row_info(
	const struct link_mst_stream_allocation *stream_allocation,
	uint32_t *src,
	uint32_t *slots)
{
	const struct stream_encoder *stream_enc = stream_allocation->stream_enc;

	if (stream_enc) {
		*src = stream_enc->id;
		*slots = stream_allocation->slot_count;
	} else {
		*src = 0;
		*slots = 0;
	}
}

/* programs DP MST VC payload allocation */
void dce110_link_encoder_update_mst_stream_allocation_table(
	struct link_encoder *enc,
	const struct link_mst_stream_allocation_table *table)
{
	struct dce110_link_encoder *enc110 = TO_DCE110_LINK_ENC(enc);
	uint32_t value0 = 0;
	uint32_t value1 = 0;
	uint32_t value2 = 0;
	uint32_t slots = 0;
	uint32_t src = 0;
	uint32_t retries = 0;

	/* For CZ, there are only 3 pipes. So Virtual channel is up 3.*/

	/* --- Set MSE Stream Attribute -
	 * Setup VC Payload Table on Tx Side,
	 * Issue allocation change trigger
	 * to commit payload on both tx and rx side */

	/* we should clean-up table each time */

	if (table->stream_count >= 1) {
		fill_stream_allocation_row_info(
			&table->stream_allocations[0],
			&src,
			&slots);
	} else {
		src = 0;
		slots = 0;
	}

	REG_UPDATE_2(DP_MSE_SAT0,
			DP_MSE_SAT_SRC0, src,
			DP_MSE_SAT_SLOT_COUNT0, slots);

	if (table->stream_count >= 2) {
		fill_stream_allocation_row_info(
			&table->stream_allocations[1],
			&src,
			&slots);
	} else {
		src = 0;
		slots = 0;
	}

	REG_UPDATE_2(DP_MSE_SAT0,
			DP_MSE_SAT_SRC1, src,
			DP_MSE_SAT_SLOT_COUNT1, slots);

	if (table->stream_count >= 3) {
		fill_stream_allocation_row_info(
			&table->stream_allocations[2],
			&src,
			&slots);
	} else {
		src = 0;
		slots = 0;
	}

	REG_UPDATE_2(DP_MSE_SAT1,
			DP_MSE_SAT_SRC2, src,
			DP_MSE_SAT_SLOT_COUNT2, slots);

	if (table->stream_count >= 4) {
		fill_stream_allocation_row_info(
			&table->stream_allocations[3],
			&src,
			&slots);
	} else {
		src = 0;
		slots = 0;
	}

	REG_UPDATE_2(DP_MSE_SAT1,
			DP_MSE_SAT_SRC3, src,
			DP_MSE_SAT_SLOT_COUNT3, slots);

	/* --- wait for transaction finish */

	/* send allocation change trigger (ACT) ?
	 * this step first sends the ACT,
	 * then double buffers the SAT into the hardware
	 * making the new allocation active on the DP MST mode link */


	/* DP_MSE_SAT_UPDATE:
	 * 0 - No Action
	 * 1 - Update SAT with trigger
	 * 2 - Update SAT without trigger */

	REG_UPDATE(DP_MSE_SAT_UPDATE,
			DP_MSE_SAT_UPDATE, 1);

	/* wait for update to complete
	 * (i.e. DP_MSE_SAT_UPDATE field is reset to 0)
	 * then wait for the transmission
	 * of at least 16 MTP headers on immediate local link.
	 * i.e. DP_MSE_16_MTP_KEEPOUT field (read only) is reset to 0
	 * a value of 1 indicates that DP MST mode
	 * is in the 16 MTP keepout region after a VC has been added.
	 * MST stream bandwidth (VC rate) can be configured
	 * after this bit is cleared */

	do {
		udelay(10);

		value0 = REG_READ(DP_MSE_SAT_UPDATE);

		REG_GET(DP_MSE_SAT_UPDATE,
				DP_MSE_SAT_UPDATE, &value1);

		REG_GET(DP_MSE_SAT_UPDATE,
				DP_MSE_16_MTP_KEEPOUT, &value2);

		/* bit field DP_MSE_SAT_UPDATE is set to 1 already */
		if (!value1 && !value2)
			break;
		++retries;
	} while (retries < DP_MST_UPDATE_MAX_RETRY);
}

void dce110_link_encoder_connect_dig_be_to_fe(
	struct link_encoder *enc,
	enum engine_id engine,
	bool connect)
{
	struct dce110_link_encoder *enc110 = TO_DCE110_LINK_ENC(enc);
	uint32_t field;

	if (engine != ENGINE_ID_UNKNOWN) {

		REG_GET(DIG_BE_CNTL, DIG_FE_SOURCE_SELECT, &field);

		if (connect)
			field |= get_frontend_source(engine);
		else
			field &= ~get_frontend_source(engine);

		REG_UPDATE(DIG_BE_CNTL, DIG_FE_SOURCE_SELECT, field);
	}
}

void dce110_link_encoder_enable_hpd(struct link_encoder *enc)
{
	struct dce110_link_encoder *enc110 = TO_DCE110_LINK_ENC(enc);
	struct dc_context *ctx = enc110->base.ctx;
	uint32_t addr = HPD_REG(DC_HPD_CONTROL);
	uint32_t hpd_enable = 0;
	uint32_t value = dm_read_reg(ctx, addr);

	get_reg_field_value(hpd_enable, DC_HPD_CONTROL, DC_HPD_EN);

	if (hpd_enable == 0)
		set_reg_field_value(value, 1, DC_HPD_CONTROL, DC_HPD_EN);
}

void dce110_link_encoder_disable_hpd(struct link_encoder *enc)
{
	struct dce110_link_encoder *enc110 = TO_DCE110_LINK_ENC(enc);
	struct dc_context *ctx = enc110->base.ctx;
	uint32_t addr = HPD_REG(DC_HPD_CONTROL);
	uint32_t value = dm_read_reg(ctx, addr);

	set_reg_field_value(value, 0, DC_HPD_CONTROL, DC_HPD_EN);
}<|MERGE_RESOLUTION|>--- conflicted
+++ resolved
@@ -1072,24 +1072,6 @@
 	/* disable encoder */
 	if (dc_is_dp_signal(signal))
 		link_encoder_disable(enc110);
-<<<<<<< HEAD
-
-	/*
-	 * TODO: Power control cause regression, we should implement
-	 * it properly, for now just comment it.
-	 */
-//	if (enc110->base.connector.id == CONNECTOR_ID_EDP) {
-//		/* power down eDP panel */
-//		link_encoder_edp_wait_for_hpd_ready(
-//				enc,
-//				enc->connector,
-//				false);
-//
-//		link_encoder_edp_power_control(
-//				enc, false);
-//	}
-=======
->>>>>>> 03f51d4e
 }
 
 void dce110_link_encoder_dp_set_lane_settings(
