/*
 * Copyright 2019 Advanced Micro Devices, Inc.
 *
 * Permission is hereby granted, free of charge, to any person obtaining a
 * copy of this software and associated documentation files (the "Software"),
 * to deal in the Software without restriction, including without limitation
 * the rights to use, copy, modify, merge, publish, distribute, sublicense,
 * and/or sell copies of the Software, and to permit persons to whom the
 * Software is furnished to do so, subject to the following conditions:
 *
 * The above copyright notice and this permission notice shall be included in
 * all copies or substantial portions of the Software.
 *
 * THE SOFTWARE IS PROVIDED "AS IS", WITHOUT WARRANTY OF ANY KIND, EXPRESS OR
 * IMPLIED, INCLUDING BUT NOT LIMITED TO THE WARRANTIES OF MERCHANTABILITY,
 * FITNESS FOR A PARTICULAR PURPOSE AND NONINFRINGEMENT.  IN NO EVENT SHALL
 * THE COPYRIGHT HOLDER(S) OR AUTHOR(S) BE LIABLE FOR ANY CLAIM, DAMAGES OR
 * OTHER LIABILITY, WHETHER IN AN ACTION OF CONTRACT, TORT OR OTHERWISE,
 * ARISING FROM, OUT OF OR IN CONNECTION WITH THE SOFTWARE OR THE USE OR
 * OTHER DEALINGS IN THE SOFTWARE.
 *
 * Authors: AMD
 *
 */

#include "dmub_abm.h"
#include "dce_abm.h"
#include "dc.h"
#include "dc_dmub_srv.h"
#include "dmub/dmub_srv.h"
#include "core_types.h"
#include "dm_services.h"
#include "reg_helper.h"
#include "fixed31_32.h"

#include "atom.h"

#define TO_DMUB_ABM(abm)\
	container_of(abm, struct dce_abm, base)

#define REG(reg) \
	(dce_abm->regs->reg)

#undef FN
#define FN(reg_name, field_name) \
	dce_abm->abm_shift->field_name, dce_abm->abm_mask->field_name

#define CTX \
	dce_abm->base.ctx

#define DISABLE_ABM_IMMEDIATELY 255



static void dmub_abm_enable_fractional_pwm(struct dc_context *dc)
{
	union dmub_rb_cmd cmd;
	uint32_t fractional_pwm = (dc->dc->config.disable_fractional_pwm == false) ? 1 : 0;
	uint32_t edp_id_count = dc->dc_edp_id_count;
	int i;
	uint8_t panel_mask = 0;

	for (i = 0; i < edp_id_count; i++)
		panel_mask |= 0x01 << i;

	memset(&cmd, 0, sizeof(cmd));
	cmd.abm_set_pwm_frac.header.type = DMUB_CMD__ABM;
	cmd.abm_set_pwm_frac.header.sub_type = DMUB_CMD__ABM_SET_PWM_FRAC;
	cmd.abm_set_pwm_frac.abm_set_pwm_frac_data.fractional_pwm = fractional_pwm;
	cmd.abm_set_pwm_frac.abm_set_pwm_frac_data.version = DMUB_CMD_ABM_CONTROL_VERSION_1;
	cmd.abm_set_pwm_frac.abm_set_pwm_frac_data.panel_mask = panel_mask;
	cmd.abm_set_pwm_frac.header.payload_bytes = sizeof(struct dmub_cmd_abm_set_pwm_frac_data);

	dc_dmub_srv_cmd_queue(dc->dmub_srv, &cmd);
	dc_dmub_srv_cmd_execute(dc->dmub_srv);
	dc_dmub_srv_wait_idle(dc->dmub_srv);
}

static void dmub_abm_init(struct abm *abm, uint32_t backlight)
{
	struct dce_abm *dce_abm = TO_DMUB_ABM(abm);

	REG_WRITE(DC_ABM1_HG_SAMPLE_RATE, 0x3);
	REG_WRITE(DC_ABM1_HG_SAMPLE_RATE, 0x1);
	REG_WRITE(DC_ABM1_LS_SAMPLE_RATE, 0x3);
	REG_WRITE(DC_ABM1_LS_SAMPLE_RATE, 0x1);
	REG_WRITE(BL1_PWM_BL_UPDATE_SAMPLE_RATE, 0x1);

	REG_SET_3(DC_ABM1_HG_MISC_CTRL, 0,
			ABM1_HG_NUM_OF_BINS_SEL, 0,
			ABM1_HG_VMAX_SEL, 1,
			ABM1_HG_BIN_BITWIDTH_SIZE_SEL, 0);

	REG_SET_3(DC_ABM1_IPCSC_COEFF_SEL, 0,
			ABM1_IPCSC_COEFF_SEL_R, 2,
			ABM1_IPCSC_COEFF_SEL_G, 4,
			ABM1_IPCSC_COEFF_SEL_B, 2);

	REG_UPDATE(BL1_PWM_CURRENT_ABM_LEVEL,
			BL1_PWM_CURRENT_ABM_LEVEL, backlight);

	REG_UPDATE(BL1_PWM_TARGET_ABM_LEVEL,
			BL1_PWM_TARGET_ABM_LEVEL, backlight);

	REG_UPDATE(BL1_PWM_USER_LEVEL,
			BL1_PWM_USER_LEVEL, backlight);

	REG_UPDATE_2(DC_ABM1_LS_MIN_MAX_PIXEL_VALUE_THRES,
			ABM1_LS_MIN_PIXEL_VALUE_THRES, 0,
			ABM1_LS_MAX_PIXEL_VALUE_THRES, 1000);

	REG_SET_3(DC_ABM1_HGLS_REG_READ_PROGRESS, 0,
			ABM1_HG_REG_READ_MISSED_FRAME_CLEAR, 1,
			ABM1_LS_REG_READ_MISSED_FRAME_CLEAR, 1,
			ABM1_BL_REG_READ_MISSED_FRAME_CLEAR, 1);

	dmub_abm_enable_fractional_pwm(abm->ctx);
}

static unsigned int dmub_abm_get_current_backlight(struct abm *abm)
{
	struct dce_abm *dce_abm = TO_DMUB_ABM(abm);
	unsigned int backlight = REG_READ(BL1_PWM_CURRENT_ABM_LEVEL);

	/* return backlight in hardware format which is unsigned 17 bits, with
	 * 1 bit integer and 16 bit fractional
	 */
	return backlight;
}

static unsigned int dmub_abm_get_target_backlight(struct abm *abm)
{
	struct dce_abm *dce_abm = TO_DMUB_ABM(abm);
	unsigned int backlight = REG_READ(BL1_PWM_TARGET_ABM_LEVEL);

	/* return backlight in hardware format which is unsigned 17 bits, with
	 * 1 bit integer and 16 bit fractional
	 */
	return backlight;
}

static bool dmub_abm_set_level(struct abm *abm, uint32_t level)
{
	union dmub_rb_cmd cmd;
	struct dc_context *dc = abm->ctx;
	struct dc_link *edp_links[MAX_NUM_EDP];
	int i;
	int edp_num;
	uint8_t panel_mask = 0;

	get_edp_links(dc->dc, edp_links, &edp_num);

	for (i = 0; i < edp_num; i++) {
		if (edp_links[i]->link_status.link_active)
			panel_mask |= (0x01 << i);
	}

	memset(&cmd, 0, sizeof(cmd));
	cmd.abm_set_level.header.type = DMUB_CMD__ABM;
	cmd.abm_set_level.header.sub_type = DMUB_CMD__ABM_SET_LEVEL;
	cmd.abm_set_level.abm_set_level_data.level = level;
	cmd.abm_set_level.abm_set_level_data.version = DMUB_CMD_ABM_CONTROL_VERSION_1;
	cmd.abm_set_level.abm_set_level_data.panel_mask = panel_mask;
	cmd.abm_set_level.header.payload_bytes = sizeof(struct dmub_cmd_abm_set_level_data);

	dc_dmub_srv_cmd_queue(dc->dmub_srv, &cmd);
	dc_dmub_srv_cmd_execute(dc->dmub_srv);
	dc_dmub_srv_wait_idle(dc->dmub_srv);

	return true;
}

static bool dmub_abm_init_config(struct abm *abm,
	const char *src,
	unsigned int bytes,
	unsigned int inst)
{
	union dmub_rb_cmd cmd;
	struct dc_context *dc = abm->ctx;
<<<<<<< HEAD
	uint32_t edp_id_count = dc->dc_edp_id_count;
	int i;
	uint8_t panel_mask = 0;

	for (i = 0; i < edp_id_count; i++)
		panel_mask |= 0x01 << i;
=======
	uint8_t panel_mask = 0x01 << inst;
>>>>>>> 50be9417

	// TODO: Optimize by only reading back final 4 bytes
	dmub_flush_buffer_mem(&dc->dmub_srv->dmub->scratch_mem_fb);

	// Copy iramtable into cw7
	memcpy(dc->dmub_srv->dmub->scratch_mem_fb.cpu_addr, (void *)src, bytes);

	memset(&cmd, 0, sizeof(cmd));
	// Fw will copy from cw7 to fw_state
	cmd.abm_init_config.header.type = DMUB_CMD__ABM;
	cmd.abm_init_config.header.sub_type = DMUB_CMD__ABM_INIT_CONFIG;
	cmd.abm_init_config.abm_init_config_data.src.quad_part = dc->dmub_srv->dmub->scratch_mem_fb.gpu_addr;
	cmd.abm_init_config.abm_init_config_data.bytes = bytes;
	cmd.abm_init_config.abm_init_config_data.version = DMUB_CMD_ABM_CONTROL_VERSION_1;
	cmd.abm_init_config.abm_init_config_data.panel_mask = panel_mask;

	cmd.abm_init_config.header.payload_bytes = sizeof(struct dmub_cmd_abm_init_config_data);

	dc_dmub_srv_cmd_queue(dc->dmub_srv, &cmd);
	dc_dmub_srv_cmd_execute(dc->dmub_srv);
	dc_dmub_srv_wait_idle(dc->dmub_srv);

	return true;
}

static const struct abm_funcs abm_funcs = {
	.abm_init = dmub_abm_init,
	.set_abm_level = dmub_abm_set_level,
	.get_current_backlight = dmub_abm_get_current_backlight,
	.get_target_backlight = dmub_abm_get_target_backlight,
	.init_abm_config = dmub_abm_init_config,
};

static void dmub_abm_construct(
	struct dce_abm *abm_dce,
	struct dc_context *ctx,
	const struct dce_abm_registers *regs,
	const struct dce_abm_shift *abm_shift,
	const struct dce_abm_mask *abm_mask)
{
	struct abm *base = &abm_dce->base;

	base->ctx = ctx;
	base->funcs = &abm_funcs;
	base->dmcu_is_running = false;

	abm_dce->regs = regs;
	abm_dce->abm_shift = abm_shift;
	abm_dce->abm_mask = abm_mask;
}

struct abm *dmub_abm_create(
	struct dc_context *ctx,
	const struct dce_abm_registers *regs,
	const struct dce_abm_shift *abm_shift,
	const struct dce_abm_mask *abm_mask)
{
	struct dce_abm *abm_dce = kzalloc(sizeof(*abm_dce), GFP_KERNEL);

	if (abm_dce == NULL) {
		BREAK_TO_DEBUGGER();
		return NULL;
	}

	dmub_abm_construct(abm_dce, ctx, regs, abm_shift, abm_mask);

	return &abm_dce->base;
}

void dmub_abm_destroy(struct abm **abm)
{
	struct dce_abm *abm_dce = TO_DMUB_ABM(*abm);

	kfree(abm_dce);
	*abm = NULL;
}<|MERGE_RESOLUTION|>--- conflicted
+++ resolved
@@ -177,16 +177,7 @@
 {
 	union dmub_rb_cmd cmd;
 	struct dc_context *dc = abm->ctx;
-<<<<<<< HEAD
-	uint32_t edp_id_count = dc->dc_edp_id_count;
-	int i;
-	uint8_t panel_mask = 0;
-
-	for (i = 0; i < edp_id_count; i++)
-		panel_mask |= 0x01 << i;
-=======
 	uint8_t panel_mask = 0x01 << inst;
->>>>>>> 50be9417
 
 	// TODO: Optimize by only reading back final 4 bytes
 	dmub_flush_buffer_mem(&dc->dmub_srv->dmub->scratch_mem_fb);
