--- conflicted
+++ resolved
@@ -320,20 +320,7 @@
 {
 	struct dce_abm *abm_dce = TO_DCE_ABM(abm);
 
-<<<<<<< HEAD
-	REG_WAIT(MASTER_COMM_CNTL_REG, MASTER_COMM_INTERRUPT, 0,
-			1, 80000);
-
-	/* setDMCUParam_ABMLevel */
-	REG_UPDATE_2(MASTER_COMM_CMD_REG,
-			MASTER_COMM_CMD_REG_BYTE0, MCP_ABM_PIPE_SET,
-			MASTER_COMM_CMD_REG_BYTE1, MCP_DISABLE_ABM_IMMEDIATELY);
-
-	/* notifyDMCUMsg */
-	REG_UPDATE(MASTER_COMM_CNTL_REG, MASTER_COMM_INTERRUPT, 1);
-=======
 	dce_abm_set_pipe(abm, MCP_DISABLE_ABM_IMMEDIATELY);
->>>>>>> ea295481
 
 	abm->stored_backlight_registers.BL_PWM_CNTL =
 		REG_READ(BL_PWM_CNTL);
