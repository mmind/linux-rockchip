--- conflicted
+++ resolved
@@ -62,11 +62,8 @@
 			DMCU_ENABLE, mask_sh), \
 	DMCU_SF(DMCU_STATUS, \
 			UC_IN_STOP_MODE, mask_sh), \
-<<<<<<< HEAD
-=======
 	DMCU_SF(DMCU_STATUS, \
 			UC_IN_RESET, mask_sh), \
->>>>>>> 03f51d4e
 	DMCU_SF(DMCU_RAM_ACCESS_CTRL, \
 			IRAM_HOST_ACCESS_EN, mask_sh), \
 	DMCU_SF(DMCU_RAM_ACCESS_CTRL, \
@@ -103,10 +100,7 @@
 	type IRAM_RD_ADDR_AUTO_INC; \
 	type DMCU_ENABLE; \
 	type UC_IN_STOP_MODE; \
-<<<<<<< HEAD
-=======
 	type UC_IN_RESET; \
->>>>>>> 03f51d4e
 	type MASTER_COMM_CMD_REG_BYTE0; \
 	type MASTER_COMM_INTERRUPT; \
 	type DPHY_RX_FAST_TRAINING_CAPABLE; \
