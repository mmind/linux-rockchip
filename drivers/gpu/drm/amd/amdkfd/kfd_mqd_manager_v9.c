--- conflicted
+++ resolved
@@ -457,11 +457,7 @@
 		mqd->allocate_mqd = allocate_hiq_mqd;
 		mqd->init_mqd = init_mqd_hiq;
 		mqd->free_mqd = free_mqd_hiq_sdma;
-<<<<<<< HEAD
-		mqd->load_mqd = load_mqd;
-=======
 		mqd->load_mqd = hiq_load_mqd_kiq;
->>>>>>> 26dca6db
 		mqd->update_mqd = update_mqd;
 		mqd->destroy_mqd = destroy_mqd;
 		mqd->is_occupied = is_occupied;
