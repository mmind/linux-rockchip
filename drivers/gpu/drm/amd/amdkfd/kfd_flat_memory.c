/*
 * Copyright 2014 Advanced Micro Devices, Inc.
 *
 * Permission is hereby granted, free of charge, to any person obtaining a
 * copy of this software and associated documentation files (the "Software"),
 * to deal in the Software without restriction, including without limitation
 * the rights to use, copy, modify, merge, publish, distribute, sublicense,
 * and/or sell copies of the Software, and to permit persons to whom the
 * Software is furnished to do so, subject to the following conditions:
 *
 * The above copyright notice and this permission notice shall be included in
 * all copies or substantial portions of the Software.
 *
 * THE SOFTWARE IS PROVIDED "AS IS", WITHOUT WARRANTY OF ANY KIND, EXPRESS OR
 * IMPLIED, INCLUDING BUT NOT LIMITED TO THE WARRANTIES OF MERCHANTABILITY,
 * FITNESS FOR A PARTICULAR PURPOSE AND NONINFRINGEMENT.  IN NO EVENT SHALL
 * THE COPYRIGHT HOLDER(S) OR AUTHOR(S) BE LIABLE FOR ANY CLAIM, DAMAGES OR
 * OTHER LIABILITY, WHETHER IN AN ACTION OF CONTRACT, TORT OR OTHERWISE,
 * ARISING FROM, OUT OF OR IN CONNECTION WITH THE SOFTWARE OR THE USE OR
 * OTHER DEALINGS IN THE SOFTWARE.
 *
 */

#include <linux/device.h>
#include <linux/export.h>
#include <linux/err.h>
#include <linux/fs.h>
#include <linux/sched.h>
#include <linux/slab.h>
#include <linux/uaccess.h>
#include <linux/compat.h>
#include <uapi/linux/kfd_ioctl.h>
#include <linux/time.h>
#include "kfd_priv.h"
#include <linux/mm.h>
#include <linux/mman.h>
#include <asm/processor.h>

/*
 * The primary memory I/O features being added for revisions of gfxip
 * beyond 7.0 (Kaveri) are:
 *
 * Access to ATC/IOMMU mapped memory w/ associated extension of VA to 48b
 *
 * “Flat” shader memory access – These are new shader vector memory
 * operations that do not reference a T#/V# so a “pointer” is what is
 * sourced from the vector gprs for direct access to memory.
 * This pointer space has the Shared(LDS) and Private(Scratch) memory
 * mapped into this pointer space as apertures.
 * The hardware then determines how to direct the memory request
 * based on what apertures the request falls in.
 *
 * Unaligned support and alignment check
 *
 *
 * System Unified Address - SUA
 *
 * The standard usage for GPU virtual addresses are that they are mapped by
 * a set of page tables we call GPUVM and these page tables are managed by
 * a combination of vidMM/driver software components.  The current virtual
 * address (VA) range for GPUVM is 40b.
 *
 * As of gfxip7.1 and beyond we’re adding the ability for compute memory
 * clients (CP/RLC, DMA, SHADER(ifetch, scalar, and vector ops)) to access
 * the same page tables used by host x86 processors and that are managed by
 * the operating system. This is via a technique and hardware called ATC/IOMMU.
 * The GPU has the capability of accessing both the GPUVM and ATC address
 * spaces for a given VMID (process) simultaneously and we call this feature
 * system unified address (SUA).
 *
 * There are three fundamental address modes of operation for a given VMID
 * (process) on the GPU:
 *
 *	HSA64 – 64b pointers and the default address space is ATC
 *	HSA32 – 32b pointers and the default address space is ATC
 *	GPUVM – 64b pointers and the default address space is GPUVM (driver
 *		model mode)
 *
 *
 * HSA64 - ATC/IOMMU 64b
 *
 * A 64b pointer in the AMD64/IA64 CPU architecture is not fully utilized
 * by the CPU so an AMD CPU can only access the high area
 * (VA[63:47] == 0x1FFFF) and low area (VA[63:47 == 0) of the address space
 * so the actual VA carried to translation is 48b.  There is a “hole” in
 * the middle of the 64b VA space.
 *
 * The GPU not only has access to all of the CPU accessible address space via
 * ATC/IOMMU, but it also has access to the GPUVM address space.  The “system
 * unified address” feature (SUA) is the mapping of GPUVM and ATC address
 * spaces into a unified pointer space.  The method we take for 64b mode is
 * to map the full 40b GPUVM address space into the hole of the 64b address
 * space.

 * The GPUVM_Base/GPUVM_Limit defines the aperture in the 64b space where we
 * direct requests to be translated via GPUVM page tables instead of the
 * IOMMU path.
 *
 *
 * 64b to 49b Address conversion
 *
 * Note that there are still significant portions of unused regions (holes)
 * in the 64b address space even for the GPU.  There are several places in
 * the pipeline (sw and hw), we wish to compress the 64b virtual address
 * to a 49b address.  This 49b address is constituted of an “ATC” bit
 * plus a 48b virtual address.  This 49b address is what is passed to the
 * translation hardware.  ATC==0 means the 48b address is a GPUVM address
 * (max of 2^40 – 1) intended to be translated via GPUVM page tables.
 * ATC==1 means the 48b address is intended to be translated via IOMMU
 * page tables.
 *
 * A 64b pointer is compared to the apertures that are defined (Base/Limit), in
 * this case the GPUVM aperture (red) is defined and if a pointer falls in this
 * aperture, we subtract the GPUVM_Base address and set the ATC bit to zero
 * as part of the 64b to 49b conversion.
 *
 * Where this 64b to 49b conversion is done is a function of the usage.
 * Most GPU memory access is via memory objects where the driver builds
 * a descriptor which consists of a base address and a memory access by
 * the GPU usually consists of some kind of an offset or Cartesian coordinate
 * that references this memory descriptor.  This is the case for shader
 * instructions that reference the T# or V# constants, or for specified
 * locations of assets (ex. the shader program location).  In these cases
 * the driver is what handles the 64b to 49b conversion and the base
 * address in the descriptor (ex. V# or T# or shader program location)
 * is defined as a 48b address w/ an ATC bit.  For this usage a given
 * memory object cannot straddle multiple apertures in the 64b address
 * space. For example a shader program cannot jump in/out between ATC
 * and GPUVM space.
 *
 * In some cases we wish to pass a 64b pointer to the GPU hardware and
 * the GPU hw does the 64b to 49b conversion before passing memory
 * requests to the cache/memory system.  This is the case for the
 * S_LOAD and FLAT_* shader memory instructions where we have 64b pointers
 * in scalar and vector GPRs respectively.
 *
 * In all cases (no matter where the 64b -> 49b conversion is done), the gfxip
 * hardware sends a 48b address along w/ an ATC bit, to the memory controller
 * on the memory request interfaces.
 *
 *	<client>_MC_rdreq_atc   // read request ATC bit
 *
 *		0 : <client>_MC_rdreq_addr is a GPUVM VA
 *
 *		1 : <client>_MC_rdreq_addr is a ATC VA
 *
 *
 * “Spare” aperture (APE1)
 *
 * We use the GPUVM aperture to differentiate ATC vs. GPUVM, but we also use
 * apertures to set the Mtype field for S_LOAD/FLAT_* ops which is input to the
 * config tables for setting cache policies. The “spare” (APE1) aperture is
 * motivated by getting a different Mtype from the default.
 * The default aperture isn’t an actual base/limit aperture; it is just the
 * address space that doesn’t hit any defined base/limit apertures.
 * The following diagram is a complete picture of the gfxip7.x SUA apertures.
 * The APE1 can be placed either below or above
 * the hole (cannot be in the hole).
 *
 *
 * General Aperture definitions and rules
 *
 * An aperture register definition consists of a Base, Limit, Mtype, and
 * usually an ATC bit indicating which translation tables that aperture uses.
 * In all cases (for SUA and DUA apertures discussed later), aperture base
 * and limit definitions are 64KB aligned.
 *
 *	<ape>_Base[63:0] = { <ape>_Base_register[63:16], 0x0000 }
 *
 *	<ape>_Limit[63:0] = { <ape>_Limit_register[63:16], 0xFFFF }
 *
 * The base and limit are considered inclusive to an aperture so being
 * inside an aperture means (address >= Base) AND (address <= Limit).
 *
 * In no case is a payload that straddles multiple apertures expected to work.
 * For example a load_dword_x4 that starts in one aperture and ends in another,
 * does not work.  For the vector FLAT_* ops we have detection capability in
 * the shader for reporting a “memory violation” back to the
 * SQ block for use in traps.
 * A memory violation results when an op falls into the hole,
 * or a payload straddles multiple apertures.  The S_LOAD instruction
 * does not have this detection.
 *
 * Apertures cannot overlap.
 *
 *
 *
 * HSA32 - ATC/IOMMU 32b
 *
 * For HSA32 mode, the pointers are interpreted as 32 bits and use a single GPR
 * instead of two for the S_LOAD and FLAT_* ops. The entire GPUVM space of 40b
 * will not fit so there is only partial visibility to the GPUVM
 * space (defined by the aperture) for S_LOAD and FLAT_* ops.
 * There is no spare (APE1) aperture for HSA32 mode.
 *
 *
 * GPUVM 64b mode (driver model)
 *
 * This mode is related to HSA64 in that the difference really is that
 * the default aperture is GPUVM (ATC==0) and not ATC space.
 * We have gfxip7.x hardware that has FLAT_* and S_LOAD support for
 * SUA GPUVM mode, but does not support HSA32/HSA64.
 *
 *
 * Device Unified Address - DUA
 *
 * Device unified address (DUA) is the name of the feature that maps the
 * Shared(LDS) memory and Private(Scratch) memory into the overall address
 * space for use by the new FLAT_* vector memory ops.  The Shared and
 * Private memories are mapped as apertures into the address space,
 * and the hardware detects when a FLAT_* memory request is to be redirected
 * to the LDS or Scratch memory when it falls into one of these apertures.
 * Like the SUA apertures, the Shared/Private apertures are 64KB aligned and
 * the base/limit is “in” the aperture. For both HSA64 and GPUVM SUA modes,
 * the Shared/Private apertures are always placed in a limited selection of
 * options in the hole of the 64b address space. For HSA32 mode, the
 * Shared/Private apertures can be placed anywhere in the 32b space
 * except at 0.
 *
 *
 * HSA64 Apertures for FLAT_* vector ops
 *
 * For HSA64 SUA mode, the Shared and Private apertures are always placed
 * in the hole w/ a limited selection of possible locations. The requests
 * that fall in the private aperture are expanded as a function of the
 * work-item id (tid) and redirected to the location of the
 * “hidden private memory”. The hidden private can be placed in either GPUVM
 * or ATC space. The addresses that fall in the shared aperture are
 * re-directed to the on-chip LDS memory hardware.
 *
 *
 * HSA32 Apertures for FLAT_* vector ops
 *
 * In HSA32 mode, the Private and Shared apertures can be placed anywhere
 * in the 32b space except at 0 (Private or Shared Base at zero disables
 * the apertures). If the base address of the apertures are non-zero
 * (ie apertures exists), the size is always 64KB.
 *
 *
 * GPUVM Apertures for FLAT_* vector ops
 *
 * In GPUVM mode, the Shared/Private apertures are specified identically
 * to HSA64 mode where they are always in the hole at a limited selection
 * of locations.
 *
 *
 * Aperture Definitions for SUA and DUA
 *
 * The interpretation of the aperture register definitions for a given
 * VMID is a function of the “SUA Mode” which is one of HSA64, HSA32, or
 * GPUVM64 discussed in previous sections. The mode is first decoded, and
 * then the remaining register decode is a function of the mode.
 *
 *
 * SUA Mode Decode
 *
 * For the S_LOAD and FLAT_* shader operations, the SUA mode is decoded from
 * the COMPUTE_DISPATCH_INITIATOR:DATA_ATC bit and
 * the SH_MEM_CONFIG:PTR32 bits.
 *
 * COMPUTE_DISPATCH_INITIATOR:DATA_ATC    SH_MEM_CONFIG:PTR32        Mode
 *
 * 1                                              0                  HSA64
 *
 * 1                                              1                  HSA32
 *
 * 0                                              X                 GPUVM64
 *
 * In general the hardware will ignore the PTR32 bit and treat
 * as “0” whenever DATA_ATC = “0”, but sw should set PTR32=0
 * when DATA_ATC=0.
 *
 * The DATA_ATC bit is only set for compute dispatches.
 * All “Draw” dispatches are hardcoded to GPUVM64 mode
 * for FLAT_* / S_LOAD operations.
 */

#define MAKE_GPUVM_APP_BASE_VI(gpu_num) \
	(((uint64_t)(gpu_num) << 61) + 0x1000000000000L)

#define MAKE_GPUVM_APP_LIMIT(base, size) \
	(((uint64_t)(base) & 0xFFFFFF0000000000UL) + (size) - 1)

#define MAKE_SCRATCH_APP_BASE_VI() \
	(((uint64_t)(0x1UL) << 61) + 0x100000000L)

#define MAKE_SCRATCH_APP_LIMIT(base) \
	(((uint64_t)base & 0xFFFFFFFF00000000UL) | 0xFFFFFFFF)

#define MAKE_LDS_APP_BASE_VI() \
	(((uint64_t)(0x1UL) << 61) + 0x0)
#define MAKE_LDS_APP_LIMIT(base) \
	(((uint64_t)(base) & 0xFFFFFFFF00000000UL) | 0xFFFFFFFF)

/* On GFXv9 the LDS and scratch apertures are programmed independently
 * using the high 16 bits of the 64-bit virtual address. They must be
 * in the hole, which will be the case as long as the high 16 bits are
 * not 0.
 *
 * The aperture sizes are still 4GB implicitly.
 *
 * A GPUVM aperture is not applicable on GFXv9.
 */
#define MAKE_LDS_APP_BASE_V9() ((uint64_t)(0x1UL) << 48)
#define MAKE_SCRATCH_APP_BASE_V9() ((uint64_t)(0x2UL) << 48)

/* User mode manages most of the SVM aperture address space. The low
 * 16MB are reserved for kernel use (CWSR trap handler and kernel IB
 * for now).
 */
#define SVM_USER_BASE 0x1000000ull
#define SVM_CWSR_BASE (SVM_USER_BASE - KFD_CWSR_TBA_TMA_SIZE)
#define SVM_IB_BASE   (SVM_CWSR_BASE - PAGE_SIZE)

static void kfd_init_apertures_vi(struct kfd_process_device *pdd, uint8_t id)
{
	/*
	 * node id couldn't be 0 - the three MSB bits of
	 * aperture shouldn't be 0
	 */
	pdd->lds_base = MAKE_LDS_APP_BASE_VI();
	pdd->lds_limit = MAKE_LDS_APP_LIMIT(pdd->lds_base);

	if (!pdd->dev->use_iommu_v2) {
		/* dGPUs: SVM aperture starting at 0
		 * with small reserved space for kernel.
		 * Set them to CANONICAL addresses.
		 */
		pdd->gpuvm_base = SVM_USER_BASE;
		pdd->gpuvm_limit =
			pdd->dev->shared_resources.gpuvm_size - 1;
	} else {
		/* set them to non CANONICAL addresses, and no SVM is
		 * allocated.
		 */
		pdd->gpuvm_base = MAKE_GPUVM_APP_BASE_VI(id + 1);
		pdd->gpuvm_limit = MAKE_GPUVM_APP_LIMIT(pdd->gpuvm_base,
				pdd->dev->shared_resources.gpuvm_size);
	}

	pdd->scratch_base = MAKE_SCRATCH_APP_BASE_VI();
	pdd->scratch_limit = MAKE_SCRATCH_APP_LIMIT(pdd->scratch_base);
}

static void kfd_init_apertures_v9(struct kfd_process_device *pdd, uint8_t id)
{
	pdd->lds_base = MAKE_LDS_APP_BASE_V9();
	pdd->lds_limit = MAKE_LDS_APP_LIMIT(pdd->lds_base);

	/* Raven needs SVM to support graphic handle, etc. Leave the small
	 * reserved space before SVM on Raven as well, even though we don't
	 * have to.
	 * Set gpuvm_base and gpuvm_limit to CANONICAL addresses so that they
	 * are used in Thunk to reserve SVM.
	 */
	pdd->gpuvm_base = SVM_USER_BASE;
	pdd->gpuvm_limit =
		pdd->dev->shared_resources.gpuvm_size - 1;

	pdd->scratch_base = MAKE_SCRATCH_APP_BASE_V9();
	pdd->scratch_limit = MAKE_SCRATCH_APP_LIMIT(pdd->scratch_base);
}

int kfd_init_apertures(struct kfd_process *process)
{
	uint8_t id  = 0;
	struct kfd_dev *dev;
	struct kfd_process_device *pdd;

	/*Iterating over all devices*/
	while (kfd_topology_enum_kfd_devices(id, &dev) == 0) {
		if (!dev || kfd_devcgroup_check_permission(dev)) {
			/* Skip non GPU devices and devices to which the
			 * current process have no access to. Access can be
			 * limited by placing the process in a specific
			 * cgroup hierarchy
			 */
			id++;
			continue;
		}

		pdd = kfd_create_process_device_data(dev, process);
		if (!pdd) {
			pr_err("Failed to create process device data\n");
			return -ENOMEM;
		}
		/*
		 * For 64 bit process apertures will be statically reserved in
		 * the x86_64 non canonical process address space
		 * amdkfd doesn't currently support apertures for 32 bit process
		 */
		if (process->is_32bit_user_mode) {
			pdd->lds_base = pdd->lds_limit = 0;
			pdd->gpuvm_base = pdd->gpuvm_limit = 0;
			pdd->scratch_base = pdd->scratch_limit = 0;
		} else {
			switch (dev->device_info->asic_family) {
			case CHIP_KAVERI:
			case CHIP_HAWAII:
			case CHIP_CARRIZO:
			case CHIP_TONGA:
			case CHIP_FIJI:
			case CHIP_POLARIS10:
			case CHIP_POLARIS11:
			case CHIP_POLARIS12:
			case CHIP_VEGAM:
				kfd_init_apertures_vi(pdd, id);
				/* VI GPUs cannot support SVM with only
				 * 40 bits of virtual address space.
				 */
				process->svm_disabled = true;
				break;
			case CHIP_VEGA10:
			case CHIP_VEGA12:
			case CHIP_VEGA20:
			case CHIP_RAVEN:
			case CHIP_RENOIR:
			case CHIP_ARCTURUS:
			case CHIP_ALDEBARAN:
			case CHIP_NAVI10:
			case CHIP_NAVI12:
			case CHIP_NAVI14:
			case CHIP_SIENNA_CICHLID:
			case CHIP_NAVY_FLOUNDER:
			case CHIP_VANGOGH:
			case CHIP_DIMGREY_CAVEFISH:
			case CHIP_BEIGE_GOBY:
<<<<<<< HEAD
=======
			case CHIP_YELLOW_CARP:
>>>>>>> 50be9417
				kfd_init_apertures_v9(pdd, id);
				break;
			default:
				WARN(1, "Unexpected ASIC family %u",
				     dev->device_info->asic_family);
				return -EINVAL;
			}

			if (!dev->use_iommu_v2) {
				/* dGPUs: the reserved space for kernel
				 * before SVM
				 */
				pdd->qpd.cwsr_base = SVM_CWSR_BASE;
				pdd->qpd.ib_base = SVM_IB_BASE;
			}
		}

		dev_dbg(kfd_device, "node id %u\n", id);
		dev_dbg(kfd_device, "gpu id %u\n", pdd->dev->id);
		dev_dbg(kfd_device, "lds_base %llX\n", pdd->lds_base);
		dev_dbg(kfd_device, "lds_limit %llX\n", pdd->lds_limit);
		dev_dbg(kfd_device, "gpuvm_base %llX\n", pdd->gpuvm_base);
		dev_dbg(kfd_device, "gpuvm_limit %llX\n", pdd->gpuvm_limit);
		dev_dbg(kfd_device, "scratch_base %llX\n", pdd->scratch_base);
		dev_dbg(kfd_device, "scratch_limit %llX\n", pdd->scratch_limit);

		id++;
	}

	return 0;
}<|MERGE_RESOLUTION|>--- conflicted
+++ resolved
@@ -405,10 +405,6 @@
 			case CHIP_POLARIS12:
 			case CHIP_VEGAM:
 				kfd_init_apertures_vi(pdd, id);
-				/* VI GPUs cannot support SVM with only
-				 * 40 bits of virtual address space.
-				 */
-				process->svm_disabled = true;
 				break;
 			case CHIP_VEGA10:
 			case CHIP_VEGA12:
@@ -425,10 +421,7 @@
 			case CHIP_VANGOGH:
 			case CHIP_DIMGREY_CAVEFISH:
 			case CHIP_BEIGE_GOBY:
-<<<<<<< HEAD
-=======
 			case CHIP_YELLOW_CARP:
->>>>>>> 50be9417
 				kfd_init_apertures_v9(pdd, id);
 				break;
 			default:
