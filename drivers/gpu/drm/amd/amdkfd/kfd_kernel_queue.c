/*
 * Copyright 2014 Advanced Micro Devices, Inc.
 *
 * Permission is hereby granted, free of charge, to any person obtaining a
 * copy of this software and associated documentation files (the "Software"),
 * to deal in the Software without restriction, including without limitation
 * the rights to use, copy, modify, merge, publish, distribute, sublicense,
 * and/or sell copies of the Software, and to permit persons to whom the
 * Software is furnished to do so, subject to the following conditions:
 *
 * The above copyright notice and this permission notice shall be included in
 * all copies or substantial portions of the Software.
 *
 * THE SOFTWARE IS PROVIDED "AS IS", WITHOUT WARRANTY OF ANY KIND, EXPRESS OR
 * IMPLIED, INCLUDING BUT NOT LIMITED TO THE WARRANTIES OF MERCHANTABILITY,
 * FITNESS FOR A PARTICULAR PURPOSE AND NONINFRINGEMENT.  IN NO EVENT SHALL
 * THE COPYRIGHT HOLDER(S) OR AUTHOR(S) BE LIABLE FOR ANY CLAIM, DAMAGES OR
 * OTHER LIABILITY, WHETHER IN AN ACTION OF CONTRACT, TORT OR OTHERWISE,
 * ARISING FROM, OUT OF OR IN CONNECTION WITH THE SOFTWARE OR THE USE OR
 * OTHER DEALINGS IN THE SOFTWARE.
 *
 */

#include <linux/types.h>
#include <linux/mutex.h>
#include <linux/slab.h>
#include <linux/printk.h>
#include <linux/sched.h>
#include "kfd_kernel_queue.h"
#include "kfd_priv.h"
#include "kfd_device_queue_manager.h"
#include "kfd_pm4_headers.h"
#include "kfd_pm4_opcodes.h"

#define PM4_COUNT_ZERO (((1 << 15) - 1) << 16)

/* Initialize a kernel queue, including allocations of GART memory
 * needed for the queue.
 */
static bool kq_initialize(struct kernel_queue *kq, struct kfd_dev *dev,
		enum kfd_queue_type type, unsigned int queue_size)
{
	struct queue_properties prop;
	int retval;
	union PM4_MES_TYPE_3_HEADER nop;

	if (WARN_ON(type != KFD_QUEUE_TYPE_DIQ && type != KFD_QUEUE_TYPE_HIQ))
		return false;

	pr_debug("Initializing queue type %d size %d\n", KFD_QUEUE_TYPE_HIQ,
			queue_size);

	memset(&prop, 0, sizeof(prop));
	memset(&nop, 0, sizeof(nop));

	nop.opcode = IT_NOP;
	nop.type = PM4_TYPE_3;
	nop.u32all |= PM4_COUNT_ZERO;

	kq->dev = dev;
	kq->nop_packet = nop.u32all;
	switch (type) {
	case KFD_QUEUE_TYPE_DIQ:
		kq->mqd_mgr = dev->dqm->mqd_mgrs[KFD_MQD_TYPE_DIQ];
		break;
	case KFD_QUEUE_TYPE_HIQ:
		kq->mqd_mgr = dev->dqm->mqd_mgrs[KFD_MQD_TYPE_HIQ];
		break;
	default:
		pr_err("Invalid queue type %d\n", type);
		return false;
	}

	if (!kq->mqd_mgr)
		return false;

	prop.doorbell_ptr = kfd_get_kernel_doorbell(dev, &prop.doorbell_off);

	if (!prop.doorbell_ptr) {
		pr_err("Failed to initialize doorbell");
		goto err_get_kernel_doorbell;
	}

	retval = kfd_gtt_sa_allocate(dev, queue_size, &kq->pq);
	if (retval != 0) {
		pr_err("Failed to init pq queues size %d\n", queue_size);
		goto err_pq_allocate_vidmem;
	}

	kq->pq_kernel_addr = kq->pq->cpu_ptr;
	kq->pq_gpu_addr = kq->pq->gpu_addr;

	/* For CIK family asics, kq->eop_mem is not needed */
	if (dev->device_info->asic_family > CHIP_MULLINS) {
		retval = kfd_gtt_sa_allocate(dev, PAGE_SIZE, &kq->eop_mem);
		if (retval != 0)
			goto err_eop_allocate_vidmem;

		kq->eop_gpu_addr = kq->eop_mem->gpu_addr;
		kq->eop_kernel_addr = kq->eop_mem->cpu_ptr;

		memset(kq->eop_kernel_addr, 0, PAGE_SIZE);
	}

	retval = kfd_gtt_sa_allocate(dev, sizeof(*kq->rptr_kernel),
					&kq->rptr_mem);

	if (retval != 0)
		goto err_rptr_allocate_vidmem;

	kq->rptr_kernel = kq->rptr_mem->cpu_ptr;
	kq->rptr_gpu_addr = kq->rptr_mem->gpu_addr;

	retval = kfd_gtt_sa_allocate(dev, dev->device_info->doorbell_size,
					&kq->wptr_mem);

	if (retval != 0)
		goto err_wptr_allocate_vidmem;

	kq->wptr_kernel = kq->wptr_mem->cpu_ptr;
	kq->wptr_gpu_addr = kq->wptr_mem->gpu_addr;

	memset(kq->pq_kernel_addr, 0, queue_size);
	memset(kq->rptr_kernel, 0, sizeof(*kq->rptr_kernel));
	memset(kq->wptr_kernel, 0, sizeof(*kq->wptr_kernel));

	prop.queue_size = queue_size;
	prop.is_interop = false;
	prop.priority = 1;
	prop.queue_percent = 100;
	prop.type = type;
	prop.vmid = 0;
	prop.queue_address = kq->pq_gpu_addr;
	prop.read_ptr = (uint32_t *) kq->rptr_gpu_addr;
	prop.write_ptr = (uint32_t *) kq->wptr_gpu_addr;
	prop.eop_ring_buffer_address = kq->eop_gpu_addr;
	prop.eop_ring_buffer_size = PAGE_SIZE;
	prop.cu_mask = NULL;

	if (init_queue(&kq->queue, &prop) != 0)
		goto err_init_queue;

	kq->queue->device = dev;
	kq->queue->process = kfd_get_process(current);

	kq->queue->mqd_mem_obj = kq->mqd_mgr->allocate_mqd(kq->mqd_mgr->dev,
					&kq->queue->properties);
	if (!kq->queue->mqd_mem_obj)
		goto err_allocate_mqd;
	kq->mqd_mgr->init_mqd(kq->mqd_mgr, &kq->queue->mqd,
					kq->queue->mqd_mem_obj,
					&kq->queue->gart_mqd_addr,
					&kq->queue->properties);
	/* assign HIQ to HQD */
	if (type == KFD_QUEUE_TYPE_HIQ) {
		pr_debug("Assigning hiq to hqd\n");
		kq->queue->pipe = KFD_CIK_HIQ_PIPE;
		kq->queue->queue = KFD_CIK_HIQ_QUEUE;
		kq->mqd_mgr->load_mqd(kq->mqd_mgr, kq->queue->mqd,
				kq->queue->pipe, kq->queue->queue,
				&kq->queue->properties, NULL);
	} else {
		/* allocate fence for DIQ */

		retval = kfd_gtt_sa_allocate(dev, sizeof(uint32_t),
						&kq->fence_mem_obj);

		if (retval != 0)
			goto err_alloc_fence;

		kq->fence_kernel_address = kq->fence_mem_obj->cpu_ptr;
		kq->fence_gpu_addr = kq->fence_mem_obj->gpu_addr;
	}

	print_queue(kq->queue);

	return true;
err_alloc_fence:
	kq->mqd_mgr->free_mqd(kq->mqd_mgr, kq->queue->mqd, kq->queue->mqd_mem_obj);
err_allocate_mqd:
	uninit_queue(kq->queue);
err_init_queue:
	kfd_gtt_sa_free(dev, kq->wptr_mem);
err_wptr_allocate_vidmem:
	kfd_gtt_sa_free(dev, kq->rptr_mem);
err_rptr_allocate_vidmem:
	kfd_gtt_sa_free(dev, kq->eop_mem);
err_eop_allocate_vidmem:
	kfd_gtt_sa_free(dev, kq->pq);
err_pq_allocate_vidmem:
	kfd_release_kernel_doorbell(dev, prop.doorbell_ptr);
err_get_kernel_doorbell:
	return false;

}

/* Uninitialize a kernel queue and free all its memory usages. */
<<<<<<< HEAD
static void kq_uninitialize(struct kernel_queue *kq)
=======
static void kq_uninitialize(struct kernel_queue *kq, bool hanging)
>>>>>>> 26dca6db
{
	if (kq->queue->properties.type == KFD_QUEUE_TYPE_HIQ && !hanging)
		kq->mqd_mgr->destroy_mqd(kq->mqd_mgr,
					kq->queue->mqd,
					KFD_PREEMPT_TYPE_WAVEFRONT_RESET,
					KFD_UNMAP_LATENCY_MS,
					kq->queue->pipe,
					kq->queue->queue);
	else if (kq->queue->properties.type == KFD_QUEUE_TYPE_DIQ)
		kfd_gtt_sa_free(kq->dev, kq->fence_mem_obj);

	kq->mqd_mgr->free_mqd(kq->mqd_mgr, kq->queue->mqd,
				kq->queue->mqd_mem_obj);

	kfd_gtt_sa_free(kq->dev, kq->rptr_mem);
	kfd_gtt_sa_free(kq->dev, kq->wptr_mem);

	/* For CIK family asics, kq->eop_mem is Null, kfd_gtt_sa_free()
	 * is able to handle NULL properly.
	 */
	kfd_gtt_sa_free(kq->dev, kq->eop_mem);

	kfd_gtt_sa_free(kq->dev, kq->pq);
	kfd_release_kernel_doorbell(kq->dev,
					kq->queue->properties.doorbell_ptr);
	uninit_queue(kq->queue);
}

int kq_acquire_packet_buffer(struct kernel_queue *kq,
		size_t packet_size_in_dwords, unsigned int **buffer_ptr)
{
	size_t available_size;
	size_t queue_size_dwords;
	uint32_t wptr, rptr;
	uint64_t wptr64;
	unsigned int *queue_address;

	/* When rptr == wptr, the buffer is empty.
	 * When rptr == wptr + 1, the buffer is full.
	 * It is always rptr that advances to the position of wptr, rather than
	 * the opposite. So we can only use up to queue_size_dwords - 1 dwords.
	 */
	rptr = *kq->rptr_kernel;
	wptr = kq->pending_wptr;
	wptr64 = kq->pending_wptr64;
	queue_address = (unsigned int *)kq->pq_kernel_addr;
	queue_size_dwords = kq->queue->properties.queue_size / 4;

	pr_debug("rptr: %d\n", rptr);
	pr_debug("wptr: %d\n", wptr);
	pr_debug("queue_address 0x%p\n", queue_address);

	available_size = (rptr + queue_size_dwords - 1 - wptr) %
							queue_size_dwords;

	if (packet_size_in_dwords > available_size) {
		/*
		 * make sure calling functions know
		 * acquire_packet_buffer() failed
		 */
		goto err_no_space;
	}

	if (wptr + packet_size_in_dwords >= queue_size_dwords) {
		/* make sure after rolling back to position 0, there is
		 * still enough space.
		 */
		if (packet_size_in_dwords >= rptr)
			goto err_no_space;

		/* fill nops, roll back and start at position 0 */
		while (wptr > 0) {
			queue_address[wptr] = kq->nop_packet;
			wptr = (wptr + 1) % queue_size_dwords;
			wptr64++;
		}
	}

	*buffer_ptr = &queue_address[wptr];
	kq->pending_wptr = wptr + packet_size_in_dwords;
	kq->pending_wptr64 = wptr64 + packet_size_in_dwords;

	return 0;

err_no_space:
	*buffer_ptr = NULL;
	return -ENOMEM;
}

void kq_submit_packet(struct kernel_queue *kq)
{
#ifdef DEBUG
	int i;

	for (i = *kq->wptr_kernel; i < kq->pending_wptr; i++) {
		pr_debug("0x%2X ", kq->pq_kernel_addr[i]);
		if (i % 15 == 0)
			pr_debug("\n");
	}
	pr_debug("\n");
#endif
	if (kq->dev->device_info->doorbell_size == 8) {
		*kq->wptr64_kernel = kq->pending_wptr64;
		write_kernel_doorbell64(kq->queue->properties.doorbell_ptr,
					kq->pending_wptr64);
	} else {
		*kq->wptr_kernel = kq->pending_wptr;
		write_kernel_doorbell(kq->queue->properties.doorbell_ptr,
					kq->pending_wptr);
	}
}

void kq_rollback_packet(struct kernel_queue *kq)
{
	if (kq->dev->device_info->doorbell_size == 8) {
		kq->pending_wptr64 = *kq->wptr64_kernel;
		kq->pending_wptr = *kq->wptr_kernel %
			(kq->queue->properties.queue_size / 4);
	} else {
		kq->pending_wptr = *kq->wptr_kernel;
	}
}

struct kernel_queue *kernel_queue_init(struct kfd_dev *dev,
					enum kfd_queue_type type)
{
	struct kernel_queue *kq;

	kq = kzalloc(sizeof(*kq), GFP_KERNEL);
	if (!kq)
		return NULL;

	if (kq_initialize(kq, dev, type, KFD_KERNEL_QUEUE_SIZE))
		return kq;

	pr_err("Failed to init kernel queue\n");

	kfree(kq);
	return NULL;
}

void kernel_queue_uninit(struct kernel_queue *kq, bool hanging)
{
<<<<<<< HEAD
	kq_uninitialize(kq);
=======
	kq_uninitialize(kq, hanging);
>>>>>>> 26dca6db
	kfree(kq);
}

/* FIXME: Can this test be removed? */
static __attribute__((unused)) void test_kq(struct kfd_dev *dev)
{
	struct kernel_queue *kq;
	uint32_t *buffer, i;
	int retval;

	pr_err("Starting kernel queue test\n");

	kq = kernel_queue_init(dev, KFD_QUEUE_TYPE_HIQ);
	if (unlikely(!kq)) {
		pr_err("  Failed to initialize HIQ\n");
		pr_err("Kernel queue test failed\n");
		return;
	}

	retval = kq_acquire_packet_buffer(kq, 5, &buffer);
	if (unlikely(retval != 0)) {
		pr_err("  Failed to acquire packet buffer\n");
		pr_err("Kernel queue test failed\n");
		return;
	}
	for (i = 0; i < 5; i++)
		buffer[i] = kq->nop_packet;
	kq_submit_packet(kq);

	pr_err("Ending kernel queue test\n");
}

<|MERGE_RESOLUTION|>--- conflicted
+++ resolved
@@ -195,11 +195,7 @@
 }
 
 /* Uninitialize a kernel queue and free all its memory usages. */
-<<<<<<< HEAD
-static void kq_uninitialize(struct kernel_queue *kq)
-=======
 static void kq_uninitialize(struct kernel_queue *kq, bool hanging)
->>>>>>> 26dca6db
 {
 	if (kq->queue->properties.type == KFD_QUEUE_TYPE_HIQ && !hanging)
 		kq->mqd_mgr->destroy_mqd(kq->mqd_mgr,
@@ -343,11 +339,7 @@
 
 void kernel_queue_uninit(struct kernel_queue *kq, bool hanging)
 {
-<<<<<<< HEAD
-	kq_uninitialize(kq);
-=======
 	kq_uninitialize(kq, hanging);
->>>>>>> 26dca6db
 	kfree(kq);
 }
 
