/*
 * Copyright 2014 Advanced Micro Devices, Inc.
 *
 * Permission is hereby granted, free of charge, to any person obtaining a
 * copy of this software and associated documentation files (the "Software"),
 * to deal in the Software without restriction, including without limitation
 * the rights to use, copy, modify, merge, publish, distribute, sublicense,
 * and/or sell copies of the Software, and to permit persons to whom the
 * Software is furnished to do so, subject to the following conditions:
 *
 * The above copyright notice and this permission notice shall be included in
 * all copies or substantial portions of the Software.
 *
 * THE SOFTWARE IS PROVIDED "AS IS", WITHOUT WARRANTY OF ANY KIND, EXPRESS OR
 * IMPLIED, INCLUDING BUT NOT LIMITED TO THE WARRANTIES OF MERCHANTABILITY,
 * FITNESS FOR A PARTICULAR PURPOSE AND NONINFRINGEMENT.  IN NO EVENT SHALL
 * THE COPYRIGHT HOLDER(S) OR AUTHOR(S) BE LIABLE FOR ANY CLAIM, DAMAGES OR
 * OTHER LIABILITY, WHETHER IN AN ACTION OF CONTRACT, TORT OR OTHERWISE,
 * ARISING FROM, OUT OF OR IN CONNECTION WITH THE SOFTWARE OR THE USE OR
 * OTHER DEALINGS IN THE SOFTWARE.
 */

#ifndef KFD_PRIV_H_INCLUDED
#define KFD_PRIV_H_INCLUDED

#include <linux/hashtable.h>
#include <linux/mmu_notifier.h>
#include <linux/mutex.h>
#include <linux/types.h>
#include <linux/atomic.h>
#include <linux/workqueue.h>
#include <linux/spinlock.h>
#include <linux/kfd_ioctl.h>
#include <linux/idr.h>
#include <linux/kfifo.h>
#include <linux/seq_file.h>
#include <linux/kref.h>
#include <kgd_kfd_interface.h>

#include "amd_shared.h"

#define KFD_MAX_RING_ENTRY_SIZE	8

#define KFD_SYSFS_FILE_MODE 0444

/* GPU ID hash width in bits */
#define KFD_GPU_ID_HASH_WIDTH 16

/* Use upper bits of mmap offset to store KFD driver specific information.
 * BITS[63:62] - Encode MMAP type
 * BITS[61:46] - Encode gpu_id. To identify to which GPU the offset belongs to
 * BITS[45:0]  - MMAP offset value
 *
 * NOTE: struct vm_area_struct.vm_pgoff uses offset in pages. Hence, these
 *  defines are w.r.t to PAGE_SIZE
 */
#define KFD_MMAP_TYPE_SHIFT	(62 - PAGE_SHIFT)
#define KFD_MMAP_TYPE_MASK	(0x3ULL << KFD_MMAP_TYPE_SHIFT)
#define KFD_MMAP_TYPE_DOORBELL	(0x3ULL << KFD_MMAP_TYPE_SHIFT)
#define KFD_MMAP_TYPE_EVENTS	(0x2ULL << KFD_MMAP_TYPE_SHIFT)
#define KFD_MMAP_TYPE_RESERVED_MEM	(0x1ULL << KFD_MMAP_TYPE_SHIFT)

#define KFD_MMAP_GPU_ID_SHIFT (46 - PAGE_SHIFT)
#define KFD_MMAP_GPU_ID_MASK (((1ULL << KFD_GPU_ID_HASH_WIDTH) - 1) \
				<< KFD_MMAP_GPU_ID_SHIFT)
#define KFD_MMAP_GPU_ID(gpu_id) ((((uint64_t)gpu_id) << KFD_MMAP_GPU_ID_SHIFT)\
				& KFD_MMAP_GPU_ID_MASK)
#define KFD_MMAP_GPU_ID_GET(offset)    ((offset & KFD_MMAP_GPU_ID_MASK) \
				>> KFD_MMAP_GPU_ID_SHIFT)

#define KFD_MMAP_OFFSET_VALUE_MASK	(0x3FFFFFFFFFFFULL >> PAGE_SHIFT)
#define KFD_MMAP_OFFSET_VALUE_GET(offset) (offset & KFD_MMAP_OFFSET_VALUE_MASK)

/*
 * When working with cp scheduler we should assign the HIQ manually or via
 * the amdgpu driver to a fixed hqd slot, here are the fixed HIQ hqd slot
 * definitions for Kaveri. In Kaveri only the first ME queues participates
 * in the cp scheduling taking that in mind we set the HIQ slot in the
 * second ME.
 */
#define KFD_CIK_HIQ_PIPE 4
#define KFD_CIK_HIQ_QUEUE 0

/* Macro for allocating structures */
#define kfd_alloc_struct(ptr_to_struct)	\
	((typeof(ptr_to_struct)) kzalloc(sizeof(*ptr_to_struct), GFP_KERNEL))

#define KFD_MAX_NUM_OF_PROCESSES 512
#define KFD_MAX_NUM_OF_QUEUES_PER_PROCESS 1024

/*
 * Size of the per-process TBA+TMA buffer: 2 pages
 *
 * The first page is the TBA used for the CWSR ISA code. The second
 * page is used as TMA for daisy changing a user-mode trap handler.
 */
#define KFD_CWSR_TBA_TMA_SIZE (PAGE_SIZE * 2)
#define KFD_CWSR_TMA_OFFSET PAGE_SIZE

/*
 * Kernel module parameter to specify maximum number of supported queues per
 * device
 */
extern int max_num_of_queues_per_device;

#define KFD_MAX_NUM_OF_QUEUES_PER_DEVICE		\
	(KFD_MAX_NUM_OF_PROCESSES *			\
			KFD_MAX_NUM_OF_QUEUES_PER_PROCESS)

#define KFD_KERNEL_QUEUE_SIZE 2048

/* Kernel module parameter to specify the scheduling policy */
extern int sched_policy;

/*
 * Kernel module parameter to specify the maximum process
 * number per HW scheduler
 */
extern int hws_max_conc_proc;

extern int cwsr_enable;

/*
 * Kernel module parameter to specify whether to send sigterm to HSA process on
 * unhandled exception
 */
extern int send_sigterm;

/*
 * This kernel module is used to simulate large bar machine on non-large bar
 * enabled machines.
 */
extern int debug_largebar;

/*
 * Ignore CRAT table during KFD initialization, can be used to work around
 * broken CRAT tables on some AMD systems
 */
extern int ignore_crat;

/*
 * Set sh_mem_config.retry_disable on Vega10
 */
extern int noretry;

/*
 * Halt if HWS hang is detected
 */
extern int halt_if_hws_hang;

enum cache_policy {
	cache_policy_coherent,
	cache_policy_noncoherent
};

#define KFD_IS_SOC15(chip) ((chip) >= CHIP_VEGA10)

struct kfd_event_interrupt_class {
	bool (*interrupt_isr)(struct kfd_dev *dev,
			const uint32_t *ih_ring_entry, uint32_t *patched_ihre,
			bool *patched_flag);
	void (*interrupt_wq)(struct kfd_dev *dev,
			const uint32_t *ih_ring_entry);
};

struct kfd_device_info {
	enum amd_asic_type asic_family;
	const struct kfd_event_interrupt_class *event_interrupt_class;
	unsigned int max_pasid_bits;
	unsigned int max_no_of_hqd;
	unsigned int doorbell_size;
	size_t ih_ring_entry_size;
	uint8_t num_of_watch_points;
	uint16_t mqd_size_aligned;
	bool supports_cwsr;
	bool needs_iommu_device;
	bool needs_pci_atomics;
	unsigned int num_sdma_engines;
	unsigned int num_sdma_queues_per_engine;
};

struct kfd_mem_obj {
	uint32_t range_start;
	uint32_t range_end;
	uint64_t gpu_addr;
	uint32_t *cpu_ptr;
	void *gtt_mem;
};

struct kfd_vmid_info {
	uint32_t first_vmid_kfd;
	uint32_t last_vmid_kfd;
	uint32_t vmid_num_kfd;
};

struct kfd_dev {
	struct kgd_dev *kgd;

	const struct kfd_device_info *device_info;
	struct pci_dev *pdev;

	unsigned int id;		/* topology stub index */

	phys_addr_t doorbell_base;	/* Start of actual doorbells used by
					 * KFD. It is aligned for mapping
					 * into user mode
					 */
	size_t doorbell_id_offset;	/* Doorbell offset (from KFD doorbell
					 * to HW doorbell, GFX reserved some
					 * at the start)
					 */
	u32 __iomem *doorbell_kernel_ptr; /* This is a pointer for a doorbells
					   * page used by kernel queue
					   */

	struct kgd2kfd_shared_resources shared_resources;
	struct kfd_vmid_info vm_info;

	const struct kfd2kgd_calls *kfd2kgd;
	struct mutex doorbell_mutex;
	DECLARE_BITMAP(doorbell_available_index,
			KFD_MAX_NUM_OF_QUEUES_PER_PROCESS);

	void *gtt_mem;
	uint64_t gtt_start_gpu_addr;
	void *gtt_start_cpu_ptr;
	void *gtt_sa_bitmap;
	struct mutex gtt_sa_lock;
	unsigned int gtt_sa_chunk_size;
	unsigned int gtt_sa_num_of_chunks;

	/* Interrupts */
	struct kfifo ih_fifo;
	struct workqueue_struct *ih_wq;
	struct work_struct interrupt_work;
	spinlock_t interrupt_lock;

	/* QCM Device instance */
	struct device_queue_manager *dqm;

	bool init_complete;
	/*
	 * Interrupts of interest to KFD are copied
	 * from the HW ring into a SW ring.
	 */
	bool interrupts_active;

	/* Debug manager */
	struct kfd_dbgmgr           *dbgmgr;

	/* Firmware versions */
	uint16_t mec_fw_version;
	uint16_t sdma_fw_version;

	/* Maximum process number mapped to HW scheduler */
	unsigned int max_proc_per_quantum;

	/* CWSR */
	bool cwsr_enabled;
	const void *cwsr_isa;
	unsigned int cwsr_isa_size;

	/* xGMI */
	uint64_t hive_id;
<<<<<<< HEAD
=======

	bool pci_atomic_requested;
>>>>>>> 9f51ae62
};

/* KGD2KFD callbacks */
void kgd2kfd_exit(void);
struct kfd_dev *kgd2kfd_probe(struct kgd_dev *kgd,
			struct pci_dev *pdev, const struct kfd2kgd_calls *f2g);
bool kgd2kfd_device_init(struct kfd_dev *kfd,
			const struct kgd2kfd_shared_resources *gpu_resources);
void kgd2kfd_device_exit(struct kfd_dev *kfd);

enum kfd_mempool {
	KFD_MEMPOOL_SYSTEM_CACHEABLE = 1,
	KFD_MEMPOOL_SYSTEM_WRITECOMBINE = 2,
	KFD_MEMPOOL_FRAMEBUFFER = 3,
};

/* Character device interface */
int kfd_chardev_init(void);
void kfd_chardev_exit(void);
struct device *kfd_chardev(void);

/**
 * enum kfd_unmap_queues_filter
 *
 * @KFD_UNMAP_QUEUES_FILTER_SINGLE_QUEUE: Preempts single queue.
 *
 * @KFD_UNMAP_QUEUES_FILTER_ALL_QUEUES: Preempts all queues in the
 *						running queues list.
 *
 * @KFD_UNMAP_QUEUES_FILTER_BY_PASID: Preempts queues that belongs to
 *						specific process.
 *
 */
enum kfd_unmap_queues_filter {
	KFD_UNMAP_QUEUES_FILTER_SINGLE_QUEUE,
	KFD_UNMAP_QUEUES_FILTER_ALL_QUEUES,
	KFD_UNMAP_QUEUES_FILTER_DYNAMIC_QUEUES,
	KFD_UNMAP_QUEUES_FILTER_BY_PASID
};

/**
 * enum kfd_queue_type
 *
 * @KFD_QUEUE_TYPE_COMPUTE: Regular user mode queue type.
 *
 * @KFD_QUEUE_TYPE_SDMA: Sdma user mode queue type.
 *
 * @KFD_QUEUE_TYPE_HIQ: HIQ queue type.
 *
 * @KFD_QUEUE_TYPE_DIQ: DIQ queue type.
 */
enum kfd_queue_type  {
	KFD_QUEUE_TYPE_COMPUTE,
	KFD_QUEUE_TYPE_SDMA,
	KFD_QUEUE_TYPE_HIQ,
	KFD_QUEUE_TYPE_DIQ
};

enum kfd_queue_format {
	KFD_QUEUE_FORMAT_PM4,
	KFD_QUEUE_FORMAT_AQL
};

/**
 * struct queue_properties
 *
 * @type: The queue type.
 *
 * @queue_id: Queue identifier.
 *
 * @queue_address: Queue ring buffer address.
 *
 * @queue_size: Queue ring buffer size.
 *
 * @priority: Defines the queue priority relative to other queues in the
 * process.
 * This is just an indication and HW scheduling may override the priority as
 * necessary while keeping the relative prioritization.
 * the priority granularity is from 0 to f which f is the highest priority.
 * currently all queues are initialized with the highest priority.
 *
 * @queue_percent: This field is partially implemented and currently a zero in
 * this field defines that the queue is non active.
 *
 * @read_ptr: User space address which points to the number of dwords the
 * cp read from the ring buffer. This field updates automatically by the H/W.
 *
 * @write_ptr: Defines the number of dwords written to the ring buffer.
 *
 * @doorbell_ptr: This field aim is to notify the H/W of new packet written to
 * the queue ring buffer. This field should be similar to write_ptr and the
 * user should update this field after he updated the write_ptr.
 *
 * @doorbell_off: The doorbell offset in the doorbell pci-bar.
 *
 * @is_interop: Defines if this is a interop queue. Interop queue means that
 * the queue can access both graphics and compute resources.
 *
 * @is_evicted: Defines if the queue is evicted. Only active queues
 * are evicted, rendering them inactive.
 *
 * @is_active: Defines if the queue is active or not. @is_active and
 * @is_evicted are protected by the DQM lock.
 *
 * @vmid: If the scheduling mode is no cp scheduling the field defines the vmid
 * of the queue.
 *
 * This structure represents the queue properties for each queue no matter if
 * it's user mode or kernel mode queue.
 *
 */
struct queue_properties {
	enum kfd_queue_type type;
	enum kfd_queue_format format;
	unsigned int queue_id;
	uint64_t queue_address;
	uint64_t  queue_size;
	uint32_t priority;
	uint32_t queue_percent;
	uint32_t *read_ptr;
	uint32_t *write_ptr;
	void __iomem *doorbell_ptr;
	uint32_t doorbell_off;
	bool is_interop;
	bool is_evicted;
	bool is_active;
	/* Not relevant for user mode queues in cp scheduling */
	unsigned int vmid;
	/* Relevant only for sdma queues*/
	uint32_t sdma_engine_id;
	uint32_t sdma_queue_id;
	uint32_t sdma_vm_addr;
	/* Relevant only for VI */
	uint64_t eop_ring_buffer_address;
	uint32_t eop_ring_buffer_size;
	uint64_t ctx_save_restore_area_address;
	uint32_t ctx_save_restore_area_size;
	uint32_t ctl_stack_size;
	uint64_t tba_addr;
	uint64_t tma_addr;
	/* Relevant for CU */
	uint32_t cu_mask_count; /* Must be a multiple of 32 */
	uint32_t *cu_mask;
};

/**
 * struct queue
 *
 * @list: Queue linked list.
 *
 * @mqd: The queue MQD.
 *
 * @mqd_mem_obj: The MQD local gpu memory object.
 *
 * @gart_mqd_addr: The MQD gart mc address.
 *
 * @properties: The queue properties.
 *
 * @mec: Used only in no cp scheduling mode and identifies to micro engine id
 *	 that the queue should be execute on.
 *
 * @pipe: Used only in no cp scheduling mode and identifies the queue's pipe
 *	  id.
 *
 * @queue: Used only in no cp scheduliong mode and identifies the queue's slot.
 *
 * @process: The kfd process that created this queue.
 *
 * @device: The kfd device that created this queue.
 *
 * This structure represents user mode compute queues.
 * It contains all the necessary data to handle such queues.
 *
 */

struct queue {
	struct list_head list;
	void *mqd;
	struct kfd_mem_obj *mqd_mem_obj;
	uint64_t gart_mqd_addr;
	struct queue_properties properties;

	uint32_t mec;
	uint32_t pipe;
	uint32_t queue;

	unsigned int sdma_id;
	unsigned int doorbell_id;

	struct kfd_process	*process;
	struct kfd_dev		*device;
};

/*
 * Please read the kfd_mqd_manager.h description.
 */
enum KFD_MQD_TYPE {
	KFD_MQD_TYPE_COMPUTE = 0,	/* for no cp scheduling */
	KFD_MQD_TYPE_HIQ,		/* for hiq */
	KFD_MQD_TYPE_CP,		/* for cp queues and diq */
	KFD_MQD_TYPE_SDMA,		/* for sdma queues */
	KFD_MQD_TYPE_MAX
};

struct scheduling_resources {
	unsigned int vmid_mask;
	enum kfd_queue_type type;
	uint64_t queue_mask;
	uint64_t gws_mask;
	uint32_t oac_mask;
	uint32_t gds_heap_base;
	uint32_t gds_heap_size;
};

struct process_queue_manager {
	/* data */
	struct kfd_process	*process;
	struct list_head	queues;
	unsigned long		*queue_slot_bitmap;
};

struct qcm_process_device {
	/* The Device Queue Manager that owns this data */
	struct device_queue_manager *dqm;
	struct process_queue_manager *pqm;
	/* Queues list */
	struct list_head queues_list;
	struct list_head priv_queue_list;

	unsigned int queue_count;
	unsigned int vmid;
	bool is_debug;
	unsigned int evicted; /* eviction counter, 0=active */

	/* This flag tells if we should reset all wavefronts on
	 * process termination
	 */
	bool reset_wavefronts;

	/*
	 * All the memory management data should be here too
	 */
	uint64_t gds_context_area;
	uint64_t page_table_base;
	uint32_t sh_mem_config;
	uint32_t sh_mem_bases;
	uint32_t sh_mem_ape1_base;
	uint32_t sh_mem_ape1_limit;
	uint32_t gds_size;
	uint32_t num_gws;
	uint32_t num_oac;
	uint32_t sh_hidden_private_base;

	/* CWSR memory */
	void *cwsr_kaddr;
	uint64_t cwsr_base;
	uint64_t tba_addr;
	uint64_t tma_addr;

	/* IB memory */
	uint64_t ib_base;
	void *ib_kaddr;

	/* doorbell resources per process per device */
	unsigned long *doorbell_bitmap;
};

/* KFD Memory Eviction */

/* Approx. wait time before attempting to restore evicted BOs */
#define PROCESS_RESTORE_TIME_MS 100
/* Approx. back off time if restore fails due to lack of memory */
#define PROCESS_BACK_OFF_TIME_MS 100
/* Approx. time before evicting the process again */
#define PROCESS_ACTIVE_TIME_MS 10

int kgd2kfd_quiesce_mm(struct mm_struct *mm);
int kgd2kfd_resume_mm(struct mm_struct *mm);
int kgd2kfd_schedule_evict_and_restore_process(struct mm_struct *mm,
					       struct dma_fence *fence);

/* 8 byte handle containing GPU ID in the most significant 4 bytes and
 * idr_handle in the least significant 4 bytes
 */
#define MAKE_HANDLE(gpu_id, idr_handle) \
	(((uint64_t)(gpu_id) << 32) + idr_handle)
#define GET_GPU_ID(handle) (handle >> 32)
#define GET_IDR_HANDLE(handle) (handle & 0xFFFFFFFF)

enum kfd_pdd_bound {
	PDD_UNBOUND = 0,
	PDD_BOUND,
	PDD_BOUND_SUSPENDED,
};

/* Data that is per-process-per device. */
struct kfd_process_device {
	/*
	 * List of all per-device data for a process.
	 * Starts from kfd_process.per_device_data.
	 */
	struct list_head per_device_list;

	/* The device that owns this data. */
	struct kfd_dev *dev;

	/* The process that owns this kfd_process_device. */
	struct kfd_process *process;

	/* per-process-per device QCM data structure */
	struct qcm_process_device qpd;

	/*Apertures*/
	uint64_t lds_base;
	uint64_t lds_limit;
	uint64_t gpuvm_base;
	uint64_t gpuvm_limit;
	uint64_t scratch_base;
	uint64_t scratch_limit;

	/* VM context for GPUVM allocations */
	struct file *drm_file;
	void *vm;

	/* GPUVM allocations storage */
	struct idr alloc_idr;

	/* Flag used to tell the pdd has dequeued from the dqm.
	 * This is used to prevent dev->dqm->ops.process_termination() from
	 * being called twice when it is already called in IOMMU callback
	 * function.
	 */
	bool already_dequeued;

	/* Is this process/pasid bound to this device? (amd_iommu_bind_pasid) */
	enum kfd_pdd_bound bound;
};

#define qpd_to_pdd(x) container_of(x, struct kfd_process_device, qpd)

/* Process data */
struct kfd_process {
	/*
	 * kfd_process are stored in an mm_struct*->kfd_process*
	 * hash table (kfd_processes in kfd_process.c)
	 */
	struct hlist_node kfd_processes;

	/*
	 * Opaque pointer to mm_struct. We don't hold a reference to
	 * it so it should never be dereferenced from here. This is
	 * only used for looking up processes by their mm.
	 */
	void *mm;

	struct kref ref;
	struct work_struct release_work;

	struct mutex mutex;

	/*
	 * In any process, the thread that started main() is the lead
	 * thread and outlives the rest.
	 * It is here because amd_iommu_bind_pasid wants a task_struct.
	 * It can also be used for safely getting a reference to the
	 * mm_struct of the process.
	 */
	struct task_struct *lead_thread;

	/* We want to receive a notification when the mm_struct is destroyed */
	struct mmu_notifier mmu_notifier;

	/* Use for delayed freeing of kfd_process structure */
	struct rcu_head	rcu;

	unsigned int pasid;
	unsigned int doorbell_index;

	/*
	 * List of kfd_process_device structures,
	 * one for each device the process is using.
	 */
	struct list_head per_device_data;

	struct process_queue_manager pqm;

	/*Is the user space process 32 bit?*/
	bool is_32bit_user_mode;

	/* Event-related data */
	struct mutex event_mutex;
	/* Event ID allocator and lookup */
	struct idr event_idr;
	/* Event page */
	struct kfd_signal_page *signal_page;
	size_t signal_mapped_size;
	size_t signal_event_count;
	bool signal_event_limit_reached;

	/* Information used for memory eviction */
	void *kgd_process_info;
	/* Eviction fence that is attached to all the BOs of this process. The
	 * fence will be triggered during eviction and new one will be created
	 * during restore
	 */
	struct dma_fence *ef;

	/* Work items for evicting and restoring BOs */
	struct delayed_work eviction_work;
	struct delayed_work restore_work;
	/* seqno of the last scheduled eviction */
	unsigned int last_eviction_seqno;
	/* Approx. the last timestamp (in jiffies) when the process was
	 * restored after an eviction
	 */
	unsigned long last_restore_timestamp;
};

#define KFD_PROCESS_TABLE_SIZE 5 /* bits: 32 entries */
extern DECLARE_HASHTABLE(kfd_processes_table, KFD_PROCESS_TABLE_SIZE);
extern struct srcu_struct kfd_processes_srcu;

/**
 * Ioctl function type.
 *
 * \param filep pointer to file structure.
 * \param p amdkfd process pointer.
 * \param data pointer to arg that was copied from user.
 */
typedef int amdkfd_ioctl_t(struct file *filep, struct kfd_process *p,
				void *data);

struct amdkfd_ioctl_desc {
	unsigned int cmd;
	int flags;
	amdkfd_ioctl_t *func;
	unsigned int cmd_drv;
	const char *name;
};
bool kfd_dev_is_large_bar(struct kfd_dev *dev);

int kfd_process_create_wq(void);
void kfd_process_destroy_wq(void);
struct kfd_process *kfd_create_process(struct file *filep);
struct kfd_process *kfd_get_process(const struct task_struct *);
struct kfd_process *kfd_lookup_process_by_pasid(unsigned int pasid);
struct kfd_process *kfd_lookup_process_by_mm(const struct mm_struct *mm);
void kfd_unref_process(struct kfd_process *p);
int kfd_process_evict_queues(struct kfd_process *p);
int kfd_process_restore_queues(struct kfd_process *p);
void kfd_suspend_all_processes(void);
int kfd_resume_all_processes(void);

int kfd_process_device_init_vm(struct kfd_process_device *pdd,
			       struct file *drm_file);
struct kfd_process_device *kfd_bind_process_to_device(struct kfd_dev *dev,
						struct kfd_process *p);
struct kfd_process_device *kfd_get_process_device_data(struct kfd_dev *dev,
							struct kfd_process *p);
struct kfd_process_device *kfd_create_process_device_data(struct kfd_dev *dev,
							struct kfd_process *p);

int kfd_reserved_mem_mmap(struct kfd_dev *dev, struct kfd_process *process,
			  struct vm_area_struct *vma);

/* KFD process API for creating and translating handles */
int kfd_process_device_create_obj_handle(struct kfd_process_device *pdd,
					void *mem);
void *kfd_process_device_translate_handle(struct kfd_process_device *p,
					int handle);
void kfd_process_device_remove_obj_handle(struct kfd_process_device *pdd,
					int handle);

/* Process device data iterator */
struct kfd_process_device *kfd_get_first_process_device_data(
							struct kfd_process *p);
struct kfd_process_device *kfd_get_next_process_device_data(
						struct kfd_process *p,
						struct kfd_process_device *pdd);
bool kfd_has_process_device_data(struct kfd_process *p);

/* PASIDs */
int kfd_pasid_init(void);
void kfd_pasid_exit(void);
bool kfd_set_pasid_limit(unsigned int new_limit);
unsigned int kfd_get_pasid_limit(void);
unsigned int kfd_pasid_alloc(void);
void kfd_pasid_free(unsigned int pasid);

/* Doorbells */
size_t kfd_doorbell_process_slice(struct kfd_dev *kfd);
int kfd_doorbell_init(struct kfd_dev *kfd);
void kfd_doorbell_fini(struct kfd_dev *kfd);
int kfd_doorbell_mmap(struct kfd_dev *dev, struct kfd_process *process,
		      struct vm_area_struct *vma);
void __iomem *kfd_get_kernel_doorbell(struct kfd_dev *kfd,
					unsigned int *doorbell_off);
void kfd_release_kernel_doorbell(struct kfd_dev *kfd, u32 __iomem *db_addr);
u32 read_kernel_doorbell(u32 __iomem *db);
void write_kernel_doorbell(void __iomem *db, u32 value);
void write_kernel_doorbell64(void __iomem *db, u64 value);
unsigned int kfd_doorbell_id_to_offset(struct kfd_dev *kfd,
					struct kfd_process *process,
					unsigned int doorbell_id);
phys_addr_t kfd_get_process_doorbells(struct kfd_dev *dev,
					struct kfd_process *process);
int kfd_alloc_process_doorbells(struct kfd_process *process);
void kfd_free_process_doorbells(struct kfd_process *process);

/* GTT Sub-Allocator */

int kfd_gtt_sa_allocate(struct kfd_dev *kfd, unsigned int size,
			struct kfd_mem_obj **mem_obj);

int kfd_gtt_sa_free(struct kfd_dev *kfd, struct kfd_mem_obj *mem_obj);

extern struct device *kfd_device;

/* Topology */
int kfd_topology_init(void);
void kfd_topology_shutdown(void);
int kfd_topology_add_device(struct kfd_dev *gpu);
int kfd_topology_remove_device(struct kfd_dev *gpu);
struct kfd_topology_device *kfd_topology_device_by_proximity_domain(
						uint32_t proximity_domain);
struct kfd_topology_device *kfd_topology_device_by_id(uint32_t gpu_id);
struct kfd_dev *kfd_device_by_id(uint32_t gpu_id);
struct kfd_dev *kfd_device_by_pci_dev(const struct pci_dev *pdev);
int kfd_topology_enum_kfd_devices(uint8_t idx, struct kfd_dev **kdev);
int kfd_numa_node_to_apic_id(int numa_node_id);

/* Interrupts */
int kfd_interrupt_init(struct kfd_dev *dev);
void kfd_interrupt_exit(struct kfd_dev *dev);
void kgd2kfd_interrupt(struct kfd_dev *kfd, const void *ih_ring_entry);
bool enqueue_ih_ring_entry(struct kfd_dev *kfd,	const void *ih_ring_entry);
bool interrupt_is_wanted(struct kfd_dev *dev,
				const uint32_t *ih_ring_entry,
				uint32_t *patched_ihre, bool *flag);

/* Power Management */
void kgd2kfd_suspend(struct kfd_dev *kfd);
int kgd2kfd_resume(struct kfd_dev *kfd);

/* GPU reset */
int kgd2kfd_pre_reset(struct kfd_dev *kfd);
int kgd2kfd_post_reset(struct kfd_dev *kfd);

/* amdkfd Apertures */
int kfd_init_apertures(struct kfd_process *process);

/* Queue Context Management */
int init_queue(struct queue **q, const struct queue_properties *properties);
void uninit_queue(struct queue *q);
void print_queue_properties(struct queue_properties *q);
void print_queue(struct queue *q);

struct mqd_manager *mqd_manager_init(enum KFD_MQD_TYPE type,
					struct kfd_dev *dev);
struct mqd_manager *mqd_manager_init_cik(enum KFD_MQD_TYPE type,
		struct kfd_dev *dev);
struct mqd_manager *mqd_manager_init_cik_hawaii(enum KFD_MQD_TYPE type,
		struct kfd_dev *dev);
struct mqd_manager *mqd_manager_init_vi(enum KFD_MQD_TYPE type,
		struct kfd_dev *dev);
struct mqd_manager *mqd_manager_init_vi_tonga(enum KFD_MQD_TYPE type,
		struct kfd_dev *dev);
struct mqd_manager *mqd_manager_init_v9(enum KFD_MQD_TYPE type,
		struct kfd_dev *dev);
struct device_queue_manager *device_queue_manager_init(struct kfd_dev *dev);
void device_queue_manager_uninit(struct device_queue_manager *dqm);
struct kernel_queue *kernel_queue_init(struct kfd_dev *dev,
					enum kfd_queue_type type);
void kernel_queue_uninit(struct kernel_queue *kq);
int kfd_process_vm_fault(struct device_queue_manager *dqm, unsigned int pasid);

/* Process Queue Manager */
struct process_queue_node {
	struct queue *q;
	struct kernel_queue *kq;
	struct list_head process_queue_list;
};

void kfd_process_dequeue_from_device(struct kfd_process_device *pdd);
void kfd_process_dequeue_from_all_devices(struct kfd_process *p);
int pqm_init(struct process_queue_manager *pqm, struct kfd_process *p);
void pqm_uninit(struct process_queue_manager *pqm);
int pqm_create_queue(struct process_queue_manager *pqm,
			    struct kfd_dev *dev,
			    struct file *f,
			    struct queue_properties *properties,
			    unsigned int *qid);
int pqm_destroy_queue(struct process_queue_manager *pqm, unsigned int qid);
int pqm_update_queue(struct process_queue_manager *pqm, unsigned int qid,
			struct queue_properties *p);
int pqm_set_cu_mask(struct process_queue_manager *pqm, unsigned int qid,
			struct queue_properties *p);
struct kernel_queue *pqm_get_kernel_queue(struct process_queue_manager *pqm,
						unsigned int qid);
int pqm_get_wave_state(struct process_queue_manager *pqm,
		       unsigned int qid,
		       void __user *ctl_stack,
		       u32 *ctl_stack_used_size,
		       u32 *save_area_used_size);

int amdkfd_fence_wait_timeout(unsigned int *fence_addr,
				unsigned int fence_value,
				unsigned int timeout_ms);

/* Packet Manager */

#define KFD_FENCE_COMPLETED (100)
#define KFD_FENCE_INIT   (10)

struct packet_manager {
	struct device_queue_manager *dqm;
	struct kernel_queue *priv_queue;
	struct mutex lock;
	bool allocated;
	struct kfd_mem_obj *ib_buffer_obj;
	unsigned int ib_size_bytes;

	const struct packet_manager_funcs *pmf;
};

struct packet_manager_funcs {
	/* Support ASIC-specific packet formats for PM4 packets */
	int (*map_process)(struct packet_manager *pm, uint32_t *buffer,
			struct qcm_process_device *qpd);
	int (*runlist)(struct packet_manager *pm, uint32_t *buffer,
			uint64_t ib, size_t ib_size_in_dwords, bool chain);
	int (*set_resources)(struct packet_manager *pm, uint32_t *buffer,
			struct scheduling_resources *res);
	int (*map_queues)(struct packet_manager *pm, uint32_t *buffer,
			struct queue *q, bool is_static);
	int (*unmap_queues)(struct packet_manager *pm, uint32_t *buffer,
			enum kfd_queue_type type,
			enum kfd_unmap_queues_filter mode,
			uint32_t filter_param, bool reset,
			unsigned int sdma_engine);
	int (*query_status)(struct packet_manager *pm, uint32_t *buffer,
			uint64_t fence_address,	uint32_t fence_value);
	int (*release_mem)(uint64_t gpu_addr, uint32_t *buffer);

	/* Packet sizes */
	int map_process_size;
	int runlist_size;
	int set_resources_size;
	int map_queues_size;
	int unmap_queues_size;
	int query_status_size;
	int release_mem_size;
};

extern const struct packet_manager_funcs kfd_vi_pm_funcs;
extern const struct packet_manager_funcs kfd_v9_pm_funcs;

int pm_init(struct packet_manager *pm, struct device_queue_manager *dqm);
void pm_uninit(struct packet_manager *pm);
int pm_send_set_resources(struct packet_manager *pm,
				struct scheduling_resources *res);
int pm_send_runlist(struct packet_manager *pm, struct list_head *dqm_queues);
int pm_send_query_status(struct packet_manager *pm, uint64_t fence_address,
				uint32_t fence_value);

int pm_send_unmap_queue(struct packet_manager *pm, enum kfd_queue_type type,
			enum kfd_unmap_queues_filter mode,
			uint32_t filter_param, bool reset,
			unsigned int sdma_engine);

void pm_release_ib(struct packet_manager *pm);

/* Following PM funcs can be shared among VI and AI */
unsigned int pm_build_pm4_header(unsigned int opcode, size_t packet_size);
int pm_set_resources_vi(struct packet_manager *pm, uint32_t *buffer,
				struct scheduling_resources *res);

uint64_t kfd_get_number_elems(struct kfd_dev *kfd);

/* Events */
extern const struct kfd_event_interrupt_class event_interrupt_class_cik;
extern const struct kfd_event_interrupt_class event_interrupt_class_v9;

extern const struct kfd_device_global_init_class device_global_init_class_cik;

void kfd_event_init_process(struct kfd_process *p);
void kfd_event_free_process(struct kfd_process *p);
int kfd_event_mmap(struct kfd_process *process, struct vm_area_struct *vma);
int kfd_wait_on_events(struct kfd_process *p,
		       uint32_t num_events, void __user *data,
		       bool all, uint32_t user_timeout_ms,
		       uint32_t *wait_result);
void kfd_signal_event_interrupt(unsigned int pasid, uint32_t partial_id,
				uint32_t valid_id_bits);
void kfd_signal_iommu_event(struct kfd_dev *dev,
		unsigned int pasid, unsigned long address,
		bool is_write_requested, bool is_execute_requested);
void kfd_signal_hw_exception_event(unsigned int pasid);
int kfd_set_event(struct kfd_process *p, uint32_t event_id);
int kfd_reset_event(struct kfd_process *p, uint32_t event_id);
int kfd_event_page_set(struct kfd_process *p, void *kernel_address,
		       uint64_t size);
int kfd_event_create(struct file *devkfd, struct kfd_process *p,
		     uint32_t event_type, bool auto_reset, uint32_t node_id,
		     uint32_t *event_id, uint32_t *event_trigger_data,
		     uint64_t *event_page_offset, uint32_t *event_slot_index);
int kfd_event_destroy(struct kfd_process *p, uint32_t event_id);

void kfd_signal_vm_fault_event(struct kfd_dev *dev, unsigned int pasid,
				struct kfd_vm_fault_info *info);

void kfd_signal_reset_event(struct kfd_dev *dev);

void kfd_flush_tlb(struct kfd_process_device *pdd);

int dbgdev_wave_reset_wavefronts(struct kfd_dev *dev, struct kfd_process *p);

bool kfd_is_locked(void);

/* Debugfs */
#if defined(CONFIG_DEBUG_FS)

void kfd_debugfs_init(void);
void kfd_debugfs_fini(void);
int kfd_debugfs_mqds_by_process(struct seq_file *m, void *data);
int pqm_debugfs_mqds(struct seq_file *m, void *data);
int kfd_debugfs_hqds_by_device(struct seq_file *m, void *data);
int dqm_debugfs_hqds(struct seq_file *m, void *data);
int kfd_debugfs_rls_by_device(struct seq_file *m, void *data);
int pm_debugfs_runlist(struct seq_file *m, void *data);

int kfd_debugfs_hang_hws(struct kfd_dev *dev);
int pm_debugfs_hang_hws(struct packet_manager *pm);
int dqm_debugfs_execute_queues(struct device_queue_manager *dqm);

#else

static inline void kfd_debugfs_init(void) {}
static inline void kfd_debugfs_fini(void) {}

#endif

#endif<|MERGE_RESOLUTION|>--- conflicted
+++ resolved
@@ -262,11 +262,8 @@
 
 	/* xGMI */
 	uint64_t hive_id;
-<<<<<<< HEAD
-=======
 
 	bool pci_atomic_requested;
->>>>>>> 9f51ae62
 };
 
 /* KGD2KFD callbacks */
