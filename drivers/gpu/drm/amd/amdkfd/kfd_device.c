/*
 * Copyright 2014 Advanced Micro Devices, Inc.
 *
 * Permission is hereby granted, free of charge, to any person obtaining a
 * copy of this software and associated documentation files (the "Software"),
 * to deal in the Software without restriction, including without limitation
 * the rights to use, copy, modify, merge, publish, distribute, sublicense,
 * and/or sell copies of the Software, and to permit persons to whom the
 * Software is furnished to do so, subject to the following conditions:
 *
 * The above copyright notice and this permission notice shall be included in
 * all copies or substantial portions of the Software.
 *
 * THE SOFTWARE IS PROVIDED "AS IS", WITHOUT WARRANTY OF ANY KIND, EXPRESS OR
 * IMPLIED, INCLUDING BUT NOT LIMITED TO THE WARRANTIES OF MERCHANTABILITY,
 * FITNESS FOR A PARTICULAR PURPOSE AND NONINFRINGEMENT.  IN NO EVENT SHALL
 * THE COPYRIGHT HOLDER(S) OR AUTHOR(S) BE LIABLE FOR ANY CLAIM, DAMAGES OR
 * OTHER LIABILITY, WHETHER IN AN ACTION OF CONTRACT, TORT OR OTHERWISE,
 * ARISING FROM, OUT OF OR IN CONNECTION WITH THE SOFTWARE OR THE USE OR
 * OTHER DEALINGS IN THE SOFTWARE.
 */

#include <linux/bsearch.h>
#include <linux/pci.h>
#include <linux/slab.h>
#include "kfd_priv.h"
#include "kfd_device_queue_manager.h"
#include "kfd_pm4_headers_vi.h"
#include "kfd_pm4_headers_aldebaran.h"
#include "cwsr_trap_handler.h"
#include "kfd_iommu.h"
#include "amdgpu_amdkfd.h"
#include "kfd_smi_events.h"
#include "kfd_migrate.h"

#define MQD_SIZE_ALIGNED 768

/*
 * kfd_locked is used to lock the kfd driver during suspend or reset
 * once locked, kfd driver will stop any further GPU execution.
 * create process (open) will return -EAGAIN.
 */
static atomic_t kfd_locked = ATOMIC_INIT(0);

#ifdef CONFIG_DRM_AMDGPU_CIK
extern const struct kfd2kgd_calls gfx_v7_kfd2kgd;
#endif
extern const struct kfd2kgd_calls gfx_v8_kfd2kgd;
extern const struct kfd2kgd_calls gfx_v9_kfd2kgd;
extern const struct kfd2kgd_calls arcturus_kfd2kgd;
extern const struct kfd2kgd_calls aldebaran_kfd2kgd;
extern const struct kfd2kgd_calls gfx_v10_kfd2kgd;
extern const struct kfd2kgd_calls gfx_v10_3_kfd2kgd;

static const struct kfd2kgd_calls *kfd2kgd_funcs[] = {
#ifdef KFD_SUPPORT_IOMMU_V2
#ifdef CONFIG_DRM_AMDGPU_CIK
	[CHIP_KAVERI] = &gfx_v7_kfd2kgd,
#endif
	[CHIP_CARRIZO] = &gfx_v8_kfd2kgd,
	[CHIP_RAVEN] = &gfx_v9_kfd2kgd,
#endif
#ifdef CONFIG_DRM_AMDGPU_CIK
	[CHIP_HAWAII] = &gfx_v7_kfd2kgd,
#endif
	[CHIP_TONGA] = &gfx_v8_kfd2kgd,
	[CHIP_FIJI] = &gfx_v8_kfd2kgd,
	[CHIP_POLARIS10] = &gfx_v8_kfd2kgd,
	[CHIP_POLARIS11] = &gfx_v8_kfd2kgd,
	[CHIP_POLARIS12] = &gfx_v8_kfd2kgd,
	[CHIP_VEGAM] = &gfx_v8_kfd2kgd,
	[CHIP_VEGA10] = &gfx_v9_kfd2kgd,
	[CHIP_VEGA12] = &gfx_v9_kfd2kgd,
	[CHIP_VEGA20] = &gfx_v9_kfd2kgd,
	[CHIP_RENOIR] = &gfx_v9_kfd2kgd,
	[CHIP_ARCTURUS] = &arcturus_kfd2kgd,
	[CHIP_ALDEBARAN] = &aldebaran_kfd2kgd,
	[CHIP_NAVI10] = &gfx_v10_kfd2kgd,
	[CHIP_NAVI12] = &gfx_v10_kfd2kgd,
	[CHIP_NAVI14] = &gfx_v10_kfd2kgd,
	[CHIP_SIENNA_CICHLID] = &gfx_v10_3_kfd2kgd,
	[CHIP_NAVY_FLOUNDER] = &gfx_v10_3_kfd2kgd,
	[CHIP_VANGOGH] = &gfx_v10_3_kfd2kgd,
	[CHIP_DIMGREY_CAVEFISH] = &gfx_v10_3_kfd2kgd,
	[CHIP_BEIGE_GOBY] = &gfx_v10_3_kfd2kgd,
<<<<<<< HEAD
=======
	[CHIP_YELLOW_CARP] = &gfx_v10_3_kfd2kgd,
>>>>>>> 50be9417
};

#ifdef KFD_SUPPORT_IOMMU_V2
static const struct kfd_device_info kaveri_device_info = {
	.asic_family = CHIP_KAVERI,
	.asic_name = "kaveri",
	.max_pasid_bits = 16,
	/* max num of queues for KV.TODO should be a dynamic value */
	.max_no_of_hqd	= 24,
	.doorbell_size  = 4,
	.ih_ring_entry_size = 4 * sizeof(uint32_t),
	.event_interrupt_class = &event_interrupt_class_cik,
	.num_of_watch_points = 4,
	.mqd_size_aligned = MQD_SIZE_ALIGNED,
	.supports_cwsr = false,
	.needs_iommu_device = true,
	.needs_pci_atomics = false,
	.num_sdma_engines = 2,
	.num_xgmi_sdma_engines = 0,
	.num_sdma_queues_per_engine = 2,
};

static const struct kfd_device_info carrizo_device_info = {
	.asic_family = CHIP_CARRIZO,
	.asic_name = "carrizo",
	.max_pasid_bits = 16,
	/* max num of queues for CZ.TODO should be a dynamic value */
	.max_no_of_hqd	= 24,
	.doorbell_size  = 4,
	.ih_ring_entry_size = 4 * sizeof(uint32_t),
	.event_interrupt_class = &event_interrupt_class_cik,
	.num_of_watch_points = 4,
	.mqd_size_aligned = MQD_SIZE_ALIGNED,
	.supports_cwsr = true,
	.needs_iommu_device = true,
	.needs_pci_atomics = false,
	.num_sdma_engines = 2,
	.num_xgmi_sdma_engines = 0,
	.num_sdma_queues_per_engine = 2,
};
#endif

static const struct kfd_device_info raven_device_info = {
	.asic_family = CHIP_RAVEN,
	.asic_name = "raven",
	.max_pasid_bits = 16,
	.max_no_of_hqd  = 24,
	.doorbell_size  = 8,
	.ih_ring_entry_size = 8 * sizeof(uint32_t),
	.event_interrupt_class = &event_interrupt_class_v9,
	.num_of_watch_points = 4,
	.mqd_size_aligned = MQD_SIZE_ALIGNED,
	.supports_cwsr = true,
	.needs_iommu_device = true,
	.needs_pci_atomics = true,
	.num_sdma_engines = 1,
	.num_xgmi_sdma_engines = 0,
	.num_sdma_queues_per_engine = 2,
};

static const struct kfd_device_info hawaii_device_info = {
	.asic_family = CHIP_HAWAII,
	.asic_name = "hawaii",
	.max_pasid_bits = 16,
	/* max num of queues for KV.TODO should be a dynamic value */
	.max_no_of_hqd	= 24,
	.doorbell_size  = 4,
	.ih_ring_entry_size = 4 * sizeof(uint32_t),
	.event_interrupt_class = &event_interrupt_class_cik,
	.num_of_watch_points = 4,
	.mqd_size_aligned = MQD_SIZE_ALIGNED,
	.supports_cwsr = false,
	.needs_iommu_device = false,
	.needs_pci_atomics = false,
	.num_sdma_engines = 2,
	.num_xgmi_sdma_engines = 0,
	.num_sdma_queues_per_engine = 2,
};

static const struct kfd_device_info tonga_device_info = {
	.asic_family = CHIP_TONGA,
	.asic_name = "tonga",
	.max_pasid_bits = 16,
	.max_no_of_hqd  = 24,
	.doorbell_size  = 4,
	.ih_ring_entry_size = 4 * sizeof(uint32_t),
	.event_interrupt_class = &event_interrupt_class_cik,
	.num_of_watch_points = 4,
	.mqd_size_aligned = MQD_SIZE_ALIGNED,
	.supports_cwsr = false,
	.needs_iommu_device = false,
	.needs_pci_atomics = true,
	.num_sdma_engines = 2,
	.num_xgmi_sdma_engines = 0,
	.num_sdma_queues_per_engine = 2,
};

static const struct kfd_device_info fiji_device_info = {
	.asic_family = CHIP_FIJI,
	.asic_name = "fiji",
	.max_pasid_bits = 16,
	.max_no_of_hqd  = 24,
	.doorbell_size  = 4,
	.ih_ring_entry_size = 4 * sizeof(uint32_t),
	.event_interrupt_class = &event_interrupt_class_cik,
	.num_of_watch_points = 4,
	.mqd_size_aligned = MQD_SIZE_ALIGNED,
	.supports_cwsr = true,
	.needs_iommu_device = false,
	.needs_pci_atomics = true,
	.num_sdma_engines = 2,
	.num_xgmi_sdma_engines = 0,
	.num_sdma_queues_per_engine = 2,
};

static const struct kfd_device_info fiji_vf_device_info = {
	.asic_family = CHIP_FIJI,
	.asic_name = "fiji",
	.max_pasid_bits = 16,
	.max_no_of_hqd  = 24,
	.doorbell_size  = 4,
	.ih_ring_entry_size = 4 * sizeof(uint32_t),
	.event_interrupt_class = &event_interrupt_class_cik,
	.num_of_watch_points = 4,
	.mqd_size_aligned = MQD_SIZE_ALIGNED,
	.supports_cwsr = true,
	.needs_iommu_device = false,
	.needs_pci_atomics = false,
	.num_sdma_engines = 2,
	.num_xgmi_sdma_engines = 0,
	.num_sdma_queues_per_engine = 2,
};


static const struct kfd_device_info polaris10_device_info = {
	.asic_family = CHIP_POLARIS10,
	.asic_name = "polaris10",
	.max_pasid_bits = 16,
	.max_no_of_hqd  = 24,
	.doorbell_size  = 4,
	.ih_ring_entry_size = 4 * sizeof(uint32_t),
	.event_interrupt_class = &event_interrupt_class_cik,
	.num_of_watch_points = 4,
	.mqd_size_aligned = MQD_SIZE_ALIGNED,
	.supports_cwsr = true,
	.needs_iommu_device = false,
	.needs_pci_atomics = true,
	.num_sdma_engines = 2,
	.num_xgmi_sdma_engines = 0,
	.num_sdma_queues_per_engine = 2,
};

static const struct kfd_device_info polaris10_vf_device_info = {
	.asic_family = CHIP_POLARIS10,
	.asic_name = "polaris10",
	.max_pasid_bits = 16,
	.max_no_of_hqd  = 24,
	.doorbell_size  = 4,
	.ih_ring_entry_size = 4 * sizeof(uint32_t),
	.event_interrupt_class = &event_interrupt_class_cik,
	.num_of_watch_points = 4,
	.mqd_size_aligned = MQD_SIZE_ALIGNED,
	.supports_cwsr = true,
	.needs_iommu_device = false,
	.needs_pci_atomics = false,
	.num_sdma_engines = 2,
	.num_xgmi_sdma_engines = 0,
	.num_sdma_queues_per_engine = 2,
};

static const struct kfd_device_info polaris11_device_info = {
	.asic_family = CHIP_POLARIS11,
	.asic_name = "polaris11",
	.max_pasid_bits = 16,
	.max_no_of_hqd  = 24,
	.doorbell_size  = 4,
	.ih_ring_entry_size = 4 * sizeof(uint32_t),
	.event_interrupt_class = &event_interrupt_class_cik,
	.num_of_watch_points = 4,
	.mqd_size_aligned = MQD_SIZE_ALIGNED,
	.supports_cwsr = true,
	.needs_iommu_device = false,
	.needs_pci_atomics = true,
	.num_sdma_engines = 2,
	.num_xgmi_sdma_engines = 0,
	.num_sdma_queues_per_engine = 2,
};

static const struct kfd_device_info polaris12_device_info = {
	.asic_family = CHIP_POLARIS12,
	.asic_name = "polaris12",
	.max_pasid_bits = 16,
	.max_no_of_hqd  = 24,
	.doorbell_size  = 4,
	.ih_ring_entry_size = 4 * sizeof(uint32_t),
	.event_interrupt_class = &event_interrupt_class_cik,
	.num_of_watch_points = 4,
	.mqd_size_aligned = MQD_SIZE_ALIGNED,
	.supports_cwsr = true,
	.needs_iommu_device = false,
	.needs_pci_atomics = true,
	.num_sdma_engines = 2,
	.num_xgmi_sdma_engines = 0,
	.num_sdma_queues_per_engine = 2,
};

static const struct kfd_device_info vegam_device_info = {
	.asic_family = CHIP_VEGAM,
	.asic_name = "vegam",
	.max_pasid_bits = 16,
	.max_no_of_hqd  = 24,
	.doorbell_size  = 4,
	.ih_ring_entry_size = 4 * sizeof(uint32_t),
	.event_interrupt_class = &event_interrupt_class_cik,
	.num_of_watch_points = 4,
	.mqd_size_aligned = MQD_SIZE_ALIGNED,
	.supports_cwsr = true,
	.needs_iommu_device = false,
	.needs_pci_atomics = true,
	.num_sdma_engines = 2,
	.num_xgmi_sdma_engines = 0,
	.num_sdma_queues_per_engine = 2,
};

static const struct kfd_device_info vega10_device_info = {
	.asic_family = CHIP_VEGA10,
	.asic_name = "vega10",
	.max_pasid_bits = 16,
	.max_no_of_hqd  = 24,
	.doorbell_size  = 8,
	.ih_ring_entry_size = 8 * sizeof(uint32_t),
	.event_interrupt_class = &event_interrupt_class_v9,
	.num_of_watch_points = 4,
	.mqd_size_aligned = MQD_SIZE_ALIGNED,
	.supports_cwsr = true,
	.needs_iommu_device = false,
	.needs_pci_atomics = false,
	.num_sdma_engines = 2,
	.num_xgmi_sdma_engines = 0,
	.num_sdma_queues_per_engine = 2,
};

static const struct kfd_device_info vega10_vf_device_info = {
	.asic_family = CHIP_VEGA10,
	.asic_name = "vega10",
	.max_pasid_bits = 16,
	.max_no_of_hqd  = 24,
	.doorbell_size  = 8,
	.ih_ring_entry_size = 8 * sizeof(uint32_t),
	.event_interrupt_class = &event_interrupt_class_v9,
	.num_of_watch_points = 4,
	.mqd_size_aligned = MQD_SIZE_ALIGNED,
	.supports_cwsr = true,
	.needs_iommu_device = false,
	.needs_pci_atomics = false,
	.num_sdma_engines = 2,
	.num_xgmi_sdma_engines = 0,
	.num_sdma_queues_per_engine = 2,
};

static const struct kfd_device_info vega12_device_info = {
	.asic_family = CHIP_VEGA12,
	.asic_name = "vega12",
	.max_pasid_bits = 16,
	.max_no_of_hqd  = 24,
	.doorbell_size  = 8,
	.ih_ring_entry_size = 8 * sizeof(uint32_t),
	.event_interrupt_class = &event_interrupt_class_v9,
	.num_of_watch_points = 4,
	.mqd_size_aligned = MQD_SIZE_ALIGNED,
	.supports_cwsr = true,
	.needs_iommu_device = false,
	.needs_pci_atomics = false,
	.num_sdma_engines = 2,
	.num_xgmi_sdma_engines = 0,
	.num_sdma_queues_per_engine = 2,
};

static const struct kfd_device_info vega20_device_info = {
	.asic_family = CHIP_VEGA20,
	.asic_name = "vega20",
	.max_pasid_bits = 16,
	.max_no_of_hqd	= 24,
	.doorbell_size	= 8,
	.ih_ring_entry_size = 8 * sizeof(uint32_t),
	.event_interrupt_class = &event_interrupt_class_v9,
	.num_of_watch_points = 4,
	.mqd_size_aligned = MQD_SIZE_ALIGNED,
	.supports_cwsr = true,
	.needs_iommu_device = false,
	.needs_pci_atomics = false,
	.num_sdma_engines = 2,
	.num_xgmi_sdma_engines = 0,
	.num_sdma_queues_per_engine = 8,
};

static const struct kfd_device_info arcturus_device_info = {
	.asic_family = CHIP_ARCTURUS,
	.asic_name = "arcturus",
	.max_pasid_bits = 16,
	.max_no_of_hqd	= 24,
	.doorbell_size	= 8,
	.ih_ring_entry_size = 8 * sizeof(uint32_t),
	.event_interrupt_class = &event_interrupt_class_v9,
	.num_of_watch_points = 4,
	.mqd_size_aligned = MQD_SIZE_ALIGNED,
	.supports_cwsr = true,
	.needs_iommu_device = false,
	.needs_pci_atomics = false,
	.num_sdma_engines = 2,
	.num_xgmi_sdma_engines = 6,
	.num_sdma_queues_per_engine = 8,
};

static const struct kfd_device_info aldebaran_device_info = {
	.asic_family = CHIP_ALDEBARAN,
	.asic_name = "aldebaran",
	.max_pasid_bits = 16,
	.max_no_of_hqd	= 24,
	.doorbell_size	= 8,
	.ih_ring_entry_size = 8 * sizeof(uint32_t),
	.event_interrupt_class = &event_interrupt_class_v9,
	.num_of_watch_points = 4,
	.mqd_size_aligned = MQD_SIZE_ALIGNED,
	.supports_cwsr = true,
	.needs_iommu_device = false,
	.needs_pci_atomics = false,
	.num_sdma_engines = 2,
	.num_xgmi_sdma_engines = 3,
	.num_sdma_queues_per_engine = 8,
};

static const struct kfd_device_info renoir_device_info = {
	.asic_family = CHIP_RENOIR,
	.asic_name = "renoir",
	.max_pasid_bits = 16,
	.max_no_of_hqd  = 24,
	.doorbell_size  = 8,
	.ih_ring_entry_size = 8 * sizeof(uint32_t),
	.event_interrupt_class = &event_interrupt_class_v9,
	.num_of_watch_points = 4,
	.mqd_size_aligned = MQD_SIZE_ALIGNED,
	.supports_cwsr = true,
	.needs_iommu_device = false,
	.needs_pci_atomics = false,
	.num_sdma_engines = 1,
	.num_xgmi_sdma_engines = 0,
	.num_sdma_queues_per_engine = 2,
};

static const struct kfd_device_info navi10_device_info = {
	.asic_family = CHIP_NAVI10,
	.asic_name = "navi10",
	.max_pasid_bits = 16,
	.max_no_of_hqd  = 24,
	.doorbell_size  = 8,
	.ih_ring_entry_size = 8 * sizeof(uint32_t),
	.event_interrupt_class = &event_interrupt_class_v9,
	.num_of_watch_points = 4,
	.mqd_size_aligned = MQD_SIZE_ALIGNED,
	.needs_iommu_device = false,
	.supports_cwsr = true,
	.needs_pci_atomics = true,
	.num_sdma_engines = 2,
	.num_xgmi_sdma_engines = 0,
	.num_sdma_queues_per_engine = 8,
};

static const struct kfd_device_info navi12_device_info = {
	.asic_family = CHIP_NAVI12,
	.asic_name = "navi12",
	.max_pasid_bits = 16,
	.max_no_of_hqd  = 24,
	.doorbell_size  = 8,
	.ih_ring_entry_size = 8 * sizeof(uint32_t),
	.event_interrupt_class = &event_interrupt_class_v9,
	.num_of_watch_points = 4,
	.mqd_size_aligned = MQD_SIZE_ALIGNED,
	.needs_iommu_device = false,
	.supports_cwsr = true,
	.needs_pci_atomics = true,
	.num_sdma_engines = 2,
	.num_xgmi_sdma_engines = 0,
	.num_sdma_queues_per_engine = 8,
};

static const struct kfd_device_info navi14_device_info = {
	.asic_family = CHIP_NAVI14,
	.asic_name = "navi14",
	.max_pasid_bits = 16,
	.max_no_of_hqd  = 24,
	.doorbell_size  = 8,
	.ih_ring_entry_size = 8 * sizeof(uint32_t),
	.event_interrupt_class = &event_interrupt_class_v9,
	.num_of_watch_points = 4,
	.mqd_size_aligned = MQD_SIZE_ALIGNED,
	.needs_iommu_device = false,
	.supports_cwsr = true,
	.needs_pci_atomics = true,
	.num_sdma_engines = 2,
	.num_xgmi_sdma_engines = 0,
	.num_sdma_queues_per_engine = 8,
};

static const struct kfd_device_info sienna_cichlid_device_info = {
	.asic_family = CHIP_SIENNA_CICHLID,
	.asic_name = "sienna_cichlid",
	.max_pasid_bits = 16,
	.max_no_of_hqd  = 24,
	.doorbell_size  = 8,
	.ih_ring_entry_size = 8 * sizeof(uint32_t),
	.event_interrupt_class = &event_interrupt_class_v9,
	.num_of_watch_points = 4,
	.mqd_size_aligned = MQD_SIZE_ALIGNED,
	.needs_iommu_device = false,
	.supports_cwsr = true,
	.needs_pci_atomics = true,
	.num_sdma_engines = 4,
	.num_xgmi_sdma_engines = 0,
	.num_sdma_queues_per_engine = 8,
};

static const struct kfd_device_info navy_flounder_device_info = {
	.asic_family = CHIP_NAVY_FLOUNDER,
	.asic_name = "navy_flounder",
	.max_pasid_bits = 16,
	.max_no_of_hqd  = 24,
	.doorbell_size  = 8,
	.ih_ring_entry_size = 8 * sizeof(uint32_t),
	.event_interrupt_class = &event_interrupt_class_v9,
	.num_of_watch_points = 4,
	.mqd_size_aligned = MQD_SIZE_ALIGNED,
	.needs_iommu_device = false,
	.supports_cwsr = true,
	.needs_pci_atomics = true,
	.num_sdma_engines = 2,
	.num_xgmi_sdma_engines = 0,
	.num_sdma_queues_per_engine = 8,
};

static const struct kfd_device_info vangogh_device_info = {
	.asic_family = CHIP_VANGOGH,
	.asic_name = "vangogh",
	.max_pasid_bits = 16,
	.max_no_of_hqd  = 24,
	.doorbell_size  = 8,
	.ih_ring_entry_size = 8 * sizeof(uint32_t),
	.event_interrupt_class = &event_interrupt_class_v9,
	.num_of_watch_points = 4,
	.mqd_size_aligned = MQD_SIZE_ALIGNED,
	.needs_iommu_device = false,
	.supports_cwsr = true,
	.needs_pci_atomics = false,
	.num_sdma_engines = 1,
	.num_xgmi_sdma_engines = 0,
	.num_sdma_queues_per_engine = 2,
};

static const struct kfd_device_info dimgrey_cavefish_device_info = {
	.asic_family = CHIP_DIMGREY_CAVEFISH,
	.asic_name = "dimgrey_cavefish",
	.max_pasid_bits = 16,
	.max_no_of_hqd  = 24,
	.doorbell_size  = 8,
	.ih_ring_entry_size = 8 * sizeof(uint32_t),
	.event_interrupt_class = &event_interrupt_class_v9,
	.num_of_watch_points = 4,
	.mqd_size_aligned = MQD_SIZE_ALIGNED,
	.needs_iommu_device = false,
	.supports_cwsr = true,
	.needs_pci_atomics = true,
	.num_sdma_engines = 2,
	.num_xgmi_sdma_engines = 0,
	.num_sdma_queues_per_engine = 8,
};

static const struct kfd_device_info beige_goby_device_info = {
	.asic_family = CHIP_BEIGE_GOBY,
	.asic_name = "beige_goby",
	.max_pasid_bits = 16,
	.max_no_of_hqd  = 24,
	.doorbell_size  = 8,
	.ih_ring_entry_size = 8 * sizeof(uint32_t),
	.event_interrupt_class = &event_interrupt_class_v9,
	.num_of_watch_points = 4,
	.mqd_size_aligned = MQD_SIZE_ALIGNED,
	.needs_iommu_device = false,
	.supports_cwsr = true,
	.needs_pci_atomics = true,
	.num_sdma_engines = 1,
	.num_xgmi_sdma_engines = 0,
	.num_sdma_queues_per_engine = 8,
};

<<<<<<< HEAD
=======
static const struct kfd_device_info yellow_carp_device_info = {
	.asic_family = CHIP_YELLOW_CARP,
	.asic_name = "yellow_carp",
	.max_pasid_bits = 16,
	.max_no_of_hqd  = 24,
	.doorbell_size  = 8,
	.ih_ring_entry_size = 8 * sizeof(uint32_t),
	.event_interrupt_class = &event_interrupt_class_v9,
	.num_of_watch_points = 4,
	.mqd_size_aligned = MQD_SIZE_ALIGNED,
	.needs_iommu_device = false,
	.supports_cwsr = true,
	.needs_pci_atomics = false,
	.num_sdma_engines = 1,
	.num_xgmi_sdma_engines = 0,
	.num_sdma_queues_per_engine = 2,
};
>>>>>>> 50be9417

/* For each entry, [0] is regular and [1] is virtualisation device. */
static const struct kfd_device_info *kfd_supported_devices[][2] = {
#ifdef KFD_SUPPORT_IOMMU_V2
	[CHIP_KAVERI] = {&kaveri_device_info, NULL},
	[CHIP_CARRIZO] = {&carrizo_device_info, NULL},
#endif
	[CHIP_RAVEN] = {&raven_device_info, NULL},
	[CHIP_HAWAII] = {&hawaii_device_info, NULL},
	[CHIP_TONGA] = {&tonga_device_info, NULL},
	[CHIP_FIJI] = {&fiji_device_info, &fiji_vf_device_info},
	[CHIP_POLARIS10] = {&polaris10_device_info, &polaris10_vf_device_info},
	[CHIP_POLARIS11] = {&polaris11_device_info, NULL},
	[CHIP_POLARIS12] = {&polaris12_device_info, NULL},
	[CHIP_VEGAM] = {&vegam_device_info, NULL},
	[CHIP_VEGA10] = {&vega10_device_info, &vega10_vf_device_info},
	[CHIP_VEGA12] = {&vega12_device_info, NULL},
	[CHIP_VEGA20] = {&vega20_device_info, NULL},
	[CHIP_RENOIR] = {&renoir_device_info, NULL},
	[CHIP_ARCTURUS] = {&arcturus_device_info, &arcturus_device_info},
	[CHIP_ALDEBARAN] = {&aldebaran_device_info, &aldebaran_device_info},
	[CHIP_NAVI10] = {&navi10_device_info, NULL},
	[CHIP_NAVI12] = {&navi12_device_info, &navi12_device_info},
	[CHIP_NAVI14] = {&navi14_device_info, NULL},
	[CHIP_SIENNA_CICHLID] = {&sienna_cichlid_device_info, &sienna_cichlid_device_info},
	[CHIP_NAVY_FLOUNDER] = {&navy_flounder_device_info, &navy_flounder_device_info},
	[CHIP_VANGOGH] = {&vangogh_device_info, NULL},
	[CHIP_DIMGREY_CAVEFISH] = {&dimgrey_cavefish_device_info, &dimgrey_cavefish_device_info},
	[CHIP_BEIGE_GOBY] = {&beige_goby_device_info, &beige_goby_device_info},
<<<<<<< HEAD
=======
	[CHIP_YELLOW_CARP] = {&yellow_carp_device_info, NULL},
>>>>>>> 50be9417
};

static int kfd_gtt_sa_init(struct kfd_dev *kfd, unsigned int buf_size,
				unsigned int chunk_size);
static void kfd_gtt_sa_fini(struct kfd_dev *kfd);

static int kfd_resume(struct kfd_dev *kfd);

struct kfd_dev *kgd2kfd_probe(struct kgd_dev *kgd,
	struct pci_dev *pdev, unsigned int asic_type, bool vf)
{
	struct kfd_dev *kfd;
	const struct kfd_device_info *device_info;
	const struct kfd2kgd_calls *f2g;

	if (asic_type >= sizeof(kfd_supported_devices) / (sizeof(void *) * 2)
		|| asic_type >= sizeof(kfd2kgd_funcs) / sizeof(void *)) {
		dev_err(kfd_device, "asic_type %d out of range\n", asic_type);
		return NULL; /* asic_type out of range */
	}

	device_info = kfd_supported_devices[asic_type][vf];
	f2g = kfd2kgd_funcs[asic_type];

	if (!device_info || !f2g) {
		dev_err(kfd_device, "%s %s not supported in kfd\n",
			amdgpu_asic_name[asic_type], vf ? "VF" : "");
		return NULL;
	}

	kfd = kzalloc(sizeof(*kfd), GFP_KERNEL);
	if (!kfd)
		return NULL;

	/* Allow BIF to recode atomics to PCIe 3.0 AtomicOps.
	 * 32 and 64-bit requests are possible and must be
	 * supported.
	 */
	kfd->pci_atomic_requested = amdgpu_amdkfd_have_atomics_support(kgd);
	if (device_info->needs_pci_atomics &&
	    !kfd->pci_atomic_requested) {
		dev_info(kfd_device,
			 "skipped device %x:%x, PCI rejects atomics\n",
			 pdev->vendor, pdev->device);
		kfree(kfd);
		return NULL;
	}

	kfd->kgd = kgd;
	kfd->device_info = device_info;
	kfd->pdev = pdev;
	kfd->init_complete = false;
	kfd->kfd2kgd = f2g;
	atomic_set(&kfd->compute_profile, 0);

	mutex_init(&kfd->doorbell_mutex);
	memset(&kfd->doorbell_available_index, 0,
		sizeof(kfd->doorbell_available_index));

	atomic_set(&kfd->sram_ecc_flag, 0);

	ida_init(&kfd->doorbell_ida);

	return kfd;
}

static void kfd_cwsr_init(struct kfd_dev *kfd)
{
	if (cwsr_enable && kfd->device_info->supports_cwsr) {
		if (kfd->device_info->asic_family < CHIP_VEGA10) {
			BUILD_BUG_ON(sizeof(cwsr_trap_gfx8_hex) > PAGE_SIZE);
			kfd->cwsr_isa = cwsr_trap_gfx8_hex;
			kfd->cwsr_isa_size = sizeof(cwsr_trap_gfx8_hex);
		} else if (kfd->device_info->asic_family == CHIP_ARCTURUS) {
			BUILD_BUG_ON(sizeof(cwsr_trap_arcturus_hex) > PAGE_SIZE);
			kfd->cwsr_isa = cwsr_trap_arcturus_hex;
			kfd->cwsr_isa_size = sizeof(cwsr_trap_arcturus_hex);
		} else if (kfd->device_info->asic_family == CHIP_ALDEBARAN) {
			BUILD_BUG_ON(sizeof(cwsr_trap_aldebaran_hex) > PAGE_SIZE);
			kfd->cwsr_isa = cwsr_trap_aldebaran_hex;
			kfd->cwsr_isa_size = sizeof(cwsr_trap_aldebaran_hex);
		} else if (kfd->device_info->asic_family < CHIP_NAVI10) {
			BUILD_BUG_ON(sizeof(cwsr_trap_gfx9_hex) > PAGE_SIZE);
			kfd->cwsr_isa = cwsr_trap_gfx9_hex;
			kfd->cwsr_isa_size = sizeof(cwsr_trap_gfx9_hex);
		} else if (kfd->device_info->asic_family < CHIP_SIENNA_CICHLID) {
			BUILD_BUG_ON(sizeof(cwsr_trap_nv1x_hex) > PAGE_SIZE);
			kfd->cwsr_isa = cwsr_trap_nv1x_hex;
			kfd->cwsr_isa_size = sizeof(cwsr_trap_nv1x_hex);
		} else {
			BUILD_BUG_ON(sizeof(cwsr_trap_gfx10_hex) > PAGE_SIZE);
			kfd->cwsr_isa = cwsr_trap_gfx10_hex;
			kfd->cwsr_isa_size = sizeof(cwsr_trap_gfx10_hex);
		}

		kfd->cwsr_enabled = true;
	}
}

static int kfd_gws_init(struct kfd_dev *kfd)
{
	int ret = 0;

	if (kfd->dqm->sched_policy == KFD_SCHED_POLICY_NO_HWS)
		return 0;

	if (hws_gws_support
		|| (kfd->device_info->asic_family == CHIP_VEGA10
			&& kfd->mec2_fw_version >= 0x81b3)
		|| (kfd->device_info->asic_family >= CHIP_VEGA12
			&& kfd->device_info->asic_family <= CHIP_RAVEN
			&& kfd->mec2_fw_version >= 0x1b3)
		|| (kfd->device_info->asic_family == CHIP_ARCTURUS
			&& kfd->mec2_fw_version >= 0x30)
		|| (kfd->device_info->asic_family == CHIP_ALDEBARAN
			&& kfd->mec2_fw_version >= 0x28))
		ret = amdgpu_amdkfd_alloc_gws(kfd->kgd,
				amdgpu_amdkfd_get_num_gws(kfd->kgd), &kfd->gws);

	return ret;
}

static void kfd_smi_init(struct kfd_dev *dev) {
	INIT_LIST_HEAD(&dev->smi_clients);
	spin_lock_init(&dev->smi_lock);
}

bool kgd2kfd_device_init(struct kfd_dev *kfd,
			 struct drm_device *ddev,
			 const struct kgd2kfd_shared_resources *gpu_resources)
{
	unsigned int size, map_process_packet_size;

	kfd->ddev = ddev;
	kfd->mec_fw_version = amdgpu_amdkfd_get_fw_version(kfd->kgd,
			KGD_ENGINE_MEC1);
	kfd->mec2_fw_version = amdgpu_amdkfd_get_fw_version(kfd->kgd,
			KGD_ENGINE_MEC2);
	kfd->sdma_fw_version = amdgpu_amdkfd_get_fw_version(kfd->kgd,
			KGD_ENGINE_SDMA1);
	kfd->shared_resources = *gpu_resources;

	kfd->vm_info.first_vmid_kfd = ffs(gpu_resources->compute_vmid_bitmap)-1;
	kfd->vm_info.last_vmid_kfd = fls(gpu_resources->compute_vmid_bitmap)-1;
	kfd->vm_info.vmid_num_kfd = kfd->vm_info.last_vmid_kfd
			- kfd->vm_info.first_vmid_kfd + 1;

	/* Verify module parameters regarding mapped process number*/
	if ((hws_max_conc_proc < 0)
			|| (hws_max_conc_proc > kfd->vm_info.vmid_num_kfd)) {
		dev_err(kfd_device,
			"hws_max_conc_proc %d must be between 0 and %d, use %d instead\n",
			hws_max_conc_proc, kfd->vm_info.vmid_num_kfd,
			kfd->vm_info.vmid_num_kfd);
		kfd->max_proc_per_quantum = kfd->vm_info.vmid_num_kfd;
	} else
		kfd->max_proc_per_quantum = hws_max_conc_proc;

	/* calculate max size of mqds needed for queues */
	size = max_num_of_queues_per_device *
			kfd->device_info->mqd_size_aligned;

	/*
	 * calculate max size of runlist packet.
	 * There can be only 2 packets at once
	 */
	map_process_packet_size =
			kfd->device_info->asic_family == CHIP_ALDEBARAN ?
				sizeof(struct pm4_mes_map_process_aldebaran) :
					sizeof(struct pm4_mes_map_process);
	size += (KFD_MAX_NUM_OF_PROCESSES * map_process_packet_size +
		max_num_of_queues_per_device * sizeof(struct pm4_mes_map_queues)
		+ sizeof(struct pm4_mes_runlist)) * 2;

	/* Add size of HIQ & DIQ */
	size += KFD_KERNEL_QUEUE_SIZE * 2;

	/* add another 512KB for all other allocations on gart (HPD, fences) */
	size += 512 * 1024;

	if (amdgpu_amdkfd_alloc_gtt_mem(
			kfd->kgd, size, &kfd->gtt_mem,
			&kfd->gtt_start_gpu_addr, &kfd->gtt_start_cpu_ptr,
			false)) {
		dev_err(kfd_device, "Could not allocate %d bytes\n", size);
		goto alloc_gtt_mem_failure;
	}

	dev_info(kfd_device, "Allocated %d bytes on gart\n", size);

	/* Initialize GTT sa with 512 byte chunk size */
	if (kfd_gtt_sa_init(kfd, size, 512) != 0) {
		dev_err(kfd_device, "Error initializing gtt sub-allocator\n");
		goto kfd_gtt_sa_init_error;
	}

	if (kfd_doorbell_init(kfd)) {
		dev_err(kfd_device,
			"Error initializing doorbell aperture\n");
		goto kfd_doorbell_error;
	}

	kfd->hive_id = amdgpu_amdkfd_get_hive_id(kfd->kgd);

	kfd->noretry = amdgpu_amdkfd_get_noretry(kfd->kgd);

	if (kfd_interrupt_init(kfd)) {
		dev_err(kfd_device, "Error initializing interrupts\n");
		goto kfd_interrupt_error;
	}

	kfd->dqm = device_queue_manager_init(kfd);
	if (!kfd->dqm) {
		dev_err(kfd_device, "Error initializing queue manager\n");
		goto device_queue_manager_error;
	}

	/* If supported on this device, allocate global GWS that is shared
	 * by all KFD processes
	 */
	if (kfd_gws_init(kfd)) {
		dev_err(kfd_device, "Could not allocate %d gws\n",
			amdgpu_amdkfd_get_num_gws(kfd->kgd));
		goto gws_error;
	}

	/* If CRAT is broken, won't set iommu enabled */
	kfd_double_confirm_iommu_support(kfd);

	if (kfd_iommu_device_init(kfd)) {
		dev_err(kfd_device, "Error initializing iommuv2\n");
		goto device_iommu_error;
	}

	kfd_cwsr_init(kfd);

	svm_migrate_init((struct amdgpu_device *)kfd->kgd);

	if (kfd_resume(kfd))
		goto kfd_resume_error;

	kfd->dbgmgr = NULL;

	if (kfd_topology_add_device(kfd)) {
		dev_err(kfd_device, "Error adding device to topology\n");
		goto kfd_topology_add_device_error;
	}

	kfd_smi_init(kfd);

	kfd->init_complete = true;
	dev_info(kfd_device, "added device %x:%x\n", kfd->pdev->vendor,
		 kfd->pdev->device);

	pr_debug("Starting kfd with the following scheduling policy %d\n",
		kfd->dqm->sched_policy);

	goto out;

kfd_topology_add_device_error:
kfd_resume_error:
device_iommu_error:
gws_error:
	device_queue_manager_uninit(kfd->dqm);
device_queue_manager_error:
	kfd_interrupt_exit(kfd);
kfd_interrupt_error:
	kfd_doorbell_fini(kfd);
kfd_doorbell_error:
	kfd_gtt_sa_fini(kfd);
kfd_gtt_sa_init_error:
	amdgpu_amdkfd_free_gtt_mem(kfd->kgd, kfd->gtt_mem);
alloc_gtt_mem_failure:
	if (kfd->gws)
		amdgpu_amdkfd_free_gws(kfd->kgd, kfd->gws);
	dev_err(kfd_device,
		"device %x:%x NOT added due to errors\n",
		kfd->pdev->vendor, kfd->pdev->device);
out:
	return kfd->init_complete;
}

void kgd2kfd_device_exit(struct kfd_dev *kfd)
{
	if (kfd->init_complete) {
		svm_migrate_fini((struct amdgpu_device *)kfd->kgd);
		device_queue_manager_uninit(kfd->dqm);
		kfd_interrupt_exit(kfd);
		kfd_topology_remove_device(kfd);
		kfd_doorbell_fini(kfd);
		ida_destroy(&kfd->doorbell_ida);
		kfd_gtt_sa_fini(kfd);
		amdgpu_amdkfd_free_gtt_mem(kfd->kgd, kfd->gtt_mem);
		if (kfd->gws)
			amdgpu_amdkfd_free_gws(kfd->kgd, kfd->gws);
	}

	kfree(kfd);
}

int kgd2kfd_pre_reset(struct kfd_dev *kfd)
{
	if (!kfd->init_complete)
		return 0;

	kfd_smi_event_update_gpu_reset(kfd, false);

	kfd->dqm->ops.pre_reset(kfd->dqm);

	kgd2kfd_suspend(kfd, false);

	kfd_signal_reset_event(kfd);
	return 0;
}

/*
 * Fix me. KFD won't be able to resume existing process for now.
 * We will keep all existing process in a evicted state and
 * wait the process to be terminated.
 */

int kgd2kfd_post_reset(struct kfd_dev *kfd)
{
	int ret;

	if (!kfd->init_complete)
		return 0;

	ret = kfd_resume(kfd);
	if (ret)
		return ret;
	atomic_dec(&kfd_locked);

	atomic_set(&kfd->sram_ecc_flag, 0);

	kfd_smi_event_update_gpu_reset(kfd, true);

	return 0;
}

bool kfd_is_locked(void)
{
	return  (atomic_read(&kfd_locked) > 0);
}

void kgd2kfd_suspend(struct kfd_dev *kfd, bool run_pm)
{
	if (!kfd->init_complete)
		return;

	/* for runtime suspend, skip locking kfd */
	if (!run_pm) {
		/* For first KFD device suspend all the KFD processes */
		if (atomic_inc_return(&kfd_locked) == 1)
			kfd_suspend_all_processes();
	}

	kfd->dqm->ops.stop(kfd->dqm);
	kfd_iommu_suspend(kfd);
}

int kgd2kfd_resume(struct kfd_dev *kfd, bool run_pm)
{
	int ret, count;

	if (!kfd->init_complete)
		return 0;

	ret = kfd_resume(kfd);
	if (ret)
		return ret;

	/* for runtime resume, skip unlocking kfd */
	if (!run_pm) {
		count = atomic_dec_return(&kfd_locked);
		WARN_ONCE(count < 0, "KFD suspend / resume ref. error");
		if (count == 0)
			ret = kfd_resume_all_processes();
	}

	return ret;
}

static int kfd_resume(struct kfd_dev *kfd)
{
	int err = 0;

	err = kfd_iommu_resume(kfd);
	if (err) {
		dev_err(kfd_device,
			"Failed to resume IOMMU for device %x:%x\n",
			kfd->pdev->vendor, kfd->pdev->device);
		return err;
	}

	err = kfd->dqm->ops.start(kfd->dqm);
	if (err) {
		dev_err(kfd_device,
			"Error starting queue manager for device %x:%x\n",
			kfd->pdev->vendor, kfd->pdev->device);
		goto dqm_start_error;
	}

	return err;

dqm_start_error:
	kfd_iommu_suspend(kfd);
	return err;
}

static inline void kfd_queue_work(struct workqueue_struct *wq,
				  struct work_struct *work)
{
	int cpu, new_cpu;

	cpu = new_cpu = smp_processor_id();
	do {
		new_cpu = cpumask_next(new_cpu, cpu_online_mask) % nr_cpu_ids;
		if (cpu_to_node(new_cpu) == numa_node_id())
			break;
	} while (cpu != new_cpu);

	queue_work_on(new_cpu, wq, work);
}

/* This is called directly from KGD at ISR. */
void kgd2kfd_interrupt(struct kfd_dev *kfd, const void *ih_ring_entry)
{
	uint32_t patched_ihre[KFD_MAX_RING_ENTRY_SIZE];
	bool is_patched = false;
	unsigned long flags;

	if (!kfd->init_complete)
		return;

	if (kfd->device_info->ih_ring_entry_size > sizeof(patched_ihre)) {
		dev_err_once(kfd_device, "Ring entry too small\n");
		return;
	}

	spin_lock_irqsave(&kfd->interrupt_lock, flags);

	if (kfd->interrupts_active
	    && interrupt_is_wanted(kfd, ih_ring_entry,
				   patched_ihre, &is_patched)
	    && enqueue_ih_ring_entry(kfd,
				     is_patched ? patched_ihre : ih_ring_entry))
		kfd_queue_work(kfd->ih_wq, &kfd->interrupt_work);

	spin_unlock_irqrestore(&kfd->interrupt_lock, flags);
}

int kgd2kfd_quiesce_mm(struct mm_struct *mm)
{
	struct kfd_process *p;
	int r;

	/* Because we are called from arbitrary context (workqueue) as opposed
	 * to process context, kfd_process could attempt to exit while we are
	 * running so the lookup function increments the process ref count.
	 */
	p = kfd_lookup_process_by_mm(mm);
	if (!p)
		return -ESRCH;

	WARN(debug_evictions, "Evicting pid %d", p->lead_thread->pid);
	r = kfd_process_evict_queues(p);

	kfd_unref_process(p);
	return r;
}

int kgd2kfd_resume_mm(struct mm_struct *mm)
{
	struct kfd_process *p;
	int r;

	/* Because we are called from arbitrary context (workqueue) as opposed
	 * to process context, kfd_process could attempt to exit while we are
	 * running so the lookup function increments the process ref count.
	 */
	p = kfd_lookup_process_by_mm(mm);
	if (!p)
		return -ESRCH;

	r = kfd_process_restore_queues(p);

	kfd_unref_process(p);
	return r;
}

/** kgd2kfd_schedule_evict_and_restore_process - Schedules work queue that will
 *   prepare for safe eviction of KFD BOs that belong to the specified
 *   process.
 *
 * @mm: mm_struct that identifies the specified KFD process
 * @fence: eviction fence attached to KFD process BOs
 *
 */
int kgd2kfd_schedule_evict_and_restore_process(struct mm_struct *mm,
					       struct dma_fence *fence)
{
	struct kfd_process *p;
	unsigned long active_time;
	unsigned long delay_jiffies = msecs_to_jiffies(PROCESS_ACTIVE_TIME_MS);

	if (!fence)
		return -EINVAL;

	if (dma_fence_is_signaled(fence))
		return 0;

	p = kfd_lookup_process_by_mm(mm);
	if (!p)
		return -ENODEV;

	if (fence->seqno == p->last_eviction_seqno)
		goto out;

	p->last_eviction_seqno = fence->seqno;

	/* Avoid KFD process starvation. Wait for at least
	 * PROCESS_ACTIVE_TIME_MS before evicting the process again
	 */
	active_time = get_jiffies_64() - p->last_restore_timestamp;
	if (delay_jiffies > active_time)
		delay_jiffies -= active_time;
	else
		delay_jiffies = 0;

	/* During process initialization eviction_work.dwork is initialized
	 * to kfd_evict_bo_worker
	 */
	WARN(debug_evictions, "Scheduling eviction of pid %d in %ld jiffies",
	     p->lead_thread->pid, delay_jiffies);
	schedule_delayed_work(&p->eviction_work, delay_jiffies);
out:
	kfd_unref_process(p);
	return 0;
}

static int kfd_gtt_sa_init(struct kfd_dev *kfd, unsigned int buf_size,
				unsigned int chunk_size)
{
	unsigned int num_of_longs;

	if (WARN_ON(buf_size < chunk_size))
		return -EINVAL;
	if (WARN_ON(buf_size == 0))
		return -EINVAL;
	if (WARN_ON(chunk_size == 0))
		return -EINVAL;

	kfd->gtt_sa_chunk_size = chunk_size;
	kfd->gtt_sa_num_of_chunks = buf_size / chunk_size;

	num_of_longs = (kfd->gtt_sa_num_of_chunks + BITS_PER_LONG - 1) /
		BITS_PER_LONG;

	kfd->gtt_sa_bitmap = kcalloc(num_of_longs, sizeof(long), GFP_KERNEL);

	if (!kfd->gtt_sa_bitmap)
		return -ENOMEM;

	pr_debug("gtt_sa_num_of_chunks = %d, gtt_sa_bitmap = %p\n",
			kfd->gtt_sa_num_of_chunks, kfd->gtt_sa_bitmap);

	mutex_init(&kfd->gtt_sa_lock);

	return 0;

}

static void kfd_gtt_sa_fini(struct kfd_dev *kfd)
{
	mutex_destroy(&kfd->gtt_sa_lock);
	kfree(kfd->gtt_sa_bitmap);
}

static inline uint64_t kfd_gtt_sa_calc_gpu_addr(uint64_t start_addr,
						unsigned int bit_num,
						unsigned int chunk_size)
{
	return start_addr + bit_num * chunk_size;
}

static inline uint32_t *kfd_gtt_sa_calc_cpu_addr(void *start_addr,
						unsigned int bit_num,
						unsigned int chunk_size)
{
	return (uint32_t *) ((uint64_t) start_addr + bit_num * chunk_size);
}

int kfd_gtt_sa_allocate(struct kfd_dev *kfd, unsigned int size,
			struct kfd_mem_obj **mem_obj)
{
	unsigned int found, start_search, cur_size;

	if (size == 0)
		return -EINVAL;

	if (size > kfd->gtt_sa_num_of_chunks * kfd->gtt_sa_chunk_size)
		return -ENOMEM;

	*mem_obj = kzalloc(sizeof(struct kfd_mem_obj), GFP_KERNEL);
	if (!(*mem_obj))
		return -ENOMEM;

	pr_debug("Allocated mem_obj = %p for size = %d\n", *mem_obj, size);

	start_search = 0;

	mutex_lock(&kfd->gtt_sa_lock);

kfd_gtt_restart_search:
	/* Find the first chunk that is free */
	found = find_next_zero_bit(kfd->gtt_sa_bitmap,
					kfd->gtt_sa_num_of_chunks,
					start_search);

	pr_debug("Found = %d\n", found);

	/* If there wasn't any free chunk, bail out */
	if (found == kfd->gtt_sa_num_of_chunks)
		goto kfd_gtt_no_free_chunk;

	/* Update fields of mem_obj */
	(*mem_obj)->range_start = found;
	(*mem_obj)->range_end = found;
	(*mem_obj)->gpu_addr = kfd_gtt_sa_calc_gpu_addr(
					kfd->gtt_start_gpu_addr,
					found,
					kfd->gtt_sa_chunk_size);
	(*mem_obj)->cpu_ptr = kfd_gtt_sa_calc_cpu_addr(
					kfd->gtt_start_cpu_ptr,
					found,
					kfd->gtt_sa_chunk_size);

	pr_debug("gpu_addr = %p, cpu_addr = %p\n",
			(uint64_t *) (*mem_obj)->gpu_addr, (*mem_obj)->cpu_ptr);

	/* If we need only one chunk, mark it as allocated and get out */
	if (size <= kfd->gtt_sa_chunk_size) {
		pr_debug("Single bit\n");
		set_bit(found, kfd->gtt_sa_bitmap);
		goto kfd_gtt_out;
	}

	/* Otherwise, try to see if we have enough contiguous chunks */
	cur_size = size - kfd->gtt_sa_chunk_size;
	do {
		(*mem_obj)->range_end =
			find_next_zero_bit(kfd->gtt_sa_bitmap,
					kfd->gtt_sa_num_of_chunks, ++found);
		/*
		 * If next free chunk is not contiguous than we need to
		 * restart our search from the last free chunk we found (which
		 * wasn't contiguous to the previous ones
		 */
		if ((*mem_obj)->range_end != found) {
			start_search = found;
			goto kfd_gtt_restart_search;
		}

		/*
		 * If we reached end of buffer, bail out with error
		 */
		if (found == kfd->gtt_sa_num_of_chunks)
			goto kfd_gtt_no_free_chunk;

		/* Check if we don't need another chunk */
		if (cur_size <= kfd->gtt_sa_chunk_size)
			cur_size = 0;
		else
			cur_size -= kfd->gtt_sa_chunk_size;

	} while (cur_size > 0);

	pr_debug("range_start = %d, range_end = %d\n",
		(*mem_obj)->range_start, (*mem_obj)->range_end);

	/* Mark the chunks as allocated */
	for (found = (*mem_obj)->range_start;
		found <= (*mem_obj)->range_end;
		found++)
		set_bit(found, kfd->gtt_sa_bitmap);

kfd_gtt_out:
	mutex_unlock(&kfd->gtt_sa_lock);
	return 0;

kfd_gtt_no_free_chunk:
	pr_debug("Allocation failed with mem_obj = %p\n", *mem_obj);
	mutex_unlock(&kfd->gtt_sa_lock);
	kfree(*mem_obj);
	return -ENOMEM;
}

int kfd_gtt_sa_free(struct kfd_dev *kfd, struct kfd_mem_obj *mem_obj)
{
	unsigned int bit;

	/* Act like kfree when trying to free a NULL object */
	if (!mem_obj)
		return 0;

	pr_debug("Free mem_obj = %p, range_start = %d, range_end = %d\n",
			mem_obj, mem_obj->range_start, mem_obj->range_end);

	mutex_lock(&kfd->gtt_sa_lock);

	/* Mark the chunks as free */
	for (bit = mem_obj->range_start;
		bit <= mem_obj->range_end;
		bit++)
		clear_bit(bit, kfd->gtt_sa_bitmap);

	mutex_unlock(&kfd->gtt_sa_lock);

	kfree(mem_obj);
	return 0;
}

void kgd2kfd_set_sram_ecc_flag(struct kfd_dev *kfd)
{
	if (kfd)
		atomic_inc(&kfd->sram_ecc_flag);
}

void kfd_inc_compute_active(struct kfd_dev *kfd)
{
	if (atomic_inc_return(&kfd->compute_profile) == 1)
		amdgpu_amdkfd_set_compute_idle(kfd->kgd, false);
}

void kfd_dec_compute_active(struct kfd_dev *kfd)
{
	int count = atomic_dec_return(&kfd->compute_profile);

	if (count == 0)
		amdgpu_amdkfd_set_compute_idle(kfd->kgd, true);
	WARN_ONCE(count < 0, "Compute profile ref. count error");
}

void kgd2kfd_smi_event_throttle(struct kfd_dev *kfd, uint32_t throttle_bitmask)
{
	if (kfd && kfd->init_complete)
		kfd_smi_event_update_thermal_throttling(kfd, throttle_bitmask);
}

#if defined(CONFIG_DEBUG_FS)

/* This function will send a package to HIQ to hang the HWS
 * which will trigger a GPU reset and bring the HWS back to normal state
 */
int kfd_debugfs_hang_hws(struct kfd_dev *dev)
{
	int r = 0;

	if (dev->dqm->sched_policy != KFD_SCHED_POLICY_HWS) {
		pr_err("HWS is not enabled");
		return -EINVAL;
	}

	r = pm_debugfs_hang_hws(&dev->dqm->packets);
	if (!r)
		r = dqm_debugfs_execute_queues(dev->dqm);

	return r;
}

#endif<|MERGE_RESOLUTION|>--- conflicted
+++ resolved
@@ -83,10 +83,7 @@
 	[CHIP_VANGOGH] = &gfx_v10_3_kfd2kgd,
 	[CHIP_DIMGREY_CAVEFISH] = &gfx_v10_3_kfd2kgd,
 	[CHIP_BEIGE_GOBY] = &gfx_v10_3_kfd2kgd,
-<<<<<<< HEAD
-=======
 	[CHIP_YELLOW_CARP] = &gfx_v10_3_kfd2kgd,
->>>>>>> 50be9417
 };
 
 #ifdef KFD_SUPPORT_IOMMU_V2
@@ -581,8 +578,6 @@
 	.num_sdma_queues_per_engine = 8,
 };
 
-<<<<<<< HEAD
-=======
 static const struct kfd_device_info yellow_carp_device_info = {
 	.asic_family = CHIP_YELLOW_CARP,
 	.asic_name = "yellow_carp",
@@ -600,7 +595,6 @@
 	.num_xgmi_sdma_engines = 0,
 	.num_sdma_queues_per_engine = 2,
 };
->>>>>>> 50be9417
 
 /* For each entry, [0] is regular and [1] is virtualisation device. */
 static const struct kfd_device_info *kfd_supported_devices[][2] = {
@@ -630,10 +624,7 @@
 	[CHIP_VANGOGH] = {&vangogh_device_info, NULL},
 	[CHIP_DIMGREY_CAVEFISH] = {&dimgrey_cavefish_device_info, &dimgrey_cavefish_device_info},
 	[CHIP_BEIGE_GOBY] = {&beige_goby_device_info, &beige_goby_device_info},
-<<<<<<< HEAD
-=======
 	[CHIP_YELLOW_CARP] = {&yellow_carp_device_info, NULL},
->>>>>>> 50be9417
 };
 
 static int kfd_gtt_sa_init(struct kfd_dev *kfd, unsigned int buf_size,
