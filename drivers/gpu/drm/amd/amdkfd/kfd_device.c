/*
 * Copyright 2014 Advanced Micro Devices, Inc.
 *
 * Permission is hereby granted, free of charge, to any person obtaining a
 * copy of this software and associated documentation files (the "Software"),
 * to deal in the Software without restriction, including without limitation
 * the rights to use, copy, modify, merge, publish, distribute, sublicense,
 * and/or sell copies of the Software, and to permit persons to whom the
 * Software is furnished to do so, subject to the following conditions:
 *
 * The above copyright notice and this permission notice shall be included in
 * all copies or substantial portions of the Software.
 *
 * THE SOFTWARE IS PROVIDED "AS IS", WITHOUT WARRANTY OF ANY KIND, EXPRESS OR
 * IMPLIED, INCLUDING BUT NOT LIMITED TO THE WARRANTIES OF MERCHANTABILITY,
 * FITNESS FOR A PARTICULAR PURPOSE AND NONINFRINGEMENT.  IN NO EVENT SHALL
 * THE COPYRIGHT HOLDER(S) OR AUTHOR(S) BE LIABLE FOR ANY CLAIM, DAMAGES OR
 * OTHER LIABILITY, WHETHER IN AN ACTION OF CONTRACT, TORT OR OTHERWISE,
 * ARISING FROM, OUT OF OR IN CONNECTION WITH THE SOFTWARE OR THE USE OR
 * OTHER DEALINGS IN THE SOFTWARE.
 */

#include <linux/bsearch.h>
#include <linux/pci.h>
#include <linux/slab.h>
#include "kfd_priv.h"
#include "kfd_device_queue_manager.h"
#include "kfd_pm4_headers_vi.h"
#include "kfd_pm4_headers_aldebaran.h"
#include "cwsr_trap_handler.h"
#include "kfd_iommu.h"
#include "amdgpu_amdkfd.h"
#include "kfd_smi_events.h"
#include "kfd_migrate.h"

#define MQD_SIZE_ALIGNED 768

/*
 * kfd_locked is used to lock the kfd driver during suspend or reset
 * once locked, kfd driver will stop any further GPU execution.
 * create process (open) will return -EAGAIN.
 */
static atomic_t kfd_locked = ATOMIC_INIT(0);

#ifdef CONFIG_DRM_AMDGPU_CIK
extern const struct kfd2kgd_calls gfx_v7_kfd2kgd;
#endif
extern const struct kfd2kgd_calls gfx_v8_kfd2kgd;
extern const struct kfd2kgd_calls gfx_v9_kfd2kgd;
extern const struct kfd2kgd_calls arcturus_kfd2kgd;
extern const struct kfd2kgd_calls aldebaran_kfd2kgd;
extern const struct kfd2kgd_calls gfx_v10_kfd2kgd;
extern const struct kfd2kgd_calls gfx_v10_3_kfd2kgd;

static const struct kfd2kgd_calls *kfd2kgd_funcs[] = {
#ifdef KFD_SUPPORT_IOMMU_V2
#ifdef CONFIG_DRM_AMDGPU_CIK
	[CHIP_KAVERI] = &gfx_v7_kfd2kgd,
#endif
	[CHIP_CARRIZO] = &gfx_v8_kfd2kgd,
	[CHIP_RAVEN] = &gfx_v9_kfd2kgd,
#endif
#ifdef CONFIG_DRM_AMDGPU_CIK
	[CHIP_HAWAII] = &gfx_v7_kfd2kgd,
#endif
	[CHIP_TONGA] = &gfx_v8_kfd2kgd,
	[CHIP_FIJI] = &gfx_v8_kfd2kgd,
	[CHIP_POLARIS10] = &gfx_v8_kfd2kgd,
	[CHIP_POLARIS11] = &gfx_v8_kfd2kgd,
	[CHIP_POLARIS12] = &gfx_v8_kfd2kgd,
	[CHIP_VEGAM] = &gfx_v8_kfd2kgd,
	[CHIP_VEGA10] = &gfx_v9_kfd2kgd,
	[CHIP_VEGA12] = &gfx_v9_kfd2kgd,
	[CHIP_VEGA20] = &gfx_v9_kfd2kgd,
	[CHIP_RENOIR] = &gfx_v9_kfd2kgd,
	[CHIP_ARCTURUS] = &arcturus_kfd2kgd,
	[CHIP_ALDEBARAN] = &aldebaran_kfd2kgd,
	[CHIP_NAVI10] = &gfx_v10_kfd2kgd,
	[CHIP_NAVI12] = &gfx_v10_kfd2kgd,
	[CHIP_NAVI14] = &gfx_v10_kfd2kgd,
	[CHIP_SIENNA_CICHLID] = &gfx_v10_3_kfd2kgd,
	[CHIP_NAVY_FLOUNDER] = &gfx_v10_3_kfd2kgd,
	[CHIP_VANGOGH] = &gfx_v10_3_kfd2kgd,
	[CHIP_DIMGREY_CAVEFISH] = &gfx_v10_3_kfd2kgd,
	[CHIP_BEIGE_GOBY] = &gfx_v10_3_kfd2kgd,
	[CHIP_YELLOW_CARP] = &gfx_v10_3_kfd2kgd,
	[CHIP_CYAN_SKILLFISH] = &gfx_v10_kfd2kgd,
};

#ifdef KFD_SUPPORT_IOMMU_V2
static const struct kfd_device_info kaveri_device_info = {
	.asic_family = CHIP_KAVERI,
	.asic_name = "kaveri",
	.gfx_target_version = 70000,
	.max_pasid_bits = 16,
	/* max num of queues for KV.TODO should be a dynamic value */
	.max_no_of_hqd	= 24,
	.doorbell_size  = 4,
	.ih_ring_entry_size = 4 * sizeof(uint32_t),
	.event_interrupt_class = &event_interrupt_class_cik,
	.num_of_watch_points = 4,
	.mqd_size_aligned = MQD_SIZE_ALIGNED,
	.supports_cwsr = false,
	.needs_iommu_device = true,
	.needs_pci_atomics = false,
	.num_sdma_engines = 2,
	.num_xgmi_sdma_engines = 0,
	.num_sdma_queues_per_engine = 2,
};

static const struct kfd_device_info carrizo_device_info = {
	.asic_family = CHIP_CARRIZO,
	.asic_name = "carrizo",
	.gfx_target_version = 80001,
	.max_pasid_bits = 16,
	/* max num of queues for CZ.TODO should be a dynamic value */
	.max_no_of_hqd	= 24,
	.doorbell_size  = 4,
	.ih_ring_entry_size = 4 * sizeof(uint32_t),
	.event_interrupt_class = &event_interrupt_class_cik,
	.num_of_watch_points = 4,
	.mqd_size_aligned = MQD_SIZE_ALIGNED,
	.supports_cwsr = true,
	.needs_iommu_device = true,
	.needs_pci_atomics = false,
	.num_sdma_engines = 2,
	.num_xgmi_sdma_engines = 0,
	.num_sdma_queues_per_engine = 2,
};
#endif

static const struct kfd_device_info raven_device_info = {
	.asic_family = CHIP_RAVEN,
	.asic_name = "raven",
	.gfx_target_version = 90002,
	.max_pasid_bits = 16,
	.max_no_of_hqd  = 24,
	.doorbell_size  = 8,
	.ih_ring_entry_size = 8 * sizeof(uint32_t),
	.event_interrupt_class = &event_interrupt_class_v9,
	.num_of_watch_points = 4,
	.mqd_size_aligned = MQD_SIZE_ALIGNED,
	.supports_cwsr = true,
	.needs_iommu_device = true,
	.needs_pci_atomics = true,
	.num_sdma_engines = 1,
	.num_xgmi_sdma_engines = 0,
	.num_sdma_queues_per_engine = 2,
};

static const struct kfd_device_info hawaii_device_info = {
	.asic_family = CHIP_HAWAII,
	.asic_name = "hawaii",
	.gfx_target_version = 70001,
	.max_pasid_bits = 16,
	/* max num of queues for KV.TODO should be a dynamic value */
	.max_no_of_hqd	= 24,
	.doorbell_size  = 4,
	.ih_ring_entry_size = 4 * sizeof(uint32_t),
	.event_interrupt_class = &event_interrupt_class_cik,
	.num_of_watch_points = 4,
	.mqd_size_aligned = MQD_SIZE_ALIGNED,
	.supports_cwsr = false,
	.needs_iommu_device = false,
	.needs_pci_atomics = false,
	.num_sdma_engines = 2,
	.num_xgmi_sdma_engines = 0,
	.num_sdma_queues_per_engine = 2,
};

static const struct kfd_device_info tonga_device_info = {
	.asic_family = CHIP_TONGA,
	.asic_name = "tonga",
	.gfx_target_version = 80002,
	.max_pasid_bits = 16,
	.max_no_of_hqd  = 24,
	.doorbell_size  = 4,
	.ih_ring_entry_size = 4 * sizeof(uint32_t),
	.event_interrupt_class = &event_interrupt_class_cik,
	.num_of_watch_points = 4,
	.mqd_size_aligned = MQD_SIZE_ALIGNED,
	.supports_cwsr = false,
	.needs_iommu_device = false,
	.needs_pci_atomics = true,
	.num_sdma_engines = 2,
	.num_xgmi_sdma_engines = 0,
	.num_sdma_queues_per_engine = 2,
};

static const struct kfd_device_info fiji_device_info = {
	.asic_family = CHIP_FIJI,
	.asic_name = "fiji",
	.gfx_target_version = 80003,
	.max_pasid_bits = 16,
	.max_no_of_hqd  = 24,
	.doorbell_size  = 4,
	.ih_ring_entry_size = 4 * sizeof(uint32_t),
	.event_interrupt_class = &event_interrupt_class_cik,
	.num_of_watch_points = 4,
	.mqd_size_aligned = MQD_SIZE_ALIGNED,
	.supports_cwsr = true,
	.needs_iommu_device = false,
	.needs_pci_atomics = true,
	.num_sdma_engines = 2,
	.num_xgmi_sdma_engines = 0,
	.num_sdma_queues_per_engine = 2,
};

static const struct kfd_device_info fiji_vf_device_info = {
	.asic_family = CHIP_FIJI,
	.asic_name = "fiji",
	.gfx_target_version = 80003,
	.max_pasid_bits = 16,
	.max_no_of_hqd  = 24,
	.doorbell_size  = 4,
	.ih_ring_entry_size = 4 * sizeof(uint32_t),
	.event_interrupt_class = &event_interrupt_class_cik,
	.num_of_watch_points = 4,
	.mqd_size_aligned = MQD_SIZE_ALIGNED,
	.supports_cwsr = true,
	.needs_iommu_device = false,
	.needs_pci_atomics = false,
	.num_sdma_engines = 2,
	.num_xgmi_sdma_engines = 0,
	.num_sdma_queues_per_engine = 2,
};


static const struct kfd_device_info polaris10_device_info = {
	.asic_family = CHIP_POLARIS10,
	.asic_name = "polaris10",
	.gfx_target_version = 80003,
	.max_pasid_bits = 16,
	.max_no_of_hqd  = 24,
	.doorbell_size  = 4,
	.ih_ring_entry_size = 4 * sizeof(uint32_t),
	.event_interrupt_class = &event_interrupt_class_cik,
	.num_of_watch_points = 4,
	.mqd_size_aligned = MQD_SIZE_ALIGNED,
	.supports_cwsr = true,
	.needs_iommu_device = false,
	.needs_pci_atomics = true,
	.num_sdma_engines = 2,
	.num_xgmi_sdma_engines = 0,
	.num_sdma_queues_per_engine = 2,
};

static const struct kfd_device_info polaris10_vf_device_info = {
	.asic_family = CHIP_POLARIS10,
	.asic_name = "polaris10",
	.gfx_target_version = 80003,
	.max_pasid_bits = 16,
	.max_no_of_hqd  = 24,
	.doorbell_size  = 4,
	.ih_ring_entry_size = 4 * sizeof(uint32_t),
	.event_interrupt_class = &event_interrupt_class_cik,
	.num_of_watch_points = 4,
	.mqd_size_aligned = MQD_SIZE_ALIGNED,
	.supports_cwsr = true,
	.needs_iommu_device = false,
	.needs_pci_atomics = false,
	.num_sdma_engines = 2,
	.num_xgmi_sdma_engines = 0,
	.num_sdma_queues_per_engine = 2,
};

static const struct kfd_device_info polaris11_device_info = {
	.asic_family = CHIP_POLARIS11,
	.asic_name = "polaris11",
	.gfx_target_version = 80003,
	.max_pasid_bits = 16,
	.max_no_of_hqd  = 24,
	.doorbell_size  = 4,
	.ih_ring_entry_size = 4 * sizeof(uint32_t),
	.event_interrupt_class = &event_interrupt_class_cik,
	.num_of_watch_points = 4,
	.mqd_size_aligned = MQD_SIZE_ALIGNED,
	.supports_cwsr = true,
	.needs_iommu_device = false,
	.needs_pci_atomics = true,
	.num_sdma_engines = 2,
	.num_xgmi_sdma_engines = 0,
	.num_sdma_queues_per_engine = 2,
};

static const struct kfd_device_info polaris12_device_info = {
	.asic_family = CHIP_POLARIS12,
	.asic_name = "polaris12",
	.gfx_target_version = 80003,
	.max_pasid_bits = 16,
	.max_no_of_hqd  = 24,
	.doorbell_size  = 4,
	.ih_ring_entry_size = 4 * sizeof(uint32_t),
	.event_interrupt_class = &event_interrupt_class_cik,
	.num_of_watch_points = 4,
	.mqd_size_aligned = MQD_SIZE_ALIGNED,
	.supports_cwsr = true,
	.needs_iommu_device = false,
	.needs_pci_atomics = true,
	.num_sdma_engines = 2,
	.num_xgmi_sdma_engines = 0,
	.num_sdma_queues_per_engine = 2,
};

static const struct kfd_device_info vegam_device_info = {
	.asic_family = CHIP_VEGAM,
	.asic_name = "vegam",
	.gfx_target_version = 80003,
	.max_pasid_bits = 16,
	.max_no_of_hqd  = 24,
	.doorbell_size  = 4,
	.ih_ring_entry_size = 4 * sizeof(uint32_t),
	.event_interrupt_class = &event_interrupt_class_cik,
	.num_of_watch_points = 4,
	.mqd_size_aligned = MQD_SIZE_ALIGNED,
	.supports_cwsr = true,
	.needs_iommu_device = false,
	.needs_pci_atomics = true,
	.num_sdma_engines = 2,
	.num_xgmi_sdma_engines = 0,
	.num_sdma_queues_per_engine = 2,
};

static const struct kfd_device_info vega10_device_info = {
	.asic_family = CHIP_VEGA10,
	.asic_name = "vega10",
	.gfx_target_version = 90000,
	.max_pasid_bits = 16,
	.max_no_of_hqd  = 24,
	.doorbell_size  = 8,
	.ih_ring_entry_size = 8 * sizeof(uint32_t),
	.event_interrupt_class = &event_interrupt_class_v9,
	.num_of_watch_points = 4,
	.mqd_size_aligned = MQD_SIZE_ALIGNED,
	.supports_cwsr = true,
	.needs_iommu_device = false,
	.needs_pci_atomics = false,
	.num_sdma_engines = 2,
	.num_xgmi_sdma_engines = 0,
	.num_sdma_queues_per_engine = 2,
};

static const struct kfd_device_info vega10_vf_device_info = {
	.asic_family = CHIP_VEGA10,
	.asic_name = "vega10",
	.gfx_target_version = 90000,
	.max_pasid_bits = 16,
	.max_no_of_hqd  = 24,
	.doorbell_size  = 8,
	.ih_ring_entry_size = 8 * sizeof(uint32_t),
	.event_interrupt_class = &event_interrupt_class_v9,
	.num_of_watch_points = 4,
	.mqd_size_aligned = MQD_SIZE_ALIGNED,
	.supports_cwsr = true,
	.needs_iommu_device = false,
	.needs_pci_atomics = false,
	.num_sdma_engines = 2,
	.num_xgmi_sdma_engines = 0,
	.num_sdma_queues_per_engine = 2,
};

static const struct kfd_device_info vega12_device_info = {
	.asic_family = CHIP_VEGA12,
	.asic_name = "vega12",
	.gfx_target_version = 90004,
	.max_pasid_bits = 16,
	.max_no_of_hqd  = 24,
	.doorbell_size  = 8,
	.ih_ring_entry_size = 8 * sizeof(uint32_t),
	.event_interrupt_class = &event_interrupt_class_v9,
	.num_of_watch_points = 4,
	.mqd_size_aligned = MQD_SIZE_ALIGNED,
	.supports_cwsr = true,
	.needs_iommu_device = false,
	.needs_pci_atomics = false,
	.num_sdma_engines = 2,
	.num_xgmi_sdma_engines = 0,
	.num_sdma_queues_per_engine = 2,
};

static const struct kfd_device_info vega20_device_info = {
	.asic_family = CHIP_VEGA20,
	.asic_name = "vega20",
	.gfx_target_version = 90006,
	.max_pasid_bits = 16,
	.max_no_of_hqd	= 24,
	.doorbell_size	= 8,
	.ih_ring_entry_size = 8 * sizeof(uint32_t),
	.event_interrupt_class = &event_interrupt_class_v9,
	.num_of_watch_points = 4,
	.mqd_size_aligned = MQD_SIZE_ALIGNED,
	.supports_cwsr = true,
	.needs_iommu_device = false,
	.needs_pci_atomics = false,
	.num_sdma_engines = 2,
	.num_xgmi_sdma_engines = 0,
	.num_sdma_queues_per_engine = 8,
};

static const struct kfd_device_info arcturus_device_info = {
	.asic_family = CHIP_ARCTURUS,
	.asic_name = "arcturus",
	.gfx_target_version = 90008,
	.max_pasid_bits = 16,
	.max_no_of_hqd	= 24,
	.doorbell_size	= 8,
	.ih_ring_entry_size = 8 * sizeof(uint32_t),
	.event_interrupt_class = &event_interrupt_class_v9,
	.num_of_watch_points = 4,
	.mqd_size_aligned = MQD_SIZE_ALIGNED,
	.supports_cwsr = true,
	.needs_iommu_device = false,
	.needs_pci_atomics = false,
	.num_sdma_engines = 2,
	.num_xgmi_sdma_engines = 6,
	.num_sdma_queues_per_engine = 8,
};

static const struct kfd_device_info aldebaran_device_info = {
	.asic_family = CHIP_ALDEBARAN,
	.asic_name = "aldebaran",
	.gfx_target_version = 90010,
	.max_pasid_bits = 16,
	.max_no_of_hqd	= 24,
	.doorbell_size	= 8,
	.ih_ring_entry_size = 8 * sizeof(uint32_t),
	.event_interrupt_class = &event_interrupt_class_v9,
	.num_of_watch_points = 4,
	.mqd_size_aligned = MQD_SIZE_ALIGNED,
	.supports_cwsr = true,
	.needs_iommu_device = false,
	.needs_pci_atomics = false,
	.num_sdma_engines = 2,
	.num_xgmi_sdma_engines = 3,
	.num_sdma_queues_per_engine = 8,
};

static const struct kfd_device_info renoir_device_info = {
	.asic_family = CHIP_RENOIR,
	.asic_name = "renoir",
	.gfx_target_version = 90002,
	.max_pasid_bits = 16,
	.max_no_of_hqd  = 24,
	.doorbell_size  = 8,
	.ih_ring_entry_size = 8 * sizeof(uint32_t),
	.event_interrupt_class = &event_interrupt_class_v9,
	.num_of_watch_points = 4,
	.mqd_size_aligned = MQD_SIZE_ALIGNED,
	.supports_cwsr = true,
	.needs_iommu_device = false,
	.needs_pci_atomics = false,
	.num_sdma_engines = 1,
	.num_xgmi_sdma_engines = 0,
	.num_sdma_queues_per_engine = 2,
};

static const struct kfd_device_info navi10_device_info = {
	.asic_family = CHIP_NAVI10,
	.asic_name = "navi10",
	.gfx_target_version = 100100,
	.max_pasid_bits = 16,
	.max_no_of_hqd  = 24,
	.doorbell_size  = 8,
	.ih_ring_entry_size = 8 * sizeof(uint32_t),
	.event_interrupt_class = &event_interrupt_class_v9,
	.num_of_watch_points = 4,
	.mqd_size_aligned = MQD_SIZE_ALIGNED,
	.needs_iommu_device = false,
	.supports_cwsr = true,
	.needs_pci_atomics = true,
	.num_sdma_engines = 2,
	.num_xgmi_sdma_engines = 0,
	.num_sdma_queues_per_engine = 8,
};

static const struct kfd_device_info navi12_device_info = {
	.asic_family = CHIP_NAVI12,
	.asic_name = "navi12",
	.gfx_target_version = 100101,
	.max_pasid_bits = 16,
	.max_no_of_hqd  = 24,
	.doorbell_size  = 8,
	.ih_ring_entry_size = 8 * sizeof(uint32_t),
	.event_interrupt_class = &event_interrupt_class_v9,
	.num_of_watch_points = 4,
	.mqd_size_aligned = MQD_SIZE_ALIGNED,
	.needs_iommu_device = false,
	.supports_cwsr = true,
	.needs_pci_atomics = true,
	.num_sdma_engines = 2,
	.num_xgmi_sdma_engines = 0,
	.num_sdma_queues_per_engine = 8,
};

static const struct kfd_device_info navi14_device_info = {
	.asic_family = CHIP_NAVI14,
	.asic_name = "navi14",
	.gfx_target_version = 100102,
	.max_pasid_bits = 16,
	.max_no_of_hqd  = 24,
	.doorbell_size  = 8,
	.ih_ring_entry_size = 8 * sizeof(uint32_t),
	.event_interrupt_class = &event_interrupt_class_v9,
	.num_of_watch_points = 4,
	.mqd_size_aligned = MQD_SIZE_ALIGNED,
	.needs_iommu_device = false,
	.supports_cwsr = true,
	.needs_pci_atomics = true,
	.num_sdma_engines = 2,
	.num_xgmi_sdma_engines = 0,
	.num_sdma_queues_per_engine = 8,
};

static const struct kfd_device_info sienna_cichlid_device_info = {
	.asic_family = CHIP_SIENNA_CICHLID,
	.asic_name = "sienna_cichlid",
	.gfx_target_version = 100300,
	.max_pasid_bits = 16,
	.max_no_of_hqd  = 24,
	.doorbell_size  = 8,
	.ih_ring_entry_size = 8 * sizeof(uint32_t),
	.event_interrupt_class = &event_interrupt_class_v9,
	.num_of_watch_points = 4,
	.mqd_size_aligned = MQD_SIZE_ALIGNED,
	.needs_iommu_device = false,
	.supports_cwsr = true,
	.needs_pci_atomics = true,
	.num_sdma_engines = 4,
	.num_xgmi_sdma_engines = 0,
	.num_sdma_queues_per_engine = 8,
};

static const struct kfd_device_info navy_flounder_device_info = {
	.asic_family = CHIP_NAVY_FLOUNDER,
	.asic_name = "navy_flounder",
	.gfx_target_version = 100301,
	.max_pasid_bits = 16,
	.max_no_of_hqd  = 24,
	.doorbell_size  = 8,
	.ih_ring_entry_size = 8 * sizeof(uint32_t),
	.event_interrupt_class = &event_interrupt_class_v9,
	.num_of_watch_points = 4,
	.mqd_size_aligned = MQD_SIZE_ALIGNED,
	.needs_iommu_device = false,
	.supports_cwsr = true,
	.needs_pci_atomics = true,
	.num_sdma_engines = 2,
	.num_xgmi_sdma_engines = 0,
	.num_sdma_queues_per_engine = 8,
};

static const struct kfd_device_info vangogh_device_info = {
	.asic_family = CHIP_VANGOGH,
	.asic_name = "vangogh",
	.gfx_target_version = 100303,
	.max_pasid_bits = 16,
	.max_no_of_hqd  = 24,
	.doorbell_size  = 8,
	.ih_ring_entry_size = 8 * sizeof(uint32_t),
	.event_interrupt_class = &event_interrupt_class_v9,
	.num_of_watch_points = 4,
	.mqd_size_aligned = MQD_SIZE_ALIGNED,
	.needs_iommu_device = false,
	.supports_cwsr = true,
	.needs_pci_atomics = false,
	.num_sdma_engines = 1,
	.num_xgmi_sdma_engines = 0,
	.num_sdma_queues_per_engine = 2,
};

static const struct kfd_device_info dimgrey_cavefish_device_info = {
	.asic_family = CHIP_DIMGREY_CAVEFISH,
	.asic_name = "dimgrey_cavefish",
	.gfx_target_version = 100302,
	.max_pasid_bits = 16,
	.max_no_of_hqd  = 24,
	.doorbell_size  = 8,
	.ih_ring_entry_size = 8 * sizeof(uint32_t),
	.event_interrupt_class = &event_interrupt_class_v9,
	.num_of_watch_points = 4,
	.mqd_size_aligned = MQD_SIZE_ALIGNED,
	.needs_iommu_device = false,
	.supports_cwsr = true,
	.needs_pci_atomics = true,
	.num_sdma_engines = 2,
	.num_xgmi_sdma_engines = 0,
	.num_sdma_queues_per_engine = 8,
};

static const struct kfd_device_info beige_goby_device_info = {
	.asic_family = CHIP_BEIGE_GOBY,
	.asic_name = "beige_goby",
	.gfx_target_version = 100304,
	.max_pasid_bits = 16,
	.max_no_of_hqd  = 24,
	.doorbell_size  = 8,
	.ih_ring_entry_size = 8 * sizeof(uint32_t),
	.event_interrupt_class = &event_interrupt_class_v9,
	.num_of_watch_points = 4,
	.mqd_size_aligned = MQD_SIZE_ALIGNED,
	.needs_iommu_device = false,
	.supports_cwsr = true,
	.needs_pci_atomics = true,
	.num_sdma_engines = 1,
	.num_xgmi_sdma_engines = 0,
	.num_sdma_queues_per_engine = 8,
};

static const struct kfd_device_info yellow_carp_device_info = {
	.asic_family = CHIP_YELLOW_CARP,
	.asic_name = "yellow_carp",
	.gfx_target_version = 100305,
	.max_pasid_bits = 16,
	.max_no_of_hqd  = 24,
	.doorbell_size  = 8,
	.ih_ring_entry_size = 8 * sizeof(uint32_t),
	.event_interrupt_class = &event_interrupt_class_v9,
	.num_of_watch_points = 4,
	.mqd_size_aligned = MQD_SIZE_ALIGNED,
	.needs_iommu_device = false,
	.supports_cwsr = true,
	.needs_pci_atomics = false,
	.num_sdma_engines = 1,
	.num_xgmi_sdma_engines = 0,
	.num_sdma_queues_per_engine = 2,
};

static const struct kfd_device_info cyan_skillfish_device_info = {
	.asic_family = CHIP_CYAN_SKILLFISH,
	.asic_name = "cyan_skillfish",
<<<<<<< HEAD
=======
	.gfx_target_version = 100103,
>>>>>>> 7cca308c
	.max_pasid_bits = 16,
	.max_no_of_hqd  = 24,
	.doorbell_size  = 8,
	.ih_ring_entry_size = 8 * sizeof(uint32_t),
	.event_interrupt_class = &event_interrupt_class_v9,
	.num_of_watch_points = 4,
	.mqd_size_aligned = MQD_SIZE_ALIGNED,
	.needs_iommu_device = false,
	.supports_cwsr = true,
	.needs_pci_atomics = true,
	.num_sdma_engines = 2,
	.num_xgmi_sdma_engines = 0,
	.num_sdma_queues_per_engine = 8,
};

/* For each entry, [0] is regular and [1] is virtualisation device. */
static const struct kfd_device_info *kfd_supported_devices[][2] = {
#ifdef KFD_SUPPORT_IOMMU_V2
	[CHIP_KAVERI] = {&kaveri_device_info, NULL},
	[CHIP_CARRIZO] = {&carrizo_device_info, NULL},
#endif
	[CHIP_RAVEN] = {&raven_device_info, NULL},
	[CHIP_HAWAII] = {&hawaii_device_info, NULL},
	[CHIP_TONGA] = {&tonga_device_info, NULL},
	[CHIP_FIJI] = {&fiji_device_info, &fiji_vf_device_info},
	[CHIP_POLARIS10] = {&polaris10_device_info, &polaris10_vf_device_info},
	[CHIP_POLARIS11] = {&polaris11_device_info, NULL},
	[CHIP_POLARIS12] = {&polaris12_device_info, NULL},
	[CHIP_VEGAM] = {&vegam_device_info, NULL},
	[CHIP_VEGA10] = {&vega10_device_info, &vega10_vf_device_info},
	[CHIP_VEGA12] = {&vega12_device_info, NULL},
	[CHIP_VEGA20] = {&vega20_device_info, NULL},
	[CHIP_RENOIR] = {&renoir_device_info, NULL},
	[CHIP_ARCTURUS] = {&arcturus_device_info, &arcturus_device_info},
	[CHIP_ALDEBARAN] = {&aldebaran_device_info, &aldebaran_device_info},
	[CHIP_NAVI10] = {&navi10_device_info, NULL},
	[CHIP_NAVI12] = {&navi12_device_info, &navi12_device_info},
	[CHIP_NAVI14] = {&navi14_device_info, NULL},
	[CHIP_SIENNA_CICHLID] = {&sienna_cichlid_device_info, &sienna_cichlid_device_info},
	[CHIP_NAVY_FLOUNDER] = {&navy_flounder_device_info, &navy_flounder_device_info},
	[CHIP_VANGOGH] = {&vangogh_device_info, NULL},
	[CHIP_DIMGREY_CAVEFISH] = {&dimgrey_cavefish_device_info, &dimgrey_cavefish_device_info},
	[CHIP_BEIGE_GOBY] = {&beige_goby_device_info, &beige_goby_device_info},
	[CHIP_YELLOW_CARP] = {&yellow_carp_device_info, NULL},
	[CHIP_CYAN_SKILLFISH] = {&cyan_skillfish_device_info, NULL},
};

static int kfd_gtt_sa_init(struct kfd_dev *kfd, unsigned int buf_size,
				unsigned int chunk_size);
static void kfd_gtt_sa_fini(struct kfd_dev *kfd);

static int kfd_resume(struct kfd_dev *kfd);

struct kfd_dev *kgd2kfd_probe(struct kgd_dev *kgd,
	struct pci_dev *pdev, unsigned int asic_type, bool vf)
{
	struct kfd_dev *kfd;
	const struct kfd_device_info *device_info;
	const struct kfd2kgd_calls *f2g;

	if (asic_type >= sizeof(kfd_supported_devices) / (sizeof(void *) * 2)
		|| asic_type >= sizeof(kfd2kgd_funcs) / sizeof(void *)) {
		dev_err(kfd_device, "asic_type %d out of range\n", asic_type);
		return NULL; /* asic_type out of range */
	}

	device_info = kfd_supported_devices[asic_type][vf];
	f2g = kfd2kgd_funcs[asic_type];

	if (!device_info || !f2g) {
		dev_err(kfd_device, "%s %s not supported in kfd\n",
			amdgpu_asic_name[asic_type], vf ? "VF" : "");
		return NULL;
	}

	kfd = kzalloc(sizeof(*kfd), GFP_KERNEL);
	if (!kfd)
		return NULL;

	/* Allow BIF to recode atomics to PCIe 3.0 AtomicOps.
	 * 32 and 64-bit requests are possible and must be
	 * supported.
	 */
	kfd->pci_atomic_requested = amdgpu_amdkfd_have_atomics_support(kgd);
	if (device_info->needs_pci_atomics &&
	    !kfd->pci_atomic_requested) {
		dev_info(kfd_device,
			 "skipped device %x:%x, PCI rejects atomics\n",
			 pdev->vendor, pdev->device);
		kfree(kfd);
		return NULL;
	}

	kfd->kgd = kgd;
	kfd->device_info = device_info;
	kfd->pdev = pdev;
	kfd->init_complete = false;
	kfd->kfd2kgd = f2g;
	atomic_set(&kfd->compute_profile, 0);

	mutex_init(&kfd->doorbell_mutex);
	memset(&kfd->doorbell_available_index, 0,
		sizeof(kfd->doorbell_available_index));

	atomic_set(&kfd->sram_ecc_flag, 0);

	ida_init(&kfd->doorbell_ida);

	return kfd;
}

static void kfd_cwsr_init(struct kfd_dev *kfd)
{
	if (cwsr_enable && kfd->device_info->supports_cwsr) {
		if (kfd->device_info->asic_family < CHIP_VEGA10) {
			BUILD_BUG_ON(sizeof(cwsr_trap_gfx8_hex) > PAGE_SIZE);
			kfd->cwsr_isa = cwsr_trap_gfx8_hex;
			kfd->cwsr_isa_size = sizeof(cwsr_trap_gfx8_hex);
		} else if (kfd->device_info->asic_family == CHIP_ARCTURUS) {
			BUILD_BUG_ON(sizeof(cwsr_trap_arcturus_hex) > PAGE_SIZE);
			kfd->cwsr_isa = cwsr_trap_arcturus_hex;
			kfd->cwsr_isa_size = sizeof(cwsr_trap_arcturus_hex);
		} else if (kfd->device_info->asic_family == CHIP_ALDEBARAN) {
			BUILD_BUG_ON(sizeof(cwsr_trap_aldebaran_hex) > PAGE_SIZE);
			kfd->cwsr_isa = cwsr_trap_aldebaran_hex;
			kfd->cwsr_isa_size = sizeof(cwsr_trap_aldebaran_hex);
		} else if (kfd->device_info->asic_family < CHIP_NAVI10) {
			BUILD_BUG_ON(sizeof(cwsr_trap_gfx9_hex) > PAGE_SIZE);
			kfd->cwsr_isa = cwsr_trap_gfx9_hex;
			kfd->cwsr_isa_size = sizeof(cwsr_trap_gfx9_hex);
		} else if (kfd->device_info->asic_family < CHIP_SIENNA_CICHLID) {
			BUILD_BUG_ON(sizeof(cwsr_trap_nv1x_hex) > PAGE_SIZE);
			kfd->cwsr_isa = cwsr_trap_nv1x_hex;
			kfd->cwsr_isa_size = sizeof(cwsr_trap_nv1x_hex);
		} else {
			BUILD_BUG_ON(sizeof(cwsr_trap_gfx10_hex) > PAGE_SIZE);
			kfd->cwsr_isa = cwsr_trap_gfx10_hex;
			kfd->cwsr_isa_size = sizeof(cwsr_trap_gfx10_hex);
		}

		kfd->cwsr_enabled = true;
	}
}

static int kfd_gws_init(struct kfd_dev *kfd)
{
	int ret = 0;

	if (kfd->dqm->sched_policy == KFD_SCHED_POLICY_NO_HWS)
		return 0;

	if (hws_gws_support
		|| (kfd->device_info->asic_family == CHIP_VEGA10
			&& kfd->mec2_fw_version >= 0x81b3)
		|| (kfd->device_info->asic_family >= CHIP_VEGA12
			&& kfd->device_info->asic_family <= CHIP_RAVEN
			&& kfd->mec2_fw_version >= 0x1b3)
		|| (kfd->device_info->asic_family == CHIP_ARCTURUS
			&& kfd->mec2_fw_version >= 0x30)
		|| (kfd->device_info->asic_family == CHIP_ALDEBARAN
			&& kfd->mec2_fw_version >= 0x28))
		ret = amdgpu_amdkfd_alloc_gws(kfd->kgd,
				amdgpu_amdkfd_get_num_gws(kfd->kgd), &kfd->gws);

	return ret;
}

static void kfd_smi_init(struct kfd_dev *dev) {
	INIT_LIST_HEAD(&dev->smi_clients);
	spin_lock_init(&dev->smi_lock);
}

bool kgd2kfd_device_init(struct kfd_dev *kfd,
			 struct drm_device *ddev,
			 const struct kgd2kfd_shared_resources *gpu_resources)
{
	unsigned int size, map_process_packet_size;

	kfd->ddev = ddev;
	kfd->mec_fw_version = amdgpu_amdkfd_get_fw_version(kfd->kgd,
			KGD_ENGINE_MEC1);
	kfd->mec2_fw_version = amdgpu_amdkfd_get_fw_version(kfd->kgd,
			KGD_ENGINE_MEC2);
	kfd->sdma_fw_version = amdgpu_amdkfd_get_fw_version(kfd->kgd,
			KGD_ENGINE_SDMA1);
	kfd->shared_resources = *gpu_resources;

	kfd->vm_info.first_vmid_kfd = ffs(gpu_resources->compute_vmid_bitmap)-1;
	kfd->vm_info.last_vmid_kfd = fls(gpu_resources->compute_vmid_bitmap)-1;
	kfd->vm_info.vmid_num_kfd = kfd->vm_info.last_vmid_kfd
			- kfd->vm_info.first_vmid_kfd + 1;

	/* Verify module parameters regarding mapped process number*/
	if ((hws_max_conc_proc < 0)
			|| (hws_max_conc_proc > kfd->vm_info.vmid_num_kfd)) {
		dev_err(kfd_device,
			"hws_max_conc_proc %d must be between 0 and %d, use %d instead\n",
			hws_max_conc_proc, kfd->vm_info.vmid_num_kfd,
			kfd->vm_info.vmid_num_kfd);
		kfd->max_proc_per_quantum = kfd->vm_info.vmid_num_kfd;
	} else
		kfd->max_proc_per_quantum = hws_max_conc_proc;

	/* calculate max size of mqds needed for queues */
	size = max_num_of_queues_per_device *
			kfd->device_info->mqd_size_aligned;

	/*
	 * calculate max size of runlist packet.
	 * There can be only 2 packets at once
	 */
	map_process_packet_size =
			kfd->device_info->asic_family == CHIP_ALDEBARAN ?
				sizeof(struct pm4_mes_map_process_aldebaran) :
					sizeof(struct pm4_mes_map_process);
	size += (KFD_MAX_NUM_OF_PROCESSES * map_process_packet_size +
		max_num_of_queues_per_device * sizeof(struct pm4_mes_map_queues)
		+ sizeof(struct pm4_mes_runlist)) * 2;

	/* Add size of HIQ & DIQ */
	size += KFD_KERNEL_QUEUE_SIZE * 2;

	/* add another 512KB for all other allocations on gart (HPD, fences) */
	size += 512 * 1024;

	if (amdgpu_amdkfd_alloc_gtt_mem(
			kfd->kgd, size, &kfd->gtt_mem,
			&kfd->gtt_start_gpu_addr, &kfd->gtt_start_cpu_ptr,
			false)) {
		dev_err(kfd_device, "Could not allocate %d bytes\n", size);
		goto alloc_gtt_mem_failure;
	}

	dev_info(kfd_device, "Allocated %d bytes on gart\n", size);

	/* Initialize GTT sa with 512 byte chunk size */
	if (kfd_gtt_sa_init(kfd, size, 512) != 0) {
		dev_err(kfd_device, "Error initializing gtt sub-allocator\n");
		goto kfd_gtt_sa_init_error;
	}

	if (kfd_doorbell_init(kfd)) {
		dev_err(kfd_device,
			"Error initializing doorbell aperture\n");
		goto kfd_doorbell_error;
	}

	kfd->hive_id = amdgpu_amdkfd_get_hive_id(kfd->kgd);

	kfd->noretry = amdgpu_amdkfd_get_noretry(kfd->kgd);

	if (kfd_interrupt_init(kfd)) {
		dev_err(kfd_device, "Error initializing interrupts\n");
		goto kfd_interrupt_error;
	}

	kfd->dqm = device_queue_manager_init(kfd);
	if (!kfd->dqm) {
		dev_err(kfd_device, "Error initializing queue manager\n");
		goto device_queue_manager_error;
	}

	/* If supported on this device, allocate global GWS that is shared
	 * by all KFD processes
	 */
	if (kfd_gws_init(kfd)) {
		dev_err(kfd_device, "Could not allocate %d gws\n",
			amdgpu_amdkfd_get_num_gws(kfd->kgd));
		goto gws_error;
	}

	/* If CRAT is broken, won't set iommu enabled */
	kfd_double_confirm_iommu_support(kfd);

	if (kfd_iommu_device_init(kfd)) {
		dev_err(kfd_device, "Error initializing iommuv2\n");
		goto device_iommu_error;
	}

	kfd_cwsr_init(kfd);

	svm_migrate_init((struct amdgpu_device *)kfd->kgd);

	if (kfd_resume(kfd))
		goto kfd_resume_error;

	kfd->dbgmgr = NULL;

	if (kfd_topology_add_device(kfd)) {
		dev_err(kfd_device, "Error adding device to topology\n");
		goto kfd_topology_add_device_error;
	}

	kfd_smi_init(kfd);

	kfd->init_complete = true;
	dev_info(kfd_device, "added device %x:%x\n", kfd->pdev->vendor,
		 kfd->pdev->device);

	pr_debug("Starting kfd with the following scheduling policy %d\n",
		kfd->dqm->sched_policy);

	goto out;

kfd_topology_add_device_error:
kfd_resume_error:
device_iommu_error:
gws_error:
	device_queue_manager_uninit(kfd->dqm);
device_queue_manager_error:
	kfd_interrupt_exit(kfd);
kfd_interrupt_error:
	kfd_doorbell_fini(kfd);
kfd_doorbell_error:
	kfd_gtt_sa_fini(kfd);
kfd_gtt_sa_init_error:
	amdgpu_amdkfd_free_gtt_mem(kfd->kgd, kfd->gtt_mem);
alloc_gtt_mem_failure:
	if (kfd->gws)
		amdgpu_amdkfd_free_gws(kfd->kgd, kfd->gws);
	dev_err(kfd_device,
		"device %x:%x NOT added due to errors\n",
		kfd->pdev->vendor, kfd->pdev->device);
out:
	return kfd->init_complete;
}

void kgd2kfd_device_exit(struct kfd_dev *kfd)
{
	if (kfd->init_complete) {
		svm_migrate_fini((struct amdgpu_device *)kfd->kgd);
		device_queue_manager_uninit(kfd->dqm);
		kfd_interrupt_exit(kfd);
		kfd_topology_remove_device(kfd);
		kfd_doorbell_fini(kfd);
		ida_destroy(&kfd->doorbell_ida);
		kfd_gtt_sa_fini(kfd);
		amdgpu_amdkfd_free_gtt_mem(kfd->kgd, kfd->gtt_mem);
		if (kfd->gws)
			amdgpu_amdkfd_free_gws(kfd->kgd, kfd->gws);
	}

	kfree(kfd);
}

int kgd2kfd_pre_reset(struct kfd_dev *kfd)
{
	if (!kfd->init_complete)
		return 0;

	kfd_smi_event_update_gpu_reset(kfd, false);

	kfd->dqm->ops.pre_reset(kfd->dqm);

	kgd2kfd_suspend(kfd, false);

	kfd_signal_reset_event(kfd);
	return 0;
}

/*
 * Fix me. KFD won't be able to resume existing process for now.
 * We will keep all existing process in a evicted state and
 * wait the process to be terminated.
 */

int kgd2kfd_post_reset(struct kfd_dev *kfd)
{
	int ret;

	if (!kfd->init_complete)
		return 0;

	ret = kfd_resume(kfd);
	if (ret)
		return ret;
	atomic_dec(&kfd_locked);

	atomic_set(&kfd->sram_ecc_flag, 0);

	kfd_smi_event_update_gpu_reset(kfd, true);

	return 0;
}

bool kfd_is_locked(void)
{
	return  (atomic_read(&kfd_locked) > 0);
}

void kgd2kfd_suspend(struct kfd_dev *kfd, bool run_pm)
{
	if (!kfd->init_complete)
		return;

	/* for runtime suspend, skip locking kfd */
	if (!run_pm) {
		/* For first KFD device suspend all the KFD processes */
		if (atomic_inc_return(&kfd_locked) == 1)
			kfd_suspend_all_processes();
	}

	kfd->dqm->ops.stop(kfd->dqm);
	kfd_iommu_suspend(kfd);
}

int kgd2kfd_resume(struct kfd_dev *kfd, bool run_pm)
{
	int ret, count;

	if (!kfd->init_complete)
		return 0;

	ret = kfd_resume(kfd);
	if (ret)
		return ret;

	/* for runtime resume, skip unlocking kfd */
	if (!run_pm) {
		count = atomic_dec_return(&kfd_locked);
		WARN_ONCE(count < 0, "KFD suspend / resume ref. error");
		if (count == 0)
			ret = kfd_resume_all_processes();
	}

	return ret;
}

static int kfd_resume(struct kfd_dev *kfd)
{
	int err = 0;

	err = kfd_iommu_resume(kfd);
	if (err) {
		dev_err(kfd_device,
			"Failed to resume IOMMU for device %x:%x\n",
			kfd->pdev->vendor, kfd->pdev->device);
		return err;
	}

	err = kfd->dqm->ops.start(kfd->dqm);
	if (err) {
		dev_err(kfd_device,
			"Error starting queue manager for device %x:%x\n",
			kfd->pdev->vendor, kfd->pdev->device);
		goto dqm_start_error;
	}

	return err;

dqm_start_error:
	kfd_iommu_suspend(kfd);
	return err;
}

static inline void kfd_queue_work(struct workqueue_struct *wq,
				  struct work_struct *work)
{
	int cpu, new_cpu;

	cpu = new_cpu = smp_processor_id();
	do {
		new_cpu = cpumask_next(new_cpu, cpu_online_mask) % nr_cpu_ids;
		if (cpu_to_node(new_cpu) == numa_node_id())
			break;
	} while (cpu != new_cpu);

	queue_work_on(new_cpu, wq, work);
}

/* This is called directly from KGD at ISR. */
void kgd2kfd_interrupt(struct kfd_dev *kfd, const void *ih_ring_entry)
{
	uint32_t patched_ihre[KFD_MAX_RING_ENTRY_SIZE];
	bool is_patched = false;
	unsigned long flags;

	if (!kfd->init_complete)
		return;

	if (kfd->device_info->ih_ring_entry_size > sizeof(patched_ihre)) {
		dev_err_once(kfd_device, "Ring entry too small\n");
		return;
	}

	spin_lock_irqsave(&kfd->interrupt_lock, flags);

	if (kfd->interrupts_active
	    && interrupt_is_wanted(kfd, ih_ring_entry,
				   patched_ihre, &is_patched)
	    && enqueue_ih_ring_entry(kfd,
				     is_patched ? patched_ihre : ih_ring_entry))
		kfd_queue_work(kfd->ih_wq, &kfd->interrupt_work);

	spin_unlock_irqrestore(&kfd->interrupt_lock, flags);
}

int kgd2kfd_quiesce_mm(struct mm_struct *mm)
{
	struct kfd_process *p;
	int r;

	/* Because we are called from arbitrary context (workqueue) as opposed
	 * to process context, kfd_process could attempt to exit while we are
	 * running so the lookup function increments the process ref count.
	 */
	p = kfd_lookup_process_by_mm(mm);
	if (!p)
		return -ESRCH;

	WARN(debug_evictions, "Evicting pid %d", p->lead_thread->pid);
	r = kfd_process_evict_queues(p);

	kfd_unref_process(p);
	return r;
}

int kgd2kfd_resume_mm(struct mm_struct *mm)
{
	struct kfd_process *p;
	int r;

	/* Because we are called from arbitrary context (workqueue) as opposed
	 * to process context, kfd_process could attempt to exit while we are
	 * running so the lookup function increments the process ref count.
	 */
	p = kfd_lookup_process_by_mm(mm);
	if (!p)
		return -ESRCH;

	r = kfd_process_restore_queues(p);

	kfd_unref_process(p);
	return r;
}

/** kgd2kfd_schedule_evict_and_restore_process - Schedules work queue that will
 *   prepare for safe eviction of KFD BOs that belong to the specified
 *   process.
 *
 * @mm: mm_struct that identifies the specified KFD process
 * @fence: eviction fence attached to KFD process BOs
 *
 */
int kgd2kfd_schedule_evict_and_restore_process(struct mm_struct *mm,
					       struct dma_fence *fence)
{
	struct kfd_process *p;
	unsigned long active_time;
	unsigned long delay_jiffies = msecs_to_jiffies(PROCESS_ACTIVE_TIME_MS);

	if (!fence)
		return -EINVAL;

	if (dma_fence_is_signaled(fence))
		return 0;

	p = kfd_lookup_process_by_mm(mm);
	if (!p)
		return -ENODEV;

	if (fence->seqno == p->last_eviction_seqno)
		goto out;

	p->last_eviction_seqno = fence->seqno;

	/* Avoid KFD process starvation. Wait for at least
	 * PROCESS_ACTIVE_TIME_MS before evicting the process again
	 */
	active_time = get_jiffies_64() - p->last_restore_timestamp;
	if (delay_jiffies > active_time)
		delay_jiffies -= active_time;
	else
		delay_jiffies = 0;

	/* During process initialization eviction_work.dwork is initialized
	 * to kfd_evict_bo_worker
	 */
	WARN(debug_evictions, "Scheduling eviction of pid %d in %ld jiffies",
	     p->lead_thread->pid, delay_jiffies);
	schedule_delayed_work(&p->eviction_work, delay_jiffies);
out:
	kfd_unref_process(p);
	return 0;
}

static int kfd_gtt_sa_init(struct kfd_dev *kfd, unsigned int buf_size,
				unsigned int chunk_size)
{
	unsigned int num_of_longs;

	if (WARN_ON(buf_size < chunk_size))
		return -EINVAL;
	if (WARN_ON(buf_size == 0))
		return -EINVAL;
	if (WARN_ON(chunk_size == 0))
		return -EINVAL;

	kfd->gtt_sa_chunk_size = chunk_size;
	kfd->gtt_sa_num_of_chunks = buf_size / chunk_size;

	num_of_longs = (kfd->gtt_sa_num_of_chunks + BITS_PER_LONG - 1) /
		BITS_PER_LONG;

	kfd->gtt_sa_bitmap = kcalloc(num_of_longs, sizeof(long), GFP_KERNEL);

	if (!kfd->gtt_sa_bitmap)
		return -ENOMEM;

	pr_debug("gtt_sa_num_of_chunks = %d, gtt_sa_bitmap = %p\n",
			kfd->gtt_sa_num_of_chunks, kfd->gtt_sa_bitmap);

	mutex_init(&kfd->gtt_sa_lock);

	return 0;

}

static void kfd_gtt_sa_fini(struct kfd_dev *kfd)
{
	mutex_destroy(&kfd->gtt_sa_lock);
	kfree(kfd->gtt_sa_bitmap);
}

static inline uint64_t kfd_gtt_sa_calc_gpu_addr(uint64_t start_addr,
						unsigned int bit_num,
						unsigned int chunk_size)
{
	return start_addr + bit_num * chunk_size;
}

static inline uint32_t *kfd_gtt_sa_calc_cpu_addr(void *start_addr,
						unsigned int bit_num,
						unsigned int chunk_size)
{
	return (uint32_t *) ((uint64_t) start_addr + bit_num * chunk_size);
}

int kfd_gtt_sa_allocate(struct kfd_dev *kfd, unsigned int size,
			struct kfd_mem_obj **mem_obj)
{
	unsigned int found, start_search, cur_size;

	if (size == 0)
		return -EINVAL;

	if (size > kfd->gtt_sa_num_of_chunks * kfd->gtt_sa_chunk_size)
		return -ENOMEM;

	*mem_obj = kzalloc(sizeof(struct kfd_mem_obj), GFP_KERNEL);
	if (!(*mem_obj))
		return -ENOMEM;

	pr_debug("Allocated mem_obj = %p for size = %d\n", *mem_obj, size);

	start_search = 0;

	mutex_lock(&kfd->gtt_sa_lock);

kfd_gtt_restart_search:
	/* Find the first chunk that is free */
	found = find_next_zero_bit(kfd->gtt_sa_bitmap,
					kfd->gtt_sa_num_of_chunks,
					start_search);

	pr_debug("Found = %d\n", found);

	/* If there wasn't any free chunk, bail out */
	if (found == kfd->gtt_sa_num_of_chunks)
		goto kfd_gtt_no_free_chunk;

	/* Update fields of mem_obj */
	(*mem_obj)->range_start = found;
	(*mem_obj)->range_end = found;
	(*mem_obj)->gpu_addr = kfd_gtt_sa_calc_gpu_addr(
					kfd->gtt_start_gpu_addr,
					found,
					kfd->gtt_sa_chunk_size);
	(*mem_obj)->cpu_ptr = kfd_gtt_sa_calc_cpu_addr(
					kfd->gtt_start_cpu_ptr,
					found,
					kfd->gtt_sa_chunk_size);

	pr_debug("gpu_addr = %p, cpu_addr = %p\n",
			(uint64_t *) (*mem_obj)->gpu_addr, (*mem_obj)->cpu_ptr);

	/* If we need only one chunk, mark it as allocated and get out */
	if (size <= kfd->gtt_sa_chunk_size) {
		pr_debug("Single bit\n");
		set_bit(found, kfd->gtt_sa_bitmap);
		goto kfd_gtt_out;
	}

	/* Otherwise, try to see if we have enough contiguous chunks */
	cur_size = size - kfd->gtt_sa_chunk_size;
	do {
		(*mem_obj)->range_end =
			find_next_zero_bit(kfd->gtt_sa_bitmap,
					kfd->gtt_sa_num_of_chunks, ++found);
		/*
		 * If next free chunk is not contiguous than we need to
		 * restart our search from the last free chunk we found (which
		 * wasn't contiguous to the previous ones
		 */
		if ((*mem_obj)->range_end != found) {
			start_search = found;
			goto kfd_gtt_restart_search;
		}

		/*
		 * If we reached end of buffer, bail out with error
		 */
		if (found == kfd->gtt_sa_num_of_chunks)
			goto kfd_gtt_no_free_chunk;

		/* Check if we don't need another chunk */
		if (cur_size <= kfd->gtt_sa_chunk_size)
			cur_size = 0;
		else
			cur_size -= kfd->gtt_sa_chunk_size;

	} while (cur_size > 0);

	pr_debug("range_start = %d, range_end = %d\n",
		(*mem_obj)->range_start, (*mem_obj)->range_end);

	/* Mark the chunks as allocated */
	for (found = (*mem_obj)->range_start;
		found <= (*mem_obj)->range_end;
		found++)
		set_bit(found, kfd->gtt_sa_bitmap);

kfd_gtt_out:
	mutex_unlock(&kfd->gtt_sa_lock);
	return 0;

kfd_gtt_no_free_chunk:
	pr_debug("Allocation failed with mem_obj = %p\n", *mem_obj);
	mutex_unlock(&kfd->gtt_sa_lock);
	kfree(*mem_obj);
	return -ENOMEM;
}

int kfd_gtt_sa_free(struct kfd_dev *kfd, struct kfd_mem_obj *mem_obj)
{
	unsigned int bit;

	/* Act like kfree when trying to free a NULL object */
	if (!mem_obj)
		return 0;

	pr_debug("Free mem_obj = %p, range_start = %d, range_end = %d\n",
			mem_obj, mem_obj->range_start, mem_obj->range_end);

	mutex_lock(&kfd->gtt_sa_lock);

	/* Mark the chunks as free */
	for (bit = mem_obj->range_start;
		bit <= mem_obj->range_end;
		bit++)
		clear_bit(bit, kfd->gtt_sa_bitmap);

	mutex_unlock(&kfd->gtt_sa_lock);

	kfree(mem_obj);
	return 0;
}

void kgd2kfd_set_sram_ecc_flag(struct kfd_dev *kfd)
{
	if (kfd)
		atomic_inc(&kfd->sram_ecc_flag);
}

void kfd_inc_compute_active(struct kfd_dev *kfd)
{
	if (atomic_inc_return(&kfd->compute_profile) == 1)
		amdgpu_amdkfd_set_compute_idle(kfd->kgd, false);
}

void kfd_dec_compute_active(struct kfd_dev *kfd)
{
	int count = atomic_dec_return(&kfd->compute_profile);

	if (count == 0)
		amdgpu_amdkfd_set_compute_idle(kfd->kgd, true);
	WARN_ONCE(count < 0, "Compute profile ref. count error");
}

void kgd2kfd_smi_event_throttle(struct kfd_dev *kfd, uint64_t throttle_bitmask)
{
	if (kfd && kfd->init_complete)
		kfd_smi_event_update_thermal_throttling(kfd, throttle_bitmask);
}

#if defined(CONFIG_DEBUG_FS)

/* This function will send a package to HIQ to hang the HWS
 * which will trigger a GPU reset and bring the HWS back to normal state
 */
int kfd_debugfs_hang_hws(struct kfd_dev *dev)
{
	if (dev->dqm->sched_policy != KFD_SCHED_POLICY_HWS) {
		pr_err("HWS is not enabled");
		return -EINVAL;
	}

	return dqm_debugfs_hang_hws(dev->dqm);
}

#endif<|MERGE_RESOLUTION|>--- conflicted
+++ resolved
@@ -628,10 +628,7 @@
 static const struct kfd_device_info cyan_skillfish_device_info = {
 	.asic_family = CHIP_CYAN_SKILLFISH,
 	.asic_name = "cyan_skillfish",
-<<<<<<< HEAD
-=======
 	.gfx_target_version = 100103,
->>>>>>> 7cca308c
 	.max_pasid_bits = 16,
 	.max_no_of_hqd  = 24,
 	.doorbell_size  = 8,
