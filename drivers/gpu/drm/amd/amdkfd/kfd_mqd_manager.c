/*
 * Copyright 2014 Advanced Micro Devices, Inc.
 *
 * Permission is hereby granted, free of charge, to any person obtaining a
 * copy of this software and associated documentation files (the "Software"),
 * to deal in the Software without restriction, including without limitation
 * the rights to use, copy, modify, merge, publish, distribute, sublicense,
 * and/or sell copies of the Software, and to permit persons to whom the
 * Software is furnished to do so, subject to the following conditions:
 *
 * The above copyright notice and this permission notice shall be included in
 * all copies or substantial portions of the Software.
 *
 * THE SOFTWARE IS PROVIDED "AS IS", WITHOUT WARRANTY OF ANY KIND, EXPRESS OR
 * IMPLIED, INCLUDING BUT NOT LIMITED TO THE WARRANTIES OF MERCHANTABILITY,
 * FITNESS FOR A PARTICULAR PURPOSE AND NONINFRINGEMENT.  IN NO EVENT SHALL
 * THE COPYRIGHT HOLDER(S) OR AUTHOR(S) BE LIABLE FOR ANY CLAIM, DAMAGES OR
 * OTHER LIABILITY, WHETHER IN AN ACTION OF CONTRACT, TORT OR OTHERWISE,
 * ARISING FROM, OUT OF OR IN CONNECTION WITH THE SOFTWARE OR THE USE OR
 * OTHER DEALINGS IN THE SOFTWARE.
 *
 */

#include "kfd_priv.h"
<<<<<<< HEAD
#include "kfd_mqd_manager.h"
#include "cik_regs.h"
#include "../../radeon/cik_reg.h"

inline void busy_wait(unsigned long ms)
{
	while (time_before(jiffies, ms))
		cpu_relax();
}

static inline struct cik_mqd *get_mqd(void *mqd)
{
	return (struct cik_mqd *)mqd;
}

static int init_mqd(struct mqd_manager *mm, void **mqd,
		struct kfd_mem_obj **mqd_mem_obj, uint64_t *gart_addr,
		struct queue_properties *q)
{
	uint64_t addr;
	struct cik_mqd *m;
	int retval;

	BUG_ON(!mm || !q || !mqd);

	pr_debug("kfd: In func %s\n", __func__);

	retval = kfd2kgd->allocate_mem(mm->dev->kgd,
					sizeof(struct cik_mqd),
					256,
					KFD_MEMPOOL_SYSTEM_WRITECOMBINE,
					(struct kgd_mem **) mqd_mem_obj);

	if (retval != 0)
		return -ENOMEM;

	m = (struct cik_mqd *) (*mqd_mem_obj)->cpu_ptr;
	addr = (*mqd_mem_obj)->gpu_addr;

	memset(m, 0, ALIGN(sizeof(struct cik_mqd), 256));

	m->header = 0xC0310800;
	m->compute_pipelinestat_enable = 1;
	m->compute_static_thread_mgmt_se0 = 0xFFFFFFFF;
	m->compute_static_thread_mgmt_se1 = 0xFFFFFFFF;
	m->compute_static_thread_mgmt_se2 = 0xFFFFFFFF;
	m->compute_static_thread_mgmt_se3 = 0xFFFFFFFF;

	/*
	 * Make sure to use the last queue state saved on mqd when the cp
	 * reassigns the queue, so when queue is switched on/off (e.g over
	 * subscription or quantum timeout) the context will be consistent
	 */
	m->cp_hqd_persistent_state =
				DEFAULT_CP_HQD_PERSISTENT_STATE | PRELOAD_REQ;

	m->cp_mqd_control             = MQD_CONTROL_PRIV_STATE_EN;
	m->cp_mqd_base_addr_lo        = lower_32_bits(addr);
	m->cp_mqd_base_addr_hi        = upper_32_bits(addr);

	m->cp_hqd_ib_control = DEFAULT_MIN_IB_AVAIL_SIZE | IB_ATC_EN;
	/* Although WinKFD writes this, I suspect it should not be necessary */
	m->cp_hqd_ib_control = IB_ATC_EN | DEFAULT_MIN_IB_AVAIL_SIZE;

	m->cp_hqd_quantum = QUANTUM_EN | QUANTUM_SCALE_1MS |
				QUANTUM_DURATION(10);

	/*
	 * Pipe Priority
	 * Identifies the pipe relative priority when this queue is connected
	 * to the pipeline. The pipe priority is against the GFX pipe and HP3D.
	 * In KFD we are using a fixed pipe priority set to CS_MEDIUM.
	 * 0 = CS_LOW (typically below GFX)
	 * 1 = CS_MEDIUM (typically between HP3D and GFX
	 * 2 = CS_HIGH (typically above HP3D)
	 */
	m->cp_hqd_pipe_priority = 1;
	m->cp_hqd_queue_priority = 15;

	*mqd = m;
	if (gart_addr != NULL)
		*gart_addr = addr;
	retval = mm->update_mqd(mm, m, q);

	return retval;
}

static void uninit_mqd(struct mqd_manager *mm, void *mqd,
			struct kfd_mem_obj *mqd_mem_obj)
{
	BUG_ON(!mm || !mqd);
	kfd2kgd->free_mem(mm->dev->kgd, (struct kgd_mem *) mqd_mem_obj);
}

static int load_mqd(struct mqd_manager *mm, void *mqd, uint32_t pipe_id,
			uint32_t queue_id, uint32_t __user *wptr)
{
	return kfd2kgd->hqd_load(mm->dev->kgd, mqd, pipe_id, queue_id, wptr);

}

static int update_mqd(struct mqd_manager *mm, void *mqd,
			struct queue_properties *q)
{
	struct cik_mqd *m;

	BUG_ON(!mm || !q || !mqd);

	pr_debug("kfd: In func %s\n", __func__);

	m = get_mqd(mqd);
	m->cp_hqd_pq_control = DEFAULT_RPTR_BLOCK_SIZE |
				DEFAULT_MIN_AVAIL_SIZE | PQ_ATC_EN;

	/*
	 * Calculating queue size which is log base 2 of actual queue size -1
	 * dwords and another -1 for ffs
	 */
	m->cp_hqd_pq_control |= ffs(q->queue_size / sizeof(unsigned int))
								- 1 - 1;
	m->cp_hqd_pq_base_lo = lower_32_bits((uint64_t)q->queue_address >> 8);
	m->cp_hqd_pq_base_hi = upper_32_bits((uint64_t)q->queue_address >> 8);
	m->cp_hqd_pq_rptr_report_addr_lo = lower_32_bits((uint64_t)q->read_ptr);
	m->cp_hqd_pq_rptr_report_addr_hi = upper_32_bits((uint64_t)q->read_ptr);
	m->cp_hqd_pq_doorbell_control = DOORBELL_EN |
					DOORBELL_OFFSET(q->doorbell_off);

	m->cp_hqd_vmid = q->vmid;

	if (q->format == KFD_QUEUE_FORMAT_AQL) {
		m->cp_hqd_iq_rptr = AQL_ENABLE;
		m->cp_hqd_pq_control |= NO_UPDATE_RPTR;
	}

	m->cp_hqd_active = 0;
	q->is_active = false;
	if (q->queue_size > 0 &&
			q->queue_address != 0 &&
			q->queue_percent > 0) {
		m->cp_hqd_active = 1;
		q->is_active = true;
	}

	return 0;
}

static int destroy_mqd(struct mqd_manager *mm, void *mqd,
			enum kfd_preempt_type type,
			unsigned int timeout, uint32_t pipe_id,
			uint32_t queue_id)
{
	return kfd2kgd->hqd_destroy(mm->dev->kgd, type, timeout,
					pipe_id, queue_id);
}

static bool is_occupied(struct mqd_manager *mm, void *mqd,
			uint64_t queue_address,	uint32_t pipe_id,
			uint32_t queue_id)
{

	return kfd2kgd->hqd_is_occupied(mm->dev->kgd, queue_address,
					pipe_id, queue_id);

}

/*
 * HIQ MQD Implementation, concrete implementation for HIQ MQD implementation.
 * The HIQ queue in Kaveri is using the same MQD structure as all the user mode
 * queues but with different initial values.
 */

static int init_mqd_hiq(struct mqd_manager *mm, void **mqd,
		struct kfd_mem_obj **mqd_mem_obj, uint64_t *gart_addr,
		struct queue_properties *q)
{
	uint64_t addr;
	struct cik_mqd *m;
	int retval;

	BUG_ON(!mm || !q || !mqd || !mqd_mem_obj);

	pr_debug("kfd: In func %s\n", __func__);

	retval = kfd2kgd->allocate_mem(mm->dev->kgd,
					sizeof(struct cik_mqd),
					256,
					KFD_MEMPOOL_SYSTEM_WRITECOMBINE,
					(struct kgd_mem **) mqd_mem_obj);

	if (retval != 0)
		return -ENOMEM;

	m = (struct cik_mqd *) (*mqd_mem_obj)->cpu_ptr;
	addr = (*mqd_mem_obj)->gpu_addr;

	memset(m, 0, ALIGN(sizeof(struct cik_mqd), 256));

	m->header = 0xC0310800;
	m->compute_pipelinestat_enable = 1;
	m->compute_static_thread_mgmt_se0 = 0xFFFFFFFF;
	m->compute_static_thread_mgmt_se1 = 0xFFFFFFFF;
	m->compute_static_thread_mgmt_se2 = 0xFFFFFFFF;
	m->compute_static_thread_mgmt_se3 = 0xFFFFFFFF;

	m->cp_hqd_persistent_state = DEFAULT_CP_HQD_PERSISTENT_STATE |
					PRELOAD_REQ;
	m->cp_hqd_quantum = QUANTUM_EN | QUANTUM_SCALE_1MS |
				QUANTUM_DURATION(10);

	m->cp_mqd_control             = MQD_CONTROL_PRIV_STATE_EN;
	m->cp_mqd_base_addr_lo        = lower_32_bits(addr);
	m->cp_mqd_base_addr_hi        = upper_32_bits(addr);

	m->cp_hqd_ib_control = DEFAULT_MIN_IB_AVAIL_SIZE;

	/*
	 * Pipe Priority
	 * Identifies the pipe relative priority when this queue is connected
	 * to the pipeline. The pipe priority is against the GFX pipe and HP3D.
	 * In KFD we are using a fixed pipe priority set to CS_MEDIUM.
	 * 0 = CS_LOW (typically below GFX)
	 * 1 = CS_MEDIUM (typically between HP3D and GFX
	 * 2 = CS_HIGH (typically above HP3D)
	 */
	m->cp_hqd_pipe_priority = 1;
	m->cp_hqd_queue_priority = 15;

	*mqd = m;
	if (gart_addr)
		*gart_addr = addr;
	retval = mm->update_mqd(mm, m, q);

	return retval;
}

static int update_mqd_hiq(struct mqd_manager *mm, void *mqd,
				struct queue_properties *q)
{
	struct cik_mqd *m;

	BUG_ON(!mm || !q || !mqd);

	pr_debug("kfd: In func %s\n", __func__);

	m = get_mqd(mqd);
	m->cp_hqd_pq_control = DEFAULT_RPTR_BLOCK_SIZE |
				DEFAULT_MIN_AVAIL_SIZE |
				PRIV_STATE |
				KMD_QUEUE;

	/*
	 * Calculating queue size which is log base 2 of actual queue
	 * size -1 dwords
	 */
	m->cp_hqd_pq_control |= ffs(q->queue_size / sizeof(unsigned int))
								- 1 - 1;
	m->cp_hqd_pq_base_lo = lower_32_bits((uint64_t)q->queue_address >> 8);
	m->cp_hqd_pq_base_hi = upper_32_bits((uint64_t)q->queue_address >> 8);
	m->cp_hqd_pq_rptr_report_addr_lo = lower_32_bits((uint64_t)q->read_ptr);
	m->cp_hqd_pq_rptr_report_addr_hi = upper_32_bits((uint64_t)q->read_ptr);
	m->cp_hqd_pq_doorbell_control = DOORBELL_EN |
					DOORBELL_OFFSET(q->doorbell_off);

	m->cp_hqd_vmid = q->vmid;

	m->cp_hqd_active = 0;
	q->is_active = false;
	if (q->queue_size > 0 &&
			q->queue_address != 0 &&
			q->queue_percent > 0) {
		m->cp_hqd_active = 1;
		q->is_active = true;
	}

	return 0;
}
=======
>>>>>>> 03891159

struct mqd_manager *mqd_manager_init(enum KFD_MQD_TYPE type,
					struct kfd_dev *dev)
{
	switch (dev->device_info->asic_family) {
	case CHIP_KAVERI:
		return mqd_manager_init_cik(type, dev);
	case CHIP_CARRIZO:
		return mqd_manager_init_vi(type, dev);
	}

	return NULL;
}<|MERGE_RESOLUTION|>--- conflicted
+++ resolved
@@ -22,285 +22,6 @@
  */
 
 #include "kfd_priv.h"
-<<<<<<< HEAD
-#include "kfd_mqd_manager.h"
-#include "cik_regs.h"
-#include "../../radeon/cik_reg.h"
-
-inline void busy_wait(unsigned long ms)
-{
-	while (time_before(jiffies, ms))
-		cpu_relax();
-}
-
-static inline struct cik_mqd *get_mqd(void *mqd)
-{
-	return (struct cik_mqd *)mqd;
-}
-
-static int init_mqd(struct mqd_manager *mm, void **mqd,
-		struct kfd_mem_obj **mqd_mem_obj, uint64_t *gart_addr,
-		struct queue_properties *q)
-{
-	uint64_t addr;
-	struct cik_mqd *m;
-	int retval;
-
-	BUG_ON(!mm || !q || !mqd);
-
-	pr_debug("kfd: In func %s\n", __func__);
-
-	retval = kfd2kgd->allocate_mem(mm->dev->kgd,
-					sizeof(struct cik_mqd),
-					256,
-					KFD_MEMPOOL_SYSTEM_WRITECOMBINE,
-					(struct kgd_mem **) mqd_mem_obj);
-
-	if (retval != 0)
-		return -ENOMEM;
-
-	m = (struct cik_mqd *) (*mqd_mem_obj)->cpu_ptr;
-	addr = (*mqd_mem_obj)->gpu_addr;
-
-	memset(m, 0, ALIGN(sizeof(struct cik_mqd), 256));
-
-	m->header = 0xC0310800;
-	m->compute_pipelinestat_enable = 1;
-	m->compute_static_thread_mgmt_se0 = 0xFFFFFFFF;
-	m->compute_static_thread_mgmt_se1 = 0xFFFFFFFF;
-	m->compute_static_thread_mgmt_se2 = 0xFFFFFFFF;
-	m->compute_static_thread_mgmt_se3 = 0xFFFFFFFF;
-
-	/*
-	 * Make sure to use the last queue state saved on mqd when the cp
-	 * reassigns the queue, so when queue is switched on/off (e.g over
-	 * subscription or quantum timeout) the context will be consistent
-	 */
-	m->cp_hqd_persistent_state =
-				DEFAULT_CP_HQD_PERSISTENT_STATE | PRELOAD_REQ;
-
-	m->cp_mqd_control             = MQD_CONTROL_PRIV_STATE_EN;
-	m->cp_mqd_base_addr_lo        = lower_32_bits(addr);
-	m->cp_mqd_base_addr_hi        = upper_32_bits(addr);
-
-	m->cp_hqd_ib_control = DEFAULT_MIN_IB_AVAIL_SIZE | IB_ATC_EN;
-	/* Although WinKFD writes this, I suspect it should not be necessary */
-	m->cp_hqd_ib_control = IB_ATC_EN | DEFAULT_MIN_IB_AVAIL_SIZE;
-
-	m->cp_hqd_quantum = QUANTUM_EN | QUANTUM_SCALE_1MS |
-				QUANTUM_DURATION(10);
-
-	/*
-	 * Pipe Priority
-	 * Identifies the pipe relative priority when this queue is connected
-	 * to the pipeline. The pipe priority is against the GFX pipe and HP3D.
-	 * In KFD we are using a fixed pipe priority set to CS_MEDIUM.
-	 * 0 = CS_LOW (typically below GFX)
-	 * 1 = CS_MEDIUM (typically between HP3D and GFX
-	 * 2 = CS_HIGH (typically above HP3D)
-	 */
-	m->cp_hqd_pipe_priority = 1;
-	m->cp_hqd_queue_priority = 15;
-
-	*mqd = m;
-	if (gart_addr != NULL)
-		*gart_addr = addr;
-	retval = mm->update_mqd(mm, m, q);
-
-	return retval;
-}
-
-static void uninit_mqd(struct mqd_manager *mm, void *mqd,
-			struct kfd_mem_obj *mqd_mem_obj)
-{
-	BUG_ON(!mm || !mqd);
-	kfd2kgd->free_mem(mm->dev->kgd, (struct kgd_mem *) mqd_mem_obj);
-}
-
-static int load_mqd(struct mqd_manager *mm, void *mqd, uint32_t pipe_id,
-			uint32_t queue_id, uint32_t __user *wptr)
-{
-	return kfd2kgd->hqd_load(mm->dev->kgd, mqd, pipe_id, queue_id, wptr);
-
-}
-
-static int update_mqd(struct mqd_manager *mm, void *mqd,
-			struct queue_properties *q)
-{
-	struct cik_mqd *m;
-
-	BUG_ON(!mm || !q || !mqd);
-
-	pr_debug("kfd: In func %s\n", __func__);
-
-	m = get_mqd(mqd);
-	m->cp_hqd_pq_control = DEFAULT_RPTR_BLOCK_SIZE |
-				DEFAULT_MIN_AVAIL_SIZE | PQ_ATC_EN;
-
-	/*
-	 * Calculating queue size which is log base 2 of actual queue size -1
-	 * dwords and another -1 for ffs
-	 */
-	m->cp_hqd_pq_control |= ffs(q->queue_size / sizeof(unsigned int))
-								- 1 - 1;
-	m->cp_hqd_pq_base_lo = lower_32_bits((uint64_t)q->queue_address >> 8);
-	m->cp_hqd_pq_base_hi = upper_32_bits((uint64_t)q->queue_address >> 8);
-	m->cp_hqd_pq_rptr_report_addr_lo = lower_32_bits((uint64_t)q->read_ptr);
-	m->cp_hqd_pq_rptr_report_addr_hi = upper_32_bits((uint64_t)q->read_ptr);
-	m->cp_hqd_pq_doorbell_control = DOORBELL_EN |
-					DOORBELL_OFFSET(q->doorbell_off);
-
-	m->cp_hqd_vmid = q->vmid;
-
-	if (q->format == KFD_QUEUE_FORMAT_AQL) {
-		m->cp_hqd_iq_rptr = AQL_ENABLE;
-		m->cp_hqd_pq_control |= NO_UPDATE_RPTR;
-	}
-
-	m->cp_hqd_active = 0;
-	q->is_active = false;
-	if (q->queue_size > 0 &&
-			q->queue_address != 0 &&
-			q->queue_percent > 0) {
-		m->cp_hqd_active = 1;
-		q->is_active = true;
-	}
-
-	return 0;
-}
-
-static int destroy_mqd(struct mqd_manager *mm, void *mqd,
-			enum kfd_preempt_type type,
-			unsigned int timeout, uint32_t pipe_id,
-			uint32_t queue_id)
-{
-	return kfd2kgd->hqd_destroy(mm->dev->kgd, type, timeout,
-					pipe_id, queue_id);
-}
-
-static bool is_occupied(struct mqd_manager *mm, void *mqd,
-			uint64_t queue_address,	uint32_t pipe_id,
-			uint32_t queue_id)
-{
-
-	return kfd2kgd->hqd_is_occupied(mm->dev->kgd, queue_address,
-					pipe_id, queue_id);
-
-}
-
-/*
- * HIQ MQD Implementation, concrete implementation for HIQ MQD implementation.
- * The HIQ queue in Kaveri is using the same MQD structure as all the user mode
- * queues but with different initial values.
- */
-
-static int init_mqd_hiq(struct mqd_manager *mm, void **mqd,
-		struct kfd_mem_obj **mqd_mem_obj, uint64_t *gart_addr,
-		struct queue_properties *q)
-{
-	uint64_t addr;
-	struct cik_mqd *m;
-	int retval;
-
-	BUG_ON(!mm || !q || !mqd || !mqd_mem_obj);
-
-	pr_debug("kfd: In func %s\n", __func__);
-
-	retval = kfd2kgd->allocate_mem(mm->dev->kgd,
-					sizeof(struct cik_mqd),
-					256,
-					KFD_MEMPOOL_SYSTEM_WRITECOMBINE,
-					(struct kgd_mem **) mqd_mem_obj);
-
-	if (retval != 0)
-		return -ENOMEM;
-
-	m = (struct cik_mqd *) (*mqd_mem_obj)->cpu_ptr;
-	addr = (*mqd_mem_obj)->gpu_addr;
-
-	memset(m, 0, ALIGN(sizeof(struct cik_mqd), 256));
-
-	m->header = 0xC0310800;
-	m->compute_pipelinestat_enable = 1;
-	m->compute_static_thread_mgmt_se0 = 0xFFFFFFFF;
-	m->compute_static_thread_mgmt_se1 = 0xFFFFFFFF;
-	m->compute_static_thread_mgmt_se2 = 0xFFFFFFFF;
-	m->compute_static_thread_mgmt_se3 = 0xFFFFFFFF;
-
-	m->cp_hqd_persistent_state = DEFAULT_CP_HQD_PERSISTENT_STATE |
-					PRELOAD_REQ;
-	m->cp_hqd_quantum = QUANTUM_EN | QUANTUM_SCALE_1MS |
-				QUANTUM_DURATION(10);
-
-	m->cp_mqd_control             = MQD_CONTROL_PRIV_STATE_EN;
-	m->cp_mqd_base_addr_lo        = lower_32_bits(addr);
-	m->cp_mqd_base_addr_hi        = upper_32_bits(addr);
-
-	m->cp_hqd_ib_control = DEFAULT_MIN_IB_AVAIL_SIZE;
-
-	/*
-	 * Pipe Priority
-	 * Identifies the pipe relative priority when this queue is connected
-	 * to the pipeline. The pipe priority is against the GFX pipe and HP3D.
-	 * In KFD we are using a fixed pipe priority set to CS_MEDIUM.
-	 * 0 = CS_LOW (typically below GFX)
-	 * 1 = CS_MEDIUM (typically between HP3D and GFX
-	 * 2 = CS_HIGH (typically above HP3D)
-	 */
-	m->cp_hqd_pipe_priority = 1;
-	m->cp_hqd_queue_priority = 15;
-
-	*mqd = m;
-	if (gart_addr)
-		*gart_addr = addr;
-	retval = mm->update_mqd(mm, m, q);
-
-	return retval;
-}
-
-static int update_mqd_hiq(struct mqd_manager *mm, void *mqd,
-				struct queue_properties *q)
-{
-	struct cik_mqd *m;
-
-	BUG_ON(!mm || !q || !mqd);
-
-	pr_debug("kfd: In func %s\n", __func__);
-
-	m = get_mqd(mqd);
-	m->cp_hqd_pq_control = DEFAULT_RPTR_BLOCK_SIZE |
-				DEFAULT_MIN_AVAIL_SIZE |
-				PRIV_STATE |
-				KMD_QUEUE;
-
-	/*
-	 * Calculating queue size which is log base 2 of actual queue
-	 * size -1 dwords
-	 */
-	m->cp_hqd_pq_control |= ffs(q->queue_size / sizeof(unsigned int))
-								- 1 - 1;
-	m->cp_hqd_pq_base_lo = lower_32_bits((uint64_t)q->queue_address >> 8);
-	m->cp_hqd_pq_base_hi = upper_32_bits((uint64_t)q->queue_address >> 8);
-	m->cp_hqd_pq_rptr_report_addr_lo = lower_32_bits((uint64_t)q->read_ptr);
-	m->cp_hqd_pq_rptr_report_addr_hi = upper_32_bits((uint64_t)q->read_ptr);
-	m->cp_hqd_pq_doorbell_control = DOORBELL_EN |
-					DOORBELL_OFFSET(q->doorbell_off);
-
-	m->cp_hqd_vmid = q->vmid;
-
-	m->cp_hqd_active = 0;
-	q->is_active = false;
-	if (q->queue_size > 0 &&
-			q->queue_address != 0 &&
-			q->queue_percent > 0) {
-		m->cp_hqd_active = 1;
-		q->is_active = true;
-	}
-
-	return 0;
-}
-=======
->>>>>>> 03891159
 
 struct mqd_manager *mqd_manager_init(enum KFD_MQD_TYPE type,
 					struct kfd_dev *dev)
