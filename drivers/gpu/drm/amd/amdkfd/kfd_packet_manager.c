--- conflicted
+++ resolved
@@ -250,10 +250,7 @@
 	case CHIP_VANGOGH:
 	case CHIP_DIMGREY_CAVEFISH:
 	case CHIP_BEIGE_GOBY:
-<<<<<<< HEAD
-=======
 	case CHIP_YELLOW_CARP:
->>>>>>> 50be9417
 		pm->pmf = &kfd_v9_pm_funcs;
 		break;
 	case CHIP_ALDEBARAN:
