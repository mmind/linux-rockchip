--- conflicted
+++ resolved
@@ -205,11 +205,7 @@
 void amd_sched_entity_fini(struct amd_gpu_scheduler *sched,
 			   struct amd_sched_entity *entity)
 {
-<<<<<<< HEAD
-	struct amd_sched_rq *rq = entity->rq;
-=======
 	int r;
->>>>>>> 19f470b2
 
 	if (!amd_sched_entity_is_initialized(sched, entity))
 		return;
@@ -218,9 +214,6 @@
 	 * The client will not queue more IBs during this fini, consume existing
 	 * queued IBs
 	*/
-<<<<<<< HEAD
-	wait_event(sched->job_scheduled, amd_sched_entity_is_idle(entity));
-=======
 	if ((current->flags & PF_SIGNALED) && current->exit_code == SIGKILL)
 		r = -ERESTARTSYS;
 	else
@@ -243,7 +236,6 @@
 			dma_fence_put(&s_fence->finished);
 			sched->ops->free_job(job);
 		}
->>>>>>> 19f470b2
 
 	amd_sched_rq_remove_entity(rq, entity);
 	kfifo_free(&entity->job_queue);
