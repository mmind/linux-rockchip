/*
 * Copyright © 2014 Red Hat
 *
 * Permission to use, copy, modify, distribute, and sell this software and its
 * documentation for any purpose is hereby granted without fee, provided that
 * the above copyright notice appear in all copies and that both that copyright
 * notice and this permission notice appear in supporting documentation, and
 * that the name of the copyright holders not be used in advertising or
 * publicity pertaining to distribution of the software without specific,
 * written prior permission.  The copyright holders make no representations
 * about the suitability of this software for any purpose.  It is provided "as
 * is" without express or implied warranty.
 *
 * THE COPYRIGHT HOLDERS DISCLAIM ALL WARRANTIES WITH REGARD TO THIS SOFTWARE,
 * INCLUDING ALL IMPLIED WARRANTIES OF MERCHANTABILITY AND FITNESS, IN NO
 * EVENT SHALL THE COPYRIGHT HOLDERS BE LIABLE FOR ANY SPECIAL, INDIRECT OR
 * CONSEQUENTIAL DAMAGES OR ANY DAMAGES WHATSOEVER RESULTING FROM LOSS OF USE,
 * DATA OR PROFITS, WHETHER IN AN ACTION OF CONTRACT, NEGLIGENCE OR OTHER
 * TORTIOUS ACTION, ARISING OUT OF OR IN CONNECTION WITH THE USE OR PERFORMANCE
 * OF THIS SOFTWARE.
 */

#include <linux/delay.h>
#include <linux/errno.h>
#include <linux/i2c.h>
#include <linux/init.h>
#include <linux/kernel.h>
#include <linux/sched.h>
#include <linux/seq_file.h>
#include <linux/iopoll.h>

#if IS_ENABLED(CONFIG_DRM_DEBUG_DP_MST_TOPOLOGY_REFS)
#include <linux/stacktrace.h>
#include <linux/sort.h>
#include <linux/timekeeping.h>
#include <linux/math64.h>
#endif

#include <drm/drm_atomic.h>
#include <drm/drm_atomic_helper.h>
#include <drm/drm_dp_mst_helper.h>
#include <drm/drm_drv.h>
#include <drm/drm_print.h>
#include <drm/drm_probe_helper.h>

#include "drm_crtc_helper_internal.h"
#include "drm_dp_mst_topology_internal.h"

/**
 * DOC: dp mst helper
 *
 * These functions contain parts of the DisplayPort 1.2a MultiStream Transport
 * protocol. The helpers contain a topology manager and bandwidth manager.
 * The helpers encapsulate the sending and received of sideband msgs.
 */
struct drm_dp_pending_up_req {
	struct drm_dp_sideband_msg_hdr hdr;
	struct drm_dp_sideband_msg_req_body msg;
	struct list_head next;
};

static bool dump_dp_payload_table(struct drm_dp_mst_topology_mgr *mgr,
				  char *buf);

static void drm_dp_mst_topology_put_port(struct drm_dp_mst_port *port);

static int drm_dp_dpcd_write_payload(struct drm_dp_mst_topology_mgr *mgr,
				     int id,
				     struct drm_dp_payload *payload);

static int drm_dp_send_dpcd_read(struct drm_dp_mst_topology_mgr *mgr,
				 struct drm_dp_mst_port *port,
				 int offset, int size, u8 *bytes);
static int drm_dp_send_dpcd_write(struct drm_dp_mst_topology_mgr *mgr,
				  struct drm_dp_mst_port *port,
				  int offset, int size, u8 *bytes);

static int drm_dp_send_link_address(struct drm_dp_mst_topology_mgr *mgr,
				    struct drm_dp_mst_branch *mstb);

static void
drm_dp_send_clear_payload_id_table(struct drm_dp_mst_topology_mgr *mgr,
				   struct drm_dp_mst_branch *mstb);

static int drm_dp_send_enum_path_resources(struct drm_dp_mst_topology_mgr *mgr,
					   struct drm_dp_mst_branch *mstb,
					   struct drm_dp_mst_port *port);
static bool drm_dp_validate_guid(struct drm_dp_mst_topology_mgr *mgr,
				 u8 *guid);

static int drm_dp_mst_register_i2c_bus(struct drm_dp_aux *aux);
static void drm_dp_mst_unregister_i2c_bus(struct drm_dp_aux *aux);
static void drm_dp_mst_kick_tx(struct drm_dp_mst_topology_mgr *mgr);

#define DBG_PREFIX "[dp_mst]"

#define DP_STR(x) [DP_ ## x] = #x

static const char *drm_dp_mst_req_type_str(u8 req_type)
{
	static const char * const req_type_str[] = {
		DP_STR(GET_MSG_TRANSACTION_VERSION),
		DP_STR(LINK_ADDRESS),
		DP_STR(CONNECTION_STATUS_NOTIFY),
		DP_STR(ENUM_PATH_RESOURCES),
		DP_STR(ALLOCATE_PAYLOAD),
		DP_STR(QUERY_PAYLOAD),
		DP_STR(RESOURCE_STATUS_NOTIFY),
		DP_STR(CLEAR_PAYLOAD_ID_TABLE),
		DP_STR(REMOTE_DPCD_READ),
		DP_STR(REMOTE_DPCD_WRITE),
		DP_STR(REMOTE_I2C_READ),
		DP_STR(REMOTE_I2C_WRITE),
		DP_STR(POWER_UP_PHY),
		DP_STR(POWER_DOWN_PHY),
		DP_STR(SINK_EVENT_NOTIFY),
		DP_STR(QUERY_STREAM_ENC_STATUS),
	};

	if (req_type >= ARRAY_SIZE(req_type_str) ||
	    !req_type_str[req_type])
		return "unknown";

	return req_type_str[req_type];
}

#undef DP_STR
#define DP_STR(x) [DP_NAK_ ## x] = #x

static const char *drm_dp_mst_nak_reason_str(u8 nak_reason)
{
	static const char * const nak_reason_str[] = {
		DP_STR(WRITE_FAILURE),
		DP_STR(INVALID_READ),
		DP_STR(CRC_FAILURE),
		DP_STR(BAD_PARAM),
		DP_STR(DEFER),
		DP_STR(LINK_FAILURE),
		DP_STR(NO_RESOURCES),
		DP_STR(DPCD_FAIL),
		DP_STR(I2C_NAK),
		DP_STR(ALLOCATE_FAIL),
	};

	if (nak_reason >= ARRAY_SIZE(nak_reason_str) ||
	    !nak_reason_str[nak_reason])
		return "unknown";

	return nak_reason_str[nak_reason];
}

#undef DP_STR
#define DP_STR(x) [DRM_DP_SIDEBAND_TX_ ## x] = #x

static const char *drm_dp_mst_sideband_tx_state_str(int state)
{
	static const char * const sideband_reason_str[] = {
		DP_STR(QUEUED),
		DP_STR(START_SEND),
		DP_STR(SENT),
		DP_STR(RX),
		DP_STR(TIMEOUT),
	};

	if (state >= ARRAY_SIZE(sideband_reason_str) ||
	    !sideband_reason_str[state])
		return "unknown";

	return sideband_reason_str[state];
}

static int
drm_dp_mst_rad_to_str(const u8 rad[8], u8 lct, char *out, size_t len)
{
	int i;
	u8 unpacked_rad[16];

	for (i = 0; i < lct; i++) {
		if (i % 2)
			unpacked_rad[i] = rad[i / 2] >> 4;
		else
			unpacked_rad[i] = rad[i / 2] & BIT_MASK(4);
	}

	/* TODO: Eventually add something to printk so we can format the rad
	 * like this: 1.2.3
	 */
	return snprintf(out, len, "%*phC", lct, unpacked_rad);
}

/* sideband msg handling */
static u8 drm_dp_msg_header_crc4(const uint8_t *data, size_t num_nibbles)
{
	u8 bitmask = 0x80;
	u8 bitshift = 7;
	u8 array_index = 0;
	int number_of_bits = num_nibbles * 4;
	u8 remainder = 0;

	while (number_of_bits != 0) {
		number_of_bits--;
		remainder <<= 1;
		remainder |= (data[array_index] & bitmask) >> bitshift;
		bitmask >>= 1;
		bitshift--;
		if (bitmask == 0) {
			bitmask = 0x80;
			bitshift = 7;
			array_index++;
		}
		if ((remainder & 0x10) == 0x10)
			remainder ^= 0x13;
	}

	number_of_bits = 4;
	while (number_of_bits != 0) {
		number_of_bits--;
		remainder <<= 1;
		if ((remainder & 0x10) != 0)
			remainder ^= 0x13;
	}

	return remainder;
}

static u8 drm_dp_msg_data_crc4(const uint8_t *data, u8 number_of_bytes)
{
	u8 bitmask = 0x80;
	u8 bitshift = 7;
	u8 array_index = 0;
	int number_of_bits = number_of_bytes * 8;
	u16 remainder = 0;

	while (number_of_bits != 0) {
		number_of_bits--;
		remainder <<= 1;
		remainder |= (data[array_index] & bitmask) >> bitshift;
		bitmask >>= 1;
		bitshift--;
		if (bitmask == 0) {
			bitmask = 0x80;
			bitshift = 7;
			array_index++;
		}
		if ((remainder & 0x100) == 0x100)
			remainder ^= 0xd5;
	}

	number_of_bits = 8;
	while (number_of_bits != 0) {
		number_of_bits--;
		remainder <<= 1;
		if ((remainder & 0x100) != 0)
			remainder ^= 0xd5;
	}

	return remainder & 0xff;
}
static inline u8 drm_dp_calc_sb_hdr_size(struct drm_dp_sideband_msg_hdr *hdr)
{
	u8 size = 3;
	size += (hdr->lct / 2);
	return size;
}

static void drm_dp_encode_sideband_msg_hdr(struct drm_dp_sideband_msg_hdr *hdr,
					   u8 *buf, int *len)
{
	int idx = 0;
	int i;
	u8 crc4;
	buf[idx++] = ((hdr->lct & 0xf) << 4) | (hdr->lcr & 0xf);
	for (i = 0; i < (hdr->lct / 2); i++)
		buf[idx++] = hdr->rad[i];
	buf[idx++] = (hdr->broadcast << 7) | (hdr->path_msg << 6) |
		(hdr->msg_len & 0x3f);
	buf[idx++] = (hdr->somt << 7) | (hdr->eomt << 6) | (hdr->seqno << 4);

	crc4 = drm_dp_msg_header_crc4(buf, (idx * 2) - 1);
	buf[idx - 1] |= (crc4 & 0xf);

	*len = idx;
}

static bool drm_dp_decode_sideband_msg_hdr(struct drm_dp_sideband_msg_hdr *hdr,
					   u8 *buf, int buflen, u8 *hdrlen)
{
	u8 crc4;
	u8 len;
	int i;
	u8 idx;
	if (buf[0] == 0)
		return false;
	len = 3;
	len += ((buf[0] & 0xf0) >> 4) / 2;
	if (len > buflen)
		return false;
	crc4 = drm_dp_msg_header_crc4(buf, (len * 2) - 1);

	if ((crc4 & 0xf) != (buf[len - 1] & 0xf)) {
		DRM_DEBUG_KMS("crc4 mismatch 0x%x 0x%x\n", crc4, buf[len - 1]);
		return false;
	}

	hdr->lct = (buf[0] & 0xf0) >> 4;
	hdr->lcr = (buf[0] & 0xf);
	idx = 1;
	for (i = 0; i < (hdr->lct / 2); i++)
		hdr->rad[i] = buf[idx++];
	hdr->broadcast = (buf[idx] >> 7) & 0x1;
	hdr->path_msg = (buf[idx] >> 6) & 0x1;
	hdr->msg_len = buf[idx] & 0x3f;
	idx++;
	hdr->somt = (buf[idx] >> 7) & 0x1;
	hdr->eomt = (buf[idx] >> 6) & 0x1;
	hdr->seqno = (buf[idx] >> 4) & 0x1;
	idx++;
	*hdrlen = idx;
	return true;
}

void
drm_dp_encode_sideband_req(const struct drm_dp_sideband_msg_req_body *req,
			   struct drm_dp_sideband_msg_tx *raw)
{
	int idx = 0;
	int i;
	u8 *buf = raw->msg;
	buf[idx++] = req->req_type & 0x7f;

	switch (req->req_type) {
	case DP_ENUM_PATH_RESOURCES:
	case DP_POWER_DOWN_PHY:
	case DP_POWER_UP_PHY:
		buf[idx] = (req->u.port_num.port_number & 0xf) << 4;
		idx++;
		break;
	case DP_ALLOCATE_PAYLOAD:
		buf[idx] = (req->u.allocate_payload.port_number & 0xf) << 4 |
			(req->u.allocate_payload.number_sdp_streams & 0xf);
		idx++;
		buf[idx] = (req->u.allocate_payload.vcpi & 0x7f);
		idx++;
		buf[idx] = (req->u.allocate_payload.pbn >> 8);
		idx++;
		buf[idx] = (req->u.allocate_payload.pbn & 0xff);
		idx++;
		for (i = 0; i < req->u.allocate_payload.number_sdp_streams / 2; i++) {
			buf[idx] = ((req->u.allocate_payload.sdp_stream_sink[i * 2] & 0xf) << 4) |
				(req->u.allocate_payload.sdp_stream_sink[i * 2 + 1] & 0xf);
			idx++;
		}
		if (req->u.allocate_payload.number_sdp_streams & 1) {
			i = req->u.allocate_payload.number_sdp_streams - 1;
			buf[idx] = (req->u.allocate_payload.sdp_stream_sink[i] & 0xf) << 4;
			idx++;
		}
		break;
	case DP_QUERY_PAYLOAD:
		buf[idx] = (req->u.query_payload.port_number & 0xf) << 4;
		idx++;
		buf[idx] = (req->u.query_payload.vcpi & 0x7f);
		idx++;
		break;
	case DP_REMOTE_DPCD_READ:
		buf[idx] = (req->u.dpcd_read.port_number & 0xf) << 4;
		buf[idx] |= ((req->u.dpcd_read.dpcd_address & 0xf0000) >> 16) & 0xf;
		idx++;
		buf[idx] = (req->u.dpcd_read.dpcd_address & 0xff00) >> 8;
		idx++;
		buf[idx] = (req->u.dpcd_read.dpcd_address & 0xff);
		idx++;
		buf[idx] = (req->u.dpcd_read.num_bytes);
		idx++;
		break;

	case DP_REMOTE_DPCD_WRITE:
		buf[idx] = (req->u.dpcd_write.port_number & 0xf) << 4;
		buf[idx] |= ((req->u.dpcd_write.dpcd_address & 0xf0000) >> 16) & 0xf;
		idx++;
		buf[idx] = (req->u.dpcd_write.dpcd_address & 0xff00) >> 8;
		idx++;
		buf[idx] = (req->u.dpcd_write.dpcd_address & 0xff);
		idx++;
		buf[idx] = (req->u.dpcd_write.num_bytes);
		idx++;
		memcpy(&buf[idx], req->u.dpcd_write.bytes, req->u.dpcd_write.num_bytes);
		idx += req->u.dpcd_write.num_bytes;
		break;
	case DP_REMOTE_I2C_READ:
		buf[idx] = (req->u.i2c_read.port_number & 0xf) << 4;
		buf[idx] |= (req->u.i2c_read.num_transactions & 0x3);
		idx++;
		for (i = 0; i < (req->u.i2c_read.num_transactions & 0x3); i++) {
			buf[idx] = req->u.i2c_read.transactions[i].i2c_dev_id & 0x7f;
			idx++;
			buf[idx] = req->u.i2c_read.transactions[i].num_bytes;
			idx++;
			memcpy(&buf[idx], req->u.i2c_read.transactions[i].bytes, req->u.i2c_read.transactions[i].num_bytes);
			idx += req->u.i2c_read.transactions[i].num_bytes;

			buf[idx] = (req->u.i2c_read.transactions[i].no_stop_bit & 0x1) << 4;
			buf[idx] |= (req->u.i2c_read.transactions[i].i2c_transaction_delay & 0xf);
			idx++;
		}
		buf[idx] = (req->u.i2c_read.read_i2c_device_id) & 0x7f;
		idx++;
		buf[idx] = (req->u.i2c_read.num_bytes_read);
		idx++;
		break;

	case DP_REMOTE_I2C_WRITE:
		buf[idx] = (req->u.i2c_write.port_number & 0xf) << 4;
		idx++;
		buf[idx] = (req->u.i2c_write.write_i2c_device_id) & 0x7f;
		idx++;
		buf[idx] = (req->u.i2c_write.num_bytes);
		idx++;
		memcpy(&buf[idx], req->u.i2c_write.bytes, req->u.i2c_write.num_bytes);
		idx += req->u.i2c_write.num_bytes;
		break;
	}
	raw->cur_len = idx;
}
EXPORT_SYMBOL_FOR_TESTS_ONLY(drm_dp_encode_sideband_req);

/* Decode a sideband request we've encoded, mainly used for debugging */
int
drm_dp_decode_sideband_req(const struct drm_dp_sideband_msg_tx *raw,
			   struct drm_dp_sideband_msg_req_body *req)
{
	const u8 *buf = raw->msg;
	int i, idx = 0;

	req->req_type = buf[idx++] & 0x7f;
	switch (req->req_type) {
	case DP_ENUM_PATH_RESOURCES:
	case DP_POWER_DOWN_PHY:
	case DP_POWER_UP_PHY:
		req->u.port_num.port_number = (buf[idx] >> 4) & 0xf;
		break;
	case DP_ALLOCATE_PAYLOAD:
		{
			struct drm_dp_allocate_payload *a =
				&req->u.allocate_payload;

			a->number_sdp_streams = buf[idx] & 0xf;
			a->port_number = (buf[idx] >> 4) & 0xf;

			WARN_ON(buf[++idx] & 0x80);
			a->vcpi = buf[idx] & 0x7f;

			a->pbn = buf[++idx] << 8;
			a->pbn |= buf[++idx];

			idx++;
			for (i = 0; i < a->number_sdp_streams; i++) {
				a->sdp_stream_sink[i] =
					(buf[idx + (i / 2)] >> ((i % 2) ? 0 : 4)) & 0xf;
			}
		}
		break;
	case DP_QUERY_PAYLOAD:
		req->u.query_payload.port_number = (buf[idx] >> 4) & 0xf;
		WARN_ON(buf[++idx] & 0x80);
		req->u.query_payload.vcpi = buf[idx] & 0x7f;
		break;
	case DP_REMOTE_DPCD_READ:
		{
			struct drm_dp_remote_dpcd_read *r = &req->u.dpcd_read;

			r->port_number = (buf[idx] >> 4) & 0xf;

			r->dpcd_address = (buf[idx] << 16) & 0xf0000;
			r->dpcd_address |= (buf[++idx] << 8) & 0xff00;
			r->dpcd_address |= buf[++idx] & 0xff;

			r->num_bytes = buf[++idx];
		}
		break;
	case DP_REMOTE_DPCD_WRITE:
		{
			struct drm_dp_remote_dpcd_write *w =
				&req->u.dpcd_write;

			w->port_number = (buf[idx] >> 4) & 0xf;

			w->dpcd_address = (buf[idx] << 16) & 0xf0000;
			w->dpcd_address |= (buf[++idx] << 8) & 0xff00;
			w->dpcd_address |= buf[++idx] & 0xff;

			w->num_bytes = buf[++idx];

			w->bytes = kmemdup(&buf[++idx], w->num_bytes,
					   GFP_KERNEL);
			if (!w->bytes)
				return -ENOMEM;
		}
		break;
	case DP_REMOTE_I2C_READ:
		{
			struct drm_dp_remote_i2c_read *r = &req->u.i2c_read;
			struct drm_dp_remote_i2c_read_tx *tx;
			bool failed = false;

			r->num_transactions = buf[idx] & 0x3;
			r->port_number = (buf[idx] >> 4) & 0xf;
			for (i = 0; i < r->num_transactions; i++) {
				tx = &r->transactions[i];

				tx->i2c_dev_id = buf[++idx] & 0x7f;
				tx->num_bytes = buf[++idx];
				tx->bytes = kmemdup(&buf[++idx],
						    tx->num_bytes,
						    GFP_KERNEL);
				if (!tx->bytes) {
					failed = true;
					break;
				}
				idx += tx->num_bytes;
				tx->no_stop_bit = (buf[idx] >> 5) & 0x1;
				tx->i2c_transaction_delay = buf[idx] & 0xf;
			}

			if (failed) {
				for (i = 0; i < r->num_transactions; i++) {
					tx = &r->transactions[i];
					kfree(tx->bytes);
				}
				return -ENOMEM;
			}

			r->read_i2c_device_id = buf[++idx] & 0x7f;
			r->num_bytes_read = buf[++idx];
		}
		break;
	case DP_REMOTE_I2C_WRITE:
		{
			struct drm_dp_remote_i2c_write *w = &req->u.i2c_write;

			w->port_number = (buf[idx] >> 4) & 0xf;
			w->write_i2c_device_id = buf[++idx] & 0x7f;
			w->num_bytes = buf[++idx];
			w->bytes = kmemdup(&buf[++idx], w->num_bytes,
					   GFP_KERNEL);
			if (!w->bytes)
				return -ENOMEM;
		}
		break;
	}

	return 0;
}
EXPORT_SYMBOL_FOR_TESTS_ONLY(drm_dp_decode_sideband_req);

void
drm_dp_dump_sideband_msg_req_body(const struct drm_dp_sideband_msg_req_body *req,
				  int indent, struct drm_printer *printer)
{
	int i;

#define P(f, ...) drm_printf_indent(printer, indent, f, ##__VA_ARGS__)
	if (req->req_type == DP_LINK_ADDRESS) {
		/* No contents to print */
		P("type=%s\n", drm_dp_mst_req_type_str(req->req_type));
		return;
	}

	P("type=%s contents:\n", drm_dp_mst_req_type_str(req->req_type));
	indent++;

	switch (req->req_type) {
	case DP_ENUM_PATH_RESOURCES:
	case DP_POWER_DOWN_PHY:
	case DP_POWER_UP_PHY:
		P("port=%d\n", req->u.port_num.port_number);
		break;
	case DP_ALLOCATE_PAYLOAD:
		P("port=%d vcpi=%d pbn=%d sdp_streams=%d %*ph\n",
		  req->u.allocate_payload.port_number,
		  req->u.allocate_payload.vcpi, req->u.allocate_payload.pbn,
		  req->u.allocate_payload.number_sdp_streams,
		  req->u.allocate_payload.number_sdp_streams,
		  req->u.allocate_payload.sdp_stream_sink);
		break;
	case DP_QUERY_PAYLOAD:
		P("port=%d vcpi=%d\n",
		  req->u.query_payload.port_number,
		  req->u.query_payload.vcpi);
		break;
	case DP_REMOTE_DPCD_READ:
		P("port=%d dpcd_addr=%05x len=%d\n",
		  req->u.dpcd_read.port_number, req->u.dpcd_read.dpcd_address,
		  req->u.dpcd_read.num_bytes);
		break;
	case DP_REMOTE_DPCD_WRITE:
		P("port=%d addr=%05x len=%d: %*ph\n",
		  req->u.dpcd_write.port_number,
		  req->u.dpcd_write.dpcd_address,
		  req->u.dpcd_write.num_bytes, req->u.dpcd_write.num_bytes,
		  req->u.dpcd_write.bytes);
		break;
	case DP_REMOTE_I2C_READ:
		P("port=%d num_tx=%d id=%d size=%d:\n",
		  req->u.i2c_read.port_number,
		  req->u.i2c_read.num_transactions,
		  req->u.i2c_read.read_i2c_device_id,
		  req->u.i2c_read.num_bytes_read);

		indent++;
		for (i = 0; i < req->u.i2c_read.num_transactions; i++) {
			const struct drm_dp_remote_i2c_read_tx *rtx =
				&req->u.i2c_read.transactions[i];

			P("%d: id=%03d size=%03d no_stop_bit=%d tx_delay=%03d: %*ph\n",
			  i, rtx->i2c_dev_id, rtx->num_bytes,
			  rtx->no_stop_bit, rtx->i2c_transaction_delay,
			  rtx->num_bytes, rtx->bytes);
		}
		break;
	case DP_REMOTE_I2C_WRITE:
		P("port=%d id=%d size=%d: %*ph\n",
		  req->u.i2c_write.port_number,
		  req->u.i2c_write.write_i2c_device_id,
		  req->u.i2c_write.num_bytes, req->u.i2c_write.num_bytes,
		  req->u.i2c_write.bytes);
		break;
	default:
		P("???\n");
		break;
	}
#undef P
}
EXPORT_SYMBOL_FOR_TESTS_ONLY(drm_dp_dump_sideband_msg_req_body);

static inline void
drm_dp_mst_dump_sideband_msg_tx(struct drm_printer *p,
				const struct drm_dp_sideband_msg_tx *txmsg)
{
	struct drm_dp_sideband_msg_req_body req;
	char buf[64];
	int ret;
	int i;

	drm_dp_mst_rad_to_str(txmsg->dst->rad, txmsg->dst->lct, buf,
			      sizeof(buf));
	drm_printf(p, "txmsg cur_offset=%x cur_len=%x seqno=%x state=%s path_msg=%d dst=%s\n",
		   txmsg->cur_offset, txmsg->cur_len, txmsg->seqno,
		   drm_dp_mst_sideband_tx_state_str(txmsg->state),
		   txmsg->path_msg, buf);

	ret = drm_dp_decode_sideband_req(txmsg, &req);
	if (ret) {
		drm_printf(p, "<failed to decode sideband req: %d>\n", ret);
		return;
	}
	drm_dp_dump_sideband_msg_req_body(&req, 1, p);

	switch (req.req_type) {
	case DP_REMOTE_DPCD_WRITE:
		kfree(req.u.dpcd_write.bytes);
		break;
	case DP_REMOTE_I2C_READ:
		for (i = 0; i < req.u.i2c_read.num_transactions; i++)
			kfree(req.u.i2c_read.transactions[i].bytes);
		break;
	case DP_REMOTE_I2C_WRITE:
		kfree(req.u.i2c_write.bytes);
		break;
	}
}

static void drm_dp_crc_sideband_chunk_req(u8 *msg, u8 len)
{
	u8 crc4;
	crc4 = drm_dp_msg_data_crc4(msg, len);
	msg[len] = crc4;
}

static void drm_dp_encode_sideband_reply(struct drm_dp_sideband_msg_reply_body *rep,
					 struct drm_dp_sideband_msg_tx *raw)
{
	int idx = 0;
	u8 *buf = raw->msg;

	buf[idx++] = (rep->reply_type & 0x1) << 7 | (rep->req_type & 0x7f);

	raw->cur_len = idx;
}

static int drm_dp_sideband_msg_set_header(struct drm_dp_sideband_msg_rx *msg,
					  struct drm_dp_sideband_msg_hdr *hdr,
					  u8 hdrlen)
{
	/*
	 * ignore out-of-order messages or messages that are part of a
	 * failed transaction
	 */
	if (!hdr->somt && !msg->have_somt)
		return false;

	/* get length contained in this portion */
	msg->curchunk_idx = 0;
	msg->curchunk_len = hdr->msg_len;
	msg->curchunk_hdrlen = hdrlen;

	/* we have already gotten an somt - don't bother parsing */
	if (hdr->somt && msg->have_somt)
		return false;

	if (hdr->somt) {
		memcpy(&msg->initial_hdr, hdr,
		       sizeof(struct drm_dp_sideband_msg_hdr));
		msg->have_somt = true;
	}
	if (hdr->eomt)
		msg->have_eomt = true;

	return true;
}

/* this adds a chunk of msg to the builder to get the final msg */
static bool drm_dp_sideband_append_payload(struct drm_dp_sideband_msg_rx *msg,
					   u8 *replybuf, u8 replybuflen)
{
	u8 crc4;

	memcpy(&msg->chunk[msg->curchunk_idx], replybuf, replybuflen);
	msg->curchunk_idx += replybuflen;

	if (msg->curchunk_idx >= msg->curchunk_len) {
		/* do CRC */
		crc4 = drm_dp_msg_data_crc4(msg->chunk, msg->curchunk_len - 1);
		if (crc4 != msg->chunk[msg->curchunk_len - 1])
			print_hex_dump(KERN_DEBUG, "wrong crc",
				       DUMP_PREFIX_NONE, 16, 1,
				       msg->chunk,  msg->curchunk_len, false);
		/* copy chunk into bigger msg */
		memcpy(&msg->msg[msg->curlen], msg->chunk, msg->curchunk_len - 1);
		msg->curlen += msg->curchunk_len - 1;
	}
	return true;
}

static bool drm_dp_sideband_parse_link_address(struct drm_dp_sideband_msg_rx *raw,
					       struct drm_dp_sideband_msg_reply_body *repmsg)
{
	int idx = 1;
	int i;
	memcpy(repmsg->u.link_addr.guid, &raw->msg[idx], 16);
	idx += 16;
	repmsg->u.link_addr.nports = raw->msg[idx] & 0xf;
	idx++;
	if (idx > raw->curlen)
		goto fail_len;
	for (i = 0; i < repmsg->u.link_addr.nports; i++) {
		if (raw->msg[idx] & 0x80)
			repmsg->u.link_addr.ports[i].input_port = 1;

		repmsg->u.link_addr.ports[i].peer_device_type = (raw->msg[idx] >> 4) & 0x7;
		repmsg->u.link_addr.ports[i].port_number = (raw->msg[idx] & 0xf);

		idx++;
		if (idx > raw->curlen)
			goto fail_len;
		repmsg->u.link_addr.ports[i].mcs = (raw->msg[idx] >> 7) & 0x1;
		repmsg->u.link_addr.ports[i].ddps = (raw->msg[idx] >> 6) & 0x1;
		if (repmsg->u.link_addr.ports[i].input_port == 0)
			repmsg->u.link_addr.ports[i].legacy_device_plug_status = (raw->msg[idx] >> 5) & 0x1;
		idx++;
		if (idx > raw->curlen)
			goto fail_len;
		if (repmsg->u.link_addr.ports[i].input_port == 0) {
			repmsg->u.link_addr.ports[i].dpcd_revision = (raw->msg[idx]);
			idx++;
			if (idx > raw->curlen)
				goto fail_len;
			memcpy(repmsg->u.link_addr.ports[i].peer_guid, &raw->msg[idx], 16);
			idx += 16;
			if (idx > raw->curlen)
				goto fail_len;
			repmsg->u.link_addr.ports[i].num_sdp_streams = (raw->msg[idx] >> 4) & 0xf;
			repmsg->u.link_addr.ports[i].num_sdp_stream_sinks = (raw->msg[idx] & 0xf);
			idx++;

		}
		if (idx > raw->curlen)
			goto fail_len;
	}

	return true;
fail_len:
	DRM_DEBUG_KMS("link address reply parse length fail %d %d\n", idx, raw->curlen);
	return false;
}

static bool drm_dp_sideband_parse_remote_dpcd_read(struct drm_dp_sideband_msg_rx *raw,
						   struct drm_dp_sideband_msg_reply_body *repmsg)
{
	int idx = 1;
	repmsg->u.remote_dpcd_read_ack.port_number = raw->msg[idx] & 0xf;
	idx++;
	if (idx > raw->curlen)
		goto fail_len;
	repmsg->u.remote_dpcd_read_ack.num_bytes = raw->msg[idx];
	idx++;
	if (idx > raw->curlen)
		goto fail_len;

	memcpy(repmsg->u.remote_dpcd_read_ack.bytes, &raw->msg[idx], repmsg->u.remote_dpcd_read_ack.num_bytes);
	return true;
fail_len:
	DRM_DEBUG_KMS("link address reply parse length fail %d %d\n", idx, raw->curlen);
	return false;
}

static bool drm_dp_sideband_parse_remote_dpcd_write(struct drm_dp_sideband_msg_rx *raw,
						      struct drm_dp_sideband_msg_reply_body *repmsg)
{
	int idx = 1;
	repmsg->u.remote_dpcd_write_ack.port_number = raw->msg[idx] & 0xf;
	idx++;
	if (idx > raw->curlen)
		goto fail_len;
	return true;
fail_len:
	DRM_DEBUG_KMS("parse length fail %d %d\n", idx, raw->curlen);
	return false;
}

static bool drm_dp_sideband_parse_remote_i2c_read_ack(struct drm_dp_sideband_msg_rx *raw,
						      struct drm_dp_sideband_msg_reply_body *repmsg)
{
	int idx = 1;

	repmsg->u.remote_i2c_read_ack.port_number = (raw->msg[idx] & 0xf);
	idx++;
	if (idx > raw->curlen)
		goto fail_len;
	repmsg->u.remote_i2c_read_ack.num_bytes = raw->msg[idx];
	idx++;
	/* TODO check */
	memcpy(repmsg->u.remote_i2c_read_ack.bytes, &raw->msg[idx], repmsg->u.remote_i2c_read_ack.num_bytes);
	return true;
fail_len:
	DRM_DEBUG_KMS("remote i2c reply parse length fail %d %d\n", idx, raw->curlen);
	return false;
}

static bool drm_dp_sideband_parse_enum_path_resources_ack(struct drm_dp_sideband_msg_rx *raw,
							  struct drm_dp_sideband_msg_reply_body *repmsg)
{
	int idx = 1;
	repmsg->u.path_resources.port_number = (raw->msg[idx] >> 4) & 0xf;
	repmsg->u.path_resources.fec_capable = raw->msg[idx] & 0x1;
	idx++;
	if (idx > raw->curlen)
		goto fail_len;
	repmsg->u.path_resources.full_payload_bw_number = (raw->msg[idx] << 8) | (raw->msg[idx+1]);
	idx += 2;
	if (idx > raw->curlen)
		goto fail_len;
	repmsg->u.path_resources.avail_payload_bw_number = (raw->msg[idx] << 8) | (raw->msg[idx+1]);
	idx += 2;
	if (idx > raw->curlen)
		goto fail_len;
	return true;
fail_len:
	DRM_DEBUG_KMS("enum resource parse length fail %d %d\n", idx, raw->curlen);
	return false;
}

static bool drm_dp_sideband_parse_allocate_payload_ack(struct drm_dp_sideband_msg_rx *raw,
							  struct drm_dp_sideband_msg_reply_body *repmsg)
{
	int idx = 1;
	repmsg->u.allocate_payload.port_number = (raw->msg[idx] >> 4) & 0xf;
	idx++;
	if (idx > raw->curlen)
		goto fail_len;
	repmsg->u.allocate_payload.vcpi = raw->msg[idx];
	idx++;
	if (idx > raw->curlen)
		goto fail_len;
	repmsg->u.allocate_payload.allocated_pbn = (raw->msg[idx] << 8) | (raw->msg[idx+1]);
	idx += 2;
	if (idx > raw->curlen)
		goto fail_len;
	return true;
fail_len:
	DRM_DEBUG_KMS("allocate payload parse length fail %d %d\n", idx, raw->curlen);
	return false;
}

static bool drm_dp_sideband_parse_query_payload_ack(struct drm_dp_sideband_msg_rx *raw,
						    struct drm_dp_sideband_msg_reply_body *repmsg)
{
	int idx = 1;
	repmsg->u.query_payload.port_number = (raw->msg[idx] >> 4) & 0xf;
	idx++;
	if (idx > raw->curlen)
		goto fail_len;
	repmsg->u.query_payload.allocated_pbn = (raw->msg[idx] << 8) | (raw->msg[idx + 1]);
	idx += 2;
	if (idx > raw->curlen)
		goto fail_len;
	return true;
fail_len:
	DRM_DEBUG_KMS("query payload parse length fail %d %d\n", idx, raw->curlen);
	return false;
}

static bool drm_dp_sideband_parse_power_updown_phy_ack(struct drm_dp_sideband_msg_rx *raw,
						       struct drm_dp_sideband_msg_reply_body *repmsg)
{
	int idx = 1;

	repmsg->u.port_number.port_number = (raw->msg[idx] >> 4) & 0xf;
	idx++;
	if (idx > raw->curlen) {
		DRM_DEBUG_KMS("power up/down phy parse length fail %d %d\n",
			      idx, raw->curlen);
		return false;
	}
	return true;
}

static bool drm_dp_sideband_parse_reply(struct drm_dp_sideband_msg_rx *raw,
					struct drm_dp_sideband_msg_reply_body *msg)
{
	memset(msg, 0, sizeof(*msg));
	msg->reply_type = (raw->msg[0] & 0x80) >> 7;
	msg->req_type = (raw->msg[0] & 0x7f);

	if (msg->reply_type == DP_SIDEBAND_REPLY_NAK) {
		memcpy(msg->u.nak.guid, &raw->msg[1], 16);
		msg->u.nak.reason = raw->msg[17];
		msg->u.nak.nak_data = raw->msg[18];
		return false;
	}

	switch (msg->req_type) {
	case DP_LINK_ADDRESS:
		return drm_dp_sideband_parse_link_address(raw, msg);
	case DP_QUERY_PAYLOAD:
		return drm_dp_sideband_parse_query_payload_ack(raw, msg);
	case DP_REMOTE_DPCD_READ:
		return drm_dp_sideband_parse_remote_dpcd_read(raw, msg);
	case DP_REMOTE_DPCD_WRITE:
		return drm_dp_sideband_parse_remote_dpcd_write(raw, msg);
	case DP_REMOTE_I2C_READ:
		return drm_dp_sideband_parse_remote_i2c_read_ack(raw, msg);
	case DP_ENUM_PATH_RESOURCES:
		return drm_dp_sideband_parse_enum_path_resources_ack(raw, msg);
	case DP_ALLOCATE_PAYLOAD:
		return drm_dp_sideband_parse_allocate_payload_ack(raw, msg);
	case DP_POWER_DOWN_PHY:
	case DP_POWER_UP_PHY:
		return drm_dp_sideband_parse_power_updown_phy_ack(raw, msg);
	case DP_CLEAR_PAYLOAD_ID_TABLE:
		return true; /* since there's nothing to parse */
	default:
		DRM_ERROR("Got unknown reply 0x%02x (%s)\n", msg->req_type,
			  drm_dp_mst_req_type_str(msg->req_type));
		return false;
	}
}

static bool drm_dp_sideband_parse_connection_status_notify(struct drm_dp_sideband_msg_rx *raw,
							   struct drm_dp_sideband_msg_req_body *msg)
{
	int idx = 1;

	msg->u.conn_stat.port_number = (raw->msg[idx] & 0xf0) >> 4;
	idx++;
	if (idx > raw->curlen)
		goto fail_len;

	memcpy(msg->u.conn_stat.guid, &raw->msg[idx], 16);
	idx += 16;
	if (idx > raw->curlen)
		goto fail_len;

	msg->u.conn_stat.legacy_device_plug_status = (raw->msg[idx] >> 6) & 0x1;
	msg->u.conn_stat.displayport_device_plug_status = (raw->msg[idx] >> 5) & 0x1;
	msg->u.conn_stat.message_capability_status = (raw->msg[idx] >> 4) & 0x1;
	msg->u.conn_stat.input_port = (raw->msg[idx] >> 3) & 0x1;
	msg->u.conn_stat.peer_device_type = (raw->msg[idx] & 0x7);
	idx++;
	return true;
fail_len:
	DRM_DEBUG_KMS("connection status reply parse length fail %d %d\n", idx, raw->curlen);
	return false;
}

static bool drm_dp_sideband_parse_resource_status_notify(struct drm_dp_sideband_msg_rx *raw,
							   struct drm_dp_sideband_msg_req_body *msg)
{
	int idx = 1;

	msg->u.resource_stat.port_number = (raw->msg[idx] & 0xf0) >> 4;
	idx++;
	if (idx > raw->curlen)
		goto fail_len;

	memcpy(msg->u.resource_stat.guid, &raw->msg[idx], 16);
	idx += 16;
	if (idx > raw->curlen)
		goto fail_len;

	msg->u.resource_stat.available_pbn = (raw->msg[idx] << 8) | (raw->msg[idx + 1]);
	idx++;
	return true;
fail_len:
	DRM_DEBUG_KMS("resource status reply parse length fail %d %d\n", idx, raw->curlen);
	return false;
}

static bool drm_dp_sideband_parse_req(struct drm_dp_sideband_msg_rx *raw,
				      struct drm_dp_sideband_msg_req_body *msg)
{
	memset(msg, 0, sizeof(*msg));
	msg->req_type = (raw->msg[0] & 0x7f);

	switch (msg->req_type) {
	case DP_CONNECTION_STATUS_NOTIFY:
		return drm_dp_sideband_parse_connection_status_notify(raw, msg);
	case DP_RESOURCE_STATUS_NOTIFY:
		return drm_dp_sideband_parse_resource_status_notify(raw, msg);
	default:
		DRM_ERROR("Got unknown request 0x%02x (%s)\n", msg->req_type,
			  drm_dp_mst_req_type_str(msg->req_type));
		return false;
	}
}

static void build_dpcd_write(struct drm_dp_sideband_msg_tx *msg,
			     u8 port_num, u32 offset, u8 num_bytes, u8 *bytes)
{
	struct drm_dp_sideband_msg_req_body req;

	req.req_type = DP_REMOTE_DPCD_WRITE;
	req.u.dpcd_write.port_number = port_num;
	req.u.dpcd_write.dpcd_address = offset;
	req.u.dpcd_write.num_bytes = num_bytes;
	req.u.dpcd_write.bytes = bytes;
	drm_dp_encode_sideband_req(&req, msg);
}

static void build_link_address(struct drm_dp_sideband_msg_tx *msg)
{
	struct drm_dp_sideband_msg_req_body req;

	req.req_type = DP_LINK_ADDRESS;
	drm_dp_encode_sideband_req(&req, msg);
}

static void build_clear_payload_id_table(struct drm_dp_sideband_msg_tx *msg)
{
	struct drm_dp_sideband_msg_req_body req;

	req.req_type = DP_CLEAR_PAYLOAD_ID_TABLE;
	drm_dp_encode_sideband_req(&req, msg);
}

static int build_enum_path_resources(struct drm_dp_sideband_msg_tx *msg,
				     int port_num)
{
	struct drm_dp_sideband_msg_req_body req;

	req.req_type = DP_ENUM_PATH_RESOURCES;
	req.u.port_num.port_number = port_num;
	drm_dp_encode_sideband_req(&req, msg);
	msg->path_msg = true;
	return 0;
}

static void build_allocate_payload(struct drm_dp_sideband_msg_tx *msg,
				   int port_num,
				   u8 vcpi, uint16_t pbn,
				   u8 number_sdp_streams,
				   u8 *sdp_stream_sink)
{
	struct drm_dp_sideband_msg_req_body req;
	memset(&req, 0, sizeof(req));
	req.req_type = DP_ALLOCATE_PAYLOAD;
	req.u.allocate_payload.port_number = port_num;
	req.u.allocate_payload.vcpi = vcpi;
	req.u.allocate_payload.pbn = pbn;
	req.u.allocate_payload.number_sdp_streams = number_sdp_streams;
	memcpy(req.u.allocate_payload.sdp_stream_sink, sdp_stream_sink,
		   number_sdp_streams);
	drm_dp_encode_sideband_req(&req, msg);
	msg->path_msg = true;
}

static void build_power_updown_phy(struct drm_dp_sideband_msg_tx *msg,
				   int port_num, bool power_up)
{
	struct drm_dp_sideband_msg_req_body req;

	if (power_up)
		req.req_type = DP_POWER_UP_PHY;
	else
		req.req_type = DP_POWER_DOWN_PHY;

	req.u.port_num.port_number = port_num;
	drm_dp_encode_sideband_req(&req, msg);
	msg->path_msg = true;
}

static int drm_dp_mst_assign_payload_id(struct drm_dp_mst_topology_mgr *mgr,
					struct drm_dp_vcpi *vcpi)
{
	int ret, vcpi_ret;

	mutex_lock(&mgr->payload_lock);
	ret = find_first_zero_bit(&mgr->payload_mask, mgr->max_payloads + 1);
	if (ret > mgr->max_payloads) {
		ret = -EINVAL;
		DRM_DEBUG_KMS("out of payload ids %d\n", ret);
		goto out_unlock;
	}

	vcpi_ret = find_first_zero_bit(&mgr->vcpi_mask, mgr->max_payloads + 1);
	if (vcpi_ret > mgr->max_payloads) {
		ret = -EINVAL;
		DRM_DEBUG_KMS("out of vcpi ids %d\n", ret);
		goto out_unlock;
	}

	set_bit(ret, &mgr->payload_mask);
	set_bit(vcpi_ret, &mgr->vcpi_mask);
	vcpi->vcpi = vcpi_ret + 1;
	mgr->proposed_vcpis[ret - 1] = vcpi;
out_unlock:
	mutex_unlock(&mgr->payload_lock);
	return ret;
}

static void drm_dp_mst_put_payload_id(struct drm_dp_mst_topology_mgr *mgr,
				      int vcpi)
{
	int i;
	if (vcpi == 0)
		return;

	mutex_lock(&mgr->payload_lock);
	DRM_DEBUG_KMS("putting payload %d\n", vcpi);
	clear_bit(vcpi - 1, &mgr->vcpi_mask);

	for (i = 0; i < mgr->max_payloads; i++) {
		if (mgr->proposed_vcpis[i] &&
		    mgr->proposed_vcpis[i]->vcpi == vcpi) {
			mgr->proposed_vcpis[i] = NULL;
			clear_bit(i + 1, &mgr->payload_mask);
		}
	}
	mutex_unlock(&mgr->payload_lock);
}

static bool check_txmsg_state(struct drm_dp_mst_topology_mgr *mgr,
			      struct drm_dp_sideband_msg_tx *txmsg)
{
	unsigned int state;

	/*
	 * All updates to txmsg->state are protected by mgr->qlock, and the two
	 * cases we check here are terminal states. For those the barriers
	 * provided by the wake_up/wait_event pair are enough.
	 */
	state = READ_ONCE(txmsg->state);
	return (state == DRM_DP_SIDEBAND_TX_RX ||
		state == DRM_DP_SIDEBAND_TX_TIMEOUT);
}

static int drm_dp_mst_wait_tx_reply(struct drm_dp_mst_branch *mstb,
				    struct drm_dp_sideband_msg_tx *txmsg)
{
	struct drm_dp_mst_topology_mgr *mgr = mstb->mgr;
	int ret;

	ret = wait_event_timeout(mgr->tx_waitq,
				 check_txmsg_state(mgr, txmsg),
				 (4 * HZ));
	mutex_lock(&mstb->mgr->qlock);
	if (ret > 0) {
		if (txmsg->state == DRM_DP_SIDEBAND_TX_TIMEOUT) {
			ret = -EIO;
			goto out;
		}
	} else {
		DRM_DEBUG_KMS("timedout msg send %p %d %d\n", txmsg, txmsg->state, txmsg->seqno);

		/* dump some state */
		ret = -EIO;

		/* remove from q */
		if (txmsg->state == DRM_DP_SIDEBAND_TX_QUEUED ||
		    txmsg->state == DRM_DP_SIDEBAND_TX_START_SEND) {
			list_del(&txmsg->next);
		}

		if (txmsg->state == DRM_DP_SIDEBAND_TX_START_SEND ||
		    txmsg->state == DRM_DP_SIDEBAND_TX_SENT) {
			mstb->tx_slots[txmsg->seqno] = NULL;
		}
	}
out:
	if (unlikely(ret == -EIO) && drm_debug_enabled(DRM_UT_DP)) {
		struct drm_printer p = drm_debug_printer(DBG_PREFIX);

		drm_dp_mst_dump_sideband_msg_tx(&p, txmsg);
	}
	mutex_unlock(&mgr->qlock);

	return ret;
}

static struct drm_dp_mst_branch *drm_dp_add_mst_branch_device(u8 lct, u8 *rad)
{
	struct drm_dp_mst_branch *mstb;

	mstb = kzalloc(sizeof(*mstb), GFP_KERNEL);
	if (!mstb)
		return NULL;

	mstb->lct = lct;
	if (lct > 1)
		memcpy(mstb->rad, rad, lct / 2);
	INIT_LIST_HEAD(&mstb->ports);
	kref_init(&mstb->topology_kref);
	kref_init(&mstb->malloc_kref);
	return mstb;
}

static void drm_dp_free_mst_branch_device(struct kref *kref)
{
	struct drm_dp_mst_branch *mstb =
		container_of(kref, struct drm_dp_mst_branch, malloc_kref);

	if (mstb->port_parent)
		drm_dp_mst_put_port_malloc(mstb->port_parent);

	kfree(mstb);
}

/**
 * DOC: Branch device and port refcounting
 *
 * Topology refcount overview
 * ~~~~~~~~~~~~~~~~~~~~~~~~~~
 *
 * The refcounting schemes for &struct drm_dp_mst_branch and &struct
 * drm_dp_mst_port are somewhat unusual. Both ports and branch devices have
 * two different kinds of refcounts: topology refcounts, and malloc refcounts.
 *
 * Topology refcounts are not exposed to drivers, and are handled internally
 * by the DP MST helpers. The helpers use them in order to prevent the
 * in-memory topology state from being changed in the middle of critical
 * operations like changing the internal state of payload allocations. This
 * means each branch and port will be considered to be connected to the rest
 * of the topology until its topology refcount reaches zero. Additionally,
 * for ports this means that their associated &struct drm_connector will stay
 * registered with userspace until the port's refcount reaches 0.
 *
 * Malloc refcount overview
 * ~~~~~~~~~~~~~~~~~~~~~~~~
 *
 * Malloc references are used to keep a &struct drm_dp_mst_port or &struct
 * drm_dp_mst_branch allocated even after all of its topology references have
 * been dropped, so that the driver or MST helpers can safely access each
 * branch's last known state before it was disconnected from the topology.
 * When the malloc refcount of a port or branch reaches 0, the memory
 * allocation containing the &struct drm_dp_mst_branch or &struct
 * drm_dp_mst_port respectively will be freed.
 *
 * For &struct drm_dp_mst_branch, malloc refcounts are not currently exposed
 * to drivers. As of writing this documentation, there are no drivers that
 * have a usecase for accessing &struct drm_dp_mst_branch outside of the MST
 * helpers. Exposing this API to drivers in a race-free manner would take more
 * tweaking of the refcounting scheme, however patches are welcome provided
 * there is a legitimate driver usecase for this.
 *
 * Refcount relationships in a topology
 * ~~~~~~~~~~~~~~~~~~~~~~~~~~~~~~~~~~~~
 *
 * Let's take a look at why the relationship between topology and malloc
 * refcounts is designed the way it is.
 *
 * .. kernel-figure:: dp-mst/topology-figure-1.dot
 *
 *    An example of topology and malloc refs in a DP MST topology with two
 *    active payloads. Topology refcount increments are indicated by solid
 *    lines, and malloc refcount increments are indicated by dashed lines.
 *    Each starts from the branch which incremented the refcount, and ends at
 *    the branch to which the refcount belongs to, i.e. the arrow points the
 *    same way as the C pointers used to reference a structure.
 *
 * As you can see in the above figure, every branch increments the topology
 * refcount of its children, and increments the malloc refcount of its
 * parent. Additionally, every payload increments the malloc refcount of its
 * assigned port by 1.
 *
 * So, what would happen if MSTB #3 from the above figure was unplugged from
 * the system, but the driver hadn't yet removed payload #2 from port #3? The
 * topology would start to look like the figure below.
 *
 * .. kernel-figure:: dp-mst/topology-figure-2.dot
 *
 *    Ports and branch devices which have been released from memory are
 *    colored grey, and references which have been removed are colored red.
 *
 * Whenever a port or branch device's topology refcount reaches zero, it will
 * decrement the topology refcounts of all its children, the malloc refcount
 * of its parent, and finally its own malloc refcount. For MSTB #4 and port
 * #4, this means they both have been disconnected from the topology and freed
 * from memory. But, because payload #2 is still holding a reference to port
 * #3, port #3 is removed from the topology but its &struct drm_dp_mst_port
 * is still accessible from memory. This also means port #3 has not yet
 * decremented the malloc refcount of MSTB #3, so its &struct
 * drm_dp_mst_branch will also stay allocated in memory until port #3's
 * malloc refcount reaches 0.
 *
 * This relationship is necessary because in order to release payload #2, we
 * need to be able to figure out the last relative of port #3 that's still
 * connected to the topology. In this case, we would travel up the topology as
 * shown below.
 *
 * .. kernel-figure:: dp-mst/topology-figure-3.dot
 *
 * And finally, remove payload #2 by communicating with port #2 through
 * sideband transactions.
 */

/**
 * drm_dp_mst_get_mstb_malloc() - Increment the malloc refcount of a branch
 * device
 * @mstb: The &struct drm_dp_mst_branch to increment the malloc refcount of
 *
 * Increments &drm_dp_mst_branch.malloc_kref. When
 * &drm_dp_mst_branch.malloc_kref reaches 0, the memory allocation for @mstb
 * will be released and @mstb may no longer be used.
 *
 * See also: drm_dp_mst_put_mstb_malloc()
 */
static void
drm_dp_mst_get_mstb_malloc(struct drm_dp_mst_branch *mstb)
{
	kref_get(&mstb->malloc_kref);
	DRM_DEBUG("mstb %p (%d)\n", mstb, kref_read(&mstb->malloc_kref));
}

/**
 * drm_dp_mst_put_mstb_malloc() - Decrement the malloc refcount of a branch
 * device
 * @mstb: The &struct drm_dp_mst_branch to decrement the malloc refcount of
 *
 * Decrements &drm_dp_mst_branch.malloc_kref. When
 * &drm_dp_mst_branch.malloc_kref reaches 0, the memory allocation for @mstb
 * will be released and @mstb may no longer be used.
 *
 * See also: drm_dp_mst_get_mstb_malloc()
 */
static void
drm_dp_mst_put_mstb_malloc(struct drm_dp_mst_branch *mstb)
{
	DRM_DEBUG("mstb %p (%d)\n", mstb, kref_read(&mstb->malloc_kref) - 1);
	kref_put(&mstb->malloc_kref, drm_dp_free_mst_branch_device);
}

static void drm_dp_free_mst_port(struct kref *kref)
{
	struct drm_dp_mst_port *port =
		container_of(kref, struct drm_dp_mst_port, malloc_kref);

	drm_dp_mst_put_mstb_malloc(port->parent);
	kfree(port);
}

/**
 * drm_dp_mst_get_port_malloc() - Increment the malloc refcount of an MST port
 * @port: The &struct drm_dp_mst_port to increment the malloc refcount of
 *
 * Increments &drm_dp_mst_port.malloc_kref. When &drm_dp_mst_port.malloc_kref
 * reaches 0, the memory allocation for @port will be released and @port may
 * no longer be used.
 *
 * Because @port could potentially be freed at any time by the DP MST helpers
 * if &drm_dp_mst_port.malloc_kref reaches 0, including during a call to this
 * function, drivers that which to make use of &struct drm_dp_mst_port should
 * ensure that they grab at least one main malloc reference to their MST ports
 * in &drm_dp_mst_topology_cbs.add_connector. This callback is called before
 * there is any chance for &drm_dp_mst_port.malloc_kref to reach 0.
 *
 * See also: drm_dp_mst_put_port_malloc()
 */
void
drm_dp_mst_get_port_malloc(struct drm_dp_mst_port *port)
{
	kref_get(&port->malloc_kref);
	DRM_DEBUG("port %p (%d)\n", port, kref_read(&port->malloc_kref));
}
EXPORT_SYMBOL(drm_dp_mst_get_port_malloc);

/**
 * drm_dp_mst_put_port_malloc() - Decrement the malloc refcount of an MST port
 * @port: The &struct drm_dp_mst_port to decrement the malloc refcount of
 *
 * Decrements &drm_dp_mst_port.malloc_kref. When &drm_dp_mst_port.malloc_kref
 * reaches 0, the memory allocation for @port will be released and @port may
 * no longer be used.
 *
 * See also: drm_dp_mst_get_port_malloc()
 */
void
drm_dp_mst_put_port_malloc(struct drm_dp_mst_port *port)
{
	DRM_DEBUG("port %p (%d)\n", port, kref_read(&port->malloc_kref) - 1);
	kref_put(&port->malloc_kref, drm_dp_free_mst_port);
}
EXPORT_SYMBOL(drm_dp_mst_put_port_malloc);

#if IS_ENABLED(CONFIG_DRM_DEBUG_DP_MST_TOPOLOGY_REFS)

#define STACK_DEPTH 8

static noinline void
__topology_ref_save(struct drm_dp_mst_topology_mgr *mgr,
		    struct drm_dp_mst_topology_ref_history *history,
		    enum drm_dp_mst_topology_ref_type type)
{
	struct drm_dp_mst_topology_ref_entry *entry = NULL;
	depot_stack_handle_t backtrace;
	ulong stack_entries[STACK_DEPTH];
	uint n;
	int i;

	n = stack_trace_save(stack_entries, ARRAY_SIZE(stack_entries), 1);
	backtrace = stack_depot_save(stack_entries, n, GFP_KERNEL);
	if (!backtrace)
		return;

	/* Try to find an existing entry for this backtrace */
	for (i = 0; i < history->len; i++) {
		if (history->entries[i].backtrace == backtrace) {
			entry = &history->entries[i];
			break;
		}
	}

	/* Otherwise add one */
	if (!entry) {
		struct drm_dp_mst_topology_ref_entry *new;
		int new_len = history->len + 1;

		new = krealloc(history->entries, sizeof(*new) * new_len,
			       GFP_KERNEL);
		if (!new)
			return;

		entry = &new[history->len];
		history->len = new_len;
		history->entries = new;

		entry->backtrace = backtrace;
		entry->type = type;
		entry->count = 0;
	}
	entry->count++;
	entry->ts_nsec = ktime_get_ns();
}

static int
topology_ref_history_cmp(const void *a, const void *b)
{
	const struct drm_dp_mst_topology_ref_entry *entry_a = a, *entry_b = b;

	if (entry_a->ts_nsec > entry_b->ts_nsec)
		return 1;
	else if (entry_a->ts_nsec < entry_b->ts_nsec)
		return -1;
	else
		return 0;
}

static inline const char *
topology_ref_type_to_str(enum drm_dp_mst_topology_ref_type type)
{
	if (type == DRM_DP_MST_TOPOLOGY_REF_GET)
		return "get";
	else
		return "put";
}

static void
__dump_topology_ref_history(struct drm_dp_mst_topology_ref_history *history,
			    void *ptr, const char *type_str)
{
	struct drm_printer p = drm_debug_printer(DBG_PREFIX);
	char *buf = kzalloc(PAGE_SIZE, GFP_KERNEL);
	int i;

	if (!buf)
		return;

	if (!history->len)
		goto out;

	/* First, sort the list so that it goes from oldest to newest
	 * reference entry
	 */
	sort(history->entries, history->len, sizeof(*history->entries),
	     topology_ref_history_cmp, NULL);

	drm_printf(&p, "%s (%p) topology count reached 0, dumping history:\n",
		   type_str, ptr);

	for (i = 0; i < history->len; i++) {
		const struct drm_dp_mst_topology_ref_entry *entry =
			&history->entries[i];
		ulong *entries;
		uint nr_entries;
		u64 ts_nsec = entry->ts_nsec;
		u32 rem_nsec = do_div(ts_nsec, 1000000000);

		nr_entries = stack_depot_fetch(entry->backtrace, &entries);
		stack_trace_snprint(buf, PAGE_SIZE, entries, nr_entries, 4);

		drm_printf(&p, "  %d %ss (last at %5llu.%06u):\n%s",
			   entry->count,
			   topology_ref_type_to_str(entry->type),
			   ts_nsec, rem_nsec / 1000, buf);
	}

	/* Now free the history, since this is the only time we expose it */
	kfree(history->entries);
out:
	kfree(buf);
}

static __always_inline void
drm_dp_mst_dump_mstb_topology_history(struct drm_dp_mst_branch *mstb)
{
	__dump_topology_ref_history(&mstb->topology_ref_history, mstb,
				    "MSTB");
}

static __always_inline void
drm_dp_mst_dump_port_topology_history(struct drm_dp_mst_port *port)
{
	__dump_topology_ref_history(&port->topology_ref_history, port,
				    "Port");
}

static __always_inline void
save_mstb_topology_ref(struct drm_dp_mst_branch *mstb,
		       enum drm_dp_mst_topology_ref_type type)
{
	__topology_ref_save(mstb->mgr, &mstb->topology_ref_history, type);
}

static __always_inline void
save_port_topology_ref(struct drm_dp_mst_port *port,
		       enum drm_dp_mst_topology_ref_type type)
{
	__topology_ref_save(port->mgr, &port->topology_ref_history, type);
}

static inline void
topology_ref_history_lock(struct drm_dp_mst_topology_mgr *mgr)
{
	mutex_lock(&mgr->topology_ref_history_lock);
}

static inline void
topology_ref_history_unlock(struct drm_dp_mst_topology_mgr *mgr)
{
	mutex_unlock(&mgr->topology_ref_history_lock);
}
#else
static inline void
topology_ref_history_lock(struct drm_dp_mst_topology_mgr *mgr) {}
static inline void
topology_ref_history_unlock(struct drm_dp_mst_topology_mgr *mgr) {}
static inline void
drm_dp_mst_dump_mstb_topology_history(struct drm_dp_mst_branch *mstb) {}
static inline void
drm_dp_mst_dump_port_topology_history(struct drm_dp_mst_port *port) {}
#define save_mstb_topology_ref(mstb, type)
#define save_port_topology_ref(port, type)
#endif

static void drm_dp_destroy_mst_branch_device(struct kref *kref)
{
	struct drm_dp_mst_branch *mstb =
		container_of(kref, struct drm_dp_mst_branch, topology_kref);
	struct drm_dp_mst_topology_mgr *mgr = mstb->mgr;

	drm_dp_mst_dump_mstb_topology_history(mstb);

	INIT_LIST_HEAD(&mstb->destroy_next);

	/*
	 * This can get called under mgr->mutex, so we need to perform the
	 * actual destruction of the mstb in another worker
	 */
	mutex_lock(&mgr->delayed_destroy_lock);
	list_add(&mstb->destroy_next, &mgr->destroy_branch_device_list);
	mutex_unlock(&mgr->delayed_destroy_lock);
	schedule_work(&mgr->delayed_destroy_work);
}

/**
 * drm_dp_mst_topology_try_get_mstb() - Increment the topology refcount of a
 * branch device unless it's zero
 * @mstb: &struct drm_dp_mst_branch to increment the topology refcount of
 *
 * Attempts to grab a topology reference to @mstb, if it hasn't yet been
 * removed from the topology (e.g. &drm_dp_mst_branch.topology_kref has
 * reached 0). Holding a topology reference implies that a malloc reference
 * will be held to @mstb as long as the user holds the topology reference.
 *
 * Care should be taken to ensure that the user has at least one malloc
 * reference to @mstb. If you already have a topology reference to @mstb, you
 * should use drm_dp_mst_topology_get_mstb() instead.
 *
 * See also:
 * drm_dp_mst_topology_get_mstb()
 * drm_dp_mst_topology_put_mstb()
 *
 * Returns:
 * * 1: A topology reference was grabbed successfully
 * * 0: @port is no longer in the topology, no reference was grabbed
 */
static int __must_check
drm_dp_mst_topology_try_get_mstb(struct drm_dp_mst_branch *mstb)
{
	int ret;

	topology_ref_history_lock(mstb->mgr);
	ret = kref_get_unless_zero(&mstb->topology_kref);
	if (ret) {
		DRM_DEBUG("mstb %p (%d)\n",
			  mstb, kref_read(&mstb->topology_kref));
		save_mstb_topology_ref(mstb, DRM_DP_MST_TOPOLOGY_REF_GET);
	}

	topology_ref_history_unlock(mstb->mgr);

	return ret;
}

/**
 * drm_dp_mst_topology_get_mstb() - Increment the topology refcount of a
 * branch device
 * @mstb: The &struct drm_dp_mst_branch to increment the topology refcount of
 *
 * Increments &drm_dp_mst_branch.topology_refcount without checking whether or
 * not it's already reached 0. This is only valid to use in scenarios where
 * you are already guaranteed to have at least one active topology reference
 * to @mstb. Otherwise, drm_dp_mst_topology_try_get_mstb() must be used.
 *
 * See also:
 * drm_dp_mst_topology_try_get_mstb()
 * drm_dp_mst_topology_put_mstb()
 */
static void drm_dp_mst_topology_get_mstb(struct drm_dp_mst_branch *mstb)
{
	topology_ref_history_lock(mstb->mgr);

	save_mstb_topology_ref(mstb, DRM_DP_MST_TOPOLOGY_REF_GET);
	WARN_ON(kref_read(&mstb->topology_kref) == 0);
	kref_get(&mstb->topology_kref);
	DRM_DEBUG("mstb %p (%d)\n", mstb, kref_read(&mstb->topology_kref));

	topology_ref_history_unlock(mstb->mgr);
}

/**
 * drm_dp_mst_topology_put_mstb() - release a topology reference to a branch
 * device
 * @mstb: The &struct drm_dp_mst_branch to release the topology reference from
 *
 * Releases a topology reference from @mstb by decrementing
 * &drm_dp_mst_branch.topology_kref.
 *
 * See also:
 * drm_dp_mst_topology_try_get_mstb()
 * drm_dp_mst_topology_get_mstb()
 */
static void
drm_dp_mst_topology_put_mstb(struct drm_dp_mst_branch *mstb)
{
	topology_ref_history_lock(mstb->mgr);

	DRM_DEBUG("mstb %p (%d)\n",
		  mstb, kref_read(&mstb->topology_kref) - 1);
	save_mstb_topology_ref(mstb, DRM_DP_MST_TOPOLOGY_REF_PUT);

	topology_ref_history_unlock(mstb->mgr);
	kref_put(&mstb->topology_kref, drm_dp_destroy_mst_branch_device);
}

static void drm_dp_destroy_port(struct kref *kref)
{
	struct drm_dp_mst_port *port =
		container_of(kref, struct drm_dp_mst_port, topology_kref);
	struct drm_dp_mst_topology_mgr *mgr = port->mgr;

	drm_dp_mst_dump_port_topology_history(port);

	/* There's nothing that needs locking to destroy an input port yet */
	if (port->input) {
		drm_dp_mst_put_port_malloc(port);
		return;
	}

	kfree(port->cached_edid);

	/*
	 * we can't destroy the connector here, as we might be holding the
	 * mode_config.mutex from an EDID retrieval
	 */
	mutex_lock(&mgr->delayed_destroy_lock);
	list_add(&port->next, &mgr->destroy_port_list);
	mutex_unlock(&mgr->delayed_destroy_lock);
	schedule_work(&mgr->delayed_destroy_work);
}

/**
 * drm_dp_mst_topology_try_get_port() - Increment the topology refcount of a
 * port unless it's zero
 * @port: &struct drm_dp_mst_port to increment the topology refcount of
 *
 * Attempts to grab a topology reference to @port, if it hasn't yet been
 * removed from the topology (e.g. &drm_dp_mst_port.topology_kref has reached
 * 0). Holding a topology reference implies that a malloc reference will be
 * held to @port as long as the user holds the topology reference.
 *
 * Care should be taken to ensure that the user has at least one malloc
 * reference to @port. If you already have a topology reference to @port, you
 * should use drm_dp_mst_topology_get_port() instead.
 *
 * See also:
 * drm_dp_mst_topology_get_port()
 * drm_dp_mst_topology_put_port()
 *
 * Returns:
 * * 1: A topology reference was grabbed successfully
 * * 0: @port is no longer in the topology, no reference was grabbed
 */
static int __must_check
drm_dp_mst_topology_try_get_port(struct drm_dp_mst_port *port)
{
	int ret;

	topology_ref_history_lock(port->mgr);
	ret = kref_get_unless_zero(&port->topology_kref);
	if (ret) {
		DRM_DEBUG("port %p (%d)\n",
			  port, kref_read(&port->topology_kref));
		save_port_topology_ref(port, DRM_DP_MST_TOPOLOGY_REF_GET);
	}

	topology_ref_history_unlock(port->mgr);
	return ret;
}

/**
 * drm_dp_mst_topology_get_port() - Increment the topology refcount of a port
 * @port: The &struct drm_dp_mst_port to increment the topology refcount of
 *
 * Increments &drm_dp_mst_port.topology_refcount without checking whether or
 * not it's already reached 0. This is only valid to use in scenarios where
 * you are already guaranteed to have at least one active topology reference
 * to @port. Otherwise, drm_dp_mst_topology_try_get_port() must be used.
 *
 * See also:
 * drm_dp_mst_topology_try_get_port()
 * drm_dp_mst_topology_put_port()
 */
static void drm_dp_mst_topology_get_port(struct drm_dp_mst_port *port)
{
	topology_ref_history_lock(port->mgr);

	WARN_ON(kref_read(&port->topology_kref) == 0);
	kref_get(&port->topology_kref);
	DRM_DEBUG("port %p (%d)\n", port, kref_read(&port->topology_kref));
	save_port_topology_ref(port, DRM_DP_MST_TOPOLOGY_REF_GET);

	topology_ref_history_unlock(port->mgr);
}

/**
 * drm_dp_mst_topology_put_port() - release a topology reference to a port
 * @port: The &struct drm_dp_mst_port to release the topology reference from
 *
 * Releases a topology reference from @port by decrementing
 * &drm_dp_mst_port.topology_kref.
 *
 * See also:
 * drm_dp_mst_topology_try_get_port()
 * drm_dp_mst_topology_get_port()
 */
static void drm_dp_mst_topology_put_port(struct drm_dp_mst_port *port)
{
	topology_ref_history_lock(port->mgr);

	DRM_DEBUG("port %p (%d)\n",
		  port, kref_read(&port->topology_kref) - 1);
	save_port_topology_ref(port, DRM_DP_MST_TOPOLOGY_REF_PUT);

	topology_ref_history_unlock(port->mgr);
	kref_put(&port->topology_kref, drm_dp_destroy_port);
}

static struct drm_dp_mst_branch *
drm_dp_mst_topology_get_mstb_validated_locked(struct drm_dp_mst_branch *mstb,
					      struct drm_dp_mst_branch *to_find)
{
	struct drm_dp_mst_port *port;
	struct drm_dp_mst_branch *rmstb;

	if (to_find == mstb)
		return mstb;

	list_for_each_entry(port, &mstb->ports, next) {
		if (port->mstb) {
			rmstb = drm_dp_mst_topology_get_mstb_validated_locked(
			    port->mstb, to_find);
			if (rmstb)
				return rmstb;
		}
	}
	return NULL;
}

static struct drm_dp_mst_branch *
drm_dp_mst_topology_get_mstb_validated(struct drm_dp_mst_topology_mgr *mgr,
				       struct drm_dp_mst_branch *mstb)
{
	struct drm_dp_mst_branch *rmstb = NULL;

	mutex_lock(&mgr->lock);
	if (mgr->mst_primary) {
		rmstb = drm_dp_mst_topology_get_mstb_validated_locked(
		    mgr->mst_primary, mstb);

		if (rmstb && !drm_dp_mst_topology_try_get_mstb(rmstb))
			rmstb = NULL;
	}
	mutex_unlock(&mgr->lock);
	return rmstb;
}

static struct drm_dp_mst_port *
drm_dp_mst_topology_get_port_validated_locked(struct drm_dp_mst_branch *mstb,
					      struct drm_dp_mst_port *to_find)
{
	struct drm_dp_mst_port *port, *mport;

	list_for_each_entry(port, &mstb->ports, next) {
		if (port == to_find)
			return port;

		if (port->mstb) {
			mport = drm_dp_mst_topology_get_port_validated_locked(
			    port->mstb, to_find);
			if (mport)
				return mport;
		}
	}
	return NULL;
}

static struct drm_dp_mst_port *
drm_dp_mst_topology_get_port_validated(struct drm_dp_mst_topology_mgr *mgr,
				       struct drm_dp_mst_port *port)
{
	struct drm_dp_mst_port *rport = NULL;

	mutex_lock(&mgr->lock);
	if (mgr->mst_primary) {
		rport = drm_dp_mst_topology_get_port_validated_locked(
		    mgr->mst_primary, port);

		if (rport && !drm_dp_mst_topology_try_get_port(rport))
			rport = NULL;
	}
	mutex_unlock(&mgr->lock);
	return rport;
}

static struct drm_dp_mst_port *drm_dp_get_port(struct drm_dp_mst_branch *mstb, u8 port_num)
{
	struct drm_dp_mst_port *port;
	int ret;

	list_for_each_entry(port, &mstb->ports, next) {
		if (port->port_num == port_num) {
			ret = drm_dp_mst_topology_try_get_port(port);
			return ret ? port : NULL;
		}
	}

	return NULL;
}

/*
 * calculate a new RAD for this MST branch device
 * if parent has an LCT of 2 then it has 1 nibble of RAD,
 * if parent has an LCT of 3 then it has 2 nibbles of RAD,
 */
static u8 drm_dp_calculate_rad(struct drm_dp_mst_port *port,
				 u8 *rad)
{
	int parent_lct = port->parent->lct;
	int shift = 4;
	int idx = (parent_lct - 1) / 2;
	if (parent_lct > 1) {
		memcpy(rad, port->parent->rad, idx + 1);
		shift = (parent_lct % 2) ? 4 : 0;
	} else
		rad[0] = 0;

	rad[idx] |= port->port_num << shift;
	return parent_lct + 1;
}

static bool drm_dp_mst_is_end_device(u8 pdt, bool mcs)
{
	switch (pdt) {
	case DP_PEER_DEVICE_DP_LEGACY_CONV:
	case DP_PEER_DEVICE_SST_SINK:
		return true;
	case DP_PEER_DEVICE_MST_BRANCHING:
		/* For sst branch device */
		if (!mcs)
			return true;

		return false;
	}
	return true;
}

static int
drm_dp_port_set_pdt(struct drm_dp_mst_port *port, u8 new_pdt,
		    bool new_mcs)
{
	struct drm_dp_mst_topology_mgr *mgr = port->mgr;
	struct drm_dp_mst_branch *mstb;
	u8 rad[8], lct;
	int ret = 0;

	if (port->pdt == new_pdt && port->mcs == new_mcs)
		return 0;

	/* Teardown the old pdt, if there is one */
	if (port->pdt != DP_PEER_DEVICE_NONE) {
		if (drm_dp_mst_is_end_device(port->pdt, port->mcs)) {
			/*
			 * If the new PDT would also have an i2c bus,
			 * don't bother with reregistering it
			 */
			if (new_pdt != DP_PEER_DEVICE_NONE &&
			    drm_dp_mst_is_end_device(new_pdt, new_mcs)) {
				port->pdt = new_pdt;
				port->mcs = new_mcs;
				return 0;
			}

			/* remove i2c over sideband */
			drm_dp_mst_unregister_i2c_bus(&port->aux);
		} else {
			mutex_lock(&mgr->lock);
			drm_dp_mst_topology_put_mstb(port->mstb);
			port->mstb = NULL;
			mutex_unlock(&mgr->lock);
		}
	}

	port->pdt = new_pdt;
	port->mcs = new_mcs;

	if (port->pdt != DP_PEER_DEVICE_NONE) {
		if (drm_dp_mst_is_end_device(port->pdt, port->mcs)) {
			/* add i2c over sideband */
			ret = drm_dp_mst_register_i2c_bus(&port->aux);
		} else {
			lct = drm_dp_calculate_rad(port, rad);
			mstb = drm_dp_add_mst_branch_device(lct, rad);
			if (!mstb) {
				ret = -ENOMEM;
				DRM_ERROR("Failed to create MSTB for port %p",
					  port);
				goto out;
			}

			mutex_lock(&mgr->lock);
			port->mstb = mstb;
			mstb->mgr = port->mgr;
			mstb->port_parent = port;

			/*
			 * Make sure this port's memory allocation stays
			 * around until its child MSTB releases it
			 */
			drm_dp_mst_get_port_malloc(port);
			mutex_unlock(&mgr->lock);

			/* And make sure we send a link address for this */
			ret = 1;
		}
	}

out:
	if (ret < 0)
		port->pdt = DP_PEER_DEVICE_NONE;
	return ret;
}

/**
 * drm_dp_mst_dpcd_read() - read a series of bytes from the DPCD via sideband
 * @aux: Fake sideband AUX CH
 * @offset: address of the (first) register to read
 * @buffer: buffer to store the register values
 * @size: number of bytes in @buffer
 *
 * Performs the same functionality for remote devices via
 * sideband messaging as drm_dp_dpcd_read() does for local
 * devices via actual AUX CH.
 *
 * Return: Number of bytes read, or negative error code on failure.
 */
ssize_t drm_dp_mst_dpcd_read(struct drm_dp_aux *aux,
			     unsigned int offset, void *buffer, size_t size)
{
	struct drm_dp_mst_port *port = container_of(aux, struct drm_dp_mst_port,
						    aux);

	return drm_dp_send_dpcd_read(port->mgr, port,
				     offset, size, buffer);
}

/**
 * drm_dp_mst_dpcd_write() - write a series of bytes to the DPCD via sideband
 * @aux: Fake sideband AUX CH
 * @offset: address of the (first) register to write
 * @buffer: buffer containing the values to write
 * @size: number of bytes in @buffer
 *
 * Performs the same functionality for remote devices via
 * sideband messaging as drm_dp_dpcd_write() does for local
 * devices via actual AUX CH.
 *
 * Return: number of bytes written on success, negative error code on failure.
 */
ssize_t drm_dp_mst_dpcd_write(struct drm_dp_aux *aux,
			      unsigned int offset, void *buffer, size_t size)
{
	struct drm_dp_mst_port *port = container_of(aux, struct drm_dp_mst_port,
						    aux);

	return drm_dp_send_dpcd_write(port->mgr, port,
				      offset, size, buffer);
}

static int drm_dp_check_mstb_guid(struct drm_dp_mst_branch *mstb, u8 *guid)
{
	int ret = 0;

	memcpy(mstb->guid, guid, 16);

	if (!drm_dp_validate_guid(mstb->mgr, mstb->guid)) {
		if (mstb->port_parent) {
			ret = drm_dp_send_dpcd_write(mstb->mgr,
						     mstb->port_parent,
						     DP_GUID, 16, mstb->guid);
		} else {
			ret = drm_dp_dpcd_write(mstb->mgr->aux,
						DP_GUID, mstb->guid, 16);
		}
	}

	if (ret < 16 && ret > 0)
		return -EPROTO;

	return ret == 16 ? 0 : ret;
}

static void build_mst_prop_path(const struct drm_dp_mst_branch *mstb,
				int pnum,
				char *proppath,
				size_t proppath_size)
{
	int i;
	char temp[8];
	snprintf(proppath, proppath_size, "mst:%d", mstb->mgr->conn_base_id);
	for (i = 0; i < (mstb->lct - 1); i++) {
		int shift = (i % 2) ? 0 : 4;
		int port_num = (mstb->rad[i / 2] >> shift) & 0xf;
		snprintf(temp, sizeof(temp), "-%d", port_num);
		strlcat(proppath, temp, proppath_size);
	}
	snprintf(temp, sizeof(temp), "-%d", pnum);
	strlcat(proppath, temp, proppath_size);
}

/**
 * drm_dp_mst_connector_late_register() - Late MST connector registration
 * @connector: The MST connector
 * @port: The MST port for this connector
 *
 * Helper to register the remote aux device for this MST port. Drivers should
 * call this from their mst connector's late_register hook to enable MST aux
 * devices.
 *
 * Return: 0 on success, negative error code on failure.
 */
int drm_dp_mst_connector_late_register(struct drm_connector *connector,
				       struct drm_dp_mst_port *port)
{
	DRM_DEBUG_KMS("registering %s remote bus for %s\n",
		      port->aux.name, connector->kdev->kobj.name);

	port->aux.dev = connector->kdev;
	return drm_dp_aux_register_devnode(&port->aux);
}
EXPORT_SYMBOL(drm_dp_mst_connector_late_register);

/**
 * drm_dp_mst_connector_early_unregister() - Early MST connector unregistration
 * @connector: The MST connector
 * @port: The MST port for this connector
 *
 * Helper to unregister the remote aux device for this MST port, registered by
 * drm_dp_mst_connector_late_register(). Drivers should call this from their mst
 * connector's early_unregister hook.
 */
void drm_dp_mst_connector_early_unregister(struct drm_connector *connector,
					   struct drm_dp_mst_port *port)
{
	DRM_DEBUG_KMS("unregistering %s remote bus for %s\n",
		      port->aux.name, connector->kdev->kobj.name);
	drm_dp_aux_unregister_devnode(&port->aux);
}
EXPORT_SYMBOL(drm_dp_mst_connector_early_unregister);

static void
drm_dp_mst_port_add_connector(struct drm_dp_mst_branch *mstb,
			      struct drm_dp_mst_port *port)
{
	struct drm_dp_mst_topology_mgr *mgr = port->mgr;
	char proppath[255];
	int ret;

	build_mst_prop_path(mstb, port->port_num, proppath, sizeof(proppath));
	port->connector = mgr->cbs->add_connector(mgr, port, proppath);
	if (!port->connector) {
		ret = -ENOMEM;
		goto error;
	}

	if (port->pdt != DP_PEER_DEVICE_NONE &&
	    drm_dp_mst_is_end_device(port->pdt, port->mcs)) {
		port->cached_edid = drm_get_edid(port->connector,
						 &port->aux.ddc);
		drm_connector_set_tile_property(port->connector);
	}

	drm_connector_register(port->connector);
	return;

error:
	DRM_ERROR("Failed to create connector for port %p: %d\n", port, ret);
}

/*
 * Drop a topology reference, and unlink the port from the in-memory topology
 * layout
 */
static void
drm_dp_mst_topology_unlink_port(struct drm_dp_mst_topology_mgr *mgr,
				struct drm_dp_mst_port *port)
{
	mutex_lock(&mgr->lock);
	port->parent->num_ports--;
	list_del(&port->next);
	mutex_unlock(&mgr->lock);
	drm_dp_mst_topology_put_port(port);
}

static struct drm_dp_mst_port *
drm_dp_mst_add_port(struct drm_device *dev,
		    struct drm_dp_mst_topology_mgr *mgr,
		    struct drm_dp_mst_branch *mstb, u8 port_number)
{
	struct drm_dp_mst_port *port = kzalloc(sizeof(*port), GFP_KERNEL);

	if (!port)
		return NULL;

	kref_init(&port->topology_kref);
	kref_init(&port->malloc_kref);
	port->parent = mstb;
	port->port_num = port_number;
	port->mgr = mgr;
	port->aux.name = "DPMST";
	port->aux.dev = dev->dev;
	port->aux.is_remote = true;

	/* initialize the MST downstream port's AUX crc work queue */
	drm_dp_remote_aux_init(&port->aux);

	/*
	 * Make sure the memory allocation for our parent branch stays
	 * around until our own memory allocation is released
	 */
	drm_dp_mst_get_mstb_malloc(mstb);

	return port;
}

static int
drm_dp_mst_handle_link_address_port(struct drm_dp_mst_branch *mstb,
				    struct drm_device *dev,
				    struct drm_dp_link_addr_reply_port *port_msg)
{
	struct drm_dp_mst_topology_mgr *mgr = mstb->mgr;
	struct drm_dp_mst_port *port;
	int old_ddps = 0, ret;
	u8 new_pdt = DP_PEER_DEVICE_NONE;
	bool new_mcs = 0;
	bool created = false, send_link_addr = false, changed = false;

	port = drm_dp_get_port(mstb, port_msg->port_number);
	if (!port) {
		port = drm_dp_mst_add_port(dev, mgr, mstb,
					   port_msg->port_number);
		if (!port)
			return -ENOMEM;
		created = true;
		changed = true;
	} else if (!port->input && port_msg->input_port && port->connector) {
		/* Since port->connector can't be changed here, we create a
		 * new port if input_port changes from 0 to 1
		 */
		drm_dp_mst_topology_unlink_port(mgr, port);
		drm_dp_mst_topology_put_port(port);
		port = drm_dp_mst_add_port(dev, mgr, mstb,
					   port_msg->port_number);
		if (!port)
			return -ENOMEM;
		changed = true;
		created = true;
	} else if (port->input && !port_msg->input_port) {
		changed = true;
	} else if (port->connector) {
		/* We're updating a port that's exposed to userspace, so do it
		 * under lock
		 */
		drm_modeset_lock(&mgr->base.lock, NULL);

		old_ddps = port->ddps;
		changed = port->ddps != port_msg->ddps ||
			(port->ddps &&
			 (port->ldps != port_msg->legacy_device_plug_status ||
			  port->dpcd_rev != port_msg->dpcd_revision ||
			  port->mcs != port_msg->mcs ||
			  port->pdt != port_msg->peer_device_type ||
			  port->num_sdp_stream_sinks !=
			  port_msg->num_sdp_stream_sinks));
	}

	port->input = port_msg->input_port;
	if (!port->input)
		new_pdt = port_msg->peer_device_type;
	new_mcs = port_msg->mcs;
	port->ddps = port_msg->ddps;
	port->ldps = port_msg->legacy_device_plug_status;
	port->dpcd_rev = port_msg->dpcd_revision;
	port->num_sdp_streams = port_msg->num_sdp_streams;
	port->num_sdp_stream_sinks = port_msg->num_sdp_stream_sinks;

	/* manage mstb port lists with mgr lock - take a reference
	   for this list */
	if (created) {
		mutex_lock(&mgr->lock);
		drm_dp_mst_topology_get_port(port);
		list_add(&port->next, &mstb->ports);
		mstb->num_ports++;
		mutex_unlock(&mgr->lock);
	}

	/*
	 * Reprobe PBN caps on both hotplug, and when re-probing the link
	 * for our parent mstb
	 */
	if (old_ddps != port->ddps || !created) {
		if (port->ddps && !port->input) {
			ret = drm_dp_send_enum_path_resources(mgr, mstb,
							      port);
			if (ret == 1)
				changed = true;
		} else {
			port->full_pbn = 0;
		}
	}

	ret = drm_dp_port_set_pdt(port, new_pdt, new_mcs);
	if (ret == 1) {
		send_link_addr = true;
	} else if (ret < 0) {
		DRM_ERROR("Failed to change PDT on port %p: %d\n",
			  port, ret);
		goto fail;
	}

	/*
	 * If this port wasn't just created, then we're reprobing because
	 * we're coming out of suspend. In this case, always resend the link
	 * address if there's an MSTB on this port
	 */
	if (!created && port->pdt == DP_PEER_DEVICE_MST_BRANCHING &&
	    port->mcs)
		send_link_addr = true;

	if (port->connector)
		drm_modeset_unlock(&mgr->base.lock);
	else if (!port->input)
		drm_dp_mst_port_add_connector(mstb, port);

	if (send_link_addr && port->mstb) {
		ret = drm_dp_send_link_address(mgr, port->mstb);
		if (ret == 1) /* MSTB below us changed */
			changed = true;
		else if (ret < 0)
			goto fail_put;
	}

	/* put reference to this port */
	drm_dp_mst_topology_put_port(port);
	return changed;

fail:
	drm_dp_mst_topology_unlink_port(mgr, port);
	if (port->connector)
		drm_modeset_unlock(&mgr->base.lock);
fail_put:
	drm_dp_mst_topology_put_port(port);
	return ret;
}

static void
drm_dp_mst_handle_conn_stat(struct drm_dp_mst_branch *mstb,
			    struct drm_dp_connection_status_notify *conn_stat)
{
	struct drm_dp_mst_topology_mgr *mgr = mstb->mgr;
	struct drm_dp_mst_port *port;
	int old_ddps, old_input, ret, i;
	u8 new_pdt;
	bool new_mcs;
	bool dowork = false, create_connector = false;

	port = drm_dp_get_port(mstb, conn_stat->port_number);
	if (!port)
		return;

	if (port->connector) {
		if (!port->input && conn_stat->input_port) {
			/*
			 * We can't remove a connector from an already exposed
			 * port, so just throw the port out and make sure we
			 * reprobe the link address of it's parent MSTB
			 */
			drm_dp_mst_topology_unlink_port(mgr, port);
			mstb->link_address_sent = false;
			dowork = true;
			goto out;
		}

		/* Locking is only needed if the port's exposed to userspace */
		drm_modeset_lock(&mgr->base.lock, NULL);
	} else if (port->input && !conn_stat->input_port) {
		create_connector = true;
		/* Reprobe link address so we get num_sdp_streams */
		mstb->link_address_sent = false;
		dowork = true;
	}

	old_ddps = port->ddps;
	old_input = port->input;
	port->input = conn_stat->input_port;
	port->ldps = conn_stat->legacy_device_plug_status;
	port->ddps = conn_stat->displayport_device_plug_status;

	if (old_ddps != port->ddps) {
		if (port->ddps && !port->input)
			drm_dp_send_enum_path_resources(mgr, mstb, port);
		else
			port->full_pbn = 0;
	}

	new_pdt = port->input ? DP_PEER_DEVICE_NONE : conn_stat->peer_device_type;
	new_mcs = conn_stat->message_capability_status;
	ret = drm_dp_port_set_pdt(port, new_pdt, new_mcs);
	if (ret == 1) {
		dowork = true;
	} else if (ret < 0) {
		DRM_ERROR("Failed to change PDT for port %p: %d\n",
			  port, ret);
		dowork = false;
	}

	if (!old_input && old_ddps != port->ddps && !port->ddps) {
		for (i = 0; i < mgr->max_payloads; i++) {
			struct drm_dp_vcpi *vcpi = mgr->proposed_vcpis[i];
			struct drm_dp_mst_port *port_validated;

			if (!vcpi)
				continue;

			port_validated =
				container_of(vcpi, struct drm_dp_mst_port, vcpi);
			port_validated =
				drm_dp_mst_topology_get_port_validated(mgr, port_validated);
			if (!port_validated) {
				mutex_lock(&mgr->payload_lock);
				vcpi->num_slots = 0;
				mutex_unlock(&mgr->payload_lock);
			} else {
				drm_dp_mst_topology_put_port(port_validated);
			}
		}
	}

	if (port->connector)
		drm_modeset_unlock(&mgr->base.lock);
	else if (create_connector)
		drm_dp_mst_port_add_connector(mstb, port);

out:
	drm_dp_mst_topology_put_port(port);
	if (dowork)
		queue_work(system_long_wq, &mstb->mgr->work);
}

static struct drm_dp_mst_branch *drm_dp_get_mst_branch_device(struct drm_dp_mst_topology_mgr *mgr,
							       u8 lct, u8 *rad)
{
	struct drm_dp_mst_branch *mstb;
	struct drm_dp_mst_port *port;
	int i, ret;
	/* find the port by iterating down */

	mutex_lock(&mgr->lock);
	mstb = mgr->mst_primary;

	if (!mstb)
		goto out;

	for (i = 0; i < lct - 1; i++) {
		int shift = (i % 2) ? 0 : 4;
		int port_num = (rad[i / 2] >> shift) & 0xf;

		list_for_each_entry(port, &mstb->ports, next) {
			if (port->port_num == port_num) {
				mstb = port->mstb;
				if (!mstb) {
					DRM_ERROR("failed to lookup MSTB with lct %d, rad %02x\n", lct, rad[0]);
					goto out;
				}

				break;
			}
		}
	}
	ret = drm_dp_mst_topology_try_get_mstb(mstb);
	if (!ret)
		mstb = NULL;
out:
	mutex_unlock(&mgr->lock);
	return mstb;
}

static struct drm_dp_mst_branch *get_mst_branch_device_by_guid_helper(
	struct drm_dp_mst_branch *mstb,
	const uint8_t *guid)
{
	struct drm_dp_mst_branch *found_mstb;
	struct drm_dp_mst_port *port;

	if (memcmp(mstb->guid, guid, 16) == 0)
		return mstb;


	list_for_each_entry(port, &mstb->ports, next) {
		if (!port->mstb)
			continue;

		found_mstb = get_mst_branch_device_by_guid_helper(port->mstb, guid);

		if (found_mstb)
			return found_mstb;
	}

	return NULL;
}

static struct drm_dp_mst_branch *
drm_dp_get_mst_branch_device_by_guid(struct drm_dp_mst_topology_mgr *mgr,
				     const uint8_t *guid)
{
	struct drm_dp_mst_branch *mstb;
	int ret;

	/* find the port by iterating down */
	mutex_lock(&mgr->lock);

	mstb = get_mst_branch_device_by_guid_helper(mgr->mst_primary, guid);
	if (mstb) {
		ret = drm_dp_mst_topology_try_get_mstb(mstb);
		if (!ret)
			mstb = NULL;
	}

	mutex_unlock(&mgr->lock);
	return mstb;
}

static int drm_dp_check_and_send_link_address(struct drm_dp_mst_topology_mgr *mgr,
					       struct drm_dp_mst_branch *mstb)
{
	struct drm_dp_mst_port *port;
	int ret;
	bool changed = false;

	if (!mstb->link_address_sent) {
		ret = drm_dp_send_link_address(mgr, mstb);
		if (ret == 1)
			changed = true;
		else if (ret < 0)
			return ret;
	}

	list_for_each_entry(port, &mstb->ports, next) {
		struct drm_dp_mst_branch *mstb_child = NULL;

		if (port->input || !port->ddps)
			continue;

		if (port->mstb)
			mstb_child = drm_dp_mst_topology_get_mstb_validated(
			    mgr, port->mstb);

		if (mstb_child) {
			ret = drm_dp_check_and_send_link_address(mgr,
								 mstb_child);
			drm_dp_mst_topology_put_mstb(mstb_child);
			if (ret == 1)
				changed = true;
			else if (ret < 0)
				return ret;
		}
	}

	return changed;
}

static void drm_dp_mst_link_probe_work(struct work_struct *work)
{
	struct drm_dp_mst_topology_mgr *mgr =
		container_of(work, struct drm_dp_mst_topology_mgr, work);
	struct drm_device *dev = mgr->dev;
	struct drm_dp_mst_branch *mstb;
	int ret;
	bool clear_payload_id_table;

	mutex_lock(&mgr->probe_lock);

	mutex_lock(&mgr->lock);
	clear_payload_id_table = !mgr->payload_id_table_cleared;
	mgr->payload_id_table_cleared = true;

	mstb = mgr->mst_primary;
	if (mstb) {
		ret = drm_dp_mst_topology_try_get_mstb(mstb);
		if (!ret)
			mstb = NULL;
	}
	mutex_unlock(&mgr->lock);
	if (!mstb) {
		mutex_unlock(&mgr->probe_lock);
		return;
	}

	/*
	 * Certain branch devices seem to incorrectly report an available_pbn
	 * of 0 on downstream sinks, even after clearing the
	 * DP_PAYLOAD_ALLOCATE_* registers in
	 * drm_dp_mst_topology_mgr_set_mst(). Namely, the CableMatters USB-C
	 * 2x DP hub. Sending a CLEAR_PAYLOAD_ID_TABLE message seems to make
	 * things work again.
	 */
	if (clear_payload_id_table) {
		DRM_DEBUG_KMS("Clearing payload ID table\n");
		drm_dp_send_clear_payload_id_table(mgr, mstb);
	}

	ret = drm_dp_check_and_send_link_address(mgr, mstb);
	drm_dp_mst_topology_put_mstb(mstb);

	mutex_unlock(&mgr->probe_lock);
	if (ret)
		drm_kms_helper_hotplug_event(dev);
}

static bool drm_dp_validate_guid(struct drm_dp_mst_topology_mgr *mgr,
				 u8 *guid)
{
	u64 salt;

	if (memchr_inv(guid, 0, 16))
		return true;

	salt = get_jiffies_64();

	memcpy(&guid[0], &salt, sizeof(u64));
	memcpy(&guid[8], &salt, sizeof(u64));

	return false;
}

static void build_dpcd_read(struct drm_dp_sideband_msg_tx *msg,
			    u8 port_num, u32 offset, u8 num_bytes)
{
	struct drm_dp_sideband_msg_req_body req;

	req.req_type = DP_REMOTE_DPCD_READ;
	req.u.dpcd_read.port_number = port_num;
	req.u.dpcd_read.dpcd_address = offset;
	req.u.dpcd_read.num_bytes = num_bytes;
	drm_dp_encode_sideband_req(&req, msg);
}

static int drm_dp_send_sideband_msg(struct drm_dp_mst_topology_mgr *mgr,
				    bool up, u8 *msg, int len)
{
	int ret;
	int regbase = up ? DP_SIDEBAND_MSG_UP_REP_BASE : DP_SIDEBAND_MSG_DOWN_REQ_BASE;
	int tosend, total, offset;
	int retries = 0;

retry:
	total = len;
	offset = 0;
	do {
		tosend = min3(mgr->max_dpcd_transaction_bytes, 16, total);

		ret = drm_dp_dpcd_write(mgr->aux, regbase + offset,
					&msg[offset],
					tosend);
		if (ret != tosend) {
			if (ret == -EIO && retries < 5) {
				retries++;
				goto retry;
			}
			DRM_DEBUG_KMS("failed to dpcd write %d %d\n", tosend, ret);

			return -EIO;
		}
		offset += tosend;
		total -= tosend;
	} while (total > 0);
	return 0;
}

static int set_hdr_from_dst_qlock(struct drm_dp_sideband_msg_hdr *hdr,
				  struct drm_dp_sideband_msg_tx *txmsg)
{
	struct drm_dp_mst_branch *mstb = txmsg->dst;
	u8 req_type;

	/* both msg slots are full */
	if (txmsg->seqno == -1) {
		if (mstb->tx_slots[0] && mstb->tx_slots[1]) {
			DRM_DEBUG_KMS("%s: failed to find slot\n", __func__);
			return -EAGAIN;
		}
		if (mstb->tx_slots[0] == NULL && mstb->tx_slots[1] == NULL) {
			txmsg->seqno = mstb->last_seqno;
			mstb->last_seqno ^= 1;
		} else if (mstb->tx_slots[0] == NULL)
			txmsg->seqno = 0;
		else
			txmsg->seqno = 1;
		mstb->tx_slots[txmsg->seqno] = txmsg;
	}

	req_type = txmsg->msg[0] & 0x7f;
	if (req_type == DP_CONNECTION_STATUS_NOTIFY ||
		req_type == DP_RESOURCE_STATUS_NOTIFY)
		hdr->broadcast = 1;
	else
		hdr->broadcast = 0;
	hdr->path_msg = txmsg->path_msg;
	hdr->lct = mstb->lct;
	hdr->lcr = mstb->lct - 1;
	if (mstb->lct > 1)
		memcpy(hdr->rad, mstb->rad, mstb->lct / 2);
	hdr->seqno = txmsg->seqno;
	return 0;
}
/*
 * process a single block of the next message in the sideband queue
 */
static int process_single_tx_qlock(struct drm_dp_mst_topology_mgr *mgr,
				   struct drm_dp_sideband_msg_tx *txmsg,
				   bool up)
{
	u8 chunk[48];
	struct drm_dp_sideband_msg_hdr hdr;
	int len, space, idx, tosend;
	int ret;

	memset(&hdr, 0, sizeof(struct drm_dp_sideband_msg_hdr));

	if (txmsg->state == DRM_DP_SIDEBAND_TX_QUEUED) {
		txmsg->seqno = -1;
		txmsg->state = DRM_DP_SIDEBAND_TX_START_SEND;
	}

	/* make hdr from dst mst - for replies use seqno
	   otherwise assign one */
	ret = set_hdr_from_dst_qlock(&hdr, txmsg);
	if (ret < 0)
		return ret;

	/* amount left to send in this message */
	len = txmsg->cur_len - txmsg->cur_offset;

	/* 48 - sideband msg size - 1 byte for data CRC, x header bytes */
	space = 48 - 1 - drm_dp_calc_sb_hdr_size(&hdr);

	tosend = min(len, space);
	if (len == txmsg->cur_len)
		hdr.somt = 1;
	if (space >= len)
		hdr.eomt = 1;


	hdr.msg_len = tosend + 1;
	drm_dp_encode_sideband_msg_hdr(&hdr, chunk, &idx);
	memcpy(&chunk[idx], &txmsg->msg[txmsg->cur_offset], tosend);
	/* add crc at end */
	drm_dp_crc_sideband_chunk_req(&chunk[idx], tosend);
	idx += tosend + 1;

	ret = drm_dp_send_sideband_msg(mgr, up, chunk, idx);
	if (unlikely(ret) && drm_debug_enabled(DRM_UT_DP)) {
		struct drm_printer p = drm_debug_printer(DBG_PREFIX);

		drm_printf(&p, "sideband msg failed to send\n");
		drm_dp_mst_dump_sideband_msg_tx(&p, txmsg);
		return ret;
	}

	txmsg->cur_offset += tosend;
	if (txmsg->cur_offset == txmsg->cur_len) {
		txmsg->state = DRM_DP_SIDEBAND_TX_SENT;
		return 1;
	}
	return 0;
}

static void process_single_down_tx_qlock(struct drm_dp_mst_topology_mgr *mgr)
{
	struct drm_dp_sideband_msg_tx *txmsg;
	int ret;

	WARN_ON(!mutex_is_locked(&mgr->qlock));

	/* construct a chunk from the first msg in the tx_msg queue */
	if (list_empty(&mgr->tx_msg_downq))
		return;

	txmsg = list_first_entry(&mgr->tx_msg_downq, struct drm_dp_sideband_msg_tx, next);
	ret = process_single_tx_qlock(mgr, txmsg, false);
	if (ret == 1) {
		/* txmsg is sent it should be in the slots now */
		list_del(&txmsg->next);
	} else if (ret) {
		DRM_DEBUG_KMS("failed to send msg in q %d\n", ret);
		list_del(&txmsg->next);
		if (txmsg->seqno != -1)
			txmsg->dst->tx_slots[txmsg->seqno] = NULL;
		txmsg->state = DRM_DP_SIDEBAND_TX_TIMEOUT;
		wake_up_all(&mgr->tx_waitq);
	}
}

/* called holding qlock */
static void process_single_up_tx_qlock(struct drm_dp_mst_topology_mgr *mgr,
				       struct drm_dp_sideband_msg_tx *txmsg)
{
	int ret;

	/* construct a chunk from the first msg in the tx_msg queue */
	ret = process_single_tx_qlock(mgr, txmsg, true);

	if (ret != 1)
		DRM_DEBUG_KMS("failed to send msg in q %d\n", ret);

	if (txmsg->seqno != -1) {
		WARN_ON((unsigned int)txmsg->seqno >
			ARRAY_SIZE(txmsg->dst->tx_slots));
		txmsg->dst->tx_slots[txmsg->seqno] = NULL;
	}
}

static void drm_dp_queue_down_tx(struct drm_dp_mst_topology_mgr *mgr,
				 struct drm_dp_sideband_msg_tx *txmsg)
{
	mutex_lock(&mgr->qlock);
	list_add_tail(&txmsg->next, &mgr->tx_msg_downq);

	if (drm_debug_enabled(DRM_UT_DP)) {
		struct drm_printer p = drm_debug_printer(DBG_PREFIX);

		drm_dp_mst_dump_sideband_msg_tx(&p, txmsg);
	}

	if (list_is_singular(&mgr->tx_msg_downq))
		process_single_down_tx_qlock(mgr);
	mutex_unlock(&mgr->qlock);
}

static void
drm_dp_dump_link_address(struct drm_dp_link_address_ack_reply *reply)
{
	struct drm_dp_link_addr_reply_port *port_reply;
	int i;

	for (i = 0; i < reply->nports; i++) {
		port_reply = &reply->ports[i];
		DRM_DEBUG_KMS("port %d: input %d, pdt: %d, pn: %d, dpcd_rev: %02x, mcs: %d, ddps: %d, ldps %d, sdp %d/%d\n",
			      i,
			      port_reply->input_port,
			      port_reply->peer_device_type,
			      port_reply->port_number,
			      port_reply->dpcd_revision,
			      port_reply->mcs,
			      port_reply->ddps,
			      port_reply->legacy_device_plug_status,
			      port_reply->num_sdp_streams,
			      port_reply->num_sdp_stream_sinks);
	}
}

static int drm_dp_send_link_address(struct drm_dp_mst_topology_mgr *mgr,
				     struct drm_dp_mst_branch *mstb)
{
	struct drm_dp_sideband_msg_tx *txmsg;
	struct drm_dp_link_address_ack_reply *reply;
	struct drm_dp_mst_port *port, *tmp;
	int i, ret, port_mask = 0;
	bool changed = false;

	txmsg = kzalloc(sizeof(*txmsg), GFP_KERNEL);
	if (!txmsg)
		return -ENOMEM;

	txmsg->dst = mstb;
	build_link_address(txmsg);

	mstb->link_address_sent = true;
	drm_dp_queue_down_tx(mgr, txmsg);

	/* FIXME: Actually do some real error handling here */
	ret = drm_dp_mst_wait_tx_reply(mstb, txmsg);
	if (ret <= 0) {
		DRM_ERROR("Sending link address failed with %d\n", ret);
		goto out;
	}
	if (txmsg->reply.reply_type == DP_SIDEBAND_REPLY_NAK) {
		DRM_ERROR("link address NAK received\n");
		ret = -EIO;
		goto out;
	}

	reply = &txmsg->reply.u.link_addr;
	DRM_DEBUG_KMS("link address reply: %d\n", reply->nports);
	drm_dp_dump_link_address(reply);

	ret = drm_dp_check_mstb_guid(mstb, reply->guid);
	if (ret) {
		char buf[64];

		drm_dp_mst_rad_to_str(mstb->rad, mstb->lct, buf, sizeof(buf));
		DRM_ERROR("GUID check on %s failed: %d\n",
			  buf, ret);
		goto out;
	}

	for (i = 0; i < reply->nports; i++) {
		port_mask |= BIT(reply->ports[i].port_number);
		ret = drm_dp_mst_handle_link_address_port(mstb, mgr->dev,
							  &reply->ports[i]);
		if (ret == 1)
			changed = true;
		else if (ret < 0)
			goto out;
	}

	/* Prune any ports that are currently a part of mstb in our in-memory
	 * topology, but were not seen in this link address. Usually this
	 * means that they were removed while the topology was out of sync,
	 * e.g. during suspend/resume
	 */
	mutex_lock(&mgr->lock);
	list_for_each_entry_safe(port, tmp, &mstb->ports, next) {
		if (port_mask & BIT(port->port_num))
			continue;

		DRM_DEBUG_KMS("port %d was not in link address, removing\n",
			      port->port_num);
		list_del(&port->next);
		drm_dp_mst_topology_put_port(port);
		changed = true;
	}
	mutex_unlock(&mgr->lock);

out:
	if (ret <= 0)
		mstb->link_address_sent = false;
	kfree(txmsg);
	return ret < 0 ? ret : changed;
}

void drm_dp_send_clear_payload_id_table(struct drm_dp_mst_topology_mgr *mgr,
					struct drm_dp_mst_branch *mstb)
{
	struct drm_dp_sideband_msg_tx *txmsg;
	int ret;

	txmsg = kzalloc(sizeof(*txmsg), GFP_KERNEL);
	if (!txmsg)
		return;

	txmsg->dst = mstb;
	build_clear_payload_id_table(txmsg);

	drm_dp_queue_down_tx(mgr, txmsg);

	ret = drm_dp_mst_wait_tx_reply(mstb, txmsg);
	if (ret > 0 && txmsg->reply.reply_type == DP_SIDEBAND_REPLY_NAK)
		DRM_DEBUG_KMS("clear payload table id nak received\n");

	kfree(txmsg);
}

static int
drm_dp_send_enum_path_resources(struct drm_dp_mst_topology_mgr *mgr,
				struct drm_dp_mst_branch *mstb,
				struct drm_dp_mst_port *port)
{
	struct drm_dp_enum_path_resources_ack_reply *path_res;
	struct drm_dp_sideband_msg_tx *txmsg;
	int ret;

	txmsg = kzalloc(sizeof(*txmsg), GFP_KERNEL);
	if (!txmsg)
		return -ENOMEM;

	txmsg->dst = mstb;
	build_enum_path_resources(txmsg, port->port_num);

	drm_dp_queue_down_tx(mgr, txmsg);

	ret = drm_dp_mst_wait_tx_reply(mstb, txmsg);
	if (ret > 0) {
		ret = 0;
		path_res = &txmsg->reply.u.path_resources;

		if (txmsg->reply.reply_type == DP_SIDEBAND_REPLY_NAK) {
			DRM_DEBUG_KMS("enum path resources nak received\n");
		} else {
			if (port->port_num != path_res->port_number)
				DRM_ERROR("got incorrect port in response\n");

			DRM_DEBUG_KMS("enum path resources %d: %d %d\n",
				      path_res->port_number,
				      path_res->full_payload_bw_number,
				      path_res->avail_payload_bw_number);

			/*
			 * If something changed, make sure we send a
			 * hotplug
			 */
			if (port->full_pbn != path_res->full_payload_bw_number ||
			    port->fec_capable != path_res->fec_capable)
				ret = 1;

			port->full_pbn = path_res->full_payload_bw_number;
			port->fec_capable = path_res->fec_capable;
		}
	}

	kfree(txmsg);
	return ret;
}

static struct drm_dp_mst_port *drm_dp_get_last_connected_port_to_mstb(struct drm_dp_mst_branch *mstb)
{
	if (!mstb->port_parent)
		return NULL;

	if (mstb->port_parent->mstb != mstb)
		return mstb->port_parent;

	return drm_dp_get_last_connected_port_to_mstb(mstb->port_parent->parent);
}

/*
 * Searches upwards in the topology starting from mstb to try to find the
 * closest available parent of mstb that's still connected to the rest of the
 * topology. This can be used in order to perform operations like releasing
 * payloads, where the branch device which owned the payload may no longer be
 * around and thus would require that the payload on the last living relative
 * be freed instead.
 */
static struct drm_dp_mst_branch *
drm_dp_get_last_connected_port_and_mstb(struct drm_dp_mst_topology_mgr *mgr,
					struct drm_dp_mst_branch *mstb,
					int *port_num)
{
	struct drm_dp_mst_branch *rmstb = NULL;
	struct drm_dp_mst_port *found_port;

	mutex_lock(&mgr->lock);
	if (!mgr->mst_primary)
		goto out;

	do {
		found_port = drm_dp_get_last_connected_port_to_mstb(mstb);
		if (!found_port)
			break;

		if (drm_dp_mst_topology_try_get_mstb(found_port->parent)) {
			rmstb = found_port->parent;
			*port_num = found_port->port_num;
		} else {
			/* Search again, starting from this parent */
			mstb = found_port->parent;
		}
	} while (!rmstb);
out:
	mutex_unlock(&mgr->lock);
	return rmstb;
}

static int drm_dp_payload_send_msg(struct drm_dp_mst_topology_mgr *mgr,
				   struct drm_dp_mst_port *port,
				   int id,
				   int pbn)
{
	struct drm_dp_sideband_msg_tx *txmsg;
	struct drm_dp_mst_branch *mstb;
	int ret, port_num;
	u8 sinks[DRM_DP_MAX_SDP_STREAMS];
	int i;

	port_num = port->port_num;
	mstb = drm_dp_mst_topology_get_mstb_validated(mgr, port->parent);
	if (!mstb) {
		mstb = drm_dp_get_last_connected_port_and_mstb(mgr,
							       port->parent,
							       &port_num);

		if (!mstb)
			return -EINVAL;
	}

	txmsg = kzalloc(sizeof(*txmsg), GFP_KERNEL);
	if (!txmsg) {
		ret = -ENOMEM;
		goto fail_put;
	}

	for (i = 0; i < port->num_sdp_streams; i++)
		sinks[i] = i;

	txmsg->dst = mstb;
	build_allocate_payload(txmsg, port_num,
			       id,
			       pbn, port->num_sdp_streams, sinks);

	drm_dp_queue_down_tx(mgr, txmsg);

	/*
	 * FIXME: there is a small chance that between getting the last
	 * connected mstb and sending the payload message, the last connected
	 * mstb could also be removed from the topology. In the future, this
	 * needs to be fixed by restarting the
	 * drm_dp_get_last_connected_port_and_mstb() search in the event of a
	 * timeout if the topology is still connected to the system.
	 */
	ret = drm_dp_mst_wait_tx_reply(mstb, txmsg);
	if (ret > 0) {
		if (txmsg->reply.reply_type == DP_SIDEBAND_REPLY_NAK)
			ret = -EINVAL;
		else
			ret = 0;
	}
	kfree(txmsg);
fail_put:
	drm_dp_mst_topology_put_mstb(mstb);
	return ret;
}

int drm_dp_send_power_updown_phy(struct drm_dp_mst_topology_mgr *mgr,
				 struct drm_dp_mst_port *port, bool power_up)
{
	struct drm_dp_sideband_msg_tx *txmsg;
	int ret;

	port = drm_dp_mst_topology_get_port_validated(mgr, port);
	if (!port)
		return -EINVAL;

	txmsg = kzalloc(sizeof(*txmsg), GFP_KERNEL);
	if (!txmsg) {
		drm_dp_mst_topology_put_port(port);
		return -ENOMEM;
	}

	txmsg->dst = port->parent;
	build_power_updown_phy(txmsg, port->port_num, power_up);
	drm_dp_queue_down_tx(mgr, txmsg);

	ret = drm_dp_mst_wait_tx_reply(port->parent, txmsg);
	if (ret > 0) {
		if (txmsg->reply.reply_type == DP_SIDEBAND_REPLY_NAK)
			ret = -EINVAL;
		else
			ret = 0;
	}
	kfree(txmsg);
	drm_dp_mst_topology_put_port(port);

	return ret;
}
EXPORT_SYMBOL(drm_dp_send_power_updown_phy);

static int drm_dp_create_payload_step1(struct drm_dp_mst_topology_mgr *mgr,
				       int id,
				       struct drm_dp_payload *payload)
{
	int ret;

	ret = drm_dp_dpcd_write_payload(mgr, id, payload);
	if (ret < 0) {
		payload->payload_state = 0;
		return ret;
	}
	payload->payload_state = DP_PAYLOAD_LOCAL;
	return 0;
}

static int drm_dp_create_payload_step2(struct drm_dp_mst_topology_mgr *mgr,
				       struct drm_dp_mst_port *port,
				       int id,
				       struct drm_dp_payload *payload)
{
	int ret;
	ret = drm_dp_payload_send_msg(mgr, port, id, port->vcpi.pbn);
	if (ret < 0)
		return ret;
	payload->payload_state = DP_PAYLOAD_REMOTE;
	return ret;
}

static int drm_dp_destroy_payload_step1(struct drm_dp_mst_topology_mgr *mgr,
					struct drm_dp_mst_port *port,
					int id,
					struct drm_dp_payload *payload)
{
	DRM_DEBUG_KMS("\n");
	/* it's okay for these to fail */
	if (port) {
		drm_dp_payload_send_msg(mgr, port, id, 0);
	}

	drm_dp_dpcd_write_payload(mgr, id, payload);
	payload->payload_state = DP_PAYLOAD_DELETE_LOCAL;
	return 0;
}

static int drm_dp_destroy_payload_step2(struct drm_dp_mst_topology_mgr *mgr,
					int id,
					struct drm_dp_payload *payload)
{
	payload->payload_state = 0;
	return 0;
}

/**
 * drm_dp_update_payload_part1() - Execute payload update part 1
 * @mgr: manager to use.
 *
 * This iterates over all proposed virtual channels, and tries to
 * allocate space in the link for them. For 0->slots transitions,
 * this step just writes the VCPI to the MST device. For slots->0
 * transitions, this writes the updated VCPIs and removes the
 * remote VC payloads.
 *
 * after calling this the driver should generate ACT and payload
 * packets.
 */
int drm_dp_update_payload_part1(struct drm_dp_mst_topology_mgr *mgr)
{
	struct drm_dp_payload req_payload;
	struct drm_dp_mst_port *port;
	int i, j;
	int cur_slots = 1;

	mutex_lock(&mgr->payload_lock);
	for (i = 0; i < mgr->max_payloads; i++) {
		struct drm_dp_vcpi *vcpi = mgr->proposed_vcpis[i];
		struct drm_dp_payload *payload = &mgr->payloads[i];
		bool put_port = false;

		/* solve the current payloads - compare to the hw ones
		   - update the hw view */
		req_payload.start_slot = cur_slots;
		if (vcpi) {
			port = container_of(vcpi, struct drm_dp_mst_port,
					    vcpi);

			/* Validated ports don't matter if we're releasing
			 * VCPI
			 */
			if (vcpi->num_slots) {
				port = drm_dp_mst_topology_get_port_validated(
				    mgr, port);
				if (!port) {
					mutex_unlock(&mgr->payload_lock);
					return -EINVAL;
				}
				put_port = true;
			}

			req_payload.num_slots = vcpi->num_slots;
			req_payload.vcpi = vcpi->vcpi;
		} else {
			port = NULL;
			req_payload.num_slots = 0;
		}

		payload->start_slot = req_payload.start_slot;
		/* work out what is required to happen with this payload */
		if (payload->num_slots != req_payload.num_slots) {

			/* need to push an update for this payload */
			if (req_payload.num_slots) {
				drm_dp_create_payload_step1(mgr, vcpi->vcpi,
							    &req_payload);
				payload->num_slots = req_payload.num_slots;
				payload->vcpi = req_payload.vcpi;

			} else if (payload->num_slots) {
				payload->num_slots = 0;
				drm_dp_destroy_payload_step1(mgr, port,
							     payload->vcpi,
							     payload);
				req_payload.payload_state =
					payload->payload_state;
				payload->start_slot = 0;
			}
			payload->payload_state = req_payload.payload_state;
		}
		cur_slots += req_payload.num_slots;

		if (put_port)
			drm_dp_mst_topology_put_port(port);
	}

	for (i = 0; i < mgr->max_payloads; /* do nothing */) {
		if (mgr->payloads[i].payload_state != DP_PAYLOAD_DELETE_LOCAL) {
			i++;
			continue;
		}

		DRM_DEBUG_KMS("removing payload %d\n", i);
		for (j = i; j < mgr->max_payloads - 1; j++) {
			mgr->payloads[j] = mgr->payloads[j + 1];
			mgr->proposed_vcpis[j] = mgr->proposed_vcpis[j + 1];

			if (mgr->proposed_vcpis[j] &&
			    mgr->proposed_vcpis[j]->num_slots) {
				set_bit(j + 1, &mgr->payload_mask);
			} else {
				clear_bit(j + 1, &mgr->payload_mask);
			}
		}

		memset(&mgr->payloads[mgr->max_payloads - 1], 0,
		       sizeof(struct drm_dp_payload));
		mgr->proposed_vcpis[mgr->max_payloads - 1] = NULL;
		clear_bit(mgr->max_payloads, &mgr->payload_mask);
	}
	mutex_unlock(&mgr->payload_lock);

	return 0;
}
EXPORT_SYMBOL(drm_dp_update_payload_part1);

/**
 * drm_dp_update_payload_part2() - Execute payload update part 2
 * @mgr: manager to use.
 *
 * This iterates over all proposed virtual channels, and tries to
 * allocate space in the link for them. For 0->slots transitions,
 * this step writes the remote VC payload commands. For slots->0
 * this just resets some internal state.
 */
int drm_dp_update_payload_part2(struct drm_dp_mst_topology_mgr *mgr)
{
	struct drm_dp_mst_port *port;
	int i;
	int ret = 0;
	mutex_lock(&mgr->payload_lock);
	for (i = 0; i < mgr->max_payloads; i++) {

		if (!mgr->proposed_vcpis[i])
			continue;

		port = container_of(mgr->proposed_vcpis[i], struct drm_dp_mst_port, vcpi);

		DRM_DEBUG_KMS("payload %d %d\n", i, mgr->payloads[i].payload_state);
		if (mgr->payloads[i].payload_state == DP_PAYLOAD_LOCAL) {
			ret = drm_dp_create_payload_step2(mgr, port, mgr->proposed_vcpis[i]->vcpi, &mgr->payloads[i]);
		} else if (mgr->payloads[i].payload_state == DP_PAYLOAD_DELETE_LOCAL) {
			ret = drm_dp_destroy_payload_step2(mgr, mgr->proposed_vcpis[i]->vcpi, &mgr->payloads[i]);
		}
		if (ret) {
			mutex_unlock(&mgr->payload_lock);
			return ret;
		}
	}
	mutex_unlock(&mgr->payload_lock);
	return 0;
}
EXPORT_SYMBOL(drm_dp_update_payload_part2);

static int drm_dp_send_dpcd_read(struct drm_dp_mst_topology_mgr *mgr,
				 struct drm_dp_mst_port *port,
				 int offset, int size, u8 *bytes)
{
	int ret = 0;
	struct drm_dp_sideband_msg_tx *txmsg;
	struct drm_dp_mst_branch *mstb;

	mstb = drm_dp_mst_topology_get_mstb_validated(mgr, port->parent);
	if (!mstb)
		return -EINVAL;

	txmsg = kzalloc(sizeof(*txmsg), GFP_KERNEL);
	if (!txmsg) {
		ret = -ENOMEM;
		goto fail_put;
	}

	build_dpcd_read(txmsg, port->port_num, offset, size);
	txmsg->dst = port->parent;

	drm_dp_queue_down_tx(mgr, txmsg);

	ret = drm_dp_mst_wait_tx_reply(mstb, txmsg);
	if (ret < 0)
		goto fail_free;

	/* DPCD read should never be NACKed */
	if (txmsg->reply.reply_type == 1) {
		DRM_ERROR("mstb %p port %d: DPCD read on addr 0x%x for %d bytes NAKed\n",
			  mstb, port->port_num, offset, size);
		ret = -EIO;
		goto fail_free;
	}

	if (txmsg->reply.u.remote_dpcd_read_ack.num_bytes != size) {
		ret = -EPROTO;
		goto fail_free;
	}

	ret = min_t(size_t, txmsg->reply.u.remote_dpcd_read_ack.num_bytes,
		    size);
	memcpy(bytes, txmsg->reply.u.remote_dpcd_read_ack.bytes, ret);

fail_free:
	kfree(txmsg);
fail_put:
	drm_dp_mst_topology_put_mstb(mstb);

	return ret;
}

static int drm_dp_send_dpcd_write(struct drm_dp_mst_topology_mgr *mgr,
				  struct drm_dp_mst_port *port,
				  int offset, int size, u8 *bytes)
{
	int ret;
	struct drm_dp_sideband_msg_tx *txmsg;
	struct drm_dp_mst_branch *mstb;

	mstb = drm_dp_mst_topology_get_mstb_validated(mgr, port->parent);
	if (!mstb)
		return -EINVAL;

	txmsg = kzalloc(sizeof(*txmsg), GFP_KERNEL);
	if (!txmsg) {
		ret = -ENOMEM;
		goto fail_put;
	}

	build_dpcd_write(txmsg, port->port_num, offset, size, bytes);
	txmsg->dst = mstb;

	drm_dp_queue_down_tx(mgr, txmsg);

	ret = drm_dp_mst_wait_tx_reply(mstb, txmsg);
	if (ret > 0 && txmsg->reply.reply_type == DP_SIDEBAND_REPLY_NAK)
		ret = -EIO;

	kfree(txmsg);
fail_put:
	drm_dp_mst_topology_put_mstb(mstb);
	return ret;
}

static int drm_dp_encode_up_ack_reply(struct drm_dp_sideband_msg_tx *msg, u8 req_type)
{
	struct drm_dp_sideband_msg_reply_body reply;

	reply.reply_type = DP_SIDEBAND_REPLY_ACK;
	reply.req_type = req_type;
	drm_dp_encode_sideband_reply(&reply, msg);
	return 0;
}

static int drm_dp_send_up_ack_reply(struct drm_dp_mst_topology_mgr *mgr,
				    struct drm_dp_mst_branch *mstb,
				    int req_type, int seqno, bool broadcast)
{
	struct drm_dp_sideband_msg_tx *txmsg;

	txmsg = kzalloc(sizeof(*txmsg), GFP_KERNEL);
	if (!txmsg)
		return -ENOMEM;

	txmsg->dst = mstb;
	txmsg->seqno = seqno;
	drm_dp_encode_up_ack_reply(txmsg, req_type);

	mutex_lock(&mgr->qlock);

	process_single_up_tx_qlock(mgr, txmsg);

	mutex_unlock(&mgr->qlock);

	kfree(txmsg);
	return 0;
}

static int drm_dp_get_vc_payload_bw(u8 dp_link_bw, u8  dp_link_count)
{
	if (dp_link_bw == 0 || dp_link_count == 0)
		DRM_DEBUG_KMS("invalid link bandwidth in DPCD: %x (link count: %d)\n",
			      dp_link_bw, dp_link_count);

	return dp_link_bw * dp_link_count / 2;
}

/**
 * drm_dp_mst_topology_mgr_set_mst() - Set the MST state for a topology manager
 * @mgr: manager to set state for
 * @mst_state: true to enable MST on this connector - false to disable.
 *
 * This is called by the driver when it detects an MST capable device plugged
 * into a DP MST capable port, or when a DP MST capable device is unplugged.
 */
int drm_dp_mst_topology_mgr_set_mst(struct drm_dp_mst_topology_mgr *mgr, bool mst_state)
{
	int ret = 0;
	struct drm_dp_mst_branch *mstb = NULL;

	mutex_lock(&mgr->payload_lock);
	mutex_lock(&mgr->lock);
	if (mst_state == mgr->mst_state)
		goto out_unlock;

	mgr->mst_state = mst_state;
	/* set the device into MST mode */
	if (mst_state) {
		struct drm_dp_payload reset_pay;

		WARN_ON(mgr->mst_primary);

		/* get dpcd info */
		ret = drm_dp_dpcd_read(mgr->aux, DP_DPCD_REV, mgr->dpcd, DP_RECEIVER_CAP_SIZE);
		if (ret != DP_RECEIVER_CAP_SIZE) {
			DRM_DEBUG_KMS("failed to read DPCD\n");
			goto out_unlock;
		}

		mgr->pbn_div = drm_dp_get_vc_payload_bw(mgr->dpcd[1],
							mgr->dpcd[2] & DP_MAX_LANE_COUNT_MASK);
		if (mgr->pbn_div == 0) {
			ret = -EINVAL;
			goto out_unlock;
		}

		/* add initial branch device at LCT 1 */
		mstb = drm_dp_add_mst_branch_device(1, NULL);
		if (mstb == NULL) {
			ret = -ENOMEM;
			goto out_unlock;
		}
		mstb->mgr = mgr;

		/* give this the main reference */
		mgr->mst_primary = mstb;
		drm_dp_mst_topology_get_mstb(mgr->mst_primary);

		ret = drm_dp_dpcd_writeb(mgr->aux, DP_MSTM_CTRL,
					 DP_MST_EN |
					 DP_UP_REQ_EN |
					 DP_UPSTREAM_IS_SRC);
		if (ret < 0)
			goto out_unlock;

		reset_pay.start_slot = 0;
		reset_pay.num_slots = 0x3f;
		drm_dp_dpcd_write_payload(mgr, 0, &reset_pay);

		queue_work(system_long_wq, &mgr->work);

		ret = 0;
	} else {
		/* disable MST on the device */
		mstb = mgr->mst_primary;
		mgr->mst_primary = NULL;
		/* this can fail if the device is gone */
		drm_dp_dpcd_writeb(mgr->aux, DP_MSTM_CTRL, 0);
		ret = 0;
		memset(mgr->payloads, 0,
		       mgr->max_payloads * sizeof(mgr->payloads[0]));
		memset(mgr->proposed_vcpis, 0,
		       mgr->max_payloads * sizeof(mgr->proposed_vcpis[0]));
		mgr->payload_mask = 0;
		set_bit(0, &mgr->payload_mask);
		mgr->vcpi_mask = 0;
		mgr->payload_id_table_cleared = false;
	}

out_unlock:
	mutex_unlock(&mgr->lock);
	mutex_unlock(&mgr->payload_lock);
	if (mstb)
		drm_dp_mst_topology_put_mstb(mstb);
	return ret;

}
EXPORT_SYMBOL(drm_dp_mst_topology_mgr_set_mst);

static void
drm_dp_mst_topology_mgr_invalidate_mstb(struct drm_dp_mst_branch *mstb)
{
	struct drm_dp_mst_port *port;

	/* The link address will need to be re-sent on resume */
	mstb->link_address_sent = false;

	list_for_each_entry(port, &mstb->ports, next)
		if (port->mstb)
			drm_dp_mst_topology_mgr_invalidate_mstb(port->mstb);
}

/**
 * drm_dp_mst_topology_mgr_suspend() - suspend the MST manager
 * @mgr: manager to suspend
 *
 * This function tells the MST device that we can't handle UP messages
 * anymore. This should stop it from sending any since we are suspended.
 */
void drm_dp_mst_topology_mgr_suspend(struct drm_dp_mst_topology_mgr *mgr)
{
	mutex_lock(&mgr->lock);
	drm_dp_dpcd_writeb(mgr->aux, DP_MSTM_CTRL,
			   DP_MST_EN | DP_UPSTREAM_IS_SRC);
	mutex_unlock(&mgr->lock);
	flush_work(&mgr->up_req_work);
	flush_work(&mgr->work);
	flush_work(&mgr->delayed_destroy_work);

	mutex_lock(&mgr->lock);
	if (mgr->mst_state && mgr->mst_primary)
		drm_dp_mst_topology_mgr_invalidate_mstb(mgr->mst_primary);
	mutex_unlock(&mgr->lock);
}
EXPORT_SYMBOL(drm_dp_mst_topology_mgr_suspend);

/**
 * drm_dp_mst_topology_mgr_resume() - resume the MST manager
 * @mgr: manager to resume
 * @sync: whether or not to perform topology reprobing synchronously
 *
 * This will fetch DPCD and see if the device is still there,
 * if it is, it will rewrite the MSTM control bits, and return.
 *
 * If the device fails this returns -1, and the driver should do
 * a full MST reprobe, in case we were undocked.
 *
 * During system resume (where it is assumed that the driver will be calling
 * drm_atomic_helper_resume()) this function should be called beforehand with
 * @sync set to true. In contexts like runtime resume where the driver is not
 * expected to be calling drm_atomic_helper_resume(), this function should be
 * called with @sync set to false in order to avoid deadlocking.
 *
 * Returns: -1 if the MST topology was removed while we were suspended, 0
 * otherwise.
 */
int drm_dp_mst_topology_mgr_resume(struct drm_dp_mst_topology_mgr *mgr,
				   bool sync)
{
	int ret;
	u8 guid[16];

	mutex_lock(&mgr->lock);
	if (!mgr->mst_primary)
		goto out_fail;

	ret = drm_dp_dpcd_read(mgr->aux, DP_DPCD_REV, mgr->dpcd,
			       DP_RECEIVER_CAP_SIZE);
	if (ret != DP_RECEIVER_CAP_SIZE) {
		DRM_DEBUG_KMS("dpcd read failed - undocked during suspend?\n");
		goto out_fail;
	}

	ret = drm_dp_dpcd_writeb(mgr->aux, DP_MSTM_CTRL,
				 DP_MST_EN |
				 DP_UP_REQ_EN |
				 DP_UPSTREAM_IS_SRC);
	if (ret < 0) {
		DRM_DEBUG_KMS("mst write failed - undocked during suspend?\n");
		goto out_fail;
	}

	/* Some hubs forget their guids after they resume */
	ret = drm_dp_dpcd_read(mgr->aux, DP_GUID, guid, 16);
	if (ret != 16) {
		DRM_DEBUG_KMS("dpcd read failed - undocked during suspend?\n");
		goto out_fail;
	}

	ret = drm_dp_check_mstb_guid(mgr->mst_primary, guid);
	if (ret) {
		DRM_DEBUG_KMS("check mstb failed - undocked during suspend?\n");
		goto out_fail;
	}

	/*
	 * For the final step of resuming the topology, we need to bring the
	 * state of our in-memory topology back into sync with reality. So,
	 * restart the probing process as if we're probing a new hub
	 */
	queue_work(system_long_wq, &mgr->work);
	mutex_unlock(&mgr->lock);

	if (sync) {
		DRM_DEBUG_KMS("Waiting for link probe work to finish re-syncing topology...\n");
		flush_work(&mgr->work);
	}

	return 0;

out_fail:
	mutex_unlock(&mgr->lock);
	return -1;
}
EXPORT_SYMBOL(drm_dp_mst_topology_mgr_resume);

static bool drm_dp_get_one_sb_msg(struct drm_dp_mst_topology_mgr *mgr, bool up,
				  struct drm_dp_mst_branch **mstb, int *seqno)
{
	int len;
	u8 replyblock[32];
	int replylen, curreply;
	int ret;
	u8 hdrlen;
	struct drm_dp_sideband_msg_hdr hdr;
	struct drm_dp_sideband_msg_rx *msg;
	int basereg = up ? DP_SIDEBAND_MSG_UP_REQ_BASE :
			   DP_SIDEBAND_MSG_DOWN_REP_BASE;

	if (!up)
		*mstb = NULL;
	*seqno = -1;

	len = min(mgr->max_dpcd_transaction_bytes, 16);
	ret = drm_dp_dpcd_read(mgr->aux, basereg, replyblock, len);
	if (ret != len) {
		DRM_DEBUG_KMS("failed to read DPCD down rep %d %d\n", len, ret);
		return false;
	}

	ret = drm_dp_decode_sideband_msg_hdr(&hdr, replyblock, len, &hdrlen);
	if (ret == false) {
		print_hex_dump(KERN_DEBUG, "failed hdr", DUMP_PREFIX_NONE, 16,
			       1, replyblock, len, false);
		DRM_DEBUG_KMS("ERROR: failed header\n");
		return false;
	}

	*seqno = hdr.seqno;

	if (up) {
		msg = &mgr->up_req_recv;
	} else {
		/* Caller is responsible for giving back this reference */
		*mstb = drm_dp_get_mst_branch_device(mgr, hdr.lct, hdr.rad);
		if (!*mstb) {
			DRM_DEBUG_KMS("Got MST reply from unknown device %d\n",
				      hdr.lct);
			return false;
		}
		msg = &(*mstb)->down_rep_recv[hdr.seqno];
	}

	if (!drm_dp_sideband_msg_set_header(msg, &hdr, hdrlen)) {
		DRM_DEBUG_KMS("sideband msg set header failed %d\n",
			      replyblock[0]);
		return false;
	}

	replylen = min(msg->curchunk_len, (u8)(len - hdrlen));
	ret = drm_dp_sideband_append_payload(msg, replyblock + hdrlen, replylen);
	if (!ret) {
		DRM_DEBUG_KMS("sideband msg build failed %d\n", replyblock[0]);
		return false;
	}

	replylen = msg->curchunk_len + msg->curchunk_hdrlen - len;
	curreply = len;
	while (replylen > 0) {
		len = min3(replylen, mgr->max_dpcd_transaction_bytes, 16);
		ret = drm_dp_dpcd_read(mgr->aux, basereg + curreply,
				    replyblock, len);
		if (ret != len) {
			DRM_DEBUG_KMS("failed to read a chunk (len %d, ret %d)\n",
				      len, ret);
			return false;
		}

		ret = drm_dp_sideband_append_payload(msg, replyblock, len);
		if (!ret) {
			DRM_DEBUG_KMS("failed to build sideband msg\n");
			return false;
		}

		curreply += len;
		replylen -= len;
	}
	return true;
}

static int drm_dp_mst_handle_down_rep(struct drm_dp_mst_topology_mgr *mgr)
{
	struct drm_dp_sideband_msg_tx *txmsg;
	struct drm_dp_mst_branch *mstb = NULL;
	struct drm_dp_sideband_msg_rx *msg = NULL;
	int seqno = -1;

	if (!drm_dp_get_one_sb_msg(mgr, false, &mstb, &seqno))
		goto out_clear_reply;

	msg = &mstb->down_rep_recv[seqno];

	/* Multi-packet message transmission, don't clear the reply */
	if (!msg->have_eomt)
		goto out;

	/* find the message */
	mutex_lock(&mgr->qlock);
	txmsg = mstb->tx_slots[seqno];
	/* remove from slots */
	mutex_unlock(&mgr->qlock);

	if (!txmsg) {
		struct drm_dp_sideband_msg_hdr *hdr;
		hdr = &msg->initial_hdr;
		DRM_DEBUG_KMS("Got MST reply with no msg %p %d %d %02x %02x\n",
			      mstb, hdr->seqno, hdr->lct, hdr->rad[0],
			      msg->msg[0]);
		goto out_clear_reply;
	}

	drm_dp_sideband_parse_reply(msg, &txmsg->reply);

	if (txmsg->reply.reply_type == DP_SIDEBAND_REPLY_NAK) {
		DRM_DEBUG_KMS("Got NAK reply: req 0x%02x (%s), reason 0x%02x (%s), nak data 0x%02x\n",
			      txmsg->reply.req_type,
			      drm_dp_mst_req_type_str(txmsg->reply.req_type),
			      txmsg->reply.u.nak.reason,
			      drm_dp_mst_nak_reason_str(txmsg->reply.u.nak.reason),
			      txmsg->reply.u.nak.nak_data);
	}

	memset(msg, 0, sizeof(struct drm_dp_sideband_msg_rx));
	drm_dp_mst_topology_put_mstb(mstb);

	mutex_lock(&mgr->qlock);
	txmsg->state = DRM_DP_SIDEBAND_TX_RX;
	mstb->tx_slots[seqno] = NULL;
<<<<<<< HEAD
=======
	mgr->is_waiting_for_dwn_reply = false;
>>>>>>> e1ca5184
	mutex_unlock(&mgr->qlock);

	wake_up_all(&mgr->tx_waitq);

	return 0;

out_clear_reply:
<<<<<<< HEAD
=======
	mutex_lock(&mgr->qlock);
	mgr->is_waiting_for_dwn_reply = false;
	mutex_unlock(&mgr->qlock);
>>>>>>> e1ca5184
	if (msg)
		memset(msg, 0, sizeof(struct drm_dp_sideband_msg_rx));
out:
	if (mstb)
		drm_dp_mst_topology_put_mstb(mstb);

	return 0;
}

static inline bool
drm_dp_mst_process_up_req(struct drm_dp_mst_topology_mgr *mgr,
			  struct drm_dp_pending_up_req *up_req)
{
	struct drm_dp_mst_branch *mstb = NULL;
	struct drm_dp_sideband_msg_req_body *msg = &up_req->msg;
	struct drm_dp_sideband_msg_hdr *hdr = &up_req->hdr;
	bool hotplug = false;

	if (hdr->broadcast) {
		const u8 *guid = NULL;

		if (msg->req_type == DP_CONNECTION_STATUS_NOTIFY)
			guid = msg->u.conn_stat.guid;
		else if (msg->req_type == DP_RESOURCE_STATUS_NOTIFY)
			guid = msg->u.resource_stat.guid;

		if (guid)
			mstb = drm_dp_get_mst_branch_device_by_guid(mgr, guid);
	} else {
		mstb = drm_dp_get_mst_branch_device(mgr, hdr->lct, hdr->rad);
	}

	if (!mstb) {
		DRM_DEBUG_KMS("Got MST reply from unknown device %d\n",
			      hdr->lct);
		return false;
	}

	/* TODO: Add missing handler for DP_RESOURCE_STATUS_NOTIFY events */
	if (msg->req_type == DP_CONNECTION_STATUS_NOTIFY) {
		drm_dp_mst_handle_conn_stat(mstb, &msg->u.conn_stat);
		hotplug = true;
	}

	drm_dp_mst_topology_put_mstb(mstb);
	return hotplug;
}

static void drm_dp_mst_up_req_work(struct work_struct *work)
{
	struct drm_dp_mst_topology_mgr *mgr =
		container_of(work, struct drm_dp_mst_topology_mgr,
			     up_req_work);
	struct drm_dp_pending_up_req *up_req;
	bool send_hotplug = false;

	mutex_lock(&mgr->probe_lock);
	while (true) {
		mutex_lock(&mgr->up_req_lock);
		up_req = list_first_entry_or_null(&mgr->up_req_list,
						  struct drm_dp_pending_up_req,
						  next);
		if (up_req)
			list_del(&up_req->next);
		mutex_unlock(&mgr->up_req_lock);

		if (!up_req)
			break;

		send_hotplug |= drm_dp_mst_process_up_req(mgr, up_req);
		kfree(up_req);
	}
	mutex_unlock(&mgr->probe_lock);

	if (send_hotplug)
		drm_kms_helper_hotplug_event(mgr->dev);
}

static int drm_dp_mst_handle_up_req(struct drm_dp_mst_topology_mgr *mgr)
{
	struct drm_dp_pending_up_req *up_req;
	int seqno;

	if (!drm_dp_get_one_sb_msg(mgr, true, NULL, &seqno))
		goto out;

	if (!mgr->up_req_recv.have_eomt)
		return 0;

	up_req = kzalloc(sizeof(*up_req), GFP_KERNEL);
	if (!up_req) {
		DRM_ERROR("Not enough memory to process MST up req\n");
		return -ENOMEM;
	}
	INIT_LIST_HEAD(&up_req->next);

	drm_dp_sideband_parse_req(&mgr->up_req_recv, &up_req->msg);

	if (up_req->msg.req_type != DP_CONNECTION_STATUS_NOTIFY &&
	    up_req->msg.req_type != DP_RESOURCE_STATUS_NOTIFY) {
		DRM_DEBUG_KMS("Received unknown up req type, ignoring: %x\n",
			      up_req->msg.req_type);
		kfree(up_req);
		goto out;
	}

	drm_dp_send_up_ack_reply(mgr, mgr->mst_primary, up_req->msg.req_type,
				 seqno, false);

	if (up_req->msg.req_type == DP_CONNECTION_STATUS_NOTIFY) {
		const struct drm_dp_connection_status_notify *conn_stat =
			&up_req->msg.u.conn_stat;

		DRM_DEBUG_KMS("Got CSN: pn: %d ldps:%d ddps: %d mcs: %d ip: %d pdt: %d\n",
			      conn_stat->port_number,
			      conn_stat->legacy_device_plug_status,
			      conn_stat->displayport_device_plug_status,
			      conn_stat->message_capability_status,
			      conn_stat->input_port,
			      conn_stat->peer_device_type);
	} else if (up_req->msg.req_type == DP_RESOURCE_STATUS_NOTIFY) {
		const struct drm_dp_resource_status_notify *res_stat =
			&up_req->msg.u.resource_stat;

		DRM_DEBUG_KMS("Got RSN: pn: %d avail_pbn %d\n",
			      res_stat->port_number,
			      res_stat->available_pbn);
	}

	up_req->hdr = mgr->up_req_recv.initial_hdr;
	mutex_lock(&mgr->up_req_lock);
	list_add_tail(&up_req->next, &mgr->up_req_list);
	mutex_unlock(&mgr->up_req_lock);
	queue_work(system_long_wq, &mgr->up_req_work);

out:
	memset(&mgr->up_req_recv, 0, sizeof(struct drm_dp_sideband_msg_rx));
	return 0;
}

/**
 * drm_dp_mst_hpd_irq() - MST hotplug IRQ notify
 * @mgr: manager to notify irq for.
 * @esi: 4 bytes from SINK_COUNT_ESI
 * @handled: whether the hpd interrupt was consumed or not
 *
 * This should be called from the driver when it detects a short IRQ,
 * along with the value of the DEVICE_SERVICE_IRQ_VECTOR_ESI0. The
 * topology manager will process the sideband messages received as a result
 * of this.
 */
int drm_dp_mst_hpd_irq(struct drm_dp_mst_topology_mgr *mgr, u8 *esi, bool *handled)
{
	int ret = 0;
	int sc;
	*handled = false;
	sc = esi[0] & 0x3f;

	if (sc != mgr->sink_count) {
		mgr->sink_count = sc;
		*handled = true;
	}

	if (esi[1] & DP_DOWN_REP_MSG_RDY) {
		ret = drm_dp_mst_handle_down_rep(mgr);
		*handled = true;
	}

	if (esi[1] & DP_UP_REQ_MSG_RDY) {
		ret |= drm_dp_mst_handle_up_req(mgr);
		*handled = true;
	}

	drm_dp_mst_kick_tx(mgr);
	return ret;
}
EXPORT_SYMBOL(drm_dp_mst_hpd_irq);

/**
 * drm_dp_mst_detect_port() - get connection status for an MST port
 * @connector: DRM connector for this port
 * @ctx: The acquisition context to use for grabbing locks
 * @mgr: manager for this port
 * @port: pointer to a port
 *
 * This returns the current connection state for a port.
 */
int
drm_dp_mst_detect_port(struct drm_connector *connector,
		       struct drm_modeset_acquire_ctx *ctx,
		       struct drm_dp_mst_topology_mgr *mgr,
		       struct drm_dp_mst_port *port)
{
	int ret;

	/* we need to search for the port in the mgr in case it's gone */
	port = drm_dp_mst_topology_get_port_validated(mgr, port);
	if (!port)
		return connector_status_disconnected;

	ret = drm_modeset_lock(&mgr->base.lock, ctx);
	if (ret)
		goto out;

	ret = connector_status_disconnected;

	if (!port->ddps)
		goto out;

	switch (port->pdt) {
	case DP_PEER_DEVICE_NONE:
	case DP_PEER_DEVICE_MST_BRANCHING:
		if (!port->mcs)
			ret = connector_status_connected;
		break;

	case DP_PEER_DEVICE_SST_SINK:
		ret = connector_status_connected;
		/* for logical ports - cache the EDID */
		if (port->port_num >= 8 && !port->cached_edid) {
			port->cached_edid = drm_get_edid(connector, &port->aux.ddc);
		}
		break;
	case DP_PEER_DEVICE_DP_LEGACY_CONV:
		if (port->ldps)
			ret = connector_status_connected;
		break;
	}
out:
	drm_dp_mst_topology_put_port(port);
	return ret;
}
EXPORT_SYMBOL(drm_dp_mst_detect_port);

/**
 * drm_dp_mst_get_edid() - get EDID for an MST port
 * @connector: toplevel connector to get EDID for
 * @mgr: manager for this port
 * @port: unverified pointer to a port.
 *
 * This returns an EDID for the port connected to a connector,
 * It validates the pointer still exists so the caller doesn't require a
 * reference.
 */
struct edid *drm_dp_mst_get_edid(struct drm_connector *connector, struct drm_dp_mst_topology_mgr *mgr, struct drm_dp_mst_port *port)
{
	struct edid *edid = NULL;

	/* we need to search for the port in the mgr in case it's gone */
	port = drm_dp_mst_topology_get_port_validated(mgr, port);
	if (!port)
		return NULL;

	if (port->cached_edid)
		edid = drm_edid_duplicate(port->cached_edid);
	else {
		edid = drm_get_edid(connector, &port->aux.ddc);
	}
	port->has_audio = drm_detect_monitor_audio(edid);
	drm_dp_mst_topology_put_port(port);
	return edid;
}
EXPORT_SYMBOL(drm_dp_mst_get_edid);

/**
 * drm_dp_find_vcpi_slots() - Find VCPI slots for this PBN value
 * @mgr: manager to use
 * @pbn: payload bandwidth to convert into slots.
 *
 * Calculate the number of VCPI slots that will be required for the given PBN
 * value. This function is deprecated, and should not be used in atomic
 * drivers.
 *
 * RETURNS:
 * The total slots required for this port, or error.
 */
int drm_dp_find_vcpi_slots(struct drm_dp_mst_topology_mgr *mgr,
			   int pbn)
{
	int num_slots;

	num_slots = DIV_ROUND_UP(pbn, mgr->pbn_div);

	/* max. time slots - one slot for MTP header */
	if (num_slots > 63)
		return -ENOSPC;
	return num_slots;
}
EXPORT_SYMBOL(drm_dp_find_vcpi_slots);

static int drm_dp_init_vcpi(struct drm_dp_mst_topology_mgr *mgr,
			    struct drm_dp_vcpi *vcpi, int pbn, int slots)
{
	int ret;

	/* max. time slots - one slot for MTP header */
	if (slots > 63)
		return -ENOSPC;

	vcpi->pbn = pbn;
	vcpi->aligned_pbn = slots * mgr->pbn_div;
	vcpi->num_slots = slots;

	ret = drm_dp_mst_assign_payload_id(mgr, vcpi);
	if (ret < 0)
		return ret;
	return 0;
}

/**
 * drm_dp_atomic_find_vcpi_slots() - Find and add VCPI slots to the state
 * @state: global atomic state
 * @mgr: MST topology manager for the port
 * @port: port to find vcpi slots for
 * @pbn: bandwidth required for the mode in PBN
 * @pbn_div: divider for DSC mode that takes FEC into account
 *
 * Allocates VCPI slots to @port, replacing any previous VCPI allocations it
 * may have had. Any atomic drivers which support MST must call this function
 * in their &drm_encoder_helper_funcs.atomic_check() callback to change the
 * current VCPI allocation for the new state, but only when
 * &drm_crtc_state.mode_changed or &drm_crtc_state.connectors_changed is set
 * to ensure compatibility with userspace applications that still use the
 * legacy modesetting UAPI.
 *
 * Allocations set by this function are not checked against the bandwidth
 * restraints of @mgr until the driver calls drm_dp_mst_atomic_check().
 *
 * Additionally, it is OK to call this function multiple times on the same
 * @port as needed. It is not OK however, to call this function and
 * drm_dp_atomic_release_vcpi_slots() in the same atomic check phase.
 *
 * See also:
 * drm_dp_atomic_release_vcpi_slots()
 * drm_dp_mst_atomic_check()
 *
 * Returns:
 * Total slots in the atomic state assigned for this port, or a negative error
 * code if the port no longer exists
 */
int drm_dp_atomic_find_vcpi_slots(struct drm_atomic_state *state,
				  struct drm_dp_mst_topology_mgr *mgr,
				  struct drm_dp_mst_port *port, int pbn,
				  int pbn_div)
{
	struct drm_dp_mst_topology_state *topology_state;
	struct drm_dp_vcpi_allocation *pos, *vcpi = NULL;
	int prev_slots, prev_bw, req_slots;

	topology_state = drm_atomic_get_mst_topology_state(state, mgr);
	if (IS_ERR(topology_state))
		return PTR_ERR(topology_state);

	/* Find the current allocation for this port, if any */
	list_for_each_entry(pos, &topology_state->vcpis, next) {
		if (pos->port == port) {
			vcpi = pos;
			prev_slots = vcpi->vcpi;
			prev_bw = vcpi->pbn;

			/*
			 * This should never happen, unless the driver tries
			 * releasing and allocating the same VCPI allocation,
			 * which is an error
			 */
			if (WARN_ON(!prev_slots)) {
				DRM_ERROR("cannot allocate and release VCPI on [MST PORT:%p] in the same state\n",
					  port);
				return -EINVAL;
			}

			break;
		}
	}
	if (!vcpi) {
		prev_slots = 0;
		prev_bw = 0;
	}

	if (pbn_div <= 0)
		pbn_div = mgr->pbn_div;

	req_slots = DIV_ROUND_UP(pbn, pbn_div);

	DRM_DEBUG_ATOMIC("[CONNECTOR:%d:%s] [MST PORT:%p] VCPI %d -> %d\n",
			 port->connector->base.id, port->connector->name,
			 port, prev_slots, req_slots);
	DRM_DEBUG_ATOMIC("[CONNECTOR:%d:%s] [MST PORT:%p] PBN %d -> %d\n",
			 port->connector->base.id, port->connector->name,
			 port, prev_bw, pbn);

	/* Add the new allocation to the state */
	if (!vcpi) {
		vcpi = kzalloc(sizeof(*vcpi), GFP_KERNEL);
		if (!vcpi)
			return -ENOMEM;

		drm_dp_mst_get_port_malloc(port);
		vcpi->port = port;
		list_add(&vcpi->next, &topology_state->vcpis);
	}
	vcpi->vcpi = req_slots;
	vcpi->pbn = pbn;

	return req_slots;
}
EXPORT_SYMBOL(drm_dp_atomic_find_vcpi_slots);

/**
 * drm_dp_atomic_release_vcpi_slots() - Release allocated vcpi slots
 * @state: global atomic state
 * @mgr: MST topology manager for the port
 * @port: The port to release the VCPI slots from
 *
 * Releases any VCPI slots that have been allocated to a port in the atomic
 * state. Any atomic drivers which support MST must call this function in
 * their &drm_connector_helper_funcs.atomic_check() callback when the
 * connector will no longer have VCPI allocated (e.g. because its CRTC was
 * removed) when it had VCPI allocated in the previous atomic state.
 *
 * It is OK to call this even if @port has been removed from the system.
 * Additionally, it is OK to call this function multiple times on the same
 * @port as needed. It is not OK however, to call this function and
 * drm_dp_atomic_find_vcpi_slots() on the same @port in a single atomic check
 * phase.
 *
 * See also:
 * drm_dp_atomic_find_vcpi_slots()
 * drm_dp_mst_atomic_check()
 *
 * Returns:
 * 0 if all slots for this port were added back to
 * &drm_dp_mst_topology_state.avail_slots or negative error code
 */
int drm_dp_atomic_release_vcpi_slots(struct drm_atomic_state *state,
				     struct drm_dp_mst_topology_mgr *mgr,
				     struct drm_dp_mst_port *port)
{
	struct drm_dp_mst_topology_state *topology_state;
	struct drm_dp_vcpi_allocation *pos;
	bool found = false;

	topology_state = drm_atomic_get_mst_topology_state(state, mgr);
	if (IS_ERR(topology_state))
		return PTR_ERR(topology_state);

	list_for_each_entry(pos, &topology_state->vcpis, next) {
		if (pos->port == port) {
			found = true;
			break;
		}
	}
	if (WARN_ON(!found)) {
		DRM_ERROR("no VCPI for [MST PORT:%p] found in mst state %p\n",
			  port, &topology_state->base);
		return -EINVAL;
	}

	DRM_DEBUG_ATOMIC("[MST PORT:%p] VCPI %d -> 0\n", port, pos->vcpi);
	if (pos->vcpi) {
		drm_dp_mst_put_port_malloc(port);
		pos->vcpi = 0;
		pos->pbn = 0;
	}

	return 0;
}
EXPORT_SYMBOL(drm_dp_atomic_release_vcpi_slots);

/**
 * drm_dp_mst_allocate_vcpi() - Allocate a virtual channel
 * @mgr: manager for this port
 * @port: port to allocate a virtual channel for.
 * @pbn: payload bandwidth number to request
 * @slots: returned number of slots for this PBN.
 */
bool drm_dp_mst_allocate_vcpi(struct drm_dp_mst_topology_mgr *mgr,
			      struct drm_dp_mst_port *port, int pbn, int slots)
{
	int ret;

	port = drm_dp_mst_topology_get_port_validated(mgr, port);
	if (!port)
		return false;

	if (slots < 0)
		return false;

	if (port->vcpi.vcpi > 0) {
		DRM_DEBUG_KMS("payload: vcpi %d already allocated for pbn %d - requested pbn %d\n",
			      port->vcpi.vcpi, port->vcpi.pbn, pbn);
		if (pbn == port->vcpi.pbn) {
			drm_dp_mst_topology_put_port(port);
			return true;
		}
	}

	ret = drm_dp_init_vcpi(mgr, &port->vcpi, pbn, slots);
	if (ret) {
		DRM_DEBUG_KMS("failed to init vcpi slots=%d max=63 ret=%d\n",
			      DIV_ROUND_UP(pbn, mgr->pbn_div), ret);
		goto out;
	}
	DRM_DEBUG_KMS("initing vcpi for pbn=%d slots=%d\n",
		      pbn, port->vcpi.num_slots);

	/* Keep port allocated until its payload has been removed */
	drm_dp_mst_get_port_malloc(port);
	drm_dp_mst_topology_put_port(port);
	return true;
out:
	return false;
}
EXPORT_SYMBOL(drm_dp_mst_allocate_vcpi);

int drm_dp_mst_get_vcpi_slots(struct drm_dp_mst_topology_mgr *mgr, struct drm_dp_mst_port *port)
{
	int slots = 0;
	port = drm_dp_mst_topology_get_port_validated(mgr, port);
	if (!port)
		return slots;

	slots = port->vcpi.num_slots;
	drm_dp_mst_topology_put_port(port);
	return slots;
}
EXPORT_SYMBOL(drm_dp_mst_get_vcpi_slots);

/**
 * drm_dp_mst_reset_vcpi_slots() - Reset number of slots to 0 for VCPI
 * @mgr: manager for this port
 * @port: unverified pointer to a port.
 *
 * This just resets the number of slots for the ports VCPI for later programming.
 */
void drm_dp_mst_reset_vcpi_slots(struct drm_dp_mst_topology_mgr *mgr, struct drm_dp_mst_port *port)
{
	/*
	 * A port with VCPI will remain allocated until its VCPI is
	 * released, no verified ref needed
	 */

	port->vcpi.num_slots = 0;
}
EXPORT_SYMBOL(drm_dp_mst_reset_vcpi_slots);

/**
 * drm_dp_mst_deallocate_vcpi() - deallocate a VCPI
 * @mgr: manager for this port
 * @port: port to deallocate vcpi for
 *
 * This can be called unconditionally, regardless of whether
 * drm_dp_mst_allocate_vcpi() succeeded or not.
 */
void drm_dp_mst_deallocate_vcpi(struct drm_dp_mst_topology_mgr *mgr,
				struct drm_dp_mst_port *port)
{
	if (!port->vcpi.vcpi)
		return;

	drm_dp_mst_put_payload_id(mgr, port->vcpi.vcpi);
	port->vcpi.num_slots = 0;
	port->vcpi.pbn = 0;
	port->vcpi.aligned_pbn = 0;
	port->vcpi.vcpi = 0;
	drm_dp_mst_put_port_malloc(port);
}
EXPORT_SYMBOL(drm_dp_mst_deallocate_vcpi);

static int drm_dp_dpcd_write_payload(struct drm_dp_mst_topology_mgr *mgr,
				     int id, struct drm_dp_payload *payload)
{
	u8 payload_alloc[3], status;
	int ret;
	int retries = 0;

	drm_dp_dpcd_writeb(mgr->aux, DP_PAYLOAD_TABLE_UPDATE_STATUS,
			   DP_PAYLOAD_TABLE_UPDATED);

	payload_alloc[0] = id;
	payload_alloc[1] = payload->start_slot;
	payload_alloc[2] = payload->num_slots;

	ret = drm_dp_dpcd_write(mgr->aux, DP_PAYLOAD_ALLOCATE_SET, payload_alloc, 3);
	if (ret != 3) {
		DRM_DEBUG_KMS("failed to write payload allocation %d\n", ret);
		goto fail;
	}

retry:
	ret = drm_dp_dpcd_readb(mgr->aux, DP_PAYLOAD_TABLE_UPDATE_STATUS, &status);
	if (ret < 0) {
		DRM_DEBUG_KMS("failed to read payload table status %d\n", ret);
		goto fail;
	}

	if (!(status & DP_PAYLOAD_TABLE_UPDATED)) {
		retries++;
		if (retries < 20) {
			usleep_range(10000, 20000);
			goto retry;
		}
		DRM_DEBUG_KMS("status not set after read payload table status %d\n", status);
		ret = -EINVAL;
		goto fail;
	}
	ret = 0;
fail:
	return ret;
}

static int do_get_act_status(struct drm_dp_aux *aux)
{
	int ret;
	u8 status;

	ret = drm_dp_dpcd_readb(aux, DP_PAYLOAD_TABLE_UPDATE_STATUS, &status);
	if (ret < 0)
		return ret;

	return status;
}

/**
 * drm_dp_check_act_status() - Polls for ACT handled status.
 * @mgr: manager to use
 *
 * Tries waiting for the MST hub to finish updating it's payload table by
 * polling for the ACT handled bit for up to 3 seconds (yes-some hubs really
 * take that long).
 *
 * Returns:
 * 0 if the ACT was handled in time, negative error code on failure.
 */
int drm_dp_check_act_status(struct drm_dp_mst_topology_mgr *mgr)
{
	/*
	 * There doesn't seem to be any recommended retry count or timeout in
	 * the MST specification. Since some hubs have been observed to take
	 * over 1 second to update their payload allocations under certain
	 * conditions, we use a rather large timeout value.
	 */
	const int timeout_ms = 3000;
	int ret, status;

	ret = readx_poll_timeout(do_get_act_status, mgr->aux, status,
				 status & DP_PAYLOAD_ACT_HANDLED || status < 0,
				 200, timeout_ms * USEC_PER_MSEC);
	if (ret < 0 && status >= 0) {
		DRM_ERROR("Failed to get ACT after %dms, last status: %02x\n",
			  timeout_ms, status);
		return -EINVAL;
	} else if (status < 0) {
		/*
		 * Failure here isn't unexpected - the hub may have
		 * just been unplugged
		 */
		DRM_DEBUG_KMS("Failed to read payload table status: %d\n",
			      status);
		return status;
	}

	return 0;
}
EXPORT_SYMBOL(drm_dp_check_act_status);

/**
 * drm_dp_calc_pbn_mode() - Calculate the PBN for a mode.
 * @clock: dot clock for the mode
 * @bpp: bpp for the mode.
 * @dsc: DSC mode. If true, bpp has units of 1/16 of a bit per pixel
 *
 * This uses the formula in the spec to calculate the PBN value for a mode.
 */
int drm_dp_calc_pbn_mode(int clock, int bpp, bool dsc)
{
	/*
	 * margin 5300ppm + 300ppm ~ 0.6% as per spec, factor is 1.006
	 * The unit of 54/64Mbytes/sec is an arbitrary unit chosen based on
	 * common multiplier to render an integer PBN for all link rate/lane
	 * counts combinations
	 * calculate
	 * peak_kbps *= (1006/1000)
	 * peak_kbps *= (64/54)
	 * peak_kbps *= 8    convert to bytes
	 *
	 * If the bpp is in units of 1/16, further divide by 16. Put this
	 * factor in the numerator rather than the denominator to avoid
	 * integer overflow
	 */

	if (dsc)
		return DIV_ROUND_UP_ULL(mul_u32_u32(clock * (bpp / 16), 64 * 1006),
					8 * 54 * 1000 * 1000);

	return DIV_ROUND_UP_ULL(mul_u32_u32(clock * bpp, 64 * 1006),
				8 * 54 * 1000 * 1000);
}
EXPORT_SYMBOL(drm_dp_calc_pbn_mode);

/* we want to kick the TX after we've ack the up/down IRQs. */
static void drm_dp_mst_kick_tx(struct drm_dp_mst_topology_mgr *mgr)
{
	queue_work(system_long_wq, &mgr->tx_work);
}

static void drm_dp_mst_dump_mstb(struct seq_file *m,
				 struct drm_dp_mst_branch *mstb)
{
	struct drm_dp_mst_port *port;
	int tabs = mstb->lct;
	char prefix[10];
	int i;

	for (i = 0; i < tabs; i++)
		prefix[i] = '\t';
	prefix[i] = '\0';

	seq_printf(m, "%smst: %p, %d\n", prefix, mstb, mstb->num_ports);
	list_for_each_entry(port, &mstb->ports, next) {
		seq_printf(m, "%sport: %d: input: %d: pdt: %d, ddps: %d ldps: %d, sdp: %d/%d, %p, conn: %p\n", prefix, port->port_num, port->input, port->pdt, port->ddps, port->ldps, port->num_sdp_streams, port->num_sdp_stream_sinks, port, port->connector);
		if (port->mstb)
			drm_dp_mst_dump_mstb(m, port->mstb);
	}
}

#define DP_PAYLOAD_TABLE_SIZE		64

static bool dump_dp_payload_table(struct drm_dp_mst_topology_mgr *mgr,
				  char *buf)
{
	int i;

	for (i = 0; i < DP_PAYLOAD_TABLE_SIZE; i += 16) {
		if (drm_dp_dpcd_read(mgr->aux,
				     DP_PAYLOAD_TABLE_UPDATE_STATUS + i,
				     &buf[i], 16) != 16)
			return false;
	}
	return true;
}

static void fetch_monitor_name(struct drm_dp_mst_topology_mgr *mgr,
			       struct drm_dp_mst_port *port, char *name,
			       int namelen)
{
	struct edid *mst_edid;

	mst_edid = drm_dp_mst_get_edid(port->connector, mgr, port);
	drm_edid_get_monitor_name(mst_edid, name, namelen);
}

/**
 * drm_dp_mst_dump_topology(): dump topology to seq file.
 * @m: seq_file to dump output to
 * @mgr: manager to dump current topology for.
 *
 * helper to dump MST topology to a seq file for debugfs.
 */
void drm_dp_mst_dump_topology(struct seq_file *m,
			      struct drm_dp_mst_topology_mgr *mgr)
{
	int i;
	struct drm_dp_mst_port *port;

	mutex_lock(&mgr->lock);
	if (mgr->mst_primary)
		drm_dp_mst_dump_mstb(m, mgr->mst_primary);

	/* dump VCPIs */
	mutex_unlock(&mgr->lock);

	mutex_lock(&mgr->payload_lock);
	seq_printf(m, "vcpi: %lx %lx %d\n", mgr->payload_mask, mgr->vcpi_mask,
		mgr->max_payloads);

	for (i = 0; i < mgr->max_payloads; i++) {
		if (mgr->proposed_vcpis[i]) {
			char name[14];

			port = container_of(mgr->proposed_vcpis[i], struct drm_dp_mst_port, vcpi);
			fetch_monitor_name(mgr, port, name, sizeof(name));
			seq_printf(m, "vcpi %d: %d %d %d sink name: %s\n", i,
				   port->port_num, port->vcpi.vcpi,
				   port->vcpi.num_slots,
				   (*name != 0) ? name :  "Unknown");
		} else
			seq_printf(m, "vcpi %d:unused\n", i);
	}
	for (i = 0; i < mgr->max_payloads; i++) {
		seq_printf(m, "payload %d: %d, %d, %d\n",
			   i,
			   mgr->payloads[i].payload_state,
			   mgr->payloads[i].start_slot,
			   mgr->payloads[i].num_slots);


	}
	mutex_unlock(&mgr->payload_lock);

	mutex_lock(&mgr->lock);
	if (mgr->mst_primary) {
		u8 buf[DP_PAYLOAD_TABLE_SIZE];
		int ret;

		ret = drm_dp_dpcd_read(mgr->aux, DP_DPCD_REV, buf, DP_RECEIVER_CAP_SIZE);
		if (ret) {
			seq_printf(m, "dpcd read failed\n");
			goto out;
		}
		seq_printf(m, "dpcd: %*ph\n", DP_RECEIVER_CAP_SIZE, buf);

		ret = drm_dp_dpcd_read(mgr->aux, DP_FAUX_CAP, buf, 2);
		if (ret) {
			seq_printf(m, "faux/mst read failed\n");
			goto out;
		}
		seq_printf(m, "faux/mst: %*ph\n", 2, buf);

		ret = drm_dp_dpcd_read(mgr->aux, DP_MSTM_CTRL, buf, 1);
		if (ret) {
			seq_printf(m, "mst ctrl read failed\n");
			goto out;
		}
		seq_printf(m, "mst ctrl: %*ph\n", 1, buf);

		/* dump the standard OUI branch header */
		ret = drm_dp_dpcd_read(mgr->aux, DP_BRANCH_OUI, buf, DP_BRANCH_OUI_HEADER_SIZE);
		if (ret) {
			seq_printf(m, "branch oui read failed\n");
			goto out;
		}
		seq_printf(m, "branch oui: %*phN devid: ", 3, buf);

		for (i = 0x3; i < 0x8 && buf[i]; i++)
			seq_printf(m, "%c", buf[i]);
		seq_printf(m, " revision: hw: %x.%x sw: %x.%x\n",
			   buf[0x9] >> 4, buf[0x9] & 0xf, buf[0xa], buf[0xb]);
		if (dump_dp_payload_table(mgr, buf))
			seq_printf(m, "payload table: %*ph\n", DP_PAYLOAD_TABLE_SIZE, buf);
	}

out:
	mutex_unlock(&mgr->lock);

}
EXPORT_SYMBOL(drm_dp_mst_dump_topology);

static void drm_dp_tx_work(struct work_struct *work)
{
	struct drm_dp_mst_topology_mgr *mgr = container_of(work, struct drm_dp_mst_topology_mgr, tx_work);

	mutex_lock(&mgr->qlock);
	if (!list_empty(&mgr->tx_msg_downq))
		process_single_down_tx_qlock(mgr);
	mutex_unlock(&mgr->qlock);
}

static inline void
drm_dp_delayed_destroy_port(struct drm_dp_mst_port *port)
{
	if (port->connector) {
		drm_connector_unregister(port->connector);
		drm_connector_put(port->connector);
	}

	drm_dp_port_set_pdt(port, DP_PEER_DEVICE_NONE, port->mcs);
	drm_dp_mst_put_port_malloc(port);
}

static inline void
drm_dp_delayed_destroy_mstb(struct drm_dp_mst_branch *mstb)
{
	struct drm_dp_mst_topology_mgr *mgr = mstb->mgr;
	struct drm_dp_mst_port *port, *tmp;
	bool wake_tx = false;

	mutex_lock(&mgr->lock);
	list_for_each_entry_safe(port, tmp, &mstb->ports, next) {
		list_del(&port->next);
		drm_dp_mst_topology_put_port(port);
	}
	mutex_unlock(&mgr->lock);

	/* drop any tx slots msg */
	mutex_lock(&mstb->mgr->qlock);
	if (mstb->tx_slots[0]) {
		mstb->tx_slots[0]->state = DRM_DP_SIDEBAND_TX_TIMEOUT;
		mstb->tx_slots[0] = NULL;
		wake_tx = true;
	}
	if (mstb->tx_slots[1]) {
		mstb->tx_slots[1]->state = DRM_DP_SIDEBAND_TX_TIMEOUT;
		mstb->tx_slots[1] = NULL;
		wake_tx = true;
	}
	mutex_unlock(&mstb->mgr->qlock);

	if (wake_tx)
		wake_up_all(&mstb->mgr->tx_waitq);

	drm_dp_mst_put_mstb_malloc(mstb);
}

static void drm_dp_delayed_destroy_work(struct work_struct *work)
{
	struct drm_dp_mst_topology_mgr *mgr =
		container_of(work, struct drm_dp_mst_topology_mgr,
			     delayed_destroy_work);
	bool send_hotplug = false, go_again;

	/*
	 * Not a regular list traverse as we have to drop the destroy
	 * connector lock before destroying the mstb/port, to avoid AB->BA
	 * ordering between this lock and the config mutex.
	 */
	do {
		go_again = false;

		for (;;) {
			struct drm_dp_mst_branch *mstb;

			mutex_lock(&mgr->delayed_destroy_lock);
			mstb = list_first_entry_or_null(&mgr->destroy_branch_device_list,
							struct drm_dp_mst_branch,
							destroy_next);
			if (mstb)
				list_del(&mstb->destroy_next);
			mutex_unlock(&mgr->delayed_destroy_lock);

			if (!mstb)
				break;

			drm_dp_delayed_destroy_mstb(mstb);
			go_again = true;
		}

		for (;;) {
			struct drm_dp_mst_port *port;

			mutex_lock(&mgr->delayed_destroy_lock);
			port = list_first_entry_or_null(&mgr->destroy_port_list,
							struct drm_dp_mst_port,
							next);
			if (port)
				list_del(&port->next);
			mutex_unlock(&mgr->delayed_destroy_lock);

			if (!port)
				break;

			drm_dp_delayed_destroy_port(port);
			send_hotplug = true;
			go_again = true;
		}
	} while (go_again);

	if (send_hotplug)
		drm_kms_helper_hotplug_event(mgr->dev);
}

static struct drm_private_state *
drm_dp_mst_duplicate_state(struct drm_private_obj *obj)
{
	struct drm_dp_mst_topology_state *state, *old_state =
		to_dp_mst_topology_state(obj->state);
	struct drm_dp_vcpi_allocation *pos, *vcpi;

	state = kmemdup(old_state, sizeof(*state), GFP_KERNEL);
	if (!state)
		return NULL;

	__drm_atomic_helper_private_obj_duplicate_state(obj, &state->base);

	INIT_LIST_HEAD(&state->vcpis);

	list_for_each_entry(pos, &old_state->vcpis, next) {
		/* Prune leftover freed VCPI allocations */
		if (!pos->vcpi)
			continue;

		vcpi = kmemdup(pos, sizeof(*vcpi), GFP_KERNEL);
		if (!vcpi)
			goto fail;

		drm_dp_mst_get_port_malloc(vcpi->port);
		list_add(&vcpi->next, &state->vcpis);
	}

	return &state->base;

fail:
	list_for_each_entry_safe(pos, vcpi, &state->vcpis, next) {
		drm_dp_mst_put_port_malloc(pos->port);
		kfree(pos);
	}
	kfree(state);

	return NULL;
}

static void drm_dp_mst_destroy_state(struct drm_private_obj *obj,
				     struct drm_private_state *state)
{
	struct drm_dp_mst_topology_state *mst_state =
		to_dp_mst_topology_state(state);
	struct drm_dp_vcpi_allocation *pos, *tmp;

	list_for_each_entry_safe(pos, tmp, &mst_state->vcpis, next) {
		/* We only keep references to ports with non-zero VCPIs */
		if (pos->vcpi)
			drm_dp_mst_put_port_malloc(pos->port);
		kfree(pos);
	}

	kfree(mst_state);
}

static bool drm_dp_mst_port_downstream_of_branch(struct drm_dp_mst_port *port,
						 struct drm_dp_mst_branch *branch)
{
	while (port->parent) {
		if (port->parent == branch)
			return true;

		if (port->parent->port_parent)
			port = port->parent->port_parent;
		else
			break;
	}
	return false;
}

static int
drm_dp_mst_atomic_check_port_bw_limit(struct drm_dp_mst_port *port,
				      struct drm_dp_mst_topology_state *state);

static int
drm_dp_mst_atomic_check_mstb_bw_limit(struct drm_dp_mst_branch *mstb,
				      struct drm_dp_mst_topology_state *state)
{
	struct drm_dp_vcpi_allocation *vcpi;
	struct drm_dp_mst_port *port;
	int pbn_used = 0, ret;
	bool found = false;

	/* Check that we have at least one port in our state that's downstream
	 * of this branch, otherwise we can skip this branch
	 */
	list_for_each_entry(vcpi, &state->vcpis, next) {
		if (!vcpi->pbn ||
		    !drm_dp_mst_port_downstream_of_branch(vcpi->port, mstb))
			continue;

		found = true;
		break;
	}
	if (!found)
		return 0;

	if (mstb->port_parent)
		DRM_DEBUG_ATOMIC("[MSTB:%p] [MST PORT:%p] Checking bandwidth limits on [MSTB:%p]\n",
				 mstb->port_parent->parent, mstb->port_parent,
				 mstb);
	else
		DRM_DEBUG_ATOMIC("[MSTB:%p] Checking bandwidth limits\n",
				 mstb);

	list_for_each_entry(port, &mstb->ports, next) {
		ret = drm_dp_mst_atomic_check_port_bw_limit(port, state);
		if (ret < 0)
			return ret;

		pbn_used += ret;
	}

	return pbn_used;
}

static int
drm_dp_mst_atomic_check_port_bw_limit(struct drm_dp_mst_port *port,
				      struct drm_dp_mst_topology_state *state)
{
	struct drm_dp_vcpi_allocation *vcpi;
	int pbn_used = 0;

	if (port->pdt == DP_PEER_DEVICE_NONE)
		return 0;

	if (drm_dp_mst_is_end_device(port->pdt, port->mcs)) {
		bool found = false;

		list_for_each_entry(vcpi, &state->vcpis, next) {
			if (vcpi->port != port)
				continue;
			if (!vcpi->pbn)
				return 0;

			found = true;
			break;
		}
		if (!found)
			return 0;

		/* This should never happen, as it means we tried to
		 * set a mode before querying the full_pbn
		 */
		if (WARN_ON(!port->full_pbn))
			return -EINVAL;

		pbn_used = vcpi->pbn;
	} else {
		pbn_used = drm_dp_mst_atomic_check_mstb_bw_limit(port->mstb,
								 state);
		if (pbn_used <= 0)
			return pbn_used;
	}

	if (pbn_used > port->full_pbn) {
		DRM_DEBUG_ATOMIC("[MSTB:%p] [MST PORT:%p] required PBN of %d exceeds port limit of %d\n",
				 port->parent, port, pbn_used,
				 port->full_pbn);
		return -ENOSPC;
	}

	DRM_DEBUG_ATOMIC("[MSTB:%p] [MST PORT:%p] uses %d out of %d PBN\n",
			 port->parent, port, pbn_used, port->full_pbn);

	return pbn_used;
}

static inline int
drm_dp_mst_atomic_check_vcpi_alloc_limit(struct drm_dp_mst_topology_mgr *mgr,
					 struct drm_dp_mst_topology_state *mst_state)
{
	struct drm_dp_vcpi_allocation *vcpi;
	int avail_slots = 63, payload_count = 0;

	list_for_each_entry(vcpi, &mst_state->vcpis, next) {
		/* Releasing VCPI is always OK-even if the port is gone */
		if (!vcpi->vcpi) {
			DRM_DEBUG_ATOMIC("[MST PORT:%p] releases all VCPI slots\n",
					 vcpi->port);
			continue;
		}

		DRM_DEBUG_ATOMIC("[MST PORT:%p] requires %d vcpi slots\n",
				 vcpi->port, vcpi->vcpi);

		avail_slots -= vcpi->vcpi;
		if (avail_slots < 0) {
			DRM_DEBUG_ATOMIC("[MST PORT:%p] not enough VCPI slots in mst state %p (avail=%d)\n",
					 vcpi->port, mst_state,
					 avail_slots + vcpi->vcpi);
			return -ENOSPC;
		}

		if (++payload_count > mgr->max_payloads) {
			DRM_DEBUG_ATOMIC("[MST MGR:%p] state %p has too many payloads (max=%d)\n",
					 mgr, mst_state, mgr->max_payloads);
			return -EINVAL;
		}
	}
	DRM_DEBUG_ATOMIC("[MST MGR:%p] mst state %p VCPI avail=%d used=%d\n",
			 mgr, mst_state, avail_slots,
			 63 - avail_slots);

	return 0;
}

/**
 * drm_dp_mst_add_affected_dsc_crtcs
 * @state: Pointer to the new struct drm_dp_mst_topology_state
 * @mgr: MST topology manager
 *
 * Whenever there is a change in mst topology
 * DSC configuration would have to be recalculated
 * therefore we need to trigger modeset on all affected
 * CRTCs in that topology
 *
 * See also:
 * drm_dp_mst_atomic_enable_dsc()
 */
int drm_dp_mst_add_affected_dsc_crtcs(struct drm_atomic_state *state, struct drm_dp_mst_topology_mgr *mgr)
{
	struct drm_dp_mst_topology_state *mst_state;
	struct drm_dp_vcpi_allocation *pos;
	struct drm_connector *connector;
	struct drm_connector_state *conn_state;
	struct drm_crtc *crtc;
	struct drm_crtc_state *crtc_state;

	mst_state = drm_atomic_get_mst_topology_state(state, mgr);

	if (IS_ERR(mst_state))
		return -EINVAL;

	list_for_each_entry(pos, &mst_state->vcpis, next) {

		connector = pos->port->connector;

		if (!connector)
			return -EINVAL;

		conn_state = drm_atomic_get_connector_state(state, connector);

		if (IS_ERR(conn_state))
			return PTR_ERR(conn_state);

		crtc = conn_state->crtc;

		if (WARN_ON(!crtc))
			return -EINVAL;

		if (!drm_dp_mst_dsc_aux_for_port(pos->port))
			continue;

		crtc_state = drm_atomic_get_crtc_state(mst_state->base.state, crtc);

		if (IS_ERR(crtc_state))
			return PTR_ERR(crtc_state);

		DRM_DEBUG_ATOMIC("[MST MGR:%p] Setting mode_changed flag on CRTC %p\n",
				 mgr, crtc);

		crtc_state->mode_changed = true;
	}
	return 0;
}
EXPORT_SYMBOL(drm_dp_mst_add_affected_dsc_crtcs);

/**
 * drm_dp_mst_atomic_enable_dsc - Set DSC Enable Flag to On/Off
 * @state: Pointer to the new drm_atomic_state
 * @port: Pointer to the affected MST Port
 * @pbn: Newly recalculated bw required for link with DSC enabled
 * @pbn_div: Divider to calculate correct number of pbn per slot
 * @enable: Boolean flag to enable or disable DSC on the port
 *
 * This function enables DSC on the given Port
 * by recalculating its vcpi from pbn provided
 * and sets dsc_enable flag to keep track of which
 * ports have DSC enabled
 *
 */
int drm_dp_mst_atomic_enable_dsc(struct drm_atomic_state *state,
				 struct drm_dp_mst_port *port,
				 int pbn, int pbn_div,
				 bool enable)
{
	struct drm_dp_mst_topology_state *mst_state;
	struct drm_dp_vcpi_allocation *pos;
	bool found = false;
	int vcpi = 0;

	mst_state = drm_atomic_get_mst_topology_state(state, port->mgr);

	if (IS_ERR(mst_state))
		return PTR_ERR(mst_state);

	list_for_each_entry(pos, &mst_state->vcpis, next) {
		if (pos->port == port) {
			found = true;
			break;
		}
	}

	if (!found) {
		DRM_DEBUG_ATOMIC("[MST PORT:%p] Couldn't find VCPI allocation in mst state %p\n",
				 port, mst_state);
		return -EINVAL;
	}

	if (pos->dsc_enabled == enable) {
		DRM_DEBUG_ATOMIC("[MST PORT:%p] DSC flag is already set to %d, returning %d VCPI slots\n",
				 port, enable, pos->vcpi);
		vcpi = pos->vcpi;
	}

	if (enable) {
		vcpi = drm_dp_atomic_find_vcpi_slots(state, port->mgr, port, pbn, pbn_div);
		DRM_DEBUG_ATOMIC("[MST PORT:%p] Enabling DSC flag, reallocating %d VCPI slots on the port\n",
				 port, vcpi);
		if (vcpi < 0)
			return -EINVAL;
	}

	pos->dsc_enabled = enable;

	return vcpi;
}
EXPORT_SYMBOL(drm_dp_mst_atomic_enable_dsc);
/**
 * drm_dp_mst_atomic_check - Check that the new state of an MST topology in an
 * atomic update is valid
 * @state: Pointer to the new &struct drm_dp_mst_topology_state
 *
 * Checks the given topology state for an atomic update to ensure that it's
 * valid. This includes checking whether there's enough bandwidth to support
 * the new VCPI allocations in the atomic update.
 *
 * Any atomic drivers supporting DP MST must make sure to call this after
 * checking the rest of their state in their
 * &drm_mode_config_funcs.atomic_check() callback.
 *
 * See also:
 * drm_dp_atomic_find_vcpi_slots()
 * drm_dp_atomic_release_vcpi_slots()
 *
 * Returns:
 *
 * 0 if the new state is valid, negative error code otherwise.
 */
int drm_dp_mst_atomic_check(struct drm_atomic_state *state)
{
	struct drm_dp_mst_topology_mgr *mgr;
	struct drm_dp_mst_topology_state *mst_state;
	int i, ret = 0;

	for_each_new_mst_mgr_in_state(state, mgr, mst_state, i) {
		if (!mgr->mst_state)
			continue;

		ret = drm_dp_mst_atomic_check_vcpi_alloc_limit(mgr, mst_state);
		if (ret)
			break;

		mutex_lock(&mgr->lock);
		ret = drm_dp_mst_atomic_check_mstb_bw_limit(mgr->mst_primary,
							    mst_state);
		mutex_unlock(&mgr->lock);
		if (ret < 0)
			break;
		else
			ret = 0;
	}

	return ret;
}
EXPORT_SYMBOL(drm_dp_mst_atomic_check);

const struct drm_private_state_funcs drm_dp_mst_topology_state_funcs = {
	.atomic_duplicate_state = drm_dp_mst_duplicate_state,
	.atomic_destroy_state = drm_dp_mst_destroy_state,
};
EXPORT_SYMBOL(drm_dp_mst_topology_state_funcs);

/**
 * drm_atomic_get_mst_topology_state: get MST topology state
 *
 * @state: global atomic state
 * @mgr: MST topology manager, also the private object in this case
 *
 * This function wraps drm_atomic_get_priv_obj_state() passing in the MST atomic
 * state vtable so that the private object state returned is that of a MST
 * topology object. Also, drm_atomic_get_private_obj_state() expects the caller
 * to care of the locking, so warn if don't hold the connection_mutex.
 *
 * RETURNS:
 *
 * The MST topology state or error pointer.
 */
struct drm_dp_mst_topology_state *drm_atomic_get_mst_topology_state(struct drm_atomic_state *state,
								    struct drm_dp_mst_topology_mgr *mgr)
{
	return to_dp_mst_topology_state(drm_atomic_get_private_obj_state(state, &mgr->base));
}
EXPORT_SYMBOL(drm_atomic_get_mst_topology_state);

/**
 * drm_dp_mst_topology_mgr_init - initialise a topology manager
 * @mgr: manager struct to initialise
 * @dev: device providing this structure - for i2c addition.
 * @aux: DP helper aux channel to talk to this device
 * @max_dpcd_transaction_bytes: hw specific DPCD transaction limit
 * @max_payloads: maximum number of payloads this GPU can source
 * @conn_base_id: the connector object ID the MST device is connected to.
 *
 * Return 0 for success, or negative error code on failure
 */
int drm_dp_mst_topology_mgr_init(struct drm_dp_mst_topology_mgr *mgr,
				 struct drm_device *dev, struct drm_dp_aux *aux,
				 int max_dpcd_transaction_bytes,
				 int max_payloads, int conn_base_id)
{
	struct drm_dp_mst_topology_state *mst_state;

	mutex_init(&mgr->lock);
	mutex_init(&mgr->qlock);
	mutex_init(&mgr->payload_lock);
	mutex_init(&mgr->delayed_destroy_lock);
	mutex_init(&mgr->up_req_lock);
	mutex_init(&mgr->probe_lock);
#if IS_ENABLED(CONFIG_DRM_DEBUG_DP_MST_TOPOLOGY_REFS)
	mutex_init(&mgr->topology_ref_history_lock);
#endif
	INIT_LIST_HEAD(&mgr->tx_msg_downq);
	INIT_LIST_HEAD(&mgr->destroy_port_list);
	INIT_LIST_HEAD(&mgr->destroy_branch_device_list);
	INIT_LIST_HEAD(&mgr->up_req_list);
	INIT_WORK(&mgr->work, drm_dp_mst_link_probe_work);
	INIT_WORK(&mgr->tx_work, drm_dp_tx_work);
	INIT_WORK(&mgr->delayed_destroy_work, drm_dp_delayed_destroy_work);
	INIT_WORK(&mgr->up_req_work, drm_dp_mst_up_req_work);
	init_waitqueue_head(&mgr->tx_waitq);
	mgr->dev = dev;
	mgr->aux = aux;
	mgr->max_dpcd_transaction_bytes = max_dpcd_transaction_bytes;
	mgr->max_payloads = max_payloads;
	mgr->conn_base_id = conn_base_id;
	if (max_payloads + 1 > sizeof(mgr->payload_mask) * 8 ||
	    max_payloads + 1 > sizeof(mgr->vcpi_mask) * 8)
		return -EINVAL;
	mgr->payloads = kcalloc(max_payloads, sizeof(struct drm_dp_payload), GFP_KERNEL);
	if (!mgr->payloads)
		return -ENOMEM;
	mgr->proposed_vcpis = kcalloc(max_payloads, sizeof(struct drm_dp_vcpi *), GFP_KERNEL);
	if (!mgr->proposed_vcpis)
		return -ENOMEM;
	set_bit(0, &mgr->payload_mask);

	mst_state = kzalloc(sizeof(*mst_state), GFP_KERNEL);
	if (mst_state == NULL)
		return -ENOMEM;

	mst_state->mgr = mgr;
	INIT_LIST_HEAD(&mst_state->vcpis);

	drm_atomic_private_obj_init(dev, &mgr->base,
				    &mst_state->base,
				    &drm_dp_mst_topology_state_funcs);

	return 0;
}
EXPORT_SYMBOL(drm_dp_mst_topology_mgr_init);

/**
 * drm_dp_mst_topology_mgr_destroy() - destroy topology manager.
 * @mgr: manager to destroy
 */
void drm_dp_mst_topology_mgr_destroy(struct drm_dp_mst_topology_mgr *mgr)
{
	drm_dp_mst_topology_mgr_set_mst(mgr, false);
	flush_work(&mgr->work);
	cancel_work_sync(&mgr->delayed_destroy_work);
	mutex_lock(&mgr->payload_lock);
	kfree(mgr->payloads);
	mgr->payloads = NULL;
	kfree(mgr->proposed_vcpis);
	mgr->proposed_vcpis = NULL;
	mutex_unlock(&mgr->payload_lock);
	mgr->dev = NULL;
	mgr->aux = NULL;
	drm_atomic_private_obj_fini(&mgr->base);
	mgr->funcs = NULL;

	mutex_destroy(&mgr->delayed_destroy_lock);
	mutex_destroy(&mgr->payload_lock);
	mutex_destroy(&mgr->qlock);
	mutex_destroy(&mgr->lock);
	mutex_destroy(&mgr->up_req_lock);
	mutex_destroy(&mgr->probe_lock);
#if IS_ENABLED(CONFIG_DRM_DEBUG_DP_MST_TOPOLOGY_REFS)
	mutex_destroy(&mgr->topology_ref_history_lock);
#endif
}
EXPORT_SYMBOL(drm_dp_mst_topology_mgr_destroy);

static bool remote_i2c_read_ok(const struct i2c_msg msgs[], int num)
{
	int i;

	if (num - 1 > DP_REMOTE_I2C_READ_MAX_TRANSACTIONS)
		return false;

	for (i = 0; i < num - 1; i++) {
		if (msgs[i].flags & I2C_M_RD ||
		    msgs[i].len > 0xff)
			return false;
	}

	return msgs[num - 1].flags & I2C_M_RD &&
		msgs[num - 1].len <= 0xff;
}

/* I2C device */
static int drm_dp_mst_i2c_xfer(struct i2c_adapter *adapter, struct i2c_msg *msgs,
			       int num)
{
	struct drm_dp_aux *aux = adapter->algo_data;
	struct drm_dp_mst_port *port = container_of(aux, struct drm_dp_mst_port, aux);
	struct drm_dp_mst_branch *mstb;
	struct drm_dp_mst_topology_mgr *mgr = port->mgr;
	unsigned int i;
	struct drm_dp_sideband_msg_req_body msg;
	struct drm_dp_sideband_msg_tx *txmsg = NULL;
	int ret;

	mstb = drm_dp_mst_topology_get_mstb_validated(mgr, port->parent);
	if (!mstb)
		return -EREMOTEIO;

	if (!remote_i2c_read_ok(msgs, num)) {
		DRM_DEBUG_KMS("Unsupported I2C transaction for MST device\n");
		ret = -EIO;
		goto out;
	}

	memset(&msg, 0, sizeof(msg));
	msg.req_type = DP_REMOTE_I2C_READ;
	msg.u.i2c_read.num_transactions = num - 1;
	msg.u.i2c_read.port_number = port->port_num;
	for (i = 0; i < num - 1; i++) {
		msg.u.i2c_read.transactions[i].i2c_dev_id = msgs[i].addr;
		msg.u.i2c_read.transactions[i].num_bytes = msgs[i].len;
		msg.u.i2c_read.transactions[i].bytes = msgs[i].buf;
		msg.u.i2c_read.transactions[i].no_stop_bit = !(msgs[i].flags & I2C_M_STOP);
	}
	msg.u.i2c_read.read_i2c_device_id = msgs[num - 1].addr;
	msg.u.i2c_read.num_bytes_read = msgs[num - 1].len;

	txmsg = kzalloc(sizeof(*txmsg), GFP_KERNEL);
	if (!txmsg) {
		ret = -ENOMEM;
		goto out;
	}

	txmsg->dst = mstb;
	drm_dp_encode_sideband_req(&msg, txmsg);

	drm_dp_queue_down_tx(mgr, txmsg);

	ret = drm_dp_mst_wait_tx_reply(mstb, txmsg);
	if (ret > 0) {

		if (txmsg->reply.reply_type == DP_SIDEBAND_REPLY_NAK) {
			ret = -EREMOTEIO;
			goto out;
		}
		if (txmsg->reply.u.remote_i2c_read_ack.num_bytes != msgs[num - 1].len) {
			ret = -EIO;
			goto out;
		}
		memcpy(msgs[num - 1].buf, txmsg->reply.u.remote_i2c_read_ack.bytes, msgs[num - 1].len);
		ret = num;
	}
out:
	kfree(txmsg);
	drm_dp_mst_topology_put_mstb(mstb);
	return ret;
}

static u32 drm_dp_mst_i2c_functionality(struct i2c_adapter *adapter)
{
	return I2C_FUNC_I2C | I2C_FUNC_SMBUS_EMUL |
	       I2C_FUNC_SMBUS_READ_BLOCK_DATA |
	       I2C_FUNC_SMBUS_BLOCK_PROC_CALL |
	       I2C_FUNC_10BIT_ADDR;
}

static const struct i2c_algorithm drm_dp_mst_i2c_algo = {
	.functionality = drm_dp_mst_i2c_functionality,
	.master_xfer = drm_dp_mst_i2c_xfer,
};

/**
 * drm_dp_mst_register_i2c_bus() - register an I2C adapter for I2C-over-AUX
 * @aux: DisplayPort AUX channel
 *
 * Returns 0 on success or a negative error code on failure.
 */
static int drm_dp_mst_register_i2c_bus(struct drm_dp_aux *aux)
{
	aux->ddc.algo = &drm_dp_mst_i2c_algo;
	aux->ddc.algo_data = aux;
	aux->ddc.retries = 3;

	aux->ddc.class = I2C_CLASS_DDC;
	aux->ddc.owner = THIS_MODULE;
	aux->ddc.dev.parent = aux->dev;
	aux->ddc.dev.of_node = aux->dev->of_node;

	strlcpy(aux->ddc.name, aux->name ? aux->name : dev_name(aux->dev),
		sizeof(aux->ddc.name));

	return i2c_add_adapter(&aux->ddc);
}

/**
 * drm_dp_mst_unregister_i2c_bus() - unregister an I2C-over-AUX adapter
 * @aux: DisplayPort AUX channel
 */
static void drm_dp_mst_unregister_i2c_bus(struct drm_dp_aux *aux)
{
	i2c_del_adapter(&aux->ddc);
}

/**
 * drm_dp_mst_is_virtual_dpcd() - Is the given port a virtual DP Peer Device
 * @port: The port to check
 *
 * A single physical MST hub object can be represented in the topology
 * by multiple branches, with virtual ports between those branches.
 *
 * As of DP1.4, An MST hub with internal (virtual) ports must expose
 * certain DPCD registers over those ports. See sections 2.6.1.1.1
 * and 2.6.1.1.2 of Display Port specification v1.4 for details.
 *
 * May acquire mgr->lock
 *
 * Returns:
 * true if the port is a virtual DP peer device, false otherwise
 */
static bool drm_dp_mst_is_virtual_dpcd(struct drm_dp_mst_port *port)
{
	struct drm_dp_mst_port *downstream_port;

	if (!port || port->dpcd_rev < DP_DPCD_REV_14)
		return false;

	/* Virtual DP Sink (Internal Display Panel) */
	if (port->port_num >= 8)
		return true;

	/* DP-to-HDMI Protocol Converter */
	if (port->pdt == DP_PEER_DEVICE_DP_LEGACY_CONV &&
	    !port->mcs &&
	    port->ldps)
		return true;

	/* DP-to-DP */
	mutex_lock(&port->mgr->lock);
	if (port->pdt == DP_PEER_DEVICE_MST_BRANCHING &&
	    port->mstb &&
	    port->mstb->num_ports == 2) {
		list_for_each_entry(downstream_port, &port->mstb->ports, next) {
			if (downstream_port->pdt == DP_PEER_DEVICE_SST_SINK &&
			    !downstream_port->input) {
				mutex_unlock(&port->mgr->lock);
				return true;
			}
		}
	}
	mutex_unlock(&port->mgr->lock);

	return false;
}

/**
 * drm_dp_mst_dsc_aux_for_port() - Find the correct aux for DSC
 * @port: The port to check. A leaf of the MST tree with an attached display.
 *
 * Depending on the situation, DSC may be enabled via the endpoint aux,
 * the immediately upstream aux, or the connector's physical aux.
 *
 * This is both the correct aux to read DSC_CAPABILITY and the
 * correct aux to write DSC_ENABLED.
 *
 * This operation can be expensive (up to four aux reads), so
 * the caller should cache the return.
 *
 * Returns:
 * NULL if DSC cannot be enabled on this port, otherwise the aux device
 */
struct drm_dp_aux *drm_dp_mst_dsc_aux_for_port(struct drm_dp_mst_port *port)
{
	struct drm_dp_mst_port *immediate_upstream_port;
	struct drm_dp_mst_port *fec_port;
	struct drm_dp_desc desc = { 0 };
	u8 endpoint_fec;
	u8 endpoint_dsc;

	if (!port)
		return NULL;

	if (port->parent->port_parent)
		immediate_upstream_port = port->parent->port_parent;
	else
		immediate_upstream_port = NULL;

	fec_port = immediate_upstream_port;
	while (fec_port) {
		/*
		 * Each physical link (i.e. not a virtual port) between the
		 * output and the primary device must support FEC
		 */
		if (!drm_dp_mst_is_virtual_dpcd(fec_port) &&
		    !fec_port->fec_capable)
			return NULL;

		fec_port = fec_port->parent->port_parent;
	}

	/* DP-to-DP peer device */
	if (drm_dp_mst_is_virtual_dpcd(immediate_upstream_port)) {
		u8 upstream_dsc;

		if (drm_dp_dpcd_read(&port->aux,
				     DP_DSC_SUPPORT, &endpoint_dsc, 1) != 1)
			return NULL;
		if (drm_dp_dpcd_read(&port->aux,
				     DP_FEC_CAPABILITY, &endpoint_fec, 1) != 1)
			return NULL;
		if (drm_dp_dpcd_read(&immediate_upstream_port->aux,
				     DP_DSC_SUPPORT, &upstream_dsc, 1) != 1)
			return NULL;

		/* Enpoint decompression with DP-to-DP peer device */
		if ((endpoint_dsc & DP_DSC_DECOMPRESSION_IS_SUPPORTED) &&
		    (endpoint_fec & DP_FEC_CAPABLE) &&
		    (upstream_dsc & 0x2) /* DSC passthrough */)
			return &port->aux;

		/* Virtual DPCD decompression with DP-to-DP peer device */
		return &immediate_upstream_port->aux;
	}

	/* Virtual DPCD decompression with DP-to-HDMI or Virtual DP Sink */
	if (drm_dp_mst_is_virtual_dpcd(port))
		return &port->aux;

	/*
	 * Synaptics quirk
	 * Applies to ports for which:
	 * - Physical aux has Synaptics OUI
	 * - DPv1.4 or higher
	 * - Port is on primary branch device
	 * - Not a VGA adapter (DP_DWN_STRM_PORT_TYPE_ANALOG)
	 */
	if (drm_dp_read_desc(port->mgr->aux, &desc, true))
		return NULL;

	if (drm_dp_has_quirk(&desc, 0,
			     DP_DPCD_QUIRK_DSC_WITHOUT_VIRTUAL_DPCD) &&
	    port->mgr->dpcd[DP_DPCD_REV] >= DP_DPCD_REV_14 &&
	    port->parent == port->mgr->mst_primary) {
		u8 downstreamport;

		if (drm_dp_dpcd_read(&port->aux, DP_DOWNSTREAMPORT_PRESENT,
				     &downstreamport, 1) < 0)
			return NULL;

		if ((downstreamport & DP_DWN_STRM_PORT_PRESENT) &&
		   ((downstreamport & DP_DWN_STRM_PORT_TYPE_MASK)
		     != DP_DWN_STRM_PORT_TYPE_ANALOG))
			return port->mgr->aux;
	}

	/*
	 * The check below verifies if the MST sink
	 * connected to the GPU is capable of DSC -
	 * therefore the endpoint needs to be
	 * both DSC and FEC capable.
	 */
	if (drm_dp_dpcd_read(&port->aux,
	   DP_DSC_SUPPORT, &endpoint_dsc, 1) != 1)
		return NULL;
	if (drm_dp_dpcd_read(&port->aux,
	   DP_FEC_CAPABILITY, &endpoint_fec, 1) != 1)
		return NULL;
	if ((endpoint_dsc & DP_DSC_DECOMPRESSION_IS_SUPPORTED) &&
	   (endpoint_fec & DP_FEC_CAPABLE))
		return &port->aux;

	return NULL;
}
EXPORT_SYMBOL(drm_dp_mst_dsc_aux_for_port);<|MERGE_RESOLUTION|>--- conflicted
+++ resolved
@@ -1205,6 +1205,8 @@
 		    txmsg->state == DRM_DP_SIDEBAND_TX_SENT) {
 			mstb->tx_slots[txmsg->seqno] = NULL;
 		}
+		mgr->is_waiting_for_dwn_reply = false;
+
 	}
 out:
 	if (unlikely(ret == -EIO) && drm_debug_enabled(DRM_UT_DP)) {
@@ -1214,6 +1216,7 @@
 	}
 	mutex_unlock(&mgr->qlock);
 
+	drm_dp_mst_kick_tx(mgr);
 	return ret;
 }
 
@@ -2789,9 +2792,11 @@
 	ret = process_single_tx_qlock(mgr, txmsg, false);
 	if (ret == 1) {
 		/* txmsg is sent it should be in the slots now */
+		mgr->is_waiting_for_dwn_reply = true;
 		list_del(&txmsg->next);
 	} else if (ret) {
 		DRM_DEBUG_KMS("failed to send msg in q %d\n", ret);
+		mgr->is_waiting_for_dwn_reply = false;
 		list_del(&txmsg->next);
 		if (txmsg->seqno != -1)
 			txmsg->dst->tx_slots[txmsg->seqno] = NULL;
@@ -2831,7 +2836,8 @@
 		drm_dp_mst_dump_sideband_msg_tx(&p, txmsg);
 	}
 
-	if (list_is_singular(&mgr->tx_msg_downq))
+	if (list_is_singular(&mgr->tx_msg_downq) &&
+	    !mgr->is_waiting_for_dwn_reply)
 		process_single_down_tx_qlock(mgr);
 	mutex_unlock(&mgr->qlock);
 }
@@ -3823,10 +3829,7 @@
 	mutex_lock(&mgr->qlock);
 	txmsg->state = DRM_DP_SIDEBAND_TX_RX;
 	mstb->tx_slots[seqno] = NULL;
-<<<<<<< HEAD
-=======
 	mgr->is_waiting_for_dwn_reply = false;
->>>>>>> e1ca5184
 	mutex_unlock(&mgr->qlock);
 
 	wake_up_all(&mgr->tx_waitq);
@@ -3834,12 +3837,9 @@
 	return 0;
 
 out_clear_reply:
-<<<<<<< HEAD
-=======
 	mutex_lock(&mgr->qlock);
 	mgr->is_waiting_for_dwn_reply = false;
 	mutex_unlock(&mgr->qlock);
->>>>>>> e1ca5184
 	if (msg)
 		memset(msg, 0, sizeof(struct drm_dp_sideband_msg_rx));
 out:
@@ -4693,7 +4693,7 @@
 	struct drm_dp_mst_topology_mgr *mgr = container_of(work, struct drm_dp_mst_topology_mgr, tx_work);
 
 	mutex_lock(&mgr->qlock);
-	if (!list_empty(&mgr->tx_msg_downq))
+	if (!list_empty(&mgr->tx_msg_downq) && !mgr->is_waiting_for_dwn_reply)
 		process_single_down_tx_qlock(mgr);
 	mutex_unlock(&mgr->qlock);
 }
