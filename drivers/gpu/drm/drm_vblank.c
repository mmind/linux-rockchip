--- conflicted
+++ resolved
@@ -1432,11 +1432,7 @@
 	if (drm_WARN_ON(dev, pipe >= dev->num_crtcs))
 		return;
 
-<<<<<<< HEAD
-	spin_lock_irqsave(&dev->vbl_lock, irqflags);
-=======
 	spin_lock_irq(&dev->vbl_lock);
->>>>>>> 9123e3a7
 	drm_dbg_vbl(dev, "crtc %d, vblank enabled %d, inmodeset %d\n",
 		    pipe, vblank->enabled, vblank->inmodeset);
 
@@ -1454,11 +1450,7 @@
 	 */
 	if (atomic_read(&vblank->refcount) != 0 || drm_vblank_offdelay == 0)
 		drm_WARN_ON(dev, drm_vblank_enable(dev, pipe));
-<<<<<<< HEAD
-	spin_unlock_irqrestore(&dev->vbl_lock, irqflags);
-=======
 	spin_unlock_irq(&dev->vbl_lock);
->>>>>>> 9123e3a7
 }
 EXPORT_SYMBOL(drm_crtc_vblank_on);
 
