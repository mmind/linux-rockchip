--- conflicted
+++ resolved
@@ -99,11 +99,11 @@
 
 	/* Pin and map up-coming buffer to write colour indices */
 	ret = drm_gem_vram_pin(pixels_next, 0);
-<<<<<<< HEAD
-	if (ret)
+	if (ret) {
 		dev_err(&dev->pdev->dev,
 			"failed to pin cursor buffer: %d\n", ret);
 		goto err_drm_gem_vram_kunmap_src;
+	}
 	dst = drm_gem_vram_kmap(pixels_next, true, NULL);
 	if (IS_ERR(dst)) {
 		ret = PTR_ERR(dst);
@@ -118,27 +118,6 @@
 			"failed to get cursor scanout address: %d\n", ret);
 		goto err_drm_gem_vram_kunmap_dst;
 	}
-=======
-	if (ret) {
-		dev_err(&dev->pdev->dev,
-			"failed to pin cursor buffer: %d\n", ret);
-		goto err_drm_gem_vram_kunmap_src;
-	}
-	dst = drm_gem_vram_kmap(pixels_next, true, NULL);
-	if (IS_ERR(dst)) {
-		ret = PTR_ERR(dst);
-		dev_err(&dev->pdev->dev,
-			"failed to kmap cursor updates: %d\n", ret);
-		goto err_drm_gem_vram_unpin_dst;
-	}
-	gpu_addr = drm_gem_vram_offset(pixels_2);
-	if (gpu_addr < 0) {
-		ret = (int)gpu_addr;
-		dev_err(&dev->pdev->dev,
-			"failed to get cursor scanout address: %d\n", ret);
-		goto err_drm_gem_vram_kunmap_dst;
-	}
->>>>>>> fdb29b73
 	dst_gpu = (u64)gpu_addr;
 
 	memset(&colour_set[0], 0, sizeof(uint32_t)*16);
