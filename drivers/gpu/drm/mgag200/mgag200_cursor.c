// SPDX-License-Identifier: GPL-2.0-only
/*
 * Copyright 2013 Matrox Graphics
 *
 * Author: Christopher Harvey <charvey@matrox.com>
 */

#include <drm/drm_pci.h>

#include "mgag200_drv.h"

static bool warn_transparent = true;
static bool warn_palette = true;

/*
  Hide the cursor off screen. We can't disable the cursor hardware because it
  takes too long to re-activate and causes momentary corruption
*/
static void mga_hide_cursor(struct mga_device *mdev)
{
	WREG8(MGA_CURPOSXL, 0);
	WREG8(MGA_CURPOSXH, 0);
	if (mdev->cursor.pixels_current)
		drm_gem_vram_unpin(mdev->cursor.pixels_current);
	mdev->cursor.pixels_current = NULL;
}

int mga_crtc_cursor_set(struct drm_crtc *crtc,
			struct drm_file *file_priv,
			uint32_t handle,
			uint32_t width,
			uint32_t height)
{
	struct drm_device *dev = crtc->dev;
	struct mga_device *mdev = (struct mga_device *)dev->dev_private;
	struct drm_gem_vram_object *pixels_1 = mdev->cursor.pixels_1;
	struct drm_gem_vram_object *pixels_2 = mdev->cursor.pixels_2;
	struct drm_gem_vram_object *pixels_current = mdev->cursor.pixels_current;
	struct drm_gem_vram_object *pixels_next;
	struct drm_gem_object *obj;
	struct drm_gem_vram_object *gbo = NULL;
	int ret = 0;
	u8 *src, *dst;
	unsigned int i, row, col;
	uint32_t colour_set[16];
	uint32_t *next_space = &colour_set[0];
	uint32_t *palette_iter;
	uint32_t this_colour;
	bool found = false;
	int colour_count = 0;
	s64 gpu_addr;
	u64 dst_gpu;
	u8 reg_index;
	u8 this_row[48];

	if (!pixels_1 || !pixels_2) {
		WREG8(MGA_CURPOSXL, 0);
		WREG8(MGA_CURPOSXH, 0);
		return -ENOTSUPP; /* Didn't allocate space for cursors */
	}

	if (WARN_ON(pixels_current &&
		    pixels_1 != pixels_current &&
		    pixels_2 != pixels_current)) {
		return -ENOTSUPP; /* inconsistent state */
	}

	if (!handle || !file_priv) {
		mga_hide_cursor(mdev);
		return 0;
	}

	if (width != 64 || height != 64) {
		WREG8(MGA_CURPOSXL, 0);
		WREG8(MGA_CURPOSXH, 0);
		return -EINVAL;
	}

	if (pixels_current == pixels_1)
		pixels_next = pixels_2;
	else
		pixels_next = pixels_1;

	obj = drm_gem_object_lookup(file_priv, handle);
	if (!obj)
		return -ENOENT;
	gbo = drm_gem_vram_of_gem(obj);
	ret = drm_gem_vram_pin(gbo, 0);
	if (ret) {
		dev_err(&dev->pdev->dev, "failed to lock user bo\n");
		goto err_drm_gem_object_put_unlocked;
	}
	src = drm_gem_vram_kmap(gbo, true, NULL);
	if (IS_ERR(src)) {
		ret = PTR_ERR(src);
		dev_err(&dev->pdev->dev,
			"failed to kmap user buffer updates\n");
		goto err_drm_gem_vram_unpin_src;
	}

	/* Pin and map up-coming buffer to write colour indices */
<<<<<<< HEAD
	ret = drm_gem_vram_pin(pixels_next, 0);
=======
	ret = drm_gem_vram_pin(pixels_next, DRM_GEM_VRAM_PL_FLAG_VRAM);
>>>>>>> abd4e745
	if (ret) {
		dev_err(&dev->pdev->dev,
			"failed to pin cursor buffer: %d\n", ret);
		goto err_drm_gem_vram_kunmap_src;
	}
	dst = drm_gem_vram_kmap(pixels_next, true, NULL);
	if (IS_ERR(dst)) {
		ret = PTR_ERR(dst);
		dev_err(&dev->pdev->dev,
			"failed to kmap cursor updates: %d\n", ret);
		goto err_drm_gem_vram_unpin_dst;
	}
	gpu_addr = drm_gem_vram_offset(pixels_next);
	if (gpu_addr < 0) {
		ret = (int)gpu_addr;
		dev_err(&dev->pdev->dev,
			"failed to get cursor scanout address: %d\n", ret);
		goto err_drm_gem_vram_kunmap_dst;
	}
	dst_gpu = (u64)gpu_addr;

	memset(&colour_set[0], 0, sizeof(uint32_t)*16);
	/* width*height*4 = 16384 */
	for (i = 0; i < 16384; i += 4) {
		this_colour = ioread32(src + i);
		/* No transparency */
		if (this_colour>>24 != 0xff &&
			this_colour>>24 != 0x0) {
			if (warn_transparent) {
				dev_info(&dev->pdev->dev, "Video card doesn't support cursors with partial transparency.\n");
				dev_info(&dev->pdev->dev, "Not enabling hardware cursor.\n");
				warn_transparent = false; /* Only tell the user once. */
			}
			ret = -EINVAL;
			goto err_drm_gem_vram_kunmap_dst;
		}
		/* Don't need to store transparent pixels as colours */
		if (this_colour>>24 == 0x0)
			continue;
		found = false;
		for (palette_iter = &colour_set[0]; palette_iter != next_space; palette_iter++) {
			if (*palette_iter == this_colour) {
				found = true;
				break;
			}
		}
		if (found)
			continue;
		/* We only support 4bit paletted cursors */
		if (colour_count >= 16) {
			if (warn_palette) {
				dev_info(&dev->pdev->dev, "Video card only supports cursors with up to 16 colours.\n");
				dev_info(&dev->pdev->dev, "Not enabling hardware cursor.\n");
				warn_palette = false; /* Only tell the user once. */
			}
			ret = -EINVAL;
			goto err_drm_gem_vram_kunmap_dst;
		}
		*next_space = this_colour;
		next_space++;
		colour_count++;
	}

	/* Program colours from cursor icon into palette */
	for (i = 0; i < colour_count; i++) {
		if (i <= 2)
			reg_index = 0x8 + i*0x4;
		else
			reg_index = 0x60 + i*0x3;
		WREG_DAC(reg_index, colour_set[i] & 0xff);
		WREG_DAC(reg_index+1, colour_set[i]>>8 & 0xff);
		WREG_DAC(reg_index+2, colour_set[i]>>16 & 0xff);
		BUG_ON((colour_set[i]>>24 & 0xff) != 0xff);
	}

	/* now write colour indices into hardware cursor buffer */
	for (row = 0; row < 64; row++) {
		memset(&this_row[0], 0, 48);
		for (col = 0; col < 64; col++) {
			this_colour = ioread32(src + 4*(col + 64*row));
			/* write transparent pixels */
			if (this_colour>>24 == 0x0) {
				this_row[47 - col/8] |= 0x80>>(col%8);
				continue;
			}

			/* write colour index here */
			for (i = 0; i < colour_count; i++) {
				if (colour_set[i] == this_colour) {
					if (col % 2)
						this_row[col/2] |= i<<4;
					else
						this_row[col/2] |= i;
					break;
				}
			}
		}
		memcpy_toio(dst + row*48, &this_row[0], 48);
	}

	/* Program gpu address of cursor buffer */
	WREG_DAC(MGA1064_CURSOR_BASE_ADR_LOW, (u8)((dst_gpu>>10) & 0xff));
	WREG_DAC(MGA1064_CURSOR_BASE_ADR_HI, (u8)((dst_gpu>>18) & 0x3f));

	/* Adjust cursor control register to turn on the cursor */
	WREG_DAC(MGA1064_CURSOR_CTL, 4); /* 16-colour palletized cursor mode */

	/* Now update internal buffer pointers */
	if (pixels_current)
		drm_gem_vram_unpin(pixels_current);
	mdev->cursor.pixels_current = pixels_next;

	drm_gem_vram_kunmap(pixels_next);
	drm_gem_vram_kunmap(gbo);
	drm_gem_vram_unpin(gbo);
	drm_gem_object_put_unlocked(obj);

	return 0;

err_drm_gem_vram_kunmap_dst:
	drm_gem_vram_kunmap(pixels_next);
err_drm_gem_vram_unpin_dst:
	drm_gem_vram_unpin(pixels_next);
err_drm_gem_vram_kunmap_src:
	drm_gem_vram_kunmap(gbo);
err_drm_gem_vram_unpin_src:
	drm_gem_vram_unpin(gbo);
err_drm_gem_object_put_unlocked:
	drm_gem_object_put_unlocked(obj);
	return ret;
}

int mga_crtc_cursor_move(struct drm_crtc *crtc, int x, int y)
{
	struct mga_device *mdev = (struct mga_device *)crtc->dev->dev_private;
	/* Our origin is at (64,64) */
	x += 64;
	y += 64;

	BUG_ON(x <= 0);
	BUG_ON(y <= 0);
	BUG_ON(x & ~0xffff);
	BUG_ON(y & ~0xffff);

	WREG8(MGA_CURPOSXL, x & 0xff);
	WREG8(MGA_CURPOSXH, (x>>8) & 0xff);

	WREG8(MGA_CURPOSYL, y & 0xff);
	WREG8(MGA_CURPOSYH, (y>>8) & 0xff);
	return 0;
}<|MERGE_RESOLUTION|>--- conflicted
+++ resolved
@@ -99,11 +99,7 @@
 	}
 
 	/* Pin and map up-coming buffer to write colour indices */
-<<<<<<< HEAD
-	ret = drm_gem_vram_pin(pixels_next, 0);
-=======
 	ret = drm_gem_vram_pin(pixels_next, DRM_GEM_VRAM_PL_FLAG_VRAM);
->>>>>>> abd4e745
 	if (ret) {
 		dev_err(&dev->pdev->dev,
 			"failed to pin cursor buffer: %d\n", ret);
