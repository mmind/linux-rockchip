--- conflicted
+++ resolved
@@ -221,11 +221,7 @@
 {
 	unsigned int vcomax, vcomin, pllreffreq;
 	unsigned int delta, tmpdelta;
-<<<<<<< HEAD
-	unsigned int testp, testm, testn;
-=======
 	unsigned int testp, testm, testn, testp2;
->>>>>>> 879a37d0
 	unsigned int p, m, n;
 	unsigned int computed;
 	int i, j, tmpcount, vcount;
