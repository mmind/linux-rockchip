// SPDX-License-Identifier: GPL-2.0-or-later
/*
 * drm gem framebuffer helper functions
 *
 * Copyright (C) 2017 Noralf Trønnes
 */

#include <linux/dma-buf.h>
#include <linux/dma-fence.h>
#include <linux/dma-resv.h>
#include <linux/slab.h>

#include <drm/drm_atomic.h>
#include <drm/drm_atomic_uapi.h>
#include <drm/drm_damage_helper.h>
#include <drm/drm_fb_helper.h>
#include <drm/drm_fourcc.h>
#include <drm/drm_framebuffer.h>
#include <drm/drm_gem.h>
#include <drm/drm_gem_framebuffer_helper.h>
#include <drm/drm_modeset_helper.h>
#include <drm/drm_simple_kms_helper.h>

#define AFBC_HEADER_SIZE		16
#define AFBC_TH_LAYOUT_ALIGNMENT	8
#define AFBC_HDR_ALIGN			64
#define AFBC_SUPERBLOCK_PIXELS		256
#define AFBC_SUPERBLOCK_ALIGNMENT	128
#define AFBC_TH_BODY_START_ALIGNMENT	4096

/**
 * DOC: overview
 *
 * This library provides helpers for drivers that don't subclass
 * &drm_framebuffer and use &drm_gem_object for their backing storage.
 *
 * Drivers without additional needs to validate framebuffers can simply use
 * drm_gem_fb_create() and everything is wired up automatically. Other drivers
 * can use all parts independently.
 */

/**
 * drm_gem_fb_get_obj() - Get GEM object backing the framebuffer
 * @fb: Framebuffer
 * @plane: Plane index
 *
 * No additional reference is taken beyond the one that the &drm_frambuffer
 * already holds.
 *
 * Returns:
 * Pointer to &drm_gem_object for the given framebuffer and plane index or NULL
 * if it does not exist.
 */
struct drm_gem_object *drm_gem_fb_get_obj(struct drm_framebuffer *fb,
					  unsigned int plane)
{
	if (plane >= 4)
		return NULL;

	return fb->obj[plane];
}
EXPORT_SYMBOL_GPL(drm_gem_fb_get_obj);

static int
drm_gem_fb_init(struct drm_device *dev,
		 struct drm_framebuffer *fb,
		 const struct drm_mode_fb_cmd2 *mode_cmd,
		 struct drm_gem_object **obj, unsigned int num_planes,
		 const struct drm_framebuffer_funcs *funcs)
{
	int ret, i;

	drm_helper_mode_fill_fb_struct(dev, fb, mode_cmd);

	for (i = 0; i < num_planes; i++)
		fb->obj[i] = obj[i];

	ret = drm_framebuffer_init(dev, fb, funcs);
	if (ret)
		drm_err(dev, "Failed to init framebuffer: %d\n", ret);
<<<<<<< HEAD
		kfree(fb);
	}
=======
>>>>>>> e1ca5184

	return ret;
}

/**
 * drm_gem_fb_destroy - Free GEM backed framebuffer
 * @fb: Framebuffer
 *
 * Frees a GEM backed framebuffer with its backing buffer(s) and the structure
 * itself. Drivers can use this as their &drm_framebuffer_funcs->destroy
 * callback.
 */
void drm_gem_fb_destroy(struct drm_framebuffer *fb)
{
	int i;

	for (i = 0; i < 4; i++)
		drm_gem_object_put_unlocked(fb->obj[i]);

	drm_framebuffer_cleanup(fb);
	kfree(fb);
}
EXPORT_SYMBOL(drm_gem_fb_destroy);

/**
 * drm_gem_fb_create_handle - Create handle for GEM backed framebuffer
 * @fb: Framebuffer
 * @file: DRM file to register the handle for
 * @handle: Pointer to return the created handle
 *
 * This function creates a handle for the GEM object backing the framebuffer.
 * Drivers can use this as their &drm_framebuffer_funcs->create_handle
 * callback. The GETFB IOCTL calls into this callback.
 *
 * Returns:
 * 0 on success or a negative error code on failure.
 */
int drm_gem_fb_create_handle(struct drm_framebuffer *fb, struct drm_file *file,
			     unsigned int *handle)
{
	return drm_gem_handle_create(file, fb->obj[0], handle);
}
EXPORT_SYMBOL(drm_gem_fb_create_handle);

/**
 * drm_gem_fb_init_with_funcs() - Helper function for implementing
 *				  &drm_mode_config_funcs.fb_create
 *				  callback in cases when the driver
 *				  allocates a subclass of
 *				  struct drm_framebuffer
 * @dev: DRM device
 * @fb: framebuffer object
 * @file: DRM file that holds the GEM handle(s) backing the framebuffer
 * @mode_cmd: Metadata from the userspace framebuffer creation request
 * @funcs: vtable to be used for the new framebuffer object
 *
 * This function can be used to set &drm_framebuffer_funcs for drivers that need
 * custom framebuffer callbacks. Use drm_gem_fb_create() if you don't need to
 * change &drm_framebuffer_funcs. The function does buffer size validation.
 * The buffer size validation is for a general case, though, so users should
 * pay attention to the checks being appropriate for them or, at least,
 * non-conflicting.
 *
 * Returns:
 * Zero or a negative error code.
 */
int drm_gem_fb_init_with_funcs(struct drm_device *dev,
			       struct drm_framebuffer *fb,
			       struct drm_file *file,
			       const struct drm_mode_fb_cmd2 *mode_cmd,
			       const struct drm_framebuffer_funcs *funcs)
{
	const struct drm_format_info *info;
	struct drm_gem_object *objs[4];
	int ret, i;

	info = drm_get_format_info(dev, mode_cmd);
	if (!info)
		return -EINVAL;

	for (i = 0; i < info->num_planes; i++) {
		unsigned int width = mode_cmd->width / (i ? info->hsub : 1);
		unsigned int height = mode_cmd->height / (i ? info->vsub : 1);
		unsigned int min_size;

		objs[i] = drm_gem_object_lookup(file, mode_cmd->handles[i]);
		if (!objs[i]) {
			drm_dbg_kms(dev, "Failed to lookup GEM object\n");
			ret = -ENOENT;
			goto err_gem_object_put;
		}

		min_size = (height - 1) * mode_cmd->pitches[i]
			 + drm_format_info_min_pitch(info, i, width)
			 + mode_cmd->offsets[i];

		if (objs[i]->size < min_size) {
			drm_gem_object_put_unlocked(objs[i]);
			ret = -EINVAL;
			goto err_gem_object_put;
		}
	}

	ret = drm_gem_fb_init(dev, fb, mode_cmd, objs, i, funcs);
	if (ret)
		goto err_gem_object_put;

	return 0;

err_gem_object_put:
	for (i--; i >= 0; i--)
		drm_gem_object_put_unlocked(objs[i]);

	return ret;
}
EXPORT_SYMBOL_GPL(drm_gem_fb_init_with_funcs);

/**
 * drm_gem_fb_create_with_funcs() - Helper function for the
 *                                  &drm_mode_config_funcs.fb_create
 *                                  callback
 * @dev: DRM device
 * @file: DRM file that holds the GEM handle(s) backing the framebuffer
 * @mode_cmd: Metadata from the userspace framebuffer creation request
 * @funcs: vtable to be used for the new framebuffer object
 *
 * This function can be used to set &drm_framebuffer_funcs for drivers that need
 * custom framebuffer callbacks. Use drm_gem_fb_create() if you don't need to
 * change &drm_framebuffer_funcs. The function does buffer size validation.
 *
 * Returns:
 * Pointer to a &drm_framebuffer on success or an error pointer on failure.
 */
struct drm_framebuffer *
drm_gem_fb_create_with_funcs(struct drm_device *dev, struct drm_file *file,
			     const struct drm_mode_fb_cmd2 *mode_cmd,
			     const struct drm_framebuffer_funcs *funcs)
{
	struct drm_framebuffer *fb;
	int ret;

	fb = kzalloc(sizeof(*fb), GFP_KERNEL);
	if (!fb)
		return ERR_PTR(-ENOMEM);

	ret = drm_gem_fb_init_with_funcs(dev, fb, file, mode_cmd, funcs);
	if (ret) {
		kfree(fb);
		return ERR_PTR(ret);
	}

	return fb;
}
EXPORT_SYMBOL_GPL(drm_gem_fb_create_with_funcs);

static const struct drm_framebuffer_funcs drm_gem_fb_funcs = {
	.destroy	= drm_gem_fb_destroy,
	.create_handle	= drm_gem_fb_create_handle,
};

/**
 * drm_gem_fb_create() - Helper function for the
 *                       &drm_mode_config_funcs.fb_create callback
 * @dev: DRM device
 * @file: DRM file that holds the GEM handle(s) backing the framebuffer
 * @mode_cmd: Metadata from the userspace framebuffer creation request
 *
 * This function creates a new framebuffer object described by
 * &drm_mode_fb_cmd2. This description includes handles for the buffer(s)
 * backing the framebuffer.
 *
 * If your hardware has special alignment or pitch requirements these should be
 * checked before calling this function. The function does buffer size
 * validation. Use drm_gem_fb_create_with_dirty() if you need framebuffer
 * flushing.
 *
 * Drivers can use this as their &drm_mode_config_funcs.fb_create callback.
 * The ADDFB2 IOCTL calls into this callback.
 *
 * Returns:
 * Pointer to a &drm_framebuffer on success or an error pointer on failure.
 */
struct drm_framebuffer *
drm_gem_fb_create(struct drm_device *dev, struct drm_file *file,
		  const struct drm_mode_fb_cmd2 *mode_cmd)
{
	return drm_gem_fb_create_with_funcs(dev, file, mode_cmd,
					    &drm_gem_fb_funcs);
}
EXPORT_SYMBOL_GPL(drm_gem_fb_create);

static const struct drm_framebuffer_funcs drm_gem_fb_funcs_dirtyfb = {
	.destroy	= drm_gem_fb_destroy,
	.create_handle	= drm_gem_fb_create_handle,
	.dirty		= drm_atomic_helper_dirtyfb,
};

/**
 * drm_gem_fb_create_with_dirty() - Helper function for the
 *                       &drm_mode_config_funcs.fb_create callback
 * @dev: DRM device
 * @file: DRM file that holds the GEM handle(s) backing the framebuffer
 * @mode_cmd: Metadata from the userspace framebuffer creation request
 *
 * This function creates a new framebuffer object described by
 * &drm_mode_fb_cmd2. This description includes handles for the buffer(s)
 * backing the framebuffer. drm_atomic_helper_dirtyfb() is used for the dirty
 * callback giving framebuffer flushing through the atomic machinery. Use
 * drm_gem_fb_create() if you don't need the dirty callback.
 * The function does buffer size validation.
 *
 * Drivers should also call drm_plane_enable_fb_damage_clips() on all planes
 * to enable userspace to use damage clips also with the ATOMIC IOCTL.
 *
 * Drivers can use this as their &drm_mode_config_funcs.fb_create callback.
 * The ADDFB2 IOCTL calls into this callback.
 *
 * Returns:
 * Pointer to a &drm_framebuffer on success or an error pointer on failure.
 */
struct drm_framebuffer *
drm_gem_fb_create_with_dirty(struct drm_device *dev, struct drm_file *file,
			     const struct drm_mode_fb_cmd2 *mode_cmd)
{
	return drm_gem_fb_create_with_funcs(dev, file, mode_cmd,
					    &drm_gem_fb_funcs_dirtyfb);
}
EXPORT_SYMBOL_GPL(drm_gem_fb_create_with_dirty);

static __u32 drm_gem_afbc_get_bpp(struct drm_device *dev,
				  const struct drm_mode_fb_cmd2 *mode_cmd)
{
	const struct drm_format_info *info;

	info = drm_get_format_info(dev, mode_cmd);

	/* use whatever a driver has set */
	if (info->cpp[0])
		return info->cpp[0] * 8;

	/* guess otherwise */
	switch (info->format) {
	case DRM_FORMAT_YUV420_8BIT:
		return 12;
	case DRM_FORMAT_YUV420_10BIT:
		return 15;
	case DRM_FORMAT_VUY101010:
		return 30;
	default:
		break;
	}

	/* all attempts failed */
	return 0;
}

static int drm_gem_afbc_min_size(struct drm_device *dev,
				 const struct drm_mode_fb_cmd2 *mode_cmd,
				 struct drm_afbc_framebuffer *afbc_fb)
{
	__u32 n_blocks, w_alignment, h_alignment, hdr_alignment;
	/* remove bpp when all users properly encode cpp in drm_format_info */
	__u32 bpp;

	switch (mode_cmd->modifier[0] & AFBC_FORMAT_MOD_BLOCK_SIZE_MASK) {
	case AFBC_FORMAT_MOD_BLOCK_SIZE_16x16:
		afbc_fb->block_width = 16;
		afbc_fb->block_height = 16;
		break;
	case AFBC_FORMAT_MOD_BLOCK_SIZE_32x8:
		afbc_fb->block_width = 32;
		afbc_fb->block_height = 8;
		break;
	/* no user exists yet - fall through */
	case AFBC_FORMAT_MOD_BLOCK_SIZE_64x4:
	case AFBC_FORMAT_MOD_BLOCK_SIZE_32x8_64x4:
	default:
		drm_dbg_kms(dev, "Invalid AFBC_FORMAT_MOD_BLOCK_SIZE: %lld.\n",
			    mode_cmd->modifier[0]
			    & AFBC_FORMAT_MOD_BLOCK_SIZE_MASK);
		return -EINVAL;
	}

	/* tiled header afbc */
	w_alignment = afbc_fb->block_width;
	h_alignment = afbc_fb->block_height;
	hdr_alignment = AFBC_HDR_ALIGN;
	if (mode_cmd->modifier[0] & AFBC_FORMAT_MOD_TILED) {
		w_alignment *= AFBC_TH_LAYOUT_ALIGNMENT;
		h_alignment *= AFBC_TH_LAYOUT_ALIGNMENT;
		hdr_alignment = AFBC_TH_BODY_START_ALIGNMENT;
	}

	afbc_fb->aligned_width = ALIGN(mode_cmd->width, w_alignment);
	afbc_fb->aligned_height = ALIGN(mode_cmd->height, h_alignment);
	afbc_fb->offset = mode_cmd->offsets[0];

	bpp = drm_gem_afbc_get_bpp(dev, mode_cmd);
	if (!bpp) {
		drm_dbg_kms(dev, "Invalid AFBC bpp value: %d\n", bpp);
		return -EINVAL;
	}

	n_blocks = (afbc_fb->aligned_width * afbc_fb->aligned_height)
		   / AFBC_SUPERBLOCK_PIXELS;
	afbc_fb->afbc_size = ALIGN(n_blocks * AFBC_HEADER_SIZE, hdr_alignment);
	afbc_fb->afbc_size += n_blocks * ALIGN(bpp * AFBC_SUPERBLOCK_PIXELS / 8,
					       AFBC_SUPERBLOCK_ALIGNMENT);

	return 0;
}

/**
 * drm_gem_fb_afbc_init() - Helper function for drivers using afbc to
 *			    fill and validate all the afbc-specific
 *			    struct drm_afbc_framebuffer members
 *
 * @dev: DRM device
 * @afbc_fb: afbc-specific framebuffer
 * @mode_cmd: Metadata from the userspace framebuffer creation request
 * @afbc_fb: afbc framebuffer
 *
 * This function can be used by drivers which support afbc to complete
 * the preparation of struct drm_afbc_framebuffer. It must be called after
 * allocating the said struct and calling drm_gem_fb_init_with_funcs().
 * It is caller's responsibility to put afbc_fb->base.obj objects in case
 * the call is unsuccessful.
 *
 * Returns:
 * Zero on success or a negative error value on failure.
 */
int drm_gem_fb_afbc_init(struct drm_device *dev,
			 const struct drm_mode_fb_cmd2 *mode_cmd,
			 struct drm_afbc_framebuffer *afbc_fb)
{
	const struct drm_format_info *info;
	struct drm_gem_object **objs;
	int ret;

	objs = afbc_fb->base.obj;
	info = drm_get_format_info(dev, mode_cmd);
	if (!info)
		return -EINVAL;

	ret = drm_gem_afbc_min_size(dev, mode_cmd, afbc_fb);
	if (ret < 0)
		return ret;

	if (objs[0]->size < afbc_fb->afbc_size)
		return -EINVAL;

	return 0;
}
EXPORT_SYMBOL_GPL(drm_gem_fb_afbc_init);

/**
 * drm_gem_fb_prepare_fb() - Prepare a GEM backed framebuffer
 * @plane: Plane
 * @state: Plane state the fence will be attached to
 *
 * This function extracts the exclusive fence from &drm_gem_object.resv and
 * attaches it to plane state for the atomic helper to wait on. This is
 * necessary to correctly implement implicit synchronization for any buffers
 * shared as a struct &dma_buf. This function can be used as the
 * &drm_plane_helper_funcs.prepare_fb callback.
 *
 * There is no need for &drm_plane_helper_funcs.cleanup_fb hook for simple
 * gem based framebuffer drivers which have their buffers always pinned in
 * memory.
 *
 * See drm_atomic_set_fence_for_plane() for a discussion of implicit and
 * explicit fencing in atomic modeset updates.
 */
int drm_gem_fb_prepare_fb(struct drm_plane *plane,
			  struct drm_plane_state *state)
{
	struct drm_gem_object *obj;
	struct dma_fence *fence;

	if (!state->fb)
		return 0;

	obj = drm_gem_fb_get_obj(state->fb, 0);
	fence = dma_resv_get_excl_rcu(obj->resv);
	drm_atomic_set_fence_for_plane(state, fence);

	return 0;
}
EXPORT_SYMBOL_GPL(drm_gem_fb_prepare_fb);

/**
 * drm_gem_fb_simple_display_pipe_prepare_fb - prepare_fb helper for
 *     &drm_simple_display_pipe
 * @pipe: Simple display pipe
 * @plane_state: Plane state
 *
 * This function uses drm_gem_fb_prepare_fb() to extract the exclusive fence
 * from &drm_gem_object.resv and attaches it to plane state for the atomic
 * helper to wait on. This is necessary to correctly implement implicit
 * synchronization for any buffers shared as a struct &dma_buf. Drivers can use
 * this as their &drm_simple_display_pipe_funcs.prepare_fb callback.
 *
 * See drm_atomic_set_fence_for_plane() for a discussion of implicit and
 * explicit fencing in atomic modeset updates.
 */
int drm_gem_fb_simple_display_pipe_prepare_fb(struct drm_simple_display_pipe *pipe,
					      struct drm_plane_state *plane_state)
{
	return drm_gem_fb_prepare_fb(&pipe->plane, plane_state);
}
EXPORT_SYMBOL(drm_gem_fb_simple_display_pipe_prepare_fb);<|MERGE_RESOLUTION|>--- conflicted
+++ resolved
@@ -78,11 +78,6 @@
 	ret = drm_framebuffer_init(dev, fb, funcs);
 	if (ret)
 		drm_err(dev, "Failed to init framebuffer: %d\n", ret);
-<<<<<<< HEAD
-		kfree(fb);
-	}
-=======
->>>>>>> e1ca5184
 
 	return ret;
 }
