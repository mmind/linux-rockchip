--- conflicted
+++ resolved
@@ -315,35 +315,25 @@
  * drm_gem_fb_vmap - maps all framebuffer BOs into kernel address space
  * @fb: the framebuffer
  * @map: returns the mapping's address for each BO
-<<<<<<< HEAD
-=======
  * @data: returns the data address for each BO, can be NULL
->>>>>>> 7cca308c
  *
  * This function maps all buffer objects of the given framebuffer into
  * kernel address space and stores them in struct dma_buf_map. If the
  * mapping operation fails for one of the BOs, the function unmaps the
  * already established mappings automatically.
  *
-<<<<<<< HEAD
-=======
  * Callers that want to access a BO's stored data should pass @data.
  * The argument returns the addresses of the data stored in each BO. This
  * is different from @map if the framebuffer's offsets field is non-zero.
  *
->>>>>>> 7cca308c
  * See drm_gem_fb_vunmap() for unmapping.
  *
  * Returns:
  * 0 on success, or a negative errno code otherwise.
  */
 int drm_gem_fb_vmap(struct drm_framebuffer *fb,
-<<<<<<< HEAD
-		    struct dma_buf_map map[static DRM_FORMAT_MAX_PLANES])
-=======
 		    struct dma_buf_map map[static DRM_FORMAT_MAX_PLANES],
 		    struct dma_buf_map data[DRM_FORMAT_MAX_PLANES])
->>>>>>> 7cca308c
 {
 	struct drm_gem_object *obj;
 	unsigned int i;
@@ -360,8 +350,6 @@
 			goto err_drm_gem_vunmap;
 	}
 
-<<<<<<< HEAD
-=======
 	if (data) {
 		for (i = 0; i < DRM_FORMAT_MAX_PLANES; ++i) {
 			memcpy(&data[i], &map[i], sizeof(data[i]));
@@ -371,7 +359,6 @@
 		}
 	}
 
->>>>>>> 7cca308c
 	return 0;
 
 err_drm_gem_vunmap:
