// SPDX-License-Identifier: GPL-2.0-or-later
/*
 * drm gem framebuffer helper functions
 *
 * Copyright (C) 2017 Noralf Trønnes
 */

#include <linux/slab.h>

#include <drm/drm_damage_helper.h>
#include <drm/drm_fb_helper.h>
#include <drm/drm_fourcc.h>
#include <drm/drm_framebuffer.h>
#include <drm/drm_gem.h>
#include <drm/drm_gem_framebuffer_helper.h>
#include <drm/drm_modeset_helper.h>

#include "drm_internal.h"

#define AFBC_HEADER_SIZE		16
#define AFBC_TH_LAYOUT_ALIGNMENT	8
#define AFBC_HDR_ALIGN			64
#define AFBC_SUPERBLOCK_PIXELS		256
#define AFBC_SUPERBLOCK_ALIGNMENT	128
#define AFBC_TH_BODY_START_ALIGNMENT	4096

/**
 * DOC: overview
 *
 * This library provides helpers for drivers that don't subclass
 * &drm_framebuffer and use &drm_gem_object for their backing storage.
 *
 * Drivers without additional needs to validate framebuffers can simply use
 * drm_gem_fb_create() and everything is wired up automatically. Other drivers
 * can use all parts independently.
 */

/**
 * drm_gem_fb_get_obj() - Get GEM object backing the framebuffer
 * @fb: Framebuffer
 * @plane: Plane index
 *
 * No additional reference is taken beyond the one that the &drm_frambuffer
 * already holds.
 *
 * Returns:
 * Pointer to &drm_gem_object for the given framebuffer and plane index or NULL
 * if it does not exist.
 */
struct drm_gem_object *drm_gem_fb_get_obj(struct drm_framebuffer *fb,
					  unsigned int plane)
{
	if (plane >= ARRAY_SIZE(fb->obj))
		return NULL;

	return fb->obj[plane];
}
EXPORT_SYMBOL_GPL(drm_gem_fb_get_obj);

static int
drm_gem_fb_init(struct drm_device *dev,
		 struct drm_framebuffer *fb,
		 const struct drm_mode_fb_cmd2 *mode_cmd,
		 struct drm_gem_object **obj, unsigned int num_planes,
		 const struct drm_framebuffer_funcs *funcs)
{
	unsigned int i;
	int ret;

	drm_helper_mode_fill_fb_struct(dev, fb, mode_cmd);

	for (i = 0; i < num_planes; i++)
		fb->obj[i] = obj[i];

	ret = drm_framebuffer_init(dev, fb, funcs);
	if (ret)
		drm_err(dev, "Failed to init framebuffer: %d\n", ret);

	return ret;
}

/**
 * drm_gem_fb_destroy - Free GEM backed framebuffer
 * @fb: Framebuffer
 *
 * Frees a GEM backed framebuffer with its backing buffer(s) and the structure
 * itself. Drivers can use this as their &drm_framebuffer_funcs->destroy
 * callback.
 */
void drm_gem_fb_destroy(struct drm_framebuffer *fb)
{
	size_t i;

	for (i = 0; i < ARRAY_SIZE(fb->obj); i++)
		drm_gem_object_put(fb->obj[i]);

	drm_framebuffer_cleanup(fb);
	kfree(fb);
}
EXPORT_SYMBOL(drm_gem_fb_destroy);

/**
 * drm_gem_fb_create_handle - Create handle for GEM backed framebuffer
 * @fb: Framebuffer
 * @file: DRM file to register the handle for
 * @handle: Pointer to return the created handle
 *
 * This function creates a handle for the GEM object backing the framebuffer.
 * Drivers can use this as their &drm_framebuffer_funcs->create_handle
 * callback. The GETFB IOCTL calls into this callback.
 *
 * Returns:
 * 0 on success or a negative error code on failure.
 */
int drm_gem_fb_create_handle(struct drm_framebuffer *fb, struct drm_file *file,
			     unsigned int *handle)
{
	return drm_gem_handle_create(file, fb->obj[0], handle);
}
EXPORT_SYMBOL(drm_gem_fb_create_handle);

/**
 * drm_gem_fb_init_with_funcs() - Helper function for implementing
 *				  &drm_mode_config_funcs.fb_create
 *				  callback in cases when the driver
 *				  allocates a subclass of
 *				  struct drm_framebuffer
 * @dev: DRM device
 * @fb: framebuffer object
 * @file: DRM file that holds the GEM handle(s) backing the framebuffer
 * @mode_cmd: Metadata from the userspace framebuffer creation request
 * @funcs: vtable to be used for the new framebuffer object
 *
 * This function can be used to set &drm_framebuffer_funcs for drivers that need
 * custom framebuffer callbacks. Use drm_gem_fb_create() if you don't need to
 * change &drm_framebuffer_funcs. The function does buffer size validation.
 * The buffer size validation is for a general case, though, so users should
 * pay attention to the checks being appropriate for them or, at least,
 * non-conflicting.
 *
 * Returns:
 * Zero or a negative error code.
 */
int drm_gem_fb_init_with_funcs(struct drm_device *dev,
			       struct drm_framebuffer *fb,
			       struct drm_file *file,
			       const struct drm_mode_fb_cmd2 *mode_cmd,
			       const struct drm_framebuffer_funcs *funcs)
{
	const struct drm_format_info *info;
	struct drm_gem_object *objs[DRM_FORMAT_MAX_PLANES];
	unsigned int i;
	int ret;

	info = drm_get_format_info(dev, mode_cmd);
	if (!info) {
		drm_dbg_kms(dev, "Failed to get FB format info\n");
		return -EINVAL;
	}

	for (i = 0; i < info->num_planes; i++) {
		unsigned int width = mode_cmd->width / (i ? info->hsub : 1);
		unsigned int height = mode_cmd->height / (i ? info->vsub : 1);
		unsigned int min_size;

		objs[i] = drm_gem_object_lookup(file, mode_cmd->handles[i]);
		if (!objs[i]) {
			drm_dbg_kms(dev, "Failed to lookup GEM object\n");
			ret = -ENOENT;
			goto err_gem_object_put;
		}

		min_size = (height - 1) * mode_cmd->pitches[i]
			 + drm_format_info_min_pitch(info, i, width)
			 + mode_cmd->offsets[i];

		if (objs[i]->size < min_size) {
			drm_dbg_kms(dev,
				    "GEM object size (%zu) smaller than minimum size (%u) for plane %d\n",
				    objs[i]->size, min_size, i);
			drm_gem_object_put(objs[i]);
			ret = -EINVAL;
			goto err_gem_object_put;
		}
	}

	ret = drm_gem_fb_init(dev, fb, mode_cmd, objs, i, funcs);
	if (ret)
		goto err_gem_object_put;

	return 0;

err_gem_object_put:
	while (i > 0) {
		--i;
		drm_gem_object_put(objs[i]);
	}
	return ret;
}
EXPORT_SYMBOL_GPL(drm_gem_fb_init_with_funcs);

/**
 * drm_gem_fb_create_with_funcs() - Helper function for the
 *                                  &drm_mode_config_funcs.fb_create
 *                                  callback
 * @dev: DRM device
 * @file: DRM file that holds the GEM handle(s) backing the framebuffer
 * @mode_cmd: Metadata from the userspace framebuffer creation request
 * @funcs: vtable to be used for the new framebuffer object
 *
 * This function can be used to set &drm_framebuffer_funcs for drivers that need
 * custom framebuffer callbacks. Use drm_gem_fb_create() if you don't need to
 * change &drm_framebuffer_funcs. The function does buffer size validation.
 *
 * Returns:
 * Pointer to a &drm_framebuffer on success or an error pointer on failure.
 */
struct drm_framebuffer *
drm_gem_fb_create_with_funcs(struct drm_device *dev, struct drm_file *file,
			     const struct drm_mode_fb_cmd2 *mode_cmd,
			     const struct drm_framebuffer_funcs *funcs)
{
	struct drm_framebuffer *fb;
	int ret;

	fb = kzalloc(sizeof(*fb), GFP_KERNEL);
	if (!fb)
		return ERR_PTR(-ENOMEM);

	ret = drm_gem_fb_init_with_funcs(dev, fb, file, mode_cmd, funcs);
	if (ret) {
		kfree(fb);
		return ERR_PTR(ret);
	}

	return fb;
}
EXPORT_SYMBOL_GPL(drm_gem_fb_create_with_funcs);

static const struct drm_framebuffer_funcs drm_gem_fb_funcs = {
	.destroy	= drm_gem_fb_destroy,
	.create_handle	= drm_gem_fb_create_handle,
};

/**
 * drm_gem_fb_create() - Helper function for the
 *                       &drm_mode_config_funcs.fb_create callback
 * @dev: DRM device
 * @file: DRM file that holds the GEM handle(s) backing the framebuffer
 * @mode_cmd: Metadata from the userspace framebuffer creation request
 *
 * This function creates a new framebuffer object described by
 * &drm_mode_fb_cmd2. This description includes handles for the buffer(s)
 * backing the framebuffer.
 *
 * If your hardware has special alignment or pitch requirements these should be
 * checked before calling this function. The function does buffer size
 * validation. Use drm_gem_fb_create_with_dirty() if you need framebuffer
 * flushing.
 *
 * Drivers can use this as their &drm_mode_config_funcs.fb_create callback.
 * The ADDFB2 IOCTL calls into this callback.
 *
 * Returns:
 * Pointer to a &drm_framebuffer on success or an error pointer on failure.
 */
struct drm_framebuffer *
drm_gem_fb_create(struct drm_device *dev, struct drm_file *file,
		  const struct drm_mode_fb_cmd2 *mode_cmd)
{
	return drm_gem_fb_create_with_funcs(dev, file, mode_cmd,
					    &drm_gem_fb_funcs);
}
EXPORT_SYMBOL_GPL(drm_gem_fb_create);

static const struct drm_framebuffer_funcs drm_gem_fb_funcs_dirtyfb = {
	.destroy	= drm_gem_fb_destroy,
	.create_handle	= drm_gem_fb_create_handle,
	.dirty		= drm_atomic_helper_dirtyfb,
};

/**
 * drm_gem_fb_create_with_dirty() - Helper function for the
 *                       &drm_mode_config_funcs.fb_create callback
 * @dev: DRM device
 * @file: DRM file that holds the GEM handle(s) backing the framebuffer
 * @mode_cmd: Metadata from the userspace framebuffer creation request
 *
 * This function creates a new framebuffer object described by
 * &drm_mode_fb_cmd2. This description includes handles for the buffer(s)
 * backing the framebuffer. drm_atomic_helper_dirtyfb() is used for the dirty
 * callback giving framebuffer flushing through the atomic machinery. Use
 * drm_gem_fb_create() if you don't need the dirty callback.
 * The function does buffer size validation.
 *
 * Drivers should also call drm_plane_enable_fb_damage_clips() on all planes
 * to enable userspace to use damage clips also with the ATOMIC IOCTL.
 *
 * Drivers can use this as their &drm_mode_config_funcs.fb_create callback.
 * The ADDFB2 IOCTL calls into this callback.
 *
 * Returns:
 * Pointer to a &drm_framebuffer on success or an error pointer on failure.
 */
struct drm_framebuffer *
drm_gem_fb_create_with_dirty(struct drm_device *dev, struct drm_file *file,
			     const struct drm_mode_fb_cmd2 *mode_cmd)
{
	return drm_gem_fb_create_with_funcs(dev, file, mode_cmd,
					    &drm_gem_fb_funcs_dirtyfb);
}
EXPORT_SYMBOL_GPL(drm_gem_fb_create_with_dirty);

/**
<<<<<<< HEAD
=======
 * drm_gem_fb_vmap - maps all framebuffer BOs into kernel address space
 * @fb: the framebuffer
 * @map: returns the mapping's address for each BO
 *
 * This function maps all buffer objects of the given framebuffer into
 * kernel address space and stores them in struct dma_buf_map. If the
 * mapping operation fails for one of the BOs, the function unmaps the
 * already established mappings automatically.
 *
 * See drm_gem_fb_vunmap() for unmapping.
 *
 * Returns:
 * 0 on success, or a negative errno code otherwise.
 */
int drm_gem_fb_vmap(struct drm_framebuffer *fb,
		    struct dma_buf_map map[static DRM_FORMAT_MAX_PLANES])
{
	struct drm_gem_object *obj;
	unsigned int i;
	int ret;

	for (i = 0; i < DRM_FORMAT_MAX_PLANES; ++i) {
		obj = drm_gem_fb_get_obj(fb, i);
		if (!obj) {
			dma_buf_map_clear(&map[i]);
			continue;
		}
		ret = drm_gem_vmap(obj, &map[i]);
		if (ret)
			goto err_drm_gem_vunmap;
	}

	return 0;

err_drm_gem_vunmap:
	while (i) {
		--i;
		obj = drm_gem_fb_get_obj(fb, i);
		if (!obj)
			continue;
		drm_gem_vunmap(obj, &map[i]);
	}
	return ret;
}
EXPORT_SYMBOL(drm_gem_fb_vmap);

/**
 * drm_gem_fb_vunmap - unmaps framebuffer BOs from kernel address space
 * @fb: the framebuffer
 * @map: mapping addresses as returned by drm_gem_fb_vmap()
 *
 * This function unmaps all buffer objects of the given framebuffer.
 *
 * See drm_gem_fb_vmap() for more information.
 */
void drm_gem_fb_vunmap(struct drm_framebuffer *fb,
		       struct dma_buf_map map[static DRM_FORMAT_MAX_PLANES])
{
	unsigned int i = DRM_FORMAT_MAX_PLANES;
	struct drm_gem_object *obj;

	while (i) {
		--i;
		obj = drm_gem_fb_get_obj(fb, i);
		if (!obj)
			continue;
		if (dma_buf_map_is_null(&map[i]))
			continue;
		drm_gem_vunmap(obj, &map[i]);
	}
}
EXPORT_SYMBOL(drm_gem_fb_vunmap);

/**
>>>>>>> 7d066dc7
 * drm_gem_fb_begin_cpu_access - prepares GEM buffer objects for CPU access
 * @fb: the framebuffer
 * @dir: access mode
 *
 * Prepares a framebuffer's GEM buffer objects for CPU access. This function
 * must be called before accessing the BO data within the kernel. For imported
 * BOs, the function calls dma_buf_begin_cpu_access().
 *
 * See drm_gem_fb_end_cpu_access() for signalling the end of CPU access.
 *
 * Returns:
 * 0 on success, or a negative errno code otherwise.
 */
int drm_gem_fb_begin_cpu_access(struct drm_framebuffer *fb, enum dma_data_direction dir)
{
	struct dma_buf_attachment *import_attach;
	struct drm_gem_object *obj;
	size_t i;
	int ret, ret2;

	for (i = 0; i < ARRAY_SIZE(fb->obj); ++i) {
		obj = drm_gem_fb_get_obj(fb, i);
		if (!obj)
			continue;
		import_attach = obj->import_attach;
		if (!import_attach)
			continue;
		ret = dma_buf_begin_cpu_access(import_attach->dmabuf, dir);
		if (ret)
			goto err_dma_buf_end_cpu_access;
	}

	return 0;

err_dma_buf_end_cpu_access:
	while (i) {
		--i;
		obj = drm_gem_fb_get_obj(fb, i);
		if (!obj)
			continue;
		import_attach = obj->import_attach;
		if (!import_attach)
			continue;
		ret2 = dma_buf_end_cpu_access(import_attach->dmabuf, dir);
		if (ret2) {
			drm_err(fb->dev,
				"dma_buf_end_cpu_access() failed during error handling: %d\n",
				ret2);
		}
	}

	return ret;
}
EXPORT_SYMBOL(drm_gem_fb_begin_cpu_access);

/**
 * drm_gem_fb_end_cpu_access - signals end of CPU access to GEM buffer objects
 * @fb: the framebuffer
 * @dir: access mode
 *
 * Signals the end of CPU access to the given framebuffer's GEM buffer objects. This
 * function must be paired with a corresponding call to drm_gem_fb_begin_cpu_access().
 * For imported BOs, the function calls dma_buf_end_cpu_access().
 *
 * See also drm_gem_fb_begin_cpu_access().
 */
void drm_gem_fb_end_cpu_access(struct drm_framebuffer *fb, enum dma_data_direction dir)
{
	size_t i = ARRAY_SIZE(fb->obj);
	struct dma_buf_attachment *import_attach;
	struct drm_gem_object *obj;
	int ret;

	while (i) {
		--i;
		obj = drm_gem_fb_get_obj(fb, i);
		if (!obj)
			continue;
		import_attach = obj->import_attach;
		if (!import_attach)
			continue;
		ret = dma_buf_end_cpu_access(import_attach->dmabuf, dir);
		if (ret)
			drm_err(fb->dev, "dma_buf_end_cpu_access() failed: %d\n", ret);
	}
}
EXPORT_SYMBOL(drm_gem_fb_end_cpu_access);

static __u32 drm_gem_afbc_get_bpp(struct drm_device *dev,
				  const struct drm_mode_fb_cmd2 *mode_cmd)
{
	const struct drm_format_info *info;

	info = drm_get_format_info(dev, mode_cmd);

	/* use whatever a driver has set */
	if (info->cpp[0])
		return info->cpp[0] * 8;

	/* guess otherwise */
	switch (info->format) {
	case DRM_FORMAT_YUV420_8BIT:
		return 12;
	case DRM_FORMAT_YUV420_10BIT:
		return 15;
	case DRM_FORMAT_VUY101010:
		return 30;
	default:
		break;
	}

	/* all attempts failed */
	return 0;
}

static int drm_gem_afbc_min_size(struct drm_device *dev,
				 const struct drm_mode_fb_cmd2 *mode_cmd,
				 struct drm_afbc_framebuffer *afbc_fb)
{
	__u32 n_blocks, w_alignment, h_alignment, hdr_alignment;
	/* remove bpp when all users properly encode cpp in drm_format_info */
	__u32 bpp;

	switch (mode_cmd->modifier[0] & AFBC_FORMAT_MOD_BLOCK_SIZE_MASK) {
	case AFBC_FORMAT_MOD_BLOCK_SIZE_16x16:
		afbc_fb->block_width = 16;
		afbc_fb->block_height = 16;
		break;
	case AFBC_FORMAT_MOD_BLOCK_SIZE_32x8:
		afbc_fb->block_width = 32;
		afbc_fb->block_height = 8;
		break;
	/* no user exists yet - fall through */
	case AFBC_FORMAT_MOD_BLOCK_SIZE_64x4:
	case AFBC_FORMAT_MOD_BLOCK_SIZE_32x8_64x4:
	default:
		drm_dbg_kms(dev, "Invalid AFBC_FORMAT_MOD_BLOCK_SIZE: %lld.\n",
			    mode_cmd->modifier[0]
			    & AFBC_FORMAT_MOD_BLOCK_SIZE_MASK);
		return -EINVAL;
	}

	/* tiled header afbc */
	w_alignment = afbc_fb->block_width;
	h_alignment = afbc_fb->block_height;
	hdr_alignment = AFBC_HDR_ALIGN;
	if (mode_cmd->modifier[0] & AFBC_FORMAT_MOD_TILED) {
		w_alignment *= AFBC_TH_LAYOUT_ALIGNMENT;
		h_alignment *= AFBC_TH_LAYOUT_ALIGNMENT;
		hdr_alignment = AFBC_TH_BODY_START_ALIGNMENT;
	}

	afbc_fb->aligned_width = ALIGN(mode_cmd->width, w_alignment);
	afbc_fb->aligned_height = ALIGN(mode_cmd->height, h_alignment);
	afbc_fb->offset = mode_cmd->offsets[0];

	bpp = drm_gem_afbc_get_bpp(dev, mode_cmd);
	if (!bpp) {
		drm_dbg_kms(dev, "Invalid AFBC bpp value: %d\n", bpp);
		return -EINVAL;
	}

	n_blocks = (afbc_fb->aligned_width * afbc_fb->aligned_height)
		   / AFBC_SUPERBLOCK_PIXELS;
	afbc_fb->afbc_size = ALIGN(n_blocks * AFBC_HEADER_SIZE, hdr_alignment);
	afbc_fb->afbc_size += n_blocks * ALIGN(bpp * AFBC_SUPERBLOCK_PIXELS / 8,
					       AFBC_SUPERBLOCK_ALIGNMENT);

	return 0;
}

/**
 * drm_gem_fb_afbc_init() - Helper function for drivers using afbc to
 *			    fill and validate all the afbc-specific
 *			    struct drm_afbc_framebuffer members
 *
 * @dev: DRM device
 * @afbc_fb: afbc-specific framebuffer
 * @mode_cmd: Metadata from the userspace framebuffer creation request
 * @afbc_fb: afbc framebuffer
 *
 * This function can be used by drivers which support afbc to complete
 * the preparation of struct drm_afbc_framebuffer. It must be called after
 * allocating the said struct and calling drm_gem_fb_init_with_funcs().
 * It is caller's responsibility to put afbc_fb->base.obj objects in case
 * the call is unsuccessful.
 *
 * Returns:
 * Zero on success or a negative error value on failure.
 */
int drm_gem_fb_afbc_init(struct drm_device *dev,
			 const struct drm_mode_fb_cmd2 *mode_cmd,
			 struct drm_afbc_framebuffer *afbc_fb)
{
	const struct drm_format_info *info;
	struct drm_gem_object **objs;
	int ret;

	objs = afbc_fb->base.obj;
	info = drm_get_format_info(dev, mode_cmd);
	if (!info)
		return -EINVAL;

	ret = drm_gem_afbc_min_size(dev, mode_cmd, afbc_fb);
	if (ret < 0)
		return ret;

	if (objs[0]->size < afbc_fb->afbc_size)
		return -EINVAL;

	return 0;
}
EXPORT_SYMBOL_GPL(drm_gem_fb_afbc_init);<|MERGE_RESOLUTION|>--- conflicted
+++ resolved
@@ -312,8 +312,6 @@
 EXPORT_SYMBOL_GPL(drm_gem_fb_create_with_dirty);
 
 /**
-<<<<<<< HEAD
-=======
  * drm_gem_fb_vmap - maps all framebuffer BOs into kernel address space
  * @fb: the framebuffer
  * @map: returns the mapping's address for each BO
@@ -388,7 +386,6 @@
 EXPORT_SYMBOL(drm_gem_fb_vunmap);
 
 /**
->>>>>>> 7d066dc7
  * drm_gem_fb_begin_cpu_access - prepares GEM buffer objects for CPU access
  * @fb: the framebuffer
  * @dir: access mode
