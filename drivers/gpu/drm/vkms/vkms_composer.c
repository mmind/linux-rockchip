--- conflicted
+++ resolved
@@ -257,11 +257,7 @@
 		return;
 
 	if (wb_pending)
-<<<<<<< HEAD
-		vaddr_out = crtc_state->active_writeback->map[0].vaddr;
-=======
 		vaddr_out = crtc_state->active_writeback->data[0].vaddr;
->>>>>>> 7cca308c
 
 	ret = compose_active_planes(&vaddr_out, primary_composer,
 				    crtc_state);
