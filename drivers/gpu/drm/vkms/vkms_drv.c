// SPDX-License-Identifier: GPL-2.0+

/**
 * DOC: vkms (Virtual Kernel Modesetting)
 *
 * vkms is a software-only model of a kms driver that is useful for testing,
 * or for running X (or similar) on headless machines and be able to still
 * use the GPU. vkms aims to enable a virtual display without the need for
 * a hardware display capability.
 */

#include <linux/module.h>
<<<<<<< HEAD
#include <drm/drm_gem.h>
=======
#include <linux/platform_device.h>

>>>>>>> abd4e745
#include <drm/drm_atomic.h>
#include <drm/drm_atomic_helper.h>
#include <drm/drm_drv.h>
#include <drm/drm_fb_helper.h>
#include <drm/drm_file.h>
#include <drm/drm_gem.h>
#include <drm/drm_gem_framebuffer_helper.h>
#include <drm/drm_ioctl.h>
#include <drm/drm_probe_helper.h>
#include <drm/drm_vblank.h>

#include "vkms_drv.h"

#define DRIVER_NAME	"vkms"
#define DRIVER_DESC	"Virtual Kernel Mode Setting"
#define DRIVER_DATE	"20180514"
#define DRIVER_MAJOR	1
#define DRIVER_MINOR	0

static struct vkms_device *vkms_device;

bool enable_cursor;
module_param_named(enable_cursor, enable_cursor, bool, 0444);
MODULE_PARM_DESC(enable_cursor, "Enable/Disable cursor support");

static const struct file_operations vkms_driver_fops = {
	.owner		= THIS_MODULE,
	.open		= drm_open,
	.mmap		= drm_gem_mmap,
	.unlocked_ioctl	= drm_ioctl,
	.compat_ioctl	= drm_compat_ioctl,
	.poll		= drm_poll,
	.read		= drm_read,
	.llseek		= no_llseek,
	.release	= drm_release,
};

static const struct vm_operations_struct vkms_gem_vm_ops = {
	.fault = vkms_gem_fault,
	.open = drm_gem_vm_open,
	.close = drm_gem_vm_close,
};

static void vkms_release(struct drm_device *dev)
{
	struct vkms_device *vkms = container_of(dev, struct vkms_device, drm);

	platform_device_unregister(vkms->platform);
	drm_atomic_helper_shutdown(&vkms->drm);
	drm_mode_config_cleanup(&vkms->drm);
	drm_dev_fini(&vkms->drm);
	destroy_workqueue(vkms->output.composer_workq);
}

static void vkms_atomic_commit_tail(struct drm_atomic_state *old_state)
{
	struct drm_device *dev = old_state->dev;
	struct drm_crtc *crtc;
	struct drm_crtc_state *old_crtc_state;
	int i;

	drm_atomic_helper_commit_modeset_disables(dev, old_state);

	drm_atomic_helper_commit_planes(dev, old_state, 0);

	drm_atomic_helper_commit_modeset_enables(dev, old_state);

	drm_atomic_helper_fake_vblank(old_state);

	drm_atomic_helper_commit_hw_done(old_state);

	drm_atomic_helper_wait_for_vblanks(dev, old_state);

	for_each_old_crtc_in_state(old_state, crtc, old_crtc_state, i) {
		struct vkms_crtc_state *vkms_state =
			to_vkms_crtc_state(old_crtc_state);

		flush_work(&vkms_state->composer_work);
	}

	drm_atomic_helper_cleanup_planes(dev, old_state);
}

static void vkms_atomic_commit_tail(struct drm_atomic_state *old_state)
{
	struct drm_device *dev = old_state->dev;
	struct drm_crtc *crtc;
	struct drm_crtc_state *old_crtc_state;
	int i;

	drm_atomic_helper_commit_modeset_disables(dev, old_state);

	drm_atomic_helper_commit_planes(dev, old_state, 0);

	drm_atomic_helper_commit_modeset_enables(dev, old_state);

	drm_atomic_helper_fake_vblank(old_state);

	drm_atomic_helper_commit_hw_done(old_state);

	drm_atomic_helper_wait_for_vblanks(dev, old_state);

	for_each_old_crtc_in_state(old_state, crtc, old_crtc_state, i) {
		struct vkms_crtc_state *vkms_state =
			to_vkms_crtc_state(old_crtc_state);

		flush_work(&vkms_state->crc_work);
	}

	drm_atomic_helper_cleanup_planes(dev, old_state);
}

static struct drm_driver vkms_driver = {
	.driver_features	= DRIVER_MODESET | DRIVER_ATOMIC | DRIVER_GEM,
	.release		= vkms_release,
	.fops			= &vkms_driver_fops,
	.dumb_create		= vkms_dumb_create,
	.gem_vm_ops		= &vkms_gem_vm_ops,
	.gem_free_object_unlocked = vkms_gem_free_object,
	.get_vblank_timestamp	= vkms_get_vblank_timestamp,

	.name			= DRIVER_NAME,
	.desc			= DRIVER_DESC,
	.date			= DRIVER_DATE,
	.major			= DRIVER_MAJOR,
	.minor			= DRIVER_MINOR,
};

static const struct drm_mode_config_funcs vkms_mode_funcs = {
	.fb_create = drm_gem_fb_create,
	.atomic_check = drm_atomic_helper_check,
	.atomic_commit = drm_atomic_helper_commit,
};

static const struct drm_mode_config_helper_funcs vkms_mode_config_helpers = {
	.atomic_commit_tail = vkms_atomic_commit_tail,
};

static int vkms_modeset_init(struct vkms_device *vkmsdev)
{
	struct drm_device *dev = &vkmsdev->drm;

	drm_mode_config_init(dev);
	dev->mode_config.funcs = &vkms_mode_funcs;
	dev->mode_config.min_width = XRES_MIN;
	dev->mode_config.min_height = YRES_MIN;
	dev->mode_config.max_width = XRES_MAX;
	dev->mode_config.max_height = YRES_MAX;
	dev->mode_config.preferred_depth = 24;
	dev->mode_config.helper_private = &vkms_mode_config_helpers;

	return vkms_output_init(vkmsdev, 0);
}

static int __init vkms_init(void)
{
	int ret;

	vkms_device = kzalloc(sizeof(*vkms_device), GFP_KERNEL);
	if (!vkms_device)
		return -ENOMEM;

	vkms_device->platform =
		platform_device_register_simple(DRIVER_NAME, -1, NULL, 0);
	if (IS_ERR(vkms_device->platform)) {
		ret = PTR_ERR(vkms_device->platform);
		goto out_free;
	}

	ret = drm_dev_init(&vkms_device->drm, &vkms_driver,
			   &vkms_device->platform->dev);
	if (ret)
		goto out_unregister;

	vkms_device->drm.irq_enabled = true;

	ret = drm_vblank_init(&vkms_device->drm, 1);
	if (ret) {
		DRM_ERROR("Failed to vblank\n");
		goto out_fini;
	}

	ret = vkms_modeset_init(vkms_device);
	if (ret)
		goto out_fini;

	ret = drm_dev_register(&vkms_device->drm, 0);
	if (ret)
		goto out_fini;

	return 0;

out_fini:
	drm_dev_fini(&vkms_device->drm);

out_unregister:
	platform_device_unregister(vkms_device->platform);

out_free:
	kfree(vkms_device);
	return ret;
}

static void __exit vkms_exit(void)
{
	if (!vkms_device) {
		DRM_INFO("vkms_device is NULL.\n");
		return;
	}

	drm_dev_unregister(&vkms_device->drm);
	drm_dev_put(&vkms_device->drm);

	kfree(vkms_device);
}

module_init(vkms_init);
module_exit(vkms_exit);

MODULE_AUTHOR("Haneen Mohammed <hamohammed.sa@gmail.com>");
MODULE_AUTHOR("Rodrigo Siqueira <rodrigosiqueiramelo@gmail.com>");
MODULE_DESCRIPTION(DRIVER_DESC);
MODULE_LICENSE("GPL");<|MERGE_RESOLUTION|>--- conflicted
+++ resolved
@@ -10,12 +10,8 @@
  */
 
 #include <linux/module.h>
-<<<<<<< HEAD
-#include <drm/drm_gem.h>
-=======
 #include <linux/platform_device.h>
 
->>>>>>> abd4e745
 #include <drm/drm_atomic.h>
 #include <drm/drm_atomic_helper.h>
 #include <drm/drm_drv.h>
@@ -99,35 +95,6 @@
 	drm_atomic_helper_cleanup_planes(dev, old_state);
 }
 
-static void vkms_atomic_commit_tail(struct drm_atomic_state *old_state)
-{
-	struct drm_device *dev = old_state->dev;
-	struct drm_crtc *crtc;
-	struct drm_crtc_state *old_crtc_state;
-	int i;
-
-	drm_atomic_helper_commit_modeset_disables(dev, old_state);
-
-	drm_atomic_helper_commit_planes(dev, old_state, 0);
-
-	drm_atomic_helper_commit_modeset_enables(dev, old_state);
-
-	drm_atomic_helper_fake_vblank(old_state);
-
-	drm_atomic_helper_commit_hw_done(old_state);
-
-	drm_atomic_helper_wait_for_vblanks(dev, old_state);
-
-	for_each_old_crtc_in_state(old_state, crtc, old_crtc_state, i) {
-		struct vkms_crtc_state *vkms_state =
-			to_vkms_crtc_state(old_crtc_state);
-
-		flush_work(&vkms_state->crc_work);
-	}
-
-	drm_atomic_helper_cleanup_planes(dev, old_state);
-}
-
 static struct drm_driver vkms_driver = {
 	.driver_features	= DRIVER_MODESET | DRIVER_ATOMIC | DRIVER_GEM,
 	.release		= vkms_release,
