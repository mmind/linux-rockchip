/* SPDX-License-Identifier: GPL-2.0+ */

#ifndef _VKMS_DRV_H_
#define _VKMS_DRV_H_

#include <linux/hrtimer.h>

#include <drm/drm.h>
#include <drm/drm_gem.h>
#include <drm/drm_encoder.h>

#define XRES_MIN    20
#define YRES_MIN    20

#define XRES_DEF  1024
#define YRES_DEF   768

#define XRES_MAX  8192
#define YRES_MAX  8192

extern bool enable_cursor;

struct vkms_composer {
	struct drm_framebuffer fb;
	struct drm_rect src, dst;
	unsigned int offset;
	unsigned int pitch;
	unsigned int cpp;
};

/**
 * vkms_plane_state - Driver specific plane state
 * @base: base plane state
 * @composer: data required for composing computation
 */
struct vkms_plane_state {
	struct drm_plane_state base;
	struct vkms_composer *composer;
};

/**
 * vkms_crtc_state - Driver specific CRTC state
 * @base: base CRTC state
 * @composer_work: work struct to compose and add CRC entries
 * @n_frame_start: start frame number for computed CRC
 * @n_frame_end: end frame number for computed CRC
 */
struct vkms_crtc_state {
	struct drm_crtc_state base;
<<<<<<< HEAD
	struct work_struct crc_work;
=======
	struct work_struct composer_work;
>>>>>>> abd4e745

	int num_active_planes;
	/* stack of active planes for crc computation, should be in z order */
	struct vkms_plane_state **active_planes;

<<<<<<< HEAD
	/* below three are protected by vkms_output.crc_lock */
=======
	/* below three are protected by vkms_output.composer_lock */
>>>>>>> abd4e745
	bool crc_pending;
	u64 frame_start;
	u64 frame_end;
};

struct vkms_output {
	struct drm_crtc crtc;
	struct drm_encoder encoder;
	struct drm_connector connector;
	struct hrtimer vblank_hrtimer;
	ktime_t period_ns;
	struct drm_pending_vblank_event *event;
<<<<<<< HEAD
	/* ordered wq for crc_work */
	struct workqueue_struct *crc_workq;
	/* protects concurrent access to crc_data */
	spinlock_t lock;

	/* protected by @lock */
	bool crc_enabled;
	struct vkms_crtc_state *crc_state;

	spinlock_t crc_lock;
=======
	/* ordered wq for composer_work */
	struct workqueue_struct *composer_workq;
	/* protects concurrent access to composer */
	spinlock_t lock;

	/* protected by @lock */
	bool composer_enabled;
	struct vkms_crtc_state *composer_state;

	spinlock_t composer_lock;
>>>>>>> abd4e745
};

struct vkms_device {
	struct drm_device drm;
	struct platform_device *platform;
	struct vkms_output output;
};

struct vkms_gem_object {
	struct drm_gem_object gem;
	struct mutex pages_lock; /* Page lock used in page fault handler */
	struct page **pages;
	unsigned int vmap_count;
	void *vaddr;
};

#define drm_crtc_to_vkms_output(target) \
	container_of(target, struct vkms_output, crtc)

#define drm_device_to_vkms_device(target) \
	container_of(target, struct vkms_device, drm)

#define drm_gem_to_vkms_gem(target)\
	container_of(target, struct vkms_gem_object, gem)

#define to_vkms_crtc_state(target)\
	container_of(target, struct vkms_crtc_state, base)

#define to_vkms_plane_state(target)\
	container_of(target, struct vkms_plane_state, base)

/* CRTC */
int vkms_crtc_init(struct drm_device *dev, struct drm_crtc *crtc,
		   struct drm_plane *primary, struct drm_plane *cursor);

bool vkms_get_vblank_timestamp(struct drm_device *dev, unsigned int pipe,
			       int *max_error, ktime_t *vblank_time,
			       bool in_vblank_irq);

int vkms_output_init(struct vkms_device *vkmsdev, int index);

struct drm_plane *vkms_plane_init(struct vkms_device *vkmsdev,
				  enum drm_plane_type type, int index);

/* Gem stuff */
struct drm_gem_object *vkms_gem_create(struct drm_device *dev,
				       struct drm_file *file,
				       u32 *handle,
				       u64 size);

vm_fault_t vkms_gem_fault(struct vm_fault *vmf);

int vkms_dumb_create(struct drm_file *file, struct drm_device *dev,
		     struct drm_mode_create_dumb *args);

void vkms_gem_free_object(struct drm_gem_object *obj);

int vkms_gem_vmap(struct drm_gem_object *obj);

void vkms_gem_vunmap(struct drm_gem_object *obj);

/* CRC Support */
const char *const *vkms_get_crc_sources(struct drm_crtc *crtc,
					size_t *count);
int vkms_set_crc_source(struct drm_crtc *crtc, const char *src_name);
int vkms_verify_crc_source(struct drm_crtc *crtc, const char *source_name,
			   size_t *values_cnt);

/* Composer Support */
void vkms_composer_worker(struct work_struct *work);

#endif /* _VKMS_DRV_H_ */<|MERGE_RESOLUTION|>--- conflicted
+++ resolved
@@ -47,21 +47,13 @@
  */
 struct vkms_crtc_state {
 	struct drm_crtc_state base;
-<<<<<<< HEAD
-	struct work_struct crc_work;
-=======
 	struct work_struct composer_work;
->>>>>>> abd4e745
 
 	int num_active_planes;
 	/* stack of active planes for crc computation, should be in z order */
 	struct vkms_plane_state **active_planes;
 
-<<<<<<< HEAD
-	/* below three are protected by vkms_output.crc_lock */
-=======
 	/* below three are protected by vkms_output.composer_lock */
->>>>>>> abd4e745
 	bool crc_pending;
 	u64 frame_start;
 	u64 frame_end;
@@ -74,18 +66,6 @@
 	struct hrtimer vblank_hrtimer;
 	ktime_t period_ns;
 	struct drm_pending_vblank_event *event;
-<<<<<<< HEAD
-	/* ordered wq for crc_work */
-	struct workqueue_struct *crc_workq;
-	/* protects concurrent access to crc_data */
-	spinlock_t lock;
-
-	/* protected by @lock */
-	bool crc_enabled;
-	struct vkms_crtc_state *crc_state;
-
-	spinlock_t crc_lock;
-=======
 	/* ordered wq for composer_work */
 	struct workqueue_struct *composer_workq;
 	/* protects concurrent access to composer */
@@ -96,7 +76,6 @@
 	struct vkms_crtc_state *composer_state;
 
 	spinlock_t composer_lock;
->>>>>>> abd4e745
 };
 
 struct vkms_device {
