/*
 * Copyright (C) 2014 Red Hat
 * Copyright (C) 2014 Intel Corp.
 * Copyright (C) 2018 Intel Corp.
 *
 * Permission is hereby granted, free of charge, to any person obtaining a
 * copy of this software and associated documentation files (the "Software"),
 * to deal in the Software without restriction, including without limitation
 * the rights to use, copy, modify, merge, publish, distribute, sublicense,
 * and/or sell copies of the Software, and to permit persons to whom the
 * Software is furnished to do so, subject to the following conditions:
 *
 * The above copyright notice and this permission notice shall be included in
 * all copies or substantial portions of the Software.
 *
 * THE SOFTWARE IS PROVIDED "AS IS", WITHOUT WARRANTY OF ANY KIND, EXPRESS OR
 * IMPLIED, INCLUDING BUT NOT LIMITED TO THE WARRANTIES OF MERCHANTABILITY,
 * FITNESS FOR A PARTICULAR PURPOSE AND NONINFRINGEMENT.  IN NO EVENT SHALL
 * THE COPYRIGHT HOLDER(S) OR AUTHOR(S) BE LIABLE FOR ANY CLAIM, DAMAGES OR
 * OTHER LIABILITY, WHETHER IN AN ACTION OF CONTRACT, TORT OR OTHERWISE,
 * ARISING FROM, OUT OF OR IN CONNECTION WITH THE SOFTWARE OR THE USE OR
 * OTHER DEALINGS IN THE SOFTWARE.
 *
 * Authors:
 * Rob Clark <robdclark@gmail.com>
 * Daniel Vetter <daniel.vetter@ffwll.ch>
 */

#include <drm/drm_atomic_uapi.h>
#include <drm/drm_atomic.h>
#include <drm/drm_print.h>
#include <drm/drm_drv.h>
#include <drm/drm_writeback.h>
#include <drm/drm_vblank.h>

#include <linux/dma-fence.h>
#include <linux/uaccess.h>
#include <linux/sync_file.h>
#include <linux/file.h>

#include "drm_crtc_internal.h"

/**
 * DOC: overview
 *
 * This file contains the marshalling and demarshalling glue for the atomic UAPI
 * in all its forms: The monster ATOMIC IOCTL itself, code for GET_PROPERTY and
 * SET_PROPERTY IOCTLs. Plus interface functions for compatibility helpers and
 * drivers which have special needs to construct their own atomic updates, e.g.
 * for load detect or similiar.
 */

/**
 * drm_atomic_set_mode_for_crtc - set mode for CRTC
 * @state: the CRTC whose incoming state to update
 * @mode: kernel-internal mode to use for the CRTC, or NULL to disable
 *
 * Set a mode (originating from the kernel) on the desired CRTC state and update
 * the enable property.
 *
 * RETURNS:
 * Zero on success, error code on failure. Cannot return -EDEADLK.
 */
int drm_atomic_set_mode_for_crtc(struct drm_crtc_state *state,
				 const struct drm_display_mode *mode)
{
	struct drm_crtc *crtc = state->crtc;
	struct drm_mode_modeinfo umode;

	/* Early return for no change. */
	if (mode && memcmp(&state->mode, mode, sizeof(*mode)) == 0)
		return 0;

	drm_property_blob_put(state->mode_blob);
	state->mode_blob = NULL;

	if (mode) {
		drm_mode_convert_to_umode(&umode, mode);
		state->mode_blob =
			drm_property_create_blob(state->crtc->dev,
		                                 sizeof(umode),
		                                 &umode);
		if (IS_ERR(state->mode_blob))
			return PTR_ERR(state->mode_blob);

		drm_mode_copy(&state->mode, mode);
		state->enable = true;
		DRM_DEBUG_ATOMIC("Set [MODE:%s] for [CRTC:%d:%s] state %p\n",
				 mode->name, crtc->base.id, crtc->name, state);
	} else {
		memset(&state->mode, 0, sizeof(state->mode));
		state->enable = false;
		DRM_DEBUG_ATOMIC("Set [NOMODE] for [CRTC:%d:%s] state %p\n",
				 crtc->base.id, crtc->name, state);
	}

	return 0;
}
EXPORT_SYMBOL(drm_atomic_set_mode_for_crtc);

/**
 * drm_atomic_set_mode_prop_for_crtc - set mode for CRTC
 * @state: the CRTC whose incoming state to update
 * @blob: pointer to blob property to use for mode
 *
 * Set a mode (originating from a blob property) on the desired CRTC state.
 * This function will take a reference on the blob property for the CRTC state,
 * and release the reference held on the state's existing mode property, if any
 * was set.
 *
 * RETURNS:
 * Zero on success, error code on failure. Cannot return -EDEADLK.
 */
int drm_atomic_set_mode_prop_for_crtc(struct drm_crtc_state *state,
                                      struct drm_property_blob *blob)
{
	struct drm_crtc *crtc = state->crtc;

	if (blob == state->mode_blob)
		return 0;

	drm_property_blob_put(state->mode_blob);
	state->mode_blob = NULL;

	memset(&state->mode, 0, sizeof(state->mode));

	if (blob) {
		int ret;

		if (blob->length != sizeof(struct drm_mode_modeinfo)) {
			DRM_DEBUG_ATOMIC("[CRTC:%d:%s] bad mode blob length: %zu\n",
					 crtc->base.id, crtc->name,
					 blob->length);
			return -EINVAL;
		}

		ret = drm_mode_convert_umode(crtc->dev,
					     &state->mode, blob->data);
		if (ret) {
			DRM_DEBUG_ATOMIC("[CRTC:%d:%s] invalid mode (ret=%d, status=%s):\n",
					 crtc->base.id, crtc->name,
					 ret, drm_get_mode_status_name(state->mode.status));
			drm_mode_debug_printmodeline(&state->mode);
			return -EINVAL;
		}

		state->mode_blob = drm_property_blob_get(blob);
		state->enable = true;
		DRM_DEBUG_ATOMIC("Set [MODE:%s] for [CRTC:%d:%s] state %p\n",
				 state->mode.name, crtc->base.id, crtc->name,
				 state);
	} else {
		state->enable = false;
		DRM_DEBUG_ATOMIC("Set [NOMODE] for [CRTC:%d:%s] state %p\n",
				 crtc->base.id, crtc->name, state);
	}

	return 0;
}
EXPORT_SYMBOL(drm_atomic_set_mode_prop_for_crtc);

/**
 * drm_atomic_set_crtc_for_plane - set crtc for plane
 * @plane_state: the plane whose incoming state to update
 * @crtc: crtc to use for the plane
 *
 * Changing the assigned crtc for a plane requires us to grab the lock and state
 * for the new crtc, as needed. This function takes care of all these details
 * besides updating the pointer in the state object itself.
 *
 * Returns:
 * 0 on success or can fail with -EDEADLK or -ENOMEM. When the error is EDEADLK
 * then the w/w mutex code has detected a deadlock and the entire atomic
 * sequence must be restarted. All other errors are fatal.
 */
int
drm_atomic_set_crtc_for_plane(struct drm_plane_state *plane_state,
			      struct drm_crtc *crtc)
{
	struct drm_plane *plane = plane_state->plane;
	struct drm_crtc_state *crtc_state;
	/* Nothing to do for same crtc*/
	if (plane_state->crtc == crtc)
		return 0;
	if (plane_state->crtc) {
		crtc_state = drm_atomic_get_crtc_state(plane_state->state,
						       plane_state->crtc);
		if (WARN_ON(IS_ERR(crtc_state)))
			return PTR_ERR(crtc_state);

		crtc_state->plane_mask &= ~drm_plane_mask(plane);
	}

	plane_state->crtc = crtc;

	if (crtc) {
		crtc_state = drm_atomic_get_crtc_state(plane_state->state,
						       crtc);
		if (IS_ERR(crtc_state))
			return PTR_ERR(crtc_state);
		crtc_state->plane_mask |= drm_plane_mask(plane);
	}

	if (crtc)
		DRM_DEBUG_ATOMIC("Link [PLANE:%d:%s] state %p to [CRTC:%d:%s]\n",
				 plane->base.id, plane->name, plane_state,
				 crtc->base.id, crtc->name);
	else
		DRM_DEBUG_ATOMIC("Link [PLANE:%d:%s] state %p to [NOCRTC]\n",
				 plane->base.id, plane->name, plane_state);

	return 0;
}
EXPORT_SYMBOL(drm_atomic_set_crtc_for_plane);

/**
 * drm_atomic_set_fb_for_plane - set framebuffer for plane
 * @plane_state: atomic state object for the plane
 * @fb: fb to use for the plane
 *
 * Changing the assigned framebuffer for a plane requires us to grab a reference
 * to the new fb and drop the reference to the old fb, if there is one. This
 * function takes care of all these details besides updating the pointer in the
 * state object itself.
 */
void
drm_atomic_set_fb_for_plane(struct drm_plane_state *plane_state,
			    struct drm_framebuffer *fb)
{
	struct drm_plane *plane = plane_state->plane;

	if (fb)
		DRM_DEBUG_ATOMIC("Set [FB:%d] for [PLANE:%d:%s] state %p\n",
				 fb->base.id, plane->base.id, plane->name,
				 plane_state);
	else
		DRM_DEBUG_ATOMIC("Set [NOFB] for [PLANE:%d:%s] state %p\n",
				 plane->base.id, plane->name, plane_state);

	drm_framebuffer_assign(&plane_state->fb, fb);
}
EXPORT_SYMBOL(drm_atomic_set_fb_for_plane);

/**
 * drm_atomic_set_fence_for_plane - set fence for plane
 * @plane_state: atomic state object for the plane
 * @fence: dma_fence to use for the plane
 *
 * Helper to setup the plane_state fence in case it is not set yet.
 * By using this drivers doesn't need to worry if the user choose
 * implicit or explicit fencing.
 *
 * This function will not set the fence to the state if it was set
 * via explicit fencing interfaces on the atomic ioctl. In that case it will
 * drop the reference to the fence as we are not storing it anywhere.
 * Otherwise, if &drm_plane_state.fence is not set this function we just set it
 * with the received implicit fence. In both cases this function consumes a
 * reference for @fence.
 *
 * This way explicit fencing can be used to overrule implicit fencing, which is
 * important to make explicit fencing use-cases work: One example is using one
 * buffer for 2 screens with different refresh rates. Implicit fencing will
 * clamp rendering to the refresh rate of the slower screen, whereas explicit
 * fence allows 2 independent render and display loops on a single buffer. If a
 * driver allows obeys both implicit and explicit fences for plane updates, then
 * it will break all the benefits of explicit fencing.
 */
void
drm_atomic_set_fence_for_plane(struct drm_plane_state *plane_state,
			       struct dma_fence *fence)
{
	if (plane_state->fence) {
		dma_fence_put(fence);
		return;
	}

	plane_state->fence = fence;
}
EXPORT_SYMBOL(drm_atomic_set_fence_for_plane);

/**
 * drm_atomic_set_crtc_for_connector - set crtc for connector
 * @conn_state: atomic state object for the connector
 * @crtc: crtc to use for the connector
 *
 * Changing the assigned crtc for a connector requires us to grab the lock and
 * state for the new crtc, as needed. This function takes care of all these
 * details besides updating the pointer in the state object itself.
 *
 * Returns:
 * 0 on success or can fail with -EDEADLK or -ENOMEM. When the error is EDEADLK
 * then the w/w mutex code has detected a deadlock and the entire atomic
 * sequence must be restarted. All other errors are fatal.
 */
int
drm_atomic_set_crtc_for_connector(struct drm_connector_state *conn_state,
				  struct drm_crtc *crtc)
{
	struct drm_connector *connector = conn_state->connector;
	struct drm_crtc_state *crtc_state;

	if (conn_state->crtc == crtc)
		return 0;

	if (conn_state->crtc) {
		crtc_state = drm_atomic_get_new_crtc_state(conn_state->state,
							   conn_state->crtc);

		crtc_state->connector_mask &=
			~drm_connector_mask(conn_state->connector);

		drm_connector_put(conn_state->connector);
		conn_state->crtc = NULL;
	}

	if (crtc) {
		crtc_state = drm_atomic_get_crtc_state(conn_state->state, crtc);
		if (IS_ERR(crtc_state))
			return PTR_ERR(crtc_state);

		crtc_state->connector_mask |=
			drm_connector_mask(conn_state->connector);

		drm_connector_get(conn_state->connector);
		conn_state->crtc = crtc;

		DRM_DEBUG_ATOMIC("Link [CONNECTOR:%d:%s] state %p to [CRTC:%d:%s]\n",
				 connector->base.id, connector->name,
				 conn_state, crtc->base.id, crtc->name);
	} else {
		DRM_DEBUG_ATOMIC("Link [CONNECTOR:%d:%s] state %p to [NOCRTC]\n",
				 connector->base.id, connector->name,
				 conn_state);
	}

	return 0;
}
EXPORT_SYMBOL(drm_atomic_set_crtc_for_connector);

static void set_out_fence_for_crtc(struct drm_atomic_state *state,
				   struct drm_crtc *crtc, s32 __user *fence_ptr)
{
	state->crtcs[drm_crtc_index(crtc)].out_fence_ptr = fence_ptr;
}

static s32 __user *get_out_fence_for_crtc(struct drm_atomic_state *state,
					  struct drm_crtc *crtc)
{
	s32 __user *fence_ptr;

	fence_ptr = state->crtcs[drm_crtc_index(crtc)].out_fence_ptr;
	state->crtcs[drm_crtc_index(crtc)].out_fence_ptr = NULL;

	return fence_ptr;
}

static int set_out_fence_for_connector(struct drm_atomic_state *state,
					struct drm_connector *connector,
					s32 __user *fence_ptr)
{
	unsigned int index = drm_connector_index(connector);

	if (!fence_ptr)
		return 0;

	if (put_user(-1, fence_ptr))
		return -EFAULT;

	state->connectors[index].out_fence_ptr = fence_ptr;

	return 0;
}

static s32 __user *get_out_fence_for_connector(struct drm_atomic_state *state,
					       struct drm_connector *connector)
{
	unsigned int index = drm_connector_index(connector);
	s32 __user *fence_ptr;

	fence_ptr = state->connectors[index].out_fence_ptr;
	state->connectors[index].out_fence_ptr = NULL;

	return fence_ptr;
}

static int
drm_atomic_replace_property_blob_from_id(struct drm_device *dev,
					 struct drm_property_blob **blob,
					 uint64_t blob_id,
					 ssize_t expected_size,
					 ssize_t expected_elem_size,
					 bool *replaced)
{
	struct drm_property_blob *new_blob = NULL;

	if (blob_id != 0) {
		new_blob = drm_property_lookup_blob(dev, blob_id);
		if (new_blob == NULL)
			return -EINVAL;

		if (expected_size > 0 &&
		    new_blob->length != expected_size) {
			drm_property_blob_put(new_blob);
			return -EINVAL;
		}
		if (expected_elem_size > 0 &&
		    new_blob->length % expected_elem_size != 0) {
			drm_property_blob_put(new_blob);
			return -EINVAL;
		}
	}

	*replaced |= drm_property_replace_blob(blob, new_blob);
	drm_property_blob_put(new_blob);

	return 0;
}

static int drm_atomic_crtc_set_property(struct drm_crtc *crtc,
		struct drm_crtc_state *state, struct drm_property *property,
		uint64_t val)
{
	struct drm_device *dev = crtc->dev;
	struct drm_mode_config *config = &dev->mode_config;
	bool replaced = false;
	int ret;

	if (property == config->prop_active)
		state->active = val;
	else if (property == config->prop_mode_id) {
		struct drm_property_blob *mode =
			drm_property_lookup_blob(dev, val);
		ret = drm_atomic_set_mode_prop_for_crtc(state, mode);
		drm_property_blob_put(mode);
		return ret;
	} else if (property == config->prop_vrr_enabled) {
		state->vrr_enabled = val;
	} else if (property == config->degamma_lut_property) {
		ret = drm_atomic_replace_property_blob_from_id(dev,
					&state->degamma_lut,
					val,
					-1, sizeof(struct drm_color_lut),
					&replaced);
		state->color_mgmt_changed |= replaced;
		return ret;
	} else if (property == config->ctm_property) {
		ret = drm_atomic_replace_property_blob_from_id(dev,
					&state->ctm,
					val,
					sizeof(struct drm_color_ctm), -1,
					&replaced);
		state->color_mgmt_changed |= replaced;
		return ret;
	} else if (property == config->gamma_lut_property) {
		ret = drm_atomic_replace_property_blob_from_id(dev,
					&state->gamma_lut,
					val,
					-1, sizeof(struct drm_color_lut),
					&replaced);
		state->color_mgmt_changed |= replaced;
		return ret;
	} else if (property == config->prop_out_fence_ptr) {
		s32 __user *fence_ptr = u64_to_user_ptr(val);

		if (!fence_ptr)
			return 0;

		if (put_user(-1, fence_ptr))
			return -EFAULT;

		set_out_fence_for_crtc(state->state, crtc, fence_ptr);
	} else if (crtc->funcs->atomic_set_property) {
		return crtc->funcs->atomic_set_property(crtc, state, property, val);
	} else {
		DRM_DEBUG_ATOMIC("[CRTC:%d:%s] unknown property [PROP:%d:%s]]\n",
				 crtc->base.id, crtc->name,
				 property->base.id, property->name);
		return -EINVAL;
	}

	return 0;
}

static int
drm_atomic_crtc_get_property(struct drm_crtc *crtc,
		const struct drm_crtc_state *state,
		struct drm_property *property, uint64_t *val)
{
	struct drm_device *dev = crtc->dev;
	struct drm_mode_config *config = &dev->mode_config;

	if (property == config->prop_active)
		*val = state->active;
	else if (property == config->prop_mode_id)
		*val = (state->mode_blob) ? state->mode_blob->base.id : 0;
	else if (property == config->prop_vrr_enabled)
		*val = state->vrr_enabled;
	else if (property == config->degamma_lut_property)
		*val = (state->degamma_lut) ? state->degamma_lut->base.id : 0;
	else if (property == config->ctm_property)
		*val = (state->ctm) ? state->ctm->base.id : 0;
	else if (property == config->gamma_lut_property)
		*val = (state->gamma_lut) ? state->gamma_lut->base.id : 0;
	else if (property == config->prop_out_fence_ptr)
		*val = 0;
	else if (crtc->funcs->atomic_get_property)
		return crtc->funcs->atomic_get_property(crtc, state, property, val);
	else
		return -EINVAL;

	return 0;
}

static int drm_atomic_plane_set_property(struct drm_plane *plane,
		struct drm_plane_state *state, struct drm_file *file_priv,
		struct drm_property *property, uint64_t val)
{
	struct drm_device *dev = plane->dev;
	struct drm_mode_config *config = &dev->mode_config;
	bool replaced = false;
	int ret;

	if (property == config->prop_fb_id) {
		struct drm_framebuffer *fb;
		fb = drm_framebuffer_lookup(dev, file_priv, val);
		drm_atomic_set_fb_for_plane(state, fb);
		if (fb)
			drm_framebuffer_put(fb);
	} else if (property == config->prop_in_fence_fd) {
		if (state->fence)
			return -EINVAL;

		if (U642I64(val) == -1)
			return 0;

		state->fence = sync_file_get_fence(val);
		if (!state->fence)
			return -EINVAL;

	} else if (property == config->prop_crtc_id) {
		struct drm_crtc *crtc = drm_crtc_find(dev, file_priv, val);
		if (val && !crtc)
			return -EACCES;
		return drm_atomic_set_crtc_for_plane(state, crtc);
	} else if (property == config->prop_crtc_x) {
		state->crtc_x = U642I64(val);
	} else if (property == config->prop_crtc_y) {
		state->crtc_y = U642I64(val);
	} else if (property == config->prop_crtc_w) {
		state->crtc_w = val;
	} else if (property == config->prop_crtc_h) {
		state->crtc_h = val;
	} else if (property == config->prop_src_x) {
		state->src_x = val;
	} else if (property == config->prop_src_y) {
		state->src_y = val;
	} else if (property == config->prop_src_w) {
		state->src_w = val;
	} else if (property == config->prop_src_h) {
		state->src_h = val;
	} else if (property == plane->alpha_property) {
		state->alpha = val;
	} else if (property == plane->blend_mode_property) {
		state->pixel_blend_mode = val;
	} else if (property == plane->rotation_property) {
		if (!is_power_of_2(val & DRM_MODE_ROTATE_MASK)) {
			DRM_DEBUG_ATOMIC("[PLANE:%d:%s] bad rotation bitmask: 0x%llx\n",
					 plane->base.id, plane->name, val);
			return -EINVAL;
		}
		state->rotation = val;
	} else if (property == plane->zpos_property) {
		state->zpos = val;
	} else if (property == plane->color_encoding_property) {
		state->color_encoding = val;
	} else if (property == plane->color_range_property) {
		state->color_range = val;
	} else if (property == config->prop_fb_damage_clips) {
		ret = drm_atomic_replace_property_blob_from_id(dev,
					&state->fb_damage_clips,
					val,
					-1,
					sizeof(struct drm_rect),
					&replaced);
		return ret;
	} else if (plane->funcs->atomic_set_property) {
		return plane->funcs->atomic_set_property(plane, state,
				property, val);
	} else {
		DRM_DEBUG_ATOMIC("[PLANE:%d:%s] unknown property [PROP:%d:%s]]\n",
				 plane->base.id, plane->name,
				 property->base.id, property->name);
		return -EINVAL;
	}

	return 0;
}

static int
drm_atomic_plane_get_property(struct drm_plane *plane,
		const struct drm_plane_state *state,
		struct drm_property *property, uint64_t *val)
{
	struct drm_device *dev = plane->dev;
	struct drm_mode_config *config = &dev->mode_config;

	if (property == config->prop_fb_id) {
		*val = (state->fb) ? state->fb->base.id : 0;
	} else if (property == config->prop_in_fence_fd) {
		*val = -1;
	} else if (property == config->prop_crtc_id) {
		*val = (state->crtc) ? state->crtc->base.id : 0;
	} else if (property == config->prop_crtc_x) {
		*val = I642U64(state->crtc_x);
	} else if (property == config->prop_crtc_y) {
		*val = I642U64(state->crtc_y);
	} else if (property == config->prop_crtc_w) {
		*val = state->crtc_w;
	} else if (property == config->prop_crtc_h) {
		*val = state->crtc_h;
	} else if (property == config->prop_src_x) {
		*val = state->src_x;
	} else if (property == config->prop_src_y) {
		*val = state->src_y;
	} else if (property == config->prop_src_w) {
		*val = state->src_w;
	} else if (property == config->prop_src_h) {
		*val = state->src_h;
	} else if (property == plane->alpha_property) {
		*val = state->alpha;
	} else if (property == plane->blend_mode_property) {
		*val = state->pixel_blend_mode;
	} else if (property == plane->rotation_property) {
		*val = state->rotation;
	} else if (property == plane->zpos_property) {
		*val = state->zpos;
	} else if (property == plane->color_encoding_property) {
		*val = state->color_encoding;
	} else if (property == plane->color_range_property) {
		*val = state->color_range;
	} else if (property == config->prop_fb_damage_clips) {
		*val = (state->fb_damage_clips) ?
			state->fb_damage_clips->base.id : 0;
	} else if (plane->funcs->atomic_get_property) {
		return plane->funcs->atomic_get_property(plane, state, property, val);
	} else {
		return -EINVAL;
	}

	return 0;
}

static int drm_atomic_set_writeback_fb_for_connector(
		struct drm_connector_state *conn_state,
		struct drm_framebuffer *fb)
{
	int ret;

	ret = drm_writeback_set_fb(conn_state, fb);
	if (ret < 0)
		return ret;

	if (fb)
		DRM_DEBUG_ATOMIC("Set [FB:%d] for connector state %p\n",
				 fb->base.id, conn_state);
	else
		DRM_DEBUG_ATOMIC("Set [NOFB] for connector state %p\n",
				 conn_state);

	return 0;
}

static int drm_atomic_connector_set_property(struct drm_connector *connector,
		struct drm_connector_state *state, struct drm_file *file_priv,
		struct drm_property *property, uint64_t val)
{
	struct drm_device *dev = connector->dev;
	struct drm_mode_config *config = &dev->mode_config;
	bool replaced = false;
	int ret;

	if (property == config->prop_crtc_id) {
		struct drm_crtc *crtc = drm_crtc_find(dev, file_priv, val);
		if (val && !crtc)
			return -EACCES;
		return drm_atomic_set_crtc_for_connector(state, crtc);
	} else if (property == config->dpms_property) {
		/* setting DPMS property requires special handling, which
		 * is done in legacy setprop path for us.  Disallow (for
		 * now?) atomic writes to DPMS property:
		 */
		return -EINVAL;
	} else if (property == config->tv_select_subconnector_property) {
		state->tv.subconnector = val;
	} else if (property == config->tv_left_margin_property) {
		state->tv.margins.left = val;
	} else if (property == config->tv_right_margin_property) {
		state->tv.margins.right = val;
	} else if (property == config->tv_top_margin_property) {
		state->tv.margins.top = val;
	} else if (property == config->tv_bottom_margin_property) {
		state->tv.margins.bottom = val;
	} else if (property == config->tv_mode_property) {
		state->tv.mode = val;
	} else if (property == config->tv_brightness_property) {
		state->tv.brightness = val;
	} else if (property == config->tv_contrast_property) {
		state->tv.contrast = val;
	} else if (property == config->tv_flicker_reduction_property) {
		state->tv.flicker_reduction = val;
	} else if (property == config->tv_overscan_property) {
		state->tv.overscan = val;
	} else if (property == config->tv_saturation_property) {
		state->tv.saturation = val;
	} else if (property == config->tv_hue_property) {
		state->tv.hue = val;
	} else if (property == config->link_status_property) {
		/* Never downgrade from GOOD to BAD on userspace's request here,
		 * only hw issues can do that.
		 *
		 * For an atomic property the userspace doesn't need to be able
		 * to understand all the properties, but needs to be able to
		 * restore the state it wants on VT switch. So if the userspace
		 * tries to change the link_status from GOOD to BAD, driver
		 * silently rejects it and returns a 0. This prevents userspace
		 * from accidently breaking  the display when it restores the
		 * state.
		 */
		if (state->link_status != DRM_LINK_STATUS_GOOD)
			state->link_status = val;
	} else if (property == config->hdr_output_metadata_property) {
		ret = drm_atomic_replace_property_blob_from_id(dev,
				&state->hdr_output_metadata,
				val,
				sizeof(struct hdr_output_metadata), -1,
				&replaced);
		return ret;
	} else if (property == config->aspect_ratio_property) {
		state->picture_aspect_ratio = val;
	} else if (property == config->content_type_property) {
		state->content_type = val;
	} else if (property == connector->scaling_mode_property) {
		state->scaling_mode = val;
	} else if (property == config->content_protection_property) {
		if (val == DRM_MODE_CONTENT_PROTECTION_ENABLED) {
			DRM_DEBUG_KMS("only drivers can set CP Enabled\n");
			return -EINVAL;
		}
		state->content_protection = val;
	} else if (property == connector->colorspace_property) {
		state->colorspace = val;
	} else if (property == config->writeback_fb_id_property) {
		struct drm_framebuffer *fb;
		int ret;
		fb = drm_framebuffer_lookup(dev, file_priv, val);
		ret = drm_atomic_set_writeback_fb_for_connector(state, fb);
		if (fb)
			drm_framebuffer_put(fb);
		return ret;
	} else if (property == config->writeback_out_fence_ptr_property) {
		s32 __user *fence_ptr = u64_to_user_ptr(val);

		return set_out_fence_for_connector(state->state, connector,
						   fence_ptr);
	} else if (property == connector->max_bpc_property) {
		state->max_requested_bpc = val;
	} else if (connector->funcs->atomic_set_property) {
		return connector->funcs->atomic_set_property(connector,
				state, property, val);
	} else {
		DRM_DEBUG_ATOMIC("[CONNECTOR:%d:%s] unknown property [PROP:%d:%s]]\n",
				 connector->base.id, connector->name,
				 property->base.id, property->name);
		return -EINVAL;
	}

	return 0;
}

static int
drm_atomic_connector_get_property(struct drm_connector *connector,
		const struct drm_connector_state *state,
		struct drm_property *property, uint64_t *val)
{
	struct drm_device *dev = connector->dev;
	struct drm_mode_config *config = &dev->mode_config;

	if (property == config->prop_crtc_id) {
		*val = (state->crtc) ? state->crtc->base.id : 0;
	} else if (property == config->dpms_property) {
		*val = connector->dpms;
	} else if (property == config->tv_select_subconnector_property) {
		*val = state->tv.subconnector;
	} else if (property == config->tv_left_margin_property) {
		*val = state->tv.margins.left;
	} else if (property == config->tv_right_margin_property) {
		*val = state->tv.margins.right;
	} else if (property == config->tv_top_margin_property) {
		*val = state->tv.margins.top;
	} else if (property == config->tv_bottom_margin_property) {
		*val = state->tv.margins.bottom;
	} else if (property == config->tv_mode_property) {
		*val = state->tv.mode;
	} else if (property == config->tv_brightness_property) {
		*val = state->tv.brightness;
	} else if (property == config->tv_contrast_property) {
		*val = state->tv.contrast;
	} else if (property == config->tv_flicker_reduction_property) {
		*val = state->tv.flicker_reduction;
	} else if (property == config->tv_overscan_property) {
		*val = state->tv.overscan;
	} else if (property == config->tv_saturation_property) {
		*val = state->tv.saturation;
	} else if (property == config->tv_hue_property) {
		*val = state->tv.hue;
	} else if (property == config->link_status_property) {
		*val = state->link_status;
	} else if (property == config->aspect_ratio_property) {
		*val = state->picture_aspect_ratio;
	} else if (property == config->content_type_property) {
		*val = state->content_type;
	} else if (property == connector->colorspace_property) {
		*val = state->colorspace;
	} else if (property == connector->scaling_mode_property) {
		*val = state->scaling_mode;
	} else if (property == config->hdr_output_metadata_property) {
		*val = state->hdr_output_metadata ?
			state->hdr_output_metadata->base.id : 0;
<<<<<<< HEAD
	} else if (property == connector->content_protection_property) {
=======
	} else if (property == config->content_protection_property) {
>>>>>>> c25b84c0
		*val = state->content_protection;
	} else if (property == config->writeback_fb_id_property) {
		/* Writeback framebuffer is one-shot, write and forget */
		*val = 0;
	} else if (property == config->writeback_out_fence_ptr_property) {
		*val = 0;
	} else if (property == connector->max_bpc_property) {
		*val = state->max_requested_bpc;
	} else if (connector->funcs->atomic_get_property) {
		return connector->funcs->atomic_get_property(connector,
				state, property, val);
	} else {
		return -EINVAL;
	}

	return 0;
}

int drm_atomic_get_property(struct drm_mode_object *obj,
		struct drm_property *property, uint64_t *val)
{
	struct drm_device *dev = property->dev;
	int ret;

	switch (obj->type) {
	case DRM_MODE_OBJECT_CONNECTOR: {
		struct drm_connector *connector = obj_to_connector(obj);
		WARN_ON(!drm_modeset_is_locked(&dev->mode_config.connection_mutex));
		ret = drm_atomic_connector_get_property(connector,
				connector->state, property, val);
		break;
	}
	case DRM_MODE_OBJECT_CRTC: {
		struct drm_crtc *crtc = obj_to_crtc(obj);
		WARN_ON(!drm_modeset_is_locked(&crtc->mutex));
		ret = drm_atomic_crtc_get_property(crtc,
				crtc->state, property, val);
		break;
	}
	case DRM_MODE_OBJECT_PLANE: {
		struct drm_plane *plane = obj_to_plane(obj);
		WARN_ON(!drm_modeset_is_locked(&plane->mutex));
		ret = drm_atomic_plane_get_property(plane,
				plane->state, property, val);
		break;
	}
	default:
		ret = -EINVAL;
		break;
	}

	return ret;
}

/*
 * The big monster ioctl
 */

static struct drm_pending_vblank_event *create_vblank_event(
		struct drm_crtc *crtc, uint64_t user_data)
{
	struct drm_pending_vblank_event *e = NULL;

	e = kzalloc(sizeof *e, GFP_KERNEL);
	if (!e)
		return NULL;

	e->event.base.type = DRM_EVENT_FLIP_COMPLETE;
	e->event.base.length = sizeof(e->event);
	e->event.vbl.crtc_id = crtc->base.id;
	e->event.vbl.user_data = user_data;

	return e;
}

int drm_atomic_connector_commit_dpms(struct drm_atomic_state *state,
				     struct drm_connector *connector,
				     int mode)
{
	struct drm_connector *tmp_connector;
	struct drm_connector_state *new_conn_state;
	struct drm_crtc *crtc;
	struct drm_crtc_state *crtc_state;
	int i, ret, old_mode = connector->dpms;
	bool active = false;

	ret = drm_modeset_lock(&state->dev->mode_config.connection_mutex,
			       state->acquire_ctx);
	if (ret)
		return ret;

	if (mode != DRM_MODE_DPMS_ON)
		mode = DRM_MODE_DPMS_OFF;
	connector->dpms = mode;

	crtc = connector->state->crtc;
	if (!crtc)
		goto out;
	ret = drm_atomic_add_affected_connectors(state, crtc);
	if (ret)
		goto out;

	crtc_state = drm_atomic_get_crtc_state(state, crtc);
	if (IS_ERR(crtc_state)) {
		ret = PTR_ERR(crtc_state);
		goto out;
	}

	for_each_new_connector_in_state(state, tmp_connector, new_conn_state, i) {
		if (new_conn_state->crtc != crtc)
			continue;
		if (tmp_connector->dpms == DRM_MODE_DPMS_ON) {
			active = true;
			break;
		}
	}

	crtc_state->active = active;
	ret = drm_atomic_commit(state);
out:
	if (ret != 0)
		connector->dpms = old_mode;
	return ret;
}

int drm_atomic_set_property(struct drm_atomic_state *state,
			    struct drm_file *file_priv,
			    struct drm_mode_object *obj,
			    struct drm_property *prop,
			    uint64_t prop_value)
{
	struct drm_mode_object *ref;
	int ret;

	if (!drm_property_change_valid_get(prop, prop_value, &ref))
		return -EINVAL;

	switch (obj->type) {
	case DRM_MODE_OBJECT_CONNECTOR: {
		struct drm_connector *connector = obj_to_connector(obj);
		struct drm_connector_state *connector_state;

		connector_state = drm_atomic_get_connector_state(state, connector);
		if (IS_ERR(connector_state)) {
			ret = PTR_ERR(connector_state);
			break;
		}

		ret = drm_atomic_connector_set_property(connector,
				connector_state, file_priv,
				prop, prop_value);
		break;
	}
	case DRM_MODE_OBJECT_CRTC: {
		struct drm_crtc *crtc = obj_to_crtc(obj);
		struct drm_crtc_state *crtc_state;

		crtc_state = drm_atomic_get_crtc_state(state, crtc);
		if (IS_ERR(crtc_state)) {
			ret = PTR_ERR(crtc_state);
			break;
		}

		ret = drm_atomic_crtc_set_property(crtc,
				crtc_state, prop, prop_value);
		break;
	}
	case DRM_MODE_OBJECT_PLANE: {
		struct drm_plane *plane = obj_to_plane(obj);
		struct drm_plane_state *plane_state;

		plane_state = drm_atomic_get_plane_state(state, plane);
		if (IS_ERR(plane_state)) {
			ret = PTR_ERR(plane_state);
			break;
		}

		ret = drm_atomic_plane_set_property(plane,
				plane_state, file_priv,
				prop, prop_value);
		break;
	}
	default:
		ret = -EINVAL;
		break;
	}

	drm_property_change_valid_put(prop, ref);
	return ret;
}

/**
 * DOC: explicit fencing properties
 *
 * Explicit fencing allows userspace to control the buffer synchronization
 * between devices. A Fence or a group of fences are transfered to/from
 * userspace using Sync File fds and there are two DRM properties for that.
 * IN_FENCE_FD on each DRM Plane to send fences to the kernel and
 * OUT_FENCE_PTR on each DRM CRTC to receive fences from the kernel.
 *
 * As a contrast, with implicit fencing the kernel keeps track of any
 * ongoing rendering, and automatically ensures that the atomic update waits
 * for any pending rendering to complete. For shared buffers represented with
 * a &struct dma_buf this is tracked in &struct reservation_object.
 * Implicit syncing is how Linux traditionally worked (e.g. DRI2/3 on X.org),
 * whereas explicit fencing is what Android wants.
 *
 * "IN_FENCE_FD”:
 *	Use this property to pass a fence that DRM should wait on before
 *	proceeding with the Atomic Commit request and show the framebuffer for
 *	the plane on the screen. The fence can be either a normal fence or a
 *	merged one, the sync_file framework will handle both cases and use a
 *	fence_array if a merged fence is received. Passing -1 here means no
 *	fences to wait on.
 *
 *	If the Atomic Commit request has the DRM_MODE_ATOMIC_TEST_ONLY flag
 *	it will only check if the Sync File is a valid one.
 *
 *	On the driver side the fence is stored on the @fence parameter of
 *	&struct drm_plane_state. Drivers which also support implicit fencing
 *	should set the implicit fence using drm_atomic_set_fence_for_plane(),
 *	to make sure there's consistent behaviour between drivers in precedence
 *	of implicit vs. explicit fencing.
 *
 * "OUT_FENCE_PTR”:
 *	Use this property to pass a file descriptor pointer to DRM. Once the
 *	Atomic Commit request call returns OUT_FENCE_PTR will be filled with
 *	the file descriptor number of a Sync File. This Sync File contains the
 *	CRTC fence that will be signaled when all framebuffers present on the
 *	Atomic Commit * request for that given CRTC are scanned out on the
 *	screen.
 *
 *	The Atomic Commit request fails if a invalid pointer is passed. If the
 *	Atomic Commit request fails for any other reason the out fence fd
 *	returned will be -1. On a Atomic Commit with the
 *	DRM_MODE_ATOMIC_TEST_ONLY flag the out fence will also be set to -1.
 *
 *	Note that out-fences don't have a special interface to drivers and are
 *	internally represented by a &struct drm_pending_vblank_event in struct
 *	&drm_crtc_state, which is also used by the nonblocking atomic commit
 *	helpers and for the DRM event handling for existing userspace.
 */

struct drm_out_fence_state {
	s32 __user *out_fence_ptr;
	struct sync_file *sync_file;
	int fd;
};

static int setup_out_fence(struct drm_out_fence_state *fence_state,
			   struct dma_fence *fence)
{
	fence_state->fd = get_unused_fd_flags(O_CLOEXEC);
	if (fence_state->fd < 0)
		return fence_state->fd;

	if (put_user(fence_state->fd, fence_state->out_fence_ptr))
		return -EFAULT;

	fence_state->sync_file = sync_file_create(fence);
	if (!fence_state->sync_file)
		return -ENOMEM;

	return 0;
}

static int prepare_signaling(struct drm_device *dev,
				  struct drm_atomic_state *state,
				  struct drm_mode_atomic *arg,
				  struct drm_file *file_priv,
				  struct drm_out_fence_state **fence_state,
				  unsigned int *num_fences)
{
	struct drm_crtc *crtc;
	struct drm_crtc_state *crtc_state;
	struct drm_connector *conn;
	struct drm_connector_state *conn_state;
	int i, c = 0, ret;

	if (arg->flags & DRM_MODE_ATOMIC_TEST_ONLY)
		return 0;

	for_each_new_crtc_in_state(state, crtc, crtc_state, i) {
		s32 __user *fence_ptr;

		fence_ptr = get_out_fence_for_crtc(crtc_state->state, crtc);

		if (arg->flags & DRM_MODE_PAGE_FLIP_EVENT || fence_ptr) {
			struct drm_pending_vblank_event *e;

			e = create_vblank_event(crtc, arg->user_data);
			if (!e)
				return -ENOMEM;

			crtc_state->event = e;
		}

		if (arg->flags & DRM_MODE_PAGE_FLIP_EVENT) {
			struct drm_pending_vblank_event *e = crtc_state->event;

			if (!file_priv)
				continue;

			ret = drm_event_reserve_init(dev, file_priv, &e->base,
						     &e->event.base);
			if (ret) {
				kfree(e);
				crtc_state->event = NULL;
				return ret;
			}
		}

		if (fence_ptr) {
			struct dma_fence *fence;
			struct drm_out_fence_state *f;

			f = krealloc(*fence_state, sizeof(**fence_state) *
				     (*num_fences + 1), GFP_KERNEL);
			if (!f)
				return -ENOMEM;

			memset(&f[*num_fences], 0, sizeof(*f));

			f[*num_fences].out_fence_ptr = fence_ptr;
			*fence_state = f;

			fence = drm_crtc_create_fence(crtc);
			if (!fence)
				return -ENOMEM;

			ret = setup_out_fence(&f[(*num_fences)++], fence);
			if (ret) {
				dma_fence_put(fence);
				return ret;
			}

			crtc_state->event->base.fence = fence;
		}

		c++;
	}

	for_each_new_connector_in_state(state, conn, conn_state, i) {
		struct drm_writeback_connector *wb_conn;
		struct drm_out_fence_state *f;
		struct dma_fence *fence;
		s32 __user *fence_ptr;

		if (!conn_state->writeback_job)
			continue;

		fence_ptr = get_out_fence_for_connector(state, conn);
		if (!fence_ptr)
			continue;

		f = krealloc(*fence_state, sizeof(**fence_state) *
			     (*num_fences + 1), GFP_KERNEL);
		if (!f)
			return -ENOMEM;

		memset(&f[*num_fences], 0, sizeof(*f));

		f[*num_fences].out_fence_ptr = fence_ptr;
		*fence_state = f;

		wb_conn = drm_connector_to_writeback(conn);
		fence = drm_writeback_get_out_fence(wb_conn);
		if (!fence)
			return -ENOMEM;

		ret = setup_out_fence(&f[(*num_fences)++], fence);
		if (ret) {
			dma_fence_put(fence);
			return ret;
		}

		conn_state->writeback_job->out_fence = fence;
	}

	/*
	 * Having this flag means user mode pends on event which will never
	 * reach due to lack of at least one CRTC for signaling
	 */
	if (c == 0 && (arg->flags & DRM_MODE_PAGE_FLIP_EVENT))
		return -EINVAL;

	return 0;
}

static void complete_signaling(struct drm_device *dev,
			       struct drm_atomic_state *state,
			       struct drm_out_fence_state *fence_state,
			       unsigned int num_fences,
			       bool install_fds)
{
	struct drm_crtc *crtc;
	struct drm_crtc_state *crtc_state;
	int i;

	if (install_fds) {
		for (i = 0; i < num_fences; i++)
			fd_install(fence_state[i].fd,
				   fence_state[i].sync_file->file);

		kfree(fence_state);
		return;
	}

	for_each_new_crtc_in_state(state, crtc, crtc_state, i) {
		struct drm_pending_vblank_event *event = crtc_state->event;
		/*
		 * Free the allocated event. drm_atomic_helper_setup_commit
		 * can allocate an event too, so only free it if it's ours
		 * to prevent a double free in drm_atomic_state_clear.
		 */
		if (event && (event->base.fence || event->base.file_priv)) {
			drm_event_cancel_free(dev, &event->base);
			crtc_state->event = NULL;
		}
	}

	if (!fence_state)
		return;

	for (i = 0; i < num_fences; i++) {
		if (fence_state[i].sync_file)
			fput(fence_state[i].sync_file->file);
		if (fence_state[i].fd >= 0)
			put_unused_fd(fence_state[i].fd);

		/* If this fails log error to the user */
		if (fence_state[i].out_fence_ptr &&
		    put_user(-1, fence_state[i].out_fence_ptr))
			DRM_DEBUG_ATOMIC("Couldn't clear out_fence_ptr\n");
	}

	kfree(fence_state);
}

int drm_mode_atomic_ioctl(struct drm_device *dev,
			  void *data, struct drm_file *file_priv)
{
	struct drm_mode_atomic *arg = data;
	uint32_t __user *objs_ptr = (uint32_t __user *)(unsigned long)(arg->objs_ptr);
	uint32_t __user *count_props_ptr = (uint32_t __user *)(unsigned long)(arg->count_props_ptr);
	uint32_t __user *props_ptr = (uint32_t __user *)(unsigned long)(arg->props_ptr);
	uint64_t __user *prop_values_ptr = (uint64_t __user *)(unsigned long)(arg->prop_values_ptr);
	unsigned int copied_objs, copied_props;
	struct drm_atomic_state *state;
	struct drm_modeset_acquire_ctx ctx;
	struct drm_out_fence_state *fence_state;
	int ret = 0;
	unsigned int i, j, num_fences;

	/* disallow for drivers not supporting atomic: */
	if (!drm_core_check_feature(dev, DRIVER_ATOMIC))
		return -EOPNOTSUPP;

	/* disallow for userspace that has not enabled atomic cap (even
	 * though this may be a bit overkill, since legacy userspace
	 * wouldn't know how to call this ioctl)
	 */
	if (!file_priv->atomic)
		return -EINVAL;

	if (arg->flags & ~DRM_MODE_ATOMIC_FLAGS)
		return -EINVAL;

	if (arg->reserved)
		return -EINVAL;

	if ((arg->flags & DRM_MODE_PAGE_FLIP_ASYNC) &&
			!dev->mode_config.async_page_flip)
		return -EINVAL;

	/* can't test and expect an event at the same time. */
	if ((arg->flags & DRM_MODE_ATOMIC_TEST_ONLY) &&
			(arg->flags & DRM_MODE_PAGE_FLIP_EVENT))
		return -EINVAL;

	state = drm_atomic_state_alloc(dev);
	if (!state)
		return -ENOMEM;

	drm_modeset_acquire_init(&ctx, DRM_MODESET_ACQUIRE_INTERRUPTIBLE);
	state->acquire_ctx = &ctx;
	state->allow_modeset = !!(arg->flags & DRM_MODE_ATOMIC_ALLOW_MODESET);

retry:
	copied_objs = 0;
	copied_props = 0;
	fence_state = NULL;
	num_fences = 0;

	for (i = 0; i < arg->count_objs; i++) {
		uint32_t obj_id, count_props;
		struct drm_mode_object *obj;

		if (get_user(obj_id, objs_ptr + copied_objs)) {
			ret = -EFAULT;
			goto out;
		}

		obj = drm_mode_object_find(dev, file_priv, obj_id, DRM_MODE_OBJECT_ANY);
		if (!obj) {
			ret = -ENOENT;
			goto out;
		}

		if (!obj->properties) {
			drm_mode_object_put(obj);
			ret = -ENOENT;
			goto out;
		}

		if (get_user(count_props, count_props_ptr + copied_objs)) {
			drm_mode_object_put(obj);
			ret = -EFAULT;
			goto out;
		}

		copied_objs++;

		for (j = 0; j < count_props; j++) {
			uint32_t prop_id;
			uint64_t prop_value;
			struct drm_property *prop;

			if (get_user(prop_id, props_ptr + copied_props)) {
				drm_mode_object_put(obj);
				ret = -EFAULT;
				goto out;
			}

			prop = drm_mode_obj_find_prop_id(obj, prop_id);
			if (!prop) {
				drm_mode_object_put(obj);
				ret = -ENOENT;
				goto out;
			}

			if (copy_from_user(&prop_value,
					   prop_values_ptr + copied_props,
					   sizeof(prop_value))) {
				drm_mode_object_put(obj);
				ret = -EFAULT;
				goto out;
			}

			ret = drm_atomic_set_property(state, file_priv,
						      obj, prop, prop_value);
			if (ret) {
				drm_mode_object_put(obj);
				goto out;
			}

			copied_props++;
		}

		drm_mode_object_put(obj);
	}

	ret = prepare_signaling(dev, state, arg, file_priv, &fence_state,
				&num_fences);
	if (ret)
		goto out;

	if (arg->flags & DRM_MODE_ATOMIC_TEST_ONLY) {
		ret = drm_atomic_check_only(state);
	} else if (arg->flags & DRM_MODE_ATOMIC_NONBLOCK) {
		ret = drm_atomic_nonblocking_commit(state);
	} else {
		if (unlikely(drm_debug & DRM_UT_STATE))
			drm_atomic_print_state(state);

		ret = drm_atomic_commit(state);
	}

out:
	complete_signaling(dev, state, fence_state, num_fences, !ret);

	if (ret == -EDEADLK) {
		drm_atomic_state_clear(state);
		ret = drm_modeset_backoff(&ctx);
		if (!ret)
			goto retry;
	}

	drm_atomic_state_put(state);

	drm_modeset_drop_locks(&ctx);
	drm_modeset_acquire_fini(&ctx);

	return ret;
}<|MERGE_RESOLUTION|>--- conflicted
+++ resolved
@@ -826,11 +826,7 @@
 	} else if (property == config->hdr_output_metadata_property) {
 		*val = state->hdr_output_metadata ?
 			state->hdr_output_metadata->base.id : 0;
-<<<<<<< HEAD
-	} else if (property == connector->content_protection_property) {
-=======
 	} else if (property == config->content_protection_property) {
->>>>>>> c25b84c0
 		*val = state->content_protection;
 	} else if (property == config->writeback_fb_id_property) {
 		/* Writeback framebuffer is one-shot, write and forget */
