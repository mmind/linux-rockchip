/*
 * Copyright (c) 2006-2009 Red Hat Inc.
 * Copyright (c) 2006-2008 Intel Corporation
 * Copyright (c) 2007 Dave Airlie <airlied@linux.ie>
 *
 * DRM framebuffer helper functions
 *
 * Permission to use, copy, modify, distribute, and sell this software and its
 * documentation for any purpose is hereby granted without fee, provided that
 * the above copyright notice appear in all copies and that both that copyright
 * notice and this permission notice appear in supporting documentation, and
 * that the name of the copyright holders not be used in advertising or
 * publicity pertaining to distribution of the software without specific,
 * written prior permission.  The copyright holders make no representations
 * about the suitability of this software for any purpose.  It is provided "as
 * is" without express or implied warranty.
 *
 * THE COPYRIGHT HOLDERS DISCLAIM ALL WARRANTIES WITH REGARD TO THIS SOFTWARE,
 * INCLUDING ALL IMPLIED WARRANTIES OF MERCHANTABILITY AND FITNESS, IN NO
 * EVENT SHALL THE COPYRIGHT HOLDERS BE LIABLE FOR ANY SPECIAL, INDIRECT OR
 * CONSEQUENTIAL DAMAGES OR ANY DAMAGES WHATSOEVER RESULTING FROM LOSS OF USE,
 * DATA OR PROFITS, WHETHER IN AN ACTION OF CONTRACT, NEGLIGENCE OR OTHER
 * TORTIOUS ACTION, ARISING OUT OF OR IN CONNECTION WITH THE USE OR PERFORMANCE
 * OF THIS SOFTWARE.
 *
 * Authors:
 *      Dave Airlie <airlied@linux.ie>
 *      Jesse Barnes <jesse.barnes@intel.com>
 */
#define pr_fmt(fmt) KBUILD_MODNAME ": " fmt

#include <linux/console.h>
#include <linux/kernel.h>
#include <linux/sysrq.h>
#include <linux/slab.h>
#include <linux/module.h>
#include <drm/drmP.h>
#include <drm/drm_crtc.h>
#include <drm/drm_fb_helper.h>
#include <drm/drm_crtc_helper.h>
#include <drm/drm_atomic.h>
#include <drm/drm_atomic_helper.h>

#include "drm_crtc_helper_internal.h"

static bool drm_fbdev_emulation = true;
module_param_named(fbdev_emulation, drm_fbdev_emulation, bool, 0600);
MODULE_PARM_DESC(fbdev_emulation,
		 "Enable legacy fbdev emulation [default=true]");

static int drm_fbdev_overalloc = CONFIG_DRM_FBDEV_OVERALLOC;
module_param(drm_fbdev_overalloc, int, 0444);
MODULE_PARM_DESC(drm_fbdev_overalloc,
		 "Overallocation of the fbdev buffer (%) [default="
		 __MODULE_STRING(CONFIG_DRM_FBDEV_OVERALLOC) "]");

static LIST_HEAD(kernel_fb_helper_list);
static DEFINE_MUTEX(kernel_fb_helper_lock);

/**
 * DOC: fbdev helpers
 *
 * The fb helper functions are useful to provide an fbdev on top of a drm kernel
 * mode setting driver. They can be used mostly independently from the crtc
 * helper functions used by many drivers to implement the kernel mode setting
 * interfaces.
 *
 * Initialization is done as a four-step process with drm_fb_helper_prepare(),
 * drm_fb_helper_init(), drm_fb_helper_single_add_all_connectors() and
 * drm_fb_helper_initial_config(). Drivers with fancier requirements than the
 * default behaviour can override the third step with their own code.
 * Teardown is done with drm_fb_helper_fini() after the fbdev device is
 * unregisters using drm_fb_helper_unregister_fbi().
 *
 * At runtime drivers should restore the fbdev console by calling
 * drm_fb_helper_restore_fbdev_mode_unlocked() from their &drm_driver.lastclose
 * callback.  They should also notify the fb helper code from updates to the
 * output configuration by calling drm_fb_helper_hotplug_event(). For easier
 * integration with the output polling code in drm_crtc_helper.c the modeset
 * code provides a &drm_mode_config_funcs.output_poll_changed callback.
 *
 * All other functions exported by the fb helper library can be used to
 * implement the fbdev driver interface by the driver.
 *
 * It is possible, though perhaps somewhat tricky, to implement race-free
 * hotplug detection using the fbdev helpers. The drm_fb_helper_prepare()
 * helper must be called first to initialize the minimum required to make
 * hotplug detection work. Drivers also need to make sure to properly set up
 * the &drm_mode_config.funcs member. After calling drm_kms_helper_poll_init()
 * it is safe to enable interrupts and start processing hotplug events. At the
 * same time, drivers should initialize all modeset objects such as CRTCs,
 * encoders and connectors. To finish up the fbdev helper initialization, the
 * drm_fb_helper_init() function is called. To probe for all attached displays
 * and set up an initial configuration using the detected hardware, drivers
 * should call drm_fb_helper_single_add_all_connectors() followed by
 * drm_fb_helper_initial_config().
 *
 * If &drm_framebuffer_funcs.dirty is set, the
 * drm_fb_helper_{cfb,sys}_{write,fillrect,copyarea,imageblit} functions will
 * accumulate changes and schedule &drm_fb_helper.dirty_work to run right
 * away. This worker then calls the dirty() function ensuring that it will
 * always run in process context since the fb_*() function could be running in
 * atomic context. If drm_fb_helper_deferred_io() is used as the deferred_io
 * callback it will also schedule dirty_work with the damage collected from the
 * mmap page writes.
 */

#define drm_fb_helper_for_each_connector(fbh, i__) \
	for (({ lockdep_assert_held(&(fbh)->dev->mode_config.mutex); }), \
	     i__ = 0; i__ < (fbh)->connector_count; i__++)

int drm_fb_helper_add_one_connector(struct drm_fb_helper *fb_helper,
				    struct drm_connector *connector)
{
	struct drm_fb_helper_connector *fb_conn;
	struct drm_fb_helper_connector **temp;
	unsigned int count;

	if (!drm_fbdev_emulation)
		return 0;

	WARN_ON(!mutex_is_locked(&fb_helper->dev->mode_config.mutex));

	count = fb_helper->connector_count + 1;

	if (count > fb_helper->connector_info_alloc_count) {
		size_t size = count * sizeof(fb_conn);

		temp = krealloc(fb_helper->connector_info, size, GFP_KERNEL);
		if (!temp)
			return -ENOMEM;

		fb_helper->connector_info_alloc_count = count;
		fb_helper->connector_info = temp;
	}

	fb_conn = kzalloc(sizeof(*fb_conn), GFP_KERNEL);
	if (!fb_conn)
		return -ENOMEM;

	drm_connector_get(connector);
	fb_conn->connector = connector;
	fb_helper->connector_info[fb_helper->connector_count++] = fb_conn;
	return 0;
}
EXPORT_SYMBOL(drm_fb_helper_add_one_connector);

/**
 * drm_fb_helper_single_add_all_connectors() - add all connectors to fbdev
 * 					       emulation helper
 * @fb_helper: fbdev initialized with drm_fb_helper_init
 *
 * This functions adds all the available connectors for use with the given
 * fb_helper. This is a separate step to allow drivers to freely assign
 * connectors to the fbdev, e.g. if some are reserved for special purposes or
 * not adequate to be used for the fbcon.
 *
 * This function is protected against concurrent connector hotadds/removals
 * using drm_fb_helper_add_one_connector() and
 * drm_fb_helper_remove_one_connector().
 */
int drm_fb_helper_single_add_all_connectors(struct drm_fb_helper *fb_helper)
{
	struct drm_device *dev = fb_helper->dev;
	struct drm_connector *connector;
	struct drm_connector_list_iter conn_iter;
	int i, ret = 0;

	if (!drm_fbdev_emulation)
		return 0;

	mutex_lock(&dev->mode_config.mutex);
	drm_connector_list_iter_begin(dev, &conn_iter);
	drm_for_each_connector_iter(connector, &conn_iter) {
		ret = drm_fb_helper_add_one_connector(fb_helper, connector);

		if (ret)
			goto fail;
	}
	goto out;

fail:
	drm_fb_helper_for_each_connector(fb_helper, i) {
		struct drm_fb_helper_connector *fb_helper_connector =
			fb_helper->connector_info[i];

		drm_connector_put(fb_helper_connector->connector);

		kfree(fb_helper_connector);
		fb_helper->connector_info[i] = NULL;
	}
	fb_helper->connector_count = 0;
out:
	drm_connector_list_iter_end(&conn_iter);
	mutex_unlock(&dev->mode_config.mutex);

	return ret;
}
EXPORT_SYMBOL(drm_fb_helper_single_add_all_connectors);

<<<<<<< HEAD
int drm_fb_helper_add_one_connector(struct drm_fb_helper *fb_helper, struct drm_connector *connector)
{
	struct drm_fb_helper_connector **temp;
	struct drm_fb_helper_connector *fb_helper_connector;

	if (!drm_fbdev_emulation)
		return 0;

	WARN_ON(!mutex_is_locked(&fb_helper->dev->mode_config.mutex));
	if (fb_helper->connector_count + 1 > fb_helper->connector_info_alloc_count) {
		temp = krealloc(fb_helper->connector_info, sizeof(struct drm_fb_helper_connector *) * (fb_helper->connector_count + 1), GFP_KERNEL);
		if (!temp)
			return -ENOMEM;

		fb_helper->connector_info_alloc_count = fb_helper->connector_count + 1;
		fb_helper->connector_info = temp;
	}


	fb_helper_connector = kzalloc(sizeof(struct drm_fb_helper_connector), GFP_KERNEL);
	if (!fb_helper_connector)
		return -ENOMEM;

	drm_connector_get(connector);
	fb_helper_connector->connector = connector;
	fb_helper->connector_info[fb_helper->connector_count++] = fb_helper_connector;
	return 0;
}
EXPORT_SYMBOL(drm_fb_helper_add_one_connector);

=======
>>>>>>> d455937e
int drm_fb_helper_remove_one_connector(struct drm_fb_helper *fb_helper,
				       struct drm_connector *connector)
{
	struct drm_fb_helper_connector *fb_helper_connector;
	int i, j;

	if (!drm_fbdev_emulation)
		return 0;

	WARN_ON(!mutex_is_locked(&fb_helper->dev->mode_config.mutex));

	for (i = 0; i < fb_helper->connector_count; i++) {
		if (fb_helper->connector_info[i]->connector == connector)
			break;
	}

	if (i == fb_helper->connector_count)
		return -EINVAL;
	fb_helper_connector = fb_helper->connector_info[i];
	drm_connector_put(fb_helper_connector->connector);

	for (j = i + 1; j < fb_helper->connector_count; j++)
		fb_helper->connector_info[j - 1] = fb_helper->connector_info[j];

	fb_helper->connector_count--;
	kfree(fb_helper_connector);

	return 0;
}
EXPORT_SYMBOL(drm_fb_helper_remove_one_connector);

static void drm_fb_helper_save_lut_atomic(struct drm_crtc *crtc, struct drm_fb_helper *helper)
{
	uint16_t *r_base, *g_base, *b_base;
	int i;

	if (helper->funcs->gamma_get == NULL)
		return;

	r_base = crtc->gamma_store;
	g_base = r_base + crtc->gamma_size;
	b_base = g_base + crtc->gamma_size;

	for (i = 0; i < crtc->gamma_size; i++)
		helper->funcs->gamma_get(crtc, &r_base[i], &g_base[i], &b_base[i], i);
}

static void drm_fb_helper_restore_lut_atomic(struct drm_crtc *crtc)
{
	uint16_t *r_base, *g_base, *b_base;

	if (crtc->funcs->gamma_set == NULL)
		return;

	r_base = crtc->gamma_store;
	g_base = r_base + crtc->gamma_size;
	b_base = g_base + crtc->gamma_size;

	crtc->funcs->gamma_set(crtc, r_base, g_base, b_base,
			       crtc->gamma_size, NULL);
}

/**
 * drm_fb_helper_debug_enter - implementation for &fb_ops.fb_debug_enter
 * @info: fbdev registered by the helper
 */
int drm_fb_helper_debug_enter(struct fb_info *info)
{
	struct drm_fb_helper *helper = info->par;
	const struct drm_crtc_helper_funcs *funcs;
	int i;

	list_for_each_entry(helper, &kernel_fb_helper_list, kernel_fb_list) {
		for (i = 0; i < helper->crtc_count; i++) {
			struct drm_mode_set *mode_set =
				&helper->crtc_info[i].mode_set;

			if (!mode_set->crtc->enabled)
				continue;

			funcs =	mode_set->crtc->helper_private;
			if (funcs->mode_set_base_atomic == NULL)
				continue;

			if (drm_drv_uses_atomic_modeset(mode_set->crtc->dev))
				continue;

			drm_fb_helper_save_lut_atomic(mode_set->crtc, helper);
			funcs->mode_set_base_atomic(mode_set->crtc,
						    mode_set->fb,
						    mode_set->x,
						    mode_set->y,
						    ENTER_ATOMIC_MODE_SET);
		}
	}

	return 0;
}
EXPORT_SYMBOL(drm_fb_helper_debug_enter);

/* Find the real fb for a given fb helper CRTC */
static struct drm_framebuffer *drm_mode_config_fb(struct drm_crtc *crtc)
{
	struct drm_device *dev = crtc->dev;
	struct drm_crtc *c;

	drm_for_each_crtc(c, dev) {
		if (crtc->base.id == c->base.id)
			return c->primary->fb;
	}

	return NULL;
}

/**
 * drm_fb_helper_debug_leave - implementation for &fb_ops.fb_debug_leave
 * @info: fbdev registered by the helper
 */
int drm_fb_helper_debug_leave(struct fb_info *info)
{
	struct drm_fb_helper *helper = info->par;
	struct drm_crtc *crtc;
	const struct drm_crtc_helper_funcs *funcs;
	struct drm_framebuffer *fb;
	int i;

	for (i = 0; i < helper->crtc_count; i++) {
		struct drm_mode_set *mode_set = &helper->crtc_info[i].mode_set;

		crtc = mode_set->crtc;
		funcs = crtc->helper_private;
		fb = drm_mode_config_fb(crtc);

		if (!crtc->enabled)
			continue;

		if (!fb) {
			DRM_ERROR("no fb to restore??\n");
			continue;
		}

		if (funcs->mode_set_base_atomic == NULL)
			continue;

		if (drm_drv_uses_atomic_modeset(crtc->dev))
			continue;

		drm_fb_helper_restore_lut_atomic(mode_set->crtc);
		funcs->mode_set_base_atomic(mode_set->crtc, fb, crtc->x,
					    crtc->y, LEAVE_ATOMIC_MODE_SET);
	}

	return 0;
}
EXPORT_SYMBOL(drm_fb_helper_debug_leave);

static int restore_fbdev_mode_atomic(struct drm_fb_helper *fb_helper)
{
	struct drm_device *dev = fb_helper->dev;
	struct drm_plane *plane;
	struct drm_atomic_state *state;
	int i, ret;
	unsigned int plane_mask;

	state = drm_atomic_state_alloc(dev);
	if (!state)
		return -ENOMEM;

	state->acquire_ctx = dev->mode_config.acquire_ctx;
retry:
	plane_mask = 0;
	drm_for_each_plane(plane, dev) {
		struct drm_plane_state *plane_state;

		plane_state = drm_atomic_get_plane_state(state, plane);
		if (IS_ERR(plane_state)) {
			ret = PTR_ERR(plane_state);
			goto fail;
		}

		plane_state->rotation = DRM_ROTATE_0;

		plane->old_fb = plane->fb;
		plane_mask |= 1 << drm_plane_index(plane);

		/* disable non-primary: */
		if (plane->type == DRM_PLANE_TYPE_PRIMARY)
			continue;

		ret = __drm_atomic_helper_disable_plane(plane, plane_state);
		if (ret != 0)
			goto fail;
	}

	for (i = 0; i < fb_helper->crtc_count; i++) {
		struct drm_mode_set *mode_set = &fb_helper->crtc_info[i].mode_set;

		ret = __drm_atomic_helper_set_config(mode_set, state);
		if (ret != 0)
			goto fail;
	}

	ret = drm_atomic_commit(state);

fail:
	drm_atomic_clean_old_fb(dev, plane_mask, ret);

	if (ret == -EDEADLK)
		goto backoff;

	drm_atomic_state_put(state);
	return ret;

backoff:
	drm_atomic_state_clear(state);
	drm_atomic_legacy_backoff(state);

	goto retry;
}

static int restore_fbdev_mode_legacy(struct drm_fb_helper *fb_helper)
{
	struct drm_device *dev = fb_helper->dev;
	struct drm_plane *plane;
	int i;

	drm_for_each_plane(plane, dev) {
		if (plane->type != DRM_PLANE_TYPE_PRIMARY)
			drm_plane_force_disable(plane);

		if (plane->rotation_property)
			drm_mode_plane_set_obj_prop(plane,
						    plane->rotation_property,
						    DRM_ROTATE_0);
	}

	for (i = 0; i < fb_helper->crtc_count; i++) {
		struct drm_mode_set *mode_set = &fb_helper->crtc_info[i].mode_set;
		struct drm_crtc *crtc = mode_set->crtc;
		int ret;

		if (crtc->funcs->cursor_set2) {
			ret = crtc->funcs->cursor_set2(crtc, NULL, 0, 0, 0, 0, 0);
			if (ret)
				return ret;
		} else if (crtc->funcs->cursor_set) {
			ret = crtc->funcs->cursor_set(crtc, NULL, 0, 0, 0);
			if (ret)
				return ret;
		}

		ret = drm_mode_set_config_internal(mode_set);
		if (ret)
			return ret;
	}

	return 0;
}

static int restore_fbdev_mode(struct drm_fb_helper *fb_helper)
{
	struct drm_device *dev = fb_helper->dev;

	drm_warn_on_modeset_not_all_locked(dev);

	if (drm_drv_uses_atomic_modeset(dev))
		return restore_fbdev_mode_atomic(fb_helper);
	else
		return restore_fbdev_mode_legacy(fb_helper);
}

/**
 * drm_fb_helper_restore_fbdev_mode_unlocked - restore fbdev configuration
 * @fb_helper: fbcon to restore
 *
 * This should be called from driver's drm &drm_driver.lastclose callback
 * when implementing an fbcon on top of kms using this helper. This ensures that
 * the user isn't greeted with a black screen when e.g. X dies.
 *
 * RETURNS:
 * Zero if everything went ok, negative error code otherwise.
 */
int drm_fb_helper_restore_fbdev_mode_unlocked(struct drm_fb_helper *fb_helper)
{
	struct drm_device *dev = fb_helper->dev;
	bool do_delayed;
	int ret;

	if (!drm_fbdev_emulation)
		return -ENODEV;

	drm_modeset_lock_all(dev);
	ret = restore_fbdev_mode(fb_helper);

	do_delayed = fb_helper->delayed_hotplug;
	if (do_delayed)
		fb_helper->delayed_hotplug = false;
	drm_modeset_unlock_all(dev);

	if (do_delayed)
		drm_fb_helper_hotplug_event(fb_helper);
	return ret;
}
EXPORT_SYMBOL(drm_fb_helper_restore_fbdev_mode_unlocked);

static bool drm_fb_helper_is_bound(struct drm_fb_helper *fb_helper)
{
	struct drm_device *dev = fb_helper->dev;
	struct drm_crtc *crtc;
	int bound = 0, crtcs_bound = 0;

	/*
	 * Sometimes user space wants everything disabled, so don't steal the
	 * display if there's a master.
	 */
	if (READ_ONCE(dev->master))
		return false;

	drm_for_each_crtc(crtc, dev) {
		if (crtc->primary->fb)
			crtcs_bound++;
		if (crtc->primary->fb == fb_helper->fb)
			bound++;
	}

	if (bound < crtcs_bound)
		return false;

	return true;
}

#ifdef CONFIG_MAGIC_SYSRQ
/*
 * restore fbcon display for all kms driver's using this helper, used for sysrq
 * and panic handling.
 */
static bool drm_fb_helper_force_kernel_mode(void)
{
	bool ret, error = false;
	struct drm_fb_helper *helper;

	if (list_empty(&kernel_fb_helper_list))
		return false;

	list_for_each_entry(helper, &kernel_fb_helper_list, kernel_fb_list) {
		struct drm_device *dev = helper->dev;

		if (dev->switch_power_state == DRM_SWITCH_POWER_OFF)
			continue;

		drm_modeset_lock_all(dev);
		ret = restore_fbdev_mode(helper);
		if (ret)
			error = true;
		drm_modeset_unlock_all(dev);
	}
	return error;
}

static void drm_fb_helper_restore_work_fn(struct work_struct *ignored)
{
	bool ret;

	ret = drm_fb_helper_force_kernel_mode();
	if (ret == true)
		DRM_ERROR("Failed to restore crtc configuration\n");
}
static DECLARE_WORK(drm_fb_helper_restore_work, drm_fb_helper_restore_work_fn);

static void drm_fb_helper_sysrq(int dummy1)
{
	schedule_work(&drm_fb_helper_restore_work);
}

static struct sysrq_key_op sysrq_drm_fb_helper_restore_op = {
	.handler = drm_fb_helper_sysrq,
	.help_msg = "force-fb(V)",
	.action_msg = "Restore framebuffer console",
};
#else
static struct sysrq_key_op sysrq_drm_fb_helper_restore_op = { };
#endif

static void drm_fb_helper_dpms(struct fb_info *info, int dpms_mode)
{
	struct drm_fb_helper *fb_helper = info->par;
	struct drm_device *dev = fb_helper->dev;
	struct drm_crtc *crtc;
	struct drm_connector *connector;
	int i, j;

	/*
	 * For each CRTC in this fb, turn the connectors on/off.
	 */
	drm_modeset_lock_all(dev);
	if (!drm_fb_helper_is_bound(fb_helper)) {
		drm_modeset_unlock_all(dev);
		return;
	}

	for (i = 0; i < fb_helper->crtc_count; i++) {
		crtc = fb_helper->crtc_info[i].mode_set.crtc;

		if (!crtc->enabled)
			continue;

		/* Walk the connectors & encoders on this fb turning them on/off */
		drm_fb_helper_for_each_connector(fb_helper, j) {
			connector = fb_helper->connector_info[j]->connector;
			connector->funcs->dpms(connector, dpms_mode);
			drm_object_property_set_value(&connector->base,
				dev->mode_config.dpms_property, dpms_mode);
		}
	}
	drm_modeset_unlock_all(dev);
}

/**
 * drm_fb_helper_blank - implementation for &fb_ops.fb_blank
 * @blank: desired blanking state
 * @info: fbdev registered by the helper
 */
int drm_fb_helper_blank(int blank, struct fb_info *info)
{
	if (oops_in_progress)
		return -EBUSY;

	switch (blank) {
	/* Display: On; HSync: On, VSync: On */
	case FB_BLANK_UNBLANK:
		drm_fb_helper_dpms(info, DRM_MODE_DPMS_ON);
		break;
	/* Display: Off; HSync: On, VSync: On */
	case FB_BLANK_NORMAL:
		drm_fb_helper_dpms(info, DRM_MODE_DPMS_STANDBY);
		break;
	/* Display: Off; HSync: Off, VSync: On */
	case FB_BLANK_HSYNC_SUSPEND:
		drm_fb_helper_dpms(info, DRM_MODE_DPMS_STANDBY);
		break;
	/* Display: Off; HSync: On, VSync: Off */
	case FB_BLANK_VSYNC_SUSPEND:
		drm_fb_helper_dpms(info, DRM_MODE_DPMS_SUSPEND);
		break;
	/* Display: Off; HSync: Off, VSync: Off */
	case FB_BLANK_POWERDOWN:
		drm_fb_helper_dpms(info, DRM_MODE_DPMS_OFF);
		break;
	}
	return 0;
}
EXPORT_SYMBOL(drm_fb_helper_blank);

static void drm_fb_helper_modeset_release(struct drm_fb_helper *helper,
					  struct drm_mode_set *modeset)
{
	int i;

	for (i = 0; i < modeset->num_connectors; i++) {
		drm_connector_put(modeset->connectors[i]);
		modeset->connectors[i] = NULL;
	}
	modeset->num_connectors = 0;

	drm_mode_destroy(helper->dev, modeset->mode);
	modeset->mode = NULL;

	/* FIXME should hold a ref? */
	modeset->fb = NULL;
}

static void drm_fb_helper_crtc_free(struct drm_fb_helper *helper)
{
	int i;

	for (i = 0; i < helper->connector_count; i++) {
		drm_connector_put(helper->connector_info[i]->connector);
		kfree(helper->connector_info[i]);
	}
	kfree(helper->connector_info);

	for (i = 0; i < helper->crtc_count; i++) {
		struct drm_mode_set *modeset = &helper->crtc_info[i].mode_set;

		drm_fb_helper_modeset_release(helper, modeset);
		kfree(modeset->connectors);
	}
	kfree(helper->crtc_info);
}

static void drm_fb_helper_resume_worker(struct work_struct *work)
{
	struct drm_fb_helper *helper = container_of(work, struct drm_fb_helper,
						    resume_work);

	console_lock();
	fb_set_suspend(helper->fbdev, 0);
	console_unlock();
}

static void drm_fb_helper_dirty_work(struct work_struct *work)
{
	struct drm_fb_helper *helper = container_of(work, struct drm_fb_helper,
						    dirty_work);
	struct drm_clip_rect *clip = &helper->dirty_clip;
	struct drm_clip_rect clip_copy;
	unsigned long flags;

	spin_lock_irqsave(&helper->dirty_lock, flags);
	clip_copy = *clip;
	clip->x1 = clip->y1 = ~0;
	clip->x2 = clip->y2 = 0;
	spin_unlock_irqrestore(&helper->dirty_lock, flags);

	/* call dirty callback only when it has been really touched */
	if (clip_copy.x1 < clip_copy.x2 && clip_copy.y1 < clip_copy.y2)
		helper->fb->funcs->dirty(helper->fb, NULL, 0, 0, &clip_copy, 1);
}

/**
 * drm_fb_helper_prepare - setup a drm_fb_helper structure
 * @dev: DRM device
 * @helper: driver-allocated fbdev helper structure to set up
 * @funcs: pointer to structure of functions associate with this helper
 *
 * Sets up the bare minimum to make the framebuffer helper usable. This is
 * useful to implement race-free initialization of the polling helpers.
 */
void drm_fb_helper_prepare(struct drm_device *dev, struct drm_fb_helper *helper,
			   const struct drm_fb_helper_funcs *funcs)
{
	INIT_LIST_HEAD(&helper->kernel_fb_list);
	spin_lock_init(&helper->dirty_lock);
	INIT_WORK(&helper->resume_work, drm_fb_helper_resume_worker);
	INIT_WORK(&helper->dirty_work, drm_fb_helper_dirty_work);
	helper->dirty_clip.x1 = helper->dirty_clip.y1 = ~0;
	helper->funcs = funcs;
	helper->dev = dev;
}
EXPORT_SYMBOL(drm_fb_helper_prepare);

/**
 * drm_fb_helper_init - initialize a &struct drm_fb_helper
 * @dev: drm device
 * @fb_helper: driver-allocated fbdev helper structure to initialize
 * @max_conn_count: max connector count
 *
 * This allocates the structures for the fbdev helper with the given limits.
 * Note that this won't yet touch the hardware (through the driver interfaces)
 * nor register the fbdev. This is only done in drm_fb_helper_initial_config()
 * to allow driver writes more control over the exact init sequence.
 *
 * Drivers must call drm_fb_helper_prepare() before calling this function.
 *
 * RETURNS:
 * Zero if everything went ok, nonzero otherwise.
 */
int drm_fb_helper_init(struct drm_device *dev,
		       struct drm_fb_helper *fb_helper,
		       int max_conn_count)
{
	struct drm_crtc *crtc;
	struct drm_mode_config *config = &dev->mode_config;
	int i;

	if (!drm_fbdev_emulation)
		return 0;

	if (!max_conn_count)
		return -EINVAL;

	fb_helper->crtc_info = kcalloc(config->num_crtc, sizeof(struct drm_fb_helper_crtc), GFP_KERNEL);
	if (!fb_helper->crtc_info)
		return -ENOMEM;

	fb_helper->crtc_count = config->num_crtc;
	fb_helper->connector_info = kcalloc(dev->mode_config.num_connector, sizeof(struct drm_fb_helper_connector *), GFP_KERNEL);
	if (!fb_helper->connector_info) {
		kfree(fb_helper->crtc_info);
		return -ENOMEM;
	}
	fb_helper->connector_info_alloc_count = dev->mode_config.num_connector;
	fb_helper->connector_count = 0;

	for (i = 0; i < fb_helper->crtc_count; i++) {
		fb_helper->crtc_info[i].mode_set.connectors =
			kcalloc(max_conn_count,
				sizeof(struct drm_connector *),
				GFP_KERNEL);

		if (!fb_helper->crtc_info[i].mode_set.connectors)
			goto out_free;
		fb_helper->crtc_info[i].mode_set.num_connectors = 0;
	}

	i = 0;
	drm_for_each_crtc(crtc, dev) {
		fb_helper->crtc_info[i].mode_set.crtc = crtc;
		i++;
	}

	return 0;
out_free:
	drm_fb_helper_crtc_free(fb_helper);
	return -ENOMEM;
}
EXPORT_SYMBOL(drm_fb_helper_init);

/**
 * drm_fb_helper_alloc_fbi - allocate fb_info and some of its members
 * @fb_helper: driver-allocated fbdev helper
 *
 * A helper to alloc fb_info and the members cmap and apertures. Called
 * by the driver within the fb_probe fb_helper callback function. Drivers do not
 * need to release the allocated fb_info structure themselves, this is
 * automatically done when calling drm_fb_helper_fini().
 *
 * RETURNS:
 * fb_info pointer if things went okay, pointer containing error code
 * otherwise
 */
struct fb_info *drm_fb_helper_alloc_fbi(struct drm_fb_helper *fb_helper)
{
	struct device *dev = fb_helper->dev->dev;
	struct fb_info *info;
	int ret;

	info = framebuffer_alloc(0, dev);
	if (!info)
		return ERR_PTR(-ENOMEM);

	ret = fb_alloc_cmap(&info->cmap, 256, 0);
	if (ret)
		goto err_release;

	info->apertures = alloc_apertures(1);
	if (!info->apertures) {
		ret = -ENOMEM;
		goto err_free_cmap;
	}

	fb_helper->fbdev = info;

	return info;

err_free_cmap:
	fb_dealloc_cmap(&info->cmap);
err_release:
	framebuffer_release(info);
	return ERR_PTR(ret);
}
EXPORT_SYMBOL(drm_fb_helper_alloc_fbi);

/**
 * drm_fb_helper_unregister_fbi - unregister fb_info framebuffer device
 * @fb_helper: driver-allocated fbdev helper
 *
 * A wrapper around unregister_framebuffer, to release the fb_info
 * framebuffer device. This must be called before releasing all resources for
 * @fb_helper by calling drm_fb_helper_fini().
 */
void drm_fb_helper_unregister_fbi(struct drm_fb_helper *fb_helper)
{
	if (fb_helper && fb_helper->fbdev)
		unregister_framebuffer(fb_helper->fbdev);
}
EXPORT_SYMBOL(drm_fb_helper_unregister_fbi);

/**
 * drm_fb_helper_fini - finialize a &struct drm_fb_helper
 * @fb_helper: driver-allocated fbdev helper
 *
 * This cleans up all remaining resources associated with @fb_helper. Must be
 * called after drm_fb_helper_unlink_fbi() was called.
 */
void drm_fb_helper_fini(struct drm_fb_helper *fb_helper)
{
	struct fb_info *info;

	if (!drm_fbdev_emulation || !fb_helper)
		return;

	info = fb_helper->fbdev;
	if (info) {
		if (info->cmap.len)
			fb_dealloc_cmap(&info->cmap);
		framebuffer_release(info);
	}
	fb_helper->fbdev = NULL;

	cancel_work_sync(&fb_helper->resume_work);
	cancel_work_sync(&fb_helper->dirty_work);

	mutex_lock(&kernel_fb_helper_lock);
	if (!list_empty(&fb_helper->kernel_fb_list)) {
		list_del(&fb_helper->kernel_fb_list);
		if (list_empty(&kernel_fb_helper_list))
			unregister_sysrq_key('v', &sysrq_drm_fb_helper_restore_op);
	}
	mutex_unlock(&kernel_fb_helper_lock);

	drm_fb_helper_crtc_free(fb_helper);

}
EXPORT_SYMBOL(drm_fb_helper_fini);

/**
 * drm_fb_helper_unlink_fbi - wrapper around unlink_framebuffer
 * @fb_helper: driver-allocated fbdev helper
 *
 * A wrapper around unlink_framebuffer implemented by fbdev core
 */
void drm_fb_helper_unlink_fbi(struct drm_fb_helper *fb_helper)
{
	if (fb_helper && fb_helper->fbdev)
		unlink_framebuffer(fb_helper->fbdev);
}
EXPORT_SYMBOL(drm_fb_helper_unlink_fbi);

static void drm_fb_helper_dirty(struct fb_info *info, u32 x, u32 y,
				u32 width, u32 height)
{
	struct drm_fb_helper *helper = info->par;
	struct drm_clip_rect *clip = &helper->dirty_clip;
	unsigned long flags;

	if (!helper->fb->funcs->dirty)
		return;

	spin_lock_irqsave(&helper->dirty_lock, flags);
	clip->x1 = min_t(u32, clip->x1, x);
	clip->y1 = min_t(u32, clip->y1, y);
	clip->x2 = max_t(u32, clip->x2, x + width);
	clip->y2 = max_t(u32, clip->y2, y + height);
	spin_unlock_irqrestore(&helper->dirty_lock, flags);

	schedule_work(&helper->dirty_work);
}

/**
 * drm_fb_helper_deferred_io() - fbdev deferred_io callback function
 * @info: fb_info struct pointer
 * @pagelist: list of dirty mmap framebuffer pages
 *
 * This function is used as the &fb_deferred_io.deferred_io
 * callback function for flushing the fbdev mmap writes.
 */
void drm_fb_helper_deferred_io(struct fb_info *info,
			       struct list_head *pagelist)
{
	unsigned long start, end, min, max;
	struct page *page;
	u32 y1, y2;

	min = ULONG_MAX;
	max = 0;
	list_for_each_entry(page, pagelist, lru) {
		start = page->index << PAGE_SHIFT;
		end = start + PAGE_SIZE - 1;
		min = min(min, start);
		max = max(max, end);
	}

	if (min < max) {
		y1 = min / info->fix.line_length;
		y2 = min_t(u32, DIV_ROUND_UP(max, info->fix.line_length),
			   info->var.yres);
		drm_fb_helper_dirty(info, 0, y1, info->var.xres, y2 - y1);
	}
}
EXPORT_SYMBOL(drm_fb_helper_deferred_io);

/**
 * drm_fb_helper_sys_read - wrapper around fb_sys_read
 * @info: fb_info struct pointer
 * @buf: userspace buffer to read from framebuffer memory
 * @count: number of bytes to read from framebuffer memory
 * @ppos: read offset within framebuffer memory
 *
 * A wrapper around fb_sys_read implemented by fbdev core
 */
ssize_t drm_fb_helper_sys_read(struct fb_info *info, char __user *buf,
			       size_t count, loff_t *ppos)
{
	return fb_sys_read(info, buf, count, ppos);
}
EXPORT_SYMBOL(drm_fb_helper_sys_read);

/**
 * drm_fb_helper_sys_write - wrapper around fb_sys_write
 * @info: fb_info struct pointer
 * @buf: userspace buffer to write to framebuffer memory
 * @count: number of bytes to write to framebuffer memory
 * @ppos: write offset within framebuffer memory
 *
 * A wrapper around fb_sys_write implemented by fbdev core
 */
ssize_t drm_fb_helper_sys_write(struct fb_info *info, const char __user *buf,
				size_t count, loff_t *ppos)
{
	ssize_t ret;

	ret = fb_sys_write(info, buf, count, ppos);
	if (ret > 0)
		drm_fb_helper_dirty(info, 0, 0, info->var.xres,
				    info->var.yres);

	return ret;
}
EXPORT_SYMBOL(drm_fb_helper_sys_write);

/**
 * drm_fb_helper_sys_fillrect - wrapper around sys_fillrect
 * @info: fbdev registered by the helper
 * @rect: info about rectangle to fill
 *
 * A wrapper around sys_fillrect implemented by fbdev core
 */
void drm_fb_helper_sys_fillrect(struct fb_info *info,
				const struct fb_fillrect *rect)
{
	sys_fillrect(info, rect);
	drm_fb_helper_dirty(info, rect->dx, rect->dy,
			    rect->width, rect->height);
}
EXPORT_SYMBOL(drm_fb_helper_sys_fillrect);

/**
 * drm_fb_helper_sys_copyarea - wrapper around sys_copyarea
 * @info: fbdev registered by the helper
 * @area: info about area to copy
 *
 * A wrapper around sys_copyarea implemented by fbdev core
 */
void drm_fb_helper_sys_copyarea(struct fb_info *info,
				const struct fb_copyarea *area)
{
	sys_copyarea(info, area);
	drm_fb_helper_dirty(info, area->dx, area->dy,
			    area->width, area->height);
}
EXPORT_SYMBOL(drm_fb_helper_sys_copyarea);

/**
 * drm_fb_helper_sys_imageblit - wrapper around sys_imageblit
 * @info: fbdev registered by the helper
 * @image: info about image to blit
 *
 * A wrapper around sys_imageblit implemented by fbdev core
 */
void drm_fb_helper_sys_imageblit(struct fb_info *info,
				 const struct fb_image *image)
{
	sys_imageblit(info, image);
	drm_fb_helper_dirty(info, image->dx, image->dy,
			    image->width, image->height);
}
EXPORT_SYMBOL(drm_fb_helper_sys_imageblit);

/**
 * drm_fb_helper_cfb_fillrect - wrapper around cfb_fillrect
 * @info: fbdev registered by the helper
 * @rect: info about rectangle to fill
 *
 * A wrapper around cfb_imageblit implemented by fbdev core
 */
void drm_fb_helper_cfb_fillrect(struct fb_info *info,
				const struct fb_fillrect *rect)
{
	cfb_fillrect(info, rect);
	drm_fb_helper_dirty(info, rect->dx, rect->dy,
			    rect->width, rect->height);
}
EXPORT_SYMBOL(drm_fb_helper_cfb_fillrect);

/**
 * drm_fb_helper_cfb_copyarea - wrapper around cfb_copyarea
 * @info: fbdev registered by the helper
 * @area: info about area to copy
 *
 * A wrapper around cfb_copyarea implemented by fbdev core
 */
void drm_fb_helper_cfb_copyarea(struct fb_info *info,
				const struct fb_copyarea *area)
{
	cfb_copyarea(info, area);
	drm_fb_helper_dirty(info, area->dx, area->dy,
			    area->width, area->height);
}
EXPORT_SYMBOL(drm_fb_helper_cfb_copyarea);

/**
 * drm_fb_helper_cfb_imageblit - wrapper around cfb_imageblit
 * @info: fbdev registered by the helper
 * @image: info about image to blit
 *
 * A wrapper around cfb_imageblit implemented by fbdev core
 */
void drm_fb_helper_cfb_imageblit(struct fb_info *info,
				 const struct fb_image *image)
{
	cfb_imageblit(info, image);
	drm_fb_helper_dirty(info, image->dx, image->dy,
			    image->width, image->height);
}
EXPORT_SYMBOL(drm_fb_helper_cfb_imageblit);

/**
 * drm_fb_helper_set_suspend - wrapper around fb_set_suspend
 * @fb_helper: driver-allocated fbdev helper
 * @suspend: whether to suspend or resume
 *
 * A wrapper around fb_set_suspend implemented by fbdev core.
 * Use drm_fb_helper_set_suspend_unlocked() if you don't need to take
 * the lock yourself
 */
void drm_fb_helper_set_suspend(struct drm_fb_helper *fb_helper, bool suspend)
{
	if (fb_helper && fb_helper->fbdev)
		fb_set_suspend(fb_helper->fbdev, suspend);
}
EXPORT_SYMBOL(drm_fb_helper_set_suspend);

/**
 * drm_fb_helper_set_suspend_unlocked - wrapper around fb_set_suspend that also
 *                                      takes the console lock
 * @fb_helper: driver-allocated fbdev helper
 * @suspend: whether to suspend or resume
 *
 * A wrapper around fb_set_suspend() that takes the console lock. If the lock
 * isn't available on resume, a worker is tasked with waiting for the lock
 * to become available. The console lock can be pretty contented on resume
 * due to all the printk activity.
 *
 * This function can be called multiple times with the same state since
 * &fb_info.state is checked to see if fbdev is running or not before locking.
 *
 * Use drm_fb_helper_set_suspend() if you need to take the lock yourself.
 */
void drm_fb_helper_set_suspend_unlocked(struct drm_fb_helper *fb_helper,
					bool suspend)
{
	if (!fb_helper || !fb_helper->fbdev)
		return;

	/* make sure there's no pending/ongoing resume */
	flush_work(&fb_helper->resume_work);

	if (suspend) {
		if (fb_helper->fbdev->state != FBINFO_STATE_RUNNING)
			return;

		console_lock();

	} else {
		if (fb_helper->fbdev->state == FBINFO_STATE_RUNNING)
			return;

		if (!console_trylock()) {
			schedule_work(&fb_helper->resume_work);
			return;
		}
	}

	fb_set_suspend(fb_helper->fbdev, suspend);
	console_unlock();
}
EXPORT_SYMBOL(drm_fb_helper_set_suspend_unlocked);

static int setcolreg(struct drm_crtc *crtc, u16 red, u16 green,
		     u16 blue, u16 regno, struct fb_info *info)
{
	struct drm_fb_helper *fb_helper = info->par;
	struct drm_framebuffer *fb = fb_helper->fb;

	if (info->fix.visual == FB_VISUAL_TRUECOLOR) {
		u32 *palette;
		u32 value;
		/* place color in psuedopalette */
		if (regno > 16)
			return -EINVAL;
		palette = (u32 *)info->pseudo_palette;
		red >>= (16 - info->var.red.length);
		green >>= (16 - info->var.green.length);
		blue >>= (16 - info->var.blue.length);
		value = (red << info->var.red.offset) |
			(green << info->var.green.offset) |
			(blue << info->var.blue.offset);
		if (info->var.transp.length > 0) {
			u32 mask = (1 << info->var.transp.length) - 1;

			mask <<= info->var.transp.offset;
			value |= mask;
		}
		palette[regno] = value;
		return 0;
	}

	/*
	 * The driver really shouldn't advertise pseudo/directcolor
	 * visuals if it can't deal with the palette.
	 */
	if (WARN_ON(!fb_helper->funcs->gamma_set ||
		    !fb_helper->funcs->gamma_get))
		return -EINVAL;

	WARN_ON(fb->format->cpp[0] != 1);

	fb_helper->funcs->gamma_set(crtc, red, green, blue, regno);

	return 0;
}

/**
 * drm_fb_helper_setcmap - implementation for &fb_ops.fb_setcmap
 * @cmap: cmap to set
 * @info: fbdev registered by the helper
 */
int drm_fb_helper_setcmap(struct fb_cmap *cmap, struct fb_info *info)
{
	struct drm_fb_helper *fb_helper = info->par;
	struct drm_device *dev = fb_helper->dev;
	const struct drm_crtc_helper_funcs *crtc_funcs;
	u16 *red, *green, *blue, *transp;
	struct drm_crtc *crtc;
	int i, j, rc = 0;
	int start;

	if (oops_in_progress)
		return -EBUSY;

	drm_modeset_lock_all(dev);
	if (!drm_fb_helper_is_bound(fb_helper)) {
		drm_modeset_unlock_all(dev);
		return -EBUSY;
	}

	for (i = 0; i < fb_helper->crtc_count; i++) {
		crtc = fb_helper->crtc_info[i].mode_set.crtc;
		crtc_funcs = crtc->helper_private;

		red = cmap->red;
		green = cmap->green;
		blue = cmap->blue;
		transp = cmap->transp;
		start = cmap->start;

		for (j = 0; j < cmap->len; j++) {
			u16 hred, hgreen, hblue, htransp = 0xffff;

			hred = *red++;
			hgreen = *green++;
			hblue = *blue++;

			if (transp)
				htransp = *transp++;

			rc = setcolreg(crtc, hred, hgreen, hblue, start++, info);
			if (rc)
				goto out;
		}
		if (crtc_funcs->load_lut)
			crtc_funcs->load_lut(crtc);
	}
 out:
	drm_modeset_unlock_all(dev);
	return rc;
}
EXPORT_SYMBOL(drm_fb_helper_setcmap);

/**
 * drm_fb_helper_ioctl - legacy ioctl implementation
 * @info: fbdev registered by the helper
 * @cmd: ioctl command
 * @arg: ioctl argument
 *
 * A helper to implement the standard fbdev ioctl. Only
 * FBIO_WAITFORVSYNC is implemented for now.
 */
int drm_fb_helper_ioctl(struct fb_info *info, unsigned int cmd,
			unsigned long arg)
{
	struct drm_fb_helper *fb_helper = info->par;
	struct drm_device *dev = fb_helper->dev;
	struct drm_mode_set *mode_set;
	struct drm_crtc *crtc;
	int ret = 0;

	mutex_lock(&dev->mode_config.mutex);
	if (!drm_fb_helper_is_bound(fb_helper)) {
		ret = -EBUSY;
		goto unlock;
	}

	switch (cmd) {
	case FBIO_WAITFORVSYNC:
		/*
		 * Only consider the first CRTC.
		 *
		 * This ioctl is supposed to take the CRTC number as
		 * an argument, but in fbdev times, what that number
		 * was supposed to be was quite unclear, different
		 * drivers were passing that argument differently
		 * (some by reference, some by value), and most of the
		 * userspace applications were just hardcoding 0 as an
		 * argument.
		 *
		 * The first CRTC should be the integrated panel on
		 * most drivers, so this is the best choice we can
		 * make. If we're not smart enough here, one should
		 * just consider switch the userspace to KMS.
		 */
		mode_set = &fb_helper->crtc_info[0].mode_set;
		crtc = mode_set->crtc;

		/*
		 * Only wait for a vblank event if the CRTC is
		 * enabled, otherwise just don't do anythintg,
		 * not even report an error.
		 */
		ret = drm_crtc_vblank_get(crtc);
		if (!ret) {
			drm_crtc_wait_one_vblank(crtc);
			drm_crtc_vblank_put(crtc);
		}

		ret = 0;
		goto unlock;
	default:
		ret = -ENOTTY;
	}

unlock:
	mutex_unlock(&dev->mode_config.mutex);
	return ret;
}
EXPORT_SYMBOL(drm_fb_helper_ioctl);

/**
 * drm_fb_helper_check_var - implementation for &fb_ops.fb_check_var
 * @var: screeninfo to check
 * @info: fbdev registered by the helper
 */
int drm_fb_helper_check_var(struct fb_var_screeninfo *var,
			    struct fb_info *info)
{
	struct drm_fb_helper *fb_helper = info->par;
	struct drm_framebuffer *fb = fb_helper->fb;
	int depth;

	if (var->pixclock != 0 || in_dbg_master())
		return -EINVAL;

	/*
	 * Changes struct fb_var_screeninfo are currently not pushed back
	 * to KMS, hence fail if different settings are requested.
	 */
	if (var->bits_per_pixel != fb->format->cpp[0] * 8 ||
	    var->xres > fb->width || var->yres > fb->height ||
	    var->xres_virtual > fb->width || var->yres_virtual > fb->height) {
		DRM_DEBUG("fb requested width/height/bpp can't fit in current fb "
			  "request %dx%d-%d (virtual %dx%d) > %dx%d-%d\n",
			  var->xres, var->yres, var->bits_per_pixel,
			  var->xres_virtual, var->yres_virtual,
			  fb->width, fb->height, fb->format->cpp[0] * 8);
		return -EINVAL;
	}

	switch (var->bits_per_pixel) {
	case 16:
		depth = (var->green.length == 6) ? 16 : 15;
		break;
	case 32:
		depth = (var->transp.length > 0) ? 32 : 24;
		break;
	default:
		depth = var->bits_per_pixel;
		break;
	}

	switch (depth) {
	case 8:
		var->red.offset = 0;
		var->green.offset = 0;
		var->blue.offset = 0;
		var->red.length = 8;
		var->green.length = 8;
		var->blue.length = 8;
		var->transp.length = 0;
		var->transp.offset = 0;
		break;
	case 15:
		var->red.offset = 10;
		var->green.offset = 5;
		var->blue.offset = 0;
		var->red.length = 5;
		var->green.length = 5;
		var->blue.length = 5;
		var->transp.length = 1;
		var->transp.offset = 15;
		break;
	case 16:
		var->red.offset = 11;
		var->green.offset = 5;
		var->blue.offset = 0;
		var->red.length = 5;
		var->green.length = 6;
		var->blue.length = 5;
		var->transp.length = 0;
		var->transp.offset = 0;
		break;
	case 24:
		var->red.offset = 16;
		var->green.offset = 8;
		var->blue.offset = 0;
		var->red.length = 8;
		var->green.length = 8;
		var->blue.length = 8;
		var->transp.length = 0;
		var->transp.offset = 0;
		break;
	case 32:
		var->red.offset = 16;
		var->green.offset = 8;
		var->blue.offset = 0;
		var->red.length = 8;
		var->green.length = 8;
		var->blue.length = 8;
		var->transp.length = 8;
		var->transp.offset = 24;
		break;
	default:
		return -EINVAL;
	}
	return 0;
}
EXPORT_SYMBOL(drm_fb_helper_check_var);

/**
 * drm_fb_helper_set_par - implementation for &fb_ops.fb_set_par
 * @info: fbdev registered by the helper
 *
 * This will let fbcon do the mode init and is called at initialization time by
 * the fbdev core when registering the driver, and later on through the hotplug
 * callback.
 */
int drm_fb_helper_set_par(struct fb_info *info)
{
	struct drm_fb_helper *fb_helper = info->par;
	struct fb_var_screeninfo *var = &info->var;

	if (oops_in_progress)
		return -EBUSY;

	if (var->pixclock != 0) {
		DRM_ERROR("PIXEL CLOCK SET\n");
		return -EINVAL;
	}

	drm_fb_helper_restore_fbdev_mode_unlocked(fb_helper);

	return 0;
}
EXPORT_SYMBOL(drm_fb_helper_set_par);

static int pan_display_atomic(struct fb_var_screeninfo *var,
			      struct fb_info *info)
{
	struct drm_fb_helper *fb_helper = info->par;
	struct drm_device *dev = fb_helper->dev;
	struct drm_atomic_state *state;
	struct drm_plane *plane;
	int i, ret;
	unsigned int plane_mask;

	state = drm_atomic_state_alloc(dev);
	if (!state)
		return -ENOMEM;

	state->acquire_ctx = dev->mode_config.acquire_ctx;
retry:
	plane_mask = 0;
	for (i = 0; i < fb_helper->crtc_count; i++) {
		struct drm_mode_set *mode_set;

		mode_set = &fb_helper->crtc_info[i].mode_set;

		mode_set->x = var->xoffset;
		mode_set->y = var->yoffset;

		ret = __drm_atomic_helper_set_config(mode_set, state);
		if (ret != 0)
			goto fail;

		plane = mode_set->crtc->primary;
		plane_mask |= (1 << drm_plane_index(plane));
		plane->old_fb = plane->fb;
	}

	ret = drm_atomic_commit(state);
	if (ret != 0)
		goto fail;

	info->var.xoffset = var->xoffset;
	info->var.yoffset = var->yoffset;

fail:
	drm_atomic_clean_old_fb(dev, plane_mask, ret);

	if (ret == -EDEADLK)
		goto backoff;

	drm_atomic_state_put(state);
	return ret;

backoff:
	drm_atomic_state_clear(state);
	drm_atomic_legacy_backoff(state);

	goto retry;
}

static int pan_display_legacy(struct fb_var_screeninfo *var,
			      struct fb_info *info)
{
	struct drm_fb_helper *fb_helper = info->par;
	struct drm_mode_set *modeset;
	int ret = 0;
	int i;

	for (i = 0; i < fb_helper->crtc_count; i++) {
		modeset = &fb_helper->crtc_info[i].mode_set;

		modeset->x = var->xoffset;
		modeset->y = var->yoffset;

		if (modeset->num_connectors) {
			ret = drm_mode_set_config_internal(modeset);
			if (!ret) {
				info->var.xoffset = var->xoffset;
				info->var.yoffset = var->yoffset;
			}
		}
	}

	return ret;
}

/**
 * drm_fb_helper_pan_display - implementation for &fb_ops.fb_pan_display
 * @var: updated screen information
 * @info: fbdev registered by the helper
 */
int drm_fb_helper_pan_display(struct fb_var_screeninfo *var,
			      struct fb_info *info)
{
	struct drm_fb_helper *fb_helper = info->par;
	struct drm_device *dev = fb_helper->dev;
	int ret;

	if (oops_in_progress)
		return -EBUSY;

	drm_modeset_lock_all(dev);
	if (!drm_fb_helper_is_bound(fb_helper)) {
		drm_modeset_unlock_all(dev);
		return -EBUSY;
	}

	if (drm_drv_uses_atomic_modeset(dev))
		ret = pan_display_atomic(var, info);
	else
		ret = pan_display_legacy(var, info);
	drm_modeset_unlock_all(dev);

	return ret;
}
EXPORT_SYMBOL(drm_fb_helper_pan_display);

/*
 * Allocates the backing storage and sets up the fbdev info structure through
 * the ->fb_probe callback and then registers the fbdev and sets up the panic
 * notifier.
 */
static int drm_fb_helper_single_fb_probe(struct drm_fb_helper *fb_helper,
					 int preferred_bpp)
{
	int ret = 0;
	int crtc_count = 0;
	int i;
	struct drm_fb_helper_surface_size sizes;
	int gamma_size = 0;

	memset(&sizes, 0, sizeof(struct drm_fb_helper_surface_size));
	sizes.surface_depth = 24;
	sizes.surface_bpp = 32;
	sizes.fb_width = (u32)-1;
	sizes.fb_height = (u32)-1;

	/* if driver picks 8 or 16 by default use that for both depth/bpp */
	if (preferred_bpp != sizes.surface_bpp)
		sizes.surface_depth = sizes.surface_bpp = preferred_bpp;

	/* first up get a count of crtcs now in use and new min/maxes width/heights */
	drm_fb_helper_for_each_connector(fb_helper, i) {
		struct drm_fb_helper_connector *fb_helper_conn = fb_helper->connector_info[i];
		struct drm_cmdline_mode *cmdline_mode;

		cmdline_mode = &fb_helper_conn->connector->cmdline_mode;

		if (cmdline_mode->bpp_specified) {
			switch (cmdline_mode->bpp) {
			case 8:
				sizes.surface_depth = sizes.surface_bpp = 8;
				break;
			case 15:
				sizes.surface_depth = 15;
				sizes.surface_bpp = 16;
				break;
			case 16:
				sizes.surface_depth = sizes.surface_bpp = 16;
				break;
			case 24:
				sizes.surface_depth = sizes.surface_bpp = 24;
				break;
			case 32:
				sizes.surface_depth = 24;
				sizes.surface_bpp = 32;
				break;
			}
			break;
		}
	}

	crtc_count = 0;
	for (i = 0; i < fb_helper->crtc_count; i++) {
		struct drm_display_mode *desired_mode;
		struct drm_mode_set *mode_set;
		int x, y, j;
		/* in case of tile group, are we the last tile vert or horiz?
		 * If no tile group you are always the last one both vertically
		 * and horizontally
		 */
		bool lastv = true, lasth = true;

		desired_mode = fb_helper->crtc_info[i].desired_mode;
		mode_set = &fb_helper->crtc_info[i].mode_set;

		if (!desired_mode)
			continue;

		crtc_count++;

		x = fb_helper->crtc_info[i].x;
		y = fb_helper->crtc_info[i].y;

		if (gamma_size == 0)
			gamma_size = fb_helper->crtc_info[i].mode_set.crtc->gamma_size;

		sizes.surface_width  = max_t(u32, desired_mode->hdisplay + x, sizes.surface_width);
		sizes.surface_height = max_t(u32, desired_mode->vdisplay + y, sizes.surface_height);

		for (j = 0; j < mode_set->num_connectors; j++) {
			struct drm_connector *connector = mode_set->connectors[j];

			if (connector->has_tile) {
				lasth = (connector->tile_h_loc == (connector->num_h_tile - 1));
				lastv = (connector->tile_v_loc == (connector->num_v_tile - 1));
				/* cloning to multiple tiles is just crazy-talk, so: */
				break;
			}
		}

		if (lasth)
			sizes.fb_width  = min_t(u32, desired_mode->hdisplay + x, sizes.fb_width);
		if (lastv)
			sizes.fb_height = min_t(u32, desired_mode->vdisplay + y, sizes.fb_height);
	}

	if (crtc_count == 0 || sizes.fb_width == -1 || sizes.fb_height == -1) {
		/*
		 * hmm everyone went away - assume VGA cable just fell out
		 * and will come back later.
		 */
		DRM_INFO("Cannot find any crtc or sizes - going 1024x768\n");
		sizes.fb_width = sizes.surface_width = 1024;
		sizes.fb_height = sizes.surface_height = 768;
	}

	/* Handle our overallocation */
	sizes.surface_height *= drm_fbdev_overalloc;
	sizes.surface_height /= 100;

	/* push down into drivers */
	ret = (*fb_helper->funcs->fb_probe)(fb_helper, &sizes);
	if (ret < 0)
		return ret;

	/*
	 * Set the fb pointer - usually drm_setup_crtcs does this for hotplug
	 * events, but at init time drm_setup_crtcs needs to be called before
	 * the fb is allocated (since we need to figure out the desired size of
	 * the fb before we can allocate it ...). Hence we need to fix things up
	 * here again.
	 */
	for (i = 0; i < fb_helper->crtc_count; i++)
		if (fb_helper->crtc_info[i].mode_set.num_connectors)
			fb_helper->crtc_info[i].mode_set.fb = fb_helper->fb;

	return 0;
}

/**
 * drm_fb_helper_fill_fix - initializes fixed fbdev information
 * @info: fbdev registered by the helper
 * @pitch: desired pitch
 * @depth: desired depth
 *
 * Helper to fill in the fixed fbdev information useful for a non-accelerated
 * fbdev emulations. Drivers which support acceleration methods which impose
 * additional constraints need to set up their own limits.
 *
 * Drivers should call this (or their equivalent setup code) from their
 * &drm_fb_helper_funcs.fb_probe callback.
 */
void drm_fb_helper_fill_fix(struct fb_info *info, uint32_t pitch,
			    uint32_t depth)
{
	info->fix.type = FB_TYPE_PACKED_PIXELS;
	info->fix.visual = depth == 8 ? FB_VISUAL_PSEUDOCOLOR :
		FB_VISUAL_TRUECOLOR;
	info->fix.mmio_start = 0;
	info->fix.mmio_len = 0;
	info->fix.type_aux = 0;
	info->fix.xpanstep = 1; /* doing it in hw */
	info->fix.ypanstep = 1; /* doing it in hw */
	info->fix.ywrapstep = 0;
	info->fix.accel = FB_ACCEL_NONE;

	info->fix.line_length = pitch;
}
EXPORT_SYMBOL(drm_fb_helper_fill_fix);

/**
 * drm_fb_helper_fill_var - initalizes variable fbdev information
 * @info: fbdev instance to set up
 * @fb_helper: fb helper instance to use as template
 * @fb_width: desired fb width
 * @fb_height: desired fb height
 *
 * Sets up the variable fbdev metainformation from the given fb helper instance
 * and the drm framebuffer allocated in &drm_fb_helper.fb.
 *
 * Drivers should call this (or their equivalent setup code) from their
 * &drm_fb_helper_funcs.fb_probe callback after having allocated the fbdev
 * backing storage framebuffer.
 */
void drm_fb_helper_fill_var(struct fb_info *info, struct drm_fb_helper *fb_helper,
			    uint32_t fb_width, uint32_t fb_height)
{
	struct drm_framebuffer *fb = fb_helper->fb;

	info->pseudo_palette = fb_helper->pseudo_palette;
	info->var.xres_virtual = fb->width;
	info->var.yres_virtual = fb->height;
	info->var.bits_per_pixel = fb->format->cpp[0] * 8;
	info->var.accel_flags = FB_ACCELF_TEXT;
	info->var.xoffset = 0;
	info->var.yoffset = 0;
	info->var.activate = FB_ACTIVATE_NOW;
	info->var.height = -1;
	info->var.width = -1;

	switch (fb->format->depth) {
	case 8:
		info->var.red.offset = 0;
		info->var.green.offset = 0;
		info->var.blue.offset = 0;
		info->var.red.length = 8; /* 8bit DAC */
		info->var.green.length = 8;
		info->var.blue.length = 8;
		info->var.transp.offset = 0;
		info->var.transp.length = 0;
		break;
	case 15:
		info->var.red.offset = 10;
		info->var.green.offset = 5;
		info->var.blue.offset = 0;
		info->var.red.length = 5;
		info->var.green.length = 5;
		info->var.blue.length = 5;
		info->var.transp.offset = 15;
		info->var.transp.length = 1;
		break;
	case 16:
		info->var.red.offset = 11;
		info->var.green.offset = 5;
		info->var.blue.offset = 0;
		info->var.red.length = 5;
		info->var.green.length = 6;
		info->var.blue.length = 5;
		info->var.transp.offset = 0;
		break;
	case 24:
		info->var.red.offset = 16;
		info->var.green.offset = 8;
		info->var.blue.offset = 0;
		info->var.red.length = 8;
		info->var.green.length = 8;
		info->var.blue.length = 8;
		info->var.transp.offset = 0;
		info->var.transp.length = 0;
		break;
	case 32:
		info->var.red.offset = 16;
		info->var.green.offset = 8;
		info->var.blue.offset = 0;
		info->var.red.length = 8;
		info->var.green.length = 8;
		info->var.blue.length = 8;
		info->var.transp.offset = 24;
		info->var.transp.length = 8;
		break;
	default:
		break;
	}

	info->var.xres = fb_width;
	info->var.yres = fb_height;
}
EXPORT_SYMBOL(drm_fb_helper_fill_var);

static int drm_fb_helper_probe_connector_modes(struct drm_fb_helper *fb_helper,
					       uint32_t maxX,
					       uint32_t maxY)
{
	struct drm_connector *connector;
	int count = 0;
	int i;

	drm_fb_helper_for_each_connector(fb_helper, i) {
		connector = fb_helper->connector_info[i]->connector;
		count += connector->funcs->fill_modes(connector, maxX, maxY);
	}

	return count;
}

struct drm_display_mode *drm_has_preferred_mode(struct drm_fb_helper_connector *fb_connector, int width, int height)
{
	struct drm_display_mode *mode;

	list_for_each_entry(mode, &fb_connector->connector->modes, head) {
		if (mode->hdisplay > width ||
		    mode->vdisplay > height)
			continue;
		if (mode->type & DRM_MODE_TYPE_PREFERRED)
			return mode;
	}
	return NULL;
}
EXPORT_SYMBOL(drm_has_preferred_mode);

static bool drm_has_cmdline_mode(struct drm_fb_helper_connector *fb_connector)
{
	return fb_connector->connector->cmdline_mode.specified;
}

struct drm_display_mode *drm_pick_cmdline_mode(struct drm_fb_helper_connector *fb_helper_conn)
{
	struct drm_cmdline_mode *cmdline_mode;
	struct drm_display_mode *mode;
	bool prefer_non_interlace;

	cmdline_mode = &fb_helper_conn->connector->cmdline_mode;
	if (cmdline_mode->specified == false)
		return NULL;

	/* attempt to find a matching mode in the list of modes
	 *  we have gotten so far, if not add a CVT mode that conforms
	 */
	if (cmdline_mode->rb || cmdline_mode->margins)
		goto create_mode;

	prefer_non_interlace = !cmdline_mode->interlace;
again:
	list_for_each_entry(mode, &fb_helper_conn->connector->modes, head) {
		/* check width/height */
		if (mode->hdisplay != cmdline_mode->xres ||
		    mode->vdisplay != cmdline_mode->yres)
			continue;

		if (cmdline_mode->refresh_specified) {
			if (mode->vrefresh != cmdline_mode->refresh)
				continue;
		}

		if (cmdline_mode->interlace) {
			if (!(mode->flags & DRM_MODE_FLAG_INTERLACE))
				continue;
		} else if (prefer_non_interlace) {
			if (mode->flags & DRM_MODE_FLAG_INTERLACE)
				continue;
		}
		return mode;
	}

	if (prefer_non_interlace) {
		prefer_non_interlace = false;
		goto again;
	}

create_mode:
	mode = drm_mode_create_from_cmdline_mode(fb_helper_conn->connector->dev,
						 cmdline_mode);
	list_add(&mode->head, &fb_helper_conn->connector->modes);
	return mode;
}
EXPORT_SYMBOL(drm_pick_cmdline_mode);

static bool drm_connector_enabled(struct drm_connector *connector, bool strict)
{
	bool enable;

	if (strict)
		enable = connector->status == connector_status_connected;
	else
		enable = connector->status != connector_status_disconnected;

	return enable;
}

static void drm_enable_connectors(struct drm_fb_helper *fb_helper,
				  bool *enabled)
{
	bool any_enabled = false;
	struct drm_connector *connector;
	int i = 0;

	drm_fb_helper_for_each_connector(fb_helper, i) {
		connector = fb_helper->connector_info[i]->connector;
		enabled[i] = drm_connector_enabled(connector, true);
		DRM_DEBUG_KMS("connector %d enabled? %s\n", connector->base.id,
			  enabled[i] ? "yes" : "no");
		any_enabled |= enabled[i];
	}

	if (any_enabled)
		return;

	drm_fb_helper_for_each_connector(fb_helper, i) {
		connector = fb_helper->connector_info[i]->connector;
		enabled[i] = drm_connector_enabled(connector, false);
	}
}

static bool drm_target_cloned(struct drm_fb_helper *fb_helper,
			      struct drm_display_mode **modes,
			      struct drm_fb_offset *offsets,
			      bool *enabled, int width, int height)
{
	int count, i, j;
	bool can_clone = false;
	struct drm_fb_helper_connector *fb_helper_conn;
	struct drm_display_mode *dmt_mode, *mode;

	/* only contemplate cloning in the single crtc case */
	if (fb_helper->crtc_count > 1)
		return false;

	count = 0;
	drm_fb_helper_for_each_connector(fb_helper, i) {
		if (enabled[i])
			count++;
	}

	/* only contemplate cloning if more than one connector is enabled */
	if (count <= 1)
		return false;

	/* check the command line or if nothing common pick 1024x768 */
	can_clone = true;
	drm_fb_helper_for_each_connector(fb_helper, i) {
		if (!enabled[i])
			continue;
		fb_helper_conn = fb_helper->connector_info[i];
		modes[i] = drm_pick_cmdline_mode(fb_helper_conn);
		if (!modes[i]) {
			can_clone = false;
			break;
		}
		for (j = 0; j < i; j++) {
			if (!enabled[j])
				continue;
			if (!drm_mode_equal(modes[j], modes[i]))
				can_clone = false;
		}
	}

	if (can_clone) {
		DRM_DEBUG_KMS("can clone using command line\n");
		return true;
	}

	/* try and find a 1024x768 mode on each connector */
	can_clone = true;
	dmt_mode = drm_mode_find_dmt(fb_helper->dev, 1024, 768, 60, false);

	drm_fb_helper_for_each_connector(fb_helper, i) {
		if (!enabled[i])
			continue;

		fb_helper_conn = fb_helper->connector_info[i];
		list_for_each_entry(mode, &fb_helper_conn->connector->modes, head) {
			if (drm_mode_equal(mode, dmt_mode))
				modes[i] = mode;
		}
		if (!modes[i])
			can_clone = false;
	}

	if (can_clone) {
		DRM_DEBUG_KMS("can clone using 1024x768\n");
		return true;
	}
	DRM_INFO("kms: can't enable cloning when we probably wanted to.\n");
	return false;
}

static int drm_get_tile_offsets(struct drm_fb_helper *fb_helper,
				struct drm_display_mode **modes,
				struct drm_fb_offset *offsets,
				int idx,
				int h_idx, int v_idx)
{
	struct drm_fb_helper_connector *fb_helper_conn;
	int i;
	int hoffset = 0, voffset = 0;

	drm_fb_helper_for_each_connector(fb_helper, i) {
		fb_helper_conn = fb_helper->connector_info[i];
		if (!fb_helper_conn->connector->has_tile)
			continue;

		if (!modes[i] && (h_idx || v_idx)) {
			DRM_DEBUG_KMS("no modes for connector tiled %d %d\n", i,
				      fb_helper_conn->connector->base.id);
			continue;
		}
		if (fb_helper_conn->connector->tile_h_loc < h_idx)
			hoffset += modes[i]->hdisplay;

		if (fb_helper_conn->connector->tile_v_loc < v_idx)
			voffset += modes[i]->vdisplay;
	}
	offsets[idx].x = hoffset;
	offsets[idx].y = voffset;
	DRM_DEBUG_KMS("returned %d %d for %d %d\n", hoffset, voffset, h_idx, v_idx);
	return 0;
}

static bool drm_target_preferred(struct drm_fb_helper *fb_helper,
				 struct drm_display_mode **modes,
				 struct drm_fb_offset *offsets,
				 bool *enabled, int width, int height)
{
	struct drm_fb_helper_connector *fb_helper_conn;
	const u64 mask = BIT_ULL(fb_helper->connector_count) - 1;
	u64 conn_configured = 0;
	int tile_pass = 0;
	int i;

retry:
	drm_fb_helper_for_each_connector(fb_helper, i) {
		fb_helper_conn = fb_helper->connector_info[i];

		if (conn_configured & BIT_ULL(i))
			continue;

		if (enabled[i] == false) {
			conn_configured |= BIT_ULL(i);
			continue;
		}

		/* first pass over all the untiled connectors */
		if (tile_pass == 0 && fb_helper_conn->connector->has_tile)
			continue;

		if (tile_pass == 1) {
			if (fb_helper_conn->connector->tile_h_loc != 0 ||
			    fb_helper_conn->connector->tile_v_loc != 0)
				continue;

		} else {
			if (fb_helper_conn->connector->tile_h_loc != tile_pass - 1 &&
			    fb_helper_conn->connector->tile_v_loc != tile_pass - 1)
			/* if this tile_pass doesn't cover any of the tiles - keep going */
				continue;

			/*
			 * find the tile offsets for this pass - need to find
			 * all tiles left and above
			 */
			drm_get_tile_offsets(fb_helper, modes, offsets,
					     i, fb_helper_conn->connector->tile_h_loc, fb_helper_conn->connector->tile_v_loc);
		}
		DRM_DEBUG_KMS("looking for cmdline mode on connector %d\n",
			      fb_helper_conn->connector->base.id);

		/* got for command line mode first */
		modes[i] = drm_pick_cmdline_mode(fb_helper_conn);
		if (!modes[i]) {
			DRM_DEBUG_KMS("looking for preferred mode on connector %d %d\n",
				      fb_helper_conn->connector->base.id, fb_helper_conn->connector->tile_group ? fb_helper_conn->connector->tile_group->id : 0);
			modes[i] = drm_has_preferred_mode(fb_helper_conn, width, height);
		}
		/* No preferred modes, pick one off the list */
		if (!modes[i] && !list_empty(&fb_helper_conn->connector->modes)) {
			list_for_each_entry(modes[i], &fb_helper_conn->connector->modes, head)
				break;
		}
		DRM_DEBUG_KMS("found mode %s\n", modes[i] ? modes[i]->name :
			  "none");
		conn_configured |= BIT_ULL(i);
	}

	if ((conn_configured & mask) != mask) {
		tile_pass++;
		goto retry;
	}
	return true;
}

static int drm_pick_crtcs(struct drm_fb_helper *fb_helper,
			  struct drm_fb_helper_crtc **best_crtcs,
			  struct drm_display_mode **modes,
			  int n, int width, int height)
{
	int c, o;
	struct drm_connector *connector;
	const struct drm_connector_helper_funcs *connector_funcs;
	struct drm_encoder *encoder;
	int my_score, best_score, score;
	struct drm_fb_helper_crtc **crtcs, *crtc;
	struct drm_fb_helper_connector *fb_helper_conn;

	if (n == fb_helper->connector_count)
		return 0;

	fb_helper_conn = fb_helper->connector_info[n];
	connector = fb_helper_conn->connector;

	best_crtcs[n] = NULL;
	best_score = drm_pick_crtcs(fb_helper, best_crtcs, modes, n+1, width, height);
	if (modes[n] == NULL)
		return best_score;

	crtcs = kzalloc(fb_helper->connector_count *
			sizeof(struct drm_fb_helper_crtc *), GFP_KERNEL);
	if (!crtcs)
		return best_score;

	my_score = 1;
	if (connector->status == connector_status_connected)
		my_score++;
	if (drm_has_cmdline_mode(fb_helper_conn))
		my_score++;
	if (drm_has_preferred_mode(fb_helper_conn, width, height))
		my_score++;

	connector_funcs = connector->helper_private;

	/*
	 * If the DRM device implements atomic hooks and ->best_encoder() is
	 * NULL we fallback to the default drm_atomic_helper_best_encoder()
	 * helper.
	 */
	if (drm_drv_uses_atomic_modeset(fb_helper->dev) &&
	    !connector_funcs->best_encoder)
		encoder = drm_atomic_helper_best_encoder(connector);
	else
		encoder = connector_funcs->best_encoder(connector);

	if (!encoder)
		goto out;

	/*
	 * select a crtc for this connector and then attempt to configure
	 * remaining connectors
	 */
	for (c = 0; c < fb_helper->crtc_count; c++) {
		crtc = &fb_helper->crtc_info[c];

		if ((encoder->possible_crtcs & (1 << c)) == 0)
			continue;

		for (o = 0; o < n; o++)
			if (best_crtcs[o] == crtc)
				break;

		if (o < n) {
			/* ignore cloning unless only a single crtc */
			if (fb_helper->crtc_count > 1)
				continue;

			if (!drm_mode_equal(modes[o], modes[n]))
				continue;
		}

		crtcs[n] = crtc;
		memcpy(crtcs, best_crtcs, n * sizeof(struct drm_fb_helper_crtc *));
		score = my_score + drm_pick_crtcs(fb_helper, crtcs, modes, n + 1,
						  width, height);
		if (score > best_score) {
			best_score = score;
			memcpy(best_crtcs, crtcs,
			       fb_helper->connector_count *
			       sizeof(struct drm_fb_helper_crtc *));
		}
	}
out:
	kfree(crtcs);
	return best_score;
}

static void drm_setup_crtcs(struct drm_fb_helper *fb_helper,
			    u32 width, u32 height)
{
	struct drm_device *dev = fb_helper->dev;
	struct drm_fb_helper_crtc **crtcs;
	struct drm_display_mode **modes;
	struct drm_fb_offset *offsets;
	bool *enabled;
	int i;

	DRM_DEBUG_KMS("\n");
	if (drm_fb_helper_probe_connector_modes(fb_helper, width, height) == 0)
		DRM_DEBUG_KMS("No connectors reported connected with modes\n");

	/* prevent concurrent modification of connector_count by hotplug */
	lockdep_assert_held(&fb_helper->dev->mode_config.mutex);

	crtcs = kcalloc(fb_helper->connector_count,
			sizeof(struct drm_fb_helper_crtc *), GFP_KERNEL);
	modes = kcalloc(fb_helper->connector_count,
			sizeof(struct drm_display_mode *), GFP_KERNEL);
	offsets = kcalloc(fb_helper->connector_count,
			  sizeof(struct drm_fb_offset), GFP_KERNEL);
	enabled = kcalloc(fb_helper->connector_count,
			  sizeof(bool), GFP_KERNEL);
	if (!crtcs || !modes || !enabled || !offsets) {
		DRM_ERROR("Memory allocation failed\n");
		goto out;
	}

	drm_enable_connectors(fb_helper, enabled);

	if (!(fb_helper->funcs->initial_config &&
	      fb_helper->funcs->initial_config(fb_helper, crtcs, modes,
					       offsets,
					       enabled, width, height))) {
		memset(modes, 0, fb_helper->connector_count*sizeof(modes[0]));
		memset(crtcs, 0, fb_helper->connector_count*sizeof(crtcs[0]));
		memset(offsets, 0, fb_helper->connector_count*sizeof(offsets[0]));

		if (!drm_target_cloned(fb_helper, modes, offsets,
				       enabled, width, height) &&
		    !drm_target_preferred(fb_helper, modes, offsets,
					  enabled, width, height))
			DRM_ERROR("Unable to find initial modes\n");

		DRM_DEBUG_KMS("picking CRTCs for %dx%d config\n",
			      width, height);

		drm_pick_crtcs(fb_helper, crtcs, modes, 0, width, height);
	}

	/* need to set the modesets up here for use later */
	/* fill out the connector<->crtc mappings into the modesets */
	for (i = 0; i < fb_helper->crtc_count; i++)
		drm_fb_helper_modeset_release(fb_helper,
					      &fb_helper->crtc_info[i].mode_set);

	drm_fb_helper_for_each_connector(fb_helper, i) {
		struct drm_display_mode *mode = modes[i];
		struct drm_fb_helper_crtc *fb_crtc = crtcs[i];
		struct drm_fb_offset *offset = &offsets[i];
		struct drm_mode_set *modeset = &fb_crtc->mode_set;

		if (mode && fb_crtc) {
			struct drm_connector *connector =
				fb_helper->connector_info[i]->connector;

			DRM_DEBUG_KMS("desired mode %s set on crtc %d (%d,%d)\n",
				      mode->name, fb_crtc->mode_set.crtc->base.id, offset->x, offset->y);

			fb_crtc->desired_mode = mode;
			fb_crtc->x = offset->x;
			fb_crtc->y = offset->y;
			modeset->mode = drm_mode_duplicate(dev,
							   fb_crtc->desired_mode);
			drm_connector_get(connector);
			modeset->connectors[modeset->num_connectors++] = connector;
			modeset->fb = fb_helper->fb;
			modeset->x = offset->x;
			modeset->y = offset->y;
		}
	}
out:
	kfree(crtcs);
	kfree(modes);
	kfree(offsets);
	kfree(enabled);
}

/**
 * drm_fb_helper_initial_config - setup a sane initial connector configuration
 * @fb_helper: fb_helper device struct
 * @bpp_sel: bpp value to use for the framebuffer configuration
 *
 * Scans the CRTCs and connectors and tries to put together an initial setup.
 * At the moment, this is a cloned configuration across all heads with
 * a new framebuffer object as the backing store.
 *
 * Note that this also registers the fbdev and so allows userspace to call into
 * the driver through the fbdev interfaces.
 *
 * This function will call down into the &drm_fb_helper_funcs.fb_probe callback
 * to let the driver allocate and initialize the fbdev info structure and the
 * drm framebuffer used to back the fbdev. drm_fb_helper_fill_var() and
 * drm_fb_helper_fill_fix() are provided as helpers to setup simple default
 * values for the fbdev info structure.
 *
 * HANG DEBUGGING:
 *
 * When you have fbcon support built-in or already loaded, this function will do
 * a full modeset to setup the fbdev console. Due to locking misdesign in the
 * VT/fbdev subsystem that entire modeset sequence has to be done while holding
 * console_lock. Until console_unlock is called no dmesg lines will be sent out
 * to consoles, not even serial console. This means when your driver crashes,
 * you will see absolutely nothing else but a system stuck in this function,
 * with no further output. Any kind of printk() you place within your own driver
 * or in the drm core modeset code will also never show up.
 *
 * Standard debug practice is to run the fbcon setup without taking the
 * console_lock as a hack, to be able to see backtraces and crashes on the
 * serial line. This can be done by setting the fb.lockless_register_fb=1 kernel
 * cmdline option.
 *
 * The other option is to just disable fbdev emulation since very likely the
 * first modeset from userspace will crash in the same way, and is even easier
 * to debug. This can be done by setting the drm_kms_helper.fbdev_emulation=0
 * kernel cmdline option.
 *
 * RETURNS:
 * Zero if everything went ok, nonzero otherwise.
 */
int drm_fb_helper_initial_config(struct drm_fb_helper *fb_helper, int bpp_sel)
{
	struct drm_device *dev = fb_helper->dev;
	struct fb_info *info;
	int ret;

	if (!drm_fbdev_emulation)
		return 0;

	mutex_lock(&dev->mode_config.mutex);
	drm_setup_crtcs(fb_helper,
			dev->mode_config.max_width,
			dev->mode_config.max_height);
	ret = drm_fb_helper_single_fb_probe(fb_helper, bpp_sel);
	mutex_unlock(&dev->mode_config.mutex);
	if (ret)
		return ret;

	info = fb_helper->fbdev;
	info->var.pixclock = 0;
	ret = register_framebuffer(info);
	if (ret < 0)
		return ret;

	dev_info(dev->dev, "fb%d: %s frame buffer device\n",
		 info->node, info->fix.id);

	mutex_lock(&kernel_fb_helper_lock);
	if (list_empty(&kernel_fb_helper_list))
		register_sysrq_key('v', &sysrq_drm_fb_helper_restore_op);

	list_add(&fb_helper->kernel_fb_list, &kernel_fb_helper_list);
	mutex_unlock(&kernel_fb_helper_lock);

	return 0;
}
EXPORT_SYMBOL(drm_fb_helper_initial_config);

/**
 * drm_fb_helper_hotplug_event - respond to a hotplug notification by
 *                               probing all the outputs attached to the fb
 * @fb_helper: the drm_fb_helper
 *
 * Scan the connectors attached to the fb_helper and try to put together a
 * setup after notification of a change in output configuration.
 *
 * Called at runtime, takes the mode config locks to be able to check/change the
 * modeset configuration. Must be run from process context (which usually means
 * either the output polling work or a work item launched from the driver's
 * hotplug interrupt).
 *
 * Note that drivers may call this even before calling
 * drm_fb_helper_initial_config but only after drm_fb_helper_init. This allows
 * for a race-free fbcon setup and will make sure that the fbdev emulation will
 * not miss any hotplug events.
 *
 * RETURNS:
 * 0 on success and a non-zero error code otherwise.
 */
int drm_fb_helper_hotplug_event(struct drm_fb_helper *fb_helper)
{
	struct drm_device *dev = fb_helper->dev;

	if (!drm_fbdev_emulation)
		return 0;

	mutex_lock(&dev->mode_config.mutex);
	if (!fb_helper->fb || !drm_fb_helper_is_bound(fb_helper)) {
		fb_helper->delayed_hotplug = true;
		mutex_unlock(&dev->mode_config.mutex);
		return 0;
	}
	DRM_DEBUG_KMS("\n");

	drm_setup_crtcs(fb_helper, fb_helper->fb->width, fb_helper->fb->height);

	mutex_unlock(&dev->mode_config.mutex);

	drm_fb_helper_set_par(fb_helper->fbdev);

	return 0;
}
EXPORT_SYMBOL(drm_fb_helper_hotplug_event);

/* The Kconfig DRM_KMS_HELPER selects FRAMEBUFFER_CONSOLE (if !EXPERT)
 * but the module doesn't depend on any fb console symbols.  At least
 * attempt to load fbcon to avoid leaving the system without a usable console.
 */
int __init drm_fb_helper_modinit(void)
{
#if defined(CONFIG_FRAMEBUFFER_CONSOLE_MODULE) && !defined(CONFIG_EXPERT)
	const char *name = "fbcon";
	struct module *fbcon;

	mutex_lock(&module_mutex);
	fbcon = find_module(name);
	mutex_unlock(&module_mutex);

	if (!fbcon)
		request_module_nowait(name);
#endif
	return 0;
}
EXPORT_SYMBOL(drm_fb_helper_modinit);<|MERGE_RESOLUTION|>--- conflicted
+++ resolved
@@ -198,39 +198,6 @@
 }
 EXPORT_SYMBOL(drm_fb_helper_single_add_all_connectors);
 
-<<<<<<< HEAD
-int drm_fb_helper_add_one_connector(struct drm_fb_helper *fb_helper, struct drm_connector *connector)
-{
-	struct drm_fb_helper_connector **temp;
-	struct drm_fb_helper_connector *fb_helper_connector;
-
-	if (!drm_fbdev_emulation)
-		return 0;
-
-	WARN_ON(!mutex_is_locked(&fb_helper->dev->mode_config.mutex));
-	if (fb_helper->connector_count + 1 > fb_helper->connector_info_alloc_count) {
-		temp = krealloc(fb_helper->connector_info, sizeof(struct drm_fb_helper_connector *) * (fb_helper->connector_count + 1), GFP_KERNEL);
-		if (!temp)
-			return -ENOMEM;
-
-		fb_helper->connector_info_alloc_count = fb_helper->connector_count + 1;
-		fb_helper->connector_info = temp;
-	}
-
-
-	fb_helper_connector = kzalloc(sizeof(struct drm_fb_helper_connector), GFP_KERNEL);
-	if (!fb_helper_connector)
-		return -ENOMEM;
-
-	drm_connector_get(connector);
-	fb_helper_connector->connector = connector;
-	fb_helper->connector_info[fb_helper->connector_count++] = fb_helper_connector;
-	return 0;
-}
-EXPORT_SYMBOL(drm_fb_helper_add_one_connector);
-
-=======
->>>>>>> d455937e
 int drm_fb_helper_remove_one_connector(struct drm_fb_helper *fb_helper,
 				       struct drm_connector *connector)
 {
