/*
 * Copyright (c) 2006-2009 Red Hat Inc.
 * Copyright (c) 2006-2008 Intel Corporation
 * Copyright (c) 2007 Dave Airlie <airlied@linux.ie>
 *
 * DRM framebuffer helper functions
 *
 * Permission to use, copy, modify, distribute, and sell this software and its
 * documentation for any purpose is hereby granted without fee, provided that
 * the above copyright notice appear in all copies and that both that copyright
 * notice and this permission notice appear in supporting documentation, and
 * that the name of the copyright holders not be used in advertising or
 * publicity pertaining to distribution of the software without specific,
 * written prior permission.  The copyright holders make no representations
 * about the suitability of this software for any purpose.  It is provided "as
 * is" without express or implied warranty.
 *
 * THE COPYRIGHT HOLDERS DISCLAIM ALL WARRANTIES WITH REGARD TO THIS SOFTWARE,
 * INCLUDING ALL IMPLIED WARRANTIES OF MERCHANTABILITY AND FITNESS, IN NO
 * EVENT SHALL THE COPYRIGHT HOLDERS BE LIABLE FOR ANY SPECIAL, INDIRECT OR
 * CONSEQUENTIAL DAMAGES OR ANY DAMAGES WHATSOEVER RESULTING FROM LOSS OF USE,
 * DATA OR PROFITS, WHETHER IN AN ACTION OF CONTRACT, NEGLIGENCE OR OTHER
 * TORTIOUS ACTION, ARISING OUT OF OR IN CONNECTION WITH THE USE OR PERFORMANCE
 * OF THIS SOFTWARE.
 *
 * Authors:
 *      Dave Airlie <airlied@linux.ie>
 *      Jesse Barnes <jesse.barnes@intel.com>
 */
#define pr_fmt(fmt) KBUILD_MODNAME ": " fmt

#include <linux/console.h>
#include <linux/dma-buf.h>
#include <linux/kernel.h>
#include <linux/module.h>
#include <linux/slab.h>
#include <linux/sysrq.h>
#include <linux/vmalloc.h>

#include <drm/drm_atomic.h>
#include <drm/drm_crtc.h>
#include <drm/drm_crtc_helper.h>
#include <drm/drm_drv.h>
#include <drm/drm_fb_helper.h>
#include <drm/drm_fourcc.h>
#include <drm/drm_print.h>
#include <drm/drm_vblank.h>

#include "drm_internal.h"

static bool drm_fbdev_emulation = true;
module_param_named(fbdev_emulation, drm_fbdev_emulation, bool, 0600);
MODULE_PARM_DESC(fbdev_emulation,
		 "Enable legacy fbdev emulation [default=true]");

static int drm_fbdev_overalloc = CONFIG_DRM_FBDEV_OVERALLOC;
module_param(drm_fbdev_overalloc, int, 0444);
MODULE_PARM_DESC(drm_fbdev_overalloc,
		 "Overallocation of the fbdev buffer (%) [default="
		 __MODULE_STRING(CONFIG_DRM_FBDEV_OVERALLOC) "]");

/*
 * In order to keep user-space compatibility, we want in certain use-cases
 * to keep leaking the fbdev physical address to the user-space program
 * handling the fbdev buffer.
 * This is a bad habit essentially kept into closed source opengl driver
 * that should really be moved into open-source upstream projects instead
 * of using legacy physical addresses in user space to communicate with
 * other out-of-tree kernel modules.
 *
 * This module_param *should* be removed as soon as possible and be
 * considered as a broken and legacy behaviour from a modern fbdev device.
 */
#if IS_ENABLED(CONFIG_DRM_FBDEV_LEAK_PHYS_SMEM)
static bool drm_leak_fbdev_smem = false;
module_param_unsafe(drm_leak_fbdev_smem, bool, 0600);
MODULE_PARM_DESC(drm_leak_fbdev_smem,
		 "Allow unsafe leaking fbdev physical smem address [default=false]");
#endif

static LIST_HEAD(kernel_fb_helper_list);
static DEFINE_MUTEX(kernel_fb_helper_lock);

/**
 * DOC: fbdev helpers
 *
 * The fb helper functions are useful to provide an fbdev on top of a drm kernel
 * mode setting driver. They can be used mostly independently from the crtc
 * helper functions used by many drivers to implement the kernel mode setting
 * interfaces.
 *
 * Drivers that support a dumb buffer with a virtual address and mmap support,
 * should try out the generic fbdev emulation using drm_fbdev_generic_setup().
 *
 * Setup fbdev emulation by calling drm_fb_helper_fbdev_setup() and tear it
 * down by calling drm_fb_helper_fbdev_teardown().
 *
 * At runtime drivers should restore the fbdev console by using
 * drm_fb_helper_lastclose() as their &drm_driver.lastclose callback.
 * They should also notify the fb helper code from updates to the output
 * configuration by using drm_fb_helper_output_poll_changed() as their
 * &drm_mode_config_funcs.output_poll_changed callback.
 *
 * For suspend/resume consider using drm_mode_config_helper_suspend() and
 * drm_mode_config_helper_resume() which takes care of fbdev as well.
 *
 * All other functions exported by the fb helper library can be used to
 * implement the fbdev driver interface by the driver.
 *
 * It is possible, though perhaps somewhat tricky, to implement race-free
 * hotplug detection using the fbdev helpers. The drm_fb_helper_prepare()
 * helper must be called first to initialize the minimum required to make
 * hotplug detection work. Drivers also need to make sure to properly set up
 * the &drm_mode_config.funcs member. After calling drm_kms_helper_poll_init()
 * it is safe to enable interrupts and start processing hotplug events. At the
 * same time, drivers should initialize all modeset objects such as CRTCs,
 * encoders and connectors. To finish up the fbdev helper initialization, the
 * drm_fb_helper_init() function is called. To probe for all attached displays
 * and set up an initial configuration using the detected hardware, drivers
 * should call drm_fb_helper_initial_config().
 *
 * If &drm_framebuffer_funcs.dirty is set, the
 * drm_fb_helper_{cfb,sys}_{write,fillrect,copyarea,imageblit} functions will
 * accumulate changes and schedule &drm_fb_helper.dirty_work to run right
 * away. This worker then calls the dirty() function ensuring that it will
 * always run in process context since the fb_*() function could be running in
 * atomic context. If drm_fb_helper_deferred_io() is used as the deferred_io
 * callback it will also schedule dirty_work with the damage collected from the
 * mmap page writes. Drivers can use drm_fb_helper_defio_init() to setup
 * deferred I/O (coupled with drm_fb_helper_fbdev_teardown()).
 */

static void drm_fb_helper_restore_lut_atomic(struct drm_crtc *crtc)
{
	uint16_t *r_base, *g_base, *b_base;

	if (crtc->funcs->gamma_set == NULL)
		return;

	r_base = crtc->gamma_store;
	g_base = r_base + crtc->gamma_size;
	b_base = g_base + crtc->gamma_size;

	crtc->funcs->gamma_set(crtc, r_base, g_base, b_base,
			       crtc->gamma_size, NULL);
}

/**
 * drm_fb_helper_debug_enter - implementation for &fb_ops.fb_debug_enter
 * @info: fbdev registered by the helper
 */
int drm_fb_helper_debug_enter(struct fb_info *info)
{
	struct drm_fb_helper *helper = info->par;
	const struct drm_crtc_helper_funcs *funcs;
	struct drm_mode_set *mode_set;

	list_for_each_entry(helper, &kernel_fb_helper_list, kernel_fb_list) {
		mutex_lock(&helper->client.modeset_mutex);
		drm_client_for_each_modeset(mode_set, &helper->client) {
			if (!mode_set->crtc->enabled)
				continue;

			funcs =	mode_set->crtc->helper_private;
			if (funcs->mode_set_base_atomic == NULL)
				continue;

			if (drm_drv_uses_atomic_modeset(mode_set->crtc->dev))
				continue;

			funcs->mode_set_base_atomic(mode_set->crtc,
						    mode_set->fb,
						    mode_set->x,
						    mode_set->y,
						    ENTER_ATOMIC_MODE_SET);
		}
		mutex_unlock(&helper->client.modeset_mutex);
	}

	return 0;
}
EXPORT_SYMBOL(drm_fb_helper_debug_enter);

/**
 * drm_fb_helper_debug_leave - implementation for &fb_ops.fb_debug_leave
 * @info: fbdev registered by the helper
 */
int drm_fb_helper_debug_leave(struct fb_info *info)
{
	struct drm_fb_helper *helper = info->par;
	struct drm_client_dev *client = &helper->client;
	struct drm_crtc *crtc;
	const struct drm_crtc_helper_funcs *funcs;
	struct drm_mode_set *mode_set;
	struct drm_framebuffer *fb;

	mutex_lock(&client->modeset_mutex);
	drm_client_for_each_modeset(mode_set, client) {
		crtc = mode_set->crtc;
		if (drm_drv_uses_atomic_modeset(crtc->dev))
			continue;

		funcs = crtc->helper_private;
		fb = crtc->primary->fb;

		if (!crtc->enabled)
			continue;

		if (!fb) {
			DRM_ERROR("no fb to restore??\n");
			continue;
		}

		if (funcs->mode_set_base_atomic == NULL)
			continue;

		drm_fb_helper_restore_lut_atomic(mode_set->crtc);
		funcs->mode_set_base_atomic(mode_set->crtc, fb, crtc->x,
					    crtc->y, LEAVE_ATOMIC_MODE_SET);
	}
	mutex_unlock(&client->modeset_mutex);

	return 0;
}
EXPORT_SYMBOL(drm_fb_helper_debug_leave);

/**
 * drm_fb_helper_restore_fbdev_mode_unlocked - restore fbdev configuration
 * @fb_helper: driver-allocated fbdev helper, can be NULL
 *
 * This should be called from driver's drm &drm_driver.lastclose callback
 * when implementing an fbcon on top of kms using this helper. This ensures that
 * the user isn't greeted with a black screen when e.g. X dies.
 *
 * RETURNS:
 * Zero if everything went ok, negative error code otherwise.
 */
int drm_fb_helper_restore_fbdev_mode_unlocked(struct drm_fb_helper *fb_helper)
{
	bool do_delayed;
	int ret;

	if (!drm_fbdev_emulation || !fb_helper)
		return -ENODEV;

	if (READ_ONCE(fb_helper->deferred_setup))
		return 0;

	mutex_lock(&fb_helper->lock);
	/*
	 * TODO:
	 * We should bail out here if there is a master by dropping _force.
	 * Currently these igt tests fail if we do that:
	 * - kms_fbcon_fbt@psr
	 * - kms_fbcon_fbt@psr-suspend
	 *
	 * So first these tests need to be fixed so they drop master or don't
	 * have an fd open.
	 */
	ret = drm_client_modeset_commit_force(&fb_helper->client);

	do_delayed = fb_helper->delayed_hotplug;
	if (do_delayed)
		fb_helper->delayed_hotplug = false;
	mutex_unlock(&fb_helper->lock);

	if (do_delayed)
		drm_fb_helper_hotplug_event(fb_helper);

	return ret;
}
EXPORT_SYMBOL(drm_fb_helper_restore_fbdev_mode_unlocked);

#ifdef CONFIG_MAGIC_SYSRQ
/*
 * restore fbcon display for all kms driver's using this helper, used for sysrq
 * and panic handling.
 */
static bool drm_fb_helper_force_kernel_mode(void)
{
	bool ret, error = false;
	struct drm_fb_helper *helper;

	if (list_empty(&kernel_fb_helper_list))
		return false;

	list_for_each_entry(helper, &kernel_fb_helper_list, kernel_fb_list) {
		struct drm_device *dev = helper->dev;

		if (dev->switch_power_state == DRM_SWITCH_POWER_OFF)
			continue;

		mutex_lock(&helper->lock);
		ret = drm_client_modeset_commit_force(&helper->client);
		if (ret)
			error = true;
		mutex_unlock(&helper->lock);
	}
	return error;
}

static void drm_fb_helper_restore_work_fn(struct work_struct *ignored)
{
	bool ret;

	ret = drm_fb_helper_force_kernel_mode();
	if (ret == true)
		DRM_ERROR("Failed to restore crtc configuration\n");
}
static DECLARE_WORK(drm_fb_helper_restore_work, drm_fb_helper_restore_work_fn);

static void drm_fb_helper_sysrq(int dummy1)
{
	schedule_work(&drm_fb_helper_restore_work);
}

static struct sysrq_key_op sysrq_drm_fb_helper_restore_op = {
	.handler = drm_fb_helper_sysrq,
	.help_msg = "force-fb(V)",
	.action_msg = "Restore framebuffer console",
};
#else
static struct sysrq_key_op sysrq_drm_fb_helper_restore_op = { };
#endif

static void drm_fb_helper_dpms(struct fb_info *info, int dpms_mode)
{
	struct drm_fb_helper *fb_helper = info->par;

	mutex_lock(&fb_helper->lock);
	drm_client_modeset_dpms(&fb_helper->client, dpms_mode);
	mutex_unlock(&fb_helper->lock);
}

/**
 * drm_fb_helper_blank - implementation for &fb_ops.fb_blank
 * @blank: desired blanking state
 * @info: fbdev registered by the helper
 */
int drm_fb_helper_blank(int blank, struct fb_info *info)
{
	if (oops_in_progress)
		return -EBUSY;

	switch (blank) {
	/* Display: On; HSync: On, VSync: On */
	case FB_BLANK_UNBLANK:
		drm_fb_helper_dpms(info, DRM_MODE_DPMS_ON);
		break;
	/* Display: Off; HSync: On, VSync: On */
	case FB_BLANK_NORMAL:
		drm_fb_helper_dpms(info, DRM_MODE_DPMS_STANDBY);
		break;
	/* Display: Off; HSync: Off, VSync: On */
	case FB_BLANK_HSYNC_SUSPEND:
		drm_fb_helper_dpms(info, DRM_MODE_DPMS_STANDBY);
		break;
	/* Display: Off; HSync: On, VSync: Off */
	case FB_BLANK_VSYNC_SUSPEND:
		drm_fb_helper_dpms(info, DRM_MODE_DPMS_SUSPEND);
		break;
	/* Display: Off; HSync: Off, VSync: Off */
	case FB_BLANK_POWERDOWN:
		drm_fb_helper_dpms(info, DRM_MODE_DPMS_OFF);
		break;
	}
	return 0;
}
EXPORT_SYMBOL(drm_fb_helper_blank);

static void drm_fb_helper_resume_worker(struct work_struct *work)
{
	struct drm_fb_helper *helper = container_of(work, struct drm_fb_helper,
						    resume_work);

	console_lock();
	fb_set_suspend(helper->fbdev, 0);
	console_unlock();
}

static void drm_fb_helper_dirty_blit_real(struct drm_fb_helper *fb_helper,
					  struct drm_clip_rect *clip)
{
	struct drm_framebuffer *fb = fb_helper->fb;
	unsigned int cpp = fb->format->cpp[0];
	size_t offset = clip->y1 * fb->pitches[0] + clip->x1 * cpp;
	void *src = fb_helper->fbdev->screen_buffer + offset;
	void *dst = fb_helper->buffer->vaddr + offset;
	size_t len = (clip->x2 - clip->x1) * cpp;
	unsigned int y;

	for (y = clip->y1; y < clip->y2; y++) {
		memcpy(dst, src, len);
		src += fb->pitches[0];
		dst += fb->pitches[0];
	}
}

static void drm_fb_helper_dirty_work(struct work_struct *work)
{
	struct drm_fb_helper *helper = container_of(work, struct drm_fb_helper,
						    dirty_work);
	struct drm_clip_rect *clip = &helper->dirty_clip;
	struct drm_clip_rect clip_copy;
	unsigned long flags;

	spin_lock_irqsave(&helper->dirty_lock, flags);
	clip_copy = *clip;
	clip->x1 = clip->y1 = ~0;
	clip->x2 = clip->y2 = 0;
	spin_unlock_irqrestore(&helper->dirty_lock, flags);

	/* call dirty callback only when it has been really touched */
	if (clip_copy.x1 < clip_copy.x2 && clip_copy.y1 < clip_copy.y2) {
		/* Generic fbdev uses a shadow buffer */
		if (helper->buffer)
			drm_fb_helper_dirty_blit_real(helper, &clip_copy);
		helper->fb->funcs->dirty(helper->fb, NULL, 0, 0, &clip_copy, 1);
	}
}

/**
 * drm_fb_helper_prepare - setup a drm_fb_helper structure
 * @dev: DRM device
 * @helper: driver-allocated fbdev helper structure to set up
 * @funcs: pointer to structure of functions associate with this helper
 *
 * Sets up the bare minimum to make the framebuffer helper usable. This is
 * useful to implement race-free initialization of the polling helpers.
 */
void drm_fb_helper_prepare(struct drm_device *dev, struct drm_fb_helper *helper,
			   const struct drm_fb_helper_funcs *funcs)
{
	INIT_LIST_HEAD(&helper->kernel_fb_list);
	spin_lock_init(&helper->dirty_lock);
	INIT_WORK(&helper->resume_work, drm_fb_helper_resume_worker);
	INIT_WORK(&helper->dirty_work, drm_fb_helper_dirty_work);
	helper->dirty_clip.x1 = helper->dirty_clip.y1 = ~0;
	mutex_init(&helper->lock);
	helper->funcs = funcs;
	helper->dev = dev;
}
EXPORT_SYMBOL(drm_fb_helper_prepare);

/**
 * drm_fb_helper_init - initialize a &struct drm_fb_helper
 * @dev: drm device
 * @fb_helper: driver-allocated fbdev helper structure to initialize
 * @max_conn_count: max connector count (not used)
 *
 * This allocates the structures for the fbdev helper with the given limits.
 * Note that this won't yet touch the hardware (through the driver interfaces)
 * nor register the fbdev. This is only done in drm_fb_helper_initial_config()
 * to allow driver writes more control over the exact init sequence.
 *
 * Drivers must call drm_fb_helper_prepare() before calling this function.
 *
 * RETURNS:
 * Zero if everything went ok, nonzero otherwise.
 */
int drm_fb_helper_init(struct drm_device *dev,
		       struct drm_fb_helper *fb_helper,
		       int max_conn_count)
{
	int ret;

	if (!drm_fbdev_emulation) {
		dev->fb_helper = fb_helper;
		return 0;
	}

	/*
	 * If this is not the generic fbdev client, initialize a drm_client
	 * without callbacks so we can use the modesets.
	 */
	if (!fb_helper->client.funcs) {
		ret = drm_client_init(dev, &fb_helper->client, "drm_fb_helper", NULL);
		if (ret)
			return ret;
	}

	dev->fb_helper = fb_helper;

	return 0;
}
EXPORT_SYMBOL(drm_fb_helper_init);

/**
 * drm_fb_helper_alloc_fbi - allocate fb_info and some of its members
 * @fb_helper: driver-allocated fbdev helper
 *
 * A helper to alloc fb_info and the members cmap and apertures. Called
 * by the driver within the fb_probe fb_helper callback function. Drivers do not
 * need to release the allocated fb_info structure themselves, this is
 * automatically done when calling drm_fb_helper_fini().
 *
 * RETURNS:
 * fb_info pointer if things went okay, pointer containing error code
 * otherwise
 */
struct fb_info *drm_fb_helper_alloc_fbi(struct drm_fb_helper *fb_helper)
{
	struct device *dev = fb_helper->dev->dev;
	struct fb_info *info;
	int ret;

	info = framebuffer_alloc(0, dev);
	if (!info)
		return ERR_PTR(-ENOMEM);

	ret = fb_alloc_cmap(&info->cmap, 256, 0);
	if (ret)
		goto err_release;

	info->apertures = alloc_apertures(1);
	if (!info->apertures) {
		ret = -ENOMEM;
		goto err_free_cmap;
	}

	fb_helper->fbdev = info;
	info->skip_vt_switch = true;

	return info;

err_free_cmap:
	fb_dealloc_cmap(&info->cmap);
err_release:
	framebuffer_release(info);
	return ERR_PTR(ret);
}
EXPORT_SYMBOL(drm_fb_helper_alloc_fbi);

/**
 * drm_fb_helper_unregister_fbi - unregister fb_info framebuffer device
 * @fb_helper: driver-allocated fbdev helper, can be NULL
 *
 * A wrapper around unregister_framebuffer, to release the fb_info
 * framebuffer device. This must be called before releasing all resources for
 * @fb_helper by calling drm_fb_helper_fini().
 */
void drm_fb_helper_unregister_fbi(struct drm_fb_helper *fb_helper)
{
	if (fb_helper && fb_helper->fbdev)
		unregister_framebuffer(fb_helper->fbdev);
}
EXPORT_SYMBOL(drm_fb_helper_unregister_fbi);

/**
 * drm_fb_helper_fini - finialize a &struct drm_fb_helper
 * @fb_helper: driver-allocated fbdev helper, can be NULL
 *
 * This cleans up all remaining resources associated with @fb_helper. Must be
 * called after drm_fb_helper_unlink_fbi() was called.
 */
void drm_fb_helper_fini(struct drm_fb_helper *fb_helper)
{
	struct fb_info *info;

	if (!fb_helper)
		return;

	fb_helper->dev->fb_helper = NULL;

	if (!drm_fbdev_emulation)
		return;

	cancel_work_sync(&fb_helper->resume_work);
	cancel_work_sync(&fb_helper->dirty_work);

	info = fb_helper->fbdev;
	if (info) {
		if (info->cmap.len)
			fb_dealloc_cmap(&info->cmap);
		framebuffer_release(info);
	}
	fb_helper->fbdev = NULL;

	mutex_lock(&kernel_fb_helper_lock);
	if (!list_empty(&fb_helper->kernel_fb_list)) {
		list_del(&fb_helper->kernel_fb_list);
		if (list_empty(&kernel_fb_helper_list))
			unregister_sysrq_key('v', &sysrq_drm_fb_helper_restore_op);
	}
	mutex_unlock(&kernel_fb_helper_lock);

	mutex_destroy(&fb_helper->lock);

	if (!fb_helper->client.funcs)
		drm_client_release(&fb_helper->client);
}
EXPORT_SYMBOL(drm_fb_helper_fini);

/**
 * drm_fb_helper_unlink_fbi - wrapper around unlink_framebuffer
 * @fb_helper: driver-allocated fbdev helper, can be NULL
 *
 * A wrapper around unlink_framebuffer implemented by fbdev core
 */
void drm_fb_helper_unlink_fbi(struct drm_fb_helper *fb_helper)
{
	if (fb_helper && fb_helper->fbdev)
		unlink_framebuffer(fb_helper->fbdev);
}
EXPORT_SYMBOL(drm_fb_helper_unlink_fbi);

static void drm_fb_helper_dirty(struct fb_info *info, u32 x, u32 y,
				u32 width, u32 height)
{
	struct drm_fb_helper *helper = info->par;
	struct drm_clip_rect *clip = &helper->dirty_clip;
	unsigned long flags;

	if (!helper->fb->funcs->dirty)
		return;

	spin_lock_irqsave(&helper->dirty_lock, flags);
	clip->x1 = min_t(u32, clip->x1, x);
	clip->y1 = min_t(u32, clip->y1, y);
	clip->x2 = max_t(u32, clip->x2, x + width);
	clip->y2 = max_t(u32, clip->y2, y + height);
	spin_unlock_irqrestore(&helper->dirty_lock, flags);

	schedule_work(&helper->dirty_work);
}

/**
 * drm_fb_helper_deferred_io() - fbdev deferred_io callback function
 * @info: fb_info struct pointer
 * @pagelist: list of dirty mmap framebuffer pages
 *
 * This function is used as the &fb_deferred_io.deferred_io
 * callback function for flushing the fbdev mmap writes.
 */
void drm_fb_helper_deferred_io(struct fb_info *info,
			       struct list_head *pagelist)
{
	unsigned long start, end, min, max;
	struct page *page;
	u32 y1, y2;

	min = ULONG_MAX;
	max = 0;
	list_for_each_entry(page, pagelist, lru) {
		start = page->index << PAGE_SHIFT;
		end = start + PAGE_SIZE - 1;
		min = min(min, start);
		max = max(max, end);
	}

	if (min < max) {
		y1 = min / info->fix.line_length;
		y2 = min_t(u32, DIV_ROUND_UP(max, info->fix.line_length),
			   info->var.yres);
		drm_fb_helper_dirty(info, 0, y1, info->var.xres, y2 - y1);
	}
}
EXPORT_SYMBOL(drm_fb_helper_deferred_io);

/**
 * drm_fb_helper_defio_init - fbdev deferred I/O initialization
 * @fb_helper: driver-allocated fbdev helper
 *
 * This function allocates &fb_deferred_io, sets callback to
 * drm_fb_helper_deferred_io(), delay to 50ms and calls fb_deferred_io_init().
 * It should be called from the &drm_fb_helper_funcs->fb_probe callback.
 * drm_fb_helper_fbdev_teardown() cleans up deferred I/O.
 *
 * NOTE: A copy of &fb_ops is made and assigned to &info->fbops. This is done
 * because fb_deferred_io_cleanup() clears &fbops->fb_mmap and would thereby
 * affect other instances of that &fb_ops.
 *
 * Returns:
 * 0 on success or a negative error code on failure.
 */
int drm_fb_helper_defio_init(struct drm_fb_helper *fb_helper)
{
	struct fb_info *info = fb_helper->fbdev;
	struct fb_deferred_io *fbdefio;
	struct fb_ops *fbops;

	fbdefio = kzalloc(sizeof(*fbdefio), GFP_KERNEL);
	fbops = kzalloc(sizeof(*fbops), GFP_KERNEL);
	if (!fbdefio || !fbops) {
		kfree(fbdefio);
		kfree(fbops);
		return -ENOMEM;
	}

	info->fbdefio = fbdefio;
	fbdefio->delay = msecs_to_jiffies(50);
	fbdefio->deferred_io = drm_fb_helper_deferred_io;

	*fbops = *info->fbops;
	info->fbops = fbops;

	fb_deferred_io_init(info);

	return 0;
}
EXPORT_SYMBOL(drm_fb_helper_defio_init);

/**
 * drm_fb_helper_sys_read - wrapper around fb_sys_read
 * @info: fb_info struct pointer
 * @buf: userspace buffer to read from framebuffer memory
 * @count: number of bytes to read from framebuffer memory
 * @ppos: read offset within framebuffer memory
 *
 * A wrapper around fb_sys_read implemented by fbdev core
 */
ssize_t drm_fb_helper_sys_read(struct fb_info *info, char __user *buf,
			       size_t count, loff_t *ppos)
{
	return fb_sys_read(info, buf, count, ppos);
}
EXPORT_SYMBOL(drm_fb_helper_sys_read);

/**
 * drm_fb_helper_sys_write - wrapper around fb_sys_write
 * @info: fb_info struct pointer
 * @buf: userspace buffer to write to framebuffer memory
 * @count: number of bytes to write to framebuffer memory
 * @ppos: write offset within framebuffer memory
 *
 * A wrapper around fb_sys_write implemented by fbdev core
 */
ssize_t drm_fb_helper_sys_write(struct fb_info *info, const char __user *buf,
				size_t count, loff_t *ppos)
{
	ssize_t ret;

	ret = fb_sys_write(info, buf, count, ppos);
	if (ret > 0)
		drm_fb_helper_dirty(info, 0, 0, info->var.xres,
				    info->var.yres);

	return ret;
}
EXPORT_SYMBOL(drm_fb_helper_sys_write);

/**
 * drm_fb_helper_sys_fillrect - wrapper around sys_fillrect
 * @info: fbdev registered by the helper
 * @rect: info about rectangle to fill
 *
 * A wrapper around sys_fillrect implemented by fbdev core
 */
void drm_fb_helper_sys_fillrect(struct fb_info *info,
				const struct fb_fillrect *rect)
{
	sys_fillrect(info, rect);
	drm_fb_helper_dirty(info, rect->dx, rect->dy,
			    rect->width, rect->height);
}
EXPORT_SYMBOL(drm_fb_helper_sys_fillrect);

/**
 * drm_fb_helper_sys_copyarea - wrapper around sys_copyarea
 * @info: fbdev registered by the helper
 * @area: info about area to copy
 *
 * A wrapper around sys_copyarea implemented by fbdev core
 */
void drm_fb_helper_sys_copyarea(struct fb_info *info,
				const struct fb_copyarea *area)
{
	sys_copyarea(info, area);
	drm_fb_helper_dirty(info, area->dx, area->dy,
			    area->width, area->height);
}
EXPORT_SYMBOL(drm_fb_helper_sys_copyarea);

/**
 * drm_fb_helper_sys_imageblit - wrapper around sys_imageblit
 * @info: fbdev registered by the helper
 * @image: info about image to blit
 *
 * A wrapper around sys_imageblit implemented by fbdev core
 */
void drm_fb_helper_sys_imageblit(struct fb_info *info,
				 const struct fb_image *image)
{
	sys_imageblit(info, image);
	drm_fb_helper_dirty(info, image->dx, image->dy,
			    image->width, image->height);
}
EXPORT_SYMBOL(drm_fb_helper_sys_imageblit);

/**
 * drm_fb_helper_cfb_fillrect - wrapper around cfb_fillrect
 * @info: fbdev registered by the helper
 * @rect: info about rectangle to fill
 *
 * A wrapper around cfb_fillrect implemented by fbdev core
 */
void drm_fb_helper_cfb_fillrect(struct fb_info *info,
				const struct fb_fillrect *rect)
{
	cfb_fillrect(info, rect);
	drm_fb_helper_dirty(info, rect->dx, rect->dy,
			    rect->width, rect->height);
}
EXPORT_SYMBOL(drm_fb_helper_cfb_fillrect);

/**
 * drm_fb_helper_cfb_copyarea - wrapper around cfb_copyarea
 * @info: fbdev registered by the helper
 * @area: info about area to copy
 *
 * A wrapper around cfb_copyarea implemented by fbdev core
 */
void drm_fb_helper_cfb_copyarea(struct fb_info *info,
				const struct fb_copyarea *area)
{
	cfb_copyarea(info, area);
	drm_fb_helper_dirty(info, area->dx, area->dy,
			    area->width, area->height);
}
EXPORT_SYMBOL(drm_fb_helper_cfb_copyarea);

/**
 * drm_fb_helper_cfb_imageblit - wrapper around cfb_imageblit
 * @info: fbdev registered by the helper
 * @image: info about image to blit
 *
 * A wrapper around cfb_imageblit implemented by fbdev core
 */
void drm_fb_helper_cfb_imageblit(struct fb_info *info,
				 const struct fb_image *image)
{
	cfb_imageblit(info, image);
	drm_fb_helper_dirty(info, image->dx, image->dy,
			    image->width, image->height);
}
EXPORT_SYMBOL(drm_fb_helper_cfb_imageblit);

/**
 * drm_fb_helper_set_suspend - wrapper around fb_set_suspend
 * @fb_helper: driver-allocated fbdev helper, can be NULL
 * @suspend: whether to suspend or resume
 *
 * A wrapper around fb_set_suspend implemented by fbdev core.
 * Use drm_fb_helper_set_suspend_unlocked() if you don't need to take
 * the lock yourself
 */
void drm_fb_helper_set_suspend(struct drm_fb_helper *fb_helper, bool suspend)
{
	if (fb_helper && fb_helper->fbdev)
		fb_set_suspend(fb_helper->fbdev, suspend);
}
EXPORT_SYMBOL(drm_fb_helper_set_suspend);

/**
 * drm_fb_helper_set_suspend_unlocked - wrapper around fb_set_suspend that also
 *                                      takes the console lock
 * @fb_helper: driver-allocated fbdev helper, can be NULL
 * @suspend: whether to suspend or resume
 *
 * A wrapper around fb_set_suspend() that takes the console lock. If the lock
 * isn't available on resume, a worker is tasked with waiting for the lock
 * to become available. The console lock can be pretty contented on resume
 * due to all the printk activity.
 *
 * This function can be called multiple times with the same state since
 * &fb_info.state is checked to see if fbdev is running or not before locking.
 *
 * Use drm_fb_helper_set_suspend() if you need to take the lock yourself.
 */
void drm_fb_helper_set_suspend_unlocked(struct drm_fb_helper *fb_helper,
					bool suspend)
{
	if (!fb_helper || !fb_helper->fbdev)
		return;

	/* make sure there's no pending/ongoing resume */
	flush_work(&fb_helper->resume_work);

	if (suspend) {
		if (fb_helper->fbdev->state != FBINFO_STATE_RUNNING)
			return;

		console_lock();

	} else {
		if (fb_helper->fbdev->state == FBINFO_STATE_RUNNING)
			return;

		if (!console_trylock()) {
			schedule_work(&fb_helper->resume_work);
			return;
		}
	}

	fb_set_suspend(fb_helper->fbdev, suspend);
	console_unlock();
}
EXPORT_SYMBOL(drm_fb_helper_set_suspend_unlocked);

static int setcmap_pseudo_palette(struct fb_cmap *cmap, struct fb_info *info)
{
	u32 *palette = (u32 *)info->pseudo_palette;
	int i;

	if (cmap->start + cmap->len > 16)
		return -EINVAL;

	for (i = 0; i < cmap->len; ++i) {
		u16 red = cmap->red[i];
		u16 green = cmap->green[i];
		u16 blue = cmap->blue[i];
		u32 value;

		red >>= 16 - info->var.red.length;
		green >>= 16 - info->var.green.length;
		blue >>= 16 - info->var.blue.length;
		value = (red << info->var.red.offset) |
			(green << info->var.green.offset) |
			(blue << info->var.blue.offset);
		if (info->var.transp.length > 0) {
			u32 mask = (1 << info->var.transp.length) - 1;

			mask <<= info->var.transp.offset;
			value |= mask;
		}
		palette[cmap->start + i] = value;
	}

	return 0;
}

static int setcmap_legacy(struct fb_cmap *cmap, struct fb_info *info)
{
	struct drm_fb_helper *fb_helper = info->par;
	struct drm_mode_set *modeset;
	struct drm_crtc *crtc;
	u16 *r, *g, *b;
	int ret = 0;

	drm_modeset_lock_all(fb_helper->dev);
	drm_client_for_each_modeset(modeset, &fb_helper->client) {
		crtc = modeset->crtc;
		if (!crtc->funcs->gamma_set || !crtc->gamma_size)
			return -EINVAL;

		if (cmap->start + cmap->len > crtc->gamma_size)
			return -EINVAL;

		r = crtc->gamma_store;
		g = r + crtc->gamma_size;
		b = g + crtc->gamma_size;

		memcpy(r + cmap->start, cmap->red, cmap->len * sizeof(*r));
		memcpy(g + cmap->start, cmap->green, cmap->len * sizeof(*g));
		memcpy(b + cmap->start, cmap->blue, cmap->len * sizeof(*b));

		ret = crtc->funcs->gamma_set(crtc, r, g, b,
					     crtc->gamma_size, NULL);
		if (ret)
			return ret;
	}
	drm_modeset_unlock_all(fb_helper->dev);

	return ret;
}

static struct drm_property_blob *setcmap_new_gamma_lut(struct drm_crtc *crtc,
						       struct fb_cmap *cmap)
{
	struct drm_device *dev = crtc->dev;
	struct drm_property_blob *gamma_lut;
	struct drm_color_lut *lut;
	int size = crtc->gamma_size;
	int i;

	if (!size || cmap->start + cmap->len > size)
		return ERR_PTR(-EINVAL);

	gamma_lut = drm_property_create_blob(dev, sizeof(*lut) * size, NULL);
	if (IS_ERR(gamma_lut))
		return gamma_lut;

	lut = gamma_lut->data;
	if (cmap->start || cmap->len != size) {
		u16 *r = crtc->gamma_store;
		u16 *g = r + crtc->gamma_size;
		u16 *b = g + crtc->gamma_size;

		for (i = 0; i < cmap->start; i++) {
			lut[i].red = r[i];
			lut[i].green = g[i];
			lut[i].blue = b[i];
		}
		for (i = cmap->start + cmap->len; i < size; i++) {
			lut[i].red = r[i];
			lut[i].green = g[i];
			lut[i].blue = b[i];
		}
	}

	for (i = 0; i < cmap->len; i++) {
		lut[cmap->start + i].red = cmap->red[i];
		lut[cmap->start + i].green = cmap->green[i];
		lut[cmap->start + i].blue = cmap->blue[i];
	}

	return gamma_lut;
}

static int setcmap_atomic(struct fb_cmap *cmap, struct fb_info *info)
{
	struct drm_fb_helper *fb_helper = info->par;
	struct drm_device *dev = fb_helper->dev;
	struct drm_property_blob *gamma_lut = NULL;
	struct drm_modeset_acquire_ctx ctx;
	struct drm_crtc_state *crtc_state;
	struct drm_atomic_state *state;
	struct drm_mode_set *modeset;
	struct drm_crtc *crtc;
	u16 *r, *g, *b;
	bool replaced;
	int ret = 0;

	drm_modeset_acquire_init(&ctx, 0);

	state = drm_atomic_state_alloc(dev);
	if (!state) {
		ret = -ENOMEM;
		goto out_ctx;
	}

	state->acquire_ctx = &ctx;
retry:
	drm_client_for_each_modeset(modeset, &fb_helper->client) {
		crtc = modeset->crtc;

		if (!gamma_lut)
			gamma_lut = setcmap_new_gamma_lut(crtc, cmap);
		if (IS_ERR(gamma_lut)) {
			ret = PTR_ERR(gamma_lut);
			gamma_lut = NULL;
			goto out_state;
		}

		crtc_state = drm_atomic_get_crtc_state(state, crtc);
		if (IS_ERR(crtc_state)) {
			ret = PTR_ERR(crtc_state);
			goto out_state;
		}

		replaced  = drm_property_replace_blob(&crtc_state->degamma_lut,
						      NULL);
		replaced |= drm_property_replace_blob(&crtc_state->ctm, NULL);
		replaced |= drm_property_replace_blob(&crtc_state->gamma_lut,
						      gamma_lut);
		crtc_state->color_mgmt_changed |= replaced;
	}

	ret = drm_atomic_commit(state);
	if (ret)
		goto out_state;

	drm_client_for_each_modeset(modeset, &fb_helper->client) {
		crtc = modeset->crtc;

		r = crtc->gamma_store;
		g = r + crtc->gamma_size;
		b = g + crtc->gamma_size;

		memcpy(r + cmap->start, cmap->red, cmap->len * sizeof(*r));
		memcpy(g + cmap->start, cmap->green, cmap->len * sizeof(*g));
		memcpy(b + cmap->start, cmap->blue, cmap->len * sizeof(*b));
	}

out_state:
	if (ret == -EDEADLK)
		goto backoff;

	drm_property_blob_put(gamma_lut);
	drm_atomic_state_put(state);
out_ctx:
	drm_modeset_drop_locks(&ctx);
	drm_modeset_acquire_fini(&ctx);

	return ret;

backoff:
	drm_atomic_state_clear(state);
	drm_modeset_backoff(&ctx);
	goto retry;
}

/**
 * drm_fb_helper_setcmap - implementation for &fb_ops.fb_setcmap
 * @cmap: cmap to set
 * @info: fbdev registered by the helper
 */
int drm_fb_helper_setcmap(struct fb_cmap *cmap, struct fb_info *info)
{
	struct drm_fb_helper *fb_helper = info->par;
	struct drm_device *dev = fb_helper->dev;
	int ret;

	if (oops_in_progress)
		return -EBUSY;

	mutex_lock(&fb_helper->lock);

	if (!drm_master_internal_acquire(dev)) {
		ret = -EBUSY;
		goto unlock;
	}

	mutex_lock(&fb_helper->client.modeset_mutex);
	if (info->fix.visual == FB_VISUAL_TRUECOLOR)
		ret = setcmap_pseudo_palette(cmap, info);
	else if (drm_drv_uses_atomic_modeset(fb_helper->dev))
		ret = setcmap_atomic(cmap, info);
	else
		ret = setcmap_legacy(cmap, info);
	mutex_unlock(&fb_helper->client.modeset_mutex);

	drm_master_internal_release(dev);
unlock:
	mutex_unlock(&fb_helper->lock);

	return ret;
}
EXPORT_SYMBOL(drm_fb_helper_setcmap);

/**
 * drm_fb_helper_ioctl - legacy ioctl implementation
 * @info: fbdev registered by the helper
 * @cmd: ioctl command
 * @arg: ioctl argument
 *
 * A helper to implement the standard fbdev ioctl. Only
 * FBIO_WAITFORVSYNC is implemented for now.
 */
int drm_fb_helper_ioctl(struct fb_info *info, unsigned int cmd,
			unsigned long arg)
{
	struct drm_fb_helper *fb_helper = info->par;
	struct drm_device *dev = fb_helper->dev;
	struct drm_crtc *crtc;
	int ret = 0;

	mutex_lock(&fb_helper->lock);
	if (!drm_master_internal_acquire(dev)) {
		ret = -EBUSY;
		goto unlock;
	}

	switch (cmd) {
	case FBIO_WAITFORVSYNC:
		/*
		 * Only consider the first CRTC.
		 *
		 * This ioctl is supposed to take the CRTC number as
		 * an argument, but in fbdev times, what that number
		 * was supposed to be was quite unclear, different
		 * drivers were passing that argument differently
		 * (some by reference, some by value), and most of the
		 * userspace applications were just hardcoding 0 as an
		 * argument.
		 *
		 * The first CRTC should be the integrated panel on
		 * most drivers, so this is the best choice we can
		 * make. If we're not smart enough here, one should
		 * just consider switch the userspace to KMS.
		 */
		crtc = fb_helper->client.modesets[0].crtc;

		/*
		 * Only wait for a vblank event if the CRTC is
		 * enabled, otherwise just don't do anythintg,
		 * not even report an error.
		 */
		ret = drm_crtc_vblank_get(crtc);
		if (!ret) {
			drm_crtc_wait_one_vblank(crtc);
			drm_crtc_vblank_put(crtc);
		}

		ret = 0;
		break;
	default:
		ret = -ENOTTY;
	}

	drm_master_internal_release(dev);
unlock:
	mutex_unlock(&fb_helper->lock);
	return ret;
}
EXPORT_SYMBOL(drm_fb_helper_ioctl);

static bool drm_fb_pixel_format_equal(const struct fb_var_screeninfo *var_1,
				      const struct fb_var_screeninfo *var_2)
{
	return var_1->bits_per_pixel == var_2->bits_per_pixel &&
	       var_1->grayscale == var_2->grayscale &&
	       var_1->red.offset == var_2->red.offset &&
	       var_1->red.length == var_2->red.length &&
	       var_1->red.msb_right == var_2->red.msb_right &&
	       var_1->green.offset == var_2->green.offset &&
	       var_1->green.length == var_2->green.length &&
	       var_1->green.msb_right == var_2->green.msb_right &&
	       var_1->blue.offset == var_2->blue.offset &&
	       var_1->blue.length == var_2->blue.length &&
	       var_1->blue.msb_right == var_2->blue.msb_right &&
	       var_1->transp.offset == var_2->transp.offset &&
	       var_1->transp.length == var_2->transp.length &&
	       var_1->transp.msb_right == var_2->transp.msb_right;
}

static void drm_fb_helper_fill_pixel_fmt(struct fb_var_screeninfo *var,
					 u8 depth)
{
	switch (depth) {
	case 8:
		var->red.offset = 0;
		var->green.offset = 0;
		var->blue.offset = 0;
		var->red.length = 8; /* 8bit DAC */
		var->green.length = 8;
		var->blue.length = 8;
		var->transp.offset = 0;
		var->transp.length = 0;
		break;
	case 15:
		var->red.offset = 10;
		var->green.offset = 5;
		var->blue.offset = 0;
		var->red.length = 5;
		var->green.length = 5;
		var->blue.length = 5;
		var->transp.offset = 15;
		var->transp.length = 1;
		break;
	case 16:
		var->red.offset = 11;
		var->green.offset = 5;
		var->blue.offset = 0;
		var->red.length = 5;
		var->green.length = 6;
		var->blue.length = 5;
		var->transp.offset = 0;
		break;
	case 24:
		var->red.offset = 16;
		var->green.offset = 8;
		var->blue.offset = 0;
		var->red.length = 8;
		var->green.length = 8;
		var->blue.length = 8;
		var->transp.offset = 0;
		var->transp.length = 0;
		break;
	case 32:
		var->red.offset = 16;
		var->green.offset = 8;
		var->blue.offset = 0;
		var->red.length = 8;
		var->green.length = 8;
		var->blue.length = 8;
		var->transp.offset = 24;
		var->transp.length = 8;
		break;
	default:
		break;
	}
}

/**
 * drm_fb_helper_check_var - implementation for &fb_ops.fb_check_var
 * @var: screeninfo to check
 * @info: fbdev registered by the helper
 */
int drm_fb_helper_check_var(struct fb_var_screeninfo *var,
			    struct fb_info *info)
{
	struct drm_fb_helper *fb_helper = info->par;
	struct drm_framebuffer *fb = fb_helper->fb;

	if (in_dbg_master())
		return -EINVAL;

	if (var->pixclock != 0) {
		DRM_DEBUG("fbdev emulation doesn't support changing the pixel clock, value of pixclock is ignored\n");
		var->pixclock = 0;
	}

	if ((drm_format_info_block_width(fb->format, 0) > 1) ||
	    (drm_format_info_block_height(fb->format, 0) > 1))
		return -EINVAL;

	/*
	 * Changes struct fb_var_screeninfo are currently not pushed back
	 * to KMS, hence fail if different settings are requested.
	 */
	if (var->bits_per_pixel != fb->format->cpp[0] * 8 ||
	    var->xres > fb->width || var->yres > fb->height ||
	    var->xres_virtual > fb->width || var->yres_virtual > fb->height) {
		DRM_DEBUG("fb requested width/height/bpp can't fit in current fb "
			  "request %dx%d-%d (virtual %dx%d) > %dx%d-%d\n",
			  var->xres, var->yres, var->bits_per_pixel,
			  var->xres_virtual, var->yres_virtual,
			  fb->width, fb->height, fb->format->cpp[0] * 8);
		return -EINVAL;
	}

	/*
	 * Workaround for SDL 1.2, which is known to be setting all pixel format
	 * fields values to zero in some cases. We treat this situation as a
	 * kind of "use some reasonable autodetected values".
	 */
	if (!var->red.offset     && !var->green.offset    &&
	    !var->blue.offset    && !var->transp.offset   &&
	    !var->red.length     && !var->green.length    &&
	    !var->blue.length    && !var->transp.length   &&
	    !var->red.msb_right  && !var->green.msb_right &&
	    !var->blue.msb_right && !var->transp.msb_right) {
		drm_fb_helper_fill_pixel_fmt(var, fb->format->depth);
	}

	/*
	 * drm fbdev emulation doesn't support changing the pixel format at all,
	 * so reject all pixel format changing requests.
	 */
	if (!drm_fb_pixel_format_equal(var, &info->var)) {
		DRM_DEBUG("fbdev emulation doesn't support changing the pixel format\n");
		return -EINVAL;
	}

	return 0;
}
EXPORT_SYMBOL(drm_fb_helper_check_var);

/**
 * drm_fb_helper_set_par - implementation for &fb_ops.fb_set_par
 * @info: fbdev registered by the helper
 *
 * This will let fbcon do the mode init and is called at initialization time by
 * the fbdev core when registering the driver, and later on through the hotplug
 * callback.
 */
int drm_fb_helper_set_par(struct fb_info *info)
{
	struct drm_fb_helper *fb_helper = info->par;
	struct fb_var_screeninfo *var = &info->var;

	if (oops_in_progress)
		return -EBUSY;

	if (var->pixclock != 0) {
		DRM_ERROR("PIXEL CLOCK SET\n");
		return -EINVAL;
	}

	drm_fb_helper_restore_fbdev_mode_unlocked(fb_helper);

	return 0;
}
EXPORT_SYMBOL(drm_fb_helper_set_par);

static void pan_set(struct drm_fb_helper *fb_helper, int x, int y)
{
	struct drm_mode_set *mode_set;

	mutex_lock(&fb_helper->client.modeset_mutex);
	drm_client_for_each_modeset(mode_set, &fb_helper->client) {
		mode_set->x = x;
		mode_set->y = y;
	}
	mutex_unlock(&fb_helper->client.modeset_mutex);
}

static int pan_display_atomic(struct fb_var_screeninfo *var,
			      struct fb_info *info)
{
	struct drm_fb_helper *fb_helper = info->par;
	int ret;

	pan_set(fb_helper, var->xoffset, var->yoffset);

	ret = drm_client_modeset_commit_force(&fb_helper->client);
	if (!ret) {
		info->var.xoffset = var->xoffset;
		info->var.yoffset = var->yoffset;
	} else
		pan_set(fb_helper, info->var.xoffset, info->var.yoffset);

	return ret;
}

static int pan_display_legacy(struct fb_var_screeninfo *var,
			      struct fb_info *info)
{
	struct drm_fb_helper *fb_helper = info->par;
	struct drm_client_dev *client = &fb_helper->client;
	struct drm_mode_set *modeset;
	int ret = 0;

	mutex_lock(&client->modeset_mutex);
	drm_modeset_lock_all(fb_helper->dev);
	drm_client_for_each_modeset(modeset, client) {
		modeset->x = var->xoffset;
		modeset->y = var->yoffset;

		if (modeset->num_connectors) {
			ret = drm_mode_set_config_internal(modeset);
			if (!ret) {
				info->var.xoffset = var->xoffset;
				info->var.yoffset = var->yoffset;
			}
		}
	}
	drm_modeset_unlock_all(fb_helper->dev);
	mutex_unlock(&client->modeset_mutex);

	return ret;
}

/**
 * drm_fb_helper_pan_display - implementation for &fb_ops.fb_pan_display
 * @var: updated screen information
 * @info: fbdev registered by the helper
 */
int drm_fb_helper_pan_display(struct fb_var_screeninfo *var,
			      struct fb_info *info)
{
	struct drm_fb_helper *fb_helper = info->par;
	struct drm_device *dev = fb_helper->dev;
	int ret;

	if (oops_in_progress)
		return -EBUSY;

	mutex_lock(&fb_helper->lock);
	if (!drm_master_internal_acquire(dev)) {
		ret = -EBUSY;
		goto unlock;
	}

	if (drm_drv_uses_atomic_modeset(dev))
		ret = pan_display_atomic(var, info);
	else
		ret = pan_display_legacy(var, info);

	drm_master_internal_release(dev);
unlock:
	mutex_unlock(&fb_helper->lock);

	return ret;
}
EXPORT_SYMBOL(drm_fb_helper_pan_display);

/*
 * Allocates the backing storage and sets up the fbdev info structure through
 * the ->fb_probe callback.
 */
static int drm_fb_helper_single_fb_probe(struct drm_fb_helper *fb_helper,
					 int preferred_bpp)
{
	struct drm_client_dev *client = &fb_helper->client;
	int ret = 0;
	int crtc_count = 0;
	struct drm_connector_list_iter conn_iter;
	struct drm_fb_helper_surface_size sizes;
	struct drm_connector *connector;
	struct drm_mode_set *mode_set;
	int best_depth = 0;

	memset(&sizes, 0, sizeof(struct drm_fb_helper_surface_size));
	sizes.surface_depth = 24;
	sizes.surface_bpp = 32;
	sizes.fb_width = (u32)-1;
	sizes.fb_height = (u32)-1;

	/*
	 * If driver picks 8 or 16 by default use that for both depth/bpp
	 * to begin with
	 */
	if (preferred_bpp != sizes.surface_bpp)
		sizes.surface_depth = sizes.surface_bpp = preferred_bpp;

	drm_connector_list_iter_begin(fb_helper->dev, &conn_iter);
	drm_client_for_each_connector_iter(connector, &conn_iter) {
		struct drm_cmdline_mode *cmdline_mode;

		cmdline_mode = &connector->cmdline_mode;

		if (cmdline_mode->bpp_specified) {
			switch (cmdline_mode->bpp) {
			case 8:
				sizes.surface_depth = sizes.surface_bpp = 8;
				break;
			case 15:
				sizes.surface_depth = 15;
				sizes.surface_bpp = 16;
				break;
			case 16:
				sizes.surface_depth = sizes.surface_bpp = 16;
				break;
			case 24:
				sizes.surface_depth = sizes.surface_bpp = 24;
				break;
			case 32:
				sizes.surface_depth = 24;
				sizes.surface_bpp = 32;
				break;
			}
			break;
		}
	}
	drm_connector_list_iter_end(&conn_iter);

	/*
	 * If we run into a situation where, for example, the primary plane
	 * supports RGBA5551 (16 bpp, depth 15) but not RGB565 (16 bpp, depth
	 * 16) we need to scale down the depth of the sizes we request.
	 */
	mutex_lock(&client->modeset_mutex);
	drm_client_for_each_modeset(mode_set, client) {
		struct drm_crtc *crtc = mode_set->crtc;
		struct drm_plane *plane = crtc->primary;
		int j;

		DRM_DEBUG("test CRTC %u primary plane\n", drm_crtc_index(crtc));

		for (j = 0; j < plane->format_count; j++) {
			const struct drm_format_info *fmt;

			fmt = drm_format_info(plane->format_types[j]);

			/*
			 * Do not consider YUV or other complicated formats
			 * for framebuffers. This means only legacy formats
			 * are supported (fmt->depth is a legacy field) but
			 * the framebuffer emulation can only deal with such
			 * formats, specifically RGB/BGA formats.
			 */
			if (fmt->depth == 0)
				continue;

			/* We found a perfect fit, great */
			if (fmt->depth == sizes.surface_depth) {
				best_depth = fmt->depth;
				break;
			}

			/* Skip depths above what we're looking for */
			if (fmt->depth > sizes.surface_depth)
				continue;

			/* Best depth found so far */
			if (fmt->depth > best_depth)
				best_depth = fmt->depth;
		}
	}
	if (sizes.surface_depth != best_depth && best_depth) {
		DRM_INFO("requested bpp %d, scaled depth down to %d",
			 sizes.surface_bpp, best_depth);
		sizes.surface_depth = best_depth;
	}

	/* first up get a count of crtcs now in use and new min/maxes width/heights */
	crtc_count = 0;
	drm_client_for_each_modeset(mode_set, client) {
		struct drm_display_mode *desired_mode;
		int x, y, j;
		/* in case of tile group, are we the last tile vert or horiz?
		 * If no tile group you are always the last one both vertically
		 * and horizontally
		 */
		bool lastv = true, lasth = true;

		desired_mode = mode_set->mode;

		if (!desired_mode)
			continue;

		crtc_count++;

		x = mode_set->x;
		y = mode_set->y;

		sizes.surface_width  = max_t(u32, desired_mode->hdisplay + x, sizes.surface_width);
		sizes.surface_height = max_t(u32, desired_mode->vdisplay + y, sizes.surface_height);

		for (j = 0; j < mode_set->num_connectors; j++) {
			struct drm_connector *connector = mode_set->connectors[j];

			if (connector->has_tile) {
				lasth = (connector->tile_h_loc == (connector->num_h_tile - 1));
				lastv = (connector->tile_v_loc == (connector->num_v_tile - 1));
				/* cloning to multiple tiles is just crazy-talk, so: */
				break;
			}
		}

		if (lasth)
			sizes.fb_width  = min_t(u32, desired_mode->hdisplay + x, sizes.fb_width);
		if (lastv)
			sizes.fb_height = min_t(u32, desired_mode->vdisplay + y, sizes.fb_height);
	}
	mutex_unlock(&client->modeset_mutex);

	if (crtc_count == 0 || sizes.fb_width == -1 || sizes.fb_height == -1) {
		DRM_INFO("Cannot find any crtc or sizes\n");

		/* First time: disable all crtc's.. */
		if (!fb_helper->deferred_setup)
			drm_client_modeset_commit(client);
		return -EAGAIN;
	}

	/* Handle our overallocation */
	sizes.surface_height *= drm_fbdev_overalloc;
	sizes.surface_height /= 100;

	/* push down into drivers */
	ret = (*fb_helper->funcs->fb_probe)(fb_helper, &sizes);
	if (ret < 0)
		return ret;

	strcpy(fb_helper->fb->comm, "[fbcon]");
	return 0;
}

static void drm_fb_helper_fill_fix(struct fb_info *info, uint32_t pitch,
				   uint32_t depth)
{
	info->fix.type = FB_TYPE_PACKED_PIXELS;
	info->fix.visual = depth == 8 ? FB_VISUAL_PSEUDOCOLOR :
		FB_VISUAL_TRUECOLOR;
	info->fix.mmio_start = 0;
	info->fix.mmio_len = 0;
	info->fix.type_aux = 0;
	info->fix.xpanstep = 1; /* doing it in hw */
	info->fix.ypanstep = 1; /* doing it in hw */
	info->fix.ywrapstep = 0;
	info->fix.accel = FB_ACCEL_NONE;

	info->fix.line_length = pitch;
}

static void drm_fb_helper_fill_var(struct fb_info *info,
				   struct drm_fb_helper *fb_helper,
				   uint32_t fb_width, uint32_t fb_height)
{
	struct drm_framebuffer *fb = fb_helper->fb;

	WARN_ON((drm_format_info_block_width(fb->format, 0) > 1) ||
		(drm_format_info_block_height(fb->format, 0) > 1));
	info->pseudo_palette = fb_helper->pseudo_palette;
	info->var.xres_virtual = fb->width;
	info->var.yres_virtual = fb->height;
	info->var.bits_per_pixel = fb->format->cpp[0] * 8;
	info->var.accel_flags = FB_ACCELF_TEXT;
	info->var.xoffset = 0;
	info->var.yoffset = 0;
	info->var.activate = FB_ACTIVATE_NOW;

	drm_fb_helper_fill_pixel_fmt(&info->var, fb->format->depth);

	info->var.xres = fb_width;
	info->var.yres = fb_height;
}

/**
 * drm_fb_helper_fill_info - initializes fbdev information
 * @info: fbdev instance to set up
 * @fb_helper: fb helper instance to use as template
 * @sizes: describes fbdev size and scanout surface size
 *
 * Sets up the variable and fixed fbdev metainformation from the given fb helper
 * instance and the drm framebuffer allocated in &drm_fb_helper.fb.
 *
 * Drivers should call this (or their equivalent setup code) from their
 * &drm_fb_helper_funcs.fb_probe callback after having allocated the fbdev
 * backing storage framebuffer.
 */
void drm_fb_helper_fill_info(struct fb_info *info,
			     struct drm_fb_helper *fb_helper,
			     struct drm_fb_helper_surface_size *sizes)
{
	struct drm_framebuffer *fb = fb_helper->fb;

	drm_fb_helper_fill_fix(info, fb->pitches[0], fb->format->depth);
	drm_fb_helper_fill_var(info, fb_helper,
			       sizes->fb_width, sizes->fb_height);

	info->par = fb_helper;
	snprintf(info->fix.id, sizeof(info->fix.id), "%sdrmfb",
		 fb_helper->dev->driver->name);

}
EXPORT_SYMBOL(drm_fb_helper_fill_info);

/*
 * This is a continuation of drm_setup_crtcs() that sets up anything related
 * to the framebuffer. During initialization, drm_setup_crtcs() is called before
 * the framebuffer has been allocated (fb_helper->fb and fb_helper->fbdev).
 * So, any setup that touches those fields needs to be done here instead of in
 * drm_setup_crtcs().
 */
static void drm_setup_crtcs_fb(struct drm_fb_helper *fb_helper)
{
	struct drm_client_dev *client = &fb_helper->client;
	struct drm_connector_list_iter conn_iter;
	struct fb_info *info = fb_helper->fbdev;
	unsigned int rotation, sw_rotations = 0;
	struct drm_connector *connector;
	struct drm_mode_set *modeset;

	mutex_lock(&client->modeset_mutex);
	drm_client_for_each_modeset(modeset, client) {
		if (!modeset->num_connectors)
			continue;

		modeset->fb = fb_helper->fb;

<<<<<<< HEAD
		if (drm_client_panel_rotation(modeset, &rotation))
=======
		if (drm_client_rotation(modeset, &rotation))
>>>>>>> fdb29b73
			/* Rotating in hardware, fbcon should not rotate */
			sw_rotations |= DRM_MODE_ROTATE_0;
		else
			sw_rotations |= rotation;
	}
	mutex_unlock(&client->modeset_mutex);

	drm_connector_list_iter_begin(fb_helper->dev, &conn_iter);
	drm_client_for_each_connector_iter(connector, &conn_iter) {

		/* use first connected connector for the physical dimensions */
		if (connector->status == connector_status_connected) {
			info->var.width = connector->display_info.width_mm;
			info->var.height = connector->display_info.height_mm;
			break;
		}
	}
	drm_connector_list_iter_end(&conn_iter);

	switch (sw_rotations) {
	case DRM_MODE_ROTATE_0:
		info->fbcon_rotate_hint = FB_ROTATE_UR;
		break;
	case DRM_MODE_ROTATE_90:
		info->fbcon_rotate_hint = FB_ROTATE_CCW;
		break;
	case DRM_MODE_ROTATE_180:
		info->fbcon_rotate_hint = FB_ROTATE_UD;
		break;
	case DRM_MODE_ROTATE_270:
		info->fbcon_rotate_hint = FB_ROTATE_CW;
		break;
	default:
		/*
		 * Multiple bits are set / multiple rotations requested
		 * fbcon cannot handle separate rotation settings per
		 * output, so fallback to unrotated.
		 */
		info->fbcon_rotate_hint = FB_ROTATE_UR;
	}
}

/* Note: Drops fb_helper->lock before returning. */
static int
__drm_fb_helper_initial_config_and_unlock(struct drm_fb_helper *fb_helper,
					  int bpp_sel)
{
	struct drm_device *dev = fb_helper->dev;
	struct fb_info *info;
	unsigned int width, height;
	int ret;

	width = dev->mode_config.max_width;
	height = dev->mode_config.max_height;

	drm_client_modeset_probe(&fb_helper->client, width, height);
	ret = drm_fb_helper_single_fb_probe(fb_helper, bpp_sel);
	if (ret < 0) {
		if (ret == -EAGAIN) {
			fb_helper->preferred_bpp = bpp_sel;
			fb_helper->deferred_setup = true;
			ret = 0;
		}
		mutex_unlock(&fb_helper->lock);

		return ret;
	}
	drm_setup_crtcs_fb(fb_helper);

	fb_helper->deferred_setup = false;

	info = fb_helper->fbdev;
	info->var.pixclock = 0;
	/* Shamelessly allow physical address leaking to userspace */
#if IS_ENABLED(CONFIG_DRM_FBDEV_LEAK_PHYS_SMEM)
	if (!drm_leak_fbdev_smem)
#endif
		/* don't leak any physical addresses to userspace */
		info->flags |= FBINFO_HIDE_SMEM_START;

	/* Need to drop locks to avoid recursive deadlock in
	 * register_framebuffer. This is ok because the only thing left to do is
	 * register the fbdev emulation instance in kernel_fb_helper_list. */
	mutex_unlock(&fb_helper->lock);

	ret = register_framebuffer(info);
	if (ret < 0)
		return ret;

	dev_info(dev->dev, "fb%d: %s frame buffer device\n",
		 info->node, info->fix.id);

	mutex_lock(&kernel_fb_helper_lock);
	if (list_empty(&kernel_fb_helper_list))
		register_sysrq_key('v', &sysrq_drm_fb_helper_restore_op);

	list_add(&fb_helper->kernel_fb_list, &kernel_fb_helper_list);
	mutex_unlock(&kernel_fb_helper_lock);

	return 0;
}

/**
 * drm_fb_helper_initial_config - setup a sane initial connector configuration
 * @fb_helper: fb_helper device struct
 * @bpp_sel: bpp value to use for the framebuffer configuration
 *
 * Scans the CRTCs and connectors and tries to put together an initial setup.
 * At the moment, this is a cloned configuration across all heads with
 * a new framebuffer object as the backing store.
 *
 * Note that this also registers the fbdev and so allows userspace to call into
 * the driver through the fbdev interfaces.
 *
 * This function will call down into the &drm_fb_helper_funcs.fb_probe callback
 * to let the driver allocate and initialize the fbdev info structure and the
 * drm framebuffer used to back the fbdev. drm_fb_helper_fill_info() is provided
 * as a helper to setup simple default values for the fbdev info structure.
 *
 * HANG DEBUGGING:
 *
 * When you have fbcon support built-in or already loaded, this function will do
 * a full modeset to setup the fbdev console. Due to locking misdesign in the
 * VT/fbdev subsystem that entire modeset sequence has to be done while holding
 * console_lock. Until console_unlock is called no dmesg lines will be sent out
 * to consoles, not even serial console. This means when your driver crashes,
 * you will see absolutely nothing else but a system stuck in this function,
 * with no further output. Any kind of printk() you place within your own driver
 * or in the drm core modeset code will also never show up.
 *
 * Standard debug practice is to run the fbcon setup without taking the
 * console_lock as a hack, to be able to see backtraces and crashes on the
 * serial line. This can be done by setting the fb.lockless_register_fb=1 kernel
 * cmdline option.
 *
 * The other option is to just disable fbdev emulation since very likely the
 * first modeset from userspace will crash in the same way, and is even easier
 * to debug. This can be done by setting the drm_kms_helper.fbdev_emulation=0
 * kernel cmdline option.
 *
 * RETURNS:
 * Zero if everything went ok, nonzero otherwise.
 */
int drm_fb_helper_initial_config(struct drm_fb_helper *fb_helper, int bpp_sel)
{
	int ret;

	if (!drm_fbdev_emulation)
		return 0;

	mutex_lock(&fb_helper->lock);
	ret = __drm_fb_helper_initial_config_and_unlock(fb_helper, bpp_sel);

	return ret;
}
EXPORT_SYMBOL(drm_fb_helper_initial_config);

/**
 * drm_fb_helper_hotplug_event - respond to a hotplug notification by
 *                               probing all the outputs attached to the fb
 * @fb_helper: driver-allocated fbdev helper, can be NULL
 *
 * Scan the connectors attached to the fb_helper and try to put together a
 * setup after notification of a change in output configuration.
 *
 * Called at runtime, takes the mode config locks to be able to check/change the
 * modeset configuration. Must be run from process context (which usually means
 * either the output polling work or a work item launched from the driver's
 * hotplug interrupt).
 *
 * Note that drivers may call this even before calling
 * drm_fb_helper_initial_config but only after drm_fb_helper_init. This allows
 * for a race-free fbcon setup and will make sure that the fbdev emulation will
 * not miss any hotplug events.
 *
 * RETURNS:
 * 0 on success and a non-zero error code otherwise.
 */
int drm_fb_helper_hotplug_event(struct drm_fb_helper *fb_helper)
{
	int err = 0;

	if (!drm_fbdev_emulation || !fb_helper)
		return 0;

	mutex_lock(&fb_helper->lock);
	if (fb_helper->deferred_setup) {
		err = __drm_fb_helper_initial_config_and_unlock(fb_helper,
				fb_helper->preferred_bpp);
		return err;
	}

	if (!fb_helper->fb || !drm_master_internal_acquire(fb_helper->dev)) {
		fb_helper->delayed_hotplug = true;
		mutex_unlock(&fb_helper->lock);
		return err;
	}

	drm_master_internal_release(fb_helper->dev);

	DRM_DEBUG_KMS("\n");

	drm_client_modeset_probe(&fb_helper->client, fb_helper->fb->width, fb_helper->fb->height);
	drm_setup_crtcs_fb(fb_helper);
	mutex_unlock(&fb_helper->lock);

	drm_fb_helper_set_par(fb_helper->fbdev);

	return 0;
}
EXPORT_SYMBOL(drm_fb_helper_hotplug_event);

/**
 * drm_fb_helper_fbdev_setup() - Setup fbdev emulation
 * @dev: DRM device
 * @fb_helper: fbdev helper structure to set up
 * @funcs: fbdev helper functions
 * @preferred_bpp: Preferred bits per pixel for the device.
 *                 @dev->mode_config.preferred_depth is used if this is zero.
 * @max_conn_count: Maximum number of connectors (not used)
 *
 * This function sets up fbdev emulation and registers fbdev for access by
 * userspace. If all connectors are disconnected, setup is deferred to the next
 * time drm_fb_helper_hotplug_event() is called.
 * The caller must to provide a &drm_fb_helper_funcs->fb_probe callback
 * function.
 *
 * Use drm_fb_helper_fbdev_teardown() to destroy the fbdev.
 *
 * See also: drm_fb_helper_initial_config(), drm_fbdev_generic_setup().
 *
 * Returns:
 * Zero on success or negative error code on failure.
 */
int drm_fb_helper_fbdev_setup(struct drm_device *dev,
			      struct drm_fb_helper *fb_helper,
			      const struct drm_fb_helper_funcs *funcs,
			      unsigned int preferred_bpp,
			      unsigned int max_conn_count)
{
	int ret;

	if (!preferred_bpp)
		preferred_bpp = dev->mode_config.preferred_depth;
	if (!preferred_bpp)
		preferred_bpp = 32;

	drm_fb_helper_prepare(dev, fb_helper, funcs);

	ret = drm_fb_helper_init(dev, fb_helper, 0);
	if (ret < 0) {
		DRM_DEV_ERROR(dev->dev, "fbdev: Failed to initialize (ret=%d)\n", ret);
		return ret;
	}

	if (!drm_drv_uses_atomic_modeset(dev))
		drm_helper_disable_unused_functions(dev);

	ret = drm_fb_helper_initial_config(fb_helper, preferred_bpp);
	if (ret < 0) {
		DRM_DEV_ERROR(dev->dev, "fbdev: Failed to set configuration (ret=%d)\n", ret);
		goto err_drm_fb_helper_fini;
	}

	return 0;

err_drm_fb_helper_fini:
	drm_fb_helper_fbdev_teardown(dev);

	return ret;
}
EXPORT_SYMBOL(drm_fb_helper_fbdev_setup);

/**
 * drm_fb_helper_fbdev_teardown - Tear down fbdev emulation
 * @dev: DRM device
 *
 * This function unregisters fbdev if not already done and cleans up the
 * associated resources including the &drm_framebuffer.
 * The driver is responsible for freeing the &drm_fb_helper structure which is
 * stored in &drm_device->fb_helper. Do note that this pointer has been cleared
 * when this function returns.
 *
 * In order to support device removal/unplug while file handles are still open,
 * drm_fb_helper_unregister_fbi() should be called on device removal and
 * drm_fb_helper_fbdev_teardown() in the &drm_driver->release callback when
 * file handles are closed.
 */
void drm_fb_helper_fbdev_teardown(struct drm_device *dev)
{
	struct drm_fb_helper *fb_helper = dev->fb_helper;
	struct fb_ops *fbops = NULL;

	if (!fb_helper)
		return;

	/* Unregister if it hasn't been done already */
	if (fb_helper->fbdev && fb_helper->fbdev->dev)
		drm_fb_helper_unregister_fbi(fb_helper);

	if (fb_helper->fbdev && fb_helper->fbdev->fbdefio) {
		fb_deferred_io_cleanup(fb_helper->fbdev);
		kfree(fb_helper->fbdev->fbdefio);
		fbops = fb_helper->fbdev->fbops;
	}

	drm_fb_helper_fini(fb_helper);
	kfree(fbops);

	if (fb_helper->fb)
		drm_framebuffer_remove(fb_helper->fb);
}
EXPORT_SYMBOL(drm_fb_helper_fbdev_teardown);

/**
 * drm_fb_helper_lastclose - DRM driver lastclose helper for fbdev emulation
 * @dev: DRM device
 *
 * This function can be used as the &drm_driver->lastclose callback for drivers
 * that only need to call drm_fb_helper_restore_fbdev_mode_unlocked().
 */
void drm_fb_helper_lastclose(struct drm_device *dev)
{
	drm_fb_helper_restore_fbdev_mode_unlocked(dev->fb_helper);
}
EXPORT_SYMBOL(drm_fb_helper_lastclose);

/**
 * drm_fb_helper_output_poll_changed - DRM mode config \.output_poll_changed
 *                                     helper for fbdev emulation
 * @dev: DRM device
 *
 * This function can be used as the
 * &drm_mode_config_funcs.output_poll_changed callback for drivers that only
 * need to call drm_fb_helper_hotplug_event().
 */
void drm_fb_helper_output_poll_changed(struct drm_device *dev)
{
	drm_fb_helper_hotplug_event(dev->fb_helper);
}
EXPORT_SYMBOL(drm_fb_helper_output_poll_changed);

/* @user: 1=userspace, 0=fbcon */
static int drm_fbdev_fb_open(struct fb_info *info, int user)
{
	struct drm_fb_helper *fb_helper = info->par;

	/* No need to take a ref for fbcon because it unbinds on unregister */
	if (user && !try_module_get(fb_helper->dev->driver->fops->owner))
		return -ENODEV;

	return 0;
}

static int drm_fbdev_fb_release(struct fb_info *info, int user)
{
	struct drm_fb_helper *fb_helper = info->par;

	if (user)
		module_put(fb_helper->dev->driver->fops->owner);

	return 0;
}

static void drm_fbdev_cleanup(struct drm_fb_helper *fb_helper)
{
	struct fb_info *fbi = fb_helper->fbdev;
	struct fb_ops *fbops = NULL;
	void *shadow = NULL;

	if (!fb_helper->dev)
		return;

	if (fbi && fbi->fbdefio) {
		fb_deferred_io_cleanup(fbi);
		shadow = fbi->screen_buffer;
		fbops = fbi->fbops;
	}

	drm_fb_helper_fini(fb_helper);

	if (shadow) {
		vfree(shadow);
		kfree(fbops);
	}

	drm_client_framebuffer_delete(fb_helper->buffer);
}

static void drm_fbdev_release(struct drm_fb_helper *fb_helper)
{
	drm_fbdev_cleanup(fb_helper);
	drm_client_release(&fb_helper->client);
	kfree(fb_helper);
}

/*
 * fb_ops.fb_destroy is called by the last put_fb_info() call at the end of
 * unregister_framebuffer() or fb_release().
 */
static void drm_fbdev_fb_destroy(struct fb_info *info)
{
	drm_fbdev_release(info->par);
}

static int drm_fbdev_fb_mmap(struct fb_info *info, struct vm_area_struct *vma)
{
	struct drm_fb_helper *fb_helper = info->par;

	if (fb_helper->dev->driver->gem_prime_mmap)
		return fb_helper->dev->driver->gem_prime_mmap(fb_helper->buffer->gem, vma);
	else
		return -ENODEV;
}

static struct fb_ops drm_fbdev_fb_ops = {
	.owner		= THIS_MODULE,
	DRM_FB_HELPER_DEFAULT_OPS,
	.fb_open	= drm_fbdev_fb_open,
	.fb_release	= drm_fbdev_fb_release,
	.fb_destroy	= drm_fbdev_fb_destroy,
	.fb_mmap	= drm_fbdev_fb_mmap,
	.fb_read	= drm_fb_helper_sys_read,
	.fb_write	= drm_fb_helper_sys_write,
	.fb_fillrect	= drm_fb_helper_sys_fillrect,
	.fb_copyarea	= drm_fb_helper_sys_copyarea,
	.fb_imageblit	= drm_fb_helper_sys_imageblit,
};

static struct fb_deferred_io drm_fbdev_defio = {
	.delay		= HZ / 20,
	.deferred_io	= drm_fb_helper_deferred_io,
};

/**
 * drm_fb_helper_generic_probe - Generic fbdev emulation probe helper
 * @fb_helper: fbdev helper structure
 * @sizes: describes fbdev size and scanout surface size
 *
 * This function uses the client API to create a framebuffer backed by a dumb buffer.
 *
 * The _sys_ versions are used for &fb_ops.fb_read, fb_write, fb_fillrect,
 * fb_copyarea, fb_imageblit.
 *
 * Returns:
 * Zero on success or negative error code on failure.
 */
int drm_fb_helper_generic_probe(struct drm_fb_helper *fb_helper,
				struct drm_fb_helper_surface_size *sizes)
{
	struct drm_client_dev *client = &fb_helper->client;
	struct drm_client_buffer *buffer;
	struct drm_framebuffer *fb;
	struct fb_info *fbi;
	u32 format;

	DRM_DEBUG_KMS("surface width(%d), height(%d) and bpp(%d)\n",
		      sizes->surface_width, sizes->surface_height,
		      sizes->surface_bpp);

	format = drm_mode_legacy_fb_format(sizes->surface_bpp, sizes->surface_depth);
	buffer = drm_client_framebuffer_create(client, sizes->surface_width,
					       sizes->surface_height, format);
	if (IS_ERR(buffer))
		return PTR_ERR(buffer);

	fb_helper->buffer = buffer;
	fb_helper->fb = buffer->fb;
	fb = buffer->fb;

	fbi = drm_fb_helper_alloc_fbi(fb_helper);
	if (IS_ERR(fbi))
		return PTR_ERR(fbi);

	fbi->fbops = &drm_fbdev_fb_ops;
	fbi->screen_size = fb->height * fb->pitches[0];
	fbi->fix.smem_len = fbi->screen_size;
	fbi->screen_buffer = buffer->vaddr;
	/* Shamelessly leak the physical address to user-space */
#if IS_ENABLED(CONFIG_DRM_FBDEV_LEAK_PHYS_SMEM)
	if (drm_leak_fbdev_smem && fbi->fix.smem_start == 0)
		fbi->fix.smem_start =
			page_to_phys(virt_to_page(fbi->screen_buffer));
#endif
	drm_fb_helper_fill_info(fbi, fb_helper, sizes);

	if (fb->funcs->dirty) {
		struct fb_ops *fbops;
		void *shadow;

		/*
		 * fb_deferred_io_cleanup() clears &fbops->fb_mmap so a per
		 * instance version is necessary.
		 */
		fbops = kzalloc(sizeof(*fbops), GFP_KERNEL);
		shadow = vzalloc(fbi->screen_size);
		if (!fbops || !shadow) {
			kfree(fbops);
			vfree(shadow);
			return -ENOMEM;
		}

		*fbops = *fbi->fbops;
		fbi->fbops = fbops;
		fbi->screen_buffer = shadow;
		fbi->fbdefio = &drm_fbdev_defio;

		fb_deferred_io_init(fbi);
	}

	return 0;
}
EXPORT_SYMBOL(drm_fb_helper_generic_probe);

static const struct drm_fb_helper_funcs drm_fb_helper_generic_funcs = {
	.fb_probe = drm_fb_helper_generic_probe,
};

static void drm_fbdev_client_unregister(struct drm_client_dev *client)
{
	struct drm_fb_helper *fb_helper = drm_fb_helper_from_client(client);

	if (fb_helper->fbdev)
		/* drm_fbdev_fb_destroy() takes care of cleanup */
		drm_fb_helper_unregister_fbi(fb_helper);
	else
		drm_fbdev_release(fb_helper);
}

static int drm_fbdev_client_restore(struct drm_client_dev *client)
{
	drm_fb_helper_lastclose(client->dev);

	return 0;
}

static int drm_fbdev_client_hotplug(struct drm_client_dev *client)
{
	struct drm_fb_helper *fb_helper = drm_fb_helper_from_client(client);
	struct drm_device *dev = client->dev;
	int ret;

	/* Setup is not retried if it has failed */
	if (!fb_helper->dev && fb_helper->funcs)
		return 0;

	if (dev->fb_helper)
		return drm_fb_helper_hotplug_event(dev->fb_helper);

	if (!dev->mode_config.num_connector) {
		DRM_DEV_DEBUG(dev->dev, "No connectors found, will not create framebuffer!\n");
		return 0;
	}

	drm_fb_helper_prepare(dev, fb_helper, &drm_fb_helper_generic_funcs);

	ret = drm_fb_helper_init(dev, fb_helper, 0);
	if (ret)
		goto err;

	if (!drm_drv_uses_atomic_modeset(dev))
		drm_helper_disable_unused_functions(dev);

	ret = drm_fb_helper_initial_config(fb_helper, fb_helper->preferred_bpp);
	if (ret)
		goto err_cleanup;

	return 0;

err_cleanup:
	drm_fbdev_cleanup(fb_helper);
err:
	fb_helper->dev = NULL;
	fb_helper->fbdev = NULL;

	DRM_DEV_ERROR(dev->dev, "fbdev: Failed to setup generic emulation (ret=%d)\n", ret);

	return ret;
}

static const struct drm_client_funcs drm_fbdev_client_funcs = {
	.owner		= THIS_MODULE,
	.unregister	= drm_fbdev_client_unregister,
	.restore	= drm_fbdev_client_restore,
	.hotplug	= drm_fbdev_client_hotplug,
};

/**
 * drm_fbdev_generic_setup() - Setup generic fbdev emulation
 * @dev: DRM device
 * @preferred_bpp: Preferred bits per pixel for the device.
 *                 @dev->mode_config.preferred_depth is used if this is zero.
 *
 * This function sets up generic fbdev emulation for drivers that supports
 * dumb buffers with a virtual address and that can be mmap'ed. If the driver
 * does not support these functions, it could use drm_fb_helper_fbdev_setup().
 *
 * Restore, hotplug events and teardown are all taken care of. Drivers that do
 * suspend/resume need to call drm_fb_helper_set_suspend_unlocked() themselves.
 * Simple drivers might use drm_mode_config_helper_suspend().
 *
 * Drivers that set the dirty callback on their framebuffer will get a shadow
 * fbdev buffer that is blitted onto the real buffer. This is done in order to
 * make deferred I/O work with all kinds of buffers.
 *
 * This function is safe to call even when there are no connectors present.
 * Setup will be retried on the next hotplug event.
 *
 * The fbdev is destroyed by drm_dev_unregister().
 *
 * Returns:
 * Zero on success or negative error code on failure.
 */
int drm_fbdev_generic_setup(struct drm_device *dev, unsigned int preferred_bpp)
{
	struct drm_fb_helper *fb_helper;
	int ret;

	WARN(dev->fb_helper, "fb_helper is already set!\n");

	if (!drm_fbdev_emulation)
		return 0;

	fb_helper = kzalloc(sizeof(*fb_helper), GFP_KERNEL);
	if (!fb_helper)
		return -ENOMEM;

	ret = drm_client_init(dev, &fb_helper->client, "fbdev", &drm_fbdev_client_funcs);
	if (ret) {
		kfree(fb_helper);
		DRM_DEV_ERROR(dev->dev, "Failed to register client: %d\n", ret);
		return ret;
	}

	if (!preferred_bpp)
		preferred_bpp = dev->mode_config.preferred_depth;
	if (!preferred_bpp)
		preferred_bpp = 32;
	fb_helper->preferred_bpp = preferred_bpp;

	ret = drm_fbdev_client_hotplug(&fb_helper->client);
	if (ret)
		DRM_DEV_DEBUG(dev->dev, "client hotplug ret=%d\n", ret);

	drm_client_register(&fb_helper->client);

	return 0;
}
EXPORT_SYMBOL(drm_fbdev_generic_setup);

/* The Kconfig DRM_KMS_HELPER selects FRAMEBUFFER_CONSOLE (if !EXPERT)
 * but the module doesn't depend on any fb console symbols.  At least
 * attempt to load fbcon to avoid leaving the system without a usable console.
 */
int __init drm_fb_helper_modinit(void)
{
#if defined(CONFIG_FRAMEBUFFER_CONSOLE_MODULE) && !defined(CONFIG_EXPERT)
	const char name[] = "fbcon";
	struct module *fbcon;

	mutex_lock(&module_mutex);
	fbcon = find_module(name);
	mutex_unlock(&module_mutex);

	if (!fbcon)
		request_module_nowait(name);
#endif
	return 0;
}
EXPORT_SYMBOL(drm_fb_helper_modinit);<|MERGE_RESOLUTION|>--- conflicted
+++ resolved
@@ -1722,11 +1722,7 @@
 
 		modeset->fb = fb_helper->fb;
 
-<<<<<<< HEAD
-		if (drm_client_panel_rotation(modeset, &rotation))
-=======
 		if (drm_client_rotation(modeset, &rotation))
->>>>>>> fdb29b73
 			/* Rotating in hardware, fbcon should not rotate */
 			sw_rotations |= DRM_MODE_ROTATE_0;
 		else
