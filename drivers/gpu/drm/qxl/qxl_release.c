--- conflicted
+++ resolved
@@ -426,11 +426,6 @@
 		       release->id | 0xf0000000, release->base.seqno);
 	trace_dma_fence_emit(&release->base);
 
-<<<<<<< HEAD
-	spin_lock(&ttm_glob.lru_lock);
-
-=======
->>>>>>> 65ec0a7d
 	list_for_each_entry(entry, &release->bos, head) {
 		bo = entry->bo;
 
@@ -438,9 +433,5 @@
 		ttm_bo_move_to_lru_tail_unlocked(bo);
 		dma_resv_unlock(bo->base.resv);
 	}
-<<<<<<< HEAD
-	spin_unlock(&ttm_glob.lru_lock);
-=======
->>>>>>> 65ec0a7d
 	ww_acquire_fini(&release->ticket);
 }
