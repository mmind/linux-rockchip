--- conflicted
+++ resolved
@@ -358,12 +358,7 @@
 		qxl_move_null(bo, new_mem);
 		return 0;
 	}
-<<<<<<< HEAD
-	return ttm_bo_move_memcpy(bo, ctx->interruptible, ctx->no_wait_gpu,
-				  new_mem);
-=======
 	return ttm_bo_move_memcpy(bo, ctx, new_mem);
->>>>>>> 03f51d4e
 }
 
 static void qxl_bo_move_notify(struct ttm_buffer_object *bo,
