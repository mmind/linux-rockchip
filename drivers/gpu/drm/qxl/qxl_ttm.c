/*
 * Copyright 2013 Red Hat Inc.
 *
 * Permission is hereby granted, free of charge, to any person obtaining a
 * copy of this software and associated documentation files (the "Software"),
 * to deal in the Software without restriction, including without limitation
 * the rights to use, copy, modify, merge, publish, distribute, sublicense,
 * and/or sell copies of the Software, and to permit persons to whom the
 * Software is furnished to do so, subject to the following conditions:
 *
 * The above copyright notice and this permission notice shall be included in
 * all copies or substantial portions of the Software.
 *
 * THE SOFTWARE IS PROVIDED "AS IS", WITHOUT WARRANTY OF ANY KIND, EXPRESS OR
 * IMPLIED, INCLUDING BUT NOT LIMITED TO THE WARRANTIES OF MERCHANTABILITY,
 * FITNESS FOR A PARTICULAR PURPOSE AND NONINFRINGEMENT.  IN NO EVENT SHALL
 * THE COPYRIGHT HOLDER(S) OR AUTHOR(S) BE LIABLE FOR ANY CLAIM, DAMAGES OR
 * OTHER LIABILITY, WHETHER IN AN ACTION OF CONTRACT, TORT OR OTHERWISE,
 * ARISING FROM, OUT OF OR IN CONNECTION WITH THE SOFTWARE OR THE USE OR
 * OTHER DEALINGS IN THE SOFTWARE.
 *
 * Authors: Dave Airlie
 *          Alon Levy
 */

#include <linux/delay.h>

#include <drm/drm.h>
#include <drm/drm_file.h>
#include <drm/drm_debugfs.h>
#include <drm/qxl_drm.h>
#include <drm/ttm/ttm_bo_api.h>
#include <drm/ttm/ttm_bo_driver.h>
#include <drm/ttm/ttm_module.h>
#include <drm/ttm/ttm_page_alloc.h>
#include <drm/ttm/ttm_placement.h>

#include "qxl_drv.h"
#include "qxl_object.h"

static struct qxl_device *qxl_get_qdev(struct ttm_bo_device *bdev)
{
	struct qxl_mman *mman;
	struct qxl_device *qdev;

	mman = container_of(bdev, struct qxl_mman, bdev);
	qdev = container_of(mman, struct qxl_device, mman);
	return qdev;
}

static int qxl_init_mem_type(struct ttm_bo_device *bdev, uint32_t type,
			     struct ttm_mem_type_manager *man)
{
	switch (type) {
	case TTM_PL_SYSTEM:
		/* System memory */
		man->flags = 0;
		man->available_caching = TTM_PL_MASK_CACHING;
		man->default_caching = TTM_PL_FLAG_CACHED;
		break;
	case TTM_PL_VRAM:
	case TTM_PL_PRIV:
		/* "On-card" video ram */
		man->func = &ttm_bo_manager_func;
<<<<<<< HEAD
		man->flags = TTM_MEMTYPE_FLAG_FIXED |
			     TTM_MEMTYPE_FLAG_MAPPABLE;
=======
		man->flags = TTM_MEMTYPE_FLAG_FIXED;
>>>>>>> 9123e3a7
		man->available_caching = TTM_PL_MASK_CACHING;
		man->default_caching = TTM_PL_FLAG_CACHED;
		break;
	default:
		DRM_ERROR("Unsupported memory type %u\n", (unsigned int)type);
		return -EINVAL;
	}
	return 0;
}

static void qxl_evict_flags(struct ttm_buffer_object *bo,
				struct ttm_placement *placement)
{
	struct qxl_bo *qbo;
	static const struct ttm_place placements = {
		.fpfn = 0,
		.lpfn = 0,
		.flags = TTM_PL_MASK_CACHING | TTM_PL_FLAG_SYSTEM
	};

	if (!qxl_ttm_bo_is_qxl_bo(bo)) {
		placement->placement = &placements;
		placement->busy_placement = &placements;
		placement->num_placement = 1;
		placement->num_busy_placement = 1;
		return;
	}
	qbo = to_qxl_bo(bo);
	qxl_ttm_placement_from_domain(qbo, QXL_GEM_DOMAIN_CPU, false);
	*placement = qbo->placement;
}

int qxl_ttm_io_mem_reserve(struct ttm_bo_device *bdev,
			   struct ttm_mem_reg *mem)
{
	struct qxl_device *qdev = qxl_get_qdev(bdev);

	mem->bus.addr = NULL;
	mem->bus.offset = 0;
	mem->bus.size = mem->num_pages << PAGE_SHIFT;
	mem->bus.base = 0;
	mem->bus.is_iomem = false;

	switch (mem->mem_type) {
	case TTM_PL_SYSTEM:
		/* system memory */
		return 0;
	case TTM_PL_VRAM:
		mem->bus.is_iomem = true;
		mem->bus.base = qdev->vram_base;
		mem->bus.offset = mem->start << PAGE_SHIFT;
		break;
	case TTM_PL_PRIV:
		mem->bus.is_iomem = true;
		mem->bus.base = qdev->surfaceram_base;
		mem->bus.offset = mem->start << PAGE_SHIFT;
		break;
	default:
		return -EINVAL;
	}
	return 0;
}

/*
 * TTM backend functions.
 */
struct qxl_ttm_tt {
	struct ttm_tt		        ttm;
	struct qxl_device		*qdev;
	u64				offset;
};

static int qxl_ttm_backend_bind(struct ttm_tt *ttm,
				struct ttm_mem_reg *bo_mem)
{
	struct qxl_ttm_tt *gtt = (void *)ttm;

	gtt->offset = (unsigned long)(bo_mem->start << PAGE_SHIFT);
	if (!ttm->num_pages) {
		WARN(1, "nothing to bind %lu pages for mreg %p back %p!\n",
		     ttm->num_pages, bo_mem, ttm);
	}
	/* Not implemented */
	return -1;
}

static void qxl_ttm_backend_unbind(struct ttm_tt *ttm)
{
	/* Not implemented */
}

static void qxl_ttm_backend_destroy(struct ttm_tt *ttm)
{
	struct qxl_ttm_tt *gtt = (void *)ttm;

	ttm_tt_fini(&gtt->ttm);
	kfree(gtt);
}

static struct ttm_backend_func qxl_backend_func = {
	.bind = &qxl_ttm_backend_bind,
	.unbind = &qxl_ttm_backend_unbind,
	.destroy = &qxl_ttm_backend_destroy,
};

static struct ttm_tt *qxl_ttm_tt_create(struct ttm_buffer_object *bo,
					uint32_t page_flags)
{
	struct qxl_device *qdev;
	struct qxl_ttm_tt *gtt;

	qdev = qxl_get_qdev(bo->bdev);
	gtt = kzalloc(sizeof(struct qxl_ttm_tt), GFP_KERNEL);
	if (gtt == NULL)
		return NULL;
	gtt->ttm.func = &qxl_backend_func;
	gtt->qdev = qdev;
	if (ttm_tt_init(&gtt->ttm, bo, page_flags)) {
		kfree(gtt);
		return NULL;
	}
	return &gtt->ttm;
}

static void qxl_move_null(struct ttm_buffer_object *bo,
			     struct ttm_mem_reg *new_mem)
{
	struct ttm_mem_reg *old_mem = &bo->mem;

	BUG_ON(old_mem->mm_node != NULL);
	*old_mem = *new_mem;
	new_mem->mm_node = NULL;
}

static int qxl_bo_move(struct ttm_buffer_object *bo, bool evict,
		       struct ttm_operation_ctx *ctx,
		       struct ttm_mem_reg *new_mem)
{
	struct ttm_mem_reg *old_mem = &bo->mem;
	int ret;

	ret = ttm_bo_wait(bo, ctx->interruptible, ctx->no_wait_gpu);
	if (ret)
		return ret;

	if (old_mem->mem_type == TTM_PL_SYSTEM && bo->ttm == NULL) {
		qxl_move_null(bo, new_mem);
		return 0;
	}
	return ttm_bo_move_memcpy(bo, ctx, new_mem);
}

static void qxl_bo_move_notify(struct ttm_buffer_object *bo,
			       bool evict,
			       struct ttm_mem_reg *new_mem)
{
	struct qxl_bo *qbo;
	struct qxl_device *qdev;

	if (!qxl_ttm_bo_is_qxl_bo(bo))
		return;
	qbo = to_qxl_bo(bo);
	qdev = to_qxl(qbo->tbo.base.dev);

	if (bo->mem.mem_type == TTM_PL_PRIV && qbo->surface_id)
		qxl_surface_evict(qdev, qbo, new_mem ? true : false);
}

static struct ttm_bo_driver qxl_bo_driver = {
	.ttm_tt_create = &qxl_ttm_tt_create,
	.init_mem_type = &qxl_init_mem_type,
	.eviction_valuable = ttm_bo_eviction_valuable,
	.evict_flags = &qxl_evict_flags,
	.move = &qxl_bo_move,
	.io_mem_reserve = &qxl_ttm_io_mem_reserve,
	.move_notify = &qxl_bo_move_notify,
};

int qxl_ttm_init(struct qxl_device *qdev)
{
	int r;
	int num_io_pages; /* != rom->num_io_pages, we include surface0 */

	/* No others user of address space so set it to 0 */
	r = ttm_bo_device_init(&qdev->mman.bdev,
			       &qxl_bo_driver,
			       qdev->ddev.anon_inode->i_mapping,
			       qdev->ddev.vma_offset_manager,
			       false);
	if (r) {
		DRM_ERROR("failed initializing buffer object driver(%d).\n", r);
		return r;
	}
	/* NOTE: this includes the framebuffer (aka surface 0) */
	num_io_pages = qdev->rom->ram_header_offset / PAGE_SIZE;
	r = ttm_bo_init_mm(&qdev->mman.bdev, TTM_PL_VRAM,
			   num_io_pages);
	if (r) {
		DRM_ERROR("Failed initializing VRAM heap.\n");
		return r;
	}
	r = ttm_bo_init_mm(&qdev->mman.bdev, TTM_PL_PRIV,
			   qdev->surfaceram_size / PAGE_SIZE);
	if (r) {
		DRM_ERROR("Failed initializing Surfaces heap.\n");
		return r;
	}
	DRM_INFO("qxl: %uM of VRAM memory size\n",
		 (unsigned int)qdev->vram_size / (1024 * 1024));
	DRM_INFO("qxl: %luM of IO pages memory ready (VRAM domain)\n",
		 ((unsigned int)num_io_pages * PAGE_SIZE) / (1024 * 1024));
	DRM_INFO("qxl: %uM of Surface memory size\n",
		 (unsigned int)qdev->surfaceram_size / (1024 * 1024));
	return 0;
}

void qxl_ttm_fini(struct qxl_device *qdev)
{
	ttm_bo_clean_mm(&qdev->mman.bdev, TTM_PL_VRAM);
	ttm_bo_clean_mm(&qdev->mman.bdev, TTM_PL_PRIV);
	ttm_bo_device_release(&qdev->mman.bdev);
	DRM_INFO("qxl: ttm finalized\n");
}

#define QXL_DEBUGFS_MEM_TYPES 2

#if defined(CONFIG_DEBUG_FS)
static int qxl_mm_dump_table(struct seq_file *m, void *data)
{
	struct drm_info_node *node = (struct drm_info_node *)m->private;
	struct drm_mm *mm = (struct drm_mm *)node->info_ent->data;
	struct drm_printer p = drm_seq_file_printer(m);

	spin_lock(&ttm_bo_glob.lru_lock);
	drm_mm_print(mm, &p);
	spin_unlock(&ttm_bo_glob.lru_lock);
	return 0;
}
#endif

void qxl_ttm_debugfs_init(struct qxl_device *qdev)
{
#if defined(CONFIG_DEBUG_FS)
	static struct drm_info_list qxl_mem_types_list[QXL_DEBUGFS_MEM_TYPES];
	static char qxl_mem_types_names[QXL_DEBUGFS_MEM_TYPES][32];
	unsigned int i;

	for (i = 0; i < QXL_DEBUGFS_MEM_TYPES; i++) {
		if (i == 0)
			sprintf(qxl_mem_types_names[i], "qxl_mem_mm");
		else
			sprintf(qxl_mem_types_names[i], "qxl_surf_mm");
		qxl_mem_types_list[i].name = qxl_mem_types_names[i];
		qxl_mem_types_list[i].show = &qxl_mm_dump_table;
		qxl_mem_types_list[i].driver_features = 0;
		if (i == 0)
			qxl_mem_types_list[i].data = qdev->mman.bdev.man[TTM_PL_VRAM].priv;
		else
			qxl_mem_types_list[i].data = qdev->mman.bdev.man[TTM_PL_PRIV].priv;

	}
	qxl_debugfs_add_files(qdev, qxl_mem_types_list, i);
#endif
}<|MERGE_RESOLUTION|>--- conflicted
+++ resolved
@@ -62,12 +62,7 @@
 	case TTM_PL_PRIV:
 		/* "On-card" video ram */
 		man->func = &ttm_bo_manager_func;
-<<<<<<< HEAD
-		man->flags = TTM_MEMTYPE_FLAG_FIXED |
-			     TTM_MEMTYPE_FLAG_MAPPABLE;
-=======
 		man->flags = TTM_MEMTYPE_FLAG_FIXED;
->>>>>>> 9123e3a7
 		man->available_caching = TTM_PL_MASK_CACHING;
 		man->default_caching = TTM_PL_FLAG_CACHED;
 		break;
