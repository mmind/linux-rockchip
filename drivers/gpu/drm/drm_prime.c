--- conflicted
+++ resolved
@@ -836,12 +836,6 @@
 		.resv = obj->resv,
 	};
 
-<<<<<<< HEAD
-	if (dev->driver->gem_prime_res_obj)
-		exp_info.resv = dev->driver->gem_prime_res_obj(obj);
-
-=======
->>>>>>> abd4e745
 	return drm_gem_dmabuf_export(dev, &exp_info);
 }
 EXPORT_SYMBOL(drm_gem_prime_export);
