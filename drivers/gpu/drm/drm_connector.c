--- conflicted
+++ resolved
@@ -1740,8 +1740,6 @@
 EXPORT_SYMBOL(drm_connector_attach_max_bpc_property);
 
 /**
-<<<<<<< HEAD
-=======
  * drm_connector_set_vrr_capable_property - sets the variable refresh rate
  * capable property for a connector
  * @connector: drm connector
@@ -1760,7 +1758,6 @@
 EXPORT_SYMBOL(drm_connector_set_vrr_capable_property);
 
 /**
->>>>>>> 19530313
  * drm_connector_init_panel_orientation_property -
  *	initialize the connecters panel_orientation property
  * @connector: connector for which to init the panel-orientation property.
