// SPDX-License-Identifier: GPL-2.0-only
/*
 * Hisilicon Kirin SoCs drm master driver
 *
 * Copyright (c) 2016 Linaro Limited.
 * Copyright (c) 2014-2016 Hisilicon Limited.
 *
 * Author:
 *	Xinliang Liu <z.liuxinliang@hisilicon.com>
 *	Xinliang Liu <xinliang.liu@linaro.org>
 *	Xinwei Kong <kong.kongxinwei@hisilicon.com>
 */

#include <linux/of_platform.h>
#include <linux/component.h>
#include <linux/module.h>
#include <linux/of_graph.h>
#include <linux/platform_device.h>

#include <drm/drm_atomic_helper.h>
#include <drm/drm_drv.h>
#include <drm/drm_fb_cma_helper.h>
#include <drm/drm_fb_helper.h>
#include <drm/drm_gem_cma_helper.h>
#include <drm/drm_gem_framebuffer_helper.h>
#include <drm/drm_of.h>
#include <drm/drm_probe_helper.h>
#include <drm/drm_vblank.h>

#include "kirin_drm_drv.h"

#define KIRIN_MAX_PLANE	2

struct kirin_drm_private {
	struct kirin_crtc crtc;
	struct kirin_plane planes[KIRIN_MAX_PLANE];
	void *hw_ctx;
};

static int kirin_drm_crtc_init(struct drm_device *dev, struct drm_crtc *crtc,
			       struct drm_plane *plane,
			       const struct kirin_drm_data *driver_data)
{
	struct device_node *port;
	int ret;

	/* set crtc port so that
	 * drm_of_find_possible_crtcs call works
	 */
	port = of_get_child_by_name(dev->dev->of_node, "port");
	if (!port) {
		DRM_ERROR("no port node found in %pOF\n", dev->dev->of_node);
		return -EINVAL;
	}
	of_node_put(port);
	crtc->port = port;

	ret = drm_crtc_init_with_planes(dev, crtc, plane, NULL,
					driver_data->crtc_funcs, NULL);
	if (ret) {
		DRM_ERROR("failed to init crtc.\n");
		return ret;
	}

	drm_crtc_helper_add(crtc, driver_data->crtc_helper_funcs);

	return 0;
}

static int kirin_drm_plane_init(struct drm_device *dev, struct drm_plane *plane,
				enum drm_plane_type type,
				const struct kirin_drm_data *data)
{
	int ret = 0;

	ret = drm_universal_plane_init(dev, plane, 1, data->plane_funcs,
				       data->channel_formats,
				       data->channel_formats_cnt,
				       NULL, type, NULL);
	if (ret) {
		DRM_ERROR("fail to init plane, ch=%d\n", 0);
		return ret;
	}

	drm_plane_helper_add(plane, data->plane_helper_funcs);

	return 0;
}

static void kirin_drm_private_cleanup(struct drm_device *dev)
{
	struct kirin_drm_private *kirin_priv = dev->dev_private;
	struct kirin_drm_data *data;

	data = (struct kirin_drm_data *)of_device_get_match_data(dev->dev);
	if (data->cleanup_hw_ctx)
		data->cleanup_hw_ctx(kirin_priv->hw_ctx);

	devm_kfree(dev->dev, kirin_priv);
	dev->dev_private = NULL;
}

static int kirin_drm_private_init(struct drm_device *dev,
				  const struct kirin_drm_data *driver_data)
{
	struct platform_device *pdev = to_platform_device(dev->dev);
	struct kirin_drm_private *kirin_priv;
	struct drm_plane *prim_plane;
	enum drm_plane_type type;
	void *ctx;
	int ret;
	u32 ch;

	kirin_priv = devm_kzalloc(dev->dev, sizeof(*kirin_priv), GFP_KERNEL);
	if (!kirin_priv) {
		DRM_ERROR("failed to alloc kirin_drm_private\n");
		return -ENOMEM;
	}

	ctx = driver_data->alloc_hw_ctx(pdev, &kirin_priv->crtc.base);
	if (IS_ERR(ctx)) {
		DRM_ERROR("failed to initialize kirin_priv hw ctx\n");
		return -EINVAL;
	}
	kirin_priv->hw_ctx = ctx;

	/*
	 * plane init
	 * TODO: Now only support primary plane, overlay planes
	 * need to do.
	 */
	for (ch = 0; ch < driver_data->num_planes; ch++) {
		if (ch == driver_data->prim_plane)
			type = DRM_PLANE_TYPE_PRIMARY;
		else
			type = DRM_PLANE_TYPE_OVERLAY;
		ret = kirin_drm_plane_init(dev, &kirin_priv->planes[ch].base,
					   type, driver_data);
		if (ret)
			return ret;
		kirin_priv->planes[ch].ch = ch;
		kirin_priv->planes[ch].hw_ctx = ctx;
	}

	/* crtc init */
	prim_plane = &kirin_priv->planes[driver_data->prim_plane].base;
	ret = kirin_drm_crtc_init(dev, &kirin_priv->crtc.base,
				  prim_plane, driver_data);
	if (ret)
		return ret;
	kirin_priv->crtc.hw_ctx = ctx;
	dev->dev_private = kirin_priv;

	return 0;
}

static int kirin_drm_kms_init(struct drm_device *dev,
			      const struct kirin_drm_data *driver_data)
{
	int ret;

	/* dev->mode_config initialization */
	drm_mode_config_init(dev);
	dev->mode_config.min_width = 0;
	dev->mode_config.min_height = 0;
	dev->mode_config.max_width = driver_data->config_max_width;
	dev->mode_config.max_height = driver_data->config_max_width;
	dev->mode_config.funcs = driver_data->mode_config_funcs;

	/* display controller init */
	ret = kirin_drm_private_init(dev, driver_data);
	if (ret)
		goto err_mode_config_cleanup;

	/* bind and init sub drivers */
	ret = component_bind_all(dev->dev, dev);
	if (ret) {
		DRM_ERROR("failed to bind all component.\n");
		goto err_private_cleanup;
	}

	/* vblank init */
	ret = drm_vblank_init(dev, dev->mode_config.num_crtc);
	if (ret) {
		DRM_ERROR("failed to initialize vblank.\n");
		goto err_unbind_all;
	}
	/* with irq_enabled = true, we can use the vblank feature. */
	dev->irq_enabled = true;

	/* reset all the states of crtc/plane/encoder/connector */
	drm_mode_config_reset(dev);

	/* init kms poll for handling hpd */
	drm_kms_helper_poll_init(dev);

	return 0;

err_unbind_all:
	component_unbind_all(dev->dev, dev);
err_private_cleanup:
	kirin_drm_private_cleanup(dev);
err_mode_config_cleanup:
	drm_mode_config_cleanup(dev);
	return ret;
}

static int compare_of(struct device *dev, void *data)
{
	return dev->of_node == data;
}

static int kirin_drm_kms_cleanup(struct drm_device *dev)
{
	drm_kms_helper_poll_fini(dev);
	kirin_drm_private_cleanup(dev);
	drm_mode_config_cleanup(dev);

	return 0;
}

static int kirin_drm_bind(struct device *dev)
{
	struct kirin_drm_data *driver_data;
	struct drm_device *drm_dev;
	int ret;

	driver_data = (struct kirin_drm_data *)of_device_get_match_data(dev);
	if (!driver_data)
		return -EINVAL;

	drm_dev = drm_dev_alloc(driver_data->driver, dev);
	if (IS_ERR(drm_dev))
		return PTR_ERR(drm_dev);
	dev_set_drvdata(dev, drm_dev);

	/* display controller init */
	ret = kirin_drm_kms_init(drm_dev, driver_data);
	if (ret)
		goto err_drm_dev_put;

	ret = drm_dev_register(drm_dev, 0);
	if (ret)
		goto err_kms_cleanup;

<<<<<<< HEAD
	/* connectors should be registered after drm device register */
	if (driver_data->register_connects) {
		ret = kirin_drm_connectors_register(drm_dev);
		if (ret)
			goto err_drm_dev_unregister;
	}

=======
>>>>>>> e1ca5184
	drm_fbdev_generic_setup(drm_dev, 32);

	return 0;

err_kms_cleanup:
	kirin_drm_kms_cleanup(drm_dev);
err_drm_dev_put:
	drm_dev_put(drm_dev);

	return ret;
}

static void kirin_drm_unbind(struct device *dev)
{
	struct drm_device *drm_dev = dev_get_drvdata(dev);

	drm_dev_unregister(drm_dev);
	kirin_drm_kms_cleanup(drm_dev);
	drm_dev_put(drm_dev);
}

static const struct component_master_ops kirin_drm_ops = {
	.bind = kirin_drm_bind,
	.unbind = kirin_drm_unbind,
};

static int kirin_drm_platform_probe(struct platform_device *pdev)
{
	struct device *dev = &pdev->dev;
	struct device_node *np = dev->of_node;
	struct component_match *match = NULL;
	struct device_node *remote;

	remote = of_graph_get_remote_node(np, 0, 0);
	if (!remote)
		return -ENODEV;

	drm_of_component_match_add(dev, &match, compare_of, remote);
	of_node_put(remote);

	return component_master_add_with_match(dev, &kirin_drm_ops, match);
}

static int kirin_drm_platform_remove(struct platform_device *pdev)
{
	component_master_del(&pdev->dev, &kirin_drm_ops);
	return 0;
}

static const struct of_device_id kirin_drm_dt_ids[] = {
	{ .compatible = "hisilicon,hi6220-ade",
	  .data = &ade_driver_data,
	},
	{ /* end node */ },
};
MODULE_DEVICE_TABLE(of, kirin_drm_dt_ids);

static struct platform_driver kirin_drm_platform_driver = {
	.probe = kirin_drm_platform_probe,
	.remove = kirin_drm_platform_remove,
	.driver = {
		.name = "kirin-drm",
		.of_match_table = kirin_drm_dt_ids,
	},
};

module_platform_driver(kirin_drm_platform_driver);

MODULE_AUTHOR("Xinliang Liu <xinliang.liu@linaro.org>");
MODULE_AUTHOR("Xinliang Liu <z.liuxinliang@hisilicon.com>");
MODULE_AUTHOR("Xinwei Kong <kong.kongxinwei@hisilicon.com>");
MODULE_DESCRIPTION("hisilicon Kirin SoCs' DRM master driver");
MODULE_LICENSE("GPL v2");<|MERGE_RESOLUTION|>--- conflicted
+++ resolved
@@ -243,16 +243,6 @@
 	if (ret)
 		goto err_kms_cleanup;
 
-<<<<<<< HEAD
-	/* connectors should be registered after drm device register */
-	if (driver_data->register_connects) {
-		ret = kirin_drm_connectors_register(drm_dev);
-		if (ret)
-			goto err_drm_dev_unregister;
-	}
-
-=======
->>>>>>> e1ca5184
 	drm_fbdev_generic_setup(drm_dev, 32);
 
 	return 0;
