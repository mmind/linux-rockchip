// SPDX-License-Identifier: MIT
/*
 * Copyright 2020 Noralf Trønnes
 */

#include <linux/lz4.h>
#include <linux/usb.h>
#include <linux/workqueue.h>

#include <drm/drm_atomic.h>
#include <drm/drm_connector.h>
#include <drm/drm_damage_helper.h>
#include <drm/drm_drv.h>
#include <drm/drm_format_helper.h>
#include <drm/drm_fourcc.h>
#include <drm/drm_framebuffer.h>
#include <drm/drm_gem.h>
#include <drm/drm_gem_framebuffer_helper.h>
#include <drm/drm_print.h>
#include <drm/drm_rect.h>
#include <drm/drm_simple_kms_helper.h>
#include <drm/gud.h>

#include "gud_internal.h"

/*
 * Some userspace rendering loops runs all displays in the same loop.
 * This means that a fast display will have to wait for a slow one.
 * For this reason gud does flushing asynchronous by default.
 * The down side is that in e.g. a single display setup userspace thinks
 * the display is insanely fast since the driver reports back immediately
 * that the flush/pageflip is done. This wastes CPU and power.
 * Such users might want to set this module parameter to false.
 */
static bool gud_async_flush = true;
module_param_named(async_flush, gud_async_flush, bool, 0644);
MODULE_PARM_DESC(async_flush, "Enable asynchronous flushing [default=true]");

/*
 * FIXME: The driver is probably broken on Big Endian machines.
 * See discussion:
 * https://lore.kernel.org/dri-devel/CAKb7UvihLX0hgBOP3VBG7O+atwZcUVCPVuBdfmDMpg0NjXe-cQ@mail.gmail.com/
 */

static bool gud_is_big_endian(void)
{
#if defined(__BIG_ENDIAN)
	return true;
#else
	return false;
#endif
}

static size_t gud_xrgb8888_to_r124(u8 *dst, const struct drm_format_info *format,
				   void *src, struct drm_framebuffer *fb,
				   struct drm_rect *rect)
{
	unsigned int block_width = drm_format_info_block_width(format, 0);
	unsigned int bits_per_pixel = 8 / block_width;
	unsigned int x, y, width, height;
	u8 pix, *pix8, *block = dst; /* Assign to silence compiler warning */
	size_t len;
	void *buf;

	WARN_ON_ONCE(format->char_per_block[0] != 1);

	/* Start on a byte boundary */
	rect->x1 = ALIGN_DOWN(rect->x1, block_width);
	width = drm_rect_width(rect);
	height = drm_rect_height(rect);
	len = drm_format_info_min_pitch(format, 0, width) * height;

	buf = kmalloc(width * height, GFP_KERNEL);
	if (!buf)
		return 0;

	drm_fb_xrgb8888_to_gray8(buf, src, fb, rect);
	pix8 = buf;

	for (y = 0; y < height; y++) {
		for (x = 0; x < width; x++) {
			unsigned int pixpos = x % block_width; /* within byte from the left */
			unsigned int pixshift = (block_width - pixpos - 1) * bits_per_pixel;

			if (!pixpos) {
				block = dst++;
				*block = 0;
			}

			pix = (*pix8++) >> (8 - bits_per_pixel);
			*block |= pix << pixshift;
		}
	}

	kfree(buf);

	return len;
}

static size_t gud_xrgb8888_to_color(u8 *dst, const struct drm_format_info *format,
				    void *src, struct drm_framebuffer *fb,
				    struct drm_rect *rect)
{
	unsigned int block_width = drm_format_info_block_width(format, 0);
	unsigned int bits_per_pixel = 8 / block_width;
	u8 r, g, b, pix, *block = dst; /* Assign to silence compiler warning */
	unsigned int x, y, width;
	u32 *pix32;
	size_t len;

	/* Start on a byte boundary */
	rect->x1 = ALIGN_DOWN(rect->x1, block_width);
	width = drm_rect_width(rect);
	len = drm_format_info_min_pitch(format, 0, width) * drm_rect_height(rect);

	for (y = rect->y1; y < rect->y2; y++) {
		pix32 = src + (y * fb->pitches[0]);
		pix32 += rect->x1;

		for (x = 0; x < width; x++) {
			unsigned int pixpos = x % block_width; /* within byte from the left */
			unsigned int pixshift = (block_width - pixpos - 1) * bits_per_pixel;

			if (!pixpos) {
				block = dst++;
				*block = 0;
			}

			r = *pix32 >> 16;
			g = *pix32 >> 8;
			b = *pix32++;

			switch (format->format) {
			case GUD_DRM_FORMAT_XRGB1111:
				pix = ((r >> 7) << 2) | ((g >> 7) << 1) | (b >> 7);
				break;
			default:
				WARN_ON_ONCE(1);
				return len;
			}

			*block |= pix << pixshift;
		}
	}

	return len;
}

static int gud_prep_flush(struct gud_device *gdrm, struct drm_framebuffer *fb,
			  const struct drm_format_info *format, struct drm_rect *rect,
			  struct gud_set_buffer_req *req)
{
	struct dma_buf_attachment *import_attach = fb->obj[0]->import_attach;
	u8 compression = gdrm->compression;
	struct dma_buf_map map[DRM_FORMAT_MAX_PLANES];
<<<<<<< HEAD
=======
	struct dma_buf_map map_data[DRM_FORMAT_MAX_PLANES];
>>>>>>> 7cca308c
	void *vaddr, *buf;
	size_t pitch, len;
	int ret = 0;

	pitch = drm_format_info_min_pitch(format, 0, drm_rect_width(rect));
	len = pitch * drm_rect_height(rect);
	if (len > gdrm->bulk_len)
		return -E2BIG;

<<<<<<< HEAD
	ret = drm_gem_fb_vmap(fb, map);
	if (ret)
		return ret;

	vaddr = map[0].vaddr + fb->offsets[0];
=======
	ret = drm_gem_fb_vmap(fb, map, map_data);
	if (ret)
		return ret;

	vaddr = map_data[0].vaddr;
>>>>>>> 7cca308c

	ret = drm_gem_fb_begin_cpu_access(fb, DMA_FROM_DEVICE);
	if (ret)
		goto vunmap;
retry:
	if (compression)
		buf = gdrm->compress_buf;
	else
		buf = gdrm->bulk_buf;

	/*
	 * Imported buffers are assumed to be write-combined and thus uncached
	 * with slow reads (at least on ARM).
	 */
	if (format != fb->format) {
		if (format->format == GUD_DRM_FORMAT_R1) {
			len = gud_xrgb8888_to_r124(buf, format, vaddr, fb, rect);
			if (!len) {
				ret = -ENOMEM;
				goto end_cpu_access;
			}
		} else if (format->format == DRM_FORMAT_RGB565) {
			drm_fb_xrgb8888_to_rgb565(buf, vaddr, fb, rect, gud_is_big_endian());
		} else {
			len = gud_xrgb8888_to_color(buf, format, vaddr, fb, rect);
		}
	} else if (gud_is_big_endian() && format->cpp[0] > 1) {
		drm_fb_swab(buf, vaddr, fb, rect, !import_attach);
	} else if (compression && !import_attach && pitch == fb->pitches[0]) {
		/* can compress directly from the framebuffer */
		buf = vaddr + rect->y1 * pitch;
	} else {
		drm_fb_memcpy(buf, vaddr, fb, rect);
	}

	memset(req, 0, sizeof(*req));
	req->x = cpu_to_le32(rect->x1);
	req->y = cpu_to_le32(rect->y1);
	req->width = cpu_to_le32(drm_rect_width(rect));
	req->height = cpu_to_le32(drm_rect_height(rect));
	req->length = cpu_to_le32(len);

	if (compression & GUD_COMPRESSION_LZ4) {
		int complen;

		complen = LZ4_compress_default(buf, gdrm->bulk_buf, len, len, gdrm->lz4_comp_mem);
		if (complen <= 0) {
			compression = 0;
			goto retry;
		}

		req->compression = GUD_COMPRESSION_LZ4;
		req->compressed_length = cpu_to_le32(complen);
	}

end_cpu_access:
	drm_gem_fb_end_cpu_access(fb, DMA_FROM_DEVICE);
vunmap:
	drm_gem_fb_vunmap(fb, map);

	return ret;
}

struct gud_usb_bulk_context {
	struct timer_list timer;
	struct usb_sg_request sgr;
};

static void gud_usb_bulk_timeout(struct timer_list *t)
{
	struct gud_usb_bulk_context *ctx = from_timer(ctx, t, timer);

	usb_sg_cancel(&ctx->sgr);
}

static int gud_usb_bulk(struct gud_device *gdrm, size_t len)
{
	struct gud_usb_bulk_context ctx;
	int ret;

	ret = usb_sg_init(&ctx.sgr, gud_to_usb_device(gdrm), gdrm->bulk_pipe, 0,
			  gdrm->bulk_sgt.sgl, gdrm->bulk_sgt.nents, len, GFP_KERNEL);
	if (ret)
		return ret;

	timer_setup_on_stack(&ctx.timer, gud_usb_bulk_timeout, 0);
	mod_timer(&ctx.timer, jiffies + msecs_to_jiffies(3000));

	usb_sg_wait(&ctx.sgr);

	if (!del_timer_sync(&ctx.timer))
		ret = -ETIMEDOUT;
	else if (ctx.sgr.status < 0)
		ret = ctx.sgr.status;
	else if (ctx.sgr.bytes != len)
		ret = -EIO;

	destroy_timer_on_stack(&ctx.timer);

	return ret;
}

static int gud_flush_rect(struct gud_device *gdrm, struct drm_framebuffer *fb,
			  const struct drm_format_info *format, struct drm_rect *rect)
{
	struct gud_set_buffer_req req;
	size_t len, trlen;
	int ret;

	drm_dbg(&gdrm->drm, "Flushing [FB:%d] " DRM_RECT_FMT "\n", fb->base.id, DRM_RECT_ARG(rect));

	ret = gud_prep_flush(gdrm, fb, format, rect, &req);
	if (ret)
		return ret;

	len = le32_to_cpu(req.length);

	if (req.compression)
		trlen = le32_to_cpu(req.compressed_length);
	else
		trlen = len;

	gdrm->stats_length += len;
	/* Did it wrap around? */
	if (gdrm->stats_length <= len && gdrm->stats_actual_length) {
		gdrm->stats_length = len;
		gdrm->stats_actual_length = 0;
	}
	gdrm->stats_actual_length += trlen;

	if (!(gdrm->flags & GUD_DISPLAY_FLAG_FULL_UPDATE) || gdrm->prev_flush_failed) {
		ret = gud_usb_set(gdrm, GUD_REQ_SET_BUFFER, 0, &req, sizeof(req));
		if (ret)
			return ret;
	}

	ret = gud_usb_bulk(gdrm, trlen);
	if (ret)
		gdrm->stats_num_errors++;

	return ret;
}

void gud_clear_damage(struct gud_device *gdrm)
{
	gdrm->damage.x1 = INT_MAX;
	gdrm->damage.y1 = INT_MAX;
	gdrm->damage.x2 = 0;
	gdrm->damage.y2 = 0;
}

static void gud_add_damage(struct gud_device *gdrm, struct drm_rect *damage)
{
	gdrm->damage.x1 = min(gdrm->damage.x1, damage->x1);
	gdrm->damage.y1 = min(gdrm->damage.y1, damage->y1);
	gdrm->damage.x2 = max(gdrm->damage.x2, damage->x2);
	gdrm->damage.y2 = max(gdrm->damage.y2, damage->y2);
}

static void gud_retry_failed_flush(struct gud_device *gdrm, struct drm_framebuffer *fb,
				   struct drm_rect *damage)
{
	/*
	 * pipe_update waits for the worker when the display mode is going to change.
	 * This ensures that the width and height is still the same making it safe to
	 * add back the damage.
	 */

	mutex_lock(&gdrm->damage_lock);
	if (!gdrm->fb) {
		drm_framebuffer_get(fb);
		gdrm->fb = fb;
	}
	gud_add_damage(gdrm, damage);
	mutex_unlock(&gdrm->damage_lock);

	/* Retry only once to avoid a possible storm in case of continues errors. */
	if (!gdrm->prev_flush_failed)
		queue_work(system_long_wq, &gdrm->work);
	gdrm->prev_flush_failed = true;
}

void gud_flush_work(struct work_struct *work)
{
	struct gud_device *gdrm = container_of(work, struct gud_device, work);
	const struct drm_format_info *format;
	struct drm_framebuffer *fb;
	struct drm_rect damage;
	unsigned int i, lines;
	int idx, ret = 0;
	size_t pitch;

	if (!drm_dev_enter(&gdrm->drm, &idx))
		return;

	mutex_lock(&gdrm->damage_lock);
	fb = gdrm->fb;
	gdrm->fb = NULL;
	damage = gdrm->damage;
	gud_clear_damage(gdrm);
	mutex_unlock(&gdrm->damage_lock);

	if (!fb)
		goto out;

	format = fb->format;
	if (format->format == DRM_FORMAT_XRGB8888 && gdrm->xrgb8888_emulation_format)
		format = gdrm->xrgb8888_emulation_format;

	/* Split update if it's too big */
	pitch = drm_format_info_min_pitch(format, 0, drm_rect_width(&damage));
	lines = drm_rect_height(&damage);

	if (gdrm->bulk_len < lines * pitch)
		lines = gdrm->bulk_len / pitch;

	for (i = 0; i < DIV_ROUND_UP(drm_rect_height(&damage), lines); i++) {
		struct drm_rect rect = damage;

		rect.y1 += i * lines;
		rect.y2 = min_t(u32, rect.y1 + lines, damage.y2);

		ret = gud_flush_rect(gdrm, fb, format, &rect);
		if (ret) {
			if (ret != -ENODEV && ret != -ECONNRESET &&
			    ret != -ESHUTDOWN && ret != -EPROTO) {
				bool prev_flush_failed = gdrm->prev_flush_failed;

				gud_retry_failed_flush(gdrm, fb, &damage);
				if (!prev_flush_failed)
					dev_err_ratelimited(fb->dev->dev,
							    "Failed to flush framebuffer: error=%d\n", ret);
			}
			break;
		}

		gdrm->prev_flush_failed = false;
	}

	drm_framebuffer_put(fb);
out:
	drm_dev_exit(idx);
}

static void gud_fb_queue_damage(struct gud_device *gdrm, struct drm_framebuffer *fb,
				struct drm_rect *damage)
{
	struct drm_framebuffer *old_fb = NULL;

	mutex_lock(&gdrm->damage_lock);

	if (fb != gdrm->fb) {
		old_fb = gdrm->fb;
		drm_framebuffer_get(fb);
		gdrm->fb = fb;
	}

	gud_add_damage(gdrm, damage);

	mutex_unlock(&gdrm->damage_lock);

	queue_work(system_long_wq, &gdrm->work);

	if (old_fb)
		drm_framebuffer_put(old_fb);
}

int gud_pipe_check(struct drm_simple_display_pipe *pipe,
		   struct drm_plane_state *new_plane_state,
		   struct drm_crtc_state *new_crtc_state)
{
	struct gud_device *gdrm = to_gud_device(pipe->crtc.dev);
	struct drm_plane_state *old_plane_state = pipe->plane.state;
	const struct drm_display_mode *mode = &new_crtc_state->mode;
	struct drm_atomic_state *state = new_plane_state->state;
	struct drm_framebuffer *old_fb = old_plane_state->fb;
	struct drm_connector_state *connector_state = NULL;
	struct drm_framebuffer *fb = new_plane_state->fb;
	const struct drm_format_info *format = fb->format;
	struct drm_connector *connector;
	unsigned int i, num_properties;
	struct gud_state_req *req;
	int idx, ret;
	size_t len;

	if (WARN_ON_ONCE(!fb))
		return -EINVAL;

	if (old_plane_state->rotation != new_plane_state->rotation)
		new_crtc_state->mode_changed = true;

	if (old_fb && old_fb->format != format)
		new_crtc_state->mode_changed = true;

	if (!new_crtc_state->mode_changed && !new_crtc_state->connectors_changed)
		return 0;

	/* Only one connector is supported */
	if (hweight32(new_crtc_state->connector_mask) != 1)
		return -EINVAL;

	if (format->format == DRM_FORMAT_XRGB8888 && gdrm->xrgb8888_emulation_format)
		format = gdrm->xrgb8888_emulation_format;

	for_each_new_connector_in_state(state, connector, connector_state, i) {
		if (connector_state->crtc)
			break;
	}

	/*
	 * DRM_IOCTL_MODE_OBJ_SETPROPERTY on the rotation property will not have
	 * the connector included in the state.
	 */
	if (!connector_state) {
		struct drm_connector_list_iter conn_iter;

		drm_connector_list_iter_begin(pipe->crtc.dev, &conn_iter);
		drm_for_each_connector_iter(connector, &conn_iter) {
			if (connector->state->crtc) {
				connector_state = connector->state;
				break;
			}
		}
		drm_connector_list_iter_end(&conn_iter);
	}

	if (WARN_ON_ONCE(!connector_state))
		return -ENOENT;

	len = struct_size(req, properties,
			  GUD_PROPERTIES_MAX_NUM + GUD_CONNECTOR_PROPERTIES_MAX_NUM);
	req = kzalloc(len, GFP_KERNEL);
	if (!req)
		return -ENOMEM;

	gud_from_display_mode(&req->mode, mode);

	req->format = gud_from_fourcc(format->format);
	if (WARN_ON_ONCE(!req->format)) {
		ret = -EINVAL;
		goto out;
	}

	req->connector = drm_connector_index(connector_state->connector);

	ret = gud_connector_fill_properties(connector_state, req->properties);
	if (ret < 0)
		goto out;

	num_properties = ret;
	for (i = 0; i < gdrm->num_properties; i++) {
		u16 prop = gdrm->properties[i];
		u64 val;

		switch (prop) {
		case GUD_PROPERTY_ROTATION:
			/* DRM UAPI matches the protocol so use value directly */
			val = new_plane_state->rotation;
			break;
		default:
			WARN_ON_ONCE(1);
			ret = -EINVAL;
			goto out;
		}

		req->properties[num_properties + i].prop = cpu_to_le16(prop);
		req->properties[num_properties + i].val = cpu_to_le64(val);
		num_properties++;
	}

	if (drm_dev_enter(fb->dev, &idx)) {
		len = struct_size(req, properties, num_properties);
		ret = gud_usb_set(gdrm, GUD_REQ_SET_STATE_CHECK, 0, req, len);
		drm_dev_exit(idx);
	}  else {
		ret = -ENODEV;
	}
out:
	kfree(req);

	return ret;
}

void gud_pipe_update(struct drm_simple_display_pipe *pipe,
		     struct drm_plane_state *old_state)
{
	struct drm_device *drm = pipe->crtc.dev;
	struct gud_device *gdrm = to_gud_device(drm);
	struct drm_plane_state *state = pipe->plane.state;
	struct drm_framebuffer *fb = state->fb;
	struct drm_crtc *crtc = &pipe->crtc;
	struct drm_rect damage;
	int idx;

	if (crtc->state->mode_changed || !crtc->state->enable) {
		cancel_work_sync(&gdrm->work);
		mutex_lock(&gdrm->damage_lock);
		if (gdrm->fb) {
			drm_framebuffer_put(gdrm->fb);
			gdrm->fb = NULL;
		}
		gud_clear_damage(gdrm);
		mutex_unlock(&gdrm->damage_lock);
	}

	if (!drm_dev_enter(drm, &idx))
		return;

	if (!old_state->fb)
		gud_usb_set_u8(gdrm, GUD_REQ_SET_CONTROLLER_ENABLE, 1);

	if (fb && (crtc->state->mode_changed || crtc->state->connectors_changed))
		gud_usb_set(gdrm, GUD_REQ_SET_STATE_COMMIT, 0, NULL, 0);

	if (crtc->state->active_changed)
		gud_usb_set_u8(gdrm, GUD_REQ_SET_DISPLAY_ENABLE, crtc->state->active);

	if (drm_atomic_helper_damage_merged(old_state, state, &damage)) {
		if (gdrm->flags & GUD_DISPLAY_FLAG_FULL_UPDATE)
			drm_rect_init(&damage, 0, 0, fb->width, fb->height);
		gud_fb_queue_damage(gdrm, fb, &damage);
		if (!gud_async_flush)
			flush_work(&gdrm->work);
	}

	if (!crtc->state->enable)
		gud_usb_set_u8(gdrm, GUD_REQ_SET_CONTROLLER_ENABLE, 0);

	drm_dev_exit(idx);
}<|MERGE_RESOLUTION|>--- conflicted
+++ resolved
@@ -153,10 +153,7 @@
 	struct dma_buf_attachment *import_attach = fb->obj[0]->import_attach;
 	u8 compression = gdrm->compression;
 	struct dma_buf_map map[DRM_FORMAT_MAX_PLANES];
-<<<<<<< HEAD
-=======
 	struct dma_buf_map map_data[DRM_FORMAT_MAX_PLANES];
->>>>>>> 7cca308c
 	void *vaddr, *buf;
 	size_t pitch, len;
 	int ret = 0;
@@ -166,19 +163,11 @@
 	if (len > gdrm->bulk_len)
 		return -E2BIG;
 
-<<<<<<< HEAD
-	ret = drm_gem_fb_vmap(fb, map);
-	if (ret)
-		return ret;
-
-	vaddr = map[0].vaddr + fb->offsets[0];
-=======
 	ret = drm_gem_fb_vmap(fb, map, map_data);
 	if (ret)
 		return ret;
 
 	vaddr = map_data[0].vaddr;
->>>>>>> 7cca308c
 
 	ret = drm_gem_fb_begin_cpu_access(fb, DMA_FROM_DEVICE);
 	if (ret)
