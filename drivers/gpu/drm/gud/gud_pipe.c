// SPDX-License-Identifier: MIT
/*
 * Copyright 2020 Noralf Trønnes
 */

#include <linux/lz4.h>
#include <linux/usb.h>
#include <linux/workqueue.h>

#include <drm/drm_atomic.h>
#include <drm/drm_connector.h>
#include <drm/drm_damage_helper.h>
#include <drm/drm_drv.h>
#include <drm/drm_format_helper.h>
#include <drm/drm_fourcc.h>
#include <drm/drm_framebuffer.h>
<<<<<<< HEAD
#include <drm/drm_gem_framebuffer_helper.h>
#include <drm/drm_gem_shmem_helper.h>
=======
#include <drm/drm_gem.h>
#include <drm/drm_gem_framebuffer_helper.h>
>>>>>>> 7d066dc7
#include <drm/drm_print.h>
#include <drm/drm_rect.h>
#include <drm/drm_simple_kms_helper.h>
#include <drm/gud.h>

#include "gud_internal.h"

/*
 * Some userspace rendering loops runs all displays in the same loop.
 * This means that a fast display will have to wait for a slow one.
 * For this reason gud does flushing asynchronous by default.
 * The down side is that in e.g. a single display setup userspace thinks
 * the display is insanely fast since the driver reports back immediately
 * that the flush/pageflip is done. This wastes CPU and power.
 * Such users might want to set this module parameter to false.
 */
static bool gud_async_flush = true;
module_param_named(async_flush, gud_async_flush, bool, 0644);
MODULE_PARM_DESC(async_flush, "Enable asynchronous flushing [default=true]");

/*
 * FIXME: The driver is probably broken on Big Endian machines.
 * See discussion:
 * https://lore.kernel.org/dri-devel/CAKb7UvihLX0hgBOP3VBG7O+atwZcUVCPVuBdfmDMpg0NjXe-cQ@mail.gmail.com/
 */

static bool gud_is_big_endian(void)
{
#if defined(__BIG_ENDIAN)
	return true;
#else
	return false;
#endif
}

static size_t gud_xrgb8888_to_r124(u8 *dst, const struct drm_format_info *format,
				   void *src, struct drm_framebuffer *fb,
				   struct drm_rect *rect)
{
	unsigned int block_width = drm_format_info_block_width(format, 0);
	unsigned int bits_per_pixel = 8 / block_width;
	unsigned int x, y, width, height;
	u8 pix, *pix8, *block = dst; /* Assign to silence compiler warning */
	size_t len;
	void *buf;

	WARN_ON_ONCE(format->char_per_block[0] != 1);

	/* Start on a byte boundary */
	rect->x1 = ALIGN_DOWN(rect->x1, block_width);
	width = drm_rect_width(rect);
	height = drm_rect_height(rect);
	len = drm_format_info_min_pitch(format, 0, width) * height;

	buf = kmalloc(width * height, GFP_KERNEL);
	if (!buf)
		return 0;

	drm_fb_xrgb8888_to_gray8(buf, src, fb, rect);
	pix8 = buf;

	for (y = 0; y < height; y++) {
		for (x = 0; x < width; x++) {
			unsigned int pixpos = x % block_width; /* within byte from the left */
			unsigned int pixshift = (block_width - pixpos - 1) * bits_per_pixel;

			if (!pixpos) {
				block = dst++;
				*block = 0;
			}

			pix = (*pix8++) >> (8 - bits_per_pixel);
			*block |= pix << pixshift;
		}
	}

	kfree(buf);

	return len;
}

static size_t gud_xrgb8888_to_color(u8 *dst, const struct drm_format_info *format,
				    void *src, struct drm_framebuffer *fb,
				    struct drm_rect *rect)
{
	unsigned int block_width = drm_format_info_block_width(format, 0);
	unsigned int bits_per_pixel = 8 / block_width;
	u8 r, g, b, pix, *block = dst; /* Assign to silence compiler warning */
	unsigned int x, y, width;
	u32 *pix32;
	size_t len;

	/* Start on a byte boundary */
	rect->x1 = ALIGN_DOWN(rect->x1, block_width);
	width = drm_rect_width(rect);
	len = drm_format_info_min_pitch(format, 0, width) * drm_rect_height(rect);

	for (y = rect->y1; y < rect->y2; y++) {
		pix32 = src + (y * fb->pitches[0]);
		pix32 += rect->x1;

		for (x = 0; x < width; x++) {
			unsigned int pixpos = x % block_width; /* within byte from the left */
			unsigned int pixshift = (block_width - pixpos - 1) * bits_per_pixel;

			if (!pixpos) {
				block = dst++;
				*block = 0;
			}

			r = *pix32 >> 16;
			g = *pix32 >> 8;
			b = *pix32++;

			switch (format->format) {
			case GUD_DRM_FORMAT_XRGB1111:
				pix = ((r >> 7) << 2) | ((g >> 7) << 1) | (b >> 7);
				break;
			default:
				WARN_ON_ONCE(1);
				return len;
			}

			*block |= pix << pixshift;
		}
	}

	return len;
}

static int gud_prep_flush(struct gud_device *gdrm, struct drm_framebuffer *fb,
			  const struct drm_format_info *format, struct drm_rect *rect,
			  struct gud_set_buffer_req *req)
{
	struct dma_buf_attachment *import_attach = fb->obj[0]->import_attach;
	u8 compression = gdrm->compression;
	struct dma_buf_map map[DRM_FORMAT_MAX_PLANES];
	void *vaddr, *buf;
	size_t pitch, len;
	int ret = 0;

	pitch = drm_format_info_min_pitch(format, 0, drm_rect_width(rect));
	len = pitch * drm_rect_height(rect);
	if (len > gdrm->bulk_len)
		return -E2BIG;

	ret = drm_gem_fb_vmap(fb, map);
	if (ret)
		return ret;

	vaddr = map[0].vaddr + fb->offsets[0];

	ret = drm_gem_fb_begin_cpu_access(fb, DMA_FROM_DEVICE);
	if (ret)
		goto vunmap;
retry:
	if (compression)
		buf = gdrm->compress_buf;
	else
		buf = gdrm->bulk_buf;

	/*
	 * Imported buffers are assumed to be write-combined and thus uncached
	 * with slow reads (at least on ARM).
	 */
	if (format != fb->format) {
		if (format->format == GUD_DRM_FORMAT_R1) {
			len = gud_xrgb8888_to_r124(buf, format, vaddr, fb, rect);
			if (!len) {
				ret = -ENOMEM;
				goto end_cpu_access;
			}
		} else if (format->format == DRM_FORMAT_RGB565) {
			drm_fb_xrgb8888_to_rgb565(buf, vaddr, fb, rect, gud_is_big_endian());
		} else {
			len = gud_xrgb8888_to_color(buf, format, vaddr, fb, rect);
		}
	} else if (gud_is_big_endian() && format->cpp[0] > 1) {
		drm_fb_swab(buf, vaddr, fb, rect, !import_attach);
	} else if (compression && !import_attach && pitch == fb->pitches[0]) {
		/* can compress directly from the framebuffer */
		buf = vaddr + rect->y1 * pitch;
	} else {
		drm_fb_memcpy(buf, vaddr, fb, rect);
	}

	memset(req, 0, sizeof(*req));
	req->x = cpu_to_le32(rect->x1);
	req->y = cpu_to_le32(rect->y1);
	req->width = cpu_to_le32(drm_rect_width(rect));
	req->height = cpu_to_le32(drm_rect_height(rect));
	req->length = cpu_to_le32(len);

	if (compression & GUD_COMPRESSION_LZ4) {
		int complen;

		complen = LZ4_compress_default(buf, gdrm->bulk_buf, len, len, gdrm->lz4_comp_mem);
		if (complen <= 0) {
			compression = 0;
			goto retry;
		}

		req->compression = GUD_COMPRESSION_LZ4;
		req->compressed_length = cpu_to_le32(complen);
	}

end_cpu_access:
	drm_gem_fb_end_cpu_access(fb, DMA_FROM_DEVICE);
vunmap:
	drm_gem_fb_vunmap(fb, map);

	return ret;
}

struct gud_usb_bulk_context {
	struct timer_list timer;
	struct usb_sg_request sgr;
};

static void gud_usb_bulk_timeout(struct timer_list *t)
{
	struct gud_usb_bulk_context *ctx = from_timer(ctx, t, timer);

	usb_sg_cancel(&ctx->sgr);
}

static int gud_usb_bulk(struct gud_device *gdrm, size_t len)
{
	struct gud_usb_bulk_context ctx;
	int ret;

	ret = usb_sg_init(&ctx.sgr, gud_to_usb_device(gdrm), gdrm->bulk_pipe, 0,
			  gdrm->bulk_sgt.sgl, gdrm->bulk_sgt.nents, len, GFP_KERNEL);
	if (ret)
		return ret;

	timer_setup_on_stack(&ctx.timer, gud_usb_bulk_timeout, 0);
	mod_timer(&ctx.timer, jiffies + msecs_to_jiffies(3000));

	usb_sg_wait(&ctx.sgr);

	if (!del_timer_sync(&ctx.timer))
		ret = -ETIMEDOUT;
	else if (ctx.sgr.status < 0)
		ret = ctx.sgr.status;
	else if (ctx.sgr.bytes != len)
		ret = -EIO;

	destroy_timer_on_stack(&ctx.timer);

	return ret;
}

struct gud_usb_bulk_context {
	struct timer_list timer;
	struct usb_sg_request sgr;
};

static void gud_usb_bulk_timeout(struct timer_list *t)
{
	struct gud_usb_bulk_context *ctx = from_timer(ctx, t, timer);

	usb_sg_cancel(&ctx->sgr);
}

static int gud_usb_bulk(struct gud_device *gdrm, size_t len)
{
	struct gud_usb_bulk_context ctx;
	int ret;

	ret = usb_sg_init(&ctx.sgr, gud_to_usb_device(gdrm), gdrm->bulk_pipe, 0,
			  gdrm->bulk_sgt.sgl, gdrm->bulk_sgt.nents, len, GFP_KERNEL);
	if (ret)
		return ret;

	timer_setup_on_stack(&ctx.timer, gud_usb_bulk_timeout, 0);
	mod_timer(&ctx.timer, jiffies + msecs_to_jiffies(3000));

	usb_sg_wait(&ctx.sgr);

	if (!del_timer_sync(&ctx.timer))
		ret = -ETIMEDOUT;
	else if (ctx.sgr.status < 0)
		ret = ctx.sgr.status;
	else if (ctx.sgr.bytes != len)
		ret = -EIO;

	destroy_timer_on_stack(&ctx.timer);

	return ret;
}

static int gud_flush_rect(struct gud_device *gdrm, struct drm_framebuffer *fb,
			  const struct drm_format_info *format, struct drm_rect *rect)
{
	struct gud_set_buffer_req req;
	size_t len, trlen;
	int ret;

	drm_dbg(&gdrm->drm, "Flushing [FB:%d] " DRM_RECT_FMT "\n", fb->base.id, DRM_RECT_ARG(rect));

	ret = gud_prep_flush(gdrm, fb, format, rect, &req);
	if (ret)
		return ret;

	len = le32_to_cpu(req.length);

	if (req.compression)
		trlen = le32_to_cpu(req.compressed_length);
	else
		trlen = len;

	gdrm->stats_length += len;
	/* Did it wrap around? */
	if (gdrm->stats_length <= len && gdrm->stats_actual_length) {
		gdrm->stats_length = len;
		gdrm->stats_actual_length = 0;
	}
	gdrm->stats_actual_length += trlen;

	if (!(gdrm->flags & GUD_DISPLAY_FLAG_FULL_UPDATE) || gdrm->prev_flush_failed) {
		ret = gud_usb_set(gdrm, GUD_REQ_SET_BUFFER, 0, &req, sizeof(req));
		if (ret)
			return ret;
	}

	ret = gud_usb_bulk(gdrm, trlen);
	if (ret)
		gdrm->stats_num_errors++;

	return ret;
}

void gud_clear_damage(struct gud_device *gdrm)
{
	gdrm->damage.x1 = INT_MAX;
	gdrm->damage.y1 = INT_MAX;
	gdrm->damage.x2 = 0;
	gdrm->damage.y2 = 0;
}

static void gud_add_damage(struct gud_device *gdrm, struct drm_rect *damage)
{
	gdrm->damage.x1 = min(gdrm->damage.x1, damage->x1);
	gdrm->damage.y1 = min(gdrm->damage.y1, damage->y1);
	gdrm->damage.x2 = max(gdrm->damage.x2, damage->x2);
	gdrm->damage.y2 = max(gdrm->damage.y2, damage->y2);
}

static void gud_retry_failed_flush(struct gud_device *gdrm, struct drm_framebuffer *fb,
				   struct drm_rect *damage)
{
	/*
	 * pipe_update waits for the worker when the display mode is going to change.
	 * This ensures that the width and height is still the same making it safe to
	 * add back the damage.
	 */

	mutex_lock(&gdrm->damage_lock);
	if (!gdrm->fb) {
		drm_framebuffer_get(fb);
		gdrm->fb = fb;
	}
	gud_add_damage(gdrm, damage);
	mutex_unlock(&gdrm->damage_lock);

	/* Retry only once to avoid a possible storm in case of continues errors. */
	if (!gdrm->prev_flush_failed)
		queue_work(system_long_wq, &gdrm->work);
	gdrm->prev_flush_failed = true;
}

void gud_flush_work(struct work_struct *work)
{
	struct gud_device *gdrm = container_of(work, struct gud_device, work);
	const struct drm_format_info *format;
	struct drm_framebuffer *fb;
	struct drm_rect damage;
	unsigned int i, lines;
	int idx, ret = 0;
	size_t pitch;

	if (!drm_dev_enter(&gdrm->drm, &idx))
		return;

	mutex_lock(&gdrm->damage_lock);
	fb = gdrm->fb;
	gdrm->fb = NULL;
	damage = gdrm->damage;
	gud_clear_damage(gdrm);
	mutex_unlock(&gdrm->damage_lock);

	if (!fb)
		goto out;

	format = fb->format;
	if (format->format == DRM_FORMAT_XRGB8888 && gdrm->xrgb8888_emulation_format)
		format = gdrm->xrgb8888_emulation_format;

	/* Split update if it's too big */
	pitch = drm_format_info_min_pitch(format, 0, drm_rect_width(&damage));
	lines = drm_rect_height(&damage);

	if (gdrm->bulk_len < lines * pitch)
		lines = gdrm->bulk_len / pitch;

	for (i = 0; i < DIV_ROUND_UP(drm_rect_height(&damage), lines); i++) {
		struct drm_rect rect = damage;

		rect.y1 += i * lines;
		rect.y2 = min_t(u32, rect.y1 + lines, damage.y2);

		ret = gud_flush_rect(gdrm, fb, format, &rect);
		if (ret) {
			if (ret != -ENODEV && ret != -ECONNRESET &&
			    ret != -ESHUTDOWN && ret != -EPROTO) {
				bool prev_flush_failed = gdrm->prev_flush_failed;

				gud_retry_failed_flush(gdrm, fb, &damage);
				if (!prev_flush_failed)
					dev_err_ratelimited(fb->dev->dev,
							    "Failed to flush framebuffer: error=%d\n", ret);
			}
			break;
		}

		gdrm->prev_flush_failed = false;
	}

	drm_framebuffer_put(fb);
out:
	drm_dev_exit(idx);
}

static void gud_fb_queue_damage(struct gud_device *gdrm, struct drm_framebuffer *fb,
				struct drm_rect *damage)
{
	struct drm_framebuffer *old_fb = NULL;

	mutex_lock(&gdrm->damage_lock);

	if (fb != gdrm->fb) {
		old_fb = gdrm->fb;
		drm_framebuffer_get(fb);
		gdrm->fb = fb;
	}

	gud_add_damage(gdrm, damage);

	mutex_unlock(&gdrm->damage_lock);

	queue_work(system_long_wq, &gdrm->work);

	if (old_fb)
		drm_framebuffer_put(old_fb);
}

int gud_pipe_check(struct drm_simple_display_pipe *pipe,
		   struct drm_plane_state *new_plane_state,
		   struct drm_crtc_state *new_crtc_state)
{
	struct gud_device *gdrm = to_gud_device(pipe->crtc.dev);
	struct drm_plane_state *old_plane_state = pipe->plane.state;
	const struct drm_display_mode *mode = &new_crtc_state->mode;
	struct drm_atomic_state *state = new_plane_state->state;
	struct drm_framebuffer *old_fb = old_plane_state->fb;
	struct drm_connector_state *connector_state = NULL;
	struct drm_framebuffer *fb = new_plane_state->fb;
	const struct drm_format_info *format = fb->format;
	struct drm_connector *connector;
	unsigned int i, num_properties;
	struct gud_state_req *req;
	int idx, ret;
	size_t len;

	if (WARN_ON_ONCE(!fb))
		return -EINVAL;

	if (old_plane_state->rotation != new_plane_state->rotation)
		new_crtc_state->mode_changed = true;

	if (old_fb && old_fb->format != format)
		new_crtc_state->mode_changed = true;

	if (!new_crtc_state->mode_changed && !new_crtc_state->connectors_changed)
		return 0;

	/* Only one connector is supported */
	if (hweight32(new_crtc_state->connector_mask) != 1)
		return -EINVAL;

	if (format->format == DRM_FORMAT_XRGB8888 && gdrm->xrgb8888_emulation_format)
		format = gdrm->xrgb8888_emulation_format;

	for_each_new_connector_in_state(state, connector, connector_state, i) {
		if (connector_state->crtc)
			break;
	}

	/*
	 * DRM_IOCTL_MODE_OBJ_SETPROPERTY on the rotation property will not have
	 * the connector included in the state.
	 */
	if (!connector_state) {
		struct drm_connector_list_iter conn_iter;

		drm_connector_list_iter_begin(pipe->crtc.dev, &conn_iter);
		drm_for_each_connector_iter(connector, &conn_iter) {
			if (connector->state->crtc) {
				connector_state = connector->state;
				break;
			}
		}
		drm_connector_list_iter_end(&conn_iter);
	}

	if (WARN_ON_ONCE(!connector_state))
		return -ENOENT;

	len = struct_size(req, properties,
			  GUD_PROPERTIES_MAX_NUM + GUD_CONNECTOR_PROPERTIES_MAX_NUM);
	req = kzalloc(len, GFP_KERNEL);
	if (!req)
		return -ENOMEM;

	gud_from_display_mode(&req->mode, mode);

	req->format = gud_from_fourcc(format->format);
	if (WARN_ON_ONCE(!req->format)) {
		ret = -EINVAL;
		goto out;
	}

	req->connector = drm_connector_index(connector_state->connector);

	ret = gud_connector_fill_properties(connector_state, req->properties);
	if (ret < 0)
		goto out;

	num_properties = ret;
	for (i = 0; i < gdrm->num_properties; i++) {
		u16 prop = gdrm->properties[i];
		u64 val;

		switch (prop) {
		case GUD_PROPERTY_ROTATION:
			/* DRM UAPI matches the protocol so use value directly */
			val = new_plane_state->rotation;
			break;
		default:
			WARN_ON_ONCE(1);
			ret = -EINVAL;
			goto out;
		}

		req->properties[num_properties + i].prop = cpu_to_le16(prop);
		req->properties[num_properties + i].val = cpu_to_le64(val);
		num_properties++;
	}

	if (drm_dev_enter(fb->dev, &idx)) {
		len = struct_size(req, properties, num_properties);
		ret = gud_usb_set(gdrm, GUD_REQ_SET_STATE_CHECK, 0, req, len);
		drm_dev_exit(idx);
	}  else {
		ret = -ENODEV;
	}
out:
	kfree(req);

	return ret;
}

void gud_pipe_update(struct drm_simple_display_pipe *pipe,
		     struct drm_plane_state *old_state)
{
	struct drm_device *drm = pipe->crtc.dev;
	struct gud_device *gdrm = to_gud_device(drm);
	struct drm_plane_state *state = pipe->plane.state;
	struct drm_framebuffer *fb = state->fb;
	struct drm_crtc *crtc = &pipe->crtc;
	struct drm_rect damage;
	int idx;

	if (crtc->state->mode_changed || !crtc->state->enable) {
		cancel_work_sync(&gdrm->work);
		mutex_lock(&gdrm->damage_lock);
		if (gdrm->fb) {
			drm_framebuffer_put(gdrm->fb);
			gdrm->fb = NULL;
		}
		gud_clear_damage(gdrm);
		mutex_unlock(&gdrm->damage_lock);
	}

	if (!drm_dev_enter(drm, &idx))
		return;

	if (!old_state->fb)
		gud_usb_set_u8(gdrm, GUD_REQ_SET_CONTROLLER_ENABLE, 1);

	if (fb && (crtc->state->mode_changed || crtc->state->connectors_changed))
		gud_usb_set(gdrm, GUD_REQ_SET_STATE_COMMIT, 0, NULL, 0);

	if (crtc->state->active_changed)
		gud_usb_set_u8(gdrm, GUD_REQ_SET_DISPLAY_ENABLE, crtc->state->active);

	if (drm_atomic_helper_damage_merged(old_state, state, &damage)) {
		if (gdrm->flags & GUD_DISPLAY_FLAG_FULL_UPDATE)
			drm_rect_init(&damage, 0, 0, fb->width, fb->height);
		gud_fb_queue_damage(gdrm, fb, &damage);
		if (!gud_async_flush)
			flush_work(&gdrm->work);
	}

	if (!crtc->state->enable)
		gud_usb_set_u8(gdrm, GUD_REQ_SET_CONTROLLER_ENABLE, 0);

	drm_dev_exit(idx);
}<|MERGE_RESOLUTION|>--- conflicted
+++ resolved
@@ -14,13 +14,8 @@
 #include <drm/drm_format_helper.h>
 #include <drm/drm_fourcc.h>
 #include <drm/drm_framebuffer.h>
-<<<<<<< HEAD
-#include <drm/drm_gem_framebuffer_helper.h>
-#include <drm/drm_gem_shmem_helper.h>
-=======
 #include <drm/drm_gem.h>
 #include <drm/drm_gem_framebuffer_helper.h>
->>>>>>> 7d066dc7
 #include <drm/drm_print.h>
 #include <drm/drm_rect.h>
 #include <drm/drm_simple_kms_helper.h>
@@ -274,45 +269,6 @@
 	return ret;
 }
 
-struct gud_usb_bulk_context {
-	struct timer_list timer;
-	struct usb_sg_request sgr;
-};
-
-static void gud_usb_bulk_timeout(struct timer_list *t)
-{
-	struct gud_usb_bulk_context *ctx = from_timer(ctx, t, timer);
-
-	usb_sg_cancel(&ctx->sgr);
-}
-
-static int gud_usb_bulk(struct gud_device *gdrm, size_t len)
-{
-	struct gud_usb_bulk_context ctx;
-	int ret;
-
-	ret = usb_sg_init(&ctx.sgr, gud_to_usb_device(gdrm), gdrm->bulk_pipe, 0,
-			  gdrm->bulk_sgt.sgl, gdrm->bulk_sgt.nents, len, GFP_KERNEL);
-	if (ret)
-		return ret;
-
-	timer_setup_on_stack(&ctx.timer, gud_usb_bulk_timeout, 0);
-	mod_timer(&ctx.timer, jiffies + msecs_to_jiffies(3000));
-
-	usb_sg_wait(&ctx.sgr);
-
-	if (!del_timer_sync(&ctx.timer))
-		ret = -ETIMEDOUT;
-	else if (ctx.sgr.status < 0)
-		ret = ctx.sgr.status;
-	else if (ctx.sgr.bytes != len)
-		ret = -EIO;
-
-	destroy_timer_on_stack(&ctx.timer);
-
-	return ret;
-}
-
 static int gud_flush_rect(struct gud_device *gdrm, struct drm_framebuffer *fb,
 			  const struct drm_format_info *format, struct drm_rect *rect)
 {
