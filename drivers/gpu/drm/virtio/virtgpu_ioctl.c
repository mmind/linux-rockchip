--- conflicted
+++ resolved
@@ -553,64 +553,34 @@
 
 struct drm_ioctl_desc virtio_gpu_ioctls[DRM_VIRTIO_NUM_IOCTLS] = {
 	DRM_IOCTL_DEF_DRV(VIRTGPU_MAP, virtio_gpu_map_ioctl,
-<<<<<<< HEAD
-			  DRM_AUTH | DRM_RENDER_ALLOW),
+			  DRM_RENDER_ALLOW),
 
 	DRM_IOCTL_DEF_DRV(VIRTGPU_EXECBUFFER, virtio_gpu_execbuffer_ioctl,
-			  DRM_AUTH | DRM_RENDER_ALLOW),
+			  DRM_RENDER_ALLOW),
 
 	DRM_IOCTL_DEF_DRV(VIRTGPU_GETPARAM, virtio_gpu_getparam_ioctl,
-			  DRM_AUTH | DRM_RENDER_ALLOW),
+			  DRM_RENDER_ALLOW),
 
 	DRM_IOCTL_DEF_DRV(VIRTGPU_RESOURCE_CREATE,
 			  virtio_gpu_resource_create_ioctl,
-			  DRM_AUTH | DRM_RENDER_ALLOW),
+			  DRM_RENDER_ALLOW),
 
 	DRM_IOCTL_DEF_DRV(VIRTGPU_RESOURCE_INFO, virtio_gpu_resource_info_ioctl,
-			  DRM_AUTH | DRM_RENDER_ALLOW),
-=======
-			  DRM_RENDER_ALLOW),
-
-	DRM_IOCTL_DEF_DRV(VIRTGPU_EXECBUFFER, virtio_gpu_execbuffer_ioctl,
-			  DRM_RENDER_ALLOW),
-
-	DRM_IOCTL_DEF_DRV(VIRTGPU_GETPARAM, virtio_gpu_getparam_ioctl,
-			  DRM_RENDER_ALLOW),
-
-	DRM_IOCTL_DEF_DRV(VIRTGPU_RESOURCE_CREATE,
-			  virtio_gpu_resource_create_ioctl,
-			  DRM_RENDER_ALLOW),
-
-	DRM_IOCTL_DEF_DRV(VIRTGPU_RESOURCE_INFO, virtio_gpu_resource_info_ioctl,
-			  DRM_RENDER_ALLOW),
->>>>>>> fdb29b73
+			  DRM_RENDER_ALLOW),
 
 	/* make transfer async to the main ring? - no sure, can we
 	 * thread these in the underlying GL
 	 */
 	DRM_IOCTL_DEF_DRV(VIRTGPU_TRANSFER_FROM_HOST,
 			  virtio_gpu_transfer_from_host_ioctl,
-<<<<<<< HEAD
-			  DRM_AUTH | DRM_RENDER_ALLOW),
+			  DRM_RENDER_ALLOW),
 	DRM_IOCTL_DEF_DRV(VIRTGPU_TRANSFER_TO_HOST,
 			  virtio_gpu_transfer_to_host_ioctl,
-			  DRM_AUTH | DRM_RENDER_ALLOW),
+			  DRM_RENDER_ALLOW),
 
 	DRM_IOCTL_DEF_DRV(VIRTGPU_WAIT, virtio_gpu_wait_ioctl,
-			  DRM_AUTH | DRM_RENDER_ALLOW),
+			  DRM_RENDER_ALLOW),
 
 	DRM_IOCTL_DEF_DRV(VIRTGPU_GET_CAPS, virtio_gpu_get_caps_ioctl,
-			  DRM_AUTH | DRM_RENDER_ALLOW),
-=======
-			  DRM_RENDER_ALLOW),
-	DRM_IOCTL_DEF_DRV(VIRTGPU_TRANSFER_TO_HOST,
-			  virtio_gpu_transfer_to_host_ioctl,
-			  DRM_RENDER_ALLOW),
-
-	DRM_IOCTL_DEF_DRV(VIRTGPU_WAIT, virtio_gpu_wait_ioctl,
-			  DRM_RENDER_ALLOW),
-
-	DRM_IOCTL_DEF_DRV(VIRTGPU_GET_CAPS, virtio_gpu_get_caps_ioctl,
-			  DRM_RENDER_ALLOW),
->>>>>>> fdb29b73
+			  DRM_RENDER_ALLOW),
 };