--- conflicted
+++ resolved
@@ -35,13 +35,6 @@
 	if (!bo->tbo.ttm->pages || !bo->tbo.ttm->num_pages)
 		/* should not happen */
 		return ERR_PTR(-EINVAL);
-<<<<<<< HEAD
-
-	return drm_prime_pages_to_sg(bo->tbo.ttm->pages,
-				     bo->tbo.ttm->num_pages);
-}
-=======
->>>>>>> a2d635de
 
 	return drm_prime_pages_to_sg(bo->tbo.ttm->pages,
 				     bo->tbo.ttm->num_pages);
