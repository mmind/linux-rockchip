/*
 * Copyright (C) 2015 Red Hat, Inc.
 * All Rights Reserved.
 *
 * Authors:
 *    Dave Airlie <airlied@redhat.com>
 *    Gerd Hoffmann <kraxel@redhat.com>
 *
 * Permission is hereby granted, free of charge, to any person obtaining a
 * copy of this software and associated documentation files (the "Software"),
 * to deal in the Software without restriction, including without limitation
 * the rights to use, copy, modify, merge, publish, distribute, sublicense,
 * and/or sell copies of the Software, and to permit persons to whom the
 * Software is furnished to do so, subject to the following conditions:
 *
 * The above copyright notice and this permission notice (including the next
 * paragraph) shall be included in all copies or substantial portions of the
 * Software.
 *
 * THE SOFTWARE IS PROVIDED "AS IS", WITHOUT WARRANTY OF ANY KIND, EXPRESS OR
 * IMPLIED, INCLUDING BUT NOT LIMITED TO THE WARRANTIES OF MERCHANTABILITY,
 * FITNESS FOR A PARTICULAR PURPOSE AND NONINFRINGEMENT.  IN NO EVENT SHALL
 * VA LINUX SYSTEMS AND/OR ITS SUPPLIERS BE LIABLE FOR ANY CLAIM, DAMAGES OR
 * OTHER LIABILITY, WHETHER IN AN ACTION OF CONTRACT, TORT OR OTHERWISE,
 * ARISING FROM, OUT OF OR IN CONNECTION WITH THE SOFTWARE OR THE USE OR
 * OTHER DEALINGS IN THE SOFTWARE.
 */

#include <linux/module.h>
#include <linux/console.h>
#include <linux/pci.h>
#include <linux/poll.h>
#include <linux/wait.h>

#include <drm/drm.h>
#include <drm/drm_aperture.h>
#include <drm/drm_atomic_helper.h>
#include <drm/drm_drv.h>
#include <drm/drm_file.h>

#include "virtgpu_drv.h"

static const struct drm_driver driver;

static int virtio_gpu_modeset = -1;

MODULE_PARM_DESC(modeset, "Disable/Enable modesetting");
module_param_named(modeset, virtio_gpu_modeset, int, 0400);

static int virtio_gpu_pci_quirk(struct drm_device *dev, struct virtio_device *vdev)
{
	struct pci_dev *pdev = to_pci_dev(vdev->dev.parent);
	const char *pname = dev_name(&pdev->dev);
	bool vga = (pdev->class >> 8) == PCI_CLASS_DISPLAY_VGA;
	char unique[20];
	int ret;

	DRM_INFO("pci: %s detected at %s\n",
		 vga ? "virtio-vga" : "virtio-gpu-pci",
		 pname);
	if (vga) {
		ret = drm_aperture_remove_conflicting_pci_framebuffers(pdev, &driver);
		if (ret)
			return ret;
	}

	/*
	 * Normally the drm_dev_set_unique() call is done by core DRM.
	 * The following comment covers, why virtio cannot rely on it.
	 *
	 * Unlike the other virtual GPU drivers, virtio abstracts the
	 * underlying bus type by using struct virtio_device.
	 *
	 * Hence the dev_is_pci() check, used in core DRM, will fail
	 * and the unique returned will be the virtio_device "virtio0",
	 * while a "pci:..." one is required.
	 *
	 * A few other ideas were considered:
	 * - Extend the dev_is_pci() check [in drm_set_busid] to
	 *   consider virtio.
	 *   Seems like a bigger hack than what we have already.
	 *
	 * - Point drm_device::dev to the parent of the virtio_device
	 *   Semantic changes:
	 *   * Using the wrong device for i2c, framebuffer_alloc and
	 *     prime import.
	 *   Visual changes:
	 *   * Helpers such as DRM_DEV_ERROR, dev_info, drm_printer,
	 *     will print the wrong information.
	 *
	 * We could address the latter issues, by introducing
	 * drm_device::bus_dev, ... which would be used solely for this.
	 *
	 * So for the moment keep things as-is, with a bulky comment
	 * for the next person who feels like removing this
	 * drm_dev_set_unique() quirk.
	 */
	snprintf(unique, sizeof(unique), "pci:%s", pname);
	return drm_dev_set_unique(dev, unique);
}

static int virtio_gpu_probe(struct virtio_device *vdev)
{
	struct drm_device *dev;
	int ret;

	if (vgacon_text_force() && virtio_gpu_modeset == -1)
		return -EINVAL;

	if (virtio_gpu_modeset == 0)
		return -EINVAL;

	dev = drm_dev_alloc(&driver, &vdev->dev);
	if (IS_ERR(dev))
		return PTR_ERR(dev);
	vdev->priv = dev;

	if (!strcmp(vdev->dev.parent->bus->name, "pci")) {
		ret = virtio_gpu_pci_quirk(dev, vdev);
		if (ret)
			goto err_free;
	}

	ret = virtio_gpu_init(dev);
	if (ret)
		goto err_free;

	ret = drm_dev_register(dev, 0);
	if (ret)
		goto err_deinit;

	drm_fbdev_generic_setup(vdev->priv, 32);
	return 0;

err_deinit:
	virtio_gpu_deinit(dev);
err_free:
	drm_dev_put(dev);
	return ret;
}

static void virtio_gpu_remove(struct virtio_device *vdev)
{
	struct drm_device *dev = vdev->priv;

	drm_dev_unplug(dev);
	drm_atomic_helper_shutdown(dev);
	virtio_gpu_deinit(dev);
	drm_dev_put(dev);
}

static void virtio_gpu_config_changed(struct virtio_device *vdev)
{
	struct drm_device *dev = vdev->priv;
	struct virtio_gpu_device *vgdev = dev->dev_private;

	schedule_work(&vgdev->config_changed_work);
}

static __poll_t virtio_gpu_poll(struct file *filp,
				struct poll_table_struct *wait)
{
	struct drm_file *drm_file = filp->private_data;
	struct virtio_gpu_fpriv *vfpriv = drm_file->driver_priv;
	struct drm_device *dev = drm_file->minor->dev;
<<<<<<< HEAD
	struct drm_pending_event *e = NULL;
	__poll_t mask = 0;

	if (!vfpriv->ring_idx_mask)
=======
	struct virtio_gpu_device *vgdev = dev->dev_private;
	struct drm_pending_event *e = NULL;
	__poll_t mask = 0;

	if (!vgdev->has_virgl_3d || !vfpriv || !vfpriv->ring_idx_mask)
>>>>>>> a6132241
		return drm_poll(filp, wait);

	poll_wait(filp, &drm_file->event_wait, wait);

	if (!list_empty(&drm_file->event_list)) {
		spin_lock_irq(&dev->event_lock);
		e = list_first_entry(&drm_file->event_list,
				     struct drm_pending_event, link);
		drm_file->event_space += e->event->length;
		list_del(&e->link);
		spin_unlock_irq(&dev->event_lock);

		kfree(e);
		mask |= EPOLLIN | EPOLLRDNORM;
	}

	return mask;
}

static struct virtio_device_id id_table[] = {
	{ VIRTIO_ID_GPU, VIRTIO_DEV_ANY_ID },
	{ 0 },
};

static unsigned int features[] = {
#ifdef __LITTLE_ENDIAN
	/*
	 * Gallium command stream send by virgl is native endian.
	 * Because of that we only support little endian guests on
	 * little endian hosts.
	 */
	VIRTIO_GPU_F_VIRGL,
#endif
	VIRTIO_GPU_F_EDID,
	VIRTIO_GPU_F_RESOURCE_UUID,
	VIRTIO_GPU_F_RESOURCE_BLOB,
	VIRTIO_GPU_F_CONTEXT_INIT,
};
static struct virtio_driver virtio_gpu_driver = {
	.feature_table = features,
	.feature_table_size = ARRAY_SIZE(features),
	.driver.name = KBUILD_MODNAME,
	.driver.owner = THIS_MODULE,
	.id_table = id_table,
	.probe = virtio_gpu_probe,
	.remove = virtio_gpu_remove,
	.config_changed = virtio_gpu_config_changed
};

module_virtio_driver(virtio_gpu_driver);

MODULE_DEVICE_TABLE(virtio, id_table);
MODULE_DESCRIPTION("Virtio GPU driver");
MODULE_LICENSE("GPL and additional rights");
MODULE_AUTHOR("Dave Airlie <airlied@redhat.com>");
MODULE_AUTHOR("Gerd Hoffmann <kraxel@redhat.com>");
MODULE_AUTHOR("Alon Levy");

static const struct file_operations virtio_gpu_driver_fops = {
	.owner          = THIS_MODULE,
	.open           = drm_open,
	.release        = drm_release,
	.unlocked_ioctl = drm_ioctl,
	.compat_ioctl   = drm_compat_ioctl,
	.poll           = virtio_gpu_poll,
	.read           = drm_read,
	.llseek         = noop_llseek,
	.mmap           = drm_gem_mmap
};

static const struct drm_driver driver = {
	.driver_features = DRIVER_MODESET | DRIVER_GEM | DRIVER_RENDER | DRIVER_ATOMIC,
	.open = virtio_gpu_driver_open,
	.postclose = virtio_gpu_driver_postclose,

	.dumb_create = virtio_gpu_mode_dumb_create,
	.dumb_map_offset = virtio_gpu_mode_dumb_mmap,

#if defined(CONFIG_DEBUG_FS)
	.debugfs_init = virtio_gpu_debugfs_init,
#endif
	.prime_handle_to_fd = drm_gem_prime_handle_to_fd,
	.prime_fd_to_handle = drm_gem_prime_fd_to_handle,
	.gem_prime_mmap = drm_gem_prime_mmap,
	.gem_prime_import = virtgpu_gem_prime_import,
	.gem_prime_import_sg_table = virtgpu_gem_prime_import_sg_table,

	.gem_create_object = virtio_gpu_create_object,
	.fops = &virtio_gpu_driver_fops,

	.ioctls = virtio_gpu_ioctls,
	.num_ioctls = DRM_VIRTIO_NUM_IOCTLS,

	.name = DRIVER_NAME,
	.desc = DRIVER_DESC,
	.date = DRIVER_DATE,
	.major = DRIVER_MAJOR,
	.minor = DRIVER_MINOR,
	.patchlevel = DRIVER_PATCHLEVEL,

	.release = virtio_gpu_release,
};<|MERGE_RESOLUTION|>--- conflicted
+++ resolved
@@ -163,18 +163,11 @@
 	struct drm_file *drm_file = filp->private_data;
 	struct virtio_gpu_fpriv *vfpriv = drm_file->driver_priv;
 	struct drm_device *dev = drm_file->minor->dev;
-<<<<<<< HEAD
-	struct drm_pending_event *e = NULL;
-	__poll_t mask = 0;
-
-	if (!vfpriv->ring_idx_mask)
-=======
 	struct virtio_gpu_device *vgdev = dev->dev_private;
 	struct drm_pending_event *e = NULL;
 	__poll_t mask = 0;
 
 	if (!vgdev->has_virgl_3d || !vfpriv || !vfpriv->ring_idx_mask)
->>>>>>> a6132241
 		return drm_poll(filp, wait);
 
 	poll_wait(filp, &drm_file->event_wait, wait);
