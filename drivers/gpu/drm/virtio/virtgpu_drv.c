--- conflicted
+++ resolved
@@ -93,10 +93,7 @@
 
 static int virtio_gpu_probe(struct virtio_device *vdev)
 {
-<<<<<<< HEAD
-=======
 	struct drm_device *dev;
->>>>>>> f4a6de85
 	int ret;
 
 	if (vgacon_text_force() && virtio_gpu_modeset == -1)
@@ -105,14 +102,6 @@
 	if (virtio_gpu_modeset == 0)
 		return -EINVAL;
 
-<<<<<<< HEAD
-	ret = drm_virtio_init(&driver, vdev);
-	if (ret)
-		return ret;
-
-	drm_fbdev_generic_setup(vdev->priv, 32);
-	return 0;
-=======
 	dev = drm_dev_alloc(&driver, &vdev->dev);
 	if (IS_ERR(dev))
 		return PTR_ERR(dev);
@@ -138,7 +127,6 @@
 err_free:
 	drm_dev_put(dev);
 	return ret;
->>>>>>> f4a6de85
 }
 
 static void virtio_gpu_remove(struct virtio_device *vdev)
