--- conflicted
+++ resolved
@@ -151,10 +151,7 @@
 
 /**
  * drm_mode_object_find - look up a drm object with static lifetime
-<<<<<<< HEAD
-=======
  * @dev: drm device
->>>>>>> cf9b0772
  * @file_priv: drm file
  * @id: id of the mode object
  * @type: type of the mode object
