/*
 * drm_irq.c IRQ and vblank support
 *
 * \author Rickard E. (Rik) Faith <faith@valinux.com>
 * \author Gareth Hughes <gareth@valinux.com>
 *
 * Permission is hereby granted, free of charge, to any person obtaining a
 * copy of this software and associated documentation files (the "Software"),
 * to deal in the Software without restriction, including without limitation
 * the rights to use, copy, modify, merge, publish, distribute, sublicense,
 * and/or sell copies of the Software, and to permit persons to whom the
 * Software is furnished to do so, subject to the following conditions:
 *
 * The above copyright notice and this permission notice (including the next
 * paragraph) shall be included in all copies or substantial portions of the
 * Software.
 *
 * THE SOFTWARE IS PROVIDED "AS IS", WITHOUT WARRANTY OF ANY KIND, EXPRESS OR
 * IMPLIED, INCLUDING BUT NOT LIMITED TO THE WARRANTIES OF MERCHANTABILITY,
 * FITNESS FOR A PARTICULAR PURPOSE AND NONINFRINGEMENT.  IN NO EVENT SHALL
 * VA LINUX SYSTEMS AND/OR ITS SUPPLIERS BE LIABLE FOR ANY CLAIM, DAMAGES OR
 * OTHER LIABILITY, WHETHER IN AN ACTION OF CONTRACT, TORT OR OTHERWISE,
 * ARISING FROM, OUT OF OR IN CONNECTION WITH THE SOFTWARE OR THE USE OR
 * OTHER DEALINGS IN THE SOFTWARE.
 */

/*
 * Created: Fri Mar 19 14:30:16 1999 by faith@valinux.com
 *
 * Copyright 1999, 2000 Precision Insight, Inc., Cedar Park, Texas.
 * Copyright 2000 VA Linux Systems, Inc., Sunnyvale, California.
 * All Rights Reserved.
 *
 * Permission is hereby granted, free of charge, to any person obtaining a
 * copy of this software and associated documentation files (the "Software"),
 * to deal in the Software without restriction, including without limitation
 * the rights to use, copy, modify, merge, publish, distribute, sublicense,
 * and/or sell copies of the Software, and to permit persons to whom the
 * Software is furnished to do so, subject to the following conditions:
 *
 * The above copyright notice and this permission notice (including the next
 * paragraph) shall be included in all copies or substantial portions of the
 * Software.
 *
 * THE SOFTWARE IS PROVIDED "AS IS", WITHOUT WARRANTY OF ANY KIND, EXPRESS OR
 * IMPLIED, INCLUDING BUT NOT LIMITED TO THE WARRANTIES OF MERCHANTABILITY,
 * FITNESS FOR A PARTICULAR PURPOSE AND NONINFRINGEMENT.  IN NO EVENT SHALL
 * VA LINUX SYSTEMS AND/OR ITS SUPPLIERS BE LIABLE FOR ANY CLAIM, DAMAGES OR
 * OTHER LIABILITY, WHETHER IN AN ACTION OF CONTRACT, TORT OR OTHERWISE,
 * ARISING FROM, OUT OF OR IN CONNECTION WITH THE SOFTWARE OR THE USE OR
 * OTHER DEALINGS IN THE SOFTWARE.
 */


#include <linux/export.h>
#include <linux/interrupt.h>	/* For task queue support */
#include <linux/pci.h>
#include <linux/vgaarb.h>

#include <drm/drm.h>
#include <drm/drm_device.h>
#include <drm/drm_drv.h>
#include <drm/drm_legacy.h>
#include <drm/drm_print.h>
#include <drm/drm_vblank.h>

#include "drm_internal.h"

<<<<<<< HEAD
/**
 * DOC: irq helpers
 *
 * The DRM core provides very simple support helpers to enable IRQ handling on a
 * device through the drm_irq_install() and drm_irq_uninstall() functions. This
 * only supports devices with a single interrupt on the main device stored in
 * &drm_device.dev and set as the device parameter in drm_dev_alloc().
 *
 * These IRQ helpers are strictly optional. Since these helpers don't automatically
 * clean up the requested interrupt like e.g. devm_request_irq() they're not really
 * recommended.
 */

/**
 * drm_irq_install - install IRQ handler
 * @dev: DRM device
 * @irq: IRQ number to install the handler for
 *
 * Initializes the IRQ related data. Installs the handler, calling the driver
 * &drm_driver.irq_preinstall and &drm_driver.irq_postinstall functions before
 * and after the installation.
 *
 * This is the simplified helper interface provided for drivers with no special
 * needs.
 *
 * @irq must match the interrupt number that would be passed to request_irq(),
 * if called directly instead of using this helper function.
 *
 * &drm_driver.irq_handler is called to handle the registered interrupt.
 *
 * Returns:
 * Zero on success or a negative error code on failure.
 */
int drm_irq_install(struct drm_device *dev, int irq)
=======
#if IS_ENABLED(CONFIG_DRM_LEGACY)
static int drm_legacy_irq_install(struct drm_device *dev, int irq)
>>>>>>> 7cca308c
{
	int ret;
	unsigned long sh_flags = 0;

	if (irq == 0)
		return -EINVAL;

	if (dev->irq_enabled)
		return -EBUSY;
	dev->irq_enabled = true;

	DRM_DEBUG("irq=%d\n", irq);

	/* Before installing handler */
	if (dev->driver->irq_preinstall)
		dev->driver->irq_preinstall(dev);

	/* PCI devices require shared interrupts. */
	if (dev_is_pci(dev->dev))
		sh_flags = IRQF_SHARED;

	ret = request_irq(irq, dev->driver->irq_handler,
			  sh_flags, dev->driver->name, dev);

	if (ret < 0) {
		dev->irq_enabled = false;
		return ret;
	}

	/* After installing handler */
	if (dev->driver->irq_postinstall)
		ret = dev->driver->irq_postinstall(dev);

	if (ret < 0) {
		dev->irq_enabled = false;
		if (drm_core_check_feature(dev, DRIVER_LEGACY))
			vga_client_unregister(to_pci_dev(dev->dev));
		free_irq(irq, dev);
	} else {
		dev->irq = irq;
	}

	return ret;
}

<<<<<<< HEAD
/**
 * drm_irq_uninstall - uninstall the IRQ handler
 * @dev: DRM device
 *
 * Calls the driver's &drm_driver.irq_uninstall function and unregisters the IRQ
 * handler.  This should only be called by drivers which used drm_irq_install()
 * to set up their interrupt handler.
 *
 * Note that for kernel modesetting drivers it is a bug if this function fails.
 * The sanity checks are only to catch buggy user modesetting drivers which call
 * the same function through an ioctl.
 *
 * Returns:
 * Zero on success or a negative error code on failure.
 */
int drm_irq_uninstall(struct drm_device *dev)
=======
int drm_legacy_irq_uninstall(struct drm_device *dev)
>>>>>>> 7cca308c
{
	unsigned long irqflags;
	bool irq_enabled;
	int i;

	irq_enabled = dev->irq_enabled;
	dev->irq_enabled = false;

	/*
	 * Wake up any waiters so they don't hang. This is just to paper over
	 * issues for UMS drivers which aren't in full control of their
	 * vblank/irq handling. KMS drivers must ensure that vblanks are all
	 * disabled when uninstalling the irq handler.
	 */
	if (drm_dev_has_vblank(dev)) {
		spin_lock_irqsave(&dev->vbl_lock, irqflags);
		for (i = 0; i < dev->num_crtcs; i++) {
			struct drm_vblank_crtc *vblank = &dev->vblank[i];

			if (!vblank->enabled)
				continue;

			WARN_ON(drm_core_check_feature(dev, DRIVER_MODESET));

			drm_vblank_disable_and_save(dev, i);
			wake_up(&vblank->queue);
		}
		spin_unlock_irqrestore(&dev->vbl_lock, irqflags);
	}

	if (!irq_enabled)
		return -EINVAL;

	DRM_DEBUG("irq=%d\n", dev->irq);

	if (drm_core_check_feature(dev, DRIVER_LEGACY))
		vga_client_unregister(to_pci_dev(dev->dev));

	if (dev->driver->irq_uninstall)
		dev->driver->irq_uninstall(dev);

	free_irq(dev->irq, dev);

	return 0;
}
EXPORT_SYMBOL(drm_legacy_irq_uninstall);

int drm_legacy_irq_control(struct drm_device *dev, void *data,
			   struct drm_file *file_priv)
{
	struct drm_control *ctl = data;
	int ret = 0, irq;
	struct pci_dev *pdev;

	/* if we haven't irq we fallback for compatibility reasons -
	 * this used to be a separate function in drm_dma.h
	 */

	if (!drm_core_check_feature(dev, DRIVER_HAVE_IRQ))
		return 0;
	if (!drm_core_check_feature(dev, DRIVER_LEGACY))
		return 0;
	/* UMS was only ever supported on pci devices. */
	if (WARN_ON(!dev_is_pci(dev->dev)))
		return -EINVAL;

	switch (ctl->func) {
	case DRM_INST_HANDLER:
		pdev = to_pci_dev(dev->dev);
		irq = pdev->irq;

		if (dev->if_version < DRM_IF_VERSION(1, 2) &&
		    ctl->irq != irq)
			return -EINVAL;
		mutex_lock(&dev->struct_mutex);
		ret = drm_legacy_irq_install(dev, irq);
		mutex_unlock(&dev->struct_mutex);

		return ret;
	case DRM_UNINST_HANDLER:
		mutex_lock(&dev->struct_mutex);
		ret = drm_legacy_irq_uninstall(dev);
		mutex_unlock(&dev->struct_mutex);

		return ret;
	default:
		return -EINVAL;
	}
}
#endif<|MERGE_RESOLUTION|>--- conflicted
+++ resolved
@@ -66,45 +66,8 @@
 
 #include "drm_internal.h"
 
-<<<<<<< HEAD
-/**
- * DOC: irq helpers
- *
- * The DRM core provides very simple support helpers to enable IRQ handling on a
- * device through the drm_irq_install() and drm_irq_uninstall() functions. This
- * only supports devices with a single interrupt on the main device stored in
- * &drm_device.dev and set as the device parameter in drm_dev_alloc().
- *
- * These IRQ helpers are strictly optional. Since these helpers don't automatically
- * clean up the requested interrupt like e.g. devm_request_irq() they're not really
- * recommended.
- */
-
-/**
- * drm_irq_install - install IRQ handler
- * @dev: DRM device
- * @irq: IRQ number to install the handler for
- *
- * Initializes the IRQ related data. Installs the handler, calling the driver
- * &drm_driver.irq_preinstall and &drm_driver.irq_postinstall functions before
- * and after the installation.
- *
- * This is the simplified helper interface provided for drivers with no special
- * needs.
- *
- * @irq must match the interrupt number that would be passed to request_irq(),
- * if called directly instead of using this helper function.
- *
- * &drm_driver.irq_handler is called to handle the registered interrupt.
- *
- * Returns:
- * Zero on success or a negative error code on failure.
- */
-int drm_irq_install(struct drm_device *dev, int irq)
-=======
 #if IS_ENABLED(CONFIG_DRM_LEGACY)
 static int drm_legacy_irq_install(struct drm_device *dev, int irq)
->>>>>>> 7cca308c
 {
 	int ret;
 	unsigned long sh_flags = 0;
@@ -150,26 +113,7 @@
 	return ret;
 }
 
-<<<<<<< HEAD
-/**
- * drm_irq_uninstall - uninstall the IRQ handler
- * @dev: DRM device
- *
- * Calls the driver's &drm_driver.irq_uninstall function and unregisters the IRQ
- * handler.  This should only be called by drivers which used drm_irq_install()
- * to set up their interrupt handler.
- *
- * Note that for kernel modesetting drivers it is a bug if this function fails.
- * The sanity checks are only to catch buggy user modesetting drivers which call
- * the same function through an ioctl.
- *
- * Returns:
- * Zero on success or a negative error code on failure.
- */
-int drm_irq_uninstall(struct drm_device *dev)
-=======
 int drm_legacy_irq_uninstall(struct drm_device *dev)
->>>>>>> 7cca308c
 {
 	unsigned long irqflags;
 	bool irq_enabled;
