--- conflicted
+++ resolved
@@ -125,11 +125,7 @@
 				  psbfb->gtt->offset;
 
 	page_num = vma_pages(vma);
-<<<<<<< HEAD
-	address = (unsigned long)vmf->virtual_address - (vmf->pgoff << PAGE_SHIFT);
-=======
 	address = vmf->address - (vmf->pgoff << PAGE_SHIFT);
->>>>>>> 59331c21
 
 	vma->vm_page_prot = pgprot_noncached(vma->vm_page_prot);
 
