/*
 * Copyright © 2006-2011 Intel Corporation
 *
 * This program is free software; you can redistribute it and/or modify it
 * under the terms and conditions of the GNU General Public License,
 * version 2, as published by the Free Software Foundation.
 *
 * This program is distributed in the hope it will be useful, but WITHOUT
 * ANY WARRANTY; without even the implied warranty of MERCHANTABILITY or
 * FITNESS FOR A PARTICULAR PURPOSE.  See the GNU General Public License for
 * more details.
 *
 * You should have received a copy of the GNU General Public License along with
 * this program; if not, write to the Free Software Foundation, Inc.,
 * 51 Franklin St - Fifth Floor, Boston, MA 02110-1301 USA.
 *
 * Authors:
 *	Eric Anholt <eric@anholt.net>
 *	Patrik Jakobsson <patrik.r.jakobsson@gmail.com>
 */

#include <drm/drmP.h>
#include "gma_display.h"
#include "psb_intel_drv.h"
#include "psb_intel_reg.h"
#include "psb_drv.h"
#include "framebuffer.h"

/**
 * Returns whether any output on the specified pipe is of the specified type
 */
bool gma_pipe_has_type(struct drm_crtc *crtc, int type)
{
	struct drm_device *dev = crtc->dev;
	struct drm_mode_config *mode_config = &dev->mode_config;
	struct drm_connector *l_entry;

	list_for_each_entry(l_entry, &mode_config->connector_list, head) {
		if (l_entry->encoder && l_entry->encoder->crtc == crtc) {
			struct gma_encoder *gma_encoder =
						gma_attached_encoder(l_entry);
			if (gma_encoder->type == type)
				return true;
		}
	}

	return false;
}

void gma_wait_for_vblank(struct drm_device *dev)
{
	/* Wait for 20ms, i.e. one cycle at 50hz. */
	mdelay(20);
}

int gma_pipe_set_base(struct drm_crtc *crtc, int x, int y,
		      struct drm_framebuffer *old_fb)
{
	struct drm_device *dev = crtc->dev;
	struct drm_psb_private *dev_priv = dev->dev_private;
	struct gma_crtc *gma_crtc = to_gma_crtc(crtc);
	struct psb_framebuffer *psbfb = to_psb_fb(crtc->primary->fb);
	int pipe = gma_crtc->pipe;
	const struct psb_offset *map = &dev_priv->regmap[pipe];
	unsigned long start, offset;
	u32 dspcntr;
	int ret = 0;

	if (!gma_power_begin(dev, true))
		return 0;

	/* no fb bound */
	if (!crtc->primary->fb) {
		dev_err(dev->dev, "No FB bound\n");
		goto gma_pipe_cleaner;
	}

	/* We are displaying this buffer, make sure it is actually loaded
	   into the GTT */
	ret = psb_gtt_pin(psbfb->gtt);
	if (ret < 0)
		goto gma_pipe_set_base_exit;
	start = psbfb->gtt->offset;
	offset = y * crtc->primary->fb->pitches[0] + x * (crtc->primary->fb->bits_per_pixel / 8);

	REG_WRITE(map->stride, crtc->primary->fb->pitches[0]);

	dspcntr = REG_READ(map->cntr);
	dspcntr &= ~DISPPLANE_PIXFORMAT_MASK;

	switch (crtc->primary->fb->bits_per_pixel) {
	case 8:
		dspcntr |= DISPPLANE_8BPP;
		break;
	case 16:
		if (crtc->primary->fb->depth == 15)
			dspcntr |= DISPPLANE_15_16BPP;
		else
			dspcntr |= DISPPLANE_16BPP;
		break;
	case 24:
	case 32:
		dspcntr |= DISPPLANE_32BPP_NO_ALPHA;
		break;
	default:
		dev_err(dev->dev, "Unknown color depth\n");
		ret = -EINVAL;
		goto gma_pipe_set_base_exit;
	}
	REG_WRITE(map->cntr, dspcntr);

	dev_dbg(dev->dev,
		"Writing base %08lX %08lX %d %d\n", start, offset, x, y);

	/* FIXME: Investigate whether this really is the base for psb and why
		  the linear offset is named base for the other chips. map->surf
		  should be the base and map->linoff the offset for all chips */
	if (IS_PSB(dev)) {
		REG_WRITE(map->base, offset + start);
		REG_READ(map->base);
	} else {
		REG_WRITE(map->base, offset);
		REG_READ(map->base);
		REG_WRITE(map->surf, start);
		REG_READ(map->surf);
	}

gma_pipe_cleaner:
	/* If there was a previous display we can now unpin it */
	if (old_fb)
		psb_gtt_unpin(to_psb_fb(old_fb)->gtt);

gma_pipe_set_base_exit:
	gma_power_end(dev);
	return ret;
}

/* Loads the palette/gamma unit for the CRTC with the prepared values */
void gma_crtc_load_lut(struct drm_crtc *crtc)
{
	struct drm_device *dev = crtc->dev;
	struct drm_psb_private *dev_priv = dev->dev_private;
	struct gma_crtc *gma_crtc = to_gma_crtc(crtc);
	const struct psb_offset *map = &dev_priv->regmap[gma_crtc->pipe];
	int palreg = map->palette;
	int i;

	/* The clocks have to be on to load the palette. */
	if (!crtc->enabled)
		return;

	if (gma_power_begin(dev, false)) {
		for (i = 0; i < 256; i++) {
			REG_WRITE(palreg + 4 * i,
				  ((gma_crtc->lut_r[i] +
				  gma_crtc->lut_adj[i]) << 16) |
				  ((gma_crtc->lut_g[i] +
				  gma_crtc->lut_adj[i]) << 8) |
				  (gma_crtc->lut_b[i] +
				  gma_crtc->lut_adj[i]));
		}
		gma_power_end(dev);
	} else {
		for (i = 0; i < 256; i++) {
			/* FIXME: Why pipe[0] and not pipe[..._crtc->pipe]? */
			dev_priv->regs.pipe[0].palette[i] =
				  ((gma_crtc->lut_r[i] +
				  gma_crtc->lut_adj[i]) << 16) |
				  ((gma_crtc->lut_g[i] +
				  gma_crtc->lut_adj[i]) << 8) |
				  (gma_crtc->lut_b[i] +
				  gma_crtc->lut_adj[i]);
		}

	}
}

void gma_crtc_gamma_set(struct drm_crtc *crtc, u16 *red, u16 *green, u16 *blue,
			u32 start, u32 size)
{
	struct gma_crtc *gma_crtc = to_gma_crtc(crtc);
	int i;
	int end = (start + size > 256) ? 256 : start + size;

	for (i = start; i < end; i++) {
		gma_crtc->lut_r[i] = red[i] >> 8;
		gma_crtc->lut_g[i] = green[i] >> 8;
		gma_crtc->lut_b[i] = blue[i] >> 8;
	}

	gma_crtc_load_lut(crtc);
}

/**
 * Sets the power management mode of the pipe and plane.
 *
 * This code should probably grow support for turning the cursor off and back
 * on appropriately at the same time as we're turning the pipe off/on.
 */
void gma_crtc_dpms(struct drm_crtc *crtc, int mode)
{
	struct drm_device *dev = crtc->dev;
	struct drm_psb_private *dev_priv = dev->dev_private;
	struct gma_crtc *gma_crtc = to_gma_crtc(crtc);
	int pipe = gma_crtc->pipe;
	const struct psb_offset *map = &dev_priv->regmap[pipe];
	u32 temp;

	/* XXX: When our outputs are all unaware of DPMS modes other than off
	 * and on, we should map those modes to DRM_MODE_DPMS_OFF in the CRTC.
	 */

	if (IS_CDV(dev))
		dev_priv->ops->disable_sr(dev);

	switch (mode) {
	case DRM_MODE_DPMS_ON:
	case DRM_MODE_DPMS_STANDBY:
	case DRM_MODE_DPMS_SUSPEND:
		if (gma_crtc->active)
			break;

		gma_crtc->active = true;

		/* Enable the DPLL */
		temp = REG_READ(map->dpll);
		if ((temp & DPLL_VCO_ENABLE) == 0) {
			REG_WRITE(map->dpll, temp);
			REG_READ(map->dpll);
			/* Wait for the clocks to stabilize. */
			udelay(150);
			REG_WRITE(map->dpll, temp | DPLL_VCO_ENABLE);
			REG_READ(map->dpll);
			/* Wait for the clocks to stabilize. */
			udelay(150);
			REG_WRITE(map->dpll, temp | DPLL_VCO_ENABLE);
			REG_READ(map->dpll);
			/* Wait for the clocks to stabilize. */
			udelay(150);
		}

		/* Enable the plane */
		temp = REG_READ(map->cntr);
		if ((temp & DISPLAY_PLANE_ENABLE) == 0) {
			REG_WRITE(map->cntr,
				  temp | DISPLAY_PLANE_ENABLE);
			/* Flush the plane changes */
			REG_WRITE(map->base, REG_READ(map->base));
		}

		udelay(150);

		/* Enable the pipe */
		temp = REG_READ(map->conf);
		if ((temp & PIPEACONF_ENABLE) == 0)
			REG_WRITE(map->conf, temp | PIPEACONF_ENABLE);

		temp = REG_READ(map->status);
		temp &= ~(0xFFFF);
		temp |= PIPE_FIFO_UNDERRUN;
		REG_WRITE(map->status, temp);
		REG_READ(map->status);

		gma_crtc_load_lut(crtc);

		/* Give the overlay scaler a chance to enable
		 * if it's on this pipe */
		/* psb_intel_crtc_dpms_video(crtc, true); TODO */
		break;
	case DRM_MODE_DPMS_OFF:
		if (!gma_crtc->active)
			break;

		gma_crtc->active = false;

		/* Give the overlay scaler a chance to disable
		 * if it's on this pipe */
		/* psb_intel_crtc_dpms_video(crtc, FALSE); TODO */

		/* Disable the VGA plane that we never use */
		REG_WRITE(VGACNTRL, VGA_DISP_DISABLE);

		/* Turn off vblank interrupts */
		drm_vblank_off(dev, pipe);

		/* Wait for vblank for the disable to take effect */
		gma_wait_for_vblank(dev);

		/* Disable plane */
		temp = REG_READ(map->cntr);
		if ((temp & DISPLAY_PLANE_ENABLE) != 0) {
			REG_WRITE(map->cntr,
				  temp & ~DISPLAY_PLANE_ENABLE);
			/* Flush the plane changes */
			REG_WRITE(map->base, REG_READ(map->base));
			REG_READ(map->base);
		}

		/* Disable pipe */
		temp = REG_READ(map->conf);
		if ((temp & PIPEACONF_ENABLE) != 0) {
			REG_WRITE(map->conf, temp & ~PIPEACONF_ENABLE);
			REG_READ(map->conf);
		}

		/* Wait for vblank for the disable to take effect. */
		gma_wait_for_vblank(dev);

		udelay(150);

		/* Disable DPLL */
		temp = REG_READ(map->dpll);
		if ((temp & DPLL_VCO_ENABLE) != 0) {
			REG_WRITE(map->dpll, temp & ~DPLL_VCO_ENABLE);
			REG_READ(map->dpll);
		}

		/* Wait for the clocks to turn off. */
		udelay(150);
		break;
	}

	if (IS_CDV(dev))
		dev_priv->ops->update_wm(dev, crtc);

	/* Set FIFO watermarks */
	REG_WRITE(DSPARB, 0x3F3E);
}

int gma_crtc_cursor_set(struct drm_crtc *crtc,
			struct drm_file *file_priv,
			uint32_t handle,
			uint32_t width, uint32_t height)
{
	struct drm_device *dev = crtc->dev;
	struct drm_psb_private *dev_priv = dev->dev_private;
	struct gma_crtc *gma_crtc = to_gma_crtc(crtc);
	int pipe = gma_crtc->pipe;
	uint32_t control = (pipe == 0) ? CURACNTR : CURBCNTR;
	uint32_t base = (pipe == 0) ? CURABASE : CURBBASE;
	uint32_t temp;
	size_t addr = 0;
	struct gtt_range *gt;
	struct gtt_range *cursor_gt = gma_crtc->cursor_gt;
	struct drm_gem_object *obj;
	void *tmp_dst, *tmp_src;
	int ret = 0, i, cursor_pages;

	/* If we didn't get a handle then turn the cursor off */
	if (!handle) {
		temp = CURSOR_MODE_DISABLE;
		if (gma_power_begin(dev, false)) {
			REG_WRITE(control, temp);
			REG_WRITE(base, 0);
			gma_power_end(dev);
		}

		/* Unpin the old GEM object */
		if (gma_crtc->cursor_obj) {
			gt = container_of(gma_crtc->cursor_obj,
					  struct gtt_range, gem);
			psb_gtt_unpin(gt);
			drm_gem_object_unreference_unlocked(gma_crtc->cursor_obj);
			gma_crtc->cursor_obj = NULL;
		}
		return 0;
	}

	/* Currently we only support 64x64 cursors */
	if (width != 64 || height != 64) {
		dev_dbg(dev->dev, "We currently only support 64x64 cursors\n");
		return -EINVAL;
	}

	obj = drm_gem_object_lookup(dev, file_priv, handle);
	if (!obj) {
		ret = -ENOENT;
		goto unlock;
	}

	if (obj->size < width * height * 4) {
		dev_dbg(dev->dev, "Buffer is too small\n");
		ret = -ENOMEM;
		goto unref_cursor;
	}

	gt = container_of(obj, struct gtt_range, gem);

	/* Pin the memory into the GTT */
	ret = psb_gtt_pin(gt);
	if (ret) {
		dev_err(dev->dev, "Can not pin down handle 0x%x\n", handle);
		goto unref_cursor;
	}

	if (dev_priv->ops->cursor_needs_phys) {
		if (cursor_gt == NULL) {
			dev_err(dev->dev, "No hardware cursor mem available");
			ret = -ENOMEM;
			goto unref_cursor;
		}

		/* Prevent overflow */
		if (gt->npage > 4)
			cursor_pages = 4;
		else
			cursor_pages = gt->npage;

		/* Copy the cursor to cursor mem */
		tmp_dst = dev_priv->vram_addr + cursor_gt->offset;
		for (i = 0; i < cursor_pages; i++) {
			tmp_src = kmap(gt->pages[i]);
			memcpy(tmp_dst, tmp_src, PAGE_SIZE);
			kunmap(gt->pages[i]);
			tmp_dst += PAGE_SIZE;
		}

		addr = gma_crtc->cursor_addr;
	} else {
		addr = gt->offset;
		gma_crtc->cursor_addr = addr;
	}

	temp = 0;
	/* set the pipe for the cursor */
	temp |= (pipe << 28);
	temp |= CURSOR_MODE_64_ARGB_AX | MCURSOR_GAMMA_ENABLE;

	if (gma_power_begin(dev, false)) {
		REG_WRITE(control, temp);
		REG_WRITE(base, addr);
		gma_power_end(dev);
	}

	/* unpin the old bo */
	if (gma_crtc->cursor_obj) {
		gt = container_of(gma_crtc->cursor_obj, struct gtt_range, gem);
		psb_gtt_unpin(gt);
		drm_gem_object_unreference_unlocked(gma_crtc->cursor_obj);
	}

	gma_crtc->cursor_obj = obj;
unlock:
	return ret;

unref_cursor:
	drm_gem_object_unreference_unlocked(obj);
	return ret;
}

int gma_crtc_cursor_move(struct drm_crtc *crtc, int x, int y)
{
	struct drm_device *dev = crtc->dev;
	struct gma_crtc *gma_crtc = to_gma_crtc(crtc);
	int pipe = gma_crtc->pipe;
	uint32_t temp = 0;
	uint32_t addr;

	if (x < 0) {
		temp |= (CURSOR_POS_SIGN << CURSOR_X_SHIFT);
		x = -x;
	}
	if (y < 0) {
		temp |= (CURSOR_POS_SIGN << CURSOR_Y_SHIFT);
		y = -y;
	}

	temp |= ((x & CURSOR_POS_MASK) << CURSOR_X_SHIFT);
	temp |= ((y & CURSOR_POS_MASK) << CURSOR_Y_SHIFT);

	addr = gma_crtc->cursor_addr;

	if (gma_power_begin(dev, false)) {
		REG_WRITE((pipe == 0) ? CURAPOS : CURBPOS, temp);
		REG_WRITE((pipe == 0) ? CURABASE : CURBBASE, addr);
		gma_power_end(dev);
	}
	return 0;
}

<<<<<<< HEAD
bool gma_crtc_mode_fixup(struct drm_crtc *crtc,
			 const struct drm_display_mode *mode,
			 struct drm_display_mode *adjusted_mode)
{
	return true;
}

=======
>>>>>>> cf481068
void gma_crtc_prepare(struct drm_crtc *crtc)
{
	const struct drm_crtc_helper_funcs *crtc_funcs = crtc->helper_private;
	crtc_funcs->dpms(crtc, DRM_MODE_DPMS_OFF);
}

void gma_crtc_commit(struct drm_crtc *crtc)
{
	const struct drm_crtc_helper_funcs *crtc_funcs = crtc->helper_private;
	crtc_funcs->dpms(crtc, DRM_MODE_DPMS_ON);
}

void gma_crtc_disable(struct drm_crtc *crtc)
{
	struct gtt_range *gt;
	const struct drm_crtc_helper_funcs *crtc_funcs = crtc->helper_private;

	crtc_funcs->dpms(crtc, DRM_MODE_DPMS_OFF);

	if (crtc->primary->fb) {
		gt = to_psb_fb(crtc->primary->fb)->gtt;
		psb_gtt_unpin(gt);
	}
}

void gma_crtc_destroy(struct drm_crtc *crtc)
{
	struct gma_crtc *gma_crtc = to_gma_crtc(crtc);

	kfree(gma_crtc->crtc_state);
	drm_crtc_cleanup(crtc);
	kfree(gma_crtc);
}

int gma_crtc_set_config(struct drm_mode_set *set)
{
	struct drm_device *dev = set->crtc->dev;
	struct drm_psb_private *dev_priv = dev->dev_private;
	int ret;

	if (!dev_priv->rpm_enabled)
		return drm_crtc_helper_set_config(set);

	pm_runtime_forbid(&dev->pdev->dev);
	ret = drm_crtc_helper_set_config(set);
	pm_runtime_allow(&dev->pdev->dev);

	return ret;
}

/**
 * Save HW states of given crtc
 */
void gma_crtc_save(struct drm_crtc *crtc)
{
	struct drm_device *dev = crtc->dev;
	struct drm_psb_private *dev_priv = dev->dev_private;
	struct gma_crtc *gma_crtc = to_gma_crtc(crtc);
	struct psb_intel_crtc_state *crtc_state = gma_crtc->crtc_state;
	const struct psb_offset *map = &dev_priv->regmap[gma_crtc->pipe];
	uint32_t palette_reg;
	int i;

	if (!crtc_state) {
		dev_err(dev->dev, "No CRTC state found\n");
		return;
	}

	crtc_state->saveDSPCNTR = REG_READ(map->cntr);
	crtc_state->savePIPECONF = REG_READ(map->conf);
	crtc_state->savePIPESRC = REG_READ(map->src);
	crtc_state->saveFP0 = REG_READ(map->fp0);
	crtc_state->saveFP1 = REG_READ(map->fp1);
	crtc_state->saveDPLL = REG_READ(map->dpll);
	crtc_state->saveHTOTAL = REG_READ(map->htotal);
	crtc_state->saveHBLANK = REG_READ(map->hblank);
	crtc_state->saveHSYNC = REG_READ(map->hsync);
	crtc_state->saveVTOTAL = REG_READ(map->vtotal);
	crtc_state->saveVBLANK = REG_READ(map->vblank);
	crtc_state->saveVSYNC = REG_READ(map->vsync);
	crtc_state->saveDSPSTRIDE = REG_READ(map->stride);

	/* NOTE: DSPSIZE DSPPOS only for psb */
	crtc_state->saveDSPSIZE = REG_READ(map->size);
	crtc_state->saveDSPPOS = REG_READ(map->pos);

	crtc_state->saveDSPBASE = REG_READ(map->base);

	palette_reg = map->palette;
	for (i = 0; i < 256; ++i)
		crtc_state->savePalette[i] = REG_READ(palette_reg + (i << 2));
}

/**
 * Restore HW states of given crtc
 */
void gma_crtc_restore(struct drm_crtc *crtc)
{
	struct drm_device *dev = crtc->dev;
	struct drm_psb_private *dev_priv = dev->dev_private;
	struct gma_crtc *gma_crtc =  to_gma_crtc(crtc);
	struct psb_intel_crtc_state *crtc_state = gma_crtc->crtc_state;
	const struct psb_offset *map = &dev_priv->regmap[gma_crtc->pipe];
	uint32_t palette_reg;
	int i;

	if (!crtc_state) {
		dev_err(dev->dev, "No crtc state\n");
		return;
	}

	if (crtc_state->saveDPLL & DPLL_VCO_ENABLE) {
		REG_WRITE(map->dpll,
			crtc_state->saveDPLL & ~DPLL_VCO_ENABLE);
		REG_READ(map->dpll);
		udelay(150);
	}

	REG_WRITE(map->fp0, crtc_state->saveFP0);
	REG_READ(map->fp0);

	REG_WRITE(map->fp1, crtc_state->saveFP1);
	REG_READ(map->fp1);

	REG_WRITE(map->dpll, crtc_state->saveDPLL);
	REG_READ(map->dpll);
	udelay(150);

	REG_WRITE(map->htotal, crtc_state->saveHTOTAL);
	REG_WRITE(map->hblank, crtc_state->saveHBLANK);
	REG_WRITE(map->hsync, crtc_state->saveHSYNC);
	REG_WRITE(map->vtotal, crtc_state->saveVTOTAL);
	REG_WRITE(map->vblank, crtc_state->saveVBLANK);
	REG_WRITE(map->vsync, crtc_state->saveVSYNC);
	REG_WRITE(map->stride, crtc_state->saveDSPSTRIDE);

	REG_WRITE(map->size, crtc_state->saveDSPSIZE);
	REG_WRITE(map->pos, crtc_state->saveDSPPOS);

	REG_WRITE(map->src, crtc_state->savePIPESRC);
	REG_WRITE(map->base, crtc_state->saveDSPBASE);
	REG_WRITE(map->conf, crtc_state->savePIPECONF);

	gma_wait_for_vblank(dev);

	REG_WRITE(map->cntr, crtc_state->saveDSPCNTR);
	REG_WRITE(map->base, crtc_state->saveDSPBASE);

	gma_wait_for_vblank(dev);

	palette_reg = map->palette;
	for (i = 0; i < 256; ++i)
		REG_WRITE(palette_reg + (i << 2), crtc_state->savePalette[i]);
}

void gma_encoder_prepare(struct drm_encoder *encoder)
{
	const struct drm_encoder_helper_funcs *encoder_funcs =
	    encoder->helper_private;
	/* lvds has its own version of prepare see psb_intel_lvds_prepare */
	encoder_funcs->dpms(encoder, DRM_MODE_DPMS_OFF);
}

void gma_encoder_commit(struct drm_encoder *encoder)
{
	const struct drm_encoder_helper_funcs *encoder_funcs =
	    encoder->helper_private;
	/* lvds has its own version of commit see psb_intel_lvds_commit */
	encoder_funcs->dpms(encoder, DRM_MODE_DPMS_ON);
}

void gma_encoder_destroy(struct drm_encoder *encoder)
{
	struct gma_encoder *intel_encoder = to_gma_encoder(encoder);

	drm_encoder_cleanup(encoder);
	kfree(intel_encoder);
}

/* Currently there is only a 1:1 mapping of encoders and connectors */
struct drm_encoder *gma_best_encoder(struct drm_connector *connector)
{
	struct gma_encoder *gma_encoder = gma_attached_encoder(connector);

	return &gma_encoder->base;
}

void gma_connector_attach_encoder(struct gma_connector *connector,
				  struct gma_encoder *encoder)
{
	connector->encoder = encoder;
	drm_mode_connector_attach_encoder(&connector->base,
					  &encoder->base);
}

#define GMA_PLL_INVALID(s) { /* DRM_ERROR(s); */ return false; }

bool gma_pll_is_valid(struct drm_crtc *crtc,
		      const struct gma_limit_t *limit,
		      struct gma_clock_t *clock)
{
	if (clock->p1 < limit->p1.min || limit->p1.max < clock->p1)
		GMA_PLL_INVALID("p1 out of range");
	if (clock->p < limit->p.min || limit->p.max < clock->p)
		GMA_PLL_INVALID("p out of range");
	if (clock->m2 < limit->m2.min || limit->m2.max < clock->m2)
		GMA_PLL_INVALID("m2 out of range");
	if (clock->m1 < limit->m1.min || limit->m1.max < clock->m1)
		GMA_PLL_INVALID("m1 out of range");
	/* On CDV m1 is always 0 */
	if (clock->m1 <= clock->m2 && clock->m1 != 0)
		GMA_PLL_INVALID("m1 <= m2 && m1 != 0");
	if (clock->m < limit->m.min || limit->m.max < clock->m)
		GMA_PLL_INVALID("m out of range");
	if (clock->n < limit->n.min || limit->n.max < clock->n)
		GMA_PLL_INVALID("n out of range");
	if (clock->vco < limit->vco.min || limit->vco.max < clock->vco)
		GMA_PLL_INVALID("vco out of range");
	/* XXX: We may need to be checking "Dot clock"
	 * depending on the multiplier, connector, etc.,
	 * rather than just a single range.
	 */
	if (clock->dot < limit->dot.min || limit->dot.max < clock->dot)
		GMA_PLL_INVALID("dot out of range");

	return true;
}

bool gma_find_best_pll(const struct gma_limit_t *limit,
		       struct drm_crtc *crtc, int target, int refclk,
		       struct gma_clock_t *best_clock)
{
	struct drm_device *dev = crtc->dev;
	const struct gma_clock_funcs *clock_funcs =
						to_gma_crtc(crtc)->clock_funcs;
	struct gma_clock_t clock;
	int err = target;

	if (gma_pipe_has_type(crtc, INTEL_OUTPUT_LVDS) &&
	    (REG_READ(LVDS) & LVDS_PORT_EN) != 0) {
		/*
		 * For LVDS, if the panel is on, just rely on its current
		 * settings for dual-channel.  We haven't figured out how to
		 * reliably set up different single/dual channel state, if we
		 * even can.
		 */
		if ((REG_READ(LVDS) & LVDS_CLKB_POWER_MASK) ==
		    LVDS_CLKB_POWER_UP)
			clock.p2 = limit->p2.p2_fast;
		else
			clock.p2 = limit->p2.p2_slow;
	} else {
		if (target < limit->p2.dot_limit)
			clock.p2 = limit->p2.p2_slow;
		else
			clock.p2 = limit->p2.p2_fast;
	}

	memset(best_clock, 0, sizeof(*best_clock));

	/* m1 is always 0 on CDV so the outmost loop will run just once */
	for (clock.m1 = limit->m1.min; clock.m1 <= limit->m1.max; clock.m1++) {
		for (clock.m2 = limit->m2.min;
		     (clock.m2 < clock.m1 || clock.m1 == 0) &&
		      clock.m2 <= limit->m2.max; clock.m2++) {
			for (clock.n = limit->n.min;
			     clock.n <= limit->n.max; clock.n++) {
				for (clock.p1 = limit->p1.min;
				     clock.p1 <= limit->p1.max;
				     clock.p1++) {
					int this_err;

					clock_funcs->clock(refclk, &clock);

					if (!clock_funcs->pll_is_valid(crtc,
								limit, &clock))
						continue;

					this_err = abs(clock.dot - target);
					if (this_err < err) {
						*best_clock = clock;
						err = this_err;
					}
				}
			}
		}
	}

	return err != target;
}<|MERGE_RESOLUTION|>--- conflicted
+++ resolved
@@ -478,16 +478,6 @@
 	return 0;
 }
 
-<<<<<<< HEAD
-bool gma_crtc_mode_fixup(struct drm_crtc *crtc,
-			 const struct drm_display_mode *mode,
-			 struct drm_display_mode *adjusted_mode)
-{
-	return true;
-}
-
-=======
->>>>>>> cf481068
 void gma_crtc_prepare(struct drm_crtc *crtc)
 {
 	const struct drm_crtc_helper_funcs *crtc_funcs = crtc->helper_private;
