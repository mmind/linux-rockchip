/*
 * Copyright (c) 2011 Samsung Electronics Co., Ltd.
 * Authors:
 *	Inki Dae <inki.dae@samsung.com>
 *	Joonyoung Shim <jy0922.shim@samsung.com>
 *	Seung-Woo Kim <sw0312.kim@samsung.com>
 *
 * This program is free software; you can redistribute  it and/or modify it
 * under  the terms of  the GNU General  Public License as published by the
 * Free Software Foundation;  either version 2 of the  License, or (at your
 * option) any later version.
 */

#include <linux/pm_runtime.h>
#include <drm/drmP.h>
#include <drm/drm_atomic.h>
#include <drm/drm_atomic_helper.h>
#include <drm/drm_crtc_helper.h>
#include <drm/drm_fb_helper.h>

#include <linux/component.h>

#include <drm/exynos_drm.h>

#include "exynos_drm_drv.h"
#include "exynos_drm_fbdev.h"
#include "exynos_drm_fb.h"
#include "exynos_drm_gem.h"
#include "exynos_drm_plane.h"
#include "exynos_drm_ipp.h"
#include "exynos_drm_vidi.h"
#include "exynos_drm_g2d.h"
#include "exynos_drm_iommu.h"

#define DRIVER_NAME	"exynos"
#define DRIVER_DESC	"Samsung SoC DRM"
<<<<<<< HEAD
#define DRIVER_DATE	"20110530"
#define DRIVER_MAJOR	1
#define DRIVER_MINOR	0
=======
#define DRIVER_DATE	"20180330"

/*
 * Interface history:
 *
 * 1.0 - Original version
 * 1.1 - Upgrade IPP driver to version 2.0
 */
#define DRIVER_MAJOR	1
#define DRIVER_MINOR	1
>>>>>>> 8efcf34a

static int exynos_drm_open(struct drm_device *dev, struct drm_file *file)
{
	struct drm_exynos_file_private *file_priv;
	int ret;

	file_priv = kzalloc(sizeof(*file_priv), GFP_KERNEL);
	if (!file_priv)
		return -ENOMEM;

	file->driver_priv = file_priv;

	ret = exynos_drm_subdrv_open(dev, file);
	if (ret)
		goto err_file_priv_free;

	return ret;

err_file_priv_free:
	kfree(file_priv);
	file->driver_priv = NULL;
	return ret;
}

static void exynos_drm_postclose(struct drm_device *dev, struct drm_file *file)
{
	exynos_drm_subdrv_close(dev, file);
	kfree(file->driver_priv);
	file->driver_priv = NULL;
}

static const struct vm_operations_struct exynos_drm_gem_vm_ops = {
	.fault = exynos_drm_gem_fault,
	.open = drm_gem_vm_open,
	.close = drm_gem_vm_close,
};

static const struct drm_ioctl_desc exynos_ioctls[] = {
	DRM_IOCTL_DEF_DRV(EXYNOS_GEM_CREATE, exynos_drm_gem_create_ioctl,
			DRM_AUTH | DRM_RENDER_ALLOW),
	DRM_IOCTL_DEF_DRV(EXYNOS_GEM_MAP, exynos_drm_gem_map_ioctl,
			DRM_AUTH | DRM_RENDER_ALLOW),
	DRM_IOCTL_DEF_DRV(EXYNOS_GEM_GET, exynos_drm_gem_get_ioctl,
			DRM_RENDER_ALLOW),
	DRM_IOCTL_DEF_DRV(EXYNOS_VIDI_CONNECTION, vidi_connection_ioctl,
			DRM_AUTH),
	DRM_IOCTL_DEF_DRV(EXYNOS_G2D_GET_VER, exynos_g2d_get_ver_ioctl,
			DRM_AUTH | DRM_RENDER_ALLOW),
	DRM_IOCTL_DEF_DRV(EXYNOS_G2D_SET_CMDLIST, exynos_g2d_set_cmdlist_ioctl,
			DRM_AUTH | DRM_RENDER_ALLOW),
	DRM_IOCTL_DEF_DRV(EXYNOS_G2D_EXEC, exynos_g2d_exec_ioctl,
			DRM_AUTH | DRM_RENDER_ALLOW),
	DRM_IOCTL_DEF_DRV(EXYNOS_IPP_GET_RESOURCES,
			exynos_drm_ipp_get_res_ioctl,
			DRM_AUTH | DRM_RENDER_ALLOW),
	DRM_IOCTL_DEF_DRV(EXYNOS_IPP_GET_CAPS, exynos_drm_ipp_get_caps_ioctl,
			DRM_AUTH | DRM_RENDER_ALLOW),
	DRM_IOCTL_DEF_DRV(EXYNOS_IPP_GET_LIMITS,
			exynos_drm_ipp_get_limits_ioctl,
			DRM_AUTH | DRM_RENDER_ALLOW),
	DRM_IOCTL_DEF_DRV(EXYNOS_IPP_COMMIT, exynos_drm_ipp_commit_ioctl,
			DRM_AUTH | DRM_RENDER_ALLOW),
};

static const struct file_operations exynos_drm_driver_fops = {
	.owner		= THIS_MODULE,
	.open		= drm_open,
	.mmap		= exynos_drm_gem_mmap,
	.poll		= drm_poll,
	.read		= drm_read,
	.unlocked_ioctl	= drm_ioctl,
	.compat_ioctl = drm_compat_ioctl,
	.release	= drm_release,
};

static struct drm_driver exynos_drm_driver = {
	.driver_features	= DRIVER_MODESET | DRIVER_GEM | DRIVER_PRIME
				  | DRIVER_ATOMIC | DRIVER_RENDER,
	.open			= exynos_drm_open,
	.lastclose		= drm_fb_helper_lastclose,
	.postclose		= exynos_drm_postclose,
	.gem_free_object_unlocked = exynos_drm_gem_free_object,
	.gem_vm_ops		= &exynos_drm_gem_vm_ops,
	.dumb_create		= exynos_drm_gem_dumb_create,
	.prime_handle_to_fd	= drm_gem_prime_handle_to_fd,
	.prime_fd_to_handle	= drm_gem_prime_fd_to_handle,
	.gem_prime_export	= drm_gem_prime_export,
	.gem_prime_import	= exynos_drm_gem_prime_import,
	.gem_prime_get_sg_table	= exynos_drm_gem_prime_get_sg_table,
	.gem_prime_import_sg_table	= exynos_drm_gem_prime_import_sg_table,
	.gem_prime_vmap		= exynos_drm_gem_prime_vmap,
	.gem_prime_vunmap	= exynos_drm_gem_prime_vunmap,
	.gem_prime_mmap		= exynos_drm_gem_prime_mmap,
	.ioctls			= exynos_ioctls,
	.num_ioctls		= ARRAY_SIZE(exynos_ioctls),
	.fops			= &exynos_drm_driver_fops,
	.name	= DRIVER_NAME,
	.desc	= DRIVER_DESC,
	.date	= DRIVER_DATE,
	.major	= DRIVER_MAJOR,
	.minor	= DRIVER_MINOR,
};

#ifdef CONFIG_PM_SLEEP
static int exynos_drm_suspend(struct device *dev)
{
	struct drm_device *drm_dev = dev_get_drvdata(dev);
	struct exynos_drm_private *private;

	if (pm_runtime_suspended(dev) || !drm_dev)
		return 0;

	private = drm_dev->dev_private;

	drm_kms_helper_poll_disable(drm_dev);
	exynos_drm_fbdev_suspend(drm_dev);
	private->suspend_state = drm_atomic_helper_suspend(drm_dev);
	if (IS_ERR(private->suspend_state)) {
		exynos_drm_fbdev_resume(drm_dev);
		drm_kms_helper_poll_enable(drm_dev);
		return PTR_ERR(private->suspend_state);
	}

	return 0;
}

static int exynos_drm_resume(struct device *dev)
{
	struct drm_device *drm_dev = dev_get_drvdata(dev);
	struct exynos_drm_private *private;

	if (pm_runtime_suspended(dev) || !drm_dev)
		return 0;

	private = drm_dev->dev_private;
	drm_atomic_helper_resume(drm_dev, private->suspend_state);
	exynos_drm_fbdev_resume(drm_dev);
	drm_kms_helper_poll_enable(drm_dev);

	return 0;
}
#endif

static const struct dev_pm_ops exynos_drm_pm_ops = {
	SET_SYSTEM_SLEEP_PM_OPS(exynos_drm_suspend, exynos_drm_resume)
};

/* forward declaration */
static struct platform_driver exynos_drm_platform_driver;

struct exynos_drm_driver_info {
	struct platform_driver *driver;
	unsigned int flags;
};

#define DRM_COMPONENT_DRIVER	BIT(0)	/* supports component framework */
#define DRM_VIRTUAL_DEVICE	BIT(1)	/* create virtual platform device */
#define DRM_DMA_DEVICE		BIT(2)	/* can be used for dma allocations */
#define DRM_FIMC_DEVICE		BIT(3)	/* devices shared with V4L2 subsystem */

#define DRV_PTR(drv, cond) (IS_ENABLED(cond) ? &drv : NULL)

/*
 * Connector drivers should not be placed before associated crtc drivers,
 * because connector requires pipe number of its crtc during initialization.
 */
static struct exynos_drm_driver_info exynos_drm_drivers[] = {
	{
		DRV_PTR(fimd_driver, CONFIG_DRM_EXYNOS_FIMD),
		DRM_COMPONENT_DRIVER | DRM_DMA_DEVICE
	}, {
		DRV_PTR(exynos5433_decon_driver, CONFIG_DRM_EXYNOS5433_DECON),
		DRM_COMPONENT_DRIVER | DRM_DMA_DEVICE
	}, {
		DRV_PTR(decon_driver, CONFIG_DRM_EXYNOS7_DECON),
		DRM_COMPONENT_DRIVER | DRM_DMA_DEVICE
	}, {
		DRV_PTR(mixer_driver, CONFIG_DRM_EXYNOS_MIXER),
		DRM_COMPONENT_DRIVER | DRM_DMA_DEVICE
	}, {
		DRV_PTR(mic_driver, CONFIG_DRM_EXYNOS_MIC),
		DRM_COMPONENT_DRIVER
	}, {
		DRV_PTR(dp_driver, CONFIG_DRM_EXYNOS_DP),
		DRM_COMPONENT_DRIVER
	}, {
		DRV_PTR(dsi_driver, CONFIG_DRM_EXYNOS_DSI),
		DRM_COMPONENT_DRIVER
	}, {
		DRV_PTR(hdmi_driver, CONFIG_DRM_EXYNOS_HDMI),
		DRM_COMPONENT_DRIVER
	}, {
		DRV_PTR(vidi_driver, CONFIG_DRM_EXYNOS_VIDI),
		DRM_COMPONENT_DRIVER | DRM_VIRTUAL_DEVICE
	}, {
		DRV_PTR(g2d_driver, CONFIG_DRM_EXYNOS_G2D),
	}, {
		DRV_PTR(fimc_driver, CONFIG_DRM_EXYNOS_FIMC),
		DRM_COMPONENT_DRIVER | DRM_FIMC_DEVICE,
	}, {
		DRV_PTR(rotator_driver, CONFIG_DRM_EXYNOS_ROTATOR),
		DRM_COMPONENT_DRIVER
	}, {
		DRV_PTR(scaler_driver, CONFIG_DRM_EXYNOS_SCALER),
		DRM_COMPONENT_DRIVER
	}, {
		DRV_PTR(gsc_driver, CONFIG_DRM_EXYNOS_GSC),
		DRM_COMPONENT_DRIVER
	}, {
		&exynos_drm_platform_driver,
		DRM_VIRTUAL_DEVICE
	}
};

static int compare_dev(struct device *dev, void *data)
{
	return dev == (struct device *)data;
}

static struct component_match *exynos_drm_match_add(struct device *dev)
{
	struct component_match *match = NULL;
	int i;

	for (i = 0; i < ARRAY_SIZE(exynos_drm_drivers); ++i) {
		struct exynos_drm_driver_info *info = &exynos_drm_drivers[i];
		struct device *p = NULL, *d;

		if (!info->driver || !(info->flags & DRM_COMPONENT_DRIVER))
			continue;

		while ((d = bus_find_device(&platform_bus_type, p,
					    &info->driver->driver,
					    (void *)platform_bus_type.match))) {
			put_device(p);

			if (!(info->flags & DRM_FIMC_DEVICE) ||
			    exynos_drm_check_fimc_device(d) == 0)
				component_match_add(dev, &match,
						    compare_dev, d);
			p = d;
		}
		put_device(p);
	}

	return match ?: ERR_PTR(-ENODEV);
}

static struct device *exynos_drm_get_dma_device(void)
{
	int i;

	for (i = 0; i < ARRAY_SIZE(exynos_drm_drivers); ++i) {
		struct exynos_drm_driver_info *info = &exynos_drm_drivers[i];
		struct device *dev;

		if (!info->driver || !(info->flags & DRM_DMA_DEVICE))
			continue;

		while ((dev = bus_find_device(&platform_bus_type, NULL,
					    &info->driver->driver,
					    (void *)platform_bus_type.match))) {
			put_device(dev);
			return dev;
		}
	}
	return NULL;
}

static int exynos_drm_bind(struct device *dev)
{
	struct exynos_drm_private *private;
	struct drm_encoder *encoder;
	struct drm_device *drm;
	unsigned int clone_mask;
	int cnt, ret;

	drm = drm_dev_alloc(&exynos_drm_driver, dev);
	if (IS_ERR(drm))
		return PTR_ERR(drm);

	private = kzalloc(sizeof(struct exynos_drm_private), GFP_KERNEL);
	if (!private) {
		ret = -ENOMEM;
		goto err_free_drm;
	}

	init_waitqueue_head(&private->wait);
	spin_lock_init(&private->lock);

	dev_set_drvdata(dev, drm);
	drm->dev_private = (void *)private;

	/* the first real CRTC device is used for all dma mapping operations */
	private->dma_dev = exynos_drm_get_dma_device();
	if (!private->dma_dev) {
		DRM_ERROR("no device found for DMA mapping operations.\n");
		ret = -ENODEV;
		goto err_free_private;
	}
	DRM_INFO("Exynos DRM: using %s device for DMA mapping operations\n",
		 dev_name(private->dma_dev));

	/* create common IOMMU mapping for all devices attached to Exynos DRM */
	ret = drm_create_iommu_mapping(drm);
	if (ret < 0) {
		DRM_ERROR("failed to create iommu mapping.\n");
		goto err_free_private;
	}

	drm_mode_config_init(drm);

	exynos_drm_mode_config_init(drm);

	/* setup possible_clones. */
	cnt = 0;
	clone_mask = 0;
	list_for_each_entry(encoder, &drm->mode_config.encoder_list, head)
		clone_mask |= (1 << (cnt++));

	list_for_each_entry(encoder, &drm->mode_config.encoder_list, head)
		encoder->possible_clones = clone_mask;

	/* Try to bind all sub drivers. */
	ret = component_bind_all(drm->dev, drm);
	if (ret)
		goto err_mode_config_cleanup;

	ret = drm_vblank_init(drm, drm->mode_config.num_crtc);
	if (ret)
		goto err_unbind_all;

	/* Probe non kms sub drivers and virtual display driver. */
	ret = exynos_drm_device_subdrv_probe(drm);
	if (ret)
		goto err_unbind_all;

	drm_mode_config_reset(drm);

	/*
	 * enable drm irq mode.
	 * - with irq_enabled = true, we can use the vblank feature.
	 *
	 * P.S. note that we wouldn't use drm irq handler but
	 *	just specific driver own one instead because
	 *	drm framework supports only one irq handler.
	 */
	drm->irq_enabled = true;

	/* init kms poll for handling hpd */
	drm_kms_helper_poll_init(drm);

	ret = exynos_drm_fbdev_init(drm);
	if (ret)
		goto err_cleanup_poll;

	/* register the DRM device */
	ret = drm_dev_register(drm, 0);
	if (ret < 0)
		goto err_cleanup_fbdev;

	return 0;

err_cleanup_fbdev:
	exynos_drm_fbdev_fini(drm);
err_cleanup_poll:
	drm_kms_helper_poll_fini(drm);
	exynos_drm_device_subdrv_remove(drm);
err_unbind_all:
	component_unbind_all(drm->dev, drm);
err_mode_config_cleanup:
	drm_mode_config_cleanup(drm);
	drm_release_iommu_mapping(drm);
err_free_private:
	kfree(private);
err_free_drm:
	drm_dev_unref(drm);

	return ret;
}

static void exynos_drm_unbind(struct device *dev)
{
	struct drm_device *drm = dev_get_drvdata(dev);

	drm_dev_unregister(drm);

	exynos_drm_device_subdrv_remove(drm);

	exynos_drm_fbdev_fini(drm);
	drm_kms_helper_poll_fini(drm);

	component_unbind_all(drm->dev, drm);
	drm_mode_config_cleanup(drm);
	drm_release_iommu_mapping(drm);

	kfree(drm->dev_private);
	drm->dev_private = NULL;
	dev_set_drvdata(dev, NULL);

	drm_dev_unref(drm);
}

static const struct component_master_ops exynos_drm_ops = {
	.bind		= exynos_drm_bind,
	.unbind		= exynos_drm_unbind,
};

static int exynos_drm_platform_probe(struct platform_device *pdev)
{
	struct component_match *match;

	pdev->dev.coherent_dma_mask = DMA_BIT_MASK(32);

	match = exynos_drm_match_add(&pdev->dev);
	if (IS_ERR(match))
		return PTR_ERR(match);

	return component_master_add_with_match(&pdev->dev, &exynos_drm_ops,
					       match);
}

static int exynos_drm_platform_remove(struct platform_device *pdev)
{
	component_master_del(&pdev->dev, &exynos_drm_ops);
	return 0;
}

static struct platform_driver exynos_drm_platform_driver = {
	.probe	= exynos_drm_platform_probe,
	.remove	= exynos_drm_platform_remove,
	.driver	= {
		.name	= "exynos-drm",
		.pm	= &exynos_drm_pm_ops,
	},
};

static void exynos_drm_unregister_devices(void)
{
	int i;

	for (i = ARRAY_SIZE(exynos_drm_drivers) - 1; i >= 0; --i) {
		struct exynos_drm_driver_info *info = &exynos_drm_drivers[i];
		struct device *dev;

		if (!info->driver || !(info->flags & DRM_VIRTUAL_DEVICE))
			continue;

		while ((dev = bus_find_device(&platform_bus_type, NULL,
					    &info->driver->driver,
					    (void *)platform_bus_type.match))) {
			put_device(dev);
			platform_device_unregister(to_platform_device(dev));
		}
	}
}

static int exynos_drm_register_devices(void)
{
	struct platform_device *pdev;
	int i;

	for (i = 0; i < ARRAY_SIZE(exynos_drm_drivers); ++i) {
		struct exynos_drm_driver_info *info = &exynos_drm_drivers[i];

		if (!info->driver || !(info->flags & DRM_VIRTUAL_DEVICE))
			continue;

		pdev = platform_device_register_simple(
					info->driver->driver.name, -1, NULL, 0);
		if (IS_ERR(pdev))
			goto fail;
	}

	return 0;
fail:
	exynos_drm_unregister_devices();
	return PTR_ERR(pdev);
}

static void exynos_drm_unregister_drivers(void)
{
	int i;

	for (i = ARRAY_SIZE(exynos_drm_drivers) - 1; i >= 0; --i) {
		struct exynos_drm_driver_info *info = &exynos_drm_drivers[i];

		if (!info->driver)
			continue;

		platform_driver_unregister(info->driver);
	}
}

static int exynos_drm_register_drivers(void)
{
	int i, ret;

	for (i = 0; i < ARRAY_SIZE(exynos_drm_drivers); ++i) {
		struct exynos_drm_driver_info *info = &exynos_drm_drivers[i];

		if (!info->driver)
			continue;

		ret = platform_driver_register(info->driver);
		if (ret)
			goto fail;
	}
	return 0;
fail:
	exynos_drm_unregister_drivers();
	return ret;
}

static int exynos_drm_init(void)
{
	int ret;

	ret = exynos_drm_register_devices();
	if (ret)
		return ret;

	ret = exynos_drm_register_drivers();
	if (ret)
		goto err_unregister_pdevs;

	return 0;

err_unregister_pdevs:
	exynos_drm_unregister_devices();

	return ret;
}

static void exynos_drm_exit(void)
{
	exynos_drm_unregister_drivers();
	exynos_drm_unregister_devices();
}

module_init(exynos_drm_init);
module_exit(exynos_drm_exit);

MODULE_AUTHOR("Inki Dae <inki.dae@samsung.com>");
MODULE_AUTHOR("Joonyoung Shim <jy0922.shim@samsung.com>");
MODULE_AUTHOR("Seung-Woo Kim <sw0312.kim@samsung.com>");
MODULE_DESCRIPTION("Samsung SoC DRM Driver");
MODULE_LICENSE("GPL");<|MERGE_RESOLUTION|>--- conflicted
+++ resolved
@@ -34,11 +34,6 @@
 
 #define DRIVER_NAME	"exynos"
 #define DRIVER_DESC	"Samsung SoC DRM"
-<<<<<<< HEAD
-#define DRIVER_DATE	"20110530"
-#define DRIVER_MAJOR	1
-#define DRIVER_MINOR	0
-=======
 #define DRIVER_DATE	"20180330"
 
 /*
@@ -49,7 +44,6 @@
  */
 #define DRIVER_MAJOR	1
 #define DRIVER_MINOR	1
->>>>>>> 8efcf34a
 
 static int exynos_drm_open(struct drm_device *dev, struct drm_file *file)
 {
