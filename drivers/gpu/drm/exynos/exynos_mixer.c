--- conflicted
+++ resolved
@@ -119,34 +119,22 @@
 		.type = DRM_PLANE_TYPE_PRIMARY,
 		.pixel_formats = mixer_formats,
 		.num_pixel_formats = ARRAY_SIZE(mixer_formats),
-<<<<<<< HEAD
-		.capabilities = EXYNOS_DRM_PLANE_CAP_DOUBLE,
-=======
 		.capabilities = EXYNOS_DRM_PLANE_CAP_DOUBLE |
 				EXYNOS_DRM_PLANE_CAP_ZPOS,
->>>>>>> 5807fcaa
 	}, {
 		.zpos = 1,
 		.type = DRM_PLANE_TYPE_CURSOR,
 		.pixel_formats = mixer_formats,
 		.num_pixel_formats = ARRAY_SIZE(mixer_formats),
-<<<<<<< HEAD
-		.capabilities = EXYNOS_DRM_PLANE_CAP_DOUBLE,
-=======
 		.capabilities = EXYNOS_DRM_PLANE_CAP_DOUBLE |
 				EXYNOS_DRM_PLANE_CAP_ZPOS,
->>>>>>> 5807fcaa
 	}, {
 		.zpos = 2,
 		.type = DRM_PLANE_TYPE_OVERLAY,
 		.pixel_formats = vp_formats,
 		.num_pixel_formats = ARRAY_SIZE(vp_formats),
-<<<<<<< HEAD
-		.capabilities = EXYNOS_DRM_PLANE_CAP_SCALE,
-=======
 		.capabilities = EXYNOS_DRM_PLANE_CAP_SCALE |
 				EXYNOS_DRM_PLANE_CAP_ZPOS,
->>>>>>> 5807fcaa
 	},
 };
 
@@ -1077,11 +1065,8 @@
 
 	pm_runtime_get_sync(ctx->dev);
 
-<<<<<<< HEAD
-=======
 	mixer_vsync_set_update(ctx, false);
 
->>>>>>> 5807fcaa
 	mixer_reg_writemask(res, MXR_STATUS, ~0, MXR_STATUS_SOFT_RESET);
 
 	if (test_bit(MXR_BIT_VSYNC, &ctx->flags)) {
@@ -1090,11 +1075,8 @@
 	}
 	mixer_win_reset(ctx);
 
-<<<<<<< HEAD
-=======
 	mixer_vsync_set_update(ctx, true);
 
->>>>>>> 5807fcaa
 	set_bit(MXR_BIT_POWERED, &ctx->flags);
 }
 
@@ -1223,11 +1205,7 @@
 		if (i == VP_DEFAULT_WIN && !ctx->vp_enabled)
 			continue;
 
-<<<<<<< HEAD
-		ret = exynos_plane_init(drm_dev, &ctx->planes[i],
-=======
 		ret = exynos_plane_init(drm_dev, &ctx->planes[i], i,
->>>>>>> 5807fcaa
 					1 << ctx->pipe, &plane_configs[i]);
 		if (ret)
 			return ret;
