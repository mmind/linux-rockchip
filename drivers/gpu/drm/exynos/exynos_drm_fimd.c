--- conflicted
+++ resolved
@@ -656,11 +656,7 @@
 	dma_addr_t dma_addr;
 	unsigned long val, size, offset;
 	unsigned int last_x, last_y, buf_offsize, line_size;
-<<<<<<< HEAD
-	unsigned int win = plane->zpos;
-=======
 	unsigned int win = plane->index;
->>>>>>> 5807fcaa
 	unsigned int bpp = fb->bits_per_pixel >> 3;
 	unsigned int pitch = fb->pitches[0];
 
@@ -950,11 +946,7 @@
 		ctx->configs[i].num_pixel_formats = ARRAY_SIZE(fimd_formats);
 		ctx->configs[i].zpos = i;
 		ctx->configs[i].type = fimd_win_types[i];
-<<<<<<< HEAD
-		ret = exynos_plane_init(drm_dev, &ctx->planes[i],
-=======
 		ret = exynos_plane_init(drm_dev, &ctx->planes[i], i,
->>>>>>> 5807fcaa
 					1 << ctx->pipe, &ctx->configs[i]);
 		if (ret)
 			return ret;
