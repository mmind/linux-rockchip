--- conflicted
+++ resolved
@@ -10,10 +10,6 @@
  */
 
 int exynos_plane_init(struct drm_device *dev,
-<<<<<<< HEAD
-		      struct exynos_drm_plane *exynos_plane,
-=======
 		      struct exynos_drm_plane *exynos_plane, unsigned int index,
->>>>>>> 5807fcaa
 		      unsigned long possible_crtcs,
 		      const struct exynos_drm_plane_config *config);