/* drivers/gpu/drm/exynos/exynos7_drm_decon.c
 *
 * Copyright (C) 2014 Samsung Electronics Co.Ltd
 * Authors:
 *	Akshu Agarwal <akshua@gmail.com>
 *	Ajay Kumar <ajaykumar.rs@samsung.com>
 *
 * This program is free software; you can redistribute  it and/or modify it
 * under  the terms of  the GNU General  Public License as published by the
 * Free Software Foundation;  either version 2 of the  License, or (at your
 * option) any later version.
 *
 */
#include <drm/drmP.h>
#include <drm/exynos_drm.h>

#include <linux/clk.h>
#include <linux/component.h>
#include <linux/kernel.h>
#include <linux/of.h>
#include <linux/of_address.h>
#include <linux/of_device.h>
#include <linux/platform_device.h>
#include <linux/pm_runtime.h>

#include <video/of_display_timing.h>
#include <video/of_videomode.h>
#include <video/exynos7_decon.h>

#include "exynos_drm_crtc.h"
#include "exynos_drm_plane.h"
#include "exynos_drm_drv.h"
#include "exynos_drm_fb.h"
#include "exynos_drm_fbdev.h"
#include "exynos_drm_iommu.h"

/*
 * DECON stands for Display and Enhancement controller.
 */

#define MIN_FB_WIDTH_FOR_16WORD_BURST 128

#define WINDOWS_NR	2

struct decon_context {
	struct device			*dev;
	struct drm_device		*drm_dev;
	struct exynos_drm_crtc		*crtc;
	struct exynos_drm_plane		planes[WINDOWS_NR];
	struct exynos_drm_plane_config	configs[WINDOWS_NR];
	struct clk			*pclk;
	struct clk			*aclk;
	struct clk			*eclk;
	struct clk			*vclk;
	void __iomem			*regs;
	unsigned long			irq_flags;
	bool				i80_if;
	bool				suspended;
	int				pipe;
	wait_queue_head_t		wait_vsync_queue;
	atomic_t			wait_vsync_event;

	struct exynos_drm_panel_info panel;
	struct drm_encoder *encoder;
};

static const struct of_device_id decon_driver_dt_match[] = {
	{.compatible = "samsung,exynos7-decon"},
	{},
};
MODULE_DEVICE_TABLE(of, decon_driver_dt_match);

static const uint32_t decon_formats[] = {
	DRM_FORMAT_RGB565,
	DRM_FORMAT_XRGB8888,
	DRM_FORMAT_XBGR8888,
	DRM_FORMAT_RGBX8888,
	DRM_FORMAT_BGRX8888,
	DRM_FORMAT_ARGB8888,
	DRM_FORMAT_ABGR8888,
	DRM_FORMAT_RGBA8888,
	DRM_FORMAT_BGRA8888,
};

static const enum drm_plane_type decon_win_types[WINDOWS_NR] = {
	DRM_PLANE_TYPE_PRIMARY,
	DRM_PLANE_TYPE_CURSOR,
};

static void decon_wait_for_vblank(struct exynos_drm_crtc *crtc)
{
	struct decon_context *ctx = crtc->ctx;

	if (ctx->suspended)
		return;

	atomic_set(&ctx->wait_vsync_event, 1);

	/*
	 * wait for DECON to signal VSYNC interrupt or return after
	 * timeout which is set to 50ms (refresh rate of 20).
	 */
	if (!wait_event_timeout(ctx->wait_vsync_queue,
				!atomic_read(&ctx->wait_vsync_event),
				HZ/20))
		DRM_DEBUG_KMS("vblank wait timed out.\n");
}

static void decon_clear_channels(struct exynos_drm_crtc *crtc)
{
	struct decon_context *ctx = crtc->ctx;
	unsigned int win, ch_enabled = 0;

	DRM_DEBUG_KMS("%s\n", __FILE__);

	/* Check if any channel is enabled. */
	for (win = 0; win < WINDOWS_NR; win++) {
		u32 val = readl(ctx->regs + WINCON(win));

		if (val & WINCONx_ENWIN) {
			val &= ~WINCONx_ENWIN;
			writel(val, ctx->regs + WINCON(win));
			ch_enabled = 1;
		}
	}

	/* Wait for vsync, as disable channel takes effect at next vsync */
	if (ch_enabled)
		decon_wait_for_vblank(ctx->crtc);
}

static int decon_ctx_initialize(struct decon_context *ctx,
			struct drm_device *drm_dev)
{
	struct exynos_drm_private *priv = drm_dev->dev_private;
	int ret;

	ctx->drm_dev = drm_dev;
	ctx->pipe = priv->pipe++;

	decon_clear_channels(ctx->crtc);

	ret = drm_iommu_attach_device(drm_dev, ctx->dev);
	if (ret)
		priv->pipe--;

	return ret;
}

static void decon_ctx_remove(struct decon_context *ctx)
{
	/* detach this sub driver from iommu mapping if supported. */
	drm_iommu_detach_device(ctx->drm_dev, ctx->dev);
}

static u32 decon_calc_clkdiv(struct decon_context *ctx,
		const struct drm_display_mode *mode)
{
	unsigned long ideal_clk = mode->htotal * mode->vtotal * mode->vrefresh;
	u32 clkdiv;

	/* Find the clock divider value that gets us closest to ideal_clk */
	clkdiv = DIV_ROUND_UP(clk_get_rate(ctx->vclk), ideal_clk);

	return (clkdiv < 0x100) ? clkdiv : 0xff;
}

static void decon_commit(struct exynos_drm_crtc *crtc)
{
	struct decon_context *ctx = crtc->ctx;
	struct drm_display_mode *mode = &crtc->base.state->adjusted_mode;
	u32 val, clkdiv;

	if (ctx->suspended)
		return;

	/* nothing to do if we haven't set the mode yet */
	if (mode->htotal == 0 || mode->vtotal == 0)
		return;

	if (!ctx->i80_if) {
		int vsync_len, vbpd, vfpd, hsync_len, hbpd, hfpd;
	      /* setup vertical timing values. */
		vsync_len = mode->crtc_vsync_end - mode->crtc_vsync_start;
		vbpd = mode->crtc_vtotal - mode->crtc_vsync_end;
		vfpd = mode->crtc_vsync_start - mode->crtc_vdisplay;

		val = VIDTCON0_VBPD(vbpd - 1) | VIDTCON0_VFPD(vfpd - 1);
		writel(val, ctx->regs + VIDTCON0);

		val = VIDTCON1_VSPW(vsync_len - 1);
		writel(val, ctx->regs + VIDTCON1);

		/* setup horizontal timing values.  */
		hsync_len = mode->crtc_hsync_end - mode->crtc_hsync_start;
		hbpd = mode->crtc_htotal - mode->crtc_hsync_end;
		hfpd = mode->crtc_hsync_start - mode->crtc_hdisplay;

		/* setup horizontal timing values.  */
		val = VIDTCON2_HBPD(hbpd - 1) | VIDTCON2_HFPD(hfpd - 1);
		writel(val, ctx->regs + VIDTCON2);

		val = VIDTCON3_HSPW(hsync_len - 1);
		writel(val, ctx->regs + VIDTCON3);
	}

	/* setup horizontal and vertical display size. */
	val = VIDTCON4_LINEVAL(mode->vdisplay - 1) |
	       VIDTCON4_HOZVAL(mode->hdisplay - 1);
	writel(val, ctx->regs + VIDTCON4);

	writel(mode->vdisplay - 1, ctx->regs + LINECNT_OP_THRESHOLD);

	/*
	 * fields of register with prefix '_F' would be updated
	 * at vsync(same as dma start)
	 */
	val = VIDCON0_ENVID | VIDCON0_ENVID_F;
	writel(val, ctx->regs + VIDCON0);

	clkdiv = decon_calc_clkdiv(ctx, mode);
	if (clkdiv > 1) {
		val = VCLKCON1_CLKVAL_NUM_VCLK(clkdiv - 1);
		writel(val, ctx->regs + VCLKCON1);
		writel(val, ctx->regs + VCLKCON2);
	}

	val = readl(ctx->regs + DECON_UPDATE);
	val |= DECON_UPDATE_STANDALONE_F;
	writel(val, ctx->regs + DECON_UPDATE);
}

static int decon_enable_vblank(struct exynos_drm_crtc *crtc)
{
	struct decon_context *ctx = crtc->ctx;
	u32 val;

	if (ctx->suspended)
		return -EPERM;

	if (!test_and_set_bit(0, &ctx->irq_flags)) {
		val = readl(ctx->regs + VIDINTCON0);

		val |= VIDINTCON0_INT_ENABLE;

		if (!ctx->i80_if) {
			val |= VIDINTCON0_INT_FRAME;
			val &= ~VIDINTCON0_FRAMESEL0_MASK;
			val |= VIDINTCON0_FRAMESEL0_VSYNC;
		}

		writel(val, ctx->regs + VIDINTCON0);
	}

	return 0;
}

static void decon_disable_vblank(struct exynos_drm_crtc *crtc)
{
	struct decon_context *ctx = crtc->ctx;
	u32 val;

	if (ctx->suspended)
		return;

	if (test_and_clear_bit(0, &ctx->irq_flags)) {
		val = readl(ctx->regs + VIDINTCON0);

		val &= ~VIDINTCON0_INT_ENABLE;
		if (!ctx->i80_if)
			val &= ~VIDINTCON0_INT_FRAME;

		writel(val, ctx->regs + VIDINTCON0);
	}
}

static void decon_win_set_pixfmt(struct decon_context *ctx, unsigned int win,
				 struct drm_framebuffer *fb)
{
	unsigned long val;
	int padding;

	val = readl(ctx->regs + WINCON(win));
	val &= ~WINCONx_BPPMODE_MASK;

	switch (fb->pixel_format) {
	case DRM_FORMAT_RGB565:
		val |= WINCONx_BPPMODE_16BPP_565;
		val |= WINCONx_BURSTLEN_16WORD;
		break;
	case DRM_FORMAT_XRGB8888:
		val |= WINCONx_BPPMODE_24BPP_xRGB;
		val |= WINCONx_BURSTLEN_16WORD;
		break;
	case DRM_FORMAT_XBGR8888:
		val |= WINCONx_BPPMODE_24BPP_xBGR;
		val |= WINCONx_BURSTLEN_16WORD;
		break;
	case DRM_FORMAT_RGBX8888:
		val |= WINCONx_BPPMODE_24BPP_RGBx;
		val |= WINCONx_BURSTLEN_16WORD;
		break;
	case DRM_FORMAT_BGRX8888:
		val |= WINCONx_BPPMODE_24BPP_BGRx;
		val |= WINCONx_BURSTLEN_16WORD;
		break;
	case DRM_FORMAT_ARGB8888:
		val |= WINCONx_BPPMODE_32BPP_ARGB | WINCONx_BLD_PIX |
			WINCONx_ALPHA_SEL;
		val |= WINCONx_BURSTLEN_16WORD;
		break;
	case DRM_FORMAT_ABGR8888:
		val |= WINCONx_BPPMODE_32BPP_ABGR | WINCONx_BLD_PIX |
			WINCONx_ALPHA_SEL;
		val |= WINCONx_BURSTLEN_16WORD;
		break;
	case DRM_FORMAT_RGBA8888:
		val |= WINCONx_BPPMODE_32BPP_RGBA | WINCONx_BLD_PIX |
			WINCONx_ALPHA_SEL;
		val |= WINCONx_BURSTLEN_16WORD;
		break;
	case DRM_FORMAT_BGRA8888:
		val |= WINCONx_BPPMODE_32BPP_BGRA | WINCONx_BLD_PIX |
			WINCONx_ALPHA_SEL;
		val |= WINCONx_BURSTLEN_16WORD;
		break;
	default:
		DRM_DEBUG_KMS("invalid pixel size so using unpacked 24bpp.\n");

		val |= WINCONx_BPPMODE_24BPP_xRGB;
		val |= WINCONx_BURSTLEN_16WORD;
		break;
	}

	DRM_DEBUG_KMS("bpp = %d\n", fb->bits_per_pixel);

	/*
	 * In case of exynos, setting dma-burst to 16Word causes permanent
	 * tearing for very small buffers, e.g. cursor buffer. Burst Mode
	 * switching which is based on plane size is not recommended as
	 * plane size varies a lot towards the end of the screen and rapid
	 * movement causes unstable DMA which results into iommu crash/tear.
	 */

	padding = (fb->pitches[0] / (fb->bits_per_pixel >> 3)) - fb->width;
	if (fb->width + padding < MIN_FB_WIDTH_FOR_16WORD_BURST) {
		val &= ~WINCONx_BURSTLEN_MASK;
		val |= WINCONx_BURSTLEN_8WORD;
	}

	writel(val, ctx->regs + WINCON(win));
}

static void decon_win_set_colkey(struct decon_context *ctx, unsigned int win)
{
	unsigned int keycon0 = 0, keycon1 = 0;

	keycon0 = ~(WxKEYCON0_KEYBL_EN | WxKEYCON0_KEYEN_F |
			WxKEYCON0_DIRCON) | WxKEYCON0_COMPKEY(0);

	keycon1 = WxKEYCON1_COLVAL(0xffffffff);

	writel(keycon0, ctx->regs + WKEYCON0_BASE(win));
	writel(keycon1, ctx->regs + WKEYCON1_BASE(win));
}

/**
 * shadow_protect_win() - disable updating values from shadow registers at vsync
 *
 * @win: window to protect registers for
 * @protect: 1 to protect (disable updates)
 */
static void decon_shadow_protect_win(struct decon_context *ctx,
				     unsigned int win, bool protect)
{
	u32 bits, val;

	bits = SHADOWCON_WINx_PROTECT(win);

	val = readl(ctx->regs + SHADOWCON);
	if (protect)
		val |= bits;
	else
		val &= ~bits;
	writel(val, ctx->regs + SHADOWCON);
}

static void decon_atomic_begin(struct exynos_drm_crtc *crtc)
{
	struct decon_context *ctx = crtc->ctx;
	int i;

	if (ctx->suspended)
		return;

	for (i = 0; i < WINDOWS_NR; i++)
		decon_shadow_protect_win(ctx, i, true);
}

static void decon_update_plane(struct exynos_drm_crtc *crtc,
			       struct exynos_drm_plane *plane)
{
	struct exynos_drm_plane_state *state =
				to_exynos_plane_state(plane->base.state);
	struct decon_context *ctx = crtc->ctx;
	struct drm_framebuffer *fb = state->base.fb;
	int padding;
	unsigned long val, alpha;
	unsigned int last_x;
	unsigned int last_y;
<<<<<<< HEAD
	unsigned int win = plane->zpos;
=======
	unsigned int win = plane->index;
>>>>>>> 5807fcaa
	unsigned int bpp = fb->bits_per_pixel >> 3;
	unsigned int pitch = fb->pitches[0];

	if (ctx->suspended)
		return;

	/*
	 * SHADOWCON/PRTCON register is used for enabling timing.
	 *
	 * for example, once only width value of a register is set,
	 * if the dma is started then decon hardware could malfunction so
	 * with protect window setting, the register fields with prefix '_F'
	 * wouldn't be updated at vsync also but updated once unprotect window
	 * is set.
	 */

	/* buffer start address */
	val = (unsigned long)exynos_drm_fb_dma_addr(fb, 0);
	writel(val, ctx->regs + VIDW_BUF_START(win));

	padding = (pitch / bpp) - fb->width;

	/* buffer size */
	writel(fb->width + padding, ctx->regs + VIDW_WHOLE_X(win));
	writel(fb->height, ctx->regs + VIDW_WHOLE_Y(win));

	/* offset from the start of the buffer to read */
	writel(state->src.x, ctx->regs + VIDW_OFFSET_X(win));
	writel(state->src.y, ctx->regs + VIDW_OFFSET_Y(win));

	DRM_DEBUG_KMS("start addr = 0x%lx\n",
			(unsigned long)val);
	DRM_DEBUG_KMS("ovl_width = %d, ovl_height = %d\n",
			state->crtc.w, state->crtc.h);

	val = VIDOSDxA_TOPLEFT_X(state->crtc.x) |
		VIDOSDxA_TOPLEFT_Y(state->crtc.y);
	writel(val, ctx->regs + VIDOSD_A(win));

	last_x = state->crtc.x + state->crtc.w;
	if (last_x)
		last_x--;
	last_y = state->crtc.y + state->crtc.h;
	if (last_y)
		last_y--;

	val = VIDOSDxB_BOTRIGHT_X(last_x) | VIDOSDxB_BOTRIGHT_Y(last_y);

	writel(val, ctx->regs + VIDOSD_B(win));

	DRM_DEBUG_KMS("osd pos: tx = %d, ty = %d, bx = %d, by = %d\n",
			state->crtc.x, state->crtc.y, last_x, last_y);

	/* OSD alpha */
	alpha = VIDOSDxC_ALPHA0_R_F(0x0) |
			VIDOSDxC_ALPHA0_G_F(0x0) |
			VIDOSDxC_ALPHA0_B_F(0x0);

	writel(alpha, ctx->regs + VIDOSD_C(win));

	alpha = VIDOSDxD_ALPHA1_R_F(0xff) |
			VIDOSDxD_ALPHA1_G_F(0xff) |
			VIDOSDxD_ALPHA1_B_F(0xff);

	writel(alpha, ctx->regs + VIDOSD_D(win));

	decon_win_set_pixfmt(ctx, win, fb);

	/* hardware window 0 doesn't support color key. */
	if (win != 0)
		decon_win_set_colkey(ctx, win);

	/* wincon */
	val = readl(ctx->regs + WINCON(win));
	val |= WINCONx_TRIPLE_BUF_MODE;
	val |= WINCONx_ENWIN;
	writel(val, ctx->regs + WINCON(win));

	/* Enable DMA channel and unprotect windows */
	decon_shadow_protect_win(ctx, win, false);

	val = readl(ctx->regs + DECON_UPDATE);
	val |= DECON_UPDATE_STANDALONE_F;
	writel(val, ctx->regs + DECON_UPDATE);
}

static void decon_disable_plane(struct exynos_drm_crtc *crtc,
				struct exynos_drm_plane *plane)
{
	struct decon_context *ctx = crtc->ctx;
	unsigned int win = plane->index;
	u32 val;

	if (ctx->suspended)
		return;

	/* protect windows */
	decon_shadow_protect_win(ctx, win, true);

	/* wincon */
	val = readl(ctx->regs + WINCON(win));
	val &= ~WINCONx_ENWIN;
	writel(val, ctx->regs + WINCON(win));

	val = readl(ctx->regs + DECON_UPDATE);
	val |= DECON_UPDATE_STANDALONE_F;
	writel(val, ctx->regs + DECON_UPDATE);
}

static void decon_atomic_flush(struct exynos_drm_crtc *crtc)
{
	struct decon_context *ctx = crtc->ctx;
	int i;

	if (ctx->suspended)
		return;

	for (i = 0; i < WINDOWS_NR; i++)
		decon_shadow_protect_win(ctx, i, false);
}

static void decon_init(struct decon_context *ctx)
{
	u32 val;

	writel(VIDCON0_SWRESET, ctx->regs + VIDCON0);

	val = VIDOUTCON0_DISP_IF_0_ON;
	if (!ctx->i80_if)
		val |= VIDOUTCON0_RGBIF;
	writel(val, ctx->regs + VIDOUTCON0);

	writel(VCLKCON0_CLKVALUP | VCLKCON0_VCLKFREE, ctx->regs + VCLKCON0);

	if (!ctx->i80_if)
		writel(VIDCON1_VCLK_HOLD, ctx->regs + VIDCON1(0));
}

static void decon_enable(struct exynos_drm_crtc *crtc)
{
	struct decon_context *ctx = crtc->ctx;

	if (!ctx->suspended)
		return;

	pm_runtime_get_sync(ctx->dev);

	decon_init(ctx);

	/* if vblank was enabled status, enable it again. */
	if (test_and_clear_bit(0, &ctx->irq_flags))
		decon_enable_vblank(ctx->crtc);

	decon_commit(ctx->crtc);

	ctx->suspended = false;
}

static void decon_disable(struct exynos_drm_crtc *crtc)
{
	struct decon_context *ctx = crtc->ctx;
	int i;

	if (ctx->suspended)
		return;

	/*
	 * We need to make sure that all windows are disabled before we
	 * suspend that connector. Otherwise we might try to scan from
	 * a destroyed buffer later.
	 */
	for (i = 0; i < WINDOWS_NR; i++)
		decon_disable_plane(crtc, &ctx->planes[i]);

	pm_runtime_put_sync(ctx->dev);

	ctx->suspended = true;
}

static const struct exynos_drm_crtc_ops decon_crtc_ops = {
	.enable = decon_enable,
	.disable = decon_disable,
	.commit = decon_commit,
	.enable_vblank = decon_enable_vblank,
	.disable_vblank = decon_disable_vblank,
	.wait_for_vblank = decon_wait_for_vblank,
	.atomic_begin = decon_atomic_begin,
	.update_plane = decon_update_plane,
	.disable_plane = decon_disable_plane,
	.atomic_flush = decon_atomic_flush,
};


static irqreturn_t decon_irq_handler(int irq, void *dev_id)
{
	struct decon_context *ctx = (struct decon_context *)dev_id;
	u32 val, clear_bit;
	int win;

	val = readl(ctx->regs + VIDINTCON1);

	clear_bit = ctx->i80_if ? VIDINTCON1_INT_I80 : VIDINTCON1_INT_FRAME;
	if (val & clear_bit)
		writel(clear_bit, ctx->regs + VIDINTCON1);

	/* check the crtc is detached already from encoder */
	if (ctx->pipe < 0 || !ctx->drm_dev)
		goto out;

	if (!ctx->i80_if) {
		drm_crtc_handle_vblank(&ctx->crtc->base);
		for (win = 0 ; win < WINDOWS_NR ; win++) {
			struct exynos_drm_plane *plane = &ctx->planes[win];

			if (!plane->pending_fb)
				continue;

			exynos_drm_crtc_finish_update(ctx->crtc, plane);
		}

		/* set wait vsync event to zero and wake up queue. */
		if (atomic_read(&ctx->wait_vsync_event)) {
			atomic_set(&ctx->wait_vsync_event, 0);
			wake_up(&ctx->wait_vsync_queue);
		}
	}
out:
	return IRQ_HANDLED;
}

static int decon_bind(struct device *dev, struct device *master, void *data)
{
	struct decon_context *ctx = dev_get_drvdata(dev);
	struct drm_device *drm_dev = data;
	struct exynos_drm_plane *exynos_plane;
	unsigned int i;
	int ret;

	ret = decon_ctx_initialize(ctx, drm_dev);
	if (ret) {
		DRM_ERROR("decon_ctx_initialize failed.\n");
		return ret;
	}

	for (i = 0; i < WINDOWS_NR; i++) {
		ctx->configs[i].pixel_formats = decon_formats;
		ctx->configs[i].num_pixel_formats = ARRAY_SIZE(decon_formats);
		ctx->configs[i].zpos = i;
		ctx->configs[i].type = decon_win_types[i];

<<<<<<< HEAD
		ret = exynos_plane_init(drm_dev, &ctx->planes[i],
=======
		ret = exynos_plane_init(drm_dev, &ctx->planes[i], i,
>>>>>>> 5807fcaa
					1 << ctx->pipe, &ctx->configs[i]);
		if (ret)
			return ret;
	}

	exynos_plane = &ctx->planes[DEFAULT_WIN];
	ctx->crtc = exynos_drm_crtc_create(drm_dev, &exynos_plane->base,
					   ctx->pipe, EXYNOS_DISPLAY_TYPE_LCD,
					   &decon_crtc_ops, ctx);
	if (IS_ERR(ctx->crtc)) {
		decon_ctx_remove(ctx);
		return PTR_ERR(ctx->crtc);
	}

	if (ctx->encoder)
		exynos_dpi_bind(drm_dev, ctx->encoder);

	return 0;

}

static void decon_unbind(struct device *dev, struct device *master,
			void *data)
{
	struct decon_context *ctx = dev_get_drvdata(dev);

	decon_disable(ctx->crtc);

	if (ctx->encoder)
		exynos_dpi_remove(ctx->encoder);

	decon_ctx_remove(ctx);
}

static const struct component_ops decon_component_ops = {
	.bind	= decon_bind,
	.unbind = decon_unbind,
};

static int decon_probe(struct platform_device *pdev)
{
	struct device *dev = &pdev->dev;
	struct decon_context *ctx;
	struct device_node *i80_if_timings;
	struct resource *res;
	int ret;

	if (!dev->of_node)
		return -ENODEV;

	ctx = devm_kzalloc(dev, sizeof(*ctx), GFP_KERNEL);
	if (!ctx)
		return -ENOMEM;

	ctx->dev = dev;
	ctx->suspended = true;

	i80_if_timings = of_get_child_by_name(dev->of_node, "i80-if-timings");
	if (i80_if_timings)
		ctx->i80_if = true;
	of_node_put(i80_if_timings);

	ctx->regs = of_iomap(dev->of_node, 0);
	if (!ctx->regs)
		return -ENOMEM;

	ctx->pclk = devm_clk_get(dev, "pclk_decon0");
	if (IS_ERR(ctx->pclk)) {
		dev_err(dev, "failed to get bus clock pclk\n");
		ret = PTR_ERR(ctx->pclk);
		goto err_iounmap;
	}

	ctx->aclk = devm_clk_get(dev, "aclk_decon0");
	if (IS_ERR(ctx->aclk)) {
		dev_err(dev, "failed to get bus clock aclk\n");
		ret = PTR_ERR(ctx->aclk);
		goto err_iounmap;
	}

	ctx->eclk = devm_clk_get(dev, "decon0_eclk");
	if (IS_ERR(ctx->eclk)) {
		dev_err(dev, "failed to get eclock\n");
		ret = PTR_ERR(ctx->eclk);
		goto err_iounmap;
	}

	ctx->vclk = devm_clk_get(dev, "decon0_vclk");
	if (IS_ERR(ctx->vclk)) {
		dev_err(dev, "failed to get vclock\n");
		ret = PTR_ERR(ctx->vclk);
		goto err_iounmap;
	}

	res = platform_get_resource_byname(pdev, IORESOURCE_IRQ,
					   ctx->i80_if ? "lcd_sys" : "vsync");
	if (!res) {
		dev_err(dev, "irq request failed.\n");
		ret = -ENXIO;
		goto err_iounmap;
	}

	ret = devm_request_irq(dev, res->start, decon_irq_handler,
							0, "drm_decon", ctx);
	if (ret) {
		dev_err(dev, "irq request failed.\n");
		goto err_iounmap;
	}

	init_waitqueue_head(&ctx->wait_vsync_queue);
	atomic_set(&ctx->wait_vsync_event, 0);

	platform_set_drvdata(pdev, ctx);

	ctx->encoder = exynos_dpi_probe(dev);
	if (IS_ERR(ctx->encoder)) {
		ret = PTR_ERR(ctx->encoder);
		goto err_iounmap;
	}

	pm_runtime_enable(dev);

	ret = component_add(dev, &decon_component_ops);
	if (ret)
		goto err_disable_pm_runtime;

	return ret;

err_disable_pm_runtime:
	pm_runtime_disable(dev);

err_iounmap:
	iounmap(ctx->regs);

	return ret;
}

static int decon_remove(struct platform_device *pdev)
{
	struct decon_context *ctx = dev_get_drvdata(&pdev->dev);

	pm_runtime_disable(&pdev->dev);

	iounmap(ctx->regs);

	component_del(&pdev->dev, &decon_component_ops);

	return 0;
}

#ifdef CONFIG_PM
static int exynos7_decon_suspend(struct device *dev)
{
	struct decon_context *ctx = dev_get_drvdata(dev);

	clk_disable_unprepare(ctx->vclk);
	clk_disable_unprepare(ctx->eclk);
	clk_disable_unprepare(ctx->aclk);
	clk_disable_unprepare(ctx->pclk);

	return 0;
}

static int exynos7_decon_resume(struct device *dev)
{
	struct decon_context *ctx = dev_get_drvdata(dev);
	int ret;

	ret = clk_prepare_enable(ctx->pclk);
	if (ret < 0) {
		DRM_ERROR("Failed to prepare_enable the pclk [%d]\n", ret);
		return ret;
	}

	ret = clk_prepare_enable(ctx->aclk);
	if (ret < 0) {
		DRM_ERROR("Failed to prepare_enable the aclk [%d]\n", ret);
		return ret;
	}

	ret = clk_prepare_enable(ctx->eclk);
	if  (ret < 0) {
		DRM_ERROR("Failed to prepare_enable the eclk [%d]\n", ret);
		return ret;
	}

	ret = clk_prepare_enable(ctx->vclk);
	if  (ret < 0) {
		DRM_ERROR("Failed to prepare_enable the vclk [%d]\n", ret);
		return ret;
	}

	return 0;
}
#endif

static const struct dev_pm_ops exynos7_decon_pm_ops = {
	SET_RUNTIME_PM_OPS(exynos7_decon_suspend, exynos7_decon_resume,
			   NULL)
};

struct platform_driver decon_driver = {
	.probe		= decon_probe,
	.remove		= decon_remove,
	.driver		= {
		.name	= "exynos-decon",
		.pm	= &exynos7_decon_pm_ops,
		.of_match_table = decon_driver_dt_match,
	},
};<|MERGE_RESOLUTION|>--- conflicted
+++ resolved
@@ -408,11 +408,7 @@
 	unsigned long val, alpha;
 	unsigned int last_x;
 	unsigned int last_y;
-<<<<<<< HEAD
-	unsigned int win = plane->zpos;
-=======
 	unsigned int win = plane->index;
->>>>>>> 5807fcaa
 	unsigned int bpp = fb->bits_per_pixel >> 3;
 	unsigned int pitch = fb->pitches[0];
 
@@ -663,11 +659,7 @@
 		ctx->configs[i].zpos = i;
 		ctx->configs[i].type = decon_win_types[i];
 
-<<<<<<< HEAD
-		ret = exynos_plane_init(drm_dev, &ctx->planes[i],
-=======
 		ret = exynos_plane_init(drm_dev, &ctx->planes[i], i,
->>>>>>> 5807fcaa
 					1 << ctx->pipe, &ctx->configs[i]);
 		if (ret)
 			return ret;
