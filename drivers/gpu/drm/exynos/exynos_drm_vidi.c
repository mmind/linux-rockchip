--- conflicted
+++ resolved
@@ -461,11 +461,7 @@
 		plane_config.zpos = i;
 		plane_config.type = vidi_win_types[i];
 
-<<<<<<< HEAD
-		ret = exynos_plane_init(drm_dev, &ctx->planes[i],
-=======
 		ret = exynos_plane_init(drm_dev, &ctx->planes[i], i,
->>>>>>> 5807fcaa
 					1 << ctx->pipe, &plane_config);
 		if (ret)
 			return ret;
