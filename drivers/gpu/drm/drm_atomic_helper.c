--- conflicted
+++ resolved
@@ -228,66 +228,13 @@
 }
 
 static void
-<<<<<<< HEAD
-set_best_encoder(struct drm_atomic_state *state,
-		 struct drm_connector_state *conn_state,
-		 struct drm_encoder *encoder)
-{
-	struct drm_crtc_state *crtc_state;
-	struct drm_crtc *crtc;
-
-	if (conn_state->best_encoder) {
-		/* Unset the encoder_mask in the old crtc state. */
-		crtc = conn_state->connector->state->crtc;
-
-		/* A NULL crtc is an error here because we should have
-		 *  duplicated a NULL best_encoder when crtc was NULL.
-		 * As an exception restoring duplicated atomic state
-		 * during resume is allowed, so don't warn when
-		 * best_encoder is equal to encoder we intend to set.
-		 */
-		WARN_ON(!crtc && encoder != conn_state->best_encoder);
-		if (crtc) {
-			crtc_state = drm_atomic_get_existing_crtc_state(state, crtc);
-
-			crtc_state->encoder_mask &=
-				~(1 << drm_encoder_index(conn_state->best_encoder));
-		}
-	}
-
-	if (encoder) {
-		crtc = conn_state->crtc;
-		WARN_ON(!crtc);
-		if (crtc) {
-			crtc_state = drm_atomic_get_existing_crtc_state(state, crtc);
-
-			crtc_state->encoder_mask |=
-				1 << drm_encoder_index(encoder);
-		}
-	}
-
-	conn_state->best_encoder = encoder;
-}
-
-static int
-=======
->>>>>>> cf481068
 steal_encoder(struct drm_atomic_state *state,
 	      struct drm_encoder *encoder)
 {
 	struct drm_crtc_state *crtc_state;
 	struct drm_connector *connector;
 	struct drm_connector_state *connector_state;
-<<<<<<< HEAD
-
-	/*
-	 * We can only steal an encoder coming from a connector, which means we
-	 * must already hold the connection_mutex.
-	 */
-	WARN_ON(!drm_modeset_is_locked(&config->connection_mutex));
-=======
 	int i;
->>>>>>> cf481068
 
 	for_each_connector_in_state(state, connector, connector_state, i) {
 		struct drm_crtc *encoder_crtc;
@@ -306,14 +253,7 @@
 		crtc_state = drm_atomic_get_existing_crtc_state(state, encoder_crtc);
 		crtc_state->connectors_changed = true;
 
-<<<<<<< HEAD
-		if (connector_state->best_encoder != encoder)
-			continue;
-
-		set_best_encoder(state, connector_state, NULL);
-=======
 		return;
->>>>>>> cf481068
 	}
 }
 
@@ -393,15 +333,7 @@
 
 	set_best_encoder(state, connector_state, new_encoder);
 
-<<<<<<< HEAD
-	set_best_encoder(state, connector_state, new_encoder);
-
-	idx = drm_crtc_index(connector_state->crtc);
-
-	crtc_state = state->crtc_states[idx];
-=======
 	crtc_state = drm_atomic_get_existing_crtc_state(state, connector_state->crtc);
->>>>>>> cf481068
 	crtc_state->connectors_changed = true;
 
 	DRM_DEBUG_ATOMIC("[CONNECTOR:%d:%s] using [ENCODER:%d:%s] on [CRTC:%d:%s]\n",
