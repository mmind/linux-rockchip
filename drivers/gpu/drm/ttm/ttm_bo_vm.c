/* SPDX-License-Identifier: GPL-2.0 OR MIT */
/**************************************************************************
 *
 * Copyright (c) 2006-2009 VMware, Inc., Palo Alto, CA., USA
 * All Rights Reserved.
 *
 * Permission is hereby granted, free of charge, to any person obtaining a
 * copy of this software and associated documentation files (the
 * "Software"), to deal in the Software without restriction, including
 * without limitation the rights to use, copy, modify, merge, publish,
 * distribute, sub license, and/or sell copies of the Software, and to
 * permit persons to whom the Software is furnished to do so, subject to
 * the following conditions:
 *
 * The above copyright notice and this permission notice (including the
 * next paragraph) shall be included in all copies or substantial portions
 * of the Software.
 *
 * THE SOFTWARE IS PROVIDED "AS IS", WITHOUT WARRANTY OF ANY KIND, EXPRESS OR
 * IMPLIED, INCLUDING BUT NOT LIMITED TO THE WARRANTIES OF MERCHANTABILITY,
 * FITNESS FOR A PARTICULAR PURPOSE AND NON-INFRINGEMENT. IN NO EVENT SHALL
 * THE COPYRIGHT HOLDERS, AUTHORS AND/OR ITS SUPPLIERS BE LIABLE FOR ANY CLAIM,
 * DAMAGES OR OTHER LIABILITY, WHETHER IN AN ACTION OF CONTRACT, TORT OR
 * OTHERWISE, ARISING FROM, OUT OF OR IN CONNECTION WITH THE SOFTWARE OR THE
 * USE OR OTHER DEALINGS IN THE SOFTWARE.
 *
 **************************************************************************/
/*
 * Authors: Thomas Hellstrom <thellstrom-at-vmware-dot-com>
 */

#define pr_fmt(fmt) "[TTM] " fmt

#include <drm/ttm/ttm_bo_driver.h>
#include <drm/ttm/ttm_placement.h>
#include <drm/drm_vma_manager.h>
#include <drm/drm_drv.h>
#include <drm/drm_managed.h>
#include <linux/mm.h>
#include <linux/pfn_t.h>
#include <linux/rbtree.h>
#include <linux/module.h>
#include <linux/uaccess.h>
#include <linux/mem_encrypt.h>

static vm_fault_t ttm_bo_vm_fault_idle(struct ttm_buffer_object *bo,
				struct vm_fault *vmf)
{
	vm_fault_t ret = 0;
	int err = 0;

	if (likely(!bo->moving))
		goto out_unlock;

	/*
	 * Quick non-stalling check for idle.
	 */
	if (dma_fence_is_signaled(bo->moving))
		goto out_clear;

	/*
	 * If possible, avoid waiting for GPU with mmap_lock
	 * held.  We only do this if the fault allows retry and this
	 * is the first attempt.
	 */
	if (fault_flag_allow_retry_first(vmf->flags)) {
		ret = VM_FAULT_RETRY;
		if (vmf->flags & FAULT_FLAG_RETRY_NOWAIT)
			goto out_unlock;

		ttm_bo_get(bo);
		mmap_read_unlock(vmf->vma->vm_mm);
		(void) dma_fence_wait(bo->moving, true);
		dma_resv_unlock(bo->base.resv);
		ttm_bo_put(bo);
		goto out_unlock;
	}

	/*
	 * Ordinary wait.
	 */
	err = dma_fence_wait(bo->moving, true);
	if (unlikely(err != 0)) {
		ret = (err != -ERESTARTSYS) ? VM_FAULT_SIGBUS :
			VM_FAULT_NOPAGE;
		goto out_unlock;
	}

out_clear:
	dma_fence_put(bo->moving);
	bo->moving = NULL;

out_unlock:
	return ret;
}

static unsigned long ttm_bo_io_mem_pfn(struct ttm_buffer_object *bo,
				       unsigned long page_offset)
{
	struct ttm_device *bdev = bo->bdev;

	if (bdev->funcs->io_mem_pfn)
		return bdev->funcs->io_mem_pfn(bo, page_offset);

	return (bo->resource->bus.offset >> PAGE_SHIFT) + page_offset;
}

/**
 * ttm_bo_vm_reserve - Reserve a buffer object in a retryable vm callback
 * @bo: The buffer object
 * @vmf: The fault structure handed to the callback
 *
 * vm callbacks like fault() and *_mkwrite() allow for the mm_sem to be dropped
 * during long waits, and after the wait the callback will be restarted. This
 * is to allow other threads using the same virtual memory space concurrent
 * access to map(), unmap() completely unrelated buffer objects. TTM buffer
 * object reservations sometimes wait for GPU and should therefore be
 * considered long waits. This function reserves the buffer object interruptibly
 * taking this into account. Starvation is avoided by the vm system not
 * allowing too many repeated restarts.
 * This function is intended to be used in customized fault() and _mkwrite()
 * handlers.
 *
 * Return:
 *    0 on success and the bo was reserved.
 *    VM_FAULT_RETRY if blocking wait.
 *    VM_FAULT_NOPAGE if blocking wait and retrying was not allowed.
 */
vm_fault_t ttm_bo_vm_reserve(struct ttm_buffer_object *bo,
			     struct vm_fault *vmf)
{
	/*
	 * Work around locking order reversal in fault / nopfn
	 * between mmap_lock and bo_reserve: Perform a trylock operation
	 * for reserve, and if it fails, retry the fault after waiting
	 * for the buffer to become unreserved.
	 */
	if (unlikely(!dma_resv_trylock(bo->base.resv))) {
		/*
		 * If the fault allows retry and this is the first
		 * fault attempt, we try to release the mmap_lock
		 * before waiting
		 */
		if (fault_flag_allow_retry_first(vmf->flags)) {
			if (!(vmf->flags & FAULT_FLAG_RETRY_NOWAIT)) {
				ttm_bo_get(bo);
				mmap_read_unlock(vmf->vma->vm_mm);
				if (!dma_resv_lock_interruptible(bo->base.resv,
								 NULL))
					dma_resv_unlock(bo->base.resv);
				ttm_bo_put(bo);
			}

			return VM_FAULT_RETRY;
		}

		if (dma_resv_lock_interruptible(bo->base.resv, NULL))
			return VM_FAULT_NOPAGE;
	}

	/*
	 * Refuse to fault imported pages. This should be handled
	 * (if at all) by redirecting mmap to the exporter.
	 */
	if (bo->ttm && (bo->ttm->page_flags & TTM_PAGE_FLAG_SG)) {
		dma_resv_unlock(bo->base.resv);
		return VM_FAULT_SIGBUS;
	}

	return 0;
}
EXPORT_SYMBOL(ttm_bo_vm_reserve);

#ifdef CONFIG_TRANSPARENT_HUGEPAGE
/**
 * ttm_bo_vm_insert_huge - Insert a pfn for PUD or PMD faults
 * @vmf: Fault data
 * @bo: The buffer object
 * @page_offset: Page offset from bo start
 * @fault_page_size: The size of the fault in pages.
 * @pgprot: The page protections.
 * Does additional checking whether it's possible to insert a PUD or PMD
 * pfn and performs the insertion.
 *
 * Return: VM_FAULT_NOPAGE on successful insertion, VM_FAULT_FALLBACK if
 * a huge fault was not possible, or on insertion error.
 */
static vm_fault_t ttm_bo_vm_insert_huge(struct vm_fault *vmf,
					struct ttm_buffer_object *bo,
					pgoff_t page_offset,
					pgoff_t fault_page_size,
					pgprot_t pgprot)
{
	pgoff_t i;
	vm_fault_t ret;
	unsigned long pfn;
	pfn_t pfnt;
	struct ttm_tt *ttm = bo->ttm;
	bool write = vmf->flags & FAULT_FLAG_WRITE;

	/* Fault should not cross bo boundary. */
	page_offset &= ~(fault_page_size - 1);
	if (page_offset + fault_page_size > bo->resource->num_pages)
		goto out_fallback;

	if (bo->resource->bus.is_iomem)
		pfn = ttm_bo_io_mem_pfn(bo, page_offset);
	else
		pfn = page_to_pfn(ttm->pages[page_offset]);

	/* pfn must be fault_page_size aligned. */
	if ((pfn & (fault_page_size - 1)) != 0)
		goto out_fallback;

	/* Check that memory is contiguous. */
	if (!bo->resource->bus.is_iomem) {
		for (i = 1; i < fault_page_size; ++i) {
			if (page_to_pfn(ttm->pages[page_offset + i]) != pfn + i)
				goto out_fallback;
		}
	} else if (bo->bdev->funcs->io_mem_pfn) {
		for (i = 1; i < fault_page_size; ++i) {
			if (ttm_bo_io_mem_pfn(bo, page_offset + i) != pfn + i)
				goto out_fallback;
		}
	}

	pfnt = __pfn_to_pfn_t(pfn, PFN_DEV);
	if (fault_page_size == (HPAGE_PMD_SIZE >> PAGE_SHIFT))
		ret = vmf_insert_pfn_pmd_prot(vmf, pfnt, pgprot, write);
#ifdef CONFIG_HAVE_ARCH_TRANSPARENT_HUGEPAGE_PUD
	else if (fault_page_size == (HPAGE_PUD_SIZE >> PAGE_SHIFT))
		ret = vmf_insert_pfn_pud_prot(vmf, pfnt, pgprot, write);
#endif
	else
		WARN_ON_ONCE(ret = VM_FAULT_FALLBACK);

	if (ret != VM_FAULT_NOPAGE)
		goto out_fallback;

	return VM_FAULT_NOPAGE;
out_fallback:
	count_vm_event(THP_FAULT_FALLBACK);
	return VM_FAULT_FALLBACK;
}
#else
static vm_fault_t ttm_bo_vm_insert_huge(struct vm_fault *vmf,
					struct ttm_buffer_object *bo,
					pgoff_t page_offset,
					pgoff_t fault_page_size,
					pgprot_t pgprot)
{
	return VM_FAULT_FALLBACK;
}
#endif

/**
 * ttm_bo_vm_fault_reserved - TTM fault helper
 * @vmf: The struct vm_fault given as argument to the fault callback
 * @prot: The page protection to be used for this memory area.
 * @num_prefault: Maximum number of prefault pages. The caller may want to
 * specify this based on madvice settings and the size of the GPU object
 * backed by the memory.
 * @fault_page_size: The size of the fault in pages.
 *
 * This function inserts one or more page table entries pointing to the
 * memory backing the buffer object, and then returns a return code
 * instructing the caller to retry the page access.
 *
 * Return:
 *   VM_FAULT_NOPAGE on success or pending signal
 *   VM_FAULT_SIGBUS on unspecified error
 *   VM_FAULT_OOM on out-of-memory
 *   VM_FAULT_RETRY if retryable wait
 */
vm_fault_t ttm_bo_vm_fault_reserved(struct vm_fault *vmf,
				    pgprot_t prot,
				    pgoff_t num_prefault,
				    pgoff_t fault_page_size)
{
	struct vm_area_struct *vma = vmf->vma;
	struct ttm_buffer_object *bo = vma->vm_private_data;
	struct ttm_device *bdev = bo->bdev;
	unsigned long page_offset;
	unsigned long page_last;
	unsigned long pfn;
	struct ttm_tt *ttm = NULL;
	struct page *page;
	int err;
	pgoff_t i;
	vm_fault_t ret = VM_FAULT_NOPAGE;
	unsigned long address = vmf->address;

	/*
	 * Wait for buffer data in transit, due to a pipelined
	 * move.
	 */
	ret = ttm_bo_vm_fault_idle(bo, vmf);
	if (unlikely(ret != 0))
		return ret;

	err = ttm_mem_io_reserve(bdev, bo->resource);
	if (unlikely(err != 0))
		return VM_FAULT_SIGBUS;

	page_offset = ((address - vma->vm_start) >> PAGE_SHIFT) +
		vma->vm_pgoff - drm_vma_node_start(&bo->base.vma_node);
	page_last = vma_pages(vma) + vma->vm_pgoff -
		drm_vma_node_start(&bo->base.vma_node);

	if (unlikely(page_offset >= bo->resource->num_pages))
		return VM_FAULT_SIGBUS;

	prot = ttm_io_prot(bo, bo->resource, prot);
	if (!bo->resource->bus.is_iomem) {
		struct ttm_operation_ctx ctx = {
			.interruptible = false,
			.no_wait_gpu = false,
			.force_alloc = true
		};

		ttm = bo->ttm;
		if (ttm_tt_populate(bdev, bo->ttm, &ctx))
			return VM_FAULT_OOM;
	} else {
		/* Iomem should not be marked encrypted */
		prot = pgprot_decrypted(prot);
	}

	/* We don't prefault on huge faults. Yet. */
	if (IS_ENABLED(CONFIG_TRANSPARENT_HUGEPAGE) && fault_page_size != 1)
		return ttm_bo_vm_insert_huge(vmf, bo, page_offset,
					     fault_page_size, prot);

	/*
	 * Speculatively prefault a number of pages. Only error on
	 * first page.
	 */
	for (i = 0; i < num_prefault; ++i) {
		if (bo->resource->bus.is_iomem) {
			pfn = ttm_bo_io_mem_pfn(bo, page_offset);
		} else {
			page = ttm->pages[page_offset];
			if (unlikely(!page && i == 0)) {
				return VM_FAULT_OOM;
			} else if (unlikely(!page)) {
				break;
			}
			page->index = drm_vma_node_start(&bo->base.vma_node) +
				page_offset;
			pfn = page_to_pfn(page);
		}

		/*
		 * Note that the value of @prot at this point may differ from
		 * the value of @vma->vm_page_prot in the caching- and
		 * encryption bits. This is because the exact location of the
		 * data may not be known at mmap() time and may also change
		 * at arbitrary times while the data is mmap'ed.
		 * See vmf_insert_mixed_prot() for a discussion.
		 */
		ret = vmf_insert_pfn_prot(vma, address, pfn, prot);

		/* Never error on prefaulted PTEs */
		if (unlikely((ret & VM_FAULT_ERROR))) {
			if (i == 0)
				return VM_FAULT_NOPAGE;
			else
				break;
		}

		address += PAGE_SIZE;
		if (unlikely(++page_offset >= page_last))
			break;
	}
	return ret;
}
EXPORT_SYMBOL(ttm_bo_vm_fault_reserved);

static void ttm_bo_release_dummy_page(struct drm_device *dev, void *res)
{
	struct page *dummy_page = (struct page *)res;

	__free_page(dummy_page);
}

vm_fault_t ttm_bo_vm_dummy_page(struct vm_fault *vmf, pgprot_t prot)
{
	struct vm_area_struct *vma = vmf->vma;
	struct ttm_buffer_object *bo = vma->vm_private_data;
	struct drm_device *ddev = bo->base.dev;
	vm_fault_t ret = VM_FAULT_NOPAGE;
	unsigned long address;
	unsigned long pfn;
	struct page *page;

	/* Allocate new dummy page to map all the VA range in this VMA to it*/
	page = alloc_page(GFP_KERNEL | __GFP_ZERO);
	if (!page)
		return VM_FAULT_OOM;

	/* Set the page to be freed using drmm release action */
	if (drmm_add_action_or_reset(ddev, ttm_bo_release_dummy_page, page))
		return VM_FAULT_OOM;

	pfn = page_to_pfn(page);

	/* Prefault the entire VMA range right away to avoid further faults */
<<<<<<< HEAD
	for (address = vma->vm_start; address < vma->vm_end; address += PAGE_SIZE) {

		if (vma->vm_flags & VM_MIXEDMAP)
			ret = vmf_insert_mixed_prot(vma, address,
						    __pfn_to_pfn_t(pfn, PFN_DEV),
						    prot);
		else
			ret = vmf_insert_pfn_prot(vma, address, pfn, prot);
	}
=======
	for (address = vma->vm_start; address < vma->vm_end;
	     address += PAGE_SIZE)
		ret = vmf_insert_pfn_prot(vma, address, pfn, prot);
>>>>>>> 50be9417

	return ret;
}
EXPORT_SYMBOL(ttm_bo_vm_dummy_page);

vm_fault_t ttm_bo_vm_fault(struct vm_fault *vmf)
{
	struct vm_area_struct *vma = vmf->vma;
	pgprot_t prot;
	struct ttm_buffer_object *bo = vma->vm_private_data;
	struct drm_device *ddev = bo->base.dev;
	vm_fault_t ret;
	int idx;

	ret = ttm_bo_vm_reserve(bo, vmf);
	if (ret)
		return ret;

	prot = vma->vm_page_prot;
	if (drm_dev_enter(ddev, &idx)) {
		ret = ttm_bo_vm_fault_reserved(vmf, prot, TTM_BO_VM_NUM_PREFAULT, 1);
		drm_dev_exit(idx);
	} else {
		ret = ttm_bo_vm_dummy_page(vmf, prot);
	}
	if (ret == VM_FAULT_RETRY && !(vmf->flags & FAULT_FLAG_RETRY_NOWAIT))
		return ret;

	dma_resv_unlock(bo->base.resv);

	return ret;
}
EXPORT_SYMBOL(ttm_bo_vm_fault);

void ttm_bo_vm_open(struct vm_area_struct *vma)
{
	struct ttm_buffer_object *bo = vma->vm_private_data;

	WARN_ON(bo->bdev->dev_mapping != vma->vm_file->f_mapping);

	ttm_bo_get(bo);
}
EXPORT_SYMBOL(ttm_bo_vm_open);

void ttm_bo_vm_close(struct vm_area_struct *vma)
{
	struct ttm_buffer_object *bo = vma->vm_private_data;

	ttm_bo_put(bo);
	vma->vm_private_data = NULL;
}
EXPORT_SYMBOL(ttm_bo_vm_close);

static int ttm_bo_vm_access_kmap(struct ttm_buffer_object *bo,
				 unsigned long offset,
				 uint8_t *buf, int len, int write)
{
	unsigned long page = offset >> PAGE_SHIFT;
	unsigned long bytes_left = len;
	int ret;

	/* Copy a page at a time, that way no extra virtual address
	 * mapping is needed
	 */
	offset -= page << PAGE_SHIFT;
	do {
		unsigned long bytes = min(bytes_left, PAGE_SIZE - offset);
		struct ttm_bo_kmap_obj map;
		void *ptr;
		bool is_iomem;

		ret = ttm_bo_kmap(bo, page, 1, &map);
		if (ret)
			return ret;

		ptr = (uint8_t *)ttm_kmap_obj_virtual(&map, &is_iomem) + offset;
		WARN_ON_ONCE(is_iomem);
		if (write)
			memcpy(ptr, buf, bytes);
		else
			memcpy(buf, ptr, bytes);
		ttm_bo_kunmap(&map);

		page++;
		buf += bytes;
		bytes_left -= bytes;
		offset = 0;
	} while (bytes_left);

	return len;
}

int ttm_bo_vm_access(struct vm_area_struct *vma, unsigned long addr,
		     void *buf, int len, int write)
{
	struct ttm_buffer_object *bo = vma->vm_private_data;
	unsigned long offset = (addr) - vma->vm_start +
		((vma->vm_pgoff - drm_vma_node_start(&bo->base.vma_node))
		 << PAGE_SHIFT);
	int ret;

	if (len < 1 || (offset + len) >> PAGE_SHIFT > bo->resource->num_pages)
		return -EIO;

	ret = ttm_bo_reserve(bo, true, false, NULL);
	if (ret)
		return ret;

	switch (bo->resource->mem_type) {
	case TTM_PL_SYSTEM:
		if (unlikely(bo->ttm->page_flags & TTM_PAGE_FLAG_SWAPPED)) {
			ret = ttm_tt_swapin(bo->ttm);
			if (unlikely(ret != 0))
				return ret;
		}
		fallthrough;
	case TTM_PL_TT:
		ret = ttm_bo_vm_access_kmap(bo, offset, buf, len, write);
		break;
	default:
		if (bo->bdev->funcs->access_memory)
			ret = bo->bdev->funcs->access_memory(
				bo, offset, buf, len, write);
		else
			ret = -EIO;
	}

	ttm_bo_unreserve(bo);

	return ret;
}
EXPORT_SYMBOL(ttm_bo_vm_access);

static const struct vm_operations_struct ttm_bo_vm_ops = {
	.fault = ttm_bo_vm_fault,
	.open = ttm_bo_vm_open,
	.close = ttm_bo_vm_close,
	.access = ttm_bo_vm_access,
};

<<<<<<< HEAD
static void ttm_bo_mmap_vma_setup(struct ttm_buffer_object *bo, struct vm_area_struct *vma)
{
=======
int ttm_bo_mmap_obj(struct vm_area_struct *vma, struct ttm_buffer_object *bo)
{
	/* Enforce no COW since would have really strange behavior with it. */
	if (is_cow_mapping(vma->vm_flags))
		return -EINVAL;

	ttm_bo_get(bo);

>>>>>>> 50be9417
	/*
	 * Drivers may want to override the vm_ops field. Otherwise we
	 * use TTM's default callbacks.
	 */
	if (!vma->vm_ops)
		vma->vm_ops = &ttm_bo_vm_ops;

	/*
	 * Note: We're transferring the bo reference to
	 * vma->vm_private_data here.
	 */

	vma->vm_private_data = bo;

	vma->vm_flags |= VM_PFNMAP;
	vma->vm_flags |= VM_IO | VM_DONTEXPAND | VM_DONTDUMP;
<<<<<<< HEAD
}

int ttm_bo_mmap_obj(struct vm_area_struct *vma, struct ttm_buffer_object *bo)
{
	ttm_bo_get(bo);
	ttm_bo_mmap_vma_setup(bo, vma);
=======
>>>>>>> 50be9417
	return 0;
}
EXPORT_SYMBOL(ttm_bo_mmap_obj);<|MERGE_RESOLUTION|>--- conflicted
+++ resolved
@@ -406,21 +406,9 @@
 	pfn = page_to_pfn(page);
 
 	/* Prefault the entire VMA range right away to avoid further faults */
-<<<<<<< HEAD
-	for (address = vma->vm_start; address < vma->vm_end; address += PAGE_SIZE) {
-
-		if (vma->vm_flags & VM_MIXEDMAP)
-			ret = vmf_insert_mixed_prot(vma, address,
-						    __pfn_to_pfn_t(pfn, PFN_DEV),
-						    prot);
-		else
-			ret = vmf_insert_pfn_prot(vma, address, pfn, prot);
-	}
-=======
 	for (address = vma->vm_start; address < vma->vm_end;
 	     address += PAGE_SIZE)
 		ret = vmf_insert_pfn_prot(vma, address, pfn, prot);
->>>>>>> 50be9417
 
 	return ret;
 }
@@ -561,10 +549,6 @@
 	.access = ttm_bo_vm_access,
 };
 
-<<<<<<< HEAD
-static void ttm_bo_mmap_vma_setup(struct ttm_buffer_object *bo, struct vm_area_struct *vma)
-{
-=======
 int ttm_bo_mmap_obj(struct vm_area_struct *vma, struct ttm_buffer_object *bo)
 {
 	/* Enforce no COW since would have really strange behavior with it. */
@@ -573,7 +557,6 @@
 
 	ttm_bo_get(bo);
 
->>>>>>> 50be9417
 	/*
 	 * Drivers may want to override the vm_ops field. Otherwise we
 	 * use TTM's default callbacks.
@@ -590,15 +573,6 @@
 
 	vma->vm_flags |= VM_PFNMAP;
 	vma->vm_flags |= VM_IO | VM_DONTEXPAND | VM_DONTDUMP;
-<<<<<<< HEAD
-}
-
-int ttm_bo_mmap_obj(struct vm_area_struct *vma, struct ttm_buffer_object *bo)
-{
-	ttm_bo_get(bo);
-	ttm_bo_mmap_vma_setup(bo, vma);
-=======
->>>>>>> 50be9417
 	return 0;
 }
 EXPORT_SYMBOL(ttm_bo_mmap_obj);