// SPDX-License-Identifier: GPL-2.0 OR MIT
/*
 * Copyright 2020 Advanced Micro Devices, Inc.
 *
 * Permission is hereby granted, free of charge, to any person obtaining a
 * copy of this software and associated documentation files (the "Software"),
 * to deal in the Software without restriction, including without limitation
 * the rights to use, copy, modify, merge, publish, distribute, sublicense,
 * and/or sell copies of the Software, and to permit persons to whom the
 * Software is furnished to do so, subject to the following conditions:
 *
 * The above copyright notice and this permission notice shall be included in
 * all copies or substantial portions of the Software.
 *
 * THE SOFTWARE IS PROVIDED "AS IS", WITHOUT WARRANTY OF ANY KIND, EXPRESS OR
 * IMPLIED, INCLUDING BUT NOT LIMITED TO THE WARRANTIES OF MERCHANTABILITY,
 * FITNESS FOR A PARTICULAR PURPOSE AND NONINFRINGEMENT.  IN NO EVENT SHALL
 * THE COPYRIGHT HOLDER(S) OR AUTHOR(S) BE LIABLE FOR ANY CLAIM, DAMAGES OR
 * OTHER LIABILITY, WHETHER IN AN ACTION OF CONTRACT, TORT OR OTHERWISE,
 * ARISING FROM, OUT OF OR IN CONNECTION WITH THE SOFTWARE OR THE USE OR
 * OTHER DEALINGS IN THE SOFTWARE.
 *
 * Authors: Christian König
 */

/* Pooling of allocated pages is necessary because changing the caching
 * attributes on x86 of the linear mapping requires a costly cross CPU TLB
 * invalidate for those addresses.
 *
 * Additional to that allocations from the DMA coherent API are pooled as well
 * cause they are rather slow compared to alloc_pages+map.
 */

#include <linux/module.h>
#include <linux/dma-mapping.h>
<<<<<<< HEAD
=======
#include <linux/highmem.h>
>>>>>>> 65ec0a7d
#include <linux/sched/mm.h>

#ifdef CONFIG_X86
#include <asm/set_memory.h>
#endif

#include <drm/ttm/ttm_pool.h>
#include <drm/ttm/ttm_bo_driver.h>
#include <drm/ttm/ttm_tt.h>

#include "ttm_module.h"

/**
 * struct ttm_pool_dma - Helper object for coherent DMA mappings
 *
 * @addr: original DMA address returned for the mapping
 * @vaddr: original vaddr return for the mapping and order in the lower bits
 */
struct ttm_pool_dma {
	dma_addr_t addr;
	unsigned long vaddr;
};

static unsigned long page_pool_size;

MODULE_PARM_DESC(page_pool_size, "Number of pages in the WC/UC/DMA pool");
module_param(page_pool_size, ulong, 0644);

static atomic_long_t allocated_pages;

static struct ttm_pool_type global_write_combined[MAX_ORDER];
static struct ttm_pool_type global_uncached[MAX_ORDER];

static struct ttm_pool_type global_dma32_write_combined[MAX_ORDER];
static struct ttm_pool_type global_dma32_uncached[MAX_ORDER];

static struct mutex shrinker_lock;
static struct list_head shrinker_list;
static struct shrinker mm_shrinker;

/* Allocate pages of size 1 << order with the given gfp_flags */
static struct page *ttm_pool_alloc_page(struct ttm_pool *pool, gfp_t gfp_flags,
					unsigned int order)
{
	unsigned long attr = DMA_ATTR_FORCE_CONTIGUOUS;
	struct ttm_pool_dma *dma;
	struct page *p;
	void *vaddr;

	/* Don't set the __GFP_COMP flag for higher order allocations.
	 * Mapping pages directly into an userspace process and calling
	 * put_page() on a TTM allocated page is illegal.
	 */
	if (order)
		gfp_flags |= __GFP_NOMEMALLOC | __GFP_NORETRY | __GFP_NOWARN |
			__GFP_KSWAPD_RECLAIM;

	if (!pool->use_dma_alloc) {
		p = alloc_pages(gfp_flags, order);
		if (p)
			p->private = order;
		return p;
	}

	dma = kmalloc(sizeof(*dma), GFP_KERNEL);
	if (!dma)
		return NULL;

	if (order)
		attr |= DMA_ATTR_NO_WARN;

	vaddr = dma_alloc_attrs(pool->dev, (1ULL << order) * PAGE_SIZE,
				&dma->addr, gfp_flags, attr);
	if (!vaddr)
		goto error_free;

	/* TODO: This is an illegal abuse of the DMA API, but we need to rework
	 * TTM page fault handling and extend the DMA API to clean this up.
	 */
	if (is_vmalloc_addr(vaddr))
		p = vmalloc_to_page(vaddr);
	else
		p = virt_to_page(vaddr);

	dma->vaddr = (unsigned long)vaddr | order;
	p->private = (unsigned long)dma;
	return p;

error_free:
	kfree(dma);
	return NULL;
}

/* Reset the caching and pages of size 1 << order */
static void ttm_pool_free_page(struct ttm_pool *pool, enum ttm_caching caching,
			       unsigned int order, struct page *p)
{
	unsigned long attr = DMA_ATTR_FORCE_CONTIGUOUS;
	struct ttm_pool_dma *dma;
	void *vaddr;

#ifdef CONFIG_X86
	/* We don't care that set_pages_wb is inefficient here. This is only
	 * used when we have to shrink and CPU overhead is irrelevant then.
	 */
	if (caching != ttm_cached && !PageHighMem(p))
		set_pages_wb(p, 1 << order);
#endif

	if (!pool || !pool->use_dma_alloc) {
		__free_pages(p, order);
		return;
	}

	if (order)
		attr |= DMA_ATTR_NO_WARN;

	dma = (void *)p->private;
	vaddr = (void *)(dma->vaddr & PAGE_MASK);
	dma_free_attrs(pool->dev, (1UL << order) * PAGE_SIZE, vaddr, dma->addr,
		       attr);
	kfree(dma);
}

/* Apply a new caching to an array of pages */
static int ttm_pool_apply_caching(struct page **first, struct page **last,
				  enum ttm_caching caching)
{
#ifdef CONFIG_X86
	unsigned int num_pages = last - first;

	if (!num_pages)
		return 0;

	switch (caching) {
	case ttm_cached:
		break;
	case ttm_write_combined:
		return set_pages_array_wc(first, num_pages);
	case ttm_uncached:
		return set_pages_array_uc(first, num_pages);
	}
#endif
	return 0;
}

/* Map pages of 1 << order size and fill the DMA address array  */
static int ttm_pool_map(struct ttm_pool *pool, unsigned int order,
			struct page *p, dma_addr_t **dma_addr)
{
	dma_addr_t addr;
	unsigned int i;

	if (pool->use_dma_alloc) {
		struct ttm_pool_dma *dma = (void *)p->private;

		addr = dma->addr;
	} else {
		size_t size = (1ULL << order) * PAGE_SIZE;

		addr = dma_map_page(pool->dev, p, 0, size, DMA_BIDIRECTIONAL);
		if (dma_mapping_error(pool->dev, addr))
			return -EFAULT;
	}

	for (i = 1 << order; i ; --i) {
		*(*dma_addr)++ = addr;
		addr += PAGE_SIZE;
	}

	return 0;
}

/* Unmap pages of 1 << order size */
static void ttm_pool_unmap(struct ttm_pool *pool, dma_addr_t dma_addr,
			   unsigned int num_pages)
{
	/* Unmapped while freeing the page */
	if (pool->use_dma_alloc)
		return;

	dma_unmap_page(pool->dev, dma_addr, (long)num_pages << PAGE_SHIFT,
		       DMA_BIDIRECTIONAL);
}

/* Give pages into a specific pool_type */
static void ttm_pool_type_give(struct ttm_pool_type *pt, struct page *p)
{
	unsigned int i, num_pages = 1 << pt->order;

	for (i = 0; i < num_pages; ++i) {
		if (PageHighMem(p))
			clear_highpage(p + i);
		else
			clear_page(page_address(p + i));
	}

	spin_lock(&pt->lock);
	list_add(&p->lru, &pt->pages);
	spin_unlock(&pt->lock);
	atomic_long_add(1 << pt->order, &allocated_pages);
}

/* Take pages from a specific pool_type, return NULL when nothing available */
static struct page *ttm_pool_type_take(struct ttm_pool_type *pt)
{
	struct page *p;

	spin_lock(&pt->lock);
	p = list_first_entry_or_null(&pt->pages, typeof(*p), lru);
	if (p) {
		atomic_long_sub(1 << pt->order, &allocated_pages);
		list_del(&p->lru);
	}
	spin_unlock(&pt->lock);

	return p;
}

/* Initialize and add a pool type to the global shrinker list */
static void ttm_pool_type_init(struct ttm_pool_type *pt, struct ttm_pool *pool,
			       enum ttm_caching caching, unsigned int order)
{
	pt->pool = pool;
	pt->caching = caching;
	pt->order = order;
	spin_lock_init(&pt->lock);
	INIT_LIST_HEAD(&pt->pages);

	mutex_lock(&shrinker_lock);
	list_add_tail(&pt->shrinker_list, &shrinker_list);
	mutex_unlock(&shrinker_lock);
}

/* Remove a pool_type from the global shrinker list and free all pages */
static void ttm_pool_type_fini(struct ttm_pool_type *pt)
{
	struct page *p;

	mutex_lock(&shrinker_lock);
	list_del(&pt->shrinker_list);
	mutex_unlock(&shrinker_lock);

	while ((p = ttm_pool_type_take(pt)))
		ttm_pool_free_page(pt->pool, pt->caching, pt->order, p);
}

/* Return the pool_type to use for the given caching and order */
static struct ttm_pool_type *ttm_pool_select_type(struct ttm_pool *pool,
						  enum ttm_caching caching,
						  unsigned int order)
{
	if (pool->use_dma_alloc)
		return &pool->caching[caching].orders[order];

#ifdef CONFIG_X86
	switch (caching) {
	case ttm_write_combined:
		if (pool->use_dma32)
			return &global_dma32_write_combined[order];

		return &global_write_combined[order];
	case ttm_uncached:
		if (pool->use_dma32)
			return &global_dma32_uncached[order];

		return &global_uncached[order];
	default:
		break;
	}
#endif

	return NULL;
}

/* Free pages using the global shrinker list */
static unsigned int ttm_pool_shrink(void)
{
	struct ttm_pool_type *pt;
	unsigned int num_freed;
	struct page *p;

	mutex_lock(&shrinker_lock);
	pt = list_first_entry(&shrinker_list, typeof(*pt), shrinker_list);

	p = ttm_pool_type_take(pt);
	if (p) {
		ttm_pool_free_page(pt->pool, pt->caching, pt->order, p);
		num_freed = 1 << pt->order;
	} else {
		num_freed = 0;
	}

	list_move_tail(&pt->shrinker_list, &shrinker_list);
	mutex_unlock(&shrinker_lock);

	return num_freed;
}

/* Return the allocation order based for a page */
static unsigned int ttm_pool_page_order(struct ttm_pool *pool, struct page *p)
{
	if (pool->use_dma_alloc) {
		struct ttm_pool_dma *dma = (void *)p->private;

		return dma->vaddr & ~PAGE_MASK;
	}

	return p->private;
}

/**
 * ttm_pool_alloc - Fill a ttm_tt object
 *
 * @pool: ttm_pool to use
 * @tt: ttm_tt object to fill
 * @ctx: operation context
 *
 * Fill the ttm_tt object with pages and also make sure to DMA map them when
 * necessary.
 *
 * Returns: 0 on successe, negative error code otherwise.
 */
int ttm_pool_alloc(struct ttm_pool *pool, struct ttm_tt *tt,
		   struct ttm_operation_ctx *ctx)
{
	unsigned long num_pages = tt->num_pages;
	dma_addr_t *dma_addr = tt->dma_address;
	struct page **caching = tt->pages;
	struct page **pages = tt->pages;
	gfp_t gfp_flags = GFP_USER;
	unsigned int i, order;
	struct page *p;
	int r;

	WARN_ON(!num_pages || ttm_tt_is_populated(tt));
	WARN_ON(dma_addr && !pool->dev);

	if (tt->page_flags & TTM_PAGE_FLAG_ZERO_ALLOC)
		gfp_flags |= __GFP_ZERO;

	if (ctx->gfp_retry_mayfail)
		gfp_flags |= __GFP_RETRY_MAYFAIL;

	if (pool->use_dma32)
		gfp_flags |= GFP_DMA32;
	else
		gfp_flags |= GFP_HIGHUSER;

	for (order = min(MAX_ORDER - 1UL, __fls(num_pages)); num_pages;
	     order = min_t(unsigned int, order, __fls(num_pages))) {
		bool apply_caching = false;
		struct ttm_pool_type *pt;

		pt = ttm_pool_select_type(pool, tt->caching, order);
		p = pt ? ttm_pool_type_take(pt) : NULL;
		if (p) {
			apply_caching = true;
		} else {
			p = ttm_pool_alloc_page(pool, gfp_flags, order);
			if (p && PageHighMem(p))
				apply_caching = true;
		}

		if (!p) {
			if (order) {
				--order;
				continue;
			}
			r = -ENOMEM;
			goto error_free_all;
		}

		if (apply_caching) {
			r = ttm_pool_apply_caching(caching, pages,
						   tt->caching);
			if (r)
				goto error_free_page;
			caching = pages + (1 << order);
		}

		if (dma_addr) {
			r = ttm_pool_map(pool, order, p, &dma_addr);
			if (r)
				goto error_free_page;
		}

		num_pages -= 1 << order;
		for (i = 1 << order; i; --i)
			*(pages++) = p++;
	}

	r = ttm_pool_apply_caching(caching, pages, tt->caching);
	if (r)
		goto error_free_all;

	return 0;

error_free_page:
	ttm_pool_free_page(pool, tt->caching, order, p);

error_free_all:
	num_pages = tt->num_pages - num_pages;
	for (i = 0; i < num_pages; ) {
		order = ttm_pool_page_order(pool, tt->pages[i]);
		ttm_pool_free_page(pool, tt->caching, order, tt->pages[i]);
		i += 1 << order;
	}

	return r;
}
EXPORT_SYMBOL(ttm_pool_alloc);

/**
 * ttm_pool_free - Free the backing pages from a ttm_tt object
 *
 * @pool: Pool to give pages back to.
 * @tt: ttm_tt object to unpopulate
 *
 * Give the packing pages back to a pool or free them
 */
void ttm_pool_free(struct ttm_pool *pool, struct ttm_tt *tt)
{
	unsigned int i;

	for (i = 0; i < tt->num_pages; ) {
		struct page *p = tt->pages[i];
		unsigned int order, num_pages;
		struct ttm_pool_type *pt;

		order = ttm_pool_page_order(pool, p);
		num_pages = 1ULL << order;
		if (tt->dma_address)
			ttm_pool_unmap(pool, tt->dma_address[i], num_pages);

		pt = ttm_pool_select_type(pool, tt->caching, order);
		if (pt)
			ttm_pool_type_give(pt, tt->pages[i]);
		else
			ttm_pool_free_page(pool, tt->caching, order,
					   tt->pages[i]);

		i += num_pages;
	}

	while (atomic_long_read(&allocated_pages) > page_pool_size)
		ttm_pool_shrink();
}
EXPORT_SYMBOL(ttm_pool_free);

/**
 * ttm_pool_init - Initialize a pool
 *
 * @pool: the pool to initialize
 * @dev: device for DMA allocations and mappings
 * @use_dma_alloc: true if coherent DMA alloc should be used
 * @use_dma32: true if GFP_DMA32 should be used
 *
 * Initialize the pool and its pool types.
 */
void ttm_pool_init(struct ttm_pool *pool, struct device *dev,
		   bool use_dma_alloc, bool use_dma32)
{
	unsigned int i, j;

	WARN_ON(!dev && use_dma_alloc);

	pool->dev = dev;
	pool->use_dma_alloc = use_dma_alloc;
	pool->use_dma32 = use_dma32;

	if (use_dma_alloc) {
		for (i = 0; i < TTM_NUM_CACHING_TYPES; ++i)
			for (j = 0; j < MAX_ORDER; ++j)
				ttm_pool_type_init(&pool->caching[i].orders[j],
						   pool, i, j);
	}
}

/**
 * ttm_pool_fini - Cleanup a pool
 *
 * @pool: the pool to clean up
 *
 * Free all pages in the pool and unregister the types from the global
 * shrinker.
 */
void ttm_pool_fini(struct ttm_pool *pool)
{
	unsigned int i, j;

	if (pool->use_dma_alloc) {
		for (i = 0; i < TTM_NUM_CACHING_TYPES; ++i)
			for (j = 0; j < MAX_ORDER; ++j)
				ttm_pool_type_fini(&pool->caching[i].orders[j]);
	}
}

/* As long as pages are available make sure to release at least one */
static unsigned long ttm_pool_shrinker_scan(struct shrinker *shrink,
					    struct shrink_control *sc)
{
	unsigned long num_freed = 0;

	do
		num_freed += ttm_pool_shrink();
	while (!num_freed && atomic_long_read(&allocated_pages));

	return num_freed;
}

/* Return the number of pages available or SHRINK_EMPTY if we have none */
static unsigned long ttm_pool_shrinker_count(struct shrinker *shrink,
					     struct shrink_control *sc)
{
	unsigned long num_pages = atomic_long_read(&allocated_pages);

	return num_pages ? num_pages : SHRINK_EMPTY;
}

#ifdef CONFIG_DEBUG_FS
/* Count the number of pages available in a pool_type */
static unsigned int ttm_pool_type_count(struct ttm_pool_type *pt)
{
	unsigned int count = 0;
	struct page *p;

	spin_lock(&pt->lock);
	/* Only used for debugfs, the overhead doesn't matter */
	list_for_each_entry(p, &pt->pages, lru)
		++count;
	spin_unlock(&pt->lock);

	return count;
}

/* Print a nice header for the order */
static void ttm_pool_debugfs_header(struct seq_file *m)
{
	unsigned int i;

	seq_puts(m, "\t ");
	for (i = 0; i < MAX_ORDER; ++i)
		seq_printf(m, " ---%2u---", i);
	seq_puts(m, "\n");
}

/* Dump information about the different pool types */
static void ttm_pool_debugfs_orders(struct ttm_pool_type *pt,
				    struct seq_file *m)
{
	unsigned int i;

	for (i = 0; i < MAX_ORDER; ++i)
		seq_printf(m, " %8u", ttm_pool_type_count(&pt[i]));
	seq_puts(m, "\n");
}

/* Dump the total amount of allocated pages */
static void ttm_pool_debugfs_footer(struct seq_file *m)
{
	seq_printf(m, "\ntotal\t: %8lu of %8lu\n",
		   atomic_long_read(&allocated_pages), page_pool_size);
}

/* Dump the information for the global pools */
static int ttm_pool_debugfs_globals_show(struct seq_file *m, void *data)
{
	ttm_pool_debugfs_header(m);

<<<<<<< HEAD
	spin_lock(&shrinker_lock);
=======
	mutex_lock(&shrinker_lock);
>>>>>>> 65ec0a7d
	seq_puts(m, "wc\t:");
	ttm_pool_debugfs_orders(global_write_combined, m);
	seq_puts(m, "uc\t:");
	ttm_pool_debugfs_orders(global_uncached, m);
	seq_puts(m, "wc 32\t:");
	ttm_pool_debugfs_orders(global_dma32_write_combined, m);
	seq_puts(m, "uc 32\t:");
	ttm_pool_debugfs_orders(global_dma32_uncached, m);
<<<<<<< HEAD
	spin_unlock(&shrinker_lock);
=======
	mutex_unlock(&shrinker_lock);
>>>>>>> 65ec0a7d

	ttm_pool_debugfs_footer(m);

	return 0;
}
DEFINE_SHOW_ATTRIBUTE(ttm_pool_debugfs_globals);

/**
 * ttm_pool_debugfs - Debugfs dump function for a pool
 *
 * @pool: the pool to dump the information for
 * @m: seq_file to dump to
 *
 * Make a debugfs dump with the per pool and global information.
 */
int ttm_pool_debugfs(struct ttm_pool *pool, struct seq_file *m)
{
	unsigned int i;

	if (!pool->use_dma_alloc) {
		seq_puts(m, "unused\n");
		return 0;
	}

	ttm_pool_debugfs_header(m);

<<<<<<< HEAD
	spin_lock(&shrinker_lock);
=======
	mutex_lock(&shrinker_lock);
>>>>>>> 65ec0a7d
	for (i = 0; i < TTM_NUM_CACHING_TYPES; ++i) {
		seq_puts(m, "DMA ");
		switch (i) {
		case ttm_cached:
			seq_puts(m, "\t:");
			break;
		case ttm_write_combined:
			seq_puts(m, "wc\t:");
			break;
		case ttm_uncached:
			seq_puts(m, "uc\t:");
			break;
		}
		ttm_pool_debugfs_orders(pool->caching[i].orders, m);
	}
<<<<<<< HEAD
	spin_unlock(&shrinker_lock);
=======
	mutex_unlock(&shrinker_lock);
>>>>>>> 65ec0a7d

	ttm_pool_debugfs_footer(m);
	return 0;
}
EXPORT_SYMBOL(ttm_pool_debugfs);

/* Test the shrinker functions and dump the result */
static int ttm_pool_debugfs_shrink_show(struct seq_file *m, void *data)
{
	struct shrink_control sc = { .gfp_mask = GFP_NOFS };

	fs_reclaim_acquire(GFP_KERNEL);
	seq_printf(m, "%lu/%lu\n", ttm_pool_shrinker_count(&mm_shrinker, &sc),
		   ttm_pool_shrinker_scan(&mm_shrinker, &sc));
	fs_reclaim_release(GFP_KERNEL);

	return 0;
}
DEFINE_SHOW_ATTRIBUTE(ttm_pool_debugfs_shrink);

#endif

/**
 * ttm_pool_mgr_init - Initialize globals
 *
 * @num_pages: default number of pages
 *
 * Initialize the global locks and lists for the MM shrinker.
 */
int ttm_pool_mgr_init(unsigned long num_pages)
{
	unsigned int i;

	if (!page_pool_size)
		page_pool_size = num_pages;

	mutex_init(&shrinker_lock);
	INIT_LIST_HEAD(&shrinker_list);

	for (i = 0; i < MAX_ORDER; ++i) {
		ttm_pool_type_init(&global_write_combined[i], NULL,
				   ttm_write_combined, i);
		ttm_pool_type_init(&global_uncached[i], NULL, ttm_uncached, i);

		ttm_pool_type_init(&global_dma32_write_combined[i], NULL,
				   ttm_write_combined, i);
		ttm_pool_type_init(&global_dma32_uncached[i], NULL,
				   ttm_uncached, i);
	}

#ifdef CONFIG_DEBUG_FS
	debugfs_create_file("page_pool", 0444, ttm_debugfs_root, NULL,
			    &ttm_pool_debugfs_globals_fops);
	debugfs_create_file("page_pool_shrink", 0400, ttm_debugfs_root, NULL,
			    &ttm_pool_debugfs_shrink_fops);
#endif

	mm_shrinker.count_objects = ttm_pool_shrinker_count;
	mm_shrinker.scan_objects = ttm_pool_shrinker_scan;
	mm_shrinker.seeks = 1;
	return register_shrinker(&mm_shrinker);
}

/**
 * ttm_pool_mgr_fini - Finalize globals
 *
 * Cleanup the global pools and unregister the MM shrinker.
 */
void ttm_pool_mgr_fini(void)
{
	unsigned int i;

	for (i = 0; i < MAX_ORDER; ++i) {
		ttm_pool_type_fini(&global_write_combined[i]);
		ttm_pool_type_fini(&global_uncached[i]);

		ttm_pool_type_fini(&global_dma32_write_combined[i]);
		ttm_pool_type_fini(&global_dma32_uncached[i]);
	}

	unregister_shrinker(&mm_shrinker);
	WARN_ON(!list_empty(&shrinker_list));
}<|MERGE_RESOLUTION|>--- conflicted
+++ resolved
@@ -33,10 +33,7 @@
 
 #include <linux/module.h>
 #include <linux/dma-mapping.h>
-<<<<<<< HEAD
-=======
 #include <linux/highmem.h>
->>>>>>> 65ec0a7d
 #include <linux/sched/mm.h>
 
 #ifdef CONFIG_X86
@@ -607,11 +604,7 @@
 {
 	ttm_pool_debugfs_header(m);
 
-<<<<<<< HEAD
-	spin_lock(&shrinker_lock);
-=======
 	mutex_lock(&shrinker_lock);
->>>>>>> 65ec0a7d
 	seq_puts(m, "wc\t:");
 	ttm_pool_debugfs_orders(global_write_combined, m);
 	seq_puts(m, "uc\t:");
@@ -620,11 +613,7 @@
 	ttm_pool_debugfs_orders(global_dma32_write_combined, m);
 	seq_puts(m, "uc 32\t:");
 	ttm_pool_debugfs_orders(global_dma32_uncached, m);
-<<<<<<< HEAD
-	spin_unlock(&shrinker_lock);
-=======
 	mutex_unlock(&shrinker_lock);
->>>>>>> 65ec0a7d
 
 	ttm_pool_debugfs_footer(m);
 
@@ -651,11 +640,7 @@
 
 	ttm_pool_debugfs_header(m);
 
-<<<<<<< HEAD
-	spin_lock(&shrinker_lock);
-=======
 	mutex_lock(&shrinker_lock);
->>>>>>> 65ec0a7d
 	for (i = 0; i < TTM_NUM_CACHING_TYPES; ++i) {
 		seq_puts(m, "DMA ");
 		switch (i) {
@@ -671,11 +656,7 @@
 		}
 		ttm_pool_debugfs_orders(pool->caching[i].orders, m);
 	}
-<<<<<<< HEAD
-	spin_unlock(&shrinker_lock);
-=======
 	mutex_unlock(&shrinker_lock);
->>>>>>> 65ec0a7d
 
 	ttm_pool_debugfs_footer(m);
 	return 0;
