--- conflicted
+++ resolved
@@ -827,11 +827,7 @@
 	if (!r)
 		reservation_object_unlock(busy_bo->resv);
 
-<<<<<<< HEAD
-	return r == -EDEADLK ? -EAGAIN : r;
-=======
 	return r == -EDEADLK ? -EBUSY : r;
->>>>>>> f1a3b43c
 }
 
 static int ttm_mem_evict_first(struct ttm_bo_device *bdev,
