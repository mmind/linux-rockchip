--- conflicted
+++ resolved
@@ -455,10 +455,7 @@
 			spin_unlock(&glob->lru_lock);
 			if (bo->resv != &bo->ttm_resv)
 				reservation_object_unlock(&bo->ttm_resv);
-<<<<<<< HEAD
-=======
-
->>>>>>> 8a6fb5b5
+
 			ttm_bo_cleanup_memtype_use(bo);
 			return;
 		}
@@ -557,8 +554,6 @@
 	}
 
 	ttm_bo_del_from_lru(bo);
-	if (!list_empty(&bo->ddestroy) && (bo->resv != &bo->ttm_resv))
-		reservation_object_fini(&bo->ttm_resv);
 	list_del_init(&bo->ddestroy);
 	kref_put(&bo->list_kref, ttm_bo_ref_bug);
 
