--- conflicted
+++ resolved
@@ -320,21 +320,11 @@
 
 	if (!(old_man->flags & TTM_MEMTYPE_FLAG_FIXED) &&
 	    !(new_man->flags & TTM_MEMTYPE_FLAG_FIXED))
-<<<<<<< HEAD
-		ret = ttm_bo_move_ttm(bo, ctx->interruptible,
-				      ctx->no_wait_gpu, mem);
-	else if (bdev->driver->move)
-		ret = bdev->driver->move(bo, evict, ctx, mem);
-	else
-		ret = ttm_bo_move_memcpy(bo, ctx->interruptible,
-					 ctx->no_wait_gpu, mem);
-=======
 		ret = ttm_bo_move_ttm(bo, ctx, mem);
 	else if (bdev->driver->move)
 		ret = bdev->driver->move(bo, evict, ctx, mem);
 	else
 		ret = ttm_bo_move_memcpy(bo, ctx, mem);
->>>>>>> 03f51d4e
 
 	if (ret) {
 		if (bdev->driver->move_notify) {
@@ -583,7 +573,6 @@
 	bool empty;
 
 	INIT_LIST_HEAD(&removed);
-<<<<<<< HEAD
 
 	spin_lock(&glob->lru_lock);
 	while (!list_empty(&bdev->ddestroy)) {
@@ -593,23 +582,6 @@
 				      ddestroy);
 		kref_get(&bo->list_kref);
 		list_move_tail(&bo->ddestroy, &removed);
-		spin_unlock(&glob->lru_lock);
-
-		reservation_object_lock(bo->resv, NULL);
-
-		spin_lock(&glob->lru_lock);
-		ttm_bo_cleanup_refs(bo, false, !remove_all, true);
-
-=======
-
-	spin_lock(&glob->lru_lock);
-	while (!list_empty(&bdev->ddestroy)) {
-		struct ttm_buffer_object *bo;
-
-		bo = list_first_entry(&bdev->ddestroy, struct ttm_buffer_object,
-				      ddestroy);
-		kref_get(&bo->list_kref);
-		list_move_tail(&bo->ddestroy, &removed);
 
 		if (remove_all || bo->resv != &bo->ttm_resv) {
 			spin_unlock(&glob->lru_lock);
@@ -624,7 +596,6 @@
 			spin_unlock(&glob->lru_lock);
 		}
 
->>>>>>> 03f51d4e
 		kref_put(&bo->list_kref, ttm_bo_release_list);
 		spin_lock(&glob->lru_lock);
 	}
@@ -767,10 +738,6 @@
 }
 
 static int ttm_mem_evict_first(struct ttm_bo_device *bdev,
-<<<<<<< HEAD
-			       struct reservation_object *resv,
-=======
->>>>>>> 03f51d4e
 			       uint32_t mem_type,
 			       const struct ttm_place *place,
 			       struct ttm_operation_ctx *ctx)
@@ -785,19 +752,8 @@
 	spin_lock(&glob->lru_lock);
 	for (i = 0; i < TTM_MAX_BO_PRIORITY; ++i) {
 		list_for_each_entry(bo, &man->lru[i], lru) {
-<<<<<<< HEAD
-			if (bo->resv == resv) {
-				if (list_empty(&bo->ddestroy))
-					continue;
-			} else {
-				locked = reservation_object_trylock(bo->resv);
-				if (!locked)
-					continue;
-			}
-=======
 			if (!ttm_bo_evict_swapout_allowable(bo, ctx, &locked))
 				continue;
->>>>>>> 03f51d4e
 
 			if (place && !bdev->driver->eviction_valuable(bo,
 								      place)) {
@@ -902,11 +858,7 @@
 			return ret;
 		if (mem->mm_node)
 			break;
-<<<<<<< HEAD
-		ret = ttm_mem_evict_first(bdev, bo->resv, mem_type, place, ctx);
-=======
 		ret = ttm_mem_evict_first(bdev, mem_type, place, ctx);
->>>>>>> 03f51d4e
 		if (unlikely(ret != 0))
 			return ret;
 	} while (1);
@@ -1403,12 +1355,7 @@
 	for (i = 0; i < TTM_MAX_BO_PRIORITY; ++i) {
 		while (!list_empty(&man->lru[i])) {
 			spin_unlock(&glob->lru_lock);
-<<<<<<< HEAD
-			ret = ttm_mem_evict_first(bdev, NULL, mem_type,
-						  NULL, &ctx);
-=======
 			ret = ttm_mem_evict_first(bdev, mem_type, NULL, &ctx);
->>>>>>> 03f51d4e
 			if (ret)
 				return ret;
 			spin_lock(&glob->lru_lock);
@@ -1605,11 +1552,7 @@
 	cancel_delayed_work_sync(&bdev->wq);
 
 	if (ttm_bo_delayed_delete(bdev, true))
-<<<<<<< HEAD
-		TTM_DEBUG("Delayed destroy list was clean\n");
-=======
 		pr_debug("Delayed destroy list was clean\n");
->>>>>>> 03f51d4e
 
 	spin_lock(&glob->lru_lock);
 	for (i = 0; i < TTM_MAX_BO_PRIORITY; ++i)
@@ -1767,13 +1710,8 @@
 	spin_lock(&glob->lru_lock);
 	for (i = 0; i < TTM_MAX_BO_PRIORITY; ++i) {
 		list_for_each_entry(bo, &glob->swap_lru[i], swap) {
-<<<<<<< HEAD
-			ret = reservation_object_trylock(bo->resv) ? 0 : -EBUSY;
-			if (!ret)
-=======
 			if (ttm_bo_evict_swapout_allowable(bo, ctx, &locked)) {
 				ret = 0;
->>>>>>> 03f51d4e
 				break;
 			}
 		}
@@ -1842,13 +1780,8 @@
 	 * Unreserve without putting on LRU to avoid swapping out an
 	 * already swapped buffer.
 	 */
-<<<<<<< HEAD
-
-	reservation_object_unlock(bo->resv);
-=======
 	if (locked)
 		reservation_object_unlock(bo->resv);
->>>>>>> 03f51d4e
 	kref_put(&bo->list_kref, ttm_bo_release_list);
 	return ret;
 }
