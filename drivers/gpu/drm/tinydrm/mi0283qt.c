/*
 * DRM driver for Multi-Inno MI0283QT panels
 *
 * Copyright 2016 Noralf Trønnes
 *
 * This program is free software; you can redistribute it and/or modify
 * it under the terms of the GNU General Public License as published by
 * the Free Software Foundation; either version 2 of the License, or
 * (at your option) any later version.
 */

#include <linux/backlight.h>
#include <linux/delay.h>
#include <linux/gpio/consumer.h>
#include <linux/module.h>
#include <linux/property.h>
#include <linux/regulator/consumer.h>
#include <linux/spi/spi.h>

#include <drm/drm_fb_helper.h>
#include <drm/drm_modeset_helper.h>
#include <drm/drm_gem_framebuffer_helper.h>
#include <drm/tinydrm/mipi-dbi.h>
#include <drm/tinydrm/tinydrm-helpers.h>
#include <video/mipi_display.h>

#define ILI9341_FRMCTR1		0xb1
#define ILI9341_DISCTRL		0xb6
#define ILI9341_ETMOD		0xb7

#define ILI9341_PWCTRL1		0xc0
#define ILI9341_PWCTRL2		0xc1
#define ILI9341_VMCTRL1		0xc5
#define ILI9341_VMCTRL2		0xc7
#define ILI9341_PWCTRLA		0xcb
#define ILI9341_PWCTRLB		0xcf

#define ILI9341_PGAMCTRL	0xe0
#define ILI9341_NGAMCTRL	0xe1
#define ILI9341_DTCTRLA		0xe8
#define ILI9341_DTCTRLB		0xea
#define ILI9341_PWRSEQ		0xed

#define ILI9341_EN3GAM		0xf2
#define ILI9341_PUMPCTRL	0xf7

#define ILI9341_MADCTL_BGR	BIT(3)
#define ILI9341_MADCTL_MV	BIT(5)
#define ILI9341_MADCTL_MX	BIT(6)
#define ILI9341_MADCTL_MY	BIT(7)

static void mi0283qt_enable(struct drm_simple_display_pipe *pipe,
			    struct drm_crtc_state *crtc_state,
			    struct drm_plane_state *plane_state)
{
	struct tinydrm_device *tdev = pipe_to_tinydrm(pipe);
	struct mipi_dbi *mipi = mipi_dbi_from_tinydrm(tdev);
	u8 addr_mode;
	int ret;

	DRM_DEBUG_KMS("\n");

	ret = mipi_dbi_poweron_conditional_reset(mipi);
	if (ret < 0)
		return;
	if (ret == 1)
		goto out_enable;

	mipi_dbi_command(mipi, MIPI_DCS_SET_DISPLAY_OFF);

	mipi_dbi_command(mipi, ILI9341_PWCTRLB, 0x00, 0x83, 0x30);
	mipi_dbi_command(mipi, ILI9341_PWRSEQ, 0x64, 0x03, 0x12, 0x81);
	mipi_dbi_command(mipi, ILI9341_DTCTRLA, 0x85, 0x01, 0x79);
	mipi_dbi_command(mipi, ILI9341_PWCTRLA, 0x39, 0x2c, 0x00, 0x34, 0x02);
	mipi_dbi_command(mipi, ILI9341_PUMPCTRL, 0x20);
	mipi_dbi_command(mipi, ILI9341_DTCTRLB, 0x00, 0x00);

	/* Power Control */
	mipi_dbi_command(mipi, ILI9341_PWCTRL1, 0x26);
	mipi_dbi_command(mipi, ILI9341_PWCTRL2, 0x11);
	/* VCOM */
	mipi_dbi_command(mipi, ILI9341_VMCTRL1, 0x35, 0x3e);
	mipi_dbi_command(mipi, ILI9341_VMCTRL2, 0xbe);

	/* Memory Access Control */
	mipi_dbi_command(mipi, MIPI_DCS_SET_PIXEL_FORMAT, MIPI_DCS_PIXEL_FMT_16BIT);

	/* Frame Rate */
	mipi_dbi_command(mipi, ILI9341_FRMCTR1, 0x00, 0x1b);

	/* Gamma */
	mipi_dbi_command(mipi, ILI9341_EN3GAM, 0x08);
	mipi_dbi_command(mipi, MIPI_DCS_SET_GAMMA_CURVE, 0x01);
	mipi_dbi_command(mipi, ILI9341_PGAMCTRL,
		       0x1f, 0x1a, 0x18, 0x0a, 0x0f, 0x06, 0x45, 0x87,
		       0x32, 0x0a, 0x07, 0x02, 0x07, 0x05, 0x00);
	mipi_dbi_command(mipi, ILI9341_NGAMCTRL,
		       0x00, 0x25, 0x27, 0x05, 0x10, 0x09, 0x3a, 0x78,
		       0x4d, 0x05, 0x18, 0x0d, 0x38, 0x3a, 0x1f);

	/* DDRAM */
	mipi_dbi_command(mipi, ILI9341_ETMOD, 0x07);

	/* Display */
	mipi_dbi_command(mipi, ILI9341_DISCTRL, 0x0a, 0x82, 0x27, 0x00);
	mipi_dbi_command(mipi, MIPI_DCS_EXIT_SLEEP_MODE);
	msleep(100);

	mipi_dbi_command(mipi, MIPI_DCS_SET_DISPLAY_ON);
	msleep(100);

out_enable:
<<<<<<< HEAD
=======
	/* The PiTFT (ili9340) has a hardware reset circuit that
	 * resets only on power-on and not on each reboot through
	 * a gpio like the rpi-display does.
	 * As a result, we need to always apply the rotation value
	 * regardless of the display "on/off" state.
	 */
	switch (mipi->rotation) {
	default:
		addr_mode = ILI9341_MADCTL_MV | ILI9341_MADCTL_MY |
			    ILI9341_MADCTL_MX;
		break;
	case 90:
		addr_mode = ILI9341_MADCTL_MY;
		break;
	case 180:
		addr_mode = ILI9341_MADCTL_MV;
		break;
	case 270:
		addr_mode = ILI9341_MADCTL_MX;
		break;
	}
	addr_mode |= ILI9341_MADCTL_BGR;
	mipi_dbi_command(mipi, MIPI_DCS_SET_ADDRESS_MODE, addr_mode);
>>>>>>> aefff491
	mipi_dbi_enable_flush(mipi, crtc_state, plane_state);
}

static const struct drm_simple_display_pipe_funcs mi0283qt_pipe_funcs = {
	.enable = mi0283qt_enable,
	.disable = mipi_dbi_pipe_disable,
	.update = tinydrm_display_pipe_update,
	.prepare_fb = drm_gem_fb_simple_display_pipe_prepare_fb,
};

static const struct drm_display_mode mi0283qt_mode = {
	TINYDRM_MODE(320, 240, 58, 43),
};

DEFINE_DRM_GEM_CMA_FOPS(mi0283qt_fops);

static struct drm_driver mi0283qt_driver = {
	.driver_features	= DRIVER_GEM | DRIVER_MODESET | DRIVER_PRIME |
				  DRIVER_ATOMIC,
	.fops			= &mi0283qt_fops,
	TINYDRM_GEM_DRIVER_OPS,
	.lastclose		= drm_fb_helper_lastclose,
	.debugfs_init		= mipi_dbi_debugfs_init,
	.name			= "mi0283qt",
	.desc			= "Multi-Inno MI0283QT",
	.date			= "20160614",
	.major			= 1,
	.minor			= 0,
};

static const struct of_device_id mi0283qt_of_match[] = {
	{ .compatible = "multi-inno,mi0283qt" },
	{},
};
MODULE_DEVICE_TABLE(of, mi0283qt_of_match);

static const struct spi_device_id mi0283qt_id[] = {
	{ "mi0283qt", 0 },
	{ },
};
MODULE_DEVICE_TABLE(spi, mi0283qt_id);

static int mi0283qt_probe(struct spi_device *spi)
{
	struct device *dev = &spi->dev;
	struct mipi_dbi *mipi;
	struct gpio_desc *dc;
	u32 rotation = 0;
	int ret;

	mipi = devm_kzalloc(dev, sizeof(*mipi), GFP_KERNEL);
	if (!mipi)
		return -ENOMEM;

	mipi->reset = devm_gpiod_get_optional(dev, "reset", GPIOD_OUT_HIGH);
	if (IS_ERR(mipi->reset)) {
		DRM_DEV_ERROR(dev, "Failed to get gpio 'reset'\n");
		return PTR_ERR(mipi->reset);
	}

	dc = devm_gpiod_get_optional(dev, "dc", GPIOD_OUT_LOW);
	if (IS_ERR(dc)) {
		DRM_DEV_ERROR(dev, "Failed to get gpio 'dc'\n");
		return PTR_ERR(dc);
	}

	mipi->regulator = devm_regulator_get(dev, "power");
	if (IS_ERR(mipi->regulator))
		return PTR_ERR(mipi->regulator);

	mipi->backlight = devm_of_find_backlight(dev);
	if (IS_ERR(mipi->backlight))
		return PTR_ERR(mipi->backlight);

	device_property_read_u32(dev, "rotation", &rotation);

	ret = mipi_dbi_spi_init(spi, mipi, dc);
	if (ret)
		return ret;

	ret = mipi_dbi_init(&spi->dev, mipi, &mi0283qt_pipe_funcs,
			    &mi0283qt_driver, &mi0283qt_mode, rotation);
	if (ret)
		return ret;

	spi_set_drvdata(spi, mipi);

	return devm_tinydrm_register(&mipi->tinydrm);
}

static void mi0283qt_shutdown(struct spi_device *spi)
{
	struct mipi_dbi *mipi = spi_get_drvdata(spi);

	tinydrm_shutdown(&mipi->tinydrm);
}

static int __maybe_unused mi0283qt_pm_suspend(struct device *dev)
{
	struct mipi_dbi *mipi = dev_get_drvdata(dev);

	return drm_mode_config_helper_suspend(mipi->tinydrm.drm);
}

static int __maybe_unused mi0283qt_pm_resume(struct device *dev)
{
	struct mipi_dbi *mipi = dev_get_drvdata(dev);

	drm_mode_config_helper_resume(mipi->tinydrm.drm);

	return 0;
}

static const struct dev_pm_ops mi0283qt_pm_ops = {
	SET_SYSTEM_SLEEP_PM_OPS(mi0283qt_pm_suspend, mi0283qt_pm_resume)
};

static struct spi_driver mi0283qt_spi_driver = {
	.driver = {
		.name = "mi0283qt",
		.owner = THIS_MODULE,
		.of_match_table = mi0283qt_of_match,
		.pm = &mi0283qt_pm_ops,
	},
	.id_table = mi0283qt_id,
	.probe = mi0283qt_probe,
	.shutdown = mi0283qt_shutdown,
};
module_spi_driver(mi0283qt_spi_driver);

MODULE_DESCRIPTION("Multi-Inno MI0283QT DRM driver");
MODULE_AUTHOR("Noralf Trønnes");
MODULE_LICENSE("GPL");<|MERGE_RESOLUTION|>--- conflicted
+++ resolved
@@ -110,8 +110,6 @@
 	msleep(100);
 
 out_enable:
-<<<<<<< HEAD
-=======
 	/* The PiTFT (ili9340) has a hardware reset circuit that
 	 * resets only on power-on and not on each reboot through
 	 * a gpio like the rpi-display does.
@@ -135,7 +133,6 @@
 	}
 	addr_mode |= ILI9341_MADCTL_BGR;
 	mipi_dbi_command(mipi, MIPI_DCS_SET_ADDRESS_MODE, addr_mode);
->>>>>>> aefff491
 	mipi_dbi_enable_flush(mipi, crtc_state, plane_state);
 }
 
