// SPDX-License-Identifier: GPL-2.0+
/* Copyright (C) 2018 Broadcom */

/**
 * DOC: Broadcom V3D scheduling
 *
 * The shared DRM GPU scheduler is used to coordinate submitting jobs
 * to the hardware.  Each DRM fd (roughly a client process) gets its
 * own scheduler entity, which will process jobs in order.  The GPU
 * scheduler will round-robin between clients to submit the next job.
 *
 * For simplicity, and in order to keep latency low for interactive
 * jobs when bulk background jobs are queued up, we submit a new job
 * to the HW only when it has completed the last one, instead of
 * filling up the CT[01]Q FIFOs with jobs.  Similarly, we use
 * v3d_job_dependency() to manage the dependency between bin and
 * render, instead of having the clients submit jobs using the HW's
 * semaphores to interlock between them.
 */

#include <linux/kthread.h>

#include "v3d_drv.h"
#include "v3d_regs.h"
#include "v3d_trace.h"

static struct v3d_job *
to_v3d_job(struct drm_sched_job *sched_job)
{
	return container_of(sched_job, struct v3d_job, base);
}

static struct v3d_bin_job *
to_bin_job(struct drm_sched_job *sched_job)
{
	return container_of(sched_job, struct v3d_bin_job, base.base);
}

static struct v3d_render_job *
to_render_job(struct drm_sched_job *sched_job)
{
	return container_of(sched_job, struct v3d_render_job, base.base);
}

static struct v3d_tfu_job *
to_tfu_job(struct drm_sched_job *sched_job)
{
	return container_of(sched_job, struct v3d_tfu_job, base.base);
}

static struct v3d_csd_job *
to_csd_job(struct drm_sched_job *sched_job)
{
	return container_of(sched_job, struct v3d_csd_job, base.base);
}

static void
v3d_job_free(struct drm_sched_job *sched_job)
{
	struct v3d_job *job = to_v3d_job(sched_job);

	drm_sched_job_cleanup(sched_job);
	v3d_job_put(job);
}

/*
 * Returns the fences that the job depends on, one by one.
 *
 * If placed in the scheduler's .dependency method, the corresponding
 * .run_job won't be called until all of them have been signaled.
 */
static struct dma_fence *
v3d_job_dependency(struct drm_sched_job *sched_job,
		   struct drm_sched_entity *s_entity)
{
	struct v3d_job *job = to_v3d_job(sched_job);

	/* XXX: Wait on a fence for switching the GMP if necessary,
	 * and then do so.
	 */

	if (!xa_empty(&job->deps))
		return xa_erase(&job->deps, job->last_dep++);

	return NULL;
}

static struct dma_fence *v3d_bin_job_run(struct drm_sched_job *sched_job)
{
	struct v3d_bin_job *job = to_bin_job(sched_job);
	struct v3d_dev *v3d = job->base.v3d;
	struct drm_device *dev = &v3d->drm;
	struct dma_fence *fence;
	unsigned long irqflags;

	if (unlikely(job->base.base.s_fence->finished.error))
		return NULL;

	/* Lock required around bin_job update vs
	 * v3d_overflow_mem_work().
	 */
	spin_lock_irqsave(&v3d->job_lock, irqflags);
	v3d->bin_job = job;
	/* Clear out the overflow allocation, so we don't
	 * reuse the overflow attached to a previous job.
	 */
	V3D_CORE_WRITE(0, V3D_PTB_BPOS, 0);
	spin_unlock_irqrestore(&v3d->job_lock, irqflags);

	v3d_invalidate_caches(v3d);

	fence = v3d_fence_create(v3d, V3D_BIN);
	if (IS_ERR(fence))
		return NULL;

	if (job->base.irq_fence)
		dma_fence_put(job->base.irq_fence);
	job->base.irq_fence = dma_fence_get(fence);

	trace_v3d_submit_cl(dev, false, to_v3d_fence(fence)->seqno,
			    job->start, job->end);

	/* Set the current and end address of the control list.
	 * Writing the end register is what starts the job.
	 */
	if (job->qma) {
		V3D_CORE_WRITE(0, V3D_CLE_CT0QMA, job->qma);
		V3D_CORE_WRITE(0, V3D_CLE_CT0QMS, job->qms);
	}
	if (job->qts) {
		V3D_CORE_WRITE(0, V3D_CLE_CT0QTS,
			       V3D_CLE_CT0QTS_ENABLE |
			       job->qts);
	}
	V3D_CORE_WRITE(0, V3D_CLE_CT0QBA, job->start);
	V3D_CORE_WRITE(0, V3D_CLE_CT0QEA, job->end);

	return fence;
}

static struct dma_fence *v3d_render_job_run(struct drm_sched_job *sched_job)
{
	struct v3d_render_job *job = to_render_job(sched_job);
	struct v3d_dev *v3d = job->base.v3d;
	struct drm_device *dev = &v3d->drm;
	struct dma_fence *fence;

	if (unlikely(job->base.base.s_fence->finished.error))
		return NULL;

	v3d->render_job = job;

	/* Can we avoid this flush?  We need to be careful of
	 * scheduling, though -- imagine job0 rendering to texture and
	 * job1 reading, and them being executed as bin0, bin1,
	 * render0, render1, so that render1's flush at bin time
	 * wasn't enough.
	 */
	v3d_invalidate_caches(v3d);

	fence = v3d_fence_create(v3d, V3D_RENDER);
	if (IS_ERR(fence))
		return NULL;

	if (job->base.irq_fence)
		dma_fence_put(job->base.irq_fence);
	job->base.irq_fence = dma_fence_get(fence);

	trace_v3d_submit_cl(dev, true, to_v3d_fence(fence)->seqno,
			    job->start, job->end);

	/* XXX: Set the QCFG */

	/* Set the current and end address of the control list.
	 * Writing the end register is what starts the job.
	 */
	V3D_CORE_WRITE(0, V3D_CLE_CT1QBA, job->start);
	V3D_CORE_WRITE(0, V3D_CLE_CT1QEA, job->end);

	return fence;
}

static struct dma_fence *
v3d_tfu_job_run(struct drm_sched_job *sched_job)
{
	struct v3d_tfu_job *job = to_tfu_job(sched_job);
	struct v3d_dev *v3d = job->base.v3d;
	struct drm_device *dev = &v3d->drm;
	struct dma_fence *fence;

	fence = v3d_fence_create(v3d, V3D_TFU);
	if (IS_ERR(fence))
		return NULL;

	v3d->tfu_job = job;
	if (job->base.irq_fence)
		dma_fence_put(job->base.irq_fence);
	job->base.irq_fence = dma_fence_get(fence);

	trace_v3d_submit_tfu(dev, to_v3d_fence(fence)->seqno);

	V3D_WRITE(V3D_TFU_IIA, job->args.iia);
	V3D_WRITE(V3D_TFU_IIS, job->args.iis);
	V3D_WRITE(V3D_TFU_ICA, job->args.ica);
	V3D_WRITE(V3D_TFU_IUA, job->args.iua);
	V3D_WRITE(V3D_TFU_IOA, job->args.ioa);
	V3D_WRITE(V3D_TFU_IOS, job->args.ios);
	V3D_WRITE(V3D_TFU_COEF0, job->args.coef[0]);
	if (job->args.coef[0] & V3D_TFU_COEF0_USECOEF) {
		V3D_WRITE(V3D_TFU_COEF1, job->args.coef[1]);
		V3D_WRITE(V3D_TFU_COEF2, job->args.coef[2]);
		V3D_WRITE(V3D_TFU_COEF3, job->args.coef[3]);
	}
	/* ICFG kicks off the job. */
	V3D_WRITE(V3D_TFU_ICFG, job->args.icfg | V3D_TFU_ICFG_IOC);

	return fence;
}

static struct dma_fence *
v3d_csd_job_run(struct drm_sched_job *sched_job)
{
	struct v3d_csd_job *job = to_csd_job(sched_job);
	struct v3d_dev *v3d = job->base.v3d;
	struct drm_device *dev = &v3d->drm;
	struct dma_fence *fence;
	int i;

	v3d->csd_job = job;

	v3d_invalidate_caches(v3d);

	fence = v3d_fence_create(v3d, V3D_CSD);
	if (IS_ERR(fence))
		return NULL;

	if (job->base.irq_fence)
		dma_fence_put(job->base.irq_fence);
	job->base.irq_fence = dma_fence_get(fence);

	trace_v3d_submit_csd(dev, to_v3d_fence(fence)->seqno);

	for (i = 1; i <= 6; i++)
		V3D_CORE_WRITE(0, V3D_CSD_QUEUED_CFG0 + 4 * i, job->args.cfg[i]);
	/* CFG0 write kicks off the job. */
	V3D_CORE_WRITE(0, V3D_CSD_QUEUED_CFG0, job->args.cfg[0]);

	return fence;
}

static struct dma_fence *
v3d_cache_clean_job_run(struct drm_sched_job *sched_job)
{
	struct v3d_job *job = to_v3d_job(sched_job);
	struct v3d_dev *v3d = job->v3d;

	v3d_clean_caches(v3d);

	return NULL;
}

<<<<<<< HEAD
static enum drm_gpu_sched_status
=======
static enum drm_gpu_sched_stat
>>>>>>> 65ec0a7d
v3d_gpu_reset_for_timeout(struct v3d_dev *v3d, struct drm_sched_job *sched_job)
{
	enum v3d_queue q;

	mutex_lock(&v3d->reset_lock);

	/* block scheduler */
	for (q = 0; q < V3D_MAX_QUEUES; q++)
		drm_sched_stop(&v3d->queue[q].sched, sched_job);

	if (sched_job)
		drm_sched_increase_karma(sched_job);

	/* get the GPU back into the init state */
	v3d_reset(v3d);

	for (q = 0; q < V3D_MAX_QUEUES; q++)
		drm_sched_resubmit_jobs(&v3d->queue[q].sched);

	/* Unblock schedulers and restart their jobs. */
	for (q = 0; q < V3D_MAX_QUEUES; q++) {
		drm_sched_start(&v3d->queue[q].sched, true);
	}

	mutex_unlock(&v3d->reset_lock);

	return DRM_GPU_SCHED_STAT_NOMINAL;
}

/* If the current address or return address have changed, then the GPU
 * has probably made progress and we should delay the reset.  This
 * could fail if the GPU got in an infinite loop in the CL, but that
 * is pretty unlikely outside of an i-g-t testcase.
 */
<<<<<<< HEAD
static enum drm_task_status
=======
static enum drm_gpu_sched_stat
>>>>>>> 65ec0a7d
v3d_cl_job_timedout(struct drm_sched_job *sched_job, enum v3d_queue q,
		    u32 *timedout_ctca, u32 *timedout_ctra)
{
	struct v3d_job *job = to_v3d_job(sched_job);
	struct v3d_dev *v3d = job->v3d;
	u32 ctca = V3D_CORE_READ(0, V3D_CLE_CTNCA(q));
	u32 ctra = V3D_CORE_READ(0, V3D_CLE_CTNRA(q));

	if (*timedout_ctca != ctca || *timedout_ctra != ctra) {
		*timedout_ctca = ctca;
		*timedout_ctra = ctra;
		return DRM_GPU_SCHED_STAT_NOMINAL;
	}

	return v3d_gpu_reset_for_timeout(v3d, sched_job);
}

<<<<<<< HEAD
static enum drm_task_status
=======
static enum drm_gpu_sched_stat
>>>>>>> 65ec0a7d
v3d_bin_job_timedout(struct drm_sched_job *sched_job)
{
	struct v3d_bin_job *job = to_bin_job(sched_job);

	return v3d_cl_job_timedout(sched_job, V3D_BIN,
				   &job->timedout_ctca, &job->timedout_ctra);
}

<<<<<<< HEAD
static enum drm_task_status
=======
static enum drm_gpu_sched_stat
>>>>>>> 65ec0a7d
v3d_render_job_timedout(struct drm_sched_job *sched_job)
{
	struct v3d_render_job *job = to_render_job(sched_job);

	return v3d_cl_job_timedout(sched_job, V3D_RENDER,
				   &job->timedout_ctca, &job->timedout_ctra);
}

<<<<<<< HEAD
static enum drm_task_status
=======
static enum drm_gpu_sched_stat
>>>>>>> 65ec0a7d
v3d_generic_job_timedout(struct drm_sched_job *sched_job)
{
	struct v3d_job *job = to_v3d_job(sched_job);

	return v3d_gpu_reset_for_timeout(job->v3d, sched_job);
}

<<<<<<< HEAD
static enum drm_task_status
=======
static enum drm_gpu_sched_stat
>>>>>>> 65ec0a7d
v3d_csd_job_timedout(struct drm_sched_job *sched_job)
{
	struct v3d_csd_job *job = to_csd_job(sched_job);
	struct v3d_dev *v3d = job->base.v3d;
	u32 batches = V3D_CORE_READ(0, V3D_CSD_CURRENT_CFG4);

	/* If we've made progress, skip reset and let the timer get
	 * rearmed.
	 */
	if (job->timedout_batches != batches) {
		job->timedout_batches = batches;
		return DRM_GPU_SCHED_STAT_NOMINAL;
	}

	return v3d_gpu_reset_for_timeout(v3d, sched_job);
}

static const struct drm_sched_backend_ops v3d_bin_sched_ops = {
	.dependency = v3d_job_dependency,
	.run_job = v3d_bin_job_run,
	.timedout_job = v3d_bin_job_timedout,
	.free_job = v3d_job_free,
};

static const struct drm_sched_backend_ops v3d_render_sched_ops = {
	.dependency = v3d_job_dependency,
	.run_job = v3d_render_job_run,
	.timedout_job = v3d_render_job_timedout,
	.free_job = v3d_job_free,
};

static const struct drm_sched_backend_ops v3d_tfu_sched_ops = {
	.dependency = v3d_job_dependency,
	.run_job = v3d_tfu_job_run,
	.timedout_job = v3d_generic_job_timedout,
	.free_job = v3d_job_free,
};

static const struct drm_sched_backend_ops v3d_csd_sched_ops = {
	.dependency = v3d_job_dependency,
	.run_job = v3d_csd_job_run,
	.timedout_job = v3d_csd_job_timedout,
	.free_job = v3d_job_free
};

static const struct drm_sched_backend_ops v3d_cache_clean_sched_ops = {
	.dependency = v3d_job_dependency,
	.run_job = v3d_cache_clean_job_run,
	.timedout_job = v3d_generic_job_timedout,
	.free_job = v3d_job_free
};

int
v3d_sched_init(struct v3d_dev *v3d)
{
	int hw_jobs_limit = 1;
	int job_hang_limit = 0;
	int hang_limit_ms = 500;
	int ret;

	ret = drm_sched_init(&v3d->queue[V3D_BIN].sched,
			     &v3d_bin_sched_ops,
			     hw_jobs_limit, job_hang_limit,
			     msecs_to_jiffies(hang_limit_ms),
			     NULL, "v3d_bin");
	if (ret) {
		dev_err(v3d->drm.dev, "Failed to create bin scheduler: %d.", ret);
		return ret;
	}

	ret = drm_sched_init(&v3d->queue[V3D_RENDER].sched,
			     &v3d_render_sched_ops,
			     hw_jobs_limit, job_hang_limit,
			     msecs_to_jiffies(hang_limit_ms),
			     NULL, "v3d_render");
	if (ret) {
		dev_err(v3d->drm.dev, "Failed to create render scheduler: %d.",
			ret);
		v3d_sched_fini(v3d);
		return ret;
	}

	ret = drm_sched_init(&v3d->queue[V3D_TFU].sched,
			     &v3d_tfu_sched_ops,
			     hw_jobs_limit, job_hang_limit,
			     msecs_to_jiffies(hang_limit_ms),
			     NULL, "v3d_tfu");
	if (ret) {
		dev_err(v3d->drm.dev, "Failed to create TFU scheduler: %d.",
			ret);
		v3d_sched_fini(v3d);
		return ret;
	}

	if (v3d_has_csd(v3d)) {
		ret = drm_sched_init(&v3d->queue[V3D_CSD].sched,
				     &v3d_csd_sched_ops,
				     hw_jobs_limit, job_hang_limit,
				     msecs_to_jiffies(hang_limit_ms),
				     NULL, "v3d_csd");
		if (ret) {
			dev_err(v3d->drm.dev, "Failed to create CSD scheduler: %d.",
				ret);
			v3d_sched_fini(v3d);
			return ret;
		}

		ret = drm_sched_init(&v3d->queue[V3D_CACHE_CLEAN].sched,
				     &v3d_cache_clean_sched_ops,
				     hw_jobs_limit, job_hang_limit,
				     msecs_to_jiffies(hang_limit_ms),
				     NULL, "v3d_cache_clean");
		if (ret) {
			dev_err(v3d->drm.dev, "Failed to create CACHE_CLEAN scheduler: %d.",
				ret);
			v3d_sched_fini(v3d);
			return ret;
		}
	}

	return 0;
}

void
v3d_sched_fini(struct v3d_dev *v3d)
{
	enum v3d_queue q;

	for (q = 0; q < V3D_MAX_QUEUES; q++) {
		if (v3d->queue[q].sched.ready)
			drm_sched_fini(&v3d->queue[q].sched);
	}
}<|MERGE_RESOLUTION|>--- conflicted
+++ resolved
@@ -259,11 +259,7 @@
 	return NULL;
 }
 
-<<<<<<< HEAD
-static enum drm_gpu_sched_status
-=======
-static enum drm_gpu_sched_stat
->>>>>>> 65ec0a7d
+static enum drm_gpu_sched_stat
 v3d_gpu_reset_for_timeout(struct v3d_dev *v3d, struct drm_sched_job *sched_job)
 {
 	enum v3d_queue q;
@@ -298,11 +294,7 @@
  * could fail if the GPU got in an infinite loop in the CL, but that
  * is pretty unlikely outside of an i-g-t testcase.
  */
-<<<<<<< HEAD
-static enum drm_task_status
-=======
-static enum drm_gpu_sched_stat
->>>>>>> 65ec0a7d
+static enum drm_gpu_sched_stat
 v3d_cl_job_timedout(struct drm_sched_job *sched_job, enum v3d_queue q,
 		    u32 *timedout_ctca, u32 *timedout_ctra)
 {
@@ -320,11 +312,7 @@
 	return v3d_gpu_reset_for_timeout(v3d, sched_job);
 }
 
-<<<<<<< HEAD
-static enum drm_task_status
-=======
-static enum drm_gpu_sched_stat
->>>>>>> 65ec0a7d
+static enum drm_gpu_sched_stat
 v3d_bin_job_timedout(struct drm_sched_job *sched_job)
 {
 	struct v3d_bin_job *job = to_bin_job(sched_job);
@@ -333,11 +321,7 @@
 				   &job->timedout_ctca, &job->timedout_ctra);
 }
 
-<<<<<<< HEAD
-static enum drm_task_status
-=======
-static enum drm_gpu_sched_stat
->>>>>>> 65ec0a7d
+static enum drm_gpu_sched_stat
 v3d_render_job_timedout(struct drm_sched_job *sched_job)
 {
 	struct v3d_render_job *job = to_render_job(sched_job);
@@ -346,11 +330,7 @@
 				   &job->timedout_ctca, &job->timedout_ctra);
 }
 
-<<<<<<< HEAD
-static enum drm_task_status
-=======
-static enum drm_gpu_sched_stat
->>>>>>> 65ec0a7d
+static enum drm_gpu_sched_stat
 v3d_generic_job_timedout(struct drm_sched_job *sched_job)
 {
 	struct v3d_job *job = to_v3d_job(sched_job);
@@ -358,11 +338,7 @@
 	return v3d_gpu_reset_for_timeout(job->v3d, sched_job);
 }
 
-<<<<<<< HEAD
-static enum drm_task_status
-=======
-static enum drm_gpu_sched_stat
->>>>>>> 65ec0a7d
+static enum drm_gpu_sched_stat
 v3d_csd_job_timedout(struct drm_sched_job *sched_job)
 {
 	struct v3d_csd_job *job = to_csd_job(sched_job);
