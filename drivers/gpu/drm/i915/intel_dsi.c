--- conflicted
+++ resolved
@@ -321,15 +321,12 @@
 			pipe_config->cpu_transcoder = TRANSCODER_DSI_A;
 	}
 
-<<<<<<< HEAD
-=======
 	ret = intel_compute_dsi_pll(encoder, pipe_config);
 	if (ret)
 		return false;
 
 	pipe_config->clock_set = true;
 
->>>>>>> 1d6da87a
 	return true;
 }
 
@@ -738,8 +735,7 @@
 		 * bit in port C control register does not get set. As a
 		 * workaround, check pipe B conf instead.
 		 */
-<<<<<<< HEAD
-		if (IS_VALLEYVIEW(dev) && port == PORT_C)
+		if ((IS_VALLEYVIEW(dev) || IS_CHERRYVIEW(dev)) && port == PORT_C)
 			enabled = I915_READ(PIPECONF(PIPE_B)) & PIPECONF_ENABLE;
 
 		/* Try command mode if video mode not enabled */
@@ -751,20 +747,6 @@
 		if (!enabled)
 			continue;
 
-=======
-		if ((IS_VALLEYVIEW(dev) || IS_CHERRYVIEW(dev)) && port == PORT_C)
-			enabled = I915_READ(PIPECONF(PIPE_B)) & PIPECONF_ENABLE;
-
-		/* Try command mode if video mode not enabled */
-		if (!enabled) {
-			u32 tmp = I915_READ(MIPI_DSI_FUNC_PRG(port));
-			enabled = tmp & CMD_MODE_DATA_WIDTH_MASK;
-		}
-
-		if (!enabled)
-			continue;
-
->>>>>>> 1d6da87a
 		if (!(I915_READ(MIPI_DEVICE_READY(port)) & DEVICE_READY))
 			continue;
 
