/*
 * Copyright © 2008-2010 Intel Corporation
 *
 * Permission is hereby granted, free of charge, to any person obtaining a
 * copy of this software and associated documentation files (the "Software"),
 * to deal in the Software without restriction, including without limitation
 * the rights to use, copy, modify, merge, publish, distribute, sublicense,
 * and/or sell copies of the Software, and to permit persons to whom the
 * Software is furnished to do so, subject to the following conditions:
 *
 * The above copyright notice and this permission notice (including the next
 * paragraph) shall be included in all copies or substantial portions of the
 * Software.
 *
 * THE SOFTWARE IS PROVIDED "AS IS", WITHOUT WARRANTY OF ANY KIND, EXPRESS OR
 * IMPLIED, INCLUDING BUT NOT LIMITED TO THE WARRANTIES OF MERCHANTABILITY,
 * FITNESS FOR A PARTICULAR PURPOSE AND NONINFRINGEMENT.  IN NO EVENT SHALL
 * THE AUTHORS OR COPYRIGHT HOLDERS BE LIABLE FOR ANY CLAIM, DAMAGES OR OTHER
 * LIABILITY, WHETHER IN AN ACTION OF CONTRACT, TORT OR OTHERWISE, ARISING
 * FROM, OUT OF OR IN CONNECTION WITH THE SOFTWARE OR THE USE OR OTHER DEALINGS
 * IN THE SOFTWARE.
 *
 * Authors:
 *    Eric Anholt <eric@anholt.net>
 *    Chris Wilson <chris@chris-wilson.co.uuk>
 *
 */

#include <drm/drmP.h>
#include <drm/i915_drm.h>

#include "i915_drv.h"
#include "intel_drv.h"
#include "i915_trace.h"

static bool ggtt_is_idle(struct drm_i915_private *dev_priv)
{
	struct i915_ggtt *ggtt = &dev_priv->ggtt;
	struct intel_engine_cs *engine;
	enum intel_engine_id id;
<<<<<<< HEAD

	for_each_engine(engine, dev_priv, id) {
		if (intel_engine_is_active(engine))
=======

	for_each_engine(engine, dev_priv, id) {
		struct intel_timeline *tl;

		tl = &ggtt->base.timeline.engine[engine->id];
		if (i915_gem_active_isset(&tl->last_request))
>>>>>>> 59331c21
			return false;
	}

	return true;
}

static bool
mark_free(struct i915_vma *vma, unsigned int flags, struct list_head *unwind)
{
	if (i915_vma_is_pinned(vma))
		return false;

	if (WARN_ON(!list_empty(&vma->exec_list)))
		return false;

	if (flags & PIN_NONFAULT && !list_empty(&vma->obj->userfault_link))
		return false;

	list_add(&vma->exec_list, unwind);
	return drm_mm_scan_add_block(&vma->node);
}

/**
 * i915_gem_evict_something - Evict vmas to make room for binding a new one
 * @vm: address space to evict from
 * @min_size: size of the desired free space
 * @alignment: alignment constraint of the desired free space
 * @cache_level: cache_level for the desired space
 * @start: start (inclusive) of the range from which to evict objects
 * @end: end (exclusive) of the range from which to evict objects
 * @flags: additional flags to control the eviction algorithm
 *
 * This function will try to evict vmas until a free space satisfying the
 * requirements is found. Callers must check first whether any such hole exists
 * already before calling this function.
 *
 * This function is used by the object/vma binding code.
 *
 * Since this function is only used to free up virtual address space it only
 * ignores pinned vmas, and not object where the backing storage itself is
 * pinned. Hence obj->pages_pin_count does not protect against eviction.
 *
 * To clarify: This is for freeing up virtual address space, not for freeing
 * memory in e.g. the shrinker.
 */
int
i915_gem_evict_something(struct i915_address_space *vm,
			 u64 min_size, u64 alignment,
			 unsigned cache_level,
			 u64 start, u64 end,
			 unsigned flags)
{
	struct drm_i915_private *dev_priv = to_i915(vm->dev);
	struct list_head eviction_list;
	struct list_head *phases[] = {
		&vm->inactive_list,
		&vm->active_list,
		NULL,
	}, **phase;
	struct i915_vma *vma, *next;
	int ret;

	lockdep_assert_held(&vm->dev->struct_mutex);
	trace_i915_gem_evict(vm, min_size, alignment, flags);

	/*
	 * The goal is to evict objects and amalgamate space in LRU order.
	 * The oldest idle objects reside on the inactive list, which is in
	 * retirement order. The next objects to retire are those in flight,
	 * on the active list, again in retirement order.
	 *
	 * The retirement sequence is thus:
	 *   1. Inactive objects (already retired)
	 *   2. Active objects (will stall on unbinding)
	 *
	 * On each list, the oldest objects lie at the HEAD with the freshest
	 * object on the TAIL.
	 */
	if (start != 0 || end != vm->total) {
		drm_mm_init_scan_with_range(&vm->mm, min_size,
					    alignment, cache_level,
					    start, end);
	} else
		drm_mm_init_scan(&vm->mm, min_size, alignment, cache_level);

	if (flags & PIN_NONBLOCK)
		phases[1] = NULL;

search_again:
	INIT_LIST_HEAD(&eviction_list);
	phase = phases;
	do {
		list_for_each_entry(vma, *phase, vm_link)
			if (mark_free(vma, flags, &eviction_list))
				goto found;
	} while (*++phase);

	/* Nothing found, clean up and bail out! */
	list_for_each_entry_safe(vma, next, &eviction_list, exec_list) {
		ret = drm_mm_scan_remove_block(&vma->node);
		BUG_ON(ret);

		INIT_LIST_HEAD(&vma->exec_list);
	}

	/* Can we unpin some objects such as idle hw contents,
	 * or pending flips? But since only the GGTT has global entries
	 * such as scanouts, rinbuffers and contexts, we can skip the
	 * purge when inspecting per-process local address spaces.
	 */
	if (!i915_is_ggtt(vm) || flags & PIN_NONBLOCK)
		return -ENOSPC;

	if (ggtt_is_idle(dev_priv)) {
		/* If we still have pending pageflip completions, drop
		 * back to userspace to give our workqueues time to
		 * acquire our locks and unpin the old scanouts.
		 */
		return intel_has_pending_fb_unpin(vm->dev) ? -EAGAIN : -ENOSPC;
	}

	/* Not everything in the GGTT is tracked via vma (otherwise we
	 * could evict as required with minimal stalling) so we are forced
	 * to idle the GPU and explicitly retire outstanding requests in
	 * the hopes that we can then remove contexts and the like only
	 * bound by their active reference.
	 */
	ret = i915_gem_switch_to_kernel_context(dev_priv);
	if (ret)
		return ret;

	ret = i915_gem_wait_for_idle(dev_priv,
				     I915_WAIT_INTERRUPTIBLE |
				     I915_WAIT_LOCKED);
	if (ret)
		return ret;

	i915_gem_retire_requests(dev_priv);
	goto search_again;

found:
	/* drm_mm doesn't allow any other other operations while
	 * scanning, therefore store to-be-evicted objects on a
	 * temporary list and take a reference for all before
	 * calling unbind (which may remove the active reference
	 * of any of our objects, thus corrupting the list).
	 */
	list_for_each_entry_safe(vma, next, &eviction_list, exec_list) {
		if (drm_mm_scan_remove_block(&vma->node))
			__i915_vma_pin(vma);
		else
			list_del_init(&vma->exec_list);
	}

	/* Unbinding will emit any required flushes */
	while (!list_empty(&eviction_list)) {
		vma = list_first_entry(&eviction_list,
				       struct i915_vma,
				       exec_list);

		list_del_init(&vma->exec_list);
		__i915_vma_unpin(vma);
		if (ret == 0)
			ret = i915_vma_unbind(vma);
	}
	return ret;
}

int
i915_gem_evict_for_vma(struct i915_vma *target)
{
	struct drm_mm_node *node, *next;

	lockdep_assert_held(&target->vm->dev->struct_mutex);

	list_for_each_entry_safe(node, next,
			&target->vm->mm.head_node.node_list,
			node_list) {
		struct i915_vma *vma;
		int ret;

		if (node->start + node->size <= target->node.start)
			continue;
		if (node->start >= target->node.start + target->node.size)
			break;

		vma = container_of(node, typeof(*vma), node);

		if (i915_vma_is_pinned(vma)) {
			if (!vma->exec_entry || i915_vma_pin_count(vma) > 1)
				/* Object is pinned for some other use */
				return -EBUSY;

			/* We need to evict a buffer in the same batch */
			if (vma->exec_entry->flags & EXEC_OBJECT_PINNED)
				/* Overlapping fixed objects in the same batch */
				return -EINVAL;

			return -ENOSPC;
		}

		ret = i915_vma_unbind(vma);
		if (ret)
			return ret;
	}

	return 0;
}

/**
 * i915_gem_evict_vm - Evict all idle vmas from a vm
 * @vm: Address space to cleanse
 * @do_idle: Boolean directing whether to idle first.
 *
 * This function evicts all idles vmas from a vm. If all unpinned vmas should be
 * evicted the @do_idle needs to be set to true.
 *
 * This is used by the execbuf code as a last-ditch effort to defragment the
 * address space.
 *
 * To clarify: This is for freeing up virtual address space, not for freeing
 * memory in e.g. the shrinker.
 */
int i915_gem_evict_vm(struct i915_address_space *vm, bool do_idle)
{
	struct i915_vma *vma, *next;
	int ret;

	lockdep_assert_held(&vm->dev->struct_mutex);
	trace_i915_gem_evict_vm(vm);

	if (do_idle) {
		struct drm_i915_private *dev_priv = to_i915(vm->dev);

		if (i915_is_ggtt(vm)) {
			ret = i915_gem_switch_to_kernel_context(dev_priv);
			if (ret)
				return ret;
		}

		ret = i915_gem_wait_for_idle(dev_priv,
					     I915_WAIT_INTERRUPTIBLE |
					     I915_WAIT_LOCKED);
		if (ret)
			return ret;

		i915_gem_retire_requests(dev_priv);
		WARN_ON(!list_empty(&vm->active_list));
	}

	list_for_each_entry_safe(vma, next, &vm->inactive_list, vm_link)
		if (!i915_vma_is_pinned(vma))
			WARN_ON(i915_vma_unbind(vma));

	return 0;
}<|MERGE_RESOLUTION|>--- conflicted
+++ resolved
@@ -38,18 +38,12 @@
 	struct i915_ggtt *ggtt = &dev_priv->ggtt;
 	struct intel_engine_cs *engine;
 	enum intel_engine_id id;
-<<<<<<< HEAD
-
-	for_each_engine(engine, dev_priv, id) {
-		if (intel_engine_is_active(engine))
-=======
 
 	for_each_engine(engine, dev_priv, id) {
 		struct intel_timeline *tl;
 
 		tl = &ggtt->base.timeline.engine[engine->id];
 		if (i915_gem_active_isset(&tl->last_request))
->>>>>>> 59331c21
 			return false;
 	}
 
