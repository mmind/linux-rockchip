--- conflicted
+++ resolved
@@ -23,13 +23,6 @@
 	u64 fence_context;
 	u32 seqno;
 
-<<<<<<< HEAD
-	spinlock_t lock;
-#define TIMELINE_CLIENT 0 /* default subclass */
-#define TIMELINE_ENGINE 1
-#define TIMELINE_VIRTUAL 2
-=======
->>>>>>> f1a3b43c
 	struct mutex mutex; /* protects the flow of requests */
 
 	unsigned int pin_count;
