--- conflicted
+++ resolved
@@ -73,11 +73,6 @@
 	DRM_FORMAT_ARGB8888,
 };
 
-<<<<<<< HEAD
-static void intel_increase_pllclock(struct drm_device *dev,
-				    enum pipe pipe);
-=======
->>>>>>> 2dbfca5a
 static void intel_crtc_update_cursor(struct drm_crtc *crtc, bool on);
 
 static void i9xx_crtc_clock_get(struct intel_crtc *crtc,
