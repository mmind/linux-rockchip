/*
 * Copyright © 2006-2007 Intel Corporation
 *
 * Permission is hereby granted, free of charge, to any person obtaining a
 * copy of this software and associated documentation files (the "Software"),
 * to deal in the Software without restriction, including without limitation
 * the rights to use, copy, modify, merge, publish, distribute, sublicense,
 * and/or sell copies of the Software, and to permit persons to whom the
 * Software is furnished to do so, subject to the following conditions:
 *
 * The above copyright notice and this permission notice (including the next
 * paragraph) shall be included in all copies or substantial portions of the
 * Software.
 *
 * THE SOFTWARE IS PROVIDED "AS IS", WITHOUT WARRANTY OF ANY KIND, EXPRESS OR
 * IMPLIED, INCLUDING BUT NOT LIMITED TO THE WARRANTIES OF MERCHANTABILITY,
 * FITNESS FOR A PARTICULAR PURPOSE AND NONINFRINGEMENT.  IN NO EVENT SHALL
 * THE AUTHORS OR COPYRIGHT HOLDERS BE LIABLE FOR ANY CLAIM, DAMAGES OR OTHER
 * LIABILITY, WHETHER IN AN ACTION OF CONTRACT, TORT OR OTHERWISE, ARISING
 * FROM, OUT OF OR IN CONNECTION WITH THE SOFTWARE OR THE USE OR OTHER
 * DEALINGS IN THE SOFTWARE.
 *
 * Authors:
 *	Eric Anholt <eric@anholt.net>
 */

#include <linux/i2c.h>
#include <linux/input.h>
#include <linux/intel-iommu.h>
#include <linux/kernel.h>
#include <linux/module.h>
#include <linux/reservation.h>
#include <linux/slab.h>
#include <linux/vgaarb.h>

#include <drm/drm_atomic.h>
#include <drm/drm_atomic_helper.h>
#include <drm/drm_atomic_uapi.h>
#include <drm/drm_dp_helper.h>
#include <drm/drm_edid.h>
#include <drm/drm_fourcc.h>
#include <drm/drm_plane_helper.h>
#include <drm/drm_probe_helper.h>
#include <drm/drm_rect.h>
#include <drm/i915_drm.h>

#include "i915_drv.h"
#include "i915_gem_clflush.h"
#include "i915_trace.h"
#include "intel_drv.h"
#include "intel_dsi.h"
#include "intel_frontbuffer.h"

#include "intel_drv.h"
#include "intel_dsi.h"
#include "intel_frontbuffer.h"

#include "i915_drv.h"
#include "i915_gem_clflush.h"
#include "i915_reset.h"
#include "i915_trace.h"

/* Primary plane formats for gen <= 3 */
static const u32 i8xx_primary_formats[] = {
	DRM_FORMAT_C8,
	DRM_FORMAT_RGB565,
	DRM_FORMAT_XRGB1555,
	DRM_FORMAT_XRGB8888,
};

/* Primary plane formats for gen >= 4 */
static const u32 i965_primary_formats[] = {
	DRM_FORMAT_C8,
	DRM_FORMAT_RGB565,
	DRM_FORMAT_XRGB8888,
	DRM_FORMAT_XBGR8888,
	DRM_FORMAT_XRGB2101010,
	DRM_FORMAT_XBGR2101010,
};

static const u64 i9xx_format_modifiers[] = {
	I915_FORMAT_MOD_X_TILED,
	DRM_FORMAT_MOD_LINEAR,
	DRM_FORMAT_MOD_INVALID
};

/* Cursor formats */
static const u32 intel_cursor_formats[] = {
	DRM_FORMAT_ARGB8888,
};

static const u64 cursor_format_modifiers[] = {
	DRM_FORMAT_MOD_LINEAR,
	DRM_FORMAT_MOD_INVALID
};

static void i9xx_crtc_clock_get(struct intel_crtc *crtc,
				struct intel_crtc_state *pipe_config);
static void ironlake_pch_clock_get(struct intel_crtc *crtc,
				   struct intel_crtc_state *pipe_config);

static int intel_framebuffer_init(struct intel_framebuffer *ifb,
				  struct drm_i915_gem_object *obj,
				  struct drm_mode_fb_cmd2 *mode_cmd);
static void intel_set_pipe_timings(const struct intel_crtc_state *crtc_state);
static void intel_set_pipe_src_size(const struct intel_crtc_state *crtc_state);
static void intel_cpu_transcoder_set_m_n(const struct intel_crtc_state *crtc_state,
					 const struct intel_link_m_n *m_n,
					 const struct intel_link_m_n *m2_n2);
static void i9xx_set_pipeconf(const struct intel_crtc_state *crtc_state);
static void ironlake_set_pipeconf(const struct intel_crtc_state *crtc_state);
static void haswell_set_pipeconf(const struct intel_crtc_state *crtc_state);
static void haswell_set_pipemisc(const struct intel_crtc_state *crtc_state);
static void vlv_prepare_pll(struct intel_crtc *crtc,
			    const struct intel_crtc_state *pipe_config);
static void chv_prepare_pll(struct intel_crtc *crtc,
			    const struct intel_crtc_state *pipe_config);
static void intel_begin_crtc_commit(struct drm_crtc *, struct drm_crtc_state *);
static void intel_finish_crtc_commit(struct drm_crtc *, struct drm_crtc_state *);
static void intel_crtc_init_scalers(struct intel_crtc *crtc,
				    struct intel_crtc_state *crtc_state);
static void skylake_pfit_enable(const struct intel_crtc_state *crtc_state);
static void ironlake_pfit_disable(const struct intel_crtc_state *old_crtc_state);
static void ironlake_pfit_enable(const struct intel_crtc_state *crtc_state);
static void intel_modeset_setup_hw_state(struct drm_device *dev,
					 struct drm_modeset_acquire_ctx *ctx);
static void intel_pre_disable_primary_noatomic(struct drm_crtc *crtc);

struct intel_limit {
	struct {
		int min, max;
	} dot, vco, n, m, m1, m2, p, p1;

	struct {
		int dot_limit;
		int p2_slow, p2_fast;
	} p2;
};

/* returns HPLL frequency in kHz */
int vlv_get_hpll_vco(struct drm_i915_private *dev_priv)
{
	int hpll_freq, vco_freq[] = { 800, 1600, 2000, 2400 };

	/* Obtain SKU information */
	mutex_lock(&dev_priv->sb_lock);
	hpll_freq = vlv_cck_read(dev_priv, CCK_FUSE_REG) &
		CCK_FUSE_HPLL_FREQ_MASK;
	mutex_unlock(&dev_priv->sb_lock);

	return vco_freq[hpll_freq] * 1000;
}

int vlv_get_cck_clock(struct drm_i915_private *dev_priv,
		      const char *name, u32 reg, int ref_freq)
{
	u32 val;
	int divider;

	mutex_lock(&dev_priv->sb_lock);
	val = vlv_cck_read(dev_priv, reg);
	mutex_unlock(&dev_priv->sb_lock);

	divider = val & CCK_FREQUENCY_VALUES;

	WARN((val & CCK_FREQUENCY_STATUS) !=
	     (divider << CCK_FREQUENCY_STATUS_SHIFT),
	     "%s change in progress\n", name);

	return DIV_ROUND_CLOSEST(ref_freq << 1, divider + 1);
}

int vlv_get_cck_clock_hpll(struct drm_i915_private *dev_priv,
			   const char *name, u32 reg)
{
	if (dev_priv->hpll_freq == 0)
		dev_priv->hpll_freq = vlv_get_hpll_vco(dev_priv);

	return vlv_get_cck_clock(dev_priv, name, reg,
				 dev_priv->hpll_freq);
}

static void intel_update_czclk(struct drm_i915_private *dev_priv)
{
	if (!(IS_VALLEYVIEW(dev_priv) || IS_CHERRYVIEW(dev_priv)))
		return;

	dev_priv->czclk_freq = vlv_get_cck_clock_hpll(dev_priv, "czclk",
						      CCK_CZ_CLOCK_CONTROL);

	DRM_DEBUG_DRIVER("CZ clock rate: %d kHz\n", dev_priv->czclk_freq);
}

static inline u32 /* units of 100MHz */
intel_fdi_link_freq(struct drm_i915_private *dev_priv,
		    const struct intel_crtc_state *pipe_config)
{
	if (HAS_DDI(dev_priv))
		return pipe_config->port_clock; /* SPLL */
	else
		return dev_priv->fdi_pll_freq;
}

static const struct intel_limit intel_limits_i8xx_dac = {
	.dot = { .min = 25000, .max = 350000 },
	.vco = { .min = 908000, .max = 1512000 },
	.n = { .min = 2, .max = 16 },
	.m = { .min = 96, .max = 140 },
	.m1 = { .min = 18, .max = 26 },
	.m2 = { .min = 6, .max = 16 },
	.p = { .min = 4, .max = 128 },
	.p1 = { .min = 2, .max = 33 },
	.p2 = { .dot_limit = 165000,
		.p2_slow = 4, .p2_fast = 2 },
};

static const struct intel_limit intel_limits_i8xx_dvo = {
	.dot = { .min = 25000, .max = 350000 },
	.vco = { .min = 908000, .max = 1512000 },
	.n = { .min = 2, .max = 16 },
	.m = { .min = 96, .max = 140 },
	.m1 = { .min = 18, .max = 26 },
	.m2 = { .min = 6, .max = 16 },
	.p = { .min = 4, .max = 128 },
	.p1 = { .min = 2, .max = 33 },
	.p2 = { .dot_limit = 165000,
		.p2_slow = 4, .p2_fast = 4 },
};

static const struct intel_limit intel_limits_i8xx_lvds = {
	.dot = { .min = 25000, .max = 350000 },
	.vco = { .min = 908000, .max = 1512000 },
	.n = { .min = 2, .max = 16 },
	.m = { .min = 96, .max = 140 },
	.m1 = { .min = 18, .max = 26 },
	.m2 = { .min = 6, .max = 16 },
	.p = { .min = 4, .max = 128 },
	.p1 = { .min = 1, .max = 6 },
	.p2 = { .dot_limit = 165000,
		.p2_slow = 14, .p2_fast = 7 },
};

static const struct intel_limit intel_limits_i9xx_sdvo = {
	.dot = { .min = 20000, .max = 400000 },
	.vco = { .min = 1400000, .max = 2800000 },
	.n = { .min = 1, .max = 6 },
	.m = { .min = 70, .max = 120 },
	.m1 = { .min = 8, .max = 18 },
	.m2 = { .min = 3, .max = 7 },
	.p = { .min = 5, .max = 80 },
	.p1 = { .min = 1, .max = 8 },
	.p2 = { .dot_limit = 200000,
		.p2_slow = 10, .p2_fast = 5 },
};

static const struct intel_limit intel_limits_i9xx_lvds = {
	.dot = { .min = 20000, .max = 400000 },
	.vco = { .min = 1400000, .max = 2800000 },
	.n = { .min = 1, .max = 6 },
	.m = { .min = 70, .max = 120 },
	.m1 = { .min = 8, .max = 18 },
	.m2 = { .min = 3, .max = 7 },
	.p = { .min = 7, .max = 98 },
	.p1 = { .min = 1, .max = 8 },
	.p2 = { .dot_limit = 112000,
		.p2_slow = 14, .p2_fast = 7 },
};


static const struct intel_limit intel_limits_g4x_sdvo = {
	.dot = { .min = 25000, .max = 270000 },
	.vco = { .min = 1750000, .max = 3500000},
	.n = { .min = 1, .max = 4 },
	.m = { .min = 104, .max = 138 },
	.m1 = { .min = 17, .max = 23 },
	.m2 = { .min = 5, .max = 11 },
	.p = { .min = 10, .max = 30 },
	.p1 = { .min = 1, .max = 3},
	.p2 = { .dot_limit = 270000,
		.p2_slow = 10,
		.p2_fast = 10
	},
};

static const struct intel_limit intel_limits_g4x_hdmi = {
	.dot = { .min = 22000, .max = 400000 },
	.vco = { .min = 1750000, .max = 3500000},
	.n = { .min = 1, .max = 4 },
	.m = { .min = 104, .max = 138 },
	.m1 = { .min = 16, .max = 23 },
	.m2 = { .min = 5, .max = 11 },
	.p = { .min = 5, .max = 80 },
	.p1 = { .min = 1, .max = 8},
	.p2 = { .dot_limit = 165000,
		.p2_slow = 10, .p2_fast = 5 },
};

static const struct intel_limit intel_limits_g4x_single_channel_lvds = {
	.dot = { .min = 20000, .max = 115000 },
	.vco = { .min = 1750000, .max = 3500000 },
	.n = { .min = 1, .max = 3 },
	.m = { .min = 104, .max = 138 },
	.m1 = { .min = 17, .max = 23 },
	.m2 = { .min = 5, .max = 11 },
	.p = { .min = 28, .max = 112 },
	.p1 = { .min = 2, .max = 8 },
	.p2 = { .dot_limit = 0,
		.p2_slow = 14, .p2_fast = 14
	},
};

static const struct intel_limit intel_limits_g4x_dual_channel_lvds = {
	.dot = { .min = 80000, .max = 224000 },
	.vco = { .min = 1750000, .max = 3500000 },
	.n = { .min = 1, .max = 3 },
	.m = { .min = 104, .max = 138 },
	.m1 = { .min = 17, .max = 23 },
	.m2 = { .min = 5, .max = 11 },
	.p = { .min = 14, .max = 42 },
	.p1 = { .min = 2, .max = 6 },
	.p2 = { .dot_limit = 0,
		.p2_slow = 7, .p2_fast = 7
	},
};

static const struct intel_limit intel_limits_pineview_sdvo = {
	.dot = { .min = 20000, .max = 400000},
	.vco = { .min = 1700000, .max = 3500000 },
	/* Pineview's Ncounter is a ring counter */
	.n = { .min = 3, .max = 6 },
	.m = { .min = 2, .max = 256 },
	/* Pineview only has one combined m divider, which we treat as m2. */
	.m1 = { .min = 0, .max = 0 },
	.m2 = { .min = 0, .max = 254 },
	.p = { .min = 5, .max = 80 },
	.p1 = { .min = 1, .max = 8 },
	.p2 = { .dot_limit = 200000,
		.p2_slow = 10, .p2_fast = 5 },
};

static const struct intel_limit intel_limits_pineview_lvds = {
	.dot = { .min = 20000, .max = 400000 },
	.vco = { .min = 1700000, .max = 3500000 },
	.n = { .min = 3, .max = 6 },
	.m = { .min = 2, .max = 256 },
	.m1 = { .min = 0, .max = 0 },
	.m2 = { .min = 0, .max = 254 },
	.p = { .min = 7, .max = 112 },
	.p1 = { .min = 1, .max = 8 },
	.p2 = { .dot_limit = 112000,
		.p2_slow = 14, .p2_fast = 14 },
};

/* Ironlake / Sandybridge
 *
 * We calculate clock using (register_value + 2) for N/M1/M2, so here
 * the range value for them is (actual_value - 2).
 */
static const struct intel_limit intel_limits_ironlake_dac = {
	.dot = { .min = 25000, .max = 350000 },
	.vco = { .min = 1760000, .max = 3510000 },
	.n = { .min = 1, .max = 5 },
	.m = { .min = 79, .max = 127 },
	.m1 = { .min = 12, .max = 22 },
	.m2 = { .min = 5, .max = 9 },
	.p = { .min = 5, .max = 80 },
	.p1 = { .min = 1, .max = 8 },
	.p2 = { .dot_limit = 225000,
		.p2_slow = 10, .p2_fast = 5 },
};

static const struct intel_limit intel_limits_ironlake_single_lvds = {
	.dot = { .min = 25000, .max = 350000 },
	.vco = { .min = 1760000, .max = 3510000 },
	.n = { .min = 1, .max = 3 },
	.m = { .min = 79, .max = 118 },
	.m1 = { .min = 12, .max = 22 },
	.m2 = { .min = 5, .max = 9 },
	.p = { .min = 28, .max = 112 },
	.p1 = { .min = 2, .max = 8 },
	.p2 = { .dot_limit = 225000,
		.p2_slow = 14, .p2_fast = 14 },
};

static const struct intel_limit intel_limits_ironlake_dual_lvds = {
	.dot = { .min = 25000, .max = 350000 },
	.vco = { .min = 1760000, .max = 3510000 },
	.n = { .min = 1, .max = 3 },
	.m = { .min = 79, .max = 127 },
	.m1 = { .min = 12, .max = 22 },
	.m2 = { .min = 5, .max = 9 },
	.p = { .min = 14, .max = 56 },
	.p1 = { .min = 2, .max = 8 },
	.p2 = { .dot_limit = 225000,
		.p2_slow = 7, .p2_fast = 7 },
};

/* LVDS 100mhz refclk limits. */
static const struct intel_limit intel_limits_ironlake_single_lvds_100m = {
	.dot = { .min = 25000, .max = 350000 },
	.vco = { .min = 1760000, .max = 3510000 },
	.n = { .min = 1, .max = 2 },
	.m = { .min = 79, .max = 126 },
	.m1 = { .min = 12, .max = 22 },
	.m2 = { .min = 5, .max = 9 },
	.p = { .min = 28, .max = 112 },
	.p1 = { .min = 2, .max = 8 },
	.p2 = { .dot_limit = 225000,
		.p2_slow = 14, .p2_fast = 14 },
};

static const struct intel_limit intel_limits_ironlake_dual_lvds_100m = {
	.dot = { .min = 25000, .max = 350000 },
	.vco = { .min = 1760000, .max = 3510000 },
	.n = { .min = 1, .max = 3 },
	.m = { .min = 79, .max = 126 },
	.m1 = { .min = 12, .max = 22 },
	.m2 = { .min = 5, .max = 9 },
	.p = { .min = 14, .max = 42 },
	.p1 = { .min = 2, .max = 6 },
	.p2 = { .dot_limit = 225000,
		.p2_slow = 7, .p2_fast = 7 },
};

static const struct intel_limit intel_limits_vlv = {
	 /*
	  * These are the data rate limits (measured in fast clocks)
	  * since those are the strictest limits we have. The fast
	  * clock and actual rate limits are more relaxed, so checking
	  * them would make no difference.
	  */
	.dot = { .min = 25000 * 5, .max = 270000 * 5 },
	.vco = { .min = 4000000, .max = 6000000 },
	.n = { .min = 1, .max = 7 },
	.m1 = { .min = 2, .max = 3 },
	.m2 = { .min = 11, .max = 156 },
	.p1 = { .min = 2, .max = 3 },
	.p2 = { .p2_slow = 2, .p2_fast = 20 }, /* slow=min, fast=max */
};

static const struct intel_limit intel_limits_chv = {
	/*
	 * These are the data rate limits (measured in fast clocks)
	 * since those are the strictest limits we have.  The fast
	 * clock and actual rate limits are more relaxed, so checking
	 * them would make no difference.
	 */
	.dot = { .min = 25000 * 5, .max = 540000 * 5},
	.vco = { .min = 4800000, .max = 6480000 },
	.n = { .min = 1, .max = 1 },
	.m1 = { .min = 2, .max = 2 },
	.m2 = { .min = 24 << 22, .max = 175 << 22 },
	.p1 = { .min = 2, .max = 4 },
	.p2 = {	.p2_slow = 1, .p2_fast = 14 },
};

static const struct intel_limit intel_limits_bxt = {
	/* FIXME: find real dot limits */
	.dot = { .min = 0, .max = INT_MAX },
	.vco = { .min = 4800000, .max = 6700000 },
	.n = { .min = 1, .max = 1 },
	.m1 = { .min = 2, .max = 2 },
	/* FIXME: find real m2 limits */
	.m2 = { .min = 2 << 22, .max = 255 << 22 },
	.p1 = { .min = 2, .max = 4 },
	.p2 = { .p2_slow = 1, .p2_fast = 20 },
};

static void
skl_wa_clkgate(struct drm_i915_private *dev_priv, int pipe, bool enable)
{
	if (enable)
		I915_WRITE(CLKGATE_DIS_PSL(pipe),
			   DUPS1_GATING_DIS | DUPS2_GATING_DIS);
	else
		I915_WRITE(CLKGATE_DIS_PSL(pipe),
			   I915_READ(CLKGATE_DIS_PSL(pipe)) &
			   ~(DUPS1_GATING_DIS | DUPS2_GATING_DIS));
}

static bool
needs_modeset(const struct drm_crtc_state *state)
{
	return drm_atomic_crtc_needs_modeset(state);
}

/*
 * Platform specific helpers to calculate the port PLL loopback- (clock.m),
 * and post-divider (clock.p) values, pre- (clock.vco) and post-divided fast
 * (clock.dot) clock rates. This fast dot clock is fed to the port's IO logic.
 * The helpers' return value is the rate of the clock that is fed to the
 * display engine's pipe which can be the above fast dot clock rate or a
 * divided-down version of it.
 */
/* m1 is reserved as 0 in Pineview, n is a ring counter */
static int pnv_calc_dpll_params(int refclk, struct dpll *clock)
{
	clock->m = clock->m2 + 2;
	clock->p = clock->p1 * clock->p2;
	if (WARN_ON(clock->n == 0 || clock->p == 0))
		return 0;
	clock->vco = DIV_ROUND_CLOSEST(refclk * clock->m, clock->n);
	clock->dot = DIV_ROUND_CLOSEST(clock->vco, clock->p);

	return clock->dot;
}

static u32 i9xx_dpll_compute_m(struct dpll *dpll)
{
	return 5 * (dpll->m1 + 2) + (dpll->m2 + 2);
}

static int i9xx_calc_dpll_params(int refclk, struct dpll *clock)
{
	clock->m = i9xx_dpll_compute_m(clock);
	clock->p = clock->p1 * clock->p2;
	if (WARN_ON(clock->n + 2 == 0 || clock->p == 0))
		return 0;
	clock->vco = DIV_ROUND_CLOSEST(refclk * clock->m, clock->n + 2);
	clock->dot = DIV_ROUND_CLOSEST(clock->vco, clock->p);

	return clock->dot;
}

static int vlv_calc_dpll_params(int refclk, struct dpll *clock)
{
	clock->m = clock->m1 * clock->m2;
	clock->p = clock->p1 * clock->p2;
	if (WARN_ON(clock->n == 0 || clock->p == 0))
		return 0;
	clock->vco = DIV_ROUND_CLOSEST(refclk * clock->m, clock->n);
	clock->dot = DIV_ROUND_CLOSEST(clock->vco, clock->p);

	return clock->dot / 5;
}

int chv_calc_dpll_params(int refclk, struct dpll *clock)
{
	clock->m = clock->m1 * clock->m2;
	clock->p = clock->p1 * clock->p2;
	if (WARN_ON(clock->n == 0 || clock->p == 0))
		return 0;
	clock->vco = DIV_ROUND_CLOSEST_ULL((u64)refclk * clock->m,
					   clock->n << 22);
	clock->dot = DIV_ROUND_CLOSEST(clock->vco, clock->p);

	return clock->dot / 5;
}

#define INTELPllInvalid(s)   do { /* DRM_DEBUG(s); */ return false; } while (0)

/*
 * Returns whether the given set of divisors are valid for a given refclk with
 * the given connectors.
 */
static bool intel_PLL_is_valid(struct drm_i915_private *dev_priv,
			       const struct intel_limit *limit,
			       const struct dpll *clock)
{
	if (clock->n   < limit->n.min   || limit->n.max   < clock->n)
		INTELPllInvalid("n out of range\n");
	if (clock->p1  < limit->p1.min  || limit->p1.max  < clock->p1)
		INTELPllInvalid("p1 out of range\n");
	if (clock->m2  < limit->m2.min  || limit->m2.max  < clock->m2)
		INTELPllInvalid("m2 out of range\n");
	if (clock->m1  < limit->m1.min  || limit->m1.max  < clock->m1)
		INTELPllInvalid("m1 out of range\n");

	if (!IS_PINEVIEW(dev_priv) && !IS_VALLEYVIEW(dev_priv) &&
	    !IS_CHERRYVIEW(dev_priv) && !IS_GEN9_LP(dev_priv))
		if (clock->m1 <= clock->m2)
			INTELPllInvalid("m1 <= m2\n");

	if (!IS_VALLEYVIEW(dev_priv) && !IS_CHERRYVIEW(dev_priv) &&
	    !IS_GEN9_LP(dev_priv)) {
		if (clock->p < limit->p.min || limit->p.max < clock->p)
			INTELPllInvalid("p out of range\n");
		if (clock->m < limit->m.min || limit->m.max < clock->m)
			INTELPllInvalid("m out of range\n");
	}

	if (clock->vco < limit->vco.min || limit->vco.max < clock->vco)
		INTELPllInvalid("vco out of range\n");
	/* XXX: We may need to be checking "Dot clock" depending on the multiplier,
	 * connector, etc., rather than just a single range.
	 */
	if (clock->dot < limit->dot.min || limit->dot.max < clock->dot)
		INTELPllInvalid("dot out of range\n");

	return true;
}

static int
i9xx_select_p2_div(const struct intel_limit *limit,
		   const struct intel_crtc_state *crtc_state,
		   int target)
{
	struct drm_i915_private *dev_priv = to_i915(crtc_state->base.crtc->dev);

	if (intel_crtc_has_type(crtc_state, INTEL_OUTPUT_LVDS)) {
		/*
		 * For LVDS just rely on its current settings for dual-channel.
		 * We haven't figured out how to reliably set up different
		 * single/dual channel state, if we even can.
		 */
		if (intel_is_dual_link_lvds(dev_priv))
			return limit->p2.p2_fast;
		else
			return limit->p2.p2_slow;
	} else {
		if (target < limit->p2.dot_limit)
			return limit->p2.p2_slow;
		else
			return limit->p2.p2_fast;
	}
}

/*
 * Returns a set of divisors for the desired target clock with the given
 * refclk, or FALSE.  The returned values represent the clock equation:
 * reflck * (5 * (m1 + 2) + (m2 + 2)) / (n + 2) / p1 / p2.
 *
 * Target and reference clocks are specified in kHz.
 *
 * If match_clock is provided, then best_clock P divider must match the P
 * divider from @match_clock used for LVDS downclocking.
 */
static bool
i9xx_find_best_dpll(const struct intel_limit *limit,
		    struct intel_crtc_state *crtc_state,
		    int target, int refclk, struct dpll *match_clock,
		    struct dpll *best_clock)
{
	struct drm_device *dev = crtc_state->base.crtc->dev;
	struct dpll clock;
	int err = target;

	memset(best_clock, 0, sizeof(*best_clock));

	clock.p2 = i9xx_select_p2_div(limit, crtc_state, target);

	for (clock.m1 = limit->m1.min; clock.m1 <= limit->m1.max;
	     clock.m1++) {
		for (clock.m2 = limit->m2.min;
		     clock.m2 <= limit->m2.max; clock.m2++) {
			if (clock.m2 >= clock.m1)
				break;
			for (clock.n = limit->n.min;
			     clock.n <= limit->n.max; clock.n++) {
				for (clock.p1 = limit->p1.min;
					clock.p1 <= limit->p1.max; clock.p1++) {
					int this_err;

					i9xx_calc_dpll_params(refclk, &clock);
					if (!intel_PLL_is_valid(to_i915(dev),
								limit,
								&clock))
						continue;
					if (match_clock &&
					    clock.p != match_clock->p)
						continue;

					this_err = abs(clock.dot - target);
					if (this_err < err) {
						*best_clock = clock;
						err = this_err;
					}
				}
			}
		}
	}

	return (err != target);
}

/*
 * Returns a set of divisors for the desired target clock with the given
 * refclk, or FALSE.  The returned values represent the clock equation:
 * reflck * (5 * (m1 + 2) + (m2 + 2)) / (n + 2) / p1 / p2.
 *
 * Target and reference clocks are specified in kHz.
 *
 * If match_clock is provided, then best_clock P divider must match the P
 * divider from @match_clock used for LVDS downclocking.
 */
static bool
pnv_find_best_dpll(const struct intel_limit *limit,
		   struct intel_crtc_state *crtc_state,
		   int target, int refclk, struct dpll *match_clock,
		   struct dpll *best_clock)
{
	struct drm_device *dev = crtc_state->base.crtc->dev;
	struct dpll clock;
	int err = target;

	memset(best_clock, 0, sizeof(*best_clock));

	clock.p2 = i9xx_select_p2_div(limit, crtc_state, target);

	for (clock.m1 = limit->m1.min; clock.m1 <= limit->m1.max;
	     clock.m1++) {
		for (clock.m2 = limit->m2.min;
		     clock.m2 <= limit->m2.max; clock.m2++) {
			for (clock.n = limit->n.min;
			     clock.n <= limit->n.max; clock.n++) {
				for (clock.p1 = limit->p1.min;
					clock.p1 <= limit->p1.max; clock.p1++) {
					int this_err;

					pnv_calc_dpll_params(refclk, &clock);
					if (!intel_PLL_is_valid(to_i915(dev),
								limit,
								&clock))
						continue;
					if (match_clock &&
					    clock.p != match_clock->p)
						continue;

					this_err = abs(clock.dot - target);
					if (this_err < err) {
						*best_clock = clock;
						err = this_err;
					}
				}
			}
		}
	}

	return (err != target);
}

/*
 * Returns a set of divisors for the desired target clock with the given
 * refclk, or FALSE.  The returned values represent the clock equation:
 * reflck * (5 * (m1 + 2) + (m2 + 2)) / (n + 2) / p1 / p2.
 *
 * Target and reference clocks are specified in kHz.
 *
 * If match_clock is provided, then best_clock P divider must match the P
 * divider from @match_clock used for LVDS downclocking.
 */
static bool
g4x_find_best_dpll(const struct intel_limit *limit,
		   struct intel_crtc_state *crtc_state,
		   int target, int refclk, struct dpll *match_clock,
		   struct dpll *best_clock)
{
	struct drm_device *dev = crtc_state->base.crtc->dev;
	struct dpll clock;
	int max_n;
	bool found = false;
	/* approximately equals target * 0.00585 */
	int err_most = (target >> 8) + (target >> 9);

	memset(best_clock, 0, sizeof(*best_clock));

	clock.p2 = i9xx_select_p2_div(limit, crtc_state, target);

	max_n = limit->n.max;
	/* based on hardware requirement, prefer smaller n to precision */
	for (clock.n = limit->n.min; clock.n <= max_n; clock.n++) {
		/* based on hardware requirement, prefere larger m1,m2 */
		for (clock.m1 = limit->m1.max;
		     clock.m1 >= limit->m1.min; clock.m1--) {
			for (clock.m2 = limit->m2.max;
			     clock.m2 >= limit->m2.min; clock.m2--) {
				for (clock.p1 = limit->p1.max;
				     clock.p1 >= limit->p1.min; clock.p1--) {
					int this_err;

					i9xx_calc_dpll_params(refclk, &clock);
					if (!intel_PLL_is_valid(to_i915(dev),
								limit,
								&clock))
						continue;

					this_err = abs(clock.dot - target);
					if (this_err < err_most) {
						*best_clock = clock;
						err_most = this_err;
						max_n = clock.n;
						found = true;
					}
				}
			}
		}
	}
	return found;
}

/*
 * Check if the calculated PLL configuration is more optimal compared to the
 * best configuration and error found so far. Return the calculated error.
 */
static bool vlv_PLL_is_optimal(struct drm_device *dev, int target_freq,
			       const struct dpll *calculated_clock,
			       const struct dpll *best_clock,
			       unsigned int best_error_ppm,
			       unsigned int *error_ppm)
{
	/*
	 * For CHV ignore the error and consider only the P value.
	 * Prefer a bigger P value based on HW requirements.
	 */
	if (IS_CHERRYVIEW(to_i915(dev))) {
		*error_ppm = 0;

		return calculated_clock->p > best_clock->p;
	}

	if (WARN_ON_ONCE(!target_freq))
		return false;

	*error_ppm = div_u64(1000000ULL *
				abs(target_freq - calculated_clock->dot),
			     target_freq);
	/*
	 * Prefer a better P value over a better (smaller) error if the error
	 * is small. Ensure this preference for future configurations too by
	 * setting the error to 0.
	 */
	if (*error_ppm < 100 && calculated_clock->p > best_clock->p) {
		*error_ppm = 0;

		return true;
	}

	return *error_ppm + 10 < best_error_ppm;
}

/*
 * Returns a set of divisors for the desired target clock with the given
 * refclk, or FALSE.  The returned values represent the clock equation:
 * reflck * (5 * (m1 + 2) + (m2 + 2)) / (n + 2) / p1 / p2.
 */
static bool
vlv_find_best_dpll(const struct intel_limit *limit,
		   struct intel_crtc_state *crtc_state,
		   int target, int refclk, struct dpll *match_clock,
		   struct dpll *best_clock)
{
	struct intel_crtc *crtc = to_intel_crtc(crtc_state->base.crtc);
	struct drm_device *dev = crtc->base.dev;
	struct dpll clock;
	unsigned int bestppm = 1000000;
	/* min update 19.2 MHz */
	int max_n = min(limit->n.max, refclk / 19200);
	bool found = false;

	target *= 5; /* fast clock */

	memset(best_clock, 0, sizeof(*best_clock));

	/* based on hardware requirement, prefer smaller n to precision */
	for (clock.n = limit->n.min; clock.n <= max_n; clock.n++) {
		for (clock.p1 = limit->p1.max; clock.p1 >= limit->p1.min; clock.p1--) {
			for (clock.p2 = limit->p2.p2_fast; clock.p2 >= limit->p2.p2_slow;
			     clock.p2 -= clock.p2 > 10 ? 2 : 1) {
				clock.p = clock.p1 * clock.p2;
				/* based on hardware requirement, prefer bigger m1,m2 values */
				for (clock.m1 = limit->m1.min; clock.m1 <= limit->m1.max; clock.m1++) {
					unsigned int ppm;

					clock.m2 = DIV_ROUND_CLOSEST(target * clock.p * clock.n,
								     refclk * clock.m1);

					vlv_calc_dpll_params(refclk, &clock);

					if (!intel_PLL_is_valid(to_i915(dev),
								limit,
								&clock))
						continue;

					if (!vlv_PLL_is_optimal(dev, target,
								&clock,
								best_clock,
								bestppm, &ppm))
						continue;

					*best_clock = clock;
					bestppm = ppm;
					found = true;
				}
			}
		}
	}

	return found;
}

/*
 * Returns a set of divisors for the desired target clock with the given
 * refclk, or FALSE.  The returned values represent the clock equation:
 * reflck * (5 * (m1 + 2) + (m2 + 2)) / (n + 2) / p1 / p2.
 */
static bool
chv_find_best_dpll(const struct intel_limit *limit,
		   struct intel_crtc_state *crtc_state,
		   int target, int refclk, struct dpll *match_clock,
		   struct dpll *best_clock)
{
	struct intel_crtc *crtc = to_intel_crtc(crtc_state->base.crtc);
	struct drm_device *dev = crtc->base.dev;
	unsigned int best_error_ppm;
	struct dpll clock;
	u64 m2;
	int found = false;

	memset(best_clock, 0, sizeof(*best_clock));
	best_error_ppm = 1000000;

	/*
	 * Based on hardware doc, the n always set to 1, and m1 always
	 * set to 2.  If requires to support 200Mhz refclk, we need to
	 * revisit this because n may not 1 anymore.
	 */
	clock.n = 1, clock.m1 = 2;
	target *= 5;	/* fast clock */

	for (clock.p1 = limit->p1.max; clock.p1 >= limit->p1.min; clock.p1--) {
		for (clock.p2 = limit->p2.p2_fast;
				clock.p2 >= limit->p2.p2_slow;
				clock.p2 -= clock.p2 > 10 ? 2 : 1) {
			unsigned int error_ppm;

			clock.p = clock.p1 * clock.p2;

			m2 = DIV_ROUND_CLOSEST_ULL(((u64)target * clock.p *
					clock.n) << 22, refclk * clock.m1);

			if (m2 > INT_MAX/clock.m1)
				continue;

			clock.m2 = m2;

			chv_calc_dpll_params(refclk, &clock);

			if (!intel_PLL_is_valid(to_i915(dev), limit, &clock))
				continue;

			if (!vlv_PLL_is_optimal(dev, target, &clock, best_clock,
						best_error_ppm, &error_ppm))
				continue;

			*best_clock = clock;
			best_error_ppm = error_ppm;
			found = true;
		}
	}

	return found;
}

bool bxt_find_best_dpll(struct intel_crtc_state *crtc_state,
			struct dpll *best_clock)
{
	int refclk = 100000;
	const struct intel_limit *limit = &intel_limits_bxt;

	return chv_find_best_dpll(limit, crtc_state,
				  crtc_state->port_clock, refclk,
				  NULL, best_clock);
}

bool intel_crtc_active(struct intel_crtc *crtc)
{
	/* Be paranoid as we can arrive here with only partial
	 * state retrieved from the hardware during setup.
	 *
	 * We can ditch the adjusted_mode.crtc_clock check as soon
	 * as Haswell has gained clock readout/fastboot support.
	 *
	 * We can ditch the crtc->primary->state->fb check as soon as we can
	 * properly reconstruct framebuffers.
	 *
	 * FIXME: The intel_crtc->active here should be switched to
	 * crtc->state->active once we have proper CRTC states wired up
	 * for atomic.
	 */
	return crtc->active && crtc->base.primary->state->fb &&
		crtc->config->base.adjusted_mode.crtc_clock;
}

enum transcoder intel_pipe_to_cpu_transcoder(struct drm_i915_private *dev_priv,
					     enum pipe pipe)
{
	struct intel_crtc *crtc = intel_get_crtc_for_pipe(dev_priv, pipe);

	return crtc->config->cpu_transcoder;
}

static bool pipe_scanline_is_moving(struct drm_i915_private *dev_priv,
				    enum pipe pipe)
{
	i915_reg_t reg = PIPEDSL(pipe);
	u32 line1, line2;
	u32 line_mask;

	if (IS_GEN(dev_priv, 2))
		line_mask = DSL_LINEMASK_GEN2;
	else
		line_mask = DSL_LINEMASK_GEN3;

	line1 = I915_READ(reg) & line_mask;
	msleep(5);
	line2 = I915_READ(reg) & line_mask;

	return line1 != line2;
}

static void wait_for_pipe_scanline_moving(struct intel_crtc *crtc, bool state)
{
	struct drm_i915_private *dev_priv = to_i915(crtc->base.dev);
	enum pipe pipe = crtc->pipe;

	/* Wait for the display line to settle/start moving */
	if (wait_for(pipe_scanline_is_moving(dev_priv, pipe) == state, 100))
		DRM_ERROR("pipe %c scanline %s wait timed out\n",
			  pipe_name(pipe), onoff(state));
}

static void intel_wait_for_pipe_scanline_stopped(struct intel_crtc *crtc)
{
	wait_for_pipe_scanline_moving(crtc, false);
}

static void intel_wait_for_pipe_scanline_moving(struct intel_crtc *crtc)
{
	wait_for_pipe_scanline_moving(crtc, true);
}

static void
intel_wait_for_pipe_off(const struct intel_crtc_state *old_crtc_state)
{
	struct intel_crtc *crtc = to_intel_crtc(old_crtc_state->base.crtc);
	struct drm_i915_private *dev_priv = to_i915(crtc->base.dev);

	if (INTEL_GEN(dev_priv) >= 4) {
		enum transcoder cpu_transcoder = old_crtc_state->cpu_transcoder;
		i915_reg_t reg = PIPECONF(cpu_transcoder);

		/* Wait for the Pipe State to go off */
		if (intel_wait_for_register(&dev_priv->uncore,
					    reg, I965_PIPECONF_ACTIVE, 0,
					    100))
			WARN(1, "pipe_off wait timed out\n");
	} else {
		intel_wait_for_pipe_scanline_stopped(crtc);
	}
}

/* Only for pre-ILK configs */
void assert_pll(struct drm_i915_private *dev_priv,
		enum pipe pipe, bool state)
{
	u32 val;
	bool cur_state;

	val = I915_READ(DPLL(pipe));
	cur_state = !!(val & DPLL_VCO_ENABLE);
	I915_STATE_WARN(cur_state != state,
	     "PLL state assertion failure (expected %s, current %s)\n",
			onoff(state), onoff(cur_state));
}

/* XXX: the dsi pll is shared between MIPI DSI ports */
void assert_dsi_pll(struct drm_i915_private *dev_priv, bool state)
{
	u32 val;
	bool cur_state;

	mutex_lock(&dev_priv->sb_lock);
	val = vlv_cck_read(dev_priv, CCK_REG_DSI_PLL_CONTROL);
	mutex_unlock(&dev_priv->sb_lock);

	cur_state = val & DSI_PLL_VCO_EN;
	I915_STATE_WARN(cur_state != state,
	     "DSI PLL state assertion failure (expected %s, current %s)\n",
			onoff(state), onoff(cur_state));
}

static void assert_fdi_tx(struct drm_i915_private *dev_priv,
			  enum pipe pipe, bool state)
{
	bool cur_state;
	enum transcoder cpu_transcoder = intel_pipe_to_cpu_transcoder(dev_priv,
								      pipe);

	if (HAS_DDI(dev_priv)) {
		/* DDI does not have a specific FDI_TX register */
		u32 val = I915_READ(TRANS_DDI_FUNC_CTL(cpu_transcoder));
		cur_state = !!(val & TRANS_DDI_FUNC_ENABLE);
	} else {
		u32 val = I915_READ(FDI_TX_CTL(pipe));
		cur_state = !!(val & FDI_TX_ENABLE);
	}
	I915_STATE_WARN(cur_state != state,
	     "FDI TX state assertion failure (expected %s, current %s)\n",
			onoff(state), onoff(cur_state));
}
#define assert_fdi_tx_enabled(d, p) assert_fdi_tx(d, p, true)
#define assert_fdi_tx_disabled(d, p) assert_fdi_tx(d, p, false)

static void assert_fdi_rx(struct drm_i915_private *dev_priv,
			  enum pipe pipe, bool state)
{
	u32 val;
	bool cur_state;

	val = I915_READ(FDI_RX_CTL(pipe));
	cur_state = !!(val & FDI_RX_ENABLE);
	I915_STATE_WARN(cur_state != state,
	     "FDI RX state assertion failure (expected %s, current %s)\n",
			onoff(state), onoff(cur_state));
}
#define assert_fdi_rx_enabled(d, p) assert_fdi_rx(d, p, true)
#define assert_fdi_rx_disabled(d, p) assert_fdi_rx(d, p, false)

static void assert_fdi_tx_pll_enabled(struct drm_i915_private *dev_priv,
				      enum pipe pipe)
{
	u32 val;

	/* ILK FDI PLL is always enabled */
	if (IS_GEN(dev_priv, 5))
		return;

	/* On Haswell, DDI ports are responsible for the FDI PLL setup */
	if (HAS_DDI(dev_priv))
		return;

	val = I915_READ(FDI_TX_CTL(pipe));
	I915_STATE_WARN(!(val & FDI_TX_PLL_ENABLE), "FDI TX PLL assertion failure, should be active but is disabled\n");
}

void assert_fdi_rx_pll(struct drm_i915_private *dev_priv,
		       enum pipe pipe, bool state)
{
	u32 val;
	bool cur_state;

	val = I915_READ(FDI_RX_CTL(pipe));
	cur_state = !!(val & FDI_RX_PLL_ENABLE);
	I915_STATE_WARN(cur_state != state,
	     "FDI RX PLL assertion failure (expected %s, current %s)\n",
			onoff(state), onoff(cur_state));
}

void assert_panel_unlocked(struct drm_i915_private *dev_priv, enum pipe pipe)
{
	i915_reg_t pp_reg;
	u32 val;
	enum pipe panel_pipe = INVALID_PIPE;
	bool locked = true;

	if (WARN_ON(HAS_DDI(dev_priv)))
		return;

	if (HAS_PCH_SPLIT(dev_priv)) {
		u32 port_sel;

		pp_reg = PP_CONTROL(0);
		port_sel = I915_READ(PP_ON_DELAYS(0)) & PANEL_PORT_SELECT_MASK;

		switch (port_sel) {
		case PANEL_PORT_SELECT_LVDS:
			intel_lvds_port_enabled(dev_priv, PCH_LVDS, &panel_pipe);
			break;
		case PANEL_PORT_SELECT_DPA:
			intel_dp_port_enabled(dev_priv, DP_A, PORT_A, &panel_pipe);
			break;
		case PANEL_PORT_SELECT_DPC:
			intel_dp_port_enabled(dev_priv, PCH_DP_C, PORT_C, &panel_pipe);
			break;
		case PANEL_PORT_SELECT_DPD:
			intel_dp_port_enabled(dev_priv, PCH_DP_D, PORT_D, &panel_pipe);
			break;
		default:
			MISSING_CASE(port_sel);
			break;
		}
	} else if (IS_VALLEYVIEW(dev_priv) || IS_CHERRYVIEW(dev_priv)) {
		/* presumably write lock depends on pipe, not port select */
		pp_reg = PP_CONTROL(pipe);
		panel_pipe = pipe;
	} else {
		u32 port_sel;

		pp_reg = PP_CONTROL(0);
		port_sel = I915_READ(PP_ON_DELAYS(0)) & PANEL_PORT_SELECT_MASK;

		WARN_ON(port_sel != PANEL_PORT_SELECT_LVDS);
		intel_lvds_port_enabled(dev_priv, LVDS, &panel_pipe);
	}

	val = I915_READ(pp_reg);
	if (!(val & PANEL_POWER_ON) ||
	    ((val & PANEL_UNLOCK_MASK) == PANEL_UNLOCK_REGS))
		locked = false;

	I915_STATE_WARN(panel_pipe == pipe && locked,
	     "panel assertion failure, pipe %c regs locked\n",
	     pipe_name(pipe));
}

void assert_pipe(struct drm_i915_private *dev_priv,
		 enum pipe pipe, bool state)
{
	bool cur_state;
	enum transcoder cpu_transcoder = intel_pipe_to_cpu_transcoder(dev_priv,
								      pipe);
	enum intel_display_power_domain power_domain;
	intel_wakeref_t wakeref;

	/* we keep both pipes enabled on 830 */
	if (IS_I830(dev_priv))
		state = true;

	power_domain = POWER_DOMAIN_TRANSCODER(cpu_transcoder);
	wakeref = intel_display_power_get_if_enabled(dev_priv, power_domain);
	if (wakeref) {
		u32 val = I915_READ(PIPECONF(cpu_transcoder));
		cur_state = !!(val & PIPECONF_ENABLE);

		intel_display_power_put(dev_priv, power_domain, wakeref);
	} else {
		cur_state = false;
	}

	I915_STATE_WARN(cur_state != state,
	     "pipe %c assertion failure (expected %s, current %s)\n",
			pipe_name(pipe), onoff(state), onoff(cur_state));
}

static void assert_plane(struct intel_plane *plane, bool state)
{
	enum pipe pipe;
	bool cur_state;

	cur_state = plane->get_hw_state(plane, &pipe);

	I915_STATE_WARN(cur_state != state,
			"%s assertion failure (expected %s, current %s)\n",
			plane->base.name, onoff(state), onoff(cur_state));
}

#define assert_plane_enabled(p) assert_plane(p, true)
#define assert_plane_disabled(p) assert_plane(p, false)

static void assert_planes_disabled(struct intel_crtc *crtc)
{
	struct drm_i915_private *dev_priv = to_i915(crtc->base.dev);
	struct intel_plane *plane;

	for_each_intel_plane_on_crtc(&dev_priv->drm, crtc, plane)
		assert_plane_disabled(plane);
}

static void assert_vblank_disabled(struct drm_crtc *crtc)
{
	if (I915_STATE_WARN_ON(drm_crtc_vblank_get(crtc) == 0))
		drm_crtc_vblank_put(crtc);
}

void assert_pch_transcoder_disabled(struct drm_i915_private *dev_priv,
				    enum pipe pipe)
{
	u32 val;
	bool enabled;

	val = I915_READ(PCH_TRANSCONF(pipe));
	enabled = !!(val & TRANS_ENABLE);
	I915_STATE_WARN(enabled,
	     "transcoder assertion failed, should be off on pipe %c but is still active\n",
	     pipe_name(pipe));
}

static void assert_pch_dp_disabled(struct drm_i915_private *dev_priv,
				   enum pipe pipe, enum port port,
				   i915_reg_t dp_reg)
{
	enum pipe port_pipe;
	bool state;

	state = intel_dp_port_enabled(dev_priv, dp_reg, port, &port_pipe);

	I915_STATE_WARN(state && port_pipe == pipe,
			"PCH DP %c enabled on transcoder %c, should be disabled\n",
			port_name(port), pipe_name(pipe));

	I915_STATE_WARN(HAS_PCH_IBX(dev_priv) && !state && port_pipe == PIPE_B,
			"IBX PCH DP %c still using transcoder B\n",
			port_name(port));
}

static void assert_pch_hdmi_disabled(struct drm_i915_private *dev_priv,
				     enum pipe pipe, enum port port,
				     i915_reg_t hdmi_reg)
{
	enum pipe port_pipe;
	bool state;

	state = intel_sdvo_port_enabled(dev_priv, hdmi_reg, &port_pipe);

	I915_STATE_WARN(state && port_pipe == pipe,
			"PCH HDMI %c enabled on transcoder %c, should be disabled\n",
			port_name(port), pipe_name(pipe));

	I915_STATE_WARN(HAS_PCH_IBX(dev_priv) && !state && port_pipe == PIPE_B,
			"IBX PCH HDMI %c still using transcoder B\n",
			port_name(port));
}

static void assert_pch_ports_disabled(struct drm_i915_private *dev_priv,
				      enum pipe pipe)
{
	enum pipe port_pipe;

	assert_pch_dp_disabled(dev_priv, pipe, PORT_B, PCH_DP_B);
	assert_pch_dp_disabled(dev_priv, pipe, PORT_C, PCH_DP_C);
	assert_pch_dp_disabled(dev_priv, pipe, PORT_D, PCH_DP_D);

	I915_STATE_WARN(intel_crt_port_enabled(dev_priv, PCH_ADPA, &port_pipe) &&
			port_pipe == pipe,
			"PCH VGA enabled on transcoder %c, should be disabled\n",
			pipe_name(pipe));

	I915_STATE_WARN(intel_lvds_port_enabled(dev_priv, PCH_LVDS, &port_pipe) &&
			port_pipe == pipe,
			"PCH LVDS enabled on transcoder %c, should be disabled\n",
			pipe_name(pipe));

	/* PCH SDVOB multiplex with HDMIB */
	assert_pch_hdmi_disabled(dev_priv, pipe, PORT_B, PCH_HDMIB);
	assert_pch_hdmi_disabled(dev_priv, pipe, PORT_C, PCH_HDMIC);
	assert_pch_hdmi_disabled(dev_priv, pipe, PORT_D, PCH_HDMID);
}

static void _vlv_enable_pll(struct intel_crtc *crtc,
			    const struct intel_crtc_state *pipe_config)
{
	struct drm_i915_private *dev_priv = to_i915(crtc->base.dev);
	enum pipe pipe = crtc->pipe;

	I915_WRITE(DPLL(pipe), pipe_config->dpll_hw_state.dpll);
	POSTING_READ(DPLL(pipe));
	udelay(150);

	if (intel_wait_for_register(&dev_priv->uncore,
				    DPLL(pipe),
				    DPLL_LOCK_VLV,
				    DPLL_LOCK_VLV,
				    1))
		DRM_ERROR("DPLL %d failed to lock\n", pipe);
}

static void vlv_enable_pll(struct intel_crtc *crtc,
			   const struct intel_crtc_state *pipe_config)
{
	struct drm_i915_private *dev_priv = to_i915(crtc->base.dev);
	enum pipe pipe = crtc->pipe;

	assert_pipe_disabled(dev_priv, pipe);

	/* PLL is protected by panel, make sure we can write it */
	assert_panel_unlocked(dev_priv, pipe);

	if (pipe_config->dpll_hw_state.dpll & DPLL_VCO_ENABLE)
		_vlv_enable_pll(crtc, pipe_config);

	I915_WRITE(DPLL_MD(pipe), pipe_config->dpll_hw_state.dpll_md);
	POSTING_READ(DPLL_MD(pipe));
}


static void _chv_enable_pll(struct intel_crtc *crtc,
			    const struct intel_crtc_state *pipe_config)
{
	struct drm_i915_private *dev_priv = to_i915(crtc->base.dev);
	enum pipe pipe = crtc->pipe;
	enum dpio_channel port = vlv_pipe_to_channel(pipe);
	u32 tmp;

	mutex_lock(&dev_priv->sb_lock);

	/* Enable back the 10bit clock to display controller */
	tmp = vlv_dpio_read(dev_priv, pipe, CHV_CMN_DW14(port));
	tmp |= DPIO_DCLKP_EN;
	vlv_dpio_write(dev_priv, pipe, CHV_CMN_DW14(port), tmp);

	mutex_unlock(&dev_priv->sb_lock);

	/*
	 * Need to wait > 100ns between dclkp clock enable bit and PLL enable.
	 */
	udelay(1);

	/* Enable PLL */
	I915_WRITE(DPLL(pipe), pipe_config->dpll_hw_state.dpll);

	/* Check PLL is locked */
	if (intel_wait_for_register(&dev_priv->uncore,
				    DPLL(pipe), DPLL_LOCK_VLV, DPLL_LOCK_VLV,
				    1))
		DRM_ERROR("PLL %d failed to lock\n", pipe);
}

static void chv_enable_pll(struct intel_crtc *crtc,
			   const struct intel_crtc_state *pipe_config)
{
	struct drm_i915_private *dev_priv = to_i915(crtc->base.dev);
	enum pipe pipe = crtc->pipe;

	assert_pipe_disabled(dev_priv, pipe);

	/* PLL is protected by panel, make sure we can write it */
	assert_panel_unlocked(dev_priv, pipe);

	if (pipe_config->dpll_hw_state.dpll & DPLL_VCO_ENABLE)
		_chv_enable_pll(crtc, pipe_config);

	if (pipe != PIPE_A) {
		/*
		 * WaPixelRepeatModeFixForC0:chv
		 *
		 * DPLLCMD is AWOL. Use chicken bits to propagate
		 * the value from DPLLBMD to either pipe B or C.
		 */
		I915_WRITE(CBR4_VLV, CBR_DPLLBMD_PIPE(pipe));
		I915_WRITE(DPLL_MD(PIPE_B), pipe_config->dpll_hw_state.dpll_md);
		I915_WRITE(CBR4_VLV, 0);
		dev_priv->chv_dpll_md[pipe] = pipe_config->dpll_hw_state.dpll_md;

		/*
		 * DPLLB VGA mode also seems to cause problems.
		 * We should always have it disabled.
		 */
		WARN_ON((I915_READ(DPLL(PIPE_B)) & DPLL_VGA_MODE_DIS) == 0);
	} else {
		I915_WRITE(DPLL_MD(pipe), pipe_config->dpll_hw_state.dpll_md);
		POSTING_READ(DPLL_MD(pipe));
	}
}

static bool i9xx_has_pps(struct drm_i915_private *dev_priv)
{
	if (IS_I830(dev_priv))
		return false;

	return IS_PINEVIEW(dev_priv) || IS_MOBILE(dev_priv);
}

static void i9xx_enable_pll(struct intel_crtc *crtc,
			    const struct intel_crtc_state *crtc_state)
{
	struct drm_i915_private *dev_priv = to_i915(crtc->base.dev);
	i915_reg_t reg = DPLL(crtc->pipe);
	u32 dpll = crtc_state->dpll_hw_state.dpll;
	int i;

	assert_pipe_disabled(dev_priv, crtc->pipe);

	/* PLL is protected by panel, make sure we can write it */
	if (i9xx_has_pps(dev_priv))
		assert_panel_unlocked(dev_priv, crtc->pipe);

	/*
	 * Apparently we need to have VGA mode enabled prior to changing
	 * the P1/P2 dividers. Otherwise the DPLL will keep using the old
	 * dividers, even though the register value does change.
	 */
	I915_WRITE(reg, dpll & ~DPLL_VGA_MODE_DIS);
	I915_WRITE(reg, dpll);

	/* Wait for the clocks to stabilize. */
	POSTING_READ(reg);
	udelay(150);

	if (INTEL_GEN(dev_priv) >= 4) {
		I915_WRITE(DPLL_MD(crtc->pipe),
			   crtc_state->dpll_hw_state.dpll_md);
	} else {
		/* The pixel multiplier can only be updated once the
		 * DPLL is enabled and the clocks are stable.
		 *
		 * So write it again.
		 */
		I915_WRITE(reg, dpll);
	}

	/* We do this three times for luck */
	for (i = 0; i < 3; i++) {
		I915_WRITE(reg, dpll);
		POSTING_READ(reg);
		udelay(150); /* wait for warmup */
	}
}

static void i9xx_disable_pll(const struct intel_crtc_state *crtc_state)
{
	struct intel_crtc *crtc = to_intel_crtc(crtc_state->base.crtc);
	struct drm_i915_private *dev_priv = to_i915(crtc->base.dev);
	enum pipe pipe = crtc->pipe;

	/* Don't disable pipe or pipe PLLs if needed */
	if (IS_I830(dev_priv))
		return;

	/* Make sure the pipe isn't still relying on us */
	assert_pipe_disabled(dev_priv, pipe);

	I915_WRITE(DPLL(pipe), DPLL_VGA_MODE_DIS);
	POSTING_READ(DPLL(pipe));
}

static void vlv_disable_pll(struct drm_i915_private *dev_priv, enum pipe pipe)
{
	u32 val;

	/* Make sure the pipe isn't still relying on us */
	assert_pipe_disabled(dev_priv, pipe);

	val = DPLL_INTEGRATED_REF_CLK_VLV |
		DPLL_REF_CLK_ENABLE_VLV | DPLL_VGA_MODE_DIS;
	if (pipe != PIPE_A)
		val |= DPLL_INTEGRATED_CRI_CLK_VLV;

	I915_WRITE(DPLL(pipe), val);
	POSTING_READ(DPLL(pipe));
}

static void chv_disable_pll(struct drm_i915_private *dev_priv, enum pipe pipe)
{
	enum dpio_channel port = vlv_pipe_to_channel(pipe);
	u32 val;

	/* Make sure the pipe isn't still relying on us */
	assert_pipe_disabled(dev_priv, pipe);

	val = DPLL_SSC_REF_CLK_CHV |
		DPLL_REF_CLK_ENABLE_VLV | DPLL_VGA_MODE_DIS;
	if (pipe != PIPE_A)
		val |= DPLL_INTEGRATED_CRI_CLK_VLV;

	I915_WRITE(DPLL(pipe), val);
	POSTING_READ(DPLL(pipe));

	mutex_lock(&dev_priv->sb_lock);

	/* Disable 10bit clock to display controller */
	val = vlv_dpio_read(dev_priv, pipe, CHV_CMN_DW14(port));
	val &= ~DPIO_DCLKP_EN;
	vlv_dpio_write(dev_priv, pipe, CHV_CMN_DW14(port), val);

	mutex_unlock(&dev_priv->sb_lock);
}

void vlv_wait_port_ready(struct drm_i915_private *dev_priv,
			 struct intel_digital_port *dport,
			 unsigned int expected_mask)
{
	u32 port_mask;
	i915_reg_t dpll_reg;

	switch (dport->base.port) {
	case PORT_B:
		port_mask = DPLL_PORTB_READY_MASK;
		dpll_reg = DPLL(0);
		break;
	case PORT_C:
		port_mask = DPLL_PORTC_READY_MASK;
		dpll_reg = DPLL(0);
		expected_mask <<= 4;
		break;
	case PORT_D:
		port_mask = DPLL_PORTD_READY_MASK;
		dpll_reg = DPIO_PHY_STATUS;
		break;
	default:
		BUG();
	}

	if (intel_wait_for_register(&dev_priv->uncore,
				    dpll_reg, port_mask, expected_mask,
				    1000))
		WARN(1, "timed out waiting for port %c ready: got 0x%x, expected 0x%x\n",
		     port_name(dport->base.port),
		     I915_READ(dpll_reg) & port_mask, expected_mask);
}

static void ironlake_enable_pch_transcoder(const struct intel_crtc_state *crtc_state)
{
	struct intel_crtc *crtc = to_intel_crtc(crtc_state->base.crtc);
	struct drm_i915_private *dev_priv = to_i915(crtc->base.dev);
	enum pipe pipe = crtc->pipe;
	i915_reg_t reg;
	u32 val, pipeconf_val;

	/* Make sure PCH DPLL is enabled */
	assert_shared_dpll_enabled(dev_priv, crtc_state->shared_dpll);

	/* FDI must be feeding us bits for PCH ports */
	assert_fdi_tx_enabled(dev_priv, pipe);
	assert_fdi_rx_enabled(dev_priv, pipe);

	if (HAS_PCH_CPT(dev_priv)) {
		/* Workaround: Set the timing override bit before enabling the
		 * pch transcoder. */
		reg = TRANS_CHICKEN2(pipe);
		val = I915_READ(reg);
		val |= TRANS_CHICKEN2_TIMING_OVERRIDE;
		I915_WRITE(reg, val);
	}

	reg = PCH_TRANSCONF(pipe);
	val = I915_READ(reg);
	pipeconf_val = I915_READ(PIPECONF(pipe));

	if (HAS_PCH_IBX(dev_priv)) {
		/*
		 * Make the BPC in transcoder be consistent with
		 * that in pipeconf reg. For HDMI we must use 8bpc
		 * here for both 8bpc and 12bpc.
		 */
		val &= ~PIPECONF_BPC_MASK;
		if (intel_crtc_has_type(crtc_state, INTEL_OUTPUT_HDMI))
			val |= PIPECONF_8BPC;
		else
			val |= pipeconf_val & PIPECONF_BPC_MASK;
	}

	val &= ~TRANS_INTERLACE_MASK;
	if ((pipeconf_val & PIPECONF_INTERLACE_MASK) == PIPECONF_INTERLACED_ILK) {
		if (HAS_PCH_IBX(dev_priv) &&
		    intel_crtc_has_type(crtc_state, INTEL_OUTPUT_SDVO))
			val |= TRANS_LEGACY_INTERLACED_ILK;
		else
			val |= TRANS_INTERLACED;
	} else {
		val |= TRANS_PROGRESSIVE;
	}

	I915_WRITE(reg, val | TRANS_ENABLE);
	if (intel_wait_for_register(&dev_priv->uncore,
				    reg, TRANS_STATE_ENABLE, TRANS_STATE_ENABLE,
				    100))
		DRM_ERROR("failed to enable transcoder %c\n", pipe_name(pipe));
}

static void lpt_enable_pch_transcoder(struct drm_i915_private *dev_priv,
				      enum transcoder cpu_transcoder)
{
	u32 val, pipeconf_val;

	/* FDI must be feeding us bits for PCH ports */
	assert_fdi_tx_enabled(dev_priv, (enum pipe) cpu_transcoder);
	assert_fdi_rx_enabled(dev_priv, PIPE_A);

	/* Workaround: set timing override bit. */
	val = I915_READ(TRANS_CHICKEN2(PIPE_A));
	val |= TRANS_CHICKEN2_TIMING_OVERRIDE;
	I915_WRITE(TRANS_CHICKEN2(PIPE_A), val);

	val = TRANS_ENABLE;
	pipeconf_val = I915_READ(PIPECONF(cpu_transcoder));

	if ((pipeconf_val & PIPECONF_INTERLACE_MASK_HSW) ==
	    PIPECONF_INTERLACED_ILK)
		val |= TRANS_INTERLACED;
	else
		val |= TRANS_PROGRESSIVE;

	I915_WRITE(LPT_TRANSCONF, val);
	if (intel_wait_for_register(&dev_priv->uncore,
				    LPT_TRANSCONF,
				    TRANS_STATE_ENABLE,
				    TRANS_STATE_ENABLE,
				    100))
		DRM_ERROR("Failed to enable PCH transcoder\n");
}

static void ironlake_disable_pch_transcoder(struct drm_i915_private *dev_priv,
					    enum pipe pipe)
{
	i915_reg_t reg;
	u32 val;

	/* FDI relies on the transcoder */
	assert_fdi_tx_disabled(dev_priv, pipe);
	assert_fdi_rx_disabled(dev_priv, pipe);

	/* Ports must be off as well */
	assert_pch_ports_disabled(dev_priv, pipe);

	reg = PCH_TRANSCONF(pipe);
	val = I915_READ(reg);
	val &= ~TRANS_ENABLE;
	I915_WRITE(reg, val);
	/* wait for PCH transcoder off, transcoder state */
	if (intel_wait_for_register(&dev_priv->uncore,
				    reg, TRANS_STATE_ENABLE, 0,
				    50))
		DRM_ERROR("failed to disable transcoder %c\n", pipe_name(pipe));

	if (HAS_PCH_CPT(dev_priv)) {
		/* Workaround: Clear the timing override chicken bit again. */
		reg = TRANS_CHICKEN2(pipe);
		val = I915_READ(reg);
		val &= ~TRANS_CHICKEN2_TIMING_OVERRIDE;
		I915_WRITE(reg, val);
	}
}

void lpt_disable_pch_transcoder(struct drm_i915_private *dev_priv)
{
	u32 val;

	val = I915_READ(LPT_TRANSCONF);
	val &= ~TRANS_ENABLE;
	I915_WRITE(LPT_TRANSCONF, val);
	/* wait for PCH transcoder off, transcoder state */
	if (intel_wait_for_register(&dev_priv->uncore,
				    LPT_TRANSCONF, TRANS_STATE_ENABLE, 0,
				    50))
		DRM_ERROR("Failed to disable PCH transcoder\n");

	/* Workaround: clear timing override bit. */
	val = I915_READ(TRANS_CHICKEN2(PIPE_A));
	val &= ~TRANS_CHICKEN2_TIMING_OVERRIDE;
	I915_WRITE(TRANS_CHICKEN2(PIPE_A), val);
}

enum pipe intel_crtc_pch_transcoder(struct intel_crtc *crtc)
{
	struct drm_i915_private *dev_priv = to_i915(crtc->base.dev);

	if (HAS_PCH_LPT(dev_priv))
		return PIPE_A;
	else
		return crtc->pipe;
}

static u32 intel_crtc_max_vblank_count(const struct intel_crtc_state *crtc_state)
{
	struct drm_i915_private *dev_priv = to_i915(crtc_state->base.crtc->dev);

	/*
	 * On i965gm the hardware frame counter reads
	 * zero when the TV encoder is enabled :(
	 */
	if (IS_I965GM(dev_priv) &&
	    (crtc_state->output_types & BIT(INTEL_OUTPUT_TVOUT)))
		return 0;

	if (INTEL_GEN(dev_priv) >= 5 || IS_G4X(dev_priv))
		return 0xffffffff; /* full 32 bit counter */
	else if (INTEL_GEN(dev_priv) >= 3)
		return 0xffffff; /* only 24 bits of frame count */
	else
		return 0; /* Gen2 doesn't have a hardware frame counter */
}

static void intel_crtc_vblank_on(const struct intel_crtc_state *crtc_state)
{
	struct intel_crtc *crtc = to_intel_crtc(crtc_state->base.crtc);

	drm_crtc_set_max_vblank_count(&crtc->base,
				      intel_crtc_max_vblank_count(crtc_state));
	drm_crtc_vblank_on(&crtc->base);
}

static void intel_enable_pipe(const struct intel_crtc_state *new_crtc_state)
{
	struct intel_crtc *crtc = to_intel_crtc(new_crtc_state->base.crtc);
	struct drm_i915_private *dev_priv = to_i915(crtc->base.dev);
	enum transcoder cpu_transcoder = new_crtc_state->cpu_transcoder;
	enum pipe pipe = crtc->pipe;
	i915_reg_t reg;
	u32 val;

	DRM_DEBUG_KMS("enabling pipe %c\n", pipe_name(pipe));

	assert_planes_disabled(crtc);

	/*
	 * A pipe without a PLL won't actually be able to drive bits from
	 * a plane.  On ILK+ the pipe PLLs are integrated, so we don't
	 * need the check.
	 */
	if (HAS_GMCH(dev_priv)) {
		if (intel_crtc_has_type(new_crtc_state, INTEL_OUTPUT_DSI))
			assert_dsi_pll_enabled(dev_priv);
		else
			assert_pll_enabled(dev_priv, pipe);
	} else {
		if (new_crtc_state->has_pch_encoder) {
			/* if driving the PCH, we need FDI enabled */
			assert_fdi_rx_pll_enabled(dev_priv,
						  intel_crtc_pch_transcoder(crtc));
			assert_fdi_tx_pll_enabled(dev_priv,
						  (enum pipe) cpu_transcoder);
		}
		/* FIXME: assert CPU port conditions for SNB+ */
	}

	trace_intel_pipe_enable(dev_priv, pipe);

	reg = PIPECONF(cpu_transcoder);
	val = I915_READ(reg);
	if (val & PIPECONF_ENABLE) {
		/* we keep both pipes enabled on 830 */
		WARN_ON(!IS_I830(dev_priv));
		return;
	}

	I915_WRITE(reg, val | PIPECONF_ENABLE);
	POSTING_READ(reg);

	/*
	 * Until the pipe starts PIPEDSL reads will return a stale value,
	 * which causes an apparent vblank timestamp jump when PIPEDSL
	 * resets to its proper value. That also messes up the frame count
	 * when it's derived from the timestamps. So let's wait for the
	 * pipe to start properly before we call drm_crtc_vblank_on()
	 */
	if (intel_crtc_max_vblank_count(new_crtc_state) == 0)
		intel_wait_for_pipe_scanline_moving(crtc);
}

static void intel_disable_pipe(const struct intel_crtc_state *old_crtc_state)
{
	struct intel_crtc *crtc = to_intel_crtc(old_crtc_state->base.crtc);
	struct drm_i915_private *dev_priv = to_i915(crtc->base.dev);
	enum transcoder cpu_transcoder = old_crtc_state->cpu_transcoder;
	enum pipe pipe = crtc->pipe;
	i915_reg_t reg;
	u32 val;

	DRM_DEBUG_KMS("disabling pipe %c\n", pipe_name(pipe));

	/*
	 * Make sure planes won't keep trying to pump pixels to us,
	 * or we might hang the display.
	 */
	assert_planes_disabled(crtc);

	trace_intel_pipe_disable(dev_priv, pipe);

	reg = PIPECONF(cpu_transcoder);
	val = I915_READ(reg);
	if ((val & PIPECONF_ENABLE) == 0)
		return;

	/*
	 * Double wide has implications for planes
	 * so best keep it disabled when not needed.
	 */
	if (old_crtc_state->double_wide)
		val &= ~PIPECONF_DOUBLE_WIDE;

	/* Don't disable pipe or pipe PLLs if needed */
	if (!IS_I830(dev_priv))
		val &= ~PIPECONF_ENABLE;

	I915_WRITE(reg, val);
	if ((val & PIPECONF_ENABLE) == 0)
		intel_wait_for_pipe_off(old_crtc_state);
}

static unsigned int intel_tile_size(const struct drm_i915_private *dev_priv)
{
	return IS_GEN(dev_priv, 2) ? 2048 : 4096;
}

static unsigned int
intel_tile_width_bytes(const struct drm_framebuffer *fb, int color_plane)
{
	struct drm_i915_private *dev_priv = to_i915(fb->dev);
	unsigned int cpp = fb->format->cpp[color_plane];

	switch (fb->modifier) {
	case DRM_FORMAT_MOD_LINEAR:
		return cpp;
	case I915_FORMAT_MOD_X_TILED:
		if (IS_GEN(dev_priv, 2))
			return 128;
		else
			return 512;
	case I915_FORMAT_MOD_Y_TILED_CCS:
		if (color_plane == 1)
			return 128;
		/* fall through */
	case I915_FORMAT_MOD_Y_TILED:
		if (IS_GEN(dev_priv, 2) || HAS_128_BYTE_Y_TILING(dev_priv))
			return 128;
		else
			return 512;
	case I915_FORMAT_MOD_Yf_TILED_CCS:
		if (color_plane == 1)
			return 128;
		/* fall through */
	case I915_FORMAT_MOD_Yf_TILED:
		switch (cpp) {
		case 1:
			return 64;
		case 2:
		case 4:
			return 128;
		case 8:
		case 16:
			return 256;
		default:
			MISSING_CASE(cpp);
			return cpp;
		}
		break;
	default:
		MISSING_CASE(fb->modifier);
		return cpp;
	}
}

static unsigned int
intel_tile_height(const struct drm_framebuffer *fb, int color_plane)
{
	if (fb->modifier == DRM_FORMAT_MOD_LINEAR)
		return 1;
	else
		return intel_tile_size(to_i915(fb->dev)) /
			intel_tile_width_bytes(fb, color_plane);
}

/* Return the tile dimensions in pixel units */
static void intel_tile_dims(const struct drm_framebuffer *fb, int color_plane,
			    unsigned int *tile_width,
			    unsigned int *tile_height)
{
	unsigned int tile_width_bytes = intel_tile_width_bytes(fb, color_plane);
	unsigned int cpp = fb->format->cpp[color_plane];

	*tile_width = tile_width_bytes / cpp;
	*tile_height = intel_tile_size(to_i915(fb->dev)) / tile_width_bytes;
}

unsigned int
intel_fb_align_height(const struct drm_framebuffer *fb,
		      int color_plane, unsigned int height)
{
	unsigned int tile_height = intel_tile_height(fb, color_plane);

	return ALIGN(height, tile_height);
}

unsigned int intel_rotation_info_size(const struct intel_rotation_info *rot_info)
{
	unsigned int size = 0;
	int i;

	for (i = 0 ; i < ARRAY_SIZE(rot_info->plane); i++)
		size += rot_info->plane[i].width * rot_info->plane[i].height;

	return size;
}

static void
intel_fill_fb_ggtt_view(struct i915_ggtt_view *view,
			const struct drm_framebuffer *fb,
			unsigned int rotation)
{
	view->type = I915_GGTT_VIEW_NORMAL;
	if (drm_rotation_90_or_270(rotation)) {
		view->type = I915_GGTT_VIEW_ROTATED;
		view->rotated = to_intel_framebuffer(fb)->rot_info;
	}
}

static unsigned int intel_cursor_alignment(const struct drm_i915_private *dev_priv)
{
	if (IS_I830(dev_priv))
		return 16 * 1024;
	else if (IS_I85X(dev_priv))
		return 256;
	else if (IS_I845G(dev_priv) || IS_I865G(dev_priv))
		return 32;
	else
		return 4 * 1024;
}

static unsigned int intel_linear_alignment(const struct drm_i915_private *dev_priv)
{
	if (INTEL_GEN(dev_priv) >= 9)
		return 256 * 1024;
	else if (IS_I965G(dev_priv) || IS_I965GM(dev_priv) ||
		 IS_VALLEYVIEW(dev_priv) || IS_CHERRYVIEW(dev_priv))
		return 128 * 1024;
	else if (INTEL_GEN(dev_priv) >= 4)
		return 4 * 1024;
	else
		return 0;
}

static unsigned int intel_surf_alignment(const struct drm_framebuffer *fb,
					 int color_plane)
{
	struct drm_i915_private *dev_priv = to_i915(fb->dev);

	/* AUX_DIST needs only 4K alignment */
	if (color_plane == 1)
		return 4096;

	switch (fb->modifier) {
	case DRM_FORMAT_MOD_LINEAR:
		return intel_linear_alignment(dev_priv);
	case I915_FORMAT_MOD_X_TILED:
		if (INTEL_GEN(dev_priv) >= 9)
			return 256 * 1024;
		return 0;
	case I915_FORMAT_MOD_Y_TILED_CCS:
	case I915_FORMAT_MOD_Yf_TILED_CCS:
	case I915_FORMAT_MOD_Y_TILED:
	case I915_FORMAT_MOD_Yf_TILED:
		return 1 * 1024 * 1024;
	default:
		MISSING_CASE(fb->modifier);
		return 0;
	}
}

static bool intel_plane_uses_fence(const struct intel_plane_state *plane_state)
{
	struct intel_plane *plane = to_intel_plane(plane_state->base.plane);
	struct drm_i915_private *dev_priv = to_i915(plane->base.dev);

	return INTEL_GEN(dev_priv) < 4 || plane->has_fbc;
}

struct i915_vma *
intel_pin_and_fence_fb_obj(struct drm_framebuffer *fb,
			   const struct i915_ggtt_view *view,
			   bool uses_fence,
			   unsigned long *out_flags)
{
	struct drm_device *dev = fb->dev;
	struct drm_i915_private *dev_priv = to_i915(dev);
	struct drm_i915_gem_object *obj = intel_fb_obj(fb);
	intel_wakeref_t wakeref;
	struct i915_vma *vma;
	unsigned int pinctl;
	u32 alignment;

	WARN_ON(!mutex_is_locked(&dev->struct_mutex));

	alignment = intel_surf_alignment(fb, 0);

	/* Note that the w/a also requires 64 PTE of padding following the
	 * bo. We currently fill all unused PTE with the shadow page and so
	 * we should always have valid PTE following the scanout preventing
	 * the VT-d warning.
	 */
	if (intel_scanout_needs_vtd_wa(dev_priv) && alignment < 256 * 1024)
		alignment = 256 * 1024;

	/*
	 * Global gtt pte registers are special registers which actually forward
	 * writes to a chunk of system memory. Which means that there is no risk
	 * that the register values disappear as soon as we call
	 * intel_runtime_pm_put(), so it is correct to wrap only the
	 * pin/unpin/fence and not more.
	 */
	wakeref = intel_runtime_pm_get(dev_priv);

	atomic_inc(&dev_priv->gpu_error.pending_fb_pin);

	pinctl = 0;

	/* Valleyview is definitely limited to scanning out the first
	 * 512MiB. Lets presume this behaviour was inherited from the
	 * g4x display engine and that all earlier gen are similarly
	 * limited. Testing suggests that it is a little more
	 * complicated than this. For example, Cherryview appears quite
	 * happy to scanout from anywhere within its global aperture.
	 */
	if (HAS_GMCH(dev_priv))
		pinctl |= PIN_MAPPABLE;

	vma = i915_gem_object_pin_to_display_plane(obj,
						   alignment, view, pinctl);
	if (IS_ERR(vma))
		goto err;

	if (uses_fence && i915_vma_is_map_and_fenceable(vma)) {
		int ret;

		/* Install a fence for tiled scan-out. Pre-i965 always needs a
		 * fence, whereas 965+ only requires a fence if using
		 * framebuffer compression.  For simplicity, we always, when
		 * possible, install a fence as the cost is not that onerous.
		 *
		 * If we fail to fence the tiled scanout, then either the
		 * modeset will reject the change (which is highly unlikely as
		 * the affected systems, all but one, do not have unmappable
		 * space) or we will not be able to enable full powersaving
		 * techniques (also likely not to apply due to various limits
		 * FBC and the like impose on the size of the buffer, which
		 * presumably we violated anyway with this unmappable buffer).
		 * Anyway, it is presumably better to stumble onwards with
		 * something and try to run the system in a "less than optimal"
		 * mode that matches the user configuration.
		 */
		ret = i915_vma_pin_fence(vma);
		if (ret != 0 && INTEL_GEN(dev_priv) < 4) {
			i915_gem_object_unpin_from_display_plane(vma);
			vma = ERR_PTR(ret);
			goto err;
		}

		if (ret == 0 && vma->fence)
			*out_flags |= PLANE_HAS_FENCE;
	}

	i915_vma_get(vma);
err:
	atomic_dec(&dev_priv->gpu_error.pending_fb_pin);

	intel_runtime_pm_put(dev_priv, wakeref);
	return vma;
}

void intel_unpin_fb_vma(struct i915_vma *vma, unsigned long flags)
{
	lockdep_assert_held(&vma->vm->i915->drm.struct_mutex);

	if (flags & PLANE_HAS_FENCE)
		i915_vma_unpin_fence(vma);
	i915_gem_object_unpin_from_display_plane(vma);
	i915_vma_put(vma);
}

static int intel_fb_pitch(const struct drm_framebuffer *fb, int color_plane,
			  unsigned int rotation)
{
	if (drm_rotation_90_or_270(rotation))
		return to_intel_framebuffer(fb)->rotated[color_plane].pitch;
	else
		return fb->pitches[color_plane];
}

/*
 * Convert the x/y offsets into a linear offset.
 * Only valid with 0/180 degree rotation, which is fine since linear
 * offset is only used with linear buffers on pre-hsw and tiled buffers
 * with gen2/3, and 90/270 degree rotations isn't supported on any of them.
 */
u32 intel_fb_xy_to_linear(int x, int y,
			  const struct intel_plane_state *state,
			  int color_plane)
{
	const struct drm_framebuffer *fb = state->base.fb;
	unsigned int cpp = fb->format->cpp[color_plane];
	unsigned int pitch = state->color_plane[color_plane].stride;

	return y * pitch + x * cpp;
}

/*
 * Add the x/y offsets derived from fb->offsets[] to the user
 * specified plane src x/y offsets. The resulting x/y offsets
 * specify the start of scanout from the beginning of the gtt mapping.
 */
void intel_add_fb_offsets(int *x, int *y,
			  const struct intel_plane_state *state,
			  int color_plane)

{
	const struct intel_framebuffer *intel_fb = to_intel_framebuffer(state->base.fb);
	unsigned int rotation = state->base.rotation;

	if (drm_rotation_90_or_270(rotation)) {
		*x += intel_fb->rotated[color_plane].x;
		*y += intel_fb->rotated[color_plane].y;
	} else {
		*x += intel_fb->normal[color_plane].x;
		*y += intel_fb->normal[color_plane].y;
	}
}

static u32 intel_adjust_tile_offset(int *x, int *y,
				    unsigned int tile_width,
				    unsigned int tile_height,
				    unsigned int tile_size,
				    unsigned int pitch_tiles,
				    u32 old_offset,
				    u32 new_offset)
{
	unsigned int pitch_pixels = pitch_tiles * tile_width;
	unsigned int tiles;

	WARN_ON(old_offset & (tile_size - 1));
	WARN_ON(new_offset & (tile_size - 1));
	WARN_ON(new_offset > old_offset);

	tiles = (old_offset - new_offset) / tile_size;

	*y += tiles / pitch_tiles * tile_height;
	*x += tiles % pitch_tiles * tile_width;

	/* minimize x in case it got needlessly big */
	*y += *x / pitch_pixels * tile_height;
	*x %= pitch_pixels;

	return new_offset;
}

static bool is_surface_linear(u64 modifier, int color_plane)
{
	return modifier == DRM_FORMAT_MOD_LINEAR;
}

static u32 intel_adjust_aligned_offset(int *x, int *y,
				       const struct drm_framebuffer *fb,
				       int color_plane,
				       unsigned int rotation,
				       unsigned int pitch,
				       u32 old_offset, u32 new_offset)
{
	struct drm_i915_private *dev_priv = to_i915(fb->dev);
	unsigned int cpp = fb->format->cpp[color_plane];

	WARN_ON(new_offset > old_offset);

	if (!is_surface_linear(fb->modifier, color_plane)) {
		unsigned int tile_size, tile_width, tile_height;
		unsigned int pitch_tiles;

		tile_size = intel_tile_size(dev_priv);
		intel_tile_dims(fb, color_plane, &tile_width, &tile_height);

		if (drm_rotation_90_or_270(rotation)) {
			pitch_tiles = pitch / tile_height;
			swap(tile_width, tile_height);
		} else {
			pitch_tiles = pitch / (tile_width * cpp);
		}

		intel_adjust_tile_offset(x, y, tile_width, tile_height,
					 tile_size, pitch_tiles,
					 old_offset, new_offset);
	} else {
		old_offset += *y * pitch + *x * cpp;

		*y = (old_offset - new_offset) / pitch;
		*x = ((old_offset - new_offset) - *y * pitch) / cpp;
	}

	return new_offset;
}

/*
 * Adjust the tile offset by moving the difference into
 * the x/y offsets.
 */
static u32 intel_plane_adjust_aligned_offset(int *x, int *y,
					     const struct intel_plane_state *state,
					     int color_plane,
					     u32 old_offset, u32 new_offset)
{
	return intel_adjust_aligned_offset(x, y, state->base.fb, color_plane,
					   state->base.rotation,
					   state->color_plane[color_plane].stride,
					   old_offset, new_offset);
}

/*
 * Computes the aligned offset to the base tile and adjusts
 * x, y. bytes per pixel is assumed to be a power-of-two.
 *
 * In the 90/270 rotated case, x and y are assumed
 * to be already rotated to match the rotated GTT view, and
 * pitch is the tile_height aligned framebuffer height.
 *
 * This function is used when computing the derived information
 * under intel_framebuffer, so using any of that information
 * here is not allowed. Anything under drm_framebuffer can be
 * used. This is why the user has to pass in the pitch since it
 * is specified in the rotated orientation.
 */
static u32 intel_compute_aligned_offset(struct drm_i915_private *dev_priv,
					int *x, int *y,
					const struct drm_framebuffer *fb,
					int color_plane,
					unsigned int pitch,
					unsigned int rotation,
					u32 alignment)
{
	unsigned int cpp = fb->format->cpp[color_plane];
	u32 offset, offset_aligned;

	if (alignment)
		alignment--;

	if (!is_surface_linear(fb->modifier, color_plane)) {
		unsigned int tile_size, tile_width, tile_height;
		unsigned int tile_rows, tiles, pitch_tiles;

		tile_size = intel_tile_size(dev_priv);
		intel_tile_dims(fb, color_plane, &tile_width, &tile_height);

		if (drm_rotation_90_or_270(rotation)) {
			pitch_tiles = pitch / tile_height;
			swap(tile_width, tile_height);
		} else {
			pitch_tiles = pitch / (tile_width * cpp);
		}

		tile_rows = *y / tile_height;
		*y %= tile_height;

		tiles = *x / tile_width;
		*x %= tile_width;

		offset = (tile_rows * pitch_tiles + tiles) * tile_size;
		offset_aligned = offset & ~alignment;

		intel_adjust_tile_offset(x, y, tile_width, tile_height,
					 tile_size, pitch_tiles,
					 offset, offset_aligned);
	} else {
		offset = *y * pitch + *x * cpp;
		offset_aligned = offset & ~alignment;

		*y = (offset & alignment) / pitch;
		*x = ((offset & alignment) - *y * pitch) / cpp;
	}

	return offset_aligned;
}

static u32 intel_plane_compute_aligned_offset(int *x, int *y,
					      const struct intel_plane_state *state,
					      int color_plane)
{
	struct intel_plane *intel_plane = to_intel_plane(state->base.plane);
	struct drm_i915_private *dev_priv = to_i915(intel_plane->base.dev);
	const struct drm_framebuffer *fb = state->base.fb;
	unsigned int rotation = state->base.rotation;
	int pitch = state->color_plane[color_plane].stride;
	u32 alignment;

	if (intel_plane->id == PLANE_CURSOR)
		alignment = intel_cursor_alignment(dev_priv);
	else
		alignment = intel_surf_alignment(fb, color_plane);

	return intel_compute_aligned_offset(dev_priv, x, y, fb, color_plane,
					    pitch, rotation, alignment);
}

/* Convert the fb->offset[] into x/y offsets */
static int intel_fb_offset_to_xy(int *x, int *y,
				 const struct drm_framebuffer *fb,
				 int color_plane)
{
	struct drm_i915_private *dev_priv = to_i915(fb->dev);
	unsigned int height;

	if (fb->modifier != DRM_FORMAT_MOD_LINEAR &&
	    fb->offsets[color_plane] % intel_tile_size(dev_priv)) {
		DRM_DEBUG_KMS("Misaligned offset 0x%08x for color plane %d\n",
			      fb->offsets[color_plane], color_plane);
		return -EINVAL;
	}

	height = drm_framebuffer_plane_height(fb->height, fb, color_plane);
	height = ALIGN(height, intel_tile_height(fb, color_plane));

	/* Catch potential overflows early */
	if (add_overflows_t(u32, mul_u32_u32(height, fb->pitches[color_plane]),
			    fb->offsets[color_plane])) {
		DRM_DEBUG_KMS("Bad offset 0x%08x or pitch %d for color plane %d\n",
			      fb->offsets[color_plane], fb->pitches[color_plane],
			      color_plane);
		return -ERANGE;
	}

	*x = 0;
	*y = 0;

	intel_adjust_aligned_offset(x, y,
				    fb, color_plane, DRM_MODE_ROTATE_0,
				    fb->pitches[color_plane],
				    fb->offsets[color_plane], 0);

	return 0;
}

static unsigned int intel_fb_modifier_to_tiling(u64 fb_modifier)
{
	switch (fb_modifier) {
	case I915_FORMAT_MOD_X_TILED:
		return I915_TILING_X;
	case I915_FORMAT_MOD_Y_TILED:
	case I915_FORMAT_MOD_Y_TILED_CCS:
		return I915_TILING_Y;
	default:
		return I915_TILING_NONE;
	}
}

/*
 * From the Sky Lake PRM:
 * "The Color Control Surface (CCS) contains the compression status of
 *  the cache-line pairs. The compression state of the cache-line pair
 *  is specified by 2 bits in the CCS. Each CCS cache-line represents
 *  an area on the main surface of 16 x16 sets of 128 byte Y-tiled
 *  cache-line-pairs. CCS is always Y tiled."
 *
 * Since cache line pairs refers to horizontally adjacent cache lines,
 * each cache line in the CCS corresponds to an area of 32x16 cache
 * lines on the main surface. Since each pixel is 4 bytes, this gives
 * us a ratio of one byte in the CCS for each 8x16 pixels in the
 * main surface.
 */
static const struct drm_format_info ccs_formats[] = {
	{ .format = DRM_FORMAT_XRGB8888, .depth = 24, .num_planes = 2, .cpp = { 4, 1, }, .hsub = 8, .vsub = 16, },
	{ .format = DRM_FORMAT_XBGR8888, .depth = 24, .num_planes = 2, .cpp = { 4, 1, }, .hsub = 8, .vsub = 16, },
	{ .format = DRM_FORMAT_ARGB8888, .depth = 32, .num_planes = 2, .cpp = { 4, 1, }, .hsub = 8, .vsub = 16, },
	{ .format = DRM_FORMAT_ABGR8888, .depth = 32, .num_planes = 2, .cpp = { 4, 1, }, .hsub = 8, .vsub = 16, },
};

static const struct drm_format_info *
lookup_format_info(const struct drm_format_info formats[],
		   int num_formats, u32 format)
{
	int i;

	for (i = 0; i < num_formats; i++) {
		if (formats[i].format == format)
			return &formats[i];
	}

	return NULL;
}

static const struct drm_format_info *
intel_get_format_info(const struct drm_mode_fb_cmd2 *cmd)
{
	switch (cmd->modifier[0]) {
	case I915_FORMAT_MOD_Y_TILED_CCS:
	case I915_FORMAT_MOD_Yf_TILED_CCS:
		return lookup_format_info(ccs_formats,
					  ARRAY_SIZE(ccs_formats),
					  cmd->pixel_format);
	default:
		return NULL;
	}
}

bool is_ccs_modifier(u64 modifier)
{
	return modifier == I915_FORMAT_MOD_Y_TILED_CCS ||
	       modifier == I915_FORMAT_MOD_Yf_TILED_CCS;
}

static int
intel_fill_fb_info(struct drm_i915_private *dev_priv,
		   struct drm_framebuffer *fb)
{
	struct intel_framebuffer *intel_fb = to_intel_framebuffer(fb);
	struct intel_rotation_info *rot_info = &intel_fb->rot_info;
	struct drm_i915_gem_object *obj = intel_fb_obj(fb);
	u32 gtt_offset_rotated = 0;
	unsigned int max_size = 0;
	int i, num_planes = fb->format->num_planes;
	unsigned int tile_size = intel_tile_size(dev_priv);

	for (i = 0; i < num_planes; i++) {
		unsigned int width, height;
		unsigned int cpp, size;
		u32 offset;
		int x, y;
		int ret;

		cpp = fb->format->cpp[i];
		width = drm_framebuffer_plane_width(fb->width, fb, i);
		height = drm_framebuffer_plane_height(fb->height, fb, i);

		ret = intel_fb_offset_to_xy(&x, &y, fb, i);
		if (ret) {
			DRM_DEBUG_KMS("bad fb plane %d offset: 0x%x\n",
				      i, fb->offsets[i]);
			return ret;
		}

		if (is_ccs_modifier(fb->modifier) && i == 1) {
			int hsub = fb->format->hsub;
			int vsub = fb->format->vsub;
			int tile_width, tile_height;
			int main_x, main_y;
			int ccs_x, ccs_y;

			intel_tile_dims(fb, i, &tile_width, &tile_height);
			tile_width *= hsub;
			tile_height *= vsub;

			ccs_x = (x * hsub) % tile_width;
			ccs_y = (y * vsub) % tile_height;
			main_x = intel_fb->normal[0].x % tile_width;
			main_y = intel_fb->normal[0].y % tile_height;

			/*
			 * CCS doesn't have its own x/y offset register, so the intra CCS tile
			 * x/y offsets must match between CCS and the main surface.
			 */
			if (main_x != ccs_x || main_y != ccs_y) {
				DRM_DEBUG_KMS("Bad CCS x/y (main %d,%d ccs %d,%d) full (main %d,%d ccs %d,%d)\n",
					      main_x, main_y,
					      ccs_x, ccs_y,
					      intel_fb->normal[0].x,
					      intel_fb->normal[0].y,
					      x, y);
				return -EINVAL;
			}
		}

		/*
		 * The fence (if used) is aligned to the start of the object
		 * so having the framebuffer wrap around across the edge of the
		 * fenced region doesn't really work. We have no API to configure
		 * the fence start offset within the object (nor could we probably
		 * on gen2/3). So it's just easier if we just require that the
		 * fb layout agrees with the fence layout. We already check that the
		 * fb stride matches the fence stride elsewhere.
		 */
		if (i == 0 && i915_gem_object_is_tiled(obj) &&
		    (x + width) * cpp > fb->pitches[i]) {
			DRM_DEBUG_KMS("bad fb plane %d offset: 0x%x\n",
				      i, fb->offsets[i]);
			return -EINVAL;
		}

		/*
		 * First pixel of the framebuffer from
		 * the start of the normal gtt mapping.
		 */
		intel_fb->normal[i].x = x;
		intel_fb->normal[i].y = y;

		offset = intel_compute_aligned_offset(dev_priv, &x, &y, fb, i,
						      fb->pitches[i],
						      DRM_MODE_ROTATE_0,
						      tile_size);
		offset /= tile_size;

		if (!is_surface_linear(fb->modifier, i)) {
			unsigned int tile_width, tile_height;
			unsigned int pitch_tiles;
			struct drm_rect r;

			intel_tile_dims(fb, i, &tile_width, &tile_height);

			rot_info->plane[i].offset = offset;
			rot_info->plane[i].stride = DIV_ROUND_UP(fb->pitches[i], tile_width * cpp);
			rot_info->plane[i].width = DIV_ROUND_UP(x + width, tile_width);
			rot_info->plane[i].height = DIV_ROUND_UP(y + height, tile_height);

			intel_fb->rotated[i].pitch =
				rot_info->plane[i].height * tile_height;

			/* how many tiles does this plane need */
			size = rot_info->plane[i].stride * rot_info->plane[i].height;
			/*
			 * If the plane isn't horizontally tile aligned,
			 * we need one more tile.
			 */
			if (x != 0)
				size++;

			/* rotate the x/y offsets to match the GTT view */
			r.x1 = x;
			r.y1 = y;
			r.x2 = x + width;
			r.y2 = y + height;
			drm_rect_rotate(&r,
					rot_info->plane[i].width * tile_width,
					rot_info->plane[i].height * tile_height,
					DRM_MODE_ROTATE_270);
			x = r.x1;
			y = r.y1;

			/* rotate the tile dimensions to match the GTT view */
			pitch_tiles = intel_fb->rotated[i].pitch / tile_height;
			swap(tile_width, tile_height);

			/*
			 * We only keep the x/y offsets, so push all of the
			 * gtt offset into the x/y offsets.
			 */
			intel_adjust_tile_offset(&x, &y,
						 tile_width, tile_height,
						 tile_size, pitch_tiles,
						 gtt_offset_rotated * tile_size, 0);

			gtt_offset_rotated += rot_info->plane[i].width * rot_info->plane[i].height;

			/*
			 * First pixel of the framebuffer from
			 * the start of the rotated gtt mapping.
			 */
			intel_fb->rotated[i].x = x;
			intel_fb->rotated[i].y = y;
		} else {
			size = DIV_ROUND_UP((y + height) * fb->pitches[i] +
					    x * cpp, tile_size);
		}

		/* how many tiles in total needed in the bo */
		max_size = max(max_size, offset + size);
	}

	if (mul_u32_u32(max_size, tile_size) > obj->base.size) {
		DRM_DEBUG_KMS("fb too big for bo (need %llu bytes, have %zu bytes)\n",
			      mul_u32_u32(max_size, tile_size), obj->base.size);
		return -EINVAL;
	}

	return 0;
}

static int i9xx_format_to_fourcc(int format)
{
	switch (format) {
	case DISPPLANE_8BPP:
		return DRM_FORMAT_C8;
	case DISPPLANE_BGRX555:
		return DRM_FORMAT_XRGB1555;
	case DISPPLANE_BGRX565:
		return DRM_FORMAT_RGB565;
	default:
	case DISPPLANE_BGRX888:
		return DRM_FORMAT_XRGB8888;
	case DISPPLANE_RGBX888:
		return DRM_FORMAT_XBGR8888;
	case DISPPLANE_BGRX101010:
		return DRM_FORMAT_XRGB2101010;
	case DISPPLANE_RGBX101010:
		return DRM_FORMAT_XBGR2101010;
	}
}

int skl_format_to_fourcc(int format, bool rgb_order, bool alpha)
{
	switch (format) {
	case PLANE_CTL_FORMAT_RGB_565:
		return DRM_FORMAT_RGB565;
	case PLANE_CTL_FORMAT_NV12:
		return DRM_FORMAT_NV12;
	case PLANE_CTL_FORMAT_P010:
		return DRM_FORMAT_P010;
	case PLANE_CTL_FORMAT_P012:
		return DRM_FORMAT_P012;
	case PLANE_CTL_FORMAT_P016:
		return DRM_FORMAT_P016;
	case PLANE_CTL_FORMAT_Y210:
		return DRM_FORMAT_Y210;
	case PLANE_CTL_FORMAT_Y212:
		return DRM_FORMAT_Y212;
	case PLANE_CTL_FORMAT_Y216:
		return DRM_FORMAT_Y216;
	case PLANE_CTL_FORMAT_Y410:
		return DRM_FORMAT_XVYU2101010;
	case PLANE_CTL_FORMAT_Y412:
		return DRM_FORMAT_XVYU12_16161616;
	case PLANE_CTL_FORMAT_Y416:
		return DRM_FORMAT_XVYU16161616;
	default:
	case PLANE_CTL_FORMAT_XRGB_8888:
		if (rgb_order) {
			if (alpha)
				return DRM_FORMAT_ABGR8888;
			else
				return DRM_FORMAT_XBGR8888;
		} else {
			if (alpha)
				return DRM_FORMAT_ARGB8888;
			else
				return DRM_FORMAT_XRGB8888;
		}
	case PLANE_CTL_FORMAT_XRGB_2101010:
		if (rgb_order)
			return DRM_FORMAT_XBGR2101010;
		else
			return DRM_FORMAT_XRGB2101010;
	case PLANE_CTL_FORMAT_XRGB_16161616F:
		if (rgb_order) {
			if (alpha)
				return DRM_FORMAT_ABGR16161616F;
			else
				return DRM_FORMAT_XBGR16161616F;
		} else {
			if (alpha)
				return DRM_FORMAT_ARGB16161616F;
			else
				return DRM_FORMAT_XRGB16161616F;
		}
	}
}

static bool
intel_alloc_initial_plane_obj(struct intel_crtc *crtc,
			      struct intel_initial_plane_config *plane_config)
{
	struct drm_device *dev = crtc->base.dev;
	struct drm_i915_private *dev_priv = to_i915(dev);
	struct drm_i915_gem_object *obj = NULL;
	struct drm_mode_fb_cmd2 mode_cmd = { 0 };
	struct drm_framebuffer *fb = &plane_config->fb->base;
	u32 base_aligned = round_down(plane_config->base, PAGE_SIZE);
	u32 size_aligned = round_up(plane_config->base + plane_config->size,
				    PAGE_SIZE);

	size_aligned -= base_aligned;

	if (plane_config->size == 0)
		return false;

	/* If the FB is too big, just don't use it since fbdev is not very
	 * important and we should probably use that space with FBC or other
	 * features. */
	if (size_aligned * 2 > dev_priv->stolen_usable_size)
		return false;

	switch (fb->modifier) {
	case DRM_FORMAT_MOD_LINEAR:
	case I915_FORMAT_MOD_X_TILED:
	case I915_FORMAT_MOD_Y_TILED:
		break;
	default:
		DRM_DEBUG_DRIVER("Unsupported modifier for initial FB: 0x%llx\n",
				 fb->modifier);
		return false;
	}

	mutex_lock(&dev->struct_mutex);
	obj = i915_gem_object_create_stolen_for_preallocated(dev_priv,
							     base_aligned,
							     base_aligned,
							     size_aligned);
	mutex_unlock(&dev->struct_mutex);
	if (!obj)
		return false;

	switch (plane_config->tiling) {
	case I915_TILING_NONE:
		break;
	case I915_TILING_X:
	case I915_TILING_Y:
		obj->tiling_and_stride = fb->pitches[0] | plane_config->tiling;
		break;
	default:
		MISSING_CASE(plane_config->tiling);
		return false;
	}

	mode_cmd.pixel_format = fb->format->format;
	mode_cmd.width = fb->width;
	mode_cmd.height = fb->height;
	mode_cmd.pitches[0] = fb->pitches[0];
	mode_cmd.modifier[0] = fb->modifier;
	mode_cmd.flags = DRM_MODE_FB_MODIFIERS;

	if (intel_framebuffer_init(to_intel_framebuffer(fb), obj, &mode_cmd)) {
		DRM_DEBUG_KMS("intel fb init failed\n");
		goto out_unref_obj;
	}


	DRM_DEBUG_KMS("initial plane fb obj %p\n", obj);
	return true;

out_unref_obj:
	i915_gem_object_put(obj);
	return false;
}

static void
intel_set_plane_visible(struct intel_crtc_state *crtc_state,
			struct intel_plane_state *plane_state,
			bool visible)
{
	struct intel_plane *plane = to_intel_plane(plane_state->base.plane);

	plane_state->base.visible = visible;

	if (visible)
		crtc_state->base.plane_mask |= drm_plane_mask(&plane->base);
	else
		crtc_state->base.plane_mask &= ~drm_plane_mask(&plane->base);
}

static void fixup_active_planes(struct intel_crtc_state *crtc_state)
{
	struct drm_i915_private *dev_priv = to_i915(crtc_state->base.crtc->dev);
	struct drm_plane *plane;

	/*
	 * Active_planes aliases if multiple "primary" or cursor planes
	 * have been used on the same (or wrong) pipe. plane_mask uses
	 * unique ids, hence we can use that to reconstruct active_planes.
	 */
	crtc_state->active_planes = 0;

	drm_for_each_plane_mask(plane, &dev_priv->drm,
				crtc_state->base.plane_mask)
		crtc_state->active_planes |= BIT(to_intel_plane(plane)->id);
}

static void intel_plane_disable_noatomic(struct intel_crtc *crtc,
					 struct intel_plane *plane)
{
	struct intel_crtc_state *crtc_state =
		to_intel_crtc_state(crtc->base.state);
	struct intel_plane_state *plane_state =
		to_intel_plane_state(plane->base.state);

	DRM_DEBUG_KMS("Disabling [PLANE:%d:%s] on [CRTC:%d:%s]\n",
		      plane->base.base.id, plane->base.name,
		      crtc->base.base.id, crtc->base.name);

	intel_set_plane_visible(crtc_state, plane_state, false);
	fixup_active_planes(crtc_state);

	if (plane->id == PLANE_PRIMARY)
		intel_pre_disable_primary_noatomic(&crtc->base);

	intel_disable_plane(plane, crtc_state);
}

static void
intel_find_initial_plane_obj(struct intel_crtc *intel_crtc,
			     struct intel_initial_plane_config *plane_config)
{
	struct drm_device *dev = intel_crtc->base.dev;
	struct drm_i915_private *dev_priv = to_i915(dev);
	struct drm_crtc *c;
	struct drm_i915_gem_object *obj;
	struct drm_plane *primary = intel_crtc->base.primary;
	struct drm_plane_state *plane_state = primary->state;
	struct intel_plane *intel_plane = to_intel_plane(primary);
	struct intel_plane_state *intel_state =
		to_intel_plane_state(plane_state);
	struct drm_framebuffer *fb;

	if (!plane_config->fb)
		return;

	if (intel_alloc_initial_plane_obj(intel_crtc, plane_config)) {
		fb = &plane_config->fb->base;
		goto valid_fb;
	}

	kfree(plane_config->fb);

	/*
	 * Failed to alloc the obj, check to see if we should share
	 * an fb with another CRTC instead
	 */
	for_each_crtc(dev, c) {
		struct intel_plane_state *state;

		if (c == &intel_crtc->base)
			continue;

		if (!to_intel_crtc(c)->active)
			continue;

		state = to_intel_plane_state(c->primary->state);
		if (!state->vma)
			continue;

		if (intel_plane_ggtt_offset(state) == plane_config->base) {
			fb = state->base.fb;
			drm_framebuffer_get(fb);
			goto valid_fb;
		}
	}

	/*
	 * We've failed to reconstruct the BIOS FB.  Current display state
	 * indicates that the primary plane is visible, but has a NULL FB,
	 * which will lead to problems later if we don't fix it up.  The
	 * simplest solution is to just disable the primary plane now and
	 * pretend the BIOS never had it enabled.
	 */
	intel_plane_disable_noatomic(intel_crtc, intel_plane);

	return;

valid_fb:
	intel_state->base.rotation = plane_config->rotation;
	intel_fill_fb_ggtt_view(&intel_state->view, fb,
				intel_state->base.rotation);
	intel_state->color_plane[0].stride =
		intel_fb_pitch(fb, 0, intel_state->base.rotation);

	mutex_lock(&dev->struct_mutex);
	intel_state->vma =
		intel_pin_and_fence_fb_obj(fb,
					   &intel_state->view,
					   intel_plane_uses_fence(intel_state),
					   &intel_state->flags);
	mutex_unlock(&dev->struct_mutex);
	if (IS_ERR(intel_state->vma)) {
		DRM_ERROR("failed to pin boot fb on pipe %d: %li\n",
			  intel_crtc->pipe, PTR_ERR(intel_state->vma));

		intel_state->vma = NULL;
		drm_framebuffer_put(fb);
		return;
	}

	obj = intel_fb_obj(fb);
	intel_fb_obj_flush(obj, ORIGIN_DIRTYFB);

	plane_state->src_x = 0;
	plane_state->src_y = 0;
	plane_state->src_w = fb->width << 16;
	plane_state->src_h = fb->height << 16;

	plane_state->crtc_x = 0;
	plane_state->crtc_y = 0;
	plane_state->crtc_w = fb->width;
	plane_state->crtc_h = fb->height;

	intel_state->base.src = drm_plane_state_src(plane_state);
	intel_state->base.dst = drm_plane_state_dest(plane_state);

	if (i915_gem_object_is_tiled(obj))
		dev_priv->preserve_bios_swizzle = true;

	plane_state->fb = fb;
	plane_state->crtc = &intel_crtc->base;

	atomic_or(to_intel_plane(primary)->frontbuffer_bit,
		  &obj->frontbuffer_bits);
}

static int skl_max_plane_width(const struct drm_framebuffer *fb,
			       int color_plane,
			       unsigned int rotation)
{
	int cpp = fb->format->cpp[color_plane];

	switch (fb->modifier) {
	case DRM_FORMAT_MOD_LINEAR:
	case I915_FORMAT_MOD_X_TILED:
		switch (cpp) {
		case 8:
			return 4096;
		case 4:
		case 2:
		case 1:
			return 8192;
		default:
			MISSING_CASE(cpp);
			break;
		}
		break;
	case I915_FORMAT_MOD_Y_TILED_CCS:
	case I915_FORMAT_MOD_Yf_TILED_CCS:
		/* FIXME AUX plane? */
	case I915_FORMAT_MOD_Y_TILED:
	case I915_FORMAT_MOD_Yf_TILED:
		switch (cpp) {
		case 8:
			return 2048;
		case 4:
			return 4096;
		case 2:
		case 1:
			return 8192;
		default:
			MISSING_CASE(cpp);
			break;
		}
		break;
	default:
		MISSING_CASE(fb->modifier);
	}

	return 2048;
}

static bool skl_check_main_ccs_coordinates(struct intel_plane_state *plane_state,
					   int main_x, int main_y, u32 main_offset)
{
	const struct drm_framebuffer *fb = plane_state->base.fb;
	int hsub = fb->format->hsub;
	int vsub = fb->format->vsub;
	int aux_x = plane_state->color_plane[1].x;
	int aux_y = plane_state->color_plane[1].y;
	u32 aux_offset = plane_state->color_plane[1].offset;
	u32 alignment = intel_surf_alignment(fb, 1);

	while (aux_offset >= main_offset && aux_y <= main_y) {
		int x, y;

		if (aux_x == main_x && aux_y == main_y)
			break;

		if (aux_offset == 0)
			break;

		x = aux_x / hsub;
		y = aux_y / vsub;
		aux_offset = intel_plane_adjust_aligned_offset(&x, &y, plane_state, 1,
							       aux_offset, aux_offset - alignment);
		aux_x = x * hsub + aux_x % hsub;
		aux_y = y * vsub + aux_y % vsub;
	}

	if (aux_x != main_x || aux_y != main_y)
		return false;

	plane_state->color_plane[1].offset = aux_offset;
	plane_state->color_plane[1].x = aux_x;
	plane_state->color_plane[1].y = aux_y;

	return true;
}

static int skl_check_main_surface(struct intel_plane_state *plane_state)
{
	const struct drm_framebuffer *fb = plane_state->base.fb;
	unsigned int rotation = plane_state->base.rotation;
	int x = plane_state->base.src.x1 >> 16;
	int y = plane_state->base.src.y1 >> 16;
	int w = drm_rect_width(&plane_state->base.src) >> 16;
	int h = drm_rect_height(&plane_state->base.src) >> 16;
	int max_width = skl_max_plane_width(fb, 0, rotation);
	int max_height = 4096;
	u32 alignment, offset, aux_offset = plane_state->color_plane[1].offset;

	if (w > max_width || h > max_height) {
		DRM_DEBUG_KMS("requested Y/RGB source size %dx%d too big (limit %dx%d)\n",
			      w, h, max_width, max_height);
		return -EINVAL;
	}

	intel_add_fb_offsets(&x, &y, plane_state, 0);
	offset = intel_plane_compute_aligned_offset(&x, &y, plane_state, 0);
	alignment = intel_surf_alignment(fb, 0);

	/*
	 * AUX surface offset is specified as the distance from the
	 * main surface offset, and it must be non-negative. Make
	 * sure that is what we will get.
	 */
	if (offset > aux_offset)
		offset = intel_plane_adjust_aligned_offset(&x, &y, plane_state, 0,
							   offset, aux_offset & ~(alignment - 1));

	/*
	 * When using an X-tiled surface, the plane blows up
	 * if the x offset + width exceed the stride.
	 *
	 * TODO: linear and Y-tiled seem fine, Yf untested,
	 */
	if (fb->modifier == I915_FORMAT_MOD_X_TILED) {
		int cpp = fb->format->cpp[0];

		while ((x + w) * cpp > plane_state->color_plane[0].stride) {
			if (offset == 0) {
				DRM_DEBUG_KMS("Unable to find suitable display surface offset due to X-tiling\n");
				return -EINVAL;
			}

			offset = intel_plane_adjust_aligned_offset(&x, &y, plane_state, 0,
								   offset, offset - alignment);
		}
	}

	/*
	 * CCS AUX surface doesn't have its own x/y offsets, we must make sure
	 * they match with the main surface x/y offsets.
	 */
	if (is_ccs_modifier(fb->modifier)) {
		while (!skl_check_main_ccs_coordinates(plane_state, x, y, offset)) {
			if (offset == 0)
				break;

			offset = intel_plane_adjust_aligned_offset(&x, &y, plane_state, 0,
								   offset, offset - alignment);
		}

		if (x != plane_state->color_plane[1].x || y != plane_state->color_plane[1].y) {
			DRM_DEBUG_KMS("Unable to find suitable display surface offset due to CCS\n");
			return -EINVAL;
		}
	}

	plane_state->color_plane[0].offset = offset;
	plane_state->color_plane[0].x = x;
	plane_state->color_plane[0].y = y;

	return 0;
}

static int skl_check_nv12_aux_surface(struct intel_plane_state *plane_state)
{
	const struct drm_framebuffer *fb = plane_state->base.fb;
	unsigned int rotation = plane_state->base.rotation;
	int max_width = skl_max_plane_width(fb, 1, rotation);
	int max_height = 4096;
	int x = plane_state->base.src.x1 >> 17;
	int y = plane_state->base.src.y1 >> 17;
	int w = drm_rect_width(&plane_state->base.src) >> 17;
	int h = drm_rect_height(&plane_state->base.src) >> 17;
	u32 offset;

	intel_add_fb_offsets(&x, &y, plane_state, 1);
	offset = intel_plane_compute_aligned_offset(&x, &y, plane_state, 1);

	/* FIXME not quite sure how/if these apply to the chroma plane */
	if (w > max_width || h > max_height) {
		DRM_DEBUG_KMS("CbCr source size %dx%d too big (limit %dx%d)\n",
			      w, h, max_width, max_height);
		return -EINVAL;
	}

	plane_state->color_plane[1].offset = offset;
	plane_state->color_plane[1].x = x;
	plane_state->color_plane[1].y = y;

	return 0;
}

static int skl_check_ccs_aux_surface(struct intel_plane_state *plane_state)
{
	const struct drm_framebuffer *fb = plane_state->base.fb;
	int src_x = plane_state->base.src.x1 >> 16;
	int src_y = plane_state->base.src.y1 >> 16;
	int hsub = fb->format->hsub;
	int vsub = fb->format->vsub;
	int x = src_x / hsub;
	int y = src_y / vsub;
	u32 offset;

	intel_add_fb_offsets(&x, &y, plane_state, 1);
	offset = intel_plane_compute_aligned_offset(&x, &y, plane_state, 1);

	plane_state->color_plane[1].offset = offset;
	plane_state->color_plane[1].x = x * hsub + src_x % hsub;
	plane_state->color_plane[1].y = y * vsub + src_y % vsub;

	return 0;
}

int skl_check_plane_surface(struct intel_plane_state *plane_state)
{
	const struct drm_framebuffer *fb = plane_state->base.fb;
	unsigned int rotation = plane_state->base.rotation;
	int ret;

	intel_fill_fb_ggtt_view(&plane_state->view, fb, rotation);
	plane_state->color_plane[0].stride = intel_fb_pitch(fb, 0, rotation);
	plane_state->color_plane[1].stride = intel_fb_pitch(fb, 1, rotation);

	ret = intel_plane_check_stride(plane_state);
	if (ret)
		return ret;

	if (!plane_state->base.visible)
		return 0;

	/* Rotate src coordinates to match rotated GTT view */
	if (drm_rotation_90_or_270(rotation))
		drm_rect_rotate(&plane_state->base.src,
				fb->width << 16, fb->height << 16,
				DRM_MODE_ROTATE_270);

	/*
	 * Handle the AUX surface first since
	 * the main surface setup depends on it.
	 */
	if (is_planar_yuv_format(fb->format->format)) {
		ret = skl_check_nv12_aux_surface(plane_state);
		if (ret)
			return ret;
	} else if (is_ccs_modifier(fb->modifier)) {
		ret = skl_check_ccs_aux_surface(plane_state);
		if (ret)
			return ret;
	} else {
		plane_state->color_plane[1].offset = ~0xfff;
		plane_state->color_plane[1].x = 0;
		plane_state->color_plane[1].y = 0;
	}

	ret = skl_check_main_surface(plane_state);
	if (ret)
		return ret;

	return 0;
}

unsigned int
i9xx_plane_max_stride(struct intel_plane *plane,
		      u32 pixel_format, u64 modifier,
		      unsigned int rotation)
{
	struct drm_i915_private *dev_priv = to_i915(plane->base.dev);

	if (!HAS_GMCH(dev_priv)) {
		return 32*1024;
	} else if (INTEL_GEN(dev_priv) >= 4) {
		if (modifier == I915_FORMAT_MOD_X_TILED)
			return 16*1024;
		else
			return 32*1024;
	} else if (INTEL_GEN(dev_priv) >= 3) {
		if (modifier == I915_FORMAT_MOD_X_TILED)
			return 8*1024;
		else
			return 16*1024;
	} else {
		if (plane->i9xx_plane == PLANE_C)
			return 4*1024;
		else
			return 8*1024;
	}
}

static u32 i9xx_plane_ctl_crtc(const struct intel_crtc_state *crtc_state)
{
	struct intel_crtc *crtc = to_intel_crtc(crtc_state->base.crtc);
	struct drm_i915_private *dev_priv = to_i915(crtc->base.dev);
	u32 dspcntr = 0;

	if (crtc_state->gamma_enable)
		dspcntr |= DISPPLANE_GAMMA_ENABLE;

	if (crtc_state->csc_enable)
		dspcntr |= DISPPLANE_PIPE_CSC_ENABLE;

	if (INTEL_GEN(dev_priv) < 5)
		dspcntr |= DISPPLANE_SEL_PIPE(crtc->pipe);

	return dspcntr;
}

static u32 i9xx_plane_ctl(const struct intel_crtc_state *crtc_state,
			  const struct intel_plane_state *plane_state)
{
	struct drm_i915_private *dev_priv =
		to_i915(plane_state->base.plane->dev);
	const struct drm_framebuffer *fb = plane_state->base.fb;
	unsigned int rotation = plane_state->base.rotation;
	u32 dspcntr;

	dspcntr = DISPLAY_PLANE_ENABLE;

	if (IS_G4X(dev_priv) || IS_GEN(dev_priv, 5) ||
	    IS_GEN(dev_priv, 6) || IS_IVYBRIDGE(dev_priv))
		dspcntr |= DISPPLANE_TRICKLE_FEED_DISABLE;

	switch (fb->format->format) {
	case DRM_FORMAT_C8:
		dspcntr |= DISPPLANE_8BPP;
		break;
	case DRM_FORMAT_XRGB1555:
		dspcntr |= DISPPLANE_BGRX555;
		break;
	case DRM_FORMAT_RGB565:
		dspcntr |= DISPPLANE_BGRX565;
		break;
	case DRM_FORMAT_XRGB8888:
		dspcntr |= DISPPLANE_BGRX888;
		break;
	case DRM_FORMAT_XBGR8888:
		dspcntr |= DISPPLANE_RGBX888;
		break;
	case DRM_FORMAT_XRGB2101010:
		dspcntr |= DISPPLANE_BGRX101010;
		break;
	case DRM_FORMAT_XBGR2101010:
		dspcntr |= DISPPLANE_RGBX101010;
		break;
	default:
		MISSING_CASE(fb->format->format);
		return 0;
	}

	if (INTEL_GEN(dev_priv) >= 4 &&
	    fb->modifier == I915_FORMAT_MOD_X_TILED)
		dspcntr |= DISPPLANE_TILED;

	if (rotation & DRM_MODE_ROTATE_180)
		dspcntr |= DISPPLANE_ROTATE_180;

	if (rotation & DRM_MODE_REFLECT_X)
		dspcntr |= DISPPLANE_MIRROR;

	return dspcntr;
}

int i9xx_check_plane_surface(struct intel_plane_state *plane_state)
{
	struct drm_i915_private *dev_priv =
		to_i915(plane_state->base.plane->dev);
	const struct drm_framebuffer *fb = plane_state->base.fb;
	unsigned int rotation = plane_state->base.rotation;
	int src_x = plane_state->base.src.x1 >> 16;
	int src_y = plane_state->base.src.y1 >> 16;
	u32 offset;
	int ret;

	intel_fill_fb_ggtt_view(&plane_state->view, fb, rotation);
	plane_state->color_plane[0].stride = intel_fb_pitch(fb, 0, rotation);

	ret = intel_plane_check_stride(plane_state);
	if (ret)
		return ret;

	intel_add_fb_offsets(&src_x, &src_y, plane_state, 0);

	if (INTEL_GEN(dev_priv) >= 4)
		offset = intel_plane_compute_aligned_offset(&src_x, &src_y,
							    plane_state, 0);
	else
		offset = 0;

	/* HSW/BDW do this automagically in hardware */
	if (!IS_HASWELL(dev_priv) && !IS_BROADWELL(dev_priv)) {
		int src_w = drm_rect_width(&plane_state->base.src) >> 16;
		int src_h = drm_rect_height(&plane_state->base.src) >> 16;

		if (rotation & DRM_MODE_ROTATE_180) {
			src_x += src_w - 1;
			src_y += src_h - 1;
		} else if (rotation & DRM_MODE_REFLECT_X) {
			src_x += src_w - 1;
		}
	}

	plane_state->color_plane[0].offset = offset;
	plane_state->color_plane[0].x = src_x;
	plane_state->color_plane[0].y = src_y;

	return 0;
}

static int
i9xx_plane_check(struct intel_crtc_state *crtc_state,
		 struct intel_plane_state *plane_state)
{
	int ret;

	ret = chv_plane_check_rotation(plane_state);
	if (ret)
		return ret;

	ret = drm_atomic_helper_check_plane_state(&plane_state->base,
						  &crtc_state->base,
						  DRM_PLANE_HELPER_NO_SCALING,
						  DRM_PLANE_HELPER_NO_SCALING,
						  false, true);
	if (ret)
		return ret;

	if (!plane_state->base.visible)
		return 0;

	ret = intel_plane_check_src_coordinates(plane_state);
	if (ret)
		return ret;

	ret = i9xx_check_plane_surface(plane_state);
	if (ret)
		return ret;

	plane_state->ctl = i9xx_plane_ctl(crtc_state, plane_state);

	return 0;
}

static void i9xx_update_plane(struct intel_plane *plane,
			      const struct intel_crtc_state *crtc_state,
			      const struct intel_plane_state *plane_state)
{
	struct drm_i915_private *dev_priv = to_i915(plane->base.dev);
	enum i9xx_plane_id i9xx_plane = plane->i9xx_plane;
	u32 linear_offset;
	int x = plane_state->color_plane[0].x;
	int y = plane_state->color_plane[0].y;
	unsigned long irqflags;
	u32 dspaddr_offset;
	u32 dspcntr;

	dspcntr = plane_state->ctl | i9xx_plane_ctl_crtc(crtc_state);

	linear_offset = intel_fb_xy_to_linear(x, y, plane_state, 0);

	if (INTEL_GEN(dev_priv) >= 4)
		dspaddr_offset = plane_state->color_plane[0].offset;
	else
		dspaddr_offset = linear_offset;

	spin_lock_irqsave(&dev_priv->uncore.lock, irqflags);

	I915_WRITE_FW(DSPSTRIDE(i9xx_plane), plane_state->color_plane[0].stride);

	if (INTEL_GEN(dev_priv) < 4) {
		/* pipesrc and dspsize control the size that is scaled from,
		 * which should always be the user's requested size.
		 */
		I915_WRITE_FW(DSPPOS(i9xx_plane), 0);
		I915_WRITE_FW(DSPSIZE(i9xx_plane),
			      ((crtc_state->pipe_src_h - 1) << 16) |
			      (crtc_state->pipe_src_w - 1));
	} else if (IS_CHERRYVIEW(dev_priv) && i9xx_plane == PLANE_B) {
		I915_WRITE_FW(PRIMPOS(i9xx_plane), 0);
		I915_WRITE_FW(PRIMSIZE(i9xx_plane),
			      ((crtc_state->pipe_src_h - 1) << 16) |
			      (crtc_state->pipe_src_w - 1));
		I915_WRITE_FW(PRIMCNSTALPHA(i9xx_plane), 0);
	}

	if (IS_HASWELL(dev_priv) || IS_BROADWELL(dev_priv)) {
		I915_WRITE_FW(DSPOFFSET(i9xx_plane), (y << 16) | x);
	} else if (INTEL_GEN(dev_priv) >= 4) {
		I915_WRITE_FW(DSPLINOFF(i9xx_plane), linear_offset);
		I915_WRITE_FW(DSPTILEOFF(i9xx_plane), (y << 16) | x);
	}

	/*
	 * The control register self-arms if the plane was previously
	 * disabled. Try to make the plane enable atomic by writing
	 * the control register just before the surface register.
	 */
	I915_WRITE_FW(DSPCNTR(i9xx_plane), dspcntr);
	if (INTEL_GEN(dev_priv) >= 4)
		I915_WRITE_FW(DSPSURF(i9xx_plane),
			      intel_plane_ggtt_offset(plane_state) +
			      dspaddr_offset);
	else
		I915_WRITE_FW(DSPADDR(i9xx_plane),
			      intel_plane_ggtt_offset(plane_state) +
			      dspaddr_offset);

	spin_unlock_irqrestore(&dev_priv->uncore.lock, irqflags);
}

static void i9xx_disable_plane(struct intel_plane *plane,
			       const struct intel_crtc_state *crtc_state)
{
	struct drm_i915_private *dev_priv = to_i915(plane->base.dev);
	enum i9xx_plane_id i9xx_plane = plane->i9xx_plane;
	unsigned long irqflags;
	u32 dspcntr;

	/*
	 * DSPCNTR pipe gamma enable on g4x+ and pipe csc
	 * enable on ilk+ affect the pipe bottom color as
	 * well, so we must configure them even if the plane
	 * is disabled.
	 *
	 * On pre-g4x there is no way to gamma correct the
	 * pipe bottom color but we'll keep on doing this
	 * anyway so that the crtc state readout works correctly.
	 */
	dspcntr = i9xx_plane_ctl_crtc(crtc_state);

	spin_lock_irqsave(&dev_priv->uncore.lock, irqflags);

	I915_WRITE_FW(DSPCNTR(i9xx_plane), dspcntr);
	if (INTEL_GEN(dev_priv) >= 4)
		I915_WRITE_FW(DSPSURF(i9xx_plane), 0);
	else
		I915_WRITE_FW(DSPADDR(i9xx_plane), 0);

	spin_unlock_irqrestore(&dev_priv->uncore.lock, irqflags);
}

static bool i9xx_plane_get_hw_state(struct intel_plane *plane,
				    enum pipe *pipe)
{
	struct drm_i915_private *dev_priv = to_i915(plane->base.dev);
	enum intel_display_power_domain power_domain;
	enum i9xx_plane_id i9xx_plane = plane->i9xx_plane;
	intel_wakeref_t wakeref;
	bool ret;
	u32 val;

	/*
	 * Not 100% correct for planes that can move between pipes,
	 * but that's only the case for gen2-4 which don't have any
	 * display power wells.
	 */
	power_domain = POWER_DOMAIN_PIPE(plane->pipe);
	wakeref = intel_display_power_get_if_enabled(dev_priv, power_domain);
	if (!wakeref)
		return false;

	val = I915_READ(DSPCNTR(i9xx_plane));

	ret = val & DISPLAY_PLANE_ENABLE;

	if (INTEL_GEN(dev_priv) >= 5)
		*pipe = plane->pipe;
	else
		*pipe = (val & DISPPLANE_SEL_PIPE_MASK) >>
			DISPPLANE_SEL_PIPE_SHIFT;

	intel_display_power_put(dev_priv, power_domain, wakeref);

	return ret;
}

static u32
intel_fb_stride_alignment(const struct drm_framebuffer *fb, int color_plane)
{
	if (fb->modifier == DRM_FORMAT_MOD_LINEAR)
		return 64;
	else
		return intel_tile_width_bytes(fb, color_plane);
}

static void skl_detach_scaler(struct intel_crtc *intel_crtc, int id)
{
	struct drm_device *dev = intel_crtc->base.dev;
	struct drm_i915_private *dev_priv = to_i915(dev);

	I915_WRITE(SKL_PS_CTRL(intel_crtc->pipe, id), 0);
	I915_WRITE(SKL_PS_WIN_POS(intel_crtc->pipe, id), 0);
	I915_WRITE(SKL_PS_WIN_SZ(intel_crtc->pipe, id), 0);
}

/*
 * This function detaches (aka. unbinds) unused scalers in hardware
 */
static void skl_detach_scalers(const struct intel_crtc_state *crtc_state)
{
	struct intel_crtc *intel_crtc = to_intel_crtc(crtc_state->base.crtc);
	const struct intel_crtc_scaler_state *scaler_state =
		&crtc_state->scaler_state;
	int i;

	/* loop through and disable scalers that aren't in use */
	for (i = 0; i < intel_crtc->num_scalers; i++) {
		if (!scaler_state->scalers[i].in_use)
			skl_detach_scaler(intel_crtc, i);
	}
}

static unsigned int skl_plane_stride_mult(const struct drm_framebuffer *fb,
					  int color_plane, unsigned int rotation)
{
	/*
	 * The stride is either expressed as a multiple of 64 bytes chunks for
	 * linear buffers or in number of tiles for tiled buffers.
	 */
	if (fb->modifier == DRM_FORMAT_MOD_LINEAR)
		return 64;
	else if (drm_rotation_90_or_270(rotation))
		return intel_tile_height(fb, color_plane);
	else
		return intel_tile_width_bytes(fb, color_plane);
}

u32 skl_plane_stride(const struct intel_plane_state *plane_state,
		     int color_plane)
{
	const struct drm_framebuffer *fb = plane_state->base.fb;
	unsigned int rotation = plane_state->base.rotation;
	u32 stride = plane_state->color_plane[color_plane].stride;

	if (color_plane >= fb->format->num_planes)
		return 0;

	return stride / skl_plane_stride_mult(fb, color_plane, rotation);
}

static u32 skl_plane_ctl_format(u32 pixel_format)
{
	switch (pixel_format) {
	case DRM_FORMAT_C8:
		return PLANE_CTL_FORMAT_INDEXED;
	case DRM_FORMAT_RGB565:
		return PLANE_CTL_FORMAT_RGB_565;
	case DRM_FORMAT_XBGR8888:
	case DRM_FORMAT_ABGR8888:
		return PLANE_CTL_FORMAT_XRGB_8888 | PLANE_CTL_ORDER_RGBX;
	case DRM_FORMAT_XRGB8888:
	case DRM_FORMAT_ARGB8888:
		return PLANE_CTL_FORMAT_XRGB_8888;
	case DRM_FORMAT_XRGB2101010:
		return PLANE_CTL_FORMAT_XRGB_2101010;
	case DRM_FORMAT_XBGR2101010:
		return PLANE_CTL_ORDER_RGBX | PLANE_CTL_FORMAT_XRGB_2101010;
	case DRM_FORMAT_XBGR16161616F:
	case DRM_FORMAT_ABGR16161616F:
		return PLANE_CTL_FORMAT_XRGB_16161616F | PLANE_CTL_ORDER_RGBX;
	case DRM_FORMAT_XRGB16161616F:
	case DRM_FORMAT_ARGB16161616F:
		return PLANE_CTL_FORMAT_XRGB_16161616F;
	case DRM_FORMAT_YUYV:
		return PLANE_CTL_FORMAT_YUV422 | PLANE_CTL_YUV422_YUYV;
	case DRM_FORMAT_YVYU:
		return PLANE_CTL_FORMAT_YUV422 | PLANE_CTL_YUV422_YVYU;
	case DRM_FORMAT_UYVY:
		return PLANE_CTL_FORMAT_YUV422 | PLANE_CTL_YUV422_UYVY;
	case DRM_FORMAT_VYUY:
		return PLANE_CTL_FORMAT_YUV422 | PLANE_CTL_YUV422_VYUY;
	case DRM_FORMAT_NV12:
		return PLANE_CTL_FORMAT_NV12;
	case DRM_FORMAT_P010:
		return PLANE_CTL_FORMAT_P010;
	case DRM_FORMAT_P012:
		return PLANE_CTL_FORMAT_P012;
	case DRM_FORMAT_P016:
		return PLANE_CTL_FORMAT_P016;
	case DRM_FORMAT_Y210:
		return PLANE_CTL_FORMAT_Y210;
	case DRM_FORMAT_Y212:
		return PLANE_CTL_FORMAT_Y212;
	case DRM_FORMAT_Y216:
		return PLANE_CTL_FORMAT_Y216;
	case DRM_FORMAT_XVYU2101010:
		return PLANE_CTL_FORMAT_Y410;
	case DRM_FORMAT_XVYU12_16161616:
		return PLANE_CTL_FORMAT_Y412;
	case DRM_FORMAT_XVYU16161616:
		return PLANE_CTL_FORMAT_Y416;
	default:
		MISSING_CASE(pixel_format);
	}

	return 0;
}

static u32 skl_plane_ctl_alpha(const struct intel_plane_state *plane_state)
{
	if (!plane_state->base.fb->format->has_alpha)
		return PLANE_CTL_ALPHA_DISABLE;

	switch (plane_state->base.pixel_blend_mode) {
	case DRM_MODE_BLEND_PIXEL_NONE:
		return PLANE_CTL_ALPHA_DISABLE;
	case DRM_MODE_BLEND_PREMULTI:
		return PLANE_CTL_ALPHA_SW_PREMULTIPLY;
	case DRM_MODE_BLEND_COVERAGE:
		return PLANE_CTL_ALPHA_HW_PREMULTIPLY;
	default:
		MISSING_CASE(plane_state->base.pixel_blend_mode);
		return PLANE_CTL_ALPHA_DISABLE;
	}
}

static u32 glk_plane_color_ctl_alpha(const struct intel_plane_state *plane_state)
{
	if (!plane_state->base.fb->format->has_alpha)
		return PLANE_COLOR_ALPHA_DISABLE;

	switch (plane_state->base.pixel_blend_mode) {
	case DRM_MODE_BLEND_PIXEL_NONE:
		return PLANE_COLOR_ALPHA_DISABLE;
	case DRM_MODE_BLEND_PREMULTI:
		return PLANE_COLOR_ALPHA_SW_PREMULTIPLY;
	case DRM_MODE_BLEND_COVERAGE:
		return PLANE_COLOR_ALPHA_HW_PREMULTIPLY;
	default:
		MISSING_CASE(plane_state->base.pixel_blend_mode);
		return PLANE_COLOR_ALPHA_DISABLE;
	}
}

static u32 skl_plane_ctl_tiling(u64 fb_modifier)
{
	switch (fb_modifier) {
	case DRM_FORMAT_MOD_LINEAR:
		break;
	case I915_FORMAT_MOD_X_TILED:
		return PLANE_CTL_TILED_X;
	case I915_FORMAT_MOD_Y_TILED:
		return PLANE_CTL_TILED_Y;
	case I915_FORMAT_MOD_Y_TILED_CCS:
		return PLANE_CTL_TILED_Y | PLANE_CTL_RENDER_DECOMPRESSION_ENABLE;
	case I915_FORMAT_MOD_Yf_TILED:
		return PLANE_CTL_TILED_YF;
	case I915_FORMAT_MOD_Yf_TILED_CCS:
		return PLANE_CTL_TILED_YF | PLANE_CTL_RENDER_DECOMPRESSION_ENABLE;
	default:
		MISSING_CASE(fb_modifier);
	}

	return 0;
}

static u32 skl_plane_ctl_rotate(unsigned int rotate)
{
	switch (rotate) {
	case DRM_MODE_ROTATE_0:
		break;
	/*
	 * DRM_MODE_ROTATE_ is counter clockwise to stay compatible with Xrandr
	 * while i915 HW rotation is clockwise, thats why this swapping.
	 */
	case DRM_MODE_ROTATE_90:
		return PLANE_CTL_ROTATE_270;
	case DRM_MODE_ROTATE_180:
		return PLANE_CTL_ROTATE_180;
	case DRM_MODE_ROTATE_270:
		return PLANE_CTL_ROTATE_90;
	default:
		MISSING_CASE(rotate);
	}

	return 0;
}

static u32 cnl_plane_ctl_flip(unsigned int reflect)
{
	switch (reflect) {
	case 0:
		break;
	case DRM_MODE_REFLECT_X:
		return PLANE_CTL_FLIP_HORIZONTAL;
	case DRM_MODE_REFLECT_Y:
	default:
		MISSING_CASE(reflect);
	}

	return 0;
}

u32 skl_plane_ctl_crtc(const struct intel_crtc_state *crtc_state)
{
	struct drm_i915_private *dev_priv = to_i915(crtc_state->base.crtc->dev);
	u32 plane_ctl = 0;

	if (INTEL_GEN(dev_priv) >= 10 || IS_GEMINILAKE(dev_priv))
		return plane_ctl;

	if (crtc_state->gamma_enable)
		plane_ctl |= PLANE_CTL_PIPE_GAMMA_ENABLE;

	if (crtc_state->csc_enable)
		plane_ctl |= PLANE_CTL_PIPE_CSC_ENABLE;

	return plane_ctl;
}

u32 skl_plane_ctl(const struct intel_crtc_state *crtc_state,
		  const struct intel_plane_state *plane_state)
{
	struct drm_i915_private *dev_priv =
		to_i915(plane_state->base.plane->dev);
	const struct drm_framebuffer *fb = plane_state->base.fb;
	unsigned int rotation = plane_state->base.rotation;
	const struct drm_intel_sprite_colorkey *key = &plane_state->ckey;
	u32 plane_ctl;

	plane_ctl = PLANE_CTL_ENABLE;

	if (INTEL_GEN(dev_priv) < 10 && !IS_GEMINILAKE(dev_priv)) {
		plane_ctl |= skl_plane_ctl_alpha(plane_state);
		plane_ctl |= PLANE_CTL_PLANE_GAMMA_DISABLE;

		if (plane_state->base.color_encoding == DRM_COLOR_YCBCR_BT709)
			plane_ctl |= PLANE_CTL_YUV_TO_RGB_CSC_FORMAT_BT709;

		if (plane_state->base.color_range == DRM_COLOR_YCBCR_FULL_RANGE)
			plane_ctl |= PLANE_CTL_YUV_RANGE_CORRECTION_DISABLE;
	}

	plane_ctl |= skl_plane_ctl_format(fb->format->format);
	plane_ctl |= skl_plane_ctl_tiling(fb->modifier);
	plane_ctl |= skl_plane_ctl_rotate(rotation & DRM_MODE_ROTATE_MASK);

	if (INTEL_GEN(dev_priv) >= 10)
		plane_ctl |= cnl_plane_ctl_flip(rotation &
						DRM_MODE_REFLECT_MASK);

	if (key->flags & I915_SET_COLORKEY_DESTINATION)
		plane_ctl |= PLANE_CTL_KEY_ENABLE_DESTINATION;
	else if (key->flags & I915_SET_COLORKEY_SOURCE)
		plane_ctl |= PLANE_CTL_KEY_ENABLE_SOURCE;

	return plane_ctl;
}

u32 glk_plane_color_ctl_crtc(const struct intel_crtc_state *crtc_state)
{
	struct drm_i915_private *dev_priv = to_i915(crtc_state->base.crtc->dev);
	u32 plane_color_ctl = 0;

	if (INTEL_GEN(dev_priv) >= 11)
		return plane_color_ctl;

	if (crtc_state->gamma_enable)
		plane_color_ctl |= PLANE_COLOR_PIPE_GAMMA_ENABLE;

	if (crtc_state->csc_enable)
		plane_color_ctl |= PLANE_COLOR_PIPE_CSC_ENABLE;

	return plane_color_ctl;
}

u32 glk_plane_color_ctl(const struct intel_crtc_state *crtc_state,
			const struct intel_plane_state *plane_state)
{
	struct drm_i915_private *dev_priv =
		to_i915(plane_state->base.plane->dev);
	const struct drm_framebuffer *fb = plane_state->base.fb;
	struct intel_plane *plane = to_intel_plane(plane_state->base.plane);
	u32 plane_color_ctl = 0;

	plane_color_ctl |= PLANE_COLOR_PLANE_GAMMA_DISABLE;
	plane_color_ctl |= glk_plane_color_ctl_alpha(plane_state);

	if (fb->format->is_yuv && !icl_is_hdr_plane(dev_priv, plane->id)) {
		if (plane_state->base.color_encoding == DRM_COLOR_YCBCR_BT709)
			plane_color_ctl |= PLANE_COLOR_CSC_MODE_YUV709_TO_RGB709;
		else
			plane_color_ctl |= PLANE_COLOR_CSC_MODE_YUV601_TO_RGB709;

		if (plane_state->base.color_range == DRM_COLOR_YCBCR_FULL_RANGE)
			plane_color_ctl |= PLANE_COLOR_YUV_RANGE_CORRECTION_DISABLE;
	} else if (fb->format->is_yuv) {
		plane_color_ctl |= PLANE_COLOR_INPUT_CSC_ENABLE;
	}

	return plane_color_ctl;
}

static int
__intel_display_resume(struct drm_device *dev,
		       struct drm_atomic_state *state,
		       struct drm_modeset_acquire_ctx *ctx)
{
	struct drm_crtc_state *crtc_state;
	struct drm_crtc *crtc;
	int i, ret;

	intel_modeset_setup_hw_state(dev, ctx);
	i915_redisable_vga(to_i915(dev));

	if (!state)
		return 0;

	/*
	 * We've duplicated the state, pointers to the old state are invalid.
	 *
	 * Don't attempt to use the old state until we commit the duplicated state.
	 */
	for_each_new_crtc_in_state(state, crtc, crtc_state, i) {
		/*
		 * Force recalculation even if we restore
		 * current state. With fast modeset this may not result
		 * in a modeset when the state is compatible.
		 */
		crtc_state->mode_changed = true;
	}

	/* ignore any reset values/BIOS leftovers in the WM registers */
	if (!HAS_GMCH(to_i915(dev)))
		to_intel_atomic_state(state)->skip_intermediate_wm = true;

	ret = drm_atomic_helper_commit_duplicated_state(state, ctx);

	WARN_ON(ret == -EDEADLK);
	return ret;
}

static bool gpu_reset_clobbers_display(struct drm_i915_private *dev_priv)
{
	return (INTEL_INFO(dev_priv)->gpu_reset_clobbers_display &&
		intel_has_gpu_reset(dev_priv));
}

void intel_prepare_reset(struct drm_i915_private *dev_priv)
{
	struct drm_device *dev = &dev_priv->drm;
	struct drm_modeset_acquire_ctx *ctx = &dev_priv->reset_ctx;
	struct drm_atomic_state *state;
	int ret;

	/* reset doesn't touch the display */
	if (!i915_modparams.force_reset_modeset_test &&
	    !gpu_reset_clobbers_display(dev_priv))
		return;

	/* We have a modeset vs reset deadlock, defensively unbreak it. */
	set_bit(I915_RESET_MODESET, &dev_priv->gpu_error.flags);
	wake_up_all(&dev_priv->gpu_error.wait_queue);

	if (atomic_read(&dev_priv->gpu_error.pending_fb_pin)) {
		DRM_DEBUG_KMS("Modeset potentially stuck, unbreaking through wedging\n");
		i915_gem_set_wedged(dev_priv);
	}

	/*
	 * Need mode_config.mutex so that we don't
	 * trample ongoing ->detect() and whatnot.
	 */
	mutex_lock(&dev->mode_config.mutex);
	drm_modeset_acquire_init(ctx, 0);
	while (1) {
		ret = drm_modeset_lock_all_ctx(dev, ctx);
		if (ret != -EDEADLK)
			break;

		drm_modeset_backoff(ctx);
	}
	/*
	 * Disabling the crtcs gracefully seems nicer. Also the
	 * g33 docs say we should at least disable all the planes.
	 */
	state = drm_atomic_helper_duplicate_state(dev, ctx);
	if (IS_ERR(state)) {
		ret = PTR_ERR(state);
		DRM_ERROR("Duplicating state failed with %i\n", ret);
		return;
	}

	ret = drm_atomic_helper_disable_all(dev, ctx);
	if (ret) {
		DRM_ERROR("Suspending crtc's failed with %i\n", ret);
		drm_atomic_state_put(state);
		return;
	}

	dev_priv->modeset_restore_state = state;
	state->acquire_ctx = ctx;
}

void intel_finish_reset(struct drm_i915_private *dev_priv)
{
	struct drm_device *dev = &dev_priv->drm;
	struct drm_modeset_acquire_ctx *ctx = &dev_priv->reset_ctx;
	struct drm_atomic_state *state;
	int ret;

	/* reset doesn't touch the display */
	if (!test_bit(I915_RESET_MODESET, &dev_priv->gpu_error.flags))
		return;

	state = fetch_and_zero(&dev_priv->modeset_restore_state);
	if (!state)
		goto unlock;

	/* reset doesn't touch the display */
	if (!gpu_reset_clobbers_display(dev_priv)) {
		/* for testing only restore the display */
		ret = __intel_display_resume(dev, state, ctx);
		if (ret)
			DRM_ERROR("Restoring old state failed with %i\n", ret);
	} else {
		/*
		 * The display has been reset as well,
		 * so need a full re-initialization.
		 */
		intel_pps_unlock_regs_wa(dev_priv);
		intel_modeset_init_hw(dev);
		intel_init_clock_gating(dev_priv);

		spin_lock_irq(&dev_priv->irq_lock);
		if (dev_priv->display.hpd_irq_setup)
			dev_priv->display.hpd_irq_setup(dev_priv);
		spin_unlock_irq(&dev_priv->irq_lock);

		ret = __intel_display_resume(dev, state, ctx);
		if (ret)
			DRM_ERROR("Restoring old state failed with %i\n", ret);

		intel_hpd_init(dev_priv);
	}

	drm_atomic_state_put(state);
unlock:
	drm_modeset_drop_locks(ctx);
	drm_modeset_acquire_fini(ctx);
	mutex_unlock(&dev->mode_config.mutex);

	clear_bit(I915_RESET_MODESET, &dev_priv->gpu_error.flags);
}

static void icl_set_pipe_chicken(struct intel_crtc *crtc)
{
	struct drm_i915_private *dev_priv = to_i915(crtc->base.dev);
	enum pipe pipe = crtc->pipe;
	u32 tmp;

	tmp = I915_READ(PIPE_CHICKEN(pipe));

	/*
	 * Display WA #1153: icl
	 * enable hardware to bypass the alpha math
	 * and rounding for per-pixel values 00 and 0xff
	 */
	tmp |= PER_PIXEL_ALPHA_BYPASS_EN;
	/*
	 * Display WA # 1605353570: icl
	 * Set the pixel rounding bit to 1 for allowing
	 * passthrough of Frame buffer pixels unmodified
	 * across pipe
	 */
	tmp |= PIXEL_ROUNDING_TRUNC_FB_PASSTHRU;
	I915_WRITE(PIPE_CHICKEN(pipe), tmp);
}

static void intel_update_pipe_config(const struct intel_crtc_state *old_crtc_state,
				     const struct intel_crtc_state *new_crtc_state)
{
	struct intel_crtc *crtc = to_intel_crtc(new_crtc_state->base.crtc);
	struct drm_i915_private *dev_priv = to_i915(crtc->base.dev);

	/* drm_atomic_helper_update_legacy_modeset_state might not be called. */
	crtc->base.mode = new_crtc_state->base.mode;

	/*
	 * Update pipe size and adjust fitter if needed: the reason for this is
	 * that in compute_mode_changes we check the native mode (not the pfit
	 * mode) to see if we can flip rather than do a full mode set. In the
	 * fastboot case, we'll flip, but if we don't update the pipesrc and
	 * pfit state, we'll end up with a big fb scanned out into the wrong
	 * sized surface.
	 */

	I915_WRITE(PIPESRC(crtc->pipe),
		   ((new_crtc_state->pipe_src_w - 1) << 16) |
		   (new_crtc_state->pipe_src_h - 1));

	/* on skylake this is done by detaching scalers */
	if (INTEL_GEN(dev_priv) >= 9) {
		skl_detach_scalers(new_crtc_state);

		if (new_crtc_state->pch_pfit.enabled)
			skylake_pfit_enable(new_crtc_state);
	} else if (HAS_PCH_SPLIT(dev_priv)) {
		if (new_crtc_state->pch_pfit.enabled)
			ironlake_pfit_enable(new_crtc_state);
		else if (old_crtc_state->pch_pfit.enabled)
			ironlake_pfit_disable(old_crtc_state);
	}

	if (INTEL_GEN(dev_priv) >= 11)
		icl_set_pipe_chicken(crtc);
}

static void intel_fdi_normal_train(struct intel_crtc *crtc)
{
	struct drm_device *dev = crtc->base.dev;
	struct drm_i915_private *dev_priv = to_i915(dev);
	int pipe = crtc->pipe;
	i915_reg_t reg;
	u32 temp;

	/* enable normal train */
	reg = FDI_TX_CTL(pipe);
	temp = I915_READ(reg);
	if (IS_IVYBRIDGE(dev_priv)) {
		temp &= ~FDI_LINK_TRAIN_NONE_IVB;
		temp |= FDI_LINK_TRAIN_NONE_IVB | FDI_TX_ENHANCE_FRAME_ENABLE;
	} else {
		temp &= ~FDI_LINK_TRAIN_NONE;
		temp |= FDI_LINK_TRAIN_NONE | FDI_TX_ENHANCE_FRAME_ENABLE;
	}
	I915_WRITE(reg, temp);

	reg = FDI_RX_CTL(pipe);
	temp = I915_READ(reg);
	if (HAS_PCH_CPT(dev_priv)) {
		temp &= ~FDI_LINK_TRAIN_PATTERN_MASK_CPT;
		temp |= FDI_LINK_TRAIN_NORMAL_CPT;
	} else {
		temp &= ~FDI_LINK_TRAIN_NONE;
		temp |= FDI_LINK_TRAIN_NONE;
	}
	I915_WRITE(reg, temp | FDI_RX_ENHANCE_FRAME_ENABLE);

	/* wait one idle pattern time */
	POSTING_READ(reg);
	udelay(1000);

	/* IVB wants error correction enabled */
	if (IS_IVYBRIDGE(dev_priv))
		I915_WRITE(reg, I915_READ(reg) | FDI_FS_ERRC_ENABLE |
			   FDI_FE_ERRC_ENABLE);
}

/* The FDI link training functions for ILK/Ibexpeak. */
static void ironlake_fdi_link_train(struct intel_crtc *crtc,
				    const struct intel_crtc_state *crtc_state)
{
	struct drm_device *dev = crtc->base.dev;
	struct drm_i915_private *dev_priv = to_i915(dev);
	int pipe = crtc->pipe;
	i915_reg_t reg;
	u32 temp, tries;

	/* FDI needs bits from pipe first */
	assert_pipe_enabled(dev_priv, pipe);

	/* Train 1: umask FDI RX Interrupt symbol_lock and bit_lock bit
	   for train result */
	reg = FDI_RX_IMR(pipe);
	temp = I915_READ(reg);
	temp &= ~FDI_RX_SYMBOL_LOCK;
	temp &= ~FDI_RX_BIT_LOCK;
	I915_WRITE(reg, temp);
	I915_READ(reg);
	udelay(150);

	/* enable CPU FDI TX and PCH FDI RX */
	reg = FDI_TX_CTL(pipe);
	temp = I915_READ(reg);
	temp &= ~FDI_DP_PORT_WIDTH_MASK;
	temp |= FDI_DP_PORT_WIDTH(crtc_state->fdi_lanes);
	temp &= ~FDI_LINK_TRAIN_NONE;
	temp |= FDI_LINK_TRAIN_PATTERN_1;
	I915_WRITE(reg, temp | FDI_TX_ENABLE);

	reg = FDI_RX_CTL(pipe);
	temp = I915_READ(reg);
	temp &= ~FDI_LINK_TRAIN_NONE;
	temp |= FDI_LINK_TRAIN_PATTERN_1;
	I915_WRITE(reg, temp | FDI_RX_ENABLE);

	POSTING_READ(reg);
	udelay(150);

	/* Ironlake workaround, enable clock pointer after FDI enable*/
	I915_WRITE(FDI_RX_CHICKEN(pipe), FDI_RX_PHASE_SYNC_POINTER_OVR);
	I915_WRITE(FDI_RX_CHICKEN(pipe), FDI_RX_PHASE_SYNC_POINTER_OVR |
		   FDI_RX_PHASE_SYNC_POINTER_EN);

	reg = FDI_RX_IIR(pipe);
	for (tries = 0; tries < 5; tries++) {
		temp = I915_READ(reg);
		DRM_DEBUG_KMS("FDI_RX_IIR 0x%x\n", temp);

		if ((temp & FDI_RX_BIT_LOCK)) {
			DRM_DEBUG_KMS("FDI train 1 done.\n");
			I915_WRITE(reg, temp | FDI_RX_BIT_LOCK);
			break;
		}
	}
	if (tries == 5)
		DRM_ERROR("FDI train 1 fail!\n");

	/* Train 2 */
	reg = FDI_TX_CTL(pipe);
	temp = I915_READ(reg);
	temp &= ~FDI_LINK_TRAIN_NONE;
	temp |= FDI_LINK_TRAIN_PATTERN_2;
	I915_WRITE(reg, temp);

	reg = FDI_RX_CTL(pipe);
	temp = I915_READ(reg);
	temp &= ~FDI_LINK_TRAIN_NONE;
	temp |= FDI_LINK_TRAIN_PATTERN_2;
	I915_WRITE(reg, temp);

	POSTING_READ(reg);
	udelay(150);

	reg = FDI_RX_IIR(pipe);
	for (tries = 0; tries < 5; tries++) {
		temp = I915_READ(reg);
		DRM_DEBUG_KMS("FDI_RX_IIR 0x%x\n", temp);

		if (temp & FDI_RX_SYMBOL_LOCK) {
			I915_WRITE(reg, temp | FDI_RX_SYMBOL_LOCK);
			DRM_DEBUG_KMS("FDI train 2 done.\n");
			break;
		}
	}
	if (tries == 5)
		DRM_ERROR("FDI train 2 fail!\n");

	DRM_DEBUG_KMS("FDI train done\n");

}

static const int snb_b_fdi_train_param[] = {
	FDI_LINK_TRAIN_400MV_0DB_SNB_B,
	FDI_LINK_TRAIN_400MV_6DB_SNB_B,
	FDI_LINK_TRAIN_600MV_3_5DB_SNB_B,
	FDI_LINK_TRAIN_800MV_0DB_SNB_B,
};

/* The FDI link training functions for SNB/Cougarpoint. */
static void gen6_fdi_link_train(struct intel_crtc *crtc,
				const struct intel_crtc_state *crtc_state)
{
	struct drm_device *dev = crtc->base.dev;
	struct drm_i915_private *dev_priv = to_i915(dev);
	int pipe = crtc->pipe;
	i915_reg_t reg;
	u32 temp, i, retry;

	/* Train 1: umask FDI RX Interrupt symbol_lock and bit_lock bit
	   for train result */
	reg = FDI_RX_IMR(pipe);
	temp = I915_READ(reg);
	temp &= ~FDI_RX_SYMBOL_LOCK;
	temp &= ~FDI_RX_BIT_LOCK;
	I915_WRITE(reg, temp);

	POSTING_READ(reg);
	udelay(150);

	/* enable CPU FDI TX and PCH FDI RX */
	reg = FDI_TX_CTL(pipe);
	temp = I915_READ(reg);
	temp &= ~FDI_DP_PORT_WIDTH_MASK;
	temp |= FDI_DP_PORT_WIDTH(crtc_state->fdi_lanes);
	temp &= ~FDI_LINK_TRAIN_NONE;
	temp |= FDI_LINK_TRAIN_PATTERN_1;
	temp &= ~FDI_LINK_TRAIN_VOL_EMP_MASK;
	/* SNB-B */
	temp |= FDI_LINK_TRAIN_400MV_0DB_SNB_B;
	I915_WRITE(reg, temp | FDI_TX_ENABLE);

	I915_WRITE(FDI_RX_MISC(pipe),
		   FDI_RX_TP1_TO_TP2_48 | FDI_RX_FDI_DELAY_90);

	reg = FDI_RX_CTL(pipe);
	temp = I915_READ(reg);
	if (HAS_PCH_CPT(dev_priv)) {
		temp &= ~FDI_LINK_TRAIN_PATTERN_MASK_CPT;
		temp |= FDI_LINK_TRAIN_PATTERN_1_CPT;
	} else {
		temp &= ~FDI_LINK_TRAIN_NONE;
		temp |= FDI_LINK_TRAIN_PATTERN_1;
	}
	I915_WRITE(reg, temp | FDI_RX_ENABLE);

	POSTING_READ(reg);
	udelay(150);

	for (i = 0; i < 4; i++) {
		reg = FDI_TX_CTL(pipe);
		temp = I915_READ(reg);
		temp &= ~FDI_LINK_TRAIN_VOL_EMP_MASK;
		temp |= snb_b_fdi_train_param[i];
		I915_WRITE(reg, temp);

		POSTING_READ(reg);
		udelay(500);

		for (retry = 0; retry < 5; retry++) {
			reg = FDI_RX_IIR(pipe);
			temp = I915_READ(reg);
			DRM_DEBUG_KMS("FDI_RX_IIR 0x%x\n", temp);
			if (temp & FDI_RX_BIT_LOCK) {
				I915_WRITE(reg, temp | FDI_RX_BIT_LOCK);
				DRM_DEBUG_KMS("FDI train 1 done.\n");
				break;
			}
			udelay(50);
		}
		if (retry < 5)
			break;
	}
	if (i == 4)
		DRM_ERROR("FDI train 1 fail!\n");

	/* Train 2 */
	reg = FDI_TX_CTL(pipe);
	temp = I915_READ(reg);
	temp &= ~FDI_LINK_TRAIN_NONE;
	temp |= FDI_LINK_TRAIN_PATTERN_2;
	if (IS_GEN(dev_priv, 6)) {
		temp &= ~FDI_LINK_TRAIN_VOL_EMP_MASK;
		/* SNB-B */
		temp |= FDI_LINK_TRAIN_400MV_0DB_SNB_B;
	}
	I915_WRITE(reg, temp);

	reg = FDI_RX_CTL(pipe);
	temp = I915_READ(reg);
	if (HAS_PCH_CPT(dev_priv)) {
		temp &= ~FDI_LINK_TRAIN_PATTERN_MASK_CPT;
		temp |= FDI_LINK_TRAIN_PATTERN_2_CPT;
	} else {
		temp &= ~FDI_LINK_TRAIN_NONE;
		temp |= FDI_LINK_TRAIN_PATTERN_2;
	}
	I915_WRITE(reg, temp);

	POSTING_READ(reg);
	udelay(150);

	for (i = 0; i < 4; i++) {
		reg = FDI_TX_CTL(pipe);
		temp = I915_READ(reg);
		temp &= ~FDI_LINK_TRAIN_VOL_EMP_MASK;
		temp |= snb_b_fdi_train_param[i];
		I915_WRITE(reg, temp);

		POSTING_READ(reg);
		udelay(500);

		for (retry = 0; retry < 5; retry++) {
			reg = FDI_RX_IIR(pipe);
			temp = I915_READ(reg);
			DRM_DEBUG_KMS("FDI_RX_IIR 0x%x\n", temp);
			if (temp & FDI_RX_SYMBOL_LOCK) {
				I915_WRITE(reg, temp | FDI_RX_SYMBOL_LOCK);
				DRM_DEBUG_KMS("FDI train 2 done.\n");
				break;
			}
			udelay(50);
		}
		if (retry < 5)
			break;
	}
	if (i == 4)
		DRM_ERROR("FDI train 2 fail!\n");

	DRM_DEBUG_KMS("FDI train done.\n");
}

/* Manual link training for Ivy Bridge A0 parts */
static void ivb_manual_fdi_link_train(struct intel_crtc *crtc,
				      const struct intel_crtc_state *crtc_state)
{
	struct drm_device *dev = crtc->base.dev;
	struct drm_i915_private *dev_priv = to_i915(dev);
	int pipe = crtc->pipe;
	i915_reg_t reg;
	u32 temp, i, j;

	/* Train 1: umask FDI RX Interrupt symbol_lock and bit_lock bit
	   for train result */
	reg = FDI_RX_IMR(pipe);
	temp = I915_READ(reg);
	temp &= ~FDI_RX_SYMBOL_LOCK;
	temp &= ~FDI_RX_BIT_LOCK;
	I915_WRITE(reg, temp);

	POSTING_READ(reg);
	udelay(150);

	DRM_DEBUG_KMS("FDI_RX_IIR before link train 0x%x\n",
		      I915_READ(FDI_RX_IIR(pipe)));

	/* Try each vswing and preemphasis setting twice before moving on */
	for (j = 0; j < ARRAY_SIZE(snb_b_fdi_train_param) * 2; j++) {
		/* disable first in case we need to retry */
		reg = FDI_TX_CTL(pipe);
		temp = I915_READ(reg);
		temp &= ~(FDI_LINK_TRAIN_AUTO | FDI_LINK_TRAIN_NONE_IVB);
		temp &= ~FDI_TX_ENABLE;
		I915_WRITE(reg, temp);

		reg = FDI_RX_CTL(pipe);
		temp = I915_READ(reg);
		temp &= ~FDI_LINK_TRAIN_AUTO;
		temp &= ~FDI_LINK_TRAIN_PATTERN_MASK_CPT;
		temp &= ~FDI_RX_ENABLE;
		I915_WRITE(reg, temp);

		/* enable CPU FDI TX and PCH FDI RX */
		reg = FDI_TX_CTL(pipe);
		temp = I915_READ(reg);
		temp &= ~FDI_DP_PORT_WIDTH_MASK;
		temp |= FDI_DP_PORT_WIDTH(crtc_state->fdi_lanes);
		temp |= FDI_LINK_TRAIN_PATTERN_1_IVB;
		temp &= ~FDI_LINK_TRAIN_VOL_EMP_MASK;
		temp |= snb_b_fdi_train_param[j/2];
		temp |= FDI_COMPOSITE_SYNC;
		I915_WRITE(reg, temp | FDI_TX_ENABLE);

		I915_WRITE(FDI_RX_MISC(pipe),
			   FDI_RX_TP1_TO_TP2_48 | FDI_RX_FDI_DELAY_90);

		reg = FDI_RX_CTL(pipe);
		temp = I915_READ(reg);
		temp |= FDI_LINK_TRAIN_PATTERN_1_CPT;
		temp |= FDI_COMPOSITE_SYNC;
		I915_WRITE(reg, temp | FDI_RX_ENABLE);

		POSTING_READ(reg);
		udelay(1); /* should be 0.5us */

		for (i = 0; i < 4; i++) {
			reg = FDI_RX_IIR(pipe);
			temp = I915_READ(reg);
			DRM_DEBUG_KMS("FDI_RX_IIR 0x%x\n", temp);

			if (temp & FDI_RX_BIT_LOCK ||
			    (I915_READ(reg) & FDI_RX_BIT_LOCK)) {
				I915_WRITE(reg, temp | FDI_RX_BIT_LOCK);
				DRM_DEBUG_KMS("FDI train 1 done, level %i.\n",
					      i);
				break;
			}
			udelay(1); /* should be 0.5us */
		}
		if (i == 4) {
			DRM_DEBUG_KMS("FDI train 1 fail on vswing %d\n", j / 2);
			continue;
		}

		/* Train 2 */
		reg = FDI_TX_CTL(pipe);
		temp = I915_READ(reg);
		temp &= ~FDI_LINK_TRAIN_NONE_IVB;
		temp |= FDI_LINK_TRAIN_PATTERN_2_IVB;
		I915_WRITE(reg, temp);

		reg = FDI_RX_CTL(pipe);
		temp = I915_READ(reg);
		temp &= ~FDI_LINK_TRAIN_PATTERN_MASK_CPT;
		temp |= FDI_LINK_TRAIN_PATTERN_2_CPT;
		I915_WRITE(reg, temp);

		POSTING_READ(reg);
		udelay(2); /* should be 1.5us */

		for (i = 0; i < 4; i++) {
			reg = FDI_RX_IIR(pipe);
			temp = I915_READ(reg);
			DRM_DEBUG_KMS("FDI_RX_IIR 0x%x\n", temp);

			if (temp & FDI_RX_SYMBOL_LOCK ||
			    (I915_READ(reg) & FDI_RX_SYMBOL_LOCK)) {
				I915_WRITE(reg, temp | FDI_RX_SYMBOL_LOCK);
				DRM_DEBUG_KMS("FDI train 2 done, level %i.\n",
					      i);
				goto train_done;
			}
			udelay(2); /* should be 1.5us */
		}
		if (i == 4)
			DRM_DEBUG_KMS("FDI train 2 fail on vswing %d\n", j / 2);
	}

train_done:
	DRM_DEBUG_KMS("FDI train done.\n");
}

static void ironlake_fdi_pll_enable(const struct intel_crtc_state *crtc_state)
{
	struct intel_crtc *intel_crtc = to_intel_crtc(crtc_state->base.crtc);
	struct drm_i915_private *dev_priv = to_i915(intel_crtc->base.dev);
	int pipe = intel_crtc->pipe;
	i915_reg_t reg;
	u32 temp;

	/* enable PCH FDI RX PLL, wait warmup plus DMI latency */
	reg = FDI_RX_CTL(pipe);
	temp = I915_READ(reg);
	temp &= ~(FDI_DP_PORT_WIDTH_MASK | (0x7 << 16));
	temp |= FDI_DP_PORT_WIDTH(crtc_state->fdi_lanes);
	temp |= (I915_READ(PIPECONF(pipe)) & PIPECONF_BPC_MASK) << 11;
	I915_WRITE(reg, temp | FDI_RX_PLL_ENABLE);

	POSTING_READ(reg);
	udelay(200);

	/* Switch from Rawclk to PCDclk */
	temp = I915_READ(reg);
	I915_WRITE(reg, temp | FDI_PCDCLK);

	POSTING_READ(reg);
	udelay(200);

	/* Enable CPU FDI TX PLL, always on for Ironlake */
	reg = FDI_TX_CTL(pipe);
	temp = I915_READ(reg);
	if ((temp & FDI_TX_PLL_ENABLE) == 0) {
		I915_WRITE(reg, temp | FDI_TX_PLL_ENABLE);

		POSTING_READ(reg);
		udelay(100);
	}
}

static void ironlake_fdi_pll_disable(struct intel_crtc *intel_crtc)
{
	struct drm_device *dev = intel_crtc->base.dev;
	struct drm_i915_private *dev_priv = to_i915(dev);
	int pipe = intel_crtc->pipe;
	i915_reg_t reg;
	u32 temp;

	/* Switch from PCDclk to Rawclk */
	reg = FDI_RX_CTL(pipe);
	temp = I915_READ(reg);
	I915_WRITE(reg, temp & ~FDI_PCDCLK);

	/* Disable CPU FDI TX PLL */
	reg = FDI_TX_CTL(pipe);
	temp = I915_READ(reg);
	I915_WRITE(reg, temp & ~FDI_TX_PLL_ENABLE);

	POSTING_READ(reg);
	udelay(100);

	reg = FDI_RX_CTL(pipe);
	temp = I915_READ(reg);
	I915_WRITE(reg, temp & ~FDI_RX_PLL_ENABLE);

	/* Wait for the clocks to turn off. */
	POSTING_READ(reg);
	udelay(100);
}

static void ironlake_fdi_disable(struct drm_crtc *crtc)
{
	struct drm_device *dev = crtc->dev;
	struct drm_i915_private *dev_priv = to_i915(dev);
	struct intel_crtc *intel_crtc = to_intel_crtc(crtc);
	int pipe = intel_crtc->pipe;
	i915_reg_t reg;
	u32 temp;

	/* disable CPU FDI tx and PCH FDI rx */
	reg = FDI_TX_CTL(pipe);
	temp = I915_READ(reg);
	I915_WRITE(reg, temp & ~FDI_TX_ENABLE);
	POSTING_READ(reg);

	reg = FDI_RX_CTL(pipe);
	temp = I915_READ(reg);
	temp &= ~(0x7 << 16);
	temp |= (I915_READ(PIPECONF(pipe)) & PIPECONF_BPC_MASK) << 11;
	I915_WRITE(reg, temp & ~FDI_RX_ENABLE);

	POSTING_READ(reg);
	udelay(100);

	/* Ironlake workaround, disable clock pointer after downing FDI */
	if (HAS_PCH_IBX(dev_priv))
		I915_WRITE(FDI_RX_CHICKEN(pipe), FDI_RX_PHASE_SYNC_POINTER_OVR);

	/* still set train pattern 1 */
	reg = FDI_TX_CTL(pipe);
	temp = I915_READ(reg);
	temp &= ~FDI_LINK_TRAIN_NONE;
	temp |= FDI_LINK_TRAIN_PATTERN_1;
	I915_WRITE(reg, temp);

	reg = FDI_RX_CTL(pipe);
	temp = I915_READ(reg);
	if (HAS_PCH_CPT(dev_priv)) {
		temp &= ~FDI_LINK_TRAIN_PATTERN_MASK_CPT;
		temp |= FDI_LINK_TRAIN_PATTERN_1_CPT;
	} else {
		temp &= ~FDI_LINK_TRAIN_NONE;
		temp |= FDI_LINK_TRAIN_PATTERN_1;
	}
	/* BPC in FDI rx is consistent with that in PIPECONF */
	temp &= ~(0x07 << 16);
	temp |= (I915_READ(PIPECONF(pipe)) & PIPECONF_BPC_MASK) << 11;
	I915_WRITE(reg, temp);

	POSTING_READ(reg);
	udelay(100);
}

bool intel_has_pending_fb_unpin(struct drm_i915_private *dev_priv)
{
	struct drm_crtc *crtc;
	bool cleanup_done;

	drm_for_each_crtc(crtc, &dev_priv->drm) {
		struct drm_crtc_commit *commit;
		spin_lock(&crtc->commit_lock);
		commit = list_first_entry_or_null(&crtc->commit_list,
						  struct drm_crtc_commit, commit_entry);
		cleanup_done = commit ?
			try_wait_for_completion(&commit->cleanup_done) : true;
		spin_unlock(&crtc->commit_lock);

		if (cleanup_done)
			continue;

		drm_crtc_wait_one_vblank(crtc);

		return true;
	}

	return false;
}

void lpt_disable_iclkip(struct drm_i915_private *dev_priv)
{
	u32 temp;

	I915_WRITE(PIXCLK_GATE, PIXCLK_GATE_GATE);

	mutex_lock(&dev_priv->sb_lock);

	temp = intel_sbi_read(dev_priv, SBI_SSCCTL6, SBI_ICLK);
	temp |= SBI_SSCCTL_DISABLE;
	intel_sbi_write(dev_priv, SBI_SSCCTL6, temp, SBI_ICLK);

	mutex_unlock(&dev_priv->sb_lock);
}

/* Program iCLKIP clock to the desired frequency */
static void lpt_program_iclkip(const struct intel_crtc_state *crtc_state)
{
	struct intel_crtc *crtc = to_intel_crtc(crtc_state->base.crtc);
	struct drm_i915_private *dev_priv = to_i915(crtc->base.dev);
	int clock = crtc_state->base.adjusted_mode.crtc_clock;
	u32 divsel, phaseinc, auxdiv, phasedir = 0;
	u32 temp;

	lpt_disable_iclkip(dev_priv);

	/* The iCLK virtual clock root frequency is in MHz,
	 * but the adjusted_mode->crtc_clock in in KHz. To get the
	 * divisors, it is necessary to divide one by another, so we
	 * convert the virtual clock precision to KHz here for higher
	 * precision.
	 */
	for (auxdiv = 0; auxdiv < 2; auxdiv++) {
		u32 iclk_virtual_root_freq = 172800 * 1000;
		u32 iclk_pi_range = 64;
		u32 desired_divisor;

		desired_divisor = DIV_ROUND_CLOSEST(iclk_virtual_root_freq,
						    clock << auxdiv);
		divsel = (desired_divisor / iclk_pi_range) - 2;
		phaseinc = desired_divisor % iclk_pi_range;

		/*
		 * Near 20MHz is a corner case which is
		 * out of range for the 7-bit divisor
		 */
		if (divsel <= 0x7f)
			break;
	}

	/* This should not happen with any sane values */
	WARN_ON(SBI_SSCDIVINTPHASE_DIVSEL(divsel) &
		~SBI_SSCDIVINTPHASE_DIVSEL_MASK);
	WARN_ON(SBI_SSCDIVINTPHASE_DIR(phasedir) &
		~SBI_SSCDIVINTPHASE_INCVAL_MASK);

	DRM_DEBUG_KMS("iCLKIP clock: found settings for %dKHz refresh rate: auxdiv=%x, divsel=%x, phasedir=%x, phaseinc=%x\n",
			clock,
			auxdiv,
			divsel,
			phasedir,
			phaseinc);

	mutex_lock(&dev_priv->sb_lock);

	/* Program SSCDIVINTPHASE6 */
	temp = intel_sbi_read(dev_priv, SBI_SSCDIVINTPHASE6, SBI_ICLK);
	temp &= ~SBI_SSCDIVINTPHASE_DIVSEL_MASK;
	temp |= SBI_SSCDIVINTPHASE_DIVSEL(divsel);
	temp &= ~SBI_SSCDIVINTPHASE_INCVAL_MASK;
	temp |= SBI_SSCDIVINTPHASE_INCVAL(phaseinc);
	temp |= SBI_SSCDIVINTPHASE_DIR(phasedir);
	temp |= SBI_SSCDIVINTPHASE_PROPAGATE;
	intel_sbi_write(dev_priv, SBI_SSCDIVINTPHASE6, temp, SBI_ICLK);

	/* Program SSCAUXDIV */
	temp = intel_sbi_read(dev_priv, SBI_SSCAUXDIV6, SBI_ICLK);
	temp &= ~SBI_SSCAUXDIV_FINALDIV2SEL(1);
	temp |= SBI_SSCAUXDIV_FINALDIV2SEL(auxdiv);
	intel_sbi_write(dev_priv, SBI_SSCAUXDIV6, temp, SBI_ICLK);

	/* Enable modulator and associated divider */
	temp = intel_sbi_read(dev_priv, SBI_SSCCTL6, SBI_ICLK);
	temp &= ~SBI_SSCCTL_DISABLE;
	intel_sbi_write(dev_priv, SBI_SSCCTL6, temp, SBI_ICLK);

	mutex_unlock(&dev_priv->sb_lock);

	/* Wait for initialization time */
	udelay(24);

	I915_WRITE(PIXCLK_GATE, PIXCLK_GATE_UNGATE);
}

int lpt_get_iclkip(struct drm_i915_private *dev_priv)
{
	u32 divsel, phaseinc, auxdiv;
	u32 iclk_virtual_root_freq = 172800 * 1000;
	u32 iclk_pi_range = 64;
	u32 desired_divisor;
	u32 temp;

	if ((I915_READ(PIXCLK_GATE) & PIXCLK_GATE_UNGATE) == 0)
		return 0;

	mutex_lock(&dev_priv->sb_lock);

	temp = intel_sbi_read(dev_priv, SBI_SSCCTL6, SBI_ICLK);
	if (temp & SBI_SSCCTL_DISABLE) {
		mutex_unlock(&dev_priv->sb_lock);
		return 0;
	}

	temp = intel_sbi_read(dev_priv, SBI_SSCDIVINTPHASE6, SBI_ICLK);
	divsel = (temp & SBI_SSCDIVINTPHASE_DIVSEL_MASK) >>
		SBI_SSCDIVINTPHASE_DIVSEL_SHIFT;
	phaseinc = (temp & SBI_SSCDIVINTPHASE_INCVAL_MASK) >>
		SBI_SSCDIVINTPHASE_INCVAL_SHIFT;

	temp = intel_sbi_read(dev_priv, SBI_SSCAUXDIV6, SBI_ICLK);
	auxdiv = (temp & SBI_SSCAUXDIV_FINALDIV2SEL_MASK) >>
		SBI_SSCAUXDIV_FINALDIV2SEL_SHIFT;

	mutex_unlock(&dev_priv->sb_lock);

	desired_divisor = (divsel + 2) * iclk_pi_range + phaseinc;

	return DIV_ROUND_CLOSEST(iclk_virtual_root_freq,
				 desired_divisor << auxdiv);
}

static void ironlake_pch_transcoder_set_timings(const struct intel_crtc_state *crtc_state,
						enum pipe pch_transcoder)
{
	struct intel_crtc *crtc = to_intel_crtc(crtc_state->base.crtc);
	struct drm_i915_private *dev_priv = to_i915(crtc->base.dev);
	enum transcoder cpu_transcoder = crtc_state->cpu_transcoder;

	I915_WRITE(PCH_TRANS_HTOTAL(pch_transcoder),
		   I915_READ(HTOTAL(cpu_transcoder)));
	I915_WRITE(PCH_TRANS_HBLANK(pch_transcoder),
		   I915_READ(HBLANK(cpu_transcoder)));
	I915_WRITE(PCH_TRANS_HSYNC(pch_transcoder),
		   I915_READ(HSYNC(cpu_transcoder)));

	I915_WRITE(PCH_TRANS_VTOTAL(pch_transcoder),
		   I915_READ(VTOTAL(cpu_transcoder)));
	I915_WRITE(PCH_TRANS_VBLANK(pch_transcoder),
		   I915_READ(VBLANK(cpu_transcoder)));
	I915_WRITE(PCH_TRANS_VSYNC(pch_transcoder),
		   I915_READ(VSYNC(cpu_transcoder)));
	I915_WRITE(PCH_TRANS_VSYNCSHIFT(pch_transcoder),
		   I915_READ(VSYNCSHIFT(cpu_transcoder)));
}

static void cpt_set_fdi_bc_bifurcation(struct drm_i915_private *dev_priv, bool enable)
{
	u32 temp;

	temp = I915_READ(SOUTH_CHICKEN1);
	if (!!(temp & FDI_BC_BIFURCATION_SELECT) == enable)
		return;

	WARN_ON(I915_READ(FDI_RX_CTL(PIPE_B)) & FDI_RX_ENABLE);
	WARN_ON(I915_READ(FDI_RX_CTL(PIPE_C)) & FDI_RX_ENABLE);

	temp &= ~FDI_BC_BIFURCATION_SELECT;
	if (enable)
		temp |= FDI_BC_BIFURCATION_SELECT;

	DRM_DEBUG_KMS("%sabling fdi C rx\n", enable ? "en" : "dis");
	I915_WRITE(SOUTH_CHICKEN1, temp);
	POSTING_READ(SOUTH_CHICKEN1);
}

static void ivybridge_update_fdi_bc_bifurcation(const struct intel_crtc_state *crtc_state)
{
	struct intel_crtc *crtc = to_intel_crtc(crtc_state->base.crtc);
	struct drm_i915_private *dev_priv = to_i915(crtc->base.dev);

	switch (crtc->pipe) {
	case PIPE_A:
		break;
	case PIPE_B:
		if (crtc_state->fdi_lanes > 2)
			cpt_set_fdi_bc_bifurcation(dev_priv, false);
		else
			cpt_set_fdi_bc_bifurcation(dev_priv, true);

		break;
	case PIPE_C:
		cpt_set_fdi_bc_bifurcation(dev_priv, true);

		break;
	default:
		BUG();
	}
}

/*
 * Finds the encoder associated with the given CRTC. This can only be
 * used when we know that the CRTC isn't feeding multiple encoders!
 */
static struct intel_encoder *
intel_get_crtc_new_encoder(const struct intel_atomic_state *state,
			   const struct intel_crtc_state *crtc_state)
{
	struct intel_crtc *crtc = to_intel_crtc(crtc_state->base.crtc);
	const struct drm_connector_state *connector_state;
	const struct drm_connector *connector;
	struct intel_encoder *encoder = NULL;
	int num_encoders = 0;
	int i;

	for_each_new_connector_in_state(&state->base, connector, connector_state, i) {
		if (connector_state->crtc != &crtc->base)
			continue;

		encoder = to_intel_encoder(connector_state->best_encoder);
		num_encoders++;
	}

	WARN(num_encoders != 1, "%d encoders for pipe %c\n",
	     num_encoders, pipe_name(crtc->pipe));

	return encoder;
}

/*
 * Enable PCH resources required for PCH ports:
 *   - PCH PLLs
 *   - FDI training & RX/TX
 *   - update transcoder timings
 *   - DP transcoding bits
 *   - transcoder
 */
static void ironlake_pch_enable(const struct intel_atomic_state *state,
				const struct intel_crtc_state *crtc_state)
{
	struct intel_crtc *crtc = to_intel_crtc(crtc_state->base.crtc);
	struct drm_device *dev = crtc->base.dev;
	struct drm_i915_private *dev_priv = to_i915(dev);
	int pipe = crtc->pipe;
	u32 temp;

	assert_pch_transcoder_disabled(dev_priv, pipe);

	if (IS_IVYBRIDGE(dev_priv))
		ivybridge_update_fdi_bc_bifurcation(crtc_state);

	/* Write the TU size bits before fdi link training, so that error
	 * detection works. */
	I915_WRITE(FDI_RX_TUSIZE1(pipe),
		   I915_READ(PIPE_DATA_M1(pipe)) & TU_SIZE_MASK);

	/* For PCH output, training FDI link */
	dev_priv->display.fdi_link_train(crtc, crtc_state);

	/* We need to program the right clock selection before writing the pixel
	 * mutliplier into the DPLL. */
	if (HAS_PCH_CPT(dev_priv)) {
		u32 sel;

		temp = I915_READ(PCH_DPLL_SEL);
		temp |= TRANS_DPLL_ENABLE(pipe);
		sel = TRANS_DPLLB_SEL(pipe);
		if (crtc_state->shared_dpll ==
		    intel_get_shared_dpll_by_id(dev_priv, DPLL_ID_PCH_PLL_B))
			temp |= sel;
		else
			temp &= ~sel;
		I915_WRITE(PCH_DPLL_SEL, temp);
	}

	/* XXX: pch pll's can be enabled any time before we enable the PCH
	 * transcoder, and we actually should do this to not upset any PCH
	 * transcoder that already use the clock when we share it.
	 *
	 * Note that enable_shared_dpll tries to do the right thing, but
	 * get_shared_dpll unconditionally resets the pll - we need that to have
	 * the right LVDS enable sequence. */
	intel_enable_shared_dpll(crtc_state);

	/* set transcoder timing, panel must allow it */
	assert_panel_unlocked(dev_priv, pipe);
	ironlake_pch_transcoder_set_timings(crtc_state, pipe);

	intel_fdi_normal_train(crtc);

	/* For PCH DP, enable TRANS_DP_CTL */
	if (HAS_PCH_CPT(dev_priv) &&
	    intel_crtc_has_dp_encoder(crtc_state)) {
		const struct drm_display_mode *adjusted_mode =
			&crtc_state->base.adjusted_mode;
		u32 bpc = (I915_READ(PIPECONF(pipe)) & PIPECONF_BPC_MASK) >> 5;
		i915_reg_t reg = TRANS_DP_CTL(pipe);
		enum port port;

		temp = I915_READ(reg);
		temp &= ~(TRANS_DP_PORT_SEL_MASK |
			  TRANS_DP_SYNC_MASK |
			  TRANS_DP_BPC_MASK);
		temp |= TRANS_DP_OUTPUT_ENABLE;
		temp |= bpc << 9; /* same format but at 11:9 */

		if (adjusted_mode->flags & DRM_MODE_FLAG_PHSYNC)
			temp |= TRANS_DP_HSYNC_ACTIVE_HIGH;
		if (adjusted_mode->flags & DRM_MODE_FLAG_PVSYNC)
			temp |= TRANS_DP_VSYNC_ACTIVE_HIGH;

		port = intel_get_crtc_new_encoder(state, crtc_state)->port;
		WARN_ON(port < PORT_B || port > PORT_D);
		temp |= TRANS_DP_PORT_SEL(port);

		I915_WRITE(reg, temp);
	}

	ironlake_enable_pch_transcoder(crtc_state);
}

static void lpt_pch_enable(const struct intel_atomic_state *state,
			   const struct intel_crtc_state *crtc_state)
{
	struct intel_crtc *crtc = to_intel_crtc(crtc_state->base.crtc);
	struct drm_i915_private *dev_priv = to_i915(crtc->base.dev);
	enum transcoder cpu_transcoder = crtc_state->cpu_transcoder;

	assert_pch_transcoder_disabled(dev_priv, PIPE_A);

	lpt_program_iclkip(crtc_state);

	/* Set transcoder timing. */
	ironlake_pch_transcoder_set_timings(crtc_state, PIPE_A);

	lpt_enable_pch_transcoder(dev_priv, cpu_transcoder);
}

static void cpt_verify_modeset(struct drm_device *dev, int pipe)
{
	struct drm_i915_private *dev_priv = to_i915(dev);
	i915_reg_t dslreg = PIPEDSL(pipe);
	u32 temp;

	temp = I915_READ(dslreg);
	udelay(500);
	if (wait_for(I915_READ(dslreg) != temp, 5)) {
		if (wait_for(I915_READ(dslreg) != temp, 5))
			DRM_ERROR("mode set failed: pipe %c stuck\n", pipe_name(pipe));
	}
}

/*
 * The hardware phase 0.0 refers to the center of the pixel.
 * We want to start from the top/left edge which is phase
 * -0.5. That matches how the hardware calculates the scaling
 * factors (from top-left of the first pixel to bottom-right
 * of the last pixel, as opposed to the pixel centers).
 *
 * For 4:2:0 subsampled chroma planes we obviously have to
 * adjust that so that the chroma sample position lands in
 * the right spot.
 *
 * Note that for packed YCbCr 4:2:2 formats there is no way to
 * control chroma siting. The hardware simply replicates the
 * chroma samples for both of the luma samples, and thus we don't
 * actually get the expected MPEG2 chroma siting convention :(
 * The same behaviour is observed on pre-SKL platforms as well.
 *
 * Theory behind the formula (note that we ignore sub-pixel
 * source coordinates):
 * s = source sample position
 * d = destination sample position
 *
 * Downscaling 4:1:
 * -0.5
 * | 0.0
 * | |     1.5 (initial phase)
 * | |     |
 * v v     v
 * | s | s | s | s |
 * |       d       |
 *
 * Upscaling 1:4:
 * -0.5
 * | -0.375 (initial phase)
 * | |     0.0
 * | |     |
 * v v     v
 * |       s       |
 * | d | d | d | d |
 */
u16 skl_scaler_calc_phase(int sub, int scale, bool chroma_cosited)
{
	int phase = -0x8000;
	u16 trip = 0;

	if (chroma_cosited)
		phase += (sub - 1) * 0x8000 / sub;

	phase += scale / (2 * sub);

	/*
	 * Hardware initial phase limited to [-0.5:1.5].
	 * Since the max hardware scale factor is 3.0, we
	 * should never actually excdeed 1.0 here.
	 */
	WARN_ON(phase < -0x8000 || phase > 0x18000);

	if (phase < 0)
		phase = 0x10000 + phase;
	else
		trip = PS_PHASE_TRIP;

	return ((phase >> 2) & PS_PHASE_MASK) | trip;
}

static int
skl_update_scaler(struct intel_crtc_state *crtc_state, bool force_detach,
		  unsigned int scaler_user, int *scaler_id,
		  int src_w, int src_h, int dst_w, int dst_h,
		  const struct drm_format_info *format, bool need_scaler)
{
	struct intel_crtc_scaler_state *scaler_state =
		&crtc_state->scaler_state;
	struct intel_crtc *intel_crtc =
		to_intel_crtc(crtc_state->base.crtc);
	struct drm_i915_private *dev_priv = to_i915(intel_crtc->base.dev);
	const struct drm_display_mode *adjusted_mode =
		&crtc_state->base.adjusted_mode;

	/*
	 * Src coordinates are already rotated by 270 degrees for
	 * the 90/270 degree plane rotation cases (to match the
	 * GTT mapping), hence no need to account for rotation here.
	 */
	if (src_w != dst_w || src_h != dst_h)
		need_scaler = true;

	/*
	 * Scaling/fitting not supported in IF-ID mode in GEN9+
	 * TODO: Interlace fetch mode doesn't support YUV420 planar formats.
	 * Once NV12 is enabled, handle it here while allocating scaler
	 * for NV12.
	 */
	if (INTEL_GEN(dev_priv) >= 9 && crtc_state->base.enable &&
	    need_scaler && adjusted_mode->flags & DRM_MODE_FLAG_INTERLACE) {
		DRM_DEBUG_KMS("Pipe/Plane scaling not supported with IF-ID mode\n");
		return -EINVAL;
	}

	/*
	 * if plane is being disabled or scaler is no more required or force detach
	 *  - free scaler binded to this plane/crtc
	 *  - in order to do this, update crtc->scaler_usage
	 *
	 * Here scaler state in crtc_state is set free so that
	 * scaler can be assigned to other user. Actual register
	 * update to free the scaler is done in plane/panel-fit programming.
	 * For this purpose crtc/plane_state->scaler_id isn't reset here.
	 */
	if (force_detach || !need_scaler) {
		if (*scaler_id >= 0) {
			scaler_state->scaler_users &= ~(1 << scaler_user);
			scaler_state->scalers[*scaler_id].in_use = 0;

			DRM_DEBUG_KMS("scaler_user index %u.%u: "
				"Staged freeing scaler id %d scaler_users = 0x%x\n",
				intel_crtc->pipe, scaler_user, *scaler_id,
				scaler_state->scaler_users);
			*scaler_id = -1;
		}
		return 0;
	}

	if (format && is_planar_yuv_format(format->format) &&
	    (src_h < SKL_MIN_YUV_420_SRC_H || src_w < SKL_MIN_YUV_420_SRC_W)) {
		DRM_DEBUG_KMS("Planar YUV: src dimensions not met\n");
		return -EINVAL;
	}

	/* range checks */
	if (src_w < SKL_MIN_SRC_W || src_h < SKL_MIN_SRC_H ||
	    dst_w < SKL_MIN_DST_W || dst_h < SKL_MIN_DST_H ||
	    (INTEL_GEN(dev_priv) >= 11 &&
	     (src_w > ICL_MAX_SRC_W || src_h > ICL_MAX_SRC_H ||
	      dst_w > ICL_MAX_DST_W || dst_h > ICL_MAX_DST_H)) ||
	    (INTEL_GEN(dev_priv) < 11 &&
	     (src_w > SKL_MAX_SRC_W || src_h > SKL_MAX_SRC_H ||
	      dst_w > SKL_MAX_DST_W || dst_h > SKL_MAX_DST_H)))	{
		DRM_DEBUG_KMS("scaler_user index %u.%u: src %ux%u dst %ux%u "
			"size is out of scaler range\n",
			intel_crtc->pipe, scaler_user, src_w, src_h, dst_w, dst_h);
		return -EINVAL;
	}

	/* mark this plane as a scaler user in crtc_state */
	scaler_state->scaler_users |= (1 << scaler_user);
	DRM_DEBUG_KMS("scaler_user index %u.%u: "
		"staged scaling request for %ux%u->%ux%u scaler_users = 0x%x\n",
		intel_crtc->pipe, scaler_user, src_w, src_h, dst_w, dst_h,
		scaler_state->scaler_users);

	return 0;
}

/**
 * skl_update_scaler_crtc - Stages update to scaler state for a given crtc.
 *
 * @state: crtc's scaler state
 *
 * Return
 *     0 - scaler_usage updated successfully
 *    error - requested scaling cannot be supported or other error condition
 */
int skl_update_scaler_crtc(struct intel_crtc_state *state)
{
	const struct drm_display_mode *adjusted_mode = &state->base.adjusted_mode;
	bool need_scaler = false;

	if (state->output_format == INTEL_OUTPUT_FORMAT_YCBCR420)
		need_scaler = true;

	return skl_update_scaler(state, !state->base.active, SKL_CRTC_INDEX,
				 &state->scaler_state.scaler_id,
				 state->pipe_src_w, state->pipe_src_h,
				 adjusted_mode->crtc_hdisplay,
				 adjusted_mode->crtc_vdisplay, NULL, need_scaler);
}

/**
 * skl_update_scaler_plane - Stages update to scaler state for a given plane.
 * @crtc_state: crtc's scaler state
 * @plane_state: atomic plane state to update
 *
 * Return
 *     0 - scaler_usage updated successfully
 *    error - requested scaling cannot be supported or other error condition
 */
static int skl_update_scaler_plane(struct intel_crtc_state *crtc_state,
				   struct intel_plane_state *plane_state)
{
	struct intel_plane *intel_plane =
		to_intel_plane(plane_state->base.plane);
	struct drm_i915_private *dev_priv = to_i915(intel_plane->base.dev);
	struct drm_framebuffer *fb = plane_state->base.fb;
	int ret;
	bool force_detach = !fb || !plane_state->base.visible;
	bool need_scaler = false;

	/* Pre-gen11 and SDR planes always need a scaler for planar formats. */
	if (!icl_is_hdr_plane(dev_priv, intel_plane->id) &&
	    fb && is_planar_yuv_format(fb->format->format))
		need_scaler = true;

	ret = skl_update_scaler(crtc_state, force_detach,
				drm_plane_index(&intel_plane->base),
				&plane_state->scaler_id,
				drm_rect_width(&plane_state->base.src) >> 16,
				drm_rect_height(&plane_state->base.src) >> 16,
				drm_rect_width(&plane_state->base.dst),
				drm_rect_height(&plane_state->base.dst),
				fb ? fb->format : NULL, need_scaler);

	if (ret || plane_state->scaler_id < 0)
		return ret;

	/* check colorkey */
	if (plane_state->ckey.flags) {
		DRM_DEBUG_KMS("[PLANE:%d:%s] scaling with color key not allowed",
			      intel_plane->base.base.id,
			      intel_plane->base.name);
		return -EINVAL;
	}

	/* Check src format */
	switch (fb->format->format) {
	case DRM_FORMAT_RGB565:
	case DRM_FORMAT_XBGR8888:
	case DRM_FORMAT_XRGB8888:
	case DRM_FORMAT_ABGR8888:
	case DRM_FORMAT_ARGB8888:
	case DRM_FORMAT_XRGB2101010:
	case DRM_FORMAT_XBGR2101010:
	case DRM_FORMAT_XBGR16161616F:
	case DRM_FORMAT_ABGR16161616F:
	case DRM_FORMAT_XRGB16161616F:
	case DRM_FORMAT_ARGB16161616F:
	case DRM_FORMAT_YUYV:
	case DRM_FORMAT_YVYU:
	case DRM_FORMAT_UYVY:
	case DRM_FORMAT_VYUY:
	case DRM_FORMAT_NV12:
	case DRM_FORMAT_P010:
	case DRM_FORMAT_P012:
	case DRM_FORMAT_P016:
	case DRM_FORMAT_Y210:
	case DRM_FORMAT_Y212:
	case DRM_FORMAT_Y216:
	case DRM_FORMAT_XVYU2101010:
	case DRM_FORMAT_XVYU12_16161616:
	case DRM_FORMAT_XVYU16161616:
		break;
	default:
		DRM_DEBUG_KMS("[PLANE:%d:%s] FB:%d unsupported scaling format 0x%x\n",
			      intel_plane->base.base.id, intel_plane->base.name,
			      fb->base.id, fb->format->format);
		return -EINVAL;
	}

	return 0;
}

static void skylake_scaler_disable(struct intel_crtc *crtc)
{
	int i;

	for (i = 0; i < crtc->num_scalers; i++)
		skl_detach_scaler(crtc, i);
}

static void skylake_pfit_enable(const struct intel_crtc_state *crtc_state)
{
	struct intel_crtc *crtc = to_intel_crtc(crtc_state->base.crtc);
	struct drm_i915_private *dev_priv = to_i915(crtc->base.dev);
	enum pipe pipe = crtc->pipe;
	const struct intel_crtc_scaler_state *scaler_state =
		&crtc_state->scaler_state;

	if (crtc_state->pch_pfit.enabled) {
		u16 uv_rgb_hphase, uv_rgb_vphase;
		int pfit_w, pfit_h, hscale, vscale;
		int id;

		if (WARN_ON(crtc_state->scaler_state.scaler_id < 0))
			return;

		pfit_w = (crtc_state->pch_pfit.size >> 16) & 0xFFFF;
		pfit_h = crtc_state->pch_pfit.size & 0xFFFF;

		hscale = (crtc_state->pipe_src_w << 16) / pfit_w;
		vscale = (crtc_state->pipe_src_h << 16) / pfit_h;

		uv_rgb_hphase = skl_scaler_calc_phase(1, hscale, false);
		uv_rgb_vphase = skl_scaler_calc_phase(1, vscale, false);

		id = scaler_state->scaler_id;
		I915_WRITE(SKL_PS_CTRL(pipe, id), PS_SCALER_EN |
			PS_FILTER_MEDIUM | scaler_state->scalers[id].mode);
		I915_WRITE_FW(SKL_PS_VPHASE(pipe, id),
			      PS_Y_PHASE(0) | PS_UV_RGB_PHASE(uv_rgb_vphase));
		I915_WRITE_FW(SKL_PS_HPHASE(pipe, id),
			      PS_Y_PHASE(0) | PS_UV_RGB_PHASE(uv_rgb_hphase));
		I915_WRITE(SKL_PS_WIN_POS(pipe, id), crtc_state->pch_pfit.pos);
		I915_WRITE(SKL_PS_WIN_SZ(pipe, id), crtc_state->pch_pfit.size);
	}
}

static void ironlake_pfit_enable(const struct intel_crtc_state *crtc_state)
{
	struct intel_crtc *crtc = to_intel_crtc(crtc_state->base.crtc);
	struct drm_i915_private *dev_priv = to_i915(crtc->base.dev);
	int pipe = crtc->pipe;

	if (crtc_state->pch_pfit.enabled) {
		/* Force use of hard-coded filter coefficients
		 * as some pre-programmed values are broken,
		 * e.g. x201.
		 */
		if (IS_IVYBRIDGE(dev_priv) || IS_HASWELL(dev_priv))
			I915_WRITE(PF_CTL(pipe), PF_ENABLE | PF_FILTER_MED_3x3 |
						 PF_PIPE_SEL_IVB(pipe));
		else
			I915_WRITE(PF_CTL(pipe), PF_ENABLE | PF_FILTER_MED_3x3);
		I915_WRITE(PF_WIN_POS(pipe), crtc_state->pch_pfit.pos);
		I915_WRITE(PF_WIN_SZ(pipe), crtc_state->pch_pfit.size);
	}
}

void hsw_enable_ips(const struct intel_crtc_state *crtc_state)
{
	struct intel_crtc *crtc = to_intel_crtc(crtc_state->base.crtc);
	struct drm_device *dev = crtc->base.dev;
	struct drm_i915_private *dev_priv = to_i915(dev);

	if (!crtc_state->ips_enabled)
		return;

	/*
	 * We can only enable IPS after we enable a plane and wait for a vblank
	 * This function is called from post_plane_update, which is run after
	 * a vblank wait.
	 */
	WARN_ON(!(crtc_state->active_planes & ~BIT(PLANE_CURSOR)));

	if (IS_BROADWELL(dev_priv)) {
		mutex_lock(&dev_priv->pcu_lock);
		WARN_ON(sandybridge_pcode_write(dev_priv, DISPLAY_IPS_CONTROL,
						IPS_ENABLE | IPS_PCODE_CONTROL));
		mutex_unlock(&dev_priv->pcu_lock);
		/* Quoting Art Runyan: "its not safe to expect any particular
		 * value in IPS_CTL bit 31 after enabling IPS through the
		 * mailbox." Moreover, the mailbox may return a bogus state,
		 * so we need to just enable it and continue on.
		 */
	} else {
		I915_WRITE(IPS_CTL, IPS_ENABLE);
		/* The bit only becomes 1 in the next vblank, so this wait here
		 * is essentially intel_wait_for_vblank. If we don't have this
		 * and don't wait for vblanks until the end of crtc_enable, then
		 * the HW state readout code will complain that the expected
		 * IPS_CTL value is not the one we read. */
		if (intel_wait_for_register(&dev_priv->uncore,
					    IPS_CTL, IPS_ENABLE, IPS_ENABLE,
					    50))
			DRM_ERROR("Timed out waiting for IPS enable\n");
	}
}

void hsw_disable_ips(const struct intel_crtc_state *crtc_state)
{
	struct intel_crtc *crtc = to_intel_crtc(crtc_state->base.crtc);
	struct drm_device *dev = crtc->base.dev;
	struct drm_i915_private *dev_priv = to_i915(dev);

	if (!crtc_state->ips_enabled)
		return;

	if (IS_BROADWELL(dev_priv)) {
		mutex_lock(&dev_priv->pcu_lock);
		WARN_ON(sandybridge_pcode_write(dev_priv, DISPLAY_IPS_CONTROL, 0));
		mutex_unlock(&dev_priv->pcu_lock);
		/*
		 * Wait for PCODE to finish disabling IPS. The BSpec specified
		 * 42ms timeout value leads to occasional timeouts so use 100ms
		 * instead.
		 */
		if (intel_wait_for_register(&dev_priv->uncore,
					    IPS_CTL, IPS_ENABLE, 0,
					    100))
			DRM_ERROR("Timed out waiting for IPS disable\n");
	} else {
		I915_WRITE(IPS_CTL, 0);
		POSTING_READ(IPS_CTL);
	}

	/* We need to wait for a vblank before we can disable the plane. */
	intel_wait_for_vblank(dev_priv, crtc->pipe);
}

static void intel_crtc_dpms_overlay_disable(struct intel_crtc *intel_crtc)
{
	if (intel_crtc->overlay) {
		struct drm_device *dev = intel_crtc->base.dev;

		mutex_lock(&dev->struct_mutex);
		(void) intel_overlay_switch_off(intel_crtc->overlay);
		mutex_unlock(&dev->struct_mutex);
	}

	/* Let userspace switch the overlay on again. In most cases userspace
	 * has to recompute where to put it anyway.
	 */
}

/**
 * intel_post_enable_primary - Perform operations after enabling primary plane
 * @crtc: the CRTC whose primary plane was just enabled
 * @new_crtc_state: the enabling state
 *
 * Performs potentially sleeping operations that must be done after the primary
 * plane is enabled, such as updating FBC and IPS.  Note that this may be
 * called due to an explicit primary plane update, or due to an implicit
 * re-enable that is caused when a sprite plane is updated to no longer
 * completely hide the primary plane.
 */
static void
intel_post_enable_primary(struct drm_crtc *crtc,
			  const struct intel_crtc_state *new_crtc_state)
{
	struct drm_device *dev = crtc->dev;
	struct drm_i915_private *dev_priv = to_i915(dev);
	struct intel_crtc *intel_crtc = to_intel_crtc(crtc);
	int pipe = intel_crtc->pipe;

	/*
	 * Gen2 reports pipe underruns whenever all planes are disabled.
	 * So don't enable underrun reporting before at least some planes
	 * are enabled.
	 * FIXME: Need to fix the logic to work when we turn off all planes
	 * but leave the pipe running.
	 */
	if (IS_GEN(dev_priv, 2))
		intel_set_cpu_fifo_underrun_reporting(dev_priv, pipe, true);

	/* Underruns don't always raise interrupts, so check manually. */
	intel_check_cpu_fifo_underruns(dev_priv);
	intel_check_pch_fifo_underruns(dev_priv);
}

/* FIXME get rid of this and use pre_plane_update */
static void
intel_pre_disable_primary_noatomic(struct drm_crtc *crtc)
{
	struct drm_device *dev = crtc->dev;
	struct drm_i915_private *dev_priv = to_i915(dev);
	struct intel_crtc *intel_crtc = to_intel_crtc(crtc);
	int pipe = intel_crtc->pipe;

	/*
	 * Gen2 reports pipe underruns whenever all planes are disabled.
	 * So disable underrun reporting before all the planes get disabled.
	 */
	if (IS_GEN(dev_priv, 2))
		intel_set_cpu_fifo_underrun_reporting(dev_priv, pipe, false);

	hsw_disable_ips(to_intel_crtc_state(crtc->state));

	/*
	 * Vblank time updates from the shadow to live plane control register
	 * are blocked if the memory self-refresh mode is active at that
	 * moment. So to make sure the plane gets truly disabled, disable
	 * first the self-refresh mode. The self-refresh enable bit in turn
	 * will be checked/applied by the HW only at the next frame start
	 * event which is after the vblank start event, so we need to have a
	 * wait-for-vblank between disabling the plane and the pipe.
	 */
	if (HAS_GMCH(dev_priv) &&
	    intel_set_memory_cxsr(dev_priv, false))
		intel_wait_for_vblank(dev_priv, pipe);
}

static bool hsw_pre_update_disable_ips(const struct intel_crtc_state *old_crtc_state,
				       const struct intel_crtc_state *new_crtc_state)
{
	struct intel_crtc *crtc = to_intel_crtc(new_crtc_state->base.crtc);
	struct drm_i915_private *dev_priv = to_i915(crtc->base.dev);

	if (!old_crtc_state->ips_enabled)
		return false;

	if (needs_modeset(&new_crtc_state->base))
		return true;

	/*
	 * Workaround : Do not read or write the pipe palette/gamma data while
	 * GAMMA_MODE is configured for split gamma and IPS_CTL has IPS enabled.
	 *
	 * Disable IPS before we program the LUT.
	 */
	if (IS_HASWELL(dev_priv) &&
	    (new_crtc_state->base.color_mgmt_changed ||
	     new_crtc_state->update_pipe) &&
	    new_crtc_state->gamma_mode == GAMMA_MODE_MODE_SPLIT)
		return true;

	return !new_crtc_state->ips_enabled;
}

static bool hsw_post_update_enable_ips(const struct intel_crtc_state *old_crtc_state,
				       const struct intel_crtc_state *new_crtc_state)
{
	struct intel_crtc *crtc = to_intel_crtc(new_crtc_state->base.crtc);
	struct drm_i915_private *dev_priv = to_i915(crtc->base.dev);

	if (!new_crtc_state->ips_enabled)
		return false;

	if (needs_modeset(&new_crtc_state->base))
		return true;

	/*
	 * Workaround : Do not read or write the pipe palette/gamma data while
	 * GAMMA_MODE is configured for split gamma and IPS_CTL has IPS enabled.
	 *
	 * Re-enable IPS after the LUT has been programmed.
	 */
	if (IS_HASWELL(dev_priv) &&
	    (new_crtc_state->base.color_mgmt_changed ||
	     new_crtc_state->update_pipe) &&
	    new_crtc_state->gamma_mode == GAMMA_MODE_MODE_SPLIT)
		return true;

	/*
	 * We can't read out IPS on broadwell, assume the worst and
	 * forcibly enable IPS on the first fastset.
	 */
	if (new_crtc_state->update_pipe &&
	    old_crtc_state->base.adjusted_mode.private_flags & I915_MODE_FLAG_INHERITED)
		return true;

	return !old_crtc_state->ips_enabled;
}

static bool needs_nv12_wa(struct drm_i915_private *dev_priv,
			  const struct intel_crtc_state *crtc_state)
{
	if (!crtc_state->nv12_planes)
		return false;

	/* WA Display #0827: Gen9:all */
	if (IS_GEN(dev_priv, 9) && !IS_GEMINILAKE(dev_priv))
		return true;

	return false;
}

static void intel_post_plane_update(struct intel_crtc_state *old_crtc_state)
{
	struct intel_crtc *crtc = to_intel_crtc(old_crtc_state->base.crtc);
	struct drm_device *dev = crtc->base.dev;
	struct drm_i915_private *dev_priv = to_i915(dev);
	struct drm_atomic_state *old_state = old_crtc_state->base.state;
	struct intel_crtc_state *pipe_config =
		intel_atomic_get_new_crtc_state(to_intel_atomic_state(old_state),
						crtc);
	struct drm_plane *primary = crtc->base.primary;
	struct drm_plane_state *old_primary_state =
		drm_atomic_get_old_plane_state(old_state, primary);

	intel_frontbuffer_flip(to_i915(crtc->base.dev), pipe_config->fb_bits);

	if (pipe_config->update_wm_post && pipe_config->base.active)
		intel_update_watermarks(crtc);

	if (hsw_post_update_enable_ips(old_crtc_state, pipe_config))
		hsw_enable_ips(pipe_config);

	if (old_primary_state) {
		struct drm_plane_state *new_primary_state =
			drm_atomic_get_new_plane_state(old_state, primary);

		intel_fbc_post_update(crtc);

		if (new_primary_state->visible &&
		    (needs_modeset(&pipe_config->base) ||
		     !old_primary_state->visible))
			intel_post_enable_primary(&crtc->base, pipe_config);
	}

	/* Display WA 827 */
	if (needs_nv12_wa(dev_priv, old_crtc_state) &&
	    !needs_nv12_wa(dev_priv, pipe_config)) {
		skl_wa_clkgate(dev_priv, crtc->pipe, false);
	}
}

static void intel_pre_plane_update(struct intel_crtc_state *old_crtc_state,
				   struct intel_crtc_state *pipe_config)
{
	struct intel_crtc *crtc = to_intel_crtc(old_crtc_state->base.crtc);
	struct drm_device *dev = crtc->base.dev;
	struct drm_i915_private *dev_priv = to_i915(dev);
	struct drm_atomic_state *old_state = old_crtc_state->base.state;
	struct drm_plane *primary = crtc->base.primary;
	struct drm_plane_state *old_primary_state =
		drm_atomic_get_old_plane_state(old_state, primary);
	bool modeset = needs_modeset(&pipe_config->base);
	struct intel_atomic_state *old_intel_state =
		to_intel_atomic_state(old_state);

	if (hsw_pre_update_disable_ips(old_crtc_state, pipe_config))
		hsw_disable_ips(old_crtc_state);

	if (old_primary_state) {
		struct intel_plane_state *new_primary_state =
			intel_atomic_get_new_plane_state(old_intel_state,
							 to_intel_plane(primary));

		intel_fbc_pre_update(crtc, pipe_config, new_primary_state);
		/*
		 * Gen2 reports pipe underruns whenever all planes are disabled.
		 * So disable underrun reporting before all the planes get disabled.
		 */
		if (IS_GEN(dev_priv, 2) && old_primary_state->visible &&
		    (modeset || !new_primary_state->base.visible))
			intel_set_cpu_fifo_underrun_reporting(dev_priv, crtc->pipe, false);
	}

	/* Display WA 827 */
	if (!needs_nv12_wa(dev_priv, old_crtc_state) &&
	    needs_nv12_wa(dev_priv, pipe_config)) {
		skl_wa_clkgate(dev_priv, crtc->pipe, true);
	}

	/*
	 * Vblank time updates from the shadow to live plane control register
	 * are blocked if the memory self-refresh mode is active at that
	 * moment. So to make sure the plane gets truly disabled, disable
	 * first the self-refresh mode. The self-refresh enable bit in turn
	 * will be checked/applied by the HW only at the next frame start
	 * event which is after the vblank start event, so we need to have a
	 * wait-for-vblank between disabling the plane and the pipe.
	 */
	if (HAS_GMCH(dev_priv) && old_crtc_state->base.active &&
	    pipe_config->disable_cxsr && intel_set_memory_cxsr(dev_priv, false))
		intel_wait_for_vblank(dev_priv, crtc->pipe);

	/*
	 * IVB workaround: must disable low power watermarks for at least
	 * one frame before enabling scaling.  LP watermarks can be re-enabled
	 * when scaling is disabled.
	 *
	 * WaCxSRDisabledForSpriteScaling:ivb
	 */
	if (pipe_config->disable_lp_wm && ilk_disable_lp_wm(dev) &&
	    old_crtc_state->base.active)
		intel_wait_for_vblank(dev_priv, crtc->pipe);

	/*
	 * If we're doing a modeset, we're done.  No need to do any pre-vblank
	 * watermark programming here.
	 */
	if (needs_modeset(&pipe_config->base))
		return;

	/*
	 * For platforms that support atomic watermarks, program the
	 * 'intermediate' watermarks immediately.  On pre-gen9 platforms, these
	 * will be the intermediate values that are safe for both pre- and
	 * post- vblank; when vblank happens, the 'active' values will be set
	 * to the final 'target' values and we'll do this again to get the
	 * optimal watermarks.  For gen9+ platforms, the values we program here
	 * will be the final target values which will get automatically latched
	 * at vblank time; no further programming will be necessary.
	 *
	 * If a platform hasn't been transitioned to atomic watermarks yet,
	 * we'll continue to update watermarks the old way, if flags tell
	 * us to.
	 */
	if (dev_priv->display.initial_watermarks != NULL)
		dev_priv->display.initial_watermarks(old_intel_state,
						     pipe_config);
	else if (pipe_config->update_wm_pre)
		intel_update_watermarks(crtc);
}

static void intel_crtc_disable_planes(struct intel_atomic_state *state,
				      struct intel_crtc *crtc)
{
	struct drm_i915_private *dev_priv = to_i915(crtc->base.dev);
	const struct intel_crtc_state *new_crtc_state =
		intel_atomic_get_new_crtc_state(state, crtc);
	unsigned int update_mask = new_crtc_state->update_planes;
	const struct intel_plane_state *old_plane_state;
	struct intel_plane *plane;
	unsigned fb_bits = 0;
	int i;

	intel_crtc_dpms_overlay_disable(crtc);

	for_each_old_intel_plane_in_state(state, plane, old_plane_state, i) {
		if (crtc->pipe != plane->pipe ||
		    !(update_mask & BIT(plane->id)))
			continue;

		intel_disable_plane(plane, new_crtc_state);

		if (old_plane_state->base.visible)
			fb_bits |= plane->frontbuffer_bit;
	}

	intel_frontbuffer_flip(dev_priv, fb_bits);
}

static void intel_encoders_pre_pll_enable(struct drm_crtc *crtc,
					  struct intel_crtc_state *crtc_state,
					  struct drm_atomic_state *old_state)
{
	struct drm_connector_state *conn_state;
	struct drm_connector *conn;
	int i;

	for_each_new_connector_in_state(old_state, conn, conn_state, i) {
		struct intel_encoder *encoder =
			to_intel_encoder(conn_state->best_encoder);

		if (conn_state->crtc != crtc)
			continue;

		if (encoder->pre_pll_enable)
			encoder->pre_pll_enable(encoder, crtc_state, conn_state);
	}
}

static void intel_encoders_pre_enable(struct drm_crtc *crtc,
				      struct intel_crtc_state *crtc_state,
				      struct drm_atomic_state *old_state)
{
	struct drm_connector_state *conn_state;
	struct drm_connector *conn;
	int i;

	for_each_new_connector_in_state(old_state, conn, conn_state, i) {
		struct intel_encoder *encoder =
			to_intel_encoder(conn_state->best_encoder);

		if (conn_state->crtc != crtc)
			continue;

		if (encoder->pre_enable)
			encoder->pre_enable(encoder, crtc_state, conn_state);
	}
}

static void intel_encoders_enable(struct drm_crtc *crtc,
				  struct intel_crtc_state *crtc_state,
				  struct drm_atomic_state *old_state)
{
	struct drm_connector_state *conn_state;
	struct drm_connector *conn;
	int i;

	for_each_new_connector_in_state(old_state, conn, conn_state, i) {
		struct intel_encoder *encoder =
			to_intel_encoder(conn_state->best_encoder);

		if (conn_state->crtc != crtc)
			continue;

		if (encoder->enable)
			encoder->enable(encoder, crtc_state, conn_state);
		intel_opregion_notify_encoder(encoder, true);
	}
}

static void intel_encoders_disable(struct drm_crtc *crtc,
				   struct intel_crtc_state *old_crtc_state,
				   struct drm_atomic_state *old_state)
{
	struct drm_connector_state *old_conn_state;
	struct drm_connector *conn;
	int i;

	for_each_old_connector_in_state(old_state, conn, old_conn_state, i) {
		struct intel_encoder *encoder =
			to_intel_encoder(old_conn_state->best_encoder);

		if (old_conn_state->crtc != crtc)
			continue;

		intel_opregion_notify_encoder(encoder, false);
		if (encoder->disable)
			encoder->disable(encoder, old_crtc_state, old_conn_state);
	}
}

static void intel_encoders_post_disable(struct drm_crtc *crtc,
					struct intel_crtc_state *old_crtc_state,
					struct drm_atomic_state *old_state)
{
	struct drm_connector_state *old_conn_state;
	struct drm_connector *conn;
	int i;

	for_each_old_connector_in_state(old_state, conn, old_conn_state, i) {
		struct intel_encoder *encoder =
			to_intel_encoder(old_conn_state->best_encoder);

		if (old_conn_state->crtc != crtc)
			continue;

		if (encoder->post_disable)
			encoder->post_disable(encoder, old_crtc_state, old_conn_state);
	}
}

static void intel_encoders_post_pll_disable(struct drm_crtc *crtc,
					    struct intel_crtc_state *old_crtc_state,
					    struct drm_atomic_state *old_state)
{
	struct drm_connector_state *old_conn_state;
	struct drm_connector *conn;
	int i;

	for_each_old_connector_in_state(old_state, conn, old_conn_state, i) {
		struct intel_encoder *encoder =
			to_intel_encoder(old_conn_state->best_encoder);

		if (old_conn_state->crtc != crtc)
			continue;

		if (encoder->post_pll_disable)
			encoder->post_pll_disable(encoder, old_crtc_state, old_conn_state);
	}
}

static void intel_encoders_update_pipe(struct drm_crtc *crtc,
				       struct intel_crtc_state *crtc_state,
				       struct drm_atomic_state *old_state)
{
	struct drm_connector_state *conn_state;
	struct drm_connector *conn;
	int i;

	for_each_new_connector_in_state(old_state, conn, conn_state, i) {
		struct intel_encoder *encoder =
			to_intel_encoder(conn_state->best_encoder);

		if (conn_state->crtc != crtc)
			continue;

		if (encoder->update_pipe)
			encoder->update_pipe(encoder, crtc_state, conn_state);
	}
}

static void intel_disable_primary_plane(const struct intel_crtc_state *crtc_state)
{
	struct intel_crtc *crtc = to_intel_crtc(crtc_state->base.crtc);
	struct intel_plane *plane = to_intel_plane(crtc->base.primary);

	plane->disable_plane(plane, crtc_state);
}

static void ironlake_crtc_enable(struct intel_crtc_state *pipe_config,
				 struct drm_atomic_state *old_state)
{
	struct drm_crtc *crtc = pipe_config->base.crtc;
	struct drm_device *dev = crtc->dev;
	struct drm_i915_private *dev_priv = to_i915(dev);
	struct intel_crtc *intel_crtc = to_intel_crtc(crtc);
	int pipe = intel_crtc->pipe;
	struct intel_atomic_state *old_intel_state =
		to_intel_atomic_state(old_state);

	if (WARN_ON(intel_crtc->active))
		return;

	/*
	 * Sometimes spurious CPU pipe underruns happen during FDI
	 * training, at least with VGA+HDMI cloning. Suppress them.
	 *
	 * On ILK we get an occasional spurious CPU pipe underruns
	 * between eDP port A enable and vdd enable. Also PCH port
	 * enable seems to result in the occasional CPU pipe underrun.
	 *
	 * Spurious PCH underruns also occur during PCH enabling.
	 */
	intel_set_cpu_fifo_underrun_reporting(dev_priv, pipe, false);
	intel_set_pch_fifo_underrun_reporting(dev_priv, pipe, false);

	if (pipe_config->has_pch_encoder)
		intel_prepare_shared_dpll(pipe_config);

	if (intel_crtc_has_dp_encoder(pipe_config))
		intel_dp_set_m_n(pipe_config, M1_N1);

	intel_set_pipe_timings(pipe_config);
	intel_set_pipe_src_size(pipe_config);

	if (pipe_config->has_pch_encoder) {
		intel_cpu_transcoder_set_m_n(pipe_config,
					     &pipe_config->fdi_m_n, NULL);
	}

	ironlake_set_pipeconf(pipe_config);

	intel_crtc->active = true;

	intel_encoders_pre_enable(crtc, pipe_config, old_state);

	if (pipe_config->has_pch_encoder) {
		/* Note: FDI PLL enabling _must_ be done before we enable the
		 * cpu pipes, hence this is separate from all the other fdi/pch
		 * enabling. */
		ironlake_fdi_pll_enable(pipe_config);
	} else {
		assert_fdi_tx_disabled(dev_priv, pipe);
		assert_fdi_rx_disabled(dev_priv, pipe);
	}

	ironlake_pfit_enable(pipe_config);

	/*
	 * On ILK+ LUT must be loaded before the pipe is running but with
	 * clocks enabled
	 */
	intel_color_load_luts(pipe_config);
	intel_color_commit(pipe_config);
	/* update DSPCNTR to configure gamma for pipe bottom color */
	intel_disable_primary_plane(pipe_config);

	if (dev_priv->display.initial_watermarks != NULL)
		dev_priv->display.initial_watermarks(old_intel_state, pipe_config);
	intel_enable_pipe(pipe_config);

	if (pipe_config->has_pch_encoder)
		ironlake_pch_enable(old_intel_state, pipe_config);

	assert_vblank_disabled(crtc);
	intel_crtc_vblank_on(pipe_config);

	intel_encoders_enable(crtc, pipe_config, old_state);

	if (HAS_PCH_CPT(dev_priv))
		cpt_verify_modeset(dev, intel_crtc->pipe);

	/*
	 * Must wait for vblank to avoid spurious PCH FIFO underruns.
	 * And a second vblank wait is needed at least on ILK with
	 * some interlaced HDMI modes. Let's do the double wait always
	 * in case there are more corner cases we don't know about.
	 */
	if (pipe_config->has_pch_encoder) {
		intel_wait_for_vblank(dev_priv, pipe);
		intel_wait_for_vblank(dev_priv, pipe);
	}
	intel_set_cpu_fifo_underrun_reporting(dev_priv, pipe, true);
	intel_set_pch_fifo_underrun_reporting(dev_priv, pipe, true);
}

/* IPS only exists on ULT machines and is tied to pipe A. */
static bool hsw_crtc_supports_ips(struct intel_crtc *crtc)
{
	return HAS_IPS(to_i915(crtc->base.dev)) && crtc->pipe == PIPE_A;
}

static void glk_pipe_scaler_clock_gating_wa(struct drm_i915_private *dev_priv,
					    enum pipe pipe, bool apply)
{
	u32 val = I915_READ(CLKGATE_DIS_PSL(pipe));
	u32 mask = DPF_GATING_DIS | DPF_RAM_GATING_DIS | DPFR_GATING_DIS;

	if (apply)
		val |= mask;
	else
		val &= ~mask;

	I915_WRITE(CLKGATE_DIS_PSL(pipe), val);
}

static void icl_pipe_mbus_enable(struct intel_crtc *crtc)
{
	struct drm_i915_private *dev_priv = to_i915(crtc->base.dev);
	enum pipe pipe = crtc->pipe;
	u32 val;

	val = MBUS_DBOX_A_CREDIT(2);
	val |= MBUS_DBOX_BW_CREDIT(1);
	val |= MBUS_DBOX_B_CREDIT(8);

	I915_WRITE(PIPE_MBUS_DBOX_CTL(pipe), val);
}

static void haswell_crtc_enable(struct intel_crtc_state *pipe_config,
				struct drm_atomic_state *old_state)
{
	struct drm_crtc *crtc = pipe_config->base.crtc;
	struct drm_i915_private *dev_priv = to_i915(crtc->dev);
	struct intel_crtc *intel_crtc = to_intel_crtc(crtc);
	int pipe = intel_crtc->pipe, hsw_workaround_pipe;
	enum transcoder cpu_transcoder = pipe_config->cpu_transcoder;
	struct intel_atomic_state *old_intel_state =
		to_intel_atomic_state(old_state);
	bool psl_clkgate_wa;

	if (WARN_ON(intel_crtc->active))
		return;

	intel_encoders_pre_pll_enable(crtc, pipe_config, old_state);

	if (pipe_config->shared_dpll)
		intel_enable_shared_dpll(pipe_config);

	intel_encoders_pre_enable(crtc, pipe_config, old_state);

	if (intel_crtc_has_dp_encoder(pipe_config))
		intel_dp_set_m_n(pipe_config, M1_N1);

	if (!transcoder_is_dsi(cpu_transcoder))
		intel_set_pipe_timings(pipe_config);

	intel_set_pipe_src_size(pipe_config);

	if (cpu_transcoder != TRANSCODER_EDP &&
	    !transcoder_is_dsi(cpu_transcoder)) {
		I915_WRITE(PIPE_MULT(cpu_transcoder),
			   pipe_config->pixel_multiplier - 1);
	}

	if (pipe_config->has_pch_encoder) {
		intel_cpu_transcoder_set_m_n(pipe_config,
					     &pipe_config->fdi_m_n, NULL);
	}

	if (!transcoder_is_dsi(cpu_transcoder))
		haswell_set_pipeconf(pipe_config);

	haswell_set_pipemisc(pipe_config);

	intel_crtc->active = true;

	/* Display WA #1180: WaDisableScalarClockGating: glk, cnl */
	psl_clkgate_wa = (IS_GEMINILAKE(dev_priv) || IS_CANNONLAKE(dev_priv)) &&
			 pipe_config->pch_pfit.enabled;
	if (psl_clkgate_wa)
		glk_pipe_scaler_clock_gating_wa(dev_priv, pipe, true);

	if (INTEL_GEN(dev_priv) >= 9)
		skylake_pfit_enable(pipe_config);
	else
		ironlake_pfit_enable(pipe_config);

	/*
	 * On ILK+ LUT must be loaded before the pipe is running but with
	 * clocks enabled
	 */
	intel_color_load_luts(pipe_config);
	intel_color_commit(pipe_config);
	/* update DSPCNTR to configure gamma/csc for pipe bottom color */
	if (INTEL_GEN(dev_priv) < 9)
		intel_disable_primary_plane(pipe_config);

	if (INTEL_GEN(dev_priv) >= 11)
		icl_set_pipe_chicken(intel_crtc);

	intel_ddi_set_pipe_settings(pipe_config);
	if (!transcoder_is_dsi(cpu_transcoder))
		intel_ddi_enable_transcoder_func(pipe_config);

	if (dev_priv->display.initial_watermarks != NULL)
		dev_priv->display.initial_watermarks(old_intel_state, pipe_config);

	if (INTEL_GEN(dev_priv) >= 11)
		icl_pipe_mbus_enable(intel_crtc);

	/* XXX: Do the pipe assertions at the right place for BXT DSI. */
	if (!transcoder_is_dsi(cpu_transcoder))
		intel_enable_pipe(pipe_config);

	if (pipe_config->has_pch_encoder)
		lpt_pch_enable(old_intel_state, pipe_config);

	if (intel_crtc_has_type(pipe_config, INTEL_OUTPUT_DP_MST))
		intel_ddi_set_vc_payload_alloc(pipe_config, true);

	assert_vblank_disabled(crtc);
	intel_crtc_vblank_on(pipe_config);

	intel_encoders_enable(crtc, pipe_config, old_state);

	if (psl_clkgate_wa) {
		intel_wait_for_vblank(dev_priv, pipe);
		glk_pipe_scaler_clock_gating_wa(dev_priv, pipe, false);
	}

	/* If we change the relative order between pipe/planes enabling, we need
	 * to change the workaround. */
	hsw_workaround_pipe = pipe_config->hsw_workaround_pipe;
	if (IS_HASWELL(dev_priv) && hsw_workaround_pipe != INVALID_PIPE) {
		intel_wait_for_vblank(dev_priv, hsw_workaround_pipe);
		intel_wait_for_vblank(dev_priv, hsw_workaround_pipe);
	}
}

static void ironlake_pfit_disable(const struct intel_crtc_state *old_crtc_state)
{
	struct intel_crtc *crtc = to_intel_crtc(old_crtc_state->base.crtc);
	struct drm_i915_private *dev_priv = to_i915(crtc->base.dev);
	enum pipe pipe = crtc->pipe;

	/* To avoid upsetting the power well on haswell only disable the pfit if
	 * it's in use. The hw state code will make sure we get this right. */
	if (old_crtc_state->pch_pfit.enabled) {
		I915_WRITE(PF_CTL(pipe), 0);
		I915_WRITE(PF_WIN_POS(pipe), 0);
		I915_WRITE(PF_WIN_SZ(pipe), 0);
	}
}

static void ironlake_crtc_disable(struct intel_crtc_state *old_crtc_state,
				  struct drm_atomic_state *old_state)
{
	struct drm_crtc *crtc = old_crtc_state->base.crtc;
	struct drm_device *dev = crtc->dev;
	struct drm_i915_private *dev_priv = to_i915(dev);
	struct intel_crtc *intel_crtc = to_intel_crtc(crtc);
	int pipe = intel_crtc->pipe;

	/*
	 * Sometimes spurious CPU pipe underruns happen when the
	 * pipe is already disabled, but FDI RX/TX is still enabled.
	 * Happens at least with VGA+HDMI cloning. Suppress them.
	 */
	intel_set_cpu_fifo_underrun_reporting(dev_priv, pipe, false);
	intel_set_pch_fifo_underrun_reporting(dev_priv, pipe, false);

	intel_encoders_disable(crtc, old_crtc_state, old_state);

	drm_crtc_vblank_off(crtc);
	assert_vblank_disabled(crtc);

	intel_disable_pipe(old_crtc_state);

	ironlake_pfit_disable(old_crtc_state);

	if (old_crtc_state->has_pch_encoder)
		ironlake_fdi_disable(crtc);

	intel_encoders_post_disable(crtc, old_crtc_state, old_state);

	if (old_crtc_state->has_pch_encoder) {
		ironlake_disable_pch_transcoder(dev_priv, pipe);

		if (HAS_PCH_CPT(dev_priv)) {
			i915_reg_t reg;
			u32 temp;

			/* disable TRANS_DP_CTL */
			reg = TRANS_DP_CTL(pipe);
			temp = I915_READ(reg);
			temp &= ~(TRANS_DP_OUTPUT_ENABLE |
				  TRANS_DP_PORT_SEL_MASK);
			temp |= TRANS_DP_PORT_SEL_NONE;
			I915_WRITE(reg, temp);

			/* disable DPLL_SEL */
			temp = I915_READ(PCH_DPLL_SEL);
			temp &= ~(TRANS_DPLL_ENABLE(pipe) | TRANS_DPLLB_SEL(pipe));
			I915_WRITE(PCH_DPLL_SEL, temp);
		}

		ironlake_fdi_pll_disable(intel_crtc);
	}

	intel_set_cpu_fifo_underrun_reporting(dev_priv, pipe, true);
	intel_set_pch_fifo_underrun_reporting(dev_priv, pipe, true);
}

static void haswell_crtc_disable(struct intel_crtc_state *old_crtc_state,
				 struct drm_atomic_state *old_state)
{
	struct drm_crtc *crtc = old_crtc_state->base.crtc;
	struct drm_i915_private *dev_priv = to_i915(crtc->dev);
	struct intel_crtc *intel_crtc = to_intel_crtc(crtc);
	enum transcoder cpu_transcoder = old_crtc_state->cpu_transcoder;

	intel_encoders_disable(crtc, old_crtc_state, old_state);

	drm_crtc_vblank_off(crtc);
	assert_vblank_disabled(crtc);

	/* XXX: Do the pipe assertions at the right place for BXT DSI. */
	if (!transcoder_is_dsi(cpu_transcoder))
		intel_disable_pipe(old_crtc_state);

	if (intel_crtc_has_type(old_crtc_state, INTEL_OUTPUT_DP_MST))
		intel_ddi_set_vc_payload_alloc(old_crtc_state, false);

	if (!transcoder_is_dsi(cpu_transcoder))
		intel_ddi_disable_transcoder_func(old_crtc_state);

	intel_dsc_disable(old_crtc_state);

	if (INTEL_GEN(dev_priv) >= 9)
		skylake_scaler_disable(intel_crtc);
	else
		ironlake_pfit_disable(old_crtc_state);

	intel_encoders_post_disable(crtc, old_crtc_state, old_state);

	intel_encoders_post_pll_disable(crtc, old_crtc_state, old_state);
}

static void i9xx_pfit_enable(const struct intel_crtc_state *crtc_state)
{
	struct intel_crtc *crtc = to_intel_crtc(crtc_state->base.crtc);
	struct drm_i915_private *dev_priv = to_i915(crtc->base.dev);

	if (!crtc_state->gmch_pfit.control)
		return;

	/*
	 * The panel fitter should only be adjusted whilst the pipe is disabled,
	 * according to register description and PRM.
	 */
	WARN_ON(I915_READ(PFIT_CONTROL) & PFIT_ENABLE);
	assert_pipe_disabled(dev_priv, crtc->pipe);

	I915_WRITE(PFIT_PGM_RATIOS, crtc_state->gmch_pfit.pgm_ratios);
	I915_WRITE(PFIT_CONTROL, crtc_state->gmch_pfit.control);

	/* Border color in case we don't scale up to the full screen. Black by
	 * default, change to something else for debugging. */
	I915_WRITE(BCLRPAT(crtc->pipe), 0);
}

bool intel_port_is_combophy(struct drm_i915_private *dev_priv, enum port port)
{
	if (port == PORT_NONE)
		return false;

	if (INTEL_GEN(dev_priv) >= 11)
		return port <= PORT_B;

	return false;
}

bool intel_port_is_tc(struct drm_i915_private *dev_priv, enum port port)
{
	if (INTEL_GEN(dev_priv) >= 11)
		return port >= PORT_C && port <= PORT_F;

	return false;
}

enum tc_port intel_port_to_tc(struct drm_i915_private *dev_priv, enum port port)
{
	if (!intel_port_is_tc(dev_priv, port))
		return PORT_TC_NONE;

	return port - PORT_C;
}

enum intel_display_power_domain intel_port_to_power_domain(enum port port)
{
	switch (port) {
	case PORT_A:
		return POWER_DOMAIN_PORT_DDI_A_LANES;
	case PORT_B:
		return POWER_DOMAIN_PORT_DDI_B_LANES;
	case PORT_C:
		return POWER_DOMAIN_PORT_DDI_C_LANES;
	case PORT_D:
		return POWER_DOMAIN_PORT_DDI_D_LANES;
	case PORT_E:
		return POWER_DOMAIN_PORT_DDI_E_LANES;
	case PORT_F:
		return POWER_DOMAIN_PORT_DDI_F_LANES;
	default:
		MISSING_CASE(port);
		return POWER_DOMAIN_PORT_OTHER;
	}
}

enum intel_display_power_domain
intel_aux_power_domain(struct intel_digital_port *dig_port)
{
	switch (dig_port->aux_ch) {
	case AUX_CH_A:
		return POWER_DOMAIN_AUX_A;
	case AUX_CH_B:
		return POWER_DOMAIN_AUX_B;
	case AUX_CH_C:
		return POWER_DOMAIN_AUX_C;
	case AUX_CH_D:
		return POWER_DOMAIN_AUX_D;
	case AUX_CH_E:
		return POWER_DOMAIN_AUX_E;
	case AUX_CH_F:
		return POWER_DOMAIN_AUX_F;
	default:
		MISSING_CASE(dig_port->aux_ch);
		return POWER_DOMAIN_AUX_A;
	}
}

static u64 get_crtc_power_domains(struct drm_crtc *crtc,
				  struct intel_crtc_state *crtc_state)
{
	struct drm_device *dev = crtc->dev;
	struct drm_i915_private *dev_priv = to_i915(dev);
	struct drm_encoder *encoder;
	struct intel_crtc *intel_crtc = to_intel_crtc(crtc);
	enum pipe pipe = intel_crtc->pipe;
	u64 mask;
	enum transcoder transcoder = crtc_state->cpu_transcoder;

	if (!crtc_state->base.active)
		return 0;

	mask = BIT_ULL(POWER_DOMAIN_PIPE(pipe));
	mask |= BIT_ULL(POWER_DOMAIN_TRANSCODER(transcoder));
	if (crtc_state->pch_pfit.enabled ||
	    crtc_state->pch_pfit.force_thru)
		mask |= BIT_ULL(POWER_DOMAIN_PIPE_PANEL_FITTER(pipe));

	drm_for_each_encoder_mask(encoder, dev, crtc_state->base.encoder_mask) {
		struct intel_encoder *intel_encoder = to_intel_encoder(encoder);

		mask |= BIT_ULL(intel_encoder->power_domain);
	}

	if (HAS_DDI(dev_priv) && crtc_state->has_audio)
		mask |= BIT_ULL(POWER_DOMAIN_AUDIO);

	if (crtc_state->shared_dpll)
		mask |= BIT_ULL(POWER_DOMAIN_PLLS);

	return mask;
}

static u64
modeset_get_crtc_power_domains(struct drm_crtc *crtc,
			       struct intel_crtc_state *crtc_state)
{
	struct drm_i915_private *dev_priv = to_i915(crtc->dev);
	struct intel_crtc *intel_crtc = to_intel_crtc(crtc);
	enum intel_display_power_domain domain;
	u64 domains, new_domains, old_domains;

	old_domains = intel_crtc->enabled_power_domains;
	intel_crtc->enabled_power_domains = new_domains =
		get_crtc_power_domains(crtc, crtc_state);

	domains = new_domains & ~old_domains;

	for_each_power_domain(domain, domains)
		intel_display_power_get(dev_priv, domain);

	return old_domains & ~new_domains;
}

static void modeset_put_power_domains(struct drm_i915_private *dev_priv,
				      u64 domains)
{
	enum intel_display_power_domain domain;

	for_each_power_domain(domain, domains)
		intel_display_power_put_unchecked(dev_priv, domain);
}

static void valleyview_crtc_enable(struct intel_crtc_state *pipe_config,
				   struct drm_atomic_state *old_state)
{
	struct intel_atomic_state *old_intel_state =
		to_intel_atomic_state(old_state);
	struct drm_crtc *crtc = pipe_config->base.crtc;
	struct drm_device *dev = crtc->dev;
	struct drm_i915_private *dev_priv = to_i915(dev);
	struct intel_crtc *intel_crtc = to_intel_crtc(crtc);
	int pipe = intel_crtc->pipe;

	if (WARN_ON(intel_crtc->active))
		return;

	if (intel_crtc_has_dp_encoder(pipe_config))
		intel_dp_set_m_n(pipe_config, M1_N1);

	intel_set_pipe_timings(pipe_config);
	intel_set_pipe_src_size(pipe_config);

	if (IS_CHERRYVIEW(dev_priv) && pipe == PIPE_B) {
		I915_WRITE(CHV_BLEND(pipe), CHV_BLEND_LEGACY);
		I915_WRITE(CHV_CANVAS(pipe), 0);
	}

	i9xx_set_pipeconf(pipe_config);

	intel_crtc->active = true;

	intel_set_cpu_fifo_underrun_reporting(dev_priv, pipe, true);

	intel_encoders_pre_pll_enable(crtc, pipe_config, old_state);

	if (IS_CHERRYVIEW(dev_priv)) {
		chv_prepare_pll(intel_crtc, pipe_config);
		chv_enable_pll(intel_crtc, pipe_config);
	} else {
		vlv_prepare_pll(intel_crtc, pipe_config);
		vlv_enable_pll(intel_crtc, pipe_config);
	}

	intel_encoders_pre_enable(crtc, pipe_config, old_state);

	i9xx_pfit_enable(pipe_config);

	intel_color_load_luts(pipe_config);
	intel_color_commit(pipe_config);
	/* update DSPCNTR to configure gamma for pipe bottom color */
	intel_disable_primary_plane(pipe_config);

	dev_priv->display.initial_watermarks(old_intel_state,
					     pipe_config);
	intel_enable_pipe(pipe_config);

	assert_vblank_disabled(crtc);
	intel_crtc_vblank_on(pipe_config);

	intel_encoders_enable(crtc, pipe_config, old_state);
}

static void i9xx_set_pll_dividers(const struct intel_crtc_state *crtc_state)
{
	struct intel_crtc *crtc = to_intel_crtc(crtc_state->base.crtc);
	struct drm_i915_private *dev_priv = to_i915(crtc->base.dev);

	I915_WRITE(FP0(crtc->pipe), crtc_state->dpll_hw_state.fp0);
	I915_WRITE(FP1(crtc->pipe), crtc_state->dpll_hw_state.fp1);
}

static void i9xx_crtc_enable(struct intel_crtc_state *pipe_config,
			     struct drm_atomic_state *old_state)
{
	struct intel_atomic_state *old_intel_state =
		to_intel_atomic_state(old_state);
	struct drm_crtc *crtc = pipe_config->base.crtc;
	struct drm_device *dev = crtc->dev;
	struct drm_i915_private *dev_priv = to_i915(dev);
	struct intel_crtc *intel_crtc = to_intel_crtc(crtc);
	enum pipe pipe = intel_crtc->pipe;

	if (WARN_ON(intel_crtc->active))
		return;

	i9xx_set_pll_dividers(pipe_config);

	if (intel_crtc_has_dp_encoder(pipe_config))
		intel_dp_set_m_n(pipe_config, M1_N1);

	intel_set_pipe_timings(pipe_config);
	intel_set_pipe_src_size(pipe_config);

	i9xx_set_pipeconf(pipe_config);

	intel_crtc->active = true;

	if (!IS_GEN(dev_priv, 2))
		intel_set_cpu_fifo_underrun_reporting(dev_priv, pipe, true);

	intel_encoders_pre_enable(crtc, pipe_config, old_state);

	i9xx_enable_pll(intel_crtc, pipe_config);

	i9xx_pfit_enable(pipe_config);

	intel_color_load_luts(pipe_config);
	intel_color_commit(pipe_config);
	/* update DSPCNTR to configure gamma for pipe bottom color */
	intel_disable_primary_plane(pipe_config);

	if (dev_priv->display.initial_watermarks != NULL)
		dev_priv->display.initial_watermarks(old_intel_state,
						     pipe_config);
	else
		intel_update_watermarks(intel_crtc);
	intel_enable_pipe(pipe_config);

	assert_vblank_disabled(crtc);
	intel_crtc_vblank_on(pipe_config);

	intel_encoders_enable(crtc, pipe_config, old_state);
}

static void i9xx_pfit_disable(const struct intel_crtc_state *old_crtc_state)
{
	struct intel_crtc *crtc = to_intel_crtc(old_crtc_state->base.crtc);
	struct drm_i915_private *dev_priv = to_i915(crtc->base.dev);

	if (!old_crtc_state->gmch_pfit.control)
		return;

	assert_pipe_disabled(dev_priv, crtc->pipe);

	DRM_DEBUG_KMS("disabling pfit, current: 0x%08x\n",
		      I915_READ(PFIT_CONTROL));
	I915_WRITE(PFIT_CONTROL, 0);
}

static void i9xx_crtc_disable(struct intel_crtc_state *old_crtc_state,
			      struct drm_atomic_state *old_state)
{
	struct drm_crtc *crtc = old_crtc_state->base.crtc;
	struct drm_device *dev = crtc->dev;
	struct drm_i915_private *dev_priv = to_i915(dev);
	struct intel_crtc *intel_crtc = to_intel_crtc(crtc);
	int pipe = intel_crtc->pipe;

	/*
	 * On gen2 planes are double buffered but the pipe isn't, so we must
	 * wait for planes to fully turn off before disabling the pipe.
	 */
	if (IS_GEN(dev_priv, 2))
		intel_wait_for_vblank(dev_priv, pipe);

	intel_encoders_disable(crtc, old_crtc_state, old_state);

	drm_crtc_vblank_off(crtc);
	assert_vblank_disabled(crtc);

	intel_disable_pipe(old_crtc_state);

	i9xx_pfit_disable(old_crtc_state);

	intel_encoders_post_disable(crtc, old_crtc_state, old_state);

	if (!intel_crtc_has_type(old_crtc_state, INTEL_OUTPUT_DSI)) {
		if (IS_CHERRYVIEW(dev_priv))
			chv_disable_pll(dev_priv, pipe);
		else if (IS_VALLEYVIEW(dev_priv))
			vlv_disable_pll(dev_priv, pipe);
		else
			i9xx_disable_pll(old_crtc_state);
	}

	intel_encoders_post_pll_disable(crtc, old_crtc_state, old_state);

	if (!IS_GEN(dev_priv, 2))
		intel_set_cpu_fifo_underrun_reporting(dev_priv, pipe, false);

	if (!dev_priv->display.initial_watermarks)
		intel_update_watermarks(intel_crtc);

	/* clock the pipe down to 640x480@60 to potentially save power */
	if (IS_I830(dev_priv))
		i830_enable_pipe(dev_priv, pipe);
}

static void intel_crtc_disable_noatomic(struct drm_crtc *crtc,
					struct drm_modeset_acquire_ctx *ctx)
{
	struct intel_encoder *encoder;
	struct intel_crtc *intel_crtc = to_intel_crtc(crtc);
	struct drm_i915_private *dev_priv = to_i915(crtc->dev);
	enum intel_display_power_domain domain;
	struct intel_plane *plane;
	u64 domains;
	struct drm_atomic_state *state;
	struct intel_crtc_state *crtc_state;
	int ret;

	if (!intel_crtc->active)
		return;

	for_each_intel_plane_on_crtc(&dev_priv->drm, intel_crtc, plane) {
		const struct intel_plane_state *plane_state =
			to_intel_plane_state(plane->base.state);

		if (plane_state->base.visible)
			intel_plane_disable_noatomic(intel_crtc, plane);
	}

	state = drm_atomic_state_alloc(crtc->dev);
	if (!state) {
		DRM_DEBUG_KMS("failed to disable [CRTC:%d:%s], out of memory",
			      crtc->base.id, crtc->name);
		return;
	}

	state->acquire_ctx = ctx;

	/* Everything's already locked, -EDEADLK can't happen. */
	crtc_state = intel_atomic_get_crtc_state(state, intel_crtc);
	ret = drm_atomic_add_affected_connectors(state, crtc);

	WARN_ON(IS_ERR(crtc_state) || ret);

	dev_priv->display.crtc_disable(crtc_state, state);

	drm_atomic_state_put(state);

	DRM_DEBUG_KMS("[CRTC:%d:%s] hw state adjusted, was enabled, now disabled\n",
		      crtc->base.id, crtc->name);

	WARN_ON(drm_atomic_set_mode_for_crtc(crtc->state, NULL) < 0);
	crtc->state->active = false;
	intel_crtc->active = false;
	crtc->enabled = false;
	crtc->state->connector_mask = 0;
	crtc->state->encoder_mask = 0;

	for_each_encoder_on_crtc(crtc->dev, crtc, encoder)
		encoder->base.crtc = NULL;

	intel_fbc_disable(intel_crtc);
	intel_update_watermarks(intel_crtc);
	intel_disable_shared_dpll(to_intel_crtc_state(crtc->state));

	domains = intel_crtc->enabled_power_domains;
	for_each_power_domain(domain, domains)
		intel_display_power_put_unchecked(dev_priv, domain);
	intel_crtc->enabled_power_domains = 0;

	dev_priv->active_crtcs &= ~(1 << intel_crtc->pipe);
	dev_priv->min_cdclk[intel_crtc->pipe] = 0;
	dev_priv->min_voltage_level[intel_crtc->pipe] = 0;
}

/*
 * turn all crtc's off, but do not adjust state
 * This has to be paired with a call to intel_modeset_setup_hw_state.
 */
int intel_display_suspend(struct drm_device *dev)
{
	struct drm_i915_private *dev_priv = to_i915(dev);
	struct drm_atomic_state *state;
	int ret;

	state = drm_atomic_helper_suspend(dev);
	ret = PTR_ERR_OR_ZERO(state);
	if (ret)
		DRM_ERROR("Suspending crtc's failed with %i\n", ret);
	else
		dev_priv->modeset_restore_state = state;
	return ret;
}

void intel_encoder_destroy(struct drm_encoder *encoder)
{
	struct intel_encoder *intel_encoder = to_intel_encoder(encoder);

	drm_encoder_cleanup(encoder);
	kfree(intel_encoder);
}

/* Cross check the actual hw state with our own modeset state tracking (and it's
 * internal consistency). */
static void intel_connector_verify_state(struct drm_crtc_state *crtc_state,
					 struct drm_connector_state *conn_state)
{
	struct intel_connector *connector = to_intel_connector(conn_state->connector);

	DRM_DEBUG_KMS("[CONNECTOR:%d:%s]\n",
		      connector->base.base.id,
		      connector->base.name);

	if (connector->get_hw_state(connector)) {
		struct intel_encoder *encoder = connector->encoder;

		I915_STATE_WARN(!crtc_state,
			 "connector enabled without attached crtc\n");

		if (!crtc_state)
			return;

		I915_STATE_WARN(!crtc_state->active,
		      "connector is active, but attached crtc isn't\n");

		if (!encoder || encoder->type == INTEL_OUTPUT_DP_MST)
			return;

		I915_STATE_WARN(conn_state->best_encoder != &encoder->base,
			"atomic encoder doesn't match attached encoder\n");

		I915_STATE_WARN(conn_state->crtc != encoder->base.crtc,
			"attached encoder crtc differs from connector crtc\n");
	} else {
		I915_STATE_WARN(crtc_state && crtc_state->active,
			"attached crtc is active, but connector isn't\n");
		I915_STATE_WARN(!crtc_state && conn_state->best_encoder,
			"best encoder set without crtc!\n");
	}
}

static int pipe_required_fdi_lanes(struct intel_crtc_state *crtc_state)
{
	if (crtc_state->base.enable && crtc_state->has_pch_encoder)
		return crtc_state->fdi_lanes;

	return 0;
}

static int ironlake_check_fdi_lanes(struct drm_device *dev, enum pipe pipe,
				     struct intel_crtc_state *pipe_config)
{
	struct drm_i915_private *dev_priv = to_i915(dev);
	struct drm_atomic_state *state = pipe_config->base.state;
	struct intel_crtc *other_crtc;
	struct intel_crtc_state *other_crtc_state;

	DRM_DEBUG_KMS("checking fdi config on pipe %c, lanes %i\n",
		      pipe_name(pipe), pipe_config->fdi_lanes);
	if (pipe_config->fdi_lanes > 4) {
		DRM_DEBUG_KMS("invalid fdi lane config on pipe %c: %i lanes\n",
			      pipe_name(pipe), pipe_config->fdi_lanes);
		return -EINVAL;
	}

	if (IS_HASWELL(dev_priv) || IS_BROADWELL(dev_priv)) {
		if (pipe_config->fdi_lanes > 2) {
			DRM_DEBUG_KMS("only 2 lanes on haswell, required: %i lanes\n",
				      pipe_config->fdi_lanes);
			return -EINVAL;
		} else {
			return 0;
		}
	}

	if (INTEL_INFO(dev_priv)->num_pipes == 2)
		return 0;

	/* Ivybridge 3 pipe is really complicated */
	switch (pipe) {
	case PIPE_A:
		return 0;
	case PIPE_B:
		if (pipe_config->fdi_lanes <= 2)
			return 0;

		other_crtc = intel_get_crtc_for_pipe(dev_priv, PIPE_C);
		other_crtc_state =
			intel_atomic_get_crtc_state(state, other_crtc);
		if (IS_ERR(other_crtc_state))
			return PTR_ERR(other_crtc_state);

		if (pipe_required_fdi_lanes(other_crtc_state) > 0) {
			DRM_DEBUG_KMS("invalid shared fdi lane config on pipe %c: %i lanes\n",
				      pipe_name(pipe), pipe_config->fdi_lanes);
			return -EINVAL;
		}
		return 0;
	case PIPE_C:
		if (pipe_config->fdi_lanes > 2) {
			DRM_DEBUG_KMS("only 2 lanes on pipe %c: required %i lanes\n",
				      pipe_name(pipe), pipe_config->fdi_lanes);
			return -EINVAL;
		}

		other_crtc = intel_get_crtc_for_pipe(dev_priv, PIPE_B);
		other_crtc_state =
			intel_atomic_get_crtc_state(state, other_crtc);
		if (IS_ERR(other_crtc_state))
			return PTR_ERR(other_crtc_state);

		if (pipe_required_fdi_lanes(other_crtc_state) > 2) {
			DRM_DEBUG_KMS("fdi link B uses too many lanes to enable link C\n");
			return -EINVAL;
		}
		return 0;
	default:
		BUG();
	}
}

#define RETRY 1
static int ironlake_fdi_compute_config(struct intel_crtc *intel_crtc,
				       struct intel_crtc_state *pipe_config)
{
	struct drm_device *dev = intel_crtc->base.dev;
	const struct drm_display_mode *adjusted_mode = &pipe_config->base.adjusted_mode;
	int lane, link_bw, fdi_dotclock, ret;
	bool needs_recompute = false;

retry:
	/* FDI is a binary signal running at ~2.7GHz, encoding
	 * each output octet as 10 bits. The actual frequency
	 * is stored as a divider into a 100MHz clock, and the
	 * mode pixel clock is stored in units of 1KHz.
	 * Hence the bw of each lane in terms of the mode signal
	 * is:
	 */
	link_bw = intel_fdi_link_freq(to_i915(dev), pipe_config);

	fdi_dotclock = adjusted_mode->crtc_clock;

	lane = ironlake_get_lanes_required(fdi_dotclock, link_bw,
					   pipe_config->pipe_bpp);

	pipe_config->fdi_lanes = lane;

	intel_link_compute_m_n(pipe_config->pipe_bpp, lane, fdi_dotclock,
			       link_bw, &pipe_config->fdi_m_n, false);

	ret = ironlake_check_fdi_lanes(dev, intel_crtc->pipe, pipe_config);
	if (ret == -EDEADLK)
		return ret;

	if (ret == -EINVAL && pipe_config->pipe_bpp > 6*3) {
		pipe_config->pipe_bpp -= 2*3;
		DRM_DEBUG_KMS("fdi link bw constraint, reducing pipe bpp to %i\n",
			      pipe_config->pipe_bpp);
		needs_recompute = true;
		pipe_config->bw_constrained = true;

		goto retry;
	}

	if (needs_recompute)
		return RETRY;

	return ret;
}

bool hsw_crtc_state_ips_capable(const struct intel_crtc_state *crtc_state)
{
	struct intel_crtc *crtc = to_intel_crtc(crtc_state->base.crtc);
	struct drm_i915_private *dev_priv = to_i915(crtc->base.dev);

	/* IPS only exists on ULT machines and is tied to pipe A. */
	if (!hsw_crtc_supports_ips(crtc))
		return false;

	if (!i915_modparams.enable_ips)
		return false;

	if (crtc_state->pipe_bpp > 24)
		return false;

	/*
	 * We compare against max which means we must take
	 * the increased cdclk requirement into account when
	 * calculating the new cdclk.
	 *
	 * Should measure whether using a lower cdclk w/o IPS
	 */
	if (IS_BROADWELL(dev_priv) &&
	    crtc_state->pixel_rate > dev_priv->max_cdclk_freq * 95 / 100)
		return false;

	return true;
}

static bool hsw_compute_ips_config(struct intel_crtc_state *crtc_state)
{
	struct drm_i915_private *dev_priv =
		to_i915(crtc_state->base.crtc->dev);
	struct intel_atomic_state *intel_state =
		to_intel_atomic_state(crtc_state->base.state);

	if (!hsw_crtc_state_ips_capable(crtc_state))
		return false;

	/*
	 * When IPS gets enabled, the pipe CRC changes. Since IPS gets
	 * enabled and disabled dynamically based on package C states,
	 * user space can't make reliable use of the CRCs, so let's just
	 * completely disable it.
	 */
	if (crtc_state->crc_enabled)
		return false;

	/* IPS should be fine as long as at least one plane is enabled. */
	if (!(crtc_state->active_planes & ~BIT(PLANE_CURSOR)))
		return false;

	/* pixel rate mustn't exceed 95% of cdclk with IPS on BDW */
	if (IS_BROADWELL(dev_priv) &&
	    crtc_state->pixel_rate > intel_state->cdclk.logical.cdclk * 95 / 100)
		return false;

	return true;
}

static bool intel_crtc_supports_double_wide(const struct intel_crtc *crtc)
{
	const struct drm_i915_private *dev_priv = to_i915(crtc->base.dev);

	/* GDG double wide on either pipe, otherwise pipe A only */
	return INTEL_GEN(dev_priv) < 4 &&
		(crtc->pipe == PIPE_A || IS_I915G(dev_priv));
}

static u32 ilk_pipe_pixel_rate(const struct intel_crtc_state *pipe_config)
{
	u32 pixel_rate;

	pixel_rate = pipe_config->base.adjusted_mode.crtc_clock;

	/*
	 * We only use IF-ID interlacing. If we ever use
	 * PF-ID we'll need to adjust the pixel_rate here.
	 */

	if (pipe_config->pch_pfit.enabled) {
		u64 pipe_w, pipe_h, pfit_w, pfit_h;
		u32 pfit_size = pipe_config->pch_pfit.size;

		pipe_w = pipe_config->pipe_src_w;
		pipe_h = pipe_config->pipe_src_h;

		pfit_w = (pfit_size >> 16) & 0xFFFF;
		pfit_h = pfit_size & 0xFFFF;
		if (pipe_w < pfit_w)
			pipe_w = pfit_w;
		if (pipe_h < pfit_h)
			pipe_h = pfit_h;

		if (WARN_ON(!pfit_w || !pfit_h))
			return pixel_rate;

		pixel_rate = div_u64((u64)pixel_rate * pipe_w * pipe_h,
				     pfit_w * pfit_h);
	}

	return pixel_rate;
}

static void intel_crtc_compute_pixel_rate(struct intel_crtc_state *crtc_state)
{
	struct drm_i915_private *dev_priv = to_i915(crtc_state->base.crtc->dev);

	if (HAS_GMCH(dev_priv))
		/* FIXME calculate proper pipe pixel rate for GMCH pfit */
		crtc_state->pixel_rate =
			crtc_state->base.adjusted_mode.crtc_clock;
	else
		crtc_state->pixel_rate =
			ilk_pipe_pixel_rate(crtc_state);
}

static int intel_crtc_compute_config(struct intel_crtc *crtc,
				     struct intel_crtc_state *pipe_config)
{
	struct drm_i915_private *dev_priv = to_i915(crtc->base.dev);
	const struct drm_display_mode *adjusted_mode = &pipe_config->base.adjusted_mode;
	int clock_limit = dev_priv->max_dotclk_freq;

	if (INTEL_GEN(dev_priv) < 4) {
		clock_limit = dev_priv->max_cdclk_freq * 9 / 10;

		/*
		 * Enable double wide mode when the dot clock
		 * is > 90% of the (display) core speed.
		 */
		if (intel_crtc_supports_double_wide(crtc) &&
		    adjusted_mode->crtc_clock > clock_limit) {
			clock_limit = dev_priv->max_dotclk_freq;
			pipe_config->double_wide = true;
		}
	}

	if (adjusted_mode->crtc_clock > clock_limit) {
		DRM_DEBUG_KMS("requested pixel clock (%d kHz) too high (max: %d kHz, double wide: %s)\n",
			      adjusted_mode->crtc_clock, clock_limit,
			      yesno(pipe_config->double_wide));
		return -EINVAL;
	}

	if ((pipe_config->output_format == INTEL_OUTPUT_FORMAT_YCBCR420 ||
	     pipe_config->output_format == INTEL_OUTPUT_FORMAT_YCBCR444) &&
	     pipe_config->base.ctm) {
		/*
		 * There is only one pipe CSC unit per pipe, and we need that
		 * for output conversion from RGB->YCBCR. So if CTM is already
		 * applied we can't support YCBCR420 output.
		 */
		DRM_DEBUG_KMS("YCBCR420 and CTM together are not possible\n");
		return -EINVAL;
	}

	/*
	 * Pipe horizontal size must be even in:
	 * - DVO ganged mode
	 * - LVDS dual channel mode
	 * - Double wide pipe
	 */
	if (pipe_config->pipe_src_w & 1) {
		if (pipe_config->double_wide) {
			DRM_DEBUG_KMS("Odd pipe source width not supported with double wide pipe\n");
			return -EINVAL;
		}

		if (intel_crtc_has_type(pipe_config, INTEL_OUTPUT_LVDS) &&
		    intel_is_dual_link_lvds(dev_priv)) {
			DRM_DEBUG_KMS("Odd pipe source width not supported with dual link LVDS\n");
			return -EINVAL;
		}
	}

	/* Cantiga+ cannot handle modes with a hsync front porch of 0.
	 * WaPruneModeWithIncorrectHsyncOffset:ctg,elk,ilk,snb,ivb,vlv,hsw.
	 */
	if ((INTEL_GEN(dev_priv) > 4 || IS_G4X(dev_priv)) &&
		adjusted_mode->crtc_hsync_start == adjusted_mode->crtc_hdisplay)
		return -EINVAL;

	intel_crtc_compute_pixel_rate(pipe_config);

	if (pipe_config->has_pch_encoder)
		return ironlake_fdi_compute_config(crtc, pipe_config);

	return 0;
}

static void
intel_reduce_m_n_ratio(u32 *num, u32 *den)
{
	while (*num > DATA_LINK_M_N_MASK ||
	       *den > DATA_LINK_M_N_MASK) {
		*num >>= 1;
		*den >>= 1;
	}
}

static void compute_m_n(unsigned int m, unsigned int n,
			u32 *ret_m, u32 *ret_n,
			bool constant_n)
{
	/*
	 * Several DP dongles in particular seem to be fussy about
	 * too large link M/N values. Give N value as 0x8000 that
	 * should be acceptable by specific devices. 0x8000 is the
	 * specified fixed N value for asynchronous clock mode,
	 * which the devices expect also in synchronous clock mode.
	 */
	if (constant_n)
		*ret_n = 0x8000;
	else
		*ret_n = min_t(unsigned int, roundup_pow_of_two(n), DATA_LINK_N_MAX);

	*ret_m = div_u64((u64)m * *ret_n, n);
	intel_reduce_m_n_ratio(ret_m, ret_n);
}

void
intel_link_compute_m_n(u16 bits_per_pixel, int nlanes,
		       int pixel_clock, int link_clock,
		       struct intel_link_m_n *m_n,
		       bool constant_n)
{
	m_n->tu = 64;

	compute_m_n(bits_per_pixel * pixel_clock,
		    link_clock * nlanes * 8,
		    &m_n->gmch_m, &m_n->gmch_n,
		    constant_n);

	compute_m_n(pixel_clock, link_clock,
		    &m_n->link_m, &m_n->link_n,
		    constant_n);
}

static inline bool intel_panel_use_ssc(struct drm_i915_private *dev_priv)
{
	if (i915_modparams.panel_use_ssc >= 0)
		return i915_modparams.panel_use_ssc != 0;
	return dev_priv->vbt.lvds_use_ssc
		&& !(dev_priv->quirks & QUIRK_LVDS_SSC_DISABLE);
}

static u32 pnv_dpll_compute_fp(struct dpll *dpll)
{
	return (1 << dpll->n) << 16 | dpll->m2;
}

static u32 i9xx_dpll_compute_fp(struct dpll *dpll)
{
	return dpll->n << 16 | dpll->m1 << 8 | dpll->m2;
}

static void i9xx_update_pll_dividers(struct intel_crtc *crtc,
				     struct intel_crtc_state *crtc_state,
				     struct dpll *reduced_clock)
{
	struct drm_i915_private *dev_priv = to_i915(crtc->base.dev);
	u32 fp, fp2 = 0;

	if (IS_PINEVIEW(dev_priv)) {
		fp = pnv_dpll_compute_fp(&crtc_state->dpll);
		if (reduced_clock)
			fp2 = pnv_dpll_compute_fp(reduced_clock);
	} else {
		fp = i9xx_dpll_compute_fp(&crtc_state->dpll);
		if (reduced_clock)
			fp2 = i9xx_dpll_compute_fp(reduced_clock);
	}

	crtc_state->dpll_hw_state.fp0 = fp;

	if (intel_crtc_has_type(crtc_state, INTEL_OUTPUT_LVDS) &&
	    reduced_clock) {
		crtc_state->dpll_hw_state.fp1 = fp2;
	} else {
		crtc_state->dpll_hw_state.fp1 = fp;
	}
}

static void vlv_pllb_recal_opamp(struct drm_i915_private *dev_priv, enum pipe
		pipe)
{
	u32 reg_val;

	/*
	 * PLLB opamp always calibrates to max value of 0x3f, force enable it
	 * and set it to a reasonable value instead.
	 */
	reg_val = vlv_dpio_read(dev_priv, pipe, VLV_PLL_DW9(1));
	reg_val &= 0xffffff00;
	reg_val |= 0x00000030;
	vlv_dpio_write(dev_priv, pipe, VLV_PLL_DW9(1), reg_val);

	reg_val = vlv_dpio_read(dev_priv, pipe, VLV_REF_DW13);
	reg_val &= 0x00ffffff;
	reg_val |= 0x8c000000;
	vlv_dpio_write(dev_priv, pipe, VLV_REF_DW13, reg_val);

	reg_val = vlv_dpio_read(dev_priv, pipe, VLV_PLL_DW9(1));
	reg_val &= 0xffffff00;
	vlv_dpio_write(dev_priv, pipe, VLV_PLL_DW9(1), reg_val);

	reg_val = vlv_dpio_read(dev_priv, pipe, VLV_REF_DW13);
	reg_val &= 0x00ffffff;
	reg_val |= 0xb0000000;
	vlv_dpio_write(dev_priv, pipe, VLV_REF_DW13, reg_val);
}

static void intel_pch_transcoder_set_m_n(const struct intel_crtc_state *crtc_state,
					 const struct intel_link_m_n *m_n)
{
	struct intel_crtc *crtc = to_intel_crtc(crtc_state->base.crtc);
	struct drm_i915_private *dev_priv = to_i915(crtc->base.dev);
	enum pipe pipe = crtc->pipe;

	I915_WRITE(PCH_TRANS_DATA_M1(pipe), TU_SIZE(m_n->tu) | m_n->gmch_m);
	I915_WRITE(PCH_TRANS_DATA_N1(pipe), m_n->gmch_n);
	I915_WRITE(PCH_TRANS_LINK_M1(pipe), m_n->link_m);
	I915_WRITE(PCH_TRANS_LINK_N1(pipe), m_n->link_n);
}

static bool transcoder_has_m2_n2(struct drm_i915_private *dev_priv,
				 enum transcoder transcoder)
{
	if (IS_HASWELL(dev_priv))
		return transcoder == TRANSCODER_EDP;

	/*
	 * Strictly speaking some registers are available before
	 * gen7, but we only support DRRS on gen7+
	 */
	return IS_GEN(dev_priv, 7) || IS_CHERRYVIEW(dev_priv);
}

static void intel_cpu_transcoder_set_m_n(const struct intel_crtc_state *crtc_state,
					 const struct intel_link_m_n *m_n,
					 const struct intel_link_m_n *m2_n2)
{
	struct intel_crtc *crtc = to_intel_crtc(crtc_state->base.crtc);
	struct drm_i915_private *dev_priv = to_i915(crtc->base.dev);
	enum pipe pipe = crtc->pipe;
	enum transcoder transcoder = crtc_state->cpu_transcoder;

	if (INTEL_GEN(dev_priv) >= 5) {
		I915_WRITE(PIPE_DATA_M1(transcoder), TU_SIZE(m_n->tu) | m_n->gmch_m);
		I915_WRITE(PIPE_DATA_N1(transcoder), m_n->gmch_n);
		I915_WRITE(PIPE_LINK_M1(transcoder), m_n->link_m);
		I915_WRITE(PIPE_LINK_N1(transcoder), m_n->link_n);
		/*
		 *  M2_N2 registers are set only if DRRS is supported
		 * (to make sure the registers are not unnecessarily accessed).
		 */
		if (m2_n2 && crtc_state->has_drrs &&
		    transcoder_has_m2_n2(dev_priv, transcoder)) {
			I915_WRITE(PIPE_DATA_M2(transcoder),
					TU_SIZE(m2_n2->tu) | m2_n2->gmch_m);
			I915_WRITE(PIPE_DATA_N2(transcoder), m2_n2->gmch_n);
			I915_WRITE(PIPE_LINK_M2(transcoder), m2_n2->link_m);
			I915_WRITE(PIPE_LINK_N2(transcoder), m2_n2->link_n);
		}
	} else {
		I915_WRITE(PIPE_DATA_M_G4X(pipe), TU_SIZE(m_n->tu) | m_n->gmch_m);
		I915_WRITE(PIPE_DATA_N_G4X(pipe), m_n->gmch_n);
		I915_WRITE(PIPE_LINK_M_G4X(pipe), m_n->link_m);
		I915_WRITE(PIPE_LINK_N_G4X(pipe), m_n->link_n);
	}
}

void intel_dp_set_m_n(const struct intel_crtc_state *crtc_state, enum link_m_n_set m_n)
{
	const struct intel_link_m_n *dp_m_n, *dp_m2_n2 = NULL;

	if (m_n == M1_N1) {
		dp_m_n = &crtc_state->dp_m_n;
		dp_m2_n2 = &crtc_state->dp_m2_n2;
	} else if (m_n == M2_N2) {

		/*
		 * M2_N2 registers are not supported. Hence m2_n2 divider value
		 * needs to be programmed into M1_N1.
		 */
		dp_m_n = &crtc_state->dp_m2_n2;
	} else {
		DRM_ERROR("Unsupported divider value\n");
		return;
	}

	if (crtc_state->has_pch_encoder)
		intel_pch_transcoder_set_m_n(crtc_state, &crtc_state->dp_m_n);
	else
		intel_cpu_transcoder_set_m_n(crtc_state, dp_m_n, dp_m2_n2);
}

static void vlv_compute_dpll(struct intel_crtc *crtc,
			     struct intel_crtc_state *pipe_config)
{
	pipe_config->dpll_hw_state.dpll = DPLL_INTEGRATED_REF_CLK_VLV |
		DPLL_REF_CLK_ENABLE_VLV | DPLL_VGA_MODE_DIS;
	if (crtc->pipe != PIPE_A)
		pipe_config->dpll_hw_state.dpll |= DPLL_INTEGRATED_CRI_CLK_VLV;

	/* DPLL not used with DSI, but still need the rest set up */
	if (!intel_crtc_has_type(pipe_config, INTEL_OUTPUT_DSI))
		pipe_config->dpll_hw_state.dpll |= DPLL_VCO_ENABLE |
			DPLL_EXT_BUFFER_ENABLE_VLV;

	pipe_config->dpll_hw_state.dpll_md =
		(pipe_config->pixel_multiplier - 1) << DPLL_MD_UDI_MULTIPLIER_SHIFT;
}

static void chv_compute_dpll(struct intel_crtc *crtc,
			     struct intel_crtc_state *pipe_config)
{
	pipe_config->dpll_hw_state.dpll = DPLL_SSC_REF_CLK_CHV |
		DPLL_REF_CLK_ENABLE_VLV | DPLL_VGA_MODE_DIS;
	if (crtc->pipe != PIPE_A)
		pipe_config->dpll_hw_state.dpll |= DPLL_INTEGRATED_CRI_CLK_VLV;

	/* DPLL not used with DSI, but still need the rest set up */
	if (!intel_crtc_has_type(pipe_config, INTEL_OUTPUT_DSI))
		pipe_config->dpll_hw_state.dpll |= DPLL_VCO_ENABLE;

	pipe_config->dpll_hw_state.dpll_md =
		(pipe_config->pixel_multiplier - 1) << DPLL_MD_UDI_MULTIPLIER_SHIFT;
}

static void vlv_prepare_pll(struct intel_crtc *crtc,
			    const struct intel_crtc_state *pipe_config)
{
	struct drm_device *dev = crtc->base.dev;
	struct drm_i915_private *dev_priv = to_i915(dev);
	enum pipe pipe = crtc->pipe;
	u32 mdiv;
	u32 bestn, bestm1, bestm2, bestp1, bestp2;
	u32 coreclk, reg_val;

	/* Enable Refclk */
	I915_WRITE(DPLL(pipe),
		   pipe_config->dpll_hw_state.dpll &
		   ~(DPLL_VCO_ENABLE | DPLL_EXT_BUFFER_ENABLE_VLV));

	/* No need to actually set up the DPLL with DSI */
	if ((pipe_config->dpll_hw_state.dpll & DPLL_VCO_ENABLE) == 0)
		return;

	mutex_lock(&dev_priv->sb_lock);

	bestn = pipe_config->dpll.n;
	bestm1 = pipe_config->dpll.m1;
	bestm2 = pipe_config->dpll.m2;
	bestp1 = pipe_config->dpll.p1;
	bestp2 = pipe_config->dpll.p2;

	/* See eDP HDMI DPIO driver vbios notes doc */

	/* PLL B needs special handling */
	if (pipe == PIPE_B)
		vlv_pllb_recal_opamp(dev_priv, pipe);

	/* Set up Tx target for periodic Rcomp update */
	vlv_dpio_write(dev_priv, pipe, VLV_PLL_DW9_BCAST, 0x0100000f);

	/* Disable target IRef on PLL */
	reg_val = vlv_dpio_read(dev_priv, pipe, VLV_PLL_DW8(pipe));
	reg_val &= 0x00ffffff;
	vlv_dpio_write(dev_priv, pipe, VLV_PLL_DW8(pipe), reg_val);

	/* Disable fast lock */
	vlv_dpio_write(dev_priv, pipe, VLV_CMN_DW0, 0x610);

	/* Set idtafcrecal before PLL is enabled */
	mdiv = ((bestm1 << DPIO_M1DIV_SHIFT) | (bestm2 & DPIO_M2DIV_MASK));
	mdiv |= ((bestp1 << DPIO_P1_SHIFT) | (bestp2 << DPIO_P2_SHIFT));
	mdiv |= ((bestn << DPIO_N_SHIFT));
	mdiv |= (1 << DPIO_K_SHIFT);

	/*
	 * Post divider depends on pixel clock rate, DAC vs digital (and LVDS,
	 * but we don't support that).
	 * Note: don't use the DAC post divider as it seems unstable.
	 */
	mdiv |= (DPIO_POST_DIV_HDMIDP << DPIO_POST_DIV_SHIFT);
	vlv_dpio_write(dev_priv, pipe, VLV_PLL_DW3(pipe), mdiv);

	mdiv |= DPIO_ENABLE_CALIBRATION;
	vlv_dpio_write(dev_priv, pipe, VLV_PLL_DW3(pipe), mdiv);

	/* Set HBR and RBR LPF coefficients */
	if (pipe_config->port_clock == 162000 ||
	    intel_crtc_has_type(pipe_config, INTEL_OUTPUT_ANALOG) ||
	    intel_crtc_has_type(pipe_config, INTEL_OUTPUT_HDMI))
		vlv_dpio_write(dev_priv, pipe, VLV_PLL_DW10(pipe),
				 0x009f0003);
	else
		vlv_dpio_write(dev_priv, pipe, VLV_PLL_DW10(pipe),
				 0x00d0000f);

	if (intel_crtc_has_dp_encoder(pipe_config)) {
		/* Use SSC source */
		if (pipe == PIPE_A)
			vlv_dpio_write(dev_priv, pipe, VLV_PLL_DW5(pipe),
					 0x0df40000);
		else
			vlv_dpio_write(dev_priv, pipe, VLV_PLL_DW5(pipe),
					 0x0df70000);
	} else { /* HDMI or VGA */
		/* Use bend source */
		if (pipe == PIPE_A)
			vlv_dpio_write(dev_priv, pipe, VLV_PLL_DW5(pipe),
					 0x0df70000);
		else
			vlv_dpio_write(dev_priv, pipe, VLV_PLL_DW5(pipe),
					 0x0df40000);
	}

	coreclk = vlv_dpio_read(dev_priv, pipe, VLV_PLL_DW7(pipe));
	coreclk = (coreclk & 0x0000ff00) | 0x01c00000;
	if (intel_crtc_has_dp_encoder(pipe_config))
		coreclk |= 0x01000000;
	vlv_dpio_write(dev_priv, pipe, VLV_PLL_DW7(pipe), coreclk);

	vlv_dpio_write(dev_priv, pipe, VLV_PLL_DW11(pipe), 0x87871000);
	mutex_unlock(&dev_priv->sb_lock);
}

static void chv_prepare_pll(struct intel_crtc *crtc,
			    const struct intel_crtc_state *pipe_config)
{
	struct drm_device *dev = crtc->base.dev;
	struct drm_i915_private *dev_priv = to_i915(dev);
	enum pipe pipe = crtc->pipe;
	enum dpio_channel port = vlv_pipe_to_channel(pipe);
	u32 loopfilter, tribuf_calcntr;
	u32 bestn, bestm1, bestm2, bestp1, bestp2, bestm2_frac;
	u32 dpio_val;
	int vco;

	/* Enable Refclk and SSC */
	I915_WRITE(DPLL(pipe),
		   pipe_config->dpll_hw_state.dpll & ~DPLL_VCO_ENABLE);

	/* No need to actually set up the DPLL with DSI */
	if ((pipe_config->dpll_hw_state.dpll & DPLL_VCO_ENABLE) == 0)
		return;

	bestn = pipe_config->dpll.n;
	bestm2_frac = pipe_config->dpll.m2 & 0x3fffff;
	bestm1 = pipe_config->dpll.m1;
	bestm2 = pipe_config->dpll.m2 >> 22;
	bestp1 = pipe_config->dpll.p1;
	bestp2 = pipe_config->dpll.p2;
	vco = pipe_config->dpll.vco;
	dpio_val = 0;
	loopfilter = 0;

	mutex_lock(&dev_priv->sb_lock);

	/* p1 and p2 divider */
	vlv_dpio_write(dev_priv, pipe, CHV_CMN_DW13(port),
			5 << DPIO_CHV_S1_DIV_SHIFT |
			bestp1 << DPIO_CHV_P1_DIV_SHIFT |
			bestp2 << DPIO_CHV_P2_DIV_SHIFT |
			1 << DPIO_CHV_K_DIV_SHIFT);

	/* Feedback post-divider - m2 */
	vlv_dpio_write(dev_priv, pipe, CHV_PLL_DW0(port), bestm2);

	/* Feedback refclk divider - n and m1 */
	vlv_dpio_write(dev_priv, pipe, CHV_PLL_DW1(port),
			DPIO_CHV_M1_DIV_BY_2 |
			1 << DPIO_CHV_N_DIV_SHIFT);

	/* M2 fraction division */
	vlv_dpio_write(dev_priv, pipe, CHV_PLL_DW2(port), bestm2_frac);

	/* M2 fraction division enable */
	dpio_val = vlv_dpio_read(dev_priv, pipe, CHV_PLL_DW3(port));
	dpio_val &= ~(DPIO_CHV_FEEDFWD_GAIN_MASK | DPIO_CHV_FRAC_DIV_EN);
	dpio_val |= (2 << DPIO_CHV_FEEDFWD_GAIN_SHIFT);
	if (bestm2_frac)
		dpio_val |= DPIO_CHV_FRAC_DIV_EN;
	vlv_dpio_write(dev_priv, pipe, CHV_PLL_DW3(port), dpio_val);

	/* Program digital lock detect threshold */
	dpio_val = vlv_dpio_read(dev_priv, pipe, CHV_PLL_DW9(port));
	dpio_val &= ~(DPIO_CHV_INT_LOCK_THRESHOLD_MASK |
					DPIO_CHV_INT_LOCK_THRESHOLD_SEL_COARSE);
	dpio_val |= (0x5 << DPIO_CHV_INT_LOCK_THRESHOLD_SHIFT);
	if (!bestm2_frac)
		dpio_val |= DPIO_CHV_INT_LOCK_THRESHOLD_SEL_COARSE;
	vlv_dpio_write(dev_priv, pipe, CHV_PLL_DW9(port), dpio_val);

	/* Loop filter */
	if (vco == 5400000) {
		loopfilter |= (0x3 << DPIO_CHV_PROP_COEFF_SHIFT);
		loopfilter |= (0x8 << DPIO_CHV_INT_COEFF_SHIFT);
		loopfilter |= (0x1 << DPIO_CHV_GAIN_CTRL_SHIFT);
		tribuf_calcntr = 0x9;
	} else if (vco <= 6200000) {
		loopfilter |= (0x5 << DPIO_CHV_PROP_COEFF_SHIFT);
		loopfilter |= (0xB << DPIO_CHV_INT_COEFF_SHIFT);
		loopfilter |= (0x3 << DPIO_CHV_GAIN_CTRL_SHIFT);
		tribuf_calcntr = 0x9;
	} else if (vco <= 6480000) {
		loopfilter |= (0x4 << DPIO_CHV_PROP_COEFF_SHIFT);
		loopfilter |= (0x9 << DPIO_CHV_INT_COEFF_SHIFT);
		loopfilter |= (0x3 << DPIO_CHV_GAIN_CTRL_SHIFT);
		tribuf_calcntr = 0x8;
	} else {
		/* Not supported. Apply the same limits as in the max case */
		loopfilter |= (0x4 << DPIO_CHV_PROP_COEFF_SHIFT);
		loopfilter |= (0x9 << DPIO_CHV_INT_COEFF_SHIFT);
		loopfilter |= (0x3 << DPIO_CHV_GAIN_CTRL_SHIFT);
		tribuf_calcntr = 0;
	}
	vlv_dpio_write(dev_priv, pipe, CHV_PLL_DW6(port), loopfilter);

	dpio_val = vlv_dpio_read(dev_priv, pipe, CHV_PLL_DW8(port));
	dpio_val &= ~DPIO_CHV_TDC_TARGET_CNT_MASK;
	dpio_val |= (tribuf_calcntr << DPIO_CHV_TDC_TARGET_CNT_SHIFT);
	vlv_dpio_write(dev_priv, pipe, CHV_PLL_DW8(port), dpio_val);

	/* AFC Recal */
	vlv_dpio_write(dev_priv, pipe, CHV_CMN_DW14(port),
			vlv_dpio_read(dev_priv, pipe, CHV_CMN_DW14(port)) |
			DPIO_AFC_RECAL);

	mutex_unlock(&dev_priv->sb_lock);
}

/**
 * vlv_force_pll_on - forcibly enable just the PLL
 * @dev_priv: i915 private structure
 * @pipe: pipe PLL to enable
 * @dpll: PLL configuration
 *
 * Enable the PLL for @pipe using the supplied @dpll config. To be used
 * in cases where we need the PLL enabled even when @pipe is not going to
 * be enabled.
 */
int vlv_force_pll_on(struct drm_i915_private *dev_priv, enum pipe pipe,
		     const struct dpll *dpll)
{
	struct intel_crtc *crtc = intel_get_crtc_for_pipe(dev_priv, pipe);
	struct intel_crtc_state *pipe_config;

	pipe_config = kzalloc(sizeof(*pipe_config), GFP_KERNEL);
	if (!pipe_config)
		return -ENOMEM;

	pipe_config->base.crtc = &crtc->base;
	pipe_config->pixel_multiplier = 1;
	pipe_config->dpll = *dpll;

	if (IS_CHERRYVIEW(dev_priv)) {
		chv_compute_dpll(crtc, pipe_config);
		chv_prepare_pll(crtc, pipe_config);
		chv_enable_pll(crtc, pipe_config);
	} else {
		vlv_compute_dpll(crtc, pipe_config);
		vlv_prepare_pll(crtc, pipe_config);
		vlv_enable_pll(crtc, pipe_config);
	}

	kfree(pipe_config);

	return 0;
}

/**
 * vlv_force_pll_off - forcibly disable just the PLL
 * @dev_priv: i915 private structure
 * @pipe: pipe PLL to disable
 *
 * Disable the PLL for @pipe. To be used in cases where we need
 * the PLL enabled even when @pipe is not going to be enabled.
 */
void vlv_force_pll_off(struct drm_i915_private *dev_priv, enum pipe pipe)
{
	if (IS_CHERRYVIEW(dev_priv))
		chv_disable_pll(dev_priv, pipe);
	else
		vlv_disable_pll(dev_priv, pipe);
}

static void i9xx_compute_dpll(struct intel_crtc *crtc,
			      struct intel_crtc_state *crtc_state,
			      struct dpll *reduced_clock)
{
	struct drm_i915_private *dev_priv = to_i915(crtc->base.dev);
	u32 dpll;
	struct dpll *clock = &crtc_state->dpll;

	i9xx_update_pll_dividers(crtc, crtc_state, reduced_clock);

	dpll = DPLL_VGA_MODE_DIS;

	if (intel_crtc_has_type(crtc_state, INTEL_OUTPUT_LVDS))
		dpll |= DPLLB_MODE_LVDS;
	else
		dpll |= DPLLB_MODE_DAC_SERIAL;

	if (IS_I945G(dev_priv) || IS_I945GM(dev_priv) ||
	    IS_G33(dev_priv) || IS_PINEVIEW(dev_priv)) {
		dpll |= (crtc_state->pixel_multiplier - 1)
			<< SDVO_MULTIPLIER_SHIFT_HIRES;
	}

	if (intel_crtc_has_type(crtc_state, INTEL_OUTPUT_SDVO) ||
	    intel_crtc_has_type(crtc_state, INTEL_OUTPUT_HDMI))
		dpll |= DPLL_SDVO_HIGH_SPEED;

	if (intel_crtc_has_dp_encoder(crtc_state))
		dpll |= DPLL_SDVO_HIGH_SPEED;

	/* compute bitmask from p1 value */
	if (IS_PINEVIEW(dev_priv))
		dpll |= (1 << (clock->p1 - 1)) << DPLL_FPA01_P1_POST_DIV_SHIFT_PINEVIEW;
	else {
		dpll |= (1 << (clock->p1 - 1)) << DPLL_FPA01_P1_POST_DIV_SHIFT;
		if (IS_G4X(dev_priv) && reduced_clock)
			dpll |= (1 << (reduced_clock->p1 - 1)) << DPLL_FPA1_P1_POST_DIV_SHIFT;
	}
	switch (clock->p2) {
	case 5:
		dpll |= DPLL_DAC_SERIAL_P2_CLOCK_DIV_5;
		break;
	case 7:
		dpll |= DPLLB_LVDS_P2_CLOCK_DIV_7;
		break;
	case 10:
		dpll |= DPLL_DAC_SERIAL_P2_CLOCK_DIV_10;
		break;
	case 14:
		dpll |= DPLLB_LVDS_P2_CLOCK_DIV_14;
		break;
	}
	if (INTEL_GEN(dev_priv) >= 4)
		dpll |= (6 << PLL_LOAD_PULSE_PHASE_SHIFT);

	if (crtc_state->sdvo_tv_clock)
		dpll |= PLL_REF_INPUT_TVCLKINBC;
	else if (intel_crtc_has_type(crtc_state, INTEL_OUTPUT_LVDS) &&
		 intel_panel_use_ssc(dev_priv))
		dpll |= PLLB_REF_INPUT_SPREADSPECTRUMIN;
	else
		dpll |= PLL_REF_INPUT_DREFCLK;

	dpll |= DPLL_VCO_ENABLE;
	crtc_state->dpll_hw_state.dpll = dpll;

	if (INTEL_GEN(dev_priv) >= 4) {
		u32 dpll_md = (crtc_state->pixel_multiplier - 1)
			<< DPLL_MD_UDI_MULTIPLIER_SHIFT;
		crtc_state->dpll_hw_state.dpll_md = dpll_md;
	}
}

static void i8xx_compute_dpll(struct intel_crtc *crtc,
			      struct intel_crtc_state *crtc_state,
			      struct dpll *reduced_clock)
{
	struct drm_device *dev = crtc->base.dev;
	struct drm_i915_private *dev_priv = to_i915(dev);
	u32 dpll;
	struct dpll *clock = &crtc_state->dpll;

	i9xx_update_pll_dividers(crtc, crtc_state, reduced_clock);

	dpll = DPLL_VGA_MODE_DIS;

	if (intel_crtc_has_type(crtc_state, INTEL_OUTPUT_LVDS)) {
		dpll |= (1 << (clock->p1 - 1)) << DPLL_FPA01_P1_POST_DIV_SHIFT;
	} else {
		if (clock->p1 == 2)
			dpll |= PLL_P1_DIVIDE_BY_TWO;
		else
			dpll |= (clock->p1 - 2) << DPLL_FPA01_P1_POST_DIV_SHIFT;
		if (clock->p2 == 4)
			dpll |= PLL_P2_DIVIDE_BY_4;
	}

	/*
	 * Bspec:
	 * "[Almador Errata}: For the correct operation of the muxed DVO pins
	 *  (GDEVSELB/I2Cdata, GIRDBY/I2CClk) and (GFRAMEB/DVI_Data,
	 *  GTRDYB/DVI_Clk): Bit 31 (DPLL VCO Enable) and Bit 30 (2X Clock
	 *  Enable) must be set to “1” in both the DPLL A Control Register
	 *  (06014h-06017h) and DPLL B Control Register (06018h-0601Bh)."
	 *
	 * For simplicity We simply keep both bits always enabled in
	 * both DPLLS. The spec says we should disable the DVO 2X clock
	 * when not needed, but this seems to work fine in practice.
	 */
	if (IS_I830(dev_priv) ||
	    intel_crtc_has_type(crtc_state, INTEL_OUTPUT_DVO))
		dpll |= DPLL_DVO_2X_MODE;

	if (intel_crtc_has_type(crtc_state, INTEL_OUTPUT_LVDS) &&
	    intel_panel_use_ssc(dev_priv))
		dpll |= PLLB_REF_INPUT_SPREADSPECTRUMIN;
	else
		dpll |= PLL_REF_INPUT_DREFCLK;

	dpll |= DPLL_VCO_ENABLE;
	crtc_state->dpll_hw_state.dpll = dpll;
}

static void intel_set_pipe_timings(const struct intel_crtc_state *crtc_state)
{
	struct intel_crtc *crtc = to_intel_crtc(crtc_state->base.crtc);
	struct drm_i915_private *dev_priv = to_i915(crtc->base.dev);
	enum pipe pipe = crtc->pipe;
	enum transcoder cpu_transcoder = crtc_state->cpu_transcoder;
	const struct drm_display_mode *adjusted_mode = &crtc_state->base.adjusted_mode;
	u32 crtc_vtotal, crtc_vblank_end;
	int vsyncshift = 0;

	/* We need to be careful not to changed the adjusted mode, for otherwise
	 * the hw state checker will get angry at the mismatch. */
	crtc_vtotal = adjusted_mode->crtc_vtotal;
	crtc_vblank_end = adjusted_mode->crtc_vblank_end;

	if (adjusted_mode->flags & DRM_MODE_FLAG_INTERLACE) {
		/* the chip adds 2 halflines automatically */
		crtc_vtotal -= 1;
		crtc_vblank_end -= 1;

		if (intel_crtc_has_type(crtc_state, INTEL_OUTPUT_SDVO))
			vsyncshift = (adjusted_mode->crtc_htotal - 1) / 2;
		else
			vsyncshift = adjusted_mode->crtc_hsync_start -
				adjusted_mode->crtc_htotal / 2;
		if (vsyncshift < 0)
			vsyncshift += adjusted_mode->crtc_htotal;
	}

	if (INTEL_GEN(dev_priv) > 3)
		I915_WRITE(VSYNCSHIFT(cpu_transcoder), vsyncshift);

	I915_WRITE(HTOTAL(cpu_transcoder),
		   (adjusted_mode->crtc_hdisplay - 1) |
		   ((adjusted_mode->crtc_htotal - 1) << 16));
	I915_WRITE(HBLANK(cpu_transcoder),
		   (adjusted_mode->crtc_hblank_start - 1) |
		   ((adjusted_mode->crtc_hblank_end - 1) << 16));
	I915_WRITE(HSYNC(cpu_transcoder),
		   (adjusted_mode->crtc_hsync_start - 1) |
		   ((adjusted_mode->crtc_hsync_end - 1) << 16));

	I915_WRITE(VTOTAL(cpu_transcoder),
		   (adjusted_mode->crtc_vdisplay - 1) |
		   ((crtc_vtotal - 1) << 16));
	I915_WRITE(VBLANK(cpu_transcoder),
		   (adjusted_mode->crtc_vblank_start - 1) |
		   ((crtc_vblank_end - 1) << 16));
	I915_WRITE(VSYNC(cpu_transcoder),
		   (adjusted_mode->crtc_vsync_start - 1) |
		   ((adjusted_mode->crtc_vsync_end - 1) << 16));

	/* Workaround: when the EDP input selection is B, the VTOTAL_B must be
	 * programmed with the VTOTAL_EDP value. Same for VTOTAL_C. This is
	 * documented on the DDI_FUNC_CTL register description, EDP Input Select
	 * bits. */
	if (IS_HASWELL(dev_priv) && cpu_transcoder == TRANSCODER_EDP &&
	    (pipe == PIPE_B || pipe == PIPE_C))
		I915_WRITE(VTOTAL(pipe), I915_READ(VTOTAL(cpu_transcoder)));

}

static void intel_set_pipe_src_size(const struct intel_crtc_state *crtc_state)
{
	struct intel_crtc *crtc = to_intel_crtc(crtc_state->base.crtc);
	struct drm_i915_private *dev_priv = to_i915(crtc->base.dev);
	enum pipe pipe = crtc->pipe;

	/* pipesrc controls the size that is scaled from, which should
	 * always be the user's requested size.
	 */
	I915_WRITE(PIPESRC(pipe),
		   ((crtc_state->pipe_src_w - 1) << 16) |
		   (crtc_state->pipe_src_h - 1));
}

static void intel_get_pipe_timings(struct intel_crtc *crtc,
				   struct intel_crtc_state *pipe_config)
{
	struct drm_device *dev = crtc->base.dev;
	struct drm_i915_private *dev_priv = to_i915(dev);
	enum transcoder cpu_transcoder = pipe_config->cpu_transcoder;
	u32 tmp;

	tmp = I915_READ(HTOTAL(cpu_transcoder));
	pipe_config->base.adjusted_mode.crtc_hdisplay = (tmp & 0xffff) + 1;
	pipe_config->base.adjusted_mode.crtc_htotal = ((tmp >> 16) & 0xffff) + 1;
	tmp = I915_READ(HBLANK(cpu_transcoder));
	pipe_config->base.adjusted_mode.crtc_hblank_start = (tmp & 0xffff) + 1;
	pipe_config->base.adjusted_mode.crtc_hblank_end = ((tmp >> 16) & 0xffff) + 1;
	tmp = I915_READ(HSYNC(cpu_transcoder));
	pipe_config->base.adjusted_mode.crtc_hsync_start = (tmp & 0xffff) + 1;
	pipe_config->base.adjusted_mode.crtc_hsync_end = ((tmp >> 16) & 0xffff) + 1;

	tmp = I915_READ(VTOTAL(cpu_transcoder));
	pipe_config->base.adjusted_mode.crtc_vdisplay = (tmp & 0xffff) + 1;
	pipe_config->base.adjusted_mode.crtc_vtotal = ((tmp >> 16) & 0xffff) + 1;
	tmp = I915_READ(VBLANK(cpu_transcoder));
	pipe_config->base.adjusted_mode.crtc_vblank_start = (tmp & 0xffff) + 1;
	pipe_config->base.adjusted_mode.crtc_vblank_end = ((tmp >> 16) & 0xffff) + 1;
	tmp = I915_READ(VSYNC(cpu_transcoder));
	pipe_config->base.adjusted_mode.crtc_vsync_start = (tmp & 0xffff) + 1;
	pipe_config->base.adjusted_mode.crtc_vsync_end = ((tmp >> 16) & 0xffff) + 1;

	if (I915_READ(PIPECONF(cpu_transcoder)) & PIPECONF_INTERLACE_MASK) {
		pipe_config->base.adjusted_mode.flags |= DRM_MODE_FLAG_INTERLACE;
		pipe_config->base.adjusted_mode.crtc_vtotal += 1;
		pipe_config->base.adjusted_mode.crtc_vblank_end += 1;
	}
}

static void intel_get_pipe_src_size(struct intel_crtc *crtc,
				    struct intel_crtc_state *pipe_config)
{
	struct drm_device *dev = crtc->base.dev;
	struct drm_i915_private *dev_priv = to_i915(dev);
	u32 tmp;

	tmp = I915_READ(PIPESRC(crtc->pipe));
	pipe_config->pipe_src_h = (tmp & 0xffff) + 1;
	pipe_config->pipe_src_w = ((tmp >> 16) & 0xffff) + 1;

	pipe_config->base.mode.vdisplay = pipe_config->pipe_src_h;
	pipe_config->base.mode.hdisplay = pipe_config->pipe_src_w;
}

void intel_mode_from_pipe_config(struct drm_display_mode *mode,
				 struct intel_crtc_state *pipe_config)
{
	mode->hdisplay = pipe_config->base.adjusted_mode.crtc_hdisplay;
	mode->htotal = pipe_config->base.adjusted_mode.crtc_htotal;
	mode->hsync_start = pipe_config->base.adjusted_mode.crtc_hsync_start;
	mode->hsync_end = pipe_config->base.adjusted_mode.crtc_hsync_end;

	mode->vdisplay = pipe_config->base.adjusted_mode.crtc_vdisplay;
	mode->vtotal = pipe_config->base.adjusted_mode.crtc_vtotal;
	mode->vsync_start = pipe_config->base.adjusted_mode.crtc_vsync_start;
	mode->vsync_end = pipe_config->base.adjusted_mode.crtc_vsync_end;

	mode->flags = pipe_config->base.adjusted_mode.flags;
	mode->type = DRM_MODE_TYPE_DRIVER;

	mode->clock = pipe_config->base.adjusted_mode.crtc_clock;

	mode->hsync = drm_mode_hsync(mode);
	mode->vrefresh = drm_mode_vrefresh(mode);
	drm_mode_set_name(mode);
}

static void i9xx_set_pipeconf(const struct intel_crtc_state *crtc_state)
{
	struct intel_crtc *crtc = to_intel_crtc(crtc_state->base.crtc);
	struct drm_i915_private *dev_priv = to_i915(crtc->base.dev);
	u32 pipeconf;

	pipeconf = 0;

	/* we keep both pipes enabled on 830 */
	if (IS_I830(dev_priv))
		pipeconf |= I915_READ(PIPECONF(crtc->pipe)) & PIPECONF_ENABLE;

	if (crtc_state->double_wide)
		pipeconf |= PIPECONF_DOUBLE_WIDE;

	/* only g4x and later have fancy bpc/dither controls */
	if (IS_G4X(dev_priv) || IS_VALLEYVIEW(dev_priv) ||
	    IS_CHERRYVIEW(dev_priv)) {
		/* Bspec claims that we can't use dithering for 30bpp pipes. */
		if (crtc_state->dither && crtc_state->pipe_bpp != 30)
			pipeconf |= PIPECONF_DITHER_EN |
				    PIPECONF_DITHER_TYPE_SP;

		switch (crtc_state->pipe_bpp) {
		case 18:
			pipeconf |= PIPECONF_6BPC;
			break;
		case 24:
			pipeconf |= PIPECONF_8BPC;
			break;
		case 30:
			pipeconf |= PIPECONF_10BPC;
			break;
		default:
			/* Case prevented by intel_choose_pipe_bpp_dither. */
			BUG();
		}
	}

	if (crtc_state->base.adjusted_mode.flags & DRM_MODE_FLAG_INTERLACE) {
		if (INTEL_GEN(dev_priv) < 4 ||
		    intel_crtc_has_type(crtc_state, INTEL_OUTPUT_SDVO))
			pipeconf |= PIPECONF_INTERLACE_W_FIELD_INDICATION;
		else
			pipeconf |= PIPECONF_INTERLACE_W_SYNC_SHIFT;
	} else {
		pipeconf |= PIPECONF_PROGRESSIVE;
	}

	if ((IS_VALLEYVIEW(dev_priv) || IS_CHERRYVIEW(dev_priv)) &&
	     crtc_state->limited_color_range)
		pipeconf |= PIPECONF_COLOR_RANGE_SELECT;

	pipeconf |= PIPECONF_GAMMA_MODE(crtc_state->gamma_mode);

	I915_WRITE(PIPECONF(crtc->pipe), pipeconf);
	POSTING_READ(PIPECONF(crtc->pipe));
}

static int i8xx_crtc_compute_clock(struct intel_crtc *crtc,
				   struct intel_crtc_state *crtc_state)
{
	struct drm_device *dev = crtc->base.dev;
	struct drm_i915_private *dev_priv = to_i915(dev);
	const struct intel_limit *limit;
	int refclk = 48000;

	memset(&crtc_state->dpll_hw_state, 0,
	       sizeof(crtc_state->dpll_hw_state));

	if (intel_crtc_has_type(crtc_state, INTEL_OUTPUT_LVDS)) {
		if (intel_panel_use_ssc(dev_priv)) {
			refclk = dev_priv->vbt.lvds_ssc_freq;
			DRM_DEBUG_KMS("using SSC reference clock of %d kHz\n", refclk);
		}

		limit = &intel_limits_i8xx_lvds;
	} else if (intel_crtc_has_type(crtc_state, INTEL_OUTPUT_DVO)) {
		limit = &intel_limits_i8xx_dvo;
	} else {
		limit = &intel_limits_i8xx_dac;
	}

	if (!crtc_state->clock_set &&
	    !i9xx_find_best_dpll(limit, crtc_state, crtc_state->port_clock,
				 refclk, NULL, &crtc_state->dpll)) {
		DRM_ERROR("Couldn't find PLL settings for mode!\n");
		return -EINVAL;
	}

	i8xx_compute_dpll(crtc, crtc_state, NULL);

	return 0;
}

static int g4x_crtc_compute_clock(struct intel_crtc *crtc,
				  struct intel_crtc_state *crtc_state)
{
	struct drm_i915_private *dev_priv = to_i915(crtc->base.dev);
	const struct intel_limit *limit;
	int refclk = 96000;

	memset(&crtc_state->dpll_hw_state, 0,
	       sizeof(crtc_state->dpll_hw_state));

	if (intel_crtc_has_type(crtc_state, INTEL_OUTPUT_LVDS)) {
		if (intel_panel_use_ssc(dev_priv)) {
			refclk = dev_priv->vbt.lvds_ssc_freq;
			DRM_DEBUG_KMS("using SSC reference clock of %d kHz\n", refclk);
		}

		if (intel_is_dual_link_lvds(dev_priv))
			limit = &intel_limits_g4x_dual_channel_lvds;
		else
			limit = &intel_limits_g4x_single_channel_lvds;
	} else if (intel_crtc_has_type(crtc_state, INTEL_OUTPUT_HDMI) ||
		   intel_crtc_has_type(crtc_state, INTEL_OUTPUT_ANALOG)) {
		limit = &intel_limits_g4x_hdmi;
	} else if (intel_crtc_has_type(crtc_state, INTEL_OUTPUT_SDVO)) {
		limit = &intel_limits_g4x_sdvo;
	} else {
		/* The option is for other outputs */
		limit = &intel_limits_i9xx_sdvo;
	}

	if (!crtc_state->clock_set &&
	    !g4x_find_best_dpll(limit, crtc_state, crtc_state->port_clock,
				refclk, NULL, &crtc_state->dpll)) {
		DRM_ERROR("Couldn't find PLL settings for mode!\n");
		return -EINVAL;
	}

	i9xx_compute_dpll(crtc, crtc_state, NULL);

	return 0;
}

static int pnv_crtc_compute_clock(struct intel_crtc *crtc,
				  struct intel_crtc_state *crtc_state)
{
	struct drm_device *dev = crtc->base.dev;
	struct drm_i915_private *dev_priv = to_i915(dev);
	const struct intel_limit *limit;
	int refclk = 96000;

	memset(&crtc_state->dpll_hw_state, 0,
	       sizeof(crtc_state->dpll_hw_state));

	if (intel_crtc_has_type(crtc_state, INTEL_OUTPUT_LVDS)) {
		if (intel_panel_use_ssc(dev_priv)) {
			refclk = dev_priv->vbt.lvds_ssc_freq;
			DRM_DEBUG_KMS("using SSC reference clock of %d kHz\n", refclk);
		}

		limit = &intel_limits_pineview_lvds;
	} else {
		limit = &intel_limits_pineview_sdvo;
	}

	if (!crtc_state->clock_set &&
	    !pnv_find_best_dpll(limit, crtc_state, crtc_state->port_clock,
				refclk, NULL, &crtc_state->dpll)) {
		DRM_ERROR("Couldn't find PLL settings for mode!\n");
		return -EINVAL;
	}

	i9xx_compute_dpll(crtc, crtc_state, NULL);

	return 0;
}

static int i9xx_crtc_compute_clock(struct intel_crtc *crtc,
				   struct intel_crtc_state *crtc_state)
{
	struct drm_device *dev = crtc->base.dev;
	struct drm_i915_private *dev_priv = to_i915(dev);
	const struct intel_limit *limit;
	int refclk = 96000;

	memset(&crtc_state->dpll_hw_state, 0,
	       sizeof(crtc_state->dpll_hw_state));

	if (intel_crtc_has_type(crtc_state, INTEL_OUTPUT_LVDS)) {
		if (intel_panel_use_ssc(dev_priv)) {
			refclk = dev_priv->vbt.lvds_ssc_freq;
			DRM_DEBUG_KMS("using SSC reference clock of %d kHz\n", refclk);
		}

		limit = &intel_limits_i9xx_lvds;
	} else {
		limit = &intel_limits_i9xx_sdvo;
	}

	if (!crtc_state->clock_set &&
	    !i9xx_find_best_dpll(limit, crtc_state, crtc_state->port_clock,
				 refclk, NULL, &crtc_state->dpll)) {
		DRM_ERROR("Couldn't find PLL settings for mode!\n");
		return -EINVAL;
	}

	i9xx_compute_dpll(crtc, crtc_state, NULL);

	return 0;
}

static int chv_crtc_compute_clock(struct intel_crtc *crtc,
				  struct intel_crtc_state *crtc_state)
{
	int refclk = 100000;
	const struct intel_limit *limit = &intel_limits_chv;

	memset(&crtc_state->dpll_hw_state, 0,
	       sizeof(crtc_state->dpll_hw_state));

	if (!crtc_state->clock_set &&
	    !chv_find_best_dpll(limit, crtc_state, crtc_state->port_clock,
				refclk, NULL, &crtc_state->dpll)) {
		DRM_ERROR("Couldn't find PLL settings for mode!\n");
		return -EINVAL;
	}

	chv_compute_dpll(crtc, crtc_state);

	return 0;
}

static int vlv_crtc_compute_clock(struct intel_crtc *crtc,
				  struct intel_crtc_state *crtc_state)
{
	int refclk = 100000;
	const struct intel_limit *limit = &intel_limits_vlv;

	memset(&crtc_state->dpll_hw_state, 0,
	       sizeof(crtc_state->dpll_hw_state));

	if (!crtc_state->clock_set &&
	    !vlv_find_best_dpll(limit, crtc_state, crtc_state->port_clock,
				refclk, NULL, &crtc_state->dpll)) {
		DRM_ERROR("Couldn't find PLL settings for mode!\n");
		return -EINVAL;
	}

	vlv_compute_dpll(crtc, crtc_state);

	return 0;
}

static bool i9xx_has_pfit(struct drm_i915_private *dev_priv)
{
	if (IS_I830(dev_priv))
		return false;

	return INTEL_GEN(dev_priv) >= 4 ||
		IS_PINEVIEW(dev_priv) || IS_MOBILE(dev_priv);
}

static void i9xx_get_pfit_config(struct intel_crtc *crtc,
				 struct intel_crtc_state *pipe_config)
{
	struct drm_i915_private *dev_priv = to_i915(crtc->base.dev);
	u32 tmp;

	if (!i9xx_has_pfit(dev_priv))
		return;

	tmp = I915_READ(PFIT_CONTROL);
	if (!(tmp & PFIT_ENABLE))
		return;

	/* Check whether the pfit is attached to our pipe. */
	if (INTEL_GEN(dev_priv) < 4) {
		if (crtc->pipe != PIPE_B)
			return;
	} else {
		if ((tmp & PFIT_PIPE_MASK) != (crtc->pipe << PFIT_PIPE_SHIFT))
			return;
	}

	pipe_config->gmch_pfit.control = tmp;
	pipe_config->gmch_pfit.pgm_ratios = I915_READ(PFIT_PGM_RATIOS);
}

static void vlv_crtc_clock_get(struct intel_crtc *crtc,
			       struct intel_crtc_state *pipe_config)
{
	struct drm_device *dev = crtc->base.dev;
	struct drm_i915_private *dev_priv = to_i915(dev);
	int pipe = pipe_config->cpu_transcoder;
	struct dpll clock;
	u32 mdiv;
	int refclk = 100000;

	/* In case of DSI, DPLL will not be used */
	if ((pipe_config->dpll_hw_state.dpll & DPLL_VCO_ENABLE) == 0)
		return;

	mutex_lock(&dev_priv->sb_lock);
	mdiv = vlv_dpio_read(dev_priv, pipe, VLV_PLL_DW3(pipe));
	mutex_unlock(&dev_priv->sb_lock);

	clock.m1 = (mdiv >> DPIO_M1DIV_SHIFT) & 7;
	clock.m2 = mdiv & DPIO_M2DIV_MASK;
	clock.n = (mdiv >> DPIO_N_SHIFT) & 0xf;
	clock.p1 = (mdiv >> DPIO_P1_SHIFT) & 7;
	clock.p2 = (mdiv >> DPIO_P2_SHIFT) & 0x1f;

	pipe_config->port_clock = vlv_calc_dpll_params(refclk, &clock);
}

static void
i9xx_get_initial_plane_config(struct intel_crtc *crtc,
			      struct intel_initial_plane_config *plane_config)
{
	struct drm_device *dev = crtc->base.dev;
	struct drm_i915_private *dev_priv = to_i915(dev);
	struct intel_plane *plane = to_intel_plane(crtc->base.primary);
	enum i9xx_plane_id i9xx_plane = plane->i9xx_plane;
	enum pipe pipe;
	u32 val, base, offset;
	int fourcc, pixel_format;
	unsigned int aligned_height;
	struct drm_framebuffer *fb;
	struct intel_framebuffer *intel_fb;

	if (!plane->get_hw_state(plane, &pipe))
		return;

	WARN_ON(pipe != crtc->pipe);

	intel_fb = kzalloc(sizeof(*intel_fb), GFP_KERNEL);
	if (!intel_fb) {
		DRM_DEBUG_KMS("failed to alloc fb\n");
		return;
	}

	fb = &intel_fb->base;

	fb->dev = dev;

	val = I915_READ(DSPCNTR(i9xx_plane));

	if (INTEL_GEN(dev_priv) >= 4) {
		if (val & DISPPLANE_TILED) {
			plane_config->tiling = I915_TILING_X;
			fb->modifier = I915_FORMAT_MOD_X_TILED;
		}

		if (val & DISPPLANE_ROTATE_180)
			plane_config->rotation = DRM_MODE_ROTATE_180;
	}

	if (IS_CHERRYVIEW(dev_priv) && pipe == PIPE_B &&
	    val & DISPPLANE_MIRROR)
		plane_config->rotation |= DRM_MODE_REFLECT_X;

	pixel_format = val & DISPPLANE_PIXFORMAT_MASK;
	fourcc = i9xx_format_to_fourcc(pixel_format);
	fb->format = drm_format_info(fourcc);

	if (IS_HASWELL(dev_priv) || IS_BROADWELL(dev_priv)) {
		offset = I915_READ(DSPOFFSET(i9xx_plane));
		base = I915_READ(DSPSURF(i9xx_plane)) & 0xfffff000;
	} else if (INTEL_GEN(dev_priv) >= 4) {
		if (plane_config->tiling)
			offset = I915_READ(DSPTILEOFF(i9xx_plane));
		else
			offset = I915_READ(DSPLINOFF(i9xx_plane));
		base = I915_READ(DSPSURF(i9xx_plane)) & 0xfffff000;
	} else {
		base = I915_READ(DSPADDR(i9xx_plane));
	}
	plane_config->base = base;

	val = I915_READ(PIPESRC(pipe));
	fb->width = ((val >> 16) & 0xfff) + 1;
	fb->height = ((val >> 0) & 0xfff) + 1;

	val = I915_READ(DSPSTRIDE(i9xx_plane));
	fb->pitches[0] = val & 0xffffffc0;

	aligned_height = intel_fb_align_height(fb, 0, fb->height);

	plane_config->size = fb->pitches[0] * aligned_height;

	DRM_DEBUG_KMS("%s/%s with fb: size=%dx%d@%d, offset=%x, pitch %d, size 0x%x\n",
		      crtc->base.name, plane->base.name, fb->width, fb->height,
		      fb->format->cpp[0] * 8, base, fb->pitches[0],
		      plane_config->size);

	plane_config->fb = intel_fb;
}

static void chv_crtc_clock_get(struct intel_crtc *crtc,
			       struct intel_crtc_state *pipe_config)
{
	struct drm_device *dev = crtc->base.dev;
	struct drm_i915_private *dev_priv = to_i915(dev);
	int pipe = pipe_config->cpu_transcoder;
	enum dpio_channel port = vlv_pipe_to_channel(pipe);
	struct dpll clock;
	u32 cmn_dw13, pll_dw0, pll_dw1, pll_dw2, pll_dw3;
	int refclk = 100000;

	/* In case of DSI, DPLL will not be used */
	if ((pipe_config->dpll_hw_state.dpll & DPLL_VCO_ENABLE) == 0)
		return;

	mutex_lock(&dev_priv->sb_lock);
	cmn_dw13 = vlv_dpio_read(dev_priv, pipe, CHV_CMN_DW13(port));
	pll_dw0 = vlv_dpio_read(dev_priv, pipe, CHV_PLL_DW0(port));
	pll_dw1 = vlv_dpio_read(dev_priv, pipe, CHV_PLL_DW1(port));
	pll_dw2 = vlv_dpio_read(dev_priv, pipe, CHV_PLL_DW2(port));
	pll_dw3 = vlv_dpio_read(dev_priv, pipe, CHV_PLL_DW3(port));
	mutex_unlock(&dev_priv->sb_lock);

	clock.m1 = (pll_dw1 & 0x7) == DPIO_CHV_M1_DIV_BY_2 ? 2 : 0;
	clock.m2 = (pll_dw0 & 0xff) << 22;
	if (pll_dw3 & DPIO_CHV_FRAC_DIV_EN)
		clock.m2 |= pll_dw2 & 0x3fffff;
	clock.n = (pll_dw1 >> DPIO_CHV_N_DIV_SHIFT) & 0xf;
	clock.p1 = (cmn_dw13 >> DPIO_CHV_P1_DIV_SHIFT) & 0x7;
	clock.p2 = (cmn_dw13 >> DPIO_CHV_P2_DIV_SHIFT) & 0x1f;

	pipe_config->port_clock = chv_calc_dpll_params(refclk, &clock);
}

static void intel_get_crtc_ycbcr_config(struct intel_crtc *crtc,
					struct intel_crtc_state *pipe_config)
{
	struct drm_i915_private *dev_priv = to_i915(crtc->base.dev);
	enum intel_output_format output = INTEL_OUTPUT_FORMAT_RGB;

	pipe_config->lspcon_downsampling = false;

	if (IS_BROADWELL(dev_priv) || INTEL_GEN(dev_priv) >= 9) {
		u32 tmp = I915_READ(PIPEMISC(crtc->pipe));

		if (tmp & PIPEMISC_OUTPUT_COLORSPACE_YUV) {
			bool ycbcr420_enabled = tmp & PIPEMISC_YUV420_ENABLE;
			bool blend = tmp & PIPEMISC_YUV420_MODE_FULL_BLEND;

			if (ycbcr420_enabled) {
				/* We support 4:2:0 in full blend mode only */
				if (!blend)
					output = INTEL_OUTPUT_FORMAT_INVALID;
				else if (!(IS_GEMINILAKE(dev_priv) ||
					   INTEL_GEN(dev_priv) >= 10))
					output = INTEL_OUTPUT_FORMAT_INVALID;
				else
					output = INTEL_OUTPUT_FORMAT_YCBCR420;
			} else {
				/*
				 * Currently there is no interface defined to
				 * check user preference between RGB/YCBCR444
				 * or YCBCR420. So the only possible case for
				 * YCBCR444 usage is driving YCBCR420 output
				 * with LSPCON, when pipe is configured for
				 * YCBCR444 output and LSPCON takes care of
				 * downsampling it.
				 */
				pipe_config->lspcon_downsampling = true;
				output = INTEL_OUTPUT_FORMAT_YCBCR444;
			}
		}
	}

	pipe_config->output_format = output;
}

static void i9xx_get_pipe_color_config(struct intel_crtc_state *crtc_state)
{
	struct intel_crtc *crtc = to_intel_crtc(crtc_state->base.crtc);
	struct intel_plane *plane = to_intel_plane(crtc->base.primary);
	struct drm_i915_private *dev_priv = to_i915(crtc->base.dev);
	enum i9xx_plane_id i9xx_plane = plane->i9xx_plane;
	u32 tmp;

	tmp = I915_READ(DSPCNTR(i9xx_plane));

	if (tmp & DISPPLANE_GAMMA_ENABLE)
		crtc_state->gamma_enable = true;

	if (!HAS_GMCH(dev_priv) &&
	    tmp & DISPPLANE_PIPE_CSC_ENABLE)
		crtc_state->csc_enable = true;
}

static bool i9xx_get_pipe_config(struct intel_crtc *crtc,
				 struct intel_crtc_state *pipe_config)
{
	struct drm_i915_private *dev_priv = to_i915(crtc->base.dev);
	enum intel_display_power_domain power_domain;
	intel_wakeref_t wakeref;
	u32 tmp;
	bool ret;

	power_domain = POWER_DOMAIN_PIPE(crtc->pipe);
	wakeref = intel_display_power_get_if_enabled(dev_priv, power_domain);
	if (!wakeref)
		return false;

	pipe_config->output_format = INTEL_OUTPUT_FORMAT_RGB;
	pipe_config->cpu_transcoder = (enum transcoder) crtc->pipe;
	pipe_config->shared_dpll = NULL;

	ret = false;

	tmp = I915_READ(PIPECONF(crtc->pipe));
	if (!(tmp & PIPECONF_ENABLE))
		goto out;

	if (IS_G4X(dev_priv) || IS_VALLEYVIEW(dev_priv) ||
	    IS_CHERRYVIEW(dev_priv)) {
		switch (tmp & PIPECONF_BPC_MASK) {
		case PIPECONF_6BPC:
			pipe_config->pipe_bpp = 18;
			break;
		case PIPECONF_8BPC:
			pipe_config->pipe_bpp = 24;
			break;
		case PIPECONF_10BPC:
			pipe_config->pipe_bpp = 30;
			break;
		default:
			break;
		}
	}

	if ((IS_VALLEYVIEW(dev_priv) || IS_CHERRYVIEW(dev_priv)) &&
	    (tmp & PIPECONF_COLOR_RANGE_SELECT))
		pipe_config->limited_color_range = true;

	pipe_config->gamma_mode = (tmp & PIPECONF_GAMMA_MODE_MASK_I9XX) >>
		PIPECONF_GAMMA_MODE_SHIFT;

<<<<<<< HEAD
=======
	if (IS_CHERRYVIEW(dev_priv))
		pipe_config->cgm_mode = I915_READ(CGM_PIPE_MODE(crtc->pipe));

>>>>>>> 409c53f0
	i9xx_get_pipe_color_config(pipe_config);

	if (INTEL_GEN(dev_priv) < 4)
		pipe_config->double_wide = tmp & PIPECONF_DOUBLE_WIDE;

	intel_get_pipe_timings(crtc, pipe_config);
	intel_get_pipe_src_size(crtc, pipe_config);

	i9xx_get_pfit_config(crtc, pipe_config);

	if (INTEL_GEN(dev_priv) >= 4) {
		/* No way to read it out on pipes B and C */
		if (IS_CHERRYVIEW(dev_priv) && crtc->pipe != PIPE_A)
			tmp = dev_priv->chv_dpll_md[crtc->pipe];
		else
			tmp = I915_READ(DPLL_MD(crtc->pipe));
		pipe_config->pixel_multiplier =
			((tmp & DPLL_MD_UDI_MULTIPLIER_MASK)
			 >> DPLL_MD_UDI_MULTIPLIER_SHIFT) + 1;
		pipe_config->dpll_hw_state.dpll_md = tmp;
	} else if (IS_I945G(dev_priv) || IS_I945GM(dev_priv) ||
		   IS_G33(dev_priv) || IS_PINEVIEW(dev_priv)) {
		tmp = I915_READ(DPLL(crtc->pipe));
		pipe_config->pixel_multiplier =
			((tmp & SDVO_MULTIPLIER_MASK)
			 >> SDVO_MULTIPLIER_SHIFT_HIRES) + 1;
	} else {
		/* Note that on i915G/GM the pixel multiplier is in the sdvo
		 * port and will be fixed up in the encoder->get_config
		 * function. */
		pipe_config->pixel_multiplier = 1;
	}
	pipe_config->dpll_hw_state.dpll = I915_READ(DPLL(crtc->pipe));
	if (!IS_VALLEYVIEW(dev_priv) && !IS_CHERRYVIEW(dev_priv)) {
		pipe_config->dpll_hw_state.fp0 = I915_READ(FP0(crtc->pipe));
		pipe_config->dpll_hw_state.fp1 = I915_READ(FP1(crtc->pipe));
	} else {
		/* Mask out read-only status bits. */
		pipe_config->dpll_hw_state.dpll &= ~(DPLL_LOCK_VLV |
						     DPLL_PORTC_READY_MASK |
						     DPLL_PORTB_READY_MASK);
	}

	if (IS_CHERRYVIEW(dev_priv))
		chv_crtc_clock_get(crtc, pipe_config);
	else if (IS_VALLEYVIEW(dev_priv))
		vlv_crtc_clock_get(crtc, pipe_config);
	else
		i9xx_crtc_clock_get(crtc, pipe_config);

	/*
	 * Normally the dotclock is filled in by the encoder .get_config()
	 * but in case the pipe is enabled w/o any ports we need a sane
	 * default.
	 */
	pipe_config->base.adjusted_mode.crtc_clock =
		pipe_config->port_clock / pipe_config->pixel_multiplier;

	ret = true;

out:
	intel_display_power_put(dev_priv, power_domain, wakeref);

	return ret;
}

static void ironlake_init_pch_refclk(struct drm_i915_private *dev_priv)
{
	struct intel_encoder *encoder;
	int i;
	u32 val, final;
	bool has_lvds = false;
	bool has_cpu_edp = false;
	bool has_panel = false;
	bool has_ck505 = false;
	bool can_ssc = false;
	bool using_ssc_source = false;

	/* We need to take the global config into account */
	for_each_intel_encoder(&dev_priv->drm, encoder) {
		switch (encoder->type) {
		case INTEL_OUTPUT_LVDS:
			has_panel = true;
			has_lvds = true;
			break;
		case INTEL_OUTPUT_EDP:
			has_panel = true;
			if (encoder->port == PORT_A)
				has_cpu_edp = true;
			break;
		default:
			break;
		}
	}

	if (HAS_PCH_IBX(dev_priv)) {
		has_ck505 = dev_priv->vbt.display_clock_mode;
		can_ssc = has_ck505;
	} else {
		has_ck505 = false;
		can_ssc = true;
	}

	/* Check if any DPLLs are using the SSC source */
	for (i = 0; i < dev_priv->num_shared_dpll; i++) {
		u32 temp = I915_READ(PCH_DPLL(i));

		if (!(temp & DPLL_VCO_ENABLE))
			continue;

		if ((temp & PLL_REF_INPUT_MASK) ==
		    PLLB_REF_INPUT_SPREADSPECTRUMIN) {
			using_ssc_source = true;
			break;
		}
	}

	DRM_DEBUG_KMS("has_panel %d has_lvds %d has_ck505 %d using_ssc_source %d\n",
		      has_panel, has_lvds, has_ck505, using_ssc_source);

	/* Ironlake: try to setup display ref clock before DPLL
	 * enabling. This is only under driver's control after
	 * PCH B stepping, previous chipset stepping should be
	 * ignoring this setting.
	 */
	val = I915_READ(PCH_DREF_CONTROL);

	/* As we must carefully and slowly disable/enable each source in turn,
	 * compute the final state we want first and check if we need to
	 * make any changes at all.
	 */
	final = val;
	final &= ~DREF_NONSPREAD_SOURCE_MASK;
	if (has_ck505)
		final |= DREF_NONSPREAD_CK505_ENABLE;
	else
		final |= DREF_NONSPREAD_SOURCE_ENABLE;

	final &= ~DREF_SSC_SOURCE_MASK;
	final &= ~DREF_CPU_SOURCE_OUTPUT_MASK;
	final &= ~DREF_SSC1_ENABLE;

	if (has_panel) {
		final |= DREF_SSC_SOURCE_ENABLE;

		if (intel_panel_use_ssc(dev_priv) && can_ssc)
			final |= DREF_SSC1_ENABLE;

		if (has_cpu_edp) {
			if (intel_panel_use_ssc(dev_priv) && can_ssc)
				final |= DREF_CPU_SOURCE_OUTPUT_DOWNSPREAD;
			else
				final |= DREF_CPU_SOURCE_OUTPUT_NONSPREAD;
		} else
			final |= DREF_CPU_SOURCE_OUTPUT_DISABLE;
	} else if (using_ssc_source) {
		final |= DREF_SSC_SOURCE_ENABLE;
		final |= DREF_SSC1_ENABLE;
	}

	if (final == val)
		return;

	/* Always enable nonspread source */
	val &= ~DREF_NONSPREAD_SOURCE_MASK;

	if (has_ck505)
		val |= DREF_NONSPREAD_CK505_ENABLE;
	else
		val |= DREF_NONSPREAD_SOURCE_ENABLE;

	if (has_panel) {
		val &= ~DREF_SSC_SOURCE_MASK;
		val |= DREF_SSC_SOURCE_ENABLE;

		/* SSC must be turned on before enabling the CPU output  */
		if (intel_panel_use_ssc(dev_priv) && can_ssc) {
			DRM_DEBUG_KMS("Using SSC on panel\n");
			val |= DREF_SSC1_ENABLE;
		} else
			val &= ~DREF_SSC1_ENABLE;

		/* Get SSC going before enabling the outputs */
		I915_WRITE(PCH_DREF_CONTROL, val);
		POSTING_READ(PCH_DREF_CONTROL);
		udelay(200);

		val &= ~DREF_CPU_SOURCE_OUTPUT_MASK;

		/* Enable CPU source on CPU attached eDP */
		if (has_cpu_edp) {
			if (intel_panel_use_ssc(dev_priv) && can_ssc) {
				DRM_DEBUG_KMS("Using SSC on eDP\n");
				val |= DREF_CPU_SOURCE_OUTPUT_DOWNSPREAD;
			} else
				val |= DREF_CPU_SOURCE_OUTPUT_NONSPREAD;
		} else
			val |= DREF_CPU_SOURCE_OUTPUT_DISABLE;

		I915_WRITE(PCH_DREF_CONTROL, val);
		POSTING_READ(PCH_DREF_CONTROL);
		udelay(200);
	} else {
		DRM_DEBUG_KMS("Disabling CPU source output\n");

		val &= ~DREF_CPU_SOURCE_OUTPUT_MASK;

		/* Turn off CPU output */
		val |= DREF_CPU_SOURCE_OUTPUT_DISABLE;

		I915_WRITE(PCH_DREF_CONTROL, val);
		POSTING_READ(PCH_DREF_CONTROL);
		udelay(200);

		if (!using_ssc_source) {
			DRM_DEBUG_KMS("Disabling SSC source\n");

			/* Turn off the SSC source */
			val &= ~DREF_SSC_SOURCE_MASK;
			val |= DREF_SSC_SOURCE_DISABLE;

			/* Turn off SSC1 */
			val &= ~DREF_SSC1_ENABLE;

			I915_WRITE(PCH_DREF_CONTROL, val);
			POSTING_READ(PCH_DREF_CONTROL);
			udelay(200);
		}
	}

	BUG_ON(val != final);
}

static void lpt_reset_fdi_mphy(struct drm_i915_private *dev_priv)
{
	u32 tmp;

	tmp = I915_READ(SOUTH_CHICKEN2);
	tmp |= FDI_MPHY_IOSFSB_RESET_CTL;
	I915_WRITE(SOUTH_CHICKEN2, tmp);

	if (wait_for_us(I915_READ(SOUTH_CHICKEN2) &
			FDI_MPHY_IOSFSB_RESET_STATUS, 100))
		DRM_ERROR("FDI mPHY reset assert timeout\n");

	tmp = I915_READ(SOUTH_CHICKEN2);
	tmp &= ~FDI_MPHY_IOSFSB_RESET_CTL;
	I915_WRITE(SOUTH_CHICKEN2, tmp);

	if (wait_for_us((I915_READ(SOUTH_CHICKEN2) &
			 FDI_MPHY_IOSFSB_RESET_STATUS) == 0, 100))
		DRM_ERROR("FDI mPHY reset de-assert timeout\n");
}

/* WaMPhyProgramming:hsw */
static void lpt_program_fdi_mphy(struct drm_i915_private *dev_priv)
{
	u32 tmp;

	tmp = intel_sbi_read(dev_priv, 0x8008, SBI_MPHY);
	tmp &= ~(0xFF << 24);
	tmp |= (0x12 << 24);
	intel_sbi_write(dev_priv, 0x8008, tmp, SBI_MPHY);

	tmp = intel_sbi_read(dev_priv, 0x2008, SBI_MPHY);
	tmp |= (1 << 11);
	intel_sbi_write(dev_priv, 0x2008, tmp, SBI_MPHY);

	tmp = intel_sbi_read(dev_priv, 0x2108, SBI_MPHY);
	tmp |= (1 << 11);
	intel_sbi_write(dev_priv, 0x2108, tmp, SBI_MPHY);

	tmp = intel_sbi_read(dev_priv, 0x206C, SBI_MPHY);
	tmp |= (1 << 24) | (1 << 21) | (1 << 18);
	intel_sbi_write(dev_priv, 0x206C, tmp, SBI_MPHY);

	tmp = intel_sbi_read(dev_priv, 0x216C, SBI_MPHY);
	tmp |= (1 << 24) | (1 << 21) | (1 << 18);
	intel_sbi_write(dev_priv, 0x216C, tmp, SBI_MPHY);

	tmp = intel_sbi_read(dev_priv, 0x2080, SBI_MPHY);
	tmp &= ~(7 << 13);
	tmp |= (5 << 13);
	intel_sbi_write(dev_priv, 0x2080, tmp, SBI_MPHY);

	tmp = intel_sbi_read(dev_priv, 0x2180, SBI_MPHY);
	tmp &= ~(7 << 13);
	tmp |= (5 << 13);
	intel_sbi_write(dev_priv, 0x2180, tmp, SBI_MPHY);

	tmp = intel_sbi_read(dev_priv, 0x208C, SBI_MPHY);
	tmp &= ~0xFF;
	tmp |= 0x1C;
	intel_sbi_write(dev_priv, 0x208C, tmp, SBI_MPHY);

	tmp = intel_sbi_read(dev_priv, 0x218C, SBI_MPHY);
	tmp &= ~0xFF;
	tmp |= 0x1C;
	intel_sbi_write(dev_priv, 0x218C, tmp, SBI_MPHY);

	tmp = intel_sbi_read(dev_priv, 0x2098, SBI_MPHY);
	tmp &= ~(0xFF << 16);
	tmp |= (0x1C << 16);
	intel_sbi_write(dev_priv, 0x2098, tmp, SBI_MPHY);

	tmp = intel_sbi_read(dev_priv, 0x2198, SBI_MPHY);
	tmp &= ~(0xFF << 16);
	tmp |= (0x1C << 16);
	intel_sbi_write(dev_priv, 0x2198, tmp, SBI_MPHY);

	tmp = intel_sbi_read(dev_priv, 0x20C4, SBI_MPHY);
	tmp |= (1 << 27);
	intel_sbi_write(dev_priv, 0x20C4, tmp, SBI_MPHY);

	tmp = intel_sbi_read(dev_priv, 0x21C4, SBI_MPHY);
	tmp |= (1 << 27);
	intel_sbi_write(dev_priv, 0x21C4, tmp, SBI_MPHY);

	tmp = intel_sbi_read(dev_priv, 0x20EC, SBI_MPHY);
	tmp &= ~(0xF << 28);
	tmp |= (4 << 28);
	intel_sbi_write(dev_priv, 0x20EC, tmp, SBI_MPHY);

	tmp = intel_sbi_read(dev_priv, 0x21EC, SBI_MPHY);
	tmp &= ~(0xF << 28);
	tmp |= (4 << 28);
	intel_sbi_write(dev_priv, 0x21EC, tmp, SBI_MPHY);
}

/* Implements 3 different sequences from BSpec chapter "Display iCLK
 * Programming" based on the parameters passed:
 * - Sequence to enable CLKOUT_DP
 * - Sequence to enable CLKOUT_DP without spread
 * - Sequence to enable CLKOUT_DP for FDI usage and configure PCH FDI I/O
 */
static void lpt_enable_clkout_dp(struct drm_i915_private *dev_priv,
				 bool with_spread, bool with_fdi)
{
	u32 reg, tmp;

	if (WARN(with_fdi && !with_spread, "FDI requires downspread\n"))
		with_spread = true;
	if (WARN(HAS_PCH_LPT_LP(dev_priv) &&
	    with_fdi, "LP PCH doesn't have FDI\n"))
		with_fdi = false;

	mutex_lock(&dev_priv->sb_lock);

	tmp = intel_sbi_read(dev_priv, SBI_SSCCTL, SBI_ICLK);
	tmp &= ~SBI_SSCCTL_DISABLE;
	tmp |= SBI_SSCCTL_PATHALT;
	intel_sbi_write(dev_priv, SBI_SSCCTL, tmp, SBI_ICLK);

	udelay(24);

	if (with_spread) {
		tmp = intel_sbi_read(dev_priv, SBI_SSCCTL, SBI_ICLK);
		tmp &= ~SBI_SSCCTL_PATHALT;
		intel_sbi_write(dev_priv, SBI_SSCCTL, tmp, SBI_ICLK);

		if (with_fdi) {
			lpt_reset_fdi_mphy(dev_priv);
			lpt_program_fdi_mphy(dev_priv);
		}
	}

	reg = HAS_PCH_LPT_LP(dev_priv) ? SBI_GEN0 : SBI_DBUFF0;
	tmp = intel_sbi_read(dev_priv, reg, SBI_ICLK);
	tmp |= SBI_GEN0_CFG_BUFFENABLE_DISABLE;
	intel_sbi_write(dev_priv, reg, tmp, SBI_ICLK);

	mutex_unlock(&dev_priv->sb_lock);
}

/* Sequence to disable CLKOUT_DP */
static void lpt_disable_clkout_dp(struct drm_i915_private *dev_priv)
{
	u32 reg, tmp;

	mutex_lock(&dev_priv->sb_lock);

	reg = HAS_PCH_LPT_LP(dev_priv) ? SBI_GEN0 : SBI_DBUFF0;
	tmp = intel_sbi_read(dev_priv, reg, SBI_ICLK);
	tmp &= ~SBI_GEN0_CFG_BUFFENABLE_DISABLE;
	intel_sbi_write(dev_priv, reg, tmp, SBI_ICLK);

	tmp = intel_sbi_read(dev_priv, SBI_SSCCTL, SBI_ICLK);
	if (!(tmp & SBI_SSCCTL_DISABLE)) {
		if (!(tmp & SBI_SSCCTL_PATHALT)) {
			tmp |= SBI_SSCCTL_PATHALT;
			intel_sbi_write(dev_priv, SBI_SSCCTL, tmp, SBI_ICLK);
			udelay(32);
		}
		tmp |= SBI_SSCCTL_DISABLE;
		intel_sbi_write(dev_priv, SBI_SSCCTL, tmp, SBI_ICLK);
	}

	mutex_unlock(&dev_priv->sb_lock);
}

#define BEND_IDX(steps) ((50 + (steps)) / 5)

static const u16 sscdivintphase[] = {
	[BEND_IDX( 50)] = 0x3B23,
	[BEND_IDX( 45)] = 0x3B23,
	[BEND_IDX( 40)] = 0x3C23,
	[BEND_IDX( 35)] = 0x3C23,
	[BEND_IDX( 30)] = 0x3D23,
	[BEND_IDX( 25)] = 0x3D23,
	[BEND_IDX( 20)] = 0x3E23,
	[BEND_IDX( 15)] = 0x3E23,
	[BEND_IDX( 10)] = 0x3F23,
	[BEND_IDX(  5)] = 0x3F23,
	[BEND_IDX(  0)] = 0x0025,
	[BEND_IDX( -5)] = 0x0025,
	[BEND_IDX(-10)] = 0x0125,
	[BEND_IDX(-15)] = 0x0125,
	[BEND_IDX(-20)] = 0x0225,
	[BEND_IDX(-25)] = 0x0225,
	[BEND_IDX(-30)] = 0x0325,
	[BEND_IDX(-35)] = 0x0325,
	[BEND_IDX(-40)] = 0x0425,
	[BEND_IDX(-45)] = 0x0425,
	[BEND_IDX(-50)] = 0x0525,
};

/*
 * Bend CLKOUT_DP
 * steps -50 to 50 inclusive, in steps of 5
 * < 0 slow down the clock, > 0 speed up the clock, 0 == no bend (135MHz)
 * change in clock period = -(steps / 10) * 5.787 ps
 */
static void lpt_bend_clkout_dp(struct drm_i915_private *dev_priv, int steps)
{
	u32 tmp;
	int idx = BEND_IDX(steps);

	if (WARN_ON(steps % 5 != 0))
		return;

	if (WARN_ON(idx >= ARRAY_SIZE(sscdivintphase)))
		return;

	mutex_lock(&dev_priv->sb_lock);

	if (steps % 10 != 0)
		tmp = 0xAAAAAAAB;
	else
		tmp = 0x00000000;
	intel_sbi_write(dev_priv, SBI_SSCDITHPHASE, tmp, SBI_ICLK);

	tmp = intel_sbi_read(dev_priv, SBI_SSCDIVINTPHASE, SBI_ICLK);
	tmp &= 0xffff0000;
	tmp |= sscdivintphase[idx];
	intel_sbi_write(dev_priv, SBI_SSCDIVINTPHASE, tmp, SBI_ICLK);

	mutex_unlock(&dev_priv->sb_lock);
}

#undef BEND_IDX

static void lpt_init_pch_refclk(struct drm_i915_private *dev_priv)
{
	struct intel_encoder *encoder;
	bool has_vga = false;

	for_each_intel_encoder(&dev_priv->drm, encoder) {
		switch (encoder->type) {
		case INTEL_OUTPUT_ANALOG:
			has_vga = true;
			break;
		default:
			break;
		}
	}

	if (has_vga) {
		lpt_bend_clkout_dp(dev_priv, 0);
		lpt_enable_clkout_dp(dev_priv, true, true);
	} else {
		lpt_disable_clkout_dp(dev_priv);
	}
}

/*
 * Initialize reference clocks when the driver loads
 */
void intel_init_pch_refclk(struct drm_i915_private *dev_priv)
{
	if (HAS_PCH_IBX(dev_priv) || HAS_PCH_CPT(dev_priv))
		ironlake_init_pch_refclk(dev_priv);
	else if (HAS_PCH_LPT(dev_priv))
		lpt_init_pch_refclk(dev_priv);
}

static void ironlake_set_pipeconf(const struct intel_crtc_state *crtc_state)
{
	struct intel_crtc *crtc = to_intel_crtc(crtc_state->base.crtc);
	struct drm_i915_private *dev_priv = to_i915(crtc->base.dev);
	enum pipe pipe = crtc->pipe;
	u32 val;

	val = 0;

	switch (crtc_state->pipe_bpp) {
	case 18:
		val |= PIPECONF_6BPC;
		break;
	case 24:
		val |= PIPECONF_8BPC;
		break;
	case 30:
		val |= PIPECONF_10BPC;
		break;
	case 36:
		val |= PIPECONF_12BPC;
		break;
	default:
		/* Case prevented by intel_choose_pipe_bpp_dither. */
		BUG();
	}

	if (crtc_state->dither)
		val |= (PIPECONF_DITHER_EN | PIPECONF_DITHER_TYPE_SP);

	if (crtc_state->base.adjusted_mode.flags & DRM_MODE_FLAG_INTERLACE)
		val |= PIPECONF_INTERLACED_ILK;
	else
		val |= PIPECONF_PROGRESSIVE;

	if (crtc_state->limited_color_range)
		val |= PIPECONF_COLOR_RANGE_SELECT;

	val |= PIPECONF_GAMMA_MODE(crtc_state->gamma_mode);

	I915_WRITE(PIPECONF(pipe), val);
	POSTING_READ(PIPECONF(pipe));
}

static void haswell_set_pipeconf(const struct intel_crtc_state *crtc_state)
{
	struct intel_crtc *crtc = to_intel_crtc(crtc_state->base.crtc);
	struct drm_i915_private *dev_priv = to_i915(crtc->base.dev);
	enum transcoder cpu_transcoder = crtc_state->cpu_transcoder;
	u32 val = 0;

	if (IS_HASWELL(dev_priv) && crtc_state->dither)
		val |= (PIPECONF_DITHER_EN | PIPECONF_DITHER_TYPE_SP);

	if (crtc_state->base.adjusted_mode.flags & DRM_MODE_FLAG_INTERLACE)
		val |= PIPECONF_INTERLACED_ILK;
	else
		val |= PIPECONF_PROGRESSIVE;

	I915_WRITE(PIPECONF(cpu_transcoder), val);
	POSTING_READ(PIPECONF(cpu_transcoder));
}

static void haswell_set_pipemisc(const struct intel_crtc_state *crtc_state)
{
	struct intel_crtc *intel_crtc = to_intel_crtc(crtc_state->base.crtc);
	struct drm_i915_private *dev_priv = to_i915(intel_crtc->base.dev);

	if (IS_BROADWELL(dev_priv) || INTEL_GEN(dev_priv) >= 9) {
		u32 val = 0;

		switch (crtc_state->pipe_bpp) {
		case 18:
			val |= PIPEMISC_DITHER_6_BPC;
			break;
		case 24:
			val |= PIPEMISC_DITHER_8_BPC;
			break;
		case 30:
			val |= PIPEMISC_DITHER_10_BPC;
			break;
		case 36:
			val |= PIPEMISC_DITHER_12_BPC;
			break;
		default:
			/* Case prevented by pipe_config_set_bpp. */
			BUG();
		}

		if (crtc_state->dither)
			val |= PIPEMISC_DITHER_ENABLE | PIPEMISC_DITHER_TYPE_SP;

		if (crtc_state->output_format == INTEL_OUTPUT_FORMAT_YCBCR420 ||
		    crtc_state->output_format == INTEL_OUTPUT_FORMAT_YCBCR444)
			val |= PIPEMISC_OUTPUT_COLORSPACE_YUV;

		if (crtc_state->output_format == INTEL_OUTPUT_FORMAT_YCBCR420)
			val |= PIPEMISC_YUV420_ENABLE |
				PIPEMISC_YUV420_MODE_FULL_BLEND;

		I915_WRITE(PIPEMISC(intel_crtc->pipe), val);
	}
}

int ironlake_get_lanes_required(int target_clock, int link_bw, int bpp)
{
	/*
	 * Account for spread spectrum to avoid
	 * oversubscribing the link. Max center spread
	 * is 2.5%; use 5% for safety's sake.
	 */
	u32 bps = target_clock * bpp * 21 / 20;
	return DIV_ROUND_UP(bps, link_bw * 8);
}

static bool ironlake_needs_fb_cb_tune(struct dpll *dpll, int factor)
{
	return i9xx_dpll_compute_m(dpll) < factor * dpll->n;
}

static void ironlake_compute_dpll(struct intel_crtc *crtc,
				  struct intel_crtc_state *crtc_state,
				  struct dpll *reduced_clock)
{
	struct drm_i915_private *dev_priv = to_i915(crtc->base.dev);
	u32 dpll, fp, fp2;
	int factor;

	/* Enable autotuning of the PLL clock (if permissible) */
	factor = 21;
	if (intel_crtc_has_type(crtc_state, INTEL_OUTPUT_LVDS)) {
		if ((intel_panel_use_ssc(dev_priv) &&
		     dev_priv->vbt.lvds_ssc_freq == 100000) ||
		    (HAS_PCH_IBX(dev_priv) &&
		     intel_is_dual_link_lvds(dev_priv)))
			factor = 25;
	} else if (crtc_state->sdvo_tv_clock) {
		factor = 20;
	}

	fp = i9xx_dpll_compute_fp(&crtc_state->dpll);

	if (ironlake_needs_fb_cb_tune(&crtc_state->dpll, factor))
		fp |= FP_CB_TUNE;

	if (reduced_clock) {
		fp2 = i9xx_dpll_compute_fp(reduced_clock);

		if (reduced_clock->m < factor * reduced_clock->n)
			fp2 |= FP_CB_TUNE;
	} else {
		fp2 = fp;
	}

	dpll = 0;

	if (intel_crtc_has_type(crtc_state, INTEL_OUTPUT_LVDS))
		dpll |= DPLLB_MODE_LVDS;
	else
		dpll |= DPLLB_MODE_DAC_SERIAL;

	dpll |= (crtc_state->pixel_multiplier - 1)
		<< PLL_REF_SDVO_HDMI_MULTIPLIER_SHIFT;

	if (intel_crtc_has_type(crtc_state, INTEL_OUTPUT_SDVO) ||
	    intel_crtc_has_type(crtc_state, INTEL_OUTPUT_HDMI))
		dpll |= DPLL_SDVO_HIGH_SPEED;

	if (intel_crtc_has_dp_encoder(crtc_state))
		dpll |= DPLL_SDVO_HIGH_SPEED;

	/*
	 * The high speed IO clock is only really required for
	 * SDVO/HDMI/DP, but we also enable it for CRT to make it
	 * possible to share the DPLL between CRT and HDMI. Enabling
	 * the clock needlessly does no real harm, except use up a
	 * bit of power potentially.
	 *
	 * We'll limit this to IVB with 3 pipes, since it has only two
	 * DPLLs and so DPLL sharing is the only way to get three pipes
	 * driving PCH ports at the same time. On SNB we could do this,
	 * and potentially avoid enabling the second DPLL, but it's not
	 * clear if it''s a win or loss power wise. No point in doing
	 * this on ILK at all since it has a fixed DPLL<->pipe mapping.
	 */
	if (INTEL_INFO(dev_priv)->num_pipes == 3 &&
	    intel_crtc_has_type(crtc_state, INTEL_OUTPUT_ANALOG))
		dpll |= DPLL_SDVO_HIGH_SPEED;

	/* compute bitmask from p1 value */
	dpll |= (1 << (crtc_state->dpll.p1 - 1)) << DPLL_FPA01_P1_POST_DIV_SHIFT;
	/* also FPA1 */
	dpll |= (1 << (crtc_state->dpll.p1 - 1)) << DPLL_FPA1_P1_POST_DIV_SHIFT;

	switch (crtc_state->dpll.p2) {
	case 5:
		dpll |= DPLL_DAC_SERIAL_P2_CLOCK_DIV_5;
		break;
	case 7:
		dpll |= DPLLB_LVDS_P2_CLOCK_DIV_7;
		break;
	case 10:
		dpll |= DPLL_DAC_SERIAL_P2_CLOCK_DIV_10;
		break;
	case 14:
		dpll |= DPLLB_LVDS_P2_CLOCK_DIV_14;
		break;
	}

	if (intel_crtc_has_type(crtc_state, INTEL_OUTPUT_LVDS) &&
	    intel_panel_use_ssc(dev_priv))
		dpll |= PLLB_REF_INPUT_SPREADSPECTRUMIN;
	else
		dpll |= PLL_REF_INPUT_DREFCLK;

	dpll |= DPLL_VCO_ENABLE;

	crtc_state->dpll_hw_state.dpll = dpll;
	crtc_state->dpll_hw_state.fp0 = fp;
	crtc_state->dpll_hw_state.fp1 = fp2;
}

static int ironlake_crtc_compute_clock(struct intel_crtc *crtc,
				       struct intel_crtc_state *crtc_state)
{
	struct drm_i915_private *dev_priv = to_i915(crtc->base.dev);
	const struct intel_limit *limit;
	int refclk = 120000;

	memset(&crtc_state->dpll_hw_state, 0,
	       sizeof(crtc_state->dpll_hw_state));

	/* CPU eDP is the only output that doesn't need a PCH PLL of its own. */
	if (!crtc_state->has_pch_encoder)
		return 0;

	if (intel_crtc_has_type(crtc_state, INTEL_OUTPUT_LVDS)) {
		if (intel_panel_use_ssc(dev_priv)) {
			DRM_DEBUG_KMS("using SSC reference clock of %d kHz\n",
				      dev_priv->vbt.lvds_ssc_freq);
			refclk = dev_priv->vbt.lvds_ssc_freq;
		}

		if (intel_is_dual_link_lvds(dev_priv)) {
			if (refclk == 100000)
				limit = &intel_limits_ironlake_dual_lvds_100m;
			else
				limit = &intel_limits_ironlake_dual_lvds;
		} else {
			if (refclk == 100000)
				limit = &intel_limits_ironlake_single_lvds_100m;
			else
				limit = &intel_limits_ironlake_single_lvds;
		}
	} else {
		limit = &intel_limits_ironlake_dac;
	}

	if (!crtc_state->clock_set &&
	    !g4x_find_best_dpll(limit, crtc_state, crtc_state->port_clock,
				refclk, NULL, &crtc_state->dpll)) {
		DRM_ERROR("Couldn't find PLL settings for mode!\n");
		return -EINVAL;
	}

	ironlake_compute_dpll(crtc, crtc_state, NULL);

	if (!intel_get_shared_dpll(crtc_state, NULL)) {
		DRM_DEBUG_KMS("failed to find PLL for pipe %c\n",
			      pipe_name(crtc->pipe));
		return -EINVAL;
	}

	return 0;
}

static void intel_pch_transcoder_get_m_n(struct intel_crtc *crtc,
					 struct intel_link_m_n *m_n)
{
	struct drm_device *dev = crtc->base.dev;
	struct drm_i915_private *dev_priv = to_i915(dev);
	enum pipe pipe = crtc->pipe;

	m_n->link_m = I915_READ(PCH_TRANS_LINK_M1(pipe));
	m_n->link_n = I915_READ(PCH_TRANS_LINK_N1(pipe));
	m_n->gmch_m = I915_READ(PCH_TRANS_DATA_M1(pipe))
		& ~TU_SIZE_MASK;
	m_n->gmch_n = I915_READ(PCH_TRANS_DATA_N1(pipe));
	m_n->tu = ((I915_READ(PCH_TRANS_DATA_M1(pipe))
		    & TU_SIZE_MASK) >> TU_SIZE_SHIFT) + 1;
}

static void intel_cpu_transcoder_get_m_n(struct intel_crtc *crtc,
					 enum transcoder transcoder,
					 struct intel_link_m_n *m_n,
					 struct intel_link_m_n *m2_n2)
{
	struct drm_i915_private *dev_priv = to_i915(crtc->base.dev);
	enum pipe pipe = crtc->pipe;

	if (INTEL_GEN(dev_priv) >= 5) {
		m_n->link_m = I915_READ(PIPE_LINK_M1(transcoder));
		m_n->link_n = I915_READ(PIPE_LINK_N1(transcoder));
		m_n->gmch_m = I915_READ(PIPE_DATA_M1(transcoder))
			& ~TU_SIZE_MASK;
		m_n->gmch_n = I915_READ(PIPE_DATA_N1(transcoder));
		m_n->tu = ((I915_READ(PIPE_DATA_M1(transcoder))
			    & TU_SIZE_MASK) >> TU_SIZE_SHIFT) + 1;

		if (m2_n2 && transcoder_has_m2_n2(dev_priv, transcoder)) {
			m2_n2->link_m = I915_READ(PIPE_LINK_M2(transcoder));
			m2_n2->link_n =	I915_READ(PIPE_LINK_N2(transcoder));
			m2_n2->gmch_m =	I915_READ(PIPE_DATA_M2(transcoder))
					& ~TU_SIZE_MASK;
			m2_n2->gmch_n =	I915_READ(PIPE_DATA_N2(transcoder));
			m2_n2->tu = ((I915_READ(PIPE_DATA_M2(transcoder))
					& TU_SIZE_MASK) >> TU_SIZE_SHIFT) + 1;
		}
	} else {
		m_n->link_m = I915_READ(PIPE_LINK_M_G4X(pipe));
		m_n->link_n = I915_READ(PIPE_LINK_N_G4X(pipe));
		m_n->gmch_m = I915_READ(PIPE_DATA_M_G4X(pipe))
			& ~TU_SIZE_MASK;
		m_n->gmch_n = I915_READ(PIPE_DATA_N_G4X(pipe));
		m_n->tu = ((I915_READ(PIPE_DATA_M_G4X(pipe))
			    & TU_SIZE_MASK) >> TU_SIZE_SHIFT) + 1;
	}
}

void intel_dp_get_m_n(struct intel_crtc *crtc,
		      struct intel_crtc_state *pipe_config)
{
	if (pipe_config->has_pch_encoder)
		intel_pch_transcoder_get_m_n(crtc, &pipe_config->dp_m_n);
	else
		intel_cpu_transcoder_get_m_n(crtc, pipe_config->cpu_transcoder,
					     &pipe_config->dp_m_n,
					     &pipe_config->dp_m2_n2);
}

static void ironlake_get_fdi_m_n_config(struct intel_crtc *crtc,
					struct intel_crtc_state *pipe_config)
{
	intel_cpu_transcoder_get_m_n(crtc, pipe_config->cpu_transcoder,
				     &pipe_config->fdi_m_n, NULL);
}

static void skylake_get_pfit_config(struct intel_crtc *crtc,
				    struct intel_crtc_state *pipe_config)
{
	struct drm_device *dev = crtc->base.dev;
	struct drm_i915_private *dev_priv = to_i915(dev);
	struct intel_crtc_scaler_state *scaler_state = &pipe_config->scaler_state;
	u32 ps_ctrl = 0;
	int id = -1;
	int i;

	/* find scaler attached to this pipe */
	for (i = 0; i < crtc->num_scalers; i++) {
		ps_ctrl = I915_READ(SKL_PS_CTRL(crtc->pipe, i));
		if (ps_ctrl & PS_SCALER_EN && !(ps_ctrl & PS_PLANE_SEL_MASK)) {
			id = i;
			pipe_config->pch_pfit.enabled = true;
			pipe_config->pch_pfit.pos = I915_READ(SKL_PS_WIN_POS(crtc->pipe, i));
			pipe_config->pch_pfit.size = I915_READ(SKL_PS_WIN_SZ(crtc->pipe, i));
			scaler_state->scalers[i].in_use = true;
			break;
		}
	}

	scaler_state->scaler_id = id;
	if (id >= 0) {
		scaler_state->scaler_users |= (1 << SKL_CRTC_INDEX);
	} else {
		scaler_state->scaler_users &= ~(1 << SKL_CRTC_INDEX);
	}
}

static void
skylake_get_initial_plane_config(struct intel_crtc *crtc,
				 struct intel_initial_plane_config *plane_config)
{
	struct drm_device *dev = crtc->base.dev;
	struct drm_i915_private *dev_priv = to_i915(dev);
	struct intel_plane *plane = to_intel_plane(crtc->base.primary);
	enum plane_id plane_id = plane->id;
	enum pipe pipe;
	u32 val, base, offset, stride_mult, tiling, alpha;
	int fourcc, pixel_format;
	unsigned int aligned_height;
	struct drm_framebuffer *fb;
	struct intel_framebuffer *intel_fb;

	if (!plane->get_hw_state(plane, &pipe))
		return;

	WARN_ON(pipe != crtc->pipe);

	intel_fb = kzalloc(sizeof(*intel_fb), GFP_KERNEL);
	if (!intel_fb) {
		DRM_DEBUG_KMS("failed to alloc fb\n");
		return;
	}

	fb = &intel_fb->base;

	fb->dev = dev;

	val = I915_READ(PLANE_CTL(pipe, plane_id));

	if (INTEL_GEN(dev_priv) >= 11)
		pixel_format = val & ICL_PLANE_CTL_FORMAT_MASK;
	else
		pixel_format = val & PLANE_CTL_FORMAT_MASK;

	if (INTEL_GEN(dev_priv) >= 10 || IS_GEMINILAKE(dev_priv)) {
		alpha = I915_READ(PLANE_COLOR_CTL(pipe, plane_id));
		alpha &= PLANE_COLOR_ALPHA_MASK;
	} else {
		alpha = val & PLANE_CTL_ALPHA_MASK;
	}

	fourcc = skl_format_to_fourcc(pixel_format,
				      val & PLANE_CTL_ORDER_RGBX, alpha);
	fb->format = drm_format_info(fourcc);

	tiling = val & PLANE_CTL_TILED_MASK;
	switch (tiling) {
	case PLANE_CTL_TILED_LINEAR:
		fb->modifier = DRM_FORMAT_MOD_LINEAR;
		break;
	case PLANE_CTL_TILED_X:
		plane_config->tiling = I915_TILING_X;
		fb->modifier = I915_FORMAT_MOD_X_TILED;
		break;
	case PLANE_CTL_TILED_Y:
		plane_config->tiling = I915_TILING_Y;
		if (val & PLANE_CTL_RENDER_DECOMPRESSION_ENABLE)
			fb->modifier = I915_FORMAT_MOD_Y_TILED_CCS;
		else
			fb->modifier = I915_FORMAT_MOD_Y_TILED;
		break;
	case PLANE_CTL_TILED_YF:
		if (val & PLANE_CTL_RENDER_DECOMPRESSION_ENABLE)
			fb->modifier = I915_FORMAT_MOD_Yf_TILED_CCS;
		else
			fb->modifier = I915_FORMAT_MOD_Yf_TILED;
		break;
	default:
		MISSING_CASE(tiling);
		goto error;
	}

	/*
	 * DRM_MODE_ROTATE_ is counter clockwise to stay compatible with Xrandr
	 * while i915 HW rotation is clockwise, thats why this swapping.
	 */
	switch (val & PLANE_CTL_ROTATE_MASK) {
	case PLANE_CTL_ROTATE_0:
		plane_config->rotation = DRM_MODE_ROTATE_0;
		break;
	case PLANE_CTL_ROTATE_90:
		plane_config->rotation = DRM_MODE_ROTATE_270;
		break;
	case PLANE_CTL_ROTATE_180:
		plane_config->rotation = DRM_MODE_ROTATE_180;
		break;
	case PLANE_CTL_ROTATE_270:
		plane_config->rotation = DRM_MODE_ROTATE_90;
		break;
	}

	if (INTEL_GEN(dev_priv) >= 10 &&
	    val & PLANE_CTL_FLIP_HORIZONTAL)
		plane_config->rotation |= DRM_MODE_REFLECT_X;

	base = I915_READ(PLANE_SURF(pipe, plane_id)) & 0xfffff000;
	plane_config->base = base;

	offset = I915_READ(PLANE_OFFSET(pipe, plane_id));

	val = I915_READ(PLANE_SIZE(pipe, plane_id));
	fb->height = ((val >> 16) & 0xfff) + 1;
	fb->width = ((val >> 0) & 0x1fff) + 1;

	val = I915_READ(PLANE_STRIDE(pipe, plane_id));
	stride_mult = skl_plane_stride_mult(fb, 0, DRM_MODE_ROTATE_0);
	fb->pitches[0] = (val & 0x3ff) * stride_mult;

	aligned_height = intel_fb_align_height(fb, 0, fb->height);

	plane_config->size = fb->pitches[0] * aligned_height;

	DRM_DEBUG_KMS("%s/%s with fb: size=%dx%d@%d, offset=%x, pitch %d, size 0x%x\n",
		      crtc->base.name, plane->base.name, fb->width, fb->height,
		      fb->format->cpp[0] * 8, base, fb->pitches[0],
		      plane_config->size);

	plane_config->fb = intel_fb;
	return;

error:
	kfree(intel_fb);
}

static void ironlake_get_pfit_config(struct intel_crtc *crtc,
				     struct intel_crtc_state *pipe_config)
{
	struct drm_device *dev = crtc->base.dev;
	struct drm_i915_private *dev_priv = to_i915(dev);
	u32 tmp;

	tmp = I915_READ(PF_CTL(crtc->pipe));

	if (tmp & PF_ENABLE) {
		pipe_config->pch_pfit.enabled = true;
		pipe_config->pch_pfit.pos = I915_READ(PF_WIN_POS(crtc->pipe));
		pipe_config->pch_pfit.size = I915_READ(PF_WIN_SZ(crtc->pipe));

		/* We currently do not free assignements of panel fitters on
		 * ivb/hsw (since we don't use the higher upscaling modes which
		 * differentiates them) so just WARN about this case for now. */
		if (IS_GEN(dev_priv, 7)) {
			WARN_ON((tmp & PF_PIPE_SEL_MASK_IVB) !=
				PF_PIPE_SEL_IVB(crtc->pipe));
		}
	}
}

static bool ironlake_get_pipe_config(struct intel_crtc *crtc,
				     struct intel_crtc_state *pipe_config)
{
	struct drm_device *dev = crtc->base.dev;
	struct drm_i915_private *dev_priv = to_i915(dev);
	enum intel_display_power_domain power_domain;
	intel_wakeref_t wakeref;
	u32 tmp;
	bool ret;

	power_domain = POWER_DOMAIN_PIPE(crtc->pipe);
	wakeref = intel_display_power_get_if_enabled(dev_priv, power_domain);
	if (!wakeref)
		return false;

	pipe_config->output_format = INTEL_OUTPUT_FORMAT_RGB;
	pipe_config->cpu_transcoder = (enum transcoder) crtc->pipe;
	pipe_config->shared_dpll = NULL;

	ret = false;
	tmp = I915_READ(PIPECONF(crtc->pipe));
	if (!(tmp & PIPECONF_ENABLE))
		goto out;

	switch (tmp & PIPECONF_BPC_MASK) {
	case PIPECONF_6BPC:
		pipe_config->pipe_bpp = 18;
		break;
	case PIPECONF_8BPC:
		pipe_config->pipe_bpp = 24;
		break;
	case PIPECONF_10BPC:
		pipe_config->pipe_bpp = 30;
		break;
	case PIPECONF_12BPC:
		pipe_config->pipe_bpp = 36;
		break;
	default:
		break;
	}

	if (tmp & PIPECONF_COLOR_RANGE_SELECT)
		pipe_config->limited_color_range = true;

	pipe_config->gamma_mode = (tmp & PIPECONF_GAMMA_MODE_MASK_ILK) >>
		PIPECONF_GAMMA_MODE_SHIFT;

<<<<<<< HEAD
=======
	pipe_config->csc_mode = I915_READ(PIPE_CSC_MODE(crtc->pipe));

>>>>>>> 409c53f0
	i9xx_get_pipe_color_config(pipe_config);

	if (I915_READ(PCH_TRANSCONF(crtc->pipe)) & TRANS_ENABLE) {
		struct intel_shared_dpll *pll;
		enum intel_dpll_id pll_id;

		pipe_config->has_pch_encoder = true;

		tmp = I915_READ(FDI_RX_CTL(crtc->pipe));
		pipe_config->fdi_lanes = ((FDI_DP_PORT_WIDTH_MASK & tmp) >>
					  FDI_DP_PORT_WIDTH_SHIFT) + 1;

		ironlake_get_fdi_m_n_config(crtc, pipe_config);

		if (HAS_PCH_IBX(dev_priv)) {
			/*
			 * The pipe->pch transcoder and pch transcoder->pll
			 * mapping is fixed.
			 */
			pll_id = (enum intel_dpll_id) crtc->pipe;
		} else {
			tmp = I915_READ(PCH_DPLL_SEL);
			if (tmp & TRANS_DPLLB_SEL(crtc->pipe))
				pll_id = DPLL_ID_PCH_PLL_B;
			else
				pll_id= DPLL_ID_PCH_PLL_A;
		}

		pipe_config->shared_dpll =
			intel_get_shared_dpll_by_id(dev_priv, pll_id);
		pll = pipe_config->shared_dpll;

		WARN_ON(!pll->info->funcs->get_hw_state(dev_priv, pll,
						&pipe_config->dpll_hw_state));

		tmp = pipe_config->dpll_hw_state.dpll;
		pipe_config->pixel_multiplier =
			((tmp & PLL_REF_SDVO_HDMI_MULTIPLIER_MASK)
			 >> PLL_REF_SDVO_HDMI_MULTIPLIER_SHIFT) + 1;

		ironlake_pch_clock_get(crtc, pipe_config);
	} else {
		pipe_config->pixel_multiplier = 1;
	}

	intel_get_pipe_timings(crtc, pipe_config);
	intel_get_pipe_src_size(crtc, pipe_config);

	ironlake_get_pfit_config(crtc, pipe_config);

	ret = true;

out:
	intel_display_power_put(dev_priv, power_domain, wakeref);

	return ret;
}

static void assert_can_disable_lcpll(struct drm_i915_private *dev_priv)
{
	struct drm_device *dev = &dev_priv->drm;
	struct intel_crtc *crtc;

	for_each_intel_crtc(dev, crtc)
		I915_STATE_WARN(crtc->active, "CRTC for pipe %c enabled\n",
		     pipe_name(crtc->pipe));

	I915_STATE_WARN(I915_READ(HSW_PWR_WELL_CTL2),
			"Display power well on\n");
	I915_STATE_WARN(I915_READ(SPLL_CTL) & SPLL_PLL_ENABLE, "SPLL enabled\n");
	I915_STATE_WARN(I915_READ(WRPLL_CTL(0)) & WRPLL_PLL_ENABLE, "WRPLL1 enabled\n");
	I915_STATE_WARN(I915_READ(WRPLL_CTL(1)) & WRPLL_PLL_ENABLE, "WRPLL2 enabled\n");
	I915_STATE_WARN(I915_READ(PP_STATUS(0)) & PP_ON, "Panel power on\n");
	I915_STATE_WARN(I915_READ(BLC_PWM_CPU_CTL2) & BLM_PWM_ENABLE,
	     "CPU PWM1 enabled\n");
	if (IS_HASWELL(dev_priv))
		I915_STATE_WARN(I915_READ(HSW_BLC_PWM2_CTL) & BLM_PWM_ENABLE,
		     "CPU PWM2 enabled\n");
	I915_STATE_WARN(I915_READ(BLC_PWM_PCH_CTL1) & BLM_PCH_PWM_ENABLE,
	     "PCH PWM1 enabled\n");
	I915_STATE_WARN(I915_READ(UTIL_PIN_CTL) & UTIL_PIN_ENABLE,
	     "Utility pin enabled\n");
	I915_STATE_WARN(I915_READ(PCH_GTC_CTL) & PCH_GTC_ENABLE, "PCH GTC enabled\n");

	/*
	 * In theory we can still leave IRQs enabled, as long as only the HPD
	 * interrupts remain enabled. We used to check for that, but since it's
	 * gen-specific and since we only disable LCPLL after we fully disable
	 * the interrupts, the check below should be enough.
	 */
	I915_STATE_WARN(intel_irqs_enabled(dev_priv), "IRQs enabled\n");
}

static u32 hsw_read_dcomp(struct drm_i915_private *dev_priv)
{
	if (IS_HASWELL(dev_priv))
		return I915_READ(D_COMP_HSW);
	else
		return I915_READ(D_COMP_BDW);
}

static void hsw_write_dcomp(struct drm_i915_private *dev_priv, u32 val)
{
	if (IS_HASWELL(dev_priv)) {
		mutex_lock(&dev_priv->pcu_lock);
		if (sandybridge_pcode_write(dev_priv, GEN6_PCODE_WRITE_D_COMP,
					    val))
			DRM_DEBUG_KMS("Failed to write to D_COMP\n");
		mutex_unlock(&dev_priv->pcu_lock);
	} else {
		I915_WRITE(D_COMP_BDW, val);
		POSTING_READ(D_COMP_BDW);
	}
}

/*
 * This function implements pieces of two sequences from BSpec:
 * - Sequence for display software to disable LCPLL
 * - Sequence for display software to allow package C8+
 * The steps implemented here are just the steps that actually touch the LCPLL
 * register. Callers should take care of disabling all the display engine
 * functions, doing the mode unset, fixing interrupts, etc.
 */
static void hsw_disable_lcpll(struct drm_i915_private *dev_priv,
			      bool switch_to_fclk, bool allow_power_down)
{
	u32 val;

	assert_can_disable_lcpll(dev_priv);

	val = I915_READ(LCPLL_CTL);

	if (switch_to_fclk) {
		val |= LCPLL_CD_SOURCE_FCLK;
		I915_WRITE(LCPLL_CTL, val);

		if (wait_for_us(I915_READ(LCPLL_CTL) &
				LCPLL_CD_SOURCE_FCLK_DONE, 1))
			DRM_ERROR("Switching to FCLK failed\n");

		val = I915_READ(LCPLL_CTL);
	}

	val |= LCPLL_PLL_DISABLE;
	I915_WRITE(LCPLL_CTL, val);
	POSTING_READ(LCPLL_CTL);

	if (intel_wait_for_register(&dev_priv->uncore,
				    LCPLL_CTL, LCPLL_PLL_LOCK, 0, 1))
		DRM_ERROR("LCPLL still locked\n");

	val = hsw_read_dcomp(dev_priv);
	val |= D_COMP_COMP_DISABLE;
	hsw_write_dcomp(dev_priv, val);
	ndelay(100);

	if (wait_for((hsw_read_dcomp(dev_priv) & D_COMP_RCOMP_IN_PROGRESS) == 0,
		     1))
		DRM_ERROR("D_COMP RCOMP still in progress\n");

	if (allow_power_down) {
		val = I915_READ(LCPLL_CTL);
		val |= LCPLL_POWER_DOWN_ALLOW;
		I915_WRITE(LCPLL_CTL, val);
		POSTING_READ(LCPLL_CTL);
	}
}

/*
 * Fully restores LCPLL, disallowing power down and switching back to LCPLL
 * source.
 */
static void hsw_restore_lcpll(struct drm_i915_private *dev_priv)
{
	u32 val;

	val = I915_READ(LCPLL_CTL);

	if ((val & (LCPLL_PLL_LOCK | LCPLL_PLL_DISABLE | LCPLL_CD_SOURCE_FCLK |
		    LCPLL_POWER_DOWN_ALLOW)) == LCPLL_PLL_LOCK)
		return;

	/*
	 * Make sure we're not on PC8 state before disabling PC8, otherwise
	 * we'll hang the machine. To prevent PC8 state, just enable force_wake.
	 */
	intel_uncore_forcewake_get(&dev_priv->uncore, FORCEWAKE_ALL);

	if (val & LCPLL_POWER_DOWN_ALLOW) {
		val &= ~LCPLL_POWER_DOWN_ALLOW;
		I915_WRITE(LCPLL_CTL, val);
		POSTING_READ(LCPLL_CTL);
	}

	val = hsw_read_dcomp(dev_priv);
	val |= D_COMP_COMP_FORCE;
	val &= ~D_COMP_COMP_DISABLE;
	hsw_write_dcomp(dev_priv, val);

	val = I915_READ(LCPLL_CTL);
	val &= ~LCPLL_PLL_DISABLE;
	I915_WRITE(LCPLL_CTL, val);

	if (intel_wait_for_register(&dev_priv->uncore,
				    LCPLL_CTL, LCPLL_PLL_LOCK, LCPLL_PLL_LOCK,
				    5))
		DRM_ERROR("LCPLL not locked yet\n");

	if (val & LCPLL_CD_SOURCE_FCLK) {
		val = I915_READ(LCPLL_CTL);
		val &= ~LCPLL_CD_SOURCE_FCLK;
		I915_WRITE(LCPLL_CTL, val);

		if (wait_for_us((I915_READ(LCPLL_CTL) &
				 LCPLL_CD_SOURCE_FCLK_DONE) == 0, 1))
			DRM_ERROR("Switching back to LCPLL failed\n");
	}

	intel_uncore_forcewake_put(&dev_priv->uncore, FORCEWAKE_ALL);

	intel_update_cdclk(dev_priv);
	intel_dump_cdclk_state(&dev_priv->cdclk.hw, "Current CDCLK");
}

/*
 * Package states C8 and deeper are really deep PC states that can only be
 * reached when all the devices on the system allow it, so even if the graphics
 * device allows PC8+, it doesn't mean the system will actually get to these
 * states. Our driver only allows PC8+ when going into runtime PM.
 *
 * The requirements for PC8+ are that all the outputs are disabled, the power
 * well is disabled and most interrupts are disabled, and these are also
 * requirements for runtime PM. When these conditions are met, we manually do
 * the other conditions: disable the interrupts, clocks and switch LCPLL refclk
 * to Fclk. If we're in PC8+ and we get an non-hotplug interrupt, we can hard
 * hang the machine.
 *
 * When we really reach PC8 or deeper states (not just when we allow it) we lose
 * the state of some registers, so when we come back from PC8+ we need to
 * restore this state. We don't get into PC8+ if we're not in RC6, so we don't
 * need to take care of the registers kept by RC6. Notice that this happens even
 * if we don't put the device in PCI D3 state (which is what currently happens
 * because of the runtime PM support).
 *
 * For more, read "Display Sequences for Package C8" on the hardware
 * documentation.
 */
void hsw_enable_pc8(struct drm_i915_private *dev_priv)
{
	u32 val;

	DRM_DEBUG_KMS("Enabling package C8+\n");

	if (HAS_PCH_LPT_LP(dev_priv)) {
		val = I915_READ(SOUTH_DSPCLK_GATE_D);
		val &= ~PCH_LP_PARTITION_LEVEL_DISABLE;
		I915_WRITE(SOUTH_DSPCLK_GATE_D, val);
	}

	lpt_disable_clkout_dp(dev_priv);
	hsw_disable_lcpll(dev_priv, true, true);
}

void hsw_disable_pc8(struct drm_i915_private *dev_priv)
{
	u32 val;

	DRM_DEBUG_KMS("Disabling package C8+\n");

	hsw_restore_lcpll(dev_priv);
	lpt_init_pch_refclk(dev_priv);

	if (HAS_PCH_LPT_LP(dev_priv)) {
		val = I915_READ(SOUTH_DSPCLK_GATE_D);
		val |= PCH_LP_PARTITION_LEVEL_DISABLE;
		I915_WRITE(SOUTH_DSPCLK_GATE_D, val);
	}
}

static int haswell_crtc_compute_clock(struct intel_crtc *crtc,
				      struct intel_crtc_state *crtc_state)
{
	struct drm_i915_private *dev_priv = to_i915(crtc->base.dev);
	struct intel_atomic_state *state =
		to_intel_atomic_state(crtc_state->base.state);

	if (!intel_crtc_has_type(crtc_state, INTEL_OUTPUT_DSI) ||
	    INTEL_GEN(dev_priv) >= 11) {
		struct intel_encoder *encoder =
			intel_get_crtc_new_encoder(state, crtc_state);

		if (!intel_get_shared_dpll(crtc_state, encoder)) {
			DRM_DEBUG_KMS("failed to find PLL for pipe %c\n",
				      pipe_name(crtc->pipe));
			return -EINVAL;
		}
	}

	return 0;
}

static void cannonlake_get_ddi_pll(struct drm_i915_private *dev_priv,
				   enum port port,
				   struct intel_crtc_state *pipe_config)
{
	enum intel_dpll_id id;
	u32 temp;

	temp = I915_READ(DPCLKA_CFGCR0) & DPCLKA_CFGCR0_DDI_CLK_SEL_MASK(port);
	id = temp >> DPCLKA_CFGCR0_DDI_CLK_SEL_SHIFT(port);

	if (WARN_ON(id < SKL_DPLL0 || id > SKL_DPLL2))
		return;

	pipe_config->shared_dpll = intel_get_shared_dpll_by_id(dev_priv, id);
}

static void icelake_get_ddi_pll(struct drm_i915_private *dev_priv,
				enum port port,
				struct intel_crtc_state *pipe_config)
{
	enum intel_dpll_id id;
	u32 temp;

	/* TODO: TBT pll not implemented. */
	if (intel_port_is_combophy(dev_priv, port)) {
		temp = I915_READ(DPCLKA_CFGCR0_ICL) &
		       DPCLKA_CFGCR0_DDI_CLK_SEL_MASK(port);
		id = temp >> DPCLKA_CFGCR0_DDI_CLK_SEL_SHIFT(port);
	} else if (intel_port_is_tc(dev_priv, port)) {
		id = icl_tc_port_to_pll_id(intel_port_to_tc(dev_priv, port));
	} else {
		WARN(1, "Invalid port %x\n", port);
		return;
	}

	pipe_config->shared_dpll = intel_get_shared_dpll_by_id(dev_priv, id);
}

static void bxt_get_ddi_pll(struct drm_i915_private *dev_priv,
				enum port port,
				struct intel_crtc_state *pipe_config)
{
	enum intel_dpll_id id;

	switch (port) {
	case PORT_A:
		id = DPLL_ID_SKL_DPLL0;
		break;
	case PORT_B:
		id = DPLL_ID_SKL_DPLL1;
		break;
	case PORT_C:
		id = DPLL_ID_SKL_DPLL2;
		break;
	default:
		DRM_ERROR("Incorrect port type\n");
		return;
	}

	pipe_config->shared_dpll = intel_get_shared_dpll_by_id(dev_priv, id);
}

static void skylake_get_ddi_pll(struct drm_i915_private *dev_priv,
				enum port port,
				struct intel_crtc_state *pipe_config)
{
	enum intel_dpll_id id;
	u32 temp;

	temp = I915_READ(DPLL_CTRL2) & DPLL_CTRL2_DDI_CLK_SEL_MASK(port);
	id = temp >> (port * 3 + 1);

	if (WARN_ON(id < SKL_DPLL0 || id > SKL_DPLL3))
		return;

	pipe_config->shared_dpll = intel_get_shared_dpll_by_id(dev_priv, id);
}

static void haswell_get_ddi_pll(struct drm_i915_private *dev_priv,
				enum port port,
				struct intel_crtc_state *pipe_config)
{
	enum intel_dpll_id id;
	u32 ddi_pll_sel = I915_READ(PORT_CLK_SEL(port));

	switch (ddi_pll_sel) {
	case PORT_CLK_SEL_WRPLL1:
		id = DPLL_ID_WRPLL1;
		break;
	case PORT_CLK_SEL_WRPLL2:
		id = DPLL_ID_WRPLL2;
		break;
	case PORT_CLK_SEL_SPLL:
		id = DPLL_ID_SPLL;
		break;
	case PORT_CLK_SEL_LCPLL_810:
		id = DPLL_ID_LCPLL_810;
		break;
	case PORT_CLK_SEL_LCPLL_1350:
		id = DPLL_ID_LCPLL_1350;
		break;
	case PORT_CLK_SEL_LCPLL_2700:
		id = DPLL_ID_LCPLL_2700;
		break;
	default:
		MISSING_CASE(ddi_pll_sel);
		/* fall through */
	case PORT_CLK_SEL_NONE:
		return;
	}

	pipe_config->shared_dpll = intel_get_shared_dpll_by_id(dev_priv, id);
}

static bool hsw_get_transcoder_state(struct intel_crtc *crtc,
				     struct intel_crtc_state *pipe_config,
				     u64 *power_domain_mask)
{
	struct drm_device *dev = crtc->base.dev;
	struct drm_i915_private *dev_priv = to_i915(dev);
	enum intel_display_power_domain power_domain;
	unsigned long panel_transcoder_mask = 0;
	unsigned long enabled_panel_transcoders = 0;
	enum transcoder panel_transcoder;
	u32 tmp;

	if (INTEL_GEN(dev_priv) >= 11)
		panel_transcoder_mask |=
			BIT(TRANSCODER_DSI_0) | BIT(TRANSCODER_DSI_1);

	if (HAS_TRANSCODER_EDP(dev_priv))
		panel_transcoder_mask |= BIT(TRANSCODER_EDP);

	/*
	 * The pipe->transcoder mapping is fixed with the exception of the eDP
	 * and DSI transcoders handled below.
	 */
	pipe_config->cpu_transcoder = (enum transcoder) crtc->pipe;

	/*
	 * XXX: Do intel_display_power_get_if_enabled before reading this (for
	 * consistency and less surprising code; it's in always on power).
	 */
	for_each_set_bit(panel_transcoder,
			 &panel_transcoder_mask,
			 ARRAY_SIZE(INTEL_INFO(dev_priv)->trans_offsets)) {
		enum pipe trans_pipe;

		tmp = I915_READ(TRANS_DDI_FUNC_CTL(panel_transcoder));
		if (!(tmp & TRANS_DDI_FUNC_ENABLE))
			continue;

		/*
		 * Log all enabled ones, only use the first one.
		 *
		 * FIXME: This won't work for two separate DSI displays.
		 */
		enabled_panel_transcoders |= BIT(panel_transcoder);
		if (enabled_panel_transcoders != BIT(panel_transcoder))
			continue;

		switch (tmp & TRANS_DDI_EDP_INPUT_MASK) {
		default:
			WARN(1, "unknown pipe linked to transcoder %s\n",
			     transcoder_name(panel_transcoder));
			/* fall through */
		case TRANS_DDI_EDP_INPUT_A_ONOFF:
		case TRANS_DDI_EDP_INPUT_A_ON:
			trans_pipe = PIPE_A;
			break;
		case TRANS_DDI_EDP_INPUT_B_ONOFF:
			trans_pipe = PIPE_B;
			break;
		case TRANS_DDI_EDP_INPUT_C_ONOFF:
			trans_pipe = PIPE_C;
			break;
		}

		if (trans_pipe == crtc->pipe)
			pipe_config->cpu_transcoder = panel_transcoder;
	}

	/*
	 * Valid combos: none, eDP, DSI0, DSI1, DSI0+DSI1
	 */
	WARN_ON((enabled_panel_transcoders & BIT(TRANSCODER_EDP)) &&
		enabled_panel_transcoders != BIT(TRANSCODER_EDP));

	power_domain = POWER_DOMAIN_TRANSCODER(pipe_config->cpu_transcoder);
	if (!intel_display_power_get_if_enabled(dev_priv, power_domain))
		return false;

	WARN_ON(*power_domain_mask & BIT_ULL(power_domain));
	*power_domain_mask |= BIT_ULL(power_domain);

	tmp = I915_READ(PIPECONF(pipe_config->cpu_transcoder));

	return tmp & PIPECONF_ENABLE;
}

static bool bxt_get_dsi_transcoder_state(struct intel_crtc *crtc,
					 struct intel_crtc_state *pipe_config,
					 u64 *power_domain_mask)
{
	struct drm_device *dev = crtc->base.dev;
	struct drm_i915_private *dev_priv = to_i915(dev);
	enum intel_display_power_domain power_domain;
	enum port port;
	enum transcoder cpu_transcoder;
	u32 tmp;

	for_each_port_masked(port, BIT(PORT_A) | BIT(PORT_C)) {
		if (port == PORT_A)
			cpu_transcoder = TRANSCODER_DSI_A;
		else
			cpu_transcoder = TRANSCODER_DSI_C;

		power_domain = POWER_DOMAIN_TRANSCODER(cpu_transcoder);
		if (!intel_display_power_get_if_enabled(dev_priv, power_domain))
			continue;

		WARN_ON(*power_domain_mask & BIT_ULL(power_domain));
		*power_domain_mask |= BIT_ULL(power_domain);

		/*
		 * The PLL needs to be enabled with a valid divider
		 * configuration, otherwise accessing DSI registers will hang
		 * the machine. See BSpec North Display Engine
		 * registers/MIPI[BXT]. We can break out here early, since we
		 * need the same DSI PLL to be enabled for both DSI ports.
		 */
		if (!bxt_dsi_pll_is_enabled(dev_priv))
			break;

		/* XXX: this works for video mode only */
		tmp = I915_READ(BXT_MIPI_PORT_CTRL(port));
		if (!(tmp & DPI_ENABLE))
			continue;

		tmp = I915_READ(MIPI_CTRL(port));
		if ((tmp & BXT_PIPE_SELECT_MASK) != BXT_PIPE_SELECT(crtc->pipe))
			continue;

		pipe_config->cpu_transcoder = cpu_transcoder;
		break;
	}

	return transcoder_is_dsi(pipe_config->cpu_transcoder);
}

static void haswell_get_ddi_port_state(struct intel_crtc *crtc,
				       struct intel_crtc_state *pipe_config)
{
	struct drm_i915_private *dev_priv = to_i915(crtc->base.dev);
	struct intel_shared_dpll *pll;
	enum port port;
	u32 tmp;

	tmp = I915_READ(TRANS_DDI_FUNC_CTL(pipe_config->cpu_transcoder));

	port = (tmp & TRANS_DDI_PORT_MASK) >> TRANS_DDI_PORT_SHIFT;

	if (INTEL_GEN(dev_priv) >= 11)
		icelake_get_ddi_pll(dev_priv, port, pipe_config);
	else if (IS_CANNONLAKE(dev_priv))
		cannonlake_get_ddi_pll(dev_priv, port, pipe_config);
	else if (IS_GEN9_BC(dev_priv))
		skylake_get_ddi_pll(dev_priv, port, pipe_config);
	else if (IS_GEN9_LP(dev_priv))
		bxt_get_ddi_pll(dev_priv, port, pipe_config);
	else
		haswell_get_ddi_pll(dev_priv, port, pipe_config);

	pll = pipe_config->shared_dpll;
	if (pll) {
		WARN_ON(!pll->info->funcs->get_hw_state(dev_priv, pll,
						&pipe_config->dpll_hw_state));
	}

	/*
	 * Haswell has only FDI/PCH transcoder A. It is which is connected to
	 * DDI E. So just check whether this pipe is wired to DDI E and whether
	 * the PCH transcoder is on.
	 */
	if (INTEL_GEN(dev_priv) < 9 &&
	    (port == PORT_E) && I915_READ(LPT_TRANSCONF) & TRANS_ENABLE) {
		pipe_config->has_pch_encoder = true;

		tmp = I915_READ(FDI_RX_CTL(PIPE_A));
		pipe_config->fdi_lanes = ((FDI_DP_PORT_WIDTH_MASK & tmp) >>
					  FDI_DP_PORT_WIDTH_SHIFT) + 1;

		ironlake_get_fdi_m_n_config(crtc, pipe_config);
	}
}

static bool haswell_get_pipe_config(struct intel_crtc *crtc,
				    struct intel_crtc_state *pipe_config)
{
	struct drm_i915_private *dev_priv = to_i915(crtc->base.dev);
	enum intel_display_power_domain power_domain;
	u64 power_domain_mask;
	bool active;

	intel_crtc_init_scalers(crtc, pipe_config);

	power_domain = POWER_DOMAIN_PIPE(crtc->pipe);
	if (!intel_display_power_get_if_enabled(dev_priv, power_domain))
		return false;
	power_domain_mask = BIT_ULL(power_domain);

	pipe_config->shared_dpll = NULL;

	active = hsw_get_transcoder_state(crtc, pipe_config, &power_domain_mask);

	if (IS_GEN9_LP(dev_priv) &&
	    bxt_get_dsi_transcoder_state(crtc, pipe_config, &power_domain_mask)) {
		WARN_ON(active);
		active = true;
	}

	if (!active)
		goto out;

	if (!transcoder_is_dsi(pipe_config->cpu_transcoder) ||
	    INTEL_GEN(dev_priv) >= 11) {
		haswell_get_ddi_port_state(crtc, pipe_config);
		intel_get_pipe_timings(crtc, pipe_config);
	}

	intel_get_pipe_src_size(crtc, pipe_config);
	intel_get_crtc_ycbcr_config(crtc, pipe_config);

	pipe_config->gamma_mode = I915_READ(GAMMA_MODE(crtc->pipe));

	pipe_config->csc_mode = I915_READ(PIPE_CSC_MODE(crtc->pipe));

	if (INTEL_GEN(dev_priv) >= 9) {
		u32 tmp = I915_READ(SKL_BOTTOM_COLOR(crtc->pipe));

		if (tmp & SKL_BOTTOM_COLOR_GAMMA_ENABLE)
			pipe_config->gamma_enable = true;

		if (tmp & SKL_BOTTOM_COLOR_CSC_ENABLE)
			pipe_config->csc_enable = true;
	} else {
		i9xx_get_pipe_color_config(pipe_config);
	}

	if (INTEL_GEN(dev_priv) >= 9) {
		u32 tmp = I915_READ(SKL_BOTTOM_COLOR(crtc->pipe));

		if (tmp & SKL_BOTTOM_COLOR_GAMMA_ENABLE)
			pipe_config->gamma_enable = true;

		if (tmp & SKL_BOTTOM_COLOR_CSC_ENABLE)
			pipe_config->csc_enable = true;
	} else {
		i9xx_get_pipe_color_config(pipe_config);
	}

	power_domain = POWER_DOMAIN_PIPE_PANEL_FITTER(crtc->pipe);
	if (intel_display_power_get_if_enabled(dev_priv, power_domain)) {
		WARN_ON(power_domain_mask & BIT_ULL(power_domain));
		power_domain_mask |= BIT_ULL(power_domain);

		if (INTEL_GEN(dev_priv) >= 9)
			skylake_get_pfit_config(crtc, pipe_config);
		else
			ironlake_get_pfit_config(crtc, pipe_config);
	}

	if (hsw_crtc_supports_ips(crtc)) {
		if (IS_HASWELL(dev_priv))
			pipe_config->ips_enabled = I915_READ(IPS_CTL) & IPS_ENABLE;
		else {
			/*
			 * We cannot readout IPS state on broadwell, set to
			 * true so we can set it to a defined state on first
			 * commit.
			 */
			pipe_config->ips_enabled = true;
		}
	}

	if (pipe_config->cpu_transcoder != TRANSCODER_EDP &&
	    !transcoder_is_dsi(pipe_config->cpu_transcoder)) {
		pipe_config->pixel_multiplier =
			I915_READ(PIPE_MULT(pipe_config->cpu_transcoder)) + 1;
	} else {
		pipe_config->pixel_multiplier = 1;
	}

out:
	for_each_power_domain(power_domain, power_domain_mask)
		intel_display_power_put_unchecked(dev_priv, power_domain);

	return active;
}

static u32 intel_cursor_base(const struct intel_plane_state *plane_state)
{
	struct drm_i915_private *dev_priv =
		to_i915(plane_state->base.plane->dev);
	const struct drm_framebuffer *fb = plane_state->base.fb;
	const struct drm_i915_gem_object *obj = intel_fb_obj(fb);
	u32 base;

	if (INTEL_INFO(dev_priv)->display.cursor_needs_physical)
		base = obj->phys_handle->busaddr;
	else
		base = intel_plane_ggtt_offset(plane_state);

	base += plane_state->color_plane[0].offset;

	/* ILK+ do this automagically */
	if (HAS_GMCH(dev_priv) &&
	    plane_state->base.rotation & DRM_MODE_ROTATE_180)
		base += (plane_state->base.crtc_h *
			 plane_state->base.crtc_w - 1) * fb->format->cpp[0];

	return base;
}

static u32 intel_cursor_position(const struct intel_plane_state *plane_state)
{
	int x = plane_state->base.crtc_x;
	int y = plane_state->base.crtc_y;
	u32 pos = 0;

	if (x < 0) {
		pos |= CURSOR_POS_SIGN << CURSOR_X_SHIFT;
		x = -x;
	}
	pos |= x << CURSOR_X_SHIFT;

	if (y < 0) {
		pos |= CURSOR_POS_SIGN << CURSOR_Y_SHIFT;
		y = -y;
	}
	pos |= y << CURSOR_Y_SHIFT;

	return pos;
}

static bool intel_cursor_size_ok(const struct intel_plane_state *plane_state)
{
	const struct drm_mode_config *config =
		&plane_state->base.plane->dev->mode_config;
	int width = plane_state->base.crtc_w;
	int height = plane_state->base.crtc_h;

	return width > 0 && width <= config->cursor_width &&
		height > 0 && height <= config->cursor_height;
}

static int intel_cursor_check_surface(struct intel_plane_state *plane_state)
{
	const struct drm_framebuffer *fb = plane_state->base.fb;
	unsigned int rotation = plane_state->base.rotation;
	int src_x, src_y;
	u32 offset;
	int ret;

	intel_fill_fb_ggtt_view(&plane_state->view, fb, rotation);
	plane_state->color_plane[0].stride = intel_fb_pitch(fb, 0, rotation);

	ret = intel_plane_check_stride(plane_state);
	if (ret)
		return ret;

	src_x = plane_state->base.src_x >> 16;
	src_y = plane_state->base.src_y >> 16;

	intel_add_fb_offsets(&src_x, &src_y, plane_state, 0);
	offset = intel_plane_compute_aligned_offset(&src_x, &src_y,
						    plane_state, 0);

	if (src_x != 0 || src_y != 0) {
		DRM_DEBUG_KMS("Arbitrary cursor panning not supported\n");
		return -EINVAL;
	}

	plane_state->color_plane[0].offset = offset;

	return 0;
}

static int intel_check_cursor(struct intel_crtc_state *crtc_state,
			      struct intel_plane_state *plane_state)
{
	const struct drm_framebuffer *fb = plane_state->base.fb;
	int ret;

	if (fb && fb->modifier != DRM_FORMAT_MOD_LINEAR) {
		DRM_DEBUG_KMS("cursor cannot be tiled\n");
		return -EINVAL;
	}

	ret = drm_atomic_helper_check_plane_state(&plane_state->base,
						  &crtc_state->base,
						  DRM_PLANE_HELPER_NO_SCALING,
						  DRM_PLANE_HELPER_NO_SCALING,
						  true, true);
	if (ret)
		return ret;

	if (!plane_state->base.visible)
		return 0;

	ret = intel_plane_check_src_coordinates(plane_state);
	if (ret)
		return ret;

	ret = intel_cursor_check_surface(plane_state);
	if (ret)
		return ret;

	return 0;
}

static unsigned int
i845_cursor_max_stride(struct intel_plane *plane,
		       u32 pixel_format, u64 modifier,
		       unsigned int rotation)
{
	return 2048;
}

static u32 i845_cursor_ctl_crtc(const struct intel_crtc_state *crtc_state)
{
	u32 cntl = 0;

	if (crtc_state->gamma_enable)
		cntl |= CURSOR_GAMMA_ENABLE;

	return cntl;
}

static u32 i845_cursor_ctl(const struct intel_crtc_state *crtc_state,
			   const struct intel_plane_state *plane_state)
{
	return CURSOR_ENABLE |
		CURSOR_FORMAT_ARGB |
		CURSOR_STRIDE(plane_state->color_plane[0].stride);
}

static bool i845_cursor_size_ok(const struct intel_plane_state *plane_state)
{
	int width = plane_state->base.crtc_w;

	/*
	 * 845g/865g are only limited by the width of their cursors,
	 * the height is arbitrary up to the precision of the register.
	 */
	return intel_cursor_size_ok(plane_state) && IS_ALIGNED(width, 64);
}

static int i845_check_cursor(struct intel_crtc_state *crtc_state,
			     struct intel_plane_state *plane_state)
{
	const struct drm_framebuffer *fb = plane_state->base.fb;
	int ret;

	ret = intel_check_cursor(crtc_state, plane_state);
	if (ret)
		return ret;

	/* if we want to turn off the cursor ignore width and height */
	if (!fb)
		return 0;

	/* Check for which cursor types we support */
	if (!i845_cursor_size_ok(plane_state)) {
		DRM_DEBUG("Cursor dimension %dx%d not supported\n",
			  plane_state->base.crtc_w,
			  plane_state->base.crtc_h);
		return -EINVAL;
	}

	WARN_ON(plane_state->base.visible &&
		plane_state->color_plane[0].stride != fb->pitches[0]);

	switch (fb->pitches[0]) {
	case 256:
	case 512:
	case 1024:
	case 2048:
		break;
	default:
		DRM_DEBUG_KMS("Invalid cursor stride (%u)\n",
			      fb->pitches[0]);
		return -EINVAL;
	}

	plane_state->ctl = i845_cursor_ctl(crtc_state, plane_state);

	return 0;
}

static void i845_update_cursor(struct intel_plane *plane,
			       const struct intel_crtc_state *crtc_state,
			       const struct intel_plane_state *plane_state)
{
	struct drm_i915_private *dev_priv = to_i915(plane->base.dev);
	u32 cntl = 0, base = 0, pos = 0, size = 0;
	unsigned long irqflags;

	if (plane_state && plane_state->base.visible) {
		unsigned int width = plane_state->base.crtc_w;
		unsigned int height = plane_state->base.crtc_h;

		cntl = plane_state->ctl |
			i845_cursor_ctl_crtc(crtc_state);

		size = (height << 12) | width;

		base = intel_cursor_base(plane_state);
		pos = intel_cursor_position(plane_state);
	}

	spin_lock_irqsave(&dev_priv->uncore.lock, irqflags);

	/* On these chipsets we can only modify the base/size/stride
	 * whilst the cursor is disabled.
	 */
	if (plane->cursor.base != base ||
	    plane->cursor.size != size ||
	    plane->cursor.cntl != cntl) {
		I915_WRITE_FW(CURCNTR(PIPE_A), 0);
		I915_WRITE_FW(CURBASE(PIPE_A), base);
		I915_WRITE_FW(CURSIZE, size);
		I915_WRITE_FW(CURPOS(PIPE_A), pos);
		I915_WRITE_FW(CURCNTR(PIPE_A), cntl);

		plane->cursor.base = base;
		plane->cursor.size = size;
		plane->cursor.cntl = cntl;
	} else {
		I915_WRITE_FW(CURPOS(PIPE_A), pos);
	}

	spin_unlock_irqrestore(&dev_priv->uncore.lock, irqflags);
}

static void i845_disable_cursor(struct intel_plane *plane,
				const struct intel_crtc_state *crtc_state)
{
	i845_update_cursor(plane, crtc_state, NULL);
}

static bool i845_cursor_get_hw_state(struct intel_plane *plane,
				     enum pipe *pipe)
{
	struct drm_i915_private *dev_priv = to_i915(plane->base.dev);
	enum intel_display_power_domain power_domain;
	intel_wakeref_t wakeref;
	bool ret;

	power_domain = POWER_DOMAIN_PIPE(PIPE_A);
	wakeref = intel_display_power_get_if_enabled(dev_priv, power_domain);
	if (!wakeref)
		return false;

	ret = I915_READ(CURCNTR(PIPE_A)) & CURSOR_ENABLE;

	*pipe = PIPE_A;

	intel_display_power_put(dev_priv, power_domain, wakeref);

	return ret;
}

static unsigned int
i9xx_cursor_max_stride(struct intel_plane *plane,
		       u32 pixel_format, u64 modifier,
		       unsigned int rotation)
{
	return plane->base.dev->mode_config.cursor_width * 4;
}

static u32 i9xx_cursor_ctl_crtc(const struct intel_crtc_state *crtc_state)
{
	struct intel_crtc *crtc = to_intel_crtc(crtc_state->base.crtc);
	struct drm_i915_private *dev_priv = to_i915(crtc->base.dev);
	u32 cntl = 0;

	if (INTEL_GEN(dev_priv) >= 11)
		return cntl;

	if (crtc_state->gamma_enable)
		cntl = MCURSOR_GAMMA_ENABLE;

	if (crtc_state->csc_enable)
		cntl |= MCURSOR_PIPE_CSC_ENABLE;

	if (INTEL_GEN(dev_priv) < 5 && !IS_G4X(dev_priv))
		cntl |= MCURSOR_PIPE_SELECT(crtc->pipe);

	return cntl;
}

static u32 i9xx_cursor_ctl(const struct intel_crtc_state *crtc_state,
			   const struct intel_plane_state *plane_state)
{
	struct drm_i915_private *dev_priv =
		to_i915(plane_state->base.plane->dev);
	u32 cntl = 0;

	if (IS_GEN(dev_priv, 6) || IS_IVYBRIDGE(dev_priv))
		cntl |= MCURSOR_TRICKLE_FEED_DISABLE;

	switch (plane_state->base.crtc_w) {
	case 64:
		cntl |= MCURSOR_MODE_64_ARGB_AX;
		break;
	case 128:
		cntl |= MCURSOR_MODE_128_ARGB_AX;
		break;
	case 256:
		cntl |= MCURSOR_MODE_256_ARGB_AX;
		break;
	default:
		MISSING_CASE(plane_state->base.crtc_w);
		return 0;
	}

	if (plane_state->base.rotation & DRM_MODE_ROTATE_180)
		cntl |= MCURSOR_ROTATE_180;

	return cntl;
}

static bool i9xx_cursor_size_ok(const struct intel_plane_state *plane_state)
{
	struct drm_i915_private *dev_priv =
		to_i915(plane_state->base.plane->dev);
	int width = plane_state->base.crtc_w;
	int height = plane_state->base.crtc_h;

	if (!intel_cursor_size_ok(plane_state))
		return false;

	/* Cursor width is limited to a few power-of-two sizes */
	switch (width) {
	case 256:
	case 128:
	case 64:
		break;
	default:
		return false;
	}

	/*
	 * IVB+ have CUR_FBC_CTL which allows an arbitrary cursor
	 * height from 8 lines up to the cursor width, when the
	 * cursor is not rotated. Everything else requires square
	 * cursors.
	 */
	if (HAS_CUR_FBC(dev_priv) &&
	    plane_state->base.rotation & DRM_MODE_ROTATE_0) {
		if (height < 8 || height > width)
			return false;
	} else {
		if (height != width)
			return false;
	}

	return true;
}

static int i9xx_check_cursor(struct intel_crtc_state *crtc_state,
			     struct intel_plane_state *plane_state)
{
	struct intel_plane *plane = to_intel_plane(plane_state->base.plane);
	struct drm_i915_private *dev_priv = to_i915(plane->base.dev);
	const struct drm_framebuffer *fb = plane_state->base.fb;
	enum pipe pipe = plane->pipe;
	int ret;

	ret = intel_check_cursor(crtc_state, plane_state);
	if (ret)
		return ret;

	/* if we want to turn off the cursor ignore width and height */
	if (!fb)
		return 0;

	/* Check for which cursor types we support */
	if (!i9xx_cursor_size_ok(plane_state)) {
		DRM_DEBUG("Cursor dimension %dx%d not supported\n",
			  plane_state->base.crtc_w,
			  plane_state->base.crtc_h);
		return -EINVAL;
	}

	WARN_ON(plane_state->base.visible &&
		plane_state->color_plane[0].stride != fb->pitches[0]);

	if (fb->pitches[0] != plane_state->base.crtc_w * fb->format->cpp[0]) {
		DRM_DEBUG_KMS("Invalid cursor stride (%u) (cursor width %d)\n",
			      fb->pitches[0], plane_state->base.crtc_w);
		return -EINVAL;
	}

	/*
	 * There's something wrong with the cursor on CHV pipe C.
	 * If it straddles the left edge of the screen then
	 * moving it away from the edge or disabling it often
	 * results in a pipe underrun, and often that can lead to
	 * dead pipe (constant underrun reported, and it scans
	 * out just a solid color). To recover from that, the
	 * display power well must be turned off and on again.
	 * Refuse the put the cursor into that compromised position.
	 */
	if (IS_CHERRYVIEW(dev_priv) && pipe == PIPE_C &&
	    plane_state->base.visible && plane_state->base.crtc_x < 0) {
		DRM_DEBUG_KMS("CHV cursor C not allowed to straddle the left screen edge\n");
		return -EINVAL;
	}

	plane_state->ctl = i9xx_cursor_ctl(crtc_state, plane_state);

	return 0;
}

static void i9xx_update_cursor(struct intel_plane *plane,
			       const struct intel_crtc_state *crtc_state,
			       const struct intel_plane_state *plane_state)
{
	struct drm_i915_private *dev_priv = to_i915(plane->base.dev);
	enum pipe pipe = plane->pipe;
	u32 cntl = 0, base = 0, pos = 0, fbc_ctl = 0;
	unsigned long irqflags;

	if (plane_state && plane_state->base.visible) {
		cntl = plane_state->ctl |
			i9xx_cursor_ctl_crtc(crtc_state);

		if (plane_state->base.crtc_h != plane_state->base.crtc_w)
			fbc_ctl = CUR_FBC_CTL_EN | (plane_state->base.crtc_h - 1);

		base = intel_cursor_base(plane_state);
		pos = intel_cursor_position(plane_state);
	}

	spin_lock_irqsave(&dev_priv->uncore.lock, irqflags);

	/*
	 * On some platforms writing CURCNTR first will also
	 * cause CURPOS to be armed by the CURBASE write.
	 * Without the CURCNTR write the CURPOS write would
	 * arm itself. Thus we always update CURCNTR before
	 * CURPOS.
	 *
	 * On other platforms CURPOS always requires the
	 * CURBASE write to arm the update. Additonally
	 * a write to any of the cursor register will cancel
	 * an already armed cursor update. Thus leaving out
	 * the CURBASE write after CURPOS could lead to a
	 * cursor that doesn't appear to move, or even change
	 * shape. Thus we always write CURBASE.
	 *
	 * The other registers are armed by by the CURBASE write
	 * except when the plane is getting enabled at which time
	 * the CURCNTR write arms the update.
	 */

	if (INTEL_GEN(dev_priv) >= 9)
		skl_write_cursor_wm(plane, crtc_state);

	if (plane->cursor.base != base ||
	    plane->cursor.size != fbc_ctl ||
	    plane->cursor.cntl != cntl) {
		if (HAS_CUR_FBC(dev_priv))
			I915_WRITE_FW(CUR_FBC_CTL(pipe), fbc_ctl);
		I915_WRITE_FW(CURCNTR(pipe), cntl);
		I915_WRITE_FW(CURPOS(pipe), pos);
		I915_WRITE_FW(CURBASE(pipe), base);

		plane->cursor.base = base;
		plane->cursor.size = fbc_ctl;
		plane->cursor.cntl = cntl;
	} else {
		I915_WRITE_FW(CURPOS(pipe), pos);
		I915_WRITE_FW(CURBASE(pipe), base);
	}

	spin_unlock_irqrestore(&dev_priv->uncore.lock, irqflags);
}

static void i9xx_disable_cursor(struct intel_plane *plane,
				const struct intel_crtc_state *crtc_state)
{
	i9xx_update_cursor(plane, crtc_state, NULL);
}

static bool i9xx_cursor_get_hw_state(struct intel_plane *plane,
				     enum pipe *pipe)
{
	struct drm_i915_private *dev_priv = to_i915(plane->base.dev);
	enum intel_display_power_domain power_domain;
	intel_wakeref_t wakeref;
	bool ret;
	u32 val;

	/*
	 * Not 100% correct for planes that can move between pipes,
	 * but that's only the case for gen2-3 which don't have any
	 * display power wells.
	 */
	power_domain = POWER_DOMAIN_PIPE(plane->pipe);
	wakeref = intel_display_power_get_if_enabled(dev_priv, power_domain);
	if (!wakeref)
		return false;

	val = I915_READ(CURCNTR(plane->pipe));

	ret = val & MCURSOR_MODE;

	if (INTEL_GEN(dev_priv) >= 5 || IS_G4X(dev_priv))
		*pipe = plane->pipe;
	else
		*pipe = (val & MCURSOR_PIPE_SELECT_MASK) >>
			MCURSOR_PIPE_SELECT_SHIFT;

	intel_display_power_put(dev_priv, power_domain, wakeref);

	return ret;
}

/* VESA 640x480x72Hz mode to set on the pipe */
static const struct drm_display_mode load_detect_mode = {
	DRM_MODE("640x480", DRM_MODE_TYPE_DEFAULT, 31500, 640, 664,
		 704, 832, 0, 480, 489, 491, 520, 0, DRM_MODE_FLAG_NHSYNC | DRM_MODE_FLAG_NVSYNC),
};

struct drm_framebuffer *
intel_framebuffer_create(struct drm_i915_gem_object *obj,
			 struct drm_mode_fb_cmd2 *mode_cmd)
{
	struct intel_framebuffer *intel_fb;
	int ret;

	intel_fb = kzalloc(sizeof(*intel_fb), GFP_KERNEL);
	if (!intel_fb)
		return ERR_PTR(-ENOMEM);

	ret = intel_framebuffer_init(intel_fb, obj, mode_cmd);
	if (ret)
		goto err;

	return &intel_fb->base;

err:
	kfree(intel_fb);
	return ERR_PTR(ret);
}

static int intel_modeset_disable_planes(struct drm_atomic_state *state,
					struct drm_crtc *crtc)
{
	struct drm_plane *plane;
	struct drm_plane_state *plane_state;
	int ret, i;

	ret = drm_atomic_add_affected_planes(state, crtc);
	if (ret)
		return ret;

	for_each_new_plane_in_state(state, plane, plane_state, i) {
		if (plane_state->crtc != crtc)
			continue;

		ret = drm_atomic_set_crtc_for_plane(plane_state, NULL);
		if (ret)
			return ret;

		drm_atomic_set_fb_for_plane(plane_state, NULL);
	}

	return 0;
}

int intel_get_load_detect_pipe(struct drm_connector *connector,
			       const struct drm_display_mode *mode,
			       struct intel_load_detect_pipe *old,
			       struct drm_modeset_acquire_ctx *ctx)
{
	struct intel_crtc *intel_crtc;
	struct intel_encoder *intel_encoder =
		intel_attached_encoder(connector);
	struct drm_crtc *possible_crtc;
	struct drm_encoder *encoder = &intel_encoder->base;
	struct drm_crtc *crtc = NULL;
	struct drm_device *dev = encoder->dev;
	struct drm_i915_private *dev_priv = to_i915(dev);
	struct drm_mode_config *config = &dev->mode_config;
	struct drm_atomic_state *state = NULL, *restore_state = NULL;
	struct drm_connector_state *connector_state;
	struct intel_crtc_state *crtc_state;
	int ret, i = -1;

	DRM_DEBUG_KMS("[CONNECTOR:%d:%s], [ENCODER:%d:%s]\n",
		      connector->base.id, connector->name,
		      encoder->base.id, encoder->name);

	old->restore_state = NULL;

	WARN_ON(!drm_modeset_is_locked(&config->connection_mutex));

	/*
	 * Algorithm gets a little messy:
	 *
	 *   - if the connector already has an assigned crtc, use it (but make
	 *     sure it's on first)
	 *
	 *   - try to find the first unused crtc that can drive this connector,
	 *     and use that if we find one
	 */

	/* See if we already have a CRTC for this connector */
	if (connector->state->crtc) {
		crtc = connector->state->crtc;

		ret = drm_modeset_lock(&crtc->mutex, ctx);
		if (ret)
			goto fail;

		/* Make sure the crtc and connector are running */
		goto found;
	}

	/* Find an unused one (if possible) */
	for_each_crtc(dev, possible_crtc) {
		i++;
		if (!(encoder->possible_crtcs & (1 << i)))
			continue;

		ret = drm_modeset_lock(&possible_crtc->mutex, ctx);
		if (ret)
			goto fail;

		if (possible_crtc->state->enable) {
			drm_modeset_unlock(&possible_crtc->mutex);
			continue;
		}

		crtc = possible_crtc;
		break;
	}

	/*
	 * If we didn't find an unused CRTC, don't use any.
	 */
	if (!crtc) {
		DRM_DEBUG_KMS("no pipe available for load-detect\n");
		ret = -ENODEV;
		goto fail;
	}

found:
	intel_crtc = to_intel_crtc(crtc);

	state = drm_atomic_state_alloc(dev);
	restore_state = drm_atomic_state_alloc(dev);
	if (!state || !restore_state) {
		ret = -ENOMEM;
		goto fail;
	}

	state->acquire_ctx = ctx;
	restore_state->acquire_ctx = ctx;

	connector_state = drm_atomic_get_connector_state(state, connector);
	if (IS_ERR(connector_state)) {
		ret = PTR_ERR(connector_state);
		goto fail;
	}

	ret = drm_atomic_set_crtc_for_connector(connector_state, crtc);
	if (ret)
		goto fail;

	crtc_state = intel_atomic_get_crtc_state(state, intel_crtc);
	if (IS_ERR(crtc_state)) {
		ret = PTR_ERR(crtc_state);
		goto fail;
	}

	crtc_state->base.active = crtc_state->base.enable = true;

	if (!mode)
		mode = &load_detect_mode;

	ret = drm_atomic_set_mode_for_crtc(&crtc_state->base, mode);
	if (ret)
		goto fail;

	ret = intel_modeset_disable_planes(state, crtc);
	if (ret)
		goto fail;

	ret = PTR_ERR_OR_ZERO(drm_atomic_get_connector_state(restore_state, connector));
	if (!ret)
		ret = PTR_ERR_OR_ZERO(drm_atomic_get_crtc_state(restore_state, crtc));
	if (!ret)
		ret = drm_atomic_add_affected_planes(restore_state, crtc);
	if (ret) {
		DRM_DEBUG_KMS("Failed to create a copy of old state to restore: %i\n", ret);
		goto fail;
	}

	ret = drm_atomic_commit(state);
	if (ret) {
		DRM_DEBUG_KMS("failed to set mode on load-detect pipe\n");
		goto fail;
	}

	old->restore_state = restore_state;
	drm_atomic_state_put(state);

	/* let the connector get through one full cycle before testing */
	intel_wait_for_vblank(dev_priv, intel_crtc->pipe);
	return true;

fail:
	if (state) {
		drm_atomic_state_put(state);
		state = NULL;
	}
	if (restore_state) {
		drm_atomic_state_put(restore_state);
		restore_state = NULL;
	}

	if (ret == -EDEADLK)
		return ret;

	return false;
}

void intel_release_load_detect_pipe(struct drm_connector *connector,
				    struct intel_load_detect_pipe *old,
				    struct drm_modeset_acquire_ctx *ctx)
{
	struct intel_encoder *intel_encoder =
		intel_attached_encoder(connector);
	struct drm_encoder *encoder = &intel_encoder->base;
	struct drm_atomic_state *state = old->restore_state;
	int ret;

	DRM_DEBUG_KMS("[CONNECTOR:%d:%s], [ENCODER:%d:%s]\n",
		      connector->base.id, connector->name,
		      encoder->base.id, encoder->name);

	if (!state)
		return;

	ret = drm_atomic_helper_commit_duplicated_state(state, ctx);
	if (ret)
		DRM_DEBUG_KMS("Couldn't release load detect pipe: %i\n", ret);
	drm_atomic_state_put(state);
}

static int i9xx_pll_refclk(struct drm_device *dev,
			   const struct intel_crtc_state *pipe_config)
{
	struct drm_i915_private *dev_priv = to_i915(dev);
	u32 dpll = pipe_config->dpll_hw_state.dpll;

	if ((dpll & PLL_REF_INPUT_MASK) == PLLB_REF_INPUT_SPREADSPECTRUMIN)
		return dev_priv->vbt.lvds_ssc_freq;
	else if (HAS_PCH_SPLIT(dev_priv))
		return 120000;
	else if (!IS_GEN(dev_priv, 2))
		return 96000;
	else
		return 48000;
}

/* Returns the clock of the currently programmed mode of the given pipe. */
static void i9xx_crtc_clock_get(struct intel_crtc *crtc,
				struct intel_crtc_state *pipe_config)
{
	struct drm_device *dev = crtc->base.dev;
	struct drm_i915_private *dev_priv = to_i915(dev);
	int pipe = pipe_config->cpu_transcoder;
	u32 dpll = pipe_config->dpll_hw_state.dpll;
	u32 fp;
	struct dpll clock;
	int port_clock;
	int refclk = i9xx_pll_refclk(dev, pipe_config);

	if ((dpll & DISPLAY_RATE_SELECT_FPA1) == 0)
		fp = pipe_config->dpll_hw_state.fp0;
	else
		fp = pipe_config->dpll_hw_state.fp1;

	clock.m1 = (fp & FP_M1_DIV_MASK) >> FP_M1_DIV_SHIFT;
	if (IS_PINEVIEW(dev_priv)) {
		clock.n = ffs((fp & FP_N_PINEVIEW_DIV_MASK) >> FP_N_DIV_SHIFT) - 1;
		clock.m2 = (fp & FP_M2_PINEVIEW_DIV_MASK) >> FP_M2_DIV_SHIFT;
	} else {
		clock.n = (fp & FP_N_DIV_MASK) >> FP_N_DIV_SHIFT;
		clock.m2 = (fp & FP_M2_DIV_MASK) >> FP_M2_DIV_SHIFT;
	}

	if (!IS_GEN(dev_priv, 2)) {
		if (IS_PINEVIEW(dev_priv))
			clock.p1 = ffs((dpll & DPLL_FPA01_P1_POST_DIV_MASK_PINEVIEW) >>
				DPLL_FPA01_P1_POST_DIV_SHIFT_PINEVIEW);
		else
			clock.p1 = ffs((dpll & DPLL_FPA01_P1_POST_DIV_MASK) >>
			       DPLL_FPA01_P1_POST_DIV_SHIFT);

		switch (dpll & DPLL_MODE_MASK) {
		case DPLLB_MODE_DAC_SERIAL:
			clock.p2 = dpll & DPLL_DAC_SERIAL_P2_CLOCK_DIV_5 ?
				5 : 10;
			break;
		case DPLLB_MODE_LVDS:
			clock.p2 = dpll & DPLLB_LVDS_P2_CLOCK_DIV_7 ?
				7 : 14;
			break;
		default:
			DRM_DEBUG_KMS("Unknown DPLL mode %08x in programmed "
				  "mode\n", (int)(dpll & DPLL_MODE_MASK));
			return;
		}

		if (IS_PINEVIEW(dev_priv))
			port_clock = pnv_calc_dpll_params(refclk, &clock);
		else
			port_clock = i9xx_calc_dpll_params(refclk, &clock);
	} else {
		u32 lvds = IS_I830(dev_priv) ? 0 : I915_READ(LVDS);
		bool is_lvds = (pipe == 1) && (lvds & LVDS_PORT_EN);

		if (is_lvds) {
			clock.p1 = ffs((dpll & DPLL_FPA01_P1_POST_DIV_MASK_I830_LVDS) >>
				       DPLL_FPA01_P1_POST_DIV_SHIFT);

			if (lvds & LVDS_CLKB_POWER_UP)
				clock.p2 = 7;
			else
				clock.p2 = 14;
		} else {
			if (dpll & PLL_P1_DIVIDE_BY_TWO)
				clock.p1 = 2;
			else {
				clock.p1 = ((dpll & DPLL_FPA01_P1_POST_DIV_MASK_I830) >>
					    DPLL_FPA01_P1_POST_DIV_SHIFT) + 2;
			}
			if (dpll & PLL_P2_DIVIDE_BY_4)
				clock.p2 = 4;
			else
				clock.p2 = 2;
		}

		port_clock = i9xx_calc_dpll_params(refclk, &clock);
	}

	/*
	 * This value includes pixel_multiplier. We will use
	 * port_clock to compute adjusted_mode.crtc_clock in the
	 * encoder's get_config() function.
	 */
	pipe_config->port_clock = port_clock;
}

int intel_dotclock_calculate(int link_freq,
			     const struct intel_link_m_n *m_n)
{
	/*
	 * The calculation for the data clock is:
	 * pixel_clock = ((m/n)*(link_clock * nr_lanes))/bpp
	 * But we want to avoid losing precison if possible, so:
	 * pixel_clock = ((m * link_clock * nr_lanes)/(n*bpp))
	 *
	 * and the link clock is simpler:
	 * link_clock = (m * link_clock) / n
	 */

	if (!m_n->link_n)
		return 0;

	return div_u64(mul_u32_u32(m_n->link_m, link_freq), m_n->link_n);
}

static void ironlake_pch_clock_get(struct intel_crtc *crtc,
				   struct intel_crtc_state *pipe_config)
{
	struct drm_i915_private *dev_priv = to_i915(crtc->base.dev);

	/* read out port_clock from the DPLL */
	i9xx_crtc_clock_get(crtc, pipe_config);

	/*
	 * In case there is an active pipe without active ports,
	 * we may need some idea for the dotclock anyway.
	 * Calculate one based on the FDI configuration.
	 */
	pipe_config->base.adjusted_mode.crtc_clock =
		intel_dotclock_calculate(intel_fdi_link_freq(dev_priv, pipe_config),
					 &pipe_config->fdi_m_n);
}

/* Returns the currently programmed mode of the given encoder. */
struct drm_display_mode *
intel_encoder_current_mode(struct intel_encoder *encoder)
{
	struct drm_i915_private *dev_priv = to_i915(encoder->base.dev);
	struct intel_crtc_state *crtc_state;
	struct drm_display_mode *mode;
	struct intel_crtc *crtc;
	enum pipe pipe;

	if (!encoder->get_hw_state(encoder, &pipe))
		return NULL;

	crtc = intel_get_crtc_for_pipe(dev_priv, pipe);

	mode = kzalloc(sizeof(*mode), GFP_KERNEL);
	if (!mode)
		return NULL;

	crtc_state = kzalloc(sizeof(*crtc_state), GFP_KERNEL);
	if (!crtc_state) {
		kfree(mode);
		return NULL;
	}

	crtc_state->base.crtc = &crtc->base;

	if (!dev_priv->display.get_pipe_config(crtc, crtc_state)) {
		kfree(crtc_state);
		kfree(mode);
		return NULL;
	}

	encoder->get_config(encoder, crtc_state);

	intel_mode_from_pipe_config(mode, crtc_state);

	kfree(crtc_state);

	return mode;
}

static void intel_crtc_destroy(struct drm_crtc *crtc)
{
	struct intel_crtc *intel_crtc = to_intel_crtc(crtc);

	drm_crtc_cleanup(crtc);
	kfree(intel_crtc);
}

/**
 * intel_wm_need_update - Check whether watermarks need updating
 * @cur: current plane state
 * @new: new plane state
 *
 * Check current plane state versus the new one to determine whether
 * watermarks need to be recalculated.
 *
 * Returns true or false.
 */
static bool intel_wm_need_update(struct intel_plane_state *cur,
				 struct intel_plane_state *new)
{
	/* Update watermarks on tiling or size changes. */
	if (new->base.visible != cur->base.visible)
		return true;

	if (!cur->base.fb || !new->base.fb)
		return false;

	if (cur->base.fb->modifier != new->base.fb->modifier ||
	    cur->base.rotation != new->base.rotation ||
	    drm_rect_width(&new->base.src) != drm_rect_width(&cur->base.src) ||
	    drm_rect_height(&new->base.src) != drm_rect_height(&cur->base.src) ||
	    drm_rect_width(&new->base.dst) != drm_rect_width(&cur->base.dst) ||
	    drm_rect_height(&new->base.dst) != drm_rect_height(&cur->base.dst))
		return true;

	return false;
}

static bool needs_scaling(const struct intel_plane_state *state)
{
	int src_w = drm_rect_width(&state->base.src) >> 16;
	int src_h = drm_rect_height(&state->base.src) >> 16;
	int dst_w = drm_rect_width(&state->base.dst);
	int dst_h = drm_rect_height(&state->base.dst);

	return (src_w != dst_w || src_h != dst_h);
}

int intel_plane_atomic_calc_changes(const struct intel_crtc_state *old_crtc_state,
				    struct drm_crtc_state *crtc_state,
				    const struct intel_plane_state *old_plane_state,
				    struct drm_plane_state *plane_state)
{
	struct intel_crtc_state *pipe_config = to_intel_crtc_state(crtc_state);
	struct drm_crtc *crtc = crtc_state->crtc;
	struct intel_crtc *intel_crtc = to_intel_crtc(crtc);
	struct intel_plane *plane = to_intel_plane(plane_state->plane);
	struct drm_device *dev = crtc->dev;
	struct drm_i915_private *dev_priv = to_i915(dev);
	bool mode_changed = needs_modeset(crtc_state);
	bool was_crtc_enabled = old_crtc_state->base.active;
	bool is_crtc_enabled = crtc_state->active;
	bool turn_off, turn_on, visible, was_visible;
	struct drm_framebuffer *fb = plane_state->fb;
	int ret;

	if (INTEL_GEN(dev_priv) >= 9 && plane->id != PLANE_CURSOR) {
		ret = skl_update_scaler_plane(
			to_intel_crtc_state(crtc_state),
			to_intel_plane_state(plane_state));
		if (ret)
			return ret;
	}

	was_visible = old_plane_state->base.visible;
	visible = plane_state->visible;

	if (!was_crtc_enabled && WARN_ON(was_visible))
		was_visible = false;

	/*
	 * Visibility is calculated as if the crtc was on, but
	 * after scaler setup everything depends on it being off
	 * when the crtc isn't active.
	 *
	 * FIXME this is wrong for watermarks. Watermarks should also
	 * be computed as if the pipe would be active. Perhaps move
	 * per-plane wm computation to the .check_plane() hook, and
	 * only combine the results from all planes in the current place?
	 */
	if (!is_crtc_enabled) {
		plane_state->visible = visible = false;
		to_intel_crtc_state(crtc_state)->active_planes &= ~BIT(plane->id);
	}

	if (!was_visible && !visible)
		return 0;

	if (fb != old_plane_state->base.fb)
		pipe_config->fb_changed = true;

	turn_off = was_visible && (!visible || mode_changed);
	turn_on = visible && (!was_visible || mode_changed);

	DRM_DEBUG_ATOMIC("[CRTC:%d:%s] has [PLANE:%d:%s] with fb %i\n",
			 intel_crtc->base.base.id, intel_crtc->base.name,
			 plane->base.base.id, plane->base.name,
			 fb ? fb->base.id : -1);

	DRM_DEBUG_ATOMIC("[PLANE:%d:%s] visible %i -> %i, off %i, on %i, ms %i\n",
			 plane->base.base.id, plane->base.name,
			 was_visible, visible,
			 turn_off, turn_on, mode_changed);

	if (turn_on) {
		if (INTEL_GEN(dev_priv) < 5 && !IS_G4X(dev_priv))
			pipe_config->update_wm_pre = true;

		/* must disable cxsr around plane enable/disable */
		if (plane->id != PLANE_CURSOR)
			pipe_config->disable_cxsr = true;
	} else if (turn_off) {
		if (INTEL_GEN(dev_priv) < 5 && !IS_G4X(dev_priv))
			pipe_config->update_wm_post = true;

		/* must disable cxsr around plane enable/disable */
		if (plane->id != PLANE_CURSOR)
			pipe_config->disable_cxsr = true;
	} else if (intel_wm_need_update(to_intel_plane_state(plane->base.state),
					to_intel_plane_state(plane_state))) {
		if (INTEL_GEN(dev_priv) < 5 && !IS_G4X(dev_priv)) {
			/* FIXME bollocks */
			pipe_config->update_wm_pre = true;
			pipe_config->update_wm_post = true;
		}
	}

	if (visible || was_visible)
		pipe_config->fb_bits |= plane->frontbuffer_bit;

	/*
	 * ILK/SNB DVSACNTR/Sprite Enable
	 * IVB SPR_CTL/Sprite Enable
	 * "When in Self Refresh Big FIFO mode, a write to enable the
	 *  plane will be internally buffered and delayed while Big FIFO
	 *  mode is exiting."
	 *
	 * Which means that enabling the sprite can take an extra frame
	 * when we start in big FIFO mode (LP1+). Thus we need to drop
	 * down to LP0 and wait for vblank in order to make sure the
	 * sprite gets enabled on the next vblank after the register write.
	 * Doing otherwise would risk enabling the sprite one frame after
	 * we've already signalled flip completion. We can resume LP1+
	 * once the sprite has been enabled.
	 *
	 *
	 * WaCxSRDisabledForSpriteScaling:ivb
	 * IVB SPR_SCALE/Scaling Enable
	 * "Low Power watermarks must be disabled for at least one
	 *  frame before enabling sprite scaling, and kept disabled
	 *  until sprite scaling is disabled."
	 *
	 * ILK/SNB DVSASCALE/Scaling Enable
	 * "When in Self Refresh Big FIFO mode, scaling enable will be
	 *  masked off while Big FIFO mode is exiting."
	 *
	 * Despite the w/a only being listed for IVB we assume that
	 * the ILK/SNB note has similar ramifications, hence we apply
	 * the w/a on all three platforms.
	 *
	 * With experimental results seems this is needed also for primary
	 * plane, not only sprite plane.
	 */
	if (plane->id != PLANE_CURSOR &&
	    (IS_GEN_RANGE(dev_priv, 5, 6) ||
	     IS_IVYBRIDGE(dev_priv)) &&
	    (turn_on || (!needs_scaling(old_plane_state) &&
			 needs_scaling(to_intel_plane_state(plane_state)))))
		pipe_config->disable_lp_wm = true;

	return 0;
}

static bool encoders_cloneable(const struct intel_encoder *a,
			       const struct intel_encoder *b)
{
	/* masks could be asymmetric, so check both ways */
	return a == b || (a->cloneable & (1 << b->type) &&
			  b->cloneable & (1 << a->type));
}

static bool check_single_encoder_cloning(struct drm_atomic_state *state,
					 struct intel_crtc *crtc,
					 struct intel_encoder *encoder)
{
	struct intel_encoder *source_encoder;
	struct drm_connector *connector;
	struct drm_connector_state *connector_state;
	int i;

	for_each_new_connector_in_state(state, connector, connector_state, i) {
		if (connector_state->crtc != &crtc->base)
			continue;

		source_encoder =
			to_intel_encoder(connector_state->best_encoder);
		if (!encoders_cloneable(encoder, source_encoder))
			return false;
	}

	return true;
}

static int icl_add_linked_planes(struct intel_atomic_state *state)
{
	struct intel_plane *plane, *linked;
	struct intel_plane_state *plane_state, *linked_plane_state;
	int i;

	for_each_new_intel_plane_in_state(state, plane, plane_state, i) {
		linked = plane_state->linked_plane;

		if (!linked)
			continue;

		linked_plane_state = intel_atomic_get_plane_state(state, linked);
		if (IS_ERR(linked_plane_state))
			return PTR_ERR(linked_plane_state);

		WARN_ON(linked_plane_state->linked_plane != plane);
		WARN_ON(linked_plane_state->slave == plane_state->slave);
	}

	return 0;
}

static int icl_check_nv12_planes(struct intel_crtc_state *crtc_state)
{
	struct intel_crtc *crtc = to_intel_crtc(crtc_state->base.crtc);
	struct drm_i915_private *dev_priv = to_i915(crtc->base.dev);
	struct intel_atomic_state *state = to_intel_atomic_state(crtc_state->base.state);
	struct intel_plane *plane, *linked;
	struct intel_plane_state *plane_state;
	int i;

	if (INTEL_GEN(dev_priv) < 11)
		return 0;

	/*
	 * Destroy all old plane links and make the slave plane invisible
	 * in the crtc_state->active_planes mask.
	 */
	for_each_new_intel_plane_in_state(state, plane, plane_state, i) {
		if (plane->pipe != crtc->pipe || !plane_state->linked_plane)
			continue;

		plane_state->linked_plane = NULL;
		if (plane_state->slave && !plane_state->base.visible) {
			crtc_state->active_planes &= ~BIT(plane->id);
			crtc_state->update_planes |= BIT(plane->id);
		}

		plane_state->slave = false;
	}

	if (!crtc_state->nv12_planes)
		return 0;

	for_each_new_intel_plane_in_state(state, plane, plane_state, i) {
		struct intel_plane_state *linked_state = NULL;

		if (plane->pipe != crtc->pipe ||
		    !(crtc_state->nv12_planes & BIT(plane->id)))
			continue;

		for_each_intel_plane_on_crtc(&dev_priv->drm, crtc, linked) {
			if (!icl_is_nv12_y_plane(linked->id))
				continue;

			if (crtc_state->active_planes & BIT(linked->id))
				continue;

			linked_state = intel_atomic_get_plane_state(state, linked);
			if (IS_ERR(linked_state))
				return PTR_ERR(linked_state);

			break;
		}

		if (!linked_state) {
			DRM_DEBUG_KMS("Need %d free Y planes for planar YUV\n",
				      hweight8(crtc_state->nv12_planes));

			return -EINVAL;
		}

		plane_state->linked_plane = linked;

		linked_state->slave = true;
		linked_state->linked_plane = plane;
		crtc_state->active_planes |= BIT(linked->id);
		crtc_state->update_planes |= BIT(linked->id);
		DRM_DEBUG_KMS("Using %s as Y plane for %s\n", linked->base.name, plane->base.name);
	}

	return 0;
}

static int intel_crtc_atomic_check(struct drm_crtc *crtc,
				   struct drm_crtc_state *crtc_state)
{
	struct drm_i915_private *dev_priv = to_i915(crtc->dev);
	struct intel_crtc *intel_crtc = to_intel_crtc(crtc);
	struct intel_crtc_state *pipe_config =
		to_intel_crtc_state(crtc_state);
	int ret;
	bool mode_changed = needs_modeset(crtc_state);

	if (INTEL_GEN(dev_priv) < 5 && !IS_G4X(dev_priv) &&
	    mode_changed && !crtc_state->active)
		pipe_config->update_wm_post = true;

	if (mode_changed && crtc_state->enable &&
	    dev_priv->display.crtc_compute_clock &&
	    !WARN_ON(pipe_config->shared_dpll)) {
		ret = dev_priv->display.crtc_compute_clock(intel_crtc,
							   pipe_config);
		if (ret)
			return ret;
	}

	if (mode_changed || pipe_config->update_pipe ||
	    crtc_state->color_mgmt_changed) {
		ret = intel_color_check(pipe_config);
		if (ret)
			return ret;
	}

	ret = 0;
	if (dev_priv->display.compute_pipe_wm) {
		ret = dev_priv->display.compute_pipe_wm(pipe_config);
		if (ret) {
			DRM_DEBUG_KMS("Target pipe watermarks are invalid\n");
			return ret;
		}
	}

	if (dev_priv->display.compute_intermediate_wm) {
		if (WARN_ON(!dev_priv->display.compute_pipe_wm))
			return 0;

		/*
		 * Calculate 'intermediate' watermarks that satisfy both the
		 * old state and the new state.  We can program these
		 * immediately.
		 */
		ret = dev_priv->display.compute_intermediate_wm(pipe_config);
		if (ret) {
			DRM_DEBUG_KMS("No valid intermediate pipe watermarks are possible\n");
			return ret;
		}
	}

	if (INTEL_GEN(dev_priv) >= 9) {
		if (mode_changed || pipe_config->update_pipe)
			ret = skl_update_scaler_crtc(pipe_config);

		if (!ret)
			ret = icl_check_nv12_planes(pipe_config);
		if (!ret)
			ret = skl_check_pipe_max_pixel_rate(intel_crtc,
							    pipe_config);
		if (!ret)
			ret = intel_atomic_setup_scalers(dev_priv, intel_crtc,
							 pipe_config);
	}

	if (HAS_IPS(dev_priv))
		pipe_config->ips_enabled = hsw_compute_ips_config(pipe_config);

	return ret;
}

static const struct drm_crtc_helper_funcs intel_helper_funcs = {
	.atomic_check = intel_crtc_atomic_check,
};

static void intel_modeset_update_connector_atomic_state(struct drm_device *dev)
{
	struct intel_connector *connector;
	struct drm_connector_list_iter conn_iter;

	drm_connector_list_iter_begin(dev, &conn_iter);
	for_each_intel_connector_iter(connector, &conn_iter) {
		if (connector->base.state->crtc)
			drm_connector_put(&connector->base);

		if (connector->base.encoder) {
			connector->base.state->best_encoder =
				connector->base.encoder;
			connector->base.state->crtc =
				connector->base.encoder->crtc;

			drm_connector_get(&connector->base);
		} else {
			connector->base.state->best_encoder = NULL;
			connector->base.state->crtc = NULL;
		}
	}
	drm_connector_list_iter_end(&conn_iter);
}

static int
compute_sink_pipe_bpp(const struct drm_connector_state *conn_state,
		      struct intel_crtc_state *pipe_config)
{
	struct drm_connector *connector = conn_state->connector;
	const struct drm_display_info *info = &connector->display_info;
	int bpp;

	switch (conn_state->max_bpc) {
	case 6 ... 7:
		bpp = 6 * 3;
		break;
	case 8 ... 9:
		bpp = 8 * 3;
		break;
	case 10 ... 11:
		bpp = 10 * 3;
		break;
	case 12:
		bpp = 12 * 3;
		break;
	default:
		return -EINVAL;
	}

	if (bpp < pipe_config->pipe_bpp) {
		DRM_DEBUG_KMS("[CONNECTOR:%d:%s] Limiting display bpp to %d instead of "
			      "EDID bpp %d, requested bpp %d, max platform bpp %d\n",
			      connector->base.id, connector->name,
			      bpp, 3 * info->bpc, 3 * conn_state->max_requested_bpc,
			      pipe_config->pipe_bpp);

		pipe_config->pipe_bpp = bpp;
	}

	return 0;
}

static int
compute_baseline_pipe_bpp(struct intel_crtc *crtc,
			  struct intel_crtc_state *pipe_config)
{
	struct drm_i915_private *dev_priv = to_i915(crtc->base.dev);
	struct drm_atomic_state *state = pipe_config->base.state;
	struct drm_connector *connector;
	struct drm_connector_state *connector_state;
	int bpp, i;

	if ((IS_G4X(dev_priv) || IS_VALLEYVIEW(dev_priv) ||
	    IS_CHERRYVIEW(dev_priv)))
		bpp = 10*3;
	else if (INTEL_GEN(dev_priv) >= 5)
		bpp = 12*3;
	else
		bpp = 8*3;

	pipe_config->pipe_bpp = bpp;

	/* Clamp display bpp to connector max bpp */
	for_each_new_connector_in_state(state, connector, connector_state, i) {
		int ret;

		if (connector_state->crtc != &crtc->base)
			continue;

		ret = compute_sink_pipe_bpp(connector_state, pipe_config);
		if (ret)
			return ret;
	}

	return 0;
}

static void intel_dump_crtc_timings(const struct drm_display_mode *mode)
{
	DRM_DEBUG_KMS("crtc timings: %d %d %d %d %d %d %d %d %d, "
			"type: 0x%x flags: 0x%x\n",
		mode->crtc_clock,
		mode->crtc_hdisplay, mode->crtc_hsync_start,
		mode->crtc_hsync_end, mode->crtc_htotal,
		mode->crtc_vdisplay, mode->crtc_vsync_start,
		mode->crtc_vsync_end, mode->crtc_vtotal, mode->type, mode->flags);
}

static inline void
intel_dump_m_n_config(struct intel_crtc_state *pipe_config, char *id,
		      unsigned int lane_count, struct intel_link_m_n *m_n)
{
	DRM_DEBUG_KMS("%s: lanes: %i; gmch_m: %u, gmch_n: %u, link_m: %u, link_n: %u, tu: %u\n",
		      id, lane_count,
		      m_n->gmch_m, m_n->gmch_n,
		      m_n->link_m, m_n->link_n, m_n->tu);
}

static void
intel_dump_infoframe(struct drm_i915_private *dev_priv,
		     const union hdmi_infoframe *frame)
{
	if ((drm_debug & DRM_UT_KMS) == 0)
		return;

	hdmi_infoframe_log(KERN_DEBUG, dev_priv->drm.dev, frame);
}

#define OUTPUT_TYPE(x) [INTEL_OUTPUT_ ## x] = #x

static const char * const output_type_str[] = {
	OUTPUT_TYPE(UNUSED),
	OUTPUT_TYPE(ANALOG),
	OUTPUT_TYPE(DVO),
	OUTPUT_TYPE(SDVO),
	OUTPUT_TYPE(LVDS),
	OUTPUT_TYPE(TVOUT),
	OUTPUT_TYPE(HDMI),
	OUTPUT_TYPE(DP),
	OUTPUT_TYPE(EDP),
	OUTPUT_TYPE(DSI),
	OUTPUT_TYPE(DDI),
	OUTPUT_TYPE(DP_MST),
};

#undef OUTPUT_TYPE

static void snprintf_output_types(char *buf, size_t len,
				  unsigned int output_types)
{
	char *str = buf;
	int i;

	str[0] = '\0';

	for (i = 0; i < ARRAY_SIZE(output_type_str); i++) {
		int r;

		if ((output_types & BIT(i)) == 0)
			continue;

		r = snprintf(str, len, "%s%s",
			     str != buf ? "," : "", output_type_str[i]);
		if (r >= len)
			break;
		str += r;
		len -= r;

		output_types &= ~BIT(i);
	}

	WARN_ON_ONCE(output_types != 0);
}

static const char * const output_format_str[] = {
	[INTEL_OUTPUT_FORMAT_INVALID] = "Invalid",
	[INTEL_OUTPUT_FORMAT_RGB] = "RGB",
	[INTEL_OUTPUT_FORMAT_YCBCR420] = "YCBCR4:2:0",
	[INTEL_OUTPUT_FORMAT_YCBCR444] = "YCBCR4:4:4",
};

static const char *output_formats(enum intel_output_format format)
{
	if (format >= ARRAY_SIZE(output_format_str))
		format = INTEL_OUTPUT_FORMAT_INVALID;
	return output_format_str[format];
}

static void intel_dump_pipe_config(struct intel_crtc *crtc,
				   struct intel_crtc_state *pipe_config,
				   const char *context)
{
	struct drm_device *dev = crtc->base.dev;
	struct drm_i915_private *dev_priv = to_i915(dev);
	struct drm_plane *plane;
	struct intel_plane *intel_plane;
	struct intel_plane_state *state;
	struct drm_framebuffer *fb;
	char buf[64];

	DRM_DEBUG_KMS("[CRTC:%d:%s]%s\n",
		      crtc->base.base.id, crtc->base.name, context);

	snprintf_output_types(buf, sizeof(buf), pipe_config->output_types);
	DRM_DEBUG_KMS("output_types: %s (0x%x)\n",
		      buf, pipe_config->output_types);

	DRM_DEBUG_KMS("output format: %s\n",
		      output_formats(pipe_config->output_format));

	DRM_DEBUG_KMS("cpu_transcoder: %s, pipe bpp: %i, dithering: %i\n",
		      transcoder_name(pipe_config->cpu_transcoder),
		      pipe_config->pipe_bpp, pipe_config->dither);

	if (pipe_config->has_pch_encoder)
		intel_dump_m_n_config(pipe_config, "fdi",
				      pipe_config->fdi_lanes,
				      &pipe_config->fdi_m_n);

	if (intel_crtc_has_dp_encoder(pipe_config)) {
		intel_dump_m_n_config(pipe_config, "dp m_n",
				pipe_config->lane_count, &pipe_config->dp_m_n);
		if (pipe_config->has_drrs)
			intel_dump_m_n_config(pipe_config, "dp m2_n2",
					      pipe_config->lane_count,
					      &pipe_config->dp_m2_n2);
	}

	DRM_DEBUG_KMS("audio: %i, infoframes: %i\n",
		      pipe_config->has_audio, pipe_config->has_infoframe);

	DRM_DEBUG_KMS("infoframes enabled: 0x%x\n",
		      pipe_config->infoframes.enable);

	if (pipe_config->infoframes.enable &
	    intel_hdmi_infoframe_enable(HDMI_PACKET_TYPE_GENERAL_CONTROL))
		DRM_DEBUG_KMS("GCP: 0x%x\n", pipe_config->infoframes.gcp);
	if (pipe_config->infoframes.enable &
	    intel_hdmi_infoframe_enable(HDMI_INFOFRAME_TYPE_AVI))
		intel_dump_infoframe(dev_priv, &pipe_config->infoframes.avi);
	if (pipe_config->infoframes.enable &
	    intel_hdmi_infoframe_enable(HDMI_INFOFRAME_TYPE_SPD))
		intel_dump_infoframe(dev_priv, &pipe_config->infoframes.spd);
	if (pipe_config->infoframes.enable &
	    intel_hdmi_infoframe_enable(HDMI_INFOFRAME_TYPE_VENDOR))
		intel_dump_infoframe(dev_priv, &pipe_config->infoframes.hdmi);

	DRM_DEBUG_KMS("requested mode:\n");
	drm_mode_debug_printmodeline(&pipe_config->base.mode);
	DRM_DEBUG_KMS("adjusted mode:\n");
	drm_mode_debug_printmodeline(&pipe_config->base.adjusted_mode);
	intel_dump_crtc_timings(&pipe_config->base.adjusted_mode);
	DRM_DEBUG_KMS("port clock: %d, pipe src size: %dx%d, pixel rate %d\n",
		      pipe_config->port_clock,
		      pipe_config->pipe_src_w, pipe_config->pipe_src_h,
		      pipe_config->pixel_rate);

	if (INTEL_GEN(dev_priv) >= 9)
		DRM_DEBUG_KMS("num_scalers: %d, scaler_users: 0x%x, scaler_id: %d\n",
			      crtc->num_scalers,
			      pipe_config->scaler_state.scaler_users,
		              pipe_config->scaler_state.scaler_id);

	if (HAS_GMCH(dev_priv))
		DRM_DEBUG_KMS("gmch pfit: control: 0x%08x, ratios: 0x%08x, lvds border: 0x%08x\n",
			      pipe_config->gmch_pfit.control,
			      pipe_config->gmch_pfit.pgm_ratios,
			      pipe_config->gmch_pfit.lvds_border_bits);
	else
		DRM_DEBUG_KMS("pch pfit: pos: 0x%08x, size: 0x%08x, %s\n",
			      pipe_config->pch_pfit.pos,
			      pipe_config->pch_pfit.size,
		              enableddisabled(pipe_config->pch_pfit.enabled));

	DRM_DEBUG_KMS("ips: %i, double wide: %i\n",
		      pipe_config->ips_enabled, pipe_config->double_wide);

	intel_dpll_dump_hw_state(dev_priv, &pipe_config->dpll_hw_state);

	DRM_DEBUG_KMS("planes on this crtc\n");
	list_for_each_entry(plane, &dev->mode_config.plane_list, head) {
		struct drm_format_name_buf format_name;
		intel_plane = to_intel_plane(plane);
		if (intel_plane->pipe != crtc->pipe)
			continue;

		state = to_intel_plane_state(plane->state);
		fb = state->base.fb;
		if (!fb) {
			DRM_DEBUG_KMS("[PLANE:%d:%s] disabled, scaler_id = %d\n",
				      plane->base.id, plane->name, state->scaler_id);
			continue;
		}

		DRM_DEBUG_KMS("[PLANE:%d:%s] FB:%d, fb = %ux%u format = %s\n",
			      plane->base.id, plane->name,
			      fb->base.id, fb->width, fb->height,
			      drm_get_format_name(fb->format->format, &format_name));
		if (INTEL_GEN(dev_priv) >= 9)
			DRM_DEBUG_KMS("\tscaler:%d src %dx%d+%d+%d dst %dx%d+%d+%d\n",
				      state->scaler_id,
				      state->base.src.x1 >> 16,
				      state->base.src.y1 >> 16,
				      drm_rect_width(&state->base.src) >> 16,
				      drm_rect_height(&state->base.src) >> 16,
				      state->base.dst.x1, state->base.dst.y1,
				      drm_rect_width(&state->base.dst),
				      drm_rect_height(&state->base.dst));
	}
}

static bool check_digital_port_conflicts(struct drm_atomic_state *state)
{
	struct drm_device *dev = state->dev;
	struct drm_connector *connector;
	struct drm_connector_list_iter conn_iter;
	unsigned int used_ports = 0;
	unsigned int used_mst_ports = 0;
	bool ret = true;

	/*
	 * Walk the connector list instead of the encoder
	 * list to detect the problem on ddi platforms
	 * where there's just one encoder per digital port.
	 */
	drm_connector_list_iter_begin(dev, &conn_iter);
	drm_for_each_connector_iter(connector, &conn_iter) {
		struct drm_connector_state *connector_state;
		struct intel_encoder *encoder;

		connector_state = drm_atomic_get_new_connector_state(state, connector);
		if (!connector_state)
			connector_state = connector->state;

		if (!connector_state->best_encoder)
			continue;

		encoder = to_intel_encoder(connector_state->best_encoder);

		WARN_ON(!connector_state->crtc);

		switch (encoder->type) {
			unsigned int port_mask;
		case INTEL_OUTPUT_DDI:
			if (WARN_ON(!HAS_DDI(to_i915(dev))))
				break;
			/* else: fall through */
		case INTEL_OUTPUT_DP:
		case INTEL_OUTPUT_HDMI:
		case INTEL_OUTPUT_EDP:
			port_mask = 1 << encoder->port;

			/* the same port mustn't appear more than once */
			if (used_ports & port_mask)
				ret = false;

			used_ports |= port_mask;
			break;
		case INTEL_OUTPUT_DP_MST:
			used_mst_ports |=
				1 << encoder->port;
			break;
		default:
			break;
		}
	}
	drm_connector_list_iter_end(&conn_iter);

	/* can't mix MST and SST/HDMI on the same port */
	if (used_ports & used_mst_ports)
		return false;

	return ret;
}

static int
clear_intel_crtc_state(struct intel_crtc_state *crtc_state)
{
	struct drm_i915_private *dev_priv =
		to_i915(crtc_state->base.crtc->dev);
	struct intel_crtc_state *saved_state;

	saved_state = kzalloc(sizeof(*saved_state), GFP_KERNEL);
	if (!saved_state)
		return -ENOMEM;

	/* FIXME: before the switch to atomic started, a new pipe_config was
	 * kzalloc'd. Code that depends on any field being zero should be
	 * fixed, so that the crtc_state can be safely duplicated. For now,
	 * only fields that are know to not cause problems are preserved. */

	saved_state->scaler_state = crtc_state->scaler_state;
	saved_state->shared_dpll = crtc_state->shared_dpll;
	saved_state->dpll_hw_state = crtc_state->dpll_hw_state;
	saved_state->pch_pfit.force_thru = crtc_state->pch_pfit.force_thru;
	saved_state->crc_enabled = crtc_state->crc_enabled;
	if (IS_G4X(dev_priv) ||
	    IS_VALLEYVIEW(dev_priv) || IS_CHERRYVIEW(dev_priv))
		saved_state->wm = crtc_state->wm;

	/* Keep base drm_crtc_state intact, only clear our extended struct */
	BUILD_BUG_ON(offsetof(struct intel_crtc_state, base));
	memcpy(&crtc_state->base + 1, &saved_state->base + 1,
	       sizeof(*crtc_state) - sizeof(crtc_state->base));

	kfree(saved_state);
	return 0;
}

static int
intel_modeset_pipe_config(struct drm_crtc *crtc,
			  struct intel_crtc_state *pipe_config)
{
	struct drm_atomic_state *state = pipe_config->base.state;
	struct intel_encoder *encoder;
	struct drm_connector *connector;
	struct drm_connector_state *connector_state;
	int base_bpp, ret;
	int i;
	bool retry = true;

	ret = clear_intel_crtc_state(pipe_config);
	if (ret)
		return ret;

	pipe_config->cpu_transcoder =
		(enum transcoder) to_intel_crtc(crtc)->pipe;

	/*
	 * Sanitize sync polarity flags based on requested ones. If neither
	 * positive or negative polarity is requested, treat this as meaning
	 * negative polarity.
	 */
	if (!(pipe_config->base.adjusted_mode.flags &
	      (DRM_MODE_FLAG_PHSYNC | DRM_MODE_FLAG_NHSYNC)))
		pipe_config->base.adjusted_mode.flags |= DRM_MODE_FLAG_NHSYNC;

	if (!(pipe_config->base.adjusted_mode.flags &
	      (DRM_MODE_FLAG_PVSYNC | DRM_MODE_FLAG_NVSYNC)))
		pipe_config->base.adjusted_mode.flags |= DRM_MODE_FLAG_NVSYNC;

	ret = compute_baseline_pipe_bpp(to_intel_crtc(crtc),
					pipe_config);
	if (ret)
		return ret;

	base_bpp = pipe_config->pipe_bpp;

	/*
	 * Determine the real pipe dimensions. Note that stereo modes can
	 * increase the actual pipe size due to the frame doubling and
	 * insertion of additional space for blanks between the frame. This
	 * is stored in the crtc timings. We use the requested mode to do this
	 * computation to clearly distinguish it from the adjusted mode, which
	 * can be changed by the connectors in the below retry loop.
	 */
	drm_mode_get_hv_timing(&pipe_config->base.mode,
			       &pipe_config->pipe_src_w,
			       &pipe_config->pipe_src_h);

	for_each_new_connector_in_state(state, connector, connector_state, i) {
		if (connector_state->crtc != crtc)
			continue;

		encoder = to_intel_encoder(connector_state->best_encoder);

		if (!check_single_encoder_cloning(state, to_intel_crtc(crtc), encoder)) {
			DRM_DEBUG_KMS("rejecting invalid cloning configuration\n");
			return -EINVAL;
		}

		/*
		 * Determine output_types before calling the .compute_config()
		 * hooks so that the hooks can use this information safely.
		 */
		if (encoder->compute_output_type)
			pipe_config->output_types |=
				BIT(encoder->compute_output_type(encoder, pipe_config,
								 connector_state));
		else
			pipe_config->output_types |= BIT(encoder->type);
	}

encoder_retry:
	/* Ensure the port clock defaults are reset when retrying. */
	pipe_config->port_clock = 0;
	pipe_config->pixel_multiplier = 1;

	/* Fill in default crtc timings, allow encoders to overwrite them. */
	drm_mode_set_crtcinfo(&pipe_config->base.adjusted_mode,
			      CRTC_STEREO_DOUBLE);

	/* Pass our mode to the connectors and the CRTC to give them a chance to
	 * adjust it according to limitations or connector properties, and also
	 * a chance to reject the mode entirely.
	 */
	for_each_new_connector_in_state(state, connector, connector_state, i) {
		if (connector_state->crtc != crtc)
			continue;

		encoder = to_intel_encoder(connector_state->best_encoder);
		ret = encoder->compute_config(encoder, pipe_config,
					      connector_state);
		if (ret < 0) {
			if (ret != -EDEADLK)
				DRM_DEBUG_KMS("Encoder config failure: %d\n",
					      ret);
			return ret;
		}
	}

	/* Set default port clock if not overwritten by the encoder. Needs to be
	 * done afterwards in case the encoder adjusts the mode. */
	if (!pipe_config->port_clock)
		pipe_config->port_clock = pipe_config->base.adjusted_mode.crtc_clock
			* pipe_config->pixel_multiplier;

	ret = intel_crtc_compute_config(to_intel_crtc(crtc), pipe_config);
	if (ret == -EDEADLK)
		return ret;
	if (ret < 0) {
		DRM_DEBUG_KMS("CRTC fixup failed\n");
		return ret;
	}

	if (ret == RETRY) {
		if (WARN(!retry, "loop in pipe configuration computation\n"))
			return -EINVAL;

		DRM_DEBUG_KMS("CRTC bw constrained, retrying\n");
		retry = false;
		goto encoder_retry;
	}

	/* Dithering seems to not pass-through bits correctly when it should, so
	 * only enable it on 6bpc panels and when its not a compliance
	 * test requesting 6bpc video pattern.
	 */
	pipe_config->dither = (pipe_config->pipe_bpp == 6*3) &&
		!pipe_config->dither_force_disable;
	DRM_DEBUG_KMS("hw max bpp: %i, pipe bpp: %i, dithering: %i\n",
		      base_bpp, pipe_config->pipe_bpp, pipe_config->dither);

	return 0;
}

static bool intel_fuzzy_clock_check(int clock1, int clock2)
{
	int diff;

	if (clock1 == clock2)
		return true;

	if (!clock1 || !clock2)
		return false;

	diff = abs(clock1 - clock2);

	if (((((diff + clock1 + clock2) * 100)) / (clock1 + clock2)) < 105)
		return true;

	return false;
}

static bool
intel_compare_m_n(unsigned int m, unsigned int n,
		  unsigned int m2, unsigned int n2,
		  bool exact)
{
	if (m == m2 && n == n2)
		return true;

	if (exact || !m || !n || !m2 || !n2)
		return false;

	BUILD_BUG_ON(DATA_LINK_M_N_MASK > INT_MAX);

	if (n > n2) {
		while (n > n2) {
			m2 <<= 1;
			n2 <<= 1;
		}
	} else if (n < n2) {
		while (n < n2) {
			m <<= 1;
			n <<= 1;
		}
	}

	if (n != n2)
		return false;

	return intel_fuzzy_clock_check(m, m2);
}

static bool
intel_compare_link_m_n(const struct intel_link_m_n *m_n,
		       struct intel_link_m_n *m2_n2,
		       bool adjust)
{
	if (m_n->tu == m2_n2->tu &&
	    intel_compare_m_n(m_n->gmch_m, m_n->gmch_n,
			      m2_n2->gmch_m, m2_n2->gmch_n, !adjust) &&
	    intel_compare_m_n(m_n->link_m, m_n->link_n,
			      m2_n2->link_m, m2_n2->link_n, !adjust)) {
		if (adjust)
			*m2_n2 = *m_n;

		return true;
	}

	return false;
}

static bool
intel_compare_infoframe(const union hdmi_infoframe *a,
			const union hdmi_infoframe *b)
{
	return memcmp(a, b, sizeof(*a)) == 0;
}

static void
pipe_config_infoframe_err(struct drm_i915_private *dev_priv,
			  bool adjust, const char *name,
			  const union hdmi_infoframe *a,
			  const union hdmi_infoframe *b)
{
	if (adjust) {
		if ((drm_debug & DRM_UT_KMS) == 0)
			return;

		drm_dbg(DRM_UT_KMS, "mismatch in %s infoframe", name);
		drm_dbg(DRM_UT_KMS, "expected:");
		hdmi_infoframe_log(KERN_DEBUG, dev_priv->drm.dev, a);
		drm_dbg(DRM_UT_KMS, "found");
		hdmi_infoframe_log(KERN_DEBUG, dev_priv->drm.dev, b);
	} else {
		drm_err("mismatch in %s infoframe", name);
		drm_err("expected:");
		hdmi_infoframe_log(KERN_ERR, dev_priv->drm.dev, a);
		drm_err("found");
		hdmi_infoframe_log(KERN_ERR, dev_priv->drm.dev, b);
	}
}

static void __printf(3, 4)
pipe_config_err(bool adjust, const char *name, const char *format, ...)
{
	struct va_format vaf;
	va_list args;

	va_start(args, format);
	vaf.fmt = format;
	vaf.va = &args;

	if (adjust)
		drm_dbg(DRM_UT_KMS, "mismatch in %s %pV", name, &vaf);
	else
		drm_err("mismatch in %s %pV", name, &vaf);

	va_end(args);
}

static bool fastboot_enabled(struct drm_i915_private *dev_priv)
{
	if (i915_modparams.fastboot != -1)
		return i915_modparams.fastboot;

	/* Enable fastboot by default on Skylake and newer */
	if (INTEL_GEN(dev_priv) >= 9)
		return true;

	/* Enable fastboot by default on VLV and CHV */
	if (IS_VALLEYVIEW(dev_priv) || IS_CHERRYVIEW(dev_priv))
		return true;

	/* Disabled by default on all others */
	return false;
}

static bool
intel_pipe_config_compare(struct drm_i915_private *dev_priv,
			  struct intel_crtc_state *current_config,
			  struct intel_crtc_state *pipe_config,
			  bool adjust)
{
	bool ret = true;
	bool fixup_inherited = adjust &&
		(current_config->base.mode.private_flags & I915_MODE_FLAG_INHERITED) &&
		!(pipe_config->base.mode.private_flags & I915_MODE_FLAG_INHERITED);

	if (fixup_inherited && !fastboot_enabled(dev_priv)) {
		DRM_DEBUG_KMS("initial modeset and fastboot not set\n");
		ret = false;
	}

#define PIPE_CONF_CHECK_X(name) do { \
	if (current_config->name != pipe_config->name) { \
		pipe_config_err(adjust, __stringify(name), \
			  "(expected 0x%08x, found 0x%08x)\n", \
			  current_config->name, \
			  pipe_config->name); \
		ret = false; \
	} \
} while (0)

#define PIPE_CONF_CHECK_I(name) do { \
	if (current_config->name != pipe_config->name) { \
		pipe_config_err(adjust, __stringify(name), \
			  "(expected %i, found %i)\n", \
			  current_config->name, \
			  pipe_config->name); \
		ret = false; \
	} \
} while (0)

#define PIPE_CONF_CHECK_BOOL(name) do { \
	if (current_config->name != pipe_config->name) { \
		pipe_config_err(adjust, __stringify(name), \
			  "(expected %s, found %s)\n", \
			  yesno(current_config->name), \
			  yesno(pipe_config->name)); \
		ret = false; \
	} \
} while (0)

/*
 * Checks state where we only read out the enabling, but not the entire
 * state itself (like full infoframes or ELD for audio). These states
 * require a full modeset on bootup to fix up.
 */
#define PIPE_CONF_CHECK_BOOL_INCOMPLETE(name) do { \
	if (!fixup_inherited || (!current_config->name && !pipe_config->name)) { \
		PIPE_CONF_CHECK_BOOL(name); \
	} else { \
		pipe_config_err(adjust, __stringify(name), \
			  "unable to verify whether state matches exactly, forcing modeset (expected %s, found %s)\n", \
			  yesno(current_config->name), \
			  yesno(pipe_config->name)); \
		ret = false; \
	} \
} while (0)

#define PIPE_CONF_CHECK_P(name) do { \
	if (current_config->name != pipe_config->name) { \
		pipe_config_err(adjust, __stringify(name), \
			  "(expected %p, found %p)\n", \
			  current_config->name, \
			  pipe_config->name); \
		ret = false; \
	} \
} while (0)

#define PIPE_CONF_CHECK_M_N(name) do { \
	if (!intel_compare_link_m_n(&current_config->name, \
				    &pipe_config->name,\
				    adjust)) { \
		pipe_config_err(adjust, __stringify(name), \
			  "(expected tu %i gmch %i/%i link %i/%i, " \
			  "found tu %i, gmch %i/%i link %i/%i)\n", \
			  current_config->name.tu, \
			  current_config->name.gmch_m, \
			  current_config->name.gmch_n, \
			  current_config->name.link_m, \
			  current_config->name.link_n, \
			  pipe_config->name.tu, \
			  pipe_config->name.gmch_m, \
			  pipe_config->name.gmch_n, \
			  pipe_config->name.link_m, \
			  pipe_config->name.link_n); \
		ret = false; \
	} \
} while (0)

/* This is required for BDW+ where there is only one set of registers for
 * switching between high and low RR.
 * This macro can be used whenever a comparison has to be made between one
 * hw state and multiple sw state variables.
 */
#define PIPE_CONF_CHECK_M_N_ALT(name, alt_name) do { \
	if (!intel_compare_link_m_n(&current_config->name, \
				    &pipe_config->name, adjust) && \
	    !intel_compare_link_m_n(&current_config->alt_name, \
				    &pipe_config->name, adjust)) { \
		pipe_config_err(adjust, __stringify(name), \
			  "(expected tu %i gmch %i/%i link %i/%i, " \
			  "or tu %i gmch %i/%i link %i/%i, " \
			  "found tu %i, gmch %i/%i link %i/%i)\n", \
			  current_config->name.tu, \
			  current_config->name.gmch_m, \
			  current_config->name.gmch_n, \
			  current_config->name.link_m, \
			  current_config->name.link_n, \
			  current_config->alt_name.tu, \
			  current_config->alt_name.gmch_m, \
			  current_config->alt_name.gmch_n, \
			  current_config->alt_name.link_m, \
			  current_config->alt_name.link_n, \
			  pipe_config->name.tu, \
			  pipe_config->name.gmch_m, \
			  pipe_config->name.gmch_n, \
			  pipe_config->name.link_m, \
			  pipe_config->name.link_n); \
		ret = false; \
	} \
} while (0)

#define PIPE_CONF_CHECK_FLAGS(name, mask) do { \
	if ((current_config->name ^ pipe_config->name) & (mask)) { \
		pipe_config_err(adjust, __stringify(name), \
			  "(%x) (expected %i, found %i)\n", \
			  (mask), \
			  current_config->name & (mask), \
			  pipe_config->name & (mask)); \
		ret = false; \
	} \
} while (0)

#define PIPE_CONF_CHECK_CLOCK_FUZZY(name) do { \
	if (!intel_fuzzy_clock_check(current_config->name, pipe_config->name)) { \
		pipe_config_err(adjust, __stringify(name), \
			  "(expected %i, found %i)\n", \
			  current_config->name, \
			  pipe_config->name); \
		ret = false; \
	} \
} while (0)

#define PIPE_CONF_CHECK_INFOFRAME(name) do { \
	if (!intel_compare_infoframe(&current_config->infoframes.name, \
				     &pipe_config->infoframes.name)) { \
		pipe_config_infoframe_err(dev_priv, adjust, __stringify(name), \
					  &current_config->infoframes.name, \
					  &pipe_config->infoframes.name); \
		ret = false; \
	} \
} while (0)

#define PIPE_CONF_QUIRK(quirk) \
	((current_config->quirks | pipe_config->quirks) & (quirk))

	PIPE_CONF_CHECK_I(cpu_transcoder);

	PIPE_CONF_CHECK_BOOL(has_pch_encoder);
	PIPE_CONF_CHECK_I(fdi_lanes);
	PIPE_CONF_CHECK_M_N(fdi_m_n);

	PIPE_CONF_CHECK_I(lane_count);
	PIPE_CONF_CHECK_X(lane_lat_optim_mask);

	if (INTEL_GEN(dev_priv) < 8) {
		PIPE_CONF_CHECK_M_N(dp_m_n);

		if (current_config->has_drrs)
			PIPE_CONF_CHECK_M_N(dp_m2_n2);
	} else
		PIPE_CONF_CHECK_M_N_ALT(dp_m_n, dp_m2_n2);

	PIPE_CONF_CHECK_X(output_types);

	PIPE_CONF_CHECK_I(base.adjusted_mode.crtc_hdisplay);
	PIPE_CONF_CHECK_I(base.adjusted_mode.crtc_htotal);
	PIPE_CONF_CHECK_I(base.adjusted_mode.crtc_hblank_start);
	PIPE_CONF_CHECK_I(base.adjusted_mode.crtc_hblank_end);
	PIPE_CONF_CHECK_I(base.adjusted_mode.crtc_hsync_start);
	PIPE_CONF_CHECK_I(base.adjusted_mode.crtc_hsync_end);

	PIPE_CONF_CHECK_I(base.adjusted_mode.crtc_vdisplay);
	PIPE_CONF_CHECK_I(base.adjusted_mode.crtc_vtotal);
	PIPE_CONF_CHECK_I(base.adjusted_mode.crtc_vblank_start);
	PIPE_CONF_CHECK_I(base.adjusted_mode.crtc_vblank_end);
	PIPE_CONF_CHECK_I(base.adjusted_mode.crtc_vsync_start);
	PIPE_CONF_CHECK_I(base.adjusted_mode.crtc_vsync_end);

	PIPE_CONF_CHECK_I(pixel_multiplier);
	PIPE_CONF_CHECK_I(output_format);
	PIPE_CONF_CHECK_BOOL(has_hdmi_sink);
	if ((INTEL_GEN(dev_priv) < 8 && !IS_HASWELL(dev_priv)) ||
	    IS_VALLEYVIEW(dev_priv) || IS_CHERRYVIEW(dev_priv))
		PIPE_CONF_CHECK_BOOL(limited_color_range);

	PIPE_CONF_CHECK_BOOL(hdmi_scrambling);
	PIPE_CONF_CHECK_BOOL(hdmi_high_tmds_clock_ratio);
	PIPE_CONF_CHECK_BOOL_INCOMPLETE(has_infoframe);

	PIPE_CONF_CHECK_BOOL_INCOMPLETE(has_audio);

	PIPE_CONF_CHECK_FLAGS(base.adjusted_mode.flags,
			      DRM_MODE_FLAG_INTERLACE);

	if (!PIPE_CONF_QUIRK(PIPE_CONFIG_QUIRK_MODE_SYNC_FLAGS)) {
		PIPE_CONF_CHECK_FLAGS(base.adjusted_mode.flags,
				      DRM_MODE_FLAG_PHSYNC);
		PIPE_CONF_CHECK_FLAGS(base.adjusted_mode.flags,
				      DRM_MODE_FLAG_NHSYNC);
		PIPE_CONF_CHECK_FLAGS(base.adjusted_mode.flags,
				      DRM_MODE_FLAG_PVSYNC);
		PIPE_CONF_CHECK_FLAGS(base.adjusted_mode.flags,
				      DRM_MODE_FLAG_NVSYNC);
	}

	PIPE_CONF_CHECK_X(gmch_pfit.control);
	/* pfit ratios are autocomputed by the hw on gen4+ */
	if (INTEL_GEN(dev_priv) < 4)
		PIPE_CONF_CHECK_X(gmch_pfit.pgm_ratios);
	PIPE_CONF_CHECK_X(gmch_pfit.lvds_border_bits);

	if (!adjust) {
		PIPE_CONF_CHECK_I(pipe_src_w);
		PIPE_CONF_CHECK_I(pipe_src_h);

		PIPE_CONF_CHECK_BOOL(pch_pfit.enabled);
		if (current_config->pch_pfit.enabled) {
			PIPE_CONF_CHECK_X(pch_pfit.pos);
			PIPE_CONF_CHECK_X(pch_pfit.size);
		}

		PIPE_CONF_CHECK_I(scaler_state.scaler_id);
		PIPE_CONF_CHECK_CLOCK_FUZZY(pixel_rate);

		PIPE_CONF_CHECK_X(gamma_mode);
<<<<<<< HEAD
=======
		if (IS_CHERRYVIEW(dev_priv))
			PIPE_CONF_CHECK_X(cgm_mode);
		else
			PIPE_CONF_CHECK_X(csc_mode);
>>>>>>> 409c53f0
		PIPE_CONF_CHECK_BOOL(gamma_enable);
		PIPE_CONF_CHECK_BOOL(csc_enable);
	}

	PIPE_CONF_CHECK_BOOL(double_wide);

	PIPE_CONF_CHECK_P(shared_dpll);
	PIPE_CONF_CHECK_X(dpll_hw_state.dpll);
	PIPE_CONF_CHECK_X(dpll_hw_state.dpll_md);
	PIPE_CONF_CHECK_X(dpll_hw_state.fp0);
	PIPE_CONF_CHECK_X(dpll_hw_state.fp1);
	PIPE_CONF_CHECK_X(dpll_hw_state.wrpll);
	PIPE_CONF_CHECK_X(dpll_hw_state.spll);
	PIPE_CONF_CHECK_X(dpll_hw_state.ctrl1);
	PIPE_CONF_CHECK_X(dpll_hw_state.cfgcr1);
	PIPE_CONF_CHECK_X(dpll_hw_state.cfgcr2);
	PIPE_CONF_CHECK_X(dpll_hw_state.cfgcr0);
	PIPE_CONF_CHECK_X(dpll_hw_state.ebb0);
	PIPE_CONF_CHECK_X(dpll_hw_state.ebb4);
	PIPE_CONF_CHECK_X(dpll_hw_state.pll0);
	PIPE_CONF_CHECK_X(dpll_hw_state.pll1);
	PIPE_CONF_CHECK_X(dpll_hw_state.pll2);
	PIPE_CONF_CHECK_X(dpll_hw_state.pll3);
	PIPE_CONF_CHECK_X(dpll_hw_state.pll6);
	PIPE_CONF_CHECK_X(dpll_hw_state.pll8);
	PIPE_CONF_CHECK_X(dpll_hw_state.pll9);
	PIPE_CONF_CHECK_X(dpll_hw_state.pll10);
	PIPE_CONF_CHECK_X(dpll_hw_state.pcsdw12);
	PIPE_CONF_CHECK_X(dpll_hw_state.mg_refclkin_ctl);
	PIPE_CONF_CHECK_X(dpll_hw_state.mg_clktop2_coreclkctl1);
	PIPE_CONF_CHECK_X(dpll_hw_state.mg_clktop2_hsclkctl);
	PIPE_CONF_CHECK_X(dpll_hw_state.mg_pll_div0);
	PIPE_CONF_CHECK_X(dpll_hw_state.mg_pll_div1);
	PIPE_CONF_CHECK_X(dpll_hw_state.mg_pll_lf);
	PIPE_CONF_CHECK_X(dpll_hw_state.mg_pll_frac_lock);
	PIPE_CONF_CHECK_X(dpll_hw_state.mg_pll_ssc);
	PIPE_CONF_CHECK_X(dpll_hw_state.mg_pll_bias);
	PIPE_CONF_CHECK_X(dpll_hw_state.mg_pll_tdc_coldst_bias);

	PIPE_CONF_CHECK_X(dsi_pll.ctrl);
	PIPE_CONF_CHECK_X(dsi_pll.div);

	if (IS_G4X(dev_priv) || INTEL_GEN(dev_priv) >= 5)
		PIPE_CONF_CHECK_I(pipe_bpp);

	PIPE_CONF_CHECK_CLOCK_FUZZY(base.adjusted_mode.crtc_clock);
	PIPE_CONF_CHECK_CLOCK_FUZZY(port_clock);

	PIPE_CONF_CHECK_I(min_voltage_level);

	PIPE_CONF_CHECK_X(infoframes.enable);
	PIPE_CONF_CHECK_X(infoframes.gcp);
	PIPE_CONF_CHECK_INFOFRAME(avi);
	PIPE_CONF_CHECK_INFOFRAME(spd);
	PIPE_CONF_CHECK_INFOFRAME(hdmi);

#undef PIPE_CONF_CHECK_X
#undef PIPE_CONF_CHECK_I
#undef PIPE_CONF_CHECK_BOOL
#undef PIPE_CONF_CHECK_BOOL_INCOMPLETE
#undef PIPE_CONF_CHECK_P
#undef PIPE_CONF_CHECK_FLAGS
#undef PIPE_CONF_CHECK_CLOCK_FUZZY
#undef PIPE_CONF_QUIRK

	return ret;
}

static void intel_pipe_config_sanity_check(struct drm_i915_private *dev_priv,
					   const struct intel_crtc_state *pipe_config)
{
	if (pipe_config->has_pch_encoder) {
		int fdi_dotclock = intel_dotclock_calculate(intel_fdi_link_freq(dev_priv, pipe_config),
							    &pipe_config->fdi_m_n);
		int dotclock = pipe_config->base.adjusted_mode.crtc_clock;

		/*
		 * FDI already provided one idea for the dotclock.
		 * Yell if the encoder disagrees.
		 */
		WARN(!intel_fuzzy_clock_check(fdi_dotclock, dotclock),
		     "FDI dotclock and encoder dotclock mismatch, fdi: %i, encoder: %i\n",
		     fdi_dotclock, dotclock);
	}
}

static void verify_wm_state(struct drm_crtc *crtc,
			    struct drm_crtc_state *new_state)
{
	struct drm_i915_private *dev_priv = to_i915(crtc->dev);
	struct skl_hw_state {
		struct skl_ddb_entry ddb_y[I915_MAX_PLANES];
		struct skl_ddb_entry ddb_uv[I915_MAX_PLANES];
		struct skl_ddb_allocation ddb;
		struct skl_pipe_wm wm;
	} *hw;
	struct skl_ddb_allocation *sw_ddb;
	struct skl_pipe_wm *sw_wm;
	struct skl_ddb_entry *hw_ddb_entry, *sw_ddb_entry;
	struct intel_crtc *intel_crtc = to_intel_crtc(crtc);
	const enum pipe pipe = intel_crtc->pipe;
	int plane, level, max_level = ilk_wm_max_level(dev_priv);

	if (INTEL_GEN(dev_priv) < 9 || !new_state->active)
		return;

	hw = kzalloc(sizeof(*hw), GFP_KERNEL);
	if (!hw)
		return;

	skl_pipe_wm_get_hw_state(intel_crtc, &hw->wm);
	sw_wm = &to_intel_crtc_state(new_state)->wm.skl.optimal;

	skl_pipe_ddb_get_hw_state(intel_crtc, hw->ddb_y, hw->ddb_uv);

	skl_ddb_get_hw_state(dev_priv, &hw->ddb);
	sw_ddb = &dev_priv->wm.skl_hw.ddb;

	if (INTEL_GEN(dev_priv) >= 11 &&
	    hw->ddb.enabled_slices != sw_ddb->enabled_slices)
		DRM_ERROR("mismatch in DBUF Slices (expected %u, got %u)\n",
			  sw_ddb->enabled_slices,
			  hw->ddb.enabled_slices);

	/* planes */
	for_each_universal_plane(dev_priv, pipe, plane) {
		struct skl_plane_wm *hw_plane_wm, *sw_plane_wm;

		hw_plane_wm = &hw->wm.planes[plane];
		sw_plane_wm = &sw_wm->planes[plane];

		/* Watermarks */
		for (level = 0; level <= max_level; level++) {
			if (skl_wm_level_equals(&hw_plane_wm->wm[level],
						&sw_plane_wm->wm[level]))
				continue;

			DRM_ERROR("mismatch in WM pipe %c plane %d level %d (expected e=%d b=%u l=%u, got e=%d b=%u l=%u)\n",
				  pipe_name(pipe), plane + 1, level,
				  sw_plane_wm->wm[level].plane_en,
				  sw_plane_wm->wm[level].plane_res_b,
				  sw_plane_wm->wm[level].plane_res_l,
				  hw_plane_wm->wm[level].plane_en,
				  hw_plane_wm->wm[level].plane_res_b,
				  hw_plane_wm->wm[level].plane_res_l);
		}

		if (!skl_wm_level_equals(&hw_plane_wm->trans_wm,
					 &sw_plane_wm->trans_wm)) {
			DRM_ERROR("mismatch in trans WM pipe %c plane %d (expected e=%d b=%u l=%u, got e=%d b=%u l=%u)\n",
				  pipe_name(pipe), plane + 1,
				  sw_plane_wm->trans_wm.plane_en,
				  sw_plane_wm->trans_wm.plane_res_b,
				  sw_plane_wm->trans_wm.plane_res_l,
				  hw_plane_wm->trans_wm.plane_en,
				  hw_plane_wm->trans_wm.plane_res_b,
				  hw_plane_wm->trans_wm.plane_res_l);
		}

		/* DDB */
		hw_ddb_entry = &hw->ddb_y[plane];
		sw_ddb_entry = &to_intel_crtc_state(new_state)->wm.skl.plane_ddb_y[plane];

		if (!skl_ddb_entry_equal(hw_ddb_entry, sw_ddb_entry)) {
			DRM_ERROR("mismatch in DDB state pipe %c plane %d (expected (%u,%u), found (%u,%u))\n",
				  pipe_name(pipe), plane + 1,
				  sw_ddb_entry->start, sw_ddb_entry->end,
				  hw_ddb_entry->start, hw_ddb_entry->end);
		}
	}

	/*
	 * cursor
	 * If the cursor plane isn't active, we may not have updated it's ddb
	 * allocation. In that case since the ddb allocation will be updated
	 * once the plane becomes visible, we can skip this check
	 */
	if (1) {
		struct skl_plane_wm *hw_plane_wm, *sw_plane_wm;

		hw_plane_wm = &hw->wm.planes[PLANE_CURSOR];
		sw_plane_wm = &sw_wm->planes[PLANE_CURSOR];

		/* Watermarks */
		for (level = 0; level <= max_level; level++) {
			if (skl_wm_level_equals(&hw_plane_wm->wm[level],
						&sw_plane_wm->wm[level]))
				continue;

			DRM_ERROR("mismatch in WM pipe %c cursor level %d (expected e=%d b=%u l=%u, got e=%d b=%u l=%u)\n",
				  pipe_name(pipe), level,
				  sw_plane_wm->wm[level].plane_en,
				  sw_plane_wm->wm[level].plane_res_b,
				  sw_plane_wm->wm[level].plane_res_l,
				  hw_plane_wm->wm[level].plane_en,
				  hw_plane_wm->wm[level].plane_res_b,
				  hw_plane_wm->wm[level].plane_res_l);
		}

		if (!skl_wm_level_equals(&hw_plane_wm->trans_wm,
					 &sw_plane_wm->trans_wm)) {
			DRM_ERROR("mismatch in trans WM pipe %c cursor (expected e=%d b=%u l=%u, got e=%d b=%u l=%u)\n",
				  pipe_name(pipe),
				  sw_plane_wm->trans_wm.plane_en,
				  sw_plane_wm->trans_wm.plane_res_b,
				  sw_plane_wm->trans_wm.plane_res_l,
				  hw_plane_wm->trans_wm.plane_en,
				  hw_plane_wm->trans_wm.plane_res_b,
				  hw_plane_wm->trans_wm.plane_res_l);
		}

		/* DDB */
		hw_ddb_entry = &hw->ddb_y[PLANE_CURSOR];
		sw_ddb_entry = &to_intel_crtc_state(new_state)->wm.skl.plane_ddb_y[PLANE_CURSOR];

		if (!skl_ddb_entry_equal(hw_ddb_entry, sw_ddb_entry)) {
			DRM_ERROR("mismatch in DDB state pipe %c cursor (expected (%u,%u), found (%u,%u))\n",
				  pipe_name(pipe),
				  sw_ddb_entry->start, sw_ddb_entry->end,
				  hw_ddb_entry->start, hw_ddb_entry->end);
		}
	}

	kfree(hw);
}

static void
verify_connector_state(struct drm_device *dev,
		       struct drm_atomic_state *state,
		       struct drm_crtc *crtc)
{
	struct drm_connector *connector;
	struct drm_connector_state *new_conn_state;
	int i;

	for_each_new_connector_in_state(state, connector, new_conn_state, i) {
		struct drm_encoder *encoder = connector->encoder;
		struct drm_crtc_state *crtc_state = NULL;

		if (new_conn_state->crtc != crtc)
			continue;

		if (crtc)
			crtc_state = drm_atomic_get_new_crtc_state(state, new_conn_state->crtc);

		intel_connector_verify_state(crtc_state, new_conn_state);

		I915_STATE_WARN(new_conn_state->best_encoder != encoder,
		     "connector's atomic encoder doesn't match legacy encoder\n");
	}
}

static void
verify_encoder_state(struct drm_device *dev, struct drm_atomic_state *state)
{
	struct intel_encoder *encoder;
	struct drm_connector *connector;
	struct drm_connector_state *old_conn_state, *new_conn_state;
	int i;

	for_each_intel_encoder(dev, encoder) {
		bool enabled = false, found = false;
		enum pipe pipe;

		DRM_DEBUG_KMS("[ENCODER:%d:%s]\n",
			      encoder->base.base.id,
			      encoder->base.name);

		for_each_oldnew_connector_in_state(state, connector, old_conn_state,
						   new_conn_state, i) {
			if (old_conn_state->best_encoder == &encoder->base)
				found = true;

			if (new_conn_state->best_encoder != &encoder->base)
				continue;
			found = enabled = true;

			I915_STATE_WARN(new_conn_state->crtc !=
					encoder->base.crtc,
			     "connector's crtc doesn't match encoder crtc\n");
		}

		if (!found)
			continue;

		I915_STATE_WARN(!!encoder->base.crtc != enabled,
		     "encoder's enabled state mismatch "
		     "(expected %i, found %i)\n",
		     !!encoder->base.crtc, enabled);

		if (!encoder->base.crtc) {
			bool active;

			active = encoder->get_hw_state(encoder, &pipe);
			I915_STATE_WARN(active,
			     "encoder detached but still enabled on pipe %c.\n",
			     pipe_name(pipe));
		}
	}
}

static void
verify_crtc_state(struct drm_crtc *crtc,
		  struct drm_crtc_state *old_crtc_state,
		  struct drm_crtc_state *new_crtc_state)
{
	struct drm_device *dev = crtc->dev;
	struct drm_i915_private *dev_priv = to_i915(dev);
	struct intel_encoder *encoder;
	struct intel_crtc *intel_crtc = to_intel_crtc(crtc);
	struct intel_crtc_state *pipe_config, *sw_config;
	struct drm_atomic_state *old_state;
	bool active;

	old_state = old_crtc_state->state;
	__drm_atomic_helper_crtc_destroy_state(old_crtc_state);
	pipe_config = to_intel_crtc_state(old_crtc_state);
	memset(pipe_config, 0, sizeof(*pipe_config));
	pipe_config->base.crtc = crtc;
	pipe_config->base.state = old_state;

	DRM_DEBUG_KMS("[CRTC:%d:%s]\n", crtc->base.id, crtc->name);

	active = dev_priv->display.get_pipe_config(intel_crtc, pipe_config);

	/* we keep both pipes enabled on 830 */
	if (IS_I830(dev_priv))
		active = new_crtc_state->active;

	I915_STATE_WARN(new_crtc_state->active != active,
	     "crtc active state doesn't match with hw state "
	     "(expected %i, found %i)\n", new_crtc_state->active, active);

	I915_STATE_WARN(intel_crtc->active != new_crtc_state->active,
	     "transitional active state does not match atomic hw state "
	     "(expected %i, found %i)\n", new_crtc_state->active, intel_crtc->active);

	for_each_encoder_on_crtc(dev, crtc, encoder) {
		enum pipe pipe;

		active = encoder->get_hw_state(encoder, &pipe);
		I915_STATE_WARN(active != new_crtc_state->active,
			"[ENCODER:%i] active %i with crtc active %i\n",
			encoder->base.base.id, active, new_crtc_state->active);

		I915_STATE_WARN(active && intel_crtc->pipe != pipe,
				"Encoder connected to wrong pipe %c\n",
				pipe_name(pipe));

		if (active)
			encoder->get_config(encoder, pipe_config);
	}

	intel_crtc_compute_pixel_rate(pipe_config);

	if (!new_crtc_state->active)
		return;

	intel_pipe_config_sanity_check(dev_priv, pipe_config);

	sw_config = to_intel_crtc_state(new_crtc_state);
	if (!intel_pipe_config_compare(dev_priv, sw_config,
				       pipe_config, false)) {
		I915_STATE_WARN(1, "pipe state doesn't match!\n");
		intel_dump_pipe_config(intel_crtc, pipe_config,
				       "[hw state]");
		intel_dump_pipe_config(intel_crtc, sw_config,
				       "[sw state]");
	}
}

static void
intel_verify_planes(struct intel_atomic_state *state)
{
	struct intel_plane *plane;
	const struct intel_plane_state *plane_state;
	int i;

	for_each_new_intel_plane_in_state(state, plane,
					  plane_state, i)
		assert_plane(plane, plane_state->slave ||
			     plane_state->base.visible);
}

static void
verify_single_dpll_state(struct drm_i915_private *dev_priv,
			 struct intel_shared_dpll *pll,
			 struct drm_crtc *crtc,
			 struct drm_crtc_state *new_state)
{
	struct intel_dpll_hw_state dpll_hw_state;
	unsigned int crtc_mask;
	bool active;

	memset(&dpll_hw_state, 0, sizeof(dpll_hw_state));

	DRM_DEBUG_KMS("%s\n", pll->info->name);

	active = pll->info->funcs->get_hw_state(dev_priv, pll, &dpll_hw_state);

	if (!(pll->info->flags & INTEL_DPLL_ALWAYS_ON)) {
		I915_STATE_WARN(!pll->on && pll->active_mask,
		     "pll in active use but not on in sw tracking\n");
		I915_STATE_WARN(pll->on && !pll->active_mask,
		     "pll is on but not used by any active crtc\n");
		I915_STATE_WARN(pll->on != active,
		     "pll on state mismatch (expected %i, found %i)\n",
		     pll->on, active);
	}

	if (!crtc) {
		I915_STATE_WARN(pll->active_mask & ~pll->state.crtc_mask,
				"more active pll users than references: %x vs %x\n",
				pll->active_mask, pll->state.crtc_mask);

		return;
	}

	crtc_mask = drm_crtc_mask(crtc);

	if (new_state->active)
		I915_STATE_WARN(!(pll->active_mask & crtc_mask),
				"pll active mismatch (expected pipe %c in active mask 0x%02x)\n",
				pipe_name(drm_crtc_index(crtc)), pll->active_mask);
	else
		I915_STATE_WARN(pll->active_mask & crtc_mask,
				"pll active mismatch (didn't expect pipe %c in active mask 0x%02x)\n",
				pipe_name(drm_crtc_index(crtc)), pll->active_mask);

	I915_STATE_WARN(!(pll->state.crtc_mask & crtc_mask),
			"pll enabled crtcs mismatch (expected 0x%x in 0x%02x)\n",
			crtc_mask, pll->state.crtc_mask);

	I915_STATE_WARN(pll->on && memcmp(&pll->state.hw_state,
					  &dpll_hw_state,
					  sizeof(dpll_hw_state)),
			"pll hw state mismatch\n");
}

static void
verify_shared_dpll_state(struct drm_device *dev, struct drm_crtc *crtc,
			 struct drm_crtc_state *old_crtc_state,
			 struct drm_crtc_state *new_crtc_state)
{
	struct drm_i915_private *dev_priv = to_i915(dev);
	struct intel_crtc_state *old_state = to_intel_crtc_state(old_crtc_state);
	struct intel_crtc_state *new_state = to_intel_crtc_state(new_crtc_state);

	if (new_state->shared_dpll)
		verify_single_dpll_state(dev_priv, new_state->shared_dpll, crtc, new_crtc_state);

	if (old_state->shared_dpll &&
	    old_state->shared_dpll != new_state->shared_dpll) {
		unsigned int crtc_mask = drm_crtc_mask(crtc);
		struct intel_shared_dpll *pll = old_state->shared_dpll;

		I915_STATE_WARN(pll->active_mask & crtc_mask,
				"pll active mismatch (didn't expect pipe %c in active mask)\n",
				pipe_name(drm_crtc_index(crtc)));
		I915_STATE_WARN(pll->state.crtc_mask & crtc_mask,
				"pll enabled crtcs mismatch (found %x in enabled mask)\n",
				pipe_name(drm_crtc_index(crtc)));
	}
}

static void
intel_modeset_verify_crtc(struct drm_crtc *crtc,
			  struct drm_atomic_state *state,
			  struct drm_crtc_state *old_state,
			  struct drm_crtc_state *new_state)
{
	if (!needs_modeset(new_state) &&
	    !to_intel_crtc_state(new_state)->update_pipe)
		return;

	verify_wm_state(crtc, new_state);
	verify_connector_state(crtc->dev, state, crtc);
	verify_crtc_state(crtc, old_state, new_state);
	verify_shared_dpll_state(crtc->dev, crtc, old_state, new_state);
}

static void
verify_disabled_dpll_state(struct drm_device *dev)
{
	struct drm_i915_private *dev_priv = to_i915(dev);
	int i;

	for (i = 0; i < dev_priv->num_shared_dpll; i++)
		verify_single_dpll_state(dev_priv, &dev_priv->shared_dplls[i], NULL, NULL);
}

static void
intel_modeset_verify_disabled(struct drm_device *dev,
			      struct drm_atomic_state *state)
{
	verify_encoder_state(dev, state);
	verify_connector_state(dev, state, NULL);
	verify_disabled_dpll_state(dev);
}

static void update_scanline_offset(const struct intel_crtc_state *crtc_state)
{
	struct intel_crtc *crtc = to_intel_crtc(crtc_state->base.crtc);
	struct drm_i915_private *dev_priv = to_i915(crtc->base.dev);

	/*
	 * The scanline counter increments at the leading edge of hsync.
	 *
	 * On most platforms it starts counting from vtotal-1 on the
	 * first active line. That means the scanline counter value is
	 * always one less than what we would expect. Ie. just after
	 * start of vblank, which also occurs at start of hsync (on the
	 * last active line), the scanline counter will read vblank_start-1.
	 *
	 * On gen2 the scanline counter starts counting from 1 instead
	 * of vtotal-1, so we have to subtract one (or rather add vtotal-1
	 * to keep the value positive), instead of adding one.
	 *
	 * On HSW+ the behaviour of the scanline counter depends on the output
	 * type. For DP ports it behaves like most other platforms, but on HDMI
	 * there's an extra 1 line difference. So we need to add two instead of
	 * one to the value.
	 *
	 * On VLV/CHV DSI the scanline counter would appear to increment
	 * approx. 1/3 of a scanline before start of vblank. Unfortunately
	 * that means we can't tell whether we're in vblank or not while
	 * we're on that particular line. We must still set scanline_offset
	 * to 1 so that the vblank timestamps come out correct when we query
	 * the scanline counter from within the vblank interrupt handler.
	 * However if queried just before the start of vblank we'll get an
	 * answer that's slightly in the future.
	 */
	if (IS_GEN(dev_priv, 2)) {
		const struct drm_display_mode *adjusted_mode = &crtc_state->base.adjusted_mode;
		int vtotal;

		vtotal = adjusted_mode->crtc_vtotal;
		if (adjusted_mode->flags & DRM_MODE_FLAG_INTERLACE)
			vtotal /= 2;

		crtc->scanline_offset = vtotal - 1;
	} else if (HAS_DDI(dev_priv) &&
		   intel_crtc_has_type(crtc_state, INTEL_OUTPUT_HDMI)) {
		crtc->scanline_offset = 2;
	} else
		crtc->scanline_offset = 1;
}

static void intel_modeset_clear_plls(struct drm_atomic_state *state)
{
	struct drm_device *dev = state->dev;
	struct drm_i915_private *dev_priv = to_i915(dev);
	struct drm_crtc *crtc;
	struct drm_crtc_state *old_crtc_state, *new_crtc_state;
	int i;

	if (!dev_priv->display.crtc_compute_clock)
		return;

	for_each_oldnew_crtc_in_state(state, crtc, old_crtc_state, new_crtc_state, i) {
		struct intel_crtc *intel_crtc = to_intel_crtc(crtc);
		struct intel_shared_dpll *old_dpll =
			to_intel_crtc_state(old_crtc_state)->shared_dpll;

		if (!needs_modeset(new_crtc_state))
			continue;

		to_intel_crtc_state(new_crtc_state)->shared_dpll = NULL;

		if (!old_dpll)
			continue;

		intel_release_shared_dpll(old_dpll, intel_crtc, state);
	}
}

/*
 * This implements the workaround described in the "notes" section of the mode
 * set sequence documentation. When going from no pipes or single pipe to
 * multiple pipes, and planes are enabled after the pipe, we need to wait at
 * least 2 vblanks on the first pipe before enabling planes on the second pipe.
 */
static int haswell_mode_set_planes_workaround(struct drm_atomic_state *state)
{
	struct drm_crtc_state *crtc_state;
	struct intel_crtc *intel_crtc;
	struct drm_crtc *crtc;
	struct intel_crtc_state *first_crtc_state = NULL;
	struct intel_crtc_state *other_crtc_state = NULL;
	enum pipe first_pipe = INVALID_PIPE, enabled_pipe = INVALID_PIPE;
	int i;

	/* look at all crtc's that are going to be enabled in during modeset */
	for_each_new_crtc_in_state(state, crtc, crtc_state, i) {
		intel_crtc = to_intel_crtc(crtc);

		if (!crtc_state->active || !needs_modeset(crtc_state))
			continue;

		if (first_crtc_state) {
			other_crtc_state = to_intel_crtc_state(crtc_state);
			break;
		} else {
			first_crtc_state = to_intel_crtc_state(crtc_state);
			first_pipe = intel_crtc->pipe;
		}
	}

	/* No workaround needed? */
	if (!first_crtc_state)
		return 0;

	/* w/a possibly needed, check how many crtc's are already enabled. */
	for_each_intel_crtc(state->dev, intel_crtc) {
		struct intel_crtc_state *pipe_config;

		pipe_config = intel_atomic_get_crtc_state(state, intel_crtc);
		if (IS_ERR(pipe_config))
			return PTR_ERR(pipe_config);

		pipe_config->hsw_workaround_pipe = INVALID_PIPE;

		if (!pipe_config->base.active ||
		    needs_modeset(&pipe_config->base))
			continue;

		/* 2 or more enabled crtcs means no need for w/a */
		if (enabled_pipe != INVALID_PIPE)
			return 0;

		enabled_pipe = intel_crtc->pipe;
	}

	if (enabled_pipe != INVALID_PIPE)
		first_crtc_state->hsw_workaround_pipe = enabled_pipe;
	else if (other_crtc_state)
		other_crtc_state->hsw_workaround_pipe = first_pipe;

	return 0;
}

static int intel_lock_all_pipes(struct drm_atomic_state *state)
{
	struct drm_crtc *crtc;

	/* Add all pipes to the state */
	for_each_crtc(state->dev, crtc) {
		struct drm_crtc_state *crtc_state;

		crtc_state = drm_atomic_get_crtc_state(state, crtc);
		if (IS_ERR(crtc_state))
			return PTR_ERR(crtc_state);
	}

	return 0;
}

static int intel_modeset_all_pipes(struct drm_atomic_state *state)
{
	struct drm_crtc *crtc;

	/*
	 * Add all pipes to the state, and force
	 * a modeset on all the active ones.
	 */
	for_each_crtc(state->dev, crtc) {
		struct drm_crtc_state *crtc_state;
		int ret;

		crtc_state = drm_atomic_get_crtc_state(state, crtc);
		if (IS_ERR(crtc_state))
			return PTR_ERR(crtc_state);

		if (!crtc_state->active || needs_modeset(crtc_state))
			continue;

		crtc_state->mode_changed = true;

		ret = drm_atomic_add_affected_connectors(state, crtc);
		if (ret)
			return ret;

		ret = drm_atomic_add_affected_planes(state, crtc);
		if (ret)
			return ret;
	}

	return 0;
}

static int intel_modeset_checks(struct drm_atomic_state *state)
{
	struct intel_atomic_state *intel_state = to_intel_atomic_state(state);
	struct drm_i915_private *dev_priv = to_i915(state->dev);
	struct drm_crtc *crtc;
	struct drm_crtc_state *old_crtc_state, *new_crtc_state;
	int ret = 0, i;

	if (!check_digital_port_conflicts(state)) {
		DRM_DEBUG_KMS("rejecting conflicting digital port configuration\n");
		return -EINVAL;
	}

	intel_state->modeset = true;
	intel_state->active_crtcs = dev_priv->active_crtcs;
	intel_state->cdclk.logical = dev_priv->cdclk.logical;
	intel_state->cdclk.actual = dev_priv->cdclk.actual;

	for_each_oldnew_crtc_in_state(state, crtc, old_crtc_state, new_crtc_state, i) {
		if (new_crtc_state->active)
			intel_state->active_crtcs |= 1 << i;
		else
			intel_state->active_crtcs &= ~(1 << i);

		if (old_crtc_state->active != new_crtc_state->active)
			intel_state->active_pipe_changes |= drm_crtc_mask(crtc);
	}

	/*
	 * See if the config requires any additional preparation, e.g.
	 * to adjust global state with pipes off.  We need to do this
	 * here so we can get the modeset_pipe updated config for the new
	 * mode set on this crtc.  For other crtcs we need to use the
	 * adjusted_mode bits in the crtc directly.
	 */
	if (dev_priv->display.modeset_calc_cdclk) {
		ret = dev_priv->display.modeset_calc_cdclk(state);
		if (ret < 0)
			return ret;

		/*
		 * Writes to dev_priv->cdclk.logical must protected by
		 * holding all the crtc locks, even if we don't end up
		 * touching the hardware
		 */
		if (intel_cdclk_changed(&dev_priv->cdclk.logical,
					&intel_state->cdclk.logical)) {
			ret = intel_lock_all_pipes(state);
			if (ret < 0)
				return ret;
		}

		/* All pipes must be switched off while we change the cdclk. */
		if (intel_cdclk_needs_modeset(&dev_priv->cdclk.actual,
					      &intel_state->cdclk.actual)) {
			ret = intel_modeset_all_pipes(state);
			if (ret < 0)
				return ret;
		}

		DRM_DEBUG_KMS("New cdclk calculated to be logical %u kHz, actual %u kHz\n",
			      intel_state->cdclk.logical.cdclk,
			      intel_state->cdclk.actual.cdclk);
		DRM_DEBUG_KMS("New voltage level calculated to be logical %u, actual %u\n",
			      intel_state->cdclk.logical.voltage_level,
			      intel_state->cdclk.actual.voltage_level);
	} else {
		to_intel_atomic_state(state)->cdclk.logical = dev_priv->cdclk.logical;
	}

	intel_modeset_clear_plls(state);

	if (IS_HASWELL(dev_priv))
		return haswell_mode_set_planes_workaround(state);

	return 0;
}

/*
 * Handle calculation of various watermark data at the end of the atomic check
 * phase.  The code here should be run after the per-crtc and per-plane 'check'
 * handlers to ensure that all derived state has been updated.
 */
static int calc_watermark_data(struct intel_atomic_state *state)
{
	struct drm_device *dev = state->base.dev;
	struct drm_i915_private *dev_priv = to_i915(dev);

	/* Is there platform-specific watermark information to calculate? */
	if (dev_priv->display.compute_global_watermarks)
		return dev_priv->display.compute_global_watermarks(state);

	return 0;
}

/**
 * intel_atomic_check - validate state object
 * @dev: drm device
 * @state: state to validate
 */
static int intel_atomic_check(struct drm_device *dev,
			      struct drm_atomic_state *state)
{
	struct drm_i915_private *dev_priv = to_i915(dev);
	struct intel_atomic_state *intel_state = to_intel_atomic_state(state);
	struct drm_crtc *crtc;
	struct drm_crtc_state *old_crtc_state, *crtc_state;
	int ret, i;
	bool any_ms = false;

	/* Catch I915_MODE_FLAG_INHERITED */
	for_each_oldnew_crtc_in_state(state, crtc, old_crtc_state,
				      crtc_state, i) {
		if (crtc_state->mode.private_flags !=
		    old_crtc_state->mode.private_flags)
			crtc_state->mode_changed = true;
	}

	ret = drm_atomic_helper_check_modeset(dev, state);
	if (ret)
		return ret;

	for_each_oldnew_crtc_in_state(state, crtc, old_crtc_state, crtc_state, i) {
		struct intel_crtc_state *pipe_config =
			to_intel_crtc_state(crtc_state);

		if (!needs_modeset(crtc_state))
			continue;

		if (!crtc_state->enable) {
			any_ms = true;
			continue;
		}

		ret = intel_modeset_pipe_config(crtc, pipe_config);
		if (ret == -EDEADLK)
			return ret;
		if (ret) {
			intel_dump_pipe_config(to_intel_crtc(crtc),
					       pipe_config, "[failed]");
			return ret;
		}

		if (intel_pipe_config_compare(dev_priv,
					to_intel_crtc_state(old_crtc_state),
					pipe_config, true)) {
			crtc_state->mode_changed = false;
			pipe_config->update_pipe = true;
		}

		if (needs_modeset(crtc_state))
			any_ms = true;

		intel_dump_pipe_config(to_intel_crtc(crtc), pipe_config,
				       needs_modeset(crtc_state) ?
				       "[modeset]" : "[fastset]");
	}

	ret = drm_dp_mst_atomic_check(state);
	if (ret)
		return ret;

	if (any_ms) {
		ret = intel_modeset_checks(state);

		if (ret)
			return ret;
	} else {
		intel_state->cdclk.logical = dev_priv->cdclk.logical;
	}

	ret = icl_add_linked_planes(intel_state);
	if (ret)
		return ret;

	ret = drm_atomic_helper_check_planes(dev, state);
	if (ret)
		return ret;

	intel_fbc_choose_crtc(dev_priv, intel_state);
	return calc_watermark_data(intel_state);
}

static int intel_atomic_prepare_commit(struct drm_device *dev,
				       struct drm_atomic_state *state)
{
	return drm_atomic_helper_prepare_planes(dev, state);
}

u32 intel_crtc_get_vblank_counter(struct intel_crtc *crtc)
{
	struct drm_device *dev = crtc->base.dev;
	struct drm_vblank_crtc *vblank = &dev->vblank[drm_crtc_index(&crtc->base)];

	if (!vblank->max_vblank_count)
		return (u32)drm_crtc_accurate_vblank_count(&crtc->base);

	return dev->driver->get_vblank_counter(dev, crtc->pipe);
}

static void intel_update_crtc(struct drm_crtc *crtc,
			      struct drm_atomic_state *state,
			      struct drm_crtc_state *old_crtc_state,
			      struct drm_crtc_state *new_crtc_state)
{
	struct drm_device *dev = crtc->dev;
	struct drm_i915_private *dev_priv = to_i915(dev);
	struct intel_crtc *intel_crtc = to_intel_crtc(crtc);
	struct intel_crtc_state *pipe_config = to_intel_crtc_state(new_crtc_state);
	bool modeset = needs_modeset(new_crtc_state);
	struct intel_plane_state *new_plane_state =
		intel_atomic_get_new_plane_state(to_intel_atomic_state(state),
						 to_intel_plane(crtc->primary));

	if (modeset) {
		update_scanline_offset(pipe_config);
		dev_priv->display.crtc_enable(pipe_config, state);

		/* vblanks work again, re-enable pipe CRC. */
		intel_crtc_enable_pipe_crc(intel_crtc);
	} else {
		intel_pre_plane_update(to_intel_crtc_state(old_crtc_state),
				       pipe_config);

		if (pipe_config->update_pipe)
			intel_encoders_update_pipe(crtc, pipe_config, state);
	}

	if (pipe_config->update_pipe && !pipe_config->enable_fbc)
		intel_fbc_disable(intel_crtc);
	else if (new_plane_state)
		intel_fbc_enable(intel_crtc, pipe_config, new_plane_state);

	intel_begin_crtc_commit(crtc, old_crtc_state);

	if (INTEL_GEN(dev_priv) >= 9)
		skl_update_planes_on_crtc(to_intel_atomic_state(state), intel_crtc);
	else
		i9xx_update_planes_on_crtc(to_intel_atomic_state(state), intel_crtc);

	intel_finish_crtc_commit(crtc, old_crtc_state);
}

static void intel_update_crtcs(struct drm_atomic_state *state)
{
	struct drm_crtc *crtc;
	struct drm_crtc_state *old_crtc_state, *new_crtc_state;
	int i;

	for_each_oldnew_crtc_in_state(state, crtc, old_crtc_state, new_crtc_state, i) {
		if (!new_crtc_state->active)
			continue;

		intel_update_crtc(crtc, state, old_crtc_state,
				  new_crtc_state);
	}
}

static void skl_update_crtcs(struct drm_atomic_state *state)
{
	struct drm_i915_private *dev_priv = to_i915(state->dev);
	struct intel_atomic_state *intel_state = to_intel_atomic_state(state);
	struct drm_crtc *crtc;
	struct intel_crtc *intel_crtc;
	struct drm_crtc_state *old_crtc_state, *new_crtc_state;
	struct intel_crtc_state *cstate;
	unsigned int updated = 0;
	bool progress;
	enum pipe pipe;
	int i;
	u8 hw_enabled_slices = dev_priv->wm.skl_hw.ddb.enabled_slices;
	u8 required_slices = intel_state->wm_results.ddb.enabled_slices;
	struct skl_ddb_entry entries[I915_MAX_PIPES] = {};

	for_each_oldnew_crtc_in_state(state, crtc, old_crtc_state, new_crtc_state, i)
		/* ignore allocations for crtc's that have been turned off. */
		if (new_crtc_state->active)
			entries[i] = to_intel_crtc_state(old_crtc_state)->wm.skl.ddb;

	/* If 2nd DBuf slice required, enable it here */
	if (INTEL_GEN(dev_priv) >= 11 && required_slices > hw_enabled_slices)
		icl_dbuf_slices_update(dev_priv, required_slices);

	/*
	 * Whenever the number of active pipes changes, we need to make sure we
	 * update the pipes in the right order so that their ddb allocations
	 * never overlap with eachother inbetween CRTC updates. Otherwise we'll
	 * cause pipe underruns and other bad stuff.
	 */
	do {
		progress = false;

		for_each_oldnew_crtc_in_state(state, crtc, old_crtc_state, new_crtc_state, i) {
			bool vbl_wait = false;
			unsigned int cmask = drm_crtc_mask(crtc);

			intel_crtc = to_intel_crtc(crtc);
			cstate = to_intel_crtc_state(new_crtc_state);
			pipe = intel_crtc->pipe;

			if (updated & cmask || !cstate->base.active)
				continue;

			if (skl_ddb_allocation_overlaps(&cstate->wm.skl.ddb,
							entries,
							INTEL_INFO(dev_priv)->num_pipes, i))
				continue;

			updated |= cmask;
			entries[i] = cstate->wm.skl.ddb;

			/*
			 * If this is an already active pipe, it's DDB changed,
			 * and this isn't the last pipe that needs updating
			 * then we need to wait for a vblank to pass for the
			 * new ddb allocation to take effect.
			 */
			if (!skl_ddb_entry_equal(&cstate->wm.skl.ddb,
						 &to_intel_crtc_state(old_crtc_state)->wm.skl.ddb) &&
			    !new_crtc_state->active_changed &&
			    intel_state->wm_results.dirty_pipes != updated)
				vbl_wait = true;

			intel_update_crtc(crtc, state, old_crtc_state,
					  new_crtc_state);

			if (vbl_wait)
				intel_wait_for_vblank(dev_priv, pipe);

			progress = true;
		}
	} while (progress);

	/* If 2nd DBuf slice is no more required disable it */
	if (INTEL_GEN(dev_priv) >= 11 && required_slices < hw_enabled_slices)
		icl_dbuf_slices_update(dev_priv, required_slices);
}

static void intel_atomic_helper_free_state(struct drm_i915_private *dev_priv)
{
	struct intel_atomic_state *state, *next;
	struct llist_node *freed;

	freed = llist_del_all(&dev_priv->atomic_helper.free_list);
	llist_for_each_entry_safe(state, next, freed, freed)
		drm_atomic_state_put(&state->base);
}

static void intel_atomic_helper_free_state_worker(struct work_struct *work)
{
	struct drm_i915_private *dev_priv =
		container_of(work, typeof(*dev_priv), atomic_helper.free_work);

	intel_atomic_helper_free_state(dev_priv);
}

static void intel_atomic_commit_fence_wait(struct intel_atomic_state *intel_state)
{
	struct wait_queue_entry wait_fence, wait_reset;
	struct drm_i915_private *dev_priv = to_i915(intel_state->base.dev);

	init_wait_entry(&wait_fence, 0);
	init_wait_entry(&wait_reset, 0);
	for (;;) {
		prepare_to_wait(&intel_state->commit_ready.wait,
				&wait_fence, TASK_UNINTERRUPTIBLE);
		prepare_to_wait(&dev_priv->gpu_error.wait_queue,
				&wait_reset, TASK_UNINTERRUPTIBLE);


		if (i915_sw_fence_done(&intel_state->commit_ready)
		    || test_bit(I915_RESET_MODESET, &dev_priv->gpu_error.flags))
			break;

		schedule();
	}
	finish_wait(&intel_state->commit_ready.wait, &wait_fence);
	finish_wait(&dev_priv->gpu_error.wait_queue, &wait_reset);
}

static void intel_atomic_cleanup_work(struct work_struct *work)
{
	struct drm_atomic_state *state =
		container_of(work, struct drm_atomic_state, commit_work);
	struct drm_i915_private *i915 = to_i915(state->dev);

	drm_atomic_helper_cleanup_planes(&i915->drm, state);
	drm_atomic_helper_commit_cleanup_done(state);
	drm_atomic_state_put(state);

	intel_atomic_helper_free_state(i915);
}

static void intel_atomic_commit_tail(struct drm_atomic_state *state)
{
	struct drm_device *dev = state->dev;
	struct intel_atomic_state *intel_state = to_intel_atomic_state(state);
	struct drm_i915_private *dev_priv = to_i915(dev);
	struct drm_crtc_state *old_crtc_state, *new_crtc_state;
	struct intel_crtc_state *new_intel_crtc_state, *old_intel_crtc_state;
	struct drm_crtc *crtc;
	struct intel_crtc *intel_crtc;
	u64 put_domains[I915_MAX_PIPES] = {};
	intel_wakeref_t wakeref = 0;
	int i;

	intel_atomic_commit_fence_wait(intel_state);

	drm_atomic_helper_wait_for_dependencies(state);

	if (intel_state->modeset)
		wakeref = intel_display_power_get(dev_priv, POWER_DOMAIN_MODESET);

	for_each_oldnew_crtc_in_state(state, crtc, old_crtc_state, new_crtc_state, i) {
		old_intel_crtc_state = to_intel_crtc_state(old_crtc_state);
		new_intel_crtc_state = to_intel_crtc_state(new_crtc_state);
		intel_crtc = to_intel_crtc(crtc);

		if (needs_modeset(new_crtc_state) ||
		    to_intel_crtc_state(new_crtc_state)->update_pipe) {

			put_domains[intel_crtc->pipe] =
				modeset_get_crtc_power_domains(crtc,
					new_intel_crtc_state);
		}

		if (!needs_modeset(new_crtc_state))
			continue;

		intel_pre_plane_update(old_intel_crtc_state, new_intel_crtc_state);

		if (old_crtc_state->active) {
			intel_crtc_disable_planes(intel_state, intel_crtc);

			/*
			 * We need to disable pipe CRC before disabling the pipe,
			 * or we race against vblank off.
			 */
			intel_crtc_disable_pipe_crc(intel_crtc);

			dev_priv->display.crtc_disable(old_intel_crtc_state, state);
			intel_crtc->active = false;
			intel_fbc_disable(intel_crtc);
			intel_disable_shared_dpll(old_intel_crtc_state);

			/*
			 * Underruns don't always raise
			 * interrupts, so check manually.
			 */
			intel_check_cpu_fifo_underruns(dev_priv);
			intel_check_pch_fifo_underruns(dev_priv);

			/* FIXME unify this for all platforms */
			if (!new_crtc_state->active &&
			    !HAS_GMCH(dev_priv) &&
			    dev_priv->display.initial_watermarks)
				dev_priv->display.initial_watermarks(intel_state,
								     new_intel_crtc_state);
		}
	}

	/* FIXME: Eventually get rid of our intel_crtc->config pointer */
	for_each_new_crtc_in_state(state, crtc, new_crtc_state, i)
		to_intel_crtc(crtc)->config = to_intel_crtc_state(new_crtc_state);

	if (intel_state->modeset) {
		drm_atomic_helper_update_legacy_modeset_state(state->dev, state);

		intel_set_cdclk(dev_priv, &dev_priv->cdclk.actual);

		/*
		 * SKL workaround: bspec recommends we disable the SAGV when we
		 * have more then one pipe enabled
		 */
		if (!intel_can_enable_sagv(state))
			intel_disable_sagv(dev_priv);

		intel_modeset_verify_disabled(dev, state);
	}

	/* Complete the events for pipes that have now been disabled */
	for_each_new_crtc_in_state(state, crtc, new_crtc_state, i) {
		bool modeset = needs_modeset(new_crtc_state);

		/* Complete events for now disable pipes here. */
		if (modeset && !new_crtc_state->active && new_crtc_state->event) {
			spin_lock_irq(&dev->event_lock);
			drm_crtc_send_vblank_event(crtc, new_crtc_state->event);
			spin_unlock_irq(&dev->event_lock);

			new_crtc_state->event = NULL;
		}
	}

	/* Now enable the clocks, plane, pipe, and connectors that we set up. */
	dev_priv->display.update_crtcs(state);

	/* FIXME: We should call drm_atomic_helper_commit_hw_done() here
	 * already, but still need the state for the delayed optimization. To
	 * fix this:
	 * - wrap the optimization/post_plane_update stuff into a per-crtc work.
	 * - schedule that vblank worker _before_ calling hw_done
	 * - at the start of commit_tail, cancel it _synchrously
	 * - switch over to the vblank wait helper in the core after that since
	 *   we don't need out special handling any more.
	 */
	drm_atomic_helper_wait_for_flip_done(dev, state);

	for_each_new_crtc_in_state(state, crtc, new_crtc_state, i) {
		new_intel_crtc_state = to_intel_crtc_state(new_crtc_state);

		if (new_crtc_state->active &&
		    !needs_modeset(new_crtc_state) &&
		    (new_intel_crtc_state->base.color_mgmt_changed ||
		     new_intel_crtc_state->update_pipe))
			intel_color_load_luts(new_intel_crtc_state);
	}

	/*
	 * Now that the vblank has passed, we can go ahead and program the
	 * optimal watermarks on platforms that need two-step watermark
	 * programming.
	 *
	 * TODO: Move this (and other cleanup) to an async worker eventually.
	 */
	for_each_new_crtc_in_state(state, crtc, new_crtc_state, i) {
		new_intel_crtc_state = to_intel_crtc_state(new_crtc_state);

		if (dev_priv->display.optimize_watermarks)
			dev_priv->display.optimize_watermarks(intel_state,
							      new_intel_crtc_state);
	}

	for_each_oldnew_crtc_in_state(state, crtc, old_crtc_state, new_crtc_state, i) {
		intel_post_plane_update(to_intel_crtc_state(old_crtc_state));

		if (put_domains[i])
			modeset_put_power_domains(dev_priv, put_domains[i]);

		intel_modeset_verify_crtc(crtc, state, old_crtc_state, new_crtc_state);
	}

	if (intel_state->modeset)
		intel_verify_planes(intel_state);

	if (intel_state->modeset && intel_can_enable_sagv(state))
		intel_enable_sagv(dev_priv);

	drm_atomic_helper_commit_hw_done(state);

	if (intel_state->modeset) {
		/* As one of the primary mmio accessors, KMS has a high
		 * likelihood of triggering bugs in unclaimed access. After we
		 * finish modesetting, see if an error has been flagged, and if
		 * so enable debugging for the next modeset - and hope we catch
		 * the culprit.
		 */
		intel_uncore_arm_unclaimed_mmio_detection(&dev_priv->uncore);
		intel_display_power_put(dev_priv, POWER_DOMAIN_MODESET, wakeref);
	}

	/*
	 * Defer the cleanup of the old state to a separate worker to not
	 * impede the current task (userspace for blocking modesets) that
	 * are executed inline. For out-of-line asynchronous modesets/flips,
	 * deferring to a new worker seems overkill, but we would place a
	 * schedule point (cond_resched()) here anyway to keep latencies
	 * down.
	 */
	INIT_WORK(&state->commit_work, intel_atomic_cleanup_work);
	queue_work(system_highpri_wq, &state->commit_work);
}

static void intel_atomic_commit_work(struct work_struct *work)
{
	struct drm_atomic_state *state =
		container_of(work, struct drm_atomic_state, commit_work);

	intel_atomic_commit_tail(state);
}

static int __i915_sw_fence_call
intel_atomic_commit_ready(struct i915_sw_fence *fence,
			  enum i915_sw_fence_notify notify)
{
	struct intel_atomic_state *state =
		container_of(fence, struct intel_atomic_state, commit_ready);

	switch (notify) {
	case FENCE_COMPLETE:
		/* we do blocking waits in the worker, nothing to do here */
		break;
	case FENCE_FREE:
		{
			struct intel_atomic_helper *helper =
				&to_i915(state->base.dev)->atomic_helper;

			if (llist_add(&state->freed, &helper->free_list))
				schedule_work(&helper->free_work);
			break;
		}
	}

	return NOTIFY_DONE;
}

static void intel_atomic_track_fbs(struct drm_atomic_state *state)
{
	struct drm_plane_state *old_plane_state, *new_plane_state;
	struct drm_plane *plane;
	int i;

	for_each_oldnew_plane_in_state(state, plane, old_plane_state, new_plane_state, i)
		i915_gem_track_fb(intel_fb_obj(old_plane_state->fb),
				  intel_fb_obj(new_plane_state->fb),
				  to_intel_plane(plane)->frontbuffer_bit);
}

/**
 * intel_atomic_commit - commit validated state object
 * @dev: DRM device
 * @state: the top-level driver state object
 * @nonblock: nonblocking commit
 *
 * This function commits a top-level state object that has been validated
 * with drm_atomic_helper_check().
 *
 * RETURNS
 * Zero for success or -errno.
 */
static int intel_atomic_commit(struct drm_device *dev,
			       struct drm_atomic_state *state,
			       bool nonblock)
{
	struct intel_atomic_state *intel_state = to_intel_atomic_state(state);
	struct drm_i915_private *dev_priv = to_i915(dev);
	int ret = 0;

	drm_atomic_state_get(state);
	i915_sw_fence_init(&intel_state->commit_ready,
			   intel_atomic_commit_ready);

	/*
	 * The intel_legacy_cursor_update() fast path takes care
	 * of avoiding the vblank waits for simple cursor
	 * movement and flips. For cursor on/off and size changes,
	 * we want to perform the vblank waits so that watermark
	 * updates happen during the correct frames. Gen9+ have
	 * double buffered watermarks and so shouldn't need this.
	 *
	 * Unset state->legacy_cursor_update before the call to
	 * drm_atomic_helper_setup_commit() because otherwise
	 * drm_atomic_helper_wait_for_flip_done() is a noop and
	 * we get FIFO underruns because we didn't wait
	 * for vblank.
	 *
	 * FIXME doing watermarks and fb cleanup from a vblank worker
	 * (assuming we had any) would solve these problems.
	 */
	if (INTEL_GEN(dev_priv) < 9 && state->legacy_cursor_update) {
		struct intel_crtc_state *new_crtc_state;
		struct intel_crtc *crtc;
		int i;

		for_each_new_intel_crtc_in_state(intel_state, crtc, new_crtc_state, i)
			if (new_crtc_state->wm.need_postvbl_update ||
			    new_crtc_state->update_wm_post)
				state->legacy_cursor_update = false;
	}

	ret = intel_atomic_prepare_commit(dev, state);
	if (ret) {
		DRM_DEBUG_ATOMIC("Preparing state failed with %i\n", ret);
		i915_sw_fence_commit(&intel_state->commit_ready);
		return ret;
	}

	ret = drm_atomic_helper_setup_commit(state, nonblock);
	if (!ret)
		ret = drm_atomic_helper_swap_state(state, true);

	if (ret) {
		i915_sw_fence_commit(&intel_state->commit_ready);

		drm_atomic_helper_cleanup_planes(dev, state);
		return ret;
	}
	dev_priv->wm.distrust_bios_wm = false;
	intel_shared_dpll_swap_state(state);
	intel_atomic_track_fbs(state);

	if (intel_state->modeset) {
		memcpy(dev_priv->min_cdclk, intel_state->min_cdclk,
		       sizeof(intel_state->min_cdclk));
		memcpy(dev_priv->min_voltage_level,
		       intel_state->min_voltage_level,
		       sizeof(intel_state->min_voltage_level));
		dev_priv->active_crtcs = intel_state->active_crtcs;
		dev_priv->cdclk.logical = intel_state->cdclk.logical;
		dev_priv->cdclk.actual = intel_state->cdclk.actual;
	}

	drm_atomic_state_get(state);
	INIT_WORK(&state->commit_work, intel_atomic_commit_work);

	i915_sw_fence_commit(&intel_state->commit_ready);
	if (nonblock && intel_state->modeset) {
		queue_work(dev_priv->modeset_wq, &state->commit_work);
	} else if (nonblock) {
		queue_work(system_unbound_wq, &state->commit_work);
	} else {
		if (intel_state->modeset)
			flush_workqueue(dev_priv->modeset_wq);
		intel_atomic_commit_tail(state);
	}

	return 0;
}

static const struct drm_crtc_funcs intel_crtc_funcs = {
	.gamma_set = drm_atomic_helper_legacy_gamma_set,
	.set_config = drm_atomic_helper_set_config,
	.destroy = intel_crtc_destroy,
	.page_flip = drm_atomic_helper_page_flip,
	.atomic_duplicate_state = intel_crtc_duplicate_state,
	.atomic_destroy_state = intel_crtc_destroy_state,
	.set_crc_source = intel_crtc_set_crc_source,
	.verify_crc_source = intel_crtc_verify_crc_source,
	.get_crc_sources = intel_crtc_get_crc_sources,
};

struct wait_rps_boost {
	struct wait_queue_entry wait;

	struct drm_crtc *crtc;
	struct i915_request *request;
};

static int do_rps_boost(struct wait_queue_entry *_wait,
			unsigned mode, int sync, void *key)
{
	struct wait_rps_boost *wait = container_of(_wait, typeof(*wait), wait);
	struct i915_request *rq = wait->request;

	/*
	 * If we missed the vblank, but the request is already running it
	 * is reasonable to assume that it will complete before the next
	 * vblank without our intervention, so leave RPS alone.
	 */
	if (!i915_request_started(rq))
		gen6_rps_boost(rq);
	i915_request_put(rq);

	drm_crtc_vblank_put(wait->crtc);

	list_del(&wait->wait.entry);
	kfree(wait);
	return 1;
}

static void add_rps_boost_after_vblank(struct drm_crtc *crtc,
				       struct dma_fence *fence)
{
	struct wait_rps_boost *wait;

	if (!dma_fence_is_i915(fence))
		return;

	if (INTEL_GEN(to_i915(crtc->dev)) < 6)
		return;

	if (drm_crtc_vblank_get(crtc))
		return;

	wait = kmalloc(sizeof(*wait), GFP_KERNEL);
	if (!wait) {
		drm_crtc_vblank_put(crtc);
		return;
	}

	wait->request = to_request(dma_fence_get(fence));
	wait->crtc = crtc;

	wait->wait.func = do_rps_boost;
	wait->wait.flags = 0;

	add_wait_queue(drm_crtc_vblank_waitqueue(crtc), &wait->wait);
}

static int intel_plane_pin_fb(struct intel_plane_state *plane_state)
{
	struct intel_plane *plane = to_intel_plane(plane_state->base.plane);
	struct drm_i915_private *dev_priv = to_i915(plane->base.dev);
	struct drm_framebuffer *fb = plane_state->base.fb;
	struct i915_vma *vma;

	if (plane->id == PLANE_CURSOR &&
	    INTEL_INFO(dev_priv)->display.cursor_needs_physical) {
		struct drm_i915_gem_object *obj = intel_fb_obj(fb);
		const int align = intel_cursor_alignment(dev_priv);
		int err;

		err = i915_gem_object_attach_phys(obj, align);
		if (err)
			return err;
	}

	vma = intel_pin_and_fence_fb_obj(fb,
					 &plane_state->view,
					 intel_plane_uses_fence(plane_state),
					 &plane_state->flags);
	if (IS_ERR(vma))
		return PTR_ERR(vma);

	plane_state->vma = vma;

	return 0;
}

static void intel_plane_unpin_fb(struct intel_plane_state *old_plane_state)
{
	struct i915_vma *vma;

	vma = fetch_and_zero(&old_plane_state->vma);
	if (vma)
		intel_unpin_fb_vma(vma, old_plane_state->flags);
}

static void fb_obj_bump_render_priority(struct drm_i915_gem_object *obj)
{
	struct i915_sched_attr attr = {
		.priority = I915_PRIORITY_DISPLAY,
	};

	i915_gem_object_wait_priority(obj, 0, &attr);
}

/**
 * intel_prepare_plane_fb - Prepare fb for usage on plane
 * @plane: drm plane to prepare for
 * @new_state: the plane state being prepared
 *
 * Prepares a framebuffer for usage on a display plane.  Generally this
 * involves pinning the underlying object and updating the frontbuffer tracking
 * bits.  Some older platforms need special physical address handling for
 * cursor planes.
 *
 * Must be called with struct_mutex held.
 *
 * Returns 0 on success, negative error code on failure.
 */
int
intel_prepare_plane_fb(struct drm_plane *plane,
		       struct drm_plane_state *new_state)
{
	struct intel_atomic_state *intel_state =
		to_intel_atomic_state(new_state->state);
	struct drm_i915_private *dev_priv = to_i915(plane->dev);
	struct drm_framebuffer *fb = new_state->fb;
	struct drm_i915_gem_object *obj = intel_fb_obj(fb);
	struct drm_i915_gem_object *old_obj = intel_fb_obj(plane->state->fb);
	int ret;

	if (old_obj) {
		struct drm_crtc_state *crtc_state =
			drm_atomic_get_new_crtc_state(new_state->state,
						      plane->state->crtc);

		/* Big Hammer, we also need to ensure that any pending
		 * MI_WAIT_FOR_EVENT inside a user batch buffer on the
		 * current scanout is retired before unpinning the old
		 * framebuffer. Note that we rely on userspace rendering
		 * into the buffer attached to the pipe they are waiting
		 * on. If not, userspace generates a GPU hang with IPEHR
		 * point to the MI_WAIT_FOR_EVENT.
		 *
		 * This should only fail upon a hung GPU, in which case we
		 * can safely continue.
		 */
		if (needs_modeset(crtc_state)) {
			ret = i915_sw_fence_await_reservation(&intel_state->commit_ready,
							      old_obj->resv, NULL,
							      false, 0,
							      GFP_KERNEL);
			if (ret < 0)
				return ret;
		}
	}

	if (new_state->fence) { /* explicit fencing */
		ret = i915_sw_fence_await_dma_fence(&intel_state->commit_ready,
						    new_state->fence,
						    I915_FENCE_TIMEOUT,
						    GFP_KERNEL);
		if (ret < 0)
			return ret;
	}

	if (!obj)
		return 0;

	ret = i915_gem_object_pin_pages(obj);
	if (ret)
		return ret;

	ret = mutex_lock_interruptible(&dev_priv->drm.struct_mutex);
	if (ret) {
		i915_gem_object_unpin_pages(obj);
		return ret;
	}

	ret = intel_plane_pin_fb(to_intel_plane_state(new_state));

	mutex_unlock(&dev_priv->drm.struct_mutex);
	i915_gem_object_unpin_pages(obj);
	if (ret)
		return ret;

	fb_obj_bump_render_priority(obj);
	intel_fb_obj_flush(obj, ORIGIN_DIRTYFB);

	if (!new_state->fence) { /* implicit fencing */
		struct dma_fence *fence;

		ret = i915_sw_fence_await_reservation(&intel_state->commit_ready,
						      obj->resv, NULL,
						      false, I915_FENCE_TIMEOUT,
						      GFP_KERNEL);
		if (ret < 0)
			return ret;

		fence = reservation_object_get_excl_rcu(obj->resv);
		if (fence) {
			add_rps_boost_after_vblank(new_state->crtc, fence);
			dma_fence_put(fence);
		}
	} else {
		add_rps_boost_after_vblank(new_state->crtc, new_state->fence);
	}

	/*
	 * We declare pageflips to be interactive and so merit a small bias
	 * towards upclocking to deliver the frame on time. By only changing
	 * the RPS thresholds to sample more regularly and aim for higher
	 * clocks we can hopefully deliver low power workloads (like kodi)
	 * that are not quite steady state without resorting to forcing
	 * maximum clocks following a vblank miss (see do_rps_boost()).
	 */
	if (!intel_state->rps_interactive) {
		intel_rps_mark_interactive(dev_priv, true);
		intel_state->rps_interactive = true;
	}

	return 0;
}

/**
 * intel_cleanup_plane_fb - Cleans up an fb after plane use
 * @plane: drm plane to clean up for
 * @old_state: the state from the previous modeset
 *
 * Cleans up a framebuffer that has just been removed from a plane.
 *
 * Must be called with struct_mutex held.
 */
void
intel_cleanup_plane_fb(struct drm_plane *plane,
		       struct drm_plane_state *old_state)
{
	struct intel_atomic_state *intel_state =
		to_intel_atomic_state(old_state->state);
	struct drm_i915_private *dev_priv = to_i915(plane->dev);

	if (intel_state->rps_interactive) {
		intel_rps_mark_interactive(dev_priv, false);
		intel_state->rps_interactive = false;
	}

	/* Should only be called after a successful intel_prepare_plane_fb()! */
	mutex_lock(&dev_priv->drm.struct_mutex);
	intel_plane_unpin_fb(to_intel_plane_state(old_state));
	mutex_unlock(&dev_priv->drm.struct_mutex);
}

int
skl_max_scale(const struct intel_crtc_state *crtc_state,
	      u32 pixel_format)
{
	struct intel_crtc *crtc = to_intel_crtc(crtc_state->base.crtc);
	struct drm_i915_private *dev_priv = to_i915(crtc->base.dev);
	int max_scale, mult;
	int crtc_clock, max_dotclk, tmpclk1, tmpclk2;

	if (!crtc_state->base.enable)
		return DRM_PLANE_HELPER_NO_SCALING;

	crtc_clock = crtc_state->base.adjusted_mode.crtc_clock;
	max_dotclk = to_intel_atomic_state(crtc_state->base.state)->cdclk.logical.cdclk;

	if (IS_GEMINILAKE(dev_priv) || INTEL_GEN(dev_priv) >= 10)
		max_dotclk *= 2;

	if (WARN_ON_ONCE(!crtc_clock || max_dotclk < crtc_clock))
		return DRM_PLANE_HELPER_NO_SCALING;

	/*
	 * skl max scale is lower of:
	 *    close to 3 but not 3, -1 is for that purpose
	 *            or
	 *    cdclk/crtc_clock
	 */
	mult = is_planar_yuv_format(pixel_format) ? 2 : 3;
	tmpclk1 = (1 << 16) * mult - 1;
	tmpclk2 = (1 << 8) * ((max_dotclk << 8) / crtc_clock);
	max_scale = min(tmpclk1, tmpclk2);

	return max_scale;
}

static void intel_begin_crtc_commit(struct drm_crtc *crtc,
				    struct drm_crtc_state *old_crtc_state)
{
	struct drm_device *dev = crtc->dev;
	struct drm_i915_private *dev_priv = to_i915(dev);
	struct intel_crtc *intel_crtc = to_intel_crtc(crtc);
	struct intel_crtc_state *old_intel_cstate =
		to_intel_crtc_state(old_crtc_state);
	struct intel_atomic_state *old_intel_state =
		to_intel_atomic_state(old_crtc_state->state);
	struct intel_crtc_state *intel_cstate =
		intel_atomic_get_new_crtc_state(old_intel_state, intel_crtc);
	bool modeset = needs_modeset(&intel_cstate->base);

	/* Perform vblank evasion around commit operation */
	intel_pipe_update_start(intel_cstate);

	if (modeset)
		goto out;

	if (intel_cstate->base.color_mgmt_changed ||
	    intel_cstate->update_pipe)
		intel_color_commit(intel_cstate);

	if (intel_cstate->update_pipe)
		intel_update_pipe_config(old_intel_cstate, intel_cstate);
	else if (INTEL_GEN(dev_priv) >= 9)
		skl_detach_scalers(intel_cstate);

out:
	if (dev_priv->display.atomic_update_watermarks)
		dev_priv->display.atomic_update_watermarks(old_intel_state,
							   intel_cstate);
}

void intel_crtc_arm_fifo_underrun(struct intel_crtc *crtc,
				  struct intel_crtc_state *crtc_state)
{
	struct drm_i915_private *dev_priv = to_i915(crtc->base.dev);

	if (!IS_GEN(dev_priv, 2))
		intel_set_cpu_fifo_underrun_reporting(dev_priv, crtc->pipe, true);

	if (crtc_state->has_pch_encoder) {
		enum pipe pch_transcoder =
			intel_crtc_pch_transcoder(crtc);

		intel_set_pch_fifo_underrun_reporting(dev_priv, pch_transcoder, true);
	}
}

static void intel_finish_crtc_commit(struct drm_crtc *crtc,
				     struct drm_crtc_state *old_crtc_state)
{
	struct intel_crtc *intel_crtc = to_intel_crtc(crtc);
	struct intel_atomic_state *old_intel_state =
		to_intel_atomic_state(old_crtc_state->state);
	struct intel_crtc_state *new_crtc_state =
		intel_atomic_get_new_crtc_state(old_intel_state, intel_crtc);

	intel_pipe_update_end(new_crtc_state);

	if (new_crtc_state->update_pipe &&
	    !needs_modeset(&new_crtc_state->base) &&
	    old_crtc_state->mode.private_flags & I915_MODE_FLAG_INHERITED)
		intel_crtc_arm_fifo_underrun(intel_crtc, new_crtc_state);
}

/**
 * intel_plane_destroy - destroy a plane
 * @plane: plane to destroy
 *
 * Common destruction function for all types of planes (primary, cursor,
 * sprite).
 */
void intel_plane_destroy(struct drm_plane *plane)
{
	drm_plane_cleanup(plane);
	kfree(to_intel_plane(plane));
}

static bool i8xx_plane_format_mod_supported(struct drm_plane *_plane,
					    u32 format, u64 modifier)
{
	switch (modifier) {
	case DRM_FORMAT_MOD_LINEAR:
	case I915_FORMAT_MOD_X_TILED:
		break;
	default:
		return false;
	}

	switch (format) {
	case DRM_FORMAT_C8:
	case DRM_FORMAT_RGB565:
	case DRM_FORMAT_XRGB1555:
	case DRM_FORMAT_XRGB8888:
		return modifier == DRM_FORMAT_MOD_LINEAR ||
			modifier == I915_FORMAT_MOD_X_TILED;
	default:
		return false;
	}
}

static bool i965_plane_format_mod_supported(struct drm_plane *_plane,
					    u32 format, u64 modifier)
{
	switch (modifier) {
	case DRM_FORMAT_MOD_LINEAR:
	case I915_FORMAT_MOD_X_TILED:
		break;
	default:
		return false;
	}

	switch (format) {
	case DRM_FORMAT_C8:
	case DRM_FORMAT_RGB565:
	case DRM_FORMAT_XRGB8888:
	case DRM_FORMAT_XBGR8888:
	case DRM_FORMAT_XRGB2101010:
	case DRM_FORMAT_XBGR2101010:
		return modifier == DRM_FORMAT_MOD_LINEAR ||
			modifier == I915_FORMAT_MOD_X_TILED;
	default:
		return false;
	}
}

static bool intel_cursor_format_mod_supported(struct drm_plane *_plane,
					      u32 format, u64 modifier)
{
	return modifier == DRM_FORMAT_MOD_LINEAR &&
		format == DRM_FORMAT_ARGB8888;
}

static const struct drm_plane_funcs i965_plane_funcs = {
	.update_plane = drm_atomic_helper_update_plane,
	.disable_plane = drm_atomic_helper_disable_plane,
	.destroy = intel_plane_destroy,
	.atomic_get_property = intel_plane_atomic_get_property,
	.atomic_set_property = intel_plane_atomic_set_property,
	.atomic_duplicate_state = intel_plane_duplicate_state,
	.atomic_destroy_state = intel_plane_destroy_state,
	.format_mod_supported = i965_plane_format_mod_supported,
};

static const struct drm_plane_funcs i8xx_plane_funcs = {
	.update_plane = drm_atomic_helper_update_plane,
	.disable_plane = drm_atomic_helper_disable_plane,
	.destroy = intel_plane_destroy,
	.atomic_get_property = intel_plane_atomic_get_property,
	.atomic_set_property = intel_plane_atomic_set_property,
	.atomic_duplicate_state = intel_plane_duplicate_state,
	.atomic_destroy_state = intel_plane_destroy_state,
	.format_mod_supported = i8xx_plane_format_mod_supported,
};

static int
intel_legacy_cursor_update(struct drm_plane *plane,
			   struct drm_crtc *crtc,
			   struct drm_framebuffer *fb,
			   int crtc_x, int crtc_y,
			   unsigned int crtc_w, unsigned int crtc_h,
			   u32 src_x, u32 src_y,
			   u32 src_w, u32 src_h,
			   struct drm_modeset_acquire_ctx *ctx)
{
	struct drm_i915_private *dev_priv = to_i915(crtc->dev);
	int ret;
	struct drm_plane_state *old_plane_state, *new_plane_state;
	struct intel_plane *intel_plane = to_intel_plane(plane);
	struct drm_framebuffer *old_fb;
	struct intel_crtc_state *crtc_state =
		to_intel_crtc_state(crtc->state);
	struct intel_crtc_state *new_crtc_state;

	/*
	 * When crtc is inactive or there is a modeset pending,
	 * wait for it to complete in the slowpath
	 */
	if (!crtc_state->base.active || needs_modeset(&crtc_state->base) ||
	    crtc_state->update_pipe)
		goto slow;

	old_plane_state = plane->state;
	/*
	 * Don't do an async update if there is an outstanding commit modifying
	 * the plane.  This prevents our async update's changes from getting
	 * overridden by a previous synchronous update's state.
	 */
	if (old_plane_state->commit &&
	    !try_wait_for_completion(&old_plane_state->commit->hw_done))
		goto slow;

	/*
	 * If any parameters change that may affect watermarks,
	 * take the slowpath. Only changing fb or position should be
	 * in the fastpath.
	 */
	if (old_plane_state->crtc != crtc ||
	    old_plane_state->src_w != src_w ||
	    old_plane_state->src_h != src_h ||
	    old_plane_state->crtc_w != crtc_w ||
	    old_plane_state->crtc_h != crtc_h ||
	    !old_plane_state->fb != !fb)
		goto slow;

	new_plane_state = intel_plane_duplicate_state(plane);
	if (!new_plane_state)
		return -ENOMEM;

	new_crtc_state = to_intel_crtc_state(intel_crtc_duplicate_state(crtc));
	if (!new_crtc_state) {
		ret = -ENOMEM;
		goto out_free;
	}

	drm_atomic_set_fb_for_plane(new_plane_state, fb);

	new_plane_state->src_x = src_x;
	new_plane_state->src_y = src_y;
	new_plane_state->src_w = src_w;
	new_plane_state->src_h = src_h;
	new_plane_state->crtc_x = crtc_x;
	new_plane_state->crtc_y = crtc_y;
	new_plane_state->crtc_w = crtc_w;
	new_plane_state->crtc_h = crtc_h;

	ret = intel_plane_atomic_check_with_state(crtc_state, new_crtc_state,
						  to_intel_plane_state(old_plane_state),
						  to_intel_plane_state(new_plane_state));
	if (ret)
		goto out_free;

	ret = mutex_lock_interruptible(&dev_priv->drm.struct_mutex);
	if (ret)
		goto out_free;

	ret = intel_plane_pin_fb(to_intel_plane_state(new_plane_state));
	if (ret)
		goto out_unlock;

	intel_fb_obj_flush(intel_fb_obj(fb), ORIGIN_FLIP);

	old_fb = old_plane_state->fb;
	i915_gem_track_fb(intel_fb_obj(old_fb), intel_fb_obj(fb),
			  intel_plane->frontbuffer_bit);

	/* Swap plane state */
	plane->state = new_plane_state;

	/*
	 * We cannot swap crtc_state as it may be in use by an atomic commit or
	 * page flip that's running simultaneously. If we swap crtc_state and
	 * destroy the old state, we will cause a use-after-free there.
	 *
	 * Only update active_planes, which is needed for our internal
	 * bookkeeping. Either value will do the right thing when updating
	 * planes atomically. If the cursor was part of the atomic update then
	 * we would have taken the slowpath.
	 */
	crtc_state->active_planes = new_crtc_state->active_planes;

	if (plane->state->visible)
		intel_update_plane(intel_plane, crtc_state,
				   to_intel_plane_state(plane->state));
	else
		intel_disable_plane(intel_plane, crtc_state);

	intel_plane_unpin_fb(to_intel_plane_state(old_plane_state));

out_unlock:
	mutex_unlock(&dev_priv->drm.struct_mutex);
out_free:
	if (new_crtc_state)
		intel_crtc_destroy_state(crtc, &new_crtc_state->base);
	if (ret)
		intel_plane_destroy_state(plane, new_plane_state);
	else
		intel_plane_destroy_state(plane, old_plane_state);
	return ret;

slow:
	return drm_atomic_helper_update_plane(plane, crtc, fb,
					      crtc_x, crtc_y, crtc_w, crtc_h,
					      src_x, src_y, src_w, src_h, ctx);
}

static const struct drm_plane_funcs intel_cursor_plane_funcs = {
	.update_plane = intel_legacy_cursor_update,
	.disable_plane = drm_atomic_helper_disable_plane,
	.destroy = intel_plane_destroy,
	.atomic_get_property = intel_plane_atomic_get_property,
	.atomic_set_property = intel_plane_atomic_set_property,
	.atomic_duplicate_state = intel_plane_duplicate_state,
	.atomic_destroy_state = intel_plane_destroy_state,
	.format_mod_supported = intel_cursor_format_mod_supported,
};

static bool i9xx_plane_has_fbc(struct drm_i915_private *dev_priv,
			       enum i9xx_plane_id i9xx_plane)
{
	if (!HAS_FBC(dev_priv))
		return false;

	if (IS_BROADWELL(dev_priv) || IS_HASWELL(dev_priv))
		return i9xx_plane == PLANE_A; /* tied to pipe A */
	else if (IS_IVYBRIDGE(dev_priv))
		return i9xx_plane == PLANE_A || i9xx_plane == PLANE_B ||
			i9xx_plane == PLANE_C;
	else if (INTEL_GEN(dev_priv) >= 4)
		return i9xx_plane == PLANE_A || i9xx_plane == PLANE_B;
	else
		return i9xx_plane == PLANE_A;
}

static struct intel_plane *
intel_primary_plane_create(struct drm_i915_private *dev_priv, enum pipe pipe)
{
	struct intel_plane *plane;
	const struct drm_plane_funcs *plane_funcs;
	unsigned int supported_rotations;
	unsigned int possible_crtcs;
	const u64 *modifiers;
	const u32 *formats;
	int num_formats;
	int ret;

	if (INTEL_GEN(dev_priv) >= 9)
		return skl_universal_plane_create(dev_priv, pipe,
						  PLANE_PRIMARY);

	plane = intel_plane_alloc();
	if (IS_ERR(plane))
		return plane;

	plane->pipe = pipe;
	/*
	 * On gen2/3 only plane A can do FBC, but the panel fitter and LVDS
	 * port is hooked to pipe B. Hence we want plane A feeding pipe B.
	 */
	if (HAS_FBC(dev_priv) && INTEL_GEN(dev_priv) < 4)
		plane->i9xx_plane = (enum i9xx_plane_id) !pipe;
	else
		plane->i9xx_plane = (enum i9xx_plane_id) pipe;
	plane->id = PLANE_PRIMARY;
	plane->frontbuffer_bit = INTEL_FRONTBUFFER(pipe, plane->id);

	plane->has_fbc = i9xx_plane_has_fbc(dev_priv, plane->i9xx_plane);
	if (plane->has_fbc) {
		struct intel_fbc *fbc = &dev_priv->fbc;

		fbc->possible_framebuffer_bits |= plane->frontbuffer_bit;
	}

	if (INTEL_GEN(dev_priv) >= 4) {
		formats = i965_primary_formats;
		num_formats = ARRAY_SIZE(i965_primary_formats);
		modifiers = i9xx_format_modifiers;

		plane->max_stride = i9xx_plane_max_stride;
		plane->update_plane = i9xx_update_plane;
		plane->disable_plane = i9xx_disable_plane;
		plane->get_hw_state = i9xx_plane_get_hw_state;
		plane->check_plane = i9xx_plane_check;

		plane_funcs = &i965_plane_funcs;
	} else {
		formats = i8xx_primary_formats;
		num_formats = ARRAY_SIZE(i8xx_primary_formats);
		modifiers = i9xx_format_modifiers;

		plane->max_stride = i9xx_plane_max_stride;
		plane->update_plane = i9xx_update_plane;
		plane->disable_plane = i9xx_disable_plane;
		plane->get_hw_state = i9xx_plane_get_hw_state;
		plane->check_plane = i9xx_plane_check;

		plane_funcs = &i8xx_plane_funcs;
	}

	possible_crtcs = BIT(pipe);

	if (INTEL_GEN(dev_priv) >= 5 || IS_G4X(dev_priv))
		ret = drm_universal_plane_init(&dev_priv->drm, &plane->base,
					       possible_crtcs, plane_funcs,
					       formats, num_formats, modifiers,
					       DRM_PLANE_TYPE_PRIMARY,
					       "primary %c", pipe_name(pipe));
	else
		ret = drm_universal_plane_init(&dev_priv->drm, &plane->base,
					       possible_crtcs, plane_funcs,
					       formats, num_formats, modifiers,
					       DRM_PLANE_TYPE_PRIMARY,
					       "plane %c",
					       plane_name(plane->i9xx_plane));
	if (ret)
		goto fail;

	if (IS_CHERRYVIEW(dev_priv) && pipe == PIPE_B) {
		supported_rotations =
			DRM_MODE_ROTATE_0 | DRM_MODE_ROTATE_180 |
			DRM_MODE_REFLECT_X;
	} else if (INTEL_GEN(dev_priv) >= 4) {
		supported_rotations =
			DRM_MODE_ROTATE_0 | DRM_MODE_ROTATE_180;
	} else {
		supported_rotations = DRM_MODE_ROTATE_0;
	}

	if (INTEL_GEN(dev_priv) >= 4)
		drm_plane_create_rotation_property(&plane->base,
						   DRM_MODE_ROTATE_0,
						   supported_rotations);

	drm_plane_helper_add(&plane->base, &intel_plane_helper_funcs);

	return plane;

fail:
	intel_plane_free(plane);

	return ERR_PTR(ret);
}

static struct intel_plane *
intel_cursor_plane_create(struct drm_i915_private *dev_priv,
			  enum pipe pipe)
{
	unsigned int possible_crtcs;
	struct intel_plane *cursor;
	int ret;

	cursor = intel_plane_alloc();
	if (IS_ERR(cursor))
		return cursor;

	cursor->pipe = pipe;
	cursor->i9xx_plane = (enum i9xx_plane_id) pipe;
	cursor->id = PLANE_CURSOR;
	cursor->frontbuffer_bit = INTEL_FRONTBUFFER(pipe, cursor->id);

	if (IS_I845G(dev_priv) || IS_I865G(dev_priv)) {
		cursor->max_stride = i845_cursor_max_stride;
		cursor->update_plane = i845_update_cursor;
		cursor->disable_plane = i845_disable_cursor;
		cursor->get_hw_state = i845_cursor_get_hw_state;
		cursor->check_plane = i845_check_cursor;
	} else {
		cursor->max_stride = i9xx_cursor_max_stride;
		cursor->update_plane = i9xx_update_cursor;
		cursor->disable_plane = i9xx_disable_cursor;
		cursor->get_hw_state = i9xx_cursor_get_hw_state;
		cursor->check_plane = i9xx_check_cursor;
	}

	cursor->cursor.base = ~0;
	cursor->cursor.cntl = ~0;

	if (IS_I845G(dev_priv) || IS_I865G(dev_priv) || HAS_CUR_FBC(dev_priv))
		cursor->cursor.size = ~0;

	possible_crtcs = BIT(pipe);

	ret = drm_universal_plane_init(&dev_priv->drm, &cursor->base,
				       possible_crtcs, &intel_cursor_plane_funcs,
				       intel_cursor_formats,
				       ARRAY_SIZE(intel_cursor_formats),
				       cursor_format_modifiers,
				       DRM_PLANE_TYPE_CURSOR,
				       "cursor %c", pipe_name(pipe));
	if (ret)
		goto fail;

	if (INTEL_GEN(dev_priv) >= 4)
		drm_plane_create_rotation_property(&cursor->base,
						   DRM_MODE_ROTATE_0,
						   DRM_MODE_ROTATE_0 |
						   DRM_MODE_ROTATE_180);

	drm_plane_helper_add(&cursor->base, &intel_plane_helper_funcs);

	return cursor;

fail:
	intel_plane_free(cursor);

	return ERR_PTR(ret);
}

static void intel_crtc_init_scalers(struct intel_crtc *crtc,
				    struct intel_crtc_state *crtc_state)
{
	struct intel_crtc_scaler_state *scaler_state =
		&crtc_state->scaler_state;
	struct drm_i915_private *dev_priv = to_i915(crtc->base.dev);
	int i;

	crtc->num_scalers = RUNTIME_INFO(dev_priv)->num_scalers[crtc->pipe];
	if (!crtc->num_scalers)
		return;

	for (i = 0; i < crtc->num_scalers; i++) {
		struct intel_scaler *scaler = &scaler_state->scalers[i];

		scaler->in_use = 0;
		scaler->mode = 0;
	}

	scaler_state->scaler_id = -1;
}

static int intel_crtc_init(struct drm_i915_private *dev_priv, enum pipe pipe)
{
	struct intel_crtc *intel_crtc;
	struct intel_crtc_state *crtc_state = NULL;
	struct intel_plane *primary = NULL;
	struct intel_plane *cursor = NULL;
	int sprite, ret;

	intel_crtc = kzalloc(sizeof(*intel_crtc), GFP_KERNEL);
	if (!intel_crtc)
		return -ENOMEM;

	crtc_state = kzalloc(sizeof(*crtc_state), GFP_KERNEL);
	if (!crtc_state) {
		ret = -ENOMEM;
		goto fail;
	}
	intel_crtc->config = crtc_state;
	intel_crtc->base.state = &crtc_state->base;
	crtc_state->base.crtc = &intel_crtc->base;

	primary = intel_primary_plane_create(dev_priv, pipe);
	if (IS_ERR(primary)) {
		ret = PTR_ERR(primary);
		goto fail;
	}
	intel_crtc->plane_ids_mask |= BIT(primary->id);

	for_each_sprite(dev_priv, pipe, sprite) {
		struct intel_plane *plane;

		plane = intel_sprite_plane_create(dev_priv, pipe, sprite);
		if (IS_ERR(plane)) {
			ret = PTR_ERR(plane);
			goto fail;
		}
		intel_crtc->plane_ids_mask |= BIT(plane->id);
	}

	cursor = intel_cursor_plane_create(dev_priv, pipe);
	if (IS_ERR(cursor)) {
		ret = PTR_ERR(cursor);
		goto fail;
	}
	intel_crtc->plane_ids_mask |= BIT(cursor->id);

	ret = drm_crtc_init_with_planes(&dev_priv->drm, &intel_crtc->base,
					&primary->base, &cursor->base,
					&intel_crtc_funcs,
					"pipe %c", pipe_name(pipe));
	if (ret)
		goto fail;

	intel_crtc->pipe = pipe;

	/* initialize shared scalers */
	intel_crtc_init_scalers(intel_crtc, crtc_state);

	BUG_ON(pipe >= ARRAY_SIZE(dev_priv->pipe_to_crtc_mapping) ||
	       dev_priv->pipe_to_crtc_mapping[pipe] != NULL);
	dev_priv->pipe_to_crtc_mapping[pipe] = intel_crtc;

	if (INTEL_GEN(dev_priv) < 9) {
		enum i9xx_plane_id i9xx_plane = primary->i9xx_plane;

		BUG_ON(i9xx_plane >= ARRAY_SIZE(dev_priv->plane_to_crtc_mapping) ||
		       dev_priv->plane_to_crtc_mapping[i9xx_plane] != NULL);
		dev_priv->plane_to_crtc_mapping[i9xx_plane] = intel_crtc;
	}

	drm_crtc_helper_add(&intel_crtc->base, &intel_helper_funcs);

	intel_color_init(intel_crtc);

	WARN_ON(drm_crtc_index(&intel_crtc->base) != intel_crtc->pipe);

	return 0;

fail:
	/*
	 * drm_mode_config_cleanup() will free up any
	 * crtcs/planes already initialized.
	 */
	kfree(crtc_state);
	kfree(intel_crtc);

	return ret;
}

int intel_get_pipe_from_crtc_id_ioctl(struct drm_device *dev, void *data,
				      struct drm_file *file)
{
	struct drm_i915_get_pipe_from_crtc_id *pipe_from_crtc_id = data;
	struct drm_crtc *drmmode_crtc;
	struct intel_crtc *crtc;

	drmmode_crtc = drm_crtc_find(dev, file, pipe_from_crtc_id->crtc_id);
	if (!drmmode_crtc)
		return -ENOENT;

	crtc = to_intel_crtc(drmmode_crtc);
	pipe_from_crtc_id->pipe = crtc->pipe;

	return 0;
}

static int intel_encoder_clones(struct intel_encoder *encoder)
{
	struct drm_device *dev = encoder->base.dev;
	struct intel_encoder *source_encoder;
	int index_mask = 0;
	int entry = 0;

	for_each_intel_encoder(dev, source_encoder) {
		if (encoders_cloneable(encoder, source_encoder))
			index_mask |= (1 << entry);

		entry++;
	}

	return index_mask;
}

static bool ilk_has_edp_a(struct drm_i915_private *dev_priv)
{
	if (!IS_MOBILE(dev_priv))
		return false;

	if ((I915_READ(DP_A) & DP_DETECTED) == 0)
		return false;

	if (IS_GEN(dev_priv, 5) && (I915_READ(FUSE_STRAP) & ILK_eDP_A_DISABLE))
		return false;

	return true;
}

static bool intel_ddi_crt_present(struct drm_i915_private *dev_priv)
{
	if (INTEL_GEN(dev_priv) >= 9)
		return false;

	if (IS_HSW_ULT(dev_priv) || IS_BDW_ULT(dev_priv))
		return false;

	if (HAS_PCH_LPT_H(dev_priv) &&
	    I915_READ(SFUSE_STRAP) & SFUSE_STRAP_CRT_DISABLED)
		return false;

	/* DDI E can't be used if DDI A requires 4 lanes */
	if (I915_READ(DDI_BUF_CTL(PORT_A)) & DDI_A_4_LANES)
		return false;

	if (!dev_priv->vbt.int_crt_support)
		return false;

	return true;
}

void intel_pps_unlock_regs_wa(struct drm_i915_private *dev_priv)
{
	int pps_num;
	int pps_idx;

	if (HAS_DDI(dev_priv))
		return;
	/*
	 * This w/a is needed at least on CPT/PPT, but to be sure apply it
	 * everywhere where registers can be write protected.
	 */
	if (IS_VALLEYVIEW(dev_priv) || IS_CHERRYVIEW(dev_priv))
		pps_num = 2;
	else
		pps_num = 1;

	for (pps_idx = 0; pps_idx < pps_num; pps_idx++) {
		u32 val = I915_READ(PP_CONTROL(pps_idx));

		val = (val & ~PANEL_UNLOCK_MASK) | PANEL_UNLOCK_REGS;
		I915_WRITE(PP_CONTROL(pps_idx), val);
	}
}

static void intel_pps_init(struct drm_i915_private *dev_priv)
{
	if (HAS_PCH_SPLIT(dev_priv) || IS_GEN9_LP(dev_priv))
		dev_priv->pps_mmio_base = PCH_PPS_BASE;
	else if (IS_VALLEYVIEW(dev_priv) || IS_CHERRYVIEW(dev_priv))
		dev_priv->pps_mmio_base = VLV_PPS_BASE;
	else
		dev_priv->pps_mmio_base = PPS_BASE;

	intel_pps_unlock_regs_wa(dev_priv);
}

static void intel_setup_outputs(struct drm_i915_private *dev_priv)
{
	struct intel_encoder *encoder;
	bool dpd_is_edp = false;

	intel_pps_init(dev_priv);

	if (!HAS_DISPLAY(dev_priv))
		return;

	if (IS_ELKHARTLAKE(dev_priv)) {
		intel_ddi_init(dev_priv, PORT_A);
		intel_ddi_init(dev_priv, PORT_B);
		intel_ddi_init(dev_priv, PORT_C);
		icl_dsi_init(dev_priv);
	} else if (INTEL_GEN(dev_priv) >= 11) {
		intel_ddi_init(dev_priv, PORT_A);
		intel_ddi_init(dev_priv, PORT_B);
		intel_ddi_init(dev_priv, PORT_C);
		intel_ddi_init(dev_priv, PORT_D);
		intel_ddi_init(dev_priv, PORT_E);
		/*
		 * On some ICL SKUs port F is not present. No strap bits for
		 * this, so rely on VBT.
		 * Work around broken VBTs on SKUs known to have no port F.
		 */
		if (IS_ICL_WITH_PORT_F(dev_priv) &&
		    intel_bios_is_port_present(dev_priv, PORT_F))
			intel_ddi_init(dev_priv, PORT_F);

		icl_dsi_init(dev_priv);
	} else if (IS_GEN9_LP(dev_priv)) {
		/*
		 * FIXME: Broxton doesn't support port detection via the
		 * DDI_BUF_CTL_A or SFUSE_STRAP registers, find another way to
		 * detect the ports.
		 */
		intel_ddi_init(dev_priv, PORT_A);
		intel_ddi_init(dev_priv, PORT_B);
		intel_ddi_init(dev_priv, PORT_C);

		vlv_dsi_init(dev_priv);
	} else if (HAS_DDI(dev_priv)) {
		int found;

		if (intel_ddi_crt_present(dev_priv))
			intel_crt_init(dev_priv);

		/*
		 * Haswell uses DDI functions to detect digital outputs.
		 * On SKL pre-D0 the strap isn't connected, so we assume
		 * it's there.
		 */
		found = I915_READ(DDI_BUF_CTL(PORT_A)) & DDI_INIT_DISPLAY_DETECTED;
		/* WaIgnoreDDIAStrap: skl */
		if (found || IS_GEN9_BC(dev_priv))
			intel_ddi_init(dev_priv, PORT_A);

		/* DDI B, C, D, and F detection is indicated by the SFUSE_STRAP
		 * register */
		found = I915_READ(SFUSE_STRAP);

		if (found & SFUSE_STRAP_DDIB_DETECTED)
			intel_ddi_init(dev_priv, PORT_B);
		if (found & SFUSE_STRAP_DDIC_DETECTED)
			intel_ddi_init(dev_priv, PORT_C);
		if (found & SFUSE_STRAP_DDID_DETECTED)
			intel_ddi_init(dev_priv, PORT_D);
		if (found & SFUSE_STRAP_DDIF_DETECTED)
			intel_ddi_init(dev_priv, PORT_F);
		/*
		 * On SKL we don't have a way to detect DDI-E so we rely on VBT.
		 */
		if (IS_GEN9_BC(dev_priv) &&
		    intel_bios_is_port_present(dev_priv, PORT_E))
			intel_ddi_init(dev_priv, PORT_E);

	} else if (HAS_PCH_SPLIT(dev_priv)) {
		int found;

		/*
		 * intel_edp_init_connector() depends on this completing first,
		 * to prevent the registration of both eDP and LVDS and the
		 * incorrect sharing of the PPS.
		 */
		intel_lvds_init(dev_priv);
		intel_crt_init(dev_priv);

		dpd_is_edp = intel_dp_is_port_edp(dev_priv, PORT_D);

		if (ilk_has_edp_a(dev_priv))
			intel_dp_init(dev_priv, DP_A, PORT_A);

		if (I915_READ(PCH_HDMIB) & SDVO_DETECTED) {
			/* PCH SDVOB multiplex with HDMIB */
			found = intel_sdvo_init(dev_priv, PCH_SDVOB, PORT_B);
			if (!found)
				intel_hdmi_init(dev_priv, PCH_HDMIB, PORT_B);
			if (!found && (I915_READ(PCH_DP_B) & DP_DETECTED))
				intel_dp_init(dev_priv, PCH_DP_B, PORT_B);
		}

		if (I915_READ(PCH_HDMIC) & SDVO_DETECTED)
			intel_hdmi_init(dev_priv, PCH_HDMIC, PORT_C);

		if (!dpd_is_edp && I915_READ(PCH_HDMID) & SDVO_DETECTED)
			intel_hdmi_init(dev_priv, PCH_HDMID, PORT_D);

		if (I915_READ(PCH_DP_C) & DP_DETECTED)
			intel_dp_init(dev_priv, PCH_DP_C, PORT_C);

		if (I915_READ(PCH_DP_D) & DP_DETECTED)
			intel_dp_init(dev_priv, PCH_DP_D, PORT_D);
	} else if (IS_VALLEYVIEW(dev_priv) || IS_CHERRYVIEW(dev_priv)) {
		bool has_edp, has_port;

		if (IS_VALLEYVIEW(dev_priv) && dev_priv->vbt.int_crt_support)
			intel_crt_init(dev_priv);

		/*
		 * The DP_DETECTED bit is the latched state of the DDC
		 * SDA pin at boot. However since eDP doesn't require DDC
		 * (no way to plug in a DP->HDMI dongle) the DDC pins for
		 * eDP ports may have been muxed to an alternate function.
		 * Thus we can't rely on the DP_DETECTED bit alone to detect
		 * eDP ports. Consult the VBT as well as DP_DETECTED to
		 * detect eDP ports.
		 *
		 * Sadly the straps seem to be missing sometimes even for HDMI
		 * ports (eg. on Voyo V3 - CHT x7-Z8700), so check both strap
		 * and VBT for the presence of the port. Additionally we can't
		 * trust the port type the VBT declares as we've seen at least
		 * HDMI ports that the VBT claim are DP or eDP.
		 */
		has_edp = intel_dp_is_port_edp(dev_priv, PORT_B);
		has_port = intel_bios_is_port_present(dev_priv, PORT_B);
		if (I915_READ(VLV_DP_B) & DP_DETECTED || has_port)
			has_edp &= intel_dp_init(dev_priv, VLV_DP_B, PORT_B);
		if ((I915_READ(VLV_HDMIB) & SDVO_DETECTED || has_port) && !has_edp)
			intel_hdmi_init(dev_priv, VLV_HDMIB, PORT_B);

		has_edp = intel_dp_is_port_edp(dev_priv, PORT_C);
		has_port = intel_bios_is_port_present(dev_priv, PORT_C);
		if (I915_READ(VLV_DP_C) & DP_DETECTED || has_port)
			has_edp &= intel_dp_init(dev_priv, VLV_DP_C, PORT_C);
		if ((I915_READ(VLV_HDMIC) & SDVO_DETECTED || has_port) && !has_edp)
			intel_hdmi_init(dev_priv, VLV_HDMIC, PORT_C);

		if (IS_CHERRYVIEW(dev_priv)) {
			/*
			 * eDP not supported on port D,
			 * so no need to worry about it
			 */
			has_port = intel_bios_is_port_present(dev_priv, PORT_D);
			if (I915_READ(CHV_DP_D) & DP_DETECTED || has_port)
				intel_dp_init(dev_priv, CHV_DP_D, PORT_D);
			if (I915_READ(CHV_HDMID) & SDVO_DETECTED || has_port)
				intel_hdmi_init(dev_priv, CHV_HDMID, PORT_D);
		}

		vlv_dsi_init(dev_priv);
	} else if (IS_PINEVIEW(dev_priv)) {
		intel_lvds_init(dev_priv);
		intel_crt_init(dev_priv);
	} else if (IS_GEN_RANGE(dev_priv, 3, 4)) {
		bool found = false;

		if (IS_MOBILE(dev_priv))
			intel_lvds_init(dev_priv);

		intel_crt_init(dev_priv);

		if (I915_READ(GEN3_SDVOB) & SDVO_DETECTED) {
			DRM_DEBUG_KMS("probing SDVOB\n");
			found = intel_sdvo_init(dev_priv, GEN3_SDVOB, PORT_B);
			if (!found && IS_G4X(dev_priv)) {
				DRM_DEBUG_KMS("probing HDMI on SDVOB\n");
				intel_hdmi_init(dev_priv, GEN4_HDMIB, PORT_B);
			}

			if (!found && IS_G4X(dev_priv))
				intel_dp_init(dev_priv, DP_B, PORT_B);
		}

		/* Before G4X SDVOC doesn't have its own detect register */

		if (I915_READ(GEN3_SDVOB) & SDVO_DETECTED) {
			DRM_DEBUG_KMS("probing SDVOC\n");
			found = intel_sdvo_init(dev_priv, GEN3_SDVOC, PORT_C);
		}

		if (!found && (I915_READ(GEN3_SDVOC) & SDVO_DETECTED)) {

			if (IS_G4X(dev_priv)) {
				DRM_DEBUG_KMS("probing HDMI on SDVOC\n");
				intel_hdmi_init(dev_priv, GEN4_HDMIC, PORT_C);
			}
			if (IS_G4X(dev_priv))
				intel_dp_init(dev_priv, DP_C, PORT_C);
		}

		if (IS_G4X(dev_priv) && (I915_READ(DP_D) & DP_DETECTED))
			intel_dp_init(dev_priv, DP_D, PORT_D);

		if (SUPPORTS_TV(dev_priv))
			intel_tv_init(dev_priv);
	} else if (IS_GEN(dev_priv, 2)) {
		if (IS_I85X(dev_priv))
			intel_lvds_init(dev_priv);

		intel_crt_init(dev_priv);
		intel_dvo_init(dev_priv);
	}

	intel_psr_init(dev_priv);

	for_each_intel_encoder(&dev_priv->drm, encoder) {
		encoder->base.possible_crtcs = encoder->crtc_mask;
		encoder->base.possible_clones =
			intel_encoder_clones(encoder);
	}

	intel_init_pch_refclk(dev_priv);

	drm_helper_move_panel_connectors_to_head(&dev_priv->drm);
}

static void intel_user_framebuffer_destroy(struct drm_framebuffer *fb)
{
	struct intel_framebuffer *intel_fb = to_intel_framebuffer(fb);
	struct drm_i915_gem_object *obj = intel_fb_obj(fb);

	drm_framebuffer_cleanup(fb);

	i915_gem_object_lock(obj);
	WARN_ON(!obj->framebuffer_references--);
	i915_gem_object_unlock(obj);

	i915_gem_object_put(obj);

	kfree(intel_fb);
}

static int intel_user_framebuffer_create_handle(struct drm_framebuffer *fb,
						struct drm_file *file,
						unsigned int *handle)
{
	struct drm_i915_gem_object *obj = intel_fb_obj(fb);

	if (obj->userptr.mm) {
		DRM_DEBUG("attempting to use a userptr for a framebuffer, denied\n");
		return -EINVAL;
	}

	return drm_gem_handle_create(file, &obj->base, handle);
}

static int intel_user_framebuffer_dirty(struct drm_framebuffer *fb,
					struct drm_file *file,
					unsigned flags, unsigned color,
					struct drm_clip_rect *clips,
					unsigned num_clips)
{
	struct drm_i915_gem_object *obj = intel_fb_obj(fb);

	i915_gem_object_flush_if_display(obj);
	intel_fb_obj_flush(obj, ORIGIN_DIRTYFB);

	return 0;
}

static const struct drm_framebuffer_funcs intel_fb_funcs = {
	.destroy = intel_user_framebuffer_destroy,
	.create_handle = intel_user_framebuffer_create_handle,
	.dirty = intel_user_framebuffer_dirty,
};

static
u32 intel_fb_pitch_limit(struct drm_i915_private *dev_priv,
			 u32 pixel_format, u64 fb_modifier)
{
	struct intel_crtc *crtc;
	struct intel_plane *plane;

	/*
	 * We assume the primary plane for pipe A has
	 * the highest stride limits of them all.
	 */
	crtc = intel_get_crtc_for_pipe(dev_priv, PIPE_A);
	plane = to_intel_plane(crtc->base.primary);

	return plane->max_stride(plane, pixel_format, fb_modifier,
				 DRM_MODE_ROTATE_0);
}

static int intel_framebuffer_init(struct intel_framebuffer *intel_fb,
				  struct drm_i915_gem_object *obj,
				  struct drm_mode_fb_cmd2 *mode_cmd)
{
	struct drm_i915_private *dev_priv = to_i915(obj->base.dev);
	struct drm_framebuffer *fb = &intel_fb->base;
	u32 pitch_limit;
	unsigned int tiling, stride;
	int ret = -EINVAL;
	int i;

	i915_gem_object_lock(obj);
	obj->framebuffer_references++;
	tiling = i915_gem_object_get_tiling(obj);
	stride = i915_gem_object_get_stride(obj);
	i915_gem_object_unlock(obj);

	if (mode_cmd->flags & DRM_MODE_FB_MODIFIERS) {
		/*
		 * If there's a fence, enforce that
		 * the fb modifier and tiling mode match.
		 */
		if (tiling != I915_TILING_NONE &&
		    tiling != intel_fb_modifier_to_tiling(mode_cmd->modifier[0])) {
			DRM_DEBUG_KMS("tiling_mode doesn't match fb modifier\n");
			goto err;
		}
	} else {
		if (tiling == I915_TILING_X) {
			mode_cmd->modifier[0] = I915_FORMAT_MOD_X_TILED;
		} else if (tiling == I915_TILING_Y) {
			DRM_DEBUG_KMS("No Y tiling for legacy addfb\n");
			goto err;
		}
	}

	if (!drm_any_plane_has_format(&dev_priv->drm,
				      mode_cmd->pixel_format,
				      mode_cmd->modifier[0])) {
		struct drm_format_name_buf format_name;

		DRM_DEBUG_KMS("unsupported pixel format %s / modifier 0x%llx\n",
			      drm_get_format_name(mode_cmd->pixel_format,
						  &format_name),
			      mode_cmd->modifier[0]);
		goto err;
	}

	/*
	 * gen2/3 display engine uses the fence if present,
	 * so the tiling mode must match the fb modifier exactly.
	 */
	if (INTEL_GEN(dev_priv) < 4 &&
	    tiling != intel_fb_modifier_to_tiling(mode_cmd->modifier[0])) {
		DRM_DEBUG_KMS("tiling_mode must match fb modifier exactly on gen2/3\n");
		goto err;
	}

	pitch_limit = intel_fb_pitch_limit(dev_priv, mode_cmd->pixel_format,
					   mode_cmd->modifier[0]);
	if (mode_cmd->pitches[0] > pitch_limit) {
		DRM_DEBUG_KMS("%s pitch (%u) must be at most %d\n",
			      mode_cmd->modifier[0] != DRM_FORMAT_MOD_LINEAR ?
			      "tiled" : "linear",
			      mode_cmd->pitches[0], pitch_limit);
		goto err;
	}

	/*
	 * If there's a fence, enforce that
	 * the fb pitch and fence stride match.
	 */
	if (tiling != I915_TILING_NONE && mode_cmd->pitches[0] != stride) {
		DRM_DEBUG_KMS("pitch (%d) must match tiling stride (%d)\n",
			      mode_cmd->pitches[0], stride);
		goto err;
	}

	/* FIXME need to adjust LINOFF/TILEOFF accordingly. */
	if (mode_cmd->offsets[0] != 0)
		goto err;

	drm_helper_mode_fill_fb_struct(&dev_priv->drm, fb, mode_cmd);

	for (i = 0; i < fb->format->num_planes; i++) {
		u32 stride_alignment;

		if (mode_cmd->handles[i] != mode_cmd->handles[0]) {
			DRM_DEBUG_KMS("bad plane %d handle\n", i);
			goto err;
		}

		stride_alignment = intel_fb_stride_alignment(fb, i);

		/*
		 * Display WA #0531: skl,bxt,kbl,glk
		 *
		 * Render decompression and plane width > 3840
		 * combined with horizontal panning requires the
		 * plane stride to be a multiple of 4. We'll just
		 * require the entire fb to accommodate that to avoid
		 * potential runtime errors at plane configuration time.
		 */
		if (IS_GEN(dev_priv, 9) && i == 0 && fb->width > 3840 &&
		    is_ccs_modifier(fb->modifier))
			stride_alignment *= 4;

		if (fb->pitches[i] & (stride_alignment - 1)) {
			DRM_DEBUG_KMS("plane %d pitch (%d) must be at least %u byte aligned\n",
				      i, fb->pitches[i], stride_alignment);
			goto err;
		}

		fb->obj[i] = &obj->base;
	}

	ret = intel_fill_fb_info(dev_priv, fb);
	if (ret)
		goto err;

	ret = drm_framebuffer_init(&dev_priv->drm, fb, &intel_fb_funcs);
	if (ret) {
		DRM_ERROR("framebuffer init failed %d\n", ret);
		goto err;
	}

	return 0;

err:
	i915_gem_object_lock(obj);
	obj->framebuffer_references--;
	i915_gem_object_unlock(obj);
	return ret;
}

static struct drm_framebuffer *
intel_user_framebuffer_create(struct drm_device *dev,
			      struct drm_file *filp,
			      const struct drm_mode_fb_cmd2 *user_mode_cmd)
{
	struct drm_framebuffer *fb;
	struct drm_i915_gem_object *obj;
	struct drm_mode_fb_cmd2 mode_cmd = *user_mode_cmd;

	obj = i915_gem_object_lookup(filp, mode_cmd.handles[0]);
	if (!obj)
		return ERR_PTR(-ENOENT);

	fb = intel_framebuffer_create(obj, &mode_cmd);
	if (IS_ERR(fb))
		i915_gem_object_put(obj);

	return fb;
}

static void intel_atomic_state_free(struct drm_atomic_state *state)
{
	struct intel_atomic_state *intel_state = to_intel_atomic_state(state);

	drm_atomic_state_default_release(state);

	i915_sw_fence_fini(&intel_state->commit_ready);

	kfree(state);
}

static enum drm_mode_status
intel_mode_valid(struct drm_device *dev,
		 const struct drm_display_mode *mode)
{
	struct drm_i915_private *dev_priv = to_i915(dev);
	int hdisplay_max, htotal_max;
	int vdisplay_max, vtotal_max;

	/*
	 * Can't reject DBLSCAN here because Xorg ddxen can add piles
	 * of DBLSCAN modes to the output's mode list when they detect
	 * the scaling mode property on the connector. And they don't
	 * ask the kernel to validate those modes in any way until
	 * modeset time at which point the client gets a protocol error.
	 * So in order to not upset those clients we silently ignore the
	 * DBLSCAN flag on such connectors. For other connectors we will
	 * reject modes with the DBLSCAN flag in encoder->compute_config().
	 * And we always reject DBLSCAN modes in connector->mode_valid()
	 * as we never want such modes on the connector's mode list.
	 */

	if (mode->vscan > 1)
		return MODE_NO_VSCAN;

	if (mode->flags & DRM_MODE_FLAG_HSKEW)
		return MODE_H_ILLEGAL;

	if (mode->flags & (DRM_MODE_FLAG_CSYNC |
			   DRM_MODE_FLAG_NCSYNC |
			   DRM_MODE_FLAG_PCSYNC))
		return MODE_HSYNC;

	if (mode->flags & (DRM_MODE_FLAG_BCAST |
			   DRM_MODE_FLAG_PIXMUX |
			   DRM_MODE_FLAG_CLKDIV2))
		return MODE_BAD;

	if (INTEL_GEN(dev_priv) >= 9 ||
	    IS_BROADWELL(dev_priv) || IS_HASWELL(dev_priv)) {
		hdisplay_max = 8192; /* FDI max 4096 handled elsewhere */
		vdisplay_max = 4096;
		htotal_max = 8192;
		vtotal_max = 8192;
	} else if (INTEL_GEN(dev_priv) >= 3) {
		hdisplay_max = 4096;
		vdisplay_max = 4096;
		htotal_max = 8192;
		vtotal_max = 8192;
	} else {
		hdisplay_max = 2048;
		vdisplay_max = 2048;
		htotal_max = 4096;
		vtotal_max = 4096;
	}

	if (mode->hdisplay > hdisplay_max ||
	    mode->hsync_start > htotal_max ||
	    mode->hsync_end > htotal_max ||
	    mode->htotal > htotal_max)
		return MODE_H_ILLEGAL;

	if (mode->vdisplay > vdisplay_max ||
	    mode->vsync_start > vtotal_max ||
	    mode->vsync_end > vtotal_max ||
	    mode->vtotal > vtotal_max)
		return MODE_V_ILLEGAL;

	return MODE_OK;
}

static const struct drm_mode_config_funcs intel_mode_funcs = {
	.fb_create = intel_user_framebuffer_create,
	.get_format_info = intel_get_format_info,
	.output_poll_changed = intel_fbdev_output_poll_changed,
	.mode_valid = intel_mode_valid,
	.atomic_check = intel_atomic_check,
	.atomic_commit = intel_atomic_commit,
	.atomic_state_alloc = intel_atomic_state_alloc,
	.atomic_state_clear = intel_atomic_state_clear,
	.atomic_state_free = intel_atomic_state_free,
};

/**
 * intel_init_display_hooks - initialize the display modesetting hooks
 * @dev_priv: device private
 */
void intel_init_display_hooks(struct drm_i915_private *dev_priv)
{
	intel_init_cdclk_hooks(dev_priv);

	if (INTEL_GEN(dev_priv) >= 9) {
		dev_priv->display.get_pipe_config = haswell_get_pipe_config;
		dev_priv->display.get_initial_plane_config =
			skylake_get_initial_plane_config;
		dev_priv->display.crtc_compute_clock =
			haswell_crtc_compute_clock;
		dev_priv->display.crtc_enable = haswell_crtc_enable;
		dev_priv->display.crtc_disable = haswell_crtc_disable;
	} else if (HAS_DDI(dev_priv)) {
		dev_priv->display.get_pipe_config = haswell_get_pipe_config;
		dev_priv->display.get_initial_plane_config =
			i9xx_get_initial_plane_config;
		dev_priv->display.crtc_compute_clock =
			haswell_crtc_compute_clock;
		dev_priv->display.crtc_enable = haswell_crtc_enable;
		dev_priv->display.crtc_disable = haswell_crtc_disable;
	} else if (HAS_PCH_SPLIT(dev_priv)) {
		dev_priv->display.get_pipe_config = ironlake_get_pipe_config;
		dev_priv->display.get_initial_plane_config =
			i9xx_get_initial_plane_config;
		dev_priv->display.crtc_compute_clock =
			ironlake_crtc_compute_clock;
		dev_priv->display.crtc_enable = ironlake_crtc_enable;
		dev_priv->display.crtc_disable = ironlake_crtc_disable;
	} else if (IS_CHERRYVIEW(dev_priv)) {
		dev_priv->display.get_pipe_config = i9xx_get_pipe_config;
		dev_priv->display.get_initial_plane_config =
			i9xx_get_initial_plane_config;
		dev_priv->display.crtc_compute_clock = chv_crtc_compute_clock;
		dev_priv->display.crtc_enable = valleyview_crtc_enable;
		dev_priv->display.crtc_disable = i9xx_crtc_disable;
	} else if (IS_VALLEYVIEW(dev_priv)) {
		dev_priv->display.get_pipe_config = i9xx_get_pipe_config;
		dev_priv->display.get_initial_plane_config =
			i9xx_get_initial_plane_config;
		dev_priv->display.crtc_compute_clock = vlv_crtc_compute_clock;
		dev_priv->display.crtc_enable = valleyview_crtc_enable;
		dev_priv->display.crtc_disable = i9xx_crtc_disable;
	} else if (IS_G4X(dev_priv)) {
		dev_priv->display.get_pipe_config = i9xx_get_pipe_config;
		dev_priv->display.get_initial_plane_config =
			i9xx_get_initial_plane_config;
		dev_priv->display.crtc_compute_clock = g4x_crtc_compute_clock;
		dev_priv->display.crtc_enable = i9xx_crtc_enable;
		dev_priv->display.crtc_disable = i9xx_crtc_disable;
	} else if (IS_PINEVIEW(dev_priv)) {
		dev_priv->display.get_pipe_config = i9xx_get_pipe_config;
		dev_priv->display.get_initial_plane_config =
			i9xx_get_initial_plane_config;
		dev_priv->display.crtc_compute_clock = pnv_crtc_compute_clock;
		dev_priv->display.crtc_enable = i9xx_crtc_enable;
		dev_priv->display.crtc_disable = i9xx_crtc_disable;
	} else if (!IS_GEN(dev_priv, 2)) {
		dev_priv->display.get_pipe_config = i9xx_get_pipe_config;
		dev_priv->display.get_initial_plane_config =
			i9xx_get_initial_plane_config;
		dev_priv->display.crtc_compute_clock = i9xx_crtc_compute_clock;
		dev_priv->display.crtc_enable = i9xx_crtc_enable;
		dev_priv->display.crtc_disable = i9xx_crtc_disable;
	} else {
		dev_priv->display.get_pipe_config = i9xx_get_pipe_config;
		dev_priv->display.get_initial_plane_config =
			i9xx_get_initial_plane_config;
		dev_priv->display.crtc_compute_clock = i8xx_crtc_compute_clock;
		dev_priv->display.crtc_enable = i9xx_crtc_enable;
		dev_priv->display.crtc_disable = i9xx_crtc_disable;
	}

	if (IS_GEN(dev_priv, 5)) {
		dev_priv->display.fdi_link_train = ironlake_fdi_link_train;
	} else if (IS_GEN(dev_priv, 6)) {
		dev_priv->display.fdi_link_train = gen6_fdi_link_train;
	} else if (IS_IVYBRIDGE(dev_priv)) {
		/* FIXME: detect B0+ stepping and use auto training */
		dev_priv->display.fdi_link_train = ivb_manual_fdi_link_train;
	} else if (IS_HASWELL(dev_priv) || IS_BROADWELL(dev_priv)) {
		dev_priv->display.fdi_link_train = hsw_fdi_link_train;
	}

	if (INTEL_GEN(dev_priv) >= 9)
		dev_priv->display.update_crtcs = skl_update_crtcs;
	else
		dev_priv->display.update_crtcs = intel_update_crtcs;
}

/* Disable the VGA plane that we never use */
static void i915_disable_vga(struct drm_i915_private *dev_priv)
{
	struct pci_dev *pdev = dev_priv->drm.pdev;
	u8 sr1;
	i915_reg_t vga_reg = i915_vgacntrl_reg(dev_priv);

	/* WaEnableVGAAccessThroughIOPort:ctg,elk,ilk,snb,ivb,vlv,hsw */
	vga_get_uninterruptible(pdev, VGA_RSRC_LEGACY_IO);
	outb(SR01, VGA_SR_INDEX);
	sr1 = inb(VGA_SR_DATA);
	outb(sr1 | 1<<5, VGA_SR_DATA);
	vga_put(pdev, VGA_RSRC_LEGACY_IO);
	udelay(300);

	I915_WRITE(vga_reg, VGA_DISP_DISABLE);
	POSTING_READ(vga_reg);
}

void intel_modeset_init_hw(struct drm_device *dev)
{
	struct drm_i915_private *dev_priv = to_i915(dev);

	intel_update_cdclk(dev_priv);
	intel_dump_cdclk_state(&dev_priv->cdclk.hw, "Current CDCLK");
	dev_priv->cdclk.logical = dev_priv->cdclk.actual = dev_priv->cdclk.hw;
}

/*
 * Calculate what we think the watermarks should be for the state we've read
 * out of the hardware and then immediately program those watermarks so that
 * we ensure the hardware settings match our internal state.
 *
 * We can calculate what we think WM's should be by creating a duplicate of the
 * current state (which was constructed during hardware readout) and running it
 * through the atomic check code to calculate new watermark values in the
 * state object.
 */
static void sanitize_watermarks(struct drm_device *dev)
{
	struct drm_i915_private *dev_priv = to_i915(dev);
	struct drm_atomic_state *state;
	struct intel_atomic_state *intel_state;
	struct drm_crtc *crtc;
	struct drm_crtc_state *cstate;
	struct drm_modeset_acquire_ctx ctx;
	int ret;
	int i;

	/* Only supported on platforms that use atomic watermark design */
	if (!dev_priv->display.optimize_watermarks)
		return;

	/*
	 * We need to hold connection_mutex before calling duplicate_state so
	 * that the connector loop is protected.
	 */
	drm_modeset_acquire_init(&ctx, 0);
retry:
	ret = drm_modeset_lock_all_ctx(dev, &ctx);
	if (ret == -EDEADLK) {
		drm_modeset_backoff(&ctx);
		goto retry;
	} else if (WARN_ON(ret)) {
		goto fail;
	}

	state = drm_atomic_helper_duplicate_state(dev, &ctx);
	if (WARN_ON(IS_ERR(state)))
		goto fail;

	intel_state = to_intel_atomic_state(state);

	/*
	 * Hardware readout is the only time we don't want to calculate
	 * intermediate watermarks (since we don't trust the current
	 * watermarks).
	 */
	if (!HAS_GMCH(dev_priv))
		intel_state->skip_intermediate_wm = true;

	ret = intel_atomic_check(dev, state);
	if (ret) {
		/*
		 * If we fail here, it means that the hardware appears to be
		 * programmed in a way that shouldn't be possible, given our
		 * understanding of watermark requirements.  This might mean a
		 * mistake in the hardware readout code or a mistake in the
		 * watermark calculations for a given platform.  Raise a WARN
		 * so that this is noticeable.
		 *
		 * If this actually happens, we'll have to just leave the
		 * BIOS-programmed watermarks untouched and hope for the best.
		 */
		WARN(true, "Could not determine valid watermarks for inherited state\n");
		goto put_state;
	}

	/* Write calculated watermark values back */
	for_each_new_crtc_in_state(state, crtc, cstate, i) {
		struct intel_crtc_state *cs = to_intel_crtc_state(cstate);

		cs->wm.need_postvbl_update = true;
		dev_priv->display.optimize_watermarks(intel_state, cs);

		to_intel_crtc_state(crtc->state)->wm = cs->wm;
	}

put_state:
	drm_atomic_state_put(state);
fail:
	drm_modeset_drop_locks(&ctx);
	drm_modeset_acquire_fini(&ctx);
}

static void intel_update_fdi_pll_freq(struct drm_i915_private *dev_priv)
{
	if (IS_GEN(dev_priv, 5)) {
		u32 fdi_pll_clk =
			I915_READ(FDI_PLL_BIOS_0) & FDI_PLL_FB_CLOCK_MASK;

		dev_priv->fdi_pll_freq = (fdi_pll_clk + 2) * 10000;
	} else if (IS_GEN(dev_priv, 6) || IS_IVYBRIDGE(dev_priv)) {
		dev_priv->fdi_pll_freq = 270000;
	} else {
		return;
	}

	DRM_DEBUG_DRIVER("FDI PLL freq=%d\n", dev_priv->fdi_pll_freq);
}

static int intel_initial_commit(struct drm_device *dev)
{
	struct drm_atomic_state *state = NULL;
	struct drm_modeset_acquire_ctx ctx;
	struct drm_crtc *crtc;
	struct drm_crtc_state *crtc_state;
	int ret = 0;

	state = drm_atomic_state_alloc(dev);
	if (!state)
		return -ENOMEM;

	drm_modeset_acquire_init(&ctx, 0);

retry:
	state->acquire_ctx = &ctx;

	drm_for_each_crtc(crtc, dev) {
		crtc_state = drm_atomic_get_crtc_state(state, crtc);
		if (IS_ERR(crtc_state)) {
			ret = PTR_ERR(crtc_state);
			goto out;
		}

		if (crtc_state->active) {
			ret = drm_atomic_add_affected_planes(state, crtc);
			if (ret)
				goto out;

			/*
			 * FIXME hack to force a LUT update to avoid the
			 * plane update forcing the pipe gamma on without
			 * having a proper LUT loaded. Remove once we
			 * have readout for pipe gamma enable.
			 */
			crtc_state->color_mgmt_changed = true;
		}
	}

	ret = drm_atomic_commit(state);

out:
	if (ret == -EDEADLK) {
		drm_atomic_state_clear(state);
		drm_modeset_backoff(&ctx);
		goto retry;
	}

	drm_atomic_state_put(state);

	drm_modeset_drop_locks(&ctx);
	drm_modeset_acquire_fini(&ctx);

	return ret;
}

int intel_modeset_init(struct drm_device *dev)
{
	struct drm_i915_private *dev_priv = to_i915(dev);
	struct i915_ggtt *ggtt = &dev_priv->ggtt;
	enum pipe pipe;
	struct intel_crtc *crtc;
	int ret;

	dev_priv->modeset_wq = alloc_ordered_workqueue("i915_modeset", 0);

	drm_mode_config_init(dev);

	dev->mode_config.min_width = 0;
	dev->mode_config.min_height = 0;

	dev->mode_config.preferred_depth = 24;
	dev->mode_config.prefer_shadow = 1;

	dev->mode_config.allow_fb_modifiers = true;

	dev->mode_config.funcs = &intel_mode_funcs;

	init_llist_head(&dev_priv->atomic_helper.free_list);
	INIT_WORK(&dev_priv->atomic_helper.free_work,
		  intel_atomic_helper_free_state_worker);

	intel_init_quirks(dev_priv);

	intel_fbc_init(dev_priv);

	intel_init_pm(dev_priv);

	/*
	 * There may be no VBT; and if the BIOS enabled SSC we can
	 * just keep using it to avoid unnecessary flicker.  Whereas if the
	 * BIOS isn't using it, don't assume it will work even if the VBT
	 * indicates as much.
	 */
	if (HAS_PCH_IBX(dev_priv) || HAS_PCH_CPT(dev_priv)) {
		bool bios_lvds_use_ssc = !!(I915_READ(PCH_DREF_CONTROL) &
					    DREF_SSC1_ENABLE);

		if (dev_priv->vbt.lvds_use_ssc != bios_lvds_use_ssc) {
			DRM_DEBUG_KMS("SSC %sabled by BIOS, overriding VBT which says %sabled\n",
				     bios_lvds_use_ssc ? "en" : "dis",
				     dev_priv->vbt.lvds_use_ssc ? "en" : "dis");
			dev_priv->vbt.lvds_use_ssc = bios_lvds_use_ssc;
		}
	}

	/* maximum framebuffer dimensions */
	if (IS_GEN(dev_priv, 2)) {
		dev->mode_config.max_width = 2048;
		dev->mode_config.max_height = 2048;
	} else if (IS_GEN(dev_priv, 3)) {
		dev->mode_config.max_width = 4096;
		dev->mode_config.max_height = 4096;
	} else {
		dev->mode_config.max_width = 8192;
		dev->mode_config.max_height = 8192;
	}

	if (IS_I845G(dev_priv) || IS_I865G(dev_priv)) {
		dev->mode_config.cursor_width = IS_I845G(dev_priv) ? 64 : 512;
		dev->mode_config.cursor_height = 1023;
	} else if (IS_GEN(dev_priv, 2)) {
		dev->mode_config.cursor_width = 64;
		dev->mode_config.cursor_height = 64;
	} else {
		dev->mode_config.cursor_width = 256;
		dev->mode_config.cursor_height = 256;
	}

	dev->mode_config.fb_base = ggtt->gmadr.start;

	DRM_DEBUG_KMS("%d display pipe%s available.\n",
		      INTEL_INFO(dev_priv)->num_pipes,
		      INTEL_INFO(dev_priv)->num_pipes > 1 ? "s" : "");

	for_each_pipe(dev_priv, pipe) {
		ret = intel_crtc_init(dev_priv, pipe);
		if (ret) {
			drm_mode_config_cleanup(dev);
			return ret;
		}
	}

	intel_shared_dpll_init(dev);
	intel_update_fdi_pll_freq(dev_priv);

	intel_update_czclk(dev_priv);
	intel_modeset_init_hw(dev);

	intel_hdcp_component_init(dev_priv);

	if (dev_priv->max_cdclk_freq == 0)
		intel_update_max_cdclk(dev_priv);

	/* Just disable it once at startup */
	i915_disable_vga(dev_priv);
	intel_setup_outputs(dev_priv);

	drm_modeset_lock_all(dev);
	intel_modeset_setup_hw_state(dev, dev->mode_config.acquire_ctx);
	drm_modeset_unlock_all(dev);

	for_each_intel_crtc(dev, crtc) {
		struct intel_initial_plane_config plane_config = {};

		if (!crtc->active)
			continue;

		/*
		 * Note that reserving the BIOS fb up front prevents us
		 * from stuffing other stolen allocations like the ring
		 * on top.  This prevents some ugliness at boot time, and
		 * can even allow for smooth boot transitions if the BIOS
		 * fb is large enough for the active pipe configuration.
		 */
		dev_priv->display.get_initial_plane_config(crtc,
							   &plane_config);

		/*
		 * If the fb is shared between multiple heads, we'll
		 * just get the first one.
		 */
		intel_find_initial_plane_obj(crtc, &plane_config);
	}

	/*
	 * Make sure hardware watermarks really match the state we read out.
	 * Note that we need to do this after reconstructing the BIOS fb's
	 * since the watermark calculation done here will use pstate->fb.
	 */
	if (!HAS_GMCH(dev_priv))
		sanitize_watermarks(dev);

	/*
	 * Force all active planes to recompute their states. So that on
	 * mode_setcrtc after probe, all the intel_plane_state variables
	 * are already calculated and there is no assert_plane warnings
	 * during bootup.
	 */
	ret = intel_initial_commit(dev);
	if (ret)
		DRM_DEBUG_KMS("Initial commit in probe failed.\n");

	return 0;
}

void i830_enable_pipe(struct drm_i915_private *dev_priv, enum pipe pipe)
{
	struct intel_crtc *crtc = intel_get_crtc_for_pipe(dev_priv, pipe);
	/* 640x480@60Hz, ~25175 kHz */
	struct dpll clock = {
		.m1 = 18,
		.m2 = 7,
		.p1 = 13,
		.p2 = 4,
		.n = 2,
	};
	u32 dpll, fp;
	int i;

	WARN_ON(i9xx_calc_dpll_params(48000, &clock) != 25154);

	DRM_DEBUG_KMS("enabling pipe %c due to force quirk (vco=%d dot=%d)\n",
		      pipe_name(pipe), clock.vco, clock.dot);

	fp = i9xx_dpll_compute_fp(&clock);
	dpll = DPLL_DVO_2X_MODE |
		DPLL_VGA_MODE_DIS |
		((clock.p1 - 2) << DPLL_FPA01_P1_POST_DIV_SHIFT) |
		PLL_P2_DIVIDE_BY_4 |
		PLL_REF_INPUT_DREFCLK |
		DPLL_VCO_ENABLE;

	I915_WRITE(FP0(pipe), fp);
	I915_WRITE(FP1(pipe), fp);

	I915_WRITE(HTOTAL(pipe), (640 - 1) | ((800 - 1) << 16));
	I915_WRITE(HBLANK(pipe), (640 - 1) | ((800 - 1) << 16));
	I915_WRITE(HSYNC(pipe), (656 - 1) | ((752 - 1) << 16));
	I915_WRITE(VTOTAL(pipe), (480 - 1) | ((525 - 1) << 16));
	I915_WRITE(VBLANK(pipe), (480 - 1) | ((525 - 1) << 16));
	I915_WRITE(VSYNC(pipe), (490 - 1) | ((492 - 1) << 16));
	I915_WRITE(PIPESRC(pipe), ((640 - 1) << 16) | (480 - 1));

	/*
	 * Apparently we need to have VGA mode enabled prior to changing
	 * the P1/P2 dividers. Otherwise the DPLL will keep using the old
	 * dividers, even though the register value does change.
	 */
	I915_WRITE(DPLL(pipe), dpll & ~DPLL_VGA_MODE_DIS);
	I915_WRITE(DPLL(pipe), dpll);

	/* Wait for the clocks to stabilize. */
	POSTING_READ(DPLL(pipe));
	udelay(150);

	/* The pixel multiplier can only be updated once the
	 * DPLL is enabled and the clocks are stable.
	 *
	 * So write it again.
	 */
	I915_WRITE(DPLL(pipe), dpll);

	/* We do this three times for luck */
	for (i = 0; i < 3 ; i++) {
		I915_WRITE(DPLL(pipe), dpll);
		POSTING_READ(DPLL(pipe));
		udelay(150); /* wait for warmup */
	}

	I915_WRITE(PIPECONF(pipe), PIPECONF_ENABLE | PIPECONF_PROGRESSIVE);
	POSTING_READ(PIPECONF(pipe));

	intel_wait_for_pipe_scanline_moving(crtc);
}

void i830_disable_pipe(struct drm_i915_private *dev_priv, enum pipe pipe)
{
	struct intel_crtc *crtc = intel_get_crtc_for_pipe(dev_priv, pipe);

	DRM_DEBUG_KMS("disabling pipe %c due to force quirk\n",
		      pipe_name(pipe));

	WARN_ON(I915_READ(DSPCNTR(PLANE_A)) & DISPLAY_PLANE_ENABLE);
	WARN_ON(I915_READ(DSPCNTR(PLANE_B)) & DISPLAY_PLANE_ENABLE);
	WARN_ON(I915_READ(DSPCNTR(PLANE_C)) & DISPLAY_PLANE_ENABLE);
	WARN_ON(I915_READ(CURCNTR(PIPE_A)) & MCURSOR_MODE);
	WARN_ON(I915_READ(CURCNTR(PIPE_B)) & MCURSOR_MODE);

	I915_WRITE(PIPECONF(pipe), 0);
	POSTING_READ(PIPECONF(pipe));

	intel_wait_for_pipe_scanline_stopped(crtc);

	I915_WRITE(DPLL(pipe), DPLL_VGA_MODE_DIS);
	POSTING_READ(DPLL(pipe));
}

static void
intel_sanitize_plane_mapping(struct drm_i915_private *dev_priv)
{
	struct intel_crtc *crtc;

	if (INTEL_GEN(dev_priv) >= 4)
		return;

	for_each_intel_crtc(&dev_priv->drm, crtc) {
		struct intel_plane *plane =
			to_intel_plane(crtc->base.primary);
		struct intel_crtc *plane_crtc;
		enum pipe pipe;

		if (!plane->get_hw_state(plane, &pipe))
			continue;

		if (pipe == crtc->pipe)
			continue;

		DRM_DEBUG_KMS("[PLANE:%d:%s] attached to the wrong pipe, disabling plane\n",
			      plane->base.base.id, plane->base.name);

		plane_crtc = intel_get_crtc_for_pipe(dev_priv, pipe);
		intel_plane_disable_noatomic(plane_crtc, plane);
	}
}

static bool intel_crtc_has_encoders(struct intel_crtc *crtc)
{
	struct drm_device *dev = crtc->base.dev;
	struct intel_encoder *encoder;

	for_each_encoder_on_crtc(dev, &crtc->base, encoder)
		return true;

	return false;
}

static struct intel_connector *intel_encoder_find_connector(struct intel_encoder *encoder)
{
	struct drm_device *dev = encoder->base.dev;
	struct intel_connector *connector;

	for_each_connector_on_encoder(dev, &encoder->base, connector)
		return connector;

	return NULL;
}

static bool has_pch_trancoder(struct drm_i915_private *dev_priv,
			      enum pipe pch_transcoder)
{
	return HAS_PCH_IBX(dev_priv) || HAS_PCH_CPT(dev_priv) ||
		(HAS_PCH_LPT_H(dev_priv) && pch_transcoder == PIPE_A);
}

static void intel_sanitize_crtc(struct intel_crtc *crtc,
				struct drm_modeset_acquire_ctx *ctx)
{
	struct drm_device *dev = crtc->base.dev;
	struct drm_i915_private *dev_priv = to_i915(dev);
	struct intel_crtc_state *crtc_state = to_intel_crtc_state(crtc->base.state);
	enum transcoder cpu_transcoder = crtc_state->cpu_transcoder;

	/* Clear any frame start delays used for debugging left by the BIOS */
	if (crtc->active && !transcoder_is_dsi(cpu_transcoder)) {
		i915_reg_t reg = PIPECONF(cpu_transcoder);

		I915_WRITE(reg,
			   I915_READ(reg) & ~PIPECONF_FRAME_START_DELAY_MASK);
	}

	if (crtc_state->base.active) {
		struct intel_plane *plane;

		/* Disable everything but the primary plane */
		for_each_intel_plane_on_crtc(dev, crtc, plane) {
			const struct intel_plane_state *plane_state =
				to_intel_plane_state(plane->base.state);

			if (plane_state->base.visible &&
			    plane->base.type != DRM_PLANE_TYPE_PRIMARY)
				intel_plane_disable_noatomic(crtc, plane);
		}

		/*
		 * Disable any background color set by the BIOS, but enable the
		 * gamma and CSC to match how we program our planes.
		 */
		if (INTEL_GEN(dev_priv) >= 9)
			I915_WRITE(SKL_BOTTOM_COLOR(crtc->pipe),
				   SKL_BOTTOM_COLOR_GAMMA_ENABLE |
				   SKL_BOTTOM_COLOR_CSC_ENABLE);
	}

	/* Adjust the state of the output pipe according to whether we
	 * have active connectors/encoders. */
	if (crtc_state->base.active && !intel_crtc_has_encoders(crtc))
		intel_crtc_disable_noatomic(&crtc->base, ctx);

	if (crtc_state->base.active || HAS_GMCH(dev_priv)) {
		/*
		 * We start out with underrun reporting disabled to avoid races.
		 * For correct bookkeeping mark this on active crtcs.
		 *
		 * Also on gmch platforms we dont have any hardware bits to
		 * disable the underrun reporting. Which means we need to start
		 * out with underrun reporting disabled also on inactive pipes,
		 * since otherwise we'll complain about the garbage we read when
		 * e.g. coming up after runtime pm.
		 *
		 * No protection against concurrent access is required - at
		 * worst a fifo underrun happens which also sets this to false.
		 */
		crtc->cpu_fifo_underrun_disabled = true;
		/*
		 * We track the PCH trancoder underrun reporting state
		 * within the crtc. With crtc for pipe A housing the underrun
		 * reporting state for PCH transcoder A, crtc for pipe B housing
		 * it for PCH transcoder B, etc. LPT-H has only PCH transcoder A,
		 * and marking underrun reporting as disabled for the non-existing
		 * PCH transcoders B and C would prevent enabling the south
		 * error interrupt (see cpt_can_enable_serr_int()).
		 */
		if (has_pch_trancoder(dev_priv, crtc->pipe))
			crtc->pch_fifo_underrun_disabled = true;
	}
}

static bool has_bogus_dpll_config(const struct intel_crtc_state *crtc_state)
{
	struct drm_i915_private *dev_priv = to_i915(crtc_state->base.crtc->dev);

	/*
	 * Some SNB BIOSen (eg. ASUS K53SV) are known to misprogram
	 * the hardware when a high res displays plugged in. DPLL P
	 * divider is zero, and the pipe timings are bonkers. We'll
	 * try to disable everything in that case.
	 *
	 * FIXME would be nice to be able to sanitize this state
	 * without several WARNs, but for now let's take the easy
	 * road.
	 */
	return IS_GEN(dev_priv, 6) &&
		crtc_state->base.active &&
		crtc_state->shared_dpll &&
		crtc_state->port_clock == 0;
}

static void intel_sanitize_encoder(struct intel_encoder *encoder)
{
	struct drm_i915_private *dev_priv = to_i915(encoder->base.dev);
	struct intel_connector *connector;
	struct intel_crtc *crtc = to_intel_crtc(encoder->base.crtc);
	struct intel_crtc_state *crtc_state = crtc ?
		to_intel_crtc_state(crtc->base.state) : NULL;

	/* We need to check both for a crtc link (meaning that the
	 * encoder is active and trying to read from a pipe) and the
	 * pipe itself being active. */
	bool has_active_crtc = crtc_state &&
		crtc_state->base.active;

	if (crtc_state && has_bogus_dpll_config(crtc_state)) {
		DRM_DEBUG_KMS("BIOS has misprogrammed the hardware. Disabling pipe %c\n",
			      pipe_name(crtc->pipe));
		has_active_crtc = false;
	}

	connector = intel_encoder_find_connector(encoder);
	if (connector && !has_active_crtc) {
		DRM_DEBUG_KMS("[ENCODER:%d:%s] has active connectors but no active pipe!\n",
			      encoder->base.base.id,
			      encoder->base.name);

		/* Connector is active, but has no active pipe. This is
		 * fallout from our resume register restoring. Disable
		 * the encoder manually again. */
		if (crtc_state) {
			struct drm_encoder *best_encoder;

			DRM_DEBUG_KMS("[ENCODER:%d:%s] manually disabled\n",
				      encoder->base.base.id,
				      encoder->base.name);

			/* avoid oopsing in case the hooks consult best_encoder */
			best_encoder = connector->base.state->best_encoder;
			connector->base.state->best_encoder = &encoder->base;

			if (encoder->disable)
				encoder->disable(encoder, crtc_state,
						 connector->base.state);
			if (encoder->post_disable)
				encoder->post_disable(encoder, crtc_state,
						      connector->base.state);

			connector->base.state->best_encoder = best_encoder;
		}
		encoder->base.crtc = NULL;

		/* Inconsistent output/port/pipe state happens presumably due to
		 * a bug in one of the get_hw_state functions. Or someplace else
		 * in our code, like the register restore mess on resume. Clamp
		 * things to off as a safer default. */

		connector->base.dpms = DRM_MODE_DPMS_OFF;
		connector->base.encoder = NULL;
	}

	/* notify opregion of the sanitized encoder state */
	intel_opregion_notify_encoder(encoder, connector && has_active_crtc);

	if (INTEL_GEN(dev_priv) >= 11)
		icl_sanitize_encoder_pll_mapping(encoder);
}

void i915_redisable_vga_power_on(struct drm_i915_private *dev_priv)
{
	i915_reg_t vga_reg = i915_vgacntrl_reg(dev_priv);

	if (!(I915_READ(vga_reg) & VGA_DISP_DISABLE)) {
		DRM_DEBUG_KMS("Something enabled VGA plane, disabling it\n");
		i915_disable_vga(dev_priv);
	}
}

void i915_redisable_vga(struct drm_i915_private *dev_priv)
{
	intel_wakeref_t wakeref;

	/*
	 * This function can be called both from intel_modeset_setup_hw_state or
	 * at a very early point in our resume sequence, where the power well
	 * structures are not yet restored. Since this function is at a very
	 * paranoid "someone might have enabled VGA while we were not looking"
	 * level, just check if the power well is enabled instead of trying to
	 * follow the "don't touch the power well if we don't need it" policy
	 * the rest of the driver uses.
	 */
	wakeref = intel_display_power_get_if_enabled(dev_priv,
						     POWER_DOMAIN_VGA);
	if (!wakeref)
		return;

	i915_redisable_vga_power_on(dev_priv);

	intel_display_power_put(dev_priv, POWER_DOMAIN_VGA, wakeref);
}

/* FIXME read out full plane state for all planes */
static void readout_plane_state(struct drm_i915_private *dev_priv)
{
	struct intel_plane *plane;
	struct intel_crtc *crtc;

	for_each_intel_plane(&dev_priv->drm, plane) {
		struct intel_plane_state *plane_state =
			to_intel_plane_state(plane->base.state);
		struct intel_crtc_state *crtc_state;
		enum pipe pipe = PIPE_A;
		bool visible;

		visible = plane->get_hw_state(plane, &pipe);

		crtc = intel_get_crtc_for_pipe(dev_priv, pipe);
		crtc_state = to_intel_crtc_state(crtc->base.state);

		intel_set_plane_visible(crtc_state, plane_state, visible);

		DRM_DEBUG_KMS("[PLANE:%d:%s] hw state readout: %s, pipe %c\n",
			      plane->base.base.id, plane->base.name,
			      enableddisabled(visible), pipe_name(pipe));
	}

	for_each_intel_crtc(&dev_priv->drm, crtc) {
		struct intel_crtc_state *crtc_state =
			to_intel_crtc_state(crtc->base.state);

		fixup_active_planes(crtc_state);
	}
}

static void intel_modeset_readout_hw_state(struct drm_device *dev)
{
	struct drm_i915_private *dev_priv = to_i915(dev);
	enum pipe pipe;
	struct intel_crtc *crtc;
	struct intel_encoder *encoder;
	struct intel_connector *connector;
	struct drm_connector_list_iter conn_iter;
	int i;

	dev_priv->active_crtcs = 0;

	for_each_intel_crtc(dev, crtc) {
		struct intel_crtc_state *crtc_state =
			to_intel_crtc_state(crtc->base.state);

		__drm_atomic_helper_crtc_destroy_state(&crtc_state->base);
		memset(crtc_state, 0, sizeof(*crtc_state));
		crtc_state->base.crtc = &crtc->base;

		crtc_state->base.active = crtc_state->base.enable =
			dev_priv->display.get_pipe_config(crtc, crtc_state);

		crtc->base.enabled = crtc_state->base.enable;
		crtc->active = crtc_state->base.active;

		if (crtc_state->base.active)
			dev_priv->active_crtcs |= 1 << crtc->pipe;

		DRM_DEBUG_KMS("[CRTC:%d:%s] hw state readout: %s\n",
			      crtc->base.base.id, crtc->base.name,
			      enableddisabled(crtc_state->base.active));
	}

	readout_plane_state(dev_priv);

	for (i = 0; i < dev_priv->num_shared_dpll; i++) {
		struct intel_shared_dpll *pll = &dev_priv->shared_dplls[i];

		pll->on = pll->info->funcs->get_hw_state(dev_priv, pll,
							&pll->state.hw_state);
		pll->state.crtc_mask = 0;
		for_each_intel_crtc(dev, crtc) {
			struct intel_crtc_state *crtc_state =
				to_intel_crtc_state(crtc->base.state);

			if (crtc_state->base.active &&
			    crtc_state->shared_dpll == pll)
				pll->state.crtc_mask |= 1 << crtc->pipe;
		}
		pll->active_mask = pll->state.crtc_mask;

		DRM_DEBUG_KMS("%s hw state readout: crtc_mask 0x%08x, on %i\n",
			      pll->info->name, pll->state.crtc_mask, pll->on);
	}

	for_each_intel_encoder(dev, encoder) {
		pipe = 0;

		if (encoder->get_hw_state(encoder, &pipe)) {
			struct intel_crtc_state *crtc_state;

			crtc = intel_get_crtc_for_pipe(dev_priv, pipe);
			crtc_state = to_intel_crtc_state(crtc->base.state);

			encoder->base.crtc = &crtc->base;
			encoder->get_config(encoder, crtc_state);
		} else {
			encoder->base.crtc = NULL;
		}

		DRM_DEBUG_KMS("[ENCODER:%d:%s] hw state readout: %s, pipe %c\n",
			      encoder->base.base.id, encoder->base.name,
			      enableddisabled(encoder->base.crtc),
			      pipe_name(pipe));
	}

	drm_connector_list_iter_begin(dev, &conn_iter);
	for_each_intel_connector_iter(connector, &conn_iter) {
		if (connector->get_hw_state(connector)) {
			connector->base.dpms = DRM_MODE_DPMS_ON;

			encoder = connector->encoder;
			connector->base.encoder = &encoder->base;

			if (encoder->base.crtc &&
			    encoder->base.crtc->state->active) {
				/*
				 * This has to be done during hardware readout
				 * because anything calling .crtc_disable may
				 * rely on the connector_mask being accurate.
				 */
				encoder->base.crtc->state->connector_mask |=
					drm_connector_mask(&connector->base);
				encoder->base.crtc->state->encoder_mask |=
					drm_encoder_mask(&encoder->base);
			}

		} else {
			connector->base.dpms = DRM_MODE_DPMS_OFF;
			connector->base.encoder = NULL;
		}
		DRM_DEBUG_KMS("[CONNECTOR:%d:%s] hw state readout: %s\n",
			      connector->base.base.id, connector->base.name,
			      enableddisabled(connector->base.encoder));
	}
	drm_connector_list_iter_end(&conn_iter);

	for_each_intel_crtc(dev, crtc) {
		struct intel_crtc_state *crtc_state =
			to_intel_crtc_state(crtc->base.state);
		int min_cdclk = 0;

		memset(&crtc->base.mode, 0, sizeof(crtc->base.mode));
		if (crtc_state->base.active) {
			intel_mode_from_pipe_config(&crtc->base.mode, crtc_state);
			crtc->base.mode.hdisplay = crtc_state->pipe_src_w;
			crtc->base.mode.vdisplay = crtc_state->pipe_src_h;
			intel_mode_from_pipe_config(&crtc_state->base.adjusted_mode, crtc_state);
			WARN_ON(drm_atomic_set_mode_for_crtc(crtc->base.state, &crtc->base.mode));

			/*
			 * The initial mode needs to be set in order to keep
			 * the atomic core happy. It wants a valid mode if the
			 * crtc's enabled, so we do the above call.
			 *
			 * But we don't set all the derived state fully, hence
			 * set a flag to indicate that a full recalculation is
			 * needed on the next commit.
			 */
			crtc_state->base.mode.private_flags = I915_MODE_FLAG_INHERITED;

			intel_crtc_compute_pixel_rate(crtc_state);

			if (dev_priv->display.modeset_calc_cdclk) {
				min_cdclk = intel_crtc_compute_min_cdclk(crtc_state);
				if (WARN_ON(min_cdclk < 0))
					min_cdclk = 0;
			}

			drm_calc_timestamping_constants(&crtc->base,
							&crtc_state->base.adjusted_mode);
			update_scanline_offset(crtc_state);
		}

		dev_priv->min_cdclk[crtc->pipe] = min_cdclk;
		dev_priv->min_voltage_level[crtc->pipe] =
			crtc_state->min_voltage_level;

		intel_pipe_config_sanity_check(dev_priv, crtc_state);
	}
}

static void
get_encoder_power_domains(struct drm_i915_private *dev_priv)
{
	struct intel_encoder *encoder;

	for_each_intel_encoder(&dev_priv->drm, encoder) {
		struct intel_crtc_state *crtc_state;

		if (!encoder->get_power_domains)
			continue;

		/*
		 * MST-primary and inactive encoders don't have a crtc state
		 * and neither of these require any power domain references.
		 */
		if (!encoder->base.crtc)
			continue;

		crtc_state = to_intel_crtc_state(encoder->base.crtc->state);
		encoder->get_power_domains(encoder, crtc_state);
	}
}

static void intel_early_display_was(struct drm_i915_private *dev_priv)
{
	/* Display WA #1185 WaDisableDARBFClkGating:cnl,glk */
	if (IS_CANNONLAKE(dev_priv) || IS_GEMINILAKE(dev_priv))
		I915_WRITE(GEN9_CLKGATE_DIS_0, I915_READ(GEN9_CLKGATE_DIS_0) |
			   DARBF_GATING_DIS);

	if (IS_HASWELL(dev_priv)) {
		/*
		 * WaRsPkgCStateDisplayPMReq:hsw
		 * System hang if this isn't done before disabling all planes!
		 */
		I915_WRITE(CHICKEN_PAR1_1,
			   I915_READ(CHICKEN_PAR1_1) | FORCE_ARB_IDLE_PLANES);
	}
}

static void ibx_sanitize_pch_hdmi_port(struct drm_i915_private *dev_priv,
				       enum port port, i915_reg_t hdmi_reg)
{
	u32 val = I915_READ(hdmi_reg);

	if (val & SDVO_ENABLE ||
	    (val & SDVO_PIPE_SEL_MASK) == SDVO_PIPE_SEL(PIPE_A))
		return;

	DRM_DEBUG_KMS("Sanitizing transcoder select for HDMI %c\n",
		      port_name(port));

	val &= ~SDVO_PIPE_SEL_MASK;
	val |= SDVO_PIPE_SEL(PIPE_A);

	I915_WRITE(hdmi_reg, val);
}

static void ibx_sanitize_pch_dp_port(struct drm_i915_private *dev_priv,
				     enum port port, i915_reg_t dp_reg)
{
	u32 val = I915_READ(dp_reg);

	if (val & DP_PORT_EN ||
	    (val & DP_PIPE_SEL_MASK) == DP_PIPE_SEL(PIPE_A))
		return;

	DRM_DEBUG_KMS("Sanitizing transcoder select for DP %c\n",
		      port_name(port));

	val &= ~DP_PIPE_SEL_MASK;
	val |= DP_PIPE_SEL(PIPE_A);

	I915_WRITE(dp_reg, val);
}

static void ibx_sanitize_pch_ports(struct drm_i915_private *dev_priv)
{
	/*
	 * The BIOS may select transcoder B on some of the PCH
	 * ports even it doesn't enable the port. This would trip
	 * assert_pch_dp_disabled() and assert_pch_hdmi_disabled().
	 * Sanitize the transcoder select bits to prevent that. We
	 * assume that the BIOS never actually enabled the port,
	 * because if it did we'd actually have to toggle the port
	 * on and back off to make the transcoder A select stick
	 * (see. intel_dp_link_down(), intel_disable_hdmi(),
	 * intel_disable_sdvo()).
	 */
	ibx_sanitize_pch_dp_port(dev_priv, PORT_B, PCH_DP_B);
	ibx_sanitize_pch_dp_port(dev_priv, PORT_C, PCH_DP_C);
	ibx_sanitize_pch_dp_port(dev_priv, PORT_D, PCH_DP_D);

	/* PCH SDVOB multiplex with HDMIB */
	ibx_sanitize_pch_hdmi_port(dev_priv, PORT_B, PCH_HDMIB);
	ibx_sanitize_pch_hdmi_port(dev_priv, PORT_C, PCH_HDMIC);
	ibx_sanitize_pch_hdmi_port(dev_priv, PORT_D, PCH_HDMID);
}

/* Scan out the current hw modeset state,
 * and sanitizes it to the current state
 */
static void
intel_modeset_setup_hw_state(struct drm_device *dev,
			     struct drm_modeset_acquire_ctx *ctx)
{
	struct drm_i915_private *dev_priv = to_i915(dev);
	struct intel_crtc_state *crtc_state;
	struct intel_encoder *encoder;
	struct intel_crtc *crtc;
	intel_wakeref_t wakeref;
	int i;

	wakeref = intel_display_power_get(dev_priv, POWER_DOMAIN_INIT);

	intel_early_display_was(dev_priv);
	intel_modeset_readout_hw_state(dev);

	/* HW state is read out, now we need to sanitize this mess. */
	get_encoder_power_domains(dev_priv);

	if (HAS_PCH_IBX(dev_priv))
		ibx_sanitize_pch_ports(dev_priv);

	/*
	 * intel_sanitize_plane_mapping() may need to do vblank
	 * waits, so we need vblank interrupts restored beforehand.
	 */
	for_each_intel_crtc(&dev_priv->drm, crtc) {
		crtc_state = to_intel_crtc_state(crtc->base.state);

		drm_crtc_vblank_reset(&crtc->base);

		if (crtc_state->base.active)
			intel_crtc_vblank_on(crtc_state);
	}

	intel_sanitize_plane_mapping(dev_priv);

	for_each_intel_encoder(dev, encoder)
		intel_sanitize_encoder(encoder);

	for_each_intel_crtc(&dev_priv->drm, crtc) {
		crtc_state = to_intel_crtc_state(crtc->base.state);
		intel_sanitize_crtc(crtc, ctx);
		intel_dump_pipe_config(crtc, crtc_state,
				       "[setup_hw_state]");
	}

	intel_modeset_update_connector_atomic_state(dev);

	for (i = 0; i < dev_priv->num_shared_dpll; i++) {
		struct intel_shared_dpll *pll = &dev_priv->shared_dplls[i];

		if (!pll->on || pll->active_mask)
			continue;

		DRM_DEBUG_KMS("%s enabled but not in use, disabling\n",
			      pll->info->name);

		pll->info->funcs->disable(dev_priv, pll);
		pll->on = false;
	}

	if (IS_G4X(dev_priv)) {
		g4x_wm_get_hw_state(dev_priv);
		g4x_wm_sanitize(dev_priv);
	} else if (IS_VALLEYVIEW(dev_priv) || IS_CHERRYVIEW(dev_priv)) {
		vlv_wm_get_hw_state(dev_priv);
		vlv_wm_sanitize(dev_priv);
	} else if (INTEL_GEN(dev_priv) >= 9) {
		skl_wm_get_hw_state(dev_priv);
	} else if (HAS_PCH_SPLIT(dev_priv)) {
		ilk_wm_get_hw_state(dev_priv);
	}

	for_each_intel_crtc(dev, crtc) {
		u64 put_domains;

		crtc_state = to_intel_crtc_state(crtc->base.state);
		put_domains = modeset_get_crtc_power_domains(&crtc->base, crtc_state);
		if (WARN_ON(put_domains))
			modeset_put_power_domains(dev_priv, put_domains);
	}

	intel_display_power_put(dev_priv, POWER_DOMAIN_INIT, wakeref);

	intel_fbc_init_pipe_state(dev_priv);
}

void intel_display_resume(struct drm_device *dev)
{
	struct drm_i915_private *dev_priv = to_i915(dev);
	struct drm_atomic_state *state = dev_priv->modeset_restore_state;
	struct drm_modeset_acquire_ctx ctx;
	int ret;

	dev_priv->modeset_restore_state = NULL;
	if (state)
		state->acquire_ctx = &ctx;

	drm_modeset_acquire_init(&ctx, 0);

	while (1) {
		ret = drm_modeset_lock_all_ctx(dev, &ctx);
		if (ret != -EDEADLK)
			break;

		drm_modeset_backoff(&ctx);
	}

	if (!ret)
		ret = __intel_display_resume(dev, state, &ctx);

	intel_enable_ipc(dev_priv);
	drm_modeset_drop_locks(&ctx);
	drm_modeset_acquire_fini(&ctx);

	if (ret)
		DRM_ERROR("Restoring old state failed with %i\n", ret);
	if (state)
		drm_atomic_state_put(state);
}

static void intel_hpd_poll_fini(struct drm_device *dev)
{
	struct intel_connector *connector;
	struct drm_connector_list_iter conn_iter;

	/* Kill all the work that may have been queued by hpd. */
	drm_connector_list_iter_begin(dev, &conn_iter);
	for_each_intel_connector_iter(connector, &conn_iter) {
		if (connector->modeset_retry_work.func)
			cancel_work_sync(&connector->modeset_retry_work);
		if (connector->hdcp.shim) {
			cancel_delayed_work_sync(&connector->hdcp.check_work);
			cancel_work_sync(&connector->hdcp.prop_work);
		}
	}
	drm_connector_list_iter_end(&conn_iter);
}

void intel_modeset_cleanup(struct drm_device *dev)
{
	struct drm_i915_private *dev_priv = to_i915(dev);

	flush_workqueue(dev_priv->modeset_wq);

	flush_work(&dev_priv->atomic_helper.free_work);
	WARN_ON(!llist_empty(&dev_priv->atomic_helper.free_list));

	/*
	 * Interrupts and polling as the first thing to avoid creating havoc.
	 * Too much stuff here (turning of connectors, ...) would
	 * experience fancy races otherwise.
	 */
	intel_irq_uninstall(dev_priv);

	/*
	 * Due to the hpd irq storm handling the hotplug work can re-arm the
	 * poll handlers. Hence disable polling after hpd handling is shut down.
	 */
	intel_hpd_poll_fini(dev);

	/* poll work can call into fbdev, hence clean that up afterwards */
	intel_fbdev_fini(dev_priv);

	intel_unregister_dsm_handler();

	intel_fbc_global_disable(dev_priv);

	/* flush any delayed tasks or pending work */
	flush_scheduled_work();

	intel_hdcp_component_fini(dev_priv);

	drm_mode_config_cleanup(dev);

	intel_overlay_cleanup(dev_priv);

	intel_teardown_gmbus(dev_priv);

	destroy_workqueue(dev_priv->modeset_wq);

	intel_fbc_cleanup_cfb(dev_priv);
}

/*
 * set vga decode state - true == enable VGA decode
 */
int intel_modeset_vga_set_state(struct drm_i915_private *dev_priv, bool state)
{
	unsigned reg = INTEL_GEN(dev_priv) >= 6 ? SNB_GMCH_CTRL : INTEL_GMCH_CTRL;
	u16 gmch_ctrl;

	if (pci_read_config_word(dev_priv->bridge_dev, reg, &gmch_ctrl)) {
		DRM_ERROR("failed to read control word\n");
		return -EIO;
	}

	if (!!(gmch_ctrl & INTEL_GMCH_VGA_DISABLE) == !state)
		return 0;

	if (state)
		gmch_ctrl &= ~INTEL_GMCH_VGA_DISABLE;
	else
		gmch_ctrl |= INTEL_GMCH_VGA_DISABLE;

	if (pci_write_config_word(dev_priv->bridge_dev, reg, gmch_ctrl)) {
		DRM_ERROR("failed to write control word\n");
		return -EIO;
	}

	return 0;
}

#if IS_ENABLED(CONFIG_DRM_I915_CAPTURE_ERROR)

struct intel_display_error_state {

	u32 power_well_driver;

	struct intel_cursor_error_state {
		u32 control;
		u32 position;
		u32 base;
		u32 size;
	} cursor[I915_MAX_PIPES];

	struct intel_pipe_error_state {
		bool power_domain_on;
		u32 source;
		u32 stat;
	} pipe[I915_MAX_PIPES];

	struct intel_plane_error_state {
		u32 control;
		u32 stride;
		u32 size;
		u32 pos;
		u32 addr;
		u32 surface;
		u32 tile_offset;
	} plane[I915_MAX_PIPES];

	struct intel_transcoder_error_state {
		bool available;
		bool power_domain_on;
		enum transcoder cpu_transcoder;

		u32 conf;

		u32 htotal;
		u32 hblank;
		u32 hsync;
		u32 vtotal;
		u32 vblank;
		u32 vsync;
	} transcoder[4];
};

struct intel_display_error_state *
intel_display_capture_error_state(struct drm_i915_private *dev_priv)
{
	struct intel_display_error_state *error;
	int transcoders[] = {
		TRANSCODER_A,
		TRANSCODER_B,
		TRANSCODER_C,
		TRANSCODER_EDP,
	};
	int i;

	BUILD_BUG_ON(ARRAY_SIZE(transcoders) != ARRAY_SIZE(error->transcoder));

	if (!HAS_DISPLAY(dev_priv))
		return NULL;

	error = kzalloc(sizeof(*error), GFP_ATOMIC);
	if (error == NULL)
		return NULL;

	if (IS_HASWELL(dev_priv) || IS_BROADWELL(dev_priv))
		error->power_well_driver = I915_READ(HSW_PWR_WELL_CTL2);

	for_each_pipe(dev_priv, i) {
		error->pipe[i].power_domain_on =
			__intel_display_power_is_enabled(dev_priv,
							 POWER_DOMAIN_PIPE(i));
		if (!error->pipe[i].power_domain_on)
			continue;

		error->cursor[i].control = I915_READ(CURCNTR(i));
		error->cursor[i].position = I915_READ(CURPOS(i));
		error->cursor[i].base = I915_READ(CURBASE(i));

		error->plane[i].control = I915_READ(DSPCNTR(i));
		error->plane[i].stride = I915_READ(DSPSTRIDE(i));
		if (INTEL_GEN(dev_priv) <= 3) {
			error->plane[i].size = I915_READ(DSPSIZE(i));
			error->plane[i].pos = I915_READ(DSPPOS(i));
		}
		if (INTEL_GEN(dev_priv) <= 7 && !IS_HASWELL(dev_priv))
			error->plane[i].addr = I915_READ(DSPADDR(i));
		if (INTEL_GEN(dev_priv) >= 4) {
			error->plane[i].surface = I915_READ(DSPSURF(i));
			error->plane[i].tile_offset = I915_READ(DSPTILEOFF(i));
		}

		error->pipe[i].source = I915_READ(PIPESRC(i));

		if (HAS_GMCH(dev_priv))
			error->pipe[i].stat = I915_READ(PIPESTAT(i));
	}

	for (i = 0; i < ARRAY_SIZE(error->transcoder); i++) {
		enum transcoder cpu_transcoder = transcoders[i];

		if (!INTEL_INFO(dev_priv)->trans_offsets[cpu_transcoder])
			continue;

		error->transcoder[i].available = true;
		error->transcoder[i].power_domain_on =
			__intel_display_power_is_enabled(dev_priv,
				POWER_DOMAIN_TRANSCODER(cpu_transcoder));
		if (!error->transcoder[i].power_domain_on)
			continue;

		error->transcoder[i].cpu_transcoder = cpu_transcoder;

		error->transcoder[i].conf = I915_READ(PIPECONF(cpu_transcoder));
		error->transcoder[i].htotal = I915_READ(HTOTAL(cpu_transcoder));
		error->transcoder[i].hblank = I915_READ(HBLANK(cpu_transcoder));
		error->transcoder[i].hsync = I915_READ(HSYNC(cpu_transcoder));
		error->transcoder[i].vtotal = I915_READ(VTOTAL(cpu_transcoder));
		error->transcoder[i].vblank = I915_READ(VBLANK(cpu_transcoder));
		error->transcoder[i].vsync = I915_READ(VSYNC(cpu_transcoder));
	}

	return error;
}

#define err_printf(e, ...) i915_error_printf(e, __VA_ARGS__)

void
intel_display_print_error_state(struct drm_i915_error_state_buf *m,
				struct intel_display_error_state *error)
{
	struct drm_i915_private *dev_priv = m->i915;
	int i;

	if (!error)
		return;

	err_printf(m, "Num Pipes: %d\n", INTEL_INFO(dev_priv)->num_pipes);
	if (IS_HASWELL(dev_priv) || IS_BROADWELL(dev_priv))
		err_printf(m, "PWR_WELL_CTL2: %08x\n",
			   error->power_well_driver);
	for_each_pipe(dev_priv, i) {
		err_printf(m, "Pipe [%d]:\n", i);
		err_printf(m, "  Power: %s\n",
			   onoff(error->pipe[i].power_domain_on));
		err_printf(m, "  SRC: %08x\n", error->pipe[i].source);
		err_printf(m, "  STAT: %08x\n", error->pipe[i].stat);

		err_printf(m, "Plane [%d]:\n", i);
		err_printf(m, "  CNTR: %08x\n", error->plane[i].control);
		err_printf(m, "  STRIDE: %08x\n", error->plane[i].stride);
		if (INTEL_GEN(dev_priv) <= 3) {
			err_printf(m, "  SIZE: %08x\n", error->plane[i].size);
			err_printf(m, "  POS: %08x\n", error->plane[i].pos);
		}
		if (INTEL_GEN(dev_priv) <= 7 && !IS_HASWELL(dev_priv))
			err_printf(m, "  ADDR: %08x\n", error->plane[i].addr);
		if (INTEL_GEN(dev_priv) >= 4) {
			err_printf(m, "  SURF: %08x\n", error->plane[i].surface);
			err_printf(m, "  TILEOFF: %08x\n", error->plane[i].tile_offset);
		}

		err_printf(m, "Cursor [%d]:\n", i);
		err_printf(m, "  CNTR: %08x\n", error->cursor[i].control);
		err_printf(m, "  POS: %08x\n", error->cursor[i].position);
		err_printf(m, "  BASE: %08x\n", error->cursor[i].base);
	}

	for (i = 0; i < ARRAY_SIZE(error->transcoder); i++) {
		if (!error->transcoder[i].available)
			continue;

		err_printf(m, "CPU transcoder: %s\n",
			   transcoder_name(error->transcoder[i].cpu_transcoder));
		err_printf(m, "  Power: %s\n",
			   onoff(error->transcoder[i].power_domain_on));
		err_printf(m, "  CONF: %08x\n", error->transcoder[i].conf);
		err_printf(m, "  HTOTAL: %08x\n", error->transcoder[i].htotal);
		err_printf(m, "  HBLANK: %08x\n", error->transcoder[i].hblank);
		err_printf(m, "  HSYNC: %08x\n", error->transcoder[i].hsync);
		err_printf(m, "  VTOTAL: %08x\n", error->transcoder[i].vtotal);
		err_printf(m, "  VBLANK: %08x\n", error->transcoder[i].vblank);
		err_printf(m, "  VSYNC: %08x\n", error->transcoder[i].vsync);
	}
}

#endif<|MERGE_RESOLUTION|>--- conflicted
+++ resolved
@@ -8258,12 +8258,9 @@
 	pipe_config->gamma_mode = (tmp & PIPECONF_GAMMA_MODE_MASK_I9XX) >>
 		PIPECONF_GAMMA_MODE_SHIFT;
 
-<<<<<<< HEAD
-=======
 	if (IS_CHERRYVIEW(dev_priv))
 		pipe_config->cgm_mode = I915_READ(CGM_PIPE_MODE(crtc->pipe));
 
->>>>>>> 409c53f0
 	i9xx_get_pipe_color_config(pipe_config);
 
 	if (INTEL_GEN(dev_priv) < 4)
@@ -9335,11 +9332,8 @@
 	pipe_config->gamma_mode = (tmp & PIPECONF_GAMMA_MODE_MASK_ILK) >>
 		PIPECONF_GAMMA_MODE_SHIFT;
 
-<<<<<<< HEAD
-=======
 	pipe_config->csc_mode = I915_READ(PIPE_CSC_MODE(crtc->pipe));
 
->>>>>>> 409c53f0
 	i9xx_get_pipe_color_config(pipe_config);
 
 	if (I915_READ(PCH_TRANSCONF(crtc->pipe)) & TRANS_ENABLE) {
@@ -9977,18 +9971,6 @@
 	pipe_config->gamma_mode = I915_READ(GAMMA_MODE(crtc->pipe));
 
 	pipe_config->csc_mode = I915_READ(PIPE_CSC_MODE(crtc->pipe));
-
-	if (INTEL_GEN(dev_priv) >= 9) {
-		u32 tmp = I915_READ(SKL_BOTTOM_COLOR(crtc->pipe));
-
-		if (tmp & SKL_BOTTOM_COLOR_GAMMA_ENABLE)
-			pipe_config->gamma_enable = true;
-
-		if (tmp & SKL_BOTTOM_COLOR_CSC_ENABLE)
-			pipe_config->csc_enable = true;
-	} else {
-		i9xx_get_pipe_color_config(pipe_config);
-	}
 
 	if (INTEL_GEN(dev_priv) >= 9) {
 		u32 tmp = I915_READ(SKL_BOTTOM_COLOR(crtc->pipe));
@@ -12301,13 +12283,10 @@
 		PIPE_CONF_CHECK_CLOCK_FUZZY(pixel_rate);
 
 		PIPE_CONF_CHECK_X(gamma_mode);
-<<<<<<< HEAD
-=======
 		if (IS_CHERRYVIEW(dev_priv))
 			PIPE_CONF_CHECK_X(cgm_mode);
 		else
 			PIPE_CONF_CHECK_X(csc_mode);
->>>>>>> 409c53f0
 		PIPE_CONF_CHECK_BOOL(gamma_enable);
 		PIPE_CONF_CHECK_BOOL(csc_enable);
 	}
