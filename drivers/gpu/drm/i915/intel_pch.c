--- conflicted
+++ resolved
@@ -91,11 +91,7 @@
 		return PCH_MCC;
 	case INTEL_PCH_TGP_DEVICE_ID_TYPE:
 	case INTEL_PCH_TGP2_DEVICE_ID_TYPE:
-<<<<<<< HEAD
-		DRM_DEBUG_KMS("Found Tiger Lake LP PCH\n");
-=======
 		drm_dbg_kms(&dev_priv->drm, "Found Tiger Lake LP PCH\n");
->>>>>>> 26dca6db
 		WARN_ON(!IS_TIGERLAKE(dev_priv));
 		return PCH_TGP;
 	case INTEL_PCH_JSP_DEVICE_ID_TYPE:
