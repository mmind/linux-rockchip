/* SPDX-License-Identifier: MIT */
/*
 * Copyright © 2020 Intel Corporation
 */

#ifndef __I915_GEM_GTT_H__
#define __I915_GEM_GTT_H__

#include <linux/io-mapping.h>
#include <linux/types.h>

#include <drm/drm_mm.h>

#include "gt/intel_gtt.h"
#include "i915_scatterlist.h"

struct drm_i915_gem_object;
<<<<<<< HEAD
struct i915_vma;
struct intel_gt;

typedef u32 gen6_pte_t;
typedef u64 gen8_pte_t;

#define ggtt_total_entries(ggtt) ((ggtt)->vm.total >> PAGE_SHIFT)

/* gen6-hsw has bit 11-4 for physical addr bit 39-32 */
#define GEN6_GTT_ADDR_ENCODE(addr)	((addr) | (((addr) >> 28) & 0xff0))
#define GEN6_PTE_ADDR_ENCODE(addr)	GEN6_GTT_ADDR_ENCODE(addr)
#define GEN6_PDE_ADDR_ENCODE(addr)	GEN6_GTT_ADDR_ENCODE(addr)
#define GEN6_PTE_CACHE_LLC		(2 << 1)
#define GEN6_PTE_UNCACHED		(1 << 1)
#define GEN6_PTE_VALID			(1 << 0)

#define I915_PTES(pte_len)		((unsigned int)(PAGE_SIZE / (pte_len)))
#define I915_PTE_MASK(pte_len)		(I915_PTES(pte_len) - 1)
#define I915_PDES			512
#define I915_PDE_MASK			(I915_PDES - 1)
#define NUM_PTE(pde_shift)     (1 << (pde_shift - PAGE_SHIFT))

#define GEN6_PTES			I915_PTES(sizeof(gen6_pte_t))
#define GEN6_PD_SIZE		        (I915_PDES * PAGE_SIZE)
#define GEN6_PD_ALIGN			(PAGE_SIZE * 16)
#define GEN6_PDE_SHIFT			22
#define GEN6_PDE_VALID			(1 << 0)

#define GEN7_PTE_CACHE_L3_LLC		(3 << 1)

#define BYT_PTE_SNOOPED_BY_CPU_CACHES	(1 << 2)
#define BYT_PTE_WRITEABLE		(1 << 1)

/* Cacheability Control is a 4-bit value. The low three bits are stored in bits
 * 3:1 of the PTE, while the fourth bit is stored in bit 11 of the PTE.
 */
#define HSW_CACHEABILITY_CONTROL(bits)	((((bits) & 0x7) << 1) | \
					 (((bits) & 0x8) << (11 - 3)))
#define HSW_WB_LLC_AGE3			HSW_CACHEABILITY_CONTROL(0x2)
#define HSW_WB_LLC_AGE0			HSW_CACHEABILITY_CONTROL(0x3)
#define HSW_WB_ELLC_LLC_AGE3		HSW_CACHEABILITY_CONTROL(0x8)
#define HSW_WB_ELLC_LLC_AGE0		HSW_CACHEABILITY_CONTROL(0xb)
#define HSW_WT_ELLC_LLC_AGE3		HSW_CACHEABILITY_CONTROL(0x7)
#define HSW_WT_ELLC_LLC_AGE0		HSW_CACHEABILITY_CONTROL(0x6)
#define HSW_PTE_UNCACHED		(0)
#define HSW_GTT_ADDR_ENCODE(addr)	((addr) | (((addr) >> 28) & 0x7f0))
#define HSW_PTE_ADDR_ENCODE(addr)	HSW_GTT_ADDR_ENCODE(addr)

/*
 * GEN8 32b style address is defined as a 3 level page table:
 * 31:30 | 29:21 | 20:12 |  11:0
 * PDPE  |  PDE  |  PTE  | offset
 * The difference as compared to normal x86 3 level page table is the PDPEs are
 * programmed via register.
 *
 * GEN8 48b style address is defined as a 4 level page table:
 * 47:39 | 38:30 | 29:21 | 20:12 |  11:0
 * PML4E | PDPE  |  PDE  |  PTE  | offset
 */
#define GEN8_3LVL_PDPES			4

#define PPAT_UNCACHED			(_PAGE_PWT | _PAGE_PCD)
#define PPAT_CACHED_PDE			0 /* WB LLC */
#define PPAT_CACHED			_PAGE_PAT /* WB LLCeLLC */
#define PPAT_DISPLAY_ELLC		_PAGE_PCD /* WT eLLC */

#define CHV_PPAT_SNOOP			(1<<6)
#define GEN8_PPAT_AGE(x)		((x)<<4)
#define GEN8_PPAT_LLCeLLC		(3<<2)
#define GEN8_PPAT_LLCELLC		(2<<2)
#define GEN8_PPAT_LLC			(1<<2)
#define GEN8_PPAT_WB			(3<<0)
#define GEN8_PPAT_WT			(2<<0)
#define GEN8_PPAT_WC			(1<<0)
#define GEN8_PPAT_UC			(0<<0)
#define GEN8_PPAT_ELLC_OVERRIDE		(0<<2)
#define GEN8_PPAT(i, x)			((u64)(x) << ((i) * 8))

#define GEN8_PDE_IPS_64K BIT(11)
#define GEN8_PDE_PS_2M   BIT(7)

#define for_each_sgt_daddr(__dp, __iter, __sgt) \
	__for_each_sgt_daddr(__dp, __iter, __sgt, I915_GTT_PAGE_SIZE)

struct intel_remapped_plane_info {
	/* in gtt pages */
	unsigned int width, height, stride, offset;
} __packed;

struct intel_remapped_info {
	struct intel_remapped_plane_info plane[2];
	unsigned int unused_mbz;
} __packed;

struct intel_rotation_info {
	struct intel_remapped_plane_info plane[2];
} __packed;

struct intel_partial_info {
	u64 offset;
	unsigned int size;
} __packed;

enum i915_ggtt_view_type {
	I915_GGTT_VIEW_NORMAL = 0,
	I915_GGTT_VIEW_ROTATED = sizeof(struct intel_rotation_info),
	I915_GGTT_VIEW_PARTIAL = sizeof(struct intel_partial_info),
	I915_GGTT_VIEW_REMAPPED = sizeof(struct intel_remapped_info),
};

static inline void assert_i915_gem_gtt_types(void)
{
	BUILD_BUG_ON(sizeof(struct intel_rotation_info) != 8*sizeof(unsigned int));
	BUILD_BUG_ON(sizeof(struct intel_partial_info) != sizeof(u64) + sizeof(unsigned int));
	BUILD_BUG_ON(sizeof(struct intel_remapped_info) != 9*sizeof(unsigned int));

	/* Check that rotation/remapped shares offsets for simplicity */
	BUILD_BUG_ON(offsetof(struct intel_remapped_info, plane[0]) !=
		     offsetof(struct intel_rotation_info, plane[0]));
	BUILD_BUG_ON(offsetofend(struct intel_remapped_info, plane[1]) !=
		     offsetofend(struct intel_rotation_info, plane[1]));

	/* As we encode the size of each branch inside the union into its type,
	 * we have to be careful that each branch has a unique size.
	 */
	switch ((enum i915_ggtt_view_type)0) {
	case I915_GGTT_VIEW_NORMAL:
	case I915_GGTT_VIEW_PARTIAL:
	case I915_GGTT_VIEW_ROTATED:
	case I915_GGTT_VIEW_REMAPPED:
		/* gcc complains if these are identical cases */
		break;
	}
}

struct i915_ggtt_view {
	enum i915_ggtt_view_type type;
	union {
		/* Members need to contain no holes/padding */
		struct intel_partial_info partial;
		struct intel_rotation_info rotated;
		struct intel_remapped_info remapped;
	};
};

enum i915_cache_level;

struct i915_vma;

struct i915_page_dma {
	struct page *page;
	union {
		dma_addr_t daddr;

		/* For gen6/gen7 only. This is the offset in the GGTT
		 * where the page directory entries for PPGTT begin
		 */
		u32 ggtt_offset;
	};
};

struct i915_page_scratch {
	struct i915_page_dma base;
	u64 encode;
};

struct i915_page_table {
	struct i915_page_dma base;
	atomic_t used;
};

struct i915_page_directory {
	struct i915_page_table pt;
	spinlock_t lock;
	void *entry[512];
};

#define __px_choose_expr(x, type, expr, other) \
	__builtin_choose_expr( \
	__builtin_types_compatible_p(typeof(x), type) || \
	__builtin_types_compatible_p(typeof(x), const type), \
	({ type __x = (type)(x); expr; }), \
	other)

#define px_base(px) \
	__px_choose_expr(px, struct i915_page_dma *, __x, \
	__px_choose_expr(px, struct i915_page_scratch *, &__x->base, \
	__px_choose_expr(px, struct i915_page_table *, &__x->base, \
	__px_choose_expr(px, struct i915_page_directory *, &__x->pt.base, \
	(void)0))))
#define px_dma(px) (px_base(px)->daddr)

#define px_pt(px) \
	__px_choose_expr(px, struct i915_page_table *, __x, \
	__px_choose_expr(px, struct i915_page_directory *, &__x->pt, \
	(void)0))
#define px_used(px) (&px_pt(px)->used)

struct i915_vma_ops {
	/* Map an object into an address space with the given cache flags. */
	int (*bind_vma)(struct i915_vma *vma,
			enum i915_cache_level cache_level,
			u32 flags);
	/*
	 * Unmap an object from an address space. This usually consists of
	 * setting the valid PTE entries to a reserved scratch page.
	 */
	void (*unbind_vma)(struct i915_vma *vma);

	int (*set_pages)(struct i915_vma *vma);
	void (*clear_pages)(struct i915_vma *vma);
};

struct pagestash {
	spinlock_t lock;
	struct pagevec pvec;
};

struct i915_address_space {
	struct kref ref;
	struct rcu_work rcu;

	struct drm_mm mm;
	struct intel_gt *gt;
	struct drm_i915_private *i915;
	struct device *dma;
	/* Every address space belongs to a struct file - except for the global
	 * GTT that is owned by the driver (and so @file is set to NULL). In
	 * principle, no information should leak from one context to another
	 * (or between files/processes etc) unless explicitly shared by the
	 * owner. Tracking the owner is important in order to free up per-file
	 * objects along with the file, to aide resource tracking, and to
	 * assign blame.
	 */
	struct drm_i915_file_private *file;
	u64 total;		/* size addr space maps (ex. 2GB for ggtt) */
	u64 reserved;		/* size addr space reserved */

	unsigned int bind_async_flags;

	/*
	 * Each active user context has its own address space (in full-ppgtt).
	 * Since the vm may be shared between multiple contexts, we count how
	 * many contexts keep us "open". Once open hits zero, we are closed
	 * and do not allow any new attachments, and proceed to shutdown our
	 * vma and page directories.
	 */
	atomic_t open;

	struct mutex mutex; /* protects vma and our lists */
#define VM_CLASS_GGTT 0
#define VM_CLASS_PPGTT 1

	struct i915_page_scratch scratch[4];
	unsigned int scratch_order;
	unsigned int top;

	/**
	 * List of vma currently bound.
	 */
	struct list_head bound_list;

	struct pagestash free_pages;

	/* Global GTT */
	bool is_ggtt:1;

	/* Some systems require uncached updates of the page directories */
	bool pt_kmap_wc:1;

	/* Some systems support read-only mappings for GGTT and/or PPGTT */
	bool has_read_only:1;

	u64 (*pte_encode)(dma_addr_t addr,
			  enum i915_cache_level level,
			  u32 flags); /* Create a valid PTE */
#define PTE_READ_ONLY	(1<<0)

	int (*allocate_va_range)(struct i915_address_space *vm,
				 u64 start, u64 length);
	void (*clear_range)(struct i915_address_space *vm,
			    u64 start, u64 length);
	void (*insert_page)(struct i915_address_space *vm,
			    dma_addr_t addr,
			    u64 offset,
			    enum i915_cache_level cache_level,
			    u32 flags);
	void (*insert_entries)(struct i915_address_space *vm,
			       struct i915_vma *vma,
			       enum i915_cache_level cache_level,
			       u32 flags);
	void (*cleanup)(struct i915_address_space *vm);

	struct i915_vma_ops vma_ops;

	I915_SELFTEST_DECLARE(struct fault_attr fault_attr);
	I915_SELFTEST_DECLARE(bool scrub_64K);
};

#define i915_is_ggtt(vm) ((vm)->is_ggtt)

static inline bool
i915_vm_is_4lvl(const struct i915_address_space *vm)
{
	return (vm->total - 1) >> 32;
}

static inline bool
i915_vm_has_scratch_64K(struct i915_address_space *vm)
{
	return vm->scratch_order == get_order(I915_GTT_PAGE_SIZE_64K);
}

static inline bool
i915_vm_has_cache_coloring(struct i915_address_space *vm)
{
	return i915_is_ggtt(vm) && vm->mm.color_adjust;
}

/* The Graphics Translation Table is the way in which GEN hardware translates a
 * Graphics Virtual Address into a Physical Address. In addition to the normal
 * collateral associated with any va->pa translations GEN hardware also has a
 * portion of the GTT which can be mapped by the CPU and remain both coherent
 * and correct (in cases like swizzling). That region is referred to as GMADR in
 * the spec.
 */
struct i915_ggtt {
	struct i915_address_space vm;

	struct io_mapping iomap;	/* Mapping to our CPU mappable region */
	struct resource gmadr;          /* GMADR resource */
	resource_size_t mappable_end;	/* End offset that we can CPU map */

	/** "Graphics Stolen Memory" holds the global PTEs */
	void __iomem *gsm;
	void (*invalidate)(struct i915_ggtt *ggtt);

	/** PPGTT used for aliasing the PPGTT with the GTT */
	struct i915_ppgtt *alias;

	bool do_idle_maps;

	int mtrr;

	/** Bit 6 swizzling required for X tiling */
	u32 bit_6_swizzle_x;
	/** Bit 6 swizzling required for Y tiling */
	u32 bit_6_swizzle_y;

	u32 pin_bias;

	unsigned int num_fences;
	struct i915_fence_reg fence_regs[I915_MAX_NUM_FENCES];
	struct list_head fence_list;

	/** List of all objects in gtt_space, currently mmaped by userspace.
	 * All objects within this list must also be on bound_list.
	 */
	struct list_head userfault_list;

	/* Manual runtime pm autosuspend delay for user GGTT mmaps */
	struct intel_wakeref_auto userfault_wakeref;

	struct drm_mm_node error_capture;
	struct drm_mm_node uc_fw;
};

struct i915_ppgtt {
	struct i915_address_space vm;

	struct i915_page_directory *pd;
};

struct gen6_ppgtt {
	struct i915_ppgtt base;

	struct mutex flush;
	struct i915_vma *vma;
	gen6_pte_t __iomem *pd_addr;

	atomic_t pin_count;
	struct mutex pin_mutex;

	bool scan_for_unused_pt;
};

#define __to_gen6_ppgtt(base) container_of(base, struct gen6_ppgtt, base)

static inline struct gen6_ppgtt *to_gen6_ppgtt(struct i915_ppgtt *base)
{
	BUILD_BUG_ON(offsetof(struct gen6_ppgtt, base));
	return __to_gen6_ppgtt(base);
}

/*
 * gen6_for_each_pde() iterates over every pde from start until start+length.
 * If start and start+length are not perfectly divisible, the macro will round
 * down and up as needed. Start=0 and length=2G effectively iterates over
 * every PDE in the system. The macro modifies ALL its parameters except 'pd',
 * so each of the other parameters should preferably be a simple variable, or
 * at most an lvalue with no side-effects!
 */
#define gen6_for_each_pde(pt, pd, start, length, iter)			\
	for (iter = gen6_pde_index(start);				\
	     length > 0 && iter < I915_PDES &&				\
		     (pt = i915_pt_entry(pd, iter), true);		\
	     ({ u32 temp = ALIGN(start+1, 1 << GEN6_PDE_SHIFT);		\
		    temp = min(temp - start, length);			\
		    start += temp, length -= temp; }), ++iter)

#define gen6_for_all_pdes(pt, pd, iter)					\
	for (iter = 0;							\
	     iter < I915_PDES &&					\
		     (pt = i915_pt_entry(pd, iter), true);		\
	     ++iter)

static inline u32 i915_pte_index(u64 address, unsigned int pde_shift)
{
	const u32 mask = NUM_PTE(pde_shift) - 1;

	return (address >> PAGE_SHIFT) & mask;
}

/* Helper to counts the number of PTEs within the given length. This count
 * does not cross a page table boundary, so the max value would be
 * GEN6_PTES for GEN6, and GEN8_PTES for GEN8.
*/
static inline u32 i915_pte_count(u64 addr, u64 length, unsigned int pde_shift)
{
	const u64 mask = ~((1ULL << pde_shift) - 1);
	u64 end;

	GEM_BUG_ON(length == 0);
	GEM_BUG_ON(offset_in_page(addr | length));

	end = addr + length;

	if ((addr & mask) != (end & mask))
		return NUM_PTE(pde_shift) - i915_pte_index(addr, pde_shift);

	return i915_pte_index(end, pde_shift) - i915_pte_index(addr, pde_shift);
}

static inline u32 i915_pde_index(u64 addr, u32 shift)
{
	return (addr >> shift) & I915_PDE_MASK;
}

static inline u32 gen6_pte_index(u32 addr)
{
	return i915_pte_index(addr, GEN6_PDE_SHIFT);
}

static inline u32 gen6_pte_count(u32 addr, u32 length)
{
	return i915_pte_count(addr, length, GEN6_PDE_SHIFT);
}

static inline u32 gen6_pde_index(u32 addr)
{
	return i915_pde_index(addr, GEN6_PDE_SHIFT);
}

static inline struct i915_page_table *
i915_pt_entry(const struct i915_page_directory * const pd,
	      const unsigned short n)
{
	return pd->entry[n];
}

static inline struct i915_page_directory *
i915_pd_entry(const struct i915_page_directory * const pdp,
	      const unsigned short n)
{
	return pdp->entry[n];
}

static inline dma_addr_t
i915_page_dir_dma_addr(const struct i915_ppgtt *ppgtt, const unsigned int n)
{
	struct i915_page_dma *pt = ppgtt->pd->entry[n];

	return px_dma(pt ?: px_base(&ppgtt->vm.scratch[ppgtt->vm.top]));
}

static inline struct i915_ggtt *
i915_vm_to_ggtt(struct i915_address_space *vm)
{
	BUILD_BUG_ON(offsetof(struct i915_ggtt, vm));
	GEM_BUG_ON(!i915_is_ggtt(vm));
	return container_of(vm, struct i915_ggtt, vm);
}

static inline struct i915_ppgtt *
i915_vm_to_ppgtt(struct i915_address_space *vm)
{
	BUILD_BUG_ON(offsetof(struct i915_ppgtt, vm));
	GEM_BUG_ON(i915_is_ggtt(vm));
	return container_of(vm, struct i915_ppgtt, vm);
}

int i915_ggtt_probe_hw(struct drm_i915_private *dev_priv);
int i915_ggtt_init_hw(struct drm_i915_private *dev_priv);
int i915_ggtt_enable_hw(struct drm_i915_private *dev_priv);
void i915_ggtt_enable_guc(struct i915_ggtt *ggtt);
void i915_ggtt_disable_guc(struct i915_ggtt *ggtt);
int i915_init_ggtt(struct drm_i915_private *dev_priv);
void i915_ggtt_driver_release(struct drm_i915_private *dev_priv);

static inline bool i915_ggtt_has_aperture(const struct i915_ggtt *ggtt)
{
	return ggtt->mappable_end > 0;
}

int i915_ppgtt_init_hw(struct intel_gt *gt);

struct i915_ppgtt *i915_ppgtt_create(struct drm_i915_private *dev_priv);

static inline struct i915_address_space *
i915_vm_get(struct i915_address_space *vm)
{
	kref_get(&vm->ref);
	return vm;
}

void i915_vm_release(struct kref *kref);

static inline void i915_vm_put(struct i915_address_space *vm)
{
	kref_put(&vm->ref, i915_vm_release);
}

static inline struct i915_address_space *
i915_vm_open(struct i915_address_space *vm)
{
	GEM_BUG_ON(!atomic_read(&vm->open));
	atomic_inc(&vm->open);
	return i915_vm_get(vm);
}

static inline bool
i915_vm_tryopen(struct i915_address_space *vm)
{
	if (atomic_add_unless(&vm->open, 1, 0))
		return i915_vm_get(vm);

	return false;
}

void __i915_vm_close(struct i915_address_space *vm);

static inline void
i915_vm_close(struct i915_address_space *vm)
{
	GEM_BUG_ON(!atomic_read(&vm->open));
	if (atomic_dec_and_test(&vm->open))
		__i915_vm_close(vm);

	i915_vm_put(vm);
}

int gen6_ppgtt_pin(struct i915_ppgtt *base);
void gen6_ppgtt_unpin(struct i915_ppgtt *base);
void gen6_ppgtt_unpin_all(struct i915_ppgtt *base);

void i915_gem_suspend_gtt_mappings(struct drm_i915_private *dev_priv);
void i915_gem_restore_gtt_mappings(struct drm_i915_private *dev_priv);
=======
struct i915_address_space;
>>>>>>> 26dca6db

int __must_check i915_gem_gtt_prepare_pages(struct drm_i915_gem_object *obj,
					    struct sg_table *pages);
void i915_gem_gtt_finish_pages(struct drm_i915_gem_object *obj,
			       struct sg_table *pages);

int i915_gem_gtt_reserve(struct i915_address_space *vm,
			 struct drm_mm_node *node,
			 u64 size, u64 offset, unsigned long color,
			 unsigned int flags);

int i915_gem_gtt_insert(struct i915_address_space *vm,
			struct drm_mm_node *node,
			u64 size, u64 alignment, unsigned long color,
			u64 start, u64 end, unsigned int flags);

/* Flags used by pin/bind&friends. */
#define PIN_NOEVICT		BIT_ULL(0)
#define PIN_NOSEARCH		BIT_ULL(1)
#define PIN_NONBLOCK		BIT_ULL(2)
#define PIN_MAPPABLE		BIT_ULL(3)
#define PIN_ZONE_4G		BIT_ULL(4)
#define PIN_HIGH		BIT_ULL(5)
#define PIN_OFFSET_BIAS		BIT_ULL(6)
#define PIN_OFFSET_FIXED	BIT_ULL(7)

#define PIN_UPDATE		BIT_ULL(9)
#define PIN_GLOBAL		BIT_ULL(10) /* I915_VMA_GLOBAL_BIND */
#define PIN_USER		BIT_ULL(11) /* I915_VMA_LOCAL_BIND */

#define PIN_OFFSET_MASK		I915_GTT_PAGE_MASK

#endif<|MERGE_RESOLUTION|>--- conflicted
+++ resolved
@@ -15,577 +15,7 @@
 #include "i915_scatterlist.h"
 
 struct drm_i915_gem_object;
-<<<<<<< HEAD
-struct i915_vma;
-struct intel_gt;
-
-typedef u32 gen6_pte_t;
-typedef u64 gen8_pte_t;
-
-#define ggtt_total_entries(ggtt) ((ggtt)->vm.total >> PAGE_SHIFT)
-
-/* gen6-hsw has bit 11-4 for physical addr bit 39-32 */
-#define GEN6_GTT_ADDR_ENCODE(addr)	((addr) | (((addr) >> 28) & 0xff0))
-#define GEN6_PTE_ADDR_ENCODE(addr)	GEN6_GTT_ADDR_ENCODE(addr)
-#define GEN6_PDE_ADDR_ENCODE(addr)	GEN6_GTT_ADDR_ENCODE(addr)
-#define GEN6_PTE_CACHE_LLC		(2 << 1)
-#define GEN6_PTE_UNCACHED		(1 << 1)
-#define GEN6_PTE_VALID			(1 << 0)
-
-#define I915_PTES(pte_len)		((unsigned int)(PAGE_SIZE / (pte_len)))
-#define I915_PTE_MASK(pte_len)		(I915_PTES(pte_len) - 1)
-#define I915_PDES			512
-#define I915_PDE_MASK			(I915_PDES - 1)
-#define NUM_PTE(pde_shift)     (1 << (pde_shift - PAGE_SHIFT))
-
-#define GEN6_PTES			I915_PTES(sizeof(gen6_pte_t))
-#define GEN6_PD_SIZE		        (I915_PDES * PAGE_SIZE)
-#define GEN6_PD_ALIGN			(PAGE_SIZE * 16)
-#define GEN6_PDE_SHIFT			22
-#define GEN6_PDE_VALID			(1 << 0)
-
-#define GEN7_PTE_CACHE_L3_LLC		(3 << 1)
-
-#define BYT_PTE_SNOOPED_BY_CPU_CACHES	(1 << 2)
-#define BYT_PTE_WRITEABLE		(1 << 1)
-
-/* Cacheability Control is a 4-bit value. The low three bits are stored in bits
- * 3:1 of the PTE, while the fourth bit is stored in bit 11 of the PTE.
- */
-#define HSW_CACHEABILITY_CONTROL(bits)	((((bits) & 0x7) << 1) | \
-					 (((bits) & 0x8) << (11 - 3)))
-#define HSW_WB_LLC_AGE3			HSW_CACHEABILITY_CONTROL(0x2)
-#define HSW_WB_LLC_AGE0			HSW_CACHEABILITY_CONTROL(0x3)
-#define HSW_WB_ELLC_LLC_AGE3		HSW_CACHEABILITY_CONTROL(0x8)
-#define HSW_WB_ELLC_LLC_AGE0		HSW_CACHEABILITY_CONTROL(0xb)
-#define HSW_WT_ELLC_LLC_AGE3		HSW_CACHEABILITY_CONTROL(0x7)
-#define HSW_WT_ELLC_LLC_AGE0		HSW_CACHEABILITY_CONTROL(0x6)
-#define HSW_PTE_UNCACHED		(0)
-#define HSW_GTT_ADDR_ENCODE(addr)	((addr) | (((addr) >> 28) & 0x7f0))
-#define HSW_PTE_ADDR_ENCODE(addr)	HSW_GTT_ADDR_ENCODE(addr)
-
-/*
- * GEN8 32b style address is defined as a 3 level page table:
- * 31:30 | 29:21 | 20:12 |  11:0
- * PDPE  |  PDE  |  PTE  | offset
- * The difference as compared to normal x86 3 level page table is the PDPEs are
- * programmed via register.
- *
- * GEN8 48b style address is defined as a 4 level page table:
- * 47:39 | 38:30 | 29:21 | 20:12 |  11:0
- * PML4E | PDPE  |  PDE  |  PTE  | offset
- */
-#define GEN8_3LVL_PDPES			4
-
-#define PPAT_UNCACHED			(_PAGE_PWT | _PAGE_PCD)
-#define PPAT_CACHED_PDE			0 /* WB LLC */
-#define PPAT_CACHED			_PAGE_PAT /* WB LLCeLLC */
-#define PPAT_DISPLAY_ELLC		_PAGE_PCD /* WT eLLC */
-
-#define CHV_PPAT_SNOOP			(1<<6)
-#define GEN8_PPAT_AGE(x)		((x)<<4)
-#define GEN8_PPAT_LLCeLLC		(3<<2)
-#define GEN8_PPAT_LLCELLC		(2<<2)
-#define GEN8_PPAT_LLC			(1<<2)
-#define GEN8_PPAT_WB			(3<<0)
-#define GEN8_PPAT_WT			(2<<0)
-#define GEN8_PPAT_WC			(1<<0)
-#define GEN8_PPAT_UC			(0<<0)
-#define GEN8_PPAT_ELLC_OVERRIDE		(0<<2)
-#define GEN8_PPAT(i, x)			((u64)(x) << ((i) * 8))
-
-#define GEN8_PDE_IPS_64K BIT(11)
-#define GEN8_PDE_PS_2M   BIT(7)
-
-#define for_each_sgt_daddr(__dp, __iter, __sgt) \
-	__for_each_sgt_daddr(__dp, __iter, __sgt, I915_GTT_PAGE_SIZE)
-
-struct intel_remapped_plane_info {
-	/* in gtt pages */
-	unsigned int width, height, stride, offset;
-} __packed;
-
-struct intel_remapped_info {
-	struct intel_remapped_plane_info plane[2];
-	unsigned int unused_mbz;
-} __packed;
-
-struct intel_rotation_info {
-	struct intel_remapped_plane_info plane[2];
-} __packed;
-
-struct intel_partial_info {
-	u64 offset;
-	unsigned int size;
-} __packed;
-
-enum i915_ggtt_view_type {
-	I915_GGTT_VIEW_NORMAL = 0,
-	I915_GGTT_VIEW_ROTATED = sizeof(struct intel_rotation_info),
-	I915_GGTT_VIEW_PARTIAL = sizeof(struct intel_partial_info),
-	I915_GGTT_VIEW_REMAPPED = sizeof(struct intel_remapped_info),
-};
-
-static inline void assert_i915_gem_gtt_types(void)
-{
-	BUILD_BUG_ON(sizeof(struct intel_rotation_info) != 8*sizeof(unsigned int));
-	BUILD_BUG_ON(sizeof(struct intel_partial_info) != sizeof(u64) + sizeof(unsigned int));
-	BUILD_BUG_ON(sizeof(struct intel_remapped_info) != 9*sizeof(unsigned int));
-
-	/* Check that rotation/remapped shares offsets for simplicity */
-	BUILD_BUG_ON(offsetof(struct intel_remapped_info, plane[0]) !=
-		     offsetof(struct intel_rotation_info, plane[0]));
-	BUILD_BUG_ON(offsetofend(struct intel_remapped_info, plane[1]) !=
-		     offsetofend(struct intel_rotation_info, plane[1]));
-
-	/* As we encode the size of each branch inside the union into its type,
-	 * we have to be careful that each branch has a unique size.
-	 */
-	switch ((enum i915_ggtt_view_type)0) {
-	case I915_GGTT_VIEW_NORMAL:
-	case I915_GGTT_VIEW_PARTIAL:
-	case I915_GGTT_VIEW_ROTATED:
-	case I915_GGTT_VIEW_REMAPPED:
-		/* gcc complains if these are identical cases */
-		break;
-	}
-}
-
-struct i915_ggtt_view {
-	enum i915_ggtt_view_type type;
-	union {
-		/* Members need to contain no holes/padding */
-		struct intel_partial_info partial;
-		struct intel_rotation_info rotated;
-		struct intel_remapped_info remapped;
-	};
-};
-
-enum i915_cache_level;
-
-struct i915_vma;
-
-struct i915_page_dma {
-	struct page *page;
-	union {
-		dma_addr_t daddr;
-
-		/* For gen6/gen7 only. This is the offset in the GGTT
-		 * where the page directory entries for PPGTT begin
-		 */
-		u32 ggtt_offset;
-	};
-};
-
-struct i915_page_scratch {
-	struct i915_page_dma base;
-	u64 encode;
-};
-
-struct i915_page_table {
-	struct i915_page_dma base;
-	atomic_t used;
-};
-
-struct i915_page_directory {
-	struct i915_page_table pt;
-	spinlock_t lock;
-	void *entry[512];
-};
-
-#define __px_choose_expr(x, type, expr, other) \
-	__builtin_choose_expr( \
-	__builtin_types_compatible_p(typeof(x), type) || \
-	__builtin_types_compatible_p(typeof(x), const type), \
-	({ type __x = (type)(x); expr; }), \
-	other)
-
-#define px_base(px) \
-	__px_choose_expr(px, struct i915_page_dma *, __x, \
-	__px_choose_expr(px, struct i915_page_scratch *, &__x->base, \
-	__px_choose_expr(px, struct i915_page_table *, &__x->base, \
-	__px_choose_expr(px, struct i915_page_directory *, &__x->pt.base, \
-	(void)0))))
-#define px_dma(px) (px_base(px)->daddr)
-
-#define px_pt(px) \
-	__px_choose_expr(px, struct i915_page_table *, __x, \
-	__px_choose_expr(px, struct i915_page_directory *, &__x->pt, \
-	(void)0))
-#define px_used(px) (&px_pt(px)->used)
-
-struct i915_vma_ops {
-	/* Map an object into an address space with the given cache flags. */
-	int (*bind_vma)(struct i915_vma *vma,
-			enum i915_cache_level cache_level,
-			u32 flags);
-	/*
-	 * Unmap an object from an address space. This usually consists of
-	 * setting the valid PTE entries to a reserved scratch page.
-	 */
-	void (*unbind_vma)(struct i915_vma *vma);
-
-	int (*set_pages)(struct i915_vma *vma);
-	void (*clear_pages)(struct i915_vma *vma);
-};
-
-struct pagestash {
-	spinlock_t lock;
-	struct pagevec pvec;
-};
-
-struct i915_address_space {
-	struct kref ref;
-	struct rcu_work rcu;
-
-	struct drm_mm mm;
-	struct intel_gt *gt;
-	struct drm_i915_private *i915;
-	struct device *dma;
-	/* Every address space belongs to a struct file - except for the global
-	 * GTT that is owned by the driver (and so @file is set to NULL). In
-	 * principle, no information should leak from one context to another
-	 * (or between files/processes etc) unless explicitly shared by the
-	 * owner. Tracking the owner is important in order to free up per-file
-	 * objects along with the file, to aide resource tracking, and to
-	 * assign blame.
-	 */
-	struct drm_i915_file_private *file;
-	u64 total;		/* size addr space maps (ex. 2GB for ggtt) */
-	u64 reserved;		/* size addr space reserved */
-
-	unsigned int bind_async_flags;
-
-	/*
-	 * Each active user context has its own address space (in full-ppgtt).
-	 * Since the vm may be shared between multiple contexts, we count how
-	 * many contexts keep us "open". Once open hits zero, we are closed
-	 * and do not allow any new attachments, and proceed to shutdown our
-	 * vma and page directories.
-	 */
-	atomic_t open;
-
-	struct mutex mutex; /* protects vma and our lists */
-#define VM_CLASS_GGTT 0
-#define VM_CLASS_PPGTT 1
-
-	struct i915_page_scratch scratch[4];
-	unsigned int scratch_order;
-	unsigned int top;
-
-	/**
-	 * List of vma currently bound.
-	 */
-	struct list_head bound_list;
-
-	struct pagestash free_pages;
-
-	/* Global GTT */
-	bool is_ggtt:1;
-
-	/* Some systems require uncached updates of the page directories */
-	bool pt_kmap_wc:1;
-
-	/* Some systems support read-only mappings for GGTT and/or PPGTT */
-	bool has_read_only:1;
-
-	u64 (*pte_encode)(dma_addr_t addr,
-			  enum i915_cache_level level,
-			  u32 flags); /* Create a valid PTE */
-#define PTE_READ_ONLY	(1<<0)
-
-	int (*allocate_va_range)(struct i915_address_space *vm,
-				 u64 start, u64 length);
-	void (*clear_range)(struct i915_address_space *vm,
-			    u64 start, u64 length);
-	void (*insert_page)(struct i915_address_space *vm,
-			    dma_addr_t addr,
-			    u64 offset,
-			    enum i915_cache_level cache_level,
-			    u32 flags);
-	void (*insert_entries)(struct i915_address_space *vm,
-			       struct i915_vma *vma,
-			       enum i915_cache_level cache_level,
-			       u32 flags);
-	void (*cleanup)(struct i915_address_space *vm);
-
-	struct i915_vma_ops vma_ops;
-
-	I915_SELFTEST_DECLARE(struct fault_attr fault_attr);
-	I915_SELFTEST_DECLARE(bool scrub_64K);
-};
-
-#define i915_is_ggtt(vm) ((vm)->is_ggtt)
-
-static inline bool
-i915_vm_is_4lvl(const struct i915_address_space *vm)
-{
-	return (vm->total - 1) >> 32;
-}
-
-static inline bool
-i915_vm_has_scratch_64K(struct i915_address_space *vm)
-{
-	return vm->scratch_order == get_order(I915_GTT_PAGE_SIZE_64K);
-}
-
-static inline bool
-i915_vm_has_cache_coloring(struct i915_address_space *vm)
-{
-	return i915_is_ggtt(vm) && vm->mm.color_adjust;
-}
-
-/* The Graphics Translation Table is the way in which GEN hardware translates a
- * Graphics Virtual Address into a Physical Address. In addition to the normal
- * collateral associated with any va->pa translations GEN hardware also has a
- * portion of the GTT which can be mapped by the CPU and remain both coherent
- * and correct (in cases like swizzling). That region is referred to as GMADR in
- * the spec.
- */
-struct i915_ggtt {
-	struct i915_address_space vm;
-
-	struct io_mapping iomap;	/* Mapping to our CPU mappable region */
-	struct resource gmadr;          /* GMADR resource */
-	resource_size_t mappable_end;	/* End offset that we can CPU map */
-
-	/** "Graphics Stolen Memory" holds the global PTEs */
-	void __iomem *gsm;
-	void (*invalidate)(struct i915_ggtt *ggtt);
-
-	/** PPGTT used for aliasing the PPGTT with the GTT */
-	struct i915_ppgtt *alias;
-
-	bool do_idle_maps;
-
-	int mtrr;
-
-	/** Bit 6 swizzling required for X tiling */
-	u32 bit_6_swizzle_x;
-	/** Bit 6 swizzling required for Y tiling */
-	u32 bit_6_swizzle_y;
-
-	u32 pin_bias;
-
-	unsigned int num_fences;
-	struct i915_fence_reg fence_regs[I915_MAX_NUM_FENCES];
-	struct list_head fence_list;
-
-	/** List of all objects in gtt_space, currently mmaped by userspace.
-	 * All objects within this list must also be on bound_list.
-	 */
-	struct list_head userfault_list;
-
-	/* Manual runtime pm autosuspend delay for user GGTT mmaps */
-	struct intel_wakeref_auto userfault_wakeref;
-
-	struct drm_mm_node error_capture;
-	struct drm_mm_node uc_fw;
-};
-
-struct i915_ppgtt {
-	struct i915_address_space vm;
-
-	struct i915_page_directory *pd;
-};
-
-struct gen6_ppgtt {
-	struct i915_ppgtt base;
-
-	struct mutex flush;
-	struct i915_vma *vma;
-	gen6_pte_t __iomem *pd_addr;
-
-	atomic_t pin_count;
-	struct mutex pin_mutex;
-
-	bool scan_for_unused_pt;
-};
-
-#define __to_gen6_ppgtt(base) container_of(base, struct gen6_ppgtt, base)
-
-static inline struct gen6_ppgtt *to_gen6_ppgtt(struct i915_ppgtt *base)
-{
-	BUILD_BUG_ON(offsetof(struct gen6_ppgtt, base));
-	return __to_gen6_ppgtt(base);
-}
-
-/*
- * gen6_for_each_pde() iterates over every pde from start until start+length.
- * If start and start+length are not perfectly divisible, the macro will round
- * down and up as needed. Start=0 and length=2G effectively iterates over
- * every PDE in the system. The macro modifies ALL its parameters except 'pd',
- * so each of the other parameters should preferably be a simple variable, or
- * at most an lvalue with no side-effects!
- */
-#define gen6_for_each_pde(pt, pd, start, length, iter)			\
-	for (iter = gen6_pde_index(start);				\
-	     length > 0 && iter < I915_PDES &&				\
-		     (pt = i915_pt_entry(pd, iter), true);		\
-	     ({ u32 temp = ALIGN(start+1, 1 << GEN6_PDE_SHIFT);		\
-		    temp = min(temp - start, length);			\
-		    start += temp, length -= temp; }), ++iter)
-
-#define gen6_for_all_pdes(pt, pd, iter)					\
-	for (iter = 0;							\
-	     iter < I915_PDES &&					\
-		     (pt = i915_pt_entry(pd, iter), true);		\
-	     ++iter)
-
-static inline u32 i915_pte_index(u64 address, unsigned int pde_shift)
-{
-	const u32 mask = NUM_PTE(pde_shift) - 1;
-
-	return (address >> PAGE_SHIFT) & mask;
-}
-
-/* Helper to counts the number of PTEs within the given length. This count
- * does not cross a page table boundary, so the max value would be
- * GEN6_PTES for GEN6, and GEN8_PTES for GEN8.
-*/
-static inline u32 i915_pte_count(u64 addr, u64 length, unsigned int pde_shift)
-{
-	const u64 mask = ~((1ULL << pde_shift) - 1);
-	u64 end;
-
-	GEM_BUG_ON(length == 0);
-	GEM_BUG_ON(offset_in_page(addr | length));
-
-	end = addr + length;
-
-	if ((addr & mask) != (end & mask))
-		return NUM_PTE(pde_shift) - i915_pte_index(addr, pde_shift);
-
-	return i915_pte_index(end, pde_shift) - i915_pte_index(addr, pde_shift);
-}
-
-static inline u32 i915_pde_index(u64 addr, u32 shift)
-{
-	return (addr >> shift) & I915_PDE_MASK;
-}
-
-static inline u32 gen6_pte_index(u32 addr)
-{
-	return i915_pte_index(addr, GEN6_PDE_SHIFT);
-}
-
-static inline u32 gen6_pte_count(u32 addr, u32 length)
-{
-	return i915_pte_count(addr, length, GEN6_PDE_SHIFT);
-}
-
-static inline u32 gen6_pde_index(u32 addr)
-{
-	return i915_pde_index(addr, GEN6_PDE_SHIFT);
-}
-
-static inline struct i915_page_table *
-i915_pt_entry(const struct i915_page_directory * const pd,
-	      const unsigned short n)
-{
-	return pd->entry[n];
-}
-
-static inline struct i915_page_directory *
-i915_pd_entry(const struct i915_page_directory * const pdp,
-	      const unsigned short n)
-{
-	return pdp->entry[n];
-}
-
-static inline dma_addr_t
-i915_page_dir_dma_addr(const struct i915_ppgtt *ppgtt, const unsigned int n)
-{
-	struct i915_page_dma *pt = ppgtt->pd->entry[n];
-
-	return px_dma(pt ?: px_base(&ppgtt->vm.scratch[ppgtt->vm.top]));
-}
-
-static inline struct i915_ggtt *
-i915_vm_to_ggtt(struct i915_address_space *vm)
-{
-	BUILD_BUG_ON(offsetof(struct i915_ggtt, vm));
-	GEM_BUG_ON(!i915_is_ggtt(vm));
-	return container_of(vm, struct i915_ggtt, vm);
-}
-
-static inline struct i915_ppgtt *
-i915_vm_to_ppgtt(struct i915_address_space *vm)
-{
-	BUILD_BUG_ON(offsetof(struct i915_ppgtt, vm));
-	GEM_BUG_ON(i915_is_ggtt(vm));
-	return container_of(vm, struct i915_ppgtt, vm);
-}
-
-int i915_ggtt_probe_hw(struct drm_i915_private *dev_priv);
-int i915_ggtt_init_hw(struct drm_i915_private *dev_priv);
-int i915_ggtt_enable_hw(struct drm_i915_private *dev_priv);
-void i915_ggtt_enable_guc(struct i915_ggtt *ggtt);
-void i915_ggtt_disable_guc(struct i915_ggtt *ggtt);
-int i915_init_ggtt(struct drm_i915_private *dev_priv);
-void i915_ggtt_driver_release(struct drm_i915_private *dev_priv);
-
-static inline bool i915_ggtt_has_aperture(const struct i915_ggtt *ggtt)
-{
-	return ggtt->mappable_end > 0;
-}
-
-int i915_ppgtt_init_hw(struct intel_gt *gt);
-
-struct i915_ppgtt *i915_ppgtt_create(struct drm_i915_private *dev_priv);
-
-static inline struct i915_address_space *
-i915_vm_get(struct i915_address_space *vm)
-{
-	kref_get(&vm->ref);
-	return vm;
-}
-
-void i915_vm_release(struct kref *kref);
-
-static inline void i915_vm_put(struct i915_address_space *vm)
-{
-	kref_put(&vm->ref, i915_vm_release);
-}
-
-static inline struct i915_address_space *
-i915_vm_open(struct i915_address_space *vm)
-{
-	GEM_BUG_ON(!atomic_read(&vm->open));
-	atomic_inc(&vm->open);
-	return i915_vm_get(vm);
-}
-
-static inline bool
-i915_vm_tryopen(struct i915_address_space *vm)
-{
-	if (atomic_add_unless(&vm->open, 1, 0))
-		return i915_vm_get(vm);
-
-	return false;
-}
-
-void __i915_vm_close(struct i915_address_space *vm);
-
-static inline void
-i915_vm_close(struct i915_address_space *vm)
-{
-	GEM_BUG_ON(!atomic_read(&vm->open));
-	if (atomic_dec_and_test(&vm->open))
-		__i915_vm_close(vm);
-
-	i915_vm_put(vm);
-}
-
-int gen6_ppgtt_pin(struct i915_ppgtt *base);
-void gen6_ppgtt_unpin(struct i915_ppgtt *base);
-void gen6_ppgtt_unpin_all(struct i915_ppgtt *base);
-
-void i915_gem_suspend_gtt_mappings(struct drm_i915_private *dev_priv);
-void i915_gem_restore_gtt_mappings(struct drm_i915_private *dev_priv);
-=======
 struct i915_address_space;
->>>>>>> 26dca6db
 
 int __must_check i915_gem_gtt_prepare_pages(struct drm_i915_gem_object *obj,
 					    struct sg_table *pages);
