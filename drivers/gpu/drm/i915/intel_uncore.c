--- conflicted
+++ resolved
@@ -421,54 +421,6 @@
 	return fw; /* track the lost user forcewake domains */
 }
 
-<<<<<<< HEAD
-static u64 gen9_edram_size(struct drm_i915_private *dev_priv)
-{
-	const unsigned int ways[8] = { 4, 8, 12, 16, 16, 16, 16, 16 };
-	const unsigned int sets[4] = { 1, 1, 2, 2 };
-	const u32 cap = dev_priv->edram_cap;
-
-	return EDRAM_NUM_BANKS(cap) *
-		ways[EDRAM_WAYS_IDX(cap)] *
-		sets[EDRAM_SETS_IDX(cap)] *
-		1024 * 1024;
-}
-
-u64 intel_uncore_edram_size(struct drm_i915_private *dev_priv)
-{
-	if (!HAS_EDRAM(dev_priv))
-		return 0;
-
-	/* The needed capability bits for size calculation
-	 * are not there with pre gen9 so return 128MB always.
-	 */
-	if (INTEL_GEN(dev_priv) < 9)
-		return 128 * 1024 * 1024;
-
-	return gen9_edram_size(dev_priv);
-}
-
-static void intel_uncore_edram_detect(struct drm_i915_private *dev_priv)
-{
-	if (IS_HASWELL(dev_priv) ||
-	    IS_BROADWELL(dev_priv) ||
-	    INTEL_GEN(dev_priv) >= 9) {
-		dev_priv->edram_cap = __raw_uncore_read32(&dev_priv->uncore,
-							  HSW_EDRAM_CAP);
-
-		/* NB: We can't write IDICR yet because we do not have gt funcs
-		 * set up */
-	} else {
-		dev_priv->edram_cap = 0;
-	}
-
-	if (HAS_EDRAM(dev_priv))
-		DRM_INFO("Found %lluMB of eDRAM\n",
-			 intel_uncore_edram_size(dev_priv) / (1024 * 1024));
-}
-
-=======
->>>>>>> a2d635de
 static bool
 fpga_check_for_unclaimed_mmio(struct intel_uncore *uncore)
 {
@@ -1536,7 +1488,6 @@
 }
 
 static int uncore_mmio_setup(struct intel_uncore *uncore)
-<<<<<<< HEAD
 {
 	struct drm_i915_private *i915 = uncore_to_i915(uncore);
 	struct pci_dev *pdev = i915->drm.pdev;
@@ -1574,8 +1525,12 @@
 	pci_iounmap(pdev, uncore->regs);
 }
 
-
-int intel_uncore_init(struct intel_uncore *uncore)
+void intel_uncore_init_early(struct intel_uncore *uncore)
+{
+	spin_lock_init(&uncore->lock);
+}
+
+int intel_uncore_init_mmio(struct intel_uncore *uncore)
 {
 	struct drm_i915_private *i915 = uncore_to_i915(uncore);
 	int ret;
@@ -1589,65 +1544,6 @@
 	if (INTEL_GEN(i915) > 5 && !intel_vgpu_active(i915))
 		uncore->flags |= UNCORE_HAS_FORCEWAKE;
 
-	intel_uncore_edram_detect(i915);
-=======
-{
-	struct drm_i915_private *i915 = uncore_to_i915(uncore);
-	struct pci_dev *pdev = i915->drm.pdev;
-	int mmio_bar;
-	int mmio_size;
-
-	mmio_bar = IS_GEN(i915, 2) ? 1 : 0;
-	/*
-	 * Before gen4, the registers and the GTT are behind different BARs.
-	 * However, from gen4 onwards, the registers and the GTT are shared
-	 * in the same BAR, so we want to restrict this ioremap from
-	 * clobbering the GTT which we want ioremap_wc instead. Fortunately,
-	 * the register BAR remains the same size for all the earlier
-	 * generations up to Ironlake.
-	 */
-	if (INTEL_GEN(i915) < 5)
-		mmio_size = 512 * 1024;
-	else
-		mmio_size = 2 * 1024 * 1024;
-	uncore->regs = pci_iomap(pdev, mmio_bar, mmio_size);
-	if (uncore->regs == NULL) {
-		DRM_ERROR("failed to map registers\n");
-
-		return -EIO;
-	}
-
-	return 0;
-}
-
-static void uncore_mmio_cleanup(struct intel_uncore *uncore)
-{
-	struct drm_i915_private *i915 = uncore_to_i915(uncore);
-	struct pci_dev *pdev = i915->drm.pdev;
-
-	pci_iounmap(pdev, uncore->regs);
-}
-
-void intel_uncore_init_early(struct intel_uncore *uncore)
-{
-	spin_lock_init(&uncore->lock);
-}
-
-int intel_uncore_init_mmio(struct intel_uncore *uncore)
-{
-	struct drm_i915_private *i915 = uncore_to_i915(uncore);
-	int ret;
-
-	ret = uncore_mmio_setup(uncore);
-	if (ret)
-		return ret;
-
-	i915_check_vgpu(i915);
-
-	if (INTEL_GEN(i915) > 5 && !intel_vgpu_active(i915))
-		uncore->flags |= UNCORE_HAS_FORCEWAKE;
-
->>>>>>> a2d635de
 	intel_uncore_fw_domains_init(uncore);
 	__intel_uncore_early_sanitize(uncore, 0);
 
@@ -1713,11 +1609,7 @@
  * the forcewake domains. Prune them, to make sure they only reference existing
  * engines.
  */
-<<<<<<< HEAD
-void intel_uncore_prune(struct intel_uncore *uncore)
-=======
 void intel_uncore_prune_mmio_domains(struct intel_uncore *uncore)
->>>>>>> a2d635de
 {
 	struct drm_i915_private *i915 = uncore_to_i915(uncore);
 
@@ -1748,11 +1640,7 @@
 	}
 }
 
-<<<<<<< HEAD
-void intel_uncore_fini(struct intel_uncore *uncore)
-=======
 void intel_uncore_fini_mmio(struct intel_uncore *uncore)
->>>>>>> a2d635de
 {
 	/* Paranoia: make sure we have disabled everything before we exit. */
 	intel_uncore_sanitize(uncore_to_i915(uncore));
