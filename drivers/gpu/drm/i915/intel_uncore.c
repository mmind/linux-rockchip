/*
 * Copyright © 2013 Intel Corporation
 *
 * Permission is hereby granted, free of charge, to any person obtaining a
 * copy of this software and associated documentation files (the "Software"),
 * to deal in the Software without restriction, including without limitation
 * the rights to use, copy, modify, merge, publish, distribute, sublicense,
 * and/or sell copies of the Software, and to permit persons to whom the
 * Software is furnished to do so, subject to the following conditions:
 *
 * The above copyright notice and this permission notice (including the next
 * paragraph) shall be included in all copies or substantial portions of the
 * Software.
 *
 * THE SOFTWARE IS PROVIDED "AS IS", WITHOUT WARRANTY OF ANY KIND, EXPRESS OR
 * IMPLIED, INCLUDING BUT NOT LIMITED TO THE WARRANTIES OF MERCHANTABILITY,
 * FITNESS FOR A PARTICULAR PURPOSE AND NONINFRINGEMENT.  IN NO EVENT SHALL
 * THE AUTHORS OR COPYRIGHT HOLDERS BE LIABLE FOR ANY CLAIM, DAMAGES OR OTHER
 * LIABILITY, WHETHER IN AN ACTION OF CONTRACT, TORT OR OTHERWISE, ARISING
 * FROM, OUT OF OR IN CONNECTION WITH THE SOFTWARE OR THE USE OR OTHER DEALINGS
 * IN THE SOFTWARE.
 */

#include "i915_drv.h"
#include "intel_drv.h"
#include "i915_vgpu.h"

#include <asm/iosf_mbi.h>
#include <linux/pm_runtime.h>

#define FORCEWAKE_ACK_TIMEOUT_MS 50
#define GT_FIFO_TIMEOUT_MS	 10

#define __raw_posting_read(dev_priv__, reg__) (void)__raw_i915_read32((dev_priv__), (reg__))

static const char * const forcewake_domain_names[] = {
	"render",
	"blitter",
	"media",
};

const char *
intel_uncore_forcewake_domain_to_str(const enum forcewake_domain_id id)
{
	BUILD_BUG_ON(ARRAY_SIZE(forcewake_domain_names) != FW_DOMAIN_ID_COUNT);

	if (id >= 0 && id < FW_DOMAIN_ID_COUNT)
		return forcewake_domain_names[id];

	WARN_ON(id);

	return "unknown";
}

static inline void
fw_domain_reset(struct drm_i915_private *i915,
		const struct intel_uncore_forcewake_domain *d)
{
	__raw_i915_write32(i915, d->reg_set, i915->uncore.fw_reset);
}

static inline void
fw_domain_arm_timer(struct intel_uncore_forcewake_domain *d)
{
	d->wake_count++;
	hrtimer_start_range_ns(&d->timer,
			       NSEC_PER_MSEC,
			       NSEC_PER_MSEC,
			       HRTIMER_MODE_REL);
}

static inline void
fw_domain_wait_ack_clear(const struct drm_i915_private *i915,
			 const struct intel_uncore_forcewake_domain *d)
{
	if (wait_for_atomic((__raw_i915_read32(i915, d->reg_ack) &
			     FORCEWAKE_KERNEL) == 0,
			    FORCEWAKE_ACK_TIMEOUT_MS))
		DRM_ERROR("%s: timed out waiting for forcewake ack to clear.\n",
			  intel_uncore_forcewake_domain_to_str(d->id));
}

static inline void
fw_domain_get(struct drm_i915_private *i915,
	      const struct intel_uncore_forcewake_domain *d)
{
	__raw_i915_write32(i915, d->reg_set, i915->uncore.fw_set);
}

static inline void
fw_domain_wait_ack(const struct drm_i915_private *i915,
		   const struct intel_uncore_forcewake_domain *d)
{
	if (wait_for_atomic((__raw_i915_read32(i915, d->reg_ack) &
			     FORCEWAKE_KERNEL),
			    FORCEWAKE_ACK_TIMEOUT_MS))
		DRM_ERROR("%s: timed out waiting for forcewake ack request.\n",
			  intel_uncore_forcewake_domain_to_str(d->id));
}

static inline void
fw_domain_put(const struct drm_i915_private *i915,
	      const struct intel_uncore_forcewake_domain *d)
{
	__raw_i915_write32(i915, d->reg_set, i915->uncore.fw_clear);
}

static void
fw_domains_get(struct drm_i915_private *i915, enum forcewake_domains fw_domains)
{
	struct intel_uncore_forcewake_domain *d;
	unsigned int tmp;

	GEM_BUG_ON(fw_domains & ~i915->uncore.fw_domains);

	for_each_fw_domain_masked(d, fw_domains, i915, tmp) {
		fw_domain_wait_ack_clear(i915, d);
		fw_domain_get(i915, d);
	}

	for_each_fw_domain_masked(d, fw_domains, i915, tmp)
		fw_domain_wait_ack(i915, d);

	i915->uncore.fw_domains_active |= fw_domains;
}

static void
fw_domains_put(struct drm_i915_private *i915, enum forcewake_domains fw_domains)
{
	struct intel_uncore_forcewake_domain *d;
	unsigned int tmp;

	GEM_BUG_ON(fw_domains & ~i915->uncore.fw_domains);

	for_each_fw_domain_masked(d, fw_domains, i915, tmp)
		fw_domain_put(i915, d);

	i915->uncore.fw_domains_active &= ~fw_domains;
}

static void
fw_domains_reset(struct drm_i915_private *i915,
		 enum forcewake_domains fw_domains)
{
	struct intel_uncore_forcewake_domain *d;
	unsigned int tmp;

	if (!fw_domains)
		return;

	GEM_BUG_ON(fw_domains & ~i915->uncore.fw_domains);

	for_each_fw_domain_masked(d, fw_domains, i915, tmp)
		fw_domain_reset(i915, d);
}

static void __gen6_gt_wait_for_thread_c0(struct drm_i915_private *dev_priv)
{
	/* w/a for a sporadic read returning 0 by waiting for the GT
	 * thread to wake up.
	 */
	if (wait_for_atomic_us((__raw_i915_read32(dev_priv, GEN6_GT_THREAD_STATUS_REG) &
				GEN6_GT_THREAD_STATUS_CORE_MASK) == 0, 500))
		DRM_ERROR("GT thread status wait timed out\n");
}

static void fw_domains_get_with_thread_status(struct drm_i915_private *dev_priv,
					      enum forcewake_domains fw_domains)
{
	fw_domains_get(dev_priv, fw_domains);

	/* WaRsForcewakeWaitTC0:snb,ivb,hsw,bdw,vlv */
	__gen6_gt_wait_for_thread_c0(dev_priv);
}

static inline u32 fifo_free_entries(struct drm_i915_private *dev_priv)
{
	u32 count = __raw_i915_read32(dev_priv, GTFIFOCTL);

	return count & GT_FIFO_FREE_ENTRIES_MASK;
}

static void __gen6_gt_wait_for_fifo(struct drm_i915_private *dev_priv)
{
	u32 n;

	/* On VLV, FIFO will be shared by both SW and HW.
	 * So, we need to read the FREE_ENTRIES everytime */
	if (IS_VALLEYVIEW(dev_priv))
		n = fifo_free_entries(dev_priv);
	else
		n = dev_priv->uncore.fifo_count;

	if (n <= GT_FIFO_NUM_RESERVED_ENTRIES) {
		if (wait_for_atomic((n = fifo_free_entries(dev_priv)) >
				    GT_FIFO_NUM_RESERVED_ENTRIES,
				    GT_FIFO_TIMEOUT_MS)) {
			DRM_DEBUG("GT_FIFO timeout, entries: %u\n", n);
			return;
		}
	}

	dev_priv->uncore.fifo_count = n - 1;
}

static enum hrtimer_restart
intel_uncore_fw_release_timer(struct hrtimer *timer)
{
	struct intel_uncore_forcewake_domain *domain =
	       container_of(timer, struct intel_uncore_forcewake_domain, timer);
	struct drm_i915_private *dev_priv =
		container_of(domain, struct drm_i915_private, uncore.fw_domain[domain->id]);
	unsigned long irqflags;

	assert_rpm_device_not_suspended(dev_priv);

	if (xchg(&domain->active, false))
		return HRTIMER_RESTART;

	spin_lock_irqsave(&dev_priv->uncore.lock, irqflags);
	if (WARN_ON(domain->wake_count == 0))
		domain->wake_count++;

	if (--domain->wake_count == 0)
		dev_priv->uncore.funcs.force_wake_put(dev_priv, domain->mask);

	spin_unlock_irqrestore(&dev_priv->uncore.lock, irqflags);

	return HRTIMER_NORESTART;
}

static void intel_uncore_forcewake_reset(struct drm_i915_private *dev_priv,
					 bool restore)
{
	unsigned long irqflags;
	struct intel_uncore_forcewake_domain *domain;
	int retry_count = 100;
	enum forcewake_domains fw, active_domains;

	/* Hold uncore.lock across reset to prevent any register access
	 * with forcewake not set correctly. Wait until all pending
	 * timers are run before holding.
	 */
	while (1) {
		unsigned int tmp;

		active_domains = 0;

		for_each_fw_domain(domain, dev_priv, tmp) {
			smp_store_mb(domain->active, false);
			if (hrtimer_cancel(&domain->timer) == 0)
				continue;

			intel_uncore_fw_release_timer(&domain->timer);
		}

		spin_lock_irqsave(&dev_priv->uncore.lock, irqflags);

		for_each_fw_domain(domain, dev_priv, tmp) {
			if (hrtimer_active(&domain->timer))
				active_domains |= domain->mask;
		}

		if (active_domains == 0)
			break;

		if (--retry_count == 0) {
			DRM_ERROR("Timed out waiting for forcewake timers to finish\n");
			break;
		}

		spin_unlock_irqrestore(&dev_priv->uncore.lock, irqflags);
		cond_resched();
	}

	WARN_ON(active_domains);

	fw = dev_priv->uncore.fw_domains_active;
	if (fw)
		dev_priv->uncore.funcs.force_wake_put(dev_priv, fw);

	fw_domains_reset(dev_priv, dev_priv->uncore.fw_domains);

	if (restore) { /* If reset with a user forcewake, try to restore */
		if (fw)
			dev_priv->uncore.funcs.force_wake_get(dev_priv, fw);

		if (IS_GEN6(dev_priv) || IS_GEN7(dev_priv))
			dev_priv->uncore.fifo_count =
				fifo_free_entries(dev_priv);
	}

	if (!restore)
		assert_forcewakes_inactive(dev_priv);

	spin_unlock_irqrestore(&dev_priv->uncore.lock, irqflags);
}

static u64 gen9_edram_size(struct drm_i915_private *dev_priv)
{
	const unsigned int ways[8] = { 4, 8, 12, 16, 16, 16, 16, 16 };
	const unsigned int sets[4] = { 1, 1, 2, 2 };
	const u32 cap = dev_priv->edram_cap;

	return EDRAM_NUM_BANKS(cap) *
		ways[EDRAM_WAYS_IDX(cap)] *
		sets[EDRAM_SETS_IDX(cap)] *
		1024 * 1024;
}

u64 intel_uncore_edram_size(struct drm_i915_private *dev_priv)
{
	if (!HAS_EDRAM(dev_priv))
		return 0;

	/* The needed capability bits for size calculation
	 * are not there with pre gen9 so return 128MB always.
	 */
	if (INTEL_GEN(dev_priv) < 9)
		return 128 * 1024 * 1024;

	return gen9_edram_size(dev_priv);
}

static void intel_uncore_edram_detect(struct drm_i915_private *dev_priv)
{
	if (IS_HASWELL(dev_priv) ||
	    IS_BROADWELL(dev_priv) ||
	    INTEL_GEN(dev_priv) >= 9) {
		dev_priv->edram_cap = __raw_i915_read32(dev_priv,
							HSW_EDRAM_CAP);

		/* NB: We can't write IDICR yet because we do not have gt funcs
		 * set up */
	} else {
		dev_priv->edram_cap = 0;
	}

	if (HAS_EDRAM(dev_priv))
		DRM_INFO("Found %lluMB of eDRAM\n",
			 intel_uncore_edram_size(dev_priv) / (1024 * 1024));
}

static bool
fpga_check_for_unclaimed_mmio(struct drm_i915_private *dev_priv)
{
	u32 dbg;

	dbg = __raw_i915_read32(dev_priv, FPGA_DBG);
	if (likely(!(dbg & FPGA_DBG_RM_NOCLAIM)))
		return false;

	__raw_i915_write32(dev_priv, FPGA_DBG, FPGA_DBG_RM_NOCLAIM);

	return true;
}

static bool
vlv_check_for_unclaimed_mmio(struct drm_i915_private *dev_priv)
{
	u32 cer;

	cer = __raw_i915_read32(dev_priv, CLAIM_ER);
	if (likely(!(cer & (CLAIM_ER_OVERFLOW | CLAIM_ER_CTR_MASK))))
		return false;

	__raw_i915_write32(dev_priv, CLAIM_ER, CLAIM_ER_CLR);

	return true;
}

static bool
gen6_check_for_fifo_debug(struct drm_i915_private *dev_priv)
{
	u32 fifodbg;

	fifodbg = __raw_i915_read32(dev_priv, GTFIFODBG);

	if (unlikely(fifodbg)) {
		DRM_DEBUG_DRIVER("GTFIFODBG = 0x08%x\n", fifodbg);
		__raw_i915_write32(dev_priv, GTFIFODBG, fifodbg);
	}

	return fifodbg;
}

static bool
check_for_unclaimed_mmio(struct drm_i915_private *dev_priv)
{
	bool ret = false;

	if (HAS_FPGA_DBG_UNCLAIMED(dev_priv))
		ret |= fpga_check_for_unclaimed_mmio(dev_priv);

	if (IS_VALLEYVIEW(dev_priv) || IS_CHERRYVIEW(dev_priv))
		ret |= vlv_check_for_unclaimed_mmio(dev_priv);

	if (IS_GEN6(dev_priv) || IS_GEN7(dev_priv))
		ret |= gen6_check_for_fifo_debug(dev_priv);

	return ret;
}

static void __intel_uncore_early_sanitize(struct drm_i915_private *dev_priv,
					  bool restore_forcewake)
{
	/* clear out unclaimed reg detection bit */
	if (check_for_unclaimed_mmio(dev_priv))
		DRM_DEBUG("unclaimed mmio detected on uncore init, clearing\n");

	/* WaDisableShadowRegForCpd:chv */
	if (IS_CHERRYVIEW(dev_priv)) {
		__raw_i915_write32(dev_priv, GTFIFOCTL,
				   __raw_i915_read32(dev_priv, GTFIFOCTL) |
				   GT_FIFO_CTL_BLOCK_ALL_POLICY_STALL |
				   GT_FIFO_CTL_RC6_POLICY_STALL);
	}

	intel_uncore_forcewake_reset(dev_priv, restore_forcewake);
}

void intel_uncore_suspend(struct drm_i915_private *dev_priv)
{
	iosf_mbi_unregister_pmic_bus_access_notifier(
		&dev_priv->uncore.pmic_bus_access_nb);
	intel_uncore_forcewake_reset(dev_priv, false);
}

void intel_uncore_resume_early(struct drm_i915_private *dev_priv)
{
	__intel_uncore_early_sanitize(dev_priv, true);
	iosf_mbi_register_pmic_bus_access_notifier(
		&dev_priv->uncore.pmic_bus_access_nb);
	i915_check_and_clear_faults(dev_priv);
}

void intel_uncore_sanitize(struct drm_i915_private *dev_priv)
{
	i915_modparams.enable_rc6 =
		sanitize_rc6_option(dev_priv, i915_modparams.enable_rc6);

	/* BIOS often leaves RC6 enabled, but disable it for hw init */
	intel_sanitize_gt_powersave(dev_priv);
}

static void __intel_uncore_forcewake_get(struct drm_i915_private *dev_priv,
					 enum forcewake_domains fw_domains)
{
	struct intel_uncore_forcewake_domain *domain;
	unsigned int tmp;

	fw_domains &= dev_priv->uncore.fw_domains;

	for_each_fw_domain_masked(domain, fw_domains, dev_priv, tmp) {
		if (domain->wake_count++) {
			fw_domains &= ~domain->mask;
			domain->active = true;
		}
	}

	if (fw_domains)
		dev_priv->uncore.funcs.force_wake_get(dev_priv, fw_domains);
}

/**
 * intel_uncore_forcewake_get - grab forcewake domain references
 * @dev_priv: i915 device instance
 * @fw_domains: forcewake domains to get reference on
 *
 * This function can be used get GT's forcewake domain references.
 * Normal register access will handle the forcewake domains automatically.
 * However if some sequence requires the GT to not power down a particular
 * forcewake domains this function should be called at the beginning of the
 * sequence. And subsequently the reference should be dropped by symmetric
 * call to intel_unforce_forcewake_put(). Usually caller wants all the domains
 * to be kept awake so the @fw_domains would be then FORCEWAKE_ALL.
 */
void intel_uncore_forcewake_get(struct drm_i915_private *dev_priv,
				enum forcewake_domains fw_domains)
{
	unsigned long irqflags;

	if (!dev_priv->uncore.funcs.force_wake_get)
		return;

	assert_rpm_wakelock_held(dev_priv);

	spin_lock_irqsave(&dev_priv->uncore.lock, irqflags);
	__intel_uncore_forcewake_get(dev_priv, fw_domains);
	spin_unlock_irqrestore(&dev_priv->uncore.lock, irqflags);
}

/**
 * intel_uncore_forcewake_user_get - claim forcewake on behalf of userspace
 * @dev_priv: i915 device instance
 *
 * This function is a wrapper around intel_uncore_forcewake_get() to acquire
 * the GT powerwell and in the process disable our debugging for the
 * duration of userspace's bypass.
 */
void intel_uncore_forcewake_user_get(struct drm_i915_private *dev_priv)
{
	spin_lock_irq(&dev_priv->uncore.lock);
	if (!dev_priv->uncore.user_forcewake.count++) {
		intel_uncore_forcewake_get__locked(dev_priv, FORCEWAKE_ALL);

		/* Save and disable mmio debugging for the user bypass */
		dev_priv->uncore.user_forcewake.saved_mmio_check =
			dev_priv->uncore.unclaimed_mmio_check;
		dev_priv->uncore.user_forcewake.saved_mmio_debug =
			i915_modparams.mmio_debug;

		dev_priv->uncore.unclaimed_mmio_check = 0;
		i915_modparams.mmio_debug = 0;
	}
	spin_unlock_irq(&dev_priv->uncore.lock);
}

/**
 * intel_uncore_forcewake_user_put - release forcewake on behalf of userspace
 * @dev_priv: i915 device instance
 *
 * This function complements intel_uncore_forcewake_user_get() and releases
 * the GT powerwell taken on behalf of the userspace bypass.
 */
void intel_uncore_forcewake_user_put(struct drm_i915_private *dev_priv)
{
	spin_lock_irq(&dev_priv->uncore.lock);
	if (!--dev_priv->uncore.user_forcewake.count) {
		if (intel_uncore_unclaimed_mmio(dev_priv))
			dev_info(dev_priv->drm.dev,
				 "Invalid mmio detected during user access\n");

		dev_priv->uncore.unclaimed_mmio_check =
			dev_priv->uncore.user_forcewake.saved_mmio_check;
		i915_modparams.mmio_debug =
			dev_priv->uncore.user_forcewake.saved_mmio_debug;

		intel_uncore_forcewake_put__locked(dev_priv, FORCEWAKE_ALL);
	}
	spin_unlock_irq(&dev_priv->uncore.lock);
}

/**
 * intel_uncore_forcewake_get__locked - grab forcewake domain references
 * @dev_priv: i915 device instance
 * @fw_domains: forcewake domains to get reference on
 *
 * See intel_uncore_forcewake_get(). This variant places the onus
 * on the caller to explicitly handle the dev_priv->uncore.lock spinlock.
 */
void intel_uncore_forcewake_get__locked(struct drm_i915_private *dev_priv,
					enum forcewake_domains fw_domains)
{
	lockdep_assert_held(&dev_priv->uncore.lock);

	if (!dev_priv->uncore.funcs.force_wake_get)
		return;

	__intel_uncore_forcewake_get(dev_priv, fw_domains);
}

static void __intel_uncore_forcewake_put(struct drm_i915_private *dev_priv,
					 enum forcewake_domains fw_domains)
{
	struct intel_uncore_forcewake_domain *domain;
	unsigned int tmp;

	fw_domains &= dev_priv->uncore.fw_domains;

	for_each_fw_domain_masked(domain, fw_domains, dev_priv, tmp) {
		if (WARN_ON(domain->wake_count == 0))
			continue;

		if (--domain->wake_count) {
			domain->active = true;
			continue;
		}

		fw_domain_arm_timer(domain);
	}
}

/**
 * intel_uncore_forcewake_put - release a forcewake domain reference
 * @dev_priv: i915 device instance
 * @fw_domains: forcewake domains to put references
 *
 * This function drops the device-level forcewakes for specified
 * domains obtained by intel_uncore_forcewake_get().
 */
void intel_uncore_forcewake_put(struct drm_i915_private *dev_priv,
				enum forcewake_domains fw_domains)
{
	unsigned long irqflags;

	if (!dev_priv->uncore.funcs.force_wake_put)
		return;

	spin_lock_irqsave(&dev_priv->uncore.lock, irqflags);
	__intel_uncore_forcewake_put(dev_priv, fw_domains);
	spin_unlock_irqrestore(&dev_priv->uncore.lock, irqflags);
}

/**
 * intel_uncore_forcewake_put__locked - grab forcewake domain references
 * @dev_priv: i915 device instance
 * @fw_domains: forcewake domains to get reference on
 *
 * See intel_uncore_forcewake_put(). This variant places the onus
 * on the caller to explicitly handle the dev_priv->uncore.lock spinlock.
 */
void intel_uncore_forcewake_put__locked(struct drm_i915_private *dev_priv,
					enum forcewake_domains fw_domains)
{
	lockdep_assert_held(&dev_priv->uncore.lock);

	if (!dev_priv->uncore.funcs.force_wake_put)
		return;

	__intel_uncore_forcewake_put(dev_priv, fw_domains);
}

void assert_forcewakes_inactive(struct drm_i915_private *dev_priv)
{
	if (!dev_priv->uncore.funcs.force_wake_get)
		return;

	WARN(dev_priv->uncore.fw_domains_active,
	     "Expected all fw_domains to be inactive, but %08x are still on\n",
	     dev_priv->uncore.fw_domains_active);
}

void assert_forcewakes_active(struct drm_i915_private *dev_priv,
			      enum forcewake_domains fw_domains)
{
	if (!dev_priv->uncore.funcs.force_wake_get)
		return;

	assert_rpm_wakelock_held(dev_priv);

	fw_domains &= dev_priv->uncore.fw_domains;
	WARN(fw_domains & ~dev_priv->uncore.fw_domains_active,
	     "Expected %08x fw_domains to be active, but %08x are off\n",
	     fw_domains, fw_domains & ~dev_priv->uncore.fw_domains_active);
}

/* We give fast paths for the really cool registers */
#define NEEDS_FORCE_WAKE(reg) ((reg) < 0x40000)

#define __gen6_reg_read_fw_domains(offset) \
({ \
	enum forcewake_domains __fwd; \
	if (NEEDS_FORCE_WAKE(offset)) \
		__fwd = FORCEWAKE_RENDER; \
	else \
		__fwd = 0; \
	__fwd; \
})

static int fw_range_cmp(u32 offset, const struct intel_forcewake_range *entry)
{
	if (offset < entry->start)
		return -1;
	else if (offset > entry->end)
		return 1;
	else
		return 0;
}

/* Copied and "macroized" from lib/bsearch.c */
#define BSEARCH(key, base, num, cmp) ({                                 \
	unsigned int start__ = 0, end__ = (num);                        \
	typeof(base) result__ = NULL;                                   \
	while (start__ < end__) {                                       \
		unsigned int mid__ = start__ + (end__ - start__) / 2;   \
		int ret__ = (cmp)((key), (base) + mid__);               \
		if (ret__ < 0) {                                        \
			end__ = mid__;                                  \
		} else if (ret__ > 0) {                                 \
			start__ = mid__ + 1;                            \
		} else {                                                \
			result__ = (base) + mid__;                      \
			break;                                          \
		}                                                       \
	}                                                               \
	result__;                                                       \
})

static enum forcewake_domains
find_fw_domain(struct drm_i915_private *dev_priv, u32 offset)
{
	const struct intel_forcewake_range *entry;

	entry = BSEARCH(offset,
			dev_priv->uncore.fw_domains_table,
			dev_priv->uncore.fw_domains_table_entries,
			fw_range_cmp);

	if (!entry)
		return 0;

	WARN(entry->domains & ~dev_priv->uncore.fw_domains,
	     "Uninitialized forcewake domain(s) 0x%x accessed at 0x%x\n",
	     entry->domains & ~dev_priv->uncore.fw_domains, offset);

	return entry->domains;
}

#define GEN_FW_RANGE(s, e, d) \
	{ .start = (s), .end = (e), .domains = (d) }

#define HAS_FWTABLE(dev_priv) \
	(INTEL_GEN(dev_priv) >= 9 || \
	 IS_CHERRYVIEW(dev_priv) || \
	 IS_VALLEYVIEW(dev_priv))

/* *Must* be sorted by offset ranges! See intel_fw_table_check(). */
static const struct intel_forcewake_range __vlv_fw_ranges[] = {
	GEN_FW_RANGE(0x2000, 0x3fff, FORCEWAKE_RENDER),
	GEN_FW_RANGE(0x5000, 0x7fff, FORCEWAKE_RENDER),
	GEN_FW_RANGE(0xb000, 0x11fff, FORCEWAKE_RENDER),
	GEN_FW_RANGE(0x12000, 0x13fff, FORCEWAKE_MEDIA),
	GEN_FW_RANGE(0x22000, 0x23fff, FORCEWAKE_MEDIA),
	GEN_FW_RANGE(0x2e000, 0x2ffff, FORCEWAKE_RENDER),
	GEN_FW_RANGE(0x30000, 0x3ffff, FORCEWAKE_MEDIA),
};

#define __fwtable_reg_read_fw_domains(offset) \
({ \
	enum forcewake_domains __fwd = 0; \
	if (NEEDS_FORCE_WAKE((offset))) \
		__fwd = find_fw_domain(dev_priv, offset); \
	__fwd; \
})

/* *Must* be sorted by offset! See intel_shadow_table_check(). */
static const i915_reg_t gen8_shadowed_regs[] = {
	RING_TAIL(RENDER_RING_BASE),	/* 0x2000 (base) */
	GEN6_RPNSWREQ,			/* 0xA008 */
	GEN6_RC_VIDEO_FREQ,		/* 0xA00C */
	RING_TAIL(GEN6_BSD_RING_BASE),	/* 0x12000 (base) */
	RING_TAIL(VEBOX_RING_BASE),	/* 0x1a000 (base) */
	RING_TAIL(BLT_RING_BASE),	/* 0x22000 (base) */
	/* TODO: Other registers are not yet used */
};

static int mmio_reg_cmp(u32 key, const i915_reg_t *reg)
{
	u32 offset = i915_mmio_reg_offset(*reg);

	if (key < offset)
		return -1;
	else if (key > offset)
		return 1;
	else
		return 0;
}

static bool is_gen8_shadowed(u32 offset)
{
	const i915_reg_t *regs = gen8_shadowed_regs;

	return BSEARCH(offset, regs, ARRAY_SIZE(gen8_shadowed_regs),
		       mmio_reg_cmp);
}

#define __gen8_reg_write_fw_domains(offset) \
({ \
	enum forcewake_domains __fwd; \
	if (NEEDS_FORCE_WAKE(offset) && !is_gen8_shadowed(offset)) \
		__fwd = FORCEWAKE_RENDER; \
	else \
		__fwd = 0; \
	__fwd; \
})

/* *Must* be sorted by offset ranges! See intel_fw_table_check(). */
static const struct intel_forcewake_range __chv_fw_ranges[] = {
	GEN_FW_RANGE(0x2000, 0x3fff, FORCEWAKE_RENDER),
	GEN_FW_RANGE(0x4000, 0x4fff, FORCEWAKE_RENDER | FORCEWAKE_MEDIA),
	GEN_FW_RANGE(0x5200, 0x7fff, FORCEWAKE_RENDER),
	GEN_FW_RANGE(0x8000, 0x82ff, FORCEWAKE_RENDER | FORCEWAKE_MEDIA),
	GEN_FW_RANGE(0x8300, 0x84ff, FORCEWAKE_RENDER),
	GEN_FW_RANGE(0x8500, 0x85ff, FORCEWAKE_RENDER | FORCEWAKE_MEDIA),
	GEN_FW_RANGE(0x8800, 0x88ff, FORCEWAKE_MEDIA),
	GEN_FW_RANGE(0x9000, 0xafff, FORCEWAKE_RENDER | FORCEWAKE_MEDIA),
	GEN_FW_RANGE(0xb000, 0xb47f, FORCEWAKE_RENDER),
	GEN_FW_RANGE(0xd000, 0xd7ff, FORCEWAKE_MEDIA),
	GEN_FW_RANGE(0xe000, 0xe7ff, FORCEWAKE_RENDER),
	GEN_FW_RANGE(0xf000, 0xffff, FORCEWAKE_RENDER | FORCEWAKE_MEDIA),
	GEN_FW_RANGE(0x12000, 0x13fff, FORCEWAKE_MEDIA),
	GEN_FW_RANGE(0x1a000, 0x1bfff, FORCEWAKE_MEDIA),
	GEN_FW_RANGE(0x1e800, 0x1e9ff, FORCEWAKE_MEDIA),
	GEN_FW_RANGE(0x30000, 0x37fff, FORCEWAKE_MEDIA),
};

#define __fwtable_reg_write_fw_domains(offset) \
({ \
	enum forcewake_domains __fwd = 0; \
	if (NEEDS_FORCE_WAKE((offset)) && !is_gen8_shadowed(offset)) \
		__fwd = find_fw_domain(dev_priv, offset); \
	__fwd; \
})

/* *Must* be sorted by offset ranges! See intel_fw_table_check(). */
static const struct intel_forcewake_range __gen9_fw_ranges[] = {
	GEN_FW_RANGE(0x0, 0xaff, FORCEWAKE_BLITTER),
	GEN_FW_RANGE(0xb00, 0x1fff, 0), /* uncore range */
	GEN_FW_RANGE(0x2000, 0x26ff, FORCEWAKE_RENDER),
	GEN_FW_RANGE(0x2700, 0x2fff, FORCEWAKE_BLITTER),
	GEN_FW_RANGE(0x3000, 0x3fff, FORCEWAKE_RENDER),
	GEN_FW_RANGE(0x4000, 0x51ff, FORCEWAKE_BLITTER),
	GEN_FW_RANGE(0x5200, 0x7fff, FORCEWAKE_RENDER),
	GEN_FW_RANGE(0x8000, 0x812f, FORCEWAKE_BLITTER),
	GEN_FW_RANGE(0x8130, 0x813f, FORCEWAKE_MEDIA),
	GEN_FW_RANGE(0x8140, 0x815f, FORCEWAKE_RENDER),
	GEN_FW_RANGE(0x8160, 0x82ff, FORCEWAKE_BLITTER),
	GEN_FW_RANGE(0x8300, 0x84ff, FORCEWAKE_RENDER),
	GEN_FW_RANGE(0x8500, 0x87ff, FORCEWAKE_BLITTER),
	GEN_FW_RANGE(0x8800, 0x89ff, FORCEWAKE_MEDIA),
	GEN_FW_RANGE(0x8a00, 0x8bff, FORCEWAKE_BLITTER),
	GEN_FW_RANGE(0x8c00, 0x8cff, FORCEWAKE_RENDER),
	GEN_FW_RANGE(0x8d00, 0x93ff, FORCEWAKE_BLITTER),
	GEN_FW_RANGE(0x9400, 0x97ff, FORCEWAKE_RENDER | FORCEWAKE_MEDIA),
	GEN_FW_RANGE(0x9800, 0xafff, FORCEWAKE_BLITTER),
	GEN_FW_RANGE(0xb000, 0xb47f, FORCEWAKE_RENDER),
	GEN_FW_RANGE(0xb480, 0xcfff, FORCEWAKE_BLITTER),
	GEN_FW_RANGE(0xd000, 0xd7ff, FORCEWAKE_MEDIA),
	GEN_FW_RANGE(0xd800, 0xdfff, FORCEWAKE_BLITTER),
	GEN_FW_RANGE(0xe000, 0xe8ff, FORCEWAKE_RENDER),
	GEN_FW_RANGE(0xe900, 0x11fff, FORCEWAKE_BLITTER),
	GEN_FW_RANGE(0x12000, 0x13fff, FORCEWAKE_MEDIA),
	GEN_FW_RANGE(0x14000, 0x19fff, FORCEWAKE_BLITTER),
	GEN_FW_RANGE(0x1a000, 0x1e9ff, FORCEWAKE_MEDIA),
	GEN_FW_RANGE(0x1ea00, 0x243ff, FORCEWAKE_BLITTER),
	GEN_FW_RANGE(0x24400, 0x247ff, FORCEWAKE_RENDER),
	GEN_FW_RANGE(0x24800, 0x2ffff, FORCEWAKE_BLITTER),
	GEN_FW_RANGE(0x30000, 0x3ffff, FORCEWAKE_MEDIA),
};

static void
ilk_dummy_write(struct drm_i915_private *dev_priv)
{
	/* WaIssueDummyWriteToWakeupFromRC6:ilk Issue a dummy write to wake up
	 * the chip from rc6 before touching it for real. MI_MODE is masked,
	 * hence harmless to write 0 into. */
	__raw_i915_write32(dev_priv, MI_MODE, 0);
}

static void
__unclaimed_reg_debug(struct drm_i915_private *dev_priv,
		      const i915_reg_t reg,
		      const bool read,
		      const bool before)
{
	if (WARN(check_for_unclaimed_mmio(dev_priv) && !before,
		 "Unclaimed %s register 0x%x\n",
		 read ? "read from" : "write to",
		 i915_mmio_reg_offset(reg)))
		/* Only report the first N failures */
		i915_modparams.mmio_debug--;
}

static inline void
unclaimed_reg_debug(struct drm_i915_private *dev_priv,
		    const i915_reg_t reg,
		    const bool read,
		    const bool before)
{
	if (likely(!i915_modparams.mmio_debug))
		return;

	__unclaimed_reg_debug(dev_priv, reg, read, before);
}

#define GEN2_READ_HEADER(x) \
	u##x val = 0; \
	assert_rpm_wakelock_held(dev_priv);

#define GEN2_READ_FOOTER \
	trace_i915_reg_rw(false, reg, val, sizeof(val), trace); \
	return val

#define __gen2_read(x) \
static u##x \
gen2_read##x(struct drm_i915_private *dev_priv, i915_reg_t reg, bool trace) { \
	GEN2_READ_HEADER(x); \
	val = __raw_i915_read##x(dev_priv, reg); \
	GEN2_READ_FOOTER; \
}

#define __gen5_read(x) \
static u##x \
gen5_read##x(struct drm_i915_private *dev_priv, i915_reg_t reg, bool trace) { \
	GEN2_READ_HEADER(x); \
	ilk_dummy_write(dev_priv); \
	val = __raw_i915_read##x(dev_priv, reg); \
	GEN2_READ_FOOTER; \
}

__gen5_read(8)
__gen5_read(16)
__gen5_read(32)
__gen5_read(64)
__gen2_read(8)
__gen2_read(16)
__gen2_read(32)
__gen2_read(64)

#undef __gen5_read
#undef __gen2_read

#undef GEN2_READ_FOOTER
#undef GEN2_READ_HEADER

#define GEN6_READ_HEADER(x) \
	u32 offset = i915_mmio_reg_offset(reg); \
	unsigned long irqflags; \
	u##x val = 0; \
	assert_rpm_wakelock_held(dev_priv); \
	spin_lock_irqsave(&dev_priv->uncore.lock, irqflags); \
	unclaimed_reg_debug(dev_priv, reg, true, true)

#define GEN6_READ_FOOTER \
	unclaimed_reg_debug(dev_priv, reg, true, false); \
	spin_unlock_irqrestore(&dev_priv->uncore.lock, irqflags); \
	trace_i915_reg_rw(false, reg, val, sizeof(val), trace); \
	return val

static noinline void ___force_wake_auto(struct drm_i915_private *dev_priv,
					enum forcewake_domains fw_domains)
{
	struct intel_uncore_forcewake_domain *domain;
	unsigned int tmp;

	GEM_BUG_ON(fw_domains & ~dev_priv->uncore.fw_domains);

	for_each_fw_domain_masked(domain, fw_domains, dev_priv, tmp)
		fw_domain_arm_timer(domain);

	dev_priv->uncore.funcs.force_wake_get(dev_priv, fw_domains);
}

static inline void __force_wake_auto(struct drm_i915_private *dev_priv,
				     enum forcewake_domains fw_domains)
{
	if (WARN_ON(!fw_domains))
		return;

	/* Turn on all requested but inactive supported forcewake domains. */
	fw_domains &= dev_priv->uncore.fw_domains;
	fw_domains &= ~dev_priv->uncore.fw_domains_active;

	if (fw_domains)
		___force_wake_auto(dev_priv, fw_domains);
}

#define __gen_read(func, x) \
static u##x \
func##_read##x(struct drm_i915_private *dev_priv, i915_reg_t reg, bool trace) { \
	enum forcewake_domains fw_engine; \
	GEN6_READ_HEADER(x); \
	fw_engine = __##func##_reg_read_fw_domains(offset); \
	if (fw_engine) \
		__force_wake_auto(dev_priv, fw_engine); \
	val = __raw_i915_read##x(dev_priv, reg); \
	GEN6_READ_FOOTER; \
}
#define __gen6_read(x) __gen_read(gen6, x)
#define __fwtable_read(x) __gen_read(fwtable, x)

__fwtable_read(8)
__fwtable_read(16)
__fwtable_read(32)
__fwtable_read(64)
__gen6_read(8)
__gen6_read(16)
__gen6_read(32)
__gen6_read(64)

#undef __fwtable_read
#undef __gen6_read
#undef GEN6_READ_FOOTER
#undef GEN6_READ_HEADER

#define GEN2_WRITE_HEADER \
	trace_i915_reg_rw(true, reg, val, sizeof(val), trace); \
	assert_rpm_wakelock_held(dev_priv); \

#define GEN2_WRITE_FOOTER

#define __gen2_write(x) \
static void \
gen2_write##x(struct drm_i915_private *dev_priv, i915_reg_t reg, u##x val, bool trace) { \
	GEN2_WRITE_HEADER; \
	__raw_i915_write##x(dev_priv, reg, val); \
	GEN2_WRITE_FOOTER; \
}

#define __gen5_write(x) \
static void \
gen5_write##x(struct drm_i915_private *dev_priv, i915_reg_t reg, u##x val, bool trace) { \
	GEN2_WRITE_HEADER; \
	ilk_dummy_write(dev_priv); \
	__raw_i915_write##x(dev_priv, reg, val); \
	GEN2_WRITE_FOOTER; \
}

__gen5_write(8)
__gen5_write(16)
__gen5_write(32)
__gen2_write(8)
__gen2_write(16)
__gen2_write(32)

#undef __gen5_write
#undef __gen2_write

#undef GEN2_WRITE_FOOTER
#undef GEN2_WRITE_HEADER

#define GEN6_WRITE_HEADER \
	u32 offset = i915_mmio_reg_offset(reg); \
	unsigned long irqflags; \
	trace_i915_reg_rw(true, reg, val, sizeof(val), trace); \
	assert_rpm_wakelock_held(dev_priv); \
	spin_lock_irqsave(&dev_priv->uncore.lock, irqflags); \
	unclaimed_reg_debug(dev_priv, reg, false, true)

#define GEN6_WRITE_FOOTER \
	unclaimed_reg_debug(dev_priv, reg, false, false); \
	spin_unlock_irqrestore(&dev_priv->uncore.lock, irqflags)

#define __gen6_write(x) \
static void \
gen6_write##x(struct drm_i915_private *dev_priv, i915_reg_t reg, u##x val, bool trace) { \
	GEN6_WRITE_HEADER; \
	if (NEEDS_FORCE_WAKE(offset)) \
		__gen6_gt_wait_for_fifo(dev_priv); \
	__raw_i915_write##x(dev_priv, reg, val); \
	GEN6_WRITE_FOOTER; \
}

#define __gen_write(func, x) \
static void \
func##_write##x(struct drm_i915_private *dev_priv, i915_reg_t reg, u##x val, bool trace) { \
	enum forcewake_domains fw_engine; \
	GEN6_WRITE_HEADER; \
	fw_engine = __##func##_reg_write_fw_domains(offset); \
	if (fw_engine) \
		__force_wake_auto(dev_priv, fw_engine); \
	__raw_i915_write##x(dev_priv, reg, val); \
	GEN6_WRITE_FOOTER; \
}
#define __gen8_write(x) __gen_write(gen8, x)
#define __fwtable_write(x) __gen_write(fwtable, x)

__fwtable_write(8)
__fwtable_write(16)
__fwtable_write(32)
__gen8_write(8)
__gen8_write(16)
__gen8_write(32)
__gen6_write(8)
__gen6_write(16)
__gen6_write(32)

#undef __fwtable_write
#undef __gen8_write
#undef __gen6_write
#undef GEN6_WRITE_FOOTER
#undef GEN6_WRITE_HEADER

#define ASSIGN_WRITE_MMIO_VFUNCS(i915, x) \
do { \
	(i915)->uncore.funcs.mmio_writeb = x##_write8; \
	(i915)->uncore.funcs.mmio_writew = x##_write16; \
	(i915)->uncore.funcs.mmio_writel = x##_write32; \
} while (0)

#define ASSIGN_READ_MMIO_VFUNCS(i915, x) \
do { \
	(i915)->uncore.funcs.mmio_readb = x##_read8; \
	(i915)->uncore.funcs.mmio_readw = x##_read16; \
	(i915)->uncore.funcs.mmio_readl = x##_read32; \
	(i915)->uncore.funcs.mmio_readq = x##_read64; \
} while (0)


static void fw_domain_init(struct drm_i915_private *dev_priv,
			   enum forcewake_domain_id domain_id,
			   i915_reg_t reg_set,
			   i915_reg_t reg_ack)
{
	struct intel_uncore_forcewake_domain *d;

	if (WARN_ON(domain_id >= FW_DOMAIN_ID_COUNT))
		return;

	d = &dev_priv->uncore.fw_domain[domain_id];

	WARN_ON(d->wake_count);

	WARN_ON(!i915_mmio_reg_valid(reg_set));
	WARN_ON(!i915_mmio_reg_valid(reg_ack));

	d->wake_count = 0;
	d->reg_set = reg_set;
	d->reg_ack = reg_ack;

	d->id = domain_id;

	BUILD_BUG_ON(FORCEWAKE_RENDER != (1 << FW_DOMAIN_ID_RENDER));
	BUILD_BUG_ON(FORCEWAKE_BLITTER != (1 << FW_DOMAIN_ID_BLITTER));
	BUILD_BUG_ON(FORCEWAKE_MEDIA != (1 << FW_DOMAIN_ID_MEDIA));

	d->mask = BIT(domain_id);

	hrtimer_init(&d->timer, CLOCK_MONOTONIC, HRTIMER_MODE_REL);
	d->timer.function = intel_uncore_fw_release_timer;

	dev_priv->uncore.fw_domains |= BIT(domain_id);

	fw_domain_reset(dev_priv, d);
}

static void intel_uncore_fw_domains_init(struct drm_i915_private *dev_priv)
{
	if (INTEL_GEN(dev_priv) <= 5 || intel_vgpu_active(dev_priv))
		return;

	if (IS_GEN6(dev_priv)) {
		dev_priv->uncore.fw_reset = 0;
		dev_priv->uncore.fw_set = FORCEWAKE_KERNEL;
		dev_priv->uncore.fw_clear = 0;
	} else {
		/* WaRsClearFWBitsAtReset:bdw,skl */
		dev_priv->uncore.fw_reset = _MASKED_BIT_DISABLE(0xffff);
		dev_priv->uncore.fw_set = _MASKED_BIT_ENABLE(FORCEWAKE_KERNEL);
		dev_priv->uncore.fw_clear = _MASKED_BIT_DISABLE(FORCEWAKE_KERNEL);
	}

	if (INTEL_GEN(dev_priv) >= 9) {
		dev_priv->uncore.funcs.force_wake_get = fw_domains_get;
		dev_priv->uncore.funcs.force_wake_put = fw_domains_put;
		fw_domain_init(dev_priv, FW_DOMAIN_ID_RENDER,
			       FORCEWAKE_RENDER_GEN9,
			       FORCEWAKE_ACK_RENDER_GEN9);
		fw_domain_init(dev_priv, FW_DOMAIN_ID_BLITTER,
			       FORCEWAKE_BLITTER_GEN9,
			       FORCEWAKE_ACK_BLITTER_GEN9);
		fw_domain_init(dev_priv, FW_DOMAIN_ID_MEDIA,
			       FORCEWAKE_MEDIA_GEN9, FORCEWAKE_ACK_MEDIA_GEN9);
	} else if (IS_VALLEYVIEW(dev_priv) || IS_CHERRYVIEW(dev_priv)) {
		dev_priv->uncore.funcs.force_wake_get = fw_domains_get;
		dev_priv->uncore.funcs.force_wake_put = fw_domains_put;
		fw_domain_init(dev_priv, FW_DOMAIN_ID_RENDER,
			       FORCEWAKE_VLV, FORCEWAKE_ACK_VLV);
		fw_domain_init(dev_priv, FW_DOMAIN_ID_MEDIA,
			       FORCEWAKE_MEDIA_VLV, FORCEWAKE_ACK_MEDIA_VLV);
	} else if (IS_HASWELL(dev_priv) || IS_BROADWELL(dev_priv)) {
		dev_priv->uncore.funcs.force_wake_get =
			fw_domains_get_with_thread_status;
		dev_priv->uncore.funcs.force_wake_put = fw_domains_put;
		fw_domain_init(dev_priv, FW_DOMAIN_ID_RENDER,
			       FORCEWAKE_MT, FORCEWAKE_ACK_HSW);
	} else if (IS_IVYBRIDGE(dev_priv)) {
		u32 ecobus;

		/* IVB configs may use multi-threaded forcewake */

		/* A small trick here - if the bios hasn't configured
		 * MT forcewake, and if the device is in RC6, then
		 * force_wake_mt_get will not wake the device and the
		 * ECOBUS read will return zero. Which will be
		 * (correctly) interpreted by the test below as MT
		 * forcewake being disabled.
		 */
		dev_priv->uncore.funcs.force_wake_get =
			fw_domains_get_with_thread_status;
		dev_priv->uncore.funcs.force_wake_put = fw_domains_put;

		/* We need to init first for ECOBUS access and then
		 * determine later if we want to reinit, in case of MT access is
		 * not working. In this stage we don't know which flavour this
		 * ivb is, so it is better to reset also the gen6 fw registers
		 * before the ecobus check.
		 */

		__raw_i915_write32(dev_priv, FORCEWAKE, 0);
		__raw_posting_read(dev_priv, ECOBUS);

		fw_domain_init(dev_priv, FW_DOMAIN_ID_RENDER,
			       FORCEWAKE_MT, FORCEWAKE_MT_ACK);

		spin_lock_irq(&dev_priv->uncore.lock);
		fw_domains_get_with_thread_status(dev_priv, FORCEWAKE_RENDER);
		ecobus = __raw_i915_read32(dev_priv, ECOBUS);
		fw_domains_put(dev_priv, FORCEWAKE_RENDER);
		spin_unlock_irq(&dev_priv->uncore.lock);

		if (!(ecobus & FORCEWAKE_MT_ENABLE)) {
			DRM_INFO("No MT forcewake available on Ivybridge, this can result in issues\n");
			DRM_INFO("when using vblank-synced partial screen updates.\n");
			fw_domain_init(dev_priv, FW_DOMAIN_ID_RENDER,
				       FORCEWAKE, FORCEWAKE_ACK);
		}
	} else if (IS_GEN6(dev_priv)) {
		dev_priv->uncore.funcs.force_wake_get =
			fw_domains_get_with_thread_status;
		dev_priv->uncore.funcs.force_wake_put = fw_domains_put;
		fw_domain_init(dev_priv, FW_DOMAIN_ID_RENDER,
			       FORCEWAKE, FORCEWAKE_ACK);
	}

	/* All future platforms are expected to require complex power gating */
	WARN_ON(dev_priv->uncore.fw_domains == 0);
}

#define ASSIGN_FW_DOMAINS_TABLE(d) \
{ \
	dev_priv->uncore.fw_domains_table = \
			(struct intel_forcewake_range *)(d); \
	dev_priv->uncore.fw_domains_table_entries = ARRAY_SIZE((d)); \
}

static int i915_pmic_bus_access_notifier(struct notifier_block *nb,
					 unsigned long action, void *data)
{
	struct drm_i915_private *dev_priv = container_of(nb,
			struct drm_i915_private, uncore.pmic_bus_access_nb);

	switch (action) {
	case MBI_PMIC_BUS_ACCESS_BEGIN:
		/*
		 * forcewake all now to make sure that we don't need to do a
		 * forcewake later which on systems where this notifier gets
		 * called requires the punit to access to the shared pmic i2c
		 * bus, which will be busy after this notification, leading to:
		 * "render: timed out waiting for forcewake ack request."
		 * errors.
		 */
		intel_uncore_forcewake_get(dev_priv, FORCEWAKE_ALL);
		break;
	case MBI_PMIC_BUS_ACCESS_END:
		intel_uncore_forcewake_put(dev_priv, FORCEWAKE_ALL);
		break;
	}

	return NOTIFY_OK;
}

void intel_uncore_init(struct drm_i915_private *dev_priv)
{
	i915_check_vgpu(dev_priv);

	intel_uncore_edram_detect(dev_priv);
	intel_uncore_fw_domains_init(dev_priv);
	__intel_uncore_early_sanitize(dev_priv, false);

	dev_priv->uncore.unclaimed_mmio_check = 1;
	dev_priv->uncore.pmic_bus_access_nb.notifier_call =
		i915_pmic_bus_access_notifier;

	if (IS_GEN(dev_priv, 2, 4) || intel_vgpu_active(dev_priv)) {
		ASSIGN_WRITE_MMIO_VFUNCS(dev_priv, gen2);
		ASSIGN_READ_MMIO_VFUNCS(dev_priv, gen2);
	} else if (IS_GEN5(dev_priv)) {
		ASSIGN_WRITE_MMIO_VFUNCS(dev_priv, gen5);
		ASSIGN_READ_MMIO_VFUNCS(dev_priv, gen5);
	} else if (IS_GEN(dev_priv, 6, 7)) {
		ASSIGN_WRITE_MMIO_VFUNCS(dev_priv, gen6);

		if (IS_VALLEYVIEW(dev_priv)) {
			ASSIGN_FW_DOMAINS_TABLE(__vlv_fw_ranges);
			ASSIGN_READ_MMIO_VFUNCS(dev_priv, fwtable);
		} else {
			ASSIGN_READ_MMIO_VFUNCS(dev_priv, gen6);
		}
	} else if (IS_GEN8(dev_priv)) {
		if (IS_CHERRYVIEW(dev_priv)) {
			ASSIGN_FW_DOMAINS_TABLE(__chv_fw_ranges);
			ASSIGN_WRITE_MMIO_VFUNCS(dev_priv, fwtable);
			ASSIGN_READ_MMIO_VFUNCS(dev_priv, fwtable);

		} else {
			ASSIGN_WRITE_MMIO_VFUNCS(dev_priv, gen8);
			ASSIGN_READ_MMIO_VFUNCS(dev_priv, gen6);
		}
	} else {
		ASSIGN_FW_DOMAINS_TABLE(__gen9_fw_ranges);
		ASSIGN_WRITE_MMIO_VFUNCS(dev_priv, fwtable);
		ASSIGN_READ_MMIO_VFUNCS(dev_priv, fwtable);
	}

	iosf_mbi_register_pmic_bus_access_notifier(
		&dev_priv->uncore.pmic_bus_access_nb);

	i915_check_and_clear_faults(dev_priv);
}

void intel_uncore_fini(struct drm_i915_private *dev_priv)
{
	iosf_mbi_unregister_pmic_bus_access_notifier(
		&dev_priv->uncore.pmic_bus_access_nb);

	/* Paranoia: make sure we have disabled everything before we exit. */
	intel_uncore_sanitize(dev_priv);
	intel_uncore_forcewake_reset(dev_priv, false);
}

static const struct reg_whitelist {
	i915_reg_t offset_ldw;
	i915_reg_t offset_udw;
	u16 gen_mask;
	u8 size;
} reg_read_whitelist[] = { {
	.offset_ldw = RING_TIMESTAMP(RENDER_RING_BASE),
	.offset_udw = RING_TIMESTAMP_UDW(RENDER_RING_BASE),
	.gen_mask = INTEL_GEN_MASK(4, 10),
	.size = 8
} };

int i915_reg_read_ioctl(struct drm_device *dev,
			void *data, struct drm_file *file)
{
	struct drm_i915_private *dev_priv = to_i915(dev);
	struct drm_i915_reg_read *reg = data;
	struct reg_whitelist const *entry;
	unsigned int flags;
	int remain;
	int ret = 0;

	entry = reg_read_whitelist;
	remain = ARRAY_SIZE(reg_read_whitelist);
	while (remain) {
		u32 entry_offset = i915_mmio_reg_offset(entry->offset_ldw);

		GEM_BUG_ON(!is_power_of_2(entry->size));
		GEM_BUG_ON(entry->size > 8);
		GEM_BUG_ON(entry_offset & (entry->size - 1));

		if (INTEL_INFO(dev_priv)->gen_mask & entry->gen_mask &&
		    entry_offset == (reg->offset & -entry->size))
			break;
		entry++;
		remain--;
	}

	if (!remain)
		return -EINVAL;

	flags = reg->offset & (entry->size - 1);

	intel_runtime_pm_get(dev_priv);
	if (entry->size == 8 && flags == I915_REG_READ_8B_WA)
		reg->val = I915_READ64_2x32(entry->offset_ldw,
					    entry->offset_udw);
	else if (entry->size == 8 && flags == 0)
		reg->val = I915_READ64(entry->offset_ldw);
	else if (entry->size == 4 && flags == 0)
		reg->val = I915_READ(entry->offset_ldw);
	else if (entry->size == 2 && flags == 0)
		reg->val = I915_READ16(entry->offset_ldw);
	else if (entry->size == 1 && flags == 0)
		reg->val = I915_READ8(entry->offset_ldw);
	else
		ret = -EINVAL;
	intel_runtime_pm_put(dev_priv);

	return ret;
}

static void gen3_stop_engine(struct intel_engine_cs *engine)
{
	struct drm_i915_private *dev_priv = engine->i915;
	const u32 base = engine->mmio_base;
	const i915_reg_t mode = RING_MI_MODE(base);

	I915_WRITE_FW(mode, _MASKED_BIT_ENABLE(STOP_RING));
	if (intel_wait_for_register_fw(dev_priv,
				       mode,
				       MODE_IDLE,
				       MODE_IDLE,
				       500))
		DRM_DEBUG_DRIVER("%s: timed out on STOP_RING\n",
				 engine->name);

	I915_WRITE_FW(RING_CTL(base), 0);
	I915_WRITE_FW(RING_HEAD(base), 0);
	I915_WRITE_FW(RING_TAIL(base), 0);

	/* Check acts as a post */
	if (I915_READ_FW(RING_HEAD(base)) != 0)
		DRM_DEBUG_DRIVER("%s: ring head not parked\n",
				 engine->name);
}

static void i915_stop_engines(struct drm_i915_private *dev_priv,
			      unsigned engine_mask)
{
	struct intel_engine_cs *engine;
	enum intel_engine_id id;

<<<<<<< HEAD
=======
	if (INTEL_GEN(dev_priv) < 3)
		return;

>>>>>>> 8a6fb5b5
	for_each_engine_masked(engine, dev_priv, engine_mask, id)
		gen3_stop_engine(engine);
}

static bool i915_reset_complete(struct pci_dev *pdev)
{
	u8 gdrst;

	pci_read_config_byte(pdev, I915_GDRST, &gdrst);
	return (gdrst & GRDOM_RESET_STATUS) == 0;
}

static int i915_do_reset(struct drm_i915_private *dev_priv, unsigned engine_mask)
{
	struct pci_dev *pdev = dev_priv->drm.pdev;

	/* assert reset for at least 20 usec */
	pci_write_config_byte(pdev, I915_GDRST, GRDOM_RESET_ENABLE);
	usleep_range(50, 200);
	pci_write_config_byte(pdev, I915_GDRST, 0);

	return wait_for(i915_reset_complete(pdev), 500);
}

static bool g4x_reset_complete(struct pci_dev *pdev)
{
	u8 gdrst;

	pci_read_config_byte(pdev, I915_GDRST, &gdrst);
	return (gdrst & GRDOM_RESET_ENABLE) == 0;
}

static int g33_do_reset(struct drm_i915_private *dev_priv, unsigned engine_mask)
{
	struct pci_dev *pdev = dev_priv->drm.pdev;

	pci_write_config_byte(pdev, I915_GDRST, GRDOM_RESET_ENABLE);
	return wait_for(g4x_reset_complete(pdev), 500);
}

static int g4x_do_reset(struct drm_i915_private *dev_priv, unsigned engine_mask)
{
	struct pci_dev *pdev = dev_priv->drm.pdev;
	int ret;

	/* WaVcpClkGateDisableForMediaReset:ctg,elk */
	I915_WRITE(VDECCLK_GATE_D,
		   I915_READ(VDECCLK_GATE_D) | VCP_UNIT_CLOCK_GATE_DISABLE);
	POSTING_READ(VDECCLK_GATE_D);

	pci_write_config_byte(pdev, I915_GDRST,
			      GRDOM_MEDIA | GRDOM_RESET_ENABLE);
	ret =  wait_for(g4x_reset_complete(pdev), 500);
	if (ret) {
		DRM_DEBUG_DRIVER("Wait for media reset failed\n");
		goto out;
	}

	pci_write_config_byte(pdev, I915_GDRST,
			      GRDOM_RENDER | GRDOM_RESET_ENABLE);
	ret =  wait_for(g4x_reset_complete(pdev), 500);
	if (ret) {
		DRM_DEBUG_DRIVER("Wait for render reset failed\n");
		goto out;
	}

out:
	pci_write_config_byte(pdev, I915_GDRST, 0);

	I915_WRITE(VDECCLK_GATE_D,
		   I915_READ(VDECCLK_GATE_D) & ~VCP_UNIT_CLOCK_GATE_DISABLE);
	POSTING_READ(VDECCLK_GATE_D);

	return ret;
}

static int ironlake_do_reset(struct drm_i915_private *dev_priv,
			     unsigned engine_mask)
{
	int ret;

	I915_WRITE(ILK_GDSR, ILK_GRDOM_RENDER | ILK_GRDOM_RESET_ENABLE);
	ret = intel_wait_for_register(dev_priv,
				      ILK_GDSR, ILK_GRDOM_RESET_ENABLE, 0,
				      500);
	if (ret) {
		DRM_DEBUG_DRIVER("Wait for render reset failed\n");
		goto out;
	}

	I915_WRITE(ILK_GDSR, ILK_GRDOM_MEDIA | ILK_GRDOM_RESET_ENABLE);
	ret = intel_wait_for_register(dev_priv,
				      ILK_GDSR, ILK_GRDOM_RESET_ENABLE, 0,
				      500);
	if (ret) {
		DRM_DEBUG_DRIVER("Wait for media reset failed\n");
		goto out;
	}

out:
	I915_WRITE(ILK_GDSR, 0);
	POSTING_READ(ILK_GDSR);
	return ret;
}

/* Reset the hardware domains (GENX_GRDOM_*) specified by mask */
static int gen6_hw_domain_reset(struct drm_i915_private *dev_priv,
				u32 hw_domain_mask)
{
	int err;

	/* GEN6_GDRST is not in the gt power well, no need to check
	 * for fifo space for the write or forcewake the chip for
	 * the read
	 */
	__raw_i915_write32(dev_priv, GEN6_GDRST, hw_domain_mask);

	/* Wait for the device to ack the reset requests */
	err = intel_wait_for_register_fw(dev_priv,
					  GEN6_GDRST, hw_domain_mask, 0,
					  500);
	if (err)
		DRM_DEBUG_DRIVER("Wait for 0x%08x engines reset failed\n",
				 hw_domain_mask);

	return err;
}

/**
 * gen6_reset_engines - reset individual engines
 * @dev_priv: i915 device
 * @engine_mask: mask of intel_ring_flag() engines or ALL_ENGINES for full reset
 *
 * This function will reset the individual engines that are set in engine_mask.
 * If you provide ALL_ENGINES as mask, full global domain reset will be issued.
 *
 * Note: It is responsibility of the caller to handle the difference between
 * asking full domain reset versus reset for all available individual engines.
 *
 * Returns 0 on success, nonzero on error.
 */
static int gen6_reset_engines(struct drm_i915_private *dev_priv,
			      unsigned engine_mask)
{
	struct intel_engine_cs *engine;
	const u32 hw_engine_mask[I915_NUM_ENGINES] = {
		[RCS] = GEN6_GRDOM_RENDER,
		[BCS] = GEN6_GRDOM_BLT,
		[VCS] = GEN6_GRDOM_MEDIA,
		[VCS2] = GEN8_GRDOM_MEDIA2,
		[VECS] = GEN6_GRDOM_VECS,
	};
	u32 hw_mask;

	if (engine_mask == ALL_ENGINES) {
		hw_mask = GEN6_GRDOM_FULL;
	} else {
		unsigned int tmp;

		hw_mask = 0;
		for_each_engine_masked(engine, dev_priv, engine_mask, tmp)
			hw_mask |= hw_engine_mask[engine->id];
	}

	return gen6_hw_domain_reset(dev_priv, hw_mask);
}

/**
 * __intel_wait_for_register_fw - wait until register matches expected state
 * @dev_priv: the i915 device
 * @reg: the register to read
 * @mask: mask to apply to register value
 * @value: expected value
 * @fast_timeout_us: fast timeout in microsecond for atomic/tight wait
 * @slow_timeout_ms: slow timeout in millisecond
 * @out_value: optional placeholder to hold registry value
 *
 * This routine waits until the target register @reg contains the expected
 * @value after applying the @mask, i.e. it waits until ::
 *
 *     (I915_READ_FW(reg) & mask) == value
 *
 * Otherwise, the wait will timeout after @slow_timeout_ms milliseconds.
 * For atomic context @slow_timeout_ms must be zero and @fast_timeout_us
 * must be not larger than 20,0000 microseconds.
 *
 * Note that this routine assumes the caller holds forcewake asserted, it is
 * not suitable for very long waits. See intel_wait_for_register() if you
 * wish to wait without holding forcewake for the duration (i.e. you expect
 * the wait to be slow).
 *
 * Returns 0 if the register matches the desired condition, or -ETIMEOUT.
 */
int __intel_wait_for_register_fw(struct drm_i915_private *dev_priv,
				 i915_reg_t reg,
				 u32 mask,
				 u32 value,
				 unsigned int fast_timeout_us,
				 unsigned int slow_timeout_ms,
				 u32 *out_value)
{
	u32 uninitialized_var(reg_value);
#define done (((reg_value = I915_READ_FW(reg)) & mask) == value)
	int ret;

	/* Catch any overuse of this function */
	might_sleep_if(slow_timeout_ms);
	GEM_BUG_ON(fast_timeout_us > 20000);

	ret = -ETIMEDOUT;
	if (fast_timeout_us && fast_timeout_us <= 20000)
		ret = _wait_for_atomic(done, fast_timeout_us, 0);
	if (ret && slow_timeout_ms)
		ret = wait_for(done, slow_timeout_ms);

	if (out_value)
		*out_value = reg_value;

	return ret;
#undef done
}

/**
 * intel_wait_for_register - wait until register matches expected state
 * @dev_priv: the i915 device
 * @reg: the register to read
 * @mask: mask to apply to register value
 * @value: expected value
 * @timeout_ms: timeout in millisecond
 *
 * This routine waits until the target register @reg contains the expected
 * @value after applying the @mask, i.e. it waits until ::
 *
 *     (I915_READ(reg) & mask) == value
 *
 * Otherwise, the wait will timeout after @timeout_ms milliseconds.
 *
 * Returns 0 if the register matches the desired condition, or -ETIMEOUT.
 */
int intel_wait_for_register(struct drm_i915_private *dev_priv,
			    i915_reg_t reg,
			    u32 mask,
			    u32 value,
			    unsigned int timeout_ms)
{
	unsigned fw =
		intel_uncore_forcewake_for_reg(dev_priv, reg, FW_REG_READ);
	int ret;

	might_sleep();

	spin_lock_irq(&dev_priv->uncore.lock);
	intel_uncore_forcewake_get__locked(dev_priv, fw);

	ret = __intel_wait_for_register_fw(dev_priv,
					   reg, mask, value,
					   2, 0, NULL);

	intel_uncore_forcewake_put__locked(dev_priv, fw);
	spin_unlock_irq(&dev_priv->uncore.lock);

	if (ret)
		ret = wait_for((I915_READ_NOTRACE(reg) & mask) == value,
			       timeout_ms);

	return ret;
}

static int gen8_reset_engine_start(struct intel_engine_cs *engine)
{
	struct drm_i915_private *dev_priv = engine->i915;
	int ret;

	I915_WRITE_FW(RING_RESET_CTL(engine->mmio_base),
		      _MASKED_BIT_ENABLE(RESET_CTL_REQUEST_RESET));

	ret = intel_wait_for_register_fw(dev_priv,
					 RING_RESET_CTL(engine->mmio_base),
					 RESET_CTL_READY_TO_RESET,
					 RESET_CTL_READY_TO_RESET,
					 700);
	if (ret)
		DRM_ERROR("%s: reset request timeout\n", engine->name);

	return ret;
}

static void gen8_reset_engine_cancel(struct intel_engine_cs *engine)
{
	struct drm_i915_private *dev_priv = engine->i915;

	I915_WRITE_FW(RING_RESET_CTL(engine->mmio_base),
		      _MASKED_BIT_DISABLE(RESET_CTL_REQUEST_RESET));
}

static int gen8_reset_engines(struct drm_i915_private *dev_priv,
			      unsigned engine_mask)
{
	struct intel_engine_cs *engine;
	unsigned int tmp;

	for_each_engine_masked(engine, dev_priv, engine_mask, tmp)
		if (gen8_reset_engine_start(engine))
			goto not_ready;

	return gen6_reset_engines(dev_priv, engine_mask);

not_ready:
	for_each_engine_masked(engine, dev_priv, engine_mask, tmp)
		gen8_reset_engine_cancel(engine);

	return -EIO;
}

typedef int (*reset_func)(struct drm_i915_private *, unsigned engine_mask);

static reset_func intel_get_gpu_reset(struct drm_i915_private *dev_priv)
{
	if (!i915_modparams.reset)
		return NULL;

	if (INTEL_INFO(dev_priv)->gen >= 8)
		return gen8_reset_engines;
	else if (INTEL_INFO(dev_priv)->gen >= 6)
		return gen6_reset_engines;
	else if (IS_GEN5(dev_priv))
		return ironlake_do_reset;
	else if (IS_G4X(dev_priv))
		return g4x_do_reset;
	else if (IS_G33(dev_priv) || IS_PINEVIEW(dev_priv))
		return g33_do_reset;
	else if (INTEL_INFO(dev_priv)->gen >= 3)
		return i915_do_reset;
	else
		return NULL;
}

int intel_gpu_reset(struct drm_i915_private *dev_priv, unsigned engine_mask)
{
	reset_func reset = intel_get_gpu_reset(dev_priv);
	int retry;
	int ret;

	might_sleep();

	/* If the power well sleeps during the reset, the reset
	 * request may be dropped and never completes (causing -EIO).
	 */
	intel_uncore_forcewake_get(dev_priv, FORCEWAKE_ALL);
	for (retry = 0; retry < 3; retry++) {

		/* We stop engines, otherwise we might get failed reset and a
		 * dead gpu (on elk). Also as modern gpu as kbl can suffer
		 * from system hang if batchbuffer is progressing when
		 * the reset is issued, regardless of READY_TO_RESET ack.
		 * Thus assume it is best to stop engines on all gens
		 * where we have a gpu reset.
		 *
		 * WaMediaResetMainRingCleanup:ctg,elk (presumably)
		 *
		 * FIXME: Wa for more modern gens needs to be validated
		 */
		i915_stop_engines(dev_priv, engine_mask);

<<<<<<< HEAD
		ret = reset(dev_priv, engine_mask);
=======
		ret = -ENODEV;
		if (reset)
			ret = reset(dev_priv, engine_mask);
>>>>>>> 8a6fb5b5
		if (ret != -ETIMEDOUT)
			break;

		cond_resched();
	}
	intel_uncore_forcewake_put(dev_priv, FORCEWAKE_ALL);

	return ret;
}

bool intel_has_gpu_reset(struct drm_i915_private *dev_priv)
{
	return intel_get_gpu_reset(dev_priv) != NULL;
}

/*
 * When GuC submission is enabled, GuC manages ELSP and can initiate the
 * engine reset too. For now, fall back to full GPU reset if it is enabled.
 */
bool intel_has_reset_engine(struct drm_i915_private *dev_priv)
{
	return (dev_priv->info.has_reset_engine &&
		!dev_priv->guc.execbuf_client &&
		i915_modparams.reset >= 2);
}

int intel_guc_reset(struct drm_i915_private *dev_priv)
{
	int ret;

	if (!HAS_GUC(dev_priv))
		return -EINVAL;

	intel_uncore_forcewake_get(dev_priv, FORCEWAKE_ALL);
	ret = gen6_hw_domain_reset(dev_priv, GEN9_GRDOM_GUC);
	intel_uncore_forcewake_put(dev_priv, FORCEWAKE_ALL);

	return ret;
}

bool intel_uncore_unclaimed_mmio(struct drm_i915_private *dev_priv)
{
	return check_for_unclaimed_mmio(dev_priv);
}

bool
intel_uncore_arm_unclaimed_mmio_detection(struct drm_i915_private *dev_priv)
{
	if (unlikely(i915_modparams.mmio_debug ||
		     dev_priv->uncore.unclaimed_mmio_check <= 0))
		return false;

	if (unlikely(intel_uncore_unclaimed_mmio(dev_priv))) {
		DRM_DEBUG("Unclaimed register detected, "
			  "enabling oneshot unclaimed register reporting. "
			  "Please use i915.mmio_debug=N for more information.\n");
		i915_modparams.mmio_debug++;
		dev_priv->uncore.unclaimed_mmio_check--;
		return true;
	}

	return false;
}

static enum forcewake_domains
intel_uncore_forcewake_for_read(struct drm_i915_private *dev_priv,
				i915_reg_t reg)
{
	u32 offset = i915_mmio_reg_offset(reg);
	enum forcewake_domains fw_domains;

	if (HAS_FWTABLE(dev_priv)) {
		fw_domains = __fwtable_reg_read_fw_domains(offset);
	} else if (INTEL_GEN(dev_priv) >= 6) {
		fw_domains = __gen6_reg_read_fw_domains(offset);
	} else {
		WARN_ON(!IS_GEN(dev_priv, 2, 5));
		fw_domains = 0;
	}

	WARN_ON(fw_domains & ~dev_priv->uncore.fw_domains);

	return fw_domains;
}

static enum forcewake_domains
intel_uncore_forcewake_for_write(struct drm_i915_private *dev_priv,
				 i915_reg_t reg)
{
	u32 offset = i915_mmio_reg_offset(reg);
	enum forcewake_domains fw_domains;

	if (HAS_FWTABLE(dev_priv) && !IS_VALLEYVIEW(dev_priv)) {
		fw_domains = __fwtable_reg_write_fw_domains(offset);
	} else if (IS_GEN8(dev_priv)) {
		fw_domains = __gen8_reg_write_fw_domains(offset);
	} else if (IS_GEN(dev_priv, 6, 7)) {
		fw_domains = FORCEWAKE_RENDER;
	} else {
		WARN_ON(!IS_GEN(dev_priv, 2, 5));
		fw_domains = 0;
	}

	WARN_ON(fw_domains & ~dev_priv->uncore.fw_domains);

	return fw_domains;
}

/**
 * intel_uncore_forcewake_for_reg - which forcewake domains are needed to access
 * 				    a register
 * @dev_priv: pointer to struct drm_i915_private
 * @reg: register in question
 * @op: operation bitmask of FW_REG_READ and/or FW_REG_WRITE
 *
 * Returns a set of forcewake domains required to be taken with for example
 * intel_uncore_forcewake_get for the specified register to be accessible in the
 * specified mode (read, write or read/write) with raw mmio accessors.
 *
 * NOTE: On Gen6 and Gen7 write forcewake domain (FORCEWAKE_RENDER) requires the
 * callers to do FIFO management on their own or risk losing writes.
 */
enum forcewake_domains
intel_uncore_forcewake_for_reg(struct drm_i915_private *dev_priv,
			       i915_reg_t reg, unsigned int op)
{
	enum forcewake_domains fw_domains = 0;

	WARN_ON(!op);

	if (intel_vgpu_active(dev_priv))
		return 0;

	if (op & FW_REG_READ)
		fw_domains = intel_uncore_forcewake_for_read(dev_priv, reg);

	if (op & FW_REG_WRITE)
		fw_domains |= intel_uncore_forcewake_for_write(dev_priv, reg);

	return fw_domains;
}

#if IS_ENABLED(CONFIG_DRM_I915_SELFTEST)
#include "selftests/mock_uncore.c"
#include "selftests/intel_uncore.c"
#endif<|MERGE_RESOLUTION|>--- conflicted
+++ resolved
@@ -1403,12 +1403,9 @@
 	struct intel_engine_cs *engine;
 	enum intel_engine_id id;
 
-<<<<<<< HEAD
-=======
 	if (INTEL_GEN(dev_priv) < 3)
 		return;
 
->>>>>>> 8a6fb5b5
 	for_each_engine_masked(engine, dev_priv, engine_mask, id)
 		gen3_stop_engine(engine);
 }
@@ -1773,13 +1770,9 @@
 		 */
 		i915_stop_engines(dev_priv, engine_mask);
 
-<<<<<<< HEAD
-		ret = reset(dev_priv, engine_mask);
-=======
 		ret = -ENODEV;
 		if (reset)
 			ret = reset(dev_priv, engine_mask);
->>>>>>> 8a6fb5b5
 		if (ret != -ETIMEDOUT)
 			break;
 
