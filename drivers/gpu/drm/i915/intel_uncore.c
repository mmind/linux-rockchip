--- conflicted
+++ resolved
@@ -1657,7 +1657,6 @@
 				const u32 mask,
 				const u32 value,
 				const unsigned long timeout_ms)
-<<<<<<< HEAD
 {
 	return wait_for((I915_READ_FW(reg) & mask) == value, timeout_ms);
 }
@@ -1689,39 +1688,6 @@
 		      _MASKED_BIT_DISABLE(RESET_CTL_REQUEST_RESET));
 }
 
-=======
-{
-	return wait_for((I915_READ_FW(reg) & mask) == value, timeout_ms);
-}
-
-static int gen8_request_engine_reset(struct intel_engine_cs *engine)
-{
-	int ret;
-	struct drm_i915_private *dev_priv = engine->dev->dev_private;
-
-	I915_WRITE_FW(RING_RESET_CTL(engine->mmio_base),
-		      _MASKED_BIT_ENABLE(RESET_CTL_REQUEST_RESET));
-
-	ret = wait_for_register_fw(dev_priv,
-				   RING_RESET_CTL(engine->mmio_base),
-				   RESET_CTL_READY_TO_RESET,
-				   RESET_CTL_READY_TO_RESET,
-				   700);
-	if (ret)
-		DRM_ERROR("%s: reset request timeout\n", engine->name);
-
-	return ret;
-}
-
-static void gen8_unrequest_engine_reset(struct intel_engine_cs *engine)
-{
-	struct drm_i915_private *dev_priv = engine->dev->dev_private;
-
-	I915_WRITE_FW(RING_RESET_CTL(engine->mmio_base),
-		      _MASKED_BIT_DISABLE(RESET_CTL_REQUEST_RESET));
-}
-
->>>>>>> 1d6da87a
 static int gen8_reset_engines(struct drm_device *dev, unsigned engine_mask)
 {
 	struct drm_i915_private *dev_priv = dev->dev_private;
