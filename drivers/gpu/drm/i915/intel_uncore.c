--- conflicted
+++ resolved
@@ -770,11 +770,7 @@
 	enum forcewake_domains fw_engine; \
 	GEN6_READ_HEADER(x); \
 	hsw_unclaimed_reg_debug(dev_priv, reg, true, true); \
-<<<<<<< HEAD
-	if (!SKL_NEEDS_FORCE_WAKE((dev_priv), (reg)))	\
-=======
 	if (!SKL_NEEDS_FORCE_WAKE(reg)) \
->>>>>>> 42d4ebb4
 		fw_engine = 0; \
 	else if (FORCEWAKE_GEN9_RENDER_RANGE_OFFSET(reg)) \
 		fw_engine = FORCEWAKE_RENDER; \
@@ -989,11 +985,7 @@
 	enum forcewake_domains fw_engine; \
 	GEN6_WRITE_HEADER; \
 	hsw_unclaimed_reg_debug(dev_priv, reg, false, true); \
-<<<<<<< HEAD
-	if (!SKL_NEEDS_FORCE_WAKE((dev_priv), (reg)) ||	\
-=======
 	if (!SKL_NEEDS_FORCE_WAKE(reg) || \
->>>>>>> 42d4ebb4
 	    is_gen9_shadowed(dev_priv, reg)) \
 		fw_engine = 0; \
 	else if (FORCEWAKE_GEN9_RENDER_RANGE_OFFSET(reg)) \
