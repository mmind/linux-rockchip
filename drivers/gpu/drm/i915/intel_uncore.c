/*
 * Copyright © 2013 Intel Corporation
 *
 * Permission is hereby granted, free of charge, to any person obtaining a
 * copy of this software and associated documentation files (the "Software"),
 * to deal in the Software without restriction, including without limitation
 * the rights to use, copy, modify, merge, publish, distribute, sublicense,
 * and/or sell copies of the Software, and to permit persons to whom the
 * Software is furnished to do so, subject to the following conditions:
 *
 * The above copyright notice and this permission notice (including the next
 * paragraph) shall be included in all copies or substantial portions of the
 * Software.
 *
 * THE SOFTWARE IS PROVIDED "AS IS", WITHOUT WARRANTY OF ANY KIND, EXPRESS OR
 * IMPLIED, INCLUDING BUT NOT LIMITED TO THE WARRANTIES OF MERCHANTABILITY,
 * FITNESS FOR A PARTICULAR PURPOSE AND NONINFRINGEMENT.  IN NO EVENT SHALL
 * THE AUTHORS OR COPYRIGHT HOLDERS BE LIABLE FOR ANY CLAIM, DAMAGES OR OTHER
 * LIABILITY, WHETHER IN AN ACTION OF CONTRACT, TORT OR OTHERWISE, ARISING
 * FROM, OUT OF OR IN CONNECTION WITH THE SOFTWARE OR THE USE OR OTHER DEALINGS
 * IN THE SOFTWARE.
 */

#include "i915_drv.h"
#include "intel_drv.h"
#include "i915_vgpu.h"

#include <linux/pm_runtime.h>

#define FORCEWAKE_ACK_TIMEOUT_MS 50

#define __raw_posting_read(dev_priv__, reg__) (void)__raw_i915_read32((dev_priv__), (reg__))

static const char * const forcewake_domain_names[] = {
	"render",
	"blitter",
	"media",
};

const char *
intel_uncore_forcewake_domain_to_str(const enum forcewake_domain_id id)
{
	BUILD_BUG_ON(ARRAY_SIZE(forcewake_domain_names) != FW_DOMAIN_ID_COUNT);

	if (id >= 0 && id < FW_DOMAIN_ID_COUNT)
		return forcewake_domain_names[id];

	WARN_ON(id);

	return "unknown";
}

static inline void
fw_domain_reset(const struct intel_uncore_forcewake_domain *d)
{
	WARN_ON(!i915_mmio_reg_valid(d->reg_set));
	__raw_i915_write32(d->i915, d->reg_set, d->val_reset);
}

static inline void
fw_domain_arm_timer(struct intel_uncore_forcewake_domain *d)
{
	d->wake_count++;
	hrtimer_start_range_ns(&d->timer,
			       ktime_set(0, NSEC_PER_MSEC),
			       NSEC_PER_MSEC,
			       HRTIMER_MODE_REL);
}

static inline void
fw_domain_wait_ack_clear(const struct intel_uncore_forcewake_domain *d)
{
	if (wait_for_atomic((__raw_i915_read32(d->i915, d->reg_ack) &
			     FORCEWAKE_KERNEL) == 0,
			    FORCEWAKE_ACK_TIMEOUT_MS))
		DRM_ERROR("%s: timed out waiting for forcewake ack to clear.\n",
			  intel_uncore_forcewake_domain_to_str(d->id));
}

static inline void
fw_domain_get(const struct intel_uncore_forcewake_domain *d)
{
	__raw_i915_write32(d->i915, d->reg_set, d->val_set);
}

static inline void
fw_domain_wait_ack(const struct intel_uncore_forcewake_domain *d)
{
	if (wait_for_atomic((__raw_i915_read32(d->i915, d->reg_ack) &
			     FORCEWAKE_KERNEL),
			    FORCEWAKE_ACK_TIMEOUT_MS))
		DRM_ERROR("%s: timed out waiting for forcewake ack request.\n",
			  intel_uncore_forcewake_domain_to_str(d->id));
}

static inline void
fw_domain_put(const struct intel_uncore_forcewake_domain *d)
{
	__raw_i915_write32(d->i915, d->reg_set, d->val_clear);
}

static inline void
fw_domain_posting_read(const struct intel_uncore_forcewake_domain *d)
{
	/* something from same cacheline, but not from the set register */
	if (i915_mmio_reg_valid(d->reg_post))
		__raw_posting_read(d->i915, d->reg_post);
}

static void
fw_domains_get(struct drm_i915_private *dev_priv, enum forcewake_domains fw_domains)
{
	struct intel_uncore_forcewake_domain *d;

	for_each_fw_domain_masked(d, fw_domains, dev_priv) {
		fw_domain_wait_ack_clear(d);
		fw_domain_get(d);
	}

	for_each_fw_domain_masked(d, fw_domains, dev_priv)
		fw_domain_wait_ack(d);
}

static void
fw_domains_put(struct drm_i915_private *dev_priv, enum forcewake_domains fw_domains)
{
	struct intel_uncore_forcewake_domain *d;

	for_each_fw_domain_masked(d, fw_domains, dev_priv) {
		fw_domain_put(d);
		fw_domain_posting_read(d);
	}
}

static void
fw_domains_posting_read(struct drm_i915_private *dev_priv)
{
	struct intel_uncore_forcewake_domain *d;

	/* No need to do for all, just do for first found */
	for_each_fw_domain(d, dev_priv) {
		fw_domain_posting_read(d);
		break;
	}
}

static void
fw_domains_reset(struct drm_i915_private *dev_priv, enum forcewake_domains fw_domains)
{
	struct intel_uncore_forcewake_domain *d;

	if (dev_priv->uncore.fw_domains == 0)
		return;

	for_each_fw_domain_masked(d, fw_domains, dev_priv)
		fw_domain_reset(d);

	fw_domains_posting_read(dev_priv);
}

static void __gen6_gt_wait_for_thread_c0(struct drm_i915_private *dev_priv)
{
	/* w/a for a sporadic read returning 0 by waiting for the GT
	 * thread to wake up.
	 */
	if (wait_for_atomic_us((__raw_i915_read32(dev_priv, GEN6_GT_THREAD_STATUS_REG) &
				GEN6_GT_THREAD_STATUS_CORE_MASK) == 0, 500))
		DRM_ERROR("GT thread status wait timed out\n");
}

static void fw_domains_get_with_thread_status(struct drm_i915_private *dev_priv,
					      enum forcewake_domains fw_domains)
{
	fw_domains_get(dev_priv, fw_domains);

	/* WaRsForcewakeWaitTC0:snb,ivb,hsw,bdw,vlv */
	__gen6_gt_wait_for_thread_c0(dev_priv);
}

static void gen6_gt_check_fifodbg(struct drm_i915_private *dev_priv)
{
	u32 gtfifodbg;

	gtfifodbg = __raw_i915_read32(dev_priv, GTFIFODBG);
	if (WARN(gtfifodbg, "GT wake FIFO error 0x%x\n", gtfifodbg))
		__raw_i915_write32(dev_priv, GTFIFODBG, gtfifodbg);
}

static void fw_domains_put_with_fifo(struct drm_i915_private *dev_priv,
				     enum forcewake_domains fw_domains)
{
	fw_domains_put(dev_priv, fw_domains);
	gen6_gt_check_fifodbg(dev_priv);
}

static inline u32 fifo_free_entries(struct drm_i915_private *dev_priv)
{
	u32 count = __raw_i915_read32(dev_priv, GTFIFOCTL);

	return count & GT_FIFO_FREE_ENTRIES_MASK;
}

static int __gen6_gt_wait_for_fifo(struct drm_i915_private *dev_priv)
{
	int ret = 0;

	/* On VLV, FIFO will be shared by both SW and HW.
	 * So, we need to read the FREE_ENTRIES everytime */
	if (IS_VALLEYVIEW(dev_priv))
		dev_priv->uncore.fifo_count = fifo_free_entries(dev_priv);

	if (dev_priv->uncore.fifo_count < GT_FIFO_NUM_RESERVED_ENTRIES) {
		int loop = 500;
		u32 fifo = fifo_free_entries(dev_priv);

		while (fifo <= GT_FIFO_NUM_RESERVED_ENTRIES && loop--) {
			udelay(10);
			fifo = fifo_free_entries(dev_priv);
		}
		if (WARN_ON(loop < 0 && fifo <= GT_FIFO_NUM_RESERVED_ENTRIES))
			++ret;
		dev_priv->uncore.fifo_count = fifo;
	}
	dev_priv->uncore.fifo_count--;

	return ret;
}

static enum hrtimer_restart
intel_uncore_fw_release_timer(struct hrtimer *timer)
{
	struct intel_uncore_forcewake_domain *domain =
	       container_of(timer, struct intel_uncore_forcewake_domain, timer);
	struct drm_i915_private *dev_priv = domain->i915;
	unsigned long irqflags;

	assert_rpm_device_not_suspended(dev_priv);

	spin_lock_irqsave(&dev_priv->uncore.lock, irqflags);
	if (WARN_ON(domain->wake_count == 0))
		domain->wake_count++;

	if (--domain->wake_count == 0) {
		dev_priv->uncore.funcs.force_wake_put(dev_priv, domain->mask);
		dev_priv->uncore.fw_domains_active &= ~domain->mask;
	}

	spin_unlock_irqrestore(&dev_priv->uncore.lock, irqflags);

	return HRTIMER_NORESTART;
}

void intel_uncore_forcewake_reset(struct drm_i915_private *dev_priv,
				  bool restore)
{
	unsigned long irqflags;
	struct intel_uncore_forcewake_domain *domain;
	int retry_count = 100;
	enum forcewake_domains fw, active_domains;

	/* Hold uncore.lock across reset to prevent any register access
	 * with forcewake not set correctly. Wait until all pending
	 * timers are run before holding.
	 */
	while (1) {
		active_domains = 0;

		for_each_fw_domain(domain, dev_priv) {
			if (hrtimer_cancel(&domain->timer) == 0)
				continue;

			intel_uncore_fw_release_timer(&domain->timer);
		}

		spin_lock_irqsave(&dev_priv->uncore.lock, irqflags);

		for_each_fw_domain(domain, dev_priv) {
			if (hrtimer_active(&domain->timer))
				active_domains |= domain->mask;
		}

		if (active_domains == 0)
			break;

		if (--retry_count == 0) {
			DRM_ERROR("Timed out waiting for forcewake timers to finish\n");
			break;
		}

		spin_unlock_irqrestore(&dev_priv->uncore.lock, irqflags);
		cond_resched();
	}

	WARN_ON(active_domains);

	fw = dev_priv->uncore.fw_domains_active;
	if (fw)
		dev_priv->uncore.funcs.force_wake_put(dev_priv, fw);

	fw_domains_reset(dev_priv, FORCEWAKE_ALL);

	if (restore) { /* If reset with a user forcewake, try to restore */
		if (fw)
			dev_priv->uncore.funcs.force_wake_get(dev_priv, fw);

		if (IS_GEN6(dev_priv) || IS_GEN7(dev_priv))
			dev_priv->uncore.fifo_count =
				fifo_free_entries(dev_priv);
	}

	if (!restore)
		assert_forcewakes_inactive(dev_priv);

	spin_unlock_irqrestore(&dev_priv->uncore.lock, irqflags);
}

static u64 gen9_edram_size(struct drm_i915_private *dev_priv)
{
	const unsigned int ways[8] = { 4, 8, 12, 16, 16, 16, 16, 16 };
	const unsigned int sets[4] = { 1, 1, 2, 2 };
	const u32 cap = dev_priv->edram_cap;

	return EDRAM_NUM_BANKS(cap) *
		ways[EDRAM_WAYS_IDX(cap)] *
		sets[EDRAM_SETS_IDX(cap)] *
		1024 * 1024;
}

u64 intel_uncore_edram_size(struct drm_i915_private *dev_priv)
{
	if (!HAS_EDRAM(dev_priv))
		return 0;

	/* The needed capability bits for size calculation
	 * are not there with pre gen9 so return 128MB always.
	 */
	if (INTEL_GEN(dev_priv) < 9)
		return 128 * 1024 * 1024;

	return gen9_edram_size(dev_priv);
}

static void intel_uncore_edram_detect(struct drm_i915_private *dev_priv)
{
	if (IS_HASWELL(dev_priv) ||
	    IS_BROADWELL(dev_priv) ||
	    INTEL_GEN(dev_priv) >= 9) {
		dev_priv->edram_cap = __raw_i915_read32(dev_priv,
							HSW_EDRAM_CAP);

		/* NB: We can't write IDICR yet because we do not have gt funcs
		 * set up */
	} else {
		dev_priv->edram_cap = 0;
	}

	if (HAS_EDRAM(dev_priv))
		DRM_INFO("Found %lluMB of eDRAM\n",
			 intel_uncore_edram_size(dev_priv) / (1024 * 1024));
}

static bool
fpga_check_for_unclaimed_mmio(struct drm_i915_private *dev_priv)
{
	u32 dbg;

	dbg = __raw_i915_read32(dev_priv, FPGA_DBG);
	if (likely(!(dbg & FPGA_DBG_RM_NOCLAIM)))
		return false;

	__raw_i915_write32(dev_priv, FPGA_DBG, FPGA_DBG_RM_NOCLAIM);

	return true;
}

static bool
vlv_check_for_unclaimed_mmio(struct drm_i915_private *dev_priv)
{
	u32 cer;

	cer = __raw_i915_read32(dev_priv, CLAIM_ER);
	if (likely(!(cer & (CLAIM_ER_OVERFLOW | CLAIM_ER_CTR_MASK))))
		return false;

	__raw_i915_write32(dev_priv, CLAIM_ER, CLAIM_ER_CLR);

	return true;
}

static bool
check_for_unclaimed_mmio(struct drm_i915_private *dev_priv)
{
	if (HAS_FPGA_DBG_UNCLAIMED(dev_priv))
		return fpga_check_for_unclaimed_mmio(dev_priv);

	if (IS_VALLEYVIEW(dev_priv) || IS_CHERRYVIEW(dev_priv))
		return vlv_check_for_unclaimed_mmio(dev_priv);

	return false;
}

static void __intel_uncore_early_sanitize(struct drm_i915_private *dev_priv,
					  bool restore_forcewake)
{
	struct intel_device_info *info = mkwrite_device_info(dev_priv);

	/* clear out unclaimed reg detection bit */
	if (check_for_unclaimed_mmio(dev_priv))
		DRM_DEBUG("unclaimed mmio detected on uncore init, clearing\n");

	/* clear out old GT FIFO errors */
	if (IS_GEN6(dev_priv) || IS_GEN7(dev_priv))
		__raw_i915_write32(dev_priv, GTFIFODBG,
				   __raw_i915_read32(dev_priv, GTFIFODBG));

	/* WaDisableShadowRegForCpd:chv */
	if (IS_CHERRYVIEW(dev_priv)) {
		__raw_i915_write32(dev_priv, GTFIFOCTL,
				   __raw_i915_read32(dev_priv, GTFIFOCTL) |
				   GT_FIFO_CTL_BLOCK_ALL_POLICY_STALL |
				   GT_FIFO_CTL_RC6_POLICY_STALL);
	}

	/* Enable Decoupled MMIO only on BXT C stepping onwards */
	if (!IS_BXT_REVID(dev_priv, BXT_REVID_C0, REVID_FOREVER))
		info->has_decoupled_mmio = false;

	intel_uncore_forcewake_reset(dev_priv, restore_forcewake);
}

void intel_uncore_early_sanitize(struct drm_i915_private *dev_priv,
				 bool restore_forcewake)
{
	__intel_uncore_early_sanitize(dev_priv, restore_forcewake);
	i915_check_and_clear_faults(dev_priv);
}

void intel_uncore_sanitize(struct drm_i915_private *dev_priv)
{
	i915.enable_rc6 = sanitize_rc6_option(dev_priv, i915.enable_rc6);

	/* BIOS often leaves RC6 enabled, but disable it for hw init */
	intel_sanitize_gt_powersave(dev_priv);
}

static void __intel_uncore_forcewake_get(struct drm_i915_private *dev_priv,
					 enum forcewake_domains fw_domains)
{
	struct intel_uncore_forcewake_domain *domain;

	fw_domains &= dev_priv->uncore.fw_domains;

	for_each_fw_domain_masked(domain, fw_domains, dev_priv) {
		if (domain->wake_count++)
			fw_domains &= ~domain->mask;
	}

	if (fw_domains) {
		dev_priv->uncore.funcs.force_wake_get(dev_priv, fw_domains);
		dev_priv->uncore.fw_domains_active |= fw_domains;
	}
}

/**
 * intel_uncore_forcewake_get - grab forcewake domain references
 * @dev_priv: i915 device instance
 * @fw_domains: forcewake domains to get reference on
 *
 * This function can be used get GT's forcewake domain references.
 * Normal register access will handle the forcewake domains automatically.
 * However if some sequence requires the GT to not power down a particular
 * forcewake domains this function should be called at the beginning of the
 * sequence. And subsequently the reference should be dropped by symmetric
 * call to intel_unforce_forcewake_put(). Usually caller wants all the domains
 * to be kept awake so the @fw_domains would be then FORCEWAKE_ALL.
 */
void intel_uncore_forcewake_get(struct drm_i915_private *dev_priv,
				enum forcewake_domains fw_domains)
{
	unsigned long irqflags;

	if (!dev_priv->uncore.funcs.force_wake_get)
		return;

	assert_rpm_wakelock_held(dev_priv);

	spin_lock_irqsave(&dev_priv->uncore.lock, irqflags);
	__intel_uncore_forcewake_get(dev_priv, fw_domains);
	spin_unlock_irqrestore(&dev_priv->uncore.lock, irqflags);
}

/**
 * intel_uncore_forcewake_get__locked - grab forcewake domain references
 * @dev_priv: i915 device instance
 * @fw_domains: forcewake domains to get reference on
 *
 * See intel_uncore_forcewake_get(). This variant places the onus
 * on the caller to explicitly handle the dev_priv->uncore.lock spinlock.
 */
void intel_uncore_forcewake_get__locked(struct drm_i915_private *dev_priv,
					enum forcewake_domains fw_domains)
{
	assert_spin_locked(&dev_priv->uncore.lock);

	if (!dev_priv->uncore.funcs.force_wake_get)
		return;

	__intel_uncore_forcewake_get(dev_priv, fw_domains);
}

static void __intel_uncore_forcewake_put(struct drm_i915_private *dev_priv,
					 enum forcewake_domains fw_domains)
{
	struct intel_uncore_forcewake_domain *domain;

	fw_domains &= dev_priv->uncore.fw_domains;

	for_each_fw_domain_masked(domain, fw_domains, dev_priv) {
		if (WARN_ON(domain->wake_count == 0))
			continue;

		if (--domain->wake_count)
			continue;

		fw_domain_arm_timer(domain);
	}
}

/**
 * intel_uncore_forcewake_put - release a forcewake domain reference
 * @dev_priv: i915 device instance
 * @fw_domains: forcewake domains to put references
 *
 * This function drops the device-level forcewakes for specified
 * domains obtained by intel_uncore_forcewake_get().
 */
void intel_uncore_forcewake_put(struct drm_i915_private *dev_priv,
				enum forcewake_domains fw_domains)
{
	unsigned long irqflags;

	if (!dev_priv->uncore.funcs.force_wake_put)
		return;

	spin_lock_irqsave(&dev_priv->uncore.lock, irqflags);
	__intel_uncore_forcewake_put(dev_priv, fw_domains);
	spin_unlock_irqrestore(&dev_priv->uncore.lock, irqflags);
}

/**
 * intel_uncore_forcewake_put__locked - grab forcewake domain references
 * @dev_priv: i915 device instance
 * @fw_domains: forcewake domains to get reference on
 *
 * See intel_uncore_forcewake_put(). This variant places the onus
 * on the caller to explicitly handle the dev_priv->uncore.lock spinlock.
 */
void intel_uncore_forcewake_put__locked(struct drm_i915_private *dev_priv,
					enum forcewake_domains fw_domains)
{
	assert_spin_locked(&dev_priv->uncore.lock);

	if (!dev_priv->uncore.funcs.force_wake_put)
		return;

	__intel_uncore_forcewake_put(dev_priv, fw_domains);
}

void assert_forcewakes_inactive(struct drm_i915_private *dev_priv)
{
	if (!dev_priv->uncore.funcs.force_wake_get)
		return;

	WARN_ON(dev_priv->uncore.fw_domains_active);
}

/* We give fast paths for the really cool registers */
#define NEEDS_FORCE_WAKE(reg) ((reg) < 0x40000)

#define __gen6_reg_read_fw_domains(offset) \
({ \
	enum forcewake_domains __fwd; \
	if (NEEDS_FORCE_WAKE(offset)) \
		__fwd = FORCEWAKE_RENDER; \
	else \
		__fwd = 0; \
	__fwd; \
})

static int fw_range_cmp(u32 offset, const struct intel_forcewake_range *entry)
{
	if (offset < entry->start)
		return -1;
	else if (offset > entry->end)
		return 1;
	else
		return 0;
}
<<<<<<< HEAD

/* Copied and "macroized" from lib/bsearch.c */
#define BSEARCH(key, base, num, cmp) ({                                 \
	unsigned int start__ = 0, end__ = (num);                        \
	typeof(base) result__ = NULL;                                   \
	while (start__ < end__) {                                       \
		unsigned int mid__ = start__ + (end__ - start__) / 2;   \
		int ret__ = (cmp)((key), (base) + mid__);               \
		if (ret__ < 0) {                                        \
			end__ = mid__;                                  \
		} else if (ret__ > 0) {                                 \
			start__ = mid__ + 1;                            \
		} else {                                                \
			result__ = (base) + mid__;                      \
			break;                                          \
		}                                                       \
	}                                                               \
	result__;                                                       \
})

static enum forcewake_domains
find_fw_domain(struct drm_i915_private *dev_priv, u32 offset)
{
	const struct intel_forcewake_range *entry;

	entry = BSEARCH(offset,
			dev_priv->uncore.fw_domains_table,
			dev_priv->uncore.fw_domains_table_entries,
			fw_range_cmp);

	return entry ? entry->domains : 0;
}

static void
intel_fw_table_check(struct drm_i915_private *dev_priv)
{
	const struct intel_forcewake_range *ranges;
	unsigned int num_ranges;
	s32 prev;
	unsigned int i;

	if (!IS_ENABLED(CONFIG_DRM_I915_DEBUG))
		return;

	ranges = dev_priv->uncore.fw_domains_table;
	if (!ranges)
		return;

	num_ranges = dev_priv->uncore.fw_domains_table_entries;

	for (i = 0, prev = -1; i < num_ranges; i++, ranges++) {
		WARN_ON_ONCE(prev >= (s32)ranges->start);
		prev = ranges->start;
		WARN_ON_ONCE(prev >= (s32)ranges->end);
		prev = ranges->end;
	}
}

#define GEN_FW_RANGE(s, e, d) \
	{ .start = (s), .end = (e), .domains = (d) }

=======

/* Copied and "macroized" from lib/bsearch.c */
#define BSEARCH(key, base, num, cmp) ({                                 \
	unsigned int start__ = 0, end__ = (num);                        \
	typeof(base) result__ = NULL;                                   \
	while (start__ < end__) {                                       \
		unsigned int mid__ = start__ + (end__ - start__) / 2;   \
		int ret__ = (cmp)((key), (base) + mid__);               \
		if (ret__ < 0) {                                        \
			end__ = mid__;                                  \
		} else if (ret__ > 0) {                                 \
			start__ = mid__ + 1;                            \
		} else {                                                \
			result__ = (base) + mid__;                      \
			break;                                          \
		}                                                       \
	}                                                               \
	result__;                                                       \
})

static enum forcewake_domains
find_fw_domain(struct drm_i915_private *dev_priv, u32 offset)
{
	const struct intel_forcewake_range *entry;

	entry = BSEARCH(offset,
			dev_priv->uncore.fw_domains_table,
			dev_priv->uncore.fw_domains_table_entries,
			fw_range_cmp);

	return entry ? entry->domains : 0;
}

static void
intel_fw_table_check(struct drm_i915_private *dev_priv)
{
	const struct intel_forcewake_range *ranges;
	unsigned int num_ranges;
	s32 prev;
	unsigned int i;

	if (!IS_ENABLED(CONFIG_DRM_I915_DEBUG))
		return;

	ranges = dev_priv->uncore.fw_domains_table;
	if (!ranges)
		return;

	num_ranges = dev_priv->uncore.fw_domains_table_entries;

	for (i = 0, prev = -1; i < num_ranges; i++, ranges++) {
		WARN_ON_ONCE(IS_GEN9(dev_priv) &&
			     (prev + 1) != (s32)ranges->start);
		WARN_ON_ONCE(prev >= (s32)ranges->start);
		prev = ranges->start;
		WARN_ON_ONCE(prev >= (s32)ranges->end);
		prev = ranges->end;
	}
}

#define GEN_FW_RANGE(s, e, d) \
	{ .start = (s), .end = (e), .domains = (d) }

>>>>>>> 59331c21
#define HAS_FWTABLE(dev_priv) \
	(IS_GEN9(dev_priv) || \
	 IS_CHERRYVIEW(dev_priv) || \
	 IS_VALLEYVIEW(dev_priv))

/* *Must* be sorted by offset ranges! See intel_fw_table_check(). */
static const struct intel_forcewake_range __vlv_fw_ranges[] = {
	GEN_FW_RANGE(0x2000, 0x3fff, FORCEWAKE_RENDER),
	GEN_FW_RANGE(0x5000, 0x7fff, FORCEWAKE_RENDER),
	GEN_FW_RANGE(0xb000, 0x11fff, FORCEWAKE_RENDER),
	GEN_FW_RANGE(0x12000, 0x13fff, FORCEWAKE_MEDIA),
	GEN_FW_RANGE(0x22000, 0x23fff, FORCEWAKE_MEDIA),
	GEN_FW_RANGE(0x2e000, 0x2ffff, FORCEWAKE_RENDER),
	GEN_FW_RANGE(0x30000, 0x3ffff, FORCEWAKE_MEDIA),
};

#define __fwtable_reg_read_fw_domains(offset) \
({ \
	enum forcewake_domains __fwd = 0; \
	if (NEEDS_FORCE_WAKE((offset))) \
		__fwd = find_fw_domain(dev_priv, offset); \
	__fwd; \
})

/* *Must* be sorted by offset! See intel_shadow_table_check(). */
static const i915_reg_t gen8_shadowed_regs[] = {
	RING_TAIL(RENDER_RING_BASE),	/* 0x2000 (base) */
	GEN6_RPNSWREQ,			/* 0xA008 */
	GEN6_RC_VIDEO_FREQ,		/* 0xA00C */
	RING_TAIL(GEN6_BSD_RING_BASE),	/* 0x12000 (base) */
	RING_TAIL(VEBOX_RING_BASE),	/* 0x1a000 (base) */
	RING_TAIL(BLT_RING_BASE),	/* 0x22000 (base) */
	/* TODO: Other registers are not yet used */
};

static void intel_shadow_table_check(void)
{
	const i915_reg_t *reg = gen8_shadowed_regs;
	s32 prev;
	u32 offset;
	unsigned int i;

	if (!IS_ENABLED(CONFIG_DRM_I915_DEBUG))
		return;

	for (i = 0, prev = -1; i < ARRAY_SIZE(gen8_shadowed_regs); i++, reg++) {
		offset = i915_mmio_reg_offset(*reg);
		WARN_ON_ONCE(prev >= (s32)offset);
		prev = offset;
	}
}

static int mmio_reg_cmp(u32 key, const i915_reg_t *reg)
{
	u32 offset = i915_mmio_reg_offset(*reg);

	if (key < offset)
		return -1;
	else if (key > offset)
		return 1;
	else
		return 0;
}

static bool is_gen8_shadowed(u32 offset)
{
	const i915_reg_t *regs = gen8_shadowed_regs;

	return BSEARCH(offset, regs, ARRAY_SIZE(gen8_shadowed_regs),
		       mmio_reg_cmp);
}

#define __gen8_reg_write_fw_domains(offset) \
({ \
	enum forcewake_domains __fwd; \
	if (NEEDS_FORCE_WAKE(offset) && !is_gen8_shadowed(offset)) \
		__fwd = FORCEWAKE_RENDER; \
	else \
		__fwd = 0; \
	__fwd; \
})

/* *Must* be sorted by offset ranges! See intel_fw_table_check(). */
static const struct intel_forcewake_range __chv_fw_ranges[] = {
	GEN_FW_RANGE(0x2000, 0x3fff, FORCEWAKE_RENDER),
	GEN_FW_RANGE(0x4000, 0x4fff, FORCEWAKE_RENDER | FORCEWAKE_MEDIA),
	GEN_FW_RANGE(0x5200, 0x7fff, FORCEWAKE_RENDER),
	GEN_FW_RANGE(0x8000, 0x82ff, FORCEWAKE_RENDER | FORCEWAKE_MEDIA),
	GEN_FW_RANGE(0x8300, 0x84ff, FORCEWAKE_RENDER),
	GEN_FW_RANGE(0x8500, 0x85ff, FORCEWAKE_RENDER | FORCEWAKE_MEDIA),
	GEN_FW_RANGE(0x8800, 0x88ff, FORCEWAKE_MEDIA),
	GEN_FW_RANGE(0x9000, 0xafff, FORCEWAKE_RENDER | FORCEWAKE_MEDIA),
	GEN_FW_RANGE(0xb000, 0xb47f, FORCEWAKE_RENDER),
	GEN_FW_RANGE(0xd000, 0xd7ff, FORCEWAKE_MEDIA),
	GEN_FW_RANGE(0xe000, 0xe7ff, FORCEWAKE_RENDER),
	GEN_FW_RANGE(0xf000, 0xffff, FORCEWAKE_RENDER | FORCEWAKE_MEDIA),
	GEN_FW_RANGE(0x12000, 0x13fff, FORCEWAKE_MEDIA),
	GEN_FW_RANGE(0x1a000, 0x1bfff, FORCEWAKE_MEDIA),
	GEN_FW_RANGE(0x1e800, 0x1e9ff, FORCEWAKE_MEDIA),
	GEN_FW_RANGE(0x30000, 0x37fff, FORCEWAKE_MEDIA),
};

#define __fwtable_reg_write_fw_domains(offset) \
({ \
	enum forcewake_domains __fwd = 0; \
	if (NEEDS_FORCE_WAKE((offset)) && !is_gen8_shadowed(offset)) \
		__fwd = find_fw_domain(dev_priv, offset); \
	__fwd; \
})

/* *Must* be sorted by offset ranges! See intel_fw_table_check(). */
static const struct intel_forcewake_range __gen9_fw_ranges[] = {
	GEN_FW_RANGE(0x0, 0xaff, FORCEWAKE_BLITTER),
	GEN_FW_RANGE(0xb00, 0x1fff, 0), /* uncore range */
	GEN_FW_RANGE(0x2000, 0x26ff, FORCEWAKE_RENDER),
	GEN_FW_RANGE(0x2700, 0x2fff, FORCEWAKE_BLITTER),
	GEN_FW_RANGE(0x3000, 0x3fff, FORCEWAKE_RENDER),
	GEN_FW_RANGE(0x4000, 0x51ff, FORCEWAKE_BLITTER),
	GEN_FW_RANGE(0x5200, 0x7fff, FORCEWAKE_RENDER),
	GEN_FW_RANGE(0x8000, 0x812f, FORCEWAKE_BLITTER),
	GEN_FW_RANGE(0x8130, 0x813f, FORCEWAKE_MEDIA),
	GEN_FW_RANGE(0x8140, 0x815f, FORCEWAKE_RENDER),
	GEN_FW_RANGE(0x8160, 0x82ff, FORCEWAKE_BLITTER),
	GEN_FW_RANGE(0x8300, 0x84ff, FORCEWAKE_RENDER),
	GEN_FW_RANGE(0x8500, 0x87ff, FORCEWAKE_BLITTER),
	GEN_FW_RANGE(0x8800, 0x89ff, FORCEWAKE_MEDIA),
	GEN_FW_RANGE(0x8a00, 0x8bff, FORCEWAKE_BLITTER),
	GEN_FW_RANGE(0x8c00, 0x8cff, FORCEWAKE_RENDER),
	GEN_FW_RANGE(0x8d00, 0x93ff, FORCEWAKE_BLITTER),
	GEN_FW_RANGE(0x9400, 0x97ff, FORCEWAKE_RENDER | FORCEWAKE_MEDIA),
	GEN_FW_RANGE(0x9800, 0xafff, FORCEWAKE_BLITTER),
	GEN_FW_RANGE(0xb000, 0xb47f, FORCEWAKE_RENDER),
<<<<<<< HEAD
	GEN_FW_RANGE(0xb480, 0xbfff, FORCEWAKE_BLITTER),
=======
	GEN_FW_RANGE(0xb480, 0xcfff, FORCEWAKE_BLITTER),
>>>>>>> 59331c21
	GEN_FW_RANGE(0xd000, 0xd7ff, FORCEWAKE_MEDIA),
	GEN_FW_RANGE(0xd800, 0xdfff, FORCEWAKE_BLITTER),
	GEN_FW_RANGE(0xe000, 0xe8ff, FORCEWAKE_RENDER),
	GEN_FW_RANGE(0xe900, 0x11fff, FORCEWAKE_BLITTER),
	GEN_FW_RANGE(0x12000, 0x13fff, FORCEWAKE_MEDIA),
	GEN_FW_RANGE(0x14000, 0x19fff, FORCEWAKE_BLITTER),
	GEN_FW_RANGE(0x1a000, 0x1e9ff, FORCEWAKE_MEDIA),
	GEN_FW_RANGE(0x1ea00, 0x243ff, FORCEWAKE_BLITTER),
	GEN_FW_RANGE(0x24400, 0x247ff, FORCEWAKE_RENDER),
	GEN_FW_RANGE(0x24800, 0x2ffff, FORCEWAKE_BLITTER),
	GEN_FW_RANGE(0x30000, 0x3ffff, FORCEWAKE_MEDIA),
};

static void
ilk_dummy_write(struct drm_i915_private *dev_priv)
{
	/* WaIssueDummyWriteToWakeupFromRC6:ilk Issue a dummy write to wake up
	 * the chip from rc6 before touching it for real. MI_MODE is masked,
	 * hence harmless to write 0 into. */
	__raw_i915_write32(dev_priv, MI_MODE, 0);
}

static void
__unclaimed_reg_debug(struct drm_i915_private *dev_priv,
		      const i915_reg_t reg,
		      const bool read,
		      const bool before)
{
	if (WARN(check_for_unclaimed_mmio(dev_priv) && !before,
		 "Unclaimed %s register 0x%x\n",
		 read ? "read from" : "write to",
		 i915_mmio_reg_offset(reg)))
		i915.mmio_debug--; /* Only report the first N failures */
}

static inline void
unclaimed_reg_debug(struct drm_i915_private *dev_priv,
		    const i915_reg_t reg,
		    const bool read,
		    const bool before)
{
	if (likely(!i915.mmio_debug))
		return;

	__unclaimed_reg_debug(dev_priv, reg, read, before);
}

static const enum decoupled_power_domain fw2dpd_domain[] = {
	GEN9_DECOUPLED_PD_RENDER,
	GEN9_DECOUPLED_PD_BLITTER,
	GEN9_DECOUPLED_PD_ALL,
	GEN9_DECOUPLED_PD_MEDIA,
	GEN9_DECOUPLED_PD_ALL,
	GEN9_DECOUPLED_PD_ALL,
	GEN9_DECOUPLED_PD_ALL
};

/*
 * Decoupled MMIO access for only 1 DWORD
 */
static void __gen9_decoupled_mmio_access(struct drm_i915_private *dev_priv,
					 u32 reg,
					 enum forcewake_domains fw_domain,
					 enum decoupled_ops operation)
{
	enum decoupled_power_domain dp_domain;
	u32 ctrl_reg_data = 0;

	dp_domain = fw2dpd_domain[fw_domain - 1];

	ctrl_reg_data |= reg;
	ctrl_reg_data |= (operation << GEN9_DECOUPLED_OP_SHIFT);
	ctrl_reg_data |= (dp_domain << GEN9_DECOUPLED_PD_SHIFT);
	ctrl_reg_data |= GEN9_DECOUPLED_DW1_GO;
	__raw_i915_write32(dev_priv, GEN9_DECOUPLED_REG0_DW1, ctrl_reg_data);

	if (wait_for_atomic((__raw_i915_read32(dev_priv,
			    GEN9_DECOUPLED_REG0_DW1) &
			    GEN9_DECOUPLED_DW1_GO) == 0,
			    FORCEWAKE_ACK_TIMEOUT_MS))
		DRM_ERROR("Decoupled MMIO wait timed out\n");
}

static inline u32
__gen9_decoupled_mmio_read32(struct drm_i915_private *dev_priv,
			     u32 reg,
			     enum forcewake_domains fw_domain)
{
	__gen9_decoupled_mmio_access(dev_priv, reg, fw_domain,
				     GEN9_DECOUPLED_OP_READ);

	return __raw_i915_read32(dev_priv, GEN9_DECOUPLED_REG0_DW0);
}

static inline void
__gen9_decoupled_mmio_write(struct drm_i915_private *dev_priv,
			    u32 reg, u32 data,
			    enum forcewake_domains fw_domain)
{

	__raw_i915_write32(dev_priv, GEN9_DECOUPLED_REG0_DW0, data);

	__gen9_decoupled_mmio_access(dev_priv, reg, fw_domain,
				     GEN9_DECOUPLED_OP_WRITE);
}


#define GEN2_READ_HEADER(x) \
	u##x val = 0; \
	assert_rpm_wakelock_held(dev_priv);

#define GEN2_READ_FOOTER \
	trace_i915_reg_rw(false, reg, val, sizeof(val), trace); \
	return val

#define __gen2_read(x) \
static u##x \
gen2_read##x(struct drm_i915_private *dev_priv, i915_reg_t reg, bool trace) { \
	GEN2_READ_HEADER(x); \
	val = __raw_i915_read##x(dev_priv, reg); \
	GEN2_READ_FOOTER; \
}

#define __gen5_read(x) \
static u##x \
gen5_read##x(struct drm_i915_private *dev_priv, i915_reg_t reg, bool trace) { \
	GEN2_READ_HEADER(x); \
	ilk_dummy_write(dev_priv); \
	val = __raw_i915_read##x(dev_priv, reg); \
	GEN2_READ_FOOTER; \
}

__gen5_read(8)
__gen5_read(16)
__gen5_read(32)
__gen5_read(64)
__gen2_read(8)
__gen2_read(16)
__gen2_read(32)
__gen2_read(64)

#undef __gen5_read
#undef __gen2_read

#undef GEN2_READ_FOOTER
#undef GEN2_READ_HEADER

#define GEN6_READ_HEADER(x) \
	u32 offset = i915_mmio_reg_offset(reg); \
	unsigned long irqflags; \
	u##x val = 0; \
	assert_rpm_wakelock_held(dev_priv); \
	spin_lock_irqsave(&dev_priv->uncore.lock, irqflags); \
	unclaimed_reg_debug(dev_priv, reg, true, true)

#define GEN6_READ_FOOTER \
	unclaimed_reg_debug(dev_priv, reg, true, false); \
	spin_unlock_irqrestore(&dev_priv->uncore.lock, irqflags); \
	trace_i915_reg_rw(false, reg, val, sizeof(val), trace); \
	return val

static noinline void ___force_wake_auto(struct drm_i915_private *dev_priv,
					enum forcewake_domains fw_domains)
{
	struct intel_uncore_forcewake_domain *domain;

	for_each_fw_domain_masked(domain, fw_domains, dev_priv)
		fw_domain_arm_timer(domain);

	dev_priv->uncore.funcs.force_wake_get(dev_priv, fw_domains);
	dev_priv->uncore.fw_domains_active |= fw_domains;
}

static inline void __force_wake_auto(struct drm_i915_private *dev_priv,
				     enum forcewake_domains fw_domains)
{
	if (WARN_ON(!fw_domains))
		return;

	/* Turn on all requested but inactive supported forcewake domains. */
	fw_domains &= dev_priv->uncore.fw_domains;
	fw_domains &= ~dev_priv->uncore.fw_domains_active;

	if (fw_domains)
		___force_wake_auto(dev_priv, fw_domains);
}

#define __gen6_read(x) \
static u##x \
gen6_read##x(struct drm_i915_private *dev_priv, i915_reg_t reg, bool trace) { \
	enum forcewake_domains fw_engine; \
	GEN6_READ_HEADER(x); \
	fw_engine = __gen6_reg_read_fw_domains(offset); \
	if (fw_engine) \
		__force_wake_auto(dev_priv, fw_engine); \
	val = __raw_i915_read##x(dev_priv, reg); \
	GEN6_READ_FOOTER; \
}

#define __fwtable_read(x) \
<<<<<<< HEAD
static u##x \
fwtable_read##x(struct drm_i915_private *dev_priv, i915_reg_t reg, bool trace) { \
	enum forcewake_domains fw_engine; \
	GEN6_READ_HEADER(x); \
	fw_engine = __fwtable_reg_read_fw_domains(offset); \
	if (fw_engine) \
		__force_wake_auto(dev_priv, fw_engine); \
	val = __raw_i915_read##x(dev_priv, reg); \
	GEN6_READ_FOOTER; \
}

=======
static u##x \
fwtable_read##x(struct drm_i915_private *dev_priv, i915_reg_t reg, bool trace) { \
	enum forcewake_domains fw_engine; \
	GEN6_READ_HEADER(x); \
	fw_engine = __fwtable_reg_read_fw_domains(offset); \
	if (fw_engine) \
		__force_wake_auto(dev_priv, fw_engine); \
	val = __raw_i915_read##x(dev_priv, reg); \
	GEN6_READ_FOOTER; \
}

#define __gen9_decoupled_read(x) \
static u##x \
gen9_decoupled_read##x(struct drm_i915_private *dev_priv, \
		       i915_reg_t reg, bool trace) { \
	enum forcewake_domains fw_engine; \
	GEN6_READ_HEADER(x); \
	fw_engine = __fwtable_reg_read_fw_domains(offset); \
	if (fw_engine & ~dev_priv->uncore.fw_domains_active) { \
		unsigned i; \
		u32 *ptr_data = (u32 *) &val; \
		for (i = 0; i < x/32; i++, offset += sizeof(u32), ptr_data++) \
			*ptr_data = __gen9_decoupled_mmio_read32(dev_priv, \
								 offset, \
								 fw_engine); \
	} else { \
		val = __raw_i915_read##x(dev_priv, reg); \
	} \
	GEN6_READ_FOOTER; \
}

__gen9_decoupled_read(32)
__gen9_decoupled_read(64)
>>>>>>> 59331c21
__fwtable_read(8)
__fwtable_read(16)
__fwtable_read(32)
__fwtable_read(64)
__gen6_read(8)
__gen6_read(16)
__gen6_read(32)
__gen6_read(64)

#undef __fwtable_read
#undef __gen6_read
#undef GEN6_READ_FOOTER
#undef GEN6_READ_HEADER

#define VGPU_READ_HEADER(x) \
	unsigned long irqflags; \
	u##x val = 0; \
	assert_rpm_device_not_suspended(dev_priv); \
	spin_lock_irqsave(&dev_priv->uncore.lock, irqflags)

#define VGPU_READ_FOOTER \
	spin_unlock_irqrestore(&dev_priv->uncore.lock, irqflags); \
	trace_i915_reg_rw(false, reg, val, sizeof(val), trace); \
	return val

#define __vgpu_read(x) \
static u##x \
vgpu_read##x(struct drm_i915_private *dev_priv, i915_reg_t reg, bool trace) { \
	VGPU_READ_HEADER(x); \
	val = __raw_i915_read##x(dev_priv, reg); \
	VGPU_READ_FOOTER; \
}

__vgpu_read(8)
__vgpu_read(16)
__vgpu_read(32)
__vgpu_read(64)

#undef __vgpu_read
#undef VGPU_READ_FOOTER
#undef VGPU_READ_HEADER

#define GEN2_WRITE_HEADER \
	trace_i915_reg_rw(true, reg, val, sizeof(val), trace); \
	assert_rpm_wakelock_held(dev_priv); \

#define GEN2_WRITE_FOOTER

#define __gen2_write(x) \
static void \
gen2_write##x(struct drm_i915_private *dev_priv, i915_reg_t reg, u##x val, bool trace) { \
	GEN2_WRITE_HEADER; \
	__raw_i915_write##x(dev_priv, reg, val); \
	GEN2_WRITE_FOOTER; \
}

#define __gen5_write(x) \
static void \
gen5_write##x(struct drm_i915_private *dev_priv, i915_reg_t reg, u##x val, bool trace) { \
	GEN2_WRITE_HEADER; \
	ilk_dummy_write(dev_priv); \
	__raw_i915_write##x(dev_priv, reg, val); \
	GEN2_WRITE_FOOTER; \
}

__gen5_write(8)
__gen5_write(16)
__gen5_write(32)
__gen2_write(8)
__gen2_write(16)
__gen2_write(32)

#undef __gen5_write
#undef __gen2_write

#undef GEN2_WRITE_FOOTER
#undef GEN2_WRITE_HEADER

#define GEN6_WRITE_HEADER \
	u32 offset = i915_mmio_reg_offset(reg); \
	unsigned long irqflags; \
	trace_i915_reg_rw(true, reg, val, sizeof(val), trace); \
	assert_rpm_wakelock_held(dev_priv); \
	spin_lock_irqsave(&dev_priv->uncore.lock, irqflags); \
	unclaimed_reg_debug(dev_priv, reg, false, true)

#define GEN6_WRITE_FOOTER \
	unclaimed_reg_debug(dev_priv, reg, false, false); \
	spin_unlock_irqrestore(&dev_priv->uncore.lock, irqflags)

#define __gen6_write(x) \
static void \
gen6_write##x(struct drm_i915_private *dev_priv, i915_reg_t reg, u##x val, bool trace) { \
	u32 __fifo_ret = 0; \
	GEN6_WRITE_HEADER; \
	if (NEEDS_FORCE_WAKE(offset)) { \
		__fifo_ret = __gen6_gt_wait_for_fifo(dev_priv); \
	} \
	__raw_i915_write##x(dev_priv, reg, val); \
	if (unlikely(__fifo_ret)) { \
		gen6_gt_check_fifodbg(dev_priv); \
	} \
	GEN6_WRITE_FOOTER; \
}

#define __gen8_write(x) \
static void \
gen8_write##x(struct drm_i915_private *dev_priv, i915_reg_t reg, u##x val, bool trace) { \
	enum forcewake_domains fw_engine; \
	GEN6_WRITE_HEADER; \
	fw_engine = __gen8_reg_write_fw_domains(offset); \
	if (fw_engine) \
		__force_wake_auto(dev_priv, fw_engine); \
	__raw_i915_write##x(dev_priv, reg, val); \
	GEN6_WRITE_FOOTER; \
}

#define __fwtable_write(x) \
<<<<<<< HEAD
static void \
fwtable_write##x(struct drm_i915_private *dev_priv, i915_reg_t reg, u##x val, bool trace) { \
	enum forcewake_domains fw_engine; \
	GEN6_WRITE_HEADER; \
	fw_engine = __fwtable_reg_write_fw_domains(offset); \
	if (fw_engine) \
		__force_wake_auto(dev_priv, fw_engine); \
	__raw_i915_write##x(dev_priv, reg, val); \
	GEN6_WRITE_FOOTER; \
}

=======
static void \
fwtable_write##x(struct drm_i915_private *dev_priv, i915_reg_t reg, u##x val, bool trace) { \
	enum forcewake_domains fw_engine; \
	GEN6_WRITE_HEADER; \
	fw_engine = __fwtable_reg_write_fw_domains(offset); \
	if (fw_engine) \
		__force_wake_auto(dev_priv, fw_engine); \
	__raw_i915_write##x(dev_priv, reg, val); \
	GEN6_WRITE_FOOTER; \
}

#define __gen9_decoupled_write(x) \
static void \
gen9_decoupled_write##x(struct drm_i915_private *dev_priv, \
			i915_reg_t reg, u##x val, \
		bool trace) { \
	enum forcewake_domains fw_engine; \
	GEN6_WRITE_HEADER; \
	fw_engine = __fwtable_reg_write_fw_domains(offset); \
	if (fw_engine & ~dev_priv->uncore.fw_domains_active) \
		__gen9_decoupled_mmio_write(dev_priv, \
					    offset, \
					    val, \
					    fw_engine); \
	else \
		__raw_i915_write##x(dev_priv, reg, val); \
	GEN6_WRITE_FOOTER; \
}

__gen9_decoupled_write(32)
>>>>>>> 59331c21
__fwtable_write(8)
__fwtable_write(16)
__fwtable_write(32)
__gen8_write(8)
__gen8_write(16)
__gen8_write(32)
__gen6_write(8)
__gen6_write(16)
__gen6_write(32)

#undef __fwtable_write
#undef __gen8_write
#undef __gen6_write
#undef GEN6_WRITE_FOOTER
#undef GEN6_WRITE_HEADER

#define VGPU_WRITE_HEADER \
	unsigned long irqflags; \
	trace_i915_reg_rw(true, reg, val, sizeof(val), trace); \
	assert_rpm_device_not_suspended(dev_priv); \
	spin_lock_irqsave(&dev_priv->uncore.lock, irqflags)

#define VGPU_WRITE_FOOTER \
	spin_unlock_irqrestore(&dev_priv->uncore.lock, irqflags)

#define __vgpu_write(x) \
static void vgpu_write##x(struct drm_i915_private *dev_priv, \
			  i915_reg_t reg, u##x val, bool trace) { \
	VGPU_WRITE_HEADER; \
	__raw_i915_write##x(dev_priv, reg, val); \
	VGPU_WRITE_FOOTER; \
}

__vgpu_write(8)
__vgpu_write(16)
__vgpu_write(32)

#undef __vgpu_write
#undef VGPU_WRITE_FOOTER
#undef VGPU_WRITE_HEADER

#define ASSIGN_WRITE_MMIO_VFUNCS(x) \
do { \
	dev_priv->uncore.funcs.mmio_writeb = x##_write8; \
	dev_priv->uncore.funcs.mmio_writew = x##_write16; \
	dev_priv->uncore.funcs.mmio_writel = x##_write32; \
} while (0)

#define ASSIGN_READ_MMIO_VFUNCS(x) \
do { \
	dev_priv->uncore.funcs.mmio_readb = x##_read8; \
	dev_priv->uncore.funcs.mmio_readw = x##_read16; \
	dev_priv->uncore.funcs.mmio_readl = x##_read32; \
	dev_priv->uncore.funcs.mmio_readq = x##_read64; \
} while (0)


static void fw_domain_init(struct drm_i915_private *dev_priv,
			   enum forcewake_domain_id domain_id,
			   i915_reg_t reg_set,
			   i915_reg_t reg_ack)
{
	struct intel_uncore_forcewake_domain *d;

	if (WARN_ON(domain_id >= FW_DOMAIN_ID_COUNT))
		return;

	d = &dev_priv->uncore.fw_domain[domain_id];

	WARN_ON(d->wake_count);

	d->wake_count = 0;
	d->reg_set = reg_set;
	d->reg_ack = reg_ack;

	if (IS_GEN6(dev_priv)) {
		d->val_reset = 0;
		d->val_set = FORCEWAKE_KERNEL;
		d->val_clear = 0;
	} else {
		/* WaRsClearFWBitsAtReset:bdw,skl */
		d->val_reset = _MASKED_BIT_DISABLE(0xffff);
		d->val_set = _MASKED_BIT_ENABLE(FORCEWAKE_KERNEL);
		d->val_clear = _MASKED_BIT_DISABLE(FORCEWAKE_KERNEL);
	}

	if (IS_VALLEYVIEW(dev_priv) || IS_CHERRYVIEW(dev_priv))
		d->reg_post = FORCEWAKE_ACK_VLV;
	else if (IS_GEN6(dev_priv) || IS_GEN7(dev_priv) || IS_GEN8(dev_priv))
		d->reg_post = ECOBUS;

	d->i915 = dev_priv;
	d->id = domain_id;

	BUILD_BUG_ON(FORCEWAKE_RENDER != (1 << FW_DOMAIN_ID_RENDER));
	BUILD_BUG_ON(FORCEWAKE_BLITTER != (1 << FW_DOMAIN_ID_BLITTER));
	BUILD_BUG_ON(FORCEWAKE_MEDIA != (1 << FW_DOMAIN_ID_MEDIA));

	d->mask = 1 << domain_id;

	hrtimer_init(&d->timer, CLOCK_MONOTONIC, HRTIMER_MODE_REL);
	d->timer.function = intel_uncore_fw_release_timer;

	dev_priv->uncore.fw_domains |= (1 << domain_id);

	fw_domain_reset(d);
}

static void intel_uncore_fw_domains_init(struct drm_i915_private *dev_priv)
{
	if (INTEL_INFO(dev_priv)->gen <= 5)
		return;

	if (IS_GEN9(dev_priv)) {
		dev_priv->uncore.funcs.force_wake_get = fw_domains_get;
		dev_priv->uncore.funcs.force_wake_put = fw_domains_put;
		fw_domain_init(dev_priv, FW_DOMAIN_ID_RENDER,
			       FORCEWAKE_RENDER_GEN9,
			       FORCEWAKE_ACK_RENDER_GEN9);
		fw_domain_init(dev_priv, FW_DOMAIN_ID_BLITTER,
			       FORCEWAKE_BLITTER_GEN9,
			       FORCEWAKE_ACK_BLITTER_GEN9);
		fw_domain_init(dev_priv, FW_DOMAIN_ID_MEDIA,
			       FORCEWAKE_MEDIA_GEN9, FORCEWAKE_ACK_MEDIA_GEN9);
	} else if (IS_VALLEYVIEW(dev_priv) || IS_CHERRYVIEW(dev_priv)) {
		dev_priv->uncore.funcs.force_wake_get = fw_domains_get;
		if (!IS_CHERRYVIEW(dev_priv))
			dev_priv->uncore.funcs.force_wake_put =
				fw_domains_put_with_fifo;
		else
			dev_priv->uncore.funcs.force_wake_put = fw_domains_put;
		fw_domain_init(dev_priv, FW_DOMAIN_ID_RENDER,
			       FORCEWAKE_VLV, FORCEWAKE_ACK_VLV);
		fw_domain_init(dev_priv, FW_DOMAIN_ID_MEDIA,
			       FORCEWAKE_MEDIA_VLV, FORCEWAKE_ACK_MEDIA_VLV);
	} else if (IS_HASWELL(dev_priv) || IS_BROADWELL(dev_priv)) {
		dev_priv->uncore.funcs.force_wake_get =
			fw_domains_get_with_thread_status;
		if (IS_HASWELL(dev_priv))
			dev_priv->uncore.funcs.force_wake_put =
				fw_domains_put_with_fifo;
		else
			dev_priv->uncore.funcs.force_wake_put = fw_domains_put;
		fw_domain_init(dev_priv, FW_DOMAIN_ID_RENDER,
			       FORCEWAKE_MT, FORCEWAKE_ACK_HSW);
	} else if (IS_IVYBRIDGE(dev_priv)) {
		u32 ecobus;

		/* IVB configs may use multi-threaded forcewake */

		/* A small trick here - if the bios hasn't configured
		 * MT forcewake, and if the device is in RC6, then
		 * force_wake_mt_get will not wake the device and the
		 * ECOBUS read will return zero. Which will be
		 * (correctly) interpreted by the test below as MT
		 * forcewake being disabled.
		 */
		dev_priv->uncore.funcs.force_wake_get =
			fw_domains_get_with_thread_status;
		dev_priv->uncore.funcs.force_wake_put =
			fw_domains_put_with_fifo;

		/* We need to init first for ECOBUS access and then
		 * determine later if we want to reinit, in case of MT access is
		 * not working. In this stage we don't know which flavour this
		 * ivb is, so it is better to reset also the gen6 fw registers
		 * before the ecobus check.
		 */

		__raw_i915_write32(dev_priv, FORCEWAKE, 0);
		__raw_posting_read(dev_priv, ECOBUS);

		fw_domain_init(dev_priv, FW_DOMAIN_ID_RENDER,
			       FORCEWAKE_MT, FORCEWAKE_MT_ACK);

		spin_lock_irq(&dev_priv->uncore.lock);
		fw_domains_get_with_thread_status(dev_priv, FORCEWAKE_ALL);
		ecobus = __raw_i915_read32(dev_priv, ECOBUS);
		fw_domains_put_with_fifo(dev_priv, FORCEWAKE_ALL);
		spin_unlock_irq(&dev_priv->uncore.lock);

		if (!(ecobus & FORCEWAKE_MT_ENABLE)) {
			DRM_INFO("No MT forcewake available on Ivybridge, this can result in issues\n");
			DRM_INFO("when using vblank-synced partial screen updates.\n");
			fw_domain_init(dev_priv, FW_DOMAIN_ID_RENDER,
				       FORCEWAKE, FORCEWAKE_ACK);
		}
	} else if (IS_GEN6(dev_priv)) {
		dev_priv->uncore.funcs.force_wake_get =
			fw_domains_get_with_thread_status;
		dev_priv->uncore.funcs.force_wake_put =
			fw_domains_put_with_fifo;
		fw_domain_init(dev_priv, FW_DOMAIN_ID_RENDER,
			       FORCEWAKE, FORCEWAKE_ACK);
	}

	/* All future platforms are expected to require complex power gating */
	WARN_ON(dev_priv->uncore.fw_domains == 0);
}

#define ASSIGN_FW_DOMAINS_TABLE(d) \
{ \
	dev_priv->uncore.fw_domains_table = \
			(struct intel_forcewake_range *)(d); \
	dev_priv->uncore.fw_domains_table_entries = ARRAY_SIZE((d)); \
}

void intel_uncore_init(struct drm_i915_private *dev_priv)
{
	i915_check_vgpu(dev_priv);

	intel_uncore_edram_detect(dev_priv);
	intel_uncore_fw_domains_init(dev_priv);
	__intel_uncore_early_sanitize(dev_priv, false);

	dev_priv->uncore.unclaimed_mmio_check = 1;

	switch (INTEL_INFO(dev_priv)->gen) {
	default:
	case 9:
		ASSIGN_FW_DOMAINS_TABLE(__gen9_fw_ranges);
		ASSIGN_WRITE_MMIO_VFUNCS(fwtable);
		ASSIGN_READ_MMIO_VFUNCS(fwtable);
<<<<<<< HEAD
=======
		if (HAS_DECOUPLED_MMIO(dev_priv)) {
			dev_priv->uncore.funcs.mmio_readl =
						gen9_decoupled_read32;
			dev_priv->uncore.funcs.mmio_readq =
						gen9_decoupled_read64;
			dev_priv->uncore.funcs.mmio_writel =
						gen9_decoupled_write32;
		}
>>>>>>> 59331c21
		break;
	case 8:
		if (IS_CHERRYVIEW(dev_priv)) {
			ASSIGN_FW_DOMAINS_TABLE(__chv_fw_ranges);
			ASSIGN_WRITE_MMIO_VFUNCS(fwtable);
			ASSIGN_READ_MMIO_VFUNCS(fwtable);

		} else {
			ASSIGN_WRITE_MMIO_VFUNCS(gen8);
			ASSIGN_READ_MMIO_VFUNCS(gen6);
		}
		break;
	case 7:
	case 6:
		ASSIGN_WRITE_MMIO_VFUNCS(gen6);

		if (IS_VALLEYVIEW(dev_priv)) {
			ASSIGN_FW_DOMAINS_TABLE(__vlv_fw_ranges);
			ASSIGN_READ_MMIO_VFUNCS(fwtable);
		} else {
			ASSIGN_READ_MMIO_VFUNCS(gen6);
		}
		break;
	case 5:
		ASSIGN_WRITE_MMIO_VFUNCS(gen5);
		ASSIGN_READ_MMIO_VFUNCS(gen5);
		break;
	case 4:
	case 3:
	case 2:
		ASSIGN_WRITE_MMIO_VFUNCS(gen2);
		ASSIGN_READ_MMIO_VFUNCS(gen2);
		break;
	}

	intel_fw_table_check(dev_priv);
	if (INTEL_GEN(dev_priv) >= 8)
		intel_shadow_table_check();

	if (intel_vgpu_active(dev_priv)) {
		ASSIGN_WRITE_MMIO_VFUNCS(vgpu);
		ASSIGN_READ_MMIO_VFUNCS(vgpu);
	}

	i915_check_and_clear_faults(dev_priv);
}
#undef ASSIGN_WRITE_MMIO_VFUNCS
#undef ASSIGN_READ_MMIO_VFUNCS

void intel_uncore_fini(struct drm_i915_private *dev_priv)
{
	/* Paranoia: make sure we have disabled everything before we exit. */
	intel_uncore_sanitize(dev_priv);
	intel_uncore_forcewake_reset(dev_priv, false);
}

#define GEN_RANGE(l, h) GENMASK((h) - 1, (l) - 1)

static const struct register_whitelist {
	i915_reg_t offset_ldw, offset_udw;
	uint32_t size;
	/* supported gens, 0x10 for 4, 0x30 for 4 and 5, etc. */
	uint32_t gen_bitmask;
} whitelist[] = {
	{ .offset_ldw = RING_TIMESTAMP(RENDER_RING_BASE),
	  .offset_udw = RING_TIMESTAMP_UDW(RENDER_RING_BASE),
	  .size = 8, .gen_bitmask = GEN_RANGE(4, 9) },
};

int i915_reg_read_ioctl(struct drm_device *dev,
			void *data, struct drm_file *file)
{
	struct drm_i915_private *dev_priv = to_i915(dev);
	struct drm_i915_reg_read *reg = data;
	struct register_whitelist const *entry = whitelist;
	unsigned size;
	i915_reg_t offset_ldw, offset_udw;
	int i, ret = 0;

	for (i = 0; i < ARRAY_SIZE(whitelist); i++, entry++) {
		if (i915_mmio_reg_offset(entry->offset_ldw) == (reg->offset & -entry->size) &&
		    (INTEL_INFO(dev_priv)->gen_mask & entry->gen_bitmask))
			break;
	}

	if (i == ARRAY_SIZE(whitelist))
		return -EINVAL;

	/* We use the low bits to encode extra flags as the register should
	 * be naturally aligned (and those that are not so aligned merely
	 * limit the available flags for that register).
	 */
	offset_ldw = entry->offset_ldw;
	offset_udw = entry->offset_udw;
	size = entry->size;
	size |= reg->offset ^ i915_mmio_reg_offset(offset_ldw);

	intel_runtime_pm_get(dev_priv);

	switch (size) {
	case 8 | 1:
		reg->val = I915_READ64_2x32(offset_ldw, offset_udw);
		break;
	case 8:
		reg->val = I915_READ64(offset_ldw);
		break;
	case 4:
		reg->val = I915_READ(offset_ldw);
		break;
	case 2:
		reg->val = I915_READ16(offset_ldw);
		break;
	case 1:
		reg->val = I915_READ8(offset_ldw);
		break;
	default:
		ret = -EINVAL;
		goto out;
	}

out:
	intel_runtime_pm_put(dev_priv);
	return ret;
}

static int i915_reset_complete(struct pci_dev *pdev)
{
	u8 gdrst;
	pci_read_config_byte(pdev, I915_GDRST, &gdrst);
	return (gdrst & GRDOM_RESET_STATUS) == 0;
}

static int i915_do_reset(struct drm_i915_private *dev_priv, unsigned engine_mask)
{
	struct pci_dev *pdev = dev_priv->drm.pdev;

	/* assert reset for at least 20 usec */
	pci_write_config_byte(pdev, I915_GDRST, GRDOM_RESET_ENABLE);
	udelay(20);
	pci_write_config_byte(pdev, I915_GDRST, 0);

	return wait_for(i915_reset_complete(pdev), 500);
}

static int g4x_reset_complete(struct pci_dev *pdev)
{
	u8 gdrst;
	pci_read_config_byte(pdev, I915_GDRST, &gdrst);
	return (gdrst & GRDOM_RESET_ENABLE) == 0;
}

static int g33_do_reset(struct drm_i915_private *dev_priv, unsigned engine_mask)
{
	struct pci_dev *pdev = dev_priv->drm.pdev;
	pci_write_config_byte(pdev, I915_GDRST, GRDOM_RESET_ENABLE);
	return wait_for(g4x_reset_complete(pdev), 500);
}

static int g4x_do_reset(struct drm_i915_private *dev_priv, unsigned engine_mask)
{
	struct pci_dev *pdev = dev_priv->drm.pdev;
	int ret;

	pci_write_config_byte(pdev, I915_GDRST,
			      GRDOM_RENDER | GRDOM_RESET_ENABLE);
	ret =  wait_for(g4x_reset_complete(pdev), 500);
	if (ret)
		return ret;

	/* WaVcpClkGateDisableForMediaReset:ctg,elk */
	I915_WRITE(VDECCLK_GATE_D, I915_READ(VDECCLK_GATE_D) | VCP_UNIT_CLOCK_GATE_DISABLE);
	POSTING_READ(VDECCLK_GATE_D);

	pci_write_config_byte(pdev, I915_GDRST,
			      GRDOM_MEDIA | GRDOM_RESET_ENABLE);
	ret =  wait_for(g4x_reset_complete(pdev), 500);
	if (ret)
		return ret;

	/* WaVcpClkGateDisableForMediaReset:ctg,elk */
	I915_WRITE(VDECCLK_GATE_D, I915_READ(VDECCLK_GATE_D) & ~VCP_UNIT_CLOCK_GATE_DISABLE);
	POSTING_READ(VDECCLK_GATE_D);

	pci_write_config_byte(pdev, I915_GDRST, 0);

	return 0;
}

static int ironlake_do_reset(struct drm_i915_private *dev_priv,
			     unsigned engine_mask)
{
	int ret;

	I915_WRITE(ILK_GDSR,
		   ILK_GRDOM_RENDER | ILK_GRDOM_RESET_ENABLE);
	ret = intel_wait_for_register(dev_priv,
				      ILK_GDSR, ILK_GRDOM_RESET_ENABLE, 0,
				      500);
	if (ret)
		return ret;

	I915_WRITE(ILK_GDSR,
		   ILK_GRDOM_MEDIA | ILK_GRDOM_RESET_ENABLE);
	ret = intel_wait_for_register(dev_priv,
				      ILK_GDSR, ILK_GRDOM_RESET_ENABLE, 0,
				      500);
	if (ret)
		return ret;

	I915_WRITE(ILK_GDSR, 0);

	return 0;
}

/* Reset the hardware domains (GENX_GRDOM_*) specified by mask */
static int gen6_hw_domain_reset(struct drm_i915_private *dev_priv,
				u32 hw_domain_mask)
{
	/* GEN6_GDRST is not in the gt power well, no need to check
	 * for fifo space for the write or forcewake the chip for
	 * the read
	 */
	__raw_i915_write32(dev_priv, GEN6_GDRST, hw_domain_mask);

	/* Spin waiting for the device to ack the reset requests */
	return intel_wait_for_register_fw(dev_priv,
					  GEN6_GDRST, hw_domain_mask, 0,
					  500);
}

/**
 * gen6_reset_engines - reset individual engines
 * @dev_priv: i915 device
 * @engine_mask: mask of intel_ring_flag() engines or ALL_ENGINES for full reset
 *
 * This function will reset the individual engines that are set in engine_mask.
 * If you provide ALL_ENGINES as mask, full global domain reset will be issued.
 *
 * Note: It is responsibility of the caller to handle the difference between
 * asking full domain reset versus reset for all available individual engines.
 *
 * Returns 0 on success, nonzero on error.
 */
static int gen6_reset_engines(struct drm_i915_private *dev_priv,
			      unsigned engine_mask)
{
	struct intel_engine_cs *engine;
	const u32 hw_engine_mask[I915_NUM_ENGINES] = {
		[RCS] = GEN6_GRDOM_RENDER,
		[BCS] = GEN6_GRDOM_BLT,
		[VCS] = GEN6_GRDOM_MEDIA,
		[VCS2] = GEN8_GRDOM_MEDIA2,
		[VECS] = GEN6_GRDOM_VECS,
	};
	u32 hw_mask;
	int ret;

	if (engine_mask == ALL_ENGINES) {
		hw_mask = GEN6_GRDOM_FULL;
	} else {
		unsigned int tmp;

		hw_mask = 0;
		for_each_engine_masked(engine, dev_priv, engine_mask, tmp)
			hw_mask |= hw_engine_mask[engine->id];
	}

	ret = gen6_hw_domain_reset(dev_priv, hw_mask);

	intel_uncore_forcewake_reset(dev_priv, true);

	return ret;
}

/**
 * intel_wait_for_register_fw - wait until register matches expected state
 * @dev_priv: the i915 device
 * @reg: the register to read
 * @mask: mask to apply to register value
 * @value: expected value
 * @timeout_ms: timeout in millisecond
 *
 * This routine waits until the target register @reg contains the expected
 * @value after applying the @mask, i.e. it waits until ::
 *
 *     (I915_READ_FW(reg) & mask) == value
 *
 * Otherwise, the wait will timeout after @timeout_ms milliseconds.
 *
 * Note that this routine assumes the caller holds forcewake asserted, it is
 * not suitable for very long waits. See intel_wait_for_register() if you
 * wish to wait without holding forcewake for the duration (i.e. you expect
 * the wait to be slow).
 *
 * Returns 0 if the register matches the desired condition, or -ETIMEOUT.
 */
int intel_wait_for_register_fw(struct drm_i915_private *dev_priv,
			       i915_reg_t reg,
			       const u32 mask,
			       const u32 value,
			       const unsigned long timeout_ms)
{
#define done ((I915_READ_FW(reg) & mask) == value)
	int ret = wait_for_us(done, 2);
	if (ret)
		ret = wait_for(done, timeout_ms);
	return ret;
#undef done
}

/**
 * intel_wait_for_register - wait until register matches expected state
 * @dev_priv: the i915 device
 * @reg: the register to read
 * @mask: mask to apply to register value
 * @value: expected value
 * @timeout_ms: timeout in millisecond
 *
 * This routine waits until the target register @reg contains the expected
 * @value after applying the @mask, i.e. it waits until ::
 *
 *     (I915_READ(reg) & mask) == value
 *
 * Otherwise, the wait will timeout after @timeout_ms milliseconds.
 *
 * Returns 0 if the register matches the desired condition, or -ETIMEOUT.
 */
int intel_wait_for_register(struct drm_i915_private *dev_priv,
			    i915_reg_t reg,
			    const u32 mask,
			    const u32 value,
			    const unsigned long timeout_ms)
{

	unsigned fw =
		intel_uncore_forcewake_for_reg(dev_priv, reg, FW_REG_READ);
	int ret;

	intel_uncore_forcewake_get(dev_priv, fw);
	ret = wait_for_us((I915_READ_FW(reg) & mask) == value, 2);
	intel_uncore_forcewake_put(dev_priv, fw);
	if (ret)
		ret = wait_for((I915_READ_NOTRACE(reg) & mask) == value,
			       timeout_ms);

	return ret;
}

static int gen8_request_engine_reset(struct intel_engine_cs *engine)
{
	struct drm_i915_private *dev_priv = engine->i915;
	int ret;

	I915_WRITE_FW(RING_RESET_CTL(engine->mmio_base),
		      _MASKED_BIT_ENABLE(RESET_CTL_REQUEST_RESET));

	ret = intel_wait_for_register_fw(dev_priv,
					 RING_RESET_CTL(engine->mmio_base),
					 RESET_CTL_READY_TO_RESET,
					 RESET_CTL_READY_TO_RESET,
					 700);
	if (ret)
		DRM_ERROR("%s: reset request timeout\n", engine->name);

	return ret;
}

static void gen8_unrequest_engine_reset(struct intel_engine_cs *engine)
{
	struct drm_i915_private *dev_priv = engine->i915;

	I915_WRITE_FW(RING_RESET_CTL(engine->mmio_base),
		      _MASKED_BIT_DISABLE(RESET_CTL_REQUEST_RESET));
}

static int gen8_reset_engines(struct drm_i915_private *dev_priv,
			      unsigned engine_mask)
{
	struct intel_engine_cs *engine;
	unsigned int tmp;

	for_each_engine_masked(engine, dev_priv, engine_mask, tmp)
		if (gen8_request_engine_reset(engine))
			goto not_ready;

	return gen6_reset_engines(dev_priv, engine_mask);

not_ready:
	for_each_engine_masked(engine, dev_priv, engine_mask, tmp)
		gen8_unrequest_engine_reset(engine);

	return -EIO;
}

typedef int (*reset_func)(struct drm_i915_private *, unsigned engine_mask);

static reset_func intel_get_gpu_reset(struct drm_i915_private *dev_priv)
{
	if (!i915.reset)
		return NULL;

	if (INTEL_INFO(dev_priv)->gen >= 8)
		return gen8_reset_engines;
	else if (INTEL_INFO(dev_priv)->gen >= 6)
		return gen6_reset_engines;
	else if (IS_GEN5(dev_priv))
		return ironlake_do_reset;
	else if (IS_G4X(dev_priv))
		return g4x_do_reset;
	else if (IS_G33(dev_priv))
		return g33_do_reset;
	else if (INTEL_INFO(dev_priv)->gen >= 3)
		return i915_do_reset;
	else
		return NULL;
}

int intel_gpu_reset(struct drm_i915_private *dev_priv, unsigned engine_mask)
{
	reset_func reset;
	int ret;

	reset = intel_get_gpu_reset(dev_priv);
	if (reset == NULL)
		return -ENODEV;

	/* If the power well sleeps during the reset, the reset
	 * request may be dropped and never completes (causing -EIO).
	 */
	intel_uncore_forcewake_get(dev_priv, FORCEWAKE_ALL);
	ret = reset(dev_priv, engine_mask);
	intel_uncore_forcewake_put(dev_priv, FORCEWAKE_ALL);

	return ret;
}

bool intel_has_gpu_reset(struct drm_i915_private *dev_priv)
{
	return intel_get_gpu_reset(dev_priv) != NULL;
}

int intel_guc_reset(struct drm_i915_private *dev_priv)
{
	int ret;
	unsigned long irqflags;

	if (!HAS_GUC(dev_priv))
		return -EINVAL;

	intel_uncore_forcewake_get(dev_priv, FORCEWAKE_ALL);
	spin_lock_irqsave(&dev_priv->uncore.lock, irqflags);

	ret = gen6_hw_domain_reset(dev_priv, GEN9_GRDOM_GUC);

	spin_unlock_irqrestore(&dev_priv->uncore.lock, irqflags);
	intel_uncore_forcewake_put(dev_priv, FORCEWAKE_ALL);

	return ret;
}

bool intel_uncore_unclaimed_mmio(struct drm_i915_private *dev_priv)
{
	return check_for_unclaimed_mmio(dev_priv);
}

bool
intel_uncore_arm_unclaimed_mmio_detection(struct drm_i915_private *dev_priv)
{
	if (unlikely(i915.mmio_debug ||
		     dev_priv->uncore.unclaimed_mmio_check <= 0))
		return false;

	if (unlikely(intel_uncore_unclaimed_mmio(dev_priv))) {
		DRM_DEBUG("Unclaimed register detected, "
			  "enabling oneshot unclaimed register reporting. "
			  "Please use i915.mmio_debug=N for more information.\n");
		i915.mmio_debug++;
		dev_priv->uncore.unclaimed_mmio_check--;
		return true;
	}

	return false;
}

static enum forcewake_domains
intel_uncore_forcewake_for_read(struct drm_i915_private *dev_priv,
				i915_reg_t reg)
{
	u32 offset = i915_mmio_reg_offset(reg);
	enum forcewake_domains fw_domains;

	if (HAS_FWTABLE(dev_priv)) {
		fw_domains = __fwtable_reg_read_fw_domains(offset);
	} else if (INTEL_GEN(dev_priv) >= 6) {
		fw_domains = __gen6_reg_read_fw_domains(offset);
	} else {
		WARN_ON(!IS_GEN(dev_priv, 2, 5));
		fw_domains = 0;
	}

	WARN_ON(fw_domains & ~dev_priv->uncore.fw_domains);

	return fw_domains;
}

static enum forcewake_domains
intel_uncore_forcewake_for_write(struct drm_i915_private *dev_priv,
				 i915_reg_t reg)
{
	u32 offset = i915_mmio_reg_offset(reg);
	enum forcewake_domains fw_domains;

	if (HAS_FWTABLE(dev_priv) && !IS_VALLEYVIEW(dev_priv)) {
		fw_domains = __fwtable_reg_write_fw_domains(offset);
	} else if (IS_GEN8(dev_priv)) {
		fw_domains = __gen8_reg_write_fw_domains(offset);
	} else if (IS_GEN(dev_priv, 6, 7)) {
		fw_domains = FORCEWAKE_RENDER;
	} else {
		WARN_ON(!IS_GEN(dev_priv, 2, 5));
		fw_domains = 0;
	}

	WARN_ON(fw_domains & ~dev_priv->uncore.fw_domains);

	return fw_domains;
}

/**
 * intel_uncore_forcewake_for_reg - which forcewake domains are needed to access
 * 				    a register
 * @dev_priv: pointer to struct drm_i915_private
 * @reg: register in question
 * @op: operation bitmask of FW_REG_READ and/or FW_REG_WRITE
 *
 * Returns a set of forcewake domains required to be taken with for example
 * intel_uncore_forcewake_get for the specified register to be accessible in the
 * specified mode (read, write or read/write) with raw mmio accessors.
 *
 * NOTE: On Gen6 and Gen7 write forcewake domain (FORCEWAKE_RENDER) requires the
 * callers to do FIFO management on their own or risk losing writes.
 */
enum forcewake_domains
intel_uncore_forcewake_for_reg(struct drm_i915_private *dev_priv,
			       i915_reg_t reg, unsigned int op)
{
	enum forcewake_domains fw_domains = 0;

	WARN_ON(!op);

	if (intel_vgpu_active(dev_priv))
		return 0;

	if (op & FW_REG_READ)
		fw_domains = intel_uncore_forcewake_for_read(dev_priv, reg);

	if (op & FW_REG_WRITE)
		fw_domains |= intel_uncore_forcewake_for_write(dev_priv, reg);

	return fw_domains;
}<|MERGE_RESOLUTION|>--- conflicted
+++ resolved
@@ -596,7 +596,6 @@
 	else
 		return 0;
 }
-<<<<<<< HEAD
 
 /* Copied and "macroized" from lib/bsearch.c */
 #define BSEARCH(key, base, num, cmp) ({                                 \
@@ -648,68 +647,6 @@
 	num_ranges = dev_priv->uncore.fw_domains_table_entries;
 
 	for (i = 0, prev = -1; i < num_ranges; i++, ranges++) {
-		WARN_ON_ONCE(prev >= (s32)ranges->start);
-		prev = ranges->start;
-		WARN_ON_ONCE(prev >= (s32)ranges->end);
-		prev = ranges->end;
-	}
-}
-
-#define GEN_FW_RANGE(s, e, d) \
-	{ .start = (s), .end = (e), .domains = (d) }
-
-=======
-
-/* Copied and "macroized" from lib/bsearch.c */
-#define BSEARCH(key, base, num, cmp) ({                                 \
-	unsigned int start__ = 0, end__ = (num);                        \
-	typeof(base) result__ = NULL;                                   \
-	while (start__ < end__) {                                       \
-		unsigned int mid__ = start__ + (end__ - start__) / 2;   \
-		int ret__ = (cmp)((key), (base) + mid__);               \
-		if (ret__ < 0) {                                        \
-			end__ = mid__;                                  \
-		} else if (ret__ > 0) {                                 \
-			start__ = mid__ + 1;                            \
-		} else {                                                \
-			result__ = (base) + mid__;                      \
-			break;                                          \
-		}                                                       \
-	}                                                               \
-	result__;                                                       \
-})
-
-static enum forcewake_domains
-find_fw_domain(struct drm_i915_private *dev_priv, u32 offset)
-{
-	const struct intel_forcewake_range *entry;
-
-	entry = BSEARCH(offset,
-			dev_priv->uncore.fw_domains_table,
-			dev_priv->uncore.fw_domains_table_entries,
-			fw_range_cmp);
-
-	return entry ? entry->domains : 0;
-}
-
-static void
-intel_fw_table_check(struct drm_i915_private *dev_priv)
-{
-	const struct intel_forcewake_range *ranges;
-	unsigned int num_ranges;
-	s32 prev;
-	unsigned int i;
-
-	if (!IS_ENABLED(CONFIG_DRM_I915_DEBUG))
-		return;
-
-	ranges = dev_priv->uncore.fw_domains_table;
-	if (!ranges)
-		return;
-
-	num_ranges = dev_priv->uncore.fw_domains_table_entries;
-
-	for (i = 0, prev = -1; i < num_ranges; i++, ranges++) {
 		WARN_ON_ONCE(IS_GEN9(dev_priv) &&
 			     (prev + 1) != (s32)ranges->start);
 		WARN_ON_ONCE(prev >= (s32)ranges->start);
@@ -722,7 +659,6 @@
 #define GEN_FW_RANGE(s, e, d) \
 	{ .start = (s), .end = (e), .domains = (d) }
 
->>>>>>> 59331c21
 #define HAS_FWTABLE(dev_priv) \
 	(IS_GEN9(dev_priv) || \
 	 IS_CHERRYVIEW(dev_priv) || \
@@ -855,11 +791,7 @@
 	GEN_FW_RANGE(0x9400, 0x97ff, FORCEWAKE_RENDER | FORCEWAKE_MEDIA),
 	GEN_FW_RANGE(0x9800, 0xafff, FORCEWAKE_BLITTER),
 	GEN_FW_RANGE(0xb000, 0xb47f, FORCEWAKE_RENDER),
-<<<<<<< HEAD
-	GEN_FW_RANGE(0xb480, 0xbfff, FORCEWAKE_BLITTER),
-=======
 	GEN_FW_RANGE(0xb480, 0xcfff, FORCEWAKE_BLITTER),
->>>>>>> 59331c21
 	GEN_FW_RANGE(0xd000, 0xd7ff, FORCEWAKE_MEDIA),
 	GEN_FW_RANGE(0xd800, 0xdfff, FORCEWAKE_BLITTER),
 	GEN_FW_RANGE(0xe000, 0xe8ff, FORCEWAKE_RENDER),
@@ -1060,19 +992,6 @@
 }
 
 #define __fwtable_read(x) \
-<<<<<<< HEAD
-static u##x \
-fwtable_read##x(struct drm_i915_private *dev_priv, i915_reg_t reg, bool trace) { \
-	enum forcewake_domains fw_engine; \
-	GEN6_READ_HEADER(x); \
-	fw_engine = __fwtable_reg_read_fw_domains(offset); \
-	if (fw_engine) \
-		__force_wake_auto(dev_priv, fw_engine); \
-	val = __raw_i915_read##x(dev_priv, reg); \
-	GEN6_READ_FOOTER; \
-}
-
-=======
 static u##x \
 fwtable_read##x(struct drm_i915_private *dev_priv, i915_reg_t reg, bool trace) { \
 	enum forcewake_domains fw_engine; \
@@ -1106,7 +1025,6 @@
 
 __gen9_decoupled_read(32)
 __gen9_decoupled_read(64)
->>>>>>> 59331c21
 __fwtable_read(8)
 __fwtable_read(16)
 __fwtable_read(32)
@@ -1225,19 +1143,6 @@
 }
 
 #define __fwtable_write(x) \
-<<<<<<< HEAD
-static void \
-fwtable_write##x(struct drm_i915_private *dev_priv, i915_reg_t reg, u##x val, bool trace) { \
-	enum forcewake_domains fw_engine; \
-	GEN6_WRITE_HEADER; \
-	fw_engine = __fwtable_reg_write_fw_domains(offset); \
-	if (fw_engine) \
-		__force_wake_auto(dev_priv, fw_engine); \
-	__raw_i915_write##x(dev_priv, reg, val); \
-	GEN6_WRITE_FOOTER; \
-}
-
-=======
 static void \
 fwtable_write##x(struct drm_i915_private *dev_priv, i915_reg_t reg, u##x val, bool trace) { \
 	enum forcewake_domains fw_engine; \
@@ -1268,7 +1173,6 @@
 }
 
 __gen9_decoupled_write(32)
->>>>>>> 59331c21
 __fwtable_write(8)
 __fwtable_write(16)
 __fwtable_write(32)
@@ -1492,8 +1396,6 @@
 		ASSIGN_FW_DOMAINS_TABLE(__gen9_fw_ranges);
 		ASSIGN_WRITE_MMIO_VFUNCS(fwtable);
 		ASSIGN_READ_MMIO_VFUNCS(fwtable);
-<<<<<<< HEAD
-=======
 		if (HAS_DECOUPLED_MMIO(dev_priv)) {
 			dev_priv->uncore.funcs.mmio_readl =
 						gen9_decoupled_read32;
@@ -1502,7 +1404,6 @@
 			dev_priv->uncore.funcs.mmio_writel =
 						gen9_decoupled_write32;
 		}
->>>>>>> 59331c21
 		break;
 	case 8:
 		if (IS_CHERRYVIEW(dev_priv)) {
