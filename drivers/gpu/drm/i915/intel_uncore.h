--- conflicted
+++ resolved
@@ -152,7 +152,6 @@
 {
 	return container_of(d, struct intel_uncore, fw_domain[d->id]);
 }
-<<<<<<< HEAD
 
 static inline bool
 intel_uncore_has_forcewake(const struct intel_uncore *uncore)
@@ -173,56 +172,22 @@
 }
 
 static inline bool
-=======
-
-static inline bool
-intel_uncore_has_forcewake(const struct intel_uncore *uncore)
-{
-	return uncore->flags & UNCORE_HAS_FORCEWAKE;
-}
-
-static inline bool
-intel_uncore_has_fpga_dbg_unclaimed(const struct intel_uncore *uncore)
-{
-	return uncore->flags & UNCORE_HAS_FPGA_DBG_UNCLAIMED;
-}
-
-static inline bool
-intel_uncore_has_dbg_unclaimed(const struct intel_uncore *uncore)
-{
-	return uncore->flags & UNCORE_HAS_DBG_UNCLAIMED;
-}
-
-static inline bool
->>>>>>> a2d635de
 intel_uncore_has_fifo(const struct intel_uncore *uncore)
 {
 	return uncore->flags & UNCORE_HAS_FIFO;
 }
 
 void intel_uncore_sanitize(struct drm_i915_private *dev_priv);
-<<<<<<< HEAD
-int intel_uncore_init(struct intel_uncore *uncore);
-void intel_uncore_prune(struct intel_uncore *uncore);
-bool intel_uncore_unclaimed_mmio(struct intel_uncore *uncore);
-bool intel_uncore_arm_unclaimed_mmio_detection(struct intel_uncore *uncore);
-void intel_uncore_fini(struct intel_uncore *uncore);
-=======
 void intel_uncore_init_early(struct intel_uncore *uncore);
 int intel_uncore_init_mmio(struct intel_uncore *uncore);
 void intel_uncore_prune_mmio_domains(struct intel_uncore *uncore);
 bool intel_uncore_unclaimed_mmio(struct intel_uncore *uncore);
 bool intel_uncore_arm_unclaimed_mmio_detection(struct intel_uncore *uncore);
 void intel_uncore_fini_mmio(struct intel_uncore *uncore);
->>>>>>> a2d635de
 void intel_uncore_suspend(struct intel_uncore *uncore);
 void intel_uncore_resume_early(struct intel_uncore *uncore);
 void intel_uncore_runtime_resume(struct intel_uncore *uncore);
 
-<<<<<<< HEAD
-u64 intel_uncore_edram_size(struct drm_i915_private *dev_priv);
-=======
->>>>>>> a2d635de
 void assert_forcewakes_inactive(struct intel_uncore *uncore);
 void assert_forcewakes_active(struct intel_uncore *uncore,
 			      enum forcewake_domains fw_domains);
@@ -404,13 +369,6 @@
 #define intel_uncore_write64_fw(...) __raw_uncore_write64(__VA_ARGS__)
 #define intel_uncore_posting_read_fw(...) ((void)intel_uncore_read_fw(__VA_ARGS__))
 
-<<<<<<< HEAD
-static inline void intel_uncore_rmw_or_fw(struct intel_uncore *uncore,
-					  i915_reg_t reg, u32 or_val)
-{
-	intel_uncore_write_fw(uncore, reg,
-			      intel_uncore_read_fw(uncore, reg) | or_val);
-=======
 static inline void intel_uncore_rmw(struct intel_uncore *uncore,
 				    i915_reg_t reg, u32 clear, u32 set)
 {
@@ -431,7 +389,6 @@
 	val &= ~clear;
 	val |= set;
 	intel_uncore_write_fw(uncore, reg, val);
->>>>>>> a2d635de
 }
 
 #define raw_reg_read(base, reg) \
