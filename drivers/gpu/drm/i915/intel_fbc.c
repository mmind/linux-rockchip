/*
 * Copyright © 2014 Intel Corporation
 *
 * Permission is hereby granted, free of charge, to any person obtaining a
 * copy of this software and associated documentation files (the "Software"),
 * to deal in the Software without restriction, including without limitation
 * the rights to use, copy, modify, merge, publish, distribute, sublicense,
 * and/or sell copies of the Software, and to permit persons to whom the
 * Software is furnished to do so, subject to the following conditions:
 *
 * The above copyright notice and this permission notice (including the next
 * paragraph) shall be included in all copies or substantial portions of the
 * Software.
 *
 * THE SOFTWARE IS PROVIDED "AS IS", WITHOUT WARRANTY OF ANY KIND, EXPRESS OR
 * IMPLIED, INCLUDING BUT NOT LIMITED TO THE WARRANTIES OF MERCHANTABILITY,
 * FITNESS FOR A PARTICULAR PURPOSE AND NONINFRINGEMENT.  IN NO EVENT SHALL
 * THE AUTHORS OR COPYRIGHT HOLDERS BE LIABLE FOR ANY CLAIM, DAMAGES OR OTHER
 * LIABILITY, WHETHER IN AN ACTION OF CONTRACT, TORT OR OTHERWISE, ARISING
 * FROM, OUT OF OR IN CONNECTION WITH THE SOFTWARE OR THE USE OR OTHER
 * DEALINGS IN THE SOFTWARE.
 */

/**
 * DOC: Frame Buffer Compression (FBC)
 *
 * FBC tries to save memory bandwidth (and so power consumption) by
 * compressing the amount of memory used by the display. It is total
 * transparent to user space and completely handled in the kernel.
 *
 * The benefits of FBC are mostly visible with solid backgrounds and
 * variation-less patterns. It comes from keeping the memory footprint small
 * and having fewer memory pages opened and accessed for refreshing the display.
 *
 * i915 is responsible to reserve stolen memory for FBC and configure its
 * offset on proper registers. The hardware takes care of all
 * compress/decompress. However there are many known cases where we have to
 * forcibly disable it to allow proper screen updates.
 */

#include "intel_drv.h"
#include "i915_drv.h"

static inline bool fbc_supported(struct drm_i915_private *dev_priv)
{
	return HAS_FBC(dev_priv);
}

static inline bool fbc_on_pipe_a_only(struct drm_i915_private *dev_priv)
{
	return IS_HASWELL(dev_priv) || INTEL_INFO(dev_priv)->gen >= 8;
}

static inline bool fbc_on_plane_a_only(struct drm_i915_private *dev_priv)
{
	return INTEL_INFO(dev_priv)->gen < 4;
}

static inline bool no_fbc_on_multiple_pipes(struct drm_i915_private *dev_priv)
{
	return INTEL_INFO(dev_priv)->gen <= 3;
}

/*
 * In some platforms where the CRTC's x:0/y:0 coordinates doesn't match the
 * frontbuffer's x:0/y:0 coordinates we lie to the hardware about the plane's
 * origin so the x and y offsets can actually fit the registers. As a
 * consequence, the fence doesn't really start exactly at the display plane
 * address we program because it starts at the real start of the buffer, so we
 * have to take this into consideration here.
 */
static unsigned int get_crtc_fence_y_offset(struct intel_crtc *crtc)
{
	return crtc->base.y - crtc->adjusted_y;
}

/*
 * For SKL+, the plane source size used by the hardware is based on the value we
 * write to the PLANE_SIZE register. For BDW-, the hardware looks at the value
 * we wrote to PIPESRC.
 */
static void intel_fbc_get_plane_source_size(struct intel_fbc_state_cache *cache,
					    int *width, int *height)
{
	int w, h;

	if (intel_rotation_90_or_270(cache->plane.rotation)) {
		w = cache->plane.src_h;
		h = cache->plane.src_w;
	} else {
		w = cache->plane.src_w;
		h = cache->plane.src_h;
	}

	if (width)
		*width = w;
	if (height)
		*height = h;
}

static int intel_fbc_calculate_cfb_size(struct drm_i915_private *dev_priv,
					struct intel_fbc_state_cache *cache)
{
	int lines;

	intel_fbc_get_plane_source_size(cache, NULL, &lines);
	if (INTEL_INFO(dev_priv)->gen >= 7)
		lines = min(lines, 2048);

	/* Hardware needs the full buffer stride, not just the active area. */
	return lines * cache->fb.stride;
}

static void i8xx_fbc_deactivate(struct drm_i915_private *dev_priv)
{
	u32 fbc_ctl;

	/* Disable compression */
	fbc_ctl = I915_READ(FBC_CONTROL);
	if ((fbc_ctl & FBC_CTL_EN) == 0)
		return;

	fbc_ctl &= ~FBC_CTL_EN;
	I915_WRITE(FBC_CONTROL, fbc_ctl);

	/* Wait for compressing bit to clear */
	if (wait_for((I915_READ(FBC_STATUS) & FBC_STAT_COMPRESSING) == 0, 10)) {
		DRM_DEBUG_KMS("FBC idle timed out\n");
		return;
	}
}

static void i8xx_fbc_activate(struct drm_i915_private *dev_priv)
{
	struct intel_fbc_reg_params *params = &dev_priv->fbc.params;
	int cfb_pitch;
	int i;
	u32 fbc_ctl;

	/* Note: fbc.threshold == 1 for i8xx */
	cfb_pitch = params->cfb_size / FBC_LL_SIZE;
	if (params->fb.stride < cfb_pitch)
		cfb_pitch = params->fb.stride;

	/* FBC_CTL wants 32B or 64B units */
	if (IS_GEN2(dev_priv))
		cfb_pitch = (cfb_pitch / 32) - 1;
	else
		cfb_pitch = (cfb_pitch / 64) - 1;

	/* Clear old tags */
	for (i = 0; i < (FBC_LL_SIZE / 32) + 1; i++)
		I915_WRITE(FBC_TAG(i), 0);

	if (IS_GEN4(dev_priv)) {
		u32 fbc_ctl2;

		/* Set it up... */
		fbc_ctl2 = FBC_CTL_FENCE_DBL | FBC_CTL_IDLE_IMM | FBC_CTL_CPU_FENCE;
		fbc_ctl2 |= FBC_CTL_PLANE(params->crtc.plane);
		I915_WRITE(FBC_CONTROL2, fbc_ctl2);
		I915_WRITE(FBC_FENCE_OFF, params->crtc.fence_y_offset);
	}

	/* enable it... */
	fbc_ctl = I915_READ(FBC_CONTROL);
	fbc_ctl &= 0x3fff << FBC_CTL_INTERVAL_SHIFT;
	fbc_ctl |= FBC_CTL_EN | FBC_CTL_PERIODIC;
	if (IS_I945GM(dev_priv))
		fbc_ctl |= FBC_CTL_C3_IDLE; /* 945 needs special SR handling */
	fbc_ctl |= (cfb_pitch & 0xff) << FBC_CTL_STRIDE_SHIFT;
	fbc_ctl |= params->fb.fence_reg;
	I915_WRITE(FBC_CONTROL, fbc_ctl);
}

static bool i8xx_fbc_is_active(struct drm_i915_private *dev_priv)
{
	return I915_READ(FBC_CONTROL) & FBC_CTL_EN;
}

static void g4x_fbc_activate(struct drm_i915_private *dev_priv)
{
	struct intel_fbc_reg_params *params = &dev_priv->fbc.params;
	u32 dpfc_ctl;

	dpfc_ctl = DPFC_CTL_PLANE(params->crtc.plane) | DPFC_SR_EN;
	if (drm_format_plane_cpp(params->fb.pixel_format, 0) == 2)
		dpfc_ctl |= DPFC_CTL_LIMIT_2X;
	else
		dpfc_ctl |= DPFC_CTL_LIMIT_1X;
	dpfc_ctl |= DPFC_CTL_FENCE_EN | params->fb.fence_reg;

	I915_WRITE(DPFC_FENCE_YOFF, params->crtc.fence_y_offset);

	/* enable it... */
	I915_WRITE(DPFC_CONTROL, dpfc_ctl | DPFC_CTL_EN);
}

static void g4x_fbc_deactivate(struct drm_i915_private *dev_priv)
{
	u32 dpfc_ctl;

	/* Disable compression */
	dpfc_ctl = I915_READ(DPFC_CONTROL);
	if (dpfc_ctl & DPFC_CTL_EN) {
		dpfc_ctl &= ~DPFC_CTL_EN;
		I915_WRITE(DPFC_CONTROL, dpfc_ctl);
	}
}

static bool g4x_fbc_is_active(struct drm_i915_private *dev_priv)
{
	return I915_READ(DPFC_CONTROL) & DPFC_CTL_EN;
}

/* This function forces a CFB recompression through the nuke operation. */
static void intel_fbc_recompress(struct drm_i915_private *dev_priv)
{
	I915_WRITE(MSG_FBC_REND_STATE, FBC_REND_NUKE);
	POSTING_READ(MSG_FBC_REND_STATE);
}

static void ilk_fbc_activate(struct drm_i915_private *dev_priv)
{
	struct intel_fbc_reg_params *params = &dev_priv->fbc.params;
	u32 dpfc_ctl;
	int threshold = dev_priv->fbc.threshold;

	dpfc_ctl = DPFC_CTL_PLANE(params->crtc.plane);
	if (drm_format_plane_cpp(params->fb.pixel_format, 0) == 2)
		threshold++;

	switch (threshold) {
	case 4:
	case 3:
		dpfc_ctl |= DPFC_CTL_LIMIT_4X;
		break;
	case 2:
		dpfc_ctl |= DPFC_CTL_LIMIT_2X;
		break;
	case 1:
		dpfc_ctl |= DPFC_CTL_LIMIT_1X;
		break;
	}
	dpfc_ctl |= DPFC_CTL_FENCE_EN;
	if (IS_GEN5(dev_priv))
		dpfc_ctl |= params->fb.fence_reg;

	I915_WRITE(ILK_DPFC_FENCE_YOFF, params->crtc.fence_y_offset);
	I915_WRITE(ILK_FBC_RT_BASE, params->fb.ggtt_offset | ILK_FBC_RT_VALID);
	/* enable it... */
	I915_WRITE(ILK_DPFC_CONTROL, dpfc_ctl | DPFC_CTL_EN);

	if (IS_GEN6(dev_priv)) {
		I915_WRITE(SNB_DPFC_CTL_SA,
			   SNB_CPU_FENCE_ENABLE | params->fb.fence_reg);
		I915_WRITE(DPFC_CPU_FENCE_OFFSET, params->crtc.fence_y_offset);
	}

	intel_fbc_recompress(dev_priv);
}

static void ilk_fbc_deactivate(struct drm_i915_private *dev_priv)
{
	u32 dpfc_ctl;

	/* Disable compression */
	dpfc_ctl = I915_READ(ILK_DPFC_CONTROL);
	if (dpfc_ctl & DPFC_CTL_EN) {
		dpfc_ctl &= ~DPFC_CTL_EN;
		I915_WRITE(ILK_DPFC_CONTROL, dpfc_ctl);
	}
}

static bool ilk_fbc_is_active(struct drm_i915_private *dev_priv)
{
	return I915_READ(ILK_DPFC_CONTROL) & DPFC_CTL_EN;
}

static void gen7_fbc_activate(struct drm_i915_private *dev_priv)
{
	struct intel_fbc_reg_params *params = &dev_priv->fbc.params;
	u32 dpfc_ctl;
	int threshold = dev_priv->fbc.threshold;

	dpfc_ctl = 0;
	if (IS_IVYBRIDGE(dev_priv))
		dpfc_ctl |= IVB_DPFC_CTL_PLANE(params->crtc.plane);

	if (drm_format_plane_cpp(params->fb.pixel_format, 0) == 2)
		threshold++;

	switch (threshold) {
	case 4:
	case 3:
		dpfc_ctl |= DPFC_CTL_LIMIT_4X;
		break;
	case 2:
		dpfc_ctl |= DPFC_CTL_LIMIT_2X;
		break;
	case 1:
		dpfc_ctl |= DPFC_CTL_LIMIT_1X;
		break;
	}

	dpfc_ctl |= IVB_DPFC_CTL_FENCE_EN;

	if (dev_priv->fbc.false_color)
		dpfc_ctl |= FBC_CTL_FALSE_COLOR;

	if (IS_IVYBRIDGE(dev_priv)) {
		/* WaFbcAsynchFlipDisableFbcQueue:ivb */
		I915_WRITE(ILK_DISPLAY_CHICKEN1,
			   I915_READ(ILK_DISPLAY_CHICKEN1) |
			   ILK_FBCQ_DIS);
	} else if (IS_HASWELL(dev_priv) || IS_BROADWELL(dev_priv)) {
		/* WaFbcAsynchFlipDisableFbcQueue:hsw,bdw */
		I915_WRITE(CHICKEN_PIPESL_1(params->crtc.pipe),
			   I915_READ(CHICKEN_PIPESL_1(params->crtc.pipe)) |
			   HSW_FBCQ_DIS);
	}

	I915_WRITE(ILK_DPFC_CONTROL, dpfc_ctl | DPFC_CTL_EN);

	I915_WRITE(SNB_DPFC_CTL_SA,
		   SNB_CPU_FENCE_ENABLE | params->fb.fence_reg);
	I915_WRITE(DPFC_CPU_FENCE_OFFSET, params->crtc.fence_y_offset);

	intel_fbc_recompress(dev_priv);
}

static bool intel_fbc_hw_is_active(struct drm_i915_private *dev_priv)
{
	if (INTEL_INFO(dev_priv)->gen >= 5)
		return ilk_fbc_is_active(dev_priv);
	else if (IS_GM45(dev_priv))
		return g4x_fbc_is_active(dev_priv);
	else
		return i8xx_fbc_is_active(dev_priv);
}

static void intel_fbc_hw_activate(struct drm_i915_private *dev_priv)
{
	struct intel_fbc *fbc = &dev_priv->fbc;

	fbc->active = true;

	if (INTEL_INFO(dev_priv)->gen >= 7)
		gen7_fbc_activate(dev_priv);
	else if (INTEL_INFO(dev_priv)->gen >= 5)
		ilk_fbc_activate(dev_priv);
	else if (IS_GM45(dev_priv))
		g4x_fbc_activate(dev_priv);
	else
		i8xx_fbc_activate(dev_priv);
}

static void intel_fbc_hw_deactivate(struct drm_i915_private *dev_priv)
{
	struct intel_fbc *fbc = &dev_priv->fbc;

	fbc->active = false;

	if (INTEL_INFO(dev_priv)->gen >= 5)
		ilk_fbc_deactivate(dev_priv);
	else if (IS_GM45(dev_priv))
		g4x_fbc_deactivate(dev_priv);
	else
		i8xx_fbc_deactivate(dev_priv);
}

/**
 * intel_fbc_is_active - Is FBC active?
 * @dev_priv: i915 device instance
 *
 * This function is used to verify the current state of FBC.
 * FIXME: This should be tracked in the plane config eventually
 *        instead of queried at runtime for most callers.
 */
bool intel_fbc_is_active(struct drm_i915_private *dev_priv)
{
	return dev_priv->fbc.active;
}

static void intel_fbc_work_fn(struct work_struct *__work)
{
	struct drm_i915_private *dev_priv =
		container_of(__work, struct drm_i915_private, fbc.work.work);
	struct intel_fbc *fbc = &dev_priv->fbc;
	struct intel_fbc_work *work = &fbc->work;
	struct intel_crtc *crtc = fbc->crtc;
	struct drm_vblank_crtc *vblank = &dev_priv->dev->vblank[crtc->pipe];

	if (drm_crtc_vblank_get(&crtc->base)) {
		DRM_ERROR("vblank not available for FBC on pipe %c\n",
			  pipe_name(crtc->pipe));

		mutex_lock(&fbc->lock);
		work->scheduled = false;
		mutex_unlock(&fbc->lock);
		return;
	}

retry:
	/* Delay the actual enabling to let pageflipping cease and the
	 * display to settle before starting the compression. Note that
	 * this delay also serves a second purpose: it allows for a
	 * vblank to pass after disabling the FBC before we attempt
	 * to modify the control registers.
	 *
	 * WaFbcWaitForVBlankBeforeEnable:ilk,snb
	 *
	 * It is also worth mentioning that since work->scheduled_vblank can be
	 * updated multiple times by the other threads, hitting the timeout is
	 * not an error condition. We'll just end up hitting the "goto retry"
	 * case below.
	 */
	wait_event_timeout(vblank->queue,
		drm_crtc_vblank_count(&crtc->base) != work->scheduled_vblank,
		msecs_to_jiffies(50));

	mutex_lock(&fbc->lock);

	/* Were we cancelled? */
	if (!work->scheduled)
		goto out;

	/* Were we delayed again while this function was sleeping? */
	if (drm_crtc_vblank_count(&crtc->base) == work->scheduled_vblank) {
		mutex_unlock(&fbc->lock);
		goto retry;
	}

	intel_fbc_hw_activate(dev_priv);

	work->scheduled = false;

out:
	mutex_unlock(&fbc->lock);
	drm_crtc_vblank_put(&crtc->base);
}

static void intel_fbc_schedule_activation(struct intel_crtc *crtc)
{
	struct drm_i915_private *dev_priv = crtc->base.dev->dev_private;
	struct intel_fbc *fbc = &dev_priv->fbc;
	struct intel_fbc_work *work = &fbc->work;
<<<<<<< HEAD

	WARN_ON(!mutex_is_locked(&fbc->lock));

	if (drm_crtc_vblank_get(&crtc->base)) {
		DRM_ERROR("vblank not available for FBC on pipe %c\n",
			  pipe_name(crtc->pipe));
		return;
	}

=======

	WARN_ON(!mutex_is_locked(&fbc->lock));

	if (drm_crtc_vblank_get(&crtc->base)) {
		DRM_ERROR("vblank not available for FBC on pipe %c\n",
			  pipe_name(crtc->pipe));
		return;
	}

>>>>>>> cf481068
	/* It is useless to call intel_fbc_cancel_work() or cancel_work() in
	 * this function since we're not releasing fbc.lock, so it won't have an
	 * opportunity to grab it to discover that it was cancelled. So we just
	 * update the expected jiffy count. */
	work->scheduled = true;
	work->scheduled_vblank = drm_crtc_vblank_count(&crtc->base);
	drm_crtc_vblank_put(&crtc->base);

	schedule_work(&work->work);
}

static void intel_fbc_deactivate(struct drm_i915_private *dev_priv)
{
	struct intel_fbc *fbc = &dev_priv->fbc;

	WARN_ON(!mutex_is_locked(&fbc->lock));
<<<<<<< HEAD

	/* Calling cancel_work() here won't help due to the fact that the work
	 * function grabs fbc->lock. Just set scheduled to false so the work
	 * function can know it was cancelled. */
	fbc->work.scheduled = false;

	if (fbc->active)
		intel_fbc_hw_deactivate(dev_priv);
}

=======

	/* Calling cancel_work() here won't help due to the fact that the work
	 * function grabs fbc->lock. Just set scheduled to false so the work
	 * function can know it was cancelled. */
	fbc->work.scheduled = false;

	if (fbc->active)
		intel_fbc_hw_deactivate(dev_priv);
}

>>>>>>> cf481068
static bool multiple_pipes_ok(struct intel_crtc *crtc)
{
	struct drm_i915_private *dev_priv = crtc->base.dev->dev_private;
	struct drm_plane *primary = crtc->base.primary;
	struct intel_fbc *fbc = &dev_priv->fbc;
	enum pipe pipe = crtc->pipe;

	/* Don't even bother tracking anything we don't need. */
	if (!no_fbc_on_multiple_pipes(dev_priv))
		return true;

	WARN_ON(!drm_modeset_is_locked(&primary->mutex));

	if (to_intel_plane_state(primary->state)->visible)
		fbc->visible_pipes_mask |= (1 << pipe);
	else
		fbc->visible_pipes_mask &= ~(1 << pipe);

	return (fbc->visible_pipes_mask & ~(1 << pipe)) != 0;
}

static int find_compression_threshold(struct drm_i915_private *dev_priv,
				      struct drm_mm_node *node,
				      int size,
				      int fb_cpp)
{
	int compression_threshold = 1;
	int ret;
	u64 end;

	/* The FBC hardware for BDW/SKL doesn't have access to the stolen
	 * reserved range size, so it always assumes the maximum (8mb) is used.
	 * If we enable FBC using a CFB on that memory range we'll get FIFO
	 * underruns, even if that range is not reserved by the BIOS. */
	if (IS_BROADWELL(dev_priv) ||
	    IS_SKYLAKE(dev_priv) || IS_KABYLAKE(dev_priv))
		end = dev_priv->gtt.stolen_size - 8 * 1024 * 1024;
	else
		end = dev_priv->gtt.stolen_usable_size;

	/* HACK: This code depends on what we will do in *_enable_fbc. If that
	 * code changes, this code needs to change as well.
	 *
	 * The enable_fbc code will attempt to use one of our 2 compression
	 * thresholds, therefore, in that case, we only have 1 resort.
	 */

	/* Try to over-allocate to reduce reallocations and fragmentation. */
	ret = i915_gem_stolen_insert_node_in_range(dev_priv, node, size <<= 1,
						   4096, 0, end);
	if (ret == 0)
		return compression_threshold;

again:
	/* HW's ability to limit the CFB is 1:4 */
	if (compression_threshold > 4 ||
	    (fb_cpp == 2 && compression_threshold == 2))
		return 0;

	ret = i915_gem_stolen_insert_node_in_range(dev_priv, node, size >>= 1,
						   4096, 0, end);
	if (ret && INTEL_INFO(dev_priv)->gen <= 4) {
		return 0;
	} else if (ret) {
		compression_threshold <<= 1;
		goto again;
	} else {
		return compression_threshold;
	}
}

static int intel_fbc_alloc_cfb(struct intel_crtc *crtc)
{
	struct drm_i915_private *dev_priv = crtc->base.dev->dev_private;
	struct intel_fbc *fbc = &dev_priv->fbc;
	struct drm_mm_node *uninitialized_var(compressed_llb);
	int size, fb_cpp, ret;

	WARN_ON(drm_mm_node_allocated(&fbc->compressed_fb));

	size = intel_fbc_calculate_cfb_size(dev_priv, &fbc->state_cache);
	fb_cpp = drm_format_plane_cpp(fbc->state_cache.fb.pixel_format, 0);

	ret = find_compression_threshold(dev_priv, &fbc->compressed_fb,
					 size, fb_cpp);
	if (!ret)
		goto err_llb;
	else if (ret > 1) {
		DRM_INFO("Reducing the compressed framebuffer size. This may lead to less power savings than a non-reduced-size. Try to increase stolen memory size if available in BIOS.\n");

	}

	fbc->threshold = ret;

	if (INTEL_INFO(dev_priv)->gen >= 5)
		I915_WRITE(ILK_DPFC_CB_BASE, fbc->compressed_fb.start);
	else if (IS_GM45(dev_priv)) {
		I915_WRITE(DPFC_CB_BASE, fbc->compressed_fb.start);
	} else {
		compressed_llb = kzalloc(sizeof(*compressed_llb), GFP_KERNEL);
		if (!compressed_llb)
			goto err_fb;

		ret = i915_gem_stolen_insert_node(dev_priv, compressed_llb,
						  4096, 4096);
		if (ret)
			goto err_fb;

		fbc->compressed_llb = compressed_llb;

		I915_WRITE(FBC_CFB_BASE,
			   dev_priv->mm.stolen_base + fbc->compressed_fb.start);
		I915_WRITE(FBC_LL_BASE,
			   dev_priv->mm.stolen_base + compressed_llb->start);
	}

	DRM_DEBUG_KMS("reserved %llu bytes of contiguous stolen space for FBC, threshold: %d\n",
		      fbc->compressed_fb.size, fbc->threshold);

	return 0;

err_fb:
	kfree(compressed_llb);
	i915_gem_stolen_remove_node(dev_priv, &fbc->compressed_fb);
err_llb:
	pr_info_once("drm: not enough stolen space for compressed buffer (need %d more bytes), disabling. Hint: you may be able to increase stolen memory size in the BIOS to avoid this.\n", size);
	return -ENOSPC;
}

static void __intel_fbc_cleanup_cfb(struct drm_i915_private *dev_priv)
{
	struct intel_fbc *fbc = &dev_priv->fbc;

	if (drm_mm_node_allocated(&fbc->compressed_fb))
		i915_gem_stolen_remove_node(dev_priv, &fbc->compressed_fb);

	if (fbc->compressed_llb) {
		i915_gem_stolen_remove_node(dev_priv, fbc->compressed_llb);
		kfree(fbc->compressed_llb);
	}
}

void intel_fbc_cleanup_cfb(struct drm_i915_private *dev_priv)
{
	struct intel_fbc *fbc = &dev_priv->fbc;

	if (!fbc_supported(dev_priv))
		return;

	mutex_lock(&fbc->lock);
	__intel_fbc_cleanup_cfb(dev_priv);
	mutex_unlock(&fbc->lock);
}

static bool stride_is_valid(struct drm_i915_private *dev_priv,
			    unsigned int stride)
{
	/* These should have been caught earlier. */
	WARN_ON(stride < 512);
	WARN_ON((stride & (64 - 1)) != 0);

	/* Below are the additional FBC restrictions. */

	if (IS_GEN2(dev_priv) || IS_GEN3(dev_priv))
		return stride == 4096 || stride == 8192;

	if (IS_GEN4(dev_priv) && !IS_G4X(dev_priv) && stride < 2048)
		return false;

	if (stride > 16384)
		return false;

	return true;
}

static bool pixel_format_is_valid(struct drm_i915_private *dev_priv,
				  uint32_t pixel_format)
{
	switch (pixel_format) {
	case DRM_FORMAT_XRGB8888:
	case DRM_FORMAT_XBGR8888:
		return true;
	case DRM_FORMAT_XRGB1555:
	case DRM_FORMAT_RGB565:
		/* 16bpp not supported on gen2 */
		if (IS_GEN2(dev_priv))
			return false;
		/* WaFbcOnly1to1Ratio:ctg */
		if (IS_G4X(dev_priv))
			return false;
		return true;
	default:
		return false;
	}
}

/*
 * For some reason, the hardware tracking starts looking at whatever we
 * programmed as the display plane base address register. It does not look at
 * the X and Y offset registers. That's why we look at the crtc->adjusted{x,y}
 * variables instead of just looking at the pipe/plane size.
 */
static bool intel_fbc_hw_tracking_covers_screen(struct intel_crtc *crtc)
{
	struct drm_i915_private *dev_priv = crtc->base.dev->dev_private;
	struct intel_fbc *fbc = &dev_priv->fbc;
	unsigned int effective_w, effective_h, max_w, max_h;

	if (INTEL_INFO(dev_priv)->gen >= 8 || IS_HASWELL(dev_priv)) {
		max_w = 4096;
		max_h = 4096;
	} else if (IS_G4X(dev_priv) || INTEL_INFO(dev_priv)->gen >= 5) {
		max_w = 4096;
		max_h = 2048;
	} else {
		max_w = 2048;
		max_h = 1536;
	}

	intel_fbc_get_plane_source_size(&fbc->state_cache, &effective_w,
					&effective_h);
	effective_w += crtc->adjusted_x;
	effective_h += crtc->adjusted_y;

	return effective_w <= max_w && effective_h <= max_h;
}

static void intel_fbc_update_state_cache(struct intel_crtc *crtc)
{
	struct drm_i915_private *dev_priv = crtc->base.dev->dev_private;
	struct intel_fbc *fbc = &dev_priv->fbc;
	struct intel_fbc_state_cache *cache = &fbc->state_cache;
	struct intel_crtc_state *crtc_state =
		to_intel_crtc_state(crtc->base.state);
	struct intel_plane_state *plane_state =
		to_intel_plane_state(crtc->base.primary->state);
	struct drm_framebuffer *fb = plane_state->base.fb;
	struct drm_i915_gem_object *obj;

	WARN_ON(!drm_modeset_is_locked(&crtc->base.mutex));
	WARN_ON(!drm_modeset_is_locked(&crtc->base.primary->mutex));

	cache->crtc.mode_flags = crtc_state->base.adjusted_mode.flags;
	if (IS_HASWELL(dev_priv) || IS_BROADWELL(dev_priv))
		cache->crtc.hsw_bdw_pixel_rate =
			ilk_pipe_pixel_rate(crtc_state);

	cache->plane.rotation = plane_state->base.rotation;
	cache->plane.src_w = drm_rect_width(&plane_state->src) >> 16;
	cache->plane.src_h = drm_rect_height(&plane_state->src) >> 16;
	cache->plane.visible = plane_state->visible;

	if (!cache->plane.visible)
		return;

	obj = intel_fb_obj(fb);

	/* FIXME: We lack the proper locking here, so only run this on the
	 * platforms that need. */
	if (INTEL_INFO(dev_priv)->gen >= 5 && INTEL_INFO(dev_priv)->gen < 7)
		cache->fb.ilk_ggtt_offset = i915_gem_obj_ggtt_offset(obj);
	cache->fb.pixel_format = fb->pixel_format;
	cache->fb.stride = fb->pitches[0];
	cache->fb.fence_reg = obj->fence_reg;
	cache->fb.tiling_mode = obj->tiling_mode;
}

static bool intel_fbc_can_activate(struct intel_crtc *crtc)
{
	struct drm_i915_private *dev_priv = crtc->base.dev->dev_private;
	struct intel_fbc *fbc = &dev_priv->fbc;
	struct intel_fbc_state_cache *cache = &fbc->state_cache;

	if (!cache->plane.visible) {
		fbc->no_fbc_reason = "primary plane not visible";
		return false;
	}

	if ((cache->crtc.mode_flags & DRM_MODE_FLAG_INTERLACE) ||
	    (cache->crtc.mode_flags & DRM_MODE_FLAG_DBLSCAN)) {
		fbc->no_fbc_reason = "incompatible mode";
		return false;
	}

	if (!intel_fbc_hw_tracking_covers_screen(crtc)) {
		fbc->no_fbc_reason = "mode too large for compression";
		return false;
	}

	/* The use of a CPU fence is mandatory in order to detect writes
	 * by the CPU to the scanout and trigger updates to the FBC.
	 */
	if (cache->fb.tiling_mode != I915_TILING_X ||
	    cache->fb.fence_reg == I915_FENCE_REG_NONE) {
		fbc->no_fbc_reason = "framebuffer not tiled or fenced";
		return false;
	}
	if (INTEL_INFO(dev_priv)->gen <= 4 && !IS_G4X(dev_priv) &&
	    cache->plane.rotation != BIT(DRM_ROTATE_0)) {
		fbc->no_fbc_reason = "rotation unsupported";
		return false;
	}

	if (!stride_is_valid(dev_priv, cache->fb.stride)) {
		fbc->no_fbc_reason = "framebuffer stride not supported";
		return false;
	}

	if (!pixel_format_is_valid(dev_priv, cache->fb.pixel_format)) {
		fbc->no_fbc_reason = "pixel format is invalid";
		return false;
	}

	/* WaFbcExceedCdClockThreshold:hsw,bdw */
	if ((IS_HASWELL(dev_priv) || IS_BROADWELL(dev_priv)) &&
	    cache->crtc.hsw_bdw_pixel_rate >= dev_priv->cdclk_freq * 95 / 100) {
		fbc->no_fbc_reason = "pixel rate is too big";
		return false;
	}

	/* It is possible for the required CFB size change without a
	 * crtc->disable + crtc->enable since it is possible to change the
	 * stride without triggering a full modeset. Since we try to
	 * over-allocate the CFB, there's a chance we may keep FBC enabled even
	 * if this happens, but if we exceed the current CFB size we'll have to
	 * disable FBC. Notice that it would be possible to disable FBC, wait
	 * for a frame, free the stolen node, then try to reenable FBC in case
	 * we didn't get any invalidate/deactivate calls, but this would require
	 * a lot of tracking just for a specific case. If we conclude it's an
	 * important case, we can implement it later. */
	if (intel_fbc_calculate_cfb_size(dev_priv, &fbc->state_cache) >
	    fbc->compressed_fb.size * fbc->threshold) {
		fbc->no_fbc_reason = "CFB requirements changed";
		return false;
	}

	return true;
}

static bool intel_fbc_can_choose(struct intel_crtc *crtc)
{
	struct drm_i915_private *dev_priv = crtc->base.dev->dev_private;
	struct intel_fbc *fbc = &dev_priv->fbc;
<<<<<<< HEAD
=======
	bool enable_by_default = IS_HASWELL(dev_priv) ||
				 IS_BROADWELL(dev_priv);
>>>>>>> cf481068

	if (intel_vgpu_active(dev_priv->dev)) {
		fbc->no_fbc_reason = "VGPU is active";
		return false;
	}

<<<<<<< HEAD
	if (i915.enable_fbc < 0) {
=======
	if (i915.enable_fbc < 0 && !enable_by_default) {
>>>>>>> cf481068
		fbc->no_fbc_reason = "disabled per chip default";
		return false;
	}

	if (!i915.enable_fbc) {
		fbc->no_fbc_reason = "disabled per module param";
		return false;
	}

	if (fbc_on_pipe_a_only(dev_priv) && crtc->pipe != PIPE_A) {
		fbc->no_fbc_reason = "no enabled pipes can have FBC";
		return false;
	}

	if (fbc_on_plane_a_only(dev_priv) && crtc->plane != PLANE_A) {
		fbc->no_fbc_reason = "no enabled planes can have FBC";
		return false;
	}

	return true;
}

static void intel_fbc_get_reg_params(struct intel_crtc *crtc,
				     struct intel_fbc_reg_params *params)
{
	struct drm_i915_private *dev_priv = crtc->base.dev->dev_private;
	struct intel_fbc *fbc = &dev_priv->fbc;
	struct intel_fbc_state_cache *cache = &fbc->state_cache;

	/* Since all our fields are integer types, use memset here so the
	 * comparison function can rely on memcmp because the padding will be
	 * zero. */
	memset(params, 0, sizeof(*params));

	params->crtc.pipe = crtc->pipe;
	params->crtc.plane = crtc->plane;
	params->crtc.fence_y_offset = get_crtc_fence_y_offset(crtc);

	params->fb.pixel_format = cache->fb.pixel_format;
	params->fb.stride = cache->fb.stride;
	params->fb.fence_reg = cache->fb.fence_reg;

	params->cfb_size = intel_fbc_calculate_cfb_size(dev_priv, cache);

	params->fb.ggtt_offset = cache->fb.ilk_ggtt_offset;
}

static bool intel_fbc_reg_params_equal(struct intel_fbc_reg_params *params1,
				       struct intel_fbc_reg_params *params2)
{
	/* We can use this since intel_fbc_get_reg_params() does a memset. */
	return memcmp(params1, params2, sizeof(*params1)) == 0;
}

void intel_fbc_pre_update(struct intel_crtc *crtc)
{
	struct drm_i915_private *dev_priv = crtc->base.dev->dev_private;
	struct intel_fbc *fbc = &dev_priv->fbc;

	if (!fbc_supported(dev_priv))
		return;

	mutex_lock(&fbc->lock);

	if (!multiple_pipes_ok(crtc)) {
		fbc->no_fbc_reason = "more than one pipe active";
		goto deactivate;
	}

	if (!fbc->enabled || fbc->crtc != crtc)
		goto unlock;

	intel_fbc_update_state_cache(crtc);

deactivate:
	intel_fbc_deactivate(dev_priv);
unlock:
	mutex_unlock(&fbc->lock);
}

static void __intel_fbc_post_update(struct intel_crtc *crtc)
{
	struct drm_i915_private *dev_priv = crtc->base.dev->dev_private;
	struct intel_fbc *fbc = &dev_priv->fbc;
	struct intel_fbc_reg_params old_params;

	WARN_ON(!mutex_is_locked(&fbc->lock));

	if (!fbc->enabled || fbc->crtc != crtc)
		return;

	if (!intel_fbc_can_activate(crtc)) {
		WARN_ON(fbc->active);
		return;
	}

	old_params = fbc->params;
	intel_fbc_get_reg_params(crtc, &fbc->params);

	/* If the scanout has not changed, don't modify the FBC settings.
	 * Note that we make the fundamental assumption that the fb->obj
	 * cannot be unpinned (and have its GTT offset and fence revoked)
	 * without first being decoupled from the scanout and FBC disabled.
	 */
	if (fbc->active &&
	    intel_fbc_reg_params_equal(&old_params, &fbc->params))
		return;

	intel_fbc_deactivate(dev_priv);
	intel_fbc_schedule_activation(crtc);
	fbc->no_fbc_reason = "FBC enabled (active or scheduled)";
}

void intel_fbc_post_update(struct intel_crtc *crtc)
{
	struct drm_i915_private *dev_priv = crtc->base.dev->dev_private;
	struct intel_fbc *fbc = &dev_priv->fbc;

	if (!fbc_supported(dev_priv))
		return;

	mutex_lock(&fbc->lock);
	__intel_fbc_post_update(crtc);
	mutex_unlock(&fbc->lock);
}

static unsigned int intel_fbc_get_frontbuffer_bit(struct intel_fbc *fbc)
{
	if (fbc->enabled)
		return to_intel_plane(fbc->crtc->base.primary)->frontbuffer_bit;
	else
		return fbc->possible_framebuffer_bits;
}

void intel_fbc_invalidate(struct drm_i915_private *dev_priv,
			  unsigned int frontbuffer_bits,
			  enum fb_op_origin origin)
{
	struct intel_fbc *fbc = &dev_priv->fbc;

	if (!fbc_supported(dev_priv))
		return;

	if (origin == ORIGIN_GTT || origin == ORIGIN_FLIP)
		return;

	mutex_lock(&fbc->lock);

	fbc->busy_bits |= intel_fbc_get_frontbuffer_bit(fbc) & frontbuffer_bits;

	if (fbc->enabled && fbc->busy_bits)
		intel_fbc_deactivate(dev_priv);

	mutex_unlock(&fbc->lock);
}

void intel_fbc_flush(struct drm_i915_private *dev_priv,
		     unsigned int frontbuffer_bits, enum fb_op_origin origin)
{
	struct intel_fbc *fbc = &dev_priv->fbc;

	if (!fbc_supported(dev_priv))
		return;

	if (origin == ORIGIN_GTT || origin == ORIGIN_FLIP)
		return;

	mutex_lock(&fbc->lock);

	fbc->busy_bits &= ~frontbuffer_bits;

	if (!fbc->busy_bits && fbc->enabled &&
	    (frontbuffer_bits & intel_fbc_get_frontbuffer_bit(fbc))) {
		if (fbc->active)
			intel_fbc_recompress(dev_priv);
		else
			__intel_fbc_post_update(fbc->crtc);
	}

	mutex_unlock(&fbc->lock);
}

/**
 * intel_fbc_choose_crtc - select a CRTC to enable FBC on
 * @dev_priv: i915 device instance
 * @state: the atomic state structure
 *
 * This function looks at the proposed state for CRTCs and planes, then chooses
 * which pipe is going to have FBC by setting intel_crtc_state->enable_fbc to
 * true.
 *
 * Later, intel_fbc_enable is going to look for state->enable_fbc and then maybe
 * enable FBC for the chosen CRTC. If it does, it will set dev_priv->fbc.crtc.
 */
void intel_fbc_choose_crtc(struct drm_i915_private *dev_priv,
			   struct drm_atomic_state *state)
{
	struct intel_fbc *fbc = &dev_priv->fbc;
	struct drm_crtc *crtc;
	struct drm_crtc_state *crtc_state;
	struct drm_plane *plane;
	struct drm_plane_state *plane_state;
	bool fbc_crtc_present = false;
	int i, j;

	mutex_lock(&fbc->lock);

	for_each_crtc_in_state(state, crtc, crtc_state, i) {
		if (fbc->crtc == to_intel_crtc(crtc)) {
			fbc_crtc_present = true;
			break;
<<<<<<< HEAD
=======
		}
	}
	/* This atomic commit doesn't involve the CRTC currently tied to FBC. */
	if (!fbc_crtc_present && fbc->crtc != NULL)
		goto out;

	/* Simply choose the first CRTC that is compatible and has a visible
	 * plane. We could go for fancier schemes such as checking the plane
	 * size, but this would just affect the few platforms that don't tie FBC
	 * to pipe or plane A. */
	for_each_plane_in_state(state, plane, plane_state, i) {
		struct intel_plane_state *intel_plane_state =
			to_intel_plane_state(plane_state);

		if (!intel_plane_state->visible)
			continue;

		for_each_crtc_in_state(state, crtc, crtc_state, j) {
			struct intel_crtc_state *intel_crtc_state =
				to_intel_crtc_state(crtc_state);

			if (plane_state->crtc != crtc)
				continue;

			if (!intel_fbc_can_choose(to_intel_crtc(crtc)))
				break;

			intel_crtc_state->enable_fbc = true;
			goto out;
>>>>>>> cf481068
		}
	}
	/* This atomic commit doesn't involve the CRTC currently tied to FBC. */
	if (!fbc_crtc_present && fbc->crtc != NULL)
		goto out;

	/* Simply choose the first CRTC that is compatible and has a visible
	 * plane. We could go for fancier schemes such as checking the plane
	 * size, but this would just affect the few platforms that don't tie FBC
	 * to pipe or plane A. */
	for_each_plane_in_state(state, plane, plane_state, i) {
		struct intel_plane_state *intel_plane_state =
			to_intel_plane_state(plane_state);

		if (!intel_plane_state->visible)
			continue;

<<<<<<< HEAD
		for_each_crtc_in_state(state, crtc, crtc_state, j) {
			struct intel_crtc_state *intel_crtc_state =
				to_intel_crtc_state(crtc_state);

			if (plane_state->crtc != crtc)
				continue;

			if (!intel_fbc_can_choose(to_intel_crtc(crtc)))
				break;

			intel_crtc_state->enable_fbc = true;
			goto out;
		}
	}

=======
>>>>>>> cf481068
out:
	mutex_unlock(&fbc->lock);
}

/**
 * intel_fbc_enable: tries to enable FBC on the CRTC
 * @crtc: the CRTC
 *
 * This function checks if the given CRTC was chosen for FBC, then enables it if
 * possible. Notice that it doesn't activate FBC. It is valid to call
 * intel_fbc_enable multiple times for the same pipe without an
 * intel_fbc_disable in the middle, as long as it is deactivated.
 */
void intel_fbc_enable(struct intel_crtc *crtc)
{
	struct drm_i915_private *dev_priv = crtc->base.dev->dev_private;
	struct intel_fbc *fbc = &dev_priv->fbc;

	if (!fbc_supported(dev_priv))
		return;

	mutex_lock(&fbc->lock);

	if (fbc->enabled) {
		WARN_ON(fbc->crtc == NULL);
		if (fbc->crtc == crtc) {
			WARN_ON(!crtc->config->enable_fbc);
			WARN_ON(fbc->active);
		}
		goto out;
	}

	if (!crtc->config->enable_fbc)
		goto out;

	WARN_ON(fbc->active);
	WARN_ON(fbc->crtc != NULL);

	intel_fbc_update_state_cache(crtc);
	if (intel_fbc_alloc_cfb(crtc)) {
		fbc->no_fbc_reason = "not enough stolen memory";
		goto out;
	}

	DRM_DEBUG_KMS("Enabling FBC on pipe %c\n", pipe_name(crtc->pipe));
	fbc->no_fbc_reason = "FBC enabled but not active yet\n";

	fbc->enabled = true;
	fbc->crtc = crtc;
out:
	mutex_unlock(&fbc->lock);
}

/**
 * __intel_fbc_disable - disable FBC
 * @dev_priv: i915 device instance
 *
 * This is the low level function that actually disables FBC. Callers should
 * grab the FBC lock.
 */
static void __intel_fbc_disable(struct drm_i915_private *dev_priv)
{
	struct intel_fbc *fbc = &dev_priv->fbc;
	struct intel_crtc *crtc = fbc->crtc;

	WARN_ON(!mutex_is_locked(&fbc->lock));
	WARN_ON(!fbc->enabled);
	WARN_ON(fbc->active);
	WARN_ON(crtc->active);

	DRM_DEBUG_KMS("Disabling FBC on pipe %c\n", pipe_name(crtc->pipe));

	__intel_fbc_cleanup_cfb(dev_priv);

	fbc->enabled = false;
	fbc->crtc = NULL;
}

/**
 * intel_fbc_disable - disable FBC if it's associated with crtc
 * @crtc: the CRTC
 *
 * This function disables FBC if it's associated with the provided CRTC.
 */
void intel_fbc_disable(struct intel_crtc *crtc)
{
	struct drm_i915_private *dev_priv = crtc->base.dev->dev_private;
	struct intel_fbc *fbc = &dev_priv->fbc;

	if (!fbc_supported(dev_priv))
		return;

	mutex_lock(&fbc->lock);
	if (fbc->crtc == crtc) {
		WARN_ON(!fbc->enabled);
		WARN_ON(fbc->active);
		__intel_fbc_disable(dev_priv);
	}
	mutex_unlock(&fbc->lock);

	cancel_work_sync(&fbc->work.work);
}

/**
 * intel_fbc_global_disable - globally disable FBC
 * @dev_priv: i915 device instance
 *
 * This function disables FBC regardless of which CRTC is associated with it.
 */
void intel_fbc_global_disable(struct drm_i915_private *dev_priv)
{
	struct intel_fbc *fbc = &dev_priv->fbc;

	if (!fbc_supported(dev_priv))
		return;

	mutex_lock(&fbc->lock);
	if (fbc->enabled)
		__intel_fbc_disable(dev_priv);
	mutex_unlock(&fbc->lock);

	cancel_work_sync(&fbc->work.work);
}

/**
 * intel_fbc_init_pipe_state - initialize FBC's CRTC visibility tracking
 * @dev_priv: i915 device instance
 *
 * The FBC code needs to track CRTC visibility since the older platforms can't
 * have FBC enabled while multiple pipes are used. This function does the
 * initial setup at driver load to make sure FBC is matching the real hardware.
 */
void intel_fbc_init_pipe_state(struct drm_i915_private *dev_priv)
{
	struct intel_crtc *crtc;

	/* Don't even bother tracking anything if we don't need. */
	if (!no_fbc_on_multiple_pipes(dev_priv))
		return;

	for_each_intel_crtc(dev_priv->dev, crtc)
		if (intel_crtc_active(&crtc->base) &&
		    to_intel_plane_state(crtc->base.primary->state)->visible)
			dev_priv->fbc.visible_pipes_mask |= (1 << crtc->pipe);
}

/**
 * intel_fbc_init - Initialize FBC
 * @dev_priv: the i915 device
 *
 * This function might be called during PM init process.
 */
void intel_fbc_init(struct drm_i915_private *dev_priv)
{
	struct intel_fbc *fbc = &dev_priv->fbc;
	enum pipe pipe;

	INIT_WORK(&fbc->work.work, intel_fbc_work_fn);
	mutex_init(&fbc->lock);
	fbc->enabled = false;
	fbc->active = false;
	fbc->work.scheduled = false;

	if (!HAS_FBC(dev_priv)) {
		fbc->no_fbc_reason = "unsupported by this chipset";
		return;
	}

	for_each_pipe(dev_priv, pipe) {
		fbc->possible_framebuffer_bits |=
				INTEL_FRONTBUFFER_PRIMARY(pipe);

		if (fbc_on_pipe_a_only(dev_priv))
			break;
	}

	/* This value was pulled out of someone's hat */
	if (INTEL_INFO(dev_priv)->gen <= 4 && !IS_GM45(dev_priv))
		I915_WRITE(FBC_CONTROL, 500 << FBC_CTL_INTERVAL_SHIFT);

	/* We still don't have any sort of hardware state readout for FBC, so
	 * deactivate it in case the BIOS activated it to make sure software
	 * matches the hardware state. */
	if (intel_fbc_hw_is_active(dev_priv))
		intel_fbc_hw_deactivate(dev_priv);
}<|MERGE_RESOLUTION|>--- conflicted
+++ resolved
@@ -445,7 +445,6 @@
 	struct drm_i915_private *dev_priv = crtc->base.dev->dev_private;
 	struct intel_fbc *fbc = &dev_priv->fbc;
 	struct intel_fbc_work *work = &fbc->work;
-<<<<<<< HEAD
 
 	WARN_ON(!mutex_is_locked(&fbc->lock));
 
@@ -455,17 +454,6 @@
 		return;
 	}
 
-=======
-
-	WARN_ON(!mutex_is_locked(&fbc->lock));
-
-	if (drm_crtc_vblank_get(&crtc->base)) {
-		DRM_ERROR("vblank not available for FBC on pipe %c\n",
-			  pipe_name(crtc->pipe));
-		return;
-	}
-
->>>>>>> cf481068
 	/* It is useless to call intel_fbc_cancel_work() or cancel_work() in
 	 * this function since we're not releasing fbc.lock, so it won't have an
 	 * opportunity to grab it to discover that it was cancelled. So we just
@@ -482,7 +470,6 @@
 	struct intel_fbc *fbc = &dev_priv->fbc;
 
 	WARN_ON(!mutex_is_locked(&fbc->lock));
-<<<<<<< HEAD
 
 	/* Calling cancel_work() here won't help due to the fact that the work
 	 * function grabs fbc->lock. Just set scheduled to false so the work
@@ -493,18 +480,6 @@
 		intel_fbc_hw_deactivate(dev_priv);
 }
 
-=======
-
-	/* Calling cancel_work() here won't help due to the fact that the work
-	 * function grabs fbc->lock. Just set scheduled to false so the work
-	 * function can know it was cancelled. */
-	fbc->work.scheduled = false;
-
-	if (fbc->active)
-		intel_fbc_hw_deactivate(dev_priv);
-}
-
->>>>>>> cf481068
 static bool multiple_pipes_ok(struct intel_crtc *crtc)
 {
 	struct drm_i915_private *dev_priv = crtc->base.dev->dev_private;
@@ -848,22 +823,15 @@
 {
 	struct drm_i915_private *dev_priv = crtc->base.dev->dev_private;
 	struct intel_fbc *fbc = &dev_priv->fbc;
-<<<<<<< HEAD
-=======
 	bool enable_by_default = IS_HASWELL(dev_priv) ||
 				 IS_BROADWELL(dev_priv);
->>>>>>> cf481068
 
 	if (intel_vgpu_active(dev_priv->dev)) {
 		fbc->no_fbc_reason = "VGPU is active";
 		return false;
 	}
 
-<<<<<<< HEAD
-	if (i915.enable_fbc < 0) {
-=======
 	if (i915.enable_fbc < 0 && !enable_by_default) {
->>>>>>> cf481068
 		fbc->no_fbc_reason = "disabled per chip default";
 		return false;
 	}
@@ -1075,8 +1043,6 @@
 		if (fbc->crtc == to_intel_crtc(crtc)) {
 			fbc_crtc_present = true;
 			break;
-<<<<<<< HEAD
-=======
 		}
 	}
 	/* This atomic commit doesn't involve the CRTC currently tied to FBC. */
@@ -1106,42 +1072,9 @@
 
 			intel_crtc_state->enable_fbc = true;
 			goto out;
->>>>>>> cf481068
 		}
 	}
-	/* This atomic commit doesn't involve the CRTC currently tied to FBC. */
-	if (!fbc_crtc_present && fbc->crtc != NULL)
-		goto out;
-
-	/* Simply choose the first CRTC that is compatible and has a visible
-	 * plane. We could go for fancier schemes such as checking the plane
-	 * size, but this would just affect the few platforms that don't tie FBC
-	 * to pipe or plane A. */
-	for_each_plane_in_state(state, plane, plane_state, i) {
-		struct intel_plane_state *intel_plane_state =
-			to_intel_plane_state(plane_state);
-
-		if (!intel_plane_state->visible)
-			continue;
-
-<<<<<<< HEAD
-		for_each_crtc_in_state(state, crtc, crtc_state, j) {
-			struct intel_crtc_state *intel_crtc_state =
-				to_intel_crtc_state(crtc_state);
-
-			if (plane_state->crtc != crtc)
-				continue;
-
-			if (!intel_fbc_can_choose(to_intel_crtc(crtc)))
-				break;
-
-			intel_crtc_state->enable_fbc = true;
-			goto out;
-		}
-	}
-
-=======
->>>>>>> cf481068
+
 out:
 	mutex_unlock(&fbc->lock);
 }
