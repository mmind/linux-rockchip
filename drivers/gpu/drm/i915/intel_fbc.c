--- conflicted
+++ resolved
@@ -870,19 +870,6 @@
 
 	if (fbc->underrun_detected) {
 		fbc->no_fbc_reason = "underrun detected";
-<<<<<<< HEAD
-		return false;
-	}
-
-	if (fbc_on_pipe_a_only(dev_priv) && crtc->pipe != PIPE_A) {
-		fbc->no_fbc_reason = "no enabled pipes can have FBC";
-		return false;
-	}
-
-	if (fbc_on_plane_a_only(dev_priv) && crtc->plane != PLANE_A) {
-		fbc->no_fbc_reason = "no enabled planes can have FBC";
-=======
->>>>>>> 59331c21
 		return false;
 	}
 
