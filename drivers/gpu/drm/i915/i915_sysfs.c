--- conflicted
+++ resolved
@@ -364,11 +364,7 @@
 	if (ret)
 		return ret;
 
-<<<<<<< HEAD
-	wakeref = intel_runtime_pm_get(dev_priv);
-=======
 	wakeref = intel_runtime_pm_get(&dev_priv->runtime_pm);
->>>>>>> f1a3b43c
 	mutex_lock(&rps->lock);
 
 	val = intel_freq_opcode(dev_priv, val);
@@ -396,11 +392,7 @@
 
 unlock:
 	mutex_unlock(&rps->lock);
-<<<<<<< HEAD
-	intel_runtime_pm_put(dev_priv, wakeref);
-=======
 	intel_runtime_pm_put(&dev_priv->runtime_pm, wakeref);
->>>>>>> f1a3b43c
 
 	return ret ?: count;
 }
@@ -428,11 +420,7 @@
 	if (ret)
 		return ret;
 
-<<<<<<< HEAD
-	wakeref = intel_runtime_pm_get(dev_priv);
-=======
 	wakeref = intel_runtime_pm_get(&dev_priv->runtime_pm);
->>>>>>> f1a3b43c
 	mutex_lock(&rps->lock);
 
 	val = intel_freq_opcode(dev_priv, val);
@@ -456,11 +444,7 @@
 
 unlock:
 	mutex_unlock(&rps->lock);
-<<<<<<< HEAD
-	intel_runtime_pm_put(dev_priv, wakeref);
-=======
 	intel_runtime_pm_put(&dev_priv->runtime_pm, wakeref);
->>>>>>> f1a3b43c
 
 	return ret ?: count;
 }
