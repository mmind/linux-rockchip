/*
 * Copyright © 2016 Intel Corporation
 *
 * Permission is hereby granted, free of charge, to any person obtaining a
 * copy of this software and associated documentation files (the "Software"),
 * to deal in the Software without restriction, including without limitation
 * the rights to use, copy, modify, merge, publish, distribute, sublicense,
 * and/or sell copies of the Software, and to permit persons to whom the
 * Software is furnished to do so, subject to the following conditions:
 *
 * The above copyright notice and this permission notice (including the next
 * paragraph) shall be included in all copies or substantial portions of the
 * Software.
 *
 * THE SOFTWARE IS PROVIDED "AS IS", WITHOUT WARRANTY OF ANY KIND, EXPRESS OR
 * IMPLIED, INCLUDING BUT NOT LIMITED TO THE WARRANTIES OF MERCHANTABILITY,
 * FITNESS FOR A PARTICULAR PURPOSE AND NONINFRINGEMENT.  IN NO EVENT SHALL
 * THE AUTHORS OR COPYRIGHT HOLDERS BE LIABLE FOR ANY CLAIM, DAMAGES OR OTHER
 * LIABILITY, WHETHER IN AN ACTION OF CONTRACT, TORT OR OTHERWISE, ARISING
 * FROM, OUT OF OR IN CONNECTION WITH THE SOFTWARE OR THE USE OR OTHER DEALINGS
 * IN THE SOFTWARE.
 *
 */

#include "i915_vma.h"

#include "i915_drv.h"
#include "intel_ringbuffer.h"
#include "intel_frontbuffer.h"

#include <drm/drm_gem.h>

#if IS_ENABLED(CONFIG_DRM_I915_ERRLOG_GEM) && IS_ENABLED(CONFIG_DRM_DEBUG_MM)

#include <linux/stackdepot.h>

static void vma_print_allocator(struct i915_vma *vma, const char *reason)
{
	unsigned long entries[12];
	struct stack_trace trace = {
		.entries = entries,
		.max_entries = ARRAY_SIZE(entries),
	};
	char buf[512];

	if (!vma->node.stack) {
		DRM_DEBUG_DRIVER("vma.node [%08llx + %08llx] %s: unknown owner\n",
				 vma->node.start, vma->node.size, reason);
		return;
	}

	depot_fetch_stack(vma->node.stack, &trace);
	snprint_stack_trace(buf, sizeof(buf), &trace, 0);
	DRM_DEBUG_DRIVER("vma.node [%08llx + %08llx] %s: inserted at %s\n",
			 vma->node.start, vma->node.size, reason, buf);
}

#else

static void vma_print_allocator(struct i915_vma *vma, const char *reason)
{
}

#endif

struct i915_vma_active {
	struct i915_gem_active base;
	struct i915_vma *vma;
	struct rb_node node;
	u64 timeline;
};

static void
__i915_vma_retire(struct i915_vma *vma, struct i915_request *rq)
{
	struct drm_i915_gem_object *obj = vma->obj;

	GEM_BUG_ON(!i915_vma_is_active(vma));
	if (--vma->active_count)
		return;

	GEM_BUG_ON(!drm_mm_node_allocated(&vma->node));
	list_move_tail(&vma->vm_link, &vma->vm->inactive_list);

	GEM_BUG_ON(!i915_gem_object_is_active(obj));
	if (--obj->active_count)
		return;

	/* Prune the shared fence arrays iff completely idle (inc. external) */
	if (reservation_object_trylock(obj->resv)) {
		if (reservation_object_test_signaled_rcu(obj->resv, true))
			reservation_object_add_excl_fence(obj->resv, NULL);
		reservation_object_unlock(obj->resv);
	}

	/* Bump our place on the bound list to keep it roughly in LRU order
	 * so that we don't steal from recently used but inactive objects
	 * (unless we are forced to ofc!)
	 */
	spin_lock(&rq->i915->mm.obj_lock);
	if (obj->bind_count)
		list_move_tail(&obj->mm.link, &rq->i915->mm.bound_list);
	spin_unlock(&rq->i915->mm.obj_lock);

	obj->mm.dirty = true; /* be paranoid  */

	if (i915_gem_object_has_active_reference(obj)) {
		i915_gem_object_clear_active_reference(obj);
		i915_gem_object_put(obj);
	}
}

static void
i915_vma_retire(struct i915_gem_active *base, struct i915_request *rq)
{
	struct i915_vma_active *active =
		container_of(base, typeof(*active), base);

	__i915_vma_retire(active->vma, rq);
}

static void
i915_vma_last_retire(struct i915_gem_active *base, struct i915_request *rq)
{
	__i915_vma_retire(container_of(base, struct i915_vma, last_active), rq);
}

static struct i915_vma *
vma_create(struct drm_i915_gem_object *obj,
	   struct i915_address_space *vm,
	   const struct i915_ggtt_view *view)
{
	struct i915_vma *vma;
	struct rb_node *rb, **p;

	/* The aliasing_ppgtt should never be used directly! */
	GEM_BUG_ON(vm == &vm->i915->mm.aliasing_ppgtt->vm);

	vma = kmem_cache_zalloc(vm->i915->vmas, GFP_KERNEL);
	if (vma == NULL)
		return ERR_PTR(-ENOMEM);

	vma->active = RB_ROOT;

	init_request_active(&vma->last_active, i915_vma_last_retire);
	init_request_active(&vma->last_fence, NULL);
	vma->vm = vm;
	vma->ops = &vm->vma_ops;
	vma->obj = obj;
	vma->resv = obj->resv;
	vma->size = obj->base.size;
	vma->display_alignment = I915_GTT_MIN_ALIGNMENT;

	if (view && view->type != I915_GGTT_VIEW_NORMAL) {
		vma->ggtt_view = *view;
		if (view->type == I915_GGTT_VIEW_PARTIAL) {
			GEM_BUG_ON(range_overflows_t(u64,
						     view->partial.offset,
						     view->partial.size,
						     obj->base.size >> PAGE_SHIFT));
			vma->size = view->partial.size;
			vma->size <<= PAGE_SHIFT;
			GEM_BUG_ON(vma->size > obj->base.size);
		} else if (view->type == I915_GGTT_VIEW_ROTATED) {
			vma->size = intel_rotation_info_size(&view->rotated);
			vma->size <<= PAGE_SHIFT;
		}
	}

	if (unlikely(vma->size > vm->total))
		goto err_vma;

	GEM_BUG_ON(!IS_ALIGNED(vma->size, I915_GTT_PAGE_SIZE));

	if (i915_is_ggtt(vm)) {
		if (unlikely(overflows_type(vma->size, u32)))
			goto err_vma;

		vma->fence_size = i915_gem_fence_size(vm->i915, vma->size,
						      i915_gem_object_get_tiling(obj),
						      i915_gem_object_get_stride(obj));
		if (unlikely(vma->fence_size < vma->size || /* overflow */
			     vma->fence_size > vm->total))
			goto err_vma;

		GEM_BUG_ON(!IS_ALIGNED(vma->fence_size, I915_GTT_MIN_ALIGNMENT));

		vma->fence_alignment = i915_gem_fence_alignment(vm->i915, vma->size,
								i915_gem_object_get_tiling(obj),
								i915_gem_object_get_stride(obj));
		GEM_BUG_ON(!is_power_of_2(vma->fence_alignment));

		/*
		 * We put the GGTT vma at the start of the vma-list, followed
		 * by the ppGGTT vma. This allows us to break early when
		 * iterating over only the GGTT vma for an object, see
		 * for_each_ggtt_vma()
		 */
		vma->flags |= I915_VMA_GGTT;
		list_add(&vma->obj_link, &obj->vma_list);
	} else {
		i915_ppgtt_get(i915_vm_to_ppgtt(vm));
		list_add_tail(&vma->obj_link, &obj->vma_list);
	}

	rb = NULL;
	p = &obj->vma_tree.rb_node;
	while (*p) {
		struct i915_vma *pos;

		rb = *p;
		pos = rb_entry(rb, struct i915_vma, obj_node);
		if (i915_vma_compare(pos, vm, view) < 0)
			p = &rb->rb_right;
		else
			p = &rb->rb_left;
	}
	rb_link_node(&vma->obj_node, rb, p);
	rb_insert_color(&vma->obj_node, &obj->vma_tree);
	list_add(&vma->vm_link, &vm->unbound_list);

	return vma;

err_vma:
	kmem_cache_free(vm->i915->vmas, vma);
	return ERR_PTR(-E2BIG);
}

static struct i915_vma *
vma_lookup(struct drm_i915_gem_object *obj,
	   struct i915_address_space *vm,
	   const struct i915_ggtt_view *view)
{
	struct rb_node *rb;

	rb = obj->vma_tree.rb_node;
	while (rb) {
		struct i915_vma *vma = rb_entry(rb, struct i915_vma, obj_node);
		long cmp;

		cmp = i915_vma_compare(vma, vm, view);
		if (cmp == 0)
			return vma;

		if (cmp < 0)
			rb = rb->rb_right;
		else
			rb = rb->rb_left;
	}

	return NULL;
}

/**
 * i915_vma_instance - return the singleton instance of the VMA
 * @obj: parent &struct drm_i915_gem_object to be mapped
 * @vm: address space in which the mapping is located
 * @view: additional mapping requirements
 *
 * i915_vma_instance() looks up an existing VMA of the @obj in the @vm with
 * the same @view characteristics. If a match is not found, one is created.
 * Once created, the VMA is kept until either the object is freed, or the
 * address space is closed.
 *
 * Must be called with struct_mutex held.
 *
 * Returns the vma, or an error pointer.
 */
struct i915_vma *
i915_vma_instance(struct drm_i915_gem_object *obj,
		  struct i915_address_space *vm,
		  const struct i915_ggtt_view *view)
{
	struct i915_vma *vma;

	lockdep_assert_held(&obj->base.dev->struct_mutex);
	GEM_BUG_ON(view && !i915_is_ggtt(vm));
	GEM_BUG_ON(vm->closed);

	vma = vma_lookup(obj, vm, view);
	if (!vma)
		vma = vma_create(obj, vm, view);

	GEM_BUG_ON(!IS_ERR(vma) && i915_vma_compare(vma, vm, view));
	GEM_BUG_ON(!IS_ERR(vma) && vma_lookup(obj, vm, view) != vma);
	return vma;
}

/**
 * i915_vma_bind - Sets up PTEs for an VMA in it's corresponding address space.
 * @vma: VMA to map
 * @cache_level: mapping cache level
 * @flags: flags like global or local mapping
 *
 * DMA addresses are taken from the scatter-gather table of this object (or of
 * this VMA in case of non-default GGTT views) and PTE entries set up.
 * Note that DMA addresses are also the only part of the SG table we care about.
 */
int i915_vma_bind(struct i915_vma *vma, enum i915_cache_level cache_level,
		  u32 flags)
{
	u32 bind_flags;
	u32 vma_flags;
	int ret;

	GEM_BUG_ON(!drm_mm_node_allocated(&vma->node));
	GEM_BUG_ON(vma->size > vma->node.size);

	if (GEM_WARN_ON(range_overflows(vma->node.start,
					vma->node.size,
					vma->vm->total)))
		return -ENODEV;

	if (GEM_WARN_ON(!flags))
		return -EINVAL;

	bind_flags = 0;
	if (flags & PIN_GLOBAL)
		bind_flags |= I915_VMA_GLOBAL_BIND;
	if (flags & PIN_USER)
		bind_flags |= I915_VMA_LOCAL_BIND;

	vma_flags = vma->flags & (I915_VMA_GLOBAL_BIND | I915_VMA_LOCAL_BIND);
	if (flags & PIN_UPDATE)
		bind_flags |= vma_flags;
	else
		bind_flags &= ~vma_flags;
	if (bind_flags == 0)
		return 0;

	GEM_BUG_ON(!vma->pages);

	trace_i915_vma_bind(vma, bind_flags);
	ret = vma->ops->bind_vma(vma, cache_level, bind_flags);
	if (ret)
		return ret;

	vma->flags |= bind_flags;
	return 0;
}

void __iomem *i915_vma_pin_iomap(struct i915_vma *vma)
{
	void __iomem *ptr;
	int err;

	/* Access through the GTT requires the device to be awake. */
	assert_rpm_wakelock_held(vma->vm->i915);

	lockdep_assert_held(&vma->vm->i915->drm.struct_mutex);
	if (WARN_ON(!i915_vma_is_map_and_fenceable(vma))) {
		err = -ENODEV;
		goto err;
	}

	GEM_BUG_ON(!i915_vma_is_ggtt(vma));
	GEM_BUG_ON((vma->flags & I915_VMA_GLOBAL_BIND) == 0);

	ptr = vma->iomap;
	if (ptr == NULL) {
		ptr = io_mapping_map_wc(&i915_vm_to_ggtt(vma->vm)->iomap,
					vma->node.start,
					vma->node.size);
		if (ptr == NULL) {
			err = -ENOMEM;
			goto err;
		}

		vma->iomap = ptr;
	}

	__i915_vma_pin(vma);

	err = i915_vma_pin_fence(vma);
	if (err)
		goto err_unpin;

	i915_vma_set_ggtt_write(vma);
	return ptr;

err_unpin:
	__i915_vma_unpin(vma);
err:
	return IO_ERR_PTR(err);
}

void i915_vma_flush_writes(struct i915_vma *vma)
{
	if (!i915_vma_has_ggtt_write(vma))
		return;

	i915_gem_flush_ggtt_writes(vma->vm->i915);

	i915_vma_unset_ggtt_write(vma);
}

void i915_vma_unpin_iomap(struct i915_vma *vma)
{
	lockdep_assert_held(&vma->vm->i915->drm.struct_mutex);

	GEM_BUG_ON(vma->iomap == NULL);

	i915_vma_flush_writes(vma);

	i915_vma_unpin_fence(vma);
	i915_vma_unpin(vma);
}

void i915_vma_unpin_and_release(struct i915_vma **p_vma)
{
	struct i915_vma *vma;
	struct drm_i915_gem_object *obj;

	vma = fetch_and_zero(p_vma);
	if (!vma)
		return;

	obj = vma->obj;
	GEM_BUG_ON(!obj);

	i915_vma_unpin(vma);
	i915_vma_close(vma);

	__i915_gem_object_release_unless_active(obj);
}

bool i915_vma_misplaced(const struct i915_vma *vma,
			u64 size, u64 alignment, u64 flags)
{
	if (!drm_mm_node_allocated(&vma->node))
		return false;

	if (vma->node.size < size)
		return true;

	GEM_BUG_ON(alignment && !is_power_of_2(alignment));
	if (alignment && !IS_ALIGNED(vma->node.start, alignment))
		return true;

	if (flags & PIN_MAPPABLE && !i915_vma_is_map_and_fenceable(vma))
		return true;

	if (flags & PIN_OFFSET_BIAS &&
	    vma->node.start < (flags & PIN_OFFSET_MASK))
		return true;

	if (flags & PIN_OFFSET_FIXED &&
	    vma->node.start != (flags & PIN_OFFSET_MASK))
		return true;

	return false;
}

void __i915_vma_set_map_and_fenceable(struct i915_vma *vma)
{
	bool mappable, fenceable;

	GEM_BUG_ON(!i915_vma_is_ggtt(vma));
	GEM_BUG_ON(!vma->fence_size);

	/*
	 * Explicitly disable for rotated VMA since the display does not
	 * need the fence and the VMA is not accessible to other users.
	 */
	if (vma->ggtt_view.type == I915_GGTT_VIEW_ROTATED)
		return;

	fenceable = (vma->node.size >= vma->fence_size &&
		     IS_ALIGNED(vma->node.start, vma->fence_alignment));

	mappable = vma->node.start + vma->fence_size <= i915_vm_to_ggtt(vma->vm)->mappable_end;

	if (mappable && fenceable)
		vma->flags |= I915_VMA_CAN_FENCE;
	else
		vma->flags &= ~I915_VMA_CAN_FENCE;
}

static bool color_differs(struct drm_mm_node *node, unsigned long color)
{
	return node->allocated && node->color != color;
}

bool i915_gem_valid_gtt_space(struct i915_vma *vma, unsigned long cache_level)
{
	struct drm_mm_node *node = &vma->node;
	struct drm_mm_node *other;

	/*
	 * On some machines we have to be careful when putting differing types
	 * of snoopable memory together to avoid the prefetcher crossing memory
	 * domains and dying. During vm initialisation, we decide whether or not
	 * these constraints apply and set the drm_mm.color_adjust
	 * appropriately.
	 */
	if (vma->vm->mm.color_adjust == NULL)
		return true;

	/* Only valid to be called on an already inserted vma */
	GEM_BUG_ON(!drm_mm_node_allocated(node));
	GEM_BUG_ON(list_empty(&node->node_list));

	other = list_prev_entry(node, node_list);
	if (color_differs(other, cache_level) && !drm_mm_hole_follows(other))
		return false;

	other = list_next_entry(node, node_list);
	if (color_differs(other, cache_level) && !drm_mm_hole_follows(node))
		return false;

	return true;
}

static void assert_bind_count(const struct drm_i915_gem_object *obj)
{
	/*
	 * Combine the assertion that the object is bound and that we have
	 * pinned its pages. But we should never have bound the object
	 * more than we have pinned its pages. (For complete accuracy, we
	 * assume that no else is pinning the pages, but as a rough assertion
	 * that we will not run into problems later, this will do!)
	 */
	GEM_BUG_ON(atomic_read(&obj->mm.pages_pin_count) < obj->bind_count);
}

/**
 * i915_vma_insert - finds a slot for the vma in its address space
 * @vma: the vma
 * @size: requested size in bytes (can be larger than the VMA)
 * @alignment: required alignment
 * @flags: mask of PIN_* flags to use
 *
 * First we try to allocate some free space that meets the requirements for
 * the VMA. Failiing that, if the flags permit, it will evict an old VMA,
 * preferrably the oldest idle entry to make room for the new VMA.
 *
 * Returns:
 * 0 on success, negative error code otherwise.
 */
static int
i915_vma_insert(struct i915_vma *vma, u64 size, u64 alignment, u64 flags)
{
	struct drm_i915_private *dev_priv = vma->vm->i915;
	unsigned int cache_level;
	u64 start, end;
	int ret;

	GEM_BUG_ON(i915_vma_is_closed(vma));
	GEM_BUG_ON(vma->flags & (I915_VMA_GLOBAL_BIND | I915_VMA_LOCAL_BIND));
	GEM_BUG_ON(drm_mm_node_allocated(&vma->node));

	size = max(size, vma->size);
	alignment = max(alignment, vma->display_alignment);
	if (flags & PIN_MAPPABLE) {
		size = max_t(typeof(size), size, vma->fence_size);
		alignment = max_t(typeof(alignment),
				  alignment, vma->fence_alignment);
	}

	GEM_BUG_ON(!IS_ALIGNED(size, I915_GTT_PAGE_SIZE));
	GEM_BUG_ON(!IS_ALIGNED(alignment, I915_GTT_MIN_ALIGNMENT));
	GEM_BUG_ON(!is_power_of_2(alignment));

	start = flags & PIN_OFFSET_BIAS ? flags & PIN_OFFSET_MASK : 0;
	GEM_BUG_ON(!IS_ALIGNED(start, I915_GTT_PAGE_SIZE));

	end = vma->vm->total;
	if (flags & PIN_MAPPABLE)
		end = min_t(u64, end, dev_priv->ggtt.mappable_end);
	if (flags & PIN_ZONE_4G)
		end = min_t(u64, end, (1ULL << 32) - I915_GTT_PAGE_SIZE);
	GEM_BUG_ON(!IS_ALIGNED(end, I915_GTT_PAGE_SIZE));

	/* If binding the object/GGTT view requires more space than the entire
	 * aperture has, reject it early before evicting everything in a vain
	 * attempt to find space.
	 */
	if (size > end) {
		DRM_DEBUG("Attempting to bind an object larger than the aperture: request=%llu > %s aperture=%llu\n",
			  size, flags & PIN_MAPPABLE ? "mappable" : "total",
			  end);
		return -ENOSPC;
	}

	if (vma->obj) {
		ret = i915_gem_object_pin_pages(vma->obj);
		if (ret)
			return ret;

		cache_level = vma->obj->cache_level;
	} else {
		cache_level = 0;
	}

	GEM_BUG_ON(vma->pages);

	ret = vma->ops->set_pages(vma);
	if (ret)
		goto err_unpin;

	if (flags & PIN_OFFSET_FIXED) {
		u64 offset = flags & PIN_OFFSET_MASK;
		if (!IS_ALIGNED(offset, alignment) ||
		    range_overflows(offset, size, end)) {
			ret = -EINVAL;
			goto err_clear;
		}

		ret = i915_gem_gtt_reserve(vma->vm, &vma->node,
					   size, offset, cache_level,
					   flags);
		if (ret)
			goto err_clear;
	} else {
		/*
		 * We only support huge gtt pages through the 48b PPGTT,
		 * however we also don't want to force any alignment for
		 * objects which need to be tightly packed into the low 32bits.
		 *
		 * Note that we assume that GGTT are limited to 4GiB for the
		 * forseeable future. See also i915_ggtt_offset().
		 */
		if (upper_32_bits(end - 1) &&
		    vma->page_sizes.sg > I915_GTT_PAGE_SIZE) {
			/*
			 * We can't mix 64K and 4K PTEs in the same page-table
			 * (2M block), and so to avoid the ugliness and
			 * complexity of coloring we opt for just aligning 64K
			 * objects to 2M.
			 */
			u64 page_alignment =
				rounddown_pow_of_two(vma->page_sizes.sg |
						     I915_GTT_PAGE_SIZE_2M);

			/*
			 * Check we don't expand for the limited Global GTT
			 * (mappable aperture is even more precious!). This
			 * also checks that we exclude the aliasing-ppgtt.
			 */
			GEM_BUG_ON(i915_vma_is_ggtt(vma));

			alignment = max(alignment, page_alignment);

			if (vma->page_sizes.sg & I915_GTT_PAGE_SIZE_64K)
				size = round_up(size, I915_GTT_PAGE_SIZE_2M);
		}

		ret = i915_gem_gtt_insert(vma->vm, &vma->node,
					  size, alignment, cache_level,
					  start, end, flags);
		if (ret)
			goto err_clear;

		GEM_BUG_ON(vma->node.start < start);
		GEM_BUG_ON(vma->node.start + vma->node.size > end);
	}
	GEM_BUG_ON(!drm_mm_node_allocated(&vma->node));
	GEM_BUG_ON(!i915_gem_valid_gtt_space(vma, cache_level));

	list_move_tail(&vma->vm_link, &vma->vm->inactive_list);

	if (vma->obj) {
		struct drm_i915_gem_object *obj = vma->obj;

		spin_lock(&dev_priv->mm.obj_lock);
		list_move_tail(&obj->mm.link, &dev_priv->mm.bound_list);
		obj->bind_count++;
		spin_unlock(&dev_priv->mm.obj_lock);

		assert_bind_count(obj);
	}

	return 0;

err_clear:
	vma->ops->clear_pages(vma);
err_unpin:
	if (vma->obj)
		i915_gem_object_unpin_pages(vma->obj);
	return ret;
}

static void
i915_vma_remove(struct i915_vma *vma)
{
	struct drm_i915_private *i915 = vma->vm->i915;

	GEM_BUG_ON(!drm_mm_node_allocated(&vma->node));
	GEM_BUG_ON(vma->flags & (I915_VMA_GLOBAL_BIND | I915_VMA_LOCAL_BIND));

	vma->ops->clear_pages(vma);

	drm_mm_remove_node(&vma->node);
	list_move_tail(&vma->vm_link, &vma->vm->unbound_list);

	/*
	 * Since the unbound list is global, only move to that list if
	 * no more VMAs exist.
	 */
	if (vma->obj) {
		struct drm_i915_gem_object *obj = vma->obj;

		spin_lock(&i915->mm.obj_lock);
		if (--obj->bind_count == 0)
			list_move_tail(&obj->mm.link, &i915->mm.unbound_list);
		spin_unlock(&i915->mm.obj_lock);

		/*
		 * And finally now the object is completely decoupled from this
		 * vma, we can drop its hold on the backing storage and allow
		 * it to be reaped by the shrinker.
		 */
		i915_gem_object_unpin_pages(obj);
		assert_bind_count(obj);
	}
}

int __i915_vma_do_pin(struct i915_vma *vma,
		      u64 size, u64 alignment, u64 flags)
{
	const unsigned int bound = vma->flags;
	int ret;

	lockdep_assert_held(&vma->vm->i915->drm.struct_mutex);
	GEM_BUG_ON((flags & (PIN_GLOBAL | PIN_USER)) == 0);
	GEM_BUG_ON((flags & PIN_GLOBAL) && !i915_vma_is_ggtt(vma));

	if (WARN_ON(bound & I915_VMA_PIN_OVERFLOW)) {
		ret = -EBUSY;
		goto err_unpin;
	}

	if ((bound & I915_VMA_BIND_MASK) == 0) {
		ret = i915_vma_insert(vma, size, alignment, flags);
		if (ret)
			goto err_unpin;
	}
	GEM_BUG_ON(!drm_mm_node_allocated(&vma->node));

	ret = i915_vma_bind(vma, vma->obj ? vma->obj->cache_level : 0, flags);
	if (ret)
		goto err_remove;

	GEM_BUG_ON((vma->flags & I915_VMA_BIND_MASK) == 0);

	if ((bound ^ vma->flags) & I915_VMA_GLOBAL_BIND)
		__i915_vma_set_map_and_fenceable(vma);

	GEM_BUG_ON(i915_vma_misplaced(vma, size, alignment, flags));
	return 0;

err_remove:
	if ((bound & I915_VMA_BIND_MASK) == 0) {
		i915_vma_remove(vma);
		GEM_BUG_ON(vma->pages);
		GEM_BUG_ON(vma->flags & I915_VMA_BIND_MASK);
	}
err_unpin:
	__i915_vma_unpin(vma);
	return ret;
}

void i915_vma_close(struct i915_vma *vma)
{
	lockdep_assert_held(&vma->vm->i915->drm.struct_mutex);

	GEM_BUG_ON(i915_vma_is_closed(vma));
	vma->flags |= I915_VMA_CLOSED;

	/*
	 * We defer actually closing, unbinding and destroying the VMA until
	 * the next idle point, or if the object is freed in the meantime. By
	 * postponing the unbind, we allow for it to be resurrected by the
	 * client, avoiding the work required to rebind the VMA. This is
	 * advantageous for DRI, where the client/server pass objects
	 * between themselves, temporarily opening a local VMA to the
	 * object, and then closing it again. The same object is then reused
	 * on the next frame (or two, depending on the depth of the swap queue)
	 * causing us to rebind the VMA once more. This ends up being a lot
	 * of wasted work for the steady state.
	 */
	list_add_tail(&vma->closed_link, &vma->vm->i915->gt.closed_vma);
}

void i915_vma_reopen(struct i915_vma *vma)
{
	lockdep_assert_held(&vma->vm->i915->drm.struct_mutex);

	if (vma->flags & I915_VMA_CLOSED) {
		vma->flags &= ~I915_VMA_CLOSED;
		list_del(&vma->closed_link);
	}
}

static void __i915_vma_destroy(struct i915_vma *vma)
{
	struct drm_i915_private *i915 = vma->vm->i915;
<<<<<<< HEAD
	int i;
=======
	struct i915_vma_active *iter, *n;
>>>>>>> f91e6544

	GEM_BUG_ON(vma->node.allocated);
	GEM_BUG_ON(vma->fence);

	GEM_BUG_ON(i915_gem_active_isset(&vma->last_fence));

	list_del(&vma->obj_link);
	list_del(&vma->vm_link);
	if (vma->obj)
		rb_erase(&vma->obj_node, &vma->obj->vma_tree);

	if (!i915_vma_is_ggtt(vma))
		i915_ppgtt_put(i915_vm_to_ppgtt(vma->vm));

<<<<<<< HEAD
=======
	rbtree_postorder_for_each_entry_safe(iter, n, &vma->active, node) {
		GEM_BUG_ON(i915_gem_active_isset(&iter->base));
		kfree(iter);
	}

>>>>>>> f91e6544
	kmem_cache_free(i915->vmas, vma);
}

void i915_vma_destroy(struct i915_vma *vma)
{
	lockdep_assert_held(&vma->vm->i915->drm.struct_mutex);

	GEM_BUG_ON(i915_vma_is_active(vma));
	GEM_BUG_ON(i915_vma_is_pinned(vma));

	if (i915_vma_is_closed(vma))
		list_del(&vma->closed_link);

	WARN_ON(i915_vma_unbind(vma));
	__i915_vma_destroy(vma);
}

void i915_vma_parked(struct drm_i915_private *i915)
{
	struct i915_vma *vma, *next;

	list_for_each_entry_safe(vma, next, &i915->gt.closed_vma, closed_link) {
		GEM_BUG_ON(!i915_vma_is_closed(vma));
		i915_vma_destroy(vma);
	}

	GEM_BUG_ON(!list_empty(&i915->gt.closed_vma));
}

static void __i915_vma_iounmap(struct i915_vma *vma)
{
	GEM_BUG_ON(i915_vma_is_pinned(vma));

	if (vma->iomap == NULL)
		return;

	io_mapping_unmap(vma->iomap);
	vma->iomap = NULL;
}

void i915_vma_revoke_mmap(struct i915_vma *vma)
{
	struct drm_vma_offset_node *node = &vma->obj->base.vma_node;
	u64 vma_offset;

	lockdep_assert_held(&vma->vm->i915->drm.struct_mutex);

	if (!i915_vma_has_userfault(vma))
		return;

	GEM_BUG_ON(!i915_vma_is_map_and_fenceable(vma));
	GEM_BUG_ON(!vma->obj->userfault_count);

	vma_offset = vma->ggtt_view.partial.offset << PAGE_SHIFT;
	unmap_mapping_range(vma->vm->i915->drm.anon_inode->i_mapping,
			    drm_vma_node_offset_addr(node) + vma_offset,
			    vma->size,
			    1);

	i915_vma_unset_userfault(vma);
	if (!--vma->obj->userfault_count)
		list_del(&vma->obj->userfault_link);
}

static void export_fence(struct i915_vma *vma,
			 struct i915_request *rq,
			 unsigned int flags)
{
	struct reservation_object *resv = vma->resv;

	/*
	 * Ignore errors from failing to allocate the new fence, we can't
	 * handle an error right now. Worst case should be missed
	 * synchronisation leading to rendering corruption.
	 */
	reservation_object_lock(resv, NULL);
	if (flags & EXEC_OBJECT_WRITE)
		reservation_object_add_excl_fence(resv, &rq->fence);
	else if (reservation_object_reserve_shared(resv) == 0)
		reservation_object_add_shared_fence(resv, &rq->fence);
	reservation_object_unlock(resv);
}

static struct i915_gem_active *active_instance(struct i915_vma *vma, u64 idx)
{
	struct i915_vma_active *active;
	struct rb_node **p, *parent;
	struct i915_request *old;

	/*
	 * We track the most recently used timeline to skip a rbtree search
	 * for the common case, under typical loads we never need the rbtree
	 * at all. We can reuse the last_active slot if it is empty, that is
	 * after the previous activity has been retired, or if the active
	 * matches the current timeline.
	 *
	 * Note that we allow the timeline to be active simultaneously in
	 * the rbtree and the last_active cache. We do this to avoid having
	 * to search and replace the rbtree element for a new timeline, with
	 * the cost being that we must be aware that the vma may be retired
	 * twice for the same timeline (as the older rbtree element will be
	 * retired before the new request added to last_active).
	 */
	old = i915_gem_active_raw(&vma->last_active,
				  &vma->vm->i915->drm.struct_mutex);
	if (!old || old->fence.context == idx)
		goto out;

	/* Move the currently active fence into the rbtree */
	idx = old->fence.context;

	parent = NULL;
	p = &vma->active.rb_node;
	while (*p) {
		parent = *p;

		active = rb_entry(parent, struct i915_vma_active, node);
		if (active->timeline == idx)
			goto replace;

		if (active->timeline < idx)
			p = &parent->rb_right;
		else
			p = &parent->rb_left;
	}

	active = kmalloc(sizeof(*active), GFP_KERNEL);

	/* kmalloc may retire the vma->last_active request (thanks shrinker)! */
	if (unlikely(!i915_gem_active_raw(&vma->last_active,
					  &vma->vm->i915->drm.struct_mutex))) {
		kfree(active);
		goto out;
	}

	if (unlikely(!active))
		return ERR_PTR(-ENOMEM);

	init_request_active(&active->base, i915_vma_retire);
	active->vma = vma;
	active->timeline = idx;

	rb_link_node(&active->node, parent, p);
	rb_insert_color(&active->node, &vma->active);

replace:
	/*
	 * Overwrite the previous active slot in the rbtree with last_active,
	 * leaving last_active zeroed. If the previous slot is still active,
	 * we must be careful as we now only expect to receive one retire
	 * callback not two, and so much undo the active counting for the
	 * overwritten slot.
	 */
	if (i915_gem_active_isset(&active->base)) {
		/* Retire ourselves from the old rq->active_list */
		__list_del_entry(&active->base.link);
		vma->active_count--;
		GEM_BUG_ON(!vma->active_count);
	}
	GEM_BUG_ON(list_empty(&vma->last_active.link));
	list_replace_init(&vma->last_active.link, &active->base.link);
	active->base.request = fetch_and_zero(&vma->last_active.request);

out:
	return &vma->last_active;
}

int i915_vma_move_to_active(struct i915_vma *vma,
			    struct i915_request *rq,
			    unsigned int flags)
{
<<<<<<< HEAD
	unsigned long active;
=======
	struct drm_i915_gem_object *obj = vma->obj;
	struct i915_gem_active *active;

	lockdep_assert_held(&rq->i915->drm.struct_mutex);
	GEM_BUG_ON(!drm_mm_node_allocated(&vma->node));

	active = active_instance(vma, rq->fence.context);
	if (IS_ERR(active))
		return PTR_ERR(active);

	/*
	 * Add a reference if we're newly entering the active list.
	 * The order in which we add operations to the retirement queue is
	 * vital here: mark_active adds to the start of the callback list,
	 * such that subsequent callbacks are called first. Therefore we
	 * add the active reference first and queue for it to be dropped
	 * *last*.
	 */
	if (!i915_gem_active_isset(active) && !vma->active_count++) {
		list_move_tail(&vma->vm_link, &vma->vm->active_list);
		obj->active_count++;
	}
	i915_gem_active_set(active, rq);
	GEM_BUG_ON(!i915_vma_is_active(vma));
	GEM_BUG_ON(!obj->active_count);

	obj->write_domain = 0;
	if (flags & EXEC_OBJECT_WRITE) {
		obj->write_domain = I915_GEM_DOMAIN_RENDER;

		if (intel_fb_obj_invalidate(obj, ORIGIN_CS))
			i915_gem_active_set(&obj->frontbuffer_write, rq);

		obj->read_domains = 0;
	}
	obj->read_domains |= I915_GEM_GPU_DOMAINS;

	if (flags & EXEC_OBJECT_NEEDS_FENCE)
		i915_gem_active_set(&vma->last_fence, rq);

	export_fence(vma, rq, flags);
	return 0;
}

int i915_vma_unbind(struct i915_vma *vma)
{
>>>>>>> f91e6544
	int ret;

	lockdep_assert_held(&vma->vm->i915->drm.struct_mutex);

	/*
	 * First wait upon any activity as retiring the request may
	 * have side-effects such as unpinning or even unbinding this vma.
	 */
	might_sleep();
	if (i915_vma_is_active(vma)) {
		struct i915_vma_active *active, *n;

		/*
		 * When a closed VMA is retired, it is unbound - eek.
		 * In order to prevent it from being recursively closed,
		 * take a pin on the vma so that the second unbind is
		 * aborted.
		 *
		 * Even more scary is that the retire callback may free
		 * the object (last active vma). To prevent the explosion
		 * we defer the actual object free to a worker that can
		 * only proceed once it acquires the struct_mutex (which
		 * we currently hold, therefore it cannot free this object
		 * before we are finished).
		 */
		__i915_vma_pin(vma);

		ret = i915_gem_active_retire(&vma->last_active,
					     &vma->vm->i915->drm.struct_mutex);
		if (ret)
			goto unpin;

		rbtree_postorder_for_each_entry_safe(active, n,
						     &vma->active, node) {
			ret = i915_gem_active_retire(&active->base,
						     &vma->vm->i915->drm.struct_mutex);
			if (ret)
				goto unpin;
		}

		ret = i915_gem_active_retire(&vma->last_fence,
					     &vma->vm->i915->drm.struct_mutex);
unpin:
		__i915_vma_unpin(vma);
		if (ret)
			return ret;
	}
	GEM_BUG_ON(i915_vma_is_active(vma));

	if (i915_vma_is_pinned(vma)) {
		vma_print_allocator(vma, "is pinned");
		return -EBUSY;
	}

	if (!drm_mm_node_allocated(&vma->node))
		return 0;

	if (i915_vma_is_map_and_fenceable(vma)) {
		/*
		 * Check that we have flushed all writes through the GGTT
		 * before the unbind, other due to non-strict nature of those
		 * indirect writes they may end up referencing the GGTT PTE
		 * after the unbind.
		 */
		i915_vma_flush_writes(vma);
		GEM_BUG_ON(i915_vma_has_ggtt_write(vma));

		/* release the fence reg _after_ flushing */
		ret = i915_vma_put_fence(vma);
		if (ret)
			return ret;

		/* Force a pagefault for domain tracking on next user access */
		i915_vma_revoke_mmap(vma);

		__i915_vma_iounmap(vma);
		vma->flags &= ~I915_VMA_CAN_FENCE;
	}
	GEM_BUG_ON(vma->fence);
	GEM_BUG_ON(i915_vma_has_userfault(vma));

	if (likely(!vma->vm->closed)) {
		trace_i915_vma_unbind(vma);
		vma->ops->unbind_vma(vma);
	}
	vma->flags &= ~(I915_VMA_GLOBAL_BIND | I915_VMA_LOCAL_BIND);

	i915_vma_remove(vma);

	return 0;
}

#if IS_ENABLED(CONFIG_DRM_I915_SELFTEST)
#include "selftests/i915_vma.c"
#endif<|MERGE_RESOLUTION|>--- conflicted
+++ resolved
@@ -795,11 +795,7 @@
 static void __i915_vma_destroy(struct i915_vma *vma)
 {
 	struct drm_i915_private *i915 = vma->vm->i915;
-<<<<<<< HEAD
-	int i;
-=======
 	struct i915_vma_active *iter, *n;
->>>>>>> f91e6544
 
 	GEM_BUG_ON(vma->node.allocated);
 	GEM_BUG_ON(vma->fence);
@@ -814,14 +810,11 @@
 	if (!i915_vma_is_ggtt(vma))
 		i915_ppgtt_put(i915_vm_to_ppgtt(vma->vm));
 
-<<<<<<< HEAD
-=======
 	rbtree_postorder_for_each_entry_safe(iter, n, &vma->active, node) {
 		GEM_BUG_ON(i915_gem_active_isset(&iter->base));
 		kfree(iter);
 	}
 
->>>>>>> f91e6544
 	kmem_cache_free(i915->vmas, vma);
 }
 
@@ -993,9 +986,6 @@
 			    struct i915_request *rq,
 			    unsigned int flags)
 {
-<<<<<<< HEAD
-	unsigned long active;
-=======
 	struct drm_i915_gem_object *obj = vma->obj;
 	struct i915_gem_active *active;
 
@@ -1042,7 +1032,6 @@
 
 int i915_vma_unbind(struct i915_vma *vma)
 {
->>>>>>> f91e6544
 	int ret;
 
 	lockdep_assert_held(&vma->vm->i915->drm.struct_mutex);
