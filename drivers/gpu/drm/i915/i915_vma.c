/*
 * Copyright © 2016 Intel Corporation
 *
 * Permission is hereby granted, free of charge, to any person obtaining a
 * copy of this software and associated documentation files (the "Software"),
 * to deal in the Software without restriction, including without limitation
 * the rights to use, copy, modify, merge, publish, distribute, sublicense,
 * and/or sell copies of the Software, and to permit persons to whom the
 * Software is furnished to do so, subject to the following conditions:
 *
 * The above copyright notice and this permission notice (including the next
 * paragraph) shall be included in all copies or substantial portions of the
 * Software.
 *
 * THE SOFTWARE IS PROVIDED "AS IS", WITHOUT WARRANTY OF ANY KIND, EXPRESS OR
 * IMPLIED, INCLUDING BUT NOT LIMITED TO THE WARRANTIES OF MERCHANTABILITY,
 * FITNESS FOR A PARTICULAR PURPOSE AND NONINFRINGEMENT.  IN NO EVENT SHALL
 * THE AUTHORS OR COPYRIGHT HOLDERS BE LIABLE FOR ANY CLAIM, DAMAGES OR OTHER
 * LIABILITY, WHETHER IN AN ACTION OF CONTRACT, TORT OR OTHERWISE, ARISING
 * FROM, OUT OF OR IN CONNECTION WITH THE SOFTWARE OR THE USE OR OTHER DEALINGS
 * IN THE SOFTWARE.
 *
 */

#include <linux/sched/mm.h>
#include <drm/drm_gem.h>

#include "display/intel_frontbuffer.h"

#include "gt/intel_engine.h"
#include "gt/intel_engine_heartbeat.h"
#include "gt/intel_gt.h"
#include "gt/intel_gt_requests.h"

#include "i915_drv.h"
#include "i915_globals.h"
#include "i915_sw_fence_work.h"
#include "i915_trace.h"
#include "i915_vma.h"

static struct i915_global_vma {
	struct i915_global base;
	struct kmem_cache *slab_vmas;
} global;

struct i915_vma *i915_vma_alloc(void)
{
	return kmem_cache_zalloc(global.slab_vmas, GFP_KERNEL);
}

void i915_vma_free(struct i915_vma *vma)
{
	return kmem_cache_free(global.slab_vmas, vma);
}

#if IS_ENABLED(CONFIG_DRM_I915_ERRLOG_GEM) && IS_ENABLED(CONFIG_DRM_DEBUG_MM)

#include <linux/stackdepot.h>

static void vma_print_allocator(struct i915_vma *vma, const char *reason)
{
	unsigned long *entries;
	unsigned int nr_entries;
	char buf[512];

	if (!vma->node.stack) {
		DRM_DEBUG_DRIVER("vma.node [%08llx + %08llx] %s: unknown owner\n",
				 vma->node.start, vma->node.size, reason);
		return;
	}

	nr_entries = stack_depot_fetch(vma->node.stack, &entries);
	stack_trace_snprint(buf, sizeof(buf), entries, nr_entries, 0);
	DRM_DEBUG_DRIVER("vma.node [%08llx + %08llx] %s: inserted at %s\n",
			 vma->node.start, vma->node.size, reason, buf);
}

#else

static void vma_print_allocator(struct i915_vma *vma, const char *reason)
{
}

#endif

static inline struct i915_vma *active_to_vma(struct i915_active *ref)
{
	return container_of(ref, typeof(struct i915_vma), active);
}

static int __i915_vma_active(struct i915_active *ref)
{
	return i915_vma_tryget(active_to_vma(ref)) ? 0 : -ENOENT;
}

__i915_active_call
static void __i915_vma_retire(struct i915_active *ref)
{
	i915_vma_put(active_to_vma(ref));
}

static struct i915_vma *
vma_create(struct drm_i915_gem_object *obj,
	   struct i915_address_space *vm,
	   const struct i915_ggtt_view *view)
{
	struct i915_vma *vma;
	struct rb_node *rb, **p;

	/* The aliasing_ppgtt should never be used directly! */
	GEM_BUG_ON(vm == &vm->gt->ggtt->alias->vm);

	vma = i915_vma_alloc();
	if (vma == NULL)
		return ERR_PTR(-ENOMEM);

	kref_init(&vma->ref);
	mutex_init(&vma->pages_mutex);
	vma->vm = i915_vm_get(vm);
	vma->ops = &vm->vma_ops;
	vma->obj = obj;
	vma->resv = obj->base.resv;
	vma->size = obj->base.size;
	vma->display_alignment = I915_GTT_MIN_ALIGNMENT;

	i915_active_init(&vma->active, __i915_vma_active, __i915_vma_retire);

	/* Declare ourselves safe for use inside shrinkers */
	if (IS_ENABLED(CONFIG_LOCKDEP)) {
		fs_reclaim_acquire(GFP_KERNEL);
		might_lock(&vma->active.mutex);
		fs_reclaim_release(GFP_KERNEL);
	}

	INIT_LIST_HEAD(&vma->closed_link);

	if (view && view->type != I915_GGTT_VIEW_NORMAL) {
		vma->ggtt_view = *view;
		if (view->type == I915_GGTT_VIEW_PARTIAL) {
			GEM_BUG_ON(range_overflows_t(u64,
						     view->partial.offset,
						     view->partial.size,
						     obj->base.size >> PAGE_SHIFT));
			vma->size = view->partial.size;
			vma->size <<= PAGE_SHIFT;
			GEM_BUG_ON(vma->size > obj->base.size);
		} else if (view->type == I915_GGTT_VIEW_ROTATED) {
			vma->size = intel_rotation_info_size(&view->rotated);
			vma->size <<= PAGE_SHIFT;
		} else if (view->type == I915_GGTT_VIEW_REMAPPED) {
			vma->size = intel_remapped_info_size(&view->remapped);
			vma->size <<= PAGE_SHIFT;
		}
	}

	if (unlikely(vma->size > vm->total))
		goto err_vma;

	GEM_BUG_ON(!IS_ALIGNED(vma->size, I915_GTT_PAGE_SIZE));

	if (i915_is_ggtt(vm)) {
		if (unlikely(overflows_type(vma->size, u32)))
			goto err_vma;

		vma->fence_size = i915_gem_fence_size(vm->i915, vma->size,
						      i915_gem_object_get_tiling(obj),
						      i915_gem_object_get_stride(obj));
		if (unlikely(vma->fence_size < vma->size || /* overflow */
			     vma->fence_size > vm->total))
			goto err_vma;

		GEM_BUG_ON(!IS_ALIGNED(vma->fence_size, I915_GTT_MIN_ALIGNMENT));

		vma->fence_alignment = i915_gem_fence_alignment(vm->i915, vma->size,
								i915_gem_object_get_tiling(obj),
								i915_gem_object_get_stride(obj));
		GEM_BUG_ON(!is_power_of_2(vma->fence_alignment));

		__set_bit(I915_VMA_GGTT_BIT, __i915_vma_flags(vma));
	}

	spin_lock(&obj->vma.lock);

	rb = NULL;
	p = &obj->vma.tree.rb_node;
	while (*p) {
		struct i915_vma *pos;
		long cmp;

		rb = *p;
		pos = rb_entry(rb, struct i915_vma, obj_node);

		/*
		 * If the view already exists in the tree, another thread
		 * already created a matching vma, so return the older instance
		 * and dispose of ours.
		 */
		cmp = i915_vma_compare(pos, vm, view);
		if (cmp == 0) {
			spin_unlock(&obj->vma.lock);
			i915_vma_free(vma);
			return pos;
		}

		if (cmp < 0)
			p = &rb->rb_right;
		else
			p = &rb->rb_left;
	}
	rb_link_node(&vma->obj_node, rb, p);
	rb_insert_color(&vma->obj_node, &obj->vma.tree);

	if (i915_vma_is_ggtt(vma))
		/*
		 * We put the GGTT vma at the start of the vma-list, followed
		 * by the ppGGTT vma. This allows us to break early when
		 * iterating over only the GGTT vma for an object, see
		 * for_each_ggtt_vma()
		 */
		list_add(&vma->obj_link, &obj->vma.list);
	else
		list_add_tail(&vma->obj_link, &obj->vma.list);

	spin_unlock(&obj->vma.lock);

	return vma;

err_vma:
	i915_vma_free(vma);
	return ERR_PTR(-E2BIG);
}

static struct i915_vma *
vma_lookup(struct drm_i915_gem_object *obj,
	   struct i915_address_space *vm,
	   const struct i915_ggtt_view *view)
{
	struct rb_node *rb;

	rb = obj->vma.tree.rb_node;
	while (rb) {
		struct i915_vma *vma = rb_entry(rb, struct i915_vma, obj_node);
		long cmp;

		cmp = i915_vma_compare(vma, vm, view);
		if (cmp == 0)
			return vma;

		if (cmp < 0)
			rb = rb->rb_right;
		else
			rb = rb->rb_left;
	}

	return NULL;
}

/**
 * i915_vma_instance - return the singleton instance of the VMA
 * @obj: parent &struct drm_i915_gem_object to be mapped
 * @vm: address space in which the mapping is located
 * @view: additional mapping requirements
 *
 * i915_vma_instance() looks up an existing VMA of the @obj in the @vm with
 * the same @view characteristics. If a match is not found, one is created.
 * Once created, the VMA is kept until either the object is freed, or the
 * address space is closed.
 *
 * Returns the vma, or an error pointer.
 */
struct i915_vma *
i915_vma_instance(struct drm_i915_gem_object *obj,
		  struct i915_address_space *vm,
		  const struct i915_ggtt_view *view)
{
	struct i915_vma *vma;

	GEM_BUG_ON(view && !i915_is_ggtt(vm));
	GEM_BUG_ON(!atomic_read(&vm->open));

	spin_lock(&obj->vma.lock);
	vma = vma_lookup(obj, vm, view);
	spin_unlock(&obj->vma.lock);

	/* vma_create() will resolve the race if another creates the vma */
	if (unlikely(!vma))
		vma = vma_create(obj, vm, view);

	GEM_BUG_ON(!IS_ERR(vma) && i915_vma_compare(vma, vm, view));
	return vma;
}

struct i915_vma_work {
	struct dma_fence_work base;
	struct i915_vma *vma;
	struct drm_i915_gem_object *pinned;
	enum i915_cache_level cache_level;
	unsigned int flags;
};

static int __vma_bind(struct dma_fence_work *work)
{
	struct i915_vma_work *vw = container_of(work, typeof(*vw), base);
	struct i915_vma *vma = vw->vma;
	int err;

	err = vma->ops->bind_vma(vma, vw->cache_level, vw->flags);
	if (err)
		atomic_or(I915_VMA_ERROR, &vma->flags);

	return err;
}

static void __vma_release(struct dma_fence_work *work)
{
	struct i915_vma_work *vw = container_of(work, typeof(*vw), base);

	if (vw->pinned)
		__i915_gem_object_unpin_pages(vw->pinned);
}

static const struct dma_fence_work_ops bind_ops = {
	.name = "bind",
	.work = __vma_bind,
	.release = __vma_release,
};

struct i915_vma_work *i915_vma_work(void)
{
	struct i915_vma_work *vw;

	vw = kzalloc(sizeof(*vw), GFP_KERNEL);
	if (!vw)
		return NULL;

	dma_fence_work_init(&vw->base, &bind_ops);
	vw->base.dma.error = -EAGAIN; /* disable the worker by default */

	return vw;
}

/**
 * i915_vma_bind - Sets up PTEs for an VMA in it's corresponding address space.
 * @vma: VMA to map
 * @cache_level: mapping cache level
 * @flags: flags like global or local mapping
 * @work: preallocated worker for allocating and binding the PTE
 *
 * DMA addresses are taken from the scatter-gather table of this object (or of
 * this VMA in case of non-default GGTT views) and PTE entries set up.
 * Note that DMA addresses are also the only part of the SG table we care about.
 */
int i915_vma_bind(struct i915_vma *vma,
		  enum i915_cache_level cache_level,
		  u32 flags,
		  struct i915_vma_work *work)
{
	u32 bind_flags;
	u32 vma_flags;
	int ret;

	GEM_BUG_ON(!drm_mm_node_allocated(&vma->node));
	GEM_BUG_ON(vma->size > vma->node.size);

	if (GEM_DEBUG_WARN_ON(range_overflows(vma->node.start,
					      vma->node.size,
					      vma->vm->total)))
		return -ENODEV;

	if (GEM_DEBUG_WARN_ON(!flags))
		return -EINVAL;

	bind_flags = flags;
	bind_flags &= I915_VMA_GLOBAL_BIND | I915_VMA_LOCAL_BIND;

	vma_flags = atomic_read(&vma->flags);
	vma_flags &= I915_VMA_GLOBAL_BIND | I915_VMA_LOCAL_BIND;
	if (flags & PIN_UPDATE)
		bind_flags |= vma_flags;
	else
		bind_flags &= ~vma_flags;
	if (bind_flags == 0)
		return 0;

	GEM_BUG_ON(!vma->pages);

	trace_i915_vma_bind(vma, bind_flags);
	if (work && (bind_flags & ~vma_flags) & vma->vm->bind_async_flags) {
		work->vma = vma;
		work->cache_level = cache_level;
		work->flags = bind_flags | I915_VMA_ALLOC;

		/*
		 * Note we only want to chain up to the migration fence on
		 * the pages (not the object itself). As we don't track that,
		 * yet, we have to use the exclusive fence instead.
		 *
		 * Also note that we do not want to track the async vma as
		 * part of the obj->resv->excl_fence as it only affects
		 * execution and not content or object's backing store lifetime.
		 */
		GEM_BUG_ON(i915_active_has_exclusive(&vma->active));
		i915_active_set_exclusive(&vma->active, &work->base.dma);
		work->base.dma.error = 0; /* enable the queue_work() */

		if (vma->obj) {
			__i915_gem_object_pin_pages(vma->obj);
			work->pinned = vma->obj;
		}
	} else {
		GEM_BUG_ON((bind_flags & ~vma_flags) & vma->vm->bind_async_flags);
		ret = vma->ops->bind_vma(vma, cache_level, bind_flags);
		if (ret)
			return ret;
	}

	atomic_or(bind_flags, &vma->flags);
	return 0;
}

void __iomem *i915_vma_pin_iomap(struct i915_vma *vma)
{
	void __iomem *ptr;
	int err;

	/* Access through the GTT requires the device to be awake. */
	assert_rpm_wakelock_held(vma->vm->gt->uncore->rpm);
	if (GEM_WARN_ON(!i915_vma_is_map_and_fenceable(vma))) {
		err = -ENODEV;
		goto err;
	}

	GEM_BUG_ON(!i915_vma_is_ggtt(vma));
	GEM_BUG_ON(!i915_vma_is_bound(vma, I915_VMA_GLOBAL_BIND));

	ptr = READ_ONCE(vma->iomap);
	if (ptr == NULL) {
		ptr = io_mapping_map_wc(&i915_vm_to_ggtt(vma->vm)->iomap,
					vma->node.start,
					vma->node.size);
		if (ptr == NULL) {
			err = -ENOMEM;
			goto err;
		}

		if (unlikely(cmpxchg(&vma->iomap, NULL, ptr))) {
			io_mapping_unmap(ptr);
			ptr = vma->iomap;
		}
	}

	__i915_vma_pin(vma);

	err = i915_vma_pin_fence(vma);
	if (err)
		goto err_unpin;

	i915_vma_set_ggtt_write(vma);
	return ptr;

err_unpin:
	__i915_vma_unpin(vma);
err:
	return IO_ERR_PTR(err);
}

void i915_vma_flush_writes(struct i915_vma *vma)
{
	if (i915_vma_unset_ggtt_write(vma))
		intel_gt_flush_ggtt_writes(vma->vm->gt);
}

void i915_vma_unpin_iomap(struct i915_vma *vma)
{
	GEM_BUG_ON(vma->iomap == NULL);

	i915_vma_flush_writes(vma);

	i915_vma_unpin_fence(vma);
	i915_vma_unpin(vma);
}

void i915_vma_unpin_and_release(struct i915_vma **p_vma, unsigned int flags)
{
	struct i915_vma *vma;
	struct drm_i915_gem_object *obj;

	vma = fetch_and_zero(p_vma);
	if (!vma)
		return;

	obj = vma->obj;
	GEM_BUG_ON(!obj);

	i915_vma_unpin(vma);
	i915_vma_close(vma);

	if (flags & I915_VMA_RELEASE_MAP)
		i915_gem_object_unpin_map(obj);

	i915_gem_object_put(obj);
}

bool i915_vma_misplaced(const struct i915_vma *vma,
			u64 size, u64 alignment, u64 flags)
{
	if (!drm_mm_node_allocated(&vma->node))
		return false;

	if (test_bit(I915_VMA_ERROR_BIT, __i915_vma_flags(vma)))
		return true;

	if (vma->node.size < size)
		return true;

	GEM_BUG_ON(alignment && !is_power_of_2(alignment));
	if (alignment && !IS_ALIGNED(vma->node.start, alignment))
		return true;

	if (flags & PIN_MAPPABLE && !i915_vma_is_map_and_fenceable(vma))
		return true;

	if (flags & PIN_OFFSET_BIAS &&
	    vma->node.start < (flags & PIN_OFFSET_MASK))
		return true;

	if (flags & PIN_OFFSET_FIXED &&
	    vma->node.start != (flags & PIN_OFFSET_MASK))
		return true;

	return false;
}

void __i915_vma_set_map_and_fenceable(struct i915_vma *vma)
{
	bool mappable, fenceable;

	GEM_BUG_ON(!i915_vma_is_ggtt(vma));
	GEM_BUG_ON(!vma->fence_size);

	fenceable = (vma->node.size >= vma->fence_size &&
		     IS_ALIGNED(vma->node.start, vma->fence_alignment));

	mappable = vma->node.start + vma->fence_size <= i915_vm_to_ggtt(vma->vm)->mappable_end;

	if (mappable && fenceable)
		set_bit(I915_VMA_CAN_FENCE_BIT, __i915_vma_flags(vma));
	else
		clear_bit(I915_VMA_CAN_FENCE_BIT, __i915_vma_flags(vma));
}

bool i915_gem_valid_gtt_space(struct i915_vma *vma, unsigned long color)
{
	struct drm_mm_node *node = &vma->node;
	struct drm_mm_node *other;

	/*
	 * On some machines we have to be careful when putting differing types
	 * of snoopable memory together to avoid the prefetcher crossing memory
	 * domains and dying. During vm initialisation, we decide whether or not
	 * these constraints apply and set the drm_mm.color_adjust
	 * appropriately.
	 */
	if (!i915_vm_has_cache_coloring(vma->vm))
		return true;

	/* Only valid to be called on an already inserted vma */
	GEM_BUG_ON(!drm_mm_node_allocated(node));
	GEM_BUG_ON(list_empty(&node->node_list));

	other = list_prev_entry(node, node_list);
	if (i915_node_color_differs(other, color) &&
	    !drm_mm_hole_follows(other))
		return false;

	other = list_next_entry(node, node_list);
	if (i915_node_color_differs(other, color) &&
	    !drm_mm_hole_follows(node))
		return false;

	return true;
}

static void assert_bind_count(const struct drm_i915_gem_object *obj)
{
	/*
	 * Combine the assertion that the object is bound and that we have
	 * pinned its pages. But we should never have bound the object
	 * more than we have pinned its pages. (For complete accuracy, we
	 * assume that no else is pinning the pages, but as a rough assertion
	 * that we will not run into problems later, this will do!)
	 */
	GEM_BUG_ON(atomic_read(&obj->mm.pages_pin_count) < atomic_read(&obj->bind_count));
}

/**
 * i915_vma_insert - finds a slot for the vma in its address space
 * @vma: the vma
 * @size: requested size in bytes (can be larger than the VMA)
 * @alignment: required alignment
 * @flags: mask of PIN_* flags to use
 *
 * First we try to allocate some free space that meets the requirements for
 * the VMA. Failiing that, if the flags permit, it will evict an old VMA,
 * preferrably the oldest idle entry to make room for the new VMA.
 *
 * Returns:
 * 0 on success, negative error code otherwise.
 */
static int
i915_vma_insert(struct i915_vma *vma, u64 size, u64 alignment, u64 flags)
{
	unsigned long color;
	u64 start, end;
	int ret;

	GEM_BUG_ON(i915_vma_is_closed(vma));
	GEM_BUG_ON(i915_vma_is_bound(vma, I915_VMA_GLOBAL_BIND | I915_VMA_LOCAL_BIND));
	GEM_BUG_ON(drm_mm_node_allocated(&vma->node));

	size = max(size, vma->size);
	alignment = max(alignment, vma->display_alignment);
	if (flags & PIN_MAPPABLE) {
		size = max_t(typeof(size), size, vma->fence_size);
		alignment = max_t(typeof(alignment),
				  alignment, vma->fence_alignment);
	}

	GEM_BUG_ON(!IS_ALIGNED(size, I915_GTT_PAGE_SIZE));
	GEM_BUG_ON(!IS_ALIGNED(alignment, I915_GTT_MIN_ALIGNMENT));
	GEM_BUG_ON(!is_power_of_2(alignment));

	start = flags & PIN_OFFSET_BIAS ? flags & PIN_OFFSET_MASK : 0;
	GEM_BUG_ON(!IS_ALIGNED(start, I915_GTT_PAGE_SIZE));

	end = vma->vm->total;
	if (flags & PIN_MAPPABLE)
		end = min_t(u64, end, i915_vm_to_ggtt(vma->vm)->mappable_end);
	if (flags & PIN_ZONE_4G)
		end = min_t(u64, end, (1ULL << 32) - I915_GTT_PAGE_SIZE);
	GEM_BUG_ON(!IS_ALIGNED(end, I915_GTT_PAGE_SIZE));

	/* If binding the object/GGTT view requires more space than the entire
	 * aperture has, reject it early before evicting everything in a vain
	 * attempt to find space.
	 */
	if (size > end) {
		DRM_DEBUG("Attempting to bind an object larger than the aperture: request=%llu > %s aperture=%llu\n",
			  size, flags & PIN_MAPPABLE ? "mappable" : "total",
			  end);
		return -ENOSPC;
	}

	color = 0;
	if (vma->obj && i915_vm_has_cache_coloring(vma->vm))
		color = vma->obj->cache_level;

	if (flags & PIN_OFFSET_FIXED) {
		u64 offset = flags & PIN_OFFSET_MASK;
		if (!IS_ALIGNED(offset, alignment) ||
		    range_overflows(offset, size, end))
			return -EINVAL;

		ret = i915_gem_gtt_reserve(vma->vm, &vma->node,
					   size, offset, color,
					   flags);
		if (ret)
			return ret;
	} else {
		/*
		 * We only support huge gtt pages through the 48b PPGTT,
		 * however we also don't want to force any alignment for
		 * objects which need to be tightly packed into the low 32bits.
		 *
		 * Note that we assume that GGTT are limited to 4GiB for the
		 * forseeable future. See also i915_ggtt_offset().
		 */
		if (upper_32_bits(end - 1) &&
		    vma->page_sizes.sg > I915_GTT_PAGE_SIZE) {
			/*
			 * We can't mix 64K and 4K PTEs in the same page-table
			 * (2M block), and so to avoid the ugliness and
			 * complexity of coloring we opt for just aligning 64K
			 * objects to 2M.
			 */
			u64 page_alignment =
				rounddown_pow_of_two(vma->page_sizes.sg |
						     I915_GTT_PAGE_SIZE_2M);

			/*
			 * Check we don't expand for the limited Global GTT
			 * (mappable aperture is even more precious!). This
			 * also checks that we exclude the aliasing-ppgtt.
			 */
			GEM_BUG_ON(i915_vma_is_ggtt(vma));

			alignment = max(alignment, page_alignment);

			if (vma->page_sizes.sg & I915_GTT_PAGE_SIZE_64K)
				size = round_up(size, I915_GTT_PAGE_SIZE_2M);
		}

		ret = i915_gem_gtt_insert(vma->vm, &vma->node,
					  size, alignment, color,
					  start, end, flags);
		if (ret)
			return ret;

		GEM_BUG_ON(vma->node.start < start);
		GEM_BUG_ON(vma->node.start + vma->node.size > end);
	}
	GEM_BUG_ON(!drm_mm_node_allocated(&vma->node));
	GEM_BUG_ON(!i915_gem_valid_gtt_space(vma, color));

	if (vma->obj) {
		struct drm_i915_gem_object *obj = vma->obj;

		atomic_inc(&obj->bind_count);
		assert_bind_count(obj);
	}
	list_add_tail(&vma->vm_link, &vma->vm->bound_list);

	return 0;
}

static void
i915_vma_detach(struct i915_vma *vma)
{
	GEM_BUG_ON(!drm_mm_node_allocated(&vma->node));
	GEM_BUG_ON(i915_vma_is_bound(vma, I915_VMA_GLOBAL_BIND | I915_VMA_LOCAL_BIND));

	/*
	 * And finally now the object is completely decoupled from this
	 * vma, we can drop its hold on the backing storage and allow
	 * it to be reaped by the shrinker.
	 */
	list_del(&vma->vm_link);
	if (vma->obj) {
		struct drm_i915_gem_object *obj = vma->obj;

		assert_bind_count(obj);
		atomic_dec(&obj->bind_count);
	}
}

static bool try_qad_pin(struct i915_vma *vma, unsigned int flags)
{
	unsigned int bound;
	bool pinned = true;

	bound = atomic_read(&vma->flags);
	do {
		if (unlikely(flags & ~bound))
			return false;

		if (unlikely(bound & (I915_VMA_OVERFLOW | I915_VMA_ERROR)))
			return false;

		if (!(bound & I915_VMA_PIN_MASK))
			goto unpinned;

		GEM_BUG_ON(((bound + 1) & I915_VMA_PIN_MASK) == 0);
	} while (!atomic_try_cmpxchg(&vma->flags, &bound, bound + 1));

	return true;

unpinned:
	/*
	 * If pin_count==0, but we are bound, check under the lock to avoid
	 * racing with a concurrent i915_vma_unbind().
	 */
	mutex_lock(&vma->vm->mutex);
	do {
		if (unlikely(bound & (I915_VMA_OVERFLOW | I915_VMA_ERROR))) {
			pinned = false;
			break;
		}

		if (unlikely(flags & ~bound)) {
			pinned = false;
			break;
		}
	} while (!atomic_try_cmpxchg(&vma->flags, &bound, bound + 1));
	mutex_unlock(&vma->vm->mutex);

	return pinned;
}

static int vma_get_pages(struct i915_vma *vma)
{
	int err = 0;

	if (atomic_add_unless(&vma->pages_count, 1, 0))
		return 0;

	/* Allocations ahoy! */
	if (mutex_lock_interruptible(&vma->pages_mutex))
		return -EINTR;

	if (!atomic_read(&vma->pages_count)) {
		if (vma->obj) {
			err = i915_gem_object_pin_pages(vma->obj);
			if (err)
				goto unlock;
		}

		err = vma->ops->set_pages(vma);
		if (err) {
			if (vma->obj)
				i915_gem_object_unpin_pages(vma->obj);
			goto unlock;
		}
	}
	atomic_inc(&vma->pages_count);

unlock:
	mutex_unlock(&vma->pages_mutex);

	return err;
}

static void __vma_put_pages(struct i915_vma *vma, unsigned int count)
{
	/* We allocate under vma_get_pages, so beware the shrinker */
	mutex_lock_nested(&vma->pages_mutex, SINGLE_DEPTH_NESTING);
	GEM_BUG_ON(atomic_read(&vma->pages_count) < count);
	if (atomic_sub_return(count, &vma->pages_count) == 0) {
		vma->ops->clear_pages(vma);
		GEM_BUG_ON(vma->pages);
		if (vma->obj)
			i915_gem_object_unpin_pages(vma->obj);
	}
	mutex_unlock(&vma->pages_mutex);
}

static void vma_put_pages(struct i915_vma *vma)
{
	if (atomic_add_unless(&vma->pages_count, -1, 1))
		return;

	__vma_put_pages(vma, 1);
}

static void vma_unbind_pages(struct i915_vma *vma)
{
	unsigned int count;

	lockdep_assert_held(&vma->vm->mutex);

	/* The upper portion of pages_count is the number of bindings */
	count = atomic_read(&vma->pages_count);
	count >>= I915_VMA_PAGES_BIAS;
	GEM_BUG_ON(!count);

	__vma_put_pages(vma, count | count << I915_VMA_PAGES_BIAS);
}

int i915_vma_pin(struct i915_vma *vma, u64 size, u64 alignment, u64 flags)
{
	struct i915_vma_work *work = NULL;
	unsigned int bound;
	int err;

	BUILD_BUG_ON(PIN_GLOBAL != I915_VMA_GLOBAL_BIND);
	BUILD_BUG_ON(PIN_USER != I915_VMA_LOCAL_BIND);

	GEM_BUG_ON(flags & PIN_UPDATE);
	GEM_BUG_ON(!(flags & (PIN_USER | PIN_GLOBAL)));

	/* First try and grab the pin without rebinding the vma */
	if (try_qad_pin(vma, flags & I915_VMA_BIND_MASK))
		return 0;

	err = vma_get_pages(vma);
	if (err)
		return err;

	if (flags & vma->vm->bind_async_flags) {
		work = i915_vma_work();
		if (!work) {
			err = -ENOMEM;
			goto err_pages;
		}
	}

	/* No more allocations allowed once we hold vm->mutex */
	err = mutex_lock_interruptible(&vma->vm->mutex);
	if (err)
		goto err_fence;

	bound = atomic_read(&vma->flags);
	if (unlikely(bound & I915_VMA_ERROR)) {
		err = -ENOMEM;
		goto err_unlock;
	}

	if (unlikely(!((bound + 1) & I915_VMA_PIN_MASK))) {
		err = -EAGAIN; /* pins are meant to be fairly temporary */
		goto err_unlock;
	}

	if (unlikely(!(flags & ~bound & I915_VMA_BIND_MASK))) {
		__i915_vma_pin(vma);
		goto err_unlock;
	}

	err = i915_active_acquire(&vma->active);
	if (err)
		goto err_unlock;

	if (!(bound & I915_VMA_BIND_MASK)) {
		err = i915_vma_insert(vma, size, alignment, flags);
		if (err)
			goto err_active;

		if (i915_is_ggtt(vma->vm))
			__i915_vma_set_map_and_fenceable(vma);
	}

	GEM_BUG_ON(!vma->pages);
	err = i915_vma_bind(vma,
			    vma->obj ? vma->obj->cache_level : 0,
			    flags, work);
	if (err)
		goto err_remove;

	/* There should only be at most 2 active bindings (user, global) */
	GEM_BUG_ON(bound + I915_VMA_PAGES_ACTIVE < bound);
	atomic_add(I915_VMA_PAGES_ACTIVE, &vma->pages_count);
	list_move_tail(&vma->vm_link, &vma->vm->bound_list);

	__i915_vma_pin(vma);
	GEM_BUG_ON(!i915_vma_is_pinned(vma));
	GEM_BUG_ON(!i915_vma_is_bound(vma, flags));
	GEM_BUG_ON(i915_vma_misplaced(vma, size, alignment, flags));

err_remove:
	if (!i915_vma_is_bound(vma, I915_VMA_BIND_MASK)) {
		i915_vma_detach(vma);
		drm_mm_remove_node(&vma->node);
	}
err_active:
	i915_active_release(&vma->active);
err_unlock:
	mutex_unlock(&vma->vm->mutex);
err_fence:
	if (work)
		dma_fence_work_commit(&work->base);
err_pages:
	vma_put_pages(vma);
	return err;
}

static void flush_idle_contexts(struct intel_gt *gt)
{
	struct intel_engine_cs *engine;
	enum intel_engine_id id;

	for_each_engine(engine, gt, id)
		intel_engine_flush_barriers(engine);

	intel_gt_wait_for_idle(gt, MAX_SCHEDULE_TIMEOUT);
}

int i915_ggtt_pin(struct i915_vma *vma, u32 align, unsigned int flags)
{
	struct i915_address_space *vm = vma->vm;
	int err;

	GEM_BUG_ON(!i915_vma_is_ggtt(vma));

	do {
		err = i915_vma_pin(vma, 0, align, flags | PIN_GLOBAL);
		if (err != -ENOSPC)
			return err;

		/* Unlike i915_vma_pin, we don't take no for an answer! */
		flush_idle_contexts(vm->gt);
		if (mutex_lock_interruptible(&vm->mutex) == 0) {
			i915_gem_evict_vm(vm);
			mutex_unlock(&vm->mutex);
		}
	} while (1);
}

void i915_vma_close(struct i915_vma *vma)
{
	struct intel_gt *gt = vma->vm->gt;
	unsigned long flags;

	GEM_BUG_ON(i915_vma_is_closed(vma));

	/*
	 * We defer actually closing, unbinding and destroying the VMA until
	 * the next idle point, or if the object is freed in the meantime. By
	 * postponing the unbind, we allow for it to be resurrected by the
	 * client, avoiding the work required to rebind the VMA. This is
	 * advantageous for DRI, where the client/server pass objects
	 * between themselves, temporarily opening a local VMA to the
	 * object, and then closing it again. The same object is then reused
	 * on the next frame (or two, depending on the depth of the swap queue)
	 * causing us to rebind the VMA once more. This ends up being a lot
	 * of wasted work for the steady state.
	 */
	spin_lock_irqsave(&gt->closed_lock, flags);
	list_add(&vma->closed_link, &gt->closed_vma);
	spin_unlock_irqrestore(&gt->closed_lock, flags);
}

static void __i915_vma_remove_closed(struct i915_vma *vma)
{
	struct intel_gt *gt = vma->vm->gt;

	spin_lock_irq(&gt->closed_lock);
	list_del_init(&vma->closed_link);
	spin_unlock_irq(&gt->closed_lock);
}

void i915_vma_reopen(struct i915_vma *vma)
{
	if (i915_vma_is_closed(vma))
		__i915_vma_remove_closed(vma);
}

void i915_vma_release(struct kref *ref)
{
	struct i915_vma *vma = container_of(ref, typeof(*vma), ref);

	if (drm_mm_node_allocated(&vma->node)) {
		mutex_lock(&vma->vm->mutex);
		atomic_and(~I915_VMA_PIN_MASK, &vma->flags);
		WARN_ON(__i915_vma_unbind(vma));
		mutex_unlock(&vma->vm->mutex);
		GEM_BUG_ON(drm_mm_node_allocated(&vma->node));
	}
	GEM_BUG_ON(i915_vma_is_active(vma));

	if (vma->obj) {
		struct drm_i915_gem_object *obj = vma->obj;

		spin_lock(&obj->vma.lock);
		list_del(&vma->obj_link);
		rb_erase(&vma->obj_node, &obj->vma.tree);
		spin_unlock(&obj->vma.lock);
	}

	__i915_vma_remove_closed(vma);
	i915_vm_put(vma->vm);

	i915_active_fini(&vma->active);
	i915_vma_free(vma);
}

void i915_vma_parked(struct intel_gt *gt)
{
	struct i915_vma *vma, *next;

	spin_lock_irq(&gt->closed_lock);
	list_for_each_entry_safe(vma, next, &gt->closed_vma, closed_link) {
		struct drm_i915_gem_object *obj = vma->obj;
		struct i915_address_space *vm = vma->vm;

		/* XXX All to avoid keeping a reference on i915_vma itself */

		if (!kref_get_unless_zero(&obj->base.refcount))
			continue;

		if (i915_vm_tryopen(vm)) {
			list_del_init(&vma->closed_link);
		} else {
			i915_gem_object_put(obj);
			obj = NULL;
		}

		spin_unlock_irq(&gt->closed_lock);

		if (obj) {
			__i915_vma_put(vma);
			i915_gem_object_put(obj);
		}

		i915_vm_close(vm);

		/* Restart after dropping lock */
		spin_lock_irq(&gt->closed_lock);
		next = list_first_entry(&gt->closed_vma,
					typeof(*next), closed_link);
	}
	spin_unlock_irq(&gt->closed_lock);
}

static void __i915_vma_iounmap(struct i915_vma *vma)
{
	GEM_BUG_ON(i915_vma_is_pinned(vma));

	if (vma->iomap == NULL)
		return;

	io_mapping_unmap(vma->iomap);
	vma->iomap = NULL;
}

void i915_vma_revoke_mmap(struct i915_vma *vma)
{
	struct drm_vma_offset_node *node;
	u64 vma_offset;

	if (!i915_vma_has_userfault(vma))
		return;

	GEM_BUG_ON(!i915_vma_is_map_and_fenceable(vma));
	GEM_BUG_ON(!vma->obj->userfault_count);

	node = &vma->mmo->vma_node;
	vma_offset = vma->ggtt_view.partial.offset << PAGE_SHIFT;
	unmap_mapping_range(vma->vm->i915->drm.anon_inode->i_mapping,
			    drm_vma_node_offset_addr(node) + vma_offset,
			    vma->size,
			    1);

	i915_vma_unset_userfault(vma);
	if (!--vma->obj->userfault_count)
		list_del(&vma->obj->userfault_link);
}

int __i915_vma_move_to_active(struct i915_vma *vma, struct i915_request *rq)
{
	int err;

	GEM_BUG_ON(!i915_vma_is_pinned(vma));

	/* Wait for the vma to be bound before we start! */
	err = i915_request_await_active(rq, &vma->active);
	if (err)
		return err;

	return i915_active_add_request(&vma->active, rq);
}

int i915_vma_move_to_active(struct i915_vma *vma,
			    struct i915_request *rq,
			    unsigned int flags)
{
	struct drm_i915_gem_object *obj = vma->obj;
	int err;

	assert_object_held(obj);

	err = __i915_vma_move_to_active(vma, rq);
	if (unlikely(err))
		return err;

	if (flags & EXEC_OBJECT_WRITE) {
		struct intel_frontbuffer *front;

		front = __intel_frontbuffer_get(obj);
		if (unlikely(front)) {
			if (intel_frontbuffer_invalidate(front, ORIGIN_CS))
				i915_active_add_request(&front->write, rq);
			intel_frontbuffer_put(front);
		}

		dma_resv_add_excl_fence(vma->resv, &rq->fence);
		obj->write_domain = I915_GEM_DOMAIN_RENDER;
		obj->read_domains = 0;
	} else {
		err = dma_resv_reserve_shared(vma->resv, 1);
		if (unlikely(err))
			return err;

		dma_resv_add_shared_fence(vma->resv, &rq->fence);
		obj->write_domain = 0;
	}
	obj->read_domains |= I915_GEM_GPU_DOMAINS;
	obj->mm.dirty = true;

	GEM_BUG_ON(!i915_vma_is_active(vma));
	return 0;
}

int __i915_vma_unbind(struct i915_vma *vma)
{
	int ret;

	lockdep_assert_held(&vma->vm->mutex);

	/*
	 * First wait upon any activity as retiring the request may
	 * have side-effects such as unpinning or even unbinding this vma.
	 *
	 * XXX Actually waiting under the vm->mutex is a hinderance and
	 * should be pipelined wherever possible. In cases where that is
	 * unavoidable, we should lift the wait to before the mutex.
	 */
	ret = i915_vma_sync(vma);
	if (ret)
		return ret;

	GEM_BUG_ON(i915_vma_is_active(vma));
	if (i915_vma_is_pinned(vma)) {
		vma_print_allocator(vma, "is pinned");
		return -EAGAIN;
	}

	GEM_BUG_ON(i915_vma_is_active(vma));
	if (!drm_mm_node_allocated(&vma->node))
		return 0;

	if (i915_vma_is_map_and_fenceable(vma)) {
		/*
		 * Check that we have flushed all writes through the GGTT
		 * before the unbind, other due to non-strict nature of those
		 * indirect writes they may end up referencing the GGTT PTE
		 * after the unbind.
		 */
		i915_vma_flush_writes(vma);
		GEM_BUG_ON(i915_vma_has_ggtt_write(vma));

		/* release the fence reg _after_ flushing */
		ret = i915_vma_revoke_fence(vma);
		if (ret)
			return ret;

		/* Force a pagefault for domain tracking on next user access */
		i915_vma_revoke_mmap(vma);

		__i915_vma_iounmap(vma);
		clear_bit(I915_VMA_CAN_FENCE_BIT, __i915_vma_flags(vma));
	}
	GEM_BUG_ON(vma->fence);
	GEM_BUG_ON(i915_vma_has_userfault(vma));

	if (likely(atomic_read(&vma->vm->open))) {
		trace_i915_vma_unbind(vma);
		vma->ops->unbind_vma(vma);
	}
	atomic_and(~(I915_VMA_BIND_MASK | I915_VMA_ERROR), &vma->flags);

	i915_vma_detach(vma);
	vma_unbind_pages(vma);

<<<<<<< HEAD
	drm_mm_remove_node(&vma->node); /* pairs with i915_vma_destroy() */
=======
	drm_mm_remove_node(&vma->node); /* pairs with i915_vma_release() */
>>>>>>> 5d50bd44
	return 0;
}

int i915_vma_unbind(struct i915_vma *vma)
{
	struct i915_address_space *vm = vma->vm;
	int err;

	if (!drm_mm_node_allocated(&vma->node))
		return 0;

	err = mutex_lock_interruptible(&vm->mutex);
	if (err)
		return err;

	err = __i915_vma_unbind(vma);
	mutex_unlock(&vm->mutex);

	return err;
}

struct i915_vma *i915_vma_make_unshrinkable(struct i915_vma *vma)
{
	i915_gem_object_make_unshrinkable(vma->obj);
	return vma;
}

void i915_vma_make_shrinkable(struct i915_vma *vma)
{
	i915_gem_object_make_shrinkable(vma->obj);
}

void i915_vma_make_purgeable(struct i915_vma *vma)
{
	i915_gem_object_make_purgeable(vma->obj);
}

#if IS_ENABLED(CONFIG_DRM_I915_SELFTEST)
#include "selftests/i915_vma.c"
#endif

static void i915_global_vma_shrink(void)
{
	kmem_cache_shrink(global.slab_vmas);
}

static void i915_global_vma_exit(void)
{
	kmem_cache_destroy(global.slab_vmas);
}

static struct i915_global_vma global = { {
	.shrink = i915_global_vma_shrink,
	.exit = i915_global_vma_exit,
} };

int __init i915_global_vma_init(void)
{
	global.slab_vmas = KMEM_CACHE(i915_vma, SLAB_HWCACHE_ALIGN);
	if (!global.slab_vmas)
		return -ENOMEM;

	i915_global_register(&global.base);
	return 0;
}<|MERGE_RESOLUTION|>--- conflicted
+++ resolved
@@ -1239,11 +1239,7 @@
 	i915_vma_detach(vma);
 	vma_unbind_pages(vma);
 
-<<<<<<< HEAD
-	drm_mm_remove_node(&vma->node); /* pairs with i915_vma_destroy() */
-=======
 	drm_mm_remove_node(&vma->node); /* pairs with i915_vma_release() */
->>>>>>> 5d50bd44
 	return 0;
 }
 
