--- conflicted
+++ resolved
@@ -59,14 +59,6 @@
  * must be correctly synchronized/cancelled when shutting down the pipe."
  */
 
-<<<<<<< HEAD
-#include <drm/drm_atomic_helper.h>
-
-#include "intel_drv.h"
-#include "i915_drv.h"
-
-=======
->>>>>>> a2d635de
 static bool psr_global_enabled(u32 debug)
 {
 	switch (debug & I915_PSR_DEBUG_MODE_MASK) {
@@ -542,15 +534,8 @@
 		val |= EDP_PSR2_TP2_TIME_2500us;
 
 	/*
-<<<<<<< HEAD
-	 * FIXME: There is probably a issue in DMC firmwares(icl_dmc_ver1_07.bin
-	 * and kbl_dmc_ver1_04.bin at least) that causes PSR2 SU to fail after
-	 * exiting DC6 if EDP_PSR_TP1_TP3_SEL is kept in PSR_CTL, so for now
-	 * lets workaround the issue by cleaning PSR_CTL before enable PSR2.
-=======
 	 * PSR2 HW is incorrectly using EDP_PSR_TP1_TP3_SEL and BSpec is
 	 * recommending keep this bit unset while PSR2 is enabled.
->>>>>>> a2d635de
 	 */
 	I915_WRITE(EDP_PSR_CTL, 0);
 
