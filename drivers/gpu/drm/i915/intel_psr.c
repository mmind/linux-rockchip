/*
 * Copyright © 2014 Intel Corporation
 *
 * Permission is hereby granted, free of charge, to any person obtaining a
 * copy of this software and associated documentation files (the "Software"),
 * to deal in the Software without restriction, including without limitation
 * the rights to use, copy, modify, merge, publish, distribute, sublicense,
 * and/or sell copies of the Software, and to permit persons to whom the
 * Software is furnished to do so, subject to the following conditions:
 *
 * The above copyright notice and this permission notice (including the next
 * paragraph) shall be included in all copies or substantial portions of the
 * Software.
 *
 * THE SOFTWARE IS PROVIDED "AS IS", WITHOUT WARRANTY OF ANY KIND, EXPRESS OR
 * IMPLIED, INCLUDING BUT NOT LIMITED TO THE WARRANTIES OF MERCHANTABILITY,
 * FITNESS FOR A PARTICULAR PURPOSE AND NONINFRINGEMENT.  IN NO EVENT SHALL
 * THE AUTHORS OR COPYRIGHT HOLDERS BE LIABLE FOR ANY CLAIM, DAMAGES OR OTHER
 * LIABILITY, WHETHER IN AN ACTION OF CONTRACT, TORT OR OTHERWISE, ARISING
 * FROM, OUT OF OR IN CONNECTION WITH THE SOFTWARE OR THE USE OR OTHER
 * DEALINGS IN THE SOFTWARE.
 */

/**
 * DOC: Panel Self Refresh (PSR/SRD)
 *
 * Since Haswell Display controller supports Panel Self-Refresh on display
 * panels witch have a remote frame buffer (RFB) implemented according to PSR
 * spec in eDP1.3. PSR feature allows the display to go to lower standby states
 * when system is idle but display is on as it eliminates display refresh
 * request to DDR memory completely as long as the frame buffer for that
 * display is unchanged.
 *
 * Panel Self Refresh must be supported by both Hardware (source) and
 * Panel (sink).
 *
 * PSR saves power by caching the framebuffer in the panel RFB, which allows us
 * to power down the link and memory controller. For DSI panels the same idea
 * is called "manual mode".
 *
 * The implementation uses the hardware-based PSR support which automatically
 * enters/exits self-refresh mode. The hardware takes care of sending the
 * required DP aux message and could even retrain the link (that part isn't
 * enabled yet though). The hardware also keeps track of any frontbuffer
 * changes to know when to exit self-refresh mode again. Unfortunately that
 * part doesn't work too well, hence why the i915 PSR support uses the
 * software frontbuffer tracking to make sure it doesn't miss a screen
 * update. For this integration intel_psr_invalidate() and intel_psr_flush()
 * get called by the frontbuffer tracking code. Note that because of locking
 * issues the self-refresh re-enable code is done from a work queue, which
 * must be correctly synchronized/cancelled when shutting down the pipe."
 */

#include <drm/drmP.h>

#include "intel_drv.h"
#include "i915_drv.h"

static bool is_edp_psr(struct intel_dp *intel_dp)
{
	return intel_dp->psr_dpcd[0] & DP_PSR_IS_SUPPORTED;
}

static bool vlv_is_psr_active_on_pipe(struct drm_device *dev, int pipe)
{
	struct drm_i915_private *dev_priv = dev->dev_private;
	uint32_t val;

	val = I915_READ(VLV_PSRSTAT(pipe)) &
	      VLV_EDP_PSR_CURR_STATE_MASK;
	return (val == VLV_EDP_PSR_ACTIVE_NORFB_UP) ||
	       (val == VLV_EDP_PSR_ACTIVE_SF_UPDATE);
}

static void intel_psr_write_vsc(struct intel_dp *intel_dp,
				const struct edp_vsc_psr *vsc_psr)
{
	struct intel_digital_port *dig_port = dp_to_dig_port(intel_dp);
	struct drm_device *dev = dig_port->base.base.dev;
	struct drm_i915_private *dev_priv = dev->dev_private;
	struct intel_crtc *crtc = to_intel_crtc(dig_port->base.base.crtc);
	enum transcoder cpu_transcoder = crtc->config->cpu_transcoder;
	i915_reg_t ctl_reg = HSW_TVIDEO_DIP_CTL(cpu_transcoder);
	uint32_t *data = (uint32_t *) vsc_psr;
	unsigned int i;

	/* As per BSPec (Pipe Video Data Island Packet), we need to disable
	   the video DIP being updated before program video DIP data buffer
	   registers for DIP being updated. */
	I915_WRITE(ctl_reg, 0);
	POSTING_READ(ctl_reg);

	for (i = 0; i < sizeof(*vsc_psr); i += 4) {
		I915_WRITE(HSW_TVIDEO_DIP_VSC_DATA(cpu_transcoder,
						   i >> 2), *data);
		data++;
	}
	for (; i < VIDEO_DIP_VSC_DATA_SIZE; i += 4)
		I915_WRITE(HSW_TVIDEO_DIP_VSC_DATA(cpu_transcoder,
						   i >> 2), 0);

	I915_WRITE(ctl_reg, VIDEO_DIP_ENABLE_VSC_HSW);
	POSTING_READ(ctl_reg);
}

static void vlv_psr_setup_vsc(struct intel_dp *intel_dp)
{
	struct intel_digital_port *intel_dig_port = dp_to_dig_port(intel_dp);
	struct drm_device *dev = intel_dig_port->base.base.dev;
	struct drm_i915_private *dev_priv = dev->dev_private;
	struct drm_crtc *crtc = intel_dig_port->base.base.crtc;
	enum pipe pipe = to_intel_crtc(crtc)->pipe;
	uint32_t val;

	/* VLV auto-generate VSC package as per EDP 1.3 spec, Table 3.10 */
	val  = I915_READ(VLV_VSCSDP(pipe));
	val &= ~VLV_EDP_PSR_SDP_FREQ_MASK;
	val |= VLV_EDP_PSR_SDP_FREQ_EVFRAME;
	I915_WRITE(VLV_VSCSDP(pipe), val);
}

static void skl_psr_setup_su_vsc(struct intel_dp *intel_dp)
{
	struct edp_vsc_psr psr_vsc;

	/* Prepare VSC Header for SU as per EDP 1.4 spec, Table 6.11 */
	memset(&psr_vsc, 0, sizeof(psr_vsc));
	psr_vsc.sdp_header.HB0 = 0;
	psr_vsc.sdp_header.HB1 = 0x7;
	psr_vsc.sdp_header.HB2 = 0x3;
	psr_vsc.sdp_header.HB3 = 0xb;
	intel_psr_write_vsc(intel_dp, &psr_vsc);
}

static void hsw_psr_setup_vsc(struct intel_dp *intel_dp)
{
	struct edp_vsc_psr psr_vsc;

	/* Prepare VSC packet as per EDP 1.3 spec, Table 3.10 */
	memset(&psr_vsc, 0, sizeof(psr_vsc));
	psr_vsc.sdp_header.HB0 = 0;
	psr_vsc.sdp_header.HB1 = 0x7;
	psr_vsc.sdp_header.HB2 = 0x2;
	psr_vsc.sdp_header.HB3 = 0x8;
	intel_psr_write_vsc(intel_dp, &psr_vsc);
}

static void vlv_psr_enable_sink(struct intel_dp *intel_dp)
{
	drm_dp_dpcd_writeb(&intel_dp->aux, DP_PSR_EN_CFG,
			   DP_PSR_ENABLE | DP_PSR_MAIN_LINK_ACTIVE);
}

static i915_reg_t psr_aux_ctl_reg(struct drm_i915_private *dev_priv,
				       enum port port)
{
	if (INTEL_INFO(dev_priv)->gen >= 9)
		return DP_AUX_CH_CTL(port);
	else
		return EDP_PSR_AUX_CTL;
}

static i915_reg_t psr_aux_data_reg(struct drm_i915_private *dev_priv,
					enum port port, int index)
{
	if (INTEL_INFO(dev_priv)->gen >= 9)
		return DP_AUX_CH_DATA(port, index);
	else
		return EDP_PSR_AUX_DATA(index);
}

static void hsw_psr_enable_sink(struct intel_dp *intel_dp)
{
	struct intel_digital_port *dig_port = dp_to_dig_port(intel_dp);
	struct drm_device *dev = dig_port->base.base.dev;
	struct drm_i915_private *dev_priv = dev->dev_private;
	uint32_t aux_clock_divider;
	i915_reg_t aux_ctl_reg;
	int precharge = 0x3;
	static const uint8_t aux_msg[] = {
		[0] = DP_AUX_NATIVE_WRITE << 4,
		[1] = DP_SET_POWER >> 8,
		[2] = DP_SET_POWER & 0xff,
		[3] = 1 - 1,
		[4] = DP_SET_POWER_D0,
	};
	enum port port = dig_port->port;
	int i;

	BUILD_BUG_ON(sizeof(aux_msg) > 20);

	aux_clock_divider = intel_dp->get_aux_clock_divider(intel_dp, 0);

	/* Enable AUX frame sync at sink */
	if (dev_priv->psr.aux_frame_sync)
		drm_dp_dpcd_writeb(&intel_dp->aux,
				DP_SINK_DEVICE_AUX_FRAME_SYNC_CONF,
				DP_AUX_FRAME_SYNC_ENABLE);

	aux_ctl_reg = psr_aux_ctl_reg(dev_priv, port);

	/* Setup AUX registers */
	for (i = 0; i < sizeof(aux_msg); i += 4)
		I915_WRITE(psr_aux_data_reg(dev_priv, port, i >> 2),
			   intel_dp_pack_aux(&aux_msg[i], sizeof(aux_msg) - i));

	if (INTEL_INFO(dev)->gen >= 9) {
		uint32_t val;

		val = I915_READ(aux_ctl_reg);
		val &= ~DP_AUX_CH_CTL_TIME_OUT_MASK;
		val |= DP_AUX_CH_CTL_TIME_OUT_1600us;
		val &= ~DP_AUX_CH_CTL_MESSAGE_SIZE_MASK;
		val |= (sizeof(aux_msg) << DP_AUX_CH_CTL_MESSAGE_SIZE_SHIFT);
		/* Use hardcoded data values for PSR, frame sync and GTC */
		val &= ~DP_AUX_CH_CTL_PSR_DATA_AUX_REG_SKL;
		val &= ~DP_AUX_CH_CTL_FS_DATA_AUX_REG_SKL;
		val &= ~DP_AUX_CH_CTL_GTC_DATA_AUX_REG_SKL;
		I915_WRITE(aux_ctl_reg, val);
	} else {
		I915_WRITE(aux_ctl_reg,
		   DP_AUX_CH_CTL_TIME_OUT_400us |
		   (sizeof(aux_msg) << DP_AUX_CH_CTL_MESSAGE_SIZE_SHIFT) |
		   (precharge << DP_AUX_CH_CTL_PRECHARGE_2US_SHIFT) |
		   (aux_clock_divider << DP_AUX_CH_CTL_BIT_CLOCK_2X_SHIFT));
	}

	if (dev_priv->psr.link_standby)
		drm_dp_dpcd_writeb(&intel_dp->aux, DP_PSR_EN_CFG,
				   DP_PSR_ENABLE | DP_PSR_MAIN_LINK_ACTIVE);
	else
		drm_dp_dpcd_writeb(&intel_dp->aux, DP_PSR_EN_CFG,
				   DP_PSR_ENABLE);
}

static void vlv_psr_enable_source(struct intel_dp *intel_dp)
{
	struct intel_digital_port *dig_port = dp_to_dig_port(intel_dp);
	struct drm_device *dev = dig_port->base.base.dev;
	struct drm_i915_private *dev_priv = dev->dev_private;
	struct drm_crtc *crtc = dig_port->base.base.crtc;
	enum pipe pipe = to_intel_crtc(crtc)->pipe;

	/* Transition from PSR_state 0 to PSR_state 1, i.e. PSR Inactive */
	I915_WRITE(VLV_PSRCTL(pipe),
		   VLV_EDP_PSR_MODE_SW_TIMER |
		   VLV_EDP_PSR_SRC_TRANSMITTER_STATE |
		   VLV_EDP_PSR_ENABLE);
}

static void vlv_psr_activate(struct intel_dp *intel_dp)
{
	struct intel_digital_port *dig_port = dp_to_dig_port(intel_dp);
	struct drm_device *dev = dig_port->base.base.dev;
	struct drm_i915_private *dev_priv = dev->dev_private;
	struct drm_crtc *crtc = dig_port->base.base.crtc;
	enum pipe pipe = to_intel_crtc(crtc)->pipe;

	/* Let's do the transition from PSR_state 1 to PSR_state 2
	 * that is PSR transition to active - static frame transmission.
	 * Then Hardware is responsible for the transition to PSR_state 3
	 * that is PSR active - no Remote Frame Buffer (RFB) update.
	 */
	I915_WRITE(VLV_PSRCTL(pipe), I915_READ(VLV_PSRCTL(pipe)) |
		   VLV_EDP_PSR_ACTIVE_ENTRY);
}

static void hsw_psr_enable_source(struct intel_dp *intel_dp)
{
	struct intel_digital_port *dig_port = dp_to_dig_port(intel_dp);
	struct drm_device *dev = dig_port->base.base.dev;
	struct drm_i915_private *dev_priv = dev->dev_private;

	uint32_t max_sleep_time = 0x1f;
	/*
	 * Let's respect VBT in case VBT asks a higher idle_frame value.
	 * Let's use 6 as the minimum to cover all known cases including
	 * the off-by-one issue that HW has in some cases. Also there are
	 * cases where sink should be able to train
	 * with the 5 or 6 idle patterns.
	 */
	uint32_t idle_frames = max(6, dev_priv->vbt.psr.idle_frames);
	uint32_t val = 0x0;

	if (IS_HASWELL(dev))
		val |= EDP_PSR_MIN_LINK_ENTRY_TIME_8_LINES;

	if (dev_priv->psr.link_standby)
		val |= EDP_PSR_LINK_STANDBY;

	I915_WRITE(EDP_PSR_CTL, val |
		   max_sleep_time << EDP_PSR_MAX_SLEEP_TIME_SHIFT |
		   idle_frames << EDP_PSR_IDLE_FRAME_SHIFT |
		   EDP_PSR_ENABLE);

	if (dev_priv->psr.psr2_support)
		I915_WRITE(EDP_PSR2_CTL, EDP_PSR2_ENABLE |
				EDP_SU_TRACK_ENABLE | EDP_PSR2_TP2_TIME_100);
}

static bool intel_psr_match_conditions(struct intel_dp *intel_dp)
{
	struct intel_digital_port *dig_port = dp_to_dig_port(intel_dp);
	struct drm_device *dev = dig_port->base.base.dev;
	struct drm_i915_private *dev_priv = dev->dev_private;
	struct drm_crtc *crtc = dig_port->base.base.crtc;
	struct intel_crtc *intel_crtc = to_intel_crtc(crtc);

	lockdep_assert_held(&dev_priv->psr.lock);
	WARN_ON(!drm_modeset_is_locked(&dev->mode_config.connection_mutex));
	WARN_ON(!drm_modeset_is_locked(&crtc->mutex));

	dev_priv->psr.source_ok = false;

	/*
	 * HSW spec explicitly says PSR is tied to port A.
	 * BDW+ platforms with DDI implementation of PSR have different
	 * PSR registers per transcoder and we only implement transcoder EDP
	 * ones. Since by Display design transcoder EDP is tied to port A
	 * we can safely escape based on the port A.
	 */
	if (HAS_DDI(dev) && dig_port->port != PORT_A) {
		DRM_DEBUG_KMS("PSR condition failed: Port not supported\n");
		return false;
	}

	if (!i915.enable_psr) {
		DRM_DEBUG_KMS("PSR disable by flag\n");
		return false;
	}

	if ((IS_VALLEYVIEW(dev) || IS_CHERRYVIEW(dev)) &&
	    !dev_priv->psr.link_standby) {
		DRM_ERROR("PSR condition failed: Link off requested but not supported on this platform\n");
		return false;
	}

	if (IS_HASWELL(dev) &&
	    I915_READ(HSW_STEREO_3D_CTL(intel_crtc->config->cpu_transcoder)) &
		      S3D_ENABLE) {
		DRM_DEBUG_KMS("PSR condition failed: Stereo 3D is Enabled\n");
		return false;
	}

	if (IS_HASWELL(dev) &&
	    intel_crtc->config->base.adjusted_mode.flags & DRM_MODE_FLAG_INTERLACE) {
		DRM_DEBUG_KMS("PSR condition failed: Interlaced is Enabled\n");
		return false;
	}

	dev_priv->psr.source_ok = true;
	return true;
}

static void intel_psr_activate(struct intel_dp *intel_dp)
{
	struct intel_digital_port *intel_dig_port = dp_to_dig_port(intel_dp);
	struct drm_device *dev = intel_dig_port->base.base.dev;
	struct drm_i915_private *dev_priv = dev->dev_private;

	WARN_ON(I915_READ(EDP_PSR_CTL) & EDP_PSR_ENABLE);
	WARN_ON(dev_priv->psr.active);
	lockdep_assert_held(&dev_priv->psr.lock);

	/* Enable/Re-enable PSR on the host */
	if (HAS_DDI(dev))
		/* On HSW+ after we enable PSR on source it will activate it
		 * as soon as it match configure idle_frame count. So
		 * we just actually enable it here on activation time.
		 */
		hsw_psr_enable_source(intel_dp);
	else
		vlv_psr_activate(intel_dp);

	dev_priv->psr.active = true;
}

/**
 * intel_psr_enable - Enable PSR
 * @intel_dp: Intel DP
 *
 * This function can only be called after the pipe is fully trained and enabled.
 */
void intel_psr_enable(struct intel_dp *intel_dp)
{
	struct intel_digital_port *intel_dig_port = dp_to_dig_port(intel_dp);
	struct drm_device *dev = intel_dig_port->base.base.dev;
	struct drm_i915_private *dev_priv = dev->dev_private;
	struct intel_crtc *crtc = to_intel_crtc(intel_dig_port->base.base.crtc);

	if (!HAS_PSR(dev)) {
		DRM_DEBUG_KMS("PSR not supported on this platform\n");
		return;
	}

	if (!is_edp_psr(intel_dp)) {
		DRM_DEBUG_KMS("PSR not supported by this panel\n");
		return;
	}

	mutex_lock(&dev_priv->psr.lock);
	if (dev_priv->psr.enabled) {
		DRM_DEBUG_KMS("PSR already in use\n");
		goto unlock;
	}

	if (!intel_psr_match_conditions(intel_dp))
		goto unlock;

	dev_priv->psr.busy_frontbuffer_bits = 0;

	if (HAS_DDI(dev)) {
		hsw_psr_setup_vsc(intel_dp);

		if (dev_priv->psr.psr2_support) {
			/* PSR2 is restricted to work with panel resolutions upto 3200x2000 */
			if (crtc->config->pipe_src_w > 3200 ||
				crtc->config->pipe_src_h > 2000)
				dev_priv->psr.psr2_support = false;
			else
				skl_psr_setup_su_vsc(intel_dp);
		}

		/*
		 * Per Spec: Avoid continuous PSR exit by masking MEMUP and HPD.
		 * Also mask LPSP to avoid dependency on other drivers that
		 * might block runtime_pm besides preventing other hw tracking
		 * issues now we can rely on frontbuffer tracking.
		 */
		I915_WRITE(EDP_PSR_DEBUG_CTL, EDP_PSR_DEBUG_MASK_MEMUP |
			   EDP_PSR_DEBUG_MASK_HPD | EDP_PSR_DEBUG_MASK_LPSP);

		/* Enable PSR on the panel */
		hsw_psr_enable_sink(intel_dp);

		if (INTEL_INFO(dev)->gen >= 9)
			intel_psr_activate(intel_dp);
	} else {
		vlv_psr_setup_vsc(intel_dp);

		/* Enable PSR on the panel */
		vlv_psr_enable_sink(intel_dp);

		/* On HSW+ enable_source also means go to PSR entry/active
		 * state as soon as idle_frame achieved and here would be
		 * to soon. However on VLV enable_source just enable PSR
		 * but let it on inactive state. So we might do this prior
		 * to active transition, i.e. here.
		 */
		vlv_psr_enable_source(intel_dp);
	}

	/*
	 * FIXME: Activation should happen immediately since this function
	 * is just called after pipe is fully trained and enabled.
	 * However on every platform we face issues when first activation
	 * follows a modeset so quickly.
	 *     - On VLV/CHV we get bank screen on first activation
	 *     - On HSW/BDW we get a recoverable frozen screen until next
	 *       exit-activate sequence.
	 */
	if (INTEL_INFO(dev)->gen < 9)
		schedule_delayed_work(&dev_priv->psr.work,
				      msecs_to_jiffies(intel_dp->panel_power_cycle_delay * 5));

	dev_priv->psr.enabled = intel_dp;
unlock:
	mutex_unlock(&dev_priv->psr.lock);
}

static void vlv_psr_disable(struct intel_dp *intel_dp)
{
	struct intel_digital_port *intel_dig_port = dp_to_dig_port(intel_dp);
	struct drm_device *dev = intel_dig_port->base.base.dev;
	struct drm_i915_private *dev_priv = dev->dev_private;
	struct intel_crtc *intel_crtc =
		to_intel_crtc(intel_dig_port->base.base.crtc);
	uint32_t val;

	if (dev_priv->psr.active) {
		/* Put VLV PSR back to PSR_state 0 that is PSR Disabled. */
		if (wait_for((I915_READ(VLV_PSRSTAT(intel_crtc->pipe)) &
			      VLV_EDP_PSR_IN_TRANS) == 0, 1))
			WARN(1, "PSR transition took longer than expected\n");

		val = I915_READ(VLV_PSRCTL(intel_crtc->pipe));
		val &= ~VLV_EDP_PSR_ACTIVE_ENTRY;
		val &= ~VLV_EDP_PSR_ENABLE;
		val &= ~VLV_EDP_PSR_MODE_MASK;
		I915_WRITE(VLV_PSRCTL(intel_crtc->pipe), val);

		dev_priv->psr.active = false;
	} else {
		WARN_ON(vlv_is_psr_active_on_pipe(dev, intel_crtc->pipe));
	}
}

static void hsw_psr_disable(struct intel_dp *intel_dp)
{
	struct intel_digital_port *intel_dig_port = dp_to_dig_port(intel_dp);
	struct drm_device *dev = intel_dig_port->base.base.dev;
	struct drm_i915_private *dev_priv = dev->dev_private;

	if (dev_priv->psr.active) {
		I915_WRITE(EDP_PSR_CTL,
			   I915_READ(EDP_PSR_CTL) & ~EDP_PSR_ENABLE);

		/* Wait till PSR is idle */
		if (_wait_for((I915_READ(EDP_PSR_STATUS_CTL) &
			       EDP_PSR_STATUS_STATE_MASK) == 0, 2000, 10))
			DRM_ERROR("Timed out waiting for PSR Idle State\n");

		dev_priv->psr.active = false;
	} else {
		WARN_ON(I915_READ(EDP_PSR_CTL) & EDP_PSR_ENABLE);
	}
}

/**
 * intel_psr_disable - Disable PSR
 * @intel_dp: Intel DP
 *
 * This function needs to be called before disabling pipe.
 */
void intel_psr_disable(struct intel_dp *intel_dp)
{
	struct intel_digital_port *intel_dig_port = dp_to_dig_port(intel_dp);
	struct drm_device *dev = intel_dig_port->base.base.dev;
	struct drm_i915_private *dev_priv = dev->dev_private;

	mutex_lock(&dev_priv->psr.lock);
	if (!dev_priv->psr.enabled) {
		mutex_unlock(&dev_priv->psr.lock);
		return;
	}

	/* Disable PSR on Source */
	if (HAS_DDI(dev))
		hsw_psr_disable(intel_dp);
	else
		vlv_psr_disable(intel_dp);

	/* Disable PSR on Sink */
	drm_dp_dpcd_writeb(&intel_dp->aux, DP_PSR_EN_CFG, 0);

	dev_priv->psr.enabled = NULL;
	mutex_unlock(&dev_priv->psr.lock);

	cancel_delayed_work_sync(&dev_priv->psr.work);
}

static void intel_psr_work(struct work_struct *work)
{
	struct drm_i915_private *dev_priv =
		container_of(work, typeof(*dev_priv), psr.work.work);
	struct intel_dp *intel_dp = dev_priv->psr.enabled;
	struct drm_crtc *crtc = dp_to_dig_port(intel_dp)->base.base.crtc;
	enum pipe pipe = to_intel_crtc(crtc)->pipe;

	/* We have to make sure PSR is ready for re-enable
	 * otherwise it keeps disabled until next full enable/disable cycle.
	 * PSR might take some time to get fully disabled
	 * and be ready for re-enable.
	 */
	if (HAS_DDI(dev_priv->dev)) {
		if (wait_for((I915_READ(EDP_PSR_STATUS_CTL) &
			      EDP_PSR_STATUS_STATE_MASK) == 0, 50)) {
			DRM_ERROR("Timed out waiting for PSR Idle for re-enable\n");
			return;
		}
	} else {
		if (wait_for((I915_READ(VLV_PSRSTAT(pipe)) &
			      VLV_EDP_PSR_IN_TRANS) == 0, 1)) {
			DRM_ERROR("Timed out waiting for PSR Idle for re-enable\n");
			return;
		}
	}
	mutex_lock(&dev_priv->psr.lock);
	intel_dp = dev_priv->psr.enabled;

	if (!intel_dp)
		goto unlock;

	/*
	 * The delayed work can race with an invalidate hence we need to
	 * recheck. Since psr_flush first clears this and then reschedules we
	 * won't ever miss a flush when bailing out here.
	 */
	if (dev_priv->psr.busy_frontbuffer_bits)
		goto unlock;

	intel_psr_activate(intel_dp);
unlock:
	mutex_unlock(&dev_priv->psr.lock);
}

static void intel_psr_exit(struct drm_device *dev)
{
	struct drm_i915_private *dev_priv = dev->dev_private;
	struct intel_dp *intel_dp = dev_priv->psr.enabled;
	struct drm_crtc *crtc = dp_to_dig_port(intel_dp)->base.base.crtc;
	enum pipe pipe = to_intel_crtc(crtc)->pipe;
	u32 val;

	if (!dev_priv->psr.active)
		return;

	if (HAS_DDI(dev)) {
		val = I915_READ(EDP_PSR_CTL);

		WARN_ON(!(val & EDP_PSR_ENABLE));

		I915_WRITE(EDP_PSR_CTL, val & ~EDP_PSR_ENABLE);
	} else {
		val = I915_READ(VLV_PSRCTL(pipe));

		/* Here we do the transition from PSR_state 3 to PSR_state 5
		 * directly once PSR State 4 that is active with single frame
		 * update can be skipped. PSR_state 5 that is PSR exit then
		 * Hardware is responsible to transition back to PSR_state 1
		 * that is PSR inactive. Same state after
		 * vlv_edp_psr_enable_source.
		 */
		val &= ~VLV_EDP_PSR_ACTIVE_ENTRY;
		I915_WRITE(VLV_PSRCTL(pipe), val);

		/* Send AUX wake up - Spec says after transitioning to PSR
		 * active we have to send AUX wake up by writing 01h in DPCD
		 * 600h of sink device.
		 * XXX: This might slow down the transition, but without this
		 * HW doesn't complete the transition to PSR_state 1 and we
		 * never get the screen updated.
		 */
		drm_dp_dpcd_writeb(&intel_dp->aux, DP_SET_POWER,
				   DP_SET_POWER_D0);
	}

	dev_priv->psr.active = false;
}

/**
 * intel_psr_single_frame_update - Single Frame Update
 * @dev: DRM device
 * @frontbuffer_bits: frontbuffer plane tracking bits
 *
 * Some platforms support a single frame update feature that is used to
 * send and update only one frame on Remote Frame Buffer.
 * So far it is only implemented for Valleyview and Cherryview because
 * hardware requires this to be done before a page flip.
 */
void intel_psr_single_frame_update(struct drm_device *dev,
				   unsigned frontbuffer_bits)
{
	struct drm_i915_private *dev_priv = dev->dev_private;
	struct drm_crtc *crtc;
	enum pipe pipe;
	u32 val;

	/*
	 * Single frame update is already supported on BDW+ but it requires
	 * many W/A and it isn't really needed.
	 */
	if (!IS_VALLEYVIEW(dev) && !IS_CHERRYVIEW(dev))
		return;

	mutex_lock(&dev_priv->psr.lock);
	if (!dev_priv->psr.enabled) {
		mutex_unlock(&dev_priv->psr.lock);
		return;
	}

	crtc = dp_to_dig_port(dev_priv->psr.enabled)->base.base.crtc;
	pipe = to_intel_crtc(crtc)->pipe;

	if (frontbuffer_bits & INTEL_FRONTBUFFER_ALL_MASK(pipe)) {
		val = I915_READ(VLV_PSRCTL(pipe));

		/*
		 * We need to set this bit before writing registers for a flip.
		 * This bit will be self-clear when it gets to the PSR active state.
		 */
		I915_WRITE(VLV_PSRCTL(pipe), val | VLV_EDP_PSR_SINGLE_FRAME_UPDATE);
	}
	mutex_unlock(&dev_priv->psr.lock);
}

/**
 * intel_psr_invalidate - Invalidade PSR
 * @dev: DRM device
 * @frontbuffer_bits: frontbuffer plane tracking bits
 *
 * Since the hardware frontbuffer tracking has gaps we need to integrate
 * with the software frontbuffer tracking. This function gets called every
 * time frontbuffer rendering starts and a buffer gets dirtied. PSR must be
 * disabled if the frontbuffer mask contains a buffer relevant to PSR.
 *
 * Dirty frontbuffers relevant to PSR are tracked in busy_frontbuffer_bits."
 */
void intel_psr_invalidate(struct drm_device *dev,
			  unsigned frontbuffer_bits)
{
	struct drm_i915_private *dev_priv = dev->dev_private;
	struct drm_crtc *crtc;
	enum pipe pipe;

	mutex_lock(&dev_priv->psr.lock);
	if (!dev_priv->psr.enabled) {
		mutex_unlock(&dev_priv->psr.lock);
		return;
	}

	crtc = dp_to_dig_port(dev_priv->psr.enabled)->base.base.crtc;
	pipe = to_intel_crtc(crtc)->pipe;

	frontbuffer_bits &= INTEL_FRONTBUFFER_ALL_MASK(pipe);
	dev_priv->psr.busy_frontbuffer_bits |= frontbuffer_bits;

	if (frontbuffer_bits)
		intel_psr_exit(dev);

	mutex_unlock(&dev_priv->psr.lock);
}

/**
 * intel_psr_flush - Flush PSR
 * @dev: DRM device
 * @frontbuffer_bits: frontbuffer plane tracking bits
 * @origin: which operation caused the flush
 *
 * Since the hardware frontbuffer tracking has gaps we need to integrate
 * with the software frontbuffer tracking. This function gets called every
 * time frontbuffer rendering has completed and flushed out to memory. PSR
 * can be enabled again if no other frontbuffer relevant to PSR is dirty.
 *
 * Dirty frontbuffers relevant to PSR are tracked in busy_frontbuffer_bits.
 */
void intel_psr_flush(struct drm_device *dev,
		     unsigned frontbuffer_bits, enum fb_op_origin origin)
{
	struct drm_i915_private *dev_priv = dev->dev_private;
	struct drm_crtc *crtc;
	enum pipe pipe;

	mutex_lock(&dev_priv->psr.lock);
	if (!dev_priv->psr.enabled) {
		mutex_unlock(&dev_priv->psr.lock);
		return;
	}

	crtc = dp_to_dig_port(dev_priv->psr.enabled)->base.base.crtc;
	pipe = to_intel_crtc(crtc)->pipe;

	frontbuffer_bits &= INTEL_FRONTBUFFER_ALL_MASK(pipe);
	dev_priv->psr.busy_frontbuffer_bits &= ~frontbuffer_bits;

	/* By definition flush = invalidate + flush */
	if (frontbuffer_bits)
		intel_psr_exit(dev);

	if (!dev_priv->psr.active && !dev_priv->psr.busy_frontbuffer_bits)
		if (!work_busy(&dev_priv->psr.work.work))
			schedule_delayed_work(&dev_priv->psr.work,
					      msecs_to_jiffies(100));
	mutex_unlock(&dev_priv->psr.lock);
}

/**
 * intel_psr_init - Init basic PSR work and mutex.
 * @dev: DRM device
 *
 * This function is  called only once at driver load to initialize basic
 * PSR stuff.
 */
void intel_psr_init(struct drm_device *dev)
{
	struct drm_i915_private *dev_priv = dev->dev_private;

	dev_priv->psr_mmio_base = IS_HASWELL(dev_priv) ?
		HSW_EDP_PSR_BASE : BDW_EDP_PSR_BASE;

<<<<<<< HEAD
=======
	/* Per platform default */
	if (i915.enable_psr == -1) {
		if (IS_HASWELL(dev) || IS_BROADWELL(dev) ||
		    IS_VALLEYVIEW(dev) || IS_CHERRYVIEW(dev))
			i915.enable_psr = 1;
		else
			i915.enable_psr = 0;
	}

>>>>>>> cf481068
	/* Set link_standby x link_off defaults */
	if (IS_HASWELL(dev) || IS_BROADWELL(dev))
		/* HSW and BDW require workarounds that we don't implement. */
		dev_priv->psr.link_standby = false;
	else if (IS_VALLEYVIEW(dev) || IS_CHERRYVIEW(dev))
		/* On VLV and CHV only standby mode is supported. */
		dev_priv->psr.link_standby = true;
	else
		/* For new platforms let's respect VBT back again */
		dev_priv->psr.link_standby = dev_priv->vbt.psr.full_link;

	/* Override link_standby x link_off defaults */
	if (i915.enable_psr == 2 && !dev_priv->psr.link_standby) {
		DRM_DEBUG_KMS("PSR: Forcing link standby\n");
		dev_priv->psr.link_standby = true;
	}
	if (i915.enable_psr == 3 && dev_priv->psr.link_standby) {
		DRM_DEBUG_KMS("PSR: Forcing main link off\n");
		dev_priv->psr.link_standby = false;
	}

	INIT_DELAYED_WORK(&dev_priv->psr.work, intel_psr_work);
	mutex_init(&dev_priv->psr.lock);
}<|MERGE_RESOLUTION|>--- conflicted
+++ resolved
@@ -778,8 +778,6 @@
 	dev_priv->psr_mmio_base = IS_HASWELL(dev_priv) ?
 		HSW_EDP_PSR_BASE : BDW_EDP_PSR_BASE;
 
-<<<<<<< HEAD
-=======
 	/* Per platform default */
 	if (i915.enable_psr == -1) {
 		if (IS_HASWELL(dev) || IS_BROADWELL(dev) ||
@@ -789,7 +787,6 @@
 			i915.enable_psr = 0;
 	}
 
->>>>>>> cf481068
 	/* Set link_standby x link_off defaults */
 	if (IS_HASWELL(dev) || IS_BROADWELL(dev))
 		/* HSW and BDW require workarounds that we don't implement. */
