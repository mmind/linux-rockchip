--- conflicted
+++ resolved
@@ -52,60 +52,9 @@
 #define INTEL_RC6p_ENABLE			(1<<1)
 #define INTEL_RC6pp_ENABLE			(1<<2)
 
-<<<<<<< HEAD
-static void gen9_init_clock_gating(struct drm_device *dev)
-{
-	struct drm_i915_private *dev_priv = dev->dev_private;
-
-	/* WaEnableLbsSlaRetryTimerDecrement:skl */
-	I915_WRITE(BDW_SCRATCH1, I915_READ(BDW_SCRATCH1) |
-		   GEN9_LBS_SLA_RETRY_TIMER_DECREMENT_ENABLE);
-
-	/* WaDisableKillLogic:bxt,skl */
-	I915_WRITE(GAM_ECOCHK, I915_READ(GAM_ECOCHK) |
-		   ECOCHK_DIS_TLB);
-}
-
-static void skl_init_clock_gating(struct drm_device *dev)
-{
-	struct drm_i915_private *dev_priv = dev->dev_private;
-
-	gen9_init_clock_gating(dev);
-
-	if (INTEL_REVID(dev) <= SKL_REVID_D0) {
-		/* WaDisableHDCInvalidation:skl */
-		I915_WRITE(GAM_ECOCHK, I915_READ(GAM_ECOCHK) |
-			   BDW_DISABLE_HDC_INVALIDATION);
-
-		/* WaDisableChickenBitTSGBarrierAckForFFSliceCS:skl */
-		I915_WRITE(FF_SLICE_CS_CHICKEN2,
-			   _MASKED_BIT_ENABLE(GEN9_TSG_BARRIER_ACK_DISABLE));
-	}
-
-	/* GEN8_L3SQCREG4 has a dependency with WA batch so any new changes
-	 * involving this register should also be added to WA batch as required.
-	 */
-	if (INTEL_REVID(dev) <= SKL_REVID_E0)
-		/* WaDisableLSQCROPERFforOCL:skl */
-		I915_WRITE(GEN8_L3SQCREG4, I915_READ(GEN8_L3SQCREG4) |
-			   GEN8_LQSC_RO_PERF_DIS);
-
-	/* WaEnableGapsTsvCreditFix:skl */
-	if (IS_SKYLAKE(dev) && (INTEL_REVID(dev) >= SKL_REVID_C0)) {
-		I915_WRITE(GEN8_GARBCNTL, (I915_READ(GEN8_GARBCNTL) |
-					   GEN9_GAPS_TSV_CREDIT_DISABLE));
-	}
-}
-
-=======
->>>>>>> 42d4ebb4
 static void bxt_init_clock_gating(struct drm_device *dev)
 {
 	struct drm_i915_private *dev_priv = dev->dev_private;
-
-	/* WaDisableSDEUnitClockGating:bxt */
-	I915_WRITE(GEN8_UCGCTL6, I915_READ(GEN8_UCGCTL6) |
-		   GEN8_SDEUNIT_CLOCK_GATE_DISABLE);
 
 	/* WaDisableSDEUnitClockGating:bxt */
 	I915_WRITE(GEN8_UCGCTL6, I915_READ(GEN8_UCGCTL6) |
@@ -117,20 +66,6 @@
 	 */
 	I915_WRITE(GEN8_UCGCTL6, I915_READ(GEN8_UCGCTL6) |
 		   GEN8_HDCUNIT_CLOCK_GATE_DISABLE_HDCREQ);
-<<<<<<< HEAD
-
-	/* WaStoreMultiplePTEenable:bxt */
-	/* This is a requirement according to Hardware specification */
-	if (INTEL_REVID(dev) == BXT_REVID_A0)
-		I915_WRITE(TILECTL, I915_READ(TILECTL) | TILECTL_TLBPF);
-
-	/* WaSetClckGatingDisableMedia:bxt */
-	if (INTEL_REVID(dev) == BXT_REVID_A0) {
-		I915_WRITE(GEN7_MISCCPCTL, (I915_READ(GEN7_MISCCPCTL) &
-					    ~GEN8_DOP_CLOCK_GATE_MEDIA_ENABLE));
-	}
-=======
->>>>>>> 42d4ebb4
 }
 
 static void i915_pineview_get_mem_freq(struct drm_device *dev)
@@ -1773,8 +1708,6 @@
 	return DIV_ROUND_UP(pri_val * 64, horiz_pixels * bytes_per_pixel) + 2;
 }
 
-<<<<<<< HEAD
-=======
 struct skl_pipe_wm_parameters {
 	bool active;
 	uint32_t pipe_htotal;
@@ -1782,7 +1715,6 @@
 	struct intel_plane_wm_parameters plane[I915_MAX_PLANES];
 };
 
->>>>>>> 42d4ebb4
 struct ilk_wm_maximums {
 	uint16_t pri;
 	uint16_t spr;
@@ -2823,40 +2755,18 @@
 #define SKL_DDB_SIZE		896	/* in blocks */
 #define BXT_DDB_SIZE		512
 
-/*
- * Return the index of a plane in the SKL DDB and wm result arrays.  Primary
- * plane is always in slot 0, cursor is always in slot I915_MAX_PLANES-1, and
- * other universal planes are in indices 1..n.  Note that this may leave unused
- * indices between the top "sprite" plane and the cursor.
- */
-static int
-skl_wm_plane_id(const struct intel_plane *plane)
-{
-	switch (plane->base.type) {
-	case DRM_PLANE_TYPE_PRIMARY:
-		return 0;
-	case DRM_PLANE_TYPE_CURSOR:
-		return PLANE_CURSOR;
-	case DRM_PLANE_TYPE_OVERLAY:
-		return plane->plane + 1;
-	default:
-		MISSING_CASE(plane->base.type);
-		return plane->plane;
-	}
-}
-
 static void
 skl_ddb_get_pipe_allocation_limits(struct drm_device *dev,
-				   const struct intel_crtc_state *cstate,
+				   struct drm_crtc *for_crtc,
 				   const struct intel_wm_config *config,
+				   const struct skl_pipe_wm_parameters *params,
 				   struct skl_ddb_entry *alloc /* out */)
 {
-	struct drm_crtc *for_crtc = cstate->base.crtc;
 	struct drm_crtc *crtc;
 	unsigned int pipe_size, ddb_size;
 	int nth_active_pipe;
 
-	if (!cstate->base.active) {
+	if (!params->active) {
 		alloc->start = 0;
 		alloc->end = 0;
 		return;
@@ -2927,29 +2837,19 @@
 }
 
 static unsigned int
-skl_plane_relative_data_rate(const struct intel_crtc_state *cstate,
-			     const struct drm_plane_state *pstate,
-			     int y)
-{
-	struct intel_crtc *intel_crtc = to_intel_crtc(cstate->base.crtc);
-	struct drm_framebuffer *fb = pstate->fb;
+skl_plane_relative_data_rate(const struct intel_plane_wm_parameters *p, int y)
+{
 
 	/* for planar format */
-	if (fb->pixel_format == DRM_FORMAT_NV12) {
+	if (p->y_bytes_per_pixel) {
 		if (y)  /* y-plane data rate */
-			return intel_crtc->config->pipe_src_w *
-				intel_crtc->config->pipe_src_h *
-				drm_format_plane_cpp(fb->pixel_format, 0);
+			return p->horiz_pixels * p->vert_pixels * p->y_bytes_per_pixel;
 		else    /* uv-plane data rate */
-			return (intel_crtc->config->pipe_src_w/2) *
-				(intel_crtc->config->pipe_src_h/2) *
-				drm_format_plane_cpp(fb->pixel_format, 1);
+			return (p->horiz_pixels/2) * (p->vert_pixels/2) * p->bytes_per_pixel;
 	}
 
 	/* for packed formats */
-	return intel_crtc->config->pipe_src_w *
-		intel_crtc->config->pipe_src_h *
-		drm_format_plane_cpp(fb->pixel_format, 0);
+	return p->horiz_pixels * p->vert_pixels * p->bytes_per_pixel;
 }
 
 /*
@@ -2958,51 +2858,46 @@
  *   3 * 4096 * 8192  * 4 < 2^32
  */
 static unsigned int
-skl_get_total_relative_data_rate(const struct intel_crtc_state *cstate)
-{
-	struct intel_crtc *intel_crtc = to_intel_crtc(cstate->base.crtc);
-	struct drm_device *dev = intel_crtc->base.dev;
-	const struct intel_plane *intel_plane;
+skl_get_total_relative_data_rate(struct intel_crtc *intel_crtc,
+				 const struct skl_pipe_wm_parameters *params)
+{
 	unsigned int total_data_rate = 0;
-
-	for_each_intel_plane_on_crtc(dev, intel_crtc, intel_plane) {
-		const struct drm_plane_state *pstate = intel_plane->base.state;
-
-		if (pstate->fb == NULL)
+	int plane;
+
+	for (plane = 0; plane < intel_num_planes(intel_crtc); plane++) {
+		const struct intel_plane_wm_parameters *p;
+
+		p = &params->plane[plane];
+		if (!p->enabled)
 			continue;
 
-		/* packed/uv */
-		total_data_rate += skl_plane_relative_data_rate(cstate,
-								pstate,
-								0);
-
-		if (pstate->fb->pixel_format == DRM_FORMAT_NV12)
-			/* y-plane */
-			total_data_rate += skl_plane_relative_data_rate(cstate,
-									pstate,
-									1);
+		total_data_rate += skl_plane_relative_data_rate(p, 0); /* packed/uv */
+		if (p->y_bytes_per_pixel) {
+			total_data_rate += skl_plane_relative_data_rate(p, 1); /* y-plane */
+		}
 	}
 
 	return total_data_rate;
 }
 
 static void
-skl_allocate_pipe_ddb(struct intel_crtc_state *cstate,
+skl_allocate_pipe_ddb(struct drm_crtc *crtc,
 		      const struct intel_wm_config *config,
+		      const struct skl_pipe_wm_parameters *params,
 		      struct skl_ddb_allocation *ddb /* out */)
 {
-	struct drm_crtc *crtc = cstate->base.crtc;
 	struct drm_device *dev = crtc->dev;
+	struct drm_i915_private *dev_priv = dev->dev_private;
 	struct intel_crtc *intel_crtc = to_intel_crtc(crtc);
-	struct intel_plane *intel_plane;
 	enum pipe pipe = intel_crtc->pipe;
 	struct skl_ddb_entry *alloc = &ddb->pipe[pipe];
 	uint16_t alloc_size, start, cursor_blocks;
 	uint16_t minimum[I915_MAX_PLANES];
 	uint16_t y_minimum[I915_MAX_PLANES];
 	unsigned int total_data_rate;
-
-	skl_ddb_get_pipe_allocation_limits(dev, cstate, config, alloc);
+	int plane;
+
+	skl_ddb_get_pipe_allocation_limits(dev, crtc, config, params, alloc);
 	alloc_size = skl_ddb_entry_size(alloc);
 	if (alloc_size == 0) {
 		memset(ddb->plane[pipe], 0, sizeof(ddb->plane[pipe]));
@@ -3019,20 +2914,17 @@
 	alloc->end -= cursor_blocks;
 
 	/* 1. Allocate the mininum required blocks for each active plane */
-	for_each_intel_plane_on_crtc(dev, intel_crtc, intel_plane) {
-		struct drm_plane *plane = &intel_plane->base;
-		struct drm_framebuffer *fb = plane->fb;
-		int id = skl_wm_plane_id(intel_plane);
-
-		if (fb == NULL)
+	for_each_plane(dev_priv, pipe, plane) {
+		const struct intel_plane_wm_parameters *p;
+
+		p = &params->plane[plane];
+		if (!p->enabled)
 			continue;
-		if (plane->type == DRM_PLANE_TYPE_CURSOR)
-			continue;
-
-		minimum[id] = 8;
-		alloc_size -= minimum[id];
-		y_minimum[id] = (fb->pixel_format == DRM_FORMAT_NV12) ? 8 : 0;
-		alloc_size -= y_minimum[id];
+
+		minimum[plane] = 8;
+		alloc_size -= minimum[plane];
+		y_minimum[plane] = p->y_bytes_per_pixel ? 8 : 0;
+		alloc_size -= y_minimum[plane];
 	}
 
 	/*
@@ -3041,50 +2933,45 @@
 	 *
 	 * FIXME: we may not allocate every single block here.
 	 */
-	total_data_rate = skl_get_total_relative_data_rate(cstate);
+	total_data_rate = skl_get_total_relative_data_rate(intel_crtc, params);
 
 	start = alloc->start;
-	for_each_intel_plane_on_crtc(dev, intel_crtc, intel_plane) {
-		struct drm_plane *plane = &intel_plane->base;
-		struct drm_plane_state *pstate = intel_plane->base.state;
+	for (plane = 0; plane < intel_num_planes(intel_crtc); plane++) {
+		const struct intel_plane_wm_parameters *p;
 		unsigned int data_rate, y_data_rate;
 		uint16_t plane_blocks, y_plane_blocks = 0;
-		int id = skl_wm_plane_id(intel_plane);
-
-		if (pstate->fb == NULL)
+
+		p = &params->plane[plane];
+		if (!p->enabled)
 			continue;
-		if (plane->type == DRM_PLANE_TYPE_CURSOR)
-			continue;
-
-		data_rate = skl_plane_relative_data_rate(cstate, pstate, 0);
+
+		data_rate = skl_plane_relative_data_rate(p, 0);
 
 		/*
 		 * allocation for (packed formats) or (uv-plane part of planar format):
 		 * promote the expression to 64 bits to avoid overflowing, the
 		 * result is < available as data_rate / total_data_rate < 1
 		 */
-		plane_blocks = minimum[id];
+		plane_blocks = minimum[plane];
 		plane_blocks += div_u64((uint64_t)alloc_size * data_rate,
 					total_data_rate);
 
-		ddb->plane[pipe][id].start = start;
-		ddb->plane[pipe][id].end = start + plane_blocks;
+		ddb->plane[pipe][plane].start = start;
+		ddb->plane[pipe][plane].end = start + plane_blocks;
 
 		start += plane_blocks;
 
 		/*
 		 * allocation for y_plane part of planar format:
 		 */
-		if (pstate->fb->pixel_format == DRM_FORMAT_NV12) {
-			y_data_rate = skl_plane_relative_data_rate(cstate,
-								   pstate,
-								   1);
-			y_plane_blocks = y_minimum[id];
+		if (p->y_bytes_per_pixel) {
+			y_data_rate = skl_plane_relative_data_rate(p, 1);
+			y_plane_blocks = y_minimum[plane];
 			y_plane_blocks += div_u64((uint64_t)alloc_size * y_data_rate,
 						total_data_rate);
 
-			ddb->y_plane[pipe][id].start = start;
-			ddb->y_plane[pipe][id].end = start + y_plane_blocks;
+			ddb->y_plane[pipe][plane].start = start;
+			ddb->y_plane[pipe][plane].end = start + y_plane_blocks;
 
 			start += y_plane_blocks;
 		}
@@ -3171,11 +3058,10 @@
 					     struct intel_wm_config *config)
 {
 	struct drm_crtc *crtc;
+	struct drm_plane *plane;
 
 	list_for_each_entry(crtc, &dev->mode_config.crtc_list, head)
 		config->num_pipes_active += to_intel_crtc(crtc)->active;
-<<<<<<< HEAD
-=======
 
 	/* FIXME: I don't think we need those two global parameters on SKL */
 	list_for_each_entry(plane, &dev->mode_config.plane_list, head) {
@@ -3243,19 +3129,16 @@
 			plane->type == DRM_PLANE_TYPE_OVERLAY)
 			p->plane[i++] = intel_plane->wm;
 	}
->>>>>>> 42d4ebb4
 }
 
 static bool skl_compute_plane_wm(const struct drm_i915_private *dev_priv,
-				 struct intel_crtc_state *cstate,
-				 struct intel_plane *intel_plane,
+				 struct skl_pipe_wm_parameters *p,
+				 struct intel_plane_wm_parameters *p_params,
 				 uint16_t ddb_allocation,
 				 int level,
 				 uint16_t *out_blocks, /* out */
 				 uint8_t *out_lines /* out */)
 {
-	struct drm_plane *plane = &intel_plane->base;
-	struct drm_framebuffer *fb = plane->state->fb;
 	uint32_t latency = dev_priv->wm.skl_latency[level];
 	uint32_t method1, method2;
 	uint32_t plane_bytes_per_line, plane_blocks_per_line;
@@ -3263,35 +3146,31 @@
 	uint32_t selected_result;
 	uint8_t bytes_per_pixel;
 
-	if (latency == 0 || !cstate->base.active || !fb)
+	if (latency == 0 || !p->active || !p_params->enabled)
 		return false;
 
-	bytes_per_pixel = (fb->pixel_format == DRM_FORMAT_NV12) ?
-		drm_format_plane_cpp(DRM_FORMAT_NV12, 0) :
-		drm_format_plane_cpp(DRM_FORMAT_NV12, 1);
-	method1 = skl_wm_method1(skl_pipe_pixel_rate(cstate),
+	bytes_per_pixel = p_params->y_bytes_per_pixel ?
+		p_params->y_bytes_per_pixel :
+		p_params->bytes_per_pixel;
+	method1 = skl_wm_method1(p->pixel_rate,
 				 bytes_per_pixel,
 				 latency);
-	method2 = skl_wm_method2(skl_pipe_pixel_rate(cstate),
-				 cstate->base.adjusted_mode.crtc_htotal,
-				 cstate->pipe_src_w,
+	method2 = skl_wm_method2(p->pixel_rate,
+				 p->pipe_htotal,
+				 p_params->horiz_pixels,
 				 bytes_per_pixel,
-				 fb->modifier[0],
+				 p_params->tiling,
 				 latency);
 
-	plane_bytes_per_line = cstate->pipe_src_w * bytes_per_pixel;
+	plane_bytes_per_line = p_params->horiz_pixels * bytes_per_pixel;
 	plane_blocks_per_line = DIV_ROUND_UP(plane_bytes_per_line, 512);
 
-	if (fb->modifier[0] == I915_FORMAT_MOD_Y_TILED ||
-	    fb->modifier[0] == I915_FORMAT_MOD_Yf_TILED) {
+	if (p_params->tiling == I915_FORMAT_MOD_Y_TILED ||
+	    p_params->tiling == I915_FORMAT_MOD_Yf_TILED) {
 		uint32_t min_scanlines = 4;
 		uint32_t y_tile_minimum;
-		if (intel_rotation_90_or_270(plane->state->rotation)) {
-			int bpp = (fb->pixel_format == DRM_FORMAT_NV12) ?
-				drm_format_plane_cpp(fb->pixel_format, 1) :
-				drm_format_plane_cpp(fb->pixel_format, 0);
-
-			switch (bpp) {
+		if (intel_rotation_90_or_270(p_params->rotation)) {
+			switch (p_params->bytes_per_pixel) {
 			case 1:
 				min_scanlines = 16;
 				break;
@@ -3315,8 +3194,8 @@
 	res_lines = DIV_ROUND_UP(selected_result, plane_blocks_per_line);
 
 	if (level >= 1 && level <= 7) {
-		if (fb->modifier[0] == I915_FORMAT_MOD_Y_TILED ||
-		    fb->modifier[0] == I915_FORMAT_MOD_Yf_TILED)
+		if (p_params->tiling == I915_FORMAT_MOD_Y_TILED ||
+		    p_params->tiling == I915_FORMAT_MOD_Yf_TILED)
 			res_lines += 4;
 		else
 			res_blocks++;
@@ -3333,31 +3212,25 @@
 
 static void skl_compute_wm_level(const struct drm_i915_private *dev_priv,
 				 struct skl_ddb_allocation *ddb,
-				 struct intel_crtc_state *cstate,
+				 struct skl_pipe_wm_parameters *p,
+				 enum pipe pipe,
 				 int level,
+				 int num_planes,
 				 struct skl_wm_level *result)
 {
-	struct drm_device *dev = dev_priv->dev;
-	struct intel_crtc *intel_crtc = to_intel_crtc(cstate->base.crtc);
-	struct intel_plane *intel_plane;
 	uint16_t ddb_blocks;
-	enum pipe pipe = intel_crtc->pipe;
-
-	for_each_intel_plane_on_crtc(dev, intel_crtc, intel_plane) {
-		int i = skl_wm_plane_id(intel_plane);
-
+	int i;
+
+	for (i = 0; i < num_planes; i++) {
 		ddb_blocks = skl_ddb_entry_size(&ddb->plane[pipe][i]);
 
 		result->plane_en[i] = skl_compute_plane_wm(dev_priv,
-						cstate,
-						intel_plane,
+						p, &p->plane[i],
 						ddb_blocks,
 						level,
 						&result->plane_res_b[i],
 						&result->plane_res_l[i]);
 	}
-<<<<<<< HEAD
-=======
 
 	ddb_blocks = skl_ddb_entry_size(&ddb->plane[pipe][PLANE_CURSOR]);
 	result->plane_en[PLANE_CURSOR] = skl_compute_plane_wm(dev_priv, p,
@@ -3365,62 +3238,58 @@
 						 ddb_blocks, level,
 						 &result->plane_res_b[PLANE_CURSOR],
 						 &result->plane_res_l[PLANE_CURSOR]);
->>>>>>> 42d4ebb4
 }
 
 static uint32_t
-skl_compute_linetime_wm(struct intel_crtc_state *cstate)
-{
-	if (!cstate->base.active)
+skl_compute_linetime_wm(struct drm_crtc *crtc, struct skl_pipe_wm_parameters *p)
+{
+	if (!to_intel_crtc(crtc)->active)
 		return 0;
 
-	if (WARN_ON(skl_pipe_pixel_rate(cstate) == 0))
+	if (WARN_ON(p->pixel_rate == 0))
 		return 0;
 
-	return DIV_ROUND_UP(8 * cstate->base.adjusted_mode.crtc_htotal * 1000,
-			    skl_pipe_pixel_rate(cstate));
-}
-
-static void skl_compute_transition_wm(struct intel_crtc_state *cstate,
+	return DIV_ROUND_UP(8 * p->pipe_htotal * 1000, p->pixel_rate);
+}
+
+static void skl_compute_transition_wm(struct drm_crtc *crtc,
+				      struct skl_pipe_wm_parameters *params,
 				      struct skl_wm_level *trans_wm /* out */)
 {
-	struct drm_crtc *crtc = cstate->base.crtc;
 	struct intel_crtc *intel_crtc = to_intel_crtc(crtc);
-	struct intel_plane *intel_plane;
-
-	if (!cstate->base.active)
+	int i;
+
+	if (!params->active)
 		return;
 
 	/* Until we know more, just disable transition WMs */
-	for_each_intel_plane_on_crtc(crtc->dev, intel_crtc, intel_plane) {
-		int i = skl_wm_plane_id(intel_plane);
-
+	for (i = 0; i < intel_num_planes(intel_crtc); i++)
 		trans_wm->plane_en[i] = false;
-<<<<<<< HEAD
-	}
-=======
 	trans_wm->plane_en[PLANE_CURSOR] = false;
->>>>>>> 42d4ebb4
-}
-
-static void skl_compute_pipe_wm(struct intel_crtc_state *cstate,
+}
+
+static void skl_compute_pipe_wm(struct drm_crtc *crtc,
 				struct skl_ddb_allocation *ddb,
+				struct skl_pipe_wm_parameters *params,
 				struct skl_pipe_wm *pipe_wm)
 {
-	struct drm_device *dev = cstate->base.crtc->dev;
+	struct drm_device *dev = crtc->dev;
 	const struct drm_i915_private *dev_priv = dev->dev_private;
+	struct intel_crtc *intel_crtc = to_intel_crtc(crtc);
 	int level, max_level = ilk_wm_max_level(dev);
 
 	for (level = 0; level <= max_level; level++) {
-		skl_compute_wm_level(dev_priv, ddb, cstate,
-				     level, &pipe_wm->wm[level]);
-	}
-	pipe_wm->linetime = skl_compute_linetime_wm(cstate);
-
-	skl_compute_transition_wm(cstate, &pipe_wm->trans_wm);
+		skl_compute_wm_level(dev_priv, ddb, params, intel_crtc->pipe,
+				     level, intel_num_planes(intel_crtc),
+				     &pipe_wm->wm[level]);
+	}
+	pipe_wm->linetime = skl_compute_linetime_wm(crtc, params);
+
+	skl_compute_transition_wm(crtc, params, &pipe_wm->trans_wm);
 }
 
 static void skl_compute_wm_results(struct drm_device *dev,
+				   struct skl_pipe_wm_parameters *p,
 				   struct skl_pipe_wm *p_wm,
 				   struct skl_wm_values *r,
 				   struct intel_crtc *intel_crtc)
@@ -3664,15 +3533,16 @@
 }
 
 static bool skl_update_pipe_wm(struct drm_crtc *crtc,
+			       struct skl_pipe_wm_parameters *params,
 			       struct intel_wm_config *config,
 			       struct skl_ddb_allocation *ddb, /* out */
 			       struct skl_pipe_wm *pipe_wm /* out */)
 {
 	struct intel_crtc *intel_crtc = to_intel_crtc(crtc);
-	struct intel_crtc_state *cstate = to_intel_crtc_state(crtc->state);
-
-	skl_allocate_pipe_ddb(cstate, config, ddb);
-	skl_compute_pipe_wm(cstate, ddb, pipe_wm);
+
+	skl_compute_wm_pipe_parameters(crtc, params);
+	skl_allocate_pipe_ddb(crtc, config, params, ddb);
+	skl_compute_pipe_wm(crtc, ddb, params, pipe_wm);
 
 	if (!memcmp(&intel_crtc->wm.skl_active, pipe_wm, sizeof(*pipe_wm)))
 		return false;
@@ -3705,6 +3575,7 @@
 	 */
 	list_for_each_entry(intel_crtc, &dev->mode_config.crtc_list,
 				base.head) {
+		struct skl_pipe_wm_parameters params = {};
 		struct skl_pipe_wm pipe_wm = {};
 		bool wm_changed;
 
@@ -3714,7 +3585,8 @@
 		if (!intel_crtc->active)
 			continue;
 
-		wm_changed = skl_update_pipe_wm(&intel_crtc->base, config,
+		wm_changed = skl_update_pipe_wm(&intel_crtc->base,
+						&params, config,
 						&r->ddb, &pipe_wm);
 
 		/*
@@ -3724,7 +3596,7 @@
 		 */
 		WARN_ON(!wm_changed);
 
-		skl_compute_wm_results(dev, &pipe_wm, r, intel_crtc);
+		skl_compute_wm_results(dev, &params, &pipe_wm, r, intel_crtc);
 		r->dirty[intel_crtc->pipe] = true;
 	}
 }
@@ -3754,6 +3626,7 @@
 	struct intel_crtc *intel_crtc = to_intel_crtc(crtc);
 	struct drm_device *dev = crtc->dev;
 	struct drm_i915_private *dev_priv = dev->dev_private;
+	struct skl_pipe_wm_parameters params = {};
 	struct skl_wm_values *results = &dev_priv->wm.skl_results;
 	struct skl_pipe_wm pipe_wm = {};
 	struct intel_wm_config config = {};
@@ -3766,10 +3639,11 @@
 
 	skl_compute_wm_global_parameters(dev, &config);
 
-	if (!skl_update_pipe_wm(crtc, &config, &results->ddb, &pipe_wm))
+	if (!skl_update_pipe_wm(crtc, &params, &config,
+				&results->ddb, &pipe_wm))
 		return;
 
-	skl_compute_wm_results(dev, &pipe_wm, results, intel_crtc);
+	skl_compute_wm_results(dev, &params, &pipe_wm, results, intel_crtc);
 	results->dirty[intel_crtc->pipe] = true;
 
 	skl_update_other_pipe_wm(dev, crtc, &config, results);
@@ -3778,6 +3652,39 @@
 
 	/* store the new configuration */
 	dev_priv->wm.skl_hw = *results;
+}
+
+static void
+skl_update_sprite_wm(struct drm_plane *plane, struct drm_crtc *crtc,
+		     uint32_t sprite_width, uint32_t sprite_height,
+		     int pixel_size, bool enabled, bool scaled)
+{
+	struct intel_plane *intel_plane = to_intel_plane(plane);
+	struct drm_framebuffer *fb = plane->state->fb;
+
+	intel_plane->wm.enabled = enabled;
+	intel_plane->wm.scaled = scaled;
+	intel_plane->wm.horiz_pixels = sprite_width;
+	intel_plane->wm.vert_pixels = sprite_height;
+	intel_plane->wm.tiling = DRM_FORMAT_MOD_NONE;
+
+	/* For planar: Bpp is for UV plane, y_Bpp is for Y plane */
+	intel_plane->wm.bytes_per_pixel =
+		(fb && fb->pixel_format == DRM_FORMAT_NV12) ?
+		drm_format_plane_cpp(plane->state->fb->pixel_format, 1) : pixel_size;
+	intel_plane->wm.y_bytes_per_pixel =
+		(fb && fb->pixel_format == DRM_FORMAT_NV12) ?
+		drm_format_plane_cpp(plane->state->fb->pixel_format, 0) : 0;
+
+	/*
+	 * Framebuffer can be NULL on plane disable, but it does not
+	 * matter for watermarks if we assume no tiling in that case.
+	 */
+	if (fb)
+		intel_plane->wm.tiling = fb->modifier[0];
+	intel_plane->wm.rotation = plane->state->rotation;
+
+	skl_update_wm(crtc);
 }
 
 static void ilk_update_wm(struct drm_crtc *crtc)
@@ -3794,21 +3701,6 @@
 	struct intel_wm_config config = {};
 
 	WARN_ON(cstate->base.active != intel_crtc->active);
-<<<<<<< HEAD
-
-	/*
-	 * IVB workaround: must disable low power watermarks for at least
-	 * one frame before enabling scaling.  LP watermarks can be re-enabled
-	 * when scaling is disabled.
-	 *
-	 * WaCxSRDisabledForSpriteScaling:ivb
-	 */
-	if (cstate->disable_lp_wm) {
-		ilk_disable_lp_wm(dev);
-		intel_wait_for_vblank(dev, intel_crtc->pipe);
-	}
-=======
->>>>>>> 42d4ebb4
 
 	intel_compute_pipe_wm(cstate, &pipe_wm);
 
@@ -3841,8 +3733,6 @@
 	ilk_write_wm_values(dev_priv, &results);
 }
 
-<<<<<<< HEAD
-=======
 static void
 ilk_update_sprite_wm(struct drm_plane *plane,
 		     struct drm_crtc *crtc,
@@ -3865,7 +3755,6 @@
 	ilk_update_wm(crtc);
 }
 
->>>>>>> 42d4ebb4
 static void skl_pipe_wm_active_state(uint32_t val,
 				     struct skl_pipe_wm *active,
 				     bool is_transwm,
@@ -4243,6 +4132,21 @@
 		dev_priv->display.update_wm(crtc);
 }
 
+void intel_update_sprite_watermarks(struct drm_plane *plane,
+				    struct drm_crtc *crtc,
+				    uint32_t sprite_width,
+				    uint32_t sprite_height,
+				    int pixel_size,
+				    bool enabled, bool scaled)
+{
+	struct drm_i915_private *dev_priv = plane->dev->dev_private;
+
+	if (dev_priv->display.update_sprite_wm)
+		dev_priv->display.update_sprite_wm(plane, crtc,
+						   sprite_width, sprite_height,
+						   pixel_size, enabled, scaled);
+}
+
 /**
  * Lock protecting IPS related data structures
  */
@@ -7154,6 +7058,7 @@
 			dev_priv->display.init_clock_gating =
 				bxt_init_clock_gating;
 		dev_priv->display.update_wm = skl_update_wm;
+		dev_priv->display.update_sprite_wm = skl_update_sprite_wm;
 	} else if (HAS_PCH_SPLIT(dev)) {
 		ilk_setup_wm_latency(dev);
 
@@ -7162,6 +7067,7 @@
 		    (!IS_GEN5(dev) && dev_priv->wm.pri_latency[0] &&
 		     dev_priv->wm.spr_latency[0] && dev_priv->wm.cur_latency[0])) {
 			dev_priv->display.update_wm = ilk_update_wm;
+			dev_priv->display.update_sprite_wm = ilk_update_sprite_wm;
 		} else {
 			DRM_DEBUG_KMS("Failed to read display plane latency. "
 				      "Disable CxSR\n");
