/*
 * Copyright © 2012 Intel Corporation
 *
 * Permission is hereby granted, free of charge, to any person obtaining a
 * copy of this software and associated documentation files (the "Software"),
 * to deal in the Software without restriction, including without limitation
 * the rights to use, copy, modify, merge, publish, distribute, sublicense,
 * and/or sell copies of the Software, and to permit persons to whom the
 * Software is furnished to do so, subject to the following conditions:
 *
 * The above copyright notice and this permission notice (including the next
 * paragraph) shall be included in all copies or substantial portions of the
 * Software.
 *
 * THE SOFTWARE IS PROVIDED "AS IS", WITHOUT WARRANTY OF ANY KIND, EXPRESS OR
 * IMPLIED, INCLUDING BUT NOT LIMITED TO THE WARRANTIES OF MERCHANTABILITY,
 * FITNESS FOR A PARTICULAR PURPOSE AND NONINFRINGEMENT.  IN NO EVENT SHALL
 * THE AUTHORS OR COPYRIGHT HOLDERS BE LIABLE FOR ANY CLAIM, DAMAGES OR OTHER
 * LIABILITY, WHETHER IN AN ACTION OF CONTRACT, TORT OR OTHERWISE, ARISING
 * FROM, OUT OF OR IN CONNECTION WITH THE SOFTWARE OR THE USE OR OTHER DEALINGS
 * IN THE SOFTWARE.
 *
 * Authors:
 *    Eugeni Dodonov <eugeni.dodonov@intel.com>
 *
 */

#include <linux/cpufreq.h>
#include "i915_drv.h"
#include "intel_drv.h"
#include "../../../platform/x86/intel_ips.h"
#include <linux/module.h>

/**
 * DOC: RC6
 *
 * RC6 is a special power stage which allows the GPU to enter an very
 * low-voltage mode when idle, using down to 0V while at this stage.  This
 * stage is entered automatically when the GPU is idle when RC6 support is
 * enabled, and as soon as new workload arises GPU wakes up automatically as well.
 *
 * There are different RC6 modes available in Intel GPU, which differentiate
 * among each other with the latency required to enter and leave RC6 and
 * voltage consumed by the GPU in different states.
 *
 * The combination of the following flags define which states GPU is allowed
 * to enter, while RC6 is the normal RC6 state, RC6p is the deep RC6, and
 * RC6pp is deepest RC6. Their support by hardware varies according to the
 * GPU, BIOS, chipset and platform. RC6 is usually the safest one and the one
 * which brings the most power savings; deeper states save more power, but
 * require higher latency to switch to and wake up.
 */
#define INTEL_RC6_ENABLE			(1<<0)
#define INTEL_RC6p_ENABLE			(1<<1)
#define INTEL_RC6pp_ENABLE			(1<<2)

static void bxt_init_clock_gating(struct drm_device *dev)
{
	struct drm_i915_private *dev_priv = dev->dev_private;

	/* WaDisableSDEUnitClockGating:bxt */
	I915_WRITE(GEN8_UCGCTL6, I915_READ(GEN8_UCGCTL6) |
		   GEN8_SDEUNIT_CLOCK_GATE_DISABLE);

	/*
	 * FIXME:
	 * GEN8_HDCUNIT_CLOCK_GATE_DISABLE_HDCREQ applies on 3x6 GT SKUs only.
	 */
	I915_WRITE(GEN8_UCGCTL6, I915_READ(GEN8_UCGCTL6) |
		   GEN8_HDCUNIT_CLOCK_GATE_DISABLE_HDCREQ);

	/*
	 * Wa: Backlight PWM may stop in the asserted state, causing backlight
	 * to stay fully on.
	 */
	if (IS_BXT_REVID(dev_priv, BXT_REVID_B0, REVID_FOREVER))
		I915_WRITE(GEN9_CLKGATE_DIS_0, I915_READ(GEN9_CLKGATE_DIS_0) |
			   PWM1_GATING_DIS | PWM2_GATING_DIS);
}

static void i915_pineview_get_mem_freq(struct drm_device *dev)
{
	struct drm_i915_private *dev_priv = dev->dev_private;
	u32 tmp;

	tmp = I915_READ(CLKCFG);

	switch (tmp & CLKCFG_FSB_MASK) {
	case CLKCFG_FSB_533:
		dev_priv->fsb_freq = 533; /* 133*4 */
		break;
	case CLKCFG_FSB_800:
		dev_priv->fsb_freq = 800; /* 200*4 */
		break;
	case CLKCFG_FSB_667:
		dev_priv->fsb_freq =  667; /* 167*4 */
		break;
	case CLKCFG_FSB_400:
		dev_priv->fsb_freq = 400; /* 100*4 */
		break;
	}

	switch (tmp & CLKCFG_MEM_MASK) {
	case CLKCFG_MEM_533:
		dev_priv->mem_freq = 533;
		break;
	case CLKCFG_MEM_667:
		dev_priv->mem_freq = 667;
		break;
	case CLKCFG_MEM_800:
		dev_priv->mem_freq = 800;
		break;
	}

	/* detect pineview DDR3 setting */
	tmp = I915_READ(CSHRDDR3CTL);
	dev_priv->is_ddr3 = (tmp & CSHRDDR3CTL_DDR3) ? 1 : 0;
}

static void i915_ironlake_get_mem_freq(struct drm_device *dev)
{
	struct drm_i915_private *dev_priv = dev->dev_private;
	u16 ddrpll, csipll;

	ddrpll = I915_READ16(DDRMPLL1);
	csipll = I915_READ16(CSIPLL0);

	switch (ddrpll & 0xff) {
	case 0xc:
		dev_priv->mem_freq = 800;
		break;
	case 0x10:
		dev_priv->mem_freq = 1066;
		break;
	case 0x14:
		dev_priv->mem_freq = 1333;
		break;
	case 0x18:
		dev_priv->mem_freq = 1600;
		break;
	default:
		DRM_DEBUG_DRIVER("unknown memory frequency 0x%02x\n",
				 ddrpll & 0xff);
		dev_priv->mem_freq = 0;
		break;
	}

	dev_priv->ips.r_t = dev_priv->mem_freq;

	switch (csipll & 0x3ff) {
	case 0x00c:
		dev_priv->fsb_freq = 3200;
		break;
	case 0x00e:
		dev_priv->fsb_freq = 3733;
		break;
	case 0x010:
		dev_priv->fsb_freq = 4266;
		break;
	case 0x012:
		dev_priv->fsb_freq = 4800;
		break;
	case 0x014:
		dev_priv->fsb_freq = 5333;
		break;
	case 0x016:
		dev_priv->fsb_freq = 5866;
		break;
	case 0x018:
		dev_priv->fsb_freq = 6400;
		break;
	default:
		DRM_DEBUG_DRIVER("unknown fsb frequency 0x%04x\n",
				 csipll & 0x3ff);
		dev_priv->fsb_freq = 0;
		break;
	}

	if (dev_priv->fsb_freq == 3200) {
		dev_priv->ips.c_m = 0;
	} else if (dev_priv->fsb_freq > 3200 && dev_priv->fsb_freq <= 4800) {
		dev_priv->ips.c_m = 1;
	} else {
		dev_priv->ips.c_m = 2;
	}
}

static const struct cxsr_latency cxsr_latency_table[] = {
	{1, 0, 800, 400, 3382, 33382, 3983, 33983},    /* DDR2-400 SC */
	{1, 0, 800, 667, 3354, 33354, 3807, 33807},    /* DDR2-667 SC */
	{1, 0, 800, 800, 3347, 33347, 3763, 33763},    /* DDR2-800 SC */
	{1, 1, 800, 667, 6420, 36420, 6873, 36873},    /* DDR3-667 SC */
	{1, 1, 800, 800, 5902, 35902, 6318, 36318},    /* DDR3-800 SC */

	{1, 0, 667, 400, 3400, 33400, 4021, 34021},    /* DDR2-400 SC */
	{1, 0, 667, 667, 3372, 33372, 3845, 33845},    /* DDR2-667 SC */
	{1, 0, 667, 800, 3386, 33386, 3822, 33822},    /* DDR2-800 SC */
	{1, 1, 667, 667, 6438, 36438, 6911, 36911},    /* DDR3-667 SC */
	{1, 1, 667, 800, 5941, 35941, 6377, 36377},    /* DDR3-800 SC */

	{1, 0, 400, 400, 3472, 33472, 4173, 34173},    /* DDR2-400 SC */
	{1, 0, 400, 667, 3443, 33443, 3996, 33996},    /* DDR2-667 SC */
	{1, 0, 400, 800, 3430, 33430, 3946, 33946},    /* DDR2-800 SC */
	{1, 1, 400, 667, 6509, 36509, 7062, 37062},    /* DDR3-667 SC */
	{1, 1, 400, 800, 5985, 35985, 6501, 36501},    /* DDR3-800 SC */

	{0, 0, 800, 400, 3438, 33438, 4065, 34065},    /* DDR2-400 SC */
	{0, 0, 800, 667, 3410, 33410, 3889, 33889},    /* DDR2-667 SC */
	{0, 0, 800, 800, 3403, 33403, 3845, 33845},    /* DDR2-800 SC */
	{0, 1, 800, 667, 6476, 36476, 6955, 36955},    /* DDR3-667 SC */
	{0, 1, 800, 800, 5958, 35958, 6400, 36400},    /* DDR3-800 SC */

	{0, 0, 667, 400, 3456, 33456, 4103, 34106},    /* DDR2-400 SC */
	{0, 0, 667, 667, 3428, 33428, 3927, 33927},    /* DDR2-667 SC */
	{0, 0, 667, 800, 3443, 33443, 3905, 33905},    /* DDR2-800 SC */
	{0, 1, 667, 667, 6494, 36494, 6993, 36993},    /* DDR3-667 SC */
	{0, 1, 667, 800, 5998, 35998, 6460, 36460},    /* DDR3-800 SC */

	{0, 0, 400, 400, 3528, 33528, 4255, 34255},    /* DDR2-400 SC */
	{0, 0, 400, 667, 3500, 33500, 4079, 34079},    /* DDR2-667 SC */
	{0, 0, 400, 800, 3487, 33487, 4029, 34029},    /* DDR2-800 SC */
	{0, 1, 400, 667, 6566, 36566, 7145, 37145},    /* DDR3-667 SC */
	{0, 1, 400, 800, 6042, 36042, 6584, 36584},    /* DDR3-800 SC */
};

static const struct cxsr_latency *intel_get_cxsr_latency(int is_desktop,
							 int is_ddr3,
							 int fsb,
							 int mem)
{
	const struct cxsr_latency *latency;
	int i;

	if (fsb == 0 || mem == 0)
		return NULL;

	for (i = 0; i < ARRAY_SIZE(cxsr_latency_table); i++) {
		latency = &cxsr_latency_table[i];
		if (is_desktop == latency->is_desktop &&
		    is_ddr3 == latency->is_ddr3 &&
		    fsb == latency->fsb_freq && mem == latency->mem_freq)
			return latency;
	}

	DRM_DEBUG_KMS("Unknown FSB/MEM found, disable CxSR\n");

	return NULL;
}

static void chv_set_memory_dvfs(struct drm_i915_private *dev_priv, bool enable)
{
	u32 val;

	mutex_lock(&dev_priv->rps.hw_lock);

	val = vlv_punit_read(dev_priv, PUNIT_REG_DDR_SETUP2);
	if (enable)
		val &= ~FORCE_DDR_HIGH_FREQ;
	else
		val |= FORCE_DDR_HIGH_FREQ;
	val &= ~FORCE_DDR_LOW_FREQ;
	val |= FORCE_DDR_FREQ_REQ_ACK;
	vlv_punit_write(dev_priv, PUNIT_REG_DDR_SETUP2, val);

	if (wait_for((vlv_punit_read(dev_priv, PUNIT_REG_DDR_SETUP2) &
		      FORCE_DDR_FREQ_REQ_ACK) == 0, 3))
		DRM_ERROR("timed out waiting for Punit DDR DVFS request\n");

	mutex_unlock(&dev_priv->rps.hw_lock);
}

static void chv_set_memory_pm5(struct drm_i915_private *dev_priv, bool enable)
{
	u32 val;

	mutex_lock(&dev_priv->rps.hw_lock);

	val = vlv_punit_read(dev_priv, PUNIT_REG_DSPFREQ);
	if (enable)
		val |= DSP_MAXFIFO_PM5_ENABLE;
	else
		val &= ~DSP_MAXFIFO_PM5_ENABLE;
	vlv_punit_write(dev_priv, PUNIT_REG_DSPFREQ, val);

	mutex_unlock(&dev_priv->rps.hw_lock);
}

#define FW_WM(value, plane) \
	(((value) << DSPFW_ ## plane ## _SHIFT) & DSPFW_ ## plane ## _MASK)

void intel_set_memory_cxsr(struct drm_i915_private *dev_priv, bool enable)
{
	struct drm_device *dev = dev_priv->dev;
	u32 val;

	if (IS_VALLEYVIEW(dev) || IS_CHERRYVIEW(dev)) {
		I915_WRITE(FW_BLC_SELF_VLV, enable ? FW_CSPWRDWNEN : 0);
		POSTING_READ(FW_BLC_SELF_VLV);
		dev_priv->wm.vlv.cxsr = enable;
	} else if (IS_G4X(dev) || IS_CRESTLINE(dev)) {
		I915_WRITE(FW_BLC_SELF, enable ? FW_BLC_SELF_EN : 0);
		POSTING_READ(FW_BLC_SELF);
	} else if (IS_PINEVIEW(dev)) {
		val = I915_READ(DSPFW3) & ~PINEVIEW_SELF_REFRESH_EN;
		val |= enable ? PINEVIEW_SELF_REFRESH_EN : 0;
		I915_WRITE(DSPFW3, val);
		POSTING_READ(DSPFW3);
	} else if (IS_I945G(dev) || IS_I945GM(dev)) {
		val = enable ? _MASKED_BIT_ENABLE(FW_BLC_SELF_EN) :
			       _MASKED_BIT_DISABLE(FW_BLC_SELF_EN);
		I915_WRITE(FW_BLC_SELF, val);
		POSTING_READ(FW_BLC_SELF);
	} else if (IS_I915GM(dev)) {
		val = enable ? _MASKED_BIT_ENABLE(INSTPM_SELF_EN) :
			       _MASKED_BIT_DISABLE(INSTPM_SELF_EN);
		I915_WRITE(INSTPM, val);
		POSTING_READ(INSTPM);
	} else {
		return;
	}

	DRM_DEBUG_KMS("memory self-refresh is %s\n",
		      enable ? "enabled" : "disabled");
}


/*
 * Latency for FIFO fetches is dependent on several factors:
 *   - memory configuration (speed, channels)
 *   - chipset
 *   - current MCH state
 * It can be fairly high in some situations, so here we assume a fairly
 * pessimal value.  It's a tradeoff between extra memory fetches (if we
 * set this value too high, the FIFO will fetch frequently to stay full)
 * and power consumption (set it too low to save power and we might see
 * FIFO underruns and display "flicker").
 *
 * A value of 5us seems to be a good balance; safe for very low end
 * platforms but not overly aggressive on lower latency configs.
 */
static const int pessimal_latency_ns = 5000;

#define VLV_FIFO_START(dsparb, dsparb2, lo_shift, hi_shift) \
	((((dsparb) >> (lo_shift)) & 0xff) | ((((dsparb2) >> (hi_shift)) & 0x1) << 8))

static int vlv_get_fifo_size(struct drm_device *dev,
			      enum pipe pipe, int plane)
{
	struct drm_i915_private *dev_priv = dev->dev_private;
	int sprite0_start, sprite1_start, size;

	switch (pipe) {
		uint32_t dsparb, dsparb2, dsparb3;
	case PIPE_A:
		dsparb = I915_READ(DSPARB);
		dsparb2 = I915_READ(DSPARB2);
		sprite0_start = VLV_FIFO_START(dsparb, dsparb2, 0, 0);
		sprite1_start = VLV_FIFO_START(dsparb, dsparb2, 8, 4);
		break;
	case PIPE_B:
		dsparb = I915_READ(DSPARB);
		dsparb2 = I915_READ(DSPARB2);
		sprite0_start = VLV_FIFO_START(dsparb, dsparb2, 16, 8);
		sprite1_start = VLV_FIFO_START(dsparb, dsparb2, 24, 12);
		break;
	case PIPE_C:
		dsparb2 = I915_READ(DSPARB2);
		dsparb3 = I915_READ(DSPARB3);
		sprite0_start = VLV_FIFO_START(dsparb3, dsparb2, 0, 16);
		sprite1_start = VLV_FIFO_START(dsparb3, dsparb2, 8, 20);
		break;
	default:
		return 0;
	}

	switch (plane) {
	case 0:
		size = sprite0_start;
		break;
	case 1:
		size = sprite1_start - sprite0_start;
		break;
	case 2:
		size = 512 - 1 - sprite1_start;
		break;
	default:
		return 0;
	}

	DRM_DEBUG_KMS("Pipe %c %s %c FIFO size: %d\n",
		      pipe_name(pipe), plane == 0 ? "primary" : "sprite",
		      plane == 0 ? plane_name(pipe) : sprite_name(pipe, plane - 1),
		      size);

	return size;
}

static int i9xx_get_fifo_size(struct drm_device *dev, int plane)
{
	struct drm_i915_private *dev_priv = dev->dev_private;
	uint32_t dsparb = I915_READ(DSPARB);
	int size;

	size = dsparb & 0x7f;
	if (plane)
		size = ((dsparb >> DSPARB_CSTART_SHIFT) & 0x7f) - size;

	DRM_DEBUG_KMS("FIFO size - (0x%08x) %s: %d\n", dsparb,
		      plane ? "B" : "A", size);

	return size;
}

static int i830_get_fifo_size(struct drm_device *dev, int plane)
{
	struct drm_i915_private *dev_priv = dev->dev_private;
	uint32_t dsparb = I915_READ(DSPARB);
	int size;

	size = dsparb & 0x1ff;
	if (plane)
		size = ((dsparb >> DSPARB_BEND_SHIFT) & 0x1ff) - size;
	size >>= 1; /* Convert to cachelines */

	DRM_DEBUG_KMS("FIFO size - (0x%08x) %s: %d\n", dsparb,
		      plane ? "B" : "A", size);

	return size;
}

static int i845_get_fifo_size(struct drm_device *dev, int plane)
{
	struct drm_i915_private *dev_priv = dev->dev_private;
	uint32_t dsparb = I915_READ(DSPARB);
	int size;

	size = dsparb & 0x7f;
	size >>= 2; /* Convert to cachelines */

	DRM_DEBUG_KMS("FIFO size - (0x%08x) %s: %d\n", dsparb,
		      plane ? "B" : "A",
		      size);

	return size;
}

/* Pineview has different values for various configs */
static const struct intel_watermark_params pineview_display_wm = {
	.fifo_size = PINEVIEW_DISPLAY_FIFO,
	.max_wm = PINEVIEW_MAX_WM,
	.default_wm = PINEVIEW_DFT_WM,
	.guard_size = PINEVIEW_GUARD_WM,
	.cacheline_size = PINEVIEW_FIFO_LINE_SIZE,
};
static const struct intel_watermark_params pineview_display_hplloff_wm = {
	.fifo_size = PINEVIEW_DISPLAY_FIFO,
	.max_wm = PINEVIEW_MAX_WM,
	.default_wm = PINEVIEW_DFT_HPLLOFF_WM,
	.guard_size = PINEVIEW_GUARD_WM,
	.cacheline_size = PINEVIEW_FIFO_LINE_SIZE,
};
static const struct intel_watermark_params pineview_cursor_wm = {
	.fifo_size = PINEVIEW_CURSOR_FIFO,
	.max_wm = PINEVIEW_CURSOR_MAX_WM,
	.default_wm = PINEVIEW_CURSOR_DFT_WM,
	.guard_size = PINEVIEW_CURSOR_GUARD_WM,
	.cacheline_size = PINEVIEW_FIFO_LINE_SIZE,
};
static const struct intel_watermark_params pineview_cursor_hplloff_wm = {
	.fifo_size = PINEVIEW_CURSOR_FIFO,
	.max_wm = PINEVIEW_CURSOR_MAX_WM,
	.default_wm = PINEVIEW_CURSOR_DFT_WM,
	.guard_size = PINEVIEW_CURSOR_GUARD_WM,
	.cacheline_size = PINEVIEW_FIFO_LINE_SIZE,
};
static const struct intel_watermark_params g4x_wm_info = {
	.fifo_size = G4X_FIFO_SIZE,
	.max_wm = G4X_MAX_WM,
	.default_wm = G4X_MAX_WM,
	.guard_size = 2,
	.cacheline_size = G4X_FIFO_LINE_SIZE,
};
static const struct intel_watermark_params g4x_cursor_wm_info = {
	.fifo_size = I965_CURSOR_FIFO,
	.max_wm = I965_CURSOR_MAX_WM,
	.default_wm = I965_CURSOR_DFT_WM,
	.guard_size = 2,
	.cacheline_size = G4X_FIFO_LINE_SIZE,
};
static const struct intel_watermark_params valleyview_wm_info = {
	.fifo_size = VALLEYVIEW_FIFO_SIZE,
	.max_wm = VALLEYVIEW_MAX_WM,
	.default_wm = VALLEYVIEW_MAX_WM,
	.guard_size = 2,
	.cacheline_size = G4X_FIFO_LINE_SIZE,
};
static const struct intel_watermark_params valleyview_cursor_wm_info = {
	.fifo_size = I965_CURSOR_FIFO,
	.max_wm = VALLEYVIEW_CURSOR_MAX_WM,
	.default_wm = I965_CURSOR_DFT_WM,
	.guard_size = 2,
	.cacheline_size = G4X_FIFO_LINE_SIZE,
};
static const struct intel_watermark_params i965_cursor_wm_info = {
	.fifo_size = I965_CURSOR_FIFO,
	.max_wm = I965_CURSOR_MAX_WM,
	.default_wm = I965_CURSOR_DFT_WM,
	.guard_size = 2,
	.cacheline_size = I915_FIFO_LINE_SIZE,
};
static const struct intel_watermark_params i945_wm_info = {
	.fifo_size = I945_FIFO_SIZE,
	.max_wm = I915_MAX_WM,
	.default_wm = 1,
	.guard_size = 2,
	.cacheline_size = I915_FIFO_LINE_SIZE,
};
static const struct intel_watermark_params i915_wm_info = {
	.fifo_size = I915_FIFO_SIZE,
	.max_wm = I915_MAX_WM,
	.default_wm = 1,
	.guard_size = 2,
	.cacheline_size = I915_FIFO_LINE_SIZE,
};
static const struct intel_watermark_params i830_a_wm_info = {
	.fifo_size = I855GM_FIFO_SIZE,
	.max_wm = I915_MAX_WM,
	.default_wm = 1,
	.guard_size = 2,
	.cacheline_size = I830_FIFO_LINE_SIZE,
};
static const struct intel_watermark_params i830_bc_wm_info = {
	.fifo_size = I855GM_FIFO_SIZE,
	.max_wm = I915_MAX_WM/2,
	.default_wm = 1,
	.guard_size = 2,
	.cacheline_size = I830_FIFO_LINE_SIZE,
};
static const struct intel_watermark_params i845_wm_info = {
	.fifo_size = I830_FIFO_SIZE,
	.max_wm = I915_MAX_WM,
	.default_wm = 1,
	.guard_size = 2,
	.cacheline_size = I830_FIFO_LINE_SIZE,
};

/**
 * intel_calculate_wm - calculate watermark level
 * @clock_in_khz: pixel clock
 * @wm: chip FIFO params
 * @cpp: bytes per pixel
 * @latency_ns: memory latency for the platform
 *
 * Calculate the watermark level (the level at which the display plane will
 * start fetching from memory again).  Each chip has a different display
 * FIFO size and allocation, so the caller needs to figure that out and pass
 * in the correct intel_watermark_params structure.
 *
 * As the pixel clock runs, the FIFO will be drained at a rate that depends
 * on the pixel size.  When it reaches the watermark level, it'll start
 * fetching FIFO line sized based chunks from memory until the FIFO fills
 * past the watermark point.  If the FIFO drains completely, a FIFO underrun
 * will occur, and a display engine hang could result.
 */
static unsigned long intel_calculate_wm(unsigned long clock_in_khz,
					const struct intel_watermark_params *wm,
					int fifo_size, int cpp,
					unsigned long latency_ns)
{
	long entries_required, wm_size;

	/*
	 * Note: we need to make sure we don't overflow for various clock &
	 * latency values.
	 * clocks go from a few thousand to several hundred thousand.
	 * latency is usually a few thousand
	 */
	entries_required = ((clock_in_khz / 1000) * cpp * latency_ns) /
		1000;
	entries_required = DIV_ROUND_UP(entries_required, wm->cacheline_size);

	DRM_DEBUG_KMS("FIFO entries required for mode: %ld\n", entries_required);

	wm_size = fifo_size - (entries_required + wm->guard_size);

	DRM_DEBUG_KMS("FIFO watermark level: %ld\n", wm_size);

	/* Don't promote wm_size to unsigned... */
	if (wm_size > (long)wm->max_wm)
		wm_size = wm->max_wm;
	if (wm_size <= 0)
		wm_size = wm->default_wm;

	/*
	 * Bspec seems to indicate that the value shouldn't be lower than
	 * 'burst size + 1'. Certainly 830 is quite unhappy with low values.
	 * Lets go for 8 which is the burst size since certain platforms
	 * already use a hardcoded 8 (which is what the spec says should be
	 * done).
	 */
	if (wm_size <= 8)
		wm_size = 8;

	return wm_size;
}

static struct drm_crtc *single_enabled_crtc(struct drm_device *dev)
{
	struct drm_crtc *crtc, *enabled = NULL;

	for_each_crtc(dev, crtc) {
		if (intel_crtc_active(crtc)) {
			if (enabled)
				return NULL;
			enabled = crtc;
		}
	}

	return enabled;
}

static void pineview_update_wm(struct drm_crtc *unused_crtc)
{
	struct drm_device *dev = unused_crtc->dev;
	struct drm_i915_private *dev_priv = dev->dev_private;
	struct drm_crtc *crtc;
	const struct cxsr_latency *latency;
	u32 reg;
	unsigned long wm;

	latency = intel_get_cxsr_latency(IS_PINEVIEW_G(dev), dev_priv->is_ddr3,
					 dev_priv->fsb_freq, dev_priv->mem_freq);
	if (!latency) {
		DRM_DEBUG_KMS("Unknown FSB/MEM found, disable CxSR\n");
		intel_set_memory_cxsr(dev_priv, false);
		return;
	}

	crtc = single_enabled_crtc(dev);
	if (crtc) {
		const struct drm_display_mode *adjusted_mode = &to_intel_crtc(crtc)->config->base.adjusted_mode;
		int cpp = drm_format_plane_cpp(crtc->primary->state->fb->pixel_format, 0);
		int clock = adjusted_mode->crtc_clock;

		/* Display SR */
		wm = intel_calculate_wm(clock, &pineview_display_wm,
					pineview_display_wm.fifo_size,
					cpp, latency->display_sr);
		reg = I915_READ(DSPFW1);
		reg &= ~DSPFW_SR_MASK;
		reg |= FW_WM(wm, SR);
		I915_WRITE(DSPFW1, reg);
		DRM_DEBUG_KMS("DSPFW1 register is %x\n", reg);

		/* cursor SR */
		wm = intel_calculate_wm(clock, &pineview_cursor_wm,
					pineview_display_wm.fifo_size,
					cpp, latency->cursor_sr);
		reg = I915_READ(DSPFW3);
		reg &= ~DSPFW_CURSOR_SR_MASK;
		reg |= FW_WM(wm, CURSOR_SR);
		I915_WRITE(DSPFW3, reg);

		/* Display HPLL off SR */
		wm = intel_calculate_wm(clock, &pineview_display_hplloff_wm,
					pineview_display_hplloff_wm.fifo_size,
					cpp, latency->display_hpll_disable);
		reg = I915_READ(DSPFW3);
		reg &= ~DSPFW_HPLL_SR_MASK;
		reg |= FW_WM(wm, HPLL_SR);
		I915_WRITE(DSPFW3, reg);

		/* cursor HPLL off SR */
		wm = intel_calculate_wm(clock, &pineview_cursor_hplloff_wm,
					pineview_display_hplloff_wm.fifo_size,
					cpp, latency->cursor_hpll_disable);
		reg = I915_READ(DSPFW3);
		reg &= ~DSPFW_HPLL_CURSOR_MASK;
		reg |= FW_WM(wm, HPLL_CURSOR);
		I915_WRITE(DSPFW3, reg);
		DRM_DEBUG_KMS("DSPFW3 register is %x\n", reg);

		intel_set_memory_cxsr(dev_priv, true);
	} else {
		intel_set_memory_cxsr(dev_priv, false);
	}
}

static bool g4x_compute_wm0(struct drm_device *dev,
			    int plane,
			    const struct intel_watermark_params *display,
			    int display_latency_ns,
			    const struct intel_watermark_params *cursor,
			    int cursor_latency_ns,
			    int *plane_wm,
			    int *cursor_wm)
{
	struct drm_crtc *crtc;
	const struct drm_display_mode *adjusted_mode;
	int htotal, hdisplay, clock, cpp;
	int line_time_us, line_count;
	int entries, tlb_miss;

	crtc = intel_get_crtc_for_plane(dev, plane);
	if (!intel_crtc_active(crtc)) {
		*cursor_wm = cursor->guard_size;
		*plane_wm = display->guard_size;
		return false;
	}

	adjusted_mode = &to_intel_crtc(crtc)->config->base.adjusted_mode;
	clock = adjusted_mode->crtc_clock;
	htotal = adjusted_mode->crtc_htotal;
	hdisplay = to_intel_crtc(crtc)->config->pipe_src_w;
	cpp = drm_format_plane_cpp(crtc->primary->state->fb->pixel_format, 0);

	/* Use the small buffer method to calculate plane watermark */
	entries = ((clock * cpp / 1000) * display_latency_ns) / 1000;
	tlb_miss = display->fifo_size*display->cacheline_size - hdisplay * 8;
	if (tlb_miss > 0)
		entries += tlb_miss;
	entries = DIV_ROUND_UP(entries, display->cacheline_size);
	*plane_wm = entries + display->guard_size;
	if (*plane_wm > (int)display->max_wm)
		*plane_wm = display->max_wm;

	/* Use the large buffer method to calculate cursor watermark */
	line_time_us = max(htotal * 1000 / clock, 1);
	line_count = (cursor_latency_ns / line_time_us + 1000) / 1000;
	entries = line_count * crtc->cursor->state->crtc_w * cpp;
	tlb_miss = cursor->fifo_size*cursor->cacheline_size - hdisplay * 8;
	if (tlb_miss > 0)
		entries += tlb_miss;
	entries = DIV_ROUND_UP(entries, cursor->cacheline_size);
	*cursor_wm = entries + cursor->guard_size;
	if (*cursor_wm > (int)cursor->max_wm)
		*cursor_wm = (int)cursor->max_wm;

	return true;
}

/*
 * Check the wm result.
 *
 * If any calculated watermark values is larger than the maximum value that
 * can be programmed into the associated watermark register, that watermark
 * must be disabled.
 */
static bool g4x_check_srwm(struct drm_device *dev,
			   int display_wm, int cursor_wm,
			   const struct intel_watermark_params *display,
			   const struct intel_watermark_params *cursor)
{
	DRM_DEBUG_KMS("SR watermark: display plane %d, cursor %d\n",
		      display_wm, cursor_wm);

	if (display_wm > display->max_wm) {
		DRM_DEBUG_KMS("display watermark is too large(%d/%ld), disabling\n",
			      display_wm, display->max_wm);
		return false;
	}

	if (cursor_wm > cursor->max_wm) {
		DRM_DEBUG_KMS("cursor watermark is too large(%d/%ld), disabling\n",
			      cursor_wm, cursor->max_wm);
		return false;
	}

	if (!(display_wm || cursor_wm)) {
		DRM_DEBUG_KMS("SR latency is 0, disabling\n");
		return false;
	}

	return true;
}

static bool g4x_compute_srwm(struct drm_device *dev,
			     int plane,
			     int latency_ns,
			     const struct intel_watermark_params *display,
			     const struct intel_watermark_params *cursor,
			     int *display_wm, int *cursor_wm)
{
	struct drm_crtc *crtc;
	const struct drm_display_mode *adjusted_mode;
	int hdisplay, htotal, cpp, clock;
	unsigned long line_time_us;
	int line_count, line_size;
	int small, large;
	int entries;

	if (!latency_ns) {
		*display_wm = *cursor_wm = 0;
		return false;
	}

	crtc = intel_get_crtc_for_plane(dev, plane);
	adjusted_mode = &to_intel_crtc(crtc)->config->base.adjusted_mode;
	clock = adjusted_mode->crtc_clock;
	htotal = adjusted_mode->crtc_htotal;
	hdisplay = to_intel_crtc(crtc)->config->pipe_src_w;
	cpp = drm_format_plane_cpp(crtc->primary->state->fb->pixel_format, 0);

	line_time_us = max(htotal * 1000 / clock, 1);
	line_count = (latency_ns / line_time_us + 1000) / 1000;
	line_size = hdisplay * cpp;

	/* Use the minimum of the small and large buffer method for primary */
	small = ((clock * cpp / 1000) * latency_ns) / 1000;
	large = line_count * line_size;

	entries = DIV_ROUND_UP(min(small, large), display->cacheline_size);
	*display_wm = entries + display->guard_size;

	/* calculate the self-refresh watermark for display cursor */
	entries = line_count * cpp * crtc->cursor->state->crtc_w;
	entries = DIV_ROUND_UP(entries, cursor->cacheline_size);
	*cursor_wm = entries + cursor->guard_size;

	return g4x_check_srwm(dev,
			      *display_wm, *cursor_wm,
			      display, cursor);
}

#define FW_WM_VLV(value, plane) \
	(((value) << DSPFW_ ## plane ## _SHIFT) & DSPFW_ ## plane ## _MASK_VLV)

static void vlv_write_wm_values(struct intel_crtc *crtc,
				const struct vlv_wm_values *wm)
{
	struct drm_i915_private *dev_priv = to_i915(crtc->base.dev);
	enum pipe pipe = crtc->pipe;

	I915_WRITE(VLV_DDL(pipe),
		   (wm->ddl[pipe].cursor << DDL_CURSOR_SHIFT) |
		   (wm->ddl[pipe].sprite[1] << DDL_SPRITE_SHIFT(1)) |
		   (wm->ddl[pipe].sprite[0] << DDL_SPRITE_SHIFT(0)) |
		   (wm->ddl[pipe].primary << DDL_PLANE_SHIFT));

	I915_WRITE(DSPFW1,
		   FW_WM(wm->sr.plane, SR) |
		   FW_WM(wm->pipe[PIPE_B].cursor, CURSORB) |
		   FW_WM_VLV(wm->pipe[PIPE_B].primary, PLANEB) |
		   FW_WM_VLV(wm->pipe[PIPE_A].primary, PLANEA));
	I915_WRITE(DSPFW2,
		   FW_WM_VLV(wm->pipe[PIPE_A].sprite[1], SPRITEB) |
		   FW_WM(wm->pipe[PIPE_A].cursor, CURSORA) |
		   FW_WM_VLV(wm->pipe[PIPE_A].sprite[0], SPRITEA));
	I915_WRITE(DSPFW3,
		   FW_WM(wm->sr.cursor, CURSOR_SR));

	if (IS_CHERRYVIEW(dev_priv)) {
		I915_WRITE(DSPFW7_CHV,
			   FW_WM_VLV(wm->pipe[PIPE_B].sprite[1], SPRITED) |
			   FW_WM_VLV(wm->pipe[PIPE_B].sprite[0], SPRITEC));
		I915_WRITE(DSPFW8_CHV,
			   FW_WM_VLV(wm->pipe[PIPE_C].sprite[1], SPRITEF) |
			   FW_WM_VLV(wm->pipe[PIPE_C].sprite[0], SPRITEE));
		I915_WRITE(DSPFW9_CHV,
			   FW_WM_VLV(wm->pipe[PIPE_C].primary, PLANEC) |
			   FW_WM(wm->pipe[PIPE_C].cursor, CURSORC));
		I915_WRITE(DSPHOWM,
			   FW_WM(wm->sr.plane >> 9, SR_HI) |
			   FW_WM(wm->pipe[PIPE_C].sprite[1] >> 8, SPRITEF_HI) |
			   FW_WM(wm->pipe[PIPE_C].sprite[0] >> 8, SPRITEE_HI) |
			   FW_WM(wm->pipe[PIPE_C].primary >> 8, PLANEC_HI) |
			   FW_WM(wm->pipe[PIPE_B].sprite[1] >> 8, SPRITED_HI) |
			   FW_WM(wm->pipe[PIPE_B].sprite[0] >> 8, SPRITEC_HI) |
			   FW_WM(wm->pipe[PIPE_B].primary >> 8, PLANEB_HI) |
			   FW_WM(wm->pipe[PIPE_A].sprite[1] >> 8, SPRITEB_HI) |
			   FW_WM(wm->pipe[PIPE_A].sprite[0] >> 8, SPRITEA_HI) |
			   FW_WM(wm->pipe[PIPE_A].primary >> 8, PLANEA_HI));
	} else {
		I915_WRITE(DSPFW7,
			   FW_WM_VLV(wm->pipe[PIPE_B].sprite[1], SPRITED) |
			   FW_WM_VLV(wm->pipe[PIPE_B].sprite[0], SPRITEC));
		I915_WRITE(DSPHOWM,
			   FW_WM(wm->sr.plane >> 9, SR_HI) |
			   FW_WM(wm->pipe[PIPE_B].sprite[1] >> 8, SPRITED_HI) |
			   FW_WM(wm->pipe[PIPE_B].sprite[0] >> 8, SPRITEC_HI) |
			   FW_WM(wm->pipe[PIPE_B].primary >> 8, PLANEB_HI) |
			   FW_WM(wm->pipe[PIPE_A].sprite[1] >> 8, SPRITEB_HI) |
			   FW_WM(wm->pipe[PIPE_A].sprite[0] >> 8, SPRITEA_HI) |
			   FW_WM(wm->pipe[PIPE_A].primary >> 8, PLANEA_HI));
	}

	/* zero (unused) WM1 watermarks */
	I915_WRITE(DSPFW4, 0);
	I915_WRITE(DSPFW5, 0);
	I915_WRITE(DSPFW6, 0);
	I915_WRITE(DSPHOWM1, 0);

	POSTING_READ(DSPFW1);
}

#undef FW_WM_VLV

enum vlv_wm_level {
	VLV_WM_LEVEL_PM2,
	VLV_WM_LEVEL_PM5,
	VLV_WM_LEVEL_DDR_DVFS,
};

/* latency must be in 0.1us units. */
static unsigned int vlv_wm_method2(unsigned int pixel_rate,
				   unsigned int pipe_htotal,
				   unsigned int horiz_pixels,
				   unsigned int cpp,
				   unsigned int latency)
{
	unsigned int ret;

	ret = (latency * pixel_rate) / (pipe_htotal * 10000);
	ret = (ret + 1) * horiz_pixels * cpp;
	ret = DIV_ROUND_UP(ret, 64);

	return ret;
}

static void vlv_setup_wm_latency(struct drm_device *dev)
{
	struct drm_i915_private *dev_priv = dev->dev_private;

	/* all latencies in usec */
	dev_priv->wm.pri_latency[VLV_WM_LEVEL_PM2] = 3;

	dev_priv->wm.max_level = VLV_WM_LEVEL_PM2;

	if (IS_CHERRYVIEW(dev_priv)) {
		dev_priv->wm.pri_latency[VLV_WM_LEVEL_PM5] = 12;
		dev_priv->wm.pri_latency[VLV_WM_LEVEL_DDR_DVFS] = 33;

		dev_priv->wm.max_level = VLV_WM_LEVEL_DDR_DVFS;
	}
}

static uint16_t vlv_compute_wm_level(struct intel_plane *plane,
				     struct intel_crtc *crtc,
				     const struct intel_plane_state *state,
				     int level)
{
	struct drm_i915_private *dev_priv = to_i915(plane->base.dev);
	int clock, htotal, cpp, width, wm;

	if (dev_priv->wm.pri_latency[level] == 0)
		return USHRT_MAX;

	if (!state->visible)
		return 0;

	cpp = drm_format_plane_cpp(state->base.fb->pixel_format, 0);
	clock = crtc->config->base.adjusted_mode.crtc_clock;
	htotal = crtc->config->base.adjusted_mode.crtc_htotal;
	width = crtc->config->pipe_src_w;
	if (WARN_ON(htotal == 0))
		htotal = 1;

	if (plane->base.type == DRM_PLANE_TYPE_CURSOR) {
		/*
		 * FIXME the formula gives values that are
		 * too big for the cursor FIFO, and hence we
		 * would never be able to use cursors. For
		 * now just hardcode the watermark.
		 */
		wm = 63;
	} else {
		wm = vlv_wm_method2(clock, htotal, width, cpp,
				    dev_priv->wm.pri_latency[level] * 10);
	}

	return min_t(int, wm, USHRT_MAX);
}

static void vlv_compute_fifo(struct intel_crtc *crtc)
{
	struct drm_device *dev = crtc->base.dev;
	struct vlv_wm_state *wm_state = &crtc->wm_state;
	struct intel_plane *plane;
	unsigned int total_rate = 0;
	const int fifo_size = 512 - 1;
	int fifo_extra, fifo_left = fifo_size;

	for_each_intel_plane_on_crtc(dev, crtc, plane) {
		struct intel_plane_state *state =
			to_intel_plane_state(plane->base.state);

		if (plane->base.type == DRM_PLANE_TYPE_CURSOR)
			continue;

		if (state->visible) {
			wm_state->num_active_planes++;
			total_rate += drm_format_plane_cpp(state->base.fb->pixel_format, 0);
		}
	}

	for_each_intel_plane_on_crtc(dev, crtc, plane) {
		struct intel_plane_state *state =
			to_intel_plane_state(plane->base.state);
		unsigned int rate;

		if (plane->base.type == DRM_PLANE_TYPE_CURSOR) {
			plane->wm.fifo_size = 63;
			continue;
		}

		if (!state->visible) {
			plane->wm.fifo_size = 0;
			continue;
		}

		rate = drm_format_plane_cpp(state->base.fb->pixel_format, 0);
		plane->wm.fifo_size = fifo_size * rate / total_rate;
		fifo_left -= plane->wm.fifo_size;
	}

	fifo_extra = DIV_ROUND_UP(fifo_left, wm_state->num_active_planes ?: 1);

	/* spread the remainder evenly */
	for_each_intel_plane_on_crtc(dev, crtc, plane) {
		int plane_extra;

		if (fifo_left == 0)
			break;

		if (plane->base.type == DRM_PLANE_TYPE_CURSOR)
			continue;

		/* give it all to the first plane if none are active */
		if (plane->wm.fifo_size == 0 &&
		    wm_state->num_active_planes)
			continue;

		plane_extra = min(fifo_extra, fifo_left);
		plane->wm.fifo_size += plane_extra;
		fifo_left -= plane_extra;
	}

	WARN_ON(fifo_left != 0);
}

static void vlv_invert_wms(struct intel_crtc *crtc)
{
	struct vlv_wm_state *wm_state = &crtc->wm_state;
	int level;

	for (level = 0; level < wm_state->num_levels; level++) {
		struct drm_device *dev = crtc->base.dev;
		const int sr_fifo_size = INTEL_INFO(dev)->num_pipes * 512 - 1;
		struct intel_plane *plane;

		wm_state->sr[level].plane = sr_fifo_size - wm_state->sr[level].plane;
		wm_state->sr[level].cursor = 63 - wm_state->sr[level].cursor;

		for_each_intel_plane_on_crtc(dev, crtc, plane) {
			switch (plane->base.type) {
				int sprite;
			case DRM_PLANE_TYPE_CURSOR:
				wm_state->wm[level].cursor = plane->wm.fifo_size -
					wm_state->wm[level].cursor;
				break;
			case DRM_PLANE_TYPE_PRIMARY:
				wm_state->wm[level].primary = plane->wm.fifo_size -
					wm_state->wm[level].primary;
				break;
			case DRM_PLANE_TYPE_OVERLAY:
				sprite = plane->plane;
				wm_state->wm[level].sprite[sprite] = plane->wm.fifo_size -
					wm_state->wm[level].sprite[sprite];
				break;
			}
		}
	}
}

static void vlv_compute_wm(struct intel_crtc *crtc)
{
	struct drm_device *dev = crtc->base.dev;
	struct vlv_wm_state *wm_state = &crtc->wm_state;
	struct intel_plane *plane;
	int sr_fifo_size = INTEL_INFO(dev)->num_pipes * 512 - 1;
	int level;

	memset(wm_state, 0, sizeof(*wm_state));

	wm_state->cxsr = crtc->pipe != PIPE_C && crtc->wm.cxsr_allowed;
	wm_state->num_levels = to_i915(dev)->wm.max_level + 1;

	wm_state->num_active_planes = 0;

	vlv_compute_fifo(crtc);

	if (wm_state->num_active_planes != 1)
		wm_state->cxsr = false;

	if (wm_state->cxsr) {
		for (level = 0; level < wm_state->num_levels; level++) {
			wm_state->sr[level].plane = sr_fifo_size;
			wm_state->sr[level].cursor = 63;
		}
	}

	for_each_intel_plane_on_crtc(dev, crtc, plane) {
		struct intel_plane_state *state =
			to_intel_plane_state(plane->base.state);

		if (!state->visible)
			continue;

		/* normal watermarks */
		for (level = 0; level < wm_state->num_levels; level++) {
			int wm = vlv_compute_wm_level(plane, crtc, state, level);
			int max_wm = plane->base.type == DRM_PLANE_TYPE_CURSOR ? 63 : 511;

			/* hack */
			if (WARN_ON(level == 0 && wm > max_wm))
				wm = max_wm;

			if (wm > plane->wm.fifo_size)
				break;

			switch (plane->base.type) {
				int sprite;
			case DRM_PLANE_TYPE_CURSOR:
				wm_state->wm[level].cursor = wm;
				break;
			case DRM_PLANE_TYPE_PRIMARY:
				wm_state->wm[level].primary = wm;
				break;
			case DRM_PLANE_TYPE_OVERLAY:
				sprite = plane->plane;
				wm_state->wm[level].sprite[sprite] = wm;
				break;
			}
		}

		wm_state->num_levels = level;

		if (!wm_state->cxsr)
			continue;

		/* maxfifo watermarks */
		switch (plane->base.type) {
			int sprite, level;
		case DRM_PLANE_TYPE_CURSOR:
			for (level = 0; level < wm_state->num_levels; level++)
				wm_state->sr[level].cursor =
					wm_state->wm[level].cursor;
			break;
		case DRM_PLANE_TYPE_PRIMARY:
			for (level = 0; level < wm_state->num_levels; level++)
				wm_state->sr[level].plane =
					min(wm_state->sr[level].plane,
					    wm_state->wm[level].primary);
			break;
		case DRM_PLANE_TYPE_OVERLAY:
			sprite = plane->plane;
			for (level = 0; level < wm_state->num_levels; level++)
				wm_state->sr[level].plane =
					min(wm_state->sr[level].plane,
					    wm_state->wm[level].sprite[sprite]);
			break;
		}
	}

	/* clear any (partially) filled invalid levels */
	for (level = wm_state->num_levels; level < to_i915(dev)->wm.max_level + 1; level++) {
		memset(&wm_state->wm[level], 0, sizeof(wm_state->wm[level]));
		memset(&wm_state->sr[level], 0, sizeof(wm_state->sr[level]));
	}

	vlv_invert_wms(crtc);
}

#define VLV_FIFO(plane, value) \
	(((value) << DSPARB_ ## plane ## _SHIFT_VLV) & DSPARB_ ## plane ## _MASK_VLV)

static void vlv_pipe_set_fifo_size(struct intel_crtc *crtc)
{
	struct drm_device *dev = crtc->base.dev;
	struct drm_i915_private *dev_priv = to_i915(dev);
	struct intel_plane *plane;
	int sprite0_start = 0, sprite1_start = 0, fifo_size = 0;

	for_each_intel_plane_on_crtc(dev, crtc, plane) {
		if (plane->base.type == DRM_PLANE_TYPE_CURSOR) {
			WARN_ON(plane->wm.fifo_size != 63);
			continue;
		}

		if (plane->base.type == DRM_PLANE_TYPE_PRIMARY)
			sprite0_start = plane->wm.fifo_size;
		else if (plane->plane == 0)
			sprite1_start = sprite0_start + plane->wm.fifo_size;
		else
			fifo_size = sprite1_start + plane->wm.fifo_size;
	}

	WARN_ON(fifo_size != 512 - 1);

	DRM_DEBUG_KMS("Pipe %c FIFO split %d / %d / %d\n",
		      pipe_name(crtc->pipe), sprite0_start,
		      sprite1_start, fifo_size);

	switch (crtc->pipe) {
		uint32_t dsparb, dsparb2, dsparb3;
	case PIPE_A:
		dsparb = I915_READ(DSPARB);
		dsparb2 = I915_READ(DSPARB2);

		dsparb &= ~(VLV_FIFO(SPRITEA, 0xff) |
			    VLV_FIFO(SPRITEB, 0xff));
		dsparb |= (VLV_FIFO(SPRITEA, sprite0_start) |
			   VLV_FIFO(SPRITEB, sprite1_start));

		dsparb2 &= ~(VLV_FIFO(SPRITEA_HI, 0x1) |
			     VLV_FIFO(SPRITEB_HI, 0x1));
		dsparb2 |= (VLV_FIFO(SPRITEA_HI, sprite0_start >> 8) |
			   VLV_FIFO(SPRITEB_HI, sprite1_start >> 8));

		I915_WRITE(DSPARB, dsparb);
		I915_WRITE(DSPARB2, dsparb2);
		break;
	case PIPE_B:
		dsparb = I915_READ(DSPARB);
		dsparb2 = I915_READ(DSPARB2);

		dsparb &= ~(VLV_FIFO(SPRITEC, 0xff) |
			    VLV_FIFO(SPRITED, 0xff));
		dsparb |= (VLV_FIFO(SPRITEC, sprite0_start) |
			   VLV_FIFO(SPRITED, sprite1_start));

		dsparb2 &= ~(VLV_FIFO(SPRITEC_HI, 0xff) |
			     VLV_FIFO(SPRITED_HI, 0xff));
		dsparb2 |= (VLV_FIFO(SPRITEC_HI, sprite0_start >> 8) |
			   VLV_FIFO(SPRITED_HI, sprite1_start >> 8));

		I915_WRITE(DSPARB, dsparb);
		I915_WRITE(DSPARB2, dsparb2);
		break;
	case PIPE_C:
		dsparb3 = I915_READ(DSPARB3);
		dsparb2 = I915_READ(DSPARB2);

		dsparb3 &= ~(VLV_FIFO(SPRITEE, 0xff) |
			     VLV_FIFO(SPRITEF, 0xff));
		dsparb3 |= (VLV_FIFO(SPRITEE, sprite0_start) |
			    VLV_FIFO(SPRITEF, sprite1_start));

		dsparb2 &= ~(VLV_FIFO(SPRITEE_HI, 0xff) |
			     VLV_FIFO(SPRITEF_HI, 0xff));
		dsparb2 |= (VLV_FIFO(SPRITEE_HI, sprite0_start >> 8) |
			   VLV_FIFO(SPRITEF_HI, sprite1_start >> 8));

		I915_WRITE(DSPARB3, dsparb3);
		I915_WRITE(DSPARB2, dsparb2);
		break;
	default:
		break;
	}
}

#undef VLV_FIFO

static void vlv_merge_wm(struct drm_device *dev,
			 struct vlv_wm_values *wm)
{
	struct intel_crtc *crtc;
	int num_active_crtcs = 0;

	wm->level = to_i915(dev)->wm.max_level;
	wm->cxsr = true;

	for_each_intel_crtc(dev, crtc) {
		const struct vlv_wm_state *wm_state = &crtc->wm_state;

		if (!crtc->active)
			continue;

		if (!wm_state->cxsr)
			wm->cxsr = false;

		num_active_crtcs++;
		wm->level = min_t(int, wm->level, wm_state->num_levels - 1);
	}

	if (num_active_crtcs != 1)
		wm->cxsr = false;

	if (num_active_crtcs > 1)
		wm->level = VLV_WM_LEVEL_PM2;

	for_each_intel_crtc(dev, crtc) {
		struct vlv_wm_state *wm_state = &crtc->wm_state;
		enum pipe pipe = crtc->pipe;

		if (!crtc->active)
			continue;

		wm->pipe[pipe] = wm_state->wm[wm->level];
		if (wm->cxsr)
			wm->sr = wm_state->sr[wm->level];

		wm->ddl[pipe].primary = DDL_PRECISION_HIGH | 2;
		wm->ddl[pipe].sprite[0] = DDL_PRECISION_HIGH | 2;
		wm->ddl[pipe].sprite[1] = DDL_PRECISION_HIGH | 2;
		wm->ddl[pipe].cursor = DDL_PRECISION_HIGH | 2;
	}
}

static void vlv_update_wm(struct drm_crtc *crtc)
{
	struct drm_device *dev = crtc->dev;
	struct drm_i915_private *dev_priv = dev->dev_private;
	struct intel_crtc *intel_crtc = to_intel_crtc(crtc);
	enum pipe pipe = intel_crtc->pipe;
	struct vlv_wm_values wm = {};

	vlv_compute_wm(intel_crtc);
	vlv_merge_wm(dev, &wm);

	if (memcmp(&dev_priv->wm.vlv, &wm, sizeof(wm)) == 0) {
		/* FIXME should be part of crtc atomic commit */
		vlv_pipe_set_fifo_size(intel_crtc);
		return;
	}

	if (wm.level < VLV_WM_LEVEL_DDR_DVFS &&
	    dev_priv->wm.vlv.level >= VLV_WM_LEVEL_DDR_DVFS)
		chv_set_memory_dvfs(dev_priv, false);

	if (wm.level < VLV_WM_LEVEL_PM5 &&
	    dev_priv->wm.vlv.level >= VLV_WM_LEVEL_PM5)
		chv_set_memory_pm5(dev_priv, false);

	if (!wm.cxsr && dev_priv->wm.vlv.cxsr)
		intel_set_memory_cxsr(dev_priv, false);

	/* FIXME should be part of crtc atomic commit */
	vlv_pipe_set_fifo_size(intel_crtc);

	vlv_write_wm_values(intel_crtc, &wm);

	DRM_DEBUG_KMS("Setting FIFO watermarks - %c: plane=%d, cursor=%d, "
		      "sprite0=%d, sprite1=%d, SR: plane=%d, cursor=%d level=%d cxsr=%d\n",
		      pipe_name(pipe), wm.pipe[pipe].primary, wm.pipe[pipe].cursor,
		      wm.pipe[pipe].sprite[0], wm.pipe[pipe].sprite[1],
		      wm.sr.plane, wm.sr.cursor, wm.level, wm.cxsr);

	if (wm.cxsr && !dev_priv->wm.vlv.cxsr)
		intel_set_memory_cxsr(dev_priv, true);

	if (wm.level >= VLV_WM_LEVEL_PM5 &&
	    dev_priv->wm.vlv.level < VLV_WM_LEVEL_PM5)
		chv_set_memory_pm5(dev_priv, true);

	if (wm.level >= VLV_WM_LEVEL_DDR_DVFS &&
	    dev_priv->wm.vlv.level < VLV_WM_LEVEL_DDR_DVFS)
		chv_set_memory_dvfs(dev_priv, true);

	dev_priv->wm.vlv = wm;
}

#define single_plane_enabled(mask) is_power_of_2(mask)

static void g4x_update_wm(struct drm_crtc *crtc)
{
	struct drm_device *dev = crtc->dev;
	static const int sr_latency_ns = 12000;
	struct drm_i915_private *dev_priv = dev->dev_private;
	int planea_wm, planeb_wm, cursora_wm, cursorb_wm;
	int plane_sr, cursor_sr;
	unsigned int enabled = 0;
	bool cxsr_enabled;

	if (g4x_compute_wm0(dev, PIPE_A,
			    &g4x_wm_info, pessimal_latency_ns,
			    &g4x_cursor_wm_info, pessimal_latency_ns,
			    &planea_wm, &cursora_wm))
		enabled |= 1 << PIPE_A;

	if (g4x_compute_wm0(dev, PIPE_B,
			    &g4x_wm_info, pessimal_latency_ns,
			    &g4x_cursor_wm_info, pessimal_latency_ns,
			    &planeb_wm, &cursorb_wm))
		enabled |= 1 << PIPE_B;

	if (single_plane_enabled(enabled) &&
	    g4x_compute_srwm(dev, ffs(enabled) - 1,
			     sr_latency_ns,
			     &g4x_wm_info,
			     &g4x_cursor_wm_info,
			     &plane_sr, &cursor_sr)) {
		cxsr_enabled = true;
	} else {
		cxsr_enabled = false;
		intel_set_memory_cxsr(dev_priv, false);
		plane_sr = cursor_sr = 0;
	}

	DRM_DEBUG_KMS("Setting FIFO watermarks - A: plane=%d, cursor=%d, "
		      "B: plane=%d, cursor=%d, SR: plane=%d, cursor=%d\n",
		      planea_wm, cursora_wm,
		      planeb_wm, cursorb_wm,
		      plane_sr, cursor_sr);

	I915_WRITE(DSPFW1,
		   FW_WM(plane_sr, SR) |
		   FW_WM(cursorb_wm, CURSORB) |
		   FW_WM(planeb_wm, PLANEB) |
		   FW_WM(planea_wm, PLANEA));
	I915_WRITE(DSPFW2,
		   (I915_READ(DSPFW2) & ~DSPFW_CURSORA_MASK) |
		   FW_WM(cursora_wm, CURSORA));
	/* HPLL off in SR has some issues on G4x... disable it */
	I915_WRITE(DSPFW3,
		   (I915_READ(DSPFW3) & ~(DSPFW_HPLL_SR_EN | DSPFW_CURSOR_SR_MASK)) |
		   FW_WM(cursor_sr, CURSOR_SR));

	if (cxsr_enabled)
		intel_set_memory_cxsr(dev_priv, true);
}

static void i965_update_wm(struct drm_crtc *unused_crtc)
{
	struct drm_device *dev = unused_crtc->dev;
	struct drm_i915_private *dev_priv = dev->dev_private;
	struct drm_crtc *crtc;
	int srwm = 1;
	int cursor_sr = 16;
	bool cxsr_enabled;

	/* Calc sr entries for one plane configs */
	crtc = single_enabled_crtc(dev);
	if (crtc) {
		/* self-refresh has much higher latency */
		static const int sr_latency_ns = 12000;
		const struct drm_display_mode *adjusted_mode = &to_intel_crtc(crtc)->config->base.adjusted_mode;
		int clock = adjusted_mode->crtc_clock;
		int htotal = adjusted_mode->crtc_htotal;
		int hdisplay = to_intel_crtc(crtc)->config->pipe_src_w;
		int cpp = drm_format_plane_cpp(crtc->primary->state->fb->pixel_format, 0);
		unsigned long line_time_us;
		int entries;

		line_time_us = max(htotal * 1000 / clock, 1);

		/* Use ns/us then divide to preserve precision */
		entries = (((sr_latency_ns / line_time_us) + 1000) / 1000) *
			cpp * hdisplay;
		entries = DIV_ROUND_UP(entries, I915_FIFO_LINE_SIZE);
		srwm = I965_FIFO_SIZE - entries;
		if (srwm < 0)
			srwm = 1;
		srwm &= 0x1ff;
		DRM_DEBUG_KMS("self-refresh entries: %d, wm: %d\n",
			      entries, srwm);

		entries = (((sr_latency_ns / line_time_us) + 1000) / 1000) *
			cpp * crtc->cursor->state->crtc_w;
		entries = DIV_ROUND_UP(entries,
					  i965_cursor_wm_info.cacheline_size);
		cursor_sr = i965_cursor_wm_info.fifo_size -
			(entries + i965_cursor_wm_info.guard_size);

		if (cursor_sr > i965_cursor_wm_info.max_wm)
			cursor_sr = i965_cursor_wm_info.max_wm;

		DRM_DEBUG_KMS("self-refresh watermark: display plane %d "
			      "cursor %d\n", srwm, cursor_sr);

		cxsr_enabled = true;
	} else {
		cxsr_enabled = false;
		/* Turn off self refresh if both pipes are enabled */
		intel_set_memory_cxsr(dev_priv, false);
	}

	DRM_DEBUG_KMS("Setting FIFO watermarks - A: 8, B: 8, C: 8, SR %d\n",
		      srwm);

	/* 965 has limitations... */
	I915_WRITE(DSPFW1, FW_WM(srwm, SR) |
		   FW_WM(8, CURSORB) |
		   FW_WM(8, PLANEB) |
		   FW_WM(8, PLANEA));
	I915_WRITE(DSPFW2, FW_WM(8, CURSORA) |
		   FW_WM(8, PLANEC_OLD));
	/* update cursor SR watermark */
	I915_WRITE(DSPFW3, FW_WM(cursor_sr, CURSOR_SR));

	if (cxsr_enabled)
		intel_set_memory_cxsr(dev_priv, true);
}

#undef FW_WM

static void i9xx_update_wm(struct drm_crtc *unused_crtc)
{
	struct drm_device *dev = unused_crtc->dev;
	struct drm_i915_private *dev_priv = dev->dev_private;
	const struct intel_watermark_params *wm_info;
	uint32_t fwater_lo;
	uint32_t fwater_hi;
	int cwm, srwm = 1;
	int fifo_size;
	int planea_wm, planeb_wm;
	struct drm_crtc *crtc, *enabled = NULL;

	if (IS_I945GM(dev))
		wm_info = &i945_wm_info;
	else if (!IS_GEN2(dev))
		wm_info = &i915_wm_info;
	else
		wm_info = &i830_a_wm_info;

	fifo_size = dev_priv->display.get_fifo_size(dev, 0);
	crtc = intel_get_crtc_for_plane(dev, 0);
	if (intel_crtc_active(crtc)) {
		const struct drm_display_mode *adjusted_mode;
		int cpp = drm_format_plane_cpp(crtc->primary->state->fb->pixel_format, 0);
		if (IS_GEN2(dev))
			cpp = 4;

		adjusted_mode = &to_intel_crtc(crtc)->config->base.adjusted_mode;
		planea_wm = intel_calculate_wm(adjusted_mode->crtc_clock,
					       wm_info, fifo_size, cpp,
					       pessimal_latency_ns);
		enabled = crtc;
	} else {
		planea_wm = fifo_size - wm_info->guard_size;
		if (planea_wm > (long)wm_info->max_wm)
			planea_wm = wm_info->max_wm;
	}

	if (IS_GEN2(dev))
		wm_info = &i830_bc_wm_info;

	fifo_size = dev_priv->display.get_fifo_size(dev, 1);
	crtc = intel_get_crtc_for_plane(dev, 1);
	if (intel_crtc_active(crtc)) {
		const struct drm_display_mode *adjusted_mode;
		int cpp = drm_format_plane_cpp(crtc->primary->state->fb->pixel_format, 0);
		if (IS_GEN2(dev))
			cpp = 4;

		adjusted_mode = &to_intel_crtc(crtc)->config->base.adjusted_mode;
		planeb_wm = intel_calculate_wm(adjusted_mode->crtc_clock,
					       wm_info, fifo_size, cpp,
					       pessimal_latency_ns);
		if (enabled == NULL)
			enabled = crtc;
		else
			enabled = NULL;
	} else {
		planeb_wm = fifo_size - wm_info->guard_size;
		if (planeb_wm > (long)wm_info->max_wm)
			planeb_wm = wm_info->max_wm;
	}

	DRM_DEBUG_KMS("FIFO watermarks - A: %d, B: %d\n", planea_wm, planeb_wm);

	if (IS_I915GM(dev) && enabled) {
		struct drm_i915_gem_object *obj;

		obj = intel_fb_obj(enabled->primary->state->fb);

		/* self-refresh seems busted with untiled */
		if (obj->tiling_mode == I915_TILING_NONE)
			enabled = NULL;
	}

	/*
	 * Overlay gets an aggressive default since video jitter is bad.
	 */
	cwm = 2;

	/* Play safe and disable self-refresh before adjusting watermarks. */
	intel_set_memory_cxsr(dev_priv, false);

	/* Calc sr entries for one plane configs */
	if (HAS_FW_BLC(dev) && enabled) {
		/* self-refresh has much higher latency */
		static const int sr_latency_ns = 6000;
		const struct drm_display_mode *adjusted_mode = &to_intel_crtc(enabled)->config->base.adjusted_mode;
		int clock = adjusted_mode->crtc_clock;
		int htotal = adjusted_mode->crtc_htotal;
		int hdisplay = to_intel_crtc(enabled)->config->pipe_src_w;
		int cpp = drm_format_plane_cpp(enabled->primary->state->fb->pixel_format, 0);
		unsigned long line_time_us;
		int entries;

		line_time_us = max(htotal * 1000 / clock, 1);

		/* Use ns/us then divide to preserve precision */
		entries = (((sr_latency_ns / line_time_us) + 1000) / 1000) *
			cpp * hdisplay;
		entries = DIV_ROUND_UP(entries, wm_info->cacheline_size);
		DRM_DEBUG_KMS("self-refresh entries: %d\n", entries);
		srwm = wm_info->fifo_size - entries;
		if (srwm < 0)
			srwm = 1;

		if (IS_I945G(dev) || IS_I945GM(dev))
			I915_WRITE(FW_BLC_SELF,
				   FW_BLC_SELF_FIFO_MASK | (srwm & 0xff));
		else if (IS_I915GM(dev))
			I915_WRITE(FW_BLC_SELF, srwm & 0x3f);
	}

	DRM_DEBUG_KMS("Setting FIFO watermarks - A: %d, B: %d, C: %d, SR %d\n",
		      planea_wm, planeb_wm, cwm, srwm);

	fwater_lo = ((planeb_wm & 0x3f) << 16) | (planea_wm & 0x3f);
	fwater_hi = (cwm & 0x1f);

	/* Set request length to 8 cachelines per fetch */
	fwater_lo = fwater_lo | (1 << 24) | (1 << 8);
	fwater_hi = fwater_hi | (1 << 8);

	I915_WRITE(FW_BLC, fwater_lo);
	I915_WRITE(FW_BLC2, fwater_hi);

	if (enabled)
		intel_set_memory_cxsr(dev_priv, true);
}

static void i845_update_wm(struct drm_crtc *unused_crtc)
{
	struct drm_device *dev = unused_crtc->dev;
	struct drm_i915_private *dev_priv = dev->dev_private;
	struct drm_crtc *crtc;
	const struct drm_display_mode *adjusted_mode;
	uint32_t fwater_lo;
	int planea_wm;

	crtc = single_enabled_crtc(dev);
	if (crtc == NULL)
		return;

	adjusted_mode = &to_intel_crtc(crtc)->config->base.adjusted_mode;
	planea_wm = intel_calculate_wm(adjusted_mode->crtc_clock,
				       &i845_wm_info,
				       dev_priv->display.get_fifo_size(dev, 0),
				       4, pessimal_latency_ns);
	fwater_lo = I915_READ(FW_BLC) & ~0xfff;
	fwater_lo |= (3<<8) | planea_wm;

	DRM_DEBUG_KMS("Setting FIFO watermarks - A: %d\n", planea_wm);

	I915_WRITE(FW_BLC, fwater_lo);
}

uint32_t ilk_pipe_pixel_rate(const struct intel_crtc_state *pipe_config)
{
	uint32_t pixel_rate;

	pixel_rate = pipe_config->base.adjusted_mode.crtc_clock;

	/* We only use IF-ID interlacing. If we ever use PF-ID we'll need to
	 * adjust the pixel_rate here. */

	if (pipe_config->pch_pfit.enabled) {
		uint64_t pipe_w, pipe_h, pfit_w, pfit_h;
		uint32_t pfit_size = pipe_config->pch_pfit.size;

		pipe_w = pipe_config->pipe_src_w;
		pipe_h = pipe_config->pipe_src_h;

		pfit_w = (pfit_size >> 16) & 0xFFFF;
		pfit_h = pfit_size & 0xFFFF;
		if (pipe_w < pfit_w)
			pipe_w = pfit_w;
		if (pipe_h < pfit_h)
			pipe_h = pfit_h;

		if (WARN_ON(!pfit_w || !pfit_h))
			return pixel_rate;

		pixel_rate = div_u64((uint64_t) pixel_rate * pipe_w * pipe_h,
				     pfit_w * pfit_h);
	}

	return pixel_rate;
}

/* latency must be in 0.1us units. */
static uint32_t ilk_wm_method1(uint32_t pixel_rate, uint8_t cpp, uint32_t latency)
{
	uint64_t ret;

	if (WARN(latency == 0, "Latency value missing\n"))
		return UINT_MAX;

	ret = (uint64_t) pixel_rate * cpp * latency;
	ret = DIV_ROUND_UP_ULL(ret, 64 * 10000) + 2;

	return ret;
}

/* latency must be in 0.1us units. */
static uint32_t ilk_wm_method2(uint32_t pixel_rate, uint32_t pipe_htotal,
			       uint32_t horiz_pixels, uint8_t cpp,
			       uint32_t latency)
{
	uint32_t ret;

	if (WARN(latency == 0, "Latency value missing\n"))
		return UINT_MAX;
	if (WARN_ON(!pipe_htotal))
		return UINT_MAX;

	ret = (latency * pixel_rate) / (pipe_htotal * 10000);
	ret = (ret + 1) * horiz_pixels * cpp;
	ret = DIV_ROUND_UP(ret, 64) + 2;
	return ret;
}

static uint32_t ilk_wm_fbc(uint32_t pri_val, uint32_t horiz_pixels,
			   uint8_t cpp)
{
	/*
	 * Neither of these should be possible since this function shouldn't be
	 * called if the CRTC is off or the plane is invisible.  But let's be
	 * extra paranoid to avoid a potential divide-by-zero if we screw up
	 * elsewhere in the driver.
	 */
	if (WARN_ON(!cpp))
		return 0;
	if (WARN_ON(!horiz_pixels))
		return 0;

	return DIV_ROUND_UP(pri_val * 64, horiz_pixels * cpp) + 2;
}

struct ilk_wm_maximums {
	uint16_t pri;
	uint16_t spr;
	uint16_t cur;
	uint16_t fbc;
};

/*
 * For both WM_PIPE and WM_LP.
 * mem_value must be in 0.1us units.
 */
static uint32_t ilk_compute_pri_wm(const struct intel_crtc_state *cstate,
				   const struct intel_plane_state *pstate,
				   uint32_t mem_value,
				   bool is_lp)
{
	int cpp = pstate->base.fb ?
		drm_format_plane_cpp(pstate->base.fb->pixel_format, 0) : 0;
	uint32_t method1, method2;

	if (!cstate->base.active || !pstate->visible)
		return 0;

	method1 = ilk_wm_method1(ilk_pipe_pixel_rate(cstate), cpp, mem_value);

	if (!is_lp)
		return method1;

	method2 = ilk_wm_method2(ilk_pipe_pixel_rate(cstate),
				 cstate->base.adjusted_mode.crtc_htotal,
				 drm_rect_width(&pstate->dst),
				 cpp, mem_value);

	return min(method1, method2);
}

/*
 * For both WM_PIPE and WM_LP.
 * mem_value must be in 0.1us units.
 */
static uint32_t ilk_compute_spr_wm(const struct intel_crtc_state *cstate,
				   const struct intel_plane_state *pstate,
				   uint32_t mem_value)
{
	int cpp = pstate->base.fb ?
		drm_format_plane_cpp(pstate->base.fb->pixel_format, 0) : 0;
	uint32_t method1, method2;

	if (!cstate->base.active || !pstate->visible)
		return 0;

	method1 = ilk_wm_method1(ilk_pipe_pixel_rate(cstate), cpp, mem_value);
	method2 = ilk_wm_method2(ilk_pipe_pixel_rate(cstate),
				 cstate->base.adjusted_mode.crtc_htotal,
				 drm_rect_width(&pstate->dst),
				 cpp, mem_value);
	return min(method1, method2);
}

/*
 * For both WM_PIPE and WM_LP.
 * mem_value must be in 0.1us units.
 */
static uint32_t ilk_compute_cur_wm(const struct intel_crtc_state *cstate,
				   const struct intel_plane_state *pstate,
				   uint32_t mem_value)
{
	/*
	 * We treat the cursor plane as always-on for the purposes of watermark
	 * calculation.  Until we have two-stage watermark programming merged,
	 * this is necessary to avoid flickering.
	 */
	int cpp = 4;
	int width = pstate->visible ? pstate->base.crtc_w : 64;

	if (!cstate->base.active)
		return 0;

	return ilk_wm_method2(ilk_pipe_pixel_rate(cstate),
			      cstate->base.adjusted_mode.crtc_htotal,
			      width, cpp, mem_value);
}

/* Only for WM_LP. */
static uint32_t ilk_compute_fbc_wm(const struct intel_crtc_state *cstate,
				   const struct intel_plane_state *pstate,
				   uint32_t pri_val)
{
	int cpp = pstate->base.fb ?
		drm_format_plane_cpp(pstate->base.fb->pixel_format, 0) : 0;

	if (!cstate->base.active || !pstate->visible)
		return 0;

	return ilk_wm_fbc(pri_val, drm_rect_width(&pstate->dst), cpp);
}

static unsigned int ilk_display_fifo_size(const struct drm_device *dev)
{
	if (INTEL_INFO(dev)->gen >= 8)
		return 3072;
	else if (INTEL_INFO(dev)->gen >= 7)
		return 768;
	else
		return 512;
}

static unsigned int ilk_plane_wm_reg_max(const struct drm_device *dev,
					 int level, bool is_sprite)
{
	if (INTEL_INFO(dev)->gen >= 8)
		/* BDW primary/sprite plane watermarks */
		return level == 0 ? 255 : 2047;
	else if (INTEL_INFO(dev)->gen >= 7)
		/* IVB/HSW primary/sprite plane watermarks */
		return level == 0 ? 127 : 1023;
	else if (!is_sprite)
		/* ILK/SNB primary plane watermarks */
		return level == 0 ? 127 : 511;
	else
		/* ILK/SNB sprite plane watermarks */
		return level == 0 ? 63 : 255;
}

static unsigned int ilk_cursor_wm_reg_max(const struct drm_device *dev,
					  int level)
{
	if (INTEL_INFO(dev)->gen >= 7)
		return level == 0 ? 63 : 255;
	else
		return level == 0 ? 31 : 63;
}

static unsigned int ilk_fbc_wm_reg_max(const struct drm_device *dev)
{
	if (INTEL_INFO(dev)->gen >= 8)
		return 31;
	else
		return 15;
}

/* Calculate the maximum primary/sprite plane watermark */
static unsigned int ilk_plane_wm_max(const struct drm_device *dev,
				     int level,
				     const struct intel_wm_config *config,
				     enum intel_ddb_partitioning ddb_partitioning,
				     bool is_sprite)
{
	unsigned int fifo_size = ilk_display_fifo_size(dev);

	/* if sprites aren't enabled, sprites get nothing */
	if (is_sprite && !config->sprites_enabled)
		return 0;

	/* HSW allows LP1+ watermarks even with multiple pipes */
	if (level == 0 || config->num_pipes_active > 1) {
		fifo_size /= INTEL_INFO(dev)->num_pipes;

		/*
		 * For some reason the non self refresh
		 * FIFO size is only half of the self
		 * refresh FIFO size on ILK/SNB.
		 */
		if (INTEL_INFO(dev)->gen <= 6)
			fifo_size /= 2;
	}

	if (config->sprites_enabled) {
		/* level 0 is always calculated with 1:1 split */
		if (level > 0 && ddb_partitioning == INTEL_DDB_PART_5_6) {
			if (is_sprite)
				fifo_size *= 5;
			fifo_size /= 6;
		} else {
			fifo_size /= 2;
		}
	}

	/* clamp to max that the registers can hold */
	return min(fifo_size, ilk_plane_wm_reg_max(dev, level, is_sprite));
}

/* Calculate the maximum cursor plane watermark */
static unsigned int ilk_cursor_wm_max(const struct drm_device *dev,
				      int level,
				      const struct intel_wm_config *config)
{
	/* HSW LP1+ watermarks w/ multiple pipes */
	if (level > 0 && config->num_pipes_active > 1)
		return 64;

	/* otherwise just report max that registers can hold */
	return ilk_cursor_wm_reg_max(dev, level);
}

static void ilk_compute_wm_maximums(const struct drm_device *dev,
				    int level,
				    const struct intel_wm_config *config,
				    enum intel_ddb_partitioning ddb_partitioning,
				    struct ilk_wm_maximums *max)
{
	max->pri = ilk_plane_wm_max(dev, level, config, ddb_partitioning, false);
	max->spr = ilk_plane_wm_max(dev, level, config, ddb_partitioning, true);
	max->cur = ilk_cursor_wm_max(dev, level, config);
	max->fbc = ilk_fbc_wm_reg_max(dev);
}

static void ilk_compute_wm_reg_maximums(struct drm_device *dev,
					int level,
					struct ilk_wm_maximums *max)
{
	max->pri = ilk_plane_wm_reg_max(dev, level, false);
	max->spr = ilk_plane_wm_reg_max(dev, level, true);
	max->cur = ilk_cursor_wm_reg_max(dev, level);
	max->fbc = ilk_fbc_wm_reg_max(dev);
}

static bool ilk_validate_wm_level(int level,
				  const struct ilk_wm_maximums *max,
				  struct intel_wm_level *result)
{
	bool ret;

	/* already determined to be invalid? */
	if (!result->enable)
		return false;

	result->enable = result->pri_val <= max->pri &&
			 result->spr_val <= max->spr &&
			 result->cur_val <= max->cur;

	ret = result->enable;

	/*
	 * HACK until we can pre-compute everything,
	 * and thus fail gracefully if LP0 watermarks
	 * are exceeded...
	 */
	if (level == 0 && !result->enable) {
		if (result->pri_val > max->pri)
			DRM_DEBUG_KMS("Primary WM%d too large %u (max %u)\n",
				      level, result->pri_val, max->pri);
		if (result->spr_val > max->spr)
			DRM_DEBUG_KMS("Sprite WM%d too large %u (max %u)\n",
				      level, result->spr_val, max->spr);
		if (result->cur_val > max->cur)
			DRM_DEBUG_KMS("Cursor WM%d too large %u (max %u)\n",
				      level, result->cur_val, max->cur);

		result->pri_val = min_t(uint32_t, result->pri_val, max->pri);
		result->spr_val = min_t(uint32_t, result->spr_val, max->spr);
		result->cur_val = min_t(uint32_t, result->cur_val, max->cur);
		result->enable = true;
	}

	return ret;
}

static void ilk_compute_wm_level(const struct drm_i915_private *dev_priv,
				 const struct intel_crtc *intel_crtc,
				 int level,
				 struct intel_crtc_state *cstate,
				 struct intel_plane_state *pristate,
				 struct intel_plane_state *sprstate,
				 struct intel_plane_state *curstate,
				 struct intel_wm_level *result)
{
	uint16_t pri_latency = dev_priv->wm.pri_latency[level];
	uint16_t spr_latency = dev_priv->wm.spr_latency[level];
	uint16_t cur_latency = dev_priv->wm.cur_latency[level];

	/* WM1+ latency values stored in 0.5us units */
	if (level > 0) {
		pri_latency *= 5;
		spr_latency *= 5;
		cur_latency *= 5;
	}

	result->pri_val = ilk_compute_pri_wm(cstate, pristate,
					     pri_latency, level);
	result->spr_val = ilk_compute_spr_wm(cstate, sprstate, spr_latency);
	result->cur_val = ilk_compute_cur_wm(cstate, curstate, cur_latency);
	result->fbc_val = ilk_compute_fbc_wm(cstate, pristate, result->pri_val);
	result->enable = true;
}

static uint32_t
hsw_compute_linetime_wm(struct drm_device *dev,
			struct intel_crtc_state *cstate)
{
	struct drm_i915_private *dev_priv = dev->dev_private;
	const struct drm_display_mode *adjusted_mode =
		&cstate->base.adjusted_mode;
	u32 linetime, ips_linetime;

	if (!cstate->base.active)
		return 0;
	if (WARN_ON(adjusted_mode->crtc_clock == 0))
		return 0;
	if (WARN_ON(dev_priv->cdclk_freq == 0))
		return 0;

	/* The WM are computed with base on how long it takes to fill a single
	 * row at the given clock rate, multiplied by 8.
	 * */
	linetime = DIV_ROUND_CLOSEST(adjusted_mode->crtc_htotal * 1000 * 8,
				     adjusted_mode->crtc_clock);
	ips_linetime = DIV_ROUND_CLOSEST(adjusted_mode->crtc_htotal * 1000 * 8,
					 dev_priv->cdclk_freq);

	return PIPE_WM_LINETIME_IPS_LINETIME(ips_linetime) |
	       PIPE_WM_LINETIME_TIME(linetime);
}

static void intel_read_wm_latency(struct drm_device *dev, uint16_t wm[8])
{
	struct drm_i915_private *dev_priv = dev->dev_private;

	if (IS_GEN9(dev)) {
		uint32_t val;
		int ret, i;
		int level, max_level = ilk_wm_max_level(dev);

		/* read the first set of memory latencies[0:3] */
		val = 0; /* data0 to be programmed to 0 for first set */
		mutex_lock(&dev_priv->rps.hw_lock);
		ret = sandybridge_pcode_read(dev_priv,
					     GEN9_PCODE_READ_MEM_LATENCY,
					     &val);
		mutex_unlock(&dev_priv->rps.hw_lock);

		if (ret) {
			DRM_ERROR("SKL Mailbox read error = %d\n", ret);
			return;
		}

		wm[0] = val & GEN9_MEM_LATENCY_LEVEL_MASK;
		wm[1] = (val >> GEN9_MEM_LATENCY_LEVEL_1_5_SHIFT) &
				GEN9_MEM_LATENCY_LEVEL_MASK;
		wm[2] = (val >> GEN9_MEM_LATENCY_LEVEL_2_6_SHIFT) &
				GEN9_MEM_LATENCY_LEVEL_MASK;
		wm[3] = (val >> GEN9_MEM_LATENCY_LEVEL_3_7_SHIFT) &
				GEN9_MEM_LATENCY_LEVEL_MASK;

		/* read the second set of memory latencies[4:7] */
		val = 1; /* data0 to be programmed to 1 for second set */
		mutex_lock(&dev_priv->rps.hw_lock);
		ret = sandybridge_pcode_read(dev_priv,
					     GEN9_PCODE_READ_MEM_LATENCY,
					     &val);
		mutex_unlock(&dev_priv->rps.hw_lock);
		if (ret) {
			DRM_ERROR("SKL Mailbox read error = %d\n", ret);
			return;
		}

		wm[4] = val & GEN9_MEM_LATENCY_LEVEL_MASK;
		wm[5] = (val >> GEN9_MEM_LATENCY_LEVEL_1_5_SHIFT) &
				GEN9_MEM_LATENCY_LEVEL_MASK;
		wm[6] = (val >> GEN9_MEM_LATENCY_LEVEL_2_6_SHIFT) &
				GEN9_MEM_LATENCY_LEVEL_MASK;
		wm[7] = (val >> GEN9_MEM_LATENCY_LEVEL_3_7_SHIFT) &
				GEN9_MEM_LATENCY_LEVEL_MASK;

		/*
		 * WaWmMemoryReadLatency:skl
		 *
		 * punit doesn't take into account the read latency so we need
		 * to add 2us to the various latency levels we retrieve from
		 * the punit.
		 *   - W0 is a bit special in that it's the only level that
		 *   can't be disabled if we want to have display working, so
		 *   we always add 2us there.
		 *   - For levels >=1, punit returns 0us latency when they are
		 *   disabled, so we respect that and don't add 2us then
		 *
		 * Additionally, if a level n (n > 1) has a 0us latency, all
		 * levels m (m >= n) need to be disabled. We make sure to
		 * sanitize the values out of the punit to satisfy this
		 * requirement.
		 */
		wm[0] += 2;
		for (level = 1; level <= max_level; level++)
			if (wm[level] != 0)
				wm[level] += 2;
			else {
				for (i = level + 1; i <= max_level; i++)
					wm[i] = 0;

				break;
			}
	} else if (IS_HASWELL(dev) || IS_BROADWELL(dev)) {
		uint64_t sskpd = I915_READ64(MCH_SSKPD);

		wm[0] = (sskpd >> 56) & 0xFF;
		if (wm[0] == 0)
			wm[0] = sskpd & 0xF;
		wm[1] = (sskpd >> 4) & 0xFF;
		wm[2] = (sskpd >> 12) & 0xFF;
		wm[3] = (sskpd >> 20) & 0x1FF;
		wm[4] = (sskpd >> 32) & 0x1FF;
	} else if (INTEL_INFO(dev)->gen >= 6) {
		uint32_t sskpd = I915_READ(MCH_SSKPD);

		wm[0] = (sskpd >> SSKPD_WM0_SHIFT) & SSKPD_WM_MASK;
		wm[1] = (sskpd >> SSKPD_WM1_SHIFT) & SSKPD_WM_MASK;
		wm[2] = (sskpd >> SSKPD_WM2_SHIFT) & SSKPD_WM_MASK;
		wm[3] = (sskpd >> SSKPD_WM3_SHIFT) & SSKPD_WM_MASK;
	} else if (INTEL_INFO(dev)->gen >= 5) {
		uint32_t mltr = I915_READ(MLTR_ILK);

		/* ILK primary LP0 latency is 700 ns */
		wm[0] = 7;
		wm[1] = (mltr >> MLTR_WM1_SHIFT) & ILK_SRLT_MASK;
		wm[2] = (mltr >> MLTR_WM2_SHIFT) & ILK_SRLT_MASK;
	}
}

static void intel_fixup_spr_wm_latency(struct drm_device *dev, uint16_t wm[5])
{
	/* ILK sprite LP0 latency is 1300 ns */
	if (INTEL_INFO(dev)->gen == 5)
		wm[0] = 13;
}

static void intel_fixup_cur_wm_latency(struct drm_device *dev, uint16_t wm[5])
{
	/* ILK cursor LP0 latency is 1300 ns */
	if (INTEL_INFO(dev)->gen == 5)
		wm[0] = 13;

	/* WaDoubleCursorLP3Latency:ivb */
	if (IS_IVYBRIDGE(dev))
		wm[3] *= 2;
}

int ilk_wm_max_level(const struct drm_device *dev)
{
	/* how many WM levels are we expecting */
	if (INTEL_INFO(dev)->gen >= 9)
		return 7;
	else if (IS_HASWELL(dev) || IS_BROADWELL(dev))
		return 4;
	else if (INTEL_INFO(dev)->gen >= 6)
		return 3;
	else
		return 2;
}

static void intel_print_wm_latency(struct drm_device *dev,
				   const char *name,
				   const uint16_t wm[8])
{
	int level, max_level = ilk_wm_max_level(dev);

	for (level = 0; level <= max_level; level++) {
		unsigned int latency = wm[level];

		if (latency == 0) {
			DRM_ERROR("%s WM%d latency not provided\n",
				  name, level);
			continue;
		}

		/*
		 * - latencies are in us on gen9.
		 * - before then, WM1+ latency values are in 0.5us units
		 */
		if (IS_GEN9(dev))
			latency *= 10;
		else if (level > 0)
			latency *= 5;

		DRM_DEBUG_KMS("%s WM%d latency %u (%u.%u usec)\n",
			      name, level, wm[level],
			      latency / 10, latency % 10);
	}
}

static bool ilk_increase_wm_latency(struct drm_i915_private *dev_priv,
				    uint16_t wm[5], uint16_t min)
{
	int level, max_level = ilk_wm_max_level(dev_priv->dev);

	if (wm[0] >= min)
		return false;

	wm[0] = max(wm[0], min);
	for (level = 1; level <= max_level; level++)
		wm[level] = max_t(uint16_t, wm[level], DIV_ROUND_UP(min, 5));

	return true;
}

static void snb_wm_latency_quirk(struct drm_device *dev)
{
	struct drm_i915_private *dev_priv = dev->dev_private;
	bool changed;

	/*
	 * The BIOS provided WM memory latency values are often
	 * inadequate for high resolution displays. Adjust them.
	 */
	changed = ilk_increase_wm_latency(dev_priv, dev_priv->wm.pri_latency, 12) |
		ilk_increase_wm_latency(dev_priv, dev_priv->wm.spr_latency, 12) |
		ilk_increase_wm_latency(dev_priv, dev_priv->wm.cur_latency, 12);

	if (!changed)
		return;

	DRM_DEBUG_KMS("WM latency values increased to avoid potential underruns\n");
	intel_print_wm_latency(dev, "Primary", dev_priv->wm.pri_latency);
	intel_print_wm_latency(dev, "Sprite", dev_priv->wm.spr_latency);
	intel_print_wm_latency(dev, "Cursor", dev_priv->wm.cur_latency);
}

static void ilk_setup_wm_latency(struct drm_device *dev)
{
	struct drm_i915_private *dev_priv = dev->dev_private;

	intel_read_wm_latency(dev, dev_priv->wm.pri_latency);

	memcpy(dev_priv->wm.spr_latency, dev_priv->wm.pri_latency,
	       sizeof(dev_priv->wm.pri_latency));
	memcpy(dev_priv->wm.cur_latency, dev_priv->wm.pri_latency,
	       sizeof(dev_priv->wm.pri_latency));

	intel_fixup_spr_wm_latency(dev, dev_priv->wm.spr_latency);
	intel_fixup_cur_wm_latency(dev, dev_priv->wm.cur_latency);

	intel_print_wm_latency(dev, "Primary", dev_priv->wm.pri_latency);
	intel_print_wm_latency(dev, "Sprite", dev_priv->wm.spr_latency);
	intel_print_wm_latency(dev, "Cursor", dev_priv->wm.cur_latency);

	if (IS_GEN6(dev))
		snb_wm_latency_quirk(dev);
}

static void skl_setup_wm_latency(struct drm_device *dev)
{
	struct drm_i915_private *dev_priv = dev->dev_private;

	intel_read_wm_latency(dev, dev_priv->wm.skl_latency);
	intel_print_wm_latency(dev, "Gen9 Plane", dev_priv->wm.skl_latency);
}

/* Compute new watermarks for the pipe */
static int ilk_compute_pipe_wm(struct intel_crtc *intel_crtc,
			       struct drm_atomic_state *state)
{
	struct intel_pipe_wm *pipe_wm;
	struct drm_device *dev = intel_crtc->base.dev;
	const struct drm_i915_private *dev_priv = dev->dev_private;
	struct intel_crtc_state *cstate = NULL;
	struct intel_plane *intel_plane;
	struct drm_plane_state *ps;
	struct intel_plane_state *pristate = NULL;
	struct intel_plane_state *sprstate = NULL;
	struct intel_plane_state *curstate = NULL;
	int level, max_level = ilk_wm_max_level(dev);
	/* LP0 watermark maximums depend on this pipe alone */
	struct intel_wm_config config = {
		.num_pipes_active = 1,
	};
	struct ilk_wm_maximums max;

	cstate = intel_atomic_get_crtc_state(state, intel_crtc);
	if (IS_ERR(cstate))
		return PTR_ERR(cstate);

	pipe_wm = &cstate->wm.optimal.ilk;
	memset(pipe_wm, 0, sizeof(*pipe_wm));

	for_each_intel_plane_on_crtc(dev, intel_crtc, intel_plane) {
		ps = drm_atomic_get_plane_state(state,
						&intel_plane->base);
		if (IS_ERR(ps))
			return PTR_ERR(ps);

		if (intel_plane->base.type == DRM_PLANE_TYPE_PRIMARY)
			pristate = to_intel_plane_state(ps);
		else if (intel_plane->base.type == DRM_PLANE_TYPE_OVERLAY)
			sprstate = to_intel_plane_state(ps);
		else if (intel_plane->base.type == DRM_PLANE_TYPE_CURSOR)
			curstate = to_intel_plane_state(ps);
	}

	config.sprites_enabled = sprstate->visible;
	config.sprites_scaled = sprstate->visible &&
		(drm_rect_width(&sprstate->dst) != drm_rect_width(&sprstate->src) >> 16 ||
		drm_rect_height(&sprstate->dst) != drm_rect_height(&sprstate->src) >> 16);

	pipe_wm->pipe_enabled = cstate->base.active;
	pipe_wm->sprites_enabled = config.sprites_enabled;
	pipe_wm->sprites_scaled = config.sprites_scaled;

	/* ILK/SNB: LP2+ watermarks only w/o sprites */
	if (INTEL_INFO(dev)->gen <= 6 && sprstate->visible)
		max_level = 1;

	/* ILK/SNB/IVB: LP1+ watermarks only w/o scaling */
	if (config.sprites_scaled)
		max_level = 0;

	ilk_compute_wm_level(dev_priv, intel_crtc, 0, cstate,
			     pristate, sprstate, curstate, &pipe_wm->wm[0]);

	if (IS_HASWELL(dev) || IS_BROADWELL(dev))
		pipe_wm->linetime = hsw_compute_linetime_wm(dev, cstate);

	/* LP0 watermarks always use 1/2 DDB partitioning */
	ilk_compute_wm_maximums(dev, 0, &config, INTEL_DDB_PART_1_2, &max);

	/* At least LP0 must be valid */
	if (!ilk_validate_wm_level(0, &max, &pipe_wm->wm[0]))
		return -EINVAL;

	ilk_compute_wm_reg_maximums(dev, 1, &max);

	for (level = 1; level <= max_level; level++) {
		struct intel_wm_level wm = {};

		ilk_compute_wm_level(dev_priv, intel_crtc, level, cstate,
				     pristate, sprstate, curstate, &wm);

		/*
		 * Disable any watermark level that exceeds the
		 * register maximums since such watermarks are
		 * always invalid.
		 */
		if (!ilk_validate_wm_level(level, &max, &wm))
			break;

		pipe_wm->wm[level] = wm;
	}

	return 0;
}

/*
 * Merge the watermarks from all active pipes for a specific level.
 */
static void ilk_merge_wm_level(struct drm_device *dev,
			       int level,
			       struct intel_wm_level *ret_wm)
{
	const struct intel_crtc *intel_crtc;

	ret_wm->enable = true;

	for_each_intel_crtc(dev, intel_crtc) {
		const struct intel_crtc_state *cstate =
			to_intel_crtc_state(intel_crtc->base.state);
		const struct intel_pipe_wm *active = &cstate->wm.optimal.ilk;
		const struct intel_wm_level *wm = &active->wm[level];

		if (!active->pipe_enabled)
			continue;

		/*
		 * The watermark values may have been used in the past,
		 * so we must maintain them in the registers for some
		 * time even if the level is now disabled.
		 */
		if (!wm->enable)
			ret_wm->enable = false;

		ret_wm->pri_val = max(ret_wm->pri_val, wm->pri_val);
		ret_wm->spr_val = max(ret_wm->spr_val, wm->spr_val);
		ret_wm->cur_val = max(ret_wm->cur_val, wm->cur_val);
		ret_wm->fbc_val = max(ret_wm->fbc_val, wm->fbc_val);
	}
}

/*
 * Merge all low power watermarks for all active pipes.
 */
static void ilk_wm_merge(struct drm_device *dev,
			 const struct intel_wm_config *config,
			 const struct ilk_wm_maximums *max,
			 struct intel_pipe_wm *merged)
{
	struct drm_i915_private *dev_priv = dev->dev_private;
	int level, max_level = ilk_wm_max_level(dev);
	int last_enabled_level = max_level;

	/* ILK/SNB/IVB: LP1+ watermarks only w/ single pipe */
	if ((INTEL_INFO(dev)->gen <= 6 || IS_IVYBRIDGE(dev)) &&
	    config->num_pipes_active > 1)
		return;

	/* ILK: FBC WM must be disabled always */
	merged->fbc_wm_enabled = INTEL_INFO(dev)->gen >= 6;

	/* merge each WM1+ level */
	for (level = 1; level <= max_level; level++) {
		struct intel_wm_level *wm = &merged->wm[level];

		ilk_merge_wm_level(dev, level, wm);

		if (level > last_enabled_level)
			wm->enable = false;
		else if (!ilk_validate_wm_level(level, max, wm))
			/* make sure all following levels get disabled */
			last_enabled_level = level - 1;

		/*
		 * The spec says it is preferred to disable
		 * FBC WMs instead of disabling a WM level.
		 */
		if (wm->fbc_val > max->fbc) {
			if (wm->enable)
				merged->fbc_wm_enabled = false;
			wm->fbc_val = 0;
		}
	}

	/* ILK: LP2+ must be disabled when FBC WM is disabled but FBC enabled */
	/*
	 * FIXME this is racy. FBC might get enabled later.
	 * What we should check here is whether FBC can be
	 * enabled sometime later.
	 */
	if (IS_GEN5(dev) && !merged->fbc_wm_enabled &&
	    intel_fbc_is_active(dev_priv)) {
		for (level = 2; level <= max_level; level++) {
			struct intel_wm_level *wm = &merged->wm[level];

			wm->enable = false;
		}
	}
}

static int ilk_wm_lp_to_level(int wm_lp, const struct intel_pipe_wm *pipe_wm)
{
	/* LP1,LP2,LP3 levels are either 1,2,3 or 1,3,4 */
	return wm_lp + (wm_lp >= 2 && pipe_wm->wm[4].enable);
}

/* The value we need to program into the WM_LPx latency field */
static unsigned int ilk_wm_lp_latency(struct drm_device *dev, int level)
{
	struct drm_i915_private *dev_priv = dev->dev_private;

	if (IS_HASWELL(dev) || IS_BROADWELL(dev))
		return 2 * level;
	else
		return dev_priv->wm.pri_latency[level];
}

static void ilk_compute_wm_results(struct drm_device *dev,
				   const struct intel_pipe_wm *merged,
				   enum intel_ddb_partitioning partitioning,
				   struct ilk_wm_values *results)
{
	struct intel_crtc *intel_crtc;
	int level, wm_lp;

	results->enable_fbc_wm = merged->fbc_wm_enabled;
	results->partitioning = partitioning;

	/* LP1+ register values */
	for (wm_lp = 1; wm_lp <= 3; wm_lp++) {
		const struct intel_wm_level *r;

		level = ilk_wm_lp_to_level(wm_lp, merged);

		r = &merged->wm[level];

		/*
		 * Maintain the watermark values even if the level is
		 * disabled. Doing otherwise could cause underruns.
		 */
		results->wm_lp[wm_lp - 1] =
			(ilk_wm_lp_latency(dev, level) << WM1_LP_LATENCY_SHIFT) |
			(r->pri_val << WM1_LP_SR_SHIFT) |
			r->cur_val;

		if (r->enable)
			results->wm_lp[wm_lp - 1] |= WM1_LP_SR_EN;

		if (INTEL_INFO(dev)->gen >= 8)
			results->wm_lp[wm_lp - 1] |=
				r->fbc_val << WM1_LP_FBC_SHIFT_BDW;
		else
			results->wm_lp[wm_lp - 1] |=
				r->fbc_val << WM1_LP_FBC_SHIFT;

		/*
		 * Always set WM1S_LP_EN when spr_val != 0, even if the
		 * level is disabled. Doing otherwise could cause underruns.
		 */
		if (INTEL_INFO(dev)->gen <= 6 && r->spr_val) {
			WARN_ON(wm_lp != 1);
			results->wm_lp_spr[wm_lp - 1] = WM1S_LP_EN | r->spr_val;
		} else
			results->wm_lp_spr[wm_lp - 1] = r->spr_val;
	}

	/* LP0 register values */
	for_each_intel_crtc(dev, intel_crtc) {
		const struct intel_crtc_state *cstate =
			to_intel_crtc_state(intel_crtc->base.state);
		enum pipe pipe = intel_crtc->pipe;
		const struct intel_wm_level *r = &cstate->wm.optimal.ilk.wm[0];

		if (WARN_ON(!r->enable))
			continue;

		results->wm_linetime[pipe] = cstate->wm.optimal.ilk.linetime;

		results->wm_pipe[pipe] =
			(r->pri_val << WM0_PIPE_PLANE_SHIFT) |
			(r->spr_val << WM0_PIPE_SPRITE_SHIFT) |
			r->cur_val;
	}
}

/* Find the result with the highest level enabled. Check for enable_fbc_wm in
 * case both are at the same level. Prefer r1 in case they're the same. */
static struct intel_pipe_wm *ilk_find_best_result(struct drm_device *dev,
						  struct intel_pipe_wm *r1,
						  struct intel_pipe_wm *r2)
{
	int level, max_level = ilk_wm_max_level(dev);
	int level1 = 0, level2 = 0;

	for (level = 1; level <= max_level; level++) {
		if (r1->wm[level].enable)
			level1 = level;
		if (r2->wm[level].enable)
			level2 = level;
	}

	if (level1 == level2) {
		if (r2->fbc_wm_enabled && !r1->fbc_wm_enabled)
			return r2;
		else
			return r1;
	} else if (level1 > level2) {
		return r1;
	} else {
		return r2;
	}
}

/* dirty bits used to track which watermarks need changes */
#define WM_DIRTY_PIPE(pipe) (1 << (pipe))
#define WM_DIRTY_LINETIME(pipe) (1 << (8 + (pipe)))
#define WM_DIRTY_LP(wm_lp) (1 << (15 + (wm_lp)))
#define WM_DIRTY_LP_ALL (WM_DIRTY_LP(1) | WM_DIRTY_LP(2) | WM_DIRTY_LP(3))
#define WM_DIRTY_FBC (1 << 24)
#define WM_DIRTY_DDB (1 << 25)

static unsigned int ilk_compute_wm_dirty(struct drm_i915_private *dev_priv,
					 const struct ilk_wm_values *old,
					 const struct ilk_wm_values *new)
{
	unsigned int dirty = 0;
	enum pipe pipe;
	int wm_lp;

	for_each_pipe(dev_priv, pipe) {
		if (old->wm_linetime[pipe] != new->wm_linetime[pipe]) {
			dirty |= WM_DIRTY_LINETIME(pipe);
			/* Must disable LP1+ watermarks too */
			dirty |= WM_DIRTY_LP_ALL;
		}

		if (old->wm_pipe[pipe] != new->wm_pipe[pipe]) {
			dirty |= WM_DIRTY_PIPE(pipe);
			/* Must disable LP1+ watermarks too */
			dirty |= WM_DIRTY_LP_ALL;
		}
	}

	if (old->enable_fbc_wm != new->enable_fbc_wm) {
		dirty |= WM_DIRTY_FBC;
		/* Must disable LP1+ watermarks too */
		dirty |= WM_DIRTY_LP_ALL;
	}

	if (old->partitioning != new->partitioning) {
		dirty |= WM_DIRTY_DDB;
		/* Must disable LP1+ watermarks too */
		dirty |= WM_DIRTY_LP_ALL;
	}

	/* LP1+ watermarks already deemed dirty, no need to continue */
	if (dirty & WM_DIRTY_LP_ALL)
		return dirty;

	/* Find the lowest numbered LP1+ watermark in need of an update... */
	for (wm_lp = 1; wm_lp <= 3; wm_lp++) {
		if (old->wm_lp[wm_lp - 1] != new->wm_lp[wm_lp - 1] ||
		    old->wm_lp_spr[wm_lp - 1] != new->wm_lp_spr[wm_lp - 1])
			break;
	}

	/* ...and mark it and all higher numbered LP1+ watermarks as dirty */
	for (; wm_lp <= 3; wm_lp++)
		dirty |= WM_DIRTY_LP(wm_lp);

	return dirty;
}

static bool _ilk_disable_lp_wm(struct drm_i915_private *dev_priv,
			       unsigned int dirty)
{
	struct ilk_wm_values *previous = &dev_priv->wm.hw;
	bool changed = false;

	if (dirty & WM_DIRTY_LP(3) && previous->wm_lp[2] & WM1_LP_SR_EN) {
		previous->wm_lp[2] &= ~WM1_LP_SR_EN;
		I915_WRITE(WM3_LP_ILK, previous->wm_lp[2]);
		changed = true;
	}
	if (dirty & WM_DIRTY_LP(2) && previous->wm_lp[1] & WM1_LP_SR_EN) {
		previous->wm_lp[1] &= ~WM1_LP_SR_EN;
		I915_WRITE(WM2_LP_ILK, previous->wm_lp[1]);
		changed = true;
	}
	if (dirty & WM_DIRTY_LP(1) && previous->wm_lp[0] & WM1_LP_SR_EN) {
		previous->wm_lp[0] &= ~WM1_LP_SR_EN;
		I915_WRITE(WM1_LP_ILK, previous->wm_lp[0]);
		changed = true;
	}

	/*
	 * Don't touch WM1S_LP_EN here.
	 * Doing so could cause underruns.
	 */

	return changed;
}

/*
 * The spec says we shouldn't write when we don't need, because every write
 * causes WMs to be re-evaluated, expending some power.
 */
static void ilk_write_wm_values(struct drm_i915_private *dev_priv,
				struct ilk_wm_values *results)
{
	struct drm_device *dev = dev_priv->dev;
	struct ilk_wm_values *previous = &dev_priv->wm.hw;
	unsigned int dirty;
	uint32_t val;

	dirty = ilk_compute_wm_dirty(dev_priv, previous, results);
	if (!dirty)
		return;

	_ilk_disable_lp_wm(dev_priv, dirty);

	if (dirty & WM_DIRTY_PIPE(PIPE_A))
		I915_WRITE(WM0_PIPEA_ILK, results->wm_pipe[0]);
	if (dirty & WM_DIRTY_PIPE(PIPE_B))
		I915_WRITE(WM0_PIPEB_ILK, results->wm_pipe[1]);
	if (dirty & WM_DIRTY_PIPE(PIPE_C))
		I915_WRITE(WM0_PIPEC_IVB, results->wm_pipe[2]);

	if (dirty & WM_DIRTY_LINETIME(PIPE_A))
		I915_WRITE(PIPE_WM_LINETIME(PIPE_A), results->wm_linetime[0]);
	if (dirty & WM_DIRTY_LINETIME(PIPE_B))
		I915_WRITE(PIPE_WM_LINETIME(PIPE_B), results->wm_linetime[1]);
	if (dirty & WM_DIRTY_LINETIME(PIPE_C))
		I915_WRITE(PIPE_WM_LINETIME(PIPE_C), results->wm_linetime[2]);

	if (dirty & WM_DIRTY_DDB) {
		if (IS_HASWELL(dev) || IS_BROADWELL(dev)) {
			val = I915_READ(WM_MISC);
			if (results->partitioning == INTEL_DDB_PART_1_2)
				val &= ~WM_MISC_DATA_PARTITION_5_6;
			else
				val |= WM_MISC_DATA_PARTITION_5_6;
			I915_WRITE(WM_MISC, val);
		} else {
			val = I915_READ(DISP_ARB_CTL2);
			if (results->partitioning == INTEL_DDB_PART_1_2)
				val &= ~DISP_DATA_PARTITION_5_6;
			else
				val |= DISP_DATA_PARTITION_5_6;
			I915_WRITE(DISP_ARB_CTL2, val);
		}
	}

	if (dirty & WM_DIRTY_FBC) {
		val = I915_READ(DISP_ARB_CTL);
		if (results->enable_fbc_wm)
			val &= ~DISP_FBC_WM_DIS;
		else
			val |= DISP_FBC_WM_DIS;
		I915_WRITE(DISP_ARB_CTL, val);
	}

	if (dirty & WM_DIRTY_LP(1) &&
	    previous->wm_lp_spr[0] != results->wm_lp_spr[0])
		I915_WRITE(WM1S_LP_ILK, results->wm_lp_spr[0]);

	if (INTEL_INFO(dev)->gen >= 7) {
		if (dirty & WM_DIRTY_LP(2) && previous->wm_lp_spr[1] != results->wm_lp_spr[1])
			I915_WRITE(WM2S_LP_IVB, results->wm_lp_spr[1]);
		if (dirty & WM_DIRTY_LP(3) && previous->wm_lp_spr[2] != results->wm_lp_spr[2])
			I915_WRITE(WM3S_LP_IVB, results->wm_lp_spr[2]);
	}

	if (dirty & WM_DIRTY_LP(1) && previous->wm_lp[0] != results->wm_lp[0])
		I915_WRITE(WM1_LP_ILK, results->wm_lp[0]);
	if (dirty & WM_DIRTY_LP(2) && previous->wm_lp[1] != results->wm_lp[1])
		I915_WRITE(WM2_LP_ILK, results->wm_lp[1]);
	if (dirty & WM_DIRTY_LP(3) && previous->wm_lp[2] != results->wm_lp[2])
		I915_WRITE(WM3_LP_ILK, results->wm_lp[2]);

	dev_priv->wm.hw = *results;
}

static bool ilk_disable_lp_wm(struct drm_device *dev)
{
	struct drm_i915_private *dev_priv = dev->dev_private;

	return _ilk_disable_lp_wm(dev_priv, WM_DIRTY_LP_ALL);
}

/*
 * On gen9, we need to allocate Display Data Buffer (DDB) portions to the
 * different active planes.
 */

#define SKL_DDB_SIZE		896	/* in blocks */
#define BXT_DDB_SIZE		512

/*
 * Return the index of a plane in the SKL DDB and wm result arrays.  Primary
 * plane is always in slot 0, cursor is always in slot I915_MAX_PLANES-1, and
 * other universal planes are in indices 1..n.  Note that this may leave unused
 * indices between the top "sprite" plane and the cursor.
 */
static int
skl_wm_plane_id(const struct intel_plane *plane)
{
	switch (plane->base.type) {
	case DRM_PLANE_TYPE_PRIMARY:
		return 0;
	case DRM_PLANE_TYPE_CURSOR:
		return PLANE_CURSOR;
	case DRM_PLANE_TYPE_OVERLAY:
		return plane->plane + 1;
	default:
		MISSING_CASE(plane->base.type);
		return plane->plane;
	}
}

static void
skl_ddb_get_pipe_allocation_limits(struct drm_device *dev,
				   const struct intel_crtc_state *cstate,
				   const struct intel_wm_config *config,
				   struct skl_ddb_entry *alloc /* out */)
{
	struct drm_crtc *for_crtc = cstate->base.crtc;
	struct drm_crtc *crtc;
	unsigned int pipe_size, ddb_size;
	int nth_active_pipe;

	if (!cstate->base.active) {
		alloc->start = 0;
		alloc->end = 0;
		return;
	}

	if (IS_BROXTON(dev))
		ddb_size = BXT_DDB_SIZE;
	else
		ddb_size = SKL_DDB_SIZE;

	ddb_size -= 4; /* 4 blocks for bypass path allocation */

	nth_active_pipe = 0;
	for_each_crtc(dev, crtc) {
		if (!to_intel_crtc(crtc)->active)
			continue;

		if (crtc == for_crtc)
			break;

		nth_active_pipe++;
	}

	pipe_size = ddb_size / config->num_pipes_active;
	alloc->start = nth_active_pipe * ddb_size / config->num_pipes_active;
	alloc->end = alloc->start + pipe_size;
}

static unsigned int skl_cursor_allocation(const struct intel_wm_config *config)
{
	if (config->num_pipes_active == 1)
		return 32;

	return 8;
}

static void skl_ddb_entry_init_from_hw(struct skl_ddb_entry *entry, u32 reg)
{
	entry->start = reg & 0x3ff;
	entry->end = (reg >> 16) & 0x3ff;
	if (entry->end)
		entry->end += 1;
}

void skl_ddb_get_hw_state(struct drm_i915_private *dev_priv,
			  struct skl_ddb_allocation *ddb /* out */)
{
	enum pipe pipe;
	int plane;
	u32 val;

	memset(ddb, 0, sizeof(*ddb));

	for_each_pipe(dev_priv, pipe) {
		enum intel_display_power_domain power_domain;

		power_domain = POWER_DOMAIN_PIPE(pipe);
		if (!intel_display_power_get_if_enabled(dev_priv, power_domain))
			continue;

		for_each_plane(dev_priv, pipe, plane) {
			val = I915_READ(PLANE_BUF_CFG(pipe, plane));
			skl_ddb_entry_init_from_hw(&ddb->plane[pipe][plane],
						   val);
		}

		val = I915_READ(CUR_BUF_CFG(pipe));
		skl_ddb_entry_init_from_hw(&ddb->plane[pipe][PLANE_CURSOR],
					   val);

		intel_display_power_put(dev_priv, power_domain);
	}
}

static unsigned int
skl_plane_relative_data_rate(const struct intel_crtc_state *cstate,
			     const struct drm_plane_state *pstate,
			     int y)
{
	struct intel_crtc *intel_crtc = to_intel_crtc(cstate->base.crtc);
	struct drm_framebuffer *fb = pstate->fb;

	/* for planar format */
	if (fb->pixel_format == DRM_FORMAT_NV12) {
		if (y)  /* y-plane data rate */
			return intel_crtc->config->pipe_src_w *
				intel_crtc->config->pipe_src_h *
				drm_format_plane_cpp(fb->pixel_format, 0);
		else    /* uv-plane data rate */
			return (intel_crtc->config->pipe_src_w/2) *
				(intel_crtc->config->pipe_src_h/2) *
				drm_format_plane_cpp(fb->pixel_format, 1);
	}

	/* for packed formats */
	return intel_crtc->config->pipe_src_w *
		intel_crtc->config->pipe_src_h *
		drm_format_plane_cpp(fb->pixel_format, 0);
}

/*
 * We don't overflow 32 bits. Worst case is 3 planes enabled, each fetching
 * a 8192x4096@32bpp framebuffer:
 *   3 * 4096 * 8192  * 4 < 2^32
 */
static unsigned int
skl_get_total_relative_data_rate(const struct intel_crtc_state *cstate)
{
	struct intel_crtc *intel_crtc = to_intel_crtc(cstate->base.crtc);
	struct drm_device *dev = intel_crtc->base.dev;
	const struct intel_plane *intel_plane;
	unsigned int total_data_rate = 0;

	for_each_intel_plane_on_crtc(dev, intel_crtc, intel_plane) {
		const struct drm_plane_state *pstate = intel_plane->base.state;

		if (pstate->fb == NULL)
			continue;

		if (intel_plane->base.type == DRM_PLANE_TYPE_CURSOR)
			continue;

		/* packed/uv */
		total_data_rate += skl_plane_relative_data_rate(cstate,
								pstate,
								0);

		if (pstate->fb->pixel_format == DRM_FORMAT_NV12)
			/* y-plane */
			total_data_rate += skl_plane_relative_data_rate(cstate,
									pstate,
									1);
	}

	return total_data_rate;
}

static void
skl_allocate_pipe_ddb(struct intel_crtc_state *cstate,
		      struct skl_ddb_allocation *ddb /* out */)
{
	struct drm_crtc *crtc = cstate->base.crtc;
	struct drm_device *dev = crtc->dev;
	struct drm_i915_private *dev_priv = to_i915(dev);
	struct intel_wm_config *config = &dev_priv->wm.config;
	struct intel_crtc *intel_crtc = to_intel_crtc(crtc);
	struct intel_plane *intel_plane;
	enum pipe pipe = intel_crtc->pipe;
	struct skl_ddb_entry *alloc = &ddb->pipe[pipe];
	uint16_t alloc_size, start, cursor_blocks;
	uint16_t minimum[I915_MAX_PLANES];
	uint16_t y_minimum[I915_MAX_PLANES];
	unsigned int total_data_rate;

	skl_ddb_get_pipe_allocation_limits(dev, cstate, config, alloc);
	alloc_size = skl_ddb_entry_size(alloc);
	if (alloc_size == 0) {
		memset(ddb->plane[pipe], 0, sizeof(ddb->plane[pipe]));
		memset(&ddb->plane[pipe][PLANE_CURSOR], 0,
		       sizeof(ddb->plane[pipe][PLANE_CURSOR]));
		return;
	}

	cursor_blocks = skl_cursor_allocation(config);
	ddb->plane[pipe][PLANE_CURSOR].start = alloc->end - cursor_blocks;
	ddb->plane[pipe][PLANE_CURSOR].end = alloc->end;

	alloc_size -= cursor_blocks;
	alloc->end -= cursor_blocks;

	/* 1. Allocate the mininum required blocks for each active plane */
	for_each_intel_plane_on_crtc(dev, intel_crtc, intel_plane) {
		struct drm_plane *plane = &intel_plane->base;
		struct drm_framebuffer *fb = plane->state->fb;
		int id = skl_wm_plane_id(intel_plane);

		if (fb == NULL)
			continue;
		if (plane->type == DRM_PLANE_TYPE_CURSOR)
			continue;

		minimum[id] = 8;
		alloc_size -= minimum[id];
		y_minimum[id] = (fb->pixel_format == DRM_FORMAT_NV12) ? 8 : 0;
		alloc_size -= y_minimum[id];
	}

	/*
	 * 2. Distribute the remaining space in proportion to the amount of
	 * data each plane needs to fetch from memory.
	 *
	 * FIXME: we may not allocate every single block here.
	 */
	total_data_rate = skl_get_total_relative_data_rate(cstate);

	start = alloc->start;
	for_each_intel_plane_on_crtc(dev, intel_crtc, intel_plane) {
		struct drm_plane *plane = &intel_plane->base;
		struct drm_plane_state *pstate = intel_plane->base.state;
		unsigned int data_rate, y_data_rate;
		uint16_t plane_blocks, y_plane_blocks = 0;
		int id = skl_wm_plane_id(intel_plane);

		if (pstate->fb == NULL)
			continue;
		if (plane->type == DRM_PLANE_TYPE_CURSOR)
			continue;

		data_rate = skl_plane_relative_data_rate(cstate, pstate, 0);

		/*
		 * allocation for (packed formats) or (uv-plane part of planar format):
		 * promote the expression to 64 bits to avoid overflowing, the
		 * result is < available as data_rate / total_data_rate < 1
		 */
		plane_blocks = minimum[id];
		plane_blocks += div_u64((uint64_t)alloc_size * data_rate,
					total_data_rate);

		ddb->plane[pipe][id].start = start;
		ddb->plane[pipe][id].end = start + plane_blocks;

		start += plane_blocks;

		/*
		 * allocation for y_plane part of planar format:
		 */
		if (pstate->fb->pixel_format == DRM_FORMAT_NV12) {
			y_data_rate = skl_plane_relative_data_rate(cstate,
								   pstate,
								   1);
			y_plane_blocks = y_minimum[id];
			y_plane_blocks += div_u64((uint64_t)alloc_size * y_data_rate,
						total_data_rate);

			ddb->y_plane[pipe][id].start = start;
			ddb->y_plane[pipe][id].end = start + y_plane_blocks;

			start += y_plane_blocks;
		}

	}

}

static uint32_t skl_pipe_pixel_rate(const struct intel_crtc_state *config)
{
	/* TODO: Take into account the scalers once we support them */
	return config->base.adjusted_mode.crtc_clock;
}

/*
 * The max latency should be 257 (max the punit can code is 255 and we add 2us
 * for the read latency) and cpp should always be <= 8, so that
 * should allow pixel_rate up to ~2 GHz which seems sufficient since max
 * 2xcdclk is 1350 MHz and the pixel rate should never exceed that.
*/
static uint32_t skl_wm_method1(uint32_t pixel_rate, uint8_t cpp, uint32_t latency)
{
	uint32_t wm_intermediate_val, ret;

	if (latency == 0)
		return UINT_MAX;

	wm_intermediate_val = latency * pixel_rate * cpp / 512;
	ret = DIV_ROUND_UP(wm_intermediate_val, 1000);

	return ret;
}

static uint32_t skl_wm_method2(uint32_t pixel_rate, uint32_t pipe_htotal,
			       uint32_t horiz_pixels, uint8_t cpp,
			       uint64_t tiling, uint32_t latency)
{
	uint32_t ret;
	uint32_t plane_bytes_per_line, plane_blocks_per_line;
	uint32_t wm_intermediate_val;

	if (latency == 0)
		return UINT_MAX;

	plane_bytes_per_line = horiz_pixels * cpp;

	if (tiling == I915_FORMAT_MOD_Y_TILED ||
	    tiling == I915_FORMAT_MOD_Yf_TILED) {
		plane_bytes_per_line *= 4;
		plane_blocks_per_line = DIV_ROUND_UP(plane_bytes_per_line, 512);
		plane_blocks_per_line /= 4;
	} else {
		plane_blocks_per_line = DIV_ROUND_UP(plane_bytes_per_line, 512);
	}

	wm_intermediate_val = latency * pixel_rate;
	ret = DIV_ROUND_UP(wm_intermediate_val, pipe_htotal * 1000) *
				plane_blocks_per_line;

	return ret;
}

static bool skl_ddb_allocation_changed(const struct skl_ddb_allocation *new_ddb,
				       const struct intel_crtc *intel_crtc)
{
	struct drm_device *dev = intel_crtc->base.dev;
	struct drm_i915_private *dev_priv = dev->dev_private;
	const struct skl_ddb_allocation *cur_ddb = &dev_priv->wm.skl_hw.ddb;

	/*
	 * If ddb allocation of pipes changed, it may require recalculation of
	 * watermarks
	 */
	if (memcmp(new_ddb->pipe, cur_ddb->pipe, sizeof(new_ddb->pipe)))
		return true;

	return false;
}

static bool skl_compute_plane_wm(const struct drm_i915_private *dev_priv,
				 struct intel_crtc_state *cstate,
				 struct intel_plane *intel_plane,
				 uint16_t ddb_allocation,
				 int level,
				 uint16_t *out_blocks, /* out */
				 uint8_t *out_lines /* out */)
{
	struct drm_plane *plane = &intel_plane->base;
	struct drm_framebuffer *fb = plane->state->fb;
	uint32_t latency = dev_priv->wm.skl_latency[level];
	uint32_t method1, method2;
	uint32_t plane_bytes_per_line, plane_blocks_per_line;
	uint32_t res_blocks, res_lines;
	uint32_t selected_result;
	uint8_t cpp;

	if (latency == 0 || !cstate->base.active || !fb)
		return false;

	cpp = drm_format_plane_cpp(fb->pixel_format, 0);
	method1 = skl_wm_method1(skl_pipe_pixel_rate(cstate),
				 cpp, latency);
	method2 = skl_wm_method2(skl_pipe_pixel_rate(cstate),
				 cstate->base.adjusted_mode.crtc_htotal,
				 cstate->pipe_src_w,
				 cpp, fb->modifier[0],
				 latency);

	plane_bytes_per_line = cstate->pipe_src_w * cpp;
	plane_blocks_per_line = DIV_ROUND_UP(plane_bytes_per_line, 512);

	if (fb->modifier[0] == I915_FORMAT_MOD_Y_TILED ||
	    fb->modifier[0] == I915_FORMAT_MOD_Yf_TILED) {
		uint32_t min_scanlines = 4;
		uint32_t y_tile_minimum;
		if (intel_rotation_90_or_270(plane->state->rotation)) {
			int cpp = (fb->pixel_format == DRM_FORMAT_NV12) ?
				drm_format_plane_cpp(fb->pixel_format, 1) :
				drm_format_plane_cpp(fb->pixel_format, 0);

			switch (cpp) {
			case 1:
				min_scanlines = 16;
				break;
			case 2:
				min_scanlines = 8;
				break;
			case 8:
				WARN(1, "Unsupported pixel depth for rotation");
			}
		}
		y_tile_minimum = plane_blocks_per_line * min_scanlines;
		selected_result = max(method2, y_tile_minimum);
	} else {
		if ((ddb_allocation / plane_blocks_per_line) >= 1)
			selected_result = min(method1, method2);
		else
			selected_result = method1;
	}

	res_blocks = selected_result + 1;
	res_lines = DIV_ROUND_UP(selected_result, plane_blocks_per_line);

	if (level >= 1 && level <= 7) {
		if (fb->modifier[0] == I915_FORMAT_MOD_Y_TILED ||
		    fb->modifier[0] == I915_FORMAT_MOD_Yf_TILED)
			res_lines += 4;
		else
			res_blocks++;
	}

	if (res_blocks >= ddb_allocation || res_lines > 31)
		return false;

	*out_blocks = res_blocks;
	*out_lines = res_lines;

	return true;
}

static void skl_compute_wm_level(const struct drm_i915_private *dev_priv,
				 struct skl_ddb_allocation *ddb,
				 struct intel_crtc_state *cstate,
				 int level,
				 struct skl_wm_level *result)
{
	struct drm_device *dev = dev_priv->dev;
	struct intel_crtc *intel_crtc = to_intel_crtc(cstate->base.crtc);
	struct intel_plane *intel_plane;
	uint16_t ddb_blocks;
	enum pipe pipe = intel_crtc->pipe;

	for_each_intel_plane_on_crtc(dev, intel_crtc, intel_plane) {
		int i = skl_wm_plane_id(intel_plane);

		ddb_blocks = skl_ddb_entry_size(&ddb->plane[pipe][i]);

		result->plane_en[i] = skl_compute_plane_wm(dev_priv,
						cstate,
						intel_plane,
						ddb_blocks,
						level,
						&result->plane_res_b[i],
						&result->plane_res_l[i]);
	}
}

static uint32_t
skl_compute_linetime_wm(struct intel_crtc_state *cstate)
{
	if (!cstate->base.active)
		return 0;

	if (WARN_ON(skl_pipe_pixel_rate(cstate) == 0))
		return 0;

	return DIV_ROUND_UP(8 * cstate->base.adjusted_mode.crtc_htotal * 1000,
			    skl_pipe_pixel_rate(cstate));
}

static void skl_compute_transition_wm(struct intel_crtc_state *cstate,
				      struct skl_wm_level *trans_wm /* out */)
{
	struct drm_crtc *crtc = cstate->base.crtc;
	struct intel_crtc *intel_crtc = to_intel_crtc(crtc);
	struct intel_plane *intel_plane;

	if (!cstate->base.active)
		return;

	/* Until we know more, just disable transition WMs */
	for_each_intel_plane_on_crtc(crtc->dev, intel_crtc, intel_plane) {
		int i = skl_wm_plane_id(intel_plane);

		trans_wm->plane_en[i] = false;
	}
}

static void skl_compute_pipe_wm(struct intel_crtc_state *cstate,
				struct skl_ddb_allocation *ddb,
				struct skl_pipe_wm *pipe_wm)
{
	struct drm_device *dev = cstate->base.crtc->dev;
	const struct drm_i915_private *dev_priv = dev->dev_private;
	int level, max_level = ilk_wm_max_level(dev);

	for (level = 0; level <= max_level; level++) {
		skl_compute_wm_level(dev_priv, ddb, cstate,
				     level, &pipe_wm->wm[level]);
	}
	pipe_wm->linetime = skl_compute_linetime_wm(cstate);

	skl_compute_transition_wm(cstate, &pipe_wm->trans_wm);
}

static void skl_compute_wm_results(struct drm_device *dev,
				   struct skl_pipe_wm *p_wm,
				   struct skl_wm_values *r,
				   struct intel_crtc *intel_crtc)
{
	int level, max_level = ilk_wm_max_level(dev);
	enum pipe pipe = intel_crtc->pipe;
	uint32_t temp;
	int i;

	for (level = 0; level <= max_level; level++) {
		for (i = 0; i < intel_num_planes(intel_crtc); i++) {
			temp = 0;

			temp |= p_wm->wm[level].plane_res_l[i] <<
					PLANE_WM_LINES_SHIFT;
			temp |= p_wm->wm[level].plane_res_b[i];
			if (p_wm->wm[level].plane_en[i])
				temp |= PLANE_WM_EN;

			r->plane[pipe][i][level] = temp;
		}

		temp = 0;

		temp |= p_wm->wm[level].plane_res_l[PLANE_CURSOR] << PLANE_WM_LINES_SHIFT;
		temp |= p_wm->wm[level].plane_res_b[PLANE_CURSOR];

		if (p_wm->wm[level].plane_en[PLANE_CURSOR])
			temp |= PLANE_WM_EN;

		r->plane[pipe][PLANE_CURSOR][level] = temp;

	}

	/* transition WMs */
	for (i = 0; i < intel_num_planes(intel_crtc); i++) {
		temp = 0;
		temp |= p_wm->trans_wm.plane_res_l[i] << PLANE_WM_LINES_SHIFT;
		temp |= p_wm->trans_wm.plane_res_b[i];
		if (p_wm->trans_wm.plane_en[i])
			temp |= PLANE_WM_EN;

		r->plane_trans[pipe][i] = temp;
	}

	temp = 0;
	temp |= p_wm->trans_wm.plane_res_l[PLANE_CURSOR] << PLANE_WM_LINES_SHIFT;
	temp |= p_wm->trans_wm.plane_res_b[PLANE_CURSOR];
	if (p_wm->trans_wm.plane_en[PLANE_CURSOR])
		temp |= PLANE_WM_EN;

	r->plane_trans[pipe][PLANE_CURSOR] = temp;

	r->wm_linetime[pipe] = p_wm->linetime;
}

static void skl_ddb_entry_write(struct drm_i915_private *dev_priv,
				i915_reg_t reg,
				const struct skl_ddb_entry *entry)
{
	if (entry->end)
		I915_WRITE(reg, (entry->end - 1) << 16 | entry->start);
	else
		I915_WRITE(reg, 0);
}

static void skl_write_wm_values(struct drm_i915_private *dev_priv,
				const struct skl_wm_values *new)
{
	struct drm_device *dev = dev_priv->dev;
	struct intel_crtc *crtc;

	for_each_intel_crtc(dev, crtc) {
		int i, level, max_level = ilk_wm_max_level(dev);
		enum pipe pipe = crtc->pipe;

		if (!new->dirty[pipe])
			continue;

		I915_WRITE(PIPE_WM_LINETIME(pipe), new->wm_linetime[pipe]);

		for (level = 0; level <= max_level; level++) {
			for (i = 0; i < intel_num_planes(crtc); i++)
				I915_WRITE(PLANE_WM(pipe, i, level),
					   new->plane[pipe][i][level]);
			I915_WRITE(CUR_WM(pipe, level),
				   new->plane[pipe][PLANE_CURSOR][level]);
		}
		for (i = 0; i < intel_num_planes(crtc); i++)
			I915_WRITE(PLANE_WM_TRANS(pipe, i),
				   new->plane_trans[pipe][i]);
		I915_WRITE(CUR_WM_TRANS(pipe),
			   new->plane_trans[pipe][PLANE_CURSOR]);

		for (i = 0; i < intel_num_planes(crtc); i++) {
			skl_ddb_entry_write(dev_priv,
					    PLANE_BUF_CFG(pipe, i),
					    &new->ddb.plane[pipe][i]);
			skl_ddb_entry_write(dev_priv,
					    PLANE_NV12_BUF_CFG(pipe, i),
					    &new->ddb.y_plane[pipe][i]);
		}

		skl_ddb_entry_write(dev_priv, CUR_BUF_CFG(pipe),
				    &new->ddb.plane[pipe][PLANE_CURSOR]);
	}
}

/*
 * When setting up a new DDB allocation arrangement, we need to correctly
 * sequence the times at which the new allocations for the pipes are taken into
 * account or we'll have pipes fetching from space previously allocated to
 * another pipe.
 *
 * Roughly the sequence looks like:
 *  1. re-allocate the pipe(s) with the allocation being reduced and not
 *     overlapping with a previous light-up pipe (another way to put it is:
 *     pipes with their new allocation strickly included into their old ones).
 *  2. re-allocate the other pipes that get their allocation reduced
 *  3. allocate the pipes having their allocation increased
 *
 * Steps 1. and 2. are here to take care of the following case:
 * - Initially DDB looks like this:
 *     |   B    |   C    |
 * - enable pipe A.
 * - pipe B has a reduced DDB allocation that overlaps with the old pipe C
 *   allocation
 *     |  A  |  B  |  C  |
 *
 * We need to sequence the re-allocation: C, B, A (and not B, C, A).
 */

static void
skl_wm_flush_pipe(struct drm_i915_private *dev_priv, enum pipe pipe, int pass)
{
	int plane;

	DRM_DEBUG_KMS("flush pipe %c (pass %d)\n", pipe_name(pipe), pass);

	for_each_plane(dev_priv, pipe, plane) {
		I915_WRITE(PLANE_SURF(pipe, plane),
			   I915_READ(PLANE_SURF(pipe, plane)));
	}
	I915_WRITE(CURBASE(pipe), I915_READ(CURBASE(pipe)));
}

static bool
skl_ddb_allocation_included(const struct skl_ddb_allocation *old,
			    const struct skl_ddb_allocation *new,
			    enum pipe pipe)
{
	uint16_t old_size, new_size;

	old_size = skl_ddb_entry_size(&old->pipe[pipe]);
	new_size = skl_ddb_entry_size(&new->pipe[pipe]);

	return old_size != new_size &&
	       new->pipe[pipe].start >= old->pipe[pipe].start &&
	       new->pipe[pipe].end <= old->pipe[pipe].end;
}

static void skl_flush_wm_values(struct drm_i915_private *dev_priv,
				struct skl_wm_values *new_values)
{
	struct drm_device *dev = dev_priv->dev;
	struct skl_ddb_allocation *cur_ddb, *new_ddb;
	bool reallocated[I915_MAX_PIPES] = {};
	struct intel_crtc *crtc;
	enum pipe pipe;

	new_ddb = &new_values->ddb;
	cur_ddb = &dev_priv->wm.skl_hw.ddb;

	/*
	 * First pass: flush the pipes with the new allocation contained into
	 * the old space.
	 *
	 * We'll wait for the vblank on those pipes to ensure we can safely
	 * re-allocate the freed space without this pipe fetching from it.
	 */
	for_each_intel_crtc(dev, crtc) {
		if (!crtc->active)
			continue;

		pipe = crtc->pipe;

		if (!skl_ddb_allocation_included(cur_ddb, new_ddb, pipe))
			continue;

		skl_wm_flush_pipe(dev_priv, pipe, 1);
		intel_wait_for_vblank(dev, pipe);

		reallocated[pipe] = true;
	}


	/*
	 * Second pass: flush the pipes that are having their allocation
	 * reduced, but overlapping with a previous allocation.
	 *
	 * Here as well we need to wait for the vblank to make sure the freed
	 * space is not used anymore.
	 */
	for_each_intel_crtc(dev, crtc) {
		if (!crtc->active)
			continue;

		pipe = crtc->pipe;

		if (reallocated[pipe])
			continue;

		if (skl_ddb_entry_size(&new_ddb->pipe[pipe]) <
		    skl_ddb_entry_size(&cur_ddb->pipe[pipe])) {
			skl_wm_flush_pipe(dev_priv, pipe, 2);
			intel_wait_for_vblank(dev, pipe);
			reallocated[pipe] = true;
		}
	}

	/*
	 * Third pass: flush the pipes that got more space allocated.
	 *
	 * We don't need to actively wait for the update here, next vblank
	 * will just get more DDB space with the correct WM values.
	 */
	for_each_intel_crtc(dev, crtc) {
		if (!crtc->active)
			continue;

		pipe = crtc->pipe;

		/*
		 * At this point, only the pipes more space than before are
		 * left to re-allocate.
		 */
		if (reallocated[pipe])
			continue;

		skl_wm_flush_pipe(dev_priv, pipe, 3);
	}
}

static bool skl_update_pipe_wm(struct drm_crtc *crtc,
			       struct skl_ddb_allocation *ddb, /* out */
			       struct skl_pipe_wm *pipe_wm /* out */)
{
	struct intel_crtc *intel_crtc = to_intel_crtc(crtc);
	struct intel_crtc_state *cstate = to_intel_crtc_state(crtc->state);

	skl_allocate_pipe_ddb(cstate, ddb);
	skl_compute_pipe_wm(cstate, ddb, pipe_wm);

	if (!memcmp(&intel_crtc->wm.active.skl, pipe_wm, sizeof(*pipe_wm)))
		return false;

	intel_crtc->wm.active.skl = *pipe_wm;

	return true;
}

static void skl_update_other_pipe_wm(struct drm_device *dev,
				     struct drm_crtc *crtc,
				     struct skl_wm_values *r)
{
	struct intel_crtc *intel_crtc;
	struct intel_crtc *this_crtc = to_intel_crtc(crtc);

	/*
	 * If the WM update hasn't changed the allocation for this_crtc (the
	 * crtc we are currently computing the new WM values for), other
	 * enabled crtcs will keep the same allocation and we don't need to
	 * recompute anything for them.
	 */
	if (!skl_ddb_allocation_changed(&r->ddb, this_crtc))
		return;

	/*
	 * Otherwise, because of this_crtc being freshly enabled/disabled, the
	 * other active pipes need new DDB allocation and WM values.
	 */
	for_each_intel_crtc(dev, intel_crtc) {
		struct skl_pipe_wm pipe_wm = {};
		bool wm_changed;

		if (this_crtc->pipe == intel_crtc->pipe)
			continue;

		if (!intel_crtc->active)
			continue;

		wm_changed = skl_update_pipe_wm(&intel_crtc->base,
						&r->ddb, &pipe_wm);

		/*
		 * If we end up re-computing the other pipe WM values, it's
		 * because it was really needed, so we expect the WM values to
		 * be different.
		 */
		WARN_ON(!wm_changed);

		skl_compute_wm_results(dev, &pipe_wm, r, intel_crtc);
		r->dirty[intel_crtc->pipe] = true;
	}
}

static void skl_clear_wm(struct skl_wm_values *watermarks, enum pipe pipe)
{
	watermarks->wm_linetime[pipe] = 0;
	memset(watermarks->plane[pipe], 0,
	       sizeof(uint32_t) * 8 * I915_MAX_PLANES);
	memset(watermarks->plane_trans[pipe],
	       0, sizeof(uint32_t) * I915_MAX_PLANES);
	watermarks->plane_trans[pipe][PLANE_CURSOR] = 0;

	/* Clear ddb entries for pipe */
	memset(&watermarks->ddb.pipe[pipe], 0, sizeof(struct skl_ddb_entry));
	memset(&watermarks->ddb.plane[pipe], 0,
	       sizeof(struct skl_ddb_entry) * I915_MAX_PLANES);
	memset(&watermarks->ddb.y_plane[pipe], 0,
	       sizeof(struct skl_ddb_entry) * I915_MAX_PLANES);
	memset(&watermarks->ddb.plane[pipe][PLANE_CURSOR], 0,
	       sizeof(struct skl_ddb_entry));

}

static void skl_update_wm(struct drm_crtc *crtc)
{
	struct intel_crtc *intel_crtc = to_intel_crtc(crtc);
	struct drm_device *dev = crtc->dev;
	struct drm_i915_private *dev_priv = dev->dev_private;
	struct skl_wm_values *results = &dev_priv->wm.skl_results;
	struct intel_crtc_state *cstate = to_intel_crtc_state(crtc->state);
	struct skl_pipe_wm *pipe_wm = &cstate->wm.optimal.skl;


	/* Clear all dirty flags */
	memset(results->dirty, 0, sizeof(bool) * I915_MAX_PIPES);

	skl_clear_wm(results, intel_crtc->pipe);

	if (!skl_update_pipe_wm(crtc, &results->ddb, pipe_wm))
		return;

	skl_compute_wm_results(dev, pipe_wm, results, intel_crtc);
	results->dirty[intel_crtc->pipe] = true;

	skl_update_other_pipe_wm(dev, crtc, results);
	skl_write_wm_values(dev_priv, results);
	skl_flush_wm_values(dev_priv, results);

	/* store the new configuration */
	dev_priv->wm.skl_hw = *results;
}

static void ilk_compute_wm_config(struct drm_device *dev,
				  struct intel_wm_config *config)
{
	struct intel_crtc *crtc;

	/* Compute the currently _active_ config */
	for_each_intel_crtc(dev, crtc) {
		const struct intel_pipe_wm *wm = &crtc->wm.active.ilk;

		if (!wm->pipe_enabled)
			continue;

		config->sprites_enabled |= wm->sprites_enabled;
		config->sprites_scaled |= wm->sprites_scaled;
		config->num_pipes_active++;
	}
}

static void ilk_program_watermarks(struct intel_crtc_state *cstate)
{
	struct drm_crtc *crtc = cstate->base.crtc;
	struct drm_device *dev = crtc->dev;
	struct drm_i915_private *dev_priv = to_i915(dev);
	struct intel_pipe_wm lp_wm_1_2 = {}, lp_wm_5_6 = {}, *best_lp_wm;
	struct ilk_wm_maximums max;
	struct intel_wm_config config = {};
	struct ilk_wm_values results = {};
	enum intel_ddb_partitioning partitioning;

	ilk_compute_wm_config(dev, &config);

	ilk_compute_wm_maximums(dev, 1, &config, INTEL_DDB_PART_1_2, &max);
	ilk_wm_merge(dev, &config, &max, &lp_wm_1_2);

	/* 5/6 split only in single pipe config on IVB+ */
	if (INTEL_INFO(dev)->gen >= 7 &&
	    config.num_pipes_active == 1 && config.sprites_enabled) {
		ilk_compute_wm_maximums(dev, 1, &config, INTEL_DDB_PART_5_6, &max);
		ilk_wm_merge(dev, &config, &max, &lp_wm_5_6);

		best_lp_wm = ilk_find_best_result(dev, &lp_wm_1_2, &lp_wm_5_6);
	} else {
		best_lp_wm = &lp_wm_1_2;
	}

	partitioning = (best_lp_wm == &lp_wm_1_2) ?
		       INTEL_DDB_PART_1_2 : INTEL_DDB_PART_5_6;

	ilk_compute_wm_results(dev, best_lp_wm, partitioning, &results);

	ilk_write_wm_values(dev_priv, &results);
}

static void ilk_update_wm(struct drm_crtc *crtc)
{
	struct intel_crtc *intel_crtc = to_intel_crtc(crtc);
	struct intel_crtc_state *cstate = to_intel_crtc_state(crtc->state);

	WARN_ON(cstate->base.active != intel_crtc->active);

	/*
	 * IVB workaround: must disable low power watermarks for at least
	 * one frame before enabling scaling.  LP watermarks can be re-enabled
	 * when scaling is disabled.
	 *
	 * WaCxSRDisabledForSpriteScaling:ivb
	 */
	if (cstate->disable_lp_wm) {
		ilk_disable_lp_wm(crtc->dev);
		intel_wait_for_vblank(crtc->dev, intel_crtc->pipe);
	}

	intel_crtc->wm.active.ilk = cstate->wm.optimal.ilk;

	ilk_program_watermarks(cstate);
}

static void skl_pipe_wm_active_state(uint32_t val,
				     struct skl_pipe_wm *active,
				     bool is_transwm,
				     bool is_cursor,
				     int i,
				     int level)
{
	bool is_enabled = (val & PLANE_WM_EN) != 0;

	if (!is_transwm) {
		if (!is_cursor) {
			active->wm[level].plane_en[i] = is_enabled;
			active->wm[level].plane_res_b[i] =
					val & PLANE_WM_BLOCKS_MASK;
			active->wm[level].plane_res_l[i] =
					(val >> PLANE_WM_LINES_SHIFT) &
						PLANE_WM_LINES_MASK;
		} else {
			active->wm[level].plane_en[PLANE_CURSOR] = is_enabled;
			active->wm[level].plane_res_b[PLANE_CURSOR] =
					val & PLANE_WM_BLOCKS_MASK;
			active->wm[level].plane_res_l[PLANE_CURSOR] =
					(val >> PLANE_WM_LINES_SHIFT) &
						PLANE_WM_LINES_MASK;
		}
	} else {
		if (!is_cursor) {
			active->trans_wm.plane_en[i] = is_enabled;
			active->trans_wm.plane_res_b[i] =
					val & PLANE_WM_BLOCKS_MASK;
			active->trans_wm.plane_res_l[i] =
					(val >> PLANE_WM_LINES_SHIFT) &
						PLANE_WM_LINES_MASK;
		} else {
			active->trans_wm.plane_en[PLANE_CURSOR] = is_enabled;
			active->trans_wm.plane_res_b[PLANE_CURSOR] =
					val & PLANE_WM_BLOCKS_MASK;
			active->trans_wm.plane_res_l[PLANE_CURSOR] =
					(val >> PLANE_WM_LINES_SHIFT) &
						PLANE_WM_LINES_MASK;
		}
	}
}

static void skl_pipe_wm_get_hw_state(struct drm_crtc *crtc)
{
	struct drm_device *dev = crtc->dev;
	struct drm_i915_private *dev_priv = dev->dev_private;
	struct skl_wm_values *hw = &dev_priv->wm.skl_hw;
	struct intel_crtc *intel_crtc = to_intel_crtc(crtc);
	struct intel_crtc_state *cstate = to_intel_crtc_state(crtc->state);
	struct skl_pipe_wm *active = &cstate->wm.optimal.skl;
	enum pipe pipe = intel_crtc->pipe;
	int level, i, max_level;
	uint32_t temp;

	max_level = ilk_wm_max_level(dev);

	hw->wm_linetime[pipe] = I915_READ(PIPE_WM_LINETIME(pipe));

	for (level = 0; level <= max_level; level++) {
		for (i = 0; i < intel_num_planes(intel_crtc); i++)
			hw->plane[pipe][i][level] =
					I915_READ(PLANE_WM(pipe, i, level));
		hw->plane[pipe][PLANE_CURSOR][level] = I915_READ(CUR_WM(pipe, level));
	}

	for (i = 0; i < intel_num_planes(intel_crtc); i++)
		hw->plane_trans[pipe][i] = I915_READ(PLANE_WM_TRANS(pipe, i));
	hw->plane_trans[pipe][PLANE_CURSOR] = I915_READ(CUR_WM_TRANS(pipe));

	if (!intel_crtc->active)
		return;

	hw->dirty[pipe] = true;

	active->linetime = hw->wm_linetime[pipe];

	for (level = 0; level <= max_level; level++) {
		for (i = 0; i < intel_num_planes(intel_crtc); i++) {
			temp = hw->plane[pipe][i][level];
			skl_pipe_wm_active_state(temp, active, false,
						false, i, level);
		}
		temp = hw->plane[pipe][PLANE_CURSOR][level];
		skl_pipe_wm_active_state(temp, active, false, true, i, level);
	}

	for (i = 0; i < intel_num_planes(intel_crtc); i++) {
		temp = hw->plane_trans[pipe][i];
		skl_pipe_wm_active_state(temp, active, true, false, i, 0);
	}

	temp = hw->plane_trans[pipe][PLANE_CURSOR];
	skl_pipe_wm_active_state(temp, active, true, true, i, 0);

	intel_crtc->wm.active.skl = *active;
}

void skl_wm_get_hw_state(struct drm_device *dev)
{
	struct drm_i915_private *dev_priv = dev->dev_private;
	struct skl_ddb_allocation *ddb = &dev_priv->wm.skl_hw.ddb;
	struct drm_crtc *crtc;

	skl_ddb_get_hw_state(dev_priv, ddb);
	list_for_each_entry(crtc, &dev->mode_config.crtc_list, head)
		skl_pipe_wm_get_hw_state(crtc);
}

static void ilk_pipe_wm_get_hw_state(struct drm_crtc *crtc)
{
	struct drm_device *dev = crtc->dev;
	struct drm_i915_private *dev_priv = dev->dev_private;
	struct ilk_wm_values *hw = &dev_priv->wm.hw;
	struct intel_crtc *intel_crtc = to_intel_crtc(crtc);
	struct intel_crtc_state *cstate = to_intel_crtc_state(crtc->state);
	struct intel_pipe_wm *active = &cstate->wm.optimal.ilk;
	enum pipe pipe = intel_crtc->pipe;
	static const i915_reg_t wm0_pipe_reg[] = {
		[PIPE_A] = WM0_PIPEA_ILK,
		[PIPE_B] = WM0_PIPEB_ILK,
		[PIPE_C] = WM0_PIPEC_IVB,
	};

	hw->wm_pipe[pipe] = I915_READ(wm0_pipe_reg[pipe]);
	if (IS_HASWELL(dev) || IS_BROADWELL(dev))
		hw->wm_linetime[pipe] = I915_READ(PIPE_WM_LINETIME(pipe));

	active->pipe_enabled = intel_crtc->active;

	if (active->pipe_enabled) {
		u32 tmp = hw->wm_pipe[pipe];

		/*
		 * For active pipes LP0 watermark is marked as
		 * enabled, and LP1+ watermaks as disabled since
		 * we can't really reverse compute them in case
		 * multiple pipes are active.
		 */
		active->wm[0].enable = true;
		active->wm[0].pri_val = (tmp & WM0_PIPE_PLANE_MASK) >> WM0_PIPE_PLANE_SHIFT;
		active->wm[0].spr_val = (tmp & WM0_PIPE_SPRITE_MASK) >> WM0_PIPE_SPRITE_SHIFT;
		active->wm[0].cur_val = tmp & WM0_PIPE_CURSOR_MASK;
		active->linetime = hw->wm_linetime[pipe];
	} else {
		int level, max_level = ilk_wm_max_level(dev);

		/*
		 * For inactive pipes, all watermark levels
		 * should be marked as enabled but zeroed,
		 * which is what we'd compute them to.
		 */
		for (level = 0; level <= max_level; level++)
			active->wm[level].enable = true;
	}

	intel_crtc->wm.active.ilk = *active;
}

#define _FW_WM(value, plane) \
	(((value) & DSPFW_ ## plane ## _MASK) >> DSPFW_ ## plane ## _SHIFT)
#define _FW_WM_VLV(value, plane) \
	(((value) & DSPFW_ ## plane ## _MASK_VLV) >> DSPFW_ ## plane ## _SHIFT)

static void vlv_read_wm_values(struct drm_i915_private *dev_priv,
			       struct vlv_wm_values *wm)
{
	enum pipe pipe;
	uint32_t tmp;

	for_each_pipe(dev_priv, pipe) {
		tmp = I915_READ(VLV_DDL(pipe));

		wm->ddl[pipe].primary =
			(tmp >> DDL_PLANE_SHIFT) & (DDL_PRECISION_HIGH | DRAIN_LATENCY_MASK);
		wm->ddl[pipe].cursor =
			(tmp >> DDL_CURSOR_SHIFT) & (DDL_PRECISION_HIGH | DRAIN_LATENCY_MASK);
		wm->ddl[pipe].sprite[0] =
			(tmp >> DDL_SPRITE_SHIFT(0)) & (DDL_PRECISION_HIGH | DRAIN_LATENCY_MASK);
		wm->ddl[pipe].sprite[1] =
			(tmp >> DDL_SPRITE_SHIFT(1)) & (DDL_PRECISION_HIGH | DRAIN_LATENCY_MASK);
	}

	tmp = I915_READ(DSPFW1);
	wm->sr.plane = _FW_WM(tmp, SR);
	wm->pipe[PIPE_B].cursor = _FW_WM(tmp, CURSORB);
	wm->pipe[PIPE_B].primary = _FW_WM_VLV(tmp, PLANEB);
	wm->pipe[PIPE_A].primary = _FW_WM_VLV(tmp, PLANEA);

	tmp = I915_READ(DSPFW2);
	wm->pipe[PIPE_A].sprite[1] = _FW_WM_VLV(tmp, SPRITEB);
	wm->pipe[PIPE_A].cursor = _FW_WM(tmp, CURSORA);
	wm->pipe[PIPE_A].sprite[0] = _FW_WM_VLV(tmp, SPRITEA);

	tmp = I915_READ(DSPFW3);
	wm->sr.cursor = _FW_WM(tmp, CURSOR_SR);

	if (IS_CHERRYVIEW(dev_priv)) {
		tmp = I915_READ(DSPFW7_CHV);
		wm->pipe[PIPE_B].sprite[1] = _FW_WM_VLV(tmp, SPRITED);
		wm->pipe[PIPE_B].sprite[0] = _FW_WM_VLV(tmp, SPRITEC);

		tmp = I915_READ(DSPFW8_CHV);
		wm->pipe[PIPE_C].sprite[1] = _FW_WM_VLV(tmp, SPRITEF);
		wm->pipe[PIPE_C].sprite[0] = _FW_WM_VLV(tmp, SPRITEE);

		tmp = I915_READ(DSPFW9_CHV);
		wm->pipe[PIPE_C].primary = _FW_WM_VLV(tmp, PLANEC);
		wm->pipe[PIPE_C].cursor = _FW_WM(tmp, CURSORC);

		tmp = I915_READ(DSPHOWM);
		wm->sr.plane |= _FW_WM(tmp, SR_HI) << 9;
		wm->pipe[PIPE_C].sprite[1] |= _FW_WM(tmp, SPRITEF_HI) << 8;
		wm->pipe[PIPE_C].sprite[0] |= _FW_WM(tmp, SPRITEE_HI) << 8;
		wm->pipe[PIPE_C].primary |= _FW_WM(tmp, PLANEC_HI) << 8;
		wm->pipe[PIPE_B].sprite[1] |= _FW_WM(tmp, SPRITED_HI) << 8;
		wm->pipe[PIPE_B].sprite[0] |= _FW_WM(tmp, SPRITEC_HI) << 8;
		wm->pipe[PIPE_B].primary |= _FW_WM(tmp, PLANEB_HI) << 8;
		wm->pipe[PIPE_A].sprite[1] |= _FW_WM(tmp, SPRITEB_HI) << 8;
		wm->pipe[PIPE_A].sprite[0] |= _FW_WM(tmp, SPRITEA_HI) << 8;
		wm->pipe[PIPE_A].primary |= _FW_WM(tmp, PLANEA_HI) << 8;
	} else {
		tmp = I915_READ(DSPFW7);
		wm->pipe[PIPE_B].sprite[1] = _FW_WM_VLV(tmp, SPRITED);
		wm->pipe[PIPE_B].sprite[0] = _FW_WM_VLV(tmp, SPRITEC);

		tmp = I915_READ(DSPHOWM);
		wm->sr.plane |= _FW_WM(tmp, SR_HI) << 9;
		wm->pipe[PIPE_B].sprite[1] |= _FW_WM(tmp, SPRITED_HI) << 8;
		wm->pipe[PIPE_B].sprite[0] |= _FW_WM(tmp, SPRITEC_HI) << 8;
		wm->pipe[PIPE_B].primary |= _FW_WM(tmp, PLANEB_HI) << 8;
		wm->pipe[PIPE_A].sprite[1] |= _FW_WM(tmp, SPRITEB_HI) << 8;
		wm->pipe[PIPE_A].sprite[0] |= _FW_WM(tmp, SPRITEA_HI) << 8;
		wm->pipe[PIPE_A].primary |= _FW_WM(tmp, PLANEA_HI) << 8;
	}
}

#undef _FW_WM
#undef _FW_WM_VLV

void vlv_wm_get_hw_state(struct drm_device *dev)
{
	struct drm_i915_private *dev_priv = to_i915(dev);
	struct vlv_wm_values *wm = &dev_priv->wm.vlv;
	struct intel_plane *plane;
	enum pipe pipe;
	u32 val;

	vlv_read_wm_values(dev_priv, wm);

	for_each_intel_plane(dev, plane) {
		switch (plane->base.type) {
			int sprite;
		case DRM_PLANE_TYPE_CURSOR:
			plane->wm.fifo_size = 63;
			break;
		case DRM_PLANE_TYPE_PRIMARY:
			plane->wm.fifo_size = vlv_get_fifo_size(dev, plane->pipe, 0);
			break;
		case DRM_PLANE_TYPE_OVERLAY:
			sprite = plane->plane;
			plane->wm.fifo_size = vlv_get_fifo_size(dev, plane->pipe, sprite + 1);
			break;
		}
	}

	wm->cxsr = I915_READ(FW_BLC_SELF_VLV) & FW_CSPWRDWNEN;
	wm->level = VLV_WM_LEVEL_PM2;

	if (IS_CHERRYVIEW(dev_priv)) {
		mutex_lock(&dev_priv->rps.hw_lock);

		val = vlv_punit_read(dev_priv, PUNIT_REG_DSPFREQ);
		if (val & DSP_MAXFIFO_PM5_ENABLE)
			wm->level = VLV_WM_LEVEL_PM5;

		/*
		 * If DDR DVFS is disabled in the BIOS, Punit
		 * will never ack the request. So if that happens
		 * assume we don't have to enable/disable DDR DVFS
		 * dynamically. To test that just set the REQ_ACK
		 * bit to poke the Punit, but don't change the
		 * HIGH/LOW bits so that we don't actually change
		 * the current state.
		 */
		val = vlv_punit_read(dev_priv, PUNIT_REG_DDR_SETUP2);
		val |= FORCE_DDR_FREQ_REQ_ACK;
		vlv_punit_write(dev_priv, PUNIT_REG_DDR_SETUP2, val);

		if (wait_for((vlv_punit_read(dev_priv, PUNIT_REG_DDR_SETUP2) &
			      FORCE_DDR_FREQ_REQ_ACK) == 0, 3)) {
			DRM_DEBUG_KMS("Punit not acking DDR DVFS request, "
				      "assuming DDR DVFS is disabled\n");
			dev_priv->wm.max_level = VLV_WM_LEVEL_PM5;
		} else {
			val = vlv_punit_read(dev_priv, PUNIT_REG_DDR_SETUP2);
			if ((val & FORCE_DDR_HIGH_FREQ) == 0)
				wm->level = VLV_WM_LEVEL_DDR_DVFS;
		}

		mutex_unlock(&dev_priv->rps.hw_lock);
	}

	for_each_pipe(dev_priv, pipe)
		DRM_DEBUG_KMS("Initial watermarks: pipe %c, plane=%d, cursor=%d, sprite0=%d, sprite1=%d\n",
			      pipe_name(pipe), wm->pipe[pipe].primary, wm->pipe[pipe].cursor,
			      wm->pipe[pipe].sprite[0], wm->pipe[pipe].sprite[1]);

	DRM_DEBUG_KMS("Initial watermarks: SR plane=%d, SR cursor=%d level=%d cxsr=%d\n",
		      wm->sr.plane, wm->sr.cursor, wm->level, wm->cxsr);
}

void ilk_wm_get_hw_state(struct drm_device *dev)
{
	struct drm_i915_private *dev_priv = dev->dev_private;
	struct ilk_wm_values *hw = &dev_priv->wm.hw;
	struct drm_crtc *crtc;

	for_each_crtc(dev, crtc)
		ilk_pipe_wm_get_hw_state(crtc);

	hw->wm_lp[0] = I915_READ(WM1_LP_ILK);
	hw->wm_lp[1] = I915_READ(WM2_LP_ILK);
	hw->wm_lp[2] = I915_READ(WM3_LP_ILK);

	hw->wm_lp_spr[0] = I915_READ(WM1S_LP_ILK);
	if (INTEL_INFO(dev)->gen >= 7) {
		hw->wm_lp_spr[1] = I915_READ(WM2S_LP_IVB);
		hw->wm_lp_spr[2] = I915_READ(WM3S_LP_IVB);
	}

	if (IS_HASWELL(dev) || IS_BROADWELL(dev))
		hw->partitioning = (I915_READ(WM_MISC) & WM_MISC_DATA_PARTITION_5_6) ?
			INTEL_DDB_PART_5_6 : INTEL_DDB_PART_1_2;
	else if (IS_IVYBRIDGE(dev))
		hw->partitioning = (I915_READ(DISP_ARB_CTL2) & DISP_DATA_PARTITION_5_6) ?
			INTEL_DDB_PART_5_6 : INTEL_DDB_PART_1_2;

	hw->enable_fbc_wm =
		!(I915_READ(DISP_ARB_CTL) & DISP_FBC_WM_DIS);
}

/**
 * intel_update_watermarks - update FIFO watermark values based on current modes
 *
 * Calculate watermark values for the various WM regs based on current mode
 * and plane configuration.
 *
 * There are several cases to deal with here:
 *   - normal (i.e. non-self-refresh)
 *   - self-refresh (SR) mode
 *   - lines are large relative to FIFO size (buffer can hold up to 2)
 *   - lines are small relative to FIFO size (buffer can hold more than 2
 *     lines), so need to account for TLB latency
 *
 *   The normal calculation is:
 *     watermark = dotclock * bytes per pixel * latency
 *   where latency is platform & configuration dependent (we assume pessimal
 *   values here).
 *
 *   The SR calculation is:
 *     watermark = (trunc(latency/line time)+1) * surface width *
 *       bytes per pixel
 *   where
 *     line time = htotal / dotclock
 *     surface width = hdisplay for normal plane and 64 for cursor
 *   and latency is assumed to be high, as above.
 *
 * The final value programmed to the register should always be rounded up,
 * and include an extra 2 entries to account for clock crossings.
 *
 * We don't use the sprite, so we can ignore that.  And on Crestline we have
 * to set the non-SR watermarks to 8.
 */
void intel_update_watermarks(struct drm_crtc *crtc)
{
	struct drm_i915_private *dev_priv = crtc->dev->dev_private;

	if (dev_priv->display.update_wm)
		dev_priv->display.update_wm(crtc);
}

/*
 * Lock protecting IPS related data structures
 */
DEFINE_SPINLOCK(mchdev_lock);

/* Global for IPS driver to get at the current i915 device. Protected by
 * mchdev_lock. */
static struct drm_i915_private *i915_mch_dev;

bool ironlake_set_drps(struct drm_device *dev, u8 val)
{
	struct drm_i915_private *dev_priv = dev->dev_private;
	u16 rgvswctl;

	assert_spin_locked(&mchdev_lock);

	rgvswctl = I915_READ16(MEMSWCTL);
	if (rgvswctl & MEMCTL_CMD_STS) {
		DRM_DEBUG("gpu busy, RCS change rejected\n");
		return false; /* still busy with another command */
	}

	rgvswctl = (MEMCTL_CMD_CHFREQ << MEMCTL_CMD_SHIFT) |
		(val << MEMCTL_FREQ_SHIFT) | MEMCTL_SFCAVM;
	I915_WRITE16(MEMSWCTL, rgvswctl);
	POSTING_READ16(MEMSWCTL);

	rgvswctl |= MEMCTL_CMD_STS;
	I915_WRITE16(MEMSWCTL, rgvswctl);

	return true;
}

static void ironlake_enable_drps(struct drm_device *dev)
{
	struct drm_i915_private *dev_priv = dev->dev_private;
	u32 rgvmodectl;
	u8 fmax, fmin, fstart, vstart;

	spin_lock_irq(&mchdev_lock);

	rgvmodectl = I915_READ(MEMMODECTL);

	/* Enable temp reporting */
	I915_WRITE16(PMMISC, I915_READ(PMMISC) | MCPPCE_EN);
	I915_WRITE16(TSC1, I915_READ(TSC1) | TSE);

	/* 100ms RC evaluation intervals */
	I915_WRITE(RCUPEI, 100000);
	I915_WRITE(RCDNEI, 100000);

	/* Set max/min thresholds to 90ms and 80ms respectively */
	I915_WRITE(RCBMAXAVG, 90000);
	I915_WRITE(RCBMINAVG, 80000);

	I915_WRITE(MEMIHYST, 1);

	/* Set up min, max, and cur for interrupt handling */
	fmax = (rgvmodectl & MEMMODE_FMAX_MASK) >> MEMMODE_FMAX_SHIFT;
	fmin = (rgvmodectl & MEMMODE_FMIN_MASK);
	fstart = (rgvmodectl & MEMMODE_FSTART_MASK) >>
		MEMMODE_FSTART_SHIFT;

	vstart = (I915_READ(PXVFREQ(fstart)) & PXVFREQ_PX_MASK) >>
		PXVFREQ_PX_SHIFT;

	dev_priv->ips.fmax = fmax; /* IPS callback will increase this */
	dev_priv->ips.fstart = fstart;

	dev_priv->ips.max_delay = fstart;
	dev_priv->ips.min_delay = fmin;
	dev_priv->ips.cur_delay = fstart;

	DRM_DEBUG_DRIVER("fmax: %d, fmin: %d, fstart: %d\n",
			 fmax, fmin, fstart);

	I915_WRITE(MEMINTREN, MEMINT_CX_SUPR_EN | MEMINT_EVAL_CHG_EN);

	/*
	 * Interrupts will be enabled in ironlake_irq_postinstall
	 */

	I915_WRITE(VIDSTART, vstart);
	POSTING_READ(VIDSTART);

	rgvmodectl |= MEMMODE_SWMODE_EN;
	I915_WRITE(MEMMODECTL, rgvmodectl);

	if (wait_for_atomic((I915_READ(MEMSWCTL) & MEMCTL_CMD_STS) == 0, 10))
		DRM_ERROR("stuck trying to change perf mode\n");
	mdelay(1);

	ironlake_set_drps(dev, fstart);

	dev_priv->ips.last_count1 = I915_READ(DMIEC) +
		I915_READ(DDREC) + I915_READ(CSIEC);
	dev_priv->ips.last_time1 = jiffies_to_msecs(jiffies);
	dev_priv->ips.last_count2 = I915_READ(GFXEC);
	dev_priv->ips.last_time2 = ktime_get_raw_ns();

	spin_unlock_irq(&mchdev_lock);
}

static void ironlake_disable_drps(struct drm_device *dev)
{
	struct drm_i915_private *dev_priv = dev->dev_private;
	u16 rgvswctl;

	spin_lock_irq(&mchdev_lock);

	rgvswctl = I915_READ16(MEMSWCTL);

	/* Ack interrupts, disable EFC interrupt */
	I915_WRITE(MEMINTREN, I915_READ(MEMINTREN) & ~MEMINT_EVAL_CHG_EN);
	I915_WRITE(MEMINTRSTS, MEMINT_EVAL_CHG);
	I915_WRITE(DEIER, I915_READ(DEIER) & ~DE_PCU_EVENT);
	I915_WRITE(DEIIR, DE_PCU_EVENT);
	I915_WRITE(DEIMR, I915_READ(DEIMR) | DE_PCU_EVENT);

	/* Go back to the starting frequency */
	ironlake_set_drps(dev, dev_priv->ips.fstart);
	mdelay(1);
	rgvswctl |= MEMCTL_CMD_STS;
	I915_WRITE(MEMSWCTL, rgvswctl);
	mdelay(1);

	spin_unlock_irq(&mchdev_lock);
}

/* There's a funny hw issue where the hw returns all 0 when reading from
 * GEN6_RP_INTERRUPT_LIMITS. Hence we always need to compute the desired value
 * ourselves, instead of doing a rmw cycle (which might result in us clearing
 * all limits and the gpu stuck at whatever frequency it is at atm).
 */
static u32 intel_rps_limits(struct drm_i915_private *dev_priv, u8 val)
{
	u32 limits;

	/* Only set the down limit when we've reached the lowest level to avoid
	 * getting more interrupts, otherwise leave this clear. This prevents a
	 * race in the hw when coming out of rc6: There's a tiny window where
	 * the hw runs at the minimal clock before selecting the desired
	 * frequency, if the down threshold expires in that window we will not
	 * receive a down interrupt. */
	if (IS_GEN9(dev_priv->dev)) {
		limits = (dev_priv->rps.max_freq_softlimit) << 23;
		if (val <= dev_priv->rps.min_freq_softlimit)
			limits |= (dev_priv->rps.min_freq_softlimit) << 14;
	} else {
		limits = dev_priv->rps.max_freq_softlimit << 24;
		if (val <= dev_priv->rps.min_freq_softlimit)
			limits |= dev_priv->rps.min_freq_softlimit << 16;
	}

	return limits;
}

static void gen6_set_rps_thresholds(struct drm_i915_private *dev_priv, u8 val)
{
	int new_power;
	u32 threshold_up = 0, threshold_down = 0; /* in % */
	u32 ei_up = 0, ei_down = 0;

	new_power = dev_priv->rps.power;
	switch (dev_priv->rps.power) {
	case LOW_POWER:
		if (val > dev_priv->rps.efficient_freq + 1 && val > dev_priv->rps.cur_freq)
			new_power = BETWEEN;
		break;

	case BETWEEN:
		if (val <= dev_priv->rps.efficient_freq && val < dev_priv->rps.cur_freq)
			new_power = LOW_POWER;
		else if (val >= dev_priv->rps.rp0_freq && val > dev_priv->rps.cur_freq)
			new_power = HIGH_POWER;
		break;

	case HIGH_POWER:
		if (val < (dev_priv->rps.rp1_freq + dev_priv->rps.rp0_freq) >> 1 && val < dev_priv->rps.cur_freq)
			new_power = BETWEEN;
		break;
	}
	/* Max/min bins are special */
	if (val <= dev_priv->rps.min_freq_softlimit)
		new_power = LOW_POWER;
	if (val >= dev_priv->rps.max_freq_softlimit)
		new_power = HIGH_POWER;
	if (new_power == dev_priv->rps.power)
		return;

	/* Note the units here are not exactly 1us, but 1280ns. */
	switch (new_power) {
	case LOW_POWER:
		/* Upclock if more than 95% busy over 16ms */
		ei_up = 16000;
		threshold_up = 95;

		/* Downclock if less than 85% busy over 32ms */
		ei_down = 32000;
		threshold_down = 85;
		break;

	case BETWEEN:
		/* Upclock if more than 90% busy over 13ms */
		ei_up = 13000;
		threshold_up = 90;

		/* Downclock if less than 75% busy over 32ms */
		ei_down = 32000;
		threshold_down = 75;
		break;

	case HIGH_POWER:
		/* Upclock if more than 85% busy over 10ms */
		ei_up = 10000;
		threshold_up = 85;

		/* Downclock if less than 60% busy over 32ms */
		ei_down = 32000;
		threshold_down = 60;
		break;
	}

	I915_WRITE(GEN6_RP_UP_EI,
		GT_INTERVAL_FROM_US(dev_priv, ei_up));
	I915_WRITE(GEN6_RP_UP_THRESHOLD,
		GT_INTERVAL_FROM_US(dev_priv, (ei_up * threshold_up / 100)));

	I915_WRITE(GEN6_RP_DOWN_EI,
		GT_INTERVAL_FROM_US(dev_priv, ei_down));
	I915_WRITE(GEN6_RP_DOWN_THRESHOLD,
		GT_INTERVAL_FROM_US(dev_priv, (ei_down * threshold_down / 100)));

	 I915_WRITE(GEN6_RP_CONTROL,
		    GEN6_RP_MEDIA_TURBO |
		    GEN6_RP_MEDIA_HW_NORMAL_MODE |
		    GEN6_RP_MEDIA_IS_GFX |
		    GEN6_RP_ENABLE |
		    GEN6_RP_UP_BUSY_AVG |
		    GEN6_RP_DOWN_IDLE_AVG);

	dev_priv->rps.power = new_power;
	dev_priv->rps.up_threshold = threshold_up;
	dev_priv->rps.down_threshold = threshold_down;
	dev_priv->rps.last_adj = 0;
}

static u32 gen6_rps_pm_mask(struct drm_i915_private *dev_priv, u8 val)
{
	u32 mask = 0;

	if (val > dev_priv->rps.min_freq_softlimit)
		mask |= GEN6_PM_RP_DOWN_EI_EXPIRED | GEN6_PM_RP_DOWN_THRESHOLD | GEN6_PM_RP_DOWN_TIMEOUT;
	if (val < dev_priv->rps.max_freq_softlimit)
		mask |= GEN6_PM_RP_UP_EI_EXPIRED | GEN6_PM_RP_UP_THRESHOLD;

	mask &= dev_priv->pm_rps_events;

	return gen6_sanitize_rps_pm_mask(dev_priv, ~mask);
}

/* gen6_set_rps is called to update the frequency request, but should also be
 * called when the range (min_delay and max_delay) is modified so that we can
 * update the GEN6_RP_INTERRUPT_LIMITS register accordingly. */
static void gen6_set_rps(struct drm_device *dev, u8 val)
{
	struct drm_i915_private *dev_priv = dev->dev_private;

	/* WaGsvDisableTurbo: Workaround to disable turbo on BXT A* */
	if (IS_BXT_REVID(dev, 0, BXT_REVID_A1))
		return;

	WARN_ON(!mutex_is_locked(&dev_priv->rps.hw_lock));
	WARN_ON(val > dev_priv->rps.max_freq);
	WARN_ON(val < dev_priv->rps.min_freq);

	/* min/max delay may still have been modified so be sure to
	 * write the limits value.
	 */
	if (val != dev_priv->rps.cur_freq) {
		gen6_set_rps_thresholds(dev_priv, val);

		if (IS_GEN9(dev))
			I915_WRITE(GEN6_RPNSWREQ,
				   GEN9_FREQUENCY(val));
		else if (IS_HASWELL(dev) || IS_BROADWELL(dev))
			I915_WRITE(GEN6_RPNSWREQ,
				   HSW_FREQUENCY(val));
		else
			I915_WRITE(GEN6_RPNSWREQ,
				   GEN6_FREQUENCY(val) |
				   GEN6_OFFSET(0) |
				   GEN6_AGGRESSIVE_TURBO);
	}

	/* Make sure we continue to get interrupts
	 * until we hit the minimum or maximum frequencies.
	 */
	I915_WRITE(GEN6_RP_INTERRUPT_LIMITS, intel_rps_limits(dev_priv, val));
	I915_WRITE(GEN6_PMINTRMSK, gen6_rps_pm_mask(dev_priv, val));

	POSTING_READ(GEN6_RPNSWREQ);

	dev_priv->rps.cur_freq = val;
	trace_intel_gpu_freq_change(intel_gpu_freq(dev_priv, val));
}

static void valleyview_set_rps(struct drm_device *dev, u8 val)
{
	struct drm_i915_private *dev_priv = dev->dev_private;

	WARN_ON(!mutex_is_locked(&dev_priv->rps.hw_lock));
	WARN_ON(val > dev_priv->rps.max_freq);
	WARN_ON(val < dev_priv->rps.min_freq);

	if (WARN_ONCE(IS_CHERRYVIEW(dev) && (val & 1),
		      "Odd GPU freq value\n"))
		val &= ~1;

	I915_WRITE(GEN6_PMINTRMSK, gen6_rps_pm_mask(dev_priv, val));

	if (val != dev_priv->rps.cur_freq) {
		vlv_punit_write(dev_priv, PUNIT_REG_GPU_FREQ_REQ, val);
		if (!IS_CHERRYVIEW(dev_priv))
			gen6_set_rps_thresholds(dev_priv, val);
	}

	dev_priv->rps.cur_freq = val;
	trace_intel_gpu_freq_change(intel_gpu_freq(dev_priv, val));
}

/* vlv_set_rps_idle: Set the frequency to idle, if Gfx clocks are down
 *
 * * If Gfx is Idle, then
 * 1. Forcewake Media well.
 * 2. Request idle freq.
 * 3. Release Forcewake of Media well.
*/
static void vlv_set_rps_idle(struct drm_i915_private *dev_priv)
{
	u32 val = dev_priv->rps.idle_freq;

	if (dev_priv->rps.cur_freq <= val)
		return;

	/* Wake up the media well, as that takes a lot less
	 * power than the Render well. */
	intel_uncore_forcewake_get(dev_priv, FORCEWAKE_MEDIA);
	valleyview_set_rps(dev_priv->dev, val);
	intel_uncore_forcewake_put(dev_priv, FORCEWAKE_MEDIA);
}

void gen6_rps_busy(struct drm_i915_private *dev_priv)
{
	mutex_lock(&dev_priv->rps.hw_lock);
	if (dev_priv->rps.enabled) {
		if (dev_priv->pm_rps_events & (GEN6_PM_RP_DOWN_EI_EXPIRED | GEN6_PM_RP_UP_EI_EXPIRED))
			gen6_rps_reset_ei(dev_priv);
		I915_WRITE(GEN6_PMINTRMSK,
			   gen6_rps_pm_mask(dev_priv, dev_priv->rps.cur_freq));
	}
	mutex_unlock(&dev_priv->rps.hw_lock);
}

void gen6_rps_idle(struct drm_i915_private *dev_priv)
{
	struct drm_device *dev = dev_priv->dev;

	mutex_lock(&dev_priv->rps.hw_lock);
	if (dev_priv->rps.enabled) {
		if (IS_VALLEYVIEW(dev) || IS_CHERRYVIEW(dev))
			vlv_set_rps_idle(dev_priv);
		else
			gen6_set_rps(dev_priv->dev, dev_priv->rps.idle_freq);
		dev_priv->rps.last_adj = 0;
		I915_WRITE(GEN6_PMINTRMSK, 0xffffffff);
	}
	mutex_unlock(&dev_priv->rps.hw_lock);

	spin_lock(&dev_priv->rps.client_lock);
	while (!list_empty(&dev_priv->rps.clients))
		list_del_init(dev_priv->rps.clients.next);
	spin_unlock(&dev_priv->rps.client_lock);
}

void gen6_rps_boost(struct drm_i915_private *dev_priv,
		    struct intel_rps_client *rps,
		    unsigned long submitted)
{
	/* This is intentionally racy! We peek at the state here, then
	 * validate inside the RPS worker.
	 */
	if (!(dev_priv->mm.busy &&
	      dev_priv->rps.enabled &&
	      dev_priv->rps.cur_freq < dev_priv->rps.max_freq_softlimit))
		return;

	/* Force a RPS boost (and don't count it against the client) if
	 * the GPU is severely congested.
	 */
	if (rps && time_after(jiffies, submitted + DRM_I915_THROTTLE_JIFFIES))
		rps = NULL;

	spin_lock(&dev_priv->rps.client_lock);
	if (rps == NULL || list_empty(&rps->link)) {
		spin_lock_irq(&dev_priv->irq_lock);
		if (dev_priv->rps.interrupts_enabled) {
			dev_priv->rps.client_boost = true;
			queue_work(dev_priv->wq, &dev_priv->rps.work);
		}
		spin_unlock_irq(&dev_priv->irq_lock);

		if (rps != NULL) {
			list_add(&rps->link, &dev_priv->rps.clients);
			rps->boosts++;
		} else
			dev_priv->rps.boosts++;
	}
	spin_unlock(&dev_priv->rps.client_lock);
}

void intel_set_rps(struct drm_device *dev, u8 val)
{
	if (IS_VALLEYVIEW(dev) || IS_CHERRYVIEW(dev))
		valleyview_set_rps(dev, val);
	else
		gen6_set_rps(dev, val);
}

static void gen9_disable_rps(struct drm_device *dev)
{
	struct drm_i915_private *dev_priv = dev->dev_private;

	I915_WRITE(GEN6_RC_CONTROL, 0);
	I915_WRITE(GEN9_PG_ENABLE, 0);
}

static void gen6_disable_rps(struct drm_device *dev)
{
	struct drm_i915_private *dev_priv = dev->dev_private;

	I915_WRITE(GEN6_RC_CONTROL, 0);
	I915_WRITE(GEN6_RPNSWREQ, 1 << 31);
}

static void cherryview_disable_rps(struct drm_device *dev)
{
	struct drm_i915_private *dev_priv = dev->dev_private;

	I915_WRITE(GEN6_RC_CONTROL, 0);
}

static void valleyview_disable_rps(struct drm_device *dev)
{
	struct drm_i915_private *dev_priv = dev->dev_private;

	/* we're doing forcewake before Disabling RC6,
	 * This what the BIOS expects when going into suspend */
	intel_uncore_forcewake_get(dev_priv, FORCEWAKE_ALL);

	I915_WRITE(GEN6_RC_CONTROL, 0);

	intel_uncore_forcewake_put(dev_priv, FORCEWAKE_ALL);
}

static void intel_print_rc6_info(struct drm_device *dev, u32 mode)
{
	if (IS_VALLEYVIEW(dev) || IS_CHERRYVIEW(dev)) {
		if (mode & (GEN7_RC_CTL_TO_MODE | GEN6_RC_CTL_EI_MODE(1)))
			mode = GEN6_RC_CTL_RC6_ENABLE;
		else
			mode = 0;
	}
	if (HAS_RC6p(dev))
		DRM_DEBUG_KMS("Enabling RC6 states: RC6 %s RC6p %s RC6pp %s\n",
			      onoff(mode & GEN6_RC_CTL_RC6_ENABLE),
			      onoff(mode & GEN6_RC_CTL_RC6p_ENABLE),
			      onoff(mode & GEN6_RC_CTL_RC6pp_ENABLE));

	else
		DRM_DEBUG_KMS("Enabling RC6 states: RC6 %s\n",
			      onoff(mode & GEN6_RC_CTL_RC6_ENABLE));
<<<<<<< HEAD
}

static bool bxt_check_bios_rc6_setup(const struct drm_device *dev)
{
	struct drm_i915_private *dev_priv = dev->dev_private;
	bool enable_rc6 = true;
	unsigned long rc6_ctx_base;

	if (!(I915_READ(RC6_LOCATION) & RC6_CTX_IN_DRAM)) {
		DRM_DEBUG_KMS("RC6 Base location not set properly.\n");
		enable_rc6 = false;
	}

	/*
	 * The exact context size is not known for BXT, so assume a page size
	 * for this check.
	 */
	rc6_ctx_base = I915_READ(RC6_CTX_BASE) & RC6_CTX_BASE_MASK;
	if (!((rc6_ctx_base >= dev_priv->gtt.stolen_reserved_base) &&
	      (rc6_ctx_base + PAGE_SIZE <= dev_priv->gtt.stolen_reserved_base +
					dev_priv->gtt.stolen_reserved_size))) {
		DRM_DEBUG_KMS("RC6 Base address not as expected.\n");
		enable_rc6 = false;
	}

	if (!(((I915_READ(PWRCTX_MAXCNT_RCSUNIT) & IDLE_TIME_MASK) > 1) &&
	      ((I915_READ(PWRCTX_MAXCNT_VCSUNIT0) & IDLE_TIME_MASK) > 1) &&
	      ((I915_READ(PWRCTX_MAXCNT_BCSUNIT) & IDLE_TIME_MASK) > 1) &&
	      ((I915_READ(PWRCTX_MAXCNT_VECSUNIT) & IDLE_TIME_MASK) > 1))) {
		DRM_DEBUG_KMS("Engine Idle wait time not set properly.\n");
		enable_rc6 = false;
	}

	if (!(I915_READ(GEN6_RC_CONTROL) & (GEN6_RC_CTL_RC6_ENABLE |
					    GEN6_RC_CTL_HW_ENABLE)) &&
	    ((I915_READ(GEN6_RC_CONTROL) & GEN6_RC_CTL_HW_ENABLE) ||
	     !(I915_READ(GEN6_RC_STATE) & RC6_STATE))) {
		DRM_DEBUG_KMS("HW/SW RC6 is not enabled by BIOS.\n");
		enable_rc6 = false;
	}

	return enable_rc6;
}

=======
}

static bool bxt_check_bios_rc6_setup(const struct drm_device *dev)
{
	struct drm_i915_private *dev_priv = dev->dev_private;
	bool enable_rc6 = true;
	unsigned long rc6_ctx_base;

	if (!(I915_READ(RC6_LOCATION) & RC6_CTX_IN_DRAM)) {
		DRM_DEBUG_KMS("RC6 Base location not set properly.\n");
		enable_rc6 = false;
	}

	/*
	 * The exact context size is not known for BXT, so assume a page size
	 * for this check.
	 */
	rc6_ctx_base = I915_READ(RC6_CTX_BASE) & RC6_CTX_BASE_MASK;
	if (!((rc6_ctx_base >= dev_priv->gtt.stolen_reserved_base) &&
	      (rc6_ctx_base + PAGE_SIZE <= dev_priv->gtt.stolen_reserved_base +
					dev_priv->gtt.stolen_reserved_size))) {
		DRM_DEBUG_KMS("RC6 Base address not as expected.\n");
		enable_rc6 = false;
	}

	if (!(((I915_READ(PWRCTX_MAXCNT_RCSUNIT) & IDLE_TIME_MASK) > 1) &&
	      ((I915_READ(PWRCTX_MAXCNT_VCSUNIT0) & IDLE_TIME_MASK) > 1) &&
	      ((I915_READ(PWRCTX_MAXCNT_BCSUNIT) & IDLE_TIME_MASK) > 1) &&
	      ((I915_READ(PWRCTX_MAXCNT_VECSUNIT) & IDLE_TIME_MASK) > 1))) {
		DRM_DEBUG_KMS("Engine Idle wait time not set properly.\n");
		enable_rc6 = false;
	}

	if (!(I915_READ(GEN6_RC_CONTROL) & (GEN6_RC_CTL_RC6_ENABLE |
					    GEN6_RC_CTL_HW_ENABLE)) &&
	    ((I915_READ(GEN6_RC_CONTROL) & GEN6_RC_CTL_HW_ENABLE) ||
	     !(I915_READ(GEN6_RC_STATE) & RC6_STATE))) {
		DRM_DEBUG_KMS("HW/SW RC6 is not enabled by BIOS.\n");
		enable_rc6 = false;
	}

	return enable_rc6;
}

>>>>>>> cf481068
int sanitize_rc6_option(const struct drm_device *dev, int enable_rc6)
{
	/* No RC6 before Ironlake and code is gone for ilk. */
	if (INTEL_INFO(dev)->gen < 6)
		return 0;

	if (!enable_rc6)
		return 0;

	if (IS_BROXTON(dev) && !bxt_check_bios_rc6_setup(dev)) {
		DRM_INFO("RC6 disabled by BIOS\n");
		return 0;
	}

	/* Respect the kernel parameter if it is set */
	if (enable_rc6 >= 0) {
		int mask;

		if (HAS_RC6p(dev))
			mask = INTEL_RC6_ENABLE | INTEL_RC6p_ENABLE |
			       INTEL_RC6pp_ENABLE;
		else
			mask = INTEL_RC6_ENABLE;

		if ((enable_rc6 & mask) != enable_rc6)
			DRM_DEBUG_KMS("Adjusting RC6 mask to %d (requested %d, valid %d)\n",
				      enable_rc6 & mask, enable_rc6, mask);

		return enable_rc6 & mask;
	}

	if (IS_IVYBRIDGE(dev))
		return (INTEL_RC6_ENABLE | INTEL_RC6p_ENABLE);

	return INTEL_RC6_ENABLE;
}

int intel_enable_rc6(const struct drm_device *dev)
{
	return i915.enable_rc6;
}

static void gen6_init_rps_frequencies(struct drm_device *dev)
{
	struct drm_i915_private *dev_priv = dev->dev_private;
	uint32_t rp_state_cap;
	u32 ddcc_status = 0;
	int ret;

	/* All of these values are in units of 50MHz */
	dev_priv->rps.cur_freq		= 0;
	/* static values from HW: RP0 > RP1 > RPn (min_freq) */
	if (IS_BROXTON(dev)) {
		rp_state_cap = I915_READ(BXT_RP_STATE_CAP);
		dev_priv->rps.rp0_freq = (rp_state_cap >> 16) & 0xff;
		dev_priv->rps.rp1_freq = (rp_state_cap >>  8) & 0xff;
		dev_priv->rps.min_freq = (rp_state_cap >>  0) & 0xff;
	} else {
		rp_state_cap = I915_READ(GEN6_RP_STATE_CAP);
		dev_priv->rps.rp0_freq = (rp_state_cap >>  0) & 0xff;
		dev_priv->rps.rp1_freq = (rp_state_cap >>  8) & 0xff;
		dev_priv->rps.min_freq = (rp_state_cap >> 16) & 0xff;
	}

	/* hw_max = RP0 until we check for overclocking */
	dev_priv->rps.max_freq		= dev_priv->rps.rp0_freq;

	dev_priv->rps.efficient_freq = dev_priv->rps.rp1_freq;
	if (IS_HASWELL(dev) || IS_BROADWELL(dev) ||
	    IS_SKYLAKE(dev) || IS_KABYLAKE(dev)) {
		ret = sandybridge_pcode_read(dev_priv,
					HSW_PCODE_DYNAMIC_DUTY_CYCLE_CONTROL,
					&ddcc_status);
		if (0 == ret)
			dev_priv->rps.efficient_freq =
				clamp_t(u8,
					((ddcc_status >> 8) & 0xff),
					dev_priv->rps.min_freq,
					dev_priv->rps.max_freq);
	}

	if (IS_SKYLAKE(dev) || IS_KABYLAKE(dev)) {
		/* Store the frequency values in 16.66 MHZ units, which is
		   the natural hardware unit for SKL */
		dev_priv->rps.rp0_freq *= GEN9_FREQ_SCALER;
		dev_priv->rps.rp1_freq *= GEN9_FREQ_SCALER;
		dev_priv->rps.min_freq *= GEN9_FREQ_SCALER;
		dev_priv->rps.max_freq *= GEN9_FREQ_SCALER;
		dev_priv->rps.efficient_freq *= GEN9_FREQ_SCALER;
	}

	dev_priv->rps.idle_freq = dev_priv->rps.min_freq;

	/* Preserve min/max settings in case of re-init */
	if (dev_priv->rps.max_freq_softlimit == 0)
		dev_priv->rps.max_freq_softlimit = dev_priv->rps.max_freq;

	if (dev_priv->rps.min_freq_softlimit == 0) {
		if (IS_HASWELL(dev) || IS_BROADWELL(dev))
			dev_priv->rps.min_freq_softlimit =
				max_t(int, dev_priv->rps.efficient_freq,
				      intel_freq_opcode(dev_priv, 450));
		else
			dev_priv->rps.min_freq_softlimit =
				dev_priv->rps.min_freq;
	}
}

/* See the Gen9_GT_PM_Programming_Guide doc for the below */
static void gen9_enable_rps(struct drm_device *dev)
{
	struct drm_i915_private *dev_priv = dev->dev_private;

	intel_uncore_forcewake_get(dev_priv, FORCEWAKE_ALL);

	gen6_init_rps_frequencies(dev);

	/* WaGsvDisableTurbo: Workaround to disable turbo on BXT A* */
	if (IS_BXT_REVID(dev, 0, BXT_REVID_A1)) {
		intel_uncore_forcewake_put(dev_priv, FORCEWAKE_ALL);
		return;
	}

	/* Program defaults and thresholds for RPS*/
	I915_WRITE(GEN6_RC_VIDEO_FREQ,
		GEN9_FREQUENCY(dev_priv->rps.rp1_freq));

	/* 1 second timeout*/
	I915_WRITE(GEN6_RP_DOWN_TIMEOUT,
		GT_INTERVAL_FROM_US(dev_priv, 1000000));

	I915_WRITE(GEN6_RP_IDLE_HYSTERSIS, 0xa);

	/* Leaning on the below call to gen6_set_rps to program/setup the
	 * Up/Down EI & threshold registers, as well as the RP_CONTROL,
	 * RP_INTERRUPT_LIMITS & RPNSWREQ registers */
	dev_priv->rps.power = HIGH_POWER; /* force a reset */
	gen6_set_rps(dev_priv->dev, dev_priv->rps.min_freq_softlimit);

	intel_uncore_forcewake_put(dev_priv, FORCEWAKE_ALL);
}

static void gen9_enable_rc6(struct drm_device *dev)
{
	struct drm_i915_private *dev_priv = dev->dev_private;
	struct intel_engine_cs *ring;
	uint32_t rc6_mask = 0;
	int unused;

	/* 1a: Software RC state - RC0 */
	I915_WRITE(GEN6_RC_STATE, 0);

	/* 1b: Get forcewake during program sequence. Although the driver
	 * hasn't enabled a state yet where we need forcewake, BIOS may have.*/
	intel_uncore_forcewake_get(dev_priv, FORCEWAKE_ALL);

	/* 2a: Disable RC states. */
	I915_WRITE(GEN6_RC_CONTROL, 0);

	/* 2b: Program RC6 thresholds.*/

	/* WaRsDoubleRc6WrlWithCoarsePowerGating: Doubling WRL only when CPG is enabled */
	if (IS_SKYLAKE(dev))
		I915_WRITE(GEN6_RC6_WAKE_RATE_LIMIT, 108 << 16);
	else
		I915_WRITE(GEN6_RC6_WAKE_RATE_LIMIT, 54 << 16);
	I915_WRITE(GEN6_RC_EVALUATION_INTERVAL, 125000); /* 12500 * 1280ns */
	I915_WRITE(GEN6_RC_IDLE_HYSTERSIS, 25); /* 25 * 1280ns */
	for_each_ring(ring, dev_priv, unused)
		I915_WRITE(RING_MAX_IDLE(ring->mmio_base), 10);

	if (HAS_GUC_UCODE(dev))
		I915_WRITE(GUC_MAX_IDLE_COUNT, 0xA);

	I915_WRITE(GEN6_RC_SLEEP, 0);

	/* 2c: Program Coarse Power Gating Policies. */
	I915_WRITE(GEN9_MEDIA_PG_IDLE_HYSTERESIS, 25);
	I915_WRITE(GEN9_RENDER_PG_IDLE_HYSTERESIS, 25);

	/* 3a: Enable RC6 */
	if (intel_enable_rc6(dev) & INTEL_RC6_ENABLE)
		rc6_mask = GEN6_RC_CTL_RC6_ENABLE;
	DRM_INFO("RC6 %s\n", onoff(rc6_mask & GEN6_RC_CTL_RC6_ENABLE));
	/* WaRsUseTimeoutMode */
	if (IS_SKL_REVID(dev, 0, SKL_REVID_D0) ||
	    IS_BXT_REVID(dev, 0, BXT_REVID_A1)) {
		I915_WRITE(GEN6_RC6_THRESHOLD, 625); /* 800us */
		I915_WRITE(GEN6_RC_CONTROL, GEN6_RC_CTL_HW_ENABLE |
			   GEN7_RC_CTL_TO_MODE |
			   rc6_mask);
	} else {
		I915_WRITE(GEN6_RC6_THRESHOLD, 37500); /* 37.5/125ms per EI */
		I915_WRITE(GEN6_RC_CONTROL, GEN6_RC_CTL_HW_ENABLE |
			   GEN6_RC_CTL_EI_MODE(1) |
			   rc6_mask);
	}

	/*
	 * 3b: Enable Coarse Power Gating only when RC6 is enabled.
	 * WaRsDisableCoarsePowerGating:skl,bxt - Render/Media PG need to be disabled with RC6.
	 */
	if (NEEDS_WaRsDisableCoarsePowerGating(dev))
		I915_WRITE(GEN9_PG_ENABLE, 0);
	else
		I915_WRITE(GEN9_PG_ENABLE, (rc6_mask & GEN6_RC_CTL_RC6_ENABLE) ?
				(GEN9_RENDER_PG_ENABLE | GEN9_MEDIA_PG_ENABLE) : 0);

	intel_uncore_forcewake_put(dev_priv, FORCEWAKE_ALL);

}

static void gen8_enable_rps(struct drm_device *dev)
{
	struct drm_i915_private *dev_priv = dev->dev_private;
	struct intel_engine_cs *ring;
	uint32_t rc6_mask = 0;
	int unused;

	/* 1a: Software RC state - RC0 */
	I915_WRITE(GEN6_RC_STATE, 0);

	/* 1c & 1d: Get forcewake during program sequence. Although the driver
	 * hasn't enabled a state yet where we need forcewake, BIOS may have.*/
	intel_uncore_forcewake_get(dev_priv, FORCEWAKE_ALL);

	/* 2a: Disable RC states. */
	I915_WRITE(GEN6_RC_CONTROL, 0);

	/* Initialize rps frequencies */
	gen6_init_rps_frequencies(dev);

	/* 2b: Program RC6 thresholds.*/
	I915_WRITE(GEN6_RC6_WAKE_RATE_LIMIT, 40 << 16);
	I915_WRITE(GEN6_RC_EVALUATION_INTERVAL, 125000); /* 12500 * 1280ns */
	I915_WRITE(GEN6_RC_IDLE_HYSTERSIS, 25); /* 25 * 1280ns */
	for_each_ring(ring, dev_priv, unused)
		I915_WRITE(RING_MAX_IDLE(ring->mmio_base), 10);
	I915_WRITE(GEN6_RC_SLEEP, 0);
	if (IS_BROADWELL(dev))
		I915_WRITE(GEN6_RC6_THRESHOLD, 625); /* 800us/1.28 for TO */
	else
		I915_WRITE(GEN6_RC6_THRESHOLD, 50000); /* 50/125ms per EI */

	/* 3: Enable RC6 */
	if (intel_enable_rc6(dev) & INTEL_RC6_ENABLE)
		rc6_mask = GEN6_RC_CTL_RC6_ENABLE;
	intel_print_rc6_info(dev, rc6_mask);
	if (IS_BROADWELL(dev))
		I915_WRITE(GEN6_RC_CONTROL, GEN6_RC_CTL_HW_ENABLE |
				GEN7_RC_CTL_TO_MODE |
				rc6_mask);
	else
		I915_WRITE(GEN6_RC_CONTROL, GEN6_RC_CTL_HW_ENABLE |
				GEN6_RC_CTL_EI_MODE(1) |
				rc6_mask);

	/* 4 Program defaults and thresholds for RPS*/
	I915_WRITE(GEN6_RPNSWREQ,
		   HSW_FREQUENCY(dev_priv->rps.rp1_freq));
	I915_WRITE(GEN6_RC_VIDEO_FREQ,
		   HSW_FREQUENCY(dev_priv->rps.rp1_freq));
	/* NB: Docs say 1s, and 1000000 - which aren't equivalent */
	I915_WRITE(GEN6_RP_DOWN_TIMEOUT, 100000000 / 128); /* 1 second timeout */

	/* Docs recommend 900MHz, and 300 MHz respectively */
	I915_WRITE(GEN6_RP_INTERRUPT_LIMITS,
		   dev_priv->rps.max_freq_softlimit << 24 |
		   dev_priv->rps.min_freq_softlimit << 16);

	I915_WRITE(GEN6_RP_UP_THRESHOLD, 7600000 / 128); /* 76ms busyness per EI, 90% */
	I915_WRITE(GEN6_RP_DOWN_THRESHOLD, 31300000 / 128); /* 313ms busyness per EI, 70%*/
	I915_WRITE(GEN6_RP_UP_EI, 66000); /* 84.48ms, XXX: random? */
	I915_WRITE(GEN6_RP_DOWN_EI, 350000); /* 448ms, XXX: random? */

	I915_WRITE(GEN6_RP_IDLE_HYSTERSIS, 10);

	/* 5: Enable RPS */
	I915_WRITE(GEN6_RP_CONTROL,
		   GEN6_RP_MEDIA_TURBO |
		   GEN6_RP_MEDIA_HW_NORMAL_MODE |
		   GEN6_RP_MEDIA_IS_GFX |
		   GEN6_RP_ENABLE |
		   GEN6_RP_UP_BUSY_AVG |
		   GEN6_RP_DOWN_IDLE_AVG);

	/* 6: Ring frequency + overclocking (our driver does this later */

	dev_priv->rps.power = HIGH_POWER; /* force a reset */
	gen6_set_rps(dev_priv->dev, dev_priv->rps.idle_freq);

	intel_uncore_forcewake_put(dev_priv, FORCEWAKE_ALL);
}

static void gen6_enable_rps(struct drm_device *dev)
{
	struct drm_i915_private *dev_priv = dev->dev_private;
	struct intel_engine_cs *ring;
	u32 rc6vids, pcu_mbox = 0, rc6_mask = 0;
	u32 gtfifodbg;
	int rc6_mode;
	int i, ret;

	WARN_ON(!mutex_is_locked(&dev_priv->rps.hw_lock));

	/* Here begins a magic sequence of register writes to enable
	 * auto-downclocking.
	 *
	 * Perhaps there might be some value in exposing these to
	 * userspace...
	 */
	I915_WRITE(GEN6_RC_STATE, 0);

	/* Clear the DBG now so we don't confuse earlier errors */
	if ((gtfifodbg = I915_READ(GTFIFODBG))) {
		DRM_ERROR("GT fifo had a previous error %x\n", gtfifodbg);
		I915_WRITE(GTFIFODBG, gtfifodbg);
	}

	intel_uncore_forcewake_get(dev_priv, FORCEWAKE_ALL);

	/* Initialize rps frequencies */
	gen6_init_rps_frequencies(dev);

	/* disable the counters and set deterministic thresholds */
	I915_WRITE(GEN6_RC_CONTROL, 0);

	I915_WRITE(GEN6_RC1_WAKE_RATE_LIMIT, 1000 << 16);
	I915_WRITE(GEN6_RC6_WAKE_RATE_LIMIT, 40 << 16 | 30);
	I915_WRITE(GEN6_RC6pp_WAKE_RATE_LIMIT, 30);
	I915_WRITE(GEN6_RC_EVALUATION_INTERVAL, 125000);
	I915_WRITE(GEN6_RC_IDLE_HYSTERSIS, 25);

	for_each_ring(ring, dev_priv, i)
		I915_WRITE(RING_MAX_IDLE(ring->mmio_base), 10);

	I915_WRITE(GEN6_RC_SLEEP, 0);
	I915_WRITE(GEN6_RC1e_THRESHOLD, 1000);
	if (IS_IVYBRIDGE(dev))
		I915_WRITE(GEN6_RC6_THRESHOLD, 125000);
	else
		I915_WRITE(GEN6_RC6_THRESHOLD, 50000);
	I915_WRITE(GEN6_RC6p_THRESHOLD, 150000);
	I915_WRITE(GEN6_RC6pp_THRESHOLD, 64000); /* unused */

	/* Check if we are enabling RC6 */
	rc6_mode = intel_enable_rc6(dev_priv->dev);
	if (rc6_mode & INTEL_RC6_ENABLE)
		rc6_mask |= GEN6_RC_CTL_RC6_ENABLE;

	/* We don't use those on Haswell */
	if (!IS_HASWELL(dev)) {
		if (rc6_mode & INTEL_RC6p_ENABLE)
			rc6_mask |= GEN6_RC_CTL_RC6p_ENABLE;

		if (rc6_mode & INTEL_RC6pp_ENABLE)
			rc6_mask |= GEN6_RC_CTL_RC6pp_ENABLE;
	}

	intel_print_rc6_info(dev, rc6_mask);

	I915_WRITE(GEN6_RC_CONTROL,
		   rc6_mask |
		   GEN6_RC_CTL_EI_MODE(1) |
		   GEN6_RC_CTL_HW_ENABLE);

	/* Power down if completely idle for over 50ms */
	I915_WRITE(GEN6_RP_DOWN_TIMEOUT, 50000);
	I915_WRITE(GEN6_RP_IDLE_HYSTERSIS, 10);

	ret = sandybridge_pcode_write(dev_priv, GEN6_PCODE_WRITE_MIN_FREQ_TABLE, 0);
	if (ret)
		DRM_DEBUG_DRIVER("Failed to set the min frequency\n");

	ret = sandybridge_pcode_read(dev_priv, GEN6_READ_OC_PARAMS, &pcu_mbox);
	if (!ret && (pcu_mbox & (1<<31))) { /* OC supported */
		DRM_DEBUG_DRIVER("Overclocking supported. Max: %dMHz, Overclock max: %dMHz\n",
				 (dev_priv->rps.max_freq_softlimit & 0xff) * 50,
				 (pcu_mbox & 0xff) * 50);
		dev_priv->rps.max_freq = pcu_mbox & 0xff;
	}

	dev_priv->rps.power = HIGH_POWER; /* force a reset */
	gen6_set_rps(dev_priv->dev, dev_priv->rps.idle_freq);

	rc6vids = 0;
	ret = sandybridge_pcode_read(dev_priv, GEN6_PCODE_READ_RC6VIDS, &rc6vids);
	if (IS_GEN6(dev) && ret) {
		DRM_DEBUG_DRIVER("Couldn't check for BIOS workaround\n");
	} else if (IS_GEN6(dev) && (GEN6_DECODE_RC6_VID(rc6vids & 0xff) < 450)) {
		DRM_DEBUG_DRIVER("You should update your BIOS. Correcting minimum rc6 voltage (%dmV->%dmV)\n",
			  GEN6_DECODE_RC6_VID(rc6vids & 0xff), 450);
		rc6vids &= 0xffff00;
		rc6vids |= GEN6_ENCODE_RC6_VID(450);
		ret = sandybridge_pcode_write(dev_priv, GEN6_PCODE_WRITE_RC6VIDS, rc6vids);
		if (ret)
			DRM_ERROR("Couldn't fix incorrect rc6 voltage\n");
	}

	intel_uncore_forcewake_put(dev_priv, FORCEWAKE_ALL);
}

static void __gen6_update_ring_freq(struct drm_device *dev)
{
	struct drm_i915_private *dev_priv = dev->dev_private;
	int min_freq = 15;
	unsigned int gpu_freq;
	unsigned int max_ia_freq, min_ring_freq;
	unsigned int max_gpu_freq, min_gpu_freq;
	int scaling_factor = 180;
	struct cpufreq_policy *policy;

	WARN_ON(!mutex_is_locked(&dev_priv->rps.hw_lock));

	policy = cpufreq_cpu_get(0);
	if (policy) {
		max_ia_freq = policy->cpuinfo.max_freq;
		cpufreq_cpu_put(policy);
	} else {
		/*
		 * Default to measured freq if none found, PCU will ensure we
		 * don't go over
		 */
		max_ia_freq = tsc_khz;
	}

	/* Convert from kHz to MHz */
	max_ia_freq /= 1000;

	min_ring_freq = I915_READ(DCLK) & 0xf;
	/* convert DDR frequency from units of 266.6MHz to bandwidth */
	min_ring_freq = mult_frac(min_ring_freq, 8, 3);

	if (IS_SKYLAKE(dev) || IS_KABYLAKE(dev)) {
		/* Convert GT frequency to 50 HZ units */
		min_gpu_freq = dev_priv->rps.min_freq / GEN9_FREQ_SCALER;
		max_gpu_freq = dev_priv->rps.max_freq / GEN9_FREQ_SCALER;
	} else {
		min_gpu_freq = dev_priv->rps.min_freq;
		max_gpu_freq = dev_priv->rps.max_freq;
	}

	/*
	 * For each potential GPU frequency, load a ring frequency we'd like
	 * to use for memory access.  We do this by specifying the IA frequency
	 * the PCU should use as a reference to determine the ring frequency.
	 */
	for (gpu_freq = max_gpu_freq; gpu_freq >= min_gpu_freq; gpu_freq--) {
		int diff = max_gpu_freq - gpu_freq;
		unsigned int ia_freq = 0, ring_freq = 0;

		if (IS_SKYLAKE(dev) || IS_KABYLAKE(dev)) {
			/*
			 * ring_freq = 2 * GT. ring_freq is in 100MHz units
			 * No floor required for ring frequency on SKL.
			 */
			ring_freq = gpu_freq;
		} else if (INTEL_INFO(dev)->gen >= 8) {
			/* max(2 * GT, DDR). NB: GT is 50MHz units */
			ring_freq = max(min_ring_freq, gpu_freq);
		} else if (IS_HASWELL(dev)) {
			ring_freq = mult_frac(gpu_freq, 5, 4);
			ring_freq = max(min_ring_freq, ring_freq);
			/* leave ia_freq as the default, chosen by cpufreq */
		} else {
			/* On older processors, there is no separate ring
			 * clock domain, so in order to boost the bandwidth
			 * of the ring, we need to upclock the CPU (ia_freq).
			 *
			 * For GPU frequencies less than 750MHz,
			 * just use the lowest ring freq.
			 */
			if (gpu_freq < min_freq)
				ia_freq = 800;
			else
				ia_freq = max_ia_freq - ((diff * scaling_factor) / 2);
			ia_freq = DIV_ROUND_CLOSEST(ia_freq, 100);
		}

		sandybridge_pcode_write(dev_priv,
					GEN6_PCODE_WRITE_MIN_FREQ_TABLE,
					ia_freq << GEN6_PCODE_FREQ_IA_RATIO_SHIFT |
					ring_freq << GEN6_PCODE_FREQ_RING_RATIO_SHIFT |
					gpu_freq);
	}
}

void gen6_update_ring_freq(struct drm_device *dev)
{
	struct drm_i915_private *dev_priv = dev->dev_private;

	if (!HAS_CORE_RING_FREQ(dev))
		return;

	mutex_lock(&dev_priv->rps.hw_lock);
	__gen6_update_ring_freq(dev);
	mutex_unlock(&dev_priv->rps.hw_lock);
}

static int cherryview_rps_max_freq(struct drm_i915_private *dev_priv)
{
	struct drm_device *dev = dev_priv->dev;
	u32 val, rp0;

	val = vlv_punit_read(dev_priv, FB_GFX_FMAX_AT_VMAX_FUSE);

	switch (INTEL_INFO(dev)->eu_total) {
	case 8:
		/* (2 * 4) config */
		rp0 = (val >> FB_GFX_FMAX_AT_VMAX_2SS4EU_FUSE_SHIFT);
		break;
	case 12:
		/* (2 * 6) config */
		rp0 = (val >> FB_GFX_FMAX_AT_VMAX_2SS6EU_FUSE_SHIFT);
		break;
	case 16:
		/* (2 * 8) config */
	default:
		/* Setting (2 * 8) Min RP0 for any other combination */
		rp0 = (val >> FB_GFX_FMAX_AT_VMAX_2SS8EU_FUSE_SHIFT);
		break;
	}

	rp0 = (rp0 & FB_GFX_FREQ_FUSE_MASK);

	return rp0;
}

static int cherryview_rps_rpe_freq(struct drm_i915_private *dev_priv)
{
	u32 val, rpe;

	val = vlv_punit_read(dev_priv, PUNIT_GPU_DUTYCYCLE_REG);
	rpe = (val >> PUNIT_GPU_DUTYCYCLE_RPE_FREQ_SHIFT) & PUNIT_GPU_DUTYCYCLE_RPE_FREQ_MASK;

	return rpe;
}

static int cherryview_rps_guar_freq(struct drm_i915_private *dev_priv)
{
	u32 val, rp1;

	val = vlv_punit_read(dev_priv, FB_GFX_FMAX_AT_VMAX_FUSE);
	rp1 = (val & FB_GFX_FREQ_FUSE_MASK);

	return rp1;
}

static int valleyview_rps_guar_freq(struct drm_i915_private *dev_priv)
{
	u32 val, rp1;

	val = vlv_nc_read(dev_priv, IOSF_NC_FB_GFX_FREQ_FUSE);

	rp1 = (val & FB_GFX_FGUARANTEED_FREQ_FUSE_MASK) >> FB_GFX_FGUARANTEED_FREQ_FUSE_SHIFT;

	return rp1;
}

static int valleyview_rps_max_freq(struct drm_i915_private *dev_priv)
{
	u32 val, rp0;

	val = vlv_nc_read(dev_priv, IOSF_NC_FB_GFX_FREQ_FUSE);

	rp0 = (val & FB_GFX_MAX_FREQ_FUSE_MASK) >> FB_GFX_MAX_FREQ_FUSE_SHIFT;
	/* Clamp to max */
	rp0 = min_t(u32, rp0, 0xea);

	return rp0;
}

static int valleyview_rps_rpe_freq(struct drm_i915_private *dev_priv)
{
	u32 val, rpe;

	val = vlv_nc_read(dev_priv, IOSF_NC_FB_GFX_FMAX_FUSE_LO);
	rpe = (val & FB_FMAX_VMIN_FREQ_LO_MASK) >> FB_FMAX_VMIN_FREQ_LO_SHIFT;
	val = vlv_nc_read(dev_priv, IOSF_NC_FB_GFX_FMAX_FUSE_HI);
	rpe |= (val & FB_FMAX_VMIN_FREQ_HI_MASK) << 5;

	return rpe;
}

static int valleyview_rps_min_freq(struct drm_i915_private *dev_priv)
{
	u32 val;

	val = vlv_punit_read(dev_priv, PUNIT_REG_GPU_LFM) & 0xff;
	/*
	 * According to the BYT Punit GPU turbo HAS 1.1.6.3 the minimum value
	 * for the minimum frequency in GPLL mode is 0xc1. Contrary to this on
	 * a BYT-M B0 the above register contains 0xbf. Moreover when setting
	 * a frequency Punit will not allow values below 0xc0. Clamp it 0xc0
	 * to make sure it matches what Punit accepts.
	 */
	return max_t(u32, val, 0xc0);
}

/* Check that the pctx buffer wasn't move under us. */
static void valleyview_check_pctx(struct drm_i915_private *dev_priv)
{
	unsigned long pctx_addr = I915_READ(VLV_PCBR) & ~4095;

	WARN_ON(pctx_addr != dev_priv->mm.stolen_base +
			     dev_priv->vlv_pctx->stolen->start);
}


/* Check that the pcbr address is not empty. */
static void cherryview_check_pctx(struct drm_i915_private *dev_priv)
{
	unsigned long pctx_addr = I915_READ(VLV_PCBR) & ~4095;

	WARN_ON((pctx_addr >> VLV_PCBR_ADDR_SHIFT) == 0);
}

static void cherryview_setup_pctx(struct drm_device *dev)
{
	struct drm_i915_private *dev_priv = dev->dev_private;
	unsigned long pctx_paddr, paddr;
	struct i915_gtt *gtt = &dev_priv->gtt;
	u32 pcbr;
	int pctx_size = 32*1024;

	pcbr = I915_READ(VLV_PCBR);
	if ((pcbr >> VLV_PCBR_ADDR_SHIFT) == 0) {
		DRM_DEBUG_DRIVER("BIOS didn't set up PCBR, fixing up\n");
		paddr = (dev_priv->mm.stolen_base +
			 (gtt->stolen_size - pctx_size));

		pctx_paddr = (paddr & (~4095));
		I915_WRITE(VLV_PCBR, pctx_paddr);
	}

	DRM_DEBUG_DRIVER("PCBR: 0x%08x\n", I915_READ(VLV_PCBR));
}

static void valleyview_setup_pctx(struct drm_device *dev)
{
	struct drm_i915_private *dev_priv = dev->dev_private;
	struct drm_i915_gem_object *pctx;
	unsigned long pctx_paddr;
	u32 pcbr;
	int pctx_size = 24*1024;

	mutex_lock(&dev->struct_mutex);

	pcbr = I915_READ(VLV_PCBR);
	if (pcbr) {
		/* BIOS set it up already, grab the pre-alloc'd space */
		int pcbr_offset;

		pcbr_offset = (pcbr & (~4095)) - dev_priv->mm.stolen_base;
		pctx = i915_gem_object_create_stolen_for_preallocated(dev_priv->dev,
								      pcbr_offset,
								      I915_GTT_OFFSET_NONE,
								      pctx_size);
		goto out;
	}

	DRM_DEBUG_DRIVER("BIOS didn't set up PCBR, fixing up\n");

	/*
	 * From the Gunit register HAS:
	 * The Gfx driver is expected to program this register and ensure
	 * proper allocation within Gfx stolen memory.  For example, this
	 * register should be programmed such than the PCBR range does not
	 * overlap with other ranges, such as the frame buffer, protected
	 * memory, or any other relevant ranges.
	 */
	pctx = i915_gem_object_create_stolen(dev, pctx_size);
	if (!pctx) {
		DRM_DEBUG("not enough stolen space for PCTX, disabling\n");
		goto out;
	}

	pctx_paddr = dev_priv->mm.stolen_base + pctx->stolen->start;
	I915_WRITE(VLV_PCBR, pctx_paddr);

out:
	DRM_DEBUG_DRIVER("PCBR: 0x%08x\n", I915_READ(VLV_PCBR));
	dev_priv->vlv_pctx = pctx;
	mutex_unlock(&dev->struct_mutex);
}

static void valleyview_cleanup_pctx(struct drm_device *dev)
{
	struct drm_i915_private *dev_priv = dev->dev_private;

	if (WARN_ON(!dev_priv->vlv_pctx))
		return;

	drm_gem_object_unreference_unlocked(&dev_priv->vlv_pctx->base);
	dev_priv->vlv_pctx = NULL;
}

static void valleyview_init_gt_powersave(struct drm_device *dev)
{
	struct drm_i915_private *dev_priv = dev->dev_private;
	u32 val;

	valleyview_setup_pctx(dev);

	mutex_lock(&dev_priv->rps.hw_lock);

	val = vlv_punit_read(dev_priv, PUNIT_REG_GPU_FREQ_STS);
	switch ((val >> 6) & 3) {
	case 0:
	case 1:
		dev_priv->mem_freq = 800;
		break;
	case 2:
		dev_priv->mem_freq = 1066;
		break;
	case 3:
		dev_priv->mem_freq = 1333;
		break;
	}
	DRM_DEBUG_DRIVER("DDR speed: %d MHz\n", dev_priv->mem_freq);

	dev_priv->rps.max_freq = valleyview_rps_max_freq(dev_priv);
	dev_priv->rps.rp0_freq = dev_priv->rps.max_freq;
	DRM_DEBUG_DRIVER("max GPU freq: %d MHz (%u)\n",
			 intel_gpu_freq(dev_priv, dev_priv->rps.max_freq),
			 dev_priv->rps.max_freq);

	dev_priv->rps.efficient_freq = valleyview_rps_rpe_freq(dev_priv);
	DRM_DEBUG_DRIVER("RPe GPU freq: %d MHz (%u)\n",
			 intel_gpu_freq(dev_priv, dev_priv->rps.efficient_freq),
			 dev_priv->rps.efficient_freq);

	dev_priv->rps.rp1_freq = valleyview_rps_guar_freq(dev_priv);
	DRM_DEBUG_DRIVER("RP1(Guar Freq) GPU freq: %d MHz (%u)\n",
			 intel_gpu_freq(dev_priv, dev_priv->rps.rp1_freq),
			 dev_priv->rps.rp1_freq);

	dev_priv->rps.min_freq = valleyview_rps_min_freq(dev_priv);
	DRM_DEBUG_DRIVER("min GPU freq: %d MHz (%u)\n",
			 intel_gpu_freq(dev_priv, dev_priv->rps.min_freq),
			 dev_priv->rps.min_freq);

	dev_priv->rps.idle_freq = dev_priv->rps.min_freq;

	/* Preserve min/max settings in case of re-init */
	if (dev_priv->rps.max_freq_softlimit == 0)
		dev_priv->rps.max_freq_softlimit = dev_priv->rps.max_freq;

	if (dev_priv->rps.min_freq_softlimit == 0)
		dev_priv->rps.min_freq_softlimit = dev_priv->rps.min_freq;

	mutex_unlock(&dev_priv->rps.hw_lock);
}

static void cherryview_init_gt_powersave(struct drm_device *dev)
{
	struct drm_i915_private *dev_priv = dev->dev_private;
	u32 val;

	cherryview_setup_pctx(dev);

	mutex_lock(&dev_priv->rps.hw_lock);

	mutex_lock(&dev_priv->sb_lock);
	val = vlv_cck_read(dev_priv, CCK_FUSE_REG);
	mutex_unlock(&dev_priv->sb_lock);

	switch ((val >> 2) & 0x7) {
	case 3:
		dev_priv->mem_freq = 2000;
		break;
	default:
		dev_priv->mem_freq = 1600;
		break;
	}
	DRM_DEBUG_DRIVER("DDR speed: %d MHz\n", dev_priv->mem_freq);

	dev_priv->rps.max_freq = cherryview_rps_max_freq(dev_priv);
	dev_priv->rps.rp0_freq = dev_priv->rps.max_freq;
	DRM_DEBUG_DRIVER("max GPU freq: %d MHz (%u)\n",
			 intel_gpu_freq(dev_priv, dev_priv->rps.max_freq),
			 dev_priv->rps.max_freq);

	dev_priv->rps.efficient_freq = cherryview_rps_rpe_freq(dev_priv);
	DRM_DEBUG_DRIVER("RPe GPU freq: %d MHz (%u)\n",
			 intel_gpu_freq(dev_priv, dev_priv->rps.efficient_freq),
			 dev_priv->rps.efficient_freq);

	dev_priv->rps.rp1_freq = cherryview_rps_guar_freq(dev_priv);
	DRM_DEBUG_DRIVER("RP1(Guar) GPU freq: %d MHz (%u)\n",
			 intel_gpu_freq(dev_priv, dev_priv->rps.rp1_freq),
			 dev_priv->rps.rp1_freq);

	/* PUnit validated range is only [RPe, RP0] */
	dev_priv->rps.min_freq = dev_priv->rps.efficient_freq;
	DRM_DEBUG_DRIVER("min GPU freq: %d MHz (%u)\n",
			 intel_gpu_freq(dev_priv, dev_priv->rps.min_freq),
			 dev_priv->rps.min_freq);

	WARN_ONCE((dev_priv->rps.max_freq |
		   dev_priv->rps.efficient_freq |
		   dev_priv->rps.rp1_freq |
		   dev_priv->rps.min_freq) & 1,
		  "Odd GPU freq values\n");

	dev_priv->rps.idle_freq = dev_priv->rps.min_freq;

	/* Preserve min/max settings in case of re-init */
	if (dev_priv->rps.max_freq_softlimit == 0)
		dev_priv->rps.max_freq_softlimit = dev_priv->rps.max_freq;

	if (dev_priv->rps.min_freq_softlimit == 0)
		dev_priv->rps.min_freq_softlimit = dev_priv->rps.min_freq;

	mutex_unlock(&dev_priv->rps.hw_lock);
}

static void valleyview_cleanup_gt_powersave(struct drm_device *dev)
{
	valleyview_cleanup_pctx(dev);
}

static void cherryview_enable_rps(struct drm_device *dev)
{
	struct drm_i915_private *dev_priv = dev->dev_private;
	struct intel_engine_cs *ring;
	u32 gtfifodbg, val, rc6_mode = 0, pcbr;
	int i;

	WARN_ON(!mutex_is_locked(&dev_priv->rps.hw_lock));

	gtfifodbg = I915_READ(GTFIFODBG);
	if (gtfifodbg) {
		DRM_DEBUG_DRIVER("GT fifo had a previous error %x\n",
				 gtfifodbg);
		I915_WRITE(GTFIFODBG, gtfifodbg);
	}

	cherryview_check_pctx(dev_priv);

	/* 1a & 1b: Get forcewake during program sequence. Although the driver
	 * hasn't enabled a state yet where we need forcewake, BIOS may have.*/
	intel_uncore_forcewake_get(dev_priv, FORCEWAKE_ALL);

	/*  Disable RC states. */
	I915_WRITE(GEN6_RC_CONTROL, 0);

	/* 2a: Program RC6 thresholds.*/
	I915_WRITE(GEN6_RC6_WAKE_RATE_LIMIT, 40 << 16);
	I915_WRITE(GEN6_RC_EVALUATION_INTERVAL, 125000); /* 12500 * 1280ns */
	I915_WRITE(GEN6_RC_IDLE_HYSTERSIS, 25); /* 25 * 1280ns */

	for_each_ring(ring, dev_priv, i)
		I915_WRITE(RING_MAX_IDLE(ring->mmio_base), 10);
	I915_WRITE(GEN6_RC_SLEEP, 0);

	/* TO threshold set to 500 us ( 0x186 * 1.28 us) */
	I915_WRITE(GEN6_RC6_THRESHOLD, 0x186);

	/* allows RC6 residency counter to work */
	I915_WRITE(VLV_COUNTER_CONTROL,
		   _MASKED_BIT_ENABLE(VLV_COUNT_RANGE_HIGH |
				      VLV_MEDIA_RC6_COUNT_EN |
				      VLV_RENDER_RC6_COUNT_EN));

	/* For now we assume BIOS is allocating and populating the PCBR  */
	pcbr = I915_READ(VLV_PCBR);

	/* 3: Enable RC6 */
	if ((intel_enable_rc6(dev) & INTEL_RC6_ENABLE) &&
						(pcbr >> VLV_PCBR_ADDR_SHIFT))
		rc6_mode = GEN7_RC_CTL_TO_MODE;

	I915_WRITE(GEN6_RC_CONTROL, rc6_mode);

	/* 4 Program defaults and thresholds for RPS*/
	I915_WRITE(GEN6_RP_DOWN_TIMEOUT, 1000000);
	I915_WRITE(GEN6_RP_UP_THRESHOLD, 59400);
	I915_WRITE(GEN6_RP_DOWN_THRESHOLD, 245000);
	I915_WRITE(GEN6_RP_UP_EI, 66000);
	I915_WRITE(GEN6_RP_DOWN_EI, 350000);

	I915_WRITE(GEN6_RP_IDLE_HYSTERSIS, 10);

	/* 5: Enable RPS */
	I915_WRITE(GEN6_RP_CONTROL,
		   GEN6_RP_MEDIA_HW_NORMAL_MODE |
		   GEN6_RP_MEDIA_IS_GFX |
		   GEN6_RP_ENABLE |
		   GEN6_RP_UP_BUSY_AVG |
		   GEN6_RP_DOWN_IDLE_AVG);

	/* Setting Fixed Bias */
	val = VLV_OVERRIDE_EN |
		  VLV_SOC_TDP_EN |
		  CHV_BIAS_CPU_50_SOC_50;
	vlv_punit_write(dev_priv, VLV_TURBO_SOC_OVERRIDE, val);

	val = vlv_punit_read(dev_priv, PUNIT_REG_GPU_FREQ_STS);

	/* RPS code assumes GPLL is used */
	WARN_ONCE((val & GPLLENABLE) == 0, "GPLL not enabled\n");

	DRM_DEBUG_DRIVER("GPLL enabled? %s\n", yesno(val & GPLLENABLE));
	DRM_DEBUG_DRIVER("GPU status: 0x%08x\n", val);

	dev_priv->rps.cur_freq = (val >> 8) & 0xff;
	DRM_DEBUG_DRIVER("current GPU freq: %d MHz (%u)\n",
			 intel_gpu_freq(dev_priv, dev_priv->rps.cur_freq),
			 dev_priv->rps.cur_freq);

	DRM_DEBUG_DRIVER("setting GPU freq to %d MHz (%u)\n",
			 intel_gpu_freq(dev_priv, dev_priv->rps.efficient_freq),
			 dev_priv->rps.efficient_freq);

	valleyview_set_rps(dev_priv->dev, dev_priv->rps.efficient_freq);

	intel_uncore_forcewake_put(dev_priv, FORCEWAKE_ALL);
}

static void valleyview_enable_rps(struct drm_device *dev)
{
	struct drm_i915_private *dev_priv = dev->dev_private;
	struct intel_engine_cs *ring;
	u32 gtfifodbg, val, rc6_mode = 0;
	int i;

	WARN_ON(!mutex_is_locked(&dev_priv->rps.hw_lock));

	valleyview_check_pctx(dev_priv);

	if ((gtfifodbg = I915_READ(GTFIFODBG))) {
		DRM_DEBUG_DRIVER("GT fifo had a previous error %x\n",
				 gtfifodbg);
		I915_WRITE(GTFIFODBG, gtfifodbg);
	}

	/* If VLV, Forcewake all wells, else re-direct to regular path */
	intel_uncore_forcewake_get(dev_priv, FORCEWAKE_ALL);

	/*  Disable RC states. */
	I915_WRITE(GEN6_RC_CONTROL, 0);

	I915_WRITE(GEN6_RP_DOWN_TIMEOUT, 1000000);
	I915_WRITE(GEN6_RP_UP_THRESHOLD, 59400);
	I915_WRITE(GEN6_RP_DOWN_THRESHOLD, 245000);
	I915_WRITE(GEN6_RP_UP_EI, 66000);
	I915_WRITE(GEN6_RP_DOWN_EI, 350000);

	I915_WRITE(GEN6_RP_IDLE_HYSTERSIS, 10);

	I915_WRITE(GEN6_RP_CONTROL,
		   GEN6_RP_MEDIA_TURBO |
		   GEN6_RP_MEDIA_HW_NORMAL_MODE |
		   GEN6_RP_MEDIA_IS_GFX |
		   GEN6_RP_ENABLE |
		   GEN6_RP_UP_BUSY_AVG |
		   GEN6_RP_DOWN_IDLE_CONT);

	I915_WRITE(GEN6_RC6_WAKE_RATE_LIMIT, 0x00280000);
	I915_WRITE(GEN6_RC_EVALUATION_INTERVAL, 125000);
	I915_WRITE(GEN6_RC_IDLE_HYSTERSIS, 25);

	for_each_ring(ring, dev_priv, i)
		I915_WRITE(RING_MAX_IDLE(ring->mmio_base), 10);

	I915_WRITE(GEN6_RC6_THRESHOLD, 0x557);

	/* allows RC6 residency counter to work */
	I915_WRITE(VLV_COUNTER_CONTROL,
		   _MASKED_BIT_ENABLE(VLV_MEDIA_RC0_COUNT_EN |
				      VLV_RENDER_RC0_COUNT_EN |
				      VLV_MEDIA_RC6_COUNT_EN |
				      VLV_RENDER_RC6_COUNT_EN));

	if (intel_enable_rc6(dev) & INTEL_RC6_ENABLE)
		rc6_mode = GEN7_RC_CTL_TO_MODE | VLV_RC_CTL_CTX_RST_PARALLEL;

	intel_print_rc6_info(dev, rc6_mode);

	I915_WRITE(GEN6_RC_CONTROL, rc6_mode);

	/* Setting Fixed Bias */
	val = VLV_OVERRIDE_EN |
		  VLV_SOC_TDP_EN |
		  VLV_BIAS_CPU_125_SOC_875;
	vlv_punit_write(dev_priv, VLV_TURBO_SOC_OVERRIDE, val);

	val = vlv_punit_read(dev_priv, PUNIT_REG_GPU_FREQ_STS);

	/* RPS code assumes GPLL is used */
	WARN_ONCE((val & GPLLENABLE) == 0, "GPLL not enabled\n");

	DRM_DEBUG_DRIVER("GPLL enabled? %s\n", yesno(val & GPLLENABLE));
	DRM_DEBUG_DRIVER("GPU status: 0x%08x\n", val);

	dev_priv->rps.cur_freq = (val >> 8) & 0xff;
	DRM_DEBUG_DRIVER("current GPU freq: %d MHz (%u)\n",
			 intel_gpu_freq(dev_priv, dev_priv->rps.cur_freq),
			 dev_priv->rps.cur_freq);

	DRM_DEBUG_DRIVER("setting GPU freq to %d MHz (%u)\n",
			 intel_gpu_freq(dev_priv, dev_priv->rps.efficient_freq),
			 dev_priv->rps.efficient_freq);

	valleyview_set_rps(dev_priv->dev, dev_priv->rps.efficient_freq);

	intel_uncore_forcewake_put(dev_priv, FORCEWAKE_ALL);
}

static unsigned long intel_pxfreq(u32 vidfreq)
{
	unsigned long freq;
	int div = (vidfreq & 0x3f0000) >> 16;
	int post = (vidfreq & 0x3000) >> 12;
	int pre = (vidfreq & 0x7);

	if (!pre)
		return 0;

	freq = ((div * 133333) / ((1<<post) * pre));

	return freq;
}

static const struct cparams {
	u16 i;
	u16 t;
	u16 m;
	u16 c;
} cparams[] = {
	{ 1, 1333, 301, 28664 },
	{ 1, 1066, 294, 24460 },
	{ 1, 800, 294, 25192 },
	{ 0, 1333, 276, 27605 },
	{ 0, 1066, 276, 27605 },
	{ 0, 800, 231, 23784 },
};

static unsigned long __i915_chipset_val(struct drm_i915_private *dev_priv)
{
	u64 total_count, diff, ret;
	u32 count1, count2, count3, m = 0, c = 0;
	unsigned long now = jiffies_to_msecs(jiffies), diff1;
	int i;

	assert_spin_locked(&mchdev_lock);

	diff1 = now - dev_priv->ips.last_time1;

	/* Prevent division-by-zero if we are asking too fast.
	 * Also, we don't get interesting results if we are polling
	 * faster than once in 10ms, so just return the saved value
	 * in such cases.
	 */
	if (diff1 <= 10)
		return dev_priv->ips.chipset_power;

	count1 = I915_READ(DMIEC);
	count2 = I915_READ(DDREC);
	count3 = I915_READ(CSIEC);

	total_count = count1 + count2 + count3;

	/* FIXME: handle per-counter overflow */
	if (total_count < dev_priv->ips.last_count1) {
		diff = ~0UL - dev_priv->ips.last_count1;
		diff += total_count;
	} else {
		diff = total_count - dev_priv->ips.last_count1;
	}

	for (i = 0; i < ARRAY_SIZE(cparams); i++) {
		if (cparams[i].i == dev_priv->ips.c_m &&
		    cparams[i].t == dev_priv->ips.r_t) {
			m = cparams[i].m;
			c = cparams[i].c;
			break;
		}
	}

	diff = div_u64(diff, diff1);
	ret = ((m * diff) + c);
	ret = div_u64(ret, 10);

	dev_priv->ips.last_count1 = total_count;
	dev_priv->ips.last_time1 = now;

	dev_priv->ips.chipset_power = ret;

	return ret;
}

unsigned long i915_chipset_val(struct drm_i915_private *dev_priv)
{
	struct drm_device *dev = dev_priv->dev;
	unsigned long val;

	if (INTEL_INFO(dev)->gen != 5)
		return 0;

	spin_lock_irq(&mchdev_lock);

	val = __i915_chipset_val(dev_priv);

	spin_unlock_irq(&mchdev_lock);

	return val;
}

unsigned long i915_mch_val(struct drm_i915_private *dev_priv)
{
	unsigned long m, x, b;
	u32 tsfs;

	tsfs = I915_READ(TSFS);

	m = ((tsfs & TSFS_SLOPE_MASK) >> TSFS_SLOPE_SHIFT);
	x = I915_READ8(TR1);

	b = tsfs & TSFS_INTR_MASK;

	return ((m * x) / 127) - b;
}

static int _pxvid_to_vd(u8 pxvid)
{
	if (pxvid == 0)
		return 0;

	if (pxvid >= 8 && pxvid < 31)
		pxvid = 31;

	return (pxvid + 2) * 125;
}

static u32 pvid_to_extvid(struct drm_i915_private *dev_priv, u8 pxvid)
{
	struct drm_device *dev = dev_priv->dev;
	const int vd = _pxvid_to_vd(pxvid);
	const int vm = vd - 1125;

	if (INTEL_INFO(dev)->is_mobile)
		return vm > 0 ? vm : 0;

	return vd;
}

static void __i915_update_gfx_val(struct drm_i915_private *dev_priv)
{
	u64 now, diff, diffms;
	u32 count;

	assert_spin_locked(&mchdev_lock);

	now = ktime_get_raw_ns();
	diffms = now - dev_priv->ips.last_time2;
	do_div(diffms, NSEC_PER_MSEC);

	/* Don't divide by 0 */
	if (!diffms)
		return;

	count = I915_READ(GFXEC);

	if (count < dev_priv->ips.last_count2) {
		diff = ~0UL - dev_priv->ips.last_count2;
		diff += count;
	} else {
		diff = count - dev_priv->ips.last_count2;
	}

	dev_priv->ips.last_count2 = count;
	dev_priv->ips.last_time2 = now;

	/* More magic constants... */
	diff = diff * 1181;
	diff = div_u64(diff, diffms * 10);
	dev_priv->ips.gfx_power = diff;
}

void i915_update_gfx_val(struct drm_i915_private *dev_priv)
{
	struct drm_device *dev = dev_priv->dev;

	if (INTEL_INFO(dev)->gen != 5)
		return;

	spin_lock_irq(&mchdev_lock);

	__i915_update_gfx_val(dev_priv);

	spin_unlock_irq(&mchdev_lock);
}

static unsigned long __i915_gfx_val(struct drm_i915_private *dev_priv)
{
	unsigned long t, corr, state1, corr2, state2;
	u32 pxvid, ext_v;

	assert_spin_locked(&mchdev_lock);

	pxvid = I915_READ(PXVFREQ(dev_priv->rps.cur_freq));
	pxvid = (pxvid >> 24) & 0x7f;
	ext_v = pvid_to_extvid(dev_priv, pxvid);

	state1 = ext_v;

	t = i915_mch_val(dev_priv);

	/* Revel in the empirically derived constants */

	/* Correction factor in 1/100000 units */
	if (t > 80)
		corr = ((t * 2349) + 135940);
	else if (t >= 50)
		corr = ((t * 964) + 29317);
	else /* < 50 */
		corr = ((t * 301) + 1004);

	corr = corr * ((150142 * state1) / 10000 - 78642);
	corr /= 100000;
	corr2 = (corr * dev_priv->ips.corr);

	state2 = (corr2 * state1) / 10000;
	state2 /= 100; /* convert to mW */

	__i915_update_gfx_val(dev_priv);

	return dev_priv->ips.gfx_power + state2;
}

unsigned long i915_gfx_val(struct drm_i915_private *dev_priv)
{
	struct drm_device *dev = dev_priv->dev;
	unsigned long val;

	if (INTEL_INFO(dev)->gen != 5)
		return 0;

	spin_lock_irq(&mchdev_lock);

	val = __i915_gfx_val(dev_priv);

	spin_unlock_irq(&mchdev_lock);

	return val;
}

/**
 * i915_read_mch_val - return value for IPS use
 *
 * Calculate and return a value for the IPS driver to use when deciding whether
 * we have thermal and power headroom to increase CPU or GPU power budget.
 */
unsigned long i915_read_mch_val(void)
{
	struct drm_i915_private *dev_priv;
	unsigned long chipset_val, graphics_val, ret = 0;

	spin_lock_irq(&mchdev_lock);
	if (!i915_mch_dev)
		goto out_unlock;
	dev_priv = i915_mch_dev;

	chipset_val = __i915_chipset_val(dev_priv);
	graphics_val = __i915_gfx_val(dev_priv);

	ret = chipset_val + graphics_val;

out_unlock:
	spin_unlock_irq(&mchdev_lock);

	return ret;
}
EXPORT_SYMBOL_GPL(i915_read_mch_val);

/**
 * i915_gpu_raise - raise GPU frequency limit
 *
 * Raise the limit; IPS indicates we have thermal headroom.
 */
bool i915_gpu_raise(void)
{
	struct drm_i915_private *dev_priv;
	bool ret = true;

	spin_lock_irq(&mchdev_lock);
	if (!i915_mch_dev) {
		ret = false;
		goto out_unlock;
	}
	dev_priv = i915_mch_dev;

	if (dev_priv->ips.max_delay > dev_priv->ips.fmax)
		dev_priv->ips.max_delay--;

out_unlock:
	spin_unlock_irq(&mchdev_lock);

	return ret;
}
EXPORT_SYMBOL_GPL(i915_gpu_raise);

/**
 * i915_gpu_lower - lower GPU frequency limit
 *
 * IPS indicates we're close to a thermal limit, so throttle back the GPU
 * frequency maximum.
 */
bool i915_gpu_lower(void)
{
	struct drm_i915_private *dev_priv;
	bool ret = true;

	spin_lock_irq(&mchdev_lock);
	if (!i915_mch_dev) {
		ret = false;
		goto out_unlock;
	}
	dev_priv = i915_mch_dev;

	if (dev_priv->ips.max_delay < dev_priv->ips.min_delay)
		dev_priv->ips.max_delay++;

out_unlock:
	spin_unlock_irq(&mchdev_lock);

	return ret;
}
EXPORT_SYMBOL_GPL(i915_gpu_lower);

/**
 * i915_gpu_busy - indicate GPU business to IPS
 *
 * Tell the IPS driver whether or not the GPU is busy.
 */
bool i915_gpu_busy(void)
{
	struct drm_i915_private *dev_priv;
	struct intel_engine_cs *ring;
	bool ret = false;
	int i;

	spin_lock_irq(&mchdev_lock);
	if (!i915_mch_dev)
		goto out_unlock;
	dev_priv = i915_mch_dev;

	for_each_ring(ring, dev_priv, i)
		ret |= !list_empty(&ring->request_list);

out_unlock:
	spin_unlock_irq(&mchdev_lock);

	return ret;
}
EXPORT_SYMBOL_GPL(i915_gpu_busy);

/**
 * i915_gpu_turbo_disable - disable graphics turbo
 *
 * Disable graphics turbo by resetting the max frequency and setting the
 * current frequency to the default.
 */
bool i915_gpu_turbo_disable(void)
{
	struct drm_i915_private *dev_priv;
	bool ret = true;

	spin_lock_irq(&mchdev_lock);
	if (!i915_mch_dev) {
		ret = false;
		goto out_unlock;
	}
	dev_priv = i915_mch_dev;

	dev_priv->ips.max_delay = dev_priv->ips.fstart;

	if (!ironlake_set_drps(dev_priv->dev, dev_priv->ips.fstart))
		ret = false;

out_unlock:
	spin_unlock_irq(&mchdev_lock);

	return ret;
}
EXPORT_SYMBOL_GPL(i915_gpu_turbo_disable);

/**
 * Tells the intel_ips driver that the i915 driver is now loaded, if
 * IPS got loaded first.
 *
 * This awkward dance is so that neither module has to depend on the
 * other in order for IPS to do the appropriate communication of
 * GPU turbo limits to i915.
 */
static void
ips_ping_for_i915_load(void)
{
	void (*link)(void);

	link = symbol_get(ips_link_to_i915_driver);
	if (link) {
		link();
		symbol_put(ips_link_to_i915_driver);
	}
}

void intel_gpu_ips_init(struct drm_i915_private *dev_priv)
{
	/* We only register the i915 ips part with intel-ips once everything is
	 * set up, to avoid intel-ips sneaking in and reading bogus values. */
	spin_lock_irq(&mchdev_lock);
	i915_mch_dev = dev_priv;
	spin_unlock_irq(&mchdev_lock);

	ips_ping_for_i915_load();
}

void intel_gpu_ips_teardown(void)
{
	spin_lock_irq(&mchdev_lock);
	i915_mch_dev = NULL;
	spin_unlock_irq(&mchdev_lock);
}

static void intel_init_emon(struct drm_device *dev)
{
	struct drm_i915_private *dev_priv = dev->dev_private;
	u32 lcfuse;
	u8 pxw[16];
	int i;

	/* Disable to program */
	I915_WRITE(ECR, 0);
	POSTING_READ(ECR);

	/* Program energy weights for various events */
	I915_WRITE(SDEW, 0x15040d00);
	I915_WRITE(CSIEW0, 0x007f0000);
	I915_WRITE(CSIEW1, 0x1e220004);
	I915_WRITE(CSIEW2, 0x04000004);

	for (i = 0; i < 5; i++)
		I915_WRITE(PEW(i), 0);
	for (i = 0; i < 3; i++)
		I915_WRITE(DEW(i), 0);

	/* Program P-state weights to account for frequency power adjustment */
	for (i = 0; i < 16; i++) {
		u32 pxvidfreq = I915_READ(PXVFREQ(i));
		unsigned long freq = intel_pxfreq(pxvidfreq);
		unsigned long vid = (pxvidfreq & PXVFREQ_PX_MASK) >>
			PXVFREQ_PX_SHIFT;
		unsigned long val;

		val = vid * vid;
		val *= (freq / 1000);
		val *= 255;
		val /= (127*127*900);
		if (val > 0xff)
			DRM_ERROR("bad pxval: %ld\n", val);
		pxw[i] = val;
	}
	/* Render standby states get 0 weight */
	pxw[14] = 0;
	pxw[15] = 0;

	for (i = 0; i < 4; i++) {
		u32 val = (pxw[i*4] << 24) | (pxw[(i*4)+1] << 16) |
			(pxw[(i*4)+2] << 8) | (pxw[(i*4)+3]);
		I915_WRITE(PXW(i), val);
	}

	/* Adjust magic regs to magic values (more experimental results) */
	I915_WRITE(OGW0, 0);
	I915_WRITE(OGW1, 0);
	I915_WRITE(EG0, 0x00007f00);
	I915_WRITE(EG1, 0x0000000e);
	I915_WRITE(EG2, 0x000e0000);
	I915_WRITE(EG3, 0x68000300);
	I915_WRITE(EG4, 0x42000000);
	I915_WRITE(EG5, 0x00140031);
	I915_WRITE(EG6, 0);
	I915_WRITE(EG7, 0);

	for (i = 0; i < 8; i++)
		I915_WRITE(PXWL(i), 0);

	/* Enable PMON + select events */
	I915_WRITE(ECR, 0x80000019);

	lcfuse = I915_READ(LCFUSE02);

	dev_priv->ips.corr = (lcfuse & LCFUSE_HIV_MASK);
}

void intel_init_gt_powersave(struct drm_device *dev)
{
	struct drm_i915_private *dev_priv = dev->dev_private;

	/*
	 * RPM depends on RC6 to save restore the GT HW context, so make RC6 a
	 * requirement.
	 */
	if (!i915.enable_rc6) {
		DRM_INFO("RC6 disabled, disabling runtime PM support\n");
		intel_runtime_pm_get(dev_priv);
	}

	if (IS_CHERRYVIEW(dev))
		cherryview_init_gt_powersave(dev);
	else if (IS_VALLEYVIEW(dev))
		valleyview_init_gt_powersave(dev);
}

void intel_cleanup_gt_powersave(struct drm_device *dev)
{
	struct drm_i915_private *dev_priv = dev->dev_private;

	if (IS_CHERRYVIEW(dev))
		return;
	else if (IS_VALLEYVIEW(dev))
		valleyview_cleanup_gt_powersave(dev);

	if (!i915.enable_rc6)
		intel_runtime_pm_put(dev_priv);
}

static void gen6_suspend_rps(struct drm_device *dev)
{
	struct drm_i915_private *dev_priv = dev->dev_private;

	flush_delayed_work(&dev_priv->rps.delayed_resume_work);

	gen6_disable_rps_interrupts(dev);
}

/**
 * intel_suspend_gt_powersave - suspend PM work and helper threads
 * @dev: drm device
 *
 * We don't want to disable RC6 or other features here, we just want
 * to make sure any work we've queued has finished and won't bother
 * us while we're suspended.
 */
void intel_suspend_gt_powersave(struct drm_device *dev)
{
	struct drm_i915_private *dev_priv = dev->dev_private;

	if (INTEL_INFO(dev)->gen < 6)
		return;

	gen6_suspend_rps(dev);

	/* Force GPU to min freq during suspend */
	gen6_rps_idle(dev_priv);
}

void intel_disable_gt_powersave(struct drm_device *dev)
{
	struct drm_i915_private *dev_priv = dev->dev_private;

	if (IS_IRONLAKE_M(dev)) {
		ironlake_disable_drps(dev);
	} else if (INTEL_INFO(dev)->gen >= 6) {
		intel_suspend_gt_powersave(dev);

		mutex_lock(&dev_priv->rps.hw_lock);
		if (INTEL_INFO(dev)->gen >= 9)
			gen9_disable_rps(dev);
		else if (IS_CHERRYVIEW(dev))
			cherryview_disable_rps(dev);
		else if (IS_VALLEYVIEW(dev))
			valleyview_disable_rps(dev);
		else
			gen6_disable_rps(dev);

		dev_priv->rps.enabled = false;
		mutex_unlock(&dev_priv->rps.hw_lock);
	}
}

static void intel_gen6_powersave_work(struct work_struct *work)
{
	struct drm_i915_private *dev_priv =
		container_of(work, struct drm_i915_private,
			     rps.delayed_resume_work.work);
	struct drm_device *dev = dev_priv->dev;

	mutex_lock(&dev_priv->rps.hw_lock);

	gen6_reset_rps_interrupts(dev);

	if (IS_CHERRYVIEW(dev)) {
		cherryview_enable_rps(dev);
	} else if (IS_VALLEYVIEW(dev)) {
		valleyview_enable_rps(dev);
	} else if (INTEL_INFO(dev)->gen >= 9) {
		gen9_enable_rc6(dev);
		gen9_enable_rps(dev);
		if (IS_SKYLAKE(dev) || IS_KABYLAKE(dev))
			__gen6_update_ring_freq(dev);
	} else if (IS_BROADWELL(dev)) {
		gen8_enable_rps(dev);
		__gen6_update_ring_freq(dev);
	} else {
		gen6_enable_rps(dev);
		__gen6_update_ring_freq(dev);
	}

	WARN_ON(dev_priv->rps.max_freq < dev_priv->rps.min_freq);
	WARN_ON(dev_priv->rps.idle_freq > dev_priv->rps.max_freq);

	WARN_ON(dev_priv->rps.efficient_freq < dev_priv->rps.min_freq);
	WARN_ON(dev_priv->rps.efficient_freq > dev_priv->rps.max_freq);

	dev_priv->rps.enabled = true;

	gen6_enable_rps_interrupts(dev);

	mutex_unlock(&dev_priv->rps.hw_lock);

	intel_runtime_pm_put(dev_priv);
}

void intel_enable_gt_powersave(struct drm_device *dev)
{
	struct drm_i915_private *dev_priv = dev->dev_private;

	/* Powersaving is controlled by the host when inside a VM */
	if (intel_vgpu_active(dev))
		return;

	if (IS_IRONLAKE_M(dev)) {
		ironlake_enable_drps(dev);
		mutex_lock(&dev->struct_mutex);
		intel_init_emon(dev);
		mutex_unlock(&dev->struct_mutex);
	} else if (INTEL_INFO(dev)->gen >= 6) {
		/*
		 * PCU communication is slow and this doesn't need to be
		 * done at any specific time, so do this out of our fast path
		 * to make resume and init faster.
		 *
		 * We depend on the HW RC6 power context save/restore
		 * mechanism when entering D3 through runtime PM suspend. So
		 * disable RPM until RPS/RC6 is properly setup. We can only
		 * get here via the driver load/system resume/runtime resume
		 * paths, so the _noresume version is enough (and in case of
		 * runtime resume it's necessary).
		 */
		if (schedule_delayed_work(&dev_priv->rps.delayed_resume_work,
					   round_jiffies_up_relative(HZ)))
			intel_runtime_pm_get_noresume(dev_priv);
	}
}

void intel_reset_gt_powersave(struct drm_device *dev)
{
	struct drm_i915_private *dev_priv = dev->dev_private;

	if (INTEL_INFO(dev)->gen < 6)
		return;

	gen6_suspend_rps(dev);
	dev_priv->rps.enabled = false;
}

static void ibx_init_clock_gating(struct drm_device *dev)
{
	struct drm_i915_private *dev_priv = dev->dev_private;

	/*
	 * On Ibex Peak and Cougar Point, we need to disable clock
	 * gating for the panel power sequencer or it will fail to
	 * start up when no ports are active.
	 */
	I915_WRITE(SOUTH_DSPCLK_GATE_D, PCH_DPLSUNIT_CLOCK_GATE_DISABLE);
}

static void g4x_disable_trickle_feed(struct drm_device *dev)
{
	struct drm_i915_private *dev_priv = dev->dev_private;
	enum pipe pipe;

	for_each_pipe(dev_priv, pipe) {
		I915_WRITE(DSPCNTR(pipe),
			   I915_READ(DSPCNTR(pipe)) |
			   DISPPLANE_TRICKLE_FEED_DISABLE);

		I915_WRITE(DSPSURF(pipe), I915_READ(DSPSURF(pipe)));
		POSTING_READ(DSPSURF(pipe));
	}
}

static void ilk_init_lp_watermarks(struct drm_device *dev)
{
	struct drm_i915_private *dev_priv = dev->dev_private;

	I915_WRITE(WM3_LP_ILK, I915_READ(WM3_LP_ILK) & ~WM1_LP_SR_EN);
	I915_WRITE(WM2_LP_ILK, I915_READ(WM2_LP_ILK) & ~WM1_LP_SR_EN);
	I915_WRITE(WM1_LP_ILK, I915_READ(WM1_LP_ILK) & ~WM1_LP_SR_EN);

	/*
	 * Don't touch WM1S_LP_EN here.
	 * Doing so could cause underruns.
	 */
}

static void ironlake_init_clock_gating(struct drm_device *dev)
{
	struct drm_i915_private *dev_priv = dev->dev_private;
	uint32_t dspclk_gate = ILK_VRHUNIT_CLOCK_GATE_DISABLE;

	/*
	 * Required for FBC
	 * WaFbcDisableDpfcClockGating:ilk
	 */
	dspclk_gate |= ILK_DPFCRUNIT_CLOCK_GATE_DISABLE |
		   ILK_DPFCUNIT_CLOCK_GATE_DISABLE |
		   ILK_DPFDUNIT_CLOCK_GATE_ENABLE;

	I915_WRITE(PCH_3DCGDIS0,
		   MARIUNIT_CLOCK_GATE_DISABLE |
		   SVSMUNIT_CLOCK_GATE_DISABLE);
	I915_WRITE(PCH_3DCGDIS1,
		   VFMUNIT_CLOCK_GATE_DISABLE);

	/*
	 * According to the spec the following bits should be set in
	 * order to enable memory self-refresh
	 * The bit 22/21 of 0x42004
	 * The bit 5 of 0x42020
	 * The bit 15 of 0x45000
	 */
	I915_WRITE(ILK_DISPLAY_CHICKEN2,
		   (I915_READ(ILK_DISPLAY_CHICKEN2) |
		    ILK_DPARB_GATE | ILK_VSDPFD_FULL));
	dspclk_gate |= ILK_DPARBUNIT_CLOCK_GATE_ENABLE;
	I915_WRITE(DISP_ARB_CTL,
		   (I915_READ(DISP_ARB_CTL) |
		    DISP_FBC_WM_DIS));

	ilk_init_lp_watermarks(dev);

	/*
	 * Based on the document from hardware guys the following bits
	 * should be set unconditionally in order to enable FBC.
	 * The bit 22 of 0x42000
	 * The bit 22 of 0x42004
	 * The bit 7,8,9 of 0x42020.
	 */
	if (IS_IRONLAKE_M(dev)) {
		/* WaFbcAsynchFlipDisableFbcQueue:ilk */
		I915_WRITE(ILK_DISPLAY_CHICKEN1,
			   I915_READ(ILK_DISPLAY_CHICKEN1) |
			   ILK_FBCQ_DIS);
		I915_WRITE(ILK_DISPLAY_CHICKEN2,
			   I915_READ(ILK_DISPLAY_CHICKEN2) |
			   ILK_DPARB_GATE);
	}

	I915_WRITE(ILK_DSPCLK_GATE_D, dspclk_gate);

	I915_WRITE(ILK_DISPLAY_CHICKEN2,
		   I915_READ(ILK_DISPLAY_CHICKEN2) |
		   ILK_ELPIN_409_SELECT);
	I915_WRITE(_3D_CHICKEN2,
		   _3D_CHICKEN2_WM_READ_PIPELINED << 16 |
		   _3D_CHICKEN2_WM_READ_PIPELINED);

	/* WaDisableRenderCachePipelinedFlush:ilk */
	I915_WRITE(CACHE_MODE_0,
		   _MASKED_BIT_ENABLE(CM0_PIPELINED_RENDER_FLUSH_DISABLE));

	/* WaDisable_RenderCache_OperationalFlush:ilk */
	I915_WRITE(CACHE_MODE_0, _MASKED_BIT_DISABLE(RC_OP_FLUSH_ENABLE));

	g4x_disable_trickle_feed(dev);

	ibx_init_clock_gating(dev);
}

static void cpt_init_clock_gating(struct drm_device *dev)
{
	struct drm_i915_private *dev_priv = dev->dev_private;
	int pipe;
	uint32_t val;

	/*
	 * On Ibex Peak and Cougar Point, we need to disable clock
	 * gating for the panel power sequencer or it will fail to
	 * start up when no ports are active.
	 */
	I915_WRITE(SOUTH_DSPCLK_GATE_D, PCH_DPLSUNIT_CLOCK_GATE_DISABLE |
		   PCH_DPLUNIT_CLOCK_GATE_DISABLE |
		   PCH_CPUNIT_CLOCK_GATE_DISABLE);
	I915_WRITE(SOUTH_CHICKEN2, I915_READ(SOUTH_CHICKEN2) |
		   DPLS_EDP_PPS_FIX_DIS);
	/* The below fixes the weird display corruption, a few pixels shifted
	 * downward, on (only) LVDS of some HP laptops with IVY.
	 */
	for_each_pipe(dev_priv, pipe) {
		val = I915_READ(TRANS_CHICKEN2(pipe));
		val |= TRANS_CHICKEN2_TIMING_OVERRIDE;
		val &= ~TRANS_CHICKEN2_FDI_POLARITY_REVERSED;
		if (dev_priv->vbt.fdi_rx_polarity_inverted)
			val |= TRANS_CHICKEN2_FDI_POLARITY_REVERSED;
		val &= ~TRANS_CHICKEN2_FRAME_START_DELAY_MASK;
		val &= ~TRANS_CHICKEN2_DISABLE_DEEP_COLOR_COUNTER;
		val &= ~TRANS_CHICKEN2_DISABLE_DEEP_COLOR_MODESWITCH;
		I915_WRITE(TRANS_CHICKEN2(pipe), val);
	}
	/* WADP0ClockGatingDisable */
	for_each_pipe(dev_priv, pipe) {
		I915_WRITE(TRANS_CHICKEN1(pipe),
			   TRANS_CHICKEN1_DP0UNIT_GC_DISABLE);
	}
}

static void gen6_check_mch_setup(struct drm_device *dev)
{
	struct drm_i915_private *dev_priv = dev->dev_private;
	uint32_t tmp;

	tmp = I915_READ(MCH_SSKPD);
	if ((tmp & MCH_SSKPD_WM0_MASK) != MCH_SSKPD_WM0_VAL)
		DRM_DEBUG_KMS("Wrong MCH_SSKPD value: 0x%08x This can cause underruns.\n",
			      tmp);
}

static void gen6_init_clock_gating(struct drm_device *dev)
{
	struct drm_i915_private *dev_priv = dev->dev_private;
	uint32_t dspclk_gate = ILK_VRHUNIT_CLOCK_GATE_DISABLE;

	I915_WRITE(ILK_DSPCLK_GATE_D, dspclk_gate);

	I915_WRITE(ILK_DISPLAY_CHICKEN2,
		   I915_READ(ILK_DISPLAY_CHICKEN2) |
		   ILK_ELPIN_409_SELECT);

	/* WaDisableHiZPlanesWhenMSAAEnabled:snb */
	I915_WRITE(_3D_CHICKEN,
		   _MASKED_BIT_ENABLE(_3D_CHICKEN_HIZ_PLANE_DISABLE_MSAA_4X_SNB));

	/* WaDisable_RenderCache_OperationalFlush:snb */
	I915_WRITE(CACHE_MODE_0, _MASKED_BIT_DISABLE(RC_OP_FLUSH_ENABLE));

	/*
	 * BSpec recoomends 8x4 when MSAA is used,
	 * however in practice 16x4 seems fastest.
	 *
	 * Note that PS/WM thread counts depend on the WIZ hashing
	 * disable bit, which we don't touch here, but it's good
	 * to keep in mind (see 3DSTATE_PS and 3DSTATE_WM).
	 */
	I915_WRITE(GEN6_GT_MODE,
		   _MASKED_FIELD(GEN6_WIZ_HASHING_MASK, GEN6_WIZ_HASHING_16x4));

	ilk_init_lp_watermarks(dev);

	I915_WRITE(CACHE_MODE_0,
		   _MASKED_BIT_DISABLE(CM0_STC_EVICT_DISABLE_LRA_SNB));

	I915_WRITE(GEN6_UCGCTL1,
		   I915_READ(GEN6_UCGCTL1) |
		   GEN6_BLBUNIT_CLOCK_GATE_DISABLE |
		   GEN6_CSUNIT_CLOCK_GATE_DISABLE);

	/* According to the BSpec vol1g, bit 12 (RCPBUNIT) clock
	 * gating disable must be set.  Failure to set it results in
	 * flickering pixels due to Z write ordering failures after
	 * some amount of runtime in the Mesa "fire" demo, and Unigine
	 * Sanctuary and Tropics, and apparently anything else with
	 * alpha test or pixel discard.
	 *
	 * According to the spec, bit 11 (RCCUNIT) must also be set,
	 * but we didn't debug actual testcases to find it out.
	 *
	 * WaDisableRCCUnitClockGating:snb
	 * WaDisableRCPBUnitClockGating:snb
	 */
	I915_WRITE(GEN6_UCGCTL2,
		   GEN6_RCPBUNIT_CLOCK_GATE_DISABLE |
		   GEN6_RCCUNIT_CLOCK_GATE_DISABLE);

	/* WaStripsFansDisableFastClipPerformanceFix:snb */
	I915_WRITE(_3D_CHICKEN3,
		   _MASKED_BIT_ENABLE(_3D_CHICKEN3_SF_DISABLE_FASTCLIP_CULL));

	/*
	 * Bspec says:
	 * "This bit must be set if 3DSTATE_CLIP clip mode is set to normal and
	 * 3DSTATE_SF number of SF output attributes is more than 16."
	 */
	I915_WRITE(_3D_CHICKEN3,
		   _MASKED_BIT_ENABLE(_3D_CHICKEN3_SF_DISABLE_PIPELINED_ATTR_FETCH));

	/*
	 * According to the spec the following bits should be
	 * set in order to enable memory self-refresh and fbc:
	 * The bit21 and bit22 of 0x42000
	 * The bit21 and bit22 of 0x42004
	 * The bit5 and bit7 of 0x42020
	 * The bit14 of 0x70180
	 * The bit14 of 0x71180
	 *
	 * WaFbcAsynchFlipDisableFbcQueue:snb
	 */
	I915_WRITE(ILK_DISPLAY_CHICKEN1,
		   I915_READ(ILK_DISPLAY_CHICKEN1) |
		   ILK_FBCQ_DIS | ILK_PABSTRETCH_DIS);
	I915_WRITE(ILK_DISPLAY_CHICKEN2,
		   I915_READ(ILK_DISPLAY_CHICKEN2) |
		   ILK_DPARB_GATE | ILK_VSDPFD_FULL);
	I915_WRITE(ILK_DSPCLK_GATE_D,
		   I915_READ(ILK_DSPCLK_GATE_D) |
		   ILK_DPARBUNIT_CLOCK_GATE_ENABLE  |
		   ILK_DPFDUNIT_CLOCK_GATE_ENABLE);

	g4x_disable_trickle_feed(dev);

	cpt_init_clock_gating(dev);

	gen6_check_mch_setup(dev);
}

static void gen7_setup_fixed_func_scheduler(struct drm_i915_private *dev_priv)
{
	uint32_t reg = I915_READ(GEN7_FF_THREAD_MODE);

	/*
	 * WaVSThreadDispatchOverride:ivb,vlv
	 *
	 * This actually overrides the dispatch
	 * mode for all thread types.
	 */
	reg &= ~GEN7_FF_SCHED_MASK;
	reg |= GEN7_FF_TS_SCHED_HW;
	reg |= GEN7_FF_VS_SCHED_HW;
	reg |= GEN7_FF_DS_SCHED_HW;

	I915_WRITE(GEN7_FF_THREAD_MODE, reg);
}

static void lpt_init_clock_gating(struct drm_device *dev)
{
	struct drm_i915_private *dev_priv = dev->dev_private;

	/*
	 * TODO: this bit should only be enabled when really needed, then
	 * disabled when not needed anymore in order to save power.
	 */
	if (HAS_PCH_LPT_LP(dev))
		I915_WRITE(SOUTH_DSPCLK_GATE_D,
			   I915_READ(SOUTH_DSPCLK_GATE_D) |
			   PCH_LP_PARTITION_LEVEL_DISABLE);

	/* WADPOClockGatingDisable:hsw */
	I915_WRITE(TRANS_CHICKEN1(PIPE_A),
		   I915_READ(TRANS_CHICKEN1(PIPE_A)) |
		   TRANS_CHICKEN1_DP0UNIT_GC_DISABLE);
}

static void lpt_suspend_hw(struct drm_device *dev)
{
	struct drm_i915_private *dev_priv = dev->dev_private;

	if (HAS_PCH_LPT_LP(dev)) {
		uint32_t val = I915_READ(SOUTH_DSPCLK_GATE_D);

		val &= ~PCH_LP_PARTITION_LEVEL_DISABLE;
		I915_WRITE(SOUTH_DSPCLK_GATE_D, val);
	}
}

static void broadwell_init_clock_gating(struct drm_device *dev)
{
	struct drm_i915_private *dev_priv = dev->dev_private;
	enum pipe pipe;
	uint32_t misccpctl;

	ilk_init_lp_watermarks(dev);

	/* WaSwitchSolVfFArbitrationPriority:bdw */
	I915_WRITE(GAM_ECOCHK, I915_READ(GAM_ECOCHK) | HSW_ECOCHK_ARB_PRIO_SOL);

	/* WaPsrDPAMaskVBlankInSRD:bdw */
	I915_WRITE(CHICKEN_PAR1_1,
		   I915_READ(CHICKEN_PAR1_1) | DPA_MASK_VBLANK_SRD);

	/* WaPsrDPRSUnmaskVBlankInSRD:bdw */
	for_each_pipe(dev_priv, pipe) {
		I915_WRITE(CHICKEN_PIPESL_1(pipe),
			   I915_READ(CHICKEN_PIPESL_1(pipe)) |
			   BDW_DPRS_MASK_VBLANK_SRD);
	}

	/* WaVSRefCountFullforceMissDisable:bdw */
	/* WaDSRefCountFullforceMissDisable:bdw */
	I915_WRITE(GEN7_FF_THREAD_MODE,
		   I915_READ(GEN7_FF_THREAD_MODE) &
		   ~(GEN8_FF_DS_REF_CNT_FFME | GEN7_FF_VS_REF_CNT_FFME));

	I915_WRITE(GEN6_RC_SLEEP_PSMI_CONTROL,
		   _MASKED_BIT_ENABLE(GEN8_RC_SEMA_IDLE_MSG_DISABLE));

	/* WaDisableSDEUnitClockGating:bdw */
	I915_WRITE(GEN8_UCGCTL6, I915_READ(GEN8_UCGCTL6) |
		   GEN8_SDEUNIT_CLOCK_GATE_DISABLE);

	/*
	 * WaProgramL3SqcReg1Default:bdw
	 * WaTempDisableDOPClkGating:bdw
	 */
	misccpctl = I915_READ(GEN7_MISCCPCTL);
	I915_WRITE(GEN7_MISCCPCTL, misccpctl & ~GEN7_DOP_CLOCK_GATE_ENABLE);
	I915_WRITE(GEN8_L3SQCREG1, BDW_WA_L3SQCREG1_DEFAULT);
	I915_WRITE(GEN7_MISCCPCTL, misccpctl);

	/*
	 * WaGttCachingOffByDefault:bdw
	 * GTT cache may not work with big pages, so if those
	 * are ever enabled GTT cache may need to be disabled.
	 */
	I915_WRITE(HSW_GTT_CACHE_EN, GTT_CACHE_EN_ALL);

	lpt_init_clock_gating(dev);
}

static void haswell_init_clock_gating(struct drm_device *dev)
{
	struct drm_i915_private *dev_priv = dev->dev_private;

	ilk_init_lp_watermarks(dev);

	/* L3 caching of data atomics doesn't work -- disable it. */
	I915_WRITE(HSW_SCRATCH1, HSW_SCRATCH1_L3_DATA_ATOMICS_DISABLE);
	I915_WRITE(HSW_ROW_CHICKEN3,
		   _MASKED_BIT_ENABLE(HSW_ROW_CHICKEN3_L3_GLOBAL_ATOMICS_DISABLE));

	/* This is required by WaCatErrorRejectionIssue:hsw */
	I915_WRITE(GEN7_SQ_CHICKEN_MBCUNIT_CONFIG,
			I915_READ(GEN7_SQ_CHICKEN_MBCUNIT_CONFIG) |
			GEN7_SQ_CHICKEN_MBCUNIT_SQINTMOB);

	/* WaVSRefCountFullforceMissDisable:hsw */
	I915_WRITE(GEN7_FF_THREAD_MODE,
		   I915_READ(GEN7_FF_THREAD_MODE) & ~GEN7_FF_VS_REF_CNT_FFME);

	/* WaDisable_RenderCache_OperationalFlush:hsw */
	I915_WRITE(CACHE_MODE_0_GEN7, _MASKED_BIT_DISABLE(RC_OP_FLUSH_ENABLE));

	/* enable HiZ Raw Stall Optimization */
	I915_WRITE(CACHE_MODE_0_GEN7,
		   _MASKED_BIT_DISABLE(HIZ_RAW_STALL_OPT_DISABLE));

	/* WaDisable4x2SubspanOptimization:hsw */
	I915_WRITE(CACHE_MODE_1,
		   _MASKED_BIT_ENABLE(PIXEL_SUBSPAN_COLLECT_OPT_DISABLE));

	/*
	 * BSpec recommends 8x4 when MSAA is used,
	 * however in practice 16x4 seems fastest.
	 *
	 * Note that PS/WM thread counts depend on the WIZ hashing
	 * disable bit, which we don't touch here, but it's good
	 * to keep in mind (see 3DSTATE_PS and 3DSTATE_WM).
	 */
	I915_WRITE(GEN7_GT_MODE,
		   _MASKED_FIELD(GEN6_WIZ_HASHING_MASK, GEN6_WIZ_HASHING_16x4));

	/* WaSampleCChickenBitEnable:hsw */
	I915_WRITE(HALF_SLICE_CHICKEN3,
		   _MASKED_BIT_ENABLE(HSW_SAMPLE_C_PERFORMANCE));

	/* WaSwitchSolVfFArbitrationPriority:hsw */
	I915_WRITE(GAM_ECOCHK, I915_READ(GAM_ECOCHK) | HSW_ECOCHK_ARB_PRIO_SOL);

	/* WaRsPkgCStateDisplayPMReq:hsw */
	I915_WRITE(CHICKEN_PAR1_1,
		   I915_READ(CHICKEN_PAR1_1) | FORCE_ARB_IDLE_PLANES);

	lpt_init_clock_gating(dev);
}

static void ivybridge_init_clock_gating(struct drm_device *dev)
{
	struct drm_i915_private *dev_priv = dev->dev_private;
	uint32_t snpcr;

	ilk_init_lp_watermarks(dev);

	I915_WRITE(ILK_DSPCLK_GATE_D, ILK_VRHUNIT_CLOCK_GATE_DISABLE);

	/* WaDisableEarlyCull:ivb */
	I915_WRITE(_3D_CHICKEN3,
		   _MASKED_BIT_ENABLE(_3D_CHICKEN_SF_DISABLE_OBJEND_CULL));

	/* WaDisableBackToBackFlipFix:ivb */
	I915_WRITE(IVB_CHICKEN3,
		   CHICKEN3_DGMG_REQ_OUT_FIX_DISABLE |
		   CHICKEN3_DGMG_DONE_FIX_DISABLE);

	/* WaDisablePSDDualDispatchEnable:ivb */
	if (IS_IVB_GT1(dev))
		I915_WRITE(GEN7_HALF_SLICE_CHICKEN1,
			   _MASKED_BIT_ENABLE(GEN7_PSD_SINGLE_PORT_DISPATCH_ENABLE));

	/* WaDisable_RenderCache_OperationalFlush:ivb */
	I915_WRITE(CACHE_MODE_0_GEN7, _MASKED_BIT_DISABLE(RC_OP_FLUSH_ENABLE));

	/* Apply the WaDisableRHWOOptimizationForRenderHang:ivb workaround. */
	I915_WRITE(GEN7_COMMON_SLICE_CHICKEN1,
		   GEN7_CSC1_RHWO_OPT_DISABLE_IN_RCC);

	/* WaApplyL3ControlAndL3ChickenMode:ivb */
	I915_WRITE(GEN7_L3CNTLREG1,
			GEN7_WA_FOR_GEN7_L3_CONTROL);
	I915_WRITE(GEN7_L3_CHICKEN_MODE_REGISTER,
		   GEN7_WA_L3_CHICKEN_MODE);
	if (IS_IVB_GT1(dev))
		I915_WRITE(GEN7_ROW_CHICKEN2,
			   _MASKED_BIT_ENABLE(DOP_CLOCK_GATING_DISABLE));
	else {
		/* must write both registers */
		I915_WRITE(GEN7_ROW_CHICKEN2,
			   _MASKED_BIT_ENABLE(DOP_CLOCK_GATING_DISABLE));
		I915_WRITE(GEN7_ROW_CHICKEN2_GT2,
			   _MASKED_BIT_ENABLE(DOP_CLOCK_GATING_DISABLE));
	}

	/* WaForceL3Serialization:ivb */
	I915_WRITE(GEN7_L3SQCREG4, I915_READ(GEN7_L3SQCREG4) &
		   ~L3SQ_URB_READ_CAM_MATCH_DISABLE);

	/*
	 * According to the spec, bit 13 (RCZUNIT) must be set on IVB.
	 * This implements the WaDisableRCZUnitClockGating:ivb workaround.
	 */
	I915_WRITE(GEN6_UCGCTL2,
		   GEN6_RCZUNIT_CLOCK_GATE_DISABLE);

	/* This is required by WaCatErrorRejectionIssue:ivb */
	I915_WRITE(GEN7_SQ_CHICKEN_MBCUNIT_CONFIG,
			I915_READ(GEN7_SQ_CHICKEN_MBCUNIT_CONFIG) |
			GEN7_SQ_CHICKEN_MBCUNIT_SQINTMOB);

	g4x_disable_trickle_feed(dev);

	gen7_setup_fixed_func_scheduler(dev_priv);

	if (0) { /* causes HiZ corruption on ivb:gt1 */
		/* enable HiZ Raw Stall Optimization */
		I915_WRITE(CACHE_MODE_0_GEN7,
			   _MASKED_BIT_DISABLE(HIZ_RAW_STALL_OPT_DISABLE));
	}

	/* WaDisable4x2SubspanOptimization:ivb */
	I915_WRITE(CACHE_MODE_1,
		   _MASKED_BIT_ENABLE(PIXEL_SUBSPAN_COLLECT_OPT_DISABLE));

	/*
	 * BSpec recommends 8x4 when MSAA is used,
	 * however in practice 16x4 seems fastest.
	 *
	 * Note that PS/WM thread counts depend on the WIZ hashing
	 * disable bit, which we don't touch here, but it's good
	 * to keep in mind (see 3DSTATE_PS and 3DSTATE_WM).
	 */
	I915_WRITE(GEN7_GT_MODE,
		   _MASKED_FIELD(GEN6_WIZ_HASHING_MASK, GEN6_WIZ_HASHING_16x4));

	snpcr = I915_READ(GEN6_MBCUNIT_SNPCR);
	snpcr &= ~GEN6_MBC_SNPCR_MASK;
	snpcr |= GEN6_MBC_SNPCR_MED;
	I915_WRITE(GEN6_MBCUNIT_SNPCR, snpcr);

	if (!HAS_PCH_NOP(dev))
		cpt_init_clock_gating(dev);

	gen6_check_mch_setup(dev);
}

static void vlv_init_display_clock_gating(struct drm_i915_private *dev_priv)
{
	I915_WRITE(DSPCLK_GATE_D, VRHUNIT_CLOCK_GATE_DISABLE);

	/*
	 * Disable trickle feed and enable pnd deadline calculation
	 */
	I915_WRITE(MI_ARB_VLV, MI_ARB_DISPLAY_TRICKLE_FEED_DISABLE);
	I915_WRITE(CBR1_VLV, 0);
}

static void valleyview_init_clock_gating(struct drm_device *dev)
{
	struct drm_i915_private *dev_priv = dev->dev_private;

	vlv_init_display_clock_gating(dev_priv);

	/* WaDisableEarlyCull:vlv */
	I915_WRITE(_3D_CHICKEN3,
		   _MASKED_BIT_ENABLE(_3D_CHICKEN_SF_DISABLE_OBJEND_CULL));

	/* WaDisableBackToBackFlipFix:vlv */
	I915_WRITE(IVB_CHICKEN3,
		   CHICKEN3_DGMG_REQ_OUT_FIX_DISABLE |
		   CHICKEN3_DGMG_DONE_FIX_DISABLE);

	/* WaPsdDispatchEnable:vlv */
	/* WaDisablePSDDualDispatchEnable:vlv */
	I915_WRITE(GEN7_HALF_SLICE_CHICKEN1,
		   _MASKED_BIT_ENABLE(GEN7_MAX_PS_THREAD_DEP |
				      GEN7_PSD_SINGLE_PORT_DISPATCH_ENABLE));

	/* WaDisable_RenderCache_OperationalFlush:vlv */
	I915_WRITE(CACHE_MODE_0_GEN7, _MASKED_BIT_DISABLE(RC_OP_FLUSH_ENABLE));

	/* WaForceL3Serialization:vlv */
	I915_WRITE(GEN7_L3SQCREG4, I915_READ(GEN7_L3SQCREG4) &
		   ~L3SQ_URB_READ_CAM_MATCH_DISABLE);

	/* WaDisableDopClockGating:vlv */
	I915_WRITE(GEN7_ROW_CHICKEN2,
		   _MASKED_BIT_ENABLE(DOP_CLOCK_GATING_DISABLE));

	/* This is required by WaCatErrorRejectionIssue:vlv */
	I915_WRITE(GEN7_SQ_CHICKEN_MBCUNIT_CONFIG,
		   I915_READ(GEN7_SQ_CHICKEN_MBCUNIT_CONFIG) |
		   GEN7_SQ_CHICKEN_MBCUNIT_SQINTMOB);

	gen7_setup_fixed_func_scheduler(dev_priv);

	/*
	 * According to the spec, bit 13 (RCZUNIT) must be set on IVB.
	 * This implements the WaDisableRCZUnitClockGating:vlv workaround.
	 */
	I915_WRITE(GEN6_UCGCTL2,
		   GEN6_RCZUNIT_CLOCK_GATE_DISABLE);

	/* WaDisableL3Bank2xClockGate:vlv
	 * Disabling L3 clock gating- MMIO 940c[25] = 1
	 * Set bit 25, to disable L3_BANK_2x_CLK_GATING */
	I915_WRITE(GEN7_UCGCTL4,
		   I915_READ(GEN7_UCGCTL4) | GEN7_L3BANK2X_CLOCK_GATE_DISABLE);

	/*
	 * BSpec says this must be set, even though
	 * WaDisable4x2SubspanOptimization isn't listed for VLV.
	 */
	I915_WRITE(CACHE_MODE_1,
		   _MASKED_BIT_ENABLE(PIXEL_SUBSPAN_COLLECT_OPT_DISABLE));

	/*
	 * BSpec recommends 8x4 when MSAA is used,
	 * however in practice 16x4 seems fastest.
	 *
	 * Note that PS/WM thread counts depend on the WIZ hashing
	 * disable bit, which we don't touch here, but it's good
	 * to keep in mind (see 3DSTATE_PS and 3DSTATE_WM).
	 */
	I915_WRITE(GEN7_GT_MODE,
		   _MASKED_FIELD(GEN6_WIZ_HASHING_MASK, GEN6_WIZ_HASHING_16x4));

	/*
	 * WaIncreaseL3CreditsForVLVB0:vlv
	 * This is the hardware default actually.
	 */
	I915_WRITE(GEN7_L3SQCREG1, VLV_B0_WA_L3SQCREG1_VALUE);

	/*
	 * WaDisableVLVClockGating_VBIIssue:vlv
	 * Disable clock gating on th GCFG unit to prevent a delay
	 * in the reporting of vblank events.
	 */
	I915_WRITE(VLV_GUNIT_CLOCK_GATE, GCFG_DIS);
}

static void cherryview_init_clock_gating(struct drm_device *dev)
{
	struct drm_i915_private *dev_priv = dev->dev_private;

	vlv_init_display_clock_gating(dev_priv);

	/* WaVSRefCountFullforceMissDisable:chv */
	/* WaDSRefCountFullforceMissDisable:chv */
	I915_WRITE(GEN7_FF_THREAD_MODE,
		   I915_READ(GEN7_FF_THREAD_MODE) &
		   ~(GEN8_FF_DS_REF_CNT_FFME | GEN7_FF_VS_REF_CNT_FFME));

	/* WaDisableSemaphoreAndSyncFlipWait:chv */
	I915_WRITE(GEN6_RC_SLEEP_PSMI_CONTROL,
		   _MASKED_BIT_ENABLE(GEN8_RC_SEMA_IDLE_MSG_DISABLE));

	/* WaDisableCSUnitClockGating:chv */
	I915_WRITE(GEN6_UCGCTL1, I915_READ(GEN6_UCGCTL1) |
		   GEN6_CSUNIT_CLOCK_GATE_DISABLE);

	/* WaDisableSDEUnitClockGating:chv */
	I915_WRITE(GEN8_UCGCTL6, I915_READ(GEN8_UCGCTL6) |
		   GEN8_SDEUNIT_CLOCK_GATE_DISABLE);

	/*
	 * GTT cache may not work with big pages, so if those
	 * are ever enabled GTT cache may need to be disabled.
	 */
	I915_WRITE(HSW_GTT_CACHE_EN, GTT_CACHE_EN_ALL);
}

static void g4x_init_clock_gating(struct drm_device *dev)
{
	struct drm_i915_private *dev_priv = dev->dev_private;
	uint32_t dspclk_gate;

	I915_WRITE(RENCLK_GATE_D1, 0);
	I915_WRITE(RENCLK_GATE_D2, VF_UNIT_CLOCK_GATE_DISABLE |
		   GS_UNIT_CLOCK_GATE_DISABLE |
		   CL_UNIT_CLOCK_GATE_DISABLE);
	I915_WRITE(RAMCLK_GATE_D, 0);
	dspclk_gate = VRHUNIT_CLOCK_GATE_DISABLE |
		OVRUNIT_CLOCK_GATE_DISABLE |
		OVCUNIT_CLOCK_GATE_DISABLE;
	if (IS_GM45(dev))
		dspclk_gate |= DSSUNIT_CLOCK_GATE_DISABLE;
	I915_WRITE(DSPCLK_GATE_D, dspclk_gate);

	/* WaDisableRenderCachePipelinedFlush */
	I915_WRITE(CACHE_MODE_0,
		   _MASKED_BIT_ENABLE(CM0_PIPELINED_RENDER_FLUSH_DISABLE));

	/* WaDisable_RenderCache_OperationalFlush:g4x */
	I915_WRITE(CACHE_MODE_0, _MASKED_BIT_DISABLE(RC_OP_FLUSH_ENABLE));

	g4x_disable_trickle_feed(dev);
}

static void crestline_init_clock_gating(struct drm_device *dev)
{
	struct drm_i915_private *dev_priv = dev->dev_private;

	I915_WRITE(RENCLK_GATE_D1, I965_RCC_CLOCK_GATE_DISABLE);
	I915_WRITE(RENCLK_GATE_D2, 0);
	I915_WRITE(DSPCLK_GATE_D, 0);
	I915_WRITE(RAMCLK_GATE_D, 0);
	I915_WRITE16(DEUC, 0);
	I915_WRITE(MI_ARB_STATE,
		   _MASKED_BIT_ENABLE(MI_ARB_DISPLAY_TRICKLE_FEED_DISABLE));

	/* WaDisable_RenderCache_OperationalFlush:gen4 */
	I915_WRITE(CACHE_MODE_0, _MASKED_BIT_DISABLE(RC_OP_FLUSH_ENABLE));
}

static void broadwater_init_clock_gating(struct drm_device *dev)
{
	struct drm_i915_private *dev_priv = dev->dev_private;

	I915_WRITE(RENCLK_GATE_D1, I965_RCZ_CLOCK_GATE_DISABLE |
		   I965_RCC_CLOCK_GATE_DISABLE |
		   I965_RCPB_CLOCK_GATE_DISABLE |
		   I965_ISC_CLOCK_GATE_DISABLE |
		   I965_FBC_CLOCK_GATE_DISABLE);
	I915_WRITE(RENCLK_GATE_D2, 0);
	I915_WRITE(MI_ARB_STATE,
		   _MASKED_BIT_ENABLE(MI_ARB_DISPLAY_TRICKLE_FEED_DISABLE));

	/* WaDisable_RenderCache_OperationalFlush:gen4 */
	I915_WRITE(CACHE_MODE_0, _MASKED_BIT_DISABLE(RC_OP_FLUSH_ENABLE));
}

static void gen3_init_clock_gating(struct drm_device *dev)
{
	struct drm_i915_private *dev_priv = dev->dev_private;
	u32 dstate = I915_READ(D_STATE);

	dstate |= DSTATE_PLL_D3_OFF | DSTATE_GFX_CLOCK_GATING |
		DSTATE_DOT_CLOCK_GATING;
	I915_WRITE(D_STATE, dstate);

	if (IS_PINEVIEW(dev))
		I915_WRITE(ECOSKPD, _MASKED_BIT_ENABLE(ECO_GATING_CX_ONLY));

	/* IIR "flip pending" means done if this bit is set */
	I915_WRITE(ECOSKPD, _MASKED_BIT_DISABLE(ECO_FLIP_DONE));

	/* interrupts should cause a wake up from C3 */
	I915_WRITE(INSTPM, _MASKED_BIT_ENABLE(INSTPM_AGPBUSY_INT_EN));

	/* On GEN3 we really need to make sure the ARB C3 LP bit is set */
	I915_WRITE(MI_ARB_STATE, _MASKED_BIT_ENABLE(MI_ARB_C3_LP_WRITE_ENABLE));

	I915_WRITE(MI_ARB_STATE,
		   _MASKED_BIT_ENABLE(MI_ARB_DISPLAY_TRICKLE_FEED_DISABLE));
}

static void i85x_init_clock_gating(struct drm_device *dev)
{
	struct drm_i915_private *dev_priv = dev->dev_private;

	I915_WRITE(RENCLK_GATE_D1, SV_CLOCK_GATE_DISABLE);

	/* interrupts should cause a wake up from C3 */
	I915_WRITE(MI_STATE, _MASKED_BIT_ENABLE(MI_AGPBUSY_INT_EN) |
		   _MASKED_BIT_DISABLE(MI_AGPBUSY_830_MODE));

	I915_WRITE(MEM_MODE,
		   _MASKED_BIT_ENABLE(MEM_DISPLAY_TRICKLE_FEED_DISABLE));
}

static void i830_init_clock_gating(struct drm_device *dev)
{
	struct drm_i915_private *dev_priv = dev->dev_private;

	I915_WRITE(DSPCLK_GATE_D, OVRUNIT_CLOCK_GATE_DISABLE);

	I915_WRITE(MEM_MODE,
		   _MASKED_BIT_ENABLE(MEM_DISPLAY_A_TRICKLE_FEED_DISABLE) |
		   _MASKED_BIT_ENABLE(MEM_DISPLAY_B_TRICKLE_FEED_DISABLE));
}

void intel_init_clock_gating(struct drm_device *dev)
{
	struct drm_i915_private *dev_priv = dev->dev_private;

	if (dev_priv->display.init_clock_gating)
		dev_priv->display.init_clock_gating(dev);
}

void intel_suspend_hw(struct drm_device *dev)
{
	if (HAS_PCH_LPT(dev))
		lpt_suspend_hw(dev);
}

/* Set up chip specific power management-related functions */
void intel_init_pm(struct drm_device *dev)
{
	struct drm_i915_private *dev_priv = dev->dev_private;

	intel_fbc_init(dev_priv);

	/* For cxsr */
	if (IS_PINEVIEW(dev))
		i915_pineview_get_mem_freq(dev);
	else if (IS_GEN5(dev))
		i915_ironlake_get_mem_freq(dev);

	/* For FIFO watermark updates */
	if (INTEL_INFO(dev)->gen >= 9) {
		skl_setup_wm_latency(dev);

		if (IS_BROXTON(dev))
			dev_priv->display.init_clock_gating =
				bxt_init_clock_gating;
		dev_priv->display.update_wm = skl_update_wm;
	} else if (HAS_PCH_SPLIT(dev)) {
		ilk_setup_wm_latency(dev);

		if ((IS_GEN5(dev) && dev_priv->wm.pri_latency[1] &&
		     dev_priv->wm.spr_latency[1] && dev_priv->wm.cur_latency[1]) ||
		    (!IS_GEN5(dev) && dev_priv->wm.pri_latency[0] &&
		     dev_priv->wm.spr_latency[0] && dev_priv->wm.cur_latency[0])) {
			dev_priv->display.update_wm = ilk_update_wm;
			dev_priv->display.compute_pipe_wm = ilk_compute_pipe_wm;
			dev_priv->display.program_watermarks = ilk_program_watermarks;
		} else {
			DRM_DEBUG_KMS("Failed to read display plane latency. "
				      "Disable CxSR\n");
		}

		if (IS_GEN5(dev))
			dev_priv->display.init_clock_gating = ironlake_init_clock_gating;
		else if (IS_GEN6(dev))
			dev_priv->display.init_clock_gating = gen6_init_clock_gating;
		else if (IS_IVYBRIDGE(dev))
			dev_priv->display.init_clock_gating = ivybridge_init_clock_gating;
		else if (IS_HASWELL(dev))
			dev_priv->display.init_clock_gating = haswell_init_clock_gating;
		else if (INTEL_INFO(dev)->gen == 8)
			dev_priv->display.init_clock_gating = broadwell_init_clock_gating;
	} else if (IS_CHERRYVIEW(dev)) {
		vlv_setup_wm_latency(dev);

		dev_priv->display.update_wm = vlv_update_wm;
		dev_priv->display.init_clock_gating =
			cherryview_init_clock_gating;
	} else if (IS_VALLEYVIEW(dev)) {
		vlv_setup_wm_latency(dev);

		dev_priv->display.update_wm = vlv_update_wm;
		dev_priv->display.init_clock_gating =
			valleyview_init_clock_gating;
	} else if (IS_PINEVIEW(dev)) {
		if (!intel_get_cxsr_latency(IS_PINEVIEW_G(dev),
					    dev_priv->is_ddr3,
					    dev_priv->fsb_freq,
					    dev_priv->mem_freq)) {
			DRM_INFO("failed to find known CxSR latency "
				 "(found ddr%s fsb freq %d, mem freq %d), "
				 "disabling CxSR\n",
				 (dev_priv->is_ddr3 == 1) ? "3" : "2",
				 dev_priv->fsb_freq, dev_priv->mem_freq);
			/* Disable CxSR and never update its watermark again */
			intel_set_memory_cxsr(dev_priv, false);
			dev_priv->display.update_wm = NULL;
		} else
			dev_priv->display.update_wm = pineview_update_wm;
		dev_priv->display.init_clock_gating = gen3_init_clock_gating;
	} else if (IS_G4X(dev)) {
		dev_priv->display.update_wm = g4x_update_wm;
		dev_priv->display.init_clock_gating = g4x_init_clock_gating;
	} else if (IS_GEN4(dev)) {
		dev_priv->display.update_wm = i965_update_wm;
		if (IS_CRESTLINE(dev))
			dev_priv->display.init_clock_gating = crestline_init_clock_gating;
		else if (IS_BROADWATER(dev))
			dev_priv->display.init_clock_gating = broadwater_init_clock_gating;
	} else if (IS_GEN3(dev)) {
		dev_priv->display.update_wm = i9xx_update_wm;
		dev_priv->display.get_fifo_size = i9xx_get_fifo_size;
		dev_priv->display.init_clock_gating = gen3_init_clock_gating;
	} else if (IS_GEN2(dev)) {
		if (INTEL_INFO(dev)->num_pipes == 1) {
			dev_priv->display.update_wm = i845_update_wm;
			dev_priv->display.get_fifo_size = i845_get_fifo_size;
		} else {
			dev_priv->display.update_wm = i9xx_update_wm;
			dev_priv->display.get_fifo_size = i830_get_fifo_size;
		}

		if (IS_I85X(dev) || IS_I865G(dev))
			dev_priv->display.init_clock_gating = i85x_init_clock_gating;
		else
			dev_priv->display.init_clock_gating = i830_init_clock_gating;
	} else {
		DRM_ERROR("unexpected fall-through in intel_init_pm\n");
	}
}

int sandybridge_pcode_read(struct drm_i915_private *dev_priv, u32 mbox, u32 *val)
{
	WARN_ON(!mutex_is_locked(&dev_priv->rps.hw_lock));

	if (I915_READ(GEN6_PCODE_MAILBOX) & GEN6_PCODE_READY) {
		DRM_DEBUG_DRIVER("warning: pcode (read) mailbox access failed\n");
		return -EAGAIN;
	}

	I915_WRITE(GEN6_PCODE_DATA, *val);
	I915_WRITE(GEN6_PCODE_DATA1, 0);
	I915_WRITE(GEN6_PCODE_MAILBOX, GEN6_PCODE_READY | mbox);

	if (wait_for((I915_READ(GEN6_PCODE_MAILBOX) & GEN6_PCODE_READY) == 0,
		     500)) {
		DRM_ERROR("timeout waiting for pcode read (%d) to finish\n", mbox);
		return -ETIMEDOUT;
	}

	*val = I915_READ(GEN6_PCODE_DATA);
	I915_WRITE(GEN6_PCODE_DATA, 0);

	return 0;
}

int sandybridge_pcode_write(struct drm_i915_private *dev_priv, u32 mbox, u32 val)
{
	WARN_ON(!mutex_is_locked(&dev_priv->rps.hw_lock));

	if (I915_READ(GEN6_PCODE_MAILBOX) & GEN6_PCODE_READY) {
		DRM_DEBUG_DRIVER("warning: pcode (write) mailbox access failed\n");
		return -EAGAIN;
	}

	I915_WRITE(GEN6_PCODE_DATA, val);
	I915_WRITE(GEN6_PCODE_MAILBOX, GEN6_PCODE_READY | mbox);

	if (wait_for((I915_READ(GEN6_PCODE_MAILBOX) & GEN6_PCODE_READY) == 0,
		     500)) {
		DRM_ERROR("timeout waiting for pcode write (%d) to finish\n", mbox);
		return -ETIMEDOUT;
	}

	I915_WRITE(GEN6_PCODE_DATA, 0);

	return 0;
}

static int vlv_gpu_freq_div(unsigned int czclk_freq)
{
	switch (czclk_freq) {
	case 200:
		return 10;
	case 267:
		return 12;
	case 320:
	case 333:
		return 16;
	case 400:
		return 20;
	default:
		return -1;
	}
}

static int byt_gpu_freq(struct drm_i915_private *dev_priv, int val)
{
	int div, czclk_freq = DIV_ROUND_CLOSEST(dev_priv->czclk_freq, 1000);

	div = vlv_gpu_freq_div(czclk_freq);
	if (div < 0)
		return div;

	return DIV_ROUND_CLOSEST(czclk_freq * (val + 6 - 0xbd), div);
}

static int byt_freq_opcode(struct drm_i915_private *dev_priv, int val)
{
	int mul, czclk_freq = DIV_ROUND_CLOSEST(dev_priv->czclk_freq, 1000);

	mul = vlv_gpu_freq_div(czclk_freq);
	if (mul < 0)
		return mul;

	return DIV_ROUND_CLOSEST(mul * val, czclk_freq) + 0xbd - 6;
}

static int chv_gpu_freq(struct drm_i915_private *dev_priv, int val)
{
	int div, czclk_freq = DIV_ROUND_CLOSEST(dev_priv->czclk_freq, 1000);

	div = vlv_gpu_freq_div(czclk_freq);
	if (div < 0)
		return div;
	div /= 2;

	return DIV_ROUND_CLOSEST(czclk_freq * val, 2 * div) / 2;
}

static int chv_freq_opcode(struct drm_i915_private *dev_priv, int val)
{
	int mul, czclk_freq = DIV_ROUND_CLOSEST(dev_priv->czclk_freq, 1000);

	mul = vlv_gpu_freq_div(czclk_freq);
	if (mul < 0)
		return mul;
	mul /= 2;

	/* CHV needs even values */
	return DIV_ROUND_CLOSEST(val * 2 * mul, czclk_freq) * 2;
}

int intel_gpu_freq(struct drm_i915_private *dev_priv, int val)
{
	if (IS_GEN9(dev_priv->dev))
		return DIV_ROUND_CLOSEST(val * GT_FREQUENCY_MULTIPLIER,
					 GEN9_FREQ_SCALER);
	else if (IS_CHERRYVIEW(dev_priv->dev))
		return chv_gpu_freq(dev_priv, val);
	else if (IS_VALLEYVIEW(dev_priv->dev))
		return byt_gpu_freq(dev_priv, val);
	else
		return val * GT_FREQUENCY_MULTIPLIER;
}

int intel_freq_opcode(struct drm_i915_private *dev_priv, int val)
{
	if (IS_GEN9(dev_priv->dev))
		return DIV_ROUND_CLOSEST(val * GEN9_FREQ_SCALER,
					 GT_FREQUENCY_MULTIPLIER);
	else if (IS_CHERRYVIEW(dev_priv->dev))
		return chv_freq_opcode(dev_priv, val);
	else if (IS_VALLEYVIEW(dev_priv->dev))
		return byt_freq_opcode(dev_priv, val);
	else
		return DIV_ROUND_CLOSEST(val, GT_FREQUENCY_MULTIPLIER);
}

struct request_boost {
	struct work_struct work;
	struct drm_i915_gem_request *req;
};

static void __intel_rps_boost_work(struct work_struct *work)
{
	struct request_boost *boost = container_of(work, struct request_boost, work);
	struct drm_i915_gem_request *req = boost->req;

	if (!i915_gem_request_completed(req, true))
		gen6_rps_boost(to_i915(req->ring->dev), NULL,
			       req->emitted_jiffies);

	i915_gem_request_unreference__unlocked(req);
	kfree(boost);
}

void intel_queue_rps_boost_for_request(struct drm_device *dev,
				       struct drm_i915_gem_request *req)
{
	struct request_boost *boost;

	if (req == NULL || INTEL_INFO(dev)->gen < 6)
		return;

	if (i915_gem_request_completed(req, true))
		return;

	boost = kmalloc(sizeof(*boost), GFP_ATOMIC);
	if (boost == NULL)
		return;

	i915_gem_request_reference(req);
	boost->req = req;

	INIT_WORK(&boost->work, __intel_rps_boost_work);
	queue_work(to_i915(dev)->wq, &boost->work);
}

void intel_pm_setup(struct drm_device *dev)
{
	struct drm_i915_private *dev_priv = dev->dev_private;

	mutex_init(&dev_priv->rps.hw_lock);
	spin_lock_init(&dev_priv->rps.client_lock);

	INIT_DELAYED_WORK(&dev_priv->rps.delayed_resume_work,
			  intel_gen6_powersave_work);
	INIT_LIST_HEAD(&dev_priv->rps.clients);
	INIT_LIST_HEAD(&dev_priv->rps.semaphores.link);
	INIT_LIST_HEAD(&dev_priv->rps.mmioflips.link);

	dev_priv->pm.suspended = false;
	atomic_set(&dev_priv->pm.wakeref_count, 0);
	atomic_set(&dev_priv->pm.atomic_seq, 0);
}<|MERGE_RESOLUTION|>--- conflicted
+++ resolved
@@ -4567,7 +4567,6 @@
 	else
 		DRM_DEBUG_KMS("Enabling RC6 states: RC6 %s\n",
 			      onoff(mode & GEN6_RC_CTL_RC6_ENABLE));
-<<<<<<< HEAD
 }
 
 static bool bxt_check_bios_rc6_setup(const struct drm_device *dev)
@@ -4612,52 +4611,6 @@
 	return enable_rc6;
 }
 
-=======
-}
-
-static bool bxt_check_bios_rc6_setup(const struct drm_device *dev)
-{
-	struct drm_i915_private *dev_priv = dev->dev_private;
-	bool enable_rc6 = true;
-	unsigned long rc6_ctx_base;
-
-	if (!(I915_READ(RC6_LOCATION) & RC6_CTX_IN_DRAM)) {
-		DRM_DEBUG_KMS("RC6 Base location not set properly.\n");
-		enable_rc6 = false;
-	}
-
-	/*
-	 * The exact context size is not known for BXT, so assume a page size
-	 * for this check.
-	 */
-	rc6_ctx_base = I915_READ(RC6_CTX_BASE) & RC6_CTX_BASE_MASK;
-	if (!((rc6_ctx_base >= dev_priv->gtt.stolen_reserved_base) &&
-	      (rc6_ctx_base + PAGE_SIZE <= dev_priv->gtt.stolen_reserved_base +
-					dev_priv->gtt.stolen_reserved_size))) {
-		DRM_DEBUG_KMS("RC6 Base address not as expected.\n");
-		enable_rc6 = false;
-	}
-
-	if (!(((I915_READ(PWRCTX_MAXCNT_RCSUNIT) & IDLE_TIME_MASK) > 1) &&
-	      ((I915_READ(PWRCTX_MAXCNT_VCSUNIT0) & IDLE_TIME_MASK) > 1) &&
-	      ((I915_READ(PWRCTX_MAXCNT_BCSUNIT) & IDLE_TIME_MASK) > 1) &&
-	      ((I915_READ(PWRCTX_MAXCNT_VECSUNIT) & IDLE_TIME_MASK) > 1))) {
-		DRM_DEBUG_KMS("Engine Idle wait time not set properly.\n");
-		enable_rc6 = false;
-	}
-
-	if (!(I915_READ(GEN6_RC_CONTROL) & (GEN6_RC_CTL_RC6_ENABLE |
-					    GEN6_RC_CTL_HW_ENABLE)) &&
-	    ((I915_READ(GEN6_RC_CONTROL) & GEN6_RC_CTL_HW_ENABLE) ||
-	     !(I915_READ(GEN6_RC_STATE) & RC6_STATE))) {
-		DRM_DEBUG_KMS("HW/SW RC6 is not enabled by BIOS.\n");
-		enable_rc6 = false;
-	}
-
-	return enable_rc6;
-}
-
->>>>>>> cf481068
 int sanitize_rc6_option(const struct drm_device *dev, int enable_rc6)
 {
 	/* No RC6 before Ironlake and code is gone for ilk. */
