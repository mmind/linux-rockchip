--- conflicted
+++ resolved
@@ -1532,17 +1532,12 @@
 	fifo_size = dev_priv->display.get_fifo_size(dev_priv, 0);
 	crtc = intel_get_crtc_for_plane(dev_priv, 0);
 	if (intel_crtc_active(crtc)) {
-<<<<<<< HEAD
-		const struct drm_display_mode *adjusted_mode;
-		int cpp = drm_format_plane_cpp(crtc->primary->state->fb->pixel_format, 0);
-=======
 		const struct drm_display_mode *adjusted_mode =
 			&crtc->config->base.adjusted_mode;
 		const struct drm_framebuffer *fb =
 			crtc->base.primary->state->fb;
 		int cpp;
 
->>>>>>> 59331c21
 		if (IS_GEN2(dev_priv))
 			cpp = 4;
 		else
@@ -1564,17 +1559,12 @@
 	fifo_size = dev_priv->display.get_fifo_size(dev_priv, 1);
 	crtc = intel_get_crtc_for_plane(dev_priv, 1);
 	if (intel_crtc_active(crtc)) {
-<<<<<<< HEAD
-		const struct drm_display_mode *adjusted_mode;
-		int cpp = drm_format_plane_cpp(crtc->primary->state->fb->pixel_format, 0);
-=======
 		const struct drm_display_mode *adjusted_mode =
 			&crtc->config->base.adjusted_mode;
 		const struct drm_framebuffer *fb =
 			crtc->base.primary->state->fb;
 		int cpp;
 
->>>>>>> 59331c21
 		if (IS_GEN2(dev_priv))
 			cpp = 4;
 		else
@@ -2102,11 +2092,6 @@
 static void intel_read_wm_latency(struct drm_i915_private *dev_priv,
 				  uint16_t wm[8])
 {
-<<<<<<< HEAD
-	struct drm_i915_private *dev_priv = to_i915(dev);
-
-=======
->>>>>>> 59331c21
 	if (IS_GEN9(dev_priv)) {
 		uint32_t val;
 		int ret, i;
@@ -2325,22 +2310,12 @@
 	intel_print_wm_latency(dev_priv, "Cursor", dev_priv->wm.cur_latency);
 
 	if (IS_GEN6(dev_priv))
-<<<<<<< HEAD
-		snb_wm_latency_quirk(dev);
-=======
 		snb_wm_latency_quirk(dev_priv);
->>>>>>> 59331c21
 }
 
 static void skl_setup_wm_latency(struct drm_i915_private *dev_priv)
 {
-<<<<<<< HEAD
-	struct drm_i915_private *dev_priv = to_i915(dev);
-
-	intel_read_wm_latency(dev, dev_priv->wm.skl_latency);
-=======
 	intel_read_wm_latency(dev_priv, dev_priv->wm.skl_latency);
->>>>>>> 59331c21
 	intel_print_wm_latency(dev_priv, "Gen9 Plane", dev_priv->wm.skl_latency);
 }
 
@@ -3071,11 +3046,7 @@
 
 	/* Since we're now guaranteed to only have one active CRTC... */
 	pipe = ffs(intel_state->active_crtcs) - 1;
-<<<<<<< HEAD
-	crtc = to_intel_crtc(dev_priv->pipe_to_crtc_mapping[pipe]);
-=======
 	crtc = intel_get_crtc_for_pipe(dev_priv, pipe);
->>>>>>> 59331c21
 	cstate = to_intel_crtc_state(crtc->base.state);
 
 	if (crtc->base.state->adjusted_mode.flags & DRM_MODE_FLAG_INTERLACE)
@@ -3096,11 +3067,7 @@
 		latency = dev_priv->wm.skl_latency[level];
 
 		if (skl_needs_memory_bw_wa(intel_state) &&
-<<<<<<< HEAD
-		    plane->base.state->fb->modifier[0] ==
-=======
 		    plane->base.state->fb->modifier ==
->>>>>>> 59331c21
 		    I915_FORMAT_MOD_X_TILED)
 			latency += 15;
 
@@ -3155,15 +3122,11 @@
 	 * we currently hold.
 	 */
 	if (!intel_state->active_pipe_changes) {
-<<<<<<< HEAD
-		*alloc = to_intel_crtc(for_crtc)->hw_ddb;
-=======
 		/*
 		 * alloc may be cleared by clear_intel_crtc_state,
 		 * copy from old state to be sure
 		 */
 		*alloc = to_intel_crtc_state(for_crtc->state)->wm.skl.ddb;
->>>>>>> 59331c21
 		return;
 	}
 
@@ -3443,15 +3406,9 @@
 	struct intel_crtc *intel_crtc = to_intel_crtc(crtc);
 	enum pipe pipe = intel_crtc->pipe;
 	struct skl_ddb_entry *alloc = &cstate->wm.skl.ddb;
-<<<<<<< HEAD
-	uint16_t alloc_size, start, cursor_blocks;
-	uint16_t *minimum = cstate->wm.skl.minimum_blocks;
-	uint16_t *y_minimum = cstate->wm.skl.minimum_y_blocks;
-=======
 	uint16_t alloc_size, start;
 	uint16_t minimum[I915_MAX_PLANES] = {};
 	uint16_t y_minimum[I915_MAX_PLANES] = {};
->>>>>>> 59331c21
 	unsigned int total_data_rate;
 	int num_active;
 	int id, i;
@@ -3640,11 +3597,7 @@
 		return 0;
 	}
 
-<<<<<<< HEAD
-	if (apply_memory_bw_wa && fb->modifier[0] == I915_FORMAT_MOD_X_TILED)
-=======
 	if (apply_memory_bw_wa && fb->modifier == I915_FORMAT_MOD_X_TILED)
->>>>>>> 59331c21
 		latency += 15;
 
 	width = drm_rect_width(&intel_pstate->base.src) >> 16;
@@ -3702,8 +3655,6 @@
 				 plane_blocks_per_line);
 
 	y_tile_minimum = plane_blocks_per_line * y_min_scanlines;
-	if (apply_memory_bw_wa)
-		y_tile_minimum *= 2;
 
 	if (fb->modifier == I915_FORMAT_MOD_Y_TILED ||
 	    fb->modifier == I915_FORMAT_MOD_Yf_TILED) {
@@ -3900,17 +3851,10 @@
 	I915_WRITE(reg, val);
 }
 
-<<<<<<< HEAD
-void skl_write_plane_wm(struct intel_crtc *intel_crtc,
-			const struct skl_plane_wm *wm,
-			const struct skl_ddb_allocation *ddb,
-			int plane)
-=======
 static void skl_write_plane_wm(struct intel_crtc *intel_crtc,
 			       const struct skl_plane_wm *wm,
 			       const struct skl_ddb_allocation *ddb,
 			       int plane)
->>>>>>> 59331c21
 {
 	struct drm_crtc *crtc = &intel_crtc->base;
 	struct drm_device *dev = crtc->dev;
@@ -3931,15 +3875,9 @@
 			    &ddb->y_plane[pipe][plane]);
 }
 
-<<<<<<< HEAD
-void skl_write_cursor_wm(struct intel_crtc *intel_crtc,
-			 const struct skl_plane_wm *wm,
-			 const struct skl_ddb_allocation *ddb)
-=======
 static void skl_write_cursor_wm(struct intel_crtc *intel_crtc,
 				const struct skl_plane_wm *wm,
 				const struct skl_ddb_allocation *ddb)
->>>>>>> 59331c21
 {
 	struct drm_crtc *crtc = &intel_crtc->base;
 	struct drm_device *dev = crtc->dev;
@@ -3977,25 +3915,6 @@
 	return a->start < b->end && b->start < a->end;
 }
 
-<<<<<<< HEAD
-bool skl_ddb_allocation_overlaps(struct drm_atomic_state *state,
-				 struct intel_crtc *intel_crtc)
-{
-	struct drm_crtc *other_crtc;
-	struct drm_crtc_state *other_cstate;
-	struct intel_crtc *other_intel_crtc;
-	const struct skl_ddb_entry *ddb =
-		&to_intel_crtc_state(intel_crtc->base.state)->wm.skl.ddb;
-	int i;
-
-	for_each_crtc_in_state(state, other_crtc, other_cstate, i) {
-		other_intel_crtc = to_intel_crtc(other_crtc);
-
-		if (other_intel_crtc == intel_crtc)
-			continue;
-
-		if (skl_ddb_entries_overlap(ddb, &other_intel_crtc->hw_ddb))
-=======
 bool skl_ddb_allocation_overlaps(const struct skl_ddb_entry **entries,
 				 const struct skl_ddb_entry *ddb,
 				 int ignore)
@@ -4005,7 +3924,6 @@
 	for (i = 0; i < I915_MAX_PIPES; i++)
 		if (i != ignore && entries[i] &&
 		    skl_ddb_entries_overlap(ddb, entries[i]))
->>>>>>> 59331c21
 			return true;
 
 	return false;
@@ -4178,24 +4096,6 @@
 		to_intel_atomic_state(state);
 	const struct drm_crtc *crtc;
 	const struct drm_crtc_state *cstate;
-<<<<<<< HEAD
-	const struct drm_plane *plane;
-	const struct intel_plane *intel_plane;
-	const struct drm_plane_state *pstate;
-	const struct skl_ddb_allocation *old_ddb = &dev_priv->wm.skl_hw.ddb;
-	const struct skl_ddb_allocation *new_ddb = &intel_state->wm_results.ddb;
-	enum pipe pipe;
-	int id;
-	int i, j;
-
-	for_each_crtc_in_state(state, crtc, cstate, i) {
-		pipe = to_intel_crtc(crtc)->pipe;
-
-		for_each_plane_in_state(state, plane, pstate, j) {
-			const struct skl_ddb_entry *old, *new;
-
-			intel_plane = to_intel_plane(plane);
-=======
 	const struct intel_plane *intel_plane;
 	const struct skl_ddb_allocation *old_ddb = &dev_priv->wm.skl_hw.ddb;
 	const struct skl_ddb_allocation *new_ddb = &intel_state->wm_results.ddb;
@@ -4209,32 +4109,10 @@
 		for_each_intel_plane_on_crtc(dev, intel_crtc, intel_plane) {
 			const struct skl_ddb_entry *old, *new;
 
->>>>>>> 59331c21
 			id = skl_wm_plane_id(intel_plane);
 			old = &old_ddb->plane[pipe][id];
 			new = &new_ddb->plane[pipe][id];
 
-<<<<<<< HEAD
-			if (intel_plane->pipe != pipe)
-				continue;
-
-			if (skl_ddb_entry_equal(old, new))
-				continue;
-
-			if (id != PLANE_CURSOR) {
-				DRM_DEBUG_ATOMIC("[PLANE:%d:plane %d%c] ddb (%d - %d) -> (%d - %d)\n",
-						 plane->base.id, id + 1,
-						 pipe_name(pipe),
-						 old->start, old->end,
-						 new->start, new->end);
-			} else {
-				DRM_DEBUG_ATOMIC("[PLANE:%d:cursor %c] ddb (%d - %d) -> (%d - %d)\n",
-						 plane->base.id,
-						 pipe_name(pipe),
-						 old->start, old->end,
-						 new->start, new->end);
-			}
-=======
 			if (skl_ddb_entry_equal(old, new))
 				continue;
 
@@ -4243,7 +4121,6 @@
 					 intel_plane->base.name,
 					 old->start, old->end,
 					 new->start, new->end);
->>>>>>> 59331c21
 		}
 	}
 }
@@ -4347,15 +4224,6 @@
 	struct skl_wm_values *hw_vals = &dev_priv->wm.skl_hw;
 	enum pipe pipe = intel_crtc->pipe;
 
-<<<<<<< HEAD
-		for (plane = 0; plane < intel_num_planes(intel_crtc); plane++)
-			skl_write_plane_wm(intel_crtc, &pipe_wm->planes[plane],
-					   &results->ddb, plane);
-
-		skl_write_cursor_wm(intel_crtc, &pipe_wm->planes[PLANE_CURSOR],
-				    &results->ddb);
-	}
-=======
 	if ((results->dirty_pipes & drm_crtc_mask(&intel_crtc->base)) == 0)
 		return;
 
@@ -4363,11 +4231,8 @@
 
 	if (cstate->base.active_changed)
 		skl_atomic_update_crtc_wm(state, cstate);
->>>>>>> 59331c21
 
 	skl_copy_wm_for_pipe(hw_vals, results, pipe);
-
-	intel_crtc->hw_ddb = cstate->wm.skl.ddb;
 
 	mutex_unlock(&dev_priv->wm.wm_mutex);
 }
@@ -4469,15 +4334,9 @@
 	enum pipe pipe = intel_crtc->pipe;
 	int level, id, max_level;
 	uint32_t val;
-<<<<<<< HEAD
 
 	max_level = ilk_wm_max_level(dev_priv);
 
-=======
-
-	max_level = ilk_wm_max_level(dev_priv);
-
->>>>>>> 59331c21
 	for_each_intel_plane_on_crtc(dev, intel_crtc, intel_plane) {
 		id = skl_wm_plane_id(intel_plane);
 		wm = &out->planes[id];
@@ -4521,15 +4380,8 @@
 
 		skl_pipe_wm_get_hw_state(crtc, &cstate->wm.skl.optimal);
 
-<<<<<<< HEAD
-		if (intel_crtc->active) {
-			hw->dirty_pipes |= drm_crtc_mask(crtc);
-			intel_crtc->wm.active.skl = cstate->wm.skl.optimal;
-		}
-=======
 		if (intel_crtc->active)
 			hw->dirty_pipes |= drm_crtc_mask(crtc);
->>>>>>> 59331c21
 	}
 
 	if (dev_priv->active_crtcs) {
@@ -7288,11 +7140,6 @@
 
 static void lpt_suspend_hw(struct drm_i915_private *dev_priv)
 {
-<<<<<<< HEAD
-	struct drm_i915_private *dev_priv = to_i915(dev);
-
-=======
->>>>>>> 59331c21
 	if (HAS_PCH_LPT_LP(dev_priv)) {
 		uint32_t val = I915_READ(SOUTH_DSPCLK_GATE_D);
 
@@ -7552,11 +7399,7 @@
 	I915_WRITE(GEN6_MBCUNIT_SNPCR, snpcr);
 
 	if (!HAS_PCH_NOP(dev_priv))
-<<<<<<< HEAD
-		cpt_init_clock_gating(dev);
-=======
 		cpt_init_clock_gating(dev_priv);
->>>>>>> 59331c21
 
 	gen6_check_mch_setup(dev_priv);
 }
@@ -7782,13 +7625,8 @@
 
 void intel_suspend_hw(struct drm_i915_private *dev_priv)
 {
-<<<<<<< HEAD
-	if (HAS_PCH_LPT(to_i915(dev)))
-		lpt_suspend_hw(dev);
-=======
 	if (HAS_PCH_LPT(dev_priv))
 		lpt_suspend_hw(dev_priv);
->>>>>>> 59331c21
 }
 
 static void nop_init_clock_gating(struct drm_i915_private *dev_priv)
@@ -7851,17 +7689,10 @@
 	intel_fbc_init(dev_priv);
 
 	/* For cxsr */
-<<<<<<< HEAD
-	if (IS_PINEVIEW(dev))
-		i915_pineview_get_mem_freq(dev);
-	else if (IS_GEN5(dev_priv))
-		i915_ironlake_get_mem_freq(dev);
-=======
 	if (IS_PINEVIEW(dev_priv))
 		i915_pineview_get_mem_freq(dev_priv);
 	else if (IS_GEN5(dev_priv))
 		i915_ironlake_get_mem_freq(dev_priv);
->>>>>>> 59331c21
 
 	/* For FIFO watermark updates */
 	if (INTEL_GEN(dev_priv) >= 9) {
@@ -7870,11 +7701,7 @@
 		dev_priv->display.atomic_update_watermarks = skl_atomic_update_crtc_wm;
 		dev_priv->display.compute_global_watermarks = skl_compute_wm;
 	} else if (HAS_PCH_SPLIT(dev_priv)) {
-<<<<<<< HEAD
-		ilk_setup_wm_latency(dev);
-=======
 		ilk_setup_wm_latency(dev_priv);
->>>>>>> 59331c21
 
 		if ((IS_GEN5(dev_priv) && dev_priv->wm.pri_latency[1] &&
 		     dev_priv->wm.spr_latency[1] && dev_priv->wm.cur_latency[1]) ||
@@ -7892,21 +7719,12 @@
 				      "Disable CxSR\n");
 		}
 	} else if (IS_CHERRYVIEW(dev_priv)) {
-<<<<<<< HEAD
-		vlv_setup_wm_latency(dev);
-		dev_priv->display.update_wm = vlv_update_wm;
-	} else if (IS_VALLEYVIEW(dev_priv)) {
-		vlv_setup_wm_latency(dev);
-		dev_priv->display.update_wm = vlv_update_wm;
-	} else if (IS_PINEVIEW(dev)) {
-=======
 		vlv_setup_wm_latency(dev_priv);
 		dev_priv->display.update_wm = vlv_update_wm;
 	} else if (IS_VALLEYVIEW(dev_priv)) {
 		vlv_setup_wm_latency(dev_priv);
 		dev_priv->display.update_wm = vlv_update_wm;
 	} else if (IS_PINEVIEW(dev_priv)) {
->>>>>>> 59331c21
 		if (!intel_get_cxsr_latency(IS_PINEVIEW_G(dev_priv),
 					    dev_priv->is_ddr3,
 					    dev_priv->fsb_freq,
@@ -7929,11 +7747,7 @@
 		dev_priv->display.update_wm = i9xx_update_wm;
 		dev_priv->display.get_fifo_size = i9xx_get_fifo_size;
 	} else if (IS_GEN2(dev_priv)) {
-<<<<<<< HEAD
-		if (INTEL_INFO(dev)->num_pipes == 1) {
-=======
 		if (INTEL_INFO(dev_priv)->num_pipes == 1) {
->>>>>>> 59331c21
 			dev_priv->display.update_wm = i845_update_wm;
 			dev_priv->display.get_fifo_size = i845_get_fifo_size;
 		} else {
