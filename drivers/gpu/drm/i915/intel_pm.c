--- conflicted
+++ resolved
@@ -1213,10 +1213,7 @@
 				     const struct intel_plane_state *plane_state)
 {
 	struct intel_plane *plane = to_intel_plane(plane_state->uapi.plane);
-<<<<<<< HEAD
-=======
 	struct drm_i915_private *dev_priv = to_i915(crtc_state->uapi.crtc->dev);
->>>>>>> 26dca6db
 	int num_levels = intel_wm_num_levels(to_i915(plane->base.dev));
 	enum plane_id plane_id = plane->id;
 	bool dirty = false;
@@ -1798,10 +1795,7 @@
 				     const struct intel_plane_state *plane_state)
 {
 	struct intel_plane *plane = to_intel_plane(plane_state->uapi.plane);
-<<<<<<< HEAD
-=======
 	struct drm_i915_private *dev_priv = to_i915(crtc_state->uapi.crtc->dev);
->>>>>>> 26dca6db
 	enum plane_id plane_id = plane->id;
 	int num_levels = intel_wm_num_levels(to_i915(plane->base.dev));
 	int level;
@@ -4596,12 +4590,8 @@
 	/* only planar format has two planes */
 	if (color_plane == 1 &&
 	    !intel_format_info_is_yuv_semiplanar(format, modifier)) {
-<<<<<<< HEAD
-		DRM_DEBUG_KMS("Non planar format have single plane\n");
-=======
 		drm_dbg_kms(&dev_priv->drm,
 			    "Non planar format have single plane\n");
->>>>>>> 26dca6db
 		return -EINVAL;
 	}
 
