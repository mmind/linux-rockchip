--- conflicted
+++ resolved
@@ -7067,15 +7067,9 @@
 
 static void gen12lp_init_clock_gating(struct drm_i915_private *dev_priv)
 {
-<<<<<<< HEAD
-	/* Wa_1409120013:tgl */
-	intel_uncore_write(&dev_priv->uncore, ILK_DPFC_CHICKEN,
-		   ILK_DPFC_CHICKEN_COMP_DUMMY_PIXEL);
-=======
 	/* Wa_1409120013:tgl,rkl,adl_s,dg1 */
 	intel_uncore_write(&dev_priv->uncore, ILK_DPFC_CHICKEN,
 			   ILK_DPFC_CHICKEN_COMP_DUMMY_PIXEL);
->>>>>>> fe07bfda
 
 	/* Wa_1409825376:tgl (pre-prod)*/
 	if (IS_TGL_DISP_REVID(dev_priv, TGL_REVID_A0, TGL_REVID_B1))
