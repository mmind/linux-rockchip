--- conflicted
+++ resolved
@@ -504,9 +504,6 @@
 	struct rb_node *parent, **p;
 	bool first, wakeup;
 
-<<<<<<< HEAD
-	/* locked by dma_fence_enable_sw_signaling() */
-=======
 	/* Note that we may be called from an interrupt handler on another
 	 * device (e.g. nouveau signaling a fence completion causing us
 	 * to submit a request, and so enable signaling). As such,
@@ -515,7 +512,6 @@
 	 */
 
 	/* locked by dma_fence_enable_sw_signaling() (irqsafe fence->lock) */
->>>>>>> 59331c21
 	assert_spin_locked(&request->lock);
 	if (!request->global_seqno)
 		return;
@@ -639,33 +635,11 @@
 	enum intel_engine_id id;
 	unsigned int mask = 0;
 
-<<<<<<< HEAD
-	/* To avoid the task_struct disappearing beneath us as we wake up
-	 * the process, we must first inspect the task_struct->state under the
-	 * RCU lock, i.e. as we call wake_up_process() we must be holding the
-	 * rcu_read_lock().
-	 */
-	for_each_engine(engine, i915, id)
-		if (unlikely(intel_engine_wakeup(engine)))
-			mask |= intel_engine_flag(engine);
-=======
 	for_each_engine(engine, i915, id) {
 		struct intel_breadcrumbs *b = &engine->breadcrumbs;
->>>>>>> 59331c21
 
 		spin_lock_irq(&b->lock);
 
-<<<<<<< HEAD
-unsigned int intel_kick_signalers(struct drm_i915_private *i915)
-{
-	struct intel_engine_cs *engine;
-	enum intel_engine_id id;
-	unsigned int mask = 0;
-
-	for_each_engine(engine, i915, id) {
-		if (unlikely(READ_ONCE(engine->breadcrumbs.first_signal))) {
-			wake_up_process(engine->breadcrumbs.signaler);
-=======
 		if (b->first_wait) {
 			wake_up_process(b->first_wait->tsk);
 			mask |= intel_engine_flag(engine);
@@ -673,7 +647,6 @@
 
 		if (b->first_signal) {
 			wake_up_process(b->signaler);
->>>>>>> 59331c21
 			mask |= intel_engine_flag(engine);
 		}
 
