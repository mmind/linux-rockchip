config DRM_I915
	tristate "Intel 8xx/9xx/G3x/G4x/HD Graphics"
	depends on DRM
	depends on X86 && PCI
	depends on (AGP || AGP=n)
	select INTEL_GTT
	select AGP_INTEL if AGP
	select INTERVAL_TREE
	# we need shmfs for the swappable backing store, and in particular
	# the shmem_readpage() which depends upon tmpfs
	select SHMEM
	select TMPFS
	select DRM_KMS_HELPER
	select DRM_PANEL
	select DRM_MIPI_DSI
	# i915 depends on ACPI_VIDEO when ACPI is enabled
	# but for select to work, need to select ACPI_VIDEO's dependencies, ick
	select BACKLIGHT_LCD_SUPPORT if ACPI
	select BACKLIGHT_CLASS_DEVICE if ACPI
	select INPUT if ACPI
	select ACPI_VIDEO if ACPI
	select ACPI_BUTTON if ACPI
	help
	  Choose this option if you have a system that has "Intel Graphics
	  Media Accelerator" or "HD Graphics" integrated graphics,
	  including 830M, 845G, 852GM, 855GM, 865G, 915G, 945G, 965G,
	  G35, G41, G43, G45 chipsets and Celeron, Pentium, Core i3,
	  Core i5, Core i7 as well as Atom CPUs with integrated graphics.
	  If M is selected, the module will be called i915.  AGP support
	  is required for this driver to work. This driver is used by
	  the Intel driver in X.org 6.8 and XFree86 4.4 and above. It
	  replaces the older i830 module that supported a subset of the
	  hardware in older X.org releases.

	  Note that the older i810/i815 chipsets require the use of the
	  i810 driver instead, and the Atom z5xx series has an entirely
	  different implementation.

<<<<<<< HEAD
config DRM_I915_FBDEV
	bool "Enable legacy fbdev support for the modesetting intel driver"
	depends on DRM_I915
	select DRM_KMS_FB_HELPER
	select FB_CFB_FILLRECT
	select FB_CFB_COPYAREA
	select FB_CFB_IMAGEBLIT
	default y
	help
	  Choose this option if you have a need for the legacy fbdev
	  support. Note that this support also provide the linux console
	  support on top of the intel modesetting driver.

	  If in doubt, say "Y".

=======
>>>>>>> 879a37d0
config DRM_I915_PRELIMINARY_HW_SUPPORT
	bool "Enable preliminary support for prerelease Intel hardware by default"
	depends on DRM_I915
	default n
	help
	  Choose this option if you have prerelease Intel hardware and want the
	  i915 driver to support it by default.  You can enable such support at
	  runtime with the module option i915.preliminary_hw_support=1; this
	  option changes the default for that module option.

	  If in doubt, say "N".<|MERGE_RESOLUTION|>--- conflicted
+++ resolved
@@ -36,24 +36,6 @@
 	  i810 driver instead, and the Atom z5xx series has an entirely
 	  different implementation.
 
-<<<<<<< HEAD
-config DRM_I915_FBDEV
-	bool "Enable legacy fbdev support for the modesetting intel driver"
-	depends on DRM_I915
-	select DRM_KMS_FB_HELPER
-	select FB_CFB_FILLRECT
-	select FB_CFB_COPYAREA
-	select FB_CFB_IMAGEBLIT
-	default y
-	help
-	  Choose this option if you have a need for the legacy fbdev
-	  support. Note that this support also provide the linux console
-	  support on top of the intel modesetting driver.
-
-	  If in doubt, say "Y".
-
-=======
->>>>>>> 879a37d0
 config DRM_I915_PRELIMINARY_HW_SUPPORT
 	bool "Enable preliminary support for prerelease Intel hardware by default"
 	depends on DRM_I915
