/* i915_irq.c -- IRQ support for the I915 -*- linux-c -*-
 */
/*
 * Copyright 2003 Tungsten Graphics, Inc., Cedar Park, Texas.
 * All Rights Reserved.
 *
 * Permission is hereby granted, free of charge, to any person obtaining a
 * copy of this software and associated documentation files (the
 * "Software"), to deal in the Software without restriction, including
 * without limitation the rights to use, copy, modify, merge, publish,
 * distribute, sub license, and/or sell copies of the Software, and to
 * permit persons to whom the Software is furnished to do so, subject to
 * the following conditions:
 *
 * The above copyright notice and this permission notice (including the
 * next paragraph) shall be included in all copies or substantial portions
 * of the Software.
 *
 * THE SOFTWARE IS PROVIDED "AS IS", WITHOUT WARRANTY OF ANY KIND, EXPRESS
 * OR IMPLIED, INCLUDING BUT NOT LIMITED TO THE WARRANTIES OF
 * MERCHANTABILITY, FITNESS FOR A PARTICULAR PURPOSE AND NON-INFRINGEMENT.
 * IN NO EVENT SHALL TUNGSTEN GRAPHICS AND/OR ITS SUPPLIERS BE LIABLE FOR
 * ANY CLAIM, DAMAGES OR OTHER LIABILITY, WHETHER IN AN ACTION OF CONTRACT,
 * TORT OR OTHERWISE, ARISING FROM, OUT OF OR IN CONNECTION WITH THE
 * SOFTWARE OR THE USE OR OTHER DEALINGS IN THE SOFTWARE.
 *
 */

#define pr_fmt(fmt) KBUILD_MODNAME ": " fmt

#include <linux/sysrq.h>
#include <linux/slab.h>
#include <linux/circ_buf.h>
#include <drm/drmP.h>
#include <drm/i915_drm.h>
#include "i915_drv.h"
#include "i915_trace.h"
#include "intel_drv.h"

/**
 * DOC: interrupt handling
 *
 * These functions provide the basic support for enabling and disabling the
 * interrupt handling support. There's a lot more functionality in i915_irq.c
 * and related files, but that will be described in separate chapters.
 */

static const u32 hpd_ilk[HPD_NUM_PINS] = {
	[HPD_PORT_A] = DE_DP_A_HOTPLUG,
};

static const u32 hpd_ivb[HPD_NUM_PINS] = {
	[HPD_PORT_A] = DE_DP_A_HOTPLUG_IVB,
};

static const u32 hpd_bdw[HPD_NUM_PINS] = {
	[HPD_PORT_A] = GEN8_PORT_DP_A_HOTPLUG,
};

static const u32 hpd_ibx[HPD_NUM_PINS] = {
	[HPD_CRT] = SDE_CRT_HOTPLUG,
	[HPD_SDVO_B] = SDE_SDVOB_HOTPLUG,
	[HPD_PORT_B] = SDE_PORTB_HOTPLUG,
	[HPD_PORT_C] = SDE_PORTC_HOTPLUG,
	[HPD_PORT_D] = SDE_PORTD_HOTPLUG
};

static const u32 hpd_cpt[HPD_NUM_PINS] = {
	[HPD_CRT] = SDE_CRT_HOTPLUG_CPT,
	[HPD_SDVO_B] = SDE_SDVOB_HOTPLUG_CPT,
	[HPD_PORT_B] = SDE_PORTB_HOTPLUG_CPT,
	[HPD_PORT_C] = SDE_PORTC_HOTPLUG_CPT,
	[HPD_PORT_D] = SDE_PORTD_HOTPLUG_CPT
};

static const u32 hpd_spt[HPD_NUM_PINS] = {
	[HPD_PORT_A] = SDE_PORTA_HOTPLUG_SPT,
	[HPD_PORT_B] = SDE_PORTB_HOTPLUG_CPT,
	[HPD_PORT_C] = SDE_PORTC_HOTPLUG_CPT,
	[HPD_PORT_D] = SDE_PORTD_HOTPLUG_CPT,
	[HPD_PORT_E] = SDE_PORTE_HOTPLUG_SPT
};

static const u32 hpd_mask_i915[HPD_NUM_PINS] = {
	[HPD_CRT] = CRT_HOTPLUG_INT_EN,
	[HPD_SDVO_B] = SDVOB_HOTPLUG_INT_EN,
	[HPD_SDVO_C] = SDVOC_HOTPLUG_INT_EN,
	[HPD_PORT_B] = PORTB_HOTPLUG_INT_EN,
	[HPD_PORT_C] = PORTC_HOTPLUG_INT_EN,
	[HPD_PORT_D] = PORTD_HOTPLUG_INT_EN
};

static const u32 hpd_status_g4x[HPD_NUM_PINS] = {
	[HPD_CRT] = CRT_HOTPLUG_INT_STATUS,
	[HPD_SDVO_B] = SDVOB_HOTPLUG_INT_STATUS_G4X,
	[HPD_SDVO_C] = SDVOC_HOTPLUG_INT_STATUS_G4X,
	[HPD_PORT_B] = PORTB_HOTPLUG_INT_STATUS,
	[HPD_PORT_C] = PORTC_HOTPLUG_INT_STATUS,
	[HPD_PORT_D] = PORTD_HOTPLUG_INT_STATUS
};

static const u32 hpd_status_i915[HPD_NUM_PINS] = {
	[HPD_CRT] = CRT_HOTPLUG_INT_STATUS,
	[HPD_SDVO_B] = SDVOB_HOTPLUG_INT_STATUS_I915,
	[HPD_SDVO_C] = SDVOC_HOTPLUG_INT_STATUS_I915,
	[HPD_PORT_B] = PORTB_HOTPLUG_INT_STATUS,
	[HPD_PORT_C] = PORTC_HOTPLUG_INT_STATUS,
	[HPD_PORT_D] = PORTD_HOTPLUG_INT_STATUS
};

/* BXT hpd list */
static const u32 hpd_bxt[HPD_NUM_PINS] = {
	[HPD_PORT_A] = BXT_DE_PORT_HP_DDIA,
	[HPD_PORT_B] = BXT_DE_PORT_HP_DDIB,
	[HPD_PORT_C] = BXT_DE_PORT_HP_DDIC
};

/* IIR can theoretically queue up two events. Be paranoid. */
#define GEN8_IRQ_RESET_NDX(type, which) do { \
	I915_WRITE(GEN8_##type##_IMR(which), 0xffffffff); \
	POSTING_READ(GEN8_##type##_IMR(which)); \
	I915_WRITE(GEN8_##type##_IER(which), 0); \
	I915_WRITE(GEN8_##type##_IIR(which), 0xffffffff); \
	POSTING_READ(GEN8_##type##_IIR(which)); \
	I915_WRITE(GEN8_##type##_IIR(which), 0xffffffff); \
	POSTING_READ(GEN8_##type##_IIR(which)); \
} while (0)

#define GEN5_IRQ_RESET(type) do { \
	I915_WRITE(type##IMR, 0xffffffff); \
	POSTING_READ(type##IMR); \
	I915_WRITE(type##IER, 0); \
	I915_WRITE(type##IIR, 0xffffffff); \
	POSTING_READ(type##IIR); \
	I915_WRITE(type##IIR, 0xffffffff); \
	POSTING_READ(type##IIR); \
} while (0)

/*
 * We should clear IMR at preinstall/uninstall, and just check at postinstall.
 */
static void gen5_assert_iir_is_zero(struct drm_i915_private *dev_priv, u32 reg)
{
	u32 val = I915_READ(reg);

	if (val == 0)
		return;

	WARN(1, "Interrupt register 0x%x is not zero: 0x%08x\n",
	     reg, val);
	I915_WRITE(reg, 0xffffffff);
	POSTING_READ(reg);
	I915_WRITE(reg, 0xffffffff);
	POSTING_READ(reg);
}

#define GEN8_IRQ_INIT_NDX(type, which, imr_val, ier_val) do { \
	gen5_assert_iir_is_zero(dev_priv, GEN8_##type##_IIR(which)); \
	I915_WRITE(GEN8_##type##_IER(which), (ier_val)); \
	I915_WRITE(GEN8_##type##_IMR(which), (imr_val)); \
	POSTING_READ(GEN8_##type##_IMR(which)); \
} while (0)

#define GEN5_IRQ_INIT(type, imr_val, ier_val) do { \
	gen5_assert_iir_is_zero(dev_priv, type##IIR); \
	I915_WRITE(type##IER, (ier_val)); \
	I915_WRITE(type##IMR, (imr_val)); \
	POSTING_READ(type##IMR); \
} while (0)

static void gen6_rps_irq_handler(struct drm_i915_private *dev_priv, u32 pm_iir);

/* For display hotplug interrupt */
static inline void
i915_hotplug_interrupt_update_locked(struct drm_i915_private *dev_priv,
				     uint32_t mask,
				     uint32_t bits)
{
	uint32_t val;

	assert_spin_locked(&dev_priv->irq_lock);
	WARN_ON(bits & ~mask);

	val = I915_READ(PORT_HOTPLUG_EN);
	val &= ~mask;
	val |= bits;
	I915_WRITE(PORT_HOTPLUG_EN, val);
}

/**
 * i915_hotplug_interrupt_update - update hotplug interrupt enable
 * @dev_priv: driver private
 * @mask: bits to update
 * @bits: bits to enable
 * NOTE: the HPD enable bits are modified both inside and outside
 * of an interrupt context. To avoid that read-modify-write cycles
 * interfer, these bits are protected by a spinlock. Since this
 * function is usually not called from a context where the lock is
 * held already, this function acquires the lock itself. A non-locking
 * version is also available.
 */
void i915_hotplug_interrupt_update(struct drm_i915_private *dev_priv,
				   uint32_t mask,
				   uint32_t bits)
{
	spin_lock_irq(&dev_priv->irq_lock);
	i915_hotplug_interrupt_update_locked(dev_priv, mask, bits);
	spin_unlock_irq(&dev_priv->irq_lock);
}

/**
 * ilk_update_display_irq - update DEIMR
 * @dev_priv: driver private
 * @interrupt_mask: mask of interrupt bits to update
 * @enabled_irq_mask: mask of interrupt bits to enable
 */
static void ilk_update_display_irq(struct drm_i915_private *dev_priv,
				   uint32_t interrupt_mask,
				   uint32_t enabled_irq_mask)
{
	uint32_t new_val;

	assert_spin_locked(&dev_priv->irq_lock);

	WARN_ON(enabled_irq_mask & ~interrupt_mask);

	if (WARN_ON(!intel_irqs_enabled(dev_priv)))
		return;

	new_val = dev_priv->irq_mask;
	new_val &= ~interrupt_mask;
	new_val |= (~enabled_irq_mask & interrupt_mask);

	if (new_val != dev_priv->irq_mask) {
		dev_priv->irq_mask = new_val;
		I915_WRITE(DEIMR, dev_priv->irq_mask);
		POSTING_READ(DEIMR);
	}
}

void
ironlake_enable_display_irq(struct drm_i915_private *dev_priv, u32 mask)
{
	ilk_update_display_irq(dev_priv, mask, mask);
}

void
ironlake_disable_display_irq(struct drm_i915_private *dev_priv, u32 mask)
{
	ilk_update_display_irq(dev_priv, mask, 0);
}

/**
 * ilk_update_gt_irq - update GTIMR
 * @dev_priv: driver private
 * @interrupt_mask: mask of interrupt bits to update
 * @enabled_irq_mask: mask of interrupt bits to enable
 */
static void ilk_update_gt_irq(struct drm_i915_private *dev_priv,
			      uint32_t interrupt_mask,
			      uint32_t enabled_irq_mask)
{
	assert_spin_locked(&dev_priv->irq_lock);

	WARN_ON(enabled_irq_mask & ~interrupt_mask);

	if (WARN_ON(!intel_irqs_enabled(dev_priv)))
		return;

	dev_priv->gt_irq_mask &= ~interrupt_mask;
	dev_priv->gt_irq_mask |= (~enabled_irq_mask & interrupt_mask);
	I915_WRITE(GTIMR, dev_priv->gt_irq_mask);
	POSTING_READ(GTIMR);
}

void gen5_enable_gt_irq(struct drm_i915_private *dev_priv, uint32_t mask)
{
	ilk_update_gt_irq(dev_priv, mask, mask);
}

void gen5_disable_gt_irq(struct drm_i915_private *dev_priv, uint32_t mask)
{
	ilk_update_gt_irq(dev_priv, mask, 0);
}

static u32 gen6_pm_iir(struct drm_i915_private *dev_priv)
{
	return INTEL_INFO(dev_priv)->gen >= 8 ? GEN8_GT_IIR(2) : GEN6_PMIIR;
}

static u32 gen6_pm_imr(struct drm_i915_private *dev_priv)
{
	return INTEL_INFO(dev_priv)->gen >= 8 ? GEN8_GT_IMR(2) : GEN6_PMIMR;
}

static u32 gen6_pm_ier(struct drm_i915_private *dev_priv)
{
	return INTEL_INFO(dev_priv)->gen >= 8 ? GEN8_GT_IER(2) : GEN6_PMIER;
}

/**
  * snb_update_pm_irq - update GEN6_PMIMR
  * @dev_priv: driver private
  * @interrupt_mask: mask of interrupt bits to update
  * @enabled_irq_mask: mask of interrupt bits to enable
  */
static void snb_update_pm_irq(struct drm_i915_private *dev_priv,
			      uint32_t interrupt_mask,
			      uint32_t enabled_irq_mask)
{
	uint32_t new_val;

	WARN_ON(enabled_irq_mask & ~interrupt_mask);

	assert_spin_locked(&dev_priv->irq_lock);

	new_val = dev_priv->pm_irq_mask;
	new_val &= ~interrupt_mask;
	new_val |= (~enabled_irq_mask & interrupt_mask);

	if (new_val != dev_priv->pm_irq_mask) {
		dev_priv->pm_irq_mask = new_val;
		I915_WRITE(gen6_pm_imr(dev_priv), dev_priv->pm_irq_mask);
		POSTING_READ(gen6_pm_imr(dev_priv));
	}
}

void gen6_enable_pm_irq(struct drm_i915_private *dev_priv, uint32_t mask)
{
	if (WARN_ON(!intel_irqs_enabled(dev_priv)))
		return;

	snb_update_pm_irq(dev_priv, mask, mask);
}

static void __gen6_disable_pm_irq(struct drm_i915_private *dev_priv,
				  uint32_t mask)
{
	snb_update_pm_irq(dev_priv, mask, 0);
}

void gen6_disable_pm_irq(struct drm_i915_private *dev_priv, uint32_t mask)
{
	if (WARN_ON(!intel_irqs_enabled(dev_priv)))
		return;

	__gen6_disable_pm_irq(dev_priv, mask);
}

void gen6_reset_rps_interrupts(struct drm_device *dev)
{
	struct drm_i915_private *dev_priv = dev->dev_private;
	uint32_t reg = gen6_pm_iir(dev_priv);

	spin_lock_irq(&dev_priv->irq_lock);
	I915_WRITE(reg, dev_priv->pm_rps_events);
	I915_WRITE(reg, dev_priv->pm_rps_events);
	POSTING_READ(reg);
	dev_priv->rps.pm_iir = 0;
	spin_unlock_irq(&dev_priv->irq_lock);
}

void gen6_enable_rps_interrupts(struct drm_device *dev)
{
	struct drm_i915_private *dev_priv = dev->dev_private;

	spin_lock_irq(&dev_priv->irq_lock);

	WARN_ON(dev_priv->rps.pm_iir);
	WARN_ON(I915_READ(gen6_pm_iir(dev_priv)) & dev_priv->pm_rps_events);
	dev_priv->rps.interrupts_enabled = true;
	I915_WRITE(gen6_pm_ier(dev_priv), I915_READ(gen6_pm_ier(dev_priv)) |
				dev_priv->pm_rps_events);
	gen6_enable_pm_irq(dev_priv, dev_priv->pm_rps_events);

	spin_unlock_irq(&dev_priv->irq_lock);
}

u32 gen6_sanitize_rps_pm_mask(struct drm_i915_private *dev_priv, u32 mask)
{
	/*
	 * SNB,IVB can while VLV,CHV may hard hang on looping batchbuffer
	 * if GEN6_PM_UP_EI_EXPIRED is masked.
	 *
	 * TODO: verify if this can be reproduced on VLV,CHV.
	 */
	if (INTEL_INFO(dev_priv)->gen <= 7 && !IS_HASWELL(dev_priv))
		mask &= ~GEN6_PM_RP_UP_EI_EXPIRED;

	if (INTEL_INFO(dev_priv)->gen >= 8)
		mask &= ~GEN8_PMINTR_REDIRECT_TO_NON_DISP;

	return mask;
}

void gen6_disable_rps_interrupts(struct drm_device *dev)
{
	struct drm_i915_private *dev_priv = dev->dev_private;

	spin_lock_irq(&dev_priv->irq_lock);
	dev_priv->rps.interrupts_enabled = false;
	spin_unlock_irq(&dev_priv->irq_lock);

	cancel_work_sync(&dev_priv->rps.work);

	spin_lock_irq(&dev_priv->irq_lock);

	I915_WRITE(GEN6_PMINTRMSK, gen6_sanitize_rps_pm_mask(dev_priv, ~0));

	__gen6_disable_pm_irq(dev_priv, dev_priv->pm_rps_events);
	I915_WRITE(gen6_pm_ier(dev_priv), I915_READ(gen6_pm_ier(dev_priv)) &
				~dev_priv->pm_rps_events);

	spin_unlock_irq(&dev_priv->irq_lock);

	synchronize_irq(dev->irq);
}

/**
  * bdw_update_port_irq - update DE port interrupt
  * @dev_priv: driver private
  * @interrupt_mask: mask of interrupt bits to update
  * @enabled_irq_mask: mask of interrupt bits to enable
  */
static void bdw_update_port_irq(struct drm_i915_private *dev_priv,
				uint32_t interrupt_mask,
				uint32_t enabled_irq_mask)
{
	uint32_t new_val;
	uint32_t old_val;

	assert_spin_locked(&dev_priv->irq_lock);

	WARN_ON(enabled_irq_mask & ~interrupt_mask);

	if (WARN_ON(!intel_irqs_enabled(dev_priv)))
		return;

	old_val = I915_READ(GEN8_DE_PORT_IMR);

	new_val = old_val;
	new_val &= ~interrupt_mask;
	new_val |= (~enabled_irq_mask & interrupt_mask);

	if (new_val != old_val) {
		I915_WRITE(GEN8_DE_PORT_IMR, new_val);
		POSTING_READ(GEN8_DE_PORT_IMR);
	}
}

/**
 * ibx_display_interrupt_update - update SDEIMR
 * @dev_priv: driver private
 * @interrupt_mask: mask of interrupt bits to update
 * @enabled_irq_mask: mask of interrupt bits to enable
 */
void ibx_display_interrupt_update(struct drm_i915_private *dev_priv,
				  uint32_t interrupt_mask,
				  uint32_t enabled_irq_mask)
{
	uint32_t sdeimr = I915_READ(SDEIMR);
	sdeimr &= ~interrupt_mask;
	sdeimr |= (~enabled_irq_mask & interrupt_mask);

	WARN_ON(enabled_irq_mask & ~interrupt_mask);

	assert_spin_locked(&dev_priv->irq_lock);

	if (WARN_ON(!intel_irqs_enabled(dev_priv)))
		return;

	I915_WRITE(SDEIMR, sdeimr);
	POSTING_READ(SDEIMR);
}

static void
__i915_enable_pipestat(struct drm_i915_private *dev_priv, enum pipe pipe,
		       u32 enable_mask, u32 status_mask)
{
	u32 reg = PIPESTAT(pipe);
	u32 pipestat = I915_READ(reg) & PIPESTAT_INT_ENABLE_MASK;

	assert_spin_locked(&dev_priv->irq_lock);
	WARN_ON(!intel_irqs_enabled(dev_priv));

	if (WARN_ONCE(enable_mask & ~PIPESTAT_INT_ENABLE_MASK ||
		      status_mask & ~PIPESTAT_INT_STATUS_MASK,
		      "pipe %c: enable_mask=0x%x, status_mask=0x%x\n",
		      pipe_name(pipe), enable_mask, status_mask))
		return;

	if ((pipestat & enable_mask) == enable_mask)
		return;

	dev_priv->pipestat_irq_mask[pipe] |= status_mask;

	/* Enable the interrupt, clear any pending status */
	pipestat |= enable_mask | status_mask;
	I915_WRITE(reg, pipestat);
	POSTING_READ(reg);
}

static void
__i915_disable_pipestat(struct drm_i915_private *dev_priv, enum pipe pipe,
		        u32 enable_mask, u32 status_mask)
{
	u32 reg = PIPESTAT(pipe);
	u32 pipestat = I915_READ(reg) & PIPESTAT_INT_ENABLE_MASK;

	assert_spin_locked(&dev_priv->irq_lock);
	WARN_ON(!intel_irqs_enabled(dev_priv));

	if (WARN_ONCE(enable_mask & ~PIPESTAT_INT_ENABLE_MASK ||
		      status_mask & ~PIPESTAT_INT_STATUS_MASK,
		      "pipe %c: enable_mask=0x%x, status_mask=0x%x\n",
		      pipe_name(pipe), enable_mask, status_mask))
		return;

	if ((pipestat & enable_mask) == 0)
		return;

	dev_priv->pipestat_irq_mask[pipe] &= ~status_mask;

	pipestat &= ~enable_mask;
	I915_WRITE(reg, pipestat);
	POSTING_READ(reg);
}

static u32 vlv_get_pipestat_enable_mask(struct drm_device *dev, u32 status_mask)
{
	u32 enable_mask = status_mask << 16;

	/*
	 * On pipe A we don't support the PSR interrupt yet,
	 * on pipe B and C the same bit MBZ.
	 */
	if (WARN_ON_ONCE(status_mask & PIPE_A_PSR_STATUS_VLV))
		return 0;
	/*
	 * On pipe B and C we don't support the PSR interrupt yet, on pipe
	 * A the same bit is for perf counters which we don't use either.
	 */
	if (WARN_ON_ONCE(status_mask & PIPE_B_PSR_STATUS_VLV))
		return 0;

	enable_mask &= ~(PIPE_FIFO_UNDERRUN_STATUS |
			 SPRITE0_FLIP_DONE_INT_EN_VLV |
			 SPRITE1_FLIP_DONE_INT_EN_VLV);
	if (status_mask & SPRITE0_FLIP_DONE_INT_STATUS_VLV)
		enable_mask |= SPRITE0_FLIP_DONE_INT_EN_VLV;
	if (status_mask & SPRITE1_FLIP_DONE_INT_STATUS_VLV)
		enable_mask |= SPRITE1_FLIP_DONE_INT_EN_VLV;

	return enable_mask;
}

void
i915_enable_pipestat(struct drm_i915_private *dev_priv, enum pipe pipe,
		     u32 status_mask)
{
	u32 enable_mask;

	if (IS_VALLEYVIEW(dev_priv->dev))
		enable_mask = vlv_get_pipestat_enable_mask(dev_priv->dev,
							   status_mask);
	else
		enable_mask = status_mask << 16;
	__i915_enable_pipestat(dev_priv, pipe, enable_mask, status_mask);
}

void
i915_disable_pipestat(struct drm_i915_private *dev_priv, enum pipe pipe,
		      u32 status_mask)
{
	u32 enable_mask;

	if (IS_VALLEYVIEW(dev_priv->dev))
		enable_mask = vlv_get_pipestat_enable_mask(dev_priv->dev,
							   status_mask);
	else
		enable_mask = status_mask << 16;
	__i915_disable_pipestat(dev_priv, pipe, enable_mask, status_mask);
}

/**
 * i915_enable_asle_pipestat - enable ASLE pipestat for OpRegion
 * @dev: drm device
 */
static void i915_enable_asle_pipestat(struct drm_device *dev)
{
	struct drm_i915_private *dev_priv = dev->dev_private;

	if (!dev_priv->opregion.asle || !IS_MOBILE(dev))
		return;

	spin_lock_irq(&dev_priv->irq_lock);

	i915_enable_pipestat(dev_priv, PIPE_B, PIPE_LEGACY_BLC_EVENT_STATUS);
	if (INTEL_INFO(dev)->gen >= 4)
		i915_enable_pipestat(dev_priv, PIPE_A,
				     PIPE_LEGACY_BLC_EVENT_STATUS);

	spin_unlock_irq(&dev_priv->irq_lock);
}

/*
 * This timing diagram depicts the video signal in and
 * around the vertical blanking period.
 *
 * Assumptions about the fictitious mode used in this example:
 *  vblank_start >= 3
 *  vsync_start = vblank_start + 1
 *  vsync_end = vblank_start + 2
 *  vtotal = vblank_start + 3
 *
 *           start of vblank:
 *           latch double buffered registers
 *           increment frame counter (ctg+)
 *           generate start of vblank interrupt (gen4+)
 *           |
 *           |          frame start:
 *           |          generate frame start interrupt (aka. vblank interrupt) (gmch)
 *           |          may be shifted forward 1-3 extra lines via PIPECONF
 *           |          |
 *           |          |  start of vsync:
 *           |          |  generate vsync interrupt
 *           |          |  |
 * ___xxxx___    ___xxxx___    ___xxxx___    ___xxxx___    ___xxxx___    ___xxxx
 *       .   \hs/   .      \hs/          \hs/          \hs/   .      \hs/
 * ----va---> <-----------------vb--------------------> <--------va-------------
 *       |          |       <----vs----->                     |
 * -vbs-----> <---vbs+1---> <---vbs+2---> <-----0-----> <-----1-----> <-----2--- (scanline counter gen2)
 * -vbs-2---> <---vbs-1---> <---vbs-----> <---vbs+1---> <---vbs+2---> <-----0--- (scanline counter gen3+)
 * -vbs-2---> <---vbs-2---> <---vbs-1---> <---vbs-----> <---vbs+1---> <---vbs+2- (scanline counter hsw+ hdmi)
 *       |          |                                         |
 *       last visible pixel                                   first visible pixel
 *                  |                                         increment frame counter (gen3/4)
 *                  pixel counter = vblank_start * htotal     pixel counter = 0 (gen3/4)
 *
 * x  = horizontal active
 * _  = horizontal blanking
 * hs = horizontal sync
 * va = vertical active
 * vb = vertical blanking
 * vs = vertical sync
 * vbs = vblank_start (number)
 *
 * Summary:
 * - most events happen at the start of horizontal sync
 * - frame start happens at the start of horizontal blank, 1-4 lines
 *   (depending on PIPECONF settings) after the start of vblank
 * - gen3/4 pixel and frame counter are synchronized with the start
 *   of horizontal active on the first line of vertical active
 */

static u32 i8xx_get_vblank_counter(struct drm_device *dev, unsigned int pipe)
{
	/* Gen2 doesn't have a hardware frame counter */
	return 0;
}

/* Called from drm generic code, passed a 'crtc', which
 * we use as a pipe index
 */
static u32 i915_get_vblank_counter(struct drm_device *dev, unsigned int pipe)
{
	struct drm_i915_private *dev_priv = dev->dev_private;
	unsigned long high_frame;
	unsigned long low_frame;
	u32 high1, high2, low, pixel, vbl_start, hsync_start, htotal;
	struct intel_crtc *intel_crtc =
		to_intel_crtc(dev_priv->pipe_to_crtc_mapping[pipe]);
	const struct drm_display_mode *mode = &intel_crtc->base.hwmode;

	htotal = mode->crtc_htotal;
	hsync_start = mode->crtc_hsync_start;
	vbl_start = mode->crtc_vblank_start;
	if (mode->flags & DRM_MODE_FLAG_INTERLACE)
		vbl_start = DIV_ROUND_UP(vbl_start, 2);

	/* Convert to pixel count */
	vbl_start *= htotal;

	/* Start of vblank event occurs at start of hsync */
	vbl_start -= htotal - hsync_start;

	high_frame = PIPEFRAME(pipe);
	low_frame = PIPEFRAMEPIXEL(pipe);

	/*
	 * High & low register fields aren't synchronized, so make sure
	 * we get a low value that's stable across two reads of the high
	 * register.
	 */
	do {
		high1 = I915_READ(high_frame) & PIPE_FRAME_HIGH_MASK;
		low   = I915_READ(low_frame);
		high2 = I915_READ(high_frame) & PIPE_FRAME_HIGH_MASK;
	} while (high1 != high2);

	high1 >>= PIPE_FRAME_HIGH_SHIFT;
	pixel = low & PIPE_PIXEL_MASK;
	low >>= PIPE_FRAME_LOW_SHIFT;

	/*
	 * The frame counter increments at beginning of active.
	 * Cook up a vblank counter by also checking the pixel
	 * counter against vblank start.
	 */
	return (((high1 << 8) | low) + (pixel >= vbl_start)) & 0xffffff;
}

<<<<<<< HEAD
static u32 gm45_get_vblank_counter(struct drm_device *dev, unsigned int pipe)
=======
static u32 g4x_get_vblank_counter(struct drm_device *dev, unsigned int pipe)
>>>>>>> 42d4ebb4
{
	struct drm_i915_private *dev_priv = dev->dev_private;

	return I915_READ(PIPE_FRMCOUNT_G4X(pipe));
}

/* raw reads, only for fast reads of display block, no need for forcewake etc. */
#define __raw_i915_read32(dev_priv__, reg__) readl((dev_priv__)->regs + (reg__))

static int __intel_get_crtc_scanline(struct intel_crtc *crtc)
{
	struct drm_device *dev = crtc->base.dev;
	struct drm_i915_private *dev_priv = dev->dev_private;
	const struct drm_display_mode *mode = &crtc->base.hwmode;
	enum pipe pipe = crtc->pipe;
	int position, vtotal;

	vtotal = mode->crtc_vtotal;
	if (mode->flags & DRM_MODE_FLAG_INTERLACE)
		vtotal /= 2;

	if (IS_GEN2(dev))
		position = __raw_i915_read32(dev_priv, PIPEDSL(pipe)) & DSL_LINEMASK_GEN2;
	else
		position = __raw_i915_read32(dev_priv, PIPEDSL(pipe)) & DSL_LINEMASK_GEN3;

	/*
	 * On HSW, the DSL reg (0x70000) appears to return 0 if we
	 * read it just before the start of vblank.  So try it again
	 * so we don't accidentally end up spanning a vblank frame
	 * increment, causing the pipe_update_end() code to squak at us.
	 *
	 * The nature of this problem means we can't simply check the ISR
	 * bit and return the vblank start value; nor can we use the scanline
	 * debug register in the transcoder as it appears to have the same
	 * problem.  We may need to extend this to include other platforms,
	 * but so far testing only shows the problem on HSW.
	 */
	if (HAS_DDI(dev) && !position) {
		int i, temp;

		for (i = 0; i < 100; i++) {
			udelay(1);
			temp = __raw_i915_read32(dev_priv, PIPEDSL(pipe)) &
				DSL_LINEMASK_GEN3;
			if (temp != position) {
				position = temp;
				break;
			}
		}
	}

	/*
	 * See update_scanline_offset() for the details on the
	 * scanline_offset adjustment.
	 */
	return (position + crtc->scanline_offset) % vtotal;
}

static int i915_get_crtc_scanoutpos(struct drm_device *dev, unsigned int pipe,
				    unsigned int flags, int *vpos, int *hpos,
				    ktime_t *stime, ktime_t *etime,
				    const struct drm_display_mode *mode)
{
	struct drm_i915_private *dev_priv = dev->dev_private;
	struct drm_crtc *crtc = dev_priv->pipe_to_crtc_mapping[pipe];
	struct intel_crtc *intel_crtc = to_intel_crtc(crtc);
	int position;
	int vbl_start, vbl_end, hsync_start, htotal, vtotal;
	bool in_vbl = true;
	int ret = 0;
	unsigned long irqflags;

	if (WARN_ON(!mode->crtc_clock)) {
		DRM_DEBUG_DRIVER("trying to get scanoutpos for disabled "
				 "pipe %c\n", pipe_name(pipe));
		return 0;
	}

	htotal = mode->crtc_htotal;
	hsync_start = mode->crtc_hsync_start;
	vtotal = mode->crtc_vtotal;
	vbl_start = mode->crtc_vblank_start;
	vbl_end = mode->crtc_vblank_end;

	if (mode->flags & DRM_MODE_FLAG_INTERLACE) {
		vbl_start = DIV_ROUND_UP(vbl_start, 2);
		vbl_end /= 2;
		vtotal /= 2;
	}

	ret |= DRM_SCANOUTPOS_VALID | DRM_SCANOUTPOS_ACCURATE;

	/*
	 * Lock uncore.lock, as we will do multiple timing critical raw
	 * register reads, potentially with preemption disabled, so the
	 * following code must not block on uncore.lock.
	 */
	spin_lock_irqsave(&dev_priv->uncore.lock, irqflags);

	/* preempt_disable_rt() should go right here in PREEMPT_RT patchset. */

	/* Get optional system timestamp before query. */
	if (stime)
		*stime = ktime_get();

	if (IS_GEN2(dev) || IS_G4X(dev) || INTEL_INFO(dev)->gen >= 5) {
		/* No obvious pixelcount register. Only query vertical
		 * scanout position from Display scan line register.
		 */
		position = __intel_get_crtc_scanline(intel_crtc);
	} else {
		/* Have access to pixelcount since start of frame.
		 * We can split this into vertical and horizontal
		 * scanout position.
		 */
		position = (__raw_i915_read32(dev_priv, PIPEFRAMEPIXEL(pipe)) & PIPE_PIXEL_MASK) >> PIPE_PIXEL_SHIFT;

		/* convert to pixel counts */
		vbl_start *= htotal;
		vbl_end *= htotal;
		vtotal *= htotal;

		/*
		 * In interlaced modes, the pixel counter counts all pixels,
		 * so one field will have htotal more pixels. In order to avoid
		 * the reported position from jumping backwards when the pixel
		 * counter is beyond the length of the shorter field, just
		 * clamp the position the length of the shorter field. This
		 * matches how the scanline counter based position works since
		 * the scanline counter doesn't count the two half lines.
		 */
		if (position >= vtotal)
			position = vtotal - 1;

		/*
		 * Start of vblank interrupt is triggered at start of hsync,
		 * just prior to the first active line of vblank. However we
		 * consider lines to start at the leading edge of horizontal
		 * active. So, should we get here before we've crossed into
		 * the horizontal active of the first line in vblank, we would
		 * not set the DRM_SCANOUTPOS_INVBL flag. In order to fix that,
		 * always add htotal-hsync_start to the current pixel position.
		 */
		position = (position + htotal - hsync_start) % vtotal;
	}

	/* Get optional system timestamp after query. */
	if (etime)
		*etime = ktime_get();

	/* preempt_enable_rt() should go right here in PREEMPT_RT patchset. */

	spin_unlock_irqrestore(&dev_priv->uncore.lock, irqflags);

	in_vbl = position >= vbl_start && position < vbl_end;

	/*
	 * While in vblank, position will be negative
	 * counting up towards 0 at vbl_end. And outside
	 * vblank, position will be positive counting
	 * up since vbl_end.
	 */
	if (position >= vbl_start)
		position -= vbl_end;
	else
		position += vtotal - vbl_end;

	if (IS_GEN2(dev) || IS_G4X(dev) || INTEL_INFO(dev)->gen >= 5) {
		*vpos = position;
		*hpos = 0;
	} else {
		*vpos = position / htotal;
		*hpos = position - (*vpos * htotal);
	}

	/* In vblank? */
	if (in_vbl)
		ret |= DRM_SCANOUTPOS_IN_VBLANK;

	return ret;
}

int intel_get_crtc_scanline(struct intel_crtc *crtc)
{
	struct drm_i915_private *dev_priv = crtc->base.dev->dev_private;
	unsigned long irqflags;
	int position;

	spin_lock_irqsave(&dev_priv->uncore.lock, irqflags);
	position = __intel_get_crtc_scanline(crtc);
	spin_unlock_irqrestore(&dev_priv->uncore.lock, irqflags);

	return position;
}

static int i915_get_vblank_timestamp(struct drm_device *dev, unsigned int pipe,
			      int *max_error,
			      struct timeval *vblank_time,
			      unsigned flags)
{
	struct drm_crtc *crtc;

	if (pipe >= INTEL_INFO(dev)->num_pipes) {
		DRM_ERROR("Invalid crtc %u\n", pipe);
		return -EINVAL;
	}

	/* Get drm_crtc to timestamp: */
	crtc = intel_get_crtc_for_pipe(dev, pipe);
	if (crtc == NULL) {
		DRM_ERROR("Invalid crtc %u\n", pipe);
		return -EINVAL;
	}

	if (!crtc->hwmode.crtc_clock) {
		DRM_DEBUG_KMS("crtc %u is disabled\n", pipe);
		return -EBUSY;
	}

	/* Helper routine in DRM core does all the work: */
	return drm_calc_vbltimestamp_from_scanoutpos(dev, pipe, max_error,
						     vblank_time, flags,
						     &crtc->hwmode);
}

static void ironlake_rps_change_irq_handler(struct drm_device *dev)
{
	struct drm_i915_private *dev_priv = dev->dev_private;
	u32 busy_up, busy_down, max_avg, min_avg;
	u8 new_delay;

	spin_lock(&mchdev_lock);

	I915_WRITE16(MEMINTRSTS, I915_READ(MEMINTRSTS));

	new_delay = dev_priv->ips.cur_delay;

	I915_WRITE16(MEMINTRSTS, MEMINT_EVAL_CHG);
	busy_up = I915_READ(RCPREVBSYTUPAVG);
	busy_down = I915_READ(RCPREVBSYTDNAVG);
	max_avg = I915_READ(RCBMAXAVG);
	min_avg = I915_READ(RCBMINAVG);

	/* Handle RCS change request from hw */
	if (busy_up > max_avg) {
		if (dev_priv->ips.cur_delay != dev_priv->ips.max_delay)
			new_delay = dev_priv->ips.cur_delay - 1;
		if (new_delay < dev_priv->ips.max_delay)
			new_delay = dev_priv->ips.max_delay;
	} else if (busy_down < min_avg) {
		if (dev_priv->ips.cur_delay != dev_priv->ips.min_delay)
			new_delay = dev_priv->ips.cur_delay + 1;
		if (new_delay > dev_priv->ips.min_delay)
			new_delay = dev_priv->ips.min_delay;
	}

	if (ironlake_set_drps(dev, new_delay))
		dev_priv->ips.cur_delay = new_delay;

	spin_unlock(&mchdev_lock);

	return;
}

static void notify_ring(struct intel_engine_cs *ring)
{
	if (!intel_ring_initialized(ring))
		return;

	trace_i915_gem_request_notify(ring);

	wake_up_all(&ring->irq_queue);
}

static void vlv_c0_read(struct drm_i915_private *dev_priv,
			struct intel_rps_ei *ei)
{
	ei->cz_clock = vlv_punit_read(dev_priv, PUNIT_REG_CZ_TIMESTAMP);
	ei->render_c0 = I915_READ(VLV_RENDER_C0_COUNT);
	ei->media_c0 = I915_READ(VLV_MEDIA_C0_COUNT);
}

static bool vlv_c0_above(struct drm_i915_private *dev_priv,
			 const struct intel_rps_ei *old,
			 const struct intel_rps_ei *now,
			 int threshold)
{
	u64 time, c0;
	unsigned int mul = 100;

	if (old->cz_clock == 0)
		return false;

	if (I915_READ(VLV_COUNTER_CONTROL) & VLV_COUNT_RANGE_HIGH)
		mul <<= 8;

	time = now->cz_clock - old->cz_clock;
	time *= threshold * dev_priv->czclk_freq;

	/* Workload can be split between render + media, e.g. SwapBuffers
	 * being blitted in X after being rendered in mesa. To account for
	 * this we need to combine both engines into our activity counter.
	 */
	c0 = now->render_c0 - old->render_c0;
	c0 += now->media_c0 - old->media_c0;
	c0 *= mul * VLV_CZ_CLOCK_TO_MILLI_SEC;

	return c0 >= time;
}

void gen6_rps_reset_ei(struct drm_i915_private *dev_priv)
{
	vlv_c0_read(dev_priv, &dev_priv->rps.down_ei);
	dev_priv->rps.up_ei = dev_priv->rps.down_ei;
}

static u32 vlv_wa_c0_ei(struct drm_i915_private *dev_priv, u32 pm_iir)
{
	struct intel_rps_ei now;
	u32 events = 0;

	if ((pm_iir & (GEN6_PM_RP_DOWN_EI_EXPIRED | GEN6_PM_RP_UP_EI_EXPIRED)) == 0)
		return 0;

	vlv_c0_read(dev_priv, &now);
	if (now.cz_clock == 0)
		return 0;

	if (pm_iir & GEN6_PM_RP_DOWN_EI_EXPIRED) {
		if (!vlv_c0_above(dev_priv,
				  &dev_priv->rps.down_ei, &now,
				  dev_priv->rps.down_threshold))
			events |= GEN6_PM_RP_DOWN_THRESHOLD;
		dev_priv->rps.down_ei = now;
	}

	if (pm_iir & GEN6_PM_RP_UP_EI_EXPIRED) {
		if (vlv_c0_above(dev_priv,
				 &dev_priv->rps.up_ei, &now,
				 dev_priv->rps.up_threshold))
			events |= GEN6_PM_RP_UP_THRESHOLD;
		dev_priv->rps.up_ei = now;
	}

	return events;
}

static bool any_waiters(struct drm_i915_private *dev_priv)
{
	struct intel_engine_cs *ring;
	int i;

	for_each_ring(ring, dev_priv, i)
		if (ring->irq_refcount)
			return true;

	return false;
}

static void gen6_pm_rps_work(struct work_struct *work)
{
	struct drm_i915_private *dev_priv =
		container_of(work, struct drm_i915_private, rps.work);
	bool client_boost;
	int new_delay, adj, min, max;
	u32 pm_iir;

	spin_lock_irq(&dev_priv->irq_lock);
	/* Speed up work cancelation during disabling rps interrupts. */
	if (!dev_priv->rps.interrupts_enabled) {
		spin_unlock_irq(&dev_priv->irq_lock);
		return;
	}
	pm_iir = dev_priv->rps.pm_iir;
	dev_priv->rps.pm_iir = 0;
	/* Make sure not to corrupt PMIMR state used by ringbuffer on GEN6 */
	gen6_enable_pm_irq(dev_priv, dev_priv->pm_rps_events);
	client_boost = dev_priv->rps.client_boost;
	dev_priv->rps.client_boost = false;
	spin_unlock_irq(&dev_priv->irq_lock);

	/* Make sure we didn't queue anything we're not going to process. */
	WARN_ON(pm_iir & ~dev_priv->pm_rps_events);

	if ((pm_iir & dev_priv->pm_rps_events) == 0 && !client_boost)
		return;

	mutex_lock(&dev_priv->rps.hw_lock);

	pm_iir |= vlv_wa_c0_ei(dev_priv, pm_iir);

	adj = dev_priv->rps.last_adj;
	new_delay = dev_priv->rps.cur_freq;
	min = dev_priv->rps.min_freq_softlimit;
	max = dev_priv->rps.max_freq_softlimit;

	if (client_boost) {
		new_delay = dev_priv->rps.max_freq_softlimit;
		adj = 0;
	} else if (pm_iir & GEN6_PM_RP_UP_THRESHOLD) {
		if (adj > 0)
			adj *= 2;
		else /* CHV needs even encode values */
			adj = IS_CHERRYVIEW(dev_priv) ? 2 : 1;
		/*
		 * For better performance, jump directly
		 * to RPe if we're below it.
		 */
		if (new_delay < dev_priv->rps.efficient_freq - adj) {
			new_delay = dev_priv->rps.efficient_freq;
			adj = 0;
		}
	} else if (any_waiters(dev_priv)) {
		adj = 0;
	} else if (pm_iir & GEN6_PM_RP_DOWN_TIMEOUT) {
		if (dev_priv->rps.cur_freq > dev_priv->rps.efficient_freq)
			new_delay = dev_priv->rps.efficient_freq;
		else
			new_delay = dev_priv->rps.min_freq_softlimit;
		adj = 0;
	} else if (pm_iir & GEN6_PM_RP_DOWN_THRESHOLD) {
		if (adj < 0)
			adj *= 2;
		else /* CHV needs even encode values */
			adj = IS_CHERRYVIEW(dev_priv) ? -2 : -1;
	} else { /* unknown event */
		adj = 0;
	}

	dev_priv->rps.last_adj = adj;

	/* sysfs frequency interfaces may have snuck in while servicing the
	 * interrupt
	 */
	new_delay += adj;
	new_delay = clamp_t(int, new_delay, min, max);

	intel_set_rps(dev_priv->dev, new_delay);

	mutex_unlock(&dev_priv->rps.hw_lock);
}


/**
 * ivybridge_parity_work - Workqueue called when a parity error interrupt
 * occurred.
 * @work: workqueue struct
 *
 * Doesn't actually do anything except notify userspace. As a consequence of
 * this event, userspace should try to remap the bad rows since statistically
 * it is likely the same row is more likely to go bad again.
 */
static void ivybridge_parity_work(struct work_struct *work)
{
	struct drm_i915_private *dev_priv =
		container_of(work, struct drm_i915_private, l3_parity.error_work);
	u32 error_status, row, bank, subbank;
	char *parity_event[6];
	uint32_t misccpctl;
	uint8_t slice = 0;

	/* We must turn off DOP level clock gating to access the L3 registers.
	 * In order to prevent a get/put style interface, acquire struct mutex
	 * any time we access those registers.
	 */
	mutex_lock(&dev_priv->dev->struct_mutex);

	/* If we've screwed up tracking, just let the interrupt fire again */
	if (WARN_ON(!dev_priv->l3_parity.which_slice))
		goto out;

	misccpctl = I915_READ(GEN7_MISCCPCTL);
	I915_WRITE(GEN7_MISCCPCTL, misccpctl & ~GEN7_DOP_CLOCK_GATE_ENABLE);
	POSTING_READ(GEN7_MISCCPCTL);

	while ((slice = ffs(dev_priv->l3_parity.which_slice)) != 0) {
		u32 reg;

		slice--;
		if (WARN_ON_ONCE(slice >= NUM_L3_SLICES(dev_priv->dev)))
			break;

		dev_priv->l3_parity.which_slice &= ~(1<<slice);

		reg = GEN7_L3CDERRST1 + (slice * 0x200);

		error_status = I915_READ(reg);
		row = GEN7_PARITY_ERROR_ROW(error_status);
		bank = GEN7_PARITY_ERROR_BANK(error_status);
		subbank = GEN7_PARITY_ERROR_SUBBANK(error_status);

		I915_WRITE(reg, GEN7_PARITY_ERROR_VALID | GEN7_L3CDERRST1_ENABLE);
		POSTING_READ(reg);

		parity_event[0] = I915_L3_PARITY_UEVENT "=1";
		parity_event[1] = kasprintf(GFP_KERNEL, "ROW=%d", row);
		parity_event[2] = kasprintf(GFP_KERNEL, "BANK=%d", bank);
		parity_event[3] = kasprintf(GFP_KERNEL, "SUBBANK=%d", subbank);
		parity_event[4] = kasprintf(GFP_KERNEL, "SLICE=%d", slice);
		parity_event[5] = NULL;

		kobject_uevent_env(&dev_priv->dev->primary->kdev->kobj,
				   KOBJ_CHANGE, parity_event);

		DRM_DEBUG("Parity error: Slice = %d, Row = %d, Bank = %d, Sub bank = %d.\n",
			  slice, row, bank, subbank);

		kfree(parity_event[4]);
		kfree(parity_event[3]);
		kfree(parity_event[2]);
		kfree(parity_event[1]);
	}

	I915_WRITE(GEN7_MISCCPCTL, misccpctl);

out:
	WARN_ON(dev_priv->l3_parity.which_slice);
	spin_lock_irq(&dev_priv->irq_lock);
	gen5_enable_gt_irq(dev_priv, GT_PARITY_ERROR(dev_priv->dev));
	spin_unlock_irq(&dev_priv->irq_lock);

	mutex_unlock(&dev_priv->dev->struct_mutex);
}

static void ivybridge_parity_error_irq_handler(struct drm_device *dev, u32 iir)
{
	struct drm_i915_private *dev_priv = dev->dev_private;

	if (!HAS_L3_DPF(dev))
		return;

	spin_lock(&dev_priv->irq_lock);
	gen5_disable_gt_irq(dev_priv, GT_PARITY_ERROR(dev));
	spin_unlock(&dev_priv->irq_lock);

	iir &= GT_PARITY_ERROR(dev);
	if (iir & GT_RENDER_L3_PARITY_ERROR_INTERRUPT_S1)
		dev_priv->l3_parity.which_slice |= 1 << 1;

	if (iir & GT_RENDER_L3_PARITY_ERROR_INTERRUPT)
		dev_priv->l3_parity.which_slice |= 1 << 0;

	queue_work(dev_priv->wq, &dev_priv->l3_parity.error_work);
}

static void ilk_gt_irq_handler(struct drm_device *dev,
			       struct drm_i915_private *dev_priv,
			       u32 gt_iir)
{
	if (gt_iir &
	    (GT_RENDER_USER_INTERRUPT | GT_RENDER_PIPECTL_NOTIFY_INTERRUPT))
		notify_ring(&dev_priv->ring[RCS]);
	if (gt_iir & ILK_BSD_USER_INTERRUPT)
		notify_ring(&dev_priv->ring[VCS]);
}

static void snb_gt_irq_handler(struct drm_device *dev,
			       struct drm_i915_private *dev_priv,
			       u32 gt_iir)
{

	if (gt_iir &
	    (GT_RENDER_USER_INTERRUPT | GT_RENDER_PIPECTL_NOTIFY_INTERRUPT))
		notify_ring(&dev_priv->ring[RCS]);
	if (gt_iir & GT_BSD_USER_INTERRUPT)
		notify_ring(&dev_priv->ring[VCS]);
	if (gt_iir & GT_BLT_USER_INTERRUPT)
		notify_ring(&dev_priv->ring[BCS]);

	if (gt_iir & (GT_BLT_CS_ERROR_INTERRUPT |
		      GT_BSD_CS_ERROR_INTERRUPT |
		      GT_RENDER_CS_MASTER_ERROR_INTERRUPT))
		DRM_DEBUG("Command parser error, gt_iir 0x%08x\n", gt_iir);

	if (gt_iir & GT_PARITY_ERROR(dev))
		ivybridge_parity_error_irq_handler(dev, gt_iir);
}

static irqreturn_t gen8_gt_irq_handler(struct drm_i915_private *dev_priv,
				       u32 master_ctl)
{
	irqreturn_t ret = IRQ_NONE;

	if (master_ctl & (GEN8_GT_RCS_IRQ | GEN8_GT_BCS_IRQ)) {
		u32 tmp = I915_READ_FW(GEN8_GT_IIR(0));
		if (tmp) {
			I915_WRITE_FW(GEN8_GT_IIR(0), tmp);
			ret = IRQ_HANDLED;

			if (tmp & (GT_CONTEXT_SWITCH_INTERRUPT << GEN8_RCS_IRQ_SHIFT))
				intel_lrc_irq_handler(&dev_priv->ring[RCS]);
			if (tmp & (GT_RENDER_USER_INTERRUPT << GEN8_RCS_IRQ_SHIFT))
				notify_ring(&dev_priv->ring[RCS]);

			if (tmp & (GT_CONTEXT_SWITCH_INTERRUPT << GEN8_BCS_IRQ_SHIFT))
				intel_lrc_irq_handler(&dev_priv->ring[BCS]);
			if (tmp & (GT_RENDER_USER_INTERRUPT << GEN8_BCS_IRQ_SHIFT))
				notify_ring(&dev_priv->ring[BCS]);
		} else
			DRM_ERROR("The master control interrupt lied (GT0)!\n");
	}

	if (master_ctl & (GEN8_GT_VCS1_IRQ | GEN8_GT_VCS2_IRQ)) {
		u32 tmp = I915_READ_FW(GEN8_GT_IIR(1));
		if (tmp) {
			I915_WRITE_FW(GEN8_GT_IIR(1), tmp);
			ret = IRQ_HANDLED;

			if (tmp & (GT_CONTEXT_SWITCH_INTERRUPT << GEN8_VCS1_IRQ_SHIFT))
				intel_lrc_irq_handler(&dev_priv->ring[VCS]);
			if (tmp & (GT_RENDER_USER_INTERRUPT << GEN8_VCS1_IRQ_SHIFT))
				notify_ring(&dev_priv->ring[VCS]);

			if (tmp & (GT_CONTEXT_SWITCH_INTERRUPT << GEN8_VCS2_IRQ_SHIFT))
				intel_lrc_irq_handler(&dev_priv->ring[VCS2]);
			if (tmp & (GT_RENDER_USER_INTERRUPT << GEN8_VCS2_IRQ_SHIFT))
				notify_ring(&dev_priv->ring[VCS2]);
		} else
			DRM_ERROR("The master control interrupt lied (GT1)!\n");
	}

	if (master_ctl & GEN8_GT_VECS_IRQ) {
		u32 tmp = I915_READ_FW(GEN8_GT_IIR(3));
		if (tmp) {
			I915_WRITE_FW(GEN8_GT_IIR(3), tmp);
			ret = IRQ_HANDLED;

			if (tmp & (GT_CONTEXT_SWITCH_INTERRUPT << GEN8_VECS_IRQ_SHIFT))
				intel_lrc_irq_handler(&dev_priv->ring[VECS]);
			if (tmp & (GT_RENDER_USER_INTERRUPT << GEN8_VECS_IRQ_SHIFT))
				notify_ring(&dev_priv->ring[VECS]);
		} else
			DRM_ERROR("The master control interrupt lied (GT3)!\n");
	}

	if (master_ctl & GEN8_GT_PM_IRQ) {
		u32 tmp = I915_READ_FW(GEN8_GT_IIR(2));
		if (tmp & dev_priv->pm_rps_events) {
			I915_WRITE_FW(GEN8_GT_IIR(2),
				      tmp & dev_priv->pm_rps_events);
			ret = IRQ_HANDLED;
			gen6_rps_irq_handler(dev_priv, tmp);
		} else
			DRM_ERROR("The master control interrupt lied (PM)!\n");
	}

	return ret;
}

static bool bxt_port_hotplug_long_detect(enum port port, u32 val)
{
	switch (port) {
	case PORT_A:
		return val & PORTA_HOTPLUG_LONG_DETECT;
	case PORT_B:
		return val & PORTB_HOTPLUG_LONG_DETECT;
	case PORT_C:
		return val & PORTC_HOTPLUG_LONG_DETECT;
	default:
		return false;
	}
}

static bool spt_port_hotplug2_long_detect(enum port port, u32 val)
{
	switch (port) {
	case PORT_E:
		return val & PORTE_HOTPLUG_LONG_DETECT;
	default:
		return false;
	}
}

static bool spt_port_hotplug_long_detect(enum port port, u32 val)
{
	switch (port) {
	case PORT_A:
		return val & PORTA_HOTPLUG_LONG_DETECT;
	case PORT_B:
		return val & PORTB_HOTPLUG_LONG_DETECT;
	case PORT_C:
		return val & PORTC_HOTPLUG_LONG_DETECT;
	case PORT_D:
		return val & PORTD_HOTPLUG_LONG_DETECT;
	default:
		return false;
	}
}

static bool ilk_port_hotplug_long_detect(enum port port, u32 val)
{
	switch (port) {
	case PORT_A:
		return val & DIGITAL_PORTA_HOTPLUG_LONG_DETECT;
	default:
		return false;
	}
}

static bool pch_port_hotplug_long_detect(enum port port, u32 val)
{
	switch (port) {
	case PORT_B:
		return val & PORTB_HOTPLUG_LONG_DETECT;
	case PORT_C:
		return val & PORTC_HOTPLUG_LONG_DETECT;
	case PORT_D:
		return val & PORTD_HOTPLUG_LONG_DETECT;
	default:
		return false;
	}
}

static bool i9xx_port_hotplug_long_detect(enum port port, u32 val)
{
	switch (port) {
	case PORT_B:
		return val & PORTB_HOTPLUG_INT_LONG_PULSE;
	case PORT_C:
		return val & PORTC_HOTPLUG_INT_LONG_PULSE;
	case PORT_D:
		return val & PORTD_HOTPLUG_INT_LONG_PULSE;
	default:
		return false;
	}
}

/*
 * Get a bit mask of pins that have triggered, and which ones may be long.
 * This can be called multiple times with the same masks to accumulate
 * hotplug detection results from several registers.
 *
 * Note that the caller is expected to zero out the masks initially.
 */
static void intel_get_hpd_pins(u32 *pin_mask, u32 *long_mask,
			     u32 hotplug_trigger, u32 dig_hotplug_reg,
			     const u32 hpd[HPD_NUM_PINS],
			     bool long_pulse_detect(enum port port, u32 val))
{
	enum port port;
	int i;

	for_each_hpd_pin(i) {
		if ((hpd[i] & hotplug_trigger) == 0)
			continue;

		*pin_mask |= BIT(i);

		if (!intel_hpd_pin_to_port(i, &port))
			continue;

		if (long_pulse_detect(port, dig_hotplug_reg))
			*long_mask |= BIT(i);
	}

	DRM_DEBUG_DRIVER("hotplug event received, stat 0x%08x, dig 0x%08x, pins 0x%08x\n",
			 hotplug_trigger, dig_hotplug_reg, *pin_mask);

}

static void gmbus_irq_handler(struct drm_device *dev)
{
	struct drm_i915_private *dev_priv = dev->dev_private;

	wake_up_all(&dev_priv->gmbus_wait_queue);
}

static void dp_aux_irq_handler(struct drm_device *dev)
{
	struct drm_i915_private *dev_priv = dev->dev_private;

	wake_up_all(&dev_priv->gmbus_wait_queue);
}

#if defined(CONFIG_DEBUG_FS)
static void display_pipe_crc_irq_handler(struct drm_device *dev, enum pipe pipe,
					 uint32_t crc0, uint32_t crc1,
					 uint32_t crc2, uint32_t crc3,
					 uint32_t crc4)
{
	struct drm_i915_private *dev_priv = dev->dev_private;
	struct intel_pipe_crc *pipe_crc = &dev_priv->pipe_crc[pipe];
	struct intel_pipe_crc_entry *entry;
	int head, tail;

	spin_lock(&pipe_crc->lock);

	if (!pipe_crc->entries) {
		spin_unlock(&pipe_crc->lock);
		DRM_DEBUG_KMS("spurious interrupt\n");
		return;
	}

	head = pipe_crc->head;
	tail = pipe_crc->tail;

	if (CIRC_SPACE(head, tail, INTEL_PIPE_CRC_ENTRIES_NR) < 1) {
		spin_unlock(&pipe_crc->lock);
		DRM_ERROR("CRC buffer overflowing\n");
		return;
	}

	entry = &pipe_crc->entries[head];

	entry->frame = dev->driver->get_vblank_counter(dev, pipe);
	entry->crc[0] = crc0;
	entry->crc[1] = crc1;
	entry->crc[2] = crc2;
	entry->crc[3] = crc3;
	entry->crc[4] = crc4;

	head = (head + 1) & (INTEL_PIPE_CRC_ENTRIES_NR - 1);
	pipe_crc->head = head;

	spin_unlock(&pipe_crc->lock);

	wake_up_interruptible(&pipe_crc->wq);
}
#else
static inline void
display_pipe_crc_irq_handler(struct drm_device *dev, enum pipe pipe,
			     uint32_t crc0, uint32_t crc1,
			     uint32_t crc2, uint32_t crc3,
			     uint32_t crc4) {}
#endif


static void hsw_pipe_crc_irq_handler(struct drm_device *dev, enum pipe pipe)
{
	struct drm_i915_private *dev_priv = dev->dev_private;

	display_pipe_crc_irq_handler(dev, pipe,
				     I915_READ(PIPE_CRC_RES_1_IVB(pipe)),
				     0, 0, 0, 0);
}

static void ivb_pipe_crc_irq_handler(struct drm_device *dev, enum pipe pipe)
{
	struct drm_i915_private *dev_priv = dev->dev_private;

	display_pipe_crc_irq_handler(dev, pipe,
				     I915_READ(PIPE_CRC_RES_1_IVB(pipe)),
				     I915_READ(PIPE_CRC_RES_2_IVB(pipe)),
				     I915_READ(PIPE_CRC_RES_3_IVB(pipe)),
				     I915_READ(PIPE_CRC_RES_4_IVB(pipe)),
				     I915_READ(PIPE_CRC_RES_5_IVB(pipe)));
}

static void i9xx_pipe_crc_irq_handler(struct drm_device *dev, enum pipe pipe)
{
	struct drm_i915_private *dev_priv = dev->dev_private;
	uint32_t res1, res2;

	if (INTEL_INFO(dev)->gen >= 3)
		res1 = I915_READ(PIPE_CRC_RES_RES1_I915(pipe));
	else
		res1 = 0;

	if (INTEL_INFO(dev)->gen >= 5 || IS_G4X(dev))
		res2 = I915_READ(PIPE_CRC_RES_RES2_G4X(pipe));
	else
		res2 = 0;

	display_pipe_crc_irq_handler(dev, pipe,
				     I915_READ(PIPE_CRC_RES_RED(pipe)),
				     I915_READ(PIPE_CRC_RES_GREEN(pipe)),
				     I915_READ(PIPE_CRC_RES_BLUE(pipe)),
				     res1, res2);
}

/* The RPS events need forcewake, so we add them to a work queue and mask their
 * IMR bits until the work is done. Other interrupts can be processed without
 * the work queue. */
static void gen6_rps_irq_handler(struct drm_i915_private *dev_priv, u32 pm_iir)
{
	if (pm_iir & dev_priv->pm_rps_events) {
		spin_lock(&dev_priv->irq_lock);
		gen6_disable_pm_irq(dev_priv, pm_iir & dev_priv->pm_rps_events);
		if (dev_priv->rps.interrupts_enabled) {
			dev_priv->rps.pm_iir |= pm_iir & dev_priv->pm_rps_events;
			queue_work(dev_priv->wq, &dev_priv->rps.work);
		}
		spin_unlock(&dev_priv->irq_lock);
	}

	if (INTEL_INFO(dev_priv)->gen >= 8)
		return;

	if (HAS_VEBOX(dev_priv->dev)) {
		if (pm_iir & PM_VEBOX_USER_INTERRUPT)
			notify_ring(&dev_priv->ring[VECS]);

		if (pm_iir & PM_VEBOX_CS_ERROR_INTERRUPT)
			DRM_DEBUG("Command parser error, pm_iir 0x%08x\n", pm_iir);
	}
}

static bool intel_pipe_handle_vblank(struct drm_device *dev, enum pipe pipe)
{
	if (!drm_handle_vblank(dev, pipe))
		return false;

	return true;
}

static void valleyview_pipestat_irq_handler(struct drm_device *dev, u32 iir)
{
	struct drm_i915_private *dev_priv = dev->dev_private;
	u32 pipe_stats[I915_MAX_PIPES] = { };
	int pipe;

	spin_lock(&dev_priv->irq_lock);
	for_each_pipe(dev_priv, pipe) {
		int reg;
		u32 mask, iir_bit = 0;

		/*
		 * PIPESTAT bits get signalled even when the interrupt is
		 * disabled with the mask bits, and some of the status bits do
		 * not generate interrupts at all (like the underrun bit). Hence
		 * we need to be careful that we only handle what we want to
		 * handle.
		 */

		/* fifo underruns are filterered in the underrun handler. */
		mask = PIPE_FIFO_UNDERRUN_STATUS;

		switch (pipe) {
		case PIPE_A:
			iir_bit = I915_DISPLAY_PIPE_A_EVENT_INTERRUPT;
			break;
		case PIPE_B:
			iir_bit = I915_DISPLAY_PIPE_B_EVENT_INTERRUPT;
			break;
		case PIPE_C:
			iir_bit = I915_DISPLAY_PIPE_C_EVENT_INTERRUPT;
			break;
		}
		if (iir & iir_bit)
			mask |= dev_priv->pipestat_irq_mask[pipe];

		if (!mask)
			continue;

		reg = PIPESTAT(pipe);
		mask |= PIPESTAT_INT_ENABLE_MASK;
		pipe_stats[pipe] = I915_READ(reg) & mask;

		/*
		 * Clear the PIPE*STAT regs before the IIR
		 */
		if (pipe_stats[pipe] & (PIPE_FIFO_UNDERRUN_STATUS |
					PIPESTAT_INT_STATUS_MASK))
			I915_WRITE(reg, pipe_stats[pipe]);
	}
	spin_unlock(&dev_priv->irq_lock);

	for_each_pipe(dev_priv, pipe) {
		if (pipe_stats[pipe] & PIPE_START_VBLANK_INTERRUPT_STATUS &&
		    intel_pipe_handle_vblank(dev, pipe))
			intel_check_page_flip(dev, pipe);

		if (pipe_stats[pipe] & PLANE_FLIP_DONE_INT_STATUS_VLV) {
			intel_prepare_page_flip(dev, pipe);
			intel_finish_page_flip(dev, pipe);
		}

		if (pipe_stats[pipe] & PIPE_CRC_DONE_INTERRUPT_STATUS)
			i9xx_pipe_crc_irq_handler(dev, pipe);

		if (pipe_stats[pipe] & PIPE_FIFO_UNDERRUN_STATUS)
			intel_cpu_fifo_underrun_irq_handler(dev_priv, pipe);
	}

	if (pipe_stats[0] & PIPE_GMBUS_INTERRUPT_STATUS)
		gmbus_irq_handler(dev);
}

static void i9xx_hpd_irq_handler(struct drm_device *dev)
{
	struct drm_i915_private *dev_priv = dev->dev_private;
	u32 hotplug_status = I915_READ(PORT_HOTPLUG_STAT);
	u32 pin_mask = 0, long_mask = 0;

	if (!hotplug_status)
		return;

	I915_WRITE(PORT_HOTPLUG_STAT, hotplug_status);
	/*
	 * Make sure hotplug status is cleared before we clear IIR, or else we
	 * may miss hotplug events.
	 */
	POSTING_READ(PORT_HOTPLUG_STAT);

	if (IS_G4X(dev) || IS_VALLEYVIEW(dev)) {
		u32 hotplug_trigger = hotplug_status & HOTPLUG_INT_STATUS_G4X;

		if (hotplug_trigger) {
			intel_get_hpd_pins(&pin_mask, &long_mask, hotplug_trigger,
					   hotplug_trigger, hpd_status_g4x,
					   i9xx_port_hotplug_long_detect);

			intel_hpd_irq_handler(dev, pin_mask, long_mask);
		}

		if (hotplug_status & DP_AUX_CHANNEL_MASK_INT_STATUS_G4X)
			dp_aux_irq_handler(dev);
	} else {
		u32 hotplug_trigger = hotplug_status & HOTPLUG_INT_STATUS_I915;

		if (hotplug_trigger) {
			intel_get_hpd_pins(&pin_mask, &long_mask, hotplug_trigger,
					   hotplug_trigger, hpd_status_i915,
					   i9xx_port_hotplug_long_detect);
			intel_hpd_irq_handler(dev, pin_mask, long_mask);
		}
	}
}

static irqreturn_t valleyview_irq_handler(int irq, void *arg)
{
	struct drm_device *dev = arg;
	struct drm_i915_private *dev_priv = dev->dev_private;
	u32 iir, gt_iir, pm_iir;
	irqreturn_t ret = IRQ_NONE;

	if (!intel_irqs_enabled(dev_priv))
		return IRQ_NONE;

	while (true) {
		/* Find, clear, then process each source of interrupt */

		gt_iir = I915_READ(GTIIR);
		if (gt_iir)
			I915_WRITE(GTIIR, gt_iir);

		pm_iir = I915_READ(GEN6_PMIIR);
		if (pm_iir)
			I915_WRITE(GEN6_PMIIR, pm_iir);

		iir = I915_READ(VLV_IIR);
		if (iir) {
			/* Consume port before clearing IIR or we'll miss events */
			if (iir & I915_DISPLAY_PORT_INTERRUPT)
				i9xx_hpd_irq_handler(dev);
			I915_WRITE(VLV_IIR, iir);
		}

		if (gt_iir == 0 && pm_iir == 0 && iir == 0)
			goto out;

		ret = IRQ_HANDLED;

		if (gt_iir)
			snb_gt_irq_handler(dev, dev_priv, gt_iir);
		if (pm_iir)
			gen6_rps_irq_handler(dev_priv, pm_iir);
		/* Call regardless, as some status bits might not be
		 * signalled in iir */
		valleyview_pipestat_irq_handler(dev, iir);
	}

out:
	return ret;
}

static irqreturn_t cherryview_irq_handler(int irq, void *arg)
{
	struct drm_device *dev = arg;
	struct drm_i915_private *dev_priv = dev->dev_private;
	u32 master_ctl, iir;
	irqreturn_t ret = IRQ_NONE;

	if (!intel_irqs_enabled(dev_priv))
		return IRQ_NONE;

	for (;;) {
		master_ctl = I915_READ(GEN8_MASTER_IRQ) & ~GEN8_MASTER_IRQ_CONTROL;
		iir = I915_READ(VLV_IIR);

		if (master_ctl == 0 && iir == 0)
			break;

		ret = IRQ_HANDLED;

		I915_WRITE(GEN8_MASTER_IRQ, 0);

		/* Find, clear, then process each source of interrupt */

		if (iir) {
			/* Consume port before clearing IIR or we'll miss events */
			if (iir & I915_DISPLAY_PORT_INTERRUPT)
				i9xx_hpd_irq_handler(dev);
			I915_WRITE(VLV_IIR, iir);
		}

		gen8_gt_irq_handler(dev_priv, master_ctl);

		/* Call regardless, as some status bits might not be
		 * signalled in iir */
		valleyview_pipestat_irq_handler(dev, iir);

		I915_WRITE(GEN8_MASTER_IRQ, DE_MASTER_IRQ_CONTROL);
		POSTING_READ(GEN8_MASTER_IRQ);
	}

	return ret;
}

static void ibx_hpd_irq_handler(struct drm_device *dev, u32 hotplug_trigger,
				const u32 hpd[HPD_NUM_PINS])
{
	struct drm_i915_private *dev_priv = to_i915(dev);
	u32 dig_hotplug_reg, pin_mask = 0, long_mask = 0;

	dig_hotplug_reg = I915_READ(PCH_PORT_HOTPLUG);
	I915_WRITE(PCH_PORT_HOTPLUG, dig_hotplug_reg);

	intel_get_hpd_pins(&pin_mask, &long_mask, hotplug_trigger,
			   dig_hotplug_reg, hpd,
			   pch_port_hotplug_long_detect);

	intel_hpd_irq_handler(dev, pin_mask, long_mask);
}

static void ibx_irq_handler(struct drm_device *dev, u32 pch_iir)
{
	struct drm_i915_private *dev_priv = dev->dev_private;
	int pipe;
	u32 hotplug_trigger = pch_iir & SDE_HOTPLUG_MASK;

	if (hotplug_trigger)
		ibx_hpd_irq_handler(dev, hotplug_trigger, hpd_ibx);

	if (pch_iir & SDE_AUDIO_POWER_MASK) {
		int port = ffs((pch_iir & SDE_AUDIO_POWER_MASK) >>
			       SDE_AUDIO_POWER_SHIFT);
		DRM_DEBUG_DRIVER("PCH audio power change on port %d\n",
				 port_name(port));
	}

	if (pch_iir & SDE_AUX_MASK)
		dp_aux_irq_handler(dev);

	if (pch_iir & SDE_GMBUS)
		gmbus_irq_handler(dev);

	if (pch_iir & SDE_AUDIO_HDCP_MASK)
		DRM_DEBUG_DRIVER("PCH HDCP audio interrupt\n");

	if (pch_iir & SDE_AUDIO_TRANS_MASK)
		DRM_DEBUG_DRIVER("PCH transcoder audio interrupt\n");

	if (pch_iir & SDE_POISON)
		DRM_ERROR("PCH poison interrupt\n");

	if (pch_iir & SDE_FDI_MASK)
		for_each_pipe(dev_priv, pipe)
			DRM_DEBUG_DRIVER("  pipe %c FDI IIR: 0x%08x\n",
					 pipe_name(pipe),
					 I915_READ(FDI_RX_IIR(pipe)));

	if (pch_iir & (SDE_TRANSB_CRC_DONE | SDE_TRANSA_CRC_DONE))
		DRM_DEBUG_DRIVER("PCH transcoder CRC done interrupt\n");

	if (pch_iir & (SDE_TRANSB_CRC_ERR | SDE_TRANSA_CRC_ERR))
		DRM_DEBUG_DRIVER("PCH transcoder CRC error interrupt\n");

	if (pch_iir & SDE_TRANSA_FIFO_UNDER)
		intel_pch_fifo_underrun_irq_handler(dev_priv, TRANSCODER_A);

	if (pch_iir & SDE_TRANSB_FIFO_UNDER)
		intel_pch_fifo_underrun_irq_handler(dev_priv, TRANSCODER_B);
}

static void ivb_err_int_handler(struct drm_device *dev)
{
	struct drm_i915_private *dev_priv = dev->dev_private;
	u32 err_int = I915_READ(GEN7_ERR_INT);
	enum pipe pipe;

	if (err_int & ERR_INT_POISON)
		DRM_ERROR("Poison interrupt\n");

	for_each_pipe(dev_priv, pipe) {
		if (err_int & ERR_INT_FIFO_UNDERRUN(pipe))
			intel_cpu_fifo_underrun_irq_handler(dev_priv, pipe);

		if (err_int & ERR_INT_PIPE_CRC_DONE(pipe)) {
			if (IS_IVYBRIDGE(dev))
				ivb_pipe_crc_irq_handler(dev, pipe);
			else
				hsw_pipe_crc_irq_handler(dev, pipe);
		}
	}

	I915_WRITE(GEN7_ERR_INT, err_int);
}

static void cpt_serr_int_handler(struct drm_device *dev)
{
	struct drm_i915_private *dev_priv = dev->dev_private;
	u32 serr_int = I915_READ(SERR_INT);

	if (serr_int & SERR_INT_POISON)
		DRM_ERROR("PCH poison interrupt\n");

	if (serr_int & SERR_INT_TRANS_A_FIFO_UNDERRUN)
		intel_pch_fifo_underrun_irq_handler(dev_priv, TRANSCODER_A);

	if (serr_int & SERR_INT_TRANS_B_FIFO_UNDERRUN)
		intel_pch_fifo_underrun_irq_handler(dev_priv, TRANSCODER_B);

	if (serr_int & SERR_INT_TRANS_C_FIFO_UNDERRUN)
		intel_pch_fifo_underrun_irq_handler(dev_priv, TRANSCODER_C);

	I915_WRITE(SERR_INT, serr_int);
}

static void cpt_irq_handler(struct drm_device *dev, u32 pch_iir)
{
	struct drm_i915_private *dev_priv = dev->dev_private;
	int pipe;
	u32 hotplug_trigger = pch_iir & SDE_HOTPLUG_MASK_CPT;

	if (hotplug_trigger)
		ibx_hpd_irq_handler(dev, hotplug_trigger, hpd_cpt);

	if (pch_iir & SDE_AUDIO_POWER_MASK_CPT) {
		int port = ffs((pch_iir & SDE_AUDIO_POWER_MASK_CPT) >>
			       SDE_AUDIO_POWER_SHIFT_CPT);
		DRM_DEBUG_DRIVER("PCH audio power change on port %c\n",
				 port_name(port));
	}

	if (pch_iir & SDE_AUX_MASK_CPT)
		dp_aux_irq_handler(dev);

	if (pch_iir & SDE_GMBUS_CPT)
		gmbus_irq_handler(dev);

	if (pch_iir & SDE_AUDIO_CP_REQ_CPT)
		DRM_DEBUG_DRIVER("Audio CP request interrupt\n");

	if (pch_iir & SDE_AUDIO_CP_CHG_CPT)
		DRM_DEBUG_DRIVER("Audio CP change interrupt\n");

	if (pch_iir & SDE_FDI_MASK_CPT)
		for_each_pipe(dev_priv, pipe)
			DRM_DEBUG_DRIVER("  pipe %c FDI IIR: 0x%08x\n",
					 pipe_name(pipe),
					 I915_READ(FDI_RX_IIR(pipe)));

	if (pch_iir & SDE_ERROR_CPT)
		cpt_serr_int_handler(dev);
}

static void spt_irq_handler(struct drm_device *dev, u32 pch_iir)
{
	struct drm_i915_private *dev_priv = dev->dev_private;
	u32 hotplug_trigger = pch_iir & SDE_HOTPLUG_MASK_SPT &
		~SDE_PORTE_HOTPLUG_SPT;
	u32 hotplug2_trigger = pch_iir & SDE_PORTE_HOTPLUG_SPT;
	u32 pin_mask = 0, long_mask = 0;

	if (hotplug_trigger) {
		u32 dig_hotplug_reg;

		dig_hotplug_reg = I915_READ(PCH_PORT_HOTPLUG);
		I915_WRITE(PCH_PORT_HOTPLUG, dig_hotplug_reg);

		intel_get_hpd_pins(&pin_mask, &long_mask, hotplug_trigger,
				   dig_hotplug_reg, hpd_spt,
				   spt_port_hotplug_long_detect);
	}

	if (hotplug2_trigger) {
		u32 dig_hotplug_reg;

		dig_hotplug_reg = I915_READ(PCH_PORT_HOTPLUG2);
		I915_WRITE(PCH_PORT_HOTPLUG2, dig_hotplug_reg);

		intel_get_hpd_pins(&pin_mask, &long_mask, hotplug2_trigger,
				   dig_hotplug_reg, hpd_spt,
				   spt_port_hotplug2_long_detect);
	}

	if (pin_mask)
		intel_hpd_irq_handler(dev, pin_mask, long_mask);

	if (pch_iir & SDE_GMBUS_CPT)
		gmbus_irq_handler(dev);
}

static void ilk_hpd_irq_handler(struct drm_device *dev, u32 hotplug_trigger,
				const u32 hpd[HPD_NUM_PINS])
{
	struct drm_i915_private *dev_priv = to_i915(dev);
	u32 dig_hotplug_reg, pin_mask = 0, long_mask = 0;

	dig_hotplug_reg = I915_READ(DIGITAL_PORT_HOTPLUG_CNTRL);
	I915_WRITE(DIGITAL_PORT_HOTPLUG_CNTRL, dig_hotplug_reg);

	intel_get_hpd_pins(&pin_mask, &long_mask, hotplug_trigger,
			   dig_hotplug_reg, hpd,
			   ilk_port_hotplug_long_detect);

	intel_hpd_irq_handler(dev, pin_mask, long_mask);
}

static void ilk_display_irq_handler(struct drm_device *dev, u32 de_iir)
{
	struct drm_i915_private *dev_priv = dev->dev_private;
	enum pipe pipe;
	u32 hotplug_trigger = de_iir & DE_DP_A_HOTPLUG;

	if (hotplug_trigger)
		ilk_hpd_irq_handler(dev, hotplug_trigger, hpd_ilk);

	if (de_iir & DE_AUX_CHANNEL_A)
		dp_aux_irq_handler(dev);

	if (de_iir & DE_GSE)
		intel_opregion_asle_intr(dev);

	if (de_iir & DE_POISON)
		DRM_ERROR("Poison interrupt\n");

	for_each_pipe(dev_priv, pipe) {
		if (de_iir & DE_PIPE_VBLANK(pipe) &&
		    intel_pipe_handle_vblank(dev, pipe))
			intel_check_page_flip(dev, pipe);

		if (de_iir & DE_PIPE_FIFO_UNDERRUN(pipe))
			intel_cpu_fifo_underrun_irq_handler(dev_priv, pipe);

		if (de_iir & DE_PIPE_CRC_DONE(pipe))
			i9xx_pipe_crc_irq_handler(dev, pipe);

		/* plane/pipes map 1:1 on ilk+ */
		if (de_iir & DE_PLANE_FLIP_DONE(pipe)) {
			intel_prepare_page_flip(dev, pipe);
			intel_finish_page_flip_plane(dev, pipe);
		}
	}

	/* check event from PCH */
	if (de_iir & DE_PCH_EVENT) {
		u32 pch_iir = I915_READ(SDEIIR);

		if (HAS_PCH_CPT(dev))
			cpt_irq_handler(dev, pch_iir);
		else
			ibx_irq_handler(dev, pch_iir);

		/* should clear PCH hotplug event before clear CPU irq */
		I915_WRITE(SDEIIR, pch_iir);
	}

	if (IS_GEN5(dev) && de_iir & DE_PCU_EVENT)
		ironlake_rps_change_irq_handler(dev);
}

static void ivb_display_irq_handler(struct drm_device *dev, u32 de_iir)
{
	struct drm_i915_private *dev_priv = dev->dev_private;
	enum pipe pipe;
	u32 hotplug_trigger = de_iir & DE_DP_A_HOTPLUG_IVB;

	if (hotplug_trigger)
		ilk_hpd_irq_handler(dev, hotplug_trigger, hpd_ivb);

	if (de_iir & DE_ERR_INT_IVB)
		ivb_err_int_handler(dev);

	if (de_iir & DE_AUX_CHANNEL_A_IVB)
		dp_aux_irq_handler(dev);

	if (de_iir & DE_GSE_IVB)
		intel_opregion_asle_intr(dev);

	for_each_pipe(dev_priv, pipe) {
		if (de_iir & (DE_PIPE_VBLANK_IVB(pipe)) &&
		    intel_pipe_handle_vblank(dev, pipe))
			intel_check_page_flip(dev, pipe);

		/* plane/pipes map 1:1 on ilk+ */
		if (de_iir & DE_PLANE_FLIP_DONE_IVB(pipe)) {
			intel_prepare_page_flip(dev, pipe);
			intel_finish_page_flip_plane(dev, pipe);
		}
	}

	/* check event from PCH */
	if (!HAS_PCH_NOP(dev) && (de_iir & DE_PCH_EVENT_IVB)) {
		u32 pch_iir = I915_READ(SDEIIR);

		cpt_irq_handler(dev, pch_iir);

		/* clear PCH hotplug event before clear CPU irq */
		I915_WRITE(SDEIIR, pch_iir);
	}
}

/*
 * To handle irqs with the minimum potential races with fresh interrupts, we:
 * 1 - Disable Master Interrupt Control.
 * 2 - Find the source(s) of the interrupt.
 * 3 - Clear the Interrupt Identity bits (IIR).
 * 4 - Process the interrupt(s) that had bits set in the IIRs.
 * 5 - Re-enable Master Interrupt Control.
 */
static irqreturn_t ironlake_irq_handler(int irq, void *arg)
{
	struct drm_device *dev = arg;
	struct drm_i915_private *dev_priv = dev->dev_private;
	u32 de_iir, gt_iir, de_ier, sde_ier = 0;
	irqreturn_t ret = IRQ_NONE;

	if (!intel_irqs_enabled(dev_priv))
		return IRQ_NONE;

	/* We get interrupts on unclaimed registers, so check for this before we
	 * do any I915_{READ,WRITE}. */
	intel_uncore_check_errors(dev);

	/* disable master interrupt before clearing iir  */
	de_ier = I915_READ(DEIER);
	I915_WRITE(DEIER, de_ier & ~DE_MASTER_IRQ_CONTROL);
	POSTING_READ(DEIER);

	/* Disable south interrupts. We'll only write to SDEIIR once, so further
	 * interrupts will will be stored on its back queue, and then we'll be
	 * able to process them after we restore SDEIER (as soon as we restore
	 * it, we'll get an interrupt if SDEIIR still has something to process
	 * due to its back queue). */
	if (!HAS_PCH_NOP(dev)) {
		sde_ier = I915_READ(SDEIER);
		I915_WRITE(SDEIER, 0);
		POSTING_READ(SDEIER);
	}

	/* Find, clear, then process each source of interrupt */

	gt_iir = I915_READ(GTIIR);
	if (gt_iir) {
		I915_WRITE(GTIIR, gt_iir);
		ret = IRQ_HANDLED;
		if (INTEL_INFO(dev)->gen >= 6)
			snb_gt_irq_handler(dev, dev_priv, gt_iir);
		else
			ilk_gt_irq_handler(dev, dev_priv, gt_iir);
	}

	de_iir = I915_READ(DEIIR);
	if (de_iir) {
		I915_WRITE(DEIIR, de_iir);
		ret = IRQ_HANDLED;
		if (INTEL_INFO(dev)->gen >= 7)
			ivb_display_irq_handler(dev, de_iir);
		else
			ilk_display_irq_handler(dev, de_iir);
	}

	if (INTEL_INFO(dev)->gen >= 6) {
		u32 pm_iir = I915_READ(GEN6_PMIIR);
		if (pm_iir) {
			I915_WRITE(GEN6_PMIIR, pm_iir);
			ret = IRQ_HANDLED;
			gen6_rps_irq_handler(dev_priv, pm_iir);
		}
	}

	I915_WRITE(DEIER, de_ier);
	POSTING_READ(DEIER);
	if (!HAS_PCH_NOP(dev)) {
		I915_WRITE(SDEIER, sde_ier);
		POSTING_READ(SDEIER);
	}

	return ret;
}

static void bxt_hpd_irq_handler(struct drm_device *dev, u32 hotplug_trigger,
				const u32 hpd[HPD_NUM_PINS])
{
	struct drm_i915_private *dev_priv = to_i915(dev);
	u32 dig_hotplug_reg, pin_mask = 0, long_mask = 0;

	dig_hotplug_reg = I915_READ(PCH_PORT_HOTPLUG);
	I915_WRITE(PCH_PORT_HOTPLUG, dig_hotplug_reg);

	intel_get_hpd_pins(&pin_mask, &long_mask, hotplug_trigger,
			   dig_hotplug_reg, hpd,
			   bxt_port_hotplug_long_detect);

	intel_hpd_irq_handler(dev, pin_mask, long_mask);
}

static irqreturn_t gen8_irq_handler(int irq, void *arg)
{
	struct drm_device *dev = arg;
	struct drm_i915_private *dev_priv = dev->dev_private;
	u32 master_ctl;
	irqreturn_t ret = IRQ_NONE;
	uint32_t tmp = 0;
	enum pipe pipe;
	u32 aux_mask = GEN8_AUX_CHANNEL_A;

	if (!intel_irqs_enabled(dev_priv))
		return IRQ_NONE;

	if (INTEL_INFO(dev_priv)->gen >= 9)
		aux_mask |=  GEN9_AUX_CHANNEL_B | GEN9_AUX_CHANNEL_C |
			GEN9_AUX_CHANNEL_D;

	master_ctl = I915_READ_FW(GEN8_MASTER_IRQ);
	master_ctl &= ~GEN8_MASTER_IRQ_CONTROL;
	if (!master_ctl)
		return IRQ_NONE;

	I915_WRITE_FW(GEN8_MASTER_IRQ, 0);

	/* Find, clear, then process each source of interrupt */

	ret = gen8_gt_irq_handler(dev_priv, master_ctl);

	if (master_ctl & GEN8_DE_MISC_IRQ) {
		tmp = I915_READ(GEN8_DE_MISC_IIR);
		if (tmp) {
			I915_WRITE(GEN8_DE_MISC_IIR, tmp);
			ret = IRQ_HANDLED;
			if (tmp & GEN8_DE_MISC_GSE)
				intel_opregion_asle_intr(dev);
			else
				DRM_ERROR("Unexpected DE Misc interrupt\n");
		}
		else
			DRM_ERROR("The master control interrupt lied (DE MISC)!\n");
	}

	if (master_ctl & GEN8_DE_PORT_IRQ) {
		tmp = I915_READ(GEN8_DE_PORT_IIR);
		if (tmp) {
			bool found = false;
			u32 hotplug_trigger = 0;

			if (IS_BROXTON(dev_priv))
				hotplug_trigger = tmp & BXT_DE_PORT_HOTPLUG_MASK;
			else if (IS_BROADWELL(dev_priv))
				hotplug_trigger = tmp & GEN8_PORT_DP_A_HOTPLUG;

			I915_WRITE(GEN8_DE_PORT_IIR, tmp);
			ret = IRQ_HANDLED;

			if (tmp & aux_mask) {
				dp_aux_irq_handler(dev);
				found = true;
			}

			if (hotplug_trigger) {
				if (IS_BROXTON(dev))
					bxt_hpd_irq_handler(dev, hotplug_trigger, hpd_bxt);
				else
					ilk_hpd_irq_handler(dev, hotplug_trigger, hpd_bdw);
				found = true;
			}

			if (IS_BROXTON(dev) && (tmp & BXT_DE_PORT_GMBUS)) {
				gmbus_irq_handler(dev);
				found = true;
			}

			if (!found)
				DRM_ERROR("Unexpected DE Port interrupt\n");
		}
		else
			DRM_ERROR("The master control interrupt lied (DE PORT)!\n");
	}

	for_each_pipe(dev_priv, pipe) {
		uint32_t pipe_iir, flip_done = 0, fault_errors = 0;

		if (!(master_ctl & GEN8_DE_PIPE_IRQ(pipe)))
			continue;

		pipe_iir = I915_READ(GEN8_DE_PIPE_IIR(pipe));
		if (pipe_iir) {
			ret = IRQ_HANDLED;
			I915_WRITE(GEN8_DE_PIPE_IIR(pipe), pipe_iir);

			if (pipe_iir & GEN8_PIPE_VBLANK &&
			    intel_pipe_handle_vblank(dev, pipe))
				intel_check_page_flip(dev, pipe);

			if (INTEL_INFO(dev_priv)->gen >= 9)
				flip_done = pipe_iir & GEN9_PIPE_PLANE1_FLIP_DONE;
			else
				flip_done = pipe_iir & GEN8_PIPE_PRIMARY_FLIP_DONE;

			if (flip_done) {
				intel_prepare_page_flip(dev, pipe);
				intel_finish_page_flip_plane(dev, pipe);
			}

			if (pipe_iir & GEN8_PIPE_CDCLK_CRC_DONE)
				hsw_pipe_crc_irq_handler(dev, pipe);

			if (pipe_iir & GEN8_PIPE_FIFO_UNDERRUN)
				intel_cpu_fifo_underrun_irq_handler(dev_priv,
								    pipe);


			if (INTEL_INFO(dev_priv)->gen >= 9)
				fault_errors = pipe_iir & GEN9_DE_PIPE_IRQ_FAULT_ERRORS;
			else
				fault_errors = pipe_iir & GEN8_DE_PIPE_IRQ_FAULT_ERRORS;

			if (fault_errors)
				DRM_ERROR("Fault errors on pipe %c\n: 0x%08x",
					  pipe_name(pipe),
					  pipe_iir & GEN8_DE_PIPE_IRQ_FAULT_ERRORS);
		} else
			DRM_ERROR("The master control interrupt lied (DE PIPE)!\n");
	}

	if (HAS_PCH_SPLIT(dev) && !HAS_PCH_NOP(dev) &&
	    master_ctl & GEN8_DE_PCH_IRQ) {
		/*
		 * FIXME(BDW): Assume for now that the new interrupt handling
		 * scheme also closed the SDE interrupt handling race we've seen
		 * on older pch-split platforms. But this needs testing.
		 */
		u32 pch_iir = I915_READ(SDEIIR);
		if (pch_iir) {
			I915_WRITE(SDEIIR, pch_iir);
			ret = IRQ_HANDLED;

			if (HAS_PCH_SPT(dev_priv))
				spt_irq_handler(dev, pch_iir);
			else
				cpt_irq_handler(dev, pch_iir);
		} else
			DRM_ERROR("The master control interrupt lied (SDE)!\n");

	}

	I915_WRITE_FW(GEN8_MASTER_IRQ, GEN8_MASTER_IRQ_CONTROL);
	POSTING_READ_FW(GEN8_MASTER_IRQ);

	return ret;
}

static void i915_error_wake_up(struct drm_i915_private *dev_priv,
			       bool reset_completed)
{
	struct intel_engine_cs *ring;
	int i;

	/*
	 * Notify all waiters for GPU completion events that reset state has
	 * been changed, and that they need to restart their wait after
	 * checking for potential errors (and bail out to drop locks if there is
	 * a gpu reset pending so that i915_error_work_func can acquire them).
	 */

	/* Wake up __wait_seqno, potentially holding dev->struct_mutex. */
	for_each_ring(ring, dev_priv, i)
		wake_up_all(&ring->irq_queue);

	/* Wake up intel_crtc_wait_for_pending_flips, holding crtc->mutex. */
	wake_up_all(&dev_priv->pending_flip_queue);

	/*
	 * Signal tasks blocked in i915_gem_wait_for_error that the pending
	 * reset state is cleared.
	 */
	if (reset_completed)
		wake_up_all(&dev_priv->gpu_error.reset_queue);
}

/**
 * i915_reset_and_wakeup - do process context error handling work
 * @dev: drm device
 *
 * Fire an error uevent so userspace can see that a hang or error
 * was detected.
 */
static void i915_reset_and_wakeup(struct drm_device *dev)
{
	struct drm_i915_private *dev_priv = to_i915(dev);
	struct i915_gpu_error *error = &dev_priv->gpu_error;
	char *error_event[] = { I915_ERROR_UEVENT "=1", NULL };
	char *reset_event[] = { I915_RESET_UEVENT "=1", NULL };
	char *reset_done_event[] = { I915_ERROR_UEVENT "=0", NULL };
	int ret;

	kobject_uevent_env(&dev->primary->kdev->kobj, KOBJ_CHANGE, error_event);

	/*
	 * Note that there's only one work item which does gpu resets, so we
	 * need not worry about concurrent gpu resets potentially incrementing
	 * error->reset_counter twice. We only need to take care of another
	 * racing irq/hangcheck declaring the gpu dead for a second time. A
	 * quick check for that is good enough: schedule_work ensures the
	 * correct ordering between hang detection and this work item, and since
	 * the reset in-progress bit is only ever set by code outside of this
	 * work we don't need to worry about any other races.
	 */
	if (i915_reset_in_progress(error) && !i915_terminally_wedged(error)) {
		DRM_DEBUG_DRIVER("resetting chip\n");
		kobject_uevent_env(&dev->primary->kdev->kobj, KOBJ_CHANGE,
				   reset_event);

		/*
		 * In most cases it's guaranteed that we get here with an RPM
		 * reference held, for example because there is a pending GPU
		 * request that won't finish until the reset is done. This
		 * isn't the case at least when we get here by doing a
		 * simulated reset via debugs, so get an RPM reference.
		 */
		intel_runtime_pm_get(dev_priv);

		intel_prepare_reset(dev);

		/*
		 * All state reset _must_ be completed before we update the
		 * reset counter, for otherwise waiters might miss the reset
		 * pending state and not properly drop locks, resulting in
		 * deadlocks with the reset work.
		 */
		ret = i915_reset(dev);

		intel_finish_reset(dev);

		intel_runtime_pm_put(dev_priv);

		if (ret == 0) {
			/*
			 * After all the gem state is reset, increment the reset
			 * counter and wake up everyone waiting for the reset to
			 * complete.
			 *
			 * Since unlock operations are a one-sided barrier only,
			 * we need to insert a barrier here to order any seqno
			 * updates before
			 * the counter increment.
			 */
			smp_mb__before_atomic();
			atomic_inc(&dev_priv->gpu_error.reset_counter);

			kobject_uevent_env(&dev->primary->kdev->kobj,
					   KOBJ_CHANGE, reset_done_event);
		} else {
			atomic_or(I915_WEDGED, &error->reset_counter);
		}

		/*
		 * Note: The wake_up also serves as a memory barrier so that
		 * waiters see the update value of the reset counter atomic_t.
		 */
		i915_error_wake_up(dev_priv, true);
	}
}

static void i915_report_and_clear_eir(struct drm_device *dev)
{
	struct drm_i915_private *dev_priv = dev->dev_private;
	uint32_t instdone[I915_NUM_INSTDONE_REG];
	u32 eir = I915_READ(EIR);
	int pipe, i;

	if (!eir)
		return;

	pr_err("render error detected, EIR: 0x%08x\n", eir);

	i915_get_extra_instdone(dev, instdone);

	if (IS_G4X(dev)) {
		if (eir & (GM45_ERROR_MEM_PRIV | GM45_ERROR_CP_PRIV)) {
			u32 ipeir = I915_READ(IPEIR_I965);

			pr_err("  IPEIR: 0x%08x\n", I915_READ(IPEIR_I965));
			pr_err("  IPEHR: 0x%08x\n", I915_READ(IPEHR_I965));
			for (i = 0; i < ARRAY_SIZE(instdone); i++)
				pr_err("  INSTDONE_%d: 0x%08x\n", i, instdone[i]);
			pr_err("  INSTPS: 0x%08x\n", I915_READ(INSTPS));
			pr_err("  ACTHD: 0x%08x\n", I915_READ(ACTHD_I965));
			I915_WRITE(IPEIR_I965, ipeir);
			POSTING_READ(IPEIR_I965);
		}
		if (eir & GM45_ERROR_PAGE_TABLE) {
			u32 pgtbl_err = I915_READ(PGTBL_ER);
			pr_err("page table error\n");
			pr_err("  PGTBL_ER: 0x%08x\n", pgtbl_err);
			I915_WRITE(PGTBL_ER, pgtbl_err);
			POSTING_READ(PGTBL_ER);
		}
	}

	if (!IS_GEN2(dev)) {
		if (eir & I915_ERROR_PAGE_TABLE) {
			u32 pgtbl_err = I915_READ(PGTBL_ER);
			pr_err("page table error\n");
			pr_err("  PGTBL_ER: 0x%08x\n", pgtbl_err);
			I915_WRITE(PGTBL_ER, pgtbl_err);
			POSTING_READ(PGTBL_ER);
		}
	}

	if (eir & I915_ERROR_MEMORY_REFRESH) {
		pr_err("memory refresh error:\n");
		for_each_pipe(dev_priv, pipe)
			pr_err("pipe %c stat: 0x%08x\n",
			       pipe_name(pipe), I915_READ(PIPESTAT(pipe)));
		/* pipestat has already been acked */
	}
	if (eir & I915_ERROR_INSTRUCTION) {
		pr_err("instruction error\n");
		pr_err("  INSTPM: 0x%08x\n", I915_READ(INSTPM));
		for (i = 0; i < ARRAY_SIZE(instdone); i++)
			pr_err("  INSTDONE_%d: 0x%08x\n", i, instdone[i]);
		if (INTEL_INFO(dev)->gen < 4) {
			u32 ipeir = I915_READ(IPEIR);

			pr_err("  IPEIR: 0x%08x\n", I915_READ(IPEIR));
			pr_err("  IPEHR: 0x%08x\n", I915_READ(IPEHR));
			pr_err("  ACTHD: 0x%08x\n", I915_READ(ACTHD));
			I915_WRITE(IPEIR, ipeir);
			POSTING_READ(IPEIR);
		} else {
			u32 ipeir = I915_READ(IPEIR_I965);

			pr_err("  IPEIR: 0x%08x\n", I915_READ(IPEIR_I965));
			pr_err("  IPEHR: 0x%08x\n", I915_READ(IPEHR_I965));
			pr_err("  INSTPS: 0x%08x\n", I915_READ(INSTPS));
			pr_err("  ACTHD: 0x%08x\n", I915_READ(ACTHD_I965));
			I915_WRITE(IPEIR_I965, ipeir);
			POSTING_READ(IPEIR_I965);
		}
	}

	I915_WRITE(EIR, eir);
	POSTING_READ(EIR);
	eir = I915_READ(EIR);
	if (eir) {
		/*
		 * some errors might have become stuck,
		 * mask them.
		 */
		DRM_ERROR("EIR stuck: 0x%08x, masking\n", eir);
		I915_WRITE(EMR, I915_READ(EMR) | eir);
		I915_WRITE(IIR, I915_RENDER_COMMAND_PARSER_ERROR_INTERRUPT);
	}
}

/**
 * i915_handle_error - handle a gpu error
 * @dev: drm device
 *
 * Do some basic checking of register state at error time and
 * dump it to the syslog.  Also call i915_capture_error_state() to make
 * sure we get a record and make it available in debugfs.  Fire a uevent
 * so userspace knows something bad happened (should trigger collection
 * of a ring dump etc.).
 */
void i915_handle_error(struct drm_device *dev, bool wedged,
		       const char *fmt, ...)
{
	struct drm_i915_private *dev_priv = dev->dev_private;
	va_list args;
	char error_msg[80];

	va_start(args, fmt);
	vscnprintf(error_msg, sizeof(error_msg), fmt, args);
	va_end(args);

	i915_capture_error_state(dev, wedged, error_msg);
	i915_report_and_clear_eir(dev);

	if (wedged) {
		atomic_or(I915_RESET_IN_PROGRESS_FLAG,
				&dev_priv->gpu_error.reset_counter);

		/*
		 * Wakeup waiting processes so that the reset function
		 * i915_reset_and_wakeup doesn't deadlock trying to grab
		 * various locks. By bumping the reset counter first, the woken
		 * processes will see a reset in progress and back off,
		 * releasing their locks and then wait for the reset completion.
		 * We must do this for _all_ gpu waiters that might hold locks
		 * that the reset work needs to acquire.
		 *
		 * Note: The wake_up serves as the required memory barrier to
		 * ensure that the waiters see the updated value of the reset
		 * counter atomic_t.
		 */
		i915_error_wake_up(dev_priv, false);
	}

	i915_reset_and_wakeup(dev);
}

/* Called from drm generic code, passed 'crtc' which
 * we use as a pipe index
 */
static int i915_enable_vblank(struct drm_device *dev, unsigned int pipe)
{
	struct drm_i915_private *dev_priv = dev->dev_private;
	unsigned long irqflags;

	spin_lock_irqsave(&dev_priv->irq_lock, irqflags);
	if (INTEL_INFO(dev)->gen >= 4)
		i915_enable_pipestat(dev_priv, pipe,
				     PIPE_START_VBLANK_INTERRUPT_STATUS);
	else
		i915_enable_pipestat(dev_priv, pipe,
				     PIPE_VBLANK_INTERRUPT_STATUS);
	spin_unlock_irqrestore(&dev_priv->irq_lock, irqflags);

	return 0;
}

static int ironlake_enable_vblank(struct drm_device *dev, unsigned int pipe)
{
	struct drm_i915_private *dev_priv = dev->dev_private;
	unsigned long irqflags;
	uint32_t bit = (INTEL_INFO(dev)->gen >= 7) ? DE_PIPE_VBLANK_IVB(pipe) :
						     DE_PIPE_VBLANK(pipe);

	spin_lock_irqsave(&dev_priv->irq_lock, irqflags);
	ironlake_enable_display_irq(dev_priv, bit);
	spin_unlock_irqrestore(&dev_priv->irq_lock, irqflags);

	return 0;
}

static int valleyview_enable_vblank(struct drm_device *dev, unsigned int pipe)
{
	struct drm_i915_private *dev_priv = dev->dev_private;
	unsigned long irqflags;

	spin_lock_irqsave(&dev_priv->irq_lock, irqflags);
	i915_enable_pipestat(dev_priv, pipe,
			     PIPE_START_VBLANK_INTERRUPT_STATUS);
	spin_unlock_irqrestore(&dev_priv->irq_lock, irqflags);

	return 0;
}

static int gen8_enable_vblank(struct drm_device *dev, unsigned int pipe)
{
	struct drm_i915_private *dev_priv = dev->dev_private;
	unsigned long irqflags;

	spin_lock_irqsave(&dev_priv->irq_lock, irqflags);
	dev_priv->de_irq_mask[pipe] &= ~GEN8_PIPE_VBLANK;
	I915_WRITE(GEN8_DE_PIPE_IMR(pipe), dev_priv->de_irq_mask[pipe]);
	POSTING_READ(GEN8_DE_PIPE_IMR(pipe));
	spin_unlock_irqrestore(&dev_priv->irq_lock, irqflags);
	return 0;
}

/* Called from drm generic code, passed 'crtc' which
 * we use as a pipe index
 */
static void i915_disable_vblank(struct drm_device *dev, unsigned int pipe)
{
	struct drm_i915_private *dev_priv = dev->dev_private;
	unsigned long irqflags;

	spin_lock_irqsave(&dev_priv->irq_lock, irqflags);
	i915_disable_pipestat(dev_priv, pipe,
			      PIPE_VBLANK_INTERRUPT_STATUS |
			      PIPE_START_VBLANK_INTERRUPT_STATUS);
	spin_unlock_irqrestore(&dev_priv->irq_lock, irqflags);
}

static void ironlake_disable_vblank(struct drm_device *dev, unsigned int pipe)
{
	struct drm_i915_private *dev_priv = dev->dev_private;
	unsigned long irqflags;
	uint32_t bit = (INTEL_INFO(dev)->gen >= 7) ? DE_PIPE_VBLANK_IVB(pipe) :
						     DE_PIPE_VBLANK(pipe);

	spin_lock_irqsave(&dev_priv->irq_lock, irqflags);
	ironlake_disable_display_irq(dev_priv, bit);
	spin_unlock_irqrestore(&dev_priv->irq_lock, irqflags);
}

static void valleyview_disable_vblank(struct drm_device *dev, unsigned int pipe)
{
	struct drm_i915_private *dev_priv = dev->dev_private;
	unsigned long irqflags;

	spin_lock_irqsave(&dev_priv->irq_lock, irqflags);
	i915_disable_pipestat(dev_priv, pipe,
			      PIPE_START_VBLANK_INTERRUPT_STATUS);
	spin_unlock_irqrestore(&dev_priv->irq_lock, irqflags);
}

static void gen8_disable_vblank(struct drm_device *dev, unsigned int pipe)
{
	struct drm_i915_private *dev_priv = dev->dev_private;
	unsigned long irqflags;

	spin_lock_irqsave(&dev_priv->irq_lock, irqflags);
	dev_priv->de_irq_mask[pipe] |= GEN8_PIPE_VBLANK;
	I915_WRITE(GEN8_DE_PIPE_IMR(pipe), dev_priv->de_irq_mask[pipe]);
	POSTING_READ(GEN8_DE_PIPE_IMR(pipe));
	spin_unlock_irqrestore(&dev_priv->irq_lock, irqflags);
}

static bool
ring_idle(struct intel_engine_cs *ring, u32 seqno)
{
	return (list_empty(&ring->request_list) ||
		i915_seqno_passed(seqno, ring->last_submitted_seqno));
}

static bool
ipehr_is_semaphore_wait(struct drm_device *dev, u32 ipehr)
{
	if (INTEL_INFO(dev)->gen >= 8) {
		return (ipehr >> 23) == 0x1c;
	} else {
		ipehr &= ~MI_SEMAPHORE_SYNC_MASK;
		return ipehr == (MI_SEMAPHORE_MBOX | MI_SEMAPHORE_COMPARE |
				 MI_SEMAPHORE_REGISTER);
	}
}

static struct intel_engine_cs *
semaphore_wait_to_signaller_ring(struct intel_engine_cs *ring, u32 ipehr, u64 offset)
{
	struct drm_i915_private *dev_priv = ring->dev->dev_private;
	struct intel_engine_cs *signaller;
	int i;

	if (INTEL_INFO(dev_priv->dev)->gen >= 8) {
		for_each_ring(signaller, dev_priv, i) {
			if (ring == signaller)
				continue;

			if (offset == signaller->semaphore.signal_ggtt[ring->id])
				return signaller;
		}
	} else {
		u32 sync_bits = ipehr & MI_SEMAPHORE_SYNC_MASK;

		for_each_ring(signaller, dev_priv, i) {
			if(ring == signaller)
				continue;

			if (sync_bits == signaller->semaphore.mbox.wait[ring->id])
				return signaller;
		}
	}

	DRM_ERROR("No signaller ring found for ring %i, ipehr 0x%08x, offset 0x%016llx\n",
		  ring->id, ipehr, offset);

	return NULL;
}

static struct intel_engine_cs *
semaphore_waits_for(struct intel_engine_cs *ring, u32 *seqno)
{
	struct drm_i915_private *dev_priv = ring->dev->dev_private;
	u32 cmd, ipehr, head;
	u64 offset = 0;
	int i, backwards;

	/*
	 * This function does not support execlist mode - any attempt to
	 * proceed further into this function will result in a kernel panic
	 * when dereferencing ring->buffer, which is not set up in execlist
	 * mode.
	 *
	 * The correct way of doing it would be to derive the currently
	 * executing ring buffer from the current context, which is derived
	 * from the currently running request. Unfortunately, to get the
	 * current request we would have to grab the struct_mutex before doing
	 * anything else, which would be ill-advised since some other thread
	 * might have grabbed it already and managed to hang itself, causing
	 * the hang checker to deadlock.
	 *
	 * Therefore, this function does not support execlist mode in its
	 * current form. Just return NULL and move on.
	 */
	if (ring->buffer == NULL)
		return NULL;

	ipehr = I915_READ(RING_IPEHR(ring->mmio_base));
	if (!ipehr_is_semaphore_wait(ring->dev, ipehr))
		return NULL;

	/*
	 * HEAD is likely pointing to the dword after the actual command,
	 * so scan backwards until we find the MBOX. But limit it to just 3
	 * or 4 dwords depending on the semaphore wait command size.
	 * Note that we don't care about ACTHD here since that might
	 * point at at batch, and semaphores are always emitted into the
	 * ringbuffer itself.
	 */
	head = I915_READ_HEAD(ring) & HEAD_ADDR;
	backwards = (INTEL_INFO(ring->dev)->gen >= 8) ? 5 : 4;

	for (i = backwards; i; --i) {
		/*
		 * Be paranoid and presume the hw has gone off into the wild -
		 * our ring is smaller than what the hardware (and hence
		 * HEAD_ADDR) allows. Also handles wrap-around.
		 */
		head &= ring->buffer->size - 1;

		/* This here seems to blow up */
		cmd = ioread32(ring->buffer->virtual_start + head);
		if (cmd == ipehr)
			break;

		head -= 4;
	}

	if (!i)
		return NULL;

	*seqno = ioread32(ring->buffer->virtual_start + head + 4) + 1;
	if (INTEL_INFO(ring->dev)->gen >= 8) {
		offset = ioread32(ring->buffer->virtual_start + head + 12);
		offset <<= 32;
		offset = ioread32(ring->buffer->virtual_start + head + 8);
	}
	return semaphore_wait_to_signaller_ring(ring, ipehr, offset);
}

static int semaphore_passed(struct intel_engine_cs *ring)
{
	struct drm_i915_private *dev_priv = ring->dev->dev_private;
	struct intel_engine_cs *signaller;
	u32 seqno;

	ring->hangcheck.deadlock++;

	signaller = semaphore_waits_for(ring, &seqno);
	if (signaller == NULL)
		return -1;

	/* Prevent pathological recursion due to driver bugs */
	if (signaller->hangcheck.deadlock >= I915_NUM_RINGS)
		return -1;

	if (i915_seqno_passed(signaller->get_seqno(signaller, false), seqno))
		return 1;

	/* cursory check for an unkickable deadlock */
	if (I915_READ_CTL(signaller) & RING_WAIT_SEMAPHORE &&
	    semaphore_passed(signaller) < 0)
		return -1;

	return 0;
}

static void semaphore_clear_deadlocks(struct drm_i915_private *dev_priv)
{
	struct intel_engine_cs *ring;
	int i;

	for_each_ring(ring, dev_priv, i)
		ring->hangcheck.deadlock = 0;
}

static enum intel_ring_hangcheck_action
ring_stuck(struct intel_engine_cs *ring, u64 acthd)
{
	struct drm_device *dev = ring->dev;
	struct drm_i915_private *dev_priv = dev->dev_private;
	u32 tmp;

	if (acthd != ring->hangcheck.acthd) {
		if (acthd > ring->hangcheck.max_acthd) {
			ring->hangcheck.max_acthd = acthd;
			return HANGCHECK_ACTIVE;
		}

		return HANGCHECK_ACTIVE_LOOP;
	}

	if (IS_GEN2(dev))
		return HANGCHECK_HUNG;

	/* Is the chip hanging on a WAIT_FOR_EVENT?
	 * If so we can simply poke the RB_WAIT bit
	 * and break the hang. This should work on
	 * all but the second generation chipsets.
	 */
	tmp = I915_READ_CTL(ring);
	if (tmp & RING_WAIT) {
		i915_handle_error(dev, false,
				  "Kicking stuck wait on %s",
				  ring->name);
		I915_WRITE_CTL(ring, tmp);
		return HANGCHECK_KICK;
	}

	if (INTEL_INFO(dev)->gen >= 6 && tmp & RING_WAIT_SEMAPHORE) {
		switch (semaphore_passed(ring)) {
		default:
			return HANGCHECK_HUNG;
		case 1:
			i915_handle_error(dev, false,
					  "Kicking stuck semaphore on %s",
					  ring->name);
			I915_WRITE_CTL(ring, tmp);
			return HANGCHECK_KICK;
		case 0:
			return HANGCHECK_WAIT;
		}
	}

	return HANGCHECK_HUNG;
}

/*
 * This is called when the chip hasn't reported back with completed
 * batchbuffers in a long time. We keep track per ring seqno progress and
 * if there are no progress, hangcheck score for that ring is increased.
 * Further, acthd is inspected to see if the ring is stuck. On stuck case
 * we kick the ring. If we see no progress on three subsequent calls
 * we assume chip is wedged and try to fix it by resetting the chip.
 */
static void i915_hangcheck_elapsed(struct work_struct *work)
{
	struct drm_i915_private *dev_priv =
		container_of(work, typeof(*dev_priv),
			     gpu_error.hangcheck_work.work);
	struct drm_device *dev = dev_priv->dev;
	struct intel_engine_cs *ring;
	int i;
	int busy_count = 0, rings_hung = 0;
	bool stuck[I915_NUM_RINGS] = { 0 };
#define BUSY 1
#define KICK 5
#define HUNG 20

	if (!i915.enable_hangcheck)
		return;

	for_each_ring(ring, dev_priv, i) {
		u64 acthd;
		u32 seqno;
		bool busy = true;

		semaphore_clear_deadlocks(dev_priv);

		seqno = ring->get_seqno(ring, false);
		acthd = intel_ring_get_active_head(ring);

		if (ring->hangcheck.seqno == seqno) {
			if (ring_idle(ring, seqno)) {
				ring->hangcheck.action = HANGCHECK_IDLE;

				if (waitqueue_active(&ring->irq_queue)) {
					/* Issue a wake-up to catch stuck h/w. */
					if (!test_and_set_bit(ring->id, &dev_priv->gpu_error.missed_irq_rings)) {
						if (!(dev_priv->gpu_error.test_irq_rings & intel_ring_flag(ring)))
							DRM_ERROR("Hangcheck timer elapsed... %s idle\n",
								  ring->name);
						else
							DRM_INFO("Fake missed irq on %s\n",
								 ring->name);
						wake_up_all(&ring->irq_queue);
					}
					/* Safeguard against driver failure */
					ring->hangcheck.score += BUSY;
				} else
					busy = false;
			} else {
				/* We always increment the hangcheck score
				 * if the ring is busy and still processing
				 * the same request, so that no single request
				 * can run indefinitely (such as a chain of
				 * batches). The only time we do not increment
				 * the hangcheck score on this ring, if this
				 * ring is in a legitimate wait for another
				 * ring. In that case the waiting ring is a
				 * victim and we want to be sure we catch the
				 * right culprit. Then every time we do kick
				 * the ring, add a small increment to the
				 * score so that we can catch a batch that is
				 * being repeatedly kicked and so responsible
				 * for stalling the machine.
				 */
				ring->hangcheck.action = ring_stuck(ring,
								    acthd);

				switch (ring->hangcheck.action) {
				case HANGCHECK_IDLE:
				case HANGCHECK_WAIT:
				case HANGCHECK_ACTIVE:
					break;
				case HANGCHECK_ACTIVE_LOOP:
					ring->hangcheck.score += BUSY;
					break;
				case HANGCHECK_KICK:
					ring->hangcheck.score += KICK;
					break;
				case HANGCHECK_HUNG:
					ring->hangcheck.score += HUNG;
					stuck[i] = true;
					break;
				}
			}
		} else {
			ring->hangcheck.action = HANGCHECK_ACTIVE;

			/* Gradually reduce the count so that we catch DoS
			 * attempts across multiple batches.
			 */
			if (ring->hangcheck.score > 0)
				ring->hangcheck.score--;

			ring->hangcheck.acthd = ring->hangcheck.max_acthd = 0;
		}

		ring->hangcheck.seqno = seqno;
		ring->hangcheck.acthd = acthd;
		busy_count += busy;
	}

	for_each_ring(ring, dev_priv, i) {
		if (ring->hangcheck.score >= HANGCHECK_SCORE_RING_HUNG) {
			DRM_INFO("%s on %s\n",
				 stuck[i] ? "stuck" : "no progress",
				 ring->name);
			rings_hung++;
		}
	}

	if (rings_hung)
		return i915_handle_error(dev, true, "Ring hung");

	if (busy_count)
		/* Reset timer case chip hangs without another request
		 * being added */
		i915_queue_hangcheck(dev);
}

void i915_queue_hangcheck(struct drm_device *dev)
{
	struct i915_gpu_error *e = &to_i915(dev)->gpu_error;

	if (!i915.enable_hangcheck)
		return;

	/* Don't continually defer the hangcheck so that it is always run at
	 * least once after work has been scheduled on any ring. Otherwise,
	 * we will ignore a hung ring if a second ring is kept busy.
	 */

	queue_delayed_work(e->hangcheck_wq, &e->hangcheck_work,
			   round_jiffies_up_relative(DRM_I915_HANGCHECK_JIFFIES));
}

static void ibx_irq_reset(struct drm_device *dev)
{
	struct drm_i915_private *dev_priv = dev->dev_private;

	if (HAS_PCH_NOP(dev))
		return;

	GEN5_IRQ_RESET(SDE);

	if (HAS_PCH_CPT(dev) || HAS_PCH_LPT(dev))
		I915_WRITE(SERR_INT, 0xffffffff);
}

/*
 * SDEIER is also touched by the interrupt handler to work around missed PCH
 * interrupts. Hence we can't update it after the interrupt handler is enabled -
 * instead we unconditionally enable all PCH interrupt sources here, but then
 * only unmask them as needed with SDEIMR.
 *
 * This function needs to be called before interrupts are enabled.
 */
static void ibx_irq_pre_postinstall(struct drm_device *dev)
{
	struct drm_i915_private *dev_priv = dev->dev_private;

	if (HAS_PCH_NOP(dev))
		return;

	WARN_ON(I915_READ(SDEIER) != 0);
	I915_WRITE(SDEIER, 0xffffffff);
	POSTING_READ(SDEIER);
}

static void gen5_gt_irq_reset(struct drm_device *dev)
{
	struct drm_i915_private *dev_priv = dev->dev_private;

	GEN5_IRQ_RESET(GT);
	if (INTEL_INFO(dev)->gen >= 6)
		GEN5_IRQ_RESET(GEN6_PM);
}

/* drm_dma.h hooks
*/
static void ironlake_irq_reset(struct drm_device *dev)
{
	struct drm_i915_private *dev_priv = dev->dev_private;

	I915_WRITE(HWSTAM, 0xffffffff);

	GEN5_IRQ_RESET(DE);
	if (IS_GEN7(dev))
		I915_WRITE(GEN7_ERR_INT, 0xffffffff);

	gen5_gt_irq_reset(dev);

	ibx_irq_reset(dev);
}

static void vlv_display_irq_reset(struct drm_i915_private *dev_priv)
{
	enum pipe pipe;

	i915_hotplug_interrupt_update(dev_priv, 0xFFFFFFFF, 0);
	I915_WRITE(PORT_HOTPLUG_STAT, I915_READ(PORT_HOTPLUG_STAT));

	for_each_pipe(dev_priv, pipe)
		I915_WRITE(PIPESTAT(pipe), 0xffff);

	GEN5_IRQ_RESET(VLV_);
}

static void valleyview_irq_preinstall(struct drm_device *dev)
{
	struct drm_i915_private *dev_priv = dev->dev_private;

	/* VLV magic */
	I915_WRITE(VLV_IMR, 0);
	I915_WRITE(RING_IMR(RENDER_RING_BASE), 0);
	I915_WRITE(RING_IMR(GEN6_BSD_RING_BASE), 0);
	I915_WRITE(RING_IMR(BLT_RING_BASE), 0);

	gen5_gt_irq_reset(dev);

	I915_WRITE(DPINVGTT, DPINVGTT_STATUS_MASK);

	vlv_display_irq_reset(dev_priv);
}

static void gen8_gt_irq_reset(struct drm_i915_private *dev_priv)
{
	GEN8_IRQ_RESET_NDX(GT, 0);
	GEN8_IRQ_RESET_NDX(GT, 1);
	GEN8_IRQ_RESET_NDX(GT, 2);
	GEN8_IRQ_RESET_NDX(GT, 3);
}

static void gen8_irq_reset(struct drm_device *dev)
{
	struct drm_i915_private *dev_priv = dev->dev_private;
	int pipe;

	I915_WRITE(GEN8_MASTER_IRQ, 0);
	POSTING_READ(GEN8_MASTER_IRQ);

	gen8_gt_irq_reset(dev_priv);

	for_each_pipe(dev_priv, pipe)
		if (intel_display_power_is_enabled(dev_priv,
						   POWER_DOMAIN_PIPE(pipe)))
			GEN8_IRQ_RESET_NDX(DE_PIPE, pipe);

	GEN5_IRQ_RESET(GEN8_DE_PORT_);
	GEN5_IRQ_RESET(GEN8_DE_MISC_);
	GEN5_IRQ_RESET(GEN8_PCU_);

	if (HAS_PCH_SPLIT(dev))
		ibx_irq_reset(dev);
}

void gen8_irq_power_well_post_enable(struct drm_i915_private *dev_priv,
				     unsigned int pipe_mask)
{
	uint32_t extra_ier = GEN8_PIPE_VBLANK | GEN8_PIPE_FIFO_UNDERRUN;

	spin_lock_irq(&dev_priv->irq_lock);
	if (pipe_mask & 1 << PIPE_A)
		GEN8_IRQ_INIT_NDX(DE_PIPE, PIPE_A,
				  dev_priv->de_irq_mask[PIPE_A],
				  ~dev_priv->de_irq_mask[PIPE_A] | extra_ier);
	if (pipe_mask & 1 << PIPE_B)
		GEN8_IRQ_INIT_NDX(DE_PIPE, PIPE_B,
				  dev_priv->de_irq_mask[PIPE_B],
				  ~dev_priv->de_irq_mask[PIPE_B] | extra_ier);
	if (pipe_mask & 1 << PIPE_C)
		GEN8_IRQ_INIT_NDX(DE_PIPE, PIPE_C,
				  dev_priv->de_irq_mask[PIPE_C],
				  ~dev_priv->de_irq_mask[PIPE_C] | extra_ier);
	spin_unlock_irq(&dev_priv->irq_lock);
}

static void cherryview_irq_preinstall(struct drm_device *dev)
{
	struct drm_i915_private *dev_priv = dev->dev_private;

	I915_WRITE(GEN8_MASTER_IRQ, 0);
	POSTING_READ(GEN8_MASTER_IRQ);

	gen8_gt_irq_reset(dev_priv);

	GEN5_IRQ_RESET(GEN8_PCU_);

	I915_WRITE(DPINVGTT, DPINVGTT_STATUS_MASK_CHV);

	vlv_display_irq_reset(dev_priv);
}

static u32 intel_hpd_enabled_irqs(struct drm_device *dev,
				  const u32 hpd[HPD_NUM_PINS])
{
	struct drm_i915_private *dev_priv = to_i915(dev);
	struct intel_encoder *encoder;
	u32 enabled_irqs = 0;

	for_each_intel_encoder(dev, encoder)
		if (dev_priv->hotplug.stats[encoder->hpd_pin].state == HPD_ENABLED)
			enabled_irqs |= hpd[encoder->hpd_pin];

	return enabled_irqs;
}

static void ibx_hpd_irq_setup(struct drm_device *dev)
{
	struct drm_i915_private *dev_priv = dev->dev_private;
	u32 hotplug_irqs, hotplug, enabled_irqs;

	if (HAS_PCH_IBX(dev)) {
		hotplug_irqs = SDE_HOTPLUG_MASK;
		enabled_irqs = intel_hpd_enabled_irqs(dev, hpd_ibx);
	} else {
		hotplug_irqs = SDE_HOTPLUG_MASK_CPT;
		enabled_irqs = intel_hpd_enabled_irqs(dev, hpd_cpt);
	}

	ibx_display_interrupt_update(dev_priv, hotplug_irqs, enabled_irqs);

	/*
	 * Enable digital hotplug on the PCH, and configure the DP short pulse
	 * duration to 2ms (which is the minimum in the Display Port spec).
	 * The pulse duration bits are reserved on LPT+.
	 */
	hotplug = I915_READ(PCH_PORT_HOTPLUG);
	hotplug &= ~(PORTD_PULSE_DURATION_MASK|PORTC_PULSE_DURATION_MASK|PORTB_PULSE_DURATION_MASK);
	hotplug |= PORTD_HOTPLUG_ENABLE | PORTD_PULSE_DURATION_2ms;
	hotplug |= PORTC_HOTPLUG_ENABLE | PORTC_PULSE_DURATION_2ms;
	hotplug |= PORTB_HOTPLUG_ENABLE | PORTB_PULSE_DURATION_2ms;
	/*
	 * When CPU and PCH are on the same package, port A
	 * HPD must be enabled in both north and south.
	 */
	if (HAS_PCH_LPT_LP(dev))
		hotplug |= PORTA_HOTPLUG_ENABLE;
	I915_WRITE(PCH_PORT_HOTPLUG, hotplug);
}

static void spt_hpd_irq_setup(struct drm_device *dev)
{
	struct drm_i915_private *dev_priv = dev->dev_private;
	u32 hotplug_irqs, hotplug, enabled_irqs;

	hotplug_irqs = SDE_HOTPLUG_MASK_SPT;
	enabled_irqs = intel_hpd_enabled_irqs(dev, hpd_spt);

	ibx_display_interrupt_update(dev_priv, hotplug_irqs, enabled_irqs);

	/* Enable digital hotplug on the PCH */
	hotplug = I915_READ(PCH_PORT_HOTPLUG);
	hotplug |= PORTD_HOTPLUG_ENABLE | PORTC_HOTPLUG_ENABLE |
		PORTB_HOTPLUG_ENABLE | PORTA_HOTPLUG_ENABLE;
	I915_WRITE(PCH_PORT_HOTPLUG, hotplug);

	hotplug = I915_READ(PCH_PORT_HOTPLUG2);
	hotplug |= PORTE_HOTPLUG_ENABLE;
	I915_WRITE(PCH_PORT_HOTPLUG2, hotplug);
}

static void ilk_hpd_irq_setup(struct drm_device *dev)
{
	struct drm_i915_private *dev_priv = dev->dev_private;
	u32 hotplug_irqs, hotplug, enabled_irqs;

	if (INTEL_INFO(dev)->gen >= 8) {
		hotplug_irqs = GEN8_PORT_DP_A_HOTPLUG;
		enabled_irqs = intel_hpd_enabled_irqs(dev, hpd_bdw);

		bdw_update_port_irq(dev_priv, hotplug_irqs, enabled_irqs);
	} else if (INTEL_INFO(dev)->gen >= 7) {
		hotplug_irqs = DE_DP_A_HOTPLUG_IVB;
		enabled_irqs = intel_hpd_enabled_irqs(dev, hpd_ivb);

		ilk_update_display_irq(dev_priv, hotplug_irqs, enabled_irqs);
	} else {
		hotplug_irqs = DE_DP_A_HOTPLUG;
		enabled_irqs = intel_hpd_enabled_irqs(dev, hpd_ilk);

		ilk_update_display_irq(dev_priv, hotplug_irqs, enabled_irqs);
	}

	/*
	 * Enable digital hotplug on the CPU, and configure the DP short pulse
	 * duration to 2ms (which is the minimum in the Display Port spec)
	 * The pulse duration bits are reserved on HSW+.
	 */
	hotplug = I915_READ(DIGITAL_PORT_HOTPLUG_CNTRL);
	hotplug &= ~DIGITAL_PORTA_PULSE_DURATION_MASK;
	hotplug |= DIGITAL_PORTA_HOTPLUG_ENABLE | DIGITAL_PORTA_PULSE_DURATION_2ms;
	I915_WRITE(DIGITAL_PORT_HOTPLUG_CNTRL, hotplug);
<<<<<<< HEAD

	ibx_hpd_irq_setup(dev);
}

static void bxt_hpd_irq_setup(struct drm_device *dev)
{
	struct drm_i915_private *dev_priv = dev->dev_private;
	u32 hotplug_irqs, hotplug, enabled_irqs;

	enabled_irqs = intel_hpd_enabled_irqs(dev, hpd_bxt);
	hotplug_irqs = BXT_DE_PORT_HOTPLUG_MASK;

	bdw_update_port_irq(dev_priv, hotplug_irqs, enabled_irqs);

=======

	ibx_hpd_irq_setup(dev);
}

static void bxt_hpd_irq_setup(struct drm_device *dev)
{
	struct drm_i915_private *dev_priv = dev->dev_private;
	u32 hotplug_irqs, hotplug, enabled_irqs;

	enabled_irqs = intel_hpd_enabled_irqs(dev, hpd_bxt);
	hotplug_irqs = BXT_DE_PORT_HOTPLUG_MASK;

	bdw_update_port_irq(dev_priv, hotplug_irqs, enabled_irqs);

>>>>>>> 42d4ebb4
	hotplug = I915_READ(PCH_PORT_HOTPLUG);
	hotplug |= PORTC_HOTPLUG_ENABLE | PORTB_HOTPLUG_ENABLE |
		PORTA_HOTPLUG_ENABLE;
	I915_WRITE(PCH_PORT_HOTPLUG, hotplug);
}

static void ibx_irq_postinstall(struct drm_device *dev)
{
	struct drm_i915_private *dev_priv = dev->dev_private;
	u32 mask;

	if (HAS_PCH_NOP(dev))
		return;

	if (HAS_PCH_IBX(dev))
		mask = SDE_GMBUS | SDE_AUX_MASK | SDE_POISON;
	else
		mask = SDE_GMBUS_CPT | SDE_AUX_MASK_CPT;

	gen5_assert_iir_is_zero(dev_priv, SDEIIR);
	I915_WRITE(SDEIMR, ~mask);
}

static void gen5_gt_irq_postinstall(struct drm_device *dev)
{
	struct drm_i915_private *dev_priv = dev->dev_private;
	u32 pm_irqs, gt_irqs;

	pm_irqs = gt_irqs = 0;

	dev_priv->gt_irq_mask = ~0;
	if (HAS_L3_DPF(dev)) {
		/* L3 parity interrupt is always unmasked. */
		dev_priv->gt_irq_mask = ~GT_PARITY_ERROR(dev);
		gt_irqs |= GT_PARITY_ERROR(dev);
	}

	gt_irqs |= GT_RENDER_USER_INTERRUPT;
	if (IS_GEN5(dev)) {
		gt_irqs |= GT_RENDER_PIPECTL_NOTIFY_INTERRUPT |
			   ILK_BSD_USER_INTERRUPT;
	} else {
		gt_irqs |= GT_BLT_USER_INTERRUPT | GT_BSD_USER_INTERRUPT;
	}

	GEN5_IRQ_INIT(GT, dev_priv->gt_irq_mask, gt_irqs);

	if (INTEL_INFO(dev)->gen >= 6) {
		/*
		 * RPS interrupts will get enabled/disabled on demand when RPS
		 * itself is enabled/disabled.
		 */
		if (HAS_VEBOX(dev))
			pm_irqs |= PM_VEBOX_USER_INTERRUPT;

		dev_priv->pm_irq_mask = 0xffffffff;
		GEN5_IRQ_INIT(GEN6_PM, dev_priv->pm_irq_mask, pm_irqs);
	}
}

static int ironlake_irq_postinstall(struct drm_device *dev)
{
	struct drm_i915_private *dev_priv = dev->dev_private;
	u32 display_mask, extra_mask;

	if (INTEL_INFO(dev)->gen >= 7) {
		display_mask = (DE_MASTER_IRQ_CONTROL | DE_GSE_IVB |
				DE_PCH_EVENT_IVB | DE_PLANEC_FLIP_DONE_IVB |
				DE_PLANEB_FLIP_DONE_IVB |
				DE_PLANEA_FLIP_DONE_IVB | DE_AUX_CHANNEL_A_IVB);
		extra_mask = (DE_PIPEC_VBLANK_IVB | DE_PIPEB_VBLANK_IVB |
			      DE_PIPEA_VBLANK_IVB | DE_ERR_INT_IVB |
			      DE_DP_A_HOTPLUG_IVB);
	} else {
		display_mask = (DE_MASTER_IRQ_CONTROL | DE_GSE | DE_PCH_EVENT |
				DE_PLANEA_FLIP_DONE | DE_PLANEB_FLIP_DONE |
				DE_AUX_CHANNEL_A |
				DE_PIPEB_CRC_DONE | DE_PIPEA_CRC_DONE |
				DE_POISON);
		extra_mask = (DE_PIPEA_VBLANK | DE_PIPEB_VBLANK | DE_PCU_EVENT |
			      DE_PIPEB_FIFO_UNDERRUN | DE_PIPEA_FIFO_UNDERRUN |
			      DE_DP_A_HOTPLUG);
	}

	dev_priv->irq_mask = ~display_mask;

	I915_WRITE(HWSTAM, 0xeffe);

	ibx_irq_pre_postinstall(dev);

	GEN5_IRQ_INIT(DE, dev_priv->irq_mask, display_mask | extra_mask);

	gen5_gt_irq_postinstall(dev);

	ibx_irq_postinstall(dev);

	if (IS_IRONLAKE_M(dev)) {
		/* Enable PCU event interrupts
		 *
		 * spinlocking not required here for correctness since interrupt
		 * setup is guaranteed to run in single-threaded context. But we
		 * need it to make the assert_spin_locked happy. */
		spin_lock_irq(&dev_priv->irq_lock);
		ironlake_enable_display_irq(dev_priv, DE_PCU_EVENT);
		spin_unlock_irq(&dev_priv->irq_lock);
	}

	return 0;
}

static void valleyview_display_irqs_install(struct drm_i915_private *dev_priv)
{
	u32 pipestat_mask;
	u32 iir_mask;
	enum pipe pipe;

	pipestat_mask = PIPESTAT_INT_STATUS_MASK |
			PIPE_FIFO_UNDERRUN_STATUS;

	for_each_pipe(dev_priv, pipe)
		I915_WRITE(PIPESTAT(pipe), pipestat_mask);
	POSTING_READ(PIPESTAT(PIPE_A));

	pipestat_mask = PLANE_FLIP_DONE_INT_STATUS_VLV |
			PIPE_CRC_DONE_INTERRUPT_STATUS;

	i915_enable_pipestat(dev_priv, PIPE_A, PIPE_GMBUS_INTERRUPT_STATUS);
	for_each_pipe(dev_priv, pipe)
		      i915_enable_pipestat(dev_priv, pipe, pipestat_mask);

	iir_mask = I915_DISPLAY_PORT_INTERRUPT |
		   I915_DISPLAY_PIPE_A_EVENT_INTERRUPT |
		   I915_DISPLAY_PIPE_B_EVENT_INTERRUPT;
	if (IS_CHERRYVIEW(dev_priv))
		iir_mask |= I915_DISPLAY_PIPE_C_EVENT_INTERRUPT;
	dev_priv->irq_mask &= ~iir_mask;

	I915_WRITE(VLV_IIR, iir_mask);
	I915_WRITE(VLV_IIR, iir_mask);
	I915_WRITE(VLV_IER, ~dev_priv->irq_mask);
	I915_WRITE(VLV_IMR, dev_priv->irq_mask);
	POSTING_READ(VLV_IMR);
}

static void valleyview_display_irqs_uninstall(struct drm_i915_private *dev_priv)
{
	u32 pipestat_mask;
	u32 iir_mask;
	enum pipe pipe;

	iir_mask = I915_DISPLAY_PORT_INTERRUPT |
		   I915_DISPLAY_PIPE_A_EVENT_INTERRUPT |
		   I915_DISPLAY_PIPE_B_EVENT_INTERRUPT;
	if (IS_CHERRYVIEW(dev_priv))
		iir_mask |= I915_DISPLAY_PIPE_C_EVENT_INTERRUPT;

	dev_priv->irq_mask |= iir_mask;
	I915_WRITE(VLV_IMR, dev_priv->irq_mask);
	I915_WRITE(VLV_IER, ~dev_priv->irq_mask);
	I915_WRITE(VLV_IIR, iir_mask);
	I915_WRITE(VLV_IIR, iir_mask);
	POSTING_READ(VLV_IIR);

	pipestat_mask = PLANE_FLIP_DONE_INT_STATUS_VLV |
			PIPE_CRC_DONE_INTERRUPT_STATUS;

	i915_disable_pipestat(dev_priv, PIPE_A, PIPE_GMBUS_INTERRUPT_STATUS);
	for_each_pipe(dev_priv, pipe)
		i915_disable_pipestat(dev_priv, pipe, pipestat_mask);

	pipestat_mask = PIPESTAT_INT_STATUS_MASK |
			PIPE_FIFO_UNDERRUN_STATUS;

	for_each_pipe(dev_priv, pipe)
		I915_WRITE(PIPESTAT(pipe), pipestat_mask);
	POSTING_READ(PIPESTAT(PIPE_A));
}

void valleyview_enable_display_irqs(struct drm_i915_private *dev_priv)
{
	assert_spin_locked(&dev_priv->irq_lock);

	if (dev_priv->display_irqs_enabled)
		return;

	dev_priv->display_irqs_enabled = true;

	if (intel_irqs_enabled(dev_priv))
		valleyview_display_irqs_install(dev_priv);
}

void valleyview_disable_display_irqs(struct drm_i915_private *dev_priv)
{
	assert_spin_locked(&dev_priv->irq_lock);

	if (!dev_priv->display_irqs_enabled)
		return;

	dev_priv->display_irqs_enabled = false;

	if (intel_irqs_enabled(dev_priv))
		valleyview_display_irqs_uninstall(dev_priv);
}

static void vlv_display_irq_postinstall(struct drm_i915_private *dev_priv)
{
	dev_priv->irq_mask = ~0;

	i915_hotplug_interrupt_update(dev_priv, 0xffffffff, 0);
	POSTING_READ(PORT_HOTPLUG_EN);

	I915_WRITE(VLV_IIR, 0xffffffff);
	I915_WRITE(VLV_IIR, 0xffffffff);
	I915_WRITE(VLV_IER, ~dev_priv->irq_mask);
	I915_WRITE(VLV_IMR, dev_priv->irq_mask);
	POSTING_READ(VLV_IMR);

	/* Interrupt setup is already guaranteed to be single-threaded, this is
	 * just to make the assert_spin_locked check happy. */
	spin_lock_irq(&dev_priv->irq_lock);
	if (dev_priv->display_irqs_enabled)
		valleyview_display_irqs_install(dev_priv);
	spin_unlock_irq(&dev_priv->irq_lock);
}

static int valleyview_irq_postinstall(struct drm_device *dev)
{
	struct drm_i915_private *dev_priv = dev->dev_private;

	vlv_display_irq_postinstall(dev_priv);

	gen5_gt_irq_postinstall(dev);

	/* ack & enable invalid PTE error interrupts */
#if 0 /* FIXME: add support to irq handler for checking these bits */
	I915_WRITE(DPINVGTT, DPINVGTT_STATUS_MASK);
	I915_WRITE(DPINVGTT, DPINVGTT_EN_MASK);
#endif

	I915_WRITE(VLV_MASTER_IER, MASTER_INTERRUPT_ENABLE);

	return 0;
}

static void gen8_gt_irq_postinstall(struct drm_i915_private *dev_priv)
{
	/* These are interrupts we'll toggle with the ring mask register */
	uint32_t gt_interrupts[] = {
		GT_RENDER_USER_INTERRUPT << GEN8_RCS_IRQ_SHIFT |
			GT_CONTEXT_SWITCH_INTERRUPT << GEN8_RCS_IRQ_SHIFT |
			GT_RENDER_L3_PARITY_ERROR_INTERRUPT |
			GT_RENDER_USER_INTERRUPT << GEN8_BCS_IRQ_SHIFT |
			GT_CONTEXT_SWITCH_INTERRUPT << GEN8_BCS_IRQ_SHIFT,
		GT_RENDER_USER_INTERRUPT << GEN8_VCS1_IRQ_SHIFT |
			GT_CONTEXT_SWITCH_INTERRUPT << GEN8_VCS1_IRQ_SHIFT |
			GT_RENDER_USER_INTERRUPT << GEN8_VCS2_IRQ_SHIFT |
			GT_CONTEXT_SWITCH_INTERRUPT << GEN8_VCS2_IRQ_SHIFT,
		0,
		GT_RENDER_USER_INTERRUPT << GEN8_VECS_IRQ_SHIFT |
			GT_CONTEXT_SWITCH_INTERRUPT << GEN8_VECS_IRQ_SHIFT
		};

	dev_priv->pm_irq_mask = 0xffffffff;
	GEN8_IRQ_INIT_NDX(GT, 0, ~gt_interrupts[0], gt_interrupts[0]);
	GEN8_IRQ_INIT_NDX(GT, 1, ~gt_interrupts[1], gt_interrupts[1]);
	/*
	 * RPS interrupts will get enabled/disabled on demand when RPS itself
	 * is enabled/disabled.
	 */
	GEN8_IRQ_INIT_NDX(GT, 2, dev_priv->pm_irq_mask, 0);
	GEN8_IRQ_INIT_NDX(GT, 3, ~gt_interrupts[3], gt_interrupts[3]);
}

static void gen8_de_irq_postinstall(struct drm_i915_private *dev_priv)
{
	uint32_t de_pipe_masked = GEN8_PIPE_CDCLK_CRC_DONE;
	uint32_t de_pipe_enables;
	u32 de_port_masked = GEN8_AUX_CHANNEL_A;
	u32 de_port_enables;
	enum pipe pipe;

	if (INTEL_INFO(dev_priv)->gen >= 9) {
		de_pipe_masked |= GEN9_PIPE_PLANE1_FLIP_DONE |
				  GEN9_DE_PIPE_IRQ_FAULT_ERRORS;
		de_port_masked |= GEN9_AUX_CHANNEL_B | GEN9_AUX_CHANNEL_C |
				  GEN9_AUX_CHANNEL_D;
		if (IS_BROXTON(dev_priv))
			de_port_masked |= BXT_DE_PORT_GMBUS;
	} else {
		de_pipe_masked |= GEN8_PIPE_PRIMARY_FLIP_DONE |
				  GEN8_DE_PIPE_IRQ_FAULT_ERRORS;
	}

	de_pipe_enables = de_pipe_masked | GEN8_PIPE_VBLANK |
					   GEN8_PIPE_FIFO_UNDERRUN;

	de_port_enables = de_port_masked;
	if (IS_BROXTON(dev_priv))
		de_port_enables |= BXT_DE_PORT_HOTPLUG_MASK;
	else if (IS_BROADWELL(dev_priv))
		de_port_enables |= GEN8_PORT_DP_A_HOTPLUG;

	dev_priv->de_irq_mask[PIPE_A] = ~de_pipe_masked;
	dev_priv->de_irq_mask[PIPE_B] = ~de_pipe_masked;
	dev_priv->de_irq_mask[PIPE_C] = ~de_pipe_masked;

	for_each_pipe(dev_priv, pipe)
		if (intel_display_power_is_enabled(dev_priv,
				POWER_DOMAIN_PIPE(pipe)))
			GEN8_IRQ_INIT_NDX(DE_PIPE, pipe,
					  dev_priv->de_irq_mask[pipe],
					  de_pipe_enables);

	GEN5_IRQ_INIT(GEN8_DE_PORT_, ~de_port_masked, de_port_enables);
}

static int gen8_irq_postinstall(struct drm_device *dev)
{
	struct drm_i915_private *dev_priv = dev->dev_private;

	if (HAS_PCH_SPLIT(dev))
		ibx_irq_pre_postinstall(dev);

	gen8_gt_irq_postinstall(dev_priv);
	gen8_de_irq_postinstall(dev_priv);

	if (HAS_PCH_SPLIT(dev))
		ibx_irq_postinstall(dev);

	I915_WRITE(GEN8_MASTER_IRQ, DE_MASTER_IRQ_CONTROL);
	POSTING_READ(GEN8_MASTER_IRQ);

	return 0;
}

static int cherryview_irq_postinstall(struct drm_device *dev)
{
	struct drm_i915_private *dev_priv = dev->dev_private;

	vlv_display_irq_postinstall(dev_priv);

	gen8_gt_irq_postinstall(dev_priv);

	I915_WRITE(GEN8_MASTER_IRQ, MASTER_INTERRUPT_ENABLE);
	POSTING_READ(GEN8_MASTER_IRQ);

	return 0;
}

static void gen8_irq_uninstall(struct drm_device *dev)
{
	struct drm_i915_private *dev_priv = dev->dev_private;

	if (!dev_priv)
		return;

	gen8_irq_reset(dev);
}

static void vlv_display_irq_uninstall(struct drm_i915_private *dev_priv)
{
	/* Interrupt setup is already guaranteed to be single-threaded, this is
	 * just to make the assert_spin_locked check happy. */
	spin_lock_irq(&dev_priv->irq_lock);
	if (dev_priv->display_irqs_enabled)
		valleyview_display_irqs_uninstall(dev_priv);
	spin_unlock_irq(&dev_priv->irq_lock);

	vlv_display_irq_reset(dev_priv);

	dev_priv->irq_mask = ~0;
}

static void valleyview_irq_uninstall(struct drm_device *dev)
{
	struct drm_i915_private *dev_priv = dev->dev_private;

	if (!dev_priv)
		return;

	I915_WRITE(VLV_MASTER_IER, 0);

	gen5_gt_irq_reset(dev);

	I915_WRITE(HWSTAM, 0xffffffff);

	vlv_display_irq_uninstall(dev_priv);
}

static void cherryview_irq_uninstall(struct drm_device *dev)
{
	struct drm_i915_private *dev_priv = dev->dev_private;

	if (!dev_priv)
		return;

	I915_WRITE(GEN8_MASTER_IRQ, 0);
	POSTING_READ(GEN8_MASTER_IRQ);

	gen8_gt_irq_reset(dev_priv);

	GEN5_IRQ_RESET(GEN8_PCU_);

	vlv_display_irq_uninstall(dev_priv);
}

static void ironlake_irq_uninstall(struct drm_device *dev)
{
	struct drm_i915_private *dev_priv = dev->dev_private;

	if (!dev_priv)
		return;

	ironlake_irq_reset(dev);
}

static void i8xx_irq_preinstall(struct drm_device * dev)
{
	struct drm_i915_private *dev_priv = dev->dev_private;
	int pipe;

	for_each_pipe(dev_priv, pipe)
		I915_WRITE(PIPESTAT(pipe), 0);
	I915_WRITE16(IMR, 0xffff);
	I915_WRITE16(IER, 0x0);
	POSTING_READ16(IER);
}

static int i8xx_irq_postinstall(struct drm_device *dev)
{
	struct drm_i915_private *dev_priv = dev->dev_private;

	I915_WRITE16(EMR,
		     ~(I915_ERROR_PAGE_TABLE | I915_ERROR_MEMORY_REFRESH));

	/* Unmask the interrupts that we always want on. */
	dev_priv->irq_mask =
		~(I915_DISPLAY_PIPE_A_EVENT_INTERRUPT |
		  I915_DISPLAY_PIPE_B_EVENT_INTERRUPT |
		  I915_DISPLAY_PLANE_A_FLIP_PENDING_INTERRUPT |
		  I915_DISPLAY_PLANE_B_FLIP_PENDING_INTERRUPT);
	I915_WRITE16(IMR, dev_priv->irq_mask);

	I915_WRITE16(IER,
		     I915_DISPLAY_PIPE_A_EVENT_INTERRUPT |
		     I915_DISPLAY_PIPE_B_EVENT_INTERRUPT |
		     I915_USER_INTERRUPT);
	POSTING_READ16(IER);

	/* Interrupt setup is already guaranteed to be single-threaded, this is
	 * just to make the assert_spin_locked check happy. */
	spin_lock_irq(&dev_priv->irq_lock);
	i915_enable_pipestat(dev_priv, PIPE_A, PIPE_CRC_DONE_INTERRUPT_STATUS);
	i915_enable_pipestat(dev_priv, PIPE_B, PIPE_CRC_DONE_INTERRUPT_STATUS);
	spin_unlock_irq(&dev_priv->irq_lock);

	return 0;
}

/*
 * Returns true when a page flip has completed.
 */
static bool i8xx_handle_vblank(struct drm_device *dev,
			       int plane, int pipe, u32 iir)
{
	struct drm_i915_private *dev_priv = dev->dev_private;
	u16 flip_pending = DISPLAY_PLANE_FLIP_PENDING(plane);

	if (!intel_pipe_handle_vblank(dev, pipe))
		return false;

	if ((iir & flip_pending) == 0)
		goto check_page_flip;

	/* We detect FlipDone by looking for the change in PendingFlip from '1'
	 * to '0' on the following vblank, i.e. IIR has the Pendingflip
	 * asserted following the MI_DISPLAY_FLIP, but ISR is deasserted, hence
	 * the flip is completed (no longer pending). Since this doesn't raise
	 * an interrupt per se, we watch for the change at vblank.
	 */
	if (I915_READ16(ISR) & flip_pending)
		goto check_page_flip;

	intel_prepare_page_flip(dev, plane);
	intel_finish_page_flip(dev, pipe);
	return true;

check_page_flip:
	intel_check_page_flip(dev, pipe);
	return false;
}

static irqreturn_t i8xx_irq_handler(int irq, void *arg)
{
	struct drm_device *dev = arg;
	struct drm_i915_private *dev_priv = dev->dev_private;
	u16 iir, new_iir;
	u32 pipe_stats[2];
	int pipe;
	u16 flip_mask =
		I915_DISPLAY_PLANE_A_FLIP_PENDING_INTERRUPT |
		I915_DISPLAY_PLANE_B_FLIP_PENDING_INTERRUPT;

	if (!intel_irqs_enabled(dev_priv))
		return IRQ_NONE;

	iir = I915_READ16(IIR);
	if (iir == 0)
		return IRQ_NONE;

	while (iir & ~flip_mask) {
		/* Can't rely on pipestat interrupt bit in iir as it might
		 * have been cleared after the pipestat interrupt was received.
		 * It doesn't set the bit in iir again, but it still produces
		 * interrupts (for non-MSI).
		 */
		spin_lock(&dev_priv->irq_lock);
		if (iir & I915_RENDER_COMMAND_PARSER_ERROR_INTERRUPT)
			DRM_DEBUG("Command parser error, iir 0x%08x\n", iir);

		for_each_pipe(dev_priv, pipe) {
			int reg = PIPESTAT(pipe);
			pipe_stats[pipe] = I915_READ(reg);

			/*
			 * Clear the PIPE*STAT regs before the IIR
			 */
			if (pipe_stats[pipe] & 0x8000ffff)
				I915_WRITE(reg, pipe_stats[pipe]);
		}
		spin_unlock(&dev_priv->irq_lock);

		I915_WRITE16(IIR, iir & ~flip_mask);
		new_iir = I915_READ16(IIR); /* Flush posted writes */

		if (iir & I915_USER_INTERRUPT)
			notify_ring(&dev_priv->ring[RCS]);

		for_each_pipe(dev_priv, pipe) {
			int plane = pipe;
			if (HAS_FBC(dev))
				plane = !plane;

			if (pipe_stats[pipe] & PIPE_VBLANK_INTERRUPT_STATUS &&
			    i8xx_handle_vblank(dev, plane, pipe, iir))
				flip_mask &= ~DISPLAY_PLANE_FLIP_PENDING(plane);

			if (pipe_stats[pipe] & PIPE_CRC_DONE_INTERRUPT_STATUS)
				i9xx_pipe_crc_irq_handler(dev, pipe);

			if (pipe_stats[pipe] & PIPE_FIFO_UNDERRUN_STATUS)
				intel_cpu_fifo_underrun_irq_handler(dev_priv,
								    pipe);
		}

		iir = new_iir;
	}

	return IRQ_HANDLED;
}

static void i8xx_irq_uninstall(struct drm_device * dev)
{
	struct drm_i915_private *dev_priv = dev->dev_private;
	int pipe;

	for_each_pipe(dev_priv, pipe) {
		/* Clear enable bits; then clear status bits */
		I915_WRITE(PIPESTAT(pipe), 0);
		I915_WRITE(PIPESTAT(pipe), I915_READ(PIPESTAT(pipe)));
	}
	I915_WRITE16(IMR, 0xffff);
	I915_WRITE16(IER, 0x0);
	I915_WRITE16(IIR, I915_READ16(IIR));
}

static void i915_irq_preinstall(struct drm_device * dev)
{
	struct drm_i915_private *dev_priv = dev->dev_private;
	int pipe;

	if (I915_HAS_HOTPLUG(dev)) {
		i915_hotplug_interrupt_update(dev_priv, 0xffffffff, 0);
		I915_WRITE(PORT_HOTPLUG_STAT, I915_READ(PORT_HOTPLUG_STAT));
	}

	I915_WRITE16(HWSTAM, 0xeffe);
	for_each_pipe(dev_priv, pipe)
		I915_WRITE(PIPESTAT(pipe), 0);
	I915_WRITE(IMR, 0xffffffff);
	I915_WRITE(IER, 0x0);
	POSTING_READ(IER);
}

static int i915_irq_postinstall(struct drm_device *dev)
{
	struct drm_i915_private *dev_priv = dev->dev_private;
	u32 enable_mask;

	I915_WRITE(EMR, ~(I915_ERROR_PAGE_TABLE | I915_ERROR_MEMORY_REFRESH));

	/* Unmask the interrupts that we always want on. */
	dev_priv->irq_mask =
		~(I915_ASLE_INTERRUPT |
		  I915_DISPLAY_PIPE_A_EVENT_INTERRUPT |
		  I915_DISPLAY_PIPE_B_EVENT_INTERRUPT |
		  I915_DISPLAY_PLANE_A_FLIP_PENDING_INTERRUPT |
		  I915_DISPLAY_PLANE_B_FLIP_PENDING_INTERRUPT);

	enable_mask =
		I915_ASLE_INTERRUPT |
		I915_DISPLAY_PIPE_A_EVENT_INTERRUPT |
		I915_DISPLAY_PIPE_B_EVENT_INTERRUPT |
		I915_USER_INTERRUPT;

	if (I915_HAS_HOTPLUG(dev)) {
		i915_hotplug_interrupt_update(dev_priv, 0xffffffff, 0);
		POSTING_READ(PORT_HOTPLUG_EN);

		/* Enable in IER... */
		enable_mask |= I915_DISPLAY_PORT_INTERRUPT;
		/* and unmask in IMR */
		dev_priv->irq_mask &= ~I915_DISPLAY_PORT_INTERRUPT;
	}

	I915_WRITE(IMR, dev_priv->irq_mask);
	I915_WRITE(IER, enable_mask);
	POSTING_READ(IER);

	i915_enable_asle_pipestat(dev);

	/* Interrupt setup is already guaranteed to be single-threaded, this is
	 * just to make the assert_spin_locked check happy. */
	spin_lock_irq(&dev_priv->irq_lock);
	i915_enable_pipestat(dev_priv, PIPE_A, PIPE_CRC_DONE_INTERRUPT_STATUS);
	i915_enable_pipestat(dev_priv, PIPE_B, PIPE_CRC_DONE_INTERRUPT_STATUS);
	spin_unlock_irq(&dev_priv->irq_lock);

	return 0;
}

/*
 * Returns true when a page flip has completed.
 */
static bool i915_handle_vblank(struct drm_device *dev,
			       int plane, int pipe, u32 iir)
{
	struct drm_i915_private *dev_priv = dev->dev_private;
	u32 flip_pending = DISPLAY_PLANE_FLIP_PENDING(plane);

	if (!intel_pipe_handle_vblank(dev, pipe))
		return false;

	if ((iir & flip_pending) == 0)
		goto check_page_flip;

	/* We detect FlipDone by looking for the change in PendingFlip from '1'
	 * to '0' on the following vblank, i.e. IIR has the Pendingflip
	 * asserted following the MI_DISPLAY_FLIP, but ISR is deasserted, hence
	 * the flip is completed (no longer pending). Since this doesn't raise
	 * an interrupt per se, we watch for the change at vblank.
	 */
	if (I915_READ(ISR) & flip_pending)
		goto check_page_flip;

	intel_prepare_page_flip(dev, plane);
	intel_finish_page_flip(dev, pipe);
	return true;

check_page_flip:
	intel_check_page_flip(dev, pipe);
	return false;
}

static irqreturn_t i915_irq_handler(int irq, void *arg)
{
	struct drm_device *dev = arg;
	struct drm_i915_private *dev_priv = dev->dev_private;
	u32 iir, new_iir, pipe_stats[I915_MAX_PIPES];
	u32 flip_mask =
		I915_DISPLAY_PLANE_A_FLIP_PENDING_INTERRUPT |
		I915_DISPLAY_PLANE_B_FLIP_PENDING_INTERRUPT;
	int pipe, ret = IRQ_NONE;

	if (!intel_irqs_enabled(dev_priv))
		return IRQ_NONE;

	iir = I915_READ(IIR);
	do {
		bool irq_received = (iir & ~flip_mask) != 0;
		bool blc_event = false;

		/* Can't rely on pipestat interrupt bit in iir as it might
		 * have been cleared after the pipestat interrupt was received.
		 * It doesn't set the bit in iir again, but it still produces
		 * interrupts (for non-MSI).
		 */
		spin_lock(&dev_priv->irq_lock);
		if (iir & I915_RENDER_COMMAND_PARSER_ERROR_INTERRUPT)
			DRM_DEBUG("Command parser error, iir 0x%08x\n", iir);

		for_each_pipe(dev_priv, pipe) {
			int reg = PIPESTAT(pipe);
			pipe_stats[pipe] = I915_READ(reg);

			/* Clear the PIPE*STAT regs before the IIR */
			if (pipe_stats[pipe] & 0x8000ffff) {
				I915_WRITE(reg, pipe_stats[pipe]);
				irq_received = true;
			}
		}
		spin_unlock(&dev_priv->irq_lock);

		if (!irq_received)
			break;

		/* Consume port.  Then clear IIR or we'll miss events */
		if (I915_HAS_HOTPLUG(dev) &&
		    iir & I915_DISPLAY_PORT_INTERRUPT)
			i9xx_hpd_irq_handler(dev);

		I915_WRITE(IIR, iir & ~flip_mask);
		new_iir = I915_READ(IIR); /* Flush posted writes */

		if (iir & I915_USER_INTERRUPT)
			notify_ring(&dev_priv->ring[RCS]);

		for_each_pipe(dev_priv, pipe) {
			int plane = pipe;
			if (HAS_FBC(dev))
				plane = !plane;

			if (pipe_stats[pipe] & PIPE_VBLANK_INTERRUPT_STATUS &&
			    i915_handle_vblank(dev, plane, pipe, iir))
				flip_mask &= ~DISPLAY_PLANE_FLIP_PENDING(plane);

			if (pipe_stats[pipe] & PIPE_LEGACY_BLC_EVENT_STATUS)
				blc_event = true;

			if (pipe_stats[pipe] & PIPE_CRC_DONE_INTERRUPT_STATUS)
				i9xx_pipe_crc_irq_handler(dev, pipe);

			if (pipe_stats[pipe] & PIPE_FIFO_UNDERRUN_STATUS)
				intel_cpu_fifo_underrun_irq_handler(dev_priv,
								    pipe);
		}

		if (blc_event || (iir & I915_ASLE_INTERRUPT))
			intel_opregion_asle_intr(dev);

		/* With MSI, interrupts are only generated when iir
		 * transitions from zero to nonzero.  If another bit got
		 * set while we were handling the existing iir bits, then
		 * we would never get another interrupt.
		 *
		 * This is fine on non-MSI as well, as if we hit this path
		 * we avoid exiting the interrupt handler only to generate
		 * another one.
		 *
		 * Note that for MSI this could cause a stray interrupt report
		 * if an interrupt landed in the time between writing IIR and
		 * the posting read.  This should be rare enough to never
		 * trigger the 99% of 100,000 interrupts test for disabling
		 * stray interrupts.
		 */
		ret = IRQ_HANDLED;
		iir = new_iir;
	} while (iir & ~flip_mask);

	return ret;
}

static void i915_irq_uninstall(struct drm_device * dev)
{
	struct drm_i915_private *dev_priv = dev->dev_private;
	int pipe;

	if (I915_HAS_HOTPLUG(dev)) {
		i915_hotplug_interrupt_update(dev_priv, 0xffffffff, 0);
		I915_WRITE(PORT_HOTPLUG_STAT, I915_READ(PORT_HOTPLUG_STAT));
	}

	I915_WRITE16(HWSTAM, 0xffff);
	for_each_pipe(dev_priv, pipe) {
		/* Clear enable bits; then clear status bits */
		I915_WRITE(PIPESTAT(pipe), 0);
		I915_WRITE(PIPESTAT(pipe), I915_READ(PIPESTAT(pipe)));
	}
	I915_WRITE(IMR, 0xffffffff);
	I915_WRITE(IER, 0x0);

	I915_WRITE(IIR, I915_READ(IIR));
}

static void i965_irq_preinstall(struct drm_device * dev)
{
	struct drm_i915_private *dev_priv = dev->dev_private;
	int pipe;

	i915_hotplug_interrupt_update(dev_priv, 0xffffffff, 0);
	I915_WRITE(PORT_HOTPLUG_STAT, I915_READ(PORT_HOTPLUG_STAT));

	I915_WRITE(HWSTAM, 0xeffe);
	for_each_pipe(dev_priv, pipe)
		I915_WRITE(PIPESTAT(pipe), 0);
	I915_WRITE(IMR, 0xffffffff);
	I915_WRITE(IER, 0x0);
	POSTING_READ(IER);
}

static int i965_irq_postinstall(struct drm_device *dev)
{
	struct drm_i915_private *dev_priv = dev->dev_private;
	u32 enable_mask;
	u32 error_mask;

	/* Unmask the interrupts that we always want on. */
	dev_priv->irq_mask = ~(I915_ASLE_INTERRUPT |
			       I915_DISPLAY_PORT_INTERRUPT |
			       I915_DISPLAY_PIPE_A_EVENT_INTERRUPT |
			       I915_DISPLAY_PIPE_B_EVENT_INTERRUPT |
			       I915_DISPLAY_PLANE_A_FLIP_PENDING_INTERRUPT |
			       I915_DISPLAY_PLANE_B_FLIP_PENDING_INTERRUPT |
			       I915_RENDER_COMMAND_PARSER_ERROR_INTERRUPT);

	enable_mask = ~dev_priv->irq_mask;
	enable_mask &= ~(I915_DISPLAY_PLANE_A_FLIP_PENDING_INTERRUPT |
			 I915_DISPLAY_PLANE_B_FLIP_PENDING_INTERRUPT);
	enable_mask |= I915_USER_INTERRUPT;

	if (IS_G4X(dev))
		enable_mask |= I915_BSD_USER_INTERRUPT;

	/* Interrupt setup is already guaranteed to be single-threaded, this is
	 * just to make the assert_spin_locked check happy. */
	spin_lock_irq(&dev_priv->irq_lock);
	i915_enable_pipestat(dev_priv, PIPE_A, PIPE_GMBUS_INTERRUPT_STATUS);
	i915_enable_pipestat(dev_priv, PIPE_A, PIPE_CRC_DONE_INTERRUPT_STATUS);
	i915_enable_pipestat(dev_priv, PIPE_B, PIPE_CRC_DONE_INTERRUPT_STATUS);
	spin_unlock_irq(&dev_priv->irq_lock);

	/*
	 * Enable some error detection, note the instruction error mask
	 * bit is reserved, so we leave it masked.
	 */
	if (IS_G4X(dev)) {
		error_mask = ~(GM45_ERROR_PAGE_TABLE |
			       GM45_ERROR_MEM_PRIV |
			       GM45_ERROR_CP_PRIV |
			       I915_ERROR_MEMORY_REFRESH);
	} else {
		error_mask = ~(I915_ERROR_PAGE_TABLE |
			       I915_ERROR_MEMORY_REFRESH);
	}
	I915_WRITE(EMR, error_mask);

	I915_WRITE(IMR, dev_priv->irq_mask);
	I915_WRITE(IER, enable_mask);
	POSTING_READ(IER);

	i915_hotplug_interrupt_update(dev_priv, 0xffffffff, 0);
	POSTING_READ(PORT_HOTPLUG_EN);

	i915_enable_asle_pipestat(dev);

	return 0;
}

static void i915_hpd_irq_setup(struct drm_device *dev)
{
	struct drm_i915_private *dev_priv = dev->dev_private;
	u32 hotplug_en;

	assert_spin_locked(&dev_priv->irq_lock);

	/* Note HDMI and DP share hotplug bits */
	/* enable bits are the same for all generations */
	hotplug_en = intel_hpd_enabled_irqs(dev, hpd_mask_i915);
	/* Programming the CRT detection parameters tends
	   to generate a spurious hotplug event about three
	   seconds later.  So just do it once.
	*/
	if (IS_G4X(dev))
		hotplug_en |= CRT_HOTPLUG_ACTIVATION_PERIOD_64;
	hotplug_en |= CRT_HOTPLUG_VOLTAGE_COMPARE_50;

	/* Ignore TV since it's buggy */
	i915_hotplug_interrupt_update_locked(dev_priv,
<<<<<<< HEAD
				      (HOTPLUG_INT_EN_MASK
				       | CRT_HOTPLUG_VOLTAGE_COMPARE_MASK),
				      hotplug_en);
=======
					     HOTPLUG_INT_EN_MASK |
					     CRT_HOTPLUG_VOLTAGE_COMPARE_MASK |
					     CRT_HOTPLUG_ACTIVATION_PERIOD_64,
					     hotplug_en);
>>>>>>> 42d4ebb4
}

static irqreturn_t i965_irq_handler(int irq, void *arg)
{
	struct drm_device *dev = arg;
	struct drm_i915_private *dev_priv = dev->dev_private;
	u32 iir, new_iir;
	u32 pipe_stats[I915_MAX_PIPES];
	int ret = IRQ_NONE, pipe;
	u32 flip_mask =
		I915_DISPLAY_PLANE_A_FLIP_PENDING_INTERRUPT |
		I915_DISPLAY_PLANE_B_FLIP_PENDING_INTERRUPT;

	if (!intel_irqs_enabled(dev_priv))
		return IRQ_NONE;

	iir = I915_READ(IIR);

	for (;;) {
		bool irq_received = (iir & ~flip_mask) != 0;
		bool blc_event = false;

		/* Can't rely on pipestat interrupt bit in iir as it might
		 * have been cleared after the pipestat interrupt was received.
		 * It doesn't set the bit in iir again, but it still produces
		 * interrupts (for non-MSI).
		 */
		spin_lock(&dev_priv->irq_lock);
		if (iir & I915_RENDER_COMMAND_PARSER_ERROR_INTERRUPT)
			DRM_DEBUG("Command parser error, iir 0x%08x\n", iir);

		for_each_pipe(dev_priv, pipe) {
			int reg = PIPESTAT(pipe);
			pipe_stats[pipe] = I915_READ(reg);

			/*
			 * Clear the PIPE*STAT regs before the IIR
			 */
			if (pipe_stats[pipe] & 0x8000ffff) {
				I915_WRITE(reg, pipe_stats[pipe]);
				irq_received = true;
			}
		}
		spin_unlock(&dev_priv->irq_lock);

		if (!irq_received)
			break;

		ret = IRQ_HANDLED;

		/* Consume port.  Then clear IIR or we'll miss events */
		if (iir & I915_DISPLAY_PORT_INTERRUPT)
			i9xx_hpd_irq_handler(dev);

		I915_WRITE(IIR, iir & ~flip_mask);
		new_iir = I915_READ(IIR); /* Flush posted writes */

		if (iir & I915_USER_INTERRUPT)
			notify_ring(&dev_priv->ring[RCS]);
		if (iir & I915_BSD_USER_INTERRUPT)
			notify_ring(&dev_priv->ring[VCS]);

		for_each_pipe(dev_priv, pipe) {
			if (pipe_stats[pipe] & PIPE_START_VBLANK_INTERRUPT_STATUS &&
			    i915_handle_vblank(dev, pipe, pipe, iir))
				flip_mask &= ~DISPLAY_PLANE_FLIP_PENDING(pipe);

			if (pipe_stats[pipe] & PIPE_LEGACY_BLC_EVENT_STATUS)
				blc_event = true;

			if (pipe_stats[pipe] & PIPE_CRC_DONE_INTERRUPT_STATUS)
				i9xx_pipe_crc_irq_handler(dev, pipe);

			if (pipe_stats[pipe] & PIPE_FIFO_UNDERRUN_STATUS)
				intel_cpu_fifo_underrun_irq_handler(dev_priv, pipe);
		}

		if (blc_event || (iir & I915_ASLE_INTERRUPT))
			intel_opregion_asle_intr(dev);

		if (pipe_stats[0] & PIPE_GMBUS_INTERRUPT_STATUS)
			gmbus_irq_handler(dev);

		/* With MSI, interrupts are only generated when iir
		 * transitions from zero to nonzero.  If another bit got
		 * set while we were handling the existing iir bits, then
		 * we would never get another interrupt.
		 *
		 * This is fine on non-MSI as well, as if we hit this path
		 * we avoid exiting the interrupt handler only to generate
		 * another one.
		 *
		 * Note that for MSI this could cause a stray interrupt report
		 * if an interrupt landed in the time between writing IIR and
		 * the posting read.  This should be rare enough to never
		 * trigger the 99% of 100,000 interrupts test for disabling
		 * stray interrupts.
		 */
		iir = new_iir;
	}

	return ret;
}

static void i965_irq_uninstall(struct drm_device * dev)
{
	struct drm_i915_private *dev_priv = dev->dev_private;
	int pipe;

	if (!dev_priv)
		return;

	i915_hotplug_interrupt_update(dev_priv, 0xffffffff, 0);
	I915_WRITE(PORT_HOTPLUG_STAT, I915_READ(PORT_HOTPLUG_STAT));

	I915_WRITE(HWSTAM, 0xffffffff);
	for_each_pipe(dev_priv, pipe)
		I915_WRITE(PIPESTAT(pipe), 0);
	I915_WRITE(IMR, 0xffffffff);
	I915_WRITE(IER, 0x0);

	for_each_pipe(dev_priv, pipe)
		I915_WRITE(PIPESTAT(pipe),
			   I915_READ(PIPESTAT(pipe)) & 0x8000ffff);
	I915_WRITE(IIR, I915_READ(IIR));
}

/**
 * intel_irq_init - initializes irq support
 * @dev_priv: i915 device instance
 *
 * This function initializes all the irq support including work items, timers
 * and all the vtables. It does not setup the interrupt itself though.
 */
void intel_irq_init(struct drm_i915_private *dev_priv)
{
	struct drm_device *dev = dev_priv->dev;

	intel_hpd_init_work(dev_priv);

	INIT_WORK(&dev_priv->rps.work, gen6_pm_rps_work);
	INIT_WORK(&dev_priv->l3_parity.error_work, ivybridge_parity_work);

	/* Let's track the enabled rps events */
	if (IS_VALLEYVIEW(dev_priv) && !IS_CHERRYVIEW(dev_priv))
		/* WaGsvRC0ResidencyMethod:vlv */
		dev_priv->pm_rps_events = GEN6_PM_RP_DOWN_EI_EXPIRED | GEN6_PM_RP_UP_EI_EXPIRED;
	else
		dev_priv->pm_rps_events = GEN6_PM_RPS_EVENTS;

	INIT_DELAYED_WORK(&dev_priv->gpu_error.hangcheck_work,
			  i915_hangcheck_elapsed);

	pm_qos_add_request(&dev_priv->pm_qos, PM_QOS_CPU_DMA_LATENCY, PM_QOS_DEFAULT_VALUE);

	if (IS_GEN2(dev_priv)) {
		dev->max_vblank_count = 0;
		dev->driver->get_vblank_counter = i8xx_get_vblank_counter;
	} else if (IS_G4X(dev_priv) || INTEL_INFO(dev_priv)->gen >= 5) {
		dev->max_vblank_count = 0xffffffff; /* full 32 bit counter */
		dev->driver->get_vblank_counter = g4x_get_vblank_counter;
	} else {
		dev->driver->get_vblank_counter = i915_get_vblank_counter;
		dev->max_vblank_count = 0xffffff; /* only 24 bits of frame count */
	}

	/*
	 * Opt out of the vblank disable timer on everything except gen2.
	 * Gen2 doesn't have a hardware frame counter and so depends on
	 * vblank interrupts to produce sane vblank seuquence numbers.
	 */
	if (!IS_GEN2(dev_priv))
		dev->vblank_disable_immediate = true;

	dev->driver->get_vblank_timestamp = i915_get_vblank_timestamp;
	dev->driver->get_scanout_position = i915_get_crtc_scanoutpos;

	if (IS_CHERRYVIEW(dev_priv)) {
		dev->driver->irq_handler = cherryview_irq_handler;
		dev->driver->irq_preinstall = cherryview_irq_preinstall;
		dev->driver->irq_postinstall = cherryview_irq_postinstall;
		dev->driver->irq_uninstall = cherryview_irq_uninstall;
		dev->driver->enable_vblank = valleyview_enable_vblank;
		dev->driver->disable_vblank = valleyview_disable_vblank;
		dev_priv->display.hpd_irq_setup = i915_hpd_irq_setup;
	} else if (IS_VALLEYVIEW(dev_priv)) {
		dev->driver->irq_handler = valleyview_irq_handler;
		dev->driver->irq_preinstall = valleyview_irq_preinstall;
		dev->driver->irq_postinstall = valleyview_irq_postinstall;
		dev->driver->irq_uninstall = valleyview_irq_uninstall;
		dev->driver->enable_vblank = valleyview_enable_vblank;
		dev->driver->disable_vblank = valleyview_disable_vblank;
		dev_priv->display.hpd_irq_setup = i915_hpd_irq_setup;
	} else if (INTEL_INFO(dev_priv)->gen >= 8) {
		dev->driver->irq_handler = gen8_irq_handler;
		dev->driver->irq_preinstall = gen8_irq_reset;
		dev->driver->irq_postinstall = gen8_irq_postinstall;
		dev->driver->irq_uninstall = gen8_irq_uninstall;
		dev->driver->enable_vblank = gen8_enable_vblank;
		dev->driver->disable_vblank = gen8_disable_vblank;
		if (IS_BROXTON(dev))
			dev_priv->display.hpd_irq_setup = bxt_hpd_irq_setup;
		else if (HAS_PCH_SPT(dev))
			dev_priv->display.hpd_irq_setup = spt_hpd_irq_setup;
		else
			dev_priv->display.hpd_irq_setup = ilk_hpd_irq_setup;
	} else if (HAS_PCH_SPLIT(dev)) {
		dev->driver->irq_handler = ironlake_irq_handler;
		dev->driver->irq_preinstall = ironlake_irq_reset;
		dev->driver->irq_postinstall = ironlake_irq_postinstall;
		dev->driver->irq_uninstall = ironlake_irq_uninstall;
		dev->driver->enable_vblank = ironlake_enable_vblank;
		dev->driver->disable_vblank = ironlake_disable_vblank;
		dev_priv->display.hpd_irq_setup = ilk_hpd_irq_setup;
	} else {
		if (INTEL_INFO(dev_priv)->gen == 2) {
			dev->driver->irq_preinstall = i8xx_irq_preinstall;
			dev->driver->irq_postinstall = i8xx_irq_postinstall;
			dev->driver->irq_handler = i8xx_irq_handler;
			dev->driver->irq_uninstall = i8xx_irq_uninstall;
		} else if (INTEL_INFO(dev_priv)->gen == 3) {
			dev->driver->irq_preinstall = i915_irq_preinstall;
			dev->driver->irq_postinstall = i915_irq_postinstall;
			dev->driver->irq_uninstall = i915_irq_uninstall;
			dev->driver->irq_handler = i915_irq_handler;
		} else {
			dev->driver->irq_preinstall = i965_irq_preinstall;
			dev->driver->irq_postinstall = i965_irq_postinstall;
			dev->driver->irq_uninstall = i965_irq_uninstall;
			dev->driver->irq_handler = i965_irq_handler;
		}
		if (I915_HAS_HOTPLUG(dev_priv))
			dev_priv->display.hpd_irq_setup = i915_hpd_irq_setup;
		dev->driver->enable_vblank = i915_enable_vblank;
		dev->driver->disable_vblank = i915_disable_vblank;
	}
}

/**
 * intel_irq_install - enables the hardware interrupt
 * @dev_priv: i915 device instance
 *
 * This function enables the hardware interrupt handling, but leaves the hotplug
 * handling still disabled. It is called after intel_irq_init().
 *
 * In the driver load and resume code we need working interrupts in a few places
 * but don't want to deal with the hassle of concurrent probe and hotplug
 * workers. Hence the split into this two-stage approach.
 */
int intel_irq_install(struct drm_i915_private *dev_priv)
{
	/*
	 * We enable some interrupt sources in our postinstall hooks, so mark
	 * interrupts as enabled _before_ actually enabling them to avoid
	 * special cases in our ordering checks.
	 */
	dev_priv->pm.irqs_enabled = true;

	return drm_irq_install(dev_priv->dev, dev_priv->dev->pdev->irq);
}

/**
 * intel_irq_uninstall - finilizes all irq handling
 * @dev_priv: i915 device instance
 *
 * This stops interrupt and hotplug handling and unregisters and frees all
 * resources acquired in the init functions.
 */
void intel_irq_uninstall(struct drm_i915_private *dev_priv)
{
	drm_irq_uninstall(dev_priv->dev);
	intel_hpd_cancel_work(dev_priv);
	dev_priv->pm.irqs_enabled = false;
}

/**
 * intel_runtime_pm_disable_interrupts - runtime interrupt disabling
 * @dev_priv: i915 device instance
 *
 * This function is used to disable interrupts at runtime, both in the runtime
 * pm and the system suspend/resume code.
 */
void intel_runtime_pm_disable_interrupts(struct drm_i915_private *dev_priv)
{
	dev_priv->dev->driver->irq_uninstall(dev_priv->dev);
	dev_priv->pm.irqs_enabled = false;
	synchronize_irq(dev_priv->dev->irq);
}

/**
 * intel_runtime_pm_enable_interrupts - runtime interrupt enabling
 * @dev_priv: i915 device instance
 *
 * This function is used to enable interrupts at runtime, both in the runtime
 * pm and the system suspend/resume code.
 */
void intel_runtime_pm_enable_interrupts(struct drm_i915_private *dev_priv)
{
	dev_priv->pm.irqs_enabled = true;
	dev_priv->dev->driver->irq_preinstall(dev_priv->dev);
	dev_priv->dev->driver->irq_postinstall(dev_priv->dev);
}<|MERGE_RESOLUTION|>--- conflicted
+++ resolved
@@ -710,11 +710,7 @@
 	return (((high1 << 8) | low) + (pixel >= vbl_start)) & 0xffffff;
 }
 
-<<<<<<< HEAD
-static u32 gm45_get_vblank_counter(struct drm_device *dev, unsigned int pipe)
-=======
 static u32 g4x_get_vblank_counter(struct drm_device *dev, unsigned int pipe)
->>>>>>> 42d4ebb4
 {
 	struct drm_i915_private *dev_priv = dev->dev_private;
 
@@ -3338,7 +3334,6 @@
 	hotplug &= ~DIGITAL_PORTA_PULSE_DURATION_MASK;
 	hotplug |= DIGITAL_PORTA_HOTPLUG_ENABLE | DIGITAL_PORTA_PULSE_DURATION_2ms;
 	I915_WRITE(DIGITAL_PORT_HOTPLUG_CNTRL, hotplug);
-<<<<<<< HEAD
 
 	ibx_hpd_irq_setup(dev);
 }
@@ -3353,22 +3348,6 @@
 
 	bdw_update_port_irq(dev_priv, hotplug_irqs, enabled_irqs);
 
-=======
-
-	ibx_hpd_irq_setup(dev);
-}
-
-static void bxt_hpd_irq_setup(struct drm_device *dev)
-{
-	struct drm_i915_private *dev_priv = dev->dev_private;
-	u32 hotplug_irqs, hotplug, enabled_irqs;
-
-	enabled_irqs = intel_hpd_enabled_irqs(dev, hpd_bxt);
-	hotplug_irqs = BXT_DE_PORT_HOTPLUG_MASK;
-
-	bdw_update_port_irq(dev_priv, hotplug_irqs, enabled_irqs);
-
->>>>>>> 42d4ebb4
 	hotplug = I915_READ(PCH_PORT_HOTPLUG);
 	hotplug |= PORTC_HOTPLUG_ENABLE | PORTB_HOTPLUG_ENABLE |
 		PORTA_HOTPLUG_ENABLE;
@@ -4257,16 +4236,10 @@
 
 	/* Ignore TV since it's buggy */
 	i915_hotplug_interrupt_update_locked(dev_priv,
-<<<<<<< HEAD
-				      (HOTPLUG_INT_EN_MASK
-				       | CRT_HOTPLUG_VOLTAGE_COMPARE_MASK),
-				      hotplug_en);
-=======
 					     HOTPLUG_INT_EN_MASK |
 					     CRT_HOTPLUG_VOLTAGE_COMPARE_MASK |
 					     CRT_HOTPLUG_ACTIVATION_PERIOD_64,
 					     hotplug_en);
->>>>>>> 42d4ebb4
 }
 
 static irqreturn_t i965_irq_handler(int irq, void *arg)
