--- conflicted
+++ resolved
@@ -3205,10 +3205,6 @@
 
 void gen8_irq_power_well_post_enable(struct drm_i915_private *dev_priv)
 {
-<<<<<<< HEAD
-	unsigned long irqflags;
-=======
->>>>>>> 2dbfca5a
 	uint32_t extra_ier = GEN8_PIPE_VBLANK | GEN8_PIPE_FIFO_UNDERRUN;
 
 	spin_lock_irq(&dev_priv->irq_lock);
@@ -3216,11 +3212,7 @@
 			  ~dev_priv->de_irq_mask[PIPE_B] | extra_ier);
 	GEN8_IRQ_INIT_NDX(DE_PIPE, PIPE_C, dev_priv->de_irq_mask[PIPE_C],
 			  ~dev_priv->de_irq_mask[PIPE_C] | extra_ier);
-<<<<<<< HEAD
-	spin_unlock_irqrestore(&dev_priv->irq_lock, irqflags);
-=======
 	spin_unlock_irq(&dev_priv->irq_lock);
->>>>>>> 2dbfca5a
 }
 
 static void cherryview_irq_preinstall(struct drm_device *dev)
