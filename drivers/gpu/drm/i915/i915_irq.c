--- conflicted
+++ resolved
@@ -122,8 +122,6 @@
 	[HPD_PORT_F] = GEN11_TC4_HOTPLUG | GEN11_TBT4_HOTPLUG
 };
 
-<<<<<<< HEAD
-=======
 static const u32 hpd_icp[HPD_NUM_PINS] = {
 	[HPD_PORT_A] = SDE_DDIA_HOTPLUG_ICP,
 	[HPD_PORT_B] = SDE_DDIB_HOTPLUG_ICP,
@@ -133,7 +131,6 @@
 	[HPD_PORT_F] = SDE_TC4_HOTPLUG_ICP
 };
 
->>>>>>> f91e6544
 /* IIR can theoretically queue up two events. Be paranoid. */
 #define GEN8_IRQ_RESET_NDX(type, which) do { \
 	I915_WRITE(GEN8_##type##_IMR(which), 0xffffffff); \
@@ -1579,27 +1576,7 @@
 	}
 }
 
-<<<<<<< HEAD
-static bool gen11_port_hotplug_long_detect(enum port port, u32 val)
-{
-	switch (port) {
-	case PORT_C:
-		return val & GEN11_HOTPLUG_CTL_LONG_DETECT(PORT_TC1);
-	case PORT_D:
-		return val & GEN11_HOTPLUG_CTL_LONG_DETECT(PORT_TC2);
-	case PORT_E:
-		return val & GEN11_HOTPLUG_CTL_LONG_DETECT(PORT_TC3);
-	case PORT_F:
-		return val & GEN11_HOTPLUG_CTL_LONG_DETECT(PORT_TC4);
-	default:
-		return false;
-	}
-}
-
-static bool bxt_port_hotplug_long_detect(enum port port, u32 val)
-=======
 static bool gen11_port_hotplug_long_detect(enum hpd_pin pin, u32 val)
->>>>>>> f91e6544
 {
 	switch (pin) {
 	case HPD_PORT_C:
@@ -3795,8 +3772,6 @@
 	ibx_hpd_detection_setup(dev_priv);
 }
 
-<<<<<<< HEAD
-=======
 static void icp_hpd_detection_setup(struct drm_i915_private *dev_priv)
 {
 	u32 hotplug;
@@ -3826,7 +3801,6 @@
 	icp_hpd_detection_setup(dev_priv);
 }
 
->>>>>>> f91e6544
 static void gen11_hpd_detection_setup(struct drm_i915_private *dev_priv)
 {
 	u32 hotplug;
@@ -3860,12 +3834,9 @@
 	POSTING_READ(GEN11_DE_HPD_IMR);
 
 	gen11_hpd_detection_setup(dev_priv);
-<<<<<<< HEAD
-=======
 
 	if (HAS_PCH_ICP(dev_priv))
 		icp_hpd_irq_setup(dev_priv);
->>>>>>> f91e6544
 }
 
 static void spt_hpd_detection_setup(struct drm_i915_private *dev_priv)
@@ -4320,12 +4291,9 @@
 {
 	struct drm_i915_private *dev_priv = dev->dev_private;
 	u32 gu_misc_masked = GEN11_GU_MISC_GSE;
-<<<<<<< HEAD
-=======
 
 	if (HAS_PCH_ICP(dev_priv))
 		icp_irq_postinstall(dev);
->>>>>>> f91e6544
 
 	gen11_gt_irq_postinstall(dev_priv);
 	gen8_de_irq_postinstall(dev_priv);
