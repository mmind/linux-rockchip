--- conflicted
+++ resolved
@@ -4257,11 +4257,7 @@
 	 *
 	 * TODO: verify if this can be reproduced on VLV,CHV.
 	 */
-<<<<<<< HEAD
-	if (INTEL_INFO(dev_priv)->gen <= 7 && !IS_HASWELL(dev_priv))
-=======
 	if (INTEL_INFO(dev_priv)->gen <= 7)
->>>>>>> 1684096b
 		dev_priv->rps.pm_intrmsk_mbz |= GEN6_PM_RP_UP_EI_EXPIRED;
 
 	if (INTEL_INFO(dev_priv)->gen >= 8)
