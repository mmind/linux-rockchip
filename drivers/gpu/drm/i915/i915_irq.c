/* i915_irq.c -- IRQ support for the I915 -*- linux-c -*-
 */
/*
 * Copyright 2003 Tungsten Graphics, Inc., Cedar Park, Texas.
 * All Rights Reserved.
 *
 * Permission is hereby granted, free of charge, to any person obtaining a
 * copy of this software and associated documentation files (the
 * "Software"), to deal in the Software without restriction, including
 * without limitation the rights to use, copy, modify, merge, publish,
 * distribute, sub license, and/or sell copies of the Software, and to
 * permit persons to whom the Software is furnished to do so, subject to
 * the following conditions:
 *
 * The above copyright notice and this permission notice (including the
 * next paragraph) shall be included in all copies or substantial portions
 * of the Software.
 *
 * THE SOFTWARE IS PROVIDED "AS IS", WITHOUT WARRANTY OF ANY KIND, EXPRESS
 * OR IMPLIED, INCLUDING BUT NOT LIMITED TO THE WARRANTIES OF
 * MERCHANTABILITY, FITNESS FOR A PARTICULAR PURPOSE AND NON-INFRINGEMENT.
 * IN NO EVENT SHALL TUNGSTEN GRAPHICS AND/OR ITS SUPPLIERS BE LIABLE FOR
 * ANY CLAIM, DAMAGES OR OTHER LIABILITY, WHETHER IN AN ACTION OF CONTRACT,
 * TORT OR OTHERWISE, ARISING FROM, OUT OF OR IN CONNECTION WITH THE
 * SOFTWARE OR THE USE OR OTHER DEALINGS IN THE SOFTWARE.
 *
 */

#define pr_fmt(fmt) KBUILD_MODNAME ": " fmt

#include <linux/sysrq.h>
#include <linux/slab.h>
#include <linux/circ_buf.h>
#include <drm/drmP.h>
#include <drm/i915_drm.h>
#include "i915_drv.h"
#include "i915_trace.h"
#include "intel_drv.h"

/**
 * DOC: interrupt handling
 *
 * These functions provide the basic support for enabling and disabling the
 * interrupt handling support. There's a lot more functionality in i915_irq.c
 * and related files, but that will be described in separate chapters.
 */

static const u32 hpd_ilk[HPD_NUM_PINS] = {
	[HPD_PORT_A] = DE_DP_A_HOTPLUG,
};

static const u32 hpd_ivb[HPD_NUM_PINS] = {
	[HPD_PORT_A] = DE_DP_A_HOTPLUG_IVB,
};

static const u32 hpd_bdw[HPD_NUM_PINS] = {
	[HPD_PORT_A] = GEN8_PORT_DP_A_HOTPLUG,
};

static const u32 hpd_ibx[HPD_NUM_PINS] = {
	[HPD_CRT] = SDE_CRT_HOTPLUG,
	[HPD_SDVO_B] = SDE_SDVOB_HOTPLUG,
	[HPD_PORT_B] = SDE_PORTB_HOTPLUG,
	[HPD_PORT_C] = SDE_PORTC_HOTPLUG,
	[HPD_PORT_D] = SDE_PORTD_HOTPLUG
};

static const u32 hpd_cpt[HPD_NUM_PINS] = {
	[HPD_CRT] = SDE_CRT_HOTPLUG_CPT,
	[HPD_SDVO_B] = SDE_SDVOB_HOTPLUG_CPT,
	[HPD_PORT_B] = SDE_PORTB_HOTPLUG_CPT,
	[HPD_PORT_C] = SDE_PORTC_HOTPLUG_CPT,
	[HPD_PORT_D] = SDE_PORTD_HOTPLUG_CPT
};

static const u32 hpd_spt[HPD_NUM_PINS] = {
	[HPD_PORT_A] = SDE_PORTA_HOTPLUG_SPT,
	[HPD_PORT_B] = SDE_PORTB_HOTPLUG_CPT,
	[HPD_PORT_C] = SDE_PORTC_HOTPLUG_CPT,
	[HPD_PORT_D] = SDE_PORTD_HOTPLUG_CPT,
	[HPD_PORT_E] = SDE_PORTE_HOTPLUG_SPT
};

static const u32 hpd_mask_i915[HPD_NUM_PINS] = {
	[HPD_CRT] = CRT_HOTPLUG_INT_EN,
	[HPD_SDVO_B] = SDVOB_HOTPLUG_INT_EN,
	[HPD_SDVO_C] = SDVOC_HOTPLUG_INT_EN,
	[HPD_PORT_B] = PORTB_HOTPLUG_INT_EN,
	[HPD_PORT_C] = PORTC_HOTPLUG_INT_EN,
	[HPD_PORT_D] = PORTD_HOTPLUG_INT_EN
};

static const u32 hpd_status_g4x[HPD_NUM_PINS] = {
	[HPD_CRT] = CRT_HOTPLUG_INT_STATUS,
	[HPD_SDVO_B] = SDVOB_HOTPLUG_INT_STATUS_G4X,
	[HPD_SDVO_C] = SDVOC_HOTPLUG_INT_STATUS_G4X,
	[HPD_PORT_B] = PORTB_HOTPLUG_INT_STATUS,
	[HPD_PORT_C] = PORTC_HOTPLUG_INT_STATUS,
	[HPD_PORT_D] = PORTD_HOTPLUG_INT_STATUS
};

static const u32 hpd_status_i915[HPD_NUM_PINS] = {
	[HPD_CRT] = CRT_HOTPLUG_INT_STATUS,
	[HPD_SDVO_B] = SDVOB_HOTPLUG_INT_STATUS_I915,
	[HPD_SDVO_C] = SDVOC_HOTPLUG_INT_STATUS_I915,
	[HPD_PORT_B] = PORTB_HOTPLUG_INT_STATUS,
	[HPD_PORT_C] = PORTC_HOTPLUG_INT_STATUS,
	[HPD_PORT_D] = PORTD_HOTPLUG_INT_STATUS
};

/* BXT hpd list */
static const u32 hpd_bxt[HPD_NUM_PINS] = {
	[HPD_PORT_A] = BXT_DE_PORT_HP_DDIA,
	[HPD_PORT_B] = BXT_DE_PORT_HP_DDIB,
	[HPD_PORT_C] = BXT_DE_PORT_HP_DDIC
};

/* IIR can theoretically queue up two events. Be paranoid. */
#define GEN8_IRQ_RESET_NDX(type, which) do { \
	I915_WRITE(GEN8_##type##_IMR(which), 0xffffffff); \
	POSTING_READ(GEN8_##type##_IMR(which)); \
	I915_WRITE(GEN8_##type##_IER(which), 0); \
	I915_WRITE(GEN8_##type##_IIR(which), 0xffffffff); \
	POSTING_READ(GEN8_##type##_IIR(which)); \
	I915_WRITE(GEN8_##type##_IIR(which), 0xffffffff); \
	POSTING_READ(GEN8_##type##_IIR(which)); \
} while (0)

#define GEN5_IRQ_RESET(type) do { \
	I915_WRITE(type##IMR, 0xffffffff); \
	POSTING_READ(type##IMR); \
	I915_WRITE(type##IER, 0); \
	I915_WRITE(type##IIR, 0xffffffff); \
	POSTING_READ(type##IIR); \
	I915_WRITE(type##IIR, 0xffffffff); \
	POSTING_READ(type##IIR); \
} while (0)

/*
 * We should clear IMR at preinstall/uninstall, and just check at postinstall.
 */
static void gen5_assert_iir_is_zero(struct drm_i915_private *dev_priv,
				    i915_reg_t reg)
{
	u32 val = I915_READ(reg);

	if (val == 0)
		return;

	WARN(1, "Interrupt register 0x%x is not zero: 0x%08x\n",
	     i915_mmio_reg_offset(reg), val);
	I915_WRITE(reg, 0xffffffff);
	POSTING_READ(reg);
	I915_WRITE(reg, 0xffffffff);
	POSTING_READ(reg);
}

#define GEN8_IRQ_INIT_NDX(type, which, imr_val, ier_val) do { \
	gen5_assert_iir_is_zero(dev_priv, GEN8_##type##_IIR(which)); \
	I915_WRITE(GEN8_##type##_IER(which), (ier_val)); \
	I915_WRITE(GEN8_##type##_IMR(which), (imr_val)); \
	POSTING_READ(GEN8_##type##_IMR(which)); \
} while (0)

#define GEN5_IRQ_INIT(type, imr_val, ier_val) do { \
	gen5_assert_iir_is_zero(dev_priv, type##IIR); \
	I915_WRITE(type##IER, (ier_val)); \
	I915_WRITE(type##IMR, (imr_val)); \
	POSTING_READ(type##IMR); \
} while (0)

static void gen6_rps_irq_handler(struct drm_i915_private *dev_priv, u32 pm_iir);

/* For display hotplug interrupt */
static inline void
i915_hotplug_interrupt_update_locked(struct drm_i915_private *dev_priv,
				     uint32_t mask,
				     uint32_t bits)
{
	uint32_t val;

	assert_spin_locked(&dev_priv->irq_lock);
	WARN_ON(bits & ~mask);

	val = I915_READ(PORT_HOTPLUG_EN);
	val &= ~mask;
	val |= bits;
	I915_WRITE(PORT_HOTPLUG_EN, val);
}

/**
 * i915_hotplug_interrupt_update - update hotplug interrupt enable
 * @dev_priv: driver private
 * @mask: bits to update
 * @bits: bits to enable
 * NOTE: the HPD enable bits are modified both inside and outside
 * of an interrupt context. To avoid that read-modify-write cycles
 * interfer, these bits are protected by a spinlock. Since this
 * function is usually not called from a context where the lock is
 * held already, this function acquires the lock itself. A non-locking
 * version is also available.
 */
void i915_hotplug_interrupt_update(struct drm_i915_private *dev_priv,
				   uint32_t mask,
				   uint32_t bits)
{
	spin_lock_irq(&dev_priv->irq_lock);
	i915_hotplug_interrupt_update_locked(dev_priv, mask, bits);
	spin_unlock_irq(&dev_priv->irq_lock);
}

/**
 * ilk_update_display_irq - update DEIMR
 * @dev_priv: driver private
 * @interrupt_mask: mask of interrupt bits to update
 * @enabled_irq_mask: mask of interrupt bits to enable
 */
void ilk_update_display_irq(struct drm_i915_private *dev_priv,
			    uint32_t interrupt_mask,
			    uint32_t enabled_irq_mask)
{
	uint32_t new_val;

	assert_spin_locked(&dev_priv->irq_lock);

	WARN_ON(enabled_irq_mask & ~interrupt_mask);

	if (WARN_ON(!intel_irqs_enabled(dev_priv)))
		return;

	new_val = dev_priv->irq_mask;
	new_val &= ~interrupt_mask;
	new_val |= (~enabled_irq_mask & interrupt_mask);

	if (new_val != dev_priv->irq_mask) {
		dev_priv->irq_mask = new_val;
		I915_WRITE(DEIMR, dev_priv->irq_mask);
		POSTING_READ(DEIMR);
	}
}

/**
 * ilk_update_gt_irq - update GTIMR
 * @dev_priv: driver private
 * @interrupt_mask: mask of interrupt bits to update
 * @enabled_irq_mask: mask of interrupt bits to enable
 */
static void ilk_update_gt_irq(struct drm_i915_private *dev_priv,
			      uint32_t interrupt_mask,
			      uint32_t enabled_irq_mask)
{
	assert_spin_locked(&dev_priv->irq_lock);

	WARN_ON(enabled_irq_mask & ~interrupt_mask);

	if (WARN_ON(!intel_irqs_enabled(dev_priv)))
		return;

	dev_priv->gt_irq_mask &= ~interrupt_mask;
	dev_priv->gt_irq_mask |= (~enabled_irq_mask & interrupt_mask);
	I915_WRITE(GTIMR, dev_priv->gt_irq_mask);
	POSTING_READ(GTIMR);
}

void gen5_enable_gt_irq(struct drm_i915_private *dev_priv, uint32_t mask)
{
	ilk_update_gt_irq(dev_priv, mask, mask);
}

void gen5_disable_gt_irq(struct drm_i915_private *dev_priv, uint32_t mask)
{
	ilk_update_gt_irq(dev_priv, mask, 0);
}

static i915_reg_t gen6_pm_iir(struct drm_i915_private *dev_priv)
{
	return INTEL_INFO(dev_priv)->gen >= 8 ? GEN8_GT_IIR(2) : GEN6_PMIIR;
}

static i915_reg_t gen6_pm_imr(struct drm_i915_private *dev_priv)
{
	return INTEL_INFO(dev_priv)->gen >= 8 ? GEN8_GT_IMR(2) : GEN6_PMIMR;
}

static i915_reg_t gen6_pm_ier(struct drm_i915_private *dev_priv)
{
	return INTEL_INFO(dev_priv)->gen >= 8 ? GEN8_GT_IER(2) : GEN6_PMIER;
}

/**
 * snb_update_pm_irq - update GEN6_PMIMR
 * @dev_priv: driver private
 * @interrupt_mask: mask of interrupt bits to update
 * @enabled_irq_mask: mask of interrupt bits to enable
 */
static void snb_update_pm_irq(struct drm_i915_private *dev_priv,
			      uint32_t interrupt_mask,
			      uint32_t enabled_irq_mask)
{
	uint32_t new_val;

	WARN_ON(enabled_irq_mask & ~interrupt_mask);

	assert_spin_locked(&dev_priv->irq_lock);

	new_val = dev_priv->pm_irq_mask;
	new_val &= ~interrupt_mask;
	new_val |= (~enabled_irq_mask & interrupt_mask);

	if (new_val != dev_priv->pm_irq_mask) {
		dev_priv->pm_irq_mask = new_val;
		I915_WRITE(gen6_pm_imr(dev_priv), dev_priv->pm_irq_mask);
		POSTING_READ(gen6_pm_imr(dev_priv));
	}
}

void gen6_enable_pm_irq(struct drm_i915_private *dev_priv, uint32_t mask)
{
	if (WARN_ON(!intel_irqs_enabled(dev_priv)))
		return;

	snb_update_pm_irq(dev_priv, mask, mask);
}

static void __gen6_disable_pm_irq(struct drm_i915_private *dev_priv,
				  uint32_t mask)
{
	snb_update_pm_irq(dev_priv, mask, 0);
}

void gen6_disable_pm_irq(struct drm_i915_private *dev_priv, uint32_t mask)
{
	if (WARN_ON(!intel_irqs_enabled(dev_priv)))
		return;

	__gen6_disable_pm_irq(dev_priv, mask);
}

void gen6_reset_rps_interrupts(struct drm_device *dev)
{
	struct drm_i915_private *dev_priv = dev->dev_private;
	i915_reg_t reg = gen6_pm_iir(dev_priv);

	spin_lock_irq(&dev_priv->irq_lock);
	I915_WRITE(reg, dev_priv->pm_rps_events);
	I915_WRITE(reg, dev_priv->pm_rps_events);
	POSTING_READ(reg);
	dev_priv->rps.pm_iir = 0;
	spin_unlock_irq(&dev_priv->irq_lock);
}

void gen6_enable_rps_interrupts(struct drm_device *dev)
{
	struct drm_i915_private *dev_priv = dev->dev_private;

	spin_lock_irq(&dev_priv->irq_lock);

	WARN_ON(dev_priv->rps.pm_iir);
	WARN_ON(I915_READ(gen6_pm_iir(dev_priv)) & dev_priv->pm_rps_events);
	dev_priv->rps.interrupts_enabled = true;
	I915_WRITE(gen6_pm_ier(dev_priv), I915_READ(gen6_pm_ier(dev_priv)) |
				dev_priv->pm_rps_events);
	gen6_enable_pm_irq(dev_priv, dev_priv->pm_rps_events);

	spin_unlock_irq(&dev_priv->irq_lock);
}

u32 gen6_sanitize_rps_pm_mask(struct drm_i915_private *dev_priv, u32 mask)
{
	/*
	 * SNB,IVB can while VLV,CHV may hard hang on looping batchbuffer
	 * if GEN6_PM_UP_EI_EXPIRED is masked.
	 *
	 * TODO: verify if this can be reproduced on VLV,CHV.
	 */
	if (INTEL_INFO(dev_priv)->gen <= 7 && !IS_HASWELL(dev_priv))
		mask &= ~GEN6_PM_RP_UP_EI_EXPIRED;

	if (INTEL_INFO(dev_priv)->gen >= 8)
		mask &= ~GEN8_PMINTR_REDIRECT_TO_NON_DISP;

	return mask;
}

void gen6_disable_rps_interrupts(struct drm_device *dev)
{
	struct drm_i915_private *dev_priv = dev->dev_private;

	spin_lock_irq(&dev_priv->irq_lock);
	dev_priv->rps.interrupts_enabled = false;
	spin_unlock_irq(&dev_priv->irq_lock);

	cancel_work_sync(&dev_priv->rps.work);

	spin_lock_irq(&dev_priv->irq_lock);

	I915_WRITE(GEN6_PMINTRMSK, gen6_sanitize_rps_pm_mask(dev_priv, ~0));

	__gen6_disable_pm_irq(dev_priv, dev_priv->pm_rps_events);
	I915_WRITE(gen6_pm_ier(dev_priv), I915_READ(gen6_pm_ier(dev_priv)) &
				~dev_priv->pm_rps_events);

	spin_unlock_irq(&dev_priv->irq_lock);

	synchronize_irq(dev->irq);
}

/**
 * bdw_update_port_irq - update DE port interrupt
 * @dev_priv: driver private
 * @interrupt_mask: mask of interrupt bits to update
 * @enabled_irq_mask: mask of interrupt bits to enable
 */
static void bdw_update_port_irq(struct drm_i915_private *dev_priv,
				uint32_t interrupt_mask,
				uint32_t enabled_irq_mask)
{
	uint32_t new_val;
	uint32_t old_val;

	assert_spin_locked(&dev_priv->irq_lock);

	WARN_ON(enabled_irq_mask & ~interrupt_mask);

	if (WARN_ON(!intel_irqs_enabled(dev_priv)))
		return;

	old_val = I915_READ(GEN8_DE_PORT_IMR);

	new_val = old_val;
	new_val &= ~interrupt_mask;
	new_val |= (~enabled_irq_mask & interrupt_mask);

	if (new_val != old_val) {
		I915_WRITE(GEN8_DE_PORT_IMR, new_val);
		POSTING_READ(GEN8_DE_PORT_IMR);
	}
}

/**
 * bdw_update_pipe_irq - update DE pipe interrupt
 * @dev_priv: driver private
 * @pipe: pipe whose interrupt to update
 * @interrupt_mask: mask of interrupt bits to update
 * @enabled_irq_mask: mask of interrupt bits to enable
 */
void bdw_update_pipe_irq(struct drm_i915_private *dev_priv,
			 enum pipe pipe,
			 uint32_t interrupt_mask,
			 uint32_t enabled_irq_mask)
{
	uint32_t new_val;

	assert_spin_locked(&dev_priv->irq_lock);

	WARN_ON(enabled_irq_mask & ~interrupt_mask);

	if (WARN_ON(!intel_irqs_enabled(dev_priv)))
		return;

	new_val = dev_priv->de_irq_mask[pipe];
	new_val &= ~interrupt_mask;
	new_val |= (~enabled_irq_mask & interrupt_mask);

	if (new_val != dev_priv->de_irq_mask[pipe]) {
		dev_priv->de_irq_mask[pipe] = new_val;
		I915_WRITE(GEN8_DE_PIPE_IMR(pipe), dev_priv->de_irq_mask[pipe]);
		POSTING_READ(GEN8_DE_PIPE_IMR(pipe));
	}
}

/**
 * ibx_display_interrupt_update - update SDEIMR
 * @dev_priv: driver private
 * @interrupt_mask: mask of interrupt bits to update
 * @enabled_irq_mask: mask of interrupt bits to enable
 */
void ibx_display_interrupt_update(struct drm_i915_private *dev_priv,
				  uint32_t interrupt_mask,
				  uint32_t enabled_irq_mask)
{
	uint32_t sdeimr = I915_READ(SDEIMR);
	sdeimr &= ~interrupt_mask;
	sdeimr |= (~enabled_irq_mask & interrupt_mask);

	WARN_ON(enabled_irq_mask & ~interrupt_mask);

	assert_spin_locked(&dev_priv->irq_lock);

	if (WARN_ON(!intel_irqs_enabled(dev_priv)))
		return;

	I915_WRITE(SDEIMR, sdeimr);
	POSTING_READ(SDEIMR);
}

static void
__i915_enable_pipestat(struct drm_i915_private *dev_priv, enum pipe pipe,
		       u32 enable_mask, u32 status_mask)
{
	i915_reg_t reg = PIPESTAT(pipe);
	u32 pipestat = I915_READ(reg) & PIPESTAT_INT_ENABLE_MASK;

	assert_spin_locked(&dev_priv->irq_lock);
	WARN_ON(!intel_irqs_enabled(dev_priv));

	if (WARN_ONCE(enable_mask & ~PIPESTAT_INT_ENABLE_MASK ||
		      status_mask & ~PIPESTAT_INT_STATUS_MASK,
		      "pipe %c: enable_mask=0x%x, status_mask=0x%x\n",
		      pipe_name(pipe), enable_mask, status_mask))
		return;

	if ((pipestat & enable_mask) == enable_mask)
		return;

	dev_priv->pipestat_irq_mask[pipe] |= status_mask;

	/* Enable the interrupt, clear any pending status */
	pipestat |= enable_mask | status_mask;
	I915_WRITE(reg, pipestat);
	POSTING_READ(reg);
}

static void
__i915_disable_pipestat(struct drm_i915_private *dev_priv, enum pipe pipe,
		        u32 enable_mask, u32 status_mask)
{
	i915_reg_t reg = PIPESTAT(pipe);
	u32 pipestat = I915_READ(reg) & PIPESTAT_INT_ENABLE_MASK;

	assert_spin_locked(&dev_priv->irq_lock);
	WARN_ON(!intel_irqs_enabled(dev_priv));

	if (WARN_ONCE(enable_mask & ~PIPESTAT_INT_ENABLE_MASK ||
		      status_mask & ~PIPESTAT_INT_STATUS_MASK,
		      "pipe %c: enable_mask=0x%x, status_mask=0x%x\n",
		      pipe_name(pipe), enable_mask, status_mask))
		return;

	if ((pipestat & enable_mask) == 0)
		return;

	dev_priv->pipestat_irq_mask[pipe] &= ~status_mask;

	pipestat &= ~enable_mask;
	I915_WRITE(reg, pipestat);
	POSTING_READ(reg);
}

static u32 vlv_get_pipestat_enable_mask(struct drm_device *dev, u32 status_mask)
{
	u32 enable_mask = status_mask << 16;

	/*
	 * On pipe A we don't support the PSR interrupt yet,
	 * on pipe B and C the same bit MBZ.
	 */
	if (WARN_ON_ONCE(status_mask & PIPE_A_PSR_STATUS_VLV))
		return 0;
	/*
	 * On pipe B and C we don't support the PSR interrupt yet, on pipe
	 * A the same bit is for perf counters which we don't use either.
	 */
	if (WARN_ON_ONCE(status_mask & PIPE_B_PSR_STATUS_VLV))
		return 0;

	enable_mask &= ~(PIPE_FIFO_UNDERRUN_STATUS |
			 SPRITE0_FLIP_DONE_INT_EN_VLV |
			 SPRITE1_FLIP_DONE_INT_EN_VLV);
	if (status_mask & SPRITE0_FLIP_DONE_INT_STATUS_VLV)
		enable_mask |= SPRITE0_FLIP_DONE_INT_EN_VLV;
	if (status_mask & SPRITE1_FLIP_DONE_INT_STATUS_VLV)
		enable_mask |= SPRITE1_FLIP_DONE_INT_EN_VLV;

	return enable_mask;
}

void
i915_enable_pipestat(struct drm_i915_private *dev_priv, enum pipe pipe,
		     u32 status_mask)
{
	u32 enable_mask;

	if (IS_VALLEYVIEW(dev_priv) || IS_CHERRYVIEW(dev_priv))
		enable_mask = vlv_get_pipestat_enable_mask(dev_priv->dev,
							   status_mask);
	else
		enable_mask = status_mask << 16;
	__i915_enable_pipestat(dev_priv, pipe, enable_mask, status_mask);
}

void
i915_disable_pipestat(struct drm_i915_private *dev_priv, enum pipe pipe,
		      u32 status_mask)
{
	u32 enable_mask;

	if (IS_VALLEYVIEW(dev_priv) || IS_CHERRYVIEW(dev_priv))
		enable_mask = vlv_get_pipestat_enable_mask(dev_priv->dev,
							   status_mask);
	else
		enable_mask = status_mask << 16;
	__i915_disable_pipestat(dev_priv, pipe, enable_mask, status_mask);
}

/**
 * i915_enable_asle_pipestat - enable ASLE pipestat for OpRegion
 * @dev: drm device
 */
static void i915_enable_asle_pipestat(struct drm_device *dev)
{
	struct drm_i915_private *dev_priv = dev->dev_private;

	if (!dev_priv->opregion.asle || !IS_MOBILE(dev))
		return;

	spin_lock_irq(&dev_priv->irq_lock);

	i915_enable_pipestat(dev_priv, PIPE_B, PIPE_LEGACY_BLC_EVENT_STATUS);
	if (INTEL_INFO(dev)->gen >= 4)
		i915_enable_pipestat(dev_priv, PIPE_A,
				     PIPE_LEGACY_BLC_EVENT_STATUS);

	spin_unlock_irq(&dev_priv->irq_lock);
}

/*
 * This timing diagram depicts the video signal in and
 * around the vertical blanking period.
 *
 * Assumptions about the fictitious mode used in this example:
 *  vblank_start >= 3
 *  vsync_start = vblank_start + 1
 *  vsync_end = vblank_start + 2
 *  vtotal = vblank_start + 3
 *
 *           start of vblank:
 *           latch double buffered registers
 *           increment frame counter (ctg+)
 *           generate start of vblank interrupt (gen4+)
 *           |
 *           |          frame start:
 *           |          generate frame start interrupt (aka. vblank interrupt) (gmch)
 *           |          may be shifted forward 1-3 extra lines via PIPECONF
 *           |          |
 *           |          |  start of vsync:
 *           |          |  generate vsync interrupt
 *           |          |  |
 * ___xxxx___    ___xxxx___    ___xxxx___    ___xxxx___    ___xxxx___    ___xxxx
 *       .   \hs/   .      \hs/          \hs/          \hs/   .      \hs/
 * ----va---> <-----------------vb--------------------> <--------va-------------
 *       |          |       <----vs----->                     |
 * -vbs-----> <---vbs+1---> <---vbs+2---> <-----0-----> <-----1-----> <-----2--- (scanline counter gen2)
 * -vbs-2---> <---vbs-1---> <---vbs-----> <---vbs+1---> <---vbs+2---> <-----0--- (scanline counter gen3+)
 * -vbs-2---> <---vbs-2---> <---vbs-1---> <---vbs-----> <---vbs+1---> <---vbs+2- (scanline counter hsw+ hdmi)
 *       |          |                                         |
 *       last visible pixel                                   first visible pixel
 *                  |                                         increment frame counter (gen3/4)
 *                  pixel counter = vblank_start * htotal     pixel counter = 0 (gen3/4)
 *
 * x  = horizontal active
 * _  = horizontal blanking
 * hs = horizontal sync
 * va = vertical active
 * vb = vertical blanking
 * vs = vertical sync
 * vbs = vblank_start (number)
 *
 * Summary:
 * - most events happen at the start of horizontal sync
 * - frame start happens at the start of horizontal blank, 1-4 lines
 *   (depending on PIPECONF settings) after the start of vblank
 * - gen3/4 pixel and frame counter are synchronized with the start
 *   of horizontal active on the first line of vertical active
 */

static u32 i8xx_get_vblank_counter(struct drm_device *dev, unsigned int pipe)
{
	/* Gen2 doesn't have a hardware frame counter */
	return 0;
}

/* Called from drm generic code, passed a 'crtc', which
 * we use as a pipe index
 */
static u32 i915_get_vblank_counter(struct drm_device *dev, unsigned int pipe)
{
	struct drm_i915_private *dev_priv = dev->dev_private;
	i915_reg_t high_frame, low_frame;
	u32 high1, high2, low, pixel, vbl_start, hsync_start, htotal;
	struct intel_crtc *intel_crtc =
		to_intel_crtc(dev_priv->pipe_to_crtc_mapping[pipe]);
	const struct drm_display_mode *mode = &intel_crtc->base.hwmode;

	htotal = mode->crtc_htotal;
	hsync_start = mode->crtc_hsync_start;
	vbl_start = mode->crtc_vblank_start;
	if (mode->flags & DRM_MODE_FLAG_INTERLACE)
		vbl_start = DIV_ROUND_UP(vbl_start, 2);

	/* Convert to pixel count */
	vbl_start *= htotal;

	/* Start of vblank event occurs at start of hsync */
	vbl_start -= htotal - hsync_start;

	high_frame = PIPEFRAME(pipe);
	low_frame = PIPEFRAMEPIXEL(pipe);

	/*
	 * High & low register fields aren't synchronized, so make sure
	 * we get a low value that's stable across two reads of the high
	 * register.
	 */
	do {
		high1 = I915_READ(high_frame) & PIPE_FRAME_HIGH_MASK;
		low   = I915_READ(low_frame);
		high2 = I915_READ(high_frame) & PIPE_FRAME_HIGH_MASK;
	} while (high1 != high2);

	high1 >>= PIPE_FRAME_HIGH_SHIFT;
	pixel = low & PIPE_PIXEL_MASK;
	low >>= PIPE_FRAME_LOW_SHIFT;

	/*
	 * The frame counter increments at beginning of active.
	 * Cook up a vblank counter by also checking the pixel
	 * counter against vblank start.
	 */
	return (((high1 << 8) | low) + (pixel >= vbl_start)) & 0xffffff;
}

static u32 g4x_get_vblank_counter(struct drm_device *dev, unsigned int pipe)
{
	struct drm_i915_private *dev_priv = dev->dev_private;

	return I915_READ(PIPE_FRMCOUNT_G4X(pipe));
}

/* I915_READ_FW, only for fast reads of display block, no need for forcewake etc. */
static int __intel_get_crtc_scanline(struct intel_crtc *crtc)
{
	struct drm_device *dev = crtc->base.dev;
	struct drm_i915_private *dev_priv = dev->dev_private;
	const struct drm_display_mode *mode = &crtc->base.hwmode;
	enum pipe pipe = crtc->pipe;
	int position, vtotal;

	vtotal = mode->crtc_vtotal;
	if (mode->flags & DRM_MODE_FLAG_INTERLACE)
		vtotal /= 2;

	if (IS_GEN2(dev))
		position = I915_READ_FW(PIPEDSL(pipe)) & DSL_LINEMASK_GEN2;
	else
		position = I915_READ_FW(PIPEDSL(pipe)) & DSL_LINEMASK_GEN3;

	/*
	 * On HSW, the DSL reg (0x70000) appears to return 0 if we
	 * read it just before the start of vblank.  So try it again
	 * so we don't accidentally end up spanning a vblank frame
	 * increment, causing the pipe_update_end() code to squak at us.
	 *
	 * The nature of this problem means we can't simply check the ISR
	 * bit and return the vblank start value; nor can we use the scanline
	 * debug register in the transcoder as it appears to have the same
	 * problem.  We may need to extend this to include other platforms,
	 * but so far testing only shows the problem on HSW.
	 */
	if (HAS_DDI(dev) && !position) {
		int i, temp;

		for (i = 0; i < 100; i++) {
			udelay(1);
			temp = __raw_i915_read32(dev_priv, PIPEDSL(pipe)) &
				DSL_LINEMASK_GEN3;
			if (temp != position) {
				position = temp;
				break;
			}
		}
	}

	/*
	 * See update_scanline_offset() for the details on the
	 * scanline_offset adjustment.
	 */
	return (position + crtc->scanline_offset) % vtotal;
}

static int i915_get_crtc_scanoutpos(struct drm_device *dev, unsigned int pipe,
				    unsigned int flags, int *vpos, int *hpos,
				    ktime_t *stime, ktime_t *etime,
				    const struct drm_display_mode *mode)
{
	struct drm_i915_private *dev_priv = dev->dev_private;
	struct drm_crtc *crtc = dev_priv->pipe_to_crtc_mapping[pipe];
	struct intel_crtc *intel_crtc = to_intel_crtc(crtc);
	int position;
	int vbl_start, vbl_end, hsync_start, htotal, vtotal;
	bool in_vbl = true;
	int ret = 0;
	unsigned long irqflags;

	if (WARN_ON(!mode->crtc_clock)) {
		DRM_DEBUG_DRIVER("trying to get scanoutpos for disabled "
				 "pipe %c\n", pipe_name(pipe));
		return 0;
	}

	htotal = mode->crtc_htotal;
	hsync_start = mode->crtc_hsync_start;
	vtotal = mode->crtc_vtotal;
	vbl_start = mode->crtc_vblank_start;
	vbl_end = mode->crtc_vblank_end;

	if (mode->flags & DRM_MODE_FLAG_INTERLACE) {
		vbl_start = DIV_ROUND_UP(vbl_start, 2);
		vbl_end /= 2;
		vtotal /= 2;
	}

	ret |= DRM_SCANOUTPOS_VALID | DRM_SCANOUTPOS_ACCURATE;

	/*
	 * Lock uncore.lock, as we will do multiple timing critical raw
	 * register reads, potentially with preemption disabled, so the
	 * following code must not block on uncore.lock.
	 */
	spin_lock_irqsave(&dev_priv->uncore.lock, irqflags);

	/* preempt_disable_rt() should go right here in PREEMPT_RT patchset. */

	/* Get optional system timestamp before query. */
	if (stime)
		*stime = ktime_get();

	if (IS_GEN2(dev) || IS_G4X(dev) || INTEL_INFO(dev)->gen >= 5) {
		/* No obvious pixelcount register. Only query vertical
		 * scanout position from Display scan line register.
		 */
		position = __intel_get_crtc_scanline(intel_crtc);
	} else {
		/* Have access to pixelcount since start of frame.
		 * We can split this into vertical and horizontal
		 * scanout position.
		 */
		position = (I915_READ_FW(PIPEFRAMEPIXEL(pipe)) & PIPE_PIXEL_MASK) >> PIPE_PIXEL_SHIFT;

		/* convert to pixel counts */
		vbl_start *= htotal;
		vbl_end *= htotal;
		vtotal *= htotal;

		/*
		 * In interlaced modes, the pixel counter counts all pixels,
		 * so one field will have htotal more pixels. In order to avoid
		 * the reported position from jumping backwards when the pixel
		 * counter is beyond the length of the shorter field, just
		 * clamp the position the length of the shorter field. This
		 * matches how the scanline counter based position works since
		 * the scanline counter doesn't count the two half lines.
		 */
		if (position >= vtotal)
			position = vtotal - 1;

		/*
		 * Start of vblank interrupt is triggered at start of hsync,
		 * just prior to the first active line of vblank. However we
		 * consider lines to start at the leading edge of horizontal
		 * active. So, should we get here before we've crossed into
		 * the horizontal active of the first line in vblank, we would
		 * not set the DRM_SCANOUTPOS_INVBL flag. In order to fix that,
		 * always add htotal-hsync_start to the current pixel position.
		 */
		position = (position + htotal - hsync_start) % vtotal;
	}

	/* Get optional system timestamp after query. */
	if (etime)
		*etime = ktime_get();

	/* preempt_enable_rt() should go right here in PREEMPT_RT patchset. */

	spin_unlock_irqrestore(&dev_priv->uncore.lock, irqflags);

	in_vbl = position >= vbl_start && position < vbl_end;

	/*
	 * While in vblank, position will be negative
	 * counting up towards 0 at vbl_end. And outside
	 * vblank, position will be positive counting
	 * up since vbl_end.
	 */
	if (position >= vbl_start)
		position -= vbl_end;
	else
		position += vtotal - vbl_end;

	if (IS_GEN2(dev) || IS_G4X(dev) || INTEL_INFO(dev)->gen >= 5) {
		*vpos = position;
		*hpos = 0;
	} else {
		*vpos = position / htotal;
		*hpos = position - (*vpos * htotal);
	}

	/* In vblank? */
	if (in_vbl)
		ret |= DRM_SCANOUTPOS_IN_VBLANK;

	return ret;
}

int intel_get_crtc_scanline(struct intel_crtc *crtc)
{
	struct drm_i915_private *dev_priv = crtc->base.dev->dev_private;
	unsigned long irqflags;
	int position;

	spin_lock_irqsave(&dev_priv->uncore.lock, irqflags);
	position = __intel_get_crtc_scanline(crtc);
	spin_unlock_irqrestore(&dev_priv->uncore.lock, irqflags);

	return position;
}

static int i915_get_vblank_timestamp(struct drm_device *dev, unsigned int pipe,
			      int *max_error,
			      struct timeval *vblank_time,
			      unsigned flags)
{
	struct drm_crtc *crtc;

	if (pipe >= INTEL_INFO(dev)->num_pipes) {
		DRM_ERROR("Invalid crtc %u\n", pipe);
		return -EINVAL;
	}

	/* Get drm_crtc to timestamp: */
	crtc = intel_get_crtc_for_pipe(dev, pipe);
	if (crtc == NULL) {
		DRM_ERROR("Invalid crtc %u\n", pipe);
		return -EINVAL;
	}

	if (!crtc->hwmode.crtc_clock) {
		DRM_DEBUG_KMS("crtc %u is disabled\n", pipe);
		return -EBUSY;
	}

	/* Helper routine in DRM core does all the work: */
	return drm_calc_vbltimestamp_from_scanoutpos(dev, pipe, max_error,
						     vblank_time, flags,
						     &crtc->hwmode);
}

static void ironlake_rps_change_irq_handler(struct drm_device *dev)
{
	struct drm_i915_private *dev_priv = dev->dev_private;
	u32 busy_up, busy_down, max_avg, min_avg;
	u8 new_delay;

	spin_lock(&mchdev_lock);

	I915_WRITE16(MEMINTRSTS, I915_READ(MEMINTRSTS));

	new_delay = dev_priv->ips.cur_delay;

	I915_WRITE16(MEMINTRSTS, MEMINT_EVAL_CHG);
	busy_up = I915_READ(RCPREVBSYTUPAVG);
	busy_down = I915_READ(RCPREVBSYTDNAVG);
	max_avg = I915_READ(RCBMAXAVG);
	min_avg = I915_READ(RCBMINAVG);

	/* Handle RCS change request from hw */
	if (busy_up > max_avg) {
		if (dev_priv->ips.cur_delay != dev_priv->ips.max_delay)
			new_delay = dev_priv->ips.cur_delay - 1;
		if (new_delay < dev_priv->ips.max_delay)
			new_delay = dev_priv->ips.max_delay;
	} else if (busy_down < min_avg) {
		if (dev_priv->ips.cur_delay != dev_priv->ips.min_delay)
			new_delay = dev_priv->ips.cur_delay + 1;
		if (new_delay > dev_priv->ips.min_delay)
			new_delay = dev_priv->ips.min_delay;
	}

	if (ironlake_set_drps(dev, new_delay))
		dev_priv->ips.cur_delay = new_delay;

	spin_unlock(&mchdev_lock);

	return;
}

static void notify_ring(struct intel_engine_cs *ring)
{
	if (!intel_ring_initialized(ring))
		return;

	trace_i915_gem_request_notify(ring);

	wake_up_all(&ring->irq_queue);
}

static void vlv_c0_read(struct drm_i915_private *dev_priv,
			struct intel_rps_ei *ei)
{
	ei->cz_clock = vlv_punit_read(dev_priv, PUNIT_REG_CZ_TIMESTAMP);
	ei->render_c0 = I915_READ(VLV_RENDER_C0_COUNT);
	ei->media_c0 = I915_READ(VLV_MEDIA_C0_COUNT);
}

static bool vlv_c0_above(struct drm_i915_private *dev_priv,
			 const struct intel_rps_ei *old,
			 const struct intel_rps_ei *now,
			 int threshold)
{
	u64 time, c0;
	unsigned int mul = 100;

	if (old->cz_clock == 0)
		return false;

	if (I915_READ(VLV_COUNTER_CONTROL) & VLV_COUNT_RANGE_HIGH)
		mul <<= 8;

	time = now->cz_clock - old->cz_clock;
	time *= threshold * dev_priv->czclk_freq;

	/* Workload can be split between render + media, e.g. SwapBuffers
	 * being blitted in X after being rendered in mesa. To account for
	 * this we need to combine both engines into our activity counter.
	 */
	c0 = now->render_c0 - old->render_c0;
	c0 += now->media_c0 - old->media_c0;
	c0 *= mul * VLV_CZ_CLOCK_TO_MILLI_SEC;

	return c0 >= time;
}

void gen6_rps_reset_ei(struct drm_i915_private *dev_priv)
{
	vlv_c0_read(dev_priv, &dev_priv->rps.down_ei);
	dev_priv->rps.up_ei = dev_priv->rps.down_ei;
}

static u32 vlv_wa_c0_ei(struct drm_i915_private *dev_priv, u32 pm_iir)
{
	struct intel_rps_ei now;
	u32 events = 0;

	if ((pm_iir & (GEN6_PM_RP_DOWN_EI_EXPIRED | GEN6_PM_RP_UP_EI_EXPIRED)) == 0)
		return 0;

	vlv_c0_read(dev_priv, &now);
	if (now.cz_clock == 0)
		return 0;

	if (pm_iir & GEN6_PM_RP_DOWN_EI_EXPIRED) {
		if (!vlv_c0_above(dev_priv,
				  &dev_priv->rps.down_ei, &now,
				  dev_priv->rps.down_threshold))
			events |= GEN6_PM_RP_DOWN_THRESHOLD;
		dev_priv->rps.down_ei = now;
	}

	if (pm_iir & GEN6_PM_RP_UP_EI_EXPIRED) {
		if (vlv_c0_above(dev_priv,
				 &dev_priv->rps.up_ei, &now,
				 dev_priv->rps.up_threshold))
			events |= GEN6_PM_RP_UP_THRESHOLD;
		dev_priv->rps.up_ei = now;
	}

	return events;
}

static bool any_waiters(struct drm_i915_private *dev_priv)
{
	struct intel_engine_cs *ring;
	int i;

	for_each_ring(ring, dev_priv, i)
		if (ring->irq_refcount)
			return true;

	return false;
}

static void gen6_pm_rps_work(struct work_struct *work)
{
	struct drm_i915_private *dev_priv =
		container_of(work, struct drm_i915_private, rps.work);
	bool client_boost;
	int new_delay, adj, min, max;
	u32 pm_iir;

	spin_lock_irq(&dev_priv->irq_lock);
	/* Speed up work cancelation during disabling rps interrupts. */
	if (!dev_priv->rps.interrupts_enabled) {
		spin_unlock_irq(&dev_priv->irq_lock);
		return;
	}

	/*
	 * The RPS work is synced during runtime suspend, we don't require a
	 * wakeref. TODO: instead of disabling the asserts make sure that we
	 * always hold an RPM reference while the work is running.
	 */
	DISABLE_RPM_WAKEREF_ASSERTS(dev_priv);

	pm_iir = dev_priv->rps.pm_iir;
	dev_priv->rps.pm_iir = 0;
	/* Make sure not to corrupt PMIMR state used by ringbuffer on GEN6 */
	gen6_enable_pm_irq(dev_priv, dev_priv->pm_rps_events);
	client_boost = dev_priv->rps.client_boost;
	dev_priv->rps.client_boost = false;
	spin_unlock_irq(&dev_priv->irq_lock);

	/* Make sure we didn't queue anything we're not going to process. */
	WARN_ON(pm_iir & ~dev_priv->pm_rps_events);

	if ((pm_iir & dev_priv->pm_rps_events) == 0 && !client_boost)
		goto out;

	mutex_lock(&dev_priv->rps.hw_lock);

	pm_iir |= vlv_wa_c0_ei(dev_priv, pm_iir);

	adj = dev_priv->rps.last_adj;
	new_delay = dev_priv->rps.cur_freq;
	min = dev_priv->rps.min_freq_softlimit;
	max = dev_priv->rps.max_freq_softlimit;

	if (client_boost) {
		new_delay = dev_priv->rps.max_freq_softlimit;
		adj = 0;
	} else if (pm_iir & GEN6_PM_RP_UP_THRESHOLD) {
		if (adj > 0)
			adj *= 2;
		else /* CHV needs even encode values */
			adj = IS_CHERRYVIEW(dev_priv) ? 2 : 1;
		/*
		 * For better performance, jump directly
		 * to RPe if we're below it.
		 */
		if (new_delay < dev_priv->rps.efficient_freq - adj) {
			new_delay = dev_priv->rps.efficient_freq;
			adj = 0;
		}
	} else if (any_waiters(dev_priv)) {
		adj = 0;
	} else if (pm_iir & GEN6_PM_RP_DOWN_TIMEOUT) {
		if (dev_priv->rps.cur_freq > dev_priv->rps.efficient_freq)
			new_delay = dev_priv->rps.efficient_freq;
		else
			new_delay = dev_priv->rps.min_freq_softlimit;
		adj = 0;
	} else if (pm_iir & GEN6_PM_RP_DOWN_THRESHOLD) {
		if (adj < 0)
			adj *= 2;
		else /* CHV needs even encode values */
			adj = IS_CHERRYVIEW(dev_priv) ? -2 : -1;
	} else { /* unknown event */
		adj = 0;
	}

	dev_priv->rps.last_adj = adj;

	/* sysfs frequency interfaces may have snuck in while servicing the
	 * interrupt
	 */
	new_delay += adj;
	new_delay = clamp_t(int, new_delay, min, max);

	intel_set_rps(dev_priv->dev, new_delay);

	mutex_unlock(&dev_priv->rps.hw_lock);
out:
	ENABLE_RPM_WAKEREF_ASSERTS(dev_priv);
}


/**
 * ivybridge_parity_work - Workqueue called when a parity error interrupt
 * occurred.
 * @work: workqueue struct
 *
 * Doesn't actually do anything except notify userspace. As a consequence of
 * this event, userspace should try to remap the bad rows since statistically
 * it is likely the same row is more likely to go bad again.
 */
static void ivybridge_parity_work(struct work_struct *work)
{
	struct drm_i915_private *dev_priv =
		container_of(work, struct drm_i915_private, l3_parity.error_work);
	u32 error_status, row, bank, subbank;
	char *parity_event[6];
	uint32_t misccpctl;
	uint8_t slice = 0;

	/* We must turn off DOP level clock gating to access the L3 registers.
	 * In order to prevent a get/put style interface, acquire struct mutex
	 * any time we access those registers.
	 */
	mutex_lock(&dev_priv->dev->struct_mutex);

	/* If we've screwed up tracking, just let the interrupt fire again */
	if (WARN_ON(!dev_priv->l3_parity.which_slice))
		goto out;

	misccpctl = I915_READ(GEN7_MISCCPCTL);
	I915_WRITE(GEN7_MISCCPCTL, misccpctl & ~GEN7_DOP_CLOCK_GATE_ENABLE);
	POSTING_READ(GEN7_MISCCPCTL);

	while ((slice = ffs(dev_priv->l3_parity.which_slice)) != 0) {
		i915_reg_t reg;

		slice--;
		if (WARN_ON_ONCE(slice >= NUM_L3_SLICES(dev_priv->dev)))
			break;

		dev_priv->l3_parity.which_slice &= ~(1<<slice);

		reg = GEN7_L3CDERRST1(slice);

		error_status = I915_READ(reg);
		row = GEN7_PARITY_ERROR_ROW(error_status);
		bank = GEN7_PARITY_ERROR_BANK(error_status);
		subbank = GEN7_PARITY_ERROR_SUBBANK(error_status);

		I915_WRITE(reg, GEN7_PARITY_ERROR_VALID | GEN7_L3CDERRST1_ENABLE);
		POSTING_READ(reg);

		parity_event[0] = I915_L3_PARITY_UEVENT "=1";
		parity_event[1] = kasprintf(GFP_KERNEL, "ROW=%d", row);
		parity_event[2] = kasprintf(GFP_KERNEL, "BANK=%d", bank);
		parity_event[3] = kasprintf(GFP_KERNEL, "SUBBANK=%d", subbank);
		parity_event[4] = kasprintf(GFP_KERNEL, "SLICE=%d", slice);
		parity_event[5] = NULL;

		kobject_uevent_env(&dev_priv->dev->primary->kdev->kobj,
				   KOBJ_CHANGE, parity_event);

		DRM_DEBUG("Parity error: Slice = %d, Row = %d, Bank = %d, Sub bank = %d.\n",
			  slice, row, bank, subbank);

		kfree(parity_event[4]);
		kfree(parity_event[3]);
		kfree(parity_event[2]);
		kfree(parity_event[1]);
	}

	I915_WRITE(GEN7_MISCCPCTL, misccpctl);

out:
	WARN_ON(dev_priv->l3_parity.which_slice);
	spin_lock_irq(&dev_priv->irq_lock);
	gen5_enable_gt_irq(dev_priv, GT_PARITY_ERROR(dev_priv->dev));
	spin_unlock_irq(&dev_priv->irq_lock);

	mutex_unlock(&dev_priv->dev->struct_mutex);
}

static void ivybridge_parity_error_irq_handler(struct drm_device *dev, u32 iir)
{
	struct drm_i915_private *dev_priv = dev->dev_private;

	if (!HAS_L3_DPF(dev))
		return;

	spin_lock(&dev_priv->irq_lock);
	gen5_disable_gt_irq(dev_priv, GT_PARITY_ERROR(dev));
	spin_unlock(&dev_priv->irq_lock);

	iir &= GT_PARITY_ERROR(dev);
	if (iir & GT_RENDER_L3_PARITY_ERROR_INTERRUPT_S1)
		dev_priv->l3_parity.which_slice |= 1 << 1;

	if (iir & GT_RENDER_L3_PARITY_ERROR_INTERRUPT)
		dev_priv->l3_parity.which_slice |= 1 << 0;

	queue_work(dev_priv->wq, &dev_priv->l3_parity.error_work);
}

static void ilk_gt_irq_handler(struct drm_device *dev,
			       struct drm_i915_private *dev_priv,
			       u32 gt_iir)
{
	if (gt_iir &
	    (GT_RENDER_USER_INTERRUPT | GT_RENDER_PIPECTL_NOTIFY_INTERRUPT))
		notify_ring(&dev_priv->ring[RCS]);
	if (gt_iir & ILK_BSD_USER_INTERRUPT)
		notify_ring(&dev_priv->ring[VCS]);
}

static void snb_gt_irq_handler(struct drm_device *dev,
			       struct drm_i915_private *dev_priv,
			       u32 gt_iir)
{

	if (gt_iir &
	    (GT_RENDER_USER_INTERRUPT | GT_RENDER_PIPECTL_NOTIFY_INTERRUPT))
		notify_ring(&dev_priv->ring[RCS]);
	if (gt_iir & GT_BSD_USER_INTERRUPT)
		notify_ring(&dev_priv->ring[VCS]);
	if (gt_iir & GT_BLT_USER_INTERRUPT)
		notify_ring(&dev_priv->ring[BCS]);

	if (gt_iir & (GT_BLT_CS_ERROR_INTERRUPT |
		      GT_BSD_CS_ERROR_INTERRUPT |
		      GT_RENDER_CS_MASTER_ERROR_INTERRUPT))
		DRM_DEBUG("Command parser error, gt_iir 0x%08x\n", gt_iir);

	if (gt_iir & GT_PARITY_ERROR(dev))
		ivybridge_parity_error_irq_handler(dev, gt_iir);
}

static __always_inline void
gen8_cs_irq_handler(struct intel_engine_cs *ring, u32 iir, int test_shift)
{
	if (iir & (GT_RENDER_USER_INTERRUPT << test_shift))
		notify_ring(ring);
	if (iir & (GT_CONTEXT_SWITCH_INTERRUPT << test_shift))
		intel_lrc_irq_handler(ring);
}

static irqreturn_t gen8_gt_irq_handler(struct drm_i915_private *dev_priv,
				       u32 master_ctl)
{
	irqreturn_t ret = IRQ_NONE;

	if (master_ctl & (GEN8_GT_RCS_IRQ | GEN8_GT_BCS_IRQ)) {
		u32 iir = I915_READ_FW(GEN8_GT_IIR(0));
		if (iir) {
			I915_WRITE_FW(GEN8_GT_IIR(0), iir);
			ret = IRQ_HANDLED;

			gen8_cs_irq_handler(&dev_priv->ring[RCS],
					iir, GEN8_RCS_IRQ_SHIFT);

			gen8_cs_irq_handler(&dev_priv->ring[BCS],
					iir, GEN8_BCS_IRQ_SHIFT);
		} else
			DRM_ERROR("The master control interrupt lied (GT0)!\n");
	}

	if (master_ctl & (GEN8_GT_VCS1_IRQ | GEN8_GT_VCS2_IRQ)) {
		u32 iir = I915_READ_FW(GEN8_GT_IIR(1));
		if (iir) {
			I915_WRITE_FW(GEN8_GT_IIR(1), iir);
			ret = IRQ_HANDLED;

			gen8_cs_irq_handler(&dev_priv->ring[VCS],
					iir, GEN8_VCS1_IRQ_SHIFT);

			gen8_cs_irq_handler(&dev_priv->ring[VCS2],
					iir, GEN8_VCS2_IRQ_SHIFT);
		} else
			DRM_ERROR("The master control interrupt lied (GT1)!\n");
	}

	if (master_ctl & GEN8_GT_VECS_IRQ) {
		u32 iir = I915_READ_FW(GEN8_GT_IIR(3));
		if (iir) {
			I915_WRITE_FW(GEN8_GT_IIR(3), iir);
			ret = IRQ_HANDLED;

			gen8_cs_irq_handler(&dev_priv->ring[VECS],
					iir, GEN8_VECS_IRQ_SHIFT);
		} else
			DRM_ERROR("The master control interrupt lied (GT3)!\n");
	}

	if (master_ctl & GEN8_GT_PM_IRQ) {
		u32 iir = I915_READ_FW(GEN8_GT_IIR(2));
		if (iir & dev_priv->pm_rps_events) {
			I915_WRITE_FW(GEN8_GT_IIR(2),
				      iir & dev_priv->pm_rps_events);
			ret = IRQ_HANDLED;
			gen6_rps_irq_handler(dev_priv, iir);
		} else
			DRM_ERROR("The master control interrupt lied (PM)!\n");
	}

	return ret;
}

static bool bxt_port_hotplug_long_detect(enum port port, u32 val)
{
	switch (port) {
	case PORT_A:
		return val & PORTA_HOTPLUG_LONG_DETECT;
	case PORT_B:
		return val & PORTB_HOTPLUG_LONG_DETECT;
	case PORT_C:
		return val & PORTC_HOTPLUG_LONG_DETECT;
	default:
		return false;
	}
}

static bool spt_port_hotplug2_long_detect(enum port port, u32 val)
{
	switch (port) {
	case PORT_E:
		return val & PORTE_HOTPLUG_LONG_DETECT;
	default:
		return false;
	}
}

static bool spt_port_hotplug_long_detect(enum port port, u32 val)
{
	switch (port) {
	case PORT_A:
		return val & PORTA_HOTPLUG_LONG_DETECT;
	case PORT_B:
		return val & PORTB_HOTPLUG_LONG_DETECT;
	case PORT_C:
		return val & PORTC_HOTPLUG_LONG_DETECT;
	case PORT_D:
		return val & PORTD_HOTPLUG_LONG_DETECT;
	default:
		return false;
	}
}

static bool ilk_port_hotplug_long_detect(enum port port, u32 val)
{
	switch (port) {
	case PORT_A:
		return val & DIGITAL_PORTA_HOTPLUG_LONG_DETECT;
	default:
		return false;
	}
}

static bool pch_port_hotplug_long_detect(enum port port, u32 val)
{
	switch (port) {
	case PORT_B:
		return val & PORTB_HOTPLUG_LONG_DETECT;
	case PORT_C:
		return val & PORTC_HOTPLUG_LONG_DETECT;
	case PORT_D:
		return val & PORTD_HOTPLUG_LONG_DETECT;
	default:
		return false;
	}
}

static bool i9xx_port_hotplug_long_detect(enum port port, u32 val)
{
	switch (port) {
	case PORT_B:
		return val & PORTB_HOTPLUG_INT_LONG_PULSE;
	case PORT_C:
		return val & PORTC_HOTPLUG_INT_LONG_PULSE;
	case PORT_D:
		return val & PORTD_HOTPLUG_INT_LONG_PULSE;
	default:
		return false;
	}
}

/*
 * Get a bit mask of pins that have triggered, and which ones may be long.
 * This can be called multiple times with the same masks to accumulate
 * hotplug detection results from several registers.
 *
 * Note that the caller is expected to zero out the masks initially.
 */
static void intel_get_hpd_pins(u32 *pin_mask, u32 *long_mask,
			     u32 hotplug_trigger, u32 dig_hotplug_reg,
			     const u32 hpd[HPD_NUM_PINS],
			     bool long_pulse_detect(enum port port, u32 val))
{
	enum port port;
	int i;

	for_each_hpd_pin(i) {
		if ((hpd[i] & hotplug_trigger) == 0)
			continue;

		*pin_mask |= BIT(i);

		if (!intel_hpd_pin_to_port(i, &port))
			continue;

		if (long_pulse_detect(port, dig_hotplug_reg))
			*long_mask |= BIT(i);
	}

	DRM_DEBUG_DRIVER("hotplug event received, stat 0x%08x, dig 0x%08x, pins 0x%08x\n",
			 hotplug_trigger, dig_hotplug_reg, *pin_mask);

}

static void gmbus_irq_handler(struct drm_device *dev)
{
	struct drm_i915_private *dev_priv = dev->dev_private;

	wake_up_all(&dev_priv->gmbus_wait_queue);
}

static void dp_aux_irq_handler(struct drm_device *dev)
{
	struct drm_i915_private *dev_priv = dev->dev_private;

	wake_up_all(&dev_priv->gmbus_wait_queue);
}

#if defined(CONFIG_DEBUG_FS)
static void display_pipe_crc_irq_handler(struct drm_device *dev, enum pipe pipe,
					 uint32_t crc0, uint32_t crc1,
					 uint32_t crc2, uint32_t crc3,
					 uint32_t crc4)
{
	struct drm_i915_private *dev_priv = dev->dev_private;
	struct intel_pipe_crc *pipe_crc = &dev_priv->pipe_crc[pipe];
	struct intel_pipe_crc_entry *entry;
	int head, tail;

	spin_lock(&pipe_crc->lock);

	if (!pipe_crc->entries) {
		spin_unlock(&pipe_crc->lock);
		DRM_DEBUG_KMS("spurious interrupt\n");
		return;
	}

	head = pipe_crc->head;
	tail = pipe_crc->tail;

	if (CIRC_SPACE(head, tail, INTEL_PIPE_CRC_ENTRIES_NR) < 1) {
		spin_unlock(&pipe_crc->lock);
		DRM_ERROR("CRC buffer overflowing\n");
		return;
	}

	entry = &pipe_crc->entries[head];

	entry->frame = dev->driver->get_vblank_counter(dev, pipe);
	entry->crc[0] = crc0;
	entry->crc[1] = crc1;
	entry->crc[2] = crc2;
	entry->crc[3] = crc3;
	entry->crc[4] = crc4;

	head = (head + 1) & (INTEL_PIPE_CRC_ENTRIES_NR - 1);
	pipe_crc->head = head;

	spin_unlock(&pipe_crc->lock);

	wake_up_interruptible(&pipe_crc->wq);
}
#else
static inline void
display_pipe_crc_irq_handler(struct drm_device *dev, enum pipe pipe,
			     uint32_t crc0, uint32_t crc1,
			     uint32_t crc2, uint32_t crc3,
			     uint32_t crc4) {}
#endif


static void hsw_pipe_crc_irq_handler(struct drm_device *dev, enum pipe pipe)
{
	struct drm_i915_private *dev_priv = dev->dev_private;

	display_pipe_crc_irq_handler(dev, pipe,
				     I915_READ(PIPE_CRC_RES_1_IVB(pipe)),
				     0, 0, 0, 0);
}

static void ivb_pipe_crc_irq_handler(struct drm_device *dev, enum pipe pipe)
{
	struct drm_i915_private *dev_priv = dev->dev_private;

	display_pipe_crc_irq_handler(dev, pipe,
				     I915_READ(PIPE_CRC_RES_1_IVB(pipe)),
				     I915_READ(PIPE_CRC_RES_2_IVB(pipe)),
				     I915_READ(PIPE_CRC_RES_3_IVB(pipe)),
				     I915_READ(PIPE_CRC_RES_4_IVB(pipe)),
				     I915_READ(PIPE_CRC_RES_5_IVB(pipe)));
}

static void i9xx_pipe_crc_irq_handler(struct drm_device *dev, enum pipe pipe)
{
	struct drm_i915_private *dev_priv = dev->dev_private;
	uint32_t res1, res2;

	if (INTEL_INFO(dev)->gen >= 3)
		res1 = I915_READ(PIPE_CRC_RES_RES1_I915(pipe));
	else
		res1 = 0;

	if (INTEL_INFO(dev)->gen >= 5 || IS_G4X(dev))
		res2 = I915_READ(PIPE_CRC_RES_RES2_G4X(pipe));
	else
		res2 = 0;

	display_pipe_crc_irq_handler(dev, pipe,
				     I915_READ(PIPE_CRC_RES_RED(pipe)),
				     I915_READ(PIPE_CRC_RES_GREEN(pipe)),
				     I915_READ(PIPE_CRC_RES_BLUE(pipe)),
				     res1, res2);
}

/* The RPS events need forcewake, so we add them to a work queue and mask their
 * IMR bits until the work is done. Other interrupts can be processed without
 * the work queue. */
static void gen6_rps_irq_handler(struct drm_i915_private *dev_priv, u32 pm_iir)
{
	if (pm_iir & dev_priv->pm_rps_events) {
		spin_lock(&dev_priv->irq_lock);
		gen6_disable_pm_irq(dev_priv, pm_iir & dev_priv->pm_rps_events);
		if (dev_priv->rps.interrupts_enabled) {
			dev_priv->rps.pm_iir |= pm_iir & dev_priv->pm_rps_events;
			queue_work(dev_priv->wq, &dev_priv->rps.work);
		}
		spin_unlock(&dev_priv->irq_lock);
	}

	if (INTEL_INFO(dev_priv)->gen >= 8)
		return;

	if (HAS_VEBOX(dev_priv->dev)) {
		if (pm_iir & PM_VEBOX_USER_INTERRUPT)
			notify_ring(&dev_priv->ring[VECS]);

		if (pm_iir & PM_VEBOX_CS_ERROR_INTERRUPT)
			DRM_DEBUG("Command parser error, pm_iir 0x%08x\n", pm_iir);
	}
}

static bool intel_pipe_handle_vblank(struct drm_device *dev, enum pipe pipe)
{
	if (!drm_handle_vblank(dev, pipe))
		return false;

	return true;
}

static void valleyview_pipestat_irq_handler(struct drm_device *dev, u32 iir)
{
	struct drm_i915_private *dev_priv = dev->dev_private;
	u32 pipe_stats[I915_MAX_PIPES] = { };
	int pipe;

	spin_lock(&dev_priv->irq_lock);

	if (!dev_priv->display_irqs_enabled) {
		spin_unlock(&dev_priv->irq_lock);
		return;
	}

	for_each_pipe(dev_priv, pipe) {
		i915_reg_t reg;
		u32 mask, iir_bit = 0;

		/*
		 * PIPESTAT bits get signalled even when the interrupt is
		 * disabled with the mask bits, and some of the status bits do
		 * not generate interrupts at all (like the underrun bit). Hence
		 * we need to be careful that we only handle what we want to
		 * handle.
		 */

		/* fifo underruns are filterered in the underrun handler. */
		mask = PIPE_FIFO_UNDERRUN_STATUS;

		switch (pipe) {
		case PIPE_A:
			iir_bit = I915_DISPLAY_PIPE_A_EVENT_INTERRUPT;
			break;
		case PIPE_B:
			iir_bit = I915_DISPLAY_PIPE_B_EVENT_INTERRUPT;
			break;
		case PIPE_C:
			iir_bit = I915_DISPLAY_PIPE_C_EVENT_INTERRUPT;
			break;
		}
		if (iir & iir_bit)
			mask |= dev_priv->pipestat_irq_mask[pipe];

		if (!mask)
			continue;

		reg = PIPESTAT(pipe);
		mask |= PIPESTAT_INT_ENABLE_MASK;
		pipe_stats[pipe] = I915_READ(reg) & mask;

		/*
		 * Clear the PIPE*STAT regs before the IIR
		 */
		if (pipe_stats[pipe] & (PIPE_FIFO_UNDERRUN_STATUS |
					PIPESTAT_INT_STATUS_MASK))
			I915_WRITE(reg, pipe_stats[pipe]);
	}
	spin_unlock(&dev_priv->irq_lock);

	for_each_pipe(dev_priv, pipe) {
		if (pipe_stats[pipe] & PIPE_START_VBLANK_INTERRUPT_STATUS &&
		    intel_pipe_handle_vblank(dev, pipe))
			intel_check_page_flip(dev, pipe);

		if (pipe_stats[pipe] & PLANE_FLIP_DONE_INT_STATUS_VLV) {
			intel_prepare_page_flip(dev, pipe);
			intel_finish_page_flip(dev, pipe);
		}

		if (pipe_stats[pipe] & PIPE_CRC_DONE_INTERRUPT_STATUS)
			i9xx_pipe_crc_irq_handler(dev, pipe);

		if (pipe_stats[pipe] & PIPE_FIFO_UNDERRUN_STATUS)
			intel_cpu_fifo_underrun_irq_handler(dev_priv, pipe);
	}

	if (pipe_stats[0] & PIPE_GMBUS_INTERRUPT_STATUS)
		gmbus_irq_handler(dev);
}

static void i9xx_hpd_irq_handler(struct drm_device *dev)
{
	struct drm_i915_private *dev_priv = dev->dev_private;
	u32 hotplug_status = I915_READ(PORT_HOTPLUG_STAT);
	u32 pin_mask = 0, long_mask = 0;

	if (!hotplug_status)
		return;

	I915_WRITE(PORT_HOTPLUG_STAT, hotplug_status);
	/*
	 * Make sure hotplug status is cleared before we clear IIR, or else we
	 * may miss hotplug events.
	 */
	POSTING_READ(PORT_HOTPLUG_STAT);

	if (IS_G4X(dev) || IS_VALLEYVIEW(dev) || IS_CHERRYVIEW(dev)) {
		u32 hotplug_trigger = hotplug_status & HOTPLUG_INT_STATUS_G4X;

		if (hotplug_trigger) {
			intel_get_hpd_pins(&pin_mask, &long_mask, hotplug_trigger,
					   hotplug_trigger, hpd_status_g4x,
					   i9xx_port_hotplug_long_detect);

			intel_hpd_irq_handler(dev, pin_mask, long_mask);
		}

		if (hotplug_status & DP_AUX_CHANNEL_MASK_INT_STATUS_G4X)
			dp_aux_irq_handler(dev);
	} else {
		u32 hotplug_trigger = hotplug_status & HOTPLUG_INT_STATUS_I915;

		if (hotplug_trigger) {
			intel_get_hpd_pins(&pin_mask, &long_mask, hotplug_trigger,
					   hotplug_trigger, hpd_status_i915,
					   i9xx_port_hotplug_long_detect);
			intel_hpd_irq_handler(dev, pin_mask, long_mask);
		}
	}
}

static irqreturn_t valleyview_irq_handler(int irq, void *arg)
{
	struct drm_device *dev = arg;
	struct drm_i915_private *dev_priv = dev->dev_private;
	u32 iir, gt_iir, pm_iir;
	irqreturn_t ret = IRQ_NONE;

	if (!intel_irqs_enabled(dev_priv))
		return IRQ_NONE;

	/* IRQs are synced during runtime_suspend, we don't require a wakeref */
	disable_rpm_wakeref_asserts(dev_priv);

	while (true) {
		/* Find, clear, then process each source of interrupt */

		gt_iir = I915_READ(GTIIR);
		if (gt_iir)
			I915_WRITE(GTIIR, gt_iir);

		pm_iir = I915_READ(GEN6_PMIIR);
		if (pm_iir)
			I915_WRITE(GEN6_PMIIR, pm_iir);

		iir = I915_READ(VLV_IIR);
		if (iir) {
			/* Consume port before clearing IIR or we'll miss events */
			if (iir & I915_DISPLAY_PORT_INTERRUPT)
				i9xx_hpd_irq_handler(dev);
			I915_WRITE(VLV_IIR, iir);
		}

		if (gt_iir == 0 && pm_iir == 0 && iir == 0)
			goto out;

		ret = IRQ_HANDLED;

		if (gt_iir)
			snb_gt_irq_handler(dev, dev_priv, gt_iir);
		if (pm_iir)
			gen6_rps_irq_handler(dev_priv, pm_iir);
		/* Call regardless, as some status bits might not be
		 * signalled in iir */
		valleyview_pipestat_irq_handler(dev, iir);
	}

out:
	enable_rpm_wakeref_asserts(dev_priv);

	return ret;
}

static irqreturn_t cherryview_irq_handler(int irq, void *arg)
{
	struct drm_device *dev = arg;
	struct drm_i915_private *dev_priv = dev->dev_private;
	u32 master_ctl, iir;
	irqreturn_t ret = IRQ_NONE;

	if (!intel_irqs_enabled(dev_priv))
		return IRQ_NONE;

	/* IRQs are synced during runtime_suspend, we don't require a wakeref */
	disable_rpm_wakeref_asserts(dev_priv);

	for (;;) {
		master_ctl = I915_READ(GEN8_MASTER_IRQ) & ~GEN8_MASTER_IRQ_CONTROL;
		iir = I915_READ(VLV_IIR);

		if (master_ctl == 0 && iir == 0)
			break;

		ret = IRQ_HANDLED;

		I915_WRITE(GEN8_MASTER_IRQ, 0);

		/* Find, clear, then process each source of interrupt */

		if (iir) {
			/* Consume port before clearing IIR or we'll miss events */
			if (iir & I915_DISPLAY_PORT_INTERRUPT)
				i9xx_hpd_irq_handler(dev);
			I915_WRITE(VLV_IIR, iir);
		}

		gen8_gt_irq_handler(dev_priv, master_ctl);

		/* Call regardless, as some status bits might not be
		 * signalled in iir */
		valleyview_pipestat_irq_handler(dev, iir);

		I915_WRITE(GEN8_MASTER_IRQ, DE_MASTER_IRQ_CONTROL);
		POSTING_READ(GEN8_MASTER_IRQ);
	}

	enable_rpm_wakeref_asserts(dev_priv);

	return ret;
}

static void ibx_hpd_irq_handler(struct drm_device *dev, u32 hotplug_trigger,
				const u32 hpd[HPD_NUM_PINS])
{
	struct drm_i915_private *dev_priv = to_i915(dev);
	u32 dig_hotplug_reg, pin_mask = 0, long_mask = 0;

	/*
	 * Somehow the PCH doesn't seem to really ack the interrupt to the CPU
	 * unless we touch the hotplug register, even if hotplug_trigger is
	 * zero. Not acking leads to "The master control interrupt lied (SDE)!"
	 * errors.
	 */
	dig_hotplug_reg = I915_READ(PCH_PORT_HOTPLUG);
	if (!hotplug_trigger) {
		u32 mask = PORTA_HOTPLUG_STATUS_MASK |
			PORTD_HOTPLUG_STATUS_MASK |
			PORTC_HOTPLUG_STATUS_MASK |
			PORTB_HOTPLUG_STATUS_MASK;
		dig_hotplug_reg &= ~mask;
	}

	I915_WRITE(PCH_PORT_HOTPLUG, dig_hotplug_reg);
	if (!hotplug_trigger)
		return;

	intel_get_hpd_pins(&pin_mask, &long_mask, hotplug_trigger,
			   dig_hotplug_reg, hpd,
			   pch_port_hotplug_long_detect);

	intel_hpd_irq_handler(dev, pin_mask, long_mask);
}

static void ibx_irq_handler(struct drm_device *dev, u32 pch_iir)
{
	struct drm_i915_private *dev_priv = dev->dev_private;
	int pipe;
	u32 hotplug_trigger = pch_iir & SDE_HOTPLUG_MASK;

	ibx_hpd_irq_handler(dev, hotplug_trigger, hpd_ibx);

	if (pch_iir & SDE_AUDIO_POWER_MASK) {
		int port = ffs((pch_iir & SDE_AUDIO_POWER_MASK) >>
			       SDE_AUDIO_POWER_SHIFT);
		DRM_DEBUG_DRIVER("PCH audio power change on port %d\n",
				 port_name(port));
	}

	if (pch_iir & SDE_AUX_MASK)
		dp_aux_irq_handler(dev);

	if (pch_iir & SDE_GMBUS)
		gmbus_irq_handler(dev);

	if (pch_iir & SDE_AUDIO_HDCP_MASK)
		DRM_DEBUG_DRIVER("PCH HDCP audio interrupt\n");

	if (pch_iir & SDE_AUDIO_TRANS_MASK)
		DRM_DEBUG_DRIVER("PCH transcoder audio interrupt\n");

	if (pch_iir & SDE_POISON)
		DRM_ERROR("PCH poison interrupt\n");

	if (pch_iir & SDE_FDI_MASK)
		for_each_pipe(dev_priv, pipe)
			DRM_DEBUG_DRIVER("  pipe %c FDI IIR: 0x%08x\n",
					 pipe_name(pipe),
					 I915_READ(FDI_RX_IIR(pipe)));

	if (pch_iir & (SDE_TRANSB_CRC_DONE | SDE_TRANSA_CRC_DONE))
		DRM_DEBUG_DRIVER("PCH transcoder CRC done interrupt\n");

	if (pch_iir & (SDE_TRANSB_CRC_ERR | SDE_TRANSA_CRC_ERR))
		DRM_DEBUG_DRIVER("PCH transcoder CRC error interrupt\n");

	if (pch_iir & SDE_TRANSA_FIFO_UNDER)
		intel_pch_fifo_underrun_irq_handler(dev_priv, TRANSCODER_A);

	if (pch_iir & SDE_TRANSB_FIFO_UNDER)
		intel_pch_fifo_underrun_irq_handler(dev_priv, TRANSCODER_B);
}

static void ivb_err_int_handler(struct drm_device *dev)
{
	struct drm_i915_private *dev_priv = dev->dev_private;
	u32 err_int = I915_READ(GEN7_ERR_INT);
	enum pipe pipe;

	if (err_int & ERR_INT_POISON)
		DRM_ERROR("Poison interrupt\n");

	for_each_pipe(dev_priv, pipe) {
		if (err_int & ERR_INT_FIFO_UNDERRUN(pipe))
			intel_cpu_fifo_underrun_irq_handler(dev_priv, pipe);

		if (err_int & ERR_INT_PIPE_CRC_DONE(pipe)) {
			if (IS_IVYBRIDGE(dev))
				ivb_pipe_crc_irq_handler(dev, pipe);
			else
				hsw_pipe_crc_irq_handler(dev, pipe);
		}
	}

	I915_WRITE(GEN7_ERR_INT, err_int);
}

static void cpt_serr_int_handler(struct drm_device *dev)
{
	struct drm_i915_private *dev_priv = dev->dev_private;
	u32 serr_int = I915_READ(SERR_INT);

	if (serr_int & SERR_INT_POISON)
		DRM_ERROR("PCH poison interrupt\n");

	if (serr_int & SERR_INT_TRANS_A_FIFO_UNDERRUN)
		intel_pch_fifo_underrun_irq_handler(dev_priv, TRANSCODER_A);

	if (serr_int & SERR_INT_TRANS_B_FIFO_UNDERRUN)
		intel_pch_fifo_underrun_irq_handler(dev_priv, TRANSCODER_B);

	if (serr_int & SERR_INT_TRANS_C_FIFO_UNDERRUN)
		intel_pch_fifo_underrun_irq_handler(dev_priv, TRANSCODER_C);

	I915_WRITE(SERR_INT, serr_int);
}

static void cpt_irq_handler(struct drm_device *dev, u32 pch_iir)
{
	struct drm_i915_private *dev_priv = dev->dev_private;
	int pipe;
	u32 hotplug_trigger = pch_iir & SDE_HOTPLUG_MASK_CPT;

	ibx_hpd_irq_handler(dev, hotplug_trigger, hpd_cpt);

	if (pch_iir & SDE_AUDIO_POWER_MASK_CPT) {
		int port = ffs((pch_iir & SDE_AUDIO_POWER_MASK_CPT) >>
			       SDE_AUDIO_POWER_SHIFT_CPT);
		DRM_DEBUG_DRIVER("PCH audio power change on port %c\n",
				 port_name(port));
	}

	if (pch_iir & SDE_AUX_MASK_CPT)
		dp_aux_irq_handler(dev);

	if (pch_iir & SDE_GMBUS_CPT)
		gmbus_irq_handler(dev);

	if (pch_iir & SDE_AUDIO_CP_REQ_CPT)
		DRM_DEBUG_DRIVER("Audio CP request interrupt\n");

	if (pch_iir & SDE_AUDIO_CP_CHG_CPT)
		DRM_DEBUG_DRIVER("Audio CP change interrupt\n");

	if (pch_iir & SDE_FDI_MASK_CPT)
		for_each_pipe(dev_priv, pipe)
			DRM_DEBUG_DRIVER("  pipe %c FDI IIR: 0x%08x\n",
					 pipe_name(pipe),
					 I915_READ(FDI_RX_IIR(pipe)));

	if (pch_iir & SDE_ERROR_CPT)
		cpt_serr_int_handler(dev);
}

static void spt_irq_handler(struct drm_device *dev, u32 pch_iir)
{
	struct drm_i915_private *dev_priv = dev->dev_private;
	u32 hotplug_trigger = pch_iir & SDE_HOTPLUG_MASK_SPT &
		~SDE_PORTE_HOTPLUG_SPT;
	u32 hotplug2_trigger = pch_iir & SDE_PORTE_HOTPLUG_SPT;
	u32 pin_mask = 0, long_mask = 0;

	if (hotplug_trigger) {
		u32 dig_hotplug_reg;

		dig_hotplug_reg = I915_READ(PCH_PORT_HOTPLUG);
		I915_WRITE(PCH_PORT_HOTPLUG, dig_hotplug_reg);

		intel_get_hpd_pins(&pin_mask, &long_mask, hotplug_trigger,
				   dig_hotplug_reg, hpd_spt,
				   spt_port_hotplug_long_detect);
	}

	if (hotplug2_trigger) {
		u32 dig_hotplug_reg;

		dig_hotplug_reg = I915_READ(PCH_PORT_HOTPLUG2);
		I915_WRITE(PCH_PORT_HOTPLUG2, dig_hotplug_reg);

		intel_get_hpd_pins(&pin_mask, &long_mask, hotplug2_trigger,
				   dig_hotplug_reg, hpd_spt,
				   spt_port_hotplug2_long_detect);
	}

	if (pin_mask)
		intel_hpd_irq_handler(dev, pin_mask, long_mask);

	if (pch_iir & SDE_GMBUS_CPT)
		gmbus_irq_handler(dev);
}

static void ilk_hpd_irq_handler(struct drm_device *dev, u32 hotplug_trigger,
				const u32 hpd[HPD_NUM_PINS])
{
	struct drm_i915_private *dev_priv = to_i915(dev);
	u32 dig_hotplug_reg, pin_mask = 0, long_mask = 0;

	dig_hotplug_reg = I915_READ(DIGITAL_PORT_HOTPLUG_CNTRL);
	I915_WRITE(DIGITAL_PORT_HOTPLUG_CNTRL, dig_hotplug_reg);

	intel_get_hpd_pins(&pin_mask, &long_mask, hotplug_trigger,
			   dig_hotplug_reg, hpd,
			   ilk_port_hotplug_long_detect);

	intel_hpd_irq_handler(dev, pin_mask, long_mask);
}

static void ilk_display_irq_handler(struct drm_device *dev, u32 de_iir)
{
	struct drm_i915_private *dev_priv = dev->dev_private;
	enum pipe pipe;
	u32 hotplug_trigger = de_iir & DE_DP_A_HOTPLUG;

	if (hotplug_trigger)
		ilk_hpd_irq_handler(dev, hotplug_trigger, hpd_ilk);

	if (de_iir & DE_AUX_CHANNEL_A)
		dp_aux_irq_handler(dev);

	if (de_iir & DE_GSE)
		intel_opregion_asle_intr(dev);

	if (de_iir & DE_POISON)
		DRM_ERROR("Poison interrupt\n");

	for_each_pipe(dev_priv, pipe) {
		if (de_iir & DE_PIPE_VBLANK(pipe) &&
		    intel_pipe_handle_vblank(dev, pipe))
			intel_check_page_flip(dev, pipe);

		if (de_iir & DE_PIPE_FIFO_UNDERRUN(pipe))
			intel_cpu_fifo_underrun_irq_handler(dev_priv, pipe);

		if (de_iir & DE_PIPE_CRC_DONE(pipe))
			i9xx_pipe_crc_irq_handler(dev, pipe);

		/* plane/pipes map 1:1 on ilk+ */
		if (de_iir & DE_PLANE_FLIP_DONE(pipe)) {
			intel_prepare_page_flip(dev, pipe);
			intel_finish_page_flip_plane(dev, pipe);
		}
	}

	/* check event from PCH */
	if (de_iir & DE_PCH_EVENT) {
		u32 pch_iir = I915_READ(SDEIIR);

		if (HAS_PCH_CPT(dev))
			cpt_irq_handler(dev, pch_iir);
		else
			ibx_irq_handler(dev, pch_iir);

		/* should clear PCH hotplug event before clear CPU irq */
		I915_WRITE(SDEIIR, pch_iir);
	}

	if (IS_GEN5(dev) && de_iir & DE_PCU_EVENT)
		ironlake_rps_change_irq_handler(dev);
}

static void ivb_display_irq_handler(struct drm_device *dev, u32 de_iir)
{
	struct drm_i915_private *dev_priv = dev->dev_private;
	enum pipe pipe;
	u32 hotplug_trigger = de_iir & DE_DP_A_HOTPLUG_IVB;

	if (hotplug_trigger)
		ilk_hpd_irq_handler(dev, hotplug_trigger, hpd_ivb);

	if (de_iir & DE_ERR_INT_IVB)
		ivb_err_int_handler(dev);

	if (de_iir & DE_AUX_CHANNEL_A_IVB)
		dp_aux_irq_handler(dev);

	if (de_iir & DE_GSE_IVB)
		intel_opregion_asle_intr(dev);

	for_each_pipe(dev_priv, pipe) {
		if (de_iir & (DE_PIPE_VBLANK_IVB(pipe)) &&
		    intel_pipe_handle_vblank(dev, pipe))
			intel_check_page_flip(dev, pipe);

		/* plane/pipes map 1:1 on ilk+ */
		if (de_iir & DE_PLANE_FLIP_DONE_IVB(pipe)) {
			intel_prepare_page_flip(dev, pipe);
			intel_finish_page_flip_plane(dev, pipe);
		}
	}

	/* check event from PCH */
	if (!HAS_PCH_NOP(dev) && (de_iir & DE_PCH_EVENT_IVB)) {
		u32 pch_iir = I915_READ(SDEIIR);

		cpt_irq_handler(dev, pch_iir);

		/* clear PCH hotplug event before clear CPU irq */
		I915_WRITE(SDEIIR, pch_iir);
	}
}

/*
 * To handle irqs with the minimum potential races with fresh interrupts, we:
 * 1 - Disable Master Interrupt Control.
 * 2 - Find the source(s) of the interrupt.
 * 3 - Clear the Interrupt Identity bits (IIR).
 * 4 - Process the interrupt(s) that had bits set in the IIRs.
 * 5 - Re-enable Master Interrupt Control.
 */
static irqreturn_t ironlake_irq_handler(int irq, void *arg)
{
	struct drm_device *dev = arg;
	struct drm_i915_private *dev_priv = dev->dev_private;
	u32 de_iir, gt_iir, de_ier, sde_ier = 0;
	irqreturn_t ret = IRQ_NONE;

	if (!intel_irqs_enabled(dev_priv))
		return IRQ_NONE;

	/* IRQs are synced during runtime_suspend, we don't require a wakeref */
	disable_rpm_wakeref_asserts(dev_priv);

	/* disable master interrupt before clearing iir  */
	de_ier = I915_READ(DEIER);
	I915_WRITE(DEIER, de_ier & ~DE_MASTER_IRQ_CONTROL);
	POSTING_READ(DEIER);

	/* Disable south interrupts. We'll only write to SDEIIR once, so further
	 * interrupts will will be stored on its back queue, and then we'll be
	 * able to process them after we restore SDEIER (as soon as we restore
	 * it, we'll get an interrupt if SDEIIR still has something to process
	 * due to its back queue). */
	if (!HAS_PCH_NOP(dev)) {
		sde_ier = I915_READ(SDEIER);
		I915_WRITE(SDEIER, 0);
		POSTING_READ(SDEIER);
	}

	/* Find, clear, then process each source of interrupt */

	gt_iir = I915_READ(GTIIR);
	if (gt_iir) {
		I915_WRITE(GTIIR, gt_iir);
		ret = IRQ_HANDLED;
		if (INTEL_INFO(dev)->gen >= 6)
			snb_gt_irq_handler(dev, dev_priv, gt_iir);
		else
			ilk_gt_irq_handler(dev, dev_priv, gt_iir);
	}

	de_iir = I915_READ(DEIIR);
	if (de_iir) {
		I915_WRITE(DEIIR, de_iir);
		ret = IRQ_HANDLED;
		if (INTEL_INFO(dev)->gen >= 7)
			ivb_display_irq_handler(dev, de_iir);
		else
			ilk_display_irq_handler(dev, de_iir);
	}

	if (INTEL_INFO(dev)->gen >= 6) {
		u32 pm_iir = I915_READ(GEN6_PMIIR);
		if (pm_iir) {
			I915_WRITE(GEN6_PMIIR, pm_iir);
			ret = IRQ_HANDLED;
			gen6_rps_irq_handler(dev_priv, pm_iir);
		}
	}

	I915_WRITE(DEIER, de_ier);
	POSTING_READ(DEIER);
	if (!HAS_PCH_NOP(dev)) {
		I915_WRITE(SDEIER, sde_ier);
		POSTING_READ(SDEIER);
	}

	/* IRQs are synced during runtime_suspend, we don't require a wakeref */
	enable_rpm_wakeref_asserts(dev_priv);

	return ret;
}

static void bxt_hpd_irq_handler(struct drm_device *dev, u32 hotplug_trigger,
				const u32 hpd[HPD_NUM_PINS])
{
	struct drm_i915_private *dev_priv = to_i915(dev);
	u32 dig_hotplug_reg, pin_mask = 0, long_mask = 0;

	dig_hotplug_reg = I915_READ(PCH_PORT_HOTPLUG);
	I915_WRITE(PCH_PORT_HOTPLUG, dig_hotplug_reg);

	intel_get_hpd_pins(&pin_mask, &long_mask, hotplug_trigger,
			   dig_hotplug_reg, hpd,
			   bxt_port_hotplug_long_detect);

	intel_hpd_irq_handler(dev, pin_mask, long_mask);
}

static irqreturn_t
gen8_de_irq_handler(struct drm_i915_private *dev_priv, u32 master_ctl)
{
	struct drm_device *dev = dev_priv->dev;
	irqreturn_t ret = IRQ_NONE;
	u32 iir;
	enum pipe pipe;

	if (master_ctl & GEN8_DE_MISC_IRQ) {
		iir = I915_READ(GEN8_DE_MISC_IIR);
		if (iir) {
			I915_WRITE(GEN8_DE_MISC_IIR, iir);
			ret = IRQ_HANDLED;
			if (iir & GEN8_DE_MISC_GSE)
				intel_opregion_asle_intr(dev);
			else
				DRM_ERROR("Unexpected DE Misc interrupt\n");
		}
		else
			DRM_ERROR("The master control interrupt lied (DE MISC)!\n");
	}

	if (master_ctl & GEN8_DE_PORT_IRQ) {
		iir = I915_READ(GEN8_DE_PORT_IIR);
		if (iir) {
			u32 tmp_mask;
			bool found = false;

			I915_WRITE(GEN8_DE_PORT_IIR, iir);
			ret = IRQ_HANDLED;

			tmp_mask = GEN8_AUX_CHANNEL_A;
			if (INTEL_INFO(dev_priv)->gen >= 9)
				tmp_mask |= GEN9_AUX_CHANNEL_B |
					    GEN9_AUX_CHANNEL_C |
					    GEN9_AUX_CHANNEL_D;

			if (iir & tmp_mask) {
				dp_aux_irq_handler(dev);
				found = true;
			}

			if (IS_BROXTON(dev_priv)) {
				tmp_mask = iir & BXT_DE_PORT_HOTPLUG_MASK;
				if (tmp_mask) {
					bxt_hpd_irq_handler(dev, tmp_mask, hpd_bxt);
					found = true;
				}
			} else if (IS_BROADWELL(dev_priv)) {
				tmp_mask = iir & GEN8_PORT_DP_A_HOTPLUG;
				if (tmp_mask) {
					ilk_hpd_irq_handler(dev, tmp_mask, hpd_bdw);
					found = true;
				}
			}

			if (IS_BROXTON(dev) && (iir & BXT_DE_PORT_GMBUS)) {
				gmbus_irq_handler(dev);
				found = true;
			}

			if (!found)
				DRM_ERROR("Unexpected DE Port interrupt\n");
		}
		else
			DRM_ERROR("The master control interrupt lied (DE PORT)!\n");
	}

	for_each_pipe(dev_priv, pipe) {
		u32 flip_done, fault_errors;

		if (!(master_ctl & GEN8_DE_PIPE_IRQ(pipe)))
			continue;

		iir = I915_READ(GEN8_DE_PIPE_IIR(pipe));
		if (!iir) {
			DRM_ERROR("The master control interrupt lied (DE PIPE)!\n");
			continue;
		}

		ret = IRQ_HANDLED;
		I915_WRITE(GEN8_DE_PIPE_IIR(pipe), iir);

		if (iir & GEN8_PIPE_VBLANK &&
		    intel_pipe_handle_vblank(dev, pipe))
			intel_check_page_flip(dev, pipe);

		flip_done = iir;
		if (INTEL_INFO(dev_priv)->gen >= 9)
			flip_done &= GEN9_PIPE_PLANE1_FLIP_DONE;
		else
			flip_done &= GEN8_PIPE_PRIMARY_FLIP_DONE;

		if (flip_done) {
			intel_prepare_page_flip(dev, pipe);
			intel_finish_page_flip_plane(dev, pipe);
		}

		if (iir & GEN8_PIPE_CDCLK_CRC_DONE)
			hsw_pipe_crc_irq_handler(dev, pipe);

		if (iir & GEN8_PIPE_FIFO_UNDERRUN)
			intel_cpu_fifo_underrun_irq_handler(dev_priv, pipe);

		fault_errors = iir;
		if (INTEL_INFO(dev_priv)->gen >= 9)
			fault_errors &= GEN9_DE_PIPE_IRQ_FAULT_ERRORS;
		else
			fault_errors &= GEN8_DE_PIPE_IRQ_FAULT_ERRORS;

		if (fault_errors)
			DRM_ERROR("Fault errors on pipe %c\n: 0x%08x",
				  pipe_name(pipe),
				  fault_errors);
	}

	if (HAS_PCH_SPLIT(dev) && !HAS_PCH_NOP(dev) &&
	    master_ctl & GEN8_DE_PCH_IRQ) {
		/*
		 * FIXME(BDW): Assume for now that the new interrupt handling
		 * scheme also closed the SDE interrupt handling race we've seen
		 * on older pch-split platforms. But this needs testing.
		 */
		iir = I915_READ(SDEIIR);
		if (iir) {
			I915_WRITE(SDEIIR, iir);
			ret = IRQ_HANDLED;

			if (HAS_PCH_SPT(dev_priv))
				spt_irq_handler(dev, iir);
			else
				cpt_irq_handler(dev, iir);
		} else {
			/*
			 * Like on previous PCH there seems to be something
			 * fishy going on with forwarding PCH interrupts.
			 */
			DRM_DEBUG_DRIVER("The master control interrupt lied (SDE)!\n");
		}
	}

	return ret;
}

static irqreturn_t gen8_irq_handler(int irq, void *arg)
{
	struct drm_device *dev = arg;
	struct drm_i915_private *dev_priv = dev->dev_private;
	u32 master_ctl;
	irqreturn_t ret;

	if (!intel_irqs_enabled(dev_priv))
		return IRQ_NONE;

	master_ctl = I915_READ_FW(GEN8_MASTER_IRQ);
	master_ctl &= ~GEN8_MASTER_IRQ_CONTROL;
	if (!master_ctl)
		return IRQ_NONE;

	I915_WRITE_FW(GEN8_MASTER_IRQ, 0);

	/* IRQs are synced during runtime_suspend, we don't require a wakeref */
	disable_rpm_wakeref_asserts(dev_priv);

	/* Find, clear, then process each source of interrupt */
	ret = gen8_gt_irq_handler(dev_priv, master_ctl);
	ret |= gen8_de_irq_handler(dev_priv, master_ctl);

	I915_WRITE_FW(GEN8_MASTER_IRQ, GEN8_MASTER_IRQ_CONTROL);
	POSTING_READ_FW(GEN8_MASTER_IRQ);

	enable_rpm_wakeref_asserts(dev_priv);

	return ret;
}

static void i915_error_wake_up(struct drm_i915_private *dev_priv,
			       bool reset_completed)
{
	struct intel_engine_cs *ring;
	int i;

	/*
	 * Notify all waiters for GPU completion events that reset state has
	 * been changed, and that they need to restart their wait after
	 * checking for potential errors (and bail out to drop locks if there is
	 * a gpu reset pending so that i915_error_work_func can acquire them).
	 */

	/* Wake up __wait_seqno, potentially holding dev->struct_mutex. */
	for_each_ring(ring, dev_priv, i)
		wake_up_all(&ring->irq_queue);

	/* Wake up intel_crtc_wait_for_pending_flips, holding crtc->mutex. */
	wake_up_all(&dev_priv->pending_flip_queue);

	/*
	 * Signal tasks blocked in i915_gem_wait_for_error that the pending
	 * reset state is cleared.
	 */
	if (reset_completed)
		wake_up_all(&dev_priv->gpu_error.reset_queue);
}

/**
 * i915_reset_and_wakeup - do process context error handling work
 * @dev: drm device
 *
 * Fire an error uevent so userspace can see that a hang or error
 * was detected.
 */
static void i915_reset_and_wakeup(struct drm_device *dev)
{
	struct drm_i915_private *dev_priv = to_i915(dev);
	struct i915_gpu_error *error = &dev_priv->gpu_error;
	char *error_event[] = { I915_ERROR_UEVENT "=1", NULL };
	char *reset_event[] = { I915_RESET_UEVENT "=1", NULL };
	char *reset_done_event[] = { I915_ERROR_UEVENT "=0", NULL };
	int ret;

	kobject_uevent_env(&dev->primary->kdev->kobj, KOBJ_CHANGE, error_event);

	/*
	 * Note that there's only one work item which does gpu resets, so we
	 * need not worry about concurrent gpu resets potentially incrementing
	 * error->reset_counter twice. We only need to take care of another
	 * racing irq/hangcheck declaring the gpu dead for a second time. A
	 * quick check for that is good enough: schedule_work ensures the
	 * correct ordering between hang detection and this work item, and since
	 * the reset in-progress bit is only ever set by code outside of this
	 * work we don't need to worry about any other races.
	 */
	if (i915_reset_in_progress(error) && !i915_terminally_wedged(error)) {
		DRM_DEBUG_DRIVER("resetting chip\n");
		kobject_uevent_env(&dev->primary->kdev->kobj, KOBJ_CHANGE,
				   reset_event);

		/*
		 * In most cases it's guaranteed that we get here with an RPM
		 * reference held, for example because there is a pending GPU
		 * request that won't finish until the reset is done. This
		 * isn't the case at least when we get here by doing a
		 * simulated reset via debugs, so get an RPM reference.
		 */
		intel_runtime_pm_get(dev_priv);

		intel_prepare_reset(dev);

		/*
		 * All state reset _must_ be completed before we update the
		 * reset counter, for otherwise waiters might miss the reset
		 * pending state and not properly drop locks, resulting in
		 * deadlocks with the reset work.
		 */
		ret = i915_reset(dev);

		intel_finish_reset(dev);

		intel_runtime_pm_put(dev_priv);

		if (ret == 0) {
			/*
			 * After all the gem state is reset, increment the reset
			 * counter and wake up everyone waiting for the reset to
			 * complete.
			 *
			 * Since unlock operations are a one-sided barrier only,
			 * we need to insert a barrier here to order any seqno
			 * updates before
			 * the counter increment.
			 */
			smp_mb__before_atomic();
			atomic_inc(&dev_priv->gpu_error.reset_counter);

			kobject_uevent_env(&dev->primary->kdev->kobj,
					   KOBJ_CHANGE, reset_done_event);
		} else {
			atomic_or(I915_WEDGED, &error->reset_counter);
		}

		/*
		 * Note: The wake_up also serves as a memory barrier so that
		 * waiters see the update value of the reset counter atomic_t.
		 */
		i915_error_wake_up(dev_priv, true);
	}
}

static void i915_report_and_clear_eir(struct drm_device *dev)
{
	struct drm_i915_private *dev_priv = dev->dev_private;
	uint32_t instdone[I915_NUM_INSTDONE_REG];
	u32 eir = I915_READ(EIR);
	int pipe, i;

	if (!eir)
		return;

	pr_err("render error detected, EIR: 0x%08x\n", eir);

	i915_get_extra_instdone(dev, instdone);

	if (IS_G4X(dev)) {
		if (eir & (GM45_ERROR_MEM_PRIV | GM45_ERROR_CP_PRIV)) {
			u32 ipeir = I915_READ(IPEIR_I965);

			pr_err("  IPEIR: 0x%08x\n", I915_READ(IPEIR_I965));
			pr_err("  IPEHR: 0x%08x\n", I915_READ(IPEHR_I965));
			for (i = 0; i < ARRAY_SIZE(instdone); i++)
				pr_err("  INSTDONE_%d: 0x%08x\n", i, instdone[i]);
			pr_err("  INSTPS: 0x%08x\n", I915_READ(INSTPS));
			pr_err("  ACTHD: 0x%08x\n", I915_READ(ACTHD_I965));
			I915_WRITE(IPEIR_I965, ipeir);
			POSTING_READ(IPEIR_I965);
		}
		if (eir & GM45_ERROR_PAGE_TABLE) {
			u32 pgtbl_err = I915_READ(PGTBL_ER);
			pr_err("page table error\n");
			pr_err("  PGTBL_ER: 0x%08x\n", pgtbl_err);
			I915_WRITE(PGTBL_ER, pgtbl_err);
			POSTING_READ(PGTBL_ER);
		}
	}

	if (!IS_GEN2(dev)) {
		if (eir & I915_ERROR_PAGE_TABLE) {
			u32 pgtbl_err = I915_READ(PGTBL_ER);
			pr_err("page table error\n");
			pr_err("  PGTBL_ER: 0x%08x\n", pgtbl_err);
			I915_WRITE(PGTBL_ER, pgtbl_err);
			POSTING_READ(PGTBL_ER);
		}
	}

	if (eir & I915_ERROR_MEMORY_REFRESH) {
		pr_err("memory refresh error:\n");
		for_each_pipe(dev_priv, pipe)
			pr_err("pipe %c stat: 0x%08x\n",
			       pipe_name(pipe), I915_READ(PIPESTAT(pipe)));
		/* pipestat has already been acked */
	}
	if (eir & I915_ERROR_INSTRUCTION) {
		pr_err("instruction error\n");
		pr_err("  INSTPM: 0x%08x\n", I915_READ(INSTPM));
		for (i = 0; i < ARRAY_SIZE(instdone); i++)
			pr_err("  INSTDONE_%d: 0x%08x\n", i, instdone[i]);
		if (INTEL_INFO(dev)->gen < 4) {
			u32 ipeir = I915_READ(IPEIR);

			pr_err("  IPEIR: 0x%08x\n", I915_READ(IPEIR));
			pr_err("  IPEHR: 0x%08x\n", I915_READ(IPEHR));
			pr_err("  ACTHD: 0x%08x\n", I915_READ(ACTHD));
			I915_WRITE(IPEIR, ipeir);
			POSTING_READ(IPEIR);
		} else {
			u32 ipeir = I915_READ(IPEIR_I965);

			pr_err("  IPEIR: 0x%08x\n", I915_READ(IPEIR_I965));
			pr_err("  IPEHR: 0x%08x\n", I915_READ(IPEHR_I965));
			pr_err("  INSTPS: 0x%08x\n", I915_READ(INSTPS));
			pr_err("  ACTHD: 0x%08x\n", I915_READ(ACTHD_I965));
			I915_WRITE(IPEIR_I965, ipeir);
			POSTING_READ(IPEIR_I965);
		}
	}

	I915_WRITE(EIR, eir);
	POSTING_READ(EIR);
	eir = I915_READ(EIR);
	if (eir) {
		/*
		 * some errors might have become stuck,
		 * mask them.
		 */
		DRM_ERROR("EIR stuck: 0x%08x, masking\n", eir);
		I915_WRITE(EMR, I915_READ(EMR) | eir);
		I915_WRITE(IIR, I915_RENDER_COMMAND_PARSER_ERROR_INTERRUPT);
	}
}

/**
 * i915_handle_error - handle a gpu error
 * @dev: drm device
 *
 * Do some basic checking of register state at error time and
 * dump it to the syslog.  Also call i915_capture_error_state() to make
 * sure we get a record and make it available in debugfs.  Fire a uevent
 * so userspace knows something bad happened (should trigger collection
 * of a ring dump etc.).
 */
void i915_handle_error(struct drm_device *dev, bool wedged,
		       const char *fmt, ...)
{
	struct drm_i915_private *dev_priv = dev->dev_private;
	va_list args;
	char error_msg[80];

	va_start(args, fmt);
	vscnprintf(error_msg, sizeof(error_msg), fmt, args);
	va_end(args);

	i915_capture_error_state(dev, wedged, error_msg);
	i915_report_and_clear_eir(dev);

	if (wedged) {
		atomic_or(I915_RESET_IN_PROGRESS_FLAG,
				&dev_priv->gpu_error.reset_counter);

		/*
		 * Wakeup waiting processes so that the reset function
		 * i915_reset_and_wakeup doesn't deadlock trying to grab
		 * various locks. By bumping the reset counter first, the woken
		 * processes will see a reset in progress and back off,
		 * releasing their locks and then wait for the reset completion.
		 * We must do this for _all_ gpu waiters that might hold locks
		 * that the reset work needs to acquire.
		 *
		 * Note: The wake_up serves as the required memory barrier to
		 * ensure that the waiters see the updated value of the reset
		 * counter atomic_t.
		 */
		i915_error_wake_up(dev_priv, false);
	}

	i915_reset_and_wakeup(dev);
}

/* Called from drm generic code, passed 'crtc' which
 * we use as a pipe index
 */
static int i915_enable_vblank(struct drm_device *dev, unsigned int pipe)
{
	struct drm_i915_private *dev_priv = dev->dev_private;
	unsigned long irqflags;

	spin_lock_irqsave(&dev_priv->irq_lock, irqflags);
	if (INTEL_INFO(dev)->gen >= 4)
		i915_enable_pipestat(dev_priv, pipe,
				     PIPE_START_VBLANK_INTERRUPT_STATUS);
	else
		i915_enable_pipestat(dev_priv, pipe,
				     PIPE_VBLANK_INTERRUPT_STATUS);
	spin_unlock_irqrestore(&dev_priv->irq_lock, irqflags);

	return 0;
}

static int ironlake_enable_vblank(struct drm_device *dev, unsigned int pipe)
{
	struct drm_i915_private *dev_priv = dev->dev_private;
	unsigned long irqflags;
	uint32_t bit = (INTEL_INFO(dev)->gen >= 7) ? DE_PIPE_VBLANK_IVB(pipe) :
						     DE_PIPE_VBLANK(pipe);

	spin_lock_irqsave(&dev_priv->irq_lock, irqflags);
	ilk_enable_display_irq(dev_priv, bit);
	spin_unlock_irqrestore(&dev_priv->irq_lock, irqflags);

	return 0;
}

static int valleyview_enable_vblank(struct drm_device *dev, unsigned int pipe)
{
	struct drm_i915_private *dev_priv = dev->dev_private;
	unsigned long irqflags;

	spin_lock_irqsave(&dev_priv->irq_lock, irqflags);
	i915_enable_pipestat(dev_priv, pipe,
			     PIPE_START_VBLANK_INTERRUPT_STATUS);
	spin_unlock_irqrestore(&dev_priv->irq_lock, irqflags);

	return 0;
}

static int gen8_enable_vblank(struct drm_device *dev, unsigned int pipe)
{
	struct drm_i915_private *dev_priv = dev->dev_private;
	unsigned long irqflags;

	spin_lock_irqsave(&dev_priv->irq_lock, irqflags);
	bdw_enable_pipe_irq(dev_priv, pipe, GEN8_PIPE_VBLANK);
	spin_unlock_irqrestore(&dev_priv->irq_lock, irqflags);

	return 0;
}

/* Called from drm generic code, passed 'crtc' which
 * we use as a pipe index
 */
static void i915_disable_vblank(struct drm_device *dev, unsigned int pipe)
{
	struct drm_i915_private *dev_priv = dev->dev_private;
	unsigned long irqflags;

	spin_lock_irqsave(&dev_priv->irq_lock, irqflags);
	i915_disable_pipestat(dev_priv, pipe,
			      PIPE_VBLANK_INTERRUPT_STATUS |
			      PIPE_START_VBLANK_INTERRUPT_STATUS);
	spin_unlock_irqrestore(&dev_priv->irq_lock, irqflags);
}

static void ironlake_disable_vblank(struct drm_device *dev, unsigned int pipe)
{
	struct drm_i915_private *dev_priv = dev->dev_private;
	unsigned long irqflags;
	uint32_t bit = (INTEL_INFO(dev)->gen >= 7) ? DE_PIPE_VBLANK_IVB(pipe) :
						     DE_PIPE_VBLANK(pipe);

	spin_lock_irqsave(&dev_priv->irq_lock, irqflags);
	ilk_disable_display_irq(dev_priv, bit);
	spin_unlock_irqrestore(&dev_priv->irq_lock, irqflags);
}

static void valleyview_disable_vblank(struct drm_device *dev, unsigned int pipe)
{
	struct drm_i915_private *dev_priv = dev->dev_private;
	unsigned long irqflags;

	spin_lock_irqsave(&dev_priv->irq_lock, irqflags);
	i915_disable_pipestat(dev_priv, pipe,
			      PIPE_START_VBLANK_INTERRUPT_STATUS);
	spin_unlock_irqrestore(&dev_priv->irq_lock, irqflags);
}

static void gen8_disable_vblank(struct drm_device *dev, unsigned int pipe)
{
	struct drm_i915_private *dev_priv = dev->dev_private;
	unsigned long irqflags;

	spin_lock_irqsave(&dev_priv->irq_lock, irqflags);
	bdw_disable_pipe_irq(dev_priv, pipe, GEN8_PIPE_VBLANK);
	spin_unlock_irqrestore(&dev_priv->irq_lock, irqflags);
}

static bool
ring_idle(struct intel_engine_cs *ring, u32 seqno)
{
	return (list_empty(&ring->request_list) ||
		i915_seqno_passed(seqno, ring->last_submitted_seqno));
}

static bool
ipehr_is_semaphore_wait(struct drm_device *dev, u32 ipehr)
{
	if (INTEL_INFO(dev)->gen >= 8) {
		return (ipehr >> 23) == 0x1c;
	} else {
		ipehr &= ~MI_SEMAPHORE_SYNC_MASK;
		return ipehr == (MI_SEMAPHORE_MBOX | MI_SEMAPHORE_COMPARE |
				 MI_SEMAPHORE_REGISTER);
	}
}

static struct intel_engine_cs *
semaphore_wait_to_signaller_ring(struct intel_engine_cs *ring, u32 ipehr, u64 offset)
{
	struct drm_i915_private *dev_priv = ring->dev->dev_private;
	struct intel_engine_cs *signaller;
	int i;

	if (INTEL_INFO(dev_priv->dev)->gen >= 8) {
		for_each_ring(signaller, dev_priv, i) {
			if (ring == signaller)
				continue;

			if (offset == signaller->semaphore.signal_ggtt[ring->id])
				return signaller;
		}
	} else {
		u32 sync_bits = ipehr & MI_SEMAPHORE_SYNC_MASK;

		for_each_ring(signaller, dev_priv, i) {
			if(ring == signaller)
				continue;

			if (sync_bits == signaller->semaphore.mbox.wait[ring->id])
				return signaller;
		}
	}

	DRM_ERROR("No signaller ring found for ring %i, ipehr 0x%08x, offset 0x%016llx\n",
		  ring->id, ipehr, offset);

	return NULL;
}

static struct intel_engine_cs *
semaphore_waits_for(struct intel_engine_cs *ring, u32 *seqno)
{
	struct drm_i915_private *dev_priv = ring->dev->dev_private;
	u32 cmd, ipehr, head;
	u64 offset = 0;
	int i, backwards;

	/*
	 * This function does not support execlist mode - any attempt to
	 * proceed further into this function will result in a kernel panic
	 * when dereferencing ring->buffer, which is not set up in execlist
	 * mode.
	 *
	 * The correct way of doing it would be to derive the currently
	 * executing ring buffer from the current context, which is derived
	 * from the currently running request. Unfortunately, to get the
	 * current request we would have to grab the struct_mutex before doing
	 * anything else, which would be ill-advised since some other thread
	 * might have grabbed it already and managed to hang itself, causing
	 * the hang checker to deadlock.
	 *
	 * Therefore, this function does not support execlist mode in its
	 * current form. Just return NULL and move on.
	 */
	if (ring->buffer == NULL)
		return NULL;

	ipehr = I915_READ(RING_IPEHR(ring->mmio_base));
	if (!ipehr_is_semaphore_wait(ring->dev, ipehr))
		return NULL;

	/*
	 * HEAD is likely pointing to the dword after the actual command,
	 * so scan backwards until we find the MBOX. But limit it to just 3
	 * or 4 dwords depending on the semaphore wait command size.
	 * Note that we don't care about ACTHD here since that might
	 * point at at batch, and semaphores are always emitted into the
	 * ringbuffer itself.
	 */
	head = I915_READ_HEAD(ring) & HEAD_ADDR;
	backwards = (INTEL_INFO(ring->dev)->gen >= 8) ? 5 : 4;

	for (i = backwards; i; --i) {
		/*
		 * Be paranoid and presume the hw has gone off into the wild -
		 * our ring is smaller than what the hardware (and hence
		 * HEAD_ADDR) allows. Also handles wrap-around.
		 */
		head &= ring->buffer->size - 1;

		/* This here seems to blow up */
		cmd = ioread32(ring->buffer->virtual_start + head);
		if (cmd == ipehr)
			break;

		head -= 4;
	}

	if (!i)
		return NULL;

	*seqno = ioread32(ring->buffer->virtual_start + head + 4) + 1;
	if (INTEL_INFO(ring->dev)->gen >= 8) {
		offset = ioread32(ring->buffer->virtual_start + head + 12);
		offset <<= 32;
		offset = ioread32(ring->buffer->virtual_start + head + 8);
	}
	return semaphore_wait_to_signaller_ring(ring, ipehr, offset);
}

static int semaphore_passed(struct intel_engine_cs *ring)
{
	struct drm_i915_private *dev_priv = ring->dev->dev_private;
	struct intel_engine_cs *signaller;
	u32 seqno;

	ring->hangcheck.deadlock++;

	signaller = semaphore_waits_for(ring, &seqno);
	if (signaller == NULL)
		return -1;

	/* Prevent pathological recursion due to driver bugs */
	if (signaller->hangcheck.deadlock >= I915_NUM_RINGS)
		return -1;

	if (i915_seqno_passed(signaller->get_seqno(signaller, false), seqno))
		return 1;

	/* cursory check for an unkickable deadlock */
	if (I915_READ_CTL(signaller) & RING_WAIT_SEMAPHORE &&
	    semaphore_passed(signaller) < 0)
		return -1;

	return 0;
}

static void semaphore_clear_deadlocks(struct drm_i915_private *dev_priv)
{
	struct intel_engine_cs *ring;
	int i;

	for_each_ring(ring, dev_priv, i)
		ring->hangcheck.deadlock = 0;
}

static bool subunits_stuck(struct intel_engine_cs *ring)
{
	u32 instdone[I915_NUM_INSTDONE_REG];
	bool stuck;
	int i;

	if (ring->id != RCS)
		return true;

	i915_get_extra_instdone(ring->dev, instdone);
<<<<<<< HEAD

	/* There might be unstable subunit states even when
	 * actual head is not moving. Filter out the unstable ones by
	 * accumulating the undone -> done transitions and only
	 * consider those as progress.
	 */
	stuck = true;
	for (i = 0; i < I915_NUM_INSTDONE_REG; i++) {
		const u32 tmp = instdone[i] | ring->hangcheck.instdone[i];

		if (tmp != ring->hangcheck.instdone[i])
			stuck = false;

		ring->hangcheck.instdone[i] |= tmp;
	}

=======

	/* There might be unstable subunit states even when
	 * actual head is not moving. Filter out the unstable ones by
	 * accumulating the undone -> done transitions and only
	 * consider those as progress.
	 */
	stuck = true;
	for (i = 0; i < I915_NUM_INSTDONE_REG; i++) {
		const u32 tmp = instdone[i] | ring->hangcheck.instdone[i];

		if (tmp != ring->hangcheck.instdone[i])
			stuck = false;

		ring->hangcheck.instdone[i] |= tmp;
	}

>>>>>>> cf481068
	return stuck;
}

static enum intel_ring_hangcheck_action
head_stuck(struct intel_engine_cs *ring, u64 acthd)
{
	if (acthd != ring->hangcheck.acthd) {

		/* Clear subunit states on head movement */
		memset(ring->hangcheck.instdone, 0,
		       sizeof(ring->hangcheck.instdone));

		if (acthd > ring->hangcheck.max_acthd) {
			ring->hangcheck.max_acthd = acthd;
			return HANGCHECK_ACTIVE;
		}

		return HANGCHECK_ACTIVE_LOOP;
	}

	if (!subunits_stuck(ring))
		return HANGCHECK_ACTIVE;

	return HANGCHECK_HUNG;
}

static enum intel_ring_hangcheck_action
ring_stuck(struct intel_engine_cs *ring, u64 acthd)
{
	struct drm_device *dev = ring->dev;
	struct drm_i915_private *dev_priv = dev->dev_private;
	enum intel_ring_hangcheck_action ha;
	u32 tmp;

	ha = head_stuck(ring, acthd);
	if (ha != HANGCHECK_HUNG)
		return ha;

	if (IS_GEN2(dev))
		return HANGCHECK_HUNG;

	/* Is the chip hanging on a WAIT_FOR_EVENT?
	 * If so we can simply poke the RB_WAIT bit
	 * and break the hang. This should work on
	 * all but the second generation chipsets.
	 */
	tmp = I915_READ_CTL(ring);
	if (tmp & RING_WAIT) {
		i915_handle_error(dev, false,
				  "Kicking stuck wait on %s",
				  ring->name);
		I915_WRITE_CTL(ring, tmp);
		return HANGCHECK_KICK;
	}

	if (INTEL_INFO(dev)->gen >= 6 && tmp & RING_WAIT_SEMAPHORE) {
		switch (semaphore_passed(ring)) {
		default:
			return HANGCHECK_HUNG;
		case 1:
			i915_handle_error(dev, false,
					  "Kicking stuck semaphore on %s",
					  ring->name);
			I915_WRITE_CTL(ring, tmp);
			return HANGCHECK_KICK;
		case 0:
			return HANGCHECK_WAIT;
		}
	}

	return HANGCHECK_HUNG;
}

/*
 * This is called when the chip hasn't reported back with completed
 * batchbuffers in a long time. We keep track per ring seqno progress and
 * if there are no progress, hangcheck score for that ring is increased.
 * Further, acthd is inspected to see if the ring is stuck. On stuck case
 * we kick the ring. If we see no progress on three subsequent calls
 * we assume chip is wedged and try to fix it by resetting the chip.
 */
static void i915_hangcheck_elapsed(struct work_struct *work)
{
	struct drm_i915_private *dev_priv =
		container_of(work, typeof(*dev_priv),
			     gpu_error.hangcheck_work.work);
	struct drm_device *dev = dev_priv->dev;
	struct intel_engine_cs *ring;
	int i;
	int busy_count = 0, rings_hung = 0;
	bool stuck[I915_NUM_RINGS] = { 0 };
#define BUSY 1
#define KICK 5
#define HUNG 20

	if (!i915.enable_hangcheck)
		return;

	/*
	 * The hangcheck work is synced during runtime suspend, we don't
	 * require a wakeref. TODO: instead of disabling the asserts make
	 * sure that we hold a reference when this work is running.
	 */
	DISABLE_RPM_WAKEREF_ASSERTS(dev_priv);

	/* As enabling the GPU requires fairly extensive mmio access,
	 * periodically arm the mmio checker to see if we are triggering
	 * any invalid access.
	 */
	intel_uncore_arm_unclaimed_mmio_detection(dev_priv);

	for_each_ring(ring, dev_priv, i) {
		u64 acthd;
		u32 seqno;
		bool busy = true;

		semaphore_clear_deadlocks(dev_priv);

		seqno = ring->get_seqno(ring, false);
		acthd = intel_ring_get_active_head(ring);

		if (ring->hangcheck.seqno == seqno) {
			if (ring_idle(ring, seqno)) {
				ring->hangcheck.action = HANGCHECK_IDLE;

				if (waitqueue_active(&ring->irq_queue)) {
					/* Issue a wake-up to catch stuck h/w. */
					if (!test_and_set_bit(ring->id, &dev_priv->gpu_error.missed_irq_rings)) {
						if (!(dev_priv->gpu_error.test_irq_rings & intel_ring_flag(ring)))
							DRM_ERROR("Hangcheck timer elapsed... %s idle\n",
								  ring->name);
						else
							DRM_INFO("Fake missed irq on %s\n",
								 ring->name);
						wake_up_all(&ring->irq_queue);
					}
					/* Safeguard against driver failure */
					ring->hangcheck.score += BUSY;
				} else
					busy = false;
			} else {
				/* We always increment the hangcheck score
				 * if the ring is busy and still processing
				 * the same request, so that no single request
				 * can run indefinitely (such as a chain of
				 * batches). The only time we do not increment
				 * the hangcheck score on this ring, if this
				 * ring is in a legitimate wait for another
				 * ring. In that case the waiting ring is a
				 * victim and we want to be sure we catch the
				 * right culprit. Then every time we do kick
				 * the ring, add a small increment to the
				 * score so that we can catch a batch that is
				 * being repeatedly kicked and so responsible
				 * for stalling the machine.
				 */
				ring->hangcheck.action = ring_stuck(ring,
								    acthd);

				switch (ring->hangcheck.action) {
				case HANGCHECK_IDLE:
				case HANGCHECK_WAIT:
				case HANGCHECK_ACTIVE:
					break;
				case HANGCHECK_ACTIVE_LOOP:
					ring->hangcheck.score += BUSY;
					break;
				case HANGCHECK_KICK:
					ring->hangcheck.score += KICK;
					break;
				case HANGCHECK_HUNG:
					ring->hangcheck.score += HUNG;
					stuck[i] = true;
					break;
				}
			}
		} else {
			ring->hangcheck.action = HANGCHECK_ACTIVE;

			/* Gradually reduce the count so that we catch DoS
			 * attempts across multiple batches.
			 */
			if (ring->hangcheck.score > 0)
				ring->hangcheck.score--;

			/* Clear head and subunit states on seqno movement */
			ring->hangcheck.acthd = ring->hangcheck.max_acthd = 0;

			memset(ring->hangcheck.instdone, 0,
			       sizeof(ring->hangcheck.instdone));
		}

		ring->hangcheck.seqno = seqno;
		ring->hangcheck.acthd = acthd;
		busy_count += busy;
	}

	for_each_ring(ring, dev_priv, i) {
		if (ring->hangcheck.score >= HANGCHECK_SCORE_RING_HUNG) {
			DRM_INFO("%s on %s\n",
				 stuck[i] ? "stuck" : "no progress",
				 ring->name);
			rings_hung++;
		}
	}

	if (rings_hung) {
		i915_handle_error(dev, true, "Ring hung");
		goto out;
	}

	if (busy_count)
		/* Reset timer case chip hangs without another request
		 * being added */
		i915_queue_hangcheck(dev);

out:
	ENABLE_RPM_WAKEREF_ASSERTS(dev_priv);
}

void i915_queue_hangcheck(struct drm_device *dev)
{
	struct i915_gpu_error *e = &to_i915(dev)->gpu_error;

	if (!i915.enable_hangcheck)
		return;

	/* Don't continually defer the hangcheck so that it is always run at
	 * least once after work has been scheduled on any ring. Otherwise,
	 * we will ignore a hung ring if a second ring is kept busy.
	 */

	queue_delayed_work(e->hangcheck_wq, &e->hangcheck_work,
			   round_jiffies_up_relative(DRM_I915_HANGCHECK_JIFFIES));
}

static void ibx_irq_reset(struct drm_device *dev)
{
	struct drm_i915_private *dev_priv = dev->dev_private;

	if (HAS_PCH_NOP(dev))
		return;

	GEN5_IRQ_RESET(SDE);

	if (HAS_PCH_CPT(dev) || HAS_PCH_LPT(dev))
		I915_WRITE(SERR_INT, 0xffffffff);
}

/*
 * SDEIER is also touched by the interrupt handler to work around missed PCH
 * interrupts. Hence we can't update it after the interrupt handler is enabled -
 * instead we unconditionally enable all PCH interrupt sources here, but then
 * only unmask them as needed with SDEIMR.
 *
 * This function needs to be called before interrupts are enabled.
 */
static void ibx_irq_pre_postinstall(struct drm_device *dev)
{
	struct drm_i915_private *dev_priv = dev->dev_private;

	if (HAS_PCH_NOP(dev))
		return;

	WARN_ON(I915_READ(SDEIER) != 0);
	I915_WRITE(SDEIER, 0xffffffff);
	POSTING_READ(SDEIER);
}

static void gen5_gt_irq_reset(struct drm_device *dev)
{
	struct drm_i915_private *dev_priv = dev->dev_private;

	GEN5_IRQ_RESET(GT);
	if (INTEL_INFO(dev)->gen >= 6)
		GEN5_IRQ_RESET(GEN6_PM);
}

/* drm_dma.h hooks
*/
static void ironlake_irq_reset(struct drm_device *dev)
{
	struct drm_i915_private *dev_priv = dev->dev_private;

	I915_WRITE(HWSTAM, 0xffffffff);

	GEN5_IRQ_RESET(DE);
	if (IS_GEN7(dev))
		I915_WRITE(GEN7_ERR_INT, 0xffffffff);

	gen5_gt_irq_reset(dev);

	ibx_irq_reset(dev);
}

static void vlv_display_irq_reset(struct drm_i915_private *dev_priv)
{
	enum pipe pipe;

	i915_hotplug_interrupt_update(dev_priv, 0xFFFFFFFF, 0);
	I915_WRITE(PORT_HOTPLUG_STAT, I915_READ(PORT_HOTPLUG_STAT));

	for_each_pipe(dev_priv, pipe)
		I915_WRITE(PIPESTAT(pipe), 0xffff);

	GEN5_IRQ_RESET(VLV_);
}

static void valleyview_irq_preinstall(struct drm_device *dev)
{
	struct drm_i915_private *dev_priv = dev->dev_private;

	/* VLV magic */
	I915_WRITE(VLV_IMR, 0);
	I915_WRITE(RING_IMR(RENDER_RING_BASE), 0);
	I915_WRITE(RING_IMR(GEN6_BSD_RING_BASE), 0);
	I915_WRITE(RING_IMR(BLT_RING_BASE), 0);

	gen5_gt_irq_reset(dev);

	I915_WRITE(DPINVGTT, DPINVGTT_STATUS_MASK);

	vlv_display_irq_reset(dev_priv);
}

static void gen8_gt_irq_reset(struct drm_i915_private *dev_priv)
{
	GEN8_IRQ_RESET_NDX(GT, 0);
	GEN8_IRQ_RESET_NDX(GT, 1);
	GEN8_IRQ_RESET_NDX(GT, 2);
	GEN8_IRQ_RESET_NDX(GT, 3);
}

static void gen8_irq_reset(struct drm_device *dev)
{
	struct drm_i915_private *dev_priv = dev->dev_private;
	int pipe;

	I915_WRITE(GEN8_MASTER_IRQ, 0);
	POSTING_READ(GEN8_MASTER_IRQ);

	gen8_gt_irq_reset(dev_priv);

	for_each_pipe(dev_priv, pipe)
		if (intel_display_power_is_enabled(dev_priv,
						   POWER_DOMAIN_PIPE(pipe)))
			GEN8_IRQ_RESET_NDX(DE_PIPE, pipe);

	GEN5_IRQ_RESET(GEN8_DE_PORT_);
	GEN5_IRQ_RESET(GEN8_DE_MISC_);
	GEN5_IRQ_RESET(GEN8_PCU_);

	if (HAS_PCH_SPLIT(dev))
		ibx_irq_reset(dev);
}

void gen8_irq_power_well_post_enable(struct drm_i915_private *dev_priv,
				     unsigned int pipe_mask)
{
	uint32_t extra_ier = GEN8_PIPE_VBLANK | GEN8_PIPE_FIFO_UNDERRUN;
	enum pipe pipe;

	spin_lock_irq(&dev_priv->irq_lock);
	for_each_pipe_masked(dev_priv, pipe, pipe_mask)
		GEN8_IRQ_INIT_NDX(DE_PIPE, pipe,
				  dev_priv->de_irq_mask[pipe],
				  ~dev_priv->de_irq_mask[pipe] | extra_ier);
	spin_unlock_irq(&dev_priv->irq_lock);
}

void gen8_irq_power_well_pre_disable(struct drm_i915_private *dev_priv,
				     unsigned int pipe_mask)
{
	enum pipe pipe;

	spin_lock_irq(&dev_priv->irq_lock);
	for_each_pipe_masked(dev_priv, pipe, pipe_mask)
		GEN8_IRQ_RESET_NDX(DE_PIPE, pipe);
	spin_unlock_irq(&dev_priv->irq_lock);

	/* make sure we're done processing display irqs */
	synchronize_irq(dev_priv->dev->irq);
}

static void cherryview_irq_preinstall(struct drm_device *dev)
{
	struct drm_i915_private *dev_priv = dev->dev_private;

	I915_WRITE(GEN8_MASTER_IRQ, 0);
	POSTING_READ(GEN8_MASTER_IRQ);

	gen8_gt_irq_reset(dev_priv);

	GEN5_IRQ_RESET(GEN8_PCU_);

	I915_WRITE(DPINVGTT, DPINVGTT_STATUS_MASK_CHV);

	vlv_display_irq_reset(dev_priv);
}

static u32 intel_hpd_enabled_irqs(struct drm_device *dev,
				  const u32 hpd[HPD_NUM_PINS])
{
	struct drm_i915_private *dev_priv = to_i915(dev);
	struct intel_encoder *encoder;
	u32 enabled_irqs = 0;

	for_each_intel_encoder(dev, encoder)
		if (dev_priv->hotplug.stats[encoder->hpd_pin].state == HPD_ENABLED)
			enabled_irqs |= hpd[encoder->hpd_pin];

	return enabled_irqs;
}

static void ibx_hpd_irq_setup(struct drm_device *dev)
{
	struct drm_i915_private *dev_priv = dev->dev_private;
	u32 hotplug_irqs, hotplug, enabled_irqs;

	if (HAS_PCH_IBX(dev)) {
		hotplug_irqs = SDE_HOTPLUG_MASK;
		enabled_irqs = intel_hpd_enabled_irqs(dev, hpd_ibx);
	} else {
		hotplug_irqs = SDE_HOTPLUG_MASK_CPT;
		enabled_irqs = intel_hpd_enabled_irqs(dev, hpd_cpt);
	}

	ibx_display_interrupt_update(dev_priv, hotplug_irqs, enabled_irqs);

	/*
	 * Enable digital hotplug on the PCH, and configure the DP short pulse
	 * duration to 2ms (which is the minimum in the Display Port spec).
	 * The pulse duration bits are reserved on LPT+.
	 */
	hotplug = I915_READ(PCH_PORT_HOTPLUG);
	hotplug &= ~(PORTD_PULSE_DURATION_MASK|PORTC_PULSE_DURATION_MASK|PORTB_PULSE_DURATION_MASK);
	hotplug |= PORTD_HOTPLUG_ENABLE | PORTD_PULSE_DURATION_2ms;
	hotplug |= PORTC_HOTPLUG_ENABLE | PORTC_PULSE_DURATION_2ms;
	hotplug |= PORTB_HOTPLUG_ENABLE | PORTB_PULSE_DURATION_2ms;
	/*
	 * When CPU and PCH are on the same package, port A
	 * HPD must be enabled in both north and south.
	 */
	if (HAS_PCH_LPT_LP(dev))
		hotplug |= PORTA_HOTPLUG_ENABLE;
	I915_WRITE(PCH_PORT_HOTPLUG, hotplug);
}

static void spt_hpd_irq_setup(struct drm_device *dev)
{
	struct drm_i915_private *dev_priv = dev->dev_private;
	u32 hotplug_irqs, hotplug, enabled_irqs;

	hotplug_irqs = SDE_HOTPLUG_MASK_SPT;
	enabled_irqs = intel_hpd_enabled_irqs(dev, hpd_spt);

	ibx_display_interrupt_update(dev_priv, hotplug_irqs, enabled_irqs);

	/* Enable digital hotplug on the PCH */
	hotplug = I915_READ(PCH_PORT_HOTPLUG);
	hotplug |= PORTD_HOTPLUG_ENABLE | PORTC_HOTPLUG_ENABLE |
		PORTB_HOTPLUG_ENABLE | PORTA_HOTPLUG_ENABLE;
	I915_WRITE(PCH_PORT_HOTPLUG, hotplug);

	hotplug = I915_READ(PCH_PORT_HOTPLUG2);
	hotplug |= PORTE_HOTPLUG_ENABLE;
	I915_WRITE(PCH_PORT_HOTPLUG2, hotplug);
}

static void ilk_hpd_irq_setup(struct drm_device *dev)
{
	struct drm_i915_private *dev_priv = dev->dev_private;
	u32 hotplug_irqs, hotplug, enabled_irqs;

	if (INTEL_INFO(dev)->gen >= 8) {
		hotplug_irqs = GEN8_PORT_DP_A_HOTPLUG;
		enabled_irqs = intel_hpd_enabled_irqs(dev, hpd_bdw);

		bdw_update_port_irq(dev_priv, hotplug_irqs, enabled_irqs);
	} else if (INTEL_INFO(dev)->gen >= 7) {
		hotplug_irqs = DE_DP_A_HOTPLUG_IVB;
		enabled_irqs = intel_hpd_enabled_irqs(dev, hpd_ivb);

		ilk_update_display_irq(dev_priv, hotplug_irqs, enabled_irqs);
	} else {
		hotplug_irqs = DE_DP_A_HOTPLUG;
		enabled_irqs = intel_hpd_enabled_irqs(dev, hpd_ilk);

		ilk_update_display_irq(dev_priv, hotplug_irqs, enabled_irqs);
	}

	/*
	 * Enable digital hotplug on the CPU, and configure the DP short pulse
	 * duration to 2ms (which is the minimum in the Display Port spec)
	 * The pulse duration bits are reserved on HSW+.
	 */
	hotplug = I915_READ(DIGITAL_PORT_HOTPLUG_CNTRL);
	hotplug &= ~DIGITAL_PORTA_PULSE_DURATION_MASK;
	hotplug |= DIGITAL_PORTA_HOTPLUG_ENABLE | DIGITAL_PORTA_PULSE_DURATION_2ms;
	I915_WRITE(DIGITAL_PORT_HOTPLUG_CNTRL, hotplug);

	ibx_hpd_irq_setup(dev);
}

static void bxt_hpd_irq_setup(struct drm_device *dev)
{
	struct drm_i915_private *dev_priv = dev->dev_private;
	u32 hotplug_irqs, hotplug, enabled_irqs;

	enabled_irqs = intel_hpd_enabled_irqs(dev, hpd_bxt);
	hotplug_irqs = BXT_DE_PORT_HOTPLUG_MASK;

	bdw_update_port_irq(dev_priv, hotplug_irqs, enabled_irqs);

	hotplug = I915_READ(PCH_PORT_HOTPLUG);
	hotplug |= PORTC_HOTPLUG_ENABLE | PORTB_HOTPLUG_ENABLE |
		PORTA_HOTPLUG_ENABLE;
	I915_WRITE(PCH_PORT_HOTPLUG, hotplug);
}

static void ibx_irq_postinstall(struct drm_device *dev)
{
	struct drm_i915_private *dev_priv = dev->dev_private;
	u32 mask;

	if (HAS_PCH_NOP(dev))
		return;

	if (HAS_PCH_IBX(dev))
		mask = SDE_GMBUS | SDE_AUX_MASK | SDE_POISON;
	else
		mask = SDE_GMBUS_CPT | SDE_AUX_MASK_CPT;

	gen5_assert_iir_is_zero(dev_priv, SDEIIR);
	I915_WRITE(SDEIMR, ~mask);
}

static void gen5_gt_irq_postinstall(struct drm_device *dev)
{
	struct drm_i915_private *dev_priv = dev->dev_private;
	u32 pm_irqs, gt_irqs;

	pm_irqs = gt_irqs = 0;

	dev_priv->gt_irq_mask = ~0;
	if (HAS_L3_DPF(dev)) {
		/* L3 parity interrupt is always unmasked. */
		dev_priv->gt_irq_mask = ~GT_PARITY_ERROR(dev);
		gt_irqs |= GT_PARITY_ERROR(dev);
	}

	gt_irqs |= GT_RENDER_USER_INTERRUPT;
	if (IS_GEN5(dev)) {
		gt_irqs |= GT_RENDER_PIPECTL_NOTIFY_INTERRUPT |
			   ILK_BSD_USER_INTERRUPT;
	} else {
		gt_irqs |= GT_BLT_USER_INTERRUPT | GT_BSD_USER_INTERRUPT;
	}

	GEN5_IRQ_INIT(GT, dev_priv->gt_irq_mask, gt_irqs);

	if (INTEL_INFO(dev)->gen >= 6) {
		/*
		 * RPS interrupts will get enabled/disabled on demand when RPS
		 * itself is enabled/disabled.
		 */
		if (HAS_VEBOX(dev))
			pm_irqs |= PM_VEBOX_USER_INTERRUPT;

		dev_priv->pm_irq_mask = 0xffffffff;
		GEN5_IRQ_INIT(GEN6_PM, dev_priv->pm_irq_mask, pm_irqs);
	}
}

static int ironlake_irq_postinstall(struct drm_device *dev)
{
	struct drm_i915_private *dev_priv = dev->dev_private;
	u32 display_mask, extra_mask;

	if (INTEL_INFO(dev)->gen >= 7) {
		display_mask = (DE_MASTER_IRQ_CONTROL | DE_GSE_IVB |
				DE_PCH_EVENT_IVB | DE_PLANEC_FLIP_DONE_IVB |
				DE_PLANEB_FLIP_DONE_IVB |
				DE_PLANEA_FLIP_DONE_IVB | DE_AUX_CHANNEL_A_IVB);
		extra_mask = (DE_PIPEC_VBLANK_IVB | DE_PIPEB_VBLANK_IVB |
			      DE_PIPEA_VBLANK_IVB | DE_ERR_INT_IVB |
			      DE_DP_A_HOTPLUG_IVB);
	} else {
		display_mask = (DE_MASTER_IRQ_CONTROL | DE_GSE | DE_PCH_EVENT |
				DE_PLANEA_FLIP_DONE | DE_PLANEB_FLIP_DONE |
				DE_AUX_CHANNEL_A |
				DE_PIPEB_CRC_DONE | DE_PIPEA_CRC_DONE |
				DE_POISON);
		extra_mask = (DE_PIPEA_VBLANK | DE_PIPEB_VBLANK | DE_PCU_EVENT |
			      DE_PIPEB_FIFO_UNDERRUN | DE_PIPEA_FIFO_UNDERRUN |
			      DE_DP_A_HOTPLUG);
	}

	dev_priv->irq_mask = ~display_mask;

	I915_WRITE(HWSTAM, 0xeffe);

	ibx_irq_pre_postinstall(dev);

	GEN5_IRQ_INIT(DE, dev_priv->irq_mask, display_mask | extra_mask);

	gen5_gt_irq_postinstall(dev);

	ibx_irq_postinstall(dev);

	if (IS_IRONLAKE_M(dev)) {
		/* Enable PCU event interrupts
		 *
		 * spinlocking not required here for correctness since interrupt
		 * setup is guaranteed to run in single-threaded context. But we
		 * need it to make the assert_spin_locked happy. */
		spin_lock_irq(&dev_priv->irq_lock);
		ilk_enable_display_irq(dev_priv, DE_PCU_EVENT);
		spin_unlock_irq(&dev_priv->irq_lock);
	}

	return 0;
}

static void valleyview_display_irqs_install(struct drm_i915_private *dev_priv)
{
	u32 pipestat_mask;
	u32 iir_mask;
	enum pipe pipe;

	pipestat_mask = PIPESTAT_INT_STATUS_MASK |
			PIPE_FIFO_UNDERRUN_STATUS;

	for_each_pipe(dev_priv, pipe)
		I915_WRITE(PIPESTAT(pipe), pipestat_mask);
	POSTING_READ(PIPESTAT(PIPE_A));

	pipestat_mask = PLANE_FLIP_DONE_INT_STATUS_VLV |
			PIPE_CRC_DONE_INTERRUPT_STATUS;

	i915_enable_pipestat(dev_priv, PIPE_A, PIPE_GMBUS_INTERRUPT_STATUS);
	for_each_pipe(dev_priv, pipe)
		      i915_enable_pipestat(dev_priv, pipe, pipestat_mask);

	iir_mask = I915_DISPLAY_PORT_INTERRUPT |
		   I915_DISPLAY_PIPE_A_EVENT_INTERRUPT |
		   I915_DISPLAY_PIPE_B_EVENT_INTERRUPT;
	if (IS_CHERRYVIEW(dev_priv))
		iir_mask |= I915_DISPLAY_PIPE_C_EVENT_INTERRUPT;
	dev_priv->irq_mask &= ~iir_mask;

	I915_WRITE(VLV_IIR, iir_mask);
	I915_WRITE(VLV_IIR, iir_mask);
	I915_WRITE(VLV_IER, ~dev_priv->irq_mask);
	I915_WRITE(VLV_IMR, dev_priv->irq_mask);
	POSTING_READ(VLV_IMR);
}

static void valleyview_display_irqs_uninstall(struct drm_i915_private *dev_priv)
{
	u32 pipestat_mask;
	u32 iir_mask;
	enum pipe pipe;

	iir_mask = I915_DISPLAY_PORT_INTERRUPT |
		   I915_DISPLAY_PIPE_A_EVENT_INTERRUPT |
		   I915_DISPLAY_PIPE_B_EVENT_INTERRUPT;
	if (IS_CHERRYVIEW(dev_priv))
		iir_mask |= I915_DISPLAY_PIPE_C_EVENT_INTERRUPT;

	dev_priv->irq_mask |= iir_mask;
	I915_WRITE(VLV_IMR, dev_priv->irq_mask);
	I915_WRITE(VLV_IER, ~dev_priv->irq_mask);
	I915_WRITE(VLV_IIR, iir_mask);
	I915_WRITE(VLV_IIR, iir_mask);
	POSTING_READ(VLV_IIR);

	pipestat_mask = PLANE_FLIP_DONE_INT_STATUS_VLV |
			PIPE_CRC_DONE_INTERRUPT_STATUS;

	i915_disable_pipestat(dev_priv, PIPE_A, PIPE_GMBUS_INTERRUPT_STATUS);
	for_each_pipe(dev_priv, pipe)
		i915_disable_pipestat(dev_priv, pipe, pipestat_mask);

	pipestat_mask = PIPESTAT_INT_STATUS_MASK |
			PIPE_FIFO_UNDERRUN_STATUS;

	for_each_pipe(dev_priv, pipe)
		I915_WRITE(PIPESTAT(pipe), pipestat_mask);
	POSTING_READ(PIPESTAT(PIPE_A));
}

void valleyview_enable_display_irqs(struct drm_i915_private *dev_priv)
{
	assert_spin_locked(&dev_priv->irq_lock);

	if (dev_priv->display_irqs_enabled)
		return;

	dev_priv->display_irqs_enabled = true;

	if (intel_irqs_enabled(dev_priv))
		valleyview_display_irqs_install(dev_priv);
}

void valleyview_disable_display_irqs(struct drm_i915_private *dev_priv)
{
	assert_spin_locked(&dev_priv->irq_lock);

	if (!dev_priv->display_irqs_enabled)
		return;

	dev_priv->display_irqs_enabled = false;

	if (intel_irqs_enabled(dev_priv))
		valleyview_display_irqs_uninstall(dev_priv);
}

static void vlv_display_irq_postinstall(struct drm_i915_private *dev_priv)
{
	dev_priv->irq_mask = ~0;

	i915_hotplug_interrupt_update(dev_priv, 0xffffffff, 0);
	POSTING_READ(PORT_HOTPLUG_EN);

	I915_WRITE(VLV_IIR, 0xffffffff);
	I915_WRITE(VLV_IIR, 0xffffffff);
	I915_WRITE(VLV_IER, ~dev_priv->irq_mask);
	I915_WRITE(VLV_IMR, dev_priv->irq_mask);
	POSTING_READ(VLV_IMR);

	/* Interrupt setup is already guaranteed to be single-threaded, this is
	 * just to make the assert_spin_locked check happy. */
	spin_lock_irq(&dev_priv->irq_lock);
	if (dev_priv->display_irqs_enabled)
		valleyview_display_irqs_install(dev_priv);
	spin_unlock_irq(&dev_priv->irq_lock);
}

static int valleyview_irq_postinstall(struct drm_device *dev)
{
	struct drm_i915_private *dev_priv = dev->dev_private;

	vlv_display_irq_postinstall(dev_priv);

	gen5_gt_irq_postinstall(dev);

	/* ack & enable invalid PTE error interrupts */
#if 0 /* FIXME: add support to irq handler for checking these bits */
	I915_WRITE(DPINVGTT, DPINVGTT_STATUS_MASK);
	I915_WRITE(DPINVGTT, DPINVGTT_EN_MASK);
#endif

	I915_WRITE(VLV_MASTER_IER, MASTER_INTERRUPT_ENABLE);

	return 0;
}

static void gen8_gt_irq_postinstall(struct drm_i915_private *dev_priv)
{
	/* These are interrupts we'll toggle with the ring mask register */
	uint32_t gt_interrupts[] = {
		GT_RENDER_USER_INTERRUPT << GEN8_RCS_IRQ_SHIFT |
			GT_CONTEXT_SWITCH_INTERRUPT << GEN8_RCS_IRQ_SHIFT |
			GT_RENDER_L3_PARITY_ERROR_INTERRUPT |
			GT_RENDER_USER_INTERRUPT << GEN8_BCS_IRQ_SHIFT |
			GT_CONTEXT_SWITCH_INTERRUPT << GEN8_BCS_IRQ_SHIFT,
		GT_RENDER_USER_INTERRUPT << GEN8_VCS1_IRQ_SHIFT |
			GT_CONTEXT_SWITCH_INTERRUPT << GEN8_VCS1_IRQ_SHIFT |
			GT_RENDER_USER_INTERRUPT << GEN8_VCS2_IRQ_SHIFT |
			GT_CONTEXT_SWITCH_INTERRUPT << GEN8_VCS2_IRQ_SHIFT,
		0,
		GT_RENDER_USER_INTERRUPT << GEN8_VECS_IRQ_SHIFT |
			GT_CONTEXT_SWITCH_INTERRUPT << GEN8_VECS_IRQ_SHIFT
		};

	dev_priv->pm_irq_mask = 0xffffffff;
	GEN8_IRQ_INIT_NDX(GT, 0, ~gt_interrupts[0], gt_interrupts[0]);
	GEN8_IRQ_INIT_NDX(GT, 1, ~gt_interrupts[1], gt_interrupts[1]);
	/*
	 * RPS interrupts will get enabled/disabled on demand when RPS itself
	 * is enabled/disabled.
	 */
	GEN8_IRQ_INIT_NDX(GT, 2, dev_priv->pm_irq_mask, 0);
	GEN8_IRQ_INIT_NDX(GT, 3, ~gt_interrupts[3], gt_interrupts[3]);
}

static void gen8_de_irq_postinstall(struct drm_i915_private *dev_priv)
{
	uint32_t de_pipe_masked = GEN8_PIPE_CDCLK_CRC_DONE;
	uint32_t de_pipe_enables;
	u32 de_port_masked = GEN8_AUX_CHANNEL_A;
	u32 de_port_enables;
	enum pipe pipe;

	if (INTEL_INFO(dev_priv)->gen >= 9) {
		de_pipe_masked |= GEN9_PIPE_PLANE1_FLIP_DONE |
				  GEN9_DE_PIPE_IRQ_FAULT_ERRORS;
		de_port_masked |= GEN9_AUX_CHANNEL_B | GEN9_AUX_CHANNEL_C |
				  GEN9_AUX_CHANNEL_D;
		if (IS_BROXTON(dev_priv))
			de_port_masked |= BXT_DE_PORT_GMBUS;
	} else {
		de_pipe_masked |= GEN8_PIPE_PRIMARY_FLIP_DONE |
				  GEN8_DE_PIPE_IRQ_FAULT_ERRORS;
	}

	de_pipe_enables = de_pipe_masked | GEN8_PIPE_VBLANK |
					   GEN8_PIPE_FIFO_UNDERRUN;

	de_port_enables = de_port_masked;
	if (IS_BROXTON(dev_priv))
		de_port_enables |= BXT_DE_PORT_HOTPLUG_MASK;
	else if (IS_BROADWELL(dev_priv))
		de_port_enables |= GEN8_PORT_DP_A_HOTPLUG;

	dev_priv->de_irq_mask[PIPE_A] = ~de_pipe_masked;
	dev_priv->de_irq_mask[PIPE_B] = ~de_pipe_masked;
	dev_priv->de_irq_mask[PIPE_C] = ~de_pipe_masked;

	for_each_pipe(dev_priv, pipe)
		if (intel_display_power_is_enabled(dev_priv,
				POWER_DOMAIN_PIPE(pipe)))
			GEN8_IRQ_INIT_NDX(DE_PIPE, pipe,
					  dev_priv->de_irq_mask[pipe],
					  de_pipe_enables);

	GEN5_IRQ_INIT(GEN8_DE_PORT_, ~de_port_masked, de_port_enables);
}

static int gen8_irq_postinstall(struct drm_device *dev)
{
	struct drm_i915_private *dev_priv = dev->dev_private;

	if (HAS_PCH_SPLIT(dev))
		ibx_irq_pre_postinstall(dev);

	gen8_gt_irq_postinstall(dev_priv);
	gen8_de_irq_postinstall(dev_priv);

	if (HAS_PCH_SPLIT(dev))
		ibx_irq_postinstall(dev);

	I915_WRITE(GEN8_MASTER_IRQ, DE_MASTER_IRQ_CONTROL);
	POSTING_READ(GEN8_MASTER_IRQ);

	return 0;
}

static int cherryview_irq_postinstall(struct drm_device *dev)
{
	struct drm_i915_private *dev_priv = dev->dev_private;

	vlv_display_irq_postinstall(dev_priv);

	gen8_gt_irq_postinstall(dev_priv);

	I915_WRITE(GEN8_MASTER_IRQ, MASTER_INTERRUPT_ENABLE);
	POSTING_READ(GEN8_MASTER_IRQ);

	return 0;
}

static void gen8_irq_uninstall(struct drm_device *dev)
{
	struct drm_i915_private *dev_priv = dev->dev_private;

	if (!dev_priv)
		return;

	gen8_irq_reset(dev);
}

static void vlv_display_irq_uninstall(struct drm_i915_private *dev_priv)
{
	/* Interrupt setup is already guaranteed to be single-threaded, this is
	 * just to make the assert_spin_locked check happy. */
	spin_lock_irq(&dev_priv->irq_lock);
	if (dev_priv->display_irqs_enabled)
		valleyview_display_irqs_uninstall(dev_priv);
	spin_unlock_irq(&dev_priv->irq_lock);

	vlv_display_irq_reset(dev_priv);

	dev_priv->irq_mask = ~0;
}

static void valleyview_irq_uninstall(struct drm_device *dev)
{
	struct drm_i915_private *dev_priv = dev->dev_private;

	if (!dev_priv)
		return;

	I915_WRITE(VLV_MASTER_IER, 0);

	gen5_gt_irq_reset(dev);

	I915_WRITE(HWSTAM, 0xffffffff);

	vlv_display_irq_uninstall(dev_priv);
}

static void cherryview_irq_uninstall(struct drm_device *dev)
{
	struct drm_i915_private *dev_priv = dev->dev_private;

	if (!dev_priv)
		return;

	I915_WRITE(GEN8_MASTER_IRQ, 0);
	POSTING_READ(GEN8_MASTER_IRQ);

	gen8_gt_irq_reset(dev_priv);

	GEN5_IRQ_RESET(GEN8_PCU_);

	vlv_display_irq_uninstall(dev_priv);
}

static void ironlake_irq_uninstall(struct drm_device *dev)
{
	struct drm_i915_private *dev_priv = dev->dev_private;

	if (!dev_priv)
		return;

	ironlake_irq_reset(dev);
}

static void i8xx_irq_preinstall(struct drm_device * dev)
{
	struct drm_i915_private *dev_priv = dev->dev_private;
	int pipe;

	for_each_pipe(dev_priv, pipe)
		I915_WRITE(PIPESTAT(pipe), 0);
	I915_WRITE16(IMR, 0xffff);
	I915_WRITE16(IER, 0x0);
	POSTING_READ16(IER);
}

static int i8xx_irq_postinstall(struct drm_device *dev)
{
	struct drm_i915_private *dev_priv = dev->dev_private;

	I915_WRITE16(EMR,
		     ~(I915_ERROR_PAGE_TABLE | I915_ERROR_MEMORY_REFRESH));

	/* Unmask the interrupts that we always want on. */
	dev_priv->irq_mask =
		~(I915_DISPLAY_PIPE_A_EVENT_INTERRUPT |
		  I915_DISPLAY_PIPE_B_EVENT_INTERRUPT |
		  I915_DISPLAY_PLANE_A_FLIP_PENDING_INTERRUPT |
		  I915_DISPLAY_PLANE_B_FLIP_PENDING_INTERRUPT);
	I915_WRITE16(IMR, dev_priv->irq_mask);

	I915_WRITE16(IER,
		     I915_DISPLAY_PIPE_A_EVENT_INTERRUPT |
		     I915_DISPLAY_PIPE_B_EVENT_INTERRUPT |
		     I915_USER_INTERRUPT);
	POSTING_READ16(IER);

	/* Interrupt setup is already guaranteed to be single-threaded, this is
	 * just to make the assert_spin_locked check happy. */
	spin_lock_irq(&dev_priv->irq_lock);
	i915_enable_pipestat(dev_priv, PIPE_A, PIPE_CRC_DONE_INTERRUPT_STATUS);
	i915_enable_pipestat(dev_priv, PIPE_B, PIPE_CRC_DONE_INTERRUPT_STATUS);
	spin_unlock_irq(&dev_priv->irq_lock);

	return 0;
}

/*
 * Returns true when a page flip has completed.
 */
static bool i8xx_handle_vblank(struct drm_device *dev,
			       int plane, int pipe, u32 iir)
{
	struct drm_i915_private *dev_priv = dev->dev_private;
	u16 flip_pending = DISPLAY_PLANE_FLIP_PENDING(plane);

	if (!intel_pipe_handle_vblank(dev, pipe))
		return false;

	if ((iir & flip_pending) == 0)
		goto check_page_flip;

	/* We detect FlipDone by looking for the change in PendingFlip from '1'
	 * to '0' on the following vblank, i.e. IIR has the Pendingflip
	 * asserted following the MI_DISPLAY_FLIP, but ISR is deasserted, hence
	 * the flip is completed (no longer pending). Since this doesn't raise
	 * an interrupt per se, we watch for the change at vblank.
	 */
	if (I915_READ16(ISR) & flip_pending)
		goto check_page_flip;

	intel_prepare_page_flip(dev, plane);
	intel_finish_page_flip(dev, pipe);
	return true;

check_page_flip:
	intel_check_page_flip(dev, pipe);
	return false;
}

static irqreturn_t i8xx_irq_handler(int irq, void *arg)
{
	struct drm_device *dev = arg;
	struct drm_i915_private *dev_priv = dev->dev_private;
	u16 iir, new_iir;
	u32 pipe_stats[2];
	int pipe;
	u16 flip_mask =
		I915_DISPLAY_PLANE_A_FLIP_PENDING_INTERRUPT |
		I915_DISPLAY_PLANE_B_FLIP_PENDING_INTERRUPT;
	irqreturn_t ret;

	if (!intel_irqs_enabled(dev_priv))
		return IRQ_NONE;

	/* IRQs are synced during runtime_suspend, we don't require a wakeref */
	disable_rpm_wakeref_asserts(dev_priv);

	ret = IRQ_NONE;
	iir = I915_READ16(IIR);
	if (iir == 0)
		goto out;

	while (iir & ~flip_mask) {
		/* Can't rely on pipestat interrupt bit in iir as it might
		 * have been cleared after the pipestat interrupt was received.
		 * It doesn't set the bit in iir again, but it still produces
		 * interrupts (for non-MSI).
		 */
		spin_lock(&dev_priv->irq_lock);
		if (iir & I915_RENDER_COMMAND_PARSER_ERROR_INTERRUPT)
			DRM_DEBUG("Command parser error, iir 0x%08x\n", iir);

		for_each_pipe(dev_priv, pipe) {
			i915_reg_t reg = PIPESTAT(pipe);
			pipe_stats[pipe] = I915_READ(reg);

			/*
			 * Clear the PIPE*STAT regs before the IIR
			 */
			if (pipe_stats[pipe] & 0x8000ffff)
				I915_WRITE(reg, pipe_stats[pipe]);
		}
		spin_unlock(&dev_priv->irq_lock);

		I915_WRITE16(IIR, iir & ~flip_mask);
		new_iir = I915_READ16(IIR); /* Flush posted writes */

		if (iir & I915_USER_INTERRUPT)
			notify_ring(&dev_priv->ring[RCS]);

		for_each_pipe(dev_priv, pipe) {
			int plane = pipe;
			if (HAS_FBC(dev))
				plane = !plane;

			if (pipe_stats[pipe] & PIPE_VBLANK_INTERRUPT_STATUS &&
			    i8xx_handle_vblank(dev, plane, pipe, iir))
				flip_mask &= ~DISPLAY_PLANE_FLIP_PENDING(plane);

			if (pipe_stats[pipe] & PIPE_CRC_DONE_INTERRUPT_STATUS)
				i9xx_pipe_crc_irq_handler(dev, pipe);

			if (pipe_stats[pipe] & PIPE_FIFO_UNDERRUN_STATUS)
				intel_cpu_fifo_underrun_irq_handler(dev_priv,
								    pipe);
		}

		iir = new_iir;
	}
	ret = IRQ_HANDLED;

out:
	enable_rpm_wakeref_asserts(dev_priv);

	return ret;
}

static void i8xx_irq_uninstall(struct drm_device * dev)
{
	struct drm_i915_private *dev_priv = dev->dev_private;
	int pipe;

	for_each_pipe(dev_priv, pipe) {
		/* Clear enable bits; then clear status bits */
		I915_WRITE(PIPESTAT(pipe), 0);
		I915_WRITE(PIPESTAT(pipe), I915_READ(PIPESTAT(pipe)));
	}
	I915_WRITE16(IMR, 0xffff);
	I915_WRITE16(IER, 0x0);
	I915_WRITE16(IIR, I915_READ16(IIR));
}

static void i915_irq_preinstall(struct drm_device * dev)
{
	struct drm_i915_private *dev_priv = dev->dev_private;
	int pipe;

	if (I915_HAS_HOTPLUG(dev)) {
		i915_hotplug_interrupt_update(dev_priv, 0xffffffff, 0);
		I915_WRITE(PORT_HOTPLUG_STAT, I915_READ(PORT_HOTPLUG_STAT));
	}

	I915_WRITE16(HWSTAM, 0xeffe);
	for_each_pipe(dev_priv, pipe)
		I915_WRITE(PIPESTAT(pipe), 0);
	I915_WRITE(IMR, 0xffffffff);
	I915_WRITE(IER, 0x0);
	POSTING_READ(IER);
}

static int i915_irq_postinstall(struct drm_device *dev)
{
	struct drm_i915_private *dev_priv = dev->dev_private;
	u32 enable_mask;

	I915_WRITE(EMR, ~(I915_ERROR_PAGE_TABLE | I915_ERROR_MEMORY_REFRESH));

	/* Unmask the interrupts that we always want on. */
	dev_priv->irq_mask =
		~(I915_ASLE_INTERRUPT |
		  I915_DISPLAY_PIPE_A_EVENT_INTERRUPT |
		  I915_DISPLAY_PIPE_B_EVENT_INTERRUPT |
		  I915_DISPLAY_PLANE_A_FLIP_PENDING_INTERRUPT |
		  I915_DISPLAY_PLANE_B_FLIP_PENDING_INTERRUPT);

	enable_mask =
		I915_ASLE_INTERRUPT |
		I915_DISPLAY_PIPE_A_EVENT_INTERRUPT |
		I915_DISPLAY_PIPE_B_EVENT_INTERRUPT |
		I915_USER_INTERRUPT;

	if (I915_HAS_HOTPLUG(dev)) {
		i915_hotplug_interrupt_update(dev_priv, 0xffffffff, 0);
		POSTING_READ(PORT_HOTPLUG_EN);

		/* Enable in IER... */
		enable_mask |= I915_DISPLAY_PORT_INTERRUPT;
		/* and unmask in IMR */
		dev_priv->irq_mask &= ~I915_DISPLAY_PORT_INTERRUPT;
	}

	I915_WRITE(IMR, dev_priv->irq_mask);
	I915_WRITE(IER, enable_mask);
	POSTING_READ(IER);

	i915_enable_asle_pipestat(dev);

	/* Interrupt setup is already guaranteed to be single-threaded, this is
	 * just to make the assert_spin_locked check happy. */
	spin_lock_irq(&dev_priv->irq_lock);
	i915_enable_pipestat(dev_priv, PIPE_A, PIPE_CRC_DONE_INTERRUPT_STATUS);
	i915_enable_pipestat(dev_priv, PIPE_B, PIPE_CRC_DONE_INTERRUPT_STATUS);
	spin_unlock_irq(&dev_priv->irq_lock);

	return 0;
}

/*
 * Returns true when a page flip has completed.
 */
static bool i915_handle_vblank(struct drm_device *dev,
			       int plane, int pipe, u32 iir)
{
	struct drm_i915_private *dev_priv = dev->dev_private;
	u32 flip_pending = DISPLAY_PLANE_FLIP_PENDING(plane);

	if (!intel_pipe_handle_vblank(dev, pipe))
		return false;

	if ((iir & flip_pending) == 0)
		goto check_page_flip;

	/* We detect FlipDone by looking for the change in PendingFlip from '1'
	 * to '0' on the following vblank, i.e. IIR has the Pendingflip
	 * asserted following the MI_DISPLAY_FLIP, but ISR is deasserted, hence
	 * the flip is completed (no longer pending). Since this doesn't raise
	 * an interrupt per se, we watch for the change at vblank.
	 */
	if (I915_READ(ISR) & flip_pending)
		goto check_page_flip;

	intel_prepare_page_flip(dev, plane);
	intel_finish_page_flip(dev, pipe);
	return true;

check_page_flip:
	intel_check_page_flip(dev, pipe);
	return false;
}

static irqreturn_t i915_irq_handler(int irq, void *arg)
{
	struct drm_device *dev = arg;
	struct drm_i915_private *dev_priv = dev->dev_private;
	u32 iir, new_iir, pipe_stats[I915_MAX_PIPES];
	u32 flip_mask =
		I915_DISPLAY_PLANE_A_FLIP_PENDING_INTERRUPT |
		I915_DISPLAY_PLANE_B_FLIP_PENDING_INTERRUPT;
	int pipe, ret = IRQ_NONE;

	if (!intel_irqs_enabled(dev_priv))
		return IRQ_NONE;

	/* IRQs are synced during runtime_suspend, we don't require a wakeref */
	disable_rpm_wakeref_asserts(dev_priv);

	iir = I915_READ(IIR);
	do {
		bool irq_received = (iir & ~flip_mask) != 0;
		bool blc_event = false;

		/* Can't rely on pipestat interrupt bit in iir as it might
		 * have been cleared after the pipestat interrupt was received.
		 * It doesn't set the bit in iir again, but it still produces
		 * interrupts (for non-MSI).
		 */
		spin_lock(&dev_priv->irq_lock);
		if (iir & I915_RENDER_COMMAND_PARSER_ERROR_INTERRUPT)
			DRM_DEBUG("Command parser error, iir 0x%08x\n", iir);

		for_each_pipe(dev_priv, pipe) {
			i915_reg_t reg = PIPESTAT(pipe);
			pipe_stats[pipe] = I915_READ(reg);

			/* Clear the PIPE*STAT regs before the IIR */
			if (pipe_stats[pipe] & 0x8000ffff) {
				I915_WRITE(reg, pipe_stats[pipe]);
				irq_received = true;
			}
		}
		spin_unlock(&dev_priv->irq_lock);

		if (!irq_received)
			break;

		/* Consume port.  Then clear IIR or we'll miss events */
		if (I915_HAS_HOTPLUG(dev) &&
		    iir & I915_DISPLAY_PORT_INTERRUPT)
			i9xx_hpd_irq_handler(dev);

		I915_WRITE(IIR, iir & ~flip_mask);
		new_iir = I915_READ(IIR); /* Flush posted writes */

		if (iir & I915_USER_INTERRUPT)
			notify_ring(&dev_priv->ring[RCS]);

		for_each_pipe(dev_priv, pipe) {
			int plane = pipe;
			if (HAS_FBC(dev))
				plane = !plane;

			if (pipe_stats[pipe] & PIPE_VBLANK_INTERRUPT_STATUS &&
			    i915_handle_vblank(dev, plane, pipe, iir))
				flip_mask &= ~DISPLAY_PLANE_FLIP_PENDING(plane);

			if (pipe_stats[pipe] & PIPE_LEGACY_BLC_EVENT_STATUS)
				blc_event = true;

			if (pipe_stats[pipe] & PIPE_CRC_DONE_INTERRUPT_STATUS)
				i9xx_pipe_crc_irq_handler(dev, pipe);

			if (pipe_stats[pipe] & PIPE_FIFO_UNDERRUN_STATUS)
				intel_cpu_fifo_underrun_irq_handler(dev_priv,
								    pipe);
		}

		if (blc_event || (iir & I915_ASLE_INTERRUPT))
			intel_opregion_asle_intr(dev);

		/* With MSI, interrupts are only generated when iir
		 * transitions from zero to nonzero.  If another bit got
		 * set while we were handling the existing iir bits, then
		 * we would never get another interrupt.
		 *
		 * This is fine on non-MSI as well, as if we hit this path
		 * we avoid exiting the interrupt handler only to generate
		 * another one.
		 *
		 * Note that for MSI this could cause a stray interrupt report
		 * if an interrupt landed in the time between writing IIR and
		 * the posting read.  This should be rare enough to never
		 * trigger the 99% of 100,000 interrupts test for disabling
		 * stray interrupts.
		 */
		ret = IRQ_HANDLED;
		iir = new_iir;
	} while (iir & ~flip_mask);

	enable_rpm_wakeref_asserts(dev_priv);

	return ret;
}

static void i915_irq_uninstall(struct drm_device * dev)
{
	struct drm_i915_private *dev_priv = dev->dev_private;
	int pipe;

	if (I915_HAS_HOTPLUG(dev)) {
		i915_hotplug_interrupt_update(dev_priv, 0xffffffff, 0);
		I915_WRITE(PORT_HOTPLUG_STAT, I915_READ(PORT_HOTPLUG_STAT));
	}

	I915_WRITE16(HWSTAM, 0xffff);
	for_each_pipe(dev_priv, pipe) {
		/* Clear enable bits; then clear status bits */
		I915_WRITE(PIPESTAT(pipe), 0);
		I915_WRITE(PIPESTAT(pipe), I915_READ(PIPESTAT(pipe)));
	}
	I915_WRITE(IMR, 0xffffffff);
	I915_WRITE(IER, 0x0);

	I915_WRITE(IIR, I915_READ(IIR));
}

static void i965_irq_preinstall(struct drm_device * dev)
{
	struct drm_i915_private *dev_priv = dev->dev_private;
	int pipe;

	i915_hotplug_interrupt_update(dev_priv, 0xffffffff, 0);
	I915_WRITE(PORT_HOTPLUG_STAT, I915_READ(PORT_HOTPLUG_STAT));

	I915_WRITE(HWSTAM, 0xeffe);
	for_each_pipe(dev_priv, pipe)
		I915_WRITE(PIPESTAT(pipe), 0);
	I915_WRITE(IMR, 0xffffffff);
	I915_WRITE(IER, 0x0);
	POSTING_READ(IER);
}

static int i965_irq_postinstall(struct drm_device *dev)
{
	struct drm_i915_private *dev_priv = dev->dev_private;
	u32 enable_mask;
	u32 error_mask;

	/* Unmask the interrupts that we always want on. */
	dev_priv->irq_mask = ~(I915_ASLE_INTERRUPT |
			       I915_DISPLAY_PORT_INTERRUPT |
			       I915_DISPLAY_PIPE_A_EVENT_INTERRUPT |
			       I915_DISPLAY_PIPE_B_EVENT_INTERRUPT |
			       I915_DISPLAY_PLANE_A_FLIP_PENDING_INTERRUPT |
			       I915_DISPLAY_PLANE_B_FLIP_PENDING_INTERRUPT |
			       I915_RENDER_COMMAND_PARSER_ERROR_INTERRUPT);

	enable_mask = ~dev_priv->irq_mask;
	enable_mask &= ~(I915_DISPLAY_PLANE_A_FLIP_PENDING_INTERRUPT |
			 I915_DISPLAY_PLANE_B_FLIP_PENDING_INTERRUPT);
	enable_mask |= I915_USER_INTERRUPT;

	if (IS_G4X(dev))
		enable_mask |= I915_BSD_USER_INTERRUPT;

	/* Interrupt setup is already guaranteed to be single-threaded, this is
	 * just to make the assert_spin_locked check happy. */
	spin_lock_irq(&dev_priv->irq_lock);
	i915_enable_pipestat(dev_priv, PIPE_A, PIPE_GMBUS_INTERRUPT_STATUS);
	i915_enable_pipestat(dev_priv, PIPE_A, PIPE_CRC_DONE_INTERRUPT_STATUS);
	i915_enable_pipestat(dev_priv, PIPE_B, PIPE_CRC_DONE_INTERRUPT_STATUS);
	spin_unlock_irq(&dev_priv->irq_lock);

	/*
	 * Enable some error detection, note the instruction error mask
	 * bit is reserved, so we leave it masked.
	 */
	if (IS_G4X(dev)) {
		error_mask = ~(GM45_ERROR_PAGE_TABLE |
			       GM45_ERROR_MEM_PRIV |
			       GM45_ERROR_CP_PRIV |
			       I915_ERROR_MEMORY_REFRESH);
	} else {
		error_mask = ~(I915_ERROR_PAGE_TABLE |
			       I915_ERROR_MEMORY_REFRESH);
	}
	I915_WRITE(EMR, error_mask);

	I915_WRITE(IMR, dev_priv->irq_mask);
	I915_WRITE(IER, enable_mask);
	POSTING_READ(IER);

	i915_hotplug_interrupt_update(dev_priv, 0xffffffff, 0);
	POSTING_READ(PORT_HOTPLUG_EN);

	i915_enable_asle_pipestat(dev);

	return 0;
}

static void i915_hpd_irq_setup(struct drm_device *dev)
{
	struct drm_i915_private *dev_priv = dev->dev_private;
	u32 hotplug_en;

	assert_spin_locked(&dev_priv->irq_lock);

	/* Note HDMI and DP share hotplug bits */
	/* enable bits are the same for all generations */
	hotplug_en = intel_hpd_enabled_irqs(dev, hpd_mask_i915);
	/* Programming the CRT detection parameters tends
	   to generate a spurious hotplug event about three
	   seconds later.  So just do it once.
	*/
	if (IS_G4X(dev))
		hotplug_en |= CRT_HOTPLUG_ACTIVATION_PERIOD_64;
	hotplug_en |= CRT_HOTPLUG_VOLTAGE_COMPARE_50;

	/* Ignore TV since it's buggy */
	i915_hotplug_interrupt_update_locked(dev_priv,
					     HOTPLUG_INT_EN_MASK |
					     CRT_HOTPLUG_VOLTAGE_COMPARE_MASK |
					     CRT_HOTPLUG_ACTIVATION_PERIOD_64,
					     hotplug_en);
}

static irqreturn_t i965_irq_handler(int irq, void *arg)
{
	struct drm_device *dev = arg;
	struct drm_i915_private *dev_priv = dev->dev_private;
	u32 iir, new_iir;
	u32 pipe_stats[I915_MAX_PIPES];
	int ret = IRQ_NONE, pipe;
	u32 flip_mask =
		I915_DISPLAY_PLANE_A_FLIP_PENDING_INTERRUPT |
		I915_DISPLAY_PLANE_B_FLIP_PENDING_INTERRUPT;

	if (!intel_irqs_enabled(dev_priv))
		return IRQ_NONE;

	/* IRQs are synced during runtime_suspend, we don't require a wakeref */
	disable_rpm_wakeref_asserts(dev_priv);

	iir = I915_READ(IIR);

	for (;;) {
		bool irq_received = (iir & ~flip_mask) != 0;
		bool blc_event = false;

		/* Can't rely on pipestat interrupt bit in iir as it might
		 * have been cleared after the pipestat interrupt was received.
		 * It doesn't set the bit in iir again, but it still produces
		 * interrupts (for non-MSI).
		 */
		spin_lock(&dev_priv->irq_lock);
		if (iir & I915_RENDER_COMMAND_PARSER_ERROR_INTERRUPT)
			DRM_DEBUG("Command parser error, iir 0x%08x\n", iir);

		for_each_pipe(dev_priv, pipe) {
			i915_reg_t reg = PIPESTAT(pipe);
			pipe_stats[pipe] = I915_READ(reg);

			/*
			 * Clear the PIPE*STAT regs before the IIR
			 */
			if (pipe_stats[pipe] & 0x8000ffff) {
				I915_WRITE(reg, pipe_stats[pipe]);
				irq_received = true;
			}
		}
		spin_unlock(&dev_priv->irq_lock);

		if (!irq_received)
			break;

		ret = IRQ_HANDLED;

		/* Consume port.  Then clear IIR or we'll miss events */
		if (iir & I915_DISPLAY_PORT_INTERRUPT)
			i9xx_hpd_irq_handler(dev);

		I915_WRITE(IIR, iir & ~flip_mask);
		new_iir = I915_READ(IIR); /* Flush posted writes */

		if (iir & I915_USER_INTERRUPT)
			notify_ring(&dev_priv->ring[RCS]);
		if (iir & I915_BSD_USER_INTERRUPT)
			notify_ring(&dev_priv->ring[VCS]);

		for_each_pipe(dev_priv, pipe) {
			if (pipe_stats[pipe] & PIPE_START_VBLANK_INTERRUPT_STATUS &&
			    i915_handle_vblank(dev, pipe, pipe, iir))
				flip_mask &= ~DISPLAY_PLANE_FLIP_PENDING(pipe);

			if (pipe_stats[pipe] & PIPE_LEGACY_BLC_EVENT_STATUS)
				blc_event = true;

			if (pipe_stats[pipe] & PIPE_CRC_DONE_INTERRUPT_STATUS)
				i9xx_pipe_crc_irq_handler(dev, pipe);

			if (pipe_stats[pipe] & PIPE_FIFO_UNDERRUN_STATUS)
				intel_cpu_fifo_underrun_irq_handler(dev_priv, pipe);
		}

		if (blc_event || (iir & I915_ASLE_INTERRUPT))
			intel_opregion_asle_intr(dev);

		if (pipe_stats[0] & PIPE_GMBUS_INTERRUPT_STATUS)
			gmbus_irq_handler(dev);

		/* With MSI, interrupts are only generated when iir
		 * transitions from zero to nonzero.  If another bit got
		 * set while we were handling the existing iir bits, then
		 * we would never get another interrupt.
		 *
		 * This is fine on non-MSI as well, as if we hit this path
		 * we avoid exiting the interrupt handler only to generate
		 * another one.
		 *
		 * Note that for MSI this could cause a stray interrupt report
		 * if an interrupt landed in the time between writing IIR and
		 * the posting read.  This should be rare enough to never
		 * trigger the 99% of 100,000 interrupts test for disabling
		 * stray interrupts.
		 */
		iir = new_iir;
	}

	enable_rpm_wakeref_asserts(dev_priv);

	return ret;
}

static void i965_irq_uninstall(struct drm_device * dev)
{
	struct drm_i915_private *dev_priv = dev->dev_private;
	int pipe;

	if (!dev_priv)
		return;

	i915_hotplug_interrupt_update(dev_priv, 0xffffffff, 0);
	I915_WRITE(PORT_HOTPLUG_STAT, I915_READ(PORT_HOTPLUG_STAT));

	I915_WRITE(HWSTAM, 0xffffffff);
	for_each_pipe(dev_priv, pipe)
		I915_WRITE(PIPESTAT(pipe), 0);
	I915_WRITE(IMR, 0xffffffff);
	I915_WRITE(IER, 0x0);

	for_each_pipe(dev_priv, pipe)
		I915_WRITE(PIPESTAT(pipe),
			   I915_READ(PIPESTAT(pipe)) & 0x8000ffff);
	I915_WRITE(IIR, I915_READ(IIR));
}

/**
 * intel_irq_init - initializes irq support
 * @dev_priv: i915 device instance
 *
 * This function initializes all the irq support including work items, timers
 * and all the vtables. It does not setup the interrupt itself though.
 */
void intel_irq_init(struct drm_i915_private *dev_priv)
{
	struct drm_device *dev = dev_priv->dev;

	intel_hpd_init_work(dev_priv);

	INIT_WORK(&dev_priv->rps.work, gen6_pm_rps_work);
	INIT_WORK(&dev_priv->l3_parity.error_work, ivybridge_parity_work);

	/* Let's track the enabled rps events */
	if (IS_VALLEYVIEW(dev_priv))
		/* WaGsvRC0ResidencyMethod:vlv */
		dev_priv->pm_rps_events = GEN6_PM_RP_DOWN_EI_EXPIRED | GEN6_PM_RP_UP_EI_EXPIRED;
	else
		dev_priv->pm_rps_events = GEN6_PM_RPS_EVENTS;

	INIT_DELAYED_WORK(&dev_priv->gpu_error.hangcheck_work,
			  i915_hangcheck_elapsed);

	pm_qos_add_request(&dev_priv->pm_qos, PM_QOS_CPU_DMA_LATENCY, PM_QOS_DEFAULT_VALUE);

	if (IS_GEN2(dev_priv)) {
		dev->max_vblank_count = 0;
		dev->driver->get_vblank_counter = i8xx_get_vblank_counter;
	} else if (IS_G4X(dev_priv) || INTEL_INFO(dev_priv)->gen >= 5) {
		dev->max_vblank_count = 0xffffffff; /* full 32 bit counter */
		dev->driver->get_vblank_counter = g4x_get_vblank_counter;
	} else {
		dev->driver->get_vblank_counter = i915_get_vblank_counter;
		dev->max_vblank_count = 0xffffff; /* only 24 bits of frame count */
	}

	/*
	 * Opt out of the vblank disable timer on everything except gen2.
	 * Gen2 doesn't have a hardware frame counter and so depends on
	 * vblank interrupts to produce sane vblank seuquence numbers.
	 */
	if (!IS_GEN2(dev_priv))
		dev->vblank_disable_immediate = true;

	dev->driver->get_vblank_timestamp = i915_get_vblank_timestamp;
	dev->driver->get_scanout_position = i915_get_crtc_scanoutpos;

	if (IS_CHERRYVIEW(dev_priv)) {
		dev->driver->irq_handler = cherryview_irq_handler;
		dev->driver->irq_preinstall = cherryview_irq_preinstall;
		dev->driver->irq_postinstall = cherryview_irq_postinstall;
		dev->driver->irq_uninstall = cherryview_irq_uninstall;
		dev->driver->enable_vblank = valleyview_enable_vblank;
		dev->driver->disable_vblank = valleyview_disable_vblank;
		dev_priv->display.hpd_irq_setup = i915_hpd_irq_setup;
	} else if (IS_VALLEYVIEW(dev_priv)) {
		dev->driver->irq_handler = valleyview_irq_handler;
		dev->driver->irq_preinstall = valleyview_irq_preinstall;
		dev->driver->irq_postinstall = valleyview_irq_postinstall;
		dev->driver->irq_uninstall = valleyview_irq_uninstall;
		dev->driver->enable_vblank = valleyview_enable_vblank;
		dev->driver->disable_vblank = valleyview_disable_vblank;
		dev_priv->display.hpd_irq_setup = i915_hpd_irq_setup;
	} else if (INTEL_INFO(dev_priv)->gen >= 8) {
		dev->driver->irq_handler = gen8_irq_handler;
		dev->driver->irq_preinstall = gen8_irq_reset;
		dev->driver->irq_postinstall = gen8_irq_postinstall;
		dev->driver->irq_uninstall = gen8_irq_uninstall;
		dev->driver->enable_vblank = gen8_enable_vblank;
		dev->driver->disable_vblank = gen8_disable_vblank;
		if (IS_BROXTON(dev))
			dev_priv->display.hpd_irq_setup = bxt_hpd_irq_setup;
		else if (HAS_PCH_SPT(dev))
			dev_priv->display.hpd_irq_setup = spt_hpd_irq_setup;
		else
			dev_priv->display.hpd_irq_setup = ilk_hpd_irq_setup;
	} else if (HAS_PCH_SPLIT(dev)) {
		dev->driver->irq_handler = ironlake_irq_handler;
		dev->driver->irq_preinstall = ironlake_irq_reset;
		dev->driver->irq_postinstall = ironlake_irq_postinstall;
		dev->driver->irq_uninstall = ironlake_irq_uninstall;
		dev->driver->enable_vblank = ironlake_enable_vblank;
		dev->driver->disable_vblank = ironlake_disable_vblank;
		dev_priv->display.hpd_irq_setup = ilk_hpd_irq_setup;
	} else {
		if (INTEL_INFO(dev_priv)->gen == 2) {
			dev->driver->irq_preinstall = i8xx_irq_preinstall;
			dev->driver->irq_postinstall = i8xx_irq_postinstall;
			dev->driver->irq_handler = i8xx_irq_handler;
			dev->driver->irq_uninstall = i8xx_irq_uninstall;
		} else if (INTEL_INFO(dev_priv)->gen == 3) {
			dev->driver->irq_preinstall = i915_irq_preinstall;
			dev->driver->irq_postinstall = i915_irq_postinstall;
			dev->driver->irq_uninstall = i915_irq_uninstall;
			dev->driver->irq_handler = i915_irq_handler;
		} else {
			dev->driver->irq_preinstall = i965_irq_preinstall;
			dev->driver->irq_postinstall = i965_irq_postinstall;
			dev->driver->irq_uninstall = i965_irq_uninstall;
			dev->driver->irq_handler = i965_irq_handler;
		}
		if (I915_HAS_HOTPLUG(dev_priv))
			dev_priv->display.hpd_irq_setup = i915_hpd_irq_setup;
		dev->driver->enable_vblank = i915_enable_vblank;
		dev->driver->disable_vblank = i915_disable_vblank;
	}
}

/**
 * intel_irq_install - enables the hardware interrupt
 * @dev_priv: i915 device instance
 *
 * This function enables the hardware interrupt handling, but leaves the hotplug
 * handling still disabled. It is called after intel_irq_init().
 *
 * In the driver load and resume code we need working interrupts in a few places
 * but don't want to deal with the hassle of concurrent probe and hotplug
 * workers. Hence the split into this two-stage approach.
 */
int intel_irq_install(struct drm_i915_private *dev_priv)
{
	/*
	 * We enable some interrupt sources in our postinstall hooks, so mark
	 * interrupts as enabled _before_ actually enabling them to avoid
	 * special cases in our ordering checks.
	 */
	dev_priv->pm.irqs_enabled = true;

	return drm_irq_install(dev_priv->dev, dev_priv->dev->pdev->irq);
}

/**
 * intel_irq_uninstall - finilizes all irq handling
 * @dev_priv: i915 device instance
 *
 * This stops interrupt and hotplug handling and unregisters and frees all
 * resources acquired in the init functions.
 */
void intel_irq_uninstall(struct drm_i915_private *dev_priv)
{
	drm_irq_uninstall(dev_priv->dev);
	intel_hpd_cancel_work(dev_priv);
	dev_priv->pm.irqs_enabled = false;
}

/**
 * intel_runtime_pm_disable_interrupts - runtime interrupt disabling
 * @dev_priv: i915 device instance
 *
 * This function is used to disable interrupts at runtime, both in the runtime
 * pm and the system suspend/resume code.
 */
void intel_runtime_pm_disable_interrupts(struct drm_i915_private *dev_priv)
{
	dev_priv->dev->driver->irq_uninstall(dev_priv->dev);
	dev_priv->pm.irqs_enabled = false;
	synchronize_irq(dev_priv->dev->irq);
}

/**
 * intel_runtime_pm_enable_interrupts - runtime interrupt enabling
 * @dev_priv: i915 device instance
 *
 * This function is used to enable interrupts at runtime, both in the runtime
 * pm and the system suspend/resume code.
 */
void intel_runtime_pm_enable_interrupts(struct drm_i915_private *dev_priv)
{
	dev_priv->pm.irqs_enabled = true;
	dev_priv->dev->driver->irq_preinstall(dev_priv->dev);
	dev_priv->dev->driver->irq_postinstall(dev_priv->dev);
}<|MERGE_RESOLUTION|>--- conflicted
+++ resolved
@@ -2973,7 +2973,6 @@
 		return true;
 
 	i915_get_extra_instdone(ring->dev, instdone);
-<<<<<<< HEAD
 
 	/* There might be unstable subunit states even when
 	 * actual head is not moving. Filter out the unstable ones by
@@ -2990,24 +2989,6 @@
 		ring->hangcheck.instdone[i] |= tmp;
 	}
 
-=======
-
-	/* There might be unstable subunit states even when
-	 * actual head is not moving. Filter out the unstable ones by
-	 * accumulating the undone -> done transitions and only
-	 * consider those as progress.
-	 */
-	stuck = true;
-	for (i = 0; i < I915_NUM_INSTDONE_REG; i++) {
-		const u32 tmp = instdone[i] | ring->hangcheck.instdone[i];
-
-		if (tmp != ring->hangcheck.instdone[i])
-			stuck = false;
-
-		ring->hangcheck.instdone[i] |= tmp;
-	}
-
->>>>>>> cf481068
 	return stuck;
 }
 
