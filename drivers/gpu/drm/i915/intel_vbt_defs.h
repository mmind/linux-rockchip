/*
 * Copyright © 2006-2016 Intel Corporation
 *
 * Permission is hereby granted, free of charge, to any person obtaining a
 * copy of this software and associated documentation files (the "Software"),
 * to deal in the Software without restriction, including without limitation
 * the rights to use, copy, modify, merge, publish, distribute, sublicense,
 * and/or sell copies of the Software, and to permit persons to whom the
 * Software is furnished to do so, subject to the following conditions:
 *
 * The above copyright notice and this permission notice (including the next
 * paragraph) shall be included in all copies or substantial portions of the
 * Software.
 *
 * THE SOFTWARE IS PROVIDED "AS IS", WITHOUT WARRANTY OF ANY KIND, EXPRESS OR
 * IMPLIED, INCLUDING BUT NOT LIMITED TO THE WARRANTIES OF MERCHANTABILITY,
 * FITNESS FOR A PARTICULAR PURPOSE AND NONINFRINGEMENT.  IN NO EVENT SHALL
 * THE AUTHORS OR COPYRIGHT HOLDERS BE LIABLE FOR ANY CLAIM, DAMAGES OR OTHER
 * LIABILITY, WHETHER IN AN ACTION OF CONTRACT, TORT OR OTHERWISE, ARISING FROM,
 * OUT OF OR IN CONNECTION WITH THE SOFTWARE OR THE USE OR OTHER DEALINGS IN THE
 * SOFTWARE.
 *
 * Authors:
 *    Eric Anholt <eric@anholt.net>
 *
 */

/*
 * This information is private to VBT parsing in intel_bios.c.
 *
 * Please do NOT include anywhere else.
 */
#ifndef _INTEL_BIOS_PRIVATE
#error "intel_vbt_defs.h is private to intel_bios.c"
#endif

#ifndef _INTEL_VBT_DEFS_H_
#define _INTEL_VBT_DEFS_H_

#include "intel_bios.h"

/**
 * struct vbt_header - VBT Header structure
 * @signature:		VBT signature, always starts with "$VBT"
 * @version:		Version of this structure
 * @header_size:	Size of this structure
 * @vbt_size:		Size of VBT (VBT Header, BDB Header and data blocks)
 * @vbt_checksum:	Checksum
 * @reserved0:		Reserved
 * @bdb_offset:		Offset of &struct bdb_header from beginning of VBT
 * @aim_offset:		Offsets of add-in data blocks from beginning of VBT
 */
struct vbt_header {
	u8 signature[20];
	u16 version;
	u16 header_size;
	u16 vbt_size;
	u8 vbt_checksum;
	u8 reserved0;
	u32 bdb_offset;
	u32 aim_offset[4];
} __packed;

/**
 * struct bdb_header - BDB Header structure
 * @signature:		BDB signature "BIOS_DATA_BLOCK"
 * @version:		Version of the data block definitions
 * @header_size:	Size of this structure
 * @bdb_size:		Size of BDB (BDB Header and data blocks)
 */
struct bdb_header {
	u8 signature[16];
	u16 version;
	u16 header_size;
	u16 bdb_size;
} __packed;

/* strictly speaking, this is a "skip" block, but it has interesting info */
struct vbios_data {
	u8 type; /* 0 == desktop, 1 == mobile */
	u8 relstage;
	u8 chipset;
	u8 lvds_present:1;
	u8 tv_present:1;
	u8 rsvd2:6; /* finish byte */
	u8 rsvd3[4];
	u8 signon[155];
	u8 copyright[61];
	u16 code_segment;
	u8 dos_boot_mode;
	u8 bandwidth_percent;
	u8 rsvd4; /* popup memory size */
	u8 resize_pci_bios;
	u8 rsvd5; /* is crt already on ddc2 */
} __packed;

/*
 * There are several types of BIOS data blocks (BDBs), each block has
 * an ID and size in the first 3 bytes (ID in first, size in next 2).
 * Known types are listed below.
 */
#define BDB_GENERAL_FEATURES	  1
#define BDB_GENERAL_DEFINITIONS	  2
#define BDB_OLD_TOGGLE_LIST	  3
#define BDB_MODE_SUPPORT_LIST	  4
#define BDB_GENERIC_MODE_TABLE	  5
#define BDB_EXT_MMIO_REGS	  6
#define BDB_SWF_IO		  7
#define BDB_SWF_MMIO		  8
#define BDB_PSR			  9
#define BDB_MODE_REMOVAL_TABLE	 10
#define BDB_CHILD_DEVICE_TABLE	 11
#define BDB_DRIVER_FEATURES	 12
#define BDB_DRIVER_PERSISTENCE	 13
#define BDB_EXT_TABLE_PTRS	 14
#define BDB_DOT_CLOCK_OVERRIDE	 15
#define BDB_DISPLAY_SELECT	 16
/* 17 rsvd */
#define BDB_DRIVER_ROTATION	 18
#define BDB_DISPLAY_REMOVE	 19
#define BDB_OEM_CUSTOM		 20
#define BDB_EFP_LIST		 21 /* workarounds for VGA hsync/vsync */
#define BDB_SDVO_LVDS_OPTIONS	 22
#define BDB_SDVO_PANEL_DTDS	 23
#define BDB_SDVO_LVDS_PNP_IDS	 24
#define BDB_SDVO_LVDS_POWER_SEQ	 25
#define BDB_TV_OPTIONS		 26
#define BDB_EDP			 27
#define BDB_LVDS_OPTIONS	 40
#define BDB_LVDS_LFP_DATA_PTRS	 41
#define BDB_LVDS_LFP_DATA	 42
#define BDB_LVDS_BACKLIGHT	 43
#define BDB_LVDS_POWER		 44
#define BDB_MIPI_CONFIG		 52
#define BDB_MIPI_SEQUENCE	 53
#define BDB_SKIP		254 /* VBIOS private block, ignore */

struct bdb_general_features {
        /* bits 1 */
	u8 panel_fitting:2;
	u8 flexaim:1;
	u8 msg_enable:1;
	u8 clear_screen:3;
	u8 color_flip:1;

        /* bits 2 */
	u8 download_ext_vbt:1;
	u8 enable_ssc:1;
	u8 ssc_freq:1;
	u8 enable_lfp_on_override:1;
	u8 disable_ssc_ddt:1;
	u8 underscan_vga_timings:1;
	u8 display_clock_mode:1;
	u8 vbios_hotplug_support:1;

        /* bits 3 */
	u8 disable_smooth_vision:1;
	u8 single_dvi:1;
	u8 rotate_180:1;					/* 181 */
	u8 fdi_rx_polarity_inverted:1;
	u8 vbios_extended_mode:1;				/* 160 */
	u8 copy_ilfp_dtd_to_sdvo_lvds_dtd:1;			/* 160 */
	u8 panel_best_fit_timing:1;				/* 160 */
	u8 ignore_strap_state:1;				/* 160 */

        /* bits 4 */
	u8 legacy_monitor_detect;

        /* bits 5 */
	u8 int_crt_support:1;
	u8 int_tv_support:1;
	u8 int_efp_support:1;
	u8 dp_ssc_enable:1;	/* PCH attached eDP supports SSC */
	u8 dp_ssc_freq:1;	/* SSC freq for PCH attached eDP */
	u8 dp_ssc_dongle_supported:1;
	u8 rsvd11:2; /* finish byte */
} __packed;

/* pre-915 */
#define GPIO_PIN_DVI_LVDS	0x03 /* "DVI/LVDS DDC GPIO pins" */
#define GPIO_PIN_ADD_I2C	0x05 /* "ADDCARD I2C GPIO pins" */
#define GPIO_PIN_ADD_DDC	0x04 /* "ADDCARD DDC GPIO pins" */
#define GPIO_PIN_ADD_DDC_I2C	0x06 /* "ADDCARD DDC/I2C GPIO pins" */

/* Pre 915 */
#define DEVICE_TYPE_NONE	0x00
#define DEVICE_TYPE_CRT		0x01
#define DEVICE_TYPE_TV		0x09
#define DEVICE_TYPE_EFP		0x12
#define DEVICE_TYPE_LFP		0x22
/* On 915+ */
#define DEVICE_TYPE_CRT_DPMS		0x6001
#define DEVICE_TYPE_CRT_DPMS_HOTPLUG	0x4001
#define DEVICE_TYPE_TV_COMPOSITE	0x0209
#define DEVICE_TYPE_TV_MACROVISION	0x0289
#define DEVICE_TYPE_TV_RF_COMPOSITE	0x020c
#define DEVICE_TYPE_TV_SVIDEO_COMPOSITE	0x0609
#define DEVICE_TYPE_TV_SCART		0x0209
#define DEVICE_TYPE_TV_CODEC_HOTPLUG_PWR 0x6009
#define DEVICE_TYPE_EFP_HOTPLUG_PWR	0x6012
#define DEVICE_TYPE_EFP_DVI_HOTPLUG_PWR	0x6052
#define DEVICE_TYPE_EFP_DVI_I		0x6053
#define DEVICE_TYPE_EFP_DVI_D_DUAL	0x6152
#define DEVICE_TYPE_EFP_DVI_D_HDCP	0x60d2
#define DEVICE_TYPE_OPENLDI_HOTPLUG_PWR	0x6062
#define DEVICE_TYPE_OPENLDI_DUALPIX	0x6162
#define DEVICE_TYPE_LFP_PANELLINK	0x5012
#define DEVICE_TYPE_LFP_CMOS_PWR	0x5042
#define DEVICE_TYPE_LFP_LVDS_PWR	0x5062
#define DEVICE_TYPE_LFP_LVDS_DUAL	0x5162
#define DEVICE_TYPE_LFP_LVDS_DUAL_HDCP	0x51e2

/* Add the device class for LFP, TV, HDMI */
#define DEVICE_TYPE_INT_LFP		0x1022
#define DEVICE_TYPE_INT_TV		0x1009
#define DEVICE_TYPE_HDMI		0x60D2
#define DEVICE_TYPE_DP			0x68C6
#define DEVICE_TYPE_DP_DUAL_MODE	0x60D6
#define DEVICE_TYPE_eDP			0x78C6

#define DEVICE_TYPE_CLASS_EXTENSION	(1 << 15)
#define DEVICE_TYPE_POWER_MANAGEMENT	(1 << 14)
#define DEVICE_TYPE_HOTPLUG_SIGNALING	(1 << 13)
#define DEVICE_TYPE_INTERNAL_CONNECTOR	(1 << 12)
#define DEVICE_TYPE_NOT_HDMI_OUTPUT	(1 << 11)
#define DEVICE_TYPE_MIPI_OUTPUT		(1 << 10)
#define DEVICE_TYPE_COMPOSITE_OUTPUT	(1 << 9)
#define DEVICE_TYPE_DUAL_CHANNEL	(1 << 8)
#define DEVICE_TYPE_HIGH_SPEED_LINK	(1 << 6)
#define DEVICE_TYPE_LVDS_SINGALING	(1 << 5)
#define DEVICE_TYPE_TMDS_DVI_SIGNALING	(1 << 4)
#define DEVICE_TYPE_VIDEO_SIGNALING	(1 << 3)
#define DEVICE_TYPE_DISPLAYPORT_OUTPUT	(1 << 2)
#define DEVICE_TYPE_DIGITAL_OUTPUT	(1 << 1)
#define DEVICE_TYPE_ANALOG_OUTPUT	(1 << 0)

/*
 * Bits we care about when checking for DEVICE_TYPE_eDP. Depending on the
 * system, the other bits may or may not be set for eDP outputs.
 */
#define DEVICE_TYPE_eDP_BITS \
	(DEVICE_TYPE_INTERNAL_CONNECTOR |	\
	 DEVICE_TYPE_MIPI_OUTPUT |		\
	 DEVICE_TYPE_COMPOSITE_OUTPUT |		\
	 DEVICE_TYPE_DUAL_CHANNEL |		\
	 DEVICE_TYPE_LVDS_SINGALING |		\
	 DEVICE_TYPE_TMDS_DVI_SIGNALING |	\
	 DEVICE_TYPE_VIDEO_SIGNALING |		\
	 DEVICE_TYPE_DISPLAYPORT_OUTPUT |	\
	 DEVICE_TYPE_ANALOG_OUTPUT)

#define DEVICE_TYPE_DP_DUAL_MODE_BITS \
	(DEVICE_TYPE_INTERNAL_CONNECTOR |	\
	 DEVICE_TYPE_MIPI_OUTPUT |		\
	 DEVICE_TYPE_COMPOSITE_OUTPUT |		\
	 DEVICE_TYPE_LVDS_SINGALING |		\
	 DEVICE_TYPE_TMDS_DVI_SIGNALING |	\
	 DEVICE_TYPE_VIDEO_SIGNALING |		\
	 DEVICE_TYPE_DISPLAYPORT_OUTPUT |	\
	 DEVICE_TYPE_DIGITAL_OUTPUT |		\
	 DEVICE_TYPE_ANALOG_OUTPUT)

#define DEVICE_CFG_NONE		0x00
#define DEVICE_CFG_12BIT_DVOB	0x01
#define DEVICE_CFG_12BIT_DVOC	0x02
#define DEVICE_CFG_24BIT_DVOBC	0x09
#define DEVICE_CFG_24BIT_DVOCB	0x0a
#define DEVICE_CFG_DUAL_DVOB	0x11
#define DEVICE_CFG_DUAL_DVOC	0x12
#define DEVICE_CFG_DUAL_DVOBC	0x13
#define DEVICE_CFG_DUAL_LINK_DVOBC	0x19
#define DEVICE_CFG_DUAL_LINK_DVOCB	0x1a

#define DEVICE_WIRE_NONE	0x00
#define DEVICE_WIRE_DVOB	0x01
#define DEVICE_WIRE_DVOC	0x02
#define DEVICE_WIRE_DVOBC	0x03
#define DEVICE_WIRE_DVOBB	0x05
#define DEVICE_WIRE_DVOCC	0x06
#define DEVICE_WIRE_DVOB_MASTER 0x0d
#define DEVICE_WIRE_DVOC_MASTER 0x0e

/* dvo_port pre BDB 155 */
#define DEVICE_PORT_DVOA	0x00 /* none on 845+ */
#define DEVICE_PORT_DVOB	0x01
#define DEVICE_PORT_DVOC	0x02

/* dvo_port BDB 155+ */
#define DVO_PORT_HDMIA		0
#define DVO_PORT_HDMIB		1
#define DVO_PORT_HDMIC		2
#define DVO_PORT_HDMID		3
#define DVO_PORT_LVDS		4
#define DVO_PORT_TV		5
#define DVO_PORT_CRT		6
#define DVO_PORT_DPB		7
#define DVO_PORT_DPC		8
#define DVO_PORT_DPD		9
#define DVO_PORT_DPA		10
#define DVO_PORT_DPE		11				/* 193 */
#define DVO_PORT_HDMIE		12				/* 193 */
#define DVO_PORT_MIPIA		21				/* 171 */
#define DVO_PORT_MIPIB		22				/* 171 */
#define DVO_PORT_MIPIC		23				/* 171 */
#define DVO_PORT_MIPID		24				/* 171 */

#define LEGACY_CHILD_DEVICE_CONFIG_SIZE		33

<<<<<<< HEAD
=======
/* DDC Bus DDI Type 155+ */
enum vbt_gmbus_ddi {
	DDC_BUS_DDI_B = 0x1,
	DDC_BUS_DDI_C,
	DDC_BUS_DDI_D,
	DDC_BUS_DDI_F,
};

>>>>>>> 8a6fb5b5
/*
 * The child device config, aka the display device data structure, provides a
 * description of a port and its configuration on the platform.
 *
 * The child device config size has been increased, and fields have been added
 * and their meaning has changed over time. Care must be taken when accessing
 * basically any of the fields to ensure the correct interpretation for the BDB
 * version in question.
 *
 * When we copy the child device configs to dev_priv->vbt.child_dev, we reserve
 * space for the full structure below, and initialize the tail not actually
 * present in VBT to zeros. Accessing those fields is fine, as long as the
 * default zero is taken into account, again according to the BDB version.
 *
 * BDB versions 155 and below are considered legacy, and version 155 seems to be
 * a baseline for some of the VBT documentation. When adding new fields, please
 * include the BDB version when the field was added, if it's above that.
 */
struct child_device_config {
	u16 handle;
	u16 device_type; /* See DEVICE_TYPE_* above */

	union {
		u8  device_id[10]; /* ascii string */
		struct {
			u8 i2c_speed;
			u8 dp_onboard_redriver;			/* 158 */
			u8 dp_ondock_redriver;			/* 158 */
			u8 hdmi_level_shifter_value:4;		/* 169 */
			u8 hdmi_max_data_rate:4;		/* 204 */
			u16 dtd_buf_ptr;			/* 161 */
			u8 edidless_efp:1;			/* 161 */
			u8 compression_enable:1;		/* 198 */
			u8 compression_method:1;		/* 198 */
			u8 ganged_edp:1;			/* 202 */
			u8 reserved0:4;
			u8 compression_structure_index:4;	/* 198 */
			u8 reserved1:4;
			u8 slave_port;				/* 202 */
			u8 reserved2;
		} __packed;
	} __packed;

	u16 addin_offset;
	u8 dvo_port; /* See DEVICE_PORT_* and DVO_PORT_* above */
	u8 i2c_pin;
	u8 slave_addr;
	u8 ddc_pin;
	u16 edid_ptr;
	u8 dvo_cfg; /* See DEVICE_CFG_* above */

	union {
		struct {
			u8 dvo2_port;
			u8 i2c2_pin;
			u8 slave2_addr;
			u8 ddc2_pin;
		} __packed;
		struct {
			u8 efp_routed:1;			/* 158 */
			u8 lane_reversal:1;			/* 184 */
			u8 lspcon:1;				/* 192 */
			u8 iboost:1;				/* 196 */
			u8 hpd_invert:1;			/* 196 */
			u8 flag_reserved:3;
			u8 hdmi_support:1;			/* 158 */
			u8 dp_support:1;			/* 158 */
			u8 tmds_support:1;			/* 158 */
			u8 support_reserved:5;
			u8 aux_channel;
			u8 dongle_detect;
		} __packed;
	} __packed;

	u8 pipe_cap:2;
	u8 sdvo_stall:1;					/* 158 */
	u8 hpd_status:2;
	u8 integrated_encoder:1;
	u8 capabilities_reserved:2;
	u8 dvo_wiring; /* See DEVICE_WIRE_* above */

	union {
		u8 dvo2_wiring;
		u8 mipi_bridge_type;				/* 171 */
	} __packed;

	u16 extended_type;
	u8 dvo_function;
	u8 dp_usb_type_c:1;					/* 195 */
	u8 flags2_reserved:7;					/* 195 */
	u8 dp_gpio_index;					/* 195 */
	u16 dp_gpio_pin_num;					/* 195 */
	u8 dp_iboost_level:4;					/* 196 */
	u8 hdmi_iboost_level:4;					/* 196 */
} __packed;

struct bdb_general_definitions {
	/* DDC GPIO */
	u8 crt_ddc_gmbus_pin;

	/* DPMS bits */
	u8 dpms_acpi:1;
	u8 skip_boot_crt_detect:1;
	u8 dpms_aim:1;
	u8 rsvd1:5; /* finish byte */

	/* boot device bits */
	u8 boot_display[2];
	u8 child_dev_size;

	/*
	 * Device info:
	 * If TV is present, it'll be at devices[0].
	 * LVDS will be next, either devices[0] or [1], if present.
	 * On some platforms the number of device is 6. But could be as few as
	 * 4 if both TV and LVDS are missing.
	 * And the device num is related with the size of general definition
	 * block. It is obtained by using the following formula:
	 * number = (block_size - sizeof(bdb_general_definitions))/
	 *	     defs->child_dev_size;
	 */
	uint8_t devices[0];
} __packed;

/* Mask for DRRS / Panel Channel / SSC / BLT control bits extraction */
#define MODE_MASK		0x3

struct bdb_lvds_options {
	u8 panel_type;
	u8 rsvd1;
	/* LVDS capabilities, stored in a dword */
	u8 pfit_mode:2;
	u8 pfit_text_mode_enhanced:1;
	u8 pfit_gfx_mode_enhanced:1;
	u8 pfit_ratio_auto:1;
	u8 pixel_dither:1;
	u8 lvds_edid:1;
	u8 rsvd2:1;
	u8 rsvd4;
	/* LVDS Panel channel bits stored here */
	u32 lvds_panel_channel_bits;
	/* LVDS SSC (Spread Spectrum Clock) bits stored here. */
	u16 ssc_bits;
	u16 ssc_freq;
	u16 ssc_ddt;
	/* Panel color depth defined here */
	u16 panel_color_depth;
	/* LVDS panel type bits stored here */
	u32 dps_panel_type_bits;
	/* LVDS backlight control type bits stored here */
	u32 blt_control_type_bits;
} __packed;

/* LFP pointer table contains entries to the struct below */
struct bdb_lvds_lfp_data_ptr {
	u16 fp_timing_offset; /* offsets are from start of bdb */
	u8 fp_table_size;
	u16 dvo_timing_offset;
	u8 dvo_table_size;
	u16 panel_pnp_id_offset;
	u8 pnp_table_size;
} __packed;

struct bdb_lvds_lfp_data_ptrs {
	u8 lvds_entries; /* followed by one or more lvds_data_ptr structs */
	struct bdb_lvds_lfp_data_ptr ptr[16];
} __packed;

/* LFP data has 3 blocks per entry */
struct lvds_fp_timing {
	u16 x_res;
	u16 y_res;
	u32 lvds_reg;
	u32 lvds_reg_val;
	u32 pp_on_reg;
	u32 pp_on_reg_val;
	u32 pp_off_reg;
	u32 pp_off_reg_val;
	u32 pp_cycle_reg;
	u32 pp_cycle_reg_val;
	u32 pfit_reg;
	u32 pfit_reg_val;
	u16 terminator;
} __packed;

struct lvds_dvo_timing {
	u16 clock;		/**< In 10khz */
	u8 hactive_lo;
	u8 hblank_lo;
	u8 hblank_hi:4;
	u8 hactive_hi:4;
	u8 vactive_lo;
	u8 vblank_lo;
	u8 vblank_hi:4;
	u8 vactive_hi:4;
	u8 hsync_off_lo;
	u8 hsync_pulse_width_lo;
	u8 vsync_pulse_width_lo:4;
	u8 vsync_off_lo:4;
	u8 vsync_pulse_width_hi:2;
	u8 vsync_off_hi:2;
	u8 hsync_pulse_width_hi:2;
	u8 hsync_off_hi:2;
	u8 himage_lo;
	u8 vimage_lo;
	u8 vimage_hi:4;
	u8 himage_hi:4;
	u8 h_border;
	u8 v_border;
	u8 rsvd1:3;
	u8 digital:2;
	u8 vsync_positive:1;
	u8 hsync_positive:1;
	u8 non_interlaced:1;
} __packed;

struct lvds_pnp_id {
	u16 mfg_name;
	u16 product_code;
	u32 serial;
	u8 mfg_week;
	u8 mfg_year;
} __packed;

struct bdb_lvds_lfp_data_entry {
	struct lvds_fp_timing fp_timing;
	struct lvds_dvo_timing dvo_timing;
	struct lvds_pnp_id pnp_id;
} __packed;

struct bdb_lvds_lfp_data {
	struct bdb_lvds_lfp_data_entry data[16];
} __packed;

#define BDB_BACKLIGHT_TYPE_NONE	0
#define BDB_BACKLIGHT_TYPE_PWM	2

struct bdb_lfp_backlight_data_entry {
	u8 type:2;
	u8 active_low_pwm:1;
	u8 obsolete1:5;
	u16 pwm_freq_hz;
	u8 min_brightness;
	u8 obsolete2;
	u8 obsolete3;
} __packed;

struct bdb_lfp_backlight_control_method {
	u8 type:4;
	u8 controller:4;
} __packed;

struct bdb_lfp_backlight_data {
	u8 entry_size;
	struct bdb_lfp_backlight_data_entry data[16];
	u8 level[16];
	struct bdb_lfp_backlight_control_method backlight_control[16];
} __packed;

struct aimdb_header {
	char signature[16];
	char oem_device[20];
	u16 aimdb_version;
	u16 aimdb_header_size;
	u16 aimdb_size;
} __packed;

struct aimdb_block {
	u8 aimdb_id;
	u16 aimdb_size;
} __packed;

struct vch_panel_data {
	u16 fp_timing_offset;
	u8 fp_timing_size;
	u16 dvo_timing_offset;
	u8 dvo_timing_size;
	u16 text_fitting_offset;
	u8 text_fitting_size;
	u16 graphics_fitting_offset;
	u8 graphics_fitting_size;
} __packed;

struct vch_bdb_22 {
	struct aimdb_block aimdb_block;
	struct vch_panel_data panels[16];
} __packed;

struct bdb_sdvo_lvds_options {
	u8 panel_backlight;
	u8 h40_set_panel_type;
	u8 panel_type;
	u8 ssc_clk_freq;
	u16 als_low_trip;
	u16 als_high_trip;
	u8 sclalarcoeff_tab_row_num;
	u8 sclalarcoeff_tab_row_size;
	u8 coefficient[8];
	u8 panel_misc_bits_1;
	u8 panel_misc_bits_2;
	u8 panel_misc_bits_3;
	u8 panel_misc_bits_4;
} __packed;


#define BDB_DRIVER_FEATURE_NO_LVDS		0
#define BDB_DRIVER_FEATURE_INT_LVDS		1
#define BDB_DRIVER_FEATURE_SDVO_LVDS		2
#define BDB_DRIVER_FEATURE_EDP			3

struct bdb_driver_features {
	u8 boot_dev_algorithm:1;
	u8 block_display_switch:1;
	u8 allow_display_switch:1;
	u8 hotplug_dvo:1;
	u8 dual_view_zoom:1;
	u8 int15h_hook:1;
	u8 sprite_in_clone:1;
	u8 primary_lfp_id:1;

	u16 boot_mode_x;
	u16 boot_mode_y;
	u8 boot_mode_bpp;
	u8 boot_mode_refresh;

	u16 enable_lfp_primary:1;
	u16 selective_mode_pruning:1;
	u16 dual_frequency:1;
	u16 render_clock_freq:1; /* 0: high freq; 1: low freq */
	u16 nt_clone_support:1;
	u16 power_scheme_ui:1; /* 0: CUI; 1: 3rd party */
	u16 sprite_display_assign:1; /* 0: secondary; 1: primary */
	u16 cui_aspect_scaling:1;
	u16 preserve_aspect_ratio:1;
	u16 sdvo_device_power_down:1;
	u16 crt_hotplug:1;
	u16 lvds_config:2;
	u16 tv_hotplug:1;
	u16 hdmi_config:2;

	u8 static_display:1;
	u8 reserved2:7;
	u16 legacy_crt_max_x;
	u16 legacy_crt_max_y;
	u8 legacy_crt_max_refresh;

	u8 hdmi_termination;
	u8 custom_vbt_version;
	/* Driver features data block */
	u16 rmpm_enabled:1;
	u16 s2ddt_enabled:1;
	u16 dpst_enabled:1;
	u16 bltclt_enabled:1;
	u16 adb_enabled:1;
	u16 drrs_enabled:1;
	u16 grs_enabled:1;
	u16 gpmt_enabled:1;
	u16 tbt_enabled:1;
	u16 psr_enabled:1;
	u16 ips_enabled:1;
	u16 reserved3:4;
	u16 pc_feature_valid:1;
} __packed;

#define EDP_18BPP	0
#define EDP_24BPP	1
#define EDP_30BPP	2
#define EDP_RATE_1_62	0
#define EDP_RATE_2_7	1
#define EDP_LANE_1	0
#define EDP_LANE_2	1
#define EDP_LANE_4	3
#define EDP_PREEMPHASIS_NONE	0
#define EDP_PREEMPHASIS_3_5dB	1
#define EDP_PREEMPHASIS_6dB	2
#define EDP_PREEMPHASIS_9_5dB	3
#define EDP_VSWING_0_4V		0
#define EDP_VSWING_0_6V		1
#define EDP_VSWING_0_8V		2
#define EDP_VSWING_1_2V		3


struct edp_fast_link_params {
	u8 rate:4;
	u8 lanes:4;
	u8 preemphasis:4;
	u8 vswing:4;
} __packed;

struct edp_pwm_delays {
	u16 pwm_on_to_backlight_enable;
	u16 backlight_disable_to_pwm_off;
} __packed;

struct edp_full_link_params {
	u8 preemphasis:4;
	u8 vswing:4;
} __packed;

struct bdb_edp {
	struct edp_power_seq power_seqs[16];
	u32 color_depth;
	struct edp_fast_link_params fast_link_params[16];
	u32 sdrrs_msa_timing_delay;

	/* ith bit indicates enabled/disabled for (i+1)th panel */
	u16 edp_s3d_feature;					/* 162 */
	u16 edp_t3_optimization;				/* 165 */
	u64 edp_vswing_preemph;					/* 173 */
	u16 fast_link_training;					/* 182 */
	u16 dpcd_600h_write_required;				/* 185 */
	struct edp_pwm_delays pwm_delays[16];			/* 186 */
	u16 full_link_params_provided;				/* 199 */
	struct edp_full_link_params full_link_params[16];	/* 199 */
} __packed;

struct psr_table {
	/* Feature bits */
	u8 full_link:1;
	u8 require_aux_to_wakeup:1;
	u8 feature_bits_rsvd:6;

	/* Wait times */
	u8 idle_frames:4;
	u8 lines_to_wait:3;
	u8 wait_times_rsvd:1;

	/* TP wake up time in multiple of 100 */
	u16 tp1_wakeup_time;
	u16 tp2_tp3_wakeup_time;
} __packed;

struct bdb_psr {
	struct psr_table psr_table[16];
} __packed;

/*
 * Driver<->VBIOS interaction occurs through scratch bits in
 * GR18 & SWF*.
 */

/* GR18 bits are set on display switch and hotkey events */
#define GR18_DRIVER_SWITCH_EN	(1<<7) /* 0: VBIOS control, 1: driver control */
#define GR18_HOTKEY_MASK	0x78 /* See also SWF4 15:0 */
#define   GR18_HK_NONE		(0x0<<3)
#define   GR18_HK_LFP_STRETCH	(0x1<<3)
#define   GR18_HK_TOGGLE_DISP	(0x2<<3)
#define   GR18_HK_DISP_SWITCH	(0x4<<3) /* see SWF14 15:0 for what to enable */
#define   GR18_HK_POPUP_DISABLED (0x6<<3)
#define   GR18_HK_POPUP_ENABLED	(0x7<<3)
#define   GR18_HK_PFIT		(0x8<<3)
#define   GR18_HK_APM_CHANGE	(0xa<<3)
#define   GR18_HK_MULTIPLE	(0xc<<3)
#define GR18_USER_INT_EN	(1<<2)
#define GR18_A0000_FLUSH_EN	(1<<1)
#define GR18_SMM_EN		(1<<0)

/* Set by driver, cleared by VBIOS */
#define SWF00_YRES_SHIFT	16
#define SWF00_XRES_SHIFT	0
#define SWF00_RES_MASK		0xffff

/* Set by VBIOS at boot time and driver at runtime */
#define SWF01_TV2_FORMAT_SHIFT	8
#define SWF01_TV1_FORMAT_SHIFT	0
#define SWF01_TV_FORMAT_MASK	0xffff

#define SWF10_VBIOS_BLC_I2C_EN	(1<<29)
#define SWF10_GTT_OVERRIDE_EN	(1<<28)
#define SWF10_LFP_DPMS_OVR	(1<<27) /* override DPMS on display switch */
#define SWF10_ACTIVE_TOGGLE_LIST_MASK (7<<24)
#define   SWF10_OLD_TOGGLE	0x0
#define   SWF10_TOGGLE_LIST_1	0x1
#define   SWF10_TOGGLE_LIST_2	0x2
#define   SWF10_TOGGLE_LIST_3	0x3
#define   SWF10_TOGGLE_LIST_4	0x4
#define SWF10_PANNING_EN	(1<<23)
#define SWF10_DRIVER_LOADED	(1<<22)
#define SWF10_EXTENDED_DESKTOP	(1<<21)
#define SWF10_EXCLUSIVE_MODE	(1<<20)
#define SWF10_OVERLAY_EN	(1<<19)
#define SWF10_PLANEB_HOLDOFF	(1<<18)
#define SWF10_PLANEA_HOLDOFF	(1<<17)
#define SWF10_VGA_HOLDOFF	(1<<16)
#define SWF10_ACTIVE_DISP_MASK	0xffff
#define   SWF10_PIPEB_LFP2	(1<<15)
#define   SWF10_PIPEB_EFP2	(1<<14)
#define   SWF10_PIPEB_TV2	(1<<13)
#define   SWF10_PIPEB_CRT2	(1<<12)
#define   SWF10_PIPEB_LFP	(1<<11)
#define   SWF10_PIPEB_EFP	(1<<10)
#define   SWF10_PIPEB_TV	(1<<9)
#define   SWF10_PIPEB_CRT	(1<<8)
#define   SWF10_PIPEA_LFP2	(1<<7)
#define   SWF10_PIPEA_EFP2	(1<<6)
#define   SWF10_PIPEA_TV2	(1<<5)
#define   SWF10_PIPEA_CRT2	(1<<4)
#define   SWF10_PIPEA_LFP	(1<<3)
#define   SWF10_PIPEA_EFP	(1<<2)
#define   SWF10_PIPEA_TV	(1<<1)
#define   SWF10_PIPEA_CRT	(1<<0)

#define SWF11_MEMORY_SIZE_SHIFT	16
#define SWF11_SV_TEST_EN	(1<<15)
#define SWF11_IS_AGP		(1<<14)
#define SWF11_DISPLAY_HOLDOFF	(1<<13)
#define SWF11_DPMS_REDUCED	(1<<12)
#define SWF11_IS_VBE_MODE	(1<<11)
#define SWF11_PIPEB_ACCESS	(1<<10) /* 0 here means pipe a */
#define SWF11_DPMS_MASK		0x07
#define   SWF11_DPMS_OFF	(1<<2)
#define   SWF11_DPMS_SUSPEND	(1<<1)
#define   SWF11_DPMS_STANDBY	(1<<0)
#define   SWF11_DPMS_ON		0

#define SWF14_GFX_PFIT_EN	(1<<31)
#define SWF14_TEXT_PFIT_EN	(1<<30)
#define SWF14_LID_STATUS_CLOSED	(1<<29) /* 0 here means open */
#define SWF14_POPUP_EN		(1<<28)
#define SWF14_DISPLAY_HOLDOFF	(1<<27)
#define SWF14_DISP_DETECT_EN	(1<<26)
#define SWF14_DOCKING_STATUS_DOCKED (1<<25) /* 0 here means undocked */
#define SWF14_DRIVER_STATUS	(1<<24)
#define SWF14_OS_TYPE_WIN9X	(1<<23)
#define SWF14_OS_TYPE_WINNT	(1<<22)
/* 21:19 rsvd */
#define SWF14_PM_TYPE_MASK	0x00070000
#define   SWF14_PM_ACPI_VIDEO	(0x4 << 16)
#define   SWF14_PM_ACPI		(0x3 << 16)
#define   SWF14_PM_APM_12	(0x2 << 16)
#define   SWF14_PM_APM_11	(0x1 << 16)
#define SWF14_HK_REQUEST_MASK	0x0000ffff /* see GR18 6:3 for event type */
          /* if GR18 indicates a display switch */
#define   SWF14_DS_PIPEB_LFP2_EN (1<<15)
#define   SWF14_DS_PIPEB_EFP2_EN (1<<14)
#define   SWF14_DS_PIPEB_TV2_EN  (1<<13)
#define   SWF14_DS_PIPEB_CRT2_EN (1<<12)
#define   SWF14_DS_PIPEB_LFP_EN  (1<<11)
#define   SWF14_DS_PIPEB_EFP_EN  (1<<10)
#define   SWF14_DS_PIPEB_TV_EN   (1<<9)
#define   SWF14_DS_PIPEB_CRT_EN  (1<<8)
#define   SWF14_DS_PIPEA_LFP2_EN (1<<7)
#define   SWF14_DS_PIPEA_EFP2_EN (1<<6)
#define   SWF14_DS_PIPEA_TV2_EN  (1<<5)
#define   SWF14_DS_PIPEA_CRT2_EN (1<<4)
#define   SWF14_DS_PIPEA_LFP_EN  (1<<3)
#define   SWF14_DS_PIPEA_EFP_EN  (1<<2)
#define   SWF14_DS_PIPEA_TV_EN   (1<<1)
#define   SWF14_DS_PIPEA_CRT_EN  (1<<0)
          /* if GR18 indicates a panel fitting request */
#define   SWF14_PFIT_EN		(1<<0) /* 0 means disable */
          /* if GR18 indicates an APM change request */
#define   SWF14_APM_HIBERNATE	0x4
#define   SWF14_APM_SUSPEND	0x3
#define   SWF14_APM_STANDBY	0x1
#define   SWF14_APM_RESTORE	0x0

/* Block 52 contains MIPI configuration block
 * 6 * bdb_mipi_config, followed by 6 pps data block
 * block below
 */
#define MAX_MIPI_CONFIGURATIONS	6

struct bdb_mipi_config {
	struct mipi_config config[MAX_MIPI_CONFIGURATIONS];
	struct mipi_pps_data pps[MAX_MIPI_CONFIGURATIONS];
} __packed;

/* Block 53 contains MIPI sequences as needed by the panel
 * for enabling it. This block can be variable in size and
 * can be maximum of 6 blocks
 */
struct bdb_mipi_sequence {
	u8 version;
	u8 data[0];
} __packed;

enum mipi_gpio_pin_index {
	MIPI_GPIO_UNDEFINED = 0,
	MIPI_GPIO_PANEL_ENABLE,
	MIPI_GPIO_BL_ENABLE,
	MIPI_GPIO_PWM_ENABLE,
	MIPI_GPIO_RESET_N,
	MIPI_GPIO_PWR_DOWN_R,
	MIPI_GPIO_STDBY_RST_N,
	MIPI_GPIO_MAX
};

#endif /* _INTEL_VBT_DEFS_H_ */<|MERGE_RESOLUTION|>--- conflicted
+++ resolved
@@ -306,8 +306,6 @@
 
 #define LEGACY_CHILD_DEVICE_CONFIG_SIZE		33
 
-<<<<<<< HEAD
-=======
 /* DDC Bus DDI Type 155+ */
 enum vbt_gmbus_ddi {
 	DDC_BUS_DDI_B = 0x1,
@@ -316,7 +314,6 @@
 	DDC_BUS_DDI_F,
 };
 
->>>>>>> 8a6fb5b5
 /*
  * The child device config, aka the display device data structure, provides a
  * description of a port and its configuration on the platform.
