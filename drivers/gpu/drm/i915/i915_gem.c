/*
 * Copyright © 2008-2015 Intel Corporation
 *
 * Permission is hereby granted, free of charge, to any person obtaining a
 * copy of this software and associated documentation files (the "Software"),
 * to deal in the Software without restriction, including without limitation
 * the rights to use, copy, modify, merge, publish, distribute, sublicense,
 * and/or sell copies of the Software, and to permit persons to whom the
 * Software is furnished to do so, subject to the following conditions:
 *
 * The above copyright notice and this permission notice (including the next
 * paragraph) shall be included in all copies or substantial portions of the
 * Software.
 *
 * THE SOFTWARE IS PROVIDED "AS IS", WITHOUT WARRANTY OF ANY KIND, EXPRESS OR
 * IMPLIED, INCLUDING BUT NOT LIMITED TO THE WARRANTIES OF MERCHANTABILITY,
 * FITNESS FOR A PARTICULAR PURPOSE AND NONINFRINGEMENT.  IN NO EVENT SHALL
 * THE AUTHORS OR COPYRIGHT HOLDERS BE LIABLE FOR ANY CLAIM, DAMAGES OR OTHER
 * LIABILITY, WHETHER IN AN ACTION OF CONTRACT, TORT OR OTHERWISE, ARISING
 * FROM, OUT OF OR IN CONNECTION WITH THE SOFTWARE OR THE USE OR OTHER DEALINGS
 * IN THE SOFTWARE.
 *
 * Authors:
 *    Eric Anholt <eric@anholt.net>
 *
 */

#include <drm/drmP.h>
#include <drm/drm_vma_manager.h>
#include <drm/i915_drm.h>
#include "i915_drv.h"
#include "i915_vgpu.h"
#include "i915_trace.h"
#include "intel_drv.h"
#include <linux/shmem_fs.h>
#include <linux/slab.h>
#include <linux/swap.h>
#include <linux/pci.h>
#include <linux/dma-buf.h>

#define RQ_BUG_ON(expr)

static void i915_gem_object_flush_gtt_write_domain(struct drm_i915_gem_object *obj);
static void i915_gem_object_flush_cpu_write_domain(struct drm_i915_gem_object *obj);
static void
i915_gem_object_retire__write(struct drm_i915_gem_object *obj);
static void
i915_gem_object_retire__read(struct drm_i915_gem_object *obj, int ring);

static bool cpu_cache_is_coherent(struct drm_device *dev,
				  enum i915_cache_level level)
{
	return HAS_LLC(dev) || level != I915_CACHE_NONE;
}

static bool cpu_write_needs_clflush(struct drm_i915_gem_object *obj)
{
	if (!cpu_cache_is_coherent(obj->base.dev, obj->cache_level))
		return true;

	return obj->pin_display;
}

/* some bookkeeping */
static void i915_gem_info_add_obj(struct drm_i915_private *dev_priv,
				  size_t size)
{
	spin_lock(&dev_priv->mm.object_stat_lock);
	dev_priv->mm.object_count++;
	dev_priv->mm.object_memory += size;
	spin_unlock(&dev_priv->mm.object_stat_lock);
}

static void i915_gem_info_remove_obj(struct drm_i915_private *dev_priv,
				     size_t size)
{
	spin_lock(&dev_priv->mm.object_stat_lock);
	dev_priv->mm.object_count--;
	dev_priv->mm.object_memory -= size;
	spin_unlock(&dev_priv->mm.object_stat_lock);
}

static int
i915_gem_wait_for_error(struct i915_gpu_error *error)
{
	int ret;

#define EXIT_COND (!i915_reset_in_progress(error) || \
		   i915_terminally_wedged(error))
	if (EXIT_COND)
		return 0;

	/*
	 * Only wait 10 seconds for the gpu reset to complete to avoid hanging
	 * userspace. If it takes that long something really bad is going on and
	 * we should simply try to bail out and fail as gracefully as possible.
	 */
	ret = wait_event_interruptible_timeout(error->reset_queue,
					       EXIT_COND,
					       10*HZ);
	if (ret == 0) {
		DRM_ERROR("Timed out waiting for the gpu reset to complete\n");
		return -EIO;
	} else if (ret < 0) {
		return ret;
	}
#undef EXIT_COND

	return 0;
}

int i915_mutex_lock_interruptible(struct drm_device *dev)
{
	struct drm_i915_private *dev_priv = dev->dev_private;
	int ret;

	ret = i915_gem_wait_for_error(&dev_priv->gpu_error);
	if (ret)
		return ret;

	ret = mutex_lock_interruptible(&dev->struct_mutex);
	if (ret)
		return ret;

	WARN_ON(i915_verify_lists(dev));
	return 0;
}

int
i915_gem_get_aperture_ioctl(struct drm_device *dev, void *data,
			    struct drm_file *file)
{
	struct drm_i915_private *dev_priv = dev->dev_private;
	struct drm_i915_gem_get_aperture *args = data;
	struct i915_gtt *ggtt = &dev_priv->gtt;
	struct i915_vma *vma;
	size_t pinned;

	pinned = 0;
	mutex_lock(&dev->struct_mutex);
	list_for_each_entry(vma, &ggtt->base.active_list, mm_list)
		if (vma->pin_count)
			pinned += vma->node.size;
	list_for_each_entry(vma, &ggtt->base.inactive_list, mm_list)
		if (vma->pin_count)
			pinned += vma->node.size;
	mutex_unlock(&dev->struct_mutex);

	args->aper_size = dev_priv->gtt.base.total;
	args->aper_available_size = args->aper_size - pinned;

	return 0;
}

static int
i915_gem_object_get_pages_phys(struct drm_i915_gem_object *obj)
{
	struct address_space *mapping = file_inode(obj->base.filp)->i_mapping;
	char *vaddr = obj->phys_handle->vaddr;
	struct sg_table *st;
	struct scatterlist *sg;
	int i;

	if (WARN_ON(i915_gem_object_needs_bit17_swizzle(obj)))
		return -EINVAL;

	for (i = 0; i < obj->base.size / PAGE_SIZE; i++) {
		struct page *page;
		char *src;

		page = shmem_read_mapping_page(mapping, i);
		if (IS_ERR(page))
			return PTR_ERR(page);

		src = kmap_atomic(page);
		memcpy(vaddr, src, PAGE_SIZE);
		drm_clflush_virt_range(vaddr, PAGE_SIZE);
		kunmap_atomic(src);

		page_cache_release(page);
		vaddr += PAGE_SIZE;
	}

	i915_gem_chipset_flush(obj->base.dev);

	st = kmalloc(sizeof(*st), GFP_KERNEL);
	if (st == NULL)
		return -ENOMEM;

	if (sg_alloc_table(st, 1, GFP_KERNEL)) {
		kfree(st);
		return -ENOMEM;
	}

	sg = st->sgl;
	sg->offset = 0;
	sg->length = obj->base.size;

	sg_dma_address(sg) = obj->phys_handle->busaddr;
	sg_dma_len(sg) = obj->base.size;

	obj->pages = st;
	return 0;
}

static void
i915_gem_object_put_pages_phys(struct drm_i915_gem_object *obj)
{
	int ret;

	BUG_ON(obj->madv == __I915_MADV_PURGED);

	ret = i915_gem_object_set_to_cpu_domain(obj, true);
	if (ret) {
		/* In the event of a disaster, abandon all caches and
		 * hope for the best.
		 */
		WARN_ON(ret != -EIO);
		obj->base.read_domains = obj->base.write_domain = I915_GEM_DOMAIN_CPU;
	}

	if (obj->madv == I915_MADV_DONTNEED)
		obj->dirty = 0;

	if (obj->dirty) {
		struct address_space *mapping = file_inode(obj->base.filp)->i_mapping;
		char *vaddr = obj->phys_handle->vaddr;
		int i;

		for (i = 0; i < obj->base.size / PAGE_SIZE; i++) {
			struct page *page;
			char *dst;

			page = shmem_read_mapping_page(mapping, i);
			if (IS_ERR(page))
				continue;

			dst = kmap_atomic(page);
			drm_clflush_virt_range(vaddr, PAGE_SIZE);
			memcpy(dst, vaddr, PAGE_SIZE);
			kunmap_atomic(dst);

			set_page_dirty(page);
			if (obj->madv == I915_MADV_WILLNEED)
				mark_page_accessed(page);
			page_cache_release(page);
			vaddr += PAGE_SIZE;
		}
		obj->dirty = 0;
	}

	sg_free_table(obj->pages);
	kfree(obj->pages);
}

static void
i915_gem_object_release_phys(struct drm_i915_gem_object *obj)
{
	drm_pci_free(obj->base.dev, obj->phys_handle);
}

static const struct drm_i915_gem_object_ops i915_gem_phys_ops = {
	.get_pages = i915_gem_object_get_pages_phys,
	.put_pages = i915_gem_object_put_pages_phys,
	.release = i915_gem_object_release_phys,
};

static int
drop_pages(struct drm_i915_gem_object *obj)
{
	struct i915_vma *vma, *next;
	int ret;

	drm_gem_object_reference(&obj->base);
	list_for_each_entry_safe(vma, next, &obj->vma_list, vma_link)
		if (i915_vma_unbind(vma))
			break;

	ret = i915_gem_object_put_pages(obj);
	drm_gem_object_unreference(&obj->base);

	return ret;
}

int
i915_gem_object_attach_phys(struct drm_i915_gem_object *obj,
			    int align)
{
	drm_dma_handle_t *phys;
	int ret;

	if (obj->phys_handle) {
		if ((unsigned long)obj->phys_handle->vaddr & (align -1))
			return -EBUSY;

		return 0;
	}

	if (obj->madv != I915_MADV_WILLNEED)
		return -EFAULT;

	if (obj->base.filp == NULL)
		return -EINVAL;

	ret = drop_pages(obj);
	if (ret)
		return ret;

	/* create a new object */
	phys = drm_pci_alloc(obj->base.dev, obj->base.size, align);
	if (!phys)
		return -ENOMEM;

	obj->phys_handle = phys;
	obj->ops = &i915_gem_phys_ops;

	return i915_gem_object_get_pages(obj);
}

static int
i915_gem_phys_pwrite(struct drm_i915_gem_object *obj,
		     struct drm_i915_gem_pwrite *args,
		     struct drm_file *file_priv)
{
	struct drm_device *dev = obj->base.dev;
	void *vaddr = obj->phys_handle->vaddr + args->offset;
	char __user *user_data = to_user_ptr(args->data_ptr);
	int ret = 0;

	/* We manually control the domain here and pretend that it
	 * remains coherent i.e. in the GTT domain, like shmem_pwrite.
	 */
	ret = i915_gem_object_wait_rendering(obj, false);
	if (ret)
		return ret;

	intel_fb_obj_invalidate(obj, ORIGIN_CPU);
	if (__copy_from_user_inatomic_nocache(vaddr, user_data, args->size)) {
		unsigned long unwritten;

		/* The physical object once assigned is fixed for the lifetime
		 * of the obj, so we can safely drop the lock and continue
		 * to access vaddr.
		 */
		mutex_unlock(&dev->struct_mutex);
		unwritten = copy_from_user(vaddr, user_data, args->size);
		mutex_lock(&dev->struct_mutex);
		if (unwritten) {
			ret = -EFAULT;
			goto out;
		}
	}

	drm_clflush_virt_range(vaddr, args->size);
	i915_gem_chipset_flush(dev);

out:
	intel_fb_obj_flush(obj, false, ORIGIN_CPU);
	return ret;
}

void *i915_gem_object_alloc(struct drm_device *dev)
{
	struct drm_i915_private *dev_priv = dev->dev_private;
	return kmem_cache_zalloc(dev_priv->objects, GFP_KERNEL);
}

void i915_gem_object_free(struct drm_i915_gem_object *obj)
{
	struct drm_i915_private *dev_priv = obj->base.dev->dev_private;
	kmem_cache_free(dev_priv->objects, obj);
}

static int
i915_gem_create(struct drm_file *file,
		struct drm_device *dev,
		uint64_t size,
		uint32_t *handle_p)
{
	struct drm_i915_gem_object *obj;
	int ret;
	u32 handle;

	size = roundup(size, PAGE_SIZE);
	if (size == 0)
		return -EINVAL;

	/* Allocate the new object */
	obj = i915_gem_alloc_object(dev, size);
	if (obj == NULL)
		return -ENOMEM;

	ret = drm_gem_handle_create(file, &obj->base, &handle);
	/* drop reference from allocate - handle holds it now */
	drm_gem_object_unreference_unlocked(&obj->base);
	if (ret)
		return ret;

	*handle_p = handle;
	return 0;
}

int
i915_gem_dumb_create(struct drm_file *file,
		     struct drm_device *dev,
		     struct drm_mode_create_dumb *args)
{
	/* have to work out size/pitch and return them */
	args->pitch = ALIGN(args->width * DIV_ROUND_UP(args->bpp, 8), 64);
	args->size = args->pitch * args->height;
	return i915_gem_create(file, dev,
			       args->size, &args->handle);
}

/**
 * Creates a new mm object and returns a handle to it.
 */
int
i915_gem_create_ioctl(struct drm_device *dev, void *data,
		      struct drm_file *file)
{
	struct drm_i915_gem_create *args = data;

	return i915_gem_create(file, dev,
			       args->size, &args->handle);
}

static inline int
__copy_to_user_swizzled(char __user *cpu_vaddr,
			const char *gpu_vaddr, int gpu_offset,
			int length)
{
	int ret, cpu_offset = 0;

	while (length > 0) {
		int cacheline_end = ALIGN(gpu_offset + 1, 64);
		int this_length = min(cacheline_end - gpu_offset, length);
		int swizzled_gpu_offset = gpu_offset ^ 64;

		ret = __copy_to_user(cpu_vaddr + cpu_offset,
				     gpu_vaddr + swizzled_gpu_offset,
				     this_length);
		if (ret)
			return ret + length;

		cpu_offset += this_length;
		gpu_offset += this_length;
		length -= this_length;
	}

	return 0;
}

static inline int
__copy_from_user_swizzled(char *gpu_vaddr, int gpu_offset,
			  const char __user *cpu_vaddr,
			  int length)
{
	int ret, cpu_offset = 0;

	while (length > 0) {
		int cacheline_end = ALIGN(gpu_offset + 1, 64);
		int this_length = min(cacheline_end - gpu_offset, length);
		int swizzled_gpu_offset = gpu_offset ^ 64;

		ret = __copy_from_user(gpu_vaddr + swizzled_gpu_offset,
				       cpu_vaddr + cpu_offset,
				       this_length);
		if (ret)
			return ret + length;

		cpu_offset += this_length;
		gpu_offset += this_length;
		length -= this_length;
	}

	return 0;
}

/*
 * Pins the specified object's pages and synchronizes the object with
 * GPU accesses. Sets needs_clflush to non-zero if the caller should
 * flush the object from the CPU cache.
 */
int i915_gem_obj_prepare_shmem_read(struct drm_i915_gem_object *obj,
				    int *needs_clflush)
{
	int ret;

	*needs_clflush = 0;

	if (!obj->base.filp)
		return -EINVAL;

	if (!(obj->base.read_domains & I915_GEM_DOMAIN_CPU)) {
		/* If we're not in the cpu read domain, set ourself into the gtt
		 * read domain and manually flush cachelines (if required). This
		 * optimizes for the case when the gpu will dirty the data
		 * anyway again before the next pread happens. */
		*needs_clflush = !cpu_cache_is_coherent(obj->base.dev,
							obj->cache_level);
		ret = i915_gem_object_wait_rendering(obj, true);
		if (ret)
			return ret;
	}

	ret = i915_gem_object_get_pages(obj);
	if (ret)
		return ret;

	i915_gem_object_pin_pages(obj);

	return ret;
}

/* Per-page copy function for the shmem pread fastpath.
 * Flushes invalid cachelines before reading the target if
 * needs_clflush is set. */
static int
shmem_pread_fast(struct page *page, int shmem_page_offset, int page_length,
		 char __user *user_data,
		 bool page_do_bit17_swizzling, bool needs_clflush)
{
	char *vaddr;
	int ret;

	if (unlikely(page_do_bit17_swizzling))
		return -EINVAL;

	vaddr = kmap_atomic(page);
	if (needs_clflush)
		drm_clflush_virt_range(vaddr + shmem_page_offset,
				       page_length);
	ret = __copy_to_user_inatomic(user_data,
				      vaddr + shmem_page_offset,
				      page_length);
	kunmap_atomic(vaddr);

	return ret ? -EFAULT : 0;
}

static void
shmem_clflush_swizzled_range(char *addr, unsigned long length,
			     bool swizzled)
{
	if (unlikely(swizzled)) {
		unsigned long start = (unsigned long) addr;
		unsigned long end = (unsigned long) addr + length;

		/* For swizzling simply ensure that we always flush both
		 * channels. Lame, but simple and it works. Swizzled
		 * pwrite/pread is far from a hotpath - current userspace
		 * doesn't use it at all. */
		start = round_down(start, 128);
		end = round_up(end, 128);

		drm_clflush_virt_range((void *)start, end - start);
	} else {
		drm_clflush_virt_range(addr, length);
	}

}

/* Only difference to the fast-path function is that this can handle bit17
 * and uses non-atomic copy and kmap functions. */
static int
shmem_pread_slow(struct page *page, int shmem_page_offset, int page_length,
		 char __user *user_data,
		 bool page_do_bit17_swizzling, bool needs_clflush)
{
	char *vaddr;
	int ret;

	vaddr = kmap(page);
	if (needs_clflush)
		shmem_clflush_swizzled_range(vaddr + shmem_page_offset,
					     page_length,
					     page_do_bit17_swizzling);

	if (page_do_bit17_swizzling)
		ret = __copy_to_user_swizzled(user_data,
					      vaddr, shmem_page_offset,
					      page_length);
	else
		ret = __copy_to_user(user_data,
				     vaddr + shmem_page_offset,
				     page_length);
	kunmap(page);

	return ret ? - EFAULT : 0;
}

static int
i915_gem_shmem_pread(struct drm_device *dev,
		     struct drm_i915_gem_object *obj,
		     struct drm_i915_gem_pread *args,
		     struct drm_file *file)
{
	char __user *user_data;
	ssize_t remain;
	loff_t offset;
	int shmem_page_offset, page_length, ret = 0;
	int obj_do_bit17_swizzling, page_do_bit17_swizzling;
	int prefaulted = 0;
	int needs_clflush = 0;
	struct sg_page_iter sg_iter;

	user_data = to_user_ptr(args->data_ptr);
	remain = args->size;

	obj_do_bit17_swizzling = i915_gem_object_needs_bit17_swizzle(obj);

	ret = i915_gem_obj_prepare_shmem_read(obj, &needs_clflush);
	if (ret)
		return ret;

	offset = args->offset;

	for_each_sg_page(obj->pages->sgl, &sg_iter, obj->pages->nents,
			 offset >> PAGE_SHIFT) {
		struct page *page = sg_page_iter_page(&sg_iter);

		if (remain <= 0)
			break;

		/* Operation in this page
		 *
		 * shmem_page_offset = offset within page in shmem file
		 * page_length = bytes to copy for this page
		 */
		shmem_page_offset = offset_in_page(offset);
		page_length = remain;
		if ((shmem_page_offset + page_length) > PAGE_SIZE)
			page_length = PAGE_SIZE - shmem_page_offset;

		page_do_bit17_swizzling = obj_do_bit17_swizzling &&
			(page_to_phys(page) & (1 << 17)) != 0;

		ret = shmem_pread_fast(page, shmem_page_offset, page_length,
				       user_data, page_do_bit17_swizzling,
				       needs_clflush);
		if (ret == 0)
			goto next_page;

		mutex_unlock(&dev->struct_mutex);

		if (likely(!i915.prefault_disable) && !prefaulted) {
			ret = fault_in_multipages_writeable(user_data, remain);
			/* Userspace is tricking us, but we've already clobbered
			 * its pages with the prefault and promised to write the
			 * data up to the first fault. Hence ignore any errors
			 * and just continue. */
			(void)ret;
			prefaulted = 1;
		}

		ret = shmem_pread_slow(page, shmem_page_offset, page_length,
				       user_data, page_do_bit17_swizzling,
				       needs_clflush);

		mutex_lock(&dev->struct_mutex);

		if (ret)
			goto out;

next_page:
		remain -= page_length;
		user_data += page_length;
		offset += page_length;
	}

out:
	i915_gem_object_unpin_pages(obj);

	return ret;
}

/**
 * Reads data from the object referenced by handle.
 *
 * On error, the contents of *data are undefined.
 */
int
i915_gem_pread_ioctl(struct drm_device *dev, void *data,
		     struct drm_file *file)
{
	struct drm_i915_gem_pread *args = data;
	struct drm_i915_gem_object *obj;
	int ret = 0;

	if (args->size == 0)
		return 0;

	if (!access_ok(VERIFY_WRITE,
		       to_user_ptr(args->data_ptr),
		       args->size))
		return -EFAULT;

	ret = i915_mutex_lock_interruptible(dev);
	if (ret)
		return ret;

	obj = to_intel_bo(drm_gem_object_lookup(dev, file, args->handle));
	if (&obj->base == NULL) {
		ret = -ENOENT;
		goto unlock;
	}

	/* Bounds check source.  */
	if (args->offset > obj->base.size ||
	    args->size > obj->base.size - args->offset) {
		ret = -EINVAL;
		goto out;
	}

	/* prime objects have no backing filp to GEM pread/pwrite
	 * pages from.
	 */
	if (!obj->base.filp) {
		ret = -EINVAL;
		goto out;
	}

	trace_i915_gem_object_pread(obj, args->offset, args->size);

	ret = i915_gem_shmem_pread(dev, obj, args, file);

out:
	drm_gem_object_unreference(&obj->base);
unlock:
	mutex_unlock(&dev->struct_mutex);
	return ret;
}

/* This is the fast write path which cannot handle
 * page faults in the source data
 */

static inline int
fast_user_write(struct io_mapping *mapping,
		loff_t page_base, int page_offset,
		char __user *user_data,
		int length)
{
	void __iomem *vaddr_atomic;
	void *vaddr;
	unsigned long unwritten;

	vaddr_atomic = io_mapping_map_atomic_wc(mapping, page_base);
	/* We can use the cpu mem copy function because this is X86. */
	vaddr = (void __force*)vaddr_atomic + page_offset;
	unwritten = __copy_from_user_inatomic_nocache(vaddr,
						      user_data, length);
	io_mapping_unmap_atomic(vaddr_atomic);
	return unwritten;
}

/**
 * This is the fast pwrite path, where we copy the data directly from the
 * user into the GTT, uncached.
 */
static int
i915_gem_gtt_pwrite_fast(struct drm_device *dev,
			 struct drm_i915_gem_object *obj,
			 struct drm_i915_gem_pwrite *args,
			 struct drm_file *file)
{
	struct drm_i915_private *dev_priv = dev->dev_private;
	ssize_t remain;
	loff_t offset, page_base;
	char __user *user_data;
	int page_offset, page_length, ret;

	ret = i915_gem_obj_ggtt_pin(obj, 0, PIN_MAPPABLE | PIN_NONBLOCK);
	if (ret)
		goto out;

	ret = i915_gem_object_set_to_gtt_domain(obj, true);
	if (ret)
		goto out_unpin;

	ret = i915_gem_object_put_fence(obj);
	if (ret)
		goto out_unpin;

	user_data = to_user_ptr(args->data_ptr);
	remain = args->size;

	offset = i915_gem_obj_ggtt_offset(obj) + args->offset;

	intel_fb_obj_invalidate(obj, ORIGIN_GTT);

	while (remain > 0) {
		/* Operation in this page
		 *
		 * page_base = page offset within aperture
		 * page_offset = offset within page
		 * page_length = bytes to copy for this page
		 */
		page_base = offset & PAGE_MASK;
		page_offset = offset_in_page(offset);
		page_length = remain;
		if ((page_offset + remain) > PAGE_SIZE)
			page_length = PAGE_SIZE - page_offset;

		/* If we get a fault while copying data, then (presumably) our
		 * source page isn't available.  Return the error and we'll
		 * retry in the slow path.
		 */
		if (fast_user_write(dev_priv->gtt.mappable, page_base,
				    page_offset, user_data, page_length)) {
			ret = -EFAULT;
			goto out_flush;
		}

		remain -= page_length;
		user_data += page_length;
		offset += page_length;
	}

out_flush:
	intel_fb_obj_flush(obj, false, ORIGIN_GTT);
out_unpin:
	i915_gem_object_ggtt_unpin(obj);
out:
	return ret;
}

/* Per-page copy function for the shmem pwrite fastpath.
 * Flushes invalid cachelines before writing to the target if
 * needs_clflush_before is set and flushes out any written cachelines after
 * writing if needs_clflush is set. */
static int
shmem_pwrite_fast(struct page *page, int shmem_page_offset, int page_length,
		  char __user *user_data,
		  bool page_do_bit17_swizzling,
		  bool needs_clflush_before,
		  bool needs_clflush_after)
{
	char *vaddr;
	int ret;

	if (unlikely(page_do_bit17_swizzling))
		return -EINVAL;

	vaddr = kmap_atomic(page);
	if (needs_clflush_before)
		drm_clflush_virt_range(vaddr + shmem_page_offset,
				       page_length);
	ret = __copy_from_user_inatomic(vaddr + shmem_page_offset,
					user_data, page_length);
	if (needs_clflush_after)
		drm_clflush_virt_range(vaddr + shmem_page_offset,
				       page_length);
	kunmap_atomic(vaddr);

	return ret ? -EFAULT : 0;
}

/* Only difference to the fast-path function is that this can handle bit17
 * and uses non-atomic copy and kmap functions. */
static int
shmem_pwrite_slow(struct page *page, int shmem_page_offset, int page_length,
		  char __user *user_data,
		  bool page_do_bit17_swizzling,
		  bool needs_clflush_before,
		  bool needs_clflush_after)
{
	char *vaddr;
	int ret;

	vaddr = kmap(page);
	if (unlikely(needs_clflush_before || page_do_bit17_swizzling))
		shmem_clflush_swizzled_range(vaddr + shmem_page_offset,
					     page_length,
					     page_do_bit17_swizzling);
	if (page_do_bit17_swizzling)
		ret = __copy_from_user_swizzled(vaddr, shmem_page_offset,
						user_data,
						page_length);
	else
		ret = __copy_from_user(vaddr + shmem_page_offset,
				       user_data,
				       page_length);
	if (needs_clflush_after)
		shmem_clflush_swizzled_range(vaddr + shmem_page_offset,
					     page_length,
					     page_do_bit17_swizzling);
	kunmap(page);

	return ret ? -EFAULT : 0;
}

static int
i915_gem_shmem_pwrite(struct drm_device *dev,
		      struct drm_i915_gem_object *obj,
		      struct drm_i915_gem_pwrite *args,
		      struct drm_file *file)
{
	ssize_t remain;
	loff_t offset;
	char __user *user_data;
	int shmem_page_offset, page_length, ret = 0;
	int obj_do_bit17_swizzling, page_do_bit17_swizzling;
	int hit_slowpath = 0;
	int needs_clflush_after = 0;
	int needs_clflush_before = 0;
	struct sg_page_iter sg_iter;

	user_data = to_user_ptr(args->data_ptr);
	remain = args->size;

	obj_do_bit17_swizzling = i915_gem_object_needs_bit17_swizzle(obj);

	if (obj->base.write_domain != I915_GEM_DOMAIN_CPU) {
		/* If we're not in the cpu write domain, set ourself into the gtt
		 * write domain and manually flush cachelines (if required). This
		 * optimizes for the case when the gpu will use the data
		 * right away and we therefore have to clflush anyway. */
		needs_clflush_after = cpu_write_needs_clflush(obj);
		ret = i915_gem_object_wait_rendering(obj, false);
		if (ret)
			return ret;
	}
	/* Same trick applies to invalidate partially written cachelines read
	 * before writing. */
	if ((obj->base.read_domains & I915_GEM_DOMAIN_CPU) == 0)
		needs_clflush_before =
			!cpu_cache_is_coherent(dev, obj->cache_level);

	ret = i915_gem_object_get_pages(obj);
	if (ret)
		return ret;

	intel_fb_obj_invalidate(obj, ORIGIN_CPU);

	i915_gem_object_pin_pages(obj);

	offset = args->offset;
	obj->dirty = 1;

	for_each_sg_page(obj->pages->sgl, &sg_iter, obj->pages->nents,
			 offset >> PAGE_SHIFT) {
		struct page *page = sg_page_iter_page(&sg_iter);
		int partial_cacheline_write;

		if (remain <= 0)
			break;

		/* Operation in this page
		 *
		 * shmem_page_offset = offset within page in shmem file
		 * page_length = bytes to copy for this page
		 */
		shmem_page_offset = offset_in_page(offset);

		page_length = remain;
		if ((shmem_page_offset + page_length) > PAGE_SIZE)
			page_length = PAGE_SIZE - shmem_page_offset;

		/* If we don't overwrite a cacheline completely we need to be
		 * careful to have up-to-date data by first clflushing. Don't
		 * overcomplicate things and flush the entire patch. */
		partial_cacheline_write = needs_clflush_before &&
			((shmem_page_offset | page_length)
				& (boot_cpu_data.x86_clflush_size - 1));

		page_do_bit17_swizzling = obj_do_bit17_swizzling &&
			(page_to_phys(page) & (1 << 17)) != 0;

		ret = shmem_pwrite_fast(page, shmem_page_offset, page_length,
					user_data, page_do_bit17_swizzling,
					partial_cacheline_write,
					needs_clflush_after);
		if (ret == 0)
			goto next_page;

		hit_slowpath = 1;
		mutex_unlock(&dev->struct_mutex);
		ret = shmem_pwrite_slow(page, shmem_page_offset, page_length,
					user_data, page_do_bit17_swizzling,
					partial_cacheline_write,
					needs_clflush_after);

		mutex_lock(&dev->struct_mutex);

		if (ret)
			goto out;

next_page:
		remain -= page_length;
		user_data += page_length;
		offset += page_length;
	}

out:
	i915_gem_object_unpin_pages(obj);

	if (hit_slowpath) {
		/*
		 * Fixup: Flush cpu caches in case we didn't flush the dirty
		 * cachelines in-line while writing and the object moved
		 * out of the cpu write domain while we've dropped the lock.
		 */
		if (!needs_clflush_after &&
		    obj->base.write_domain != I915_GEM_DOMAIN_CPU) {
			if (i915_gem_clflush_object(obj, obj->pin_display))
				needs_clflush_after = true;
		}
	}

	if (needs_clflush_after)
		i915_gem_chipset_flush(dev);
	else
		obj->cache_dirty = true;

	intel_fb_obj_flush(obj, false, ORIGIN_CPU);
	return ret;
}

/**
 * Writes data to the object referenced by handle.
 *
 * On error, the contents of the buffer that were to be modified are undefined.
 */
int
i915_gem_pwrite_ioctl(struct drm_device *dev, void *data,
		      struct drm_file *file)
{
	struct drm_i915_private *dev_priv = dev->dev_private;
	struct drm_i915_gem_pwrite *args = data;
	struct drm_i915_gem_object *obj;
	int ret;

	if (args->size == 0)
		return 0;

	if (!access_ok(VERIFY_READ,
		       to_user_ptr(args->data_ptr),
		       args->size))
		return -EFAULT;

	if (likely(!i915.prefault_disable)) {
		ret = fault_in_multipages_readable(to_user_ptr(args->data_ptr),
						   args->size);
		if (ret)
			return -EFAULT;
	}

	intel_runtime_pm_get(dev_priv);

	ret = i915_mutex_lock_interruptible(dev);
	if (ret)
		goto put_rpm;

	obj = to_intel_bo(drm_gem_object_lookup(dev, file, args->handle));
	if (&obj->base == NULL) {
		ret = -ENOENT;
		goto unlock;
	}

	/* Bounds check destination. */
	if (args->offset > obj->base.size ||
	    args->size > obj->base.size - args->offset) {
		ret = -EINVAL;
		goto out;
	}

	/* prime objects have no backing filp to GEM pread/pwrite
	 * pages from.
	 */
	if (!obj->base.filp) {
		ret = -EINVAL;
		goto out;
	}

	trace_i915_gem_object_pwrite(obj, args->offset, args->size);

	ret = -EFAULT;
	/* We can only do the GTT pwrite on untiled buffers, as otherwise
	 * it would end up going through the fenced access, and we'll get
	 * different detiling behavior between reading and writing.
	 * pread/pwrite currently are reading and writing from the CPU
	 * perspective, requiring manual detiling by the client.
	 */
	if (obj->tiling_mode == I915_TILING_NONE &&
	    obj->base.write_domain != I915_GEM_DOMAIN_CPU &&
	    cpu_write_needs_clflush(obj)) {
		ret = i915_gem_gtt_pwrite_fast(dev, obj, args, file);
		/* Note that the gtt paths might fail with non-page-backed user
		 * pointers (e.g. gtt mappings when moving data between
		 * textures). Fallback to the shmem path in that case. */
	}

	if (ret == -EFAULT || ret == -ENOSPC) {
		if (obj->phys_handle)
			ret = i915_gem_phys_pwrite(obj, args, file);
		else
			ret = i915_gem_shmem_pwrite(dev, obj, args, file);
	}

out:
	drm_gem_object_unreference(&obj->base);
unlock:
	mutex_unlock(&dev->struct_mutex);
put_rpm:
	intel_runtime_pm_put(dev_priv);

	return ret;
}

int
i915_gem_check_wedge(struct i915_gpu_error *error,
		     bool interruptible)
{
	if (i915_reset_in_progress(error)) {
		/* Non-interruptible callers can't handle -EAGAIN, hence return
		 * -EIO unconditionally for these. */
		if (!interruptible)
			return -EIO;

		/* Recovery complete, but the reset failed ... */
		if (i915_terminally_wedged(error))
			return -EIO;

		/*
		 * Check if GPU Reset is in progress - we need intel_ring_begin
		 * to work properly to reinit the hw state while the gpu is
		 * still marked as reset-in-progress. Handle this with a flag.
		 */
		if (!error->reload_in_reset)
			return -EAGAIN;
	}

	return 0;
}

static void fake_irq(unsigned long data)
{
	wake_up_process((struct task_struct *)data);
}

static bool missed_irq(struct drm_i915_private *dev_priv,
		       struct intel_engine_cs *ring)
{
	return test_bit(ring->id, &dev_priv->gpu_error.missed_irq_rings);
}

static int __i915_spin_request(struct drm_i915_gem_request *req)
{
	unsigned long timeout;

	if (i915_gem_request_get_ring(req)->irq_refcount)
		return -EBUSY;

	timeout = jiffies + 1;
	while (!need_resched()) {
		if (i915_gem_request_completed(req, true))
			return 0;

		if (time_after_eq(jiffies, timeout))
			break;

		cpu_relax_lowlatency();
	}
	if (i915_gem_request_completed(req, false))
		return 0;

	return -EAGAIN;
}

/**
 * __i915_wait_request - wait until execution of request has finished
 * @req: duh!
 * @reset_counter: reset sequence associated with the given request
 * @interruptible: do an interruptible wait (normally yes)
 * @timeout: in - how long to wait (NULL forever); out - how much time remaining
 *
 * Note: It is of utmost importance that the passed in seqno and reset_counter
 * values have been read by the caller in an smp safe manner. Where read-side
 * locks are involved, it is sufficient to read the reset_counter before
 * unlocking the lock that protects the seqno. For lockless tricks, the
 * reset_counter _must_ be read before, and an appropriate smp_rmb must be
 * inserted.
 *
 * Returns 0 if the request was found within the alloted time. Else returns the
 * errno with remaining time filled in timeout argument.
 */
int __i915_wait_request(struct drm_i915_gem_request *req,
			unsigned reset_counter,
			bool interruptible,
			s64 *timeout,
			struct intel_rps_client *rps)
{
	struct intel_engine_cs *ring = i915_gem_request_get_ring(req);
	struct drm_device *dev = ring->dev;
	struct drm_i915_private *dev_priv = dev->dev_private;
	const bool irq_test_in_progress =
		ACCESS_ONCE(dev_priv->gpu_error.test_irq_rings) & intel_ring_flag(ring);
	DEFINE_WAIT(wait);
	unsigned long timeout_expire;
	s64 before, now;
	int ret;

	WARN(!intel_irqs_enabled(dev_priv), "IRQs disabled");

	if (list_empty(&req->list))
		return 0;

	if (i915_gem_request_completed(req, true))
		return 0;

	timeout_expire = timeout ?
		jiffies + nsecs_to_jiffies_timeout((u64)*timeout) : 0;

	if (INTEL_INFO(dev_priv)->gen >= 6)
		gen6_rps_boost(dev_priv, rps, req->emitted_jiffies);

	/* Record current time in case interrupted by signal, or wedged */
	trace_i915_gem_request_wait_begin(req);
	before = ktime_get_raw_ns();

	/* Optimistic spin for the next jiffie before touching IRQs */
	ret = __i915_spin_request(req);
	if (ret == 0)
		goto out;

	if (!irq_test_in_progress && WARN_ON(!ring->irq_get(ring))) {
		ret = -ENODEV;
		goto out;
	}

	for (;;) {
		struct timer_list timer;

		prepare_to_wait(&ring->irq_queue, &wait,
				interruptible ? TASK_INTERRUPTIBLE : TASK_UNINTERRUPTIBLE);

		/* We need to check whether any gpu reset happened in between
		 * the caller grabbing the seqno and now ... */
		if (reset_counter != atomic_read(&dev_priv->gpu_error.reset_counter)) {
			/* ... but upgrade the -EAGAIN to an -EIO if the gpu
			 * is truely gone. */
			ret = i915_gem_check_wedge(&dev_priv->gpu_error, interruptible);
			if (ret == 0)
				ret = -EAGAIN;
			break;
		}

		if (i915_gem_request_completed(req, false)) {
			ret = 0;
			break;
		}

		if (interruptible && signal_pending(current)) {
			ret = -ERESTARTSYS;
			break;
		}

		if (timeout && time_after_eq(jiffies, timeout_expire)) {
			ret = -ETIME;
			break;
		}

		timer.function = NULL;
		if (timeout || missed_irq(dev_priv, ring)) {
			unsigned long expire;

			setup_timer_on_stack(&timer, fake_irq, (unsigned long)current);
			expire = missed_irq(dev_priv, ring) ? jiffies + 1 : timeout_expire;
			mod_timer(&timer, expire);
		}

		io_schedule();

		if (timer.function) {
			del_singleshot_timer_sync(&timer);
			destroy_timer_on_stack(&timer);
		}
	}
	if (!irq_test_in_progress)
		ring->irq_put(ring);

	finish_wait(&ring->irq_queue, &wait);

out:
	now = ktime_get_raw_ns();
	trace_i915_gem_request_wait_end(req);

	if (timeout) {
		s64 tres = *timeout - (now - before);

		*timeout = tres < 0 ? 0 : tres;

		/*
		 * Apparently ktime isn't accurate enough and occasionally has a
		 * bit of mismatch in the jiffies<->nsecs<->ktime loop. So patch
		 * things up to make the test happy. We allow up to 1 jiffy.
		 *
		 * This is a regrssion from the timespec->ktime conversion.
		 */
		if (ret == -ETIME && *timeout < jiffies_to_usecs(1)*1000)
			*timeout = 0;
	}

	return ret;
}

int i915_gem_request_add_to_client(struct drm_i915_gem_request *req,
				   struct drm_file *file)
{
	struct drm_i915_private *dev_private;
	struct drm_i915_file_private *file_priv;

	WARN_ON(!req || !file || req->file_priv);

	if (!req || !file)
		return -EINVAL;

	if (req->file_priv)
		return -EINVAL;

	dev_private = req->ring->dev->dev_private;
	file_priv = file->driver_priv;

	spin_lock(&file_priv->mm.lock);
	req->file_priv = file_priv;
	list_add_tail(&req->client_list, &file_priv->mm.request_list);
	spin_unlock(&file_priv->mm.lock);

	req->pid = get_pid(task_pid(current));

	return 0;
}

static inline void
i915_gem_request_remove_from_client(struct drm_i915_gem_request *request)
{
	struct drm_i915_file_private *file_priv = request->file_priv;

	if (!file_priv)
		return;

	spin_lock(&file_priv->mm.lock);
	list_del(&request->client_list);
	request->file_priv = NULL;
	spin_unlock(&file_priv->mm.lock);

	put_pid(request->pid);
	request->pid = NULL;
}

static void i915_gem_request_retire(struct drm_i915_gem_request *request)
{
	trace_i915_gem_request_retire(request);

	/* We know the GPU must have read the request to have
	 * sent us the seqno + interrupt, so use the position
	 * of tail of the request to update the last known position
	 * of the GPU head.
	 *
	 * Note this requires that we are always called in request
	 * completion order.
	 */
	request->ringbuf->last_retired_head = request->postfix;

	list_del_init(&request->list);
	i915_gem_request_remove_from_client(request);

	i915_gem_request_unreference(request);
}

static void
__i915_gem_request_retire__upto(struct drm_i915_gem_request *req)
{
	struct intel_engine_cs *engine = req->ring;
	struct drm_i915_gem_request *tmp;

	lockdep_assert_held(&engine->dev->struct_mutex);

	if (list_empty(&req->list))
		return;

	do {
		tmp = list_first_entry(&engine->request_list,
				       typeof(*tmp), list);

		i915_gem_request_retire(tmp);
	} while (tmp != req);

	WARN_ON(i915_verify_lists(engine->dev));
}

/**
 * Waits for a request to be signaled, and cleans up the
 * request and object lists appropriately for that event.
 */
int
i915_wait_request(struct drm_i915_gem_request *req)
{
	struct drm_device *dev;
	struct drm_i915_private *dev_priv;
	bool interruptible;
	int ret;

	BUG_ON(req == NULL);

	dev = req->ring->dev;
	dev_priv = dev->dev_private;
	interruptible = dev_priv->mm.interruptible;

	BUG_ON(!mutex_is_locked(&dev->struct_mutex));

	ret = i915_gem_check_wedge(&dev_priv->gpu_error, interruptible);
	if (ret)
		return ret;

	ret = __i915_wait_request(req,
				  atomic_read(&dev_priv->gpu_error.reset_counter),
				  interruptible, NULL, NULL);
	if (ret)
		return ret;

	__i915_gem_request_retire__upto(req);
	return 0;
}

/**
 * Ensures that all rendering to the object has completed and the object is
 * safe to unbind from the GTT or access from the CPU.
 */
int
i915_gem_object_wait_rendering(struct drm_i915_gem_object *obj,
			       bool readonly)
{
	int ret, i;

	if (!obj->active)
		return 0;

	if (readonly) {
		if (obj->last_write_req != NULL) {
			ret = i915_wait_request(obj->last_write_req);
			if (ret)
				return ret;

			i = obj->last_write_req->ring->id;
			if (obj->last_read_req[i] == obj->last_write_req)
				i915_gem_object_retire__read(obj, i);
			else
				i915_gem_object_retire__write(obj);
		}
	} else {
		for (i = 0; i < I915_NUM_RINGS; i++) {
			if (obj->last_read_req[i] == NULL)
				continue;

			ret = i915_wait_request(obj->last_read_req[i]);
			if (ret)
				return ret;

			i915_gem_object_retire__read(obj, i);
		}
		RQ_BUG_ON(obj->active);
	}

	return 0;
}

static void
i915_gem_object_retire_request(struct drm_i915_gem_object *obj,
			       struct drm_i915_gem_request *req)
{
	int ring = req->ring->id;

	if (obj->last_read_req[ring] == req)
		i915_gem_object_retire__read(obj, ring);
	else if (obj->last_write_req == req)
		i915_gem_object_retire__write(obj);

	__i915_gem_request_retire__upto(req);
}

/* A nonblocking variant of the above wait. This is a highly dangerous routine
 * as the object state may change during this call.
 */
static __must_check int
i915_gem_object_wait_rendering__nonblocking(struct drm_i915_gem_object *obj,
					    struct intel_rps_client *rps,
					    bool readonly)
{
	struct drm_device *dev = obj->base.dev;
	struct drm_i915_private *dev_priv = dev->dev_private;
	struct drm_i915_gem_request *requests[I915_NUM_RINGS];
	unsigned reset_counter;
	int ret, i, n = 0;

	BUG_ON(!mutex_is_locked(&dev->struct_mutex));
	BUG_ON(!dev_priv->mm.interruptible);

	if (!obj->active)
		return 0;

	ret = i915_gem_check_wedge(&dev_priv->gpu_error, true);
	if (ret)
		return ret;

	reset_counter = atomic_read(&dev_priv->gpu_error.reset_counter);

	if (readonly) {
		struct drm_i915_gem_request *req;

		req = obj->last_write_req;
		if (req == NULL)
			return 0;

		requests[n++] = i915_gem_request_reference(req);
	} else {
		for (i = 0; i < I915_NUM_RINGS; i++) {
			struct drm_i915_gem_request *req;

			req = obj->last_read_req[i];
			if (req == NULL)
				continue;

			requests[n++] = i915_gem_request_reference(req);
		}
	}

	mutex_unlock(&dev->struct_mutex);
	for (i = 0; ret == 0 && i < n; i++)
		ret = __i915_wait_request(requests[i], reset_counter, true,
					  NULL, rps);
	mutex_lock(&dev->struct_mutex);

	for (i = 0; i < n; i++) {
		if (ret == 0)
			i915_gem_object_retire_request(obj, requests[i]);
		i915_gem_request_unreference(requests[i]);
	}

	return ret;
}

static struct intel_rps_client *to_rps_client(struct drm_file *file)
{
	struct drm_i915_file_private *fpriv = file->driver_priv;
	return &fpriv->rps;
}

/**
 * Called when user space prepares to use an object with the CPU, either
 * through the mmap ioctl's mapping or a GTT mapping.
 */
int
i915_gem_set_domain_ioctl(struct drm_device *dev, void *data,
			  struct drm_file *file)
{
	struct drm_i915_gem_set_domain *args = data;
	struct drm_i915_gem_object *obj;
	uint32_t read_domains = args->read_domains;
	uint32_t write_domain = args->write_domain;
	int ret;

	/* Only handle setting domains to types used by the CPU. */
	if (write_domain & I915_GEM_GPU_DOMAINS)
		return -EINVAL;

	if (read_domains & I915_GEM_GPU_DOMAINS)
		return -EINVAL;

	/* Having something in the write domain implies it's in the read
	 * domain, and only that read domain.  Enforce that in the request.
	 */
	if (write_domain != 0 && read_domains != write_domain)
		return -EINVAL;

	ret = i915_mutex_lock_interruptible(dev);
	if (ret)
		return ret;

	obj = to_intel_bo(drm_gem_object_lookup(dev, file, args->handle));
	if (&obj->base == NULL) {
		ret = -ENOENT;
		goto unlock;
	}

	/* Try to flush the object off the GPU without holding the lock.
	 * We will repeat the flush holding the lock in the normal manner
	 * to catch cases where we are gazumped.
	 */
	ret = i915_gem_object_wait_rendering__nonblocking(obj,
							  to_rps_client(file),
							  !write_domain);
	if (ret)
		goto unref;

	if (read_domains & I915_GEM_DOMAIN_GTT)
		ret = i915_gem_object_set_to_gtt_domain(obj, write_domain != 0);
	else
		ret = i915_gem_object_set_to_cpu_domain(obj, write_domain != 0);

	if (write_domain != 0)
		intel_fb_obj_invalidate(obj,
					write_domain == I915_GEM_DOMAIN_GTT ?
					ORIGIN_GTT : ORIGIN_CPU);

unref:
	drm_gem_object_unreference(&obj->base);
unlock:
	mutex_unlock(&dev->struct_mutex);
	return ret;
}

/**
 * Called when user space has done writes to this buffer
 */
int
i915_gem_sw_finish_ioctl(struct drm_device *dev, void *data,
			 struct drm_file *file)
{
	struct drm_i915_gem_sw_finish *args = data;
	struct drm_i915_gem_object *obj;
	int ret = 0;

	ret = i915_mutex_lock_interruptible(dev);
	if (ret)
		return ret;

	obj = to_intel_bo(drm_gem_object_lookup(dev, file, args->handle));
	if (&obj->base == NULL) {
		ret = -ENOENT;
		goto unlock;
	}

	/* Pinned buffers may be scanout, so flush the cache */
	if (obj->pin_display)
		i915_gem_object_flush_cpu_write_domain(obj);

	drm_gem_object_unreference(&obj->base);
unlock:
	mutex_unlock(&dev->struct_mutex);
	return ret;
}

/**
 * Maps the contents of an object, returning the address it is mapped
 * into.
 *
 * While the mapping holds a reference on the contents of the object, it doesn't
 * imply a ref on the object itself.
 *
 * IMPORTANT:
 *
 * DRM driver writers who look a this function as an example for how to do GEM
 * mmap support, please don't implement mmap support like here. The modern way
 * to implement DRM mmap support is with an mmap offset ioctl (like
 * i915_gem_mmap_gtt) and then using the mmap syscall on the DRM fd directly.
 * That way debug tooling like valgrind will understand what's going on, hiding
 * the mmap call in a driver private ioctl will break that. The i915 driver only
 * does cpu mmaps this way because we didn't know better.
 */
int
i915_gem_mmap_ioctl(struct drm_device *dev, void *data,
		    struct drm_file *file)
{
	struct drm_i915_gem_mmap *args = data;
	struct drm_gem_object *obj;
	unsigned long addr;

	if (args->flags & ~(I915_MMAP_WC))
		return -EINVAL;

	if (args->flags & I915_MMAP_WC && !cpu_has_pat)
		return -ENODEV;

	obj = drm_gem_object_lookup(dev, file, args->handle);
	if (obj == NULL)
		return -ENOENT;

	/* prime objects have no backing filp to GEM mmap
	 * pages from.
	 */
	if (!obj->filp) {
		drm_gem_object_unreference_unlocked(obj);
		return -EINVAL;
	}

	addr = vm_mmap(obj->filp, 0, args->size,
		       PROT_READ | PROT_WRITE, MAP_SHARED,
		       args->offset);
	if (args->flags & I915_MMAP_WC) {
		struct mm_struct *mm = current->mm;
		struct vm_area_struct *vma;

		down_write(&mm->mmap_sem);
		vma = find_vma(mm, addr);
		if (vma)
			vma->vm_page_prot =
				pgprot_writecombine(vm_get_page_prot(vma->vm_flags));
		else
			addr = -ENOMEM;
		up_write(&mm->mmap_sem);
	}
	drm_gem_object_unreference_unlocked(obj);
	if (IS_ERR((void *)addr))
		return addr;

	args->addr_ptr = (uint64_t) addr;

	return 0;
}

/**
 * i915_gem_fault - fault a page into the GTT
 * @vma: VMA in question
 * @vmf: fault info
 *
 * The fault handler is set up by drm_gem_mmap() when a object is GTT mapped
 * from userspace.  The fault handler takes care of binding the object to
 * the GTT (if needed), allocating and programming a fence register (again,
 * only if needed based on whether the old reg is still valid or the object
 * is tiled) and inserting a new PTE into the faulting process.
 *
 * Note that the faulting process may involve evicting existing objects
 * from the GTT and/or fence registers to make room.  So performance may
 * suffer if the GTT working set is large or there are few fence registers
 * left.
 */
int i915_gem_fault(struct vm_area_struct *vma, struct vm_fault *vmf)
{
	struct drm_i915_gem_object *obj = to_intel_bo(vma->vm_private_data);
	struct drm_device *dev = obj->base.dev;
	struct drm_i915_private *dev_priv = dev->dev_private;
	struct i915_ggtt_view view = i915_ggtt_view_normal;
	pgoff_t page_offset;
	unsigned long pfn;
	int ret = 0;
	bool write = !!(vmf->flags & FAULT_FLAG_WRITE);

	intel_runtime_pm_get(dev_priv);

	/* We don't use vmf->pgoff since that has the fake offset */
	page_offset = ((unsigned long)vmf->virtual_address - vma->vm_start) >>
		PAGE_SHIFT;

	ret = i915_mutex_lock_interruptible(dev);
	if (ret)
		goto out;

	trace_i915_gem_object_fault(obj, page_offset, true, write);

	/* Try to flush the object off the GPU first without holding the lock.
	 * Upon reacquiring the lock, we will perform our sanity checks and then
	 * repeat the flush holding the lock in the normal manner to catch cases
	 * where we are gazumped.
	 */
	ret = i915_gem_object_wait_rendering__nonblocking(obj, NULL, !write);
	if (ret)
		goto unlock;

	/* Access to snoopable pages through the GTT is incoherent. */
	if (obj->cache_level != I915_CACHE_NONE && !HAS_LLC(dev)) {
		ret = -EFAULT;
		goto unlock;
	}

	/* Use a partial view if the object is bigger than the aperture. */
	if (obj->base.size >= dev_priv->gtt.mappable_end &&
	    obj->tiling_mode == I915_TILING_NONE) {
		static const unsigned int chunk_size = 256; // 1 MiB

		memset(&view, 0, sizeof(view));
		view.type = I915_GGTT_VIEW_PARTIAL;
		view.params.partial.offset = rounddown(page_offset, chunk_size);
		view.params.partial.size =
			min_t(unsigned int,
			      chunk_size,
			      (vma->vm_end - vma->vm_start)/PAGE_SIZE -
			      view.params.partial.offset);
	}

	/* Now pin it into the GTT if needed */
	ret = i915_gem_object_ggtt_pin(obj, &view, 0, PIN_MAPPABLE);
	if (ret)
		goto unlock;

	ret = i915_gem_object_set_to_gtt_domain(obj, write);
	if (ret)
		goto unpin;

	ret = i915_gem_object_get_fence(obj);
	if (ret)
		goto unpin;

	/* Finally, remap it using the new GTT offset */
	pfn = dev_priv->gtt.mappable_base +
		i915_gem_obj_ggtt_offset_view(obj, &view);
	pfn >>= PAGE_SHIFT;

	if (unlikely(view.type == I915_GGTT_VIEW_PARTIAL)) {
		/* Overriding existing pages in partial view does not cause
		 * us any trouble as TLBs are still valid because the fault
		 * is due to userspace losing part of the mapping or never
		 * having accessed it before (at this partials' range).
		 */
		unsigned long base = vma->vm_start +
				     (view.params.partial.offset << PAGE_SHIFT);
		unsigned int i;

		for (i = 0; i < view.params.partial.size; i++) {
			ret = vm_insert_pfn(vma, base + i * PAGE_SIZE, pfn + i);
			if (ret)
				break;
		}

		obj->fault_mappable = true;
	} else {
		if (!obj->fault_mappable) {
			unsigned long size = min_t(unsigned long,
						   vma->vm_end - vma->vm_start,
						   obj->base.size);
			int i;

			for (i = 0; i < size >> PAGE_SHIFT; i++) {
				ret = vm_insert_pfn(vma,
						    (unsigned long)vma->vm_start + i * PAGE_SIZE,
						    pfn + i);
				if (ret)
					break;
			}

			obj->fault_mappable = true;
		} else
			ret = vm_insert_pfn(vma,
					    (unsigned long)vmf->virtual_address,
					    pfn + page_offset);
	}
unpin:
	i915_gem_object_ggtt_unpin_view(obj, &view);
unlock:
	mutex_unlock(&dev->struct_mutex);
out:
	switch (ret) {
	case -EIO:
		/*
		 * We eat errors when the gpu is terminally wedged to avoid
		 * userspace unduly crashing (gl has no provisions for mmaps to
		 * fail). But any other -EIO isn't ours (e.g. swap in failure)
		 * and so needs to be reported.
		 */
		if (!i915_terminally_wedged(&dev_priv->gpu_error)) {
			ret = VM_FAULT_SIGBUS;
			break;
		}
	case -EAGAIN:
		/*
		 * EAGAIN means the gpu is hung and we'll wait for the error
		 * handler to reset everything when re-faulting in
		 * i915_mutex_lock_interruptible.
		 */
	case 0:
	case -ERESTARTSYS:
	case -EINTR:
	case -EBUSY:
		/*
		 * EBUSY is ok: this just means that another thread
		 * already did the job.
		 */
		ret = VM_FAULT_NOPAGE;
		break;
	case -ENOMEM:
		ret = VM_FAULT_OOM;
		break;
	case -ENOSPC:
	case -EFAULT:
		ret = VM_FAULT_SIGBUS;
		break;
	default:
		WARN_ONCE(ret, "unhandled error in i915_gem_fault: %i\n", ret);
		ret = VM_FAULT_SIGBUS;
		break;
	}

	intel_runtime_pm_put(dev_priv);
	return ret;
}

/**
 * i915_gem_release_mmap - remove physical page mappings
 * @obj: obj in question
 *
 * Preserve the reservation of the mmapping with the DRM core code, but
 * relinquish ownership of the pages back to the system.
 *
 * It is vital that we remove the page mapping if we have mapped a tiled
 * object through the GTT and then lose the fence register due to
 * resource pressure. Similarly if the object has been moved out of the
 * aperture, than pages mapped into userspace must be revoked. Removing the
 * mapping will then trigger a page fault on the next user access, allowing
 * fixup by i915_gem_fault().
 */
void
i915_gem_release_mmap(struct drm_i915_gem_object *obj)
{
	if (!obj->fault_mappable)
		return;

	drm_vma_node_unmap(&obj->base.vma_node,
			   obj->base.dev->anon_inode->i_mapping);
	obj->fault_mappable = false;
}

void
i915_gem_release_all_mmaps(struct drm_i915_private *dev_priv)
{
	struct drm_i915_gem_object *obj;

	list_for_each_entry(obj, &dev_priv->mm.bound_list, global_list)
		i915_gem_release_mmap(obj);
}

uint32_t
i915_gem_get_gtt_size(struct drm_device *dev, uint32_t size, int tiling_mode)
{
	uint32_t gtt_size;

	if (INTEL_INFO(dev)->gen >= 4 ||
	    tiling_mode == I915_TILING_NONE)
		return size;

	/* Previous chips need a power-of-two fence region when tiling */
	if (INTEL_INFO(dev)->gen == 3)
		gtt_size = 1024*1024;
	else
		gtt_size = 512*1024;

	while (gtt_size < size)
		gtt_size <<= 1;

	return gtt_size;
}

/**
 * i915_gem_get_gtt_alignment - return required GTT alignment for an object
 * @obj: object to check
 *
 * Return the required GTT alignment for an object, taking into account
 * potential fence register mapping.
 */
uint32_t
i915_gem_get_gtt_alignment(struct drm_device *dev, uint32_t size,
			   int tiling_mode, bool fenced)
{
	/*
	 * Minimum alignment is 4k (GTT page size), but might be greater
	 * if a fence register is needed for the object.
	 */
	if (INTEL_INFO(dev)->gen >= 4 || (!fenced && IS_G33(dev)) ||
	    tiling_mode == I915_TILING_NONE)
		return 4096;

	/*
	 * Previous chips need to be aligned to the size of the smallest
	 * fence register that can contain the object.
	 */
	return i915_gem_get_gtt_size(dev, size, tiling_mode);
}

static int i915_gem_object_create_mmap_offset(struct drm_i915_gem_object *obj)
{
	struct drm_i915_private *dev_priv = obj->base.dev->dev_private;
	int ret;

	if (drm_vma_node_has_offset(&obj->base.vma_node))
		return 0;

	dev_priv->mm.shrinker_no_lock_stealing = true;

	ret = drm_gem_create_mmap_offset(&obj->base);
	if (ret != -ENOSPC)
		goto out;

	/* Badly fragmented mmap space? The only way we can recover
	 * space is by destroying unwanted objects. We can't randomly release
	 * mmap_offsets as userspace expects them to be persistent for the
	 * lifetime of the objects. The closest we can is to release the
	 * offsets on purgeable objects by truncating it and marking it purged,
	 * which prevents userspace from ever using that object again.
	 */
	i915_gem_shrink(dev_priv,
			obj->base.size >> PAGE_SHIFT,
			I915_SHRINK_BOUND |
			I915_SHRINK_UNBOUND |
			I915_SHRINK_PURGEABLE);
	ret = drm_gem_create_mmap_offset(&obj->base);
	if (ret != -ENOSPC)
		goto out;

	i915_gem_shrink_all(dev_priv);
	ret = drm_gem_create_mmap_offset(&obj->base);
out:
	dev_priv->mm.shrinker_no_lock_stealing = false;

	return ret;
}

static void i915_gem_object_free_mmap_offset(struct drm_i915_gem_object *obj)
{
	drm_gem_free_mmap_offset(&obj->base);
}

int
i915_gem_mmap_gtt(struct drm_file *file,
		  struct drm_device *dev,
		  uint32_t handle,
		  uint64_t *offset)
{
	struct drm_i915_gem_object *obj;
	int ret;

	ret = i915_mutex_lock_interruptible(dev);
	if (ret)
		return ret;

	obj = to_intel_bo(drm_gem_object_lookup(dev, file, handle));
	if (&obj->base == NULL) {
		ret = -ENOENT;
		goto unlock;
	}

	if (obj->madv != I915_MADV_WILLNEED) {
		DRM_DEBUG("Attempting to mmap a purgeable buffer\n");
		ret = -EFAULT;
		goto out;
	}

	ret = i915_gem_object_create_mmap_offset(obj);
	if (ret)
		goto out;

	*offset = drm_vma_node_offset_addr(&obj->base.vma_node);

out:
	drm_gem_object_unreference(&obj->base);
unlock:
	mutex_unlock(&dev->struct_mutex);
	return ret;
}

/**
 * i915_gem_mmap_gtt_ioctl - prepare an object for GTT mmap'ing
 * @dev: DRM device
 * @data: GTT mapping ioctl data
 * @file: GEM object info
 *
 * Simply returns the fake offset to userspace so it can mmap it.
 * The mmap call will end up in drm_gem_mmap(), which will set things
 * up so we can get faults in the handler above.
 *
 * The fault handler will take care of binding the object into the GTT
 * (since it may have been evicted to make room for something), allocating
 * a fence register, and mapping the appropriate aperture address into
 * userspace.
 */
int
i915_gem_mmap_gtt_ioctl(struct drm_device *dev, void *data,
			struct drm_file *file)
{
	struct drm_i915_gem_mmap_gtt *args = data;

	return i915_gem_mmap_gtt(file, dev, args->handle, &args->offset);
}

/* Immediately discard the backing storage */
static void
i915_gem_object_truncate(struct drm_i915_gem_object *obj)
{
	i915_gem_object_free_mmap_offset(obj);

	if (obj->base.filp == NULL)
		return;

	/* Our goal here is to return as much of the memory as
	 * is possible back to the system as we are called from OOM.
	 * To do this we must instruct the shmfs to drop all of its
	 * backing pages, *now*.
	 */
	shmem_truncate_range(file_inode(obj->base.filp), 0, (loff_t)-1);
	obj->madv = __I915_MADV_PURGED;
}

/* Try to discard unwanted pages */
static void
i915_gem_object_invalidate(struct drm_i915_gem_object *obj)
{
	struct address_space *mapping;

	switch (obj->madv) {
	case I915_MADV_DONTNEED:
		i915_gem_object_truncate(obj);
	case __I915_MADV_PURGED:
		return;
	}

	if (obj->base.filp == NULL)
		return;

	mapping = file_inode(obj->base.filp)->i_mapping,
	invalidate_mapping_pages(mapping, 0, (loff_t)-1);
}

static void
i915_gem_object_put_pages_gtt(struct drm_i915_gem_object *obj)
{
	struct sg_page_iter sg_iter;
	int ret;

	BUG_ON(obj->madv == __I915_MADV_PURGED);

	ret = i915_gem_object_set_to_cpu_domain(obj, true);
	if (ret) {
		/* In the event of a disaster, abandon all caches and
		 * hope for the best.
		 */
		WARN_ON(ret != -EIO);
		i915_gem_clflush_object(obj, true);
		obj->base.read_domains = obj->base.write_domain = I915_GEM_DOMAIN_CPU;
	}

	i915_gem_gtt_finish_object(obj);

	if (i915_gem_object_needs_bit17_swizzle(obj))
		i915_gem_object_save_bit_17_swizzle(obj);

	if (obj->madv == I915_MADV_DONTNEED)
		obj->dirty = 0;

	for_each_sg_page(obj->pages->sgl, &sg_iter, obj->pages->nents, 0) {
		struct page *page = sg_page_iter_page(&sg_iter);

		if (obj->dirty)
			set_page_dirty(page);

		if (obj->madv == I915_MADV_WILLNEED)
			mark_page_accessed(page);

		page_cache_release(page);
	}
	obj->dirty = 0;

	sg_free_table(obj->pages);
	kfree(obj->pages);
}

int
i915_gem_object_put_pages(struct drm_i915_gem_object *obj)
{
	const struct drm_i915_gem_object_ops *ops = obj->ops;

	if (obj->pages == NULL)
		return 0;

	if (obj->pages_pin_count)
		return -EBUSY;

	BUG_ON(i915_gem_obj_bound_any(obj));

	/* ->put_pages might need to allocate memory for the bit17 swizzle
	 * array, hence protect them from being reaped by removing them from gtt
	 * lists early. */
	list_del(&obj->global_list);

	ops->put_pages(obj);
	obj->pages = NULL;

	i915_gem_object_invalidate(obj);

	return 0;
}

static int
i915_gem_object_get_pages_gtt(struct drm_i915_gem_object *obj)
{
	struct drm_i915_private *dev_priv = obj->base.dev->dev_private;
	int page_count, i;
	struct address_space *mapping;
	struct sg_table *st;
	struct scatterlist *sg;
	struct sg_page_iter sg_iter;
	struct page *page;
	unsigned long last_pfn = 0;	/* suppress gcc warning */
	int ret;
	gfp_t gfp;

	/* Assert that the object is not currently in any GPU domain. As it
	 * wasn't in the GTT, there shouldn't be any way it could have been in
	 * a GPU cache
	 */
	BUG_ON(obj->base.read_domains & I915_GEM_GPU_DOMAINS);
	BUG_ON(obj->base.write_domain & I915_GEM_GPU_DOMAINS);

	st = kmalloc(sizeof(*st), GFP_KERNEL);
	if (st == NULL)
		return -ENOMEM;

	page_count = obj->base.size / PAGE_SIZE;
	if (sg_alloc_table(st, page_count, GFP_KERNEL)) {
		kfree(st);
		return -ENOMEM;
	}

	/* Get the list of pages out of our struct file.  They'll be pinned
	 * at this point until we release them.
	 *
	 * Fail silently without starting the shrinker
	 */
	mapping = file_inode(obj->base.filp)->i_mapping;
	gfp = mapping_gfp_constraint(mapping, ~(__GFP_IO | __GFP_RECLAIM));
	gfp |= __GFP_NORETRY | __GFP_NOWARN;
	sg = st->sgl;
	st->nents = 0;
	for (i = 0; i < page_count; i++) {
		page = shmem_read_mapping_page_gfp(mapping, i, gfp);
		if (IS_ERR(page)) {
			i915_gem_shrink(dev_priv,
					page_count,
					I915_SHRINK_BOUND |
					I915_SHRINK_UNBOUND |
					I915_SHRINK_PURGEABLE);
			page = shmem_read_mapping_page_gfp(mapping, i, gfp);
		}
		if (IS_ERR(page)) {
			/* We've tried hard to allocate the memory by reaping
			 * our own buffer, now let the real VM do its job and
			 * go down in flames if truly OOM.
			 */
			i915_gem_shrink_all(dev_priv);
			page = shmem_read_mapping_page(mapping, i);
			if (IS_ERR(page)) {
				ret = PTR_ERR(page);
				goto err_pages;
			}
		}
#ifdef CONFIG_SWIOTLB
		if (swiotlb_nr_tbl()) {
			st->nents++;
			sg_set_page(sg, page, PAGE_SIZE, 0);
			sg = sg_next(sg);
			continue;
		}
#endif
		if (!i || page_to_pfn(page) != last_pfn + 1) {
			if (i)
				sg = sg_next(sg);
			st->nents++;
			sg_set_page(sg, page, PAGE_SIZE, 0);
		} else {
			sg->length += PAGE_SIZE;
		}
		last_pfn = page_to_pfn(page);

		/* Check that the i965g/gm workaround works. */
		WARN_ON((gfp & __GFP_DMA32) && (last_pfn >= 0x00100000UL));
	}
#ifdef CONFIG_SWIOTLB
	if (!swiotlb_nr_tbl())
#endif
		sg_mark_end(sg);
	obj->pages = st;

	ret = i915_gem_gtt_prepare_object(obj);
	if (ret)
		goto err_pages;

	if (i915_gem_object_needs_bit17_swizzle(obj))
		i915_gem_object_do_bit_17_swizzle(obj);

	if (obj->tiling_mode != I915_TILING_NONE &&
	    dev_priv->quirks & QUIRK_PIN_SWIZZLED_PAGES)
		i915_gem_object_pin_pages(obj);

	return 0;

err_pages:
	sg_mark_end(sg);
	for_each_sg_page(st->sgl, &sg_iter, st->nents, 0)
		page_cache_release(sg_page_iter_page(&sg_iter));
	sg_free_table(st);
	kfree(st);

	/* shmemfs first checks if there is enough memory to allocate the page
	 * and reports ENOSPC should there be insufficient, along with the usual
	 * ENOMEM for a genuine allocation failure.
	 *
	 * We use ENOSPC in our driver to mean that we have run out of aperture
	 * space and so want to translate the error from shmemfs back to our
	 * usual understanding of ENOMEM.
	 */
	if (ret == -ENOSPC)
		ret = -ENOMEM;

	return ret;
}

/* Ensure that the associated pages are gathered from the backing storage
 * and pinned into our object. i915_gem_object_get_pages() may be called
 * multiple times before they are released by a single call to
 * i915_gem_object_put_pages() - once the pages are no longer referenced
 * either as a result of memory pressure (reaping pages under the shrinker)
 * or as the object is itself released.
 */
int
i915_gem_object_get_pages(struct drm_i915_gem_object *obj)
{
	struct drm_i915_private *dev_priv = obj->base.dev->dev_private;
	const struct drm_i915_gem_object_ops *ops = obj->ops;
	int ret;

	if (obj->pages)
		return 0;

	if (obj->madv != I915_MADV_WILLNEED) {
		DRM_DEBUG("Attempting to obtain a purgeable object\n");
		return -EFAULT;
	}

	BUG_ON(obj->pages_pin_count);

	ret = ops->get_pages(obj);
	if (ret)
		return ret;

	list_add_tail(&obj->global_list, &dev_priv->mm.unbound_list);

	obj->get_page.sg = obj->pages->sgl;
	obj->get_page.last = 0;

	return 0;
}

void i915_vma_move_to_active(struct i915_vma *vma,
			     struct drm_i915_gem_request *req)
{
	struct drm_i915_gem_object *obj = vma->obj;
	struct intel_engine_cs *ring;

	ring = i915_gem_request_get_ring(req);

	/* Add a reference if we're newly entering the active list. */
	if (obj->active == 0)
		drm_gem_object_reference(&obj->base);
	obj->active |= intel_ring_flag(ring);

	list_move_tail(&obj->ring_list[ring->id], &ring->active_list);
	i915_gem_request_assign(&obj->last_read_req[ring->id], req);

	list_move_tail(&vma->mm_list, &vma->vm->active_list);
}

static void
i915_gem_object_retire__write(struct drm_i915_gem_object *obj)
{
	RQ_BUG_ON(obj->last_write_req == NULL);
	RQ_BUG_ON(!(obj->active & intel_ring_flag(obj->last_write_req->ring)));

	i915_gem_request_assign(&obj->last_write_req, NULL);
	intel_fb_obj_flush(obj, true, ORIGIN_CS);
}

static void
i915_gem_object_retire__read(struct drm_i915_gem_object *obj, int ring)
{
	struct i915_vma *vma;

	RQ_BUG_ON(obj->last_read_req[ring] == NULL);
	RQ_BUG_ON(!(obj->active & (1 << ring)));

	list_del_init(&obj->ring_list[ring]);
	i915_gem_request_assign(&obj->last_read_req[ring], NULL);

	if (obj->last_write_req && obj->last_write_req->ring->id == ring)
		i915_gem_object_retire__write(obj);

	obj->active &= ~(1 << ring);
	if (obj->active)
		return;

	/* Bump our place on the bound list to keep it roughly in LRU order
	 * so that we don't steal from recently used but inactive objects
	 * (unless we are forced to ofc!)
	 */
	list_move_tail(&obj->global_list,
		       &to_i915(obj->base.dev)->mm.bound_list);

	list_for_each_entry(vma, &obj->vma_list, vma_link) {
		if (!list_empty(&vma->mm_list))
			list_move_tail(&vma->mm_list, &vma->vm->inactive_list);
	}

	i915_gem_request_assign(&obj->last_fenced_req, NULL);
	drm_gem_object_unreference(&obj->base);
}

static int
i915_gem_init_seqno(struct drm_device *dev, u32 seqno)
{
	struct drm_i915_private *dev_priv = dev->dev_private;
	struct intel_engine_cs *ring;
	int ret, i, j;

	/* Carefully retire all requests without writing to the rings */
	for_each_ring(ring, dev_priv, i) {
		ret = intel_ring_idle(ring);
		if (ret)
			return ret;
	}
	i915_gem_retire_requests(dev);

	/* Finally reset hw state */
	for_each_ring(ring, dev_priv, i) {
		intel_ring_init_seqno(ring, seqno);

		for (j = 0; j < ARRAY_SIZE(ring->semaphore.sync_seqno); j++)
			ring->semaphore.sync_seqno[j] = 0;
	}

	return 0;
}

int i915_gem_set_seqno(struct drm_device *dev, u32 seqno)
{
	struct drm_i915_private *dev_priv = dev->dev_private;
	int ret;

	if (seqno == 0)
		return -EINVAL;

	/* HWS page needs to be set less than what we
	 * will inject to ring
	 */
	ret = i915_gem_init_seqno(dev, seqno - 1);
	if (ret)
		return ret;

	/* Carefully set the last_seqno value so that wrap
	 * detection still works
	 */
	dev_priv->next_seqno = seqno;
	dev_priv->last_seqno = seqno - 1;
	if (dev_priv->last_seqno == 0)
		dev_priv->last_seqno--;

	return 0;
}

int
i915_gem_get_seqno(struct drm_device *dev, u32 *seqno)
{
	struct drm_i915_private *dev_priv = dev->dev_private;

	/* reserve 0 for non-seqno */
	if (dev_priv->next_seqno == 0) {
		int ret = i915_gem_init_seqno(dev, 0);
		if (ret)
			return ret;

		dev_priv->next_seqno = 1;
	}

	*seqno = dev_priv->last_seqno = dev_priv->next_seqno++;
	return 0;
}

/*
 * NB: This function is not allowed to fail. Doing so would mean the the
 * request is not being tracked for completion but the work itself is
 * going to happen on the hardware. This would be a Bad Thing(tm).
 */
void __i915_add_request(struct drm_i915_gem_request *request,
			struct drm_i915_gem_object *obj,
			bool flush_caches)
{
	struct intel_engine_cs *ring;
	struct drm_i915_private *dev_priv;
	struct intel_ringbuffer *ringbuf;
	u32 request_start;
	int ret;

	if (WARN_ON(request == NULL))
		return;

	ring = request->ring;
	dev_priv = ring->dev->dev_private;
	ringbuf = request->ringbuf;

	/*
	 * To ensure that this call will not fail, space for its emissions
	 * should already have been reserved in the ring buffer. Let the ring
	 * know that it is time to use that space up.
	 */
	intel_ring_reserved_space_use(ringbuf);

	request_start = intel_ring_get_tail(ringbuf);
	/*
	 * Emit any outstanding flushes - execbuf can fail to emit the flush
	 * after having emitted the batchbuffer command. Hence we need to fix
	 * things up similar to emitting the lazy request. The difference here
	 * is that the flush _must_ happen before the next request, no matter
	 * what.
	 */
	if (flush_caches) {
		if (i915.enable_execlists)
			ret = logical_ring_flush_all_caches(request);
		else
			ret = intel_ring_flush_all_caches(request);
		/* Not allowed to fail! */
		WARN(ret, "*_ring_flush_all_caches failed: %d!\n", ret);
	}

	/* Record the position of the start of the request so that
	 * should we detect the updated seqno part-way through the
	 * GPU processing the request, we never over-estimate the
	 * position of the head.
	 */
	request->postfix = intel_ring_get_tail(ringbuf);

	if (i915.enable_execlists)
		ret = ring->emit_request(request);
	else {
		ret = ring->add_request(request);

		request->tail = intel_ring_get_tail(ringbuf);
	}
	/* Not allowed to fail! */
	WARN(ret, "emit|add_request failed: %d!\n", ret);

	request->head = request_start;

	/* Whilst this request exists, batch_obj will be on the
	 * active_list, and so will hold the active reference. Only when this
	 * request is retired will the the batch_obj be moved onto the
	 * inactive_list and lose its active reference. Hence we do not need
	 * to explicitly hold another reference here.
	 */
	request->batch_obj = obj;

	request->emitted_jiffies = jiffies;
	ring->last_submitted_seqno = request->seqno;
	list_add_tail(&request->list, &ring->request_list);

	trace_i915_gem_request_add(request);

	i915_queue_hangcheck(ring->dev);

	queue_delayed_work(dev_priv->wq,
			   &dev_priv->mm.retire_work,
			   round_jiffies_up_relative(HZ));
	intel_mark_busy(dev_priv->dev);

	/* Sanity check that the reserved size was large enough. */
	intel_ring_reserved_space_end(ringbuf);
}

static bool i915_context_is_banned(struct drm_i915_private *dev_priv,
				   const struct intel_context *ctx)
{
	unsigned long elapsed;

	elapsed = get_seconds() - ctx->hang_stats.guilty_ts;

	if (ctx->hang_stats.banned)
		return true;

	if (ctx->hang_stats.ban_period_seconds &&
	    elapsed <= ctx->hang_stats.ban_period_seconds) {
		if (!i915_gem_context_is_default(ctx)) {
			DRM_DEBUG("context hanging too fast, banning!\n");
			return true;
		} else if (i915_stop_ring_allow_ban(dev_priv)) {
			if (i915_stop_ring_allow_warn(dev_priv))
				DRM_ERROR("gpu hanging too fast, banning!\n");
			return true;
		}
	}

	return false;
}

static void i915_set_reset_status(struct drm_i915_private *dev_priv,
				  struct intel_context *ctx,
				  const bool guilty)
{
	struct i915_ctx_hang_stats *hs;

	if (WARN_ON(!ctx))
		return;

	hs = &ctx->hang_stats;

	if (guilty) {
		hs->banned = i915_context_is_banned(dev_priv, ctx);
		hs->batch_active++;
		hs->guilty_ts = get_seconds();
	} else {
		hs->batch_pending++;
	}
}

void i915_gem_request_free(struct kref *req_ref)
{
	struct drm_i915_gem_request *req = container_of(req_ref,
						 typeof(*req), ref);
	struct intel_context *ctx = req->ctx;

	if (req->file_priv)
		i915_gem_request_remove_from_client(req);

	if (ctx) {
		if (i915.enable_execlists) {
			if (ctx != req->ring->default_context)
				intel_lr_context_unpin(req);
		}

		i915_gem_context_unreference(ctx);
	}

	kmem_cache_free(req->i915->requests, req);
}

int i915_gem_request_alloc(struct intel_engine_cs *ring,
			   struct intel_context *ctx,
			   struct drm_i915_gem_request **req_out)
{
	struct drm_i915_private *dev_priv = to_i915(ring->dev);
	struct drm_i915_gem_request *req;
	int ret;

	if (!req_out)
		return -EINVAL;

	*req_out = NULL;

	req = kmem_cache_zalloc(dev_priv->requests, GFP_KERNEL);
	if (req == NULL)
		return -ENOMEM;

	ret = i915_gem_get_seqno(ring->dev, &req->seqno);
	if (ret)
		goto err;

	kref_init(&req->ref);
	req->i915 = dev_priv;
	req->ring = ring;
	req->ctx  = ctx;
	i915_gem_context_reference(req->ctx);

	if (i915.enable_execlists)
		ret = intel_logical_ring_alloc_request_extras(req);
	else
		ret = intel_ring_alloc_request_extras(req);
	if (ret) {
		i915_gem_context_unreference(req->ctx);
		goto err;
	}

	/*
	 * Reserve space in the ring buffer for all the commands required to
	 * eventually emit this request. This is to guarantee that the
	 * i915_add_request() call can't fail. Note that the reserve may need
	 * to be redone if the request is not actually submitted straight
	 * away, e.g. because a GPU scheduler has deferred it.
	 */
	if (i915.enable_execlists)
		ret = intel_logical_ring_reserve_space(req);
	else
		ret = intel_ring_reserve_space(req);
	if (ret) {
		/*
		 * At this point, the request is fully allocated even if not
		 * fully prepared. Thus it can be cleaned up using the proper
		 * free code.
		 */
		i915_gem_request_cancel(req);
		return ret;
	}

	*req_out = req;
	return 0;

err:
	kmem_cache_free(dev_priv->requests, req);
	return ret;
}

void i915_gem_request_cancel(struct drm_i915_gem_request *req)
{
	intel_ring_reserved_space_cancel(req->ringbuf);

	i915_gem_request_unreference(req);
}

struct drm_i915_gem_request *
i915_gem_find_active_request(struct intel_engine_cs *ring)
{
	struct drm_i915_gem_request *request;

	list_for_each_entry(request, &ring->request_list, list) {
		if (i915_gem_request_completed(request, false))
			continue;

		return request;
	}

	return NULL;
}

static void i915_gem_reset_ring_status(struct drm_i915_private *dev_priv,
				       struct intel_engine_cs *ring)
{
	struct drm_i915_gem_request *request;
	bool ring_hung;

	request = i915_gem_find_active_request(ring);

	if (request == NULL)
		return;

	ring_hung = ring->hangcheck.score >= HANGCHECK_SCORE_RING_HUNG;

	i915_set_reset_status(dev_priv, request->ctx, ring_hung);

	list_for_each_entry_continue(request, &ring->request_list, list)
		i915_set_reset_status(dev_priv, request->ctx, false);
}

static void i915_gem_reset_ring_cleanup(struct drm_i915_private *dev_priv,
					struct intel_engine_cs *ring)
{
	while (!list_empty(&ring->active_list)) {
		struct drm_i915_gem_object *obj;

		obj = list_first_entry(&ring->active_list,
				       struct drm_i915_gem_object,
				       ring_list[ring->id]);

		i915_gem_object_retire__read(obj, ring->id);
	}

	/*
	 * Clear the execlists queue up before freeing the requests, as those
	 * are the ones that keep the context and ringbuffer backing objects
	 * pinned in place.
	 */
	while (!list_empty(&ring->execlist_queue)) {
		struct drm_i915_gem_request *submit_req;

		submit_req = list_first_entry(&ring->execlist_queue,
				struct drm_i915_gem_request,
				execlist_link);
		list_del(&submit_req->execlist_link);

		if (submit_req->ctx != ring->default_context)
			intel_lr_context_unpin(submit_req);

		i915_gem_request_unreference(submit_req);
	}

	/*
	 * We must free the requests after all the corresponding objects have
	 * been moved off active lists. Which is the same order as the normal
	 * retire_requests function does. This is important if object hold
	 * implicit references on things like e.g. ppgtt address spaces through
	 * the request.
	 */
	while (!list_empty(&ring->request_list)) {
		struct drm_i915_gem_request *request;

		request = list_first_entry(&ring->request_list,
					   struct drm_i915_gem_request,
					   list);

		i915_gem_request_retire(request);
	}
}

void i915_gem_reset(struct drm_device *dev)
{
	struct drm_i915_private *dev_priv = dev->dev_private;
	struct intel_engine_cs *ring;
	int i;

	/*
	 * Before we free the objects from the requests, we need to inspect
	 * them for finding the guilty party. As the requests only borrow
	 * their reference to the objects, the inspection must be done first.
	 */
	for_each_ring(ring, dev_priv, i)
		i915_gem_reset_ring_status(dev_priv, ring);

	for_each_ring(ring, dev_priv, i)
		i915_gem_reset_ring_cleanup(dev_priv, ring);

	i915_gem_context_reset(dev);

	i915_gem_restore_fences(dev);

	WARN_ON(i915_verify_lists(dev));
}

/**
 * This function clears the request list as sequence numbers are passed.
 */
void
i915_gem_retire_requests_ring(struct intel_engine_cs *ring)
{
	WARN_ON(i915_verify_lists(ring->dev));

	/* Retire requests first as we use it above for the early return.
	 * If we retire requests last, we may use a later seqno and so clear
	 * the requests lists without clearing the active list, leading to
	 * confusion.
	 */
	while (!list_empty(&ring->request_list)) {
		struct drm_i915_gem_request *request;

		request = list_first_entry(&ring->request_list,
					   struct drm_i915_gem_request,
					   list);

		if (!i915_gem_request_completed(request, true))
			break;

		i915_gem_request_retire(request);
	}

	/* Move any buffers on the active list that are no longer referenced
	 * by the ringbuffer to the flushing/inactive lists as appropriate,
	 * before we free the context associated with the requests.
	 */
	while (!list_empty(&ring->active_list)) {
		struct drm_i915_gem_object *obj;

		obj = list_first_entry(&ring->active_list,
				      struct drm_i915_gem_object,
				      ring_list[ring->id]);

		if (!list_empty(&obj->last_read_req[ring->id]->list))
			break;

		i915_gem_object_retire__read(obj, ring->id);
	}

	if (unlikely(ring->trace_irq_req &&
		     i915_gem_request_completed(ring->trace_irq_req, true))) {
		ring->irq_put(ring);
		i915_gem_request_assign(&ring->trace_irq_req, NULL);
	}

	WARN_ON(i915_verify_lists(ring->dev));
}

bool
i915_gem_retire_requests(struct drm_device *dev)
{
	struct drm_i915_private *dev_priv = dev->dev_private;
	struct intel_engine_cs *ring;
	bool idle = true;
	int i;

	for_each_ring(ring, dev_priv, i) {
		i915_gem_retire_requests_ring(ring);
		idle &= list_empty(&ring->request_list);
		if (i915.enable_execlists) {
			unsigned long flags;

			spin_lock_irqsave(&ring->execlist_lock, flags);
			idle &= list_empty(&ring->execlist_queue);
			spin_unlock_irqrestore(&ring->execlist_lock, flags);

			intel_execlists_retire_requests(ring);
		}
	}

	if (idle)
		mod_delayed_work(dev_priv->wq,
				   &dev_priv->mm.idle_work,
				   msecs_to_jiffies(100));

	return idle;
}

static void
i915_gem_retire_work_handler(struct work_struct *work)
{
	struct drm_i915_private *dev_priv =
		container_of(work, typeof(*dev_priv), mm.retire_work.work);
	struct drm_device *dev = dev_priv->dev;
	bool idle;

	/* Come back later if the device is busy... */
	idle = false;
	if (mutex_trylock(&dev->struct_mutex)) {
		idle = i915_gem_retire_requests(dev);
		mutex_unlock(&dev->struct_mutex);
	}
	if (!idle)
		queue_delayed_work(dev_priv->wq, &dev_priv->mm.retire_work,
				   round_jiffies_up_relative(HZ));
}

static void
i915_gem_idle_work_handler(struct work_struct *work)
{
	struct drm_i915_private *dev_priv =
		container_of(work, typeof(*dev_priv), mm.idle_work.work);
	struct drm_device *dev = dev_priv->dev;
	struct intel_engine_cs *ring;
	int i;

	for_each_ring(ring, dev_priv, i)
		if (!list_empty(&ring->request_list))
			return;

	intel_mark_idle(dev);

	if (mutex_trylock(&dev->struct_mutex)) {
		struct intel_engine_cs *ring;
		int i;

		for_each_ring(ring, dev_priv, i)
			i915_gem_batch_pool_fini(&ring->batch_pool);

		mutex_unlock(&dev->struct_mutex);
	}
}

/**
 * Ensures that an object will eventually get non-busy by flushing any required
 * write domains, emitting any outstanding lazy request and retiring and
 * completed requests.
 */
static int
i915_gem_object_flush_active(struct drm_i915_gem_object *obj)
{
	int i;

	if (!obj->active)
		return 0;

	for (i = 0; i < I915_NUM_RINGS; i++) {
		struct drm_i915_gem_request *req;

		req = obj->last_read_req[i];
		if (req == NULL)
			continue;

		if (list_empty(&req->list))
			goto retire;

		if (i915_gem_request_completed(req, true)) {
			__i915_gem_request_retire__upto(req);
retire:
			i915_gem_object_retire__read(obj, i);
		}
	}

	return 0;
}

/**
 * i915_gem_wait_ioctl - implements DRM_IOCTL_I915_GEM_WAIT
 * @DRM_IOCTL_ARGS: standard ioctl arguments
 *
 * Returns 0 if successful, else an error is returned with the remaining time in
 * the timeout parameter.
 *  -ETIME: object is still busy after timeout
 *  -ERESTARTSYS: signal interrupted the wait
 *  -ENONENT: object doesn't exist
 * Also possible, but rare:
 *  -EAGAIN: GPU wedged
 *  -ENOMEM: damn
 *  -ENODEV: Internal IRQ fail
 *  -E?: The add request failed
 *
 * The wait ioctl with a timeout of 0 reimplements the busy ioctl. With any
 * non-zero timeout parameter the wait ioctl will wait for the given number of
 * nanoseconds on an object becoming unbusy. Since the wait itself does so
 * without holding struct_mutex the object may become re-busied before this
 * function completes. A similar but shorter * race condition exists in the busy
 * ioctl
 */
int
i915_gem_wait_ioctl(struct drm_device *dev, void *data, struct drm_file *file)
{
	struct drm_i915_private *dev_priv = dev->dev_private;
	struct drm_i915_gem_wait *args = data;
	struct drm_i915_gem_object *obj;
	struct drm_i915_gem_request *req[I915_NUM_RINGS];
	unsigned reset_counter;
	int i, n = 0;
	int ret;

	if (args->flags != 0)
		return -EINVAL;

	ret = i915_mutex_lock_interruptible(dev);
	if (ret)
		return ret;

	obj = to_intel_bo(drm_gem_object_lookup(dev, file, args->bo_handle));
	if (&obj->base == NULL) {
		mutex_unlock(&dev->struct_mutex);
		return -ENOENT;
	}

	/* Need to make sure the object gets inactive eventually. */
	ret = i915_gem_object_flush_active(obj);
	if (ret)
		goto out;

	if (!obj->active)
		goto out;

	/* Do this after OLR check to make sure we make forward progress polling
	 * on this IOCTL with a timeout == 0 (like busy ioctl)
	 */
	if (args->timeout_ns == 0) {
		ret = -ETIME;
		goto out;
	}

	drm_gem_object_unreference(&obj->base);
	reset_counter = atomic_read(&dev_priv->gpu_error.reset_counter);

	for (i = 0; i < I915_NUM_RINGS; i++) {
		if (obj->last_read_req[i] == NULL)
			continue;

		req[n++] = i915_gem_request_reference(obj->last_read_req[i]);
	}

	mutex_unlock(&dev->struct_mutex);

	for (i = 0; i < n; i++) {
		if (ret == 0)
			ret = __i915_wait_request(req[i], reset_counter, true,
						  args->timeout_ns > 0 ? &args->timeout_ns : NULL,
						  file->driver_priv);
		i915_gem_request_unreference__unlocked(req[i]);
	}
	return ret;

out:
	drm_gem_object_unreference(&obj->base);
	mutex_unlock(&dev->struct_mutex);
	return ret;
}

static int
__i915_gem_object_sync(struct drm_i915_gem_object *obj,
		       struct intel_engine_cs *to,
		       struct drm_i915_gem_request *from_req,
		       struct drm_i915_gem_request **to_req)
{
	struct intel_engine_cs *from;
	int ret;

	from = i915_gem_request_get_ring(from_req);
	if (to == from)
		return 0;

	if (i915_gem_request_completed(from_req, true))
		return 0;

	if (!i915_semaphore_is_enabled(obj->base.dev)) {
		struct drm_i915_private *i915 = to_i915(obj->base.dev);
		ret = __i915_wait_request(from_req,
					  atomic_read(&i915->gpu_error.reset_counter),
					  i915->mm.interruptible,
					  NULL,
					  &i915->rps.semaphores);
		if (ret)
			return ret;

		i915_gem_object_retire_request(obj, from_req);
	} else {
		int idx = intel_ring_sync_index(from, to);
		u32 seqno = i915_gem_request_get_seqno(from_req);

		WARN_ON(!to_req);

		if (seqno <= from->semaphore.sync_seqno[idx])
			return 0;

		if (*to_req == NULL) {
			ret = i915_gem_request_alloc(to, to->default_context, to_req);
			if (ret)
				return ret;
		}

		trace_i915_gem_ring_sync_to(*to_req, from, from_req);
		ret = to->semaphore.sync_to(*to_req, from, seqno);
		if (ret)
			return ret;

		/* We use last_read_req because sync_to()
		 * might have just caused seqno wrap under
		 * the radar.
		 */
		from->semaphore.sync_seqno[idx] =
			i915_gem_request_get_seqno(obj->last_read_req[from->id]);
	}

	return 0;
}

/**
 * i915_gem_object_sync - sync an object to a ring.
 *
 * @obj: object which may be in use on another ring.
 * @to: ring we wish to use the object on. May be NULL.
 * @to_req: request we wish to use the object for. See below.
 *          This will be allocated and returned if a request is
 *          required but not passed in.
 *
 * This code is meant to abstract object synchronization with the GPU.
 * Calling with NULL implies synchronizing the object with the CPU
 * rather than a particular GPU ring. Conceptually we serialise writes
 * between engines inside the GPU. We only allow one engine to write
 * into a buffer at any time, but multiple readers. To ensure each has
 * a coherent view of memory, we must:
 *
 * - If there is an outstanding write request to the object, the new
 *   request must wait for it to complete (either CPU or in hw, requests
 *   on the same ring will be naturally ordered).
 *
 * - If we are a write request (pending_write_domain is set), the new
 *   request must wait for outstanding read requests to complete.
 *
 * For CPU synchronisation (NULL to) no request is required. For syncing with
 * rings to_req must be non-NULL. However, a request does not have to be
 * pre-allocated. If *to_req is NULL and sync commands will be emitted then a
 * request will be allocated automatically and returned through *to_req. Note
 * that it is not guaranteed that commands will be emitted (because the system
 * might already be idle). Hence there is no need to create a request that
 * might never have any work submitted. Note further that if a request is
 * returned in *to_req, it is the responsibility of the caller to submit
 * that request (after potentially adding more work to it).
 *
 * Returns 0 if successful, else propagates up the lower layer error.
 */
int
i915_gem_object_sync(struct drm_i915_gem_object *obj,
		     struct intel_engine_cs *to,
		     struct drm_i915_gem_request **to_req)
{
	const bool readonly = obj->base.pending_write_domain == 0;
	struct drm_i915_gem_request *req[I915_NUM_RINGS];
	int ret, i, n;

	if (!obj->active)
		return 0;

	if (to == NULL)
		return i915_gem_object_wait_rendering(obj, readonly);

	n = 0;
	if (readonly) {
		if (obj->last_write_req)
			req[n++] = obj->last_write_req;
	} else {
		for (i = 0; i < I915_NUM_RINGS; i++)
			if (obj->last_read_req[i])
				req[n++] = obj->last_read_req[i];
	}
	for (i = 0; i < n; i++) {
		ret = __i915_gem_object_sync(obj, to, req[i], to_req);
		if (ret)
			return ret;
	}

	return 0;
}

static void i915_gem_object_finish_gtt(struct drm_i915_gem_object *obj)
{
	u32 old_write_domain, old_read_domains;

	/* Force a pagefault for domain tracking on next user access */
	i915_gem_release_mmap(obj);

	if ((obj->base.read_domains & I915_GEM_DOMAIN_GTT) == 0)
		return;

	/* Wait for any direct GTT access to complete */
	mb();

	old_read_domains = obj->base.read_domains;
	old_write_domain = obj->base.write_domain;

	obj->base.read_domains &= ~I915_GEM_DOMAIN_GTT;
	obj->base.write_domain &= ~I915_GEM_DOMAIN_GTT;

	trace_i915_gem_object_change_domain(obj,
					    old_read_domains,
					    old_write_domain);
}

static int __i915_vma_unbind(struct i915_vma *vma, bool wait)
{
	struct drm_i915_gem_object *obj = vma->obj;
	struct drm_i915_private *dev_priv = obj->base.dev->dev_private;
	int ret;

	if (list_empty(&vma->vma_link))
		return 0;

	if (!drm_mm_node_allocated(&vma->node)) {
		i915_gem_vma_destroy(vma);
		return 0;
	}

	if (vma->pin_count)
		return -EBUSY;

	BUG_ON(obj->pages == NULL);

	if (wait) {
		ret = i915_gem_object_wait_rendering(obj, false);
		if (ret)
			return ret;
	}

	if (i915_is_ggtt(vma->vm) &&
	    vma->ggtt_view.type == I915_GGTT_VIEW_NORMAL) {
		i915_gem_object_finish_gtt(obj);

		/* release the fence reg _after_ flushing */
		ret = i915_gem_object_put_fence(obj);
		if (ret)
			return ret;
	}

	trace_i915_vma_unbind(vma);

	vma->vm->unbind_vma(vma);
	vma->bound = 0;

	list_del_init(&vma->mm_list);
	if (i915_is_ggtt(vma->vm)) {
		if (vma->ggtt_view.type == I915_GGTT_VIEW_NORMAL) {
			obj->map_and_fenceable = false;
		} else if (vma->ggtt_view.pages) {
			sg_free_table(vma->ggtt_view.pages);
			kfree(vma->ggtt_view.pages);
		}
		vma->ggtt_view.pages = NULL;
	}

	drm_mm_remove_node(&vma->node);
	i915_gem_vma_destroy(vma);

	/* Since the unbound list is global, only move to that list if
	 * no more VMAs exist. */
	if (list_empty(&obj->vma_list))
		list_move_tail(&obj->global_list, &dev_priv->mm.unbound_list);

	/* And finally now the object is completely decoupled from this vma,
	 * we can drop its hold on the backing storage and allow it to be
	 * reaped by the shrinker.
	 */
	i915_gem_object_unpin_pages(obj);

	return 0;
}

int i915_vma_unbind(struct i915_vma *vma)
{
	return __i915_vma_unbind(vma, true);
}

int __i915_vma_unbind_no_wait(struct i915_vma *vma)
{
	return __i915_vma_unbind(vma, false);
}

int i915_gpu_idle(struct drm_device *dev)
{
	struct drm_i915_private *dev_priv = dev->dev_private;
	struct intel_engine_cs *ring;
	int ret, i;

	/* Flush everything onto the inactive list. */
	for_each_ring(ring, dev_priv, i) {
		if (!i915.enable_execlists) {
			struct drm_i915_gem_request *req;

			ret = i915_gem_request_alloc(ring, ring->default_context, &req);
			if (ret)
				return ret;

			ret = i915_switch_context(req);
			if (ret) {
				i915_gem_request_cancel(req);
				return ret;
			}

			i915_add_request_no_flush(req);
		}

		ret = intel_ring_idle(ring);
		if (ret)
			return ret;
	}

	WARN_ON(i915_verify_lists(dev));
	return 0;
}

static bool i915_gem_valid_gtt_space(struct i915_vma *vma,
				     unsigned long cache_level)
{
	struct drm_mm_node *gtt_space = &vma->node;
	struct drm_mm_node *other;

	/*
	 * On some machines we have to be careful when putting differing types
	 * of snoopable memory together to avoid the prefetcher crossing memory
	 * domains and dying. During vm initialisation, we decide whether or not
	 * these constraints apply and set the drm_mm.color_adjust
	 * appropriately.
	 */
	if (vma->vm->mm.color_adjust == NULL)
		return true;

	if (!drm_mm_node_allocated(gtt_space))
		return true;

	if (list_empty(&gtt_space->node_list))
		return true;

	other = list_entry(gtt_space->node_list.prev, struct drm_mm_node, node_list);
	if (other->allocated && !other->hole_follows && other->color != cache_level)
		return false;

	other = list_entry(gtt_space->node_list.next, struct drm_mm_node, node_list);
	if (other->allocated && !gtt_space->hole_follows && other->color != cache_level)
		return false;

	return true;
}

/**
 * Finds free space in the GTT aperture and binds the object or a view of it
 * there.
 */
static struct i915_vma *
i915_gem_object_bind_to_vm(struct drm_i915_gem_object *obj,
			   struct i915_address_space *vm,
			   const struct i915_ggtt_view *ggtt_view,
			   unsigned alignment,
			   uint64_t flags)
{
	struct drm_device *dev = obj->base.dev;
	struct drm_i915_private *dev_priv = dev->dev_private;
	u32 fence_alignment, unfenced_alignment;
	u32 search_flag, alloc_flag;
	u64 start, end;
	u64 size, fence_size;
	struct i915_vma *vma;
	int ret;

	if (i915_is_ggtt(vm)) {
		u32 view_size;

		if (WARN_ON(!ggtt_view))
			return ERR_PTR(-EINVAL);

		view_size = i915_ggtt_view_size(obj, ggtt_view);

		fence_size = i915_gem_get_gtt_size(dev,
						   view_size,
						   obj->tiling_mode);
		fence_alignment = i915_gem_get_gtt_alignment(dev,
							     view_size,
							     obj->tiling_mode,
							     true);
		unfenced_alignment = i915_gem_get_gtt_alignment(dev,
								view_size,
								obj->tiling_mode,
								false);
		size = flags & PIN_MAPPABLE ? fence_size : view_size;
	} else {
		fence_size = i915_gem_get_gtt_size(dev,
						   obj->base.size,
						   obj->tiling_mode);
		fence_alignment = i915_gem_get_gtt_alignment(dev,
							     obj->base.size,
							     obj->tiling_mode,
							     true);
		unfenced_alignment =
			i915_gem_get_gtt_alignment(dev,
						   obj->base.size,
						   obj->tiling_mode,
						   false);
		size = flags & PIN_MAPPABLE ? fence_size : obj->base.size;
	}

	start = flags & PIN_OFFSET_BIAS ? flags & PIN_OFFSET_MASK : 0;
	end = vm->total;
	if (flags & PIN_MAPPABLE)
		end = min_t(u64, end, dev_priv->gtt.mappable_end);
	if (flags & PIN_ZONE_4G)
		end = min_t(u64, end, (1ULL << 32));

	if (alignment == 0)
		alignment = flags & PIN_MAPPABLE ? fence_alignment :
						unfenced_alignment;
	if (flags & PIN_MAPPABLE && alignment & (fence_alignment - 1)) {
		DRM_DEBUG("Invalid object (view type=%u) alignment requested %u\n",
			  ggtt_view ? ggtt_view->type : 0,
			  alignment);
		return ERR_PTR(-EINVAL);
	}

	/* If binding the object/GGTT view requires more space than the entire
	 * aperture has, reject it early before evicting everything in a vain
	 * attempt to find space.
	 */
	if (size > end) {
		DRM_DEBUG("Attempting to bind an object (view type=%u) larger than the aperture: size=%llu > %s aperture=%llu\n",
			  ggtt_view ? ggtt_view->type : 0,
			  size,
			  flags & PIN_MAPPABLE ? "mappable" : "total",
			  end);
		return ERR_PTR(-E2BIG);
	}

	ret = i915_gem_object_get_pages(obj);
	if (ret)
		return ERR_PTR(ret);

	i915_gem_object_pin_pages(obj);

	vma = ggtt_view ? i915_gem_obj_lookup_or_create_ggtt_vma(obj, ggtt_view) :
			  i915_gem_obj_lookup_or_create_vma(obj, vm);

	if (IS_ERR(vma))
		goto err_unpin;

	if (flags & PIN_HIGH) {
		search_flag = DRM_MM_SEARCH_BELOW;
		alloc_flag = DRM_MM_CREATE_TOP;
	} else {
		search_flag = DRM_MM_SEARCH_DEFAULT;
		alloc_flag = DRM_MM_CREATE_DEFAULT;
	}

search_free:
	ret = drm_mm_insert_node_in_range_generic(&vm->mm, &vma->node,
						  size, alignment,
						  obj->cache_level,
						  start, end,
						  search_flag,
						  alloc_flag);
	if (ret) {
		ret = i915_gem_evict_something(dev, vm, size, alignment,
					       obj->cache_level,
					       start, end,
					       flags);
		if (ret == 0)
			goto search_free;

		goto err_free_vma;
	}
	if (WARN_ON(!i915_gem_valid_gtt_space(vma, obj->cache_level))) {
		ret = -EINVAL;
		goto err_remove_node;
	}

	trace_i915_vma_bind(vma, flags);
	ret = i915_vma_bind(vma, obj->cache_level, flags);
	if (ret)
		goto err_remove_node;

	list_move_tail(&obj->global_list, &dev_priv->mm.bound_list);
	list_add_tail(&vma->mm_list, &vm->inactive_list);

	return vma;

err_remove_node:
	drm_mm_remove_node(&vma->node);
err_free_vma:
	i915_gem_vma_destroy(vma);
	vma = ERR_PTR(ret);
err_unpin:
	i915_gem_object_unpin_pages(obj);
	return vma;
}

bool
i915_gem_clflush_object(struct drm_i915_gem_object *obj,
			bool force)
{
	/* If we don't have a page list set up, then we're not pinned
	 * to GPU, and we can ignore the cache flush because it'll happen
	 * again at bind time.
	 */
	if (obj->pages == NULL)
		return false;

	/*
	 * Stolen memory is always coherent with the GPU as it is explicitly
	 * marked as wc by the system, or the system is cache-coherent.
	 */
	if (obj->stolen || obj->phys_handle)
		return false;

	/* If the GPU is snooping the contents of the CPU cache,
	 * we do not need to manually clear the CPU cache lines.  However,
	 * the caches are only snooped when the render cache is
	 * flushed/invalidated.  As we always have to emit invalidations
	 * and flushes when moving into and out of the RENDER domain, correct
	 * snooping behaviour occurs naturally as the result of our domain
	 * tracking.
	 */
	if (!force && cpu_cache_is_coherent(obj->base.dev, obj->cache_level)) {
		obj->cache_dirty = true;
		return false;
	}

	trace_i915_gem_object_clflush(obj);
	drm_clflush_sg(obj->pages);
	obj->cache_dirty = false;

	return true;
}

/** Flushes the GTT write domain for the object if it's dirty. */
static void
i915_gem_object_flush_gtt_write_domain(struct drm_i915_gem_object *obj)
{
	uint32_t old_write_domain;

	if (obj->base.write_domain != I915_GEM_DOMAIN_GTT)
		return;

	/* No actual flushing is required for the GTT write domain.  Writes
	 * to it immediately go to main memory as far as we know, so there's
	 * no chipset flush.  It also doesn't land in render cache.
	 *
	 * However, we do have to enforce the order so that all writes through
	 * the GTT land before any writes to the device, such as updates to
	 * the GATT itself.
	 */
	wmb();

	old_write_domain = obj->base.write_domain;
	obj->base.write_domain = 0;

	intel_fb_obj_flush(obj, false, ORIGIN_GTT);

	trace_i915_gem_object_change_domain(obj,
					    obj->base.read_domains,
					    old_write_domain);
}

/** Flushes the CPU write domain for the object if it's dirty. */
static void
i915_gem_object_flush_cpu_write_domain(struct drm_i915_gem_object *obj)
{
	uint32_t old_write_domain;

	if (obj->base.write_domain != I915_GEM_DOMAIN_CPU)
		return;

	if (i915_gem_clflush_object(obj, obj->pin_display))
		i915_gem_chipset_flush(obj->base.dev);

	old_write_domain = obj->base.write_domain;
	obj->base.write_domain = 0;

	intel_fb_obj_flush(obj, false, ORIGIN_CPU);

	trace_i915_gem_object_change_domain(obj,
					    obj->base.read_domains,
					    old_write_domain);
}

/**
 * Moves a single object to the GTT read, and possibly write domain.
 *
 * This function returns when the move is complete, including waiting on
 * flushes to occur.
 */
int
i915_gem_object_set_to_gtt_domain(struct drm_i915_gem_object *obj, bool write)
{
	uint32_t old_write_domain, old_read_domains;
	struct i915_vma *vma;
	int ret;

	if (obj->base.write_domain == I915_GEM_DOMAIN_GTT)
		return 0;

	ret = i915_gem_object_wait_rendering(obj, !write);
	if (ret)
		return ret;

	/* Flush and acquire obj->pages so that we are coherent through
	 * direct access in memory with previous cached writes through
	 * shmemfs and that our cache domain tracking remains valid.
	 * For example, if the obj->filp was moved to swap without us
	 * being notified and releasing the pages, we would mistakenly
	 * continue to assume that the obj remained out of the CPU cached
	 * domain.
	 */
	ret = i915_gem_object_get_pages(obj);
	if (ret)
		return ret;

	i915_gem_object_flush_cpu_write_domain(obj);

	/* Serialise direct access to this object with the barriers for
	 * coherent writes from the GPU, by effectively invalidating the
	 * GTT domain upon first access.
	 */
	if ((obj->base.read_domains & I915_GEM_DOMAIN_GTT) == 0)
		mb();

	old_write_domain = obj->base.write_domain;
	old_read_domains = obj->base.read_domains;

	/* It should now be out of any other write domains, and we can update
	 * the domain values for our changes.
	 */
	BUG_ON((obj->base.write_domain & ~I915_GEM_DOMAIN_GTT) != 0);
	obj->base.read_domains |= I915_GEM_DOMAIN_GTT;
	if (write) {
		obj->base.read_domains = I915_GEM_DOMAIN_GTT;
		obj->base.write_domain = I915_GEM_DOMAIN_GTT;
		obj->dirty = 1;
	}

	trace_i915_gem_object_change_domain(obj,
					    old_read_domains,
					    old_write_domain);

	/* And bump the LRU for this access */
	vma = i915_gem_obj_to_ggtt(obj);
	if (vma && drm_mm_node_allocated(&vma->node) && !obj->active)
		list_move_tail(&vma->mm_list,
			       &to_i915(obj->base.dev)->gtt.base.inactive_list);

	return 0;
}

/**
 * Changes the cache-level of an object across all VMA.
 *
 * After this function returns, the object will be in the new cache-level
 * across all GTT and the contents of the backing storage will be coherent,
 * with respect to the new cache-level. In order to keep the backing storage
 * coherent for all users, we only allow a single cache level to be set
 * globally on the object and prevent it from being changed whilst the
 * hardware is reading from the object. That is if the object is currently
 * on the scanout it will be set to uncached (or equivalent display
 * cache coherency) and all non-MOCS GPU access will also be uncached so
 * that all direct access to the scanout remains coherent.
 */
int i915_gem_object_set_cache_level(struct drm_i915_gem_object *obj,
				    enum i915_cache_level cache_level)
{
	struct drm_device *dev = obj->base.dev;
	struct i915_vma *vma, *next;
<<<<<<< HEAD
=======
	bool bound = false;
>>>>>>> 42d4ebb4
	int ret = 0;

	if (obj->cache_level == cache_level)
		goto out;
<<<<<<< HEAD

	if (i915_gem_obj_is_pinned(obj)) {
		DRM_DEBUG("can not change the cache level of pinned objects\n");
		return -EBUSY;
	}
=======
>>>>>>> 42d4ebb4

	/* Inspect the list of currently bound VMA and unbind any that would
	 * be invalid given the new cache-level. This is principally to
	 * catch the issue of the CS prefetch crossing page boundaries and
	 * reading an invalid PTE on older architectures.
	 */
	list_for_each_entry_safe(vma, next, &obj->vma_list, vma_link) {
		if (!drm_mm_node_allocated(&vma->node))
			continue;

		if (vma->pin_count) {
			DRM_DEBUG("can not change the cache level of pinned objects\n");
			return -EBUSY;
		}

		if (!i915_gem_valid_gtt_space(vma, cache_level)) {
			ret = i915_vma_unbind(vma);
			if (ret)
				return ret;
		} else
			bound = true;
	}

	/* We can reuse the existing drm_mm nodes but need to change the
	 * cache-level on the PTE. We could simply unbind them all and
	 * rebind with the correct cache-level on next use. However since
	 * we already have a valid slot, dma mapping, pages etc, we may as
	 * rewrite the PTE in the belief that doing so tramples upon less
	 * state and so involves less work.
	 */
	if (bound) {
		/* Before we change the PTE, the GPU must not be accessing it.
		 * If we wait upon the object, we know that all the bound
		 * VMA are no longer active.
		 */
		ret = i915_gem_object_wait_rendering(obj, false);
		if (ret)
			return ret;

		if (!HAS_LLC(dev) && cache_level != I915_CACHE_NONE) {
			/* Access to snoopable pages through the GTT is
			 * incoherent and on some machines causes a hard
			 * lockup. Relinquish the CPU mmaping to force
			 * userspace to refault in the pages and we can
			 * then double check if the GTT mapping is still
			 * valid for that pointer access.
			 */
			i915_gem_release_mmap(obj);

			/* As we no longer need a fence for GTT access,
			 * we can relinquish it now (and so prevent having
			 * to steal a fence from someone else on the next
			 * fence request). Note GPU activity would have
			 * dropped the fence as all snoopable access is
			 * supposed to be linear.
			 */
			ret = i915_gem_object_put_fence(obj);
			if (ret)
				return ret;
		} else {
			/* We either have incoherent backing store and
			 * so no GTT access or the architecture is fully
			 * coherent. In such cases, existing GTT mmaps
			 * ignore the cache bit in the PTE and we can
			 * rewrite it without confusing the GPU or having
			 * to force userspace to fault back in its mmaps.
			 */
		}

		list_for_each_entry(vma, &obj->vma_list, vma_link) {
			if (!drm_mm_node_allocated(&vma->node))
				continue;

			ret = i915_vma_bind(vma, cache_level, PIN_UPDATE);
			if (ret)
				return ret;
		}
	}

	list_for_each_entry(vma, &obj->vma_list, vma_link)
		vma->node.color = cache_level;
	obj->cache_level = cache_level;

out:
<<<<<<< HEAD
=======
	/* Flush the dirty CPU caches to the backing storage so that the
	 * object is now coherent at its new cache level (with respect
	 * to the access domain).
	 */
>>>>>>> 42d4ebb4
	if (obj->cache_dirty &&
	    obj->base.write_domain != I915_GEM_DOMAIN_CPU &&
	    cpu_write_needs_clflush(obj)) {
		if (i915_gem_clflush_object(obj, true))
			i915_gem_chipset_flush(obj->base.dev);
	}

	return 0;
}

int i915_gem_get_caching_ioctl(struct drm_device *dev, void *data,
			       struct drm_file *file)
{
	struct drm_i915_gem_caching *args = data;
	struct drm_i915_gem_object *obj;

	obj = to_intel_bo(drm_gem_object_lookup(dev, file, args->handle));
	if (&obj->base == NULL)
		return -ENOENT;

	switch (obj->cache_level) {
	case I915_CACHE_LLC:
	case I915_CACHE_L3_LLC:
		args->caching = I915_CACHING_CACHED;
		break;

	case I915_CACHE_WT:
		args->caching = I915_CACHING_DISPLAY;
		break;

	default:
		args->caching = I915_CACHING_NONE;
		break;
	}

	drm_gem_object_unreference_unlocked(&obj->base);
	return 0;
}

int i915_gem_set_caching_ioctl(struct drm_device *dev, void *data,
			       struct drm_file *file)
{
	struct drm_i915_gem_caching *args = data;
	struct drm_i915_gem_object *obj;
	enum i915_cache_level level;
	int ret;

	switch (args->caching) {
	case I915_CACHING_NONE:
		level = I915_CACHE_NONE;
		break;
	case I915_CACHING_CACHED:
		/*
		 * Due to a HW issue on BXT A stepping, GPU stores via a
		 * snooped mapping may leave stale data in a corresponding CPU
		 * cacheline, whereas normally such cachelines would get
		 * invalidated.
		 */
		if (IS_BROXTON(dev) && INTEL_REVID(dev) < BXT_REVID_B0)
			return -ENODEV;

		level = I915_CACHE_LLC;
		break;
	case I915_CACHING_DISPLAY:
		level = HAS_WT(dev) ? I915_CACHE_WT : I915_CACHE_NONE;
		break;
	default:
		return -EINVAL;
	}

	ret = i915_mutex_lock_interruptible(dev);
	if (ret)
		return ret;

	obj = to_intel_bo(drm_gem_object_lookup(dev, file, args->handle));
	if (&obj->base == NULL) {
		ret = -ENOENT;
		goto unlock;
	}

	ret = i915_gem_object_set_cache_level(obj, level);

	drm_gem_object_unreference(&obj->base);
unlock:
	mutex_unlock(&dev->struct_mutex);
	return ret;
}

/*
 * Prepare buffer for display plane (scanout, cursors, etc).
 * Can be called from an uninterruptible phase (modesetting) and allows
 * any flushes to be pipelined (for pageflips).
 */
int
i915_gem_object_pin_to_display_plane(struct drm_i915_gem_object *obj,
				     u32 alignment,
				     struct intel_engine_cs *pipelined,
				     struct drm_i915_gem_request **pipelined_request,
				     const struct i915_ggtt_view *view)
{
	u32 old_read_domains, old_write_domain;
	int ret;

	ret = i915_gem_object_sync(obj, pipelined, pipelined_request);
	if (ret)
		return ret;

	/* Mark the pin_display early so that we account for the
	 * display coherency whilst setting up the cache domains.
	 */
	obj->pin_display++;

	/* The display engine is not coherent with the LLC cache on gen6.  As
	 * a result, we make sure that the pinning that is about to occur is
	 * done with uncached PTEs. This is lowest common denominator for all
	 * chipsets.
	 *
	 * However for gen6+, we could do better by using the GFDT bit instead
	 * of uncaching, which would allow us to flush all the LLC-cached data
	 * with that bit in the PTE to main memory with just one PIPE_CONTROL.
	 */
	ret = i915_gem_object_set_cache_level(obj,
					      HAS_WT(obj->base.dev) ? I915_CACHE_WT : I915_CACHE_NONE);
	if (ret)
		goto err_unpin_display;

	/* As the user may map the buffer once pinned in the display plane
	 * (e.g. libkms for the bootup splash), we have to ensure that we
	 * always use map_and_fenceable for all scanout buffers.
	 */
	ret = i915_gem_object_ggtt_pin(obj, view, alignment,
				       view->type == I915_GGTT_VIEW_NORMAL ?
				       PIN_MAPPABLE : 0);
	if (ret)
		goto err_unpin_display;

	i915_gem_object_flush_cpu_write_domain(obj);

	old_write_domain = obj->base.write_domain;
	old_read_domains = obj->base.read_domains;

	/* It should now be out of any other write domains, and we can update
	 * the domain values for our changes.
	 */
	obj->base.write_domain = 0;
	obj->base.read_domains |= I915_GEM_DOMAIN_GTT;

	trace_i915_gem_object_change_domain(obj,
					    old_read_domains,
					    old_write_domain);

	return 0;

err_unpin_display:
	obj->pin_display--;
	return ret;
}

void
i915_gem_object_unpin_from_display_plane(struct drm_i915_gem_object *obj,
					 const struct i915_ggtt_view *view)
{
	if (WARN_ON(obj->pin_display == 0))
		return;

	i915_gem_object_ggtt_unpin_view(obj, view);

	obj->pin_display--;
}

/**
 * Moves a single object to the CPU read, and possibly write domain.
 *
 * This function returns when the move is complete, including waiting on
 * flushes to occur.
 */
int
i915_gem_object_set_to_cpu_domain(struct drm_i915_gem_object *obj, bool write)
{
	uint32_t old_write_domain, old_read_domains;
	int ret;

	if (obj->base.write_domain == I915_GEM_DOMAIN_CPU)
		return 0;

	ret = i915_gem_object_wait_rendering(obj, !write);
	if (ret)
		return ret;

	i915_gem_object_flush_gtt_write_domain(obj);

	old_write_domain = obj->base.write_domain;
	old_read_domains = obj->base.read_domains;

	/* Flush the CPU cache if it's still invalid. */
	if ((obj->base.read_domains & I915_GEM_DOMAIN_CPU) == 0) {
		i915_gem_clflush_object(obj, false);

		obj->base.read_domains |= I915_GEM_DOMAIN_CPU;
	}

	/* It should now be out of any other write domains, and we can update
	 * the domain values for our changes.
	 */
	BUG_ON((obj->base.write_domain & ~I915_GEM_DOMAIN_CPU) != 0);

	/* If we're writing through the CPU, then the GPU read domains will
	 * need to be invalidated at next use.
	 */
	if (write) {
		obj->base.read_domains = I915_GEM_DOMAIN_CPU;
		obj->base.write_domain = I915_GEM_DOMAIN_CPU;
	}

	trace_i915_gem_object_change_domain(obj,
					    old_read_domains,
					    old_write_domain);

	return 0;
}

/* Throttle our rendering by waiting until the ring has completed our requests
 * emitted over 20 msec ago.
 *
 * Note that if we were to use the current jiffies each time around the loop,
 * we wouldn't escape the function with any frames outstanding if the time to
 * render a frame was over 20ms.
 *
 * This should get us reasonable parallelism between CPU and GPU but also
 * relatively low latency when blocking on a particular request to finish.
 */
static int
i915_gem_ring_throttle(struct drm_device *dev, struct drm_file *file)
{
	struct drm_i915_private *dev_priv = dev->dev_private;
	struct drm_i915_file_private *file_priv = file->driver_priv;
	unsigned long recent_enough = jiffies - DRM_I915_THROTTLE_JIFFIES;
	struct drm_i915_gem_request *request, *target = NULL;
	unsigned reset_counter;
	int ret;

	ret = i915_gem_wait_for_error(&dev_priv->gpu_error);
	if (ret)
		return ret;

	ret = i915_gem_check_wedge(&dev_priv->gpu_error, false);
	if (ret)
		return ret;

	spin_lock(&file_priv->mm.lock);
	list_for_each_entry(request, &file_priv->mm.request_list, client_list) {
		if (time_after_eq(request->emitted_jiffies, recent_enough))
			break;

		/*
		 * Note that the request might not have been submitted yet.
		 * In which case emitted_jiffies will be zero.
		 */
		if (!request->emitted_jiffies)
			continue;

		target = request;
	}
	reset_counter = atomic_read(&dev_priv->gpu_error.reset_counter);
	if (target)
		i915_gem_request_reference(target);
	spin_unlock(&file_priv->mm.lock);

	if (target == NULL)
		return 0;

	ret = __i915_wait_request(target, reset_counter, true, NULL, NULL);
	if (ret == 0)
		queue_delayed_work(dev_priv->wq, &dev_priv->mm.retire_work, 0);

	i915_gem_request_unreference__unlocked(target);

	return ret;
}

static bool
i915_vma_misplaced(struct i915_vma *vma, uint32_t alignment, uint64_t flags)
{
	struct drm_i915_gem_object *obj = vma->obj;

	if (alignment &&
	    vma->node.start & (alignment - 1))
		return true;

	if (flags & PIN_MAPPABLE && !obj->map_and_fenceable)
		return true;

	if (flags & PIN_OFFSET_BIAS &&
	    vma->node.start < (flags & PIN_OFFSET_MASK))
		return true;

	return false;
}

static int
i915_gem_object_do_pin(struct drm_i915_gem_object *obj,
		       struct i915_address_space *vm,
		       const struct i915_ggtt_view *ggtt_view,
		       uint32_t alignment,
		       uint64_t flags)
{
	struct drm_i915_private *dev_priv = obj->base.dev->dev_private;
	struct i915_vma *vma;
	unsigned bound;
	int ret;

	if (WARN_ON(vm == &dev_priv->mm.aliasing_ppgtt->base))
		return -ENODEV;

	if (WARN_ON(flags & (PIN_GLOBAL | PIN_MAPPABLE) && !i915_is_ggtt(vm)))
		return -EINVAL;

	if (WARN_ON((flags & (PIN_MAPPABLE | PIN_GLOBAL)) == PIN_MAPPABLE))
		return -EINVAL;

	if (WARN_ON(i915_is_ggtt(vm) != !!ggtt_view))
		return -EINVAL;

	vma = ggtt_view ? i915_gem_obj_to_ggtt_view(obj, ggtt_view) :
			  i915_gem_obj_to_vma(obj, vm);

	if (IS_ERR(vma))
		return PTR_ERR(vma);

	if (vma) {
		if (WARN_ON(vma->pin_count == DRM_I915_GEM_OBJECT_MAX_PIN_COUNT))
			return -EBUSY;

		if (i915_vma_misplaced(vma, alignment, flags)) {
			WARN(vma->pin_count,
			     "bo is already pinned in %s with incorrect alignment:"
			     " offset=%08x %08x, req.alignment=%x, req.map_and_fenceable=%d,"
			     " obj->map_and_fenceable=%d\n",
			     ggtt_view ? "ggtt" : "ppgtt",
			     upper_32_bits(vma->node.start),
			     lower_32_bits(vma->node.start),
			     alignment,
			     !!(flags & PIN_MAPPABLE),
			     obj->map_and_fenceable);
			ret = i915_vma_unbind(vma);
			if (ret)
				return ret;

			vma = NULL;
		}
	}

	bound = vma ? vma->bound : 0;
	if (vma == NULL || !drm_mm_node_allocated(&vma->node)) {
		vma = i915_gem_object_bind_to_vm(obj, vm, ggtt_view, alignment,
						 flags);
		if (IS_ERR(vma))
			return PTR_ERR(vma);
	} else {
		ret = i915_vma_bind(vma, obj->cache_level, flags);
		if (ret)
			return ret;
	}

	if (ggtt_view && ggtt_view->type == I915_GGTT_VIEW_NORMAL &&
	    (bound ^ vma->bound) & GLOBAL_BIND) {
		bool mappable, fenceable;
		u32 fence_size, fence_alignment;

		fence_size = i915_gem_get_gtt_size(obj->base.dev,
						   obj->base.size,
						   obj->tiling_mode);
		fence_alignment = i915_gem_get_gtt_alignment(obj->base.dev,
							     obj->base.size,
							     obj->tiling_mode,
							     true);

		fenceable = (vma->node.size == fence_size &&
			     (vma->node.start & (fence_alignment - 1)) == 0);

		mappable = (vma->node.start + fence_size <=
			    dev_priv->gtt.mappable_end);

		obj->map_and_fenceable = mappable && fenceable;

		WARN_ON(flags & PIN_MAPPABLE && !obj->map_and_fenceable);
	}

	vma->pin_count++;
	return 0;
}

int
i915_gem_object_pin(struct drm_i915_gem_object *obj,
		    struct i915_address_space *vm,
		    uint32_t alignment,
		    uint64_t flags)
{
	return i915_gem_object_do_pin(obj, vm,
				      i915_is_ggtt(vm) ? &i915_ggtt_view_normal : NULL,
				      alignment, flags);
}

int
i915_gem_object_ggtt_pin(struct drm_i915_gem_object *obj,
			 const struct i915_ggtt_view *view,
			 uint32_t alignment,
			 uint64_t flags)
{
	if (WARN_ONCE(!view, "no view specified"))
		return -EINVAL;

	return i915_gem_object_do_pin(obj, i915_obj_to_ggtt(obj), view,
				      alignment, flags | PIN_GLOBAL);
}

void
i915_gem_object_ggtt_unpin_view(struct drm_i915_gem_object *obj,
				const struct i915_ggtt_view *view)
{
	struct i915_vma *vma = i915_gem_obj_to_ggtt_view(obj, view);

	BUG_ON(!vma);
	WARN_ON(vma->pin_count == 0);
	WARN_ON(!i915_gem_obj_ggtt_bound_view(obj, view));

	--vma->pin_count;
}

int
i915_gem_busy_ioctl(struct drm_device *dev, void *data,
		    struct drm_file *file)
{
	struct drm_i915_gem_busy *args = data;
	struct drm_i915_gem_object *obj;
	int ret;

	ret = i915_mutex_lock_interruptible(dev);
	if (ret)
		return ret;

	obj = to_intel_bo(drm_gem_object_lookup(dev, file, args->handle));
	if (&obj->base == NULL) {
		ret = -ENOENT;
		goto unlock;
	}

	/* Count all active objects as busy, even if they are currently not used
	 * by the gpu. Users of this interface expect objects to eventually
	 * become non-busy without any further actions, therefore emit any
	 * necessary flushes here.
	 */
	ret = i915_gem_object_flush_active(obj);
	if (ret)
		goto unref;

	BUILD_BUG_ON(I915_NUM_RINGS > 16);
	args->busy = obj->active << 16;
	if (obj->last_write_req)
		args->busy |= obj->last_write_req->ring->id;

unref:
	drm_gem_object_unreference(&obj->base);
unlock:
	mutex_unlock(&dev->struct_mutex);
	return ret;
}

int
i915_gem_throttle_ioctl(struct drm_device *dev, void *data,
			struct drm_file *file_priv)
{
	return i915_gem_ring_throttle(dev, file_priv);
}

int
i915_gem_madvise_ioctl(struct drm_device *dev, void *data,
		       struct drm_file *file_priv)
{
	struct drm_i915_private *dev_priv = dev->dev_private;
	struct drm_i915_gem_madvise *args = data;
	struct drm_i915_gem_object *obj;
	int ret;

	switch (args->madv) {
	case I915_MADV_DONTNEED:
	case I915_MADV_WILLNEED:
	    break;
	default:
	    return -EINVAL;
	}

	ret = i915_mutex_lock_interruptible(dev);
	if (ret)
		return ret;

	obj = to_intel_bo(drm_gem_object_lookup(dev, file_priv, args->handle));
	if (&obj->base == NULL) {
		ret = -ENOENT;
		goto unlock;
	}

	if (i915_gem_obj_is_pinned(obj)) {
		ret = -EINVAL;
		goto out;
	}

	if (obj->pages &&
	    obj->tiling_mode != I915_TILING_NONE &&
	    dev_priv->quirks & QUIRK_PIN_SWIZZLED_PAGES) {
		if (obj->madv == I915_MADV_WILLNEED)
			i915_gem_object_unpin_pages(obj);
		if (args->madv == I915_MADV_WILLNEED)
			i915_gem_object_pin_pages(obj);
	}

	if (obj->madv != __I915_MADV_PURGED)
		obj->madv = args->madv;

	/* if the object is no longer attached, discard its backing storage */
	if (obj->madv == I915_MADV_DONTNEED && obj->pages == NULL)
		i915_gem_object_truncate(obj);

	args->retained = obj->madv != __I915_MADV_PURGED;

out:
	drm_gem_object_unreference(&obj->base);
unlock:
	mutex_unlock(&dev->struct_mutex);
	return ret;
}

void i915_gem_object_init(struct drm_i915_gem_object *obj,
			  const struct drm_i915_gem_object_ops *ops)
{
	int i;

	INIT_LIST_HEAD(&obj->global_list);
	for (i = 0; i < I915_NUM_RINGS; i++)
		INIT_LIST_HEAD(&obj->ring_list[i]);
	INIT_LIST_HEAD(&obj->obj_exec_link);
	INIT_LIST_HEAD(&obj->vma_list);
	INIT_LIST_HEAD(&obj->batch_pool_link);

	obj->ops = ops;

	obj->fence_reg = I915_FENCE_REG_NONE;
	obj->madv = I915_MADV_WILLNEED;

	i915_gem_info_add_obj(obj->base.dev->dev_private, obj->base.size);
}

static const struct drm_i915_gem_object_ops i915_gem_object_ops = {
	.get_pages = i915_gem_object_get_pages_gtt,
	.put_pages = i915_gem_object_put_pages_gtt,
};

struct drm_i915_gem_object *i915_gem_alloc_object(struct drm_device *dev,
						  size_t size)
{
	struct drm_i915_gem_object *obj;
	struct address_space *mapping;
	gfp_t mask;

	obj = i915_gem_object_alloc(dev);
	if (obj == NULL)
		return NULL;

	if (drm_gem_object_init(dev, &obj->base, size) != 0) {
		i915_gem_object_free(obj);
		return NULL;
	}

	mask = GFP_HIGHUSER | __GFP_RECLAIMABLE;
	if (IS_CRESTLINE(dev) || IS_BROADWATER(dev)) {
		/* 965gm cannot relocate objects above 4GiB. */
		mask &= ~__GFP_HIGHMEM;
		mask |= __GFP_DMA32;
	}

	mapping = file_inode(obj->base.filp)->i_mapping;
	mapping_set_gfp_mask(mapping, mask);

	i915_gem_object_init(obj, &i915_gem_object_ops);

	obj->base.write_domain = I915_GEM_DOMAIN_CPU;
	obj->base.read_domains = I915_GEM_DOMAIN_CPU;

	if (HAS_LLC(dev)) {
		/* On some devices, we can have the GPU use the LLC (the CPU
		 * cache) for about a 10% performance improvement
		 * compared to uncached.  Graphics requests other than
		 * display scanout are coherent with the CPU in
		 * accessing this cache.  This means in this mode we
		 * don't need to clflush on the CPU side, and on the
		 * GPU side we only need to flush internal caches to
		 * get data visible to the CPU.
		 *
		 * However, we maintain the display planes as UC, and so
		 * need to rebind when first used as such.
		 */
		obj->cache_level = I915_CACHE_LLC;
	} else
		obj->cache_level = I915_CACHE_NONE;

	trace_i915_gem_object_create(obj);

	return obj;
}

static bool discard_backing_storage(struct drm_i915_gem_object *obj)
{
	/* If we are the last user of the backing storage (be it shmemfs
	 * pages or stolen etc), we know that the pages are going to be
	 * immediately released. In this case, we can then skip copying
	 * back the contents from the GPU.
	 */

	if (obj->madv != I915_MADV_WILLNEED)
		return false;

	if (obj->base.filp == NULL)
		return true;

	/* At first glance, this looks racy, but then again so would be
	 * userspace racing mmap against close. However, the first external
	 * reference to the filp can only be obtained through the
	 * i915_gem_mmap_ioctl() which safeguards us against the user
	 * acquiring such a reference whilst we are in the middle of
	 * freeing the object.
	 */
	return atomic_long_read(&obj->base.filp->f_count) == 1;
}

void i915_gem_free_object(struct drm_gem_object *gem_obj)
{
	struct drm_i915_gem_object *obj = to_intel_bo(gem_obj);
	struct drm_device *dev = obj->base.dev;
	struct drm_i915_private *dev_priv = dev->dev_private;
	struct i915_vma *vma, *next;

	intel_runtime_pm_get(dev_priv);

	trace_i915_gem_object_destroy(obj);

	list_for_each_entry_safe(vma, next, &obj->vma_list, vma_link) {
		int ret;

		vma->pin_count = 0;
		ret = i915_vma_unbind(vma);
		if (WARN_ON(ret == -ERESTARTSYS)) {
			bool was_interruptible;

			was_interruptible = dev_priv->mm.interruptible;
			dev_priv->mm.interruptible = false;

			WARN_ON(i915_vma_unbind(vma));

			dev_priv->mm.interruptible = was_interruptible;
		}
	}

	/* Stolen objects don't hold a ref, but do hold pin count. Fix that up
	 * before progressing. */
	if (obj->stolen)
		i915_gem_object_unpin_pages(obj);

	WARN_ON(obj->frontbuffer_bits);

	if (obj->pages && obj->madv == I915_MADV_WILLNEED &&
	    dev_priv->quirks & QUIRK_PIN_SWIZZLED_PAGES &&
	    obj->tiling_mode != I915_TILING_NONE)
		i915_gem_object_unpin_pages(obj);

	if (WARN_ON(obj->pages_pin_count))
		obj->pages_pin_count = 0;
	if (discard_backing_storage(obj))
		obj->madv = I915_MADV_DONTNEED;
	i915_gem_object_put_pages(obj);
	i915_gem_object_free_mmap_offset(obj);

	BUG_ON(obj->pages);

	if (obj->base.import_attach)
		drm_prime_gem_destroy(&obj->base, NULL);

	if (obj->ops->release)
		obj->ops->release(obj);

	drm_gem_object_release(&obj->base);
	i915_gem_info_remove_obj(dev_priv, obj->base.size);

	kfree(obj->bit_17);
	i915_gem_object_free(obj);

	intel_runtime_pm_put(dev_priv);
}

struct i915_vma *i915_gem_obj_to_vma(struct drm_i915_gem_object *obj,
				     struct i915_address_space *vm)
{
	struct i915_vma *vma;
	list_for_each_entry(vma, &obj->vma_list, vma_link) {
		if (i915_is_ggtt(vma->vm) &&
		    vma->ggtt_view.type != I915_GGTT_VIEW_NORMAL)
			continue;
		if (vma->vm == vm)
			return vma;
	}
	return NULL;
}

struct i915_vma *i915_gem_obj_to_ggtt_view(struct drm_i915_gem_object *obj,
					   const struct i915_ggtt_view *view)
{
	struct i915_address_space *ggtt = i915_obj_to_ggtt(obj);
	struct i915_vma *vma;

	if (WARN_ONCE(!view, "no view specified"))
		return ERR_PTR(-EINVAL);

	list_for_each_entry(vma, &obj->vma_list, vma_link)
		if (vma->vm == ggtt &&
		    i915_ggtt_view_equal(&vma->ggtt_view, view))
			return vma;
	return NULL;
}

void i915_gem_vma_destroy(struct i915_vma *vma)
{
	struct i915_address_space *vm = NULL;
	WARN_ON(vma->node.allocated);

	/* Keep the vma as a placeholder in the execbuffer reservation lists */
	if (!list_empty(&vma->exec_list))
		return;

	vm = vma->vm;

	if (!i915_is_ggtt(vm))
		i915_ppgtt_put(i915_vm_to_ppgtt(vm));

	list_del(&vma->vma_link);

	kmem_cache_free(to_i915(vma->obj->base.dev)->vmas, vma);
}

static void
i915_gem_stop_ringbuffers(struct drm_device *dev)
{
	struct drm_i915_private *dev_priv = dev->dev_private;
	struct intel_engine_cs *ring;
	int i;

	for_each_ring(ring, dev_priv, i)
		dev_priv->gt.stop_ring(ring);
}

int
i915_gem_suspend(struct drm_device *dev)
{
	struct drm_i915_private *dev_priv = dev->dev_private;
	int ret = 0;

	mutex_lock(&dev->struct_mutex);
	ret = i915_gpu_idle(dev);
	if (ret)
		goto err;

	i915_gem_retire_requests(dev);

	i915_gem_stop_ringbuffers(dev);
	mutex_unlock(&dev->struct_mutex);

	cancel_delayed_work_sync(&dev_priv->gpu_error.hangcheck_work);
	cancel_delayed_work_sync(&dev_priv->mm.retire_work);
	flush_delayed_work(&dev_priv->mm.idle_work);

	/* Assert that we sucessfully flushed all the work and
	 * reset the GPU back to its idle, low power state.
	 */
	WARN_ON(dev_priv->mm.busy);

	return 0;

err:
	mutex_unlock(&dev->struct_mutex);
	return ret;
}

int i915_gem_l3_remap(struct drm_i915_gem_request *req, int slice)
{
	struct intel_engine_cs *ring = req->ring;
	struct drm_device *dev = ring->dev;
	struct drm_i915_private *dev_priv = dev->dev_private;
	u32 reg_base = GEN7_L3LOG_BASE + (slice * 0x200);
	u32 *remap_info = dev_priv->l3_parity.remap_info[slice];
	int i, ret;

	if (!HAS_L3_DPF(dev) || !remap_info)
		return 0;

	ret = intel_ring_begin(req, GEN7_L3LOG_SIZE / 4 * 3);
	if (ret)
		return ret;

	/*
	 * Note: We do not worry about the concurrent register cacheline hang
	 * here because no other code should access these registers other than
	 * at initialization time.
	 */
	for (i = 0; i < GEN7_L3LOG_SIZE; i += 4) {
		intel_ring_emit(ring, MI_LOAD_REGISTER_IMM(1));
		intel_ring_emit(ring, reg_base + i);
		intel_ring_emit(ring, remap_info[i/4]);
	}

	intel_ring_advance(ring);

	return ret;
}

void i915_gem_init_swizzling(struct drm_device *dev)
{
	struct drm_i915_private *dev_priv = dev->dev_private;

	if (INTEL_INFO(dev)->gen < 5 ||
	    dev_priv->mm.bit_6_swizzle_x == I915_BIT_6_SWIZZLE_NONE)
		return;

	I915_WRITE(DISP_ARB_CTL, I915_READ(DISP_ARB_CTL) |
				 DISP_TILE_SURFACE_SWIZZLING);

	if (IS_GEN5(dev))
		return;

	I915_WRITE(TILECTL, I915_READ(TILECTL) | TILECTL_SWZCTL);
	if (IS_GEN6(dev))
		I915_WRITE(ARB_MODE, _MASKED_BIT_ENABLE(ARB_MODE_SWIZZLE_SNB));
	else if (IS_GEN7(dev))
		I915_WRITE(ARB_MODE, _MASKED_BIT_ENABLE(ARB_MODE_SWIZZLE_IVB));
	else if (IS_GEN8(dev))
		I915_WRITE(GAMTARBMODE, _MASKED_BIT_ENABLE(ARB_MODE_SWIZZLE_BDW));
	else
		BUG();
}

static void init_unused_ring(struct drm_device *dev, u32 base)
{
	struct drm_i915_private *dev_priv = dev->dev_private;

	I915_WRITE(RING_CTL(base), 0);
	I915_WRITE(RING_HEAD(base), 0);
	I915_WRITE(RING_TAIL(base), 0);
	I915_WRITE(RING_START(base), 0);
}

static void init_unused_rings(struct drm_device *dev)
{
	if (IS_I830(dev)) {
		init_unused_ring(dev, PRB1_BASE);
		init_unused_ring(dev, SRB0_BASE);
		init_unused_ring(dev, SRB1_BASE);
		init_unused_ring(dev, SRB2_BASE);
		init_unused_ring(dev, SRB3_BASE);
	} else if (IS_GEN2(dev)) {
		init_unused_ring(dev, SRB0_BASE);
		init_unused_ring(dev, SRB1_BASE);
	} else if (IS_GEN3(dev)) {
		init_unused_ring(dev, PRB1_BASE);
		init_unused_ring(dev, PRB2_BASE);
	}
}

int i915_gem_init_rings(struct drm_device *dev)
{
	struct drm_i915_private *dev_priv = dev->dev_private;
	int ret;

	ret = intel_init_render_ring_buffer(dev);
	if (ret)
		return ret;

	if (HAS_BSD(dev)) {
		ret = intel_init_bsd_ring_buffer(dev);
		if (ret)
			goto cleanup_render_ring;
	}

	if (HAS_BLT(dev)) {
		ret = intel_init_blt_ring_buffer(dev);
		if (ret)
			goto cleanup_bsd_ring;
	}

	if (HAS_VEBOX(dev)) {
		ret = intel_init_vebox_ring_buffer(dev);
		if (ret)
			goto cleanup_blt_ring;
	}

	if (HAS_BSD2(dev)) {
		ret = intel_init_bsd2_ring_buffer(dev);
		if (ret)
			goto cleanup_vebox_ring;
	}

	return 0;

cleanup_vebox_ring:
	intel_cleanup_ring_buffer(&dev_priv->ring[VECS]);
cleanup_blt_ring:
	intel_cleanup_ring_buffer(&dev_priv->ring[BCS]);
cleanup_bsd_ring:
	intel_cleanup_ring_buffer(&dev_priv->ring[VCS]);
cleanup_render_ring:
	intel_cleanup_ring_buffer(&dev_priv->ring[RCS]);

	return ret;
}

int
i915_gem_init_hw(struct drm_device *dev)
{
	struct drm_i915_private *dev_priv = dev->dev_private;
	struct intel_engine_cs *ring;
	int ret, i, j;

	if (INTEL_INFO(dev)->gen < 6 && !intel_enable_gtt())
		return -EIO;

	/* Double layer security blanket, see i915_gem_init() */
	intel_uncore_forcewake_get(dev_priv, FORCEWAKE_ALL);

	if (dev_priv->ellc_size)
		I915_WRITE(HSW_IDICR, I915_READ(HSW_IDICR) | IDIHASHMSK(0xf));

	if (IS_HASWELL(dev))
		I915_WRITE(MI_PREDICATE_RESULT_2, IS_HSW_GT3(dev) ?
			   LOWER_SLICE_ENABLED : LOWER_SLICE_DISABLED);

	if (HAS_PCH_NOP(dev)) {
		if (IS_IVYBRIDGE(dev)) {
			u32 temp = I915_READ(GEN7_MSG_CTL);
			temp &= ~(WAIT_FOR_PCH_FLR_ACK | WAIT_FOR_PCH_RESET_ACK);
			I915_WRITE(GEN7_MSG_CTL, temp);
		} else if (INTEL_INFO(dev)->gen >= 7) {
			u32 temp = I915_READ(HSW_NDE_RSTWRN_OPT);
			temp &= ~RESET_PCH_HANDSHAKE_ENABLE;
			I915_WRITE(HSW_NDE_RSTWRN_OPT, temp);
		}
	}

	i915_gem_init_swizzling(dev);

	/*
	 * At least 830 can leave some of the unused rings
	 * "active" (ie. head != tail) after resume which
	 * will prevent c3 entry. Makes sure all unused rings
	 * are totally idle.
	 */
	init_unused_rings(dev);

	BUG_ON(!dev_priv->ring[RCS].default_context);

	ret = i915_ppgtt_init_hw(dev);
	if (ret) {
		DRM_ERROR("PPGTT enable HW failed %d\n", ret);
		goto out;
	}

	/* Need to do basic initialisation of all rings first: */
	for_each_ring(ring, dev_priv, i) {
		ret = ring->init_hw(ring);
		if (ret)
			goto out;
	}

	/* We can't enable contexts until all firmware is loaded */
	if (HAS_GUC_UCODE(dev)) {
		ret = intel_guc_ucode_load(dev);
		if (ret) {
			/*
			 * If we got an error and GuC submission is enabled, map
			 * the error to -EIO so the GPU will be declared wedged.
			 * OTOH, if we didn't intend to use the GuC anyway, just
			 * discard the error and carry on.
			 */
			DRM_ERROR("Failed to initialize GuC, error %d%s\n", ret,
				  i915.enable_guc_submission ? "" :
				  " (ignored)");
			ret = i915.enable_guc_submission ? -EIO : 0;
			if (ret)
				goto out;
		}
	}

	/*
	 * Increment the next seqno by 0x100 so we have a visible break
	 * on re-initialisation
	 */
	ret = i915_gem_set_seqno(dev, dev_priv->next_seqno+0x100);
	if (ret)
		goto out;

	/* Now it is safe to go back round and do everything else: */
	for_each_ring(ring, dev_priv, i) {
		struct drm_i915_gem_request *req;

		WARN_ON(!ring->default_context);

		ret = i915_gem_request_alloc(ring, ring->default_context, &req);
		if (ret) {
			i915_gem_cleanup_ringbuffer(dev);
			goto out;
		}

		if (ring->id == RCS) {
			for (j = 0; j < NUM_L3_SLICES(dev); j++)
				i915_gem_l3_remap(req, j);
		}

		ret = i915_ppgtt_init_ring(req);
		if (ret && ret != -EIO) {
			DRM_ERROR("PPGTT enable ring #%d failed %d\n", i, ret);
			i915_gem_request_cancel(req);
			i915_gem_cleanup_ringbuffer(dev);
			goto out;
		}

		ret = i915_gem_context_enable(req);
		if (ret && ret != -EIO) {
			DRM_ERROR("Context enable ring #%d failed %d\n", i, ret);
			i915_gem_request_cancel(req);
			i915_gem_cleanup_ringbuffer(dev);
			goto out;
		}

		i915_add_request_no_flush(req);
	}

out:
	intel_uncore_forcewake_put(dev_priv, FORCEWAKE_ALL);
	return ret;
}

int i915_gem_init(struct drm_device *dev)
{
	struct drm_i915_private *dev_priv = dev->dev_private;
	int ret;

	i915.enable_execlists = intel_sanitize_enable_execlists(dev,
			i915.enable_execlists);

	mutex_lock(&dev->struct_mutex);

	if (IS_VALLEYVIEW(dev)) {
		/* VLVA0 (potential hack), BIOS isn't actually waking us */
		I915_WRITE(VLV_GTLC_WAKE_CTRL, VLV_GTLC_ALLOWWAKEREQ);
		if (wait_for((I915_READ(VLV_GTLC_PW_STATUS) &
			      VLV_GTLC_ALLOWWAKEACK), 10))
			DRM_DEBUG_DRIVER("allow wake ack timed out\n");
	}

	if (!i915.enable_execlists) {
		dev_priv->gt.execbuf_submit = i915_gem_ringbuffer_submission;
		dev_priv->gt.init_rings = i915_gem_init_rings;
		dev_priv->gt.cleanup_ring = intel_cleanup_ring_buffer;
		dev_priv->gt.stop_ring = intel_stop_ring_buffer;
	} else {
		dev_priv->gt.execbuf_submit = intel_execlists_submission;
		dev_priv->gt.init_rings = intel_logical_rings_init;
		dev_priv->gt.cleanup_ring = intel_logical_ring_cleanup;
		dev_priv->gt.stop_ring = intel_logical_ring_stop;
	}

	/* This is just a security blanket to placate dragons.
	 * On some systems, we very sporadically observe that the first TLBs
	 * used by the CS may be stale, despite us poking the TLB reset. If
	 * we hold the forcewake during initialisation these problems
	 * just magically go away.
	 */
	intel_uncore_forcewake_get(dev_priv, FORCEWAKE_ALL);

	ret = i915_gem_init_userptr(dev);
	if (ret)
		goto out_unlock;

	i915_gem_init_global_gtt(dev);

	ret = i915_gem_context_init(dev);
	if (ret)
		goto out_unlock;

	ret = dev_priv->gt.init_rings(dev);
	if (ret)
		goto out_unlock;

	ret = i915_gem_init_hw(dev);
	if (ret == -EIO) {
		/* Allow ring initialisation to fail by marking the GPU as
		 * wedged. But we only want to do this where the GPU is angry,
		 * for all other failure, such as an allocation failure, bail.
		 */
		DRM_ERROR("Failed to initialize GPU, declaring it wedged\n");
		atomic_or(I915_WEDGED, &dev_priv->gpu_error.reset_counter);
		ret = 0;
	}

out_unlock:
	intel_uncore_forcewake_put(dev_priv, FORCEWAKE_ALL);
	mutex_unlock(&dev->struct_mutex);

	return ret;
}

void
i915_gem_cleanup_ringbuffer(struct drm_device *dev)
{
	struct drm_i915_private *dev_priv = dev->dev_private;
	struct intel_engine_cs *ring;
	int i;

	for_each_ring(ring, dev_priv, i)
		dev_priv->gt.cleanup_ring(ring);

    if (i915.enable_execlists)
            /*
             * Neither the BIOS, ourselves or any other kernel
             * expects the system to be in execlists mode on startup,
             * so we need to reset the GPU back to legacy mode.
             */
            intel_gpu_reset(dev);
}

static void
init_ring_lists(struct intel_engine_cs *ring)
{
	INIT_LIST_HEAD(&ring->active_list);
	INIT_LIST_HEAD(&ring->request_list);
}

void
i915_gem_load(struct drm_device *dev)
{
	struct drm_i915_private *dev_priv = dev->dev_private;
	int i;

	dev_priv->objects =
		kmem_cache_create("i915_gem_object",
				  sizeof(struct drm_i915_gem_object), 0,
				  SLAB_HWCACHE_ALIGN,
				  NULL);
	dev_priv->vmas =
		kmem_cache_create("i915_gem_vma",
				  sizeof(struct i915_vma), 0,
				  SLAB_HWCACHE_ALIGN,
				  NULL);
	dev_priv->requests =
		kmem_cache_create("i915_gem_request",
				  sizeof(struct drm_i915_gem_request), 0,
				  SLAB_HWCACHE_ALIGN,
				  NULL);

	INIT_LIST_HEAD(&dev_priv->vm_list);
	INIT_LIST_HEAD(&dev_priv->context_list);
	INIT_LIST_HEAD(&dev_priv->mm.unbound_list);
	INIT_LIST_HEAD(&dev_priv->mm.bound_list);
	INIT_LIST_HEAD(&dev_priv->mm.fence_list);
	for (i = 0; i < I915_NUM_RINGS; i++)
		init_ring_lists(&dev_priv->ring[i]);
	for (i = 0; i < I915_MAX_NUM_FENCES; i++)
		INIT_LIST_HEAD(&dev_priv->fence_regs[i].lru_list);
	INIT_DELAYED_WORK(&dev_priv->mm.retire_work,
			  i915_gem_retire_work_handler);
	INIT_DELAYED_WORK(&dev_priv->mm.idle_work,
			  i915_gem_idle_work_handler);
	init_waitqueue_head(&dev_priv->gpu_error.reset_queue);

	dev_priv->relative_constants_mode = I915_EXEC_CONSTANTS_REL_GENERAL;

	if (INTEL_INFO(dev)->gen >= 7 && !IS_VALLEYVIEW(dev))
		dev_priv->num_fence_regs = 32;
	else if (INTEL_INFO(dev)->gen >= 4 || IS_I945G(dev) || IS_I945GM(dev) || IS_G33(dev))
		dev_priv->num_fence_regs = 16;
	else
		dev_priv->num_fence_regs = 8;

	if (intel_vgpu_active(dev))
		dev_priv->num_fence_regs =
				I915_READ(vgtif_reg(avail_rs.fence_num));

	/*
	 * Set initial sequence number for requests.
	 * Using this number allows the wraparound to happen early,
	 * catching any obvious problems.
	 */
	dev_priv->next_seqno = ((u32)~0 - 0x1100);
	dev_priv->last_seqno = ((u32)~0 - 0x1101);

	/* Initialize fence registers to zero */
	INIT_LIST_HEAD(&dev_priv->mm.fence_list);
	i915_gem_restore_fences(dev);

	i915_gem_detect_bit_6_swizzle(dev);
	init_waitqueue_head(&dev_priv->pending_flip_queue);

	dev_priv->mm.interruptible = true;

	i915_gem_shrinker_init(dev_priv);

	mutex_init(&dev_priv->fb_tracking.lock);
}

void i915_gem_release(struct drm_device *dev, struct drm_file *file)
{
	struct drm_i915_file_private *file_priv = file->driver_priv;

	/* Clean up our request list when the client is going away, so that
	 * later retire_requests won't dereference our soon-to-be-gone
	 * file_priv.
	 */
	spin_lock(&file_priv->mm.lock);
	while (!list_empty(&file_priv->mm.request_list)) {
		struct drm_i915_gem_request *request;

		request = list_first_entry(&file_priv->mm.request_list,
					   struct drm_i915_gem_request,
					   client_list);
		list_del(&request->client_list);
		request->file_priv = NULL;
	}
	spin_unlock(&file_priv->mm.lock);

	if (!list_empty(&file_priv->rps.link)) {
		spin_lock(&to_i915(dev)->rps.client_lock);
		list_del(&file_priv->rps.link);
		spin_unlock(&to_i915(dev)->rps.client_lock);
	}
}

int i915_gem_open(struct drm_device *dev, struct drm_file *file)
{
	struct drm_i915_file_private *file_priv;
	int ret;

	DRM_DEBUG_DRIVER("\n");

	file_priv = kzalloc(sizeof(*file_priv), GFP_KERNEL);
	if (!file_priv)
		return -ENOMEM;

	file->driver_priv = file_priv;
	file_priv->dev_priv = dev->dev_private;
	file_priv->file = file;
	INIT_LIST_HEAD(&file_priv->rps.link);

	spin_lock_init(&file_priv->mm.lock);
	INIT_LIST_HEAD(&file_priv->mm.request_list);

	ret = i915_gem_context_open(dev, file);
	if (ret)
		kfree(file_priv);

	return ret;
}

/**
 * i915_gem_track_fb - update frontbuffer tracking
 * @old: current GEM buffer for the frontbuffer slots
 * @new: new GEM buffer for the frontbuffer slots
 * @frontbuffer_bits: bitmask of frontbuffer slots
 *
 * This updates the frontbuffer tracking bits @frontbuffer_bits by clearing them
 * from @old and setting them in @new. Both @old and @new can be NULL.
 */
void i915_gem_track_fb(struct drm_i915_gem_object *old,
		       struct drm_i915_gem_object *new,
		       unsigned frontbuffer_bits)
{
	if (old) {
		WARN_ON(!mutex_is_locked(&old->base.dev->struct_mutex));
		WARN_ON(!(old->frontbuffer_bits & frontbuffer_bits));
		old->frontbuffer_bits &= ~frontbuffer_bits;
	}

	if (new) {
		WARN_ON(!mutex_is_locked(&new->base.dev->struct_mutex));
		WARN_ON(new->frontbuffer_bits & frontbuffer_bits);
		new->frontbuffer_bits |= frontbuffer_bits;
	}
}

/* All the new VM stuff */
u64 i915_gem_obj_offset(struct drm_i915_gem_object *o,
			struct i915_address_space *vm)
{
	struct drm_i915_private *dev_priv = o->base.dev->dev_private;
	struct i915_vma *vma;

	WARN_ON(vm == &dev_priv->mm.aliasing_ppgtt->base);

	list_for_each_entry(vma, &o->vma_list, vma_link) {
		if (i915_is_ggtt(vma->vm) &&
		    vma->ggtt_view.type != I915_GGTT_VIEW_NORMAL)
			continue;
		if (vma->vm == vm)
			return vma->node.start;
	}

	WARN(1, "%s vma for this object not found.\n",
	     i915_is_ggtt(vm) ? "global" : "ppgtt");
	return -1;
}

u64 i915_gem_obj_ggtt_offset_view(struct drm_i915_gem_object *o,
				  const struct i915_ggtt_view *view)
{
	struct i915_address_space *ggtt = i915_obj_to_ggtt(o);
	struct i915_vma *vma;

	list_for_each_entry(vma, &o->vma_list, vma_link)
		if (vma->vm == ggtt &&
		    i915_ggtt_view_equal(&vma->ggtt_view, view))
			return vma->node.start;

	WARN(1, "global vma for this object not found. (view=%u)\n", view->type);
	return -1;
}

bool i915_gem_obj_bound(struct drm_i915_gem_object *o,
			struct i915_address_space *vm)
{
	struct i915_vma *vma;

	list_for_each_entry(vma, &o->vma_list, vma_link) {
		if (i915_is_ggtt(vma->vm) &&
		    vma->ggtt_view.type != I915_GGTT_VIEW_NORMAL)
			continue;
		if (vma->vm == vm && drm_mm_node_allocated(&vma->node))
			return true;
	}

	return false;
}

bool i915_gem_obj_ggtt_bound_view(struct drm_i915_gem_object *o,
				  const struct i915_ggtt_view *view)
{
	struct i915_address_space *ggtt = i915_obj_to_ggtt(o);
	struct i915_vma *vma;

	list_for_each_entry(vma, &o->vma_list, vma_link)
		if (vma->vm == ggtt &&
		    i915_ggtt_view_equal(&vma->ggtt_view, view) &&
		    drm_mm_node_allocated(&vma->node))
			return true;

	return false;
}

bool i915_gem_obj_bound_any(struct drm_i915_gem_object *o)
{
	struct i915_vma *vma;

	list_for_each_entry(vma, &o->vma_list, vma_link)
		if (drm_mm_node_allocated(&vma->node))
			return true;

	return false;
}

unsigned long i915_gem_obj_size(struct drm_i915_gem_object *o,
				struct i915_address_space *vm)
{
	struct drm_i915_private *dev_priv = o->base.dev->dev_private;
	struct i915_vma *vma;

	WARN_ON(vm == &dev_priv->mm.aliasing_ppgtt->base);

	BUG_ON(list_empty(&o->vma_list));

	list_for_each_entry(vma, &o->vma_list, vma_link) {
		if (i915_is_ggtt(vma->vm) &&
		    vma->ggtt_view.type != I915_GGTT_VIEW_NORMAL)
			continue;
		if (vma->vm == vm)
			return vma->node.size;
	}
	return 0;
}

bool i915_gem_obj_is_pinned(struct drm_i915_gem_object *obj)
{
	struct i915_vma *vma;
	list_for_each_entry(vma, &obj->vma_list, vma_link)
		if (vma->pin_count > 0)
			return true;

	return false;
}

/* Allocate a new GEM object and fill it with the supplied data */
struct drm_i915_gem_object *
i915_gem_object_create_from_data(struct drm_device *dev,
			         const void *data, size_t size)
{
	struct drm_i915_gem_object *obj;
	struct sg_table *sg;
	size_t bytes;
	int ret;

	obj = i915_gem_alloc_object(dev, round_up(size, PAGE_SIZE));
	if (IS_ERR_OR_NULL(obj))
		return obj;

	ret = i915_gem_object_set_to_cpu_domain(obj, true);
	if (ret)
		goto fail;

	ret = i915_gem_object_get_pages(obj);
	if (ret)
		goto fail;

	i915_gem_object_pin_pages(obj);
	sg = obj->pages;
	bytes = sg_copy_from_buffer(sg->sgl, sg->nents, (void *)data, size);
	i915_gem_object_unpin_pages(obj);

	if (WARN_ON(bytes != size)) {
		DRM_ERROR("Incomplete copy, wrote %zu of %zu", bytes, size);
		ret = -EFAULT;
		goto fail;
	}

	return obj;

fail:
	drm_gem_object_unreference(&obj->base);
	return ERR_PTR(ret);
}<|MERGE_RESOLUTION|>--- conflicted
+++ resolved
@@ -3674,22 +3674,11 @@
 {
 	struct drm_device *dev = obj->base.dev;
 	struct i915_vma *vma, *next;
-<<<<<<< HEAD
-=======
 	bool bound = false;
->>>>>>> 42d4ebb4
 	int ret = 0;
 
 	if (obj->cache_level == cache_level)
 		goto out;
-<<<<<<< HEAD
-
-	if (i915_gem_obj_is_pinned(obj)) {
-		DRM_DEBUG("can not change the cache level of pinned objects\n");
-		return -EBUSY;
-	}
-=======
->>>>>>> 42d4ebb4
 
 	/* Inspect the list of currently bound VMA and unbind any that would
 	 * be invalid given the new cache-level. This is principally to
@@ -3774,13 +3763,10 @@
 	obj->cache_level = cache_level;
 
 out:
-<<<<<<< HEAD
-=======
 	/* Flush the dirty CPU caches to the backing storage so that the
 	 * object is now coherent at its new cache level (with respect
 	 * to the access domain).
 	 */
->>>>>>> 42d4ebb4
 	if (obj->cache_dirty &&
 	    obj->base.write_domain != I915_GEM_DOMAIN_CPU &&
 	    cpu_write_needs_clflush(obj)) {
