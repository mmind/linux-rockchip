/*
 * Copyright © 2008-2015 Intel Corporation
 *
 * Permission is hereby granted, free of charge, to any person obtaining a
 * copy of this software and associated documentation files (the "Software"),
 * to deal in the Software without restriction, including without limitation
 * the rights to use, copy, modify, merge, publish, distribute, sublicense,
 * and/or sell copies of the Software, and to permit persons to whom the
 * Software is furnished to do so, subject to the following conditions:
 *
 * The above copyright notice and this permission notice (including the next
 * paragraph) shall be included in all copies or substantial portions of the
 * Software.
 *
 * THE SOFTWARE IS PROVIDED "AS IS", WITHOUT WARRANTY OF ANY KIND, EXPRESS OR
 * IMPLIED, INCLUDING BUT NOT LIMITED TO THE WARRANTIES OF MERCHANTABILITY,
 * FITNESS FOR A PARTICULAR PURPOSE AND NONINFRINGEMENT.  IN NO EVENT SHALL
 * THE AUTHORS OR COPYRIGHT HOLDERS BE LIABLE FOR ANY CLAIM, DAMAGES OR OTHER
 * LIABILITY, WHETHER IN AN ACTION OF CONTRACT, TORT OR OTHERWISE, ARISING
 * FROM, OUT OF OR IN CONNECTION WITH THE SOFTWARE OR THE USE OR OTHER DEALINGS
 * IN THE SOFTWARE.
 *
 * Authors:
 *    Eric Anholt <eric@anholt.net>
 *
 */

#include <drm/drmP.h>
#include <drm/drm_vma_manager.h>
#include <drm/i915_drm.h>
#include "i915_drv.h"
#include "i915_gem_clflush.h"
#include "i915_vgpu.h"
#include "i915_trace.h"
#include "intel_drv.h"
#include "intel_frontbuffer.h"
#include "intel_mocs.h"
#include "i915_gemfs.h"
#include <linux/dma-fence-array.h>
#include <linux/kthread.h>
#include <linux/reservation.h>
#include <linux/shmem_fs.h>
#include <linux/slab.h>
#include <linux/stop_machine.h>
#include <linux/swap.h>
#include <linux/pci.h>
#include <linux/dma-buf.h>

static void i915_gem_flush_free_objects(struct drm_i915_private *i915);

static bool cpu_write_needs_clflush(struct drm_i915_gem_object *obj)
{
	if (obj->cache_dirty)
		return false;

	if (!(obj->cache_coherent & I915_BO_CACHE_COHERENT_FOR_WRITE))
		return true;

	return obj->pin_global; /* currently in use by HW, keep flushed */
}

static int
insert_mappable_node(struct i915_ggtt *ggtt,
                     struct drm_mm_node *node, u32 size)
{
	memset(node, 0, sizeof(*node));
	return drm_mm_insert_node_in_range(&ggtt->base.mm, node,
					   size, 0, I915_COLOR_UNEVICTABLE,
					   0, ggtt->mappable_end,
					   DRM_MM_INSERT_LOW);
}

static void
remove_mappable_node(struct drm_mm_node *node)
{
	drm_mm_remove_node(node);
}

/* some bookkeeping */
static void i915_gem_info_add_obj(struct drm_i915_private *dev_priv,
				  u64 size)
{
	spin_lock(&dev_priv->mm.object_stat_lock);
	dev_priv->mm.object_count++;
	dev_priv->mm.object_memory += size;
	spin_unlock(&dev_priv->mm.object_stat_lock);
}

static void i915_gem_info_remove_obj(struct drm_i915_private *dev_priv,
				     u64 size)
{
	spin_lock(&dev_priv->mm.object_stat_lock);
	dev_priv->mm.object_count--;
	dev_priv->mm.object_memory -= size;
	spin_unlock(&dev_priv->mm.object_stat_lock);
}

static int
i915_gem_wait_for_error(struct i915_gpu_error *error)
{
	int ret;

	might_sleep();

	/*
	 * Only wait 10 seconds for the gpu reset to complete to avoid hanging
	 * userspace. If it takes that long something really bad is going on and
	 * we should simply try to bail out and fail as gracefully as possible.
	 */
	ret = wait_event_interruptible_timeout(error->reset_queue,
					       !i915_reset_backoff(error),
					       I915_RESET_TIMEOUT);
	if (ret == 0) {
		DRM_ERROR("Timed out waiting for the gpu reset to complete\n");
		return -EIO;
	} else if (ret < 0) {
		return ret;
	} else {
		return 0;
	}
}

int i915_mutex_lock_interruptible(struct drm_device *dev)
{
	struct drm_i915_private *dev_priv = to_i915(dev);
	int ret;

	ret = i915_gem_wait_for_error(&dev_priv->gpu_error);
	if (ret)
		return ret;

	ret = mutex_lock_interruptible(&dev->struct_mutex);
	if (ret)
		return ret;

	return 0;
}

int
i915_gem_get_aperture_ioctl(struct drm_device *dev, void *data,
			    struct drm_file *file)
{
	struct drm_i915_private *dev_priv = to_i915(dev);
	struct i915_ggtt *ggtt = &dev_priv->ggtt;
	struct drm_i915_gem_get_aperture *args = data;
	struct i915_vma *vma;
	u64 pinned;

	pinned = ggtt->base.reserved;
	mutex_lock(&dev->struct_mutex);
	list_for_each_entry(vma, &ggtt->base.active_list, vm_link)
		if (i915_vma_is_pinned(vma))
			pinned += vma->node.size;
	list_for_each_entry(vma, &ggtt->base.inactive_list, vm_link)
		if (i915_vma_is_pinned(vma))
			pinned += vma->node.size;
	mutex_unlock(&dev->struct_mutex);

	args->aper_size = ggtt->base.total;
	args->aper_available_size = args->aper_size - pinned;

	return 0;
}

static int i915_gem_object_get_pages_phys(struct drm_i915_gem_object *obj)
{
	struct address_space *mapping = obj->base.filp->f_mapping;
	drm_dma_handle_t *phys;
	struct sg_table *st;
	struct scatterlist *sg;
	char *vaddr;
	int i;
	int err;

	if (WARN_ON(i915_gem_object_needs_bit17_swizzle(obj)))
		return -EINVAL;

	/* Always aligning to the object size, allows a single allocation
	 * to handle all possible callers, and given typical object sizes,
	 * the alignment of the buddy allocation will naturally match.
	 */
	phys = drm_pci_alloc(obj->base.dev,
			     roundup_pow_of_two(obj->base.size),
			     roundup_pow_of_two(obj->base.size));
	if (!phys)
		return -ENOMEM;

	vaddr = phys->vaddr;
	for (i = 0; i < obj->base.size / PAGE_SIZE; i++) {
		struct page *page;
		char *src;

		page = shmem_read_mapping_page(mapping, i);
		if (IS_ERR(page)) {
			err = PTR_ERR(page);
			goto err_phys;
		}

		src = kmap_atomic(page);
		memcpy(vaddr, src, PAGE_SIZE);
		drm_clflush_virt_range(vaddr, PAGE_SIZE);
		kunmap_atomic(src);

		put_page(page);
		vaddr += PAGE_SIZE;
	}

	i915_gem_chipset_flush(to_i915(obj->base.dev));

	st = kmalloc(sizeof(*st), GFP_KERNEL);
	if (!st) {
		err = -ENOMEM;
		goto err_phys;
	}

	if (sg_alloc_table(st, 1, GFP_KERNEL)) {
		kfree(st);
		err = -ENOMEM;
		goto err_phys;
	}

	sg = st->sgl;
	sg->offset = 0;
	sg->length = obj->base.size;

	sg_dma_address(sg) = phys->busaddr;
	sg_dma_len(sg) = obj->base.size;

	obj->phys_handle = phys;

	__i915_gem_object_set_pages(obj, st, sg->length);

	return 0;

err_phys:
	drm_pci_free(obj->base.dev, phys);

	return err;
}

static void __start_cpu_write(struct drm_i915_gem_object *obj)
{
	obj->base.read_domains = I915_GEM_DOMAIN_CPU;
	obj->base.write_domain = I915_GEM_DOMAIN_CPU;
	if (cpu_write_needs_clflush(obj))
		obj->cache_dirty = true;
}

static void
__i915_gem_object_release_shmem(struct drm_i915_gem_object *obj,
				struct sg_table *pages,
				bool needs_clflush)
{
	GEM_BUG_ON(obj->mm.madv == __I915_MADV_PURGED);

	if (obj->mm.madv == I915_MADV_DONTNEED)
		obj->mm.dirty = false;

	if (needs_clflush &&
	    (obj->base.read_domains & I915_GEM_DOMAIN_CPU) == 0 &&
	    !(obj->cache_coherent & I915_BO_CACHE_COHERENT_FOR_READ))
		drm_clflush_sg(pages);

	__start_cpu_write(obj);
}

static void
i915_gem_object_put_pages_phys(struct drm_i915_gem_object *obj,
			       struct sg_table *pages)
{
	__i915_gem_object_release_shmem(obj, pages, false);

	if (obj->mm.dirty) {
		struct address_space *mapping = obj->base.filp->f_mapping;
		char *vaddr = obj->phys_handle->vaddr;
		int i;

		for (i = 0; i < obj->base.size / PAGE_SIZE; i++) {
			struct page *page;
			char *dst;

			page = shmem_read_mapping_page(mapping, i);
			if (IS_ERR(page))
				continue;

			dst = kmap_atomic(page);
			drm_clflush_virt_range(vaddr, PAGE_SIZE);
			memcpy(dst, vaddr, PAGE_SIZE);
			kunmap_atomic(dst);

			set_page_dirty(page);
			if (obj->mm.madv == I915_MADV_WILLNEED)
				mark_page_accessed(page);
			put_page(page);
			vaddr += PAGE_SIZE;
		}
		obj->mm.dirty = false;
	}

	sg_free_table(pages);
	kfree(pages);

	drm_pci_free(obj->base.dev, obj->phys_handle);
}

static void
i915_gem_object_release_phys(struct drm_i915_gem_object *obj)
{
	i915_gem_object_unpin_pages(obj);
}

static const struct drm_i915_gem_object_ops i915_gem_phys_ops = {
	.get_pages = i915_gem_object_get_pages_phys,
	.put_pages = i915_gem_object_put_pages_phys,
	.release = i915_gem_object_release_phys,
};

static const struct drm_i915_gem_object_ops i915_gem_object_ops;

int i915_gem_object_unbind(struct drm_i915_gem_object *obj)
{
	struct i915_vma *vma;
	LIST_HEAD(still_in_list);
	int ret;

	lockdep_assert_held(&obj->base.dev->struct_mutex);

	/* Closed vma are removed from the obj->vma_list - but they may
	 * still have an active binding on the object. To remove those we
	 * must wait for all rendering to complete to the object (as unbinding
	 * must anyway), and retire the requests.
	 */
	ret = i915_gem_object_wait(obj,
				   I915_WAIT_INTERRUPTIBLE |
				   I915_WAIT_LOCKED |
				   I915_WAIT_ALL,
				   MAX_SCHEDULE_TIMEOUT,
				   NULL);
	if (ret)
		return ret;

	i915_gem_retire_requests(to_i915(obj->base.dev));

	while ((vma = list_first_entry_or_null(&obj->vma_list,
					       struct i915_vma,
					       obj_link))) {
		list_move_tail(&vma->obj_link, &still_in_list);
		ret = i915_vma_unbind(vma);
		if (ret)
			break;
	}
	list_splice(&still_in_list, &obj->vma_list);

	return ret;
}

static long
i915_gem_object_wait_fence(struct dma_fence *fence,
			   unsigned int flags,
			   long timeout,
			   struct intel_rps_client *rps_client)
{
	struct drm_i915_gem_request *rq;

	BUILD_BUG_ON(I915_WAIT_INTERRUPTIBLE != 0x1);

	if (test_bit(DMA_FENCE_FLAG_SIGNALED_BIT, &fence->flags))
		return timeout;

	if (!dma_fence_is_i915(fence))
		return dma_fence_wait_timeout(fence,
					      flags & I915_WAIT_INTERRUPTIBLE,
					      timeout);

	rq = to_request(fence);
	if (i915_gem_request_completed(rq))
		goto out;

	/* This client is about to stall waiting for the GPU. In many cases
	 * this is undesirable and limits the throughput of the system, as
	 * many clients cannot continue processing user input/output whilst
	 * blocked. RPS autotuning may take tens of milliseconds to respond
	 * to the GPU load and thus incurs additional latency for the client.
	 * We can circumvent that by promoting the GPU frequency to maximum
	 * before we wait. This makes the GPU throttle up much more quickly
	 * (good for benchmarks and user experience, e.g. window animations),
	 * but at a cost of spending more power processing the workload
	 * (bad for battery). Not all clients even want their results
	 * immediately and for them we should just let the GPU select its own
	 * frequency to maximise efficiency. To prevent a single client from
	 * forcing the clocks too high for the whole system, we only allow
	 * each client to waitboost once in a busy period.
	 */
	if (rps_client) {
		if (INTEL_GEN(rq->i915) >= 6)
			gen6_rps_boost(rq, rps_client);
		else
			rps_client = NULL;
	}

	timeout = i915_wait_request(rq, flags, timeout);

out:
	if (flags & I915_WAIT_LOCKED && i915_gem_request_completed(rq))
		i915_gem_request_retire_upto(rq);

	return timeout;
}

static long
i915_gem_object_wait_reservation(struct reservation_object *resv,
				 unsigned int flags,
				 long timeout,
				 struct intel_rps_client *rps_client)
{
	unsigned int seq = __read_seqcount_begin(&resv->seq);
	struct dma_fence *excl;
	bool prune_fences = false;

	if (flags & I915_WAIT_ALL) {
		struct dma_fence **shared;
		unsigned int count, i;
		int ret;

		ret = reservation_object_get_fences_rcu(resv,
							&excl, &count, &shared);
		if (ret)
			return ret;

		for (i = 0; i < count; i++) {
			timeout = i915_gem_object_wait_fence(shared[i],
							     flags, timeout,
							     rps_client);
			if (timeout < 0)
				break;

			dma_fence_put(shared[i]);
		}

		for (; i < count; i++)
			dma_fence_put(shared[i]);
		kfree(shared);

		prune_fences = count && timeout >= 0;
	} else {
		excl = reservation_object_get_excl_rcu(resv);
	}

	if (excl && timeout >= 0) {
		timeout = i915_gem_object_wait_fence(excl, flags, timeout,
						     rps_client);
		prune_fences = timeout >= 0;
	}

	dma_fence_put(excl);

	/* Oportunistically prune the fences iff we know they have *all* been
	 * signaled and that the reservation object has not been changed (i.e.
	 * no new fences have been added).
	 */
	if (prune_fences && !__read_seqcount_retry(&resv->seq, seq)) {
		if (reservation_object_trylock(resv)) {
			if (!__read_seqcount_retry(&resv->seq, seq))
				reservation_object_add_excl_fence(resv, NULL);
			reservation_object_unlock(resv);
		}
	}

	return timeout;
}

static void __fence_set_priority(struct dma_fence *fence, int prio)
{
	struct drm_i915_gem_request *rq;
	struct intel_engine_cs *engine;

	if (!dma_fence_is_i915(fence))
		return;

	rq = to_request(fence);
	engine = rq->engine;
	if (!engine->schedule)
		return;

	engine->schedule(rq, prio);
}

static void fence_set_priority(struct dma_fence *fence, int prio)
{
	/* Recurse once into a fence-array */
	if (dma_fence_is_array(fence)) {
		struct dma_fence_array *array = to_dma_fence_array(fence);
		int i;

		for (i = 0; i < array->num_fences; i++)
			__fence_set_priority(array->fences[i], prio);
	} else {
		__fence_set_priority(fence, prio);
	}
}

int
i915_gem_object_wait_priority(struct drm_i915_gem_object *obj,
			      unsigned int flags,
			      int prio)
{
	struct dma_fence *excl;

	if (flags & I915_WAIT_ALL) {
		struct dma_fence **shared;
		unsigned int count, i;
		int ret;

		ret = reservation_object_get_fences_rcu(obj->resv,
							&excl, &count, &shared);
		if (ret)
			return ret;

		for (i = 0; i < count; i++) {
			fence_set_priority(shared[i], prio);
			dma_fence_put(shared[i]);
		}

		kfree(shared);
	} else {
		excl = reservation_object_get_excl_rcu(obj->resv);
	}

	if (excl) {
		fence_set_priority(excl, prio);
		dma_fence_put(excl);
	}
	return 0;
}

/**
 * Waits for rendering to the object to be completed
 * @obj: i915 gem object
 * @flags: how to wait (under a lock, for all rendering or just for writes etc)
 * @timeout: how long to wait
 * @rps: client (user process) to charge for any waitboosting
 */
int
i915_gem_object_wait(struct drm_i915_gem_object *obj,
		     unsigned int flags,
		     long timeout,
		     struct intel_rps_client *rps_client)
{
	might_sleep();
#if IS_ENABLED(CONFIG_LOCKDEP)
	GEM_BUG_ON(debug_locks &&
		   !!lockdep_is_held(&obj->base.dev->struct_mutex) !=
		   !!(flags & I915_WAIT_LOCKED));
#endif
	GEM_BUG_ON(timeout < 0);

	timeout = i915_gem_object_wait_reservation(obj->resv,
						   flags, timeout,
						   rps_client);
	return timeout < 0 ? timeout : 0;
}

static struct intel_rps_client *to_rps_client(struct drm_file *file)
{
	struct drm_i915_file_private *fpriv = file->driver_priv;

	return &fpriv->rps_client;
}

static int
i915_gem_phys_pwrite(struct drm_i915_gem_object *obj,
		     struct drm_i915_gem_pwrite *args,
		     struct drm_file *file)
{
	void *vaddr = obj->phys_handle->vaddr + args->offset;
	char __user *user_data = u64_to_user_ptr(args->data_ptr);

	/* We manually control the domain here and pretend that it
	 * remains coherent i.e. in the GTT domain, like shmem_pwrite.
	 */
	intel_fb_obj_invalidate(obj, ORIGIN_CPU);
	if (copy_from_user(vaddr, user_data, args->size))
		return -EFAULT;

	drm_clflush_virt_range(vaddr, args->size);
	i915_gem_chipset_flush(to_i915(obj->base.dev));

	intel_fb_obj_flush(obj, ORIGIN_CPU);
	return 0;
}

void *i915_gem_object_alloc(struct drm_i915_private *dev_priv)
{
	return kmem_cache_zalloc(dev_priv->objects, GFP_KERNEL);
}

void i915_gem_object_free(struct drm_i915_gem_object *obj)
{
	struct drm_i915_private *dev_priv = to_i915(obj->base.dev);
	kmem_cache_free(dev_priv->objects, obj);
}

static int
i915_gem_create(struct drm_file *file,
		struct drm_i915_private *dev_priv,
		uint64_t size,
		uint32_t *handle_p)
{
	struct drm_i915_gem_object *obj;
	int ret;
	u32 handle;

	size = roundup(size, PAGE_SIZE);
	if (size == 0)
		return -EINVAL;

	/* Allocate the new object */
	obj = i915_gem_object_create(dev_priv, size);
	if (IS_ERR(obj))
		return PTR_ERR(obj);

	ret = drm_gem_handle_create(file, &obj->base, &handle);
	/* drop reference from allocate - handle holds it now */
	i915_gem_object_put(obj);
	if (ret)
		return ret;

	*handle_p = handle;
	return 0;
}

int
i915_gem_dumb_create(struct drm_file *file,
		     struct drm_device *dev,
		     struct drm_mode_create_dumb *args)
{
	/* have to work out size/pitch and return them */
	args->pitch = ALIGN(args->width * DIV_ROUND_UP(args->bpp, 8), 64);
	args->size = args->pitch * args->height;
	return i915_gem_create(file, to_i915(dev),
			       args->size, &args->handle);
}

static bool gpu_write_needs_clflush(struct drm_i915_gem_object *obj)
{
	return !(obj->cache_level == I915_CACHE_NONE ||
		 obj->cache_level == I915_CACHE_WT);
}

/**
 * Creates a new mm object and returns a handle to it.
 * @dev: drm device pointer
 * @data: ioctl data blob
 * @file: drm file pointer
 */
int
i915_gem_create_ioctl(struct drm_device *dev, void *data,
		      struct drm_file *file)
{
	struct drm_i915_private *dev_priv = to_i915(dev);
	struct drm_i915_gem_create *args = data;

	i915_gem_flush_free_objects(dev_priv);

	return i915_gem_create(file, dev_priv,
			       args->size, &args->handle);
}

static inline enum fb_op_origin
fb_write_origin(struct drm_i915_gem_object *obj, unsigned int domain)
{
	return (domain == I915_GEM_DOMAIN_GTT ?
		obj->frontbuffer_ggtt_origin : ORIGIN_CPU);
}

static void
flush_write_domain(struct drm_i915_gem_object *obj, unsigned int flush_domains)
{
	struct drm_i915_private *dev_priv = to_i915(obj->base.dev);

	if (!(obj->base.write_domain & flush_domains))
		return;

	/* No actual flushing is required for the GTT write domain.  Writes
	 * to it "immediately" go to main memory as far as we know, so there's
	 * no chipset flush.  It also doesn't land in render cache.
	 *
	 * However, we do have to enforce the order so that all writes through
	 * the GTT land before any writes to the device, such as updates to
	 * the GATT itself.
	 *
	 * We also have to wait a bit for the writes to land from the GTT.
	 * An uncached read (i.e. mmio) seems to be ideal for the round-trip
	 * timing. This issue has only been observed when switching quickly
	 * between GTT writes and CPU reads from inside the kernel on recent hw,
	 * and it appears to only affect discrete GTT blocks (i.e. on LLC
	 * system agents we cannot reproduce this behaviour).
	 */
	wmb();

	switch (obj->base.write_domain) {
	case I915_GEM_DOMAIN_GTT:
		if (!HAS_LLC(dev_priv)) {
			intel_runtime_pm_get(dev_priv);
			spin_lock_irq(&dev_priv->uncore.lock);
			POSTING_READ_FW(RING_HEAD(dev_priv->engine[RCS]->mmio_base));
			spin_unlock_irq(&dev_priv->uncore.lock);
			intel_runtime_pm_put(dev_priv);
		}

		intel_fb_obj_flush(obj,
				   fb_write_origin(obj, I915_GEM_DOMAIN_GTT));
		break;

	case I915_GEM_DOMAIN_CPU:
		i915_gem_clflush_object(obj, I915_CLFLUSH_SYNC);
		break;

	case I915_GEM_DOMAIN_RENDER:
		if (gpu_write_needs_clflush(obj))
			obj->cache_dirty = true;
		break;
	}

	obj->base.write_domain = 0;
}

static inline int
__copy_to_user_swizzled(char __user *cpu_vaddr,
			const char *gpu_vaddr, int gpu_offset,
			int length)
{
	int ret, cpu_offset = 0;

	while (length > 0) {
		int cacheline_end = ALIGN(gpu_offset + 1, 64);
		int this_length = min(cacheline_end - gpu_offset, length);
		int swizzled_gpu_offset = gpu_offset ^ 64;

		ret = __copy_to_user(cpu_vaddr + cpu_offset,
				     gpu_vaddr + swizzled_gpu_offset,
				     this_length);
		if (ret)
			return ret + length;

		cpu_offset += this_length;
		gpu_offset += this_length;
		length -= this_length;
	}

	return 0;
}

static inline int
__copy_from_user_swizzled(char *gpu_vaddr, int gpu_offset,
			  const char __user *cpu_vaddr,
			  int length)
{
	int ret, cpu_offset = 0;

	while (length > 0) {
		int cacheline_end = ALIGN(gpu_offset + 1, 64);
		int this_length = min(cacheline_end - gpu_offset, length);
		int swizzled_gpu_offset = gpu_offset ^ 64;

		ret = __copy_from_user(gpu_vaddr + swizzled_gpu_offset,
				       cpu_vaddr + cpu_offset,
				       this_length);
		if (ret)
			return ret + length;

		cpu_offset += this_length;
		gpu_offset += this_length;
		length -= this_length;
	}

	return 0;
}

/*
 * Pins the specified object's pages and synchronizes the object with
 * GPU accesses. Sets needs_clflush to non-zero if the caller should
 * flush the object from the CPU cache.
 */
int i915_gem_obj_prepare_shmem_read(struct drm_i915_gem_object *obj,
				    unsigned int *needs_clflush)
{
	int ret;

	lockdep_assert_held(&obj->base.dev->struct_mutex);

	*needs_clflush = 0;
	if (!i915_gem_object_has_struct_page(obj))
		return -ENODEV;

	ret = i915_gem_object_wait(obj,
				   I915_WAIT_INTERRUPTIBLE |
				   I915_WAIT_LOCKED,
				   MAX_SCHEDULE_TIMEOUT,
				   NULL);
	if (ret)
		return ret;

	ret = i915_gem_object_pin_pages(obj);
	if (ret)
		return ret;

	if (obj->cache_coherent & I915_BO_CACHE_COHERENT_FOR_READ ||
	    !static_cpu_has(X86_FEATURE_CLFLUSH)) {
		ret = i915_gem_object_set_to_cpu_domain(obj, false);
		if (ret)
			goto err_unpin;
		else
			goto out;
	}

	flush_write_domain(obj, ~I915_GEM_DOMAIN_CPU);

	/* If we're not in the cpu read domain, set ourself into the gtt
	 * read domain and manually flush cachelines (if required). This
	 * optimizes for the case when the gpu will dirty the data
	 * anyway again before the next pread happens.
	 */
	if (!obj->cache_dirty &&
	    !(obj->base.read_domains & I915_GEM_DOMAIN_CPU))
		*needs_clflush = CLFLUSH_BEFORE;

out:
	/* return with the pages pinned */
	return 0;

err_unpin:
	i915_gem_object_unpin_pages(obj);
	return ret;
}

int i915_gem_obj_prepare_shmem_write(struct drm_i915_gem_object *obj,
				     unsigned int *needs_clflush)
{
	int ret;

	lockdep_assert_held(&obj->base.dev->struct_mutex);

	*needs_clflush = 0;
	if (!i915_gem_object_has_struct_page(obj))
		return -ENODEV;

	ret = i915_gem_object_wait(obj,
				   I915_WAIT_INTERRUPTIBLE |
				   I915_WAIT_LOCKED |
				   I915_WAIT_ALL,
				   MAX_SCHEDULE_TIMEOUT,
				   NULL);
	if (ret)
		return ret;

	ret = i915_gem_object_pin_pages(obj);
	if (ret)
		return ret;

	if (obj->cache_coherent & I915_BO_CACHE_COHERENT_FOR_WRITE ||
	    !static_cpu_has(X86_FEATURE_CLFLUSH)) {
		ret = i915_gem_object_set_to_cpu_domain(obj, true);
		if (ret)
			goto err_unpin;
		else
			goto out;
	}

	flush_write_domain(obj, ~I915_GEM_DOMAIN_CPU);

	/* If we're not in the cpu write domain, set ourself into the
	 * gtt write domain and manually flush cachelines (as required).
	 * This optimizes for the case when the gpu will use the data
	 * right away and we therefore have to clflush anyway.
	 */
	if (!obj->cache_dirty) {
		*needs_clflush |= CLFLUSH_AFTER;

		/*
		 * Same trick applies to invalidate partially written
		 * cachelines read before writing.
		 */
		if (!(obj->base.read_domains & I915_GEM_DOMAIN_CPU))
			*needs_clflush |= CLFLUSH_BEFORE;
	}

out:
	intel_fb_obj_invalidate(obj, ORIGIN_CPU);
	obj->mm.dirty = true;
	/* return with the pages pinned */
	return 0;

err_unpin:
	i915_gem_object_unpin_pages(obj);
	return ret;
}

static void
shmem_clflush_swizzled_range(char *addr, unsigned long length,
			     bool swizzled)
{
	if (unlikely(swizzled)) {
		unsigned long start = (unsigned long) addr;
		unsigned long end = (unsigned long) addr + length;

		/* For swizzling simply ensure that we always flush both
		 * channels. Lame, but simple and it works. Swizzled
		 * pwrite/pread is far from a hotpath - current userspace
		 * doesn't use it at all. */
		start = round_down(start, 128);
		end = round_up(end, 128);

		drm_clflush_virt_range((void *)start, end - start);
	} else {
		drm_clflush_virt_range(addr, length);
	}

}

/* Only difference to the fast-path function is that this can handle bit17
 * and uses non-atomic copy and kmap functions. */
static int
shmem_pread_slow(struct page *page, int offset, int length,
		 char __user *user_data,
		 bool page_do_bit17_swizzling, bool needs_clflush)
{
	char *vaddr;
	int ret;

	vaddr = kmap(page);
	if (needs_clflush)
		shmem_clflush_swizzled_range(vaddr + offset, length,
					     page_do_bit17_swizzling);

	if (page_do_bit17_swizzling)
		ret = __copy_to_user_swizzled(user_data, vaddr, offset, length);
	else
		ret = __copy_to_user(user_data, vaddr + offset, length);
	kunmap(page);

	return ret ? - EFAULT : 0;
}

static int
shmem_pread(struct page *page, int offset, int length, char __user *user_data,
	    bool page_do_bit17_swizzling, bool needs_clflush)
{
	int ret;

	ret = -ENODEV;
	if (!page_do_bit17_swizzling) {
		char *vaddr = kmap_atomic(page);

		if (needs_clflush)
			drm_clflush_virt_range(vaddr + offset, length);
		ret = __copy_to_user_inatomic(user_data, vaddr + offset, length);
		kunmap_atomic(vaddr);
	}
	if (ret == 0)
		return 0;

	return shmem_pread_slow(page, offset, length, user_data,
				page_do_bit17_swizzling, needs_clflush);
}

static int
i915_gem_shmem_pread(struct drm_i915_gem_object *obj,
		     struct drm_i915_gem_pread *args)
{
	char __user *user_data;
	u64 remain;
	unsigned int obj_do_bit17_swizzling;
	unsigned int needs_clflush;
	unsigned int idx, offset;
	int ret;

	obj_do_bit17_swizzling = 0;
	if (i915_gem_object_needs_bit17_swizzle(obj))
		obj_do_bit17_swizzling = BIT(17);

	ret = mutex_lock_interruptible(&obj->base.dev->struct_mutex);
	if (ret)
		return ret;

	ret = i915_gem_obj_prepare_shmem_read(obj, &needs_clflush);
	mutex_unlock(&obj->base.dev->struct_mutex);
	if (ret)
		return ret;

	remain = args->size;
	user_data = u64_to_user_ptr(args->data_ptr);
	offset = offset_in_page(args->offset);
	for (idx = args->offset >> PAGE_SHIFT; remain; idx++) {
		struct page *page = i915_gem_object_get_page(obj, idx);
		int length;

		length = remain;
		if (offset + length > PAGE_SIZE)
			length = PAGE_SIZE - offset;

		ret = shmem_pread(page, offset, length, user_data,
				  page_to_phys(page) & obj_do_bit17_swizzling,
				  needs_clflush);
		if (ret)
			break;

		remain -= length;
		user_data += length;
		offset = 0;
	}

	i915_gem_obj_finish_shmem_access(obj);
	return ret;
}

static inline bool
gtt_user_read(struct io_mapping *mapping,
	      loff_t base, int offset,
	      char __user *user_data, int length)
{
	void __iomem *vaddr;
	unsigned long unwritten;

	/* We can use the cpu mem copy function because this is X86. */
	vaddr = io_mapping_map_atomic_wc(mapping, base);
	unwritten = __copy_to_user_inatomic(user_data,
					    (void __force *)vaddr + offset,
					    length);
	io_mapping_unmap_atomic(vaddr);
	if (unwritten) {
		vaddr = io_mapping_map_wc(mapping, base, PAGE_SIZE);
		unwritten = copy_to_user(user_data,
					 (void __force *)vaddr + offset,
					 length);
		io_mapping_unmap(vaddr);
	}
	return unwritten;
}

static int
i915_gem_gtt_pread(struct drm_i915_gem_object *obj,
		   const struct drm_i915_gem_pread *args)
{
	struct drm_i915_private *i915 = to_i915(obj->base.dev);
	struct i915_ggtt *ggtt = &i915->ggtt;
	struct drm_mm_node node;
	struct i915_vma *vma;
	void __user *user_data;
	u64 remain, offset;
	int ret;

	ret = mutex_lock_interruptible(&i915->drm.struct_mutex);
	if (ret)
		return ret;

	intel_runtime_pm_get(i915);
	vma = i915_gem_object_ggtt_pin(obj, NULL, 0, 0,
				       PIN_MAPPABLE |
				       PIN_NONFAULT |
				       PIN_NONBLOCK);
	if (!IS_ERR(vma)) {
		node.start = i915_ggtt_offset(vma);
		node.allocated = false;
		ret = i915_vma_put_fence(vma);
		if (ret) {
			i915_vma_unpin(vma);
			vma = ERR_PTR(ret);
		}
	}
	if (IS_ERR(vma)) {
		ret = insert_mappable_node(ggtt, &node, PAGE_SIZE);
		if (ret)
			goto out_unlock;
		GEM_BUG_ON(!node.allocated);
	}

	ret = i915_gem_object_set_to_gtt_domain(obj, false);
	if (ret)
		goto out_unpin;

	mutex_unlock(&i915->drm.struct_mutex);

	user_data = u64_to_user_ptr(args->data_ptr);
	remain = args->size;
	offset = args->offset;

	while (remain > 0) {
		/* Operation in this page
		 *
		 * page_base = page offset within aperture
		 * page_offset = offset within page
		 * page_length = bytes to copy for this page
		 */
		u32 page_base = node.start;
		unsigned page_offset = offset_in_page(offset);
		unsigned page_length = PAGE_SIZE - page_offset;
		page_length = remain < page_length ? remain : page_length;
		if (node.allocated) {
			wmb();
			ggtt->base.insert_page(&ggtt->base,
					       i915_gem_object_get_dma_address(obj, offset >> PAGE_SHIFT),
					       node.start, I915_CACHE_NONE, 0);
			wmb();
		} else {
			page_base += offset & PAGE_MASK;
		}

		if (gtt_user_read(&ggtt->mappable, page_base, page_offset,
				  user_data, page_length)) {
			ret = -EFAULT;
			break;
		}

		remain -= page_length;
		user_data += page_length;
		offset += page_length;
	}

	mutex_lock(&i915->drm.struct_mutex);
out_unpin:
	if (node.allocated) {
		wmb();
		ggtt->base.clear_range(&ggtt->base,
				       node.start, node.size);
		remove_mappable_node(&node);
	} else {
		i915_vma_unpin(vma);
	}
out_unlock:
	intel_runtime_pm_put(i915);
	mutex_unlock(&i915->drm.struct_mutex);

	return ret;
}

/**
 * Reads data from the object referenced by handle.
 * @dev: drm device pointer
 * @data: ioctl data blob
 * @file: drm file pointer
 *
 * On error, the contents of *data are undefined.
 */
int
i915_gem_pread_ioctl(struct drm_device *dev, void *data,
		     struct drm_file *file)
{
	struct drm_i915_gem_pread *args = data;
	struct drm_i915_gem_object *obj;
	int ret;

	if (args->size == 0)
		return 0;

	if (!access_ok(VERIFY_WRITE,
		       u64_to_user_ptr(args->data_ptr),
		       args->size))
		return -EFAULT;

	obj = i915_gem_object_lookup(file, args->handle);
	if (!obj)
		return -ENOENT;

	/* Bounds check source.  */
	if (range_overflows_t(u64, args->offset, args->size, obj->base.size)) {
		ret = -EINVAL;
		goto out;
	}

	trace_i915_gem_object_pread(obj, args->offset, args->size);

	ret = i915_gem_object_wait(obj,
				   I915_WAIT_INTERRUPTIBLE,
				   MAX_SCHEDULE_TIMEOUT,
				   to_rps_client(file));
	if (ret)
		goto out;

	ret = i915_gem_object_pin_pages(obj);
	if (ret)
		goto out;

	ret = i915_gem_shmem_pread(obj, args);
	if (ret == -EFAULT || ret == -ENODEV)
		ret = i915_gem_gtt_pread(obj, args);

	i915_gem_object_unpin_pages(obj);
out:
	i915_gem_object_put(obj);
	return ret;
}

/* This is the fast write path which cannot handle
 * page faults in the source data
 */

static inline bool
ggtt_write(struct io_mapping *mapping,
	   loff_t base, int offset,
	   char __user *user_data, int length)
{
	void __iomem *vaddr;
	unsigned long unwritten;

	/* We can use the cpu mem copy function because this is X86. */
	vaddr = io_mapping_map_atomic_wc(mapping, base);
	unwritten = __copy_from_user_inatomic_nocache((void __force *)vaddr + offset,
						      user_data, length);
	io_mapping_unmap_atomic(vaddr);
	if (unwritten) {
		vaddr = io_mapping_map_wc(mapping, base, PAGE_SIZE);
		unwritten = copy_from_user((void __force *)vaddr + offset,
					   user_data, length);
		io_mapping_unmap(vaddr);
	}

	return unwritten;
}

/**
 * This is the fast pwrite path, where we copy the data directly from the
 * user into the GTT, uncached.
 * @obj: i915 GEM object
 * @args: pwrite arguments structure
 */
static int
i915_gem_gtt_pwrite_fast(struct drm_i915_gem_object *obj,
			 const struct drm_i915_gem_pwrite *args)
{
	struct drm_i915_private *i915 = to_i915(obj->base.dev);
	struct i915_ggtt *ggtt = &i915->ggtt;
	struct drm_mm_node node;
	struct i915_vma *vma;
	u64 remain, offset;
	void __user *user_data;
	int ret;

	ret = mutex_lock_interruptible(&i915->drm.struct_mutex);
	if (ret)
		return ret;

	if (i915_gem_object_has_struct_page(obj)) {
		/*
		 * Avoid waking the device up if we can fallback, as
		 * waking/resuming is very slow (worst-case 10-100 ms
		 * depending on PCI sleeps and our own resume time).
		 * This easily dwarfs any performance advantage from
		 * using the cache bypass of indirect GGTT access.
		 */
		if (!intel_runtime_pm_get_if_in_use(i915)) {
			ret = -EFAULT;
			goto out_unlock;
		}
	} else {
		/* No backing pages, no fallback, we must force GGTT access */
		intel_runtime_pm_get(i915);
	}

	vma = i915_gem_object_ggtt_pin(obj, NULL, 0, 0,
				       PIN_MAPPABLE |
				       PIN_NONFAULT |
				       PIN_NONBLOCK);
	if (!IS_ERR(vma)) {
		node.start = i915_ggtt_offset(vma);
		node.allocated = false;
		ret = i915_vma_put_fence(vma);
		if (ret) {
			i915_vma_unpin(vma);
			vma = ERR_PTR(ret);
		}
	}
	if (IS_ERR(vma)) {
		ret = insert_mappable_node(ggtt, &node, PAGE_SIZE);
		if (ret)
			goto out_rpm;
		GEM_BUG_ON(!node.allocated);
	}

	ret = i915_gem_object_set_to_gtt_domain(obj, true);
	if (ret)
		goto out_unpin;

	mutex_unlock(&i915->drm.struct_mutex);

	intel_fb_obj_invalidate(obj, ORIGIN_CPU);

	user_data = u64_to_user_ptr(args->data_ptr);
	offset = args->offset;
	remain = args->size;
	while (remain) {
		/* Operation in this page
		 *
		 * page_base = page offset within aperture
		 * page_offset = offset within page
		 * page_length = bytes to copy for this page
		 */
		u32 page_base = node.start;
		unsigned int page_offset = offset_in_page(offset);
		unsigned int page_length = PAGE_SIZE - page_offset;
		page_length = remain < page_length ? remain : page_length;
		if (node.allocated) {
			wmb(); /* flush the write before we modify the GGTT */
			ggtt->base.insert_page(&ggtt->base,
					       i915_gem_object_get_dma_address(obj, offset >> PAGE_SHIFT),
					       node.start, I915_CACHE_NONE, 0);
			wmb(); /* flush modifications to the GGTT (insert_page) */
		} else {
			page_base += offset & PAGE_MASK;
		}
		/* If we get a fault while copying data, then (presumably) our
		 * source page isn't available.  Return the error and we'll
		 * retry in the slow path.
		 * If the object is non-shmem backed, we retry again with the
		 * path that handles page fault.
		 */
		if (ggtt_write(&ggtt->mappable, page_base, page_offset,
			       user_data, page_length)) {
			ret = -EFAULT;
			break;
		}

		remain -= page_length;
		user_data += page_length;
		offset += page_length;
	}
	intel_fb_obj_flush(obj, ORIGIN_CPU);

	mutex_lock(&i915->drm.struct_mutex);
out_unpin:
	if (node.allocated) {
		wmb();
		ggtt->base.clear_range(&ggtt->base,
				       node.start, node.size);
		remove_mappable_node(&node);
	} else {
		i915_vma_unpin(vma);
	}
out_rpm:
	intel_runtime_pm_put(i915);
out_unlock:
	mutex_unlock(&i915->drm.struct_mutex);
	return ret;
}

static int
shmem_pwrite_slow(struct page *page, int offset, int length,
		  char __user *user_data,
		  bool page_do_bit17_swizzling,
		  bool needs_clflush_before,
		  bool needs_clflush_after)
{
	char *vaddr;
	int ret;

	vaddr = kmap(page);
	if (unlikely(needs_clflush_before || page_do_bit17_swizzling))
		shmem_clflush_swizzled_range(vaddr + offset, length,
					     page_do_bit17_swizzling);
	if (page_do_bit17_swizzling)
		ret = __copy_from_user_swizzled(vaddr, offset, user_data,
						length);
	else
		ret = __copy_from_user(vaddr + offset, user_data, length);
	if (needs_clflush_after)
		shmem_clflush_swizzled_range(vaddr + offset, length,
					     page_do_bit17_swizzling);
	kunmap(page);

	return ret ? -EFAULT : 0;
}

/* Per-page copy function for the shmem pwrite fastpath.
 * Flushes invalid cachelines before writing to the target if
 * needs_clflush_before is set and flushes out any written cachelines after
 * writing if needs_clflush is set.
 */
static int
shmem_pwrite(struct page *page, int offset, int len, char __user *user_data,
	     bool page_do_bit17_swizzling,
	     bool needs_clflush_before,
	     bool needs_clflush_after)
{
	int ret;

	ret = -ENODEV;
	if (!page_do_bit17_swizzling) {
		char *vaddr = kmap_atomic(page);

		if (needs_clflush_before)
			drm_clflush_virt_range(vaddr + offset, len);
		ret = __copy_from_user_inatomic(vaddr + offset, user_data, len);
		if (needs_clflush_after)
			drm_clflush_virt_range(vaddr + offset, len);

		kunmap_atomic(vaddr);
	}
	if (ret == 0)
		return ret;

	return shmem_pwrite_slow(page, offset, len, user_data,
				 page_do_bit17_swizzling,
				 needs_clflush_before,
				 needs_clflush_after);
}

static int
i915_gem_shmem_pwrite(struct drm_i915_gem_object *obj,
		      const struct drm_i915_gem_pwrite *args)
{
	struct drm_i915_private *i915 = to_i915(obj->base.dev);
	void __user *user_data;
	u64 remain;
	unsigned int obj_do_bit17_swizzling;
	unsigned int partial_cacheline_write;
	unsigned int needs_clflush;
	unsigned int offset, idx;
	int ret;

	ret = mutex_lock_interruptible(&i915->drm.struct_mutex);
	if (ret)
		return ret;

	ret = i915_gem_obj_prepare_shmem_write(obj, &needs_clflush);
	mutex_unlock(&i915->drm.struct_mutex);
	if (ret)
		return ret;

	obj_do_bit17_swizzling = 0;
	if (i915_gem_object_needs_bit17_swizzle(obj))
		obj_do_bit17_swizzling = BIT(17);

	/* If we don't overwrite a cacheline completely we need to be
	 * careful to have up-to-date data by first clflushing. Don't
	 * overcomplicate things and flush the entire patch.
	 */
	partial_cacheline_write = 0;
	if (needs_clflush & CLFLUSH_BEFORE)
		partial_cacheline_write = boot_cpu_data.x86_clflush_size - 1;

	user_data = u64_to_user_ptr(args->data_ptr);
	remain = args->size;
	offset = offset_in_page(args->offset);
	for (idx = args->offset >> PAGE_SHIFT; remain; idx++) {
		struct page *page = i915_gem_object_get_page(obj, idx);
		int length;

		length = remain;
		if (offset + length > PAGE_SIZE)
			length = PAGE_SIZE - offset;

		ret = shmem_pwrite(page, offset, length, user_data,
				   page_to_phys(page) & obj_do_bit17_swizzling,
				   (offset | length) & partial_cacheline_write,
				   needs_clflush & CLFLUSH_AFTER);
		if (ret)
			break;

		remain -= length;
		user_data += length;
		offset = 0;
	}

	intel_fb_obj_flush(obj, ORIGIN_CPU);
	i915_gem_obj_finish_shmem_access(obj);
	return ret;
}

/**
 * Writes data to the object referenced by handle.
 * @dev: drm device
 * @data: ioctl data blob
 * @file: drm file
 *
 * On error, the contents of the buffer that were to be modified are undefined.
 */
int
i915_gem_pwrite_ioctl(struct drm_device *dev, void *data,
		      struct drm_file *file)
{
	struct drm_i915_gem_pwrite *args = data;
	struct drm_i915_gem_object *obj;
	int ret;

	if (args->size == 0)
		return 0;

	if (!access_ok(VERIFY_READ,
		       u64_to_user_ptr(args->data_ptr),
		       args->size))
		return -EFAULT;

	obj = i915_gem_object_lookup(file, args->handle);
	if (!obj)
		return -ENOENT;

	/* Bounds check destination. */
	if (range_overflows_t(u64, args->offset, args->size, obj->base.size)) {
		ret = -EINVAL;
		goto err;
	}

	trace_i915_gem_object_pwrite(obj, args->offset, args->size);

	ret = -ENODEV;
	if (obj->ops->pwrite)
		ret = obj->ops->pwrite(obj, args);
	if (ret != -ENODEV)
		goto err;

	ret = i915_gem_object_wait(obj,
				   I915_WAIT_INTERRUPTIBLE |
				   I915_WAIT_ALL,
				   MAX_SCHEDULE_TIMEOUT,
				   to_rps_client(file));
	if (ret)
		goto err;

	ret = i915_gem_object_pin_pages(obj);
	if (ret)
		goto err;

	ret = -EFAULT;
	/* We can only do the GTT pwrite on untiled buffers, as otherwise
	 * it would end up going through the fenced access, and we'll get
	 * different detiling behavior between reading and writing.
	 * pread/pwrite currently are reading and writing from the CPU
	 * perspective, requiring manual detiling by the client.
	 */
	if (!i915_gem_object_has_struct_page(obj) ||
	    cpu_write_needs_clflush(obj))
		/* Note that the gtt paths might fail with non-page-backed user
		 * pointers (e.g. gtt mappings when moving data between
		 * textures). Fallback to the shmem path in that case.
		 */
		ret = i915_gem_gtt_pwrite_fast(obj, args);

	if (ret == -EFAULT || ret == -ENOSPC) {
		if (obj->phys_handle)
			ret = i915_gem_phys_pwrite(obj, args, file);
		else
			ret = i915_gem_shmem_pwrite(obj, args);
	}

	i915_gem_object_unpin_pages(obj);
err:
	i915_gem_object_put(obj);
	return ret;
}

static void i915_gem_object_bump_inactive_ggtt(struct drm_i915_gem_object *obj)
{
	struct drm_i915_private *i915;
	struct list_head *list;
	struct i915_vma *vma;

	GEM_BUG_ON(!i915_gem_object_has_pinned_pages(obj));

	list_for_each_entry(vma, &obj->vma_list, obj_link) {
		if (!i915_vma_is_ggtt(vma))
			break;

		if (i915_vma_is_active(vma))
			continue;

		if (!drm_mm_node_allocated(&vma->node))
			continue;

		list_move_tail(&vma->vm_link, &vma->vm->inactive_list);
	}

	i915 = to_i915(obj->base.dev);
	spin_lock(&i915->mm.obj_lock);
	list = obj->bind_count ? &i915->mm.bound_list : &i915->mm.unbound_list;
	list_move_tail(&obj->mm.link, list);
	spin_unlock(&i915->mm.obj_lock);
}

/**
 * Called when user space prepares to use an object with the CPU, either
 * through the mmap ioctl's mapping or a GTT mapping.
 * @dev: drm device
 * @data: ioctl data blob
 * @file: drm file
 */
int
i915_gem_set_domain_ioctl(struct drm_device *dev, void *data,
			  struct drm_file *file)
{
	struct drm_i915_gem_set_domain *args = data;
	struct drm_i915_gem_object *obj;
	uint32_t read_domains = args->read_domains;
	uint32_t write_domain = args->write_domain;
	int err;

	/* Only handle setting domains to types used by the CPU. */
	if ((write_domain | read_domains) & I915_GEM_GPU_DOMAINS)
		return -EINVAL;

	/* Having something in the write domain implies it's in the read
	 * domain, and only that read domain.  Enforce that in the request.
	 */
	if (write_domain != 0 && read_domains != write_domain)
		return -EINVAL;

	obj = i915_gem_object_lookup(file, args->handle);
	if (!obj)
		return -ENOENT;

	/* Try to flush the object off the GPU without holding the lock.
	 * We will repeat the flush holding the lock in the normal manner
	 * to catch cases where we are gazumped.
	 */
	err = i915_gem_object_wait(obj,
				   I915_WAIT_INTERRUPTIBLE |
				   (write_domain ? I915_WAIT_ALL : 0),
				   MAX_SCHEDULE_TIMEOUT,
				   to_rps_client(file));
	if (err)
		goto out;

	/* Flush and acquire obj->pages so that we are coherent through
	 * direct access in memory with previous cached writes through
	 * shmemfs and that our cache domain tracking remains valid.
	 * For example, if the obj->filp was moved to swap without us
	 * being notified and releasing the pages, we would mistakenly
	 * continue to assume that the obj remained out of the CPU cached
	 * domain.
	 */
	err = i915_gem_object_pin_pages(obj);
	if (err)
		goto out;

	err = i915_mutex_lock_interruptible(dev);
	if (err)
		goto out_unpin;

	if (read_domains & I915_GEM_DOMAIN_WC)
		err = i915_gem_object_set_to_wc_domain(obj, write_domain);
	else if (read_domains & I915_GEM_DOMAIN_GTT)
		err = i915_gem_object_set_to_gtt_domain(obj, write_domain);
	else
		err = i915_gem_object_set_to_cpu_domain(obj, write_domain);

	/* And bump the LRU for this access */
	i915_gem_object_bump_inactive_ggtt(obj);

	mutex_unlock(&dev->struct_mutex);

	if (write_domain != 0)
		intel_fb_obj_invalidate(obj,
					fb_write_origin(obj, write_domain));

out_unpin:
	i915_gem_object_unpin_pages(obj);
out:
	i915_gem_object_put(obj);
	return err;
}

/**
 * Called when user space has done writes to this buffer
 * @dev: drm device
 * @data: ioctl data blob
 * @file: drm file
 */
int
i915_gem_sw_finish_ioctl(struct drm_device *dev, void *data,
			 struct drm_file *file)
{
	struct drm_i915_gem_sw_finish *args = data;
	struct drm_i915_gem_object *obj;

	obj = i915_gem_object_lookup(file, args->handle);
	if (!obj)
		return -ENOENT;

	/* Pinned buffers may be scanout, so flush the cache */
	i915_gem_object_flush_if_display(obj);
	i915_gem_object_put(obj);

	return 0;
}

/**
 * i915_gem_mmap_ioctl - Maps the contents of an object, returning the address
 *			 it is mapped to.
 * @dev: drm device
 * @data: ioctl data blob
 * @file: drm file
 *
 * While the mapping holds a reference on the contents of the object, it doesn't
 * imply a ref on the object itself.
 *
 * IMPORTANT:
 *
 * DRM driver writers who look a this function as an example for how to do GEM
 * mmap support, please don't implement mmap support like here. The modern way
 * to implement DRM mmap support is with an mmap offset ioctl (like
 * i915_gem_mmap_gtt) and then using the mmap syscall on the DRM fd directly.
 * That way debug tooling like valgrind will understand what's going on, hiding
 * the mmap call in a driver private ioctl will break that. The i915 driver only
 * does cpu mmaps this way because we didn't know better.
 */
int
i915_gem_mmap_ioctl(struct drm_device *dev, void *data,
		    struct drm_file *file)
{
	struct drm_i915_gem_mmap *args = data;
	struct drm_i915_gem_object *obj;
	unsigned long addr;

	if (args->flags & ~(I915_MMAP_WC))
		return -EINVAL;

	if (args->flags & I915_MMAP_WC && !boot_cpu_has(X86_FEATURE_PAT))
		return -ENODEV;

	obj = i915_gem_object_lookup(file, args->handle);
	if (!obj)
		return -ENOENT;

	/* prime objects have no backing filp to GEM mmap
	 * pages from.
	 */
	if (!obj->base.filp) {
		i915_gem_object_put(obj);
		return -EINVAL;
	}

	addr = vm_mmap(obj->base.filp, 0, args->size,
		       PROT_READ | PROT_WRITE, MAP_SHARED,
		       args->offset);
	if (args->flags & I915_MMAP_WC) {
		struct mm_struct *mm = current->mm;
		struct vm_area_struct *vma;

		if (down_write_killable(&mm->mmap_sem)) {
			i915_gem_object_put(obj);
			return -EINTR;
		}
		vma = find_vma(mm, addr);
		if (vma)
			vma->vm_page_prot =
				pgprot_writecombine(vm_get_page_prot(vma->vm_flags));
		else
			addr = -ENOMEM;
		up_write(&mm->mmap_sem);

		/* This may race, but that's ok, it only gets set */
		WRITE_ONCE(obj->frontbuffer_ggtt_origin, ORIGIN_CPU);
	}
	i915_gem_object_put(obj);
	if (IS_ERR((void *)addr))
		return addr;

	args->addr_ptr = (uint64_t) addr;

	return 0;
}

static unsigned int tile_row_pages(struct drm_i915_gem_object *obj)
{
	return i915_gem_object_get_tile_row_size(obj) >> PAGE_SHIFT;
}

/**
 * i915_gem_mmap_gtt_version - report the current feature set for GTT mmaps
 *
 * A history of the GTT mmap interface:
 *
 * 0 - Everything had to fit into the GTT. Both parties of a memcpy had to
 *     aligned and suitable for fencing, and still fit into the available
 *     mappable space left by the pinned display objects. A classic problem
 *     we called the page-fault-of-doom where we would ping-pong between
 *     two objects that could not fit inside the GTT and so the memcpy
 *     would page one object in at the expense of the other between every
 *     single byte.
 *
 * 1 - Objects can be any size, and have any compatible fencing (X Y, or none
 *     as set via i915_gem_set_tiling() [DRM_I915_GEM_SET_TILING]). If the
 *     object is too large for the available space (or simply too large
 *     for the mappable aperture!), a view is created instead and faulted
 *     into userspace. (This view is aligned and sized appropriately for
 *     fenced access.)
 *
 * 2 - Recognise WC as a separate cache domain so that we can flush the
 *     delayed writes via GTT before performing direct access via WC.
 *
 * Restrictions:
 *
 *  * snoopable objects cannot be accessed via the GTT. It can cause machine
 *    hangs on some architectures, corruption on others. An attempt to service
 *    a GTT page fault from a snoopable object will generate a SIGBUS.
 *
 *  * the object must be able to fit into RAM (physical memory, though no
 *    limited to the mappable aperture).
 *
 *
 * Caveats:
 *
 *  * a new GTT page fault will synchronize rendering from the GPU and flush
 *    all data to system memory. Subsequent access will not be synchronized.
 *
 *  * all mappings are revoked on runtime device suspend.
 *
 *  * there are only 8, 16 or 32 fence registers to share between all users
 *    (older machines require fence register for display and blitter access
 *    as well). Contention of the fence registers will cause the previous users
 *    to be unmapped and any new access will generate new page faults.
 *
 *  * running out of memory while servicing a fault may generate a SIGBUS,
 *    rather than the expected SIGSEGV.
 */
int i915_gem_mmap_gtt_version(void)
{
	return 2;
}

static inline struct i915_ggtt_view
compute_partial_view(struct drm_i915_gem_object *obj,
		     pgoff_t page_offset,
		     unsigned int chunk)
{
	struct i915_ggtt_view view;

	if (i915_gem_object_is_tiled(obj))
		chunk = roundup(chunk, tile_row_pages(obj));

	view.type = I915_GGTT_VIEW_PARTIAL;
	view.partial.offset = rounddown(page_offset, chunk);
	view.partial.size =
		min_t(unsigned int, chunk,
		      (obj->base.size >> PAGE_SHIFT) - view.partial.offset);

	/* If the partial covers the entire object, just create a normal VMA. */
	if (chunk >= obj->base.size >> PAGE_SHIFT)
		view.type = I915_GGTT_VIEW_NORMAL;

	return view;
}

/**
 * i915_gem_fault - fault a page into the GTT
 * @vmf: fault info
 *
 * The fault handler is set up by drm_gem_mmap() when a object is GTT mapped
 * from userspace.  The fault handler takes care of binding the object to
 * the GTT (if needed), allocating and programming a fence register (again,
 * only if needed based on whether the old reg is still valid or the object
 * is tiled) and inserting a new PTE into the faulting process.
 *
 * Note that the faulting process may involve evicting existing objects
 * from the GTT and/or fence registers to make room.  So performance may
 * suffer if the GTT working set is large or there are few fence registers
 * left.
 *
 * The current feature set supported by i915_gem_fault() and thus GTT mmaps
 * is exposed via I915_PARAM_MMAP_GTT_VERSION (see i915_gem_mmap_gtt_version).
 */
int i915_gem_fault(struct vm_fault *vmf)
{
#define MIN_CHUNK_PAGES ((1 << 20) >> PAGE_SHIFT) /* 1 MiB */
	struct vm_area_struct *area = vmf->vma;
	struct drm_i915_gem_object *obj = to_intel_bo(area->vm_private_data);
	struct drm_device *dev = obj->base.dev;
	struct drm_i915_private *dev_priv = to_i915(dev);
	struct i915_ggtt *ggtt = &dev_priv->ggtt;
	bool write = !!(vmf->flags & FAULT_FLAG_WRITE);
	struct i915_vma *vma;
	pgoff_t page_offset;
	unsigned int flags;
	int ret;

	/* We don't use vmf->pgoff since that has the fake offset */
	page_offset = (vmf->address - area->vm_start) >> PAGE_SHIFT;

	trace_i915_gem_object_fault(obj, page_offset, true, write);

	/* Try to flush the object off the GPU first without holding the lock.
	 * Upon acquiring the lock, we will perform our sanity checks and then
	 * repeat the flush holding the lock in the normal manner to catch cases
	 * where we are gazumped.
	 */
	ret = i915_gem_object_wait(obj,
				   I915_WAIT_INTERRUPTIBLE,
				   MAX_SCHEDULE_TIMEOUT,
				   NULL);
	if (ret)
		goto err;

	ret = i915_gem_object_pin_pages(obj);
	if (ret)
		goto err;

	intel_runtime_pm_get(dev_priv);

	ret = i915_mutex_lock_interruptible(dev);
	if (ret)
		goto err_rpm;

	/* Access to snoopable pages through the GTT is incoherent. */
	if (obj->cache_level != I915_CACHE_NONE && !HAS_LLC(dev_priv)) {
		ret = -EFAULT;
		goto err_unlock;
	}

	/* If the object is smaller than a couple of partial vma, it is
	 * not worth only creating a single partial vma - we may as well
	 * clear enough space for the full object.
	 */
	flags = PIN_MAPPABLE;
	if (obj->base.size > 2 * MIN_CHUNK_PAGES << PAGE_SHIFT)
		flags |= PIN_NONBLOCK | PIN_NONFAULT;

	/* Now pin it into the GTT as needed */
	vma = i915_gem_object_ggtt_pin(obj, NULL, 0, 0, flags);
	if (IS_ERR(vma)) {
		/* Use a partial view if it is bigger than available space */
		struct i915_ggtt_view view =
			compute_partial_view(obj, page_offset, MIN_CHUNK_PAGES);

		/* Userspace is now writing through an untracked VMA, abandon
		 * all hope that the hardware is able to track future writes.
		 */
		obj->frontbuffer_ggtt_origin = ORIGIN_CPU;

		vma = i915_gem_object_ggtt_pin(obj, &view, 0, 0, PIN_MAPPABLE);
	}
	if (IS_ERR(vma)) {
		ret = PTR_ERR(vma);
		goto err_unlock;
	}

	ret = i915_gem_object_set_to_gtt_domain(obj, write);
	if (ret)
		goto err_unpin;

	ret = i915_vma_pin_fence(vma);
	if (ret)
		goto err_unpin;

	/* Finally, remap it using the new GTT offset */
	ret = remap_io_mapping(area,
			       area->vm_start + (vma->ggtt_view.partial.offset << PAGE_SHIFT),
			       (ggtt->mappable_base + vma->node.start) >> PAGE_SHIFT,
			       min_t(u64, vma->size, area->vm_end - area->vm_start),
			       &ggtt->mappable);
	if (ret)
		goto err_fence;
<<<<<<< HEAD

	/* Mark as being mmapped into userspace for later revocation */
	assert_rpm_wakelock_held(dev_priv);
	if (!i915_vma_set_userfault(vma) && !obj->userfault_count++)
		list_add(&obj->userfault_link, &dev_priv->mm.userfault_list);
	GEM_BUG_ON(!obj->userfault_count);

=======

	/* Mark as being mmapped into userspace for later revocation */
	assert_rpm_wakelock_held(dev_priv);
	if (!i915_vma_set_userfault(vma) && !obj->userfault_count++)
		list_add(&obj->userfault_link, &dev_priv->mm.userfault_list);
	GEM_BUG_ON(!obj->userfault_count);

>>>>>>> 8a6fb5b5
err_fence:
	i915_vma_unpin_fence(vma);
err_unpin:
	__i915_vma_unpin(vma);
err_unlock:
	mutex_unlock(&dev->struct_mutex);
err_rpm:
	intel_runtime_pm_put(dev_priv);
	i915_gem_object_unpin_pages(obj);
err:
	switch (ret) {
	case -EIO:
		/*
		 * We eat errors when the gpu is terminally wedged to avoid
		 * userspace unduly crashing (gl has no provisions for mmaps to
		 * fail). But any other -EIO isn't ours (e.g. swap in failure)
		 * and so needs to be reported.
		 */
		if (!i915_terminally_wedged(&dev_priv->gpu_error)) {
			ret = VM_FAULT_SIGBUS;
			break;
		}
	case -EAGAIN:
		/*
		 * EAGAIN means the gpu is hung and we'll wait for the error
		 * handler to reset everything when re-faulting in
		 * i915_mutex_lock_interruptible.
		 */
	case 0:
	case -ERESTARTSYS:
	case -EINTR:
	case -EBUSY:
		/*
		 * EBUSY is ok: this just means that another thread
		 * already did the job.
		 */
		ret = VM_FAULT_NOPAGE;
		break;
	case -ENOMEM:
		ret = VM_FAULT_OOM;
		break;
	case -ENOSPC:
	case -EFAULT:
		ret = VM_FAULT_SIGBUS;
		break;
	default:
		WARN_ONCE(ret, "unhandled error in i915_gem_fault: %i\n", ret);
		ret = VM_FAULT_SIGBUS;
		break;
	}
	return ret;
}

static void __i915_gem_object_release_mmap(struct drm_i915_gem_object *obj)
{
	struct i915_vma *vma;

	GEM_BUG_ON(!obj->userfault_count);

	obj->userfault_count = 0;
	list_del(&obj->userfault_link);
	drm_vma_node_unmap(&obj->base.vma_node,
			   obj->base.dev->anon_inode->i_mapping);

	list_for_each_entry(vma, &obj->vma_list, obj_link) {
		if (!i915_vma_is_ggtt(vma))
			break;

		i915_vma_unset_userfault(vma);
	}
}

/**
 * i915_gem_release_mmap - remove physical page mappings
 * @obj: obj in question
 *
 * Preserve the reservation of the mmapping with the DRM core code, but
 * relinquish ownership of the pages back to the system.
 *
 * It is vital that we remove the page mapping if we have mapped a tiled
 * object through the GTT and then lose the fence register due to
 * resource pressure. Similarly if the object has been moved out of the
 * aperture, than pages mapped into userspace must be revoked. Removing the
 * mapping will then trigger a page fault on the next user access, allowing
 * fixup by i915_gem_fault().
 */
void
i915_gem_release_mmap(struct drm_i915_gem_object *obj)
{
	struct drm_i915_private *i915 = to_i915(obj->base.dev);

	/* Serialisation between user GTT access and our code depends upon
	 * revoking the CPU's PTE whilst the mutex is held. The next user
	 * pagefault then has to wait until we release the mutex.
	 *
	 * Note that RPM complicates somewhat by adding an additional
	 * requirement that operations to the GGTT be made holding the RPM
	 * wakeref.
	 */
	lockdep_assert_held(&i915->drm.struct_mutex);
	intel_runtime_pm_get(i915);

	if (!obj->userfault_count)
		goto out;

	__i915_gem_object_release_mmap(obj);

	/* Ensure that the CPU's PTE are revoked and there are not outstanding
	 * memory transactions from userspace before we return. The TLB
	 * flushing implied above by changing the PTE above *should* be
	 * sufficient, an extra barrier here just provides us with a bit
	 * of paranoid documentation about our requirement to serialise
	 * memory writes before touching registers / GSM.
	 */
	wmb();

out:
	intel_runtime_pm_put(i915);
}

void i915_gem_runtime_suspend(struct drm_i915_private *dev_priv)
{
	struct drm_i915_gem_object *obj, *on;
	int i;

	/*
	 * Only called during RPM suspend. All users of the userfault_list
	 * must be holding an RPM wakeref to ensure that this can not
	 * run concurrently with themselves (and use the struct_mutex for
	 * protection between themselves).
	 */

	list_for_each_entry_safe(obj, on,
				 &dev_priv->mm.userfault_list, userfault_link)
		__i915_gem_object_release_mmap(obj);

	/* The fence will be lost when the device powers down. If any were
	 * in use by hardware (i.e. they are pinned), we should not be powering
	 * down! All other fences will be reacquired by the user upon waking.
	 */
	for (i = 0; i < dev_priv->num_fence_regs; i++) {
		struct drm_i915_fence_reg *reg = &dev_priv->fence_regs[i];

		/* Ideally we want to assert that the fence register is not
		 * live at this point (i.e. that no piece of code will be
		 * trying to write through fence + GTT, as that both violates
		 * our tracking of activity and associated locking/barriers,
		 * but also is illegal given that the hw is powered down).
		 *
		 * Previously we used reg->pin_count as a "liveness" indicator.
		 * That is not sufficient, and we need a more fine-grained
		 * tool if we want to have a sanity check here.
		 */

		if (!reg->vma)
			continue;

		GEM_BUG_ON(i915_vma_has_userfault(reg->vma));
		reg->dirty = true;
	}
}

static int i915_gem_object_create_mmap_offset(struct drm_i915_gem_object *obj)
{
	struct drm_i915_private *dev_priv = to_i915(obj->base.dev);
	int err;

	err = drm_gem_create_mmap_offset(&obj->base);
	if (likely(!err))
		return 0;

	/* Attempt to reap some mmap space from dead objects */
	do {
		err = i915_gem_wait_for_idle(dev_priv, I915_WAIT_INTERRUPTIBLE);
		if (err)
			break;

		i915_gem_drain_freed_objects(dev_priv);
		err = drm_gem_create_mmap_offset(&obj->base);
		if (!err)
			break;

	} while (flush_delayed_work(&dev_priv->gt.retire_work));

	return err;
}

static void i915_gem_object_free_mmap_offset(struct drm_i915_gem_object *obj)
{
	drm_gem_free_mmap_offset(&obj->base);
}

int
i915_gem_mmap_gtt(struct drm_file *file,
		  struct drm_device *dev,
		  uint32_t handle,
		  uint64_t *offset)
{
	struct drm_i915_gem_object *obj;
	int ret;

	obj = i915_gem_object_lookup(file, handle);
	if (!obj)
		return -ENOENT;

	ret = i915_gem_object_create_mmap_offset(obj);
	if (ret == 0)
		*offset = drm_vma_node_offset_addr(&obj->base.vma_node);

	i915_gem_object_put(obj);
	return ret;
}

/**
 * i915_gem_mmap_gtt_ioctl - prepare an object for GTT mmap'ing
 * @dev: DRM device
 * @data: GTT mapping ioctl data
 * @file: GEM object info
 *
 * Simply returns the fake offset to userspace so it can mmap it.
 * The mmap call will end up in drm_gem_mmap(), which will set things
 * up so we can get faults in the handler above.
 *
 * The fault handler will take care of binding the object into the GTT
 * (since it may have been evicted to make room for something), allocating
 * a fence register, and mapping the appropriate aperture address into
 * userspace.
 */
int
i915_gem_mmap_gtt_ioctl(struct drm_device *dev, void *data,
			struct drm_file *file)
{
	struct drm_i915_gem_mmap_gtt *args = data;

	return i915_gem_mmap_gtt(file, dev, args->handle, &args->offset);
}

/* Immediately discard the backing storage */
static void
i915_gem_object_truncate(struct drm_i915_gem_object *obj)
{
	i915_gem_object_free_mmap_offset(obj);

	if (obj->base.filp == NULL)
		return;

	/* Our goal here is to return as much of the memory as
	 * is possible back to the system as we are called from OOM.
	 * To do this we must instruct the shmfs to drop all of its
	 * backing pages, *now*.
	 */
	shmem_truncate_range(file_inode(obj->base.filp), 0, (loff_t)-1);
	obj->mm.madv = __I915_MADV_PURGED;
	obj->mm.pages = ERR_PTR(-EFAULT);
}

/* Try to discard unwanted pages */
void __i915_gem_object_invalidate(struct drm_i915_gem_object *obj)
{
	struct address_space *mapping;

	lockdep_assert_held(&obj->mm.lock);
	GEM_BUG_ON(i915_gem_object_has_pages(obj));

	switch (obj->mm.madv) {
	case I915_MADV_DONTNEED:
		i915_gem_object_truncate(obj);
	case __I915_MADV_PURGED:
		return;
	}

	if (obj->base.filp == NULL)
		return;

	mapping = obj->base.filp->f_mapping,
	invalidate_mapping_pages(mapping, 0, (loff_t)-1);
}

static void
i915_gem_object_put_pages_gtt(struct drm_i915_gem_object *obj,
			      struct sg_table *pages)
{
	struct sgt_iter sgt_iter;
	struct page *page;

	__i915_gem_object_release_shmem(obj, pages, true);

	i915_gem_gtt_finish_pages(obj, pages);

	if (i915_gem_object_needs_bit17_swizzle(obj))
		i915_gem_object_save_bit_17_swizzle(obj, pages);

	for_each_sgt_page(page, sgt_iter, pages) {
		if (obj->mm.dirty)
			set_page_dirty(page);

		if (obj->mm.madv == I915_MADV_WILLNEED)
			mark_page_accessed(page);

		put_page(page);
	}
	obj->mm.dirty = false;

	sg_free_table(pages);
	kfree(pages);
}

static void __i915_gem_object_reset_page_iter(struct drm_i915_gem_object *obj)
{
	struct radix_tree_iter iter;
	void __rcu **slot;

	rcu_read_lock();
	radix_tree_for_each_slot(slot, &obj->mm.get_page.radix, &iter, 0)
		radix_tree_delete(&obj->mm.get_page.radix, iter.index);
	rcu_read_unlock();
}

void __i915_gem_object_put_pages(struct drm_i915_gem_object *obj,
				 enum i915_mm_subclass subclass)
{
	struct drm_i915_private *i915 = to_i915(obj->base.dev);
	struct sg_table *pages;

	if (i915_gem_object_has_pinned_pages(obj))
		return;

	GEM_BUG_ON(obj->bind_count);
	if (!i915_gem_object_has_pages(obj))
		return;

	/* May be called by shrinker from within get_pages() (on another bo) */
	mutex_lock_nested(&obj->mm.lock, subclass);
	if (unlikely(atomic_read(&obj->mm.pages_pin_count)))
		goto unlock;

	/* ->put_pages might need to allocate memory for the bit17 swizzle
	 * array, hence protect them from being reaped by removing them from gtt
	 * lists early. */
	pages = fetch_and_zero(&obj->mm.pages);
	GEM_BUG_ON(!pages);

	spin_lock(&i915->mm.obj_lock);
	list_del(&obj->mm.link);
	spin_unlock(&i915->mm.obj_lock);

	if (obj->mm.mapping) {
		void *ptr;

		ptr = page_mask_bits(obj->mm.mapping);
		if (is_vmalloc_addr(ptr))
			vunmap(ptr);
		else
			kunmap(kmap_to_page(ptr));

		obj->mm.mapping = NULL;
	}

	__i915_gem_object_reset_page_iter(obj);

	if (!IS_ERR(pages))
		obj->ops->put_pages(obj, pages);

	obj->mm.page_sizes.phys = obj->mm.page_sizes.sg = 0;

unlock:
	mutex_unlock(&obj->mm.lock);
}

static bool i915_sg_trim(struct sg_table *orig_st)
{
	struct sg_table new_st;
	struct scatterlist *sg, *new_sg;
	unsigned int i;

	if (orig_st->nents == orig_st->orig_nents)
		return false;

	if (sg_alloc_table(&new_st, orig_st->nents, GFP_KERNEL | __GFP_NOWARN))
		return false;

	new_sg = new_st.sgl;
	for_each_sg(orig_st->sgl, sg, orig_st->nents, i) {
		sg_set_page(new_sg, sg_page(sg), sg->length, 0);
		/* called before being DMA mapped, no need to copy sg->dma_* */
		new_sg = sg_next(new_sg);
	}
	GEM_BUG_ON(new_sg); /* Should walk exactly nents and hit the end */

	sg_free_table(orig_st);

	*orig_st = new_st;
	return true;
}

static int i915_gem_object_get_pages_gtt(struct drm_i915_gem_object *obj)
{
	struct drm_i915_private *dev_priv = to_i915(obj->base.dev);
	const unsigned long page_count = obj->base.size / PAGE_SIZE;
	unsigned long i;
	struct address_space *mapping;
	struct sg_table *st;
	struct scatterlist *sg;
	struct sgt_iter sgt_iter;
	struct page *page;
	unsigned long last_pfn = 0;	/* suppress gcc warning */
	unsigned int max_segment = i915_sg_segment_size();
	unsigned int sg_page_sizes;
	gfp_t noreclaim;
	int ret;

	/* Assert that the object is not currently in any GPU domain. As it
	 * wasn't in the GTT, there shouldn't be any way it could have been in
	 * a GPU cache
	 */
	GEM_BUG_ON(obj->base.read_domains & I915_GEM_GPU_DOMAINS);
	GEM_BUG_ON(obj->base.write_domain & I915_GEM_GPU_DOMAINS);

	st = kmalloc(sizeof(*st), GFP_KERNEL);
	if (st == NULL)
		return -ENOMEM;

rebuild_st:
	if (sg_alloc_table(st, page_count, GFP_KERNEL)) {
		kfree(st);
		return -ENOMEM;
	}

	/* Get the list of pages out of our struct file.  They'll be pinned
	 * at this point until we release them.
	 *
	 * Fail silently without starting the shrinker
	 */
	mapping = obj->base.filp->f_mapping;
	noreclaim = mapping_gfp_constraint(mapping, ~__GFP_RECLAIM);
	noreclaim |= __GFP_NORETRY | __GFP_NOWARN;

	sg = st->sgl;
	st->nents = 0;
	sg_page_sizes = 0;
	for (i = 0; i < page_count; i++) {
		const unsigned int shrink[] = {
			I915_SHRINK_BOUND | I915_SHRINK_UNBOUND | I915_SHRINK_PURGEABLE,
			0,
		}, *s = shrink;
		gfp_t gfp = noreclaim;

		do {
			page = shmem_read_mapping_page_gfp(mapping, i, gfp);
			if (likely(!IS_ERR(page)))
				break;

			if (!*s) {
				ret = PTR_ERR(page);
				goto err_sg;
			}

			i915_gem_shrink(dev_priv, 2 * page_count, NULL, *s++);
			cond_resched();

			/* We've tried hard to allocate the memory by reaping
			 * our own buffer, now let the real VM do its job and
			 * go down in flames if truly OOM.
			 *
			 * However, since graphics tend to be disposable,
			 * defer the oom here by reporting the ENOMEM back
			 * to userspace.
			 */
			if (!*s) {
				/* reclaim and warn, but no oom */
				gfp = mapping_gfp_mask(mapping);

				/* Our bo are always dirty and so we require
				 * kswapd to reclaim our pages (direct reclaim
				 * does not effectively begin pageout of our
				 * buffers on its own). However, direct reclaim
				 * only waits for kswapd when under allocation
				 * congestion. So as a result __GFP_RECLAIM is
				 * unreliable and fails to actually reclaim our
				 * dirty pages -- unless you try over and over
				 * again with !__GFP_NORETRY. However, we still
				 * want to fail this allocation rather than
				 * trigger the out-of-memory killer and for
				 * this we want __GFP_RETRY_MAYFAIL.
				 */
				gfp |= __GFP_RETRY_MAYFAIL;
			}
		} while (1);

		if (!i ||
		    sg->length >= max_segment ||
		    page_to_pfn(page) != last_pfn + 1) {
			if (i) {
				sg_page_sizes |= sg->length;
				sg = sg_next(sg);
			}
			st->nents++;
			sg_set_page(sg, page, PAGE_SIZE, 0);
		} else {
			sg->length += PAGE_SIZE;
		}
		last_pfn = page_to_pfn(page);

		/* Check that the i965g/gm workaround works. */
		WARN_ON((gfp & __GFP_DMA32) && (last_pfn >= 0x00100000UL));
	}
	if (sg) { /* loop terminated early; short sg table */
		sg_page_sizes |= sg->length;
		sg_mark_end(sg);
	}

	/* Trim unused sg entries to avoid wasting memory. */
	i915_sg_trim(st);

	ret = i915_gem_gtt_prepare_pages(obj, st);
	if (ret) {
		/* DMA remapping failed? One possible cause is that
		 * it could not reserve enough large entries, asking
		 * for PAGE_SIZE chunks instead may be helpful.
		 */
		if (max_segment > PAGE_SIZE) {
			for_each_sgt_page(page, sgt_iter, st)
				put_page(page);
			sg_free_table(st);

			max_segment = PAGE_SIZE;
			goto rebuild_st;
		} else {
			dev_warn(&dev_priv->drm.pdev->dev,
				 "Failed to DMA remap %lu pages\n",
				 page_count);
			goto err_pages;
		}
	}

	if (i915_gem_object_needs_bit17_swizzle(obj))
		i915_gem_object_do_bit_17_swizzle(obj, st);

	__i915_gem_object_set_pages(obj, st, sg_page_sizes);

	return 0;

err_sg:
	sg_mark_end(sg);
err_pages:
	for_each_sgt_page(page, sgt_iter, st)
		put_page(page);
	sg_free_table(st);
	kfree(st);

	/* shmemfs first checks if there is enough memory to allocate the page
	 * and reports ENOSPC should there be insufficient, along with the usual
	 * ENOMEM for a genuine allocation failure.
	 *
	 * We use ENOSPC in our driver to mean that we have run out of aperture
	 * space and so want to translate the error from shmemfs back to our
	 * usual understanding of ENOMEM.
	 */
	if (ret == -ENOSPC)
		ret = -ENOMEM;

	return ret;
}

void __i915_gem_object_set_pages(struct drm_i915_gem_object *obj,
				 struct sg_table *pages,
				 unsigned int sg_page_sizes)
{
	struct drm_i915_private *i915 = to_i915(obj->base.dev);
	unsigned long supported = INTEL_INFO(i915)->page_sizes;
	int i;

	lockdep_assert_held(&obj->mm.lock);

	obj->mm.get_page.sg_pos = pages->sgl;
	obj->mm.get_page.sg_idx = 0;

	obj->mm.pages = pages;

	if (i915_gem_object_is_tiled(obj) &&
	    i915->quirks & QUIRK_PIN_SWIZZLED_PAGES) {
		GEM_BUG_ON(obj->mm.quirked);
		__i915_gem_object_pin_pages(obj);
		obj->mm.quirked = true;
	}

	GEM_BUG_ON(!sg_page_sizes);
	obj->mm.page_sizes.phys = sg_page_sizes;

	/*
	 * Calculate the supported page-sizes which fit into the given
	 * sg_page_sizes. This will give us the page-sizes which we may be able
	 * to use opportunistically when later inserting into the GTT. For
	 * example if phys=2G, then in theory we should be able to use 1G, 2M,
	 * 64K or 4K pages, although in practice this will depend on a number of
	 * other factors.
	 */
	obj->mm.page_sizes.sg = 0;
	for_each_set_bit(i, &supported, ilog2(I915_GTT_MAX_PAGE_SIZE) + 1) {
		if (obj->mm.page_sizes.phys & ~0u << i)
			obj->mm.page_sizes.sg |= BIT(i);
	}
<<<<<<< HEAD

	GEM_BUG_ON(!HAS_PAGE_SIZES(i915, obj->mm.page_sizes.sg));
=======
	GEM_BUG_ON(!HAS_PAGE_SIZES(i915, obj->mm.page_sizes.sg));

	spin_lock(&i915->mm.obj_lock);
	list_add(&obj->mm.link, &i915->mm.unbound_list);
	spin_unlock(&i915->mm.obj_lock);
>>>>>>> 8a6fb5b5
}

static int ____i915_gem_object_get_pages(struct drm_i915_gem_object *obj)
{
	int err;

	if (unlikely(obj->mm.madv != I915_MADV_WILLNEED)) {
		DRM_DEBUG("Attempting to obtain a purgeable object\n");
		return -EFAULT;
	}

	err = obj->ops->get_pages(obj);
	GEM_BUG_ON(!err && IS_ERR_OR_NULL(obj->mm.pages));

	return err;
}

/* Ensure that the associated pages are gathered from the backing storage
 * and pinned into our object. i915_gem_object_pin_pages() may be called
 * multiple times before they are released by a single call to
 * i915_gem_object_unpin_pages() - once the pages are no longer referenced
 * either as a result of memory pressure (reaping pages under the shrinker)
 * or as the object is itself released.
 */
int __i915_gem_object_get_pages(struct drm_i915_gem_object *obj)
{
	int err;

	err = mutex_lock_interruptible(&obj->mm.lock);
	if (err)
		return err;

<<<<<<< HEAD
	if (unlikely(IS_ERR_OR_NULL(obj->mm.pages))) {
=======
	if (unlikely(!i915_gem_object_has_pages(obj))) {
>>>>>>> 8a6fb5b5
		GEM_BUG_ON(i915_gem_object_has_pinned_pages(obj));

		err = ____i915_gem_object_get_pages(obj);
		if (err)
			goto unlock;

		smp_mb__before_atomic();
	}
	atomic_inc(&obj->mm.pages_pin_count);

unlock:
	mutex_unlock(&obj->mm.lock);
	return err;
}

/* The 'mapping' part of i915_gem_object_pin_map() below */
static void *i915_gem_object_map(const struct drm_i915_gem_object *obj,
				 enum i915_map_type type)
{
	unsigned long n_pages = obj->base.size >> PAGE_SHIFT;
	struct sg_table *sgt = obj->mm.pages;
	struct sgt_iter sgt_iter;
	struct page *page;
	struct page *stack_pages[32];
	struct page **pages = stack_pages;
	unsigned long i = 0;
	pgprot_t pgprot;
	void *addr;

	/* A single page can always be kmapped */
	if (n_pages == 1 && type == I915_MAP_WB)
		return kmap(sg_page(sgt->sgl));

	if (n_pages > ARRAY_SIZE(stack_pages)) {
		/* Too big for stack -- allocate temporary array instead */
		pages = kvmalloc_array(n_pages, sizeof(*pages), GFP_KERNEL);
		if (!pages)
			return NULL;
	}

	for_each_sgt_page(page, sgt_iter, sgt)
		pages[i++] = page;

	/* Check that we have the expected number of pages */
	GEM_BUG_ON(i != n_pages);

	switch (type) {
	default:
		MISSING_CASE(type);
		/* fallthrough to use PAGE_KERNEL anyway */
	case I915_MAP_WB:
		pgprot = PAGE_KERNEL;
		break;
	case I915_MAP_WC:
		pgprot = pgprot_writecombine(PAGE_KERNEL_IO);
		break;
	}
	addr = vmap(pages, n_pages, 0, pgprot);

	if (pages != stack_pages)
		kvfree(pages);

	return addr;
}

/* get, pin, and map the pages of the object into kernel space */
void *i915_gem_object_pin_map(struct drm_i915_gem_object *obj,
			      enum i915_map_type type)
{
	enum i915_map_type has_type;
	bool pinned;
	void *ptr;
	int ret;

	GEM_BUG_ON(!i915_gem_object_has_struct_page(obj));

	ret = mutex_lock_interruptible(&obj->mm.lock);
	if (ret)
		return ERR_PTR(ret);

	pinned = !(type & I915_MAP_OVERRIDE);
	type &= ~I915_MAP_OVERRIDE;

	if (!atomic_inc_not_zero(&obj->mm.pages_pin_count)) {
<<<<<<< HEAD
		if (unlikely(IS_ERR_OR_NULL(obj->mm.pages))) {
=======
		if (unlikely(!i915_gem_object_has_pages(obj))) {
>>>>>>> 8a6fb5b5
			GEM_BUG_ON(i915_gem_object_has_pinned_pages(obj));

			ret = ____i915_gem_object_get_pages(obj);
			if (ret)
				goto err_unlock;

			smp_mb__before_atomic();
		}
		atomic_inc(&obj->mm.pages_pin_count);
		pinned = false;
	}
	GEM_BUG_ON(!i915_gem_object_has_pages(obj));

	ptr = page_unpack_bits(obj->mm.mapping, &has_type);
	if (ptr && has_type != type) {
		if (pinned) {
			ret = -EBUSY;
			goto err_unpin;
		}

		if (is_vmalloc_addr(ptr))
			vunmap(ptr);
		else
			kunmap(kmap_to_page(ptr));

		ptr = obj->mm.mapping = NULL;
	}

	if (!ptr) {
		ptr = i915_gem_object_map(obj, type);
		if (!ptr) {
			ret = -ENOMEM;
			goto err_unpin;
		}

		obj->mm.mapping = page_pack_bits(ptr, type);
	}

out_unlock:
	mutex_unlock(&obj->mm.lock);
	return ptr;

err_unpin:
	atomic_dec(&obj->mm.pages_pin_count);
err_unlock:
	ptr = ERR_PTR(ret);
	goto out_unlock;
}

static int
i915_gem_object_pwrite_gtt(struct drm_i915_gem_object *obj,
			   const struct drm_i915_gem_pwrite *arg)
{
	struct address_space *mapping = obj->base.filp->f_mapping;
	char __user *user_data = u64_to_user_ptr(arg->data_ptr);
	u64 remain, offset;
	unsigned int pg;

	/* Before we instantiate/pin the backing store for our use, we
	 * can prepopulate the shmemfs filp efficiently using a write into
	 * the pagecache. We avoid the penalty of instantiating all the
	 * pages, important if the user is just writing to a few and never
	 * uses the object on the GPU, and using a direct write into shmemfs
	 * allows it to avoid the cost of retrieving a page (either swapin
	 * or clearing-before-use) before it is overwritten.
	 */
	if (i915_gem_object_has_pages(obj))
		return -ENODEV;

	if (obj->mm.madv != I915_MADV_WILLNEED)
		return -EFAULT;

	/* Before the pages are instantiated the object is treated as being
	 * in the CPU domain. The pages will be clflushed as required before
	 * use, and we can freely write into the pages directly. If userspace
	 * races pwrite with any other operation; corruption will ensue -
	 * that is userspace's prerogative!
	 */

	remain = arg->size;
	offset = arg->offset;
	pg = offset_in_page(offset);

	do {
		unsigned int len, unwritten;
		struct page *page;
		void *data, *vaddr;
		int err;

		len = PAGE_SIZE - pg;
		if (len > remain)
			len = remain;

		err = pagecache_write_begin(obj->base.filp, mapping,
					    offset, len, 0,
					    &page, &data);
		if (err < 0)
			return err;

		vaddr = kmap(page);
		unwritten = copy_from_user(vaddr + pg, user_data, len);
		kunmap(page);

		err = pagecache_write_end(obj->base.filp, mapping,
					  offset, len, len - unwritten,
					  page, data);
		if (err < 0)
			return err;

		if (unwritten)
			return -EFAULT;

		remain -= len;
		user_data += len;
		offset += len;
		pg = 0;
	} while (remain);

	return 0;
}

static bool ban_context(const struct i915_gem_context *ctx,
			unsigned int score)
{
	return (i915_gem_context_is_bannable(ctx) &&
		score >= CONTEXT_SCORE_BAN_THRESHOLD);
}

static void i915_gem_context_mark_guilty(struct i915_gem_context *ctx)
{
	unsigned int score;
	bool banned;

	atomic_inc(&ctx->guilty_count);

	score = atomic_add_return(CONTEXT_SCORE_GUILTY, &ctx->ban_score);
	banned = ban_context(ctx, score);
	DRM_DEBUG_DRIVER("context %s marked guilty (score %d) banned? %s\n",
			 ctx->name, score, yesno(banned));
	if (!banned)
		return;

	i915_gem_context_set_banned(ctx);
	if (!IS_ERR_OR_NULL(ctx->file_priv)) {
		atomic_inc(&ctx->file_priv->context_bans);
		DRM_DEBUG_DRIVER("client %s has had %d context banned\n",
				 ctx->name, atomic_read(&ctx->file_priv->context_bans));
	}
}

static void i915_gem_context_mark_innocent(struct i915_gem_context *ctx)
{
	atomic_inc(&ctx->active_count);
}

struct drm_i915_gem_request *
i915_gem_find_active_request(struct intel_engine_cs *engine)
{
	struct drm_i915_gem_request *request, *active = NULL;
	unsigned long flags;

	/* We are called by the error capture and reset at a random
	 * point in time. In particular, note that neither is crucially
	 * ordered with an interrupt. After a hang, the GPU is dead and we
	 * assume that no more writes can happen (we waited long enough for
	 * all writes that were in transaction to be flushed) - adding an
	 * extra delay for a recent interrupt is pointless. Hence, we do
	 * not need an engine->irq_seqno_barrier() before the seqno reads.
	 */
	spin_lock_irqsave(&engine->timeline->lock, flags);
	list_for_each_entry(request, &engine->timeline->requests, link) {
		if (__i915_gem_request_completed(request,
						 request->global_seqno))
			continue;

		GEM_BUG_ON(request->engine != engine);
		GEM_BUG_ON(test_bit(DMA_FENCE_FLAG_SIGNALED_BIT,
				    &request->fence.flags));

		active = request;
		break;
	}
	spin_unlock_irqrestore(&engine->timeline->lock, flags);

	return active;
}

static bool engine_stalled(struct intel_engine_cs *engine)
{
	if (!engine->hangcheck.stalled)
		return false;

	/* Check for possible seqno movement after hang declaration */
	if (engine->hangcheck.seqno != intel_engine_get_seqno(engine)) {
		DRM_DEBUG_DRIVER("%s pardoned\n", engine->name);
		return false;
	}

	return true;
}

/*
 * Ensure irq handler finishes, and not run again.
 * Also return the active request so that we only search for it once.
 */
struct drm_i915_gem_request *
i915_gem_reset_prepare_engine(struct intel_engine_cs *engine)
{
	struct drm_i915_gem_request *request = NULL;

	/*
	 * During the reset sequence, we must prevent the engine from
	 * entering RC6. As the context state is undefined until we restart
	 * the engine, if it does enter RC6 during the reset, the state
	 * written to the powercontext is undefined and so we may lose
	 * GPU state upon resume, i.e. fail to restart after a reset.
	 */
	intel_uncore_forcewake_get(engine->i915, FORCEWAKE_ALL);

	/*
	 * Prevent the signaler thread from updating the request
	 * state (by calling dma_fence_signal) as we are processing
	 * the reset. The write from the GPU of the seqno is
	 * asynchronous and the signaler thread may see a different
	 * value to us and declare the request complete, even though
	 * the reset routine have picked that request as the active
	 * (incomplete) request. This conflict is not handled
	 * gracefully!
	 */
	kthread_park(engine->breadcrumbs.signaler);

	/*
	 * Prevent request submission to the hardware until we have
	 * completed the reset in i915_gem_reset_finish(). If a request
	 * is completed by one engine, it may then queue a request
	 * to a second via its engine->irq_tasklet *just* as we are
	 * calling engine->init_hw() and also writing the ELSP.
	 * Turning off the engine->irq_tasklet until the reset is over
	 * prevents the race.
	 */
	tasklet_kill(&engine->execlists.irq_tasklet);
	tasklet_disable(&engine->execlists.irq_tasklet);

	if (engine->irq_seqno_barrier)
		engine->irq_seqno_barrier(engine);

	request = i915_gem_find_active_request(engine);
	if (request && request->fence.error == -EIO)
		request = ERR_PTR(-EIO); /* Previous reset failed! */

	return request;
}

int i915_gem_reset_prepare(struct drm_i915_private *dev_priv)
{
	struct intel_engine_cs *engine;
	struct drm_i915_gem_request *request;
	enum intel_engine_id id;
	int err = 0;

	for_each_engine(engine, dev_priv, id) {
		request = i915_gem_reset_prepare_engine(engine);
		if (IS_ERR(request)) {
			err = PTR_ERR(request);
			continue;
		}

		engine->hangcheck.active_request = request;
	}

	i915_gem_revoke_fences(dev_priv);

	return err;
}

static void skip_request(struct drm_i915_gem_request *request)
{
	void *vaddr = request->ring->vaddr;
	u32 head;

	/* As this request likely depends on state from the lost
	 * context, clear out all the user operations leaving the
	 * breadcrumb at the end (so we get the fence notifications).
	 */
	head = request->head;
	if (request->postfix < head) {
		memset(vaddr + head, 0, request->ring->size - head);
		head = 0;
	}
	memset(vaddr + head, 0, request->postfix - head);

	dma_fence_set_error(&request->fence, -EIO);
}

static void engine_skip_context(struct drm_i915_gem_request *request)
{
	struct intel_engine_cs *engine = request->engine;
	struct i915_gem_context *hung_ctx = request->ctx;
	struct intel_timeline *timeline;
	unsigned long flags;

	timeline = i915_gem_context_lookup_timeline(hung_ctx, engine);

	spin_lock_irqsave(&engine->timeline->lock, flags);
	spin_lock(&timeline->lock);

	list_for_each_entry_continue(request, &engine->timeline->requests, link)
		if (request->ctx == hung_ctx)
			skip_request(request);

	list_for_each_entry(request, &timeline->requests, link)
		skip_request(request);

	spin_unlock(&timeline->lock);
	spin_unlock_irqrestore(&engine->timeline->lock, flags);
}

/* Returns the request if it was guilty of the hang */
static struct drm_i915_gem_request *
i915_gem_reset_request(struct intel_engine_cs *engine,
		       struct drm_i915_gem_request *request)
{
	/* The guilty request will get skipped on a hung engine.
	 *
	 * Users of client default contexts do not rely on logical
	 * state preserved between batches so it is safe to execute
	 * queued requests following the hang. Non default contexts
	 * rely on preserved state, so skipping a batch loses the
	 * evolution of the state and it needs to be considered corrupted.
	 * Executing more queued batches on top of corrupted state is
	 * risky. But we take the risk by trying to advance through
	 * the queued requests in order to make the client behaviour
	 * more predictable around resets, by not throwing away random
	 * amount of batches it has prepared for execution. Sophisticated
	 * clients can use gem_reset_stats_ioctl and dma fence status
	 * (exported via sync_file info ioctl on explicit fences) to observe
	 * when it loses the context state and should rebuild accordingly.
	 *
	 * The context ban, and ultimately the client ban, mechanism are safety
	 * valves if client submission ends up resulting in nothing more than
	 * subsequent hangs.
	 */

	if (engine_stalled(engine)) {
		i915_gem_context_mark_guilty(request->ctx);
		skip_request(request);

		/* If this context is now banned, skip all pending requests. */
		if (i915_gem_context_is_banned(request->ctx))
			engine_skip_context(request);
	} else {
		/*
		 * Since this is not the hung engine, it may have advanced
		 * since the hang declaration. Double check by refinding
		 * the active request at the time of the reset.
		 */
		request = i915_gem_find_active_request(engine);
		if (request) {
			i915_gem_context_mark_innocent(request->ctx);
			dma_fence_set_error(&request->fence, -EAGAIN);

			/* Rewind the engine to replay the incomplete rq */
			spin_lock_irq(&engine->timeline->lock);
			request = list_prev_entry(request, link);
			if (&request->link == &engine->timeline->requests)
				request = NULL;
			spin_unlock_irq(&engine->timeline->lock);
		}
	}

	return request;
}

void i915_gem_reset_engine(struct intel_engine_cs *engine,
			   struct drm_i915_gem_request *request)
{
	engine->irq_posted = 0;

	if (request)
		request = i915_gem_reset_request(engine, request);

	if (request) {
		DRM_DEBUG_DRIVER("resetting %s to restart from tail of request 0x%x\n",
				 engine->name, request->global_seqno);
	}

	/* Setup the CS to resume from the breadcrumb of the hung request */
	engine->reset_hw(engine, request);
}

void i915_gem_reset(struct drm_i915_private *dev_priv)
{
	struct intel_engine_cs *engine;
	enum intel_engine_id id;

	lockdep_assert_held(&dev_priv->drm.struct_mutex);

	i915_gem_retire_requests(dev_priv);

	for_each_engine(engine, dev_priv, id) {
		struct i915_gem_context *ctx;

		i915_gem_reset_engine(engine, engine->hangcheck.active_request);
		ctx = fetch_and_zero(&engine->last_retired_context);
		if (ctx)
			engine->context_unpin(engine, ctx);
	}

	i915_gem_restore_fences(dev_priv);

	if (dev_priv->gt.awake) {
		intel_sanitize_gt_powersave(dev_priv);
		intel_enable_gt_powersave(dev_priv);
		if (INTEL_GEN(dev_priv) >= 6)
			gen6_rps_busy(dev_priv);
	}
}

void i915_gem_reset_finish_engine(struct intel_engine_cs *engine)
{
	tasklet_enable(&engine->execlists.irq_tasklet);
	kthread_unpark(engine->breadcrumbs.signaler);

	intel_uncore_forcewake_put(engine->i915, FORCEWAKE_ALL);
}

void i915_gem_reset_finish(struct drm_i915_private *dev_priv)
{
	struct intel_engine_cs *engine;
	enum intel_engine_id id;

	lockdep_assert_held(&dev_priv->drm.struct_mutex);

	for_each_engine(engine, dev_priv, id) {
		engine->hangcheck.active_request = NULL;
		i915_gem_reset_finish_engine(engine);
	}
}

static void nop_submit_request(struct drm_i915_gem_request *request)
{
	dma_fence_set_error(&request->fence, -EIO);

	i915_gem_request_submit(request);
}

static void nop_complete_submit_request(struct drm_i915_gem_request *request)
{
	unsigned long flags;

	dma_fence_set_error(&request->fence, -EIO);

	i915_gem_request_submit(request);
}

static void nop_complete_submit_request(struct drm_i915_gem_request *request)
{
	unsigned long flags;

	GEM_BUG_ON(!i915_terminally_wedged(&request->i915->gpu_error));
	dma_fence_set_error(&request->fence, -EIO);

	spin_lock_irqsave(&request->engine->timeline->lock, flags);
	__i915_gem_request_submit(request);
	intel_engine_init_global_seqno(request->engine, request->global_seqno);
	spin_unlock_irqrestore(&request->engine->timeline->lock, flags);
}

void i915_gem_set_wedged(struct drm_i915_private *i915)
{
	struct intel_engine_cs *engine;
	enum intel_engine_id id;

	/*
	 * First, stop submission to hw, but do not yet complete requests by
	 * rolling the global seqno forward (since this would complete requests
	 * for which we haven't set the fence error to EIO yet).
	 */
	for_each_engine(engine, i915, id)
		engine->submit_request = nop_submit_request;

	/*
	 * Make sure no one is running the old callback before we proceed with
	 * cancelling requests and resetting the completion tracking. Otherwise
	 * we might submit a request to the hardware which never completes.
	 */
	synchronize_rcu();

	for_each_engine(engine, i915, id) {
		/* Mark all executing requests as skipped */
		engine->cancel_requests(engine);

		/*
		 * Only once we've force-cancelled all in-flight requests can we
		 * start to complete all requests.
		 */
		engine->submit_request = nop_complete_submit_request;
	}

	/*
	 * Make sure no request can slip through without getting completed by
	 * either this call here to intel_engine_init_global_seqno, or the one
	 * in nop_complete_submit_request.
	 */
	synchronize_rcu();

	for_each_engine(engine, i915, id) {
		unsigned long flags;

		/* Mark all pending requests as complete so that any concurrent
		 * (lockless) lookup doesn't try and wait upon the request as we
		 * reset it.
		 */
		spin_lock_irqsave(&engine->timeline->lock, flags);
		intel_engine_init_global_seqno(engine,
					       intel_engine_last_submit(engine));
		spin_unlock_irqrestore(&engine->timeline->lock, flags);
	}

	set_bit(I915_WEDGED, &i915->gpu_error.flags);
	wake_up_all(&i915->gpu_error.reset_queue);
}

bool i915_gem_unset_wedged(struct drm_i915_private *i915)
{
	struct i915_gem_timeline *tl;
	int i;

	lockdep_assert_held(&i915->drm.struct_mutex);
	if (!test_bit(I915_WEDGED, &i915->gpu_error.flags))
		return true;

	/* Before unwedging, make sure that all pending operations
	 * are flushed and errored out - we may have requests waiting upon
	 * third party fences. We marked all inflight requests as EIO, and
	 * every execbuf since returned EIO, for consistency we want all
	 * the currently pending requests to also be marked as EIO, which
	 * is done inside our nop_submit_request - and so we must wait.
	 *
	 * No more can be submitted until we reset the wedged bit.
	 */
	list_for_each_entry(tl, &i915->gt.timelines, link) {
		for (i = 0; i < ARRAY_SIZE(tl->engine); i++) {
			struct drm_i915_gem_request *rq;

			rq = i915_gem_active_peek(&tl->engine[i].last_request,
						  &i915->drm.struct_mutex);
			if (!rq)
				continue;

			/* We can't use our normal waiter as we want to
			 * avoid recursively trying to handle the current
			 * reset. The basic dma_fence_default_wait() installs
			 * a callback for dma_fence_signal(), which is
			 * triggered by our nop handler (indirectly, the
			 * callback enables the signaler thread which is
			 * woken by the nop_submit_request() advancing the seqno
			 * and when the seqno passes the fence, the signaler
			 * then signals the fence waking us up).
			 */
			if (dma_fence_default_wait(&rq->fence, true,
						   MAX_SCHEDULE_TIMEOUT) < 0)
				return false;
		}
	}

	/* Undo nop_submit_request. We prevent all new i915 requests from
	 * being queued (by disallowing execbuf whilst wedged) so having
	 * waited for all active requests above, we know the system is idle
	 * and do not have to worry about a thread being inside
	 * engine->submit_request() as we swap over. So unlike installing
	 * the nop_submit_request on reset, we can do this from normal
	 * context and do not require stop_machine().
	 */
	intel_engines_reset_default_submission(i915);
	i915_gem_contexts_lost(i915);

	smp_mb__before_atomic(); /* complete takeover before enabling execbuf */
	clear_bit(I915_WEDGED, &i915->gpu_error.flags);

	return true;
}

static void
i915_gem_retire_work_handler(struct work_struct *work)
{
	struct drm_i915_private *dev_priv =
		container_of(work, typeof(*dev_priv), gt.retire_work.work);
	struct drm_device *dev = &dev_priv->drm;

	/* Come back later if the device is busy... */
	if (mutex_trylock(&dev->struct_mutex)) {
		i915_gem_retire_requests(dev_priv);
		mutex_unlock(&dev->struct_mutex);
	}

	/* Keep the retire handler running until we are finally idle.
	 * We do not need to do this test under locking as in the worst-case
	 * we queue the retire worker once too often.
	 */
	if (READ_ONCE(dev_priv->gt.awake)) {
		i915_queue_hangcheck(dev_priv);
		queue_delayed_work(dev_priv->wq,
				   &dev_priv->gt.retire_work,
				   round_jiffies_up_relative(HZ));
	}
}

static void
i915_gem_idle_work_handler(struct work_struct *work)
{
	struct drm_i915_private *dev_priv =
		container_of(work, typeof(*dev_priv), gt.idle_work.work);
	struct drm_device *dev = &dev_priv->drm;
	bool rearm_hangcheck;

	if (!READ_ONCE(dev_priv->gt.awake))
		return;

	/*
	 * Wait for last execlists context complete, but bail out in case a
	 * new request is submitted.
	 */
	wait_for(intel_engines_are_idle(dev_priv), 10);
	if (READ_ONCE(dev_priv->gt.active_requests))
		return;

	rearm_hangcheck =
		cancel_delayed_work_sync(&dev_priv->gpu_error.hangcheck_work);

	if (!mutex_trylock(&dev->struct_mutex)) {
		/* Currently busy, come back later */
		mod_delayed_work(dev_priv->wq,
				 &dev_priv->gt.idle_work,
				 msecs_to_jiffies(50));
		goto out_rearm;
	}

	/*
	 * New request retired after this work handler started, extend active
	 * period until next instance of the work.
	 */
	if (work_pending(work))
		goto out_unlock;

	if (dev_priv->gt.active_requests)
		goto out_unlock;

	if (wait_for(intel_engines_are_idle(dev_priv), 10))
		DRM_ERROR("Timeout waiting for engines to idle\n");

	intel_engines_mark_idle(dev_priv);
	i915_gem_timelines_mark_idle(dev_priv);

	GEM_BUG_ON(!dev_priv->gt.awake);
	dev_priv->gt.awake = false;
	rearm_hangcheck = false;

	if (INTEL_GEN(dev_priv) >= 6)
		gen6_rps_idle(dev_priv);
	intel_runtime_pm_put(dev_priv);
out_unlock:
	mutex_unlock(&dev->struct_mutex);

out_rearm:
	if (rearm_hangcheck) {
		GEM_BUG_ON(!dev_priv->gt.awake);
		i915_queue_hangcheck(dev_priv);
	}
}

void i915_gem_close_object(struct drm_gem_object *gem, struct drm_file *file)
{
	struct drm_i915_private *i915 = to_i915(gem->dev);
	struct drm_i915_gem_object *obj = to_intel_bo(gem);
	struct drm_i915_file_private *fpriv = file->driver_priv;
	struct i915_lut_handle *lut, *ln;

	mutex_lock(&i915->drm.struct_mutex);

	list_for_each_entry_safe(lut, ln, &obj->lut_list, obj_link) {
		struct i915_gem_context *ctx = lut->ctx;
		struct i915_vma *vma;

		GEM_BUG_ON(ctx->file_priv == ERR_PTR(-EBADF));
		if (ctx->file_priv != fpriv)
			continue;

		vma = radix_tree_delete(&ctx->handles_vma, lut->handle);
		GEM_BUG_ON(vma->obj != obj);

		/* We allow the process to have multiple handles to the same
		 * vma, in the same fd namespace, by virtue of flink/open.
		 */
		GEM_BUG_ON(!vma->open_count);
		if (!--vma->open_count && !i915_vma_is_ggtt(vma))
			i915_vma_close(vma);

		list_del(&lut->obj_link);
		list_del(&lut->ctx_link);

		kmem_cache_free(i915->luts, lut);
		__i915_gem_object_release_unless_active(obj);
	}

	mutex_unlock(&i915->drm.struct_mutex);
}

static unsigned long to_wait_timeout(s64 timeout_ns)
{
	if (timeout_ns < 0)
		return MAX_SCHEDULE_TIMEOUT;

	if (timeout_ns == 0)
		return 0;

	return nsecs_to_jiffies_timeout(timeout_ns);
}

/**
 * i915_gem_wait_ioctl - implements DRM_IOCTL_I915_GEM_WAIT
 * @dev: drm device pointer
 * @data: ioctl data blob
 * @file: drm file pointer
 *
 * Returns 0 if successful, else an error is returned with the remaining time in
 * the timeout parameter.
 *  -ETIME: object is still busy after timeout
 *  -ERESTARTSYS: signal interrupted the wait
 *  -ENONENT: object doesn't exist
 * Also possible, but rare:
 *  -EAGAIN: incomplete, restart syscall
 *  -ENOMEM: damn
 *  -ENODEV: Internal IRQ fail
 *  -E?: The add request failed
 *
 * The wait ioctl with a timeout of 0 reimplements the busy ioctl. With any
 * non-zero timeout parameter the wait ioctl will wait for the given number of
 * nanoseconds on an object becoming unbusy. Since the wait itself does so
 * without holding struct_mutex the object may become re-busied before this
 * function completes. A similar but shorter * race condition exists in the busy
 * ioctl
 */
int
i915_gem_wait_ioctl(struct drm_device *dev, void *data, struct drm_file *file)
{
	struct drm_i915_gem_wait *args = data;
	struct drm_i915_gem_object *obj;
	ktime_t start;
	long ret;

	if (args->flags != 0)
		return -EINVAL;

	obj = i915_gem_object_lookup(file, args->bo_handle);
	if (!obj)
		return -ENOENT;

	start = ktime_get();

	ret = i915_gem_object_wait(obj,
				   I915_WAIT_INTERRUPTIBLE | I915_WAIT_ALL,
				   to_wait_timeout(args->timeout_ns),
				   to_rps_client(file));

	if (args->timeout_ns > 0) {
		args->timeout_ns -= ktime_to_ns(ktime_sub(ktime_get(), start));
		if (args->timeout_ns < 0)
			args->timeout_ns = 0;

		/*
		 * Apparently ktime isn't accurate enough and occasionally has a
		 * bit of mismatch in the jiffies<->nsecs<->ktime loop. So patch
		 * things up to make the test happy. We allow up to 1 jiffy.
		 *
		 * This is a regression from the timespec->ktime conversion.
		 */
		if (ret == -ETIME && !nsecs_to_jiffies(args->timeout_ns))
			args->timeout_ns = 0;

		/* Asked to wait beyond the jiffie/scheduler precision? */
		if (ret == -ETIME && args->timeout_ns)
			ret = -EAGAIN;
	}

	i915_gem_object_put(obj);
	return ret;
}

static int wait_for_timeline(struct i915_gem_timeline *tl, unsigned int flags)
{
	int ret, i;

	for (i = 0; i < ARRAY_SIZE(tl->engine); i++) {
		ret = i915_gem_active_wait(&tl->engine[i].last_request, flags);
		if (ret)
			return ret;
	}

	return 0;
}

static int wait_for_engines(struct drm_i915_private *i915)
{
	if (wait_for(intel_engines_are_idle(i915), 50)) {
		DRM_ERROR("Failed to idle engines, declaring wedged!\n");
		i915_gem_set_wedged(i915);
		return -EIO;
	}

	return 0;
}

int i915_gem_wait_for_idle(struct drm_i915_private *i915, unsigned int flags)
{
	int ret;

	/* If the device is asleep, we have no requests outstanding */
	if (!READ_ONCE(i915->gt.awake))
		return 0;

	if (flags & I915_WAIT_LOCKED) {
		struct i915_gem_timeline *tl;

		lockdep_assert_held(&i915->drm.struct_mutex);

		list_for_each_entry(tl, &i915->gt.timelines, link) {
			ret = wait_for_timeline(tl, flags);
			if (ret)
				return ret;
		}

		i915_gem_retire_requests(i915);
		GEM_BUG_ON(i915->gt.active_requests);

		ret = wait_for_engines(i915);
	} else {
		ret = wait_for_timeline(&i915->gt.global_timeline, flags);
	}

	return ret;
}

static void __i915_gem_object_flush_for_display(struct drm_i915_gem_object *obj)
{
	/*
	 * We manually flush the CPU domain so that we can override and
	 * force the flush for the display, and perform it asyncrhonously.
	 */
	flush_write_domain(obj, ~I915_GEM_DOMAIN_CPU);
	if (obj->cache_dirty)
		i915_gem_clflush_object(obj, I915_CLFLUSH_FORCE);
	obj->base.write_domain = 0;
}

void i915_gem_object_flush_if_display(struct drm_i915_gem_object *obj)
{
	if (!READ_ONCE(obj->pin_global))
		return;

	mutex_lock(&obj->base.dev->struct_mutex);
	__i915_gem_object_flush_for_display(obj);
	mutex_unlock(&obj->base.dev->struct_mutex);
}

/**
 * Moves a single object to the WC read, and possibly write domain.
 * @obj: object to act on
 * @write: ask for write access or read only
 *
 * This function returns when the move is complete, including waiting on
 * flushes to occur.
 */
int
i915_gem_object_set_to_wc_domain(struct drm_i915_gem_object *obj, bool write)
{
	int ret;

	lockdep_assert_held(&obj->base.dev->struct_mutex);

	ret = i915_gem_object_wait(obj,
				   I915_WAIT_INTERRUPTIBLE |
				   I915_WAIT_LOCKED |
				   (write ? I915_WAIT_ALL : 0),
				   MAX_SCHEDULE_TIMEOUT,
				   NULL);
	if (ret)
		return ret;

	if (obj->base.write_domain == I915_GEM_DOMAIN_WC)
		return 0;

	/* Flush and acquire obj->pages so that we are coherent through
	 * direct access in memory with previous cached writes through
	 * shmemfs and that our cache domain tracking remains valid.
	 * For example, if the obj->filp was moved to swap without us
	 * being notified and releasing the pages, we would mistakenly
	 * continue to assume that the obj remained out of the CPU cached
	 * domain.
	 */
	ret = i915_gem_object_pin_pages(obj);
	if (ret)
		return ret;

	flush_write_domain(obj, ~I915_GEM_DOMAIN_WC);

	/* Serialise direct access to this object with the barriers for
	 * coherent writes from the GPU, by effectively invalidating the
	 * WC domain upon first access.
	 */
	if ((obj->base.read_domains & I915_GEM_DOMAIN_WC) == 0)
		mb();

	/* It should now be out of any other write domains, and we can update
	 * the domain values for our changes.
	 */
	GEM_BUG_ON((obj->base.write_domain & ~I915_GEM_DOMAIN_WC) != 0);
	obj->base.read_domains |= I915_GEM_DOMAIN_WC;
	if (write) {
		obj->base.read_domains = I915_GEM_DOMAIN_WC;
		obj->base.write_domain = I915_GEM_DOMAIN_WC;
		obj->mm.dirty = true;
	}

	i915_gem_object_unpin_pages(obj);
	return 0;
}

/**
 * Moves a single object to the GTT read, and possibly write domain.
 * @obj: object to act on
 * @write: ask for write access or read only
 *
 * This function returns when the move is complete, including waiting on
 * flushes to occur.
 */
int
i915_gem_object_set_to_gtt_domain(struct drm_i915_gem_object *obj, bool write)
{
	int ret;

	lockdep_assert_held(&obj->base.dev->struct_mutex);

	ret = i915_gem_object_wait(obj,
				   I915_WAIT_INTERRUPTIBLE |
				   I915_WAIT_LOCKED |
				   (write ? I915_WAIT_ALL : 0),
				   MAX_SCHEDULE_TIMEOUT,
				   NULL);
	if (ret)
		return ret;

	if (obj->base.write_domain == I915_GEM_DOMAIN_GTT)
		return 0;

	/* Flush and acquire obj->pages so that we are coherent through
	 * direct access in memory with previous cached writes through
	 * shmemfs and that our cache domain tracking remains valid.
	 * For example, if the obj->filp was moved to swap without us
	 * being notified and releasing the pages, we would mistakenly
	 * continue to assume that the obj remained out of the CPU cached
	 * domain.
	 */
	ret = i915_gem_object_pin_pages(obj);
	if (ret)
		return ret;

	flush_write_domain(obj, ~I915_GEM_DOMAIN_GTT);

	/* Serialise direct access to this object with the barriers for
	 * coherent writes from the GPU, by effectively invalidating the
	 * GTT domain upon first access.
	 */
	if ((obj->base.read_domains & I915_GEM_DOMAIN_GTT) == 0)
		mb();

	/* It should now be out of any other write domains, and we can update
	 * the domain values for our changes.
	 */
	GEM_BUG_ON((obj->base.write_domain & ~I915_GEM_DOMAIN_GTT) != 0);
	obj->base.read_domains |= I915_GEM_DOMAIN_GTT;
	if (write) {
		obj->base.read_domains = I915_GEM_DOMAIN_GTT;
		obj->base.write_domain = I915_GEM_DOMAIN_GTT;
		obj->mm.dirty = true;
	}

	i915_gem_object_unpin_pages(obj);
	return 0;
}

/**
 * Changes the cache-level of an object across all VMA.
 * @obj: object to act on
 * @cache_level: new cache level to set for the object
 *
 * After this function returns, the object will be in the new cache-level
 * across all GTT and the contents of the backing storage will be coherent,
 * with respect to the new cache-level. In order to keep the backing storage
 * coherent for all users, we only allow a single cache level to be set
 * globally on the object and prevent it from being changed whilst the
 * hardware is reading from the object. That is if the object is currently
 * on the scanout it will be set to uncached (or equivalent display
 * cache coherency) and all non-MOCS GPU access will also be uncached so
 * that all direct access to the scanout remains coherent.
 */
int i915_gem_object_set_cache_level(struct drm_i915_gem_object *obj,
				    enum i915_cache_level cache_level)
{
	struct i915_vma *vma;
	int ret;

	lockdep_assert_held(&obj->base.dev->struct_mutex);

	if (obj->cache_level == cache_level)
		return 0;

	/* Inspect the list of currently bound VMA and unbind any that would
	 * be invalid given the new cache-level. This is principally to
	 * catch the issue of the CS prefetch crossing page boundaries and
	 * reading an invalid PTE on older architectures.
	 */
restart:
	list_for_each_entry(vma, &obj->vma_list, obj_link) {
		if (!drm_mm_node_allocated(&vma->node))
			continue;

		if (i915_vma_is_pinned(vma)) {
			DRM_DEBUG("can not change the cache level of pinned objects\n");
			return -EBUSY;
		}

		if (i915_gem_valid_gtt_space(vma, cache_level))
			continue;

		ret = i915_vma_unbind(vma);
		if (ret)
			return ret;

		/* As unbinding may affect other elements in the
		 * obj->vma_list (due to side-effects from retiring
		 * an active vma), play safe and restart the iterator.
		 */
		goto restart;
	}

	/* We can reuse the existing drm_mm nodes but need to change the
	 * cache-level on the PTE. We could simply unbind them all and
	 * rebind with the correct cache-level on next use. However since
	 * we already have a valid slot, dma mapping, pages etc, we may as
	 * rewrite the PTE in the belief that doing so tramples upon less
	 * state and so involves less work.
	 */
	if (obj->bind_count) {
		/* Before we change the PTE, the GPU must not be accessing it.
		 * If we wait upon the object, we know that all the bound
		 * VMA are no longer active.
		 */
		ret = i915_gem_object_wait(obj,
					   I915_WAIT_INTERRUPTIBLE |
					   I915_WAIT_LOCKED |
					   I915_WAIT_ALL,
					   MAX_SCHEDULE_TIMEOUT,
					   NULL);
		if (ret)
			return ret;

		if (!HAS_LLC(to_i915(obj->base.dev)) &&
		    cache_level != I915_CACHE_NONE) {
			/* Access to snoopable pages through the GTT is
			 * incoherent and on some machines causes a hard
			 * lockup. Relinquish the CPU mmaping to force
			 * userspace to refault in the pages and we can
			 * then double check if the GTT mapping is still
			 * valid for that pointer access.
			 */
			i915_gem_release_mmap(obj);

			/* As we no longer need a fence for GTT access,
			 * we can relinquish it now (and so prevent having
			 * to steal a fence from someone else on the next
			 * fence request). Note GPU activity would have
			 * dropped the fence as all snoopable access is
			 * supposed to be linear.
			 */
			list_for_each_entry(vma, &obj->vma_list, obj_link) {
				ret = i915_vma_put_fence(vma);
				if (ret)
					return ret;
			}
		} else {
			/* We either have incoherent backing store and
			 * so no GTT access or the architecture is fully
			 * coherent. In such cases, existing GTT mmaps
			 * ignore the cache bit in the PTE and we can
			 * rewrite it without confusing the GPU or having
			 * to force userspace to fault back in its mmaps.
			 */
		}

		list_for_each_entry(vma, &obj->vma_list, obj_link) {
			if (!drm_mm_node_allocated(&vma->node))
				continue;

			ret = i915_vma_bind(vma, cache_level, PIN_UPDATE);
			if (ret)
				return ret;
		}
	}

	list_for_each_entry(vma, &obj->vma_list, obj_link)
		vma->node.color = cache_level;
	i915_gem_object_set_cache_coherency(obj, cache_level);
	obj->cache_dirty = true; /* Always invalidate stale cachelines */

	return 0;
}

int i915_gem_get_caching_ioctl(struct drm_device *dev, void *data,
			       struct drm_file *file)
{
	struct drm_i915_gem_caching *args = data;
	struct drm_i915_gem_object *obj;
	int err = 0;

	rcu_read_lock();
	obj = i915_gem_object_lookup_rcu(file, args->handle);
	if (!obj) {
		err = -ENOENT;
		goto out;
	}

	switch (obj->cache_level) {
	case I915_CACHE_LLC:
	case I915_CACHE_L3_LLC:
		args->caching = I915_CACHING_CACHED;
		break;

	case I915_CACHE_WT:
		args->caching = I915_CACHING_DISPLAY;
		break;

	default:
		args->caching = I915_CACHING_NONE;
		break;
	}
out:
	rcu_read_unlock();
	return err;
}

int i915_gem_set_caching_ioctl(struct drm_device *dev, void *data,
			       struct drm_file *file)
{
	struct drm_i915_private *i915 = to_i915(dev);
	struct drm_i915_gem_caching *args = data;
	struct drm_i915_gem_object *obj;
	enum i915_cache_level level;
	int ret = 0;

	switch (args->caching) {
	case I915_CACHING_NONE:
		level = I915_CACHE_NONE;
		break;
	case I915_CACHING_CACHED:
		/*
		 * Due to a HW issue on BXT A stepping, GPU stores via a
		 * snooped mapping may leave stale data in a corresponding CPU
		 * cacheline, whereas normally such cachelines would get
		 * invalidated.
		 */
		if (!HAS_LLC(i915) && !HAS_SNOOP(i915))
			return -ENODEV;

		level = I915_CACHE_LLC;
		break;
	case I915_CACHING_DISPLAY:
		level = HAS_WT(i915) ? I915_CACHE_WT : I915_CACHE_NONE;
		break;
	default:
		return -EINVAL;
	}

	obj = i915_gem_object_lookup(file, args->handle);
	if (!obj)
		return -ENOENT;

	if (obj->cache_level == level)
		goto out;

	ret = i915_gem_object_wait(obj,
				   I915_WAIT_INTERRUPTIBLE,
				   MAX_SCHEDULE_TIMEOUT,
				   to_rps_client(file));
	if (ret)
		goto out;

	ret = i915_mutex_lock_interruptible(dev);
	if (ret)
		goto out;

	ret = i915_gem_object_set_cache_level(obj, level);
	mutex_unlock(&dev->struct_mutex);

out:
	i915_gem_object_put(obj);
	return ret;
}

/*
 * Prepare buffer for display plane (scanout, cursors, etc).
 * Can be called from an uninterruptible phase (modesetting) and allows
 * any flushes to be pipelined (for pageflips).
 */
struct i915_vma *
i915_gem_object_pin_to_display_plane(struct drm_i915_gem_object *obj,
				     u32 alignment,
				     const struct i915_ggtt_view *view)
{
	struct i915_vma *vma;
	int ret;

	lockdep_assert_held(&obj->base.dev->struct_mutex);

	/* Mark the global pin early so that we account for the
	 * display coherency whilst setting up the cache domains.
	 */
	obj->pin_global++;

	/* The display engine is not coherent with the LLC cache on gen6.  As
	 * a result, we make sure that the pinning that is about to occur is
	 * done with uncached PTEs. This is lowest common denominator for all
	 * chipsets.
	 *
	 * However for gen6+, we could do better by using the GFDT bit instead
	 * of uncaching, which would allow us to flush all the LLC-cached data
	 * with that bit in the PTE to main memory with just one PIPE_CONTROL.
	 */
	ret = i915_gem_object_set_cache_level(obj,
					      HAS_WT(to_i915(obj->base.dev)) ?
					      I915_CACHE_WT : I915_CACHE_NONE);
	if (ret) {
		vma = ERR_PTR(ret);
		goto err_unpin_global;
	}

	/* As the user may map the buffer once pinned in the display plane
	 * (e.g. libkms for the bootup splash), we have to ensure that we
	 * always use map_and_fenceable for all scanout buffers. However,
	 * it may simply be too big to fit into mappable, in which case
	 * put it anyway and hope that userspace can cope (but always first
	 * try to preserve the existing ABI).
	 */
	vma = ERR_PTR(-ENOSPC);
	if (!view || view->type == I915_GGTT_VIEW_NORMAL)
		vma = i915_gem_object_ggtt_pin(obj, view, 0, alignment,
					       PIN_MAPPABLE | PIN_NONBLOCK);
	if (IS_ERR(vma)) {
		struct drm_i915_private *i915 = to_i915(obj->base.dev);
		unsigned int flags;

		/* Valleyview is definitely limited to scanning out the first
		 * 512MiB. Lets presume this behaviour was inherited from the
		 * g4x display engine and that all earlier gen are similarly
		 * limited. Testing suggests that it is a little more
		 * complicated than this. For example, Cherryview appears quite
		 * happy to scanout from anywhere within its global aperture.
		 */
		flags = 0;
		if (HAS_GMCH_DISPLAY(i915))
			flags = PIN_MAPPABLE;
		vma = i915_gem_object_ggtt_pin(obj, view, 0, alignment, flags);
	}
	if (IS_ERR(vma))
		goto err_unpin_global;

	vma->display_alignment = max_t(u64, vma->display_alignment, alignment);

	/* Treat this as an end-of-frame, like intel_user_framebuffer_dirty() */
	__i915_gem_object_flush_for_display(obj);
	intel_fb_obj_flush(obj, ORIGIN_DIRTYFB);

	/* It should now be out of any other write domains, and we can update
	 * the domain values for our changes.
	 */
	obj->base.read_domains |= I915_GEM_DOMAIN_GTT;

	return vma;

err_unpin_global:
	obj->pin_global--;
	return vma;
}

void
i915_gem_object_unpin_from_display_plane(struct i915_vma *vma)
{
	lockdep_assert_held(&vma->vm->i915->drm.struct_mutex);

	if (WARN_ON(vma->obj->pin_global == 0))
		return;

	if (--vma->obj->pin_global == 0)
		vma->display_alignment = I915_GTT_MIN_ALIGNMENT;

	/* Bump the LRU to try and avoid premature eviction whilst flipping  */
	i915_gem_object_bump_inactive_ggtt(vma->obj);

	i915_vma_unpin(vma);
}

/**
 * Moves a single object to the CPU read, and possibly write domain.
 * @obj: object to act on
 * @write: requesting write or read-only access
 *
 * This function returns when the move is complete, including waiting on
 * flushes to occur.
 */
int
i915_gem_object_set_to_cpu_domain(struct drm_i915_gem_object *obj, bool write)
{
	int ret;

	lockdep_assert_held(&obj->base.dev->struct_mutex);

	ret = i915_gem_object_wait(obj,
				   I915_WAIT_INTERRUPTIBLE |
				   I915_WAIT_LOCKED |
				   (write ? I915_WAIT_ALL : 0),
				   MAX_SCHEDULE_TIMEOUT,
				   NULL);
	if (ret)
		return ret;

	flush_write_domain(obj, ~I915_GEM_DOMAIN_CPU);

	/* Flush the CPU cache if it's still invalid. */
	if ((obj->base.read_domains & I915_GEM_DOMAIN_CPU) == 0) {
		i915_gem_clflush_object(obj, I915_CLFLUSH_SYNC);
		obj->base.read_domains |= I915_GEM_DOMAIN_CPU;
	}

	/* It should now be out of any other write domains, and we can update
	 * the domain values for our changes.
	 */
	GEM_BUG_ON(obj->base.write_domain & ~I915_GEM_DOMAIN_CPU);

	/* If we're writing through the CPU, then the GPU read domains will
	 * need to be invalidated at next use.
	 */
	if (write)
		__start_cpu_write(obj);

	return 0;
}

/* Throttle our rendering by waiting until the ring has completed our requests
 * emitted over 20 msec ago.
 *
 * Note that if we were to use the current jiffies each time around the loop,
 * we wouldn't escape the function with any frames outstanding if the time to
 * render a frame was over 20ms.
 *
 * This should get us reasonable parallelism between CPU and GPU but also
 * relatively low latency when blocking on a particular request to finish.
 */
static int
i915_gem_ring_throttle(struct drm_device *dev, struct drm_file *file)
{
	struct drm_i915_private *dev_priv = to_i915(dev);
	struct drm_i915_file_private *file_priv = file->driver_priv;
	unsigned long recent_enough = jiffies - DRM_I915_THROTTLE_JIFFIES;
	struct drm_i915_gem_request *request, *target = NULL;
	long ret;

	/* ABI: return -EIO if already wedged */
	if (i915_terminally_wedged(&dev_priv->gpu_error))
		return -EIO;

	spin_lock(&file_priv->mm.lock);
	list_for_each_entry(request, &file_priv->mm.request_list, client_link) {
		if (time_after_eq(request->emitted_jiffies, recent_enough))
			break;

		if (target) {
			list_del(&target->client_link);
			target->file_priv = NULL;
		}

		target = request;
	}
	if (target)
		i915_gem_request_get(target);
	spin_unlock(&file_priv->mm.lock);

	if (target == NULL)
		return 0;

	ret = i915_wait_request(target,
				I915_WAIT_INTERRUPTIBLE,
				MAX_SCHEDULE_TIMEOUT);
	i915_gem_request_put(target);

	return ret < 0 ? ret : 0;
}

struct i915_vma *
i915_gem_object_ggtt_pin(struct drm_i915_gem_object *obj,
			 const struct i915_ggtt_view *view,
			 u64 size,
			 u64 alignment,
			 u64 flags)
{
	struct drm_i915_private *dev_priv = to_i915(obj->base.dev);
	struct i915_address_space *vm = &dev_priv->ggtt.base;
	struct i915_vma *vma;
	int ret;

	lockdep_assert_held(&obj->base.dev->struct_mutex);

	if (!view && flags & PIN_MAPPABLE) {
		/* If the required space is larger than the available
		 * aperture, we will not able to find a slot for the
		 * object and unbinding the object now will be in
		 * vain. Worse, doing so may cause us to ping-pong
		 * the object in and out of the Global GTT and
		 * waste a lot of cycles under the mutex.
		 */
		if (obj->base.size > dev_priv->ggtt.mappable_end)
			return ERR_PTR(-E2BIG);

		/* If NONBLOCK is set the caller is optimistically
		 * trying to cache the full object within the mappable
		 * aperture, and *must* have a fallback in place for
		 * situations where we cannot bind the object. We
		 * can be a little more lax here and use the fallback
		 * more often to avoid costly migrations of ourselves
		 * and other objects within the aperture.
		 *
		 * Half-the-aperture is used as a simple heuristic.
		 * More interesting would to do search for a free
		 * block prior to making the commitment to unbind.
		 * That caters for the self-harm case, and with a
		 * little more heuristics (e.g. NOFAULT, NOEVICT)
		 * we could try to minimise harm to others.
		 */
		if (flags & PIN_NONBLOCK &&
		    obj->base.size > dev_priv->ggtt.mappable_end / 2)
			return ERR_PTR(-ENOSPC);
	}

	vma = i915_vma_instance(obj, vm, view);
	if (unlikely(IS_ERR(vma)))
		return vma;

	if (i915_vma_misplaced(vma, size, alignment, flags)) {
		if (flags & PIN_NONBLOCK) {
			if (i915_vma_is_pinned(vma) || i915_vma_is_active(vma))
				return ERR_PTR(-ENOSPC);

			if (flags & PIN_MAPPABLE &&
			    vma->fence_size > dev_priv->ggtt.mappable_end / 2)
				return ERR_PTR(-ENOSPC);
		}

		WARN(i915_vma_is_pinned(vma),
		     "bo is already pinned in ggtt with incorrect alignment:"
		     " offset=%08x, req.alignment=%llx,"
		     " req.map_and_fenceable=%d, vma->map_and_fenceable=%d\n",
		     i915_ggtt_offset(vma), alignment,
		     !!(flags & PIN_MAPPABLE),
		     i915_vma_is_map_and_fenceable(vma));
		ret = i915_vma_unbind(vma);
		if (ret)
			return ERR_PTR(ret);
	}

	ret = i915_vma_pin(vma, size, alignment, flags | PIN_GLOBAL);
	if (ret)
		return ERR_PTR(ret);

	return vma;
}

static __always_inline unsigned int __busy_read_flag(unsigned int id)
{
	/* Note that we could alias engines in the execbuf API, but
	 * that would be very unwise as it prevents userspace from
	 * fine control over engine selection. Ahem.
	 *
	 * This should be something like EXEC_MAX_ENGINE instead of
	 * I915_NUM_ENGINES.
	 */
	BUILD_BUG_ON(I915_NUM_ENGINES > 16);
	return 0x10000 << id;
}

static __always_inline unsigned int __busy_write_id(unsigned int id)
{
	/* The uABI guarantees an active writer is also amongst the read
	 * engines. This would be true if we accessed the activity tracking
	 * under the lock, but as we perform the lookup of the object and
	 * its activity locklessly we can not guarantee that the last_write
	 * being active implies that we have set the same engine flag from
	 * last_read - hence we always set both read and write busy for
	 * last_write.
	 */
	return id | __busy_read_flag(id);
}

static __always_inline unsigned int
__busy_set_if_active(const struct dma_fence *fence,
		     unsigned int (*flag)(unsigned int id))
{
	struct drm_i915_gem_request *rq;

	/* We have to check the current hw status of the fence as the uABI
	 * guarantees forward progress. We could rely on the idle worker
	 * to eventually flush us, but to minimise latency just ask the
	 * hardware.
	 *
	 * Note we only report on the status of native fences.
	 */
	if (!dma_fence_is_i915(fence))
		return 0;

	/* opencode to_request() in order to avoid const warnings */
	rq = container_of(fence, struct drm_i915_gem_request, fence);
	if (i915_gem_request_completed(rq))
		return 0;

	return flag(rq->engine->uabi_id);
}

static __always_inline unsigned int
busy_check_reader(const struct dma_fence *fence)
{
	return __busy_set_if_active(fence, __busy_read_flag);
}

static __always_inline unsigned int
busy_check_writer(const struct dma_fence *fence)
{
	if (!fence)
		return 0;

	return __busy_set_if_active(fence, __busy_write_id);
}

int
i915_gem_busy_ioctl(struct drm_device *dev, void *data,
		    struct drm_file *file)
{
	struct drm_i915_gem_busy *args = data;
	struct drm_i915_gem_object *obj;
	struct reservation_object_list *list;
	unsigned int seq;
	int err;

	err = -ENOENT;
	rcu_read_lock();
	obj = i915_gem_object_lookup_rcu(file, args->handle);
	if (!obj)
		goto out;

	/* A discrepancy here is that we do not report the status of
	 * non-i915 fences, i.e. even though we may report the object as idle,
	 * a call to set-domain may still stall waiting for foreign rendering.
	 * This also means that wait-ioctl may report an object as busy,
	 * where busy-ioctl considers it idle.
	 *
	 * We trade the ability to warn of foreign fences to report on which
	 * i915 engines are active for the object.
	 *
	 * Alternatively, we can trade that extra information on read/write
	 * activity with
	 *	args->busy =
	 *		!reservation_object_test_signaled_rcu(obj->resv, true);
	 * to report the overall busyness. This is what the wait-ioctl does.
	 *
	 */
retry:
	seq = raw_read_seqcount(&obj->resv->seq);

	/* Translate the exclusive fence to the READ *and* WRITE engine */
	args->busy = busy_check_writer(rcu_dereference(obj->resv->fence_excl));

	/* Translate shared fences to READ set of engines */
	list = rcu_dereference(obj->resv->fence);
	if (list) {
		unsigned int shared_count = list->shared_count, i;

		for (i = 0; i < shared_count; ++i) {
			struct dma_fence *fence =
				rcu_dereference(list->shared[i]);

			args->busy |= busy_check_reader(fence);
		}
	}

	if (args->busy && read_seqcount_retry(&obj->resv->seq, seq))
		goto retry;

	err = 0;
out:
	rcu_read_unlock();
	return err;
}

int
i915_gem_throttle_ioctl(struct drm_device *dev, void *data,
			struct drm_file *file_priv)
{
	return i915_gem_ring_throttle(dev, file_priv);
}

int
i915_gem_madvise_ioctl(struct drm_device *dev, void *data,
		       struct drm_file *file_priv)
{
	struct drm_i915_private *dev_priv = to_i915(dev);
	struct drm_i915_gem_madvise *args = data;
	struct drm_i915_gem_object *obj;
	int err;

	switch (args->madv) {
	case I915_MADV_DONTNEED:
	case I915_MADV_WILLNEED:
	    break;
	default:
	    return -EINVAL;
	}

	obj = i915_gem_object_lookup(file_priv, args->handle);
	if (!obj)
		return -ENOENT;

	err = mutex_lock_interruptible(&obj->mm.lock);
	if (err)
		goto out;

	if (i915_gem_object_has_pages(obj) &&
	    i915_gem_object_is_tiled(obj) &&
	    dev_priv->quirks & QUIRK_PIN_SWIZZLED_PAGES) {
		if (obj->mm.madv == I915_MADV_WILLNEED) {
			GEM_BUG_ON(!obj->mm.quirked);
			__i915_gem_object_unpin_pages(obj);
			obj->mm.quirked = false;
		}
		if (args->madv == I915_MADV_WILLNEED) {
			GEM_BUG_ON(obj->mm.quirked);
			__i915_gem_object_pin_pages(obj);
			obj->mm.quirked = true;
		}
	}

	if (obj->mm.madv != __I915_MADV_PURGED)
		obj->mm.madv = args->madv;

	/* if the object is no longer attached, discard its backing storage */
	if (obj->mm.madv == I915_MADV_DONTNEED &&
	    !i915_gem_object_has_pages(obj))
		i915_gem_object_truncate(obj);

	args->retained = obj->mm.madv != __I915_MADV_PURGED;
	mutex_unlock(&obj->mm.lock);

out:
	i915_gem_object_put(obj);
	return err;
}

static void
frontbuffer_retire(struct i915_gem_active *active,
		   struct drm_i915_gem_request *request)
{
	struct drm_i915_gem_object *obj =
		container_of(active, typeof(*obj), frontbuffer_write);

	intel_fb_obj_flush(obj, ORIGIN_CS);
}

void i915_gem_object_init(struct drm_i915_gem_object *obj,
			  const struct drm_i915_gem_object_ops *ops)
{
	mutex_init(&obj->mm.lock);

<<<<<<< HEAD
	INIT_LIST_HEAD(&obj->global_link);
=======
>>>>>>> 8a6fb5b5
	INIT_LIST_HEAD(&obj->vma_list);
	INIT_LIST_HEAD(&obj->lut_list);
	INIT_LIST_HEAD(&obj->batch_pool_link);

	obj->ops = ops;

	reservation_object_init(&obj->__builtin_resv);
	obj->resv = &obj->__builtin_resv;

	obj->frontbuffer_ggtt_origin = ORIGIN_GTT;
	init_request_active(&obj->frontbuffer_write, frontbuffer_retire);

	obj->mm.madv = I915_MADV_WILLNEED;
	INIT_RADIX_TREE(&obj->mm.get_page.radix, GFP_KERNEL | __GFP_NOWARN);
	mutex_init(&obj->mm.get_page.lock);

	i915_gem_info_add_obj(to_i915(obj->base.dev), obj->base.size);
}

static const struct drm_i915_gem_object_ops i915_gem_object_ops = {
	.flags = I915_GEM_OBJECT_HAS_STRUCT_PAGE |
		 I915_GEM_OBJECT_IS_SHRINKABLE,

	.get_pages = i915_gem_object_get_pages_gtt,
	.put_pages = i915_gem_object_put_pages_gtt,

	.pwrite = i915_gem_object_pwrite_gtt,
};

static int i915_gem_object_create_shmem(struct drm_device *dev,
					struct drm_gem_object *obj,
					size_t size)
{
	struct drm_i915_private *i915 = to_i915(dev);
	unsigned long flags = VM_NORESERVE;
	struct file *filp;

	drm_gem_private_object_init(dev, obj, size);

	if (i915->mm.gemfs)
		filp = shmem_file_setup_with_mnt(i915->mm.gemfs, "i915", size,
						 flags);
	else
		filp = shmem_file_setup("i915", size, flags);

	if (IS_ERR(filp))
		return PTR_ERR(filp);

	obj->filp = filp;

	return 0;
}

struct drm_i915_gem_object *
i915_gem_object_create(struct drm_i915_private *dev_priv, u64 size)
{
	struct drm_i915_gem_object *obj;
	struct address_space *mapping;
	unsigned int cache_level;
	gfp_t mask;
	int ret;

	/* There is a prevalence of the assumption that we fit the object's
	 * page count inside a 32bit _signed_ variable. Let's document this and
	 * catch if we ever need to fix it. In the meantime, if you do spot
	 * such a local variable, please consider fixing!
	 */
	if (size >> PAGE_SHIFT > INT_MAX)
		return ERR_PTR(-E2BIG);

	if (overflows_type(size, obj->base.size))
		return ERR_PTR(-E2BIG);

	obj = i915_gem_object_alloc(dev_priv);
	if (obj == NULL)
		return ERR_PTR(-ENOMEM);

	ret = i915_gem_object_create_shmem(&dev_priv->drm, &obj->base, size);
	if (ret)
		goto fail;

	mask = GFP_HIGHUSER | __GFP_RECLAIMABLE;
	if (IS_I965GM(dev_priv) || IS_I965G(dev_priv)) {
		/* 965gm cannot relocate objects above 4GiB. */
		mask &= ~__GFP_HIGHMEM;
		mask |= __GFP_DMA32;
	}

	mapping = obj->base.filp->f_mapping;
	mapping_set_gfp_mask(mapping, mask);
	GEM_BUG_ON(!(mapping_gfp_mask(mapping) & __GFP_RECLAIM));

	i915_gem_object_init(obj, &i915_gem_object_ops);

	obj->base.write_domain = I915_GEM_DOMAIN_CPU;
	obj->base.read_domains = I915_GEM_DOMAIN_CPU;

	if (HAS_LLC(dev_priv))
		/* On some devices, we can have the GPU use the LLC (the CPU
		 * cache) for about a 10% performance improvement
		 * compared to uncached.  Graphics requests other than
		 * display scanout are coherent with the CPU in
		 * accessing this cache.  This means in this mode we
		 * don't need to clflush on the CPU side, and on the
		 * GPU side we only need to flush internal caches to
		 * get data visible to the CPU.
		 *
		 * However, we maintain the display planes as UC, and so
		 * need to rebind when first used as such.
		 */
		cache_level = I915_CACHE_LLC;
	else
		cache_level = I915_CACHE_NONE;

	i915_gem_object_set_cache_coherency(obj, cache_level);

	trace_i915_gem_object_create(obj);

	return obj;

fail:
	i915_gem_object_free(obj);
	return ERR_PTR(ret);
}

static bool discard_backing_storage(struct drm_i915_gem_object *obj)
{
	/* If we are the last user of the backing storage (be it shmemfs
	 * pages or stolen etc), we know that the pages are going to be
	 * immediately released. In this case, we can then skip copying
	 * back the contents from the GPU.
	 */

	if (obj->mm.madv != I915_MADV_WILLNEED)
		return false;

	if (obj->base.filp == NULL)
		return true;

	/* At first glance, this looks racy, but then again so would be
	 * userspace racing mmap against close. However, the first external
	 * reference to the filp can only be obtained through the
	 * i915_gem_mmap_ioctl() which safeguards us against the user
	 * acquiring such a reference whilst we are in the middle of
	 * freeing the object.
	 */
	return atomic_long_read(&obj->base.filp->f_count) == 1;
}

static void __i915_gem_free_objects(struct drm_i915_private *i915,
				    struct llist_node *freed)
{
	struct drm_i915_gem_object *obj, *on;

	intel_runtime_pm_get(i915);
	llist_for_each_entry_safe(obj, on, freed, freed) {
		struct i915_vma *vma, *vn;

		trace_i915_gem_object_destroy(obj);

		mutex_lock(&i915->drm.struct_mutex);

		GEM_BUG_ON(i915_gem_object_is_active(obj));
		list_for_each_entry_safe(vma, vn,
					 &obj->vma_list, obj_link) {
			GEM_BUG_ON(i915_vma_is_active(vma));
			vma->flags &= ~I915_VMA_PIN_MASK;
			i915_vma_close(vma);
		}
		GEM_BUG_ON(!list_empty(&obj->vma_list));
		GEM_BUG_ON(!RB_EMPTY_ROOT(&obj->vma_tree));

		/* This serializes freeing with the shrinker. Since the free
		 * is delayed, first by RCU then by the workqueue, we want the
		 * shrinker to be able to free pages of unreferenced objects,
		 * or else we may oom whilst there are plenty of deferred
		 * freed objects.
		 */
		if (i915_gem_object_has_pages(obj)) {
			spin_lock(&i915->mm.obj_lock);
			list_del_init(&obj->mm.link);
			spin_unlock(&i915->mm.obj_lock);
		}

		mutex_unlock(&i915->drm.struct_mutex);

		GEM_BUG_ON(obj->bind_count);
		GEM_BUG_ON(obj->userfault_count);
		GEM_BUG_ON(atomic_read(&obj->frontbuffer_bits));
		GEM_BUG_ON(!list_empty(&obj->lut_list));

		if (obj->ops->release)
			obj->ops->release(obj);

		if (WARN_ON(i915_gem_object_has_pinned_pages(obj)))
			atomic_set(&obj->mm.pages_pin_count, 0);
		__i915_gem_object_put_pages(obj, I915_MM_NORMAL);
		GEM_BUG_ON(i915_gem_object_has_pages(obj));

		if (obj->base.import_attach)
			drm_prime_gem_destroy(&obj->base, NULL);

		reservation_object_fini(&obj->__builtin_resv);
		drm_gem_object_release(&obj->base);
		i915_gem_info_remove_obj(i915, obj->base.size);

		kfree(obj->bit_17);
		i915_gem_object_free(obj);

		if (on)
			cond_resched();
	}
	intel_runtime_pm_put(i915);
}

static void i915_gem_flush_free_objects(struct drm_i915_private *i915)
{
	struct llist_node *freed;

	/* Free the oldest, most stale object to keep the free_list short */
	freed = NULL;
	if (!llist_empty(&i915->mm.free_list)) { /* quick test for hotpath */
		/* Only one consumer of llist_del_first() allowed */
		spin_lock(&i915->mm.free_lock);
		freed = llist_del_first(&i915->mm.free_list);
		spin_unlock(&i915->mm.free_lock);
	}
	if (unlikely(freed)) {
		freed->next = NULL;
		__i915_gem_free_objects(i915, freed);
	}
}

static void __i915_gem_free_work(struct work_struct *work)
{
	struct drm_i915_private *i915 =
		container_of(work, struct drm_i915_private, mm.free_work);
	struct llist_node *freed;

	/* All file-owned VMA should have been released by this point through
	 * i915_gem_close_object(), or earlier by i915_gem_context_close().
	 * However, the object may also be bound into the global GTT (e.g.
	 * older GPUs without per-process support, or for direct access through
	 * the GTT either for the user or for scanout). Those VMA still need to
	 * unbound now.
	 */

	while ((freed = llist_del_all(&i915->mm.free_list))) {
		__i915_gem_free_objects(i915, freed);
		if (need_resched())
			break;
	}
}

static void __i915_gem_free_object_rcu(struct rcu_head *head)
{
	struct drm_i915_gem_object *obj =
		container_of(head, typeof(*obj), rcu);
	struct drm_i915_private *i915 = to_i915(obj->base.dev);

	/* We can't simply use call_rcu() from i915_gem_free_object()
	 * as we need to block whilst unbinding, and the call_rcu
	 * task may be called from softirq context. So we take a
	 * detour through a worker.
	 */
	if (llist_add(&obj->freed, &i915->mm.free_list))
		schedule_work(&i915->mm.free_work);
}

void i915_gem_free_object(struct drm_gem_object *gem_obj)
{
	struct drm_i915_gem_object *obj = to_intel_bo(gem_obj);

	if (obj->mm.quirked)
		__i915_gem_object_unpin_pages(obj);

	if (discard_backing_storage(obj))
		obj->mm.madv = I915_MADV_DONTNEED;

	/* Before we free the object, make sure any pure RCU-only
	 * read-side critical sections are complete, e.g.
	 * i915_gem_busy_ioctl(). For the corresponding synchronized
	 * lookup see i915_gem_object_lookup_rcu().
	 */
	call_rcu(&obj->rcu, __i915_gem_free_object_rcu);
}

void __i915_gem_object_release_unless_active(struct drm_i915_gem_object *obj)
{
	lockdep_assert_held(&obj->base.dev->struct_mutex);

	if (!i915_gem_object_has_active_reference(obj) &&
	    i915_gem_object_is_active(obj))
		i915_gem_object_set_active_reference(obj);
	else
		i915_gem_object_put(obj);
}

static void assert_kernel_context_is_current(struct drm_i915_private *dev_priv)
{
	struct intel_engine_cs *engine;
	enum intel_engine_id id;

	for_each_engine(engine, dev_priv, id)
		GEM_BUG_ON(engine->last_retired_context &&
			   !i915_gem_context_is_kernel(engine->last_retired_context));
}

void i915_gem_sanitize(struct drm_i915_private *i915)
{
	if (i915_terminally_wedged(&i915->gpu_error)) {
		mutex_lock(&i915->drm.struct_mutex);
		i915_gem_unset_wedged(i915);
		mutex_unlock(&i915->drm.struct_mutex);
	}

	/*
	 * If we inherit context state from the BIOS or earlier occupants
	 * of the GPU, the GPU may be in an inconsistent state when we
	 * try to take over. The only way to remove the earlier state
	 * is by resetting. However, resetting on earlier gen is tricky as
	 * it may impact the display and we are uncertain about the stability
	 * of the reset, so this could be applied to even earlier gen.
	 */
	if (INTEL_GEN(i915) >= 5) {
		int reset = intel_gpu_reset(i915, ALL_ENGINES);
		WARN_ON(reset && reset != -ENODEV);
	}
}

int i915_gem_suspend(struct drm_i915_private *dev_priv)
{
	struct drm_device *dev = &dev_priv->drm;
	int ret;

	intel_runtime_pm_get(dev_priv);
	intel_suspend_gt_powersave(dev_priv);

	mutex_lock(&dev->struct_mutex);

	/* We have to flush all the executing contexts to main memory so
	 * that they can saved in the hibernation image. To ensure the last
	 * context image is coherent, we have to switch away from it. That
	 * leaves the dev_priv->kernel_context still active when
	 * we actually suspend, and its image in memory may not match the GPU
	 * state. Fortunately, the kernel_context is disposable and we do
	 * not rely on its state.
	 */
	ret = i915_gem_switch_to_kernel_context(dev_priv);
	if (ret)
		goto err_unlock;

	ret = i915_gem_wait_for_idle(dev_priv,
				     I915_WAIT_INTERRUPTIBLE |
				     I915_WAIT_LOCKED);
	if (ret && ret != -EIO)
		goto err_unlock;

	assert_kernel_context_is_current(dev_priv);
	i915_gem_contexts_lost(dev_priv);
	mutex_unlock(&dev->struct_mutex);

	intel_guc_suspend(dev_priv);

	cancel_delayed_work_sync(&dev_priv->gpu_error.hangcheck_work);
	cancel_delayed_work_sync(&dev_priv->gt.retire_work);

	/* As the idle_work is rearming if it detects a race, play safe and
	 * repeat the flush until it is definitely idle.
	 */
	drain_delayed_work(&dev_priv->gt.idle_work);

	/* Assert that we sucessfully flushed all the work and
	 * reset the GPU back to its idle, low power state.
	 */
	WARN_ON(dev_priv->gt.awake);
	if (WARN_ON(!intel_engines_are_idle(dev_priv)))
		i915_gem_set_wedged(dev_priv); /* no hope, discard everything */

	/*
	 * Neither the BIOS, ourselves or any other kernel
	 * expects the system to be in execlists mode on startup,
	 * so we need to reset the GPU back to legacy mode. And the only
	 * known way to disable logical contexts is through a GPU reset.
	 *
	 * So in order to leave the system in a known default configuration,
	 * always reset the GPU upon unload and suspend. Afterwards we then
	 * clean up the GEM state tracking, flushing off the requests and
	 * leaving the system in a known idle state.
	 *
	 * Note that is of the upmost importance that the GPU is idle and
	 * all stray writes are flushed *before* we dismantle the backing
	 * storage for the pinned objects.
	 *
	 * However, since we are uncertain that resetting the GPU on older
	 * machines is a good idea, we don't - just in case it leaves the
	 * machine in an unusable condition.
	 */
	i915_gem_sanitize(dev_priv);

	intel_runtime_pm_put(dev_priv);
	return 0;

err_unlock:
	mutex_unlock(&dev->struct_mutex);
	intel_runtime_pm_put(dev_priv);
	return ret;
}

void i915_gem_resume(struct drm_i915_private *dev_priv)
{
	struct drm_device *dev = &dev_priv->drm;

	WARN_ON(dev_priv->gt.awake);

	mutex_lock(&dev->struct_mutex);
	i915_gem_restore_gtt_mappings(dev_priv);
	i915_gem_restore_fences(dev_priv);

	/* As we didn't flush the kernel context before suspend, we cannot
	 * guarantee that the context image is complete. So let's just reset
	 * it and start again.
	 */
	dev_priv->gt.resume(dev_priv);

	mutex_unlock(&dev->struct_mutex);
}

void i915_gem_init_swizzling(struct drm_i915_private *dev_priv)
{
	if (INTEL_GEN(dev_priv) < 5 ||
	    dev_priv->mm.bit_6_swizzle_x == I915_BIT_6_SWIZZLE_NONE)
		return;

	I915_WRITE(DISP_ARB_CTL, I915_READ(DISP_ARB_CTL) |
				 DISP_TILE_SURFACE_SWIZZLING);

	if (IS_GEN5(dev_priv))
		return;

	I915_WRITE(TILECTL, I915_READ(TILECTL) | TILECTL_SWZCTL);
	if (IS_GEN6(dev_priv))
		I915_WRITE(ARB_MODE, _MASKED_BIT_ENABLE(ARB_MODE_SWIZZLE_SNB));
	else if (IS_GEN7(dev_priv))
		I915_WRITE(ARB_MODE, _MASKED_BIT_ENABLE(ARB_MODE_SWIZZLE_IVB));
	else if (IS_GEN8(dev_priv))
		I915_WRITE(GAMTARBMODE, _MASKED_BIT_ENABLE(ARB_MODE_SWIZZLE_BDW));
	else
		BUG();
}

static void init_unused_ring(struct drm_i915_private *dev_priv, u32 base)
{
	I915_WRITE(RING_CTL(base), 0);
	I915_WRITE(RING_HEAD(base), 0);
	I915_WRITE(RING_TAIL(base), 0);
	I915_WRITE(RING_START(base), 0);
}

static void init_unused_rings(struct drm_i915_private *dev_priv)
{
	if (IS_I830(dev_priv)) {
		init_unused_ring(dev_priv, PRB1_BASE);
		init_unused_ring(dev_priv, SRB0_BASE);
		init_unused_ring(dev_priv, SRB1_BASE);
		init_unused_ring(dev_priv, SRB2_BASE);
		init_unused_ring(dev_priv, SRB3_BASE);
	} else if (IS_GEN2(dev_priv)) {
		init_unused_ring(dev_priv, SRB0_BASE);
		init_unused_ring(dev_priv, SRB1_BASE);
	} else if (IS_GEN3(dev_priv)) {
		init_unused_ring(dev_priv, PRB1_BASE);
		init_unused_ring(dev_priv, PRB2_BASE);
	}
}

static int __i915_gem_restart_engines(void *data)
{
	struct drm_i915_private *i915 = data;
	struct intel_engine_cs *engine;
	enum intel_engine_id id;
	int err;

	for_each_engine(engine, i915, id) {
		err = engine->init_hw(engine);
		if (err)
			return err;
	}

	return 0;
}

int i915_gem_init_hw(struct drm_i915_private *dev_priv)
{
	int ret;

	dev_priv->gt.last_init_time = ktime_get();

	/* Double layer security blanket, see i915_gem_init() */
	intel_uncore_forcewake_get(dev_priv, FORCEWAKE_ALL);

	if (HAS_EDRAM(dev_priv) && INTEL_GEN(dev_priv) < 9)
		I915_WRITE(HSW_IDICR, I915_READ(HSW_IDICR) | IDIHASHMSK(0xf));

	if (IS_HASWELL(dev_priv))
		I915_WRITE(MI_PREDICATE_RESULT_2, IS_HSW_GT3(dev_priv) ?
			   LOWER_SLICE_ENABLED : LOWER_SLICE_DISABLED);

	if (HAS_PCH_NOP(dev_priv)) {
		if (IS_IVYBRIDGE(dev_priv)) {
			u32 temp = I915_READ(GEN7_MSG_CTL);
			temp &= ~(WAIT_FOR_PCH_FLR_ACK | WAIT_FOR_PCH_RESET_ACK);
			I915_WRITE(GEN7_MSG_CTL, temp);
		} else if (INTEL_GEN(dev_priv) >= 7) {
			u32 temp = I915_READ(HSW_NDE_RSTWRN_OPT);
			temp &= ~RESET_PCH_HANDSHAKE_ENABLE;
			I915_WRITE(HSW_NDE_RSTWRN_OPT, temp);
		}
	}

	i915_gem_init_swizzling(dev_priv);

	/*
	 * At least 830 can leave some of the unused rings
	 * "active" (ie. head != tail) after resume which
	 * will prevent c3 entry. Makes sure all unused rings
	 * are totally idle.
	 */
	init_unused_rings(dev_priv);

	BUG_ON(!dev_priv->kernel_context);
	if (i915_terminally_wedged(&dev_priv->gpu_error)) {
		ret = -EIO;
		goto out;
	}

	ret = i915_ppgtt_init_hw(dev_priv);
	if (ret) {
		DRM_ERROR("PPGTT enable HW failed %d\n", ret);
		goto out;
	}

	/* Need to do basic initialisation of all rings first: */
	ret = __i915_gem_restart_engines(dev_priv);
	if (ret)
		goto out;

	intel_mocs_init_l3cc_table(dev_priv);

	/* We can't enable contexts until all firmware is loaded */
	ret = intel_uc_init_hw(dev_priv);
	if (ret)
		goto out;

out:
	intel_uncore_forcewake_put(dev_priv, FORCEWAKE_ALL);
	return ret;
}

bool intel_sanitize_semaphores(struct drm_i915_private *dev_priv, int value)
{
	if (INTEL_INFO(dev_priv)->gen < 6)
		return false;

	/* TODO: make semaphores and Execlists play nicely together */
	if (i915_modparams.enable_execlists)
		return false;

	if (value >= 0)
		return value;

	/* Enable semaphores on SNB when IO remapping is off */
	if (IS_GEN6(dev_priv) && intel_vtd_active())
		return false;

	return true;
}

int i915_gem_init(struct drm_i915_private *dev_priv)
{
	int ret;

	mutex_lock(&dev_priv->drm.struct_mutex);

	/*
	 * We need to fallback to 4K pages since gvt gtt handling doesn't
	 * support huge page entries - we will need to check either hypervisor
	 * mm can support huge guest page or just do emulation in gvt.
	 */
	if (intel_vgpu_active(dev_priv))
		mkwrite_device_info(dev_priv)->page_sizes =
			I915_GTT_PAGE_SIZE_4K;

	dev_priv->mm.unordered_timeline = dma_fence_context_alloc(1);

	if (!i915_modparams.enable_execlists) {
		dev_priv->gt.resume = intel_legacy_submission_resume;
		dev_priv->gt.cleanup_engine = intel_engine_cleanup;
	} else {
		dev_priv->gt.resume = intel_lr_context_resume;
		dev_priv->gt.cleanup_engine = intel_logical_ring_cleanup;
	}

	/* This is just a security blanket to placate dragons.
	 * On some systems, we very sporadically observe that the first TLBs
	 * used by the CS may be stale, despite us poking the TLB reset. If
	 * we hold the forcewake during initialisation these problems
	 * just magically go away.
	 */
	intel_uncore_forcewake_get(dev_priv, FORCEWAKE_ALL);

	ret = i915_gem_init_userptr(dev_priv);
	if (ret)
		goto out_unlock;

	ret = i915_gem_init_ggtt(dev_priv);
	if (ret)
		goto out_unlock;

	ret = i915_gem_contexts_init(dev_priv);
	if (ret)
		goto out_unlock;

	ret = intel_engines_init(dev_priv);
	if (ret)
		goto out_unlock;

	ret = i915_gem_init_hw(dev_priv);
	if (ret == -EIO) {
		/* Allow engine initialisation to fail by marking the GPU as
		 * wedged. But we only want to do this where the GPU is angry,
		 * for all other failure, such as an allocation failure, bail.
		 */
		if (!i915_terminally_wedged(&dev_priv->gpu_error)) {
			DRM_ERROR("Failed to initialize GPU, declaring it wedged\n");
			i915_gem_set_wedged(dev_priv);
		}
		ret = 0;
	}

out_unlock:
	intel_uncore_forcewake_put(dev_priv, FORCEWAKE_ALL);
	mutex_unlock(&dev_priv->drm.struct_mutex);

	return ret;
}

void i915_gem_init_mmio(struct drm_i915_private *i915)
{
	i915_gem_sanitize(i915);
}

void
i915_gem_cleanup_engines(struct drm_i915_private *dev_priv)
{
	struct intel_engine_cs *engine;
	enum intel_engine_id id;

	for_each_engine(engine, dev_priv, id)
		dev_priv->gt.cleanup_engine(engine);
}

void
i915_gem_load_init_fences(struct drm_i915_private *dev_priv)
{
	int i;

	if (INTEL_INFO(dev_priv)->gen >= 7 && !IS_VALLEYVIEW(dev_priv) &&
	    !IS_CHERRYVIEW(dev_priv))
		dev_priv->num_fence_regs = 32;
	else if (INTEL_INFO(dev_priv)->gen >= 4 ||
		 IS_I945G(dev_priv) || IS_I945GM(dev_priv) ||
		 IS_G33(dev_priv) || IS_PINEVIEW(dev_priv))
		dev_priv->num_fence_regs = 16;
	else
		dev_priv->num_fence_regs = 8;

	if (intel_vgpu_active(dev_priv))
		dev_priv->num_fence_regs =
				I915_READ(vgtif_reg(avail_rs.fence_num));

	/* Initialize fence registers to zero */
	for (i = 0; i < dev_priv->num_fence_regs; i++) {
		struct drm_i915_fence_reg *fence = &dev_priv->fence_regs[i];

		fence->i915 = dev_priv;
		fence->id = i;
		list_add_tail(&fence->link, &dev_priv->mm.fence_list);
	}
	i915_gem_restore_fences(dev_priv);

	i915_gem_detect_bit_6_swizzle(dev_priv);
}

int
i915_gem_load_init(struct drm_i915_private *dev_priv)
{
	int err = -ENOMEM;

	dev_priv->objects = KMEM_CACHE(drm_i915_gem_object, SLAB_HWCACHE_ALIGN);
	if (!dev_priv->objects)
		goto err_out;

	dev_priv->vmas = KMEM_CACHE(i915_vma, SLAB_HWCACHE_ALIGN);
	if (!dev_priv->vmas)
		goto err_objects;

	dev_priv->luts = KMEM_CACHE(i915_lut_handle, 0);
	if (!dev_priv->luts)
		goto err_vmas;

	dev_priv->requests = KMEM_CACHE(drm_i915_gem_request,
					SLAB_HWCACHE_ALIGN |
					SLAB_RECLAIM_ACCOUNT |
					SLAB_TYPESAFE_BY_RCU);
	if (!dev_priv->requests)
		goto err_luts;

	dev_priv->dependencies = KMEM_CACHE(i915_dependency,
					    SLAB_HWCACHE_ALIGN |
					    SLAB_RECLAIM_ACCOUNT);
	if (!dev_priv->dependencies)
		goto err_requests;

	dev_priv->priorities = KMEM_CACHE(i915_priolist, SLAB_HWCACHE_ALIGN);
	if (!dev_priv->priorities)
		goto err_dependencies;

	mutex_lock(&dev_priv->drm.struct_mutex);
	INIT_LIST_HEAD(&dev_priv->gt.timelines);
	err = i915_gem_timeline_init__global(dev_priv);
	mutex_unlock(&dev_priv->drm.struct_mutex);
	if (err)
		goto err_priorities;

	INIT_WORK(&dev_priv->mm.free_work, __i915_gem_free_work);

	spin_lock_init(&dev_priv->mm.obj_lock);
	spin_lock_init(&dev_priv->mm.free_lock);
	init_llist_head(&dev_priv->mm.free_list);
	INIT_LIST_HEAD(&dev_priv->mm.unbound_list);
	INIT_LIST_HEAD(&dev_priv->mm.bound_list);
	INIT_LIST_HEAD(&dev_priv->mm.fence_list);
	INIT_LIST_HEAD(&dev_priv->mm.userfault_list);

	INIT_DELAYED_WORK(&dev_priv->gt.retire_work,
			  i915_gem_retire_work_handler);
	INIT_DELAYED_WORK(&dev_priv->gt.idle_work,
			  i915_gem_idle_work_handler);
	init_waitqueue_head(&dev_priv->gpu_error.wait_queue);
	init_waitqueue_head(&dev_priv->gpu_error.reset_queue);

	atomic_set(&dev_priv->mm.bsd_engine_dispatch_index, 0);

	spin_lock_init(&dev_priv->fb_tracking.lock);

	err = i915_gemfs_init(dev_priv);
	if (err)
		DRM_NOTE("Unable to create a private tmpfs mount, hugepage support will be disabled(%d).\n", err);

	return 0;

err_priorities:
	kmem_cache_destroy(dev_priv->priorities);
err_dependencies:
	kmem_cache_destroy(dev_priv->dependencies);
err_requests:
	kmem_cache_destroy(dev_priv->requests);
err_luts:
	kmem_cache_destroy(dev_priv->luts);
err_vmas:
	kmem_cache_destroy(dev_priv->vmas);
err_objects:
	kmem_cache_destroy(dev_priv->objects);
err_out:
	return err;
}

void i915_gem_load_cleanup(struct drm_i915_private *dev_priv)
{
	i915_gem_drain_freed_objects(dev_priv);
	WARN_ON(!llist_empty(&dev_priv->mm.free_list));
	WARN_ON(dev_priv->mm.object_count);

	mutex_lock(&dev_priv->drm.struct_mutex);
	i915_gem_timeline_fini(&dev_priv->gt.global_timeline);
	WARN_ON(!list_empty(&dev_priv->gt.timelines));
	mutex_unlock(&dev_priv->drm.struct_mutex);

	kmem_cache_destroy(dev_priv->priorities);
	kmem_cache_destroy(dev_priv->dependencies);
	kmem_cache_destroy(dev_priv->requests);
	kmem_cache_destroy(dev_priv->luts);
	kmem_cache_destroy(dev_priv->vmas);
	kmem_cache_destroy(dev_priv->objects);

	/* And ensure that our DESTROY_BY_RCU slabs are truly destroyed */
	rcu_barrier();

	i915_gemfs_fini(dev_priv);
}

int i915_gem_freeze(struct drm_i915_private *dev_priv)
{
	/* Discard all purgeable objects, let userspace recover those as
	 * required after resuming.
	 */
	i915_gem_shrink_all(dev_priv);

	return 0;
}

int i915_gem_freeze_late(struct drm_i915_private *dev_priv)
{
	struct drm_i915_gem_object *obj;
	struct list_head *phases[] = {
		&dev_priv->mm.unbound_list,
		&dev_priv->mm.bound_list,
		NULL
	}, **p;

	/* Called just before we write the hibernation image.
	 *
	 * We need to update the domain tracking to reflect that the CPU
	 * will be accessing all the pages to create and restore from the
	 * hibernation, and so upon restoration those pages will be in the
	 * CPU domain.
	 *
	 * To make sure the hibernation image contains the latest state,
	 * we update that state just before writing out the image.
	 *
	 * To try and reduce the hibernation image, we manually shrink
	 * the objects as well, see i915_gem_freeze()
	 */

	i915_gem_shrink(dev_priv, -1UL, NULL, I915_SHRINK_UNBOUND);
	i915_gem_drain_freed_objects(dev_priv);

	spin_lock(&dev_priv->mm.obj_lock);
	for (p = phases; *p; p++) {
		list_for_each_entry(obj, *p, mm.link)
			__start_cpu_write(obj);
	}
	spin_unlock(&dev_priv->mm.obj_lock);

	return 0;
}

void i915_gem_release(struct drm_device *dev, struct drm_file *file)
{
	struct drm_i915_file_private *file_priv = file->driver_priv;
	struct drm_i915_gem_request *request;

	/* Clean up our request list when the client is going away, so that
	 * later retire_requests won't dereference our soon-to-be-gone
	 * file_priv.
	 */
	spin_lock(&file_priv->mm.lock);
	list_for_each_entry(request, &file_priv->mm.request_list, client_link)
		request->file_priv = NULL;
	spin_unlock(&file_priv->mm.lock);
}

int i915_gem_open(struct drm_i915_private *i915, struct drm_file *file)
{
	struct drm_i915_file_private *file_priv;
	int ret;

	DRM_DEBUG("\n");

	file_priv = kzalloc(sizeof(*file_priv), GFP_KERNEL);
	if (!file_priv)
		return -ENOMEM;

	file->driver_priv = file_priv;
	file_priv->dev_priv = i915;
	file_priv->file = file;

	spin_lock_init(&file_priv->mm.lock);
	INIT_LIST_HEAD(&file_priv->mm.request_list);

	file_priv->bsd_engine = -1;

	ret = i915_gem_context_open(i915, file);
	if (ret)
		kfree(file_priv);

	return ret;
}

/**
 * i915_gem_track_fb - update frontbuffer tracking
 * @old: current GEM buffer for the frontbuffer slots
 * @new: new GEM buffer for the frontbuffer slots
 * @frontbuffer_bits: bitmask of frontbuffer slots
 *
 * This updates the frontbuffer tracking bits @frontbuffer_bits by clearing them
 * from @old and setting them in @new. Both @old and @new can be NULL.
 */
void i915_gem_track_fb(struct drm_i915_gem_object *old,
		       struct drm_i915_gem_object *new,
		       unsigned frontbuffer_bits)
{
	/* Control of individual bits within the mask are guarded by
	 * the owning plane->mutex, i.e. we can never see concurrent
	 * manipulation of individual bits. But since the bitfield as a whole
	 * is updated using RMW, we need to use atomics in order to update
	 * the bits.
	 */
	BUILD_BUG_ON(INTEL_FRONTBUFFER_BITS_PER_PIPE * I915_MAX_PIPES >
		     sizeof(atomic_t) * BITS_PER_BYTE);

	if (old) {
		WARN_ON(!(atomic_read(&old->frontbuffer_bits) & frontbuffer_bits));
		atomic_andnot(frontbuffer_bits, &old->frontbuffer_bits);
	}

	if (new) {
		WARN_ON(atomic_read(&new->frontbuffer_bits) & frontbuffer_bits);
		atomic_or(frontbuffer_bits, &new->frontbuffer_bits);
	}
}

/* Allocate a new GEM object and fill it with the supplied data */
struct drm_i915_gem_object *
i915_gem_object_create_from_data(struct drm_i915_private *dev_priv,
			         const void *data, size_t size)
{
	struct drm_i915_gem_object *obj;
	struct file *file;
	size_t offset;
	int err;

	obj = i915_gem_object_create(dev_priv, round_up(size, PAGE_SIZE));
	if (IS_ERR(obj))
		return obj;

	GEM_BUG_ON(obj->base.write_domain != I915_GEM_DOMAIN_CPU);

	file = obj->base.filp;
	offset = 0;
	do {
		unsigned int len = min_t(typeof(size), size, PAGE_SIZE);
		struct page *page;
		void *pgdata, *vaddr;

		err = pagecache_write_begin(file, file->f_mapping,
					    offset, len, 0,
					    &page, &pgdata);
		if (err < 0)
			goto fail;

		vaddr = kmap(page);
		memcpy(vaddr, data, len);
		kunmap(page);

		err = pagecache_write_end(file, file->f_mapping,
					  offset, len, len,
					  page, pgdata);
		if (err < 0)
			goto fail;

		size -= len;
		data += len;
		offset += len;
	} while (size);

	return obj;

fail:
	i915_gem_object_put(obj);
	return ERR_PTR(err);
}

struct scatterlist *
i915_gem_object_get_sg(struct drm_i915_gem_object *obj,
		       unsigned int n,
		       unsigned int *offset)
{
	struct i915_gem_object_page_iter *iter = &obj->mm.get_page;
	struct scatterlist *sg;
	unsigned int idx, count;

	might_sleep();
	GEM_BUG_ON(n >= obj->base.size >> PAGE_SHIFT);
	GEM_BUG_ON(!i915_gem_object_has_pinned_pages(obj));

	/* As we iterate forward through the sg, we record each entry in a
	 * radixtree for quick repeated (backwards) lookups. If we have seen
	 * this index previously, we will have an entry for it.
	 *
	 * Initial lookup is O(N), but this is amortized to O(1) for
	 * sequential page access (where each new request is consecutive
	 * to the previous one). Repeated lookups are O(lg(obj->base.size)),
	 * i.e. O(1) with a large constant!
	 */
	if (n < READ_ONCE(iter->sg_idx))
		goto lookup;

	mutex_lock(&iter->lock);

	/* We prefer to reuse the last sg so that repeated lookup of this
	 * (or the subsequent) sg are fast - comparing against the last
	 * sg is faster than going through the radixtree.
	 */

	sg = iter->sg_pos;
	idx = iter->sg_idx;
	count = __sg_page_count(sg);

	while (idx + count <= n) {
		unsigned long exception, i;
		int ret;

		/* If we cannot allocate and insert this entry, or the
		 * individual pages from this range, cancel updating the
		 * sg_idx so that on this lookup we are forced to linearly
		 * scan onwards, but on future lookups we will try the
		 * insertion again (in which case we need to be careful of
		 * the error return reporting that we have already inserted
		 * this index).
		 */
		ret = radix_tree_insert(&iter->radix, idx, sg);
		if (ret && ret != -EEXIST)
			goto scan;

		exception =
			RADIX_TREE_EXCEPTIONAL_ENTRY |
			idx << RADIX_TREE_EXCEPTIONAL_SHIFT;
		for (i = 1; i < count; i++) {
			ret = radix_tree_insert(&iter->radix, idx + i,
						(void *)exception);
			if (ret && ret != -EEXIST)
				goto scan;
		}

		idx += count;
		sg = ____sg_next(sg);
		count = __sg_page_count(sg);
	}

scan:
	iter->sg_pos = sg;
	iter->sg_idx = idx;

	mutex_unlock(&iter->lock);

	if (unlikely(n < idx)) /* insertion completed by another thread */
		goto lookup;

	/* In case we failed to insert the entry into the radixtree, we need
	 * to look beyond the current sg.
	 */
	while (idx + count <= n) {
		idx += count;
		sg = ____sg_next(sg);
		count = __sg_page_count(sg);
	}

	*offset = n - idx;
	return sg;

lookup:
	rcu_read_lock();

	sg = radix_tree_lookup(&iter->radix, n);
	GEM_BUG_ON(!sg);

	/* If this index is in the middle of multi-page sg entry,
	 * the radixtree will contain an exceptional entry that points
	 * to the start of that range. We will return the pointer to
	 * the base page and the offset of this page within the
	 * sg entry's range.
	 */
	*offset = 0;
	if (unlikely(radix_tree_exception(sg))) {
		unsigned long base =
			(unsigned long)sg >> RADIX_TREE_EXCEPTIONAL_SHIFT;

		sg = radix_tree_lookup(&iter->radix, base);
		GEM_BUG_ON(!sg);

		*offset = n - base;
	}

	rcu_read_unlock();

	return sg;
}

struct page *
i915_gem_object_get_page(struct drm_i915_gem_object *obj, unsigned int n)
{
	struct scatterlist *sg;
	unsigned int offset;

	GEM_BUG_ON(!i915_gem_object_has_struct_page(obj));

	sg = i915_gem_object_get_sg(obj, n, &offset);
	return nth_page(sg_page(sg), offset);
}

/* Like i915_gem_object_get_page(), but mark the returned page dirty */
struct page *
i915_gem_object_get_dirty_page(struct drm_i915_gem_object *obj,
			       unsigned int n)
{
	struct page *page;

	page = i915_gem_object_get_page(obj, n);
	if (!obj->mm.dirty)
		set_page_dirty(page);

	return page;
}

dma_addr_t
i915_gem_object_get_dma_address(struct drm_i915_gem_object *obj,
				unsigned long n)
{
	struct scatterlist *sg;
	unsigned int offset;

	sg = i915_gem_object_get_sg(obj, n, &offset);
	return sg_dma_address(sg) + (offset << PAGE_SHIFT);
}

int i915_gem_object_attach_phys(struct drm_i915_gem_object *obj, int align)
{
	struct sg_table *pages;
	int err;

	if (align > obj->base.size)
		return -EINVAL;

	if (obj->ops == &i915_gem_phys_ops)
		return 0;

	if (obj->ops != &i915_gem_object_ops)
		return -EINVAL;

	err = i915_gem_object_unbind(obj);
	if (err)
		return err;

	mutex_lock(&obj->mm.lock);

	if (obj->mm.madv != I915_MADV_WILLNEED) {
		err = -EFAULT;
		goto err_unlock;
	}

	if (obj->mm.quirked) {
		err = -EFAULT;
		goto err_unlock;
	}

	if (obj->mm.mapping) {
		err = -EBUSY;
		goto err_unlock;
	}

	pages = fetch_and_zero(&obj->mm.pages);
	if (pages) {
		struct drm_i915_private *i915 = to_i915(obj->base.dev);

		__i915_gem_object_reset_page_iter(obj);

		spin_lock(&i915->mm.obj_lock);
		list_del(&obj->mm.link);
		spin_unlock(&i915->mm.obj_lock);
	}

	obj->ops = &i915_gem_phys_ops;

	err = ____i915_gem_object_get_pages(obj);
	if (err)
		goto err_xfer;

	/* Perma-pin (until release) the physical set of pages */
	__i915_gem_object_pin_pages(obj);

	if (!IS_ERR_OR_NULL(pages))
		i915_gem_object_ops.put_pages(obj, pages);
	mutex_unlock(&obj->mm.lock);
	return 0;

err_xfer:
	obj->ops = &i915_gem_object_ops;
	obj->mm.pages = pages;
err_unlock:
	mutex_unlock(&obj->mm.lock);
	return err;
}

#if IS_ENABLED(CONFIG_DRM_I915_SELFTEST)
#include "selftests/scatterlist.c"
#include "selftests/mock_gem_device.c"
#include "selftests/huge_gem_object.c"
#include "selftests/huge_pages.c"
#include "selftests/i915_gem_object.c"
#include "selftests/i915_gem_coherency.c"
#endif<|MERGE_RESOLUTION|>--- conflicted
+++ resolved
@@ -1948,7 +1948,6 @@
 			       &ggtt->mappable);
 	if (ret)
 		goto err_fence;
-<<<<<<< HEAD
 
 	/* Mark as being mmapped into userspace for later revocation */
 	assert_rpm_wakelock_held(dev_priv);
@@ -1956,15 +1955,6 @@
 		list_add(&obj->userfault_link, &dev_priv->mm.userfault_list);
 	GEM_BUG_ON(!obj->userfault_count);
 
-=======
-
-	/* Mark as being mmapped into userspace for later revocation */
-	assert_rpm_wakelock_held(dev_priv);
-	if (!i915_vma_set_userfault(vma) && !obj->userfault_count++)
-		list_add(&obj->userfault_link, &dev_priv->mm.userfault_list);
-	GEM_BUG_ON(!obj->userfault_count);
-
->>>>>>> 8a6fb5b5
 err_fence:
 	i915_vma_unpin_fence(vma);
 err_unpin:
@@ -2567,16 +2557,11 @@
 		if (obj->mm.page_sizes.phys & ~0u << i)
 			obj->mm.page_sizes.sg |= BIT(i);
 	}
-<<<<<<< HEAD
-
-	GEM_BUG_ON(!HAS_PAGE_SIZES(i915, obj->mm.page_sizes.sg));
-=======
 	GEM_BUG_ON(!HAS_PAGE_SIZES(i915, obj->mm.page_sizes.sg));
 
 	spin_lock(&i915->mm.obj_lock);
 	list_add(&obj->mm.link, &i915->mm.unbound_list);
 	spin_unlock(&i915->mm.obj_lock);
->>>>>>> 8a6fb5b5
 }
 
 static int ____i915_gem_object_get_pages(struct drm_i915_gem_object *obj)
@@ -2609,11 +2594,7 @@
 	if (err)
 		return err;
 
-<<<<<<< HEAD
-	if (unlikely(IS_ERR_OR_NULL(obj->mm.pages))) {
-=======
 	if (unlikely(!i915_gem_object_has_pages(obj))) {
->>>>>>> 8a6fb5b5
 		GEM_BUG_ON(i915_gem_object_has_pinned_pages(obj));
 
 		err = ____i915_gem_object_get_pages(obj);
@@ -2698,11 +2679,7 @@
 	type &= ~I915_MAP_OVERRIDE;
 
 	if (!atomic_inc_not_zero(&obj->mm.pages_pin_count)) {
-<<<<<<< HEAD
-		if (unlikely(IS_ERR_OR_NULL(obj->mm.pages))) {
-=======
 		if (unlikely(!i915_gem_object_has_pages(obj))) {
->>>>>>> 8a6fb5b5
 			GEM_BUG_ON(i915_gem_object_has_pinned_pages(obj));
 
 			ret = ____i915_gem_object_get_pages(obj);
@@ -3153,16 +3130,6 @@
 {
 	unsigned long flags;
 
-	dma_fence_set_error(&request->fence, -EIO);
-
-	i915_gem_request_submit(request);
-}
-
-static void nop_complete_submit_request(struct drm_i915_gem_request *request)
-{
-	unsigned long flags;
-
-	GEM_BUG_ON(!i915_terminally_wedged(&request->i915->gpu_error));
 	dma_fence_set_error(&request->fence, -EIO);
 
 	spin_lock_irqsave(&request->engine->timeline->lock, flags);
@@ -4391,10 +4358,6 @@
 {
 	mutex_init(&obj->mm.lock);
 
-<<<<<<< HEAD
-	INIT_LIST_HEAD(&obj->global_link);
-=======
->>>>>>> 8a6fb5b5
 	INIT_LIST_HEAD(&obj->vma_list);
 	INIT_LIST_HEAD(&obj->lut_list);
 	INIT_LIST_HEAD(&obj->batch_pool_link);
