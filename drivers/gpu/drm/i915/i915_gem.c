--- conflicted
+++ resolved
@@ -3357,11 +3357,7 @@
 	 * Wait for last execlists context complete, but bail out in case a
 	 * new request is submitted.
 	 */
-<<<<<<< HEAD
-	end = ktime_add_ms(ktime_get(), 200);
-=======
 	end = ktime_add_ms(ktime_get(), I915_IDLE_ENGINES_TIMEOUT);
->>>>>>> 03f51d4e
 	do {
 		if (new_requests_since_last_retire(dev_priv))
 			return;
@@ -4915,15 +4911,10 @@
 	return;
 
 err_wedged:
-<<<<<<< HEAD
-	DRM_ERROR("failed to re-initialize GPU, declaring wedged!\n");
-	i915_gem_set_wedged(i915);
-=======
 	if (!i915_terminally_wedged(&i915->gpu_error)) {
 		DRM_ERROR("failed to re-initialize GPU, declaring wedged!\n");
 		i915_gem_set_wedged(i915);
 	}
->>>>>>> 03f51d4e
 	goto out_unlock;
 }
 
@@ -5233,15 +5224,9 @@
 	if (ret)
 		goto err_pm;
 
-	intel_init_gt_powersave(dev_priv);
-
 	ret = i915_gem_init_hw(dev_priv);
 	if (ret)
-<<<<<<< HEAD
-		goto out_unlock;
-=======
 		goto err_uc_init;
->>>>>>> 03f51d4e
 
 	/*
 	 * Despite its name intel_init_clock_gating applies both display
@@ -5255,9 +5240,6 @@
 	intel_init_clock_gating(dev_priv);
 
 	ret = __intel_engines_record_defaults(dev_priv);
-<<<<<<< HEAD
-out_unlock:
-=======
 	if (ret)
 		goto err_init_hw;
 
@@ -5304,7 +5286,6 @@
 	if (ret != -EIO)
 		i915_gem_cleanup_userptr(dev_priv);
 
->>>>>>> 03f51d4e
 	if (ret == -EIO) {
 		/*
 		 * Allow engine initialisation to fail by marking the GPU as
@@ -5317,14 +5298,8 @@
 		}
 		ret = 0;
 	}
-<<<<<<< HEAD
-	intel_uncore_forcewake_put(dev_priv, FORCEWAKE_ALL);
-	mutex_unlock(&dev_priv->drm.struct_mutex);
-
-=======
 
 	i915_gem_drain_freed_objects(dev_priv);
->>>>>>> 03f51d4e
 	return ret;
 }
 
