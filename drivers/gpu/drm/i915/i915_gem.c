--- conflicted
+++ resolved
@@ -3112,13 +3112,7 @@
 	 * Wait for last execlists context complete, but bail out in case a
 	 * new request is submitted.
 	 */
-<<<<<<< HEAD
-	wait_for(READ_ONCE(dev_priv->gt.active_requests) ||
-		 intel_engines_are_idle(dev_priv),
-		 10);
-=======
 	wait_for(intel_engines_are_idle(dev_priv), 10);
->>>>>>> d455937e
 	if (READ_ONCE(dev_priv->gt.active_requests))
 		return;
 
@@ -3315,9 +3309,6 @@
 				return ret;
 		}
 
-<<<<<<< HEAD
-	return 0;
-=======
 		i915_gem_retire_requests(i915);
 		GEM_BUG_ON(i915->gt.active_requests);
 
@@ -3327,7 +3318,6 @@
 	}
 
 	return ret;
->>>>>>> d455937e
 }
 
 /** Flushes the GTT write domain for the object if it's dirty. */
@@ -3379,21 +3369,12 @@
 	i915_gem_clflush_object(obj, I915_CLFLUSH_SYNC);
 	obj->base.write_domain = 0;
 }
-<<<<<<< HEAD
 
 static void __i915_gem_object_flush_for_display(struct drm_i915_gem_object *obj)
 {
 	if (obj->base.write_domain != I915_GEM_DOMAIN_CPU && !obj->cache_dirty)
 		return;
 
-=======
-
-static void __i915_gem_object_flush_for_display(struct drm_i915_gem_object *obj)
-{
-	if (obj->base.write_domain != I915_GEM_DOMAIN_CPU && !obj->cache_dirty)
-		return;
-
->>>>>>> d455937e
 	i915_gem_clflush_object(obj, I915_CLFLUSH_FORCE);
 	obj->base.write_domain = 0;
 }
@@ -4470,12 +4451,6 @@
 				     I915_WAIT_LOCKED);
 	if (ret)
 		goto err_unlock;
-<<<<<<< HEAD
-
-	i915_gem_retire_requests(dev_priv);
-	GEM_BUG_ON(dev_priv->gt.active_requests);
-=======
->>>>>>> d455937e
 
 	assert_kernel_context_is_current(dev_priv);
 	i915_gem_context_lost(dev_priv);
