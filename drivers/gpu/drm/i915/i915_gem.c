/*
 * Copyright © 2008-2015 Intel Corporation
 *
 * Permission is hereby granted, free of charge, to any person obtaining a
 * copy of this software and associated documentation files (the "Software"),
 * to deal in the Software without restriction, including without limitation
 * the rights to use, copy, modify, merge, publish, distribute, sublicense,
 * and/or sell copies of the Software, and to permit persons to whom the
 * Software is furnished to do so, subject to the following conditions:
 *
 * The above copyright notice and this permission notice (including the next
 * paragraph) shall be included in all copies or substantial portions of the
 * Software.
 *
 * THE SOFTWARE IS PROVIDED "AS IS", WITHOUT WARRANTY OF ANY KIND, EXPRESS OR
 * IMPLIED, INCLUDING BUT NOT LIMITED TO THE WARRANTIES OF MERCHANTABILITY,
 * FITNESS FOR A PARTICULAR PURPOSE AND NONINFRINGEMENT.  IN NO EVENT SHALL
 * THE AUTHORS OR COPYRIGHT HOLDERS BE LIABLE FOR ANY CLAIM, DAMAGES OR OTHER
 * LIABILITY, WHETHER IN AN ACTION OF CONTRACT, TORT OR OTHERWISE, ARISING
 * FROM, OUT OF OR IN CONNECTION WITH THE SOFTWARE OR THE USE OR OTHER DEALINGS
 * IN THE SOFTWARE.
 *
 * Authors:
 *    Eric Anholt <eric@anholt.net>
 *
 */

#include <drm/drmP.h>
#include <drm/drm_vma_manager.h>
#include <drm/i915_drm.h>
#include "i915_drv.h"
#include "i915_gem_clflush.h"
#include "i915_vgpu.h"
#include "i915_trace.h"
#include "intel_drv.h"
#include "intel_frontbuffer.h"
#include "intel_mocs.h"
#include "intel_workarounds.h"
#include "i915_gemfs.h"
#include <linux/dma-fence-array.h>
#include <linux/kthread.h>
#include <linux/reservation.h>
#include <linux/shmem_fs.h>
#include <linux/slab.h>
#include <linux/stop_machine.h>
#include <linux/swap.h>
#include <linux/pci.h>
#include <linux/dma-buf.h>

static void i915_gem_flush_free_objects(struct drm_i915_private *i915);

static bool cpu_write_needs_clflush(struct drm_i915_gem_object *obj)
{
	if (obj->cache_dirty)
		return false;

	if (!(obj->cache_coherent & I915_BO_CACHE_COHERENT_FOR_WRITE))
		return true;

	return obj->pin_global; /* currently in use by HW, keep flushed */
}

static int
insert_mappable_node(struct i915_ggtt *ggtt,
                     struct drm_mm_node *node, u32 size)
{
	memset(node, 0, sizeof(*node));
	return drm_mm_insert_node_in_range(&ggtt->vm.mm, node,
					   size, 0, I915_COLOR_UNEVICTABLE,
					   0, ggtt->mappable_end,
					   DRM_MM_INSERT_LOW);
}

static void
remove_mappable_node(struct drm_mm_node *node)
{
	drm_mm_remove_node(node);
}

/* some bookkeeping */
static void i915_gem_info_add_obj(struct drm_i915_private *dev_priv,
				  u64 size)
{
	spin_lock(&dev_priv->mm.object_stat_lock);
	dev_priv->mm.object_count++;
	dev_priv->mm.object_memory += size;
	spin_unlock(&dev_priv->mm.object_stat_lock);
}

static void i915_gem_info_remove_obj(struct drm_i915_private *dev_priv,
				     u64 size)
{
	spin_lock(&dev_priv->mm.object_stat_lock);
	dev_priv->mm.object_count--;
	dev_priv->mm.object_memory -= size;
	spin_unlock(&dev_priv->mm.object_stat_lock);
}

static int
i915_gem_wait_for_error(struct i915_gpu_error *error)
{
	int ret;

	might_sleep();

	/*
	 * Only wait 10 seconds for the gpu reset to complete to avoid hanging
	 * userspace. If it takes that long something really bad is going on and
	 * we should simply try to bail out and fail as gracefully as possible.
	 */
	ret = wait_event_interruptible_timeout(error->reset_queue,
					       !i915_reset_backoff(error),
					       I915_RESET_TIMEOUT);
	if (ret == 0) {
		DRM_ERROR("Timed out waiting for the gpu reset to complete\n");
		return -EIO;
	} else if (ret < 0) {
		return ret;
	} else {
		return 0;
	}
}

int i915_mutex_lock_interruptible(struct drm_device *dev)
{
	struct drm_i915_private *dev_priv = to_i915(dev);
	int ret;

	ret = i915_gem_wait_for_error(&dev_priv->gpu_error);
	if (ret)
		return ret;

	ret = mutex_lock_interruptible(&dev->struct_mutex);
	if (ret)
		return ret;

	return 0;
}

static u32 __i915_gem_park(struct drm_i915_private *i915)
{
	GEM_TRACE("\n");

	lockdep_assert_held(&i915->drm.struct_mutex);
	GEM_BUG_ON(i915->gt.active_requests);
	GEM_BUG_ON(!list_empty(&i915->gt.active_rings));

	if (!i915->gt.awake)
		return I915_EPOCH_INVALID;

	GEM_BUG_ON(i915->gt.epoch == I915_EPOCH_INVALID);

	/*
	 * Be paranoid and flush a concurrent interrupt to make sure
	 * we don't reactivate any irq tasklets after parking.
	 *
	 * FIXME: Note that even though we have waited for execlists to be idle,
	 * there may still be an in-flight interrupt even though the CSB
	 * is now empty. synchronize_irq() makes sure that a residual interrupt
	 * is completed before we continue, but it doesn't prevent the HW from
	 * raising a spurious interrupt later. To complete the shield we should
	 * coordinate disabling the CS irq with flushing the interrupts.
	 */
	synchronize_irq(i915->drm.irq);

	intel_engines_park(i915);
	i915_timelines_park(i915);

	i915_pmu_gt_parked(i915);
	i915_vma_parked(i915);

	i915->gt.awake = false;

	if (INTEL_GEN(i915) >= 6)
		gen6_rps_idle(i915);

	intel_display_power_put(i915, POWER_DOMAIN_GT_IRQ);

	intel_runtime_pm_put(i915);

	return i915->gt.epoch;
}

void i915_gem_park(struct drm_i915_private *i915)
{
	GEM_TRACE("\n");

	lockdep_assert_held(&i915->drm.struct_mutex);
	GEM_BUG_ON(i915->gt.active_requests);

	if (!i915->gt.awake)
		return;

	/* Defer the actual call to __i915_gem_park() to prevent ping-pongs */
	mod_delayed_work(i915->wq, &i915->gt.idle_work, msecs_to_jiffies(100));
}

void i915_gem_unpark(struct drm_i915_private *i915)
{
	GEM_TRACE("\n");

	lockdep_assert_held(&i915->drm.struct_mutex);
	GEM_BUG_ON(!i915->gt.active_requests);

	if (i915->gt.awake)
		return;

	intel_runtime_pm_get_noresume(i915);

	/*
	 * It seems that the DMC likes to transition between the DC states a lot
	 * when there are no connected displays (no active power domains) during
	 * command submission.
	 *
	 * This activity has negative impact on the performance of the chip with
	 * huge latencies observed in the interrupt handler and elsewhere.
	 *
	 * Work around it by grabbing a GT IRQ power domain whilst there is any
	 * GT activity, preventing any DC state transitions.
	 */
	intel_display_power_get(i915, POWER_DOMAIN_GT_IRQ);

	i915->gt.awake = true;
	if (unlikely(++i915->gt.epoch == 0)) /* keep 0 as invalid */
		i915->gt.epoch = 1;

	intel_enable_gt_powersave(i915);
	i915_update_gfx_val(i915);
	if (INTEL_GEN(i915) >= 6)
		gen6_rps_busy(i915);
	i915_pmu_gt_unparked(i915);

	intel_engines_unpark(i915);

	i915_queue_hangcheck(i915);

	queue_delayed_work(i915->wq,
			   &i915->gt.retire_work,
			   round_jiffies_up_relative(HZ));
}

int
i915_gem_get_aperture_ioctl(struct drm_device *dev, void *data,
			    struct drm_file *file)
{
	struct drm_i915_private *dev_priv = to_i915(dev);
	struct i915_ggtt *ggtt = &dev_priv->ggtt;
	struct drm_i915_gem_get_aperture *args = data;
	struct i915_vma *vma;
	u64 pinned;

	pinned = ggtt->vm.reserved;
	mutex_lock(&dev->struct_mutex);
	list_for_each_entry(vma, &ggtt->vm.active_list, vm_link)
		if (i915_vma_is_pinned(vma))
			pinned += vma->node.size;
	list_for_each_entry(vma, &ggtt->vm.inactive_list, vm_link)
		if (i915_vma_is_pinned(vma))
			pinned += vma->node.size;
	mutex_unlock(&dev->struct_mutex);

	args->aper_size = ggtt->vm.total;
	args->aper_available_size = args->aper_size - pinned;

	return 0;
}

static int i915_gem_object_get_pages_phys(struct drm_i915_gem_object *obj)
{
	struct address_space *mapping = obj->base.filp->f_mapping;
	drm_dma_handle_t *phys;
	struct sg_table *st;
	struct scatterlist *sg;
	char *vaddr;
	int i;
	int err;

	if (WARN_ON(i915_gem_object_needs_bit17_swizzle(obj)))
		return -EINVAL;

	/* Always aligning to the object size, allows a single allocation
	 * to handle all possible callers, and given typical object sizes,
	 * the alignment of the buddy allocation will naturally match.
	 */
	phys = drm_pci_alloc(obj->base.dev,
			     roundup_pow_of_two(obj->base.size),
			     roundup_pow_of_two(obj->base.size));
	if (!phys)
		return -ENOMEM;

	vaddr = phys->vaddr;
	for (i = 0; i < obj->base.size / PAGE_SIZE; i++) {
		struct page *page;
		char *src;

		page = shmem_read_mapping_page(mapping, i);
		if (IS_ERR(page)) {
			err = PTR_ERR(page);
			goto err_phys;
		}

		src = kmap_atomic(page);
		memcpy(vaddr, src, PAGE_SIZE);
		drm_clflush_virt_range(vaddr, PAGE_SIZE);
		kunmap_atomic(src);

		put_page(page);
		vaddr += PAGE_SIZE;
	}

	i915_gem_chipset_flush(to_i915(obj->base.dev));

	st = kmalloc(sizeof(*st), GFP_KERNEL);
	if (!st) {
		err = -ENOMEM;
		goto err_phys;
	}

	if (sg_alloc_table(st, 1, GFP_KERNEL)) {
		kfree(st);
		err = -ENOMEM;
		goto err_phys;
	}

	sg = st->sgl;
	sg->offset = 0;
	sg->length = obj->base.size;

	sg_dma_address(sg) = phys->busaddr;
	sg_dma_len(sg) = obj->base.size;

	obj->phys_handle = phys;

	__i915_gem_object_set_pages(obj, st, sg->length);

	return 0;

err_phys:
	drm_pci_free(obj->base.dev, phys);

	return err;
}

static void __start_cpu_write(struct drm_i915_gem_object *obj)
{
	obj->read_domains = I915_GEM_DOMAIN_CPU;
	obj->write_domain = I915_GEM_DOMAIN_CPU;
	if (cpu_write_needs_clflush(obj))
		obj->cache_dirty = true;
}

static void
__i915_gem_object_release_shmem(struct drm_i915_gem_object *obj,
				struct sg_table *pages,
				bool needs_clflush)
{
	GEM_BUG_ON(obj->mm.madv == __I915_MADV_PURGED);

	if (obj->mm.madv == I915_MADV_DONTNEED)
		obj->mm.dirty = false;

	if (needs_clflush &&
	    (obj->read_domains & I915_GEM_DOMAIN_CPU) == 0 &&
	    !(obj->cache_coherent & I915_BO_CACHE_COHERENT_FOR_READ))
		drm_clflush_sg(pages);

	__start_cpu_write(obj);
}

static void
i915_gem_object_put_pages_phys(struct drm_i915_gem_object *obj,
			       struct sg_table *pages)
{
	__i915_gem_object_release_shmem(obj, pages, false);

	if (obj->mm.dirty) {
		struct address_space *mapping = obj->base.filp->f_mapping;
		char *vaddr = obj->phys_handle->vaddr;
		int i;

		for (i = 0; i < obj->base.size / PAGE_SIZE; i++) {
			struct page *page;
			char *dst;

			page = shmem_read_mapping_page(mapping, i);
			if (IS_ERR(page))
				continue;

			dst = kmap_atomic(page);
			drm_clflush_virt_range(vaddr, PAGE_SIZE);
			memcpy(dst, vaddr, PAGE_SIZE);
			kunmap_atomic(dst);

			set_page_dirty(page);
			if (obj->mm.madv == I915_MADV_WILLNEED)
				mark_page_accessed(page);
			put_page(page);
			vaddr += PAGE_SIZE;
		}
		obj->mm.dirty = false;
	}

	sg_free_table(pages);
	kfree(pages);

	drm_pci_free(obj->base.dev, obj->phys_handle);
}

static void
i915_gem_object_release_phys(struct drm_i915_gem_object *obj)
{
	i915_gem_object_unpin_pages(obj);
}

static const struct drm_i915_gem_object_ops i915_gem_phys_ops = {
	.get_pages = i915_gem_object_get_pages_phys,
	.put_pages = i915_gem_object_put_pages_phys,
	.release = i915_gem_object_release_phys,
};

static const struct drm_i915_gem_object_ops i915_gem_object_ops;

int i915_gem_object_unbind(struct drm_i915_gem_object *obj)
{
	struct i915_vma *vma;
	LIST_HEAD(still_in_list);
	int ret;

	lockdep_assert_held(&obj->base.dev->struct_mutex);

	/* Closed vma are removed from the obj->vma_list - but they may
	 * still have an active binding on the object. To remove those we
	 * must wait for all rendering to complete to the object (as unbinding
	 * must anyway), and retire the requests.
	 */
	ret = i915_gem_object_set_to_cpu_domain(obj, false);
	if (ret)
		return ret;

	while ((vma = list_first_entry_or_null(&obj->vma_list,
					       struct i915_vma,
					       obj_link))) {
		list_move_tail(&vma->obj_link, &still_in_list);
		ret = i915_vma_unbind(vma);
		if (ret)
			break;
	}
	list_splice(&still_in_list, &obj->vma_list);

	return ret;
}

static long
i915_gem_object_wait_fence(struct dma_fence *fence,
			   unsigned int flags,
			   long timeout,
			   struct intel_rps_client *rps_client)
{
	struct i915_request *rq;

	BUILD_BUG_ON(I915_WAIT_INTERRUPTIBLE != 0x1);

	if (test_bit(DMA_FENCE_FLAG_SIGNALED_BIT, &fence->flags))
		return timeout;

	if (!dma_fence_is_i915(fence))
		return dma_fence_wait_timeout(fence,
					      flags & I915_WAIT_INTERRUPTIBLE,
					      timeout);

	rq = to_request(fence);
	if (i915_request_completed(rq))
		goto out;

	/*
	 * This client is about to stall waiting for the GPU. In many cases
	 * this is undesirable and limits the throughput of the system, as
	 * many clients cannot continue processing user input/output whilst
	 * blocked. RPS autotuning may take tens of milliseconds to respond
	 * to the GPU load and thus incurs additional latency for the client.
	 * We can circumvent that by promoting the GPU frequency to maximum
	 * before we wait. This makes the GPU throttle up much more quickly
	 * (good for benchmarks and user experience, e.g. window animations),
	 * but at a cost of spending more power processing the workload
	 * (bad for battery). Not all clients even want their results
	 * immediately and for them we should just let the GPU select its own
	 * frequency to maximise efficiency. To prevent a single client from
	 * forcing the clocks too high for the whole system, we only allow
	 * each client to waitboost once in a busy period.
	 */
	if (rps_client && !i915_request_started(rq)) {
		if (INTEL_GEN(rq->i915) >= 6)
			gen6_rps_boost(rq, rps_client);
	}

	timeout = i915_request_wait(rq, flags, timeout);

out:
	if (flags & I915_WAIT_LOCKED && i915_request_completed(rq))
		i915_request_retire_upto(rq);

	return timeout;
}

static long
i915_gem_object_wait_reservation(struct reservation_object *resv,
				 unsigned int flags,
				 long timeout,
				 struct intel_rps_client *rps_client)
{
	unsigned int seq = __read_seqcount_begin(&resv->seq);
	struct dma_fence *excl;
	bool prune_fences = false;

	if (flags & I915_WAIT_ALL) {
		struct dma_fence **shared;
		unsigned int count, i;
		int ret;

		ret = reservation_object_get_fences_rcu(resv,
							&excl, &count, &shared);
		if (ret)
			return ret;

		for (i = 0; i < count; i++) {
			timeout = i915_gem_object_wait_fence(shared[i],
							     flags, timeout,
							     rps_client);
			if (timeout < 0)
				break;

			dma_fence_put(shared[i]);
		}

		for (; i < count; i++)
			dma_fence_put(shared[i]);
		kfree(shared);

		/*
		 * If both shared fences and an exclusive fence exist,
		 * then by construction the shared fences must be later
		 * than the exclusive fence. If we successfully wait for
		 * all the shared fences, we know that the exclusive fence
		 * must all be signaled. If all the shared fences are
		 * signaled, we can prune the array and recover the
		 * floating references on the fences/requests.
		 */
		prune_fences = count && timeout >= 0;
	} else {
		excl = reservation_object_get_excl_rcu(resv);
	}

	if (excl && timeout >= 0)
		timeout = i915_gem_object_wait_fence(excl, flags, timeout,
						     rps_client);

	dma_fence_put(excl);

	/*
	 * Opportunistically prune the fences iff we know they have *all* been
	 * signaled and that the reservation object has not been changed (i.e.
	 * no new fences have been added).
	 */
	if (prune_fences && !__read_seqcount_retry(&resv->seq, seq)) {
		if (reservation_object_trylock(resv)) {
			if (!__read_seqcount_retry(&resv->seq, seq))
				reservation_object_add_excl_fence(resv, NULL);
			reservation_object_unlock(resv);
		}
	}

	return timeout;
}

static void __fence_set_priority(struct dma_fence *fence,
				 const struct i915_sched_attr *attr)
{
	struct i915_request *rq;
	struct intel_engine_cs *engine;

	if (dma_fence_is_signaled(fence) || !dma_fence_is_i915(fence))
		return;

	rq = to_request(fence);
	engine = rq->engine;

	local_bh_disable();
	rcu_read_lock(); /* RCU serialisation for set-wedged protection */
	if (engine->schedule)
		engine->schedule(rq, attr);
	rcu_read_unlock();
	local_bh_enable(); /* kick the tasklets if queues were reprioritised */
}

static void fence_set_priority(struct dma_fence *fence,
			       const struct i915_sched_attr *attr)
{
	/* Recurse once into a fence-array */
	if (dma_fence_is_array(fence)) {
		struct dma_fence_array *array = to_dma_fence_array(fence);
		int i;

		for (i = 0; i < array->num_fences; i++)
			__fence_set_priority(array->fences[i], attr);
	} else {
		__fence_set_priority(fence, attr);
	}
}

int
i915_gem_object_wait_priority(struct drm_i915_gem_object *obj,
			      unsigned int flags,
			      const struct i915_sched_attr *attr)
{
	struct dma_fence *excl;

	if (flags & I915_WAIT_ALL) {
		struct dma_fence **shared;
		unsigned int count, i;
		int ret;

		ret = reservation_object_get_fences_rcu(obj->resv,
							&excl, &count, &shared);
		if (ret)
			return ret;

		for (i = 0; i < count; i++) {
			fence_set_priority(shared[i], attr);
			dma_fence_put(shared[i]);
		}

		kfree(shared);
	} else {
		excl = reservation_object_get_excl_rcu(obj->resv);
	}

	if (excl) {
		fence_set_priority(excl, attr);
		dma_fence_put(excl);
	}
	return 0;
}

/**
 * Waits for rendering to the object to be completed
 * @obj: i915 gem object
 * @flags: how to wait (under a lock, for all rendering or just for writes etc)
 * @timeout: how long to wait
 * @rps_client: client (user process) to charge for any waitboosting
 */
int
i915_gem_object_wait(struct drm_i915_gem_object *obj,
		     unsigned int flags,
		     long timeout,
		     struct intel_rps_client *rps_client)
{
	might_sleep();
#if IS_ENABLED(CONFIG_LOCKDEP)
	GEM_BUG_ON(debug_locks &&
		   !!lockdep_is_held(&obj->base.dev->struct_mutex) !=
		   !!(flags & I915_WAIT_LOCKED));
#endif
	GEM_BUG_ON(timeout < 0);

	timeout = i915_gem_object_wait_reservation(obj->resv,
						   flags, timeout,
						   rps_client);
	return timeout < 0 ? timeout : 0;
}

static struct intel_rps_client *to_rps_client(struct drm_file *file)
{
	struct drm_i915_file_private *fpriv = file->driver_priv;

	return &fpriv->rps_client;
}

static int
i915_gem_phys_pwrite(struct drm_i915_gem_object *obj,
		     struct drm_i915_gem_pwrite *args,
		     struct drm_file *file)
{
	void *vaddr = obj->phys_handle->vaddr + args->offset;
	char __user *user_data = u64_to_user_ptr(args->data_ptr);

	/* We manually control the domain here and pretend that it
	 * remains coherent i.e. in the GTT domain, like shmem_pwrite.
	 */
	intel_fb_obj_invalidate(obj, ORIGIN_CPU);
	if (copy_from_user(vaddr, user_data, args->size))
		return -EFAULT;

	drm_clflush_virt_range(vaddr, args->size);
	i915_gem_chipset_flush(to_i915(obj->base.dev));

	intel_fb_obj_flush(obj, ORIGIN_CPU);
	return 0;
}

void *i915_gem_object_alloc(struct drm_i915_private *dev_priv)
{
	return kmem_cache_zalloc(dev_priv->objects, GFP_KERNEL);
}

void i915_gem_object_free(struct drm_i915_gem_object *obj)
{
	struct drm_i915_private *dev_priv = to_i915(obj->base.dev);
	kmem_cache_free(dev_priv->objects, obj);
}

static int
i915_gem_create(struct drm_file *file,
		struct drm_i915_private *dev_priv,
		uint64_t size,
		uint32_t *handle_p)
{
	struct drm_i915_gem_object *obj;
	int ret;
	u32 handle;

	size = roundup(size, PAGE_SIZE);
	if (size == 0)
		return -EINVAL;

	/* Allocate the new object */
	obj = i915_gem_object_create(dev_priv, size);
	if (IS_ERR(obj))
		return PTR_ERR(obj);

	ret = drm_gem_handle_create(file, &obj->base, &handle);
	/* drop reference from allocate - handle holds it now */
	i915_gem_object_put(obj);
	if (ret)
		return ret;

	*handle_p = handle;
	return 0;
}

int
i915_gem_dumb_create(struct drm_file *file,
		     struct drm_device *dev,
		     struct drm_mode_create_dumb *args)
{
	/* have to work out size/pitch and return them */
	args->pitch = ALIGN(args->width * DIV_ROUND_UP(args->bpp, 8), 64);
	args->size = args->pitch * args->height;
	return i915_gem_create(file, to_i915(dev),
			       args->size, &args->handle);
}

static bool gpu_write_needs_clflush(struct drm_i915_gem_object *obj)
{
	return !(obj->cache_level == I915_CACHE_NONE ||
		 obj->cache_level == I915_CACHE_WT);
}

/**
 * Creates a new mm object and returns a handle to it.
 * @dev: drm device pointer
 * @data: ioctl data blob
 * @file: drm file pointer
 */
int
i915_gem_create_ioctl(struct drm_device *dev, void *data,
		      struct drm_file *file)
{
	struct drm_i915_private *dev_priv = to_i915(dev);
	struct drm_i915_gem_create *args = data;

	i915_gem_flush_free_objects(dev_priv);

	return i915_gem_create(file, dev_priv,
			       args->size, &args->handle);
}

static inline enum fb_op_origin
fb_write_origin(struct drm_i915_gem_object *obj, unsigned int domain)
{
	return (domain == I915_GEM_DOMAIN_GTT ?
		obj->frontbuffer_ggtt_origin : ORIGIN_CPU);
}

void i915_gem_flush_ggtt_writes(struct drm_i915_private *dev_priv)
{
	/*
	 * No actual flushing is required for the GTT write domain for reads
	 * from the GTT domain. Writes to it "immediately" go to main memory
	 * as far as we know, so there's no chipset flush. It also doesn't
	 * land in the GPU render cache.
	 *
	 * However, we do have to enforce the order so that all writes through
	 * the GTT land before any writes to the device, such as updates to
	 * the GATT itself.
	 *
	 * We also have to wait a bit for the writes to land from the GTT.
	 * An uncached read (i.e. mmio) seems to be ideal for the round-trip
	 * timing. This issue has only been observed when switching quickly
	 * between GTT writes and CPU reads from inside the kernel on recent hw,
	 * and it appears to only affect discrete GTT blocks (i.e. on LLC
	 * system agents we cannot reproduce this behaviour, until Cannonlake
	 * that was!).
	 */

	i915_gem_chipset_flush(dev_priv);

	intel_runtime_pm_get(dev_priv);
	spin_lock_irq(&dev_priv->uncore.lock);

	POSTING_READ_FW(RING_HEAD(RENDER_RING_BASE));

	spin_unlock_irq(&dev_priv->uncore.lock);
	intel_runtime_pm_put(dev_priv);
}

static void
flush_write_domain(struct drm_i915_gem_object *obj, unsigned int flush_domains)
{
	struct drm_i915_private *dev_priv = to_i915(obj->base.dev);
	struct i915_vma *vma;

	if (!(obj->write_domain & flush_domains))
		return;

	switch (obj->write_domain) {
	case I915_GEM_DOMAIN_GTT:
		i915_gem_flush_ggtt_writes(dev_priv);

		intel_fb_obj_flush(obj,
				   fb_write_origin(obj, I915_GEM_DOMAIN_GTT));

		for_each_ggtt_vma(vma, obj) {
			if (vma->iomap)
				continue;

			i915_vma_unset_ggtt_write(vma);
		}
		break;

	case I915_GEM_DOMAIN_WC:
		wmb();
		break;

	case I915_GEM_DOMAIN_CPU:
		i915_gem_clflush_object(obj, I915_CLFLUSH_SYNC);
		break;

	case I915_GEM_DOMAIN_RENDER:
		if (gpu_write_needs_clflush(obj))
			obj->cache_dirty = true;
		break;
	}

	obj->write_domain = 0;
}

static inline int
__copy_to_user_swizzled(char __user *cpu_vaddr,
			const char *gpu_vaddr, int gpu_offset,
			int length)
{
	int ret, cpu_offset = 0;

	while (length > 0) {
		int cacheline_end = ALIGN(gpu_offset + 1, 64);
		int this_length = min(cacheline_end - gpu_offset, length);
		int swizzled_gpu_offset = gpu_offset ^ 64;

		ret = __copy_to_user(cpu_vaddr + cpu_offset,
				     gpu_vaddr + swizzled_gpu_offset,
				     this_length);
		if (ret)
			return ret + length;

		cpu_offset += this_length;
		gpu_offset += this_length;
		length -= this_length;
	}

	return 0;
}

static inline int
__copy_from_user_swizzled(char *gpu_vaddr, int gpu_offset,
			  const char __user *cpu_vaddr,
			  int length)
{
	int ret, cpu_offset = 0;

	while (length > 0) {
		int cacheline_end = ALIGN(gpu_offset + 1, 64);
		int this_length = min(cacheline_end - gpu_offset, length);
		int swizzled_gpu_offset = gpu_offset ^ 64;

		ret = __copy_from_user(gpu_vaddr + swizzled_gpu_offset,
				       cpu_vaddr + cpu_offset,
				       this_length);
		if (ret)
			return ret + length;

		cpu_offset += this_length;
		gpu_offset += this_length;
		length -= this_length;
	}

	return 0;
}

/*
 * Pins the specified object's pages and synchronizes the object with
 * GPU accesses. Sets needs_clflush to non-zero if the caller should
 * flush the object from the CPU cache.
 */
int i915_gem_obj_prepare_shmem_read(struct drm_i915_gem_object *obj,
				    unsigned int *needs_clflush)
{
	int ret;

	lockdep_assert_held(&obj->base.dev->struct_mutex);

	*needs_clflush = 0;
	if (!i915_gem_object_has_struct_page(obj))
		return -ENODEV;

	ret = i915_gem_object_wait(obj,
				   I915_WAIT_INTERRUPTIBLE |
				   I915_WAIT_LOCKED,
				   MAX_SCHEDULE_TIMEOUT,
				   NULL);
	if (ret)
		return ret;

	ret = i915_gem_object_pin_pages(obj);
	if (ret)
		return ret;

	if (obj->cache_coherent & I915_BO_CACHE_COHERENT_FOR_READ ||
	    !static_cpu_has(X86_FEATURE_CLFLUSH)) {
		ret = i915_gem_object_set_to_cpu_domain(obj, false);
		if (ret)
			goto err_unpin;
		else
			goto out;
	}

	flush_write_domain(obj, ~I915_GEM_DOMAIN_CPU);

	/* If we're not in the cpu read domain, set ourself into the gtt
	 * read domain and manually flush cachelines (if required). This
	 * optimizes for the case when the gpu will dirty the data
	 * anyway again before the next pread happens.
	 */
	if (!obj->cache_dirty &&
	    !(obj->read_domains & I915_GEM_DOMAIN_CPU))
		*needs_clflush = CLFLUSH_BEFORE;

out:
	/* return with the pages pinned */
	return 0;

err_unpin:
	i915_gem_object_unpin_pages(obj);
	return ret;
}

int i915_gem_obj_prepare_shmem_write(struct drm_i915_gem_object *obj,
				     unsigned int *needs_clflush)
{
	int ret;

	lockdep_assert_held(&obj->base.dev->struct_mutex);

	*needs_clflush = 0;
	if (!i915_gem_object_has_struct_page(obj))
		return -ENODEV;

	ret = i915_gem_object_wait(obj,
				   I915_WAIT_INTERRUPTIBLE |
				   I915_WAIT_LOCKED |
				   I915_WAIT_ALL,
				   MAX_SCHEDULE_TIMEOUT,
				   NULL);
	if (ret)
		return ret;

	ret = i915_gem_object_pin_pages(obj);
	if (ret)
		return ret;

	if (obj->cache_coherent & I915_BO_CACHE_COHERENT_FOR_WRITE ||
	    !static_cpu_has(X86_FEATURE_CLFLUSH)) {
		ret = i915_gem_object_set_to_cpu_domain(obj, true);
		if (ret)
			goto err_unpin;
		else
			goto out;
	}

	flush_write_domain(obj, ~I915_GEM_DOMAIN_CPU);

	/* If we're not in the cpu write domain, set ourself into the
	 * gtt write domain and manually flush cachelines (as required).
	 * This optimizes for the case when the gpu will use the data
	 * right away and we therefore have to clflush anyway.
	 */
	if (!obj->cache_dirty) {
		*needs_clflush |= CLFLUSH_AFTER;

		/*
		 * Same trick applies to invalidate partially written
		 * cachelines read before writing.
		 */
		if (!(obj->read_domains & I915_GEM_DOMAIN_CPU))
			*needs_clflush |= CLFLUSH_BEFORE;
	}

out:
	intel_fb_obj_invalidate(obj, ORIGIN_CPU);
	obj->mm.dirty = true;
	/* return with the pages pinned */
	return 0;

err_unpin:
	i915_gem_object_unpin_pages(obj);
	return ret;
}

static void
shmem_clflush_swizzled_range(char *addr, unsigned long length,
			     bool swizzled)
{
	if (unlikely(swizzled)) {
		unsigned long start = (unsigned long) addr;
		unsigned long end = (unsigned long) addr + length;

		/* For swizzling simply ensure that we always flush both
		 * channels. Lame, but simple and it works. Swizzled
		 * pwrite/pread is far from a hotpath - current userspace
		 * doesn't use it at all. */
		start = round_down(start, 128);
		end = round_up(end, 128);

		drm_clflush_virt_range((void *)start, end - start);
	} else {
		drm_clflush_virt_range(addr, length);
	}

}

/* Only difference to the fast-path function is that this can handle bit17
 * and uses non-atomic copy and kmap functions. */
static int
shmem_pread_slow(struct page *page, int offset, int length,
		 char __user *user_data,
		 bool page_do_bit17_swizzling, bool needs_clflush)
{
	char *vaddr;
	int ret;

	vaddr = kmap(page);
	if (needs_clflush)
		shmem_clflush_swizzled_range(vaddr + offset, length,
					     page_do_bit17_swizzling);

	if (page_do_bit17_swizzling)
		ret = __copy_to_user_swizzled(user_data, vaddr, offset, length);
	else
		ret = __copy_to_user(user_data, vaddr + offset, length);
	kunmap(page);

	return ret ? - EFAULT : 0;
}

static int
shmem_pread(struct page *page, int offset, int length, char __user *user_data,
	    bool page_do_bit17_swizzling, bool needs_clflush)
{
	int ret;

	ret = -ENODEV;
	if (!page_do_bit17_swizzling) {
		char *vaddr = kmap_atomic(page);

		if (needs_clflush)
			drm_clflush_virt_range(vaddr + offset, length);
		ret = __copy_to_user_inatomic(user_data, vaddr + offset, length);
		kunmap_atomic(vaddr);
	}
	if (ret == 0)
		return 0;

	return shmem_pread_slow(page, offset, length, user_data,
				page_do_bit17_swizzling, needs_clflush);
}

static int
i915_gem_shmem_pread(struct drm_i915_gem_object *obj,
		     struct drm_i915_gem_pread *args)
{
	char __user *user_data;
	u64 remain;
	unsigned int obj_do_bit17_swizzling;
	unsigned int needs_clflush;
	unsigned int idx, offset;
	int ret;

	obj_do_bit17_swizzling = 0;
	if (i915_gem_object_needs_bit17_swizzle(obj))
		obj_do_bit17_swizzling = BIT(17);

	ret = mutex_lock_interruptible(&obj->base.dev->struct_mutex);
	if (ret)
		return ret;

	ret = i915_gem_obj_prepare_shmem_read(obj, &needs_clflush);
	mutex_unlock(&obj->base.dev->struct_mutex);
	if (ret)
		return ret;

	remain = args->size;
	user_data = u64_to_user_ptr(args->data_ptr);
	offset = offset_in_page(args->offset);
	for (idx = args->offset >> PAGE_SHIFT; remain; idx++) {
		struct page *page = i915_gem_object_get_page(obj, idx);
		int length;

		length = remain;
		if (offset + length > PAGE_SIZE)
			length = PAGE_SIZE - offset;

		ret = shmem_pread(page, offset, length, user_data,
				  page_to_phys(page) & obj_do_bit17_swizzling,
				  needs_clflush);
		if (ret)
			break;

		remain -= length;
		user_data += length;
		offset = 0;
	}

	i915_gem_obj_finish_shmem_access(obj);
	return ret;
}

static inline bool
gtt_user_read(struct io_mapping *mapping,
	      loff_t base, int offset,
	      char __user *user_data, int length)
{
	void __iomem *vaddr;
	unsigned long unwritten;

	/* We can use the cpu mem copy function because this is X86. */
	vaddr = io_mapping_map_atomic_wc(mapping, base);
	unwritten = __copy_to_user_inatomic(user_data,
					    (void __force *)vaddr + offset,
					    length);
	io_mapping_unmap_atomic(vaddr);
	if (unwritten) {
		vaddr = io_mapping_map_wc(mapping, base, PAGE_SIZE);
		unwritten = copy_to_user(user_data,
					 (void __force *)vaddr + offset,
					 length);
		io_mapping_unmap(vaddr);
	}
	return unwritten;
}

static int
i915_gem_gtt_pread(struct drm_i915_gem_object *obj,
		   const struct drm_i915_gem_pread *args)
{
	struct drm_i915_private *i915 = to_i915(obj->base.dev);
	struct i915_ggtt *ggtt = &i915->ggtt;
	struct drm_mm_node node;
	struct i915_vma *vma;
	void __user *user_data;
	u64 remain, offset;
	int ret;

	ret = mutex_lock_interruptible(&i915->drm.struct_mutex);
	if (ret)
		return ret;

	intel_runtime_pm_get(i915);
	vma = i915_gem_object_ggtt_pin(obj, NULL, 0, 0,
				       PIN_MAPPABLE |
				       PIN_NONFAULT |
				       PIN_NONBLOCK);
	if (!IS_ERR(vma)) {
		node.start = i915_ggtt_offset(vma);
		node.allocated = false;
		ret = i915_vma_put_fence(vma);
		if (ret) {
			i915_vma_unpin(vma);
			vma = ERR_PTR(ret);
		}
	}
	if (IS_ERR(vma)) {
		ret = insert_mappable_node(ggtt, &node, PAGE_SIZE);
		if (ret)
			goto out_unlock;
		GEM_BUG_ON(!node.allocated);
	}

	ret = i915_gem_object_set_to_gtt_domain(obj, false);
	if (ret)
		goto out_unpin;

	mutex_unlock(&i915->drm.struct_mutex);

	user_data = u64_to_user_ptr(args->data_ptr);
	remain = args->size;
	offset = args->offset;

	while (remain > 0) {
		/* Operation in this page
		 *
		 * page_base = page offset within aperture
		 * page_offset = offset within page
		 * page_length = bytes to copy for this page
		 */
		u32 page_base = node.start;
		unsigned page_offset = offset_in_page(offset);
		unsigned page_length = PAGE_SIZE - page_offset;
		page_length = remain < page_length ? remain : page_length;
		if (node.allocated) {
			wmb();
			ggtt->vm.insert_page(&ggtt->vm,
					     i915_gem_object_get_dma_address(obj, offset >> PAGE_SHIFT),
					     node.start, I915_CACHE_NONE, 0);
			wmb();
		} else {
			page_base += offset & PAGE_MASK;
		}

		if (gtt_user_read(&ggtt->iomap, page_base, page_offset,
				  user_data, page_length)) {
			ret = -EFAULT;
			break;
		}

		remain -= page_length;
		user_data += page_length;
		offset += page_length;
	}

	mutex_lock(&i915->drm.struct_mutex);
out_unpin:
	if (node.allocated) {
		wmb();
		ggtt->vm.clear_range(&ggtt->vm, node.start, node.size);
		remove_mappable_node(&node);
	} else {
		i915_vma_unpin(vma);
	}
out_unlock:
	intel_runtime_pm_put(i915);
	mutex_unlock(&i915->drm.struct_mutex);

	return ret;
}

/**
 * Reads data from the object referenced by handle.
 * @dev: drm device pointer
 * @data: ioctl data blob
 * @file: drm file pointer
 *
 * On error, the contents of *data are undefined.
 */
int
i915_gem_pread_ioctl(struct drm_device *dev, void *data,
		     struct drm_file *file)
{
	struct drm_i915_gem_pread *args = data;
	struct drm_i915_gem_object *obj;
	int ret;

	if (args->size == 0)
		return 0;

	if (!access_ok(VERIFY_WRITE,
		       u64_to_user_ptr(args->data_ptr),
		       args->size))
		return -EFAULT;

	obj = i915_gem_object_lookup(file, args->handle);
	if (!obj)
		return -ENOENT;

	/* Bounds check source.  */
	if (range_overflows_t(u64, args->offset, args->size, obj->base.size)) {
		ret = -EINVAL;
		goto out;
	}

	trace_i915_gem_object_pread(obj, args->offset, args->size);

	ret = i915_gem_object_wait(obj,
				   I915_WAIT_INTERRUPTIBLE,
				   MAX_SCHEDULE_TIMEOUT,
				   to_rps_client(file));
	if (ret)
		goto out;

	ret = i915_gem_object_pin_pages(obj);
	if (ret)
		goto out;

	ret = i915_gem_shmem_pread(obj, args);
	if (ret == -EFAULT || ret == -ENODEV)
		ret = i915_gem_gtt_pread(obj, args);

	i915_gem_object_unpin_pages(obj);
out:
	i915_gem_object_put(obj);
	return ret;
}

/* This is the fast write path which cannot handle
 * page faults in the source data
 */

static inline bool
ggtt_write(struct io_mapping *mapping,
	   loff_t base, int offset,
	   char __user *user_data, int length)
{
	void __iomem *vaddr;
	unsigned long unwritten;

	/* We can use the cpu mem copy function because this is X86. */
	vaddr = io_mapping_map_atomic_wc(mapping, base);
	unwritten = __copy_from_user_inatomic_nocache((void __force *)vaddr + offset,
						      user_data, length);
	io_mapping_unmap_atomic(vaddr);
	if (unwritten) {
		vaddr = io_mapping_map_wc(mapping, base, PAGE_SIZE);
		unwritten = copy_from_user((void __force *)vaddr + offset,
					   user_data, length);
		io_mapping_unmap(vaddr);
	}

	return unwritten;
}

/**
 * This is the fast pwrite path, where we copy the data directly from the
 * user into the GTT, uncached.
 * @obj: i915 GEM object
 * @args: pwrite arguments structure
 */
static int
i915_gem_gtt_pwrite_fast(struct drm_i915_gem_object *obj,
			 const struct drm_i915_gem_pwrite *args)
{
	struct drm_i915_private *i915 = to_i915(obj->base.dev);
	struct i915_ggtt *ggtt = &i915->ggtt;
	struct drm_mm_node node;
	struct i915_vma *vma;
	u64 remain, offset;
	void __user *user_data;
	int ret;

	ret = mutex_lock_interruptible(&i915->drm.struct_mutex);
	if (ret)
		return ret;

	if (i915_gem_object_has_struct_page(obj)) {
		/*
		 * Avoid waking the device up if we can fallback, as
		 * waking/resuming is very slow (worst-case 10-100 ms
		 * depending on PCI sleeps and our own resume time).
		 * This easily dwarfs any performance advantage from
		 * using the cache bypass of indirect GGTT access.
		 */
		if (!intel_runtime_pm_get_if_in_use(i915)) {
			ret = -EFAULT;
			goto out_unlock;
		}
	} else {
		/* No backing pages, no fallback, we must force GGTT access */
		intel_runtime_pm_get(i915);
	}

	vma = i915_gem_object_ggtt_pin(obj, NULL, 0, 0,
				       PIN_MAPPABLE |
				       PIN_NONFAULT |
				       PIN_NONBLOCK);
	if (!IS_ERR(vma)) {
		node.start = i915_ggtt_offset(vma);
		node.allocated = false;
		ret = i915_vma_put_fence(vma);
		if (ret) {
			i915_vma_unpin(vma);
			vma = ERR_PTR(ret);
		}
	}
	if (IS_ERR(vma)) {
		ret = insert_mappable_node(ggtt, &node, PAGE_SIZE);
		if (ret)
			goto out_rpm;
		GEM_BUG_ON(!node.allocated);
	}

	ret = i915_gem_object_set_to_gtt_domain(obj, true);
	if (ret)
		goto out_unpin;

	mutex_unlock(&i915->drm.struct_mutex);

	intel_fb_obj_invalidate(obj, ORIGIN_CPU);

	user_data = u64_to_user_ptr(args->data_ptr);
	offset = args->offset;
	remain = args->size;
	while (remain) {
		/* Operation in this page
		 *
		 * page_base = page offset within aperture
		 * page_offset = offset within page
		 * page_length = bytes to copy for this page
		 */
		u32 page_base = node.start;
		unsigned int page_offset = offset_in_page(offset);
		unsigned int page_length = PAGE_SIZE - page_offset;
		page_length = remain < page_length ? remain : page_length;
		if (node.allocated) {
			wmb(); /* flush the write before we modify the GGTT */
			ggtt->vm.insert_page(&ggtt->vm,
					     i915_gem_object_get_dma_address(obj, offset >> PAGE_SHIFT),
					     node.start, I915_CACHE_NONE, 0);
			wmb(); /* flush modifications to the GGTT (insert_page) */
		} else {
			page_base += offset & PAGE_MASK;
		}
		/* If we get a fault while copying data, then (presumably) our
		 * source page isn't available.  Return the error and we'll
		 * retry in the slow path.
		 * If the object is non-shmem backed, we retry again with the
		 * path that handles page fault.
		 */
		if (ggtt_write(&ggtt->iomap, page_base, page_offset,
			       user_data, page_length)) {
			ret = -EFAULT;
			break;
		}

		remain -= page_length;
		user_data += page_length;
		offset += page_length;
	}
	intel_fb_obj_flush(obj, ORIGIN_CPU);

	mutex_lock(&i915->drm.struct_mutex);
out_unpin:
	if (node.allocated) {
		wmb();
		ggtt->vm.clear_range(&ggtt->vm, node.start, node.size);
		remove_mappable_node(&node);
	} else {
		i915_vma_unpin(vma);
	}
out_rpm:
	intel_runtime_pm_put(i915);
out_unlock:
	mutex_unlock(&i915->drm.struct_mutex);
	return ret;
}

static int
shmem_pwrite_slow(struct page *page, int offset, int length,
		  char __user *user_data,
		  bool page_do_bit17_swizzling,
		  bool needs_clflush_before,
		  bool needs_clflush_after)
{
	char *vaddr;
	int ret;

	vaddr = kmap(page);
	if (unlikely(needs_clflush_before || page_do_bit17_swizzling))
		shmem_clflush_swizzled_range(vaddr + offset, length,
					     page_do_bit17_swizzling);
	if (page_do_bit17_swizzling)
		ret = __copy_from_user_swizzled(vaddr, offset, user_data,
						length);
	else
		ret = __copy_from_user(vaddr + offset, user_data, length);
	if (needs_clflush_after)
		shmem_clflush_swizzled_range(vaddr + offset, length,
					     page_do_bit17_swizzling);
	kunmap(page);

	return ret ? -EFAULT : 0;
}

/* Per-page copy function for the shmem pwrite fastpath.
 * Flushes invalid cachelines before writing to the target if
 * needs_clflush_before is set and flushes out any written cachelines after
 * writing if needs_clflush is set.
 */
static int
shmem_pwrite(struct page *page, int offset, int len, char __user *user_data,
	     bool page_do_bit17_swizzling,
	     bool needs_clflush_before,
	     bool needs_clflush_after)
{
	int ret;

	ret = -ENODEV;
	if (!page_do_bit17_swizzling) {
		char *vaddr = kmap_atomic(page);

		if (needs_clflush_before)
			drm_clflush_virt_range(vaddr + offset, len);
		ret = __copy_from_user_inatomic(vaddr + offset, user_data, len);
		if (needs_clflush_after)
			drm_clflush_virt_range(vaddr + offset, len);

		kunmap_atomic(vaddr);
	}
	if (ret == 0)
		return ret;

	return shmem_pwrite_slow(page, offset, len, user_data,
				 page_do_bit17_swizzling,
				 needs_clflush_before,
				 needs_clflush_after);
}

static int
i915_gem_shmem_pwrite(struct drm_i915_gem_object *obj,
		      const struct drm_i915_gem_pwrite *args)
{
	struct drm_i915_private *i915 = to_i915(obj->base.dev);
	void __user *user_data;
	u64 remain;
	unsigned int obj_do_bit17_swizzling;
	unsigned int partial_cacheline_write;
	unsigned int needs_clflush;
	unsigned int offset, idx;
	int ret;

	ret = mutex_lock_interruptible(&i915->drm.struct_mutex);
	if (ret)
		return ret;

	ret = i915_gem_obj_prepare_shmem_write(obj, &needs_clflush);
	mutex_unlock(&i915->drm.struct_mutex);
	if (ret)
		return ret;

	obj_do_bit17_swizzling = 0;
	if (i915_gem_object_needs_bit17_swizzle(obj))
		obj_do_bit17_swizzling = BIT(17);

	/* If we don't overwrite a cacheline completely we need to be
	 * careful to have up-to-date data by first clflushing. Don't
	 * overcomplicate things and flush the entire patch.
	 */
	partial_cacheline_write = 0;
	if (needs_clflush & CLFLUSH_BEFORE)
		partial_cacheline_write = boot_cpu_data.x86_clflush_size - 1;

	user_data = u64_to_user_ptr(args->data_ptr);
	remain = args->size;
	offset = offset_in_page(args->offset);
	for (idx = args->offset >> PAGE_SHIFT; remain; idx++) {
		struct page *page = i915_gem_object_get_page(obj, idx);
		int length;

		length = remain;
		if (offset + length > PAGE_SIZE)
			length = PAGE_SIZE - offset;

		ret = shmem_pwrite(page, offset, length, user_data,
				   page_to_phys(page) & obj_do_bit17_swizzling,
				   (offset | length) & partial_cacheline_write,
				   needs_clflush & CLFLUSH_AFTER);
		if (ret)
			break;

		remain -= length;
		user_data += length;
		offset = 0;
	}

	intel_fb_obj_flush(obj, ORIGIN_CPU);
	i915_gem_obj_finish_shmem_access(obj);
	return ret;
}

/**
 * Writes data to the object referenced by handle.
 * @dev: drm device
 * @data: ioctl data blob
 * @file: drm file
 *
 * On error, the contents of the buffer that were to be modified are undefined.
 */
int
i915_gem_pwrite_ioctl(struct drm_device *dev, void *data,
		      struct drm_file *file)
{
	struct drm_i915_gem_pwrite *args = data;
	struct drm_i915_gem_object *obj;
	int ret;

	if (args->size == 0)
		return 0;

	if (!access_ok(VERIFY_READ,
		       u64_to_user_ptr(args->data_ptr),
		       args->size))
		return -EFAULT;

	obj = i915_gem_object_lookup(file, args->handle);
	if (!obj)
		return -ENOENT;

	/* Bounds check destination. */
	if (range_overflows_t(u64, args->offset, args->size, obj->base.size)) {
		ret = -EINVAL;
		goto err;
	}

	/* Writes not allowed into this read-only object */
	if (i915_gem_object_is_readonly(obj)) {
		ret = -EINVAL;
		goto err;
	}

	trace_i915_gem_object_pwrite(obj, args->offset, args->size);

	ret = -ENODEV;
	if (obj->ops->pwrite)
		ret = obj->ops->pwrite(obj, args);
	if (ret != -ENODEV)
		goto err;

	ret = i915_gem_object_wait(obj,
				   I915_WAIT_INTERRUPTIBLE |
				   I915_WAIT_ALL,
				   MAX_SCHEDULE_TIMEOUT,
				   to_rps_client(file));
	if (ret)
		goto err;

	ret = i915_gem_object_pin_pages(obj);
	if (ret)
		goto err;

	ret = -EFAULT;
	/* We can only do the GTT pwrite on untiled buffers, as otherwise
	 * it would end up going through the fenced access, and we'll get
	 * different detiling behavior between reading and writing.
	 * pread/pwrite currently are reading and writing from the CPU
	 * perspective, requiring manual detiling by the client.
	 */
	if (!i915_gem_object_has_struct_page(obj) ||
	    cpu_write_needs_clflush(obj))
		/* Note that the gtt paths might fail with non-page-backed user
		 * pointers (e.g. gtt mappings when moving data between
		 * textures). Fallback to the shmem path in that case.
		 */
		ret = i915_gem_gtt_pwrite_fast(obj, args);

	if (ret == -EFAULT || ret == -ENOSPC) {
		if (obj->phys_handle)
			ret = i915_gem_phys_pwrite(obj, args, file);
		else
			ret = i915_gem_shmem_pwrite(obj, args);
	}

	i915_gem_object_unpin_pages(obj);
err:
	i915_gem_object_put(obj);
	return ret;
}

static void i915_gem_object_bump_inactive_ggtt(struct drm_i915_gem_object *obj)
{
	struct drm_i915_private *i915;
	struct list_head *list;
	struct i915_vma *vma;

	GEM_BUG_ON(!i915_gem_object_has_pinned_pages(obj));

	for_each_ggtt_vma(vma, obj) {
		if (i915_vma_is_active(vma))
			continue;

		if (!drm_mm_node_allocated(&vma->node))
			continue;

		list_move_tail(&vma->vm_link, &vma->vm->inactive_list);
	}

	i915 = to_i915(obj->base.dev);
	spin_lock(&i915->mm.obj_lock);
	list = obj->bind_count ? &i915->mm.bound_list : &i915->mm.unbound_list;
	list_move_tail(&obj->mm.link, list);
	spin_unlock(&i915->mm.obj_lock);
}

/**
 * Called when user space prepares to use an object with the CPU, either
 * through the mmap ioctl's mapping or a GTT mapping.
 * @dev: drm device
 * @data: ioctl data blob
 * @file: drm file
 */
int
i915_gem_set_domain_ioctl(struct drm_device *dev, void *data,
			  struct drm_file *file)
{
	struct drm_i915_gem_set_domain *args = data;
	struct drm_i915_gem_object *obj;
	uint32_t read_domains = args->read_domains;
	uint32_t write_domain = args->write_domain;
	int err;

	/* Only handle setting domains to types used by the CPU. */
	if ((write_domain | read_domains) & I915_GEM_GPU_DOMAINS)
		return -EINVAL;

	/* Having something in the write domain implies it's in the read
	 * domain, and only that read domain.  Enforce that in the request.
	 */
	if (write_domain != 0 && read_domains != write_domain)
		return -EINVAL;

	obj = i915_gem_object_lookup(file, args->handle);
	if (!obj)
		return -ENOENT;

	/* Try to flush the object off the GPU without holding the lock.
	 * We will repeat the flush holding the lock in the normal manner
	 * to catch cases where we are gazumped.
	 */
	err = i915_gem_object_wait(obj,
				   I915_WAIT_INTERRUPTIBLE |
				   (write_domain ? I915_WAIT_ALL : 0),
				   MAX_SCHEDULE_TIMEOUT,
				   to_rps_client(file));
	if (err)
		goto out;

	/*
	 * Proxy objects do not control access to the backing storage, ergo
	 * they cannot be used as a means to manipulate the cache domain
	 * tracking for that backing storage. The proxy object is always
	 * considered to be outside of any cache domain.
	 */
	if (i915_gem_object_is_proxy(obj)) {
		err = -ENXIO;
		goto out;
	}

	/*
	 * Flush and acquire obj->pages so that we are coherent through
	 * direct access in memory with previous cached writes through
	 * shmemfs and that our cache domain tracking remains valid.
	 * For example, if the obj->filp was moved to swap without us
	 * being notified and releasing the pages, we would mistakenly
	 * continue to assume that the obj remained out of the CPU cached
	 * domain.
	 */
	err = i915_gem_object_pin_pages(obj);
	if (err)
		goto out;

	err = i915_mutex_lock_interruptible(dev);
	if (err)
		goto out_unpin;

	if (read_domains & I915_GEM_DOMAIN_WC)
		err = i915_gem_object_set_to_wc_domain(obj, write_domain);
	else if (read_domains & I915_GEM_DOMAIN_GTT)
		err = i915_gem_object_set_to_gtt_domain(obj, write_domain);
	else
		err = i915_gem_object_set_to_cpu_domain(obj, write_domain);

	/* And bump the LRU for this access */
	i915_gem_object_bump_inactive_ggtt(obj);

	mutex_unlock(&dev->struct_mutex);

	if (write_domain != 0)
		intel_fb_obj_invalidate(obj,
					fb_write_origin(obj, write_domain));

out_unpin:
	i915_gem_object_unpin_pages(obj);
out:
	i915_gem_object_put(obj);
	return err;
}

/**
 * Called when user space has done writes to this buffer
 * @dev: drm device
 * @data: ioctl data blob
 * @file: drm file
 */
int
i915_gem_sw_finish_ioctl(struct drm_device *dev, void *data,
			 struct drm_file *file)
{
	struct drm_i915_gem_sw_finish *args = data;
	struct drm_i915_gem_object *obj;

	obj = i915_gem_object_lookup(file, args->handle);
	if (!obj)
		return -ENOENT;

	/*
	 * Proxy objects are barred from CPU access, so there is no
	 * need to ban sw_finish as it is a nop.
	 */

	/* Pinned buffers may be scanout, so flush the cache */
	i915_gem_object_flush_if_display(obj);
	i915_gem_object_put(obj);

	return 0;
}

/**
 * i915_gem_mmap_ioctl - Maps the contents of an object, returning the address
 *			 it is mapped to.
 * @dev: drm device
 * @data: ioctl data blob
 * @file: drm file
 *
 * While the mapping holds a reference on the contents of the object, it doesn't
 * imply a ref on the object itself.
 *
 * IMPORTANT:
 *
 * DRM driver writers who look a this function as an example for how to do GEM
 * mmap support, please don't implement mmap support like here. The modern way
 * to implement DRM mmap support is with an mmap offset ioctl (like
 * i915_gem_mmap_gtt) and then using the mmap syscall on the DRM fd directly.
 * That way debug tooling like valgrind will understand what's going on, hiding
 * the mmap call in a driver private ioctl will break that. The i915 driver only
 * does cpu mmaps this way because we didn't know better.
 */
int
i915_gem_mmap_ioctl(struct drm_device *dev, void *data,
		    struct drm_file *file)
{
	struct drm_i915_gem_mmap *args = data;
	struct drm_i915_gem_object *obj;
	unsigned long addr;

	if (args->flags & ~(I915_MMAP_WC))
		return -EINVAL;

	if (args->flags & I915_MMAP_WC && !boot_cpu_has(X86_FEATURE_PAT))
		return -ENODEV;

	obj = i915_gem_object_lookup(file, args->handle);
	if (!obj)
		return -ENOENT;

	/* prime objects have no backing filp to GEM mmap
	 * pages from.
	 */
	if (!obj->base.filp) {
		i915_gem_object_put(obj);
		return -ENXIO;
	}

	addr = vm_mmap(obj->base.filp, 0, args->size,
		       PROT_READ | PROT_WRITE, MAP_SHARED,
		       args->offset);
	if (args->flags & I915_MMAP_WC) {
		struct mm_struct *mm = current->mm;
		struct vm_area_struct *vma;

		if (down_write_killable(&mm->mmap_sem)) {
			i915_gem_object_put(obj);
			return -EINTR;
		}
		vma = find_vma(mm, addr);
		if (vma)
			vma->vm_page_prot =
				pgprot_writecombine(vm_get_page_prot(vma->vm_flags));
		else
			addr = -ENOMEM;
		up_write(&mm->mmap_sem);

		/* This may race, but that's ok, it only gets set */
		WRITE_ONCE(obj->frontbuffer_ggtt_origin, ORIGIN_CPU);
	}
	i915_gem_object_put(obj);
	if (IS_ERR((void *)addr))
		return addr;

	args->addr_ptr = (uint64_t) addr;

	return 0;
}

static unsigned int tile_row_pages(struct drm_i915_gem_object *obj)
{
	return i915_gem_object_get_tile_row_size(obj) >> PAGE_SHIFT;
}

/**
 * i915_gem_mmap_gtt_version - report the current feature set for GTT mmaps
 *
 * A history of the GTT mmap interface:
 *
 * 0 - Everything had to fit into the GTT. Both parties of a memcpy had to
 *     aligned and suitable for fencing, and still fit into the available
 *     mappable space left by the pinned display objects. A classic problem
 *     we called the page-fault-of-doom where we would ping-pong between
 *     two objects that could not fit inside the GTT and so the memcpy
 *     would page one object in at the expense of the other between every
 *     single byte.
 *
 * 1 - Objects can be any size, and have any compatible fencing (X Y, or none
 *     as set via i915_gem_set_tiling() [DRM_I915_GEM_SET_TILING]). If the
 *     object is too large for the available space (or simply too large
 *     for the mappable aperture!), a view is created instead and faulted
 *     into userspace. (This view is aligned and sized appropriately for
 *     fenced access.)
 *
 * 2 - Recognise WC as a separate cache domain so that we can flush the
 *     delayed writes via GTT before performing direct access via WC.
 *
 * Restrictions:
 *
 *  * snoopable objects cannot be accessed via the GTT. It can cause machine
 *    hangs on some architectures, corruption on others. An attempt to service
 *    a GTT page fault from a snoopable object will generate a SIGBUS.
 *
 *  * the object must be able to fit into RAM (physical memory, though no
 *    limited to the mappable aperture).
 *
 *
 * Caveats:
 *
 *  * a new GTT page fault will synchronize rendering from the GPU and flush
 *    all data to system memory. Subsequent access will not be synchronized.
 *
 *  * all mappings are revoked on runtime device suspend.
 *
 *  * there are only 8, 16 or 32 fence registers to share between all users
 *    (older machines require fence register for display and blitter access
 *    as well). Contention of the fence registers will cause the previous users
 *    to be unmapped and any new access will generate new page faults.
 *
 *  * running out of memory while servicing a fault may generate a SIGBUS,
 *    rather than the expected SIGSEGV.
 */
int i915_gem_mmap_gtt_version(void)
{
	return 2;
}

static inline struct i915_ggtt_view
compute_partial_view(struct drm_i915_gem_object *obj,
		     pgoff_t page_offset,
		     unsigned int chunk)
{
	struct i915_ggtt_view view;

	if (i915_gem_object_is_tiled(obj))
		chunk = roundup(chunk, tile_row_pages(obj));

	view.type = I915_GGTT_VIEW_PARTIAL;
	view.partial.offset = rounddown(page_offset, chunk);
	view.partial.size =
		min_t(unsigned int, chunk,
		      (obj->base.size >> PAGE_SHIFT) - view.partial.offset);

	/* If the partial covers the entire object, just create a normal VMA. */
	if (chunk >= obj->base.size >> PAGE_SHIFT)
		view.type = I915_GGTT_VIEW_NORMAL;

	return view;
}

/**
 * i915_gem_fault - fault a page into the GTT
 * @vmf: fault info
 *
 * The fault handler is set up by drm_gem_mmap() when a object is GTT mapped
 * from userspace.  The fault handler takes care of binding the object to
 * the GTT (if needed), allocating and programming a fence register (again,
 * only if needed based on whether the old reg is still valid or the object
 * is tiled) and inserting a new PTE into the faulting process.
 *
 * Note that the faulting process may involve evicting existing objects
 * from the GTT and/or fence registers to make room.  So performance may
 * suffer if the GTT working set is large or there are few fence registers
 * left.
 *
 * The current feature set supported by i915_gem_fault() and thus GTT mmaps
 * is exposed via I915_PARAM_MMAP_GTT_VERSION (see i915_gem_mmap_gtt_version).
 */
vm_fault_t i915_gem_fault(struct vm_fault *vmf)
{
#define MIN_CHUNK_PAGES (SZ_1M >> PAGE_SHIFT)
	struct vm_area_struct *area = vmf->vma;
	struct drm_i915_gem_object *obj = to_intel_bo(area->vm_private_data);
	struct drm_device *dev = obj->base.dev;
	struct drm_i915_private *dev_priv = to_i915(dev);
	struct i915_ggtt *ggtt = &dev_priv->ggtt;
	bool write = !!(vmf->flags & FAULT_FLAG_WRITE);
	struct i915_vma *vma;
	pgoff_t page_offset;
	int ret;

	/* Sanity check that we allow writing into this object */
	if (i915_gem_object_is_readonly(obj) && write)
		return VM_FAULT_SIGBUS;

	/* We don't use vmf->pgoff since that has the fake offset */
	page_offset = (vmf->address - area->vm_start) >> PAGE_SHIFT;

	trace_i915_gem_object_fault(obj, page_offset, true, write);

	/* Try to flush the object off the GPU first without holding the lock.
	 * Upon acquiring the lock, we will perform our sanity checks and then
	 * repeat the flush holding the lock in the normal manner to catch cases
	 * where we are gazumped.
	 */
	ret = i915_gem_object_wait(obj,
				   I915_WAIT_INTERRUPTIBLE,
				   MAX_SCHEDULE_TIMEOUT,
				   NULL);
	if (ret)
		goto err;

	ret = i915_gem_object_pin_pages(obj);
	if (ret)
		goto err;

	intel_runtime_pm_get(dev_priv);

	ret = i915_mutex_lock_interruptible(dev);
	if (ret)
		goto err_rpm;

	/* Access to snoopable pages through the GTT is incoherent. */
	if (obj->cache_level != I915_CACHE_NONE && !HAS_LLC(dev_priv)) {
		ret = -EFAULT;
		goto err_unlock;
	}


	/* Now pin it into the GTT as needed */
	vma = i915_gem_object_ggtt_pin(obj, NULL, 0, 0,
				       PIN_MAPPABLE |
				       PIN_NONBLOCK |
				       PIN_NONFAULT);
	if (IS_ERR(vma)) {
		/* Use a partial view if it is bigger than available space */
		struct i915_ggtt_view view =
			compute_partial_view(obj, page_offset, MIN_CHUNK_PAGES);
		unsigned int flags;

		flags = PIN_MAPPABLE;
		if (view.type == I915_GGTT_VIEW_NORMAL)
			flags |= PIN_NONBLOCK; /* avoid warnings for pinned */

		/*
		 * Userspace is now writing through an untracked VMA, abandon
		 * all hope that the hardware is able to track future writes.
		 */
		obj->frontbuffer_ggtt_origin = ORIGIN_CPU;

		vma = i915_gem_object_ggtt_pin(obj, &view, 0, 0, flags);
		if (IS_ERR(vma) && !view.type) {
			flags = PIN_MAPPABLE;
			view.type = I915_GGTT_VIEW_PARTIAL;
			vma = i915_gem_object_ggtt_pin(obj, &view, 0, 0, flags);
		}
	}
	if (IS_ERR(vma)) {
		ret = PTR_ERR(vma);
		goto err_unlock;
	}

	ret = i915_gem_object_set_to_gtt_domain(obj, write);
	if (ret)
		goto err_unpin;

	ret = i915_vma_pin_fence(vma);
	if (ret)
		goto err_unpin;

	/* Finally, remap it using the new GTT offset */
	ret = remap_io_mapping(area,
			       area->vm_start + (vma->ggtt_view.partial.offset << PAGE_SHIFT),
			       (ggtt->gmadr.start + vma->node.start) >> PAGE_SHIFT,
			       min_t(u64, vma->size, area->vm_end - area->vm_start),
			       &ggtt->iomap);
	if (ret)
		goto err_fence;

	/* Mark as being mmapped into userspace for later revocation */
	assert_rpm_wakelock_held(dev_priv);
	if (!i915_vma_set_userfault(vma) && !obj->userfault_count++)
		list_add(&obj->userfault_link, &dev_priv->mm.userfault_list);
	GEM_BUG_ON(!obj->userfault_count);

	i915_vma_set_ggtt_write(vma);

err_fence:
	i915_vma_unpin_fence(vma);
err_unpin:
	__i915_vma_unpin(vma);
err_unlock:
	mutex_unlock(&dev->struct_mutex);
err_rpm:
	intel_runtime_pm_put(dev_priv);
	i915_gem_object_unpin_pages(obj);
err:
	switch (ret) {
	case -EIO:
		/*
		 * We eat errors when the gpu is terminally wedged to avoid
		 * userspace unduly crashing (gl has no provisions for mmaps to
		 * fail). But any other -EIO isn't ours (e.g. swap in failure)
		 * and so needs to be reported.
		 */
		if (!i915_terminally_wedged(&dev_priv->gpu_error))
			return VM_FAULT_SIGBUS;
<<<<<<< HEAD
=======
		/* else: fall through */
>>>>>>> f91e6544
	case -EAGAIN:
		/*
		 * EAGAIN means the gpu is hung and we'll wait for the error
		 * handler to reset everything when re-faulting in
		 * i915_mutex_lock_interruptible.
		 */
	case 0:
	case -ERESTARTSYS:
	case -EINTR:
	case -EBUSY:
		/*
		 * EBUSY is ok: this just means that another thread
		 * already did the job.
		 */
		return VM_FAULT_NOPAGE;
	case -ENOMEM:
		return VM_FAULT_OOM;
	case -ENOSPC:
	case -EFAULT:
		return VM_FAULT_SIGBUS;
	default:
		WARN_ONCE(ret, "unhandled error in i915_gem_fault: %i\n", ret);
		return VM_FAULT_SIGBUS;
	}
}

static void __i915_gem_object_release_mmap(struct drm_i915_gem_object *obj)
{
	struct i915_vma *vma;

	GEM_BUG_ON(!obj->userfault_count);

	obj->userfault_count = 0;
	list_del(&obj->userfault_link);
	drm_vma_node_unmap(&obj->base.vma_node,
			   obj->base.dev->anon_inode->i_mapping);

	for_each_ggtt_vma(vma, obj)
		i915_vma_unset_userfault(vma);
}

/**
 * i915_gem_release_mmap - remove physical page mappings
 * @obj: obj in question
 *
 * Preserve the reservation of the mmapping with the DRM core code, but
 * relinquish ownership of the pages back to the system.
 *
 * It is vital that we remove the page mapping if we have mapped a tiled
 * object through the GTT and then lose the fence register due to
 * resource pressure. Similarly if the object has been moved out of the
 * aperture, than pages mapped into userspace must be revoked. Removing the
 * mapping will then trigger a page fault on the next user access, allowing
 * fixup by i915_gem_fault().
 */
void
i915_gem_release_mmap(struct drm_i915_gem_object *obj)
{
	struct drm_i915_private *i915 = to_i915(obj->base.dev);

	/* Serialisation between user GTT access and our code depends upon
	 * revoking the CPU's PTE whilst the mutex is held. The next user
	 * pagefault then has to wait until we release the mutex.
	 *
	 * Note that RPM complicates somewhat by adding an additional
	 * requirement that operations to the GGTT be made holding the RPM
	 * wakeref.
	 */
	lockdep_assert_held(&i915->drm.struct_mutex);
	intel_runtime_pm_get(i915);

	if (!obj->userfault_count)
		goto out;

	__i915_gem_object_release_mmap(obj);

	/* Ensure that the CPU's PTE are revoked and there are not outstanding
	 * memory transactions from userspace before we return. The TLB
	 * flushing implied above by changing the PTE above *should* be
	 * sufficient, an extra barrier here just provides us with a bit
	 * of paranoid documentation about our requirement to serialise
	 * memory writes before touching registers / GSM.
	 */
	wmb();

out:
	intel_runtime_pm_put(i915);
}

void i915_gem_runtime_suspend(struct drm_i915_private *dev_priv)
{
	struct drm_i915_gem_object *obj, *on;
	int i;

	/*
	 * Only called during RPM suspend. All users of the userfault_list
	 * must be holding an RPM wakeref to ensure that this can not
	 * run concurrently with themselves (and use the struct_mutex for
	 * protection between themselves).
	 */

	list_for_each_entry_safe(obj, on,
				 &dev_priv->mm.userfault_list, userfault_link)
		__i915_gem_object_release_mmap(obj);

	/* The fence will be lost when the device powers down. If any were
	 * in use by hardware (i.e. they are pinned), we should not be powering
	 * down! All other fences will be reacquired by the user upon waking.
	 */
	for (i = 0; i < dev_priv->num_fence_regs; i++) {
		struct drm_i915_fence_reg *reg = &dev_priv->fence_regs[i];

		/* Ideally we want to assert that the fence register is not
		 * live at this point (i.e. that no piece of code will be
		 * trying to write through fence + GTT, as that both violates
		 * our tracking of activity and associated locking/barriers,
		 * but also is illegal given that the hw is powered down).
		 *
		 * Previously we used reg->pin_count as a "liveness" indicator.
		 * That is not sufficient, and we need a more fine-grained
		 * tool if we want to have a sanity check here.
		 */

		if (!reg->vma)
			continue;

		GEM_BUG_ON(i915_vma_has_userfault(reg->vma));
		reg->dirty = true;
	}
}

static int i915_gem_object_create_mmap_offset(struct drm_i915_gem_object *obj)
{
	struct drm_i915_private *dev_priv = to_i915(obj->base.dev);
	int err;

	err = drm_gem_create_mmap_offset(&obj->base);
	if (likely(!err))
		return 0;

	/* Attempt to reap some mmap space from dead objects */
	do {
		err = i915_gem_wait_for_idle(dev_priv,
					     I915_WAIT_INTERRUPTIBLE,
					     MAX_SCHEDULE_TIMEOUT);
		if (err)
			break;

		i915_gem_drain_freed_objects(dev_priv);
		err = drm_gem_create_mmap_offset(&obj->base);
		if (!err)
			break;

	} while (flush_delayed_work(&dev_priv->gt.retire_work));

	return err;
}

static void i915_gem_object_free_mmap_offset(struct drm_i915_gem_object *obj)
{
	drm_gem_free_mmap_offset(&obj->base);
}

int
i915_gem_mmap_gtt(struct drm_file *file,
		  struct drm_device *dev,
		  uint32_t handle,
		  uint64_t *offset)
{
	struct drm_i915_gem_object *obj;
	int ret;

	obj = i915_gem_object_lookup(file, handle);
	if (!obj)
		return -ENOENT;

	ret = i915_gem_object_create_mmap_offset(obj);
	if (ret == 0)
		*offset = drm_vma_node_offset_addr(&obj->base.vma_node);

	i915_gem_object_put(obj);
	return ret;
}

/**
 * i915_gem_mmap_gtt_ioctl - prepare an object for GTT mmap'ing
 * @dev: DRM device
 * @data: GTT mapping ioctl data
 * @file: GEM object info
 *
 * Simply returns the fake offset to userspace so it can mmap it.
 * The mmap call will end up in drm_gem_mmap(), which will set things
 * up so we can get faults in the handler above.
 *
 * The fault handler will take care of binding the object into the GTT
 * (since it may have been evicted to make room for something), allocating
 * a fence register, and mapping the appropriate aperture address into
 * userspace.
 */
int
i915_gem_mmap_gtt_ioctl(struct drm_device *dev, void *data,
			struct drm_file *file)
{
	struct drm_i915_gem_mmap_gtt *args = data;

	return i915_gem_mmap_gtt(file, dev, args->handle, &args->offset);
}

/* Immediately discard the backing storage */
static void
i915_gem_object_truncate(struct drm_i915_gem_object *obj)
{
	i915_gem_object_free_mmap_offset(obj);

	if (obj->base.filp == NULL)
		return;

	/* Our goal here is to return as much of the memory as
	 * is possible back to the system as we are called from OOM.
	 * To do this we must instruct the shmfs to drop all of its
	 * backing pages, *now*.
	 */
	shmem_truncate_range(file_inode(obj->base.filp), 0, (loff_t)-1);
	obj->mm.madv = __I915_MADV_PURGED;
	obj->mm.pages = ERR_PTR(-EFAULT);
}

/* Try to discard unwanted pages */
void __i915_gem_object_invalidate(struct drm_i915_gem_object *obj)
{
	struct address_space *mapping;

	lockdep_assert_held(&obj->mm.lock);
	GEM_BUG_ON(i915_gem_object_has_pages(obj));

	switch (obj->mm.madv) {
	case I915_MADV_DONTNEED:
		i915_gem_object_truncate(obj);
	case __I915_MADV_PURGED:
		return;
	}

	if (obj->base.filp == NULL)
		return;

	mapping = obj->base.filp->f_mapping,
	invalidate_mapping_pages(mapping, 0, (loff_t)-1);
}

static void
i915_gem_object_put_pages_gtt(struct drm_i915_gem_object *obj,
			      struct sg_table *pages)
{
	struct sgt_iter sgt_iter;
	struct page *page;

	__i915_gem_object_release_shmem(obj, pages, true);

	i915_gem_gtt_finish_pages(obj, pages);

	if (i915_gem_object_needs_bit17_swizzle(obj))
		i915_gem_object_save_bit_17_swizzle(obj, pages);

	for_each_sgt_page(page, sgt_iter, pages) {
		if (obj->mm.dirty)
			set_page_dirty(page);

		if (obj->mm.madv == I915_MADV_WILLNEED)
			mark_page_accessed(page);

		put_page(page);
	}
	obj->mm.dirty = false;

	sg_free_table(pages);
	kfree(pages);
}

static void __i915_gem_object_reset_page_iter(struct drm_i915_gem_object *obj)
{
	struct radix_tree_iter iter;
	void __rcu **slot;

	rcu_read_lock();
	radix_tree_for_each_slot(slot, &obj->mm.get_page.radix, &iter, 0)
		radix_tree_delete(&obj->mm.get_page.radix, iter.index);
	rcu_read_unlock();
}

static struct sg_table *
__i915_gem_object_unset_pages(struct drm_i915_gem_object *obj)
{
	struct drm_i915_private *i915 = to_i915(obj->base.dev);
	struct sg_table *pages;

	pages = fetch_and_zero(&obj->mm.pages);
	if (!pages)
		return NULL;

	spin_lock(&i915->mm.obj_lock);
	list_del(&obj->mm.link);
	spin_unlock(&i915->mm.obj_lock);

	if (obj->mm.mapping) {
		void *ptr;

		ptr = page_mask_bits(obj->mm.mapping);
		if (is_vmalloc_addr(ptr))
			vunmap(ptr);
		else
			kunmap(kmap_to_page(ptr));

		obj->mm.mapping = NULL;
	}

	__i915_gem_object_reset_page_iter(obj);
	obj->mm.page_sizes.phys = obj->mm.page_sizes.sg = 0;

	return pages;
}

void __i915_gem_object_put_pages(struct drm_i915_gem_object *obj,
				 enum i915_mm_subclass subclass)
{
	struct sg_table *pages;
<<<<<<< HEAD

	if (i915_gem_object_has_pinned_pages(obj))
		return;

	GEM_BUG_ON(obj->bind_count);
	if (!i915_gem_object_has_pages(obj))
		return;

	/* May be called by shrinker from within get_pages() (on another bo) */
	mutex_lock_nested(&obj->mm.lock, subclass);
	if (unlikely(atomic_read(&obj->mm.pages_pin_count)))
		goto unlock;

=======

	if (i915_gem_object_has_pinned_pages(obj))
		return;

	GEM_BUG_ON(obj->bind_count);
	if (!i915_gem_object_has_pages(obj))
		return;

	/* May be called by shrinker from within get_pages() (on another bo) */
	mutex_lock_nested(&obj->mm.lock, subclass);
	if (unlikely(atomic_read(&obj->mm.pages_pin_count)))
		goto unlock;

>>>>>>> f91e6544
	/*
	 * ->put_pages might need to allocate memory for the bit17 swizzle
	 * array, hence protect them from being reaped by removing them from gtt
	 * lists early.
	 */
	pages = __i915_gem_object_unset_pages(obj);
	if (!IS_ERR(pages))
		obj->ops->put_pages(obj, pages);

unlock:
	mutex_unlock(&obj->mm.lock);
}

static bool i915_sg_trim(struct sg_table *orig_st)
{
	struct sg_table new_st;
	struct scatterlist *sg, *new_sg;
	unsigned int i;

	if (orig_st->nents == orig_st->orig_nents)
		return false;

	if (sg_alloc_table(&new_st, orig_st->nents, GFP_KERNEL | __GFP_NOWARN))
		return false;

	new_sg = new_st.sgl;
	for_each_sg(orig_st->sgl, sg, orig_st->nents, i) {
		sg_set_page(new_sg, sg_page(sg), sg->length, 0);
		/* called before being DMA mapped, no need to copy sg->dma_* */
		new_sg = sg_next(new_sg);
	}
	GEM_BUG_ON(new_sg); /* Should walk exactly nents and hit the end */

	sg_free_table(orig_st);

	*orig_st = new_st;
	return true;
}

static int i915_gem_object_get_pages_gtt(struct drm_i915_gem_object *obj)
{
	struct drm_i915_private *dev_priv = to_i915(obj->base.dev);
	const unsigned long page_count = obj->base.size / PAGE_SIZE;
	unsigned long i;
	struct address_space *mapping;
	struct sg_table *st;
	struct scatterlist *sg;
	struct sgt_iter sgt_iter;
	struct page *page;
	unsigned long last_pfn = 0;	/* suppress gcc warning */
	unsigned int max_segment = i915_sg_segment_size();
	unsigned int sg_page_sizes;
	gfp_t noreclaim;
	int ret;

	/* Assert that the object is not currently in any GPU domain. As it
	 * wasn't in the GTT, there shouldn't be any way it could have been in
	 * a GPU cache
	 */
	GEM_BUG_ON(obj->read_domains & I915_GEM_GPU_DOMAINS);
	GEM_BUG_ON(obj->write_domain & I915_GEM_GPU_DOMAINS);

	st = kmalloc(sizeof(*st), GFP_KERNEL);
	if (st == NULL)
		return -ENOMEM;

rebuild_st:
	if (sg_alloc_table(st, page_count, GFP_KERNEL)) {
		kfree(st);
		return -ENOMEM;
	}

	/* Get the list of pages out of our struct file.  They'll be pinned
	 * at this point until we release them.
	 *
	 * Fail silently without starting the shrinker
	 */
	mapping = obj->base.filp->f_mapping;
	noreclaim = mapping_gfp_constraint(mapping, ~__GFP_RECLAIM);
	noreclaim |= __GFP_NORETRY | __GFP_NOWARN;

	sg = st->sgl;
	st->nents = 0;
	sg_page_sizes = 0;
	for (i = 0; i < page_count; i++) {
		const unsigned int shrink[] = {
			I915_SHRINK_BOUND | I915_SHRINK_UNBOUND | I915_SHRINK_PURGEABLE,
			0,
		}, *s = shrink;
		gfp_t gfp = noreclaim;

		do {
			page = shmem_read_mapping_page_gfp(mapping, i, gfp);
			if (likely(!IS_ERR(page)))
				break;

			if (!*s) {
				ret = PTR_ERR(page);
				goto err_sg;
			}

			i915_gem_shrink(dev_priv, 2 * page_count, NULL, *s++);
			cond_resched();

			/* We've tried hard to allocate the memory by reaping
			 * our own buffer, now let the real VM do its job and
			 * go down in flames if truly OOM.
			 *
			 * However, since graphics tend to be disposable,
			 * defer the oom here by reporting the ENOMEM back
			 * to userspace.
			 */
			if (!*s) {
				/* reclaim and warn, but no oom */
				gfp = mapping_gfp_mask(mapping);

				/* Our bo are always dirty and so we require
				 * kswapd to reclaim our pages (direct reclaim
				 * does not effectively begin pageout of our
				 * buffers on its own). However, direct reclaim
				 * only waits for kswapd when under allocation
				 * congestion. So as a result __GFP_RECLAIM is
				 * unreliable and fails to actually reclaim our
				 * dirty pages -- unless you try over and over
				 * again with !__GFP_NORETRY. However, we still
				 * want to fail this allocation rather than
				 * trigger the out-of-memory killer and for
				 * this we want __GFP_RETRY_MAYFAIL.
				 */
				gfp |= __GFP_RETRY_MAYFAIL;
			}
		} while (1);

		if (!i ||
		    sg->length >= max_segment ||
		    page_to_pfn(page) != last_pfn + 1) {
			if (i) {
				sg_page_sizes |= sg->length;
				sg = sg_next(sg);
			}
			st->nents++;
			sg_set_page(sg, page, PAGE_SIZE, 0);
		} else {
			sg->length += PAGE_SIZE;
		}
		last_pfn = page_to_pfn(page);

		/* Check that the i965g/gm workaround works. */
		WARN_ON((gfp & __GFP_DMA32) && (last_pfn >= 0x00100000UL));
	}
	if (sg) { /* loop terminated early; short sg table */
		sg_page_sizes |= sg->length;
		sg_mark_end(sg);
	}

	/* Trim unused sg entries to avoid wasting memory. */
	i915_sg_trim(st);

	ret = i915_gem_gtt_prepare_pages(obj, st);
	if (ret) {
		/* DMA remapping failed? One possible cause is that
		 * it could not reserve enough large entries, asking
		 * for PAGE_SIZE chunks instead may be helpful.
		 */
		if (max_segment > PAGE_SIZE) {
			for_each_sgt_page(page, sgt_iter, st)
				put_page(page);
			sg_free_table(st);

			max_segment = PAGE_SIZE;
			goto rebuild_st;
		} else {
			dev_warn(&dev_priv->drm.pdev->dev,
				 "Failed to DMA remap %lu pages\n",
				 page_count);
			goto err_pages;
		}
	}

	if (i915_gem_object_needs_bit17_swizzle(obj))
		i915_gem_object_do_bit_17_swizzle(obj, st);

	__i915_gem_object_set_pages(obj, st, sg_page_sizes);

	return 0;

err_sg:
	sg_mark_end(sg);
err_pages:
	for_each_sgt_page(page, sgt_iter, st)
		put_page(page);
	sg_free_table(st);
	kfree(st);

	/* shmemfs first checks if there is enough memory to allocate the page
	 * and reports ENOSPC should there be insufficient, along with the usual
	 * ENOMEM for a genuine allocation failure.
	 *
	 * We use ENOSPC in our driver to mean that we have run out of aperture
	 * space and so want to translate the error from shmemfs back to our
	 * usual understanding of ENOMEM.
	 */
	if (ret == -ENOSPC)
		ret = -ENOMEM;

	return ret;
}

void __i915_gem_object_set_pages(struct drm_i915_gem_object *obj,
				 struct sg_table *pages,
				 unsigned int sg_page_sizes)
{
	struct drm_i915_private *i915 = to_i915(obj->base.dev);
	unsigned long supported = INTEL_INFO(i915)->page_sizes;
	int i;

	lockdep_assert_held(&obj->mm.lock);

	obj->mm.get_page.sg_pos = pages->sgl;
	obj->mm.get_page.sg_idx = 0;

	obj->mm.pages = pages;

	if (i915_gem_object_is_tiled(obj) &&
	    i915->quirks & QUIRK_PIN_SWIZZLED_PAGES) {
		GEM_BUG_ON(obj->mm.quirked);
		__i915_gem_object_pin_pages(obj);
		obj->mm.quirked = true;
	}

	GEM_BUG_ON(!sg_page_sizes);
	obj->mm.page_sizes.phys = sg_page_sizes;

	/*
	 * Calculate the supported page-sizes which fit into the given
	 * sg_page_sizes. This will give us the page-sizes which we may be able
	 * to use opportunistically when later inserting into the GTT. For
	 * example if phys=2G, then in theory we should be able to use 1G, 2M,
	 * 64K or 4K pages, although in practice this will depend on a number of
	 * other factors.
	 */
	obj->mm.page_sizes.sg = 0;
	for_each_set_bit(i, &supported, ilog2(I915_GTT_MAX_PAGE_SIZE) + 1) {
		if (obj->mm.page_sizes.phys & ~0u << i)
			obj->mm.page_sizes.sg |= BIT(i);
	}
	GEM_BUG_ON(!HAS_PAGE_SIZES(i915, obj->mm.page_sizes.sg));

	spin_lock(&i915->mm.obj_lock);
	list_add(&obj->mm.link, &i915->mm.unbound_list);
	spin_unlock(&i915->mm.obj_lock);
}

static int ____i915_gem_object_get_pages(struct drm_i915_gem_object *obj)
{
	int err;

	if (unlikely(obj->mm.madv != I915_MADV_WILLNEED)) {
		DRM_DEBUG("Attempting to obtain a purgeable object\n");
		return -EFAULT;
	}

	err = obj->ops->get_pages(obj);
	GEM_BUG_ON(!err && !i915_gem_object_has_pages(obj));

	return err;
}

/* Ensure that the associated pages are gathered from the backing storage
 * and pinned into our object. i915_gem_object_pin_pages() may be called
 * multiple times before they are released by a single call to
 * i915_gem_object_unpin_pages() - once the pages are no longer referenced
 * either as a result of memory pressure (reaping pages under the shrinker)
 * or as the object is itself released.
 */
int __i915_gem_object_get_pages(struct drm_i915_gem_object *obj)
{
	int err;

	err = mutex_lock_interruptible(&obj->mm.lock);
	if (err)
		return err;

	if (unlikely(!i915_gem_object_has_pages(obj))) {
		GEM_BUG_ON(i915_gem_object_has_pinned_pages(obj));

		err = ____i915_gem_object_get_pages(obj);
		if (err)
			goto unlock;

		smp_mb__before_atomic();
	}
	atomic_inc(&obj->mm.pages_pin_count);

unlock:
	mutex_unlock(&obj->mm.lock);
	return err;
}

/* The 'mapping' part of i915_gem_object_pin_map() below */
static void *i915_gem_object_map(const struct drm_i915_gem_object *obj,
				 enum i915_map_type type)
{
	unsigned long n_pages = obj->base.size >> PAGE_SHIFT;
	struct sg_table *sgt = obj->mm.pages;
	struct sgt_iter sgt_iter;
	struct page *page;
	struct page *stack_pages[32];
	struct page **pages = stack_pages;
	unsigned long i = 0;
	pgprot_t pgprot;
	void *addr;

	/* A single page can always be kmapped */
	if (n_pages == 1 && type == I915_MAP_WB)
		return kmap(sg_page(sgt->sgl));

	if (n_pages > ARRAY_SIZE(stack_pages)) {
		/* Too big for stack -- allocate temporary array instead */
		pages = kvmalloc_array(n_pages, sizeof(*pages), GFP_KERNEL);
		if (!pages)
			return NULL;
	}

	for_each_sgt_page(page, sgt_iter, sgt)
		pages[i++] = page;

	/* Check that we have the expected number of pages */
	GEM_BUG_ON(i != n_pages);

	switch (type) {
	default:
		MISSING_CASE(type);
		/* fallthrough to use PAGE_KERNEL anyway */
	case I915_MAP_WB:
		pgprot = PAGE_KERNEL;
		break;
	case I915_MAP_WC:
		pgprot = pgprot_writecombine(PAGE_KERNEL_IO);
		break;
	}
	addr = vmap(pages, n_pages, 0, pgprot);

	if (pages != stack_pages)
		kvfree(pages);

	return addr;
}

/* get, pin, and map the pages of the object into kernel space */
void *i915_gem_object_pin_map(struct drm_i915_gem_object *obj,
			      enum i915_map_type type)
{
	enum i915_map_type has_type;
	bool pinned;
	void *ptr;
	int ret;

	if (unlikely(!i915_gem_object_has_struct_page(obj)))
		return ERR_PTR(-ENXIO);

	ret = mutex_lock_interruptible(&obj->mm.lock);
	if (ret)
		return ERR_PTR(ret);

	pinned = !(type & I915_MAP_OVERRIDE);
	type &= ~I915_MAP_OVERRIDE;

	if (!atomic_inc_not_zero(&obj->mm.pages_pin_count)) {
		if (unlikely(!i915_gem_object_has_pages(obj))) {
			GEM_BUG_ON(i915_gem_object_has_pinned_pages(obj));

			ret = ____i915_gem_object_get_pages(obj);
			if (ret)
				goto err_unlock;

			smp_mb__before_atomic();
		}
		atomic_inc(&obj->mm.pages_pin_count);
		pinned = false;
	}
	GEM_BUG_ON(!i915_gem_object_has_pages(obj));

	ptr = page_unpack_bits(obj->mm.mapping, &has_type);
	if (ptr && has_type != type) {
		if (pinned) {
			ret = -EBUSY;
			goto err_unpin;
		}

		if (is_vmalloc_addr(ptr))
			vunmap(ptr);
		else
			kunmap(kmap_to_page(ptr));

		ptr = obj->mm.mapping = NULL;
	}

	if (!ptr) {
		ptr = i915_gem_object_map(obj, type);
		if (!ptr) {
			ret = -ENOMEM;
			goto err_unpin;
		}

		obj->mm.mapping = page_pack_bits(ptr, type);
	}

out_unlock:
	mutex_unlock(&obj->mm.lock);
	return ptr;

err_unpin:
	atomic_dec(&obj->mm.pages_pin_count);
err_unlock:
	ptr = ERR_PTR(ret);
	goto out_unlock;
}

static int
i915_gem_object_pwrite_gtt(struct drm_i915_gem_object *obj,
			   const struct drm_i915_gem_pwrite *arg)
{
	struct address_space *mapping = obj->base.filp->f_mapping;
	char __user *user_data = u64_to_user_ptr(arg->data_ptr);
	u64 remain, offset;
	unsigned int pg;

	/* Before we instantiate/pin the backing store for our use, we
	 * can prepopulate the shmemfs filp efficiently using a write into
	 * the pagecache. We avoid the penalty of instantiating all the
	 * pages, important if the user is just writing to a few and never
	 * uses the object on the GPU, and using a direct write into shmemfs
	 * allows it to avoid the cost of retrieving a page (either swapin
	 * or clearing-before-use) before it is overwritten.
	 */
	if (i915_gem_object_has_pages(obj))
		return -ENODEV;

	if (obj->mm.madv != I915_MADV_WILLNEED)
		return -EFAULT;

	/* Before the pages are instantiated the object is treated as being
	 * in the CPU domain. The pages will be clflushed as required before
	 * use, and we can freely write into the pages directly. If userspace
	 * races pwrite with any other operation; corruption will ensue -
	 * that is userspace's prerogative!
	 */

	remain = arg->size;
	offset = arg->offset;
	pg = offset_in_page(offset);

	do {
		unsigned int len, unwritten;
		struct page *page;
		void *data, *vaddr;
		int err;

		len = PAGE_SIZE - pg;
		if (len > remain)
			len = remain;

		err = pagecache_write_begin(obj->base.filp, mapping,
					    offset, len, 0,
					    &page, &data);
		if (err < 0)
			return err;

		vaddr = kmap(page);
		unwritten = copy_from_user(vaddr + pg, user_data, len);
		kunmap(page);

		err = pagecache_write_end(obj->base.filp, mapping,
					  offset, len, len - unwritten,
					  page, data);
		if (err < 0)
			return err;

		if (unwritten)
			return -EFAULT;

		remain -= len;
		user_data += len;
		offset += len;
		pg = 0;
	} while (remain);

	return 0;
}

static void i915_gem_client_mark_guilty(struct drm_i915_file_private *file_priv,
					const struct i915_gem_context *ctx)
{
	unsigned int score;
	unsigned long prev_hang;

	if (i915_gem_context_is_banned(ctx))
		score = I915_CLIENT_SCORE_CONTEXT_BAN;
	else
		score = 0;

	prev_hang = xchg(&file_priv->hang_timestamp, jiffies);
	if (time_before(jiffies, prev_hang + I915_CLIENT_FAST_HANG_JIFFIES))
		score += I915_CLIENT_SCORE_HANG_FAST;

	if (score) {
		atomic_add(score, &file_priv->ban_score);

		DRM_DEBUG_DRIVER("client %s: gained %u ban score, now %u\n",
				 ctx->name, score,
				 atomic_read(&file_priv->ban_score));
	}
}

static void i915_gem_context_mark_guilty(struct i915_gem_context *ctx)
{
	unsigned int score;
	bool banned, bannable;

	atomic_inc(&ctx->guilty_count);

	bannable = i915_gem_context_is_bannable(ctx);
	score = atomic_add_return(CONTEXT_SCORE_GUILTY, &ctx->ban_score);
	banned = score >= CONTEXT_SCORE_BAN_THRESHOLD;

	/* Cool contexts don't accumulate client ban score */
	if (!bannable)
		return;

	if (banned) {
		DRM_DEBUG_DRIVER("context %s: guilty %d, score %u, banned\n",
				 ctx->name, atomic_read(&ctx->guilty_count),
				 score);
		i915_gem_context_set_banned(ctx);
	}

	if (!IS_ERR_OR_NULL(ctx->file_priv))
		i915_gem_client_mark_guilty(ctx->file_priv, ctx);
}

static void i915_gem_context_mark_innocent(struct i915_gem_context *ctx)
{
	atomic_inc(&ctx->active_count);
}

struct i915_request *
i915_gem_find_active_request(struct intel_engine_cs *engine)
{
	struct i915_request *request, *active = NULL;
	unsigned long flags;

	/*
	 * We are called by the error capture, reset and to dump engine
	 * state at random points in time. In particular, note that neither is
	 * crucially ordered with an interrupt. After a hang, the GPU is dead
	 * and we assume that no more writes can happen (we waited long enough
	 * for all writes that were in transaction to be flushed) - adding an
	 * extra delay for a recent interrupt is pointless. Hence, we do
	 * not need an engine->irq_seqno_barrier() before the seqno reads.
	 * At all other times, we must assume the GPU is still running, but
	 * we only care about the snapshot of this moment.
	 */
	spin_lock_irqsave(&engine->timeline.lock, flags);
	list_for_each_entry(request, &engine->timeline.requests, link) {
		if (__i915_request_completed(request, request->global_seqno))
			continue;

		active = request;
		break;
	}
	spin_unlock_irqrestore(&engine->timeline.lock, flags);

	return active;
}

/*
 * Ensure irq handler finishes, and not run again.
 * Also return the active request so that we only search for it once.
 */
struct i915_request *
i915_gem_reset_prepare_engine(struct intel_engine_cs *engine)
{
	struct i915_request *request;

	/*
	 * During the reset sequence, we must prevent the engine from
	 * entering RC6. As the context state is undefined until we restart
	 * the engine, if it does enter RC6 during the reset, the state
	 * written to the powercontext is undefined and so we may lose
	 * GPU state upon resume, i.e. fail to restart after a reset.
	 */
	intel_uncore_forcewake_get(engine->i915, FORCEWAKE_ALL);

	request = engine->reset.prepare(engine);
	if (request && request->fence.error == -EIO)
		request = ERR_PTR(-EIO); /* Previous reset failed! */

	return request;
}

int i915_gem_reset_prepare(struct drm_i915_private *dev_priv)
{
	struct intel_engine_cs *engine;
	struct i915_request *request;
	enum intel_engine_id id;
	int err = 0;

	for_each_engine(engine, dev_priv, id) {
		request = i915_gem_reset_prepare_engine(engine);
		if (IS_ERR(request)) {
			err = PTR_ERR(request);
			continue;
		}

		engine->hangcheck.active_request = request;
	}

	i915_gem_revoke_fences(dev_priv);
	intel_uc_sanitize(dev_priv);

	return err;
}

static void engine_skip_context(struct i915_request *request)
{
	struct intel_engine_cs *engine = request->engine;
	struct i915_gem_context *hung_ctx = request->gem_context;
	struct i915_timeline *timeline = request->timeline;
	unsigned long flags;

	GEM_BUG_ON(timeline == &engine->timeline);

	spin_lock_irqsave(&engine->timeline.lock, flags);
	spin_lock(&timeline->lock);

	list_for_each_entry_continue(request, &engine->timeline.requests, link)
		if (request->gem_context == hung_ctx)
<<<<<<< HEAD
			skip_request(request);
=======
			i915_request_skip(request, -EIO);
>>>>>>> f91e6544

	list_for_each_entry(request, &timeline->requests, link)
		i915_request_skip(request, -EIO);

	spin_unlock(&timeline->lock);
	spin_unlock_irqrestore(&engine->timeline.lock, flags);
}

/* Returns the request if it was guilty of the hang */
static struct i915_request *
i915_gem_reset_request(struct intel_engine_cs *engine,
		       struct i915_request *request,
		       bool stalled)
{
	/* The guilty request will get skipped on a hung engine.
	 *
	 * Users of client default contexts do not rely on logical
	 * state preserved between batches so it is safe to execute
	 * queued requests following the hang. Non default contexts
	 * rely on preserved state, so skipping a batch loses the
	 * evolution of the state and it needs to be considered corrupted.
	 * Executing more queued batches on top of corrupted state is
	 * risky. But we take the risk by trying to advance through
	 * the queued requests in order to make the client behaviour
	 * more predictable around resets, by not throwing away random
	 * amount of batches it has prepared for execution. Sophisticated
	 * clients can use gem_reset_stats_ioctl and dma fence status
	 * (exported via sync_file info ioctl on explicit fences) to observe
	 * when it loses the context state and should rebuild accordingly.
	 *
	 * The context ban, and ultimately the client ban, mechanism are safety
	 * valves if client submission ends up resulting in nothing more than
	 * subsequent hangs.
	 */

	if (i915_request_completed(request)) {
		GEM_TRACE("%s pardoned global=%d (fence %llx:%d), current %d\n",
			  engine->name, request->global_seqno,
			  request->fence.context, request->fence.seqno,
			  intel_engine_get_seqno(engine));
		stalled = false;
	}

	if (stalled) {
		i915_gem_context_mark_guilty(request->gem_context);
<<<<<<< HEAD
		skip_request(request);
=======
		i915_request_skip(request, -EIO);
>>>>>>> f91e6544

		/* If this context is now banned, skip all pending requests. */
		if (i915_gem_context_is_banned(request->gem_context))
			engine_skip_context(request);
	} else {
		/*
		 * Since this is not the hung engine, it may have advanced
		 * since the hang declaration. Double check by refinding
		 * the active request at the time of the reset.
		 */
		request = i915_gem_find_active_request(engine);
		if (request) {
			unsigned long flags;

			i915_gem_context_mark_innocent(request->gem_context);
			dma_fence_set_error(&request->fence, -EAGAIN);

			/* Rewind the engine to replay the incomplete rq */
			spin_lock_irqsave(&engine->timeline.lock, flags);
			request = list_prev_entry(request, link);
			if (&request->link == &engine->timeline.requests)
				request = NULL;
			spin_unlock_irqrestore(&engine->timeline.lock, flags);
		}
	}

	return request;
}

void i915_gem_reset_engine(struct intel_engine_cs *engine,
			   struct i915_request *request,
			   bool stalled)
{
	/*
	 * Make sure this write is visible before we re-enable the interrupt
	 * handlers on another CPU, as tasklet_enable() resolves to just
	 * a compiler barrier which is insufficient for our purpose here.
	 */
	smp_store_mb(engine->irq_posted, 0);

	if (request)
		request = i915_gem_reset_request(engine, request, stalled);

	/* Setup the CS to resume from the breadcrumb of the hung request */
	engine->reset.reset(engine, request);
}

void i915_gem_reset(struct drm_i915_private *dev_priv,
		    unsigned int stalled_mask)
{
	struct intel_engine_cs *engine;
	enum intel_engine_id id;

	lockdep_assert_held(&dev_priv->drm.struct_mutex);

	i915_retire_requests(dev_priv);

	for_each_engine(engine, dev_priv, id) {
		struct intel_context *ce;

		i915_gem_reset_engine(engine,
				      engine->hangcheck.active_request,
				      stalled_mask & ENGINE_MASK(id));
		ce = fetch_and_zero(&engine->last_retired_context);
		if (ce)
			intel_context_unpin(ce);

		/*
		 * Ostensibily, we always want a context loaded for powersaving,
		 * so if the engine is idle after the reset, send a request
		 * to load our scratch kernel_context.
		 *
		 * More mysteriously, if we leave the engine idle after a reset,
		 * the next userspace batch may hang, with what appears to be
		 * an incoherent read by the CS (presumably stale TLB). An
		 * empty request appears sufficient to paper over the glitch.
		 */
		if (intel_engine_is_idle(engine)) {
			struct i915_request *rq;

			rq = i915_request_alloc(engine,
						dev_priv->kernel_context);
			if (!IS_ERR(rq))
				i915_request_add(rq);
		}
	}

	i915_gem_restore_fences(dev_priv);
}

void i915_gem_reset_finish_engine(struct intel_engine_cs *engine)
{
	engine->reset.finish(engine);

	intel_uncore_forcewake_put(engine->i915, FORCEWAKE_ALL);
}

void i915_gem_reset_finish(struct drm_i915_private *dev_priv)
{
	struct intel_engine_cs *engine;
	enum intel_engine_id id;

	lockdep_assert_held(&dev_priv->drm.struct_mutex);

	for_each_engine(engine, dev_priv, id) {
		engine->hangcheck.active_request = NULL;
		i915_gem_reset_finish_engine(engine);
	}
}

static void nop_submit_request(struct i915_request *request)
{
	GEM_TRACE("%s fence %llx:%d -> -EIO\n",
		  request->engine->name,
		  request->fence.context, request->fence.seqno);
	dma_fence_set_error(&request->fence, -EIO);

	i915_request_submit(request);
}

static void nop_complete_submit_request(struct i915_request *request)
{
	unsigned long flags;

	GEM_TRACE("%s fence %llx:%d -> -EIO\n",
		  request->engine->name,
		  request->fence.context, request->fence.seqno);
	dma_fence_set_error(&request->fence, -EIO);

	spin_lock_irqsave(&request->engine->timeline.lock, flags);
	__i915_request_submit(request);
	intel_engine_init_global_seqno(request->engine, request->global_seqno);
	spin_unlock_irqrestore(&request->engine->timeline.lock, flags);
}

void i915_gem_set_wedged(struct drm_i915_private *i915)
{
	struct intel_engine_cs *engine;
	enum intel_engine_id id;

	GEM_TRACE("start\n");

	if (GEM_SHOW_DEBUG()) {
		struct drm_printer p = drm_debug_printer(__func__);

		for_each_engine(engine, i915, id)
			intel_engine_dump(engine, &p, "%s\n", engine->name);
	}

	set_bit(I915_WEDGED, &i915->gpu_error.flags);
	smp_mb__after_atomic();

	/*
	 * First, stop submission to hw, but do not yet complete requests by
	 * rolling the global seqno forward (since this would complete requests
	 * for which we haven't set the fence error to EIO yet).
	 */
	for_each_engine(engine, i915, id) {
		i915_gem_reset_prepare_engine(engine);

		engine->submit_request = nop_submit_request;
		engine->schedule = NULL;
	}
	i915->caps.scheduler = 0;

	/* Even if the GPU reset fails, it should still stop the engines */
	intel_gpu_reset(i915, ALL_ENGINES);

	/*
	 * Make sure no one is running the old callback before we proceed with
	 * cancelling requests and resetting the completion tracking. Otherwise
	 * we might submit a request to the hardware which never completes.
	 */
	synchronize_rcu();

	for_each_engine(engine, i915, id) {
		/* Mark all executing requests as skipped */
		engine->cancel_requests(engine);

		/*
		 * Only once we've force-cancelled all in-flight requests can we
		 * start to complete all requests.
		 */
		engine->submit_request = nop_complete_submit_request;
	}

	/*
	 * Make sure no request can slip through without getting completed by
	 * either this call here to intel_engine_init_global_seqno, or the one
	 * in nop_complete_submit_request.
	 */
	synchronize_rcu();

	for_each_engine(engine, i915, id) {
		unsigned long flags;

		/*
		 * Mark all pending requests as complete so that any concurrent
		 * (lockless) lookup doesn't try and wait upon the request as we
		 * reset it.
		 */
		spin_lock_irqsave(&engine->timeline.lock, flags);
		intel_engine_init_global_seqno(engine,
					       intel_engine_last_submit(engine));
		spin_unlock_irqrestore(&engine->timeline.lock, flags);

		i915_gem_reset_finish_engine(engine);
	}

	GEM_TRACE("end\n");

	wake_up_all(&i915->gpu_error.reset_queue);
}

bool i915_gem_unset_wedged(struct drm_i915_private *i915)
{
	struct i915_timeline *tl;

	lockdep_assert_held(&i915->drm.struct_mutex);
	if (!test_bit(I915_WEDGED, &i915->gpu_error.flags))
		return true;

	GEM_TRACE("start\n");

	/*
	 * Before unwedging, make sure that all pending operations
	 * are flushed and errored out - we may have requests waiting upon
	 * third party fences. We marked all inflight requests as EIO, and
	 * every execbuf since returned EIO, for consistency we want all
	 * the currently pending requests to also be marked as EIO, which
	 * is done inside our nop_submit_request - and so we must wait.
	 *
	 * No more can be submitted until we reset the wedged bit.
	 */
	list_for_each_entry(tl, &i915->gt.timelines, link) {
		struct i915_request *rq;

		rq = i915_gem_active_peek(&tl->last_request,
					  &i915->drm.struct_mutex);
		if (!rq)
			continue;

		/*
		 * We can't use our normal waiter as we want to
		 * avoid recursively trying to handle the current
		 * reset. The basic dma_fence_default_wait() installs
		 * a callback for dma_fence_signal(), which is
		 * triggered by our nop handler (indirectly, the
		 * callback enables the signaler thread which is
		 * woken by the nop_submit_request() advancing the seqno
		 * and when the seqno passes the fence, the signaler
		 * then signals the fence waking us up).
		 */
		if (dma_fence_default_wait(&rq->fence, true,
					   MAX_SCHEDULE_TIMEOUT) < 0)
			return false;
	}
	i915_retire_requests(i915);
	GEM_BUG_ON(i915->gt.active_requests);

	/*
	 * Undo nop_submit_request. We prevent all new i915 requests from
	 * being queued (by disallowing execbuf whilst wedged) so having
	 * waited for all active requests above, we know the system is idle
	 * and do not have to worry about a thread being inside
	 * engine->submit_request() as we swap over. So unlike installing
	 * the nop_submit_request on reset, we can do this from normal
	 * context and do not require stop_machine().
	 */
	intel_engines_reset_default_submission(i915);
	i915_gem_contexts_lost(i915);

	GEM_TRACE("end\n");

	smp_mb__before_atomic(); /* complete takeover before enabling execbuf */
	clear_bit(I915_WEDGED, &i915->gpu_error.flags);

	return true;
}

static void
i915_gem_retire_work_handler(struct work_struct *work)
{
	struct drm_i915_private *dev_priv =
		container_of(work, typeof(*dev_priv), gt.retire_work.work);
	struct drm_device *dev = &dev_priv->drm;

	/* Come back later if the device is busy... */
	if (mutex_trylock(&dev->struct_mutex)) {
		i915_retire_requests(dev_priv);
		mutex_unlock(&dev->struct_mutex);
	}

	/*
	 * Keep the retire handler running until we are finally idle.
	 * We do not need to do this test under locking as in the worst-case
	 * we queue the retire worker once too often.
	 */
	if (READ_ONCE(dev_priv->gt.awake))
		queue_delayed_work(dev_priv->wq,
				   &dev_priv->gt.retire_work,
				   round_jiffies_up_relative(HZ));
}

static void shrink_caches(struct drm_i915_private *i915)
{
	/*
	 * kmem_cache_shrink() discards empty slabs and reorders partially
	 * filled slabs to prioritise allocating from the mostly full slabs,
	 * with the aim of reducing fragmentation.
	 */
	kmem_cache_shrink(i915->priorities);
	kmem_cache_shrink(i915->dependencies);
	kmem_cache_shrink(i915->requests);
	kmem_cache_shrink(i915->luts);
	kmem_cache_shrink(i915->vmas);
	kmem_cache_shrink(i915->objects);
}

struct sleep_rcu_work {
	union {
		struct rcu_head rcu;
		struct work_struct work;
	};
	struct drm_i915_private *i915;
	unsigned int epoch;
};

static inline bool
same_epoch(struct drm_i915_private *i915, unsigned int epoch)
{
	/*
	 * There is a small chance that the epoch wrapped since we started
	 * sleeping. If we assume that epoch is at least a u32, then it will
	 * take at least 2^32 * 100ms for it to wrap, or about 326 years.
	 */
	return epoch == READ_ONCE(i915->gt.epoch);
}

static void __sleep_work(struct work_struct *work)
{
	struct sleep_rcu_work *s = container_of(work, typeof(*s), work);
	struct drm_i915_private *i915 = s->i915;
	unsigned int epoch = s->epoch;

	kfree(s);
	if (same_epoch(i915, epoch))
		shrink_caches(i915);
}

static void __sleep_rcu(struct rcu_head *rcu)
{
	struct sleep_rcu_work *s = container_of(rcu, typeof(*s), rcu);
	struct drm_i915_private *i915 = s->i915;

	if (same_epoch(i915, s->epoch)) {
		INIT_WORK(&s->work, __sleep_work);
		queue_work(i915->wq, &s->work);
	} else {
		kfree(s);
	}
}

static inline bool
new_requests_since_last_retire(const struct drm_i915_private *i915)
{
	return (READ_ONCE(i915->gt.active_requests) ||
		work_pending(&i915->gt.idle_work.work));
}

static void assert_kernel_context_is_current(struct drm_i915_private *i915)
{
	struct intel_engine_cs *engine;
	enum intel_engine_id id;

	if (i915_terminally_wedged(&i915->gpu_error))
		return;

	GEM_BUG_ON(i915->gt.active_requests);
	for_each_engine(engine, i915, id) {
		GEM_BUG_ON(__i915_gem_active_peek(&engine->timeline.last_request));
		GEM_BUG_ON(engine->last_retired_context !=
			   to_intel_context(i915->kernel_context, engine));
	}
}

static void
i915_gem_idle_work_handler(struct work_struct *work)
{
	struct drm_i915_private *dev_priv =
		container_of(work, typeof(*dev_priv), gt.idle_work.work);
	unsigned int epoch = I915_EPOCH_INVALID;
	bool rearm_hangcheck;

	if (!READ_ONCE(dev_priv->gt.awake))
		return;

	if (READ_ONCE(dev_priv->gt.active_requests))
		return;

	/*
	 * Flush out the last user context, leaving only the pinned
	 * kernel context resident. When we are idling on the kernel_context,
	 * no more new requests (with a context switch) are emitted and we
	 * can finally rest. A consequence is that the idle work handler is
	 * always called at least twice before idling (and if the system is
	 * idle that implies a round trip through the retire worker).
	 */
	mutex_lock(&dev_priv->drm.struct_mutex);
	i915_gem_switch_to_kernel_context(dev_priv);
	mutex_unlock(&dev_priv->drm.struct_mutex);

	GEM_TRACE("active_requests=%d (after switch-to-kernel-context)\n",
		  READ_ONCE(dev_priv->gt.active_requests));

	/*
	 * Wait for last execlists context complete, but bail out in case a
	 * new request is submitted. As we don't trust the hardware, we
	 * continue on if the wait times out. This is necessary to allow
	 * the machine to suspend even if the hardware dies, and we will
	 * try to recover in resume (after depriving the hardware of power,
	 * it may be in a better mmod).
	 */
	__wait_for(if (new_requests_since_last_retire(dev_priv)) return,
		   intel_engines_are_idle(dev_priv),
		   I915_IDLE_ENGINES_TIMEOUT * 1000,
		   10, 500);

	rearm_hangcheck =
		cancel_delayed_work_sync(&dev_priv->gpu_error.hangcheck_work);

	if (!mutex_trylock(&dev_priv->drm.struct_mutex)) {
		/* Currently busy, come back later */
		mod_delayed_work(dev_priv->wq,
				 &dev_priv->gt.idle_work,
				 msecs_to_jiffies(50));
		goto out_rearm;
	}

	/*
	 * New request retired after this work handler started, extend active
	 * period until next instance of the work.
	 */
	if (new_requests_since_last_retire(dev_priv))
		goto out_unlock;

	epoch = __i915_gem_park(dev_priv);

	assert_kernel_context_is_current(dev_priv);

	rearm_hangcheck = false;
out_unlock:
	mutex_unlock(&dev_priv->drm.struct_mutex);

out_rearm:
	if (rearm_hangcheck) {
		GEM_BUG_ON(!dev_priv->gt.awake);
		i915_queue_hangcheck(dev_priv);
	}

	/*
	 * When we are idle, it is an opportune time to reap our caches.
	 * However, we have many objects that utilise RCU and the ordered
	 * i915->wq that this work is executing on. To try and flush any
	 * pending frees now we are idle, we first wait for an RCU grace
	 * period, and then queue a task (that will run last on the wq) to
	 * shrink and re-optimize the caches.
	 */
	if (same_epoch(dev_priv, epoch)) {
		struct sleep_rcu_work *s = kmalloc(sizeof(*s), GFP_KERNEL);
		if (s) {
			s->i915 = dev_priv;
			s->epoch = epoch;
			call_rcu(&s->rcu, __sleep_rcu);
		}
	}
}

void i915_gem_close_object(struct drm_gem_object *gem, struct drm_file *file)
{
	struct drm_i915_private *i915 = to_i915(gem->dev);
	struct drm_i915_gem_object *obj = to_intel_bo(gem);
	struct drm_i915_file_private *fpriv = file->driver_priv;
	struct i915_lut_handle *lut, *ln;

	mutex_lock(&i915->drm.struct_mutex);

	list_for_each_entry_safe(lut, ln, &obj->lut_list, obj_link) {
		struct i915_gem_context *ctx = lut->ctx;
		struct i915_vma *vma;

		GEM_BUG_ON(ctx->file_priv == ERR_PTR(-EBADF));
		if (ctx->file_priv != fpriv)
			continue;

		vma = radix_tree_delete(&ctx->handles_vma, lut->handle);
		GEM_BUG_ON(vma->obj != obj);

		/* We allow the process to have multiple handles to the same
		 * vma, in the same fd namespace, by virtue of flink/open.
		 */
		GEM_BUG_ON(!vma->open_count);
		if (!--vma->open_count && !i915_vma_is_ggtt(vma))
			i915_vma_close(vma);

		list_del(&lut->obj_link);
		list_del(&lut->ctx_link);

		kmem_cache_free(i915->luts, lut);
		__i915_gem_object_release_unless_active(obj);
	}

	mutex_unlock(&i915->drm.struct_mutex);
}

static unsigned long to_wait_timeout(s64 timeout_ns)
{
	if (timeout_ns < 0)
		return MAX_SCHEDULE_TIMEOUT;

	if (timeout_ns == 0)
		return 0;

	return nsecs_to_jiffies_timeout(timeout_ns);
}

/**
 * i915_gem_wait_ioctl - implements DRM_IOCTL_I915_GEM_WAIT
 * @dev: drm device pointer
 * @data: ioctl data blob
 * @file: drm file pointer
 *
 * Returns 0 if successful, else an error is returned with the remaining time in
 * the timeout parameter.
 *  -ETIME: object is still busy after timeout
 *  -ERESTARTSYS: signal interrupted the wait
 *  -ENONENT: object doesn't exist
 * Also possible, but rare:
 *  -EAGAIN: incomplete, restart syscall
 *  -ENOMEM: damn
 *  -ENODEV: Internal IRQ fail
 *  -E?: The add request failed
 *
 * The wait ioctl with a timeout of 0 reimplements the busy ioctl. With any
 * non-zero timeout parameter the wait ioctl will wait for the given number of
 * nanoseconds on an object becoming unbusy. Since the wait itself does so
 * without holding struct_mutex the object may become re-busied before this
 * function completes. A similar but shorter * race condition exists in the busy
 * ioctl
 */
int
i915_gem_wait_ioctl(struct drm_device *dev, void *data, struct drm_file *file)
{
	struct drm_i915_gem_wait *args = data;
	struct drm_i915_gem_object *obj;
	ktime_t start;
	long ret;

	if (args->flags != 0)
		return -EINVAL;

	obj = i915_gem_object_lookup(file, args->bo_handle);
	if (!obj)
		return -ENOENT;

	start = ktime_get();

	ret = i915_gem_object_wait(obj,
				   I915_WAIT_INTERRUPTIBLE | I915_WAIT_ALL,
				   to_wait_timeout(args->timeout_ns),
				   to_rps_client(file));

	if (args->timeout_ns > 0) {
		args->timeout_ns -= ktime_to_ns(ktime_sub(ktime_get(), start));
		if (args->timeout_ns < 0)
			args->timeout_ns = 0;

		/*
		 * Apparently ktime isn't accurate enough and occasionally has a
		 * bit of mismatch in the jiffies<->nsecs<->ktime loop. So patch
		 * things up to make the test happy. We allow up to 1 jiffy.
		 *
		 * This is a regression from the timespec->ktime conversion.
		 */
		if (ret == -ETIME && !nsecs_to_jiffies(args->timeout_ns))
			args->timeout_ns = 0;

		/* Asked to wait beyond the jiffie/scheduler precision? */
		if (ret == -ETIME && args->timeout_ns)
			ret = -EAGAIN;
	}

	i915_gem_object_put(obj);
	return ret;
}

static long wait_for_timeline(struct i915_timeline *tl,
			      unsigned int flags, long timeout)
{
	struct i915_request *rq;
<<<<<<< HEAD
	long ret;

	rq = i915_gem_active_get_unlocked(&tl->last_request);
	if (!rq)
		return 0;
=======

	rq = i915_gem_active_get_unlocked(&tl->last_request);
	if (!rq)
		return timeout;
>>>>>>> f91e6544

	/*
	 * "Race-to-idle".
	 *
	 * Switching to the kernel context is often used a synchronous
	 * step prior to idling, e.g. in suspend for flushing all
	 * current operations to memory before sleeping. These we
	 * want to complete as quickly as possible to avoid prolonged
	 * stalls, so allow the gpu to boost to maximum clocks.
	 */
	if (flags & I915_WAIT_FOR_IDLE_BOOST)
		gen6_rps_boost(rq, NULL);

<<<<<<< HEAD
	ret = i915_request_wait(rq, flags, MAX_SCHEDULE_TIMEOUT);
	i915_request_put(rq);

	return ret < 0 ? ret : 0;
=======
	timeout = i915_request_wait(rq, flags, timeout);
	i915_request_put(rq);

	return timeout;
>>>>>>> f91e6544
}

static int wait_for_engines(struct drm_i915_private *i915)
{
	if (wait_for(intel_engines_are_idle(i915), I915_IDLE_ENGINES_TIMEOUT)) {
		dev_err(i915->drm.dev,
			"Failed to idle engines, declaring wedged!\n");
		GEM_TRACE_DUMP();
		i915_gem_set_wedged(i915);
		return -EIO;
	}

	return 0;
}

int i915_gem_wait_for_idle(struct drm_i915_private *i915,
			   unsigned int flags, long timeout)
{
<<<<<<< HEAD
	GEM_TRACE("flags=%x (%s)\n",
		  flags, flags & I915_WAIT_LOCKED ? "locked" : "unlocked");
=======
	GEM_TRACE("flags=%x (%s), timeout=%ld%s\n",
		  flags, flags & I915_WAIT_LOCKED ? "locked" : "unlocked",
		  timeout, timeout == MAX_SCHEDULE_TIMEOUT ? " (forever)" : "");
>>>>>>> f91e6544

	/* If the device is asleep, we have no requests outstanding */
	if (!READ_ONCE(i915->gt.awake))
		return 0;

	if (flags & I915_WAIT_LOCKED) {
		struct i915_timeline *tl;
		int err;

		lockdep_assert_held(&i915->drm.struct_mutex);

		list_for_each_entry(tl, &i915->gt.timelines, link) {
			timeout = wait_for_timeline(tl, flags, timeout);
			if (timeout < 0)
				return timeout;
		}
<<<<<<< HEAD
		i915_retire_requests(i915);
		GEM_BUG_ON(i915->gt.active_requests);
=======
>>>>>>> f91e6544

		err = wait_for_engines(i915);
		if (err)
			return err;

		i915_retire_requests(i915);
		GEM_BUG_ON(i915->gt.active_requests);
	} else {
		struct intel_engine_cs *engine;
		enum intel_engine_id id;

		for_each_engine(engine, i915, id) {
			struct i915_timeline *tl = &engine->timeline;

			timeout = wait_for_timeline(tl, flags, timeout);
			if (timeout < 0)
				return timeout;
		}
	}

	return 0;
}

static void __i915_gem_object_flush_for_display(struct drm_i915_gem_object *obj)
{
	/*
	 * We manually flush the CPU domain so that we can override and
	 * force the flush for the display, and perform it asyncrhonously.
	 */
	flush_write_domain(obj, ~I915_GEM_DOMAIN_CPU);
	if (obj->cache_dirty)
		i915_gem_clflush_object(obj, I915_CLFLUSH_FORCE);
	obj->write_domain = 0;
}

void i915_gem_object_flush_if_display(struct drm_i915_gem_object *obj)
{
	if (!READ_ONCE(obj->pin_global))
		return;

	mutex_lock(&obj->base.dev->struct_mutex);
	__i915_gem_object_flush_for_display(obj);
	mutex_unlock(&obj->base.dev->struct_mutex);
}

/**
 * Moves a single object to the WC read, and possibly write domain.
 * @obj: object to act on
 * @write: ask for write access or read only
 *
 * This function returns when the move is complete, including waiting on
 * flushes to occur.
 */
int
i915_gem_object_set_to_wc_domain(struct drm_i915_gem_object *obj, bool write)
{
	int ret;

	lockdep_assert_held(&obj->base.dev->struct_mutex);

	ret = i915_gem_object_wait(obj,
				   I915_WAIT_INTERRUPTIBLE |
				   I915_WAIT_LOCKED |
				   (write ? I915_WAIT_ALL : 0),
				   MAX_SCHEDULE_TIMEOUT,
				   NULL);
	if (ret)
		return ret;

	if (obj->write_domain == I915_GEM_DOMAIN_WC)
		return 0;

	/* Flush and acquire obj->pages so that we are coherent through
	 * direct access in memory with previous cached writes through
	 * shmemfs and that our cache domain tracking remains valid.
	 * For example, if the obj->filp was moved to swap without us
	 * being notified and releasing the pages, we would mistakenly
	 * continue to assume that the obj remained out of the CPU cached
	 * domain.
	 */
	ret = i915_gem_object_pin_pages(obj);
	if (ret)
		return ret;

	flush_write_domain(obj, ~I915_GEM_DOMAIN_WC);

	/* Serialise direct access to this object with the barriers for
	 * coherent writes from the GPU, by effectively invalidating the
	 * WC domain upon first access.
	 */
	if ((obj->read_domains & I915_GEM_DOMAIN_WC) == 0)
		mb();

	/* It should now be out of any other write domains, and we can update
	 * the domain values for our changes.
	 */
	GEM_BUG_ON((obj->write_domain & ~I915_GEM_DOMAIN_WC) != 0);
	obj->read_domains |= I915_GEM_DOMAIN_WC;
	if (write) {
		obj->read_domains = I915_GEM_DOMAIN_WC;
		obj->write_domain = I915_GEM_DOMAIN_WC;
		obj->mm.dirty = true;
	}

	i915_gem_object_unpin_pages(obj);
	return 0;
}

/**
 * Moves a single object to the GTT read, and possibly write domain.
 * @obj: object to act on
 * @write: ask for write access or read only
 *
 * This function returns when the move is complete, including waiting on
 * flushes to occur.
 */
int
i915_gem_object_set_to_gtt_domain(struct drm_i915_gem_object *obj, bool write)
{
	int ret;

	lockdep_assert_held(&obj->base.dev->struct_mutex);

	ret = i915_gem_object_wait(obj,
				   I915_WAIT_INTERRUPTIBLE |
				   I915_WAIT_LOCKED |
				   (write ? I915_WAIT_ALL : 0),
				   MAX_SCHEDULE_TIMEOUT,
				   NULL);
	if (ret)
		return ret;

	if (obj->write_domain == I915_GEM_DOMAIN_GTT)
		return 0;

	/* Flush and acquire obj->pages so that we are coherent through
	 * direct access in memory with previous cached writes through
	 * shmemfs and that our cache domain tracking remains valid.
	 * For example, if the obj->filp was moved to swap without us
	 * being notified and releasing the pages, we would mistakenly
	 * continue to assume that the obj remained out of the CPU cached
	 * domain.
	 */
	ret = i915_gem_object_pin_pages(obj);
	if (ret)
		return ret;

	flush_write_domain(obj, ~I915_GEM_DOMAIN_GTT);

	/* Serialise direct access to this object with the barriers for
	 * coherent writes from the GPU, by effectively invalidating the
	 * GTT domain upon first access.
	 */
	if ((obj->read_domains & I915_GEM_DOMAIN_GTT) == 0)
		mb();

	/* It should now be out of any other write domains, and we can update
	 * the domain values for our changes.
	 */
	GEM_BUG_ON((obj->write_domain & ~I915_GEM_DOMAIN_GTT) != 0);
	obj->read_domains |= I915_GEM_DOMAIN_GTT;
	if (write) {
		obj->read_domains = I915_GEM_DOMAIN_GTT;
		obj->write_domain = I915_GEM_DOMAIN_GTT;
		obj->mm.dirty = true;
	}

	i915_gem_object_unpin_pages(obj);
	return 0;
}

/**
 * Changes the cache-level of an object across all VMA.
 * @obj: object to act on
 * @cache_level: new cache level to set for the object
 *
 * After this function returns, the object will be in the new cache-level
 * across all GTT and the contents of the backing storage will be coherent,
 * with respect to the new cache-level. In order to keep the backing storage
 * coherent for all users, we only allow a single cache level to be set
 * globally on the object and prevent it from being changed whilst the
 * hardware is reading from the object. That is if the object is currently
 * on the scanout it will be set to uncached (or equivalent display
 * cache coherency) and all non-MOCS GPU access will also be uncached so
 * that all direct access to the scanout remains coherent.
 */
int i915_gem_object_set_cache_level(struct drm_i915_gem_object *obj,
				    enum i915_cache_level cache_level)
{
	struct i915_vma *vma;
	int ret;

	lockdep_assert_held(&obj->base.dev->struct_mutex);

	if (obj->cache_level == cache_level)
		return 0;

	/* Inspect the list of currently bound VMA and unbind any that would
	 * be invalid given the new cache-level. This is principally to
	 * catch the issue of the CS prefetch crossing page boundaries and
	 * reading an invalid PTE on older architectures.
	 */
restart:
	list_for_each_entry(vma, &obj->vma_list, obj_link) {
		if (!drm_mm_node_allocated(&vma->node))
			continue;

		if (i915_vma_is_pinned(vma)) {
			DRM_DEBUG("can not change the cache level of pinned objects\n");
			return -EBUSY;
		}

		if (!i915_vma_is_closed(vma) &&
		    i915_gem_valid_gtt_space(vma, cache_level))
			continue;

		ret = i915_vma_unbind(vma);
		if (ret)
			return ret;

		/* As unbinding may affect other elements in the
		 * obj->vma_list (due to side-effects from retiring
		 * an active vma), play safe and restart the iterator.
		 */
		goto restart;
	}

	/* We can reuse the existing drm_mm nodes but need to change the
	 * cache-level on the PTE. We could simply unbind them all and
	 * rebind with the correct cache-level on next use. However since
	 * we already have a valid slot, dma mapping, pages etc, we may as
	 * rewrite the PTE in the belief that doing so tramples upon less
	 * state and so involves less work.
	 */
	if (obj->bind_count) {
		/* Before we change the PTE, the GPU must not be accessing it.
		 * If we wait upon the object, we know that all the bound
		 * VMA are no longer active.
		 */
		ret = i915_gem_object_wait(obj,
					   I915_WAIT_INTERRUPTIBLE |
					   I915_WAIT_LOCKED |
					   I915_WAIT_ALL,
					   MAX_SCHEDULE_TIMEOUT,
					   NULL);
		if (ret)
			return ret;

		if (!HAS_LLC(to_i915(obj->base.dev)) &&
		    cache_level != I915_CACHE_NONE) {
			/* Access to snoopable pages through the GTT is
			 * incoherent and on some machines causes a hard
			 * lockup. Relinquish the CPU mmaping to force
			 * userspace to refault in the pages and we can
			 * then double check if the GTT mapping is still
			 * valid for that pointer access.
			 */
			i915_gem_release_mmap(obj);

			/* As we no longer need a fence for GTT access,
			 * we can relinquish it now (and so prevent having
			 * to steal a fence from someone else on the next
			 * fence request). Note GPU activity would have
			 * dropped the fence as all snoopable access is
			 * supposed to be linear.
			 */
			for_each_ggtt_vma(vma, obj) {
				ret = i915_vma_put_fence(vma);
				if (ret)
					return ret;
			}
		} else {
			/* We either have incoherent backing store and
			 * so no GTT access or the architecture is fully
			 * coherent. In such cases, existing GTT mmaps
			 * ignore the cache bit in the PTE and we can
			 * rewrite it without confusing the GPU or having
			 * to force userspace to fault back in its mmaps.
			 */
		}

		list_for_each_entry(vma, &obj->vma_list, obj_link) {
			if (!drm_mm_node_allocated(&vma->node))
				continue;

			ret = i915_vma_bind(vma, cache_level, PIN_UPDATE);
			if (ret)
				return ret;
		}
	}

	list_for_each_entry(vma, &obj->vma_list, obj_link)
		vma->node.color = cache_level;
	i915_gem_object_set_cache_coherency(obj, cache_level);
	obj->cache_dirty = true; /* Always invalidate stale cachelines */

	return 0;
}

int i915_gem_get_caching_ioctl(struct drm_device *dev, void *data,
			       struct drm_file *file)
{
	struct drm_i915_gem_caching *args = data;
	struct drm_i915_gem_object *obj;
	int err = 0;

	rcu_read_lock();
	obj = i915_gem_object_lookup_rcu(file, args->handle);
	if (!obj) {
		err = -ENOENT;
		goto out;
	}

	switch (obj->cache_level) {
	case I915_CACHE_LLC:
	case I915_CACHE_L3_LLC:
		args->caching = I915_CACHING_CACHED;
		break;

	case I915_CACHE_WT:
		args->caching = I915_CACHING_DISPLAY;
		break;

	default:
		args->caching = I915_CACHING_NONE;
		break;
	}
out:
	rcu_read_unlock();
	return err;
}

int i915_gem_set_caching_ioctl(struct drm_device *dev, void *data,
			       struct drm_file *file)
{
	struct drm_i915_private *i915 = to_i915(dev);
	struct drm_i915_gem_caching *args = data;
	struct drm_i915_gem_object *obj;
	enum i915_cache_level level;
	int ret = 0;

	switch (args->caching) {
	case I915_CACHING_NONE:
		level = I915_CACHE_NONE;
		break;
	case I915_CACHING_CACHED:
		/*
		 * Due to a HW issue on BXT A stepping, GPU stores via a
		 * snooped mapping may leave stale data in a corresponding CPU
		 * cacheline, whereas normally such cachelines would get
		 * invalidated.
		 */
		if (!HAS_LLC(i915) && !HAS_SNOOP(i915))
			return -ENODEV;

		level = I915_CACHE_LLC;
		break;
	case I915_CACHING_DISPLAY:
		level = HAS_WT(i915) ? I915_CACHE_WT : I915_CACHE_NONE;
		break;
	default:
		return -EINVAL;
	}

	obj = i915_gem_object_lookup(file, args->handle);
	if (!obj)
		return -ENOENT;

	/*
	 * The caching mode of proxy object is handled by its generator, and
	 * not allowed to be changed by userspace.
	 */
	if (i915_gem_object_is_proxy(obj)) {
		ret = -ENXIO;
		goto out;
	}

	if (obj->cache_level == level)
		goto out;

	ret = i915_gem_object_wait(obj,
				   I915_WAIT_INTERRUPTIBLE,
				   MAX_SCHEDULE_TIMEOUT,
				   to_rps_client(file));
	if (ret)
		goto out;

	ret = i915_mutex_lock_interruptible(dev);
	if (ret)
		goto out;

	ret = i915_gem_object_set_cache_level(obj, level);
	mutex_unlock(&dev->struct_mutex);

out:
	i915_gem_object_put(obj);
	return ret;
}

/*
 * Prepare buffer for display plane (scanout, cursors, etc). Can be called from
 * an uninterruptible phase (modesetting) and allows any flushes to be pipelined
 * (for pageflips). We only flush the caches while preparing the buffer for
 * display, the callers are responsible for frontbuffer flush.
 */
struct i915_vma *
i915_gem_object_pin_to_display_plane(struct drm_i915_gem_object *obj,
				     u32 alignment,
				     const struct i915_ggtt_view *view,
				     unsigned int flags)
{
	struct i915_vma *vma;
	int ret;

	lockdep_assert_held(&obj->base.dev->struct_mutex);

	/* Mark the global pin early so that we account for the
	 * display coherency whilst setting up the cache domains.
	 */
	obj->pin_global++;

	/* The display engine is not coherent with the LLC cache on gen6.  As
	 * a result, we make sure that the pinning that is about to occur is
	 * done with uncached PTEs. This is lowest common denominator for all
	 * chipsets.
	 *
	 * However for gen6+, we could do better by using the GFDT bit instead
	 * of uncaching, which would allow us to flush all the LLC-cached data
	 * with that bit in the PTE to main memory with just one PIPE_CONTROL.
	 */
	ret = i915_gem_object_set_cache_level(obj,
					      HAS_WT(to_i915(obj->base.dev)) ?
					      I915_CACHE_WT : I915_CACHE_NONE);
	if (ret) {
		vma = ERR_PTR(ret);
		goto err_unpin_global;
	}

	/* As the user may map the buffer once pinned in the display plane
	 * (e.g. libkms for the bootup splash), we have to ensure that we
	 * always use map_and_fenceable for all scanout buffers. However,
	 * it may simply be too big to fit into mappable, in which case
	 * put it anyway and hope that userspace can cope (but always first
	 * try to preserve the existing ABI).
	 */
	vma = ERR_PTR(-ENOSPC);
	if ((flags & PIN_MAPPABLE) == 0 &&
	    (!view || view->type == I915_GGTT_VIEW_NORMAL))
		vma = i915_gem_object_ggtt_pin(obj, view, 0, alignment,
					       flags |
					       PIN_MAPPABLE |
					       PIN_NONBLOCK);
	if (IS_ERR(vma))
		vma = i915_gem_object_ggtt_pin(obj, view, 0, alignment, flags);
	if (IS_ERR(vma))
		goto err_unpin_global;

	vma->display_alignment = max_t(u64, vma->display_alignment, alignment);

	__i915_gem_object_flush_for_display(obj);

	/* It should now be out of any other write domains, and we can update
	 * the domain values for our changes.
	 */
	obj->read_domains |= I915_GEM_DOMAIN_GTT;

	return vma;

err_unpin_global:
	obj->pin_global--;
	return vma;
}

void
i915_gem_object_unpin_from_display_plane(struct i915_vma *vma)
{
	lockdep_assert_held(&vma->vm->i915->drm.struct_mutex);

	if (WARN_ON(vma->obj->pin_global == 0))
		return;

	if (--vma->obj->pin_global == 0)
		vma->display_alignment = I915_GTT_MIN_ALIGNMENT;

	/* Bump the LRU to try and avoid premature eviction whilst flipping  */
	i915_gem_object_bump_inactive_ggtt(vma->obj);

	i915_vma_unpin(vma);
}

/**
 * Moves a single object to the CPU read, and possibly write domain.
 * @obj: object to act on
 * @write: requesting write or read-only access
 *
 * This function returns when the move is complete, including waiting on
 * flushes to occur.
 */
int
i915_gem_object_set_to_cpu_domain(struct drm_i915_gem_object *obj, bool write)
{
	int ret;

	lockdep_assert_held(&obj->base.dev->struct_mutex);

	ret = i915_gem_object_wait(obj,
				   I915_WAIT_INTERRUPTIBLE |
				   I915_WAIT_LOCKED |
				   (write ? I915_WAIT_ALL : 0),
				   MAX_SCHEDULE_TIMEOUT,
				   NULL);
	if (ret)
		return ret;

	flush_write_domain(obj, ~I915_GEM_DOMAIN_CPU);

	/* Flush the CPU cache if it's still invalid. */
	if ((obj->read_domains & I915_GEM_DOMAIN_CPU) == 0) {
		i915_gem_clflush_object(obj, I915_CLFLUSH_SYNC);
		obj->read_domains |= I915_GEM_DOMAIN_CPU;
	}

	/* It should now be out of any other write domains, and we can update
	 * the domain values for our changes.
	 */
	GEM_BUG_ON(obj->write_domain & ~I915_GEM_DOMAIN_CPU);

	/* If we're writing through the CPU, then the GPU read domains will
	 * need to be invalidated at next use.
	 */
	if (write)
		__start_cpu_write(obj);

	return 0;
}

/* Throttle our rendering by waiting until the ring has completed our requests
 * emitted over 20 msec ago.
 *
 * Note that if we were to use the current jiffies each time around the loop,
 * we wouldn't escape the function with any frames outstanding if the time to
 * render a frame was over 20ms.
 *
 * This should get us reasonable parallelism between CPU and GPU but also
 * relatively low latency when blocking on a particular request to finish.
 */
static int
i915_gem_ring_throttle(struct drm_device *dev, struct drm_file *file)
{
	struct drm_i915_private *dev_priv = to_i915(dev);
	struct drm_i915_file_private *file_priv = file->driver_priv;
	unsigned long recent_enough = jiffies - DRM_I915_THROTTLE_JIFFIES;
	struct i915_request *request, *target = NULL;
	long ret;

	/* ABI: return -EIO if already wedged */
	if (i915_terminally_wedged(&dev_priv->gpu_error))
		return -EIO;

	spin_lock(&file_priv->mm.lock);
	list_for_each_entry(request, &file_priv->mm.request_list, client_link) {
		if (time_after_eq(request->emitted_jiffies, recent_enough))
			break;

		if (target) {
			list_del(&target->client_link);
			target->file_priv = NULL;
		}

		target = request;
	}
	if (target)
		i915_request_get(target);
	spin_unlock(&file_priv->mm.lock);

	if (target == NULL)
		return 0;

	ret = i915_request_wait(target,
				I915_WAIT_INTERRUPTIBLE,
				MAX_SCHEDULE_TIMEOUT);
	i915_request_put(target);

	return ret < 0 ? ret : 0;
}

struct i915_vma *
i915_gem_object_ggtt_pin(struct drm_i915_gem_object *obj,
			 const struct i915_ggtt_view *view,
			 u64 size,
			 u64 alignment,
			 u64 flags)
{
	struct drm_i915_private *dev_priv = to_i915(obj->base.dev);
	struct i915_address_space *vm = &dev_priv->ggtt.vm;
	struct i915_vma *vma;
	int ret;

	lockdep_assert_held(&obj->base.dev->struct_mutex);

	if (flags & PIN_MAPPABLE &&
	    (!view || view->type == I915_GGTT_VIEW_NORMAL)) {
		/* If the required space is larger than the available
		 * aperture, we will not able to find a slot for the
		 * object and unbinding the object now will be in
		 * vain. Worse, doing so may cause us to ping-pong
		 * the object in and out of the Global GTT and
		 * waste a lot of cycles under the mutex.
		 */
		if (obj->base.size > dev_priv->ggtt.mappable_end)
			return ERR_PTR(-E2BIG);

		/* If NONBLOCK is set the caller is optimistically
		 * trying to cache the full object within the mappable
		 * aperture, and *must* have a fallback in place for
		 * situations where we cannot bind the object. We
		 * can be a little more lax here and use the fallback
		 * more often to avoid costly migrations of ourselves
		 * and other objects within the aperture.
		 *
		 * Half-the-aperture is used as a simple heuristic.
		 * More interesting would to do search for a free
		 * block prior to making the commitment to unbind.
		 * That caters for the self-harm case, and with a
		 * little more heuristics (e.g. NOFAULT, NOEVICT)
		 * we could try to minimise harm to others.
		 */
		if (flags & PIN_NONBLOCK &&
		    obj->base.size > dev_priv->ggtt.mappable_end / 2)
			return ERR_PTR(-ENOSPC);
	}

	vma = i915_vma_instance(obj, vm, view);
	if (unlikely(IS_ERR(vma)))
		return vma;

	if (i915_vma_misplaced(vma, size, alignment, flags)) {
		if (flags & PIN_NONBLOCK) {
			if (i915_vma_is_pinned(vma) || i915_vma_is_active(vma))
				return ERR_PTR(-ENOSPC);

			if (flags & PIN_MAPPABLE &&
			    vma->fence_size > dev_priv->ggtt.mappable_end / 2)
				return ERR_PTR(-ENOSPC);
		}

		WARN(i915_vma_is_pinned(vma),
		     "bo is already pinned in ggtt with incorrect alignment:"
		     " offset=%08x, req.alignment=%llx,"
		     " req.map_and_fenceable=%d, vma->map_and_fenceable=%d\n",
		     i915_ggtt_offset(vma), alignment,
		     !!(flags & PIN_MAPPABLE),
		     i915_vma_is_map_and_fenceable(vma));
		ret = i915_vma_unbind(vma);
		if (ret)
			return ERR_PTR(ret);
	}

	ret = i915_vma_pin(vma, size, alignment, flags | PIN_GLOBAL);
	if (ret)
		return ERR_PTR(ret);

	return vma;
}

static __always_inline unsigned int __busy_read_flag(unsigned int id)
{
	/* Note that we could alias engines in the execbuf API, but
	 * that would be very unwise as it prevents userspace from
	 * fine control over engine selection. Ahem.
	 *
	 * This should be something like EXEC_MAX_ENGINE instead of
	 * I915_NUM_ENGINES.
	 */
	BUILD_BUG_ON(I915_NUM_ENGINES > 16);
	return 0x10000 << id;
}

static __always_inline unsigned int __busy_write_id(unsigned int id)
{
	/* The uABI guarantees an active writer is also amongst the read
	 * engines. This would be true if we accessed the activity tracking
	 * under the lock, but as we perform the lookup of the object and
	 * its activity locklessly we can not guarantee that the last_write
	 * being active implies that we have set the same engine flag from
	 * last_read - hence we always set both read and write busy for
	 * last_write.
	 */
	return id | __busy_read_flag(id);
}

static __always_inline unsigned int
__busy_set_if_active(const struct dma_fence *fence,
		     unsigned int (*flag)(unsigned int id))
{
	struct i915_request *rq;

	/* We have to check the current hw status of the fence as the uABI
	 * guarantees forward progress. We could rely on the idle worker
	 * to eventually flush us, but to minimise latency just ask the
	 * hardware.
	 *
	 * Note we only report on the status of native fences.
	 */
	if (!dma_fence_is_i915(fence))
		return 0;

	/* opencode to_request() in order to avoid const warnings */
	rq = container_of(fence, struct i915_request, fence);
	if (i915_request_completed(rq))
		return 0;

	return flag(rq->engine->uabi_id);
}

static __always_inline unsigned int
busy_check_reader(const struct dma_fence *fence)
{
	return __busy_set_if_active(fence, __busy_read_flag);
}

static __always_inline unsigned int
busy_check_writer(const struct dma_fence *fence)
{
	if (!fence)
		return 0;

	return __busy_set_if_active(fence, __busy_write_id);
}

int
i915_gem_busy_ioctl(struct drm_device *dev, void *data,
		    struct drm_file *file)
{
	struct drm_i915_gem_busy *args = data;
	struct drm_i915_gem_object *obj;
	struct reservation_object_list *list;
	unsigned int seq;
	int err;

	err = -ENOENT;
	rcu_read_lock();
	obj = i915_gem_object_lookup_rcu(file, args->handle);
	if (!obj)
		goto out;

	/* A discrepancy here is that we do not report the status of
	 * non-i915 fences, i.e. even though we may report the object as idle,
	 * a call to set-domain may still stall waiting for foreign rendering.
	 * This also means that wait-ioctl may report an object as busy,
	 * where busy-ioctl considers it idle.
	 *
	 * We trade the ability to warn of foreign fences to report on which
	 * i915 engines are active for the object.
	 *
	 * Alternatively, we can trade that extra information on read/write
	 * activity with
	 *	args->busy =
	 *		!reservation_object_test_signaled_rcu(obj->resv, true);
	 * to report the overall busyness. This is what the wait-ioctl does.
	 *
	 */
retry:
	seq = raw_read_seqcount(&obj->resv->seq);

	/* Translate the exclusive fence to the READ *and* WRITE engine */
	args->busy = busy_check_writer(rcu_dereference(obj->resv->fence_excl));

	/* Translate shared fences to READ set of engines */
	list = rcu_dereference(obj->resv->fence);
	if (list) {
		unsigned int shared_count = list->shared_count, i;

		for (i = 0; i < shared_count; ++i) {
			struct dma_fence *fence =
				rcu_dereference(list->shared[i]);

			args->busy |= busy_check_reader(fence);
		}
	}

	if (args->busy && read_seqcount_retry(&obj->resv->seq, seq))
		goto retry;

	err = 0;
out:
	rcu_read_unlock();
	return err;
}

int
i915_gem_throttle_ioctl(struct drm_device *dev, void *data,
			struct drm_file *file_priv)
{
	return i915_gem_ring_throttle(dev, file_priv);
}

int
i915_gem_madvise_ioctl(struct drm_device *dev, void *data,
		       struct drm_file *file_priv)
{
	struct drm_i915_private *dev_priv = to_i915(dev);
	struct drm_i915_gem_madvise *args = data;
	struct drm_i915_gem_object *obj;
	int err;

	switch (args->madv) {
	case I915_MADV_DONTNEED:
	case I915_MADV_WILLNEED:
	    break;
	default:
	    return -EINVAL;
	}

	obj = i915_gem_object_lookup(file_priv, args->handle);
	if (!obj)
		return -ENOENT;

	err = mutex_lock_interruptible(&obj->mm.lock);
	if (err)
		goto out;

	if (i915_gem_object_has_pages(obj) &&
	    i915_gem_object_is_tiled(obj) &&
	    dev_priv->quirks & QUIRK_PIN_SWIZZLED_PAGES) {
		if (obj->mm.madv == I915_MADV_WILLNEED) {
			GEM_BUG_ON(!obj->mm.quirked);
			__i915_gem_object_unpin_pages(obj);
			obj->mm.quirked = false;
		}
		if (args->madv == I915_MADV_WILLNEED) {
			GEM_BUG_ON(obj->mm.quirked);
			__i915_gem_object_pin_pages(obj);
			obj->mm.quirked = true;
		}
	}

	if (obj->mm.madv != __I915_MADV_PURGED)
		obj->mm.madv = args->madv;

	/* if the object is no longer attached, discard its backing storage */
	if (obj->mm.madv == I915_MADV_DONTNEED &&
	    !i915_gem_object_has_pages(obj))
		i915_gem_object_truncate(obj);

	args->retained = obj->mm.madv != __I915_MADV_PURGED;
	mutex_unlock(&obj->mm.lock);

out:
	i915_gem_object_put(obj);
	return err;
}

static void
frontbuffer_retire(struct i915_gem_active *active, struct i915_request *request)
{
	struct drm_i915_gem_object *obj =
		container_of(active, typeof(*obj), frontbuffer_write);

	intel_fb_obj_flush(obj, ORIGIN_CS);
}

void i915_gem_object_init(struct drm_i915_gem_object *obj,
			  const struct drm_i915_gem_object_ops *ops)
{
	mutex_init(&obj->mm.lock);

	INIT_LIST_HEAD(&obj->vma_list);
	INIT_LIST_HEAD(&obj->lut_list);
	INIT_LIST_HEAD(&obj->batch_pool_link);

	obj->ops = ops;

	reservation_object_init(&obj->__builtin_resv);
	obj->resv = &obj->__builtin_resv;

	obj->frontbuffer_ggtt_origin = ORIGIN_GTT;
	init_request_active(&obj->frontbuffer_write, frontbuffer_retire);

	obj->mm.madv = I915_MADV_WILLNEED;
	INIT_RADIX_TREE(&obj->mm.get_page.radix, GFP_KERNEL | __GFP_NOWARN);
	mutex_init(&obj->mm.get_page.lock);

	i915_gem_info_add_obj(to_i915(obj->base.dev), obj->base.size);
}

static const struct drm_i915_gem_object_ops i915_gem_object_ops = {
	.flags = I915_GEM_OBJECT_HAS_STRUCT_PAGE |
		 I915_GEM_OBJECT_IS_SHRINKABLE,

	.get_pages = i915_gem_object_get_pages_gtt,
	.put_pages = i915_gem_object_put_pages_gtt,

	.pwrite = i915_gem_object_pwrite_gtt,
};

static int i915_gem_object_create_shmem(struct drm_device *dev,
					struct drm_gem_object *obj,
					size_t size)
{
	struct drm_i915_private *i915 = to_i915(dev);
	unsigned long flags = VM_NORESERVE;
	struct file *filp;

	drm_gem_private_object_init(dev, obj, size);

	if (i915->mm.gemfs)
		filp = shmem_file_setup_with_mnt(i915->mm.gemfs, "i915", size,
						 flags);
	else
		filp = shmem_file_setup("i915", size, flags);

	if (IS_ERR(filp))
		return PTR_ERR(filp);

	obj->filp = filp;

	return 0;
}

struct drm_i915_gem_object *
i915_gem_object_create(struct drm_i915_private *dev_priv, u64 size)
{
	struct drm_i915_gem_object *obj;
	struct address_space *mapping;
	unsigned int cache_level;
	gfp_t mask;
	int ret;

	/* There is a prevalence of the assumption that we fit the object's
	 * page count inside a 32bit _signed_ variable. Let's document this and
	 * catch if we ever need to fix it. In the meantime, if you do spot
	 * such a local variable, please consider fixing!
	 */
	if (size >> PAGE_SHIFT > INT_MAX)
		return ERR_PTR(-E2BIG);

	if (overflows_type(size, obj->base.size))
		return ERR_PTR(-E2BIG);

	obj = i915_gem_object_alloc(dev_priv);
	if (obj == NULL)
		return ERR_PTR(-ENOMEM);

	ret = i915_gem_object_create_shmem(&dev_priv->drm, &obj->base, size);
	if (ret)
		goto fail;

	mask = GFP_HIGHUSER | __GFP_RECLAIMABLE;
	if (IS_I965GM(dev_priv) || IS_I965G(dev_priv)) {
		/* 965gm cannot relocate objects above 4GiB. */
		mask &= ~__GFP_HIGHMEM;
		mask |= __GFP_DMA32;
	}

	mapping = obj->base.filp->f_mapping;
	mapping_set_gfp_mask(mapping, mask);
	GEM_BUG_ON(!(mapping_gfp_mask(mapping) & __GFP_RECLAIM));

	i915_gem_object_init(obj, &i915_gem_object_ops);

	obj->write_domain = I915_GEM_DOMAIN_CPU;
	obj->read_domains = I915_GEM_DOMAIN_CPU;

	if (HAS_LLC(dev_priv))
		/* On some devices, we can have the GPU use the LLC (the CPU
		 * cache) for about a 10% performance improvement
		 * compared to uncached.  Graphics requests other than
		 * display scanout are coherent with the CPU in
		 * accessing this cache.  This means in this mode we
		 * don't need to clflush on the CPU side, and on the
		 * GPU side we only need to flush internal caches to
		 * get data visible to the CPU.
		 *
		 * However, we maintain the display planes as UC, and so
		 * need to rebind when first used as such.
		 */
		cache_level = I915_CACHE_LLC;
	else
		cache_level = I915_CACHE_NONE;

	i915_gem_object_set_cache_coherency(obj, cache_level);

	trace_i915_gem_object_create(obj);

	return obj;

fail:
	i915_gem_object_free(obj);
	return ERR_PTR(ret);
}

static bool discard_backing_storage(struct drm_i915_gem_object *obj)
{
	/* If we are the last user of the backing storage (be it shmemfs
	 * pages or stolen etc), we know that the pages are going to be
	 * immediately released. In this case, we can then skip copying
	 * back the contents from the GPU.
	 */

	if (obj->mm.madv != I915_MADV_WILLNEED)
		return false;

	if (obj->base.filp == NULL)
		return true;

	/* At first glance, this looks racy, but then again so would be
	 * userspace racing mmap against close. However, the first external
	 * reference to the filp can only be obtained through the
	 * i915_gem_mmap_ioctl() which safeguards us against the user
	 * acquiring such a reference whilst we are in the middle of
	 * freeing the object.
	 */
	return atomic_long_read(&obj->base.filp->f_count) == 1;
}

static void __i915_gem_free_objects(struct drm_i915_private *i915,
				    struct llist_node *freed)
{
	struct drm_i915_gem_object *obj, *on;

	intel_runtime_pm_get(i915);
	llist_for_each_entry_safe(obj, on, freed, freed) {
		struct i915_vma *vma, *vn;

		trace_i915_gem_object_destroy(obj);

		mutex_lock(&i915->drm.struct_mutex);

		GEM_BUG_ON(i915_gem_object_is_active(obj));
		list_for_each_entry_safe(vma, vn,
					 &obj->vma_list, obj_link) {
			GEM_BUG_ON(i915_vma_is_active(vma));
			vma->flags &= ~I915_VMA_PIN_MASK;
			i915_vma_destroy(vma);
		}
		GEM_BUG_ON(!list_empty(&obj->vma_list));
		GEM_BUG_ON(!RB_EMPTY_ROOT(&obj->vma_tree));

		/* This serializes freeing with the shrinker. Since the free
		 * is delayed, first by RCU then by the workqueue, we want the
		 * shrinker to be able to free pages of unreferenced objects,
		 * or else we may oom whilst there are plenty of deferred
		 * freed objects.
		 */
		if (i915_gem_object_has_pages(obj)) {
			spin_lock(&i915->mm.obj_lock);
			list_del_init(&obj->mm.link);
			spin_unlock(&i915->mm.obj_lock);
		}

		mutex_unlock(&i915->drm.struct_mutex);

		GEM_BUG_ON(obj->bind_count);
		GEM_BUG_ON(obj->userfault_count);
		GEM_BUG_ON(atomic_read(&obj->frontbuffer_bits));
		GEM_BUG_ON(!list_empty(&obj->lut_list));

		if (obj->ops->release)
			obj->ops->release(obj);

		if (WARN_ON(i915_gem_object_has_pinned_pages(obj)))
			atomic_set(&obj->mm.pages_pin_count, 0);
		__i915_gem_object_put_pages(obj, I915_MM_NORMAL);
		GEM_BUG_ON(i915_gem_object_has_pages(obj));

		if (obj->base.import_attach)
			drm_prime_gem_destroy(&obj->base, NULL);

		reservation_object_fini(&obj->__builtin_resv);
		drm_gem_object_release(&obj->base);
		i915_gem_info_remove_obj(i915, obj->base.size);

		kfree(obj->bit_17);
		i915_gem_object_free(obj);

		GEM_BUG_ON(!atomic_read(&i915->mm.free_count));
		atomic_dec(&i915->mm.free_count);

		if (on)
			cond_resched();
	}
	intel_runtime_pm_put(i915);
}

static void i915_gem_flush_free_objects(struct drm_i915_private *i915)
{
	struct llist_node *freed;

	/* Free the oldest, most stale object to keep the free_list short */
	freed = NULL;
	if (!llist_empty(&i915->mm.free_list)) { /* quick test for hotpath */
		/* Only one consumer of llist_del_first() allowed */
		spin_lock(&i915->mm.free_lock);
		freed = llist_del_first(&i915->mm.free_list);
		spin_unlock(&i915->mm.free_lock);
	}
	if (unlikely(freed)) {
		freed->next = NULL;
		__i915_gem_free_objects(i915, freed);
	}
}

static void __i915_gem_free_work(struct work_struct *work)
{
	struct drm_i915_private *i915 =
		container_of(work, struct drm_i915_private, mm.free_work);
	struct llist_node *freed;

	/*
	 * All file-owned VMA should have been released by this point through
	 * i915_gem_close_object(), or earlier by i915_gem_context_close().
	 * However, the object may also be bound into the global GTT (e.g.
	 * older GPUs without per-process support, or for direct access through
	 * the GTT either for the user or for scanout). Those VMA still need to
	 * unbound now.
	 */

	spin_lock(&i915->mm.free_lock);
	while ((freed = llist_del_all(&i915->mm.free_list))) {
		spin_unlock(&i915->mm.free_lock);

		__i915_gem_free_objects(i915, freed);
		if (need_resched())
			return;

		spin_lock(&i915->mm.free_lock);
	}
	spin_unlock(&i915->mm.free_lock);
}

static void __i915_gem_free_object_rcu(struct rcu_head *head)
{
	struct drm_i915_gem_object *obj =
		container_of(head, typeof(*obj), rcu);
	struct drm_i915_private *i915 = to_i915(obj->base.dev);

	/*
	 * Since we require blocking on struct_mutex to unbind the freed
	 * object from the GPU before releasing resources back to the
	 * system, we can not do that directly from the RCU callback (which may
	 * be a softirq context), but must instead then defer that work onto a
	 * kthread. We use the RCU callback rather than move the freed object
	 * directly onto the work queue so that we can mix between using the
	 * worker and performing frees directly from subsequent allocations for
	 * crude but effective memory throttling.
	 */
	if (llist_add(&obj->freed, &i915->mm.free_list))
		queue_work(i915->wq, &i915->mm.free_work);
}

void i915_gem_free_object(struct drm_gem_object *gem_obj)
{
	struct drm_i915_gem_object *obj = to_intel_bo(gem_obj);

	if (obj->mm.quirked)
		__i915_gem_object_unpin_pages(obj);

	if (discard_backing_storage(obj))
		obj->mm.madv = I915_MADV_DONTNEED;

	/*
	 * Before we free the object, make sure any pure RCU-only
	 * read-side critical sections are complete, e.g.
	 * i915_gem_busy_ioctl(). For the corresponding synchronized
	 * lookup see i915_gem_object_lookup_rcu().
	 */
	atomic_inc(&to_i915(obj->base.dev)->mm.free_count);
	call_rcu(&obj->rcu, __i915_gem_free_object_rcu);
}

void __i915_gem_object_release_unless_active(struct drm_i915_gem_object *obj)
{
	lockdep_assert_held(&obj->base.dev->struct_mutex);

	if (!i915_gem_object_has_active_reference(obj) &&
	    i915_gem_object_is_active(obj))
		i915_gem_object_set_active_reference(obj);
	else
		i915_gem_object_put(obj);
}

void i915_gem_sanitize(struct drm_i915_private *i915)
{
	int err;

	GEM_TRACE("\n");

	mutex_lock(&i915->drm.struct_mutex);

	intel_runtime_pm_get(i915);
	intel_uncore_forcewake_get(i915, FORCEWAKE_ALL);

	/*
	 * As we have just resumed the machine and woken the device up from
	 * deep PCI sleep (presumably D3_cold), assume the HW has been reset
	 * back to defaults, recovering from whatever wedged state we left it
	 * in and so worth trying to use the device once more.
	 */
	if (i915_terminally_wedged(&i915->gpu_error))
		i915_gem_unset_wedged(i915);

	/*
	 * If we inherit context state from the BIOS or earlier occupants
	 * of the GPU, the GPU may be in an inconsistent state when we
	 * try to take over. The only way to remove the earlier state
	 * is by resetting. However, resetting on earlier gen is tricky as
	 * it may impact the display and we are uncertain about the stability
	 * of the reset, so this could be applied to even earlier gen.
	 */
	err = -ENODEV;
	if (INTEL_GEN(i915) >= 5 && intel_has_gpu_reset(i915))
		err = WARN_ON(intel_gpu_reset(i915, ALL_ENGINES));
	if (!err)
		intel_engines_sanitize(i915);

	intel_uncore_forcewake_put(i915, FORCEWAKE_ALL);
	intel_runtime_pm_put(i915);

	i915_gem_contexts_lost(i915);
	mutex_unlock(&i915->drm.struct_mutex);
}

int i915_gem_suspend(struct drm_i915_private *i915)
{
	int ret;

	GEM_TRACE("\n");
<<<<<<< HEAD

	intel_runtime_pm_get(dev_priv);
	intel_suspend_gt_powersave(dev_priv);
=======
>>>>>>> f91e6544

	intel_runtime_pm_get(i915);
	intel_suspend_gt_powersave(i915);

	mutex_lock(&i915->drm.struct_mutex);

	/*
	 * We have to flush all the executing contexts to main memory so
	 * that they can saved in the hibernation image. To ensure the last
	 * context image is coherent, we have to switch away from it. That
	 * leaves the i915->kernel_context still active when
	 * we actually suspend, and its image in memory may not match the GPU
	 * state. Fortunately, the kernel_context is disposable and we do
	 * not rely on its state.
	 */
	if (!i915_terminally_wedged(&i915->gpu_error)) {
		ret = i915_gem_switch_to_kernel_context(i915);
		if (ret)
			goto err_unlock;

		ret = i915_gem_wait_for_idle(i915,
					     I915_WAIT_INTERRUPTIBLE |
					     I915_WAIT_LOCKED |
<<<<<<< HEAD
					     I915_WAIT_FOR_IDLE_BOOST);
=======
					     I915_WAIT_FOR_IDLE_BOOST,
					     MAX_SCHEDULE_TIMEOUT);
>>>>>>> f91e6544
		if (ret && ret != -EIO)
			goto err_unlock;

		assert_kernel_context_is_current(i915);
	}
<<<<<<< HEAD
	mutex_unlock(&dev->struct_mutex);
=======
	i915_retire_requests(i915); /* ensure we flush after wedging */

	mutex_unlock(&i915->drm.struct_mutex);
>>>>>>> f91e6544

	intel_uc_suspend(i915);

	cancel_delayed_work_sync(&i915->gpu_error.hangcheck_work);
	cancel_delayed_work_sync(&i915->gt.retire_work);

	/*
	 * As the idle_work is rearming if it detects a race, play safe and
	 * repeat the flush until it is definitely idle.
	 */
	drain_delayed_work(&i915->gt.idle_work);

	/*
	 * Assert that we successfully flushed all the work and
	 * reset the GPU back to its idle, low power state.
	 */
	WARN_ON(i915->gt.awake);
	if (WARN_ON(!intel_engines_are_idle(i915)))
		i915_gem_set_wedged(i915); /* no hope, discard everything */

	intel_runtime_pm_put(i915);
	return 0;

err_unlock:
	mutex_unlock(&i915->drm.struct_mutex);
	intel_runtime_pm_put(i915);
	return ret;
}

void i915_gem_suspend_late(struct drm_i915_private *i915)
{
	struct drm_i915_gem_object *obj;
	struct list_head *phases[] = {
		&i915->mm.unbound_list,
		&i915->mm.bound_list,
		NULL
	}, **phase;

	intel_runtime_pm_put(dev_priv);
	return 0;

err_unlock:
	mutex_unlock(&dev->struct_mutex);
	intel_runtime_pm_put(dev_priv);
	return ret;
}

void i915_gem_suspend_late(struct drm_i915_private *i915)
{
	struct drm_i915_gem_object *obj;
	struct list_head *phases[] = {
		&i915->mm.unbound_list,
		&i915->mm.bound_list,
		NULL
	}, **phase;

	/*
	 * Neither the BIOS, ourselves or any other kernel
	 * expects the system to be in execlists mode on startup,
	 * so we need to reset the GPU back to legacy mode. And the only
	 * known way to disable logical contexts is through a GPU reset.
	 *
	 * So in order to leave the system in a known default configuration,
	 * always reset the GPU upon unload and suspend. Afterwards we then
	 * clean up the GEM state tracking, flushing off the requests and
	 * leaving the system in a known idle state.
	 *
	 * Note that is of the upmost importance that the GPU is idle and
	 * all stray writes are flushed *before* we dismantle the backing
	 * storage for the pinned objects.
	 *
	 * However, since we are uncertain that resetting the GPU on older
	 * machines is a good idea, we don't - just in case it leaves the
	 * machine in an unusable condition.
	 */

	mutex_lock(&i915->drm.struct_mutex);
	for (phase = phases; *phase; phase++) {
		list_for_each_entry(obj, *phase, mm.link)
			WARN_ON(i915_gem_object_set_to_gtt_domain(obj, false));
	}
	mutex_unlock(&i915->drm.struct_mutex);

	intel_uc_sanitize(i915);
	i915_gem_sanitize(i915);
}

void i915_gem_resume(struct drm_i915_private *i915)
{
	GEM_TRACE("\n");

	WARN_ON(i915->gt.awake);

	mutex_lock(&i915->drm.struct_mutex);
	intel_uncore_forcewake_get(i915, FORCEWAKE_ALL);

	i915_gem_restore_gtt_mappings(i915);
	i915_gem_restore_fences(i915);

	/*
	 * As we didn't flush the kernel context before suspend, we cannot
	 * guarantee that the context image is complete. So let's just reset
	 * it and start again.
	 */
	i915->gt.resume(i915);

	if (i915_gem_init_hw(i915))
		goto err_wedged;

	intel_uc_resume(i915);

	/* Always reload a context for powersaving. */
	if (i915_gem_switch_to_kernel_context(i915))
		goto err_wedged;

out_unlock:
	intel_uncore_forcewake_put(i915, FORCEWAKE_ALL);
	mutex_unlock(&i915->drm.struct_mutex);
	return;

err_wedged:
	if (!i915_terminally_wedged(&i915->gpu_error)) {
		DRM_ERROR("failed to re-initialize GPU, declaring wedged!\n");
		i915_gem_set_wedged(i915);
	}
	goto out_unlock;
}

void i915_gem_init_swizzling(struct drm_i915_private *dev_priv)
{
	if (INTEL_GEN(dev_priv) < 5 ||
	    dev_priv->mm.bit_6_swizzle_x == I915_BIT_6_SWIZZLE_NONE)
		return;

	I915_WRITE(DISP_ARB_CTL, I915_READ(DISP_ARB_CTL) |
				 DISP_TILE_SURFACE_SWIZZLING);

	if (IS_GEN5(dev_priv))
		return;

	I915_WRITE(TILECTL, I915_READ(TILECTL) | TILECTL_SWZCTL);
	if (IS_GEN6(dev_priv))
		I915_WRITE(ARB_MODE, _MASKED_BIT_ENABLE(ARB_MODE_SWIZZLE_SNB));
	else if (IS_GEN7(dev_priv))
		I915_WRITE(ARB_MODE, _MASKED_BIT_ENABLE(ARB_MODE_SWIZZLE_IVB));
	else if (IS_GEN8(dev_priv))
		I915_WRITE(GAMTARBMODE, _MASKED_BIT_ENABLE(ARB_MODE_SWIZZLE_BDW));
	else
		BUG();
}

static void init_unused_ring(struct drm_i915_private *dev_priv, u32 base)
{
	I915_WRITE(RING_CTL(base), 0);
	I915_WRITE(RING_HEAD(base), 0);
	I915_WRITE(RING_TAIL(base), 0);
	I915_WRITE(RING_START(base), 0);
}

static void init_unused_rings(struct drm_i915_private *dev_priv)
{
	if (IS_I830(dev_priv)) {
		init_unused_ring(dev_priv, PRB1_BASE);
		init_unused_ring(dev_priv, SRB0_BASE);
		init_unused_ring(dev_priv, SRB1_BASE);
		init_unused_ring(dev_priv, SRB2_BASE);
		init_unused_ring(dev_priv, SRB3_BASE);
	} else if (IS_GEN2(dev_priv)) {
		init_unused_ring(dev_priv, SRB0_BASE);
		init_unused_ring(dev_priv, SRB1_BASE);
	} else if (IS_GEN3(dev_priv)) {
		init_unused_ring(dev_priv, PRB1_BASE);
		init_unused_ring(dev_priv, PRB2_BASE);
	}
}

static int __i915_gem_restart_engines(void *data)
{
	struct drm_i915_private *i915 = data;
	struct intel_engine_cs *engine;
	enum intel_engine_id id;
	int err;

	for_each_engine(engine, i915, id) {
		err = engine->init_hw(engine);
		if (err) {
			DRM_ERROR("Failed to restart %s (%d)\n",
				  engine->name, err);
			return err;
		}
	}

	return 0;
}

int i915_gem_init_hw(struct drm_i915_private *dev_priv)
{
	int ret;

	dev_priv->gt.last_init_time = ktime_get();

	/* Double layer security blanket, see i915_gem_init() */
	intel_uncore_forcewake_get(dev_priv, FORCEWAKE_ALL);

	if (HAS_EDRAM(dev_priv) && INTEL_GEN(dev_priv) < 9)
		I915_WRITE(HSW_IDICR, I915_READ(HSW_IDICR) | IDIHASHMSK(0xf));

	if (IS_HASWELL(dev_priv))
		I915_WRITE(MI_PREDICATE_RESULT_2, IS_HSW_GT3(dev_priv) ?
			   LOWER_SLICE_ENABLED : LOWER_SLICE_DISABLED);

	if (HAS_PCH_NOP(dev_priv)) {
		if (IS_IVYBRIDGE(dev_priv)) {
			u32 temp = I915_READ(GEN7_MSG_CTL);
			temp &= ~(WAIT_FOR_PCH_FLR_ACK | WAIT_FOR_PCH_RESET_ACK);
			I915_WRITE(GEN7_MSG_CTL, temp);
		} else if (INTEL_GEN(dev_priv) >= 7) {
			u32 temp = I915_READ(HSW_NDE_RSTWRN_OPT);
			temp &= ~RESET_PCH_HANDSHAKE_ENABLE;
			I915_WRITE(HSW_NDE_RSTWRN_OPT, temp);
		}
	}

	intel_gt_workarounds_apply(dev_priv);

	i915_gem_init_swizzling(dev_priv);

	/*
	 * At least 830 can leave some of the unused rings
	 * "active" (ie. head != tail) after resume which
	 * will prevent c3 entry. Makes sure all unused rings
	 * are totally idle.
	 */
	init_unused_rings(dev_priv);

	BUG_ON(!dev_priv->kernel_context);
	if (i915_terminally_wedged(&dev_priv->gpu_error)) {
		ret = -EIO;
		goto out;
	}

	ret = i915_ppgtt_init_hw(dev_priv);
	if (ret) {
		DRM_ERROR("Enabling PPGTT failed (%d)\n", ret);
		goto out;
	}

	ret = intel_wopcm_init_hw(&dev_priv->wopcm);
	if (ret) {
		DRM_ERROR("Enabling WOPCM failed (%d)\n", ret);
		goto out;
	}

	/* We can't enable contexts until all firmware is loaded */
	ret = intel_uc_init_hw(dev_priv);
	if (ret) {
		DRM_ERROR("Enabling uc failed (%d)\n", ret);
		goto out;
	}

	intel_mocs_init_l3cc_table(dev_priv);

	/* Only when the HW is re-initialised, can we replay the requests */
	ret = __i915_gem_restart_engines(dev_priv);
	if (ret)
		goto cleanup_uc;
<<<<<<< HEAD
=======

	intel_uncore_forcewake_put(dev_priv, FORCEWAKE_ALL);

	return 0;

cleanup_uc:
	intel_uc_fini_hw(dev_priv);
>>>>>>> f91e6544
out:
	intel_uncore_forcewake_put(dev_priv, FORCEWAKE_ALL);

	return ret;

cleanup_uc:
	intel_uc_fini_hw(dev_priv);
	goto out;
}

static int __intel_engines_record_defaults(struct drm_i915_private *i915)
{
	struct i915_gem_context *ctx;
	struct intel_engine_cs *engine;
	enum intel_engine_id id;
	int err;

	/*
	 * As we reset the gpu during very early sanitisation, the current
	 * register state on the GPU should reflect its defaults values.
	 * We load a context onto the hw (with restore-inhibit), then switch
	 * over to a second context to save that default register state. We
	 * can then prime every new context with that state so they all start
	 * from the same default HW values.
	 */

	ctx = i915_gem_context_create_kernel(i915, 0);
	if (IS_ERR(ctx))
		return PTR_ERR(ctx);

	for_each_engine(engine, i915, id) {
		struct i915_request *rq;

		rq = i915_request_alloc(engine, ctx);
		if (IS_ERR(rq)) {
			err = PTR_ERR(rq);
			goto out_ctx;
		}

		err = 0;
		if (engine->init_context)
			err = engine->init_context(rq);

		i915_request_add(rq);
		if (err)
			goto err_active;
	}

	err = i915_gem_switch_to_kernel_context(i915);
	if (err)
		goto err_active;

	if (i915_gem_wait_for_idle(i915, I915_WAIT_LOCKED, HZ / 5)) {
		i915_gem_set_wedged(i915);
		err = -EIO; /* Caller will declare us wedged */
		goto err_active;
	}

	assert_kernel_context_is_current(i915);

	for_each_engine(engine, i915, id) {
		struct i915_vma *state;

		state = to_intel_context(ctx, engine)->state;
		if (!state)
			continue;

		/*
		 * As we will hold a reference to the logical state, it will
		 * not be torn down with the context, and importantly the
		 * object will hold onto its vma (making it possible for a
		 * stray GTT write to corrupt our defaults). Unmap the vma
		 * from the GTT to prevent such accidents and reclaim the
		 * space.
		 */
		err = i915_vma_unbind(state);
		if (err)
			goto err_active;

		err = i915_gem_object_set_to_cpu_domain(state->obj, false);
		if (err)
			goto err_active;

		engine->default_state = i915_gem_object_get(state->obj);
	}

	if (IS_ENABLED(CONFIG_DRM_I915_DEBUG_GEM)) {
		unsigned int found = intel_engines_has_context_isolation(i915);

		/*
		 * Make sure that classes with multiple engine instances all
		 * share the same basic configuration.
		 */
		for_each_engine(engine, i915, id) {
			unsigned int bit = BIT(engine->uabi_class);
			unsigned int expected = engine->default_state ? bit : 0;

			if ((found & bit) != expected) {
				DRM_ERROR("mismatching default context state for class %d on engine %s\n",
					  engine->uabi_class, engine->name);
			}
		}
	}

out_ctx:
	i915_gem_context_set_closed(ctx);
	i915_gem_context_put(ctx);
	return err;

err_active:
	/*
	 * If we have to abandon now, we expect the engines to be idle
	 * and ready to be torn-down. First try to flush any remaining
	 * request, ensure we are pointing at the kernel context and
	 * then remove it.
	 */
	if (WARN_ON(i915_gem_switch_to_kernel_context(i915)))
		goto out_ctx;

	if (WARN_ON(i915_gem_wait_for_idle(i915,
					   I915_WAIT_LOCKED,
					   MAX_SCHEDULE_TIMEOUT)))
		goto out_ctx;

	i915_gem_contexts_lost(i915);
	goto out_ctx;
}

int i915_gem_init(struct drm_i915_private *dev_priv)
{
	int ret;

	/* We need to fallback to 4K pages if host doesn't support huge gtt. */
	if (intel_vgpu_active(dev_priv) && !intel_vgpu_has_huge_gtt(dev_priv))
		mkwrite_device_info(dev_priv)->page_sizes =
			I915_GTT_PAGE_SIZE_4K;

	dev_priv->mm.unordered_timeline = dma_fence_context_alloc(1);

	if (HAS_LOGICAL_RING_CONTEXTS(dev_priv)) {
		dev_priv->gt.resume = intel_lr_context_resume;
		dev_priv->gt.cleanup_engine = intel_logical_ring_cleanup;
	} else {
		dev_priv->gt.resume = intel_legacy_submission_resume;
		dev_priv->gt.cleanup_engine = intel_engine_cleanup;
	}

	ret = i915_gem_init_userptr(dev_priv);
	if (ret)
		return ret;

	ret = intel_uc_init_misc(dev_priv);
	if (ret)
		return ret;

	ret = intel_wopcm_init(&dev_priv->wopcm);
	if (ret)
		goto err_uc_misc;

	/* This is just a security blanket to placate dragons.
	 * On some systems, we very sporadically observe that the first TLBs
	 * used by the CS may be stale, despite us poking the TLB reset. If
	 * we hold the forcewake during initialisation these problems
	 * just magically go away.
	 */
	mutex_lock(&dev_priv->drm.struct_mutex);
	intel_uncore_forcewake_get(dev_priv, FORCEWAKE_ALL);

	ret = i915_gem_init_ggtt(dev_priv);
	if (ret) {
		GEM_BUG_ON(ret == -EIO);
		goto err_unlock;
	}

	ret = i915_gem_contexts_init(dev_priv);
	if (ret) {
		GEM_BUG_ON(ret == -EIO);
		goto err_ggtt;
	}

	ret = intel_engines_init(dev_priv);
	if (ret) {
		GEM_BUG_ON(ret == -EIO);
		goto err_context;
	}

	intel_init_gt_powersave(dev_priv);

	ret = intel_uc_init(dev_priv);
	if (ret)
		goto err_pm;

	ret = i915_gem_init_hw(dev_priv);
	if (ret)
		goto err_uc_init;

	/*
	 * Despite its name intel_init_clock_gating applies both display
	 * clock gating workarounds; GT mmio workarounds and the occasional
	 * GT power context workaround. Worse, sometimes it includes a context
	 * register workaround which we need to apply before we record the
	 * default HW state for all contexts.
	 *
	 * FIXME: break up the workarounds and apply them at the right time!
	 */
	intel_init_clock_gating(dev_priv);

	ret = __intel_engines_record_defaults(dev_priv);
	if (ret)
		goto err_init_hw;

	if (i915_inject_load_failure()) {
		ret = -ENODEV;
		goto err_init_hw;
	}

	if (i915_inject_load_failure()) {
		ret = -EIO;
		goto err_init_hw;
	}

	intel_uncore_forcewake_put(dev_priv, FORCEWAKE_ALL);
	mutex_unlock(&dev_priv->drm.struct_mutex);

	return 0;

	/*
	 * Unwinding is complicated by that we want to handle -EIO to mean
	 * disable GPU submission but keep KMS alive. We want to mark the
	 * HW as irrevisibly wedged, but keep enough state around that the
	 * driver doesn't explode during runtime.
	 */
err_init_hw:
	mutex_unlock(&dev_priv->drm.struct_mutex);

	WARN_ON(i915_gem_suspend(dev_priv));
	i915_gem_suspend_late(dev_priv);

<<<<<<< HEAD
=======
	i915_gem_drain_workqueue(dev_priv);

>>>>>>> f91e6544
	mutex_lock(&dev_priv->drm.struct_mutex);
	intel_uc_fini_hw(dev_priv);
err_uc_init:
	intel_uc_fini(dev_priv);
err_pm:
	if (ret != -EIO) {
		intel_cleanup_gt_powersave(dev_priv);
		i915_gem_cleanup_engines(dev_priv);
	}
err_context:
	if (ret != -EIO)
		i915_gem_contexts_fini(dev_priv);
err_ggtt:
err_unlock:
	intel_uncore_forcewake_put(dev_priv, FORCEWAKE_ALL);
	mutex_unlock(&dev_priv->drm.struct_mutex);

err_uc_misc:
	intel_uc_fini_misc(dev_priv);

	if (ret != -EIO)
		i915_gem_cleanup_userptr(dev_priv);

	if (ret == -EIO) {
		/*
		 * Allow engine initialisation to fail by marking the GPU as
		 * wedged. But we only want to do this where the GPU is angry,
		 * for all other failure, such as an allocation failure, bail.
		 */
		if (!i915_terminally_wedged(&dev_priv->gpu_error)) {
			i915_load_error(dev_priv,
					"Failed to initialize GPU, declaring it wedged!\n");
			i915_gem_set_wedged(dev_priv);
		}
		ret = 0;
	}

	i915_gem_drain_freed_objects(dev_priv);
	return ret;
}

void i915_gem_fini(struct drm_i915_private *dev_priv)
{
	i915_gem_suspend_late(dev_priv);

	/* Flush any outstanding unpin_work. */
	i915_gem_drain_workqueue(dev_priv);

	mutex_lock(&dev_priv->drm.struct_mutex);
	intel_uc_fini_hw(dev_priv);
	intel_uc_fini(dev_priv);
	i915_gem_cleanup_engines(dev_priv);
	i915_gem_contexts_fini(dev_priv);
	mutex_unlock(&dev_priv->drm.struct_mutex);

	intel_uc_fini_misc(dev_priv);
	i915_gem_cleanup_userptr(dev_priv);

	i915_gem_drain_freed_objects(dev_priv);

	WARN_ON(!list_empty(&dev_priv->contexts.list));
}

void i915_gem_init_mmio(struct drm_i915_private *i915)
{
	i915_gem_sanitize(i915);
}

void
i915_gem_cleanup_engines(struct drm_i915_private *dev_priv)
{
	struct intel_engine_cs *engine;
	enum intel_engine_id id;

	for_each_engine(engine, dev_priv, id)
		dev_priv->gt.cleanup_engine(engine);
}

void
i915_gem_load_init_fences(struct drm_i915_private *dev_priv)
{
	int i;

	if (INTEL_GEN(dev_priv) >= 7 && !IS_VALLEYVIEW(dev_priv) &&
	    !IS_CHERRYVIEW(dev_priv))
		dev_priv->num_fence_regs = 32;
	else if (INTEL_GEN(dev_priv) >= 4 ||
		 IS_I945G(dev_priv) || IS_I945GM(dev_priv) ||
		 IS_G33(dev_priv) || IS_PINEVIEW(dev_priv))
		dev_priv->num_fence_regs = 16;
	else
		dev_priv->num_fence_regs = 8;

	if (intel_vgpu_active(dev_priv))
		dev_priv->num_fence_regs =
				I915_READ(vgtif_reg(avail_rs.fence_num));

	/* Initialize fence registers to zero */
	for (i = 0; i < dev_priv->num_fence_regs; i++) {
		struct drm_i915_fence_reg *fence = &dev_priv->fence_regs[i];

		fence->i915 = dev_priv;
		fence->id = i;
		list_add_tail(&fence->link, &dev_priv->mm.fence_list);
	}
	i915_gem_restore_fences(dev_priv);

	i915_gem_detect_bit_6_swizzle(dev_priv);
}

static void i915_gem_init__mm(struct drm_i915_private *i915)
{
	spin_lock_init(&i915->mm.object_stat_lock);
	spin_lock_init(&i915->mm.obj_lock);
	spin_lock_init(&i915->mm.free_lock);

	init_llist_head(&i915->mm.free_list);

	INIT_LIST_HEAD(&i915->mm.unbound_list);
	INIT_LIST_HEAD(&i915->mm.bound_list);
	INIT_LIST_HEAD(&i915->mm.fence_list);
	INIT_LIST_HEAD(&i915->mm.userfault_list);

	INIT_WORK(&i915->mm.free_work, __i915_gem_free_work);
}

int i915_gem_init_early(struct drm_i915_private *dev_priv)
{
	int err = -ENOMEM;

	dev_priv->objects = KMEM_CACHE(drm_i915_gem_object, SLAB_HWCACHE_ALIGN);
	if (!dev_priv->objects)
		goto err_out;

	dev_priv->vmas = KMEM_CACHE(i915_vma, SLAB_HWCACHE_ALIGN);
	if (!dev_priv->vmas)
		goto err_objects;

	dev_priv->luts = KMEM_CACHE(i915_lut_handle, 0);
	if (!dev_priv->luts)
		goto err_vmas;

	dev_priv->requests = KMEM_CACHE(i915_request,
					SLAB_HWCACHE_ALIGN |
					SLAB_RECLAIM_ACCOUNT |
					SLAB_TYPESAFE_BY_RCU);
	if (!dev_priv->requests)
		goto err_luts;

	dev_priv->dependencies = KMEM_CACHE(i915_dependency,
					    SLAB_HWCACHE_ALIGN |
					    SLAB_RECLAIM_ACCOUNT);
	if (!dev_priv->dependencies)
		goto err_requests;

	dev_priv->priorities = KMEM_CACHE(i915_priolist, SLAB_HWCACHE_ALIGN);
	if (!dev_priv->priorities)
		goto err_dependencies;

	INIT_LIST_HEAD(&dev_priv->gt.timelines);
	INIT_LIST_HEAD(&dev_priv->gt.active_rings);
	INIT_LIST_HEAD(&dev_priv->gt.closed_vma);

	i915_gem_init__mm(dev_priv);

	INIT_DELAYED_WORK(&dev_priv->gt.retire_work,
			  i915_gem_retire_work_handler);
	INIT_DELAYED_WORK(&dev_priv->gt.idle_work,
			  i915_gem_idle_work_handler);
	init_waitqueue_head(&dev_priv->gpu_error.wait_queue);
	init_waitqueue_head(&dev_priv->gpu_error.reset_queue);

	atomic_set(&dev_priv->mm.bsd_engine_dispatch_index, 0);

	spin_lock_init(&dev_priv->fb_tracking.lock);

	err = i915_gemfs_init(dev_priv);
	if (err)
		DRM_NOTE("Unable to create a private tmpfs mount, hugepage support will be disabled(%d).\n", err);

	return 0;

err_dependencies:
	kmem_cache_destroy(dev_priv->dependencies);
err_requests:
	kmem_cache_destroy(dev_priv->requests);
err_luts:
	kmem_cache_destroy(dev_priv->luts);
err_vmas:
	kmem_cache_destroy(dev_priv->vmas);
err_objects:
	kmem_cache_destroy(dev_priv->objects);
err_out:
	return err;
}

void i915_gem_cleanup_early(struct drm_i915_private *dev_priv)
{
	i915_gem_drain_freed_objects(dev_priv);
	GEM_BUG_ON(!llist_empty(&dev_priv->mm.free_list));
	GEM_BUG_ON(atomic_read(&dev_priv->mm.free_count));
	WARN_ON(dev_priv->mm.object_count);
	WARN_ON(!list_empty(&dev_priv->gt.timelines));

	kmem_cache_destroy(dev_priv->priorities);
	kmem_cache_destroy(dev_priv->dependencies);
	kmem_cache_destroy(dev_priv->requests);
	kmem_cache_destroy(dev_priv->luts);
	kmem_cache_destroy(dev_priv->vmas);
	kmem_cache_destroy(dev_priv->objects);

	/* And ensure that our DESTROY_BY_RCU slabs are truly destroyed */
	rcu_barrier();

	i915_gemfs_fini(dev_priv);
}

int i915_gem_freeze(struct drm_i915_private *dev_priv)
{
	/* Discard all purgeable objects, let userspace recover those as
	 * required after resuming.
	 */
	i915_gem_shrink_all(dev_priv);

	return 0;
}

int i915_gem_freeze_late(struct drm_i915_private *i915)
{
	struct drm_i915_gem_object *obj;
	struct list_head *phases[] = {
		&i915->mm.unbound_list,
		&i915->mm.bound_list,
		NULL
	}, **phase;

	/*
	 * Called just before we write the hibernation image.
	 *
	 * We need to update the domain tracking to reflect that the CPU
	 * will be accessing all the pages to create and restore from the
	 * hibernation, and so upon restoration those pages will be in the
	 * CPU domain.
	 *
	 * To make sure the hibernation image contains the latest state,
	 * we update that state just before writing out the image.
	 *
	 * To try and reduce the hibernation image, we manually shrink
	 * the objects as well, see i915_gem_freeze()
	 */

	i915_gem_shrink(i915, -1UL, NULL, I915_SHRINK_UNBOUND);
	i915_gem_drain_freed_objects(i915);

	mutex_lock(&i915->drm.struct_mutex);
	for (phase = phases; *phase; phase++) {
		list_for_each_entry(obj, *phase, mm.link)
			WARN_ON(i915_gem_object_set_to_cpu_domain(obj, true));
	}
	mutex_unlock(&i915->drm.struct_mutex);

	return 0;
}

void i915_gem_release(struct drm_device *dev, struct drm_file *file)
{
	struct drm_i915_file_private *file_priv = file->driver_priv;
	struct i915_request *request;

	/* Clean up our request list when the client is going away, so that
	 * later retire_requests won't dereference our soon-to-be-gone
	 * file_priv.
	 */
	spin_lock(&file_priv->mm.lock);
	list_for_each_entry(request, &file_priv->mm.request_list, client_link)
		request->file_priv = NULL;
	spin_unlock(&file_priv->mm.lock);
}

int i915_gem_open(struct drm_i915_private *i915, struct drm_file *file)
{
	struct drm_i915_file_private *file_priv;
	int ret;

	DRM_DEBUG("\n");

	file_priv = kzalloc(sizeof(*file_priv), GFP_KERNEL);
	if (!file_priv)
		return -ENOMEM;

	file->driver_priv = file_priv;
	file_priv->dev_priv = i915;
	file_priv->file = file;

	spin_lock_init(&file_priv->mm.lock);
	INIT_LIST_HEAD(&file_priv->mm.request_list);

	file_priv->bsd_engine = -1;
	file_priv->hang_timestamp = jiffies;

	ret = i915_gem_context_open(i915, file);
	if (ret)
		kfree(file_priv);

	return ret;
}

/**
 * i915_gem_track_fb - update frontbuffer tracking
 * @old: current GEM buffer for the frontbuffer slots
 * @new: new GEM buffer for the frontbuffer slots
 * @frontbuffer_bits: bitmask of frontbuffer slots
 *
 * This updates the frontbuffer tracking bits @frontbuffer_bits by clearing them
 * from @old and setting them in @new. Both @old and @new can be NULL.
 */
void i915_gem_track_fb(struct drm_i915_gem_object *old,
		       struct drm_i915_gem_object *new,
		       unsigned frontbuffer_bits)
{
	/* Control of individual bits within the mask are guarded by
	 * the owning plane->mutex, i.e. we can never see concurrent
	 * manipulation of individual bits. But since the bitfield as a whole
	 * is updated using RMW, we need to use atomics in order to update
	 * the bits.
	 */
	BUILD_BUG_ON(INTEL_FRONTBUFFER_BITS_PER_PIPE * I915_MAX_PIPES >
		     sizeof(atomic_t) * BITS_PER_BYTE);

	if (old) {
		WARN_ON(!(atomic_read(&old->frontbuffer_bits) & frontbuffer_bits));
		atomic_andnot(frontbuffer_bits, &old->frontbuffer_bits);
	}

	if (new) {
		WARN_ON(atomic_read(&new->frontbuffer_bits) & frontbuffer_bits);
		atomic_or(frontbuffer_bits, &new->frontbuffer_bits);
	}
}

/* Allocate a new GEM object and fill it with the supplied data */
struct drm_i915_gem_object *
i915_gem_object_create_from_data(struct drm_i915_private *dev_priv,
			         const void *data, size_t size)
{
	struct drm_i915_gem_object *obj;
	struct file *file;
	size_t offset;
	int err;

	obj = i915_gem_object_create(dev_priv, round_up(size, PAGE_SIZE));
	if (IS_ERR(obj))
		return obj;

	GEM_BUG_ON(obj->write_domain != I915_GEM_DOMAIN_CPU);

	file = obj->base.filp;
	offset = 0;
	do {
		unsigned int len = min_t(typeof(size), size, PAGE_SIZE);
		struct page *page;
		void *pgdata, *vaddr;

		err = pagecache_write_begin(file, file->f_mapping,
					    offset, len, 0,
					    &page, &pgdata);
		if (err < 0)
			goto fail;

		vaddr = kmap(page);
		memcpy(vaddr, data, len);
		kunmap(page);

		err = pagecache_write_end(file, file->f_mapping,
					  offset, len, len,
					  page, pgdata);
		if (err < 0)
			goto fail;

		size -= len;
		data += len;
		offset += len;
	} while (size);

	return obj;

fail:
	i915_gem_object_put(obj);
	return ERR_PTR(err);
}

struct scatterlist *
i915_gem_object_get_sg(struct drm_i915_gem_object *obj,
		       unsigned int n,
		       unsigned int *offset)
{
	struct i915_gem_object_page_iter *iter = &obj->mm.get_page;
	struct scatterlist *sg;
	unsigned int idx, count;

	might_sleep();
	GEM_BUG_ON(n >= obj->base.size >> PAGE_SHIFT);
	GEM_BUG_ON(!i915_gem_object_has_pinned_pages(obj));

	/* As we iterate forward through the sg, we record each entry in a
	 * radixtree for quick repeated (backwards) lookups. If we have seen
	 * this index previously, we will have an entry for it.
	 *
	 * Initial lookup is O(N), but this is amortized to O(1) for
	 * sequential page access (where each new request is consecutive
	 * to the previous one). Repeated lookups are O(lg(obj->base.size)),
	 * i.e. O(1) with a large constant!
	 */
	if (n < READ_ONCE(iter->sg_idx))
		goto lookup;

	mutex_lock(&iter->lock);

	/* We prefer to reuse the last sg so that repeated lookup of this
	 * (or the subsequent) sg are fast - comparing against the last
	 * sg is faster than going through the radixtree.
	 */

	sg = iter->sg_pos;
	idx = iter->sg_idx;
	count = __sg_page_count(sg);

	while (idx + count <= n) {
		unsigned long exception, i;
		int ret;

		/* If we cannot allocate and insert this entry, or the
		 * individual pages from this range, cancel updating the
		 * sg_idx so that on this lookup we are forced to linearly
		 * scan onwards, but on future lookups we will try the
		 * insertion again (in which case we need to be careful of
		 * the error return reporting that we have already inserted
		 * this index).
		 */
		ret = radix_tree_insert(&iter->radix, idx, sg);
		if (ret && ret != -EEXIST)
			goto scan;

		exception =
			RADIX_TREE_EXCEPTIONAL_ENTRY |
			idx << RADIX_TREE_EXCEPTIONAL_SHIFT;
		for (i = 1; i < count; i++) {
			ret = radix_tree_insert(&iter->radix, idx + i,
						(void *)exception);
			if (ret && ret != -EEXIST)
				goto scan;
		}

		idx += count;
		sg = ____sg_next(sg);
		count = __sg_page_count(sg);
	}

scan:
	iter->sg_pos = sg;
	iter->sg_idx = idx;

	mutex_unlock(&iter->lock);

	if (unlikely(n < idx)) /* insertion completed by another thread */
		goto lookup;

	/* In case we failed to insert the entry into the radixtree, we need
	 * to look beyond the current sg.
	 */
	while (idx + count <= n) {
		idx += count;
		sg = ____sg_next(sg);
		count = __sg_page_count(sg);
	}

	*offset = n - idx;
	return sg;

lookup:
	rcu_read_lock();

	sg = radix_tree_lookup(&iter->radix, n);
	GEM_BUG_ON(!sg);

	/* If this index is in the middle of multi-page sg entry,
	 * the radixtree will contain an exceptional entry that points
	 * to the start of that range. We will return the pointer to
	 * the base page and the offset of this page within the
	 * sg entry's range.
	 */
	*offset = 0;
	if (unlikely(radix_tree_exception(sg))) {
		unsigned long base =
			(unsigned long)sg >> RADIX_TREE_EXCEPTIONAL_SHIFT;

		sg = radix_tree_lookup(&iter->radix, base);
		GEM_BUG_ON(!sg);

		*offset = n - base;
	}

	rcu_read_unlock();

	return sg;
}

struct page *
i915_gem_object_get_page(struct drm_i915_gem_object *obj, unsigned int n)
{
	struct scatterlist *sg;
	unsigned int offset;

	GEM_BUG_ON(!i915_gem_object_has_struct_page(obj));

	sg = i915_gem_object_get_sg(obj, n, &offset);
	return nth_page(sg_page(sg), offset);
}

/* Like i915_gem_object_get_page(), but mark the returned page dirty */
struct page *
i915_gem_object_get_dirty_page(struct drm_i915_gem_object *obj,
			       unsigned int n)
{
	struct page *page;

	page = i915_gem_object_get_page(obj, n);
	if (!obj->mm.dirty)
		set_page_dirty(page);

	return page;
}

dma_addr_t
i915_gem_object_get_dma_address(struct drm_i915_gem_object *obj,
				unsigned long n)
{
	struct scatterlist *sg;
	unsigned int offset;

	sg = i915_gem_object_get_sg(obj, n, &offset);
	return sg_dma_address(sg) + (offset << PAGE_SHIFT);
}

int i915_gem_object_attach_phys(struct drm_i915_gem_object *obj, int align)
{
	struct sg_table *pages;
	int err;

	if (align > obj->base.size)
		return -EINVAL;

	if (obj->ops == &i915_gem_phys_ops)
		return 0;

	if (obj->ops != &i915_gem_object_ops)
		return -EINVAL;

	err = i915_gem_object_unbind(obj);
	if (err)
		return err;

	mutex_lock(&obj->mm.lock);

	if (obj->mm.madv != I915_MADV_WILLNEED) {
		err = -EFAULT;
		goto err_unlock;
	}

	if (obj->mm.quirked) {
		err = -EFAULT;
		goto err_unlock;
	}

	if (obj->mm.mapping) {
		err = -EBUSY;
		goto err_unlock;
	}

	pages = __i915_gem_object_unset_pages(obj);

	obj->ops = &i915_gem_phys_ops;

	err = ____i915_gem_object_get_pages(obj);
	if (err)
		goto err_xfer;

	/* Perma-pin (until release) the physical set of pages */
	__i915_gem_object_pin_pages(obj);

	if (!IS_ERR_OR_NULL(pages))
		i915_gem_object_ops.put_pages(obj, pages);
	mutex_unlock(&obj->mm.lock);
	return 0;

err_xfer:
	obj->ops = &i915_gem_object_ops;
	if (!IS_ERR_OR_NULL(pages)) {
		unsigned int sg_page_sizes = i915_sg_page_sizes(pages->sgl);

		__i915_gem_object_set_pages(obj, pages, sg_page_sizes);
	}
err_unlock:
	mutex_unlock(&obj->mm.lock);
	return err;
}

#if IS_ENABLED(CONFIG_DRM_I915_SELFTEST)
#include "selftests/scatterlist.c"
#include "selftests/mock_gem_device.c"
#include "selftests/huge_gem_object.c"
#include "selftests/huge_pages.c"
#include "selftests/i915_gem_object.c"
#include "selftests/i915_gem_coherency.c"
#endif<|MERGE_RESOLUTION|>--- conflicted
+++ resolved
@@ -2134,10 +2134,7 @@
 		 */
 		if (!i915_terminally_wedged(&dev_priv->gpu_error))
 			return VM_FAULT_SIGBUS;
-<<<<<<< HEAD
-=======
 		/* else: fall through */
->>>>>>> f91e6544
 	case -EAGAIN:
 		/*
 		 * EAGAIN means the gpu is hung and we'll wait for the error
@@ -2463,7 +2460,6 @@
 				 enum i915_mm_subclass subclass)
 {
 	struct sg_table *pages;
-<<<<<<< HEAD
 
 	if (i915_gem_object_has_pinned_pages(obj))
 		return;
@@ -2477,21 +2473,6 @@
 	if (unlikely(atomic_read(&obj->mm.pages_pin_count)))
 		goto unlock;
 
-=======
-
-	if (i915_gem_object_has_pinned_pages(obj))
-		return;
-
-	GEM_BUG_ON(obj->bind_count);
-	if (!i915_gem_object_has_pages(obj))
-		return;
-
-	/* May be called by shrinker from within get_pages() (on another bo) */
-	mutex_lock_nested(&obj->mm.lock, subclass);
-	if (unlikely(atomic_read(&obj->mm.pages_pin_count)))
-		goto unlock;
-
->>>>>>> f91e6544
 	/*
 	 * ->put_pages might need to allocate memory for the bit17 swizzle
 	 * array, hence protect them from being reaped by removing them from gtt
@@ -3130,11 +3111,7 @@
 
 	list_for_each_entry_continue(request, &engine->timeline.requests, link)
 		if (request->gem_context == hung_ctx)
-<<<<<<< HEAD
-			skip_request(request);
-=======
 			i915_request_skip(request, -EIO);
->>>>>>> f91e6544
 
 	list_for_each_entry(request, &timeline->requests, link)
 		i915_request_skip(request, -EIO);
@@ -3180,11 +3157,7 @@
 
 	if (stalled) {
 		i915_gem_context_mark_guilty(request->gem_context);
-<<<<<<< HEAD
-		skip_request(request);
-=======
 		i915_request_skip(request, -EIO);
->>>>>>> f91e6544
 
 		/* If this context is now banned, skip all pending requests. */
 		if (i915_gem_context_is_banned(request->gem_context))
@@ -3785,18 +3758,10 @@
 			      unsigned int flags, long timeout)
 {
 	struct i915_request *rq;
-<<<<<<< HEAD
-	long ret;
-
-	rq = i915_gem_active_get_unlocked(&tl->last_request);
-	if (!rq)
-		return 0;
-=======
 
 	rq = i915_gem_active_get_unlocked(&tl->last_request);
 	if (!rq)
 		return timeout;
->>>>>>> f91e6544
 
 	/*
 	 * "Race-to-idle".
@@ -3810,17 +3775,10 @@
 	if (flags & I915_WAIT_FOR_IDLE_BOOST)
 		gen6_rps_boost(rq, NULL);
 
-<<<<<<< HEAD
-	ret = i915_request_wait(rq, flags, MAX_SCHEDULE_TIMEOUT);
-	i915_request_put(rq);
-
-	return ret < 0 ? ret : 0;
-=======
 	timeout = i915_request_wait(rq, flags, timeout);
 	i915_request_put(rq);
 
 	return timeout;
->>>>>>> f91e6544
 }
 
 static int wait_for_engines(struct drm_i915_private *i915)
@@ -3839,14 +3797,9 @@
 int i915_gem_wait_for_idle(struct drm_i915_private *i915,
 			   unsigned int flags, long timeout)
 {
-<<<<<<< HEAD
-	GEM_TRACE("flags=%x (%s)\n",
-		  flags, flags & I915_WAIT_LOCKED ? "locked" : "unlocked");
-=======
 	GEM_TRACE("flags=%x (%s), timeout=%ld%s\n",
 		  flags, flags & I915_WAIT_LOCKED ? "locked" : "unlocked",
 		  timeout, timeout == MAX_SCHEDULE_TIMEOUT ? " (forever)" : "");
->>>>>>> f91e6544
 
 	/* If the device is asleep, we have no requests outstanding */
 	if (!READ_ONCE(i915->gt.awake))
@@ -3863,11 +3816,6 @@
 			if (timeout < 0)
 				return timeout;
 		}
-<<<<<<< HEAD
-		i915_retire_requests(i915);
-		GEM_BUG_ON(i915->gt.active_requests);
-=======
->>>>>>> f91e6544
 
 		err = wait_for_engines(i915);
 		if (err)
@@ -5096,12 +5044,6 @@
 	int ret;
 
 	GEM_TRACE("\n");
-<<<<<<< HEAD
-
-	intel_runtime_pm_get(dev_priv);
-	intel_suspend_gt_powersave(dev_priv);
-=======
->>>>>>> f91e6544
 
 	intel_runtime_pm_get(i915);
 	intel_suspend_gt_powersave(i915);
@@ -5125,24 +5067,16 @@
 		ret = i915_gem_wait_for_idle(i915,
 					     I915_WAIT_INTERRUPTIBLE |
 					     I915_WAIT_LOCKED |
-<<<<<<< HEAD
-					     I915_WAIT_FOR_IDLE_BOOST);
-=======
 					     I915_WAIT_FOR_IDLE_BOOST,
 					     MAX_SCHEDULE_TIMEOUT);
->>>>>>> f91e6544
 		if (ret && ret != -EIO)
 			goto err_unlock;
 
 		assert_kernel_context_is_current(i915);
 	}
-<<<<<<< HEAD
-	mutex_unlock(&dev->struct_mutex);
-=======
 	i915_retire_requests(i915); /* ensure we flush after wedging */
 
 	mutex_unlock(&i915->drm.struct_mutex);
->>>>>>> f91e6544
 
 	intel_uc_suspend(i915);
 
@@ -5169,24 +5103,6 @@
 err_unlock:
 	mutex_unlock(&i915->drm.struct_mutex);
 	intel_runtime_pm_put(i915);
-	return ret;
-}
-
-void i915_gem_suspend_late(struct drm_i915_private *i915)
-{
-	struct drm_i915_gem_object *obj;
-	struct list_head *phases[] = {
-		&i915->mm.unbound_list,
-		&i915->mm.bound_list,
-		NULL
-	}, **phase;
-
-	intel_runtime_pm_put(dev_priv);
-	return 0;
-
-err_unlock:
-	mutex_unlock(&dev->struct_mutex);
-	intel_runtime_pm_put(dev_priv);
 	return ret;
 }
 
@@ -5409,8 +5325,6 @@
 	ret = __i915_gem_restart_engines(dev_priv);
 	if (ret)
 		goto cleanup_uc;
-<<<<<<< HEAD
-=======
 
 	intel_uncore_forcewake_put(dev_priv, FORCEWAKE_ALL);
 
@@ -5418,15 +5332,10 @@
 
 cleanup_uc:
 	intel_uc_fini_hw(dev_priv);
->>>>>>> f91e6544
 out:
 	intel_uncore_forcewake_put(dev_priv, FORCEWAKE_ALL);
 
 	return ret;
-
-cleanup_uc:
-	intel_uc_fini_hw(dev_priv);
-	goto out;
 }
 
 static int __intel_engines_record_defaults(struct drm_i915_private *i915)
@@ -5657,11 +5566,8 @@
 	WARN_ON(i915_gem_suspend(dev_priv));
 	i915_gem_suspend_late(dev_priv);
 
-<<<<<<< HEAD
-=======
 	i915_gem_drain_workqueue(dev_priv);
 
->>>>>>> f91e6544
 	mutex_lock(&dev_priv->drm.struct_mutex);
 	intel_uc_fini_hw(dev_priv);
 err_uc_init:
