/*
 * Copyright © 2008-2015 Intel Corporation
 *
 * Permission is hereby granted, free of charge, to any person obtaining a
 * copy of this software and associated documentation files (the "Software"),
 * to deal in the Software without restriction, including without limitation
 * the rights to use, copy, modify, merge, publish, distribute, sublicense,
 * and/or sell copies of the Software, and to permit persons to whom the
 * Software is furnished to do so, subject to the following conditions:
 *
 * The above copyright notice and this permission notice (including the next
 * paragraph) shall be included in all copies or substantial portions of the
 * Software.
 *
 * THE SOFTWARE IS PROVIDED "AS IS", WITHOUT WARRANTY OF ANY KIND, EXPRESS OR
 * IMPLIED, INCLUDING BUT NOT LIMITED TO THE WARRANTIES OF MERCHANTABILITY,
 * FITNESS FOR A PARTICULAR PURPOSE AND NONINFRINGEMENT.  IN NO EVENT SHALL
 * THE AUTHORS OR COPYRIGHT HOLDERS BE LIABLE FOR ANY CLAIM, DAMAGES OR OTHER
 * LIABILITY, WHETHER IN AN ACTION OF CONTRACT, TORT OR OTHERWISE, ARISING
 * FROM, OUT OF OR IN CONNECTION WITH THE SOFTWARE OR THE USE OR OTHER DEALINGS
 * IN THE SOFTWARE.
 *
 * Authors:
 *    Eric Anholt <eric@anholt.net>
 *
 */

#include <drm/drmP.h>
#include <drm/drm_vma_manager.h>
#include <drm/i915_drm.h>
#include "i915_drv.h"
#include "i915_gem_clflush.h"
#include "i915_vgpu.h"
#include "i915_trace.h"
#include "intel_drv.h"
#include "intel_frontbuffer.h"
#include "intel_mocs.h"
#include "i915_gemfs.h"
#include <linux/dma-fence-array.h>
#include <linux/kthread.h>
#include <linux/reservation.h>
#include <linux/shmem_fs.h>
#include <linux/slab.h>
#include <linux/stop_machine.h>
#include <linux/swap.h>
#include <linux/pci.h>
#include <linux/dma-buf.h>

static void i915_gem_flush_free_objects(struct drm_i915_private *i915);

static bool cpu_write_needs_clflush(struct drm_i915_gem_object *obj)
{
	if (obj->cache_dirty)
		return false;

	if (!(obj->cache_coherent & I915_BO_CACHE_COHERENT_FOR_WRITE))
		return true;

	return obj->pin_global; /* currently in use by HW, keep flushed */
}

static int
insert_mappable_node(struct i915_ggtt *ggtt,
                     struct drm_mm_node *node, u32 size)
{
	memset(node, 0, sizeof(*node));
	return drm_mm_insert_node_in_range(&ggtt->base.mm, node,
					   size, 0, I915_COLOR_UNEVICTABLE,
					   0, ggtt->mappable_end,
					   DRM_MM_INSERT_LOW);
}

static void
remove_mappable_node(struct drm_mm_node *node)
{
	drm_mm_remove_node(node);
}

/* some bookkeeping */
static void i915_gem_info_add_obj(struct drm_i915_private *dev_priv,
				  u64 size)
{
	spin_lock(&dev_priv->mm.object_stat_lock);
	dev_priv->mm.object_count++;
	dev_priv->mm.object_memory += size;
	spin_unlock(&dev_priv->mm.object_stat_lock);
}

static void i915_gem_info_remove_obj(struct drm_i915_private *dev_priv,
				     u64 size)
{
	spin_lock(&dev_priv->mm.object_stat_lock);
	dev_priv->mm.object_count--;
	dev_priv->mm.object_memory -= size;
	spin_unlock(&dev_priv->mm.object_stat_lock);
}

static int
i915_gem_wait_for_error(struct i915_gpu_error *error)
{
	int ret;

	might_sleep();

	/*
	 * Only wait 10 seconds for the gpu reset to complete to avoid hanging
	 * userspace. If it takes that long something really bad is going on and
	 * we should simply try to bail out and fail as gracefully as possible.
	 */
	ret = wait_event_interruptible_timeout(error->reset_queue,
					       !i915_reset_backoff(error),
					       I915_RESET_TIMEOUT);
	if (ret == 0) {
		DRM_ERROR("Timed out waiting for the gpu reset to complete\n");
		return -EIO;
	} else if (ret < 0) {
		return ret;
	} else {
		return 0;
	}
}

int i915_mutex_lock_interruptible(struct drm_device *dev)
{
	struct drm_i915_private *dev_priv = to_i915(dev);
	int ret;

	ret = i915_gem_wait_for_error(&dev_priv->gpu_error);
	if (ret)
		return ret;

	ret = mutex_lock_interruptible(&dev->struct_mutex);
	if (ret)
		return ret;

	return 0;
}

int
i915_gem_get_aperture_ioctl(struct drm_device *dev, void *data,
			    struct drm_file *file)
{
	struct drm_i915_private *dev_priv = to_i915(dev);
	struct i915_ggtt *ggtt = &dev_priv->ggtt;
	struct drm_i915_gem_get_aperture *args = data;
	struct i915_vma *vma;
	u64 pinned;

	pinned = ggtt->base.reserved;
	mutex_lock(&dev->struct_mutex);
	list_for_each_entry(vma, &ggtt->base.active_list, vm_link)
		if (i915_vma_is_pinned(vma))
			pinned += vma->node.size;
	list_for_each_entry(vma, &ggtt->base.inactive_list, vm_link)
		if (i915_vma_is_pinned(vma))
			pinned += vma->node.size;
	mutex_unlock(&dev->struct_mutex);

	args->aper_size = ggtt->base.total;
	args->aper_available_size = args->aper_size - pinned;

	return 0;
}

static int i915_gem_object_get_pages_phys(struct drm_i915_gem_object *obj)
{
	struct address_space *mapping = obj->base.filp->f_mapping;
	drm_dma_handle_t *phys;
	struct sg_table *st;
	struct scatterlist *sg;
	char *vaddr;
	int i;
	int err;

	if (WARN_ON(i915_gem_object_needs_bit17_swizzle(obj)))
		return -EINVAL;

	/* Always aligning to the object size, allows a single allocation
	 * to handle all possible callers, and given typical object sizes,
	 * the alignment of the buddy allocation will naturally match.
	 */
	phys = drm_pci_alloc(obj->base.dev,
			     roundup_pow_of_two(obj->base.size),
			     roundup_pow_of_two(obj->base.size));
	if (!phys)
		return -ENOMEM;

	vaddr = phys->vaddr;
	for (i = 0; i < obj->base.size / PAGE_SIZE; i++) {
		struct page *page;
		char *src;

		page = shmem_read_mapping_page(mapping, i);
		if (IS_ERR(page)) {
			err = PTR_ERR(page);
			goto err_phys;
		}

		src = kmap_atomic(page);
		memcpy(vaddr, src, PAGE_SIZE);
		drm_clflush_virt_range(vaddr, PAGE_SIZE);
		kunmap_atomic(src);

		put_page(page);
		vaddr += PAGE_SIZE;
	}

	i915_gem_chipset_flush(to_i915(obj->base.dev));

	st = kmalloc(sizeof(*st), GFP_KERNEL);
	if (!st) {
		err = -ENOMEM;
		goto err_phys;
	}

	if (sg_alloc_table(st, 1, GFP_KERNEL)) {
		kfree(st);
		err = -ENOMEM;
		goto err_phys;
	}

	sg = st->sgl;
	sg->offset = 0;
	sg->length = obj->base.size;

	sg_dma_address(sg) = phys->busaddr;
	sg_dma_len(sg) = obj->base.size;

	obj->phys_handle = phys;

	__i915_gem_object_set_pages(obj, st, sg->length);

	return 0;

err_phys:
	drm_pci_free(obj->base.dev, phys);

	return err;
}

static void __start_cpu_write(struct drm_i915_gem_object *obj)
{
	obj->read_domains = I915_GEM_DOMAIN_CPU;
	obj->write_domain = I915_GEM_DOMAIN_CPU;
	if (cpu_write_needs_clflush(obj))
		obj->cache_dirty = true;
}

static void
__i915_gem_object_release_shmem(struct drm_i915_gem_object *obj,
				struct sg_table *pages,
				bool needs_clflush)
{
	GEM_BUG_ON(obj->mm.madv == __I915_MADV_PURGED);

	if (obj->mm.madv == I915_MADV_DONTNEED)
		obj->mm.dirty = false;

	if (needs_clflush &&
	    (obj->read_domains & I915_GEM_DOMAIN_CPU) == 0 &&
	    !(obj->cache_coherent & I915_BO_CACHE_COHERENT_FOR_READ))
		drm_clflush_sg(pages);

	__start_cpu_write(obj);
}

static void
i915_gem_object_put_pages_phys(struct drm_i915_gem_object *obj,
			       struct sg_table *pages)
{
	__i915_gem_object_release_shmem(obj, pages, false);

	if (obj->mm.dirty) {
		struct address_space *mapping = obj->base.filp->f_mapping;
		char *vaddr = obj->phys_handle->vaddr;
		int i;

		for (i = 0; i < obj->base.size / PAGE_SIZE; i++) {
			struct page *page;
			char *dst;

			page = shmem_read_mapping_page(mapping, i);
			if (IS_ERR(page))
				continue;

			dst = kmap_atomic(page);
			drm_clflush_virt_range(vaddr, PAGE_SIZE);
			memcpy(dst, vaddr, PAGE_SIZE);
			kunmap_atomic(dst);

			set_page_dirty(page);
			if (obj->mm.madv == I915_MADV_WILLNEED)
				mark_page_accessed(page);
			put_page(page);
			vaddr += PAGE_SIZE;
		}
		obj->mm.dirty = false;
	}

	sg_free_table(pages);
	kfree(pages);

	drm_pci_free(obj->base.dev, obj->phys_handle);
}

static void
i915_gem_object_release_phys(struct drm_i915_gem_object *obj)
{
	i915_gem_object_unpin_pages(obj);
}

static const struct drm_i915_gem_object_ops i915_gem_phys_ops = {
	.get_pages = i915_gem_object_get_pages_phys,
	.put_pages = i915_gem_object_put_pages_phys,
	.release = i915_gem_object_release_phys,
};

static const struct drm_i915_gem_object_ops i915_gem_object_ops;

int i915_gem_object_unbind(struct drm_i915_gem_object *obj)
{
	struct i915_vma *vma;
	LIST_HEAD(still_in_list);
	int ret;

	lockdep_assert_held(&obj->base.dev->struct_mutex);

	/* Closed vma are removed from the obj->vma_list - but they may
	 * still have an active binding on the object. To remove those we
	 * must wait for all rendering to complete to the object (as unbinding
	 * must anyway), and retire the requests.
	 */
	ret = i915_gem_object_set_to_cpu_domain(obj, false);
	if (ret)
		return ret;

	while ((vma = list_first_entry_or_null(&obj->vma_list,
					       struct i915_vma,
					       obj_link))) {
		list_move_tail(&vma->obj_link, &still_in_list);
		ret = i915_vma_unbind(vma);
		if (ret)
			break;
	}
	list_splice(&still_in_list, &obj->vma_list);

	return ret;
}

static long
i915_gem_object_wait_fence(struct dma_fence *fence,
			   unsigned int flags,
			   long timeout,
			   struct intel_rps_client *rps_client)
{
	struct i915_request *rq;

	BUILD_BUG_ON(I915_WAIT_INTERRUPTIBLE != 0x1);

	if (test_bit(DMA_FENCE_FLAG_SIGNALED_BIT, &fence->flags))
		return timeout;

	if (!dma_fence_is_i915(fence))
		return dma_fence_wait_timeout(fence,
					      flags & I915_WAIT_INTERRUPTIBLE,
					      timeout);

	rq = to_request(fence);
	if (i915_request_completed(rq))
		goto out;

	/*
	 * This client is about to stall waiting for the GPU. In many cases
	 * this is undesirable and limits the throughput of the system, as
	 * many clients cannot continue processing user input/output whilst
	 * blocked. RPS autotuning may take tens of milliseconds to respond
	 * to the GPU load and thus incurs additional latency for the client.
	 * We can circumvent that by promoting the GPU frequency to maximum
	 * before we wait. This makes the GPU throttle up much more quickly
	 * (good for benchmarks and user experience, e.g. window animations),
	 * but at a cost of spending more power processing the workload
	 * (bad for battery). Not all clients even want their results
	 * immediately and for them we should just let the GPU select its own
	 * frequency to maximise efficiency. To prevent a single client from
	 * forcing the clocks too high for the whole system, we only allow
	 * each client to waitboost once in a busy period.
	 */
<<<<<<< HEAD
	if (rps_client && !i915_gem_request_started(rq)) {
=======
	if (rps_client && !i915_request_started(rq)) {
>>>>>>> 642e7fd2
		if (INTEL_GEN(rq->i915) >= 6)
			gen6_rps_boost(rq, rps_client);
	}

	timeout = i915_request_wait(rq, flags, timeout);

out:
	if (flags & I915_WAIT_LOCKED && i915_request_completed(rq))
		i915_request_retire_upto(rq);

	return timeout;
}

static long
i915_gem_object_wait_reservation(struct reservation_object *resv,
				 unsigned int flags,
				 long timeout,
				 struct intel_rps_client *rps_client)
{
	unsigned int seq = __read_seqcount_begin(&resv->seq);
	struct dma_fence *excl;
	bool prune_fences = false;

	if (flags & I915_WAIT_ALL) {
		struct dma_fence **shared;
		unsigned int count, i;
		int ret;

		ret = reservation_object_get_fences_rcu(resv,
							&excl, &count, &shared);
		if (ret)
			return ret;

		for (i = 0; i < count; i++) {
			timeout = i915_gem_object_wait_fence(shared[i],
							     flags, timeout,
							     rps_client);
			if (timeout < 0)
				break;

			dma_fence_put(shared[i]);
		}

		for (; i < count; i++)
			dma_fence_put(shared[i]);
		kfree(shared);

		/*
		 * If both shared fences and an exclusive fence exist,
		 * then by construction the shared fences must be later
		 * than the exclusive fence. If we successfully wait for
		 * all the shared fences, we know that the exclusive fence
		 * must all be signaled. If all the shared fences are
		 * signaled, we can prune the array and recover the
		 * floating references on the fences/requests.
		 */
		prune_fences = count && timeout >= 0;
	} else {
		excl = reservation_object_get_excl_rcu(resv);
	}

	if (excl && timeout >= 0)
		timeout = i915_gem_object_wait_fence(excl, flags, timeout,
						     rps_client);

	dma_fence_put(excl);

	/*
	 * Opportunistically prune the fences iff we know they have *all* been
	 * signaled and that the reservation object has not been changed (i.e.
	 * no new fences have been added).
	 */
	if (prune_fences && !__read_seqcount_retry(&resv->seq, seq)) {
		if (reservation_object_trylock(resv)) {
			if (!__read_seqcount_retry(&resv->seq, seq))
				reservation_object_add_excl_fence(resv, NULL);
			reservation_object_unlock(resv);
		}
	}

	return timeout;
}

static void __fence_set_priority(struct dma_fence *fence, int prio)
{
	struct i915_request *rq;
	struct intel_engine_cs *engine;

	if (dma_fence_is_signaled(fence) || !dma_fence_is_i915(fence))
		return;

	rq = to_request(fence);
	engine = rq->engine;

	rcu_read_lock();
	if (engine->schedule)
		engine->schedule(rq, prio);
	rcu_read_unlock();
}

static void fence_set_priority(struct dma_fence *fence, int prio)
{
	/* Recurse once into a fence-array */
	if (dma_fence_is_array(fence)) {
		struct dma_fence_array *array = to_dma_fence_array(fence);
		int i;

		for (i = 0; i < array->num_fences; i++)
			__fence_set_priority(array->fences[i], prio);
	} else {
		__fence_set_priority(fence, prio);
	}
}

int
i915_gem_object_wait_priority(struct drm_i915_gem_object *obj,
			      unsigned int flags,
			      int prio)
{
	struct dma_fence *excl;

	if (flags & I915_WAIT_ALL) {
		struct dma_fence **shared;
		unsigned int count, i;
		int ret;

		ret = reservation_object_get_fences_rcu(obj->resv,
							&excl, &count, &shared);
		if (ret)
			return ret;

		for (i = 0; i < count; i++) {
			fence_set_priority(shared[i], prio);
			dma_fence_put(shared[i]);
		}

		kfree(shared);
	} else {
		excl = reservation_object_get_excl_rcu(obj->resv);
	}

	if (excl) {
		fence_set_priority(excl, prio);
		dma_fence_put(excl);
	}
	return 0;
}

/**
 * Waits for rendering to the object to be completed
 * @obj: i915 gem object
 * @flags: how to wait (under a lock, for all rendering or just for writes etc)
 * @timeout: how long to wait
 * @rps_client: client (user process) to charge for any waitboosting
 */
int
i915_gem_object_wait(struct drm_i915_gem_object *obj,
		     unsigned int flags,
		     long timeout,
		     struct intel_rps_client *rps_client)
{
	might_sleep();
#if IS_ENABLED(CONFIG_LOCKDEP)
	GEM_BUG_ON(debug_locks &&
		   !!lockdep_is_held(&obj->base.dev->struct_mutex) !=
		   !!(flags & I915_WAIT_LOCKED));
#endif
	GEM_BUG_ON(timeout < 0);

	timeout = i915_gem_object_wait_reservation(obj->resv,
						   flags, timeout,
						   rps_client);
	return timeout < 0 ? timeout : 0;
}

static struct intel_rps_client *to_rps_client(struct drm_file *file)
{
	struct drm_i915_file_private *fpriv = file->driver_priv;

	return &fpriv->rps_client;
}

static int
i915_gem_phys_pwrite(struct drm_i915_gem_object *obj,
		     struct drm_i915_gem_pwrite *args,
		     struct drm_file *file)
{
	void *vaddr = obj->phys_handle->vaddr + args->offset;
	char __user *user_data = u64_to_user_ptr(args->data_ptr);

	/* We manually control the domain here and pretend that it
	 * remains coherent i.e. in the GTT domain, like shmem_pwrite.
	 */
	intel_fb_obj_invalidate(obj, ORIGIN_CPU);
	if (copy_from_user(vaddr, user_data, args->size))
		return -EFAULT;

	drm_clflush_virt_range(vaddr, args->size);
	i915_gem_chipset_flush(to_i915(obj->base.dev));

	intel_fb_obj_flush(obj, ORIGIN_CPU);
	return 0;
}

void *i915_gem_object_alloc(struct drm_i915_private *dev_priv)
{
	return kmem_cache_zalloc(dev_priv->objects, GFP_KERNEL);
}

void i915_gem_object_free(struct drm_i915_gem_object *obj)
{
	struct drm_i915_private *dev_priv = to_i915(obj->base.dev);
	kmem_cache_free(dev_priv->objects, obj);
}

static int
i915_gem_create(struct drm_file *file,
		struct drm_i915_private *dev_priv,
		uint64_t size,
		uint32_t *handle_p)
{
	struct drm_i915_gem_object *obj;
	int ret;
	u32 handle;

	size = roundup(size, PAGE_SIZE);
	if (size == 0)
		return -EINVAL;

	/* Allocate the new object */
	obj = i915_gem_object_create(dev_priv, size);
	if (IS_ERR(obj))
		return PTR_ERR(obj);

	ret = drm_gem_handle_create(file, &obj->base, &handle);
	/* drop reference from allocate - handle holds it now */
	i915_gem_object_put(obj);
	if (ret)
		return ret;

	*handle_p = handle;
	return 0;
}

int
i915_gem_dumb_create(struct drm_file *file,
		     struct drm_device *dev,
		     struct drm_mode_create_dumb *args)
{
	/* have to work out size/pitch and return them */
	args->pitch = ALIGN(args->width * DIV_ROUND_UP(args->bpp, 8), 64);
	args->size = args->pitch * args->height;
	return i915_gem_create(file, to_i915(dev),
			       args->size, &args->handle);
}

static bool gpu_write_needs_clflush(struct drm_i915_gem_object *obj)
{
	return !(obj->cache_level == I915_CACHE_NONE ||
		 obj->cache_level == I915_CACHE_WT);
}

/**
 * Creates a new mm object and returns a handle to it.
 * @dev: drm device pointer
 * @data: ioctl data blob
 * @file: drm file pointer
 */
int
i915_gem_create_ioctl(struct drm_device *dev, void *data,
		      struct drm_file *file)
{
	struct drm_i915_private *dev_priv = to_i915(dev);
	struct drm_i915_gem_create *args = data;

	i915_gem_flush_free_objects(dev_priv);

	return i915_gem_create(file, dev_priv,
			       args->size, &args->handle);
}

static inline enum fb_op_origin
fb_write_origin(struct drm_i915_gem_object *obj, unsigned int domain)
{
	return (domain == I915_GEM_DOMAIN_GTT ?
		obj->frontbuffer_ggtt_origin : ORIGIN_CPU);
}

void i915_gem_flush_ggtt_writes(struct drm_i915_private *dev_priv)
{
	/*
	 * No actual flushing is required for the GTT write domain for reads
	 * from the GTT domain. Writes to it "immediately" go to main memory
	 * as far as we know, so there's no chipset flush. It also doesn't
	 * land in the GPU render cache.
	 *
	 * However, we do have to enforce the order so that all writes through
	 * the GTT land before any writes to the device, such as updates to
	 * the GATT itself.
	 *
	 * We also have to wait a bit for the writes to land from the GTT.
	 * An uncached read (i.e. mmio) seems to be ideal for the round-trip
	 * timing. This issue has only been observed when switching quickly
	 * between GTT writes and CPU reads from inside the kernel on recent hw,
	 * and it appears to only affect discrete GTT blocks (i.e. on LLC
	 * system agents we cannot reproduce this behaviour, until Cannonlake
	 * that was!).
	 */

	wmb();

	intel_runtime_pm_get(dev_priv);
	spin_lock_irq(&dev_priv->uncore.lock);

	POSTING_READ_FW(RING_HEAD(RENDER_RING_BASE));

	spin_unlock_irq(&dev_priv->uncore.lock);
	intel_runtime_pm_put(dev_priv);
}

static void
flush_write_domain(struct drm_i915_gem_object *obj, unsigned int flush_domains)
{
	struct drm_i915_private *dev_priv = to_i915(obj->base.dev);
	struct i915_vma *vma;

	if (!(obj->write_domain & flush_domains))
		return;

	switch (obj->write_domain) {
	case I915_GEM_DOMAIN_GTT:
		i915_gem_flush_ggtt_writes(dev_priv);

		intel_fb_obj_flush(obj,
				   fb_write_origin(obj, I915_GEM_DOMAIN_GTT));

		for_each_ggtt_vma(vma, obj) {
			if (vma->iomap)
				continue;

			i915_vma_unset_ggtt_write(vma);
		}
		break;

	case I915_GEM_DOMAIN_CPU:
		i915_gem_clflush_object(obj, I915_CLFLUSH_SYNC);
		break;

	case I915_GEM_DOMAIN_RENDER:
		if (gpu_write_needs_clflush(obj))
			obj->cache_dirty = true;
		break;
	}

	obj->write_domain = 0;
}

static inline int
__copy_to_user_swizzled(char __user *cpu_vaddr,
			const char *gpu_vaddr, int gpu_offset,
			int length)
{
	int ret, cpu_offset = 0;

	while (length > 0) {
		int cacheline_end = ALIGN(gpu_offset + 1, 64);
		int this_length = min(cacheline_end - gpu_offset, length);
		int swizzled_gpu_offset = gpu_offset ^ 64;

		ret = __copy_to_user(cpu_vaddr + cpu_offset,
				     gpu_vaddr + swizzled_gpu_offset,
				     this_length);
		if (ret)
			return ret + length;

		cpu_offset += this_length;
		gpu_offset += this_length;
		length -= this_length;
	}

	return 0;
}

static inline int
__copy_from_user_swizzled(char *gpu_vaddr, int gpu_offset,
			  const char __user *cpu_vaddr,
			  int length)
{
	int ret, cpu_offset = 0;

	while (length > 0) {
		int cacheline_end = ALIGN(gpu_offset + 1, 64);
		int this_length = min(cacheline_end - gpu_offset, length);
		int swizzled_gpu_offset = gpu_offset ^ 64;

		ret = __copy_from_user(gpu_vaddr + swizzled_gpu_offset,
				       cpu_vaddr + cpu_offset,
				       this_length);
		if (ret)
			return ret + length;

		cpu_offset += this_length;
		gpu_offset += this_length;
		length -= this_length;
	}

	return 0;
}

/*
 * Pins the specified object's pages and synchronizes the object with
 * GPU accesses. Sets needs_clflush to non-zero if the caller should
 * flush the object from the CPU cache.
 */
int i915_gem_obj_prepare_shmem_read(struct drm_i915_gem_object *obj,
				    unsigned int *needs_clflush)
{
	int ret;

	lockdep_assert_held(&obj->base.dev->struct_mutex);

	*needs_clflush = 0;
	if (!i915_gem_object_has_struct_page(obj))
		return -ENODEV;

	ret = i915_gem_object_wait(obj,
				   I915_WAIT_INTERRUPTIBLE |
				   I915_WAIT_LOCKED,
				   MAX_SCHEDULE_TIMEOUT,
				   NULL);
	if (ret)
		return ret;

	ret = i915_gem_object_pin_pages(obj);
	if (ret)
		return ret;

	if (obj->cache_coherent & I915_BO_CACHE_COHERENT_FOR_READ ||
	    !static_cpu_has(X86_FEATURE_CLFLUSH)) {
		ret = i915_gem_object_set_to_cpu_domain(obj, false);
		if (ret)
			goto err_unpin;
		else
			goto out;
	}

	flush_write_domain(obj, ~I915_GEM_DOMAIN_CPU);

	/* If we're not in the cpu read domain, set ourself into the gtt
	 * read domain and manually flush cachelines (if required). This
	 * optimizes for the case when the gpu will dirty the data
	 * anyway again before the next pread happens.
	 */
	if (!obj->cache_dirty &&
	    !(obj->read_domains & I915_GEM_DOMAIN_CPU))
		*needs_clflush = CLFLUSH_BEFORE;

out:
	/* return with the pages pinned */
	return 0;

err_unpin:
	i915_gem_object_unpin_pages(obj);
	return ret;
}

int i915_gem_obj_prepare_shmem_write(struct drm_i915_gem_object *obj,
				     unsigned int *needs_clflush)
{
	int ret;

	lockdep_assert_held(&obj->base.dev->struct_mutex);

	*needs_clflush = 0;
	if (!i915_gem_object_has_struct_page(obj))
		return -ENODEV;

	ret = i915_gem_object_wait(obj,
				   I915_WAIT_INTERRUPTIBLE |
				   I915_WAIT_LOCKED |
				   I915_WAIT_ALL,
				   MAX_SCHEDULE_TIMEOUT,
				   NULL);
	if (ret)
		return ret;

	ret = i915_gem_object_pin_pages(obj);
	if (ret)
		return ret;

	if (obj->cache_coherent & I915_BO_CACHE_COHERENT_FOR_WRITE ||
	    !static_cpu_has(X86_FEATURE_CLFLUSH)) {
		ret = i915_gem_object_set_to_cpu_domain(obj, true);
		if (ret)
			goto err_unpin;
		else
			goto out;
	}

	flush_write_domain(obj, ~I915_GEM_DOMAIN_CPU);

	/* If we're not in the cpu write domain, set ourself into the
	 * gtt write domain and manually flush cachelines (as required).
	 * This optimizes for the case when the gpu will use the data
	 * right away and we therefore have to clflush anyway.
	 */
	if (!obj->cache_dirty) {
		*needs_clflush |= CLFLUSH_AFTER;

		/*
		 * Same trick applies to invalidate partially written
		 * cachelines read before writing.
		 */
		if (!(obj->read_domains & I915_GEM_DOMAIN_CPU))
			*needs_clflush |= CLFLUSH_BEFORE;
	}

out:
	intel_fb_obj_invalidate(obj, ORIGIN_CPU);
	obj->mm.dirty = true;
	/* return with the pages pinned */
	return 0;

err_unpin:
	i915_gem_object_unpin_pages(obj);
	return ret;
}

static void
shmem_clflush_swizzled_range(char *addr, unsigned long length,
			     bool swizzled)
{
	if (unlikely(swizzled)) {
		unsigned long start = (unsigned long) addr;
		unsigned long end = (unsigned long) addr + length;

		/* For swizzling simply ensure that we always flush both
		 * channels. Lame, but simple and it works. Swizzled
		 * pwrite/pread is far from a hotpath - current userspace
		 * doesn't use it at all. */
		start = round_down(start, 128);
		end = round_up(end, 128);

		drm_clflush_virt_range((void *)start, end - start);
	} else {
		drm_clflush_virt_range(addr, length);
	}

}

/* Only difference to the fast-path function is that this can handle bit17
 * and uses non-atomic copy and kmap functions. */
static int
shmem_pread_slow(struct page *page, int offset, int length,
		 char __user *user_data,
		 bool page_do_bit17_swizzling, bool needs_clflush)
{
	char *vaddr;
	int ret;

	vaddr = kmap(page);
	if (needs_clflush)
		shmem_clflush_swizzled_range(vaddr + offset, length,
					     page_do_bit17_swizzling);

	if (page_do_bit17_swizzling)
		ret = __copy_to_user_swizzled(user_data, vaddr, offset, length);
	else
		ret = __copy_to_user(user_data, vaddr + offset, length);
	kunmap(page);

	return ret ? - EFAULT : 0;
}

static int
shmem_pread(struct page *page, int offset, int length, char __user *user_data,
	    bool page_do_bit17_swizzling, bool needs_clflush)
{
	int ret;

	ret = -ENODEV;
	if (!page_do_bit17_swizzling) {
		char *vaddr = kmap_atomic(page);

		if (needs_clflush)
			drm_clflush_virt_range(vaddr + offset, length);
		ret = __copy_to_user_inatomic(user_data, vaddr + offset, length);
		kunmap_atomic(vaddr);
	}
	if (ret == 0)
		return 0;

	return shmem_pread_slow(page, offset, length, user_data,
				page_do_bit17_swizzling, needs_clflush);
}

static int
i915_gem_shmem_pread(struct drm_i915_gem_object *obj,
		     struct drm_i915_gem_pread *args)
{
	char __user *user_data;
	u64 remain;
	unsigned int obj_do_bit17_swizzling;
	unsigned int needs_clflush;
	unsigned int idx, offset;
	int ret;

	obj_do_bit17_swizzling = 0;
	if (i915_gem_object_needs_bit17_swizzle(obj))
		obj_do_bit17_swizzling = BIT(17);

	ret = mutex_lock_interruptible(&obj->base.dev->struct_mutex);
	if (ret)
		return ret;

	ret = i915_gem_obj_prepare_shmem_read(obj, &needs_clflush);
	mutex_unlock(&obj->base.dev->struct_mutex);
	if (ret)
		return ret;

	remain = args->size;
	user_data = u64_to_user_ptr(args->data_ptr);
	offset = offset_in_page(args->offset);
	for (idx = args->offset >> PAGE_SHIFT; remain; idx++) {
		struct page *page = i915_gem_object_get_page(obj, idx);
		int length;

		length = remain;
		if (offset + length > PAGE_SIZE)
			length = PAGE_SIZE - offset;

		ret = shmem_pread(page, offset, length, user_data,
				  page_to_phys(page) & obj_do_bit17_swizzling,
				  needs_clflush);
		if (ret)
			break;

		remain -= length;
		user_data += length;
		offset = 0;
	}

	i915_gem_obj_finish_shmem_access(obj);
	return ret;
}

static inline bool
gtt_user_read(struct io_mapping *mapping,
	      loff_t base, int offset,
	      char __user *user_data, int length)
{
	void __iomem *vaddr;
	unsigned long unwritten;

	/* We can use the cpu mem copy function because this is X86. */
	vaddr = io_mapping_map_atomic_wc(mapping, base);
	unwritten = __copy_to_user_inatomic(user_data,
					    (void __force *)vaddr + offset,
					    length);
	io_mapping_unmap_atomic(vaddr);
	if (unwritten) {
		vaddr = io_mapping_map_wc(mapping, base, PAGE_SIZE);
		unwritten = copy_to_user(user_data,
					 (void __force *)vaddr + offset,
					 length);
		io_mapping_unmap(vaddr);
	}
	return unwritten;
}

static int
i915_gem_gtt_pread(struct drm_i915_gem_object *obj,
		   const struct drm_i915_gem_pread *args)
{
	struct drm_i915_private *i915 = to_i915(obj->base.dev);
	struct i915_ggtt *ggtt = &i915->ggtt;
	struct drm_mm_node node;
	struct i915_vma *vma;
	void __user *user_data;
	u64 remain, offset;
	int ret;

	ret = mutex_lock_interruptible(&i915->drm.struct_mutex);
	if (ret)
		return ret;

	intel_runtime_pm_get(i915);
	vma = i915_gem_object_ggtt_pin(obj, NULL, 0, 0,
				       PIN_MAPPABLE |
				       PIN_NONFAULT |
				       PIN_NONBLOCK);
	if (!IS_ERR(vma)) {
		node.start = i915_ggtt_offset(vma);
		node.allocated = false;
		ret = i915_vma_put_fence(vma);
		if (ret) {
			i915_vma_unpin(vma);
			vma = ERR_PTR(ret);
		}
	}
	if (IS_ERR(vma)) {
		ret = insert_mappable_node(ggtt, &node, PAGE_SIZE);
		if (ret)
			goto out_unlock;
		GEM_BUG_ON(!node.allocated);
	}

	ret = i915_gem_object_set_to_gtt_domain(obj, false);
	if (ret)
		goto out_unpin;

	mutex_unlock(&i915->drm.struct_mutex);

	user_data = u64_to_user_ptr(args->data_ptr);
	remain = args->size;
	offset = args->offset;

	while (remain > 0) {
		/* Operation in this page
		 *
		 * page_base = page offset within aperture
		 * page_offset = offset within page
		 * page_length = bytes to copy for this page
		 */
		u32 page_base = node.start;
		unsigned page_offset = offset_in_page(offset);
		unsigned page_length = PAGE_SIZE - page_offset;
		page_length = remain < page_length ? remain : page_length;
		if (node.allocated) {
			wmb();
			ggtt->base.insert_page(&ggtt->base,
					       i915_gem_object_get_dma_address(obj, offset >> PAGE_SHIFT),
					       node.start, I915_CACHE_NONE, 0);
			wmb();
		} else {
			page_base += offset & PAGE_MASK;
		}

		if (gtt_user_read(&ggtt->iomap, page_base, page_offset,
				  user_data, page_length)) {
			ret = -EFAULT;
			break;
		}

		remain -= page_length;
		user_data += page_length;
		offset += page_length;
	}

	mutex_lock(&i915->drm.struct_mutex);
out_unpin:
	if (node.allocated) {
		wmb();
		ggtt->base.clear_range(&ggtt->base,
				       node.start, node.size);
		remove_mappable_node(&node);
	} else {
		i915_vma_unpin(vma);
	}
out_unlock:
	intel_runtime_pm_put(i915);
	mutex_unlock(&i915->drm.struct_mutex);

	return ret;
}

/**
 * Reads data from the object referenced by handle.
 * @dev: drm device pointer
 * @data: ioctl data blob
 * @file: drm file pointer
 *
 * On error, the contents of *data are undefined.
 */
int
i915_gem_pread_ioctl(struct drm_device *dev, void *data,
		     struct drm_file *file)
{
	struct drm_i915_gem_pread *args = data;
	struct drm_i915_gem_object *obj;
	int ret;

	if (args->size == 0)
		return 0;

	if (!access_ok(VERIFY_WRITE,
		       u64_to_user_ptr(args->data_ptr),
		       args->size))
		return -EFAULT;

	obj = i915_gem_object_lookup(file, args->handle);
	if (!obj)
		return -ENOENT;

	/* Bounds check source.  */
	if (range_overflows_t(u64, args->offset, args->size, obj->base.size)) {
		ret = -EINVAL;
		goto out;
	}

	trace_i915_gem_object_pread(obj, args->offset, args->size);

	ret = i915_gem_object_wait(obj,
				   I915_WAIT_INTERRUPTIBLE,
				   MAX_SCHEDULE_TIMEOUT,
				   to_rps_client(file));
	if (ret)
		goto out;

	ret = i915_gem_object_pin_pages(obj);
	if (ret)
		goto out;

	ret = i915_gem_shmem_pread(obj, args);
	if (ret == -EFAULT || ret == -ENODEV)
		ret = i915_gem_gtt_pread(obj, args);

	i915_gem_object_unpin_pages(obj);
out:
	i915_gem_object_put(obj);
	return ret;
}

/* This is the fast write path which cannot handle
 * page faults in the source data
 */

static inline bool
ggtt_write(struct io_mapping *mapping,
	   loff_t base, int offset,
	   char __user *user_data, int length)
{
	void __iomem *vaddr;
	unsigned long unwritten;

	/* We can use the cpu mem copy function because this is X86. */
	vaddr = io_mapping_map_atomic_wc(mapping, base);
	unwritten = __copy_from_user_inatomic_nocache((void __force *)vaddr + offset,
						      user_data, length);
	io_mapping_unmap_atomic(vaddr);
	if (unwritten) {
		vaddr = io_mapping_map_wc(mapping, base, PAGE_SIZE);
		unwritten = copy_from_user((void __force *)vaddr + offset,
					   user_data, length);
		io_mapping_unmap(vaddr);
	}

	return unwritten;
}

/**
 * This is the fast pwrite path, where we copy the data directly from the
 * user into the GTT, uncached.
 * @obj: i915 GEM object
 * @args: pwrite arguments structure
 */
static int
i915_gem_gtt_pwrite_fast(struct drm_i915_gem_object *obj,
			 const struct drm_i915_gem_pwrite *args)
{
	struct drm_i915_private *i915 = to_i915(obj->base.dev);
	struct i915_ggtt *ggtt = &i915->ggtt;
	struct drm_mm_node node;
	struct i915_vma *vma;
	u64 remain, offset;
	void __user *user_data;
	int ret;

	ret = mutex_lock_interruptible(&i915->drm.struct_mutex);
	if (ret)
		return ret;

	if (i915_gem_object_has_struct_page(obj)) {
		/*
		 * Avoid waking the device up if we can fallback, as
		 * waking/resuming is very slow (worst-case 10-100 ms
		 * depending on PCI sleeps and our own resume time).
		 * This easily dwarfs any performance advantage from
		 * using the cache bypass of indirect GGTT access.
		 */
		if (!intel_runtime_pm_get_if_in_use(i915)) {
			ret = -EFAULT;
			goto out_unlock;
		}
	} else {
		/* No backing pages, no fallback, we must force GGTT access */
		intel_runtime_pm_get(i915);
	}

	vma = i915_gem_object_ggtt_pin(obj, NULL, 0, 0,
				       PIN_MAPPABLE |
				       PIN_NONFAULT |
				       PIN_NONBLOCK);
	if (!IS_ERR(vma)) {
		node.start = i915_ggtt_offset(vma);
		node.allocated = false;
		ret = i915_vma_put_fence(vma);
		if (ret) {
			i915_vma_unpin(vma);
			vma = ERR_PTR(ret);
		}
	}
	if (IS_ERR(vma)) {
		ret = insert_mappable_node(ggtt, &node, PAGE_SIZE);
		if (ret)
			goto out_rpm;
		GEM_BUG_ON(!node.allocated);
	}

	ret = i915_gem_object_set_to_gtt_domain(obj, true);
	if (ret)
		goto out_unpin;

	mutex_unlock(&i915->drm.struct_mutex);

	intel_fb_obj_invalidate(obj, ORIGIN_CPU);

	user_data = u64_to_user_ptr(args->data_ptr);
	offset = args->offset;
	remain = args->size;
	while (remain) {
		/* Operation in this page
		 *
		 * page_base = page offset within aperture
		 * page_offset = offset within page
		 * page_length = bytes to copy for this page
		 */
		u32 page_base = node.start;
		unsigned int page_offset = offset_in_page(offset);
		unsigned int page_length = PAGE_SIZE - page_offset;
		page_length = remain < page_length ? remain : page_length;
		if (node.allocated) {
			wmb(); /* flush the write before we modify the GGTT */
			ggtt->base.insert_page(&ggtt->base,
					       i915_gem_object_get_dma_address(obj, offset >> PAGE_SHIFT),
					       node.start, I915_CACHE_NONE, 0);
			wmb(); /* flush modifications to the GGTT (insert_page) */
		} else {
			page_base += offset & PAGE_MASK;
		}
		/* If we get a fault while copying data, then (presumably) our
		 * source page isn't available.  Return the error and we'll
		 * retry in the slow path.
		 * If the object is non-shmem backed, we retry again with the
		 * path that handles page fault.
		 */
		if (ggtt_write(&ggtt->iomap, page_base, page_offset,
			       user_data, page_length)) {
			ret = -EFAULT;
			break;
		}

		remain -= page_length;
		user_data += page_length;
		offset += page_length;
	}
	intel_fb_obj_flush(obj, ORIGIN_CPU);

	mutex_lock(&i915->drm.struct_mutex);
out_unpin:
	if (node.allocated) {
		wmb();
		ggtt->base.clear_range(&ggtt->base,
				       node.start, node.size);
		remove_mappable_node(&node);
	} else {
		i915_vma_unpin(vma);
	}
out_rpm:
	intel_runtime_pm_put(i915);
out_unlock:
	mutex_unlock(&i915->drm.struct_mutex);
	return ret;
}

static int
shmem_pwrite_slow(struct page *page, int offset, int length,
		  char __user *user_data,
		  bool page_do_bit17_swizzling,
		  bool needs_clflush_before,
		  bool needs_clflush_after)
{
	char *vaddr;
	int ret;

	vaddr = kmap(page);
	if (unlikely(needs_clflush_before || page_do_bit17_swizzling))
		shmem_clflush_swizzled_range(vaddr + offset, length,
					     page_do_bit17_swizzling);
	if (page_do_bit17_swizzling)
		ret = __copy_from_user_swizzled(vaddr, offset, user_data,
						length);
	else
		ret = __copy_from_user(vaddr + offset, user_data, length);
	if (needs_clflush_after)
		shmem_clflush_swizzled_range(vaddr + offset, length,
					     page_do_bit17_swizzling);
	kunmap(page);

	return ret ? -EFAULT : 0;
}

/* Per-page copy function for the shmem pwrite fastpath.
 * Flushes invalid cachelines before writing to the target if
 * needs_clflush_before is set and flushes out any written cachelines after
 * writing if needs_clflush is set.
 */
static int
shmem_pwrite(struct page *page, int offset, int len, char __user *user_data,
	     bool page_do_bit17_swizzling,
	     bool needs_clflush_before,
	     bool needs_clflush_after)
{
	int ret;

	ret = -ENODEV;
	if (!page_do_bit17_swizzling) {
		char *vaddr = kmap_atomic(page);

		if (needs_clflush_before)
			drm_clflush_virt_range(vaddr + offset, len);
		ret = __copy_from_user_inatomic(vaddr + offset, user_data, len);
		if (needs_clflush_after)
			drm_clflush_virt_range(vaddr + offset, len);

		kunmap_atomic(vaddr);
	}
	if (ret == 0)
		return ret;

	return shmem_pwrite_slow(page, offset, len, user_data,
				 page_do_bit17_swizzling,
				 needs_clflush_before,
				 needs_clflush_after);
}

static int
i915_gem_shmem_pwrite(struct drm_i915_gem_object *obj,
		      const struct drm_i915_gem_pwrite *args)
{
	struct drm_i915_private *i915 = to_i915(obj->base.dev);
	void __user *user_data;
	u64 remain;
	unsigned int obj_do_bit17_swizzling;
	unsigned int partial_cacheline_write;
	unsigned int needs_clflush;
	unsigned int offset, idx;
	int ret;

	ret = mutex_lock_interruptible(&i915->drm.struct_mutex);
	if (ret)
		return ret;

	ret = i915_gem_obj_prepare_shmem_write(obj, &needs_clflush);
	mutex_unlock(&i915->drm.struct_mutex);
	if (ret)
		return ret;

	obj_do_bit17_swizzling = 0;
	if (i915_gem_object_needs_bit17_swizzle(obj))
		obj_do_bit17_swizzling = BIT(17);

	/* If we don't overwrite a cacheline completely we need to be
	 * careful to have up-to-date data by first clflushing. Don't
	 * overcomplicate things and flush the entire patch.
	 */
	partial_cacheline_write = 0;
	if (needs_clflush & CLFLUSH_BEFORE)
		partial_cacheline_write = boot_cpu_data.x86_clflush_size - 1;

	user_data = u64_to_user_ptr(args->data_ptr);
	remain = args->size;
	offset = offset_in_page(args->offset);
	for (idx = args->offset >> PAGE_SHIFT; remain; idx++) {
		struct page *page = i915_gem_object_get_page(obj, idx);
		int length;

		length = remain;
		if (offset + length > PAGE_SIZE)
			length = PAGE_SIZE - offset;

		ret = shmem_pwrite(page, offset, length, user_data,
				   page_to_phys(page) & obj_do_bit17_swizzling,
				   (offset | length) & partial_cacheline_write,
				   needs_clflush & CLFLUSH_AFTER);
		if (ret)
			break;

		remain -= length;
		user_data += length;
		offset = 0;
	}

	intel_fb_obj_flush(obj, ORIGIN_CPU);
	i915_gem_obj_finish_shmem_access(obj);
	return ret;
}

/**
 * Writes data to the object referenced by handle.
 * @dev: drm device
 * @data: ioctl data blob
 * @file: drm file
 *
 * On error, the contents of the buffer that were to be modified are undefined.
 */
int
i915_gem_pwrite_ioctl(struct drm_device *dev, void *data,
		      struct drm_file *file)
{
	struct drm_i915_gem_pwrite *args = data;
	struct drm_i915_gem_object *obj;
	int ret;

	if (args->size == 0)
		return 0;

	if (!access_ok(VERIFY_READ,
		       u64_to_user_ptr(args->data_ptr),
		       args->size))
		return -EFAULT;

	obj = i915_gem_object_lookup(file, args->handle);
	if (!obj)
		return -ENOENT;

	/* Bounds check destination. */
	if (range_overflows_t(u64, args->offset, args->size, obj->base.size)) {
		ret = -EINVAL;
		goto err;
	}

	trace_i915_gem_object_pwrite(obj, args->offset, args->size);

	ret = -ENODEV;
	if (obj->ops->pwrite)
		ret = obj->ops->pwrite(obj, args);
	if (ret != -ENODEV)
		goto err;

	ret = i915_gem_object_wait(obj,
				   I915_WAIT_INTERRUPTIBLE |
				   I915_WAIT_ALL,
				   MAX_SCHEDULE_TIMEOUT,
				   to_rps_client(file));
	if (ret)
		goto err;

	ret = i915_gem_object_pin_pages(obj);
	if (ret)
		goto err;

	ret = -EFAULT;
	/* We can only do the GTT pwrite on untiled buffers, as otherwise
	 * it would end up going through the fenced access, and we'll get
	 * different detiling behavior between reading and writing.
	 * pread/pwrite currently are reading and writing from the CPU
	 * perspective, requiring manual detiling by the client.
	 */
	if (!i915_gem_object_has_struct_page(obj) ||
	    cpu_write_needs_clflush(obj))
		/* Note that the gtt paths might fail with non-page-backed user
		 * pointers (e.g. gtt mappings when moving data between
		 * textures). Fallback to the shmem path in that case.
		 */
		ret = i915_gem_gtt_pwrite_fast(obj, args);

	if (ret == -EFAULT || ret == -ENOSPC) {
		if (obj->phys_handle)
			ret = i915_gem_phys_pwrite(obj, args, file);
		else
			ret = i915_gem_shmem_pwrite(obj, args);
	}

	i915_gem_object_unpin_pages(obj);
err:
	i915_gem_object_put(obj);
	return ret;
}

static void i915_gem_object_bump_inactive_ggtt(struct drm_i915_gem_object *obj)
{
	struct drm_i915_private *i915;
	struct list_head *list;
	struct i915_vma *vma;

	GEM_BUG_ON(!i915_gem_object_has_pinned_pages(obj));

	for_each_ggtt_vma(vma, obj) {
		if (i915_vma_is_active(vma))
			continue;

		if (!drm_mm_node_allocated(&vma->node))
			continue;

		list_move_tail(&vma->vm_link, &vma->vm->inactive_list);
	}

	i915 = to_i915(obj->base.dev);
	spin_lock(&i915->mm.obj_lock);
	list = obj->bind_count ? &i915->mm.bound_list : &i915->mm.unbound_list;
	list_move_tail(&obj->mm.link, list);
	spin_unlock(&i915->mm.obj_lock);
}

/**
 * Called when user space prepares to use an object with the CPU, either
 * through the mmap ioctl's mapping or a GTT mapping.
 * @dev: drm device
 * @data: ioctl data blob
 * @file: drm file
 */
int
i915_gem_set_domain_ioctl(struct drm_device *dev, void *data,
			  struct drm_file *file)
{
	struct drm_i915_gem_set_domain *args = data;
	struct drm_i915_gem_object *obj;
	uint32_t read_domains = args->read_domains;
	uint32_t write_domain = args->write_domain;
	int err;

	/* Only handle setting domains to types used by the CPU. */
	if ((write_domain | read_domains) & I915_GEM_GPU_DOMAINS)
		return -EINVAL;

	/* Having something in the write domain implies it's in the read
	 * domain, and only that read domain.  Enforce that in the request.
	 */
	if (write_domain != 0 && read_domains != write_domain)
		return -EINVAL;

	obj = i915_gem_object_lookup(file, args->handle);
	if (!obj)
		return -ENOENT;

	/* Try to flush the object off the GPU without holding the lock.
	 * We will repeat the flush holding the lock in the normal manner
	 * to catch cases where we are gazumped.
	 */
	err = i915_gem_object_wait(obj,
				   I915_WAIT_INTERRUPTIBLE |
				   (write_domain ? I915_WAIT_ALL : 0),
				   MAX_SCHEDULE_TIMEOUT,
				   to_rps_client(file));
	if (err)
		goto out;

	/*
	 * Proxy objects do not control access to the backing storage, ergo
	 * they cannot be used as a means to manipulate the cache domain
	 * tracking for that backing storage. The proxy object is always
	 * considered to be outside of any cache domain.
	 */
	if (i915_gem_object_is_proxy(obj)) {
		err = -ENXIO;
		goto out;
	}

	/*
	 * Flush and acquire obj->pages so that we are coherent through
	 * direct access in memory with previous cached writes through
	 * shmemfs and that our cache domain tracking remains valid.
	 * For example, if the obj->filp was moved to swap without us
	 * being notified and releasing the pages, we would mistakenly
	 * continue to assume that the obj remained out of the CPU cached
	 * domain.
	 */
	err = i915_gem_object_pin_pages(obj);
	if (err)
		goto out;

	err = i915_mutex_lock_interruptible(dev);
	if (err)
		goto out_unpin;

	if (read_domains & I915_GEM_DOMAIN_WC)
		err = i915_gem_object_set_to_wc_domain(obj, write_domain);
	else if (read_domains & I915_GEM_DOMAIN_GTT)
		err = i915_gem_object_set_to_gtt_domain(obj, write_domain);
	else
		err = i915_gem_object_set_to_cpu_domain(obj, write_domain);

	/* And bump the LRU for this access */
	i915_gem_object_bump_inactive_ggtt(obj);

	mutex_unlock(&dev->struct_mutex);

	if (write_domain != 0)
		intel_fb_obj_invalidate(obj,
					fb_write_origin(obj, write_domain));

out_unpin:
	i915_gem_object_unpin_pages(obj);
out:
	i915_gem_object_put(obj);
	return err;
}

/**
 * Called when user space has done writes to this buffer
 * @dev: drm device
 * @data: ioctl data blob
 * @file: drm file
 */
int
i915_gem_sw_finish_ioctl(struct drm_device *dev, void *data,
			 struct drm_file *file)
{
	struct drm_i915_gem_sw_finish *args = data;
	struct drm_i915_gem_object *obj;

	obj = i915_gem_object_lookup(file, args->handle);
	if (!obj)
		return -ENOENT;

	/*
	 * Proxy objects are barred from CPU access, so there is no
	 * need to ban sw_finish as it is a nop.
	 */

	/* Pinned buffers may be scanout, so flush the cache */
	i915_gem_object_flush_if_display(obj);
	i915_gem_object_put(obj);

	return 0;
}

/**
 * i915_gem_mmap_ioctl - Maps the contents of an object, returning the address
 *			 it is mapped to.
 * @dev: drm device
 * @data: ioctl data blob
 * @file: drm file
 *
 * While the mapping holds a reference on the contents of the object, it doesn't
 * imply a ref on the object itself.
 *
 * IMPORTANT:
 *
 * DRM driver writers who look a this function as an example for how to do GEM
 * mmap support, please don't implement mmap support like here. The modern way
 * to implement DRM mmap support is with an mmap offset ioctl (like
 * i915_gem_mmap_gtt) and then using the mmap syscall on the DRM fd directly.
 * That way debug tooling like valgrind will understand what's going on, hiding
 * the mmap call in a driver private ioctl will break that. The i915 driver only
 * does cpu mmaps this way because we didn't know better.
 */
int
i915_gem_mmap_ioctl(struct drm_device *dev, void *data,
		    struct drm_file *file)
{
	struct drm_i915_gem_mmap *args = data;
	struct drm_i915_gem_object *obj;
	unsigned long addr;

	if (args->flags & ~(I915_MMAP_WC))
		return -EINVAL;

	if (args->flags & I915_MMAP_WC && !boot_cpu_has(X86_FEATURE_PAT))
		return -ENODEV;

	obj = i915_gem_object_lookup(file, args->handle);
	if (!obj)
		return -ENOENT;

	/* prime objects have no backing filp to GEM mmap
	 * pages from.
	 */
	if (!obj->base.filp) {
		i915_gem_object_put(obj);
		return -ENXIO;
	}

	addr = vm_mmap(obj->base.filp, 0, args->size,
		       PROT_READ | PROT_WRITE, MAP_SHARED,
		       args->offset);
	if (args->flags & I915_MMAP_WC) {
		struct mm_struct *mm = current->mm;
		struct vm_area_struct *vma;

		if (down_write_killable(&mm->mmap_sem)) {
			i915_gem_object_put(obj);
			return -EINTR;
		}
		vma = find_vma(mm, addr);
		if (vma)
			vma->vm_page_prot =
				pgprot_writecombine(vm_get_page_prot(vma->vm_flags));
		else
			addr = -ENOMEM;
		up_write(&mm->mmap_sem);

		/* This may race, but that's ok, it only gets set */
		WRITE_ONCE(obj->frontbuffer_ggtt_origin, ORIGIN_CPU);
	}
	i915_gem_object_put(obj);
	if (IS_ERR((void *)addr))
		return addr;

	args->addr_ptr = (uint64_t) addr;

	return 0;
}

static unsigned int tile_row_pages(struct drm_i915_gem_object *obj)
{
	return i915_gem_object_get_tile_row_size(obj) >> PAGE_SHIFT;
}

/**
 * i915_gem_mmap_gtt_version - report the current feature set for GTT mmaps
 *
 * A history of the GTT mmap interface:
 *
 * 0 - Everything had to fit into the GTT. Both parties of a memcpy had to
 *     aligned and suitable for fencing, and still fit into the available
 *     mappable space left by the pinned display objects. A classic problem
 *     we called the page-fault-of-doom where we would ping-pong between
 *     two objects that could not fit inside the GTT and so the memcpy
 *     would page one object in at the expense of the other between every
 *     single byte.
 *
 * 1 - Objects can be any size, and have any compatible fencing (X Y, or none
 *     as set via i915_gem_set_tiling() [DRM_I915_GEM_SET_TILING]). If the
 *     object is too large for the available space (or simply too large
 *     for the mappable aperture!), a view is created instead and faulted
 *     into userspace. (This view is aligned and sized appropriately for
 *     fenced access.)
 *
 * 2 - Recognise WC as a separate cache domain so that we can flush the
 *     delayed writes via GTT before performing direct access via WC.
 *
 * Restrictions:
 *
 *  * snoopable objects cannot be accessed via the GTT. It can cause machine
 *    hangs on some architectures, corruption on others. An attempt to service
 *    a GTT page fault from a snoopable object will generate a SIGBUS.
 *
 *  * the object must be able to fit into RAM (physical memory, though no
 *    limited to the mappable aperture).
 *
 *
 * Caveats:
 *
 *  * a new GTT page fault will synchronize rendering from the GPU and flush
 *    all data to system memory. Subsequent access will not be synchronized.
 *
 *  * all mappings are revoked on runtime device suspend.
 *
 *  * there are only 8, 16 or 32 fence registers to share between all users
 *    (older machines require fence register for display and blitter access
 *    as well). Contention of the fence registers will cause the previous users
 *    to be unmapped and any new access will generate new page faults.
 *
 *  * running out of memory while servicing a fault may generate a SIGBUS,
 *    rather than the expected SIGSEGV.
 */
int i915_gem_mmap_gtt_version(void)
{
	return 2;
}

static inline struct i915_ggtt_view
compute_partial_view(struct drm_i915_gem_object *obj,
		     pgoff_t page_offset,
		     unsigned int chunk)
{
	struct i915_ggtt_view view;

	if (i915_gem_object_is_tiled(obj))
		chunk = roundup(chunk, tile_row_pages(obj));

	view.type = I915_GGTT_VIEW_PARTIAL;
	view.partial.offset = rounddown(page_offset, chunk);
	view.partial.size =
		min_t(unsigned int, chunk,
		      (obj->base.size >> PAGE_SHIFT) - view.partial.offset);

	/* If the partial covers the entire object, just create a normal VMA. */
	if (chunk >= obj->base.size >> PAGE_SHIFT)
		view.type = I915_GGTT_VIEW_NORMAL;

	return view;
}

/**
 * i915_gem_fault - fault a page into the GTT
 * @vmf: fault info
 *
 * The fault handler is set up by drm_gem_mmap() when a object is GTT mapped
 * from userspace.  The fault handler takes care of binding the object to
 * the GTT (if needed), allocating and programming a fence register (again,
 * only if needed based on whether the old reg is still valid or the object
 * is tiled) and inserting a new PTE into the faulting process.
 *
 * Note that the faulting process may involve evicting existing objects
 * from the GTT and/or fence registers to make room.  So performance may
 * suffer if the GTT working set is large or there are few fence registers
 * left.
 *
 * The current feature set supported by i915_gem_fault() and thus GTT mmaps
 * is exposed via I915_PARAM_MMAP_GTT_VERSION (see i915_gem_mmap_gtt_version).
 */
int i915_gem_fault(struct vm_fault *vmf)
{
#define MIN_CHUNK_PAGES ((1 << 20) >> PAGE_SHIFT) /* 1 MiB */
	struct vm_area_struct *area = vmf->vma;
	struct drm_i915_gem_object *obj = to_intel_bo(area->vm_private_data);
	struct drm_device *dev = obj->base.dev;
	struct drm_i915_private *dev_priv = to_i915(dev);
	struct i915_ggtt *ggtt = &dev_priv->ggtt;
	bool write = !!(vmf->flags & FAULT_FLAG_WRITE);
	struct i915_vma *vma;
	pgoff_t page_offset;
	unsigned int flags;
	int ret;

	/* We don't use vmf->pgoff since that has the fake offset */
	page_offset = (vmf->address - area->vm_start) >> PAGE_SHIFT;

	trace_i915_gem_object_fault(obj, page_offset, true, write);

	/* Try to flush the object off the GPU first without holding the lock.
	 * Upon acquiring the lock, we will perform our sanity checks and then
	 * repeat the flush holding the lock in the normal manner to catch cases
	 * where we are gazumped.
	 */
	ret = i915_gem_object_wait(obj,
				   I915_WAIT_INTERRUPTIBLE,
				   MAX_SCHEDULE_TIMEOUT,
				   NULL);
	if (ret)
		goto err;

	ret = i915_gem_object_pin_pages(obj);
	if (ret)
		goto err;

	intel_runtime_pm_get(dev_priv);

	ret = i915_mutex_lock_interruptible(dev);
	if (ret)
		goto err_rpm;

	/* Access to snoopable pages through the GTT is incoherent. */
	if (obj->cache_level != I915_CACHE_NONE && !HAS_LLC(dev_priv)) {
		ret = -EFAULT;
		goto err_unlock;
	}

	/* If the object is smaller than a couple of partial vma, it is
	 * not worth only creating a single partial vma - we may as well
	 * clear enough space for the full object.
	 */
	flags = PIN_MAPPABLE;
	if (obj->base.size > 2 * MIN_CHUNK_PAGES << PAGE_SHIFT)
		flags |= PIN_NONBLOCK | PIN_NONFAULT;

	/* Now pin it into the GTT as needed */
	vma = i915_gem_object_ggtt_pin(obj, NULL, 0, 0, flags);
	if (IS_ERR(vma)) {
		/* Use a partial view if it is bigger than available space */
		struct i915_ggtt_view view =
			compute_partial_view(obj, page_offset, MIN_CHUNK_PAGES);

		/* Userspace is now writing through an untracked VMA, abandon
		 * all hope that the hardware is able to track future writes.
		 */
		obj->frontbuffer_ggtt_origin = ORIGIN_CPU;

		vma = i915_gem_object_ggtt_pin(obj, &view, 0, 0, PIN_MAPPABLE);
	}
	if (IS_ERR(vma)) {
		ret = PTR_ERR(vma);
		goto err_unlock;
	}

	ret = i915_gem_object_set_to_gtt_domain(obj, write);
	if (ret)
		goto err_unpin;

	ret = i915_vma_pin_fence(vma);
	if (ret)
		goto err_unpin;

	/* Finally, remap it using the new GTT offset */
	ret = remap_io_mapping(area,
			       area->vm_start + (vma->ggtt_view.partial.offset << PAGE_SHIFT),
			       (ggtt->gmadr.start + vma->node.start) >> PAGE_SHIFT,
			       min_t(u64, vma->size, area->vm_end - area->vm_start),
			       &ggtt->iomap);
	if (ret)
		goto err_fence;

	/* Mark as being mmapped into userspace for later revocation */
	assert_rpm_wakelock_held(dev_priv);
	if (!i915_vma_set_userfault(vma) && !obj->userfault_count++)
		list_add(&obj->userfault_link, &dev_priv->mm.userfault_list);
	GEM_BUG_ON(!obj->userfault_count);

	i915_vma_set_ggtt_write(vma);

err_fence:
	i915_vma_unpin_fence(vma);
err_unpin:
	__i915_vma_unpin(vma);
err_unlock:
	mutex_unlock(&dev->struct_mutex);
err_rpm:
	intel_runtime_pm_put(dev_priv);
	i915_gem_object_unpin_pages(obj);
err:
	switch (ret) {
	case -EIO:
		/*
		 * We eat errors when the gpu is terminally wedged to avoid
		 * userspace unduly crashing (gl has no provisions for mmaps to
		 * fail). But any other -EIO isn't ours (e.g. swap in failure)
		 * and so needs to be reported.
		 */
		if (!i915_terminally_wedged(&dev_priv->gpu_error)) {
			ret = VM_FAULT_SIGBUS;
			break;
		}
	case -EAGAIN:
		/*
		 * EAGAIN means the gpu is hung and we'll wait for the error
		 * handler to reset everything when re-faulting in
		 * i915_mutex_lock_interruptible.
		 */
	case 0:
	case -ERESTARTSYS:
	case -EINTR:
	case -EBUSY:
		/*
		 * EBUSY is ok: this just means that another thread
		 * already did the job.
		 */
		ret = VM_FAULT_NOPAGE;
		break;
	case -ENOMEM:
		ret = VM_FAULT_OOM;
		break;
	case -ENOSPC:
	case -EFAULT:
		ret = VM_FAULT_SIGBUS;
		break;
	default:
		WARN_ONCE(ret, "unhandled error in i915_gem_fault: %i\n", ret);
		ret = VM_FAULT_SIGBUS;
		break;
	}
	return ret;
}

static void __i915_gem_object_release_mmap(struct drm_i915_gem_object *obj)
{
	struct i915_vma *vma;

	GEM_BUG_ON(!obj->userfault_count);

	obj->userfault_count = 0;
	list_del(&obj->userfault_link);
	drm_vma_node_unmap(&obj->base.vma_node,
			   obj->base.dev->anon_inode->i_mapping);

	for_each_ggtt_vma(vma, obj)
		i915_vma_unset_userfault(vma);
}

/**
 * i915_gem_release_mmap - remove physical page mappings
 * @obj: obj in question
 *
 * Preserve the reservation of the mmapping with the DRM core code, but
 * relinquish ownership of the pages back to the system.
 *
 * It is vital that we remove the page mapping if we have mapped a tiled
 * object through the GTT and then lose the fence register due to
 * resource pressure. Similarly if the object has been moved out of the
 * aperture, than pages mapped into userspace must be revoked. Removing the
 * mapping will then trigger a page fault on the next user access, allowing
 * fixup by i915_gem_fault().
 */
void
i915_gem_release_mmap(struct drm_i915_gem_object *obj)
{
	struct drm_i915_private *i915 = to_i915(obj->base.dev);

	/* Serialisation between user GTT access and our code depends upon
	 * revoking the CPU's PTE whilst the mutex is held. The next user
	 * pagefault then has to wait until we release the mutex.
	 *
	 * Note that RPM complicates somewhat by adding an additional
	 * requirement that operations to the GGTT be made holding the RPM
	 * wakeref.
	 */
	lockdep_assert_held(&i915->drm.struct_mutex);
	intel_runtime_pm_get(i915);

	if (!obj->userfault_count)
		goto out;

	__i915_gem_object_release_mmap(obj);

	/* Ensure that the CPU's PTE are revoked and there are not outstanding
	 * memory transactions from userspace before we return. The TLB
	 * flushing implied above by changing the PTE above *should* be
	 * sufficient, an extra barrier here just provides us with a bit
	 * of paranoid documentation about our requirement to serialise
	 * memory writes before touching registers / GSM.
	 */
	wmb();

out:
	intel_runtime_pm_put(i915);
}

void i915_gem_runtime_suspend(struct drm_i915_private *dev_priv)
{
	struct drm_i915_gem_object *obj, *on;
	int i;

	/*
	 * Only called during RPM suspend. All users of the userfault_list
	 * must be holding an RPM wakeref to ensure that this can not
	 * run concurrently with themselves (and use the struct_mutex for
	 * protection between themselves).
	 */

	list_for_each_entry_safe(obj, on,
				 &dev_priv->mm.userfault_list, userfault_link)
		__i915_gem_object_release_mmap(obj);

	/* The fence will be lost when the device powers down. If any were
	 * in use by hardware (i.e. they are pinned), we should not be powering
	 * down! All other fences will be reacquired by the user upon waking.
	 */
	for (i = 0; i < dev_priv->num_fence_regs; i++) {
		struct drm_i915_fence_reg *reg = &dev_priv->fence_regs[i];

		/* Ideally we want to assert that the fence register is not
		 * live at this point (i.e. that no piece of code will be
		 * trying to write through fence + GTT, as that both violates
		 * our tracking of activity and associated locking/barriers,
		 * but also is illegal given that the hw is powered down).
		 *
		 * Previously we used reg->pin_count as a "liveness" indicator.
		 * That is not sufficient, and we need a more fine-grained
		 * tool if we want to have a sanity check here.
		 */

		if (!reg->vma)
			continue;

		GEM_BUG_ON(i915_vma_has_userfault(reg->vma));
		reg->dirty = true;
	}
}

static int i915_gem_object_create_mmap_offset(struct drm_i915_gem_object *obj)
{
	struct drm_i915_private *dev_priv = to_i915(obj->base.dev);
	int err;

	err = drm_gem_create_mmap_offset(&obj->base);
	if (likely(!err))
		return 0;

	/* Attempt to reap some mmap space from dead objects */
	do {
		err = i915_gem_wait_for_idle(dev_priv, I915_WAIT_INTERRUPTIBLE);
		if (err)
			break;

		i915_gem_drain_freed_objects(dev_priv);
		err = drm_gem_create_mmap_offset(&obj->base);
		if (!err)
			break;

	} while (flush_delayed_work(&dev_priv->gt.retire_work));

	return err;
}

static void i915_gem_object_free_mmap_offset(struct drm_i915_gem_object *obj)
{
	drm_gem_free_mmap_offset(&obj->base);
}

int
i915_gem_mmap_gtt(struct drm_file *file,
		  struct drm_device *dev,
		  uint32_t handle,
		  uint64_t *offset)
{
	struct drm_i915_gem_object *obj;
	int ret;

	obj = i915_gem_object_lookup(file, handle);
	if (!obj)
		return -ENOENT;

	ret = i915_gem_object_create_mmap_offset(obj);
	if (ret == 0)
		*offset = drm_vma_node_offset_addr(&obj->base.vma_node);

	i915_gem_object_put(obj);
	return ret;
}

/**
 * i915_gem_mmap_gtt_ioctl - prepare an object for GTT mmap'ing
 * @dev: DRM device
 * @data: GTT mapping ioctl data
 * @file: GEM object info
 *
 * Simply returns the fake offset to userspace so it can mmap it.
 * The mmap call will end up in drm_gem_mmap(), which will set things
 * up so we can get faults in the handler above.
 *
 * The fault handler will take care of binding the object into the GTT
 * (since it may have been evicted to make room for something), allocating
 * a fence register, and mapping the appropriate aperture address into
 * userspace.
 */
int
i915_gem_mmap_gtt_ioctl(struct drm_device *dev, void *data,
			struct drm_file *file)
{
	struct drm_i915_gem_mmap_gtt *args = data;

	return i915_gem_mmap_gtt(file, dev, args->handle, &args->offset);
}

/* Immediately discard the backing storage */
static void
i915_gem_object_truncate(struct drm_i915_gem_object *obj)
{
	i915_gem_object_free_mmap_offset(obj);

	if (obj->base.filp == NULL)
		return;

	/* Our goal here is to return as much of the memory as
	 * is possible back to the system as we are called from OOM.
	 * To do this we must instruct the shmfs to drop all of its
	 * backing pages, *now*.
	 */
	shmem_truncate_range(file_inode(obj->base.filp), 0, (loff_t)-1);
	obj->mm.madv = __I915_MADV_PURGED;
	obj->mm.pages = ERR_PTR(-EFAULT);
}

/* Try to discard unwanted pages */
void __i915_gem_object_invalidate(struct drm_i915_gem_object *obj)
{
	struct address_space *mapping;

	lockdep_assert_held(&obj->mm.lock);
	GEM_BUG_ON(i915_gem_object_has_pages(obj));

	switch (obj->mm.madv) {
	case I915_MADV_DONTNEED:
		i915_gem_object_truncate(obj);
	case __I915_MADV_PURGED:
		return;
	}

	if (obj->base.filp == NULL)
		return;

	mapping = obj->base.filp->f_mapping,
	invalidate_mapping_pages(mapping, 0, (loff_t)-1);
}

static void
i915_gem_object_put_pages_gtt(struct drm_i915_gem_object *obj,
			      struct sg_table *pages)
{
	struct sgt_iter sgt_iter;
	struct page *page;

	__i915_gem_object_release_shmem(obj, pages, true);

	i915_gem_gtt_finish_pages(obj, pages);

	if (i915_gem_object_needs_bit17_swizzle(obj))
		i915_gem_object_save_bit_17_swizzle(obj, pages);

	for_each_sgt_page(page, sgt_iter, pages) {
		if (obj->mm.dirty)
			set_page_dirty(page);

		if (obj->mm.madv == I915_MADV_WILLNEED)
			mark_page_accessed(page);

		put_page(page);
	}
	obj->mm.dirty = false;

	sg_free_table(pages);
	kfree(pages);
}

static void __i915_gem_object_reset_page_iter(struct drm_i915_gem_object *obj)
{
	struct radix_tree_iter iter;
	void __rcu **slot;

	rcu_read_lock();
	radix_tree_for_each_slot(slot, &obj->mm.get_page.radix, &iter, 0)
		radix_tree_delete(&obj->mm.get_page.radix, iter.index);
	rcu_read_unlock();
}

void __i915_gem_object_put_pages(struct drm_i915_gem_object *obj,
				 enum i915_mm_subclass subclass)
{
	struct drm_i915_private *i915 = to_i915(obj->base.dev);
	struct sg_table *pages;

	if (i915_gem_object_has_pinned_pages(obj))
		return;

	GEM_BUG_ON(obj->bind_count);
	if (!i915_gem_object_has_pages(obj))
		return;

	/* May be called by shrinker from within get_pages() (on another bo) */
	mutex_lock_nested(&obj->mm.lock, subclass);
	if (unlikely(atomic_read(&obj->mm.pages_pin_count)))
		goto unlock;

	/* ->put_pages might need to allocate memory for the bit17 swizzle
	 * array, hence protect them from being reaped by removing them from gtt
	 * lists early. */
	pages = fetch_and_zero(&obj->mm.pages);
	GEM_BUG_ON(!pages);

	spin_lock(&i915->mm.obj_lock);
	list_del(&obj->mm.link);
	spin_unlock(&i915->mm.obj_lock);

	if (obj->mm.mapping) {
		void *ptr;

		ptr = page_mask_bits(obj->mm.mapping);
		if (is_vmalloc_addr(ptr))
			vunmap(ptr);
		else
			kunmap(kmap_to_page(ptr));

		obj->mm.mapping = NULL;
	}

	__i915_gem_object_reset_page_iter(obj);

	if (!IS_ERR(pages))
		obj->ops->put_pages(obj, pages);

	obj->mm.page_sizes.phys = obj->mm.page_sizes.sg = 0;

unlock:
	mutex_unlock(&obj->mm.lock);
}

static bool i915_sg_trim(struct sg_table *orig_st)
{
	struct sg_table new_st;
	struct scatterlist *sg, *new_sg;
	unsigned int i;

	if (orig_st->nents == orig_st->orig_nents)
		return false;

	if (sg_alloc_table(&new_st, orig_st->nents, GFP_KERNEL | __GFP_NOWARN))
		return false;

	new_sg = new_st.sgl;
	for_each_sg(orig_st->sgl, sg, orig_st->nents, i) {
		sg_set_page(new_sg, sg_page(sg), sg->length, 0);
		/* called before being DMA mapped, no need to copy sg->dma_* */
		new_sg = sg_next(new_sg);
	}
	GEM_BUG_ON(new_sg); /* Should walk exactly nents and hit the end */

	sg_free_table(orig_st);

	*orig_st = new_st;
	return true;
}

static int i915_gem_object_get_pages_gtt(struct drm_i915_gem_object *obj)
{
	struct drm_i915_private *dev_priv = to_i915(obj->base.dev);
	const unsigned long page_count = obj->base.size / PAGE_SIZE;
	unsigned long i;
	struct address_space *mapping;
	struct sg_table *st;
	struct scatterlist *sg;
	struct sgt_iter sgt_iter;
	struct page *page;
	unsigned long last_pfn = 0;	/* suppress gcc warning */
	unsigned int max_segment = i915_sg_segment_size();
	unsigned int sg_page_sizes;
	gfp_t noreclaim;
	int ret;

	/* Assert that the object is not currently in any GPU domain. As it
	 * wasn't in the GTT, there shouldn't be any way it could have been in
	 * a GPU cache
	 */
	GEM_BUG_ON(obj->read_domains & I915_GEM_GPU_DOMAINS);
	GEM_BUG_ON(obj->write_domain & I915_GEM_GPU_DOMAINS);

	st = kmalloc(sizeof(*st), GFP_KERNEL);
	if (st == NULL)
		return -ENOMEM;

rebuild_st:
	if (sg_alloc_table(st, page_count, GFP_KERNEL)) {
		kfree(st);
		return -ENOMEM;
	}

	/* Get the list of pages out of our struct file.  They'll be pinned
	 * at this point until we release them.
	 *
	 * Fail silently without starting the shrinker
	 */
	mapping = obj->base.filp->f_mapping;
	noreclaim = mapping_gfp_constraint(mapping, ~__GFP_RECLAIM);
	noreclaim |= __GFP_NORETRY | __GFP_NOWARN;

	sg = st->sgl;
	st->nents = 0;
	sg_page_sizes = 0;
	for (i = 0; i < page_count; i++) {
		const unsigned int shrink[] = {
			I915_SHRINK_BOUND | I915_SHRINK_UNBOUND | I915_SHRINK_PURGEABLE,
			0,
		}, *s = shrink;
		gfp_t gfp = noreclaim;

		do {
			page = shmem_read_mapping_page_gfp(mapping, i, gfp);
			if (likely(!IS_ERR(page)))
				break;

			if (!*s) {
				ret = PTR_ERR(page);
				goto err_sg;
			}

			i915_gem_shrink(dev_priv, 2 * page_count, NULL, *s++);
			cond_resched();

			/* We've tried hard to allocate the memory by reaping
			 * our own buffer, now let the real VM do its job and
			 * go down in flames if truly OOM.
			 *
			 * However, since graphics tend to be disposable,
			 * defer the oom here by reporting the ENOMEM back
			 * to userspace.
			 */
			if (!*s) {
				/* reclaim and warn, but no oom */
				gfp = mapping_gfp_mask(mapping);

				/* Our bo are always dirty and so we require
				 * kswapd to reclaim our pages (direct reclaim
				 * does not effectively begin pageout of our
				 * buffers on its own). However, direct reclaim
				 * only waits for kswapd when under allocation
				 * congestion. So as a result __GFP_RECLAIM is
				 * unreliable and fails to actually reclaim our
				 * dirty pages -- unless you try over and over
				 * again with !__GFP_NORETRY. However, we still
				 * want to fail this allocation rather than
				 * trigger the out-of-memory killer and for
				 * this we want __GFP_RETRY_MAYFAIL.
				 */
				gfp |= __GFP_RETRY_MAYFAIL;
			}
		} while (1);

		if (!i ||
		    sg->length >= max_segment ||
		    page_to_pfn(page) != last_pfn + 1) {
			if (i) {
				sg_page_sizes |= sg->length;
				sg = sg_next(sg);
			}
			st->nents++;
			sg_set_page(sg, page, PAGE_SIZE, 0);
		} else {
			sg->length += PAGE_SIZE;
		}
		last_pfn = page_to_pfn(page);

		/* Check that the i965g/gm workaround works. */
		WARN_ON((gfp & __GFP_DMA32) && (last_pfn >= 0x00100000UL));
	}
	if (sg) { /* loop terminated early; short sg table */
		sg_page_sizes |= sg->length;
		sg_mark_end(sg);
	}

	/* Trim unused sg entries to avoid wasting memory. */
	i915_sg_trim(st);

	ret = i915_gem_gtt_prepare_pages(obj, st);
	if (ret) {
		/* DMA remapping failed? One possible cause is that
		 * it could not reserve enough large entries, asking
		 * for PAGE_SIZE chunks instead may be helpful.
		 */
		if (max_segment > PAGE_SIZE) {
			for_each_sgt_page(page, sgt_iter, st)
				put_page(page);
			sg_free_table(st);

			max_segment = PAGE_SIZE;
			goto rebuild_st;
		} else {
			dev_warn(&dev_priv->drm.pdev->dev,
				 "Failed to DMA remap %lu pages\n",
				 page_count);
			goto err_pages;
		}
	}

	if (i915_gem_object_needs_bit17_swizzle(obj))
		i915_gem_object_do_bit_17_swizzle(obj, st);

	__i915_gem_object_set_pages(obj, st, sg_page_sizes);

	return 0;

err_sg:
	sg_mark_end(sg);
err_pages:
	for_each_sgt_page(page, sgt_iter, st)
		put_page(page);
	sg_free_table(st);
	kfree(st);

	/* shmemfs first checks if there is enough memory to allocate the page
	 * and reports ENOSPC should there be insufficient, along with the usual
	 * ENOMEM for a genuine allocation failure.
	 *
	 * We use ENOSPC in our driver to mean that we have run out of aperture
	 * space and so want to translate the error from shmemfs back to our
	 * usual understanding of ENOMEM.
	 */
	if (ret == -ENOSPC)
		ret = -ENOMEM;

	return ret;
}

void __i915_gem_object_set_pages(struct drm_i915_gem_object *obj,
				 struct sg_table *pages,
				 unsigned int sg_page_sizes)
{
	struct drm_i915_private *i915 = to_i915(obj->base.dev);
	unsigned long supported = INTEL_INFO(i915)->page_sizes;
	int i;

	lockdep_assert_held(&obj->mm.lock);

	obj->mm.get_page.sg_pos = pages->sgl;
	obj->mm.get_page.sg_idx = 0;

	obj->mm.pages = pages;

	if (i915_gem_object_is_tiled(obj) &&
	    i915->quirks & QUIRK_PIN_SWIZZLED_PAGES) {
		GEM_BUG_ON(obj->mm.quirked);
		__i915_gem_object_pin_pages(obj);
		obj->mm.quirked = true;
	}

	GEM_BUG_ON(!sg_page_sizes);
	obj->mm.page_sizes.phys = sg_page_sizes;

	/*
	 * Calculate the supported page-sizes which fit into the given
	 * sg_page_sizes. This will give us the page-sizes which we may be able
	 * to use opportunistically when later inserting into the GTT. For
	 * example if phys=2G, then in theory we should be able to use 1G, 2M,
	 * 64K or 4K pages, although in practice this will depend on a number of
	 * other factors.
	 */
	obj->mm.page_sizes.sg = 0;
	for_each_set_bit(i, &supported, ilog2(I915_GTT_MAX_PAGE_SIZE) + 1) {
		if (obj->mm.page_sizes.phys & ~0u << i)
			obj->mm.page_sizes.sg |= BIT(i);
	}
	GEM_BUG_ON(!HAS_PAGE_SIZES(i915, obj->mm.page_sizes.sg));

	spin_lock(&i915->mm.obj_lock);
	list_add(&obj->mm.link, &i915->mm.unbound_list);
	spin_unlock(&i915->mm.obj_lock);
}

static int ____i915_gem_object_get_pages(struct drm_i915_gem_object *obj)
{
	int err;

	if (unlikely(obj->mm.madv != I915_MADV_WILLNEED)) {
		DRM_DEBUG("Attempting to obtain a purgeable object\n");
		return -EFAULT;
	}

	err = obj->ops->get_pages(obj);
	GEM_BUG_ON(!err && !i915_gem_object_has_pages(obj));

	return err;
}

/* Ensure that the associated pages are gathered from the backing storage
 * and pinned into our object. i915_gem_object_pin_pages() may be called
 * multiple times before they are released by a single call to
 * i915_gem_object_unpin_pages() - once the pages are no longer referenced
 * either as a result of memory pressure (reaping pages under the shrinker)
 * or as the object is itself released.
 */
int __i915_gem_object_get_pages(struct drm_i915_gem_object *obj)
{
	int err;

	err = mutex_lock_interruptible(&obj->mm.lock);
	if (err)
		return err;

	if (unlikely(!i915_gem_object_has_pages(obj))) {
		GEM_BUG_ON(i915_gem_object_has_pinned_pages(obj));

		err = ____i915_gem_object_get_pages(obj);
		if (err)
			goto unlock;

		smp_mb__before_atomic();
	}
	atomic_inc(&obj->mm.pages_pin_count);

unlock:
	mutex_unlock(&obj->mm.lock);
	return err;
}

/* The 'mapping' part of i915_gem_object_pin_map() below */
static void *i915_gem_object_map(const struct drm_i915_gem_object *obj,
				 enum i915_map_type type)
{
	unsigned long n_pages = obj->base.size >> PAGE_SHIFT;
	struct sg_table *sgt = obj->mm.pages;
	struct sgt_iter sgt_iter;
	struct page *page;
	struct page *stack_pages[32];
	struct page **pages = stack_pages;
	unsigned long i = 0;
	pgprot_t pgprot;
	void *addr;

	/* A single page can always be kmapped */
	if (n_pages == 1 && type == I915_MAP_WB)
		return kmap(sg_page(sgt->sgl));

	if (n_pages > ARRAY_SIZE(stack_pages)) {
		/* Too big for stack -- allocate temporary array instead */
		pages = kvmalloc_array(n_pages, sizeof(*pages), GFP_KERNEL);
		if (!pages)
			return NULL;
	}

	for_each_sgt_page(page, sgt_iter, sgt)
		pages[i++] = page;

	/* Check that we have the expected number of pages */
	GEM_BUG_ON(i != n_pages);

	switch (type) {
	default:
		MISSING_CASE(type);
		/* fallthrough to use PAGE_KERNEL anyway */
	case I915_MAP_WB:
		pgprot = PAGE_KERNEL;
		break;
	case I915_MAP_WC:
		pgprot = pgprot_writecombine(PAGE_KERNEL_IO);
		break;
	}
	addr = vmap(pages, n_pages, 0, pgprot);

	if (pages != stack_pages)
		kvfree(pages);

	return addr;
}

/* get, pin, and map the pages of the object into kernel space */
void *i915_gem_object_pin_map(struct drm_i915_gem_object *obj,
			      enum i915_map_type type)
{
	enum i915_map_type has_type;
	bool pinned;
	void *ptr;
	int ret;

	if (unlikely(!i915_gem_object_has_struct_page(obj)))
		return ERR_PTR(-ENXIO);

	ret = mutex_lock_interruptible(&obj->mm.lock);
	if (ret)
		return ERR_PTR(ret);

	pinned = !(type & I915_MAP_OVERRIDE);
	type &= ~I915_MAP_OVERRIDE;

	if (!atomic_inc_not_zero(&obj->mm.pages_pin_count)) {
		if (unlikely(!i915_gem_object_has_pages(obj))) {
			GEM_BUG_ON(i915_gem_object_has_pinned_pages(obj));

			ret = ____i915_gem_object_get_pages(obj);
			if (ret)
				goto err_unlock;

			smp_mb__before_atomic();
		}
		atomic_inc(&obj->mm.pages_pin_count);
		pinned = false;
	}
	GEM_BUG_ON(!i915_gem_object_has_pages(obj));

	ptr = page_unpack_bits(obj->mm.mapping, &has_type);
	if (ptr && has_type != type) {
		if (pinned) {
			ret = -EBUSY;
			goto err_unpin;
		}

		if (is_vmalloc_addr(ptr))
			vunmap(ptr);
		else
			kunmap(kmap_to_page(ptr));

		ptr = obj->mm.mapping = NULL;
	}

	if (!ptr) {
		ptr = i915_gem_object_map(obj, type);
		if (!ptr) {
			ret = -ENOMEM;
			goto err_unpin;
		}

		obj->mm.mapping = page_pack_bits(ptr, type);
	}

out_unlock:
	mutex_unlock(&obj->mm.lock);
	return ptr;

err_unpin:
	atomic_dec(&obj->mm.pages_pin_count);
err_unlock:
	ptr = ERR_PTR(ret);
	goto out_unlock;
}

static int
i915_gem_object_pwrite_gtt(struct drm_i915_gem_object *obj,
			   const struct drm_i915_gem_pwrite *arg)
{
	struct address_space *mapping = obj->base.filp->f_mapping;
	char __user *user_data = u64_to_user_ptr(arg->data_ptr);
	u64 remain, offset;
	unsigned int pg;

	/* Before we instantiate/pin the backing store for our use, we
	 * can prepopulate the shmemfs filp efficiently using a write into
	 * the pagecache. We avoid the penalty of instantiating all the
	 * pages, important if the user is just writing to a few and never
	 * uses the object on the GPU, and using a direct write into shmemfs
	 * allows it to avoid the cost of retrieving a page (either swapin
	 * or clearing-before-use) before it is overwritten.
	 */
	if (i915_gem_object_has_pages(obj))
		return -ENODEV;

	if (obj->mm.madv != I915_MADV_WILLNEED)
		return -EFAULT;

	/* Before the pages are instantiated the object is treated as being
	 * in the CPU domain. The pages will be clflushed as required before
	 * use, and we can freely write into the pages directly. If userspace
	 * races pwrite with any other operation; corruption will ensue -
	 * that is userspace's prerogative!
	 */

	remain = arg->size;
	offset = arg->offset;
	pg = offset_in_page(offset);

	do {
		unsigned int len, unwritten;
		struct page *page;
		void *data, *vaddr;
		int err;

		len = PAGE_SIZE - pg;
		if (len > remain)
			len = remain;

		err = pagecache_write_begin(obj->base.filp, mapping,
					    offset, len, 0,
					    &page, &data);
		if (err < 0)
			return err;

		vaddr = kmap(page);
		unwritten = copy_from_user(vaddr + pg, user_data, len);
		kunmap(page);

		err = pagecache_write_end(obj->base.filp, mapping,
					  offset, len, len - unwritten,
					  page, data);
		if (err < 0)
			return err;

		if (unwritten)
			return -EFAULT;

		remain -= len;
		user_data += len;
		offset += len;
		pg = 0;
	} while (remain);

	return 0;
}

static void i915_gem_context_mark_guilty(struct i915_gem_context *ctx)
{
	bool banned;

	atomic_inc(&ctx->guilty_count);

	banned = false;
	if (i915_gem_context_is_bannable(ctx)) {
		unsigned int score;

		score = atomic_add_return(CONTEXT_SCORE_GUILTY,
					  &ctx->ban_score);
		banned = score >= CONTEXT_SCORE_BAN_THRESHOLD;

		DRM_DEBUG_DRIVER("context %s marked guilty (score %d) banned? %s\n",
				 ctx->name, score, yesno(banned));
	}
	if (!banned)
		return;

	i915_gem_context_set_banned(ctx);
	if (!IS_ERR_OR_NULL(ctx->file_priv)) {
		atomic_inc(&ctx->file_priv->context_bans);
		DRM_DEBUG_DRIVER("client %s has had %d context banned\n",
				 ctx->name, atomic_read(&ctx->file_priv->context_bans));
	}
}

static void i915_gem_context_mark_innocent(struct i915_gem_context *ctx)
{
	atomic_inc(&ctx->active_count);
}

struct i915_request *
i915_gem_find_active_request(struct intel_engine_cs *engine)
{
	struct i915_request *request, *active = NULL;
	unsigned long flags;

	/* We are called by the error capture and reset at a random
	 * point in time. In particular, note that neither is crucially
	 * ordered with an interrupt. After a hang, the GPU is dead and we
	 * assume that no more writes can happen (we waited long enough for
	 * all writes that were in transaction to be flushed) - adding an
	 * extra delay for a recent interrupt is pointless. Hence, we do
	 * not need an engine->irq_seqno_barrier() before the seqno reads.
	 */
	spin_lock_irqsave(&engine->timeline->lock, flags);
	list_for_each_entry(request, &engine->timeline->requests, link) {
		if (__i915_request_completed(request, request->global_seqno))
			continue;

		GEM_BUG_ON(request->engine != engine);
		GEM_BUG_ON(test_bit(DMA_FENCE_FLAG_SIGNALED_BIT,
				    &request->fence.flags));

		active = request;
		break;
	}
	spin_unlock_irqrestore(&engine->timeline->lock, flags);

	return active;
}

static bool engine_stalled(struct intel_engine_cs *engine)
{
	if (!engine->hangcheck.stalled)
		return false;

	/* Check for possible seqno movement after hang declaration */
	if (engine->hangcheck.seqno != intel_engine_get_seqno(engine)) {
		DRM_DEBUG_DRIVER("%s pardoned\n", engine->name);
		return false;
	}

	return true;
}

/*
 * Ensure irq handler finishes, and not run again.
 * Also return the active request so that we only search for it once.
 */
struct i915_request *
i915_gem_reset_prepare_engine(struct intel_engine_cs *engine)
{
	struct i915_request *request = NULL;

	/*
	 * During the reset sequence, we must prevent the engine from
	 * entering RC6. As the context state is undefined until we restart
	 * the engine, if it does enter RC6 during the reset, the state
	 * written to the powercontext is undefined and so we may lose
	 * GPU state upon resume, i.e. fail to restart after a reset.
	 */
	intel_uncore_forcewake_get(engine->i915, FORCEWAKE_ALL);

	/*
	 * Prevent the signaler thread from updating the request
	 * state (by calling dma_fence_signal) as we are processing
	 * the reset. The write from the GPU of the seqno is
	 * asynchronous and the signaler thread may see a different
	 * value to us and declare the request complete, even though
	 * the reset routine have picked that request as the active
	 * (incomplete) request. This conflict is not handled
	 * gracefully!
	 */
	kthread_park(engine->breadcrumbs.signaler);

	/*
	 * Prevent request submission to the hardware until we have
	 * completed the reset in i915_gem_reset_finish(). If a request
	 * is completed by one engine, it may then queue a request
	 * to a second via its execlists->tasklet *just* as we are
	 * calling engine->init_hw() and also writing the ELSP.
	 * Turning off the execlists->tasklet until the reset is over
	 * prevents the race.
	 *
	 * Note that this needs to be a single atomic operation on the
	 * tasklet (flush existing tasks, prevent new tasks) to prevent
	 * a race between reset and set-wedged. It is not, so we do the best
	 * we can atm and make sure we don't lock the machine up in the more
	 * common case of recursively being called from set-wedged from inside
	 * i915_reset.
	 */
	if (!atomic_read(&engine->execlists.tasklet.count))
		tasklet_kill(&engine->execlists.tasklet);
	tasklet_disable(&engine->execlists.tasklet);

	/*
	 * We're using worker to queue preemption requests from the tasklet in
	 * GuC submission mode.
	 * Even though tasklet was disabled, we may still have a worker queued.
	 * Let's make sure that all workers scheduled before disabling the
	 * tasklet are completed before continuing with the reset.
	 */
	if (engine->i915->guc.preempt_wq)
		flush_workqueue(engine->i915->guc.preempt_wq);

	if (engine->irq_seqno_barrier)
		engine->irq_seqno_barrier(engine);

	request = i915_gem_find_active_request(engine);
	if (request && request->fence.error == -EIO)
		request = ERR_PTR(-EIO); /* Previous reset failed! */

	return request;
}

int i915_gem_reset_prepare(struct drm_i915_private *dev_priv)
{
	struct intel_engine_cs *engine;
	struct i915_request *request;
	enum intel_engine_id id;
	int err = 0;

	for_each_engine(engine, dev_priv, id) {
		request = i915_gem_reset_prepare_engine(engine);
		if (IS_ERR(request)) {
			err = PTR_ERR(request);
			continue;
		}

		engine->hangcheck.active_request = request;
	}

	i915_gem_revoke_fences(dev_priv);

	return err;
}

static void skip_request(struct i915_request *request)
{
	void *vaddr = request->ring->vaddr;
	u32 head;

	/* As this request likely depends on state from the lost
	 * context, clear out all the user operations leaving the
	 * breadcrumb at the end (so we get the fence notifications).
	 */
	head = request->head;
	if (request->postfix < head) {
		memset(vaddr + head, 0, request->ring->size - head);
		head = 0;
	}
	memset(vaddr + head, 0, request->postfix - head);

	dma_fence_set_error(&request->fence, -EIO);
}

static void engine_skip_context(struct i915_request *request)
{
	struct intel_engine_cs *engine = request->engine;
	struct i915_gem_context *hung_ctx = request->ctx;
	struct intel_timeline *timeline;
	unsigned long flags;

	timeline = i915_gem_context_lookup_timeline(hung_ctx, engine);

	spin_lock_irqsave(&engine->timeline->lock, flags);
	spin_lock(&timeline->lock);

	list_for_each_entry_continue(request, &engine->timeline->requests, link)
		if (request->ctx == hung_ctx)
			skip_request(request);

	list_for_each_entry(request, &timeline->requests, link)
		skip_request(request);

	spin_unlock(&timeline->lock);
	spin_unlock_irqrestore(&engine->timeline->lock, flags);
}

/* Returns the request if it was guilty of the hang */
static struct i915_request *
i915_gem_reset_request(struct intel_engine_cs *engine,
		       struct i915_request *request)
{
	/* The guilty request will get skipped on a hung engine.
	 *
	 * Users of client default contexts do not rely on logical
	 * state preserved between batches so it is safe to execute
	 * queued requests following the hang. Non default contexts
	 * rely on preserved state, so skipping a batch loses the
	 * evolution of the state and it needs to be considered corrupted.
	 * Executing more queued batches on top of corrupted state is
	 * risky. But we take the risk by trying to advance through
	 * the queued requests in order to make the client behaviour
	 * more predictable around resets, by not throwing away random
	 * amount of batches it has prepared for execution. Sophisticated
	 * clients can use gem_reset_stats_ioctl and dma fence status
	 * (exported via sync_file info ioctl on explicit fences) to observe
	 * when it loses the context state and should rebuild accordingly.
	 *
	 * The context ban, and ultimately the client ban, mechanism are safety
	 * valves if client submission ends up resulting in nothing more than
	 * subsequent hangs.
	 */

	if (engine_stalled(engine)) {
		i915_gem_context_mark_guilty(request->ctx);
		skip_request(request);

		/* If this context is now banned, skip all pending requests. */
		if (i915_gem_context_is_banned(request->ctx))
			engine_skip_context(request);
	} else {
		/*
		 * Since this is not the hung engine, it may have advanced
		 * since the hang declaration. Double check by refinding
		 * the active request at the time of the reset.
		 */
		request = i915_gem_find_active_request(engine);
		if (request) {
			i915_gem_context_mark_innocent(request->ctx);
			dma_fence_set_error(&request->fence, -EAGAIN);

			/* Rewind the engine to replay the incomplete rq */
			spin_lock_irq(&engine->timeline->lock);
			request = list_prev_entry(request, link);
			if (&request->link == &engine->timeline->requests)
				request = NULL;
			spin_unlock_irq(&engine->timeline->lock);
		}
	}

	return request;
}

void i915_gem_reset_engine(struct intel_engine_cs *engine,
			   struct i915_request *request)
{
	/*
	 * Make sure this write is visible before we re-enable the interrupt
	 * handlers on another CPU, as tasklet_enable() resolves to just
	 * a compiler barrier which is insufficient for our purpose here.
	 */
	smp_store_mb(engine->irq_posted, 0);

	if (request)
		request = i915_gem_reset_request(engine, request);

	if (request) {
		DRM_DEBUG_DRIVER("resetting %s to restart from tail of request 0x%x\n",
				 engine->name, request->global_seqno);
	}

	/* Setup the CS to resume from the breadcrumb of the hung request */
	engine->reset_hw(engine, request);
}

void i915_gem_reset(struct drm_i915_private *dev_priv)
{
	struct intel_engine_cs *engine;
	enum intel_engine_id id;

	lockdep_assert_held(&dev_priv->drm.struct_mutex);

	i915_retire_requests(dev_priv);

	for_each_engine(engine, dev_priv, id) {
		struct i915_gem_context *ctx;

		i915_gem_reset_engine(engine, engine->hangcheck.active_request);
		ctx = fetch_and_zero(&engine->last_retired_context);
		if (ctx)
			engine->context_unpin(engine, ctx);

		/*
		 * Ostensibily, we always want a context loaded for powersaving,
		 * so if the engine is idle after the reset, send a request
		 * to load our scratch kernel_context.
		 *
		 * More mysteriously, if we leave the engine idle after a reset,
		 * the next userspace batch may hang, with what appears to be
		 * an incoherent read by the CS (presumably stale TLB). An
		 * empty request appears sufficient to paper over the glitch.
		 */
		if (intel_engine_is_idle(engine)) {
<<<<<<< HEAD
			struct drm_i915_gem_request *rq;
=======
			struct i915_request *rq;
>>>>>>> 642e7fd2

			rq = i915_request_alloc(engine,
						dev_priv->kernel_context);
			if (!IS_ERR(rq))
				__i915_request_add(rq, false);
		}
	}

	i915_gem_restore_fences(dev_priv);

	if (dev_priv->gt.awake) {
		intel_sanitize_gt_powersave(dev_priv);
		intel_enable_gt_powersave(dev_priv);
		if (INTEL_GEN(dev_priv) >= 6)
			gen6_rps_busy(dev_priv);
	}
}

void i915_gem_reset_finish_engine(struct intel_engine_cs *engine)
{
	tasklet_enable(&engine->execlists.tasklet);
	kthread_unpark(engine->breadcrumbs.signaler);

	intel_uncore_forcewake_put(engine->i915, FORCEWAKE_ALL);
}

void i915_gem_reset_finish(struct drm_i915_private *dev_priv)
{
	struct intel_engine_cs *engine;
	enum intel_engine_id id;

	lockdep_assert_held(&dev_priv->drm.struct_mutex);

	for_each_engine(engine, dev_priv, id) {
		engine->hangcheck.active_request = NULL;
		i915_gem_reset_finish_engine(engine);
	}
}

static void nop_submit_request(struct i915_request *request)
{
	dma_fence_set_error(&request->fence, -EIO);

	i915_request_submit(request);
}

static void nop_complete_submit_request(struct i915_request *request)
{
	unsigned long flags;

	dma_fence_set_error(&request->fence, -EIO);

	spin_lock_irqsave(&request->engine->timeline->lock, flags);
	__i915_request_submit(request);
	intel_engine_init_global_seqno(request->engine, request->global_seqno);
	spin_unlock_irqrestore(&request->engine->timeline->lock, flags);
}

void i915_gem_set_wedged(struct drm_i915_private *i915)
{
	struct intel_engine_cs *engine;
	enum intel_engine_id id;

	if (drm_debug & DRM_UT_DRIVER) {
		struct drm_printer p = drm_debug_printer(__func__);

		for_each_engine(engine, i915, id)
			intel_engine_dump(engine, &p, "%s\n", engine->name);
	}

<<<<<<< HEAD
=======
	set_bit(I915_WEDGED, &i915->gpu_error.flags);
	smp_mb__after_atomic();

>>>>>>> 642e7fd2
	/*
	 * First, stop submission to hw, but do not yet complete requests by
	 * rolling the global seqno forward (since this would complete requests
	 * for which we haven't set the fence error to EIO yet).
	 */
	for_each_engine(engine, i915, id) {
		i915_gem_reset_prepare_engine(engine);

		engine->submit_request = nop_submit_request;
		engine->schedule = NULL;
	}
	i915->caps.scheduler = 0;

	/*
	 * Make sure no one is running the old callback before we proceed with
	 * cancelling requests and resetting the completion tracking. Otherwise
	 * we might submit a request to the hardware which never completes.
	 */
	synchronize_rcu();

	for_each_engine(engine, i915, id) {
		/* Mark all executing requests as skipped */
		engine->cancel_requests(engine);

		/*
		 * Only once we've force-cancelled all in-flight requests can we
		 * start to complete all requests.
		 */
		engine->submit_request = nop_complete_submit_request;
	}

	/*
	 * Make sure no request can slip through without getting completed by
	 * either this call here to intel_engine_init_global_seqno, or the one
	 * in nop_complete_submit_request.
	 */
	synchronize_rcu();

	for_each_engine(engine, i915, id) {
		unsigned long flags;

		/*
		 * Mark all pending requests as complete so that any concurrent
		 * (lockless) lookup doesn't try and wait upon the request as we
		 * reset it.
		 */
		spin_lock_irqsave(&engine->timeline->lock, flags);
		intel_engine_init_global_seqno(engine,
					       intel_engine_last_submit(engine));
		spin_unlock_irqrestore(&engine->timeline->lock, flags);

		i915_gem_reset_finish_engine(engine);
	}

	wake_up_all(&i915->gpu_error.reset_queue);
}

bool i915_gem_unset_wedged(struct drm_i915_private *i915)
{
	struct i915_gem_timeline *tl;
	int i;

	lockdep_assert_held(&i915->drm.struct_mutex);
	if (!test_bit(I915_WEDGED, &i915->gpu_error.flags))
		return true;

	/* Before unwedging, make sure that all pending operations
	 * are flushed and errored out - we may have requests waiting upon
	 * third party fences. We marked all inflight requests as EIO, and
	 * every execbuf since returned EIO, for consistency we want all
	 * the currently pending requests to also be marked as EIO, which
	 * is done inside our nop_submit_request - and so we must wait.
	 *
	 * No more can be submitted until we reset the wedged bit.
	 */
	list_for_each_entry(tl, &i915->gt.timelines, link) {
		for (i = 0; i < ARRAY_SIZE(tl->engine); i++) {
			struct i915_request *rq;

			rq = i915_gem_active_peek(&tl->engine[i].last_request,
						  &i915->drm.struct_mutex);
			if (!rq)
				continue;

			/* We can't use our normal waiter as we want to
			 * avoid recursively trying to handle the current
			 * reset. The basic dma_fence_default_wait() installs
			 * a callback for dma_fence_signal(), which is
			 * triggered by our nop handler (indirectly, the
			 * callback enables the signaler thread which is
			 * woken by the nop_submit_request() advancing the seqno
			 * and when the seqno passes the fence, the signaler
			 * then signals the fence waking us up).
			 */
			if (dma_fence_default_wait(&rq->fence, true,
						   MAX_SCHEDULE_TIMEOUT) < 0)
				return false;
		}
	}

	/* Undo nop_submit_request. We prevent all new i915 requests from
	 * being queued (by disallowing execbuf whilst wedged) so having
	 * waited for all active requests above, we know the system is idle
	 * and do not have to worry about a thread being inside
	 * engine->submit_request() as we swap over. So unlike installing
	 * the nop_submit_request on reset, we can do this from normal
	 * context and do not require stop_machine().
	 */
	intel_engines_reset_default_submission(i915);
	i915_gem_contexts_lost(i915);

	smp_mb__before_atomic(); /* complete takeover before enabling execbuf */
	clear_bit(I915_WEDGED, &i915->gpu_error.flags);

	return true;
}

static void
i915_gem_retire_work_handler(struct work_struct *work)
{
	struct drm_i915_private *dev_priv =
		container_of(work, typeof(*dev_priv), gt.retire_work.work);
	struct drm_device *dev = &dev_priv->drm;

	/* Come back later if the device is busy... */
	if (mutex_trylock(&dev->struct_mutex)) {
		i915_retire_requests(dev_priv);
		mutex_unlock(&dev->struct_mutex);
	}

	/*
	 * Keep the retire handler running until we are finally idle.
	 * We do not need to do this test under locking as in the worst-case
	 * we queue the retire worker once too often.
	 */
	if (READ_ONCE(dev_priv->gt.awake))
		queue_delayed_work(dev_priv->wq,
				   &dev_priv->gt.retire_work,
				   round_jiffies_up_relative(HZ));
}

static void shrink_caches(struct drm_i915_private *i915)
{
	/*
	 * kmem_cache_shrink() discards empty slabs and reorders partially
	 * filled slabs to prioritise allocating from the mostly full slabs,
	 * with the aim of reducing fragmentation.
	 */
	kmem_cache_shrink(i915->priorities);
	kmem_cache_shrink(i915->dependencies);
	kmem_cache_shrink(i915->requests);
	kmem_cache_shrink(i915->luts);
	kmem_cache_shrink(i915->vmas);
	kmem_cache_shrink(i915->objects);
}

struct sleep_rcu_work {
	union {
		struct rcu_head rcu;
		struct work_struct work;
	};
	struct drm_i915_private *i915;
	unsigned int epoch;
};

static inline bool
same_epoch(struct drm_i915_private *i915, unsigned int epoch)
{
	/*
	 * There is a small chance that the epoch wrapped since we started
	 * sleeping. If we assume that epoch is at least a u32, then it will
	 * take at least 2^32 * 100ms for it to wrap, or about 326 years.
	 */
	return epoch == READ_ONCE(i915->gt.epoch);
}

static void __sleep_work(struct work_struct *work)
{
	struct sleep_rcu_work *s = container_of(work, typeof(*s), work);
	struct drm_i915_private *i915 = s->i915;
	unsigned int epoch = s->epoch;

	kfree(s);
	if (same_epoch(i915, epoch))
		shrink_caches(i915);
}

static void __sleep_rcu(struct rcu_head *rcu)
{
	struct sleep_rcu_work *s = container_of(rcu, typeof(*s), rcu);
	struct drm_i915_private *i915 = s->i915;

	if (same_epoch(i915, s->epoch)) {
		INIT_WORK(&s->work, __sleep_work);
		queue_work(i915->wq, &s->work);
	} else {
		kfree(s);
	}
}

static inline bool
new_requests_since_last_retire(const struct drm_i915_private *i915)
{
	return (READ_ONCE(i915->gt.active_requests) ||
		work_pending(&i915->gt.idle_work.work));
}

static void
i915_gem_idle_work_handler(struct work_struct *work)
{
	struct drm_i915_private *dev_priv =
		container_of(work, typeof(*dev_priv), gt.idle_work.work);
	unsigned int epoch = I915_EPOCH_INVALID;
	bool rearm_hangcheck;

	if (!READ_ONCE(dev_priv->gt.awake))
		return;

	/*
	 * Wait for last execlists context complete, but bail out in case a
	 * new request is submitted. As we don't trust the hardware, we
	 * continue on if the wait times out. This is necessary to allow
	 * the machine to suspend even if the hardware dies, and we will
	 * try to recover in resume (after depriving the hardware of power,
	 * it may be in a better mmod).
	 */
	__wait_for(if (new_requests_since_last_retire(dev_priv)) return,
		   intel_engines_are_idle(dev_priv),
		   I915_IDLE_ENGINES_TIMEOUT * 1000,
		   10, 500);

	rearm_hangcheck =
		cancel_delayed_work_sync(&dev_priv->gpu_error.hangcheck_work);

	if (!mutex_trylock(&dev_priv->drm.struct_mutex)) {
		/* Currently busy, come back later */
		mod_delayed_work(dev_priv->wq,
				 &dev_priv->gt.idle_work,
				 msecs_to_jiffies(50));
		goto out_rearm;
	}

	/*
	 * New request retired after this work handler started, extend active
	 * period until next instance of the work.
	 */
	if (new_requests_since_last_retire(dev_priv))
		goto out_unlock;

	/*
	 * Be paranoid and flush a concurrent interrupt to make sure
	 * we don't reactivate any irq tasklets after parking.
	 *
	 * FIXME: Note that even though we have waited for execlists to be idle,
	 * there may still be an in-flight interrupt even though the CSB
	 * is now empty. synchronize_irq() makes sure that a residual interrupt
	 * is completed before we continue, but it doesn't prevent the HW from
	 * raising a spurious interrupt later. To complete the shield we should
	 * coordinate disabling the CS irq with flushing the interrupts.
	 */
	synchronize_irq(dev_priv->drm.irq);

	intel_engines_park(dev_priv);
	i915_gem_timelines_park(dev_priv);

	i915_pmu_gt_parked(dev_priv);

	GEM_BUG_ON(!dev_priv->gt.awake);
	dev_priv->gt.awake = false;
	epoch = dev_priv->gt.epoch;
	GEM_BUG_ON(epoch == I915_EPOCH_INVALID);
	rearm_hangcheck = false;

	if (INTEL_GEN(dev_priv) >= 6)
		gen6_rps_idle(dev_priv);

	intel_display_power_put(dev_priv, POWER_DOMAIN_GT_IRQ);

	intel_runtime_pm_put(dev_priv);
out_unlock:
	mutex_unlock(&dev_priv->drm.struct_mutex);

out_rearm:
	if (rearm_hangcheck) {
		GEM_BUG_ON(!dev_priv->gt.awake);
		i915_queue_hangcheck(dev_priv);
	}

	/*
	 * When we are idle, it is an opportune time to reap our caches.
	 * However, we have many objects that utilise RCU and the ordered
	 * i915->wq that this work is executing on. To try and flush any
	 * pending frees now we are idle, we first wait for an RCU grace
	 * period, and then queue a task (that will run last on the wq) to
	 * shrink and re-optimize the caches.
	 */
	if (same_epoch(dev_priv, epoch)) {
		struct sleep_rcu_work *s = kmalloc(sizeof(*s), GFP_KERNEL);
		if (s) {
			s->i915 = dev_priv;
			s->epoch = epoch;
			call_rcu(&s->rcu, __sleep_rcu);
		}
	}
}

void i915_gem_close_object(struct drm_gem_object *gem, struct drm_file *file)
{
	struct drm_i915_private *i915 = to_i915(gem->dev);
	struct drm_i915_gem_object *obj = to_intel_bo(gem);
	struct drm_i915_file_private *fpriv = file->driver_priv;
	struct i915_lut_handle *lut, *ln;

	mutex_lock(&i915->drm.struct_mutex);

	list_for_each_entry_safe(lut, ln, &obj->lut_list, obj_link) {
		struct i915_gem_context *ctx = lut->ctx;
		struct i915_vma *vma;

		GEM_BUG_ON(ctx->file_priv == ERR_PTR(-EBADF));
		if (ctx->file_priv != fpriv)
			continue;

		vma = radix_tree_delete(&ctx->handles_vma, lut->handle);
		GEM_BUG_ON(vma->obj != obj);

		/* We allow the process to have multiple handles to the same
		 * vma, in the same fd namespace, by virtue of flink/open.
		 */
		GEM_BUG_ON(!vma->open_count);
		if (!--vma->open_count && !i915_vma_is_ggtt(vma))
			i915_vma_close(vma);

		list_del(&lut->obj_link);
		list_del(&lut->ctx_link);

		kmem_cache_free(i915->luts, lut);
		__i915_gem_object_release_unless_active(obj);
	}

	mutex_unlock(&i915->drm.struct_mutex);
}

static unsigned long to_wait_timeout(s64 timeout_ns)
{
	if (timeout_ns < 0)
		return MAX_SCHEDULE_TIMEOUT;

	if (timeout_ns == 0)
		return 0;

	return nsecs_to_jiffies_timeout(timeout_ns);
}

/**
 * i915_gem_wait_ioctl - implements DRM_IOCTL_I915_GEM_WAIT
 * @dev: drm device pointer
 * @data: ioctl data blob
 * @file: drm file pointer
 *
 * Returns 0 if successful, else an error is returned with the remaining time in
 * the timeout parameter.
 *  -ETIME: object is still busy after timeout
 *  -ERESTARTSYS: signal interrupted the wait
 *  -ENONENT: object doesn't exist
 * Also possible, but rare:
 *  -EAGAIN: incomplete, restart syscall
 *  -ENOMEM: damn
 *  -ENODEV: Internal IRQ fail
 *  -E?: The add request failed
 *
 * The wait ioctl with a timeout of 0 reimplements the busy ioctl. With any
 * non-zero timeout parameter the wait ioctl will wait for the given number of
 * nanoseconds on an object becoming unbusy. Since the wait itself does so
 * without holding struct_mutex the object may become re-busied before this
 * function completes. A similar but shorter * race condition exists in the busy
 * ioctl
 */
int
i915_gem_wait_ioctl(struct drm_device *dev, void *data, struct drm_file *file)
{
	struct drm_i915_gem_wait *args = data;
	struct drm_i915_gem_object *obj;
	ktime_t start;
	long ret;

	if (args->flags != 0)
		return -EINVAL;

	obj = i915_gem_object_lookup(file, args->bo_handle);
	if (!obj)
		return -ENOENT;

	start = ktime_get();

	ret = i915_gem_object_wait(obj,
				   I915_WAIT_INTERRUPTIBLE | I915_WAIT_ALL,
				   to_wait_timeout(args->timeout_ns),
				   to_rps_client(file));

	if (args->timeout_ns > 0) {
		args->timeout_ns -= ktime_to_ns(ktime_sub(ktime_get(), start));
		if (args->timeout_ns < 0)
			args->timeout_ns = 0;

		/*
		 * Apparently ktime isn't accurate enough and occasionally has a
		 * bit of mismatch in the jiffies<->nsecs<->ktime loop. So patch
		 * things up to make the test happy. We allow up to 1 jiffy.
		 *
		 * This is a regression from the timespec->ktime conversion.
		 */
		if (ret == -ETIME && !nsecs_to_jiffies(args->timeout_ns))
			args->timeout_ns = 0;

		/* Asked to wait beyond the jiffie/scheduler precision? */
		if (ret == -ETIME && args->timeout_ns)
			ret = -EAGAIN;
	}

	i915_gem_object_put(obj);
	return ret;
}

static int wait_for_timeline(struct i915_gem_timeline *tl, unsigned int flags)
{
	int ret, i;

	for (i = 0; i < ARRAY_SIZE(tl->engine); i++) {
		ret = i915_gem_active_wait(&tl->engine[i].last_request, flags);
		if (ret)
			return ret;
	}

	return 0;
}

static int wait_for_engines(struct drm_i915_private *i915)
{
	if (wait_for(intel_engines_are_idle(i915), I915_IDLE_ENGINES_TIMEOUT)) {
		dev_err(i915->drm.dev,
			"Failed to idle engines, declaring wedged!\n");
		if (drm_debug & DRM_UT_DRIVER) {
			struct drm_printer p = drm_debug_printer(__func__);
			struct intel_engine_cs *engine;
			enum intel_engine_id id;

			for_each_engine(engine, i915, id)
				intel_engine_dump(engine, &p,
						  "%s\n", engine->name);
		}

		i915_gem_set_wedged(i915);
		return -EIO;
	}

	return 0;
}

int i915_gem_wait_for_idle(struct drm_i915_private *i915, unsigned int flags)
{
	int ret;

	/* If the device is asleep, we have no requests outstanding */
	if (!READ_ONCE(i915->gt.awake))
		return 0;

	if (flags & I915_WAIT_LOCKED) {
		struct i915_gem_timeline *tl;

		lockdep_assert_held(&i915->drm.struct_mutex);

		list_for_each_entry(tl, &i915->gt.timelines, link) {
			ret = wait_for_timeline(tl, flags);
			if (ret)
				return ret;
		}
		i915_retire_requests(i915);

		ret = wait_for_engines(i915);
	} else {
		ret = wait_for_timeline(&i915->gt.global_timeline, flags);
	}

	return ret;
}

static void __i915_gem_object_flush_for_display(struct drm_i915_gem_object *obj)
{
	/*
	 * We manually flush the CPU domain so that we can override and
	 * force the flush for the display, and perform it asyncrhonously.
	 */
	flush_write_domain(obj, ~I915_GEM_DOMAIN_CPU);
	if (obj->cache_dirty)
		i915_gem_clflush_object(obj, I915_CLFLUSH_FORCE);
	obj->write_domain = 0;
}

void i915_gem_object_flush_if_display(struct drm_i915_gem_object *obj)
{
	if (!READ_ONCE(obj->pin_global))
		return;

	mutex_lock(&obj->base.dev->struct_mutex);
	__i915_gem_object_flush_for_display(obj);
	mutex_unlock(&obj->base.dev->struct_mutex);
}

/**
 * Moves a single object to the WC read, and possibly write domain.
 * @obj: object to act on
 * @write: ask for write access or read only
 *
 * This function returns when the move is complete, including waiting on
 * flushes to occur.
 */
int
i915_gem_object_set_to_wc_domain(struct drm_i915_gem_object *obj, bool write)
{
	int ret;

	lockdep_assert_held(&obj->base.dev->struct_mutex);

	ret = i915_gem_object_wait(obj,
				   I915_WAIT_INTERRUPTIBLE |
				   I915_WAIT_LOCKED |
				   (write ? I915_WAIT_ALL : 0),
				   MAX_SCHEDULE_TIMEOUT,
				   NULL);
	if (ret)
		return ret;

	if (obj->write_domain == I915_GEM_DOMAIN_WC)
		return 0;

	/* Flush and acquire obj->pages so that we are coherent through
	 * direct access in memory with previous cached writes through
	 * shmemfs and that our cache domain tracking remains valid.
	 * For example, if the obj->filp was moved to swap without us
	 * being notified and releasing the pages, we would mistakenly
	 * continue to assume that the obj remained out of the CPU cached
	 * domain.
	 */
	ret = i915_gem_object_pin_pages(obj);
	if (ret)
		return ret;

	flush_write_domain(obj, ~I915_GEM_DOMAIN_WC);

	/* Serialise direct access to this object with the barriers for
	 * coherent writes from the GPU, by effectively invalidating the
	 * WC domain upon first access.
	 */
	if ((obj->read_domains & I915_GEM_DOMAIN_WC) == 0)
		mb();

	/* It should now be out of any other write domains, and we can update
	 * the domain values for our changes.
	 */
	GEM_BUG_ON((obj->write_domain & ~I915_GEM_DOMAIN_WC) != 0);
	obj->read_domains |= I915_GEM_DOMAIN_WC;
	if (write) {
		obj->read_domains = I915_GEM_DOMAIN_WC;
		obj->write_domain = I915_GEM_DOMAIN_WC;
		obj->mm.dirty = true;
	}

	i915_gem_object_unpin_pages(obj);
	return 0;
}

/**
 * Moves a single object to the GTT read, and possibly write domain.
 * @obj: object to act on
 * @write: ask for write access or read only
 *
 * This function returns when the move is complete, including waiting on
 * flushes to occur.
 */
int
i915_gem_object_set_to_gtt_domain(struct drm_i915_gem_object *obj, bool write)
{
	int ret;

	lockdep_assert_held(&obj->base.dev->struct_mutex);

	ret = i915_gem_object_wait(obj,
				   I915_WAIT_INTERRUPTIBLE |
				   I915_WAIT_LOCKED |
				   (write ? I915_WAIT_ALL : 0),
				   MAX_SCHEDULE_TIMEOUT,
				   NULL);
	if (ret)
		return ret;

	if (obj->write_domain == I915_GEM_DOMAIN_GTT)
		return 0;

	/* Flush and acquire obj->pages so that we are coherent through
	 * direct access in memory with previous cached writes through
	 * shmemfs and that our cache domain tracking remains valid.
	 * For example, if the obj->filp was moved to swap without us
	 * being notified and releasing the pages, we would mistakenly
	 * continue to assume that the obj remained out of the CPU cached
	 * domain.
	 */
	ret = i915_gem_object_pin_pages(obj);
	if (ret)
		return ret;

	flush_write_domain(obj, ~I915_GEM_DOMAIN_GTT);

	/* Serialise direct access to this object with the barriers for
	 * coherent writes from the GPU, by effectively invalidating the
	 * GTT domain upon first access.
	 */
	if ((obj->read_domains & I915_GEM_DOMAIN_GTT) == 0)
		mb();

	/* It should now be out of any other write domains, and we can update
	 * the domain values for our changes.
	 */
	GEM_BUG_ON((obj->write_domain & ~I915_GEM_DOMAIN_GTT) != 0);
	obj->read_domains |= I915_GEM_DOMAIN_GTT;
	if (write) {
		obj->read_domains = I915_GEM_DOMAIN_GTT;
		obj->write_domain = I915_GEM_DOMAIN_GTT;
		obj->mm.dirty = true;
	}

	i915_gem_object_unpin_pages(obj);
	return 0;
}

/**
 * Changes the cache-level of an object across all VMA.
 * @obj: object to act on
 * @cache_level: new cache level to set for the object
 *
 * After this function returns, the object will be in the new cache-level
 * across all GTT and the contents of the backing storage will be coherent,
 * with respect to the new cache-level. In order to keep the backing storage
 * coherent for all users, we only allow a single cache level to be set
 * globally on the object and prevent it from being changed whilst the
 * hardware is reading from the object. That is if the object is currently
 * on the scanout it will be set to uncached (or equivalent display
 * cache coherency) and all non-MOCS GPU access will also be uncached so
 * that all direct access to the scanout remains coherent.
 */
int i915_gem_object_set_cache_level(struct drm_i915_gem_object *obj,
				    enum i915_cache_level cache_level)
{
	struct i915_vma *vma;
	int ret;

	lockdep_assert_held(&obj->base.dev->struct_mutex);

	if (obj->cache_level == cache_level)
		return 0;

	/* Inspect the list of currently bound VMA and unbind any that would
	 * be invalid given the new cache-level. This is principally to
	 * catch the issue of the CS prefetch crossing page boundaries and
	 * reading an invalid PTE on older architectures.
	 */
restart:
	list_for_each_entry(vma, &obj->vma_list, obj_link) {
		if (!drm_mm_node_allocated(&vma->node))
			continue;

		if (i915_vma_is_pinned(vma)) {
			DRM_DEBUG("can not change the cache level of pinned objects\n");
			return -EBUSY;
		}

		if (!i915_vma_is_closed(vma) &&
		    i915_gem_valid_gtt_space(vma, cache_level))
			continue;

		ret = i915_vma_unbind(vma);
		if (ret)
			return ret;

		/* As unbinding may affect other elements in the
		 * obj->vma_list (due to side-effects from retiring
		 * an active vma), play safe and restart the iterator.
		 */
		goto restart;
	}

	/* We can reuse the existing drm_mm nodes but need to change the
	 * cache-level on the PTE. We could simply unbind them all and
	 * rebind with the correct cache-level on next use. However since
	 * we already have a valid slot, dma mapping, pages etc, we may as
	 * rewrite the PTE in the belief that doing so tramples upon less
	 * state and so involves less work.
	 */
	if (obj->bind_count) {
		/* Before we change the PTE, the GPU must not be accessing it.
		 * If we wait upon the object, we know that all the bound
		 * VMA are no longer active.
		 */
		ret = i915_gem_object_wait(obj,
					   I915_WAIT_INTERRUPTIBLE |
					   I915_WAIT_LOCKED |
					   I915_WAIT_ALL,
					   MAX_SCHEDULE_TIMEOUT,
					   NULL);
		if (ret)
			return ret;

		if (!HAS_LLC(to_i915(obj->base.dev)) &&
		    cache_level != I915_CACHE_NONE) {
			/* Access to snoopable pages through the GTT is
			 * incoherent and on some machines causes a hard
			 * lockup. Relinquish the CPU mmaping to force
			 * userspace to refault in the pages and we can
			 * then double check if the GTT mapping is still
			 * valid for that pointer access.
			 */
			i915_gem_release_mmap(obj);

			/* As we no longer need a fence for GTT access,
			 * we can relinquish it now (and so prevent having
			 * to steal a fence from someone else on the next
			 * fence request). Note GPU activity would have
			 * dropped the fence as all snoopable access is
			 * supposed to be linear.
			 */
			for_each_ggtt_vma(vma, obj) {
				ret = i915_vma_put_fence(vma);
				if (ret)
					return ret;
			}
		} else {
			/* We either have incoherent backing store and
			 * so no GTT access or the architecture is fully
			 * coherent. In such cases, existing GTT mmaps
			 * ignore the cache bit in the PTE and we can
			 * rewrite it without confusing the GPU or having
			 * to force userspace to fault back in its mmaps.
			 */
		}

		list_for_each_entry(vma, &obj->vma_list, obj_link) {
			if (!drm_mm_node_allocated(&vma->node))
				continue;

			ret = i915_vma_bind(vma, cache_level, PIN_UPDATE);
			if (ret)
				return ret;
		}
	}

	list_for_each_entry(vma, &obj->vma_list, obj_link)
		vma->node.color = cache_level;
	i915_gem_object_set_cache_coherency(obj, cache_level);
	obj->cache_dirty = true; /* Always invalidate stale cachelines */

	return 0;
}

int i915_gem_get_caching_ioctl(struct drm_device *dev, void *data,
			       struct drm_file *file)
{
	struct drm_i915_gem_caching *args = data;
	struct drm_i915_gem_object *obj;
	int err = 0;

	rcu_read_lock();
	obj = i915_gem_object_lookup_rcu(file, args->handle);
	if (!obj) {
		err = -ENOENT;
		goto out;
	}

	switch (obj->cache_level) {
	case I915_CACHE_LLC:
	case I915_CACHE_L3_LLC:
		args->caching = I915_CACHING_CACHED;
		break;

	case I915_CACHE_WT:
		args->caching = I915_CACHING_DISPLAY;
		break;

	default:
		args->caching = I915_CACHING_NONE;
		break;
	}
out:
	rcu_read_unlock();
	return err;
}

int i915_gem_set_caching_ioctl(struct drm_device *dev, void *data,
			       struct drm_file *file)
{
	struct drm_i915_private *i915 = to_i915(dev);
	struct drm_i915_gem_caching *args = data;
	struct drm_i915_gem_object *obj;
	enum i915_cache_level level;
	int ret = 0;

	switch (args->caching) {
	case I915_CACHING_NONE:
		level = I915_CACHE_NONE;
		break;
	case I915_CACHING_CACHED:
		/*
		 * Due to a HW issue on BXT A stepping, GPU stores via a
		 * snooped mapping may leave stale data in a corresponding CPU
		 * cacheline, whereas normally such cachelines would get
		 * invalidated.
		 */
		if (!HAS_LLC(i915) && !HAS_SNOOP(i915))
			return -ENODEV;

		level = I915_CACHE_LLC;
		break;
	case I915_CACHING_DISPLAY:
		level = HAS_WT(i915) ? I915_CACHE_WT : I915_CACHE_NONE;
		break;
	default:
		return -EINVAL;
	}

	obj = i915_gem_object_lookup(file, args->handle);
	if (!obj)
		return -ENOENT;

	/*
	 * The caching mode of proxy object is handled by its generator, and
	 * not allowed to be changed by userspace.
	 */
	if (i915_gem_object_is_proxy(obj)) {
		ret = -ENXIO;
		goto out;
	}

	if (obj->cache_level == level)
		goto out;

	ret = i915_gem_object_wait(obj,
				   I915_WAIT_INTERRUPTIBLE,
				   MAX_SCHEDULE_TIMEOUT,
				   to_rps_client(file));
	if (ret)
		goto out;

	ret = i915_mutex_lock_interruptible(dev);
	if (ret)
		goto out;

	ret = i915_gem_object_set_cache_level(obj, level);
	mutex_unlock(&dev->struct_mutex);

out:
	i915_gem_object_put(obj);
	return ret;
}

/*
 * Prepare buffer for display plane (scanout, cursors, etc).
 * Can be called from an uninterruptible phase (modesetting) and allows
 * any flushes to be pipelined (for pageflips).
 */
struct i915_vma *
i915_gem_object_pin_to_display_plane(struct drm_i915_gem_object *obj,
				     u32 alignment,
				     const struct i915_ggtt_view *view,
				     unsigned int flags)
{
	struct i915_vma *vma;
	int ret;

	lockdep_assert_held(&obj->base.dev->struct_mutex);

	/* Mark the global pin early so that we account for the
	 * display coherency whilst setting up the cache domains.
	 */
	obj->pin_global++;

	/* The display engine is not coherent with the LLC cache on gen6.  As
	 * a result, we make sure that the pinning that is about to occur is
	 * done with uncached PTEs. This is lowest common denominator for all
	 * chipsets.
	 *
	 * However for gen6+, we could do better by using the GFDT bit instead
	 * of uncaching, which would allow us to flush all the LLC-cached data
	 * with that bit in the PTE to main memory with just one PIPE_CONTROL.
	 */
	ret = i915_gem_object_set_cache_level(obj,
					      HAS_WT(to_i915(obj->base.dev)) ?
					      I915_CACHE_WT : I915_CACHE_NONE);
	if (ret) {
		vma = ERR_PTR(ret);
		goto err_unpin_global;
	}

	/* As the user may map the buffer once pinned in the display plane
	 * (e.g. libkms for the bootup splash), we have to ensure that we
	 * always use map_and_fenceable for all scanout buffers. However,
	 * it may simply be too big to fit into mappable, in which case
	 * put it anyway and hope that userspace can cope (but always first
	 * try to preserve the existing ABI).
	 */
	vma = ERR_PTR(-ENOSPC);
	if ((flags & PIN_MAPPABLE) == 0 &&
	    (!view || view->type == I915_GGTT_VIEW_NORMAL))
		vma = i915_gem_object_ggtt_pin(obj, view, 0, alignment,
					       flags |
					       PIN_MAPPABLE |
					       PIN_NONBLOCK);
	if (IS_ERR(vma))
		vma = i915_gem_object_ggtt_pin(obj, view, 0, alignment, flags);
	if (IS_ERR(vma))
		goto err_unpin_global;

	vma->display_alignment = max_t(u64, vma->display_alignment, alignment);

	/* Treat this as an end-of-frame, like intel_user_framebuffer_dirty() */
	__i915_gem_object_flush_for_display(obj);
	intel_fb_obj_flush(obj, ORIGIN_DIRTYFB);

	/* It should now be out of any other write domains, and we can update
	 * the domain values for our changes.
	 */
	obj->read_domains |= I915_GEM_DOMAIN_GTT;

	return vma;

err_unpin_global:
	obj->pin_global--;
	return vma;
}

void
i915_gem_object_unpin_from_display_plane(struct i915_vma *vma)
{
	lockdep_assert_held(&vma->vm->i915->drm.struct_mutex);

	if (WARN_ON(vma->obj->pin_global == 0))
		return;

	if (--vma->obj->pin_global == 0)
		vma->display_alignment = I915_GTT_MIN_ALIGNMENT;

	/* Bump the LRU to try and avoid premature eviction whilst flipping  */
	i915_gem_object_bump_inactive_ggtt(vma->obj);

	i915_vma_unpin(vma);
}

/**
 * Moves a single object to the CPU read, and possibly write domain.
 * @obj: object to act on
 * @write: requesting write or read-only access
 *
 * This function returns when the move is complete, including waiting on
 * flushes to occur.
 */
int
i915_gem_object_set_to_cpu_domain(struct drm_i915_gem_object *obj, bool write)
{
	int ret;

	lockdep_assert_held(&obj->base.dev->struct_mutex);

	ret = i915_gem_object_wait(obj,
				   I915_WAIT_INTERRUPTIBLE |
				   I915_WAIT_LOCKED |
				   (write ? I915_WAIT_ALL : 0),
				   MAX_SCHEDULE_TIMEOUT,
				   NULL);
	if (ret)
		return ret;

	flush_write_domain(obj, ~I915_GEM_DOMAIN_CPU);

	/* Flush the CPU cache if it's still invalid. */
	if ((obj->read_domains & I915_GEM_DOMAIN_CPU) == 0) {
		i915_gem_clflush_object(obj, I915_CLFLUSH_SYNC);
		obj->read_domains |= I915_GEM_DOMAIN_CPU;
	}

	/* It should now be out of any other write domains, and we can update
	 * the domain values for our changes.
	 */
	GEM_BUG_ON(obj->write_domain & ~I915_GEM_DOMAIN_CPU);

	/* If we're writing through the CPU, then the GPU read domains will
	 * need to be invalidated at next use.
	 */
	if (write)
		__start_cpu_write(obj);

	return 0;
}

/* Throttle our rendering by waiting until the ring has completed our requests
 * emitted over 20 msec ago.
 *
 * Note that if we were to use the current jiffies each time around the loop,
 * we wouldn't escape the function with any frames outstanding if the time to
 * render a frame was over 20ms.
 *
 * This should get us reasonable parallelism between CPU and GPU but also
 * relatively low latency when blocking on a particular request to finish.
 */
static int
i915_gem_ring_throttle(struct drm_device *dev, struct drm_file *file)
{
	struct drm_i915_private *dev_priv = to_i915(dev);
	struct drm_i915_file_private *file_priv = file->driver_priv;
	unsigned long recent_enough = jiffies - DRM_I915_THROTTLE_JIFFIES;
	struct i915_request *request, *target = NULL;
	long ret;

	/* ABI: return -EIO if already wedged */
	if (i915_terminally_wedged(&dev_priv->gpu_error))
		return -EIO;

	spin_lock(&file_priv->mm.lock);
	list_for_each_entry(request, &file_priv->mm.request_list, client_link) {
		if (time_after_eq(request->emitted_jiffies, recent_enough))
			break;

		if (target) {
			list_del(&target->client_link);
			target->file_priv = NULL;
		}

		target = request;
	}
	if (target)
		i915_request_get(target);
	spin_unlock(&file_priv->mm.lock);

	if (target == NULL)
		return 0;

	ret = i915_request_wait(target,
				I915_WAIT_INTERRUPTIBLE,
				MAX_SCHEDULE_TIMEOUT);
	i915_request_put(target);

	return ret < 0 ? ret : 0;
}

struct i915_vma *
i915_gem_object_ggtt_pin(struct drm_i915_gem_object *obj,
			 const struct i915_ggtt_view *view,
			 u64 size,
			 u64 alignment,
			 u64 flags)
{
	struct drm_i915_private *dev_priv = to_i915(obj->base.dev);
	struct i915_address_space *vm = &dev_priv->ggtt.base;
	struct i915_vma *vma;
	int ret;

	lockdep_assert_held(&obj->base.dev->struct_mutex);

	if (flags & PIN_MAPPABLE &&
	    (!view || view->type == I915_GGTT_VIEW_NORMAL)) {
		/* If the required space is larger than the available
		 * aperture, we will not able to find a slot for the
		 * object and unbinding the object now will be in
		 * vain. Worse, doing so may cause us to ping-pong
		 * the object in and out of the Global GTT and
		 * waste a lot of cycles under the mutex.
		 */
		if (obj->base.size > dev_priv->ggtt.mappable_end)
			return ERR_PTR(-E2BIG);

		/* If NONBLOCK is set the caller is optimistically
		 * trying to cache the full object within the mappable
		 * aperture, and *must* have a fallback in place for
		 * situations where we cannot bind the object. We
		 * can be a little more lax here and use the fallback
		 * more often to avoid costly migrations of ourselves
		 * and other objects within the aperture.
		 *
		 * Half-the-aperture is used as a simple heuristic.
		 * More interesting would to do search for a free
		 * block prior to making the commitment to unbind.
		 * That caters for the self-harm case, and with a
		 * little more heuristics (e.g. NOFAULT, NOEVICT)
		 * we could try to minimise harm to others.
		 */
		if (flags & PIN_NONBLOCK &&
		    obj->base.size > dev_priv->ggtt.mappable_end / 2)
			return ERR_PTR(-ENOSPC);
	}

	vma = i915_vma_instance(obj, vm, view);
	if (unlikely(IS_ERR(vma)))
		return vma;

	if (i915_vma_misplaced(vma, size, alignment, flags)) {
		if (flags & PIN_NONBLOCK) {
			if (i915_vma_is_pinned(vma) || i915_vma_is_active(vma))
				return ERR_PTR(-ENOSPC);

			if (flags & PIN_MAPPABLE &&
			    vma->fence_size > dev_priv->ggtt.mappable_end / 2)
				return ERR_PTR(-ENOSPC);
		}

		WARN(i915_vma_is_pinned(vma),
		     "bo is already pinned in ggtt with incorrect alignment:"
		     " offset=%08x, req.alignment=%llx,"
		     " req.map_and_fenceable=%d, vma->map_and_fenceable=%d\n",
		     i915_ggtt_offset(vma), alignment,
		     !!(flags & PIN_MAPPABLE),
		     i915_vma_is_map_and_fenceable(vma));
		ret = i915_vma_unbind(vma);
		if (ret)
			return ERR_PTR(ret);
	}

	ret = i915_vma_pin(vma, size, alignment, flags | PIN_GLOBAL);
	if (ret)
		return ERR_PTR(ret);

	return vma;
}

static __always_inline unsigned int __busy_read_flag(unsigned int id)
{
	/* Note that we could alias engines in the execbuf API, but
	 * that would be very unwise as it prevents userspace from
	 * fine control over engine selection. Ahem.
	 *
	 * This should be something like EXEC_MAX_ENGINE instead of
	 * I915_NUM_ENGINES.
	 */
	BUILD_BUG_ON(I915_NUM_ENGINES > 16);
	return 0x10000 << id;
}

static __always_inline unsigned int __busy_write_id(unsigned int id)
{
	/* The uABI guarantees an active writer is also amongst the read
	 * engines. This would be true if we accessed the activity tracking
	 * under the lock, but as we perform the lookup of the object and
	 * its activity locklessly we can not guarantee that the last_write
	 * being active implies that we have set the same engine flag from
	 * last_read - hence we always set both read and write busy for
	 * last_write.
	 */
	return id | __busy_read_flag(id);
}

static __always_inline unsigned int
__busy_set_if_active(const struct dma_fence *fence,
		     unsigned int (*flag)(unsigned int id))
{
	struct i915_request *rq;

	/* We have to check the current hw status of the fence as the uABI
	 * guarantees forward progress. We could rely on the idle worker
	 * to eventually flush us, but to minimise latency just ask the
	 * hardware.
	 *
	 * Note we only report on the status of native fences.
	 */
	if (!dma_fence_is_i915(fence))
		return 0;

	/* opencode to_request() in order to avoid const warnings */
	rq = container_of(fence, struct i915_request, fence);
	if (i915_request_completed(rq))
		return 0;

	return flag(rq->engine->uabi_id);
}

static __always_inline unsigned int
busy_check_reader(const struct dma_fence *fence)
{
	return __busy_set_if_active(fence, __busy_read_flag);
}

static __always_inline unsigned int
busy_check_writer(const struct dma_fence *fence)
{
	if (!fence)
		return 0;

	return __busy_set_if_active(fence, __busy_write_id);
}

int
i915_gem_busy_ioctl(struct drm_device *dev, void *data,
		    struct drm_file *file)
{
	struct drm_i915_gem_busy *args = data;
	struct drm_i915_gem_object *obj;
	struct reservation_object_list *list;
	unsigned int seq;
	int err;

	err = -ENOENT;
	rcu_read_lock();
	obj = i915_gem_object_lookup_rcu(file, args->handle);
	if (!obj)
		goto out;

	/* A discrepancy here is that we do not report the status of
	 * non-i915 fences, i.e. even though we may report the object as idle,
	 * a call to set-domain may still stall waiting for foreign rendering.
	 * This also means that wait-ioctl may report an object as busy,
	 * where busy-ioctl considers it idle.
	 *
	 * We trade the ability to warn of foreign fences to report on which
	 * i915 engines are active for the object.
	 *
	 * Alternatively, we can trade that extra information on read/write
	 * activity with
	 *	args->busy =
	 *		!reservation_object_test_signaled_rcu(obj->resv, true);
	 * to report the overall busyness. This is what the wait-ioctl does.
	 *
	 */
retry:
	seq = raw_read_seqcount(&obj->resv->seq);

	/* Translate the exclusive fence to the READ *and* WRITE engine */
	args->busy = busy_check_writer(rcu_dereference(obj->resv->fence_excl));

	/* Translate shared fences to READ set of engines */
	list = rcu_dereference(obj->resv->fence);
	if (list) {
		unsigned int shared_count = list->shared_count, i;

		for (i = 0; i < shared_count; ++i) {
			struct dma_fence *fence =
				rcu_dereference(list->shared[i]);

			args->busy |= busy_check_reader(fence);
		}
	}

	if (args->busy && read_seqcount_retry(&obj->resv->seq, seq))
		goto retry;

	err = 0;
out:
	rcu_read_unlock();
	return err;
}

int
i915_gem_throttle_ioctl(struct drm_device *dev, void *data,
			struct drm_file *file_priv)
{
	return i915_gem_ring_throttle(dev, file_priv);
}

int
i915_gem_madvise_ioctl(struct drm_device *dev, void *data,
		       struct drm_file *file_priv)
{
	struct drm_i915_private *dev_priv = to_i915(dev);
	struct drm_i915_gem_madvise *args = data;
	struct drm_i915_gem_object *obj;
	int err;

	switch (args->madv) {
	case I915_MADV_DONTNEED:
	case I915_MADV_WILLNEED:
	    break;
	default:
	    return -EINVAL;
	}

	obj = i915_gem_object_lookup(file_priv, args->handle);
	if (!obj)
		return -ENOENT;

	err = mutex_lock_interruptible(&obj->mm.lock);
	if (err)
		goto out;

	if (i915_gem_object_has_pages(obj) &&
	    i915_gem_object_is_tiled(obj) &&
	    dev_priv->quirks & QUIRK_PIN_SWIZZLED_PAGES) {
		if (obj->mm.madv == I915_MADV_WILLNEED) {
			GEM_BUG_ON(!obj->mm.quirked);
			__i915_gem_object_unpin_pages(obj);
			obj->mm.quirked = false;
		}
		if (args->madv == I915_MADV_WILLNEED) {
			GEM_BUG_ON(obj->mm.quirked);
			__i915_gem_object_pin_pages(obj);
			obj->mm.quirked = true;
		}
	}

	if (obj->mm.madv != __I915_MADV_PURGED)
		obj->mm.madv = args->madv;

	/* if the object is no longer attached, discard its backing storage */
	if (obj->mm.madv == I915_MADV_DONTNEED &&
	    !i915_gem_object_has_pages(obj))
		i915_gem_object_truncate(obj);

	args->retained = obj->mm.madv != __I915_MADV_PURGED;
	mutex_unlock(&obj->mm.lock);

out:
	i915_gem_object_put(obj);
	return err;
}

static void
frontbuffer_retire(struct i915_gem_active *active, struct i915_request *request)
{
	struct drm_i915_gem_object *obj =
		container_of(active, typeof(*obj), frontbuffer_write);

	intel_fb_obj_flush(obj, ORIGIN_CS);
}

void i915_gem_object_init(struct drm_i915_gem_object *obj,
			  const struct drm_i915_gem_object_ops *ops)
{
	mutex_init(&obj->mm.lock);

	INIT_LIST_HEAD(&obj->vma_list);
	INIT_LIST_HEAD(&obj->lut_list);
	INIT_LIST_HEAD(&obj->batch_pool_link);

	obj->ops = ops;

	reservation_object_init(&obj->__builtin_resv);
	obj->resv = &obj->__builtin_resv;

	obj->frontbuffer_ggtt_origin = ORIGIN_GTT;
	init_request_active(&obj->frontbuffer_write, frontbuffer_retire);

	obj->mm.madv = I915_MADV_WILLNEED;
	INIT_RADIX_TREE(&obj->mm.get_page.radix, GFP_KERNEL | __GFP_NOWARN);
	mutex_init(&obj->mm.get_page.lock);

	i915_gem_info_add_obj(to_i915(obj->base.dev), obj->base.size);
}

static const struct drm_i915_gem_object_ops i915_gem_object_ops = {
	.flags = I915_GEM_OBJECT_HAS_STRUCT_PAGE |
		 I915_GEM_OBJECT_IS_SHRINKABLE,

	.get_pages = i915_gem_object_get_pages_gtt,
	.put_pages = i915_gem_object_put_pages_gtt,

	.pwrite = i915_gem_object_pwrite_gtt,
};

static int i915_gem_object_create_shmem(struct drm_device *dev,
					struct drm_gem_object *obj,
					size_t size)
{
	struct drm_i915_private *i915 = to_i915(dev);
	unsigned long flags = VM_NORESERVE;
	struct file *filp;

	drm_gem_private_object_init(dev, obj, size);

	if (i915->mm.gemfs)
		filp = shmem_file_setup_with_mnt(i915->mm.gemfs, "i915", size,
						 flags);
	else
		filp = shmem_file_setup("i915", size, flags);

	if (IS_ERR(filp))
		return PTR_ERR(filp);

	obj->filp = filp;

	return 0;
}

struct drm_i915_gem_object *
i915_gem_object_create(struct drm_i915_private *dev_priv, u64 size)
{
	struct drm_i915_gem_object *obj;
	struct address_space *mapping;
	unsigned int cache_level;
	gfp_t mask;
	int ret;

	/* There is a prevalence of the assumption that we fit the object's
	 * page count inside a 32bit _signed_ variable. Let's document this and
	 * catch if we ever need to fix it. In the meantime, if you do spot
	 * such a local variable, please consider fixing!
	 */
	if (size >> PAGE_SHIFT > INT_MAX)
		return ERR_PTR(-E2BIG);

	if (overflows_type(size, obj->base.size))
		return ERR_PTR(-E2BIG);

	obj = i915_gem_object_alloc(dev_priv);
	if (obj == NULL)
		return ERR_PTR(-ENOMEM);

	ret = i915_gem_object_create_shmem(&dev_priv->drm, &obj->base, size);
	if (ret)
		goto fail;

	mask = GFP_HIGHUSER | __GFP_RECLAIMABLE;
	if (IS_I965GM(dev_priv) || IS_I965G(dev_priv)) {
		/* 965gm cannot relocate objects above 4GiB. */
		mask &= ~__GFP_HIGHMEM;
		mask |= __GFP_DMA32;
	}

	mapping = obj->base.filp->f_mapping;
	mapping_set_gfp_mask(mapping, mask);
	GEM_BUG_ON(!(mapping_gfp_mask(mapping) & __GFP_RECLAIM));

	i915_gem_object_init(obj, &i915_gem_object_ops);

	obj->write_domain = I915_GEM_DOMAIN_CPU;
	obj->read_domains = I915_GEM_DOMAIN_CPU;

	if (HAS_LLC(dev_priv))
		/* On some devices, we can have the GPU use the LLC (the CPU
		 * cache) for about a 10% performance improvement
		 * compared to uncached.  Graphics requests other than
		 * display scanout are coherent with the CPU in
		 * accessing this cache.  This means in this mode we
		 * don't need to clflush on the CPU side, and on the
		 * GPU side we only need to flush internal caches to
		 * get data visible to the CPU.
		 *
		 * However, we maintain the display planes as UC, and so
		 * need to rebind when first used as such.
		 */
		cache_level = I915_CACHE_LLC;
	else
		cache_level = I915_CACHE_NONE;

	i915_gem_object_set_cache_coherency(obj, cache_level);

	trace_i915_gem_object_create(obj);

	return obj;

fail:
	i915_gem_object_free(obj);
	return ERR_PTR(ret);
}

static bool discard_backing_storage(struct drm_i915_gem_object *obj)
{
	/* If we are the last user of the backing storage (be it shmemfs
	 * pages or stolen etc), we know that the pages are going to be
	 * immediately released. In this case, we can then skip copying
	 * back the contents from the GPU.
	 */

	if (obj->mm.madv != I915_MADV_WILLNEED)
		return false;

	if (obj->base.filp == NULL)
		return true;

	/* At first glance, this looks racy, but then again so would be
	 * userspace racing mmap against close. However, the first external
	 * reference to the filp can only be obtained through the
	 * i915_gem_mmap_ioctl() which safeguards us against the user
	 * acquiring such a reference whilst we are in the middle of
	 * freeing the object.
	 */
	return atomic_long_read(&obj->base.filp->f_count) == 1;
}

static void __i915_gem_free_objects(struct drm_i915_private *i915,
				    struct llist_node *freed)
{
	struct drm_i915_gem_object *obj, *on;

	intel_runtime_pm_get(i915);
	llist_for_each_entry_safe(obj, on, freed, freed) {
		struct i915_vma *vma, *vn;

		trace_i915_gem_object_destroy(obj);

		mutex_lock(&i915->drm.struct_mutex);

		GEM_BUG_ON(i915_gem_object_is_active(obj));
		list_for_each_entry_safe(vma, vn,
					 &obj->vma_list, obj_link) {
			GEM_BUG_ON(i915_vma_is_active(vma));
			vma->flags &= ~I915_VMA_PIN_MASK;
			i915_vma_close(vma);
		}
		GEM_BUG_ON(!list_empty(&obj->vma_list));
		GEM_BUG_ON(!RB_EMPTY_ROOT(&obj->vma_tree));

		/* This serializes freeing with the shrinker. Since the free
		 * is delayed, first by RCU then by the workqueue, we want the
		 * shrinker to be able to free pages of unreferenced objects,
		 * or else we may oom whilst there are plenty of deferred
		 * freed objects.
		 */
		if (i915_gem_object_has_pages(obj)) {
			spin_lock(&i915->mm.obj_lock);
			list_del_init(&obj->mm.link);
			spin_unlock(&i915->mm.obj_lock);
		}

		mutex_unlock(&i915->drm.struct_mutex);

		GEM_BUG_ON(obj->bind_count);
		GEM_BUG_ON(obj->userfault_count);
		GEM_BUG_ON(atomic_read(&obj->frontbuffer_bits));
		GEM_BUG_ON(!list_empty(&obj->lut_list));

		if (obj->ops->release)
			obj->ops->release(obj);

		if (WARN_ON(i915_gem_object_has_pinned_pages(obj)))
			atomic_set(&obj->mm.pages_pin_count, 0);
		__i915_gem_object_put_pages(obj, I915_MM_NORMAL);
		GEM_BUG_ON(i915_gem_object_has_pages(obj));

		if (obj->base.import_attach)
			drm_prime_gem_destroy(&obj->base, NULL);

		reservation_object_fini(&obj->__builtin_resv);
		drm_gem_object_release(&obj->base);
		i915_gem_info_remove_obj(i915, obj->base.size);

		kfree(obj->bit_17);
		i915_gem_object_free(obj);

		GEM_BUG_ON(!atomic_read(&i915->mm.free_count));
		atomic_dec(&i915->mm.free_count);

		if (on)
			cond_resched();
	}
	intel_runtime_pm_put(i915);
}

static void i915_gem_flush_free_objects(struct drm_i915_private *i915)
{
	struct llist_node *freed;

	/* Free the oldest, most stale object to keep the free_list short */
	freed = NULL;
	if (!llist_empty(&i915->mm.free_list)) { /* quick test for hotpath */
		/* Only one consumer of llist_del_first() allowed */
		spin_lock(&i915->mm.free_lock);
		freed = llist_del_first(&i915->mm.free_list);
		spin_unlock(&i915->mm.free_lock);
	}
	if (unlikely(freed)) {
		freed->next = NULL;
		__i915_gem_free_objects(i915, freed);
	}
}

static void __i915_gem_free_work(struct work_struct *work)
{
	struct drm_i915_private *i915 =
		container_of(work, struct drm_i915_private, mm.free_work);
	struct llist_node *freed;

	/*
	 * All file-owned VMA should have been released by this point through
	 * i915_gem_close_object(), or earlier by i915_gem_context_close().
	 * However, the object may also be bound into the global GTT (e.g.
	 * older GPUs without per-process support, or for direct access through
	 * the GTT either for the user or for scanout). Those VMA still need to
	 * unbound now.
	 */

	spin_lock(&i915->mm.free_lock);
	while ((freed = llist_del_all(&i915->mm.free_list))) {
		spin_unlock(&i915->mm.free_lock);

		__i915_gem_free_objects(i915, freed);
		if (need_resched())
			return;

		spin_lock(&i915->mm.free_lock);
	}
	spin_unlock(&i915->mm.free_lock);
}

static void __i915_gem_free_object_rcu(struct rcu_head *head)
{
	struct drm_i915_gem_object *obj =
		container_of(head, typeof(*obj), rcu);
	struct drm_i915_private *i915 = to_i915(obj->base.dev);

	/*
	 * Since we require blocking on struct_mutex to unbind the freed
	 * object from the GPU before releasing resources back to the
	 * system, we can not do that directly from the RCU callback (which may
	 * be a softirq context), but must instead then defer that work onto a
	 * kthread. We use the RCU callback rather than move the freed object
	 * directly onto the work queue so that we can mix between using the
	 * worker and performing frees directly from subsequent allocations for
	 * crude but effective memory throttling.
	 */
	if (llist_add(&obj->freed, &i915->mm.free_list))
		queue_work(i915->wq, &i915->mm.free_work);
}

void i915_gem_free_object(struct drm_gem_object *gem_obj)
{
	struct drm_i915_gem_object *obj = to_intel_bo(gem_obj);

	if (obj->mm.quirked)
		__i915_gem_object_unpin_pages(obj);

	if (discard_backing_storage(obj))
		obj->mm.madv = I915_MADV_DONTNEED;

	/*
	 * Before we free the object, make sure any pure RCU-only
	 * read-side critical sections are complete, e.g.
	 * i915_gem_busy_ioctl(). For the corresponding synchronized
	 * lookup see i915_gem_object_lookup_rcu().
	 */
	atomic_inc(&to_i915(obj->base.dev)->mm.free_count);
	call_rcu(&obj->rcu, __i915_gem_free_object_rcu);
}

void __i915_gem_object_release_unless_active(struct drm_i915_gem_object *obj)
{
	lockdep_assert_held(&obj->base.dev->struct_mutex);

	if (!i915_gem_object_has_active_reference(obj) &&
	    i915_gem_object_is_active(obj))
		i915_gem_object_set_active_reference(obj);
	else
		i915_gem_object_put(obj);
}

static void assert_kernel_context_is_current(struct drm_i915_private *i915)
{
	struct i915_gem_context *kernel_context = i915->kernel_context;
	struct intel_engine_cs *engine;
	enum intel_engine_id id;

	for_each_engine(engine, i915, id) {
		GEM_BUG_ON(__i915_gem_active_peek(&engine->timeline->last_request));
		GEM_BUG_ON(engine->last_retired_context != kernel_context);
	}
}

void i915_gem_sanitize(struct drm_i915_private *i915)
{
	if (i915_terminally_wedged(&i915->gpu_error)) {
		mutex_lock(&i915->drm.struct_mutex);
		i915_gem_unset_wedged(i915);
		mutex_unlock(&i915->drm.struct_mutex);
	}

	/*
	 * If we inherit context state from the BIOS or earlier occupants
	 * of the GPU, the GPU may be in an inconsistent state when we
	 * try to take over. The only way to remove the earlier state
	 * is by resetting. However, resetting on earlier gen is tricky as
	 * it may impact the display and we are uncertain about the stability
	 * of the reset, so this could be applied to even earlier gen.
	 */
	if (INTEL_GEN(i915) >= 5 && intel_has_gpu_reset(i915))
		WARN_ON(intel_gpu_reset(i915, ALL_ENGINES));
}

int i915_gem_suspend(struct drm_i915_private *dev_priv)
{
	struct drm_device *dev = &dev_priv->drm;
	int ret;

	intel_runtime_pm_get(dev_priv);
	intel_suspend_gt_powersave(dev_priv);

	mutex_lock(&dev->struct_mutex);

	/* We have to flush all the executing contexts to main memory so
	 * that they can saved in the hibernation image. To ensure the last
	 * context image is coherent, we have to switch away from it. That
	 * leaves the dev_priv->kernel_context still active when
	 * we actually suspend, and its image in memory may not match the GPU
	 * state. Fortunately, the kernel_context is disposable and we do
	 * not rely on its state.
	 */
	if (!i915_terminally_wedged(&dev_priv->gpu_error)) {
		ret = i915_gem_switch_to_kernel_context(dev_priv);
		if (ret)
			goto err_unlock;

		ret = i915_gem_wait_for_idle(dev_priv,
					     I915_WAIT_INTERRUPTIBLE |
					     I915_WAIT_LOCKED);
		if (ret && ret != -EIO)
			goto err_unlock;

		assert_kernel_context_is_current(dev_priv);
	}
	i915_gem_contexts_lost(dev_priv);
	mutex_unlock(&dev->struct_mutex);

	intel_uc_suspend(dev_priv);

	cancel_delayed_work_sync(&dev_priv->gpu_error.hangcheck_work);
	cancel_delayed_work_sync(&dev_priv->gt.retire_work);

	/* As the idle_work is rearming if it detects a race, play safe and
	 * repeat the flush until it is definitely idle.
	 */
	drain_delayed_work(&dev_priv->gt.idle_work);

	/* Assert that we sucessfully flushed all the work and
	 * reset the GPU back to its idle, low power state.
	 */
	WARN_ON(dev_priv->gt.awake);
	if (WARN_ON(!intel_engines_are_idle(dev_priv)))
		i915_gem_set_wedged(dev_priv); /* no hope, discard everything */

	/*
	 * Neither the BIOS, ourselves or any other kernel
	 * expects the system to be in execlists mode on startup,
	 * so we need to reset the GPU back to legacy mode. And the only
	 * known way to disable logical contexts is through a GPU reset.
	 *
	 * So in order to leave the system in a known default configuration,
	 * always reset the GPU upon unload and suspend. Afterwards we then
	 * clean up the GEM state tracking, flushing off the requests and
	 * leaving the system in a known idle state.
	 *
	 * Note that is of the upmost importance that the GPU is idle and
	 * all stray writes are flushed *before* we dismantle the backing
	 * storage for the pinned objects.
	 *
	 * However, since we are uncertain that resetting the GPU on older
	 * machines is a good idea, we don't - just in case it leaves the
	 * machine in an unusable condition.
	 */
	i915_gem_sanitize(dev_priv);

	intel_runtime_pm_put(dev_priv);
	return 0;

err_unlock:
	mutex_unlock(&dev->struct_mutex);
	intel_runtime_pm_put(dev_priv);
	return ret;
}

void i915_gem_resume(struct drm_i915_private *i915)
{
	WARN_ON(i915->gt.awake);

	mutex_lock(&i915->drm.struct_mutex);
	intel_uncore_forcewake_get(i915, FORCEWAKE_ALL);

	i915_gem_restore_gtt_mappings(i915);
	i915_gem_restore_fences(i915);

	/*
	 * As we didn't flush the kernel context before suspend, we cannot
	 * guarantee that the context image is complete. So let's just reset
	 * it and start again.
	 */
	i915->gt.resume(i915);

	if (i915_gem_init_hw(i915))
		goto err_wedged;

	intel_uc_resume(i915);

	/* Always reload a context for powersaving. */
	if (i915_gem_switch_to_kernel_context(i915))
		goto err_wedged;

out_unlock:
	intel_uncore_forcewake_put(i915, FORCEWAKE_ALL);
	mutex_unlock(&i915->drm.struct_mutex);
	return;

err_wedged:
	if (!i915_terminally_wedged(&i915->gpu_error)) {
		DRM_ERROR("failed to re-initialize GPU, declaring wedged!\n");
		i915_gem_set_wedged(i915);
	}
	goto out_unlock;
}

void i915_gem_init_swizzling(struct drm_i915_private *dev_priv)
{
	if (INTEL_GEN(dev_priv) < 5 ||
	    dev_priv->mm.bit_6_swizzle_x == I915_BIT_6_SWIZZLE_NONE)
		return;

	I915_WRITE(DISP_ARB_CTL, I915_READ(DISP_ARB_CTL) |
				 DISP_TILE_SURFACE_SWIZZLING);

	if (IS_GEN5(dev_priv))
		return;

	I915_WRITE(TILECTL, I915_READ(TILECTL) | TILECTL_SWZCTL);
	if (IS_GEN6(dev_priv))
		I915_WRITE(ARB_MODE, _MASKED_BIT_ENABLE(ARB_MODE_SWIZZLE_SNB));
	else if (IS_GEN7(dev_priv))
		I915_WRITE(ARB_MODE, _MASKED_BIT_ENABLE(ARB_MODE_SWIZZLE_IVB));
	else if (IS_GEN8(dev_priv))
		I915_WRITE(GAMTARBMODE, _MASKED_BIT_ENABLE(ARB_MODE_SWIZZLE_BDW));
	else
		BUG();
}

static void init_unused_ring(struct drm_i915_private *dev_priv, u32 base)
{
	I915_WRITE(RING_CTL(base), 0);
	I915_WRITE(RING_HEAD(base), 0);
	I915_WRITE(RING_TAIL(base), 0);
	I915_WRITE(RING_START(base), 0);
}

static void init_unused_rings(struct drm_i915_private *dev_priv)
{
	if (IS_I830(dev_priv)) {
		init_unused_ring(dev_priv, PRB1_BASE);
		init_unused_ring(dev_priv, SRB0_BASE);
		init_unused_ring(dev_priv, SRB1_BASE);
		init_unused_ring(dev_priv, SRB2_BASE);
		init_unused_ring(dev_priv, SRB3_BASE);
	} else if (IS_GEN2(dev_priv)) {
		init_unused_ring(dev_priv, SRB0_BASE);
		init_unused_ring(dev_priv, SRB1_BASE);
	} else if (IS_GEN3(dev_priv)) {
		init_unused_ring(dev_priv, PRB1_BASE);
		init_unused_ring(dev_priv, PRB2_BASE);
	}
}

static int __i915_gem_restart_engines(void *data)
{
	struct drm_i915_private *i915 = data;
	struct intel_engine_cs *engine;
	enum intel_engine_id id;
	int err;

	for_each_engine(engine, i915, id) {
		err = engine->init_hw(engine);
		if (err) {
			DRM_ERROR("Failed to restart %s (%d)\n",
				  engine->name, err);
			return err;
		}
	}

	return 0;
}

int i915_gem_init_hw(struct drm_i915_private *dev_priv)
{
	int ret;

	dev_priv->gt.last_init_time = ktime_get();

	/* Double layer security blanket, see i915_gem_init() */
	intel_uncore_forcewake_get(dev_priv, FORCEWAKE_ALL);

	if (HAS_EDRAM(dev_priv) && INTEL_GEN(dev_priv) < 9)
		I915_WRITE(HSW_IDICR, I915_READ(HSW_IDICR) | IDIHASHMSK(0xf));

	if (IS_HASWELL(dev_priv))
		I915_WRITE(MI_PREDICATE_RESULT_2, IS_HSW_GT3(dev_priv) ?
			   LOWER_SLICE_ENABLED : LOWER_SLICE_DISABLED);

	if (HAS_PCH_NOP(dev_priv)) {
		if (IS_IVYBRIDGE(dev_priv)) {
			u32 temp = I915_READ(GEN7_MSG_CTL);
			temp &= ~(WAIT_FOR_PCH_FLR_ACK | WAIT_FOR_PCH_RESET_ACK);
			I915_WRITE(GEN7_MSG_CTL, temp);
		} else if (INTEL_GEN(dev_priv) >= 7) {
			u32 temp = I915_READ(HSW_NDE_RSTWRN_OPT);
			temp &= ~RESET_PCH_HANDSHAKE_ENABLE;
			I915_WRITE(HSW_NDE_RSTWRN_OPT, temp);
		}
	}

	i915_gem_init_swizzling(dev_priv);

	/*
	 * At least 830 can leave some of the unused rings
	 * "active" (ie. head != tail) after resume which
	 * will prevent c3 entry. Makes sure all unused rings
	 * are totally idle.
	 */
	init_unused_rings(dev_priv);

	BUG_ON(!dev_priv->kernel_context);
	if (i915_terminally_wedged(&dev_priv->gpu_error)) {
		ret = -EIO;
		goto out;
	}

	ret = i915_ppgtt_init_hw(dev_priv);
	if (ret) {
		DRM_ERROR("Enabling PPGTT failed (%d)\n", ret);
		goto out;
	}

	/* We can't enable contexts until all firmware is loaded */
	ret = intel_uc_init_hw(dev_priv);
	if (ret) {
		DRM_ERROR("Enabling uc failed (%d)\n", ret);
		goto out;
	}

	intel_mocs_init_l3cc_table(dev_priv);

	/* Only when the HW is re-initialised, can we replay the requests */
	ret = __i915_gem_restart_engines(dev_priv);
out:
	intel_uncore_forcewake_put(dev_priv, FORCEWAKE_ALL);
	return ret;
}

static int __intel_engines_record_defaults(struct drm_i915_private *i915)
{
	struct i915_gem_context *ctx;
	struct intel_engine_cs *engine;
	enum intel_engine_id id;
	int err;

	/*
	 * As we reset the gpu during very early sanitisation, the current
	 * register state on the GPU should reflect its defaults values.
	 * We load a context onto the hw (with restore-inhibit), then switch
	 * over to a second context to save that default register state. We
	 * can then prime every new context with that state so they all start
	 * from the same default HW values.
	 */

	ctx = i915_gem_context_create_kernel(i915, 0);
	if (IS_ERR(ctx))
		return PTR_ERR(ctx);

	for_each_engine(engine, i915, id) {
		struct i915_request *rq;

		rq = i915_request_alloc(engine, ctx);
		if (IS_ERR(rq)) {
			err = PTR_ERR(rq);
			goto out_ctx;
		}

		err = 0;
		if (engine->init_context)
			err = engine->init_context(rq);

		__i915_request_add(rq, true);
		if (err)
			goto err_active;
	}

	err = i915_gem_switch_to_kernel_context(i915);
	if (err)
		goto err_active;

	err = i915_gem_wait_for_idle(i915, I915_WAIT_LOCKED);
	if (err)
		goto err_active;

	assert_kernel_context_is_current(i915);

	for_each_engine(engine, i915, id) {
		struct i915_vma *state;

		state = ctx->engine[id].state;
		if (!state)
			continue;

		/*
		 * As we will hold a reference to the logical state, it will
		 * not be torn down with the context, and importantly the
		 * object will hold onto its vma (making it possible for a
		 * stray GTT write to corrupt our defaults). Unmap the vma
		 * from the GTT to prevent such accidents and reclaim the
		 * space.
		 */
		err = i915_vma_unbind(state);
		if (err)
			goto err_active;

		err = i915_gem_object_set_to_cpu_domain(state->obj, false);
		if (err)
			goto err_active;

		engine->default_state = i915_gem_object_get(state->obj);
	}

	if (IS_ENABLED(CONFIG_DRM_I915_DEBUG_GEM)) {
		unsigned int found = intel_engines_has_context_isolation(i915);

		/*
		 * Make sure that classes with multiple engine instances all
		 * share the same basic configuration.
		 */
		for_each_engine(engine, i915, id) {
			unsigned int bit = BIT(engine->uabi_class);
			unsigned int expected = engine->default_state ? bit : 0;

			if ((found & bit) != expected) {
				DRM_ERROR("mismatching default context state for class %d on engine %s\n",
					  engine->uabi_class, engine->name);
			}
		}
	}

out_ctx:
	i915_gem_context_set_closed(ctx);
	i915_gem_context_put(ctx);
	return err;

err_active:
	/*
	 * If we have to abandon now, we expect the engines to be idle
	 * and ready to be torn-down. First try to flush any remaining
	 * request, ensure we are pointing at the kernel context and
	 * then remove it.
	 */
	if (WARN_ON(i915_gem_switch_to_kernel_context(i915)))
		goto out_ctx;

	if (WARN_ON(i915_gem_wait_for_idle(i915, I915_WAIT_LOCKED)))
		goto out_ctx;

	i915_gem_contexts_lost(i915);
	goto out_ctx;
}

int i915_gem_init(struct drm_i915_private *dev_priv)
{
	int ret;

	/*
	 * We need to fallback to 4K pages since gvt gtt handling doesn't
	 * support huge page entries - we will need to check either hypervisor
	 * mm can support huge guest page or just do emulation in gvt.
	 */
	if (intel_vgpu_active(dev_priv))
		mkwrite_device_info(dev_priv)->page_sizes =
			I915_GTT_PAGE_SIZE_4K;

	dev_priv->mm.unordered_timeline = dma_fence_context_alloc(1);

	if (HAS_LOGICAL_RING_CONTEXTS(dev_priv)) {
		dev_priv->gt.resume = intel_lr_context_resume;
		dev_priv->gt.cleanup_engine = intel_logical_ring_cleanup;
	} else {
		dev_priv->gt.resume = intel_legacy_submission_resume;
		dev_priv->gt.cleanup_engine = intel_engine_cleanup;
	}

	ret = i915_gem_init_userptr(dev_priv);
	if (ret)
		return ret;

	ret = intel_uc_init_misc(dev_priv);
	if (ret)
		return ret;

	/* This is just a security blanket to placate dragons.
	 * On some systems, we very sporadically observe that the first TLBs
	 * used by the CS may be stale, despite us poking the TLB reset. If
	 * we hold the forcewake during initialisation these problems
	 * just magically go away.
	 */
	mutex_lock(&dev_priv->drm.struct_mutex);
	intel_uncore_forcewake_get(dev_priv, FORCEWAKE_ALL);

	ret = i915_gem_init_ggtt(dev_priv);
	if (ret) {
		GEM_BUG_ON(ret == -EIO);
		goto err_unlock;
	}

	ret = i915_gem_contexts_init(dev_priv);
	if (ret) {
		GEM_BUG_ON(ret == -EIO);
		goto err_ggtt;
	}

	ret = intel_engines_init(dev_priv);
	if (ret) {
		GEM_BUG_ON(ret == -EIO);
		goto err_context;
	}

	intel_init_gt_powersave(dev_priv);

	ret = intel_uc_init(dev_priv);
	if (ret)
		goto err_pm;

	ret = i915_gem_init_hw(dev_priv);
	if (ret)
		goto err_uc_init;

	/*
	 * Despite its name intel_init_clock_gating applies both display
	 * clock gating workarounds; GT mmio workarounds and the occasional
	 * GT power context workaround. Worse, sometimes it includes a context
	 * register workaround which we need to apply before we record the
	 * default HW state for all contexts.
	 *
	 * FIXME: break up the workarounds and apply them at the right time!
	 */
	intel_init_clock_gating(dev_priv);

	ret = __intel_engines_record_defaults(dev_priv);
	if (ret)
		goto err_init_hw;

	if (i915_inject_load_failure()) {
		ret = -ENODEV;
		goto err_init_hw;
	}

	if (i915_inject_load_failure()) {
		ret = -EIO;
		goto err_init_hw;
	}

	intel_uncore_forcewake_put(dev_priv, FORCEWAKE_ALL);
	mutex_unlock(&dev_priv->drm.struct_mutex);

	return 0;

	/*
	 * Unwinding is complicated by that we want to handle -EIO to mean
	 * disable GPU submission but keep KMS alive. We want to mark the
	 * HW as irrevisibly wedged, but keep enough state around that the
	 * driver doesn't explode during runtime.
	 */
err_init_hw:
	i915_gem_wait_for_idle(dev_priv, I915_WAIT_LOCKED);
	i915_gem_contexts_lost(dev_priv);
	intel_uc_fini_hw(dev_priv);
err_uc_init:
	intel_uc_fini(dev_priv);
err_pm:
	if (ret != -EIO) {
		intel_cleanup_gt_powersave(dev_priv);
		i915_gem_cleanup_engines(dev_priv);
	}
err_context:
	if (ret != -EIO)
		i915_gem_contexts_fini(dev_priv);
err_ggtt:
err_unlock:
	intel_uncore_forcewake_put(dev_priv, FORCEWAKE_ALL);
	mutex_unlock(&dev_priv->drm.struct_mutex);

	intel_uc_fini_misc(dev_priv);

	if (ret != -EIO)
		i915_gem_cleanup_userptr(dev_priv);

	if (ret == -EIO) {
		/*
		 * Allow engine initialisation to fail by marking the GPU as
		 * wedged. But we only want to do this where the GPU is angry,
		 * for all other failure, such as an allocation failure, bail.
		 */
		if (!i915_terminally_wedged(&dev_priv->gpu_error)) {
			DRM_ERROR("Failed to initialize GPU, declaring it wedged\n");
			i915_gem_set_wedged(dev_priv);
		}
		ret = 0;
	}

	i915_gem_drain_freed_objects(dev_priv);
	return ret;
}

void i915_gem_init_mmio(struct drm_i915_private *i915)
{
	i915_gem_sanitize(i915);
}

void
i915_gem_cleanup_engines(struct drm_i915_private *dev_priv)
{
	struct intel_engine_cs *engine;
	enum intel_engine_id id;

	for_each_engine(engine, dev_priv, id)
		dev_priv->gt.cleanup_engine(engine);
}

void
i915_gem_load_init_fences(struct drm_i915_private *dev_priv)
{
	int i;

	if (INTEL_GEN(dev_priv) >= 7 && !IS_VALLEYVIEW(dev_priv) &&
	    !IS_CHERRYVIEW(dev_priv))
		dev_priv->num_fence_regs = 32;
	else if (INTEL_GEN(dev_priv) >= 4 ||
		 IS_I945G(dev_priv) || IS_I945GM(dev_priv) ||
		 IS_G33(dev_priv) || IS_PINEVIEW(dev_priv))
		dev_priv->num_fence_regs = 16;
	else
		dev_priv->num_fence_regs = 8;

	if (intel_vgpu_active(dev_priv))
		dev_priv->num_fence_regs =
				I915_READ(vgtif_reg(avail_rs.fence_num));

	/* Initialize fence registers to zero */
	for (i = 0; i < dev_priv->num_fence_regs; i++) {
		struct drm_i915_fence_reg *fence = &dev_priv->fence_regs[i];

		fence->i915 = dev_priv;
		fence->id = i;
		list_add_tail(&fence->link, &dev_priv->mm.fence_list);
	}
	i915_gem_restore_fences(dev_priv);

	i915_gem_detect_bit_6_swizzle(dev_priv);
}

static void i915_gem_init__mm(struct drm_i915_private *i915)
{
	spin_lock_init(&i915->mm.object_stat_lock);
	spin_lock_init(&i915->mm.obj_lock);
	spin_lock_init(&i915->mm.free_lock);

	init_llist_head(&i915->mm.free_list);

	INIT_LIST_HEAD(&i915->mm.unbound_list);
	INIT_LIST_HEAD(&i915->mm.bound_list);
	INIT_LIST_HEAD(&i915->mm.fence_list);
	INIT_LIST_HEAD(&i915->mm.userfault_list);

	INIT_WORK(&i915->mm.free_work, __i915_gem_free_work);
}

int
i915_gem_load_init(struct drm_i915_private *dev_priv)
{
	int err = -ENOMEM;

	dev_priv->objects = KMEM_CACHE(drm_i915_gem_object, SLAB_HWCACHE_ALIGN);
	if (!dev_priv->objects)
		goto err_out;

	dev_priv->vmas = KMEM_CACHE(i915_vma, SLAB_HWCACHE_ALIGN);
	if (!dev_priv->vmas)
		goto err_objects;

	dev_priv->luts = KMEM_CACHE(i915_lut_handle, 0);
	if (!dev_priv->luts)
		goto err_vmas;

	dev_priv->requests = KMEM_CACHE(i915_request,
					SLAB_HWCACHE_ALIGN |
					SLAB_RECLAIM_ACCOUNT |
					SLAB_TYPESAFE_BY_RCU);
	if (!dev_priv->requests)
		goto err_luts;

	dev_priv->dependencies = KMEM_CACHE(i915_dependency,
					    SLAB_HWCACHE_ALIGN |
					    SLAB_RECLAIM_ACCOUNT);
	if (!dev_priv->dependencies)
		goto err_requests;

	dev_priv->priorities = KMEM_CACHE(i915_priolist, SLAB_HWCACHE_ALIGN);
	if (!dev_priv->priorities)
		goto err_dependencies;

	mutex_lock(&dev_priv->drm.struct_mutex);
	INIT_LIST_HEAD(&dev_priv->gt.timelines);
	err = i915_gem_timeline_init__global(dev_priv);
	mutex_unlock(&dev_priv->drm.struct_mutex);
	if (err)
		goto err_priorities;

	i915_gem_init__mm(dev_priv);

	INIT_DELAYED_WORK(&dev_priv->gt.retire_work,
			  i915_gem_retire_work_handler);
	INIT_DELAYED_WORK(&dev_priv->gt.idle_work,
			  i915_gem_idle_work_handler);
	init_waitqueue_head(&dev_priv->gpu_error.wait_queue);
	init_waitqueue_head(&dev_priv->gpu_error.reset_queue);

	atomic_set(&dev_priv->mm.bsd_engine_dispatch_index, 0);

	spin_lock_init(&dev_priv->fb_tracking.lock);

	err = i915_gemfs_init(dev_priv);
	if (err)
		DRM_NOTE("Unable to create a private tmpfs mount, hugepage support will be disabled(%d).\n", err);

	return 0;

err_priorities:
	kmem_cache_destroy(dev_priv->priorities);
err_dependencies:
	kmem_cache_destroy(dev_priv->dependencies);
err_requests:
	kmem_cache_destroy(dev_priv->requests);
err_luts:
	kmem_cache_destroy(dev_priv->luts);
err_vmas:
	kmem_cache_destroy(dev_priv->vmas);
err_objects:
	kmem_cache_destroy(dev_priv->objects);
err_out:
	return err;
}

void i915_gem_load_cleanup(struct drm_i915_private *dev_priv)
{
	i915_gem_drain_freed_objects(dev_priv);
	GEM_BUG_ON(!llist_empty(&dev_priv->mm.free_list));
	GEM_BUG_ON(atomic_read(&dev_priv->mm.free_count));
	WARN_ON(dev_priv->mm.object_count);

	mutex_lock(&dev_priv->drm.struct_mutex);
	i915_gem_timeline_fini(&dev_priv->gt.global_timeline);
	WARN_ON(!list_empty(&dev_priv->gt.timelines));
	mutex_unlock(&dev_priv->drm.struct_mutex);

	kmem_cache_destroy(dev_priv->priorities);
	kmem_cache_destroy(dev_priv->dependencies);
	kmem_cache_destroy(dev_priv->requests);
	kmem_cache_destroy(dev_priv->luts);
	kmem_cache_destroy(dev_priv->vmas);
	kmem_cache_destroy(dev_priv->objects);

	/* And ensure that our DESTROY_BY_RCU slabs are truly destroyed */
	rcu_barrier();

	i915_gemfs_fini(dev_priv);
}

int i915_gem_freeze(struct drm_i915_private *dev_priv)
{
	/* Discard all purgeable objects, let userspace recover those as
	 * required after resuming.
	 */
	i915_gem_shrink_all(dev_priv);

	return 0;
}

int i915_gem_freeze_late(struct drm_i915_private *dev_priv)
{
	struct drm_i915_gem_object *obj;
	struct list_head *phases[] = {
		&dev_priv->mm.unbound_list,
		&dev_priv->mm.bound_list,
		NULL
	}, **p;

	/* Called just before we write the hibernation image.
	 *
	 * We need to update the domain tracking to reflect that the CPU
	 * will be accessing all the pages to create and restore from the
	 * hibernation, and so upon restoration those pages will be in the
	 * CPU domain.
	 *
	 * To make sure the hibernation image contains the latest state,
	 * we update that state just before writing out the image.
	 *
	 * To try and reduce the hibernation image, we manually shrink
	 * the objects as well, see i915_gem_freeze()
	 */

	i915_gem_shrink(dev_priv, -1UL, NULL, I915_SHRINK_UNBOUND);
	i915_gem_drain_freed_objects(dev_priv);

	spin_lock(&dev_priv->mm.obj_lock);
	for (p = phases; *p; p++) {
		list_for_each_entry(obj, *p, mm.link)
			__start_cpu_write(obj);
	}
	spin_unlock(&dev_priv->mm.obj_lock);

	return 0;
}

void i915_gem_release(struct drm_device *dev, struct drm_file *file)
{
	struct drm_i915_file_private *file_priv = file->driver_priv;
	struct i915_request *request;

	/* Clean up our request list when the client is going away, so that
	 * later retire_requests won't dereference our soon-to-be-gone
	 * file_priv.
	 */
	spin_lock(&file_priv->mm.lock);
	list_for_each_entry(request, &file_priv->mm.request_list, client_link)
		request->file_priv = NULL;
	spin_unlock(&file_priv->mm.lock);
}

int i915_gem_open(struct drm_i915_private *i915, struct drm_file *file)
{
	struct drm_i915_file_private *file_priv;
	int ret;

	DRM_DEBUG("\n");

	file_priv = kzalloc(sizeof(*file_priv), GFP_KERNEL);
	if (!file_priv)
		return -ENOMEM;

	file->driver_priv = file_priv;
	file_priv->dev_priv = i915;
	file_priv->file = file;

	spin_lock_init(&file_priv->mm.lock);
	INIT_LIST_HEAD(&file_priv->mm.request_list);

	file_priv->bsd_engine = -1;

	ret = i915_gem_context_open(i915, file);
	if (ret)
		kfree(file_priv);

	return ret;
}

/**
 * i915_gem_track_fb - update frontbuffer tracking
 * @old: current GEM buffer for the frontbuffer slots
 * @new: new GEM buffer for the frontbuffer slots
 * @frontbuffer_bits: bitmask of frontbuffer slots
 *
 * This updates the frontbuffer tracking bits @frontbuffer_bits by clearing them
 * from @old and setting them in @new. Both @old and @new can be NULL.
 */
void i915_gem_track_fb(struct drm_i915_gem_object *old,
		       struct drm_i915_gem_object *new,
		       unsigned frontbuffer_bits)
{
	/* Control of individual bits within the mask are guarded by
	 * the owning plane->mutex, i.e. we can never see concurrent
	 * manipulation of individual bits. But since the bitfield as a whole
	 * is updated using RMW, we need to use atomics in order to update
	 * the bits.
	 */
	BUILD_BUG_ON(INTEL_FRONTBUFFER_BITS_PER_PIPE * I915_MAX_PIPES >
		     sizeof(atomic_t) * BITS_PER_BYTE);

	if (old) {
		WARN_ON(!(atomic_read(&old->frontbuffer_bits) & frontbuffer_bits));
		atomic_andnot(frontbuffer_bits, &old->frontbuffer_bits);
	}

	if (new) {
		WARN_ON(atomic_read(&new->frontbuffer_bits) & frontbuffer_bits);
		atomic_or(frontbuffer_bits, &new->frontbuffer_bits);
	}
}

/* Allocate a new GEM object and fill it with the supplied data */
struct drm_i915_gem_object *
i915_gem_object_create_from_data(struct drm_i915_private *dev_priv,
			         const void *data, size_t size)
{
	struct drm_i915_gem_object *obj;
	struct file *file;
	size_t offset;
	int err;

	obj = i915_gem_object_create(dev_priv, round_up(size, PAGE_SIZE));
	if (IS_ERR(obj))
		return obj;

	GEM_BUG_ON(obj->write_domain != I915_GEM_DOMAIN_CPU);

	file = obj->base.filp;
	offset = 0;
	do {
		unsigned int len = min_t(typeof(size), size, PAGE_SIZE);
		struct page *page;
		void *pgdata, *vaddr;

		err = pagecache_write_begin(file, file->f_mapping,
					    offset, len, 0,
					    &page, &pgdata);
		if (err < 0)
			goto fail;

		vaddr = kmap(page);
		memcpy(vaddr, data, len);
		kunmap(page);

		err = pagecache_write_end(file, file->f_mapping,
					  offset, len, len,
					  page, pgdata);
		if (err < 0)
			goto fail;

		size -= len;
		data += len;
		offset += len;
	} while (size);

	return obj;

fail:
	i915_gem_object_put(obj);
	return ERR_PTR(err);
}

struct scatterlist *
i915_gem_object_get_sg(struct drm_i915_gem_object *obj,
		       unsigned int n,
		       unsigned int *offset)
{
	struct i915_gem_object_page_iter *iter = &obj->mm.get_page;
	struct scatterlist *sg;
	unsigned int idx, count;

	might_sleep();
	GEM_BUG_ON(n >= obj->base.size >> PAGE_SHIFT);
	GEM_BUG_ON(!i915_gem_object_has_pinned_pages(obj));

	/* As we iterate forward through the sg, we record each entry in a
	 * radixtree for quick repeated (backwards) lookups. If we have seen
	 * this index previously, we will have an entry for it.
	 *
	 * Initial lookup is O(N), but this is amortized to O(1) for
	 * sequential page access (where each new request is consecutive
	 * to the previous one). Repeated lookups are O(lg(obj->base.size)),
	 * i.e. O(1) with a large constant!
	 */
	if (n < READ_ONCE(iter->sg_idx))
		goto lookup;

	mutex_lock(&iter->lock);

	/* We prefer to reuse the last sg so that repeated lookup of this
	 * (or the subsequent) sg are fast - comparing against the last
	 * sg is faster than going through the radixtree.
	 */

	sg = iter->sg_pos;
	idx = iter->sg_idx;
	count = __sg_page_count(sg);

	while (idx + count <= n) {
		unsigned long exception, i;
		int ret;

		/* If we cannot allocate and insert this entry, or the
		 * individual pages from this range, cancel updating the
		 * sg_idx so that on this lookup we are forced to linearly
		 * scan onwards, but on future lookups we will try the
		 * insertion again (in which case we need to be careful of
		 * the error return reporting that we have already inserted
		 * this index).
		 */
		ret = radix_tree_insert(&iter->radix, idx, sg);
		if (ret && ret != -EEXIST)
			goto scan;

		exception =
			RADIX_TREE_EXCEPTIONAL_ENTRY |
			idx << RADIX_TREE_EXCEPTIONAL_SHIFT;
		for (i = 1; i < count; i++) {
			ret = radix_tree_insert(&iter->radix, idx + i,
						(void *)exception);
			if (ret && ret != -EEXIST)
				goto scan;
		}

		idx += count;
		sg = ____sg_next(sg);
		count = __sg_page_count(sg);
	}

scan:
	iter->sg_pos = sg;
	iter->sg_idx = idx;

	mutex_unlock(&iter->lock);

	if (unlikely(n < idx)) /* insertion completed by another thread */
		goto lookup;

	/* In case we failed to insert the entry into the radixtree, we need
	 * to look beyond the current sg.
	 */
	while (idx + count <= n) {
		idx += count;
		sg = ____sg_next(sg);
		count = __sg_page_count(sg);
	}

	*offset = n - idx;
	return sg;

lookup:
	rcu_read_lock();

	sg = radix_tree_lookup(&iter->radix, n);
	GEM_BUG_ON(!sg);

	/* If this index is in the middle of multi-page sg entry,
	 * the radixtree will contain an exceptional entry that points
	 * to the start of that range. We will return the pointer to
	 * the base page and the offset of this page within the
	 * sg entry's range.
	 */
	*offset = 0;
	if (unlikely(radix_tree_exception(sg))) {
		unsigned long base =
			(unsigned long)sg >> RADIX_TREE_EXCEPTIONAL_SHIFT;

		sg = radix_tree_lookup(&iter->radix, base);
		GEM_BUG_ON(!sg);

		*offset = n - base;
	}

	rcu_read_unlock();

	return sg;
}

struct page *
i915_gem_object_get_page(struct drm_i915_gem_object *obj, unsigned int n)
{
	struct scatterlist *sg;
	unsigned int offset;

	GEM_BUG_ON(!i915_gem_object_has_struct_page(obj));

	sg = i915_gem_object_get_sg(obj, n, &offset);
	return nth_page(sg_page(sg), offset);
}

/* Like i915_gem_object_get_page(), but mark the returned page dirty */
struct page *
i915_gem_object_get_dirty_page(struct drm_i915_gem_object *obj,
			       unsigned int n)
{
	struct page *page;

	page = i915_gem_object_get_page(obj, n);
	if (!obj->mm.dirty)
		set_page_dirty(page);

	return page;
}

dma_addr_t
i915_gem_object_get_dma_address(struct drm_i915_gem_object *obj,
				unsigned long n)
{
	struct scatterlist *sg;
	unsigned int offset;

	sg = i915_gem_object_get_sg(obj, n, &offset);
	return sg_dma_address(sg) + (offset << PAGE_SHIFT);
}

int i915_gem_object_attach_phys(struct drm_i915_gem_object *obj, int align)
{
	struct sg_table *pages;
	int err;

	if (align > obj->base.size)
		return -EINVAL;

	if (obj->ops == &i915_gem_phys_ops)
		return 0;

	if (obj->ops != &i915_gem_object_ops)
		return -EINVAL;

	err = i915_gem_object_unbind(obj);
	if (err)
		return err;

	mutex_lock(&obj->mm.lock);

	if (obj->mm.madv != I915_MADV_WILLNEED) {
		err = -EFAULT;
		goto err_unlock;
	}

	if (obj->mm.quirked) {
		err = -EFAULT;
		goto err_unlock;
	}

	if (obj->mm.mapping) {
		err = -EBUSY;
		goto err_unlock;
	}

	pages = fetch_and_zero(&obj->mm.pages);
	if (pages) {
		struct drm_i915_private *i915 = to_i915(obj->base.dev);

		__i915_gem_object_reset_page_iter(obj);

		spin_lock(&i915->mm.obj_lock);
		list_del(&obj->mm.link);
		spin_unlock(&i915->mm.obj_lock);
	}

	obj->ops = &i915_gem_phys_ops;

	err = ____i915_gem_object_get_pages(obj);
	if (err)
		goto err_xfer;

	/* Perma-pin (until release) the physical set of pages */
	__i915_gem_object_pin_pages(obj);

	if (!IS_ERR_OR_NULL(pages))
		i915_gem_object_ops.put_pages(obj, pages);
	mutex_unlock(&obj->mm.lock);
	return 0;

err_xfer:
	obj->ops = &i915_gem_object_ops;
	obj->mm.pages = pages;
err_unlock:
	mutex_unlock(&obj->mm.lock);
	return err;
}

#if IS_ENABLED(CONFIG_DRM_I915_SELFTEST)
#include "selftests/scatterlist.c"
#include "selftests/mock_gem_device.c"
#include "selftests/huge_gem_object.c"
#include "selftests/huge_pages.c"
#include "selftests/i915_gem_object.c"
#include "selftests/i915_gem_coherency.c"
#endif<|MERGE_RESOLUTION|>--- conflicted
+++ resolved
@@ -385,11 +385,7 @@
 	 * forcing the clocks too high for the whole system, we only allow
 	 * each client to waitboost once in a busy period.
 	 */
-<<<<<<< HEAD
-	if (rps_client && !i915_gem_request_started(rq)) {
-=======
 	if (rps_client && !i915_request_started(rq)) {
->>>>>>> 642e7fd2
 		if (INTEL_GEN(rq->i915) >= 6)
 			gen6_rps_boost(rq, rps_client);
 	}
@@ -3154,11 +3150,7 @@
 		 * empty request appears sufficient to paper over the glitch.
 		 */
 		if (intel_engine_is_idle(engine)) {
-<<<<<<< HEAD
-			struct drm_i915_gem_request *rq;
-=======
 			struct i915_request *rq;
->>>>>>> 642e7fd2
 
 			rq = i915_request_alloc(engine,
 						dev_priv->kernel_context);
@@ -3229,12 +3221,9 @@
 			intel_engine_dump(engine, &p, "%s\n", engine->name);
 	}
 
-<<<<<<< HEAD
-=======
 	set_bit(I915_WEDGED, &i915->gpu_error.flags);
 	smp_mb__after_atomic();
 
->>>>>>> 642e7fd2
 	/*
 	 * First, stop submission to hw, but do not yet complete requests by
 	 * rolling the global seqno forward (since this would complete requests
