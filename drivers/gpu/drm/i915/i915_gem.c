/*
 * Copyright © 2008-2015 Intel Corporation
 *
 * Permission is hereby granted, free of charge, to any person obtaining a
 * copy of this software and associated documentation files (the "Software"),
 * to deal in the Software without restriction, including without limitation
 * the rights to use, copy, modify, merge, publish, distribute, sublicense,
 * and/or sell copies of the Software, and to permit persons to whom the
 * Software is furnished to do so, subject to the following conditions:
 *
 * The above copyright notice and this permission notice (including the next
 * paragraph) shall be included in all copies or substantial portions of the
 * Software.
 *
 * THE SOFTWARE IS PROVIDED "AS IS", WITHOUT WARRANTY OF ANY KIND, EXPRESS OR
 * IMPLIED, INCLUDING BUT NOT LIMITED TO THE WARRANTIES OF MERCHANTABILITY,
 * FITNESS FOR A PARTICULAR PURPOSE AND NONINFRINGEMENT.  IN NO EVENT SHALL
 * THE AUTHORS OR COPYRIGHT HOLDERS BE LIABLE FOR ANY CLAIM, DAMAGES OR OTHER
 * LIABILITY, WHETHER IN AN ACTION OF CONTRACT, TORT OR OTHERWISE, ARISING
 * FROM, OUT OF OR IN CONNECTION WITH THE SOFTWARE OR THE USE OR OTHER DEALINGS
 * IN THE SOFTWARE.
 *
 * Authors:
 *    Eric Anholt <eric@anholt.net>
 *
 */

#include <drm/drm_vma_manager.h>
#include <drm/drm_pci.h>
#include <drm/i915_drm.h>
#include <linux/dma-fence-array.h>
#include <linux/kthread.h>
#include <linux/reservation.h>
#include <linux/shmem_fs.h>
#include <linux/slab.h>
#include <linux/stop_machine.h>
#include <linux/swap.h>
#include <linux/pci.h>
#include <linux/dma-buf.h>
#include <linux/mman.h>

#include "i915_drv.h"
#include "i915_gem_clflush.h"
#include "i915_gemfs.h"
#include "i915_globals.h"
#include "i915_reset.h"
#include "i915_trace.h"
#include "i915_vgpu.h"

#include "intel_drv.h"
#include "intel_frontbuffer.h"
#include "intel_mocs.h"
#include "intel_pm.h"
#include "intel_workarounds.h"

static void i915_gem_flush_free_objects(struct drm_i915_private *i915);

static bool cpu_write_needs_clflush(struct drm_i915_gem_object *obj)
{
	if (obj->cache_dirty)
		return false;

	if (!(obj->cache_coherent & I915_BO_CACHE_COHERENT_FOR_WRITE))
		return true;

	return obj->pin_global; /* currently in use by HW, keep flushed */
}

static int
insert_mappable_node(struct i915_ggtt *ggtt,
                     struct drm_mm_node *node, u32 size)
{
	memset(node, 0, sizeof(*node));
	return drm_mm_insert_node_in_range(&ggtt->vm.mm, node,
					   size, 0, I915_COLOR_UNEVICTABLE,
					   0, ggtt->mappable_end,
					   DRM_MM_INSERT_LOW);
}

static void
remove_mappable_node(struct drm_mm_node *node)
{
	drm_mm_remove_node(node);
}

/* some bookkeeping */
static void i915_gem_info_add_obj(struct drm_i915_private *dev_priv,
				  u64 size)
{
	spin_lock(&dev_priv->mm.object_stat_lock);
	dev_priv->mm.object_count++;
	dev_priv->mm.object_memory += size;
	spin_unlock(&dev_priv->mm.object_stat_lock);
}

static void i915_gem_info_remove_obj(struct drm_i915_private *dev_priv,
				     u64 size)
{
	spin_lock(&dev_priv->mm.object_stat_lock);
	dev_priv->mm.object_count--;
	dev_priv->mm.object_memory -= size;
	spin_unlock(&dev_priv->mm.object_stat_lock);
}

static void __i915_gem_park(struct drm_i915_private *i915)
{
	intel_wakeref_t wakeref;

	GEM_TRACE("\n");

	lockdep_assert_held(&i915->drm.struct_mutex);
	GEM_BUG_ON(i915->gt.active_requests);
	GEM_BUG_ON(!list_empty(&i915->gt.active_rings));

	if (!i915->gt.awake)
		return;

	/*
	 * Be paranoid and flush a concurrent interrupt to make sure
	 * we don't reactivate any irq tasklets after parking.
	 *
	 * FIXME: Note that even though we have waited for execlists to be idle,
	 * there may still be an in-flight interrupt even though the CSB
	 * is now empty. synchronize_irq() makes sure that a residual interrupt
	 * is completed before we continue, but it doesn't prevent the HW from
	 * raising a spurious interrupt later. To complete the shield we should
	 * coordinate disabling the CS irq with flushing the interrupts.
	 */
	synchronize_irq(i915->drm.irq);

	intel_engines_park(i915);
	i915_timelines_park(i915);

	i915_pmu_gt_parked(i915);
	i915_vma_parked(i915);

	wakeref = fetch_and_zero(&i915->gt.awake);
	GEM_BUG_ON(!wakeref);

	if (INTEL_GEN(i915) >= 6)
		gen6_rps_idle(i915);

	intel_display_power_put(i915, POWER_DOMAIN_GT_IRQ, wakeref);

	i915_globals_park();
}

void i915_gem_park(struct drm_i915_private *i915)
{
	GEM_TRACE("\n");

	lockdep_assert_held(&i915->drm.struct_mutex);
	GEM_BUG_ON(i915->gt.active_requests);

	if (!i915->gt.awake)
		return;

	/* Defer the actual call to __i915_gem_park() to prevent ping-pongs */
	mod_delayed_work(i915->wq, &i915->gt.idle_work, msecs_to_jiffies(100));
}

void i915_gem_unpark(struct drm_i915_private *i915)
{
	GEM_TRACE("\n");

	lockdep_assert_held(&i915->drm.struct_mutex);
	GEM_BUG_ON(!i915->gt.active_requests);
	assert_rpm_wakelock_held(i915);

	if (i915->gt.awake)
		return;

	/*
	 * It seems that the DMC likes to transition between the DC states a lot
	 * when there are no connected displays (no active power domains) during
	 * command submission.
	 *
	 * This activity has negative impact on the performance of the chip with
	 * huge latencies observed in the interrupt handler and elsewhere.
	 *
	 * Work around it by grabbing a GT IRQ power domain whilst there is any
	 * GT activity, preventing any DC state transitions.
	 */
	i915->gt.awake = intel_display_power_get(i915, POWER_DOMAIN_GT_IRQ);
	GEM_BUG_ON(!i915->gt.awake);

	i915_globals_unpark();

	intel_enable_gt_powersave(i915);
	i915_update_gfx_val(i915);
	if (INTEL_GEN(i915) >= 6)
		gen6_rps_busy(i915);
	i915_pmu_gt_unparked(i915);

	intel_engines_unpark(i915);

	i915_queue_hangcheck(i915);

	queue_delayed_work(i915->wq,
			   &i915->gt.retire_work,
			   round_jiffies_up_relative(HZ));
}

int
i915_gem_get_aperture_ioctl(struct drm_device *dev, void *data,
			    struct drm_file *file)
{
	struct i915_ggtt *ggtt = &to_i915(dev)->ggtt;
	struct drm_i915_gem_get_aperture *args = data;
	struct i915_vma *vma;
	u64 pinned;

	mutex_lock(&ggtt->vm.mutex);

	pinned = ggtt->vm.reserved;
	list_for_each_entry(vma, &ggtt->vm.bound_list, vm_link)
		if (i915_vma_is_pinned(vma))
			pinned += vma->node.size;

	mutex_unlock(&ggtt->vm.mutex);

	args->aper_size = ggtt->vm.total;
	args->aper_available_size = args->aper_size - pinned;

	return 0;
}

static int i915_gem_object_get_pages_phys(struct drm_i915_gem_object *obj)
{
	struct address_space *mapping = obj->base.filp->f_mapping;
	drm_dma_handle_t *phys;
	struct sg_table *st;
	struct scatterlist *sg;
	char *vaddr;
	int i;
	int err;

	if (WARN_ON(i915_gem_object_needs_bit17_swizzle(obj)))
		return -EINVAL;

	/* Always aligning to the object size, allows a single allocation
	 * to handle all possible callers, and given typical object sizes,
	 * the alignment of the buddy allocation will naturally match.
	 */
	phys = drm_pci_alloc(obj->base.dev,
			     roundup_pow_of_two(obj->base.size),
			     roundup_pow_of_two(obj->base.size));
	if (!phys)
		return -ENOMEM;

	vaddr = phys->vaddr;
	for (i = 0; i < obj->base.size / PAGE_SIZE; i++) {
		struct page *page;
		char *src;

		page = shmem_read_mapping_page(mapping, i);
		if (IS_ERR(page)) {
			err = PTR_ERR(page);
			goto err_phys;
		}

		src = kmap_atomic(page);
		memcpy(vaddr, src, PAGE_SIZE);
		drm_clflush_virt_range(vaddr, PAGE_SIZE);
		kunmap_atomic(src);

		put_page(page);
		vaddr += PAGE_SIZE;
	}

	i915_gem_chipset_flush(to_i915(obj->base.dev));

	st = kmalloc(sizeof(*st), GFP_KERNEL);
	if (!st) {
		err = -ENOMEM;
		goto err_phys;
	}

	if (sg_alloc_table(st, 1, GFP_KERNEL)) {
		kfree(st);
		err = -ENOMEM;
		goto err_phys;
	}

	sg = st->sgl;
	sg->offset = 0;
	sg->length = obj->base.size;

	sg_dma_address(sg) = phys->busaddr;
	sg_dma_len(sg) = obj->base.size;

	obj->phys_handle = phys;

	__i915_gem_object_set_pages(obj, st, sg->length);

	return 0;

err_phys:
	drm_pci_free(obj->base.dev, phys);

	return err;
}

static void __start_cpu_write(struct drm_i915_gem_object *obj)
{
	obj->read_domains = I915_GEM_DOMAIN_CPU;
	obj->write_domain = I915_GEM_DOMAIN_CPU;
	if (cpu_write_needs_clflush(obj))
		obj->cache_dirty = true;
}

void
__i915_gem_object_release_shmem(struct drm_i915_gem_object *obj,
				struct sg_table *pages,
				bool needs_clflush)
{
	GEM_BUG_ON(obj->mm.madv == __I915_MADV_PURGED);

	if (obj->mm.madv == I915_MADV_DONTNEED)
		obj->mm.dirty = false;

	if (needs_clflush &&
	    (obj->read_domains & I915_GEM_DOMAIN_CPU) == 0 &&
	    !(obj->cache_coherent & I915_BO_CACHE_COHERENT_FOR_READ))
		drm_clflush_sg(pages);

	__start_cpu_write(obj);
}

static void
i915_gem_object_put_pages_phys(struct drm_i915_gem_object *obj,
			       struct sg_table *pages)
{
	__i915_gem_object_release_shmem(obj, pages, false);

	if (obj->mm.dirty) {
		struct address_space *mapping = obj->base.filp->f_mapping;
		char *vaddr = obj->phys_handle->vaddr;
		int i;

		for (i = 0; i < obj->base.size / PAGE_SIZE; i++) {
			struct page *page;
			char *dst;

			page = shmem_read_mapping_page(mapping, i);
			if (IS_ERR(page))
				continue;

			dst = kmap_atomic(page);
			drm_clflush_virt_range(vaddr, PAGE_SIZE);
			memcpy(dst, vaddr, PAGE_SIZE);
			kunmap_atomic(dst);

			set_page_dirty(page);
			if (obj->mm.madv == I915_MADV_WILLNEED)
				mark_page_accessed(page);
			put_page(page);
			vaddr += PAGE_SIZE;
		}
		obj->mm.dirty = false;
	}

	sg_free_table(pages);
	kfree(pages);

	drm_pci_free(obj->base.dev, obj->phys_handle);
}

static void
i915_gem_object_release_phys(struct drm_i915_gem_object *obj)
{
	i915_gem_object_unpin_pages(obj);
}

static const struct drm_i915_gem_object_ops i915_gem_phys_ops = {
	.get_pages = i915_gem_object_get_pages_phys,
	.put_pages = i915_gem_object_put_pages_phys,
	.release = i915_gem_object_release_phys,
};

static const struct drm_i915_gem_object_ops i915_gem_object_ops;

int i915_gem_object_unbind(struct drm_i915_gem_object *obj)
{
	struct i915_vma *vma;
	LIST_HEAD(still_in_list);
	int ret;

	lockdep_assert_held(&obj->base.dev->struct_mutex);

	/* Closed vma are removed from the obj->vma_list - but they may
	 * still have an active binding on the object. To remove those we
	 * must wait for all rendering to complete to the object (as unbinding
	 * must anyway), and retire the requests.
	 */
	ret = i915_gem_object_set_to_cpu_domain(obj, false);
	if (ret)
		return ret;

	spin_lock(&obj->vma.lock);
	while (!ret && (vma = list_first_entry_or_null(&obj->vma.list,
						       struct i915_vma,
						       obj_link))) {
		list_move_tail(&vma->obj_link, &still_in_list);
		spin_unlock(&obj->vma.lock);

		ret = i915_vma_unbind(vma);

		spin_lock(&obj->vma.lock);
	}
	list_splice(&still_in_list, &obj->vma.list);
	spin_unlock(&obj->vma.lock);

	return ret;
}

static long
i915_gem_object_wait_fence(struct dma_fence *fence,
			   unsigned int flags,
			   long timeout)
{
	struct i915_request *rq;

	BUILD_BUG_ON(I915_WAIT_INTERRUPTIBLE != 0x1);

	if (test_bit(DMA_FENCE_FLAG_SIGNALED_BIT, &fence->flags))
		return timeout;

	if (!dma_fence_is_i915(fence))
		return dma_fence_wait_timeout(fence,
					      flags & I915_WAIT_INTERRUPTIBLE,
					      timeout);

	rq = to_request(fence);
	if (i915_request_completed(rq))
		goto out;

	timeout = i915_request_wait(rq, flags, timeout);

out:
	if (flags & I915_WAIT_LOCKED && i915_request_completed(rq))
		i915_request_retire_upto(rq);

	return timeout;
}

static long
i915_gem_object_wait_reservation(struct reservation_object *resv,
				 unsigned int flags,
				 long timeout)
{
	unsigned int seq = __read_seqcount_begin(&resv->seq);
	struct dma_fence *excl;
	bool prune_fences = false;

	if (flags & I915_WAIT_ALL) {
		struct dma_fence **shared;
		unsigned int count, i;
		int ret;

		ret = reservation_object_get_fences_rcu(resv,
							&excl, &count, &shared);
		if (ret)
			return ret;

		for (i = 0; i < count; i++) {
			timeout = i915_gem_object_wait_fence(shared[i],
							     flags, timeout);
			if (timeout < 0)
				break;

			dma_fence_put(shared[i]);
		}

		for (; i < count; i++)
			dma_fence_put(shared[i]);
		kfree(shared);

		/*
		 * If both shared fences and an exclusive fence exist,
		 * then by construction the shared fences must be later
		 * than the exclusive fence. If we successfully wait for
		 * all the shared fences, we know that the exclusive fence
		 * must all be signaled. If all the shared fences are
		 * signaled, we can prune the array and recover the
		 * floating references on the fences/requests.
		 */
		prune_fences = count && timeout >= 0;
	} else {
		excl = reservation_object_get_excl_rcu(resv);
	}

	if (excl && timeout >= 0)
		timeout = i915_gem_object_wait_fence(excl, flags, timeout);

	dma_fence_put(excl);

	/*
	 * Opportunistically prune the fences iff we know they have *all* been
	 * signaled and that the reservation object has not been changed (i.e.
	 * no new fences have been added).
	 */
	if (prune_fences && !__read_seqcount_retry(&resv->seq, seq)) {
		if (reservation_object_trylock(resv)) {
			if (!__read_seqcount_retry(&resv->seq, seq))
				reservation_object_add_excl_fence(resv, NULL);
			reservation_object_unlock(resv);
		}
	}

	return timeout;
}

static void __fence_set_priority(struct dma_fence *fence,
				 const struct i915_sched_attr *attr)
{
	struct i915_request *rq;
	struct intel_engine_cs *engine;

	if (dma_fence_is_signaled(fence) || !dma_fence_is_i915(fence))
		return;

	rq = to_request(fence);
	engine = rq->engine;

	local_bh_disable();
	rcu_read_lock(); /* RCU serialisation for set-wedged protection */
	if (engine->schedule)
		engine->schedule(rq, attr);
	rcu_read_unlock();
	local_bh_enable(); /* kick the tasklets if queues were reprioritised */
}

static void fence_set_priority(struct dma_fence *fence,
			       const struct i915_sched_attr *attr)
{
	/* Recurse once into a fence-array */
	if (dma_fence_is_array(fence)) {
		struct dma_fence_array *array = to_dma_fence_array(fence);
		int i;

		for (i = 0; i < array->num_fences; i++)
			__fence_set_priority(array->fences[i], attr);
	} else {
		__fence_set_priority(fence, attr);
	}
}

int
i915_gem_object_wait_priority(struct drm_i915_gem_object *obj,
			      unsigned int flags,
			      const struct i915_sched_attr *attr)
{
	struct dma_fence *excl;

	if (flags & I915_WAIT_ALL) {
		struct dma_fence **shared;
		unsigned int count, i;
		int ret;

		ret = reservation_object_get_fences_rcu(obj->resv,
							&excl, &count, &shared);
		if (ret)
			return ret;

		for (i = 0; i < count; i++) {
			fence_set_priority(shared[i], attr);
			dma_fence_put(shared[i]);
		}

		kfree(shared);
	} else {
		excl = reservation_object_get_excl_rcu(obj->resv);
	}

	if (excl) {
		fence_set_priority(excl, attr);
		dma_fence_put(excl);
	}
	return 0;
}

/**
 * Waits for rendering to the object to be completed
 * @obj: i915 gem object
 * @flags: how to wait (under a lock, for all rendering or just for writes etc)
 * @timeout: how long to wait
 */
int
i915_gem_object_wait(struct drm_i915_gem_object *obj,
		     unsigned int flags,
		     long timeout)
{
	might_sleep();
	GEM_BUG_ON(timeout < 0);

	timeout = i915_gem_object_wait_reservation(obj->resv, flags, timeout);
	return timeout < 0 ? timeout : 0;
}

static int
i915_gem_phys_pwrite(struct drm_i915_gem_object *obj,
		     struct drm_i915_gem_pwrite *args,
		     struct drm_file *file)
{
	void *vaddr = obj->phys_handle->vaddr + args->offset;
	char __user *user_data = u64_to_user_ptr(args->data_ptr);

	/* We manually control the domain here and pretend that it
	 * remains coherent i.e. in the GTT domain, like shmem_pwrite.
	 */
	intel_fb_obj_invalidate(obj, ORIGIN_CPU);
	if (copy_from_user(vaddr, user_data, args->size))
		return -EFAULT;

	drm_clflush_virt_range(vaddr, args->size);
	i915_gem_chipset_flush(to_i915(obj->base.dev));

	intel_fb_obj_flush(obj, ORIGIN_CPU);
	return 0;
}

static int
i915_gem_create(struct drm_file *file,
		struct drm_i915_private *dev_priv,
		u64 *size_p,
		u32 *handle_p)
{
	struct drm_i915_gem_object *obj;
	u32 handle;
	u64 size;
	int ret;

	size = round_up(*size_p, PAGE_SIZE);
	if (size == 0)
		return -EINVAL;

	/* Allocate the new object */
	obj = i915_gem_object_create(dev_priv, size);
	if (IS_ERR(obj))
		return PTR_ERR(obj);

	ret = drm_gem_handle_create(file, &obj->base, &handle);
	/* drop reference from allocate - handle holds it now */
	i915_gem_object_put(obj);
	if (ret)
		return ret;

	*handle_p = handle;
<<<<<<< HEAD
	*size_p = obj->base.size;
=======
	*size_p = size;
>>>>>>> a2d635de
	return 0;
}

int
i915_gem_dumb_create(struct drm_file *file,
		     struct drm_device *dev,
		     struct drm_mode_create_dumb *args)
{
	/* have to work out size/pitch and return them */
	args->pitch = ALIGN(args->width * DIV_ROUND_UP(args->bpp, 8), 64);
	args->size = args->pitch * args->height;
	return i915_gem_create(file, to_i915(dev),
			       &args->size, &args->handle);
}

static bool gpu_write_needs_clflush(struct drm_i915_gem_object *obj)
{
	return !(obj->cache_level == I915_CACHE_NONE ||
		 obj->cache_level == I915_CACHE_WT);
}

/**
 * Creates a new mm object and returns a handle to it.
 * @dev: drm device pointer
 * @data: ioctl data blob
 * @file: drm file pointer
 */
int
i915_gem_create_ioctl(struct drm_device *dev, void *data,
		      struct drm_file *file)
{
	struct drm_i915_private *dev_priv = to_i915(dev);
	struct drm_i915_gem_create *args = data;

	i915_gem_flush_free_objects(dev_priv);

	return i915_gem_create(file, dev_priv,
			       &args->size, &args->handle);
}

static inline enum fb_op_origin
fb_write_origin(struct drm_i915_gem_object *obj, unsigned int domain)
{
	return (domain == I915_GEM_DOMAIN_GTT ?
		obj->frontbuffer_ggtt_origin : ORIGIN_CPU);
}

void i915_gem_flush_ggtt_writes(struct drm_i915_private *dev_priv)
{
	intel_wakeref_t wakeref;

	/*
	 * No actual flushing is required for the GTT write domain for reads
	 * from the GTT domain. Writes to it "immediately" go to main memory
	 * as far as we know, so there's no chipset flush. It also doesn't
	 * land in the GPU render cache.
	 *
	 * However, we do have to enforce the order so that all writes through
	 * the GTT land before any writes to the device, such as updates to
	 * the GATT itself.
	 *
	 * We also have to wait a bit for the writes to land from the GTT.
	 * An uncached read (i.e. mmio) seems to be ideal for the round-trip
	 * timing. This issue has only been observed when switching quickly
	 * between GTT writes and CPU reads from inside the kernel on recent hw,
	 * and it appears to only affect discrete GTT blocks (i.e. on LLC
	 * system agents we cannot reproduce this behaviour, until Cannonlake
	 * that was!).
	 */

	wmb();

	if (INTEL_INFO(dev_priv)->has_coherent_ggtt)
		return;

	i915_gem_chipset_flush(dev_priv);

	with_intel_runtime_pm(dev_priv, wakeref) {
		spin_lock_irq(&dev_priv->uncore.lock);

		POSTING_READ_FW(RING_HEAD(RENDER_RING_BASE));

		spin_unlock_irq(&dev_priv->uncore.lock);
	}
}

static void
flush_write_domain(struct drm_i915_gem_object *obj, unsigned int flush_domains)
{
	struct drm_i915_private *dev_priv = to_i915(obj->base.dev);
	struct i915_vma *vma;

	if (!(obj->write_domain & flush_domains))
		return;

	switch (obj->write_domain) {
	case I915_GEM_DOMAIN_GTT:
		i915_gem_flush_ggtt_writes(dev_priv);

		intel_fb_obj_flush(obj,
				   fb_write_origin(obj, I915_GEM_DOMAIN_GTT));

		for_each_ggtt_vma(vma, obj) {
			if (vma->iomap)
				continue;

			i915_vma_unset_ggtt_write(vma);
		}
		break;

	case I915_GEM_DOMAIN_WC:
		wmb();
		break;

	case I915_GEM_DOMAIN_CPU:
		i915_gem_clflush_object(obj, I915_CLFLUSH_SYNC);
		break;

	case I915_GEM_DOMAIN_RENDER:
		if (gpu_write_needs_clflush(obj))
			obj->cache_dirty = true;
		break;
	}

	obj->write_domain = 0;
}

/*
 * Pins the specified object's pages and synchronizes the object with
 * GPU accesses. Sets needs_clflush to non-zero if the caller should
 * flush the object from the CPU cache.
 */
int i915_gem_obj_prepare_shmem_read(struct drm_i915_gem_object *obj,
				    unsigned int *needs_clflush)
{
	int ret;

	lockdep_assert_held(&obj->base.dev->struct_mutex);

	*needs_clflush = 0;
	if (!i915_gem_object_has_struct_page(obj))
		return -ENODEV;

	ret = i915_gem_object_wait(obj,
				   I915_WAIT_INTERRUPTIBLE |
				   I915_WAIT_LOCKED,
				   MAX_SCHEDULE_TIMEOUT);
	if (ret)
		return ret;

	ret = i915_gem_object_pin_pages(obj);
	if (ret)
		return ret;

	if (obj->cache_coherent & I915_BO_CACHE_COHERENT_FOR_READ ||
	    !static_cpu_has(X86_FEATURE_CLFLUSH)) {
		ret = i915_gem_object_set_to_cpu_domain(obj, false);
		if (ret)
			goto err_unpin;
		else
			goto out;
	}

	flush_write_domain(obj, ~I915_GEM_DOMAIN_CPU);

	/* If we're not in the cpu read domain, set ourself into the gtt
	 * read domain and manually flush cachelines (if required). This
	 * optimizes for the case when the gpu will dirty the data
	 * anyway again before the next pread happens.
	 */
	if (!obj->cache_dirty &&
	    !(obj->read_domains & I915_GEM_DOMAIN_CPU))
		*needs_clflush = CLFLUSH_BEFORE;

out:
	/* return with the pages pinned */
	return 0;

err_unpin:
	i915_gem_object_unpin_pages(obj);
	return ret;
}

int i915_gem_obj_prepare_shmem_write(struct drm_i915_gem_object *obj,
				     unsigned int *needs_clflush)
{
	int ret;

	lockdep_assert_held(&obj->base.dev->struct_mutex);

	*needs_clflush = 0;
	if (!i915_gem_object_has_struct_page(obj))
		return -ENODEV;

	ret = i915_gem_object_wait(obj,
				   I915_WAIT_INTERRUPTIBLE |
				   I915_WAIT_LOCKED |
				   I915_WAIT_ALL,
				   MAX_SCHEDULE_TIMEOUT);
	if (ret)
		return ret;

	ret = i915_gem_object_pin_pages(obj);
	if (ret)
		return ret;

	if (obj->cache_coherent & I915_BO_CACHE_COHERENT_FOR_WRITE ||
	    !static_cpu_has(X86_FEATURE_CLFLUSH)) {
		ret = i915_gem_object_set_to_cpu_domain(obj, true);
		if (ret)
			goto err_unpin;
		else
			goto out;
	}

	flush_write_domain(obj, ~I915_GEM_DOMAIN_CPU);

	/* If we're not in the cpu write domain, set ourself into the
	 * gtt write domain and manually flush cachelines (as required).
	 * This optimizes for the case when the gpu will use the data
	 * right away and we therefore have to clflush anyway.
	 */
	if (!obj->cache_dirty) {
		*needs_clflush |= CLFLUSH_AFTER;

		/*
		 * Same trick applies to invalidate partially written
		 * cachelines read before writing.
		 */
		if (!(obj->read_domains & I915_GEM_DOMAIN_CPU))
			*needs_clflush |= CLFLUSH_BEFORE;
	}

out:
	intel_fb_obj_invalidate(obj, ORIGIN_CPU);
	obj->mm.dirty = true;
	/* return with the pages pinned */
	return 0;

err_unpin:
	i915_gem_object_unpin_pages(obj);
	return ret;
}

static int
shmem_pread(struct page *page, int offset, int len, char __user *user_data,
	    bool needs_clflush)
{
	char *vaddr;
	int ret;

	vaddr = kmap(page);

	if (needs_clflush)
		drm_clflush_virt_range(vaddr + offset, len);

	ret = __copy_to_user(user_data, vaddr + offset, len);

	kunmap(page);

	return ret ? -EFAULT : 0;
}

static int
i915_gem_shmem_pread(struct drm_i915_gem_object *obj,
		     struct drm_i915_gem_pread *args)
{
	char __user *user_data;
	u64 remain;
	unsigned int needs_clflush;
	unsigned int idx, offset;
	int ret;

	ret = mutex_lock_interruptible(&obj->base.dev->struct_mutex);
	if (ret)
		return ret;

	ret = i915_gem_obj_prepare_shmem_read(obj, &needs_clflush);
	mutex_unlock(&obj->base.dev->struct_mutex);
	if (ret)
		return ret;

	remain = args->size;
	user_data = u64_to_user_ptr(args->data_ptr);
	offset = offset_in_page(args->offset);
	for (idx = args->offset >> PAGE_SHIFT; remain; idx++) {
		struct page *page = i915_gem_object_get_page(obj, idx);
		unsigned int length = min_t(u64, remain, PAGE_SIZE - offset);

		ret = shmem_pread(page, offset, length, user_data,
				  needs_clflush);
		if (ret)
			break;

		remain -= length;
		user_data += length;
		offset = 0;
	}

	i915_gem_obj_finish_shmem_access(obj);
	return ret;
}

static inline bool
gtt_user_read(struct io_mapping *mapping,
	      loff_t base, int offset,
	      char __user *user_data, int length)
{
	void __iomem *vaddr;
	unsigned long unwritten;

	/* We can use the cpu mem copy function because this is X86. */
	vaddr = io_mapping_map_atomic_wc(mapping, base);
	unwritten = __copy_to_user_inatomic(user_data,
					    (void __force *)vaddr + offset,
					    length);
	io_mapping_unmap_atomic(vaddr);
	if (unwritten) {
		vaddr = io_mapping_map_wc(mapping, base, PAGE_SIZE);
		unwritten = copy_to_user(user_data,
					 (void __force *)vaddr + offset,
					 length);
		io_mapping_unmap(vaddr);
	}
	return unwritten;
}

static int
i915_gem_gtt_pread(struct drm_i915_gem_object *obj,
		   const struct drm_i915_gem_pread *args)
{
	struct drm_i915_private *i915 = to_i915(obj->base.dev);
	struct i915_ggtt *ggtt = &i915->ggtt;
	intel_wakeref_t wakeref;
	struct drm_mm_node node;
	struct i915_vma *vma;
	void __user *user_data;
	u64 remain, offset;
	int ret;

	ret = mutex_lock_interruptible(&i915->drm.struct_mutex);
	if (ret)
		return ret;

	wakeref = intel_runtime_pm_get(i915);
	vma = i915_gem_object_ggtt_pin(obj, NULL, 0, 0,
				       PIN_MAPPABLE |
				       PIN_NONFAULT |
				       PIN_NONBLOCK);
	if (!IS_ERR(vma)) {
		node.start = i915_ggtt_offset(vma);
		node.allocated = false;
		ret = i915_vma_put_fence(vma);
		if (ret) {
			i915_vma_unpin(vma);
			vma = ERR_PTR(ret);
		}
	}
	if (IS_ERR(vma)) {
		ret = insert_mappable_node(ggtt, &node, PAGE_SIZE);
		if (ret)
			goto out_unlock;
		GEM_BUG_ON(!node.allocated);
	}

	ret = i915_gem_object_set_to_gtt_domain(obj, false);
	if (ret)
		goto out_unpin;

	mutex_unlock(&i915->drm.struct_mutex);

	user_data = u64_to_user_ptr(args->data_ptr);
	remain = args->size;
	offset = args->offset;

	while (remain > 0) {
		/* Operation in this page
		 *
		 * page_base = page offset within aperture
		 * page_offset = offset within page
		 * page_length = bytes to copy for this page
		 */
		u32 page_base = node.start;
		unsigned page_offset = offset_in_page(offset);
		unsigned page_length = PAGE_SIZE - page_offset;
		page_length = remain < page_length ? remain : page_length;
		if (node.allocated) {
			wmb();
			ggtt->vm.insert_page(&ggtt->vm,
					     i915_gem_object_get_dma_address(obj, offset >> PAGE_SHIFT),
					     node.start, I915_CACHE_NONE, 0);
			wmb();
		} else {
			page_base += offset & PAGE_MASK;
		}

		if (gtt_user_read(&ggtt->iomap, page_base, page_offset,
				  user_data, page_length)) {
			ret = -EFAULT;
			break;
		}

		remain -= page_length;
		user_data += page_length;
		offset += page_length;
	}

	mutex_lock(&i915->drm.struct_mutex);
out_unpin:
	if (node.allocated) {
		wmb();
		ggtt->vm.clear_range(&ggtt->vm, node.start, node.size);
		remove_mappable_node(&node);
	} else {
		i915_vma_unpin(vma);
	}
out_unlock:
	intel_runtime_pm_put(i915, wakeref);
	mutex_unlock(&i915->drm.struct_mutex);

	return ret;
}

/**
 * Reads data from the object referenced by handle.
 * @dev: drm device pointer
 * @data: ioctl data blob
 * @file: drm file pointer
 *
 * On error, the contents of *data are undefined.
 */
int
i915_gem_pread_ioctl(struct drm_device *dev, void *data,
		     struct drm_file *file)
{
	struct drm_i915_gem_pread *args = data;
	struct drm_i915_gem_object *obj;
	int ret;

	if (args->size == 0)
		return 0;

	if (!access_ok(u64_to_user_ptr(args->data_ptr),
		       args->size))
		return -EFAULT;

	obj = i915_gem_object_lookup(file, args->handle);
	if (!obj)
		return -ENOENT;

	/* Bounds check source.  */
	if (range_overflows_t(u64, args->offset, args->size, obj->base.size)) {
		ret = -EINVAL;
		goto out;
	}

	trace_i915_gem_object_pread(obj, args->offset, args->size);

	ret = i915_gem_object_wait(obj,
				   I915_WAIT_INTERRUPTIBLE,
				   MAX_SCHEDULE_TIMEOUT);
	if (ret)
		goto out;

	ret = i915_gem_object_pin_pages(obj);
	if (ret)
		goto out;

	ret = i915_gem_shmem_pread(obj, args);
	if (ret == -EFAULT || ret == -ENODEV)
		ret = i915_gem_gtt_pread(obj, args);

	i915_gem_object_unpin_pages(obj);
out:
	i915_gem_object_put(obj);
	return ret;
}

/* This is the fast write path which cannot handle
 * page faults in the source data
 */

static inline bool
ggtt_write(struct io_mapping *mapping,
	   loff_t base, int offset,
	   char __user *user_data, int length)
{
	void __iomem *vaddr;
	unsigned long unwritten;

	/* We can use the cpu mem copy function because this is X86. */
	vaddr = io_mapping_map_atomic_wc(mapping, base);
	unwritten = __copy_from_user_inatomic_nocache((void __force *)vaddr + offset,
						      user_data, length);
	io_mapping_unmap_atomic(vaddr);
	if (unwritten) {
		vaddr = io_mapping_map_wc(mapping, base, PAGE_SIZE);
		unwritten = copy_from_user((void __force *)vaddr + offset,
					   user_data, length);
		io_mapping_unmap(vaddr);
	}

	return unwritten;
}

/**
 * This is the fast pwrite path, where we copy the data directly from the
 * user into the GTT, uncached.
 * @obj: i915 GEM object
 * @args: pwrite arguments structure
 */
static int
i915_gem_gtt_pwrite_fast(struct drm_i915_gem_object *obj,
			 const struct drm_i915_gem_pwrite *args)
{
	struct drm_i915_private *i915 = to_i915(obj->base.dev);
	struct i915_ggtt *ggtt = &i915->ggtt;
	intel_wakeref_t wakeref;
	struct drm_mm_node node;
	struct i915_vma *vma;
	u64 remain, offset;
	void __user *user_data;
	int ret;

	ret = mutex_lock_interruptible(&i915->drm.struct_mutex);
	if (ret)
		return ret;

	if (i915_gem_object_has_struct_page(obj)) {
		/*
		 * Avoid waking the device up if we can fallback, as
		 * waking/resuming is very slow (worst-case 10-100 ms
		 * depending on PCI sleeps and our own resume time).
		 * This easily dwarfs any performance advantage from
		 * using the cache bypass of indirect GGTT access.
		 */
		wakeref = intel_runtime_pm_get_if_in_use(i915);
		if (!wakeref) {
			ret = -EFAULT;
			goto out_unlock;
		}
	} else {
		/* No backing pages, no fallback, we must force GGTT access */
		wakeref = intel_runtime_pm_get(i915);
	}

	vma = i915_gem_object_ggtt_pin(obj, NULL, 0, 0,
				       PIN_MAPPABLE |
				       PIN_NONFAULT |
				       PIN_NONBLOCK);
	if (!IS_ERR(vma)) {
		node.start = i915_ggtt_offset(vma);
		node.allocated = false;
		ret = i915_vma_put_fence(vma);
		if (ret) {
			i915_vma_unpin(vma);
			vma = ERR_PTR(ret);
		}
	}
	if (IS_ERR(vma)) {
		ret = insert_mappable_node(ggtt, &node, PAGE_SIZE);
		if (ret)
			goto out_rpm;
		GEM_BUG_ON(!node.allocated);
	}

	ret = i915_gem_object_set_to_gtt_domain(obj, true);
	if (ret)
		goto out_unpin;

	mutex_unlock(&i915->drm.struct_mutex);

	intel_fb_obj_invalidate(obj, ORIGIN_CPU);

	user_data = u64_to_user_ptr(args->data_ptr);
	offset = args->offset;
	remain = args->size;
	while (remain) {
		/* Operation in this page
		 *
		 * page_base = page offset within aperture
		 * page_offset = offset within page
		 * page_length = bytes to copy for this page
		 */
		u32 page_base = node.start;
		unsigned int page_offset = offset_in_page(offset);
		unsigned int page_length = PAGE_SIZE - page_offset;
		page_length = remain < page_length ? remain : page_length;
		if (node.allocated) {
			wmb(); /* flush the write before we modify the GGTT */
			ggtt->vm.insert_page(&ggtt->vm,
					     i915_gem_object_get_dma_address(obj, offset >> PAGE_SHIFT),
					     node.start, I915_CACHE_NONE, 0);
			wmb(); /* flush modifications to the GGTT (insert_page) */
		} else {
			page_base += offset & PAGE_MASK;
		}
		/* If we get a fault while copying data, then (presumably) our
		 * source page isn't available.  Return the error and we'll
		 * retry in the slow path.
		 * If the object is non-shmem backed, we retry again with the
		 * path that handles page fault.
		 */
		if (ggtt_write(&ggtt->iomap, page_base, page_offset,
			       user_data, page_length)) {
			ret = -EFAULT;
			break;
		}

		remain -= page_length;
		user_data += page_length;
		offset += page_length;
	}
	intel_fb_obj_flush(obj, ORIGIN_CPU);

	mutex_lock(&i915->drm.struct_mutex);
out_unpin:
	if (node.allocated) {
		wmb();
		ggtt->vm.clear_range(&ggtt->vm, node.start, node.size);
		remove_mappable_node(&node);
	} else {
		i915_vma_unpin(vma);
	}
out_rpm:
	intel_runtime_pm_put(i915, wakeref);
out_unlock:
	mutex_unlock(&i915->drm.struct_mutex);
	return ret;
}

/* Per-page copy function for the shmem pwrite fastpath.
 * Flushes invalid cachelines before writing to the target if
 * needs_clflush_before is set and flushes out any written cachelines after
 * writing if needs_clflush is set.
 */
static int
shmem_pwrite(struct page *page, int offset, int len, char __user *user_data,
	     bool needs_clflush_before,
	     bool needs_clflush_after)
{
	char *vaddr;
	int ret;

	vaddr = kmap(page);

	if (needs_clflush_before)
		drm_clflush_virt_range(vaddr + offset, len);

	ret = __copy_from_user(vaddr + offset, user_data, len);
	if (!ret && needs_clflush_after)
		drm_clflush_virt_range(vaddr + offset, len);

	kunmap(page);

	return ret ? -EFAULT : 0;
}

static int
i915_gem_shmem_pwrite(struct drm_i915_gem_object *obj,
		      const struct drm_i915_gem_pwrite *args)
{
	struct drm_i915_private *i915 = to_i915(obj->base.dev);
	void __user *user_data;
	u64 remain;
	unsigned int partial_cacheline_write;
	unsigned int needs_clflush;
	unsigned int offset, idx;
	int ret;

	ret = mutex_lock_interruptible(&i915->drm.struct_mutex);
	if (ret)
		return ret;

	ret = i915_gem_obj_prepare_shmem_write(obj, &needs_clflush);
	mutex_unlock(&i915->drm.struct_mutex);
	if (ret)
		return ret;

	/* If we don't overwrite a cacheline completely we need to be
	 * careful to have up-to-date data by first clflushing. Don't
	 * overcomplicate things and flush the entire patch.
	 */
	partial_cacheline_write = 0;
	if (needs_clflush & CLFLUSH_BEFORE)
		partial_cacheline_write = boot_cpu_data.x86_clflush_size - 1;

	user_data = u64_to_user_ptr(args->data_ptr);
	remain = args->size;
	offset = offset_in_page(args->offset);
	for (idx = args->offset >> PAGE_SHIFT; remain; idx++) {
		struct page *page = i915_gem_object_get_page(obj, idx);
		unsigned int length = min_t(u64, remain, PAGE_SIZE - offset);

		ret = shmem_pwrite(page, offset, length, user_data,
				   (offset | length) & partial_cacheline_write,
				   needs_clflush & CLFLUSH_AFTER);
		if (ret)
			break;

		remain -= length;
		user_data += length;
		offset = 0;
	}

	intel_fb_obj_flush(obj, ORIGIN_CPU);
	i915_gem_obj_finish_shmem_access(obj);
	return ret;
}

/**
 * Writes data to the object referenced by handle.
 * @dev: drm device
 * @data: ioctl data blob
 * @file: drm file
 *
 * On error, the contents of the buffer that were to be modified are undefined.
 */
int
i915_gem_pwrite_ioctl(struct drm_device *dev, void *data,
		      struct drm_file *file)
{
	struct drm_i915_gem_pwrite *args = data;
	struct drm_i915_gem_object *obj;
	int ret;

	if (args->size == 0)
		return 0;

	if (!access_ok(u64_to_user_ptr(args->data_ptr), args->size))
		return -EFAULT;

	obj = i915_gem_object_lookup(file, args->handle);
	if (!obj)
		return -ENOENT;

	/* Bounds check destination. */
	if (range_overflows_t(u64, args->offset, args->size, obj->base.size)) {
		ret = -EINVAL;
		goto err;
	}

	/* Writes not allowed into this read-only object */
	if (i915_gem_object_is_readonly(obj)) {
		ret = -EINVAL;
		goto err;
	}

	trace_i915_gem_object_pwrite(obj, args->offset, args->size);

	ret = -ENODEV;
	if (obj->ops->pwrite)
		ret = obj->ops->pwrite(obj, args);
	if (ret != -ENODEV)
		goto err;

	ret = i915_gem_object_wait(obj,
				   I915_WAIT_INTERRUPTIBLE |
				   I915_WAIT_ALL,
				   MAX_SCHEDULE_TIMEOUT);
	if (ret)
		goto err;

	ret = i915_gem_object_pin_pages(obj);
	if (ret)
		goto err;

	ret = -EFAULT;
	/* We can only do the GTT pwrite on untiled buffers, as otherwise
	 * it would end up going through the fenced access, and we'll get
	 * different detiling behavior between reading and writing.
	 * pread/pwrite currently are reading and writing from the CPU
	 * perspective, requiring manual detiling by the client.
	 */
	if (!i915_gem_object_has_struct_page(obj) ||
	    cpu_write_needs_clflush(obj))
		/* Note that the gtt paths might fail with non-page-backed user
		 * pointers (e.g. gtt mappings when moving data between
		 * textures). Fallback to the shmem path in that case.
		 */
		ret = i915_gem_gtt_pwrite_fast(obj, args);

	if (ret == -EFAULT || ret == -ENOSPC) {
		if (obj->phys_handle)
			ret = i915_gem_phys_pwrite(obj, args, file);
		else
			ret = i915_gem_shmem_pwrite(obj, args);
	}

	i915_gem_object_unpin_pages(obj);
err:
	i915_gem_object_put(obj);
	return ret;
}

static void i915_gem_object_bump_inactive_ggtt(struct drm_i915_gem_object *obj)
{
	struct drm_i915_private *i915 = to_i915(obj->base.dev);
	struct list_head *list;
	struct i915_vma *vma;

	GEM_BUG_ON(!i915_gem_object_has_pinned_pages(obj));

	mutex_lock(&i915->ggtt.vm.mutex);
	for_each_ggtt_vma(vma, obj) {
		if (!drm_mm_node_allocated(&vma->node))
			continue;

		list_move_tail(&vma->vm_link, &vma->vm->bound_list);
	}
	mutex_unlock(&i915->ggtt.vm.mutex);

	spin_lock(&i915->mm.obj_lock);
	list = obj->bind_count ? &i915->mm.bound_list : &i915->mm.unbound_list;
	list_move_tail(&obj->mm.link, list);
	spin_unlock(&i915->mm.obj_lock);
}

/**
 * Called when user space prepares to use an object with the CPU, either
 * through the mmap ioctl's mapping or a GTT mapping.
 * @dev: drm device
 * @data: ioctl data blob
 * @file: drm file
 */
int
i915_gem_set_domain_ioctl(struct drm_device *dev, void *data,
			  struct drm_file *file)
{
	struct drm_i915_gem_set_domain *args = data;
	struct drm_i915_gem_object *obj;
	u32 read_domains = args->read_domains;
	u32 write_domain = args->write_domain;
	int err;

	/* Only handle setting domains to types used by the CPU. */
	if ((write_domain | read_domains) & I915_GEM_GPU_DOMAINS)
		return -EINVAL;

	/*
	 * Having something in the write domain implies it's in the read
	 * domain, and only that read domain.  Enforce that in the request.
	 */
	if (write_domain && read_domains != write_domain)
		return -EINVAL;

	if (!read_domains)
		return 0;

	obj = i915_gem_object_lookup(file, args->handle);
	if (!obj)
		return -ENOENT;

	/*
	 * Already in the desired write domain? Nothing for us to do!
	 *
	 * We apply a little bit of cunning here to catch a broader set of
	 * no-ops. If obj->write_domain is set, we must be in the same
	 * obj->read_domains, and only that domain. Therefore, if that
	 * obj->write_domain matches the request read_domains, we are
	 * already in the same read/write domain and can skip the operation,
	 * without having to further check the requested write_domain.
	 */
	if (READ_ONCE(obj->write_domain) == read_domains) {
		err = 0;
		goto out;
	}

	/*
	 * Try to flush the object off the GPU without holding the lock.
	 * We will repeat the flush holding the lock in the normal manner
	 * to catch cases where we are gazumped.
	 */
	err = i915_gem_object_wait(obj,
				   I915_WAIT_INTERRUPTIBLE |
				   I915_WAIT_PRIORITY |
				   (write_domain ? I915_WAIT_ALL : 0),
				   MAX_SCHEDULE_TIMEOUT);
	if (err)
		goto out;

	/*
	 * Proxy objects do not control access to the backing storage, ergo
	 * they cannot be used as a means to manipulate the cache domain
	 * tracking for that backing storage. The proxy object is always
	 * considered to be outside of any cache domain.
	 */
	if (i915_gem_object_is_proxy(obj)) {
		err = -ENXIO;
		goto out;
	}

	/*
	 * Flush and acquire obj->pages so that we are coherent through
	 * direct access in memory with previous cached writes through
	 * shmemfs and that our cache domain tracking remains valid.
	 * For example, if the obj->filp was moved to swap without us
	 * being notified and releasing the pages, we would mistakenly
	 * continue to assume that the obj remained out of the CPU cached
	 * domain.
	 */
	err = i915_gem_object_pin_pages(obj);
	if (err)
		goto out;

	err = i915_mutex_lock_interruptible(dev);
	if (err)
		goto out_unpin;

	if (read_domains & I915_GEM_DOMAIN_WC)
		err = i915_gem_object_set_to_wc_domain(obj, write_domain);
	else if (read_domains & I915_GEM_DOMAIN_GTT)
		err = i915_gem_object_set_to_gtt_domain(obj, write_domain);
	else
		err = i915_gem_object_set_to_cpu_domain(obj, write_domain);

	/* And bump the LRU for this access */
	i915_gem_object_bump_inactive_ggtt(obj);

	mutex_unlock(&dev->struct_mutex);

	if (write_domain != 0)
		intel_fb_obj_invalidate(obj,
					fb_write_origin(obj, write_domain));

out_unpin:
	i915_gem_object_unpin_pages(obj);
out:
	i915_gem_object_put(obj);
	return err;
}

/**
 * Called when user space has done writes to this buffer
 * @dev: drm device
 * @data: ioctl data blob
 * @file: drm file
 */
int
i915_gem_sw_finish_ioctl(struct drm_device *dev, void *data,
			 struct drm_file *file)
{
	struct drm_i915_gem_sw_finish *args = data;
	struct drm_i915_gem_object *obj;

	obj = i915_gem_object_lookup(file, args->handle);
	if (!obj)
		return -ENOENT;

	/*
	 * Proxy objects are barred from CPU access, so there is no
	 * need to ban sw_finish as it is a nop.
	 */

	/* Pinned buffers may be scanout, so flush the cache */
	i915_gem_object_flush_if_display(obj);
	i915_gem_object_put(obj);

	return 0;
}

static inline bool
__vma_matches(struct vm_area_struct *vma, struct file *filp,
	      unsigned long addr, unsigned long size)
{
	if (vma->vm_file != filp)
		return false;

	return vma->vm_start == addr &&
	       (vma->vm_end - vma->vm_start) == PAGE_ALIGN(size);
}

/**
 * i915_gem_mmap_ioctl - Maps the contents of an object, returning the address
 *			 it is mapped to.
 * @dev: drm device
 * @data: ioctl data blob
 * @file: drm file
 *
 * While the mapping holds a reference on the contents of the object, it doesn't
 * imply a ref on the object itself.
 *
 * IMPORTANT:
 *
 * DRM driver writers who look a this function as an example for how to do GEM
 * mmap support, please don't implement mmap support like here. The modern way
 * to implement DRM mmap support is with an mmap offset ioctl (like
 * i915_gem_mmap_gtt) and then using the mmap syscall on the DRM fd directly.
 * That way debug tooling like valgrind will understand what's going on, hiding
 * the mmap call in a driver private ioctl will break that. The i915 driver only
 * does cpu mmaps this way because we didn't know better.
 */
int
i915_gem_mmap_ioctl(struct drm_device *dev, void *data,
		    struct drm_file *file)
{
	struct drm_i915_gem_mmap *args = data;
	struct drm_i915_gem_object *obj;
	unsigned long addr;

	if (args->flags & ~(I915_MMAP_WC))
		return -EINVAL;

	if (args->flags & I915_MMAP_WC && !boot_cpu_has(X86_FEATURE_PAT))
		return -ENODEV;

	obj = i915_gem_object_lookup(file, args->handle);
	if (!obj)
		return -ENOENT;

	/* prime objects have no backing filp to GEM mmap
	 * pages from.
	 */
	if (!obj->base.filp) {
		addr = -ENXIO;
		goto err;
	}

	if (range_overflows(args->offset, args->size, (u64)obj->base.size)) {
		addr = -EINVAL;
		goto err;
	}

	addr = vm_mmap(obj->base.filp, 0, args->size,
		       PROT_READ | PROT_WRITE, MAP_SHARED,
		       args->offset);
	if (IS_ERR_VALUE(addr))
		goto err;

	if (args->flags & I915_MMAP_WC) {
		struct mm_struct *mm = current->mm;
		struct vm_area_struct *vma;

		if (down_write_killable(&mm->mmap_sem)) {
			addr = -EINTR;
			goto err;
		}
		vma = find_vma(mm, addr);
		if (vma && __vma_matches(vma, obj->base.filp, addr, args->size))
			vma->vm_page_prot =
				pgprot_writecombine(vm_get_page_prot(vma->vm_flags));
		else
			addr = -ENOMEM;
		up_write(&mm->mmap_sem);
		if (IS_ERR_VALUE(addr))
			goto err;

		/* This may race, but that's ok, it only gets set */
		WRITE_ONCE(obj->frontbuffer_ggtt_origin, ORIGIN_CPU);
	}
	i915_gem_object_put(obj);

	args->addr_ptr = (u64)addr;
	return 0;

err:
	i915_gem_object_put(obj);
	return addr;
}

static unsigned int tile_row_pages(const struct drm_i915_gem_object *obj)
{
	return i915_gem_object_get_tile_row_size(obj) >> PAGE_SHIFT;
}

/**
 * i915_gem_mmap_gtt_version - report the current feature set for GTT mmaps
 *
 * A history of the GTT mmap interface:
 *
 * 0 - Everything had to fit into the GTT. Both parties of a memcpy had to
 *     aligned and suitable for fencing, and still fit into the available
 *     mappable space left by the pinned display objects. A classic problem
 *     we called the page-fault-of-doom where we would ping-pong between
 *     two objects that could not fit inside the GTT and so the memcpy
 *     would page one object in at the expense of the other between every
 *     single byte.
 *
 * 1 - Objects can be any size, and have any compatible fencing (X Y, or none
 *     as set via i915_gem_set_tiling() [DRM_I915_GEM_SET_TILING]). If the
 *     object is too large for the available space (or simply too large
 *     for the mappable aperture!), a view is created instead and faulted
 *     into userspace. (This view is aligned and sized appropriately for
 *     fenced access.)
 *
 * 2 - Recognise WC as a separate cache domain so that we can flush the
 *     delayed writes via GTT before performing direct access via WC.
 *
 * 3 - Remove implicit set-domain(GTT) and synchronisation on initial
 *     pagefault; swapin remains transparent.
 *
 * Restrictions:
 *
 *  * snoopable objects cannot be accessed via the GTT. It can cause machine
 *    hangs on some architectures, corruption on others. An attempt to service
 *    a GTT page fault from a snoopable object will generate a SIGBUS.
 *
 *  * the object must be able to fit into RAM (physical memory, though no
 *    limited to the mappable aperture).
 *
 *
 * Caveats:
 *
 *  * a new GTT page fault will synchronize rendering from the GPU and flush
 *    all data to system memory. Subsequent access will not be synchronized.
 *
 *  * all mappings are revoked on runtime device suspend.
 *
 *  * there are only 8, 16 or 32 fence registers to share between all users
 *    (older machines require fence register for display and blitter access
 *    as well). Contention of the fence registers will cause the previous users
 *    to be unmapped and any new access will generate new page faults.
 *
 *  * running out of memory while servicing a fault may generate a SIGBUS,
 *    rather than the expected SIGSEGV.
 */
int i915_gem_mmap_gtt_version(void)
{
	return 3;
}

static inline struct i915_ggtt_view
compute_partial_view(const struct drm_i915_gem_object *obj,
		     pgoff_t page_offset,
		     unsigned int chunk)
{
	struct i915_ggtt_view view;

	if (i915_gem_object_is_tiled(obj))
		chunk = roundup(chunk, tile_row_pages(obj));

	view.type = I915_GGTT_VIEW_PARTIAL;
	view.partial.offset = rounddown(page_offset, chunk);
	view.partial.size =
		min_t(unsigned int, chunk,
		      (obj->base.size >> PAGE_SHIFT) - view.partial.offset);

	/* If the partial covers the entire object, just create a normal VMA. */
	if (chunk >= obj->base.size >> PAGE_SHIFT)
		view.type = I915_GGTT_VIEW_NORMAL;

	return view;
}

/**
 * i915_gem_fault - fault a page into the GTT
 * @vmf: fault info
 *
 * The fault handler is set up by drm_gem_mmap() when a object is GTT mapped
 * from userspace.  The fault handler takes care of binding the object to
 * the GTT (if needed), allocating and programming a fence register (again,
 * only if needed based on whether the old reg is still valid or the object
 * is tiled) and inserting a new PTE into the faulting process.
 *
 * Note that the faulting process may involve evicting existing objects
 * from the GTT and/or fence registers to make room.  So performance may
 * suffer if the GTT working set is large or there are few fence registers
 * left.
 *
 * The current feature set supported by i915_gem_fault() and thus GTT mmaps
 * is exposed via I915_PARAM_MMAP_GTT_VERSION (see i915_gem_mmap_gtt_version).
 */
vm_fault_t i915_gem_fault(struct vm_fault *vmf)
{
#define MIN_CHUNK_PAGES (SZ_1M >> PAGE_SHIFT)
	struct vm_area_struct *area = vmf->vma;
	struct drm_i915_gem_object *obj = to_intel_bo(area->vm_private_data);
	struct drm_device *dev = obj->base.dev;
	struct drm_i915_private *dev_priv = to_i915(dev);
	struct i915_ggtt *ggtt = &dev_priv->ggtt;
	bool write = area->vm_flags & VM_WRITE;
	intel_wakeref_t wakeref;
	struct i915_vma *vma;
	pgoff_t page_offset;
	int srcu;
	int ret;

	/* Sanity check that we allow writing into this object */
	if (i915_gem_object_is_readonly(obj) && write)
		return VM_FAULT_SIGBUS;

	/* We don't use vmf->pgoff since that has the fake offset */
	page_offset = (vmf->address - area->vm_start) >> PAGE_SHIFT;

	trace_i915_gem_object_fault(obj, page_offset, true, write);

	ret = i915_gem_object_pin_pages(obj);
	if (ret)
		goto err;

	wakeref = intel_runtime_pm_get(dev_priv);

	srcu = i915_reset_trylock(dev_priv);
	if (srcu < 0) {
		ret = srcu;
		goto err_rpm;
	}

	ret = i915_mutex_lock_interruptible(dev);
	if (ret)
		goto err_reset;

	/* Access to snoopable pages through the GTT is incoherent. */
	if (obj->cache_level != I915_CACHE_NONE && !HAS_LLC(dev_priv)) {
		ret = -EFAULT;
		goto err_unlock;
	}

	/* Now pin it into the GTT as needed */
	vma = i915_gem_object_ggtt_pin(obj, NULL, 0, 0,
				       PIN_MAPPABLE |
				       PIN_NONBLOCK |
				       PIN_NONFAULT);
	if (IS_ERR(vma)) {
		/* Use a partial view if it is bigger than available space */
		struct i915_ggtt_view view =
			compute_partial_view(obj, page_offset, MIN_CHUNK_PAGES);
		unsigned int flags;

		flags = PIN_MAPPABLE;
		if (view.type == I915_GGTT_VIEW_NORMAL)
			flags |= PIN_NONBLOCK; /* avoid warnings for pinned */

		/*
		 * Userspace is now writing through an untracked VMA, abandon
		 * all hope that the hardware is able to track future writes.
		 */
		obj->frontbuffer_ggtt_origin = ORIGIN_CPU;

		vma = i915_gem_object_ggtt_pin(obj, &view, 0, 0, flags);
		if (IS_ERR(vma) && !view.type) {
			flags = PIN_MAPPABLE;
			view.type = I915_GGTT_VIEW_PARTIAL;
			vma = i915_gem_object_ggtt_pin(obj, &view, 0, 0, flags);
		}
	}
	if (IS_ERR(vma)) {
		ret = PTR_ERR(vma);
		goto err_unlock;
	}

	ret = i915_vma_pin_fence(vma);
	if (ret)
		goto err_unpin;

	/* Finally, remap it using the new GTT offset */
	ret = remap_io_mapping(area,
			       area->vm_start + (vma->ggtt_view.partial.offset << PAGE_SHIFT),
			       (ggtt->gmadr.start + vma->node.start) >> PAGE_SHIFT,
			       min_t(u64, vma->size, area->vm_end - area->vm_start),
			       &ggtt->iomap);
	if (ret)
		goto err_fence;

	/* Mark as being mmapped into userspace for later revocation */
	assert_rpm_wakelock_held(dev_priv);
	if (!i915_vma_set_userfault(vma) && !obj->userfault_count++)
		list_add(&obj->userfault_link, &dev_priv->mm.userfault_list);
	GEM_BUG_ON(!obj->userfault_count);

	i915_vma_set_ggtt_write(vma);

err_fence:
	i915_vma_unpin_fence(vma);
err_unpin:
	__i915_vma_unpin(vma);
err_unlock:
	mutex_unlock(&dev->struct_mutex);
err_reset:
	i915_reset_unlock(dev_priv, srcu);
err_rpm:
	intel_runtime_pm_put(dev_priv, wakeref);
	i915_gem_object_unpin_pages(obj);
err:
	switch (ret) {
	case -EIO:
		/*
		 * We eat errors when the gpu is terminally wedged to avoid
		 * userspace unduly crashing (gl has no provisions for mmaps to
		 * fail). But any other -EIO isn't ours (e.g. swap in failure)
		 * and so needs to be reported.
		 */
		if (!i915_terminally_wedged(dev_priv))
			return VM_FAULT_SIGBUS;
		/* else: fall through */
	case -EAGAIN:
		/*
		 * EAGAIN means the gpu is hung and we'll wait for the error
		 * handler to reset everything when re-faulting in
		 * i915_mutex_lock_interruptible.
		 */
	case 0:
	case -ERESTARTSYS:
	case -EINTR:
	case -EBUSY:
		/*
		 * EBUSY is ok: this just means that another thread
		 * already did the job.
		 */
		return VM_FAULT_NOPAGE;
	case -ENOMEM:
		return VM_FAULT_OOM;
	case -ENOSPC:
	case -EFAULT:
		return VM_FAULT_SIGBUS;
	default:
		WARN_ONCE(ret, "unhandled error in i915_gem_fault: %i\n", ret);
		return VM_FAULT_SIGBUS;
	}
}

static void __i915_gem_object_release_mmap(struct drm_i915_gem_object *obj)
{
	struct i915_vma *vma;

	GEM_BUG_ON(!obj->userfault_count);

	obj->userfault_count = 0;
	list_del(&obj->userfault_link);
	drm_vma_node_unmap(&obj->base.vma_node,
			   obj->base.dev->anon_inode->i_mapping);

	for_each_ggtt_vma(vma, obj)
		i915_vma_unset_userfault(vma);
}

/**
 * i915_gem_release_mmap - remove physical page mappings
 * @obj: obj in question
 *
 * Preserve the reservation of the mmapping with the DRM core code, but
 * relinquish ownership of the pages back to the system.
 *
 * It is vital that we remove the page mapping if we have mapped a tiled
 * object through the GTT and then lose the fence register due to
 * resource pressure. Similarly if the object has been moved out of the
 * aperture, than pages mapped into userspace must be revoked. Removing the
 * mapping will then trigger a page fault on the next user access, allowing
 * fixup by i915_gem_fault().
 */
void
i915_gem_release_mmap(struct drm_i915_gem_object *obj)
{
	struct drm_i915_private *i915 = to_i915(obj->base.dev);
	intel_wakeref_t wakeref;

	/* Serialisation between user GTT access and our code depends upon
	 * revoking the CPU's PTE whilst the mutex is held. The next user
	 * pagefault then has to wait until we release the mutex.
	 *
	 * Note that RPM complicates somewhat by adding an additional
	 * requirement that operations to the GGTT be made holding the RPM
	 * wakeref.
	 */
	lockdep_assert_held(&i915->drm.struct_mutex);
	wakeref = intel_runtime_pm_get(i915);

	if (!obj->userfault_count)
		goto out;

	__i915_gem_object_release_mmap(obj);

	/* Ensure that the CPU's PTE are revoked and there are not outstanding
	 * memory transactions from userspace before we return. The TLB
	 * flushing implied above by changing the PTE above *should* be
	 * sufficient, an extra barrier here just provides us with a bit
	 * of paranoid documentation about our requirement to serialise
	 * memory writes before touching registers / GSM.
	 */
	wmb();

out:
	intel_runtime_pm_put(i915, wakeref);
}

void i915_gem_runtime_suspend(struct drm_i915_private *dev_priv)
{
	struct drm_i915_gem_object *obj, *on;
	int i;

	/*
	 * Only called during RPM suspend. All users of the userfault_list
	 * must be holding an RPM wakeref to ensure that this can not
	 * run concurrently with themselves (and use the struct_mutex for
	 * protection between themselves).
	 */

	list_for_each_entry_safe(obj, on,
				 &dev_priv->mm.userfault_list, userfault_link)
		__i915_gem_object_release_mmap(obj);

	/* The fence will be lost when the device powers down. If any were
	 * in use by hardware (i.e. they are pinned), we should not be powering
	 * down! All other fences will be reacquired by the user upon waking.
	 */
	for (i = 0; i < dev_priv->num_fence_regs; i++) {
		struct drm_i915_fence_reg *reg = &dev_priv->fence_regs[i];

		/* Ideally we want to assert that the fence register is not
		 * live at this point (i.e. that no piece of code will be
		 * trying to write through fence + GTT, as that both violates
		 * our tracking of activity and associated locking/barriers,
		 * but also is illegal given that the hw is powered down).
		 *
		 * Previously we used reg->pin_count as a "liveness" indicator.
		 * That is not sufficient, and we need a more fine-grained
		 * tool if we want to have a sanity check here.
		 */

		if (!reg->vma)
			continue;

		GEM_BUG_ON(i915_vma_has_userfault(reg->vma));
		reg->dirty = true;
	}
}

static int i915_gem_object_create_mmap_offset(struct drm_i915_gem_object *obj)
{
	struct drm_i915_private *dev_priv = to_i915(obj->base.dev);
	int err;

	err = drm_gem_create_mmap_offset(&obj->base);
	if (likely(!err))
		return 0;

	/* Attempt to reap some mmap space from dead objects */
	do {
		err = i915_gem_wait_for_idle(dev_priv,
					     I915_WAIT_INTERRUPTIBLE,
					     MAX_SCHEDULE_TIMEOUT);
		if (err)
			break;

		i915_gem_drain_freed_objects(dev_priv);
		err = drm_gem_create_mmap_offset(&obj->base);
		if (!err)
			break;

	} while (flush_delayed_work(&dev_priv->gt.retire_work));

	return err;
}

static void i915_gem_object_free_mmap_offset(struct drm_i915_gem_object *obj)
{
	drm_gem_free_mmap_offset(&obj->base);
}

int
i915_gem_mmap_gtt(struct drm_file *file,
		  struct drm_device *dev,
		  u32 handle,
		  u64 *offset)
{
	struct drm_i915_gem_object *obj;
	int ret;

	obj = i915_gem_object_lookup(file, handle);
	if (!obj)
		return -ENOENT;

	ret = i915_gem_object_create_mmap_offset(obj);
	if (ret == 0)
		*offset = drm_vma_node_offset_addr(&obj->base.vma_node);

	i915_gem_object_put(obj);
	return ret;
}

/**
 * i915_gem_mmap_gtt_ioctl - prepare an object for GTT mmap'ing
 * @dev: DRM device
 * @data: GTT mapping ioctl data
 * @file: GEM object info
 *
 * Simply returns the fake offset to userspace so it can mmap it.
 * The mmap call will end up in drm_gem_mmap(), which will set things
 * up so we can get faults in the handler above.
 *
 * The fault handler will take care of binding the object into the GTT
 * (since it may have been evicted to make room for something), allocating
 * a fence register, and mapping the appropriate aperture address into
 * userspace.
 */
int
i915_gem_mmap_gtt_ioctl(struct drm_device *dev, void *data,
			struct drm_file *file)
{
	struct drm_i915_gem_mmap_gtt *args = data;

	return i915_gem_mmap_gtt(file, dev, args->handle, &args->offset);
}

/* Immediately discard the backing storage */
static void
i915_gem_object_truncate(struct drm_i915_gem_object *obj)
{
	i915_gem_object_free_mmap_offset(obj);

	if (obj->base.filp == NULL)
		return;

	/* Our goal here is to return as much of the memory as
	 * is possible back to the system as we are called from OOM.
	 * To do this we must instruct the shmfs to drop all of its
	 * backing pages, *now*.
	 */
	shmem_truncate_range(file_inode(obj->base.filp), 0, (loff_t)-1);
	obj->mm.madv = __I915_MADV_PURGED;
	obj->mm.pages = ERR_PTR(-EFAULT);
}

/* Try to discard unwanted pages */
void __i915_gem_object_invalidate(struct drm_i915_gem_object *obj)
{
	struct address_space *mapping;

	lockdep_assert_held(&obj->mm.lock);
	GEM_BUG_ON(i915_gem_object_has_pages(obj));

	switch (obj->mm.madv) {
	case I915_MADV_DONTNEED:
		i915_gem_object_truncate(obj);
	case __I915_MADV_PURGED:
		return;
	}

	if (obj->base.filp == NULL)
		return;

	mapping = obj->base.filp->f_mapping,
	invalidate_mapping_pages(mapping, 0, (loff_t)-1);
}

/*
 * Move pages to appropriate lru and release the pagevec, decrementing the
 * ref count of those pages.
 */
static void check_release_pagevec(struct pagevec *pvec)
{
	check_move_unevictable_pages(pvec);
	__pagevec_release(pvec);
	cond_resched();
}

static void
i915_gem_object_put_pages_gtt(struct drm_i915_gem_object *obj,
			      struct sg_table *pages)
{
	struct sgt_iter sgt_iter;
	struct pagevec pvec;
	struct page *page;

	__i915_gem_object_release_shmem(obj, pages, true);
	i915_gem_gtt_finish_pages(obj, pages);

	if (i915_gem_object_needs_bit17_swizzle(obj))
		i915_gem_object_save_bit_17_swizzle(obj, pages);

	mapping_clear_unevictable(file_inode(obj->base.filp)->i_mapping);

	pagevec_init(&pvec);
	for_each_sgt_page(page, sgt_iter, pages) {
		if (obj->mm.dirty)
			set_page_dirty(page);

		if (obj->mm.madv == I915_MADV_WILLNEED)
			mark_page_accessed(page);

		if (!pagevec_add(&pvec, page))
			check_release_pagevec(&pvec);
	}
	if (pagevec_count(&pvec))
		check_release_pagevec(&pvec);
	obj->mm.dirty = false;

	sg_free_table(pages);
	kfree(pages);
}

static void __i915_gem_object_reset_page_iter(struct drm_i915_gem_object *obj)
{
	struct radix_tree_iter iter;
	void __rcu **slot;

	rcu_read_lock();
	radix_tree_for_each_slot(slot, &obj->mm.get_page.radix, &iter, 0)
		radix_tree_delete(&obj->mm.get_page.radix, iter.index);
	rcu_read_unlock();
}

static struct sg_table *
__i915_gem_object_unset_pages(struct drm_i915_gem_object *obj)
{
	struct drm_i915_private *i915 = to_i915(obj->base.dev);
	struct sg_table *pages;

	pages = fetch_and_zero(&obj->mm.pages);
	if (IS_ERR_OR_NULL(pages))
		return pages;

	spin_lock(&i915->mm.obj_lock);
	list_del(&obj->mm.link);
	spin_unlock(&i915->mm.obj_lock);

	if (obj->mm.mapping) {
		void *ptr;

		ptr = page_mask_bits(obj->mm.mapping);
		if (is_vmalloc_addr(ptr))
			vunmap(ptr);
		else
			kunmap(kmap_to_page(ptr));

		obj->mm.mapping = NULL;
	}

	__i915_gem_object_reset_page_iter(obj);
	obj->mm.page_sizes.phys = obj->mm.page_sizes.sg = 0;

	return pages;
}

int __i915_gem_object_put_pages(struct drm_i915_gem_object *obj,
				enum i915_mm_subclass subclass)
{
	struct sg_table *pages;
	int ret;

	if (i915_gem_object_has_pinned_pages(obj))
		return -EBUSY;

	GEM_BUG_ON(obj->bind_count);

	/* May be called by shrinker from within get_pages() (on another bo) */
	mutex_lock_nested(&obj->mm.lock, subclass);
	if (unlikely(atomic_read(&obj->mm.pages_pin_count))) {
		ret = -EBUSY;
		goto unlock;
	}

	/*
	 * ->put_pages might need to allocate memory for the bit17 swizzle
	 * array, hence protect them from being reaped by removing them from gtt
	 * lists early.
	 */
	pages = __i915_gem_object_unset_pages(obj);

	/*
	 * XXX Temporary hijinx to avoid updating all backends to handle
	 * NULL pages. In the future, when we have more asynchronous
	 * get_pages backends we should be better able to handle the
	 * cancellation of the async task in a more uniform manner.
	 */
	if (!pages && !i915_gem_object_needs_async_cancel(obj))
		pages = ERR_PTR(-EINVAL);

	if (!IS_ERR(pages))
		obj->ops->put_pages(obj, pages);

	ret = 0;
unlock:
	mutex_unlock(&obj->mm.lock);

	return ret;
}

bool i915_sg_trim(struct sg_table *orig_st)
{
	struct sg_table new_st;
	struct scatterlist *sg, *new_sg;
	unsigned int i;

	if (orig_st->nents == orig_st->orig_nents)
		return false;

	if (sg_alloc_table(&new_st, orig_st->nents, GFP_KERNEL | __GFP_NOWARN))
		return false;

	new_sg = new_st.sgl;
	for_each_sg(orig_st->sgl, sg, orig_st->nents, i) {
		sg_set_page(new_sg, sg_page(sg), sg->length, 0);
		sg_dma_address(new_sg) = sg_dma_address(sg);
		sg_dma_len(new_sg) = sg_dma_len(sg);

		new_sg = sg_next(new_sg);
	}
	GEM_BUG_ON(new_sg); /* Should walk exactly nents and hit the end */

	sg_free_table(orig_st);

	*orig_st = new_st;
	return true;
}

static int i915_gem_object_get_pages_gtt(struct drm_i915_gem_object *obj)
{
	struct drm_i915_private *dev_priv = to_i915(obj->base.dev);
	const unsigned long page_count = obj->base.size / PAGE_SIZE;
	unsigned long i;
	struct address_space *mapping;
	struct sg_table *st;
	struct scatterlist *sg;
	struct sgt_iter sgt_iter;
	struct page *page;
	unsigned long last_pfn = 0;	/* suppress gcc warning */
	unsigned int max_segment = i915_sg_segment_size();
	unsigned int sg_page_sizes;
	struct pagevec pvec;
	gfp_t noreclaim;
	int ret;

	/*
	 * Assert that the object is not currently in any GPU domain. As it
	 * wasn't in the GTT, there shouldn't be any way it could have been in
	 * a GPU cache
	 */
	GEM_BUG_ON(obj->read_domains & I915_GEM_GPU_DOMAINS);
	GEM_BUG_ON(obj->write_domain & I915_GEM_GPU_DOMAINS);

	/*
	 * If there's no chance of allocating enough pages for the whole
	 * object, bail early.
	 */
	if (page_count > totalram_pages())
		return -ENOMEM;

	st = kmalloc(sizeof(*st), GFP_KERNEL);
	if (st == NULL)
		return -ENOMEM;

rebuild_st:
	if (sg_alloc_table(st, page_count, GFP_KERNEL)) {
		kfree(st);
		return -ENOMEM;
	}

	/*
	 * Get the list of pages out of our struct file.  They'll be pinned
	 * at this point until we release them.
	 *
	 * Fail silently without starting the shrinker
	 */
	mapping = obj->base.filp->f_mapping;
	mapping_set_unevictable(mapping);
	noreclaim = mapping_gfp_constraint(mapping, ~__GFP_RECLAIM);
	noreclaim |= __GFP_NORETRY | __GFP_NOWARN;

	sg = st->sgl;
	st->nents = 0;
	sg_page_sizes = 0;
	for (i = 0; i < page_count; i++) {
		const unsigned int shrink[] = {
			I915_SHRINK_BOUND | I915_SHRINK_UNBOUND | I915_SHRINK_PURGEABLE,
			0,
		}, *s = shrink;
		gfp_t gfp = noreclaim;

		do {
			cond_resched();
			page = shmem_read_mapping_page_gfp(mapping, i, gfp);
			if (!IS_ERR(page))
				break;

			if (!*s) {
				ret = PTR_ERR(page);
				goto err_sg;
			}

			i915_gem_shrink(dev_priv, 2 * page_count, NULL, *s++);

			/*
			 * We've tried hard to allocate the memory by reaping
			 * our own buffer, now let the real VM do its job and
			 * go down in flames if truly OOM.
			 *
			 * However, since graphics tend to be disposable,
			 * defer the oom here by reporting the ENOMEM back
			 * to userspace.
			 */
			if (!*s) {
				/* reclaim and warn, but no oom */
				gfp = mapping_gfp_mask(mapping);

				/*
				 * Our bo are always dirty and so we require
				 * kswapd to reclaim our pages (direct reclaim
				 * does not effectively begin pageout of our
				 * buffers on its own). However, direct reclaim
				 * only waits for kswapd when under allocation
				 * congestion. So as a result __GFP_RECLAIM is
				 * unreliable and fails to actually reclaim our
				 * dirty pages -- unless you try over and over
				 * again with !__GFP_NORETRY. However, we still
				 * want to fail this allocation rather than
				 * trigger the out-of-memory killer and for
				 * this we want __GFP_RETRY_MAYFAIL.
				 */
				gfp |= __GFP_RETRY_MAYFAIL;
			}
		} while (1);

		if (!i ||
		    sg->length >= max_segment ||
		    page_to_pfn(page) != last_pfn + 1) {
			if (i) {
				sg_page_sizes |= sg->length;
				sg = sg_next(sg);
			}
			st->nents++;
			sg_set_page(sg, page, PAGE_SIZE, 0);
		} else {
			sg->length += PAGE_SIZE;
		}
		last_pfn = page_to_pfn(page);

		/* Check that the i965g/gm workaround works. */
		WARN_ON((gfp & __GFP_DMA32) && (last_pfn >= 0x00100000UL));
	}
	if (sg) { /* loop terminated early; short sg table */
		sg_page_sizes |= sg->length;
		sg_mark_end(sg);
	}

	/* Trim unused sg entries to avoid wasting memory. */
	i915_sg_trim(st);

	ret = i915_gem_gtt_prepare_pages(obj, st);
	if (ret) {
		/*
		 * DMA remapping failed? One possible cause is that
		 * it could not reserve enough large entries, asking
		 * for PAGE_SIZE chunks instead may be helpful.
		 */
		if (max_segment > PAGE_SIZE) {
			for_each_sgt_page(page, sgt_iter, st)
				put_page(page);
			sg_free_table(st);

			max_segment = PAGE_SIZE;
			goto rebuild_st;
		} else {
			dev_warn(&dev_priv->drm.pdev->dev,
				 "Failed to DMA remap %lu pages\n",
				 page_count);
			goto err_pages;
		}
	}

	if (i915_gem_object_needs_bit17_swizzle(obj))
		i915_gem_object_do_bit_17_swizzle(obj, st);

	__i915_gem_object_set_pages(obj, st, sg_page_sizes);

	return 0;

err_sg:
	sg_mark_end(sg);
err_pages:
	mapping_clear_unevictable(mapping);
	pagevec_init(&pvec);
	for_each_sgt_page(page, sgt_iter, st) {
		if (!pagevec_add(&pvec, page))
			check_release_pagevec(&pvec);
	}
	if (pagevec_count(&pvec))
		check_release_pagevec(&pvec);
	sg_free_table(st);
	kfree(st);

	/*
	 * shmemfs first checks if there is enough memory to allocate the page
	 * and reports ENOSPC should there be insufficient, along with the usual
	 * ENOMEM for a genuine allocation failure.
	 *
	 * We use ENOSPC in our driver to mean that we have run out of aperture
	 * space and so want to translate the error from shmemfs back to our
	 * usual understanding of ENOMEM.
	 */
	if (ret == -ENOSPC)
		ret = -ENOMEM;

	return ret;
}

void __i915_gem_object_set_pages(struct drm_i915_gem_object *obj,
				 struct sg_table *pages,
				 unsigned int sg_page_sizes)
{
	struct drm_i915_private *i915 = to_i915(obj->base.dev);
	unsigned long supported = INTEL_INFO(i915)->page_sizes;
	int i;

	lockdep_assert_held(&obj->mm.lock);

	/* Make the pages coherent with the GPU (flushing any swapin). */
	if (obj->cache_dirty) {
		obj->write_domain = 0;
		if (i915_gem_object_has_struct_page(obj))
			drm_clflush_sg(pages);
		obj->cache_dirty = false;
	}

	obj->mm.get_page.sg_pos = pages->sgl;
	obj->mm.get_page.sg_idx = 0;

	obj->mm.pages = pages;

	if (i915_gem_object_is_tiled(obj) &&
	    i915->quirks & QUIRK_PIN_SWIZZLED_PAGES) {
		GEM_BUG_ON(obj->mm.quirked);
		__i915_gem_object_pin_pages(obj);
		obj->mm.quirked = true;
	}

	GEM_BUG_ON(!sg_page_sizes);
	obj->mm.page_sizes.phys = sg_page_sizes;

	/*
	 * Calculate the supported page-sizes which fit into the given
	 * sg_page_sizes. This will give us the page-sizes which we may be able
	 * to use opportunistically when later inserting into the GTT. For
	 * example if phys=2G, then in theory we should be able to use 1G, 2M,
	 * 64K or 4K pages, although in practice this will depend on a number of
	 * other factors.
	 */
	obj->mm.page_sizes.sg = 0;
	for_each_set_bit(i, &supported, ilog2(I915_GTT_MAX_PAGE_SIZE) + 1) {
		if (obj->mm.page_sizes.phys & ~0u << i)
			obj->mm.page_sizes.sg |= BIT(i);
	}
	GEM_BUG_ON(!HAS_PAGE_SIZES(i915, obj->mm.page_sizes.sg));

	spin_lock(&i915->mm.obj_lock);
	list_add(&obj->mm.link, &i915->mm.unbound_list);
	spin_unlock(&i915->mm.obj_lock);
}

static int ____i915_gem_object_get_pages(struct drm_i915_gem_object *obj)
{
	int err;

	if (unlikely(obj->mm.madv != I915_MADV_WILLNEED)) {
		DRM_DEBUG("Attempting to obtain a purgeable object\n");
		return -EFAULT;
	}

	err = obj->ops->get_pages(obj);
	GEM_BUG_ON(!err && !i915_gem_object_has_pages(obj));

	return err;
}

/* Ensure that the associated pages are gathered from the backing storage
 * and pinned into our object. i915_gem_object_pin_pages() may be called
 * multiple times before they are released by a single call to
 * i915_gem_object_unpin_pages() - once the pages are no longer referenced
 * either as a result of memory pressure (reaping pages under the shrinker)
 * or as the object is itself released.
 */
int __i915_gem_object_get_pages(struct drm_i915_gem_object *obj)
{
	int err;

	err = mutex_lock_interruptible(&obj->mm.lock);
	if (err)
		return err;

	if (unlikely(!i915_gem_object_has_pages(obj))) {
		GEM_BUG_ON(i915_gem_object_has_pinned_pages(obj));

		err = ____i915_gem_object_get_pages(obj);
		if (err)
			goto unlock;

		smp_mb__before_atomic();
	}
	atomic_inc(&obj->mm.pages_pin_count);

unlock:
	mutex_unlock(&obj->mm.lock);
	return err;
}

/* The 'mapping' part of i915_gem_object_pin_map() below */
static void *i915_gem_object_map(const struct drm_i915_gem_object *obj,
				 enum i915_map_type type)
{
	unsigned long n_pages = obj->base.size >> PAGE_SHIFT;
	struct sg_table *sgt = obj->mm.pages;
	struct sgt_iter sgt_iter;
	struct page *page;
	struct page *stack_pages[32];
	struct page **pages = stack_pages;
	unsigned long i = 0;
	pgprot_t pgprot;
	void *addr;

	/* A single page can always be kmapped */
	if (n_pages == 1 && type == I915_MAP_WB)
		return kmap(sg_page(sgt->sgl));

	if (n_pages > ARRAY_SIZE(stack_pages)) {
		/* Too big for stack -- allocate temporary array instead */
		pages = kvmalloc_array(n_pages, sizeof(*pages), GFP_KERNEL);
		if (!pages)
			return NULL;
	}

	for_each_sgt_page(page, sgt_iter, sgt)
		pages[i++] = page;

	/* Check that we have the expected number of pages */
	GEM_BUG_ON(i != n_pages);

	switch (type) {
	default:
		MISSING_CASE(type);
		/* fallthrough to use PAGE_KERNEL anyway */
	case I915_MAP_WB:
		pgprot = PAGE_KERNEL;
		break;
	case I915_MAP_WC:
		pgprot = pgprot_writecombine(PAGE_KERNEL_IO);
		break;
	}
	addr = vmap(pages, n_pages, 0, pgprot);

	if (pages != stack_pages)
		kvfree(pages);

	return addr;
}

/* get, pin, and map the pages of the object into kernel space */
void *i915_gem_object_pin_map(struct drm_i915_gem_object *obj,
			      enum i915_map_type type)
{
	enum i915_map_type has_type;
	bool pinned;
	void *ptr;
	int ret;

	if (unlikely(!i915_gem_object_has_struct_page(obj)))
		return ERR_PTR(-ENXIO);

	ret = mutex_lock_interruptible(&obj->mm.lock);
	if (ret)
		return ERR_PTR(ret);

	pinned = !(type & I915_MAP_OVERRIDE);
	type &= ~I915_MAP_OVERRIDE;

	if (!atomic_inc_not_zero(&obj->mm.pages_pin_count)) {
		if (unlikely(!i915_gem_object_has_pages(obj))) {
			GEM_BUG_ON(i915_gem_object_has_pinned_pages(obj));

			ret = ____i915_gem_object_get_pages(obj);
			if (ret)
				goto err_unlock;

			smp_mb__before_atomic();
		}
		atomic_inc(&obj->mm.pages_pin_count);
		pinned = false;
	}
	GEM_BUG_ON(!i915_gem_object_has_pages(obj));

	ptr = page_unpack_bits(obj->mm.mapping, &has_type);
	if (ptr && has_type != type) {
		if (pinned) {
			ret = -EBUSY;
			goto err_unpin;
		}

		if (is_vmalloc_addr(ptr))
			vunmap(ptr);
		else
			kunmap(kmap_to_page(ptr));

		ptr = obj->mm.mapping = NULL;
	}

	if (!ptr) {
		ptr = i915_gem_object_map(obj, type);
		if (!ptr) {
			ret = -ENOMEM;
			goto err_unpin;
		}

		obj->mm.mapping = page_pack_bits(ptr, type);
	}

out_unlock:
	mutex_unlock(&obj->mm.lock);
	return ptr;

err_unpin:
	atomic_dec(&obj->mm.pages_pin_count);
err_unlock:
	ptr = ERR_PTR(ret);
	goto out_unlock;
}

void __i915_gem_object_flush_map(struct drm_i915_gem_object *obj,
				 unsigned long offset,
				 unsigned long size)
{
	enum i915_map_type has_type;
	void *ptr;

	GEM_BUG_ON(!i915_gem_object_has_pinned_pages(obj));
	GEM_BUG_ON(range_overflows_t(typeof(obj->base.size),
				     offset, size, obj->base.size));

	obj->mm.dirty = true;

	if (obj->cache_coherent & I915_BO_CACHE_COHERENT_FOR_WRITE)
		return;

	ptr = page_unpack_bits(obj->mm.mapping, &has_type);
	if (has_type == I915_MAP_WC)
		return;

	drm_clflush_virt_range(ptr + offset, size);
	if (size == obj->base.size) {
		obj->write_domain &= ~I915_GEM_DOMAIN_CPU;
		obj->cache_dirty = false;
	}
}

static int
i915_gem_object_pwrite_gtt(struct drm_i915_gem_object *obj,
			   const struct drm_i915_gem_pwrite *arg)
{
	struct address_space *mapping = obj->base.filp->f_mapping;
	char __user *user_data = u64_to_user_ptr(arg->data_ptr);
	u64 remain, offset;
	unsigned int pg;

	/* Caller already validated user args */
	GEM_BUG_ON(!access_ok(user_data, arg->size));

	/*
	 * Before we instantiate/pin the backing store for our use, we
	 * can prepopulate the shmemfs filp efficiently using a write into
	 * the pagecache. We avoid the penalty of instantiating all the
	 * pages, important if the user is just writing to a few and never
	 * uses the object on the GPU, and using a direct write into shmemfs
	 * allows it to avoid the cost of retrieving a page (either swapin
	 * or clearing-before-use) before it is overwritten.
	 */
	if (i915_gem_object_has_pages(obj))
		return -ENODEV;

	if (obj->mm.madv != I915_MADV_WILLNEED)
		return -EFAULT;

	/*
	 * Before the pages are instantiated the object is treated as being
	 * in the CPU domain. The pages will be clflushed as required before
	 * use, and we can freely write into the pages directly. If userspace
	 * races pwrite with any other operation; corruption will ensue -
	 * that is userspace's prerogative!
	 */

	remain = arg->size;
	offset = arg->offset;
	pg = offset_in_page(offset);

	do {
		unsigned int len, unwritten;
		struct page *page;
		void *data, *vaddr;
		int err;
		char c;

		len = PAGE_SIZE - pg;
		if (len > remain)
			len = remain;

		/* Prefault the user page to reduce potential recursion */
		err = __get_user(c, user_data);
		if (err)
			return err;

		err = __get_user(c, user_data + len - 1);
		if (err)
			return err;

		err = pagecache_write_begin(obj->base.filp, mapping,
					    offset, len, 0,
					    &page, &data);
		if (err < 0)
			return err;

		vaddr = kmap_atomic(page);
		unwritten = __copy_from_user_inatomic(vaddr + pg,
						      user_data,
						      len);
		kunmap_atomic(vaddr);

		err = pagecache_write_end(obj->base.filp, mapping,
					  offset, len, len - unwritten,
					  page, data);
		if (err < 0)
			return err;

		/* We don't handle -EFAULT, leave it to the caller to check */
		if (unwritten)
			return -ENODEV;

		remain -= len;
		user_data += len;
		offset += len;
		pg = 0;
	} while (remain);

	return 0;
}

static void
i915_gem_retire_work_handler(struct work_struct *work)
{
	struct drm_i915_private *dev_priv =
		container_of(work, typeof(*dev_priv), gt.retire_work.work);
	struct drm_device *dev = &dev_priv->drm;

	/* Come back later if the device is busy... */
	if (mutex_trylock(&dev->struct_mutex)) {
		i915_retire_requests(dev_priv);
		mutex_unlock(&dev->struct_mutex);
	}

	/*
	 * Keep the retire handler running until we are finally idle.
	 * We do not need to do this test under locking as in the worst-case
	 * we queue the retire worker once too often.
	 */
	if (READ_ONCE(dev_priv->gt.awake))
		queue_delayed_work(dev_priv->wq,
				   &dev_priv->gt.retire_work,
				   round_jiffies_up_relative(HZ));
}

static bool switch_to_kernel_context_sync(struct drm_i915_private *i915,
					  unsigned long mask)
{
	bool result = true;

	/*
	 * Even if we fail to switch, give whatever is running a small chance
	 * to save itself before we report the failure. Yes, this may be a
	 * false positive due to e.g. ENOMEM, caveat emptor!
	 */
	if (i915_gem_switch_to_kernel_context(i915, mask))
		result = false;

	if (i915_gem_wait_for_idle(i915,
				   I915_WAIT_LOCKED |
				   I915_WAIT_FOR_IDLE_BOOST,
				   I915_GEM_IDLE_TIMEOUT))
		result = false;

	if (!result) {
		if (i915_modparams.reset) { /* XXX hide warning from gem_eio */
			dev_err(i915->drm.dev,
				"Failed to idle engines, declaring wedged!\n");
			GEM_TRACE_DUMP();
		}

		/* Forcibly cancel outstanding work and leave the gpu quiet. */
		i915_gem_set_wedged(i915);
	}

	i915_retire_requests(i915); /* ensure we flush after wedging */
	return result;
}

static bool load_power_context(struct drm_i915_private *i915)
{
	/* Force loading the kernel context on all engines */
	if (!switch_to_kernel_context_sync(i915, ALL_ENGINES))
		return false;

	/*
	 * Immediately park the GPU so that we enable powersaving and
	 * treat it as idle. The next time we issue a request, we will
	 * unpark and start using the engine->pinned_default_state, otherwise
	 * it is in limbo and an early reset may fail.
	 */
	__i915_gem_park(i915);

	return true;
}

static void
i915_gem_idle_work_handler(struct work_struct *work)
{
	struct drm_i915_private *i915 =
		container_of(work, typeof(*i915), gt.idle_work.work);
	bool rearm_hangcheck;

	if (!READ_ONCE(i915->gt.awake))
		return;

	if (READ_ONCE(i915->gt.active_requests))
		return;

	rearm_hangcheck =
		cancel_delayed_work_sync(&i915->gpu_error.hangcheck_work);

	if (!mutex_trylock(&i915->drm.struct_mutex)) {
		/* Currently busy, come back later */
		mod_delayed_work(i915->wq,
				 &i915->gt.idle_work,
				 msecs_to_jiffies(50));
		goto out_rearm;
	}

	/*
	 * Flush out the last user context, leaving only the pinned
	 * kernel context resident. Should anything unfortunate happen
	 * while we are idle (such as the GPU being power cycled), no users
	 * will be harmed.
	 */
	if (!work_pending(&i915->gt.idle_work.work) &&
	    !i915->gt.active_requests) {
		++i915->gt.active_requests; /* don't requeue idle */

		switch_to_kernel_context_sync(i915, i915->gt.active_engines);

		if (!--i915->gt.active_requests) {
			__i915_gem_park(i915);
			rearm_hangcheck = false;
		}
	}

	mutex_unlock(&i915->drm.struct_mutex);

out_rearm:
	if (rearm_hangcheck) {
		GEM_BUG_ON(!i915->gt.awake);
		i915_queue_hangcheck(i915);
	}
}

void i915_gem_close_object(struct drm_gem_object *gem, struct drm_file *file)
{
	struct drm_i915_private *i915 = to_i915(gem->dev);
	struct drm_i915_gem_object *obj = to_intel_bo(gem);
	struct drm_i915_file_private *fpriv = file->driver_priv;
	struct i915_lut_handle *lut, *ln;

	mutex_lock(&i915->drm.struct_mutex);

	list_for_each_entry_safe(lut, ln, &obj->lut_list, obj_link) {
		struct i915_gem_context *ctx = lut->ctx;
		struct i915_vma *vma;

		GEM_BUG_ON(ctx->file_priv == ERR_PTR(-EBADF));
		if (ctx->file_priv != fpriv)
			continue;

		vma = radix_tree_delete(&ctx->handles_vma, lut->handle);
		GEM_BUG_ON(vma->obj != obj);

		/* We allow the process to have multiple handles to the same
		 * vma, in the same fd namespace, by virtue of flink/open.
		 */
		GEM_BUG_ON(!vma->open_count);
		if (!--vma->open_count && !i915_vma_is_ggtt(vma))
			i915_vma_close(vma);

		list_del(&lut->obj_link);
		list_del(&lut->ctx_link);

		i915_lut_handle_free(lut);
		__i915_gem_object_release_unless_active(obj);
	}

	mutex_unlock(&i915->drm.struct_mutex);
}

static unsigned long to_wait_timeout(s64 timeout_ns)
{
	if (timeout_ns < 0)
		return MAX_SCHEDULE_TIMEOUT;

	if (timeout_ns == 0)
		return 0;

	return nsecs_to_jiffies_timeout(timeout_ns);
}

/**
 * i915_gem_wait_ioctl - implements DRM_IOCTL_I915_GEM_WAIT
 * @dev: drm device pointer
 * @data: ioctl data blob
 * @file: drm file pointer
 *
 * Returns 0 if successful, else an error is returned with the remaining time in
 * the timeout parameter.
 *  -ETIME: object is still busy after timeout
 *  -ERESTARTSYS: signal interrupted the wait
 *  -ENONENT: object doesn't exist
 * Also possible, but rare:
 *  -EAGAIN: incomplete, restart syscall
 *  -ENOMEM: damn
 *  -ENODEV: Internal IRQ fail
 *  -E?: The add request failed
 *
 * The wait ioctl with a timeout of 0 reimplements the busy ioctl. With any
 * non-zero timeout parameter the wait ioctl will wait for the given number of
 * nanoseconds on an object becoming unbusy. Since the wait itself does so
 * without holding struct_mutex the object may become re-busied before this
 * function completes. A similar but shorter * race condition exists in the busy
 * ioctl
 */
int
i915_gem_wait_ioctl(struct drm_device *dev, void *data, struct drm_file *file)
{
	struct drm_i915_gem_wait *args = data;
	struct drm_i915_gem_object *obj;
	ktime_t start;
	long ret;

	if (args->flags != 0)
		return -EINVAL;

	obj = i915_gem_object_lookup(file, args->bo_handle);
	if (!obj)
		return -ENOENT;

	start = ktime_get();

	ret = i915_gem_object_wait(obj,
				   I915_WAIT_INTERRUPTIBLE |
				   I915_WAIT_PRIORITY |
				   I915_WAIT_ALL,
				   to_wait_timeout(args->timeout_ns));

	if (args->timeout_ns > 0) {
		args->timeout_ns -= ktime_to_ns(ktime_sub(ktime_get(), start));
		if (args->timeout_ns < 0)
			args->timeout_ns = 0;

		/*
		 * Apparently ktime isn't accurate enough and occasionally has a
		 * bit of mismatch in the jiffies<->nsecs<->ktime loop. So patch
		 * things up to make the test happy. We allow up to 1 jiffy.
		 *
		 * This is a regression from the timespec->ktime conversion.
		 */
		if (ret == -ETIME && !nsecs_to_jiffies(args->timeout_ns))
			args->timeout_ns = 0;

		/* Asked to wait beyond the jiffie/scheduler precision? */
		if (ret == -ETIME && args->timeout_ns)
			ret = -EAGAIN;
	}

	i915_gem_object_put(obj);
	return ret;
}

static int wait_for_engines(struct drm_i915_private *i915)
{
	if (wait_for(intel_engines_are_idle(i915), I915_IDLE_ENGINES_TIMEOUT)) {
		dev_err(i915->drm.dev,
			"Failed to idle engines, declaring wedged!\n");
		GEM_TRACE_DUMP();
		i915_gem_set_wedged(i915);
		return -EIO;
	}

	return 0;
}

static long
wait_for_timelines(struct drm_i915_private *i915,
		   unsigned int flags, long timeout)
{
	struct i915_gt_timelines *gt = &i915->gt.timelines;
	struct i915_timeline *tl;

	if (!READ_ONCE(i915->gt.active_requests))
		return timeout;

	mutex_lock(&gt->mutex);
	list_for_each_entry(tl, &gt->active_list, link) {
		struct i915_request *rq;

		rq = i915_active_request_get_unlocked(&tl->last_request);
		if (!rq)
			continue;

		mutex_unlock(&gt->mutex);

		/*
		 * "Race-to-idle".
		 *
		 * Switching to the kernel context is often used a synchronous
		 * step prior to idling, e.g. in suspend for flushing all
		 * current operations to memory before sleeping. These we
		 * want to complete as quickly as possible to avoid prolonged
		 * stalls, so allow the gpu to boost to maximum clocks.
		 */
		if (flags & I915_WAIT_FOR_IDLE_BOOST)
			gen6_rps_boost(rq);

		timeout = i915_request_wait(rq, flags, timeout);
		i915_request_put(rq);
		if (timeout < 0)
			return timeout;

		/* restart after reacquiring the lock */
		mutex_lock(&gt->mutex);
		tl = list_entry(&gt->active_list, typeof(*tl), link);
	}
	mutex_unlock(&gt->mutex);

	return timeout;
}

int i915_gem_wait_for_idle(struct drm_i915_private *i915,
			   unsigned int flags, long timeout)
{
	GEM_TRACE("flags=%x (%s), timeout=%ld%s\n",
		  flags, flags & I915_WAIT_LOCKED ? "locked" : "unlocked",
		  timeout, timeout == MAX_SCHEDULE_TIMEOUT ? " (forever)" : "");

	/* If the device is asleep, we have no requests outstanding */
	if (!READ_ONCE(i915->gt.awake))
		return 0;

	timeout = wait_for_timelines(i915, flags, timeout);
	if (timeout < 0)
		return timeout;

	if (flags & I915_WAIT_LOCKED) {
		int err;

		lockdep_assert_held(&i915->drm.struct_mutex);

		err = wait_for_engines(i915);
		if (err)
			return err;

		i915_retire_requests(i915);
	}

	return 0;
}

static void __i915_gem_object_flush_for_display(struct drm_i915_gem_object *obj)
{
	/*
	 * We manually flush the CPU domain so that we can override and
	 * force the flush for the display, and perform it asyncrhonously.
	 */
	flush_write_domain(obj, ~I915_GEM_DOMAIN_CPU);
	if (obj->cache_dirty)
		i915_gem_clflush_object(obj, I915_CLFLUSH_FORCE);
	obj->write_domain = 0;
}

void i915_gem_object_flush_if_display(struct drm_i915_gem_object *obj)
{
	if (!READ_ONCE(obj->pin_global))
		return;

	mutex_lock(&obj->base.dev->struct_mutex);
	__i915_gem_object_flush_for_display(obj);
	mutex_unlock(&obj->base.dev->struct_mutex);
}

/**
 * Moves a single object to the WC read, and possibly write domain.
 * @obj: object to act on
 * @write: ask for write access or read only
 *
 * This function returns when the move is complete, including waiting on
 * flushes to occur.
 */
int
i915_gem_object_set_to_wc_domain(struct drm_i915_gem_object *obj, bool write)
{
	int ret;

	lockdep_assert_held(&obj->base.dev->struct_mutex);

	ret = i915_gem_object_wait(obj,
				   I915_WAIT_INTERRUPTIBLE |
				   I915_WAIT_LOCKED |
				   (write ? I915_WAIT_ALL : 0),
				   MAX_SCHEDULE_TIMEOUT);
	if (ret)
		return ret;

	if (obj->write_domain == I915_GEM_DOMAIN_WC)
		return 0;

	/* Flush and acquire obj->pages so that we are coherent through
	 * direct access in memory with previous cached writes through
	 * shmemfs and that our cache domain tracking remains valid.
	 * For example, if the obj->filp was moved to swap without us
	 * being notified and releasing the pages, we would mistakenly
	 * continue to assume that the obj remained out of the CPU cached
	 * domain.
	 */
	ret = i915_gem_object_pin_pages(obj);
	if (ret)
		return ret;

	flush_write_domain(obj, ~I915_GEM_DOMAIN_WC);

	/* Serialise direct access to this object with the barriers for
	 * coherent writes from the GPU, by effectively invalidating the
	 * WC domain upon first access.
	 */
	if ((obj->read_domains & I915_GEM_DOMAIN_WC) == 0)
		mb();

	/* It should now be out of any other write domains, and we can update
	 * the domain values for our changes.
	 */
	GEM_BUG_ON((obj->write_domain & ~I915_GEM_DOMAIN_WC) != 0);
	obj->read_domains |= I915_GEM_DOMAIN_WC;
	if (write) {
		obj->read_domains = I915_GEM_DOMAIN_WC;
		obj->write_domain = I915_GEM_DOMAIN_WC;
		obj->mm.dirty = true;
	}

	i915_gem_object_unpin_pages(obj);
	return 0;
}

/**
 * Moves a single object to the GTT read, and possibly write domain.
 * @obj: object to act on
 * @write: ask for write access or read only
 *
 * This function returns when the move is complete, including waiting on
 * flushes to occur.
 */
int
i915_gem_object_set_to_gtt_domain(struct drm_i915_gem_object *obj, bool write)
{
	int ret;

	lockdep_assert_held(&obj->base.dev->struct_mutex);

	ret = i915_gem_object_wait(obj,
				   I915_WAIT_INTERRUPTIBLE |
				   I915_WAIT_LOCKED |
				   (write ? I915_WAIT_ALL : 0),
				   MAX_SCHEDULE_TIMEOUT);
	if (ret)
		return ret;

	if (obj->write_domain == I915_GEM_DOMAIN_GTT)
		return 0;

	/* Flush and acquire obj->pages so that we are coherent through
	 * direct access in memory with previous cached writes through
	 * shmemfs and that our cache domain tracking remains valid.
	 * For example, if the obj->filp was moved to swap without us
	 * being notified and releasing the pages, we would mistakenly
	 * continue to assume that the obj remained out of the CPU cached
	 * domain.
	 */
	ret = i915_gem_object_pin_pages(obj);
	if (ret)
		return ret;

	flush_write_domain(obj, ~I915_GEM_DOMAIN_GTT);

	/* Serialise direct access to this object with the barriers for
	 * coherent writes from the GPU, by effectively invalidating the
	 * GTT domain upon first access.
	 */
	if ((obj->read_domains & I915_GEM_DOMAIN_GTT) == 0)
		mb();

	/* It should now be out of any other write domains, and we can update
	 * the domain values for our changes.
	 */
	GEM_BUG_ON((obj->write_domain & ~I915_GEM_DOMAIN_GTT) != 0);
	obj->read_domains |= I915_GEM_DOMAIN_GTT;
	if (write) {
		obj->read_domains = I915_GEM_DOMAIN_GTT;
		obj->write_domain = I915_GEM_DOMAIN_GTT;
		obj->mm.dirty = true;
	}

	i915_gem_object_unpin_pages(obj);
	return 0;
}

/**
 * Changes the cache-level of an object across all VMA.
 * @obj: object to act on
 * @cache_level: new cache level to set for the object
 *
 * After this function returns, the object will be in the new cache-level
 * across all GTT and the contents of the backing storage will be coherent,
 * with respect to the new cache-level. In order to keep the backing storage
 * coherent for all users, we only allow a single cache level to be set
 * globally on the object and prevent it from being changed whilst the
 * hardware is reading from the object. That is if the object is currently
 * on the scanout it will be set to uncached (or equivalent display
 * cache coherency) and all non-MOCS GPU access will also be uncached so
 * that all direct access to the scanout remains coherent.
 */
int i915_gem_object_set_cache_level(struct drm_i915_gem_object *obj,
				    enum i915_cache_level cache_level)
{
	struct i915_vma *vma;
	int ret;

	lockdep_assert_held(&obj->base.dev->struct_mutex);

	if (obj->cache_level == cache_level)
		return 0;

	/* Inspect the list of currently bound VMA and unbind any that would
	 * be invalid given the new cache-level. This is principally to
	 * catch the issue of the CS prefetch crossing page boundaries and
	 * reading an invalid PTE on older architectures.
	 */
restart:
	list_for_each_entry(vma, &obj->vma.list, obj_link) {
		if (!drm_mm_node_allocated(&vma->node))
			continue;

		if (i915_vma_is_pinned(vma)) {
			DRM_DEBUG("can not change the cache level of pinned objects\n");
			return -EBUSY;
		}

		if (!i915_vma_is_closed(vma) &&
		    i915_gem_valid_gtt_space(vma, cache_level))
			continue;

		ret = i915_vma_unbind(vma);
		if (ret)
			return ret;

		/* As unbinding may affect other elements in the
		 * obj->vma_list (due to side-effects from retiring
		 * an active vma), play safe and restart the iterator.
		 */
		goto restart;
	}

	/* We can reuse the existing drm_mm nodes but need to change the
	 * cache-level on the PTE. We could simply unbind them all and
	 * rebind with the correct cache-level on next use. However since
	 * we already have a valid slot, dma mapping, pages etc, we may as
	 * rewrite the PTE in the belief that doing so tramples upon less
	 * state and so involves less work.
	 */
	if (obj->bind_count) {
		/* Before we change the PTE, the GPU must not be accessing it.
		 * If we wait upon the object, we know that all the bound
		 * VMA are no longer active.
		 */
		ret = i915_gem_object_wait(obj,
					   I915_WAIT_INTERRUPTIBLE |
					   I915_WAIT_LOCKED |
					   I915_WAIT_ALL,
					   MAX_SCHEDULE_TIMEOUT);
		if (ret)
			return ret;

		if (!HAS_LLC(to_i915(obj->base.dev)) &&
		    cache_level != I915_CACHE_NONE) {
			/* Access to snoopable pages through the GTT is
			 * incoherent and on some machines causes a hard
			 * lockup. Relinquish the CPU mmaping to force
			 * userspace to refault in the pages and we can
			 * then double check if the GTT mapping is still
			 * valid for that pointer access.
			 */
			i915_gem_release_mmap(obj);

			/* As we no longer need a fence for GTT access,
			 * we can relinquish it now (and so prevent having
			 * to steal a fence from someone else on the next
			 * fence request). Note GPU activity would have
			 * dropped the fence as all snoopable access is
			 * supposed to be linear.
			 */
			for_each_ggtt_vma(vma, obj) {
				ret = i915_vma_put_fence(vma);
				if (ret)
					return ret;
			}
		} else {
			/* We either have incoherent backing store and
			 * so no GTT access or the architecture is fully
			 * coherent. In such cases, existing GTT mmaps
			 * ignore the cache bit in the PTE and we can
			 * rewrite it without confusing the GPU or having
			 * to force userspace to fault back in its mmaps.
			 */
		}

		list_for_each_entry(vma, &obj->vma.list, obj_link) {
			if (!drm_mm_node_allocated(&vma->node))
				continue;

			ret = i915_vma_bind(vma, cache_level, PIN_UPDATE);
			if (ret)
				return ret;
		}
	}

	list_for_each_entry(vma, &obj->vma.list, obj_link)
		vma->node.color = cache_level;
	i915_gem_object_set_cache_coherency(obj, cache_level);
	obj->cache_dirty = true; /* Always invalidate stale cachelines */

	return 0;
}

int i915_gem_get_caching_ioctl(struct drm_device *dev, void *data,
			       struct drm_file *file)
{
	struct drm_i915_gem_caching *args = data;
	struct drm_i915_gem_object *obj;
	int err = 0;

	rcu_read_lock();
	obj = i915_gem_object_lookup_rcu(file, args->handle);
	if (!obj) {
		err = -ENOENT;
		goto out;
	}

	switch (obj->cache_level) {
	case I915_CACHE_LLC:
	case I915_CACHE_L3_LLC:
		args->caching = I915_CACHING_CACHED;
		break;

	case I915_CACHE_WT:
		args->caching = I915_CACHING_DISPLAY;
		break;

	default:
		args->caching = I915_CACHING_NONE;
		break;
	}
out:
	rcu_read_unlock();
	return err;
}

int i915_gem_set_caching_ioctl(struct drm_device *dev, void *data,
			       struct drm_file *file)
{
	struct drm_i915_private *i915 = to_i915(dev);
	struct drm_i915_gem_caching *args = data;
	struct drm_i915_gem_object *obj;
	enum i915_cache_level level;
	int ret = 0;

	switch (args->caching) {
	case I915_CACHING_NONE:
		level = I915_CACHE_NONE;
		break;
	case I915_CACHING_CACHED:
		/*
		 * Due to a HW issue on BXT A stepping, GPU stores via a
		 * snooped mapping may leave stale data in a corresponding CPU
		 * cacheline, whereas normally such cachelines would get
		 * invalidated.
		 */
		if (!HAS_LLC(i915) && !HAS_SNOOP(i915))
			return -ENODEV;

		level = I915_CACHE_LLC;
		break;
	case I915_CACHING_DISPLAY:
		level = HAS_WT(i915) ? I915_CACHE_WT : I915_CACHE_NONE;
		break;
	default:
		return -EINVAL;
	}

	obj = i915_gem_object_lookup(file, args->handle);
	if (!obj)
		return -ENOENT;

	/*
	 * The caching mode of proxy object is handled by its generator, and
	 * not allowed to be changed by userspace.
	 */
	if (i915_gem_object_is_proxy(obj)) {
		ret = -ENXIO;
		goto out;
	}

	if (obj->cache_level == level)
		goto out;

	ret = i915_gem_object_wait(obj,
				   I915_WAIT_INTERRUPTIBLE,
				   MAX_SCHEDULE_TIMEOUT);
	if (ret)
		goto out;

	ret = i915_mutex_lock_interruptible(dev);
	if (ret)
		goto out;

	ret = i915_gem_object_set_cache_level(obj, level);
	mutex_unlock(&dev->struct_mutex);

out:
	i915_gem_object_put(obj);
	return ret;
}

/*
 * Prepare buffer for display plane (scanout, cursors, etc). Can be called from
 * an uninterruptible phase (modesetting) and allows any flushes to be pipelined
 * (for pageflips). We only flush the caches while preparing the buffer for
 * display, the callers are responsible for frontbuffer flush.
 */
struct i915_vma *
i915_gem_object_pin_to_display_plane(struct drm_i915_gem_object *obj,
				     u32 alignment,
				     const struct i915_ggtt_view *view,
				     unsigned int flags)
{
	struct i915_vma *vma;
	int ret;

	lockdep_assert_held(&obj->base.dev->struct_mutex);

	/* Mark the global pin early so that we account for the
	 * display coherency whilst setting up the cache domains.
	 */
	obj->pin_global++;

	/* The display engine is not coherent with the LLC cache on gen6.  As
	 * a result, we make sure that the pinning that is about to occur is
	 * done with uncached PTEs. This is lowest common denominator for all
	 * chipsets.
	 *
	 * However for gen6+, we could do better by using the GFDT bit instead
	 * of uncaching, which would allow us to flush all the LLC-cached data
	 * with that bit in the PTE to main memory with just one PIPE_CONTROL.
	 */
	ret = i915_gem_object_set_cache_level(obj,
					      HAS_WT(to_i915(obj->base.dev)) ?
					      I915_CACHE_WT : I915_CACHE_NONE);
	if (ret) {
		vma = ERR_PTR(ret);
		goto err_unpin_global;
	}

	/* As the user may map the buffer once pinned in the display plane
	 * (e.g. libkms for the bootup splash), we have to ensure that we
	 * always use map_and_fenceable for all scanout buffers. However,
	 * it may simply be too big to fit into mappable, in which case
	 * put it anyway and hope that userspace can cope (but always first
	 * try to preserve the existing ABI).
	 */
	vma = ERR_PTR(-ENOSPC);
	if ((flags & PIN_MAPPABLE) == 0 &&
	    (!view || view->type == I915_GGTT_VIEW_NORMAL))
		vma = i915_gem_object_ggtt_pin(obj, view, 0, alignment,
					       flags |
					       PIN_MAPPABLE |
					       PIN_NONBLOCK);
	if (IS_ERR(vma))
		vma = i915_gem_object_ggtt_pin(obj, view, 0, alignment, flags);
	if (IS_ERR(vma))
		goto err_unpin_global;

	vma->display_alignment = max_t(u64, vma->display_alignment, alignment);

	__i915_gem_object_flush_for_display(obj);

	/* It should now be out of any other write domains, and we can update
	 * the domain values for our changes.
	 */
	obj->read_domains |= I915_GEM_DOMAIN_GTT;

	return vma;

err_unpin_global:
	obj->pin_global--;
	return vma;
}

void
i915_gem_object_unpin_from_display_plane(struct i915_vma *vma)
{
	lockdep_assert_held(&vma->vm->i915->drm.struct_mutex);

	if (WARN_ON(vma->obj->pin_global == 0))
		return;

	if (--vma->obj->pin_global == 0)
		vma->display_alignment = I915_GTT_MIN_ALIGNMENT;

	/* Bump the LRU to try and avoid premature eviction whilst flipping  */
	i915_gem_object_bump_inactive_ggtt(vma->obj);

	i915_vma_unpin(vma);
}

/**
 * Moves a single object to the CPU read, and possibly write domain.
 * @obj: object to act on
 * @write: requesting write or read-only access
 *
 * This function returns when the move is complete, including waiting on
 * flushes to occur.
 */
int
i915_gem_object_set_to_cpu_domain(struct drm_i915_gem_object *obj, bool write)
{
	int ret;

	lockdep_assert_held(&obj->base.dev->struct_mutex);

	ret = i915_gem_object_wait(obj,
				   I915_WAIT_INTERRUPTIBLE |
				   I915_WAIT_LOCKED |
				   (write ? I915_WAIT_ALL : 0),
				   MAX_SCHEDULE_TIMEOUT);
	if (ret)
		return ret;

	flush_write_domain(obj, ~I915_GEM_DOMAIN_CPU);

	/* Flush the CPU cache if it's still invalid. */
	if ((obj->read_domains & I915_GEM_DOMAIN_CPU) == 0) {
		i915_gem_clflush_object(obj, I915_CLFLUSH_SYNC);
		obj->read_domains |= I915_GEM_DOMAIN_CPU;
	}

	/* It should now be out of any other write domains, and we can update
	 * the domain values for our changes.
	 */
	GEM_BUG_ON(obj->write_domain & ~I915_GEM_DOMAIN_CPU);

	/* If we're writing through the CPU, then the GPU read domains will
	 * need to be invalidated at next use.
	 */
	if (write)
		__start_cpu_write(obj);

	return 0;
}

/* Throttle our rendering by waiting until the ring has completed our requests
 * emitted over 20 msec ago.
 *
 * Note that if we were to use the current jiffies each time around the loop,
 * we wouldn't escape the function with any frames outstanding if the time to
 * render a frame was over 20ms.
 *
 * This should get us reasonable parallelism between CPU and GPU but also
 * relatively low latency when blocking on a particular request to finish.
 */
static int
i915_gem_ring_throttle(struct drm_device *dev, struct drm_file *file)
{
	struct drm_i915_private *dev_priv = to_i915(dev);
	struct drm_i915_file_private *file_priv = file->driver_priv;
	unsigned long recent_enough = jiffies - DRM_I915_THROTTLE_JIFFIES;
	struct i915_request *request, *target = NULL;
	long ret;

	/* ABI: return -EIO if already wedged */
	ret = i915_terminally_wedged(dev_priv);
	if (ret)
		return ret;

	spin_lock(&file_priv->mm.lock);
	list_for_each_entry(request, &file_priv->mm.request_list, client_link) {
		if (time_after_eq(request->emitted_jiffies, recent_enough))
			break;

		if (target) {
			list_del(&target->client_link);
			target->file_priv = NULL;
		}

		target = request;
	}
	if (target)
		i915_request_get(target);
	spin_unlock(&file_priv->mm.lock);

	if (target == NULL)
		return 0;

	ret = i915_request_wait(target,
				I915_WAIT_INTERRUPTIBLE,
				MAX_SCHEDULE_TIMEOUT);
	i915_request_put(target);

	return ret < 0 ? ret : 0;
}

struct i915_vma *
i915_gem_object_ggtt_pin(struct drm_i915_gem_object *obj,
			 const struct i915_ggtt_view *view,
			 u64 size,
			 u64 alignment,
			 u64 flags)
{
	struct drm_i915_private *dev_priv = to_i915(obj->base.dev);
	struct i915_address_space *vm = &dev_priv->ggtt.vm;
	struct i915_vma *vma;
	int ret;

	lockdep_assert_held(&obj->base.dev->struct_mutex);

	if (flags & PIN_MAPPABLE &&
	    (!view || view->type == I915_GGTT_VIEW_NORMAL)) {
		/* If the required space is larger than the available
		 * aperture, we will not able to find a slot for the
		 * object and unbinding the object now will be in
		 * vain. Worse, doing so may cause us to ping-pong
		 * the object in and out of the Global GTT and
		 * waste a lot of cycles under the mutex.
		 */
		if (obj->base.size > dev_priv->ggtt.mappable_end)
			return ERR_PTR(-E2BIG);

		/* If NONBLOCK is set the caller is optimistically
		 * trying to cache the full object within the mappable
		 * aperture, and *must* have a fallback in place for
		 * situations where we cannot bind the object. We
		 * can be a little more lax here and use the fallback
		 * more often to avoid costly migrations of ourselves
		 * and other objects within the aperture.
		 *
		 * Half-the-aperture is used as a simple heuristic.
		 * More interesting would to do search for a free
		 * block prior to making the commitment to unbind.
		 * That caters for the self-harm case, and with a
		 * little more heuristics (e.g. NOFAULT, NOEVICT)
		 * we could try to minimise harm to others.
		 */
		if (flags & PIN_NONBLOCK &&
		    obj->base.size > dev_priv->ggtt.mappable_end / 2)
			return ERR_PTR(-ENOSPC);
	}

	vma = i915_vma_instance(obj, vm, view);
	if (IS_ERR(vma))
		return vma;

	if (i915_vma_misplaced(vma, size, alignment, flags)) {
		if (flags & PIN_NONBLOCK) {
			if (i915_vma_is_pinned(vma) || i915_vma_is_active(vma))
				return ERR_PTR(-ENOSPC);

			if (flags & PIN_MAPPABLE &&
			    vma->fence_size > dev_priv->ggtt.mappable_end / 2)
				return ERR_PTR(-ENOSPC);
		}

		WARN(i915_vma_is_pinned(vma),
		     "bo is already pinned in ggtt with incorrect alignment:"
		     " offset=%08x, req.alignment=%llx,"
		     " req.map_and_fenceable=%d, vma->map_and_fenceable=%d\n",
		     i915_ggtt_offset(vma), alignment,
		     !!(flags & PIN_MAPPABLE),
		     i915_vma_is_map_and_fenceable(vma));
		ret = i915_vma_unbind(vma);
		if (ret)
			return ERR_PTR(ret);
	}

	ret = i915_vma_pin(vma, size, alignment, flags | PIN_GLOBAL);
	if (ret)
		return ERR_PTR(ret);

	return vma;
}

static __always_inline u32 __busy_read_flag(u8 id)
{
<<<<<<< HEAD
	if (id == I915_ENGINE_CLASS_INVALID)
		return 0xffff0000;

	GEM_BUG_ON(id >= 16);
	return 0x10000 << id;
=======
	if (id == (u8)I915_ENGINE_CLASS_INVALID)
		return 0xffff0000u;

	GEM_BUG_ON(id >= 16);
	return 0x10000u << id;
>>>>>>> a2d635de
}

static __always_inline u32 __busy_write_id(u8 id)
{
	/*
	 * The uABI guarantees an active writer is also amongst the read
	 * engines. This would be true if we accessed the activity tracking
	 * under the lock, but as we perform the lookup of the object and
	 * its activity locklessly we can not guarantee that the last_write
	 * being active implies that we have set the same engine flag from
	 * last_read - hence we always set both read and write busy for
	 * last_write.
	 */
<<<<<<< HEAD
	if (id == I915_ENGINE_CLASS_INVALID)
		return 0xffffffff;
=======
	if (id == (u8)I915_ENGINE_CLASS_INVALID)
		return 0xffffffffu;
>>>>>>> a2d635de

	return (id + 1) | __busy_read_flag(id);
}

static __always_inline unsigned int
__busy_set_if_active(const struct dma_fence *fence, u32 (*flag)(u8 id))
{
	const struct i915_request *rq;

	/*
	 * We have to check the current hw status of the fence as the uABI
	 * guarantees forward progress. We could rely on the idle worker
	 * to eventually flush us, but to minimise latency just ask the
	 * hardware.
	 *
	 * Note we only report on the status of native fences.
	 */
	if (!dma_fence_is_i915(fence))
		return 0;

	/* opencode to_request() in order to avoid const warnings */
	rq = container_of(fence, const struct i915_request, fence);
	if (i915_request_completed(rq))
		return 0;

<<<<<<< HEAD
=======
	/* Beware type-expansion follies! */
	BUILD_BUG_ON(!typecheck(u8, rq->engine->uabi_class));
>>>>>>> a2d635de
	return flag(rq->engine->uabi_class);
}

static __always_inline unsigned int
busy_check_reader(const struct dma_fence *fence)
{
	return __busy_set_if_active(fence, __busy_read_flag);
}

static __always_inline unsigned int
busy_check_writer(const struct dma_fence *fence)
{
	if (!fence)
		return 0;

	return __busy_set_if_active(fence, __busy_write_id);
}

int
i915_gem_busy_ioctl(struct drm_device *dev, void *data,
		    struct drm_file *file)
{
	struct drm_i915_gem_busy *args = data;
	struct drm_i915_gem_object *obj;
	struct reservation_object_list *list;
	unsigned int seq;
	int err;

	err = -ENOENT;
	rcu_read_lock();
	obj = i915_gem_object_lookup_rcu(file, args->handle);
	if (!obj)
		goto out;

	/*
	 * A discrepancy here is that we do not report the status of
	 * non-i915 fences, i.e. even though we may report the object as idle,
	 * a call to set-domain may still stall waiting for foreign rendering.
	 * This also means that wait-ioctl may report an object as busy,
	 * where busy-ioctl considers it idle.
	 *
	 * We trade the ability to warn of foreign fences to report on which
	 * i915 engines are active for the object.
	 *
	 * Alternatively, we can trade that extra information on read/write
	 * activity with
	 *	args->busy =
	 *		!reservation_object_test_signaled_rcu(obj->resv, true);
	 * to report the overall busyness. This is what the wait-ioctl does.
	 *
	 */
retry:
	seq = raw_read_seqcount(&obj->resv->seq);

	/* Translate the exclusive fence to the READ *and* WRITE engine */
	args->busy = busy_check_writer(rcu_dereference(obj->resv->fence_excl));

	/* Translate shared fences to READ set of engines */
	list = rcu_dereference(obj->resv->fence);
	if (list) {
		unsigned int shared_count = list->shared_count, i;

		for (i = 0; i < shared_count; ++i) {
			struct dma_fence *fence =
				rcu_dereference(list->shared[i]);

			args->busy |= busy_check_reader(fence);
		}
	}

	if (args->busy && read_seqcount_retry(&obj->resv->seq, seq))
		goto retry;

	err = 0;
out:
	rcu_read_unlock();
	return err;
}

int
i915_gem_throttle_ioctl(struct drm_device *dev, void *data,
			struct drm_file *file_priv)
{
	return i915_gem_ring_throttle(dev, file_priv);
}

int
i915_gem_madvise_ioctl(struct drm_device *dev, void *data,
		       struct drm_file *file_priv)
{
	struct drm_i915_private *dev_priv = to_i915(dev);
	struct drm_i915_gem_madvise *args = data;
	struct drm_i915_gem_object *obj;
	int err;

	switch (args->madv) {
	case I915_MADV_DONTNEED:
	case I915_MADV_WILLNEED:
	    break;
	default:
	    return -EINVAL;
	}

	obj = i915_gem_object_lookup(file_priv, args->handle);
	if (!obj)
		return -ENOENT;

	err = mutex_lock_interruptible(&obj->mm.lock);
	if (err)
		goto out;

	if (i915_gem_object_has_pages(obj) &&
	    i915_gem_object_is_tiled(obj) &&
	    dev_priv->quirks & QUIRK_PIN_SWIZZLED_PAGES) {
		if (obj->mm.madv == I915_MADV_WILLNEED) {
			GEM_BUG_ON(!obj->mm.quirked);
			__i915_gem_object_unpin_pages(obj);
			obj->mm.quirked = false;
		}
		if (args->madv == I915_MADV_WILLNEED) {
			GEM_BUG_ON(obj->mm.quirked);
			__i915_gem_object_pin_pages(obj);
			obj->mm.quirked = true;
		}
	}

	if (obj->mm.madv != __I915_MADV_PURGED)
		obj->mm.madv = args->madv;

	/* if the object is no longer attached, discard its backing storage */
	if (obj->mm.madv == I915_MADV_DONTNEED &&
	    !i915_gem_object_has_pages(obj))
		i915_gem_object_truncate(obj);

	args->retained = obj->mm.madv != __I915_MADV_PURGED;
	mutex_unlock(&obj->mm.lock);

out:
	i915_gem_object_put(obj);
	return err;
}

static void
frontbuffer_retire(struct i915_active_request *active,
		   struct i915_request *request)
{
	struct drm_i915_gem_object *obj =
		container_of(active, typeof(*obj), frontbuffer_write);

	intel_fb_obj_flush(obj, ORIGIN_CS);
}

void i915_gem_object_init(struct drm_i915_gem_object *obj,
			  const struct drm_i915_gem_object_ops *ops)
{
	mutex_init(&obj->mm.lock);

	spin_lock_init(&obj->vma.lock);
	INIT_LIST_HEAD(&obj->vma.list);

	INIT_LIST_HEAD(&obj->lut_list);
	INIT_LIST_HEAD(&obj->batch_pool_link);

	init_rcu_head(&obj->rcu);

	obj->ops = ops;

	reservation_object_init(&obj->__builtin_resv);
	obj->resv = &obj->__builtin_resv;

	obj->frontbuffer_ggtt_origin = ORIGIN_GTT;
	i915_active_request_init(&obj->frontbuffer_write,
				 NULL, frontbuffer_retire);

	obj->mm.madv = I915_MADV_WILLNEED;
	INIT_RADIX_TREE(&obj->mm.get_page.radix, GFP_KERNEL | __GFP_NOWARN);
	mutex_init(&obj->mm.get_page.lock);

	i915_gem_info_add_obj(to_i915(obj->base.dev), obj->base.size);
}

static const struct drm_i915_gem_object_ops i915_gem_object_ops = {
	.flags = I915_GEM_OBJECT_HAS_STRUCT_PAGE |
		 I915_GEM_OBJECT_IS_SHRINKABLE,

	.get_pages = i915_gem_object_get_pages_gtt,
	.put_pages = i915_gem_object_put_pages_gtt,

	.pwrite = i915_gem_object_pwrite_gtt,
};

static int i915_gem_object_create_shmem(struct drm_device *dev,
					struct drm_gem_object *obj,
					size_t size)
{
	struct drm_i915_private *i915 = to_i915(dev);
	unsigned long flags = VM_NORESERVE;
	struct file *filp;

	drm_gem_private_object_init(dev, obj, size);

	if (i915->mm.gemfs)
		filp = shmem_file_setup_with_mnt(i915->mm.gemfs, "i915", size,
						 flags);
	else
		filp = shmem_file_setup("i915", size, flags);

	if (IS_ERR(filp))
		return PTR_ERR(filp);

	obj->filp = filp;

	return 0;
}

struct drm_i915_gem_object *
i915_gem_object_create(struct drm_i915_private *dev_priv, u64 size)
{
	struct drm_i915_gem_object *obj;
	struct address_space *mapping;
	unsigned int cache_level;
	gfp_t mask;
	int ret;

	/* There is a prevalence of the assumption that we fit the object's
	 * page count inside a 32bit _signed_ variable. Let's document this and
	 * catch if we ever need to fix it. In the meantime, if you do spot
	 * such a local variable, please consider fixing!
	 */
	if (size >> PAGE_SHIFT > INT_MAX)
		return ERR_PTR(-E2BIG);

	if (overflows_type(size, obj->base.size))
		return ERR_PTR(-E2BIG);

	obj = i915_gem_object_alloc();
	if (obj == NULL)
		return ERR_PTR(-ENOMEM);

	ret = i915_gem_object_create_shmem(&dev_priv->drm, &obj->base, size);
	if (ret)
		goto fail;

	mask = GFP_HIGHUSER | __GFP_RECLAIMABLE;
	if (IS_I965GM(dev_priv) || IS_I965G(dev_priv)) {
		/* 965gm cannot relocate objects above 4GiB. */
		mask &= ~__GFP_HIGHMEM;
		mask |= __GFP_DMA32;
	}

	mapping = obj->base.filp->f_mapping;
	mapping_set_gfp_mask(mapping, mask);
	GEM_BUG_ON(!(mapping_gfp_mask(mapping) & __GFP_RECLAIM));

	i915_gem_object_init(obj, &i915_gem_object_ops);

	obj->write_domain = I915_GEM_DOMAIN_CPU;
	obj->read_domains = I915_GEM_DOMAIN_CPU;

	if (HAS_LLC(dev_priv))
		/* On some devices, we can have the GPU use the LLC (the CPU
		 * cache) for about a 10% performance improvement
		 * compared to uncached.  Graphics requests other than
		 * display scanout are coherent with the CPU in
		 * accessing this cache.  This means in this mode we
		 * don't need to clflush on the CPU side, and on the
		 * GPU side we only need to flush internal caches to
		 * get data visible to the CPU.
		 *
		 * However, we maintain the display planes as UC, and so
		 * need to rebind when first used as such.
		 */
		cache_level = I915_CACHE_LLC;
	else
		cache_level = I915_CACHE_NONE;

	i915_gem_object_set_cache_coherency(obj, cache_level);

	trace_i915_gem_object_create(obj);

	return obj;

fail:
	i915_gem_object_free(obj);
	return ERR_PTR(ret);
}

static bool discard_backing_storage(struct drm_i915_gem_object *obj)
{
	/* If we are the last user of the backing storage (be it shmemfs
	 * pages or stolen etc), we know that the pages are going to be
	 * immediately released. In this case, we can then skip copying
	 * back the contents from the GPU.
	 */

	if (obj->mm.madv != I915_MADV_WILLNEED)
		return false;

	if (obj->base.filp == NULL)
		return true;

	/* At first glance, this looks racy, but then again so would be
	 * userspace racing mmap against close. However, the first external
	 * reference to the filp can only be obtained through the
	 * i915_gem_mmap_ioctl() which safeguards us against the user
	 * acquiring such a reference whilst we are in the middle of
	 * freeing the object.
	 */
	return file_count(obj->base.filp) == 1;
}

static void __i915_gem_free_objects(struct drm_i915_private *i915,
				    struct llist_node *freed)
{
	struct drm_i915_gem_object *obj, *on;
	intel_wakeref_t wakeref;

	wakeref = intel_runtime_pm_get(i915);
	llist_for_each_entry_safe(obj, on, freed, freed) {
		struct i915_vma *vma, *vn;

		trace_i915_gem_object_destroy(obj);

		mutex_lock(&i915->drm.struct_mutex);

		GEM_BUG_ON(i915_gem_object_is_active(obj));
		list_for_each_entry_safe(vma, vn, &obj->vma.list, obj_link) {
			GEM_BUG_ON(i915_vma_is_active(vma));
			vma->flags &= ~I915_VMA_PIN_MASK;
			i915_vma_destroy(vma);
		}
		GEM_BUG_ON(!list_empty(&obj->vma.list));
		GEM_BUG_ON(!RB_EMPTY_ROOT(&obj->vma.tree));

		/* This serializes freeing with the shrinker. Since the free
		 * is delayed, first by RCU then by the workqueue, we want the
		 * shrinker to be able to free pages of unreferenced objects,
		 * or else we may oom whilst there are plenty of deferred
		 * freed objects.
		 */
		if (i915_gem_object_has_pages(obj)) {
			spin_lock(&i915->mm.obj_lock);
			list_del_init(&obj->mm.link);
			spin_unlock(&i915->mm.obj_lock);
		}

		mutex_unlock(&i915->drm.struct_mutex);

		GEM_BUG_ON(obj->bind_count);
		GEM_BUG_ON(obj->userfault_count);
		GEM_BUG_ON(atomic_read(&obj->frontbuffer_bits));
		GEM_BUG_ON(!list_empty(&obj->lut_list));

		if (obj->ops->release)
			obj->ops->release(obj);

		if (WARN_ON(i915_gem_object_has_pinned_pages(obj)))
			atomic_set(&obj->mm.pages_pin_count, 0);
		__i915_gem_object_put_pages(obj, I915_MM_NORMAL);
		GEM_BUG_ON(i915_gem_object_has_pages(obj));

		if (obj->base.import_attach)
			drm_prime_gem_destroy(&obj->base, NULL);

		reservation_object_fini(&obj->__builtin_resv);
		drm_gem_object_release(&obj->base);
		i915_gem_info_remove_obj(i915, obj->base.size);

		bitmap_free(obj->bit_17);
		i915_gem_object_free(obj);

		GEM_BUG_ON(!atomic_read(&i915->mm.free_count));
		atomic_dec(&i915->mm.free_count);

		if (on)
			cond_resched();
	}
	intel_runtime_pm_put(i915, wakeref);
}

static void i915_gem_flush_free_objects(struct drm_i915_private *i915)
{
	struct llist_node *freed;

	/* Free the oldest, most stale object to keep the free_list short */
	freed = NULL;
	if (!llist_empty(&i915->mm.free_list)) { /* quick test for hotpath */
		/* Only one consumer of llist_del_first() allowed */
		spin_lock(&i915->mm.free_lock);
		freed = llist_del_first(&i915->mm.free_list);
		spin_unlock(&i915->mm.free_lock);
	}
	if (unlikely(freed)) {
		freed->next = NULL;
		__i915_gem_free_objects(i915, freed);
	}
}

static void __i915_gem_free_work(struct work_struct *work)
{
	struct drm_i915_private *i915 =
		container_of(work, struct drm_i915_private, mm.free_work);
	struct llist_node *freed;

	/*
	 * All file-owned VMA should have been released by this point through
	 * i915_gem_close_object(), or earlier by i915_gem_context_close().
	 * However, the object may also be bound into the global GTT (e.g.
	 * older GPUs without per-process support, or for direct access through
	 * the GTT either for the user or for scanout). Those VMA still need to
	 * unbound now.
	 */

	spin_lock(&i915->mm.free_lock);
	while ((freed = llist_del_all(&i915->mm.free_list))) {
		spin_unlock(&i915->mm.free_lock);

		__i915_gem_free_objects(i915, freed);
		if (need_resched())
			return;

		spin_lock(&i915->mm.free_lock);
	}
	spin_unlock(&i915->mm.free_lock);
}

static void __i915_gem_free_object_rcu(struct rcu_head *head)
{
	struct drm_i915_gem_object *obj =
		container_of(head, typeof(*obj), rcu);
	struct drm_i915_private *i915 = to_i915(obj->base.dev);

	/*
	 * We reuse obj->rcu for the freed list, so we had better not treat
	 * it like a rcu_head from this point forwards. And we expect all
	 * objects to be freed via this path.
	 */
	destroy_rcu_head(&obj->rcu);

	/*
	 * Since we require blocking on struct_mutex to unbind the freed
	 * object from the GPU before releasing resources back to the
	 * system, we can not do that directly from the RCU callback (which may
	 * be a softirq context), but must instead then defer that work onto a
	 * kthread. We use the RCU callback rather than move the freed object
	 * directly onto the work queue so that we can mix between using the
	 * worker and performing frees directly from subsequent allocations for
	 * crude but effective memory throttling.
	 */
	if (llist_add(&obj->freed, &i915->mm.free_list))
		queue_work(i915->wq, &i915->mm.free_work);
}

void i915_gem_free_object(struct drm_gem_object *gem_obj)
{
	struct drm_i915_gem_object *obj = to_intel_bo(gem_obj);

	if (obj->mm.quirked)
		__i915_gem_object_unpin_pages(obj);

	if (discard_backing_storage(obj))
		obj->mm.madv = I915_MADV_DONTNEED;

	/*
	 * Before we free the object, make sure any pure RCU-only
	 * read-side critical sections are complete, e.g.
	 * i915_gem_busy_ioctl(). For the corresponding synchronized
	 * lookup see i915_gem_object_lookup_rcu().
	 */
	atomic_inc(&to_i915(obj->base.dev)->mm.free_count);
	call_rcu(&obj->rcu, __i915_gem_free_object_rcu);
}

void __i915_gem_object_release_unless_active(struct drm_i915_gem_object *obj)
{
	lockdep_assert_held(&obj->base.dev->struct_mutex);

	if (!i915_gem_object_has_active_reference(obj) &&
	    i915_gem_object_is_active(obj))
		i915_gem_object_set_active_reference(obj);
	else
		i915_gem_object_put(obj);
}

void i915_gem_sanitize(struct drm_i915_private *i915)
{
	intel_wakeref_t wakeref;

	GEM_TRACE("\n");

	wakeref = intel_runtime_pm_get(i915);
	intel_uncore_forcewake_get(&i915->uncore, FORCEWAKE_ALL);

	/*
	 * As we have just resumed the machine and woken the device up from
	 * deep PCI sleep (presumably D3_cold), assume the HW has been reset
	 * back to defaults, recovering from whatever wedged state we left it
	 * in and so worth trying to use the device once more.
	 */
	if (i915_terminally_wedged(i915))
		i915_gem_unset_wedged(i915);

	/*
	 * If we inherit context state from the BIOS or earlier occupants
	 * of the GPU, the GPU may be in an inconsistent state when we
	 * try to take over. The only way to remove the earlier state
	 * is by resetting. However, resetting on earlier gen is tricky as
	 * it may impact the display and we are uncertain about the stability
	 * of the reset, so this could be applied to even earlier gen.
	 */
	intel_engines_sanitize(i915, false);

	intel_uncore_forcewake_put(&i915->uncore, FORCEWAKE_ALL);
	intel_runtime_pm_put(i915, wakeref);

	mutex_lock(&i915->drm.struct_mutex);
	i915_gem_contexts_lost(i915);
	mutex_unlock(&i915->drm.struct_mutex);
}

void i915_gem_suspend(struct drm_i915_private *i915)
{
	intel_wakeref_t wakeref;

	GEM_TRACE("\n");

	wakeref = intel_runtime_pm_get(i915);

	flush_workqueue(i915->wq);

	mutex_lock(&i915->drm.struct_mutex);

	/*
	 * We have to flush all the executing contexts to main memory so
	 * that they can saved in the hibernation image. To ensure the last
	 * context image is coherent, we have to switch away from it. That
	 * leaves the i915->kernel_context still active when
	 * we actually suspend, and its image in memory may not match the GPU
	 * state. Fortunately, the kernel_context is disposable and we do
	 * not rely on its state.
	 */
	switch_to_kernel_context_sync(i915, i915->gt.active_engines);

	mutex_unlock(&i915->drm.struct_mutex);
	i915_reset_flush(i915);

	drain_delayed_work(&i915->gt.retire_work);

	/*
	 * As the idle_work is rearming if it detects a race, play safe and
	 * repeat the flush until it is definitely idle.
	 */
	drain_delayed_work(&i915->gt.idle_work);

	/*
	 * Assert that we successfully flushed all the work and
	 * reset the GPU back to its idle, low power state.
	 */
	GEM_BUG_ON(i915->gt.awake);

	intel_uc_suspend(i915);

	intel_runtime_pm_put(i915, wakeref);
}

void i915_gem_suspend_late(struct drm_i915_private *i915)
{
	struct drm_i915_gem_object *obj;
	struct list_head *phases[] = {
		&i915->mm.unbound_list,
		&i915->mm.bound_list,
		NULL
	}, **phase;

	/*
	 * Neither the BIOS, ourselves or any other kernel
	 * expects the system to be in execlists mode on startup,
	 * so we need to reset the GPU back to legacy mode. And the only
	 * known way to disable logical contexts is through a GPU reset.
	 *
	 * So in order to leave the system in a known default configuration,
	 * always reset the GPU upon unload and suspend. Afterwards we then
	 * clean up the GEM state tracking, flushing off the requests and
	 * leaving the system in a known idle state.
	 *
	 * Note that is of the upmost importance that the GPU is idle and
	 * all stray writes are flushed *before* we dismantle the backing
	 * storage for the pinned objects.
	 *
	 * However, since we are uncertain that resetting the GPU on older
	 * machines is a good idea, we don't - just in case it leaves the
	 * machine in an unusable condition.
	 */

	mutex_lock(&i915->drm.struct_mutex);
	for (phase = phases; *phase; phase++) {
		list_for_each_entry(obj, *phase, mm.link)
			WARN_ON(i915_gem_object_set_to_gtt_domain(obj, false));
	}
	mutex_unlock(&i915->drm.struct_mutex);

	intel_uc_sanitize(i915);
	i915_gem_sanitize(i915);
}

void i915_gem_resume(struct drm_i915_private *i915)
{
	GEM_TRACE("\n");

	WARN_ON(i915->gt.awake);

	mutex_lock(&i915->drm.struct_mutex);
	intel_uncore_forcewake_get(&i915->uncore, FORCEWAKE_ALL);

	i915_gem_restore_gtt_mappings(i915);
	i915_gem_restore_fences(i915);

	/*
	 * As we didn't flush the kernel context before suspend, we cannot
	 * guarantee that the context image is complete. So let's just reset
	 * it and start again.
	 */
	intel_gt_resume(i915);

	if (i915_gem_init_hw(i915))
		goto err_wedged;

	intel_uc_resume(i915);

	/* Always reload a context for powersaving. */
	if (!load_power_context(i915))
		goto err_wedged;

out_unlock:
	intel_uncore_forcewake_put(&i915->uncore, FORCEWAKE_ALL);
	mutex_unlock(&i915->drm.struct_mutex);
	return;

err_wedged:
	if (!i915_reset_failed(i915)) {
		dev_err(i915->drm.dev,
			"Failed to re-initialize GPU, declaring it wedged!\n");
		i915_gem_set_wedged(i915);
	}
	goto out_unlock;
}

void i915_gem_init_swizzling(struct drm_i915_private *dev_priv)
{
	if (INTEL_GEN(dev_priv) < 5 ||
	    dev_priv->mm.bit_6_swizzle_x == I915_BIT_6_SWIZZLE_NONE)
		return;

	I915_WRITE(DISP_ARB_CTL, I915_READ(DISP_ARB_CTL) |
				 DISP_TILE_SURFACE_SWIZZLING);

	if (IS_GEN(dev_priv, 5))
		return;

	I915_WRITE(TILECTL, I915_READ(TILECTL) | TILECTL_SWZCTL);
	if (IS_GEN(dev_priv, 6))
		I915_WRITE(ARB_MODE, _MASKED_BIT_ENABLE(ARB_MODE_SWIZZLE_SNB));
	else if (IS_GEN(dev_priv, 7))
		I915_WRITE(ARB_MODE, _MASKED_BIT_ENABLE(ARB_MODE_SWIZZLE_IVB));
	else if (IS_GEN(dev_priv, 8))
		I915_WRITE(GAMTARBMODE, _MASKED_BIT_ENABLE(ARB_MODE_SWIZZLE_BDW));
	else
		BUG();
}

static void init_unused_ring(struct drm_i915_private *dev_priv, u32 base)
{
	I915_WRITE(RING_CTL(base), 0);
	I915_WRITE(RING_HEAD(base), 0);
	I915_WRITE(RING_TAIL(base), 0);
	I915_WRITE(RING_START(base), 0);
}

static void init_unused_rings(struct drm_i915_private *dev_priv)
{
	if (IS_I830(dev_priv)) {
		init_unused_ring(dev_priv, PRB1_BASE);
		init_unused_ring(dev_priv, SRB0_BASE);
		init_unused_ring(dev_priv, SRB1_BASE);
		init_unused_ring(dev_priv, SRB2_BASE);
		init_unused_ring(dev_priv, SRB3_BASE);
	} else if (IS_GEN(dev_priv, 2)) {
		init_unused_ring(dev_priv, SRB0_BASE);
		init_unused_ring(dev_priv, SRB1_BASE);
	} else if (IS_GEN(dev_priv, 3)) {
		init_unused_ring(dev_priv, PRB1_BASE);
		init_unused_ring(dev_priv, PRB2_BASE);
	}
}

static int __i915_gem_restart_engines(void *data)
{
	struct drm_i915_private *i915 = data;
	struct intel_engine_cs *engine;
	enum intel_engine_id id;
	int err;

	for_each_engine(engine, i915, id) {
		err = engine->init_hw(engine);
		if (err) {
			DRM_ERROR("Failed to restart %s (%d)\n",
				  engine->name, err);
			return err;
		}
	}

	intel_engines_set_scheduler_caps(i915);

	return 0;
}

int i915_gem_init_hw(struct drm_i915_private *dev_priv)
{
	int ret;

	dev_priv->gt.last_init_time = ktime_get();

	/* Double layer security blanket, see i915_gem_init() */
	intel_uncore_forcewake_get(&dev_priv->uncore, FORCEWAKE_ALL);

	if (HAS_EDRAM(dev_priv) && INTEL_GEN(dev_priv) < 9)
		I915_WRITE(HSW_IDICR, I915_READ(HSW_IDICR) | IDIHASHMSK(0xf));

	if (IS_HASWELL(dev_priv))
		I915_WRITE(MI_PREDICATE_RESULT_2, IS_HSW_GT3(dev_priv) ?
			   LOWER_SLICE_ENABLED : LOWER_SLICE_DISABLED);

	if (HAS_PCH_NOP(dev_priv)) {
		if (IS_IVYBRIDGE(dev_priv)) {
			u32 temp = I915_READ(GEN7_MSG_CTL);
			temp &= ~(WAIT_FOR_PCH_FLR_ACK | WAIT_FOR_PCH_RESET_ACK);
			I915_WRITE(GEN7_MSG_CTL, temp);
		} else if (INTEL_GEN(dev_priv) >= 7) {
			u32 temp = I915_READ(HSW_NDE_RSTWRN_OPT);
			temp &= ~RESET_PCH_HANDSHAKE_ENABLE;
			I915_WRITE(HSW_NDE_RSTWRN_OPT, temp);
		}
	}

	intel_gt_apply_workarounds(dev_priv);

	i915_gem_init_swizzling(dev_priv);

	/*
	 * At least 830 can leave some of the unused rings
	 * "active" (ie. head != tail) after resume which
	 * will prevent c3 entry. Makes sure all unused rings
	 * are totally idle.
	 */
	init_unused_rings(dev_priv);

	BUG_ON(!dev_priv->kernel_context);
	ret = i915_terminally_wedged(dev_priv);
	if (ret)
		goto out;

	ret = i915_ppgtt_init_hw(dev_priv);
	if (ret) {
		DRM_ERROR("Enabling PPGTT failed (%d)\n", ret);
		goto out;
	}

	ret = intel_wopcm_init_hw(&dev_priv->wopcm);
	if (ret) {
		DRM_ERROR("Enabling WOPCM failed (%d)\n", ret);
		goto out;
	}

	/* We can't enable contexts until all firmware is loaded */
	ret = intel_uc_init_hw(dev_priv);
	if (ret) {
		DRM_ERROR("Enabling uc failed (%d)\n", ret);
		goto out;
	}

	intel_mocs_init_l3cc_table(dev_priv);

	/* Only when the HW is re-initialised, can we replay the requests */
	ret = __i915_gem_restart_engines(dev_priv);
	if (ret)
		goto cleanup_uc;

	intel_uncore_forcewake_put(&dev_priv->uncore, FORCEWAKE_ALL);

	return 0;

cleanup_uc:
	intel_uc_fini_hw(dev_priv);
out:
	intel_uncore_forcewake_put(&dev_priv->uncore, FORCEWAKE_ALL);

	return ret;
}

static int __intel_engines_record_defaults(struct drm_i915_private *i915)
{
	struct i915_gem_context *ctx;
	struct intel_engine_cs *engine;
	enum intel_engine_id id;
	int err = 0;

	/*
	 * As we reset the gpu during very early sanitisation, the current
	 * register state on the GPU should reflect its defaults values.
	 * We load a context onto the hw (with restore-inhibit), then switch
	 * over to a second context to save that default register state. We
	 * can then prime every new context with that state so they all start
	 * from the same default HW values.
	 */

	ctx = i915_gem_context_create_kernel(i915, 0);
	if (IS_ERR(ctx))
		return PTR_ERR(ctx);

	for_each_engine(engine, i915, id) {
		struct i915_request *rq;

		rq = i915_request_alloc(engine, ctx);
		if (IS_ERR(rq)) {
			err = PTR_ERR(rq);
			goto out_ctx;
		}

		err = 0;
		if (engine->init_context)
			err = engine->init_context(rq);

		i915_request_add(rq);
		if (err)
			goto err_active;
	}

	/* Flush the default context image to memory, and enable powersaving. */
	if (!load_power_context(i915)) {
		err = -EIO;
		goto err_active;
	}

	for_each_engine(engine, i915, id) {
		struct intel_context *ce;
		struct i915_vma *state;
		void *vaddr;

		ce = intel_context_lookup(ctx, engine);
		if (!ce)
			continue;

		state = ce->state;
		if (!state)
			continue;

		GEM_BUG_ON(intel_context_is_pinned(ce));

		/*
		 * As we will hold a reference to the logical state, it will
		 * not be torn down with the context, and importantly the
		 * object will hold onto its vma (making it possible for a
		 * stray GTT write to corrupt our defaults). Unmap the vma
		 * from the GTT to prevent such accidents and reclaim the
		 * space.
		 */
		err = i915_vma_unbind(state);
		if (err)
			goto err_active;

		err = i915_gem_object_set_to_cpu_domain(state->obj, false);
		if (err)
			goto err_active;

		engine->default_state = i915_gem_object_get(state->obj);
		i915_gem_object_set_cache_coherency(engine->default_state,
						    I915_CACHE_LLC);

		/* Check we can acquire the image of the context state */
		vaddr = i915_gem_object_pin_map(engine->default_state,
						I915_MAP_FORCE_WB);
		if (IS_ERR(vaddr)) {
			err = PTR_ERR(vaddr);
			goto err_active;
		}

		i915_gem_object_unpin_map(engine->default_state);
	}

	if (IS_ENABLED(CONFIG_DRM_I915_DEBUG_GEM)) {
		unsigned int found = intel_engines_has_context_isolation(i915);

		/*
		 * Make sure that classes with multiple engine instances all
		 * share the same basic configuration.
		 */
		for_each_engine(engine, i915, id) {
			unsigned int bit = BIT(engine->uabi_class);
			unsigned int expected = engine->default_state ? bit : 0;

			if ((found & bit) != expected) {
				DRM_ERROR("mismatching default context state for class %d on engine %s\n",
					  engine->uabi_class, engine->name);
			}
		}
	}

out_ctx:
	i915_gem_context_set_closed(ctx);
	i915_gem_context_put(ctx);
	return err;

err_active:
	/*
	 * If we have to abandon now, we expect the engines to be idle
	 * and ready to be torn-down. The quickest way we can accomplish
	 * this is by declaring ourselves wedged.
	 */
	i915_gem_set_wedged(i915);
	goto out_ctx;
}

static int
i915_gem_init_scratch(struct drm_i915_private *i915, unsigned int size)
{
	struct drm_i915_gem_object *obj;
	struct i915_vma *vma;
	int ret;

	obj = i915_gem_object_create_stolen(i915, size);
	if (!obj)
		obj = i915_gem_object_create_internal(i915, size);
	if (IS_ERR(obj)) {
		DRM_ERROR("Failed to allocate scratch page\n");
		return PTR_ERR(obj);
	}

	vma = i915_vma_instance(obj, &i915->ggtt.vm, NULL);
	if (IS_ERR(vma)) {
		ret = PTR_ERR(vma);
		goto err_unref;
	}

	ret = i915_vma_pin(vma, 0, 0, PIN_GLOBAL | PIN_HIGH);
	if (ret)
		goto err_unref;

	i915->gt.scratch = vma;
	return 0;

err_unref:
	i915_gem_object_put(obj);
	return ret;
}

static void i915_gem_fini_scratch(struct drm_i915_private *i915)
{
	i915_vma_unpin_and_release(&i915->gt.scratch, 0);
}

int i915_gem_init(struct drm_i915_private *dev_priv)
{
	int ret;

	/* We need to fallback to 4K pages if host doesn't support huge gtt. */
	if (intel_vgpu_active(dev_priv) && !intel_vgpu_has_huge_gtt(dev_priv))
		mkwrite_device_info(dev_priv)->page_sizes =
			I915_GTT_PAGE_SIZE_4K;

	dev_priv->mm.unordered_timeline = dma_fence_context_alloc(1);

	if (HAS_LOGICAL_RING_CONTEXTS(dev_priv))
		dev_priv->gt.cleanup_engine = intel_logical_ring_cleanup;
	else
		dev_priv->gt.cleanup_engine = intel_engine_cleanup;

	i915_timelines_init(dev_priv);

	ret = i915_gem_init_userptr(dev_priv);
	if (ret)
		return ret;

	ret = intel_uc_init_misc(dev_priv);
	if (ret)
		return ret;

	ret = intel_wopcm_init(&dev_priv->wopcm);
	if (ret)
		goto err_uc_misc;

	/* This is just a security blanket to placate dragons.
	 * On some systems, we very sporadically observe that the first TLBs
	 * used by the CS may be stale, despite us poking the TLB reset. If
	 * we hold the forcewake during initialisation these problems
	 * just magically go away.
	 */
	mutex_lock(&dev_priv->drm.struct_mutex);
	intel_uncore_forcewake_get(&dev_priv->uncore, FORCEWAKE_ALL);

	ret = i915_gem_init_ggtt(dev_priv);
	if (ret) {
		GEM_BUG_ON(ret == -EIO);
		goto err_unlock;
	}

	ret = i915_gem_init_scratch(dev_priv,
				    IS_GEN(dev_priv, 2) ? SZ_256K : PAGE_SIZE);
	if (ret) {
		GEM_BUG_ON(ret == -EIO);
		goto err_ggtt;
	}

	ret = i915_gem_contexts_init(dev_priv);
	if (ret) {
		GEM_BUG_ON(ret == -EIO);
		goto err_scratch;
	}

	ret = intel_engines_init(dev_priv);
	if (ret) {
		GEM_BUG_ON(ret == -EIO);
		goto err_context;
	}

	intel_init_gt_powersave(dev_priv);

	ret = intel_uc_init(dev_priv);
	if (ret)
		goto err_pm;

	ret = i915_gem_init_hw(dev_priv);
	if (ret)
		goto err_uc_init;

	/*
	 * Despite its name intel_init_clock_gating applies both display
	 * clock gating workarounds; GT mmio workarounds and the occasional
	 * GT power context workaround. Worse, sometimes it includes a context
	 * register workaround which we need to apply before we record the
	 * default HW state for all contexts.
	 *
	 * FIXME: break up the workarounds and apply them at the right time!
	 */
	intel_init_clock_gating(dev_priv);

	ret = __intel_engines_record_defaults(dev_priv);
	if (ret)
		goto err_init_hw;

	if (i915_inject_load_failure()) {
		ret = -ENODEV;
		goto err_init_hw;
	}

	if (i915_inject_load_failure()) {
		ret = -EIO;
		goto err_init_hw;
	}

	intel_uncore_forcewake_put(&dev_priv->uncore, FORCEWAKE_ALL);
	mutex_unlock(&dev_priv->drm.struct_mutex);

	return 0;

	/*
	 * Unwinding is complicated by that we want to handle -EIO to mean
	 * disable GPU submission but keep KMS alive. We want to mark the
	 * HW as irrevisibly wedged, but keep enough state around that the
	 * driver doesn't explode during runtime.
	 */
err_init_hw:
	mutex_unlock(&dev_priv->drm.struct_mutex);

	i915_gem_suspend(dev_priv);
	i915_gem_suspend_late(dev_priv);

	i915_gem_drain_workqueue(dev_priv);

	mutex_lock(&dev_priv->drm.struct_mutex);
	intel_uc_fini_hw(dev_priv);
err_uc_init:
	intel_uc_fini(dev_priv);
err_pm:
	if (ret != -EIO) {
		intel_cleanup_gt_powersave(dev_priv);
		i915_gem_cleanup_engines(dev_priv);
	}
err_context:
	if (ret != -EIO)
		i915_gem_contexts_fini(dev_priv);
err_scratch:
	i915_gem_fini_scratch(dev_priv);
err_ggtt:
err_unlock:
	intel_uncore_forcewake_put(&dev_priv->uncore, FORCEWAKE_ALL);
	mutex_unlock(&dev_priv->drm.struct_mutex);

err_uc_misc:
	intel_uc_fini_misc(dev_priv);

	if (ret != -EIO) {
		i915_gem_cleanup_userptr(dev_priv);
		i915_timelines_fini(dev_priv);
	}

	if (ret == -EIO) {
		mutex_lock(&dev_priv->drm.struct_mutex);

		/*
		 * Allow engine initialisation to fail by marking the GPU as
		 * wedged. But we only want to do this where the GPU is angry,
		 * for all other failure, such as an allocation failure, bail.
		 */
		if (!i915_reset_failed(dev_priv)) {
			i915_load_error(dev_priv,
					"Failed to initialize GPU, declaring it wedged!\n");
			i915_gem_set_wedged(dev_priv);
		}

		/* Minimal basic recovery for KMS */
		ret = i915_ggtt_enable_hw(dev_priv);
		i915_gem_restore_gtt_mappings(dev_priv);
		i915_gem_restore_fences(dev_priv);
		intel_init_clock_gating(dev_priv);

		mutex_unlock(&dev_priv->drm.struct_mutex);
	}

	i915_gem_drain_freed_objects(dev_priv);
	return ret;
}

void i915_gem_fini(struct drm_i915_private *dev_priv)
{
	i915_gem_suspend_late(dev_priv);
	intel_disable_gt_powersave(dev_priv);

	/* Flush any outstanding unpin_work. */
	i915_gem_drain_workqueue(dev_priv);

	mutex_lock(&dev_priv->drm.struct_mutex);
	intel_uc_fini_hw(dev_priv);
	intel_uc_fini(dev_priv);
	i915_gem_cleanup_engines(dev_priv);
	i915_gem_contexts_fini(dev_priv);
	i915_gem_fini_scratch(dev_priv);
	mutex_unlock(&dev_priv->drm.struct_mutex);

	intel_wa_list_free(&dev_priv->gt_wa_list);

	intel_cleanup_gt_powersave(dev_priv);

	intel_uc_fini_misc(dev_priv);
	i915_gem_cleanup_userptr(dev_priv);
	i915_timelines_fini(dev_priv);

	i915_gem_drain_freed_objects(dev_priv);

	WARN_ON(!list_empty(&dev_priv->contexts.list));
}

void i915_gem_init_mmio(struct drm_i915_private *i915)
{
	i915_gem_sanitize(i915);
}

void
i915_gem_cleanup_engines(struct drm_i915_private *dev_priv)
{
	struct intel_engine_cs *engine;
	enum intel_engine_id id;

	for_each_engine(engine, dev_priv, id)
		dev_priv->gt.cleanup_engine(engine);
}

void
i915_gem_load_init_fences(struct drm_i915_private *dev_priv)
{
	int i;

	if (INTEL_GEN(dev_priv) >= 7 && !IS_VALLEYVIEW(dev_priv) &&
	    !IS_CHERRYVIEW(dev_priv))
		dev_priv->num_fence_regs = 32;
	else if (INTEL_GEN(dev_priv) >= 4 ||
		 IS_I945G(dev_priv) || IS_I945GM(dev_priv) ||
		 IS_G33(dev_priv) || IS_PINEVIEW(dev_priv))
		dev_priv->num_fence_regs = 16;
	else
		dev_priv->num_fence_regs = 8;

	if (intel_vgpu_active(dev_priv))
		dev_priv->num_fence_regs =
				I915_READ(vgtif_reg(avail_rs.fence_num));

	/* Initialize fence registers to zero */
	for (i = 0; i < dev_priv->num_fence_regs; i++) {
		struct drm_i915_fence_reg *fence = &dev_priv->fence_regs[i];

		fence->i915 = dev_priv;
		fence->id = i;
		list_add_tail(&fence->link, &dev_priv->mm.fence_list);
	}
	i915_gem_restore_fences(dev_priv);

	i915_gem_detect_bit_6_swizzle(dev_priv);
}

static void i915_gem_init__mm(struct drm_i915_private *i915)
{
	spin_lock_init(&i915->mm.object_stat_lock);
	spin_lock_init(&i915->mm.obj_lock);
	spin_lock_init(&i915->mm.free_lock);

	init_llist_head(&i915->mm.free_list);

	INIT_LIST_HEAD(&i915->mm.unbound_list);
	INIT_LIST_HEAD(&i915->mm.bound_list);
	INIT_LIST_HEAD(&i915->mm.fence_list);
	INIT_LIST_HEAD(&i915->mm.userfault_list);

	INIT_WORK(&i915->mm.free_work, __i915_gem_free_work);
}

int i915_gem_init_early(struct drm_i915_private *dev_priv)
{
	int err;

	INIT_LIST_HEAD(&dev_priv->gt.active_rings);
	INIT_LIST_HEAD(&dev_priv->gt.closed_vma);

	i915_gem_init__mm(dev_priv);

	INIT_DELAYED_WORK(&dev_priv->gt.retire_work,
			  i915_gem_retire_work_handler);
	INIT_DELAYED_WORK(&dev_priv->gt.idle_work,
			  i915_gem_idle_work_handler);
	init_waitqueue_head(&dev_priv->gpu_error.wait_queue);
	init_waitqueue_head(&dev_priv->gpu_error.reset_queue);
	mutex_init(&dev_priv->gpu_error.wedge_mutex);
	init_srcu_struct(&dev_priv->gpu_error.reset_backoff_srcu);

	atomic_set(&dev_priv->mm.bsd_engine_dispatch_index, 0);

	spin_lock_init(&dev_priv->fb_tracking.lock);

	err = i915_gemfs_init(dev_priv);
	if (err)
		DRM_NOTE("Unable to create a private tmpfs mount, hugepage support will be disabled(%d).\n", err);

	return 0;
}

void i915_gem_cleanup_early(struct drm_i915_private *dev_priv)
{
	i915_gem_drain_freed_objects(dev_priv);
	GEM_BUG_ON(!llist_empty(&dev_priv->mm.free_list));
	GEM_BUG_ON(atomic_read(&dev_priv->mm.free_count));
	WARN_ON(dev_priv->mm.object_count);

	cleanup_srcu_struct(&dev_priv->gpu_error.reset_backoff_srcu);

	i915_gemfs_fini(dev_priv);
}

int i915_gem_freeze(struct drm_i915_private *dev_priv)
{
	/* Discard all purgeable objects, let userspace recover those as
	 * required after resuming.
	 */
	i915_gem_shrink_all(dev_priv);

	return 0;
}

int i915_gem_freeze_late(struct drm_i915_private *i915)
{
	struct drm_i915_gem_object *obj;
	struct list_head *phases[] = {
		&i915->mm.unbound_list,
		&i915->mm.bound_list,
		NULL
	}, **phase;

	/*
	 * Called just before we write the hibernation image.
	 *
	 * We need to update the domain tracking to reflect that the CPU
	 * will be accessing all the pages to create and restore from the
	 * hibernation, and so upon restoration those pages will be in the
	 * CPU domain.
	 *
	 * To make sure the hibernation image contains the latest state,
	 * we update that state just before writing out the image.
	 *
	 * To try and reduce the hibernation image, we manually shrink
	 * the objects as well, see i915_gem_freeze()
	 */

	i915_gem_shrink(i915, -1UL, NULL, I915_SHRINK_UNBOUND);
	i915_gem_drain_freed_objects(i915);

	mutex_lock(&i915->drm.struct_mutex);
	for (phase = phases; *phase; phase++) {
		list_for_each_entry(obj, *phase, mm.link)
			WARN_ON(i915_gem_object_set_to_cpu_domain(obj, true));
	}
	mutex_unlock(&i915->drm.struct_mutex);

	return 0;
}

void i915_gem_release(struct drm_device *dev, struct drm_file *file)
{
	struct drm_i915_file_private *file_priv = file->driver_priv;
	struct i915_request *request;

	/* Clean up our request list when the client is going away, so that
	 * later retire_requests won't dereference our soon-to-be-gone
	 * file_priv.
	 */
	spin_lock(&file_priv->mm.lock);
	list_for_each_entry(request, &file_priv->mm.request_list, client_link)
		request->file_priv = NULL;
	spin_unlock(&file_priv->mm.lock);
}

int i915_gem_open(struct drm_i915_private *i915, struct drm_file *file)
{
	struct drm_i915_file_private *file_priv;
	int ret;

	DRM_DEBUG("\n");

	file_priv = kzalloc(sizeof(*file_priv), GFP_KERNEL);
	if (!file_priv)
		return -ENOMEM;

	file->driver_priv = file_priv;
	file_priv->dev_priv = i915;
	file_priv->file = file;

	spin_lock_init(&file_priv->mm.lock);
	INIT_LIST_HEAD(&file_priv->mm.request_list);

	file_priv->bsd_engine = -1;
	file_priv->hang_timestamp = jiffies;

	ret = i915_gem_context_open(i915, file);
	if (ret)
		kfree(file_priv);

	return ret;
}

/**
 * i915_gem_track_fb - update frontbuffer tracking
 * @old: current GEM buffer for the frontbuffer slots
 * @new: new GEM buffer for the frontbuffer slots
 * @frontbuffer_bits: bitmask of frontbuffer slots
 *
 * This updates the frontbuffer tracking bits @frontbuffer_bits by clearing them
 * from @old and setting them in @new. Both @old and @new can be NULL.
 */
void i915_gem_track_fb(struct drm_i915_gem_object *old,
		       struct drm_i915_gem_object *new,
		       unsigned frontbuffer_bits)
{
	/* Control of individual bits within the mask are guarded by
	 * the owning plane->mutex, i.e. we can never see concurrent
	 * manipulation of individual bits. But since the bitfield as a whole
	 * is updated using RMW, we need to use atomics in order to update
	 * the bits.
	 */
	BUILD_BUG_ON(INTEL_FRONTBUFFER_BITS_PER_PIPE * I915_MAX_PIPES >
		     BITS_PER_TYPE(atomic_t));

	if (old) {
		WARN_ON(!(atomic_read(&old->frontbuffer_bits) & frontbuffer_bits));
		atomic_andnot(frontbuffer_bits, &old->frontbuffer_bits);
	}

	if (new) {
		WARN_ON(atomic_read(&new->frontbuffer_bits) & frontbuffer_bits);
		atomic_or(frontbuffer_bits, &new->frontbuffer_bits);
	}
}

/* Allocate a new GEM object and fill it with the supplied data */
struct drm_i915_gem_object *
i915_gem_object_create_from_data(struct drm_i915_private *dev_priv,
			         const void *data, size_t size)
{
	struct drm_i915_gem_object *obj;
	struct file *file;
	size_t offset;
	int err;

	obj = i915_gem_object_create(dev_priv, round_up(size, PAGE_SIZE));
	if (IS_ERR(obj))
		return obj;

	GEM_BUG_ON(obj->write_domain != I915_GEM_DOMAIN_CPU);

	file = obj->base.filp;
	offset = 0;
	do {
		unsigned int len = min_t(typeof(size), size, PAGE_SIZE);
		struct page *page;
		void *pgdata, *vaddr;

		err = pagecache_write_begin(file, file->f_mapping,
					    offset, len, 0,
					    &page, &pgdata);
		if (err < 0)
			goto fail;

		vaddr = kmap(page);
		memcpy(vaddr, data, len);
		kunmap(page);

		err = pagecache_write_end(file, file->f_mapping,
					  offset, len, len,
					  page, pgdata);
		if (err < 0)
			goto fail;

		size -= len;
		data += len;
		offset += len;
	} while (size);

	return obj;

fail:
	i915_gem_object_put(obj);
	return ERR_PTR(err);
}

struct scatterlist *
i915_gem_object_get_sg(struct drm_i915_gem_object *obj,
		       unsigned int n,
		       unsigned int *offset)
{
	struct i915_gem_object_page_iter *iter = &obj->mm.get_page;
	struct scatterlist *sg;
	unsigned int idx, count;

	might_sleep();
	GEM_BUG_ON(n >= obj->base.size >> PAGE_SHIFT);
	GEM_BUG_ON(!i915_gem_object_has_pinned_pages(obj));

	/* As we iterate forward through the sg, we record each entry in a
	 * radixtree for quick repeated (backwards) lookups. If we have seen
	 * this index previously, we will have an entry for it.
	 *
	 * Initial lookup is O(N), but this is amortized to O(1) for
	 * sequential page access (where each new request is consecutive
	 * to the previous one). Repeated lookups are O(lg(obj->base.size)),
	 * i.e. O(1) with a large constant!
	 */
	if (n < READ_ONCE(iter->sg_idx))
		goto lookup;

	mutex_lock(&iter->lock);

	/* We prefer to reuse the last sg so that repeated lookup of this
	 * (or the subsequent) sg are fast - comparing against the last
	 * sg is faster than going through the radixtree.
	 */

	sg = iter->sg_pos;
	idx = iter->sg_idx;
	count = __sg_page_count(sg);

	while (idx + count <= n) {
		void *entry;
		unsigned long i;
		int ret;

		/* If we cannot allocate and insert this entry, or the
		 * individual pages from this range, cancel updating the
		 * sg_idx so that on this lookup we are forced to linearly
		 * scan onwards, but on future lookups we will try the
		 * insertion again (in which case we need to be careful of
		 * the error return reporting that we have already inserted
		 * this index).
		 */
		ret = radix_tree_insert(&iter->radix, idx, sg);
		if (ret && ret != -EEXIST)
			goto scan;

		entry = xa_mk_value(idx);
		for (i = 1; i < count; i++) {
			ret = radix_tree_insert(&iter->radix, idx + i, entry);
			if (ret && ret != -EEXIST)
				goto scan;
		}

		idx += count;
		sg = ____sg_next(sg);
		count = __sg_page_count(sg);
	}

scan:
	iter->sg_pos = sg;
	iter->sg_idx = idx;

	mutex_unlock(&iter->lock);

	if (unlikely(n < idx)) /* insertion completed by another thread */
		goto lookup;

	/* In case we failed to insert the entry into the radixtree, we need
	 * to look beyond the current sg.
	 */
	while (idx + count <= n) {
		idx += count;
		sg = ____sg_next(sg);
		count = __sg_page_count(sg);
	}

	*offset = n - idx;
	return sg;

lookup:
	rcu_read_lock();

	sg = radix_tree_lookup(&iter->radix, n);
	GEM_BUG_ON(!sg);

	/* If this index is in the middle of multi-page sg entry,
	 * the radix tree will contain a value entry that points
	 * to the start of that range. We will return the pointer to
	 * the base page and the offset of this page within the
	 * sg entry's range.
	 */
	*offset = 0;
	if (unlikely(xa_is_value(sg))) {
		unsigned long base = xa_to_value(sg);

		sg = radix_tree_lookup(&iter->radix, base);
		GEM_BUG_ON(!sg);

		*offset = n - base;
	}

	rcu_read_unlock();

	return sg;
}

struct page *
i915_gem_object_get_page(struct drm_i915_gem_object *obj, unsigned int n)
{
	struct scatterlist *sg;
	unsigned int offset;

	GEM_BUG_ON(!i915_gem_object_has_struct_page(obj));

	sg = i915_gem_object_get_sg(obj, n, &offset);
	return nth_page(sg_page(sg), offset);
}

/* Like i915_gem_object_get_page(), but mark the returned page dirty */
struct page *
i915_gem_object_get_dirty_page(struct drm_i915_gem_object *obj,
			       unsigned int n)
{
	struct page *page;

	page = i915_gem_object_get_page(obj, n);
	if (!obj->mm.dirty)
		set_page_dirty(page);

	return page;
}

dma_addr_t
i915_gem_object_get_dma_address(struct drm_i915_gem_object *obj,
				unsigned long n)
{
	struct scatterlist *sg;
	unsigned int offset;

	sg = i915_gem_object_get_sg(obj, n, &offset);
	return sg_dma_address(sg) + (offset << PAGE_SHIFT);
}

int i915_gem_object_attach_phys(struct drm_i915_gem_object *obj, int align)
{
	struct sg_table *pages;
	int err;

	if (align > obj->base.size)
		return -EINVAL;

	if (obj->ops == &i915_gem_phys_ops)
		return 0;

	if (obj->ops != &i915_gem_object_ops)
		return -EINVAL;

	err = i915_gem_object_unbind(obj);
	if (err)
		return err;

	mutex_lock(&obj->mm.lock);

	if (obj->mm.madv != I915_MADV_WILLNEED) {
		err = -EFAULT;
		goto err_unlock;
	}

	if (obj->mm.quirked) {
		err = -EFAULT;
		goto err_unlock;
	}

	if (obj->mm.mapping) {
		err = -EBUSY;
		goto err_unlock;
	}

	pages = __i915_gem_object_unset_pages(obj);

	obj->ops = &i915_gem_phys_ops;

	err = ____i915_gem_object_get_pages(obj);
	if (err)
		goto err_xfer;

	/* Perma-pin (until release) the physical set of pages */
	__i915_gem_object_pin_pages(obj);

	if (!IS_ERR_OR_NULL(pages))
		i915_gem_object_ops.put_pages(obj, pages);
	mutex_unlock(&obj->mm.lock);
	return 0;

err_xfer:
	obj->ops = &i915_gem_object_ops;
	if (!IS_ERR_OR_NULL(pages)) {
		unsigned int sg_page_sizes = i915_sg_page_sizes(pages->sgl);

		__i915_gem_object_set_pages(obj, pages, sg_page_sizes);
	}
err_unlock:
	mutex_unlock(&obj->mm.lock);
	return err;
}

#if IS_ENABLED(CONFIG_DRM_I915_SELFTEST)
#include "selftests/scatterlist.c"
#include "selftests/mock_gem_device.c"
#include "selftests/huge_gem_object.c"
#include "selftests/huge_pages.c"
#include "selftests/i915_gem_object.c"
#include "selftests/i915_gem_coherency.c"
#include "selftests/i915_gem.c"
#endif<|MERGE_RESOLUTION|>--- conflicted
+++ resolved
@@ -647,11 +647,7 @@
 		return ret;
 
 	*handle_p = handle;
-<<<<<<< HEAD
-	*size_p = obj->base.size;
-=======
 	*size_p = size;
->>>>>>> a2d635de
 	return 0;
 }
 
@@ -3848,19 +3844,11 @@
 
 static __always_inline u32 __busy_read_flag(u8 id)
 {
-<<<<<<< HEAD
-	if (id == I915_ENGINE_CLASS_INVALID)
-		return 0xffff0000;
-
-	GEM_BUG_ON(id >= 16);
-	return 0x10000 << id;
-=======
 	if (id == (u8)I915_ENGINE_CLASS_INVALID)
 		return 0xffff0000u;
 
 	GEM_BUG_ON(id >= 16);
 	return 0x10000u << id;
->>>>>>> a2d635de
 }
 
 static __always_inline u32 __busy_write_id(u8 id)
@@ -3874,13 +3862,8 @@
 	 * last_read - hence we always set both read and write busy for
 	 * last_write.
 	 */
-<<<<<<< HEAD
-	if (id == I915_ENGINE_CLASS_INVALID)
-		return 0xffffffff;
-=======
 	if (id == (u8)I915_ENGINE_CLASS_INVALID)
 		return 0xffffffffu;
->>>>>>> a2d635de
 
 	return (id + 1) | __busy_read_flag(id);
 }
@@ -3906,11 +3889,8 @@
 	if (i915_request_completed(rq))
 		return 0;
 
-<<<<<<< HEAD
-=======
 	/* Beware type-expansion follies! */
 	BUILD_BUG_ON(!typecheck(u8, rq->engine->uabi_class));
->>>>>>> a2d635de
 	return flag(rq->engine->uabi_class);
 }
 
