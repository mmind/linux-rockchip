--- conflicted
+++ resolved
@@ -213,9 +213,6 @@
 	v->driver_features.lvds_config = BDB_DRIVER_FEATURE_NO_LVDS;
 }
 
-<<<<<<< HEAD
-static int alloc_and_init_virt_opregion(struct intel_vgpu *vgpu)
-=======
 /**
  * intel_vgpu_init_opregion - initialize the stuff used to emulate opregion
  * @vgpu: a vGPU
@@ -225,15 +222,11 @@
  * Zero on success, negative error code if failed.
  */
 int intel_vgpu_init_opregion(struct intel_vgpu *vgpu)
->>>>>>> 03f51d4e
 {
 	u8 *buf;
 	struct opregion_header *header;
 	struct vbt v;
-<<<<<<< HEAD
-=======
 	const char opregion_signature[16] = OPREGION_SIGNATURE;
->>>>>>> 03f51d4e
 
 	gvt_dbg_core("init vgpu%d opregion\n", vgpu->id);
 	vgpu_opregion(vgpu)->va = (void *)__get_free_pages(GFP_KERNEL |
@@ -247,13 +240,8 @@
 	/* emulated opregion with VBT mailbox only */
 	buf = (u8 *)vgpu_opregion(vgpu)->va;
 	header = (struct opregion_header *)buf;
-<<<<<<< HEAD
-	memcpy(header->signature, OPREGION_SIGNATURE,
-			sizeof(OPREGION_SIGNATURE));
-=======
 	memcpy(header->signature, opregion_signature,
 	       sizeof(opregion_signature));
->>>>>>> 03f51d4e
 	header->size = 0x8;
 	header->opregion_ver = 0x02000000;
 	header->mboxes = MBOX_VBT;
@@ -268,28 +256,6 @@
 	virt_vbt_generation(&v);
 	memcpy(buf + INTEL_GVT_OPREGION_VBT_OFFSET, &v, sizeof(struct vbt));
 
-<<<<<<< HEAD
-	return 0;
-}
-
-static int init_vgpu_opregion(struct intel_vgpu *vgpu, u32 gpa)
-{
-	int i, ret;
-
-	if (WARN((vgpu_opregion(vgpu)->va),
-			"vgpu%d: opregion has been initialized already.\n",
-			vgpu->id))
-		return -EINVAL;
-
-	ret = alloc_and_init_virt_opregion(vgpu);
-	if (ret < 0)
-		return ret;
-
-	for (i = 0; i < INTEL_GVT_OPREGION_PAGES; i++)
-		vgpu_opregion(vgpu)->gfn[i] = (gpa >> PAGE_SHIFT) + i;
-
-=======
->>>>>>> 03f51d4e
 	return 0;
 }
 
@@ -367,11 +333,6 @@
 		gvt_vgpu_err("not supported hypervisor\n");
 	}
 
-<<<<<<< HEAD
-	return 0;
-}
-
-=======
 	return ret;
 }
 
@@ -404,7 +365,6 @@
 }
 
 
->>>>>>> 03f51d4e
 #define GVT_OPREGION_FUNC(scic)					\
 	({							\
 	 u32 __ret;						\
