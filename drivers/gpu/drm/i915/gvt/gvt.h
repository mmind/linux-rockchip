--- conflicted
+++ resolved
@@ -161,8 +161,6 @@
 	DECLARE_BITMAP(tlb_handle_pending, I915_NUM_ENGINES);
 	struct i915_gem_context *shadow_ctx;
 	struct notifier_block shadow_ctx_notifier_block;
-<<<<<<< HEAD
-=======
 
 #if IS_ENABLED(CONFIG_DRM_I915_GVT_KVMGT)
 	struct {
@@ -177,7 +175,6 @@
 		struct notifier_block iommu_notifier;
 	} vdev;
 #endif
->>>>>>> 59331c21
 };
 
 struct intel_gvt_gm {
@@ -205,8 +202,6 @@
 struct intel_gvt_opregion {
 	void __iomem *opregion_va;
 	u32 opregion_pa;
-<<<<<<< HEAD
-=======
 };
 
 #define NR_MAX_INTEL_VGPU_TYPES 20
@@ -217,7 +212,6 @@
 	unsigned int low_gm_size;
 	unsigned int high_gm_size;
 	unsigned int fence;
->>>>>>> 59331c21
 };
 
 struct intel_gvt {
@@ -235,11 +229,8 @@
 	struct intel_gvt_opregion opregion;
 	struct intel_gvt_workload_scheduler scheduler;
 	DECLARE_HASHTABLE(cmd_table, GVT_CMD_HASH_BITS);
-<<<<<<< HEAD
-=======
 	struct intel_vgpu_type *types;
 	unsigned int num_types;
->>>>>>> 59331c21
 
 	struct task_struct *service_thread;
 	wait_queue_head_t service_thread_wq;
@@ -266,8 +257,6 @@
 int intel_gvt_load_firmware(struct intel_gvt *gvt);
 
 /* Aperture/GM space definitions for GVT device */
-<<<<<<< HEAD
-=======
 #define MB_TO_BYTES(mb) ((mb) << 20ULL)
 #define BYTES_TO_MB(b) ((b) >> 20ULL)
 
@@ -276,7 +265,6 @@
 #define HOST_FENCE 4
 
 /* Aperture/GM space definitions for GVT device */
->>>>>>> 59331c21
 #define gvt_aperture_sz(gvt)	  (gvt->dev_priv->ggtt.mappable_end)
 #define gvt_aperture_pa_base(gvt) (gvt->dev_priv->ggtt.mappable_base)
 
@@ -373,16 +361,6 @@
 		 * leave the bit 3 - bit 0 unchanged.
 		 */
 		*pval = (val & GENMASK(31, 4)) | (*pval & GENMASK(3, 0));
-<<<<<<< HEAD
-	}
-}
-
-struct intel_vgpu *intel_gvt_create_vgpu(struct intel_gvt *gvt,
-					 struct intel_vgpu_creation_params *
-					 param);
-
-void intel_gvt_destroy_vgpu(struct intel_vgpu *vgpu);
-=======
 	} else {
 		*pval = val;
 	}
@@ -396,7 +374,6 @@
 void intel_gvt_destroy_vgpu(struct intel_vgpu *vgpu);
 void intel_gvt_reset_vgpu(struct intel_vgpu *vgpu);
 
->>>>>>> 59331c21
 
 /* validating GM functions */
 #define vgpu_gmadr_is_aperture(vgpu, gmadr) \
@@ -431,17 +408,10 @@
 int intel_gvt_ggtt_h2g_index(struct intel_vgpu *vgpu, unsigned long h_index,
 			     unsigned long *g_index);
 
-<<<<<<< HEAD
-int intel_vgpu_emulate_cfg_read(void *__vgpu, unsigned int offset,
-		void *p_data, unsigned int bytes);
-
-int intel_vgpu_emulate_cfg_write(void *__vgpu, unsigned int offset,
-=======
 int intel_vgpu_emulate_cfg_read(struct intel_vgpu *vgpu, unsigned int offset,
 		void *p_data, unsigned int bytes);
 
 int intel_vgpu_emulate_cfg_write(struct intel_vgpu *vgpu, unsigned int offset,
->>>>>>> 59331c21
 		void *p_data, unsigned int bytes);
 
 void intel_gvt_clean_opregion(struct intel_gvt *gvt);
@@ -451,8 +421,6 @@
 int intel_vgpu_init_opregion(struct intel_vgpu *vgpu, u32 gpa);
 
 int intel_vgpu_emulate_opregion_request(struct intel_vgpu *vgpu, u32 swsci);
-<<<<<<< HEAD
-=======
 int setup_vgpu_mmio(struct intel_vgpu *vgpu);
 void populate_pvinfo_page(struct intel_vgpu *vgpu);
 
@@ -471,7 +439,6 @@
 	void (*vgpu_reset)(struct intel_vgpu *);
 };
 
->>>>>>> 59331c21
 
 #include "mpt.h"
 
