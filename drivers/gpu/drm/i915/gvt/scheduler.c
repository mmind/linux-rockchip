/*
 * Copyright(c) 2011-2016 Intel Corporation. All rights reserved.
 *
 * Permission is hereby granted, free of charge, to any person obtaining a
 * copy of this software and associated documentation files (the "Software"),
 * to deal in the Software without restriction, including without limitation
 * the rights to use, copy, modify, merge, publish, distribute, sublicense,
 * and/or sell copies of the Software, and to permit persons to whom the
 * Software is furnished to do so, subject to the following conditions:
 *
 * The above copyright notice and this permission notice (including the next
 * paragraph) shall be included in all copies or substantial portions of the
 * Software.
 *
 * THE SOFTWARE IS PROVIDED "AS IS", WITHOUT WARRANTY OF ANY KIND, EXPRESS OR
 * IMPLIED, INCLUDING BUT NOT LIMITED TO THE WARRANTIES OF MERCHANTABILITY,
 * FITNESS FOR A PARTICULAR PURPOSE AND NONINFRINGEMENT.  IN NO EVENT SHALL
 * THE AUTHORS OR COPYRIGHT HOLDERS BE LIABLE FOR ANY CLAIM, DAMAGES OR OTHER
 * LIABILITY, WHETHER IN AN ACTION OF CONTRACT, TORT OR OTHERWISE, ARISING FROM,
 * OUT OF OR IN CONNECTION WITH THE SOFTWARE OR THE USE OR OTHER DEALINGS IN THE
 * SOFTWARE.
 *
 * Authors:
 *    Zhi Wang <zhi.a.wang@intel.com>
 *
 * Contributors:
 *    Ping Gao <ping.a.gao@intel.com>
 *    Tina Zhang <tina.zhang@intel.com>
 *    Chanbin Du <changbin.du@intel.com>
 *    Min He <min.he@intel.com>
 *    Bing Niu <bing.niu@intel.com>
 *    Zhenyu Wang <zhenyuw@linux.intel.com>
 *
 */

#include <linux/kthread.h>

#include "gem/i915_gem_context.h"
#include "gem/i915_gem_pm.h"
#include "gt/intel_context.h"

#include "i915_drv.h"
#include "i915_gem_pm.h"
#include "gvt.h"

#define RING_CTX_OFF(x) \
	offsetof(struct execlist_ring_context, x)

static void set_context_pdp_root_pointer(
		struct execlist_ring_context *ring_context,
		u32 pdp[8])
{
	int i;

	for (i = 0; i < 8; i++)
		ring_context->pdps[i].val = pdp[7 - i];
}

static void update_shadow_pdps(struct intel_vgpu_workload *workload)
{
	struct drm_i915_gem_object *ctx_obj =
		workload->req->hw_context->state->obj;
	struct execlist_ring_context *shadow_ring_context;
	struct page *page;

	if (WARN_ON(!workload->shadow_mm))
		return;

	if (WARN_ON(!atomic_read(&workload->shadow_mm->pincount)))
		return;

	page = i915_gem_object_get_page(ctx_obj, LRC_STATE_PN);
	shadow_ring_context = kmap(page);
	set_context_pdp_root_pointer(shadow_ring_context,
			(void *)workload->shadow_mm->ppgtt_mm.shadow_pdps);
	kunmap(page);
}

/*
 * when populating shadow ctx from guest, we should not overrride oa related
 * registers, so that they will not be overlapped by guest oa configs. Thus
 * made it possible to capture oa data from host for both host and guests.
 */
static void sr_oa_regs(struct intel_vgpu_workload *workload,
		u32 *reg_state, bool save)
{
	struct drm_i915_private *dev_priv = workload->vgpu->gvt->dev_priv;
	u32 ctx_oactxctrl = dev_priv->perf.oa.ctx_oactxctrl_offset;
	u32 ctx_flexeu0 = dev_priv->perf.oa.ctx_flexeu0_offset;
	int i = 0;
	u32 flex_mmio[] = {
		i915_mmio_reg_offset(EU_PERF_CNTL0),
		i915_mmio_reg_offset(EU_PERF_CNTL1),
		i915_mmio_reg_offset(EU_PERF_CNTL2),
		i915_mmio_reg_offset(EU_PERF_CNTL3),
		i915_mmio_reg_offset(EU_PERF_CNTL4),
		i915_mmio_reg_offset(EU_PERF_CNTL5),
		i915_mmio_reg_offset(EU_PERF_CNTL6),
	};

	if (workload->ring_id != RCS0)
		return;

	if (save) {
		workload->oactxctrl = reg_state[ctx_oactxctrl + 1];

		for (i = 0; i < ARRAY_SIZE(workload->flex_mmio); i++) {
			u32 state_offset = ctx_flexeu0 + i * 2;

			workload->flex_mmio[i] = reg_state[state_offset + 1];
		}
	} else {
		reg_state[ctx_oactxctrl] =
			i915_mmio_reg_offset(GEN8_OACTXCONTROL);
		reg_state[ctx_oactxctrl + 1] = workload->oactxctrl;

		for (i = 0; i < ARRAY_SIZE(workload->flex_mmio); i++) {
			u32 state_offset = ctx_flexeu0 + i * 2;
			u32 mmio = flex_mmio[i];

			reg_state[state_offset] = mmio;
			reg_state[state_offset + 1] = workload->flex_mmio[i];
		}
	}
}

static int populate_shadow_context(struct intel_vgpu_workload *workload)
{
	struct intel_vgpu *vgpu = workload->vgpu;
	struct intel_gvt *gvt = vgpu->gvt;
	int ring_id = workload->ring_id;
	struct drm_i915_gem_object *ctx_obj =
		workload->req->hw_context->state->obj;
	struct execlist_ring_context *shadow_ring_context;
	struct page *page;
	void *dst;
	unsigned long context_gpa, context_page_num;
	int i;

	page = i915_gem_object_get_page(ctx_obj, LRC_STATE_PN);
	shadow_ring_context = kmap(page);

	sr_oa_regs(workload, (u32 *)shadow_ring_context, true);
#define COPY_REG(name) \
	intel_gvt_hypervisor_read_gpa(vgpu, workload->ring_context_gpa \
		+ RING_CTX_OFF(name.val), &shadow_ring_context->name.val, 4)
#define COPY_REG_MASKED(name) {\
		intel_gvt_hypervisor_read_gpa(vgpu, workload->ring_context_gpa \
					      + RING_CTX_OFF(name.val),\
					      &shadow_ring_context->name.val, 4);\
		shadow_ring_context->name.val |= 0xffff << 16;\
	}

	COPY_REG_MASKED(ctx_ctrl);
	COPY_REG(ctx_timestamp);

	if (ring_id == RCS0) {
		COPY_REG(bb_per_ctx_ptr);
		COPY_REG(rcs_indirect_ctx);
		COPY_REG(rcs_indirect_ctx_offset);
	}
#undef COPY_REG
#undef COPY_REG_MASKED

	intel_gvt_hypervisor_read_gpa(vgpu,
			workload->ring_context_gpa +
			sizeof(*shadow_ring_context),
			(void *)shadow_ring_context +
			sizeof(*shadow_ring_context),
			I915_GTT_PAGE_SIZE - sizeof(*shadow_ring_context));

	sr_oa_regs(workload, (u32 *)shadow_ring_context, false);
	kunmap(page);

	if (IS_RESTORE_INHIBIT(shadow_ring_context->ctx_ctrl.val))
		return 0;

	gvt_dbg_sched("ring id %d workload lrca %x", ring_id,
			workload->ctx_desc.lrca);

	context_page_num = gvt->dev_priv->engine[ring_id]->context_size;

	context_page_num = context_page_num >> PAGE_SHIFT;

	if (IS_BROADWELL(gvt->dev_priv) && ring_id == RCS0)
		context_page_num = 19;

	i = 2;
	while (i < context_page_num) {
		context_gpa = intel_vgpu_gma_to_gpa(vgpu->gtt.ggtt_mm,
				(u32)((workload->ctx_desc.lrca + i) <<
				I915_GTT_PAGE_SHIFT));
		if (context_gpa == INTEL_GVT_INVALID_ADDR) {
			gvt_vgpu_err("Invalid guest context descriptor\n");
			return -EFAULT;
		}

		page = i915_gem_object_get_page(ctx_obj, LRC_HEADER_PAGES + i);
		dst = kmap(page);
		intel_gvt_hypervisor_read_gpa(vgpu, context_gpa, dst,
				I915_GTT_PAGE_SIZE);
		kunmap(page);
		i++;
	}
	return 0;
}

static inline bool is_gvt_request(struct i915_request *req)
{
	return i915_gem_context_force_single_submission(req->gem_context);
}

static void save_ring_hw_state(struct intel_vgpu *vgpu, int ring_id)
{
	struct drm_i915_private *dev_priv = vgpu->gvt->dev_priv;
	u32 ring_base = dev_priv->engine[ring_id]->mmio_base;
	i915_reg_t reg;

	reg = RING_INSTDONE(ring_base);
	vgpu_vreg(vgpu, i915_mmio_reg_offset(reg)) = I915_READ_FW(reg);
	reg = RING_ACTHD(ring_base);
	vgpu_vreg(vgpu, i915_mmio_reg_offset(reg)) = I915_READ_FW(reg);
	reg = RING_ACTHD_UDW(ring_base);
	vgpu_vreg(vgpu, i915_mmio_reg_offset(reg)) = I915_READ_FW(reg);
}

static int shadow_context_status_change(struct notifier_block *nb,
		unsigned long action, void *data)
{
	struct i915_request *req = data;
	struct intel_gvt *gvt = container_of(nb, struct intel_gvt,
				shadow_ctx_notifier_block[req->engine->id]);
	struct intel_gvt_workload_scheduler *scheduler = &gvt->scheduler;
	enum intel_engine_id ring_id = req->engine->id;
	struct intel_vgpu_workload *workload;
	unsigned long flags;

	if (!is_gvt_request(req)) {
		spin_lock_irqsave(&scheduler->mmio_context_lock, flags);
		if (action == INTEL_CONTEXT_SCHEDULE_IN &&
		    scheduler->engine_owner[ring_id]) {
			/* Switch ring from vGPU to host. */
			intel_gvt_switch_mmio(scheduler->engine_owner[ring_id],
					      NULL, ring_id);
			scheduler->engine_owner[ring_id] = NULL;
		}
		spin_unlock_irqrestore(&scheduler->mmio_context_lock, flags);

		return NOTIFY_OK;
	}

	workload = scheduler->current_workload[ring_id];
	if (unlikely(!workload))
		return NOTIFY_OK;

	switch (action) {
	case INTEL_CONTEXT_SCHEDULE_IN:
		spin_lock_irqsave(&scheduler->mmio_context_lock, flags);
		if (workload->vgpu != scheduler->engine_owner[ring_id]) {
			/* Switch ring from host to vGPU or vGPU to vGPU. */
			intel_gvt_switch_mmio(scheduler->engine_owner[ring_id],
					      workload->vgpu, ring_id);
			scheduler->engine_owner[ring_id] = workload->vgpu;
		} else
			gvt_dbg_sched("skip ring %d mmio switch for vgpu%d\n",
				      ring_id, workload->vgpu->id);
		spin_unlock_irqrestore(&scheduler->mmio_context_lock, flags);
		atomic_set(&workload->shadow_ctx_active, 1);
		break;
	case INTEL_CONTEXT_SCHEDULE_OUT:
		save_ring_hw_state(workload->vgpu, ring_id);
		atomic_set(&workload->shadow_ctx_active, 0);
		break;
	case INTEL_CONTEXT_SCHEDULE_PREEMPTED:
		save_ring_hw_state(workload->vgpu, ring_id);
		break;
	default:
		WARN_ON(1);
		return NOTIFY_OK;
	}
	wake_up(&workload->shadow_ctx_status_wq);
	return NOTIFY_OK;
}

static void
shadow_context_descriptor_update(struct intel_context *ce,
				 struct intel_vgpu_workload *workload)
{
	u64 desc = ce->lrc_desc;

	/*
	 * Update bits 0-11 of the context descriptor which includes flags
	 * like GEN8_CTX_* cached in desc_template
	 */
	desc &= U64_MAX << 12;
	desc |= ce->gem_context->desc_template & ((1ULL << 12) - 1);

	desc &= ~(0x3 << GEN8_CTX_ADDRESSING_MODE_SHIFT);
	desc |= workload->ctx_desc.addressing_mode <<
		GEN8_CTX_ADDRESSING_MODE_SHIFT;

	ce->lrc_desc = desc;
}

static int copy_workload_to_ring_buffer(struct intel_vgpu_workload *workload)
{
	struct intel_vgpu *vgpu = workload->vgpu;
	struct i915_request *req = workload->req;
	void *shadow_ring_buffer_va;
	u32 *cs;
	int err;

	if (IS_GEN(req->i915, 9) && is_inhibit_context(req->hw_context))
		intel_vgpu_restore_inhibit_context(vgpu, req);

	/*
	 * To track whether a request has started on HW, we can emit a
	 * breadcrumb at the beginning of the request and check its
	 * timeline's HWSP to see if the breadcrumb has advanced past the
	 * start of this request. Actually, the request must have the
	 * init_breadcrumb if its timeline set has_init_bread_crumb, or the
	 * scheduler might get a wrong state of it during reset. Since the
	 * requests from gvt always set the has_init_breadcrumb flag, here
	 * need to do the emit_init_breadcrumb for all the requests.
	 */
	if (req->engine->emit_init_breadcrumb) {
		err = req->engine->emit_init_breadcrumb(req);
		if (err) {
			gvt_vgpu_err("fail to emit init breadcrumb\n");
			return err;
		}
	}

	/* allocate shadow ring buffer */
	cs = intel_ring_begin(workload->req, workload->rb_len / sizeof(u32));
	if (IS_ERR(cs)) {
		gvt_vgpu_err("fail to alloc size =%ld shadow  ring buffer\n",
			workload->rb_len);
		return PTR_ERR(cs);
	}

	shadow_ring_buffer_va = workload->shadow_ring_buffer_va;

	/* get shadow ring buffer va */
	workload->shadow_ring_buffer_va = cs;

	memcpy(cs, shadow_ring_buffer_va,
			workload->rb_len);

	cs += workload->rb_len / sizeof(u32);
	intel_ring_advance(workload->req, cs);

	return 0;
}

static void release_shadow_wa_ctx(struct intel_shadow_wa_ctx *wa_ctx)
{
	if (!wa_ctx->indirect_ctx.obj)
		return;

	i915_gem_object_unpin_map(wa_ctx->indirect_ctx.obj);
	i915_gem_object_put(wa_ctx->indirect_ctx.obj);

	wa_ctx->indirect_ctx.obj = NULL;
	wa_ctx->indirect_ctx.shadow_va = NULL;
}

static int set_context_ppgtt_from_shadow(struct intel_vgpu_workload *workload,
					 struct i915_gem_context *ctx)
{
	struct intel_vgpu_mm *mm = workload->shadow_mm;
	struct i915_ppgtt *ppgtt = i915_vm_to_ppgtt(ctx->vm);
	int i = 0;

	if (mm->type != INTEL_GVT_MM_PPGTT || !mm->ppgtt_mm.shadowed)
		return -EINVAL;

	if (mm->ppgtt_mm.root_entry_type == GTT_TYPE_PPGTT_ROOT_L4_ENTRY) {
		px_dma(ppgtt->pd) = mm->ppgtt_mm.shadow_pdps[0];
	} else {
		for (i = 0; i < GVT_RING_CTX_NR_PDPS; i++) {
			struct i915_page_directory * const pd =
				i915_pd_entry(ppgtt->pd, i);

			px_dma(pd) = mm->ppgtt_mm.shadow_pdps[i];
		}
	}

	return 0;
}

static int
intel_gvt_workload_req_alloc(struct intel_vgpu_workload *workload)
{
	struct intel_vgpu *vgpu = workload->vgpu;
	struct intel_vgpu_submission *s = &vgpu->submission;
	struct drm_i915_private *dev_priv = vgpu->gvt->dev_priv;
	struct i915_request *rq;

	lockdep_assert_held(&dev_priv->drm.struct_mutex);

	if (workload->req)
		return 0;

	rq = i915_request_create(s->shadow[workload->ring_id]);
	if (IS_ERR(rq)) {
		gvt_vgpu_err("fail to allocate gem request\n");
		return PTR_ERR(rq);
	}

	workload->req = i915_request_get(rq);
	return 0;
}

/**
 * intel_gvt_scan_and_shadow_workload - audit the workload by scanning and
 * shadow it as well, include ringbuffer,wa_ctx and ctx.
 * @workload: an abstract entity for each execlist submission.
 *
 * This function is called before the workload submitting to i915, to make
 * sure the content of the workload is valid.
 */
int intel_gvt_scan_and_shadow_workload(struct intel_vgpu_workload *workload)
{
	struct intel_vgpu *vgpu = workload->vgpu;
	struct intel_vgpu_submission *s = &vgpu->submission;
	struct drm_i915_private *dev_priv = vgpu->gvt->dev_priv;
	int ret;

	lockdep_assert_held(&dev_priv->drm.struct_mutex);

	if (workload->shadow)
		return 0;

	if (!test_and_set_bit(workload->ring_id, s->shadow_ctx_desc_updated))
		shadow_context_descriptor_update(s->shadow[workload->ring_id],
						 workload);

	ret = intel_gvt_scan_and_shadow_ringbuffer(workload);
	if (ret)
		return ret;

	if (workload->ring_id == RCS0 && workload->wa_ctx.indirect_ctx.size) {
		ret = intel_gvt_scan_and_shadow_wa_ctx(&workload->wa_ctx);
		if (ret)
			goto err_shadow;
	}

	workload->shadow = true;
	return 0;
err_shadow:
	release_shadow_wa_ctx(&workload->wa_ctx);
	return ret;
}

static void release_shadow_batch_buffer(struct intel_vgpu_workload *workload);

static int prepare_shadow_batch_buffer(struct intel_vgpu_workload *workload)
{
	struct intel_gvt *gvt = workload->vgpu->gvt;
	const int gmadr_bytes = gvt->device_info.gmadr_bytes_in_cmd;
	struct intel_vgpu_shadow_bb *bb;
	int ret;

	list_for_each_entry(bb, &workload->shadow_bb, list) {
		/* For privilge batch buffer and not wa_ctx, the bb_start_cmd_va
		 * is only updated into ring_scan_buffer, not real ring address
		 * allocated in later copy_workload_to_ring_buffer. pls be noted
		 * shadow_ring_buffer_va is now pointed to real ring buffer va
		 * in copy_workload_to_ring_buffer.
		 */

		if (bb->bb_offset)
			bb->bb_start_cmd_va = workload->shadow_ring_buffer_va
				+ bb->bb_offset;

		if (bb->ppgtt) {
			/* for non-priv bb, scan&shadow is only for
			 * debugging purpose, so the content of shadow bb
			 * is the same as original bb. Therefore,
			 * here, rather than switch to shadow bb's gma
			 * address, we directly use original batch buffer's
			 * gma address, and send original bb to hardware
			 * directly
			 */
			if (bb->clflush & CLFLUSH_AFTER) {
				drm_clflush_virt_range(bb->va,
						bb->obj->base.size);
				bb->clflush &= ~CLFLUSH_AFTER;
			}
			i915_gem_object_finish_access(bb->obj);
			bb->accessing = false;

		} else {
			bb->vma = i915_gem_object_ggtt_pin(bb->obj,
					NULL, 0, 0, 0);
			if (IS_ERR(bb->vma)) {
				ret = PTR_ERR(bb->vma);
				goto err;
			}

			/* relocate shadow batch buffer */
			bb->bb_start_cmd_va[1] = i915_ggtt_offset(bb->vma);
			if (gmadr_bytes == 8)
				bb->bb_start_cmd_va[2] = 0;

			/* No one is going to touch shadow bb from now on. */
			if (bb->clflush & CLFLUSH_AFTER) {
				drm_clflush_virt_range(bb->va,
						bb->obj->base.size);
				bb->clflush &= ~CLFLUSH_AFTER;
			}

			ret = i915_gem_object_set_to_gtt_domain(bb->obj,
								false);
			if (ret)
				goto err;

			ret = i915_vma_move_to_active(bb->vma,
						      workload->req,
						      0);
			if (ret)
				goto err;

			i915_gem_object_finish_access(bb->obj);
			bb->accessing = false;
		}
	}
	return 0;
err:
	release_shadow_batch_buffer(workload);
	return ret;
}

static void update_wa_ctx_2_shadow_ctx(struct intel_shadow_wa_ctx *wa_ctx)
{
	struct intel_vgpu_workload *workload =
		container_of(wa_ctx, struct intel_vgpu_workload, wa_ctx);
	struct i915_request *rq = workload->req;
	struct execlist_ring_context *shadow_ring_context =
		(struct execlist_ring_context *)rq->hw_context->lrc_reg_state;

	shadow_ring_context->bb_per_ctx_ptr.val =
		(shadow_ring_context->bb_per_ctx_ptr.val &
		(~PER_CTX_ADDR_MASK)) | wa_ctx->per_ctx.shadow_gma;
	shadow_ring_context->rcs_indirect_ctx.val =
		(shadow_ring_context->rcs_indirect_ctx.val &
		(~INDIRECT_CTX_ADDR_MASK)) | wa_ctx->indirect_ctx.shadow_gma;
}

static int prepare_shadow_wa_ctx(struct intel_shadow_wa_ctx *wa_ctx)
{
	struct i915_vma *vma;
	unsigned char *per_ctx_va =
		(unsigned char *)wa_ctx->indirect_ctx.shadow_va +
		wa_ctx->indirect_ctx.size;

	if (wa_ctx->indirect_ctx.size == 0)
		return 0;

	vma = i915_gem_object_ggtt_pin(wa_ctx->indirect_ctx.obj, NULL,
				       0, CACHELINE_BYTES, 0);
	if (IS_ERR(vma))
		return PTR_ERR(vma);

	/* FIXME: we are not tracking our pinned VMA leaving it
	 * up to the core to fix up the stray pin_count upon
	 * free.
	 */

	wa_ctx->indirect_ctx.shadow_gma = i915_ggtt_offset(vma);

	wa_ctx->per_ctx.shadow_gma = *((unsigned int *)per_ctx_va + 1);
	memset(per_ctx_va, 0, CACHELINE_BYTES);

	update_wa_ctx_2_shadow_ctx(wa_ctx);
	return 0;
}

static void release_shadow_batch_buffer(struct intel_vgpu_workload *workload)
{
	struct intel_vgpu *vgpu = workload->vgpu;
	struct drm_i915_private *dev_priv = vgpu->gvt->dev_priv;
	struct intel_vgpu_shadow_bb *bb, *pos;

	if (list_empty(&workload->shadow_bb))
		return;

	bb = list_first_entry(&workload->shadow_bb,
			struct intel_vgpu_shadow_bb, list);

	mutex_lock(&dev_priv->drm.struct_mutex);

	list_for_each_entry_safe(bb, pos, &workload->shadow_bb, list) {
		if (bb->obj) {
			if (bb->accessing)
				i915_gem_object_finish_access(bb->obj);

			if (bb->va && !IS_ERR(bb->va))
				i915_gem_object_unpin_map(bb->obj);

			if (bb->vma && !IS_ERR(bb->vma)) {
				i915_vma_unpin(bb->vma);
				i915_vma_close(bb->vma);
			}
			i915_gem_object_put(bb->obj);
		}
		list_del(&bb->list);
		kfree(bb);
	}

	mutex_unlock(&dev_priv->drm.struct_mutex);
}

static int prepare_workload(struct intel_vgpu_workload *workload)
{
	struct intel_vgpu *vgpu = workload->vgpu;
	int ret = 0;

	ret = intel_vgpu_pin_mm(workload->shadow_mm);
	if (ret) {
		gvt_vgpu_err("fail to vgpu pin mm\n");
		return ret;
	}

	update_shadow_pdps(workload);

	ret = intel_vgpu_sync_oos_pages(workload->vgpu);
	if (ret) {
		gvt_vgpu_err("fail to vgpu sync oos pages\n");
		goto err_unpin_mm;
	}

	ret = intel_vgpu_flush_post_shadow(workload->vgpu);
	if (ret) {
		gvt_vgpu_err("fail to flush post shadow\n");
		goto err_unpin_mm;
	}

	ret = copy_workload_to_ring_buffer(workload);
	if (ret) {
		gvt_vgpu_err("fail to generate request\n");
		goto err_unpin_mm;
	}

	ret = prepare_shadow_batch_buffer(workload);
	if (ret) {
		gvt_vgpu_err("fail to prepare_shadow_batch_buffer\n");
		goto err_unpin_mm;
	}

	ret = prepare_shadow_wa_ctx(&workload->wa_ctx);
	if (ret) {
		gvt_vgpu_err("fail to prepare_shadow_wa_ctx\n");
		goto err_shadow_batch;
	}

	if (workload->prepare) {
		ret = workload->prepare(workload);
		if (ret)
			goto err_shadow_wa_ctx;
	}

	return 0;
err_shadow_wa_ctx:
	release_shadow_wa_ctx(&workload->wa_ctx);
err_shadow_batch:
	release_shadow_batch_buffer(workload);
err_unpin_mm:
	intel_vgpu_unpin_mm(workload->shadow_mm);
	return ret;
}

static int dispatch_workload(struct intel_vgpu_workload *workload)
{
	struct intel_vgpu *vgpu = workload->vgpu;
	struct drm_i915_private *dev_priv = vgpu->gvt->dev_priv;
	struct intel_vgpu_submission *s = &vgpu->submission;
	struct i915_request *rq;
	int ring_id = workload->ring_id;
	int ret;

	gvt_dbg_sched("ring id %d prepare to dispatch workload %p\n",
		ring_id, workload);

	mutex_lock(&vgpu->vgpu_lock);
	mutex_lock(&dev_priv->drm.struct_mutex);

	ret = set_context_ppgtt_from_shadow(workload,
					    s->shadow[ring_id]->gem_context);
	if (ret < 0) {
		gvt_vgpu_err("workload shadow ppgtt isn't ready\n");
		goto err_req;
	}

	ret = intel_gvt_workload_req_alloc(workload);
	if (ret)
		goto err_req;

	ret = intel_gvt_scan_and_shadow_workload(workload);
	if (ret)
		goto out;

	ret = populate_shadow_context(workload);
	if (ret) {
		release_shadow_wa_ctx(&workload->wa_ctx);
		goto out;
	}

	ret = prepare_workload(workload);
out:
	if (ret) {
		/* We might still need to add request with
		 * clean ctx to retire it properly..
		 */
		rq = fetch_and_zero(&workload->req);
		i915_request_put(rq);
	}

	if (!IS_ERR_OR_NULL(workload->req)) {
		gvt_dbg_sched("ring id %d submit workload to i915 %p\n",
				ring_id, workload->req);
		i915_request_add(workload->req);
		workload->dispatched = true;
	}
err_req:
	if (ret)
		workload->status = ret;
	mutex_unlock(&dev_priv->drm.struct_mutex);
	mutex_unlock(&vgpu->vgpu_lock);
	return ret;
}

static struct intel_vgpu_workload *pick_next_workload(
		struct intel_gvt *gvt, int ring_id)
{
	struct intel_gvt_workload_scheduler *scheduler = &gvt->scheduler;
	struct intel_vgpu_workload *workload = NULL;

	mutex_lock(&gvt->sched_lock);

	/*
	 * no current vgpu / will be scheduled out / no workload
	 * bail out
	 */
	if (!scheduler->current_vgpu) {
		gvt_dbg_sched("ring id %d stop - no current vgpu\n", ring_id);
		goto out;
	}

	if (scheduler->need_reschedule) {
		gvt_dbg_sched("ring id %d stop - will reschedule\n", ring_id);
		goto out;
	}

	if (!scheduler->current_vgpu->active ||
	    list_empty(workload_q_head(scheduler->current_vgpu, ring_id)))
		goto out;

	/*
	 * still have current workload, maybe the workload disptacher
	 * fail to submit it for some reason, resubmit it.
	 */
	if (scheduler->current_workload[ring_id]) {
		workload = scheduler->current_workload[ring_id];
		gvt_dbg_sched("ring id %d still have current workload %p\n",
				ring_id, workload);
		goto out;
	}

	/*
	 * pick a workload as current workload
	 * once current workload is set, schedule policy routines
	 * will wait the current workload is finished when trying to
	 * schedule out a vgpu.
	 */
	scheduler->current_workload[ring_id] = container_of(
			workload_q_head(scheduler->current_vgpu, ring_id)->next,
			struct intel_vgpu_workload, list);

	workload = scheduler->current_workload[ring_id];

	gvt_dbg_sched("ring id %d pick new workload %p\n", ring_id, workload);

	atomic_inc(&workload->vgpu->submission.running_workload_num);
out:
	mutex_unlock(&gvt->sched_lock);
	return workload;
}

static void update_guest_context(struct intel_vgpu_workload *workload)
{
	struct i915_request *rq = workload->req;
	struct intel_vgpu *vgpu = workload->vgpu;
	struct intel_gvt *gvt = vgpu->gvt;
	struct drm_i915_gem_object *ctx_obj = rq->hw_context->state->obj;
	struct execlist_ring_context *shadow_ring_context;
	struct page *page;
	void *src;
	unsigned long context_gpa, context_page_num;
	int i;
	struct drm_i915_private *dev_priv = gvt->dev_priv;
	u32 ring_base;
	u32 head, tail;
	u16 wrap_count;

	gvt_dbg_sched("ring id %d workload lrca %x\n", rq->engine->id,
		      workload->ctx_desc.lrca);

	head = workload->rb_head;
	tail = workload->rb_tail;
	wrap_count = workload->guest_rb_head >> RB_HEAD_WRAP_CNT_OFF;

	if (tail < head) {
		if (wrap_count == RB_HEAD_WRAP_CNT_MAX)
			wrap_count = 0;
		else
			wrap_count += 1;
	}

	head = (wrap_count << RB_HEAD_WRAP_CNT_OFF) | tail;

	ring_base = dev_priv->engine[workload->ring_id]->mmio_base;
	vgpu_vreg_t(vgpu, RING_TAIL(ring_base)) = tail;
	vgpu_vreg_t(vgpu, RING_HEAD(ring_base)) = head;

	context_page_num = rq->engine->context_size;
	context_page_num = context_page_num >> PAGE_SHIFT;

	if (IS_BROADWELL(gvt->dev_priv) && rq->engine->id == RCS0)
		context_page_num = 19;

	i = 2;

	while (i < context_page_num) {
		context_gpa = intel_vgpu_gma_to_gpa(vgpu->gtt.ggtt_mm,
				(u32)((workload->ctx_desc.lrca + i) <<
					I915_GTT_PAGE_SHIFT));
		if (context_gpa == INTEL_GVT_INVALID_ADDR) {
			gvt_vgpu_err("invalid guest context descriptor\n");
			return;
		}

		page = i915_gem_object_get_page(ctx_obj, LRC_HEADER_PAGES + i);
		src = kmap(page);
		intel_gvt_hypervisor_write_gpa(vgpu, context_gpa, src,
				I915_GTT_PAGE_SIZE);
		kunmap(page);
		i++;
	}

	intel_gvt_hypervisor_write_gpa(vgpu, workload->ring_context_gpa +
		RING_CTX_OFF(ring_header.val), &workload->rb_tail, 4);

	page = i915_gem_object_get_page(ctx_obj, LRC_STATE_PN);
	shadow_ring_context = kmap(page);

#define COPY_REG(name) \
	intel_gvt_hypervisor_write_gpa(vgpu, workload->ring_context_gpa + \
		RING_CTX_OFF(name.val), &shadow_ring_context->name.val, 4)

	COPY_REG(ctx_ctrl);
	COPY_REG(ctx_timestamp);

#undef COPY_REG

	intel_gvt_hypervisor_write_gpa(vgpu,
			workload->ring_context_gpa +
			sizeof(*shadow_ring_context),
			(void *)shadow_ring_context +
			sizeof(*shadow_ring_context),
			I915_GTT_PAGE_SIZE - sizeof(*shadow_ring_context));

	kunmap(page);
}

void intel_vgpu_clean_workloads(struct intel_vgpu *vgpu,
				intel_engine_mask_t engine_mask)
{
	struct intel_vgpu_submission *s = &vgpu->submission;
	struct drm_i915_private *dev_priv = vgpu->gvt->dev_priv;
	struct intel_engine_cs *engine;
	struct intel_vgpu_workload *pos, *n;
	intel_engine_mask_t tmp;

	/* free the unsubmited workloads in the queues. */
	for_each_engine_masked(engine, dev_priv, engine_mask, tmp) {
		list_for_each_entry_safe(pos, n,
			&s->workload_q_head[engine->id], list) {
			list_del_init(&pos->list);
			intel_vgpu_destroy_workload(pos);
		}
		clear_bit(engine->id, s->shadow_ctx_desc_updated);
	}
}

static void complete_current_workload(struct intel_gvt *gvt, int ring_id)
{
	struct intel_gvt_workload_scheduler *scheduler = &gvt->scheduler;
	struct intel_vgpu_workload *workload =
		scheduler->current_workload[ring_id];
	struct intel_vgpu *vgpu = workload->vgpu;
	struct intel_vgpu_submission *s = &vgpu->submission;
	struct i915_request *rq = workload->req;
	int event;

	mutex_lock(&vgpu->vgpu_lock);
	mutex_lock(&gvt->sched_lock);

	/* For the workload w/ request, needs to wait for the context
	 * switch to make sure request is completed.
	 * For the workload w/o request, directly complete the workload.
	 */
	if (rq) {
		wait_event(workload->shadow_ctx_status_wq,
			   !atomic_read(&workload->shadow_ctx_active));

		/* If this request caused GPU hang, req->fence.error will
		 * be set to -EIO. Use -EIO to set workload status so
		 * that when this request caused GPU hang, didn't trigger
		 * context switch interrupt to guest.
		 */
		if (likely(workload->status == -EINPROGRESS)) {
			if (workload->req->fence.error == -EIO)
				workload->status = -EIO;
			else
				workload->status = 0;
		}

		if (!workload->status &&
		    !(vgpu->resetting_eng & BIT(ring_id))) {
			update_guest_context(workload);

			for_each_set_bit(event, workload->pending_events,
					 INTEL_GVT_EVENT_MAX)
				intel_vgpu_trigger_virtual_event(vgpu, event);
		}

		i915_request_put(fetch_and_zero(&workload->req));
	}

	gvt_dbg_sched("ring id %d complete workload %p status %d\n",
			ring_id, workload, workload->status);

	scheduler->current_workload[ring_id] = NULL;

	list_del_init(&workload->list);

	if (workload->status || vgpu->resetting_eng & BIT(ring_id)) {
		/* if workload->status is not successful means HW GPU
		 * has occurred GPU hang or something wrong with i915/GVT,
		 * and GVT won't inject context switch interrupt to guest.
		 * So this error is a vGPU hang actually to the guest.
		 * According to this we should emunlate a vGPU hang. If
		 * there are pending workloads which are already submitted
		 * from guest, we should clean them up like HW GPU does.
		 *
		 * if it is in middle of engine resetting, the pending
		 * workloads won't be submitted to HW GPU and will be
		 * cleaned up during the resetting process later, so doing
		 * the workload clean up here doesn't have any impact.
		 **/
		intel_vgpu_clean_workloads(vgpu, BIT(ring_id));
	}

	workload->complete(workload);

	atomic_dec(&s->running_workload_num);
	wake_up(&scheduler->workload_complete_wq);

	if (gvt->scheduler.need_reschedule)
		intel_gvt_request_service(gvt, INTEL_GVT_REQUEST_EVENT_SCHED);

	mutex_unlock(&gvt->sched_lock);
	mutex_unlock(&vgpu->vgpu_lock);
}

struct workload_thread_param {
	struct intel_gvt *gvt;
	int ring_id;
};

static int workload_thread(void *priv)
{
	struct workload_thread_param *p = (struct workload_thread_param *)priv;
	struct intel_gvt *gvt = p->gvt;
	int ring_id = p->ring_id;
	struct intel_gvt_workload_scheduler *scheduler = &gvt->scheduler;
	struct intel_vgpu_workload *workload = NULL;
	struct intel_vgpu *vgpu = NULL;
	int ret;
	bool need_force_wake = (INTEL_GEN(gvt->dev_priv) >= 9);
	DEFINE_WAIT_FUNC(wait, woken_wake_function);

	kfree(p);

	gvt_dbg_core("workload thread for ring %d started\n", ring_id);

	while (!kthread_should_stop()) {
		add_wait_queue(&scheduler->waitq[ring_id], &wait);
		do {
			workload = pick_next_workload(gvt, ring_id);
			if (workload)
				break;
			wait_woken(&wait, TASK_INTERRUPTIBLE,
				   MAX_SCHEDULE_TIMEOUT);
		} while (!kthread_should_stop());
		remove_wait_queue(&scheduler->waitq[ring_id], &wait);

		if (!workload)
			break;

		gvt_dbg_sched("ring id %d next workload %p vgpu %d\n",
				workload->ring_id, workload,
				workload->vgpu->id);

		gvt_dbg_sched("ring id %d will dispatch workload %p\n",
				workload->ring_id, workload);

		if (need_force_wake)
			intel_uncore_forcewake_get(&gvt->dev_priv->uncore,
					FORCEWAKE_ALL);

		ret = dispatch_workload(workload);

		if (ret) {
			vgpu = workload->vgpu;
			gvt_vgpu_err("fail to dispatch workload, skip\n");
			goto complete;
		}

		gvt_dbg_sched("ring id %d wait workload %p\n",
				workload->ring_id, workload);
		i915_request_wait(workload->req, 0, MAX_SCHEDULE_TIMEOUT);

complete:
		gvt_dbg_sched("will complete workload %p, status: %d\n",
				workload, workload->status);

		complete_current_workload(gvt, ring_id);

		if (need_force_wake)
			intel_uncore_forcewake_put(&gvt->dev_priv->uncore,
					FORCEWAKE_ALL);

		if (ret && (vgpu_is_vm_unhealthy(ret)))
			enter_failsafe_mode(vgpu, GVT_FAILSAFE_GUEST_ERR);
	}
	return 0;
}

void intel_gvt_wait_vgpu_idle(struct intel_vgpu *vgpu)
{
	struct intel_vgpu_submission *s = &vgpu->submission;
	struct intel_gvt *gvt = vgpu->gvt;
	struct intel_gvt_workload_scheduler *scheduler = &gvt->scheduler;

	if (atomic_read(&s->running_workload_num)) {
		gvt_dbg_sched("wait vgpu idle\n");

		wait_event(scheduler->workload_complete_wq,
				!atomic_read(&s->running_workload_num));
	}
}

void intel_gvt_clean_workload_scheduler(struct intel_gvt *gvt)
{
	struct intel_gvt_workload_scheduler *scheduler = &gvt->scheduler;
	struct intel_engine_cs *engine;
	enum intel_engine_id i;

	gvt_dbg_core("clean workload scheduler\n");

	for_each_engine(engine, gvt->dev_priv, i) {
		atomic_notifier_chain_unregister(
					&engine->context_status_notifier,
					&gvt->shadow_ctx_notifier_block[i]);
		kthread_stop(scheduler->thread[i]);
	}
}

int intel_gvt_init_workload_scheduler(struct intel_gvt *gvt)
{
	struct intel_gvt_workload_scheduler *scheduler = &gvt->scheduler;
	struct workload_thread_param *param = NULL;
	struct intel_engine_cs *engine;
	enum intel_engine_id i;
	int ret;

	gvt_dbg_core("init workload scheduler\n");

	init_waitqueue_head(&scheduler->workload_complete_wq);

	for_each_engine(engine, gvt->dev_priv, i) {
		init_waitqueue_head(&scheduler->waitq[i]);

		param = kzalloc(sizeof(*param), GFP_KERNEL);
		if (!param) {
			ret = -ENOMEM;
			goto err;
		}

		param->gvt = gvt;
		param->ring_id = i;

		scheduler->thread[i] = kthread_run(workload_thread, param,
			"gvt workload %d", i);
		if (IS_ERR(scheduler->thread[i])) {
			gvt_err("fail to create workload thread\n");
			ret = PTR_ERR(scheduler->thread[i]);
			goto err;
		}

		gvt->shadow_ctx_notifier_block[i].notifier_call =
					shadow_context_status_change;
		atomic_notifier_chain_register(&engine->context_status_notifier,
					&gvt->shadow_ctx_notifier_block[i]);
	}
	return 0;
err:
	intel_gvt_clean_workload_scheduler(gvt);
	kfree(param);
	param = NULL;
	return ret;
}

static void
i915_context_ppgtt_root_restore(struct intel_vgpu_submission *s,
<<<<<<< HEAD
				struct i915_hw_ppgtt *ppgtt)
=======
				struct i915_ppgtt *ppgtt)
>>>>>>> f1a3b43c
{
	int i;

	if (i915_vm_is_4lvl(&ppgtt->vm)) {
<<<<<<< HEAD
		px_dma(&ppgtt->pml4) = s->i915_context_pml4;
	} else {
		for (i = 0; i < GEN8_3LVL_PDPES; i++)
			px_dma(ppgtt->pdp.page_directory[i]) =
				s->i915_context_pdps[i];
=======
		px_dma(ppgtt->pd) = s->i915_context_pml4;
	} else {
		for (i = 0; i < GEN8_3LVL_PDPES; i++) {
			struct i915_page_directory * const pd =
				i915_pd_entry(ppgtt->pd, i);

			px_dma(pd) = s->i915_context_pdps[i];
		}
>>>>>>> f1a3b43c
	}
}

/**
 * intel_vgpu_clean_submission - free submission-related resource for vGPU
 * @vgpu: a vGPU
 *
 * This function is called when a vGPU is being destroyed.
 *
 */
void intel_vgpu_clean_submission(struct intel_vgpu *vgpu)
{
	struct intel_vgpu_submission *s = &vgpu->submission;
	struct intel_engine_cs *engine;
	enum intel_engine_id id;

	intel_vgpu_select_submission_ops(vgpu, ALL_ENGINES, 0);

<<<<<<< HEAD
	i915_context_ppgtt_root_restore(s, s->shadow[0]->gem_context->ppgtt);
=======
	i915_context_ppgtt_root_restore(s, i915_vm_to_ppgtt(s->shadow[0]->gem_context->vm));
>>>>>>> f1a3b43c
	for_each_engine(engine, vgpu->gvt->dev_priv, id)
		intel_context_unpin(s->shadow[id]);

	kmem_cache_destroy(s->workloads);
}


/**
 * intel_vgpu_reset_submission - reset submission-related resource for vGPU
 * @vgpu: a vGPU
 * @engine_mask: engines expected to be reset
 *
 * This function is called when a vGPU is being destroyed.
 *
 */
void intel_vgpu_reset_submission(struct intel_vgpu *vgpu,
				 intel_engine_mask_t engine_mask)
{
	struct intel_vgpu_submission *s = &vgpu->submission;

	if (!s->active)
		return;

	intel_vgpu_clean_workloads(vgpu, engine_mask);
	s->ops->reset(vgpu, engine_mask);
}

static void
i915_context_ppgtt_root_save(struct intel_vgpu_submission *s,
<<<<<<< HEAD
			     struct i915_hw_ppgtt *ppgtt)
=======
			     struct i915_ppgtt *ppgtt)
>>>>>>> f1a3b43c
{
	int i;

	if (i915_vm_is_4lvl(&ppgtt->vm)) {
<<<<<<< HEAD
		s->i915_context_pml4 = px_dma(&ppgtt->pml4);
	} else {
		for (i = 0; i < GEN8_3LVL_PDPES; i++)
			s->i915_context_pdps[i] =
				px_dma(ppgtt->pdp.page_directory[i]);
=======
		s->i915_context_pml4 = px_dma(ppgtt->pd);
	} else {
		for (i = 0; i < GEN8_3LVL_PDPES; i++) {
			struct i915_page_directory * const pd =
				i915_pd_entry(ppgtt->pd, i);

			s->i915_context_pdps[i] = px_dma(pd);
		}
>>>>>>> f1a3b43c
	}
}

/**
 * intel_vgpu_setup_submission - setup submission-related resource for vGPU
 * @vgpu: a vGPU
 *
 * This function is called when a vGPU is being created.
 *
 * Returns:
 * Zero on success, negative error code if failed.
 *
 */
int intel_vgpu_setup_submission(struct intel_vgpu *vgpu)
{
	struct intel_vgpu_submission *s = &vgpu->submission;
	struct intel_engine_cs *engine;
	struct i915_gem_context *ctx;
	enum intel_engine_id i;
	int ret;

	ctx = i915_gem_context_create_gvt(&vgpu->gvt->dev_priv->drm);
	if (IS_ERR(ctx))
		return PTR_ERR(ctx);

<<<<<<< HEAD
	i915_context_ppgtt_root_save(s, ctx->ppgtt);

	for_each_engine(engine, vgpu->gvt->dev_priv, i) {
		struct intel_context *ce;

		INIT_LIST_HEAD(&s->workload_q_head[i]);
		s->shadow[i] = ERR_PTR(-EINVAL);

		ce = i915_gem_context_get_engine(ctx, i);
		if (IS_ERR(ce)) {
			ret = PTR_ERR(ce);
			goto out_shadow_ctx;
		}

=======
	i915_context_ppgtt_root_save(s, i915_vm_to_ppgtt(ctx->vm));

	for_each_engine(engine, vgpu->gvt->dev_priv, i) {
		struct intel_context *ce;

		INIT_LIST_HEAD(&s->workload_q_head[i]);
		s->shadow[i] = ERR_PTR(-EINVAL);

		ce = i915_gem_context_get_engine(ctx, i);
		if (IS_ERR(ce)) {
			ret = PTR_ERR(ce);
			goto out_shadow_ctx;
		}

>>>>>>> f1a3b43c
		ret = intel_context_pin(ce);
		intel_context_put(ce);
		if (ret)
			goto out_shadow_ctx;

		s->shadow[i] = ce;
	}

	bitmap_zero(s->shadow_ctx_desc_updated, I915_NUM_ENGINES);

	s->workloads = kmem_cache_create_usercopy("gvt-g_vgpu_workload",
						  sizeof(struct intel_vgpu_workload), 0,
						  SLAB_HWCACHE_ALIGN,
						  offsetof(struct intel_vgpu_workload, rb_tail),
						  sizeof_field(struct intel_vgpu_workload, rb_tail),
						  NULL);

	if (!s->workloads) {
		ret = -ENOMEM;
		goto out_shadow_ctx;
	}

	atomic_set(&s->running_workload_num, 0);
	bitmap_zero(s->tlb_handle_pending, I915_NUM_ENGINES);

	i915_gem_context_put(ctx);
	return 0;

out_shadow_ctx:
<<<<<<< HEAD
	i915_context_ppgtt_root_restore(s, ctx->ppgtt);
=======
	i915_context_ppgtt_root_restore(s, i915_vm_to_ppgtt(ctx->vm));
>>>>>>> f1a3b43c
	for_each_engine(engine, vgpu->gvt->dev_priv, i) {
		if (IS_ERR(s->shadow[i]))
			break;

		intel_context_unpin(s->shadow[i]);
	}
	i915_gem_context_put(ctx);
	return ret;
}

/**
 * intel_vgpu_select_submission_ops - select virtual submission interface
 * @vgpu: a vGPU
 * @engine_mask: either ALL_ENGINES or target engine mask
 * @interface: expected vGPU virtual submission interface
 *
 * This function is called when guest configures submission interface.
 *
 * Returns:
 * Zero on success, negative error code if failed.
 *
 */
int intel_vgpu_select_submission_ops(struct intel_vgpu *vgpu,
				     intel_engine_mask_t engine_mask,
				     unsigned int interface)
{
	struct intel_vgpu_submission *s = &vgpu->submission;
	const struct intel_vgpu_submission_ops *ops[] = {
		[INTEL_VGPU_EXECLIST_SUBMISSION] =
			&intel_vgpu_execlist_submission_ops,
	};
	int ret;

	if (WARN_ON(interface >= ARRAY_SIZE(ops)))
		return -EINVAL;

	if (WARN_ON(interface == 0 && engine_mask != ALL_ENGINES))
		return -EINVAL;

	if (s->active)
		s->ops->clean(vgpu, engine_mask);

	if (interface == 0) {
		s->ops = NULL;
		s->virtual_submission_interface = 0;
		s->active = false;
		gvt_dbg_core("vgpu%d: remove submission ops\n", vgpu->id);
		return 0;
	}

	ret = ops[interface]->init(vgpu, engine_mask);
	if (ret)
		return ret;

	s->ops = ops[interface];
	s->virtual_submission_interface = interface;
	s->active = true;

	gvt_dbg_core("vgpu%d: activate ops [ %s ]\n",
			vgpu->id, s->ops->name);

	return 0;
}

/**
 * intel_vgpu_destroy_workload - destroy a vGPU workload
 * @workload: workload to destroy
 *
 * This function is called when destroy a vGPU workload.
 *
 */
void intel_vgpu_destroy_workload(struct intel_vgpu_workload *workload)
{
	struct intel_vgpu_submission *s = &workload->vgpu->submission;

	release_shadow_batch_buffer(workload);
	release_shadow_wa_ctx(&workload->wa_ctx);

	if (workload->shadow_mm)
		intel_vgpu_mm_put(workload->shadow_mm);

	kmem_cache_free(s->workloads, workload);
}

static struct intel_vgpu_workload *
alloc_workload(struct intel_vgpu *vgpu)
{
	struct intel_vgpu_submission *s = &vgpu->submission;
	struct intel_vgpu_workload *workload;

	workload = kmem_cache_zalloc(s->workloads, GFP_KERNEL);
	if (!workload)
		return ERR_PTR(-ENOMEM);

	INIT_LIST_HEAD(&workload->list);
	INIT_LIST_HEAD(&workload->shadow_bb);

	init_waitqueue_head(&workload->shadow_ctx_status_wq);
	atomic_set(&workload->shadow_ctx_active, 0);

	workload->status = -EINPROGRESS;
	workload->vgpu = vgpu;

	return workload;
}

#define RING_CTX_OFF(x) \
	offsetof(struct execlist_ring_context, x)

static void read_guest_pdps(struct intel_vgpu *vgpu,
		u64 ring_context_gpa, u32 pdp[8])
{
	u64 gpa;
	int i;

	gpa = ring_context_gpa + RING_CTX_OFF(pdps[0].val);

	for (i = 0; i < 8; i++)
		intel_gvt_hypervisor_read_gpa(vgpu,
				gpa + i * 8, &pdp[7 - i], 4);
}

static int prepare_mm(struct intel_vgpu_workload *workload)
{
	struct execlist_ctx_descriptor_format *desc = &workload->ctx_desc;
	struct intel_vgpu_mm *mm;
	struct intel_vgpu *vgpu = workload->vgpu;
	enum intel_gvt_gtt_type root_entry_type;
	u64 pdps[GVT_RING_CTX_NR_PDPS];

	switch (desc->addressing_mode) {
	case 1: /* legacy 32-bit */
		root_entry_type = GTT_TYPE_PPGTT_ROOT_L3_ENTRY;
		break;
	case 3: /* legacy 64-bit */
		root_entry_type = GTT_TYPE_PPGTT_ROOT_L4_ENTRY;
		break;
	default:
		gvt_vgpu_err("Advanced Context mode(SVM) is not supported!\n");
		return -EINVAL;
	}

	read_guest_pdps(workload->vgpu, workload->ring_context_gpa, (void *)pdps);

	mm = intel_vgpu_get_ppgtt_mm(workload->vgpu, root_entry_type, pdps);
	if (IS_ERR(mm))
		return PTR_ERR(mm);

	workload->shadow_mm = mm;
	return 0;
}

#define same_context(a, b) (((a)->context_id == (b)->context_id) && \
		((a)->lrca == (b)->lrca))

#define get_last_workload(q) \
	(list_empty(q) ? NULL : container_of(q->prev, \
	struct intel_vgpu_workload, list))
/**
 * intel_vgpu_create_workload - create a vGPU workload
 * @vgpu: a vGPU
 * @ring_id: ring index
 * @desc: a guest context descriptor
 *
 * This function is called when creating a vGPU workload.
 *
 * Returns:
 * struct intel_vgpu_workload * on success, negative error code in
 * pointer if failed.
 *
 */
struct intel_vgpu_workload *
intel_vgpu_create_workload(struct intel_vgpu *vgpu, int ring_id,
			   struct execlist_ctx_descriptor_format *desc)
{
	struct intel_vgpu_submission *s = &vgpu->submission;
	struct list_head *q = workload_q_head(vgpu, ring_id);
	struct intel_vgpu_workload *last_workload = get_last_workload(q);
	struct intel_vgpu_workload *workload = NULL;
	struct drm_i915_private *dev_priv = vgpu->gvt->dev_priv;
	u64 ring_context_gpa;
	u32 head, tail, start, ctl, ctx_ctl, per_ctx, indirect_ctx;
	u32 guest_head;
	int ret;

	ring_context_gpa = intel_vgpu_gma_to_gpa(vgpu->gtt.ggtt_mm,
			(u32)((desc->lrca + 1) << I915_GTT_PAGE_SHIFT));
	if (ring_context_gpa == INTEL_GVT_INVALID_ADDR) {
		gvt_vgpu_err("invalid guest context LRCA: %x\n", desc->lrca);
		return ERR_PTR(-EINVAL);
	}

	intel_gvt_hypervisor_read_gpa(vgpu, ring_context_gpa +
			RING_CTX_OFF(ring_header.val), &head, 4);

	intel_gvt_hypervisor_read_gpa(vgpu, ring_context_gpa +
			RING_CTX_OFF(ring_tail.val), &tail, 4);

	guest_head = head;

	head &= RB_HEAD_OFF_MASK;
	tail &= RB_TAIL_OFF_MASK;

	if (last_workload && same_context(&last_workload->ctx_desc, desc)) {
		gvt_dbg_el("ring id %d cur workload == last\n", ring_id);
		gvt_dbg_el("ctx head %x real head %lx\n", head,
				last_workload->rb_tail);
		/*
		 * cannot use guest context head pointer here,
		 * as it might not be updated at this time
		 */
		head = last_workload->rb_tail;
	}

	gvt_dbg_el("ring id %d begin a new workload\n", ring_id);

	/* record some ring buffer register values for scan and shadow */
	intel_gvt_hypervisor_read_gpa(vgpu, ring_context_gpa +
			RING_CTX_OFF(rb_start.val), &start, 4);
	intel_gvt_hypervisor_read_gpa(vgpu, ring_context_gpa +
			RING_CTX_OFF(rb_ctrl.val), &ctl, 4);
	intel_gvt_hypervisor_read_gpa(vgpu, ring_context_gpa +
			RING_CTX_OFF(ctx_ctrl.val), &ctx_ctl, 4);

	workload = alloc_workload(vgpu);
	if (IS_ERR(workload))
		return workload;

	workload->ring_id = ring_id;
	workload->ctx_desc = *desc;
	workload->ring_context_gpa = ring_context_gpa;
	workload->rb_head = head;
	workload->guest_rb_head = guest_head;
	workload->rb_tail = tail;
	workload->rb_start = start;
	workload->rb_ctl = ctl;

	if (ring_id == RCS0) {
		intel_gvt_hypervisor_read_gpa(vgpu, ring_context_gpa +
			RING_CTX_OFF(bb_per_ctx_ptr.val), &per_ctx, 4);
		intel_gvt_hypervisor_read_gpa(vgpu, ring_context_gpa +
			RING_CTX_OFF(rcs_indirect_ctx.val), &indirect_ctx, 4);

		workload->wa_ctx.indirect_ctx.guest_gma =
			indirect_ctx & INDIRECT_CTX_ADDR_MASK;
		workload->wa_ctx.indirect_ctx.size =
			(indirect_ctx & INDIRECT_CTX_SIZE_MASK) *
			CACHELINE_BYTES;
		workload->wa_ctx.per_ctx.guest_gma =
			per_ctx & PER_CTX_ADDR_MASK;
		workload->wa_ctx.per_ctx.valid = per_ctx & 1;
	}

	gvt_dbg_el("workload %p ring id %d head %x tail %x start %x ctl %x\n",
			workload, ring_id, head, tail, start, ctl);

	ret = prepare_mm(workload);
	if (ret) {
		kmem_cache_free(s->workloads, workload);
		return ERR_PTR(ret);
	}

	/* Only scan and shadow the first workload in the queue
	 * as there is only one pre-allocated buf-obj for shadow.
	 */
	if (list_empty(workload_q_head(vgpu, ring_id))) {
		intel_runtime_pm_get(&dev_priv->runtime_pm);
		mutex_lock(&dev_priv->drm.struct_mutex);
		ret = intel_gvt_scan_and_shadow_workload(workload);
		mutex_unlock(&dev_priv->drm.struct_mutex);
		intel_runtime_pm_put_unchecked(&dev_priv->runtime_pm);
	}

	if (ret) {
		if (vgpu_is_vm_unhealthy(ret))
			enter_failsafe_mode(vgpu, GVT_FAILSAFE_GUEST_ERR);
		intel_vgpu_destroy_workload(workload);
		return ERR_PTR(ret);
	}

	return workload;
}

/**
 * intel_vgpu_queue_workload - Qeue a vGPU workload
 * @workload: the workload to queue in
 */
void intel_vgpu_queue_workload(struct intel_vgpu_workload *workload)
{
	list_add_tail(&workload->list,
		workload_q_head(workload->vgpu, workload->ring_id));
	intel_gvt_kick_schedule(workload->vgpu->gvt);
	wake_up(&workload->vgpu->gvt->scheduler.waitq[workload->ring_id]);
}<|MERGE_RESOLUTION|>--- conflicted
+++ resolved
@@ -40,7 +40,6 @@
 #include "gt/intel_context.h"
 
 #include "i915_drv.h"
-#include "i915_gem_pm.h"
 #include "gvt.h"
 
 #define RING_CTX_OFF(x) \
@@ -1126,22 +1125,11 @@
 
 static void
 i915_context_ppgtt_root_restore(struct intel_vgpu_submission *s,
-<<<<<<< HEAD
-				struct i915_hw_ppgtt *ppgtt)
-=======
 				struct i915_ppgtt *ppgtt)
->>>>>>> f1a3b43c
 {
 	int i;
 
 	if (i915_vm_is_4lvl(&ppgtt->vm)) {
-<<<<<<< HEAD
-		px_dma(&ppgtt->pml4) = s->i915_context_pml4;
-	} else {
-		for (i = 0; i < GEN8_3LVL_PDPES; i++)
-			px_dma(ppgtt->pdp.page_directory[i]) =
-				s->i915_context_pdps[i];
-=======
 		px_dma(ppgtt->pd) = s->i915_context_pml4;
 	} else {
 		for (i = 0; i < GEN8_3LVL_PDPES; i++) {
@@ -1150,7 +1138,6 @@
 
 			px_dma(pd) = s->i915_context_pdps[i];
 		}
->>>>>>> f1a3b43c
 	}
 }
 
@@ -1169,11 +1156,7 @@
 
 	intel_vgpu_select_submission_ops(vgpu, ALL_ENGINES, 0);
 
-<<<<<<< HEAD
-	i915_context_ppgtt_root_restore(s, s->shadow[0]->gem_context->ppgtt);
-=======
 	i915_context_ppgtt_root_restore(s, i915_vm_to_ppgtt(s->shadow[0]->gem_context->vm));
->>>>>>> f1a3b43c
 	for_each_engine(engine, vgpu->gvt->dev_priv, id)
 		intel_context_unpin(s->shadow[id]);
 
@@ -1203,22 +1186,11 @@
 
 static void
 i915_context_ppgtt_root_save(struct intel_vgpu_submission *s,
-<<<<<<< HEAD
-			     struct i915_hw_ppgtt *ppgtt)
-=======
 			     struct i915_ppgtt *ppgtt)
->>>>>>> f1a3b43c
 {
 	int i;
 
 	if (i915_vm_is_4lvl(&ppgtt->vm)) {
-<<<<<<< HEAD
-		s->i915_context_pml4 = px_dma(&ppgtt->pml4);
-	} else {
-		for (i = 0; i < GEN8_3LVL_PDPES; i++)
-			s->i915_context_pdps[i] =
-				px_dma(ppgtt->pdp.page_directory[i]);
-=======
 		s->i915_context_pml4 = px_dma(ppgtt->pd);
 	} else {
 		for (i = 0; i < GEN8_3LVL_PDPES; i++) {
@@ -1227,7 +1199,6 @@
 
 			s->i915_context_pdps[i] = px_dma(pd);
 		}
->>>>>>> f1a3b43c
 	}
 }
 
@@ -1253,8 +1224,7 @@
 	if (IS_ERR(ctx))
 		return PTR_ERR(ctx);
 
-<<<<<<< HEAD
-	i915_context_ppgtt_root_save(s, ctx->ppgtt);
+	i915_context_ppgtt_root_save(s, i915_vm_to_ppgtt(ctx->vm));
 
 	for_each_engine(engine, vgpu->gvt->dev_priv, i) {
 		struct intel_context *ce;
@@ -1268,22 +1238,6 @@
 			goto out_shadow_ctx;
 		}
 
-=======
-	i915_context_ppgtt_root_save(s, i915_vm_to_ppgtt(ctx->vm));
-
-	for_each_engine(engine, vgpu->gvt->dev_priv, i) {
-		struct intel_context *ce;
-
-		INIT_LIST_HEAD(&s->workload_q_head[i]);
-		s->shadow[i] = ERR_PTR(-EINVAL);
-
-		ce = i915_gem_context_get_engine(ctx, i);
-		if (IS_ERR(ce)) {
-			ret = PTR_ERR(ce);
-			goto out_shadow_ctx;
-		}
-
->>>>>>> f1a3b43c
 		ret = intel_context_pin(ce);
 		intel_context_put(ce);
 		if (ret)
@@ -1313,11 +1267,7 @@
 	return 0;
 
 out_shadow_ctx:
-<<<<<<< HEAD
-	i915_context_ppgtt_root_restore(s, ctx->ppgtt);
-=======
 	i915_context_ppgtt_root_restore(s, i915_vm_to_ppgtt(ctx->vm));
->>>>>>> f1a3b43c
 	for_each_engine(engine, vgpu->gvt->dev_priv, i) {
 		if (IS_ERR(s->shadow[i]))
 			break;
