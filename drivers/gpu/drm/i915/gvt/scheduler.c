/*
 * Copyright(c) 2011-2016 Intel Corporation. All rights reserved.
 *
 * Permission is hereby granted, free of charge, to any person obtaining a
 * copy of this software and associated documentation files (the "Software"),
 * to deal in the Software without restriction, including without limitation
 * the rights to use, copy, modify, merge, publish, distribute, sublicense,
 * and/or sell copies of the Software, and to permit persons to whom the
 * Software is furnished to do so, subject to the following conditions:
 *
 * The above copyright notice and this permission notice (including the next
 * paragraph) shall be included in all copies or substantial portions of the
 * Software.
 *
 * THE SOFTWARE IS PROVIDED "AS IS", WITHOUT WARRANTY OF ANY KIND, EXPRESS OR
 * IMPLIED, INCLUDING BUT NOT LIMITED TO THE WARRANTIES OF MERCHANTABILITY,
 * FITNESS FOR A PARTICULAR PURPOSE AND NONINFRINGEMENT.  IN NO EVENT SHALL
 * THE AUTHORS OR COPYRIGHT HOLDERS BE LIABLE FOR ANY CLAIM, DAMAGES OR OTHER
 * LIABILITY, WHETHER IN AN ACTION OF CONTRACT, TORT OR OTHERWISE, ARISING FROM,
 * OUT OF OR IN CONNECTION WITH THE SOFTWARE OR THE USE OR OTHER DEALINGS IN THE
 * SOFTWARE.
 *
 * Authors:
 *    Zhi Wang <zhi.a.wang@intel.com>
 *
 * Contributors:
 *    Ping Gao <ping.a.gao@intel.com>
 *    Tina Zhang <tina.zhang@intel.com>
 *    Chanbin Du <changbin.du@intel.com>
 *    Min He <min.he@intel.com>
 *    Bing Niu <bing.niu@intel.com>
 *    Zhenyu Wang <zhenyuw@linux.intel.com>
 *
 */

#include <linux/kthread.h>

#include "i915_drv.h"
#include "gvt.h"

#define RING_CTX_OFF(x) \
	offsetof(struct execlist_ring_context, x)

static void set_context_pdp_root_pointer(
		struct execlist_ring_context *ring_context,
		u32 pdp[8])
{
	struct execlist_mmio_pair *pdp_pair = &ring_context->pdp3_UDW;
	int i;

	for (i = 0; i < 8; i++)
		pdp_pair[i].val = pdp[7 - i];
}

static int populate_shadow_context(struct intel_vgpu_workload *workload)
{
	struct intel_vgpu *vgpu = workload->vgpu;
	struct intel_gvt *gvt = vgpu->gvt;
	int ring_id = workload->ring_id;
	struct i915_gem_context *shadow_ctx = vgpu->submission.shadow_ctx;
	struct drm_i915_gem_object *ctx_obj =
		shadow_ctx->engine[ring_id].state->obj;
	struct execlist_ring_context *shadow_ring_context;
	struct page *page;
	void *dst;
	unsigned long context_gpa, context_page_num;
	int i;

	gvt_dbg_sched("ring id %d workload lrca %x", ring_id,
			workload->ctx_desc.lrca);

	context_page_num = gvt->dev_priv->engine[ring_id]->context_size;

	context_page_num = context_page_num >> PAGE_SHIFT;

	if (IS_BROADWELL(gvt->dev_priv) && ring_id == RCS)
		context_page_num = 19;

	i = 2;

	while (i < context_page_num) {
		context_gpa = intel_vgpu_gma_to_gpa(vgpu->gtt.ggtt_mm,
				(u32)((workload->ctx_desc.lrca + i) <<
				I915_GTT_PAGE_SHIFT));
		if (context_gpa == INTEL_GVT_INVALID_ADDR) {
			gvt_vgpu_err("Invalid guest context descriptor\n");
			return -EFAULT;
		}

		page = i915_gem_object_get_page(ctx_obj, LRC_HEADER_PAGES + i);
		dst = kmap(page);
		intel_gvt_hypervisor_read_gpa(vgpu, context_gpa, dst,
				I915_GTT_PAGE_SIZE);
		kunmap(page);
		i++;
	}

	page = i915_gem_object_get_page(ctx_obj, LRC_STATE_PN);
	shadow_ring_context = kmap(page);

#define COPY_REG(name) \
	intel_gvt_hypervisor_read_gpa(vgpu, workload->ring_context_gpa \
		+ RING_CTX_OFF(name.val), &shadow_ring_context->name.val, 4)

	COPY_REG(ctx_ctrl);
	COPY_REG(ctx_timestamp);

	if (ring_id == RCS) {
		COPY_REG(bb_per_ctx_ptr);
		COPY_REG(rcs_indirect_ctx);
		COPY_REG(rcs_indirect_ctx_offset);
	}
#undef COPY_REG

	set_context_pdp_root_pointer(shadow_ring_context,
				     workload->shadow_mm->shadow_page_table);

	intel_gvt_hypervisor_read_gpa(vgpu,
			workload->ring_context_gpa +
			sizeof(*shadow_ring_context),
			(void *)shadow_ring_context +
			sizeof(*shadow_ring_context),
			I915_GTT_PAGE_SIZE - sizeof(*shadow_ring_context));

	kunmap(page);
	return 0;
}

static inline bool is_gvt_request(struct drm_i915_gem_request *req)
{
	return i915_gem_context_force_single_submission(req->ctx);
}

static void save_ring_hw_state(struct intel_vgpu *vgpu, int ring_id)
{
	struct drm_i915_private *dev_priv = vgpu->gvt->dev_priv;
	u32 ring_base = dev_priv->engine[ring_id]->mmio_base;
	i915_reg_t reg;

	reg = RING_INSTDONE(ring_base);
	vgpu_vreg(vgpu, i915_mmio_reg_offset(reg)) = I915_READ_FW(reg);
	reg = RING_ACTHD(ring_base);
	vgpu_vreg(vgpu, i915_mmio_reg_offset(reg)) = I915_READ_FW(reg);
	reg = RING_ACTHD_UDW(ring_base);
	vgpu_vreg(vgpu, i915_mmio_reg_offset(reg)) = I915_READ_FW(reg);
}

static int shadow_context_status_change(struct notifier_block *nb,
		unsigned long action, void *data)
{
	struct drm_i915_gem_request *req = (struct drm_i915_gem_request *)data;
	struct intel_gvt *gvt = container_of(nb, struct intel_gvt,
				shadow_ctx_notifier_block[req->engine->id]);
	struct intel_gvt_workload_scheduler *scheduler = &gvt->scheduler;
	enum intel_engine_id ring_id = req->engine->id;
	struct intel_vgpu_workload *workload;
	unsigned long flags;

	if (!is_gvt_request(req)) {
		spin_lock_irqsave(&scheduler->mmio_context_lock, flags);
		if (action == INTEL_CONTEXT_SCHEDULE_IN &&
		    scheduler->engine_owner[ring_id]) {
			/* Switch ring from vGPU to host. */
			intel_gvt_switch_mmio(scheduler->engine_owner[ring_id],
					      NULL, ring_id);
			scheduler->engine_owner[ring_id] = NULL;
		}
		spin_unlock_irqrestore(&scheduler->mmio_context_lock, flags);

		return NOTIFY_OK;
	}

	workload = scheduler->current_workload[ring_id];
	if (unlikely(!workload))
		return NOTIFY_OK;

	switch (action) {
	case INTEL_CONTEXT_SCHEDULE_IN:
		spin_lock_irqsave(&scheduler->mmio_context_lock, flags);
		if (workload->vgpu != scheduler->engine_owner[ring_id]) {
			/* Switch ring from host to vGPU or vGPU to vGPU. */
			intel_gvt_switch_mmio(scheduler->engine_owner[ring_id],
					      workload->vgpu, ring_id);
			scheduler->engine_owner[ring_id] = workload->vgpu;
		} else
			gvt_dbg_sched("skip ring %d mmio switch for vgpu%d\n",
				      ring_id, workload->vgpu->id);
		spin_unlock_irqrestore(&scheduler->mmio_context_lock, flags);
		atomic_set(&workload->shadow_ctx_active, 1);
		break;
	case INTEL_CONTEXT_SCHEDULE_OUT:
<<<<<<< HEAD
=======
	case INTEL_CONTEXT_SCHEDULE_PREEMPTED:
>>>>>>> 9428088c
		save_ring_hw_state(workload->vgpu, ring_id);
		atomic_set(&workload->shadow_ctx_active, 0);
		break;
	case INTEL_CONTEXT_SCHEDULE_PREEMPTED:
		save_ring_hw_state(workload->vgpu, ring_id);
		break;
	default:
		WARN_ON(1);
		return NOTIFY_OK;
	}
	wake_up(&workload->shadow_ctx_status_wq);
	return NOTIFY_OK;
}

static void shadow_context_descriptor_update(struct i915_gem_context *ctx,
		struct intel_engine_cs *engine)
{
	struct intel_context *ce = &ctx->engine[engine->id];
	u64 desc = 0;

	desc = ce->lrc_desc;

	/* Update bits 0-11 of the context descriptor which includes flags
	 * like GEN8_CTX_* cached in desc_template
	 */
	desc &= U64_MAX << 12;
	desc |= ctx->desc_template & ((1ULL << 12) - 1);

	ce->lrc_desc = desc;
}

static int copy_workload_to_ring_buffer(struct intel_vgpu_workload *workload)
{
	struct intel_vgpu *vgpu = workload->vgpu;
	void *shadow_ring_buffer_va;
	u32 *cs;

	/* allocate shadow ring buffer */
	cs = intel_ring_begin(workload->req, workload->rb_len / sizeof(u32));
	if (IS_ERR(cs)) {
		gvt_vgpu_err("fail to alloc size =%ld shadow  ring buffer\n",
			workload->rb_len);
		return PTR_ERR(cs);
	}

	shadow_ring_buffer_va = workload->shadow_ring_buffer_va;

	/* get shadow ring buffer va */
	workload->shadow_ring_buffer_va = cs;

	memcpy(cs, shadow_ring_buffer_va,
			workload->rb_len);

	cs += workload->rb_len / sizeof(u32);
	intel_ring_advance(workload->req, cs);

	return 0;
}

void release_shadow_wa_ctx(struct intel_shadow_wa_ctx *wa_ctx)
{
	if (!wa_ctx->indirect_ctx.obj)
		return;

	i915_gem_object_unpin_map(wa_ctx->indirect_ctx.obj);
	i915_gem_object_put(wa_ctx->indirect_ctx.obj);
}

/**
 * intel_gvt_scan_and_shadow_workload - audit the workload by scanning and
 * shadow it as well, include ringbuffer,wa_ctx and ctx.
 * @workload: an abstract entity for each execlist submission.
 *
 * This function is called before the workload submitting to i915, to make
 * sure the content of the workload is valid.
 */
int intel_gvt_scan_and_shadow_workload(struct intel_vgpu_workload *workload)
{
	struct intel_vgpu *vgpu = workload->vgpu;
	struct intel_vgpu_submission *s = &vgpu->submission;
	struct i915_gem_context *shadow_ctx = s->shadow_ctx;
	struct drm_i915_private *dev_priv = vgpu->gvt->dev_priv;
	int ring_id = workload->ring_id;
	struct intel_engine_cs *engine = dev_priv->engine[ring_id];
	struct intel_ring *ring;
	int ret;

	lockdep_assert_held(&dev_priv->drm.struct_mutex);

	if (workload->shadowed)
		return 0;

	shadow_ctx->desc_template &= ~(0x3 << GEN8_CTX_ADDRESSING_MODE_SHIFT);
	shadow_ctx->desc_template |= workload->ctx_desc.addressing_mode <<
				    GEN8_CTX_ADDRESSING_MODE_SHIFT;

	if (!test_and_set_bit(ring_id, s->shadow_ctx_desc_updated))
		shadow_context_descriptor_update(shadow_ctx,
					dev_priv->engine[ring_id]);

	ret = intel_gvt_scan_and_shadow_ringbuffer(workload);
	if (ret)
		goto err_scan;

	if ((workload->ring_id == RCS) &&
	    (workload->wa_ctx.indirect_ctx.size != 0)) {
		ret = intel_gvt_scan_and_shadow_wa_ctx(&workload->wa_ctx);
		if (ret)
			goto err_scan;
	}

	/* pin shadow context by gvt even the shadow context will be pinned
	 * when i915 alloc request. That is because gvt will update the guest
	 * context from shadow context when workload is completed, and at that
	 * moment, i915 may already unpined the shadow context to make the
	 * shadow_ctx pages invalid. So gvt need to pin itself. After update
	 * the guest context, gvt can unpin the shadow_ctx safely.
	 */
	ring = engine->context_pin(engine, shadow_ctx);
	if (IS_ERR(ring)) {
		ret = PTR_ERR(ring);
		gvt_vgpu_err("fail to pin shadow context\n");
		goto err_shadow;
	}

	ret = populate_shadow_context(workload);
	if (ret)
		goto err_unpin;
	workload->shadowed = true;
	return 0;

err_unpin:
	engine->context_unpin(engine, shadow_ctx);
err_shadow:
	release_shadow_wa_ctx(&workload->wa_ctx);
err_scan:
	return ret;
}

static int intel_gvt_generate_request(struct intel_vgpu_workload *workload)
{
	int ring_id = workload->ring_id;
	struct drm_i915_private *dev_priv = workload->vgpu->gvt->dev_priv;
	struct intel_engine_cs *engine = dev_priv->engine[ring_id];
	struct drm_i915_gem_request *rq;
	struct intel_vgpu *vgpu = workload->vgpu;
	struct intel_vgpu_submission *s = &vgpu->submission;
	struct i915_gem_context *shadow_ctx = s->shadow_ctx;
	int ret;

	rq = i915_gem_request_alloc(dev_priv->engine[ring_id], shadow_ctx);
	if (IS_ERR(rq)) {
		gvt_vgpu_err("fail to allocate gem request\n");
		ret = PTR_ERR(rq);
		goto err_unpin;
	}

	gvt_dbg_sched("ring id %d get i915 gem request %p\n", ring_id, rq);

	workload->req = i915_gem_request_get(rq);
	ret = copy_workload_to_ring_buffer(workload);
	if (ret)
		goto err_unpin;
	return 0;

err_unpin:
	engine->context_unpin(engine, shadow_ctx);
	release_shadow_wa_ctx(&workload->wa_ctx);
	return ret;
}

static void release_shadow_batch_buffer(struct intel_vgpu_workload *workload);

static int prepare_shadow_batch_buffer(struct intel_vgpu_workload *workload)
{
	struct intel_gvt *gvt = workload->vgpu->gvt;
	const int gmadr_bytes = gvt->device_info.gmadr_bytes_in_cmd;
	struct intel_vgpu_shadow_bb *bb;
	int ret;

	list_for_each_entry(bb, &workload->shadow_bb, list) {
		bb->vma = i915_gem_object_ggtt_pin(bb->obj, NULL, 0, 0, 0);
		if (IS_ERR(bb->vma)) {
			ret = PTR_ERR(bb->vma);
			goto err;
		}

		/* relocate shadow batch buffer */
		bb->bb_start_cmd_va[1] = i915_ggtt_offset(bb->vma);
		if (gmadr_bytes == 8)
			bb->bb_start_cmd_va[2] = 0;

		/* No one is going to touch shadow bb from now on. */
		if (bb->clflush & CLFLUSH_AFTER) {
			drm_clflush_virt_range(bb->va, bb->obj->base.size);
			bb->clflush &= ~CLFLUSH_AFTER;
		}

		ret = i915_gem_object_set_to_gtt_domain(bb->obj, false);
		if (ret)
			goto err;

		i915_gem_obj_finish_shmem_access(bb->obj);
		bb->accessing = false;

		i915_vma_move_to_active(bb->vma, workload->req, 0);
	}
	return 0;
err:
	release_shadow_batch_buffer(workload);
	return ret;
}

static int update_wa_ctx_2_shadow_ctx(struct intel_shadow_wa_ctx *wa_ctx)
{
	struct intel_vgpu_workload *workload = container_of(wa_ctx,
					struct intel_vgpu_workload,
					wa_ctx);
	int ring_id = workload->ring_id;
	struct intel_vgpu_submission *s = &workload->vgpu->submission;
	struct i915_gem_context *shadow_ctx = s->shadow_ctx;
	struct drm_i915_gem_object *ctx_obj =
		shadow_ctx->engine[ring_id].state->obj;
	struct execlist_ring_context *shadow_ring_context;
	struct page *page;

	page = i915_gem_object_get_page(ctx_obj, LRC_STATE_PN);
	shadow_ring_context = kmap_atomic(page);

	shadow_ring_context->bb_per_ctx_ptr.val =
		(shadow_ring_context->bb_per_ctx_ptr.val &
		(~PER_CTX_ADDR_MASK)) | wa_ctx->per_ctx.shadow_gma;
	shadow_ring_context->rcs_indirect_ctx.val =
		(shadow_ring_context->rcs_indirect_ctx.val &
		(~INDIRECT_CTX_ADDR_MASK)) | wa_ctx->indirect_ctx.shadow_gma;

	kunmap_atomic(shadow_ring_context);
	return 0;
}

static int prepare_shadow_wa_ctx(struct intel_shadow_wa_ctx *wa_ctx)
{
	struct i915_vma *vma;
	unsigned char *per_ctx_va =
		(unsigned char *)wa_ctx->indirect_ctx.shadow_va +
		wa_ctx->indirect_ctx.size;

	if (wa_ctx->indirect_ctx.size == 0)
		return 0;

	vma = i915_gem_object_ggtt_pin(wa_ctx->indirect_ctx.obj, NULL,
				       0, CACHELINE_BYTES, 0);
	if (IS_ERR(vma))
		return PTR_ERR(vma);

	/* FIXME: we are not tracking our pinned VMA leaving it
	 * up to the core to fix up the stray pin_count upon
	 * free.
	 */

	wa_ctx->indirect_ctx.shadow_gma = i915_ggtt_offset(vma);

	wa_ctx->per_ctx.shadow_gma = *((unsigned int *)per_ctx_va + 1);
	memset(per_ctx_va, 0, CACHELINE_BYTES);

	update_wa_ctx_2_shadow_ctx(wa_ctx);
	return 0;
}

static void release_shadow_batch_buffer(struct intel_vgpu_workload *workload)
{
	struct intel_vgpu *vgpu = workload->vgpu;
	struct drm_i915_private *dev_priv = vgpu->gvt->dev_priv;
	struct intel_vgpu_shadow_bb *bb, *pos;

	if (list_empty(&workload->shadow_bb))
		return;

	bb = list_first_entry(&workload->shadow_bb,
			struct intel_vgpu_shadow_bb, list);

	mutex_lock(&dev_priv->drm.struct_mutex);

	list_for_each_entry_safe(bb, pos, &workload->shadow_bb, list) {
		if (bb->obj) {
			if (bb->accessing)
				i915_gem_obj_finish_shmem_access(bb->obj);

			if (bb->va && !IS_ERR(bb->va))
				i915_gem_object_unpin_map(bb->obj);

			if (bb->vma && !IS_ERR(bb->vma)) {
				i915_vma_unpin(bb->vma);
				i915_vma_close(bb->vma);
			}
			__i915_gem_object_release_unless_active(bb->obj);
		}
		list_del(&bb->list);
		kfree(bb);
	}

	mutex_unlock(&dev_priv->drm.struct_mutex);
}

static int prepare_workload(struct intel_vgpu_workload *workload)
{
	struct intel_vgpu *vgpu = workload->vgpu;
	int ret = 0;

	ret = intel_vgpu_pin_mm(workload->shadow_mm);
	if (ret) {
		gvt_vgpu_err("fail to vgpu pin mm\n");
		return ret;
	}

	ret = intel_vgpu_sync_oos_pages(workload->vgpu);
	if (ret) {
		gvt_vgpu_err("fail to vgpu sync oos pages\n");
		goto err_unpin_mm;
	}

	ret = intel_vgpu_flush_post_shadow(workload->vgpu);
	if (ret) {
		gvt_vgpu_err("fail to flush post shadow\n");
		goto err_unpin_mm;
	}

	ret = intel_gvt_generate_request(workload);
	if (ret) {
		gvt_vgpu_err("fail to generate request\n");
		goto err_unpin_mm;
	}

	ret = prepare_shadow_batch_buffer(workload);
	if (ret) {
		gvt_vgpu_err("fail to prepare_shadow_batch_buffer\n");
		goto err_unpin_mm;
	}

	ret = prepare_shadow_wa_ctx(&workload->wa_ctx);
	if (ret) {
		gvt_vgpu_err("fail to prepare_shadow_wa_ctx\n");
		goto err_shadow_batch;
	}

	if (workload->prepare) {
		ret = workload->prepare(workload);
		if (ret)
			goto err_shadow_wa_ctx;
	}

	return 0;
err_shadow_wa_ctx:
	release_shadow_wa_ctx(&workload->wa_ctx);
err_shadow_batch:
	release_shadow_batch_buffer(workload);
err_unpin_mm:
	intel_vgpu_unpin_mm(workload->shadow_mm);
	return ret;
}

static int dispatch_workload(struct intel_vgpu_workload *workload)
{
	struct intel_vgpu *vgpu = workload->vgpu;
	struct intel_vgpu_submission *s = &vgpu->submission;
	struct i915_gem_context *shadow_ctx = s->shadow_ctx;
	struct drm_i915_private *dev_priv = vgpu->gvt->dev_priv;
	int ring_id = workload->ring_id;
	struct intel_engine_cs *engine = dev_priv->engine[ring_id];
	int ret = 0;

	gvt_dbg_sched("ring id %d prepare to dispatch workload %p\n",
		ring_id, workload);

	mutex_lock(&dev_priv->drm.struct_mutex);

	ret = intel_gvt_scan_and_shadow_workload(workload);
	if (ret)
		goto out;

	ret = prepare_workload(workload);
	if (ret) {
		engine->context_unpin(engine, shadow_ctx);
		goto out;
	}

out:
	if (ret)
		workload->status = ret;

	if (!IS_ERR_OR_NULL(workload->req)) {
		gvt_dbg_sched("ring id %d submit workload to i915 %p\n",
				ring_id, workload->req);
		i915_add_request(workload->req);
		workload->dispatched = true;
	}

	mutex_unlock(&dev_priv->drm.struct_mutex);
	return ret;
}

static struct intel_vgpu_workload *pick_next_workload(
		struct intel_gvt *gvt, int ring_id)
{
	struct intel_gvt_workload_scheduler *scheduler = &gvt->scheduler;
	struct intel_vgpu_workload *workload = NULL;

	mutex_lock(&gvt->lock);

	/*
	 * no current vgpu / will be scheduled out / no workload
	 * bail out
	 */
	if (!scheduler->current_vgpu) {
		gvt_dbg_sched("ring id %d stop - no current vgpu\n", ring_id);
		goto out;
	}

	if (scheduler->need_reschedule) {
		gvt_dbg_sched("ring id %d stop - will reschedule\n", ring_id);
		goto out;
	}

	if (list_empty(workload_q_head(scheduler->current_vgpu, ring_id)))
		goto out;

	/*
	 * still have current workload, maybe the workload disptacher
	 * fail to submit it for some reason, resubmit it.
	 */
	if (scheduler->current_workload[ring_id]) {
		workload = scheduler->current_workload[ring_id];
		gvt_dbg_sched("ring id %d still have current workload %p\n",
				ring_id, workload);
		goto out;
	}

	/*
	 * pick a workload as current workload
	 * once current workload is set, schedule policy routines
	 * will wait the current workload is finished when trying to
	 * schedule out a vgpu.
	 */
	scheduler->current_workload[ring_id] = container_of(
			workload_q_head(scheduler->current_vgpu, ring_id)->next,
			struct intel_vgpu_workload, list);

	workload = scheduler->current_workload[ring_id];

	gvt_dbg_sched("ring id %d pick new workload %p\n", ring_id, workload);

	atomic_inc(&workload->vgpu->submission.running_workload_num);
out:
	mutex_unlock(&gvt->lock);
	return workload;
}

static void update_guest_context(struct intel_vgpu_workload *workload)
{
	struct intel_vgpu *vgpu = workload->vgpu;
	struct intel_gvt *gvt = vgpu->gvt;
	struct intel_vgpu_submission *s = &vgpu->submission;
	struct i915_gem_context *shadow_ctx = s->shadow_ctx;
	int ring_id = workload->ring_id;
	struct drm_i915_gem_object *ctx_obj =
		shadow_ctx->engine[ring_id].state->obj;
	struct execlist_ring_context *shadow_ring_context;
	struct page *page;
	void *src;
	unsigned long context_gpa, context_page_num;
	int i;

	gvt_dbg_sched("ring id %d workload lrca %x\n", ring_id,
			workload->ctx_desc.lrca);

	context_page_num = gvt->dev_priv->engine[ring_id]->context_size;

	context_page_num = context_page_num >> PAGE_SHIFT;

	if (IS_BROADWELL(gvt->dev_priv) && ring_id == RCS)
		context_page_num = 19;

	i = 2;

	while (i < context_page_num) {
		context_gpa = intel_vgpu_gma_to_gpa(vgpu->gtt.ggtt_mm,
				(u32)((workload->ctx_desc.lrca + i) <<
					I915_GTT_PAGE_SHIFT));
		if (context_gpa == INTEL_GVT_INVALID_ADDR) {
			gvt_vgpu_err("invalid guest context descriptor\n");
			return;
		}

		page = i915_gem_object_get_page(ctx_obj, LRC_HEADER_PAGES + i);
		src = kmap(page);
		intel_gvt_hypervisor_write_gpa(vgpu, context_gpa, src,
				I915_GTT_PAGE_SIZE);
		kunmap(page);
		i++;
	}

	intel_gvt_hypervisor_write_gpa(vgpu, workload->ring_context_gpa +
		RING_CTX_OFF(ring_header.val), &workload->rb_tail, 4);

	page = i915_gem_object_get_page(ctx_obj, LRC_STATE_PN);
	shadow_ring_context = kmap(page);

#define COPY_REG(name) \
	intel_gvt_hypervisor_write_gpa(vgpu, workload->ring_context_gpa + \
		RING_CTX_OFF(name.val), &shadow_ring_context->name.val, 4)

	COPY_REG(ctx_ctrl);
	COPY_REG(ctx_timestamp);

#undef COPY_REG

	intel_gvt_hypervisor_write_gpa(vgpu,
			workload->ring_context_gpa +
			sizeof(*shadow_ring_context),
			(void *)shadow_ring_context +
			sizeof(*shadow_ring_context),
			I915_GTT_PAGE_SIZE - sizeof(*shadow_ring_context));

	kunmap(page);
}

static void clean_workloads(struct intel_vgpu *vgpu, unsigned long engine_mask)
{
	struct intel_vgpu_submission *s = &vgpu->submission;
	struct drm_i915_private *dev_priv = vgpu->gvt->dev_priv;
	struct intel_engine_cs *engine;
	struct intel_vgpu_workload *pos, *n;
	unsigned int tmp;

	/* free the unsubmited workloads in the queues. */
	for_each_engine_masked(engine, dev_priv, engine_mask, tmp) {
		list_for_each_entry_safe(pos, n,
			&s->workload_q_head[engine->id], list) {
			list_del_init(&pos->list);
			intel_vgpu_destroy_workload(pos);
		}
		clear_bit(engine->id, s->shadow_ctx_desc_updated);
	}
}

static void complete_current_workload(struct intel_gvt *gvt, int ring_id)
{
	struct intel_gvt_workload_scheduler *scheduler = &gvt->scheduler;
	struct intel_vgpu_workload *workload =
		scheduler->current_workload[ring_id];
	struct intel_vgpu *vgpu = workload->vgpu;
	struct intel_vgpu_submission *s = &vgpu->submission;
	int event;

	mutex_lock(&gvt->lock);

	/* For the workload w/ request, needs to wait for the context
	 * switch to make sure request is completed.
	 * For the workload w/o request, directly complete the workload.
	 */
	if (workload->req) {
		struct drm_i915_private *dev_priv =
			workload->vgpu->gvt->dev_priv;
		struct intel_engine_cs *engine =
			dev_priv->engine[workload->ring_id];
		wait_event(workload->shadow_ctx_status_wq,
			   !atomic_read(&workload->shadow_ctx_active));

		/* If this request caused GPU hang, req->fence.error will
		 * be set to -EIO. Use -EIO to set workload status so
		 * that when this request caused GPU hang, didn't trigger
		 * context switch interrupt to guest.
		 */
		if (likely(workload->status == -EINPROGRESS)) {
			if (workload->req->fence.error == -EIO)
				workload->status = -EIO;
			else
				workload->status = 0;
		}

		i915_gem_request_put(fetch_and_zero(&workload->req));

		if (!workload->status && !(vgpu->resetting_eng &
					   ENGINE_MASK(ring_id))) {
			update_guest_context(workload);

			for_each_set_bit(event, workload->pending_events,
					 INTEL_GVT_EVENT_MAX)
				intel_vgpu_trigger_virtual_event(vgpu, event);
		}
		mutex_lock(&dev_priv->drm.struct_mutex);
		/* unpin shadow ctx as the shadow_ctx update is done */
		engine->context_unpin(engine, s->shadow_ctx);
		mutex_unlock(&dev_priv->drm.struct_mutex);
	}

	gvt_dbg_sched("ring id %d complete workload %p status %d\n",
			ring_id, workload, workload->status);

	scheduler->current_workload[ring_id] = NULL;

	list_del_init(&workload->list);

	if (!workload->status) {
		release_shadow_batch_buffer(workload);
		release_shadow_wa_ctx(&workload->wa_ctx);
	}

	if (workload->status || (vgpu->resetting_eng & ENGINE_MASK(ring_id))) {
		/* if workload->status is not successful means HW GPU
		 * has occurred GPU hang or something wrong with i915/GVT,
		 * and GVT won't inject context switch interrupt to guest.
		 * So this error is a vGPU hang actually to the guest.
		 * According to this we should emunlate a vGPU hang. If
		 * there are pending workloads which are already submitted
		 * from guest, we should clean them up like HW GPU does.
		 *
		 * if it is in middle of engine resetting, the pending
		 * workloads won't be submitted to HW GPU and will be
		 * cleaned up during the resetting process later, so doing
		 * the workload clean up here doesn't have any impact.
		 **/
		clean_workloads(vgpu, ENGINE_MASK(ring_id));
	}

	workload->complete(workload);

	atomic_dec(&s->running_workload_num);
	wake_up(&scheduler->workload_complete_wq);

	if (gvt->scheduler.need_reschedule)
		intel_gvt_request_service(gvt, INTEL_GVT_REQUEST_EVENT_SCHED);

	mutex_unlock(&gvt->lock);
}

struct workload_thread_param {
	struct intel_gvt *gvt;
	int ring_id;
};

static int workload_thread(void *priv)
{
	struct workload_thread_param *p = (struct workload_thread_param *)priv;
	struct intel_gvt *gvt = p->gvt;
	int ring_id = p->ring_id;
	struct intel_gvt_workload_scheduler *scheduler = &gvt->scheduler;
	struct intel_vgpu_workload *workload = NULL;
	struct intel_vgpu *vgpu = NULL;
	int ret;
	bool need_force_wake = IS_SKYLAKE(gvt->dev_priv)
			|| IS_KABYLAKE(gvt->dev_priv);
	DEFINE_WAIT_FUNC(wait, woken_wake_function);

	kfree(p);

	gvt_dbg_core("workload thread for ring %d started\n", ring_id);

	while (!kthread_should_stop()) {
		add_wait_queue(&scheduler->waitq[ring_id], &wait);
		do {
			workload = pick_next_workload(gvt, ring_id);
			if (workload)
				break;
			wait_woken(&wait, TASK_INTERRUPTIBLE,
				   MAX_SCHEDULE_TIMEOUT);
		} while (!kthread_should_stop());
		remove_wait_queue(&scheduler->waitq[ring_id], &wait);

		if (!workload)
			break;

		gvt_dbg_sched("ring id %d next workload %p vgpu %d\n",
				workload->ring_id, workload,
				workload->vgpu->id);

		intel_runtime_pm_get(gvt->dev_priv);

		gvt_dbg_sched("ring id %d will dispatch workload %p\n",
				workload->ring_id, workload);

		if (need_force_wake)
			intel_uncore_forcewake_get(gvt->dev_priv,
					FORCEWAKE_ALL);

		mutex_lock(&gvt->lock);
		ret = dispatch_workload(workload);
		mutex_unlock(&gvt->lock);

		if (ret) {
			vgpu = workload->vgpu;
			gvt_vgpu_err("fail to dispatch workload, skip\n");
			goto complete;
		}

		gvt_dbg_sched("ring id %d wait workload %p\n",
				workload->ring_id, workload);
		i915_wait_request(workload->req, 0, MAX_SCHEDULE_TIMEOUT);

complete:
		gvt_dbg_sched("will complete workload %p, status: %d\n",
				workload, workload->status);

		complete_current_workload(gvt, ring_id);

		if (need_force_wake)
			intel_uncore_forcewake_put(gvt->dev_priv,
					FORCEWAKE_ALL);

		intel_runtime_pm_put(gvt->dev_priv);
		if (ret && (vgpu_is_vm_unhealthy(ret)))
			enter_failsafe_mode(vgpu, GVT_FAILSAFE_GUEST_ERR);
	}
	return 0;
}

void intel_gvt_wait_vgpu_idle(struct intel_vgpu *vgpu)
{
	struct intel_vgpu_submission *s = &vgpu->submission;
	struct intel_gvt *gvt = vgpu->gvt;
	struct intel_gvt_workload_scheduler *scheduler = &gvt->scheduler;

	if (atomic_read(&s->running_workload_num)) {
		gvt_dbg_sched("wait vgpu idle\n");

		wait_event(scheduler->workload_complete_wq,
				!atomic_read(&s->running_workload_num));
	}
}

void intel_gvt_clean_workload_scheduler(struct intel_gvt *gvt)
{
	struct intel_gvt_workload_scheduler *scheduler = &gvt->scheduler;
	struct intel_engine_cs *engine;
	enum intel_engine_id i;

	gvt_dbg_core("clean workload scheduler\n");

	for_each_engine(engine, gvt->dev_priv, i) {
		atomic_notifier_chain_unregister(
					&engine->context_status_notifier,
					&gvt->shadow_ctx_notifier_block[i]);
		kthread_stop(scheduler->thread[i]);
	}
}

int intel_gvt_init_workload_scheduler(struct intel_gvt *gvt)
{
	struct intel_gvt_workload_scheduler *scheduler = &gvt->scheduler;
	struct workload_thread_param *param = NULL;
	struct intel_engine_cs *engine;
	enum intel_engine_id i;
	int ret;

	gvt_dbg_core("init workload scheduler\n");

	init_waitqueue_head(&scheduler->workload_complete_wq);

	for_each_engine(engine, gvt->dev_priv, i) {
		init_waitqueue_head(&scheduler->waitq[i]);

		param = kzalloc(sizeof(*param), GFP_KERNEL);
		if (!param) {
			ret = -ENOMEM;
			goto err;
		}

		param->gvt = gvt;
		param->ring_id = i;

		scheduler->thread[i] = kthread_run(workload_thread, param,
			"gvt workload %d", i);
		if (IS_ERR(scheduler->thread[i])) {
			gvt_err("fail to create workload thread\n");
			ret = PTR_ERR(scheduler->thread[i]);
			goto err;
		}

		gvt->shadow_ctx_notifier_block[i].notifier_call =
					shadow_context_status_change;
		atomic_notifier_chain_register(&engine->context_status_notifier,
					&gvt->shadow_ctx_notifier_block[i]);
	}
	return 0;
err:
	intel_gvt_clean_workload_scheduler(gvt);
	kfree(param);
	param = NULL;
	return ret;
}

/**
 * intel_vgpu_clean_submission - free submission-related resource for vGPU
 * @vgpu: a vGPU
 *
 * This function is called when a vGPU is being destroyed.
 *
 */
void intel_vgpu_clean_submission(struct intel_vgpu *vgpu)
{
	struct intel_vgpu_submission *s = &vgpu->submission;

	intel_vgpu_select_submission_ops(vgpu, 0);
	i915_gem_context_put(s->shadow_ctx);
	kmem_cache_destroy(s->workloads);
}


/**
 * intel_vgpu_reset_submission - reset submission-related resource for vGPU
 * @vgpu: a vGPU
 * @engine_mask: engines expected to be reset
 *
 * This function is called when a vGPU is being destroyed.
 *
 */
void intel_vgpu_reset_submission(struct intel_vgpu *vgpu,
		unsigned long engine_mask)
{
	struct intel_vgpu_submission *s = &vgpu->submission;

	if (!s->active)
		return;

	clean_workloads(vgpu, engine_mask);
	s->ops->reset(vgpu, engine_mask);
}

/**
 * intel_vgpu_setup_submission - setup submission-related resource for vGPU
 * @vgpu: a vGPU
 *
 * This function is called when a vGPU is being created.
 *
 * Returns:
 * Zero on success, negative error code if failed.
 *
 */
int intel_vgpu_setup_submission(struct intel_vgpu *vgpu)
{
	struct intel_vgpu_submission *s = &vgpu->submission;
	enum intel_engine_id i;
	struct intel_engine_cs *engine;
	int ret;

	s->shadow_ctx = i915_gem_context_create_gvt(
			&vgpu->gvt->dev_priv->drm);
	if (IS_ERR(s->shadow_ctx))
		return PTR_ERR(s->shadow_ctx);

	bitmap_zero(s->shadow_ctx_desc_updated, I915_NUM_ENGINES);

	s->workloads = kmem_cache_create("gvt-g_vgpu_workload",
			sizeof(struct intel_vgpu_workload), 0,
			SLAB_HWCACHE_ALIGN,
			NULL);

	if (!s->workloads) {
		ret = -ENOMEM;
		goto out_shadow_ctx;
	}

	for_each_engine(engine, vgpu->gvt->dev_priv, i)
		INIT_LIST_HEAD(&s->workload_q_head[i]);

	atomic_set(&s->running_workload_num, 0);
	bitmap_zero(s->tlb_handle_pending, I915_NUM_ENGINES);

	return 0;

out_shadow_ctx:
	i915_gem_context_put(s->shadow_ctx);
	return ret;
}

/**
 * intel_vgpu_select_submission_ops - select virtual submission interface
 * @vgpu: a vGPU
 * @interface: expected vGPU virtual submission interface
 *
 * This function is called when guest configures submission interface.
 *
 * Returns:
 * Zero on success, negative error code if failed.
 *
 */
int intel_vgpu_select_submission_ops(struct intel_vgpu *vgpu,
				     unsigned int interface)
{
	struct intel_vgpu_submission *s = &vgpu->submission;
	const struct intel_vgpu_submission_ops *ops[] = {
		[INTEL_VGPU_EXECLIST_SUBMISSION] =
			&intel_vgpu_execlist_submission_ops,
	};
	int ret;

	if (WARN_ON(interface >= ARRAY_SIZE(ops)))
		return -EINVAL;

	if (s->active) {
		s->ops->clean(vgpu);
		s->active = false;
		gvt_dbg_core("vgpu%d: de-select ops [ %s ] \n",
				vgpu->id, s->ops->name);
	}

	if (interface == 0) {
		s->ops = NULL;
		s->virtual_submission_interface = 0;
		gvt_dbg_core("vgpu%d: no submission ops\n", vgpu->id);
		return 0;
	}

	ret = ops[interface]->init(vgpu);
	if (ret)
		return ret;

	s->ops = ops[interface];
	s->virtual_submission_interface = interface;
	s->active = true;

	gvt_dbg_core("vgpu%d: activate ops [ %s ]\n",
			vgpu->id, s->ops->name);

	return 0;
}

/**
 * intel_vgpu_destroy_workload - destroy a vGPU workload
 * @vgpu: a vGPU
 *
 * This function is called when destroy a vGPU workload.
 *
 */
void intel_vgpu_destroy_workload(struct intel_vgpu_workload *workload)
{
	struct intel_vgpu_submission *s = &workload->vgpu->submission;

	if (workload->shadow_mm)
		intel_gvt_mm_unreference(workload->shadow_mm);

	kmem_cache_free(s->workloads, workload);
}

static struct intel_vgpu_workload *
alloc_workload(struct intel_vgpu *vgpu)
{
	struct intel_vgpu_submission *s = &vgpu->submission;
	struct intel_vgpu_workload *workload;

<<<<<<< HEAD
	if (INTEL_INFO(vgpu->gvt->dev_priv)->has_logical_ring_preemption)
		vgpu->shadow_ctx->priority = INT_MAX;

	vgpu->shadow_ctx->engine[RCS].initialised = true;
=======
	workload = kmem_cache_zalloc(s->workloads, GFP_KERNEL);
	if (!workload)
		return ERR_PTR(-ENOMEM);
>>>>>>> 9428088c

	INIT_LIST_HEAD(&workload->list);
	INIT_LIST_HEAD(&workload->shadow_bb);

	init_waitqueue_head(&workload->shadow_ctx_status_wq);
	atomic_set(&workload->shadow_ctx_active, 0);

	workload->status = -EINPROGRESS;
	workload->shadowed = false;
	workload->vgpu = vgpu;

	return workload;
}

#define RING_CTX_OFF(x) \
	offsetof(struct execlist_ring_context, x)

static void read_guest_pdps(struct intel_vgpu *vgpu,
		u64 ring_context_gpa, u32 pdp[8])
{
	u64 gpa;
	int i;

	gpa = ring_context_gpa + RING_CTX_OFF(pdp3_UDW.val);

	for (i = 0; i < 8; i++)
		intel_gvt_hypervisor_read_gpa(vgpu,
				gpa + i * 8, &pdp[7 - i], 4);
}

static int prepare_mm(struct intel_vgpu_workload *workload)
{
	struct execlist_ctx_descriptor_format *desc = &workload->ctx_desc;
	struct intel_vgpu_mm *mm;
	struct intel_vgpu *vgpu = workload->vgpu;
	int page_table_level;
	u32 pdp[8];

	if (desc->addressing_mode == 1) { /* legacy 32-bit */
		page_table_level = 3;
	} else if (desc->addressing_mode == 3) { /* legacy 64 bit */
		page_table_level = 4;
	} else {
		gvt_vgpu_err("Advanced Context mode(SVM) is not supported!\n");
		return -EINVAL;
	}

	read_guest_pdps(workload->vgpu, workload->ring_context_gpa, pdp);

	mm = intel_vgpu_find_ppgtt_mm(workload->vgpu, page_table_level, pdp);
	if (mm) {
		intel_gvt_mm_reference(mm);
	} else {

		mm = intel_vgpu_create_mm(workload->vgpu, INTEL_GVT_MM_PPGTT,
				pdp, page_table_level, 0);
		if (IS_ERR(mm)) {
			gvt_vgpu_err("fail to create mm object.\n");
			return PTR_ERR(mm);
		}
	}
	workload->shadow_mm = mm;
	return 0;
}

#define same_context(a, b) (((a)->context_id == (b)->context_id) && \
		((a)->lrca == (b)->lrca))

#define get_last_workload(q) \
	(list_empty(q) ? NULL : container_of(q->prev, \
	struct intel_vgpu_workload, list))
/**
 * intel_vgpu_create_workload - create a vGPU workload
 * @vgpu: a vGPU
 * @desc: a guest context descriptor
 *
 * This function is called when creating a vGPU workload.
 *
 * Returns:
 * struct intel_vgpu_workload * on success, negative error code in
 * pointer if failed.
 *
 */
struct intel_vgpu_workload *
intel_vgpu_create_workload(struct intel_vgpu *vgpu, int ring_id,
			   struct execlist_ctx_descriptor_format *desc)
{
	struct intel_vgpu_submission *s = &vgpu->submission;
	struct list_head *q = workload_q_head(vgpu, ring_id);
	struct intel_vgpu_workload *last_workload = get_last_workload(q);
	struct intel_vgpu_workload *workload = NULL;
	struct drm_i915_private *dev_priv = vgpu->gvt->dev_priv;
	u64 ring_context_gpa;
	u32 head, tail, start, ctl, ctx_ctl, per_ctx, indirect_ctx;
	int ret;

	ring_context_gpa = intel_vgpu_gma_to_gpa(vgpu->gtt.ggtt_mm,
			(u32)((desc->lrca + 1) << I915_GTT_PAGE_SHIFT));
	if (ring_context_gpa == INTEL_GVT_INVALID_ADDR) {
		gvt_vgpu_err("invalid guest context LRCA: %x\n", desc->lrca);
		return ERR_PTR(-EINVAL);
	}

	intel_gvt_hypervisor_read_gpa(vgpu, ring_context_gpa +
			RING_CTX_OFF(ring_header.val), &head, 4);

	intel_gvt_hypervisor_read_gpa(vgpu, ring_context_gpa +
			RING_CTX_OFF(ring_tail.val), &tail, 4);

	head &= RB_HEAD_OFF_MASK;
	tail &= RB_TAIL_OFF_MASK;

	if (last_workload && same_context(&last_workload->ctx_desc, desc)) {
		gvt_dbg_el("ring id %d cur workload == last\n", ring_id);
		gvt_dbg_el("ctx head %x real head %lx\n", head,
				last_workload->rb_tail);
		/*
		 * cannot use guest context head pointer here,
		 * as it might not be updated at this time
		 */
		head = last_workload->rb_tail;
	}

	gvt_dbg_el("ring id %d begin a new workload\n", ring_id);

	/* record some ring buffer register values for scan and shadow */
	intel_gvt_hypervisor_read_gpa(vgpu, ring_context_gpa +
			RING_CTX_OFF(rb_start.val), &start, 4);
	intel_gvt_hypervisor_read_gpa(vgpu, ring_context_gpa +
			RING_CTX_OFF(rb_ctrl.val), &ctl, 4);
	intel_gvt_hypervisor_read_gpa(vgpu, ring_context_gpa +
			RING_CTX_OFF(ctx_ctrl.val), &ctx_ctl, 4);

	workload = alloc_workload(vgpu);
	if (IS_ERR(workload))
		return workload;

	workload->ring_id = ring_id;
	workload->ctx_desc = *desc;
	workload->ring_context_gpa = ring_context_gpa;
	workload->rb_head = head;
	workload->rb_tail = tail;
	workload->rb_start = start;
	workload->rb_ctl = ctl;

	if (ring_id == RCS) {
		intel_gvt_hypervisor_read_gpa(vgpu, ring_context_gpa +
			RING_CTX_OFF(bb_per_ctx_ptr.val), &per_ctx, 4);
		intel_gvt_hypervisor_read_gpa(vgpu, ring_context_gpa +
			RING_CTX_OFF(rcs_indirect_ctx.val), &indirect_ctx, 4);

		workload->wa_ctx.indirect_ctx.guest_gma =
			indirect_ctx & INDIRECT_CTX_ADDR_MASK;
		workload->wa_ctx.indirect_ctx.size =
			(indirect_ctx & INDIRECT_CTX_SIZE_MASK) *
			CACHELINE_BYTES;
		workload->wa_ctx.per_ctx.guest_gma =
			per_ctx & PER_CTX_ADDR_MASK;
		workload->wa_ctx.per_ctx.valid = per_ctx & 1;
	}

	gvt_dbg_el("workload %p ring id %d head %x tail %x start %x ctl %x\n",
			workload, ring_id, head, tail, start, ctl);

	ret = prepare_mm(workload);
	if (ret) {
		kmem_cache_free(s->workloads, workload);
		return ERR_PTR(ret);
	}

	/* Only scan and shadow the first workload in the queue
	 * as there is only one pre-allocated buf-obj for shadow.
	 */
	if (list_empty(workload_q_head(vgpu, ring_id))) {
		intel_runtime_pm_get(dev_priv);
		mutex_lock(&dev_priv->drm.struct_mutex);
		ret = intel_gvt_scan_and_shadow_workload(workload);
		mutex_unlock(&dev_priv->drm.struct_mutex);
		intel_runtime_pm_put(dev_priv);
	}

	if (ret && (vgpu_is_vm_unhealthy(ret))) {
		enter_failsafe_mode(vgpu, GVT_FAILSAFE_GUEST_ERR);
		intel_vgpu_destroy_workload(workload);
		return ERR_PTR(ret);
	}

	return workload;
}<|MERGE_RESOLUTION|>--- conflicted
+++ resolved
@@ -189,10 +189,7 @@
 		atomic_set(&workload->shadow_ctx_active, 1);
 		break;
 	case INTEL_CONTEXT_SCHEDULE_OUT:
-<<<<<<< HEAD
-=======
 	case INTEL_CONTEXT_SCHEDULE_PREEMPTED:
->>>>>>> 9428088c
 		save_ring_hw_state(workload->vgpu, ring_id);
 		atomic_set(&workload->shadow_ctx_active, 0);
 		break;
@@ -1143,16 +1140,9 @@
 	struct intel_vgpu_submission *s = &vgpu->submission;
 	struct intel_vgpu_workload *workload;
 
-<<<<<<< HEAD
-	if (INTEL_INFO(vgpu->gvt->dev_priv)->has_logical_ring_preemption)
-		vgpu->shadow_ctx->priority = INT_MAX;
-
-	vgpu->shadow_ctx->engine[RCS].initialised = true;
-=======
 	workload = kmem_cache_zalloc(s->workloads, GFP_KERNEL);
 	if (!workload)
 		return ERR_PTR(-ENOMEM);
->>>>>>> 9428088c
 
 	INIT_LIST_HEAD(&workload->list);
 	INIT_LIST_HEAD(&workload->shadow_bb);
