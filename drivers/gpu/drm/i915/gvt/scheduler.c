--- conflicted
+++ resolved
@@ -1224,11 +1224,7 @@
 	enum intel_engine_id i;
 	int ret;
 
-<<<<<<< HEAD
-	ppgtt = i915_ppgtt_create(i915);
-=======
 	ppgtt = i915_ppgtt_create(&i915->gt);
->>>>>>> 26dca6db
 	if (IS_ERR(ppgtt))
 		return PTR_ERR(ppgtt);
 
