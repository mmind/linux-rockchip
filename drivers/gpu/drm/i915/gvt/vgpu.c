/*
 * Copyright(c) 2011-2016 Intel Corporation. All rights reserved.
 *
 * Permission is hereby granted, free of charge, to any person obtaining a
 * copy of this software and associated documentation files (the "Software"),
 * to deal in the Software without restriction, including without limitation
 * the rights to use, copy, modify, merge, publish, distribute, sublicense,
 * and/or sell copies of the Software, and to permit persons to whom the
 * Software is furnished to do so, subject to the following conditions:
 *
 * The above copyright notice and this permission notice (including the next
 * paragraph) shall be included in all copies or substantial portions of the
 * Software.
 *
 * THE SOFTWARE IS PROVIDED "AS IS", WITHOUT WARRANTY OF ANY KIND, EXPRESS OR
 * IMPLIED, INCLUDING BUT NOT LIMITED TO THE WARRANTIES OF MERCHANTABILITY,
 * FITNESS FOR A PARTICULAR PURPOSE AND NONINFRINGEMENT.  IN NO EVENT SHALL
 * THE AUTHORS OR COPYRIGHT HOLDERS BE LIABLE FOR ANY CLAIM, DAMAGES OR OTHER
 * LIABILITY, WHETHER IN AN ACTION OF CONTRACT, TORT OR OTHERWISE, ARISING FROM,
 * OUT OF OR IN CONNECTION WITH THE SOFTWARE OR THE USE OR OTHER DEALINGS IN THE
 * SOFTWARE.
 *
 * Authors:
 *    Eddie Dong <eddie.dong@intel.com>
 *    Kevin Tian <kevin.tian@intel.com>
 *
 * Contributors:
 *    Ping Gao <ping.a.gao@intel.com>
 *    Zhi Wang <zhi.a.wang@intel.com>
 *    Bing Niu <bing.niu@intel.com>
 *
 */

#include "i915_drv.h"
#include "gvt.h"
#include "i915_pvinfo.h"

void populate_pvinfo_page(struct intel_vgpu *vgpu)
{
	/* setup the ballooning information */
<<<<<<< HEAD
	vgpu_vreg64(vgpu, vgtif_reg(magic)) = VGT_MAGIC;
	vgpu_vreg(vgpu, vgtif_reg(version_major)) = 1;
	vgpu_vreg(vgpu, vgtif_reg(version_minor)) = 0;
	vgpu_vreg(vgpu, vgtif_reg(display_ready)) = 0;
	vgpu_vreg(vgpu, vgtif_reg(vgt_id)) = vgpu->id;

	vgpu_vreg(vgpu, vgtif_reg(vgt_caps)) = VGT_CAPS_FULL_48BIT_PPGTT;
	vgpu_vreg(vgpu, vgtif_reg(vgt_caps)) |= VGT_CAPS_HWSP_EMULATION;

	vgpu_vreg(vgpu, vgtif_reg(avail_rs.mappable_gmadr.base)) =
=======
	vgpu_vreg64_t(vgpu, vgtif_reg(magic)) = VGT_MAGIC;
	vgpu_vreg_t(vgpu, vgtif_reg(version_major)) = 1;
	vgpu_vreg_t(vgpu, vgtif_reg(version_minor)) = 0;
	vgpu_vreg_t(vgpu, vgtif_reg(display_ready)) = 0;
	vgpu_vreg_t(vgpu, vgtif_reg(vgt_id)) = vgpu->id;

	vgpu_vreg_t(vgpu, vgtif_reg(vgt_caps)) = VGT_CAPS_FULL_48BIT_PPGTT;
	vgpu_vreg_t(vgpu, vgtif_reg(vgt_caps)) |= VGT_CAPS_HWSP_EMULATION;

	vgpu_vreg_t(vgpu, vgtif_reg(avail_rs.mappable_gmadr.base)) =
>>>>>>> 03f51d4e
		vgpu_aperture_gmadr_base(vgpu);
	vgpu_vreg_t(vgpu, vgtif_reg(avail_rs.mappable_gmadr.size)) =
		vgpu_aperture_sz(vgpu);
	vgpu_vreg_t(vgpu, vgtif_reg(avail_rs.nonmappable_gmadr.base)) =
		vgpu_hidden_gmadr_base(vgpu);
	vgpu_vreg_t(vgpu, vgtif_reg(avail_rs.nonmappable_gmadr.size)) =
		vgpu_hidden_sz(vgpu);

	vgpu_vreg_t(vgpu, vgtif_reg(avail_rs.fence_num)) = vgpu_fence_sz(vgpu);

	gvt_dbg_core("Populate PVINFO PAGE for vGPU %d\n", vgpu->id);
	gvt_dbg_core("aperture base [GMADR] 0x%llx size 0x%llx\n",
		vgpu_aperture_gmadr_base(vgpu), vgpu_aperture_sz(vgpu));
	gvt_dbg_core("hidden base [GMADR] 0x%llx size=0x%llx\n",
		vgpu_hidden_gmadr_base(vgpu), vgpu_hidden_sz(vgpu));
	gvt_dbg_core("fence size %d\n", vgpu_fence_sz(vgpu));

	WARN_ON(sizeof(struct vgt_if) != VGT_PVINFO_SIZE);
}

#define VGPU_MAX_WEIGHT 16
#define VGPU_WEIGHT(vgpu_num)	\
	(VGPU_MAX_WEIGHT / (vgpu_num))

static struct {
	unsigned int low_mm;
	unsigned int high_mm;
	unsigned int fence;

	/* A vGPU with a weight of 8 will get twice as much GPU as a vGPU
	 * with a weight of 4 on a contended host, different vGPU type has
	 * different weight set. Legal weights range from 1 to 16.
	 */
	unsigned int weight;
	enum intel_vgpu_edid edid;
	char *name;
} vgpu_types[] = {
/* Fixed vGPU type table */
	{ MB_TO_BYTES(64), MB_TO_BYTES(384), 4, VGPU_WEIGHT(8), GVT_EDID_1024_768, "8" },
	{ MB_TO_BYTES(128), MB_TO_BYTES(512), 4, VGPU_WEIGHT(4), GVT_EDID_1920_1200, "4" },
	{ MB_TO_BYTES(256), MB_TO_BYTES(1024), 4, VGPU_WEIGHT(2), GVT_EDID_1920_1200, "2" },
	{ MB_TO_BYTES(512), MB_TO_BYTES(2048), 4, VGPU_WEIGHT(1), GVT_EDID_1920_1200, "1" },
};

/**
 * intel_gvt_init_vgpu_types - initialize vGPU type list
 * @gvt : GVT device
 *
 * Initialize vGPU type list based on available resource.
 *
 */
int intel_gvt_init_vgpu_types(struct intel_gvt *gvt)
{
	unsigned int num_types;
	unsigned int i, low_avail, high_avail;
	unsigned int min_low;

	/* vGPU type name is defined as GVTg_Vx_y which contains
	 * physical GPU generation type (e.g V4 as BDW server, V5 as
	 * SKL server).
	 *
	 * Depend on physical SKU resource, might see vGPU types like
	 * GVTg_V4_8, GVTg_V4_4, GVTg_V4_2, etc. We can create
	 * different types of vGPU on same physical GPU depending on
	 * available resource. Each vGPU type will have "avail_instance"
	 * to indicate how many vGPU instance can be created for this
	 * type.
	 *
	 */
	low_avail = gvt_aperture_sz(gvt) - HOST_LOW_GM_SIZE;
	high_avail = gvt_hidden_sz(gvt) - HOST_HIGH_GM_SIZE;
	num_types = sizeof(vgpu_types) / sizeof(vgpu_types[0]);

	gvt->types = kzalloc(num_types * sizeof(struct intel_vgpu_type),
			     GFP_KERNEL);
	if (!gvt->types)
		return -ENOMEM;

	min_low = MB_TO_BYTES(32);
	for (i = 0; i < num_types; ++i) {
		if (low_avail / vgpu_types[i].low_mm == 0)
			break;

		gvt->types[i].low_gm_size = vgpu_types[i].low_mm;
		gvt->types[i].high_gm_size = vgpu_types[i].high_mm;
		gvt->types[i].fence = vgpu_types[i].fence;

		if (vgpu_types[i].weight < 1 ||
					vgpu_types[i].weight > VGPU_MAX_WEIGHT)
			return -EINVAL;

		gvt->types[i].weight = vgpu_types[i].weight;
		gvt->types[i].resolution = vgpu_types[i].edid;
		gvt->types[i].avail_instance = min(low_avail / vgpu_types[i].low_mm,
						   high_avail / vgpu_types[i].high_mm);

		if (IS_GEN8(gvt->dev_priv))
			sprintf(gvt->types[i].name, "GVTg_V4_%s",
						vgpu_types[i].name);
		else if (IS_GEN9(gvt->dev_priv))
			sprintf(gvt->types[i].name, "GVTg_V5_%s",
						vgpu_types[i].name);

		gvt_dbg_core("type[%d]: %s avail %u low %u high %u fence %u weight %u res %s\n",
			     i, gvt->types[i].name,
			     gvt->types[i].avail_instance,
			     gvt->types[i].low_gm_size,
			     gvt->types[i].high_gm_size, gvt->types[i].fence,
			     gvt->types[i].weight,
			     vgpu_edid_str(gvt->types[i].resolution));
	}

	gvt->num_types = i;
	return 0;
}

void intel_gvt_clean_vgpu_types(struct intel_gvt *gvt)
{
	kfree(gvt->types);
}

static void intel_gvt_update_vgpu_types(struct intel_gvt *gvt)
{
	int i;
	unsigned int low_gm_avail, high_gm_avail, fence_avail;
	unsigned int low_gm_min, high_gm_min, fence_min;

	/* Need to depend on maxium hw resource size but keep on
	 * static config for now.
	 */
	low_gm_avail = gvt_aperture_sz(gvt) - HOST_LOW_GM_SIZE -
		gvt->gm.vgpu_allocated_low_gm_size;
	high_gm_avail = gvt_hidden_sz(gvt) - HOST_HIGH_GM_SIZE -
		gvt->gm.vgpu_allocated_high_gm_size;
	fence_avail = gvt_fence_sz(gvt) - HOST_FENCE -
		gvt->fence.vgpu_allocated_fence_num;

	for (i = 0; i < gvt->num_types; i++) {
		low_gm_min = low_gm_avail / gvt->types[i].low_gm_size;
		high_gm_min = high_gm_avail / gvt->types[i].high_gm_size;
		fence_min = fence_avail / gvt->types[i].fence;
		gvt->types[i].avail_instance = min(min(low_gm_min, high_gm_min),
						   fence_min);

		gvt_dbg_core("update type[%d]: %s avail %u low %u high %u fence %u\n",
		       i, gvt->types[i].name,
		       gvt->types[i].avail_instance, gvt->types[i].low_gm_size,
		       gvt->types[i].high_gm_size, gvt->types[i].fence);
	}
}

/**
 * intel_gvt_active_vgpu - activate a virtual GPU
 * @vgpu: virtual GPU
 *
 * This function is called when user wants to activate a virtual GPU.
 *
 */
void intel_gvt_activate_vgpu(struct intel_vgpu *vgpu)
{
	mutex_lock(&vgpu->gvt->lock);
	vgpu->active = true;
	mutex_unlock(&vgpu->gvt->lock);
}

/**
 * intel_gvt_deactive_vgpu - deactivate a virtual GPU
 * @vgpu: virtual GPU
 *
 * This function is called when user wants to deactivate a virtual GPU.
 * All virtual GPU runtime information will be destroyed.
 *
 */
void intel_gvt_deactivate_vgpu(struct intel_vgpu *vgpu)
{
	struct intel_gvt *gvt = vgpu->gvt;

	mutex_lock(&gvt->lock);

	vgpu->active = false;

	if (atomic_read(&vgpu->submission.running_workload_num)) {
		mutex_unlock(&gvt->lock);
		intel_gvt_wait_vgpu_idle(vgpu);
		mutex_lock(&gvt->lock);
	}

	intel_vgpu_stop_schedule(vgpu);
	intel_vgpu_dmabuf_cleanup(vgpu);

	mutex_unlock(&gvt->lock);
}

/**
 * intel_gvt_destroy_vgpu - destroy a virtual GPU
 * @vgpu: virtual GPU
 *
 * This function is called when user wants to destroy a virtual GPU.
 *
 */
void intel_gvt_destroy_vgpu(struct intel_vgpu *vgpu)
{
	struct intel_gvt *gvt = vgpu->gvt;

	mutex_lock(&gvt->lock);

	WARN(vgpu->active, "vGPU is still active!\n");

	intel_gvt_debugfs_remove_vgpu(vgpu);
	idr_remove(&gvt->vgpu_idr, vgpu->id);
	intel_vgpu_clean_sched_policy(vgpu);
	intel_vgpu_clean_submission(vgpu);
	intel_vgpu_clean_display(vgpu);
	intel_vgpu_clean_opregion(vgpu);
	intel_vgpu_clean_gtt(vgpu);
	intel_gvt_hypervisor_detach_vgpu(vgpu);
	intel_vgpu_free_resource(vgpu);
	intel_vgpu_clean_mmio(vgpu);
	intel_vgpu_dmabuf_cleanup(vgpu);
	vfree(vgpu);

	intel_gvt_update_vgpu_types(gvt);
	mutex_unlock(&gvt->lock);
}

#define IDLE_VGPU_IDR 0

/**
 * intel_gvt_create_idle_vgpu - create an idle virtual GPU
 * @gvt: GVT device
 *
 * This function is called when user wants to create an idle virtual GPU.
 *
 * Returns:
 * pointer to intel_vgpu, error pointer if failed.
 */
struct intel_vgpu *intel_gvt_create_idle_vgpu(struct intel_gvt *gvt)
{
	struct intel_vgpu *vgpu;
	enum intel_engine_id i;
	int ret;

	vgpu = vzalloc(sizeof(*vgpu));
	if (!vgpu)
		return ERR_PTR(-ENOMEM);

	vgpu->id = IDLE_VGPU_IDR;
	vgpu->gvt = gvt;

	for (i = 0; i < I915_NUM_ENGINES; i++)
		INIT_LIST_HEAD(&vgpu->submission.workload_q_head[i]);

	ret = intel_vgpu_init_sched_policy(vgpu);
	if (ret)
		goto out_free_vgpu;

	vgpu->active = false;

	return vgpu;

out_free_vgpu:
	vfree(vgpu);
	return ERR_PTR(ret);
}

/**
 * intel_gvt_destroy_vgpu - destroy an idle virtual GPU
 * @vgpu: virtual GPU
 *
 * This function is called when user wants to destroy an idle virtual GPU.
 *
 */
void intel_gvt_destroy_idle_vgpu(struct intel_vgpu *vgpu)
{
	intel_vgpu_clean_sched_policy(vgpu);
	vfree(vgpu);
}

static struct intel_vgpu *__intel_gvt_create_vgpu(struct intel_gvt *gvt,
		struct intel_vgpu_creation_params *param)
{
	struct intel_vgpu *vgpu;
	int ret;

	gvt_dbg_core("handle %llu low %llu MB high %llu MB fence %llu\n",
			param->handle, param->low_gm_sz, param->high_gm_sz,
			param->fence_sz);

	vgpu = vzalloc(sizeof(*vgpu));
	if (!vgpu)
		return ERR_PTR(-ENOMEM);

	mutex_lock(&gvt->lock);

	ret = idr_alloc(&gvt->vgpu_idr, vgpu, IDLE_VGPU_IDR + 1, GVT_MAX_VGPU,
		GFP_KERNEL);
	if (ret < 0)
		goto out_free_vgpu;

	vgpu->id = ret;
	vgpu->handle = param->handle;
	vgpu->gvt = gvt;
	vgpu->sched_ctl.weight = param->weight;
<<<<<<< HEAD

=======
	INIT_LIST_HEAD(&vgpu->dmabuf_obj_list_head);
	idr_init(&vgpu->object_idr);
>>>>>>> 03f51d4e
	intel_vgpu_init_cfg_space(vgpu, param->primary);

	ret = intel_vgpu_init_mmio(vgpu);
	if (ret)
		goto out_clean_idr;

	ret = intel_vgpu_alloc_resource(vgpu, param);
	if (ret)
		goto out_clean_vgpu_mmio;

	populate_pvinfo_page(vgpu);

	ret = intel_gvt_hypervisor_attach_vgpu(vgpu);
	if (ret)
		goto out_clean_vgpu_resource;

	ret = intel_vgpu_init_gtt(vgpu);
	if (ret)
		goto out_detach_hypervisor_vgpu;

	ret = intel_vgpu_init_opregion(vgpu);
	if (ret)
		goto out_clean_gtt;

<<<<<<< HEAD
	ret = intel_vgpu_setup_submission(vgpu);
=======
	ret = intel_vgpu_init_display(vgpu, param->resolution);
>>>>>>> 03f51d4e
	if (ret)
		goto out_clean_opregion;

<<<<<<< HEAD
	ret = intel_vgpu_init_sched_policy(vgpu);
	if (ret)
		goto out_clean_submission;
=======
	ret = intel_vgpu_setup_submission(vgpu);
	if (ret)
		goto out_clean_display;
>>>>>>> 03f51d4e

	ret = intel_gvt_debugfs_add_vgpu(vgpu);
	if (ret)
<<<<<<< HEAD
=======
		goto out_clean_submission;

	ret = intel_gvt_debugfs_add_vgpu(vgpu);
	if (ret)
		goto out_clean_sched_policy;

	ret = intel_gvt_hypervisor_set_opregion(vgpu);
	if (ret)
>>>>>>> 03f51d4e
		goto out_clean_sched_policy;

	mutex_unlock(&gvt->lock);

	return vgpu;

out_clean_sched_policy:
	intel_vgpu_clean_sched_policy(vgpu);
out_clean_submission:
	intel_vgpu_clean_submission(vgpu);
out_clean_display:
	intel_vgpu_clean_display(vgpu);
out_clean_opregion:
	intel_vgpu_clean_opregion(vgpu);
out_clean_gtt:
	intel_vgpu_clean_gtt(vgpu);
out_detach_hypervisor_vgpu:
	intel_gvt_hypervisor_detach_vgpu(vgpu);
out_clean_vgpu_resource:
	intel_vgpu_free_resource(vgpu);
out_clean_vgpu_mmio:
	intel_vgpu_clean_mmio(vgpu);
out_clean_idr:
	idr_remove(&gvt->vgpu_idr, vgpu->id);
out_free_vgpu:
	vfree(vgpu);
	mutex_unlock(&gvt->lock);
	return ERR_PTR(ret);
}

/**
 * intel_gvt_create_vgpu - create a virtual GPU
 * @gvt: GVT device
 * @type: type of the vGPU to create
 *
 * This function is called when user wants to create a virtual GPU.
 *
 * Returns:
 * pointer to intel_vgpu, error pointer if failed.
 */
struct intel_vgpu *intel_gvt_create_vgpu(struct intel_gvt *gvt,
				struct intel_vgpu_type *type)
{
	struct intel_vgpu_creation_params param;
	struct intel_vgpu *vgpu;

	param.handle = 0;
	param.primary = 1;
	param.low_gm_sz = type->low_gm_size;
	param.high_gm_sz = type->high_gm_size;
	param.fence_sz = type->fence;
	param.weight = type->weight;
	param.resolution = type->resolution;

	/* XXX current param based on MB */
	param.low_gm_sz = BYTES_TO_MB(param.low_gm_sz);
	param.high_gm_sz = BYTES_TO_MB(param.high_gm_sz);

	vgpu = __intel_gvt_create_vgpu(gvt, &param);
	if (IS_ERR(vgpu))
		return vgpu;

	/* calculate left instance change for types */
	intel_gvt_update_vgpu_types(gvt);

	return vgpu;
}

/**
 * intel_gvt_reset_vgpu_locked - reset a virtual GPU by DMLR or GT reset
 * @vgpu: virtual GPU
 * @dmlr: vGPU Device Model Level Reset or GT Reset
 * @engine_mask: engines to reset for GT reset
 *
 * This function is called when user wants to reset a virtual GPU through
 * device model reset or GT reset. The caller should hold the gvt lock.
 *
 * vGPU Device Model Level Reset (DMLR) simulates the PCI level reset to reset
 * the whole vGPU to default state as when it is created. This vGPU function
 * is required both for functionary and security concerns.The ultimate goal
 * of vGPU FLR is that reuse a vGPU instance by virtual machines. When we
 * assign a vGPU to a virtual machine we must isse such reset first.
 *
 * Full GT Reset and Per-Engine GT Reset are soft reset flow for GPU engines
 * (Render, Blitter, Video, Video Enhancement). It is defined by GPU Spec.
 * Unlike the FLR, GT reset only reset particular resource of a vGPU per
 * the reset request. Guest driver can issue a GT reset by programming the
 * virtual GDRST register to reset specific virtual GPU engine or all
 * engines.
 *
 * The parameter dev_level is to identify if we will do DMLR or GT reset.
 * The parameter engine_mask is to specific the engines that need to be
 * resetted. If value ALL_ENGINES is given for engine_mask, it means
 * the caller requests a full GT reset that we will reset all virtual
 * GPU engines. For FLR, engine_mask is ignored.
 */
void intel_gvt_reset_vgpu_locked(struct intel_vgpu *vgpu, bool dmlr,
				 unsigned int engine_mask)
{
	struct intel_gvt *gvt = vgpu->gvt;
	struct intel_gvt_workload_scheduler *scheduler = &gvt->scheduler;
	unsigned int resetting_eng = dmlr ? ALL_ENGINES : engine_mask;

	gvt_dbg_core("------------------------------------------\n");
	gvt_dbg_core("resseting vgpu%d, dmlr %d, engine_mask %08x\n",
		     vgpu->id, dmlr, engine_mask);

	vgpu->resetting_eng = resetting_eng;

	intel_vgpu_stop_schedule(vgpu);
	/*
	 * The current_vgpu will set to NULL after stopping the
	 * scheduler when the reset is triggered by current vgpu.
	 */
	if (scheduler->current_vgpu == NULL) {
		mutex_unlock(&gvt->lock);
		intel_gvt_wait_vgpu_idle(vgpu);
		mutex_lock(&gvt->lock);
	}

	intel_vgpu_reset_submission(vgpu, resetting_eng);
	/* full GPU reset or device model level reset */
	if (engine_mask == ALL_ENGINES || dmlr) {
		intel_vgpu_select_submission_ops(vgpu, 0);

		/*fence will not be reset during virtual reset */
		if (dmlr) {
			intel_vgpu_reset_gtt(vgpu);
			intel_vgpu_reset_resource(vgpu);
		}

		intel_vgpu_reset_mmio(vgpu, dmlr);
		populate_pvinfo_page(vgpu);
		intel_vgpu_reset_display(vgpu);

		if (dmlr) {
			intel_vgpu_reset_cfg_space(vgpu);
			/* only reset the failsafe mode when dmlr reset */
			vgpu->failsafe = false;
			vgpu->pv_notified = false;
		}
	}

	vgpu->resetting_eng = 0;
	gvt_dbg_core("reset vgpu%d done\n", vgpu->id);
	gvt_dbg_core("------------------------------------------\n");
}

/**
 * intel_gvt_reset_vgpu - reset a virtual GPU (Function Level)
 * @vgpu: virtual GPU
 *
 * This function is called when user wants to reset a virtual GPU.
 *
 */
void intel_gvt_reset_vgpu(struct intel_vgpu *vgpu)
{
	mutex_lock(&vgpu->gvt->lock);
	intel_gvt_reset_vgpu_locked(vgpu, true, 0);
	mutex_unlock(&vgpu->gvt->lock);
}<|MERGE_RESOLUTION|>--- conflicted
+++ resolved
@@ -38,18 +38,6 @@
 void populate_pvinfo_page(struct intel_vgpu *vgpu)
 {
 	/* setup the ballooning information */
-<<<<<<< HEAD
-	vgpu_vreg64(vgpu, vgtif_reg(magic)) = VGT_MAGIC;
-	vgpu_vreg(vgpu, vgtif_reg(version_major)) = 1;
-	vgpu_vreg(vgpu, vgtif_reg(version_minor)) = 0;
-	vgpu_vreg(vgpu, vgtif_reg(display_ready)) = 0;
-	vgpu_vreg(vgpu, vgtif_reg(vgt_id)) = vgpu->id;
-
-	vgpu_vreg(vgpu, vgtif_reg(vgt_caps)) = VGT_CAPS_FULL_48BIT_PPGTT;
-	vgpu_vreg(vgpu, vgtif_reg(vgt_caps)) |= VGT_CAPS_HWSP_EMULATION;
-
-	vgpu_vreg(vgpu, vgtif_reg(avail_rs.mappable_gmadr.base)) =
-=======
 	vgpu_vreg64_t(vgpu, vgtif_reg(magic)) = VGT_MAGIC;
 	vgpu_vreg_t(vgpu, vgtif_reg(version_major)) = 1;
 	vgpu_vreg_t(vgpu, vgtif_reg(version_minor)) = 0;
@@ -60,7 +48,6 @@
 	vgpu_vreg_t(vgpu, vgtif_reg(vgt_caps)) |= VGT_CAPS_HWSP_EMULATION;
 
 	vgpu_vreg_t(vgpu, vgtif_reg(avail_rs.mappable_gmadr.base)) =
->>>>>>> 03f51d4e
 		vgpu_aperture_gmadr_base(vgpu);
 	vgpu_vreg_t(vgpu, vgtif_reg(avail_rs.mappable_gmadr.size)) =
 		vgpu_aperture_sz(vgpu);
@@ -364,12 +351,8 @@
 	vgpu->handle = param->handle;
 	vgpu->gvt = gvt;
 	vgpu->sched_ctl.weight = param->weight;
-<<<<<<< HEAD
-
-=======
 	INIT_LIST_HEAD(&vgpu->dmabuf_obj_list_head);
 	idr_init(&vgpu->object_idr);
->>>>>>> 03f51d4e
 	intel_vgpu_init_cfg_space(vgpu, param->primary);
 
 	ret = intel_vgpu_init_mmio(vgpu);
@@ -394,37 +377,24 @@
 	if (ret)
 		goto out_clean_gtt;
 
-<<<<<<< HEAD
+	ret = intel_vgpu_init_display(vgpu, param->resolution);
+	if (ret)
+		goto out_clean_opregion;
+
 	ret = intel_vgpu_setup_submission(vgpu);
-=======
-	ret = intel_vgpu_init_display(vgpu, param->resolution);
->>>>>>> 03f51d4e
-	if (ret)
-		goto out_clean_opregion;
-
-<<<<<<< HEAD
+	if (ret)
+		goto out_clean_display;
+
 	ret = intel_vgpu_init_sched_policy(vgpu);
 	if (ret)
 		goto out_clean_submission;
-=======
-	ret = intel_vgpu_setup_submission(vgpu);
-	if (ret)
-		goto out_clean_display;
->>>>>>> 03f51d4e
 
 	ret = intel_gvt_debugfs_add_vgpu(vgpu);
 	if (ret)
-<<<<<<< HEAD
-=======
-		goto out_clean_submission;
-
-	ret = intel_gvt_debugfs_add_vgpu(vgpu);
-	if (ret)
 		goto out_clean_sched_policy;
 
 	ret = intel_gvt_hypervisor_set_opregion(vgpu);
 	if (ret)
->>>>>>> 03f51d4e
 		goto out_clean_sched_policy;
 
 	mutex_unlock(&gvt->lock);
