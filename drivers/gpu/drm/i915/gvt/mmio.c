--- conflicted
+++ resolved
@@ -117,28 +117,6 @@
 		else
 			memcpy(pt, p_data, bytes);
 
-<<<<<<< HEAD
-	} else if (atomic_read(&vgpu->gtt.n_tracked_guest_page)) {
-		struct intel_vgpu_page_track *t;
-
-		/* Since we enter the failsafe mode early during guest boot,
-		 * guest may not have chance to set up its ppgtt table, so
-		 * there should not be any wp pages for guest. Keep the wp
-		 * related code here in case we need to handle it in furture.
-		 */
-		t = intel_vgpu_find_tracked_page(vgpu, pa >> PAGE_SHIFT);
-		if (t) {
-			/* remove write protection to prevent furture traps */
-			intel_vgpu_clean_page_track(vgpu, t);
-			if (read)
-				intel_gvt_hypervisor_read_gpa(vgpu, pa,
-						p_data, bytes);
-			else
-				intel_gvt_hypervisor_write_gpa(vgpu, pa,
-						p_data, bytes);
-		}
-=======
->>>>>>> 03f51d4e
 	}
 	mutex_unlock(&gvt->lock);
 }
@@ -168,30 +146,7 @@
 
 	if (vgpu_gpa_is_aperture(vgpu, pa)) {
 		ret = vgpu_aperture_rw(vgpu, pa, p_data, bytes, true);
-<<<<<<< HEAD
-		mutex_unlock(&gvt->lock);
-		return ret;
-	}
-
-	if (atomic_read(&vgpu->gtt.n_tracked_guest_page)) {
-		struct intel_vgpu_page_track *t;
-
-		t = intel_vgpu_find_tracked_page(vgpu, pa >> PAGE_SHIFT);
-		if (t) {
-			ret = intel_gvt_hypervisor_read_gpa(vgpu, pa,
-					p_data, bytes);
-			if (ret) {
-				gvt_vgpu_err("guest page read error %d, "
-					"gfn 0x%lx, pa 0x%llx, var 0x%x, len %d\n",
-					ret, t->gfn, pa, *(u32 *)p_data,
-					bytes);
-			}
-			mutex_unlock(&gvt->lock);
-			return ret;
-		}
-=======
-		goto out;
->>>>>>> 03f51d4e
+		goto out;
 	}
 
 	offset = intel_vgpu_gpa_to_mmio_offset(vgpu, pa);
@@ -269,30 +224,7 @@
 
 	if (vgpu_gpa_is_aperture(vgpu, pa)) {
 		ret = vgpu_aperture_rw(vgpu, pa, p_data, bytes, false);
-<<<<<<< HEAD
-		mutex_unlock(&gvt->lock);
-		return ret;
-	}
-
-	if (atomic_read(&vgpu->gtt.n_tracked_guest_page)) {
-		struct intel_vgpu_page_track *t;
-
-		t = intel_vgpu_find_tracked_page(vgpu, pa >> PAGE_SHIFT);
-		if (t) {
-			ret = t->handler(t, pa, p_data, bytes);
-			if (ret) {
-				gvt_err("guest page write error %d, "
-					"gfn 0x%lx, pa 0x%llx, "
-					"var 0x%x, len %d\n",
-					ret, t->gfn, pa,
-					*(u32 *)p_data, bytes);
-			}
-			mutex_unlock(&gvt->lock);
-			return ret;
-		}
-=======
-		goto out;
->>>>>>> 03f51d4e
+		goto out;
 	}
 
 	offset = intel_vgpu_gpa_to_mmio_offset(vgpu, pa);
