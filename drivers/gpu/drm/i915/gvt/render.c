--- conflicted
+++ resolved
@@ -204,12 +204,6 @@
 	if (WARN_ON(ring_id >= ARRAY_SIZE(regs)))
 		return;
 
-<<<<<<< HEAD
-	if (!(IS_SKYLAKE(dev_priv) || IS_KABYLAKE(dev_priv)))
-		return;
-
-=======
->>>>>>> 1684096b
 	offset.reg = regs[ring_id];
 	for (i = 0; i < 64; i++) {
 		gen9_render_mocs[ring_id][i] = I915_READ(offset);
@@ -245,12 +239,6 @@
 	if (WARN_ON(ring_id >= ARRAY_SIZE(regs)))
 		return;
 
-<<<<<<< HEAD
-	if (!(IS_SKYLAKE(dev_priv) || IS_KABYLAKE(dev_priv)))
-		return;
-
-=======
->>>>>>> 1684096b
 	offset.reg = regs[ring_id];
 	for (i = 0; i < 64; i++) {
 		vgpu_vreg(vgpu, offset) = I915_READ(offset);
