--- conflicted
+++ resolved
@@ -56,8 +56,6 @@
 }
 
 /**
-<<<<<<< HEAD
-=======
  * intel_gvt_hypervisor_host_init - init GVT-g host side
  *
  * Returns:
@@ -87,7 +85,6 @@
 }
 
 /**
->>>>>>> 59331c21
  * intel_gvt_hypervisor_attach_vgpu - call hypervisor to initialize vGPU
  * related stuffs inside hypervisor.
  *
@@ -96,13 +93,10 @@
  */
 static inline int intel_gvt_hypervisor_attach_vgpu(struct intel_vgpu *vgpu)
 {
-<<<<<<< HEAD
-=======
 	/* optional to provide */
 	if (!intel_gvt_host.mpt->attach_vgpu)
 		return 0;
 
->>>>>>> 59331c21
 	return intel_gvt_host.mpt->attach_vgpu(vgpu, &vgpu->handle);
 }
 
@@ -115,13 +109,10 @@
  */
 static inline void intel_gvt_hypervisor_detach_vgpu(struct intel_vgpu *vgpu)
 {
-<<<<<<< HEAD
-=======
 	/* optional to provide */
 	if (!intel_gvt_host.mpt->detach_vgpu)
 		return;
 
->>>>>>> 59331c21
 	intel_gvt_host.mpt->detach_vgpu(vgpu->handle);
 }
 
@@ -270,14 +261,6 @@
 	return intel_gvt_host.mpt->gfn_to_mfn(vgpu->handle, gfn);
 }
 
-<<<<<<< HEAD
-enum {
-	GVT_MAP_APERTURE = 0,
-	GVT_MAP_OPREGION,
-};
-
-=======
->>>>>>> 59331c21
 /**
  * intel_gvt_hypervisor_map_gfn_to_mfn - map a GFN region to MFN
  * @vgpu: a vGPU
@@ -285,10 +268,6 @@
  * @mfn: host PFN
  * @nr: amount of PFNs
  * @map: map or unmap
-<<<<<<< HEAD
- * @type: map type
-=======
->>>>>>> 59331c21
  *
  * Returns:
  * Zero on success, negative error code if failed.
@@ -296,12 +275,6 @@
 static inline int intel_gvt_hypervisor_map_gfn_to_mfn(
 		struct intel_vgpu *vgpu, unsigned long gfn,
 		unsigned long mfn, unsigned int nr,
-<<<<<<< HEAD
-		bool map, int type)
-{
-	return intel_gvt_host.mpt->map_gfn_to_mfn(vgpu->handle, gfn, mfn, nr,
-						  map, type);
-=======
 		bool map)
 {
 	/* a MPT implementation could have MMIO mapped elsewhere */
@@ -310,7 +283,6 @@
 
 	return intel_gvt_host.mpt->map_gfn_to_mfn(vgpu->handle, gfn, mfn, nr,
 						  map);
->>>>>>> 59331c21
 }
 
 /**
@@ -326,13 +298,10 @@
 static inline int intel_gvt_hypervisor_set_trap_area(
 		struct intel_vgpu *vgpu, u64 start, u64 end, bool map)
 {
-<<<<<<< HEAD
-=======
 	/* a MPT implementation could have MMIO trapped elsewhere */
 	if (!intel_gvt_host.mpt->set_trap_area)
 		return 0;
 
->>>>>>> 59331c21
 	return intel_gvt_host.mpt->set_trap_area(vgpu->handle, start, end, map);
 }
 
