--- conflicted
+++ resolved
@@ -1564,10 +1564,6 @@
 #define assert_pipe_disabled(d, p) assert_pipe(d, p, false)
 void intel_prepare_reset(struct drm_i915_private *dev_priv);
 void intel_finish_reset(struct drm_i915_private *dev_priv);
-<<<<<<< HEAD
-unsigned int skl_cdclk_get_vco(unsigned int freq);
-=======
->>>>>>> f1a3b43c
 void intel_dp_get_m_n(struct intel_crtc *crtc,
 		      struct intel_crtc_state *pipe_config);
 void intel_dp_set_m_n(const struct intel_crtc_state *crtc_state,
@@ -1616,113 +1612,5 @@
 				   u32 pixel_format, u64 modifier,
 				   unsigned int rotation);
 int bdw_get_pipemisc_bpp(struct intel_crtc *crtc);
-<<<<<<< HEAD
-
-/* intel_runtime_pm.c */
-#define BITS_PER_WAKEREF	\
-	BITS_PER_TYPE(struct_member(struct i915_runtime_pm, wakeref_count))
-#define INTEL_RPM_WAKELOCK_SHIFT	(BITS_PER_WAKEREF / 2)
-#define INTEL_RPM_WAKELOCK_BIAS		(1 << INTEL_RPM_WAKELOCK_SHIFT)
-#define INTEL_RPM_RAW_WAKEREF_MASK	(INTEL_RPM_WAKELOCK_BIAS - 1)
-
-static inline int
-intel_rpm_raw_wakeref_count(int wakeref_count)
-{
-	return wakeref_count & INTEL_RPM_RAW_WAKEREF_MASK;
-}
-
-static inline int
-intel_rpm_wakelock_count(int wakeref_count)
-{
-	return wakeref_count >> INTEL_RPM_WAKELOCK_SHIFT;
-}
-
-static inline void
-assert_rpm_device_not_suspended(struct i915_runtime_pm *rpm)
-{
-	WARN_ONCE(rpm->suspended,
-		  "Device suspended during HW access\n");
-}
-
-static inline void
-____assert_rpm_raw_wakeref_held(struct i915_runtime_pm *rpm, int wakeref_count)
-{
-	assert_rpm_device_not_suspended(rpm);
-	WARN_ONCE(!intel_rpm_raw_wakeref_count(wakeref_count),
-		  "RPM raw-wakeref not held\n");
-}
-
-static inline void
-____assert_rpm_wakelock_held(struct i915_runtime_pm *rpm, int wakeref_count)
-{
-	____assert_rpm_raw_wakeref_held(rpm, wakeref_count);
-	WARN_ONCE(!intel_rpm_wakelock_count(wakeref_count),
-		  "RPM wakelock ref not held during HW access\n");
-}
-
-static inline void
-assert_rpm_raw_wakeref_held(struct drm_i915_private *i915)
-{
-	struct i915_runtime_pm *rpm = &i915->runtime_pm;
-
-	____assert_rpm_raw_wakeref_held(rpm, atomic_read(&rpm->wakeref_count));
-}
-
-static inline void
-__assert_rpm_wakelock_held(struct i915_runtime_pm *rpm)
-{
-	____assert_rpm_wakelock_held(rpm, atomic_read(&rpm->wakeref_count));
-}
-
-static inline void
-assert_rpm_wakelock_held(struct drm_i915_private *i915)
-{
-	__assert_rpm_wakelock_held(&i915->runtime_pm);
-}
-
-/**
- * disable_rpm_wakeref_asserts - disable the RPM assert checks
- * @i915: i915 device instance
- *
- * This function disable asserts that check if we hold an RPM wakelock
- * reference, while keeping the device-not-suspended checks still enabled.
- * It's meant to be used only in special circumstances where our rule about
- * the wakelock refcount wrt. the device power state doesn't hold. According
- * to this rule at any point where we access the HW or want to keep the HW in
- * an active state we must hold an RPM wakelock reference acquired via one of
- * the intel_runtime_pm_get() helpers. Currently there are a few special spots
- * where this rule doesn't hold: the IRQ and suspend/resume handlers, the
- * forcewake release timer, and the GPU RPS and hangcheck works. All other
- * users should avoid using this function.
- *
- * Any calls to this function must have a symmetric call to
- * enable_rpm_wakeref_asserts().
- */
-static inline void
-disable_rpm_wakeref_asserts(struct drm_i915_private *i915)
-{
-	atomic_add(INTEL_RPM_WAKELOCK_BIAS + 1,
-		   &i915->runtime_pm.wakeref_count);
-}
-
-/**
- * enable_rpm_wakeref_asserts - re-enable the RPM assert checks
- * @i915: i915 device instance
- *
- * This function re-enables the RPM assert checks after disabling them with
- * disable_rpm_wakeref_asserts. It's meant to be used only in special
- * circumstances otherwise its use should be avoided.
- *
- * Any calls to this function must have a symmetric call to
- * disable_rpm_wakeref_asserts().
- */
-static inline void
-enable_rpm_wakeref_asserts(struct drm_i915_private *i915)
-{
-	atomic_sub(INTEL_RPM_WAKELOCK_BIAS + 1,
-		   &i915->runtime_pm.wakeref_count);
-}
-=======
->>>>>>> f1a3b43c
 
 #endif /* __INTEL_DRV_H__ */