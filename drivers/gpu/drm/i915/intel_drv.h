--- conflicted
+++ resolved
@@ -503,17 +503,6 @@
 			/* gen9+ only needs 1-step wm programming */
 			struct skl_pipe_wm optimal;
 			struct skl_ddb_entry ddb;
-<<<<<<< HEAD
-
-			/* cached plane data rate */
-			unsigned plane_data_rate[I915_MAX_PLANES];
-			unsigned plane_y_data_rate[I915_MAX_PLANES];
-
-			/* minimum block allocation */
-			uint16_t minimum_blocks[I915_MAX_PLANES];
-			uint16_t minimum_y_blocks[I915_MAX_PLANES];
-=======
->>>>>>> 59331c21
 		} skl;
 	};
 
@@ -740,9 +729,6 @@
 		/* allow CxSR on this pipe */
 		bool cxsr_allowed;
 	} wm;
-
-	/* gen9+: ddb allocation currently being used */
-	struct skl_ddb_entry hw_ddb;
 
 	int scanline_offset;
 
@@ -977,11 +963,7 @@
 struct intel_lspcon {
 	bool active;
 	enum drm_lspcon_mode mode;
-<<<<<<< HEAD
-	struct drm_dp_aux *aux;
-=======
 	bool desc_valid;
->>>>>>> 59331c21
 };
 
 struct intel_digital_port {
@@ -1722,19 +1704,11 @@
 
 
 /* intel_pm.c */
-<<<<<<< HEAD
-void intel_init_clock_gating(struct drm_device *dev);
-void intel_suspend_hw(struct drm_device *dev);
-int ilk_wm_max_level(const struct drm_i915_private *dev_priv);
-void intel_update_watermarks(struct drm_crtc *crtc);
-void intel_init_pm(struct drm_device *dev);
-=======
 void intel_init_clock_gating(struct drm_i915_private *dev_priv);
 void intel_suspend_hw(struct drm_i915_private *dev_priv);
 int ilk_wm_max_level(const struct drm_i915_private *dev_priv);
 void intel_update_watermarks(struct intel_crtc *crtc);
 void intel_init_pm(struct drm_i915_private *dev_priv);
->>>>>>> 59331c21
 void intel_init_clock_gating_hooks(struct drm_i915_private *dev_priv);
 void intel_pm_setup(struct drm_device *dev);
 void intel_gpu_ips_init(struct drm_i915_private *dev_priv);
@@ -1765,24 +1739,9 @@
 int intel_disable_sagv(struct drm_i915_private *dev_priv);
 bool skl_wm_level_equals(const struct skl_wm_level *l1,
 			 const struct skl_wm_level *l2);
-<<<<<<< HEAD
-bool skl_ddb_allocation_equals(const struct skl_ddb_allocation *old,
-			       const struct skl_ddb_allocation *new,
-			       enum pipe pipe);
-bool skl_ddb_allocation_overlaps(struct drm_atomic_state *state,
-				 struct intel_crtc *intel_crtc);
-void skl_write_cursor_wm(struct intel_crtc *intel_crtc,
-			 const struct skl_plane_wm *wm,
-			 const struct skl_ddb_allocation *ddb);
-void skl_write_plane_wm(struct intel_crtc *intel_crtc,
-			const struct skl_plane_wm *wm,
-			const struct skl_ddb_allocation *ddb,
-			int plane);
-=======
 bool skl_ddb_allocation_overlaps(const struct skl_ddb_entry **entries,
 				 const struct skl_ddb_entry *ddb,
 				 int ignore);
->>>>>>> 59331c21
 uint32_t ilk_pipe_pixel_rate(const struct intel_crtc_state *pipe_config);
 bool ilk_disable_lp_wm(struct drm_device *dev);
 int sanitize_rc6_option(struct drm_i915_private *dev_priv, int enable_rc6);
