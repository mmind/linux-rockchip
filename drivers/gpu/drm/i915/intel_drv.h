/*
 * Copyright (c) 2006 Dave Airlie <airlied@linux.ie>
 * Copyright (c) 2007-2008 Intel Corporation
 *   Jesse Barnes <jesse.barnes@intel.com>
 *
 * Permission is hereby granted, free of charge, to any person obtaining a
 * copy of this software and associated documentation files (the "Software"),
 * to deal in the Software without restriction, including without limitation
 * the rights to use, copy, modify, merge, publish, distribute, sublicense,
 * and/or sell copies of the Software, and to permit persons to whom the
 * Software is furnished to do so, subject to the following conditions:
 *
 * The above copyright notice and this permission notice (including the next
 * paragraph) shall be included in all copies or substantial portions of the
 * Software.
 *
 * THE SOFTWARE IS PROVIDED "AS IS", WITHOUT WARRANTY OF ANY KIND, EXPRESS OR
 * IMPLIED, INCLUDING BUT NOT LIMITED TO THE WARRANTIES OF MERCHANTABILITY,
 * FITNESS FOR A PARTICULAR PURPOSE AND NONINFRINGEMENT.  IN NO EVENT SHALL
 * THE AUTHORS OR COPYRIGHT HOLDERS BE LIABLE FOR ANY CLAIM, DAMAGES OR OTHER
 * LIABILITY, WHETHER IN AN ACTION OF CONTRACT, TORT OR OTHERWISE, ARISING
 * FROM, OUT OF OR IN CONNECTION WITH THE SOFTWARE OR THE USE OR OTHER DEALINGS
 * IN THE SOFTWARE.
 */
#ifndef __INTEL_DRV_H__
#define __INTEL_DRV_H__

#include <linux/async.h>
#include <linux/i2c.h>
#include <linux/hdmi.h>
#include <linux/sched/clock.h>
#include <drm/i915_drm.h>
#include "i915_drv.h"
#include <drm/drm_crtc.h>
#include <drm/drm_crtc_helper.h>
#include <drm/drm_encoder.h>
#include <drm/drm_fb_helper.h>
#include <drm/drm_dp_dual_mode_helper.h>
#include <drm/drm_dp_mst_helper.h>
#include <drm/drm_rect.h>
#include <drm/drm_atomic.h>

/**
 * _wait_for - magic (register) wait macro
 *
 * Does the right thing for modeset paths when run under kdgb or similar atomic
 * contexts. Note that it's important that we check the condition again after
 * having timed out, since the timeout could be due to preemption or similar and
 * we've never had a chance to check the condition before the timeout.
 *
 * TODO: When modesetting has fully transitioned to atomic, the below
 * drm_can_sleep() can be removed and in_atomic()/!in_atomic() asserts
 * added.
 */
#define _wait_for(COND, US, W) ({ \
	unsigned long timeout__ = jiffies + usecs_to_jiffies(US) + 1;	\
	int ret__;							\
	for (;;) {							\
		bool expired__ = time_after(jiffies, timeout__);	\
		if (COND) {						\
			ret__ = 0;					\
			break;						\
		}							\
		if (expired__) {					\
			ret__ = -ETIMEDOUT;				\
			break;						\
		}							\
		if ((W) && drm_can_sleep()) {				\
			usleep_range((W), (W)*2);			\
		} else {						\
			cpu_relax();					\
		}							\
	}								\
	ret__;								\
})

#define wait_for(COND, MS)	  	_wait_for((COND), (MS) * 1000, 1000)

/* If CONFIG_PREEMPT_COUNT is disabled, in_atomic() always reports false. */
#if defined(CONFIG_DRM_I915_DEBUG) && defined(CONFIG_PREEMPT_COUNT)
# define _WAIT_FOR_ATOMIC_CHECK(ATOMIC) WARN_ON_ONCE((ATOMIC) && !in_atomic())
#else
# define _WAIT_FOR_ATOMIC_CHECK(ATOMIC) do { } while (0)
#endif

#define _wait_for_atomic(COND, US, ATOMIC) \
({ \
	int cpu, ret, timeout = (US) * 1000; \
	u64 base; \
	_WAIT_FOR_ATOMIC_CHECK(ATOMIC); \
	BUILD_BUG_ON((US) > 50000); \
	if (!(ATOMIC)) { \
		preempt_disable(); \
		cpu = smp_processor_id(); \
	} \
	base = local_clock(); \
	for (;;) { \
		u64 now = local_clock(); \
		if (!(ATOMIC)) \
			preempt_enable(); \
		if (COND) { \
			ret = 0; \
			break; \
		} \
		if (now - base >= timeout) { \
			ret = -ETIMEDOUT; \
			break; \
		} \
		cpu_relax(); \
		if (!(ATOMIC)) { \
			preempt_disable(); \
			if (unlikely(cpu != smp_processor_id())) { \
				timeout -= now - base; \
				cpu = smp_processor_id(); \
				base = local_clock(); \
			} \
		} \
	} \
	ret; \
})

#define wait_for_us(COND, US) \
({ \
	int ret__; \
	BUILD_BUG_ON(!__builtin_constant_p(US)); \
	if ((US) > 10) \
		ret__ = _wait_for((COND), (US), 10); \
	else \
		ret__ = _wait_for_atomic((COND), (US), 0); \
	ret__; \
})

#define wait_for_atomic(COND, MS)	_wait_for_atomic((COND), (MS) * 1000, 1)
#define wait_for_atomic_us(COND, US)	_wait_for_atomic((COND), (US), 1)

#define KHz(x) (1000 * (x))
#define MHz(x) KHz(1000 * (x))

/*
 * Display related stuff
 */

/* store information about an Ixxx DVO */
/* The i830->i865 use multiple DVOs with multiple i2cs */
/* the i915, i945 have a single sDVO i2c bus - which is different */
#define MAX_OUTPUTS 6
/* maximum connectors per crtcs in the mode set */

/* Maximum cursor sizes */
#define GEN2_CURSOR_WIDTH 64
#define GEN2_CURSOR_HEIGHT 64
#define MAX_CURSOR_WIDTH 256
#define MAX_CURSOR_HEIGHT 256

#define INTEL_I2C_BUS_DVO 1
#define INTEL_I2C_BUS_SDVO 2

/* these are outputs from the chip - integrated only
   external chips are via DVO or SDVO output */
enum intel_output_type {
	INTEL_OUTPUT_UNUSED = 0,
	INTEL_OUTPUT_ANALOG = 1,
	INTEL_OUTPUT_DVO = 2,
	INTEL_OUTPUT_SDVO = 3,
	INTEL_OUTPUT_LVDS = 4,
	INTEL_OUTPUT_TVOUT = 5,
	INTEL_OUTPUT_HDMI = 6,
	INTEL_OUTPUT_DP = 7,
	INTEL_OUTPUT_EDP = 8,
	INTEL_OUTPUT_DSI = 9,
	INTEL_OUTPUT_UNKNOWN = 10,
	INTEL_OUTPUT_DP_MST = 11,
};

#define INTEL_DVO_CHIP_NONE 0
#define INTEL_DVO_CHIP_LVDS 1
#define INTEL_DVO_CHIP_TMDS 2
#define INTEL_DVO_CHIP_TVOUT 4

#define INTEL_DSI_VIDEO_MODE	0
#define INTEL_DSI_COMMAND_MODE	1

struct intel_framebuffer {
	struct drm_framebuffer base;
	struct drm_i915_gem_object *obj;
	struct intel_rotation_info rot_info;

	/* for each plane in the normal GTT view */
	struct {
		unsigned int x, y;
	} normal[2];
	/* for each plane in the rotated GTT view */
	struct {
		unsigned int x, y;
		unsigned int pitch; /* pixels */
	} rotated[2];
};

struct intel_fbdev {
	struct drm_fb_helper helper;
	struct intel_framebuffer *fb;
	struct i915_vma *vma;
	async_cookie_t cookie;
	int preferred_bpp;
};

struct intel_encoder {
	struct drm_encoder base;

	enum intel_output_type type;
	enum port port;
	unsigned int cloneable;
	void (*hot_plug)(struct intel_encoder *);
	bool (*compute_config)(struct intel_encoder *,
			       struct intel_crtc_state *,
			       struct drm_connector_state *);
	void (*pre_pll_enable)(struct intel_encoder *,
			       struct intel_crtc_state *,
			       struct drm_connector_state *);
	void (*pre_enable)(struct intel_encoder *,
			   struct intel_crtc_state *,
			   struct drm_connector_state *);
	void (*enable)(struct intel_encoder *,
		       struct intel_crtc_state *,
		       struct drm_connector_state *);
	void (*disable)(struct intel_encoder *,
			struct intel_crtc_state *,
			struct drm_connector_state *);
	void (*post_disable)(struct intel_encoder *,
			     struct intel_crtc_state *,
			     struct drm_connector_state *);
	void (*post_pll_disable)(struct intel_encoder *,
				 struct intel_crtc_state *,
				 struct drm_connector_state *);
	/* Read out the current hw state of this connector, returning true if
	 * the encoder is active. If the encoder is enabled it also set the pipe
	 * it is connected to in the pipe parameter. */
	bool (*get_hw_state)(struct intel_encoder *, enum pipe *pipe);
	/* Reconstructs the equivalent mode flags for the current hardware
	 * state. This must be called _after_ display->get_pipe_config has
	 * pre-filled the pipe config. Note that intel_encoder->base.crtc must
	 * be set correctly before calling this function. */
	void (*get_config)(struct intel_encoder *,
			   struct intel_crtc_state *pipe_config);
	/*
	 * Called during system suspend after all pending requests for the
	 * encoder are flushed (for example for DP AUX transactions) and
	 * device interrupts are disabled.
	 */
	void (*suspend)(struct intel_encoder *);
	int crtc_mask;
	enum hpd_pin hpd_pin;
	/* for communication with audio component; protected by av_mutex */
	const struct drm_connector *audio_connector;
};

struct intel_panel {
	struct drm_display_mode *fixed_mode;
	struct drm_display_mode *downclock_mode;
	int fitting_mode;

	/* backlight */
	struct {
		bool present;
		u32 level;
		u32 min;
		u32 max;
		bool enabled;
		bool combination_mode;	/* gen 2/4 only */
		bool active_low_pwm;
		bool alternate_pwm_increment;	/* lpt+ */

		/* PWM chip */
		bool util_pin_active_low;	/* bxt+ */
		u8 controller;		/* bxt+ only */
		struct pwm_device *pwm;

		struct backlight_device *device;

		/* Connector and platform specific backlight functions */
		int (*setup)(struct intel_connector *connector, enum pipe pipe);
		uint32_t (*get)(struct intel_connector *connector);
		void (*set)(struct intel_connector *connector, uint32_t level);
		void (*disable)(struct intel_connector *connector);
		void (*enable)(struct intel_connector *connector);
		uint32_t (*hz_to_pwm)(struct intel_connector *connector,
				      uint32_t hz);
		void (*power)(struct intel_connector *, bool enable);
	} backlight;
};

struct intel_connector {
	struct drm_connector base;
	/*
	 * The fixed encoder this connector is connected to.
	 */
	struct intel_encoder *encoder;

	/* ACPI device id for ACPI and driver cooperation */
	u32 acpi_device_id;

	/* Reads out the current hw, returning true if the connector is enabled
	 * and active (i.e. dpms ON state). */
	bool (*get_hw_state)(struct intel_connector *);

	/* Panel info for eDP and LVDS */
	struct intel_panel panel;

	/* Cached EDID for eDP and LVDS. May hold ERR_PTR for invalid EDID. */
	struct edid *edid;
	struct edid *detect_edid;

	/* since POLL and HPD connectors may use the same HPD line keep the native
	   state of connector->polled in case hotplug storm detection changes it */
	u8 polled;

	void *port; /* store this opaque as its illegal to dereference it */

	struct intel_dp *mst_port;
};

struct dpll {
	/* given values */
	int n;
	int m1, m2;
	int p1, p2;
	/* derived values */
	int	dot;
	int	vco;
	int	m;
	int	p;
};

struct intel_atomic_state {
	struct drm_atomic_state base;

	unsigned int cdclk;

	/*
	 * Calculated device cdclk, can be different from cdclk
	 * only when all crtc's are DPMS off.
	 */
	unsigned int dev_cdclk;

	bool dpll_set, modeset;

	/*
	 * Does this transaction change the pipes that are active?  This mask
	 * tracks which CRTC's have changed their active state at the end of
	 * the transaction (not counting the temporary disable during modesets).
	 * This mask should only be non-zero when intel_state->modeset is true,
	 * but the converse is not necessarily true; simply changing a mode may
	 * not flip the final active status of any CRTC's
	 */
	unsigned int active_pipe_changes;

	unsigned int active_crtcs;
	unsigned int min_pixclk[I915_MAX_PIPES];

	/* SKL/KBL Only */
	unsigned int cdclk_pll_vco;

	struct intel_shared_dpll_state shared_dpll[I915_NUM_PLLS];

	/*
	 * Current watermarks can't be trusted during hardware readout, so
	 * don't bother calculating intermediate watermarks.
	 */
	bool skip_intermediate_wm;

	/* Gen9+ only */
	struct skl_wm_values wm_results;

	struct i915_sw_fence commit_ready;
};

struct intel_plane_state {
	struct drm_plane_state base;
	struct drm_rect clip;
	struct i915_vma *vma;

	struct {
		u32 offset;
		int x, y;
	} main;
	struct {
		u32 offset;
		int x, y;
	} aux;

	/*
	 * scaler_id
	 *    = -1 : not using a scaler
	 *    >=  0 : using a scalers
	 *
	 * plane requiring a scaler:
	 *   - During check_plane, its bit is set in
	 *     crtc_state->scaler_state.scaler_users by calling helper function
	 *     update_scaler_plane.
	 *   - scaler_id indicates the scaler it got assigned.
	 *
	 * plane doesn't require a scaler:
	 *   - this can happen when scaling is no more required or plane simply
	 *     got disabled.
	 *   - During check_plane, corresponding bit is reset in
	 *     crtc_state->scaler_state.scaler_users by calling helper function
	 *     update_scaler_plane.
	 */
	int scaler_id;

	struct drm_intel_sprite_colorkey ckey;
};

struct intel_initial_plane_config {
	struct intel_framebuffer *fb;
	unsigned int tiling;
	int size;
	u32 base;
};

#define SKL_MIN_SRC_W 8
#define SKL_MAX_SRC_W 4096
#define SKL_MIN_SRC_H 8
#define SKL_MAX_SRC_H 4096
#define SKL_MIN_DST_W 8
#define SKL_MAX_DST_W 4096
#define SKL_MIN_DST_H 8
#define SKL_MAX_DST_H 4096

struct intel_scaler {
	int in_use;
	uint32_t mode;
};

struct intel_crtc_scaler_state {
#define SKL_NUM_SCALERS 2
	struct intel_scaler scalers[SKL_NUM_SCALERS];

	/*
	 * scaler_users: keeps track of users requesting scalers on this crtc.
	 *
	 *     If a bit is set, a user is using a scaler.
	 *     Here user can be a plane or crtc as defined below:
	 *       bits 0-30 - plane (bit position is index from drm_plane_index)
	 *       bit 31    - crtc
	 *
	 * Instead of creating a new index to cover planes and crtc, using
	 * existing drm_plane_index for planes which is well less than 31
	 * planes and bit 31 for crtc. This should be fine to cover all
	 * our platforms.
	 *
	 * intel_atomic_setup_scalers will setup available scalers to users
	 * requesting scalers. It will gracefully fail if request exceeds
	 * avilability.
	 */
#define SKL_CRTC_INDEX 31
	unsigned scaler_users;

	/* scaler used by crtc for panel fitting purpose */
	int scaler_id;
};

/* drm_mode->private_flags */
#define I915_MODE_FLAG_INHERITED 1

struct intel_pipe_wm {
	struct intel_wm_level wm[5];
	struct intel_wm_level raw_wm[5];
	uint32_t linetime;
	bool fbc_wm_enabled;
	bool pipe_enabled;
	bool sprites_enabled;
	bool sprites_scaled;
};

struct skl_plane_wm {
	struct skl_wm_level wm[8];
	struct skl_wm_level trans_wm;
};

struct skl_pipe_wm {
	struct skl_plane_wm planes[I915_MAX_PLANES];
	uint32_t linetime;
};

struct intel_crtc_wm_state {
	union {
		struct {
			/*
			 * Intermediate watermarks; these can be
			 * programmed immediately since they satisfy
			 * both the current configuration we're
			 * switching away from and the new
			 * configuration we're switching to.
			 */
			struct intel_pipe_wm intermediate;

			/*
			 * Optimal watermarks, programmed post-vblank
			 * when this state is committed.
			 */
			struct intel_pipe_wm optimal;
		} ilk;

		struct {
			/* gen9+ only needs 1-step wm programming */
			struct skl_pipe_wm optimal;
			struct skl_ddb_entry ddb;
		} skl;
	};

	/*
	 * Platforms with two-step watermark programming will need to
	 * update watermark programming post-vblank to switch from the
	 * safe intermediate watermarks to the optimal final
	 * watermarks.
	 */
	bool need_postvbl_update;
};

struct intel_crtc_state {
	struct drm_crtc_state base;

	/**
	 * quirks - bitfield with hw state readout quirks
	 *
	 * For various reasons the hw state readout code might not be able to
	 * completely faithfully read out the current state. These cases are
	 * tracked with quirk flags so that fastboot and state checker can act
	 * accordingly.
	 */
#define PIPE_CONFIG_QUIRK_MODE_SYNC_FLAGS	(1<<0) /* unreliable sync mode.flags */
	unsigned long quirks;

	unsigned fb_bits; /* framebuffers to flip */
	bool update_pipe; /* can a fast modeset be performed? */
	bool disable_cxsr;
	bool update_wm_pre, update_wm_post; /* watermarks are updated */
	bool fb_changed; /* fb on any of the planes is changed */

	/* Pipe source size (ie. panel fitter input size)
	 * All planes will be positioned inside this space,
	 * and get clipped at the edges. */
	int pipe_src_w, pipe_src_h;

	/* Whether to set up the PCH/FDI. Note that we never allow sharing
	 * between pch encoders and cpu encoders. */
	bool has_pch_encoder;

	/* Are we sending infoframes on the attached port */
	bool has_infoframe;

	/* CPU Transcoder for the pipe. Currently this can only differ from the
	 * pipe on Haswell and later (where we have a special eDP transcoder)
	 * and Broxton (where we have special DSI transcoders). */
	enum transcoder cpu_transcoder;

	/*
	 * Use reduced/limited/broadcast rbg range, compressing from the full
	 * range fed into the crtcs.
	 */
	bool limited_color_range;

	/* Bitmask of encoder types (enum intel_output_type)
	 * driven by the pipe.
	 */
	unsigned int output_types;

	/* Whether we should send NULL infoframes. Required for audio. */
	bool has_hdmi_sink;

	/* Audio enabled on this pipe. Only valid if either has_hdmi_sink or
	 * has_dp_encoder is set. */
	bool has_audio;

	/*
	 * Enable dithering, used when the selected pipe bpp doesn't match the
	 * plane bpp.
	 */
	bool dither;

	/* Controls for the clock computation, to override various stages. */
	bool clock_set;

	/* SDVO TV has a bunch of special case. To make multifunction encoders
	 * work correctly, we need to track this at runtime.*/
	bool sdvo_tv_clock;

	/*
	 * crtc bandwidth limit, don't increase pipe bpp or clock if not really
	 * required. This is set in the 2nd loop of calling encoder's
	 * ->compute_config if the first pick doesn't work out.
	 */
	bool bw_constrained;

	/* Settings for the intel dpll used on pretty much everything but
	 * haswell. */
	struct dpll dpll;

	/* Selected dpll when shared or NULL. */
	struct intel_shared_dpll *shared_dpll;

	/* Actual register state of the dpll, for shared dpll cross-checking. */
	struct intel_dpll_hw_state dpll_hw_state;

	/* DSI PLL registers */
	struct {
		u32 ctrl, div;
	} dsi_pll;

	int pipe_bpp;
	struct intel_link_m_n dp_m_n;

	/* m2_n2 for eDP downclock */
	struct intel_link_m_n dp_m2_n2;
	bool has_drrs;

	/*
	 * Frequence the dpll for the port should run at. Differs from the
	 * adjusted dotclock e.g. for DP or 12bpc hdmi mode. This is also
	 * already multiplied by pixel_multiplier.
	 */
	int port_clock;

	/* Used by SDVO (and if we ever fix it, HDMI). */
	unsigned pixel_multiplier;

	uint8_t lane_count;

	/*
	 * Used by platforms having DP/HDMI PHY with programmable lane
	 * latency optimization.
	 */
	uint8_t lane_lat_optim_mask;

	/* Panel fitter controls for gen2-gen4 + VLV */
	struct {
		u32 control;
		u32 pgm_ratios;
		u32 lvds_border_bits;
	} gmch_pfit;

	/* Panel fitter placement and size for Ironlake+ */
	struct {
		u32 pos;
		u32 size;
		bool enabled;
		bool force_thru;
	} pch_pfit;

	/* FDI configuration, only valid if has_pch_encoder is set. */
	int fdi_lanes;
	struct intel_link_m_n fdi_m_n;

	bool ips_enabled;

	bool enable_fbc;

	bool double_wide;

	int pbn;

	struct intel_crtc_scaler_state scaler_state;

	/* w/a for waiting 2 vblanks during crtc enable */
	enum pipe hsw_workaround_pipe;

	/* IVB sprite scaling w/a (WaCxSRDisabledForSpriteScaling:ivb) */
	bool disable_lp_wm;

	struct intel_crtc_wm_state wm;

	/* Gamma mode programmed on the pipe */
	uint32_t gamma_mode;
};

struct vlv_wm_state {
	struct vlv_pipe_wm wm[3];
	struct vlv_sr_wm sr[3];
	uint8_t num_active_planes;
	uint8_t num_levels;
	uint8_t level;
	bool cxsr;
};

struct intel_crtc {
	struct drm_crtc base;
	enum pipe pipe;
	enum plane plane;
	u8 lut_r[256], lut_g[256], lut_b[256];
	/*
	 * Whether the crtc and the connected output pipeline is active. Implies
	 * that crtc->enabled is set, i.e. the current mode configuration has
	 * some outputs connected to this crtc.
	 */
	bool active;
	bool lowfreq_avail;
	u8 plane_ids_mask;
	unsigned long enabled_power_domains;
	struct intel_overlay *overlay;
	struct intel_flip_work *flip_work;

	atomic_t unpin_work_count;

	/* Display surface base address adjustement for pageflips. Note that on
	 * gen4+ this only adjusts up to a tile, offsets within a tile are
	 * handled in the hw itself (with the TILEOFF register). */
	u32 dspaddr_offset;
	int adjusted_x;
	int adjusted_y;

	uint32_t cursor_addr;
	uint32_t cursor_cntl;
	uint32_t cursor_size;
	uint32_t cursor_base;

	struct intel_crtc_state *config;

	/* global reset count when the last flip was submitted */
	unsigned int reset_count;

	/* Access to these should be protected by dev_priv->irq_lock. */
	bool cpu_fifo_underrun_disabled;
	bool pch_fifo_underrun_disabled;

	/* per-pipe watermark state */
	struct {
		/* watermarks currently being used  */
		union {
			struct intel_pipe_wm ilk;
		} active;

		/* allow CxSR on this pipe */
		bool cxsr_allowed;
	} wm;

	int scanline_offset;

	struct {
		unsigned start_vbl_count;
		ktime_t start_vbl_time;
		int min_vbl, max_vbl;
		int scanline_start;
	} debug;

	/* scalers available on this crtc */
	int num_scalers;

	struct vlv_wm_state wm_state;
};

struct intel_plane_wm_parameters {
	uint32_t horiz_pixels;
	uint32_t vert_pixels;
	/*
	 *   For packed pixel formats:
	 *     bytes_per_pixel - holds bytes per pixel
	 *   For planar pixel formats:
	 *     bytes_per_pixel - holds bytes per pixel for uv-plane
	 *     y_bytes_per_pixel - holds bytes per pixel for y-plane
	 */
	uint8_t bytes_per_pixel;
	uint8_t y_bytes_per_pixel;
	bool enabled;
	bool scaled;
	u64 tiling;
	unsigned int rotation;
	uint16_t fifo_size;
};

struct intel_plane {
	struct drm_plane base;
	u8 plane;
	enum plane_id id;
	enum pipe pipe;
	bool can_scale;
	int max_downscale;
	uint32_t frontbuffer_bit;

	/* Since we need to change the watermarks before/after
	 * enabling/disabling the planes, we need to store the parameters here
	 * as the other pieces of the struct may not reflect the values we want
	 * for the watermark calculations. Currently only Haswell uses this.
	 */
	struct intel_plane_wm_parameters wm;

	/*
	 * NOTE: Do not place new plane state fields here (e.g., when adding
	 * new plane properties).  New runtime state should now be placed in
	 * the intel_plane_state structure and accessed via plane_state.
	 */

	void (*update_plane)(struct drm_plane *plane,
			     const struct intel_crtc_state *crtc_state,
			     const struct intel_plane_state *plane_state);
	void (*disable_plane)(struct drm_plane *plane,
			      struct drm_crtc *crtc);
	int (*check_plane)(struct drm_plane *plane,
			   struct intel_crtc_state *crtc_state,
			   struct intel_plane_state *state);
};

struct intel_watermark_params {
	u16 fifo_size;
	u16 max_wm;
	u8 default_wm;
	u8 guard_size;
	u8 cacheline_size;
};

struct cxsr_latency {
	bool is_desktop : 1;
	bool is_ddr3 : 1;
	u16 fsb_freq;
	u16 mem_freq;
	u16 display_sr;
	u16 display_hpll_disable;
	u16 cursor_sr;
	u16 cursor_hpll_disable;
};

#define to_intel_atomic_state(x) container_of(x, struct intel_atomic_state, base)
#define to_intel_crtc(x) container_of(x, struct intel_crtc, base)
#define to_intel_crtc_state(x) container_of(x, struct intel_crtc_state, base)
#define to_intel_connector(x) container_of(x, struct intel_connector, base)
#define to_intel_encoder(x) container_of(x, struct intel_encoder, base)
#define to_intel_framebuffer(x) container_of(x, struct intel_framebuffer, base)
#define to_intel_plane(x) container_of(x, struct intel_plane, base)
#define to_intel_plane_state(x) container_of(x, struct intel_plane_state, base)
#define intel_fb_obj(x) (x ? to_intel_framebuffer(x)->obj : NULL)

struct intel_hdmi {
	i915_reg_t hdmi_reg;
	int ddc_bus;
	struct {
		enum drm_dp_dual_mode_type type;
		int max_tmds_clock;
	} dp_dual_mode;
	bool limited_color_range;
	bool color_range_auto;
	bool has_hdmi_sink;
	bool has_audio;
	enum hdmi_force_audio force_audio;
	bool rgb_quant_range_selectable;
	enum hdmi_picture_aspect aspect_ratio;
	struct intel_connector *attached_connector;
	void (*write_infoframe)(struct drm_encoder *encoder,
				const struct intel_crtc_state *crtc_state,
				enum hdmi_infoframe_type type,
				const void *frame, ssize_t len);
	void (*set_infoframes)(struct drm_encoder *encoder,
			       bool enable,
			       const struct intel_crtc_state *crtc_state,
			       const struct drm_connector_state *conn_state);
	bool (*infoframe_enabled)(struct drm_encoder *encoder,
				  const struct intel_crtc_state *pipe_config);
};

struct intel_dp_mst_encoder;
#define DP_MAX_DOWNSTREAM_PORTS		0x10

/*
 * enum link_m_n_set:
 *	When platform provides two set of M_N registers for dp, we can
 *	program them and switch between them incase of DRRS.
 *	But When only one such register is provided, we have to program the
 *	required divider value on that registers itself based on the DRRS state.
 *
 * M1_N1	: Program dp_m_n on M1_N1 registers
 *			  dp_m2_n2 on M2_N2 registers (If supported)
 *
 * M2_N2	: Program dp_m2_n2 on M1_N1 registers
 *			  M2_N2 registers are not supported
 */

enum link_m_n_set {
	/* Sets the m1_n1 and m2_n2 */
	M1_N1 = 0,
	M2_N2
};

struct intel_dp_desc {
	u8 oui[3];
	u8 device_id[6];
	u8 hw_rev;
	u8 sw_major_rev;
	u8 sw_minor_rev;
} __packed;

struct intel_dp_compliance_data {
	unsigned long edid;
};

struct intel_dp_compliance {
	unsigned long test_type;
	struct intel_dp_compliance_data test_data;
	bool test_active;
};

struct intel_dp {
	i915_reg_t output_reg;
	i915_reg_t aux_ch_ctl_reg;
	i915_reg_t aux_ch_data_reg[5];
	uint32_t DP;
	int link_rate;
	uint8_t lane_count;
	uint8_t sink_count;
	bool link_mst;
	bool has_audio;
	bool detect_done;
	bool channel_eq_status;
	enum hdmi_force_audio force_audio;
	bool limited_color_range;
	bool color_range_auto;
	uint8_t dpcd[DP_RECEIVER_CAP_SIZE];
	uint8_t psr_dpcd[EDP_PSR_RECEIVER_CAP_SIZE];
	uint8_t downstream_ports[DP_MAX_DOWNSTREAM_PORTS];
	uint8_t edp_dpcd[EDP_DISPLAY_CTL_CAP_SIZE];
	/* sink rates as reported by DP_SUPPORTED_LINK_RATES */
	uint8_t num_sink_rates;
	int sink_rates[DP_MAX_SUPPORTED_RATES];
	/* Max lane count for the sink as per DPCD registers */
	uint8_t max_sink_lane_count;
	/* Max link BW for the sink as per DPCD registers */
	int max_sink_link_bw;
	/* sink or branch descriptor */
	struct intel_dp_desc desc;
	struct drm_dp_aux aux;
	uint8_t train_set[4];
	int panel_power_up_delay;
	int panel_power_down_delay;
	int panel_power_cycle_delay;
	int backlight_on_delay;
	int backlight_off_delay;
	struct delayed_work panel_vdd_work;
	bool want_panel_vdd;
	unsigned long last_power_on;
	unsigned long last_backlight_off;
	ktime_t panel_power_off_time;

	struct notifier_block edp_notifier;

	/*
	 * Pipe whose power sequencer is currently locked into
	 * this port. Only relevant on VLV/CHV.
	 */
	enum pipe pps_pipe;
	/*
	 * Pipe currently driving the port. Used for preventing
	 * the use of the PPS for any pipe currentrly driving
	 * external DP as that will mess things up on VLV.
	 */
	enum pipe active_pipe;
	/*
	 * Set if the sequencer may be reset due to a power transition,
	 * requiring a reinitialization. Only relevant on BXT.
	 */
	bool pps_reset;
	struct edp_power_seq pps_delays;

	bool can_mst; /* this port supports mst */
	bool is_mst;
	int active_mst_links;
	/* connector directly attached - won't be use for modeset in mst world */
	struct intel_connector *attached_connector;

	/* mst connector list */
	struct intel_dp_mst_encoder *mst_encoders[I915_MAX_PIPES];
	struct drm_dp_mst_topology_mgr mst_mgr;

	uint32_t (*get_aux_clock_divider)(struct intel_dp *dp, int index);
	/*
	 * This function returns the value we have to program the AUX_CTL
	 * register with to kick off an AUX transaction.
	 */
	uint32_t (*get_aux_send_ctl)(struct intel_dp *dp,
				     bool has_aux_irq,
				     int send_bytes,
				     uint32_t aux_clock_divider);

	/* This is called before a link training is starterd */
	void (*prepare_link_retrain)(struct intel_dp *intel_dp);

	/* Displayport compliance testing */
	struct intel_dp_compliance compliance;
};

struct intel_lspcon {
	bool active;
	enum drm_lspcon_mode mode;
	bool desc_valid;
};

struct intel_digital_port {
	struct intel_encoder base;
	enum port port;
	u32 saved_port_bits;
	struct intel_dp dp;
	struct intel_hdmi hdmi;
	struct intel_lspcon lspcon;
	enum irqreturn (*hpd_pulse)(struct intel_digital_port *, bool);
	bool release_cl2_override;
	uint8_t max_lanes;
};

struct intel_dp_mst_encoder {
	struct intel_encoder base;
	enum pipe pipe;
	struct intel_digital_port *primary;
	struct intel_connector *connector;
};

static inline enum dpio_channel
vlv_dport_to_channel(struct intel_digital_port *dport)
{
	switch (dport->port) {
	case PORT_B:
	case PORT_D:
		return DPIO_CH0;
	case PORT_C:
		return DPIO_CH1;
	default:
		BUG();
	}
}

static inline enum dpio_phy
vlv_dport_to_phy(struct intel_digital_port *dport)
{
	switch (dport->port) {
	case PORT_B:
	case PORT_C:
		return DPIO_PHY0;
	case PORT_D:
		return DPIO_PHY1;
	default:
		BUG();
	}
}

static inline enum dpio_channel
vlv_pipe_to_channel(enum pipe pipe)
{
	switch (pipe) {
	case PIPE_A:
	case PIPE_C:
		return DPIO_CH0;
	case PIPE_B:
		return DPIO_CH1;
	default:
		BUG();
	}
}

static inline struct intel_crtc *
intel_get_crtc_for_pipe(struct drm_i915_private *dev_priv, enum pipe pipe)
{
	return dev_priv->pipe_to_crtc_mapping[pipe];
}

static inline struct intel_crtc *
intel_get_crtc_for_plane(struct drm_i915_private *dev_priv, enum plane plane)
{
	return dev_priv->plane_to_crtc_mapping[plane];
}

struct intel_flip_work {
	struct work_struct unpin_work;
	struct work_struct mmio_work;

	struct drm_crtc *crtc;
	struct i915_vma *old_vma;
	struct drm_framebuffer *old_fb;
	struct drm_i915_gem_object *pending_flip_obj;
	struct drm_pending_vblank_event *event;
	atomic_t pending;
	u32 flip_count;
	u32 gtt_offset;
	struct drm_i915_gem_request *flip_queued_req;
	u32 flip_queued_vblank;
	u32 flip_ready_vblank;
	unsigned int rotation;
};

struct intel_load_detect_pipe {
	struct drm_atomic_state *restore_state;
};

static inline struct intel_encoder *
intel_attached_encoder(struct drm_connector *connector)
{
	return to_intel_connector(connector)->encoder;
}

static inline struct intel_digital_port *
enc_to_dig_port(struct drm_encoder *encoder)
{
	return container_of(encoder, struct intel_digital_port, base.base);
}

static inline struct intel_dp_mst_encoder *
enc_to_mst(struct drm_encoder *encoder)
{
	return container_of(encoder, struct intel_dp_mst_encoder, base.base);
}

static inline struct intel_dp *enc_to_intel_dp(struct drm_encoder *encoder)
{
	return &enc_to_dig_port(encoder)->dp;
}

static inline struct intel_digital_port *
dp_to_dig_port(struct intel_dp *intel_dp)
{
	return container_of(intel_dp, struct intel_digital_port, dp);
}

static inline struct intel_lspcon *
dp_to_lspcon(struct intel_dp *intel_dp)
{
	return &dp_to_dig_port(intel_dp)->lspcon;
}

static inline struct intel_digital_port *
hdmi_to_dig_port(struct intel_hdmi *intel_hdmi)
{
	return container_of(intel_hdmi, struct intel_digital_port, hdmi);
}

/* intel_fifo_underrun.c */
bool intel_set_cpu_fifo_underrun_reporting(struct drm_i915_private *dev_priv,
					   enum pipe pipe, bool enable);
bool intel_set_pch_fifo_underrun_reporting(struct drm_i915_private *dev_priv,
					   enum transcoder pch_transcoder,
					   bool enable);
void intel_cpu_fifo_underrun_irq_handler(struct drm_i915_private *dev_priv,
					 enum pipe pipe);
void intel_pch_fifo_underrun_irq_handler(struct drm_i915_private *dev_priv,
					 enum transcoder pch_transcoder);
void intel_check_cpu_fifo_underruns(struct drm_i915_private *dev_priv);
void intel_check_pch_fifo_underruns(struct drm_i915_private *dev_priv);

/* i915_irq.c */
void gen5_enable_gt_irq(struct drm_i915_private *dev_priv, uint32_t mask);
void gen5_disable_gt_irq(struct drm_i915_private *dev_priv, uint32_t mask);
void gen6_reset_pm_iir(struct drm_i915_private *dev_priv, u32 mask);
void gen6_mask_pm_irq(struct drm_i915_private *dev_priv, u32 mask);
void gen6_unmask_pm_irq(struct drm_i915_private *dev_priv, u32 mask);
void gen6_enable_pm_irq(struct drm_i915_private *dev_priv, uint32_t mask);
void gen6_disable_pm_irq(struct drm_i915_private *dev_priv, uint32_t mask);
void gen6_reset_rps_interrupts(struct drm_i915_private *dev_priv);
void gen6_enable_rps_interrupts(struct drm_i915_private *dev_priv);
void gen6_disable_rps_interrupts(struct drm_i915_private *dev_priv);
u32 gen6_sanitize_rps_pm_mask(struct drm_i915_private *dev_priv, u32 mask);
void intel_runtime_pm_disable_interrupts(struct drm_i915_private *dev_priv);
void intel_runtime_pm_enable_interrupts(struct drm_i915_private *dev_priv);
static inline bool intel_irqs_enabled(struct drm_i915_private *dev_priv)
{
	/*
	 * We only use drm_irq_uninstall() at unload and VT switch, so
	 * this is the only thing we need to check.
	 */
	return dev_priv->pm.irqs_enabled;
}

int intel_get_crtc_scanline(struct intel_crtc *crtc);
void gen8_irq_power_well_post_enable(struct drm_i915_private *dev_priv,
				     unsigned int pipe_mask);
void gen8_irq_power_well_pre_disable(struct drm_i915_private *dev_priv,
				     unsigned int pipe_mask);
void gen9_reset_guc_interrupts(struct drm_i915_private *dev_priv);
void gen9_enable_guc_interrupts(struct drm_i915_private *dev_priv);
void gen9_disable_guc_interrupts(struct drm_i915_private *dev_priv);

/* intel_crt.c */
void intel_crt_init(struct drm_i915_private *dev_priv);
void intel_crt_reset(struct drm_encoder *encoder);

/* intel_ddi.c */
void intel_ddi_clk_select(struct intel_encoder *encoder,
			  struct intel_shared_dpll *pll);
void intel_ddi_fdi_post_disable(struct intel_encoder *intel_encoder,
				struct intel_crtc_state *old_crtc_state,
				struct drm_connector_state *old_conn_state);
void intel_prepare_dp_ddi_buffers(struct intel_encoder *encoder);
void hsw_fdi_link_train(struct drm_crtc *crtc);
void intel_ddi_init(struct drm_i915_private *dev_priv, enum port port);
enum port intel_ddi_get_encoder_port(struct intel_encoder *intel_encoder);
bool intel_ddi_get_hw_state(struct intel_encoder *encoder, enum pipe *pipe);
void intel_ddi_enable_transcoder_func(struct drm_crtc *crtc);
void intel_ddi_disable_transcoder_func(struct drm_i915_private *dev_priv,
				       enum transcoder cpu_transcoder);
void intel_ddi_enable_pipe_clock(struct intel_crtc *intel_crtc);
void intel_ddi_disable_pipe_clock(struct intel_crtc *intel_crtc);
bool intel_ddi_pll_select(struct intel_crtc *crtc,
			  struct intel_crtc_state *crtc_state);
void intel_ddi_set_pipe_settings(struct drm_crtc *crtc);
void intel_ddi_prepare_link_retrain(struct intel_dp *intel_dp);
bool intel_ddi_connector_get_hw_state(struct intel_connector *intel_connector);
bool intel_ddi_is_audio_enabled(struct drm_i915_private *dev_priv,
				 struct intel_crtc *intel_crtc);
void intel_ddi_get_config(struct intel_encoder *encoder,
			  struct intel_crtc_state *pipe_config);
struct intel_encoder *
intel_ddi_get_crtc_new_encoder(struct intel_crtc_state *crtc_state);

void intel_ddi_init_dp_buf_reg(struct intel_encoder *encoder);
void intel_ddi_clock_get(struct intel_encoder *encoder,
			 struct intel_crtc_state *pipe_config);
void intel_ddi_set_vc_payload_alloc(struct drm_crtc *crtc, bool state);
uint32_t ddi_signal_levels(struct intel_dp *intel_dp);
struct intel_shared_dpll *intel_ddi_get_link_dpll(struct intel_dp *intel_dp,
						  int clock);
unsigned int intel_fb_align_height(struct drm_device *dev,
				   unsigned int height,
				   uint32_t pixel_format,
				   uint64_t fb_format_modifier);
u32 intel_fb_stride_alignment(const struct drm_i915_private *dev_priv,
			      uint64_t fb_modifier, uint32_t pixel_format);

/* intel_audio.c */
void intel_init_audio_hooks(struct drm_i915_private *dev_priv);
void intel_audio_codec_enable(struct intel_encoder *encoder,
			      const struct intel_crtc_state *crtc_state,
			      const struct drm_connector_state *conn_state);
void intel_audio_codec_disable(struct intel_encoder *encoder);
void i915_audio_component_init(struct drm_i915_private *dev_priv);
void i915_audio_component_cleanup(struct drm_i915_private *dev_priv);
void intel_audio_init(struct drm_i915_private *dev_priv);
void intel_audio_deinit(struct drm_i915_private *dev_priv);

/* intel_display.c */
enum transcoder intel_crtc_pch_transcoder(struct intel_crtc *crtc);
void skl_set_preferred_cdclk_vco(struct drm_i915_private *dev_priv, int vco);
void intel_update_rawclk(struct drm_i915_private *dev_priv);
int vlv_get_cck_clock(struct drm_i915_private *dev_priv,
		      const char *name, u32 reg, int ref_freq);
void lpt_disable_pch_transcoder(struct drm_i915_private *dev_priv);
void lpt_disable_iclkip(struct drm_i915_private *dev_priv);
extern const struct drm_plane_funcs intel_plane_funcs;
void intel_init_display_hooks(struct drm_i915_private *dev_priv);
unsigned int intel_fb_xy_to_linear(int x, int y,
				   const struct intel_plane_state *state,
				   int plane);
void intel_add_fb_offsets(int *x, int *y,
			  const struct intel_plane_state *state, int plane);
unsigned int intel_rotation_info_size(const struct intel_rotation_info *rot_info);
bool intel_has_pending_fb_unpin(struct drm_i915_private *dev_priv);
void intel_mark_busy(struct drm_i915_private *dev_priv);
void intel_mark_idle(struct drm_i915_private *dev_priv);
void intel_crtc_restore_mode(struct drm_crtc *crtc);
int intel_display_suspend(struct drm_device *dev);
void intel_pps_unlock_regs_wa(struct drm_i915_private *dev_priv);
void intel_encoder_destroy(struct drm_encoder *encoder);
int intel_connector_init(struct intel_connector *);
struct intel_connector *intel_connector_alloc(void);
bool intel_connector_get_hw_state(struct intel_connector *connector);
void intel_connector_attach_encoder(struct intel_connector *connector,
				    struct intel_encoder *encoder);
struct drm_display_mode *intel_crtc_mode_get(struct drm_device *dev,
					     struct drm_crtc *crtc);
enum pipe intel_get_pipe_from_connector(struct intel_connector *connector);
int intel_get_pipe_from_crtc_id(struct drm_device *dev, void *data,
				struct drm_file *file_priv);
enum transcoder intel_pipe_to_cpu_transcoder(struct drm_i915_private *dev_priv,
					     enum pipe pipe);
static inline bool
intel_crtc_has_type(const struct intel_crtc_state *crtc_state,
		    enum intel_output_type type)
{
	return crtc_state->output_types & (1 << type);
}
static inline bool
intel_crtc_has_dp_encoder(const struct intel_crtc_state *crtc_state)
{
	return crtc_state->output_types &
		((1 << INTEL_OUTPUT_DP) |
		 (1 << INTEL_OUTPUT_DP_MST) |
		 (1 << INTEL_OUTPUT_EDP));
}
static inline void
intel_wait_for_vblank(struct drm_i915_private *dev_priv, enum pipe pipe)
{
	drm_wait_one_vblank(&dev_priv->drm, pipe);
}
static inline void
intel_wait_for_vblank_if_active(struct drm_i915_private *dev_priv, int pipe)
{
	const struct intel_crtc *crtc = intel_get_crtc_for_pipe(dev_priv, pipe);

	if (crtc->active)
		intel_wait_for_vblank(dev_priv, pipe);
}

u32 intel_crtc_get_vblank_counter(struct intel_crtc *crtc);

int ironlake_get_lanes_required(int target_clock, int link_bw, int bpp);
void vlv_wait_port_ready(struct drm_i915_private *dev_priv,
			 struct intel_digital_port *dport,
			 unsigned int expected_mask);
bool intel_get_load_detect_pipe(struct drm_connector *connector,
				struct drm_display_mode *mode,
				struct intel_load_detect_pipe *old,
				struct drm_modeset_acquire_ctx *ctx);
void intel_release_load_detect_pipe(struct drm_connector *connector,
				    struct intel_load_detect_pipe *old,
				    struct drm_modeset_acquire_ctx *ctx);
struct i915_vma *
intel_pin_and_fence_fb_obj(struct drm_framebuffer *fb, unsigned int rotation);
void intel_unpin_fb_vma(struct i915_vma *vma);
struct drm_framebuffer *
__intel_framebuffer_create(struct drm_device *dev,
			   struct drm_mode_fb_cmd2 *mode_cmd,
			   struct drm_i915_gem_object *obj);
void intel_finish_page_flip_cs(struct drm_i915_private *dev_priv, int pipe);
void intel_finish_page_flip_mmio(struct drm_i915_private *dev_priv, int pipe);
void intel_check_page_flip(struct drm_i915_private *dev_priv, int pipe);
int intel_prepare_plane_fb(struct drm_plane *plane,
			   struct drm_plane_state *new_state);
void intel_cleanup_plane_fb(struct drm_plane *plane,
			    struct drm_plane_state *old_state);
int intel_plane_atomic_get_property(struct drm_plane *plane,
				    const struct drm_plane_state *state,
				    struct drm_property *property,
				    uint64_t *val);
int intel_plane_atomic_set_property(struct drm_plane *plane,
				    struct drm_plane_state *state,
				    struct drm_property *property,
				    uint64_t val);
int intel_plane_atomic_calc_changes(struct drm_crtc_state *crtc_state,
				    struct drm_plane_state *plane_state);

unsigned int intel_tile_height(const struct drm_i915_private *dev_priv,
			       uint64_t fb_modifier, unsigned int cpp);

void assert_pch_transcoder_disabled(struct drm_i915_private *dev_priv,
				    enum pipe pipe);

int vlv_force_pll_on(struct drm_i915_private *dev_priv, enum pipe pipe,
		     const struct dpll *dpll);
void vlv_force_pll_off(struct drm_i915_private *dev_priv, enum pipe pipe);
int lpt_get_iclkip(struct drm_i915_private *dev_priv);

/* modesetting asserts */
void assert_panel_unlocked(struct drm_i915_private *dev_priv,
			   enum pipe pipe);
void assert_pll(struct drm_i915_private *dev_priv,
		enum pipe pipe, bool state);
#define assert_pll_enabled(d, p) assert_pll(d, p, true)
#define assert_pll_disabled(d, p) assert_pll(d, p, false)
void assert_dsi_pll(struct drm_i915_private *dev_priv, bool state);
#define assert_dsi_pll_enabled(d) assert_dsi_pll(d, true)
#define assert_dsi_pll_disabled(d) assert_dsi_pll(d, false)
void assert_fdi_rx_pll(struct drm_i915_private *dev_priv,
		       enum pipe pipe, bool state);
#define assert_fdi_rx_pll_enabled(d, p) assert_fdi_rx_pll(d, p, true)
#define assert_fdi_rx_pll_disabled(d, p) assert_fdi_rx_pll(d, p, false)
void assert_pipe(struct drm_i915_private *dev_priv, enum pipe pipe, bool state);
#define assert_pipe_enabled(d, p) assert_pipe(d, p, true)
#define assert_pipe_disabled(d, p) assert_pipe(d, p, false)
u32 intel_compute_tile_offset(int *x, int *y,
			      const struct intel_plane_state *state, int plane);
void intel_prepare_reset(struct drm_i915_private *dev_priv);
void intel_finish_reset(struct drm_i915_private *dev_priv);
void hsw_enable_pc8(struct drm_i915_private *dev_priv);
void hsw_disable_pc8(struct drm_i915_private *dev_priv);
void bxt_init_cdclk(struct drm_i915_private *dev_priv);
void bxt_uninit_cdclk(struct drm_i915_private *dev_priv);
void gen9_sanitize_dc_state(struct drm_i915_private *dev_priv);
void bxt_enable_dc9(struct drm_i915_private *dev_priv);
void bxt_disable_dc9(struct drm_i915_private *dev_priv);
void gen9_enable_dc5(struct drm_i915_private *dev_priv);
void skl_init_cdclk(struct drm_i915_private *dev_priv);
void skl_uninit_cdclk(struct drm_i915_private *dev_priv);
unsigned int skl_cdclk_get_vco(unsigned int freq);
void skl_enable_dc6(struct drm_i915_private *dev_priv);
void skl_disable_dc6(struct drm_i915_private *dev_priv);
void intel_dp_get_m_n(struct intel_crtc *crtc,
		      struct intel_crtc_state *pipe_config);
void intel_dp_set_m_n(struct intel_crtc *crtc, enum link_m_n_set m_n);
int intel_dotclock_calculate(int link_freq, const struct intel_link_m_n *m_n);
bool bxt_find_best_dpll(struct intel_crtc_state *crtc_state, int target_clock,
			struct dpll *best_clock);
int chv_calc_dpll_params(int refclk, struct dpll *pll_clock);

bool intel_crtc_active(struct intel_crtc *crtc);
void hsw_enable_ips(struct intel_crtc *crtc);
void hsw_disable_ips(struct intel_crtc *crtc);
enum intel_display_power_domain
intel_display_port_power_domain(struct intel_encoder *intel_encoder);
enum intel_display_power_domain
intel_display_port_aux_power_domain(struct intel_encoder *intel_encoder);
void intel_mode_from_pipe_config(struct drm_display_mode *mode,
				 struct intel_crtc_state *pipe_config);

int skl_update_scaler_crtc(struct intel_crtc_state *crtc_state);
int skl_max_scale(struct intel_crtc *crtc, struct intel_crtc_state *crtc_state);

static inline u32 intel_plane_ggtt_offset(const struct intel_plane_state *state)
{
	return i915_ggtt_offset(state->vma);
}

u32 skl_plane_ctl_format(uint32_t pixel_format);
u32 skl_plane_ctl_tiling(uint64_t fb_modifier);
u32 skl_plane_ctl_rotation(unsigned int rotation);
u32 skl_plane_stride(const struct drm_framebuffer *fb, int plane,
		     unsigned int rotation);
int skl_check_plane_surface(struct intel_plane_state *plane_state);

/* intel_csr.c */
void intel_csr_ucode_init(struct drm_i915_private *);
void intel_csr_load_program(struct drm_i915_private *);
void intel_csr_ucode_fini(struct drm_i915_private *);
void intel_csr_ucode_suspend(struct drm_i915_private *);
void intel_csr_ucode_resume(struct drm_i915_private *);

/* intel_dp.c */
bool intel_dp_init(struct drm_i915_private *dev_priv, i915_reg_t output_reg,
		   enum port port);
bool intel_dp_init_connector(struct intel_digital_port *intel_dig_port,
			     struct intel_connector *intel_connector);
void intel_dp_set_link_params(struct intel_dp *intel_dp,
			      int link_rate, uint8_t lane_count,
			      bool link_mst);
int intel_dp_get_link_train_fallback_values(struct intel_dp *intel_dp,
					    int link_rate, uint8_t lane_count);
void intel_dp_start_link_train(struct intel_dp *intel_dp);
void intel_dp_stop_link_train(struct intel_dp *intel_dp);
void intel_dp_sink_dpms(struct intel_dp *intel_dp, int mode);
void intel_dp_encoder_reset(struct drm_encoder *encoder);
void intel_dp_encoder_suspend(struct intel_encoder *intel_encoder);
void intel_dp_encoder_destroy(struct drm_encoder *encoder);
int intel_dp_sink_crc(struct intel_dp *intel_dp, u8 *crc);
bool intel_dp_compute_config(struct intel_encoder *encoder,
			     struct intel_crtc_state *pipe_config,
			     struct drm_connector_state *conn_state);
bool intel_dp_is_edp(struct drm_i915_private *dev_priv, enum port port);
enum irqreturn intel_dp_hpd_pulse(struct intel_digital_port *intel_dig_port,
				  bool long_hpd);
void intel_edp_backlight_on(struct intel_dp *intel_dp);
void intel_edp_backlight_off(struct intel_dp *intel_dp);
void intel_edp_panel_vdd_on(struct intel_dp *intel_dp);
void intel_edp_panel_on(struct intel_dp *intel_dp);
void intel_edp_panel_off(struct intel_dp *intel_dp);
void intel_dp_add_properties(struct intel_dp *intel_dp, struct drm_connector *connector);
void intel_dp_mst_suspend(struct drm_device *dev);
void intel_dp_mst_resume(struct drm_device *dev);
int intel_dp_max_link_rate(struct intel_dp *intel_dp);
int intel_dp_rate_select(struct intel_dp *intel_dp, int rate);
void intel_dp_hot_plug(struct intel_encoder *intel_encoder);
void intel_power_sequencer_reset(struct drm_i915_private *dev_priv);
uint32_t intel_dp_pack_aux(const uint8_t *src, int src_bytes);
void intel_plane_destroy(struct drm_plane *plane);
void intel_edp_drrs_enable(struct intel_dp *intel_dp,
			   struct intel_crtc_state *crtc_state);
void intel_edp_drrs_disable(struct intel_dp *intel_dp,
			   struct intel_crtc_state *crtc_state);
void intel_edp_drrs_invalidate(struct drm_i915_private *dev_priv,
			       unsigned int frontbuffer_bits);
void intel_edp_drrs_flush(struct drm_i915_private *dev_priv,
			  unsigned int frontbuffer_bits);

void
intel_dp_program_link_training_pattern(struct intel_dp *intel_dp,
				       uint8_t dp_train_pat);
void
intel_dp_set_signal_levels(struct intel_dp *intel_dp);
void intel_dp_set_idle_link_train(struct intel_dp *intel_dp);
uint8_t
intel_dp_voltage_max(struct intel_dp *intel_dp);
uint8_t
intel_dp_pre_emphasis_max(struct intel_dp *intel_dp, uint8_t voltage_swing);
void intel_dp_compute_rate(struct intel_dp *intel_dp, int port_clock,
			   uint8_t *link_bw, uint8_t *rate_select);
bool intel_dp_source_supports_hbr2(struct intel_dp *intel_dp);
bool
intel_dp_get_link_status(struct intel_dp *intel_dp, uint8_t link_status[DP_LINK_STATUS_SIZE]);

static inline unsigned int intel_dp_unused_lane_mask(int lane_count)
{
	return ~((1 << lane_count) - 1) & 0xf;
}

bool intel_dp_read_dpcd(struct intel_dp *intel_dp);
bool __intel_dp_read_desc(struct intel_dp *intel_dp,
			  struct intel_dp_desc *desc);
bool intel_dp_read_desc(struct intel_dp *intel_dp);
int intel_dp_link_required(int pixel_clock, int bpp);
int intel_dp_max_data_rate(int max_link_clock, int max_lanes);
<<<<<<< HEAD
=======
bool intel_digital_port_connected(struct drm_i915_private *dev_priv,
				  struct intel_digital_port *port);
>>>>>>> c1aa905a

/* intel_dp_aux_backlight.c */
int intel_dp_aux_init_backlight_funcs(struct intel_connector *intel_connector);

/* intel_dp_mst.c */
int intel_dp_mst_encoder_init(struct intel_digital_port *intel_dig_port, int conn_id);
void intel_dp_mst_encoder_cleanup(struct intel_digital_port *intel_dig_port);
/* intel_dsi.c */
void intel_dsi_init(struct drm_i915_private *dev_priv);

/* intel_dsi_dcs_backlight.c */
int intel_dsi_dcs_init_backlight_funcs(struct intel_connector *intel_connector);

/* intel_dvo.c */
void intel_dvo_init(struct drm_i915_private *dev_priv);
/* intel_hotplug.c */
void intel_hpd_poll_init(struct drm_i915_private *dev_priv);


/* legacy fbdev emulation in intel_fbdev.c */
#ifdef CONFIG_DRM_FBDEV_EMULATION
extern int intel_fbdev_init(struct drm_device *dev);
extern void intel_fbdev_initial_config_async(struct drm_device *dev);
extern void intel_fbdev_fini(struct drm_device *dev);
extern void intel_fbdev_set_suspend(struct drm_device *dev, int state, bool synchronous);
extern void intel_fbdev_output_poll_changed(struct drm_device *dev);
extern void intel_fbdev_restore_mode(struct drm_device *dev);
#else
static inline int intel_fbdev_init(struct drm_device *dev)
{
	return 0;
}

static inline void intel_fbdev_initial_config_async(struct drm_device *dev)
{
}

static inline void intel_fbdev_fini(struct drm_device *dev)
{
}

static inline void intel_fbdev_set_suspend(struct drm_device *dev, int state, bool synchronous)
{
}

static inline void intel_fbdev_output_poll_changed(struct drm_device *dev)
{
}

static inline void intel_fbdev_restore_mode(struct drm_device *dev)
{
}
#endif

/* intel_fbc.c */
void intel_fbc_choose_crtc(struct drm_i915_private *dev_priv,
			   struct drm_atomic_state *state);
bool intel_fbc_is_active(struct drm_i915_private *dev_priv);
void intel_fbc_pre_update(struct intel_crtc *crtc,
			  struct intel_crtc_state *crtc_state,
			  struct intel_plane_state *plane_state);
void intel_fbc_post_update(struct intel_crtc *crtc);
void intel_fbc_init(struct drm_i915_private *dev_priv);
void intel_fbc_init_pipe_state(struct drm_i915_private *dev_priv);
void intel_fbc_enable(struct intel_crtc *crtc,
		      struct intel_crtc_state *crtc_state,
		      struct intel_plane_state *plane_state);
void intel_fbc_disable(struct intel_crtc *crtc);
void intel_fbc_global_disable(struct drm_i915_private *dev_priv);
void intel_fbc_invalidate(struct drm_i915_private *dev_priv,
			  unsigned int frontbuffer_bits,
			  enum fb_op_origin origin);
void intel_fbc_flush(struct drm_i915_private *dev_priv,
		     unsigned int frontbuffer_bits, enum fb_op_origin origin);
void intel_fbc_cleanup_cfb(struct drm_i915_private *dev_priv);
void intel_fbc_handle_fifo_underrun_irq(struct drm_i915_private *dev_priv);

/* intel_hdmi.c */
void intel_hdmi_init(struct drm_i915_private *dev_priv, i915_reg_t hdmi_reg,
		     enum port port);
void intel_hdmi_init_connector(struct intel_digital_port *intel_dig_port,
			       struct intel_connector *intel_connector);
struct intel_hdmi *enc_to_intel_hdmi(struct drm_encoder *encoder);
bool intel_hdmi_compute_config(struct intel_encoder *encoder,
			       struct intel_crtc_state *pipe_config,
			       struct drm_connector_state *conn_state);
void intel_dp_dual_mode_set_tmds_output(struct intel_hdmi *hdmi, bool enable);


/* intel_lvds.c */
void intel_lvds_init(struct drm_i915_private *dev_priv);
struct intel_encoder *intel_get_lvds_encoder(struct drm_device *dev);
bool intel_is_dual_link_lvds(struct drm_device *dev);


/* intel_modes.c */
int intel_connector_update_modes(struct drm_connector *connector,
				 struct edid *edid);
int intel_ddc_get_modes(struct drm_connector *c, struct i2c_adapter *adapter);
void intel_attach_force_audio_property(struct drm_connector *connector);
void intel_attach_broadcast_rgb_property(struct drm_connector *connector);
void intel_attach_aspect_ratio_property(struct drm_connector *connector);


/* intel_overlay.c */
void intel_setup_overlay(struct drm_i915_private *dev_priv);
void intel_cleanup_overlay(struct drm_i915_private *dev_priv);
int intel_overlay_switch_off(struct intel_overlay *overlay);
int intel_overlay_put_image_ioctl(struct drm_device *dev, void *data,
				  struct drm_file *file_priv);
int intel_overlay_attrs_ioctl(struct drm_device *dev, void *data,
			      struct drm_file *file_priv);
void intel_overlay_reset(struct drm_i915_private *dev_priv);


/* intel_panel.c */
int intel_panel_init(struct intel_panel *panel,
		     struct drm_display_mode *fixed_mode,
		     struct drm_display_mode *downclock_mode);
void intel_panel_fini(struct intel_panel *panel);
void intel_fixed_panel_mode(const struct drm_display_mode *fixed_mode,
			    struct drm_display_mode *adjusted_mode);
void intel_pch_panel_fitting(struct intel_crtc *crtc,
			     struct intel_crtc_state *pipe_config,
			     int fitting_mode);
void intel_gmch_panel_fitting(struct intel_crtc *crtc,
			      struct intel_crtc_state *pipe_config,
			      int fitting_mode);
void intel_panel_set_backlight_acpi(struct intel_connector *connector,
				    u32 level, u32 max);
int intel_panel_setup_backlight(struct drm_connector *connector,
				enum pipe pipe);
void intel_panel_enable_backlight(struct intel_connector *connector);
void intel_panel_disable_backlight(struct intel_connector *connector);
void intel_panel_destroy_backlight(struct drm_connector *connector);
enum drm_connector_status intel_panel_detect(struct drm_i915_private *dev_priv);
extern struct drm_display_mode *intel_find_panel_downclock(
				struct drm_i915_private *dev_priv,
				struct drm_display_mode *fixed_mode,
				struct drm_connector *connector);

#if IS_ENABLED(CONFIG_BACKLIGHT_CLASS_DEVICE)
int intel_backlight_device_register(struct intel_connector *connector);
void intel_backlight_device_unregister(struct intel_connector *connector);
#else /* CONFIG_BACKLIGHT_CLASS_DEVICE */
static int intel_backlight_device_register(struct intel_connector *connector)
{
	return 0;
}
static inline void intel_backlight_device_unregister(struct intel_connector *connector)
{
}
#endif /* CONFIG_BACKLIGHT_CLASS_DEVICE */


/* intel_psr.c */
void intel_psr_enable(struct intel_dp *intel_dp);
void intel_psr_disable(struct intel_dp *intel_dp);
void intel_psr_invalidate(struct drm_i915_private *dev_priv,
			  unsigned frontbuffer_bits);
void intel_psr_flush(struct drm_i915_private *dev_priv,
		     unsigned frontbuffer_bits,
		     enum fb_op_origin origin);
void intel_psr_init(struct drm_i915_private *dev_priv);
void intel_psr_single_frame_update(struct drm_i915_private *dev_priv,
				   unsigned frontbuffer_bits);

/* intel_runtime_pm.c */
int intel_power_domains_init(struct drm_i915_private *);
void intel_power_domains_fini(struct drm_i915_private *);
void intel_power_domains_init_hw(struct drm_i915_private *dev_priv, bool resume);
void intel_power_domains_suspend(struct drm_i915_private *dev_priv);
void bxt_display_core_init(struct drm_i915_private *dev_priv, bool resume);
void bxt_display_core_uninit(struct drm_i915_private *dev_priv);
void intel_runtime_pm_enable(struct drm_i915_private *dev_priv);
const char *
intel_display_power_domain_str(enum intel_display_power_domain domain);

bool intel_display_power_is_enabled(struct drm_i915_private *dev_priv,
				    enum intel_display_power_domain domain);
bool __intel_display_power_is_enabled(struct drm_i915_private *dev_priv,
				      enum intel_display_power_domain domain);
void intel_display_power_get(struct drm_i915_private *dev_priv,
			     enum intel_display_power_domain domain);
bool intel_display_power_get_if_enabled(struct drm_i915_private *dev_priv,
					enum intel_display_power_domain domain);
void intel_display_power_put(struct drm_i915_private *dev_priv,
			     enum intel_display_power_domain domain);

static inline void
assert_rpm_device_not_suspended(struct drm_i915_private *dev_priv)
{
	WARN_ONCE(dev_priv->pm.suspended,
		  "Device suspended during HW access\n");
}

static inline void
assert_rpm_wakelock_held(struct drm_i915_private *dev_priv)
{
	assert_rpm_device_not_suspended(dev_priv);
	/* FIXME: Needs to be converted back to WARN_ONCE, but currently causes
	 * too much noise. */
	if (!atomic_read(&dev_priv->pm.wakeref_count))
		DRM_DEBUG_DRIVER("RPM wakelock ref not held during HW access");
}

/**
 * disable_rpm_wakeref_asserts - disable the RPM assert checks
 * @dev_priv: i915 device instance
 *
 * This function disable asserts that check if we hold an RPM wakelock
 * reference, while keeping the device-not-suspended checks still enabled.
 * It's meant to be used only in special circumstances where our rule about
 * the wakelock refcount wrt. the device power state doesn't hold. According
 * to this rule at any point where we access the HW or want to keep the HW in
 * an active state we must hold an RPM wakelock reference acquired via one of
 * the intel_runtime_pm_get() helpers. Currently there are a few special spots
 * where this rule doesn't hold: the IRQ and suspend/resume handlers, the
 * forcewake release timer, and the GPU RPS and hangcheck works. All other
 * users should avoid using this function.
 *
 * Any calls to this function must have a symmetric call to
 * enable_rpm_wakeref_asserts().
 */
static inline void
disable_rpm_wakeref_asserts(struct drm_i915_private *dev_priv)
{
	atomic_inc(&dev_priv->pm.wakeref_count);
}

/**
 * enable_rpm_wakeref_asserts - re-enable the RPM assert checks
 * @dev_priv: i915 device instance
 *
 * This function re-enables the RPM assert checks after disabling them with
 * disable_rpm_wakeref_asserts. It's meant to be used only in special
 * circumstances otherwise its use should be avoided.
 *
 * Any calls to this function must have a symmetric call to
 * disable_rpm_wakeref_asserts().
 */
static inline void
enable_rpm_wakeref_asserts(struct drm_i915_private *dev_priv)
{
	atomic_dec(&dev_priv->pm.wakeref_count);
}

void intel_runtime_pm_get(struct drm_i915_private *dev_priv);
bool intel_runtime_pm_get_if_in_use(struct drm_i915_private *dev_priv);
void intel_runtime_pm_get_noresume(struct drm_i915_private *dev_priv);
void intel_runtime_pm_put(struct drm_i915_private *dev_priv);

void intel_display_set_init_power(struct drm_i915_private *dev, bool enable);

void chv_phy_powergate_lanes(struct intel_encoder *encoder,
			     bool override, unsigned int mask);
bool chv_phy_powergate_ch(struct drm_i915_private *dev_priv, enum dpio_phy phy,
			  enum dpio_channel ch, bool override);


/* intel_pm.c */
void intel_init_clock_gating(struct drm_i915_private *dev_priv);
void intel_suspend_hw(struct drm_i915_private *dev_priv);
int ilk_wm_max_level(const struct drm_i915_private *dev_priv);
void intel_update_watermarks(struct intel_crtc *crtc);
void intel_init_pm(struct drm_i915_private *dev_priv);
void intel_init_clock_gating_hooks(struct drm_i915_private *dev_priv);
void intel_pm_setup(struct drm_i915_private *dev_priv);
void intel_gpu_ips_init(struct drm_i915_private *dev_priv);
void intel_gpu_ips_teardown(void);
void intel_init_gt_powersave(struct drm_i915_private *dev_priv);
void intel_cleanup_gt_powersave(struct drm_i915_private *dev_priv);
void intel_sanitize_gt_powersave(struct drm_i915_private *dev_priv);
void intel_enable_gt_powersave(struct drm_i915_private *dev_priv);
void intel_autoenable_gt_powersave(struct drm_i915_private *dev_priv);
void intel_disable_gt_powersave(struct drm_i915_private *dev_priv);
void intel_suspend_gt_powersave(struct drm_i915_private *dev_priv);
void gen6_rps_busy(struct drm_i915_private *dev_priv);
void gen6_rps_reset_ei(struct drm_i915_private *dev_priv);
void gen6_rps_idle(struct drm_i915_private *dev_priv);
void gen6_rps_boost(struct drm_i915_private *dev_priv,
		    struct intel_rps_client *rps,
		    unsigned long submitted);
void intel_queue_rps_boost_for_request(struct drm_i915_gem_request *req);
void vlv_wm_get_hw_state(struct drm_device *dev);
void ilk_wm_get_hw_state(struct drm_device *dev);
void skl_wm_get_hw_state(struct drm_device *dev);
void skl_ddb_get_hw_state(struct drm_i915_private *dev_priv,
			  struct skl_ddb_allocation *ddb /* out */);
void skl_pipe_wm_get_hw_state(struct drm_crtc *crtc,
			      struct skl_pipe_wm *out);
bool intel_can_enable_sagv(struct drm_atomic_state *state);
int intel_enable_sagv(struct drm_i915_private *dev_priv);
int intel_disable_sagv(struct drm_i915_private *dev_priv);
bool skl_wm_level_equals(const struct skl_wm_level *l1,
			 const struct skl_wm_level *l2);
bool skl_ddb_allocation_overlaps(const struct skl_ddb_entry **entries,
				 const struct skl_ddb_entry *ddb,
				 int ignore);
uint32_t ilk_pipe_pixel_rate(const struct intel_crtc_state *pipe_config);
bool ilk_disable_lp_wm(struct drm_device *dev);
int sanitize_rc6_option(struct drm_i915_private *dev_priv, int enable_rc6);
static inline int intel_enable_rc6(void)
{
	return i915.enable_rc6;
}

/* intel_sdvo.c */
bool intel_sdvo_init(struct drm_i915_private *dev_priv,
		     i915_reg_t reg, enum port port);


/* intel_sprite.c */
int intel_usecs_to_scanlines(const struct drm_display_mode *adjusted_mode,
			     int usecs);
struct intel_plane *intel_sprite_plane_create(struct drm_i915_private *dev_priv,
					      enum pipe pipe, int plane);
int intel_sprite_set_colorkey(struct drm_device *dev, void *data,
			      struct drm_file *file_priv);
void intel_pipe_update_start(struct intel_crtc *crtc);
void intel_pipe_update_end(struct intel_crtc *crtc, struct intel_flip_work *work);

/* intel_tv.c */
void intel_tv_init(struct drm_i915_private *dev_priv);

/* intel_atomic.c */
int intel_connector_atomic_get_property(struct drm_connector *connector,
					const struct drm_connector_state *state,
					struct drm_property *property,
					uint64_t *val);
struct drm_crtc_state *intel_crtc_duplicate_state(struct drm_crtc *crtc);
void intel_crtc_destroy_state(struct drm_crtc *crtc,
			       struct drm_crtc_state *state);
struct drm_atomic_state *intel_atomic_state_alloc(struct drm_device *dev);
void intel_atomic_state_clear(struct drm_atomic_state *);

static inline struct intel_crtc_state *
intel_atomic_get_crtc_state(struct drm_atomic_state *state,
			    struct intel_crtc *crtc)
{
	struct drm_crtc_state *crtc_state;
	crtc_state = drm_atomic_get_crtc_state(state, &crtc->base);
	if (IS_ERR(crtc_state))
		return ERR_CAST(crtc_state);

	return to_intel_crtc_state(crtc_state);
}

static inline struct intel_crtc_state *
intel_atomic_get_existing_crtc_state(struct drm_atomic_state *state,
				     struct intel_crtc *crtc)
{
	struct drm_crtc_state *crtc_state;

	crtc_state = drm_atomic_get_existing_crtc_state(state, &crtc->base);

	if (crtc_state)
		return to_intel_crtc_state(crtc_state);
	else
		return NULL;
}

static inline struct intel_plane_state *
intel_atomic_get_existing_plane_state(struct drm_atomic_state *state,
				      struct intel_plane *plane)
{
	struct drm_plane_state *plane_state;

	plane_state = drm_atomic_get_existing_plane_state(state, &plane->base);

	return to_intel_plane_state(plane_state);
}

int intel_atomic_setup_scalers(struct drm_device *dev,
	struct intel_crtc *intel_crtc,
	struct intel_crtc_state *crtc_state);

/* intel_atomic_plane.c */
struct intel_plane_state *intel_create_plane_state(struct drm_plane *plane);
struct drm_plane_state *intel_plane_duplicate_state(struct drm_plane *plane);
void intel_plane_destroy_state(struct drm_plane *plane,
			       struct drm_plane_state *state);
extern const struct drm_plane_helper_funcs intel_plane_helper_funcs;
int intel_plane_atomic_check_with_state(struct intel_crtc_state *crtc_state,
					struct intel_plane_state *intel_state);

/* intel_color.c */
void intel_color_init(struct drm_crtc *crtc);
int intel_color_check(struct drm_crtc *crtc, struct drm_crtc_state *state);
void intel_color_set_csc(struct drm_crtc_state *crtc_state);
void intel_color_load_luts(struct drm_crtc_state *crtc_state);

/* intel_lspcon.c */
bool lspcon_init(struct intel_digital_port *intel_dig_port);
void lspcon_resume(struct intel_lspcon *lspcon);
void lspcon_wait_pcon_mode(struct intel_lspcon *lspcon);

/* intel_pipe_crc.c */
int intel_pipe_crc_create(struct drm_minor *minor);
void intel_pipe_crc_cleanup(struct drm_minor *minor);
#ifdef CONFIG_DEBUG_FS
int intel_crtc_set_crc_source(struct drm_crtc *crtc, const char *source_name,
			      size_t *values_cnt);
#else
#define intel_crtc_set_crc_source NULL
#endif
extern const struct file_operations i915_display_crc_ctl_fops;
#endif /* __INTEL_DRV_H__ */<|MERGE_RESOLUTION|>--- conflicted
+++ resolved
@@ -372,6 +372,8 @@
 	struct skl_wm_values wm_results;
 
 	struct i915_sw_fence commit_ready;
+
+	struct llist_node freed;
 };
 
 struct intel_plane_state {
@@ -1488,11 +1490,8 @@
 bool intel_dp_read_desc(struct intel_dp *intel_dp);
 int intel_dp_link_required(int pixel_clock, int bpp);
 int intel_dp_max_data_rate(int max_link_clock, int max_lanes);
-<<<<<<< HEAD
-=======
 bool intel_digital_port_connected(struct drm_i915_private *dev_priv,
 				  struct intel_digital_port *port);
->>>>>>> c1aa905a
 
 /* intel_dp_aux_backlight.c */
 int intel_dp_aux_init_backlight_funcs(struct intel_connector *intel_connector);
