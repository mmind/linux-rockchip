--- conflicted
+++ resolved
@@ -1442,15 +1442,10 @@
 assert_rpm_wakelock_held(struct drm_i915_private *dev_priv)
 {
 	assert_rpm_device_not_suspended(dev_priv);
-<<<<<<< HEAD
-	WARN_ONCE(!atomic_read(&dev_priv->pm.wakeref_count),
-		  "RPM wakelock ref not held during HW access");
-=======
 	/* FIXME: Needs to be converted back to WARN_ONCE, but currently causes
 	 * too much noise. */
 	if (!atomic_read(&dev_priv->pm.wakeref_count))
 		DRM_DEBUG_DRIVER("RPM wakelock ref not held during HW access");
->>>>>>> 5807fcaa
 }
 
 static inline int
