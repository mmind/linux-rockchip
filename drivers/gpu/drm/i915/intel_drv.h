--- conflicted
+++ resolved
@@ -548,13 +548,7 @@
 
 	/* Sleepable operations to perform after commit */
 	unsigned fb_bits;
-<<<<<<< HEAD
-	bool wait_vblank;
 	bool post_enable_primary;
-	unsigned update_sprite_watermarks;
-=======
-	bool post_enable_primary;
->>>>>>> cf481068
 
 	/* Sleepable operations to perform before and after commit */
 	bool update_fbc;
