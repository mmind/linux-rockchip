/*
 * Copyright © 2016 Intel Corporation
 *
 * Permission is hereby granted, free of charge, to any person obtaining a
 * copy of this software and associated documentation files (the "Software"),
 * to deal in the Software without restriction, including without limitation
 * the rights to use, copy, modify, merge, publish, distribute, sublicense,
 * and/or sell copies of the Software, and to permit persons to whom the
 * Software is furnished to do so, subject to the following conditions:
 *
 * The above copyright notice and this permission notice (including the next
 * paragraph) shall be included in all copies or substantial portions of the
 * Software.
 *
 * THE SOFTWARE IS PROVIDED "AS IS", WITHOUT WARRANTY OF ANY KIND, EXPRESS OR
 * IMPLIED, INCLUDING BUT NOT LIMITED TO THE WARRANTIES OF MERCHANTABILITY,
 * FITNESS FOR A PARTICULAR PURPOSE AND NONINFRINGEMENT.  IN NO EVENT SHALL
 * THE AUTHORS OR COPYRIGHT HOLDERS BE LIABLE FOR ANY CLAIM, DAMAGES OR OTHER
 * LIABILITY, WHETHER IN AN ACTION OF CONTRACT, TORT OR OTHERWISE, ARISING
 * FROM, OUT OF OR IN CONNECTION WITH THE SOFTWARE OR THE USE OR OTHER DEALINGS
 * IN THE SOFTWARE.
 *
 */

#include <linux/console.h>
#include <linux/vga_switcheroo.h>

#include <drm/drm_drv.h>
#include <drm/i915_pciids.h>

#include "display/intel_fbdev.h"

#include "i915_drv.h"
#include "i915_perf.h"
#include "i915_globals.h"
#include "i915_selftest.h"

#define PLATFORM(x) .platform = (x)
#define GEN(x) .gen = (x), .gen_mask = BIT((x) - 1)

#define I845_PIPE_OFFSETS \
	.pipe_offsets = { \
		[TRANSCODER_A] = PIPE_A_OFFSET,	\
	}, \
	.trans_offsets = { \
		[TRANSCODER_A] = TRANSCODER_A_OFFSET, \
	}

#define I9XX_PIPE_OFFSETS \
	.pipe_offsets = { \
		[TRANSCODER_A] = PIPE_A_OFFSET,	\
		[TRANSCODER_B] = PIPE_B_OFFSET, \
	}, \
	.trans_offsets = { \
		[TRANSCODER_A] = TRANSCODER_A_OFFSET, \
		[TRANSCODER_B] = TRANSCODER_B_OFFSET, \
	}

#define IVB_PIPE_OFFSETS \
	.pipe_offsets = { \
		[TRANSCODER_A] = PIPE_A_OFFSET,	\
		[TRANSCODER_B] = PIPE_B_OFFSET, \
		[TRANSCODER_C] = PIPE_C_OFFSET, \
	}, \
	.trans_offsets = { \
		[TRANSCODER_A] = TRANSCODER_A_OFFSET, \
		[TRANSCODER_B] = TRANSCODER_B_OFFSET, \
		[TRANSCODER_C] = TRANSCODER_C_OFFSET, \
	}

#define HSW_PIPE_OFFSETS \
	.pipe_offsets = { \
		[TRANSCODER_A] = PIPE_A_OFFSET,	\
		[TRANSCODER_B] = PIPE_B_OFFSET, \
		[TRANSCODER_C] = PIPE_C_OFFSET, \
		[TRANSCODER_EDP] = PIPE_EDP_OFFSET, \
	}, \
	.trans_offsets = { \
		[TRANSCODER_A] = TRANSCODER_A_OFFSET, \
		[TRANSCODER_B] = TRANSCODER_B_OFFSET, \
		[TRANSCODER_C] = TRANSCODER_C_OFFSET, \
		[TRANSCODER_EDP] = TRANSCODER_EDP_OFFSET, \
	}

#define CHV_PIPE_OFFSETS \
	.pipe_offsets = { \
		[TRANSCODER_A] = PIPE_A_OFFSET, \
		[TRANSCODER_B] = PIPE_B_OFFSET, \
		[TRANSCODER_C] = CHV_PIPE_C_OFFSET, \
	}, \
	.trans_offsets = { \
		[TRANSCODER_A] = TRANSCODER_A_OFFSET, \
		[TRANSCODER_B] = TRANSCODER_B_OFFSET, \
		[TRANSCODER_C] = CHV_TRANSCODER_C_OFFSET, \
	}

#define I845_CURSOR_OFFSETS \
	.cursor_offsets = { \
		[PIPE_A] = CURSOR_A_OFFSET, \
	}

#define I9XX_CURSOR_OFFSETS \
	.cursor_offsets = { \
		[PIPE_A] = CURSOR_A_OFFSET, \
		[PIPE_B] = CURSOR_B_OFFSET, \
	}

#define CHV_CURSOR_OFFSETS \
	.cursor_offsets = { \
		[PIPE_A] = CURSOR_A_OFFSET, \
		[PIPE_B] = CURSOR_B_OFFSET, \
		[PIPE_C] = CHV_CURSOR_C_OFFSET, \
	}

#define IVB_CURSOR_OFFSETS \
	.cursor_offsets = { \
		[PIPE_A] = CURSOR_A_OFFSET, \
		[PIPE_B] = IVB_CURSOR_B_OFFSET, \
		[PIPE_C] = IVB_CURSOR_C_OFFSET, \
	}

#define TGL_CURSOR_OFFSETS \
	.cursor_offsets = { \
		[PIPE_A] = CURSOR_A_OFFSET, \
		[PIPE_B] = IVB_CURSOR_B_OFFSET, \
		[PIPE_C] = IVB_CURSOR_C_OFFSET, \
		[PIPE_D] = TGL_CURSOR_D_OFFSET, \
	}

#define I9XX_COLORS \
	.color = { .gamma_lut_size = 256 }
#define I965_COLORS \
	.color = { .gamma_lut_size = 129, \
		   .gamma_lut_tests = DRM_COLOR_LUT_NON_DECREASING, \
	}
#define ILK_COLORS \
	.color = { .gamma_lut_size = 1024 }
#define IVB_COLORS \
	.color = { .degamma_lut_size = 1024, .gamma_lut_size = 1024 }
#define CHV_COLORS \
	.color = { .degamma_lut_size = 65, .gamma_lut_size = 257, \
		   .degamma_lut_tests = DRM_COLOR_LUT_NON_DECREASING, \
		   .gamma_lut_tests = DRM_COLOR_LUT_NON_DECREASING, \
	}
#define GLK_COLORS \
	.color = { .degamma_lut_size = 33, .gamma_lut_size = 1024, \
		   .degamma_lut_tests = DRM_COLOR_LUT_NON_DECREASING | \
					DRM_COLOR_LUT_EQUAL_CHANNELS, \
	}

/* Keep in gen based order, and chronological order within a gen */

#define GEN_DEFAULT_PAGE_SIZES \
	.page_sizes = I915_GTT_PAGE_SIZE_4K

#define GEN_DEFAULT_REGIONS \
	.memory_regions = REGION_SMEM | REGION_STOLEN

#define I830_FEATURES \
	GEN(2), \
	.is_mobile = 1, \
	.pipe_mask = BIT(PIPE_A) | BIT(PIPE_B), \
	.cpu_transcoder_mask = BIT(TRANSCODER_A) | BIT(TRANSCODER_B), \
	.display.has_overlay = 1, \
	.display.cursor_needs_physical = 1, \
	.display.overlay_needs_physical = 1, \
	.display.has_gmch = 1, \
	.gpu_reset_clobbers_display = true, \
	.hws_needs_physical = 1, \
	.unfenced_needs_alignment = 1, \
	.engine_mask = BIT(RCS0), \
	.has_snoop = true, \
	.has_coherent_ggtt = false, \
	.dma_mask_size = 32, \
	I9XX_PIPE_OFFSETS, \
	I9XX_CURSOR_OFFSETS, \
	I9XX_COLORS, \
	GEN_DEFAULT_PAGE_SIZES, \
	GEN_DEFAULT_REGIONS

#define I845_FEATURES \
	GEN(2), \
	.pipe_mask = BIT(PIPE_A), \
	.cpu_transcoder_mask = BIT(TRANSCODER_A), \
	.display.has_overlay = 1, \
	.display.overlay_needs_physical = 1, \
	.display.has_gmch = 1, \
	.gpu_reset_clobbers_display = true, \
	.hws_needs_physical = 1, \
	.unfenced_needs_alignment = 1, \
	.engine_mask = BIT(RCS0), \
	.has_snoop = true, \
	.has_coherent_ggtt = false, \
	.dma_mask_size = 32, \
	I845_PIPE_OFFSETS, \
	I845_CURSOR_OFFSETS, \
	I9XX_COLORS, \
	GEN_DEFAULT_PAGE_SIZES, \
	GEN_DEFAULT_REGIONS

static const struct intel_device_info i830_info = {
	I830_FEATURES,
	PLATFORM(INTEL_I830),
};

static const struct intel_device_info i845g_info = {
	I845_FEATURES,
	PLATFORM(INTEL_I845G),
};

static const struct intel_device_info i85x_info = {
	I830_FEATURES,
	PLATFORM(INTEL_I85X),
	.display.has_fbc = 1,
};

static const struct intel_device_info i865g_info = {
	I845_FEATURES,
	PLATFORM(INTEL_I865G),
};

#define GEN3_FEATURES \
	GEN(3), \
	.pipe_mask = BIT(PIPE_A) | BIT(PIPE_B), \
	.cpu_transcoder_mask = BIT(TRANSCODER_A) | BIT(TRANSCODER_B), \
	.display.has_gmch = 1, \
	.gpu_reset_clobbers_display = true, \
	.engine_mask = BIT(RCS0), \
	.has_snoop = true, \
	.has_coherent_ggtt = true, \
	.dma_mask_size = 32, \
	I9XX_PIPE_OFFSETS, \
	I9XX_CURSOR_OFFSETS, \
	I9XX_COLORS, \
	GEN_DEFAULT_PAGE_SIZES, \
	GEN_DEFAULT_REGIONS

static const struct intel_device_info i915g_info = {
	GEN3_FEATURES,
	PLATFORM(INTEL_I915G),
	.has_coherent_ggtt = false,
	.display.cursor_needs_physical = 1,
	.display.has_overlay = 1,
	.display.overlay_needs_physical = 1,
	.hws_needs_physical = 1,
	.unfenced_needs_alignment = 1,
};

static const struct intel_device_info i915gm_info = {
	GEN3_FEATURES,
	PLATFORM(INTEL_I915GM),
	.is_mobile = 1,
	.display.cursor_needs_physical = 1,
	.display.has_overlay = 1,
	.display.overlay_needs_physical = 1,
	.display.supports_tv = 1,
	.display.has_fbc = 1,
	.hws_needs_physical = 1,
	.unfenced_needs_alignment = 1,
};

static const struct intel_device_info i945g_info = {
	GEN3_FEATURES,
	PLATFORM(INTEL_I945G),
	.display.has_hotplug = 1,
	.display.cursor_needs_physical = 1,
	.display.has_overlay = 1,
	.display.overlay_needs_physical = 1,
	.hws_needs_physical = 1,
	.unfenced_needs_alignment = 1,
};

static const struct intel_device_info i945gm_info = {
	GEN3_FEATURES,
	PLATFORM(INTEL_I945GM),
	.is_mobile = 1,
	.display.has_hotplug = 1,
	.display.cursor_needs_physical = 1,
	.display.has_overlay = 1,
	.display.overlay_needs_physical = 1,
	.display.supports_tv = 1,
	.display.has_fbc = 1,
	.hws_needs_physical = 1,
	.unfenced_needs_alignment = 1,
};

static const struct intel_device_info g33_info = {
	GEN3_FEATURES,
	PLATFORM(INTEL_G33),
	.display.has_hotplug = 1,
	.display.has_overlay = 1,
	.dma_mask_size = 36,
};

static const struct intel_device_info pnv_g_info = {
	GEN3_FEATURES,
	PLATFORM(INTEL_PINEVIEW),
	.display.has_hotplug = 1,
	.display.has_overlay = 1,
	.dma_mask_size = 36,
};

static const struct intel_device_info pnv_m_info = {
	GEN3_FEATURES,
	PLATFORM(INTEL_PINEVIEW),
	.is_mobile = 1,
	.display.has_hotplug = 1,
	.display.has_overlay = 1,
	.dma_mask_size = 36,
};

#define GEN4_FEATURES \
	GEN(4), \
	.pipe_mask = BIT(PIPE_A) | BIT(PIPE_B), \
	.cpu_transcoder_mask = BIT(TRANSCODER_A) | BIT(TRANSCODER_B), \
	.display.has_hotplug = 1, \
	.display.has_gmch = 1, \
	.gpu_reset_clobbers_display = true, \
	.engine_mask = BIT(RCS0), \
	.has_snoop = true, \
	.has_coherent_ggtt = true, \
	.dma_mask_size = 36, \
	I9XX_PIPE_OFFSETS, \
	I9XX_CURSOR_OFFSETS, \
	I965_COLORS, \
	GEN_DEFAULT_PAGE_SIZES, \
	GEN_DEFAULT_REGIONS

static const struct intel_device_info i965g_info = {
	GEN4_FEATURES,
	PLATFORM(INTEL_I965G),
	.display.has_overlay = 1,
	.hws_needs_physical = 1,
	.has_snoop = false,
};

static const struct intel_device_info i965gm_info = {
	GEN4_FEATURES,
	PLATFORM(INTEL_I965GM),
	.is_mobile = 1,
	.display.has_fbc = 1,
	.display.has_overlay = 1,
	.display.supports_tv = 1,
	.hws_needs_physical = 1,
	.has_snoop = false,
};

static const struct intel_device_info g45_info = {
	GEN4_FEATURES,
	PLATFORM(INTEL_G45),
	.engine_mask = BIT(RCS0) | BIT(VCS0),
	.gpu_reset_clobbers_display = false,
};

static const struct intel_device_info gm45_info = {
	GEN4_FEATURES,
	PLATFORM(INTEL_GM45),
	.is_mobile = 1,
	.display.has_fbc = 1,
	.display.supports_tv = 1,
	.engine_mask = BIT(RCS0) | BIT(VCS0),
	.gpu_reset_clobbers_display = false,
};

#define GEN5_FEATURES \
	GEN(5), \
	.pipe_mask = BIT(PIPE_A) | BIT(PIPE_B), \
	.cpu_transcoder_mask = BIT(TRANSCODER_A) | BIT(TRANSCODER_B), \
	.display.has_hotplug = 1, \
	.engine_mask = BIT(RCS0) | BIT(VCS0), \
	.has_snoop = true, \
	.has_coherent_ggtt = true, \
	/* ilk does support rc6, but we do not implement [power] contexts */ \
	.has_rc6 = 0, \
	.dma_mask_size = 36, \
	I9XX_PIPE_OFFSETS, \
	I9XX_CURSOR_OFFSETS, \
	ILK_COLORS, \
	GEN_DEFAULT_PAGE_SIZES, \
	GEN_DEFAULT_REGIONS

static const struct intel_device_info ilk_d_info = {
	GEN5_FEATURES,
	PLATFORM(INTEL_IRONLAKE),
};

static const struct intel_device_info ilk_m_info = {
	GEN5_FEATURES,
	PLATFORM(INTEL_IRONLAKE),
	.is_mobile = 1,
	.display.has_fbc = 1,
};

#define GEN6_FEATURES \
	GEN(6), \
	.pipe_mask = BIT(PIPE_A) | BIT(PIPE_B), \
	.cpu_transcoder_mask = BIT(TRANSCODER_A) | BIT(TRANSCODER_B), \
	.display.has_hotplug = 1, \
	.display.has_fbc = 1, \
	.engine_mask = BIT(RCS0) | BIT(VCS0) | BIT(BCS0), \
	.has_coherent_ggtt = true, \
	.has_llc = 1, \
	.has_rc6 = 1, \
	.has_rc6p = 1, \
	.has_rps = true, \
	.dma_mask_size = 40, \
	.ppgtt_type = INTEL_PPGTT_ALIASING, \
	.ppgtt_size = 31, \
	I9XX_PIPE_OFFSETS, \
	I9XX_CURSOR_OFFSETS, \
	ILK_COLORS, \
	GEN_DEFAULT_PAGE_SIZES, \
	GEN_DEFAULT_REGIONS

#define SNB_D_PLATFORM \
	GEN6_FEATURES, \
	PLATFORM(INTEL_SANDYBRIDGE)

static const struct intel_device_info snb_d_gt1_info = {
	SNB_D_PLATFORM,
	.gt = 1,
};

static const struct intel_device_info snb_d_gt2_info = {
	SNB_D_PLATFORM,
	.gt = 2,
};

#define SNB_M_PLATFORM \
	GEN6_FEATURES, \
	PLATFORM(INTEL_SANDYBRIDGE), \
	.is_mobile = 1


static const struct intel_device_info snb_m_gt1_info = {
	SNB_M_PLATFORM,
	.gt = 1,
};

static const struct intel_device_info snb_m_gt2_info = {
	SNB_M_PLATFORM,
	.gt = 2,
};

#define GEN7_FEATURES  \
	GEN(7), \
	.pipe_mask = BIT(PIPE_A) | BIT(PIPE_B) | BIT(PIPE_C), \
	.cpu_transcoder_mask = BIT(TRANSCODER_A) | BIT(TRANSCODER_B) | BIT(TRANSCODER_C), \
	.display.has_hotplug = 1, \
	.display.has_fbc = 1, \
	.engine_mask = BIT(RCS0) | BIT(VCS0) | BIT(BCS0), \
	.has_coherent_ggtt = true, \
	.has_llc = 1, \
	.has_rc6 = 1, \
	.has_rc6p = 1, \
	.has_rps = true, \
	.dma_mask_size = 40, \
	.ppgtt_type = INTEL_PPGTT_ALIASING, \
	.ppgtt_size = 31, \
	IVB_PIPE_OFFSETS, \
	IVB_CURSOR_OFFSETS, \
	IVB_COLORS, \
	GEN_DEFAULT_PAGE_SIZES, \
	GEN_DEFAULT_REGIONS

#define IVB_D_PLATFORM \
	GEN7_FEATURES, \
	PLATFORM(INTEL_IVYBRIDGE), \
	.has_l3_dpf = 1

static const struct intel_device_info ivb_d_gt1_info = {
	IVB_D_PLATFORM,
	.gt = 1,
};

static const struct intel_device_info ivb_d_gt2_info = {
	IVB_D_PLATFORM,
	.gt = 2,
};

#define IVB_M_PLATFORM \
	GEN7_FEATURES, \
	PLATFORM(INTEL_IVYBRIDGE), \
	.is_mobile = 1, \
	.has_l3_dpf = 1

static const struct intel_device_info ivb_m_gt1_info = {
	IVB_M_PLATFORM,
	.gt = 1,
};

static const struct intel_device_info ivb_m_gt2_info = {
	IVB_M_PLATFORM,
	.gt = 2,
};

static const struct intel_device_info ivb_q_info = {
	GEN7_FEATURES,
	PLATFORM(INTEL_IVYBRIDGE),
	.gt = 2,
	.pipe_mask = 0, /* legal, last one wins */
	.cpu_transcoder_mask = 0,
	.has_l3_dpf = 1,
};

static const struct intel_device_info vlv_info = {
	PLATFORM(INTEL_VALLEYVIEW),
	GEN(7),
	.is_lp = 1,
	.pipe_mask = BIT(PIPE_A) | BIT(PIPE_B),
	.cpu_transcoder_mask = BIT(TRANSCODER_A) | BIT(TRANSCODER_B),
	.has_runtime_pm = 1,
	.has_rc6 = 1,
	.has_rps = true,
	.display.has_gmch = 1,
	.display.has_hotplug = 1,
	.dma_mask_size = 40,
	.ppgtt_type = INTEL_PPGTT_ALIASING,
	.ppgtt_size = 31,
	.has_snoop = true,
	.has_coherent_ggtt = false,
	.engine_mask = BIT(RCS0) | BIT(VCS0) | BIT(BCS0),
	.display_mmio_offset = VLV_DISPLAY_BASE,
	I9XX_PIPE_OFFSETS,
	I9XX_CURSOR_OFFSETS,
	I965_COLORS,
	GEN_DEFAULT_PAGE_SIZES,
	GEN_DEFAULT_REGIONS,
};

#define G75_FEATURES  \
	GEN7_FEATURES, \
	.engine_mask = BIT(RCS0) | BIT(VCS0) | BIT(BCS0) | BIT(VECS0), \
	.cpu_transcoder_mask = BIT(TRANSCODER_A) | BIT(TRANSCODER_B) | \
		BIT(TRANSCODER_C) | BIT(TRANSCODER_EDP), \
	.display.has_ddi = 1, \
	.has_fpga_dbg = 1, \
	.display.has_psr = 1, \
	.display.has_dp_mst = 1, \
	.has_rc6p = 0 /* RC6p removed-by HSW */, \
	HSW_PIPE_OFFSETS, \
	.has_runtime_pm = 1

#define HSW_PLATFORM \
	G75_FEATURES, \
	PLATFORM(INTEL_HASWELL), \
	.has_l3_dpf = 1

static const struct intel_device_info hsw_gt1_info = {
	HSW_PLATFORM,
	.gt = 1,
};

static const struct intel_device_info hsw_gt2_info = {
	HSW_PLATFORM,
	.gt = 2,
};

static const struct intel_device_info hsw_gt3_info = {
	HSW_PLATFORM,
	.gt = 3,
};

#define GEN8_FEATURES \
	G75_FEATURES, \
	GEN(8), \
	.has_logical_ring_contexts = 1, \
	.dma_mask_size = 39, \
	.ppgtt_type = INTEL_PPGTT_FULL, \
	.ppgtt_size = 48, \
	.has_64bit_reloc = 1, \
	.has_reset_engine = 1

#define BDW_PLATFORM \
	GEN8_FEATURES, \
	PLATFORM(INTEL_BROADWELL)

static const struct intel_device_info bdw_gt1_info = {
	BDW_PLATFORM,
	.gt = 1,
};

static const struct intel_device_info bdw_gt2_info = {
	BDW_PLATFORM,
	.gt = 2,
};

static const struct intel_device_info bdw_rsvd_info = {
	BDW_PLATFORM,
	.gt = 3,
	/* According to the device ID those devices are GT3, they were
	 * previously treated as not GT3, keep it like that.
	 */
};

static const struct intel_device_info bdw_gt3_info = {
	BDW_PLATFORM,
	.gt = 3,
	.engine_mask =
		BIT(RCS0) | BIT(VCS0) | BIT(BCS0) | BIT(VECS0) | BIT(VCS1),
};

static const struct intel_device_info chv_info = {
	PLATFORM(INTEL_CHERRYVIEW),
	GEN(8),
	.pipe_mask = BIT(PIPE_A) | BIT(PIPE_B) | BIT(PIPE_C),
	.cpu_transcoder_mask = BIT(TRANSCODER_A) | BIT(TRANSCODER_B) | BIT(TRANSCODER_C),
	.display.has_hotplug = 1,
	.is_lp = 1,
	.engine_mask = BIT(RCS0) | BIT(VCS0) | BIT(BCS0) | BIT(VECS0),
	.has_64bit_reloc = 1,
	.has_runtime_pm = 1,
	.has_rc6 = 1,
	.has_rps = true,
	.has_logical_ring_contexts = 1,
	.display.has_gmch = 1,
	.dma_mask_size = 39,
<<<<<<< HEAD
	.ppgtt_type = INTEL_PPGTT_ALIASING,
=======
	.ppgtt_type = INTEL_PPGTT_FULL,
>>>>>>> d6f9469a
	.ppgtt_size = 32,
	.has_reset_engine = 1,
	.has_snoop = true,
	.has_coherent_ggtt = false,
	.display_mmio_offset = VLV_DISPLAY_BASE,
	CHV_PIPE_OFFSETS,
	CHV_CURSOR_OFFSETS,
	CHV_COLORS,
	GEN_DEFAULT_PAGE_SIZES,
	GEN_DEFAULT_REGIONS,
};

#define GEN9_DEFAULT_PAGE_SIZES \
	.page_sizes = I915_GTT_PAGE_SIZE_4K | \
		      I915_GTT_PAGE_SIZE_64K

#define GEN9_FEATURES \
	GEN8_FEATURES, \
	GEN(9), \
	GEN9_DEFAULT_PAGE_SIZES, \
	.has_logical_ring_preemption = 1, \
	.display.has_csr = 1, \
	.has_gt_uc = 1, \
	.display.has_hdcp = 1, \
	.display.has_ipc = 1, \
	.ddb_size = 896, \
	.num_supported_dbuf_slices = 1

#define SKL_PLATFORM \
	GEN9_FEATURES, \
	PLATFORM(INTEL_SKYLAKE)

static const struct intel_device_info skl_gt1_info = {
	SKL_PLATFORM,
	.gt = 1,
};

static const struct intel_device_info skl_gt2_info = {
	SKL_PLATFORM,
	.gt = 2,
};

#define SKL_GT3_PLUS_PLATFORM \
	SKL_PLATFORM, \
	.engine_mask = \
		BIT(RCS0) | BIT(VCS0) | BIT(BCS0) | BIT(VECS0) | BIT(VCS1)


static const struct intel_device_info skl_gt3_info = {
	SKL_GT3_PLUS_PLATFORM,
	.gt = 3,
};

static const struct intel_device_info skl_gt4_info = {
	SKL_GT3_PLUS_PLATFORM,
	.gt = 4,
};

#define GEN9_LP_FEATURES \
	GEN(9), \
	.is_lp = 1, \
	.num_supported_dbuf_slices = 1, \
	.display.has_hotplug = 1, \
	.engine_mask = BIT(RCS0) | BIT(VCS0) | BIT(BCS0) | BIT(VECS0), \
	.pipe_mask = BIT(PIPE_A) | BIT(PIPE_B) | BIT(PIPE_C), \
	.cpu_transcoder_mask = BIT(TRANSCODER_A) | BIT(TRANSCODER_B) | \
		BIT(TRANSCODER_C) | BIT(TRANSCODER_EDP) | \
		BIT(TRANSCODER_DSI_A) | BIT(TRANSCODER_DSI_C), \
	.has_64bit_reloc = 1, \
	.display.has_ddi = 1, \
	.has_fpga_dbg = 1, \
	.display.has_fbc = 1, \
	.display.has_hdcp = 1, \
	.display.has_psr = 1, \
	.has_runtime_pm = 1, \
	.display.has_csr = 1, \
	.has_rc6 = 1, \
	.has_rps = true, \
	.display.has_dp_mst = 1, \
	.has_logical_ring_contexts = 1, \
	.has_logical_ring_preemption = 1, \
	.has_gt_uc = 1, \
	.dma_mask_size = 39, \
	.ppgtt_type = INTEL_PPGTT_FULL, \
	.ppgtt_size = 48, \
	.has_reset_engine = 1, \
	.has_snoop = true, \
	.has_coherent_ggtt = false, \
	.display.has_ipc = 1, \
	HSW_PIPE_OFFSETS, \
	IVB_CURSOR_OFFSETS, \
	IVB_COLORS, \
	GEN9_DEFAULT_PAGE_SIZES, \
	GEN_DEFAULT_REGIONS

static const struct intel_device_info bxt_info = {
	GEN9_LP_FEATURES,
	PLATFORM(INTEL_BROXTON),
	.ddb_size = 512,
};

static const struct intel_device_info glk_info = {
	GEN9_LP_FEATURES,
	PLATFORM(INTEL_GEMINILAKE),
	.ddb_size = 1024,
	GLK_COLORS,
};

#define KBL_PLATFORM \
	GEN9_FEATURES, \
	PLATFORM(INTEL_KABYLAKE)

static const struct intel_device_info kbl_gt1_info = {
	KBL_PLATFORM,
	.gt = 1,
};

static const struct intel_device_info kbl_gt2_info = {
	KBL_PLATFORM,
	.gt = 2,
};

static const struct intel_device_info kbl_gt3_info = {
	KBL_PLATFORM,
	.gt = 3,
	.engine_mask =
		BIT(RCS0) | BIT(VCS0) | BIT(BCS0) | BIT(VECS0) | BIT(VCS1),
};

#define CFL_PLATFORM \
	GEN9_FEATURES, \
	PLATFORM(INTEL_COFFEELAKE)

static const struct intel_device_info cfl_gt1_info = {
	CFL_PLATFORM,
	.gt = 1,
};

static const struct intel_device_info cfl_gt2_info = {
	CFL_PLATFORM,
	.gt = 2,
};

static const struct intel_device_info cfl_gt3_info = {
	CFL_PLATFORM,
	.gt = 3,
	.engine_mask =
		BIT(RCS0) | BIT(VCS0) | BIT(BCS0) | BIT(VECS0) | BIT(VCS1),
};

#define GEN10_FEATURES \
	GEN9_FEATURES, \
	GEN(10), \
	.ddb_size = 1024, \
	.display.has_dsc = 1, \
	.has_coherent_ggtt = false, \
	GLK_COLORS

static const struct intel_device_info cnl_info = {
	GEN10_FEATURES,
	PLATFORM(INTEL_CANNONLAKE),
	.gt = 2,
};

#define GEN11_DEFAULT_PAGE_SIZES \
	.page_sizes = I915_GTT_PAGE_SIZE_4K | \
		      I915_GTT_PAGE_SIZE_64K | \
		      I915_GTT_PAGE_SIZE_2M

#define GEN11_FEATURES \
	GEN10_FEATURES, \
	GEN11_DEFAULT_PAGE_SIZES, \
	.cpu_transcoder_mask = BIT(TRANSCODER_A) | BIT(TRANSCODER_B) | \
		BIT(TRANSCODER_C) | BIT(TRANSCODER_EDP) | \
		BIT(TRANSCODER_DSI_0) | BIT(TRANSCODER_DSI_1), \
	.pipe_offsets = { \
		[TRANSCODER_A] = PIPE_A_OFFSET, \
		[TRANSCODER_B] = PIPE_B_OFFSET, \
		[TRANSCODER_C] = PIPE_C_OFFSET, \
		[TRANSCODER_EDP] = PIPE_EDP_OFFSET, \
		[TRANSCODER_DSI_0] = PIPE_DSI0_OFFSET, \
		[TRANSCODER_DSI_1] = PIPE_DSI1_OFFSET, \
	}, \
	.trans_offsets = { \
		[TRANSCODER_A] = TRANSCODER_A_OFFSET, \
		[TRANSCODER_B] = TRANSCODER_B_OFFSET, \
		[TRANSCODER_C] = TRANSCODER_C_OFFSET, \
		[TRANSCODER_EDP] = TRANSCODER_EDP_OFFSET, \
		[TRANSCODER_DSI_0] = TRANSCODER_DSI0_OFFSET, \
		[TRANSCODER_DSI_1] = TRANSCODER_DSI1_OFFSET, \
	}, \
	GEN(11), \
	.ddb_size = 2048, \
	.num_supported_dbuf_slices = 2, \
	.has_logical_ring_elsq = 1, \
	.color = { .degamma_lut_size = 33, .gamma_lut_size = 262145 }

static const struct intel_device_info icl_info = {
	GEN11_FEATURES,
	PLATFORM(INTEL_ICELAKE),
	.engine_mask =
		BIT(RCS0) | BIT(BCS0) | BIT(VECS0) | BIT(VCS0) | BIT(VCS2),
};

static const struct intel_device_info ehl_info = {
	GEN11_FEATURES,
	PLATFORM(INTEL_ELKHARTLAKE),
	.require_force_probe = 1,
	.engine_mask = BIT(RCS0) | BIT(BCS0) | BIT(VCS0) | BIT(VECS0),
	.ppgtt_size = 36,
};

#define GEN12_FEATURES \
	GEN11_FEATURES, \
	GEN(12), \
	.pipe_mask = BIT(PIPE_A) | BIT(PIPE_B) | BIT(PIPE_C) | BIT(PIPE_D), \
	.cpu_transcoder_mask = BIT(TRANSCODER_A) | BIT(TRANSCODER_B) | \
		BIT(TRANSCODER_C) | BIT(TRANSCODER_D) | \
		BIT(TRANSCODER_DSI_0) | BIT(TRANSCODER_DSI_1), \
	.pipe_offsets = { \
		[TRANSCODER_A] = PIPE_A_OFFSET, \
		[TRANSCODER_B] = PIPE_B_OFFSET, \
		[TRANSCODER_C] = PIPE_C_OFFSET, \
		[TRANSCODER_D] = PIPE_D_OFFSET, \
		[TRANSCODER_DSI_0] = PIPE_DSI0_OFFSET, \
		[TRANSCODER_DSI_1] = PIPE_DSI1_OFFSET, \
	}, \
	.trans_offsets = { \
		[TRANSCODER_A] = TRANSCODER_A_OFFSET, \
		[TRANSCODER_B] = TRANSCODER_B_OFFSET, \
		[TRANSCODER_C] = TRANSCODER_C_OFFSET, \
		[TRANSCODER_D] = TRANSCODER_D_OFFSET, \
		[TRANSCODER_DSI_0] = TRANSCODER_DSI0_OFFSET, \
		[TRANSCODER_DSI_1] = TRANSCODER_DSI1_OFFSET, \
	}, \
	TGL_CURSOR_OFFSETS, \
	.has_global_mocs = 1, \
	.display.has_dsb = 1

static const struct intel_device_info tgl_info = {
	GEN12_FEATURES,
	PLATFORM(INTEL_TIGERLAKE),
	.display.has_modular_fia = 1,
	.engine_mask =
		BIT(RCS0) | BIT(BCS0) | BIT(VECS0) | BIT(VCS0) | BIT(VCS2),
};

#define GEN12_DGFX_FEATURES \
	GEN12_FEATURES, \
	.is_dgfx = 1

#undef GEN
#undef PLATFORM

/*
 * Make sure any device matches here are from most specific to most
 * general.  For example, since the Quanta match is based on the subsystem
 * and subvendor IDs, we need it to come before the more general IVB
 * PCI ID matches, otherwise we'll use the wrong info struct above.
 */
static const struct pci_device_id pciidlist[] = {
	INTEL_I830_IDS(&i830_info),
	INTEL_I845G_IDS(&i845g_info),
	INTEL_I85X_IDS(&i85x_info),
	INTEL_I865G_IDS(&i865g_info),
	INTEL_I915G_IDS(&i915g_info),
	INTEL_I915GM_IDS(&i915gm_info),
	INTEL_I945G_IDS(&i945g_info),
	INTEL_I945GM_IDS(&i945gm_info),
	INTEL_I965G_IDS(&i965g_info),
	INTEL_G33_IDS(&g33_info),
	INTEL_I965GM_IDS(&i965gm_info),
	INTEL_GM45_IDS(&gm45_info),
	INTEL_G45_IDS(&g45_info),
	INTEL_PINEVIEW_G_IDS(&pnv_g_info),
	INTEL_PINEVIEW_M_IDS(&pnv_m_info),
	INTEL_IRONLAKE_D_IDS(&ilk_d_info),
	INTEL_IRONLAKE_M_IDS(&ilk_m_info),
	INTEL_SNB_D_GT1_IDS(&snb_d_gt1_info),
	INTEL_SNB_D_GT2_IDS(&snb_d_gt2_info),
	INTEL_SNB_M_GT1_IDS(&snb_m_gt1_info),
	INTEL_SNB_M_GT2_IDS(&snb_m_gt2_info),
	INTEL_IVB_Q_IDS(&ivb_q_info), /* must be first IVB */
	INTEL_IVB_M_GT1_IDS(&ivb_m_gt1_info),
	INTEL_IVB_M_GT2_IDS(&ivb_m_gt2_info),
	INTEL_IVB_D_GT1_IDS(&ivb_d_gt1_info),
	INTEL_IVB_D_GT2_IDS(&ivb_d_gt2_info),
	INTEL_HSW_GT1_IDS(&hsw_gt1_info),
	INTEL_HSW_GT2_IDS(&hsw_gt2_info),
	INTEL_HSW_GT3_IDS(&hsw_gt3_info),
	INTEL_VLV_IDS(&vlv_info),
	INTEL_BDW_GT1_IDS(&bdw_gt1_info),
	INTEL_BDW_GT2_IDS(&bdw_gt2_info),
	INTEL_BDW_GT3_IDS(&bdw_gt3_info),
	INTEL_BDW_RSVD_IDS(&bdw_rsvd_info),
	INTEL_CHV_IDS(&chv_info),
	INTEL_SKL_GT1_IDS(&skl_gt1_info),
	INTEL_SKL_GT2_IDS(&skl_gt2_info),
	INTEL_SKL_GT3_IDS(&skl_gt3_info),
	INTEL_SKL_GT4_IDS(&skl_gt4_info),
	INTEL_BXT_IDS(&bxt_info),
	INTEL_GLK_IDS(&glk_info),
	INTEL_KBL_GT1_IDS(&kbl_gt1_info),
	INTEL_KBL_GT2_IDS(&kbl_gt2_info),
	INTEL_KBL_GT3_IDS(&kbl_gt3_info),
	INTEL_KBL_GT4_IDS(&kbl_gt3_info),
	INTEL_AML_KBL_GT2_IDS(&kbl_gt2_info),
	INTEL_CFL_S_GT1_IDS(&cfl_gt1_info),
	INTEL_CFL_S_GT2_IDS(&cfl_gt2_info),
	INTEL_CFL_H_GT1_IDS(&cfl_gt1_info),
	INTEL_CFL_H_GT2_IDS(&cfl_gt2_info),
	INTEL_CFL_U_GT2_IDS(&cfl_gt2_info),
	INTEL_CFL_U_GT3_IDS(&cfl_gt3_info),
	INTEL_WHL_U_GT1_IDS(&cfl_gt1_info),
	INTEL_WHL_U_GT2_IDS(&cfl_gt2_info),
	INTEL_AML_CFL_GT2_IDS(&cfl_gt2_info),
	INTEL_WHL_U_GT3_IDS(&cfl_gt3_info),
	INTEL_CML_GT1_IDS(&cfl_gt1_info),
	INTEL_CML_GT2_IDS(&cfl_gt2_info),
	INTEL_CML_U_GT1_IDS(&cfl_gt1_info),
	INTEL_CML_U_GT2_IDS(&cfl_gt2_info),
	INTEL_CNL_IDS(&cnl_info),
	INTEL_ICL_11_IDS(&icl_info),
	INTEL_EHL_IDS(&ehl_info),
	INTEL_TGL_12_IDS(&tgl_info),
	{0, 0, 0}
};
MODULE_DEVICE_TABLE(pci, pciidlist);

static void i915_pci_remove(struct pci_dev *pdev)
{
	struct drm_i915_private *i915;

	i915 = pci_get_drvdata(pdev);
	if (!i915) /* driver load aborted, nothing to cleanup */
		return;

	i915_driver_remove(i915);
	pci_set_drvdata(pdev, NULL);
}

/* is device_id present in comma separated list of ids */
static bool force_probe(u16 device_id, const char *devices)
{
	char *s, *p, *tok;
	bool ret;

	if (!devices || !*devices)
		return false;

	/* match everything */
	if (strcmp(devices, "*") == 0)
		return true;

	s = kstrdup(devices, GFP_KERNEL);
	if (!s)
		return false;

	for (p = s, ret = false; (tok = strsep(&p, ",")) != NULL; ) {
		u16 val;

		if (kstrtou16(tok, 16, &val) == 0 && val == device_id) {
			ret = true;
			break;
		}
	}

	kfree(s);

	return ret;
}

static int i915_pci_probe(struct pci_dev *pdev, const struct pci_device_id *ent)
{
	struct intel_device_info *intel_info =
		(struct intel_device_info *) ent->driver_data;
	int err;

	if (intel_info->require_force_probe &&
	    !force_probe(pdev->device, i915_modparams.force_probe)) {
		dev_info(&pdev->dev,
			 "Your graphics device %04x is not properly supported by the driver in this\n"
			 "kernel version. To force driver probe anyway, use i915.force_probe=%04x\n"
			 "module parameter or CONFIG_DRM_I915_FORCE_PROBE=%04x configuration option,\n"
			 "or (recommended) check for kernel updates.\n",
			 pdev->device, pdev->device, pdev->device);
		return -ENODEV;
	}

	/* Only bind to function 0 of the device. Early generations
	 * used function 1 as a placeholder for multi-head. This causes
	 * us confusion instead, especially on the systems where both
	 * functions have the same PCI-ID!
	 */
	if (PCI_FUNC(pdev->devfn))
		return -ENODEV;

	/*
	 * apple-gmux is needed on dual GPU MacBook Pro
	 * to probe the panel if we're the inactive GPU.
	 */
	if (vga_switcheroo_client_probe_defer(pdev))
		return -EPROBE_DEFER;

	err = i915_driver_probe(pdev, ent);
	if (err)
		return err;

	if (i915_inject_probe_failure(pci_get_drvdata(pdev))) {
		i915_pci_remove(pdev);
		return -ENODEV;
	}

	err = i915_live_selftests(pdev);
	if (err) {
		i915_pci_remove(pdev);
		return err > 0 ? -ENOTTY : err;
	}

	err = i915_perf_selftests(pdev);
	if (err) {
		i915_pci_remove(pdev);
		return err > 0 ? -ENOTTY : err;
	}

	return 0;
}

static struct pci_driver i915_pci_driver = {
	.name = DRIVER_NAME,
	.id_table = pciidlist,
	.probe = i915_pci_probe,
	.remove = i915_pci_remove,
	.driver.pm = &i915_pm_ops,
};

static int __init i915_init(void)
{
	bool use_kms = true;
	int err;

	err = i915_globals_init();
	if (err)
		return err;

	err = i915_mock_selftests();
	if (err)
		return err > 0 ? 0 : err;

	/*
	 * Enable KMS by default, unless explicitly overriden by
	 * either the i915.modeset prarameter or by the
	 * vga_text_mode_force boot option.
	 */

	if (i915_modparams.modeset == 0)
		use_kms = false;

	if (vgacon_text_force() && i915_modparams.modeset == -1)
		use_kms = false;

	if (!use_kms) {
		/* Silently fail loading to not upset userspace. */
		DRM_DEBUG_DRIVER("KMS disabled.\n");
		return 0;
	}

	err = pci_register_driver(&i915_pci_driver);
	if (err)
		return err;

	i915_perf_sysctl_register();
	return 0;
}

static void __exit i915_exit(void)
{
	if (!i915_pci_driver.driver.owner)
		return;

	i915_perf_sysctl_unregister();
	pci_unregister_driver(&i915_pci_driver);
	i915_globals_exit();
}

module_init(i915_init);
module_exit(i915_exit);

MODULE_AUTHOR("Tungsten Graphics, Inc.");
MODULE_AUTHOR("Intel Corporation");

MODULE_DESCRIPTION(DRIVER_DESC);
MODULE_LICENSE("GPL and additional rights");<|MERGE_RESOLUTION|>--- conflicted
+++ resolved
@@ -615,11 +615,7 @@
 	.has_logical_ring_contexts = 1,
 	.display.has_gmch = 1,
 	.dma_mask_size = 39,
-<<<<<<< HEAD
-	.ppgtt_type = INTEL_PPGTT_ALIASING,
-=======
 	.ppgtt_type = INTEL_PPGTT_FULL,
->>>>>>> d6f9469a
 	.ppgtt_size = 32,
 	.has_reset_engine = 1,
 	.has_snoop = true,
