/*
 * Copyright © 2016 Intel Corporation
 *
 * Permission is hereby granted, free of charge, to any person obtaining a
 * copy of this software and associated documentation files (the "Software"),
 * to deal in the Software without restriction, including without limitation
 * the rights to use, copy, modify, merge, publish, distribute, sublicense,
 * and/or sell copies of the Software, and to permit persons to whom the
 * Software is furnished to do so, subject to the following conditions:
 *
 * The above copyright notice and this permission notice (including the next
 * paragraph) shall be included in all copies or substantial portions of the
 * Software.
 *
 * THE SOFTWARE IS PROVIDED "AS IS", WITHOUT WARRANTY OF ANY KIND, EXPRESS OR
 * IMPLIED, INCLUDING BUT NOT LIMITED TO THE WARRANTIES OF MERCHANTABILITY,
 * FITNESS FOR A PARTICULAR PURPOSE AND NONINFRINGEMENT.  IN NO EVENT SHALL
 * THE AUTHORS OR COPYRIGHT HOLDERS BE LIABLE FOR ANY CLAIM, DAMAGES OR OTHER
 * LIABILITY, WHETHER IN AN ACTION OF CONTRACT, TORT OR OTHERWISE, ARISING
 * FROM, OUT OF OR IN CONNECTION WITH THE SOFTWARE OR THE USE OR OTHER DEALINGS
 * IN THE SOFTWARE.
 *
 */

#include <linux/console.h>
#include <linux/vgaarb.h>
#include <linux/vga_switcheroo.h>

#include "i915_drv.h"
#include "i915_selftest.h"

#define PLATFORM(x) .platform = (x), .platform_mask = BIT(x)
#define GEN(x) .gen = (x), .gen_mask = BIT((x) - 1)

#define GEN_DEFAULT_PIPEOFFSETS \
	.pipe_offsets = { \
		[TRANSCODER_A] = PIPE_A_OFFSET,	\
		[TRANSCODER_B] = PIPE_B_OFFSET, \
		[TRANSCODER_C] = PIPE_C_OFFSET, \
		[TRANSCODER_EDP] = PIPE_EDP_OFFSET, \
	}, \
	.trans_offsets = { \
		[TRANSCODER_A] = TRANSCODER_A_OFFSET, \
		[TRANSCODER_B] = TRANSCODER_B_OFFSET, \
		[TRANSCODER_C] = TRANSCODER_C_OFFSET, \
		[TRANSCODER_EDP] = TRANSCODER_EDP_OFFSET, \
	}

#define GEN_CHV_PIPEOFFSETS \
	.pipe_offsets = { \
		[TRANSCODER_A] = PIPE_A_OFFSET, \
		[TRANSCODER_B] = PIPE_B_OFFSET, \
		[TRANSCODER_C] = CHV_PIPE_C_OFFSET, \
	}, \
	.trans_offsets = { \
		[TRANSCODER_A] = TRANSCODER_A_OFFSET, \
		[TRANSCODER_B] = TRANSCODER_B_OFFSET, \
		[TRANSCODER_C] = CHV_TRANSCODER_C_OFFSET, \
	}

#define CURSOR_OFFSETS \
	.cursor_offsets = { CURSOR_A_OFFSET, CURSOR_B_OFFSET, CHV_CURSOR_C_OFFSET }

#define IVB_CURSOR_OFFSETS \
	.cursor_offsets = { CURSOR_A_OFFSET, IVB_CURSOR_B_OFFSET, IVB_CURSOR_C_OFFSET }

#define BDW_COLORS \
	.color = { .degamma_lut_size = 512, .gamma_lut_size = 512 }
#define CHV_COLORS \
	.color = { .degamma_lut_size = 65, .gamma_lut_size = 257 }
#define GLK_COLORS \
	.color = { .degamma_lut_size = 0, .gamma_lut_size = 1024 }

/* Keep in gen based order, and chronological order within a gen */

#define GEN_DEFAULT_PAGE_SIZES \
	.page_sizes = I915_GTT_PAGE_SIZE_4K

#define GEN2_FEATURES \
	GEN(2), \
	.num_pipes = 1, \
	.display.has_overlay = 1, \
	.display.overlay_needs_physical = 1, \
	.display.has_gmch_display = 1, \
	.hws_needs_physical = 1, \
	.unfenced_needs_alignment = 1, \
	.ring_mask = RENDER_RING, \
	.has_snoop = true, \
	.has_coherent_ggtt = false, \
	GEN_DEFAULT_PIPEOFFSETS, \
	GEN_DEFAULT_PAGE_SIZES, \
	CURSOR_OFFSETS

static const struct intel_device_info intel_i830_info = {
	GEN2_FEATURES,
	PLATFORM(INTEL_I830),
	.is_mobile = 1,
	.display.cursor_needs_physical = 1,
	.num_pipes = 2, /* legal, last one wins */
};

static const struct intel_device_info intel_i845g_info = {
	GEN2_FEATURES,
	PLATFORM(INTEL_I845G),
};

static const struct intel_device_info intel_i85x_info = {
	GEN2_FEATURES,
	PLATFORM(INTEL_I85X),
	.is_mobile = 1,
	.num_pipes = 2, /* legal, last one wins */
	.display.cursor_needs_physical = 1,
	.display.has_fbc = 1,
};

static const struct intel_device_info intel_i865g_info = {
	GEN2_FEATURES,
	PLATFORM(INTEL_I865G),
};

#define GEN3_FEATURES \
	GEN(3), \
	.num_pipes = 2, \
	.display.has_gmch_display = 1, \
	.ring_mask = RENDER_RING, \
	.has_snoop = true, \
	.has_coherent_ggtt = true, \
	GEN_DEFAULT_PIPEOFFSETS, \
	GEN_DEFAULT_PAGE_SIZES, \
	CURSOR_OFFSETS

static const struct intel_device_info intel_i915g_info = {
	GEN3_FEATURES,
	PLATFORM(INTEL_I915G),
	.has_coherent_ggtt = false,
	.display.cursor_needs_physical = 1,
	.display.has_overlay = 1,
	.display.overlay_needs_physical = 1,
	.hws_needs_physical = 1,
	.unfenced_needs_alignment = 1,
};

static const struct intel_device_info intel_i915gm_info = {
	GEN3_FEATURES,
	PLATFORM(INTEL_I915GM),
	.is_mobile = 1,
	.display.cursor_needs_physical = 1,
	.display.has_overlay = 1,
	.display.overlay_needs_physical = 1,
	.display.supports_tv = 1,
	.display.has_fbc = 1,
	.hws_needs_physical = 1,
	.unfenced_needs_alignment = 1,
};

static const struct intel_device_info intel_i945g_info = {
	GEN3_FEATURES,
	PLATFORM(INTEL_I945G),
	.display.has_hotplug = 1,
	.display.cursor_needs_physical = 1,
	.display.has_overlay = 1,
	.display.overlay_needs_physical = 1,
	.hws_needs_physical = 1,
	.unfenced_needs_alignment = 1,
};

static const struct intel_device_info intel_i945gm_info = {
	GEN3_FEATURES,
	PLATFORM(INTEL_I945GM),
	.is_mobile = 1,
	.display.has_hotplug = 1,
	.display.cursor_needs_physical = 1,
	.display.has_overlay = 1,
	.display.overlay_needs_physical = 1,
	.display.supports_tv = 1,
	.display.has_fbc = 1,
	.hws_needs_physical = 1,
	.unfenced_needs_alignment = 1,
};

static const struct intel_device_info intel_g33_info = {
	GEN3_FEATURES,
	PLATFORM(INTEL_G33),
	.display.has_hotplug = 1,
	.display.has_overlay = 1,
};

static const struct intel_device_info intel_pineview_info = {
	GEN3_FEATURES,
	PLATFORM(INTEL_PINEVIEW),
	.is_mobile = 1,
	.display.has_hotplug = 1,
	.display.has_overlay = 1,
};

#define GEN4_FEATURES \
	GEN(4), \
	.num_pipes = 2, \
	.display.has_hotplug = 1, \
	.display.has_gmch_display = 1, \
	.ring_mask = RENDER_RING, \
	.has_snoop = true, \
	.has_coherent_ggtt = true, \
	GEN_DEFAULT_PIPEOFFSETS, \
	GEN_DEFAULT_PAGE_SIZES, \
	CURSOR_OFFSETS

static const struct intel_device_info intel_i965g_info = {
	GEN4_FEATURES,
	PLATFORM(INTEL_I965G),
	.display.has_overlay = 1,
	.hws_needs_physical = 1,
	.has_snoop = false,
};

static const struct intel_device_info intel_i965gm_info = {
	GEN4_FEATURES,
	PLATFORM(INTEL_I965GM),
	.is_mobile = 1,
	.display.has_fbc = 1,
	.display.has_overlay = 1,
	.display.supports_tv = 1,
	.hws_needs_physical = 1,
	.has_snoop = false,
};

static const struct intel_device_info intel_g45_info = {
	GEN4_FEATURES,
	PLATFORM(INTEL_G45),
	.ring_mask = RENDER_RING | BSD_RING,
};

static const struct intel_device_info intel_gm45_info = {
	GEN4_FEATURES,
	PLATFORM(INTEL_GM45),
	.is_mobile = 1,
	.display.has_fbc = 1,
	.display.supports_tv = 1,
	.ring_mask = RENDER_RING | BSD_RING,
};

#define GEN5_FEATURES \
	GEN(5), \
	.num_pipes = 2, \
	.display.has_hotplug = 1, \
	.ring_mask = RENDER_RING | BSD_RING, \
	.has_snoop = true, \
	.has_coherent_ggtt = true, \
	/* ilk does support rc6, but we do not implement [power] contexts */ \
	.has_rc6 = 0, \
	GEN_DEFAULT_PIPEOFFSETS, \
	GEN_DEFAULT_PAGE_SIZES, \
	CURSOR_OFFSETS

static const struct intel_device_info intel_ironlake_d_info = {
	GEN5_FEATURES,
	PLATFORM(INTEL_IRONLAKE),
};

static const struct intel_device_info intel_ironlake_m_info = {
	GEN5_FEATURES,
	PLATFORM(INTEL_IRONLAKE),
	.is_mobile = 1,
	.display.has_fbc = 1,
};

#define GEN6_FEATURES \
	GEN(6), \
	.num_pipes = 2, \
	.display.has_hotplug = 1, \
	.display.has_fbc = 1, \
	.ring_mask = RENDER_RING | BSD_RING | BLT_RING, \
	.has_coherent_ggtt = true, \
	.has_llc = 1, \
	.has_rc6 = 1, \
	.has_rc6p = 1, \
	.ppgtt = INTEL_PPGTT_ALIASING, \
	GEN_DEFAULT_PIPEOFFSETS, \
	GEN_DEFAULT_PAGE_SIZES, \
	CURSOR_OFFSETS

#define SNB_D_PLATFORM \
	GEN6_FEATURES, \
	PLATFORM(INTEL_SANDYBRIDGE)

static const struct intel_device_info intel_sandybridge_d_gt1_info = {
	SNB_D_PLATFORM,
	.gt = 1,
};

static const struct intel_device_info intel_sandybridge_d_gt2_info = {
	SNB_D_PLATFORM,
	.gt = 2,
};

#define SNB_M_PLATFORM \
	GEN6_FEATURES, \
	PLATFORM(INTEL_SANDYBRIDGE), \
	.is_mobile = 1


static const struct intel_device_info intel_sandybridge_m_gt1_info = {
	SNB_M_PLATFORM,
	.gt = 1,
};

static const struct intel_device_info intel_sandybridge_m_gt2_info = {
	SNB_M_PLATFORM,
	.gt = 2,
};

#define GEN7_FEATURES  \
	GEN(7), \
	.num_pipes = 3, \
	.display.has_hotplug = 1, \
	.display.has_fbc = 1, \
	.ring_mask = RENDER_RING | BSD_RING | BLT_RING, \
	.has_coherent_ggtt = true, \
	.has_llc = 1, \
	.has_rc6 = 1, \
	.has_rc6p = 1, \
	.ppgtt = INTEL_PPGTT_FULL, \
	GEN_DEFAULT_PIPEOFFSETS, \
	GEN_DEFAULT_PAGE_SIZES, \
	IVB_CURSOR_OFFSETS

#define IVB_D_PLATFORM \
	GEN7_FEATURES, \
	PLATFORM(INTEL_IVYBRIDGE), \
	.has_l3_dpf = 1

static const struct intel_device_info intel_ivybridge_d_gt1_info = {
	IVB_D_PLATFORM,
	.gt = 1,
};

static const struct intel_device_info intel_ivybridge_d_gt2_info = {
	IVB_D_PLATFORM,
	.gt = 2,
};

#define IVB_M_PLATFORM \
	GEN7_FEATURES, \
	PLATFORM(INTEL_IVYBRIDGE), \
	.is_mobile = 1, \
	.has_l3_dpf = 1

static const struct intel_device_info intel_ivybridge_m_gt1_info = {
	IVB_M_PLATFORM,
	.gt = 1,
};

static const struct intel_device_info intel_ivybridge_m_gt2_info = {
	IVB_M_PLATFORM,
	.gt = 2,
};

static const struct intel_device_info intel_ivybridge_q_info = {
	GEN7_FEATURES,
	PLATFORM(INTEL_IVYBRIDGE),
	.gt = 2,
	.num_pipes = 0, /* legal, last one wins */
	.has_l3_dpf = 1,
};

static const struct intel_device_info intel_valleyview_info = {
	PLATFORM(INTEL_VALLEYVIEW),
	GEN(7),
	.is_lp = 1,
	.num_pipes = 2,
	.has_runtime_pm = 1,
	.has_rc6 = 1,
<<<<<<< HEAD
	.has_gmch_display = 1,
	.has_hotplug = 1,
=======
	.display.has_gmch_display = 1,
	.display.has_hotplug = 1,
>>>>>>> 19530313
	.ppgtt = INTEL_PPGTT_FULL,
	.has_snoop = true,
	.has_coherent_ggtt = false,
	.ring_mask = RENDER_RING | BSD_RING | BLT_RING,
	.display_mmio_offset = VLV_DISPLAY_BASE,
	GEN_DEFAULT_PAGE_SIZES,
	GEN_DEFAULT_PIPEOFFSETS,
	CURSOR_OFFSETS
};

#define G75_FEATURES  \
	GEN7_FEATURES, \
	.ring_mask = RENDER_RING | BSD_RING | BLT_RING | VEBOX_RING, \
	.display.has_ddi = 1, \
	.has_fpga_dbg = 1, \
	.display.has_psr = 1, \
	.display.has_dp_mst = 1, \
	.has_rc6p = 0 /* RC6p removed-by HSW */, \
	.has_runtime_pm = 1

#define HSW_PLATFORM \
	G75_FEATURES, \
	PLATFORM(INTEL_HASWELL), \
	.has_l3_dpf = 1

static const struct intel_device_info intel_haswell_gt1_info = {
	HSW_PLATFORM,
	.gt = 1,
};

static const struct intel_device_info intel_haswell_gt2_info = {
	HSW_PLATFORM,
	.gt = 2,
};

static const struct intel_device_info intel_haswell_gt3_info = {
	HSW_PLATFORM,
	.gt = 3,
};

#define GEN8_FEATURES \
	G75_FEATURES, \
	GEN(8), \
	BDW_COLORS, \
	.page_sizes = I915_GTT_PAGE_SIZE_4K | \
		      I915_GTT_PAGE_SIZE_2M, \
	.has_logical_ring_contexts = 1, \
	.ppgtt = INTEL_PPGTT_FULL_4LVL, \
	.has_64bit_reloc = 1, \
	.has_reset_engine = 1

#define BDW_PLATFORM \
	GEN8_FEATURES, \
	PLATFORM(INTEL_BROADWELL)

static const struct intel_device_info intel_broadwell_gt1_info = {
	BDW_PLATFORM,
	.gt = 1,
};

static const struct intel_device_info intel_broadwell_gt2_info = {
	BDW_PLATFORM,
	.gt = 2,
};

static const struct intel_device_info intel_broadwell_rsvd_info = {
	BDW_PLATFORM,
	.gt = 3,
	/* According to the device ID those devices are GT3, they were
	 * previously treated as not GT3, keep it like that.
	 */
};

static const struct intel_device_info intel_broadwell_gt3_info = {
	BDW_PLATFORM,
	.gt = 3,
	.ring_mask = RENDER_RING | BSD_RING | BLT_RING | VEBOX_RING | BSD2_RING,
};

static const struct intel_device_info intel_cherryview_info = {
	PLATFORM(INTEL_CHERRYVIEW),
	GEN(8),
	.num_pipes = 3,
	.display.has_hotplug = 1,
	.is_lp = 1,
	.ring_mask = RENDER_RING | BSD_RING | BLT_RING | VEBOX_RING,
	.has_64bit_reloc = 1,
	.has_runtime_pm = 1,
	.has_rc6 = 1,
	.has_logical_ring_contexts = 1,
<<<<<<< HEAD
	.has_gmch_display = 1,
=======
	.display.has_gmch_display = 1,
>>>>>>> 19530313
	.ppgtt = INTEL_PPGTT_FULL,
	.has_reset_engine = 1,
	.has_snoop = true,
	.has_coherent_ggtt = false,
	.display_mmio_offset = VLV_DISPLAY_BASE,
	GEN_DEFAULT_PAGE_SIZES,
	GEN_CHV_PIPEOFFSETS,
	CURSOR_OFFSETS,
	CHV_COLORS,
};

#define GEN9_DEFAULT_PAGE_SIZES \
	.page_sizes = I915_GTT_PAGE_SIZE_4K | \
		      I915_GTT_PAGE_SIZE_64K | \
		      I915_GTT_PAGE_SIZE_2M

#define GEN9_FEATURES \
	GEN8_FEATURES, \
	GEN(9), \
	GEN9_DEFAULT_PAGE_SIZES, \
	.has_logical_ring_preemption = 1, \
	.display.has_csr = 1, \
	.has_guc = 1, \
	.display.has_ipc = 1, \
	.ddb_size = 896

#define SKL_PLATFORM \
	GEN9_FEATURES, \
	/* Display WA #0477 WaDisableIPC: skl */ \
<<<<<<< HEAD
	.has_ipc = 0, \
=======
	.display.has_ipc = 0, \
>>>>>>> 19530313
	PLATFORM(INTEL_SKYLAKE)

static const struct intel_device_info intel_skylake_gt1_info = {
	SKL_PLATFORM,
	.gt = 1,
};

static const struct intel_device_info intel_skylake_gt2_info = {
	SKL_PLATFORM,
	.gt = 2,
};

#define SKL_GT3_PLUS_PLATFORM \
	SKL_PLATFORM, \
	.ring_mask = RENDER_RING | BSD_RING | BLT_RING | VEBOX_RING | BSD2_RING


static const struct intel_device_info intel_skylake_gt3_info = {
	SKL_GT3_PLUS_PLATFORM,
	.gt = 3,
};

static const struct intel_device_info intel_skylake_gt4_info = {
	SKL_GT3_PLUS_PLATFORM,
	.gt = 4,
};

#define GEN9_LP_FEATURES \
	GEN(9), \
	.is_lp = 1, \
	.display.has_hotplug = 1, \
	.ring_mask = RENDER_RING | BSD_RING | BLT_RING | VEBOX_RING, \
	.num_pipes = 3, \
	.has_64bit_reloc = 1, \
	.display.has_ddi = 1, \
	.has_fpga_dbg = 1, \
	.display.has_fbc = 1, \
	.display.has_psr = 1, \
	.has_runtime_pm = 1, \
	.has_pooled_eu = 0, \
	.display.has_csr = 1, \
	.has_rc6 = 1, \
	.display.has_dp_mst = 1, \
	.has_logical_ring_contexts = 1, \
	.has_logical_ring_preemption = 1, \
	.has_guc = 1, \
	.ppgtt = INTEL_PPGTT_FULL_4LVL, \
	.has_reset_engine = 1, \
	.has_snoop = true, \
	.has_coherent_ggtt = false, \
	.display.has_ipc = 1, \
	GEN9_DEFAULT_PAGE_SIZES, \
	GEN_DEFAULT_PIPEOFFSETS, \
	IVB_CURSOR_OFFSETS, \
	BDW_COLORS

static const struct intel_device_info intel_broxton_info = {
	GEN9_LP_FEATURES,
	PLATFORM(INTEL_BROXTON),
	.ddb_size = 512,
};

static const struct intel_device_info intel_geminilake_info = {
	GEN9_LP_FEATURES,
	PLATFORM(INTEL_GEMINILAKE),
	.ddb_size = 1024,
	GLK_COLORS,
};

#define KBL_PLATFORM \
	GEN9_FEATURES, \
	PLATFORM(INTEL_KABYLAKE)

static const struct intel_device_info intel_kabylake_gt1_info = {
	KBL_PLATFORM,
	.gt = 1,
};

static const struct intel_device_info intel_kabylake_gt2_info = {
	KBL_PLATFORM,
	.gt = 2,
};

static const struct intel_device_info intel_kabylake_gt3_info = {
	KBL_PLATFORM,
	.gt = 3,
	.ring_mask = RENDER_RING | BSD_RING | BLT_RING | VEBOX_RING | BSD2_RING,
};

#define CFL_PLATFORM \
	GEN9_FEATURES, \
	PLATFORM(INTEL_COFFEELAKE)

static const struct intel_device_info intel_coffeelake_gt1_info = {
	CFL_PLATFORM,
	.gt = 1,
};

static const struct intel_device_info intel_coffeelake_gt2_info = {
	CFL_PLATFORM,
	.gt = 2,
};

static const struct intel_device_info intel_coffeelake_gt3_info = {
	CFL_PLATFORM,
	.gt = 3,
	.ring_mask = RENDER_RING | BSD_RING | BLT_RING | VEBOX_RING | BSD2_RING,
};

#define GEN10_FEATURES \
	GEN9_FEATURES, \
	GEN(10), \
	.ddb_size = 1024, \
	.has_coherent_ggtt = false, \
	GLK_COLORS

static const struct intel_device_info intel_cannonlake_info = {
	GEN10_FEATURES,
	PLATFORM(INTEL_CANNONLAKE),
	.gt = 2,
};

#define GEN11_FEATURES \
	GEN10_FEATURES, \
	.pipe_offsets = { \
		[TRANSCODER_A] = PIPE_A_OFFSET, \
		[TRANSCODER_B] = PIPE_B_OFFSET, \
		[TRANSCODER_C] = PIPE_C_OFFSET, \
		[TRANSCODER_EDP] = PIPE_EDP_OFFSET, \
		[TRANSCODER_DSI_0] = PIPE_DSI0_OFFSET, \
		[TRANSCODER_DSI_1] = PIPE_DSI1_OFFSET, \
	}, \
	.trans_offsets = { \
		[TRANSCODER_A] = TRANSCODER_A_OFFSET, \
		[TRANSCODER_B] = TRANSCODER_B_OFFSET, \
		[TRANSCODER_C] = TRANSCODER_C_OFFSET, \
		[TRANSCODER_EDP] = TRANSCODER_EDP_OFFSET, \
		[TRANSCODER_DSI_0] = TRANSCODER_DSI0_OFFSET, \
		[TRANSCODER_DSI_1] = TRANSCODER_DSI1_OFFSET, \
	}, \
	GEN(11), \
	.ddb_size = 2048, \
	.has_logical_ring_elsq = 1

static const struct intel_device_info intel_icelake_11_info = {
	GEN11_FEATURES,
	PLATFORM(INTEL_ICELAKE),
	.is_alpha_support = 1,
	.ring_mask = RENDER_RING | BLT_RING | VEBOX_RING | BSD_RING | BSD3_RING,
};

#undef GEN
#undef PLATFORM

/*
 * Make sure any device matches here are from most specific to most
 * general.  For example, since the Quanta match is based on the subsystem
 * and subvendor IDs, we need it to come before the more general IVB
 * PCI ID matches, otherwise we'll use the wrong info struct above.
 */
static const struct pci_device_id pciidlist[] = {
	INTEL_I830_IDS(&intel_i830_info),
	INTEL_I845G_IDS(&intel_i845g_info),
	INTEL_I85X_IDS(&intel_i85x_info),
	INTEL_I865G_IDS(&intel_i865g_info),
	INTEL_I915G_IDS(&intel_i915g_info),
	INTEL_I915GM_IDS(&intel_i915gm_info),
	INTEL_I945G_IDS(&intel_i945g_info),
	INTEL_I945GM_IDS(&intel_i945gm_info),
	INTEL_I965G_IDS(&intel_i965g_info),
	INTEL_G33_IDS(&intel_g33_info),
	INTEL_I965GM_IDS(&intel_i965gm_info),
	INTEL_GM45_IDS(&intel_gm45_info),
	INTEL_G45_IDS(&intel_g45_info),
	INTEL_PINEVIEW_IDS(&intel_pineview_info),
	INTEL_IRONLAKE_D_IDS(&intel_ironlake_d_info),
	INTEL_IRONLAKE_M_IDS(&intel_ironlake_m_info),
	INTEL_SNB_D_GT1_IDS(&intel_sandybridge_d_gt1_info),
	INTEL_SNB_D_GT2_IDS(&intel_sandybridge_d_gt2_info),
	INTEL_SNB_M_GT1_IDS(&intel_sandybridge_m_gt1_info),
	INTEL_SNB_M_GT2_IDS(&intel_sandybridge_m_gt2_info),
	INTEL_IVB_Q_IDS(&intel_ivybridge_q_info), /* must be first IVB */
	INTEL_IVB_M_GT1_IDS(&intel_ivybridge_m_gt1_info),
	INTEL_IVB_M_GT2_IDS(&intel_ivybridge_m_gt2_info),
	INTEL_IVB_D_GT1_IDS(&intel_ivybridge_d_gt1_info),
	INTEL_IVB_D_GT2_IDS(&intel_ivybridge_d_gt2_info),
	INTEL_HSW_GT1_IDS(&intel_haswell_gt1_info),
	INTEL_HSW_GT2_IDS(&intel_haswell_gt2_info),
	INTEL_HSW_GT3_IDS(&intel_haswell_gt3_info),
	INTEL_VLV_IDS(&intel_valleyview_info),
	INTEL_BDW_GT1_IDS(&intel_broadwell_gt1_info),
	INTEL_BDW_GT2_IDS(&intel_broadwell_gt2_info),
	INTEL_BDW_GT3_IDS(&intel_broadwell_gt3_info),
	INTEL_BDW_RSVD_IDS(&intel_broadwell_rsvd_info),
	INTEL_CHV_IDS(&intel_cherryview_info),
	INTEL_SKL_GT1_IDS(&intel_skylake_gt1_info),
	INTEL_SKL_GT2_IDS(&intel_skylake_gt2_info),
	INTEL_SKL_GT3_IDS(&intel_skylake_gt3_info),
	INTEL_SKL_GT4_IDS(&intel_skylake_gt4_info),
	INTEL_BXT_IDS(&intel_broxton_info),
	INTEL_GLK_IDS(&intel_geminilake_info),
	INTEL_KBL_GT1_IDS(&intel_kabylake_gt1_info),
	INTEL_KBL_GT2_IDS(&intel_kabylake_gt2_info),
	INTEL_KBL_GT3_IDS(&intel_kabylake_gt3_info),
	INTEL_KBL_GT4_IDS(&intel_kabylake_gt3_info),
	INTEL_AML_KBL_GT2_IDS(&intel_kabylake_gt2_info),
	INTEL_CFL_S_GT1_IDS(&intel_coffeelake_gt1_info),
	INTEL_CFL_S_GT2_IDS(&intel_coffeelake_gt2_info),
	INTEL_CFL_H_GT2_IDS(&intel_coffeelake_gt2_info),
	INTEL_CFL_U_GT2_IDS(&intel_coffeelake_gt2_info),
	INTEL_CFL_U_GT3_IDS(&intel_coffeelake_gt3_info),
	INTEL_WHL_U_GT1_IDS(&intel_coffeelake_gt1_info),
	INTEL_WHL_U_GT2_IDS(&intel_coffeelake_gt2_info),
	INTEL_AML_CFL_GT2_IDS(&intel_coffeelake_gt2_info),
	INTEL_WHL_U_GT3_IDS(&intel_coffeelake_gt3_info),
	INTEL_CNL_IDS(&intel_cannonlake_info),
	INTEL_ICL_11_IDS(&intel_icelake_11_info),
	{0, 0, 0}
};
MODULE_DEVICE_TABLE(pci, pciidlist);

static void i915_pci_remove(struct pci_dev *pdev)
{
	struct drm_device *dev;

	dev = pci_get_drvdata(pdev);
	if (!dev) /* driver load aborted, nothing to cleanup */
		return;

	i915_driver_unload(dev);
	drm_dev_put(dev);

	pci_set_drvdata(pdev, NULL);
}

static int i915_pci_probe(struct pci_dev *pdev, const struct pci_device_id *ent)
{
	struct intel_device_info *intel_info =
		(struct intel_device_info *) ent->driver_data;
	int err;

	if (IS_ALPHA_SUPPORT(intel_info) && !i915_modparams.alpha_support) {
		DRM_INFO("The driver support for your hardware in this kernel version is alpha quality\n"
			 "See CONFIG_DRM_I915_ALPHA_SUPPORT or i915.alpha_support module parameter\n"
			 "to enable support in this kernel version, or check for kernel updates.\n");
		return -ENODEV;
	}

	/* Only bind to function 0 of the device. Early generations
	 * used function 1 as a placeholder for multi-head. This causes
	 * us confusion instead, especially on the systems where both
	 * functions have the same PCI-ID!
	 */
	if (PCI_FUNC(pdev->devfn))
		return -ENODEV;

	/*
	 * apple-gmux is needed on dual GPU MacBook Pro
	 * to probe the panel if we're the inactive GPU.
	 */
	if (vga_switcheroo_client_probe_defer(pdev))
		return -EPROBE_DEFER;

	err = i915_driver_load(pdev, ent);
	if (err)
		return err;

	if (i915_inject_load_failure()) {
		i915_pci_remove(pdev);
		return -ENODEV;
	}

	err = i915_live_selftests(pdev);
	if (err) {
		i915_pci_remove(pdev);
		return err > 0 ? -ENOTTY : err;
	}

	return 0;
}

static struct pci_driver i915_pci_driver = {
	.name = DRIVER_NAME,
	.id_table = pciidlist,
	.probe = i915_pci_probe,
	.remove = i915_pci_remove,
	.driver.pm = &i915_pm_ops,
};

static int __init i915_init(void)
{
	bool use_kms = true;
	int err;

	err = i915_mock_selftests();
	if (err)
		return err > 0 ? 0 : err;

	/*
	 * Enable KMS by default, unless explicitly overriden by
	 * either the i915.modeset prarameter or by the
	 * vga_text_mode_force boot option.
	 */

	if (i915_modparams.modeset == 0)
		use_kms = false;

	if (vgacon_text_force() && i915_modparams.modeset == -1)
		use_kms = false;

	if (!use_kms) {
		/* Silently fail loading to not upset userspace. */
		DRM_DEBUG_DRIVER("KMS disabled.\n");
		return 0;
	}

	return pci_register_driver(&i915_pci_driver);
}

static void __exit i915_exit(void)
{
	if (!i915_pci_driver.driver.owner)
		return;

	pci_unregister_driver(&i915_pci_driver);
}

module_init(i915_init);
module_exit(i915_exit);

MODULE_AUTHOR("Tungsten Graphics, Inc.");
MODULE_AUTHOR("Intel Corporation");

MODULE_DESCRIPTION(DRIVER_DESC);
MODULE_LICENSE("GPL and additional rights");<|MERGE_RESOLUTION|>--- conflicted
+++ resolved
@@ -370,13 +370,8 @@
 	.num_pipes = 2,
 	.has_runtime_pm = 1,
 	.has_rc6 = 1,
-<<<<<<< HEAD
-	.has_gmch_display = 1,
-	.has_hotplug = 1,
-=======
 	.display.has_gmch_display = 1,
 	.display.has_hotplug = 1,
->>>>>>> 19530313
 	.ppgtt = INTEL_PPGTT_FULL,
 	.has_snoop = true,
 	.has_coherent_ggtt = false,
@@ -467,11 +462,7 @@
 	.has_runtime_pm = 1,
 	.has_rc6 = 1,
 	.has_logical_ring_contexts = 1,
-<<<<<<< HEAD
-	.has_gmch_display = 1,
-=======
 	.display.has_gmch_display = 1,
->>>>>>> 19530313
 	.ppgtt = INTEL_PPGTT_FULL,
 	.has_reset_engine = 1,
 	.has_snoop = true,
@@ -501,11 +492,7 @@
 #define SKL_PLATFORM \
 	GEN9_FEATURES, \
 	/* Display WA #0477 WaDisableIPC: skl */ \
-<<<<<<< HEAD
-	.has_ipc = 0, \
-=======
 	.display.has_ipc = 0, \
->>>>>>> 19530313
 	PLATFORM(INTEL_SKYLAKE)
 
 static const struct intel_device_info intel_skylake_gt1_info = {
