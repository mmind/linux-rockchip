--- conflicted
+++ resolved
@@ -159,10 +159,7 @@
 	.has_coherent_ggtt = false, \
 	I9XX_PIPE_OFFSETS, \
 	I9XX_CURSOR_OFFSETS, \
-<<<<<<< HEAD
-=======
 	I9XX_COLORS, \
->>>>>>> a2d635de
 	GEN_DEFAULT_PAGE_SIZES
 
 #define I845_FEATURES \
@@ -179,10 +176,7 @@
 	.has_coherent_ggtt = false, \
 	I845_PIPE_OFFSETS, \
 	I845_CURSOR_OFFSETS, \
-<<<<<<< HEAD
-=======
 	I9XX_COLORS, \
->>>>>>> a2d635de
 	GEN_DEFAULT_PAGE_SIZES
 
 static const struct intel_device_info intel_i830_info = {
@@ -216,10 +210,7 @@
 	.has_coherent_ggtt = true, \
 	I9XX_PIPE_OFFSETS, \
 	I9XX_CURSOR_OFFSETS, \
-<<<<<<< HEAD
-=======
 	I9XX_COLORS, \
->>>>>>> a2d635de
 	GEN_DEFAULT_PAGE_SIZES
 
 static const struct intel_device_info intel_i915g_info = {
@@ -304,10 +295,7 @@
 	.has_coherent_ggtt = true, \
 	I9XX_PIPE_OFFSETS, \
 	I9XX_CURSOR_OFFSETS, \
-<<<<<<< HEAD
-=======
 	I965_COLORS, \
->>>>>>> a2d635de
 	GEN_DEFAULT_PAGE_SIZES
 
 static const struct intel_device_info intel_i965g_info = {
@@ -357,10 +345,7 @@
 	.has_rc6 = 0, \
 	I9XX_PIPE_OFFSETS, \
 	I9XX_CURSOR_OFFSETS, \
-<<<<<<< HEAD
-=======
 	ILK_COLORS, \
->>>>>>> a2d635de
 	GEN_DEFAULT_PAGE_SIZES
 
 static const struct intel_device_info intel_ironlake_d_info = {
@@ -389,10 +374,7 @@
 	.ppgtt_size = 31, \
 	I9XX_PIPE_OFFSETS, \
 	I9XX_CURSOR_OFFSETS, \
-<<<<<<< HEAD
-=======
 	ILK_COLORS, \
->>>>>>> a2d635de
 	GEN_DEFAULT_PAGE_SIZES
 
 #define SNB_D_PLATFORM \
@@ -439,10 +421,7 @@
 	.ppgtt_size = 31, \
 	IVB_PIPE_OFFSETS, \
 	IVB_CURSOR_OFFSETS, \
-<<<<<<< HEAD
-=======
 	IVB_COLORS, \
->>>>>>> a2d635de
 	GEN_DEFAULT_PAGE_SIZES
 
 #define IVB_D_PLATFORM \
@@ -501,10 +480,7 @@
 	.display_mmio_offset = VLV_DISPLAY_BASE,
 	I9XX_PIPE_OFFSETS,
 	I9XX_CURSOR_OFFSETS,
-<<<<<<< HEAD
-=======
 	I965_COLORS,
->>>>>>> a2d635de
 	GEN_DEFAULT_PAGE_SIZES,
 };
 
@@ -676,11 +652,7 @@
 	.display.has_ipc = 1, \
 	HSW_PIPE_OFFSETS, \
 	IVB_CURSOR_OFFSETS, \
-<<<<<<< HEAD
-	BDW_COLORS, \
-=======
 	IVB_COLORS, \
->>>>>>> a2d635de
 	GEN9_DEFAULT_PAGE_SIZES
 
 static const struct intel_device_info intel_broxton_info = {
