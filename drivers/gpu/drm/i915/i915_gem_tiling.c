/*
 * Copyright © 2008 Intel Corporation
 *
 * Permission is hereby granted, free of charge, to any person obtaining a
 * copy of this software and associated documentation files (the "Software"),
 * to deal in the Software without restriction, including without limitation
 * the rights to use, copy, modify, merge, publish, distribute, sublicense,
 * and/or sell copies of the Software, and to permit persons to whom the
 * Software is furnished to do so, subject to the following conditions:
 *
 * The above copyright notice and this permission notice (including the next
 * paragraph) shall be included in all copies or substantial portions of the
 * Software.
 *
 * THE SOFTWARE IS PROVIDED "AS IS", WITHOUT WARRANTY OF ANY KIND, EXPRESS OR
 * IMPLIED, INCLUDING BUT NOT LIMITED TO THE WARRANTIES OF MERCHANTABILITY,
 * FITNESS FOR A PARTICULAR PURPOSE AND NONINFRINGEMENT.  IN NO EVENT SHALL
 * THE AUTHORS OR COPYRIGHT HOLDERS BE LIABLE FOR ANY CLAIM, DAMAGES OR OTHER
 * LIABILITY, WHETHER IN AN ACTION OF CONTRACT, TORT OR OTHERWISE, ARISING
 * FROM, OUT OF OR IN CONNECTION WITH THE SOFTWARE OR THE USE OR OTHER DEALINGS
 * IN THE SOFTWARE.
 *
 * Authors:
 *    Eric Anholt <eric@anholt.net>
 *
 */

#include <linux/string.h>
#include <linux/bitops.h>
#include <drm/drmP.h>
#include <drm/i915_drm.h>
#include "i915_drv.h"

/**
 * DOC: buffer object tiling
 *
 * i915_gem_set_tiling_ioctl() and i915_gem_get_tiling_ioctl() is the userspace
 * interface to declare fence register requirements.
 *
 * In principle GEM doesn't care at all about the internal data layout of an
 * object, and hence it also doesn't care about tiling or swizzling. There's two
 * exceptions:
 *
 * - For X and Y tiling the hardware provides detilers for CPU access, so called
 *   fences. Since there's only a limited amount of them the kernel must manage
 *   these, and therefore userspace must tell the kernel the object tiling if it
 *   wants to use fences for detiling.
 * - On gen3 and gen4 platforms have a swizzling pattern for tiled objects which
 *   depends upon the physical page frame number. When swapping such objects the
 *   page frame number might change and the kernel must be able to fix this up
 *   and hence now the tiling. Note that on a subset of platforms with
 *   asymmetric memory channel population the swizzling pattern changes in an
 *   unknown way, and for those the kernel simply forbids swapping completely.
 *
 * Since neither of this applies for new tiling layouts on modern platforms like
 * W, Ys and Yf tiling GEM only allows object tiling to be set to X or Y tiled.
 * Anything else can be handled in userspace entirely without the kernel's
 * invovlement.
 */

/**
 * i915_gem_fence_size - required global GTT size for a fence
 * @i915: i915 device
 * @size: object size
 * @tiling: tiling mode
 * @stride: tiling stride
 *
 * Return the required global GTT size for a fence (view of a tiled object),
 * taking into account potential fence register mapping.
 */
u32 i915_gem_fence_size(struct drm_i915_private *i915,
			u32 size, unsigned int tiling, unsigned int stride)
{
	u32 ggtt_size;

	GEM_BUG_ON(!size);

	if (tiling == I915_TILING_NONE)
		return size;

	GEM_BUG_ON(!stride);

	if (INTEL_GEN(i915) >= 4) {
		stride *= i915_gem_tile_height(tiling);
		GEM_BUG_ON(!IS_ALIGNED(stride, I965_FENCE_PAGE));
		return roundup(size, stride);
	}

	/* Previous chips need a power-of-two fence region when tiling */
	if (IS_GEN3(i915))
		ggtt_size = 1024*1024;
	else
		ggtt_size = 512*1024;

	while (ggtt_size < size)
		ggtt_size <<= 1;

	return ggtt_size;
}

/**
 * i915_gem_fence_alignment - required global GTT alignment for a fence
 * @i915: i915 device
 * @size: object size
 * @tiling: tiling mode
 * @stride: tiling stride
 *
 * Return the required global GTT alignment for a fence (a view of a tiled
 * object), taking into account potential fence register mapping.
 */
u32 i915_gem_fence_alignment(struct drm_i915_private *i915, u32 size,
			     unsigned int tiling, unsigned int stride)
{
	GEM_BUG_ON(!size);

	/*
	 * Minimum alignment is 4k (GTT page size), but might be greater
	 * if a fence register is needed for the object.
	 */
	if (tiling == I915_TILING_NONE)
		return I915_GTT_MIN_ALIGNMENT;

	if (INTEL_GEN(i915) >= 4)
		return I965_FENCE_PAGE;

	/*
	 * Previous chips need to be aligned to the size of the smallest
	 * fence register that can contain the object.
	 */
	return i915_gem_fence_size(i915, size, tiling, stride);
}

/* Check pitch constriants for all chips & tiling formats */
static bool
i915_tiling_ok(struct drm_i915_gem_object *obj,
	       unsigned int tiling, unsigned int stride)
{
	struct drm_i915_private *i915 = to_i915(obj->base.dev);
	unsigned int tile_width;

	/* Linear is always fine */
	if (tiling == I915_TILING_NONE)
		return true;

	if (tiling > I915_TILING_LAST)
		return false;

	/* check maximum stride & object size */
	/* i965+ stores the end address of the gtt mapping in the fence
	 * reg, so dont bother to check the size */
	if (INTEL_GEN(i915) >= 7) {
		if (stride / 128 > GEN7_FENCE_MAX_PITCH_VAL)
			return false;
	} else if (INTEL_GEN(i915) >= 4) {
		if (stride / 128 > I965_FENCE_MAX_PITCH_VAL)
			return false;
	} else {
		if (stride > 8192)
			return false;

		if (IS_GEN3(i915)) {
			if (obj->base.size > I830_FENCE_MAX_SIZE_VAL << 20)
				return false;
		} else {
			if (obj->base.size > I830_FENCE_MAX_SIZE_VAL << 19)
				return false;
		}
	}

	if (IS_GEN2(i915) ||
	    (tiling == I915_TILING_Y && HAS_128_BYTE_Y_TILING(i915)))
		tile_width = 128;
	else
		tile_width = 512;

<<<<<<< HEAD
	if (!IS_ALIGNED(stride, tile_width))
=======
	if (!stride || !IS_ALIGNED(stride, tile_width))
>>>>>>> c1aa905a
		return false;

	/* 965+ just needs multiples of tile width */
	if (INTEL_GEN(i915) >= 4)
		return true;

	/* Pre-965 needs power of two tile widths */
	return is_power_of_2(stride);
}

static bool i915_vma_fence_prepare(struct i915_vma *vma,
				   int tiling_mode, unsigned int stride)
{
	struct drm_i915_private *i915 = vma->vm->i915;
	u32 size, alignment;

	if (!i915_vma_is_map_and_fenceable(vma))
		return true;

	size = i915_gem_fence_size(i915, vma->size, tiling_mode, stride);
	if (vma->node.size < size)
		return false;

	alignment = i915_gem_fence_alignment(i915, vma->size, tiling_mode, stride);
	if (!IS_ALIGNED(vma->node.start, alignment))
		return false;

	return true;
}

/* Make the current GTT allocation valid for the change in tiling. */
static int
i915_gem_object_fence_prepare(struct drm_i915_gem_object *obj,
			      int tiling_mode, unsigned int stride)
{
	struct i915_vma *vma;
	int ret;

	if (tiling_mode == I915_TILING_NONE)
		return 0;

	list_for_each_entry(vma, &obj->vma_list, obj_link) {
		if (!i915_vma_is_ggtt(vma))
			break;

		if (i915_vma_fence_prepare(vma, tiling_mode, stride))
			continue;

		ret = i915_vma_unbind(vma);
		if (ret)
			return ret;
	}

	return 0;
}

int
i915_gem_object_set_tiling(struct drm_i915_gem_object *obj,
			   unsigned int tiling, unsigned int stride)
{
	struct drm_i915_private *i915 = to_i915(obj->base.dev);
	struct i915_vma *vma;
	int err;

	/* Make sure we don't cross-contaminate obj->tiling_and_stride */
	BUILD_BUG_ON(I915_TILING_LAST & STRIDE_MASK);

	GEM_BUG_ON(!i915_tiling_ok(obj, tiling, stride));
	GEM_BUG_ON(!stride ^ (tiling == I915_TILING_NONE));
	lockdep_assert_held(&i915->drm.struct_mutex);

	if ((tiling | stride) == obj->tiling_and_stride)
		return 0;

	if (obj->framebuffer_references)
		return -EBUSY;

	/* We need to rebind the object if its current allocation
	 * no longer meets the alignment restrictions for its new
	 * tiling mode. Otherwise we can just leave it alone, but
	 * need to ensure that any fence register is updated before
	 * the next fenced (either through the GTT or by the BLT unit
	 * on older GPUs) access.
	 *
	 * After updating the tiling parameters, we then flag whether
	 * we need to update an associated fence register. Note this
	 * has to also include the unfenced register the GPU uses
	 * whilst executing a fenced command for an untiled object.
	 */

	err = i915_gem_object_fence_prepare(obj, tiling, stride);
	if (err)
		return err;

	/* If the memory has unknown (i.e. varying) swizzling, we pin the
	 * pages to prevent them being swapped out and causing corruption
	 * due to the change in swizzling.
	 */
	mutex_lock(&obj->mm.lock);
	if (obj->mm.pages &&
	    obj->mm.madv == I915_MADV_WILLNEED &&
	    i915->quirks & QUIRK_PIN_SWIZZLED_PAGES) {
		if (tiling == I915_TILING_NONE) {
			GEM_BUG_ON(!obj->mm.quirked);
			__i915_gem_object_unpin_pages(obj);
			obj->mm.quirked = false;
		}
		if (!i915_gem_object_is_tiled(obj)) {
			GEM_BUG_ON(!obj->mm.quirked);
			__i915_gem_object_pin_pages(obj);
			obj->mm.quirked = true;
		}
	}
	mutex_unlock(&obj->mm.lock);

	list_for_each_entry(vma, &obj->vma_list, obj_link) {
		if (!i915_vma_is_ggtt(vma))
			break;

		vma->fence_size =
			i915_gem_fence_size(i915, vma->size, tiling, stride);
		vma->fence_alignment =
			i915_gem_fence_alignment(i915,
						 vma->size, tiling, stride);

		if (vma->fence)
			vma->fence->dirty = true;
	}

	obj->tiling_and_stride = tiling | stride;

	/* Force the fence to be reacquired for GTT access */
	i915_gem_release_mmap(obj);

	/* Try to preallocate memory required to save swizzling on put-pages */
	if (i915_gem_object_needs_bit17_swizzle(obj)) {
		if (!obj->bit_17) {
			obj->bit_17 = kcalloc(BITS_TO_LONGS(obj->base.size >> PAGE_SHIFT),
					      sizeof(long), GFP_KERNEL);
		}
	} else {
		kfree(obj->bit_17);
		obj->bit_17 = NULL;
	}

	return 0;
}

/**
 * i915_gem_set_tiling_ioctl - IOCTL handler to set tiling mode
 * @dev: DRM device
 * @data: data pointer for the ioctl
 * @file: DRM file for the ioctl call
 *
 * Sets the tiling mode of an object, returning the required swizzling of
 * bit 6 of addresses in the object.
 *
 * Called by the user via ioctl.
 *
 * Returns:
 * Zero on success, negative errno on failure.
 */
int
i915_gem_set_tiling_ioctl(struct drm_device *dev, void *data,
			  struct drm_file *file)
{
	struct drm_i915_gem_set_tiling *args = data;
	struct drm_i915_gem_object *obj;
	int err;

	obj = i915_gem_object_lookup(file, args->handle);
	if (!obj)
		return -ENOENT;

	if (!i915_tiling_ok(obj, args->tiling_mode, args->stride)) {
		err = -EINVAL;
		goto err;
	}

	if (args->tiling_mode == I915_TILING_NONE) {
		args->swizzle_mode = I915_BIT_6_SWIZZLE_NONE;
		args->stride = 0;
	} else {
		if (args->tiling_mode == I915_TILING_X)
			args->swizzle_mode = to_i915(dev)->mm.bit_6_swizzle_x;
		else
			args->swizzle_mode = to_i915(dev)->mm.bit_6_swizzle_y;

		/* Hide bit 17 swizzling from the user.  This prevents old Mesa
		 * from aborting the application on sw fallbacks to bit 17,
		 * and we use the pread/pwrite bit17 paths to swizzle for it.
		 * If there was a user that was relying on the swizzle
		 * information for drm_intel_bo_map()ed reads/writes this would
		 * break it, but we don't have any of those.
		 */
		if (args->swizzle_mode == I915_BIT_6_SWIZZLE_9_17)
			args->swizzle_mode = I915_BIT_6_SWIZZLE_9;
		if (args->swizzle_mode == I915_BIT_6_SWIZZLE_9_10_17)
			args->swizzle_mode = I915_BIT_6_SWIZZLE_9_10;

		/* If we can't handle the swizzling, make it untiled. */
		if (args->swizzle_mode == I915_BIT_6_SWIZZLE_UNKNOWN) {
			args->tiling_mode = I915_TILING_NONE;
			args->swizzle_mode = I915_BIT_6_SWIZZLE_NONE;
			args->stride = 0;
		}
	}

	err = mutex_lock_interruptible(&dev->struct_mutex);
	if (err)
		goto err;

	err = i915_gem_object_set_tiling(obj, args->tiling_mode, args->stride);
	mutex_unlock(&dev->struct_mutex);

	/* We have to maintain this existing ABI... */
	args->stride = i915_gem_object_get_stride(obj);
	args->tiling_mode = i915_gem_object_get_tiling(obj);

err:
	i915_gem_object_put(obj);
	return err;
}

/**
 * i915_gem_get_tiling_ioctl - IOCTL handler to get tiling mode
 * @dev: DRM device
 * @data: data pointer for the ioctl
 * @file: DRM file for the ioctl call
 *
 * Returns the current tiling mode and required bit 6 swizzling for the object.
 *
 * Called by the user via ioctl.
 *
 * Returns:
 * Zero on success, negative errno on failure.
 */
int
i915_gem_get_tiling_ioctl(struct drm_device *dev, void *data,
			  struct drm_file *file)
{
	struct drm_i915_gem_get_tiling *args = data;
	struct drm_i915_private *dev_priv = to_i915(dev);
	struct drm_i915_gem_object *obj;
	int err = -ENOENT;

	rcu_read_lock();
	obj = i915_gem_object_lookup_rcu(file, args->handle);
	if (obj) {
		args->tiling_mode =
			READ_ONCE(obj->tiling_and_stride) & TILING_MASK;
		err = 0;
	}
	rcu_read_unlock();
	if (unlikely(err))
		return err;

	switch (args->tiling_mode) {
	case I915_TILING_X:
		args->swizzle_mode = dev_priv->mm.bit_6_swizzle_x;
		break;
	case I915_TILING_Y:
		args->swizzle_mode = dev_priv->mm.bit_6_swizzle_y;
		break;
	default:
	case I915_TILING_NONE:
		args->swizzle_mode = I915_BIT_6_SWIZZLE_NONE;
		break;
	}

	/* Hide bit 17 from the user -- see comment in i915_gem_set_tiling */
	if (dev_priv->quirks & QUIRK_PIN_SWIZZLED_PAGES)
		args->phys_swizzle_mode = I915_BIT_6_SWIZZLE_UNKNOWN;
	else
		args->phys_swizzle_mode = args->swizzle_mode;
	if (args->swizzle_mode == I915_BIT_6_SWIZZLE_9_17)
		args->swizzle_mode = I915_BIT_6_SWIZZLE_9;
	if (args->swizzle_mode == I915_BIT_6_SWIZZLE_9_10_17)
		args->swizzle_mode = I915_BIT_6_SWIZZLE_9_10;

	return 0;
}<|MERGE_RESOLUTION|>--- conflicted
+++ resolved
@@ -173,11 +173,7 @@
 	else
 		tile_width = 512;
 
-<<<<<<< HEAD
-	if (!IS_ALIGNED(stride, tile_width))
-=======
 	if (!stride || !IS_ALIGNED(stride, tile_width))
->>>>>>> c1aa905a
 		return false;
 
 	/* 965+ just needs multiples of tile width */
