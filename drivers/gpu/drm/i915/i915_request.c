--- conflicted
+++ resolved
@@ -136,12 +136,9 @@
 			  intel_engine_get_seqno(engine),
 			  seqno);
 
-<<<<<<< HEAD
-=======
 		if (seqno == engine->timeline.seqno)
 			continue;
 
->>>>>>> 19530313
 		kthread_park(engine->breadcrumbs.signaler);
 
 		if (!i915_seqno_passed(seqno, engine->timeline.seqno)) {
