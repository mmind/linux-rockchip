/*
 * Copyright © 2006-2007 Intel Corporation
 * Copyright (c) 2006 Dave Airlie <airlied@linux.ie>
 *
 * Permission is hereby granted, free of charge, to any person obtaining a
 * copy of this software and associated documentation files (the "Software"),
 * to deal in the Software without restriction, including without limitation
 * the rights to use, copy, modify, merge, publish, distribute, sublicense,
 * and/or sell copies of the Software, and to permit persons to whom the
 * Software is furnished to do so, subject to the following conditions:
 *
 * The above copyright notice and this permission notice (including the next
 * paragraph) shall be included in all copies or substantial portions of the
 * Software.
 *
 * THE SOFTWARE IS PROVIDED "AS IS", WITHOUT WARRANTY OF ANY KIND, EXPRESS OR
 * IMPLIED, INCLUDING BUT NOT LIMITED TO THE WARRANTIES OF MERCHANTABILITY,
 * FITNESS FOR A PARTICULAR PURPOSE AND NONINFRINGEMENT.  IN NO EVENT SHALL
 * THE AUTHORS OR COPYRIGHT HOLDERS BE LIABLE FOR ANY CLAIM, DAMAGES OR OTHER
 * LIABILITY, WHETHER IN AN ACTION OF CONTRACT, TORT OR OTHERWISE, ARISING
 * FROM, OUT OF OR IN CONNECTION WITH THE SOFTWARE OR THE USE OR OTHER
 * DEALINGS IN THE SOFTWARE.
 *
 * Authors:
 *	Eric Anholt <eric@anholt.net>
 *      Dave Airlie <airlied@linux.ie>
 *      Jesse Barnes <jesse.barnes@intel.com>
 */

#include <acpi/button.h>
#include <linux/acpi.h>
#include <linux/dmi.h>
#include <linux/i2c.h>
#include <linux/slab.h>
#include <linux/vga_switcheroo.h>

#include <drm/drm_atomic_helper.h>
#include <drm/drm_crtc.h>
#include <drm/drm_edid.h>
#include <drm/i915_drm.h>

#include "i915_drv.h"
#include "intel_connector.h"
#include "intel_drv.h"
#include "intel_lvds.h"
#include "intel_panel.h"

/* Private structure for the integrated LVDS support */
struct intel_lvds_pps {
	/* 100us units */
	int t1_t2;
	int t3;
	int t4;
	int t5;
	int tx;

	int divider;

	int port;
	bool powerdown_on_reset;
};

struct intel_lvds_encoder {
	struct intel_encoder base;

	bool is_dual_link;
	i915_reg_t reg;
	u32 a3_power;

	struct intel_lvds_pps init_pps;
	u32 init_lvds_val;

	struct intel_connector *attached_connector;
};

static struct intel_lvds_encoder *to_lvds_encoder(struct drm_encoder *encoder)
{
	return container_of(encoder, struct intel_lvds_encoder, base.base);
}

bool intel_lvds_port_enabled(struct drm_i915_private *dev_priv,
			     i915_reg_t lvds_reg, enum pipe *pipe)
{
	u32 val;

	val = I915_READ(lvds_reg);

	/* asserts want to know the pipe even if the port is disabled */
	if (HAS_PCH_CPT(dev_priv))
		*pipe = (val & LVDS_PIPE_SEL_MASK_CPT) >> LVDS_PIPE_SEL_SHIFT_CPT;
	else
		*pipe = (val & LVDS_PIPE_SEL_MASK) >> LVDS_PIPE_SEL_SHIFT;

	return val & LVDS_PORT_EN;
}

static bool intel_lvds_get_hw_state(struct intel_encoder *encoder,
				    enum pipe *pipe)
{
	struct drm_i915_private *dev_priv = to_i915(encoder->base.dev);
	struct intel_lvds_encoder *lvds_encoder = to_lvds_encoder(&encoder->base);
	intel_wakeref_t wakeref;
	bool ret;

	wakeref = intel_display_power_get_if_enabled(dev_priv,
						     encoder->power_domain);
	if (!wakeref)
		return false;

	ret = intel_lvds_port_enabled(dev_priv, lvds_encoder->reg, pipe);

	intel_display_power_put(dev_priv, encoder->power_domain, wakeref);

	return ret;
}

static void intel_lvds_get_config(struct intel_encoder *encoder,
				  struct intel_crtc_state *pipe_config)
{
	struct drm_i915_private *dev_priv = to_i915(encoder->base.dev);
	struct intel_lvds_encoder *lvds_encoder = to_lvds_encoder(&encoder->base);
	u32 tmp, flags = 0;

	pipe_config->output_types |= BIT(INTEL_OUTPUT_LVDS);

	tmp = I915_READ(lvds_encoder->reg);
	if (tmp & LVDS_HSYNC_POLARITY)
		flags |= DRM_MODE_FLAG_NHSYNC;
	else
		flags |= DRM_MODE_FLAG_PHSYNC;
	if (tmp & LVDS_VSYNC_POLARITY)
		flags |= DRM_MODE_FLAG_NVSYNC;
	else
		flags |= DRM_MODE_FLAG_PVSYNC;

	pipe_config->base.adjusted_mode.flags |= flags;

	if (INTEL_GEN(dev_priv) < 5)
		pipe_config->gmch_pfit.lvds_border_bits =
			tmp & LVDS_BORDER_ENABLE;

	/* gen2/3 store dither state in pfit control, needs to match */
	if (INTEL_GEN(dev_priv) < 4) {
		tmp = I915_READ(PFIT_CONTROL);

		pipe_config->gmch_pfit.control |= tmp & PANEL_8TO6_DITHER_ENABLE;
	}

	pipe_config->base.adjusted_mode.crtc_clock = pipe_config->port_clock;
}

static void intel_lvds_pps_get_hw_state(struct drm_i915_private *dev_priv,
					struct intel_lvds_pps *pps)
{
	u32 val;

	pps->powerdown_on_reset = I915_READ(PP_CONTROL(0)) & PANEL_POWER_RESET;

	val = I915_READ(PP_ON_DELAYS(0));
	pps->port = REG_FIELD_GET(PANEL_PORT_SELECT_MASK, val);
	pps->t1_t2 = REG_FIELD_GET(PANEL_POWER_UP_DELAY_MASK, val);
	pps->t5 = REG_FIELD_GET(PANEL_LIGHT_ON_DELAY_MASK, val);

	val = I915_READ(PP_OFF_DELAYS(0));
	pps->t3 = REG_FIELD_GET(PANEL_POWER_DOWN_DELAY_MASK, val);
	pps->tx = REG_FIELD_GET(PANEL_LIGHT_OFF_DELAY_MASK, val);

	val = I915_READ(PP_DIVISOR(0));
	pps->divider = REG_FIELD_GET(PP_REFERENCE_DIVIDER_MASK, val);
	val = REG_FIELD_GET(PANEL_POWER_CYCLE_DELAY_MASK, val);
	/*
	 * Remove the BSpec specified +1 (100ms) offset that accounts for a
	 * too short power-cycle delay due to the asynchronous programming of
	 * the register.
	 */
	if (val)
		val--;
	/* Convert from 100ms to 100us units */
	pps->t4 = val * 1000;

	if (INTEL_GEN(dev_priv) <= 4 &&
	    pps->t1_t2 == 0 && pps->t5 == 0 && pps->t3 == 0 && pps->tx == 0) {
		DRM_DEBUG_KMS("Panel power timings uninitialized, "
			      "setting defaults\n");
		/* Set T2 to 40ms and T5 to 200ms in 100 usec units */
		pps->t1_t2 = 40 * 10;
		pps->t5 = 200 * 10;
		/* Set T3 to 35ms and Tx to 200ms in 100 usec units */
		pps->t3 = 35 * 10;
		pps->tx = 200 * 10;
	}

	DRM_DEBUG_DRIVER("LVDS PPS:t1+t2 %d t3 %d t4 %d t5 %d tx %d "
			 "divider %d port %d powerdown_on_reset %d\n",
			 pps->t1_t2, pps->t3, pps->t4, pps->t5, pps->tx,
			 pps->divider, pps->port, pps->powerdown_on_reset);
}

static void intel_lvds_pps_init_hw(struct drm_i915_private *dev_priv,
				   struct intel_lvds_pps *pps)
{
	u32 val;

	val = I915_READ(PP_CONTROL(0));
	WARN_ON((val & PANEL_UNLOCK_MASK) != PANEL_UNLOCK_REGS);
	if (pps->powerdown_on_reset)
		val |= PANEL_POWER_RESET;
	I915_WRITE(PP_CONTROL(0), val);

	I915_WRITE(PP_ON_DELAYS(0),
		   REG_FIELD_PREP(PANEL_PORT_SELECT_MASK, pps->port) |
		   REG_FIELD_PREP(PANEL_POWER_UP_DELAY_MASK, pps->t1_t2) |
		   REG_FIELD_PREP(PANEL_LIGHT_ON_DELAY_MASK, pps->t5));
<<<<<<< HEAD

	I915_WRITE(PP_OFF_DELAYS(0),
		   REG_FIELD_PREP(PANEL_POWER_DOWN_DELAY_MASK, pps->t3) |
		   REG_FIELD_PREP(PANEL_LIGHT_OFF_DELAY_MASK, pps->tx));

=======

	I915_WRITE(PP_OFF_DELAYS(0),
		   REG_FIELD_PREP(PANEL_POWER_DOWN_DELAY_MASK, pps->t3) |
		   REG_FIELD_PREP(PANEL_LIGHT_OFF_DELAY_MASK, pps->tx));

>>>>>>> a2d635de
	I915_WRITE(PP_DIVISOR(0),
		   REG_FIELD_PREP(PP_REFERENCE_DIVIDER_MASK, pps->divider) |
		   REG_FIELD_PREP(PANEL_POWER_CYCLE_DELAY_MASK,
				  DIV_ROUND_UP(pps->t4, 1000) + 1));
}

static void intel_pre_enable_lvds(struct intel_encoder *encoder,
				  const struct intel_crtc_state *pipe_config,
				  const struct drm_connector_state *conn_state)
{
	struct intel_lvds_encoder *lvds_encoder = to_lvds_encoder(&encoder->base);
	struct drm_i915_private *dev_priv = to_i915(encoder->base.dev);
	struct intel_crtc *crtc = to_intel_crtc(pipe_config->base.crtc);
	const struct drm_display_mode *adjusted_mode = &pipe_config->base.adjusted_mode;
	int pipe = crtc->pipe;
	u32 temp;

	if (HAS_PCH_SPLIT(dev_priv)) {
		assert_fdi_rx_pll_disabled(dev_priv, pipe);
		assert_shared_dpll_disabled(dev_priv,
					    pipe_config->shared_dpll);
	} else {
		assert_pll_disabled(dev_priv, pipe);
	}

	intel_lvds_pps_init_hw(dev_priv, &lvds_encoder->init_pps);

	temp = lvds_encoder->init_lvds_val;
	temp |= LVDS_PORT_EN | LVDS_A0A2_CLKA_POWER_UP;

	if (HAS_PCH_CPT(dev_priv)) {
		temp &= ~LVDS_PIPE_SEL_MASK_CPT;
		temp |= LVDS_PIPE_SEL_CPT(pipe);
	} else {
		temp &= ~LVDS_PIPE_SEL_MASK;
		temp |= LVDS_PIPE_SEL(pipe);
	}

	/* set the corresponsding LVDS_BORDER bit */
	temp &= ~LVDS_BORDER_ENABLE;
	temp |= pipe_config->gmch_pfit.lvds_border_bits;

	/*
	 * Set the B0-B3 data pairs corresponding to whether we're going to
	 * set the DPLLs for dual-channel mode or not.
	 */
	if (lvds_encoder->is_dual_link)
		temp |= LVDS_B0B3_POWER_UP | LVDS_CLKB_POWER_UP;
	else
		temp &= ~(LVDS_B0B3_POWER_UP | LVDS_CLKB_POWER_UP);

	/*
	 * It would be nice to set 24 vs 18-bit mode (LVDS_A3_POWER_UP)
	 * appropriately here, but we need to look more thoroughly into how
	 * panels behave in the two modes. For now, let's just maintain the
	 * value we got from the BIOS.
	 */
	temp &= ~LVDS_A3_POWER_MASK;
	temp |= lvds_encoder->a3_power;

	/*
	 * Set the dithering flag on LVDS as needed, note that there is no
	 * special lvds dither control bit on pch-split platforms, dithering is
	 * only controlled through the PIPECONF reg.
	 */
	if (IS_GEN(dev_priv, 4)) {
		/*
		 * Bspec wording suggests that LVDS port dithering only exists
		 * for 18bpp panels.
		 */
		if (pipe_config->dither && pipe_config->pipe_bpp == 18)
			temp |= LVDS_ENABLE_DITHER;
		else
			temp &= ~LVDS_ENABLE_DITHER;
	}
	temp &= ~(LVDS_HSYNC_POLARITY | LVDS_VSYNC_POLARITY);
	if (adjusted_mode->flags & DRM_MODE_FLAG_NHSYNC)
		temp |= LVDS_HSYNC_POLARITY;
	if (adjusted_mode->flags & DRM_MODE_FLAG_NVSYNC)
		temp |= LVDS_VSYNC_POLARITY;

	I915_WRITE(lvds_encoder->reg, temp);
}

/*
 * Sets the power state for the panel.
 */
static void intel_enable_lvds(struct intel_encoder *encoder,
			      const struct intel_crtc_state *pipe_config,
			      const struct drm_connector_state *conn_state)
{
	struct drm_device *dev = encoder->base.dev;
	struct intel_lvds_encoder *lvds_encoder = to_lvds_encoder(&encoder->base);
	struct drm_i915_private *dev_priv = to_i915(dev);

	I915_WRITE(lvds_encoder->reg, I915_READ(lvds_encoder->reg) | LVDS_PORT_EN);

	I915_WRITE(PP_CONTROL(0), I915_READ(PP_CONTROL(0)) | PANEL_POWER_ON);
	POSTING_READ(lvds_encoder->reg);

	if (intel_wait_for_register(&dev_priv->uncore,
				    PP_STATUS(0), PP_ON, PP_ON, 5000))
		DRM_ERROR("timed out waiting for panel to power on\n");

	intel_panel_enable_backlight(pipe_config, conn_state);
}

static void intel_disable_lvds(struct intel_encoder *encoder,
			       const struct intel_crtc_state *old_crtc_state,
			       const struct drm_connector_state *old_conn_state)
{
	struct intel_lvds_encoder *lvds_encoder = to_lvds_encoder(&encoder->base);
	struct drm_i915_private *dev_priv = to_i915(encoder->base.dev);

	I915_WRITE(PP_CONTROL(0), I915_READ(PP_CONTROL(0)) & ~PANEL_POWER_ON);
	if (intel_wait_for_register(&dev_priv->uncore,
				    PP_STATUS(0), PP_ON, 0, 1000))
		DRM_ERROR("timed out waiting for panel to power off\n");

	I915_WRITE(lvds_encoder->reg, I915_READ(lvds_encoder->reg) & ~LVDS_PORT_EN);
	POSTING_READ(lvds_encoder->reg);
}

static void gmch_disable_lvds(struct intel_encoder *encoder,
			      const struct intel_crtc_state *old_crtc_state,
			      const struct drm_connector_state *old_conn_state)

{
	intel_panel_disable_backlight(old_conn_state);

	intel_disable_lvds(encoder, old_crtc_state, old_conn_state);
}

static void pch_disable_lvds(struct intel_encoder *encoder,
			     const struct intel_crtc_state *old_crtc_state,
			     const struct drm_connector_state *old_conn_state)
{
	intel_panel_disable_backlight(old_conn_state);
}

static void pch_post_disable_lvds(struct intel_encoder *encoder,
				  const struct intel_crtc_state *old_crtc_state,
				  const struct drm_connector_state *old_conn_state)
{
	intel_disable_lvds(encoder, old_crtc_state, old_conn_state);
}

static enum drm_mode_status
intel_lvds_mode_valid(struct drm_connector *connector,
		      struct drm_display_mode *mode)
{
	struct intel_connector *intel_connector = to_intel_connector(connector);
	struct drm_display_mode *fixed_mode = intel_connector->panel.fixed_mode;
	int max_pixclk = to_i915(connector->dev)->max_dotclk_freq;

	if (mode->flags & DRM_MODE_FLAG_DBLSCAN)
		return MODE_NO_DBLESCAN;
	if (mode->hdisplay > fixed_mode->hdisplay)
		return MODE_PANEL;
	if (mode->vdisplay > fixed_mode->vdisplay)
		return MODE_PANEL;
	if (fixed_mode->clock > max_pixclk)
		return MODE_CLOCK_HIGH;

	return MODE_OK;
}

static int intel_lvds_compute_config(struct intel_encoder *intel_encoder,
				     struct intel_crtc_state *pipe_config,
				     struct drm_connector_state *conn_state)
{
	struct drm_i915_private *dev_priv = to_i915(intel_encoder->base.dev);
	struct intel_lvds_encoder *lvds_encoder =
		to_lvds_encoder(&intel_encoder->base);
	struct intel_connector *intel_connector =
		lvds_encoder->attached_connector;
	struct drm_display_mode *adjusted_mode = &pipe_config->base.adjusted_mode;
	struct intel_crtc *intel_crtc = to_intel_crtc(pipe_config->base.crtc);
	unsigned int lvds_bpp;

	/* Should never happen!! */
	if (INTEL_GEN(dev_priv) < 4 && intel_crtc->pipe == 0) {
		DRM_ERROR("Can't support LVDS on pipe A\n");
		return -EINVAL;
	}

	if (lvds_encoder->a3_power == LVDS_A3_POWER_UP)
		lvds_bpp = 8*3;
	else
		lvds_bpp = 6*3;

	if (lvds_bpp != pipe_config->pipe_bpp && !pipe_config->bw_constrained) {
		DRM_DEBUG_KMS("forcing display bpp (was %d) to LVDS (%d)\n",
			      pipe_config->pipe_bpp, lvds_bpp);
		pipe_config->pipe_bpp = lvds_bpp;
	}

	pipe_config->output_format = INTEL_OUTPUT_FORMAT_RGB;

	/*
	 * We have timings from the BIOS for the panel, put them in
	 * to the adjusted mode.  The CRTC will be set up for this mode,
	 * with the panel scaling set up to source from the H/VDisplay
	 * of the original mode.
	 */
	intel_fixed_panel_mode(intel_connector->panel.fixed_mode,
			       adjusted_mode);

	if (adjusted_mode->flags & DRM_MODE_FLAG_DBLSCAN)
		return -EINVAL;

	if (HAS_PCH_SPLIT(dev_priv)) {
		pipe_config->has_pch_encoder = true;

		intel_pch_panel_fitting(intel_crtc, pipe_config,
					conn_state->scaling_mode);
	} else {
		intel_gmch_panel_fitting(intel_crtc, pipe_config,
					 conn_state->scaling_mode);

	}

	/*
	 * XXX: It would be nice to support lower refresh rates on the
	 * panels to reduce power consumption, and perhaps match the
	 * user's requested refresh rate.
	 */

	return 0;
}

static enum drm_connector_status
intel_lvds_detect(struct drm_connector *connector, bool force)
{
	return connector_status_connected;
}

/*
 * Return the list of DDC modes if available, or the BIOS fixed mode otherwise.
 */
static int intel_lvds_get_modes(struct drm_connector *connector)
{
	struct intel_connector *intel_connector = to_intel_connector(connector);
	struct drm_device *dev = connector->dev;
	struct drm_display_mode *mode;

	/* use cached edid if we have one */
	if (!IS_ERR_OR_NULL(intel_connector->edid))
		return drm_add_edid_modes(connector, intel_connector->edid);

	mode = drm_mode_duplicate(dev, intel_connector->panel.fixed_mode);
	if (mode == NULL)
		return 0;

	drm_mode_probed_add(connector, mode);
	return 1;
}

static const struct drm_connector_helper_funcs intel_lvds_connector_helper_funcs = {
	.get_modes = intel_lvds_get_modes,
	.mode_valid = intel_lvds_mode_valid,
	.atomic_check = intel_digital_connector_atomic_check,
};

static const struct drm_connector_funcs intel_lvds_connector_funcs = {
	.detect = intel_lvds_detect,
	.fill_modes = drm_helper_probe_single_connector_modes,
	.atomic_get_property = intel_digital_connector_atomic_get_property,
	.atomic_set_property = intel_digital_connector_atomic_set_property,
	.late_register = intel_connector_register,
	.early_unregister = intel_connector_unregister,
	.destroy = intel_connector_destroy,
	.atomic_destroy_state = drm_atomic_helper_connector_destroy_state,
	.atomic_duplicate_state = intel_digital_connector_duplicate_state,
};

static const struct drm_encoder_funcs intel_lvds_enc_funcs = {
	.destroy = intel_encoder_destroy,
};

static int intel_no_lvds_dmi_callback(const struct dmi_system_id *id)
{
	DRM_INFO("Skipping LVDS initialization for %s\n", id->ident);
	return 1;
}

/* These systems claim to have LVDS, but really don't */
static const struct dmi_system_id intel_no_lvds[] = {
	{
		.callback = intel_no_lvds_dmi_callback,
		.ident = "Apple Mac Mini (Core series)",
		.matches = {
			DMI_MATCH(DMI_SYS_VENDOR, "Apple"),
			DMI_MATCH(DMI_PRODUCT_NAME, "Macmini1,1"),
		},
	},
	{
		.callback = intel_no_lvds_dmi_callback,
		.ident = "Apple Mac Mini (Core 2 series)",
		.matches = {
			DMI_MATCH(DMI_SYS_VENDOR, "Apple"),
			DMI_MATCH(DMI_PRODUCT_NAME, "Macmini2,1"),
		},
	},
	{
		.callback = intel_no_lvds_dmi_callback,
		.ident = "MSI IM-945GSE-A",
		.matches = {
			DMI_MATCH(DMI_SYS_VENDOR, "MSI"),
			DMI_MATCH(DMI_PRODUCT_NAME, "A9830IMS"),
		},
	},
	{
		.callback = intel_no_lvds_dmi_callback,
		.ident = "Dell Studio Hybrid",
		.matches = {
			DMI_MATCH(DMI_SYS_VENDOR, "Dell Inc."),
			DMI_MATCH(DMI_PRODUCT_NAME, "Studio Hybrid 140g"),
		},
	},
	{
		.callback = intel_no_lvds_dmi_callback,
		.ident = "Dell OptiPlex FX170",
		.matches = {
			DMI_MATCH(DMI_SYS_VENDOR, "Dell Inc."),
			DMI_MATCH(DMI_PRODUCT_NAME, "OptiPlex FX170"),
		},
	},
	{
		.callback = intel_no_lvds_dmi_callback,
		.ident = "AOpen Mini PC",
		.matches = {
			DMI_MATCH(DMI_SYS_VENDOR, "AOpen"),
			DMI_MATCH(DMI_PRODUCT_NAME, "i965GMx-IF"),
		},
	},
	{
		.callback = intel_no_lvds_dmi_callback,
		.ident = "AOpen Mini PC MP915",
		.matches = {
			DMI_MATCH(DMI_BOARD_VENDOR, "AOpen"),
			DMI_MATCH(DMI_BOARD_NAME, "i915GMx-F"),
		},
	},
	{
		.callback = intel_no_lvds_dmi_callback,
		.ident = "AOpen i915GMm-HFS",
		.matches = {
			DMI_MATCH(DMI_BOARD_VENDOR, "AOpen"),
			DMI_MATCH(DMI_BOARD_NAME, "i915GMm-HFS"),
		},
	},
	{
		.callback = intel_no_lvds_dmi_callback,
                .ident = "AOpen i45GMx-I",
                .matches = {
                        DMI_MATCH(DMI_BOARD_VENDOR, "AOpen"),
                        DMI_MATCH(DMI_BOARD_NAME, "i45GMx-I"),
                },
        },
	{
		.callback = intel_no_lvds_dmi_callback,
		.ident = "Aopen i945GTt-VFA",
		.matches = {
			DMI_MATCH(DMI_PRODUCT_VERSION, "AO00001JW"),
		},
	},
	{
		.callback = intel_no_lvds_dmi_callback,
		.ident = "Clientron U800",
		.matches = {
			DMI_MATCH(DMI_SYS_VENDOR, "Clientron"),
			DMI_MATCH(DMI_PRODUCT_NAME, "U800"),
		},
	},
	{
                .callback = intel_no_lvds_dmi_callback,
                .ident = "Clientron E830",
                .matches = {
                        DMI_MATCH(DMI_SYS_VENDOR, "Clientron"),
                        DMI_MATCH(DMI_PRODUCT_NAME, "E830"),
                },
        },
        {
		.callback = intel_no_lvds_dmi_callback,
		.ident = "Asus EeeBox PC EB1007",
		.matches = {
			DMI_MATCH(DMI_SYS_VENDOR, "ASUSTeK Computer INC."),
			DMI_MATCH(DMI_PRODUCT_NAME, "EB1007"),
		},
	},
	{
		.callback = intel_no_lvds_dmi_callback,
		.ident = "Asus AT5NM10T-I",
		.matches = {
			DMI_MATCH(DMI_BOARD_VENDOR, "ASUSTeK Computer INC."),
			DMI_MATCH(DMI_BOARD_NAME, "AT5NM10T-I"),
		},
	},
	{
		.callback = intel_no_lvds_dmi_callback,
		.ident = "Hewlett-Packard HP t5740",
		.matches = {
			DMI_MATCH(DMI_BOARD_VENDOR, "Hewlett-Packard"),
			DMI_MATCH(DMI_PRODUCT_NAME, " t5740"),
		},
	},
	{
		.callback = intel_no_lvds_dmi_callback,
		.ident = "Hewlett-Packard t5745",
		.matches = {
			DMI_MATCH(DMI_BOARD_VENDOR, "Hewlett-Packard"),
			DMI_MATCH(DMI_PRODUCT_NAME, "hp t5745"),
		},
	},
	{
		.callback = intel_no_lvds_dmi_callback,
		.ident = "Hewlett-Packard st5747",
		.matches = {
			DMI_MATCH(DMI_BOARD_VENDOR, "Hewlett-Packard"),
			DMI_MATCH(DMI_PRODUCT_NAME, "hp st5747"),
		},
	},
	{
		.callback = intel_no_lvds_dmi_callback,
		.ident = "MSI Wind Box DC500",
		.matches = {
			DMI_MATCH(DMI_BOARD_VENDOR, "MICRO-STAR INTERNATIONAL CO., LTD"),
			DMI_MATCH(DMI_BOARD_NAME, "MS-7469"),
		},
	},
	{
		.callback = intel_no_lvds_dmi_callback,
		.ident = "Gigabyte GA-D525TUD",
		.matches = {
			DMI_MATCH(DMI_BOARD_VENDOR, "Gigabyte Technology Co., Ltd."),
			DMI_MATCH(DMI_BOARD_NAME, "D525TUD"),
		},
	},
	{
		.callback = intel_no_lvds_dmi_callback,
		.ident = "Supermicro X7SPA-H",
		.matches = {
			DMI_MATCH(DMI_SYS_VENDOR, "Supermicro"),
			DMI_MATCH(DMI_PRODUCT_NAME, "X7SPA-H"),
		},
	},
	{
		.callback = intel_no_lvds_dmi_callback,
		.ident = "Fujitsu Esprimo Q900",
		.matches = {
			DMI_MATCH(DMI_SYS_VENDOR, "FUJITSU"),
			DMI_MATCH(DMI_PRODUCT_NAME, "ESPRIMO Q900"),
		},
	},
	{
		.callback = intel_no_lvds_dmi_callback,
		.ident = "Intel D410PT",
		.matches = {
			DMI_MATCH(DMI_BOARD_VENDOR, "Intel"),
			DMI_MATCH(DMI_BOARD_NAME, "D410PT"),
		},
	},
	{
		.callback = intel_no_lvds_dmi_callback,
		.ident = "Intel D425KT",
		.matches = {
			DMI_MATCH(DMI_BOARD_VENDOR, "Intel"),
			DMI_EXACT_MATCH(DMI_BOARD_NAME, "D425KT"),
		},
	},
	{
		.callback = intel_no_lvds_dmi_callback,
		.ident = "Intel D510MO",
		.matches = {
			DMI_MATCH(DMI_BOARD_VENDOR, "Intel"),
			DMI_EXACT_MATCH(DMI_BOARD_NAME, "D510MO"),
		},
	},
	{
		.callback = intel_no_lvds_dmi_callback,
		.ident = "Intel D525MW",
		.matches = {
			DMI_MATCH(DMI_BOARD_VENDOR, "Intel"),
			DMI_EXACT_MATCH(DMI_BOARD_NAME, "D525MW"),
		},
	},
	{
		.callback = intel_no_lvds_dmi_callback,
		.ident = "Radiant P845",
		.matches = {
			DMI_MATCH(DMI_SYS_VENDOR, "Radiant Systems Inc"),
			DMI_MATCH(DMI_PRODUCT_NAME, "P845"),
		},
	},

	{ }	/* terminating entry */
};

static int intel_dual_link_lvds_callback(const struct dmi_system_id *id)
{
	DRM_INFO("Forcing lvds to dual link mode on %s\n", id->ident);
	return 1;
}

static const struct dmi_system_id intel_dual_link_lvds[] = {
	{
		.callback = intel_dual_link_lvds_callback,
		.ident = "Apple MacBook Pro 15\" (2010)",
		.matches = {
			DMI_MATCH(DMI_SYS_VENDOR, "Apple Inc."),
			DMI_MATCH(DMI_PRODUCT_NAME, "MacBookPro6,2"),
		},
	},
	{
		.callback = intel_dual_link_lvds_callback,
		.ident = "Apple MacBook Pro 15\" (2011)",
		.matches = {
			DMI_MATCH(DMI_SYS_VENDOR, "Apple Inc."),
			DMI_MATCH(DMI_PRODUCT_NAME, "MacBookPro8,2"),
		},
	},
	{
		.callback = intel_dual_link_lvds_callback,
		.ident = "Apple MacBook Pro 15\" (2012)",
		.matches = {
			DMI_MATCH(DMI_SYS_VENDOR, "Apple Inc."),
			DMI_MATCH(DMI_PRODUCT_NAME, "MacBookPro9,1"),
		},
	},
	{ }	/* terminating entry */
};

struct intel_encoder *intel_get_lvds_encoder(struct drm_i915_private *dev_priv)
{
	struct intel_encoder *encoder;

	for_each_intel_encoder(&dev_priv->drm, encoder) {
		if (encoder->type == INTEL_OUTPUT_LVDS)
			return encoder;
	}

	return NULL;
}

bool intel_is_dual_link_lvds(struct drm_i915_private *dev_priv)
{
	struct intel_encoder *encoder = intel_get_lvds_encoder(dev_priv);

	return encoder && to_lvds_encoder(&encoder->base)->is_dual_link;
}

static bool compute_is_dual_link_lvds(struct intel_lvds_encoder *lvds_encoder)
{
	struct drm_device *dev = lvds_encoder->base.base.dev;
	unsigned int val;
	struct drm_i915_private *dev_priv = to_i915(dev);

	/* use the module option value if specified */
	if (i915_modparams.lvds_channel_mode > 0)
		return i915_modparams.lvds_channel_mode == 2;

	/* single channel LVDS is limited to 112 MHz */
	if (lvds_encoder->attached_connector->panel.fixed_mode->clock > 112999)
		return true;

	if (dmi_check_system(intel_dual_link_lvds))
		return true;

	/*
	 * BIOS should set the proper LVDS register value at boot, but
	 * in reality, it doesn't set the value when the lid is closed;
	 * we need to check "the value to be set" in VBT when LVDS
	 * register is uninitialized.
	 */
	val = I915_READ(lvds_encoder->reg);
	if (HAS_PCH_CPT(dev_priv))
		val &= ~(LVDS_DETECTED | LVDS_PIPE_SEL_MASK_CPT);
	else
		val &= ~(LVDS_DETECTED | LVDS_PIPE_SEL_MASK);
	if (val == 0)
		val = dev_priv->vbt.bios_lvds_val;

	return (val & LVDS_CLKB_POWER_MASK) == LVDS_CLKB_POWER_UP;
}

/**
 * intel_lvds_init - setup LVDS connectors on this device
 * @dev_priv: i915 device
 *
 * Create the connector, register the LVDS DDC bus, and try to figure out what
 * modes we can display on the LVDS panel (if present).
 */
void intel_lvds_init(struct drm_i915_private *dev_priv)
{
	struct drm_device *dev = &dev_priv->drm;
	struct intel_lvds_encoder *lvds_encoder;
	struct intel_encoder *intel_encoder;
	struct intel_connector *intel_connector;
	struct drm_connector *connector;
	struct drm_encoder *encoder;
	struct drm_display_mode *fixed_mode = NULL;
	struct drm_display_mode *downclock_mode = NULL;
	struct edid *edid;
	i915_reg_t lvds_reg;
	u32 lvds;
	u8 pin;
	u32 allowed_scalers;

	/* Skip init on machines we know falsely report LVDS */
	if (dmi_check_system(intel_no_lvds)) {
		WARN(!dev_priv->vbt.int_lvds_support,
		     "Useless DMI match. Internal LVDS support disabled by VBT\n");
		return;
	}

	if (!dev_priv->vbt.int_lvds_support) {
		DRM_DEBUG_KMS("Internal LVDS support disabled by VBT\n");
		return;
	}

	if (HAS_PCH_SPLIT(dev_priv))
		lvds_reg = PCH_LVDS;
	else
		lvds_reg = LVDS;

	lvds = I915_READ(lvds_reg);

	if (HAS_PCH_SPLIT(dev_priv)) {
		if ((lvds & LVDS_DETECTED) == 0)
			return;
	}

	pin = GMBUS_PIN_PANEL;
	if (!intel_bios_is_lvds_present(dev_priv, &pin)) {
		if ((lvds & LVDS_PORT_EN) == 0) {
			DRM_DEBUG_KMS("LVDS is not present in VBT\n");
			return;
		}
		DRM_DEBUG_KMS("LVDS is not present in VBT, but enabled anyway\n");
	}

	lvds_encoder = kzalloc(sizeof(*lvds_encoder), GFP_KERNEL);
	if (!lvds_encoder)
		return;

	intel_connector = intel_connector_alloc();
	if (!intel_connector) {
		kfree(lvds_encoder);
		return;
	}

	lvds_encoder->attached_connector = intel_connector;

	intel_encoder = &lvds_encoder->base;
	encoder = &intel_encoder->base;
	connector = &intel_connector->base;
	drm_connector_init(dev, &intel_connector->base, &intel_lvds_connector_funcs,
			   DRM_MODE_CONNECTOR_LVDS);

	drm_encoder_init(dev, &intel_encoder->base, &intel_lvds_enc_funcs,
			 DRM_MODE_ENCODER_LVDS, "LVDS");

	intel_encoder->enable = intel_enable_lvds;
	intel_encoder->pre_enable = intel_pre_enable_lvds;
	intel_encoder->compute_config = intel_lvds_compute_config;
	if (HAS_PCH_SPLIT(dev_priv)) {
		intel_encoder->disable = pch_disable_lvds;
		intel_encoder->post_disable = pch_post_disable_lvds;
	} else {
		intel_encoder->disable = gmch_disable_lvds;
	}
	intel_encoder->get_hw_state = intel_lvds_get_hw_state;
	intel_encoder->get_config = intel_lvds_get_config;
	intel_encoder->update_pipe = intel_panel_update_backlight;
	intel_connector->get_hw_state = intel_connector_get_hw_state;

	intel_connector_attach_encoder(intel_connector, intel_encoder);

	intel_encoder->type = INTEL_OUTPUT_LVDS;
	intel_encoder->power_domain = POWER_DOMAIN_PORT_OTHER;
	intel_encoder->port = PORT_NONE;
	intel_encoder->cloneable = 0;
	if (HAS_PCH_SPLIT(dev_priv))
		intel_encoder->crtc_mask = (1 << 0) | (1 << 1) | (1 << 2);
	else if (IS_GEN(dev_priv, 4))
		intel_encoder->crtc_mask = (1 << 0) | (1 << 1);
	else
		intel_encoder->crtc_mask = (1 << 1);

	drm_connector_helper_add(connector, &intel_lvds_connector_helper_funcs);
	connector->display_info.subpixel_order = SubPixelHorizontalRGB;
	connector->interlace_allowed = false;
	connector->doublescan_allowed = false;

	lvds_encoder->reg = lvds_reg;

	/* create the scaling mode property */
	allowed_scalers = BIT(DRM_MODE_SCALE_ASPECT);
	allowed_scalers |= BIT(DRM_MODE_SCALE_FULLSCREEN);
	allowed_scalers |= BIT(DRM_MODE_SCALE_CENTER);
	drm_connector_attach_scaling_mode_property(connector, allowed_scalers);
	connector->state->scaling_mode = DRM_MODE_SCALE_ASPECT;

	intel_lvds_pps_get_hw_state(dev_priv, &lvds_encoder->init_pps);
	lvds_encoder->init_lvds_val = lvds;

	/*
	 * LVDS discovery:
	 * 1) check for EDID on DDC
	 * 2) check for VBT data
	 * 3) check to see if LVDS is already on
	 *    if none of the above, no panel
	 */

	/*
	 * Attempt to get the fixed panel mode from DDC.  Assume that the
	 * preferred mode is the right one.
	 */
	mutex_lock(&dev->mode_config.mutex);
	if (vga_switcheroo_handler_flags() & VGA_SWITCHEROO_CAN_SWITCH_DDC)
		edid = drm_get_edid_switcheroo(connector,
				    intel_gmbus_get_adapter(dev_priv, pin));
	else
		edid = drm_get_edid(connector,
				    intel_gmbus_get_adapter(dev_priv, pin));
	if (edid) {
		if (drm_add_edid_modes(connector, edid)) {
			drm_connector_update_edid_property(connector,
								edid);
		} else {
			kfree(edid);
			edid = ERR_PTR(-EINVAL);
		}
	} else {
		edid = ERR_PTR(-ENOENT);
	}
	intel_connector->edid = edid;

	fixed_mode = intel_panel_edid_fixed_mode(intel_connector);
	if (fixed_mode)
		goto out;

	/* Failed to get EDID, what about VBT? */
	fixed_mode = intel_panel_vbt_fixed_mode(intel_connector);
	if (fixed_mode)
		goto out;

	/*
	 * If we didn't get EDID, try checking if the panel is already turned
	 * on.  If so, assume that whatever is currently programmed is the
	 * correct mode.
	 */
	fixed_mode = intel_encoder_current_mode(intel_encoder);
	if (fixed_mode) {
		DRM_DEBUG_KMS("using current (BIOS) mode: ");
		drm_mode_debug_printmodeline(fixed_mode);
		fixed_mode->type |= DRM_MODE_TYPE_PREFERRED;
	}

	/* If we still don't have a mode after all that, give up. */
	if (!fixed_mode)
		goto failed;

out:
	mutex_unlock(&dev->mode_config.mutex);

	intel_panel_init(&intel_connector->panel, fixed_mode, downclock_mode);
	intel_panel_setup_backlight(connector, INVALID_PIPE);

	lvds_encoder->is_dual_link = compute_is_dual_link_lvds(lvds_encoder);
	DRM_DEBUG_KMS("detected %s-link lvds configuration\n",
		      lvds_encoder->is_dual_link ? "dual" : "single");

	lvds_encoder->a3_power = lvds & LVDS_A3_POWER_MASK;

	return;

failed:
	mutex_unlock(&dev->mode_config.mutex);

	DRM_DEBUG_KMS("No LVDS modes found, disabling.\n");
	drm_connector_cleanup(connector);
	drm_encoder_cleanup(encoder);
	kfree(lvds_encoder);
	intel_connector_free(intel_connector);
	return;
}<|MERGE_RESOLUTION|>--- conflicted
+++ resolved
@@ -211,19 +211,11 @@
 		   REG_FIELD_PREP(PANEL_PORT_SELECT_MASK, pps->port) |
 		   REG_FIELD_PREP(PANEL_POWER_UP_DELAY_MASK, pps->t1_t2) |
 		   REG_FIELD_PREP(PANEL_LIGHT_ON_DELAY_MASK, pps->t5));
-<<<<<<< HEAD
 
 	I915_WRITE(PP_OFF_DELAYS(0),
 		   REG_FIELD_PREP(PANEL_POWER_DOWN_DELAY_MASK, pps->t3) |
 		   REG_FIELD_PREP(PANEL_LIGHT_OFF_DELAY_MASK, pps->tx));
 
-=======
-
-	I915_WRITE(PP_OFF_DELAYS(0),
-		   REG_FIELD_PREP(PANEL_POWER_DOWN_DELAY_MASK, pps->t3) |
-		   REG_FIELD_PREP(PANEL_LIGHT_OFF_DELAY_MASK, pps->tx));
-
->>>>>>> a2d635de
 	I915_WRITE(PP_DIVISOR(0),
 		   REG_FIELD_PREP(PP_REFERENCE_DIVIDER_MASK, pps->divider) |
 		   REG_FIELD_PREP(PANEL_POWER_CYCLE_DELAY_MASK,
