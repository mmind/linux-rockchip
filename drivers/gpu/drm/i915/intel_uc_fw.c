/*
 * Copyright © 2016-2017 Intel Corporation
 *
 * Permission is hereby granted, free of charge, to any person obtaining a
 * copy of this software and associated documentation files (the "Software"),
 * to deal in the Software without restriction, including without limitation
 * the rights to use, copy, modify, merge, publish, distribute, sublicense,
 * and/or sell copies of the Software, and to permit persons to whom the
 * Software is furnished to do so, subject to the following conditions:
 *
 * The above copyright notice and this permission notice (including the next
 * paragraph) shall be included in all copies or substantial portions of the
 * Software.
 *
 * THE SOFTWARE IS PROVIDED "AS IS", WITHOUT WARRANTY OF ANY KIND, EXPRESS OR
 * IMPLIED, INCLUDING BUT NOT LIMITED TO THE WARRANTIES OF MERCHANTABILITY,
 * FITNESS FOR A PARTICULAR PURPOSE AND NONINFRINGEMENT.  IN NO EVENT SHALL
 * THE AUTHORS OR COPYRIGHT HOLDERS BE LIABLE FOR ANY CLAIM, DAMAGES OR OTHER
 * LIABILITY, WHETHER IN AN ACTION OF CONTRACT, TORT OR OTHERWISE, ARISING
 * FROM, OUT OF OR IN CONNECTION WITH THE SOFTWARE OR THE USE OR OTHER DEALINGS
 * IN THE SOFTWARE.
 *
 */

#include <linux/bitfield.h>
#include <linux/firmware.h>
#include <drm/drm_print.h>

#include "intel_uc_fw.h"
#include "i915_drv.h"

/**
 * intel_uc_fw_fetch - fetch uC firmware
 *
 * @dev_priv: device private
 * @uc_fw: uC firmware
 *
 * Fetch uC firmware into GEM obj.
 */
void intel_uc_fw_fetch(struct drm_i915_private *dev_priv,
		       struct intel_uc_fw *uc_fw)
{
	struct pci_dev *pdev = dev_priv->drm.pdev;
	struct drm_i915_gem_object *obj;
	const struct firmware *fw = NULL;
	struct uc_css_header *css;
	size_t size;
	int err;

	if (!uc_fw->path) {
		dev_info(dev_priv->drm.dev,
			 "%s: No firmware was defined for %s!\n",
			 intel_uc_fw_type_repr(uc_fw->type),
			 intel_platform_name(INTEL_INFO(dev_priv)->platform));
		return;
	}

	DRM_DEBUG_DRIVER("%s fw fetch %s\n",
			 intel_uc_fw_type_repr(uc_fw->type), uc_fw->path);

	uc_fw->fetch_status = INTEL_UC_FIRMWARE_PENDING;
	DRM_DEBUG_DRIVER("%s fw fetch %s\n",
			 intel_uc_fw_type_repr(uc_fw->type),
			 intel_uc_fw_status_repr(uc_fw->fetch_status));

	err = request_firmware(&fw, uc_fw->path, &pdev->dev);
	if (err) {
		DRM_DEBUG_DRIVER("%s fw request_firmware err=%d\n",
				 intel_uc_fw_type_repr(uc_fw->type), err);
		goto fail;
	}

	DRM_DEBUG_DRIVER("%s fw size %zu ptr %p\n",
			 intel_uc_fw_type_repr(uc_fw->type), fw->size, fw);

	/* Check the size of the blob before examining buffer contents */
	if (fw->size < sizeof(struct uc_css_header)) {
		DRM_WARN("%s: Unexpected firmware size (%zu, min %zu)\n",
			 intel_uc_fw_type_repr(uc_fw->type),
			 fw->size, sizeof(struct uc_css_header));
		err = -ENODATA;
		goto fail;
	}

	css = (struct uc_css_header *)fw->data;

	/* Firmware bits always start from header */
	uc_fw->header_offset = 0;
	uc_fw->header_size = (css->header_size_dw - css->modulus_size_dw -
			      css->key_size_dw - css->exponent_size_dw) *
			     sizeof(u32);

	if (uc_fw->header_size != sizeof(struct uc_css_header)) {
		DRM_WARN("%s: Mismatched firmware header definition\n",
			 intel_uc_fw_type_repr(uc_fw->type));
		err = -ENOEXEC;
		goto fail;
	}

	/* then, uCode */
	uc_fw->ucode_offset = uc_fw->header_offset + uc_fw->header_size;
	uc_fw->ucode_size = (css->size_dw - css->header_size_dw) * sizeof(u32);

	/* now RSA */
	if (css->key_size_dw != UOS_RSA_SCRATCH_COUNT) {
		DRM_WARN("%s: Mismatched firmware RSA key size (%u)\n",
			 intel_uc_fw_type_repr(uc_fw->type), css->key_size_dw);
		err = -ENOEXEC;
		goto fail;
	}
	uc_fw->rsa_offset = uc_fw->ucode_offset + uc_fw->ucode_size;
	uc_fw->rsa_size = css->key_size_dw * sizeof(u32);

	/* At least, it should have header, uCode and RSA. Size of all three. */
	size = uc_fw->header_size + uc_fw->ucode_size + uc_fw->rsa_size;
	if (fw->size < size) {
		DRM_WARN("%s: Truncated firmware (%zu, expected %zu)\n",
			 intel_uc_fw_type_repr(uc_fw->type), fw->size, size);
		err = -ENOEXEC;
		goto fail;
	}

	/* Get version numbers from the CSS header */
	switch (uc_fw->type) {
	case INTEL_UC_FW_TYPE_GUC:
		uc_fw->major_ver_found = FIELD_GET(CSS_SW_VERSION_GUC_MAJOR,
						   css->sw_version);
		uc_fw->minor_ver_found = FIELD_GET(CSS_SW_VERSION_GUC_MINOR,
						   css->sw_version);
		break;

	case INTEL_UC_FW_TYPE_HUC:
		uc_fw->major_ver_found = FIELD_GET(CSS_SW_VERSION_HUC_MAJOR,
						   css->sw_version);
		uc_fw->minor_ver_found = FIELD_GET(CSS_SW_VERSION_HUC_MINOR,
						   css->sw_version);
		break;

	default:
		MISSING_CASE(uc_fw->type);
		break;
	}

	DRM_DEBUG_DRIVER("%s fw version %u.%u (wanted %u.%u)\n",
			 intel_uc_fw_type_repr(uc_fw->type),
			 uc_fw->major_ver_found, uc_fw->minor_ver_found,
			 uc_fw->major_ver_wanted, uc_fw->minor_ver_wanted);

	if (uc_fw->major_ver_wanted == 0 && uc_fw->minor_ver_wanted == 0) {
		DRM_NOTE("%s: Skipping firmware version check\n",
			 intel_uc_fw_type_repr(uc_fw->type));
	} else if (uc_fw->major_ver_found != uc_fw->major_ver_wanted ||
		   uc_fw->minor_ver_found < uc_fw->minor_ver_wanted) {
		DRM_NOTE("%s: Wrong firmware version (%u.%u, required %u.%u)\n",
			 intel_uc_fw_type_repr(uc_fw->type),
			 uc_fw->major_ver_found, uc_fw->minor_ver_found,
			 uc_fw->major_ver_wanted, uc_fw->minor_ver_wanted);
		err = -ENOEXEC;
		goto fail;
	}

	obj = i915_gem_object_create_shmem_from_data(dev_priv,
						     fw->data, fw->size);
	if (IS_ERR(obj)) {
		err = PTR_ERR(obj);
		DRM_DEBUG_DRIVER("%s fw object_create err=%d\n",
				 intel_uc_fw_type_repr(uc_fw->type), err);
		goto fail;
	}

	uc_fw->obj = obj;
	uc_fw->size = fw->size;
	uc_fw->fetch_status = INTEL_UC_FIRMWARE_SUCCESS;
	DRM_DEBUG_DRIVER("%s fw fetch %s\n",
			 intel_uc_fw_type_repr(uc_fw->type),
			 intel_uc_fw_status_repr(uc_fw->fetch_status));

	release_firmware(fw);
	return;

fail:
	uc_fw->fetch_status = INTEL_UC_FIRMWARE_FAIL;
	DRM_DEBUG_DRIVER("%s fw fetch %s\n",
			 intel_uc_fw_type_repr(uc_fw->type),
			 intel_uc_fw_status_repr(uc_fw->fetch_status));

	DRM_WARN("%s: Failed to fetch firmware %s (error %d)\n",
		 intel_uc_fw_type_repr(uc_fw->type), uc_fw->path, err);
	DRM_INFO("%s: Firmware can be downloaded from %s\n",
		 intel_uc_fw_type_repr(uc_fw->type), INTEL_UC_FIRMWARE_URL);

	release_firmware(fw);		/* OK even if fw is NULL */
}

static void intel_uc_fw_ggtt_bind(struct intel_uc_fw *uc_fw)
{
	struct drm_i915_gem_object *obj = uc_fw->obj;
	struct i915_ggtt *ggtt = &to_i915(obj->base.dev)->ggtt;
	struct i915_vma dummy = {
		.node.start = intel_uc_fw_ggtt_offset(uc_fw),
		.node.size = obj->base.size,
		.pages = obj->mm.pages,
		.vm = &ggtt->vm,
	};

	GEM_BUG_ON(!i915_gem_object_has_pinned_pages(obj));
	GEM_BUG_ON(dummy.node.size > ggtt->uc_fw.size);

	/* uc_fw->obj cache domains were not controlled across suspend */
	drm_clflush_sg(dummy.pages);

	ggtt->vm.insert_entries(&ggtt->vm, &dummy, I915_CACHE_NONE, 0);
}

static void intel_uc_fw_ggtt_unbind(struct intel_uc_fw *uc_fw)
{
	struct drm_i915_gem_object *obj = uc_fw->obj;
	struct i915_ggtt *ggtt = &to_i915(obj->base.dev)->ggtt;
	u64 start = intel_uc_fw_ggtt_offset(uc_fw);

	ggtt->vm.clear_range(&ggtt->vm, start, obj->base.size);
}

/**
 * intel_uc_fw_upload - load uC firmware using custom loader
 * @uc_fw: uC firmware
 * @xfer: custom uC firmware loader function
 *
 * Loads uC firmware using custom loader and updates internal flags.
 *
 * Return: 0 on success, non-zero on failure.
 */
int intel_uc_fw_upload(struct intel_uc_fw *uc_fw,
		       int (*xfer)(struct intel_uc_fw *uc_fw))
{
	int err;

	DRM_DEBUG_DRIVER("%s fw load %s\n",
			 intel_uc_fw_type_repr(uc_fw->type), uc_fw->path);

	if (uc_fw->fetch_status != INTEL_UC_FIRMWARE_SUCCESS)
		return -ENOEXEC;

	uc_fw->load_status = INTEL_UC_FIRMWARE_PENDING;
	DRM_DEBUG_DRIVER("%s fw load %s\n",
			 intel_uc_fw_type_repr(uc_fw->type),
			 intel_uc_fw_status_repr(uc_fw->load_status));

<<<<<<< HEAD
	intel_uc_fw_ggtt_bind(uc_fw);

	/* Call custom loader */
	err = xfer(uc_fw);
=======
	/* Call custom loader */
	intel_uc_fw_ggtt_bind(uc_fw);
	err = xfer(uc_fw);
	intel_uc_fw_ggtt_unbind(uc_fw);
>>>>>>> f1a3b43c
	if (err)
		goto fail;

	intel_uc_fw_ggtt_unbind(uc_fw);

	uc_fw->load_status = INTEL_UC_FIRMWARE_SUCCESS;
	DRM_DEBUG_DRIVER("%s fw load %s\n",
			 intel_uc_fw_type_repr(uc_fw->type),
			 intel_uc_fw_status_repr(uc_fw->load_status));

	DRM_INFO("%s: Loaded firmware %s (version %u.%u)\n",
		 intel_uc_fw_type_repr(uc_fw->type),
		 uc_fw->path,
		 uc_fw->major_ver_found, uc_fw->minor_ver_found);

	return 0;

fail:
	uc_fw->load_status = INTEL_UC_FIRMWARE_FAIL;
	DRM_DEBUG_DRIVER("%s fw load %s\n",
			 intel_uc_fw_type_repr(uc_fw->type),
			 intel_uc_fw_status_repr(uc_fw->load_status));

	DRM_WARN("%s: Failed to load firmware %s (error %d)\n",
		 intel_uc_fw_type_repr(uc_fw->type), uc_fw->path, err);

	return err;
}

int intel_uc_fw_init(struct intel_uc_fw *uc_fw)
{
	int err;

	if (uc_fw->fetch_status != INTEL_UC_FIRMWARE_SUCCESS)
		return -ENOEXEC;

	err = i915_gem_object_pin_pages(uc_fw->obj);
	if (err)
		DRM_DEBUG_DRIVER("%s fw pin-pages err=%d\n",
				 intel_uc_fw_type_repr(uc_fw->type), err);

	return err;
}

void intel_uc_fw_fini(struct intel_uc_fw *uc_fw)
{
	if (uc_fw->fetch_status != INTEL_UC_FIRMWARE_SUCCESS)
		return;

	i915_gem_object_unpin_pages(uc_fw->obj);
}

u32 intel_uc_fw_ggtt_offset(struct intel_uc_fw *uc_fw)
{
	struct drm_i915_private *i915 = to_i915(uc_fw->obj->base.dev);
	struct i915_ggtt *ggtt = &i915->ggtt;
	struct drm_mm_node *node = &ggtt->uc_fw;

	GEM_BUG_ON(!node->allocated);
	GEM_BUG_ON(upper_32_bits(node->start));
	GEM_BUG_ON(upper_32_bits(node->start + node->size - 1));

	return lower_32_bits(node->start);
}

/**
 * intel_uc_fw_cleanup_fetch - cleanup uC firmware
 *
 * @uc_fw: uC firmware
 *
 * Cleans up uC firmware by releasing the firmware GEM obj.
 */
void intel_uc_fw_cleanup_fetch(struct intel_uc_fw *uc_fw)
{
	struct drm_i915_gem_object *obj;

	obj = fetch_and_zero(&uc_fw->obj);
	if (obj)
		i915_gem_object_put(obj);

	uc_fw->fetch_status = INTEL_UC_FIRMWARE_NONE;
}

/**
 * intel_uc_fw_dump - dump information about uC firmware
 * @uc_fw: uC firmware
 * @p: the &drm_printer
 *
 * Pretty printer for uC firmware.
 */
void intel_uc_fw_dump(const struct intel_uc_fw *uc_fw, struct drm_printer *p)
{
	drm_printf(p, "%s firmware: %s\n",
		   intel_uc_fw_type_repr(uc_fw->type), uc_fw->path);
	drm_printf(p, "\tstatus: fetch %s, load %s\n",
		   intel_uc_fw_status_repr(uc_fw->fetch_status),
		   intel_uc_fw_status_repr(uc_fw->load_status));
	drm_printf(p, "\tversion: wanted %u.%u, found %u.%u\n",
		   uc_fw->major_ver_wanted, uc_fw->minor_ver_wanted,
		   uc_fw->major_ver_found, uc_fw->minor_ver_found);
	drm_printf(p, "\theader: offset %u, size %u\n",
		   uc_fw->header_offset, uc_fw->header_size);
	drm_printf(p, "\tuCode: offset %u, size %u\n",
		   uc_fw->ucode_offset, uc_fw->ucode_size);
	drm_printf(p, "\tRSA: offset %u, size %u\n",
		   uc_fw->rsa_offset, uc_fw->rsa_size);
}<|MERGE_RESOLUTION|>--- conflicted
+++ resolved
@@ -246,21 +246,12 @@
 			 intel_uc_fw_type_repr(uc_fw->type),
 			 intel_uc_fw_status_repr(uc_fw->load_status));
 
-<<<<<<< HEAD
-	intel_uc_fw_ggtt_bind(uc_fw);
-
-	/* Call custom loader */
-	err = xfer(uc_fw);
-=======
 	/* Call custom loader */
 	intel_uc_fw_ggtt_bind(uc_fw);
 	err = xfer(uc_fw);
 	intel_uc_fw_ggtt_unbind(uc_fw);
->>>>>>> f1a3b43c
 	if (err)
 		goto fail;
-
-	intel_uc_fw_ggtt_unbind(uc_fw);
 
 	uc_fw->load_status = INTEL_UC_FIRMWARE_SUCCESS;
 	DRM_DEBUG_DRIVER("%s fw load %s\n",
