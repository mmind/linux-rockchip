--- conflicted
+++ resolved
@@ -732,8 +732,6 @@
 
 	intel_panel_actually_set_backlight(connector, 0);
 
-<<<<<<< HEAD
-=======
 	/*
 	 * Although we don't support or enable CPU PWM with LPT/SPT based
 	 * systems, it may have been enabled prior to loading the
@@ -748,7 +746,6 @@
 		I915_WRITE(BLC_PWM_CPU_CTL2, tmp & ~BLM_PWM_ENABLE);
 	}
 
->>>>>>> 42d4ebb4
 	tmp = I915_READ(BLC_PWM_PCH_CTL1);
 	I915_WRITE(BLC_PWM_PCH_CTL1, tmp & ~BLM_PCH_PWM_ENABLE);
 }
