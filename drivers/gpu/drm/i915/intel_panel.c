/*
 * Copyright © 2006-2010 Intel Corporation
 * Copyright (c) 2006 Dave Airlie <airlied@linux.ie>
 *
 * Permission is hereby granted, free of charge, to any person obtaining a
 * copy of this software and associated documentation files (the "Software"),
 * to deal in the Software without restriction, including without limitation
 * the rights to use, copy, modify, merge, publish, distribute, sublicense,
 * and/or sell copies of the Software, and to permit persons to whom the
 * Software is furnished to do so, subject to the following conditions:
 *
 * The above copyright notice and this permission notice (including the next
 * paragraph) shall be included in all copies or substantial portions of the
 * Software.
 *
 * THE SOFTWARE IS PROVIDED "AS IS", WITHOUT WARRANTY OF ANY KIND, EXPRESS OR
 * IMPLIED, INCLUDING BUT NOT LIMITED TO THE WARRANTIES OF MERCHANTABILITY,
 * FITNESS FOR A PARTICULAR PURPOSE AND NONINFRINGEMENT.  IN NO EVENT SHALL
 * THE AUTHORS OR COPYRIGHT HOLDERS BE LIABLE FOR ANY CLAIM, DAMAGES OR OTHER
 * LIABILITY, WHETHER IN AN ACTION OF CONTRACT, TORT OR OTHERWISE, ARISING
 * FROM, OUT OF OR IN CONNECTION WITH THE SOFTWARE OR THE USE OR OTHER
 * DEALINGS IN THE SOFTWARE.
 *
 * Authors:
 *	Eric Anholt <eric@anholt.net>
 *      Dave Airlie <airlied@linux.ie>
 *      Jesse Barnes <jesse.barnes@intel.com>
 *      Chris Wilson <chris@chris-wilson.co.uk>
 */

#define pr_fmt(fmt) KBUILD_MODNAME ": " fmt

#include <linux/kernel.h>
#include <linux/moduleparam.h>
#include <linux/pwm.h>

#include "intel_connector.h"
#include "intel_drv.h"
#include "intel_panel.h"

#define CRC_PMIC_PWM_PERIOD_NS	21333

void
intel_fixed_panel_mode(const struct drm_display_mode *fixed_mode,
		       struct drm_display_mode *adjusted_mode)
{
	drm_mode_copy(adjusted_mode, fixed_mode);

	drm_mode_set_crtcinfo(adjusted_mode, 0);
}

static bool is_downclock_mode(const struct drm_display_mode *downclock_mode,
			      const struct drm_display_mode *fixed_mode)
{
	return drm_mode_match(downclock_mode, fixed_mode,
			      DRM_MODE_MATCH_TIMINGS |
			      DRM_MODE_MATCH_FLAGS |
			      DRM_MODE_MATCH_3D_FLAGS) &&
		downclock_mode->clock < fixed_mode->clock;
}

struct drm_display_mode *
intel_panel_edid_downclock_mode(struct intel_connector *connector,
				const struct drm_display_mode *fixed_mode)
{
	struct drm_i915_private *dev_priv = to_i915(connector->base.dev);
	const struct drm_display_mode *scan, *best_mode = NULL;
	struct drm_display_mode *downclock_mode;
	int best_clock = fixed_mode->clock;

	list_for_each_entry(scan, &connector->base.probed_modes, head) {
		/*
		 * If one mode has the same resolution with the fixed_panel
		 * mode while they have the different refresh rate, it means
		 * that the reduced downclock is found. In such
		 * case we can set the different FPx0/1 to dynamically select
		 * between low and high frequency.
		 */
		if (is_downclock_mode(scan, fixed_mode) &&
		    scan->clock < best_clock) {
			/*
			 * The downclock is already found. But we
			 * expect to find the lower downclock.
			 */
			best_clock = scan->clock;
			best_mode = scan;
		}
	}

	if (!best_mode)
		return NULL;

	downclock_mode = drm_mode_duplicate(&dev_priv->drm, best_mode);
	if (!downclock_mode)
<<<<<<< HEAD
		return NULL;

	DRM_DEBUG_KMS("[CONNECTOR:%d:%s] using downclock mode from EDID: ",
		      connector->base.base.id, connector->base.name);
	drm_mode_debug_printmodeline(downclock_mode);

	return downclock_mode;
}

struct drm_display_mode *
intel_panel_edid_fixed_mode(struct intel_connector *connector)
{
	struct drm_i915_private *dev_priv = to_i915(connector->base.dev);
	const struct drm_display_mode *scan;
	struct drm_display_mode *fixed_mode;

	if (list_empty(&connector->base.probed_modes))
		return NULL;

	/* prefer fixed mode from EDID if available */
	list_for_each_entry(scan, &connector->base.probed_modes, head) {
		if ((scan->type & DRM_MODE_TYPE_PREFERRED) == 0)
			continue;

		fixed_mode = drm_mode_duplicate(&dev_priv->drm, scan);
		if (!fixed_mode)
			return NULL;

		DRM_DEBUG_KMS("[CONNECTOR:%d:%s] using preferred mode from EDID: ",
			      connector->base.base.id, connector->base.name);
		drm_mode_debug_printmodeline(fixed_mode);

		return fixed_mode;
	}

	scan = list_first_entry(&connector->base.probed_modes,
				typeof(*scan), head);

	fixed_mode = drm_mode_duplicate(&dev_priv->drm, scan);
	if (!fixed_mode)
		return NULL;

=======
		return NULL;

	DRM_DEBUG_KMS("[CONNECTOR:%d:%s] using downclock mode from EDID: ",
		      connector->base.base.id, connector->base.name);
	drm_mode_debug_printmodeline(downclock_mode);

	return downclock_mode;
}

struct drm_display_mode *
intel_panel_edid_fixed_mode(struct intel_connector *connector)
{
	struct drm_i915_private *dev_priv = to_i915(connector->base.dev);
	const struct drm_display_mode *scan;
	struct drm_display_mode *fixed_mode;

	if (list_empty(&connector->base.probed_modes))
		return NULL;

	/* prefer fixed mode from EDID if available */
	list_for_each_entry(scan, &connector->base.probed_modes, head) {
		if ((scan->type & DRM_MODE_TYPE_PREFERRED) == 0)
			continue;

		fixed_mode = drm_mode_duplicate(&dev_priv->drm, scan);
		if (!fixed_mode)
			return NULL;

		DRM_DEBUG_KMS("[CONNECTOR:%d:%s] using preferred mode from EDID: ",
			      connector->base.base.id, connector->base.name);
		drm_mode_debug_printmodeline(fixed_mode);

		return fixed_mode;
	}

	scan = list_first_entry(&connector->base.probed_modes,
				typeof(*scan), head);

	fixed_mode = drm_mode_duplicate(&dev_priv->drm, scan);
	if (!fixed_mode)
		return NULL;

>>>>>>> a2d635de
	fixed_mode->type |= DRM_MODE_TYPE_PREFERRED;

	DRM_DEBUG_KMS("[CONNECTOR:%d:%s] using first mode from EDID: ",
		      connector->base.base.id, connector->base.name);
	drm_mode_debug_printmodeline(fixed_mode);

	return fixed_mode;
}

struct drm_display_mode *
intel_panel_vbt_fixed_mode(struct intel_connector *connector)
{
	struct drm_i915_private *dev_priv = to_i915(connector->base.dev);
	struct drm_display_info *info = &connector->base.display_info;
	struct drm_display_mode *fixed_mode;

	if (!dev_priv->vbt.lfp_lvds_vbt_mode)
		return NULL;

	fixed_mode = drm_mode_duplicate(&dev_priv->drm,
					dev_priv->vbt.lfp_lvds_vbt_mode);
	if (!fixed_mode)
		return NULL;

	fixed_mode->type |= DRM_MODE_TYPE_PREFERRED;

	DRM_DEBUG_KMS("[CONNECTOR:%d:%s] using mode from VBT: ",
		      connector->base.base.id, connector->base.name);
	drm_mode_debug_printmodeline(fixed_mode);

	info->width_mm = fixed_mode->width_mm;
	info->height_mm = fixed_mode->height_mm;

	return fixed_mode;
}

/* adjusted_mode has been preset to be the panel's fixed mode */
void
intel_pch_panel_fitting(struct intel_crtc *intel_crtc,
			struct intel_crtc_state *pipe_config,
			int fitting_mode)
{
	const struct drm_display_mode *adjusted_mode = &pipe_config->base.adjusted_mode;
	int x = 0, y = 0, width = 0, height = 0;

	/* Native modes don't need fitting */
	if (adjusted_mode->crtc_hdisplay == pipe_config->pipe_src_w &&
	    adjusted_mode->crtc_vdisplay == pipe_config->pipe_src_h &&
	    pipe_config->output_format != INTEL_OUTPUT_FORMAT_YCBCR420)
		goto done;

	switch (fitting_mode) {
	case DRM_MODE_SCALE_CENTER:
		width = pipe_config->pipe_src_w;
		height = pipe_config->pipe_src_h;
		x = (adjusted_mode->crtc_hdisplay - width + 1)/2;
		y = (adjusted_mode->crtc_vdisplay - height + 1)/2;
		break;

	case DRM_MODE_SCALE_ASPECT:
		/* Scale but preserve the aspect ratio */
		{
			u32 scaled_width = adjusted_mode->crtc_hdisplay
				* pipe_config->pipe_src_h;
			u32 scaled_height = pipe_config->pipe_src_w
				* adjusted_mode->crtc_vdisplay;
			if (scaled_width > scaled_height) { /* pillar */
				width = scaled_height / pipe_config->pipe_src_h;
				if (width & 1)
					width++;
				x = (adjusted_mode->crtc_hdisplay - width + 1) / 2;
				y = 0;
				height = adjusted_mode->crtc_vdisplay;
			} else if (scaled_width < scaled_height) { /* letter */
				height = scaled_width / pipe_config->pipe_src_w;
				if (height & 1)
				    height++;
				y = (adjusted_mode->crtc_vdisplay - height + 1) / 2;
				x = 0;
				width = adjusted_mode->crtc_hdisplay;
			} else {
				x = y = 0;
				width = adjusted_mode->crtc_hdisplay;
				height = adjusted_mode->crtc_vdisplay;
			}
		}
		break;

	case DRM_MODE_SCALE_FULLSCREEN:
		x = y = 0;
		width = adjusted_mode->crtc_hdisplay;
		height = adjusted_mode->crtc_vdisplay;
		break;

	default:
		WARN(1, "bad panel fit mode: %d\n", fitting_mode);
		return;
	}

done:
	pipe_config->pch_pfit.pos = (x << 16) | y;
	pipe_config->pch_pfit.size = (width << 16) | height;
	pipe_config->pch_pfit.enabled = pipe_config->pch_pfit.size != 0;
}

static void
centre_horizontally(struct drm_display_mode *adjusted_mode,
		    int width)
{
	u32 border, sync_pos, blank_width, sync_width;

	/* keep the hsync and hblank widths constant */
	sync_width = adjusted_mode->crtc_hsync_end - adjusted_mode->crtc_hsync_start;
	blank_width = adjusted_mode->crtc_hblank_end - adjusted_mode->crtc_hblank_start;
	sync_pos = (blank_width - sync_width + 1) / 2;

	border = (adjusted_mode->crtc_hdisplay - width + 1) / 2;
	border += border & 1; /* make the border even */

	adjusted_mode->crtc_hdisplay = width;
	adjusted_mode->crtc_hblank_start = width + border;
	adjusted_mode->crtc_hblank_end = adjusted_mode->crtc_hblank_start + blank_width;

	adjusted_mode->crtc_hsync_start = adjusted_mode->crtc_hblank_start + sync_pos;
	adjusted_mode->crtc_hsync_end = adjusted_mode->crtc_hsync_start + sync_width;
}

static void
centre_vertically(struct drm_display_mode *adjusted_mode,
		  int height)
{
	u32 border, sync_pos, blank_width, sync_width;

	/* keep the vsync and vblank widths constant */
	sync_width = adjusted_mode->crtc_vsync_end - adjusted_mode->crtc_vsync_start;
	blank_width = adjusted_mode->crtc_vblank_end - adjusted_mode->crtc_vblank_start;
	sync_pos = (blank_width - sync_width + 1) / 2;

	border = (adjusted_mode->crtc_vdisplay - height + 1) / 2;

	adjusted_mode->crtc_vdisplay = height;
	adjusted_mode->crtc_vblank_start = height + border;
	adjusted_mode->crtc_vblank_end = adjusted_mode->crtc_vblank_start + blank_width;

	adjusted_mode->crtc_vsync_start = adjusted_mode->crtc_vblank_start + sync_pos;
	adjusted_mode->crtc_vsync_end = adjusted_mode->crtc_vsync_start + sync_width;
}

static inline u32 panel_fitter_scaling(u32 source, u32 target)
{
	/*
	 * Floating point operation is not supported. So the FACTOR
	 * is defined, which can avoid the floating point computation
	 * when calculating the panel ratio.
	 */
#define ACCURACY 12
#define FACTOR (1 << ACCURACY)
	u32 ratio = source * FACTOR / target;
	return (FACTOR * ratio + FACTOR/2) / FACTOR;
}

static void i965_scale_aspect(struct intel_crtc_state *pipe_config,
			      u32 *pfit_control)
{
	const struct drm_display_mode *adjusted_mode = &pipe_config->base.adjusted_mode;
	u32 scaled_width = adjusted_mode->crtc_hdisplay *
		pipe_config->pipe_src_h;
	u32 scaled_height = pipe_config->pipe_src_w *
		adjusted_mode->crtc_vdisplay;

	/* 965+ is easy, it does everything in hw */
	if (scaled_width > scaled_height)
		*pfit_control |= PFIT_ENABLE |
			PFIT_SCALING_PILLAR;
	else if (scaled_width < scaled_height)
		*pfit_control |= PFIT_ENABLE |
			PFIT_SCALING_LETTER;
	else if (adjusted_mode->crtc_hdisplay != pipe_config->pipe_src_w)
		*pfit_control |= PFIT_ENABLE | PFIT_SCALING_AUTO;
}

static void i9xx_scale_aspect(struct intel_crtc_state *pipe_config,
			      u32 *pfit_control, u32 *pfit_pgm_ratios,
			      u32 *border)
{
	struct drm_display_mode *adjusted_mode = &pipe_config->base.adjusted_mode;
	u32 scaled_width = adjusted_mode->crtc_hdisplay *
		pipe_config->pipe_src_h;
	u32 scaled_height = pipe_config->pipe_src_w *
		adjusted_mode->crtc_vdisplay;
	u32 bits;

	/*
	 * For earlier chips we have to calculate the scaling
	 * ratio by hand and program it into the
	 * PFIT_PGM_RATIO register
	 */
	if (scaled_width > scaled_height) { /* pillar */
		centre_horizontally(adjusted_mode,
				    scaled_height /
				    pipe_config->pipe_src_h);

		*border = LVDS_BORDER_ENABLE;
		if (pipe_config->pipe_src_h != adjusted_mode->crtc_vdisplay) {
			bits = panel_fitter_scaling(pipe_config->pipe_src_h,
						    adjusted_mode->crtc_vdisplay);

			*pfit_pgm_ratios |= (bits << PFIT_HORIZ_SCALE_SHIFT |
					     bits << PFIT_VERT_SCALE_SHIFT);
			*pfit_control |= (PFIT_ENABLE |
					  VERT_INTERP_BILINEAR |
					  HORIZ_INTERP_BILINEAR);
		}
	} else if (scaled_width < scaled_height) { /* letter */
		centre_vertically(adjusted_mode,
				  scaled_width /
				  pipe_config->pipe_src_w);

		*border = LVDS_BORDER_ENABLE;
		if (pipe_config->pipe_src_w != adjusted_mode->crtc_hdisplay) {
			bits = panel_fitter_scaling(pipe_config->pipe_src_w,
						    adjusted_mode->crtc_hdisplay);

			*pfit_pgm_ratios |= (bits << PFIT_HORIZ_SCALE_SHIFT |
					     bits << PFIT_VERT_SCALE_SHIFT);
			*pfit_control |= (PFIT_ENABLE |
					  VERT_INTERP_BILINEAR |
					  HORIZ_INTERP_BILINEAR);
		}
	} else {
		/* Aspects match, Let hw scale both directions */
		*pfit_control |= (PFIT_ENABLE |
				  VERT_AUTO_SCALE | HORIZ_AUTO_SCALE |
				  VERT_INTERP_BILINEAR |
				  HORIZ_INTERP_BILINEAR);
	}
}

void intel_gmch_panel_fitting(struct intel_crtc *intel_crtc,
			      struct intel_crtc_state *pipe_config,
			      int fitting_mode)
{
	struct drm_i915_private *dev_priv = to_i915(intel_crtc->base.dev);
	u32 pfit_control = 0, pfit_pgm_ratios = 0, border = 0;
	struct drm_display_mode *adjusted_mode = &pipe_config->base.adjusted_mode;

	/* Native modes don't need fitting */
	if (adjusted_mode->crtc_hdisplay == pipe_config->pipe_src_w &&
	    adjusted_mode->crtc_vdisplay == pipe_config->pipe_src_h)
		goto out;

	switch (fitting_mode) {
	case DRM_MODE_SCALE_CENTER:
		/*
		 * For centered modes, we have to calculate border widths &
		 * heights and modify the values programmed into the CRTC.
		 */
		centre_horizontally(adjusted_mode, pipe_config->pipe_src_w);
		centre_vertically(adjusted_mode, pipe_config->pipe_src_h);
		border = LVDS_BORDER_ENABLE;
		break;
	case DRM_MODE_SCALE_ASPECT:
		/* Scale but preserve the aspect ratio */
		if (INTEL_GEN(dev_priv) >= 4)
			i965_scale_aspect(pipe_config, &pfit_control);
		else
			i9xx_scale_aspect(pipe_config, &pfit_control,
					  &pfit_pgm_ratios, &border);
		break;
	case DRM_MODE_SCALE_FULLSCREEN:
		/*
		 * Full scaling, even if it changes the aspect ratio.
		 * Fortunately this is all done for us in hw.
		 */
		if (pipe_config->pipe_src_h != adjusted_mode->crtc_vdisplay ||
		    pipe_config->pipe_src_w != adjusted_mode->crtc_hdisplay) {
			pfit_control |= PFIT_ENABLE;
			if (INTEL_GEN(dev_priv) >= 4)
				pfit_control |= PFIT_SCALING_AUTO;
			else
				pfit_control |= (VERT_AUTO_SCALE |
						 VERT_INTERP_BILINEAR |
						 HORIZ_AUTO_SCALE |
						 HORIZ_INTERP_BILINEAR);
		}
		break;
	default:
		WARN(1, "bad panel fit mode: %d\n", fitting_mode);
		return;
	}

	/* 965+ wants fuzzy fitting */
	/* FIXME: handle multiple panels by failing gracefully */
	if (INTEL_GEN(dev_priv) >= 4)
		pfit_control |= ((intel_crtc->pipe << PFIT_PIPE_SHIFT) |
				 PFIT_FILTER_FUZZY);

out:
	if ((pfit_control & PFIT_ENABLE) == 0) {
		pfit_control = 0;
		pfit_pgm_ratios = 0;
	}

	/* Make sure pre-965 set dither correctly for 18bpp panels. */
	if (INTEL_GEN(dev_priv) < 4 && pipe_config->pipe_bpp == 18)
		pfit_control |= PANEL_8TO6_DITHER_ENABLE;

	pipe_config->gmch_pfit.control = pfit_control;
	pipe_config->gmch_pfit.pgm_ratios = pfit_pgm_ratios;
	pipe_config->gmch_pfit.lvds_border_bits = border;
}

/**
 * scale - scale values from one range to another
 * @source_val: value in range [@source_min..@source_max]
 * @source_min: minimum legal value for @source_val
 * @source_max: maximum legal value for @source_val
 * @target_min: corresponding target value for @source_min
 * @target_max: corresponding target value for @source_max
 *
 * Return @source_val in range [@source_min..@source_max] scaled to range
 * [@target_min..@target_max].
 */
static u32 scale(u32 source_val,
		 u32 source_min, u32 source_max,
		 u32 target_min, u32 target_max)
{
	u64 target_val;

	WARN_ON(source_min > source_max);
	WARN_ON(target_min > target_max);

	/* defensive */
	source_val = clamp(source_val, source_min, source_max);

	/* avoid overflows */
	target_val = mul_u32_u32(source_val - source_min,
				 target_max - target_min);
	target_val = DIV_ROUND_CLOSEST_ULL(target_val, source_max - source_min);
	target_val += target_min;

	return target_val;
}

/* Scale user_level in range [0..user_max] to [hw_min..hw_max]. */
static inline u32 scale_user_to_hw(struct intel_connector *connector,
				   u32 user_level, u32 user_max)
{
	struct intel_panel *panel = &connector->panel;

	return scale(user_level, 0, user_max,
		     panel->backlight.min, panel->backlight.max);
}

/* Scale user_level in range [0..user_max] to [0..hw_max], clamping the result
 * to [hw_min..hw_max]. */
static inline u32 clamp_user_to_hw(struct intel_connector *connector,
				   u32 user_level, u32 user_max)
{
	struct intel_panel *panel = &connector->panel;
	u32 hw_level;

	hw_level = scale(user_level, 0, user_max, 0, panel->backlight.max);
	hw_level = clamp(hw_level, panel->backlight.min, panel->backlight.max);

	return hw_level;
}

/* Scale hw_level in range [hw_min..hw_max] to [0..user_max]. */
static inline u32 scale_hw_to_user(struct intel_connector *connector,
				   u32 hw_level, u32 user_max)
{
	struct intel_panel *panel = &connector->panel;

	return scale(hw_level, panel->backlight.min, panel->backlight.max,
		     0, user_max);
}

static u32 intel_panel_compute_brightness(struct intel_connector *connector,
					  u32 val)
{
	struct drm_i915_private *dev_priv = to_i915(connector->base.dev);
	struct intel_panel *panel = &connector->panel;

	WARN_ON(panel->backlight.max == 0);

	if (i915_modparams.invert_brightness < 0)
		return val;

	if (i915_modparams.invert_brightness > 0 ||
	    dev_priv->quirks & QUIRK_INVERT_BRIGHTNESS) {
		return panel->backlight.max - val + panel->backlight.min;
	}

	return val;
}

static u32 lpt_get_backlight(struct intel_connector *connector)
{
	struct drm_i915_private *dev_priv = to_i915(connector->base.dev);

	return I915_READ(BLC_PWM_PCH_CTL2) & BACKLIGHT_DUTY_CYCLE_MASK;
}

static u32 pch_get_backlight(struct intel_connector *connector)
{
	struct drm_i915_private *dev_priv = to_i915(connector->base.dev);

	return I915_READ(BLC_PWM_CPU_CTL) & BACKLIGHT_DUTY_CYCLE_MASK;
}

static u32 i9xx_get_backlight(struct intel_connector *connector)
{
	struct drm_i915_private *dev_priv = to_i915(connector->base.dev);
	struct intel_panel *panel = &connector->panel;
	u32 val;

	val = I915_READ(BLC_PWM_CTL) & BACKLIGHT_DUTY_CYCLE_MASK;
	if (INTEL_GEN(dev_priv) < 4)
		val >>= 1;

	if (panel->backlight.combination_mode) {
		u8 lbpc;

		pci_read_config_byte(dev_priv->drm.pdev, LBPC, &lbpc);
		val *= lbpc;
	}

	return val;
}

static u32 _vlv_get_backlight(struct drm_i915_private *dev_priv, enum pipe pipe)
{
	if (WARN_ON(pipe != PIPE_A && pipe != PIPE_B))
		return 0;

	return I915_READ(VLV_BLC_PWM_CTL(pipe)) & BACKLIGHT_DUTY_CYCLE_MASK;
}

static u32 vlv_get_backlight(struct intel_connector *connector)
{
	struct drm_i915_private *dev_priv = to_i915(connector->base.dev);
	enum pipe pipe = intel_connector_get_pipe(connector);

	return _vlv_get_backlight(dev_priv, pipe);
}

static u32 bxt_get_backlight(struct intel_connector *connector)
{
	struct drm_i915_private *dev_priv = to_i915(connector->base.dev);
	struct intel_panel *panel = &connector->panel;

	return I915_READ(BXT_BLC_PWM_DUTY(panel->backlight.controller));
}

static u32 pwm_get_backlight(struct intel_connector *connector)
{
	struct intel_panel *panel = &connector->panel;
	int duty_ns;

	duty_ns = pwm_get_duty_cycle(panel->backlight.pwm);
	return DIV_ROUND_UP(duty_ns * 100, CRC_PMIC_PWM_PERIOD_NS);
}

static void lpt_set_backlight(const struct drm_connector_state *conn_state, u32 level)
{
	struct intel_connector *connector = to_intel_connector(conn_state->connector);
	struct drm_i915_private *dev_priv = to_i915(connector->base.dev);

	u32 val = I915_READ(BLC_PWM_PCH_CTL2) & ~BACKLIGHT_DUTY_CYCLE_MASK;
	I915_WRITE(BLC_PWM_PCH_CTL2, val | level);
}

static void pch_set_backlight(const struct drm_connector_state *conn_state, u32 level)
{
	struct intel_connector *connector = to_intel_connector(conn_state->connector);
	struct drm_i915_private *dev_priv = to_i915(connector->base.dev);
	u32 tmp;

	tmp = I915_READ(BLC_PWM_CPU_CTL) & ~BACKLIGHT_DUTY_CYCLE_MASK;
	I915_WRITE(BLC_PWM_CPU_CTL, tmp | level);
}

static void i9xx_set_backlight(const struct drm_connector_state *conn_state, u32 level)
{
	struct intel_connector *connector = to_intel_connector(conn_state->connector);
	struct drm_i915_private *dev_priv = to_i915(connector->base.dev);
	struct intel_panel *panel = &connector->panel;
	u32 tmp, mask;

	WARN_ON(panel->backlight.max == 0);

	if (panel->backlight.combination_mode) {
		u8 lbpc;

		lbpc = level * 0xfe / panel->backlight.max + 1;
		level /= lbpc;
		pci_write_config_byte(dev_priv->drm.pdev, LBPC, lbpc);
	}

	if (IS_GEN(dev_priv, 4)) {
		mask = BACKLIGHT_DUTY_CYCLE_MASK;
	} else {
		level <<= 1;
		mask = BACKLIGHT_DUTY_CYCLE_MASK_PNV;
	}

	tmp = I915_READ(BLC_PWM_CTL) & ~mask;
	I915_WRITE(BLC_PWM_CTL, tmp | level);
}

static void vlv_set_backlight(const struct drm_connector_state *conn_state, u32 level)
{
	struct intel_connector *connector = to_intel_connector(conn_state->connector);
	struct drm_i915_private *dev_priv = to_i915(connector->base.dev);
	enum pipe pipe = to_intel_crtc(conn_state->crtc)->pipe;
	u32 tmp;

	tmp = I915_READ(VLV_BLC_PWM_CTL(pipe)) & ~BACKLIGHT_DUTY_CYCLE_MASK;
	I915_WRITE(VLV_BLC_PWM_CTL(pipe), tmp | level);
}

static void bxt_set_backlight(const struct drm_connector_state *conn_state, u32 level)
{
	struct intel_connector *connector = to_intel_connector(conn_state->connector);
	struct drm_i915_private *dev_priv = to_i915(connector->base.dev);
	struct intel_panel *panel = &connector->panel;

	I915_WRITE(BXT_BLC_PWM_DUTY(panel->backlight.controller), level);
}

static void pwm_set_backlight(const struct drm_connector_state *conn_state, u32 level)
{
	struct intel_panel *panel = &to_intel_connector(conn_state->connector)->panel;
	int duty_ns = DIV_ROUND_UP(level * CRC_PMIC_PWM_PERIOD_NS, 100);

	pwm_config(panel->backlight.pwm, duty_ns, CRC_PMIC_PWM_PERIOD_NS);
}

static void
intel_panel_actually_set_backlight(const struct drm_connector_state *conn_state, u32 level)
{
	struct intel_connector *connector = to_intel_connector(conn_state->connector);
	struct intel_panel *panel = &connector->panel;

	DRM_DEBUG_DRIVER("set backlight PWM = %d\n", level);

	level = intel_panel_compute_brightness(connector, level);
	panel->backlight.set(conn_state, level);
}

/* set backlight brightness to level in range [0..max], assuming hw min is
 * respected.
 */
void intel_panel_set_backlight_acpi(const struct drm_connector_state *conn_state,
				    u32 user_level, u32 user_max)
{
	struct intel_connector *connector = to_intel_connector(conn_state->connector);
	struct drm_i915_private *dev_priv = to_i915(connector->base.dev);
	struct intel_panel *panel = &connector->panel;
	u32 hw_level;

	/*
	 * Lack of crtc may occur during driver init because
	 * connection_mutex isn't held across the entire backlight
	 * setup + modeset readout, and the BIOS can issue the
	 * requests at any time.
	 */
	if (!panel->backlight.present || !conn_state->crtc)
		return;

	mutex_lock(&dev_priv->backlight_lock);

	WARN_ON(panel->backlight.max == 0);

	hw_level = clamp_user_to_hw(connector, user_level, user_max);
	panel->backlight.level = hw_level;

	if (panel->backlight.device)
		panel->backlight.device->props.brightness =
			scale_hw_to_user(connector,
					 panel->backlight.level,
					 panel->backlight.device->props.max_brightness);

	if (panel->backlight.enabled)
		intel_panel_actually_set_backlight(conn_state, hw_level);

	mutex_unlock(&dev_priv->backlight_lock);
}

static void lpt_disable_backlight(const struct drm_connector_state *old_conn_state)
{
	struct intel_connector *connector = to_intel_connector(old_conn_state->connector);
	struct drm_i915_private *dev_priv = to_i915(connector->base.dev);
	u32 tmp;

	intel_panel_actually_set_backlight(old_conn_state, 0);

	/*
	 * Although we don't support or enable CPU PWM with LPT/SPT based
	 * systems, it may have been enabled prior to loading the
	 * driver. Disable to avoid warnings on LCPLL disable.
	 *
	 * This needs rework if we need to add support for CPU PWM on PCH split
	 * platforms.
	 */
	tmp = I915_READ(BLC_PWM_CPU_CTL2);
	if (tmp & BLM_PWM_ENABLE) {
		DRM_DEBUG_KMS("cpu backlight was enabled, disabling\n");
		I915_WRITE(BLC_PWM_CPU_CTL2, tmp & ~BLM_PWM_ENABLE);
	}

	tmp = I915_READ(BLC_PWM_PCH_CTL1);
	I915_WRITE(BLC_PWM_PCH_CTL1, tmp & ~BLM_PCH_PWM_ENABLE);
}

static void pch_disable_backlight(const struct drm_connector_state *old_conn_state)
{
	struct intel_connector *connector = to_intel_connector(old_conn_state->connector);
	struct drm_i915_private *dev_priv = to_i915(connector->base.dev);
	u32 tmp;

	intel_panel_actually_set_backlight(old_conn_state, 0);

	tmp = I915_READ(BLC_PWM_CPU_CTL2);
	I915_WRITE(BLC_PWM_CPU_CTL2, tmp & ~BLM_PWM_ENABLE);

	tmp = I915_READ(BLC_PWM_PCH_CTL1);
	I915_WRITE(BLC_PWM_PCH_CTL1, tmp & ~BLM_PCH_PWM_ENABLE);
}

static void i9xx_disable_backlight(const struct drm_connector_state *old_conn_state)
{
	intel_panel_actually_set_backlight(old_conn_state, 0);
}

static void i965_disable_backlight(const struct drm_connector_state *old_conn_state)
{
	struct drm_i915_private *dev_priv = to_i915(old_conn_state->connector->dev);
	u32 tmp;

	intel_panel_actually_set_backlight(old_conn_state, 0);

	tmp = I915_READ(BLC_PWM_CTL2);
	I915_WRITE(BLC_PWM_CTL2, tmp & ~BLM_PWM_ENABLE);
}

static void vlv_disable_backlight(const struct drm_connector_state *old_conn_state)
{
	struct intel_connector *connector = to_intel_connector(old_conn_state->connector);
	struct drm_i915_private *dev_priv = to_i915(connector->base.dev);
	enum pipe pipe = to_intel_crtc(old_conn_state->crtc)->pipe;
	u32 tmp;

	intel_panel_actually_set_backlight(old_conn_state, 0);

	tmp = I915_READ(VLV_BLC_PWM_CTL2(pipe));
	I915_WRITE(VLV_BLC_PWM_CTL2(pipe), tmp & ~BLM_PWM_ENABLE);
}

static void bxt_disable_backlight(const struct drm_connector_state *old_conn_state)
{
	struct intel_connector *connector = to_intel_connector(old_conn_state->connector);
	struct drm_i915_private *dev_priv = to_i915(connector->base.dev);
	struct intel_panel *panel = &connector->panel;
	u32 tmp, val;

	intel_panel_actually_set_backlight(old_conn_state, 0);

	tmp = I915_READ(BXT_BLC_PWM_CTL(panel->backlight.controller));
	I915_WRITE(BXT_BLC_PWM_CTL(panel->backlight.controller),
			tmp & ~BXT_BLC_PWM_ENABLE);

	if (panel->backlight.controller == 1) {
		val = I915_READ(UTIL_PIN_CTL);
		val &= ~UTIL_PIN_ENABLE;
		I915_WRITE(UTIL_PIN_CTL, val);
	}
}

static void cnp_disable_backlight(const struct drm_connector_state *old_conn_state)
{
	struct intel_connector *connector = to_intel_connector(old_conn_state->connector);
	struct drm_i915_private *dev_priv = to_i915(connector->base.dev);
	struct intel_panel *panel = &connector->panel;
	u32 tmp;

	intel_panel_actually_set_backlight(old_conn_state, 0);

	tmp = I915_READ(BXT_BLC_PWM_CTL(panel->backlight.controller));
	I915_WRITE(BXT_BLC_PWM_CTL(panel->backlight.controller),
		   tmp & ~BXT_BLC_PWM_ENABLE);
}

static void pwm_disable_backlight(const struct drm_connector_state *old_conn_state)
{
	struct intel_connector *connector = to_intel_connector(old_conn_state->connector);
	struct intel_panel *panel = &connector->panel;

	/* Disable the backlight */
	intel_panel_actually_set_backlight(old_conn_state, 0);
	usleep_range(2000, 3000);
	pwm_disable(panel->backlight.pwm);
}

void intel_panel_disable_backlight(const struct drm_connector_state *old_conn_state)
{
	struct intel_connector *connector = to_intel_connector(old_conn_state->connector);
	struct drm_i915_private *dev_priv = to_i915(connector->base.dev);
	struct intel_panel *panel = &connector->panel;

	if (!panel->backlight.present)
		return;

	/*
	 * Do not disable backlight on the vga_switcheroo path. When switching
	 * away from i915, the other client may depend on i915 to handle the
	 * backlight. This will leave the backlight on unnecessarily when
	 * another client is not activated.
	 */
	if (dev_priv->drm.switch_power_state == DRM_SWITCH_POWER_CHANGING) {
		DRM_DEBUG_DRIVER("Skipping backlight disable on vga switch\n");
		return;
	}

	mutex_lock(&dev_priv->backlight_lock);

	if (panel->backlight.device)
		panel->backlight.device->props.power = FB_BLANK_POWERDOWN;
	panel->backlight.enabled = false;
	panel->backlight.disable(old_conn_state);

	mutex_unlock(&dev_priv->backlight_lock);
}

static void lpt_enable_backlight(const struct intel_crtc_state *crtc_state,
				 const struct drm_connector_state *conn_state)
{
	struct intel_connector *connector = to_intel_connector(conn_state->connector);
	struct drm_i915_private *dev_priv = to_i915(connector->base.dev);
	struct intel_panel *panel = &connector->panel;
	u32 pch_ctl1, pch_ctl2, schicken;

	pch_ctl1 = I915_READ(BLC_PWM_PCH_CTL1);
	if (pch_ctl1 & BLM_PCH_PWM_ENABLE) {
		DRM_DEBUG_KMS("pch backlight already enabled\n");
		pch_ctl1 &= ~BLM_PCH_PWM_ENABLE;
		I915_WRITE(BLC_PWM_PCH_CTL1, pch_ctl1);
	}

	if (HAS_PCH_LPT(dev_priv)) {
		schicken = I915_READ(SOUTH_CHICKEN2);
		if (panel->backlight.alternate_pwm_increment)
			schicken |= LPT_PWM_GRANULARITY;
		else
			schicken &= ~LPT_PWM_GRANULARITY;
		I915_WRITE(SOUTH_CHICKEN2, schicken);
	} else {
		schicken = I915_READ(SOUTH_CHICKEN1);
		if (panel->backlight.alternate_pwm_increment)
			schicken |= SPT_PWM_GRANULARITY;
		else
			schicken &= ~SPT_PWM_GRANULARITY;
		I915_WRITE(SOUTH_CHICKEN1, schicken);
	}

	pch_ctl2 = panel->backlight.max << 16;
	I915_WRITE(BLC_PWM_PCH_CTL2, pch_ctl2);

	pch_ctl1 = 0;
	if (panel->backlight.active_low_pwm)
		pch_ctl1 |= BLM_PCH_POLARITY;

	/* After LPT, override is the default. */
	if (HAS_PCH_LPT(dev_priv))
		pch_ctl1 |= BLM_PCH_OVERRIDE_ENABLE;

	I915_WRITE(BLC_PWM_PCH_CTL1, pch_ctl1);
	POSTING_READ(BLC_PWM_PCH_CTL1);
	I915_WRITE(BLC_PWM_PCH_CTL1, pch_ctl1 | BLM_PCH_PWM_ENABLE);

	/* This won't stick until the above enable. */
	intel_panel_actually_set_backlight(conn_state, panel->backlight.level);
}

static void pch_enable_backlight(const struct intel_crtc_state *crtc_state,
				 const struct drm_connector_state *conn_state)
{
	struct intel_connector *connector = to_intel_connector(conn_state->connector);
	struct drm_i915_private *dev_priv = to_i915(connector->base.dev);
	struct intel_panel *panel = &connector->panel;
	enum transcoder cpu_transcoder = crtc_state->cpu_transcoder;
	u32 cpu_ctl2, pch_ctl1, pch_ctl2;

	cpu_ctl2 = I915_READ(BLC_PWM_CPU_CTL2);
	if (cpu_ctl2 & BLM_PWM_ENABLE) {
		DRM_DEBUG_KMS("cpu backlight already enabled\n");
		cpu_ctl2 &= ~BLM_PWM_ENABLE;
		I915_WRITE(BLC_PWM_CPU_CTL2, cpu_ctl2);
	}

	pch_ctl1 = I915_READ(BLC_PWM_PCH_CTL1);
	if (pch_ctl1 & BLM_PCH_PWM_ENABLE) {
		DRM_DEBUG_KMS("pch backlight already enabled\n");
		pch_ctl1 &= ~BLM_PCH_PWM_ENABLE;
		I915_WRITE(BLC_PWM_PCH_CTL1, pch_ctl1);
	}

	if (cpu_transcoder == TRANSCODER_EDP)
		cpu_ctl2 = BLM_TRANSCODER_EDP;
	else
		cpu_ctl2 = BLM_PIPE(cpu_transcoder);
	I915_WRITE(BLC_PWM_CPU_CTL2, cpu_ctl2);
	POSTING_READ(BLC_PWM_CPU_CTL2);
	I915_WRITE(BLC_PWM_CPU_CTL2, cpu_ctl2 | BLM_PWM_ENABLE);

	/* This won't stick until the above enable. */
	intel_panel_actually_set_backlight(conn_state, panel->backlight.level);

	pch_ctl2 = panel->backlight.max << 16;
	I915_WRITE(BLC_PWM_PCH_CTL2, pch_ctl2);

	pch_ctl1 = 0;
	if (panel->backlight.active_low_pwm)
		pch_ctl1 |= BLM_PCH_POLARITY;

	I915_WRITE(BLC_PWM_PCH_CTL1, pch_ctl1);
	POSTING_READ(BLC_PWM_PCH_CTL1);
	I915_WRITE(BLC_PWM_PCH_CTL1, pch_ctl1 | BLM_PCH_PWM_ENABLE);
}

static void i9xx_enable_backlight(const struct intel_crtc_state *crtc_state,
				  const struct drm_connector_state *conn_state)
{
	struct intel_connector *connector = to_intel_connector(conn_state->connector);
	struct drm_i915_private *dev_priv = to_i915(connector->base.dev);
	struct intel_panel *panel = &connector->panel;
	u32 ctl, freq;

	ctl = I915_READ(BLC_PWM_CTL);
	if (ctl & BACKLIGHT_DUTY_CYCLE_MASK_PNV) {
		DRM_DEBUG_KMS("backlight already enabled\n");
		I915_WRITE(BLC_PWM_CTL, 0);
	}

	freq = panel->backlight.max;
	if (panel->backlight.combination_mode)
		freq /= 0xff;

	ctl = freq << 17;
	if (panel->backlight.combination_mode)
		ctl |= BLM_LEGACY_MODE;
	if (IS_PINEVIEW(dev_priv) && panel->backlight.active_low_pwm)
		ctl |= BLM_POLARITY_PNV;

	I915_WRITE(BLC_PWM_CTL, ctl);
	POSTING_READ(BLC_PWM_CTL);

	/* XXX: combine this into above write? */
	intel_panel_actually_set_backlight(conn_state, panel->backlight.level);

	/*
	 * Needed to enable backlight on some 855gm models. BLC_HIST_CTL is
	 * 855gm only, but checking for gen2 is safe, as 855gm is the only gen2
	 * that has backlight.
	 */
	if (IS_GEN(dev_priv, 2))
		I915_WRITE(BLC_HIST_CTL, BLM_HISTOGRAM_ENABLE);
}

static void i965_enable_backlight(const struct intel_crtc_state *crtc_state,
				  const struct drm_connector_state *conn_state)
{
	struct intel_connector *connector = to_intel_connector(conn_state->connector);
	struct drm_i915_private *dev_priv = to_i915(connector->base.dev);
	struct intel_panel *panel = &connector->panel;
	enum pipe pipe = to_intel_crtc(conn_state->crtc)->pipe;
	u32 ctl, ctl2, freq;

	ctl2 = I915_READ(BLC_PWM_CTL2);
	if (ctl2 & BLM_PWM_ENABLE) {
		DRM_DEBUG_KMS("backlight already enabled\n");
		ctl2 &= ~BLM_PWM_ENABLE;
		I915_WRITE(BLC_PWM_CTL2, ctl2);
	}

	freq = panel->backlight.max;
	if (panel->backlight.combination_mode)
		freq /= 0xff;

	ctl = freq << 16;
	I915_WRITE(BLC_PWM_CTL, ctl);

	ctl2 = BLM_PIPE(pipe);
	if (panel->backlight.combination_mode)
		ctl2 |= BLM_COMBINATION_MODE;
	if (panel->backlight.active_low_pwm)
		ctl2 |= BLM_POLARITY_I965;
	I915_WRITE(BLC_PWM_CTL2, ctl2);
	POSTING_READ(BLC_PWM_CTL2);
	I915_WRITE(BLC_PWM_CTL2, ctl2 | BLM_PWM_ENABLE);

	intel_panel_actually_set_backlight(conn_state, panel->backlight.level);
}

static void vlv_enable_backlight(const struct intel_crtc_state *crtc_state,
				 const struct drm_connector_state *conn_state)
{
	struct intel_connector *connector = to_intel_connector(conn_state->connector);
	struct drm_i915_private *dev_priv = to_i915(connector->base.dev);
	struct intel_panel *panel = &connector->panel;
	enum pipe pipe = to_intel_crtc(crtc_state->base.crtc)->pipe;
	u32 ctl, ctl2;

	ctl2 = I915_READ(VLV_BLC_PWM_CTL2(pipe));
	if (ctl2 & BLM_PWM_ENABLE) {
		DRM_DEBUG_KMS("backlight already enabled\n");
		ctl2 &= ~BLM_PWM_ENABLE;
		I915_WRITE(VLV_BLC_PWM_CTL2(pipe), ctl2);
	}

	ctl = panel->backlight.max << 16;
	I915_WRITE(VLV_BLC_PWM_CTL(pipe), ctl);

	/* XXX: combine this into above write? */
	intel_panel_actually_set_backlight(conn_state, panel->backlight.level);

	ctl2 = 0;
	if (panel->backlight.active_low_pwm)
		ctl2 |= BLM_POLARITY_I965;
	I915_WRITE(VLV_BLC_PWM_CTL2(pipe), ctl2);
	POSTING_READ(VLV_BLC_PWM_CTL2(pipe));
	I915_WRITE(VLV_BLC_PWM_CTL2(pipe), ctl2 | BLM_PWM_ENABLE);
}

static void bxt_enable_backlight(const struct intel_crtc_state *crtc_state,
				 const struct drm_connector_state *conn_state)
{
	struct intel_connector *connector = to_intel_connector(conn_state->connector);
	struct drm_i915_private *dev_priv = to_i915(connector->base.dev);
	struct intel_panel *panel = &connector->panel;
	enum pipe pipe = to_intel_crtc(crtc_state->base.crtc)->pipe;
	u32 pwm_ctl, val;

	/* Controller 1 uses the utility pin. */
	if (panel->backlight.controller == 1) {
		val = I915_READ(UTIL_PIN_CTL);
		if (val & UTIL_PIN_ENABLE) {
			DRM_DEBUG_KMS("util pin already enabled\n");
			val &= ~UTIL_PIN_ENABLE;
			I915_WRITE(UTIL_PIN_CTL, val);
		}

		val = 0;
		if (panel->backlight.util_pin_active_low)
			val |= UTIL_PIN_POLARITY;
		I915_WRITE(UTIL_PIN_CTL, val | UTIL_PIN_PIPE(pipe) |
				UTIL_PIN_MODE_PWM | UTIL_PIN_ENABLE);
	}

	pwm_ctl = I915_READ(BXT_BLC_PWM_CTL(panel->backlight.controller));
	if (pwm_ctl & BXT_BLC_PWM_ENABLE) {
		DRM_DEBUG_KMS("backlight already enabled\n");
		pwm_ctl &= ~BXT_BLC_PWM_ENABLE;
		I915_WRITE(BXT_BLC_PWM_CTL(panel->backlight.controller),
				pwm_ctl);
	}

	I915_WRITE(BXT_BLC_PWM_FREQ(panel->backlight.controller),
			panel->backlight.max);

	intel_panel_actually_set_backlight(conn_state, panel->backlight.level);

	pwm_ctl = 0;
	if (panel->backlight.active_low_pwm)
		pwm_ctl |= BXT_BLC_PWM_POLARITY;

	I915_WRITE(BXT_BLC_PWM_CTL(panel->backlight.controller), pwm_ctl);
	POSTING_READ(BXT_BLC_PWM_CTL(panel->backlight.controller));
	I915_WRITE(BXT_BLC_PWM_CTL(panel->backlight.controller),
			pwm_ctl | BXT_BLC_PWM_ENABLE);
}

static void cnp_enable_backlight(const struct intel_crtc_state *crtc_state,
				 const struct drm_connector_state *conn_state)
{
	struct intel_connector *connector = to_intel_connector(conn_state->connector);
	struct drm_i915_private *dev_priv = to_i915(connector->base.dev);
	struct intel_panel *panel = &connector->panel;
	u32 pwm_ctl;

	pwm_ctl = I915_READ(BXT_BLC_PWM_CTL(panel->backlight.controller));
	if (pwm_ctl & BXT_BLC_PWM_ENABLE) {
		DRM_DEBUG_KMS("backlight already enabled\n");
		pwm_ctl &= ~BXT_BLC_PWM_ENABLE;
		I915_WRITE(BXT_BLC_PWM_CTL(panel->backlight.controller),
			   pwm_ctl);
	}

	I915_WRITE(BXT_BLC_PWM_FREQ(panel->backlight.controller),
		   panel->backlight.max);

	intel_panel_actually_set_backlight(conn_state, panel->backlight.level);

	pwm_ctl = 0;
	if (panel->backlight.active_low_pwm)
		pwm_ctl |= BXT_BLC_PWM_POLARITY;

	I915_WRITE(BXT_BLC_PWM_CTL(panel->backlight.controller), pwm_ctl);
	POSTING_READ(BXT_BLC_PWM_CTL(panel->backlight.controller));
	I915_WRITE(BXT_BLC_PWM_CTL(panel->backlight.controller),
		   pwm_ctl | BXT_BLC_PWM_ENABLE);
}

static void pwm_enable_backlight(const struct intel_crtc_state *crtc_state,
				 const struct drm_connector_state *conn_state)
{
	struct intel_connector *connector = to_intel_connector(conn_state->connector);
	struct intel_panel *panel = &connector->panel;

	pwm_enable(panel->backlight.pwm);
	intel_panel_actually_set_backlight(conn_state, panel->backlight.level);
}

static void __intel_panel_enable_backlight(const struct intel_crtc_state *crtc_state,
					   const struct drm_connector_state *conn_state)
{
	struct intel_connector *connector = to_intel_connector(conn_state->connector);
	struct intel_panel *panel = &connector->panel;

	WARN_ON(panel->backlight.max == 0);

	if (panel->backlight.level <= panel->backlight.min) {
		panel->backlight.level = panel->backlight.max;
		if (panel->backlight.device)
			panel->backlight.device->props.brightness =
				scale_hw_to_user(connector,
						 panel->backlight.level,
						 panel->backlight.device->props.max_brightness);
	}

	panel->backlight.enable(crtc_state, conn_state);
	panel->backlight.enabled = true;
	if (panel->backlight.device)
		panel->backlight.device->props.power = FB_BLANK_UNBLANK;
}

void intel_panel_enable_backlight(const struct intel_crtc_state *crtc_state,
				  const struct drm_connector_state *conn_state)
{
	struct intel_connector *connector = to_intel_connector(conn_state->connector);
	struct drm_i915_private *dev_priv = to_i915(connector->base.dev);
	struct intel_panel *panel = &connector->panel;
	enum pipe pipe = to_intel_crtc(crtc_state->base.crtc)->pipe;

	if (!panel->backlight.present)
		return;

	DRM_DEBUG_KMS("pipe %c\n", pipe_name(pipe));

	mutex_lock(&dev_priv->backlight_lock);

	__intel_panel_enable_backlight(crtc_state, conn_state);

	mutex_unlock(&dev_priv->backlight_lock);
}

#if IS_ENABLED(CONFIG_BACKLIGHT_CLASS_DEVICE)
static u32 intel_panel_get_backlight(struct intel_connector *connector)
{
	struct drm_i915_private *dev_priv = to_i915(connector->base.dev);
	struct intel_panel *panel = &connector->panel;
	u32 val = 0;

	mutex_lock(&dev_priv->backlight_lock);

	if (panel->backlight.enabled) {
		val = panel->backlight.get(connector);
		val = intel_panel_compute_brightness(connector, val);
	}

	mutex_unlock(&dev_priv->backlight_lock);

	DRM_DEBUG_DRIVER("get backlight PWM = %d\n", val);
	return val;
}

/* set backlight brightness to level in range [0..max], scaling wrt hw min */
static void intel_panel_set_backlight(const struct drm_connector_state *conn_state,
				      u32 user_level, u32 user_max)
{
	struct intel_connector *connector = to_intel_connector(conn_state->connector);
	struct drm_i915_private *dev_priv = to_i915(connector->base.dev);
	struct intel_panel *panel = &connector->panel;
	u32 hw_level;

	if (!panel->backlight.present)
		return;

	mutex_lock(&dev_priv->backlight_lock);

	WARN_ON(panel->backlight.max == 0);

	hw_level = scale_user_to_hw(connector, user_level, user_max);
	panel->backlight.level = hw_level;

	if (panel->backlight.enabled)
		intel_panel_actually_set_backlight(conn_state, hw_level);

	mutex_unlock(&dev_priv->backlight_lock);
}

static int intel_backlight_device_update_status(struct backlight_device *bd)
{
	struct intel_connector *connector = bl_get_data(bd);
	struct intel_panel *panel = &connector->panel;
	struct drm_device *dev = connector->base.dev;

	drm_modeset_lock(&dev->mode_config.connection_mutex, NULL);
	DRM_DEBUG_KMS("updating intel_backlight, brightness=%d/%d\n",
		      bd->props.brightness, bd->props.max_brightness);
	intel_panel_set_backlight(connector->base.state, bd->props.brightness,
				  bd->props.max_brightness);

	/*
	 * Allow flipping bl_power as a sub-state of enabled. Sadly the
	 * backlight class device does not make it easy to to differentiate
	 * between callbacks for brightness and bl_power, so our backlight_power
	 * callback needs to take this into account.
	 */
	if (panel->backlight.enabled) {
		if (panel->backlight.power) {
			bool enable = bd->props.power == FB_BLANK_UNBLANK &&
				bd->props.brightness != 0;
			panel->backlight.power(connector, enable);
		}
	} else {
		bd->props.power = FB_BLANK_POWERDOWN;
	}

	drm_modeset_unlock(&dev->mode_config.connection_mutex);
	return 0;
}

static int intel_backlight_device_get_brightness(struct backlight_device *bd)
{
	struct intel_connector *connector = bl_get_data(bd);
	struct drm_device *dev = connector->base.dev;
	struct drm_i915_private *dev_priv = to_i915(dev);
	intel_wakeref_t wakeref;
	int ret = 0;

	with_intel_runtime_pm(dev_priv, wakeref) {
		u32 hw_level;

		drm_modeset_lock(&dev->mode_config.connection_mutex, NULL);

		hw_level = intel_panel_get_backlight(connector);
		ret = scale_hw_to_user(connector,
				       hw_level, bd->props.max_brightness);

		drm_modeset_unlock(&dev->mode_config.connection_mutex);
	}

	return ret;
}

static const struct backlight_ops intel_backlight_device_ops = {
	.update_status = intel_backlight_device_update_status,
	.get_brightness = intel_backlight_device_get_brightness,
};

int intel_backlight_device_register(struct intel_connector *connector)
{
	struct intel_panel *panel = &connector->panel;
	struct backlight_properties props;

	if (WARN_ON(panel->backlight.device))
		return -ENODEV;

	if (!panel->backlight.present)
		return 0;

	WARN_ON(panel->backlight.max == 0);

	memset(&props, 0, sizeof(props));
	props.type = BACKLIGHT_RAW;

	/*
	 * Note: Everything should work even if the backlight device max
	 * presented to the userspace is arbitrarily chosen.
	 */
	props.max_brightness = panel->backlight.max;
	props.brightness = scale_hw_to_user(connector,
					    panel->backlight.level,
					    props.max_brightness);

	if (panel->backlight.enabled)
		props.power = FB_BLANK_UNBLANK;
	else
		props.power = FB_BLANK_POWERDOWN;

	/*
	 * Note: using the same name independent of the connector prevents
	 * registration of multiple backlight devices in the driver.
	 */
	panel->backlight.device =
		backlight_device_register("intel_backlight",
					  connector->base.kdev,
					  connector,
					  &intel_backlight_device_ops, &props);

	if (IS_ERR(panel->backlight.device)) {
		DRM_ERROR("Failed to register backlight: %ld\n",
			  PTR_ERR(panel->backlight.device));
		panel->backlight.device = NULL;
		return -ENODEV;
	}

	DRM_DEBUG_KMS("Connector %s backlight sysfs interface registered\n",
		      connector->base.name);

	return 0;
}

void intel_backlight_device_unregister(struct intel_connector *connector)
{
	struct intel_panel *panel = &connector->panel;

	if (panel->backlight.device) {
		backlight_device_unregister(panel->backlight.device);
		panel->backlight.device = NULL;
	}
}
#endif /* CONFIG_BACKLIGHT_CLASS_DEVICE */

/*
 * CNP: PWM clock frequency is 19.2 MHz or 24 MHz.
 *      PWM increment = 1
 */
static u32 cnp_hz_to_pwm(struct intel_connector *connector, u32 pwm_freq_hz)
{
	struct drm_i915_private *dev_priv = to_i915(connector->base.dev);

	return DIV_ROUND_CLOSEST(KHz(dev_priv->rawclk_freq), pwm_freq_hz);
}

/*
 * BXT: PWM clock frequency = 19.2 MHz.
 */
static u32 bxt_hz_to_pwm(struct intel_connector *connector, u32 pwm_freq_hz)
{
	return DIV_ROUND_CLOSEST(KHz(19200), pwm_freq_hz);
}

/*
 * SPT: This value represents the period of the PWM stream in clock periods
 * multiplied by 16 (default increment) or 128 (alternate increment selected in
 * SCHICKEN_1 bit 0). PWM clock is 24 MHz.
 */
static u32 spt_hz_to_pwm(struct intel_connector *connector, u32 pwm_freq_hz)
{
	struct intel_panel *panel = &connector->panel;
	u32 mul;

	if (panel->backlight.alternate_pwm_increment)
		mul = 128;
	else
		mul = 16;

	return DIV_ROUND_CLOSEST(MHz(24), pwm_freq_hz * mul);
}

/*
 * LPT: This value represents the period of the PWM stream in clock periods
 * multiplied by 128 (default increment) or 16 (alternate increment, selected in
 * LPT SOUTH_CHICKEN2 register bit 5).
 */
static u32 lpt_hz_to_pwm(struct intel_connector *connector, u32 pwm_freq_hz)
{
	struct drm_i915_private *dev_priv = to_i915(connector->base.dev);
	struct intel_panel *panel = &connector->panel;
	u32 mul, clock;

	if (panel->backlight.alternate_pwm_increment)
		mul = 16;
	else
		mul = 128;

	if (HAS_PCH_LPT_H(dev_priv))
		clock = MHz(135); /* LPT:H */
	else
		clock = MHz(24); /* LPT:LP */

	return DIV_ROUND_CLOSEST(clock, pwm_freq_hz * mul);
}

/*
 * ILK/SNB/IVB: This value represents the period of the PWM stream in PCH
 * display raw clocks multiplied by 128.
 */
static u32 pch_hz_to_pwm(struct intel_connector *connector, u32 pwm_freq_hz)
{
	struct drm_i915_private *dev_priv = to_i915(connector->base.dev);

	return DIV_ROUND_CLOSEST(KHz(dev_priv->rawclk_freq), pwm_freq_hz * 128);
}

/*
 * Gen2: This field determines the number of time base events (display core
 * clock frequency/32) in total for a complete cycle of modulated backlight
 * control.
 *
 * Gen3: A time base event equals the display core clock ([DevPNV] HRAW clock)
 * divided by 32.
 */
static u32 i9xx_hz_to_pwm(struct intel_connector *connector, u32 pwm_freq_hz)
{
	struct drm_i915_private *dev_priv = to_i915(connector->base.dev);
	int clock;

	if (IS_PINEVIEW(dev_priv))
		clock = KHz(dev_priv->rawclk_freq);
	else
		clock = KHz(dev_priv->cdclk.hw.cdclk);

	return DIV_ROUND_CLOSEST(clock, pwm_freq_hz * 32);
}

/*
 * Gen4: This value represents the period of the PWM stream in display core
 * clocks ([DevCTG] HRAW clocks) multiplied by 128.
 *
 */
static u32 i965_hz_to_pwm(struct intel_connector *connector, u32 pwm_freq_hz)
{
	struct drm_i915_private *dev_priv = to_i915(connector->base.dev);
	int clock;

	if (IS_G4X(dev_priv))
		clock = KHz(dev_priv->rawclk_freq);
	else
		clock = KHz(dev_priv->cdclk.hw.cdclk);

	return DIV_ROUND_CLOSEST(clock, pwm_freq_hz * 128);
}

/*
 * VLV: This value represents the period of the PWM stream in display core
 * clocks ([DevCTG] 200MHz HRAW clocks) multiplied by 128 or 25MHz S0IX clocks
 * multiplied by 16. CHV uses a 19.2MHz S0IX clock.
 */
static u32 vlv_hz_to_pwm(struct intel_connector *connector, u32 pwm_freq_hz)
{
	struct drm_i915_private *dev_priv = to_i915(connector->base.dev);
	int mul, clock;

	if ((I915_READ(CBR1_VLV) & CBR_PWM_CLOCK_MUX_SELECT) == 0) {
		if (IS_CHERRYVIEW(dev_priv))
			clock = KHz(19200);
		else
			clock = MHz(25);
		mul = 16;
	} else {
		clock = KHz(dev_priv->rawclk_freq);
		mul = 128;
	}

	return DIV_ROUND_CLOSEST(clock, pwm_freq_hz * mul);
}

static u32 get_backlight_max_vbt(struct intel_connector *connector)
{
	struct drm_i915_private *dev_priv = to_i915(connector->base.dev);
	struct intel_panel *panel = &connector->panel;
	u16 pwm_freq_hz = dev_priv->vbt.backlight.pwm_freq_hz;
	u32 pwm;

	if (!panel->backlight.hz_to_pwm) {
		DRM_DEBUG_KMS("backlight frequency conversion not supported\n");
		return 0;
	}

	if (pwm_freq_hz) {
		DRM_DEBUG_KMS("VBT defined backlight frequency %u Hz\n",
			      pwm_freq_hz);
	} else {
		pwm_freq_hz = 200;
		DRM_DEBUG_KMS("default backlight frequency %u Hz\n",
			      pwm_freq_hz);
	}

	pwm = panel->backlight.hz_to_pwm(connector, pwm_freq_hz);
	if (!pwm) {
		DRM_DEBUG_KMS("backlight frequency conversion failed\n");
		return 0;
	}

	return pwm;
}

/*
 * Note: The setup hooks can't assume pipe is set!
 */
static u32 get_backlight_min_vbt(struct intel_connector *connector)
{
	struct drm_i915_private *dev_priv = to_i915(connector->base.dev);
	struct intel_panel *panel = &connector->panel;
	int min;

	WARN_ON(panel->backlight.max == 0);

	/*
	 * XXX: If the vbt value is 255, it makes min equal to max, which leads
	 * to problems. There are such machines out there. Either our
	 * interpretation is wrong or the vbt has bogus data. Or both. Safeguard
	 * against this by letting the minimum be at most (arbitrarily chosen)
	 * 25% of the max.
	 */
	min = clamp_t(int, dev_priv->vbt.backlight.min_brightness, 0, 64);
	if (min != dev_priv->vbt.backlight.min_brightness) {
		DRM_DEBUG_KMS("clamping VBT min backlight %d/255 to %d/255\n",
			      dev_priv->vbt.backlight.min_brightness, min);
	}

	/* vbt value is a coefficient in range [0..255] */
	return scale(min, 0, 255, 0, panel->backlight.max);
}

static int lpt_setup_backlight(struct intel_connector *connector, enum pipe unused)
{
	struct drm_i915_private *dev_priv = to_i915(connector->base.dev);
	struct intel_panel *panel = &connector->panel;
	u32 cpu_ctl2, pch_ctl1, pch_ctl2, val;
	bool alt, cpu_mode;

	if (HAS_PCH_LPT(dev_priv))
		alt = I915_READ(SOUTH_CHICKEN2) & LPT_PWM_GRANULARITY;
	else
		alt = I915_READ(SOUTH_CHICKEN1) & SPT_PWM_GRANULARITY;
	panel->backlight.alternate_pwm_increment = alt;

	pch_ctl1 = I915_READ(BLC_PWM_PCH_CTL1);
	panel->backlight.active_low_pwm = pch_ctl1 & BLM_PCH_POLARITY;

	pch_ctl2 = I915_READ(BLC_PWM_PCH_CTL2);
	panel->backlight.max = pch_ctl2 >> 16;

	cpu_ctl2 = I915_READ(BLC_PWM_CPU_CTL2);

	if (!panel->backlight.max)
		panel->backlight.max = get_backlight_max_vbt(connector);

	if (!panel->backlight.max)
		return -ENODEV;

	panel->backlight.min = get_backlight_min_vbt(connector);

	panel->backlight.enabled = pch_ctl1 & BLM_PCH_PWM_ENABLE;

	cpu_mode = panel->backlight.enabled && HAS_PCH_LPT(dev_priv) &&
		   !(pch_ctl1 & BLM_PCH_OVERRIDE_ENABLE) &&
		   (cpu_ctl2 & BLM_PWM_ENABLE);
	if (cpu_mode)
		val = pch_get_backlight(connector);
	else
		val = lpt_get_backlight(connector);
	val = intel_panel_compute_brightness(connector, val);
	panel->backlight.level = clamp(val, panel->backlight.min,
				       panel->backlight.max);

	if (cpu_mode) {
		DRM_DEBUG_KMS("CPU backlight register was enabled, switching to PCH override\n");

		/* Write converted CPU PWM value to PCH override register */
		lpt_set_backlight(connector->base.state, panel->backlight.level);
		I915_WRITE(BLC_PWM_PCH_CTL1, pch_ctl1 | BLM_PCH_OVERRIDE_ENABLE);

		I915_WRITE(BLC_PWM_CPU_CTL2, cpu_ctl2 & ~BLM_PWM_ENABLE);
	}

	return 0;
}

static int pch_setup_backlight(struct intel_connector *connector, enum pipe unused)
{
	struct drm_i915_private *dev_priv = to_i915(connector->base.dev);
	struct intel_panel *panel = &connector->panel;
	u32 cpu_ctl2, pch_ctl1, pch_ctl2, val;

	pch_ctl1 = I915_READ(BLC_PWM_PCH_CTL1);
	panel->backlight.active_low_pwm = pch_ctl1 & BLM_PCH_POLARITY;

	pch_ctl2 = I915_READ(BLC_PWM_PCH_CTL2);
	panel->backlight.max = pch_ctl2 >> 16;

	if (!panel->backlight.max)
		panel->backlight.max = get_backlight_max_vbt(connector);

	if (!panel->backlight.max)
		return -ENODEV;

	panel->backlight.min = get_backlight_min_vbt(connector);

	val = pch_get_backlight(connector);
	val = intel_panel_compute_brightness(connector, val);
	panel->backlight.level = clamp(val, panel->backlight.min,
				       panel->backlight.max);

	cpu_ctl2 = I915_READ(BLC_PWM_CPU_CTL2);
	panel->backlight.enabled = (cpu_ctl2 & BLM_PWM_ENABLE) &&
		(pch_ctl1 & BLM_PCH_PWM_ENABLE);

	return 0;
}

static int i9xx_setup_backlight(struct intel_connector *connector, enum pipe unused)
{
	struct drm_i915_private *dev_priv = to_i915(connector->base.dev);
	struct intel_panel *panel = &connector->panel;
	u32 ctl, val;

	ctl = I915_READ(BLC_PWM_CTL);

	if (IS_GEN(dev_priv, 2) || IS_I915GM(dev_priv) || IS_I945GM(dev_priv))
		panel->backlight.combination_mode = ctl & BLM_LEGACY_MODE;

	if (IS_PINEVIEW(dev_priv))
		panel->backlight.active_low_pwm = ctl & BLM_POLARITY_PNV;

	panel->backlight.max = ctl >> 17;

	if (!panel->backlight.max) {
		panel->backlight.max = get_backlight_max_vbt(connector);
		panel->backlight.max >>= 1;
	}

	if (!panel->backlight.max)
		return -ENODEV;

	if (panel->backlight.combination_mode)
		panel->backlight.max *= 0xff;

	panel->backlight.min = get_backlight_min_vbt(connector);

	val = i9xx_get_backlight(connector);
	val = intel_panel_compute_brightness(connector, val);
	panel->backlight.level = clamp(val, panel->backlight.min,
				       panel->backlight.max);

	panel->backlight.enabled = val != 0;

	return 0;
}

static int i965_setup_backlight(struct intel_connector *connector, enum pipe unused)
{
	struct drm_i915_private *dev_priv = to_i915(connector->base.dev);
	struct intel_panel *panel = &connector->panel;
	u32 ctl, ctl2, val;

	ctl2 = I915_READ(BLC_PWM_CTL2);
	panel->backlight.combination_mode = ctl2 & BLM_COMBINATION_MODE;
	panel->backlight.active_low_pwm = ctl2 & BLM_POLARITY_I965;

	ctl = I915_READ(BLC_PWM_CTL);
	panel->backlight.max = ctl >> 16;

	if (!panel->backlight.max)
		panel->backlight.max = get_backlight_max_vbt(connector);

	if (!panel->backlight.max)
		return -ENODEV;

	if (panel->backlight.combination_mode)
		panel->backlight.max *= 0xff;

	panel->backlight.min = get_backlight_min_vbt(connector);

	val = i9xx_get_backlight(connector);
	val = intel_panel_compute_brightness(connector, val);
	panel->backlight.level = clamp(val, panel->backlight.min,
				       panel->backlight.max);

	panel->backlight.enabled = ctl2 & BLM_PWM_ENABLE;

	return 0;
}

static int vlv_setup_backlight(struct intel_connector *connector, enum pipe pipe)
{
	struct drm_i915_private *dev_priv = to_i915(connector->base.dev);
	struct intel_panel *panel = &connector->panel;
	u32 ctl, ctl2, val;

	if (WARN_ON(pipe != PIPE_A && pipe != PIPE_B))
		return -ENODEV;

	ctl2 = I915_READ(VLV_BLC_PWM_CTL2(pipe));
	panel->backlight.active_low_pwm = ctl2 & BLM_POLARITY_I965;

	ctl = I915_READ(VLV_BLC_PWM_CTL(pipe));
	panel->backlight.max = ctl >> 16;

	if (!panel->backlight.max)
		panel->backlight.max = get_backlight_max_vbt(connector);

	if (!panel->backlight.max)
		return -ENODEV;

	panel->backlight.min = get_backlight_min_vbt(connector);

	val = _vlv_get_backlight(dev_priv, pipe);
	val = intel_panel_compute_brightness(connector, val);
	panel->backlight.level = clamp(val, panel->backlight.min,
				       panel->backlight.max);

	panel->backlight.enabled = ctl2 & BLM_PWM_ENABLE;

	return 0;
}

static int
bxt_setup_backlight(struct intel_connector *connector, enum pipe unused)
{
	struct drm_i915_private *dev_priv = to_i915(connector->base.dev);
	struct intel_panel *panel = &connector->panel;
	u32 pwm_ctl, val;

	panel->backlight.controller = dev_priv->vbt.backlight.controller;

	pwm_ctl = I915_READ(BXT_BLC_PWM_CTL(panel->backlight.controller));

	/* Controller 1 uses the utility pin. */
	if (panel->backlight.controller == 1) {
		val = I915_READ(UTIL_PIN_CTL);
		panel->backlight.util_pin_active_low =
					val & UTIL_PIN_POLARITY;
	}

	panel->backlight.active_low_pwm = pwm_ctl & BXT_BLC_PWM_POLARITY;
	panel->backlight.max =
		I915_READ(BXT_BLC_PWM_FREQ(panel->backlight.controller));

	if (!panel->backlight.max)
		panel->backlight.max = get_backlight_max_vbt(connector);

	if (!panel->backlight.max)
		return -ENODEV;

	panel->backlight.min = get_backlight_min_vbt(connector);

	val = bxt_get_backlight(connector);
	val = intel_panel_compute_brightness(connector, val);
	panel->backlight.level = clamp(val, panel->backlight.min,
				       panel->backlight.max);

	panel->backlight.enabled = pwm_ctl & BXT_BLC_PWM_ENABLE;

	return 0;
}

static int
cnp_setup_backlight(struct intel_connector *connector, enum pipe unused)
{
	struct drm_i915_private *dev_priv = to_i915(connector->base.dev);
	struct intel_panel *panel = &connector->panel;
	u32 pwm_ctl, val;

	/*
	 * CNP has the BXT implementation of backlight, but with only one
	 * controller. TODO: ICP has multiple controllers but we only use
	 * controller 0 for now.
	 */
	panel->backlight.controller = 0;

	pwm_ctl = I915_READ(BXT_BLC_PWM_CTL(panel->backlight.controller));

	panel->backlight.active_low_pwm = pwm_ctl & BXT_BLC_PWM_POLARITY;
	panel->backlight.max =
		I915_READ(BXT_BLC_PWM_FREQ(panel->backlight.controller));

	if (!panel->backlight.max)
		panel->backlight.max = get_backlight_max_vbt(connector);

	if (!panel->backlight.max)
		return -ENODEV;

	panel->backlight.min = get_backlight_min_vbt(connector);

	val = bxt_get_backlight(connector);
	val = intel_panel_compute_brightness(connector, val);
	panel->backlight.level = clamp(val, panel->backlight.min,
				       panel->backlight.max);

	panel->backlight.enabled = pwm_ctl & BXT_BLC_PWM_ENABLE;

	return 0;
}

static int pwm_setup_backlight(struct intel_connector *connector,
			       enum pipe pipe)
{
	struct drm_device *dev = connector->base.dev;
	struct intel_panel *panel = &connector->panel;
	int retval;

	/* Get the PWM chip for backlight control */
	panel->backlight.pwm = pwm_get(dev->dev, "pwm_backlight");
	if (IS_ERR(panel->backlight.pwm)) {
		DRM_ERROR("Failed to own the pwm chip\n");
		panel->backlight.pwm = NULL;
		return -ENODEV;
	}

	/*
	 * FIXME: pwm_apply_args() should be removed when switching to
	 * the atomic PWM API.
	 */
	pwm_apply_args(panel->backlight.pwm);

	retval = pwm_config(panel->backlight.pwm, CRC_PMIC_PWM_PERIOD_NS,
			    CRC_PMIC_PWM_PERIOD_NS);
	if (retval < 0) {
		DRM_ERROR("Failed to configure the pwm chip\n");
		pwm_put(panel->backlight.pwm);
		panel->backlight.pwm = NULL;
		return retval;
	}

	panel->backlight.min = 0; /* 0% */
	panel->backlight.max = 100; /* 100% */
	panel->backlight.level = DIV_ROUND_UP(
				 pwm_get_duty_cycle(panel->backlight.pwm) * 100,
				 CRC_PMIC_PWM_PERIOD_NS);
	panel->backlight.enabled = panel->backlight.level != 0;

	return 0;
}

void intel_panel_update_backlight(struct intel_encoder *encoder,
				  const struct intel_crtc_state *crtc_state,
				  const struct drm_connector_state *conn_state)
{
	struct intel_connector *connector = to_intel_connector(conn_state->connector);
	struct drm_i915_private *dev_priv = to_i915(connector->base.dev);
	struct intel_panel *panel = &connector->panel;

	if (!panel->backlight.present)
		return;

	mutex_lock(&dev_priv->backlight_lock);
	if (!panel->backlight.enabled)
		__intel_panel_enable_backlight(crtc_state, conn_state);

	mutex_unlock(&dev_priv->backlight_lock);
}

int intel_panel_setup_backlight(struct drm_connector *connector, enum pipe pipe)
{
	struct drm_i915_private *dev_priv = to_i915(connector->dev);
	struct intel_connector *intel_connector = to_intel_connector(connector);
	struct intel_panel *panel = &intel_connector->panel;
	int ret;

	if (!dev_priv->vbt.backlight.present) {
		if (dev_priv->quirks & QUIRK_BACKLIGHT_PRESENT) {
			DRM_DEBUG_KMS("no backlight present per VBT, but present per quirk\n");
		} else {
			DRM_DEBUG_KMS("no backlight present per VBT\n");
			return 0;
		}
	}

	/* ensure intel_panel has been initialized first */
	if (WARN_ON(!panel->backlight.setup))
		return -ENODEV;

	/* set level and max in panel struct */
	mutex_lock(&dev_priv->backlight_lock);
	ret = panel->backlight.setup(intel_connector, pipe);
	mutex_unlock(&dev_priv->backlight_lock);

	if (ret) {
		DRM_DEBUG_KMS("failed to setup backlight for connector %s\n",
			      connector->name);
		return ret;
	}

	panel->backlight.present = true;

	DRM_DEBUG_KMS("Connector %s backlight initialized, %s, brightness %u/%u\n",
		      connector->name,
		      enableddisabled(panel->backlight.enabled),
		      panel->backlight.level, panel->backlight.max);

	return 0;
}

static void intel_panel_destroy_backlight(struct intel_panel *panel)
{
	/* dispose of the pwm */
	if (panel->backlight.pwm)
		pwm_put(panel->backlight.pwm);

	panel->backlight.present = false;
}

/* Set up chip specific backlight functions */
static void
intel_panel_init_backlight_funcs(struct intel_panel *panel)
{
	struct intel_connector *connector =
		container_of(panel, struct intel_connector, panel);
	struct drm_i915_private *dev_priv = to_i915(connector->base.dev);

	if (connector->base.connector_type == DRM_MODE_CONNECTOR_eDP &&
	    intel_dp_aux_init_backlight_funcs(connector) == 0)
		return;

	if (connector->base.connector_type == DRM_MODE_CONNECTOR_DSI &&
	    intel_dsi_dcs_init_backlight_funcs(connector) == 0)
		return;

	if (IS_GEN9_LP(dev_priv)) {
		panel->backlight.setup = bxt_setup_backlight;
		panel->backlight.enable = bxt_enable_backlight;
		panel->backlight.disable = bxt_disable_backlight;
		panel->backlight.set = bxt_set_backlight;
		panel->backlight.get = bxt_get_backlight;
		panel->backlight.hz_to_pwm = bxt_hz_to_pwm;
	} else if (INTEL_PCH_TYPE(dev_priv) >= PCH_CNP) {
		panel->backlight.setup = cnp_setup_backlight;
		panel->backlight.enable = cnp_enable_backlight;
		panel->backlight.disable = cnp_disable_backlight;
		panel->backlight.set = bxt_set_backlight;
		panel->backlight.get = bxt_get_backlight;
		panel->backlight.hz_to_pwm = cnp_hz_to_pwm;
	} else if (INTEL_PCH_TYPE(dev_priv) >= PCH_LPT) {
		panel->backlight.setup = lpt_setup_backlight;
		panel->backlight.enable = lpt_enable_backlight;
		panel->backlight.disable = lpt_disable_backlight;
		panel->backlight.set = lpt_set_backlight;
		panel->backlight.get = lpt_get_backlight;
		if (HAS_PCH_LPT(dev_priv))
			panel->backlight.hz_to_pwm = lpt_hz_to_pwm;
		else
			panel->backlight.hz_to_pwm = spt_hz_to_pwm;
	} else if (HAS_PCH_SPLIT(dev_priv)) {
		panel->backlight.setup = pch_setup_backlight;
		panel->backlight.enable = pch_enable_backlight;
		panel->backlight.disable = pch_disable_backlight;
		panel->backlight.set = pch_set_backlight;
		panel->backlight.get = pch_get_backlight;
		panel->backlight.hz_to_pwm = pch_hz_to_pwm;
	} else if (IS_VALLEYVIEW(dev_priv) || IS_CHERRYVIEW(dev_priv)) {
		if (connector->base.connector_type == DRM_MODE_CONNECTOR_DSI) {
			panel->backlight.setup = pwm_setup_backlight;
			panel->backlight.enable = pwm_enable_backlight;
			panel->backlight.disable = pwm_disable_backlight;
			panel->backlight.set = pwm_set_backlight;
			panel->backlight.get = pwm_get_backlight;
		} else {
			panel->backlight.setup = vlv_setup_backlight;
			panel->backlight.enable = vlv_enable_backlight;
			panel->backlight.disable = vlv_disable_backlight;
			panel->backlight.set = vlv_set_backlight;
			panel->backlight.get = vlv_get_backlight;
			panel->backlight.hz_to_pwm = vlv_hz_to_pwm;
		}
	} else if (IS_GEN(dev_priv, 4)) {
		panel->backlight.setup = i965_setup_backlight;
		panel->backlight.enable = i965_enable_backlight;
		panel->backlight.disable = i965_disable_backlight;
		panel->backlight.set = i9xx_set_backlight;
		panel->backlight.get = i9xx_get_backlight;
		panel->backlight.hz_to_pwm = i965_hz_to_pwm;
	} else {
		panel->backlight.setup = i9xx_setup_backlight;
		panel->backlight.enable = i9xx_enable_backlight;
		panel->backlight.disable = i9xx_disable_backlight;
		panel->backlight.set = i9xx_set_backlight;
		panel->backlight.get = i9xx_get_backlight;
		panel->backlight.hz_to_pwm = i9xx_hz_to_pwm;
	}
}

int intel_panel_init(struct intel_panel *panel,
		     struct drm_display_mode *fixed_mode,
		     struct drm_display_mode *downclock_mode)
{
	intel_panel_init_backlight_funcs(panel);

	panel->fixed_mode = fixed_mode;
	panel->downclock_mode = downclock_mode;

	return 0;
}

void intel_panel_fini(struct intel_panel *panel)
{
	struct intel_connector *intel_connector =
		container_of(panel, struct intel_connector, panel);

	intel_panel_destroy_backlight(panel);

	if (panel->fixed_mode)
		drm_mode_destroy(intel_connector->base.dev, panel->fixed_mode);

	if (panel->downclock_mode)
		drm_mode_destroy(intel_connector->base.dev,
				panel->downclock_mode);
}<|MERGE_RESOLUTION|>--- conflicted
+++ resolved
@@ -92,7 +92,6 @@
 
 	downclock_mode = drm_mode_duplicate(&dev_priv->drm, best_mode);
 	if (!downclock_mode)
-<<<<<<< HEAD
 		return NULL;
 
 	DRM_DEBUG_KMS("[CONNECTOR:%d:%s] using downclock mode from EDID: ",
@@ -135,50 +134,6 @@
 	if (!fixed_mode)
 		return NULL;
 
-=======
-		return NULL;
-
-	DRM_DEBUG_KMS("[CONNECTOR:%d:%s] using downclock mode from EDID: ",
-		      connector->base.base.id, connector->base.name);
-	drm_mode_debug_printmodeline(downclock_mode);
-
-	return downclock_mode;
-}
-
-struct drm_display_mode *
-intel_panel_edid_fixed_mode(struct intel_connector *connector)
-{
-	struct drm_i915_private *dev_priv = to_i915(connector->base.dev);
-	const struct drm_display_mode *scan;
-	struct drm_display_mode *fixed_mode;
-
-	if (list_empty(&connector->base.probed_modes))
-		return NULL;
-
-	/* prefer fixed mode from EDID if available */
-	list_for_each_entry(scan, &connector->base.probed_modes, head) {
-		if ((scan->type & DRM_MODE_TYPE_PREFERRED) == 0)
-			continue;
-
-		fixed_mode = drm_mode_duplicate(&dev_priv->drm, scan);
-		if (!fixed_mode)
-			return NULL;
-
-		DRM_DEBUG_KMS("[CONNECTOR:%d:%s] using preferred mode from EDID: ",
-			      connector->base.base.id, connector->base.name);
-		drm_mode_debug_printmodeline(fixed_mode);
-
-		return fixed_mode;
-	}
-
-	scan = list_first_entry(&connector->base.probed_modes,
-				typeof(*scan), head);
-
-	fixed_mode = drm_mode_duplicate(&dev_priv->drm, scan);
-	if (!fixed_mode)
-		return NULL;
-
->>>>>>> a2d635de
 	fixed_mode->type |= DRM_MODE_TYPE_PREFERRED;
 
 	DRM_DEBUG_KMS("[CONNECTOR:%d:%s] using first mode from EDID: ",
