--- conflicted
+++ resolved
@@ -213,11 +213,7 @@
 	 * If we are already the currently executing context, don't
 	 * bother evaluating if we should preempt ourselves.
 	 */
-<<<<<<< HEAD
-	if (inflight->hw_context == rq->hw_context)
-=======
 	if (inflight->context == rq->context)
->>>>>>> 5d50bd44
 		goto unlock;
 
 	engine->execlists.queue_priority_hint = prio;
