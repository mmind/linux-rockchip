--- conflicted
+++ resolved
@@ -162,15 +162,9 @@
 	 * check that the rq still belongs to the newly locked engine.
 	 */
 	while (locked != (engine = READ_ONCE(rq->engine))) {
-<<<<<<< HEAD
-		spin_unlock(&locked->timeline.lock);
-		memset(cache, 0, sizeof(*cache));
-		spin_lock(&engine->timeline.lock);
-=======
 		spin_unlock(&locked->active.lock);
 		memset(cache, 0, sizeof(*cache));
 		spin_lock(&engine->active.lock);
->>>>>>> f1a3b43c
 		locked = engine;
 	}
 
@@ -195,11 +189,7 @@
 	 * tasklet, i.e. we have not change the priority queue
 	 * sufficiently to oust the running context.
 	 */
-<<<<<<< HEAD
-	if (inflight && !i915_scheduler_need_preempt(prio, rq_prio(inflight)))
-=======
 	if (!inflight || !i915_scheduler_need_preempt(prio, rq_prio(inflight)))
->>>>>>> f1a3b43c
 		return;
 
 	tasklet_hi_schedule(&engine->execlists.tasklet);
@@ -306,19 +296,8 @@
 		GEM_BUG_ON(node_to_request(node)->engine != engine);
 
 		node->attr.priority = prio;
-<<<<<<< HEAD
-		if (!list_empty(&node->link)) {
-			GEM_BUG_ON(intel_engine_is_virtual(engine));
-			if (!cache.priolist)
-				cache.priolist =
-					i915_sched_lookup_priolist(engine,
-								   prio);
-			list_move_tail(&node->link, cache.priolist);
-		} else {
-=======
 
 		if (list_empty(&node->link)) {
->>>>>>> f1a3b43c
 			/*
 			 * If the request is not in the priolist queue because
 			 * it is not yet runnable, then it doesn't contribute
