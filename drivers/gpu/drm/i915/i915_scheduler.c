/*
 * SPDX-License-Identifier: MIT
 *
 * Copyright © 2018 Intel Corporation
 */

#include <linux/mutex.h>

#include "i915_drv.h"
#include "i915_globals.h"
#include "i915_request.h"
#include "i915_scheduler.h"

static struct i915_global_scheduler {
	struct i915_global base;
	struct kmem_cache *slab_dependencies;
	struct kmem_cache *slab_priorities;
} global;

static DEFINE_SPINLOCK(schedule_lock);

static const struct i915_request *
node_to_request(const struct i915_sched_node *node)
{
	return container_of(node, const struct i915_request, sched);
}

static inline bool node_started(const struct i915_sched_node *node)
{
	return i915_request_started(node_to_request(node));
}

static inline bool node_signaled(const struct i915_sched_node *node)
{
	return i915_request_completed(node_to_request(node));
}

void i915_sched_node_init(struct i915_sched_node *node)
{
	INIT_LIST_HEAD(&node->signalers_list);
	INIT_LIST_HEAD(&node->waiters_list);
	INIT_LIST_HEAD(&node->link);
	node->attr.priority = I915_PRIORITY_INVALID;
<<<<<<< HEAD
=======
	node->semaphores = 0;
>>>>>>> a2d635de
	node->flags = 0;
}

static struct i915_dependency *
i915_dependency_alloc(void)
{
	return kmem_cache_alloc(global.slab_dependencies, GFP_KERNEL);
}

static void
i915_dependency_free(struct i915_dependency *dep)
{
	kmem_cache_free(global.slab_dependencies, dep);
}

bool __i915_sched_node_add_dependency(struct i915_sched_node *node,
				      struct i915_sched_node *signal,
				      struct i915_dependency *dep,
				      unsigned long flags)
{
	bool ret = false;

	spin_lock_irq(&schedule_lock);

	if (!node_signaled(signal)) {
		INIT_LIST_HEAD(&dep->dfs_link);
		list_add(&dep->wait_link, &signal->waiters_list);
		list_add(&dep->signal_link, &node->signalers_list);
		dep->signaler = signal;
		dep->flags = flags;

		/* Keep track of whether anyone on this chain has a semaphore */
<<<<<<< HEAD
		if (signal->flags & I915_SCHED_HAS_SEMAPHORE &&
		    !node_started(signal))
			node->flags |= I915_SCHED_HAS_SEMAPHORE;
=======
		if (signal->flags & I915_SCHED_HAS_SEMAPHORE_CHAIN &&
		    !node_started(signal))
			node->flags |= I915_SCHED_HAS_SEMAPHORE_CHAIN;
>>>>>>> a2d635de

		ret = true;
	}

	spin_unlock_irq(&schedule_lock);

	return ret;
}

int i915_sched_node_add_dependency(struct i915_sched_node *node,
				   struct i915_sched_node *signal)
{
	struct i915_dependency *dep;

	dep = i915_dependency_alloc();
	if (!dep)
		return -ENOMEM;

	if (!__i915_sched_node_add_dependency(node, signal, dep,
					      I915_DEPENDENCY_ALLOC))
		i915_dependency_free(dep);

	return 0;
}

void i915_sched_node_fini(struct i915_sched_node *node)
{
	struct i915_dependency *dep, *tmp;

	GEM_BUG_ON(!list_empty(&node->link));

	spin_lock_irq(&schedule_lock);

	/*
	 * Everyone we depended upon (the fences we wait to be signaled)
	 * should retire before us and remove themselves from our list.
	 * However, retirement is run independently on each timeline and
	 * so we may be called out-of-order.
	 */
	list_for_each_entry_safe(dep, tmp, &node->signalers_list, signal_link) {
		GEM_BUG_ON(!node_signaled(dep->signaler));
		GEM_BUG_ON(!list_empty(&dep->dfs_link));

		list_del(&dep->wait_link);
		if (dep->flags & I915_DEPENDENCY_ALLOC)
			i915_dependency_free(dep);
	}

	/* Remove ourselves from everyone who depends upon us */
	list_for_each_entry_safe(dep, tmp, &node->waiters_list, wait_link) {
		GEM_BUG_ON(dep->signaler != node);
		GEM_BUG_ON(!list_empty(&dep->dfs_link));

		list_del(&dep->signal_link);
		if (dep->flags & I915_DEPENDENCY_ALLOC)
			i915_dependency_free(dep);
	}

	spin_unlock_irq(&schedule_lock);
}

static inline struct i915_priolist *to_priolist(struct rb_node *rb)
{
	return rb_entry(rb, struct i915_priolist, node);
}

static void assert_priolists(struct intel_engine_execlists * const execlists)
{
	struct rb_node *rb;
	long last_prio, i;

	if (!IS_ENABLED(CONFIG_DRM_I915_DEBUG_GEM))
		return;

	GEM_BUG_ON(rb_first_cached(&execlists->queue) !=
		   rb_first(&execlists->queue.rb_root));

	last_prio = (INT_MAX >> I915_USER_PRIORITY_SHIFT) + 1;
	for (rb = rb_first_cached(&execlists->queue); rb; rb = rb_next(rb)) {
		const struct i915_priolist *p = to_priolist(rb);

		GEM_BUG_ON(p->priority >= last_prio);
		last_prio = p->priority;

		GEM_BUG_ON(!p->used);
		for (i = 0; i < ARRAY_SIZE(p->requests); i++) {
			if (list_empty(&p->requests[i]))
				continue;

			GEM_BUG_ON(!(p->used & BIT(i)));
		}
	}
}

struct list_head *
i915_sched_lookup_priolist(struct intel_engine_cs *engine, int prio)
{
	struct intel_engine_execlists * const execlists = &engine->execlists;
	struct i915_priolist *p;
	struct rb_node **parent, *rb;
	bool first = true;
	int idx, i;

	lockdep_assert_held(&engine->timeline.lock);
	assert_priolists(execlists);

	/* buckets sorted from highest [in slot 0] to lowest priority */
	idx = I915_PRIORITY_COUNT - (prio & I915_PRIORITY_MASK) - 1;
	prio >>= I915_USER_PRIORITY_SHIFT;
	if (unlikely(execlists->no_priolist))
		prio = I915_PRIORITY_NORMAL;

find_priolist:
	/* most positive priority is scheduled first, equal priorities fifo */
	rb = NULL;
	parent = &execlists->queue.rb_root.rb_node;
	while (*parent) {
		rb = *parent;
		p = to_priolist(rb);
		if (prio > p->priority) {
			parent = &rb->rb_left;
		} else if (prio < p->priority) {
			parent = &rb->rb_right;
			first = false;
		} else {
			goto out;
		}
	}

	if (prio == I915_PRIORITY_NORMAL) {
		p = &execlists->default_priolist;
	} else {
		p = kmem_cache_alloc(global.slab_priorities, GFP_ATOMIC);
		/* Convert an allocation failure to a priority bump */
		if (unlikely(!p)) {
			prio = I915_PRIORITY_NORMAL; /* recurses just once */

			/* To maintain ordering with all rendering, after an
			 * allocation failure we have to disable all scheduling.
			 * Requests will then be executed in fifo, and schedule
			 * will ensure that dependencies are emitted in fifo.
			 * There will be still some reordering with existing
			 * requests, so if userspace lied about their
			 * dependencies that reordering may be visible.
			 */
			execlists->no_priolist = true;
			goto find_priolist;
		}
	}

	p->priority = prio;
	for (i = 0; i < ARRAY_SIZE(p->requests); i++)
		INIT_LIST_HEAD(&p->requests[i]);
	rb_link_node(&p->node, rb, parent);
	rb_insert_color_cached(&p->node, &execlists->queue, first);
	p->used = 0;

out:
	p->used |= BIT(idx);
	return &p->requests[idx];
}

struct sched_cache {
	struct list_head *priolist;
};

static struct intel_engine_cs *
sched_lock_engine(const struct i915_sched_node *node,
		  struct intel_engine_cs *locked,
		  struct sched_cache *cache)
{
	struct intel_engine_cs *engine = node_to_request(node)->engine;

	GEM_BUG_ON(!locked);

	if (engine != locked) {
		spin_unlock(&locked->timeline.lock);
		memset(cache, 0, sizeof(*cache));
		spin_lock(&engine->timeline.lock);
	}

	return engine;
}

static bool inflight(const struct i915_request *rq,
		     const struct intel_engine_cs *engine)
{
	const struct i915_request *active;

	if (!i915_request_is_active(rq))
		return false;

	active = port_request(engine->execlists.port);
	return active->hw_context == rq->hw_context;
}

static void __i915_schedule(struct i915_request *rq,
			    const struct i915_sched_attr *attr)
{
	struct intel_engine_cs *engine;
	struct i915_dependency *dep, *p;
	struct i915_dependency stack;
	const int prio = attr->priority;
	struct sched_cache cache;
	LIST_HEAD(dfs);

	/* Needed in order to use the temporary link inside i915_dependency */
	lockdep_assert_held(&schedule_lock);
	GEM_BUG_ON(prio == I915_PRIORITY_INVALID);

	if (i915_request_completed(rq))
		return;

	if (prio <= READ_ONCE(rq->sched.attr.priority))
		return;

	stack.signaler = &rq->sched;
	list_add(&stack.dfs_link, &dfs);

	/*
	 * Recursively bump all dependent priorities to match the new request.
	 *
	 * A naive approach would be to use recursion:
	 * static void update_priorities(struct i915_sched_node *node, prio) {
	 *	list_for_each_entry(dep, &node->signalers_list, signal_link)
	 *		update_priorities(dep->signal, prio)
	 *	queue_request(node);
	 * }
	 * but that may have unlimited recursion depth and so runs a very
	 * real risk of overunning the kernel stack. Instead, we build
	 * a flat list of all dependencies starting with the current request.
	 * As we walk the list of dependencies, we add all of its dependencies
	 * to the end of the list (this may include an already visited
	 * request) and continue to walk onwards onto the new dependencies. The
	 * end result is a topological list of requests in reverse order, the
	 * last element in the list is the request we must execute first.
	 */
	list_for_each_entry(dep, &dfs, dfs_link) {
		struct i915_sched_node *node = dep->signaler;

		/* If we are already flying, we know we have no signalers */
		if (node_started(node))
			continue;

		/*
		 * Within an engine, there can be no cycle, but we may
		 * refer to the same dependency chain multiple times
		 * (redundant dependencies are not eliminated) and across
		 * engines.
		 */
		list_for_each_entry(p, &node->signalers_list, signal_link) {
			GEM_BUG_ON(p == dep); /* no cycles! */

			if (node_signaled(p->signaler))
				continue;

			if (prio > READ_ONCE(p->signaler->attr.priority))
				list_move_tail(&p->dfs_link, &dfs);
		}
	}

	/*
	 * If we didn't need to bump any existing priorities, and we haven't
	 * yet submitted this request (i.e. there is no potential race with
	 * execlists_submit_request()), we can set our own priority and skip
	 * acquiring the engine locks.
	 */
	if (rq->sched.attr.priority == I915_PRIORITY_INVALID) {
		GEM_BUG_ON(!list_empty(&rq->sched.link));
		rq->sched.attr = *attr;

		if (stack.dfs_link.next == stack.dfs_link.prev)
			return;

		__list_del_entry(&stack.dfs_link);
	}

	memset(&cache, 0, sizeof(cache));
	engine = rq->engine;
	spin_lock(&engine->timeline.lock);

	/* Fifo and depth-first replacement ensure our deps execute before us */
	list_for_each_entry_safe_reverse(dep, p, &dfs, dfs_link) {
		struct i915_sched_node *node = dep->signaler;

		INIT_LIST_HEAD(&dep->dfs_link);

		engine = sched_lock_engine(node, engine, &cache);
		lockdep_assert_held(&engine->timeline.lock);

		/* Recheck after acquiring the engine->timeline.lock */
		if (prio <= node->attr.priority || node_signaled(node))
			continue;

		node->attr.priority = prio;
		if (!list_empty(&node->link)) {
			if (!cache.priolist)
				cache.priolist =
					i915_sched_lookup_priolist(engine,
								   prio);
			list_move_tail(&node->link, cache.priolist);
		} else {
			/*
			 * If the request is not in the priolist queue because
			 * it is not yet runnable, then it doesn't contribute
			 * to our preemption decisions. On the other hand,
			 * if the request is on the HW, it too is not in the
			 * queue; but in that case we may still need to reorder
			 * the inflight requests.
			 */
			if (!i915_sw_fence_done(&node_to_request(node)->submit))
				continue;
		}

		if (prio <= engine->execlists.queue_priority_hint)
			continue;

		engine->execlists.queue_priority_hint = prio;

		/*
		 * If we are already the currently executing context, don't
		 * bother evaluating if we should preempt ourselves.
		 */
		if (inflight(node_to_request(node), engine))
			continue;

		/* Defer (tasklet) submission until after all of our updates. */
		tasklet_hi_schedule(&engine->execlists.tasklet);
	}

	spin_unlock(&engine->timeline.lock);
}

void i915_schedule(struct i915_request *rq, const struct i915_sched_attr *attr)
{
	spin_lock_irq(&schedule_lock);
	__i915_schedule(rq, attr);
	spin_unlock_irq(&schedule_lock);
}

void i915_schedule_bump_priority(struct i915_request *rq, unsigned int bump)
{
	struct i915_sched_attr attr;
	unsigned long flags;

	GEM_BUG_ON(bump & ~I915_PRIORITY_MASK);

	if (READ_ONCE(rq->sched.attr.priority) == I915_PRIORITY_INVALID)
		return;

	spin_lock_irqsave(&schedule_lock, flags);

	attr = rq->sched.attr;
	attr.priority |= bump;
	__i915_schedule(rq, &attr);

<<<<<<< HEAD
	spin_unlock_bh(&schedule_lock);
=======
	spin_unlock_irqrestore(&schedule_lock, flags);
>>>>>>> a2d635de
}

void __i915_priolist_free(struct i915_priolist *p)
{
	kmem_cache_free(global.slab_priorities, p);
}

static void i915_global_scheduler_shrink(void)
{
	kmem_cache_shrink(global.slab_dependencies);
	kmem_cache_shrink(global.slab_priorities);
}

static void i915_global_scheduler_exit(void)
{
	kmem_cache_destroy(global.slab_dependencies);
	kmem_cache_destroy(global.slab_priorities);
}

static struct i915_global_scheduler global = { {
	.shrink = i915_global_scheduler_shrink,
	.exit = i915_global_scheduler_exit,
} };

int __init i915_global_scheduler_init(void)
{
	global.slab_dependencies = KMEM_CACHE(i915_dependency,
					      SLAB_HWCACHE_ALIGN);
	if (!global.slab_dependencies)
		return -ENOMEM;

	global.slab_priorities = KMEM_CACHE(i915_priolist,
					    SLAB_HWCACHE_ALIGN);
	if (!global.slab_priorities)
		goto err_priorities;

	i915_global_register(&global.base);
	return 0;

err_priorities:
	kmem_cache_destroy(global.slab_priorities);
	return -ENOMEM;
}<|MERGE_RESOLUTION|>--- conflicted
+++ resolved
@@ -41,10 +41,7 @@
 	INIT_LIST_HEAD(&node->waiters_list);
 	INIT_LIST_HEAD(&node->link);
 	node->attr.priority = I915_PRIORITY_INVALID;
-<<<<<<< HEAD
-=======
 	node->semaphores = 0;
->>>>>>> a2d635de
 	node->flags = 0;
 }
 
@@ -77,15 +74,9 @@
 		dep->flags = flags;
 
 		/* Keep track of whether anyone on this chain has a semaphore */
-<<<<<<< HEAD
-		if (signal->flags & I915_SCHED_HAS_SEMAPHORE &&
-		    !node_started(signal))
-			node->flags |= I915_SCHED_HAS_SEMAPHORE;
-=======
 		if (signal->flags & I915_SCHED_HAS_SEMAPHORE_CHAIN &&
 		    !node_started(signal))
 			node->flags |= I915_SCHED_HAS_SEMAPHORE_CHAIN;
->>>>>>> a2d635de
 
 		ret = true;
 	}
@@ -442,11 +433,7 @@
 	attr.priority |= bump;
 	__i915_schedule(rq, &attr);
 
-<<<<<<< HEAD
-	spin_unlock_bh(&schedule_lock);
-=======
 	spin_unlock_irqrestore(&schedule_lock, flags);
->>>>>>> a2d635de
 }
 
 void __i915_priolist_free(struct i915_priolist *p)
