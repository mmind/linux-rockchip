--- conflicted
+++ resolved
@@ -270,34 +270,16 @@
 		return 0;
 	}
 
-<<<<<<< HEAD
-	ret = i915_reset_trylock(fence->i915);
-	if (ret < 0)
-		goto out_rpm;
-
-	fence_write(fence, vma);
-	fence->vma = vma;
-=======
 	WRITE_ONCE(fence->vma, vma);
 	fence_write(fence, vma);
->>>>>>> 409c53f0
 
 	if (vma) {
 		vma->fence = fence;
 		list_move_tail(&fence->link, &fence->i915->mm.fence_list);
 	}
 
-<<<<<<< HEAD
-	i915_reset_unlock(fence->i915, ret);
-	ret = 0;
-
-out_rpm:
-	intel_runtime_pm_put(fence->i915, wakeref);
-	return ret;
-=======
 	intel_runtime_pm_put(fence->i915, wakeref);
 	return 0;
->>>>>>> 409c53f0
 }
 
 /**
