/*
 * Copyright © 2008 Intel Corporation
 *
 * Permission is hereby granted, free of charge, to any person obtaining a
 * copy of this software and associated documentation files (the "Software"),
 * to deal in the Software without restriction, including without limitation
 * the rights to use, copy, modify, merge, publish, distribute, sublicense,
 * and/or sell copies of the Software, and to permit persons to whom the
 * Software is furnished to do so, subject to the following conditions:
 *
 * The above copyright notice and this permission notice (including the next
 * paragraph) shall be included in all copies or substantial portions of the
 * Software.
 *
 * THE SOFTWARE IS PROVIDED "AS IS", WITHOUT WARRANTY OF ANY KIND, EXPRESS OR
 * IMPLIED, INCLUDING BUT NOT LIMITED TO THE WARRANTIES OF MERCHANTABILITY,
 * FITNESS FOR A PARTICULAR PURPOSE AND NONINFRINGEMENT.  IN NO EVENT SHALL
 * THE AUTHORS OR COPYRIGHT HOLDERS BE LIABLE FOR ANY CLAIM, DAMAGES OR OTHER
 * LIABILITY, WHETHER IN AN ACTION OF CONTRACT, TORT OR OTHERWISE, ARISING
 * FROM, OUT OF OR IN CONNECTION WITH THE SOFTWARE OR THE USE OR OTHER DEALINGS
 * IN THE SOFTWARE.
 *
 * Authors:
 *    Eric Anholt <eric@anholt.net>
 *    Keith Packard <keithp@keithp.com>
 *
 */

#include <linux/sched/mm.h>
#include <linux/sort.h>

#include <drm/drm_debugfs.h>
#include <drm/drm_fourcc.h>

#include "display/intel_display_types.h"
#include "display/intel_dp.h"
#include "display/intel_fbc.h"
#include "display/intel_hdcp.h"
#include "display/intel_hdmi.h"
#include "display/intel_psr.h"

#include "gem/i915_gem_context.h"
#include "gt/intel_gt_pm.h"
#include "gt/intel_gt_requests.h"
#include "gt/intel_reset.h"
#include "gt/intel_rc6.h"
#include "gt/intel_rps.h"
#include "gt/uc/intel_guc_submission.h"

#include "i915_debugfs.h"
#include "i915_irq.h"
#include "i915_trace.h"
#include "intel_csr.h"
#include "intel_pm.h"
#include "intel_sideband.h"

static inline struct drm_i915_private *node_to_i915(struct drm_info_node *node)
{
	return to_i915(node->minor->dev);
}

static int i915_capabilities(struct seq_file *m, void *data)
{
	struct drm_i915_private *i915 = node_to_i915(m->private);
	struct drm_printer p = drm_seq_file_printer(m);

	seq_printf(m, "pch: %d\n", INTEL_PCH_TYPE(i915));

	intel_device_info_print_static(INTEL_INFO(i915), &p);
	intel_device_info_print_runtime(RUNTIME_INFO(i915), &p);
	intel_driver_caps_print(&i915->caps, &p);

	kernel_param_lock(THIS_MODULE);
	i915_params_dump(&i915_modparams, &p);
	kernel_param_unlock(THIS_MODULE);

	return 0;
}

static char get_tiling_flag(struct drm_i915_gem_object *obj)
{
	switch (i915_gem_object_get_tiling(obj)) {
	default:
	case I915_TILING_NONE: return ' ';
	case I915_TILING_X: return 'X';
	case I915_TILING_Y: return 'Y';
	}
}

static char get_global_flag(struct drm_i915_gem_object *obj)
{
	return READ_ONCE(obj->userfault_count) ? 'g' : ' ';
}

static char get_pin_mapped_flag(struct drm_i915_gem_object *obj)
{
	return obj->mm.mapping ? 'M' : ' ';
}

static const char *
stringify_page_sizes(unsigned int page_sizes, char *buf, size_t len)
{
	size_t x = 0;

	switch (page_sizes) {
	case 0:
		return "";
	case I915_GTT_PAGE_SIZE_4K:
		return "4K";
	case I915_GTT_PAGE_SIZE_64K:
		return "64K";
	case I915_GTT_PAGE_SIZE_2M:
		return "2M";
	default:
		if (!buf)
			return "M";

		if (page_sizes & I915_GTT_PAGE_SIZE_2M)
			x += snprintf(buf + x, len - x, "2M, ");
		if (page_sizes & I915_GTT_PAGE_SIZE_64K)
			x += snprintf(buf + x, len - x, "64K, ");
		if (page_sizes & I915_GTT_PAGE_SIZE_4K)
			x += snprintf(buf + x, len - x, "4K, ");
		buf[x-2] = '\0';

		return buf;
	}
}

static void
describe_obj(struct seq_file *m, struct drm_i915_gem_object *obj)
{
	struct drm_i915_private *dev_priv = to_i915(obj->base.dev);
	struct intel_engine_cs *engine;
	struct i915_vma *vma;
	int pin_count = 0;

	seq_printf(m, "%pK: %c%c%c %8zdKiB %02x %02x %s%s%s",
		   &obj->base,
		   get_tiling_flag(obj),
		   get_global_flag(obj),
		   get_pin_mapped_flag(obj),
		   obj->base.size / 1024,
		   obj->read_domains,
		   obj->write_domain,
		   i915_cache_level_str(dev_priv, obj->cache_level),
		   obj->mm.dirty ? " dirty" : "",
		   obj->mm.madv == I915_MADV_DONTNEED ? " purgeable" : "");
	if (obj->base.name)
		seq_printf(m, " (name: %d)", obj->base.name);

	spin_lock(&obj->vma.lock);
	list_for_each_entry(vma, &obj->vma.list, obj_link) {
		if (!drm_mm_node_allocated(&vma->node))
			continue;

		spin_unlock(&obj->vma.lock);

		if (i915_vma_is_pinned(vma))
			pin_count++;

		seq_printf(m, " (%sgtt offset: %08llx, size: %08llx, pages: %s",
			   i915_vma_is_ggtt(vma) ? "g" : "pp",
			   vma->node.start, vma->node.size,
			   stringify_page_sizes(vma->page_sizes.gtt, NULL, 0));
		if (i915_vma_is_ggtt(vma)) {
			switch (vma->ggtt_view.type) {
			case I915_GGTT_VIEW_NORMAL:
				seq_puts(m, ", normal");
				break;

			case I915_GGTT_VIEW_PARTIAL:
				seq_printf(m, ", partial [%08llx+%x]",
					   vma->ggtt_view.partial.offset << PAGE_SHIFT,
					   vma->ggtt_view.partial.size << PAGE_SHIFT);
				break;

			case I915_GGTT_VIEW_ROTATED:
				seq_printf(m, ", rotated [(%ux%u, stride=%u, offset=%u), (%ux%u, stride=%u, offset=%u)]",
					   vma->ggtt_view.rotated.plane[0].width,
					   vma->ggtt_view.rotated.plane[0].height,
					   vma->ggtt_view.rotated.plane[0].stride,
					   vma->ggtt_view.rotated.plane[0].offset,
					   vma->ggtt_view.rotated.plane[1].width,
					   vma->ggtt_view.rotated.plane[1].height,
					   vma->ggtt_view.rotated.plane[1].stride,
					   vma->ggtt_view.rotated.plane[1].offset);
				break;

			case I915_GGTT_VIEW_REMAPPED:
				seq_printf(m, ", remapped [(%ux%u, stride=%u, offset=%u), (%ux%u, stride=%u, offset=%u)]",
					   vma->ggtt_view.remapped.plane[0].width,
					   vma->ggtt_view.remapped.plane[0].height,
					   vma->ggtt_view.remapped.plane[0].stride,
					   vma->ggtt_view.remapped.plane[0].offset,
					   vma->ggtt_view.remapped.plane[1].width,
					   vma->ggtt_view.remapped.plane[1].height,
					   vma->ggtt_view.remapped.plane[1].stride,
					   vma->ggtt_view.remapped.plane[1].offset);
				break;

			default:
				MISSING_CASE(vma->ggtt_view.type);
				break;
			}
		}
		if (vma->fence)
			seq_printf(m, " , fence: %d", vma->fence->id);
		seq_puts(m, ")");

		spin_lock(&obj->vma.lock);
	}
	spin_unlock(&obj->vma.lock);

	seq_printf(m, " (pinned x %d)", pin_count);
	if (obj->stolen)
		seq_printf(m, " (stolen: %08llx)", obj->stolen->start);
	if (i915_gem_object_is_framebuffer(obj))
		seq_printf(m, " (fb)");

	engine = i915_gem_object_last_write_engine(obj);
	if (engine)
		seq_printf(m, " (%s)", engine->name);
}

struct file_stats {
	struct i915_address_space *vm;
	unsigned long count;
	u64 total, unbound;
	u64 active, inactive;
	u64 closed;
};

static int per_file_stats(int id, void *ptr, void *data)
{
	struct drm_i915_gem_object *obj = ptr;
	struct file_stats *stats = data;
	struct i915_vma *vma;

	if (!kref_get_unless_zero(&obj->base.refcount))
		return 0;

	stats->count++;
	stats->total += obj->base.size;
	if (!atomic_read(&obj->bind_count))
		stats->unbound += obj->base.size;

	spin_lock(&obj->vma.lock);
	if (!stats->vm) {
		for_each_ggtt_vma(vma, obj) {
			if (!drm_mm_node_allocated(&vma->node))
				continue;

			if (i915_vma_is_active(vma))
				stats->active += vma->node.size;
			else
				stats->inactive += vma->node.size;

			if (i915_vma_is_closed(vma))
				stats->closed += vma->node.size;
		}
	} else {
		struct rb_node *p = obj->vma.tree.rb_node;

		while (p) {
			long cmp;

			vma = rb_entry(p, typeof(*vma), obj_node);
			cmp = i915_vma_compare(vma, stats->vm, NULL);
			if (cmp == 0) {
				if (drm_mm_node_allocated(&vma->node)) {
					if (i915_vma_is_active(vma))
						stats->active += vma->node.size;
					else
						stats->inactive += vma->node.size;

					if (i915_vma_is_closed(vma))
						stats->closed += vma->node.size;
				}
				break;
			}
			if (cmp < 0)
				p = p->rb_right;
			else
				p = p->rb_left;
		}
	}
	spin_unlock(&obj->vma.lock);

	i915_gem_object_put(obj);
	return 0;
}

#define print_file_stats(m, name, stats) do { \
	if (stats.count) \
		seq_printf(m, "%s: %lu objects, %llu bytes (%llu active, %llu inactive, %llu unbound, %llu closed)\n", \
			   name, \
			   stats.count, \
			   stats.total, \
			   stats.active, \
			   stats.inactive, \
			   stats.unbound, \
			   stats.closed); \
} while (0)

static void print_context_stats(struct seq_file *m,
				struct drm_i915_private *i915)
{
	struct file_stats kstats = {};
	struct i915_gem_context *ctx, *cn;

	spin_lock(&i915->gem.contexts.lock);
	list_for_each_entry_safe(ctx, cn, &i915->gem.contexts.list, link) {
		struct i915_gem_engines_iter it;
		struct intel_context *ce;

		if (!kref_get_unless_zero(&ctx->ref))
			continue;

		spin_unlock(&i915->gem.contexts.lock);

		for_each_gem_engine(ce,
				    i915_gem_context_lock_engines(ctx), it) {
			if (intel_context_pin_if_active(ce)) {
				rcu_read_lock();
				if (ce->state)
					per_file_stats(0,
						       ce->state->obj, &kstats);
				per_file_stats(0, ce->ring->vma->obj, &kstats);
				rcu_read_unlock();
				intel_context_unpin(ce);
			}
		}
		i915_gem_context_unlock_engines(ctx);

		if (!IS_ERR_OR_NULL(ctx->file_priv)) {
			struct file_stats stats = {
				.vm = rcu_access_pointer(ctx->vm),
			};
			struct drm_file *file = ctx->file_priv->file;
			struct task_struct *task;
			char name[80];

			rcu_read_lock();
			idr_for_each(&file->object_idr, per_file_stats, &stats);
			rcu_read_unlock();

			rcu_read_lock();
			task = pid_task(ctx->pid ?: file->pid, PIDTYPE_PID);
			snprintf(name, sizeof(name), "%s",
				 task ? task->comm : "<unknown>");
			rcu_read_unlock();

			print_file_stats(m, name, stats);
		}

		spin_lock(&i915->gem.contexts.lock);
		list_safe_reset_next(ctx, cn, link);
		i915_gem_context_put(ctx);
	}
	spin_unlock(&i915->gem.contexts.lock);

	print_file_stats(m, "[k]contexts", kstats);
}

static int i915_gem_object_info(struct seq_file *m, void *data)
{
	struct drm_i915_private *i915 = node_to_i915(m->private);
	struct intel_memory_region *mr;
	enum intel_region_id id;

	seq_printf(m, "%u shrinkable [%u free] objects, %llu bytes\n",
		   i915->mm.shrink_count,
		   atomic_read(&i915->mm.free_count),
		   i915->mm.shrink_memory);
	for_each_memory_region(mr, i915, id)
		seq_printf(m, "%s: total:%pa, available:%pa bytes\n",
			   mr->name, &mr->total, &mr->avail);
	seq_putc(m, '\n');

	print_context_stats(m, i915);

	return 0;
}

static void gen8_display_interrupt_info(struct seq_file *m)
{
	struct drm_i915_private *dev_priv = node_to_i915(m->private);
	enum pipe pipe;

	for_each_pipe(dev_priv, pipe) {
		enum intel_display_power_domain power_domain;
		intel_wakeref_t wakeref;

		power_domain = POWER_DOMAIN_PIPE(pipe);
		wakeref = intel_display_power_get_if_enabled(dev_priv,
							     power_domain);
		if (!wakeref) {
			seq_printf(m, "Pipe %c power disabled\n",
				   pipe_name(pipe));
			continue;
		}
		seq_printf(m, "Pipe %c IMR:\t%08x\n",
			   pipe_name(pipe),
			   I915_READ(GEN8_DE_PIPE_IMR(pipe)));
		seq_printf(m, "Pipe %c IIR:\t%08x\n",
			   pipe_name(pipe),
			   I915_READ(GEN8_DE_PIPE_IIR(pipe)));
		seq_printf(m, "Pipe %c IER:\t%08x\n",
			   pipe_name(pipe),
			   I915_READ(GEN8_DE_PIPE_IER(pipe)));

		intel_display_power_put(dev_priv, power_domain, wakeref);
	}

	seq_printf(m, "Display Engine port interrupt mask:\t%08x\n",
		   I915_READ(GEN8_DE_PORT_IMR));
	seq_printf(m, "Display Engine port interrupt identity:\t%08x\n",
		   I915_READ(GEN8_DE_PORT_IIR));
	seq_printf(m, "Display Engine port interrupt enable:\t%08x\n",
		   I915_READ(GEN8_DE_PORT_IER));

	seq_printf(m, "Display Engine misc interrupt mask:\t%08x\n",
		   I915_READ(GEN8_DE_MISC_IMR));
	seq_printf(m, "Display Engine misc interrupt identity:\t%08x\n",
		   I915_READ(GEN8_DE_MISC_IIR));
	seq_printf(m, "Display Engine misc interrupt enable:\t%08x\n",
		   I915_READ(GEN8_DE_MISC_IER));

	seq_printf(m, "PCU interrupt mask:\t%08x\n",
		   I915_READ(GEN8_PCU_IMR));
	seq_printf(m, "PCU interrupt identity:\t%08x\n",
		   I915_READ(GEN8_PCU_IIR));
	seq_printf(m, "PCU interrupt enable:\t%08x\n",
		   I915_READ(GEN8_PCU_IER));
}

static int i915_interrupt_info(struct seq_file *m, void *data)
{
	struct drm_i915_private *dev_priv = node_to_i915(m->private);
	struct intel_engine_cs *engine;
	intel_wakeref_t wakeref;
	int i, pipe;

	wakeref = intel_runtime_pm_get(&dev_priv->runtime_pm);

	if (IS_CHERRYVIEW(dev_priv)) {
		intel_wakeref_t pref;

		seq_printf(m, "Master Interrupt Control:\t%08x\n",
			   I915_READ(GEN8_MASTER_IRQ));

		seq_printf(m, "Display IER:\t%08x\n",
			   I915_READ(VLV_IER));
		seq_printf(m, "Display IIR:\t%08x\n",
			   I915_READ(VLV_IIR));
		seq_printf(m, "Display IIR_RW:\t%08x\n",
			   I915_READ(VLV_IIR_RW));
		seq_printf(m, "Display IMR:\t%08x\n",
			   I915_READ(VLV_IMR));
		for_each_pipe(dev_priv, pipe) {
			enum intel_display_power_domain power_domain;

			power_domain = POWER_DOMAIN_PIPE(pipe);
			pref = intel_display_power_get_if_enabled(dev_priv,
								  power_domain);
			if (!pref) {
				seq_printf(m, "Pipe %c power disabled\n",
					   pipe_name(pipe));
				continue;
			}

			seq_printf(m, "Pipe %c stat:\t%08x\n",
				   pipe_name(pipe),
				   I915_READ(PIPESTAT(pipe)));

			intel_display_power_put(dev_priv, power_domain, pref);
		}

		pref = intel_display_power_get(dev_priv, POWER_DOMAIN_INIT);
		seq_printf(m, "Port hotplug:\t%08x\n",
			   I915_READ(PORT_HOTPLUG_EN));
		seq_printf(m, "DPFLIPSTAT:\t%08x\n",
			   I915_READ(VLV_DPFLIPSTAT));
		seq_printf(m, "DPINVGTT:\t%08x\n",
			   I915_READ(DPINVGTT));
		intel_display_power_put(dev_priv, POWER_DOMAIN_INIT, pref);

		for (i = 0; i < 4; i++) {
			seq_printf(m, "GT Interrupt IMR %d:\t%08x\n",
				   i, I915_READ(GEN8_GT_IMR(i)));
			seq_printf(m, "GT Interrupt IIR %d:\t%08x\n",
				   i, I915_READ(GEN8_GT_IIR(i)));
			seq_printf(m, "GT Interrupt IER %d:\t%08x\n",
				   i, I915_READ(GEN8_GT_IER(i)));
		}

		seq_printf(m, "PCU interrupt mask:\t%08x\n",
			   I915_READ(GEN8_PCU_IMR));
		seq_printf(m, "PCU interrupt identity:\t%08x\n",
			   I915_READ(GEN8_PCU_IIR));
		seq_printf(m, "PCU interrupt enable:\t%08x\n",
			   I915_READ(GEN8_PCU_IER));
	} else if (INTEL_GEN(dev_priv) >= 11) {
		seq_printf(m, "Master Interrupt Control:  %08x\n",
			   I915_READ(GEN11_GFX_MSTR_IRQ));

		seq_printf(m, "Render/Copy Intr Enable:   %08x\n",
			   I915_READ(GEN11_RENDER_COPY_INTR_ENABLE));
		seq_printf(m, "VCS/VECS Intr Enable:      %08x\n",
			   I915_READ(GEN11_VCS_VECS_INTR_ENABLE));
		seq_printf(m, "GUC/SG Intr Enable:\t   %08x\n",
			   I915_READ(GEN11_GUC_SG_INTR_ENABLE));
		seq_printf(m, "GPM/WGBOXPERF Intr Enable: %08x\n",
			   I915_READ(GEN11_GPM_WGBOXPERF_INTR_ENABLE));
		seq_printf(m, "Crypto Intr Enable:\t   %08x\n",
			   I915_READ(GEN11_CRYPTO_RSVD_INTR_ENABLE));
		seq_printf(m, "GUnit/CSME Intr Enable:\t   %08x\n",
			   I915_READ(GEN11_GUNIT_CSME_INTR_ENABLE));

		seq_printf(m, "Display Interrupt Control:\t%08x\n",
			   I915_READ(GEN11_DISPLAY_INT_CTL));

		gen8_display_interrupt_info(m);
	} else if (INTEL_GEN(dev_priv) >= 8) {
		seq_printf(m, "Master Interrupt Control:\t%08x\n",
			   I915_READ(GEN8_MASTER_IRQ));

		for (i = 0; i < 4; i++) {
			seq_printf(m, "GT Interrupt IMR %d:\t%08x\n",
				   i, I915_READ(GEN8_GT_IMR(i)));
			seq_printf(m, "GT Interrupt IIR %d:\t%08x\n",
				   i, I915_READ(GEN8_GT_IIR(i)));
			seq_printf(m, "GT Interrupt IER %d:\t%08x\n",
				   i, I915_READ(GEN8_GT_IER(i)));
		}

		gen8_display_interrupt_info(m);
	} else if (IS_VALLEYVIEW(dev_priv)) {
		intel_wakeref_t pref;

		seq_printf(m, "Display IER:\t%08x\n",
			   I915_READ(VLV_IER));
		seq_printf(m, "Display IIR:\t%08x\n",
			   I915_READ(VLV_IIR));
		seq_printf(m, "Display IIR_RW:\t%08x\n",
			   I915_READ(VLV_IIR_RW));
		seq_printf(m, "Display IMR:\t%08x\n",
			   I915_READ(VLV_IMR));
		for_each_pipe(dev_priv, pipe) {
			enum intel_display_power_domain power_domain;

			power_domain = POWER_DOMAIN_PIPE(pipe);
			pref = intel_display_power_get_if_enabled(dev_priv,
								  power_domain);
			if (!pref) {
				seq_printf(m, "Pipe %c power disabled\n",
					   pipe_name(pipe));
				continue;
			}

			seq_printf(m, "Pipe %c stat:\t%08x\n",
				   pipe_name(pipe),
				   I915_READ(PIPESTAT(pipe)));
			intel_display_power_put(dev_priv, power_domain, pref);
		}

		seq_printf(m, "Master IER:\t%08x\n",
			   I915_READ(VLV_MASTER_IER));

		seq_printf(m, "Render IER:\t%08x\n",
			   I915_READ(GTIER));
		seq_printf(m, "Render IIR:\t%08x\n",
			   I915_READ(GTIIR));
		seq_printf(m, "Render IMR:\t%08x\n",
			   I915_READ(GTIMR));

		seq_printf(m, "PM IER:\t\t%08x\n",
			   I915_READ(GEN6_PMIER));
		seq_printf(m, "PM IIR:\t\t%08x\n",
			   I915_READ(GEN6_PMIIR));
		seq_printf(m, "PM IMR:\t\t%08x\n",
			   I915_READ(GEN6_PMIMR));

		pref = intel_display_power_get(dev_priv, POWER_DOMAIN_INIT);
		seq_printf(m, "Port hotplug:\t%08x\n",
			   I915_READ(PORT_HOTPLUG_EN));
		seq_printf(m, "DPFLIPSTAT:\t%08x\n",
			   I915_READ(VLV_DPFLIPSTAT));
		seq_printf(m, "DPINVGTT:\t%08x\n",
			   I915_READ(DPINVGTT));
		intel_display_power_put(dev_priv, POWER_DOMAIN_INIT, pref);

	} else if (!HAS_PCH_SPLIT(dev_priv)) {
		seq_printf(m, "Interrupt enable:    %08x\n",
			   I915_READ(GEN2_IER));
		seq_printf(m, "Interrupt identity:  %08x\n",
			   I915_READ(GEN2_IIR));
		seq_printf(m, "Interrupt mask:      %08x\n",
			   I915_READ(GEN2_IMR));
		for_each_pipe(dev_priv, pipe)
			seq_printf(m, "Pipe %c stat:         %08x\n",
				   pipe_name(pipe),
				   I915_READ(PIPESTAT(pipe)));
	} else {
		seq_printf(m, "North Display Interrupt enable:		%08x\n",
			   I915_READ(DEIER));
		seq_printf(m, "North Display Interrupt identity:	%08x\n",
			   I915_READ(DEIIR));
		seq_printf(m, "North Display Interrupt mask:		%08x\n",
			   I915_READ(DEIMR));
		seq_printf(m, "South Display Interrupt enable:		%08x\n",
			   I915_READ(SDEIER));
		seq_printf(m, "South Display Interrupt identity:	%08x\n",
			   I915_READ(SDEIIR));
		seq_printf(m, "South Display Interrupt mask:		%08x\n",
			   I915_READ(SDEIMR));
		seq_printf(m, "Graphics Interrupt enable:		%08x\n",
			   I915_READ(GTIER));
		seq_printf(m, "Graphics Interrupt identity:		%08x\n",
			   I915_READ(GTIIR));
		seq_printf(m, "Graphics Interrupt mask:		%08x\n",
			   I915_READ(GTIMR));
	}

	if (INTEL_GEN(dev_priv) >= 11) {
		seq_printf(m, "RCS Intr Mask:\t %08x\n",
			   I915_READ(GEN11_RCS0_RSVD_INTR_MASK));
		seq_printf(m, "BCS Intr Mask:\t %08x\n",
			   I915_READ(GEN11_BCS_RSVD_INTR_MASK));
		seq_printf(m, "VCS0/VCS1 Intr Mask:\t %08x\n",
			   I915_READ(GEN11_VCS0_VCS1_INTR_MASK));
		seq_printf(m, "VCS2/VCS3 Intr Mask:\t %08x\n",
			   I915_READ(GEN11_VCS2_VCS3_INTR_MASK));
		seq_printf(m, "VECS0/VECS1 Intr Mask:\t %08x\n",
			   I915_READ(GEN11_VECS0_VECS1_INTR_MASK));
		seq_printf(m, "GUC/SG Intr Mask:\t %08x\n",
			   I915_READ(GEN11_GUC_SG_INTR_MASK));
		seq_printf(m, "GPM/WGBOXPERF Intr Mask: %08x\n",
			   I915_READ(GEN11_GPM_WGBOXPERF_INTR_MASK));
		seq_printf(m, "Crypto Intr Mask:\t %08x\n",
			   I915_READ(GEN11_CRYPTO_RSVD_INTR_MASK));
		seq_printf(m, "Gunit/CSME Intr Mask:\t %08x\n",
			   I915_READ(GEN11_GUNIT_CSME_INTR_MASK));

	} else if (INTEL_GEN(dev_priv) >= 6) {
		for_each_uabi_engine(engine, dev_priv) {
			seq_printf(m,
				   "Graphics Interrupt mask (%s):	%08x\n",
				   engine->name, ENGINE_READ(engine, RING_IMR));
		}
	}

	intel_runtime_pm_put(&dev_priv->runtime_pm, wakeref);

	return 0;
}

static int i915_gem_fence_regs_info(struct seq_file *m, void *data)
{
	struct drm_i915_private *i915 = node_to_i915(m->private);
	unsigned int i;

	seq_printf(m, "Total fences = %d\n", i915->ggtt.num_fences);

	rcu_read_lock();
	for (i = 0; i < i915->ggtt.num_fences; i++) {
		struct i915_fence_reg *reg = &i915->ggtt.fence_regs[i];
		struct i915_vma *vma = reg->vma;

		seq_printf(m, "Fence %d, pin count = %d, object = ",
			   i, atomic_read(&reg->pin_count));
		if (!vma)
			seq_puts(m, "unused");
		else
			describe_obj(m, vma->obj);
		seq_putc(m, '\n');
	}
	rcu_read_unlock();

	return 0;
}

#if IS_ENABLED(CONFIG_DRM_I915_CAPTURE_ERROR)
static ssize_t gpu_state_read(struct file *file, char __user *ubuf,
			      size_t count, loff_t *pos)
{
	struct i915_gpu_coredump *error;
	ssize_t ret;
	void *buf;

	error = file->private_data;
	if (!error)
		return 0;

	/* Bounce buffer required because of kernfs __user API convenience. */
	buf = kmalloc(count, GFP_KERNEL);
	if (!buf)
		return -ENOMEM;

	ret = i915_gpu_coredump_copy_to_buffer(error, buf, *pos, count);
	if (ret <= 0)
		goto out;

	if (!copy_to_user(ubuf, buf, ret))
		*pos += ret;
	else
		ret = -EFAULT;

out:
	kfree(buf);
	return ret;
}

static int gpu_state_release(struct inode *inode, struct file *file)
{
	i915_gpu_coredump_put(file->private_data);
	return 0;
}

static int i915_gpu_info_open(struct inode *inode, struct file *file)
{
	struct drm_i915_private *i915 = inode->i_private;
	struct i915_gpu_coredump *gpu;
	intel_wakeref_t wakeref;

	gpu = NULL;
	with_intel_runtime_pm(&i915->runtime_pm, wakeref)
		gpu = i915_gpu_coredump(i915);
	if (IS_ERR(gpu))
		return PTR_ERR(gpu);

	file->private_data = gpu;
	return 0;
}

static const struct file_operations i915_gpu_info_fops = {
	.owner = THIS_MODULE,
	.open = i915_gpu_info_open,
	.read = gpu_state_read,
	.llseek = default_llseek,
	.release = gpu_state_release,
};

static ssize_t
i915_error_state_write(struct file *filp,
		       const char __user *ubuf,
		       size_t cnt,
		       loff_t *ppos)
{
	struct i915_gpu_coredump *error = filp->private_data;

	if (!error)
		return 0;

	DRM_DEBUG_DRIVER("Resetting error state\n");
	i915_reset_error_state(error->i915);

	return cnt;
}

static int i915_error_state_open(struct inode *inode, struct file *file)
{
	struct i915_gpu_coredump *error;

	error = i915_first_error_state(inode->i_private);
	if (IS_ERR(error))
		return PTR_ERR(error);

	file->private_data  = error;
	return 0;
}

static const struct file_operations i915_error_state_fops = {
	.owner = THIS_MODULE,
	.open = i915_error_state_open,
	.read = gpu_state_read,
	.write = i915_error_state_write,
	.llseek = default_llseek,
	.release = gpu_state_release,
};
#endif

static int i915_frequency_info(struct seq_file *m, void *unused)
{
	struct drm_i915_private *dev_priv = node_to_i915(m->private);
	struct intel_uncore *uncore = &dev_priv->uncore;
	struct intel_rps *rps = &dev_priv->gt.rps;
	intel_wakeref_t wakeref;
	int ret = 0;

	wakeref = intel_runtime_pm_get(&dev_priv->runtime_pm);

	if (IS_GEN(dev_priv, 5)) {
		u16 rgvswctl = intel_uncore_read16(uncore, MEMSWCTL);
		u16 rgvstat = intel_uncore_read16(uncore, MEMSTAT_ILK);

		seq_printf(m, "Requested P-state: %d\n", (rgvswctl >> 8) & 0xf);
		seq_printf(m, "Requested VID: %d\n", rgvswctl & 0x3f);
		seq_printf(m, "Current VID: %d\n", (rgvstat & MEMSTAT_VID_MASK) >>
			   MEMSTAT_VID_SHIFT);
		seq_printf(m, "Current P-state: %d\n",
			   (rgvstat & MEMSTAT_PSTATE_MASK) >> MEMSTAT_PSTATE_SHIFT);
	} else if (IS_VALLEYVIEW(dev_priv) || IS_CHERRYVIEW(dev_priv)) {
		u32 rpmodectl, freq_sts;

		rpmodectl = I915_READ(GEN6_RP_CONTROL);
		seq_printf(m, "Video Turbo Mode: %s\n",
			   yesno(rpmodectl & GEN6_RP_MEDIA_TURBO));
		seq_printf(m, "HW control enabled: %s\n",
			   yesno(rpmodectl & GEN6_RP_ENABLE));
		seq_printf(m, "SW control enabled: %s\n",
			   yesno((rpmodectl & GEN6_RP_MEDIA_MODE_MASK) ==
				  GEN6_RP_MEDIA_SW_MODE));

		vlv_punit_get(dev_priv);
		freq_sts = vlv_punit_read(dev_priv, PUNIT_REG_GPU_FREQ_STS);
		vlv_punit_put(dev_priv);

		seq_printf(m, "PUNIT_REG_GPU_FREQ_STS: 0x%08x\n", freq_sts);
		seq_printf(m, "DDR freq: %d MHz\n", dev_priv->mem_freq);

		seq_printf(m, "actual GPU freq: %d MHz\n",
			   intel_gpu_freq(rps, (freq_sts >> 8) & 0xff));

		seq_printf(m, "current GPU freq: %d MHz\n",
			   intel_gpu_freq(rps, rps->cur_freq));

		seq_printf(m, "max GPU freq: %d MHz\n",
			   intel_gpu_freq(rps, rps->max_freq));

		seq_printf(m, "min GPU freq: %d MHz\n",
			   intel_gpu_freq(rps, rps->min_freq));

		seq_printf(m, "idle GPU freq: %d MHz\n",
			   intel_gpu_freq(rps, rps->idle_freq));

		seq_printf(m,
			   "efficient (RPe) frequency: %d MHz\n",
			   intel_gpu_freq(rps, rps->efficient_freq));
	} else if (INTEL_GEN(dev_priv) >= 6) {
		u32 rp_state_limits;
		u32 gt_perf_status;
		u32 rp_state_cap;
		u32 rpmodectl, rpinclimit, rpdeclimit;
		u32 rpstat, cagf, reqf;
		u32 rpupei, rpcurup, rpprevup;
		u32 rpdownei, rpcurdown, rpprevdown;
		u32 pm_ier, pm_imr, pm_isr, pm_iir, pm_mask;
		int max_freq;

		rp_state_limits = I915_READ(GEN6_RP_STATE_LIMITS);
		if (IS_GEN9_LP(dev_priv)) {
			rp_state_cap = I915_READ(BXT_RP_STATE_CAP);
			gt_perf_status = I915_READ(BXT_GT_PERF_STATUS);
		} else {
			rp_state_cap = I915_READ(GEN6_RP_STATE_CAP);
			gt_perf_status = I915_READ(GEN6_GT_PERF_STATUS);
		}

		/* RPSTAT1 is in the GT power well */
		intel_uncore_forcewake_get(&dev_priv->uncore, FORCEWAKE_ALL);

		reqf = I915_READ(GEN6_RPNSWREQ);
		if (INTEL_GEN(dev_priv) >= 9)
			reqf >>= 23;
		else {
			reqf &= ~GEN6_TURBO_DISABLE;
			if (IS_HASWELL(dev_priv) || IS_BROADWELL(dev_priv))
				reqf >>= 24;
			else
				reqf >>= 25;
		}
		reqf = intel_gpu_freq(rps, reqf);

		rpmodectl = I915_READ(GEN6_RP_CONTROL);
		rpinclimit = I915_READ(GEN6_RP_UP_THRESHOLD);
		rpdeclimit = I915_READ(GEN6_RP_DOWN_THRESHOLD);

		rpstat = I915_READ(GEN6_RPSTAT1);
		rpupei = I915_READ(GEN6_RP_CUR_UP_EI) & GEN6_CURICONT_MASK;
		rpcurup = I915_READ(GEN6_RP_CUR_UP) & GEN6_CURBSYTAVG_MASK;
		rpprevup = I915_READ(GEN6_RP_PREV_UP) & GEN6_CURBSYTAVG_MASK;
		rpdownei = I915_READ(GEN6_RP_CUR_DOWN_EI) & GEN6_CURIAVG_MASK;
		rpcurdown = I915_READ(GEN6_RP_CUR_DOWN) & GEN6_CURBSYTAVG_MASK;
		rpprevdown = I915_READ(GEN6_RP_PREV_DOWN) & GEN6_CURBSYTAVG_MASK;
		cagf = intel_rps_read_actual_frequency(rps);

		intel_uncore_forcewake_put(&dev_priv->uncore, FORCEWAKE_ALL);

		if (INTEL_GEN(dev_priv) >= 11) {
			pm_ier = I915_READ(GEN11_GPM_WGBOXPERF_INTR_ENABLE);
			pm_imr = I915_READ(GEN11_GPM_WGBOXPERF_INTR_MASK);
			/*
			 * The equivalent to the PM ISR & IIR cannot be read
			 * without affecting the current state of the system
			 */
			pm_isr = 0;
			pm_iir = 0;
		} else if (INTEL_GEN(dev_priv) >= 8) {
			pm_ier = I915_READ(GEN8_GT_IER(2));
			pm_imr = I915_READ(GEN8_GT_IMR(2));
			pm_isr = I915_READ(GEN8_GT_ISR(2));
			pm_iir = I915_READ(GEN8_GT_IIR(2));
		} else {
			pm_ier = I915_READ(GEN6_PMIER);
			pm_imr = I915_READ(GEN6_PMIMR);
			pm_isr = I915_READ(GEN6_PMISR);
			pm_iir = I915_READ(GEN6_PMIIR);
		}
		pm_mask = I915_READ(GEN6_PMINTRMSK);

		seq_printf(m, "Video Turbo Mode: %s\n",
			   yesno(rpmodectl & GEN6_RP_MEDIA_TURBO));
		seq_printf(m, "HW control enabled: %s\n",
			   yesno(rpmodectl & GEN6_RP_ENABLE));
		seq_printf(m, "SW control enabled: %s\n",
			   yesno((rpmodectl & GEN6_RP_MEDIA_MODE_MASK) ==
				  GEN6_RP_MEDIA_SW_MODE));

		seq_printf(m, "PM IER=0x%08x IMR=0x%08x, MASK=0x%08x\n",
			   pm_ier, pm_imr, pm_mask);
		if (INTEL_GEN(dev_priv) <= 10)
			seq_printf(m, "PM ISR=0x%08x IIR=0x%08x\n",
				   pm_isr, pm_iir);
		seq_printf(m, "pm_intrmsk_mbz: 0x%08x\n",
			   rps->pm_intrmsk_mbz);
		seq_printf(m, "GT_PERF_STATUS: 0x%08x\n", gt_perf_status);
		seq_printf(m, "Render p-state ratio: %d\n",
			   (gt_perf_status & (INTEL_GEN(dev_priv) >= 9 ? 0x1ff00 : 0xff00)) >> 8);
		seq_printf(m, "Render p-state VID: %d\n",
			   gt_perf_status & 0xff);
		seq_printf(m, "Render p-state limit: %d\n",
			   rp_state_limits & 0xff);
		seq_printf(m, "RPSTAT1: 0x%08x\n", rpstat);
		seq_printf(m, "RPMODECTL: 0x%08x\n", rpmodectl);
		seq_printf(m, "RPINCLIMIT: 0x%08x\n", rpinclimit);
		seq_printf(m, "RPDECLIMIT: 0x%08x\n", rpdeclimit);
		seq_printf(m, "RPNSWREQ: %dMHz\n", reqf);
		seq_printf(m, "CAGF: %dMHz\n", cagf);
		seq_printf(m, "RP CUR UP EI: %d (%dus)\n",
			   rpupei, GT_PM_INTERVAL_TO_US(dev_priv, rpupei));
		seq_printf(m, "RP CUR UP: %d (%dus)\n",
			   rpcurup, GT_PM_INTERVAL_TO_US(dev_priv, rpcurup));
		seq_printf(m, "RP PREV UP: %d (%dus)\n",
			   rpprevup, GT_PM_INTERVAL_TO_US(dev_priv, rpprevup));
		seq_printf(m, "Up threshold: %d%%\n",
			   rps->power.up_threshold);

		seq_printf(m, "RP CUR DOWN EI: %d (%dus)\n",
			   rpdownei, GT_PM_INTERVAL_TO_US(dev_priv, rpdownei));
		seq_printf(m, "RP CUR DOWN: %d (%dus)\n",
			   rpcurdown, GT_PM_INTERVAL_TO_US(dev_priv, rpcurdown));
		seq_printf(m, "RP PREV DOWN: %d (%dus)\n",
			   rpprevdown, GT_PM_INTERVAL_TO_US(dev_priv, rpprevdown));
		seq_printf(m, "Down threshold: %d%%\n",
			   rps->power.down_threshold);

		max_freq = (IS_GEN9_LP(dev_priv) ? rp_state_cap >> 0 :
			    rp_state_cap >> 16) & 0xff;
		max_freq *= (IS_GEN9_BC(dev_priv) ||
			     INTEL_GEN(dev_priv) >= 10 ? GEN9_FREQ_SCALER : 1);
		seq_printf(m, "Lowest (RPN) frequency: %dMHz\n",
			   intel_gpu_freq(rps, max_freq));

		max_freq = (rp_state_cap & 0xff00) >> 8;
		max_freq *= (IS_GEN9_BC(dev_priv) ||
			     INTEL_GEN(dev_priv) >= 10 ? GEN9_FREQ_SCALER : 1);
		seq_printf(m, "Nominal (RP1) frequency: %dMHz\n",
			   intel_gpu_freq(rps, max_freq));

		max_freq = (IS_GEN9_LP(dev_priv) ? rp_state_cap >> 16 :
			    rp_state_cap >> 0) & 0xff;
		max_freq *= (IS_GEN9_BC(dev_priv) ||
			     INTEL_GEN(dev_priv) >= 10 ? GEN9_FREQ_SCALER : 1);
		seq_printf(m, "Max non-overclocked (RP0) frequency: %dMHz\n",
			   intel_gpu_freq(rps, max_freq));
		seq_printf(m, "Max overclocked frequency: %dMHz\n",
			   intel_gpu_freq(rps, rps->max_freq));

		seq_printf(m, "Current freq: %d MHz\n",
			   intel_gpu_freq(rps, rps->cur_freq));
		seq_printf(m, "Actual freq: %d MHz\n", cagf);
		seq_printf(m, "Idle freq: %d MHz\n",
			   intel_gpu_freq(rps, rps->idle_freq));
		seq_printf(m, "Min freq: %d MHz\n",
			   intel_gpu_freq(rps, rps->min_freq));
		seq_printf(m, "Boost freq: %d MHz\n",
			   intel_gpu_freq(rps, rps->boost_freq));
		seq_printf(m, "Max freq: %d MHz\n",
			   intel_gpu_freq(rps, rps->max_freq));
		seq_printf(m,
			   "efficient (RPe) frequency: %d MHz\n",
			   intel_gpu_freq(rps, rps->efficient_freq));
	} else {
		seq_puts(m, "no P-state info available\n");
	}

	seq_printf(m, "Current CD clock frequency: %d kHz\n", dev_priv->cdclk.hw.cdclk);
	seq_printf(m, "Max CD clock frequency: %d kHz\n", dev_priv->max_cdclk_freq);
	seq_printf(m, "Max pixel clock frequency: %d kHz\n", dev_priv->max_dotclk_freq);

	intel_runtime_pm_put(&dev_priv->runtime_pm, wakeref);
	return ret;
}

static int ilk_drpc_info(struct seq_file *m)
{
	struct drm_i915_private *i915 = node_to_i915(m->private);
	struct intel_uncore *uncore = &i915->uncore;
	u32 rgvmodectl, rstdbyctl;
	u16 crstandvid;

	rgvmodectl = intel_uncore_read(uncore, MEMMODECTL);
	rstdbyctl = intel_uncore_read(uncore, RSTDBYCTL);
	crstandvid = intel_uncore_read16(uncore, CRSTANDVID);

	seq_printf(m, "HD boost: %s\n", yesno(rgvmodectl & MEMMODE_BOOST_EN));
	seq_printf(m, "Boost freq: %d\n",
		   (rgvmodectl & MEMMODE_BOOST_FREQ_MASK) >>
		   MEMMODE_BOOST_FREQ_SHIFT);
	seq_printf(m, "HW control enabled: %s\n",
		   yesno(rgvmodectl & MEMMODE_HWIDLE_EN));
	seq_printf(m, "SW control enabled: %s\n",
		   yesno(rgvmodectl & MEMMODE_SWMODE_EN));
	seq_printf(m, "Gated voltage change: %s\n",
		   yesno(rgvmodectl & MEMMODE_RCLK_GATE));
	seq_printf(m, "Starting frequency: P%d\n",
		   (rgvmodectl & MEMMODE_FSTART_MASK) >> MEMMODE_FSTART_SHIFT);
	seq_printf(m, "Max P-state: P%d\n",
		   (rgvmodectl & MEMMODE_FMAX_MASK) >> MEMMODE_FMAX_SHIFT);
	seq_printf(m, "Min P-state: P%d\n", (rgvmodectl & MEMMODE_FMIN_MASK));
	seq_printf(m, "RS1 VID: %d\n", (crstandvid & 0x3f));
	seq_printf(m, "RS2 VID: %d\n", ((crstandvid >> 8) & 0x3f));
	seq_printf(m, "Render standby enabled: %s\n",
		   yesno(!(rstdbyctl & RCX_SW_EXIT)));
	seq_puts(m, "Current RS state: ");
	switch (rstdbyctl & RSX_STATUS_MASK) {
	case RSX_STATUS_ON:
		seq_puts(m, "on\n");
		break;
	case RSX_STATUS_RC1:
		seq_puts(m, "RC1\n");
		break;
	case RSX_STATUS_RC1E:
		seq_puts(m, "RC1E\n");
		break;
	case RSX_STATUS_RS1:
		seq_puts(m, "RS1\n");
		break;
	case RSX_STATUS_RS2:
		seq_puts(m, "RS2 (RC6)\n");
		break;
	case RSX_STATUS_RS3:
		seq_puts(m, "RC3 (RC6+)\n");
		break;
	default:
		seq_puts(m, "unknown\n");
		break;
	}

	return 0;
}

static int i915_forcewake_domains(struct seq_file *m, void *data)
{
	struct drm_i915_private *i915 = node_to_i915(m->private);
	struct intel_uncore *uncore = &i915->uncore;
	struct intel_uncore_forcewake_domain *fw_domain;
	unsigned int tmp;

	seq_printf(m, "user.bypass_count = %u\n",
		   uncore->user_forcewake_count);

	for_each_fw_domain(fw_domain, uncore, tmp)
		seq_printf(m, "%s.wake_count = %u\n",
			   intel_uncore_forcewake_domain_to_str(fw_domain->id),
			   READ_ONCE(fw_domain->wake_count));

	return 0;
}

static void print_rc6_res(struct seq_file *m,
			  const char *title,
			  const i915_reg_t reg)
{
	struct drm_i915_private *i915 = node_to_i915(m->private);
	intel_wakeref_t wakeref;

	with_intel_runtime_pm(&i915->runtime_pm, wakeref)
		seq_printf(m, "%s %u (%llu us)\n", title,
			   intel_uncore_read(&i915->uncore, reg),
			   intel_rc6_residency_us(&i915->gt.rc6, reg));
}

static int vlv_drpc_info(struct seq_file *m)
{
	struct drm_i915_private *dev_priv = node_to_i915(m->private);
	u32 rcctl1, pw_status;

	pw_status = I915_READ(VLV_GTLC_PW_STATUS);
	rcctl1 = I915_READ(GEN6_RC_CONTROL);

	seq_printf(m, "RC6 Enabled: %s\n",
		   yesno(rcctl1 & (GEN7_RC_CTL_TO_MODE |
					GEN6_RC_CTL_EI_MODE(1))));
	seq_printf(m, "Render Power Well: %s\n",
		   (pw_status & VLV_GTLC_PW_RENDER_STATUS_MASK) ? "Up" : "Down");
	seq_printf(m, "Media Power Well: %s\n",
		   (pw_status & VLV_GTLC_PW_MEDIA_STATUS_MASK) ? "Up" : "Down");

	print_rc6_res(m, "Render RC6 residency since boot:", VLV_GT_RENDER_RC6);
	print_rc6_res(m, "Media RC6 residency since boot:", VLV_GT_MEDIA_RC6);

	return i915_forcewake_domains(m, NULL);
}

static int gen6_drpc_info(struct seq_file *m)
{
	struct drm_i915_private *dev_priv = node_to_i915(m->private);
	u32 gt_core_status, rcctl1, rc6vids = 0;
	u32 gen9_powergate_enable = 0, gen9_powergate_status = 0;

	gt_core_status = I915_READ_FW(GEN6_GT_CORE_STATUS);
	trace_i915_reg_rw(false, GEN6_GT_CORE_STATUS, gt_core_status, 4, true);

	rcctl1 = I915_READ(GEN6_RC_CONTROL);
	if (INTEL_GEN(dev_priv) >= 9) {
		gen9_powergate_enable = I915_READ(GEN9_PG_ENABLE);
		gen9_powergate_status = I915_READ(GEN9_PWRGT_DOMAIN_STATUS);
	}

	if (INTEL_GEN(dev_priv) <= 7)
		sandybridge_pcode_read(dev_priv, GEN6_PCODE_READ_RC6VIDS,
				       &rc6vids, NULL);

	seq_printf(m, "RC1e Enabled: %s\n",
		   yesno(rcctl1 & GEN6_RC_CTL_RC1e_ENABLE));
	seq_printf(m, "RC6 Enabled: %s\n",
		   yesno(rcctl1 & GEN6_RC_CTL_RC6_ENABLE));
	if (INTEL_GEN(dev_priv) >= 9) {
		seq_printf(m, "Render Well Gating Enabled: %s\n",
			yesno(gen9_powergate_enable & GEN9_RENDER_PG_ENABLE));
		seq_printf(m, "Media Well Gating Enabled: %s\n",
			yesno(gen9_powergate_enable & GEN9_MEDIA_PG_ENABLE));
	}
	seq_printf(m, "Deep RC6 Enabled: %s\n",
		   yesno(rcctl1 & GEN6_RC_CTL_RC6p_ENABLE));
	seq_printf(m, "Deepest RC6 Enabled: %s\n",
		   yesno(rcctl1 & GEN6_RC_CTL_RC6pp_ENABLE));
	seq_puts(m, "Current RC state: ");
	switch (gt_core_status & GEN6_RCn_MASK) {
	case GEN6_RC0:
		if (gt_core_status & GEN6_CORE_CPD_STATE_MASK)
			seq_puts(m, "Core Power Down\n");
		else
			seq_puts(m, "on\n");
		break;
	case GEN6_RC3:
		seq_puts(m, "RC3\n");
		break;
	case GEN6_RC6:
		seq_puts(m, "RC6\n");
		break;
	case GEN6_RC7:
		seq_puts(m, "RC7\n");
		break;
	default:
		seq_puts(m, "Unknown\n");
		break;
	}

	seq_printf(m, "Core Power Down: %s\n",
		   yesno(gt_core_status & GEN6_CORE_CPD_STATE_MASK));
	if (INTEL_GEN(dev_priv) >= 9) {
		seq_printf(m, "Render Power Well: %s\n",
			(gen9_powergate_status &
			 GEN9_PWRGT_RENDER_STATUS_MASK) ? "Up" : "Down");
		seq_printf(m, "Media Power Well: %s\n",
			(gen9_powergate_status &
			 GEN9_PWRGT_MEDIA_STATUS_MASK) ? "Up" : "Down");
	}

	/* Not exactly sure what this is */
	print_rc6_res(m, "RC6 \"Locked to RPn\" residency since boot:",
		      GEN6_GT_GFX_RC6_LOCKED);
	print_rc6_res(m, "RC6 residency since boot:", GEN6_GT_GFX_RC6);
	print_rc6_res(m, "RC6+ residency since boot:", GEN6_GT_GFX_RC6p);
	print_rc6_res(m, "RC6++ residency since boot:", GEN6_GT_GFX_RC6pp);

	if (INTEL_GEN(dev_priv) <= 7) {
		seq_printf(m, "RC6   voltage: %dmV\n",
			   GEN6_DECODE_RC6_VID(((rc6vids >> 0) & 0xff)));
		seq_printf(m, "RC6+  voltage: %dmV\n",
			   GEN6_DECODE_RC6_VID(((rc6vids >> 8) & 0xff)));
		seq_printf(m, "RC6++ voltage: %dmV\n",
			   GEN6_DECODE_RC6_VID(((rc6vids >> 16) & 0xff)));
	}

	return i915_forcewake_domains(m, NULL);
}

static int i915_drpc_info(struct seq_file *m, void *unused)
{
	struct drm_i915_private *dev_priv = node_to_i915(m->private);
	intel_wakeref_t wakeref;
	int err = -ENODEV;

	with_intel_runtime_pm(&dev_priv->runtime_pm, wakeref) {
		if (IS_VALLEYVIEW(dev_priv) || IS_CHERRYVIEW(dev_priv))
			err = vlv_drpc_info(m);
		else if (INTEL_GEN(dev_priv) >= 6)
			err = gen6_drpc_info(m);
		else
			err = ilk_drpc_info(m);
	}

	return err;
}

static int i915_frontbuffer_tracking(struct seq_file *m, void *unused)
{
	struct drm_i915_private *dev_priv = node_to_i915(m->private);

	seq_printf(m, "FB tracking busy bits: 0x%08x\n",
		   dev_priv->fb_tracking.busy_bits);

	seq_printf(m, "FB tracking flip bits: 0x%08x\n",
		   dev_priv->fb_tracking.flip_bits);

	return 0;
}

static int i915_fbc_status(struct seq_file *m, void *unused)
{
	struct drm_i915_private *dev_priv = node_to_i915(m->private);
	struct intel_fbc *fbc = &dev_priv->fbc;
	intel_wakeref_t wakeref;

	if (!HAS_FBC(dev_priv))
		return -ENODEV;

	wakeref = intel_runtime_pm_get(&dev_priv->runtime_pm);
	mutex_lock(&fbc->lock);

	if (intel_fbc_is_active(dev_priv))
		seq_puts(m, "FBC enabled\n");
	else
		seq_printf(m, "FBC disabled: %s\n", fbc->no_fbc_reason);

	if (intel_fbc_is_active(dev_priv)) {
		u32 mask;

		if (INTEL_GEN(dev_priv) >= 8)
			mask = I915_READ(IVB_FBC_STATUS2) & BDW_FBC_COMP_SEG_MASK;
		else if (INTEL_GEN(dev_priv) >= 7)
			mask = I915_READ(IVB_FBC_STATUS2) & IVB_FBC_COMP_SEG_MASK;
		else if (INTEL_GEN(dev_priv) >= 5)
			mask = I915_READ(ILK_DPFC_STATUS) & ILK_DPFC_COMP_SEG_MASK;
		else if (IS_G4X(dev_priv))
			mask = I915_READ(DPFC_STATUS) & DPFC_COMP_SEG_MASK;
		else
			mask = I915_READ(FBC_STATUS) & (FBC_STAT_COMPRESSING |
							FBC_STAT_COMPRESSED);

		seq_printf(m, "Compressing: %s\n", yesno(mask));
	}

	mutex_unlock(&fbc->lock);
	intel_runtime_pm_put(&dev_priv->runtime_pm, wakeref);

	return 0;
}

static int i915_fbc_false_color_get(void *data, u64 *val)
{
	struct drm_i915_private *dev_priv = data;

	if (INTEL_GEN(dev_priv) < 7 || !HAS_FBC(dev_priv))
		return -ENODEV;

	*val = dev_priv->fbc.false_color;

	return 0;
}

static int i915_fbc_false_color_set(void *data, u64 val)
{
	struct drm_i915_private *dev_priv = data;
	u32 reg;

	if (INTEL_GEN(dev_priv) < 7 || !HAS_FBC(dev_priv))
		return -ENODEV;

	mutex_lock(&dev_priv->fbc.lock);

	reg = I915_READ(ILK_DPFC_CONTROL);
	dev_priv->fbc.false_color = val;

	I915_WRITE(ILK_DPFC_CONTROL, val ?
		   (reg | FBC_CTL_FALSE_COLOR) :
		   (reg & ~FBC_CTL_FALSE_COLOR));

	mutex_unlock(&dev_priv->fbc.lock);
	return 0;
}

DEFINE_SIMPLE_ATTRIBUTE(i915_fbc_false_color_fops,
			i915_fbc_false_color_get, i915_fbc_false_color_set,
			"%llu\n");

static int i915_ips_status(struct seq_file *m, void *unused)
{
	struct drm_i915_private *dev_priv = node_to_i915(m->private);
	intel_wakeref_t wakeref;

	if (!HAS_IPS(dev_priv))
		return -ENODEV;

	wakeref = intel_runtime_pm_get(&dev_priv->runtime_pm);

	seq_printf(m, "Enabled by kernel parameter: %s\n",
		   yesno(i915_modparams.enable_ips));

	if (INTEL_GEN(dev_priv) >= 8) {
		seq_puts(m, "Currently: unknown\n");
	} else {
		if (I915_READ(IPS_CTL) & IPS_ENABLE)
			seq_puts(m, "Currently: enabled\n");
		else
			seq_puts(m, "Currently: disabled\n");
	}

	intel_runtime_pm_put(&dev_priv->runtime_pm, wakeref);

	return 0;
}

static int i915_sr_status(struct seq_file *m, void *unused)
{
	struct drm_i915_private *dev_priv = node_to_i915(m->private);
	intel_wakeref_t wakeref;
	bool sr_enabled = false;

	wakeref = intel_display_power_get(dev_priv, POWER_DOMAIN_INIT);

	if (INTEL_GEN(dev_priv) >= 9)
		/* no global SR status; inspect per-plane WM */;
	else if (HAS_PCH_SPLIT(dev_priv))
		sr_enabled = I915_READ(WM1_LP_ILK) & WM1_LP_SR_EN;
	else if (IS_I965GM(dev_priv) || IS_G4X(dev_priv) ||
		 IS_I945G(dev_priv) || IS_I945GM(dev_priv))
		sr_enabled = I915_READ(FW_BLC_SELF) & FW_BLC_SELF_EN;
	else if (IS_I915GM(dev_priv))
		sr_enabled = I915_READ(INSTPM) & INSTPM_SELF_EN;
	else if (IS_PINEVIEW(dev_priv))
		sr_enabled = I915_READ(DSPFW3) & PINEVIEW_SELF_REFRESH_EN;
	else if (IS_VALLEYVIEW(dev_priv) || IS_CHERRYVIEW(dev_priv))
		sr_enabled = I915_READ(FW_BLC_SELF_VLV) & FW_CSPWRDWNEN;

	intel_display_power_put(dev_priv, POWER_DOMAIN_INIT, wakeref);

	seq_printf(m, "self-refresh: %s\n", enableddisabled(sr_enabled));

	return 0;
}

static int i915_ring_freq_table(struct seq_file *m, void *unused)
{
	struct drm_i915_private *dev_priv = node_to_i915(m->private);
	struct intel_rps *rps = &dev_priv->gt.rps;
	unsigned int max_gpu_freq, min_gpu_freq;
	intel_wakeref_t wakeref;
	int gpu_freq, ia_freq;

	if (!HAS_LLC(dev_priv))
		return -ENODEV;

	min_gpu_freq = rps->min_freq;
	max_gpu_freq = rps->max_freq;
	if (IS_GEN9_BC(dev_priv) || INTEL_GEN(dev_priv) >= 10) {
		/* Convert GT frequency to 50 HZ units */
		min_gpu_freq /= GEN9_FREQ_SCALER;
		max_gpu_freq /= GEN9_FREQ_SCALER;
	}

	seq_puts(m, "GPU freq (MHz)\tEffective CPU freq (MHz)\tEffective Ring freq (MHz)\n");

	wakeref = intel_runtime_pm_get(&dev_priv->runtime_pm);
	for (gpu_freq = min_gpu_freq; gpu_freq <= max_gpu_freq; gpu_freq++) {
		ia_freq = gpu_freq;
		sandybridge_pcode_read(dev_priv,
				       GEN6_PCODE_READ_MIN_FREQ_TABLE,
				       &ia_freq, NULL);
		seq_printf(m, "%d\t\t%d\t\t\t\t%d\n",
			   intel_gpu_freq(rps,
					  (gpu_freq *
					   (IS_GEN9_BC(dev_priv) ||
					    INTEL_GEN(dev_priv) >= 10 ?
					    GEN9_FREQ_SCALER : 1))),
			   ((ia_freq >> 0) & 0xff) * 100,
			   ((ia_freq >> 8) & 0xff) * 100);
	}
	intel_runtime_pm_put(&dev_priv->runtime_pm, wakeref);

	return 0;
}

static int i915_opregion(struct seq_file *m, void *unused)
{
	struct intel_opregion *opregion = &node_to_i915(m->private)->opregion;

	if (opregion->header)
		seq_write(m, opregion->header, OPREGION_SIZE);

	return 0;
}

static int i915_vbt(struct seq_file *m, void *unused)
{
	struct intel_opregion *opregion = &node_to_i915(m->private)->opregion;

	if (opregion->vbt)
		seq_write(m, opregion->vbt, opregion->vbt_size);

	return 0;
}

static int i915_gem_framebuffer_info(struct seq_file *m, void *data)
{
	struct drm_i915_private *dev_priv = node_to_i915(m->private);
	struct drm_device *dev = &dev_priv->drm;
	struct intel_framebuffer *fbdev_fb = NULL;
	struct drm_framebuffer *drm_fb;

#ifdef CONFIG_DRM_FBDEV_EMULATION
	if (dev_priv->fbdev && dev_priv->fbdev->helper.fb) {
		fbdev_fb = to_intel_framebuffer(dev_priv->fbdev->helper.fb);

		seq_printf(m, "fbcon size: %d x %d, depth %d, %d bpp, modifier 0x%llx, refcount %d, obj ",
			   fbdev_fb->base.width,
			   fbdev_fb->base.height,
			   fbdev_fb->base.format->depth,
			   fbdev_fb->base.format->cpp[0] * 8,
			   fbdev_fb->base.modifier,
			   drm_framebuffer_read_refcount(&fbdev_fb->base));
		describe_obj(m, intel_fb_obj(&fbdev_fb->base));
		seq_putc(m, '\n');
	}
#endif

	mutex_lock(&dev->mode_config.fb_lock);
	drm_for_each_fb(drm_fb, dev) {
		struct intel_framebuffer *fb = to_intel_framebuffer(drm_fb);
		if (fb == fbdev_fb)
			continue;

		seq_printf(m, "user size: %d x %d, depth %d, %d bpp, modifier 0x%llx, refcount %d, obj ",
			   fb->base.width,
			   fb->base.height,
			   fb->base.format->depth,
			   fb->base.format->cpp[0] * 8,
			   fb->base.modifier,
			   drm_framebuffer_read_refcount(&fb->base));
		describe_obj(m, intel_fb_obj(&fb->base));
		seq_putc(m, '\n');
	}
	mutex_unlock(&dev->mode_config.fb_lock);

	return 0;
}

static void describe_ctx_ring(struct seq_file *m, struct intel_ring *ring)
{
	seq_printf(m, " (ringbuffer, space: %d, head: %u, tail: %u, emit: %u)",
		   ring->space, ring->head, ring->tail, ring->emit);
}

static int i915_context_status(struct seq_file *m, void *unused)
{
	struct drm_i915_private *i915 = node_to_i915(m->private);
	struct i915_gem_context *ctx, *cn;

	spin_lock(&i915->gem.contexts.lock);
	list_for_each_entry_safe(ctx, cn, &i915->gem.contexts.list, link) {
		struct i915_gem_engines_iter it;
		struct intel_context *ce;

		if (!kref_get_unless_zero(&ctx->ref))
			continue;

		spin_unlock(&i915->gem.contexts.lock);

		seq_puts(m, "HW context ");
		if (ctx->pid) {
			struct task_struct *task;

			task = get_pid_task(ctx->pid, PIDTYPE_PID);
			if (task) {
				seq_printf(m, "(%s [%d]) ",
					   task->comm, task->pid);
				put_task_struct(task);
			}
		} else if (IS_ERR(ctx->file_priv)) {
			seq_puts(m, "(deleted) ");
		} else {
			seq_puts(m, "(kernel) ");
		}

		seq_putc(m, ctx->remap_slice ? 'R' : 'r');
		seq_putc(m, '\n');

		for_each_gem_engine(ce,
				    i915_gem_context_lock_engines(ctx), it) {
			if (intel_context_pin_if_active(ce)) {
				seq_printf(m, "%s: ", ce->engine->name);
				if (ce->state)
					describe_obj(m, ce->state->obj);
				describe_ctx_ring(m, ce->ring);
				seq_putc(m, '\n');
				intel_context_unpin(ce);
			}
		}
		i915_gem_context_unlock_engines(ctx);

		seq_putc(m, '\n');

		spin_lock(&i915->gem.contexts.lock);
		list_safe_reset_next(ctx, cn, link);
		i915_gem_context_put(ctx);
	}
	spin_unlock(&i915->gem.contexts.lock);

	return 0;
}

static const char *swizzle_string(unsigned swizzle)
{
	switch (swizzle) {
	case I915_BIT_6_SWIZZLE_NONE:
		return "none";
	case I915_BIT_6_SWIZZLE_9:
		return "bit9";
	case I915_BIT_6_SWIZZLE_9_10:
		return "bit9/bit10";
	case I915_BIT_6_SWIZZLE_9_11:
		return "bit9/bit11";
	case I915_BIT_6_SWIZZLE_9_10_11:
		return "bit9/bit10/bit11";
	case I915_BIT_6_SWIZZLE_9_17:
		return "bit9/bit17";
	case I915_BIT_6_SWIZZLE_9_10_17:
		return "bit9/bit10/bit17";
	case I915_BIT_6_SWIZZLE_UNKNOWN:
		return "unknown";
	}

	return "bug";
}

static int i915_swizzle_info(struct seq_file *m, void *data)
{
	struct drm_i915_private *dev_priv = node_to_i915(m->private);
	struct intel_uncore *uncore = &dev_priv->uncore;
	intel_wakeref_t wakeref;

	wakeref = intel_runtime_pm_get(&dev_priv->runtime_pm);

	seq_printf(m, "bit6 swizzle for X-tiling = %s\n",
		   swizzle_string(dev_priv->ggtt.bit_6_swizzle_x));
	seq_printf(m, "bit6 swizzle for Y-tiling = %s\n",
		   swizzle_string(dev_priv->ggtt.bit_6_swizzle_y));

	if (IS_GEN_RANGE(dev_priv, 3, 4)) {
		seq_printf(m, "DDC = 0x%08x\n",
			   intel_uncore_read(uncore, DCC));
		seq_printf(m, "DDC2 = 0x%08x\n",
			   intel_uncore_read(uncore, DCC2));
		seq_printf(m, "C0DRB3 = 0x%04x\n",
			   intel_uncore_read16(uncore, C0DRB3));
		seq_printf(m, "C1DRB3 = 0x%04x\n",
			   intel_uncore_read16(uncore, C1DRB3));
	} else if (INTEL_GEN(dev_priv) >= 6) {
		seq_printf(m, "MAD_DIMM_C0 = 0x%08x\n",
			   intel_uncore_read(uncore, MAD_DIMM_C0));
		seq_printf(m, "MAD_DIMM_C1 = 0x%08x\n",
			   intel_uncore_read(uncore, MAD_DIMM_C1));
		seq_printf(m, "MAD_DIMM_C2 = 0x%08x\n",
			   intel_uncore_read(uncore, MAD_DIMM_C2));
		seq_printf(m, "TILECTL = 0x%08x\n",
			   intel_uncore_read(uncore, TILECTL));
		if (INTEL_GEN(dev_priv) >= 8)
			seq_printf(m, "GAMTARBMODE = 0x%08x\n",
				   intel_uncore_read(uncore, GAMTARBMODE));
		else
			seq_printf(m, "ARB_MODE = 0x%08x\n",
				   intel_uncore_read(uncore, ARB_MODE));
		seq_printf(m, "DISP_ARB_CTL = 0x%08x\n",
			   intel_uncore_read(uncore, DISP_ARB_CTL));
	}

	if (dev_priv->quirks & QUIRK_PIN_SWIZZLED_PAGES)
		seq_puts(m, "L-shaped memory detected\n");

	intel_runtime_pm_put(&dev_priv->runtime_pm, wakeref);

	return 0;
}

static const char *rps_power_to_str(unsigned int power)
{
	static const char * const strings[] = {
		[LOW_POWER] = "low power",
		[BETWEEN] = "mixed",
		[HIGH_POWER] = "high power",
	};

	if (power >= ARRAY_SIZE(strings) || !strings[power])
		return "unknown";

	return strings[power];
}

static int i915_rps_boost_info(struct seq_file *m, void *data)
{
	struct drm_i915_private *dev_priv = node_to_i915(m->private);
	struct intel_rps *rps = &dev_priv->gt.rps;

	seq_printf(m, "RPS enabled? %d\n", rps->enabled);
	seq_printf(m, "GPU busy? %s\n", yesno(dev_priv->gt.awake));
	seq_printf(m, "Boosts outstanding? %d\n",
		   atomic_read(&rps->num_waiters));
	seq_printf(m, "Interactive? %d\n", READ_ONCE(rps->power.interactive));
	seq_printf(m, "Frequency requested %d, actual %d\n",
		   intel_gpu_freq(rps, rps->cur_freq),
		   intel_rps_read_actual_frequency(rps));
	seq_printf(m, "  min hard:%d, soft:%d; max soft:%d, hard:%d\n",
		   intel_gpu_freq(rps, rps->min_freq),
		   intel_gpu_freq(rps, rps->min_freq_softlimit),
		   intel_gpu_freq(rps, rps->max_freq_softlimit),
		   intel_gpu_freq(rps, rps->max_freq));
	seq_printf(m, "  idle:%d, efficient:%d, boost:%d\n",
		   intel_gpu_freq(rps, rps->idle_freq),
		   intel_gpu_freq(rps, rps->efficient_freq),
		   intel_gpu_freq(rps, rps->boost_freq));

	seq_printf(m, "Wait boosts: %d\n", atomic_read(&rps->boosts));

	if (INTEL_GEN(dev_priv) >= 6 && rps->enabled && dev_priv->gt.awake) {
		u32 rpup, rpupei;
		u32 rpdown, rpdownei;

		intel_uncore_forcewake_get(&dev_priv->uncore, FORCEWAKE_ALL);
		rpup = I915_READ_FW(GEN6_RP_CUR_UP) & GEN6_RP_EI_MASK;
		rpupei = I915_READ_FW(GEN6_RP_CUR_UP_EI) & GEN6_RP_EI_MASK;
		rpdown = I915_READ_FW(GEN6_RP_CUR_DOWN) & GEN6_RP_EI_MASK;
		rpdownei = I915_READ_FW(GEN6_RP_CUR_DOWN_EI) & GEN6_RP_EI_MASK;
		intel_uncore_forcewake_put(&dev_priv->uncore, FORCEWAKE_ALL);

		seq_printf(m, "\nRPS Autotuning (current \"%s\" window):\n",
			   rps_power_to_str(rps->power.mode));
		seq_printf(m, "  Avg. up: %d%% [above threshold? %d%%]\n",
			   rpup && rpupei ? 100 * rpup / rpupei : 0,
			   rps->power.up_threshold);
		seq_printf(m, "  Avg. down: %d%% [below threshold? %d%%]\n",
			   rpdown && rpdownei ? 100 * rpdown / rpdownei : 0,
			   rps->power.down_threshold);
	} else {
		seq_puts(m, "\nRPS Autotuning inactive\n");
	}

	return 0;
}

static int i915_llc(struct seq_file *m, void *data)
{
	struct drm_i915_private *dev_priv = node_to_i915(m->private);
	const bool edram = INTEL_GEN(dev_priv) > 8;

	seq_printf(m, "LLC: %s\n", yesno(HAS_LLC(dev_priv)));
	seq_printf(m, "%s: %uMB\n", edram ? "eDRAM" : "eLLC",
		   dev_priv->edram_size_mb);

	return 0;
}

static int i915_huc_load_status_info(struct seq_file *m, void *data)
{
	struct drm_i915_private *dev_priv = node_to_i915(m->private);
	intel_wakeref_t wakeref;
	struct drm_printer p;

	if (!HAS_GT_UC(dev_priv))
		return -ENODEV;

	p = drm_seq_file_printer(m);
	intel_uc_fw_dump(&dev_priv->gt.uc.huc.fw, &p);

	with_intel_runtime_pm(&dev_priv->runtime_pm, wakeref)
		seq_printf(m, "\nHuC status 0x%08x:\n", I915_READ(HUC_STATUS2));

	return 0;
}

static int i915_guc_load_status_info(struct seq_file *m, void *data)
{
	struct drm_i915_private *dev_priv = node_to_i915(m->private);
	intel_wakeref_t wakeref;
	struct drm_printer p;

	if (!HAS_GT_UC(dev_priv))
		return -ENODEV;

	p = drm_seq_file_printer(m);
	intel_uc_fw_dump(&dev_priv->gt.uc.guc.fw, &p);

	with_intel_runtime_pm(&dev_priv->runtime_pm, wakeref) {
		u32 tmp = I915_READ(GUC_STATUS);
		u32 i;

		seq_printf(m, "\nGuC status 0x%08x:\n", tmp);
		seq_printf(m, "\tBootrom status = 0x%x\n",
			   (tmp & GS_BOOTROM_MASK) >> GS_BOOTROM_SHIFT);
		seq_printf(m, "\tuKernel status = 0x%x\n",
			   (tmp & GS_UKERNEL_MASK) >> GS_UKERNEL_SHIFT);
		seq_printf(m, "\tMIA Core status = 0x%x\n",
			   (tmp & GS_MIA_MASK) >> GS_MIA_SHIFT);
		seq_puts(m, "\nScratch registers:\n");
		for (i = 0; i < 16; i++) {
			seq_printf(m, "\t%2d: \t0x%x\n",
				   i, I915_READ(SOFT_SCRATCH(i)));
		}
	}

	return 0;
}

static const char *
stringify_guc_log_type(enum guc_log_buffer_type type)
{
	switch (type) {
	case GUC_ISR_LOG_BUFFER:
		return "ISR";
	case GUC_DPC_LOG_BUFFER:
		return "DPC";
	case GUC_CRASH_DUMP_LOG_BUFFER:
		return "CRASH";
	default:
		MISSING_CASE(type);
	}

	return "";
}

static void i915_guc_log_info(struct seq_file *m,
			      struct drm_i915_private *dev_priv)
{
	struct intel_guc_log *log = &dev_priv->gt.uc.guc.log;
	enum guc_log_buffer_type type;

	if (!intel_guc_log_relay_created(log)) {
		seq_puts(m, "GuC log relay not created\n");
		return;
	}

	seq_puts(m, "GuC logging stats:\n");

	seq_printf(m, "\tRelay full count: %u\n",
		   log->relay.full_count);

	for (type = GUC_ISR_LOG_BUFFER; type < GUC_MAX_LOG_BUFFER; type++) {
		seq_printf(m, "\t%s:\tflush count %10u, overflow count %10u\n",
			   stringify_guc_log_type(type),
			   log->stats[type].flush,
			   log->stats[type].sampled_overflow);
	}
}

static int i915_guc_info(struct seq_file *m, void *data)
{
	struct drm_i915_private *dev_priv = node_to_i915(m->private);

	if (!USES_GUC(dev_priv))
		return -ENODEV;

	i915_guc_log_info(m, dev_priv);

	/* Add more as required ... */

	return 0;
}

static int i915_guc_stage_pool(struct seq_file *m, void *data)
{
	struct drm_i915_private *dev_priv = node_to_i915(m->private);
	const struct intel_guc *guc = &dev_priv->gt.uc.guc;
	struct guc_stage_desc *desc = guc->stage_desc_pool_vaddr;
	int index;

	if (!USES_GUC_SUBMISSION(dev_priv))
		return -ENODEV;

	for (index = 0; index < GUC_MAX_STAGE_DESCRIPTORS; index++, desc++) {
		struct intel_engine_cs *engine;

		if (!(desc->attribute & GUC_STAGE_DESC_ATTR_ACTIVE))
			continue;

		seq_printf(m, "GuC stage descriptor %u:\n", index);
		seq_printf(m, "\tIndex: %u\n", desc->stage_id);
		seq_printf(m, "\tAttribute: 0x%x\n", desc->attribute);
		seq_printf(m, "\tPriority: %d\n", desc->priority);
		seq_printf(m, "\tDoorbell id: %d\n", desc->db_id);
		seq_printf(m, "\tEngines used: 0x%x\n",
			   desc->engines_used);
		seq_printf(m, "\tDoorbell trigger phy: 0x%llx, cpu: 0x%llx, uK: 0x%x\n",
			   desc->db_trigger_phy,
			   desc->db_trigger_cpu,
			   desc->db_trigger_uk);
		seq_printf(m, "\tProcess descriptor: 0x%x\n",
			   desc->process_desc);
		seq_printf(m, "\tWorkqueue address: 0x%x, size: 0x%x\n",
			   desc->wq_addr, desc->wq_size);
		seq_putc(m, '\n');

		for_each_uabi_engine(engine, dev_priv) {
			u32 guc_engine_id = engine->guc_id;
			struct guc_execlist_context *lrc =
						&desc->lrc[guc_engine_id];

			seq_printf(m, "\t%s LRC:\n", engine->name);
			seq_printf(m, "\t\tContext desc: 0x%x\n",
				   lrc->context_desc);
			seq_printf(m, "\t\tContext id: 0x%x\n", lrc->context_id);
			seq_printf(m, "\t\tLRCA: 0x%x\n", lrc->ring_lrca);
			seq_printf(m, "\t\tRing begin: 0x%x\n", lrc->ring_begin);
			seq_printf(m, "\t\tRing end: 0x%x\n", lrc->ring_end);
			seq_putc(m, '\n');
		}
	}

	return 0;
}

static int i915_guc_log_dump(struct seq_file *m, void *data)
{
	struct drm_info_node *node = m->private;
	struct drm_i915_private *dev_priv = node_to_i915(node);
	bool dump_load_err = !!node->info_ent->data;
	struct drm_i915_gem_object *obj = NULL;
	u32 *log;
	int i = 0;

	if (!HAS_GT_UC(dev_priv))
		return -ENODEV;

	if (dump_load_err)
		obj = dev_priv->gt.uc.load_err_log;
	else if (dev_priv->gt.uc.guc.log.vma)
		obj = dev_priv->gt.uc.guc.log.vma->obj;

	if (!obj)
		return 0;

	log = i915_gem_object_pin_map(obj, I915_MAP_WC);
	if (IS_ERR(log)) {
		DRM_DEBUG("Failed to pin object\n");
		seq_puts(m, "(log data unaccessible)\n");
		return PTR_ERR(log);
	}

	for (i = 0; i < obj->base.size / sizeof(u32); i += 4)
		seq_printf(m, "0x%08x 0x%08x 0x%08x 0x%08x\n",
			   *(log + i), *(log + i + 1),
			   *(log + i + 2), *(log + i + 3));

	seq_putc(m, '\n');

	i915_gem_object_unpin_map(obj);

	return 0;
}

static int i915_guc_log_level_get(void *data, u64 *val)
{
	struct drm_i915_private *dev_priv = data;

	if (!USES_GUC(dev_priv))
		return -ENODEV;

	*val = intel_guc_log_get_level(&dev_priv->gt.uc.guc.log);

	return 0;
}

static int i915_guc_log_level_set(void *data, u64 val)
{
	struct drm_i915_private *dev_priv = data;

	if (!USES_GUC(dev_priv))
		return -ENODEV;

	return intel_guc_log_set_level(&dev_priv->gt.uc.guc.log, val);
}

DEFINE_SIMPLE_ATTRIBUTE(i915_guc_log_level_fops,
			i915_guc_log_level_get, i915_guc_log_level_set,
			"%lld\n");

static int i915_guc_log_relay_open(struct inode *inode, struct file *file)
{
	struct drm_i915_private *i915 = inode->i_private;
	struct intel_guc *guc = &i915->gt.uc.guc;
	struct intel_guc_log *log = &guc->log;

	if (!intel_guc_is_running(guc))
		return -ENODEV;

	file->private_data = log;

	return intel_guc_log_relay_open(log);
}

static ssize_t
i915_guc_log_relay_write(struct file *filp,
			 const char __user *ubuf,
			 size_t cnt,
			 loff_t *ppos)
{
	struct intel_guc_log *log = filp->private_data;
	int val;
	int ret;

	ret = kstrtoint_from_user(ubuf, cnt, 0, &val);
	if (ret < 0)
		return ret;

	/*
	 * Enable and start the guc log relay on value of 1.
	 * Flush log relay for any other value.
	 */
	if (val == 1)
		ret = intel_guc_log_relay_start(log);
	else
		intel_guc_log_relay_flush(log);

	return ret ?: cnt;
}

static int i915_guc_log_relay_release(struct inode *inode, struct file *file)
{
	struct drm_i915_private *i915 = inode->i_private;
	struct intel_guc *guc = &i915->gt.uc.guc;

	intel_guc_log_relay_close(&guc->log);
	return 0;
}

static const struct file_operations i915_guc_log_relay_fops = {
	.owner = THIS_MODULE,
	.open = i915_guc_log_relay_open,
	.write = i915_guc_log_relay_write,
	.release = i915_guc_log_relay_release,
};

static int i915_psr_sink_status_show(struct seq_file *m, void *data)
{
	u8 val;
	static const char * const sink_status[] = {
		"inactive",
		"transition to active, capture and display",
		"active, display from RFB",
		"active, capture and display on sink device timings",
		"transition to inactive, capture and display, timing re-sync",
		"reserved",
		"reserved",
		"sink internal error",
	};
	struct drm_connector *connector = m->private;
	struct drm_i915_private *dev_priv = to_i915(connector->dev);
	struct intel_dp *intel_dp =
		enc_to_intel_dp(intel_attached_encoder(to_intel_connector(connector)));
	int ret;

	if (!CAN_PSR(dev_priv)) {
		seq_puts(m, "PSR Unsupported\n");
		return -ENODEV;
	}

	if (connector->status != connector_status_connected)
		return -ENODEV;

	ret = drm_dp_dpcd_readb(&intel_dp->aux, DP_PSR_STATUS, &val);

	if (ret == 1) {
		const char *str = "unknown";

		val &= DP_PSR_SINK_STATE_MASK;
		if (val < ARRAY_SIZE(sink_status))
			str = sink_status[val];
		seq_printf(m, "Sink PSR status: 0x%x [%s]\n", val, str);
	} else {
		return ret;
	}

	return 0;
}
DEFINE_SHOW_ATTRIBUTE(i915_psr_sink_status);

static void
psr_source_status(struct drm_i915_private *dev_priv, struct seq_file *m)
{
	u32 val, status_val;
	const char *status = "unknown";

	if (dev_priv->psr.psr2_enabled) {
		static const char * const live_status[] = {
			"IDLE",
			"CAPTURE",
			"CAPTURE_FS",
			"SLEEP",
			"BUFON_FW",
			"ML_UP",
			"SU_STANDBY",
			"FAST_SLEEP",
			"DEEP_SLEEP",
			"BUF_ON",
			"TG_ON"
		};
		val = I915_READ(EDP_PSR2_STATUS(dev_priv->psr.transcoder));
		status_val = (val & EDP_PSR2_STATUS_STATE_MASK) >>
			      EDP_PSR2_STATUS_STATE_SHIFT;
		if (status_val < ARRAY_SIZE(live_status))
			status = live_status[status_val];
	} else {
		static const char * const live_status[] = {
			"IDLE",
			"SRDONACK",
			"SRDENT",
			"BUFOFF",
			"BUFON",
			"AUXACK",
			"SRDOFFACK",
			"SRDENT_ON",
		};
		val = I915_READ(EDP_PSR_STATUS(dev_priv->psr.transcoder));
		status_val = (val & EDP_PSR_STATUS_STATE_MASK) >>
			      EDP_PSR_STATUS_STATE_SHIFT;
		if (status_val < ARRAY_SIZE(live_status))
			status = live_status[status_val];
	}

	seq_printf(m, "Source PSR status: %s [0x%08x]\n", status, val);
}

static int i915_edp_psr_status(struct seq_file *m, void *data)
{
	struct drm_i915_private *dev_priv = node_to_i915(m->private);
	struct i915_psr *psr = &dev_priv->psr;
	intel_wakeref_t wakeref;
	const char *status;
	bool enabled;
	u32 val;

	if (!HAS_PSR(dev_priv))
		return -ENODEV;

	seq_printf(m, "Sink support: %s", yesno(psr->sink_support));
	if (psr->dp)
		seq_printf(m, " [0x%02x]", psr->dp->psr_dpcd[0]);
	seq_puts(m, "\n");

	if (!psr->sink_support)
		return 0;

	wakeref = intel_runtime_pm_get(&dev_priv->runtime_pm);
	mutex_lock(&psr->lock);

	if (psr->enabled)
		status = psr->psr2_enabled ? "PSR2 enabled" : "PSR1 enabled";
	else
		status = "disabled";
	seq_printf(m, "PSR mode: %s\n", status);

	if (!psr->enabled) {
		seq_printf(m, "PSR sink not reliable: %s\n",
			   yesno(psr->sink_not_reliable));

		goto unlock;
	}

	if (psr->psr2_enabled) {
		val = I915_READ(EDP_PSR2_CTL(dev_priv->psr.transcoder));
		enabled = val & EDP_PSR2_ENABLE;
	} else {
		val = I915_READ(EDP_PSR_CTL(dev_priv->psr.transcoder));
		enabled = val & EDP_PSR_ENABLE;
	}
	seq_printf(m, "Source PSR ctl: %s [0x%08x]\n",
		   enableddisabled(enabled), val);
	psr_source_status(dev_priv, m);
	seq_printf(m, "Busy frontbuffer bits: 0x%08x\n",
		   psr->busy_frontbuffer_bits);

	/*
	 * SKL+ Perf counter is reset to 0 everytime DC state is entered
	 */
	if (IS_HASWELL(dev_priv) || IS_BROADWELL(dev_priv)) {
		val = I915_READ(EDP_PSR_PERF_CNT(dev_priv->psr.transcoder));
		val &= EDP_PSR_PERF_CNT_MASK;
		seq_printf(m, "Performance counter: %u\n", val);
	}

	if (psr->debug & I915_PSR_DEBUG_IRQ) {
		seq_printf(m, "Last attempted entry at: %lld\n",
			   psr->last_entry_attempt);
		seq_printf(m, "Last exit at: %lld\n", psr->last_exit);
	}

	if (psr->psr2_enabled) {
		u32 su_frames_val[3];
		int frame;

		/*
		 * Reading all 3 registers before hand to minimize crossing a
		 * frame boundary between register reads
		 */
		for (frame = 0; frame < PSR2_SU_STATUS_FRAMES; frame += 3) {
			val = I915_READ(PSR2_SU_STATUS(dev_priv->psr.transcoder,
						       frame));
			su_frames_val[frame / 3] = val;
		}

		seq_puts(m, "Frame:\tPSR2 SU blocks:\n");

		for (frame = 0; frame < PSR2_SU_STATUS_FRAMES; frame++) {
			u32 su_blocks;

			su_blocks = su_frames_val[frame / 3] &
				    PSR2_SU_STATUS_MASK(frame);
			su_blocks = su_blocks >> PSR2_SU_STATUS_SHIFT(frame);
			seq_printf(m, "%d\t%d\n", frame, su_blocks);
		}
	}

unlock:
	mutex_unlock(&psr->lock);
	intel_runtime_pm_put(&dev_priv->runtime_pm, wakeref);

	return 0;
}

static int
i915_edp_psr_debug_set(void *data, u64 val)
{
	struct drm_i915_private *dev_priv = data;
	intel_wakeref_t wakeref;
	int ret;

	if (!CAN_PSR(dev_priv))
		return -ENODEV;

	DRM_DEBUG_KMS("Setting PSR debug to %llx\n", val);

	wakeref = intel_runtime_pm_get(&dev_priv->runtime_pm);

	ret = intel_psr_debug_set(dev_priv, val);

	intel_runtime_pm_put(&dev_priv->runtime_pm, wakeref);

	return ret;
}

static int
i915_edp_psr_debug_get(void *data, u64 *val)
{
	struct drm_i915_private *dev_priv = data;

	if (!CAN_PSR(dev_priv))
		return -ENODEV;

	*val = READ_ONCE(dev_priv->psr.debug);
	return 0;
}

DEFINE_SIMPLE_ATTRIBUTE(i915_edp_psr_debug_fops,
			i915_edp_psr_debug_get, i915_edp_psr_debug_set,
			"%llu\n");

static int i915_energy_uJ(struct seq_file *m, void *data)
{
	struct drm_i915_private *dev_priv = node_to_i915(m->private);
	unsigned long long power;
	intel_wakeref_t wakeref;
	u32 units;

	if (INTEL_GEN(dev_priv) < 6)
		return -ENODEV;

	if (rdmsrl_safe(MSR_RAPL_POWER_UNIT, &power))
		return -ENODEV;

	units = (power & 0x1f00) >> 8;
	with_intel_runtime_pm(&dev_priv->runtime_pm, wakeref)
		power = I915_READ(MCH_SECP_NRG_STTS);

	power = (1000000 * power) >> units; /* convert to uJ */
	seq_printf(m, "%llu", power);

	return 0;
}

static int i915_runtime_pm_status(struct seq_file *m, void *unused)
{
	struct drm_i915_private *dev_priv = node_to_i915(m->private);
	struct pci_dev *pdev = dev_priv->drm.pdev;

	if (!HAS_RUNTIME_PM(dev_priv))
		seq_puts(m, "Runtime power management not supported\n");

	seq_printf(m, "Runtime power status: %s\n",
		   enableddisabled(!dev_priv->power_domains.wakeref));

	seq_printf(m, "GPU idle: %s\n", yesno(!dev_priv->gt.awake));
	seq_printf(m, "IRQs disabled: %s\n",
		   yesno(!intel_irqs_enabled(dev_priv)));
#ifdef CONFIG_PM
	seq_printf(m, "Usage count: %d\n",
		   atomic_read(&dev_priv->drm.dev->power.usage_count));
#else
	seq_printf(m, "Device Power Management (CONFIG_PM) disabled\n");
#endif
	seq_printf(m, "PCI device power state: %s [%d]\n",
		   pci_power_name(pdev->current_state),
		   pdev->current_state);

	if (IS_ENABLED(CONFIG_DRM_I915_DEBUG_RUNTIME_PM)) {
		struct drm_printer p = drm_seq_file_printer(m);

		print_intel_runtime_pm_wakeref(&dev_priv->runtime_pm, &p);
	}

	return 0;
}

static int i915_power_domain_info(struct seq_file *m, void *unused)
{
	struct drm_i915_private *dev_priv = node_to_i915(m->private);
	struct i915_power_domains *power_domains = &dev_priv->power_domains;
	int i;

	mutex_lock(&power_domains->lock);

	seq_printf(m, "%-25s %s\n", "Power well/domain", "Use count");
	for (i = 0; i < power_domains->power_well_count; i++) {
		struct i915_power_well *power_well;
		enum intel_display_power_domain power_domain;

		power_well = &power_domains->power_wells[i];
		seq_printf(m, "%-25s %d\n", power_well->desc->name,
			   power_well->count);

		for_each_power_domain(power_domain, power_well->desc->domains)
			seq_printf(m, "  %-23s %d\n",
				 intel_display_power_domain_str(power_domain),
				 power_domains->domain_use_count[power_domain]);
	}

	mutex_unlock(&power_domains->lock);

	return 0;
}

static int i915_dmc_info(struct seq_file *m, void *unused)
{
	struct drm_i915_private *dev_priv = node_to_i915(m->private);
	intel_wakeref_t wakeref;
	struct intel_csr *csr;
	i915_reg_t dc5_reg, dc6_reg = {};

	if (!HAS_CSR(dev_priv))
		return -ENODEV;

	csr = &dev_priv->csr;

	wakeref = intel_runtime_pm_get(&dev_priv->runtime_pm);

	seq_printf(m, "fw loaded: %s\n", yesno(csr->dmc_payload != NULL));
	seq_printf(m, "path: %s\n", csr->fw_path);

	if (!csr->dmc_payload)
		goto out;

	seq_printf(m, "version: %d.%d\n", CSR_VERSION_MAJOR(csr->version),
		   CSR_VERSION_MINOR(csr->version));

	if (INTEL_GEN(dev_priv) >= 12) {
		dc5_reg = TGL_DMC_DEBUG_DC5_COUNT;
		dc6_reg = TGL_DMC_DEBUG_DC6_COUNT;
		/*
		 * NOTE: DMC_DEBUG3 is a general purpose reg.
		 * According to B.Specs:49196 DMC f/w reuses DC5/6 counter
		 * reg for DC3CO debugging and validation,
		 * but TGL DMC f/w is using DMC_DEBUG3 reg for DC3CO counter.
		 */
		seq_printf(m, "DC3CO count: %d\n", I915_READ(DMC_DEBUG3));
	} else {
		dc5_reg = IS_BROXTON(dev_priv) ? BXT_CSR_DC3_DC5_COUNT :
						 SKL_CSR_DC3_DC5_COUNT;
		if (!IS_GEN9_LP(dev_priv))
			dc6_reg = SKL_CSR_DC5_DC6_COUNT;
	}

	seq_printf(m, "DC3 -> DC5 count: %d\n", I915_READ(dc5_reg));
	if (dc6_reg.reg)
		seq_printf(m, "DC5 -> DC6 count: %d\n", I915_READ(dc6_reg));

out:
	seq_printf(m, "program base: 0x%08x\n", I915_READ(CSR_PROGRAM(0)));
	seq_printf(m, "ssp base: 0x%08x\n", I915_READ(CSR_SSP_BASE));
	seq_printf(m, "htp: 0x%08x\n", I915_READ(CSR_HTP_SKL));

	intel_runtime_pm_put(&dev_priv->runtime_pm, wakeref);

	return 0;
}

static void intel_seq_print_mode(struct seq_file *m, int tabs,
				 const struct drm_display_mode *mode)
{
	int i;

	for (i = 0; i < tabs; i++)
		seq_putc(m, '\t');

	seq_printf(m, DRM_MODE_FMT "\n", DRM_MODE_ARG(mode));
}

static void intel_encoder_info(struct seq_file *m,
			       struct intel_crtc *crtc,
			       struct intel_encoder *encoder)
{
	struct drm_i915_private *dev_priv = node_to_i915(m->private);
	struct drm_connector_list_iter conn_iter;
	struct drm_connector *connector;

	seq_printf(m, "\t[ENCODER:%d:%s]: connectors:\n",
		   encoder->base.base.id, encoder->base.name);

	drm_connector_list_iter_begin(&dev_priv->drm, &conn_iter);
	drm_for_each_connector_iter(connector, &conn_iter) {
		const struct drm_connector_state *conn_state =
			connector->state;

		if (conn_state->best_encoder != &encoder->base)
			continue;

		seq_printf(m, "\t\t[CONNECTOR:%d:%s]\n",
			   connector->base.id, connector->name);
	}
	drm_connector_list_iter_end(&conn_iter);
}

static void intel_panel_info(struct seq_file *m, struct intel_panel *panel)
{
	const struct drm_display_mode *mode = panel->fixed_mode;

	seq_printf(m, "\tfixed mode: " DRM_MODE_FMT "\n", DRM_MODE_ARG(mode));
}

static void intel_hdcp_info(struct seq_file *m,
			    struct intel_connector *intel_connector)
{
	bool hdcp_cap, hdcp2_cap;

	hdcp_cap = intel_hdcp_capable(intel_connector);
	hdcp2_cap = intel_hdcp2_capable(intel_connector);

	if (hdcp_cap)
		seq_puts(m, "HDCP1.4 ");
	if (hdcp2_cap)
		seq_puts(m, "HDCP2.2 ");

	if (!hdcp_cap && !hdcp2_cap)
		seq_puts(m, "None");

	seq_puts(m, "\n");
}

static void intel_dp_info(struct seq_file *m,
			  struct intel_connector *intel_connector)
{
	struct intel_encoder *intel_encoder = intel_connector->encoder;
	struct intel_dp *intel_dp = enc_to_intel_dp(intel_encoder);

	seq_printf(m, "\tDPCD rev: %x\n", intel_dp->dpcd[DP_DPCD_REV]);
	seq_printf(m, "\taudio support: %s\n", yesno(intel_dp->has_audio));
	if (intel_connector->base.connector_type == DRM_MODE_CONNECTOR_eDP)
		intel_panel_info(m, &intel_connector->panel);

	drm_dp_downstream_debug(m, intel_dp->dpcd, intel_dp->downstream_ports,
				&intel_dp->aux);
	if (intel_connector->hdcp.shim) {
		seq_puts(m, "\tHDCP version: ");
		intel_hdcp_info(m, intel_connector);
	}
}

static void intel_dp_mst_info(struct seq_file *m,
			  struct intel_connector *intel_connector)
{
	struct intel_encoder *intel_encoder = intel_connector->encoder;
	struct intel_dp_mst_encoder *intel_mst =
		enc_to_mst(intel_encoder);
	struct intel_digital_port *intel_dig_port = intel_mst->primary;
	struct intel_dp *intel_dp = &intel_dig_port->dp;
	bool has_audio = drm_dp_mst_port_has_audio(&intel_dp->mst_mgr,
					intel_connector->port);

	seq_printf(m, "\taudio support: %s\n", yesno(has_audio));
}

static void intel_hdmi_info(struct seq_file *m,
			    struct intel_connector *intel_connector)
{
	struct intel_encoder *intel_encoder = intel_connector->encoder;
	struct intel_hdmi *intel_hdmi = enc_to_intel_hdmi(intel_encoder);

	seq_printf(m, "\taudio support: %s\n", yesno(intel_hdmi->has_audio));
	if (intel_connector->hdcp.shim) {
		seq_puts(m, "\tHDCP version: ");
		intel_hdcp_info(m, intel_connector);
	}
}

static void intel_lvds_info(struct seq_file *m,
			    struct intel_connector *intel_connector)
{
	intel_panel_info(m, &intel_connector->panel);
}

static void intel_connector_info(struct seq_file *m,
				 struct drm_connector *connector)
{
	struct intel_connector *intel_connector = to_intel_connector(connector);
	const struct drm_connector_state *conn_state = connector->state;
	struct intel_encoder *encoder =
		to_intel_encoder(conn_state->best_encoder);
	const struct drm_display_mode *mode;

	seq_printf(m, "[CONNECTOR:%d:%s]: status: %s\n",
		   connector->base.id, connector->name,
		   drm_get_connector_status_name(connector->status));

	if (connector->status == connector_status_disconnected)
		return;

	seq_printf(m, "\tphysical dimensions: %dx%dmm\n",
		   connector->display_info.width_mm,
		   connector->display_info.height_mm);
	seq_printf(m, "\tsubpixel order: %s\n",
		   drm_get_subpixel_order_name(connector->display_info.subpixel_order));
	seq_printf(m, "\tCEA rev: %d\n", connector->display_info.cea_rev);

	if (!encoder)
		return;

	switch (connector->connector_type) {
	case DRM_MODE_CONNECTOR_DisplayPort:
	case DRM_MODE_CONNECTOR_eDP:
		if (encoder->type == INTEL_OUTPUT_DP_MST)
			intel_dp_mst_info(m, intel_connector);
		else
			intel_dp_info(m, intel_connector);
		break;
	case DRM_MODE_CONNECTOR_LVDS:
		if (encoder->type == INTEL_OUTPUT_LVDS)
			intel_lvds_info(m, intel_connector);
		break;
	case DRM_MODE_CONNECTOR_HDMIA:
		if (encoder->type == INTEL_OUTPUT_HDMI ||
		    encoder->type == INTEL_OUTPUT_DDI)
			intel_hdmi_info(m, intel_connector);
		break;
	default:
		break;
	}

	seq_printf(m, "\tmodes:\n");
	list_for_each_entry(mode, &connector->modes, head)
		intel_seq_print_mode(m, 2, mode);
}

static const char *plane_type(enum drm_plane_type type)
{
	switch (type) {
	case DRM_PLANE_TYPE_OVERLAY:
		return "OVL";
	case DRM_PLANE_TYPE_PRIMARY:
		return "PRI";
	case DRM_PLANE_TYPE_CURSOR:
		return "CUR";
	/*
	 * Deliberately omitting default: to generate compiler warnings
	 * when a new drm_plane_type gets added.
	 */
	}

	return "unknown";
}

static void plane_rotation(char *buf, size_t bufsize, unsigned int rotation)
{
	/*
	 * According to doc only one DRM_MODE_ROTATE_ is allowed but this
	 * will print them all to visualize if the values are misused
	 */
	snprintf(buf, bufsize,
		 "%s%s%s%s%s%s(0x%08x)",
		 (rotation & DRM_MODE_ROTATE_0) ? "0 " : "",
		 (rotation & DRM_MODE_ROTATE_90) ? "90 " : "",
		 (rotation & DRM_MODE_ROTATE_180) ? "180 " : "",
		 (rotation & DRM_MODE_ROTATE_270) ? "270 " : "",
		 (rotation & DRM_MODE_REFLECT_X) ? "FLIPX " : "",
		 (rotation & DRM_MODE_REFLECT_Y) ? "FLIPY " : "",
		 rotation);
}

static void intel_plane_uapi_info(struct seq_file *m, struct intel_plane *plane)
{
	const struct intel_plane_state *plane_state =
		to_intel_plane_state(plane->base.state);
	const struct drm_framebuffer *fb = plane_state->uapi.fb;
	struct drm_format_name_buf format_name;
	struct drm_rect src, dst;
	char rot_str[48];

	src = drm_plane_state_src(&plane_state->uapi);
	dst = drm_plane_state_dest(&plane_state->uapi);

	if (fb)
		drm_get_format_name(fb->format->format, &format_name);

	plane_rotation(rot_str, sizeof(rot_str),
		       plane_state->uapi.rotation);

	seq_printf(m, "\t\tuapi: fb=%d,%s,%dx%d, src=" DRM_RECT_FP_FMT ", dst=" DRM_RECT_FMT ", rotation=%s\n",
		   fb ? fb->base.id : 0, fb ? format_name.str : "n/a",
		   fb ? fb->width : 0, fb ? fb->height : 0,
		   DRM_RECT_FP_ARG(&src),
		   DRM_RECT_ARG(&dst),
		   rot_str);
}

static void intel_plane_hw_info(struct seq_file *m, struct intel_plane *plane)
{
	const struct intel_plane_state *plane_state =
		to_intel_plane_state(plane->base.state);
	const struct drm_framebuffer *fb = plane_state->hw.fb;
	struct drm_format_name_buf format_name;
	char rot_str[48];

	if (!fb)
		return;
<<<<<<< HEAD

	drm_get_format_name(fb->format->format, &format_name);

=======

	drm_get_format_name(fb->format->format, &format_name);

>>>>>>> 26dca6db
	plane_rotation(rot_str, sizeof(rot_str),
		       plane_state->hw.rotation);

	seq_printf(m, "\t\thw: fb=%d,%s,%dx%d, visible=%s, src=" DRM_RECT_FP_FMT ", dst=" DRM_RECT_FMT ", rotation=%s\n",
		   fb->base.id, format_name.str,
		   fb->width, fb->height,
		   yesno(plane_state->uapi.visible),
		   DRM_RECT_FP_ARG(&plane_state->uapi.src),
		   DRM_RECT_ARG(&plane_state->uapi.dst),
		   rot_str);
}

static void intel_plane_info(struct seq_file *m, struct intel_crtc *crtc)
{
	struct drm_i915_private *dev_priv = node_to_i915(m->private);
	struct intel_plane *plane;

	for_each_intel_plane_on_crtc(&dev_priv->drm, crtc, plane) {
		seq_printf(m, "\t[PLANE:%d:%s]: type=%s\n",
			   plane->base.base.id, plane->base.name,
			   plane_type(plane->base.type));
		intel_plane_uapi_info(m, plane);
		intel_plane_hw_info(m, plane);
	}
}

static void intel_scaler_info(struct seq_file *m, struct intel_crtc *crtc)
{
	const struct intel_crtc_state *crtc_state =
		to_intel_crtc_state(crtc->base.state);
	int num_scalers = crtc->num_scalers;
	int i;

	/* Not all platformas have a scaler */
	if (num_scalers) {
		seq_printf(m, "\tnum_scalers=%d, scaler_users=%x scaler_id=%d",
			   num_scalers,
			   crtc_state->scaler_state.scaler_users,
			   crtc_state->scaler_state.scaler_id);

		for (i = 0; i < num_scalers; i++) {
			const struct intel_scaler *sc =
				&crtc_state->scaler_state.scalers[i];

			seq_printf(m, ", scalers[%d]: use=%s, mode=%x",
				   i, yesno(sc->in_use), sc->mode);
		}
		seq_puts(m, "\n");
	} else {
		seq_puts(m, "\tNo scalers available on this platform\n");
	}
}

static void intel_crtc_info(struct seq_file *m, struct intel_crtc *crtc)
{
	struct drm_i915_private *dev_priv = node_to_i915(m->private);
	const struct intel_crtc_state *crtc_state =
		to_intel_crtc_state(crtc->base.state);
	struct intel_encoder *encoder;

	seq_printf(m, "[CRTC:%d:%s]:\n",
		   crtc->base.base.id, crtc->base.name);

	seq_printf(m, "\tuapi: enable=%s, active=%s, mode=" DRM_MODE_FMT "\n",
		   yesno(crtc_state->uapi.enable),
		   yesno(crtc_state->uapi.active),
		   DRM_MODE_ARG(&crtc_state->uapi.mode));

	if (crtc_state->hw.enable) {
		seq_printf(m, "\thw: active=%s, adjusted_mode=" DRM_MODE_FMT "\n",
			   yesno(crtc_state->hw.active),
			   DRM_MODE_ARG(&crtc_state->hw.adjusted_mode));

		seq_printf(m, "\tpipe src size=%dx%d, dither=%s, bpp=%d\n",
			   crtc_state->pipe_src_w, crtc_state->pipe_src_h,
			   yesno(crtc_state->dither), crtc_state->pipe_bpp);

		intel_scaler_info(m, crtc);
	}

	for_each_intel_encoder_mask(&dev_priv->drm, encoder,
				    crtc_state->uapi.encoder_mask)
		intel_encoder_info(m, crtc, encoder);

	intel_plane_info(m, crtc);

	seq_printf(m, "\tunderrun reporting: cpu=%s pch=%s\n",
		   yesno(!crtc->cpu_fifo_underrun_disabled),
		   yesno(!crtc->pch_fifo_underrun_disabled));
}

static int i915_display_info(struct seq_file *m, void *unused)
{
	struct drm_i915_private *dev_priv = node_to_i915(m->private);
	struct drm_device *dev = &dev_priv->drm;
	struct intel_crtc *crtc;
	struct drm_connector *connector;
	struct drm_connector_list_iter conn_iter;
	intel_wakeref_t wakeref;

	wakeref = intel_runtime_pm_get(&dev_priv->runtime_pm);

	drm_modeset_lock_all(dev);

	seq_printf(m, "CRTC info\n");
	seq_printf(m, "---------\n");
	for_each_intel_crtc(dev, crtc)
		intel_crtc_info(m, crtc);

	seq_printf(m, "\n");
	seq_printf(m, "Connector info\n");
	seq_printf(m, "--------------\n");
	drm_connector_list_iter_begin(dev, &conn_iter);
	drm_for_each_connector_iter(connector, &conn_iter)
		intel_connector_info(m, connector);
	drm_connector_list_iter_end(&conn_iter);

	drm_modeset_unlock_all(dev);

	intel_runtime_pm_put(&dev_priv->runtime_pm, wakeref);

	return 0;
}

static int i915_engine_info(struct seq_file *m, void *unused)
{
	struct drm_i915_private *dev_priv = node_to_i915(m->private);
	struct intel_engine_cs *engine;
	intel_wakeref_t wakeref;
	struct drm_printer p;

	wakeref = intel_runtime_pm_get(&dev_priv->runtime_pm);

	seq_printf(m, "GT awake? %s [%d]\n",
		   yesno(dev_priv->gt.awake),
		   atomic_read(&dev_priv->gt.wakeref.count));
	seq_printf(m, "CS timestamp frequency: %u kHz\n",
		   RUNTIME_INFO(dev_priv)->cs_timestamp_frequency_khz);

	p = drm_seq_file_printer(m);
	for_each_uabi_engine(engine, dev_priv)
		intel_engine_dump(engine, &p, "%s\n", engine->name);

	intel_runtime_pm_put(&dev_priv->runtime_pm, wakeref);

	return 0;
}

static int i915_rcs_topology(struct seq_file *m, void *unused)
{
	struct drm_i915_private *dev_priv = node_to_i915(m->private);
	struct drm_printer p = drm_seq_file_printer(m);

	intel_device_info_print_topology(&RUNTIME_INFO(dev_priv)->sseu, &p);

	return 0;
}

static int i915_shrinker_info(struct seq_file *m, void *unused)
{
	struct drm_i915_private *i915 = node_to_i915(m->private);

	seq_printf(m, "seeks = %d\n", i915->mm.shrinker.seeks);
	seq_printf(m, "batch = %lu\n", i915->mm.shrinker.batch);

	return 0;
}

static int i915_shared_dplls_info(struct seq_file *m, void *unused)
{
	struct drm_i915_private *dev_priv = node_to_i915(m->private);
	struct drm_device *dev = &dev_priv->drm;
	int i;

	drm_modeset_lock_all(dev);
	for (i = 0; i < dev_priv->num_shared_dpll; i++) {
		struct intel_shared_dpll *pll = &dev_priv->shared_dplls[i];

		seq_printf(m, "DPLL%i: %s, id: %i\n", i, pll->info->name,
			   pll->info->id);
		seq_printf(m, " crtc_mask: 0x%08x, active: 0x%x, on: %s\n",
			   pll->state.crtc_mask, pll->active_mask, yesno(pll->on));
		seq_printf(m, " tracked hardware state:\n");
		seq_printf(m, " dpll:    0x%08x\n", pll->state.hw_state.dpll);
		seq_printf(m, " dpll_md: 0x%08x\n",
			   pll->state.hw_state.dpll_md);
		seq_printf(m, " fp0:     0x%08x\n", pll->state.hw_state.fp0);
		seq_printf(m, " fp1:     0x%08x\n", pll->state.hw_state.fp1);
		seq_printf(m, " wrpll:   0x%08x\n", pll->state.hw_state.wrpll);
		seq_printf(m, " cfgcr0:  0x%08x\n", pll->state.hw_state.cfgcr0);
		seq_printf(m, " cfgcr1:  0x%08x\n", pll->state.hw_state.cfgcr1);
		seq_printf(m, " mg_refclkin_ctl:        0x%08x\n",
			   pll->state.hw_state.mg_refclkin_ctl);
		seq_printf(m, " mg_clktop2_coreclkctl1: 0x%08x\n",
			   pll->state.hw_state.mg_clktop2_coreclkctl1);
		seq_printf(m, " mg_clktop2_hsclkctl:    0x%08x\n",
			   pll->state.hw_state.mg_clktop2_hsclkctl);
		seq_printf(m, " mg_pll_div0:  0x%08x\n",
			   pll->state.hw_state.mg_pll_div0);
		seq_printf(m, " mg_pll_div1:  0x%08x\n",
			   pll->state.hw_state.mg_pll_div1);
		seq_printf(m, " mg_pll_lf:    0x%08x\n",
			   pll->state.hw_state.mg_pll_lf);
		seq_printf(m, " mg_pll_frac_lock: 0x%08x\n",
			   pll->state.hw_state.mg_pll_frac_lock);
		seq_printf(m, " mg_pll_ssc:   0x%08x\n",
			   pll->state.hw_state.mg_pll_ssc);
		seq_printf(m, " mg_pll_bias:  0x%08x\n",
			   pll->state.hw_state.mg_pll_bias);
		seq_printf(m, " mg_pll_tdc_coldst_bias: 0x%08x\n",
			   pll->state.hw_state.mg_pll_tdc_coldst_bias);
	}
	drm_modeset_unlock_all(dev);

	return 0;
}

static int i915_wa_registers(struct seq_file *m, void *unused)
{
	struct drm_i915_private *i915 = node_to_i915(m->private);
	struct intel_engine_cs *engine;

	for_each_uabi_engine(engine, i915) {
		const struct i915_wa_list *wal = &engine->ctx_wa_list;
		const struct i915_wa *wa;
		unsigned int count;

		count = wal->count;
		if (!count)
			continue;

		seq_printf(m, "%s: Workarounds applied: %u\n",
			   engine->name, count);

		for (wa = wal->list; count--; wa++)
			seq_printf(m, "0x%X: 0x%08X, mask: 0x%08X\n",
				   i915_mmio_reg_offset(wa->reg),
				   wa->val, wa->mask);

		seq_printf(m, "\n");
	}

	return 0;
}

static int i915_ipc_status_show(struct seq_file *m, void *data)
{
	struct drm_i915_private *dev_priv = m->private;

	seq_printf(m, "Isochronous Priority Control: %s\n",
			yesno(dev_priv->ipc_enabled));
	return 0;
}

static int i915_ipc_status_open(struct inode *inode, struct file *file)
{
	struct drm_i915_private *dev_priv = inode->i_private;

	if (!HAS_IPC(dev_priv))
		return -ENODEV;

	return single_open(file, i915_ipc_status_show, dev_priv);
}

static ssize_t i915_ipc_status_write(struct file *file, const char __user *ubuf,
				     size_t len, loff_t *offp)
{
	struct seq_file *m = file->private_data;
	struct drm_i915_private *dev_priv = m->private;
	intel_wakeref_t wakeref;
	bool enable;
	int ret;

	ret = kstrtobool_from_user(ubuf, len, &enable);
	if (ret < 0)
		return ret;

	with_intel_runtime_pm(&dev_priv->runtime_pm, wakeref) {
		if (!dev_priv->ipc_enabled && enable)
			DRM_INFO("Enabling IPC: WM will be proper only after next commit\n");
		dev_priv->wm.distrust_bios_wm = true;
		dev_priv->ipc_enabled = enable;
		intel_enable_ipc(dev_priv);
	}

	return len;
}

static const struct file_operations i915_ipc_status_fops = {
	.owner = THIS_MODULE,
	.open = i915_ipc_status_open,
	.read = seq_read,
	.llseek = seq_lseek,
	.release = single_release,
	.write = i915_ipc_status_write
};

static int i915_ddb_info(struct seq_file *m, void *unused)
{
	struct drm_i915_private *dev_priv = node_to_i915(m->private);
	struct drm_device *dev = &dev_priv->drm;
	struct skl_ddb_entry *entry;
	struct intel_crtc *crtc;

	if (INTEL_GEN(dev_priv) < 9)
		return -ENODEV;

	drm_modeset_lock_all(dev);

	seq_printf(m, "%-15s%8s%8s%8s\n", "", "Start", "End", "Size");

	for_each_intel_crtc(&dev_priv->drm, crtc) {
		struct intel_crtc_state *crtc_state =
			to_intel_crtc_state(crtc->base.state);
		enum pipe pipe = crtc->pipe;
		enum plane_id plane_id;

		seq_printf(m, "Pipe %c\n", pipe_name(pipe));

		for_each_plane_id_on_crtc(crtc, plane_id) {
			entry = &crtc_state->wm.skl.plane_ddb_y[plane_id];
			seq_printf(m, "  Plane%-8d%8u%8u%8u\n", plane_id + 1,
				   entry->start, entry->end,
				   skl_ddb_entry_size(entry));
		}

		entry = &crtc_state->wm.skl.plane_ddb_y[PLANE_CURSOR];
		seq_printf(m, "  %-13s%8u%8u%8u\n", "Cursor", entry->start,
			   entry->end, skl_ddb_entry_size(entry));
	}

	drm_modeset_unlock_all(dev);

	return 0;
}

static void drrs_status_per_crtc(struct seq_file *m,
				 struct drm_device *dev,
				 struct intel_crtc *intel_crtc)
{
	struct drm_i915_private *dev_priv = to_i915(dev);
	struct i915_drrs *drrs = &dev_priv->drrs;
	int vrefresh = 0;
	struct drm_connector *connector;
	struct drm_connector_list_iter conn_iter;

	drm_connector_list_iter_begin(dev, &conn_iter);
	drm_for_each_connector_iter(connector, &conn_iter) {
		if (connector->state->crtc != &intel_crtc->base)
			continue;

		seq_printf(m, "%s:\n", connector->name);
	}
	drm_connector_list_iter_end(&conn_iter);

	if (dev_priv->vbt.drrs_type == STATIC_DRRS_SUPPORT)
		seq_puts(m, "\tVBT: DRRS_type: Static");
	else if (dev_priv->vbt.drrs_type == SEAMLESS_DRRS_SUPPORT)
		seq_puts(m, "\tVBT: DRRS_type: Seamless");
	else if (dev_priv->vbt.drrs_type == DRRS_NOT_SUPPORTED)
		seq_puts(m, "\tVBT: DRRS_type: None");
	else
		seq_puts(m, "\tVBT: DRRS_type: FIXME: Unrecognized Value");

	seq_puts(m, "\n\n");

	if (to_intel_crtc_state(intel_crtc->base.state)->has_drrs) {
		struct intel_panel *panel;

		mutex_lock(&drrs->mutex);
		/* DRRS Supported */
		seq_puts(m, "\tDRRS Supported: Yes\n");

		/* disable_drrs() will make drrs->dp NULL */
		if (!drrs->dp) {
			seq_puts(m, "Idleness DRRS: Disabled\n");
			if (dev_priv->psr.enabled)
				seq_puts(m,
				"\tAs PSR is enabled, DRRS is not enabled\n");
			mutex_unlock(&drrs->mutex);
			return;
		}

		panel = &drrs->dp->attached_connector->panel;
		seq_printf(m, "\t\tBusy_frontbuffer_bits: 0x%X",
					drrs->busy_frontbuffer_bits);

		seq_puts(m, "\n\t\t");
		if (drrs->refresh_rate_type == DRRS_HIGH_RR) {
			seq_puts(m, "DRRS_State: DRRS_HIGH_RR\n");
			vrefresh = panel->fixed_mode->vrefresh;
		} else if (drrs->refresh_rate_type == DRRS_LOW_RR) {
			seq_puts(m, "DRRS_State: DRRS_LOW_RR\n");
			vrefresh = panel->downclock_mode->vrefresh;
		} else {
			seq_printf(m, "DRRS_State: Unknown(%d)\n",
						drrs->refresh_rate_type);
			mutex_unlock(&drrs->mutex);
			return;
		}
		seq_printf(m, "\t\tVrefresh: %d", vrefresh);

		seq_puts(m, "\n\t\t");
		mutex_unlock(&drrs->mutex);
	} else {
		/* DRRS not supported. Print the VBT parameter*/
		seq_puts(m, "\tDRRS Supported : No");
	}
	seq_puts(m, "\n");
}

static int i915_drrs_status(struct seq_file *m, void *unused)
{
	struct drm_i915_private *dev_priv = node_to_i915(m->private);
	struct drm_device *dev = &dev_priv->drm;
	struct intel_crtc *intel_crtc;
	int active_crtc_cnt = 0;

	drm_modeset_lock_all(dev);
	for_each_intel_crtc(dev, intel_crtc) {
		if (intel_crtc->base.state->active) {
			active_crtc_cnt++;
			seq_printf(m, "\nCRTC %d:  ", active_crtc_cnt);

			drrs_status_per_crtc(m, dev, intel_crtc);
		}
	}
	drm_modeset_unlock_all(dev);

	if (!active_crtc_cnt)
		seq_puts(m, "No active crtc found\n");

	return 0;
}

static int i915_dp_mst_info(struct seq_file *m, void *unused)
{
	struct drm_i915_private *dev_priv = node_to_i915(m->private);
	struct drm_device *dev = &dev_priv->drm;
	struct intel_encoder *intel_encoder;
	struct intel_digital_port *intel_dig_port;
	struct drm_connector *connector;
	struct drm_connector_list_iter conn_iter;

	drm_connector_list_iter_begin(dev, &conn_iter);
	drm_for_each_connector_iter(connector, &conn_iter) {
		if (connector->connector_type != DRM_MODE_CONNECTOR_DisplayPort)
			continue;

		intel_encoder = intel_attached_encoder(to_intel_connector(connector));
		if (!intel_encoder || intel_encoder->type == INTEL_OUTPUT_DP_MST)
			continue;

		intel_dig_port = enc_to_dig_port(intel_encoder);
		if (!intel_dig_port->dp.can_mst)
			continue;

		seq_printf(m, "MST Source Port [ENCODER:%d:%s]\n",
			   intel_dig_port->base.base.base.id,
			   intel_dig_port->base.base.name);
		drm_dp_mst_dump_topology(m, &intel_dig_port->dp.mst_mgr);
	}
	drm_connector_list_iter_end(&conn_iter);

	return 0;
}

static ssize_t i915_displayport_test_active_write(struct file *file,
						  const char __user *ubuf,
						  size_t len, loff_t *offp)
{
	char *input_buffer;
	int status = 0;
	struct drm_device *dev;
	struct drm_connector *connector;
	struct drm_connector_list_iter conn_iter;
	struct intel_dp *intel_dp;
	int val = 0;

	dev = ((struct seq_file *)file->private_data)->private;

	if (len == 0)
		return 0;

	input_buffer = memdup_user_nul(ubuf, len);
	if (IS_ERR(input_buffer))
		return PTR_ERR(input_buffer);

	DRM_DEBUG_DRIVER("Copied %d bytes from user\n", (unsigned int)len);

	drm_connector_list_iter_begin(dev, &conn_iter);
	drm_for_each_connector_iter(connector, &conn_iter) {
		struct intel_encoder *encoder;

		if (connector->connector_type !=
		    DRM_MODE_CONNECTOR_DisplayPort)
			continue;

		encoder = to_intel_encoder(connector->encoder);
		if (encoder && encoder->type == INTEL_OUTPUT_DP_MST)
			continue;

		if (encoder && connector->status == connector_status_connected) {
			intel_dp = enc_to_intel_dp(encoder);
			status = kstrtoint(input_buffer, 10, &val);
			if (status < 0)
				break;
			DRM_DEBUG_DRIVER("Got %d for test active\n", val);
			/* To prevent erroneous activation of the compliance
			 * testing code, only accept an actual value of 1 here
			 */
			if (val == 1)
				intel_dp->compliance.test_active = true;
			else
				intel_dp->compliance.test_active = false;
		}
	}
	drm_connector_list_iter_end(&conn_iter);
	kfree(input_buffer);
	if (status < 0)
		return status;

	*offp += len;
	return len;
}

static int i915_displayport_test_active_show(struct seq_file *m, void *data)
{
	struct drm_i915_private *dev_priv = m->private;
	struct drm_device *dev = &dev_priv->drm;
	struct drm_connector *connector;
	struct drm_connector_list_iter conn_iter;
	struct intel_dp *intel_dp;

	drm_connector_list_iter_begin(dev, &conn_iter);
	drm_for_each_connector_iter(connector, &conn_iter) {
		struct intel_encoder *encoder;

		if (connector->connector_type !=
		    DRM_MODE_CONNECTOR_DisplayPort)
			continue;

		encoder = to_intel_encoder(connector->encoder);
		if (encoder && encoder->type == INTEL_OUTPUT_DP_MST)
			continue;

		if (encoder && connector->status == connector_status_connected) {
			intel_dp = enc_to_intel_dp(encoder);
			if (intel_dp->compliance.test_active)
				seq_puts(m, "1");
			else
				seq_puts(m, "0");
		} else
			seq_puts(m, "0");
	}
	drm_connector_list_iter_end(&conn_iter);

	return 0;
}

static int i915_displayport_test_active_open(struct inode *inode,
					     struct file *file)
{
	return single_open(file, i915_displayport_test_active_show,
			   inode->i_private);
}

static const struct file_operations i915_displayport_test_active_fops = {
	.owner = THIS_MODULE,
	.open = i915_displayport_test_active_open,
	.read = seq_read,
	.llseek = seq_lseek,
	.release = single_release,
	.write = i915_displayport_test_active_write
};

static int i915_displayport_test_data_show(struct seq_file *m, void *data)
{
	struct drm_i915_private *dev_priv = m->private;
	struct drm_device *dev = &dev_priv->drm;
	struct drm_connector *connector;
	struct drm_connector_list_iter conn_iter;
	struct intel_dp *intel_dp;

	drm_connector_list_iter_begin(dev, &conn_iter);
	drm_for_each_connector_iter(connector, &conn_iter) {
		struct intel_encoder *encoder;

		if (connector->connector_type !=
		    DRM_MODE_CONNECTOR_DisplayPort)
			continue;

		encoder = to_intel_encoder(connector->encoder);
		if (encoder && encoder->type == INTEL_OUTPUT_DP_MST)
			continue;

		if (encoder && connector->status == connector_status_connected) {
			intel_dp = enc_to_intel_dp(encoder);
			if (intel_dp->compliance.test_type ==
			    DP_TEST_LINK_EDID_READ)
				seq_printf(m, "%lx",
					   intel_dp->compliance.test_data.edid);
			else if (intel_dp->compliance.test_type ==
				 DP_TEST_LINK_VIDEO_PATTERN) {
				seq_printf(m, "hdisplay: %d\n",
					   intel_dp->compliance.test_data.hdisplay);
				seq_printf(m, "vdisplay: %d\n",
					   intel_dp->compliance.test_data.vdisplay);
				seq_printf(m, "bpc: %u\n",
					   intel_dp->compliance.test_data.bpc);
			}
		} else
			seq_puts(m, "0");
	}
	drm_connector_list_iter_end(&conn_iter);

	return 0;
}
DEFINE_SHOW_ATTRIBUTE(i915_displayport_test_data);

static int i915_displayport_test_type_show(struct seq_file *m, void *data)
{
	struct drm_i915_private *dev_priv = m->private;
	struct drm_device *dev = &dev_priv->drm;
	struct drm_connector *connector;
	struct drm_connector_list_iter conn_iter;
	struct intel_dp *intel_dp;

	drm_connector_list_iter_begin(dev, &conn_iter);
	drm_for_each_connector_iter(connector, &conn_iter) {
		struct intel_encoder *encoder;

		if (connector->connector_type !=
		    DRM_MODE_CONNECTOR_DisplayPort)
			continue;

		encoder = to_intel_encoder(connector->encoder);
		if (encoder && encoder->type == INTEL_OUTPUT_DP_MST)
			continue;

		if (encoder && connector->status == connector_status_connected) {
			intel_dp = enc_to_intel_dp(encoder);
			seq_printf(m, "%02lx", intel_dp->compliance.test_type);
		} else
			seq_puts(m, "0");
	}
	drm_connector_list_iter_end(&conn_iter);

	return 0;
}
DEFINE_SHOW_ATTRIBUTE(i915_displayport_test_type);

static void wm_latency_show(struct seq_file *m, const u16 wm[8])
{
	struct drm_i915_private *dev_priv = m->private;
	struct drm_device *dev = &dev_priv->drm;
	int level;
	int num_levels;

	if (IS_CHERRYVIEW(dev_priv))
		num_levels = 3;
	else if (IS_VALLEYVIEW(dev_priv))
		num_levels = 1;
	else if (IS_G4X(dev_priv))
		num_levels = 3;
	else
		num_levels = ilk_wm_max_level(dev_priv) + 1;

	drm_modeset_lock_all(dev);

	for (level = 0; level < num_levels; level++) {
		unsigned int latency = wm[level];

		/*
		 * - WM1+ latency values in 0.5us units
		 * - latencies are in us on gen9/vlv/chv
		 */
		if (INTEL_GEN(dev_priv) >= 9 ||
		    IS_VALLEYVIEW(dev_priv) ||
		    IS_CHERRYVIEW(dev_priv) ||
		    IS_G4X(dev_priv))
			latency *= 10;
		else if (level > 0)
			latency *= 5;

		seq_printf(m, "WM%d %u (%u.%u usec)\n",
			   level, wm[level], latency / 10, latency % 10);
	}

	drm_modeset_unlock_all(dev);
}

static int pri_wm_latency_show(struct seq_file *m, void *data)
{
	struct drm_i915_private *dev_priv = m->private;
	const u16 *latencies;

	if (INTEL_GEN(dev_priv) >= 9)
		latencies = dev_priv->wm.skl_latency;
	else
		latencies = dev_priv->wm.pri_latency;

	wm_latency_show(m, latencies);

	return 0;
}

static int spr_wm_latency_show(struct seq_file *m, void *data)
{
	struct drm_i915_private *dev_priv = m->private;
	const u16 *latencies;

	if (INTEL_GEN(dev_priv) >= 9)
		latencies = dev_priv->wm.skl_latency;
	else
		latencies = dev_priv->wm.spr_latency;

	wm_latency_show(m, latencies);

	return 0;
}

static int cur_wm_latency_show(struct seq_file *m, void *data)
{
	struct drm_i915_private *dev_priv = m->private;
	const u16 *latencies;

	if (INTEL_GEN(dev_priv) >= 9)
		latencies = dev_priv->wm.skl_latency;
	else
		latencies = dev_priv->wm.cur_latency;

	wm_latency_show(m, latencies);

	return 0;
}

static int pri_wm_latency_open(struct inode *inode, struct file *file)
{
	struct drm_i915_private *dev_priv = inode->i_private;

	if (INTEL_GEN(dev_priv) < 5 && !IS_G4X(dev_priv))
		return -ENODEV;

	return single_open(file, pri_wm_latency_show, dev_priv);
}

static int spr_wm_latency_open(struct inode *inode, struct file *file)
{
	struct drm_i915_private *dev_priv = inode->i_private;

	if (HAS_GMCH(dev_priv))
		return -ENODEV;

	return single_open(file, spr_wm_latency_show, dev_priv);
}

static int cur_wm_latency_open(struct inode *inode, struct file *file)
{
	struct drm_i915_private *dev_priv = inode->i_private;

	if (HAS_GMCH(dev_priv))
		return -ENODEV;

	return single_open(file, cur_wm_latency_show, dev_priv);
}

static ssize_t wm_latency_write(struct file *file, const char __user *ubuf,
				size_t len, loff_t *offp, u16 wm[8])
{
	struct seq_file *m = file->private_data;
	struct drm_i915_private *dev_priv = m->private;
	struct drm_device *dev = &dev_priv->drm;
	u16 new[8] = { 0 };
	int num_levels;
	int level;
	int ret;
	char tmp[32];

	if (IS_CHERRYVIEW(dev_priv))
		num_levels = 3;
	else if (IS_VALLEYVIEW(dev_priv))
		num_levels = 1;
	else if (IS_G4X(dev_priv))
		num_levels = 3;
	else
		num_levels = ilk_wm_max_level(dev_priv) + 1;

	if (len >= sizeof(tmp))
		return -EINVAL;

	if (copy_from_user(tmp, ubuf, len))
		return -EFAULT;

	tmp[len] = '\0';

	ret = sscanf(tmp, "%hu %hu %hu %hu %hu %hu %hu %hu",
		     &new[0], &new[1], &new[2], &new[3],
		     &new[4], &new[5], &new[6], &new[7]);
	if (ret != num_levels)
		return -EINVAL;

	drm_modeset_lock_all(dev);

	for (level = 0; level < num_levels; level++)
		wm[level] = new[level];

	drm_modeset_unlock_all(dev);

	return len;
}


static ssize_t pri_wm_latency_write(struct file *file, const char __user *ubuf,
				    size_t len, loff_t *offp)
{
	struct seq_file *m = file->private_data;
	struct drm_i915_private *dev_priv = m->private;
	u16 *latencies;

	if (INTEL_GEN(dev_priv) >= 9)
		latencies = dev_priv->wm.skl_latency;
	else
		latencies = dev_priv->wm.pri_latency;

	return wm_latency_write(file, ubuf, len, offp, latencies);
}

static ssize_t spr_wm_latency_write(struct file *file, const char __user *ubuf,
				    size_t len, loff_t *offp)
{
	struct seq_file *m = file->private_data;
	struct drm_i915_private *dev_priv = m->private;
	u16 *latencies;

	if (INTEL_GEN(dev_priv) >= 9)
		latencies = dev_priv->wm.skl_latency;
	else
		latencies = dev_priv->wm.spr_latency;

	return wm_latency_write(file, ubuf, len, offp, latencies);
}

static ssize_t cur_wm_latency_write(struct file *file, const char __user *ubuf,
				    size_t len, loff_t *offp)
{
	struct seq_file *m = file->private_data;
	struct drm_i915_private *dev_priv = m->private;
	u16 *latencies;

	if (INTEL_GEN(dev_priv) >= 9)
		latencies = dev_priv->wm.skl_latency;
	else
		latencies = dev_priv->wm.cur_latency;

	return wm_latency_write(file, ubuf, len, offp, latencies);
}

static const struct file_operations i915_pri_wm_latency_fops = {
	.owner = THIS_MODULE,
	.open = pri_wm_latency_open,
	.read = seq_read,
	.llseek = seq_lseek,
	.release = single_release,
	.write = pri_wm_latency_write
};

static const struct file_operations i915_spr_wm_latency_fops = {
	.owner = THIS_MODULE,
	.open = spr_wm_latency_open,
	.read = seq_read,
	.llseek = seq_lseek,
	.release = single_release,
	.write = spr_wm_latency_write
};

static const struct file_operations i915_cur_wm_latency_fops = {
	.owner = THIS_MODULE,
	.open = cur_wm_latency_open,
	.read = seq_read,
	.llseek = seq_lseek,
	.release = single_release,
	.write = cur_wm_latency_write
};

static int
i915_wedged_get(void *data, u64 *val)
{
	struct drm_i915_private *i915 = data;
	int ret = intel_gt_terminally_wedged(&i915->gt);

	switch (ret) {
	case -EIO:
		*val = 1;
		return 0;
	case 0:
		*val = 0;
		return 0;
	default:
		return ret;
	}
}

static int
i915_wedged_set(void *data, u64 val)
{
	struct drm_i915_private *i915 = data;

	/* Flush any previous reset before applying for a new one */
	wait_event(i915->gt.reset.queue,
		   !test_bit(I915_RESET_BACKOFF, &i915->gt.reset.flags));

	intel_gt_handle_error(&i915->gt, val, I915_ERROR_CAPTURE,
			      "Manually set wedged engine mask = %llx", val);
	return 0;
}

DEFINE_SIMPLE_ATTRIBUTE(i915_wedged_fops,
			i915_wedged_get, i915_wedged_set,
			"%llu\n");

static int
i915_perf_noa_delay_set(void *data, u64 val)
{
	struct drm_i915_private *i915 = data;
	const u32 clk = RUNTIME_INFO(i915)->cs_timestamp_frequency_khz;

	/*
	 * This would lead to infinite waits as we're doing timestamp
	 * difference on the CS with only 32bits.
	 */
	if (val > mul_u32_u32(U32_MAX, clk))
		return -EINVAL;

	atomic64_set(&i915->perf.noa_programming_delay, val);
	return 0;
}

static int
i915_perf_noa_delay_get(void *data, u64 *val)
{
	struct drm_i915_private *i915 = data;

	*val = atomic64_read(&i915->perf.noa_programming_delay);
	return 0;
}

DEFINE_SIMPLE_ATTRIBUTE(i915_perf_noa_delay_fops,
			i915_perf_noa_delay_get,
			i915_perf_noa_delay_set,
			"%llu\n");

#define DROP_UNBOUND	BIT(0)
#define DROP_BOUND	BIT(1)
#define DROP_RETIRE	BIT(2)
#define DROP_ACTIVE	BIT(3)
#define DROP_FREED	BIT(4)
#define DROP_SHRINK_ALL	BIT(5)
#define DROP_IDLE	BIT(6)
#define DROP_RESET_ACTIVE	BIT(7)
#define DROP_RESET_SEQNO	BIT(8)
#define DROP_RCU	BIT(9)
#define DROP_ALL (DROP_UNBOUND	| \
		  DROP_BOUND	| \
		  DROP_RETIRE	| \
		  DROP_ACTIVE	| \
		  DROP_FREED	| \
		  DROP_SHRINK_ALL |\
		  DROP_IDLE	| \
		  DROP_RESET_ACTIVE | \
		  DROP_RESET_SEQNO | \
		  DROP_RCU)
static int
i915_drop_caches_get(void *data, u64 *val)
{
	*val = DROP_ALL;

	return 0;
}
static int
gt_drop_caches(struct intel_gt *gt, u64 val)
{
	int ret;

	if (val & DROP_RESET_ACTIVE &&
	    wait_for(intel_engines_are_idle(gt), I915_IDLE_ENGINES_TIMEOUT))
		intel_gt_set_wedged(gt);

	if (val & DROP_RETIRE)
		intel_gt_retire_requests(gt);

	if (val & (DROP_IDLE | DROP_ACTIVE)) {
		ret = intel_gt_wait_for_idle(gt, MAX_SCHEDULE_TIMEOUT);
		if (ret)
			return ret;
	}

	if (val & DROP_IDLE) {
		ret = intel_gt_pm_wait_for_idle(gt);
		if (ret)
			return ret;
	}

	if (val & DROP_RESET_ACTIVE && intel_gt_terminally_wedged(gt))
		intel_gt_handle_error(gt, ALL_ENGINES, 0, NULL);

	return 0;
}

static int
i915_drop_caches_set(void *data, u64 val)
{
	struct drm_i915_private *i915 = data;
	int ret;

	DRM_DEBUG("Dropping caches: 0x%08llx [0x%08llx]\n",
		  val, val & DROP_ALL);

	ret = gt_drop_caches(&i915->gt, val);
	if (ret)
		return ret;

	fs_reclaim_acquire(GFP_KERNEL);
	if (val & DROP_BOUND)
		i915_gem_shrink(i915, LONG_MAX, NULL, I915_SHRINK_BOUND);

	if (val & DROP_UNBOUND)
		i915_gem_shrink(i915, LONG_MAX, NULL, I915_SHRINK_UNBOUND);

	if (val & DROP_SHRINK_ALL)
		i915_gem_shrink_all(i915);
	fs_reclaim_release(GFP_KERNEL);

	if (val & DROP_RCU)
		rcu_barrier();

	if (val & DROP_FREED)
		i915_gem_drain_freed_objects(i915);

	return 0;
}

DEFINE_SIMPLE_ATTRIBUTE(i915_drop_caches_fops,
			i915_drop_caches_get, i915_drop_caches_set,
			"0x%08llx\n");

static int
i915_cache_sharing_get(void *data, u64 *val)
{
	struct drm_i915_private *dev_priv = data;
	intel_wakeref_t wakeref;
	u32 snpcr = 0;

	if (!(IS_GEN_RANGE(dev_priv, 6, 7)))
		return -ENODEV;

	with_intel_runtime_pm(&dev_priv->runtime_pm, wakeref)
		snpcr = I915_READ(GEN6_MBCUNIT_SNPCR);

	*val = (snpcr & GEN6_MBC_SNPCR_MASK) >> GEN6_MBC_SNPCR_SHIFT;

	return 0;
}

static int
i915_cache_sharing_set(void *data, u64 val)
{
	struct drm_i915_private *dev_priv = data;
	intel_wakeref_t wakeref;

	if (!(IS_GEN_RANGE(dev_priv, 6, 7)))
		return -ENODEV;

	if (val > 3)
		return -EINVAL;

	DRM_DEBUG_DRIVER("Manually setting uncore sharing to %llu\n", val);
	with_intel_runtime_pm(&dev_priv->runtime_pm, wakeref) {
		u32 snpcr;

		/* Update the cache sharing policy here as well */
		snpcr = I915_READ(GEN6_MBCUNIT_SNPCR);
		snpcr &= ~GEN6_MBC_SNPCR_MASK;
		snpcr |= val << GEN6_MBC_SNPCR_SHIFT;
		I915_WRITE(GEN6_MBCUNIT_SNPCR, snpcr);
	}

	return 0;
}

static void
intel_sseu_copy_subslices(const struct sseu_dev_info *sseu, int slice,
			  u8 *to_mask)
{
	int offset = slice * sseu->ss_stride;

	memcpy(&to_mask[offset], &sseu->subslice_mask[offset], sseu->ss_stride);
}

DEFINE_SIMPLE_ATTRIBUTE(i915_cache_sharing_fops,
			i915_cache_sharing_get, i915_cache_sharing_set,
			"%llu\n");

static void cherryview_sseu_device_status(struct drm_i915_private *dev_priv,
					  struct sseu_dev_info *sseu)
{
#define SS_MAX 2
	const int ss_max = SS_MAX;
	u32 sig1[SS_MAX], sig2[SS_MAX];
	int ss;

	sig1[0] = I915_READ(CHV_POWER_SS0_SIG1);
	sig1[1] = I915_READ(CHV_POWER_SS1_SIG1);
	sig2[0] = I915_READ(CHV_POWER_SS0_SIG2);
	sig2[1] = I915_READ(CHV_POWER_SS1_SIG2);

	for (ss = 0; ss < ss_max; ss++) {
		unsigned int eu_cnt;

		if (sig1[ss] & CHV_SS_PG_ENABLE)
			/* skip disabled subslice */
			continue;

		sseu->slice_mask = BIT(0);
		sseu->subslice_mask[0] |= BIT(ss);
		eu_cnt = ((sig1[ss] & CHV_EU08_PG_ENABLE) ? 0 : 2) +
			 ((sig1[ss] & CHV_EU19_PG_ENABLE) ? 0 : 2) +
			 ((sig1[ss] & CHV_EU210_PG_ENABLE) ? 0 : 2) +
			 ((sig2[ss] & CHV_EU311_PG_ENABLE) ? 0 : 2);
		sseu->eu_total += eu_cnt;
		sseu->eu_per_subslice = max_t(unsigned int,
					      sseu->eu_per_subslice, eu_cnt);
	}
#undef SS_MAX
}

static void gen10_sseu_device_status(struct drm_i915_private *dev_priv,
				     struct sseu_dev_info *sseu)
{
#define SS_MAX 6
	const struct intel_runtime_info *info = RUNTIME_INFO(dev_priv);
	u32 s_reg[SS_MAX], eu_reg[2 * SS_MAX], eu_mask[2];
	int s, ss;

	for (s = 0; s < info->sseu.max_slices; s++) {
		/*
		 * FIXME: Valid SS Mask respects the spec and read
		 * only valid bits for those registers, excluding reserved
		 * although this seems wrong because it would leave many
		 * subslices without ACK.
		 */
		s_reg[s] = I915_READ(GEN10_SLICE_PGCTL_ACK(s)) &
			GEN10_PGCTL_VALID_SS_MASK(s);
		eu_reg[2 * s] = I915_READ(GEN10_SS01_EU_PGCTL_ACK(s));
		eu_reg[2 * s + 1] = I915_READ(GEN10_SS23_EU_PGCTL_ACK(s));
	}

	eu_mask[0] = GEN9_PGCTL_SSA_EU08_ACK |
		     GEN9_PGCTL_SSA_EU19_ACK |
		     GEN9_PGCTL_SSA_EU210_ACK |
		     GEN9_PGCTL_SSA_EU311_ACK;
	eu_mask[1] = GEN9_PGCTL_SSB_EU08_ACK |
		     GEN9_PGCTL_SSB_EU19_ACK |
		     GEN9_PGCTL_SSB_EU210_ACK |
		     GEN9_PGCTL_SSB_EU311_ACK;

	for (s = 0; s < info->sseu.max_slices; s++) {
		if ((s_reg[s] & GEN9_PGCTL_SLICE_ACK) == 0)
			/* skip disabled slice */
			continue;

		sseu->slice_mask |= BIT(s);
		intel_sseu_copy_subslices(&info->sseu, s, sseu->subslice_mask);

		for (ss = 0; ss < info->sseu.max_subslices; ss++) {
			unsigned int eu_cnt;

			if (info->sseu.has_subslice_pg &&
			    !(s_reg[s] & (GEN9_PGCTL_SS_ACK(ss))))
				/* skip disabled subslice */
				continue;

			eu_cnt = 2 * hweight32(eu_reg[2 * s + ss / 2] &
					       eu_mask[ss % 2]);
			sseu->eu_total += eu_cnt;
			sseu->eu_per_subslice = max_t(unsigned int,
						      sseu->eu_per_subslice,
						      eu_cnt);
		}
	}
#undef SS_MAX
}

static void gen9_sseu_device_status(struct drm_i915_private *dev_priv,
				    struct sseu_dev_info *sseu)
{
#define SS_MAX 3
	const struct intel_runtime_info *info = RUNTIME_INFO(dev_priv);
	u32 s_reg[SS_MAX], eu_reg[2 * SS_MAX], eu_mask[2];
	int s, ss;

	for (s = 0; s < info->sseu.max_slices; s++) {
		s_reg[s] = I915_READ(GEN9_SLICE_PGCTL_ACK(s));
		eu_reg[2*s] = I915_READ(GEN9_SS01_EU_PGCTL_ACK(s));
		eu_reg[2*s + 1] = I915_READ(GEN9_SS23_EU_PGCTL_ACK(s));
	}

	eu_mask[0] = GEN9_PGCTL_SSA_EU08_ACK |
		     GEN9_PGCTL_SSA_EU19_ACK |
		     GEN9_PGCTL_SSA_EU210_ACK |
		     GEN9_PGCTL_SSA_EU311_ACK;
	eu_mask[1] = GEN9_PGCTL_SSB_EU08_ACK |
		     GEN9_PGCTL_SSB_EU19_ACK |
		     GEN9_PGCTL_SSB_EU210_ACK |
		     GEN9_PGCTL_SSB_EU311_ACK;

	for (s = 0; s < info->sseu.max_slices; s++) {
		if ((s_reg[s] & GEN9_PGCTL_SLICE_ACK) == 0)
			/* skip disabled slice */
			continue;

		sseu->slice_mask |= BIT(s);

		if (IS_GEN9_BC(dev_priv))
			intel_sseu_copy_subslices(&info->sseu, s,
						  sseu->subslice_mask);

		for (ss = 0; ss < info->sseu.max_subslices; ss++) {
			unsigned int eu_cnt;
			u8 ss_idx = s * info->sseu.ss_stride +
				    ss / BITS_PER_BYTE;

			if (IS_GEN9_LP(dev_priv)) {
				if (!(s_reg[s] & (GEN9_PGCTL_SS_ACK(ss))))
					/* skip disabled subslice */
					continue;

				sseu->subslice_mask[ss_idx] |=
					BIT(ss % BITS_PER_BYTE);
			}

			eu_cnt = 2 * hweight32(eu_reg[2*s + ss/2] &
					       eu_mask[ss%2]);
			sseu->eu_total += eu_cnt;
			sseu->eu_per_subslice = max_t(unsigned int,
						      sseu->eu_per_subslice,
						      eu_cnt);
		}
	}
#undef SS_MAX
}

static void bdw_sseu_device_status(struct drm_i915_private *dev_priv,
				   struct sseu_dev_info *sseu)
{
	const struct intel_runtime_info *info = RUNTIME_INFO(dev_priv);
	u32 slice_info = I915_READ(GEN8_GT_SLICE_INFO);
	int s;

	sseu->slice_mask = slice_info & GEN8_LSLICESTAT_MASK;

	if (sseu->slice_mask) {
		sseu->eu_per_subslice = info->sseu.eu_per_subslice;
		for (s = 0; s < fls(sseu->slice_mask); s++)
			intel_sseu_copy_subslices(&info->sseu, s,
						  sseu->subslice_mask);
		sseu->eu_total = sseu->eu_per_subslice *
				 intel_sseu_subslice_total(sseu);

		/* subtract fused off EU(s) from enabled slice(s) */
		for (s = 0; s < fls(sseu->slice_mask); s++) {
			u8 subslice_7eu = info->sseu.subslice_7eu[s];

			sseu->eu_total -= hweight8(subslice_7eu);
		}
	}
}

static void i915_print_sseu_info(struct seq_file *m, bool is_available_info,
				 const struct sseu_dev_info *sseu)
{
	struct drm_i915_private *dev_priv = node_to_i915(m->private);
	const char *type = is_available_info ? "Available" : "Enabled";
	int s;

	seq_printf(m, "  %s Slice Mask: %04x\n", type,
		   sseu->slice_mask);
	seq_printf(m, "  %s Slice Total: %u\n", type,
		   hweight8(sseu->slice_mask));
	seq_printf(m, "  %s Subslice Total: %u\n", type,
		   intel_sseu_subslice_total(sseu));
	for (s = 0; s < fls(sseu->slice_mask); s++) {
		seq_printf(m, "  %s Slice%i subslices: %u\n", type,
			   s, intel_sseu_subslices_per_slice(sseu, s));
	}
	seq_printf(m, "  %s EU Total: %u\n", type,
		   sseu->eu_total);
	seq_printf(m, "  %s EU Per Subslice: %u\n", type,
		   sseu->eu_per_subslice);

	if (!is_available_info)
		return;

	seq_printf(m, "  Has Pooled EU: %s\n", yesno(HAS_POOLED_EU(dev_priv)));
	if (HAS_POOLED_EU(dev_priv))
		seq_printf(m, "  Min EU in pool: %u\n", sseu->min_eu_in_pool);

	seq_printf(m, "  Has Slice Power Gating: %s\n",
		   yesno(sseu->has_slice_pg));
	seq_printf(m, "  Has Subslice Power Gating: %s\n",
		   yesno(sseu->has_subslice_pg));
	seq_printf(m, "  Has EU Power Gating: %s\n",
		   yesno(sseu->has_eu_pg));
}

static int i915_sseu_status(struct seq_file *m, void *unused)
{
	struct drm_i915_private *dev_priv = node_to_i915(m->private);
	const struct intel_runtime_info *info = RUNTIME_INFO(dev_priv);
	struct sseu_dev_info sseu;
	intel_wakeref_t wakeref;

	if (INTEL_GEN(dev_priv) < 8)
		return -ENODEV;

	seq_puts(m, "SSEU Device Info\n");
	i915_print_sseu_info(m, true, &info->sseu);

	seq_puts(m, "SSEU Device Status\n");
	memset(&sseu, 0, sizeof(sseu));
	intel_sseu_set_info(&sseu, info->sseu.max_slices,
			    info->sseu.max_subslices,
			    info->sseu.max_eus_per_subslice);

	with_intel_runtime_pm(&dev_priv->runtime_pm, wakeref) {
		if (IS_CHERRYVIEW(dev_priv))
			cherryview_sseu_device_status(dev_priv, &sseu);
		else if (IS_BROADWELL(dev_priv))
			bdw_sseu_device_status(dev_priv, &sseu);
		else if (IS_GEN(dev_priv, 9))
			gen9_sseu_device_status(dev_priv, &sseu);
		else if (INTEL_GEN(dev_priv) >= 10)
			gen10_sseu_device_status(dev_priv, &sseu);
	}

	i915_print_sseu_info(m, false, &sseu);

	return 0;
}

static int i915_forcewake_open(struct inode *inode, struct file *file)
{
	struct drm_i915_private *i915 = inode->i_private;
	struct intel_gt *gt = &i915->gt;

	atomic_inc(&gt->user_wakeref);
	intel_gt_pm_get(gt);
	if (INTEL_GEN(i915) >= 6)
		intel_uncore_forcewake_user_get(gt->uncore);

	return 0;
}

static int i915_forcewake_release(struct inode *inode, struct file *file)
{
	struct drm_i915_private *i915 = inode->i_private;
	struct intel_gt *gt = &i915->gt;

	if (INTEL_GEN(i915) >= 6)
		intel_uncore_forcewake_user_put(&i915->uncore);
	intel_gt_pm_put(gt);
	atomic_dec(&gt->user_wakeref);

	return 0;
}

static const struct file_operations i915_forcewake_fops = {
	.owner = THIS_MODULE,
	.open = i915_forcewake_open,
	.release = i915_forcewake_release,
};

static int i915_hpd_storm_ctl_show(struct seq_file *m, void *data)
{
	struct drm_i915_private *dev_priv = m->private;
	struct i915_hotplug *hotplug = &dev_priv->hotplug;

	/* Synchronize with everything first in case there's been an HPD
	 * storm, but we haven't finished handling it in the kernel yet
	 */
	intel_synchronize_irq(dev_priv);
	flush_work(&dev_priv->hotplug.dig_port_work);
	flush_delayed_work(&dev_priv->hotplug.hotplug_work);

	seq_printf(m, "Threshold: %d\n", hotplug->hpd_storm_threshold);
	seq_printf(m, "Detected: %s\n",
		   yesno(delayed_work_pending(&hotplug->reenable_work)));

	return 0;
}

static ssize_t i915_hpd_storm_ctl_write(struct file *file,
					const char __user *ubuf, size_t len,
					loff_t *offp)
{
	struct seq_file *m = file->private_data;
	struct drm_i915_private *dev_priv = m->private;
	struct i915_hotplug *hotplug = &dev_priv->hotplug;
	unsigned int new_threshold;
	int i;
	char *newline;
	char tmp[16];

	if (len >= sizeof(tmp))
		return -EINVAL;

	if (copy_from_user(tmp, ubuf, len))
		return -EFAULT;

	tmp[len] = '\0';

	/* Strip newline, if any */
	newline = strchr(tmp, '\n');
	if (newline)
		*newline = '\0';

	if (strcmp(tmp, "reset") == 0)
		new_threshold = HPD_STORM_DEFAULT_THRESHOLD;
	else if (kstrtouint(tmp, 10, &new_threshold) != 0)
		return -EINVAL;

	if (new_threshold > 0)
		DRM_DEBUG_KMS("Setting HPD storm detection threshold to %d\n",
			      new_threshold);
	else
		DRM_DEBUG_KMS("Disabling HPD storm detection\n");

	spin_lock_irq(&dev_priv->irq_lock);
	hotplug->hpd_storm_threshold = new_threshold;
	/* Reset the HPD storm stats so we don't accidentally trigger a storm */
	for_each_hpd_pin(i)
		hotplug->stats[i].count = 0;
	spin_unlock_irq(&dev_priv->irq_lock);

	/* Re-enable hpd immediately if we were in an irq storm */
	flush_delayed_work(&dev_priv->hotplug.reenable_work);

	return len;
}

static int i915_hpd_storm_ctl_open(struct inode *inode, struct file *file)
{
	return single_open(file, i915_hpd_storm_ctl_show, inode->i_private);
}

static const struct file_operations i915_hpd_storm_ctl_fops = {
	.owner = THIS_MODULE,
	.open = i915_hpd_storm_ctl_open,
	.read = seq_read,
	.llseek = seq_lseek,
	.release = single_release,
	.write = i915_hpd_storm_ctl_write
};

static int i915_hpd_short_storm_ctl_show(struct seq_file *m, void *data)
{
	struct drm_i915_private *dev_priv = m->private;

	seq_printf(m, "Enabled: %s\n",
		   yesno(dev_priv->hotplug.hpd_short_storm_enabled));

	return 0;
}

static int
i915_hpd_short_storm_ctl_open(struct inode *inode, struct file *file)
{
	return single_open(file, i915_hpd_short_storm_ctl_show,
			   inode->i_private);
}

static ssize_t i915_hpd_short_storm_ctl_write(struct file *file,
					      const char __user *ubuf,
					      size_t len, loff_t *offp)
{
	struct seq_file *m = file->private_data;
	struct drm_i915_private *dev_priv = m->private;
	struct i915_hotplug *hotplug = &dev_priv->hotplug;
	char *newline;
	char tmp[16];
	int i;
	bool new_state;

	if (len >= sizeof(tmp))
		return -EINVAL;

	if (copy_from_user(tmp, ubuf, len))
		return -EFAULT;

	tmp[len] = '\0';

	/* Strip newline, if any */
	newline = strchr(tmp, '\n');
	if (newline)
		*newline = '\0';

	/* Reset to the "default" state for this system */
	if (strcmp(tmp, "reset") == 0)
		new_state = !HAS_DP_MST(dev_priv);
	else if (kstrtobool(tmp, &new_state) != 0)
		return -EINVAL;

	DRM_DEBUG_KMS("%sabling HPD short storm detection\n",
		      new_state ? "En" : "Dis");

	spin_lock_irq(&dev_priv->irq_lock);
	hotplug->hpd_short_storm_enabled = new_state;
	/* Reset the HPD storm stats so we don't accidentally trigger a storm */
	for_each_hpd_pin(i)
		hotplug->stats[i].count = 0;
	spin_unlock_irq(&dev_priv->irq_lock);

	/* Re-enable hpd immediately if we were in an irq storm */
	flush_delayed_work(&dev_priv->hotplug.reenable_work);

	return len;
}

static const struct file_operations i915_hpd_short_storm_ctl_fops = {
	.owner = THIS_MODULE,
	.open = i915_hpd_short_storm_ctl_open,
	.read = seq_read,
	.llseek = seq_lseek,
	.release = single_release,
	.write = i915_hpd_short_storm_ctl_write,
};

static int i915_drrs_ctl_set(void *data, u64 val)
{
	struct drm_i915_private *dev_priv = data;
	struct drm_device *dev = &dev_priv->drm;
	struct intel_crtc *crtc;

	if (INTEL_GEN(dev_priv) < 7)
		return -ENODEV;

	for_each_intel_crtc(dev, crtc) {
		struct drm_connector_list_iter conn_iter;
		struct intel_crtc_state *crtc_state;
		struct drm_connector *connector;
		struct drm_crtc_commit *commit;
		int ret;

		ret = drm_modeset_lock_single_interruptible(&crtc->base.mutex);
		if (ret)
			return ret;

		crtc_state = to_intel_crtc_state(crtc->base.state);

		if (!crtc_state->hw.active ||
		    !crtc_state->has_drrs)
			goto out;

		commit = crtc_state->uapi.commit;
		if (commit) {
			ret = wait_for_completion_interruptible(&commit->hw_done);
			if (ret)
				goto out;
		}

		drm_connector_list_iter_begin(dev, &conn_iter);
		drm_for_each_connector_iter(connector, &conn_iter) {
			struct intel_encoder *encoder;
			struct intel_dp *intel_dp;

			if (!(crtc_state->uapi.connector_mask &
			      drm_connector_mask(connector)))
				continue;

			encoder = intel_attached_encoder(to_intel_connector(connector));
			if (encoder->type != INTEL_OUTPUT_EDP)
				continue;

			DRM_DEBUG_DRIVER("Manually %sabling DRRS. %llu\n",
						val ? "en" : "dis", val);

			intel_dp = enc_to_intel_dp(encoder);
			if (val)
				intel_edp_drrs_enable(intel_dp,
						      crtc_state);
			else
				intel_edp_drrs_disable(intel_dp,
						       crtc_state);
		}
		drm_connector_list_iter_end(&conn_iter);

out:
		drm_modeset_unlock(&crtc->base.mutex);
		if (ret)
			return ret;
	}

	return 0;
}

DEFINE_SIMPLE_ATTRIBUTE(i915_drrs_ctl_fops, NULL, i915_drrs_ctl_set, "%llu\n");

static ssize_t
i915_fifo_underrun_reset_write(struct file *filp,
			       const char __user *ubuf,
			       size_t cnt, loff_t *ppos)
{
	struct drm_i915_private *dev_priv = filp->private_data;
	struct intel_crtc *intel_crtc;
	struct drm_device *dev = &dev_priv->drm;
	int ret;
	bool reset;

	ret = kstrtobool_from_user(ubuf, cnt, &reset);
	if (ret)
		return ret;

	if (!reset)
		return cnt;

	for_each_intel_crtc(dev, intel_crtc) {
		struct drm_crtc_commit *commit;
		struct intel_crtc_state *crtc_state;

		ret = drm_modeset_lock_single_interruptible(&intel_crtc->base.mutex);
		if (ret)
			return ret;

		crtc_state = to_intel_crtc_state(intel_crtc->base.state);
		commit = crtc_state->uapi.commit;
		if (commit) {
			ret = wait_for_completion_interruptible(&commit->hw_done);
			if (!ret)
				ret = wait_for_completion_interruptible(&commit->flip_done);
		}

		if (!ret && crtc_state->hw.active) {
			DRM_DEBUG_KMS("Re-arming FIFO underruns on pipe %c\n",
				      pipe_name(intel_crtc->pipe));

			intel_crtc_arm_fifo_underrun(intel_crtc, crtc_state);
		}

		drm_modeset_unlock(&intel_crtc->base.mutex);

		if (ret)
			return ret;
	}

	ret = intel_fbc_reset_underrun(dev_priv);
	if (ret)
		return ret;

	return cnt;
}

static const struct file_operations i915_fifo_underrun_reset_ops = {
	.owner = THIS_MODULE,
	.open = simple_open,
	.write = i915_fifo_underrun_reset_write,
	.llseek = default_llseek,
};

static const struct drm_info_list i915_debugfs_list[] = {
	{"i915_capabilities", i915_capabilities, 0},
	{"i915_gem_objects", i915_gem_object_info, 0},
	{"i915_gem_fence_regs", i915_gem_fence_regs_info, 0},
	{"i915_gem_interrupt", i915_interrupt_info, 0},
	{"i915_guc_info", i915_guc_info, 0},
	{"i915_guc_load_status", i915_guc_load_status_info, 0},
	{"i915_guc_log_dump", i915_guc_log_dump, 0},
	{"i915_guc_load_err_log_dump", i915_guc_log_dump, 0, (void *)1},
	{"i915_guc_stage_pool", i915_guc_stage_pool, 0},
	{"i915_huc_load_status", i915_huc_load_status_info, 0},
	{"i915_frequency_info", i915_frequency_info, 0},
	{"i915_drpc_info", i915_drpc_info, 0},
	{"i915_ring_freq_table", i915_ring_freq_table, 0},
	{"i915_frontbuffer_tracking", i915_frontbuffer_tracking, 0},
	{"i915_fbc_status", i915_fbc_status, 0},
	{"i915_ips_status", i915_ips_status, 0},
	{"i915_sr_status", i915_sr_status, 0},
	{"i915_opregion", i915_opregion, 0},
	{"i915_vbt", i915_vbt, 0},
	{"i915_gem_framebuffer", i915_gem_framebuffer_info, 0},
	{"i915_context_status", i915_context_status, 0},
	{"i915_forcewake_domains", i915_forcewake_domains, 0},
	{"i915_swizzle_info", i915_swizzle_info, 0},
	{"i915_llc", i915_llc, 0},
	{"i915_edp_psr_status", i915_edp_psr_status, 0},
	{"i915_energy_uJ", i915_energy_uJ, 0},
	{"i915_runtime_pm_status", i915_runtime_pm_status, 0},
	{"i915_power_domain_info", i915_power_domain_info, 0},
	{"i915_dmc_info", i915_dmc_info, 0},
	{"i915_display_info", i915_display_info, 0},
	{"i915_engine_info", i915_engine_info, 0},
	{"i915_rcs_topology", i915_rcs_topology, 0},
	{"i915_shrinker_info", i915_shrinker_info, 0},
	{"i915_shared_dplls_info", i915_shared_dplls_info, 0},
	{"i915_dp_mst_info", i915_dp_mst_info, 0},
	{"i915_wa_registers", i915_wa_registers, 0},
	{"i915_ddb_info", i915_ddb_info, 0},
	{"i915_sseu_status", i915_sseu_status, 0},
	{"i915_drrs_status", i915_drrs_status, 0},
	{"i915_rps_boost_info", i915_rps_boost_info, 0},
};
#define I915_DEBUGFS_ENTRIES ARRAY_SIZE(i915_debugfs_list)

static const struct i915_debugfs_files {
	const char *name;
	const struct file_operations *fops;
} i915_debugfs_files[] = {
	{"i915_perf_noa_delay", &i915_perf_noa_delay_fops},
	{"i915_wedged", &i915_wedged_fops},
	{"i915_cache_sharing", &i915_cache_sharing_fops},
	{"i915_gem_drop_caches", &i915_drop_caches_fops},
#if IS_ENABLED(CONFIG_DRM_I915_CAPTURE_ERROR)
	{"i915_error_state", &i915_error_state_fops},
	{"i915_gpu_info", &i915_gpu_info_fops},
#endif
	{"i915_fifo_underrun_reset", &i915_fifo_underrun_reset_ops},
	{"i915_pri_wm_latency", &i915_pri_wm_latency_fops},
	{"i915_spr_wm_latency", &i915_spr_wm_latency_fops},
	{"i915_cur_wm_latency", &i915_cur_wm_latency_fops},
	{"i915_fbc_false_color", &i915_fbc_false_color_fops},
	{"i915_dp_test_data", &i915_displayport_test_data_fops},
	{"i915_dp_test_type", &i915_displayport_test_type_fops},
	{"i915_dp_test_active", &i915_displayport_test_active_fops},
	{"i915_guc_log_level", &i915_guc_log_level_fops},
	{"i915_guc_log_relay", &i915_guc_log_relay_fops},
	{"i915_hpd_storm_ctl", &i915_hpd_storm_ctl_fops},
	{"i915_hpd_short_storm_ctl", &i915_hpd_short_storm_ctl_fops},
	{"i915_ipc_status", &i915_ipc_status_fops},
	{"i915_drrs_ctl", &i915_drrs_ctl_fops},
	{"i915_edp_psr_debug", &i915_edp_psr_debug_fops}
};

int i915_debugfs_register(struct drm_i915_private *dev_priv)
{
	struct drm_minor *minor = dev_priv->drm.primary;
	int i;

	debugfs_create_file("i915_forcewake_user", S_IRUSR, minor->debugfs_root,
			    to_i915(minor->dev), &i915_forcewake_fops);

	for (i = 0; i < ARRAY_SIZE(i915_debugfs_files); i++) {
		debugfs_create_file(i915_debugfs_files[i].name,
				    S_IRUGO | S_IWUSR,
				    minor->debugfs_root,
				    to_i915(minor->dev),
				    i915_debugfs_files[i].fops);
	}

	return drm_debugfs_create_files(i915_debugfs_list,
					I915_DEBUGFS_ENTRIES,
					minor->debugfs_root, minor);
}

struct dpcd_block {
	/* DPCD dump start address. */
	unsigned int offset;
	/* DPCD dump end address, inclusive. If unset, .size will be used. */
	unsigned int end;
	/* DPCD dump size. Used if .end is unset. If unset, defaults to 1. */
	size_t size;
	/* Only valid for eDP. */
	bool edp;
};

static const struct dpcd_block i915_dpcd_debug[] = {
	{ .offset = DP_DPCD_REV, .size = DP_RECEIVER_CAP_SIZE },
	{ .offset = DP_PSR_SUPPORT, .end = DP_PSR_CAPS },
	{ .offset = DP_DOWNSTREAM_PORT_0, .size = 16 },
	{ .offset = DP_LINK_BW_SET, .end = DP_EDP_CONFIGURATION_SET },
	{ .offset = DP_SINK_COUNT, .end = DP_ADJUST_REQUEST_LANE2_3 },
	{ .offset = DP_SET_POWER },
	{ .offset = DP_EDP_DPCD_REV },
	{ .offset = DP_EDP_GENERAL_CAP_1, .end = DP_EDP_GENERAL_CAP_3 },
	{ .offset = DP_EDP_DISPLAY_CONTROL_REGISTER, .end = DP_EDP_BACKLIGHT_FREQ_CAP_MAX_LSB },
	{ .offset = DP_EDP_DBC_MINIMUM_BRIGHTNESS_SET, .end = DP_EDP_DBC_MAXIMUM_BRIGHTNESS_SET },
};

static int i915_dpcd_show(struct seq_file *m, void *data)
{
	struct drm_connector *connector = m->private;
	struct intel_dp *intel_dp =
		enc_to_intel_dp(intel_attached_encoder(to_intel_connector(connector)));
	u8 buf[16];
	ssize_t err;
	int i;

	if (connector->status != connector_status_connected)
		return -ENODEV;

	for (i = 0; i < ARRAY_SIZE(i915_dpcd_debug); i++) {
		const struct dpcd_block *b = &i915_dpcd_debug[i];
		size_t size = b->end ? b->end - b->offset + 1 : (b->size ?: 1);

		if (b->edp &&
		    connector->connector_type != DRM_MODE_CONNECTOR_eDP)
			continue;

		/* low tech for now */
		if (WARN_ON(size > sizeof(buf)))
			continue;

		err = drm_dp_dpcd_read(&intel_dp->aux, b->offset, buf, size);
		if (err < 0)
			seq_printf(m, "%04x: ERROR %d\n", b->offset, (int)err);
		else
			seq_printf(m, "%04x: %*ph\n", b->offset, (int)err, buf);
	}

	return 0;
}
DEFINE_SHOW_ATTRIBUTE(i915_dpcd);

static int i915_panel_show(struct seq_file *m, void *data)
{
	struct drm_connector *connector = m->private;
	struct intel_dp *intel_dp =
		enc_to_intel_dp(intel_attached_encoder(to_intel_connector(connector)));

	if (connector->status != connector_status_connected)
		return -ENODEV;

	seq_printf(m, "Panel power up delay: %d\n",
		   intel_dp->panel_power_up_delay);
	seq_printf(m, "Panel power down delay: %d\n",
		   intel_dp->panel_power_down_delay);
	seq_printf(m, "Backlight on delay: %d\n",
		   intel_dp->backlight_on_delay);
	seq_printf(m, "Backlight off delay: %d\n",
		   intel_dp->backlight_off_delay);

	return 0;
}
DEFINE_SHOW_ATTRIBUTE(i915_panel);

static int i915_hdcp_sink_capability_show(struct seq_file *m, void *data)
{
	struct drm_connector *connector = m->private;
	struct intel_connector *intel_connector = to_intel_connector(connector);

	if (connector->status != connector_status_connected)
		return -ENODEV;

	/* HDCP is supported by connector */
	if (!intel_connector->hdcp.shim)
		return -EINVAL;

	seq_printf(m, "%s:%d HDCP version: ", connector->name,
		   connector->base.id);
	intel_hdcp_info(m, intel_connector);

	return 0;
}
DEFINE_SHOW_ATTRIBUTE(i915_hdcp_sink_capability);

static int i915_dsc_fec_support_show(struct seq_file *m, void *data)
{
	struct drm_connector *connector = m->private;
	struct drm_device *dev = connector->dev;
	struct drm_crtc *crtc;
	struct intel_dp *intel_dp;
	struct drm_modeset_acquire_ctx ctx;
	struct intel_crtc_state *crtc_state = NULL;
	int ret = 0;
	bool try_again = false;

	drm_modeset_acquire_init(&ctx, DRM_MODESET_ACQUIRE_INTERRUPTIBLE);

	do {
		try_again = false;
		ret = drm_modeset_lock(&dev->mode_config.connection_mutex,
				       &ctx);
		if (ret) {
			if (ret == -EDEADLK && !drm_modeset_backoff(&ctx)) {
				try_again = true;
				continue;
			}
			break;
		}
		crtc = connector->state->crtc;
		if (connector->status != connector_status_connected || !crtc) {
			ret = -ENODEV;
			break;
		}
		ret = drm_modeset_lock(&crtc->mutex, &ctx);
		if (ret == -EDEADLK) {
			ret = drm_modeset_backoff(&ctx);
			if (!ret) {
				try_again = true;
				continue;
			}
			break;
		} else if (ret) {
			break;
		}
		intel_dp = enc_to_intel_dp(intel_attached_encoder(to_intel_connector(connector)));
		crtc_state = to_intel_crtc_state(crtc->state);
		seq_printf(m, "DSC_Enabled: %s\n",
			   yesno(crtc_state->dsc.compression_enable));
		seq_printf(m, "DSC_Sink_Support: %s\n",
			   yesno(drm_dp_sink_supports_dsc(intel_dp->dsc_dpcd)));
		seq_printf(m, "Force_DSC_Enable: %s\n",
			   yesno(intel_dp->force_dsc_en));
		if (!intel_dp_is_edp(intel_dp))
			seq_printf(m, "FEC_Sink_Support: %s\n",
				   yesno(drm_dp_sink_supports_fec(intel_dp->fec_capable)));
	} while (try_again);

	drm_modeset_drop_locks(&ctx);
	drm_modeset_acquire_fini(&ctx);

	return ret;
}

static ssize_t i915_dsc_fec_support_write(struct file *file,
					  const char __user *ubuf,
					  size_t len, loff_t *offp)
{
	bool dsc_enable = false;
	int ret;
	struct drm_connector *connector =
		((struct seq_file *)file->private_data)->private;
	struct intel_encoder *encoder = intel_attached_encoder(to_intel_connector(connector));
	struct intel_dp *intel_dp = enc_to_intel_dp(encoder);

	if (len == 0)
		return 0;

	DRM_DEBUG_DRIVER("Copied %zu bytes from user to force DSC\n",
			 len);

	ret = kstrtobool_from_user(ubuf, len, &dsc_enable);
	if (ret < 0)
		return ret;

	DRM_DEBUG_DRIVER("Got %s for DSC Enable\n",
			 (dsc_enable) ? "true" : "false");
	intel_dp->force_dsc_en = dsc_enable;

	*offp += len;
	return len;
}

static int i915_dsc_fec_support_open(struct inode *inode,
				     struct file *file)
{
	return single_open(file, i915_dsc_fec_support_show,
			   inode->i_private);
}

static const struct file_operations i915_dsc_fec_support_fops = {
	.owner = THIS_MODULE,
	.open = i915_dsc_fec_support_open,
	.read = seq_read,
	.llseek = seq_lseek,
	.release = single_release,
	.write = i915_dsc_fec_support_write
};

/**
 * i915_debugfs_connector_add - add i915 specific connector debugfs files
 * @connector: pointer to a registered drm_connector
 *
 * Cleanup will be done by drm_connector_unregister() through a call to
 * drm_debugfs_connector_remove().
 *
 * Returns 0 on success, negative error codes on error.
 */
int i915_debugfs_connector_add(struct drm_connector *connector)
{
	struct dentry *root = connector->debugfs_entry;
	struct drm_i915_private *dev_priv = to_i915(connector->dev);

	/* The connector must have been registered beforehands. */
	if (!root)
		return -ENODEV;

	if (connector->connector_type == DRM_MODE_CONNECTOR_DisplayPort ||
	    connector->connector_type == DRM_MODE_CONNECTOR_eDP)
		debugfs_create_file("i915_dpcd", S_IRUGO, root,
				    connector, &i915_dpcd_fops);

	if (connector->connector_type == DRM_MODE_CONNECTOR_eDP) {
		debugfs_create_file("i915_panel_timings", S_IRUGO, root,
				    connector, &i915_panel_fops);
		debugfs_create_file("i915_psr_sink_status", S_IRUGO, root,
				    connector, &i915_psr_sink_status_fops);
	}

	if (connector->connector_type == DRM_MODE_CONNECTOR_DisplayPort ||
	    connector->connector_type == DRM_MODE_CONNECTOR_HDMIA ||
	    connector->connector_type == DRM_MODE_CONNECTOR_HDMIB) {
		debugfs_create_file("i915_hdcp_sink_capability", S_IRUGO, root,
				    connector, &i915_hdcp_sink_capability_fops);
	}

	if (INTEL_GEN(dev_priv) >= 10 &&
	    (connector->connector_type == DRM_MODE_CONNECTOR_DisplayPort ||
	     connector->connector_type == DRM_MODE_CONNECTOR_eDP))
		debugfs_create_file("i915_dsc_fec_support", S_IRUGO, root,
				    connector, &i915_dsc_fec_support_fops);

	return 0;
}<|MERGE_RESOLUTION|>--- conflicted
+++ resolved
@@ -2562,15 +2562,9 @@
 
 	if (!fb)
 		return;
-<<<<<<< HEAD
 
 	drm_get_format_name(fb->format->format, &format_name);
 
-=======
-
-	drm_get_format_name(fb->format->format, &format_name);
-
->>>>>>> 26dca6db
 	plane_rotation(rot_str, sizeof(rot_str),
 		       plane_state->hw.rotation);
 
