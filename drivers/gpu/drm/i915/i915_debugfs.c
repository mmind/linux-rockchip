/*
 * Copyright © 2008 Intel Corporation
 *
 * Permission is hereby granted, free of charge, to any person obtaining a
 * copy of this software and associated documentation files (the "Software"),
 * to deal in the Software without restriction, including without limitation
 * the rights to use, copy, modify, merge, publish, distribute, sublicense,
 * and/or sell copies of the Software, and to permit persons to whom the
 * Software is furnished to do so, subject to the following conditions:
 *
 * The above copyright notice and this permission notice (including the next
 * paragraph) shall be included in all copies or substantial portions of the
 * Software.
 *
 * THE SOFTWARE IS PROVIDED "AS IS", WITHOUT WARRANTY OF ANY KIND, EXPRESS OR
 * IMPLIED, INCLUDING BUT NOT LIMITED TO THE WARRANTIES OF MERCHANTABILITY,
 * FITNESS FOR A PARTICULAR PURPOSE AND NONINFRINGEMENT.  IN NO EVENT SHALL
 * THE AUTHORS OR COPYRIGHT HOLDERS BE LIABLE FOR ANY CLAIM, DAMAGES OR OTHER
 * LIABILITY, WHETHER IN AN ACTION OF CONTRACT, TORT OR OTHERWISE, ARISING
 * FROM, OUT OF OR IN CONNECTION WITH THE SOFTWARE OR THE USE OR OTHER DEALINGS
 * IN THE SOFTWARE.
 *
 * Authors:
 *    Eric Anholt <eric@anholt.net>
 *    Keith Packard <keithp@keithp.com>
 *
 */

#include <linux/seq_file.h>
#include <linux/circ_buf.h>
#include <linux/ctype.h>
#include <linux/debugfs.h>
#include <linux/slab.h>
#include <linux/export.h>
#include <linux/list_sort.h>
#include <asm/msr-index.h>
#include <drm/drmP.h>
#include "intel_drv.h"
#include "intel_ringbuffer.h"
#include <drm/i915_drm.h>
#include "i915_drv.h"

static inline struct drm_i915_private *node_to_i915(struct drm_info_node *node)
{
	return to_i915(node->minor->dev);
}

/* As the drm_debugfs_init() routines are called before dev->dev_private is
 * allocated we need to hook into the minor for release. */
static int
drm_add_fake_info_node(struct drm_minor *minor,
		       struct dentry *ent,
		       const void *key)
{
	struct drm_info_node *node;

	node = kmalloc(sizeof(*node), GFP_KERNEL);
	if (node == NULL) {
		debugfs_remove(ent);
		return -ENOMEM;
	}

	node->minor = minor;
	node->dent = ent;
	node->info_ent = (void *)key;

	mutex_lock(&minor->debugfs_lock);
	list_add(&node->list, &minor->debugfs_list);
	mutex_unlock(&minor->debugfs_lock);

	return 0;
}

static int i915_capabilities(struct seq_file *m, void *data)
{
	struct drm_i915_private *dev_priv = node_to_i915(m->private);
	const struct intel_device_info *info = INTEL_INFO(dev_priv);

	seq_printf(m, "gen: %d\n", INTEL_GEN(dev_priv));
	seq_printf(m, "pch: %d\n", INTEL_PCH_TYPE(dev_priv));
#define PRINT_FLAG(x)  seq_printf(m, #x ": %s\n", yesno(info->x))
	DEV_INFO_FOR_EACH_FLAG(PRINT_FLAG);
#undef PRINT_FLAG

	return 0;
}

static char get_active_flag(struct drm_i915_gem_object *obj)
{
	return i915_gem_object_is_active(obj) ? '*' : ' ';
}

static char get_pin_flag(struct drm_i915_gem_object *obj)
{
	return obj->pin_display ? 'p' : ' ';
}

static char get_tiling_flag(struct drm_i915_gem_object *obj)
{
	switch (i915_gem_object_get_tiling(obj)) {
	default:
	case I915_TILING_NONE: return ' ';
	case I915_TILING_X: return 'X';
	case I915_TILING_Y: return 'Y';
	}
}

static char get_global_flag(struct drm_i915_gem_object *obj)
{
<<<<<<< HEAD
	return obj->fault_mappable ? 'g' : ' ';
=======
	return !list_empty(&obj->userfault_link) ? 'g' : ' ';
>>>>>>> 59331c21
}

static char get_pin_mapped_flag(struct drm_i915_gem_object *obj)
{
	return obj->mm.mapping ? 'M' : ' ';
}

static u64 i915_gem_obj_total_ggtt_size(struct drm_i915_gem_object *obj)
{
	u64 size = 0;
	struct i915_vma *vma;

	list_for_each_entry(vma, &obj->vma_list, obj_link) {
		if (i915_vma_is_ggtt(vma) && drm_mm_node_allocated(&vma->node))
			size += vma->node.size;
	}

	return size;
}

static void
describe_obj(struct seq_file *m, struct drm_i915_gem_object *obj)
{
	struct drm_i915_private *dev_priv = to_i915(obj->base.dev);
	struct intel_engine_cs *engine;
	struct i915_vma *vma;
	unsigned int frontbuffer_bits;
	int pin_count = 0;

	lockdep_assert_held(&obj->base.dev->struct_mutex);

	seq_printf(m, "%pK: %c%c%c%c%c %8zdKiB %02x %02x %s%s%s",
		   &obj->base,
		   get_active_flag(obj),
		   get_pin_flag(obj),
		   get_tiling_flag(obj),
		   get_global_flag(obj),
		   get_pin_mapped_flag(obj),
		   obj->base.size / 1024,
		   obj->base.read_domains,
<<<<<<< HEAD
		   obj->base.write_domain);
	for_each_engine(engine, dev_priv, id)
		seq_printf(m, "%x ",
			   i915_gem_active_get_seqno(&obj->last_read[id],
						     &obj->base.dev->struct_mutex));
	seq_printf(m, "] %x %s%s%s",
		   i915_gem_active_get_seqno(&obj->last_write,
					     &obj->base.dev->struct_mutex),
=======
		   obj->base.write_domain,
>>>>>>> 59331c21
		   i915_cache_level_str(dev_priv, obj->cache_level),
		   obj->mm.dirty ? " dirty" : "",
		   obj->mm.madv == I915_MADV_DONTNEED ? " purgeable" : "");
	if (obj->base.name)
		seq_printf(m, " (name: %d)", obj->base.name);
	list_for_each_entry(vma, &obj->vma_list, obj_link) {
		if (i915_vma_is_pinned(vma))
			pin_count++;
	}
	seq_printf(m, " (pinned x %d)", pin_count);
	if (obj->pin_display)
		seq_printf(m, " (display)");
	list_for_each_entry(vma, &obj->vma_list, obj_link) {
		if (!drm_mm_node_allocated(&vma->node))
			continue;

		seq_printf(m, " (%sgtt offset: %08llx, size: %08llx",
			   i915_vma_is_ggtt(vma) ? "g" : "pp",
			   vma->node.start, vma->node.size);
		if (i915_vma_is_ggtt(vma))
			seq_printf(m, ", type: %u", vma->ggtt_view.type);
		if (vma->fence)
			seq_printf(m, " , fence: %d%s",
				   vma->fence->id,
				   i915_gem_active_isset(&vma->last_fence) ? "*" : "");
		seq_puts(m, ")");
	}
	if (obj->stolen)
		seq_printf(m, " (stolen: %08llx)", obj->stolen->start);

<<<<<<< HEAD
	engine = i915_gem_active_get_engine(&obj->last_write,
					    &dev_priv->drm.struct_mutex);
=======
	engine = i915_gem_object_last_write_engine(obj);
>>>>>>> 59331c21
	if (engine)
		seq_printf(m, " (%s)", engine->name);

	frontbuffer_bits = atomic_read(&obj->frontbuffer_bits);
	if (frontbuffer_bits)
		seq_printf(m, " (frontbuffer: 0x%03x)", frontbuffer_bits);
}

static int obj_rank_by_stolen(void *priv,
			      struct list_head *A, struct list_head *B)
{
	struct drm_i915_gem_object *a =
		container_of(A, struct drm_i915_gem_object, obj_exec_link);
	struct drm_i915_gem_object *b =
		container_of(B, struct drm_i915_gem_object, obj_exec_link);

	if (a->stolen->start < b->stolen->start)
		return -1;
	if (a->stolen->start > b->stolen->start)
		return 1;
	return 0;
}

static int i915_gem_stolen_list_info(struct seq_file *m, void *data)
{
	struct drm_i915_private *dev_priv = node_to_i915(m->private);
	struct drm_device *dev = &dev_priv->drm;
	struct drm_i915_gem_object *obj;
	u64 total_obj_size, total_gtt_size;
	LIST_HEAD(stolen);
	int count, ret;

	ret = mutex_lock_interruptible(&dev->struct_mutex);
	if (ret)
		return ret;

	total_obj_size = total_gtt_size = count = 0;
	list_for_each_entry(obj, &dev_priv->mm.bound_list, global_link) {
		if (obj->stolen == NULL)
			continue;

		list_add(&obj->obj_exec_link, &stolen);

		total_obj_size += obj->base.size;
		total_gtt_size += i915_gem_obj_total_ggtt_size(obj);
		count++;
	}
	list_for_each_entry(obj, &dev_priv->mm.unbound_list, global_link) {
		if (obj->stolen == NULL)
			continue;

		list_add(&obj->obj_exec_link, &stolen);

		total_obj_size += obj->base.size;
		count++;
	}
	list_sort(NULL, &stolen, obj_rank_by_stolen);
	seq_puts(m, "Stolen:\n");
	while (!list_empty(&stolen)) {
		obj = list_first_entry(&stolen, typeof(*obj), obj_exec_link);
		seq_puts(m, "   ");
		describe_obj(m, obj);
		seq_putc(m, '\n');
		list_del_init(&obj->obj_exec_link);
	}
	mutex_unlock(&dev->struct_mutex);

	seq_printf(m, "Total %d objects, %llu bytes, %llu GTT size\n",
		   count, total_obj_size, total_gtt_size);
	return 0;
}

struct file_stats {
	struct drm_i915_file_private *file_priv;
	unsigned long count;
	u64 total, unbound;
	u64 global, shared;
	u64 active, inactive;
};

static int per_file_stats(int id, void *ptr, void *data)
{
	struct drm_i915_gem_object *obj = ptr;
	struct file_stats *stats = data;
	struct i915_vma *vma;

	stats->count++;
	stats->total += obj->base.size;
	if (!obj->bind_count)
		stats->unbound += obj->base.size;
	if (obj->base.name || obj->base.dma_buf)
		stats->shared += obj->base.size;

	list_for_each_entry(vma, &obj->vma_list, obj_link) {
		if (!drm_mm_node_allocated(&vma->node))
			continue;

		if (i915_vma_is_ggtt(vma)) {
			stats->global += vma->node.size;
		} else {
			struct i915_hw_ppgtt *ppgtt = i915_vm_to_ppgtt(vma->vm);

			if (ppgtt->base.file != stats->file_priv)
				continue;
		}

		if (i915_vma_is_active(vma))
			stats->active += vma->node.size;
		else
			stats->inactive += vma->node.size;
	}

	return 0;
}

#define print_file_stats(m, name, stats) do { \
	if (stats.count) \
		seq_printf(m, "%s: %lu objects, %llu bytes (%llu active, %llu inactive, %llu global, %llu shared, %llu unbound)\n", \
			   name, \
			   stats.count, \
			   stats.total, \
			   stats.active, \
			   stats.inactive, \
			   stats.global, \
			   stats.shared, \
			   stats.unbound); \
} while (0)

static void print_batch_pool_stats(struct seq_file *m,
				   struct drm_i915_private *dev_priv)
{
	struct drm_i915_gem_object *obj;
	struct file_stats stats;
	struct intel_engine_cs *engine;
	enum intel_engine_id id;
	int j;

	memset(&stats, 0, sizeof(stats));

	for_each_engine(engine, dev_priv, id) {
		for (j = 0; j < ARRAY_SIZE(engine->batch_pool.cache_list); j++) {
			list_for_each_entry(obj,
					    &engine->batch_pool.cache_list[j],
					    batch_pool_link)
				per_file_stats(0, obj, &stats);
		}
	}

	print_file_stats(m, "[k]batch pool", stats);
}

static int per_file_ctx_stats(int id, void *ptr, void *data)
{
	struct i915_gem_context *ctx = ptr;
	int n;

	for (n = 0; n < ARRAY_SIZE(ctx->engine); n++) {
		if (ctx->engine[n].state)
			per_file_stats(0, ctx->engine[n].state->obj, data);
		if (ctx->engine[n].ring)
			per_file_stats(0, ctx->engine[n].ring->vma->obj, data);
	}

	return 0;
}

static void print_context_stats(struct seq_file *m,
				struct drm_i915_private *dev_priv)
{
	struct drm_device *dev = &dev_priv->drm;
	struct file_stats stats;
	struct drm_file *file;

	memset(&stats, 0, sizeof(stats));

	mutex_lock(&dev->struct_mutex);
	if (dev_priv->kernel_context)
		per_file_ctx_stats(0, dev_priv->kernel_context, &stats);

	list_for_each_entry(file, &dev->filelist, lhead) {
		struct drm_i915_file_private *fpriv = file->driver_priv;
		idr_for_each(&fpriv->context_idr, per_file_ctx_stats, &stats);
	}
	mutex_unlock(&dev->struct_mutex);

	print_file_stats(m, "[k]contexts", stats);
}

static int i915_gem_object_info(struct seq_file *m, void *data)
{
	struct drm_i915_private *dev_priv = node_to_i915(m->private);
	struct drm_device *dev = &dev_priv->drm;
	struct i915_ggtt *ggtt = &dev_priv->ggtt;
	u32 count, mapped_count, purgeable_count, dpy_count;
	u64 size, mapped_size, purgeable_size, dpy_size;
	struct drm_i915_gem_object *obj;
	struct drm_file *file;
	int ret;

	ret = mutex_lock_interruptible(&dev->struct_mutex);
	if (ret)
		return ret;

	seq_printf(m, "%u objects, %llu bytes\n",
		   dev_priv->mm.object_count,
		   dev_priv->mm.object_memory);

	size = count = 0;
	mapped_size = mapped_count = 0;
	purgeable_size = purgeable_count = 0;
	list_for_each_entry(obj, &dev_priv->mm.unbound_list, global_link) {
		size += obj->base.size;
		++count;

		if (obj->mm.madv == I915_MADV_DONTNEED) {
			purgeable_size += obj->base.size;
			++purgeable_count;
		}

		if (obj->mm.mapping) {
			mapped_count++;
			mapped_size += obj->base.size;
		}
	}
	seq_printf(m, "%u unbound objects, %llu bytes\n", count, size);

	size = count = dpy_size = dpy_count = 0;
	list_for_each_entry(obj, &dev_priv->mm.bound_list, global_link) {
		size += obj->base.size;
		++count;

		if (obj->pin_display) {
			dpy_size += obj->base.size;
			++dpy_count;
		}

		if (obj->mm.madv == I915_MADV_DONTNEED) {
			purgeable_size += obj->base.size;
			++purgeable_count;
		}

		if (obj->mm.mapping) {
			mapped_count++;
			mapped_size += obj->base.size;
		}
	}
	seq_printf(m, "%u bound objects, %llu bytes\n",
		   count, size);
	seq_printf(m, "%u purgeable objects, %llu bytes\n",
		   purgeable_count, purgeable_size);
	seq_printf(m, "%u mapped objects, %llu bytes\n",
		   mapped_count, mapped_size);
	seq_printf(m, "%u display objects (pinned), %llu bytes\n",
		   dpy_count, dpy_size);

	seq_printf(m, "%llu [%llu] gtt total\n",
		   ggtt->base.total, ggtt->mappable_end - ggtt->base.start);

	seq_putc(m, '\n');
	print_batch_pool_stats(m, dev_priv);
	mutex_unlock(&dev->struct_mutex);

	mutex_lock(&dev->filelist_mutex);
	print_context_stats(m, dev_priv);
	list_for_each_entry_reverse(file, &dev->filelist, lhead) {
		struct file_stats stats;
		struct drm_i915_file_private *file_priv = file->driver_priv;
		struct drm_i915_gem_request *request;
		struct task_struct *task;

		memset(&stats, 0, sizeof(stats));
		stats.file_priv = file->driver_priv;
		spin_lock(&file->table_lock);
		idr_for_each(&file->object_idr, per_file_stats, &stats);
		spin_unlock(&file->table_lock);
		/*
		 * Although we have a valid reference on file->pid, that does
		 * not guarantee that the task_struct who called get_pid() is
		 * still alive (e.g. get_pid(current) => fork() => exit()).
		 * Therefore, we need to protect this ->comm access using RCU.
		 */
		mutex_lock(&dev->struct_mutex);
		request = list_first_entry_or_null(&file_priv->mm.request_list,
						   struct drm_i915_gem_request,
						   client_list);
		rcu_read_lock();
		task = pid_task(request && request->ctx->pid ?
				request->ctx->pid : file->pid,
				PIDTYPE_PID);
		print_file_stats(m, task ? task->comm : "<unknown>", stats);
		rcu_read_unlock();
		mutex_unlock(&dev->struct_mutex);
	}
	mutex_unlock(&dev->filelist_mutex);

	return 0;
}

static int i915_gem_gtt_info(struct seq_file *m, void *data)
{
	struct drm_info_node *node = m->private;
	struct drm_i915_private *dev_priv = node_to_i915(node);
	struct drm_device *dev = &dev_priv->drm;
	bool show_pin_display_only = !!node->info_ent->data;
	struct drm_i915_gem_object *obj;
	u64 total_obj_size, total_gtt_size;
	int count, ret;

	ret = mutex_lock_interruptible(&dev->struct_mutex);
	if (ret)
		return ret;

	total_obj_size = total_gtt_size = count = 0;
	list_for_each_entry(obj, &dev_priv->mm.bound_list, global_link) {
		if (show_pin_display_only && !obj->pin_display)
			continue;

		seq_puts(m, "   ");
		describe_obj(m, obj);
		seq_putc(m, '\n');
		total_obj_size += obj->base.size;
		total_gtt_size += i915_gem_obj_total_ggtt_size(obj);
		count++;
	}

	mutex_unlock(&dev->struct_mutex);

	seq_printf(m, "Total %d objects, %llu bytes, %llu GTT size\n",
		   count, total_obj_size, total_gtt_size);

	return 0;
}

static int i915_gem_pageflip_info(struct seq_file *m, void *data)
{
	struct drm_i915_private *dev_priv = node_to_i915(m->private);
	struct drm_device *dev = &dev_priv->drm;
	struct intel_crtc *crtc;
	int ret;

	ret = mutex_lock_interruptible(&dev->struct_mutex);
	if (ret)
		return ret;

	for_each_intel_crtc(dev, crtc) {
		const char pipe = pipe_name(crtc->pipe);
		const char plane = plane_name(crtc->plane);
		struct intel_flip_work *work;

		spin_lock_irq(&dev->event_lock);
		work = crtc->flip_work;
		if (work == NULL) {
			seq_printf(m, "No flip due on pipe %c (plane %c)\n",
				   pipe, plane);
		} else {
			u32 pending;
			u32 addr;

			pending = atomic_read(&work->pending);
			if (pending) {
				seq_printf(m, "Flip ioctl preparing on pipe %c (plane %c)\n",
					   pipe, plane);
			} else {
				seq_printf(m, "Flip pending (waiting for vsync) on pipe %c (plane %c)\n",
					   pipe, plane);
			}
			if (work->flip_queued_req) {
				struct intel_engine_cs *engine = work->flip_queued_req->engine;

				seq_printf(m, "Flip queued on %s at seqno %x, next seqno %x [current breadcrumb %x], completed? %d\n",
					   engine->name,
					   work->flip_queued_req->global_seqno,
					   atomic_read(&dev_priv->gt.global_timeline.next_seqno),
					   intel_engine_get_seqno(engine),
					   i915_gem_request_completed(work->flip_queued_req));
			} else
				seq_printf(m, "Flip not associated with any ring\n");
			seq_printf(m, "Flip queued on frame %d, (was ready on frame %d), now %d\n",
				   work->flip_queued_vblank,
				   work->flip_ready_vblank,
				   intel_crtc_get_vblank_counter(crtc));
			seq_printf(m, "%d prepares\n", atomic_read(&work->pending));

			if (INTEL_GEN(dev_priv) >= 4)
				addr = I915_HI_DISPBASE(I915_READ(DSPSURF(crtc->plane)));
			else
				addr = I915_READ(DSPADDR(crtc->plane));
			seq_printf(m, "Current scanout address 0x%08x\n", addr);

			if (work->pending_flip_obj) {
				seq_printf(m, "New framebuffer address 0x%08lx\n", (long)work->gtt_offset);
				seq_printf(m, "MMIO update completed? %d\n",  addr == work->gtt_offset);
			}
		}
		spin_unlock_irq(&dev->event_lock);
	}

	mutex_unlock(&dev->struct_mutex);

	return 0;
}

static int i915_gem_batch_pool_info(struct seq_file *m, void *data)
{
	struct drm_i915_private *dev_priv = node_to_i915(m->private);
	struct drm_device *dev = &dev_priv->drm;
	struct drm_i915_gem_object *obj;
	struct intel_engine_cs *engine;
	enum intel_engine_id id;
	int total = 0;
	int ret, j;

	ret = mutex_lock_interruptible(&dev->struct_mutex);
	if (ret)
		return ret;

	for_each_engine(engine, dev_priv, id) {
		for (j = 0; j < ARRAY_SIZE(engine->batch_pool.cache_list); j++) {
			int count;

			count = 0;
			list_for_each_entry(obj,
					    &engine->batch_pool.cache_list[j],
					    batch_pool_link)
				count++;
			seq_printf(m, "%s cache[%d]: %d objects\n",
				   engine->name, j, count);

			list_for_each_entry(obj,
					    &engine->batch_pool.cache_list[j],
					    batch_pool_link) {
				seq_puts(m, "   ");
				describe_obj(m, obj);
				seq_putc(m, '\n');
			}

			total += count;
		}
	}

	seq_printf(m, "total: %d\n", total);

	mutex_unlock(&dev->struct_mutex);

	return 0;
}

static void print_request(struct seq_file *m,
			  struct drm_i915_gem_request *rq,
			  const char *prefix)
{
<<<<<<< HEAD
	struct pid *pid = rq->ctx->pid;
	struct task_struct *task;

	rcu_read_lock();
	task = pid ? pid_task(pid, PIDTYPE_PID) : NULL;
	seq_printf(m, "%s%x [%x:%x] @ %d: %s [%d]\n", prefix,
		   rq->fence.seqno, rq->ctx->hw_id, rq->fence.seqno,
		   jiffies_to_msecs(jiffies - rq->emitted_jiffies),
		   task ? task->comm : "<unknown>",
		   task ? task->pid : -1);
	rcu_read_unlock();
=======
	seq_printf(m, "%s%x [%x:%x] prio=%d @ %dms: %s\n", prefix,
		   rq->global_seqno, rq->ctx->hw_id, rq->fence.seqno,
		   rq->priotree.priority,
		   jiffies_to_msecs(jiffies - rq->emitted_jiffies),
		   rq->timeline->common->name);
>>>>>>> 59331c21
}

static int i915_gem_request_info(struct seq_file *m, void *data)
{
	struct drm_i915_private *dev_priv = node_to_i915(m->private);
	struct drm_device *dev = &dev_priv->drm;
	struct drm_i915_gem_request *req;
	struct intel_engine_cs *engine;
	enum intel_engine_id id;
	int ret, any;

	ret = mutex_lock_interruptible(&dev->struct_mutex);
	if (ret)
		return ret;

	any = 0;
	for_each_engine(engine, dev_priv, id) {
		int count;

		count = 0;
		list_for_each_entry(req, &engine->timeline->requests, link)
			count++;
		if (count == 0)
			continue;

		seq_printf(m, "%s requests: %d\n", engine->name, count);
<<<<<<< HEAD
		list_for_each_entry(req, &engine->request_list, link)
=======
		list_for_each_entry(req, &engine->timeline->requests, link)
>>>>>>> 59331c21
			print_request(m, req, "    ");

		any++;
	}
	mutex_unlock(&dev->struct_mutex);

	if (any == 0)
		seq_puts(m, "No requests\n");

	return 0;
}

static void i915_ring_seqno_info(struct seq_file *m,
				 struct intel_engine_cs *engine)
{
	struct intel_breadcrumbs *b = &engine->breadcrumbs;
	struct rb_node *rb;

	seq_printf(m, "Current sequence (%s): %x\n",
		   engine->name, intel_engine_get_seqno(engine));

	spin_lock_irq(&b->lock);
	for (rb = rb_first(&b->waiters); rb; rb = rb_next(rb)) {
		struct intel_wait *w = container_of(rb, typeof(*w), node);

		seq_printf(m, "Waiting (%s): %s [%d] on %x\n",
			   engine->name, w->tsk->comm, w->tsk->pid, w->seqno);
	}
	spin_unlock_irq(&b->lock);
}

static int i915_gem_seqno_info(struct seq_file *m, void *data)
{
	struct drm_i915_private *dev_priv = node_to_i915(m->private);
	struct intel_engine_cs *engine;
	enum intel_engine_id id;

	for_each_engine(engine, dev_priv, id)
		i915_ring_seqno_info(m, engine);

	return 0;
}


static int i915_interrupt_info(struct seq_file *m, void *data)
{
	struct drm_i915_private *dev_priv = node_to_i915(m->private);
	struct intel_engine_cs *engine;
	enum intel_engine_id id;
	int i, pipe;

	intel_runtime_pm_get(dev_priv);

	if (IS_CHERRYVIEW(dev_priv)) {
		seq_printf(m, "Master Interrupt Control:\t%08x\n",
			   I915_READ(GEN8_MASTER_IRQ));

		seq_printf(m, "Display IER:\t%08x\n",
			   I915_READ(VLV_IER));
		seq_printf(m, "Display IIR:\t%08x\n",
			   I915_READ(VLV_IIR));
		seq_printf(m, "Display IIR_RW:\t%08x\n",
			   I915_READ(VLV_IIR_RW));
		seq_printf(m, "Display IMR:\t%08x\n",
			   I915_READ(VLV_IMR));
		for_each_pipe(dev_priv, pipe) {
			enum intel_display_power_domain power_domain;

			power_domain = POWER_DOMAIN_PIPE(pipe);
			if (!intel_display_power_get_if_enabled(dev_priv,
								power_domain)) {
				seq_printf(m, "Pipe %c power disabled\n",
					   pipe_name(pipe));
				continue;
			}

			seq_printf(m, "Pipe %c stat:\t%08x\n",
				   pipe_name(pipe),
				   I915_READ(PIPESTAT(pipe)));

			intel_display_power_put(dev_priv, power_domain);
		}

		intel_display_power_get(dev_priv, POWER_DOMAIN_INIT);
		seq_printf(m, "Port hotplug:\t%08x\n",
			   I915_READ(PORT_HOTPLUG_EN));
		seq_printf(m, "DPFLIPSTAT:\t%08x\n",
			   I915_READ(VLV_DPFLIPSTAT));
		seq_printf(m, "DPINVGTT:\t%08x\n",
			   I915_READ(DPINVGTT));
		intel_display_power_put(dev_priv, POWER_DOMAIN_INIT);

		for (i = 0; i < 4; i++) {
			seq_printf(m, "GT Interrupt IMR %d:\t%08x\n",
				   i, I915_READ(GEN8_GT_IMR(i)));
			seq_printf(m, "GT Interrupt IIR %d:\t%08x\n",
				   i, I915_READ(GEN8_GT_IIR(i)));
			seq_printf(m, "GT Interrupt IER %d:\t%08x\n",
				   i, I915_READ(GEN8_GT_IER(i)));
		}

		seq_printf(m, "PCU interrupt mask:\t%08x\n",
			   I915_READ(GEN8_PCU_IMR));
		seq_printf(m, "PCU interrupt identity:\t%08x\n",
			   I915_READ(GEN8_PCU_IIR));
		seq_printf(m, "PCU interrupt enable:\t%08x\n",
			   I915_READ(GEN8_PCU_IER));
	} else if (INTEL_GEN(dev_priv) >= 8) {
		seq_printf(m, "Master Interrupt Control:\t%08x\n",
			   I915_READ(GEN8_MASTER_IRQ));

		for (i = 0; i < 4; i++) {
			seq_printf(m, "GT Interrupt IMR %d:\t%08x\n",
				   i, I915_READ(GEN8_GT_IMR(i)));
			seq_printf(m, "GT Interrupt IIR %d:\t%08x\n",
				   i, I915_READ(GEN8_GT_IIR(i)));
			seq_printf(m, "GT Interrupt IER %d:\t%08x\n",
				   i, I915_READ(GEN8_GT_IER(i)));
		}

		for_each_pipe(dev_priv, pipe) {
			enum intel_display_power_domain power_domain;

			power_domain = POWER_DOMAIN_PIPE(pipe);
			if (!intel_display_power_get_if_enabled(dev_priv,
								power_domain)) {
				seq_printf(m, "Pipe %c power disabled\n",
					   pipe_name(pipe));
				continue;
			}
			seq_printf(m, "Pipe %c IMR:\t%08x\n",
				   pipe_name(pipe),
				   I915_READ(GEN8_DE_PIPE_IMR(pipe)));
			seq_printf(m, "Pipe %c IIR:\t%08x\n",
				   pipe_name(pipe),
				   I915_READ(GEN8_DE_PIPE_IIR(pipe)));
			seq_printf(m, "Pipe %c IER:\t%08x\n",
				   pipe_name(pipe),
				   I915_READ(GEN8_DE_PIPE_IER(pipe)));

			intel_display_power_put(dev_priv, power_domain);
		}

		seq_printf(m, "Display Engine port interrupt mask:\t%08x\n",
			   I915_READ(GEN8_DE_PORT_IMR));
		seq_printf(m, "Display Engine port interrupt identity:\t%08x\n",
			   I915_READ(GEN8_DE_PORT_IIR));
		seq_printf(m, "Display Engine port interrupt enable:\t%08x\n",
			   I915_READ(GEN8_DE_PORT_IER));

		seq_printf(m, "Display Engine misc interrupt mask:\t%08x\n",
			   I915_READ(GEN8_DE_MISC_IMR));
		seq_printf(m, "Display Engine misc interrupt identity:\t%08x\n",
			   I915_READ(GEN8_DE_MISC_IIR));
		seq_printf(m, "Display Engine misc interrupt enable:\t%08x\n",
			   I915_READ(GEN8_DE_MISC_IER));

		seq_printf(m, "PCU interrupt mask:\t%08x\n",
			   I915_READ(GEN8_PCU_IMR));
		seq_printf(m, "PCU interrupt identity:\t%08x\n",
			   I915_READ(GEN8_PCU_IIR));
		seq_printf(m, "PCU interrupt enable:\t%08x\n",
			   I915_READ(GEN8_PCU_IER));
	} else if (IS_VALLEYVIEW(dev_priv)) {
		seq_printf(m, "Display IER:\t%08x\n",
			   I915_READ(VLV_IER));
		seq_printf(m, "Display IIR:\t%08x\n",
			   I915_READ(VLV_IIR));
		seq_printf(m, "Display IIR_RW:\t%08x\n",
			   I915_READ(VLV_IIR_RW));
		seq_printf(m, "Display IMR:\t%08x\n",
			   I915_READ(VLV_IMR));
		for_each_pipe(dev_priv, pipe)
			seq_printf(m, "Pipe %c stat:\t%08x\n",
				   pipe_name(pipe),
				   I915_READ(PIPESTAT(pipe)));

		seq_printf(m, "Master IER:\t%08x\n",
			   I915_READ(VLV_MASTER_IER));

		seq_printf(m, "Render IER:\t%08x\n",
			   I915_READ(GTIER));
		seq_printf(m, "Render IIR:\t%08x\n",
			   I915_READ(GTIIR));
		seq_printf(m, "Render IMR:\t%08x\n",
			   I915_READ(GTIMR));

		seq_printf(m, "PM IER:\t\t%08x\n",
			   I915_READ(GEN6_PMIER));
		seq_printf(m, "PM IIR:\t\t%08x\n",
			   I915_READ(GEN6_PMIIR));
		seq_printf(m, "PM IMR:\t\t%08x\n",
			   I915_READ(GEN6_PMIMR));

		seq_printf(m, "Port hotplug:\t%08x\n",
			   I915_READ(PORT_HOTPLUG_EN));
		seq_printf(m, "DPFLIPSTAT:\t%08x\n",
			   I915_READ(VLV_DPFLIPSTAT));
		seq_printf(m, "DPINVGTT:\t%08x\n",
			   I915_READ(DPINVGTT));

	} else if (!HAS_PCH_SPLIT(dev_priv)) {
		seq_printf(m, "Interrupt enable:    %08x\n",
			   I915_READ(IER));
		seq_printf(m, "Interrupt identity:  %08x\n",
			   I915_READ(IIR));
		seq_printf(m, "Interrupt mask:      %08x\n",
			   I915_READ(IMR));
		for_each_pipe(dev_priv, pipe)
			seq_printf(m, "Pipe %c stat:         %08x\n",
				   pipe_name(pipe),
				   I915_READ(PIPESTAT(pipe)));
	} else {
		seq_printf(m, "North Display Interrupt enable:		%08x\n",
			   I915_READ(DEIER));
		seq_printf(m, "North Display Interrupt identity:	%08x\n",
			   I915_READ(DEIIR));
		seq_printf(m, "North Display Interrupt mask:		%08x\n",
			   I915_READ(DEIMR));
		seq_printf(m, "South Display Interrupt enable:		%08x\n",
			   I915_READ(SDEIER));
		seq_printf(m, "South Display Interrupt identity:	%08x\n",
			   I915_READ(SDEIIR));
		seq_printf(m, "South Display Interrupt mask:		%08x\n",
			   I915_READ(SDEIMR));
		seq_printf(m, "Graphics Interrupt enable:		%08x\n",
			   I915_READ(GTIER));
		seq_printf(m, "Graphics Interrupt identity:		%08x\n",
			   I915_READ(GTIIR));
		seq_printf(m, "Graphics Interrupt mask:		%08x\n",
			   I915_READ(GTIMR));
	}
	for_each_engine(engine, dev_priv, id) {
		if (INTEL_GEN(dev_priv) >= 6) {
			seq_printf(m,
				   "Graphics Interrupt mask (%s):	%08x\n",
				   engine->name, I915_READ_IMR(engine));
		}
		i915_ring_seqno_info(m, engine);
	}
	intel_runtime_pm_put(dev_priv);

	return 0;
}

static int i915_gem_fence_regs_info(struct seq_file *m, void *data)
{
	struct drm_i915_private *dev_priv = node_to_i915(m->private);
	struct drm_device *dev = &dev_priv->drm;
	int i, ret;

	ret = mutex_lock_interruptible(&dev->struct_mutex);
	if (ret)
		return ret;

	seq_printf(m, "Total fences = %d\n", dev_priv->num_fence_regs);
	for (i = 0; i < dev_priv->num_fence_regs; i++) {
		struct i915_vma *vma = dev_priv->fence_regs[i].vma;

		seq_printf(m, "Fence %d, pin count = %d, object = ",
			   i, dev_priv->fence_regs[i].pin_count);
		if (!vma)
			seq_puts(m, "unused");
		else
			describe_obj(m, vma->obj);
		seq_putc(m, '\n');
	}

	mutex_unlock(&dev->struct_mutex);
	return 0;
}

<<<<<<< HEAD
static int i915_hws_info(struct seq_file *m, void *data)
{
	struct drm_info_node *node = m->private;
	struct drm_i915_private *dev_priv = node_to_i915(node);
	struct intel_engine_cs *engine;
	const u32 *hws;
	int i;

	engine = dev_priv->engine[(uintptr_t)node->info_ent->data];
	hws = engine->status_page.page_addr;
	if (hws == NULL)
		return 0;

	for (i = 0; i < 4096 / sizeof(u32) / 4; i += 4) {
		seq_printf(m, "0x%08x: 0x%08x 0x%08x 0x%08x 0x%08x\n",
			   i * 4,
			   hws[i], hws[i + 1], hws[i + 2], hws[i + 3]);
	}
	return 0;
}
=======
#if IS_ENABLED(CONFIG_DRM_I915_CAPTURE_ERROR)
>>>>>>> 59331c21

#if IS_ENABLED(CONFIG_DRM_I915_CAPTURE_ERROR)

static ssize_t
i915_error_state_write(struct file *filp,
		       const char __user *ubuf,
		       size_t cnt,
		       loff_t *ppos)
{
	struct i915_error_state_file_priv *error_priv = filp->private_data;

	DRM_DEBUG_DRIVER("Resetting error state\n");
	i915_destroy_error_state(error_priv->dev);

	return cnt;
}

static int i915_error_state_open(struct inode *inode, struct file *file)
{
	struct drm_i915_private *dev_priv = inode->i_private;
	struct i915_error_state_file_priv *error_priv;

	error_priv = kzalloc(sizeof(*error_priv), GFP_KERNEL);
	if (!error_priv)
		return -ENOMEM;

	error_priv->dev = &dev_priv->drm;

	i915_error_state_get(&dev_priv->drm, error_priv);

	file->private_data = error_priv;

	return 0;
}

static int i915_error_state_release(struct inode *inode, struct file *file)
{
	struct i915_error_state_file_priv *error_priv = file->private_data;

	i915_error_state_put(error_priv);
	kfree(error_priv);

	return 0;
}

static ssize_t i915_error_state_read(struct file *file, char __user *userbuf,
				     size_t count, loff_t *pos)
{
	struct i915_error_state_file_priv *error_priv = file->private_data;
	struct drm_i915_error_state_buf error_str;
	loff_t tmp_pos = 0;
	ssize_t ret_count = 0;
	int ret;

	ret = i915_error_state_buf_init(&error_str,
					to_i915(error_priv->dev), count, *pos);
	if (ret)
		return ret;

	ret = i915_error_state_to_str(&error_str, error_priv);
	if (ret)
		goto out;

	ret_count = simple_read_from_buffer(userbuf, count, &tmp_pos,
					    error_str.buf,
					    error_str.bytes);

	if (ret_count < 0)
		ret = ret_count;
	else
		*pos = error_str.start + ret_count;
out:
	i915_error_state_buf_release(&error_str);
	return ret ?: ret_count;
}

static const struct file_operations i915_error_state_fops = {
	.owner = THIS_MODULE,
	.open = i915_error_state_open,
	.read = i915_error_state_read,
	.write = i915_error_state_write,
	.llseek = default_llseek,
	.release = i915_error_state_release,
};

#endif

static int
i915_next_seqno_get(void *data, u64 *val)
{
	struct drm_i915_private *dev_priv = data;

	*val = 1 + atomic_read(&dev_priv->gt.global_timeline.next_seqno);
	return 0;
}

static int
i915_next_seqno_set(void *data, u64 val)
{
	struct drm_i915_private *dev_priv = data;
	struct drm_device *dev = &dev_priv->drm;
	int ret;

	ret = mutex_lock_interruptible(&dev->struct_mutex);
	if (ret)
		return ret;

	ret = i915_gem_set_global_seqno(dev, val);
	mutex_unlock(&dev->struct_mutex);

	return ret;
}

DEFINE_SIMPLE_ATTRIBUTE(i915_next_seqno_fops,
			i915_next_seqno_get, i915_next_seqno_set,
			"0x%llx\n");

static int i915_frequency_info(struct seq_file *m, void *unused)
{
	struct drm_i915_private *dev_priv = node_to_i915(m->private);
	struct drm_device *dev = &dev_priv->drm;
	int ret = 0;

	intel_runtime_pm_get(dev_priv);

	if (IS_GEN5(dev_priv)) {
		u16 rgvswctl = I915_READ16(MEMSWCTL);
		u16 rgvstat = I915_READ16(MEMSTAT_ILK);

		seq_printf(m, "Requested P-state: %d\n", (rgvswctl >> 8) & 0xf);
		seq_printf(m, "Requested VID: %d\n", rgvswctl & 0x3f);
		seq_printf(m, "Current VID: %d\n", (rgvstat & MEMSTAT_VID_MASK) >>
			   MEMSTAT_VID_SHIFT);
		seq_printf(m, "Current P-state: %d\n",
			   (rgvstat & MEMSTAT_PSTATE_MASK) >> MEMSTAT_PSTATE_SHIFT);
	} else if (IS_VALLEYVIEW(dev_priv) || IS_CHERRYVIEW(dev_priv)) {
		u32 freq_sts;

		mutex_lock(&dev_priv->rps.hw_lock);
		freq_sts = vlv_punit_read(dev_priv, PUNIT_REG_GPU_FREQ_STS);
		seq_printf(m, "PUNIT_REG_GPU_FREQ_STS: 0x%08x\n", freq_sts);
		seq_printf(m, "DDR freq: %d MHz\n", dev_priv->mem_freq);

		seq_printf(m, "actual GPU freq: %d MHz\n",
			   intel_gpu_freq(dev_priv, (freq_sts >> 8) & 0xff));

		seq_printf(m, "current GPU freq: %d MHz\n",
			   intel_gpu_freq(dev_priv, dev_priv->rps.cur_freq));

		seq_printf(m, "max GPU freq: %d MHz\n",
			   intel_gpu_freq(dev_priv, dev_priv->rps.max_freq));

		seq_printf(m, "min GPU freq: %d MHz\n",
			   intel_gpu_freq(dev_priv, dev_priv->rps.min_freq));

		seq_printf(m, "idle GPU freq: %d MHz\n",
			   intel_gpu_freq(dev_priv, dev_priv->rps.idle_freq));

		seq_printf(m,
			   "efficient (RPe) frequency: %d MHz\n",
			   intel_gpu_freq(dev_priv, dev_priv->rps.efficient_freq));
		mutex_unlock(&dev_priv->rps.hw_lock);
	} else if (INTEL_GEN(dev_priv) >= 6) {
		u32 rp_state_limits;
		u32 gt_perf_status;
		u32 rp_state_cap;
		u32 rpmodectl, rpinclimit, rpdeclimit;
		u32 rpstat, cagf, reqf;
		u32 rpupei, rpcurup, rpprevup;
		u32 rpdownei, rpcurdown, rpprevdown;
		u32 pm_ier, pm_imr, pm_isr, pm_iir, pm_mask;
		int max_freq;

		rp_state_limits = I915_READ(GEN6_RP_STATE_LIMITS);
		if (IS_BROXTON(dev_priv)) {
			rp_state_cap = I915_READ(BXT_RP_STATE_CAP);
			gt_perf_status = I915_READ(BXT_GT_PERF_STATUS);
		} else {
			rp_state_cap = I915_READ(GEN6_RP_STATE_CAP);
			gt_perf_status = I915_READ(GEN6_GT_PERF_STATUS);
		}

		/* RPSTAT1 is in the GT power well */
		ret = mutex_lock_interruptible(&dev->struct_mutex);
		if (ret)
			goto out;

		intel_uncore_forcewake_get(dev_priv, FORCEWAKE_ALL);

		reqf = I915_READ(GEN6_RPNSWREQ);
		if (IS_GEN9(dev_priv))
			reqf >>= 23;
		else {
			reqf &= ~GEN6_TURBO_DISABLE;
			if (IS_HASWELL(dev_priv) || IS_BROADWELL(dev_priv))
				reqf >>= 24;
			else
				reqf >>= 25;
		}
		reqf = intel_gpu_freq(dev_priv, reqf);

		rpmodectl = I915_READ(GEN6_RP_CONTROL);
		rpinclimit = I915_READ(GEN6_RP_UP_THRESHOLD);
		rpdeclimit = I915_READ(GEN6_RP_DOWN_THRESHOLD);

		rpstat = I915_READ(GEN6_RPSTAT1);
		rpupei = I915_READ(GEN6_RP_CUR_UP_EI) & GEN6_CURICONT_MASK;
		rpcurup = I915_READ(GEN6_RP_CUR_UP) & GEN6_CURBSYTAVG_MASK;
		rpprevup = I915_READ(GEN6_RP_PREV_UP) & GEN6_CURBSYTAVG_MASK;
		rpdownei = I915_READ(GEN6_RP_CUR_DOWN_EI) & GEN6_CURIAVG_MASK;
		rpcurdown = I915_READ(GEN6_RP_CUR_DOWN) & GEN6_CURBSYTAVG_MASK;
		rpprevdown = I915_READ(GEN6_RP_PREV_DOWN) & GEN6_CURBSYTAVG_MASK;
		if (IS_GEN9(dev_priv))
			cagf = (rpstat & GEN9_CAGF_MASK) >> GEN9_CAGF_SHIFT;
		else if (IS_HASWELL(dev_priv) || IS_BROADWELL(dev_priv))
			cagf = (rpstat & HSW_CAGF_MASK) >> HSW_CAGF_SHIFT;
		else
			cagf = (rpstat & GEN6_CAGF_MASK) >> GEN6_CAGF_SHIFT;
		cagf = intel_gpu_freq(dev_priv, cagf);

		intel_uncore_forcewake_put(dev_priv, FORCEWAKE_ALL);
		mutex_unlock(&dev->struct_mutex);

		if (IS_GEN6(dev_priv) || IS_GEN7(dev_priv)) {
			pm_ier = I915_READ(GEN6_PMIER);
			pm_imr = I915_READ(GEN6_PMIMR);
			pm_isr = I915_READ(GEN6_PMISR);
			pm_iir = I915_READ(GEN6_PMIIR);
			pm_mask = I915_READ(GEN6_PMINTRMSK);
		} else {
			pm_ier = I915_READ(GEN8_GT_IER(2));
			pm_imr = I915_READ(GEN8_GT_IMR(2));
			pm_isr = I915_READ(GEN8_GT_ISR(2));
			pm_iir = I915_READ(GEN8_GT_IIR(2));
			pm_mask = I915_READ(GEN6_PMINTRMSK);
		}
		seq_printf(m, "PM IER=0x%08x IMR=0x%08x ISR=0x%08x IIR=0x%08x, MASK=0x%08x\n",
			   pm_ier, pm_imr, pm_isr, pm_iir, pm_mask);
		seq_printf(m, "pm_intr_keep: 0x%08x\n", dev_priv->rps.pm_intr_keep);
		seq_printf(m, "GT_PERF_STATUS: 0x%08x\n", gt_perf_status);
		seq_printf(m, "Render p-state ratio: %d\n",
			   (gt_perf_status & (IS_GEN9(dev_priv) ? 0x1ff00 : 0xff00)) >> 8);
		seq_printf(m, "Render p-state VID: %d\n",
			   gt_perf_status & 0xff);
		seq_printf(m, "Render p-state limit: %d\n",
			   rp_state_limits & 0xff);
		seq_printf(m, "RPSTAT1: 0x%08x\n", rpstat);
		seq_printf(m, "RPMODECTL: 0x%08x\n", rpmodectl);
		seq_printf(m, "RPINCLIMIT: 0x%08x\n", rpinclimit);
		seq_printf(m, "RPDECLIMIT: 0x%08x\n", rpdeclimit);
		seq_printf(m, "RPNSWREQ: %dMHz\n", reqf);
		seq_printf(m, "CAGF: %dMHz\n", cagf);
		seq_printf(m, "RP CUR UP EI: %d (%dus)\n",
			   rpupei, GT_PM_INTERVAL_TO_US(dev_priv, rpupei));
		seq_printf(m, "RP CUR UP: %d (%dus)\n",
			   rpcurup, GT_PM_INTERVAL_TO_US(dev_priv, rpcurup));
		seq_printf(m, "RP PREV UP: %d (%dus)\n",
			   rpprevup, GT_PM_INTERVAL_TO_US(dev_priv, rpprevup));
		seq_printf(m, "Up threshold: %d%%\n",
			   dev_priv->rps.up_threshold);

		seq_printf(m, "RP CUR DOWN EI: %d (%dus)\n",
			   rpdownei, GT_PM_INTERVAL_TO_US(dev_priv, rpdownei));
		seq_printf(m, "RP CUR DOWN: %d (%dus)\n",
			   rpcurdown, GT_PM_INTERVAL_TO_US(dev_priv, rpcurdown));
		seq_printf(m, "RP PREV DOWN: %d (%dus)\n",
			   rpprevdown, GT_PM_INTERVAL_TO_US(dev_priv, rpprevdown));
		seq_printf(m, "Down threshold: %d%%\n",
			   dev_priv->rps.down_threshold);

		max_freq = (IS_BROXTON(dev_priv) ? rp_state_cap >> 0 :
			    rp_state_cap >> 16) & 0xff;
		max_freq *= (IS_SKYLAKE(dev_priv) || IS_KABYLAKE(dev_priv) ?
			     GEN9_FREQ_SCALER : 1);
		seq_printf(m, "Lowest (RPN) frequency: %dMHz\n",
			   intel_gpu_freq(dev_priv, max_freq));

		max_freq = (rp_state_cap & 0xff00) >> 8;
		max_freq *= (IS_SKYLAKE(dev_priv) || IS_KABYLAKE(dev_priv) ?
			     GEN9_FREQ_SCALER : 1);
		seq_printf(m, "Nominal (RP1) frequency: %dMHz\n",
			   intel_gpu_freq(dev_priv, max_freq));

		max_freq = (IS_BROXTON(dev_priv) ? rp_state_cap >> 16 :
			    rp_state_cap >> 0) & 0xff;
		max_freq *= (IS_SKYLAKE(dev_priv) || IS_KABYLAKE(dev_priv) ?
			     GEN9_FREQ_SCALER : 1);
		seq_printf(m, "Max non-overclocked (RP0) frequency: %dMHz\n",
			   intel_gpu_freq(dev_priv, max_freq));
		seq_printf(m, "Max overclocked frequency: %dMHz\n",
			   intel_gpu_freq(dev_priv, dev_priv->rps.max_freq));

		seq_printf(m, "Current freq: %d MHz\n",
			   intel_gpu_freq(dev_priv, dev_priv->rps.cur_freq));
		seq_printf(m, "Actual freq: %d MHz\n", cagf);
		seq_printf(m, "Idle freq: %d MHz\n",
			   intel_gpu_freq(dev_priv, dev_priv->rps.idle_freq));
		seq_printf(m, "Min freq: %d MHz\n",
			   intel_gpu_freq(dev_priv, dev_priv->rps.min_freq));
		seq_printf(m, "Boost freq: %d MHz\n",
			   intel_gpu_freq(dev_priv, dev_priv->rps.boost_freq));
		seq_printf(m, "Max freq: %d MHz\n",
			   intel_gpu_freq(dev_priv, dev_priv->rps.max_freq));
		seq_printf(m,
			   "efficient (RPe) frequency: %d MHz\n",
			   intel_gpu_freq(dev_priv, dev_priv->rps.efficient_freq));
	} else {
		seq_puts(m, "no P-state info available\n");
	}

	seq_printf(m, "Current CD clock frequency: %d kHz\n", dev_priv->cdclk_freq);
	seq_printf(m, "Max CD clock frequency: %d kHz\n", dev_priv->max_cdclk_freq);
	seq_printf(m, "Max pixel clock frequency: %d kHz\n", dev_priv->max_dotclk_freq);

out:
	intel_runtime_pm_put(dev_priv);
	return ret;
}

static void i915_instdone_info(struct drm_i915_private *dev_priv,
			       struct seq_file *m,
			       struct intel_instdone *instdone)
{
	int slice;
	int subslice;

	seq_printf(m, "\t\tINSTDONE: 0x%08x\n",
		   instdone->instdone);

	if (INTEL_GEN(dev_priv) <= 3)
		return;

	seq_printf(m, "\t\tSC_INSTDONE: 0x%08x\n",
		   instdone->slice_common);

	if (INTEL_GEN(dev_priv) <= 6)
		return;

	for_each_instdone_slice_subslice(dev_priv, slice, subslice)
		seq_printf(m, "\t\tSAMPLER_INSTDONE[%d][%d]: 0x%08x\n",
			   slice, subslice, instdone->sampler[slice][subslice]);

	for_each_instdone_slice_subslice(dev_priv, slice, subslice)
		seq_printf(m, "\t\tROW_INSTDONE[%d][%d]: 0x%08x\n",
			   slice, subslice, instdone->row[slice][subslice]);
}

static int i915_hangcheck_info(struct seq_file *m, void *unused)
{
	struct drm_i915_private *dev_priv = node_to_i915(m->private);
	struct intel_engine_cs *engine;
	u64 acthd[I915_NUM_ENGINES];
	u32 seqno[I915_NUM_ENGINES];
	struct intel_instdone instdone;
	enum intel_engine_id id;

	if (test_bit(I915_WEDGED, &dev_priv->gpu_error.flags))
		seq_printf(m, "Wedged\n");
	if (test_bit(I915_RESET_IN_PROGRESS, &dev_priv->gpu_error.flags))
		seq_printf(m, "Reset in progress\n");
	if (waitqueue_active(&dev_priv->gpu_error.wait_queue))
		seq_printf(m, "Waiter holding struct mutex\n");
	if (waitqueue_active(&dev_priv->gpu_error.reset_queue))
		seq_printf(m, "struct_mutex blocked for reset\n");

	if (!i915.enable_hangcheck) {
		seq_printf(m, "Hangcheck disabled\n");
		return 0;
	}

	intel_runtime_pm_get(dev_priv);

	for_each_engine(engine, dev_priv, id) {
		acthd[id] = intel_engine_get_active_head(engine);
		seqno[id] = intel_engine_get_seqno(engine);
	}

	intel_engine_get_instdone(dev_priv->engine[RCS], &instdone);

	intel_runtime_pm_put(dev_priv);

	if (delayed_work_pending(&dev_priv->gpu_error.hangcheck_work)) {
		seq_printf(m, "Hangcheck active, fires in %dms\n",
			   jiffies_to_msecs(dev_priv->gpu_error.hangcheck_work.timer.expires -
					    jiffies));
	} else
		seq_printf(m, "Hangcheck inactive\n");

	for_each_engine(engine, dev_priv, id) {
		struct intel_breadcrumbs *b = &engine->breadcrumbs;
		struct rb_node *rb;

		seq_printf(m, "%s:\n", engine->name);
		seq_printf(m, "\tseqno = %x [current %x, last %x]\n",
			   engine->hangcheck.seqno, seqno[id],
			   intel_engine_last_submit(engine));
		seq_printf(m, "\twaiters? %s, fake irq active? %s\n",
			   yesno(intel_engine_has_waiter(engine)),
			   yesno(test_bit(engine->id,
					  &dev_priv->gpu_error.missed_irq_rings)));
<<<<<<< HEAD
		spin_lock(&b->lock);
=======
		spin_lock_irq(&b->lock);
>>>>>>> 59331c21
		for (rb = rb_first(&b->waiters); rb; rb = rb_next(rb)) {
			struct intel_wait *w = container_of(rb, typeof(*w), node);

			seq_printf(m, "\t%s [%d] waiting for %x\n",
				   w->tsk->comm, w->tsk->pid, w->seqno);
		}
<<<<<<< HEAD
		spin_unlock(&b->lock);
=======
		spin_unlock_irq(&b->lock);
>>>>>>> 59331c21

		seq_printf(m, "\tACTHD = 0x%08llx [current 0x%08llx]\n",
			   (long long)engine->hangcheck.acthd,
			   (long long)acthd[id]);
		seq_printf(m, "\tscore = %d\n", engine->hangcheck.score);
		seq_printf(m, "\taction = %d\n", engine->hangcheck.action);

		if (engine->id == RCS) {
			seq_puts(m, "\tinstdone read =\n");

			i915_instdone_info(dev_priv, m, &instdone);

			seq_puts(m, "\tinstdone accu =\n");

			i915_instdone_info(dev_priv, m,
					   &engine->hangcheck.instdone);
		}
	}

	return 0;
}

static int ironlake_drpc_info(struct seq_file *m)
{
	struct drm_i915_private *dev_priv = node_to_i915(m->private);
	u32 rgvmodectl, rstdbyctl;
	u16 crstandvid;

	intel_runtime_pm_get(dev_priv);

	rgvmodectl = I915_READ(MEMMODECTL);
	rstdbyctl = I915_READ(RSTDBYCTL);
	crstandvid = I915_READ16(CRSTANDVID);

	intel_runtime_pm_put(dev_priv);

	seq_printf(m, "HD boost: %s\n", yesno(rgvmodectl & MEMMODE_BOOST_EN));
	seq_printf(m, "Boost freq: %d\n",
		   (rgvmodectl & MEMMODE_BOOST_FREQ_MASK) >>
		   MEMMODE_BOOST_FREQ_SHIFT);
	seq_printf(m, "HW control enabled: %s\n",
		   yesno(rgvmodectl & MEMMODE_HWIDLE_EN));
	seq_printf(m, "SW control enabled: %s\n",
		   yesno(rgvmodectl & MEMMODE_SWMODE_EN));
	seq_printf(m, "Gated voltage change: %s\n",
		   yesno(rgvmodectl & MEMMODE_RCLK_GATE));
	seq_printf(m, "Starting frequency: P%d\n",
		   (rgvmodectl & MEMMODE_FSTART_MASK) >> MEMMODE_FSTART_SHIFT);
	seq_printf(m, "Max P-state: P%d\n",
		   (rgvmodectl & MEMMODE_FMAX_MASK) >> MEMMODE_FMAX_SHIFT);
	seq_printf(m, "Min P-state: P%d\n", (rgvmodectl & MEMMODE_FMIN_MASK));
	seq_printf(m, "RS1 VID: %d\n", (crstandvid & 0x3f));
	seq_printf(m, "RS2 VID: %d\n", ((crstandvid >> 8) & 0x3f));
	seq_printf(m, "Render standby enabled: %s\n",
		   yesno(!(rstdbyctl & RCX_SW_EXIT)));
	seq_puts(m, "Current RS state: ");
	switch (rstdbyctl & RSX_STATUS_MASK) {
	case RSX_STATUS_ON:
		seq_puts(m, "on\n");
		break;
	case RSX_STATUS_RC1:
		seq_puts(m, "RC1\n");
		break;
	case RSX_STATUS_RC1E:
		seq_puts(m, "RC1E\n");
		break;
	case RSX_STATUS_RS1:
		seq_puts(m, "RS1\n");
		break;
	case RSX_STATUS_RS2:
		seq_puts(m, "RS2 (RC6)\n");
		break;
	case RSX_STATUS_RS3:
		seq_puts(m, "RC3 (RC6+)\n");
		break;
	default:
		seq_puts(m, "unknown\n");
		break;
	}

	return 0;
}

static int i915_forcewake_domains(struct seq_file *m, void *data)
{
	struct drm_i915_private *dev_priv = node_to_i915(m->private);
	struct intel_uncore_forcewake_domain *fw_domain;

	spin_lock_irq(&dev_priv->uncore.lock);
	for_each_fw_domain(fw_domain, dev_priv) {
		seq_printf(m, "%s.wake_count = %u\n",
			   intel_uncore_forcewake_domain_to_str(fw_domain->id),
			   fw_domain->wake_count);
	}
	spin_unlock_irq(&dev_priv->uncore.lock);

	return 0;
}

static int vlv_drpc_info(struct seq_file *m)
{
	struct drm_i915_private *dev_priv = node_to_i915(m->private);
	u32 rpmodectl1, rcctl1, pw_status;

	intel_runtime_pm_get(dev_priv);

	pw_status = I915_READ(VLV_GTLC_PW_STATUS);
	rpmodectl1 = I915_READ(GEN6_RP_CONTROL);
	rcctl1 = I915_READ(GEN6_RC_CONTROL);

	intel_runtime_pm_put(dev_priv);

	seq_printf(m, "Video Turbo Mode: %s\n",
		   yesno(rpmodectl1 & GEN6_RP_MEDIA_TURBO));
	seq_printf(m, "Turbo enabled: %s\n",
		   yesno(rpmodectl1 & GEN6_RP_ENABLE));
	seq_printf(m, "HW control enabled: %s\n",
		   yesno(rpmodectl1 & GEN6_RP_ENABLE));
	seq_printf(m, "SW control enabled: %s\n",
		   yesno((rpmodectl1 & GEN6_RP_MEDIA_MODE_MASK) ==
			  GEN6_RP_MEDIA_SW_MODE));
	seq_printf(m, "RC6 Enabled: %s\n",
		   yesno(rcctl1 & (GEN7_RC_CTL_TO_MODE |
					GEN6_RC_CTL_EI_MODE(1))));
	seq_printf(m, "Render Power Well: %s\n",
		   (pw_status & VLV_GTLC_PW_RENDER_STATUS_MASK) ? "Up" : "Down");
	seq_printf(m, "Media Power Well: %s\n",
		   (pw_status & VLV_GTLC_PW_MEDIA_STATUS_MASK) ? "Up" : "Down");

	seq_printf(m, "Render RC6 residency since boot: %u\n",
		   I915_READ(VLV_GT_RENDER_RC6));
	seq_printf(m, "Media RC6 residency since boot: %u\n",
		   I915_READ(VLV_GT_MEDIA_RC6));

	return i915_forcewake_domains(m, NULL);
}

static int gen6_drpc_info(struct seq_file *m)
{
	struct drm_i915_private *dev_priv = node_to_i915(m->private);
	struct drm_device *dev = &dev_priv->drm;
	u32 rpmodectl1, gt_core_status, rcctl1, rc6vids = 0;
	u32 gen9_powergate_enable = 0, gen9_powergate_status = 0;
	unsigned forcewake_count;
	int count = 0, ret;

	ret = mutex_lock_interruptible(&dev->struct_mutex);
	if (ret)
		return ret;
	intel_runtime_pm_get(dev_priv);

	spin_lock_irq(&dev_priv->uncore.lock);
	forcewake_count = dev_priv->uncore.fw_domain[FW_DOMAIN_ID_RENDER].wake_count;
	spin_unlock_irq(&dev_priv->uncore.lock);

	if (forcewake_count) {
		seq_puts(m, "RC information inaccurate because somebody "
			    "holds a forcewake reference \n");
	} else {
		/* NB: we cannot use forcewake, else we read the wrong values */
		while (count++ < 50 && (I915_READ_NOTRACE(FORCEWAKE_ACK) & 1))
			udelay(10);
		seq_printf(m, "RC information accurate: %s\n", yesno(count < 51));
	}

	gt_core_status = I915_READ_FW(GEN6_GT_CORE_STATUS);
	trace_i915_reg_rw(false, GEN6_GT_CORE_STATUS, gt_core_status, 4, true);

	rpmodectl1 = I915_READ(GEN6_RP_CONTROL);
	rcctl1 = I915_READ(GEN6_RC_CONTROL);
	if (INTEL_GEN(dev_priv) >= 9) {
		gen9_powergate_enable = I915_READ(GEN9_PG_ENABLE);
		gen9_powergate_status = I915_READ(GEN9_PWRGT_DOMAIN_STATUS);
	}
	mutex_unlock(&dev->struct_mutex);
	mutex_lock(&dev_priv->rps.hw_lock);
	sandybridge_pcode_read(dev_priv, GEN6_PCODE_READ_RC6VIDS, &rc6vids);
	mutex_unlock(&dev_priv->rps.hw_lock);

	intel_runtime_pm_put(dev_priv);

	seq_printf(m, "Video Turbo Mode: %s\n",
		   yesno(rpmodectl1 & GEN6_RP_MEDIA_TURBO));
	seq_printf(m, "HW control enabled: %s\n",
		   yesno(rpmodectl1 & GEN6_RP_ENABLE));
	seq_printf(m, "SW control enabled: %s\n",
		   yesno((rpmodectl1 & GEN6_RP_MEDIA_MODE_MASK) ==
			  GEN6_RP_MEDIA_SW_MODE));
	seq_printf(m, "RC1e Enabled: %s\n",
		   yesno(rcctl1 & GEN6_RC_CTL_RC1e_ENABLE));
	seq_printf(m, "RC6 Enabled: %s\n",
		   yesno(rcctl1 & GEN6_RC_CTL_RC6_ENABLE));
	if (INTEL_GEN(dev_priv) >= 9) {
		seq_printf(m, "Render Well Gating Enabled: %s\n",
			yesno(gen9_powergate_enable & GEN9_RENDER_PG_ENABLE));
		seq_printf(m, "Media Well Gating Enabled: %s\n",
			yesno(gen9_powergate_enable & GEN9_MEDIA_PG_ENABLE));
	}
	seq_printf(m, "Deep RC6 Enabled: %s\n",
		   yesno(rcctl1 & GEN6_RC_CTL_RC6p_ENABLE));
	seq_printf(m, "Deepest RC6 Enabled: %s\n",
		   yesno(rcctl1 & GEN6_RC_CTL_RC6pp_ENABLE));
	seq_puts(m, "Current RC state: ");
	switch (gt_core_status & GEN6_RCn_MASK) {
	case GEN6_RC0:
		if (gt_core_status & GEN6_CORE_CPD_STATE_MASK)
			seq_puts(m, "Core Power Down\n");
		else
			seq_puts(m, "on\n");
		break;
	case GEN6_RC3:
		seq_puts(m, "RC3\n");
		break;
	case GEN6_RC6:
		seq_puts(m, "RC6\n");
		break;
	case GEN6_RC7:
		seq_puts(m, "RC7\n");
		break;
	default:
		seq_puts(m, "Unknown\n");
		break;
	}

	seq_printf(m, "Core Power Down: %s\n",
		   yesno(gt_core_status & GEN6_CORE_CPD_STATE_MASK));
	if (INTEL_GEN(dev_priv) >= 9) {
		seq_printf(m, "Render Power Well: %s\n",
			(gen9_powergate_status &
			 GEN9_PWRGT_RENDER_STATUS_MASK) ? "Up" : "Down");
		seq_printf(m, "Media Power Well: %s\n",
			(gen9_powergate_status &
			 GEN9_PWRGT_MEDIA_STATUS_MASK) ? "Up" : "Down");
	}

	/* Not exactly sure what this is */
	seq_printf(m, "RC6 \"Locked to RPn\" residency since boot: %u\n",
		   I915_READ(GEN6_GT_GFX_RC6_LOCKED));
	seq_printf(m, "RC6 residency since boot: %u\n",
		   I915_READ(GEN6_GT_GFX_RC6));
	seq_printf(m, "RC6+ residency since boot: %u\n",
		   I915_READ(GEN6_GT_GFX_RC6p));
	seq_printf(m, "RC6++ residency since boot: %u\n",
		   I915_READ(GEN6_GT_GFX_RC6pp));

	seq_printf(m, "RC6   voltage: %dmV\n",
		   GEN6_DECODE_RC6_VID(((rc6vids >> 0) & 0xff)));
	seq_printf(m, "RC6+  voltage: %dmV\n",
		   GEN6_DECODE_RC6_VID(((rc6vids >> 8) & 0xff)));
	seq_printf(m, "RC6++ voltage: %dmV\n",
		   GEN6_DECODE_RC6_VID(((rc6vids >> 16) & 0xff)));
	return i915_forcewake_domains(m, NULL);
}

static int i915_drpc_info(struct seq_file *m, void *unused)
{
	struct drm_i915_private *dev_priv = node_to_i915(m->private);

	if (IS_VALLEYVIEW(dev_priv) || IS_CHERRYVIEW(dev_priv))
		return vlv_drpc_info(m);
	else if (INTEL_GEN(dev_priv) >= 6)
		return gen6_drpc_info(m);
	else
		return ironlake_drpc_info(m);
}

static int i915_frontbuffer_tracking(struct seq_file *m, void *unused)
{
	struct drm_i915_private *dev_priv = node_to_i915(m->private);

	seq_printf(m, "FB tracking busy bits: 0x%08x\n",
		   dev_priv->fb_tracking.busy_bits);

	seq_printf(m, "FB tracking flip bits: 0x%08x\n",
		   dev_priv->fb_tracking.flip_bits);

	return 0;
}

static int i915_fbc_status(struct seq_file *m, void *unused)
{
	struct drm_i915_private *dev_priv = node_to_i915(m->private);

	if (!HAS_FBC(dev_priv)) {
		seq_puts(m, "FBC unsupported on this chipset\n");
		return 0;
	}

	intel_runtime_pm_get(dev_priv);
	mutex_lock(&dev_priv->fbc.lock);

	if (intel_fbc_is_active(dev_priv))
		seq_puts(m, "FBC enabled\n");
	else
		seq_printf(m, "FBC disabled: %s\n",
			   dev_priv->fbc.no_fbc_reason);

<<<<<<< HEAD
	if (intel_fbc_is_active(dev_priv) &&
	    INTEL_GEN(dev_priv) >= 7)
=======
	if (intel_fbc_is_active(dev_priv) && INTEL_GEN(dev_priv) >= 7) {
		uint32_t mask = INTEL_GEN(dev_priv) >= 8 ?
				BDW_FBC_COMPRESSION_MASK :
				IVB_FBC_COMPRESSION_MASK;
>>>>>>> 59331c21
		seq_printf(m, "Compressing: %s\n",
			   yesno(I915_READ(FBC_STATUS2) & mask));
	}

	mutex_unlock(&dev_priv->fbc.lock);
	intel_runtime_pm_put(dev_priv);

	return 0;
}

static int i915_fbc_fc_get(void *data, u64 *val)
{
	struct drm_i915_private *dev_priv = data;

	if (INTEL_GEN(dev_priv) < 7 || !HAS_FBC(dev_priv))
		return -ENODEV;

	*val = dev_priv->fbc.false_color;

	return 0;
}

static int i915_fbc_fc_set(void *data, u64 val)
{
	struct drm_i915_private *dev_priv = data;
	u32 reg;

	if (INTEL_GEN(dev_priv) < 7 || !HAS_FBC(dev_priv))
		return -ENODEV;

	mutex_lock(&dev_priv->fbc.lock);

	reg = I915_READ(ILK_DPFC_CONTROL);
	dev_priv->fbc.false_color = val;

	I915_WRITE(ILK_DPFC_CONTROL, val ?
		   (reg | FBC_CTL_FALSE_COLOR) :
		   (reg & ~FBC_CTL_FALSE_COLOR));

	mutex_unlock(&dev_priv->fbc.lock);
	return 0;
}

DEFINE_SIMPLE_ATTRIBUTE(i915_fbc_fc_fops,
			i915_fbc_fc_get, i915_fbc_fc_set,
			"%llu\n");

static int i915_ips_status(struct seq_file *m, void *unused)
{
	struct drm_i915_private *dev_priv = node_to_i915(m->private);

	if (!HAS_IPS(dev_priv)) {
		seq_puts(m, "not supported\n");
		return 0;
	}

	intel_runtime_pm_get(dev_priv);

	seq_printf(m, "Enabled by kernel parameter: %s\n",
		   yesno(i915.enable_ips));

	if (INTEL_GEN(dev_priv) >= 8) {
		seq_puts(m, "Currently: unknown\n");
	} else {
		if (I915_READ(IPS_CTL) & IPS_ENABLE)
			seq_puts(m, "Currently: enabled\n");
		else
			seq_puts(m, "Currently: disabled\n");
	}

	intel_runtime_pm_put(dev_priv);

	return 0;
}

static int i915_sr_status(struct seq_file *m, void *unused)
{
	struct drm_i915_private *dev_priv = node_to_i915(m->private);
	bool sr_enabled = false;

	intel_runtime_pm_get(dev_priv);
	intel_display_power_get(dev_priv, POWER_DOMAIN_INIT);

	if (HAS_PCH_SPLIT(dev_priv))
		sr_enabled = I915_READ(WM1_LP_ILK) & WM1_LP_SR_EN;
	else if (IS_CRESTLINE(dev_priv) || IS_G4X(dev_priv) ||
		 IS_I945G(dev_priv) || IS_I945GM(dev_priv))
		sr_enabled = I915_READ(FW_BLC_SELF) & FW_BLC_SELF_EN;
	else if (IS_I915GM(dev_priv))
		sr_enabled = I915_READ(INSTPM) & INSTPM_SELF_EN;
	else if (IS_PINEVIEW(dev_priv))
		sr_enabled = I915_READ(DSPFW3) & PINEVIEW_SELF_REFRESH_EN;
	else if (IS_VALLEYVIEW(dev_priv) || IS_CHERRYVIEW(dev_priv))
		sr_enabled = I915_READ(FW_BLC_SELF_VLV) & FW_CSPWRDWNEN;

	intel_display_power_put(dev_priv, POWER_DOMAIN_INIT);
	intel_runtime_pm_put(dev_priv);

	seq_printf(m, "self-refresh: %s\n", enableddisabled(sr_enabled));

	return 0;
}

static int i915_emon_status(struct seq_file *m, void *unused)
{
	struct drm_i915_private *dev_priv = node_to_i915(m->private);
	struct drm_device *dev = &dev_priv->drm;
	unsigned long temp, chipset, gfx;
	int ret;

	if (!IS_GEN5(dev_priv))
		return -ENODEV;

	ret = mutex_lock_interruptible(&dev->struct_mutex);
	if (ret)
		return ret;

	temp = i915_mch_val(dev_priv);
	chipset = i915_chipset_val(dev_priv);
	gfx = i915_gfx_val(dev_priv);
	mutex_unlock(&dev->struct_mutex);

	seq_printf(m, "GMCH temp: %ld\n", temp);
	seq_printf(m, "Chipset power: %ld\n", chipset);
	seq_printf(m, "GFX power: %ld\n", gfx);
	seq_printf(m, "Total power: %ld\n", chipset + gfx);

	return 0;
}

static int i915_ring_freq_table(struct seq_file *m, void *unused)
{
	struct drm_i915_private *dev_priv = node_to_i915(m->private);
	int ret = 0;
	int gpu_freq, ia_freq;
	unsigned int max_gpu_freq, min_gpu_freq;

	if (!HAS_LLC(dev_priv)) {
		seq_puts(m, "unsupported on this chipset\n");
		return 0;
	}

	intel_runtime_pm_get(dev_priv);

	ret = mutex_lock_interruptible(&dev_priv->rps.hw_lock);
	if (ret)
		goto out;

	if (IS_SKYLAKE(dev_priv) || IS_KABYLAKE(dev_priv)) {
		/* Convert GT frequency to 50 HZ units */
		min_gpu_freq =
			dev_priv->rps.min_freq_softlimit / GEN9_FREQ_SCALER;
		max_gpu_freq =
			dev_priv->rps.max_freq_softlimit / GEN9_FREQ_SCALER;
	} else {
		min_gpu_freq = dev_priv->rps.min_freq_softlimit;
		max_gpu_freq = dev_priv->rps.max_freq_softlimit;
	}

	seq_puts(m, "GPU freq (MHz)\tEffective CPU freq (MHz)\tEffective Ring freq (MHz)\n");

	for (gpu_freq = min_gpu_freq; gpu_freq <= max_gpu_freq; gpu_freq++) {
		ia_freq = gpu_freq;
		sandybridge_pcode_read(dev_priv,
				       GEN6_PCODE_READ_MIN_FREQ_TABLE,
				       &ia_freq);
		seq_printf(m, "%d\t\t%d\t\t\t\t%d\n",
			   intel_gpu_freq(dev_priv, (gpu_freq *
				(IS_SKYLAKE(dev_priv) || IS_KABYLAKE(dev_priv) ?
				 GEN9_FREQ_SCALER : 1))),
			   ((ia_freq >> 0) & 0xff) * 100,
			   ((ia_freq >> 8) & 0xff) * 100);
	}

	mutex_unlock(&dev_priv->rps.hw_lock);

out:
	intel_runtime_pm_put(dev_priv);
	return ret;
}

static int i915_opregion(struct seq_file *m, void *unused)
{
	struct drm_i915_private *dev_priv = node_to_i915(m->private);
	struct drm_device *dev = &dev_priv->drm;
	struct intel_opregion *opregion = &dev_priv->opregion;
	int ret;

	ret = mutex_lock_interruptible(&dev->struct_mutex);
	if (ret)
		goto out;

	if (opregion->header)
		seq_write(m, opregion->header, OPREGION_SIZE);

	mutex_unlock(&dev->struct_mutex);

out:
	return 0;
}

static int i915_vbt(struct seq_file *m, void *unused)
{
	struct intel_opregion *opregion = &node_to_i915(m->private)->opregion;

	if (opregion->vbt)
		seq_write(m, opregion->vbt, opregion->vbt_size);

	return 0;
}

static int i915_gem_framebuffer_info(struct seq_file *m, void *data)
{
	struct drm_i915_private *dev_priv = node_to_i915(m->private);
	struct drm_device *dev = &dev_priv->drm;
	struct intel_framebuffer *fbdev_fb = NULL;
	struct drm_framebuffer *drm_fb;
	int ret;

	ret = mutex_lock_interruptible(&dev->struct_mutex);
	if (ret)
		return ret;

#ifdef CONFIG_DRM_FBDEV_EMULATION
	if (dev_priv->fbdev) {
		fbdev_fb = to_intel_framebuffer(dev_priv->fbdev->helper.fb);

		seq_printf(m, "fbcon size: %d x %d, depth %d, %d bpp, modifier 0x%llx, refcount %d, obj ",
			   fbdev_fb->base.width,
			   fbdev_fb->base.height,
			   fbdev_fb->base.depth,
			   fbdev_fb->base.bits_per_pixel,
			   fbdev_fb->base.modifier,
			   drm_framebuffer_read_refcount(&fbdev_fb->base));
		describe_obj(m, fbdev_fb->obj);
		seq_putc(m, '\n');
	}
#endif

	mutex_lock(&dev->mode_config.fb_lock);
	drm_for_each_fb(drm_fb, dev) {
		struct intel_framebuffer *fb = to_intel_framebuffer(drm_fb);
		if (fb == fbdev_fb)
			continue;

		seq_printf(m, "user size: %d x %d, depth %d, %d bpp, modifier 0x%llx, refcount %d, obj ",
			   fb->base.width,
			   fb->base.height,
			   fb->base.depth,
			   fb->base.bits_per_pixel,
			   fb->base.modifier,
			   drm_framebuffer_read_refcount(&fb->base));
		describe_obj(m, fb->obj);
		seq_putc(m, '\n');
	}
	mutex_unlock(&dev->mode_config.fb_lock);
	mutex_unlock(&dev->struct_mutex);

	return 0;
}

static void describe_ctx_ring(struct seq_file *m, struct intel_ring *ring)
{
	seq_printf(m, " (ringbuffer, space: %d, head: %u, tail: %u, last head: %d)",
		   ring->space, ring->head, ring->tail,
		   ring->last_retired_head);
}

static int i915_context_status(struct seq_file *m, void *unused)
{
	struct drm_i915_private *dev_priv = node_to_i915(m->private);
	struct drm_device *dev = &dev_priv->drm;
	struct intel_engine_cs *engine;
	struct i915_gem_context *ctx;
	enum intel_engine_id id;
	int ret;

	ret = mutex_lock_interruptible(&dev->struct_mutex);
	if (ret)
		return ret;

	list_for_each_entry(ctx, &dev_priv->context_list, link) {
		seq_printf(m, "HW context %u ", ctx->hw_id);
		if (ctx->pid) {
			struct task_struct *task;

			task = get_pid_task(ctx->pid, PIDTYPE_PID);
			if (task) {
				seq_printf(m, "(%s [%d]) ",
					   task->comm, task->pid);
				put_task_struct(task);
			}
		} else if (IS_ERR(ctx->file_priv)) {
			seq_puts(m, "(deleted) ");
		} else {
			seq_puts(m, "(kernel) ");
		}

		seq_putc(m, ctx->remap_slice ? 'R' : 'r');
		seq_putc(m, '\n');

		for_each_engine(engine, dev_priv, id) {
			struct intel_context *ce = &ctx->engine[engine->id];

			seq_printf(m, "%s: ", engine->name);
			seq_putc(m, ce->initialised ? 'I' : 'i');
			if (ce->state)
				describe_obj(m, ce->state->obj);
			if (ce->ring)
				describe_ctx_ring(m, ce->ring);
			seq_putc(m, '\n');
		}

		seq_putc(m, '\n');
	}

	mutex_unlock(&dev->struct_mutex);

	return 0;
}

static void i915_dump_lrc_obj(struct seq_file *m,
			      struct i915_gem_context *ctx,
			      struct intel_engine_cs *engine)
{
	struct i915_vma *vma = ctx->engine[engine->id].state;
	struct page *page;
	int j;

	seq_printf(m, "CONTEXT: %s %u\n", engine->name, ctx->hw_id);

	if (!vma) {
		seq_puts(m, "\tFake context\n");
		return;
	}

	if (vma->flags & I915_VMA_GLOBAL_BIND)
		seq_printf(m, "\tBound in GGTT at 0x%08x\n",
			   i915_ggtt_offset(vma));

	if (i915_gem_object_pin_pages(vma->obj)) {
		seq_puts(m, "\tFailed to get pages for context object\n\n");
		return;
	}

	page = i915_gem_object_get_page(vma->obj, LRC_STATE_PN);
	if (page) {
		u32 *reg_state = kmap_atomic(page);

		for (j = 0; j < 0x600 / sizeof(u32) / 4; j += 4) {
			seq_printf(m,
				   "\t[0x%04x] 0x%08x 0x%08x 0x%08x 0x%08x\n",
				   j * 4,
				   reg_state[j], reg_state[j + 1],
				   reg_state[j + 2], reg_state[j + 3]);
		}
		kunmap_atomic(reg_state);
	}

	i915_gem_object_unpin_pages(vma->obj);
	seq_putc(m, '\n');
}

static int i915_dump_lrc(struct seq_file *m, void *unused)
{
	struct drm_i915_private *dev_priv = node_to_i915(m->private);
	struct drm_device *dev = &dev_priv->drm;
	struct intel_engine_cs *engine;
	struct i915_gem_context *ctx;
	enum intel_engine_id id;
	int ret;

	if (!i915.enable_execlists) {
		seq_printf(m, "Logical Ring Contexts are disabled\n");
		return 0;
	}

	ret = mutex_lock_interruptible(&dev->struct_mutex);
	if (ret)
		return ret;

	list_for_each_entry(ctx, &dev_priv->context_list, link)
		for_each_engine(engine, dev_priv, id)
			i915_dump_lrc_obj(m, ctx, engine);

	mutex_unlock(&dev->struct_mutex);

	return 0;
}

static const char *swizzle_string(unsigned swizzle)
{
	switch (swizzle) {
	case I915_BIT_6_SWIZZLE_NONE:
		return "none";
	case I915_BIT_6_SWIZZLE_9:
		return "bit9";
	case I915_BIT_6_SWIZZLE_9_10:
		return "bit9/bit10";
	case I915_BIT_6_SWIZZLE_9_11:
		return "bit9/bit11";
	case I915_BIT_6_SWIZZLE_9_10_11:
		return "bit9/bit10/bit11";
	case I915_BIT_6_SWIZZLE_9_17:
		return "bit9/bit17";
	case I915_BIT_6_SWIZZLE_9_10_17:
		return "bit9/bit10/bit17";
	case I915_BIT_6_SWIZZLE_UNKNOWN:
		return "unknown";
	}

	return "bug";
}

static int i915_swizzle_info(struct seq_file *m, void *data)
{
	struct drm_i915_private *dev_priv = node_to_i915(m->private);

	intel_runtime_pm_get(dev_priv);

	seq_printf(m, "bit6 swizzle for X-tiling = %s\n",
		   swizzle_string(dev_priv->mm.bit_6_swizzle_x));
	seq_printf(m, "bit6 swizzle for Y-tiling = %s\n",
		   swizzle_string(dev_priv->mm.bit_6_swizzle_y));

	if (IS_GEN3(dev_priv) || IS_GEN4(dev_priv)) {
		seq_printf(m, "DDC = 0x%08x\n",
			   I915_READ(DCC));
		seq_printf(m, "DDC2 = 0x%08x\n",
			   I915_READ(DCC2));
		seq_printf(m, "C0DRB3 = 0x%04x\n",
			   I915_READ16(C0DRB3));
		seq_printf(m, "C1DRB3 = 0x%04x\n",
			   I915_READ16(C1DRB3));
	} else if (INTEL_GEN(dev_priv) >= 6) {
		seq_printf(m, "MAD_DIMM_C0 = 0x%08x\n",
			   I915_READ(MAD_DIMM_C0));
		seq_printf(m, "MAD_DIMM_C1 = 0x%08x\n",
			   I915_READ(MAD_DIMM_C1));
		seq_printf(m, "MAD_DIMM_C2 = 0x%08x\n",
			   I915_READ(MAD_DIMM_C2));
		seq_printf(m, "TILECTL = 0x%08x\n",
			   I915_READ(TILECTL));
		if (INTEL_GEN(dev_priv) >= 8)
			seq_printf(m, "GAMTARBMODE = 0x%08x\n",
				   I915_READ(GAMTARBMODE));
		else
			seq_printf(m, "ARB_MODE = 0x%08x\n",
				   I915_READ(ARB_MODE));
		seq_printf(m, "DISP_ARB_CTL = 0x%08x\n",
			   I915_READ(DISP_ARB_CTL));
	}

	if (dev_priv->quirks & QUIRK_PIN_SWIZZLED_PAGES)
		seq_puts(m, "L-shaped memory detected\n");

	intel_runtime_pm_put(dev_priv);

	return 0;
}

static int per_file_ctx(int id, void *ptr, void *data)
{
	struct i915_gem_context *ctx = ptr;
	struct seq_file *m = data;
	struct i915_hw_ppgtt *ppgtt = ctx->ppgtt;

	if (!ppgtt) {
		seq_printf(m, "  no ppgtt for context %d\n",
			   ctx->user_handle);
		return 0;
	}

	if (i915_gem_context_is_default(ctx))
		seq_puts(m, "  default context:\n");
	else
		seq_printf(m, "  context %d:\n", ctx->user_handle);
	ppgtt->debug_dump(ppgtt, m);

	return 0;
}

static void gen8_ppgtt_info(struct seq_file *m,
			    struct drm_i915_private *dev_priv)
{
	struct i915_hw_ppgtt *ppgtt = dev_priv->mm.aliasing_ppgtt;
	struct intel_engine_cs *engine;
	enum intel_engine_id id;
	int i;

	if (!ppgtt)
		return;

	for_each_engine(engine, dev_priv, id) {
		seq_printf(m, "%s\n", engine->name);
		for (i = 0; i < 4; i++) {
			u64 pdp = I915_READ(GEN8_RING_PDP_UDW(engine, i));
			pdp <<= 32;
			pdp |= I915_READ(GEN8_RING_PDP_LDW(engine, i));
			seq_printf(m, "\tPDP%d 0x%016llx\n", i, pdp);
		}
	}
}

static void gen6_ppgtt_info(struct seq_file *m,
			    struct drm_i915_private *dev_priv)
{
	struct intel_engine_cs *engine;
	enum intel_engine_id id;

	if (IS_GEN6(dev_priv))
		seq_printf(m, "GFX_MODE: 0x%08x\n", I915_READ(GFX_MODE));

	for_each_engine(engine, dev_priv, id) {
		seq_printf(m, "%s\n", engine->name);
		if (IS_GEN7(dev_priv))
			seq_printf(m, "GFX_MODE: 0x%08x\n",
				   I915_READ(RING_MODE_GEN7(engine)));
		seq_printf(m, "PP_DIR_BASE: 0x%08x\n",
			   I915_READ(RING_PP_DIR_BASE(engine)));
		seq_printf(m, "PP_DIR_BASE_READ: 0x%08x\n",
			   I915_READ(RING_PP_DIR_BASE_READ(engine)));
		seq_printf(m, "PP_DIR_DCLV: 0x%08x\n",
			   I915_READ(RING_PP_DIR_DCLV(engine)));
	}
	if (dev_priv->mm.aliasing_ppgtt) {
		struct i915_hw_ppgtt *ppgtt = dev_priv->mm.aliasing_ppgtt;

		seq_puts(m, "aliasing PPGTT:\n");
		seq_printf(m, "pd gtt offset: 0x%08x\n", ppgtt->pd.base.ggtt_offset);

		ppgtt->debug_dump(ppgtt, m);
	}

	seq_printf(m, "ECOCHK: 0x%08x\n", I915_READ(GAM_ECOCHK));
}

static int i915_ppgtt_info(struct seq_file *m, void *data)
{
	struct drm_i915_private *dev_priv = node_to_i915(m->private);
	struct drm_device *dev = &dev_priv->drm;
	struct drm_file *file;
	int ret;

	mutex_lock(&dev->filelist_mutex);
	ret = mutex_lock_interruptible(&dev->struct_mutex);
	if (ret)
		goto out_unlock;

	intel_runtime_pm_get(dev_priv);

	if (INTEL_GEN(dev_priv) >= 8)
		gen8_ppgtt_info(m, dev_priv);
	else if (INTEL_GEN(dev_priv) >= 6)
		gen6_ppgtt_info(m, dev_priv);

	list_for_each_entry_reverse(file, &dev->filelist, lhead) {
		struct drm_i915_file_private *file_priv = file->driver_priv;
		struct task_struct *task;

		task = get_pid_task(file->pid, PIDTYPE_PID);
		if (!task) {
			ret = -ESRCH;
			goto out_rpm;
		}
		seq_printf(m, "\nproc: %s\n", task->comm);
		put_task_struct(task);
		idr_for_each(&file_priv->context_idr, per_file_ctx,
			     (void *)(unsigned long)m);
	}

out_rpm:
	intel_runtime_pm_put(dev_priv);
	mutex_unlock(&dev->struct_mutex);
out_unlock:
	mutex_unlock(&dev->filelist_mutex);
	return ret;
}

static int count_irq_waiters(struct drm_i915_private *i915)
{
	struct intel_engine_cs *engine;
	enum intel_engine_id id;
	int count = 0;

	for_each_engine(engine, i915, id)
		count += intel_engine_has_waiter(engine);

	return count;
}

static const char *rps_power_to_str(unsigned int power)
{
	static const char * const strings[] = {
		[LOW_POWER] = "low power",
		[BETWEEN] = "mixed",
		[HIGH_POWER] = "high power",
	};

	if (power >= ARRAY_SIZE(strings) || !strings[power])
		return "unknown";

	return strings[power];
}

static int i915_rps_boost_info(struct seq_file *m, void *data)
{
	struct drm_i915_private *dev_priv = node_to_i915(m->private);
	struct drm_device *dev = &dev_priv->drm;
	struct drm_file *file;

	seq_printf(m, "RPS enabled? %d\n", dev_priv->rps.enabled);
	seq_printf(m, "GPU busy? %s [%d requests]\n",
		   yesno(dev_priv->gt.awake), dev_priv->gt.active_requests);
	seq_printf(m, "CPU waiting? %d\n", count_irq_waiters(dev_priv));
	seq_printf(m, "Frequency requested %d\n",
		   intel_gpu_freq(dev_priv, dev_priv->rps.cur_freq));
	seq_printf(m, "  min hard:%d, soft:%d; max soft:%d, hard:%d\n",
		   intel_gpu_freq(dev_priv, dev_priv->rps.min_freq),
		   intel_gpu_freq(dev_priv, dev_priv->rps.min_freq_softlimit),
		   intel_gpu_freq(dev_priv, dev_priv->rps.max_freq_softlimit),
		   intel_gpu_freq(dev_priv, dev_priv->rps.max_freq));
	seq_printf(m, "  idle:%d, efficient:%d, boost:%d\n",
		   intel_gpu_freq(dev_priv, dev_priv->rps.idle_freq),
		   intel_gpu_freq(dev_priv, dev_priv->rps.efficient_freq),
		   intel_gpu_freq(dev_priv, dev_priv->rps.boost_freq));

	mutex_lock(&dev->filelist_mutex);
	spin_lock(&dev_priv->rps.client_lock);
	list_for_each_entry_reverse(file, &dev->filelist, lhead) {
		struct drm_i915_file_private *file_priv = file->driver_priv;
		struct task_struct *task;

		rcu_read_lock();
		task = pid_task(file->pid, PIDTYPE_PID);
		seq_printf(m, "%s [%d]: %d boosts%s\n",
			   task ? task->comm : "<unknown>",
			   task ? task->pid : -1,
			   file_priv->rps.boosts,
			   list_empty(&file_priv->rps.link) ? "" : ", active");
		rcu_read_unlock();
	}
	seq_printf(m, "Kernel (anonymous) boosts: %d\n", dev_priv->rps.boosts);
	spin_unlock(&dev_priv->rps.client_lock);
	mutex_unlock(&dev->filelist_mutex);

	if (INTEL_GEN(dev_priv) >= 6 &&
	    dev_priv->rps.enabled &&
	    dev_priv->gt.active_requests) {
		u32 rpup, rpupei;
		u32 rpdown, rpdownei;

		intel_uncore_forcewake_get(dev_priv, FORCEWAKE_ALL);
		rpup = I915_READ_FW(GEN6_RP_CUR_UP) & GEN6_RP_EI_MASK;
		rpupei = I915_READ_FW(GEN6_RP_CUR_UP_EI) & GEN6_RP_EI_MASK;
		rpdown = I915_READ_FW(GEN6_RP_CUR_DOWN) & GEN6_RP_EI_MASK;
		rpdownei = I915_READ_FW(GEN6_RP_CUR_DOWN_EI) & GEN6_RP_EI_MASK;
		intel_uncore_forcewake_put(dev_priv, FORCEWAKE_ALL);

		seq_printf(m, "\nRPS Autotuning (current \"%s\" window):\n",
			   rps_power_to_str(dev_priv->rps.power));
		seq_printf(m, "  Avg. up: %d%% [above threshold? %d%%]\n",
			   100 * rpup / rpupei,
			   dev_priv->rps.up_threshold);
		seq_printf(m, "  Avg. down: %d%% [below threshold? %d%%]\n",
			   100 * rpdown / rpdownei,
			   dev_priv->rps.down_threshold);
	} else {
		seq_puts(m, "\nRPS Autotuning inactive\n");
	}

	return 0;
}

static int i915_llc(struct seq_file *m, void *data)
{
	struct drm_i915_private *dev_priv = node_to_i915(m->private);
	const bool edram = INTEL_GEN(dev_priv) > 8;

	seq_printf(m, "LLC: %s\n", yesno(HAS_LLC(dev_priv)));
	seq_printf(m, "%s: %lluMB\n", edram ? "eDRAM" : "eLLC",
		   intel_uncore_edram_size(dev_priv)/1024/1024);

	return 0;
}

static int i915_guc_load_status_info(struct seq_file *m, void *data)
{
	struct drm_i915_private *dev_priv = node_to_i915(m->private);
	struct intel_guc_fw *guc_fw = &dev_priv->guc.guc_fw;
	u32 tmp, i;

	if (!HAS_GUC_UCODE(dev_priv))
		return 0;

	seq_printf(m, "GuC firmware status:\n");
	seq_printf(m, "\tpath: %s\n",
		guc_fw->guc_fw_path);
	seq_printf(m, "\tfetch: %s\n",
		intel_guc_fw_status_repr(guc_fw->guc_fw_fetch_status));
	seq_printf(m, "\tload: %s\n",
		intel_guc_fw_status_repr(guc_fw->guc_fw_load_status));
	seq_printf(m, "\tversion wanted: %d.%d\n",
		guc_fw->guc_fw_major_wanted, guc_fw->guc_fw_minor_wanted);
	seq_printf(m, "\tversion found: %d.%d\n",
		guc_fw->guc_fw_major_found, guc_fw->guc_fw_minor_found);
	seq_printf(m, "\theader: offset is %d; size = %d\n",
		guc_fw->header_offset, guc_fw->header_size);
	seq_printf(m, "\tuCode: offset is %d; size = %d\n",
		guc_fw->ucode_offset, guc_fw->ucode_size);
	seq_printf(m, "\tRSA: offset is %d; size = %d\n",
		guc_fw->rsa_offset, guc_fw->rsa_size);

	tmp = I915_READ(GUC_STATUS);

	seq_printf(m, "\nGuC status 0x%08x:\n", tmp);
	seq_printf(m, "\tBootrom status = 0x%x\n",
		(tmp & GS_BOOTROM_MASK) >> GS_BOOTROM_SHIFT);
	seq_printf(m, "\tuKernel status = 0x%x\n",
		(tmp & GS_UKERNEL_MASK) >> GS_UKERNEL_SHIFT);
	seq_printf(m, "\tMIA Core status = 0x%x\n",
		(tmp & GS_MIA_MASK) >> GS_MIA_SHIFT);
	seq_puts(m, "\nScratch registers:\n");
	for (i = 0; i < 16; i++)
		seq_printf(m, "\t%2d: \t0x%x\n", i, I915_READ(SOFT_SCRATCH(i)));

	return 0;
}

static void i915_guc_log_info(struct seq_file *m,
			      struct drm_i915_private *dev_priv)
{
	struct intel_guc *guc = &dev_priv->guc;

	seq_puts(m, "\nGuC logging stats:\n");

	seq_printf(m, "\tISR:   flush count %10u, overflow count %10u\n",
		   guc->log.flush_count[GUC_ISR_LOG_BUFFER],
		   guc->log.total_overflow_count[GUC_ISR_LOG_BUFFER]);

	seq_printf(m, "\tDPC:   flush count %10u, overflow count %10u\n",
		   guc->log.flush_count[GUC_DPC_LOG_BUFFER],
		   guc->log.total_overflow_count[GUC_DPC_LOG_BUFFER]);

	seq_printf(m, "\tCRASH: flush count %10u, overflow count %10u\n",
		   guc->log.flush_count[GUC_CRASH_DUMP_LOG_BUFFER],
		   guc->log.total_overflow_count[GUC_CRASH_DUMP_LOG_BUFFER]);

	seq_printf(m, "\tTotal flush interrupt count: %u\n",
		   guc->log.flush_interrupt_count);

	seq_printf(m, "\tCapture miss count: %u\n",
		   guc->log.capture_miss_count);
}

static void i915_guc_client_info(struct seq_file *m,
				 struct drm_i915_private *dev_priv,
				 struct i915_guc_client *client)
{
	struct intel_engine_cs *engine;
	enum intel_engine_id id;
	uint64_t tot = 0;

	seq_printf(m, "\tPriority %d, GuC ctx index: %u, PD offset 0x%x\n",
		client->priority, client->ctx_index, client->proc_desc_offset);
	seq_printf(m, "\tDoorbell id %d, offset: 0x%x, cookie 0x%x\n",
		client->doorbell_id, client->doorbell_offset, client->cookie);
	seq_printf(m, "\tWQ size %d, offset: 0x%x, tail %d\n",
		client->wq_size, client->wq_offset, client->wq_tail);

	seq_printf(m, "\tWork queue full: %u\n", client->no_wq_space);
	seq_printf(m, "\tFailed doorbell: %u\n", client->b_fail);
	seq_printf(m, "\tLast submission result: %d\n", client->retcode);

	for_each_engine(engine, dev_priv, id) {
		u64 submissions = client->submissions[id];
		tot += submissions;
		seq_printf(m, "\tSubmissions: %llu %s\n",
				submissions, engine->name);
	}
	seq_printf(m, "\tTotal: %llu\n", tot);
}

static int i915_guc_info(struct seq_file *m, void *data)
{
	struct drm_i915_private *dev_priv = node_to_i915(m->private);
	struct drm_device *dev = &dev_priv->drm;
	struct intel_guc guc;
	struct i915_guc_client client = {};
	struct intel_engine_cs *engine;
	enum intel_engine_id id;
	u64 total = 0;

	if (!HAS_GUC_SCHED(dev_priv))
		return 0;

	if (mutex_lock_interruptible(&dev->struct_mutex))
		return 0;

	/* Take a local copy of the GuC data, so we can dump it at leisure */
	guc = dev_priv->guc;
	if (guc.execbuf_client)
		client = *guc.execbuf_client;

	mutex_unlock(&dev->struct_mutex);

	seq_printf(m, "Doorbell map:\n");
	seq_printf(m, "\t%*pb\n", GUC_MAX_DOORBELLS, guc.doorbell_bitmap);
	seq_printf(m, "Doorbell next cacheline: 0x%x\n\n", guc.db_cacheline);

	seq_printf(m, "GuC total action count: %llu\n", guc.action_count);
	seq_printf(m, "GuC action failure count: %u\n", guc.action_fail);
	seq_printf(m, "GuC last action command: 0x%x\n", guc.action_cmd);
	seq_printf(m, "GuC last action status: 0x%x\n", guc.action_status);
	seq_printf(m, "GuC last action error code: %d\n", guc.action_err);

	seq_printf(m, "\nGuC submissions:\n");
	for_each_engine(engine, dev_priv, id) {
		u64 submissions = guc.submissions[id];
		total += submissions;
		seq_printf(m, "\t%-24s: %10llu, last seqno 0x%08x\n",
			engine->name, submissions, guc.last_seqno[id]);
	}
	seq_printf(m, "\t%s: %llu\n", "Total", total);

	seq_printf(m, "\nGuC execbuf client @ %p:\n", guc.execbuf_client);
	i915_guc_client_info(m, dev_priv, &client);

	i915_guc_log_info(m, dev_priv);

	/* Add more as required ... */

	return 0;
}

static int i915_guc_log_dump(struct seq_file *m, void *data)
{
	struct drm_i915_private *dev_priv = node_to_i915(m->private);
	struct drm_i915_gem_object *obj;
	int i = 0, pg;

	if (!dev_priv->guc.log.vma)
		return 0;

	obj = dev_priv->guc.log.vma->obj;
	for (pg = 0; pg < obj->base.size / PAGE_SIZE; pg++) {
		u32 *log = kmap_atomic(i915_gem_object_get_page(obj, pg));

		for (i = 0; i < PAGE_SIZE / sizeof(u32); i += 4)
			seq_printf(m, "0x%08x 0x%08x 0x%08x 0x%08x\n",
				   *(log + i), *(log + i + 1),
				   *(log + i + 2), *(log + i + 3));

		kunmap_atomic(log);
	}

	seq_putc(m, '\n');

	return 0;
}

static int i915_guc_log_control_get(void *data, u64 *val)
{
	struct drm_device *dev = data;
	struct drm_i915_private *dev_priv = to_i915(dev);

	if (!dev_priv->guc.log.vma)
		return -EINVAL;

	*val = i915.guc_log_level;

	return 0;
}

static int i915_guc_log_control_set(void *data, u64 val)
{
	struct drm_device *dev = data;
	struct drm_i915_private *dev_priv = to_i915(dev);
	int ret;

	if (!dev_priv->guc.log.vma)
		return -EINVAL;

	ret = mutex_lock_interruptible(&dev->struct_mutex);
	if (ret)
		return ret;

	intel_runtime_pm_get(dev_priv);
	ret = i915_guc_log_control(dev_priv, val);
	intel_runtime_pm_put(dev_priv);

	mutex_unlock(&dev->struct_mutex);
	return ret;
}

DEFINE_SIMPLE_ATTRIBUTE(i915_guc_log_control_fops,
			i915_guc_log_control_get, i915_guc_log_control_set,
			"%lld\n");

static int i915_edp_psr_status(struct seq_file *m, void *data)
{
	struct drm_i915_private *dev_priv = node_to_i915(m->private);
	u32 psrperf = 0;
	u32 stat[3];
	enum pipe pipe;
	bool enabled = false;

	if (!HAS_PSR(dev_priv)) {
		seq_puts(m, "PSR not supported\n");
		return 0;
	}

	intel_runtime_pm_get(dev_priv);

	mutex_lock(&dev_priv->psr.lock);
	seq_printf(m, "Sink_Support: %s\n", yesno(dev_priv->psr.sink_support));
	seq_printf(m, "Source_OK: %s\n", yesno(dev_priv->psr.source_ok));
	seq_printf(m, "Enabled: %s\n", yesno((bool)dev_priv->psr.enabled));
	seq_printf(m, "Active: %s\n", yesno(dev_priv->psr.active));
	seq_printf(m, "Busy frontbuffer bits: 0x%03x\n",
		   dev_priv->psr.busy_frontbuffer_bits);
	seq_printf(m, "Re-enable work scheduled: %s\n",
		   yesno(work_busy(&dev_priv->psr.work.work)));

	if (HAS_DDI(dev_priv))
		enabled = I915_READ(EDP_PSR_CTL) & EDP_PSR_ENABLE;
	else {
		for_each_pipe(dev_priv, pipe) {
			enum transcoder cpu_transcoder =
				intel_pipe_to_cpu_transcoder(dev_priv, pipe);
			enum intel_display_power_domain power_domain;

			power_domain = POWER_DOMAIN_TRANSCODER(cpu_transcoder);
			if (!intel_display_power_get_if_enabled(dev_priv,
								power_domain))
				continue;

			stat[pipe] = I915_READ(VLV_PSRSTAT(pipe)) &
				VLV_EDP_PSR_CURR_STATE_MASK;
			if ((stat[pipe] == VLV_EDP_PSR_ACTIVE_NORFB_UP) ||
			    (stat[pipe] == VLV_EDP_PSR_ACTIVE_SF_UPDATE))
				enabled = true;

			intel_display_power_put(dev_priv, power_domain);
		}
	}

	seq_printf(m, "Main link in standby mode: %s\n",
		   yesno(dev_priv->psr.link_standby));

	seq_printf(m, "HW Enabled & Active bit: %s", yesno(enabled));

	if (!HAS_DDI(dev_priv))
		for_each_pipe(dev_priv, pipe) {
			if ((stat[pipe] == VLV_EDP_PSR_ACTIVE_NORFB_UP) ||
			    (stat[pipe] == VLV_EDP_PSR_ACTIVE_SF_UPDATE))
				seq_printf(m, " pipe %c", pipe_name(pipe));
		}
	seq_puts(m, "\n");

	/*
	 * VLV/CHV PSR has no kind of performance counter
	 * SKL+ Perf counter is reset to 0 everytime DC state is entered
	 */
	if (IS_HASWELL(dev_priv) || IS_BROADWELL(dev_priv)) {
		psrperf = I915_READ(EDP_PSR_PERF_CNT) &
			EDP_PSR_PERF_CNT_MASK;

		seq_printf(m, "Performance_Counter: %u\n", psrperf);
	}
	mutex_unlock(&dev_priv->psr.lock);

	intel_runtime_pm_put(dev_priv);
	return 0;
}

static int i915_sink_crc(struct seq_file *m, void *data)
{
	struct drm_i915_private *dev_priv = node_to_i915(m->private);
	struct drm_device *dev = &dev_priv->drm;
	struct intel_connector *connector;
	struct intel_dp *intel_dp = NULL;
	int ret;
	u8 crc[6];

	drm_modeset_lock_all(dev);
	for_each_intel_connector(dev, connector) {
		struct drm_crtc *crtc;

		if (!connector->base.state->best_encoder)
			continue;

		crtc = connector->base.state->crtc;
		if (!crtc->state->active)
			continue;

		if (connector->base.connector_type != DRM_MODE_CONNECTOR_eDP)
			continue;

		intel_dp = enc_to_intel_dp(connector->base.state->best_encoder);

		ret = intel_dp_sink_crc(intel_dp, crc);
		if (ret)
			goto out;

		seq_printf(m, "%02x%02x%02x%02x%02x%02x\n",
			   crc[0], crc[1], crc[2],
			   crc[3], crc[4], crc[5]);
		goto out;
	}
	ret = -ENODEV;
out:
	drm_modeset_unlock_all(dev);
	return ret;
}

static int i915_energy_uJ(struct seq_file *m, void *data)
{
	struct drm_i915_private *dev_priv = node_to_i915(m->private);
	u64 power;
	u32 units;

	if (INTEL_GEN(dev_priv) < 6)
		return -ENODEV;

	intel_runtime_pm_get(dev_priv);

	rdmsrl(MSR_RAPL_POWER_UNIT, power);
	power = (power & 0x1f00) >> 8;
	units = 1000000 / (1 << power); /* convert to uJ */
	power = I915_READ(MCH_SECP_NRG_STTS);
	power *= units;

	intel_runtime_pm_put(dev_priv);

	seq_printf(m, "%llu", (long long unsigned)power);

	return 0;
}

static int i915_runtime_pm_status(struct seq_file *m, void *unused)
{
	struct drm_i915_private *dev_priv = node_to_i915(m->private);
	struct pci_dev *pdev = dev_priv->drm.pdev;

	if (!HAS_RUNTIME_PM(dev_priv))
		seq_puts(m, "Runtime power management not supported\n");

	seq_printf(m, "GPU idle: %s\n", yesno(!dev_priv->gt.awake));
	seq_printf(m, "IRQs disabled: %s\n",
		   yesno(!intel_irqs_enabled(dev_priv)));
#ifdef CONFIG_PM
	seq_printf(m, "Usage count: %d\n",
		   atomic_read(&dev_priv->drm.dev->power.usage_count));
#else
	seq_printf(m, "Device Power Management (CONFIG_PM) disabled\n");
#endif
	seq_printf(m, "PCI device power state: %s [%d]\n",
		   pci_power_name(pdev->current_state),
		   pdev->current_state);

	return 0;
}

static int i915_power_domain_info(struct seq_file *m, void *unused)
{
	struct drm_i915_private *dev_priv = node_to_i915(m->private);
	struct i915_power_domains *power_domains = &dev_priv->power_domains;
	int i;

	mutex_lock(&power_domains->lock);

	seq_printf(m, "%-25s %s\n", "Power well/domain", "Use count");
	for (i = 0; i < power_domains->power_well_count; i++) {
		struct i915_power_well *power_well;
		enum intel_display_power_domain power_domain;

		power_well = &power_domains->power_wells[i];
		seq_printf(m, "%-25s %d\n", power_well->name,
			   power_well->count);

		for (power_domain = 0; power_domain < POWER_DOMAIN_NUM;
		     power_domain++) {
			if (!(BIT(power_domain) & power_well->domains))
				continue;

			seq_printf(m, "  %-23s %d\n",
				 intel_display_power_domain_str(power_domain),
				 power_domains->domain_use_count[power_domain]);
		}
	}

	mutex_unlock(&power_domains->lock);

	return 0;
}

static int i915_dmc_info(struct seq_file *m, void *unused)
{
	struct drm_i915_private *dev_priv = node_to_i915(m->private);
	struct intel_csr *csr;

	if (!HAS_CSR(dev_priv)) {
		seq_puts(m, "not supported\n");
		return 0;
	}

	csr = &dev_priv->csr;

	intel_runtime_pm_get(dev_priv);

	seq_printf(m, "fw loaded: %s\n", yesno(csr->dmc_payload != NULL));
	seq_printf(m, "path: %s\n", csr->fw_path);

	if (!csr->dmc_payload)
		goto out;

	seq_printf(m, "version: %d.%d\n", CSR_VERSION_MAJOR(csr->version),
		   CSR_VERSION_MINOR(csr->version));

	if (IS_SKYLAKE(dev_priv) && csr->version >= CSR_VERSION(1, 6)) {
		seq_printf(m, "DC3 -> DC5 count: %d\n",
			   I915_READ(SKL_CSR_DC3_DC5_COUNT));
		seq_printf(m, "DC5 -> DC6 count: %d\n",
			   I915_READ(SKL_CSR_DC5_DC6_COUNT));
	} else if (IS_BROXTON(dev_priv) && csr->version >= CSR_VERSION(1, 4)) {
		seq_printf(m, "DC3 -> DC5 count: %d\n",
			   I915_READ(BXT_CSR_DC3_DC5_COUNT));
	}

out:
	seq_printf(m, "program base: 0x%08x\n", I915_READ(CSR_PROGRAM(0)));
	seq_printf(m, "ssp base: 0x%08x\n", I915_READ(CSR_SSP_BASE));
	seq_printf(m, "htp: 0x%08x\n", I915_READ(CSR_HTP_SKL));

	intel_runtime_pm_put(dev_priv);

	return 0;
}

static void intel_seq_print_mode(struct seq_file *m, int tabs,
				 struct drm_display_mode *mode)
{
	int i;

	for (i = 0; i < tabs; i++)
		seq_putc(m, '\t');

	seq_printf(m, "id %d:\"%s\" freq %d clock %d hdisp %d hss %d hse %d htot %d vdisp %d vss %d vse %d vtot %d type 0x%x flags 0x%x\n",
		   mode->base.id, mode->name,
		   mode->vrefresh, mode->clock,
		   mode->hdisplay, mode->hsync_start,
		   mode->hsync_end, mode->htotal,
		   mode->vdisplay, mode->vsync_start,
		   mode->vsync_end, mode->vtotal,
		   mode->type, mode->flags);
}

static void intel_encoder_info(struct seq_file *m,
			       struct intel_crtc *intel_crtc,
			       struct intel_encoder *intel_encoder)
{
	struct drm_i915_private *dev_priv = node_to_i915(m->private);
	struct drm_device *dev = &dev_priv->drm;
	struct drm_crtc *crtc = &intel_crtc->base;
	struct intel_connector *intel_connector;
	struct drm_encoder *encoder;

	encoder = &intel_encoder->base;
	seq_printf(m, "\tencoder %d: type: %s, connectors:\n",
		   encoder->base.id, encoder->name);
	for_each_connector_on_encoder(dev, encoder, intel_connector) {
		struct drm_connector *connector = &intel_connector->base;
		seq_printf(m, "\t\tconnector %d: type: %s, status: %s",
			   connector->base.id,
			   connector->name,
			   drm_get_connector_status_name(connector->status));
		if (connector->status == connector_status_connected) {
			struct drm_display_mode *mode = &crtc->mode;
			seq_printf(m, ", mode:\n");
			intel_seq_print_mode(m, 2, mode);
		} else {
			seq_putc(m, '\n');
		}
	}
}

static void intel_crtc_info(struct seq_file *m, struct intel_crtc *intel_crtc)
{
	struct drm_i915_private *dev_priv = node_to_i915(m->private);
	struct drm_device *dev = &dev_priv->drm;
	struct drm_crtc *crtc = &intel_crtc->base;
	struct intel_encoder *intel_encoder;
	struct drm_plane_state *plane_state = crtc->primary->state;
	struct drm_framebuffer *fb = plane_state->fb;

	if (fb)
		seq_printf(m, "\tfb: %d, pos: %dx%d, size: %dx%d\n",
			   fb->base.id, plane_state->src_x >> 16,
			   plane_state->src_y >> 16, fb->width, fb->height);
	else
		seq_puts(m, "\tprimary plane disabled\n");
	for_each_encoder_on_crtc(dev, crtc, intel_encoder)
		intel_encoder_info(m, intel_crtc, intel_encoder);
}

static void intel_panel_info(struct seq_file *m, struct intel_panel *panel)
{
	struct drm_display_mode *mode = panel->fixed_mode;

	seq_printf(m, "\tfixed mode:\n");
	intel_seq_print_mode(m, 2, mode);
}

static void intel_dp_info(struct seq_file *m,
			  struct intel_connector *intel_connector)
{
	struct intel_encoder *intel_encoder = intel_connector->encoder;
	struct intel_dp *intel_dp = enc_to_intel_dp(&intel_encoder->base);

	seq_printf(m, "\tDPCD rev: %x\n", intel_dp->dpcd[DP_DPCD_REV]);
	seq_printf(m, "\taudio support: %s\n", yesno(intel_dp->has_audio));
	if (intel_connector->base.connector_type == DRM_MODE_CONNECTOR_eDP)
		intel_panel_info(m, &intel_connector->panel);

	drm_dp_downstream_debug(m, intel_dp->dpcd, intel_dp->downstream_ports,
				&intel_dp->aux);
}

static void intel_hdmi_info(struct seq_file *m,
			    struct intel_connector *intel_connector)
{
	struct intel_encoder *intel_encoder = intel_connector->encoder;
	struct intel_hdmi *intel_hdmi = enc_to_intel_hdmi(&intel_encoder->base);

	seq_printf(m, "\taudio support: %s\n", yesno(intel_hdmi->has_audio));
}

static void intel_lvds_info(struct seq_file *m,
			    struct intel_connector *intel_connector)
{
	intel_panel_info(m, &intel_connector->panel);
}

static void intel_connector_info(struct seq_file *m,
				 struct drm_connector *connector)
{
	struct intel_connector *intel_connector = to_intel_connector(connector);
	struct intel_encoder *intel_encoder = intel_connector->encoder;
	struct drm_display_mode *mode;

	seq_printf(m, "connector %d: type %s, status: %s\n",
		   connector->base.id, connector->name,
		   drm_get_connector_status_name(connector->status));
	if (connector->status == connector_status_connected) {
		seq_printf(m, "\tname: %s\n", connector->display_info.name);
		seq_printf(m, "\tphysical dimensions: %dx%dmm\n",
			   connector->display_info.width_mm,
			   connector->display_info.height_mm);
		seq_printf(m, "\tsubpixel order: %s\n",
			   drm_get_subpixel_order_name(connector->display_info.subpixel_order));
		seq_printf(m, "\tCEA rev: %d\n",
			   connector->display_info.cea_rev);
	}

	if (!intel_encoder || intel_encoder->type == INTEL_OUTPUT_DP_MST)
		return;

	switch (connector->connector_type) {
	case DRM_MODE_CONNECTOR_DisplayPort:
	case DRM_MODE_CONNECTOR_eDP:
		intel_dp_info(m, intel_connector);
		break;
	case DRM_MODE_CONNECTOR_LVDS:
		if (intel_encoder->type == INTEL_OUTPUT_LVDS)
			intel_lvds_info(m, intel_connector);
		break;
	case DRM_MODE_CONNECTOR_HDMIA:
		if (intel_encoder->type == INTEL_OUTPUT_HDMI ||
		    intel_encoder->type == INTEL_OUTPUT_UNKNOWN)
			intel_hdmi_info(m, intel_connector);
		break;
	default:
		break;
	}

	seq_printf(m, "\tmodes:\n");
	list_for_each_entry(mode, &connector->modes, head)
		intel_seq_print_mode(m, 2, mode);
}

static bool cursor_active(struct drm_i915_private *dev_priv, int pipe)
{
	u32 state;

	if (IS_845G(dev_priv) || IS_I865G(dev_priv))
		state = I915_READ(CURCNTR(PIPE_A)) & CURSOR_ENABLE;
	else
		state = I915_READ(CURCNTR(pipe)) & CURSOR_MODE;

	return state;
}

static bool cursor_position(struct drm_i915_private *dev_priv,
			    int pipe, int *x, int *y)
{
	u32 pos;

	pos = I915_READ(CURPOS(pipe));

	*x = (pos >> CURSOR_X_SHIFT) & CURSOR_POS_MASK;
	if (pos & (CURSOR_POS_SIGN << CURSOR_X_SHIFT))
		*x = -*x;

	*y = (pos >> CURSOR_Y_SHIFT) & CURSOR_POS_MASK;
	if (pos & (CURSOR_POS_SIGN << CURSOR_Y_SHIFT))
		*y = -*y;

	return cursor_active(dev_priv, pipe);
}

static const char *plane_type(enum drm_plane_type type)
{
	switch (type) {
	case DRM_PLANE_TYPE_OVERLAY:
		return "OVL";
	case DRM_PLANE_TYPE_PRIMARY:
		return "PRI";
	case DRM_PLANE_TYPE_CURSOR:
		return "CUR";
	/*
	 * Deliberately omitting default: to generate compiler warnings
	 * when a new drm_plane_type gets added.
	 */
	}

	return "unknown";
}

static const char *plane_rotation(unsigned int rotation)
{
	static char buf[48];
	/*
	 * According to doc only one DRM_ROTATE_ is allowed but this
	 * will print them all to visualize if the values are misused
	 */
	snprintf(buf, sizeof(buf),
		 "%s%s%s%s%s%s(0x%08x)",
		 (rotation & DRM_ROTATE_0) ? "0 " : "",
		 (rotation & DRM_ROTATE_90) ? "90 " : "",
		 (rotation & DRM_ROTATE_180) ? "180 " : "",
		 (rotation & DRM_ROTATE_270) ? "270 " : "",
		 (rotation & DRM_REFLECT_X) ? "FLIPX " : "",
		 (rotation & DRM_REFLECT_Y) ? "FLIPY " : "",
		 rotation);

	return buf;
}

static void intel_plane_info(struct seq_file *m, struct intel_crtc *intel_crtc)
{
	struct drm_i915_private *dev_priv = node_to_i915(m->private);
	struct drm_device *dev = &dev_priv->drm;
	struct intel_plane *intel_plane;

	for_each_intel_plane_on_crtc(dev, intel_crtc, intel_plane) {
		struct drm_plane_state *state;
		struct drm_plane *plane = &intel_plane->base;
		struct drm_format_name_buf format_name;

		if (!plane->state) {
			seq_puts(m, "plane->state is NULL!\n");
			continue;
		}

		state = plane->state;

		if (state->fb) {
			drm_get_format_name(state->fb->pixel_format, &format_name);
		} else {
			sprintf(format_name.str, "N/A");
		}

		seq_printf(m, "\t--Plane id %d: type=%s, crtc_pos=%4dx%4d, crtc_size=%4dx%4d, src_pos=%d.%04ux%d.%04u, src_size=%d.%04ux%d.%04u, format=%s, rotation=%s\n",
			   plane->base.id,
			   plane_type(intel_plane->base.type),
			   state->crtc_x, state->crtc_y,
			   state->crtc_w, state->crtc_h,
			   (state->src_x >> 16),
			   ((state->src_x & 0xffff) * 15625) >> 10,
			   (state->src_y >> 16),
			   ((state->src_y & 0xffff) * 15625) >> 10,
			   (state->src_w >> 16),
			   ((state->src_w & 0xffff) * 15625) >> 10,
			   (state->src_h >> 16),
			   ((state->src_h & 0xffff) * 15625) >> 10,
			   format_name.str,
			   plane_rotation(state->rotation));
	}
}

static void intel_scaler_info(struct seq_file *m, struct intel_crtc *intel_crtc)
{
	struct intel_crtc_state *pipe_config;
	int num_scalers = intel_crtc->num_scalers;
	int i;

	pipe_config = to_intel_crtc_state(intel_crtc->base.state);

	/* Not all platformas have a scaler */
	if (num_scalers) {
		seq_printf(m, "\tnum_scalers=%d, scaler_users=%x scaler_id=%d",
			   num_scalers,
			   pipe_config->scaler_state.scaler_users,
			   pipe_config->scaler_state.scaler_id);

		for (i = 0; i < SKL_NUM_SCALERS; i++) {
			struct intel_scaler *sc =
					&pipe_config->scaler_state.scalers[i];

			seq_printf(m, ", scalers[%d]: use=%s, mode=%x",
				   i, yesno(sc->in_use), sc->mode);
		}
		seq_puts(m, "\n");
	} else {
		seq_puts(m, "\tNo scalers available on this platform\n");
	}
}

static int i915_display_info(struct seq_file *m, void *unused)
{
	struct drm_i915_private *dev_priv = node_to_i915(m->private);
	struct drm_device *dev = &dev_priv->drm;
	struct intel_crtc *crtc;
	struct drm_connector *connector;

	intel_runtime_pm_get(dev_priv);
	drm_modeset_lock_all(dev);
	seq_printf(m, "CRTC info\n");
	seq_printf(m, "---------\n");
	for_each_intel_crtc(dev, crtc) {
		bool active;
		struct intel_crtc_state *pipe_config;
		int x, y;

		pipe_config = to_intel_crtc_state(crtc->base.state);

		seq_printf(m, "CRTC %d: pipe: %c, active=%s, (size=%dx%d), dither=%s, bpp=%d\n",
			   crtc->base.base.id, pipe_name(crtc->pipe),
			   yesno(pipe_config->base.active),
			   pipe_config->pipe_src_w, pipe_config->pipe_src_h,
			   yesno(pipe_config->dither), pipe_config->pipe_bpp);

		if (pipe_config->base.active) {
			intel_crtc_info(m, crtc);

			active = cursor_position(dev_priv, crtc->pipe, &x, &y);
			seq_printf(m, "\tcursor visible? %s, position (%d, %d), size %dx%d, addr 0x%08x, active? %s\n",
				   yesno(crtc->cursor_base),
				   x, y, crtc->base.cursor->state->crtc_w,
				   crtc->base.cursor->state->crtc_h,
				   crtc->cursor_addr, yesno(active));
			intel_scaler_info(m, crtc);
			intel_plane_info(m, crtc);
		}

		seq_printf(m, "\tunderrun reporting: cpu=%s pch=%s \n",
			   yesno(!crtc->cpu_fifo_underrun_disabled),
			   yesno(!crtc->pch_fifo_underrun_disabled));
	}

	seq_printf(m, "\n");
	seq_printf(m, "Connector info\n");
	seq_printf(m, "--------------\n");
	list_for_each_entry(connector, &dev->mode_config.connector_list, head) {
		intel_connector_info(m, connector);
	}
	drm_modeset_unlock_all(dev);
	intel_runtime_pm_put(dev_priv);

	return 0;
}

static int i915_engine_info(struct seq_file *m, void *unused)
{
	struct drm_i915_private *dev_priv = node_to_i915(m->private);
	struct intel_engine_cs *engine;
	enum intel_engine_id id;

<<<<<<< HEAD
=======
	intel_runtime_pm_get(dev_priv);

>>>>>>> 59331c21
	for_each_engine(engine, dev_priv, id) {
		struct intel_breadcrumbs *b = &engine->breadcrumbs;
		struct drm_i915_gem_request *rq;
		struct rb_node *rb;
		u64 addr;

		seq_printf(m, "%s\n", engine->name);
		seq_printf(m, "\tcurrent seqno %x, last %x, hangcheck %x [score %d]\n",
			   intel_engine_get_seqno(engine),
<<<<<<< HEAD
			   engine->last_submitted_seqno,
=======
			   intel_engine_last_submit(engine),
>>>>>>> 59331c21
			   engine->hangcheck.seqno,
			   engine->hangcheck.score);

		rcu_read_lock();

		seq_printf(m, "\tRequests:\n");

<<<<<<< HEAD
		rq = list_first_entry(&engine->request_list,
				struct drm_i915_gem_request, link);
		if (&rq->link != &engine->request_list)
			print_request(m, rq, "\t\tfirst  ");

		rq = list_last_entry(&engine->request_list,
				struct drm_i915_gem_request, link);
		if (&rq->link != &engine->request_list)
=======
		rq = list_first_entry(&engine->timeline->requests,
				      struct drm_i915_gem_request, link);
		if (&rq->link != &engine->timeline->requests)
			print_request(m, rq, "\t\tfirst  ");

		rq = list_last_entry(&engine->timeline->requests,
				     struct drm_i915_gem_request, link);
		if (&rq->link != &engine->timeline->requests)
>>>>>>> 59331c21
			print_request(m, rq, "\t\tlast   ");

		rq = i915_gem_find_active_request(engine);
		if (rq) {
			print_request(m, rq, "\t\tactive ");
			seq_printf(m,
				   "\t\t[head %04x, postfix %04x, tail %04x, batch 0x%08x_%08x]\n",
				   rq->head, rq->postfix, rq->tail,
				   rq->batch ? upper_32_bits(rq->batch->node.start) : ~0u,
				   rq->batch ? lower_32_bits(rq->batch->node.start) : ~0u);
		}

		seq_printf(m, "\tRING_START: 0x%08x [0x%08x]\n",
			   I915_READ(RING_START(engine->mmio_base)),
			   rq ? i915_ggtt_offset(rq->ring->vma) : 0);
		seq_printf(m, "\tRING_HEAD:  0x%08x [0x%08x]\n",
			   I915_READ(RING_HEAD(engine->mmio_base)) & HEAD_ADDR,
			   rq ? rq->ring->head : 0);
		seq_printf(m, "\tRING_TAIL:  0x%08x [0x%08x]\n",
			   I915_READ(RING_TAIL(engine->mmio_base)) & TAIL_ADDR,
			   rq ? rq->ring->tail : 0);
		seq_printf(m, "\tRING_CTL:   0x%08x [%s]\n",
			   I915_READ(RING_CTL(engine->mmio_base)),
			   I915_READ(RING_CTL(engine->mmio_base)) & (RING_WAIT | RING_WAIT_SEMAPHORE) ? "waiting" : "");

		rcu_read_unlock();

		addr = intel_engine_get_active_head(engine);
		seq_printf(m, "\tACTHD:  0x%08x_%08x\n",
			   upper_32_bits(addr), lower_32_bits(addr));
		addr = intel_engine_get_last_batch_head(engine);
		seq_printf(m, "\tBBADDR: 0x%08x_%08x\n",
			   upper_32_bits(addr), lower_32_bits(addr));

		if (i915.enable_execlists) {
			u32 ptr, read, write;
<<<<<<< HEAD
=======
			struct rb_node *rb;
>>>>>>> 59331c21

			seq_printf(m, "\tExeclist status: 0x%08x %08x\n",
				   I915_READ(RING_EXECLIST_STATUS_LO(engine)),
				   I915_READ(RING_EXECLIST_STATUS_HI(engine)));

			ptr = I915_READ(RING_CONTEXT_STATUS_PTR(engine));
			read = GEN8_CSB_READ_PTR(ptr);
			write = GEN8_CSB_WRITE_PTR(ptr);
			seq_printf(m, "\tExeclist CSB read %d, write %d\n",
				   read, write);
			if (read >= GEN8_CSB_ENTRIES)
				read = 0;
			if (write >= GEN8_CSB_ENTRIES)
				write = 0;
			if (read > write)
				write += GEN8_CSB_ENTRIES;
			while (read < write) {
				unsigned int idx = ++read % GEN8_CSB_ENTRIES;

				seq_printf(m, "\tExeclist CSB[%d]: 0x%08x, context: %d\n",
					   idx,
					   I915_READ(RING_CONTEXT_STATUS_BUF_LO(engine, idx)),
					   I915_READ(RING_CONTEXT_STATUS_BUF_HI(engine, idx)));
			}

			rcu_read_lock();
			rq = READ_ONCE(engine->execlist_port[0].request);
			if (rq)
				print_request(m, rq, "\t\tELSP[0] ");
			else
				seq_printf(m, "\t\tELSP[0] idle\n");
			rq = READ_ONCE(engine->execlist_port[1].request);
			if (rq)
				print_request(m, rq, "\t\tELSP[1] ");
			else
				seq_printf(m, "\t\tELSP[1] idle\n");
			rcu_read_unlock();
<<<<<<< HEAD
=======

			spin_lock_irq(&engine->timeline->lock);
			for (rb = engine->execlist_first; rb; rb = rb_next(rb)) {
				rq = rb_entry(rb, typeof(*rq), priotree.node);
				print_request(m, rq, "\t\tQ ");
			}
			spin_unlock_irq(&engine->timeline->lock);
>>>>>>> 59331c21
		} else if (INTEL_GEN(dev_priv) > 6) {
			seq_printf(m, "\tPP_DIR_BASE: 0x%08x\n",
				   I915_READ(RING_PP_DIR_BASE(engine)));
			seq_printf(m, "\tPP_DIR_BASE_READ: 0x%08x\n",
				   I915_READ(RING_PP_DIR_BASE_READ(engine)));
			seq_printf(m, "\tPP_DIR_DCLV: 0x%08x\n",
				   I915_READ(RING_PP_DIR_DCLV(engine)));
		}

<<<<<<< HEAD
		spin_lock(&b->lock);
=======
		spin_lock_irq(&b->lock);
>>>>>>> 59331c21
		for (rb = rb_first(&b->waiters); rb; rb = rb_next(rb)) {
			struct intel_wait *w = container_of(rb, typeof(*w), node);

			seq_printf(m, "\t%s [%d] waiting for %x\n",
				   w->tsk->comm, w->tsk->pid, w->seqno);
		}
<<<<<<< HEAD
		spin_unlock(&b->lock);
=======
		spin_unlock_irq(&b->lock);
>>>>>>> 59331c21

		seq_puts(m, "\n");
	}

<<<<<<< HEAD
=======
	intel_runtime_pm_put(dev_priv);

>>>>>>> 59331c21
	return 0;
}

static int i915_semaphore_status(struct seq_file *m, void *unused)
{
	struct drm_i915_private *dev_priv = node_to_i915(m->private);
	struct drm_device *dev = &dev_priv->drm;
	struct intel_engine_cs *engine;
	int num_rings = INTEL_INFO(dev_priv)->num_rings;
	enum intel_engine_id id;
	int j, ret;

	if (!i915.semaphores) {
		seq_puts(m, "Semaphores are disabled\n");
		return 0;
	}

	ret = mutex_lock_interruptible(&dev->struct_mutex);
	if (ret)
		return ret;
	intel_runtime_pm_get(dev_priv);

	if (IS_BROADWELL(dev_priv)) {
		struct page *page;
		uint64_t *seqno;

		page = i915_gem_object_get_page(dev_priv->semaphore->obj, 0);

		seqno = (uint64_t *)kmap_atomic(page);
		for_each_engine(engine, dev_priv, id) {
			uint64_t offset;

			seq_printf(m, "%s\n", engine->name);

			seq_puts(m, "  Last signal:");
			for (j = 0; j < num_rings; j++) {
				offset = id * I915_NUM_ENGINES + j;
				seq_printf(m, "0x%08llx (0x%02llx) ",
					   seqno[offset], offset * 8);
			}
			seq_putc(m, '\n');

			seq_puts(m, "  Last wait:  ");
			for (j = 0; j < num_rings; j++) {
				offset = id + (j * I915_NUM_ENGINES);
				seq_printf(m, "0x%08llx (0x%02llx) ",
					   seqno[offset], offset * 8);
			}
			seq_putc(m, '\n');

		}
		kunmap_atomic(seqno);
	} else {
		seq_puts(m, "  Last signal:");
		for_each_engine(engine, dev_priv, id)
			for (j = 0; j < num_rings; j++)
				seq_printf(m, "0x%08x\n",
					   I915_READ(engine->semaphore.mbox.signal[j]));
		seq_putc(m, '\n');
	}

<<<<<<< HEAD
	seq_puts(m, "\nSync seqno:\n");
	for_each_engine(engine, dev_priv, id) {
		for (j = 0; j < num_rings; j++)
			seq_printf(m, "  0x%08x ",
				   engine->semaphore.sync_seqno[j]);
		seq_putc(m, '\n');
	}
	seq_putc(m, '\n');

=======
>>>>>>> 59331c21
	intel_runtime_pm_put(dev_priv);
	mutex_unlock(&dev->struct_mutex);
	return 0;
}

static int i915_shared_dplls_info(struct seq_file *m, void *unused)
{
	struct drm_i915_private *dev_priv = node_to_i915(m->private);
	struct drm_device *dev = &dev_priv->drm;
	int i;

	drm_modeset_lock_all(dev);
	for (i = 0; i < dev_priv->num_shared_dpll; i++) {
		struct intel_shared_dpll *pll = &dev_priv->shared_dplls[i];

		seq_printf(m, "DPLL%i: %s, id: %i\n", i, pll->name, pll->id);
		seq_printf(m, " crtc_mask: 0x%08x, active: 0x%x, on: %s\n",
			   pll->config.crtc_mask, pll->active_mask, yesno(pll->on));
		seq_printf(m, " tracked hardware state:\n");
		seq_printf(m, " dpll:    0x%08x\n", pll->config.hw_state.dpll);
		seq_printf(m, " dpll_md: 0x%08x\n",
			   pll->config.hw_state.dpll_md);
		seq_printf(m, " fp0:     0x%08x\n", pll->config.hw_state.fp0);
		seq_printf(m, " fp1:     0x%08x\n", pll->config.hw_state.fp1);
		seq_printf(m, " wrpll:   0x%08x\n", pll->config.hw_state.wrpll);
	}
	drm_modeset_unlock_all(dev);

	return 0;
}

static int i915_wa_registers(struct seq_file *m, void *unused)
{
	int i;
	int ret;
	struct intel_engine_cs *engine;
	struct drm_i915_private *dev_priv = node_to_i915(m->private);
	struct drm_device *dev = &dev_priv->drm;
	struct i915_workarounds *workarounds = &dev_priv->workarounds;
	enum intel_engine_id id;

	ret = mutex_lock_interruptible(&dev->struct_mutex);
	if (ret)
		return ret;

	intel_runtime_pm_get(dev_priv);

	seq_printf(m, "Workarounds applied: %d\n", workarounds->count);
	for_each_engine(engine, dev_priv, id)
		seq_printf(m, "HW whitelist count for %s: %d\n",
			   engine->name, workarounds->hw_whitelist_count[id]);
	for (i = 0; i < workarounds->count; ++i) {
		i915_reg_t addr;
		u32 mask, value, read;
		bool ok;

		addr = workarounds->reg[i].addr;
		mask = workarounds->reg[i].mask;
		value = workarounds->reg[i].value;
		read = I915_READ(addr);
		ok = (value & mask) == (read & mask);
		seq_printf(m, "0x%X: 0x%08X, mask: 0x%08X, read: 0x%08x, status: %s\n",
			   i915_mmio_reg_offset(addr), value, mask, read, ok ? "OK" : "FAIL");
	}

	intel_runtime_pm_put(dev_priv);
	mutex_unlock(&dev->struct_mutex);

	return 0;
}

static int i915_ddb_info(struct seq_file *m, void *unused)
{
	struct drm_i915_private *dev_priv = node_to_i915(m->private);
	struct drm_device *dev = &dev_priv->drm;
	struct skl_ddb_allocation *ddb;
	struct skl_ddb_entry *entry;
	enum pipe pipe;
	int plane;

	if (INTEL_GEN(dev_priv) < 9)
		return 0;

	drm_modeset_lock_all(dev);

	ddb = &dev_priv->wm.skl_hw.ddb;

	seq_printf(m, "%-15s%8s%8s%8s\n", "", "Start", "End", "Size");

	for_each_pipe(dev_priv, pipe) {
		seq_printf(m, "Pipe %c\n", pipe_name(pipe));

		for_each_universal_plane(dev_priv, pipe, plane) {
			entry = &ddb->plane[pipe][plane];
			seq_printf(m, "  Plane%-8d%8u%8u%8u\n", plane + 1,
				   entry->start, entry->end,
				   skl_ddb_entry_size(entry));
		}

		entry = &ddb->plane[pipe][PLANE_CURSOR];
		seq_printf(m, "  %-13s%8u%8u%8u\n", "Cursor", entry->start,
			   entry->end, skl_ddb_entry_size(entry));
	}

	drm_modeset_unlock_all(dev);

	return 0;
}

static void drrs_status_per_crtc(struct seq_file *m,
				 struct drm_device *dev,
				 struct intel_crtc *intel_crtc)
{
	struct drm_i915_private *dev_priv = to_i915(dev);
	struct i915_drrs *drrs = &dev_priv->drrs;
	int vrefresh = 0;
	struct drm_connector *connector;

	drm_for_each_connector(connector, dev) {
		if (connector->state->crtc != &intel_crtc->base)
			continue;

		seq_printf(m, "%s:\n", connector->name);
	}

	if (dev_priv->vbt.drrs_type == STATIC_DRRS_SUPPORT)
		seq_puts(m, "\tVBT: DRRS_type: Static");
	else if (dev_priv->vbt.drrs_type == SEAMLESS_DRRS_SUPPORT)
		seq_puts(m, "\tVBT: DRRS_type: Seamless");
	else if (dev_priv->vbt.drrs_type == DRRS_NOT_SUPPORTED)
		seq_puts(m, "\tVBT: DRRS_type: None");
	else
		seq_puts(m, "\tVBT: DRRS_type: FIXME: Unrecognized Value");

	seq_puts(m, "\n\n");

	if (to_intel_crtc_state(intel_crtc->base.state)->has_drrs) {
		struct intel_panel *panel;

		mutex_lock(&drrs->mutex);
		/* DRRS Supported */
		seq_puts(m, "\tDRRS Supported: Yes\n");

		/* disable_drrs() will make drrs->dp NULL */
		if (!drrs->dp) {
			seq_puts(m, "Idleness DRRS: Disabled");
			mutex_unlock(&drrs->mutex);
			return;
		}

		panel = &drrs->dp->attached_connector->panel;
		seq_printf(m, "\t\tBusy_frontbuffer_bits: 0x%X",
					drrs->busy_frontbuffer_bits);

		seq_puts(m, "\n\t\t");
		if (drrs->refresh_rate_type == DRRS_HIGH_RR) {
			seq_puts(m, "DRRS_State: DRRS_HIGH_RR\n");
			vrefresh = panel->fixed_mode->vrefresh;
		} else if (drrs->refresh_rate_type == DRRS_LOW_RR) {
			seq_puts(m, "DRRS_State: DRRS_LOW_RR\n");
			vrefresh = panel->downclock_mode->vrefresh;
		} else {
			seq_printf(m, "DRRS_State: Unknown(%d)\n",
						drrs->refresh_rate_type);
			mutex_unlock(&drrs->mutex);
			return;
		}
		seq_printf(m, "\t\tVrefresh: %d", vrefresh);

		seq_puts(m, "\n\t\t");
		mutex_unlock(&drrs->mutex);
	} else {
		/* DRRS not supported. Print the VBT parameter*/
		seq_puts(m, "\tDRRS Supported : No");
	}
	seq_puts(m, "\n");
}

static int i915_drrs_status(struct seq_file *m, void *unused)
{
	struct drm_i915_private *dev_priv = node_to_i915(m->private);
	struct drm_device *dev = &dev_priv->drm;
	struct intel_crtc *intel_crtc;
	int active_crtc_cnt = 0;

	drm_modeset_lock_all(dev);
	for_each_intel_crtc(dev, intel_crtc) {
		if (intel_crtc->base.state->active) {
			active_crtc_cnt++;
			seq_printf(m, "\nCRTC %d:  ", active_crtc_cnt);

			drrs_status_per_crtc(m, dev, intel_crtc);
		}
	}
	drm_modeset_unlock_all(dev);

	if (!active_crtc_cnt)
		seq_puts(m, "No active crtc found\n");

	return 0;
}

struct pipe_crc_info {
	const char *name;
	struct drm_i915_private *dev_priv;
	enum pipe pipe;
};

static int i915_dp_mst_info(struct seq_file *m, void *unused)
{
	struct drm_i915_private *dev_priv = node_to_i915(m->private);
	struct drm_device *dev = &dev_priv->drm;
	struct intel_encoder *intel_encoder;
	struct intel_digital_port *intel_dig_port;
	struct drm_connector *connector;

	drm_modeset_lock_all(dev);
	drm_for_each_connector(connector, dev) {
		if (connector->connector_type != DRM_MODE_CONNECTOR_DisplayPort)
			continue;

		intel_encoder = intel_attached_encoder(connector);
		if (!intel_encoder || intel_encoder->type == INTEL_OUTPUT_DP_MST)
			continue;

		intel_dig_port = enc_to_dig_port(&intel_encoder->base);
		if (!intel_dig_port->dp.can_mst)
			continue;

		seq_printf(m, "MST Source Port %c\n",
			   port_name(intel_dig_port->port));
		drm_dp_mst_dump_topology(m, &intel_dig_port->dp.mst_mgr);
	}
	drm_modeset_unlock_all(dev);
	return 0;
}

static int i915_pipe_crc_open(struct inode *inode, struct file *filep)
{
	struct pipe_crc_info *info = inode->i_private;
	struct drm_i915_private *dev_priv = info->dev_priv;
	struct intel_pipe_crc *pipe_crc = &dev_priv->pipe_crc[info->pipe];

	if (info->pipe >= INTEL_INFO(dev_priv)->num_pipes)
		return -ENODEV;

	spin_lock_irq(&pipe_crc->lock);

	if (pipe_crc->opened) {
		spin_unlock_irq(&pipe_crc->lock);
		return -EBUSY; /* already open */
	}

	pipe_crc->opened = true;
	filep->private_data = inode->i_private;

	spin_unlock_irq(&pipe_crc->lock);

	return 0;
}

static int i915_pipe_crc_release(struct inode *inode, struct file *filep)
{
	struct pipe_crc_info *info = inode->i_private;
	struct drm_i915_private *dev_priv = info->dev_priv;
	struct intel_pipe_crc *pipe_crc = &dev_priv->pipe_crc[info->pipe];

	spin_lock_irq(&pipe_crc->lock);
	pipe_crc->opened = false;
	spin_unlock_irq(&pipe_crc->lock);

	return 0;
}

/* (6 fields, 8 chars each, space separated (5) + '\n') */
#define PIPE_CRC_LINE_LEN	(6 * 8 + 5 + 1)
/* account for \'0' */
#define PIPE_CRC_BUFFER_LEN	(PIPE_CRC_LINE_LEN + 1)

static int pipe_crc_data_count(struct intel_pipe_crc *pipe_crc)
{
	assert_spin_locked(&pipe_crc->lock);
	return CIRC_CNT(pipe_crc->head, pipe_crc->tail,
			INTEL_PIPE_CRC_ENTRIES_NR);
}

static ssize_t
i915_pipe_crc_read(struct file *filep, char __user *user_buf, size_t count,
		   loff_t *pos)
{
	struct pipe_crc_info *info = filep->private_data;
	struct drm_i915_private *dev_priv = info->dev_priv;
	struct intel_pipe_crc *pipe_crc = &dev_priv->pipe_crc[info->pipe];
	char buf[PIPE_CRC_BUFFER_LEN];
	int n_entries;
	ssize_t bytes_read;

	/*
	 * Don't allow user space to provide buffers not big enough to hold
	 * a line of data.
	 */
	if (count < PIPE_CRC_LINE_LEN)
		return -EINVAL;

	if (pipe_crc->source == INTEL_PIPE_CRC_SOURCE_NONE)
		return 0;

	/* nothing to read */
	spin_lock_irq(&pipe_crc->lock);
	while (pipe_crc_data_count(pipe_crc) == 0) {
		int ret;

		if (filep->f_flags & O_NONBLOCK) {
			spin_unlock_irq(&pipe_crc->lock);
			return -EAGAIN;
		}

		ret = wait_event_interruptible_lock_irq(pipe_crc->wq,
				pipe_crc_data_count(pipe_crc), pipe_crc->lock);
		if (ret) {
			spin_unlock_irq(&pipe_crc->lock);
			return ret;
		}
	}

	/* We now have one or more entries to read */
	n_entries = count / PIPE_CRC_LINE_LEN;

	bytes_read = 0;
	while (n_entries > 0) {
		struct intel_pipe_crc_entry *entry =
			&pipe_crc->entries[pipe_crc->tail];

		if (CIRC_CNT(pipe_crc->head, pipe_crc->tail,
			     INTEL_PIPE_CRC_ENTRIES_NR) < 1)
			break;

		BUILD_BUG_ON_NOT_POWER_OF_2(INTEL_PIPE_CRC_ENTRIES_NR);
		pipe_crc->tail = (pipe_crc->tail + 1) & (INTEL_PIPE_CRC_ENTRIES_NR - 1);

		bytes_read += snprintf(buf, PIPE_CRC_BUFFER_LEN,
				       "%8u %8x %8x %8x %8x %8x\n",
				       entry->frame, entry->crc[0],
				       entry->crc[1], entry->crc[2],
				       entry->crc[3], entry->crc[4]);

		spin_unlock_irq(&pipe_crc->lock);

		if (copy_to_user(user_buf, buf, PIPE_CRC_LINE_LEN))
			return -EFAULT;

		user_buf += PIPE_CRC_LINE_LEN;
		n_entries--;

		spin_lock_irq(&pipe_crc->lock);
	}

	spin_unlock_irq(&pipe_crc->lock);

	return bytes_read;
}

static const struct file_operations i915_pipe_crc_fops = {
	.owner = THIS_MODULE,
	.open = i915_pipe_crc_open,
	.read = i915_pipe_crc_read,
	.release = i915_pipe_crc_release,
};

static struct pipe_crc_info i915_pipe_crc_data[I915_MAX_PIPES] = {
	{
		.name = "i915_pipe_A_crc",
		.pipe = PIPE_A,
	},
	{
		.name = "i915_pipe_B_crc",
		.pipe = PIPE_B,
	},
	{
		.name = "i915_pipe_C_crc",
		.pipe = PIPE_C,
	},
};

static int i915_pipe_crc_create(struct dentry *root, struct drm_minor *minor,
				enum pipe pipe)
{
	struct drm_i915_private *dev_priv = to_i915(minor->dev);
	struct dentry *ent;
	struct pipe_crc_info *info = &i915_pipe_crc_data[pipe];

	info->dev_priv = dev_priv;
	ent = debugfs_create_file(info->name, S_IRUGO, root, info,
				  &i915_pipe_crc_fops);
	if (!ent)
		return -ENOMEM;

	return drm_add_fake_info_node(minor, ent, info);
}

static const char * const pipe_crc_sources[] = {
	"none",
	"plane1",
	"plane2",
	"pf",
	"pipe",
	"TV",
	"DP-B",
	"DP-C",
	"DP-D",
	"auto",
};

static const char *pipe_crc_source_name(enum intel_pipe_crc_source source)
{
	BUILD_BUG_ON(ARRAY_SIZE(pipe_crc_sources) != INTEL_PIPE_CRC_SOURCE_MAX);
	return pipe_crc_sources[source];
}

static int display_crc_ctl_show(struct seq_file *m, void *data)
{
	struct drm_i915_private *dev_priv = m->private;
	int i;

	for (i = 0; i < I915_MAX_PIPES; i++)
		seq_printf(m, "%c %s\n", pipe_name(i),
			   pipe_crc_source_name(dev_priv->pipe_crc[i].source));

	return 0;
}

static int display_crc_ctl_open(struct inode *inode, struct file *file)
{
	return single_open(file, display_crc_ctl_show, inode->i_private);
}

static int i8xx_pipe_crc_ctl_reg(enum intel_pipe_crc_source *source,
				 uint32_t *val)
{
	if (*source == INTEL_PIPE_CRC_SOURCE_AUTO)
		*source = INTEL_PIPE_CRC_SOURCE_PIPE;

	switch (*source) {
	case INTEL_PIPE_CRC_SOURCE_PIPE:
		*val = PIPE_CRC_ENABLE | PIPE_CRC_INCLUDE_BORDER_I8XX;
		break;
	case INTEL_PIPE_CRC_SOURCE_NONE:
		*val = 0;
		break;
	default:
		return -EINVAL;
	}

	return 0;
}

static int i9xx_pipe_crc_auto_source(struct drm_i915_private *dev_priv,
				     enum pipe pipe,
				     enum intel_pipe_crc_source *source)
{
	struct drm_device *dev = &dev_priv->drm;
	struct intel_encoder *encoder;
	struct intel_crtc *crtc;
	struct intel_digital_port *dig_port;
	int ret = 0;

	*source = INTEL_PIPE_CRC_SOURCE_PIPE;

	drm_modeset_lock_all(dev);
	for_each_intel_encoder(dev, encoder) {
		if (!encoder->base.crtc)
			continue;

		crtc = to_intel_crtc(encoder->base.crtc);

		if (crtc->pipe != pipe)
			continue;

		switch (encoder->type) {
		case INTEL_OUTPUT_TVOUT:
			*source = INTEL_PIPE_CRC_SOURCE_TV;
			break;
		case INTEL_OUTPUT_DP:
		case INTEL_OUTPUT_EDP:
			dig_port = enc_to_dig_port(&encoder->base);
			switch (dig_port->port) {
			case PORT_B:
				*source = INTEL_PIPE_CRC_SOURCE_DP_B;
				break;
			case PORT_C:
				*source = INTEL_PIPE_CRC_SOURCE_DP_C;
				break;
			case PORT_D:
				*source = INTEL_PIPE_CRC_SOURCE_DP_D;
				break;
			default:
				WARN(1, "nonexisting DP port %c\n",
				     port_name(dig_port->port));
				break;
			}
			break;
		default:
			break;
		}
	}
	drm_modeset_unlock_all(dev);

	return ret;
}

static int vlv_pipe_crc_ctl_reg(struct drm_i915_private *dev_priv,
				enum pipe pipe,
				enum intel_pipe_crc_source *source,
				uint32_t *val)
{
	bool need_stable_symbols = false;

	if (*source == INTEL_PIPE_CRC_SOURCE_AUTO) {
		int ret = i9xx_pipe_crc_auto_source(dev_priv, pipe, source);
		if (ret)
			return ret;
	}

	switch (*source) {
	case INTEL_PIPE_CRC_SOURCE_PIPE:
		*val = PIPE_CRC_ENABLE | PIPE_CRC_SOURCE_PIPE_VLV;
		break;
	case INTEL_PIPE_CRC_SOURCE_DP_B:
		*val = PIPE_CRC_ENABLE | PIPE_CRC_SOURCE_DP_B_VLV;
		need_stable_symbols = true;
		break;
	case INTEL_PIPE_CRC_SOURCE_DP_C:
		*val = PIPE_CRC_ENABLE | PIPE_CRC_SOURCE_DP_C_VLV;
		need_stable_symbols = true;
		break;
	case INTEL_PIPE_CRC_SOURCE_DP_D:
		if (!IS_CHERRYVIEW(dev_priv))
			return -EINVAL;
		*val = PIPE_CRC_ENABLE | PIPE_CRC_SOURCE_DP_D_VLV;
		need_stable_symbols = true;
		break;
	case INTEL_PIPE_CRC_SOURCE_NONE:
		*val = 0;
		break;
	default:
		return -EINVAL;
	}

	/*
	 * When the pipe CRC tap point is after the transcoders we need
	 * to tweak symbol-level features to produce a deterministic series of
	 * symbols for a given frame. We need to reset those features only once
	 * a frame (instead of every nth symbol):
	 *   - DC-balance: used to ensure a better clock recovery from the data
	 *     link (SDVO)
	 *   - DisplayPort scrambling: used for EMI reduction
	 */
	if (need_stable_symbols) {
		uint32_t tmp = I915_READ(PORT_DFT2_G4X);

		tmp |= DC_BALANCE_RESET_VLV;
		switch (pipe) {
		case PIPE_A:
			tmp |= PIPE_A_SCRAMBLE_RESET;
			break;
		case PIPE_B:
			tmp |= PIPE_B_SCRAMBLE_RESET;
			break;
		case PIPE_C:
			tmp |= PIPE_C_SCRAMBLE_RESET;
			break;
		default:
			return -EINVAL;
		}
		I915_WRITE(PORT_DFT2_G4X, tmp);
	}

	return 0;
}

static int i9xx_pipe_crc_ctl_reg(struct drm_i915_private *dev_priv,
				 enum pipe pipe,
				 enum intel_pipe_crc_source *source,
				 uint32_t *val)
{
	bool need_stable_symbols = false;

	if (*source == INTEL_PIPE_CRC_SOURCE_AUTO) {
		int ret = i9xx_pipe_crc_auto_source(dev_priv, pipe, source);
		if (ret)
			return ret;
	}

	switch (*source) {
	case INTEL_PIPE_CRC_SOURCE_PIPE:
		*val = PIPE_CRC_ENABLE | PIPE_CRC_SOURCE_PIPE_I9XX;
		break;
	case INTEL_PIPE_CRC_SOURCE_TV:
		if (!SUPPORTS_TV(dev_priv))
			return -EINVAL;
		*val = PIPE_CRC_ENABLE | PIPE_CRC_SOURCE_TV_PRE;
		break;
	case INTEL_PIPE_CRC_SOURCE_DP_B:
		if (!IS_G4X(dev_priv))
			return -EINVAL;
		*val = PIPE_CRC_ENABLE | PIPE_CRC_SOURCE_DP_B_G4X;
		need_stable_symbols = true;
		break;
	case INTEL_PIPE_CRC_SOURCE_DP_C:
		if (!IS_G4X(dev_priv))
			return -EINVAL;
		*val = PIPE_CRC_ENABLE | PIPE_CRC_SOURCE_DP_C_G4X;
		need_stable_symbols = true;
		break;
	case INTEL_PIPE_CRC_SOURCE_DP_D:
		if (!IS_G4X(dev_priv))
			return -EINVAL;
		*val = PIPE_CRC_ENABLE | PIPE_CRC_SOURCE_DP_D_G4X;
		need_stable_symbols = true;
		break;
	case INTEL_PIPE_CRC_SOURCE_NONE:
		*val = 0;
		break;
	default:
		return -EINVAL;
	}

	/*
	 * When the pipe CRC tap point is after the transcoders we need
	 * to tweak symbol-level features to produce a deterministic series of
	 * symbols for a given frame. We need to reset those features only once
	 * a frame (instead of every nth symbol):
	 *   - DC-balance: used to ensure a better clock recovery from the data
	 *     link (SDVO)
	 *   - DisplayPort scrambling: used for EMI reduction
	 */
	if (need_stable_symbols) {
		uint32_t tmp = I915_READ(PORT_DFT2_G4X);

		WARN_ON(!IS_G4X(dev_priv));

		I915_WRITE(PORT_DFT_I9XX,
			   I915_READ(PORT_DFT_I9XX) | DC_BALANCE_RESET);

		if (pipe == PIPE_A)
			tmp |= PIPE_A_SCRAMBLE_RESET;
		else
			tmp |= PIPE_B_SCRAMBLE_RESET;

		I915_WRITE(PORT_DFT2_G4X, tmp);
	}

	return 0;
}

static void vlv_undo_pipe_scramble_reset(struct drm_i915_private *dev_priv,
					 enum pipe pipe)
{
	uint32_t tmp = I915_READ(PORT_DFT2_G4X);

	switch (pipe) {
	case PIPE_A:
		tmp &= ~PIPE_A_SCRAMBLE_RESET;
		break;
	case PIPE_B:
		tmp &= ~PIPE_B_SCRAMBLE_RESET;
		break;
	case PIPE_C:
		tmp &= ~PIPE_C_SCRAMBLE_RESET;
		break;
	default:
		return;
	}
	if (!(tmp & PIPE_SCRAMBLE_RESET_MASK))
		tmp &= ~DC_BALANCE_RESET_VLV;
	I915_WRITE(PORT_DFT2_G4X, tmp);

}

static void g4x_undo_pipe_scramble_reset(struct drm_i915_private *dev_priv,
					 enum pipe pipe)
{
	uint32_t tmp = I915_READ(PORT_DFT2_G4X);

	if (pipe == PIPE_A)
		tmp &= ~PIPE_A_SCRAMBLE_RESET;
	else
		tmp &= ~PIPE_B_SCRAMBLE_RESET;
	I915_WRITE(PORT_DFT2_G4X, tmp);

	if (!(tmp & PIPE_SCRAMBLE_RESET_MASK)) {
		I915_WRITE(PORT_DFT_I9XX,
			   I915_READ(PORT_DFT_I9XX) & ~DC_BALANCE_RESET);
	}
}

static int ilk_pipe_crc_ctl_reg(enum intel_pipe_crc_source *source,
				uint32_t *val)
{
	if (*source == INTEL_PIPE_CRC_SOURCE_AUTO)
		*source = INTEL_PIPE_CRC_SOURCE_PIPE;

	switch (*source) {
	case INTEL_PIPE_CRC_SOURCE_PLANE1:
		*val = PIPE_CRC_ENABLE | PIPE_CRC_SOURCE_PRIMARY_ILK;
		break;
	case INTEL_PIPE_CRC_SOURCE_PLANE2:
		*val = PIPE_CRC_ENABLE | PIPE_CRC_SOURCE_SPRITE_ILK;
		break;
	case INTEL_PIPE_CRC_SOURCE_PIPE:
		*val = PIPE_CRC_ENABLE | PIPE_CRC_SOURCE_PIPE_ILK;
		break;
	case INTEL_PIPE_CRC_SOURCE_NONE:
		*val = 0;
		break;
	default:
		return -EINVAL;
	}

	return 0;
}

static void hsw_trans_edp_pipe_A_crc_wa(struct drm_i915_private *dev_priv,
					bool enable)
{
	struct drm_device *dev = &dev_priv->drm;
	struct intel_crtc *crtc = intel_get_crtc_for_pipe(dev_priv, PIPE_A);
	struct intel_crtc_state *pipe_config;
	struct drm_atomic_state *state;
	int ret = 0;

	drm_modeset_lock_all(dev);
	state = drm_atomic_state_alloc(dev);
	if (!state) {
		ret = -ENOMEM;
		goto out;
	}

	state->acquire_ctx = drm_modeset_legacy_acquire_ctx(&crtc->base);
	pipe_config = intel_atomic_get_crtc_state(state, crtc);
	if (IS_ERR(pipe_config)) {
		ret = PTR_ERR(pipe_config);
		goto out;
	}

	pipe_config->pch_pfit.force_thru = enable;
	if (pipe_config->cpu_transcoder == TRANSCODER_EDP &&
	    pipe_config->pch_pfit.enabled != enable)
		pipe_config->base.connectors_changed = true;

	ret = drm_atomic_commit(state);
out:
	WARN(ret, "Toggling workaround to %i returns %i\n", enable, ret);
	drm_modeset_unlock_all(dev);
	drm_atomic_state_put(state);
}

static int ivb_pipe_crc_ctl_reg(struct drm_i915_private *dev_priv,
				enum pipe pipe,
				enum intel_pipe_crc_source *source,
				uint32_t *val)
{
	if (*source == INTEL_PIPE_CRC_SOURCE_AUTO)
		*source = INTEL_PIPE_CRC_SOURCE_PF;

	switch (*source) {
	case INTEL_PIPE_CRC_SOURCE_PLANE1:
		*val = PIPE_CRC_ENABLE | PIPE_CRC_SOURCE_PRIMARY_IVB;
		break;
	case INTEL_PIPE_CRC_SOURCE_PLANE2:
		*val = PIPE_CRC_ENABLE | PIPE_CRC_SOURCE_SPRITE_IVB;
		break;
	case INTEL_PIPE_CRC_SOURCE_PF:
		if (IS_HASWELL(dev_priv) && pipe == PIPE_A)
			hsw_trans_edp_pipe_A_crc_wa(dev_priv, true);

		*val = PIPE_CRC_ENABLE | PIPE_CRC_SOURCE_PF_IVB;
		break;
	case INTEL_PIPE_CRC_SOURCE_NONE:
		*val = 0;
		break;
	default:
		return -EINVAL;
	}

	return 0;
}

static int pipe_crc_set_source(struct drm_i915_private *dev_priv,
			       enum pipe pipe,
			       enum intel_pipe_crc_source source)
{
	struct intel_pipe_crc *pipe_crc = &dev_priv->pipe_crc[pipe];
	struct intel_crtc *crtc = intel_get_crtc_for_pipe(dev_priv, pipe);
	enum intel_display_power_domain power_domain;
	u32 val = 0; /* shut up gcc */
	int ret;

	if (pipe_crc->source == source)
		return 0;

	/* forbid changing the source without going back to 'none' */
	if (pipe_crc->source && source)
		return -EINVAL;

	power_domain = POWER_DOMAIN_PIPE(pipe);
	if (!intel_display_power_get_if_enabled(dev_priv, power_domain)) {
		DRM_DEBUG_KMS("Trying to capture CRC while pipe is off\n");
		return -EIO;
	}

	if (IS_GEN2(dev_priv))
		ret = i8xx_pipe_crc_ctl_reg(&source, &val);
	else if (INTEL_GEN(dev_priv) < 5)
		ret = i9xx_pipe_crc_ctl_reg(dev_priv, pipe, &source, &val);
	else if (IS_VALLEYVIEW(dev_priv) || IS_CHERRYVIEW(dev_priv))
		ret = vlv_pipe_crc_ctl_reg(dev_priv, pipe, &source, &val);
	else if (IS_GEN5(dev_priv) || IS_GEN6(dev_priv))
		ret = ilk_pipe_crc_ctl_reg(&source, &val);
	else
		ret = ivb_pipe_crc_ctl_reg(dev_priv, pipe, &source, &val);

	if (ret != 0)
		goto out;

	/* none -> real source transition */
	if (source) {
		struct intel_pipe_crc_entry *entries;

		DRM_DEBUG_DRIVER("collecting CRCs for pipe %c, %s\n",
				 pipe_name(pipe), pipe_crc_source_name(source));

		entries = kcalloc(INTEL_PIPE_CRC_ENTRIES_NR,
				  sizeof(pipe_crc->entries[0]),
				  GFP_KERNEL);
		if (!entries) {
			ret = -ENOMEM;
			goto out;
		}

		/*
		 * When IPS gets enabled, the pipe CRC changes. Since IPS gets
		 * enabled and disabled dynamically based on package C states,
		 * user space can't make reliable use of the CRCs, so let's just
		 * completely disable it.
		 */
		hsw_disable_ips(crtc);

		spin_lock_irq(&pipe_crc->lock);
		kfree(pipe_crc->entries);
		pipe_crc->entries = entries;
		pipe_crc->head = 0;
		pipe_crc->tail = 0;
		spin_unlock_irq(&pipe_crc->lock);
	}

	pipe_crc->source = source;

	I915_WRITE(PIPE_CRC_CTL(pipe), val);
	POSTING_READ(PIPE_CRC_CTL(pipe));

	/* real source -> none transition */
	if (source == INTEL_PIPE_CRC_SOURCE_NONE) {
		struct intel_pipe_crc_entry *entries;
		struct intel_crtc *crtc = intel_get_crtc_for_pipe(dev_priv,
								  pipe);

		DRM_DEBUG_DRIVER("stopping CRCs for pipe %c\n",
				 pipe_name(pipe));

		drm_modeset_lock(&crtc->base.mutex, NULL);
		if (crtc->base.state->active)
			intel_wait_for_vblank(dev_priv, pipe);
		drm_modeset_unlock(&crtc->base.mutex);

		spin_lock_irq(&pipe_crc->lock);
		entries = pipe_crc->entries;
		pipe_crc->entries = NULL;
		pipe_crc->head = 0;
		pipe_crc->tail = 0;
		spin_unlock_irq(&pipe_crc->lock);

		kfree(entries);

		if (IS_G4X(dev_priv))
			g4x_undo_pipe_scramble_reset(dev_priv, pipe);
		else if (IS_VALLEYVIEW(dev_priv) || IS_CHERRYVIEW(dev_priv))
			vlv_undo_pipe_scramble_reset(dev_priv, pipe);
		else if (IS_HASWELL(dev_priv) && pipe == PIPE_A)
			hsw_trans_edp_pipe_A_crc_wa(dev_priv, false);

		hsw_enable_ips(crtc);
	}

	ret = 0;

out:
	intel_display_power_put(dev_priv, power_domain);

	return ret;
}

/*
 * Parse pipe CRC command strings:
 *   command: wsp* object wsp+ name wsp+ source wsp*
 *   object: 'pipe'
 *   name: (A | B | C)
 *   source: (none | plane1 | plane2 | pf)
 *   wsp: (#0x20 | #0x9 | #0xA)+
 *
 * eg.:
 *  "pipe A plane1"  ->  Start CRC computations on plane1 of pipe A
 *  "pipe A none"    ->  Stop CRC
 */
static int display_crc_ctl_tokenize(char *buf, char *words[], int max_words)
{
	int n_words = 0;

	while (*buf) {
		char *end;

		/* skip leading white space */
		buf = skip_spaces(buf);
		if (!*buf)
			break;	/* end of buffer */

		/* find end of word */
		for (end = buf; *end && !isspace(*end); end++)
			;

		if (n_words == max_words) {
			DRM_DEBUG_DRIVER("too many words, allowed <= %d\n",
					 max_words);
			return -EINVAL;	/* ran out of words[] before bytes */
		}

		if (*end)
			*end++ = '\0';
		words[n_words++] = buf;
		buf = end;
	}

	return n_words;
}

enum intel_pipe_crc_object {
	PIPE_CRC_OBJECT_PIPE,
};

static const char * const pipe_crc_objects[] = {
	"pipe",
};

static int
display_crc_ctl_parse_object(const char *buf, enum intel_pipe_crc_object *o)
{
	int i;

	for (i = 0; i < ARRAY_SIZE(pipe_crc_objects); i++)
		if (!strcmp(buf, pipe_crc_objects[i])) {
			*o = i;
			return 0;
		    }

	return -EINVAL;
}

static int display_crc_ctl_parse_pipe(const char *buf, enum pipe *pipe)
{
	const char name = buf[0];

	if (name < 'A' || name >= pipe_name(I915_MAX_PIPES))
		return -EINVAL;

	*pipe = name - 'A';

	return 0;
}

static int
display_crc_ctl_parse_source(const char *buf, enum intel_pipe_crc_source *s)
{
	int i;

	for (i = 0; i < ARRAY_SIZE(pipe_crc_sources); i++)
		if (!strcmp(buf, pipe_crc_sources[i])) {
			*s = i;
			return 0;
		    }

	return -EINVAL;
}

static int display_crc_ctl_parse(struct drm_i915_private *dev_priv,
				 char *buf, size_t len)
{
#define N_WORDS 3
	int n_words;
	char *words[N_WORDS];
	enum pipe pipe;
	enum intel_pipe_crc_object object;
	enum intel_pipe_crc_source source;

	n_words = display_crc_ctl_tokenize(buf, words, N_WORDS);
	if (n_words != N_WORDS) {
		DRM_DEBUG_DRIVER("tokenize failed, a command is %d words\n",
				 N_WORDS);
		return -EINVAL;
	}

	if (display_crc_ctl_parse_object(words[0], &object) < 0) {
		DRM_DEBUG_DRIVER("unknown object %s\n", words[0]);
		return -EINVAL;
	}

	if (display_crc_ctl_parse_pipe(words[1], &pipe) < 0) {
		DRM_DEBUG_DRIVER("unknown pipe %s\n", words[1]);
		return -EINVAL;
	}

	if (display_crc_ctl_parse_source(words[2], &source) < 0) {
		DRM_DEBUG_DRIVER("unknown source %s\n", words[2]);
		return -EINVAL;
	}

	return pipe_crc_set_source(dev_priv, pipe, source);
}

static ssize_t display_crc_ctl_write(struct file *file, const char __user *ubuf,
				     size_t len, loff_t *offp)
{
	struct seq_file *m = file->private_data;
	struct drm_i915_private *dev_priv = m->private;
	char *tmpbuf;
	int ret;

	if (len == 0)
		return 0;

	if (len > PAGE_SIZE - 1) {
		DRM_DEBUG_DRIVER("expected <%lu bytes into pipe crc control\n",
				 PAGE_SIZE);
		return -E2BIG;
	}

	tmpbuf = kmalloc(len + 1, GFP_KERNEL);
	if (!tmpbuf)
		return -ENOMEM;

	if (copy_from_user(tmpbuf, ubuf, len)) {
		ret = -EFAULT;
		goto out;
	}
	tmpbuf[len] = '\0';

	ret = display_crc_ctl_parse(dev_priv, tmpbuf, len);

out:
	kfree(tmpbuf);
	if (ret < 0)
		return ret;

	*offp += len;
	return len;
}

static const struct file_operations i915_display_crc_ctl_fops = {
	.owner = THIS_MODULE,
	.open = display_crc_ctl_open,
	.read = seq_read,
	.llseek = seq_lseek,
	.release = single_release,
	.write = display_crc_ctl_write
};

static ssize_t i915_displayport_test_active_write(struct file *file,
						  const char __user *ubuf,
						  size_t len, loff_t *offp)
{
	char *input_buffer;
	int status = 0;
	struct drm_device *dev;
	struct drm_connector *connector;
	struct list_head *connector_list;
	struct intel_dp *intel_dp;
	int val = 0;

	dev = ((struct seq_file *)file->private_data)->private;

	connector_list = &dev->mode_config.connector_list;

	if (len == 0)
		return 0;

	input_buffer = kmalloc(len + 1, GFP_KERNEL);
	if (!input_buffer)
		return -ENOMEM;

	if (copy_from_user(input_buffer, ubuf, len)) {
		status = -EFAULT;
		goto out;
	}

	input_buffer[len] = '\0';
	DRM_DEBUG_DRIVER("Copied %d bytes from user\n", (unsigned int)len);

	list_for_each_entry(connector, connector_list, head) {
		if (connector->connector_type !=
		    DRM_MODE_CONNECTOR_DisplayPort)
			continue;

		if (connector->status == connector_status_connected &&
		    connector->encoder != NULL) {
			intel_dp = enc_to_intel_dp(connector->encoder);
			status = kstrtoint(input_buffer, 10, &val);
			if (status < 0)
				goto out;
			DRM_DEBUG_DRIVER("Got %d for test active\n", val);
			/* To prevent erroneous activation of the compliance
			 * testing code, only accept an actual value of 1 here
			 */
			if (val == 1)
				intel_dp->compliance_test_active = 1;
			else
				intel_dp->compliance_test_active = 0;
		}
	}
out:
	kfree(input_buffer);
	if (status < 0)
		return status;

	*offp += len;
	return len;
}

static int i915_displayport_test_active_show(struct seq_file *m, void *data)
{
	struct drm_device *dev = m->private;
	struct drm_connector *connector;
	struct list_head *connector_list = &dev->mode_config.connector_list;
	struct intel_dp *intel_dp;

	list_for_each_entry(connector, connector_list, head) {
		if (connector->connector_type !=
		    DRM_MODE_CONNECTOR_DisplayPort)
			continue;

		if (connector->status == connector_status_connected &&
		    connector->encoder != NULL) {
			intel_dp = enc_to_intel_dp(connector->encoder);
			if (intel_dp->compliance_test_active)
				seq_puts(m, "1");
			else
				seq_puts(m, "0");
		} else
			seq_puts(m, "0");
	}

	return 0;
}

static int i915_displayport_test_active_open(struct inode *inode,
					     struct file *file)
{
	struct drm_i915_private *dev_priv = inode->i_private;

	return single_open(file, i915_displayport_test_active_show,
			   &dev_priv->drm);
}

static const struct file_operations i915_displayport_test_active_fops = {
	.owner = THIS_MODULE,
	.open = i915_displayport_test_active_open,
	.read = seq_read,
	.llseek = seq_lseek,
	.release = single_release,
	.write = i915_displayport_test_active_write
};

static int i915_displayport_test_data_show(struct seq_file *m, void *data)
{
	struct drm_device *dev = m->private;
	struct drm_connector *connector;
	struct list_head *connector_list = &dev->mode_config.connector_list;
	struct intel_dp *intel_dp;

	list_for_each_entry(connector, connector_list, head) {
		if (connector->connector_type !=
		    DRM_MODE_CONNECTOR_DisplayPort)
			continue;

		if (connector->status == connector_status_connected &&
		    connector->encoder != NULL) {
			intel_dp = enc_to_intel_dp(connector->encoder);
			seq_printf(m, "%lx", intel_dp->compliance_test_data);
		} else
			seq_puts(m, "0");
	}

	return 0;
}
static int i915_displayport_test_data_open(struct inode *inode,
					   struct file *file)
{
	struct drm_i915_private *dev_priv = inode->i_private;

	return single_open(file, i915_displayport_test_data_show,
			   &dev_priv->drm);
}

static const struct file_operations i915_displayport_test_data_fops = {
	.owner = THIS_MODULE,
	.open = i915_displayport_test_data_open,
	.read = seq_read,
	.llseek = seq_lseek,
	.release = single_release
};

static int i915_displayport_test_type_show(struct seq_file *m, void *data)
{
	struct drm_device *dev = m->private;
	struct drm_connector *connector;
	struct list_head *connector_list = &dev->mode_config.connector_list;
	struct intel_dp *intel_dp;

	list_for_each_entry(connector, connector_list, head) {
		if (connector->connector_type !=
		    DRM_MODE_CONNECTOR_DisplayPort)
			continue;

		if (connector->status == connector_status_connected &&
		    connector->encoder != NULL) {
			intel_dp = enc_to_intel_dp(connector->encoder);
			seq_printf(m, "%02lx", intel_dp->compliance_test_type);
		} else
			seq_puts(m, "0");
	}

	return 0;
}

static int i915_displayport_test_type_open(struct inode *inode,
				       struct file *file)
{
	struct drm_i915_private *dev_priv = inode->i_private;

	return single_open(file, i915_displayport_test_type_show,
			   &dev_priv->drm);
}

static const struct file_operations i915_displayport_test_type_fops = {
	.owner = THIS_MODULE,
	.open = i915_displayport_test_type_open,
	.read = seq_read,
	.llseek = seq_lseek,
	.release = single_release
};

static void wm_latency_show(struct seq_file *m, const uint16_t wm[8])
{
	struct drm_i915_private *dev_priv = m->private;
	struct drm_device *dev = &dev_priv->drm;
	int level;
	int num_levels;

	if (IS_CHERRYVIEW(dev_priv))
		num_levels = 3;
	else if (IS_VALLEYVIEW(dev_priv))
		num_levels = 1;
	else
		num_levels = ilk_wm_max_level(dev_priv) + 1;

	drm_modeset_lock_all(dev);

	for (level = 0; level < num_levels; level++) {
		unsigned int latency = wm[level];

		/*
		 * - WM1+ latency values in 0.5us units
		 * - latencies are in us on gen9/vlv/chv
		 */
		if (INTEL_GEN(dev_priv) >= 9 || IS_VALLEYVIEW(dev_priv) ||
		    IS_CHERRYVIEW(dev_priv))
			latency *= 10;
		else if (level > 0)
			latency *= 5;

		seq_printf(m, "WM%d %u (%u.%u usec)\n",
			   level, wm[level], latency / 10, latency % 10);
	}

	drm_modeset_unlock_all(dev);
}

static int pri_wm_latency_show(struct seq_file *m, void *data)
{
	struct drm_i915_private *dev_priv = m->private;
	const uint16_t *latencies;

	if (INTEL_GEN(dev_priv) >= 9)
		latencies = dev_priv->wm.skl_latency;
	else
		latencies = dev_priv->wm.pri_latency;

	wm_latency_show(m, latencies);

	return 0;
}

static int spr_wm_latency_show(struct seq_file *m, void *data)
{
	struct drm_i915_private *dev_priv = m->private;
	const uint16_t *latencies;

	if (INTEL_GEN(dev_priv) >= 9)
		latencies = dev_priv->wm.skl_latency;
	else
		latencies = dev_priv->wm.spr_latency;

	wm_latency_show(m, latencies);

	return 0;
}

static int cur_wm_latency_show(struct seq_file *m, void *data)
{
	struct drm_i915_private *dev_priv = m->private;
	const uint16_t *latencies;

	if (INTEL_GEN(dev_priv) >= 9)
		latencies = dev_priv->wm.skl_latency;
	else
		latencies = dev_priv->wm.cur_latency;

	wm_latency_show(m, latencies);

	return 0;
}

static int pri_wm_latency_open(struct inode *inode, struct file *file)
{
	struct drm_i915_private *dev_priv = inode->i_private;

	if (INTEL_GEN(dev_priv) < 5)
		return -ENODEV;

	return single_open(file, pri_wm_latency_show, dev_priv);
}

static int spr_wm_latency_open(struct inode *inode, struct file *file)
{
	struct drm_i915_private *dev_priv = inode->i_private;

	if (HAS_GMCH_DISPLAY(dev_priv))
		return -ENODEV;

	return single_open(file, spr_wm_latency_show, dev_priv);
}

static int cur_wm_latency_open(struct inode *inode, struct file *file)
{
	struct drm_i915_private *dev_priv = inode->i_private;

	if (HAS_GMCH_DISPLAY(dev_priv))
		return -ENODEV;

	return single_open(file, cur_wm_latency_show, dev_priv);
}

static ssize_t wm_latency_write(struct file *file, const char __user *ubuf,
				size_t len, loff_t *offp, uint16_t wm[8])
{
	struct seq_file *m = file->private_data;
	struct drm_i915_private *dev_priv = m->private;
	struct drm_device *dev = &dev_priv->drm;
	uint16_t new[8] = { 0 };
	int num_levels;
	int level;
	int ret;
	char tmp[32];

	if (IS_CHERRYVIEW(dev_priv))
		num_levels = 3;
	else if (IS_VALLEYVIEW(dev_priv))
		num_levels = 1;
	else
		num_levels = ilk_wm_max_level(dev_priv) + 1;

	if (len >= sizeof(tmp))
		return -EINVAL;

	if (copy_from_user(tmp, ubuf, len))
		return -EFAULT;

	tmp[len] = '\0';

	ret = sscanf(tmp, "%hu %hu %hu %hu %hu %hu %hu %hu",
		     &new[0], &new[1], &new[2], &new[3],
		     &new[4], &new[5], &new[6], &new[7]);
	if (ret != num_levels)
		return -EINVAL;

	drm_modeset_lock_all(dev);

	for (level = 0; level < num_levels; level++)
		wm[level] = new[level];

	drm_modeset_unlock_all(dev);

	return len;
}


static ssize_t pri_wm_latency_write(struct file *file, const char __user *ubuf,
				    size_t len, loff_t *offp)
{
	struct seq_file *m = file->private_data;
	struct drm_i915_private *dev_priv = m->private;
	uint16_t *latencies;

	if (INTEL_GEN(dev_priv) >= 9)
		latencies = dev_priv->wm.skl_latency;
	else
		latencies = dev_priv->wm.pri_latency;

	return wm_latency_write(file, ubuf, len, offp, latencies);
}

static ssize_t spr_wm_latency_write(struct file *file, const char __user *ubuf,
				    size_t len, loff_t *offp)
{
	struct seq_file *m = file->private_data;
	struct drm_i915_private *dev_priv = m->private;
	uint16_t *latencies;

	if (INTEL_GEN(dev_priv) >= 9)
		latencies = dev_priv->wm.skl_latency;
	else
		latencies = dev_priv->wm.spr_latency;

	return wm_latency_write(file, ubuf, len, offp, latencies);
}

static ssize_t cur_wm_latency_write(struct file *file, const char __user *ubuf,
				    size_t len, loff_t *offp)
{
	struct seq_file *m = file->private_data;
	struct drm_i915_private *dev_priv = m->private;
	uint16_t *latencies;

	if (INTEL_GEN(dev_priv) >= 9)
		latencies = dev_priv->wm.skl_latency;
	else
		latencies = dev_priv->wm.cur_latency;

	return wm_latency_write(file, ubuf, len, offp, latencies);
}

static const struct file_operations i915_pri_wm_latency_fops = {
	.owner = THIS_MODULE,
	.open = pri_wm_latency_open,
	.read = seq_read,
	.llseek = seq_lseek,
	.release = single_release,
	.write = pri_wm_latency_write
};

static const struct file_operations i915_spr_wm_latency_fops = {
	.owner = THIS_MODULE,
	.open = spr_wm_latency_open,
	.read = seq_read,
	.llseek = seq_lseek,
	.release = single_release,
	.write = spr_wm_latency_write
};

static const struct file_operations i915_cur_wm_latency_fops = {
	.owner = THIS_MODULE,
	.open = cur_wm_latency_open,
	.read = seq_read,
	.llseek = seq_lseek,
	.release = single_release,
	.write = cur_wm_latency_write
};

static int
i915_wedged_get(void *data, u64 *val)
{
	struct drm_i915_private *dev_priv = data;

	*val = i915_terminally_wedged(&dev_priv->gpu_error);

	return 0;
}

static int
i915_wedged_set(void *data, u64 val)
{
	struct drm_i915_private *dev_priv = data;

	/*
	 * There is no safeguard against this debugfs entry colliding
	 * with the hangcheck calling same i915_handle_error() in
	 * parallel, causing an explosion. For now we assume that the
	 * test harness is responsible enough not to inject gpu hangs
	 * while it is writing to 'i915_wedged'
	 */

	if (i915_reset_in_progress(&dev_priv->gpu_error))
		return -EAGAIN;

	i915_handle_error(dev_priv, val,
			  "Manually setting wedged to %llu", val);

	return 0;
}

DEFINE_SIMPLE_ATTRIBUTE(i915_wedged_fops,
			i915_wedged_get, i915_wedged_set,
			"%llu\n");

static int
i915_ring_missed_irq_get(void *data, u64 *val)
{
	struct drm_i915_private *dev_priv = data;

	*val = dev_priv->gpu_error.missed_irq_rings;
	return 0;
}

static int
i915_ring_missed_irq_set(void *data, u64 val)
{
	struct drm_i915_private *dev_priv = data;
	struct drm_device *dev = &dev_priv->drm;
	int ret;

	/* Lock against concurrent debugfs callers */
	ret = mutex_lock_interruptible(&dev->struct_mutex);
	if (ret)
		return ret;
	dev_priv->gpu_error.missed_irq_rings = val;
	mutex_unlock(&dev->struct_mutex);

	return 0;
}

DEFINE_SIMPLE_ATTRIBUTE(i915_ring_missed_irq_fops,
			i915_ring_missed_irq_get, i915_ring_missed_irq_set,
			"0x%08llx\n");

static int
i915_ring_test_irq_get(void *data, u64 *val)
{
	struct drm_i915_private *dev_priv = data;

	*val = dev_priv->gpu_error.test_irq_rings;

	return 0;
}

static int
i915_ring_test_irq_set(void *data, u64 val)
{
	struct drm_i915_private *dev_priv = data;

	val &= INTEL_INFO(dev_priv)->ring_mask;
	DRM_DEBUG_DRIVER("Masking interrupts on rings 0x%08llx\n", val);
	dev_priv->gpu_error.test_irq_rings = val;

	return 0;
}

DEFINE_SIMPLE_ATTRIBUTE(i915_ring_test_irq_fops,
			i915_ring_test_irq_get, i915_ring_test_irq_set,
			"0x%08llx\n");

#define DROP_UNBOUND 0x1
#define DROP_BOUND 0x2
#define DROP_RETIRE 0x4
#define DROP_ACTIVE 0x8
#define DROP_FREED 0x10
#define DROP_ALL (DROP_UNBOUND	| \
		  DROP_BOUND	| \
		  DROP_RETIRE	| \
		  DROP_ACTIVE	| \
		  DROP_FREED)
static int
i915_drop_caches_get(void *data, u64 *val)
{
	*val = DROP_ALL;

	return 0;
}

static int
i915_drop_caches_set(void *data, u64 val)
{
	struct drm_i915_private *dev_priv = data;
	struct drm_device *dev = &dev_priv->drm;
	int ret;

	DRM_DEBUG("Dropping caches: 0x%08llx\n", val);

	/* No need to check and wait for gpu resets, only libdrm auto-restarts
	 * on ioctls on -EAGAIN. */
	ret = mutex_lock_interruptible(&dev->struct_mutex);
	if (ret)
		return ret;

	if (val & DROP_ACTIVE) {
		ret = i915_gem_wait_for_idle(dev_priv,
					     I915_WAIT_INTERRUPTIBLE |
					     I915_WAIT_LOCKED);
		if (ret)
			goto unlock;
	}

	if (val & (DROP_RETIRE | DROP_ACTIVE))
		i915_gem_retire_requests(dev_priv);

	if (val & DROP_BOUND)
		i915_gem_shrink(dev_priv, LONG_MAX, I915_SHRINK_BOUND);

	if (val & DROP_UNBOUND)
		i915_gem_shrink(dev_priv, LONG_MAX, I915_SHRINK_UNBOUND);

unlock:
	mutex_unlock(&dev->struct_mutex);

	if (val & DROP_FREED) {
		synchronize_rcu();
		flush_work(&dev_priv->mm.free_work);
	}

	return ret;
}

DEFINE_SIMPLE_ATTRIBUTE(i915_drop_caches_fops,
			i915_drop_caches_get, i915_drop_caches_set,
			"0x%08llx\n");

static int
i915_max_freq_get(void *data, u64 *val)
{
	struct drm_i915_private *dev_priv = data;

	if (INTEL_GEN(dev_priv) < 6)
		return -ENODEV;

	*val = intel_gpu_freq(dev_priv, dev_priv->rps.max_freq_softlimit);
	return 0;
}

static int
i915_max_freq_set(void *data, u64 val)
{
	struct drm_i915_private *dev_priv = data;
	u32 hw_max, hw_min;
	int ret;

	if (INTEL_GEN(dev_priv) < 6)
		return -ENODEV;

	DRM_DEBUG_DRIVER("Manually setting max freq to %llu\n", val);

	ret = mutex_lock_interruptible(&dev_priv->rps.hw_lock);
	if (ret)
		return ret;

	/*
	 * Turbo will still be enabled, but won't go above the set value.
	 */
	val = intel_freq_opcode(dev_priv, val);

	hw_max = dev_priv->rps.max_freq;
	hw_min = dev_priv->rps.min_freq;

	if (val < hw_min || val > hw_max || val < dev_priv->rps.min_freq_softlimit) {
		mutex_unlock(&dev_priv->rps.hw_lock);
		return -EINVAL;
	}

	dev_priv->rps.max_freq_softlimit = val;

	intel_set_rps(dev_priv, val);

	mutex_unlock(&dev_priv->rps.hw_lock);

	return 0;
}

DEFINE_SIMPLE_ATTRIBUTE(i915_max_freq_fops,
			i915_max_freq_get, i915_max_freq_set,
			"%llu\n");

static int
i915_min_freq_get(void *data, u64 *val)
{
	struct drm_i915_private *dev_priv = data;

	if (INTEL_GEN(dev_priv) < 6)
		return -ENODEV;

	*val = intel_gpu_freq(dev_priv, dev_priv->rps.min_freq_softlimit);
	return 0;
}

static int
i915_min_freq_set(void *data, u64 val)
{
	struct drm_i915_private *dev_priv = data;
	u32 hw_max, hw_min;
	int ret;

	if (INTEL_GEN(dev_priv) < 6)
		return -ENODEV;

	DRM_DEBUG_DRIVER("Manually setting min freq to %llu\n", val);

	ret = mutex_lock_interruptible(&dev_priv->rps.hw_lock);
	if (ret)
		return ret;

	/*
	 * Turbo will still be enabled, but won't go below the set value.
	 */
	val = intel_freq_opcode(dev_priv, val);

	hw_max = dev_priv->rps.max_freq;
	hw_min = dev_priv->rps.min_freq;

	if (val < hw_min ||
	    val > hw_max || val > dev_priv->rps.max_freq_softlimit) {
		mutex_unlock(&dev_priv->rps.hw_lock);
		return -EINVAL;
	}

	dev_priv->rps.min_freq_softlimit = val;

	intel_set_rps(dev_priv, val);

	mutex_unlock(&dev_priv->rps.hw_lock);

	return 0;
}

DEFINE_SIMPLE_ATTRIBUTE(i915_min_freq_fops,
			i915_min_freq_get, i915_min_freq_set,
			"%llu\n");

static int
i915_cache_sharing_get(void *data, u64 *val)
{
	struct drm_i915_private *dev_priv = data;
	u32 snpcr;

	if (!(IS_GEN6(dev_priv) || IS_GEN7(dev_priv)))
		return -ENODEV;

	intel_runtime_pm_get(dev_priv);

	snpcr = I915_READ(GEN6_MBCUNIT_SNPCR);

	intel_runtime_pm_put(dev_priv);

	*val = (snpcr & GEN6_MBC_SNPCR_MASK) >> GEN6_MBC_SNPCR_SHIFT;

	return 0;
}

static int
i915_cache_sharing_set(void *data, u64 val)
{
	struct drm_i915_private *dev_priv = data;
	u32 snpcr;

	if (!(IS_GEN6(dev_priv) || IS_GEN7(dev_priv)))
		return -ENODEV;

	if (val > 3)
		return -EINVAL;

	intel_runtime_pm_get(dev_priv);
	DRM_DEBUG_DRIVER("Manually setting uncore sharing to %llu\n", val);

	/* Update the cache sharing policy here as well */
	snpcr = I915_READ(GEN6_MBCUNIT_SNPCR);
	snpcr &= ~GEN6_MBC_SNPCR_MASK;
	snpcr |= (val << GEN6_MBC_SNPCR_SHIFT);
	I915_WRITE(GEN6_MBCUNIT_SNPCR, snpcr);

	intel_runtime_pm_put(dev_priv);
	return 0;
}

DEFINE_SIMPLE_ATTRIBUTE(i915_cache_sharing_fops,
			i915_cache_sharing_get, i915_cache_sharing_set,
			"%llu\n");

static void cherryview_sseu_device_status(struct drm_i915_private *dev_priv,
					  struct sseu_dev_info *sseu)
{
	int ss_max = 2;
	int ss;
	u32 sig1[ss_max], sig2[ss_max];

	sig1[0] = I915_READ(CHV_POWER_SS0_SIG1);
	sig1[1] = I915_READ(CHV_POWER_SS1_SIG1);
	sig2[0] = I915_READ(CHV_POWER_SS0_SIG2);
	sig2[1] = I915_READ(CHV_POWER_SS1_SIG2);

	for (ss = 0; ss < ss_max; ss++) {
		unsigned int eu_cnt;

		if (sig1[ss] & CHV_SS_PG_ENABLE)
			/* skip disabled subslice */
			continue;

		sseu->slice_mask = BIT(0);
		sseu->subslice_mask |= BIT(ss);
		eu_cnt = ((sig1[ss] & CHV_EU08_PG_ENABLE) ? 0 : 2) +
			 ((sig1[ss] & CHV_EU19_PG_ENABLE) ? 0 : 2) +
			 ((sig1[ss] & CHV_EU210_PG_ENABLE) ? 0 : 2) +
			 ((sig2[ss] & CHV_EU311_PG_ENABLE) ? 0 : 2);
		sseu->eu_total += eu_cnt;
		sseu->eu_per_subslice = max_t(unsigned int,
					      sseu->eu_per_subslice, eu_cnt);
	}
}

static void gen9_sseu_device_status(struct drm_i915_private *dev_priv,
				    struct sseu_dev_info *sseu)
{
	int s_max = 3, ss_max = 4;
	int s, ss;
	u32 s_reg[s_max], eu_reg[2*s_max], eu_mask[2];

	/* BXT has a single slice and at most 3 subslices. */
	if (IS_BROXTON(dev_priv)) {
		s_max = 1;
		ss_max = 3;
	}

	for (s = 0; s < s_max; s++) {
		s_reg[s] = I915_READ(GEN9_SLICE_PGCTL_ACK(s));
		eu_reg[2*s] = I915_READ(GEN9_SS01_EU_PGCTL_ACK(s));
		eu_reg[2*s + 1] = I915_READ(GEN9_SS23_EU_PGCTL_ACK(s));
	}

	eu_mask[0] = GEN9_PGCTL_SSA_EU08_ACK |
		     GEN9_PGCTL_SSA_EU19_ACK |
		     GEN9_PGCTL_SSA_EU210_ACK |
		     GEN9_PGCTL_SSA_EU311_ACK;
	eu_mask[1] = GEN9_PGCTL_SSB_EU08_ACK |
		     GEN9_PGCTL_SSB_EU19_ACK |
		     GEN9_PGCTL_SSB_EU210_ACK |
		     GEN9_PGCTL_SSB_EU311_ACK;

	for (s = 0; s < s_max; s++) {
		if ((s_reg[s] & GEN9_PGCTL_SLICE_ACK) == 0)
			/* skip disabled slice */
			continue;

		sseu->slice_mask |= BIT(s);

		if (IS_SKYLAKE(dev_priv) || IS_KABYLAKE(dev_priv))
			sseu->subslice_mask =
				INTEL_INFO(dev_priv)->sseu.subslice_mask;

		for (ss = 0; ss < ss_max; ss++) {
			unsigned int eu_cnt;

			if (IS_BROXTON(dev_priv)) {
				if (!(s_reg[s] & (GEN9_PGCTL_SS_ACK(ss))))
					/* skip disabled subslice */
					continue;

				sseu->subslice_mask |= BIT(ss);
			}

			eu_cnt = 2 * hweight32(eu_reg[2*s + ss/2] &
					       eu_mask[ss%2]);
			sseu->eu_total += eu_cnt;
			sseu->eu_per_subslice = max_t(unsigned int,
						      sseu->eu_per_subslice,
						      eu_cnt);
		}
	}
}

static void broadwell_sseu_device_status(struct drm_i915_private *dev_priv,
					 struct sseu_dev_info *sseu)
{
	u32 slice_info = I915_READ(GEN8_GT_SLICE_INFO);
	int s;

	sseu->slice_mask = slice_info & GEN8_LSLICESTAT_MASK;

	if (sseu->slice_mask) {
		sseu->subslice_mask = INTEL_INFO(dev_priv)->sseu.subslice_mask;
		sseu->eu_per_subslice =
				INTEL_INFO(dev_priv)->sseu.eu_per_subslice;
		sseu->eu_total = sseu->eu_per_subslice *
				 sseu_subslice_total(sseu);

		/* subtract fused off EU(s) from enabled slice(s) */
		for (s = 0; s < fls(sseu->slice_mask); s++) {
			u8 subslice_7eu =
				INTEL_INFO(dev_priv)->sseu.subslice_7eu[s];

			sseu->eu_total -= hweight8(subslice_7eu);
		}
	}
}

static void i915_print_sseu_info(struct seq_file *m, bool is_available_info,
				 const struct sseu_dev_info *sseu)
{
	struct drm_i915_private *dev_priv = node_to_i915(m->private);
	const char *type = is_available_info ? "Available" : "Enabled";

	seq_printf(m, "  %s Slice Mask: %04x\n", type,
		   sseu->slice_mask);
	seq_printf(m, "  %s Slice Total: %u\n", type,
		   hweight8(sseu->slice_mask));
	seq_printf(m, "  %s Subslice Total: %u\n", type,
		   sseu_subslice_total(sseu));
	seq_printf(m, "  %s Subslice Mask: %04x\n", type,
		   sseu->subslice_mask);
	seq_printf(m, "  %s Subslice Per Slice: %u\n", type,
		   hweight8(sseu->subslice_mask));
	seq_printf(m, "  %s EU Total: %u\n", type,
		   sseu->eu_total);
	seq_printf(m, "  %s EU Per Subslice: %u\n", type,
		   sseu->eu_per_subslice);

	if (!is_available_info)
		return;

	seq_printf(m, "  Has Pooled EU: %s\n", yesno(HAS_POOLED_EU(dev_priv)));
	if (HAS_POOLED_EU(dev_priv))
		seq_printf(m, "  Min EU in pool: %u\n", sseu->min_eu_in_pool);

	seq_printf(m, "  Has Slice Power Gating: %s\n",
		   yesno(sseu->has_slice_pg));
	seq_printf(m, "  Has Subslice Power Gating: %s\n",
		   yesno(sseu->has_subslice_pg));
	seq_printf(m, "  Has EU Power Gating: %s\n",
		   yesno(sseu->has_eu_pg));
}

static int i915_sseu_status(struct seq_file *m, void *unused)
{
	struct drm_i915_private *dev_priv = node_to_i915(m->private);
	struct sseu_dev_info sseu;

	if (INTEL_GEN(dev_priv) < 8)
		return -ENODEV;

	seq_puts(m, "SSEU Device Info\n");
	i915_print_sseu_info(m, true, &INTEL_INFO(dev_priv)->sseu);

	seq_puts(m, "SSEU Device Status\n");
	memset(&sseu, 0, sizeof(sseu));

	intel_runtime_pm_get(dev_priv);

	if (IS_CHERRYVIEW(dev_priv)) {
		cherryview_sseu_device_status(dev_priv, &sseu);
	} else if (IS_BROADWELL(dev_priv)) {
		broadwell_sseu_device_status(dev_priv, &sseu);
	} else if (INTEL_GEN(dev_priv) >= 9) {
		gen9_sseu_device_status(dev_priv, &sseu);
	}

	intel_runtime_pm_put(dev_priv);

	i915_print_sseu_info(m, false, &sseu);

	return 0;
}

static int i915_forcewake_open(struct inode *inode, struct file *file)
{
	struct drm_i915_private *dev_priv = inode->i_private;

	if (INTEL_GEN(dev_priv) < 6)
		return 0;

	intel_runtime_pm_get(dev_priv);
	intel_uncore_forcewake_get(dev_priv, FORCEWAKE_ALL);

	return 0;
}

static int i915_forcewake_release(struct inode *inode, struct file *file)
{
	struct drm_i915_private *dev_priv = inode->i_private;

	if (INTEL_GEN(dev_priv) < 6)
		return 0;

	intel_uncore_forcewake_put(dev_priv, FORCEWAKE_ALL);
	intel_runtime_pm_put(dev_priv);

	return 0;
}

static const struct file_operations i915_forcewake_fops = {
	.owner = THIS_MODULE,
	.open = i915_forcewake_open,
	.release = i915_forcewake_release,
};

static int i915_forcewake_create(struct dentry *root, struct drm_minor *minor)
{
	struct dentry *ent;

	ent = debugfs_create_file("i915_forcewake_user",
				  S_IRUSR,
				  root, to_i915(minor->dev),
				  &i915_forcewake_fops);
	if (!ent)
		return -ENOMEM;

	return drm_add_fake_info_node(minor, ent, &i915_forcewake_fops);
}

static int i915_debugfs_create(struct dentry *root,
			       struct drm_minor *minor,
			       const char *name,
			       const struct file_operations *fops)
{
	struct dentry *ent;

	ent = debugfs_create_file(name,
				  S_IRUGO | S_IWUSR,
				  root, to_i915(minor->dev),
				  fops);
	if (!ent)
		return -ENOMEM;

	return drm_add_fake_info_node(minor, ent, fops);
}

static const struct drm_info_list i915_debugfs_list[] = {
	{"i915_capabilities", i915_capabilities, 0},
	{"i915_gem_objects", i915_gem_object_info, 0},
	{"i915_gem_gtt", i915_gem_gtt_info, 0},
	{"i915_gem_pin_display", i915_gem_gtt_info, 0, (void *)1},
	{"i915_gem_stolen", i915_gem_stolen_list_info },
	{"i915_gem_pageflip", i915_gem_pageflip_info, 0},
	{"i915_gem_request", i915_gem_request_info, 0},
	{"i915_gem_seqno", i915_gem_seqno_info, 0},
	{"i915_gem_fence_regs", i915_gem_fence_regs_info, 0},
	{"i915_gem_interrupt", i915_interrupt_info, 0},
	{"i915_gem_batch_pool", i915_gem_batch_pool_info, 0},
	{"i915_guc_info", i915_guc_info, 0},
	{"i915_guc_load_status", i915_guc_load_status_info, 0},
	{"i915_guc_log_dump", i915_guc_log_dump, 0},
	{"i915_frequency_info", i915_frequency_info, 0},
	{"i915_hangcheck_info", i915_hangcheck_info, 0},
	{"i915_drpc_info", i915_drpc_info, 0},
	{"i915_emon_status", i915_emon_status, 0},
	{"i915_ring_freq_table", i915_ring_freq_table, 0},
	{"i915_frontbuffer_tracking", i915_frontbuffer_tracking, 0},
	{"i915_fbc_status", i915_fbc_status, 0},
	{"i915_ips_status", i915_ips_status, 0},
	{"i915_sr_status", i915_sr_status, 0},
	{"i915_opregion", i915_opregion, 0},
	{"i915_vbt", i915_vbt, 0},
	{"i915_gem_framebuffer", i915_gem_framebuffer_info, 0},
	{"i915_context_status", i915_context_status, 0},
	{"i915_dump_lrc", i915_dump_lrc, 0},
	{"i915_forcewake_domains", i915_forcewake_domains, 0},
	{"i915_swizzle_info", i915_swizzle_info, 0},
	{"i915_ppgtt_info", i915_ppgtt_info, 0},
	{"i915_llc", i915_llc, 0},
	{"i915_edp_psr_status", i915_edp_psr_status, 0},
	{"i915_sink_crc_eDP1", i915_sink_crc, 0},
	{"i915_energy_uJ", i915_energy_uJ, 0},
	{"i915_runtime_pm_status", i915_runtime_pm_status, 0},
	{"i915_power_domain_info", i915_power_domain_info, 0},
	{"i915_dmc_info", i915_dmc_info, 0},
	{"i915_display_info", i915_display_info, 0},
	{"i915_engine_info", i915_engine_info, 0},
	{"i915_semaphore_status", i915_semaphore_status, 0},
	{"i915_shared_dplls_info", i915_shared_dplls_info, 0},
	{"i915_dp_mst_info", i915_dp_mst_info, 0},
	{"i915_wa_registers", i915_wa_registers, 0},
	{"i915_ddb_info", i915_ddb_info, 0},
	{"i915_sseu_status", i915_sseu_status, 0},
	{"i915_drrs_status", i915_drrs_status, 0},
	{"i915_rps_boost_info", i915_rps_boost_info, 0},
};
#define I915_DEBUGFS_ENTRIES ARRAY_SIZE(i915_debugfs_list)

static const struct i915_debugfs_files {
	const char *name;
	const struct file_operations *fops;
} i915_debugfs_files[] = {
	{"i915_wedged", &i915_wedged_fops},
	{"i915_max_freq", &i915_max_freq_fops},
	{"i915_min_freq", &i915_min_freq_fops},
	{"i915_cache_sharing", &i915_cache_sharing_fops},
	{"i915_ring_missed_irq", &i915_ring_missed_irq_fops},
	{"i915_ring_test_irq", &i915_ring_test_irq_fops},
	{"i915_gem_drop_caches", &i915_drop_caches_fops},
#if IS_ENABLED(CONFIG_DRM_I915_CAPTURE_ERROR)
	{"i915_error_state", &i915_error_state_fops},
#endif
	{"i915_next_seqno", &i915_next_seqno_fops},
	{"i915_display_crc_ctl", &i915_display_crc_ctl_fops},
	{"i915_pri_wm_latency", &i915_pri_wm_latency_fops},
	{"i915_spr_wm_latency", &i915_spr_wm_latency_fops},
	{"i915_cur_wm_latency", &i915_cur_wm_latency_fops},
	{"i915_fbc_false_color", &i915_fbc_fc_fops},
	{"i915_dp_test_data", &i915_displayport_test_data_fops},
	{"i915_dp_test_type", &i915_displayport_test_type_fops},
	{"i915_dp_test_active", &i915_displayport_test_active_fops},
	{"i915_guc_log_control", &i915_guc_log_control_fops}
};

void intel_display_crc_init(struct drm_i915_private *dev_priv)
{
	enum pipe pipe;

	for_each_pipe(dev_priv, pipe) {
		struct intel_pipe_crc *pipe_crc = &dev_priv->pipe_crc[pipe];

		pipe_crc->opened = false;
		spin_lock_init(&pipe_crc->lock);
		init_waitqueue_head(&pipe_crc->wq);
	}
}

int i915_debugfs_register(struct drm_i915_private *dev_priv)
{
	struct drm_minor *minor = dev_priv->drm.primary;
	int ret, i;

	ret = i915_forcewake_create(minor->debugfs_root, minor);
	if (ret)
		return ret;

	for (i = 0; i < ARRAY_SIZE(i915_pipe_crc_data); i++) {
		ret = i915_pipe_crc_create(minor->debugfs_root, minor, i);
		if (ret)
			return ret;
	}

	for (i = 0; i < ARRAY_SIZE(i915_debugfs_files); i++) {
		ret = i915_debugfs_create(minor->debugfs_root, minor,
					  i915_debugfs_files[i].name,
					  i915_debugfs_files[i].fops);
		if (ret)
			return ret;
	}

	return drm_debugfs_create_files(i915_debugfs_list,
					I915_DEBUGFS_ENTRIES,
					minor->debugfs_root, minor);
}

void i915_debugfs_unregister(struct drm_i915_private *dev_priv)
{
	struct drm_minor *minor = dev_priv->drm.primary;
	int i;

	drm_debugfs_remove_files(i915_debugfs_list,
				 I915_DEBUGFS_ENTRIES, minor);

	drm_debugfs_remove_files((struct drm_info_list *)&i915_forcewake_fops,
				 1, minor);

	for (i = 0; i < ARRAY_SIZE(i915_pipe_crc_data); i++) {
		struct drm_info_list *info_list =
			(struct drm_info_list *)&i915_pipe_crc_data[i];

		drm_debugfs_remove_files(info_list, 1, minor);
	}

	for (i = 0; i < ARRAY_SIZE(i915_debugfs_files); i++) {
		struct drm_info_list *info_list =
			(struct drm_info_list *)i915_debugfs_files[i].fops;

		drm_debugfs_remove_files(info_list, 1, minor);
	}
}

struct dpcd_block {
	/* DPCD dump start address. */
	unsigned int offset;
	/* DPCD dump end address, inclusive. If unset, .size will be used. */
	unsigned int end;
	/* DPCD dump size. Used if .end is unset. If unset, defaults to 1. */
	size_t size;
	/* Only valid for eDP. */
	bool edp;
};

static const struct dpcd_block i915_dpcd_debug[] = {
	{ .offset = DP_DPCD_REV, .size = DP_RECEIVER_CAP_SIZE },
	{ .offset = DP_PSR_SUPPORT, .end = DP_PSR_CAPS },
	{ .offset = DP_DOWNSTREAM_PORT_0, .size = 16 },
	{ .offset = DP_LINK_BW_SET, .end = DP_EDP_CONFIGURATION_SET },
	{ .offset = DP_SINK_COUNT, .end = DP_ADJUST_REQUEST_LANE2_3 },
	{ .offset = DP_SET_POWER },
	{ .offset = DP_EDP_DPCD_REV },
	{ .offset = DP_EDP_GENERAL_CAP_1, .end = DP_EDP_GENERAL_CAP_3 },
	{ .offset = DP_EDP_DISPLAY_CONTROL_REGISTER, .end = DP_EDP_BACKLIGHT_FREQ_CAP_MAX_LSB },
	{ .offset = DP_EDP_DBC_MINIMUM_BRIGHTNESS_SET, .end = DP_EDP_DBC_MAXIMUM_BRIGHTNESS_SET },
};

static int i915_dpcd_show(struct seq_file *m, void *data)
{
	struct drm_connector *connector = m->private;
	struct intel_dp *intel_dp =
		enc_to_intel_dp(&intel_attached_encoder(connector)->base);
	uint8_t buf[16];
	ssize_t err;
	int i;

	if (connector->status != connector_status_connected)
		return -ENODEV;

	for (i = 0; i < ARRAY_SIZE(i915_dpcd_debug); i++) {
		const struct dpcd_block *b = &i915_dpcd_debug[i];
		size_t size = b->end ? b->end - b->offset + 1 : (b->size ?: 1);

		if (b->edp &&
		    connector->connector_type != DRM_MODE_CONNECTOR_eDP)
			continue;

		/* low tech for now */
		if (WARN_ON(size > sizeof(buf)))
			continue;

		err = drm_dp_dpcd_read(&intel_dp->aux, b->offset, buf, size);
		if (err <= 0) {
			DRM_ERROR("dpcd read (%zu bytes at %u) failed (%zd)\n",
				  size, b->offset, err);
			continue;
		}

		seq_printf(m, "%04x: %*ph\n", b->offset, (int) size, buf);
	}

	return 0;
}

static int i915_dpcd_open(struct inode *inode, struct file *file)
{
	return single_open(file, i915_dpcd_show, inode->i_private);
}

static const struct file_operations i915_dpcd_fops = {
	.owner = THIS_MODULE,
	.open = i915_dpcd_open,
	.read = seq_read,
	.llseek = seq_lseek,
	.release = single_release,
};

static int i915_panel_show(struct seq_file *m, void *data)
{
	struct drm_connector *connector = m->private;
	struct intel_dp *intel_dp =
		enc_to_intel_dp(&intel_attached_encoder(connector)->base);

	if (connector->status != connector_status_connected)
		return -ENODEV;

	seq_printf(m, "Panel power up delay: %d\n",
		   intel_dp->panel_power_up_delay);
	seq_printf(m, "Panel power down delay: %d\n",
		   intel_dp->panel_power_down_delay);
	seq_printf(m, "Backlight on delay: %d\n",
		   intel_dp->backlight_on_delay);
	seq_printf(m, "Backlight off delay: %d\n",
		   intel_dp->backlight_off_delay);

	return 0;
}

static int i915_panel_open(struct inode *inode, struct file *file)
{
	return single_open(file, i915_panel_show, inode->i_private);
}

static const struct file_operations i915_panel_fops = {
	.owner = THIS_MODULE,
	.open = i915_panel_open,
	.read = seq_read,
	.llseek = seq_lseek,
	.release = single_release,
};

/**
 * i915_debugfs_connector_add - add i915 specific connector debugfs files
 * @connector: pointer to a registered drm_connector
 *
 * Cleanup will be done by drm_connector_unregister() through a call to
 * drm_debugfs_connector_remove().
 *
 * Returns 0 on success, negative error codes on error.
 */
int i915_debugfs_connector_add(struct drm_connector *connector)
{
	struct dentry *root = connector->debugfs_entry;

	/* The connector must have been registered beforehands. */
	if (!root)
		return -ENODEV;

	if (connector->connector_type == DRM_MODE_CONNECTOR_DisplayPort ||
	    connector->connector_type == DRM_MODE_CONNECTOR_eDP)
		debugfs_create_file("i915_dpcd", S_IRUGO, root,
				    connector, &i915_dpcd_fops);

	if (connector->connector_type == DRM_MODE_CONNECTOR_eDP)
		debugfs_create_file("i915_panel_timings", S_IRUGO, root,
				    connector, &i915_panel_fops);

	return 0;
}<|MERGE_RESOLUTION|>--- conflicted
+++ resolved
@@ -107,11 +107,7 @@
 
 static char get_global_flag(struct drm_i915_gem_object *obj)
 {
-<<<<<<< HEAD
-	return obj->fault_mappable ? 'g' : ' ';
-=======
 	return !list_empty(&obj->userfault_link) ? 'g' : ' ';
->>>>>>> 59331c21
 }
 
 static char get_pin_mapped_flag(struct drm_i915_gem_object *obj)
@@ -152,18 +148,7 @@
 		   get_pin_mapped_flag(obj),
 		   obj->base.size / 1024,
 		   obj->base.read_domains,
-<<<<<<< HEAD
-		   obj->base.write_domain);
-	for_each_engine(engine, dev_priv, id)
-		seq_printf(m, "%x ",
-			   i915_gem_active_get_seqno(&obj->last_read[id],
-						     &obj->base.dev->struct_mutex));
-	seq_printf(m, "] %x %s%s%s",
-		   i915_gem_active_get_seqno(&obj->last_write,
-					     &obj->base.dev->struct_mutex),
-=======
 		   obj->base.write_domain,
->>>>>>> 59331c21
 		   i915_cache_level_str(dev_priv, obj->cache_level),
 		   obj->mm.dirty ? " dirty" : "",
 		   obj->mm.madv == I915_MADV_DONTNEED ? " purgeable" : "");
@@ -194,12 +179,7 @@
 	if (obj->stolen)
 		seq_printf(m, " (stolen: %08llx)", obj->stolen->start);
 
-<<<<<<< HEAD
-	engine = i915_gem_active_get_engine(&obj->last_write,
-					    &dev_priv->drm.struct_mutex);
-=======
 	engine = i915_gem_object_last_write_engine(obj);
->>>>>>> 59331c21
 	if (engine)
 		seq_printf(m, " (%s)", engine->name);
 
@@ -651,25 +631,11 @@
 			  struct drm_i915_gem_request *rq,
 			  const char *prefix)
 {
-<<<<<<< HEAD
-	struct pid *pid = rq->ctx->pid;
-	struct task_struct *task;
-
-	rcu_read_lock();
-	task = pid ? pid_task(pid, PIDTYPE_PID) : NULL;
-	seq_printf(m, "%s%x [%x:%x] @ %d: %s [%d]\n", prefix,
-		   rq->fence.seqno, rq->ctx->hw_id, rq->fence.seqno,
-		   jiffies_to_msecs(jiffies - rq->emitted_jiffies),
-		   task ? task->comm : "<unknown>",
-		   task ? task->pid : -1);
-	rcu_read_unlock();
-=======
 	seq_printf(m, "%s%x [%x:%x] prio=%d @ %dms: %s\n", prefix,
 		   rq->global_seqno, rq->ctx->hw_id, rq->fence.seqno,
 		   rq->priotree.priority,
 		   jiffies_to_msecs(jiffies - rq->emitted_jiffies),
 		   rq->timeline->common->name);
->>>>>>> 59331c21
 }
 
 static int i915_gem_request_info(struct seq_file *m, void *data)
@@ -696,11 +662,7 @@
 			continue;
 
 		seq_printf(m, "%s requests: %d\n", engine->name, count);
-<<<<<<< HEAD
-		list_for_each_entry(req, &engine->request_list, link)
-=======
 		list_for_each_entry(req, &engine->timeline->requests, link)
->>>>>>> 59331c21
 			print_request(m, req, "    ");
 
 		any++;
@@ -972,31 +934,6 @@
 	mutex_unlock(&dev->struct_mutex);
 	return 0;
 }
-
-<<<<<<< HEAD
-static int i915_hws_info(struct seq_file *m, void *data)
-{
-	struct drm_info_node *node = m->private;
-	struct drm_i915_private *dev_priv = node_to_i915(node);
-	struct intel_engine_cs *engine;
-	const u32 *hws;
-	int i;
-
-	engine = dev_priv->engine[(uintptr_t)node->info_ent->data];
-	hws = engine->status_page.page_addr;
-	if (hws == NULL)
-		return 0;
-
-	for (i = 0; i < 4096 / sizeof(u32) / 4; i += 4) {
-		seq_printf(m, "0x%08x: 0x%08x 0x%08x 0x%08x 0x%08x\n",
-			   i * 4,
-			   hws[i], hws[i + 1], hws[i + 2], hws[i + 3]);
-	}
-	return 0;
-}
-=======
-#if IS_ENABLED(CONFIG_DRM_I915_CAPTURE_ERROR)
->>>>>>> 59331c21
 
 #if IS_ENABLED(CONFIG_DRM_I915_CAPTURE_ERROR)
 
@@ -1397,22 +1334,14 @@
 			   yesno(intel_engine_has_waiter(engine)),
 			   yesno(test_bit(engine->id,
 					  &dev_priv->gpu_error.missed_irq_rings)));
-<<<<<<< HEAD
-		spin_lock(&b->lock);
-=======
 		spin_lock_irq(&b->lock);
->>>>>>> 59331c21
 		for (rb = rb_first(&b->waiters); rb; rb = rb_next(rb)) {
 			struct intel_wait *w = container_of(rb, typeof(*w), node);
 
 			seq_printf(m, "\t%s [%d] waiting for %x\n",
 				   w->tsk->comm, w->tsk->pid, w->seqno);
 		}
-<<<<<<< HEAD
-		spin_unlock(&b->lock);
-=======
 		spin_unlock_irq(&b->lock);
->>>>>>> 59331c21
 
 		seq_printf(m, "\tACTHD = 0x%08llx [current 0x%08llx]\n",
 			   (long long)engine->hangcheck.acthd,
@@ -1710,15 +1639,10 @@
 		seq_printf(m, "FBC disabled: %s\n",
 			   dev_priv->fbc.no_fbc_reason);
 
-<<<<<<< HEAD
-	if (intel_fbc_is_active(dev_priv) &&
-	    INTEL_GEN(dev_priv) >= 7)
-=======
 	if (intel_fbc_is_active(dev_priv) && INTEL_GEN(dev_priv) >= 7) {
 		uint32_t mask = INTEL_GEN(dev_priv) >= 8 ?
 				BDW_FBC_COMPRESSION_MASK :
 				IVB_FBC_COMPRESSION_MASK;
->>>>>>> 59331c21
 		seq_printf(m, "Compressing: %s\n",
 			   yesno(I915_READ(FBC_STATUS2) & mask));
 	}
@@ -3208,11 +3132,8 @@
 	struct intel_engine_cs *engine;
 	enum intel_engine_id id;
 
-<<<<<<< HEAD
-=======
 	intel_runtime_pm_get(dev_priv);
 
->>>>>>> 59331c21
 	for_each_engine(engine, dev_priv, id) {
 		struct intel_breadcrumbs *b = &engine->breadcrumbs;
 		struct drm_i915_gem_request *rq;
@@ -3222,11 +3143,7 @@
 		seq_printf(m, "%s\n", engine->name);
 		seq_printf(m, "\tcurrent seqno %x, last %x, hangcheck %x [score %d]\n",
 			   intel_engine_get_seqno(engine),
-<<<<<<< HEAD
-			   engine->last_submitted_seqno,
-=======
 			   intel_engine_last_submit(engine),
->>>>>>> 59331c21
 			   engine->hangcheck.seqno,
 			   engine->hangcheck.score);
 
@@ -3234,16 +3151,6 @@
 
 		seq_printf(m, "\tRequests:\n");
 
-<<<<<<< HEAD
-		rq = list_first_entry(&engine->request_list,
-				struct drm_i915_gem_request, link);
-		if (&rq->link != &engine->request_list)
-			print_request(m, rq, "\t\tfirst  ");
-
-		rq = list_last_entry(&engine->request_list,
-				struct drm_i915_gem_request, link);
-		if (&rq->link != &engine->request_list)
-=======
 		rq = list_first_entry(&engine->timeline->requests,
 				      struct drm_i915_gem_request, link);
 		if (&rq->link != &engine->timeline->requests)
@@ -3252,7 +3159,6 @@
 		rq = list_last_entry(&engine->timeline->requests,
 				     struct drm_i915_gem_request, link);
 		if (&rq->link != &engine->timeline->requests)
->>>>>>> 59331c21
 			print_request(m, rq, "\t\tlast   ");
 
 		rq = i915_gem_find_active_request(engine);
@@ -3289,10 +3195,7 @@
 
 		if (i915.enable_execlists) {
 			u32 ptr, read, write;
-<<<<<<< HEAD
-=======
 			struct rb_node *rb;
->>>>>>> 59331c21
 
 			seq_printf(m, "\tExeclist status: 0x%08x %08x\n",
 				   I915_READ(RING_EXECLIST_STATUS_LO(engine)),
@@ -3330,8 +3233,6 @@
 			else
 				seq_printf(m, "\t\tELSP[1] idle\n");
 			rcu_read_unlock();
-<<<<<<< HEAD
-=======
 
 			spin_lock_irq(&engine->timeline->lock);
 			for (rb = engine->execlist_first; rb; rb = rb_next(rb)) {
@@ -3339,7 +3240,6 @@
 				print_request(m, rq, "\t\tQ ");
 			}
 			spin_unlock_irq(&engine->timeline->lock);
->>>>>>> 59331c21
 		} else if (INTEL_GEN(dev_priv) > 6) {
 			seq_printf(m, "\tPP_DIR_BASE: 0x%08x\n",
 				   I915_READ(RING_PP_DIR_BASE(engine)));
@@ -3349,31 +3249,20 @@
 				   I915_READ(RING_PP_DIR_DCLV(engine)));
 		}
 
-<<<<<<< HEAD
-		spin_lock(&b->lock);
-=======
 		spin_lock_irq(&b->lock);
->>>>>>> 59331c21
 		for (rb = rb_first(&b->waiters); rb; rb = rb_next(rb)) {
 			struct intel_wait *w = container_of(rb, typeof(*w), node);
 
 			seq_printf(m, "\t%s [%d] waiting for %x\n",
 				   w->tsk->comm, w->tsk->pid, w->seqno);
 		}
-<<<<<<< HEAD
-		spin_unlock(&b->lock);
-=======
 		spin_unlock_irq(&b->lock);
->>>>>>> 59331c21
 
 		seq_puts(m, "\n");
 	}
 
-<<<<<<< HEAD
-=======
 	intel_runtime_pm_put(dev_priv);
 
->>>>>>> 59331c21
 	return 0;
 }
 
@@ -3435,18 +3324,6 @@
 		seq_putc(m, '\n');
 	}
 
-<<<<<<< HEAD
-	seq_puts(m, "\nSync seqno:\n");
-	for_each_engine(engine, dev_priv, id) {
-		for (j = 0; j < num_rings; j++)
-			seq_printf(m, "  0x%08x ",
-				   engine->semaphore.sync_seqno[j]);
-		seq_putc(m, '\n');
-	}
-	seq_putc(m, '\n');
-
-=======
->>>>>>> 59331c21
 	intel_runtime_pm_put(dev_priv);
 	mutex_unlock(&dev->struct_mutex);
 	return 0;
