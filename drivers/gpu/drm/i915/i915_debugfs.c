/*
 * Copyright © 2008 Intel Corporation
 *
 * Permission is hereby granted, free of charge, to any person obtaining a
 * copy of this software and associated documentation files (the "Software"),
 * to deal in the Software without restriction, including without limitation
 * the rights to use, copy, modify, merge, publish, distribute, sublicense,
 * and/or sell copies of the Software, and to permit persons to whom the
 * Software is furnished to do so, subject to the following conditions:
 *
 * The above copyright notice and this permission notice (including the next
 * paragraph) shall be included in all copies or substantial portions of the
 * Software.
 *
 * THE SOFTWARE IS PROVIDED "AS IS", WITHOUT WARRANTY OF ANY KIND, EXPRESS OR
 * IMPLIED, INCLUDING BUT NOT LIMITED TO THE WARRANTIES OF MERCHANTABILITY,
 * FITNESS FOR A PARTICULAR PURPOSE AND NONINFRINGEMENT.  IN NO EVENT SHALL
 * THE AUTHORS OR COPYRIGHT HOLDERS BE LIABLE FOR ANY CLAIM, DAMAGES OR OTHER
 * LIABILITY, WHETHER IN AN ACTION OF CONTRACT, TORT OR OTHERWISE, ARISING
 * FROM, OUT OF OR IN CONNECTION WITH THE SOFTWARE OR THE USE OR OTHER DEALINGS
 * IN THE SOFTWARE.
 *
 * Authors:
 *    Eric Anholt <eric@anholt.net>
 *    Keith Packard <keithp@keithp.com>
 *
 */

#include <linux/sched/mm.h>
#include <linux/sort.h>

#include <drm/drm_debugfs.h>
#include <drm/drm_fourcc.h>

<<<<<<< HEAD
#include "gt/intel_reset.h"

#include "i915_debugfs.h"
#include "i915_gem_context.h"
#include "i915_irq.h"
#include "intel_csr.h"
#include "intel_dp.h"
=======
#include "display/intel_dp.h"
#include "display/intel_fbc.h"
#include "display/intel_hdcp.h"
#include "display/intel_hdmi.h"
#include "display/intel_psr.h"

#include "gem/i915_gem_context.h"
#include "gt/intel_reset.h"

#include "i915_debugfs.h"
#include "i915_irq.h"
#include "intel_csr.h"
>>>>>>> f1a3b43c
#include "intel_drv.h"
#include "intel_guc_submission.h"
#include "intel_pm.h"
<<<<<<< HEAD
#include "intel_psr.h"
=======
>>>>>>> f1a3b43c
#include "intel_sideband.h"

static inline struct drm_i915_private *node_to_i915(struct drm_info_node *node)
{
	return to_i915(node->minor->dev);
}

static int i915_capabilities(struct seq_file *m, void *data)
{
	struct drm_i915_private *dev_priv = node_to_i915(m->private);
	const struct intel_device_info *info = INTEL_INFO(dev_priv);
	struct drm_printer p = drm_seq_file_printer(m);

	seq_printf(m, "gen: %d\n", INTEL_GEN(dev_priv));
	seq_printf(m, "platform: %s\n", intel_platform_name(info->platform));
	seq_printf(m, "pch: %d\n", INTEL_PCH_TYPE(dev_priv));

	intel_device_info_dump_flags(info, &p);
	intel_device_info_dump_runtime(RUNTIME_INFO(dev_priv), &p);
	intel_driver_caps_print(&dev_priv->caps, &p);

	kernel_param_lock(THIS_MODULE);
	i915_params_dump(&i915_modparams, &p);
	kernel_param_unlock(THIS_MODULE);

	return 0;
}

static char get_active_flag(struct drm_i915_gem_object *obj)
{
	return i915_gem_object_is_active(obj) ? '*' : ' ';
}

static char get_pin_flag(struct drm_i915_gem_object *obj)
{
	return obj->pin_global ? 'p' : ' ';
}

static char get_tiling_flag(struct drm_i915_gem_object *obj)
{
	switch (i915_gem_object_get_tiling(obj)) {
	default:
	case I915_TILING_NONE: return ' ';
	case I915_TILING_X: return 'X';
	case I915_TILING_Y: return 'Y';
	}
}

static char get_global_flag(struct drm_i915_gem_object *obj)
{
	return obj->userfault_count ? 'g' : ' ';
}

static char get_pin_mapped_flag(struct drm_i915_gem_object *obj)
{
	return obj->mm.mapping ? 'M' : ' ';
}

static const char *
stringify_page_sizes(unsigned int page_sizes, char *buf, size_t len)
{
	size_t x = 0;

	switch (page_sizes) {
	case 0:
		return "";
	case I915_GTT_PAGE_SIZE_4K:
		return "4K";
	case I915_GTT_PAGE_SIZE_64K:
		return "64K";
	case I915_GTT_PAGE_SIZE_2M:
		return "2M";
	default:
		if (!buf)
			return "M";

		if (page_sizes & I915_GTT_PAGE_SIZE_2M)
			x += snprintf(buf + x, len - x, "2M, ");
		if (page_sizes & I915_GTT_PAGE_SIZE_64K)
			x += snprintf(buf + x, len - x, "64K, ");
		if (page_sizes & I915_GTT_PAGE_SIZE_4K)
			x += snprintf(buf + x, len - x, "4K, ");
		buf[x-2] = '\0';

		return buf;
	}
}

static void
describe_obj(struct seq_file *m, struct drm_i915_gem_object *obj)
{
	struct drm_i915_private *dev_priv = to_i915(obj->base.dev);
	struct intel_engine_cs *engine;
	struct i915_vma *vma;
	unsigned int frontbuffer_bits;
	int pin_count = 0;

	seq_printf(m, "%pK: %c%c%c%c%c %8zdKiB %02x %02x %s%s%s",
		   &obj->base,
		   get_active_flag(obj),
		   get_pin_flag(obj),
		   get_tiling_flag(obj),
		   get_global_flag(obj),
		   get_pin_mapped_flag(obj),
		   obj->base.size / 1024,
		   obj->read_domains,
		   obj->write_domain,
		   i915_cache_level_str(dev_priv, obj->cache_level),
		   obj->mm.dirty ? " dirty" : "",
		   obj->mm.madv == I915_MADV_DONTNEED ? " purgeable" : "");
	if (obj->base.name)
		seq_printf(m, " (name: %d)", obj->base.name);

	spin_lock(&obj->vma.lock);
	list_for_each_entry(vma, &obj->vma.list, obj_link) {
		if (!drm_mm_node_allocated(&vma->node))
			continue;

		spin_unlock(&obj->vma.lock);

		if (i915_vma_is_pinned(vma))
			pin_count++;

		seq_printf(m, " (%sgtt offset: %08llx, size: %08llx, pages: %s",
			   i915_vma_is_ggtt(vma) ? "g" : "pp",
			   vma->node.start, vma->node.size,
			   stringify_page_sizes(vma->page_sizes.gtt, NULL, 0));
		if (i915_vma_is_ggtt(vma)) {
			switch (vma->ggtt_view.type) {
			case I915_GGTT_VIEW_NORMAL:
				seq_puts(m, ", normal");
				break;

			case I915_GGTT_VIEW_PARTIAL:
				seq_printf(m, ", partial [%08llx+%x]",
					   vma->ggtt_view.partial.offset << PAGE_SHIFT,
					   vma->ggtt_view.partial.size << PAGE_SHIFT);
				break;

			case I915_GGTT_VIEW_ROTATED:
				seq_printf(m, ", rotated [(%ux%u, stride=%u, offset=%u), (%ux%u, stride=%u, offset=%u)]",
					   vma->ggtt_view.rotated.plane[0].width,
					   vma->ggtt_view.rotated.plane[0].height,
					   vma->ggtt_view.rotated.plane[0].stride,
					   vma->ggtt_view.rotated.plane[0].offset,
					   vma->ggtt_view.rotated.plane[1].width,
					   vma->ggtt_view.rotated.plane[1].height,
					   vma->ggtt_view.rotated.plane[1].stride,
					   vma->ggtt_view.rotated.plane[1].offset);
				break;

			case I915_GGTT_VIEW_REMAPPED:
				seq_printf(m, ", remapped [(%ux%u, stride=%u, offset=%u), (%ux%u, stride=%u, offset=%u)]",
					   vma->ggtt_view.remapped.plane[0].width,
					   vma->ggtt_view.remapped.plane[0].height,
					   vma->ggtt_view.remapped.plane[0].stride,
					   vma->ggtt_view.remapped.plane[0].offset,
					   vma->ggtt_view.remapped.plane[1].width,
					   vma->ggtt_view.remapped.plane[1].height,
					   vma->ggtt_view.remapped.plane[1].stride,
					   vma->ggtt_view.remapped.plane[1].offset);
				break;

			default:
				MISSING_CASE(vma->ggtt_view.type);
				break;
			}
		}
		if (vma->fence)
			seq_printf(m, " , fence: %d%s",
				   vma->fence->id,
				   i915_active_request_isset(&vma->last_fence) ? "*" : "");
		seq_puts(m, ")");

		spin_lock(&obj->vma.lock);
	}
	spin_unlock(&obj->vma.lock);

	seq_printf(m, " (pinned x %d)", pin_count);
	if (obj->stolen)
		seq_printf(m, " (stolen: %08llx)", obj->stolen->start);
	if (obj->pin_global)
		seq_printf(m, " (global)");

	engine = i915_gem_object_last_write_engine(obj);
	if (engine)
		seq_printf(m, " (%s)", engine->name);

	frontbuffer_bits = atomic_read(&obj->frontbuffer_bits);
	if (frontbuffer_bits)
		seq_printf(m, " (frontbuffer: 0x%03x)", frontbuffer_bits);
}

struct file_stats {
	struct i915_address_space *vm;
	unsigned long count;
	u64 total, unbound;
	u64 global, shared;
	u64 active, inactive;
	u64 closed;
};

static int per_file_stats(int id, void *ptr, void *data)
{
	struct drm_i915_gem_object *obj = ptr;
	struct file_stats *stats = data;
	struct i915_vma *vma;

	lockdep_assert_held(&obj->base.dev->struct_mutex);

	stats->count++;
	stats->total += obj->base.size;
	if (!atomic_read(&obj->bind_count))
		stats->unbound += obj->base.size;
	if (obj->base.name || obj->base.dma_buf)
		stats->shared += obj->base.size;

	list_for_each_entry(vma, &obj->vma.list, obj_link) {
		if (!drm_mm_node_allocated(&vma->node))
			continue;

		if (i915_vma_is_ggtt(vma)) {
			stats->global += vma->node.size;
		} else {
			if (vma->vm != stats->vm)
				continue;
		}

		if (i915_vma_is_active(vma))
			stats->active += vma->node.size;
		else
			stats->inactive += vma->node.size;

		if (i915_vma_is_closed(vma))
			stats->closed += vma->node.size;
	}

	return 0;
}

#define print_file_stats(m, name, stats) do { \
	if (stats.count) \
		seq_printf(m, "%s: %lu objects, %llu bytes (%llu active, %llu inactive, %llu global, %llu shared, %llu unbound, %llu closed)\n", \
			   name, \
			   stats.count, \
			   stats.total, \
			   stats.active, \
			   stats.inactive, \
			   stats.global, \
			   stats.shared, \
			   stats.unbound, \
			   stats.closed); \
} while (0)

static void print_batch_pool_stats(struct seq_file *m,
				   struct drm_i915_private *dev_priv)
{
	struct drm_i915_gem_object *obj;
	struct intel_engine_cs *engine;
	struct file_stats stats = {};
	enum intel_engine_id id;
	int j;

	for_each_engine(engine, dev_priv, id) {
		for (j = 0; j < ARRAY_SIZE(engine->batch_pool.cache_list); j++) {
			list_for_each_entry(obj,
					    &engine->batch_pool.cache_list[j],
					    batch_pool_link)
				per_file_stats(0, obj, &stats);
		}
	}

	print_file_stats(m, "[k]batch pool", stats);
}

static void print_context_stats(struct seq_file *m,
				struct drm_i915_private *i915)
{
	struct file_stats kstats = {};
	struct i915_gem_context *ctx;

	list_for_each_entry(ctx, &i915->contexts.list, link) {
		struct i915_gem_engines_iter it;
		struct intel_context *ce;

		for_each_gem_engine(ce,
				    i915_gem_context_lock_engines(ctx), it) {
			if (ce->state)
				per_file_stats(0, ce->state->obj, &kstats);
			if (ce->ring)
				per_file_stats(0, ce->ring->vma->obj, &kstats);
		}
		i915_gem_context_unlock_engines(ctx);

		if (!IS_ERR_OR_NULL(ctx->file_priv)) {
			struct file_stats stats = { .vm = ctx->vm, };
			struct drm_file *file = ctx->file_priv->file;
			struct task_struct *task;
			char name[80];

			spin_lock(&file->table_lock);
			idr_for_each(&file->object_idr, per_file_stats, &stats);
			spin_unlock(&file->table_lock);

			rcu_read_lock();
			task = pid_task(ctx->pid ?: file->pid, PIDTYPE_PID);
			snprintf(name, sizeof(name), "%s",
				 task ? task->comm : "<unknown>");
			rcu_read_unlock();

			print_file_stats(m, name, stats);
		}
	}

	print_file_stats(m, "[k]contexts", kstats);
}

static int i915_gem_object_info(struct seq_file *m, void *data)
{
	struct drm_i915_private *i915 = node_to_i915(m->private);
	int ret;

	seq_printf(m, "%u shrinkable objects, %llu bytes\n",
		   i915->mm.shrink_count,
		   i915->mm.shrink_memory);

	seq_putc(m, '\n');

	ret = mutex_lock_interruptible(&i915->drm.struct_mutex);
	if (ret)
		return ret;

	print_batch_pool_stats(m, i915);
	print_context_stats(m, i915);
	mutex_unlock(&i915->drm.struct_mutex);

	return 0;
}

static int i915_gem_batch_pool_info(struct seq_file *m, void *data)
{
	struct drm_i915_private *dev_priv = node_to_i915(m->private);
	struct drm_device *dev = &dev_priv->drm;
	struct drm_i915_gem_object *obj;
	struct intel_engine_cs *engine;
	enum intel_engine_id id;
	int total = 0;
	int ret, j;

	ret = mutex_lock_interruptible(&dev->struct_mutex);
	if (ret)
		return ret;

	for_each_engine(engine, dev_priv, id) {
		for (j = 0; j < ARRAY_SIZE(engine->batch_pool.cache_list); j++) {
			int count;

			count = 0;
			list_for_each_entry(obj,
					    &engine->batch_pool.cache_list[j],
					    batch_pool_link)
				count++;
			seq_printf(m, "%s cache[%d]: %d objects\n",
				   engine->name, j, count);

			list_for_each_entry(obj,
					    &engine->batch_pool.cache_list[j],
					    batch_pool_link) {
				seq_puts(m, "   ");
				describe_obj(m, obj);
				seq_putc(m, '\n');
			}

			total += count;
		}
	}

	seq_printf(m, "total: %d\n", total);

	mutex_unlock(&dev->struct_mutex);

	return 0;
}

static void gen8_display_interrupt_info(struct seq_file *m)
{
	struct drm_i915_private *dev_priv = node_to_i915(m->private);
	int pipe;

	for_each_pipe(dev_priv, pipe) {
		enum intel_display_power_domain power_domain;
		intel_wakeref_t wakeref;

		power_domain = POWER_DOMAIN_PIPE(pipe);
		wakeref = intel_display_power_get_if_enabled(dev_priv,
							     power_domain);
		if (!wakeref) {
			seq_printf(m, "Pipe %c power disabled\n",
				   pipe_name(pipe));
			continue;
		}
		seq_printf(m, "Pipe %c IMR:\t%08x\n",
			   pipe_name(pipe),
			   I915_READ(GEN8_DE_PIPE_IMR(pipe)));
		seq_printf(m, "Pipe %c IIR:\t%08x\n",
			   pipe_name(pipe),
			   I915_READ(GEN8_DE_PIPE_IIR(pipe)));
		seq_printf(m, "Pipe %c IER:\t%08x\n",
			   pipe_name(pipe),
			   I915_READ(GEN8_DE_PIPE_IER(pipe)));

		intel_display_power_put(dev_priv, power_domain, wakeref);
	}

	seq_printf(m, "Display Engine port interrupt mask:\t%08x\n",
		   I915_READ(GEN8_DE_PORT_IMR));
	seq_printf(m, "Display Engine port interrupt identity:\t%08x\n",
		   I915_READ(GEN8_DE_PORT_IIR));
	seq_printf(m, "Display Engine port interrupt enable:\t%08x\n",
		   I915_READ(GEN8_DE_PORT_IER));

	seq_printf(m, "Display Engine misc interrupt mask:\t%08x\n",
		   I915_READ(GEN8_DE_MISC_IMR));
	seq_printf(m, "Display Engine misc interrupt identity:\t%08x\n",
		   I915_READ(GEN8_DE_MISC_IIR));
	seq_printf(m, "Display Engine misc interrupt enable:\t%08x\n",
		   I915_READ(GEN8_DE_MISC_IER));

	seq_printf(m, "PCU interrupt mask:\t%08x\n",
		   I915_READ(GEN8_PCU_IMR));
	seq_printf(m, "PCU interrupt identity:\t%08x\n",
		   I915_READ(GEN8_PCU_IIR));
	seq_printf(m, "PCU interrupt enable:\t%08x\n",
		   I915_READ(GEN8_PCU_IER));
}

static int i915_interrupt_info(struct seq_file *m, void *data)
{
	struct drm_i915_private *dev_priv = node_to_i915(m->private);
	struct intel_engine_cs *engine;
	enum intel_engine_id id;
	intel_wakeref_t wakeref;
	int i, pipe;

	wakeref = intel_runtime_pm_get(&dev_priv->runtime_pm);

	if (IS_CHERRYVIEW(dev_priv)) {
		intel_wakeref_t pref;

		seq_printf(m, "Master Interrupt Control:\t%08x\n",
			   I915_READ(GEN8_MASTER_IRQ));

		seq_printf(m, "Display IER:\t%08x\n",
			   I915_READ(VLV_IER));
		seq_printf(m, "Display IIR:\t%08x\n",
			   I915_READ(VLV_IIR));
		seq_printf(m, "Display IIR_RW:\t%08x\n",
			   I915_READ(VLV_IIR_RW));
		seq_printf(m, "Display IMR:\t%08x\n",
			   I915_READ(VLV_IMR));
		for_each_pipe(dev_priv, pipe) {
			enum intel_display_power_domain power_domain;

			power_domain = POWER_DOMAIN_PIPE(pipe);
			pref = intel_display_power_get_if_enabled(dev_priv,
								  power_domain);
			if (!pref) {
				seq_printf(m, "Pipe %c power disabled\n",
					   pipe_name(pipe));
				continue;
			}

			seq_printf(m, "Pipe %c stat:\t%08x\n",
				   pipe_name(pipe),
				   I915_READ(PIPESTAT(pipe)));

			intel_display_power_put(dev_priv, power_domain, pref);
		}

		pref = intel_display_power_get(dev_priv, POWER_DOMAIN_INIT);
		seq_printf(m, "Port hotplug:\t%08x\n",
			   I915_READ(PORT_HOTPLUG_EN));
		seq_printf(m, "DPFLIPSTAT:\t%08x\n",
			   I915_READ(VLV_DPFLIPSTAT));
		seq_printf(m, "DPINVGTT:\t%08x\n",
			   I915_READ(DPINVGTT));
		intel_display_power_put(dev_priv, POWER_DOMAIN_INIT, pref);

		for (i = 0; i < 4; i++) {
			seq_printf(m, "GT Interrupt IMR %d:\t%08x\n",
				   i, I915_READ(GEN8_GT_IMR(i)));
			seq_printf(m, "GT Interrupt IIR %d:\t%08x\n",
				   i, I915_READ(GEN8_GT_IIR(i)));
			seq_printf(m, "GT Interrupt IER %d:\t%08x\n",
				   i, I915_READ(GEN8_GT_IER(i)));
		}

		seq_printf(m, "PCU interrupt mask:\t%08x\n",
			   I915_READ(GEN8_PCU_IMR));
		seq_printf(m, "PCU interrupt identity:\t%08x\n",
			   I915_READ(GEN8_PCU_IIR));
		seq_printf(m, "PCU interrupt enable:\t%08x\n",
			   I915_READ(GEN8_PCU_IER));
	} else if (INTEL_GEN(dev_priv) >= 11) {
		seq_printf(m, "Master Interrupt Control:  %08x\n",
			   I915_READ(GEN11_GFX_MSTR_IRQ));

		seq_printf(m, "Render/Copy Intr Enable:   %08x\n",
			   I915_READ(GEN11_RENDER_COPY_INTR_ENABLE));
		seq_printf(m, "VCS/VECS Intr Enable:      %08x\n",
			   I915_READ(GEN11_VCS_VECS_INTR_ENABLE));
		seq_printf(m, "GUC/SG Intr Enable:\t   %08x\n",
			   I915_READ(GEN11_GUC_SG_INTR_ENABLE));
		seq_printf(m, "GPM/WGBOXPERF Intr Enable: %08x\n",
			   I915_READ(GEN11_GPM_WGBOXPERF_INTR_ENABLE));
		seq_printf(m, "Crypto Intr Enable:\t   %08x\n",
			   I915_READ(GEN11_CRYPTO_RSVD_INTR_ENABLE));
		seq_printf(m, "GUnit/CSME Intr Enable:\t   %08x\n",
			   I915_READ(GEN11_GUNIT_CSME_INTR_ENABLE));

		seq_printf(m, "Display Interrupt Control:\t%08x\n",
			   I915_READ(GEN11_DISPLAY_INT_CTL));

		gen8_display_interrupt_info(m);
	} else if (INTEL_GEN(dev_priv) >= 8) {
		seq_printf(m, "Master Interrupt Control:\t%08x\n",
			   I915_READ(GEN8_MASTER_IRQ));

		for (i = 0; i < 4; i++) {
			seq_printf(m, "GT Interrupt IMR %d:\t%08x\n",
				   i, I915_READ(GEN8_GT_IMR(i)));
			seq_printf(m, "GT Interrupt IIR %d:\t%08x\n",
				   i, I915_READ(GEN8_GT_IIR(i)));
			seq_printf(m, "GT Interrupt IER %d:\t%08x\n",
				   i, I915_READ(GEN8_GT_IER(i)));
		}

		gen8_display_interrupt_info(m);
	} else if (IS_VALLEYVIEW(dev_priv)) {
		seq_printf(m, "Display IER:\t%08x\n",
			   I915_READ(VLV_IER));
		seq_printf(m, "Display IIR:\t%08x\n",
			   I915_READ(VLV_IIR));
		seq_printf(m, "Display IIR_RW:\t%08x\n",
			   I915_READ(VLV_IIR_RW));
		seq_printf(m, "Display IMR:\t%08x\n",
			   I915_READ(VLV_IMR));
		for_each_pipe(dev_priv, pipe) {
			enum intel_display_power_domain power_domain;
			intel_wakeref_t pref;

			power_domain = POWER_DOMAIN_PIPE(pipe);
			pref = intel_display_power_get_if_enabled(dev_priv,
								  power_domain);
			if (!pref) {
				seq_printf(m, "Pipe %c power disabled\n",
					   pipe_name(pipe));
				continue;
			}

			seq_printf(m, "Pipe %c stat:\t%08x\n",
				   pipe_name(pipe),
				   I915_READ(PIPESTAT(pipe)));
			intel_display_power_put(dev_priv, power_domain, pref);
		}

		seq_printf(m, "Master IER:\t%08x\n",
			   I915_READ(VLV_MASTER_IER));

		seq_printf(m, "Render IER:\t%08x\n",
			   I915_READ(GTIER));
		seq_printf(m, "Render IIR:\t%08x\n",
			   I915_READ(GTIIR));
		seq_printf(m, "Render IMR:\t%08x\n",
			   I915_READ(GTIMR));

		seq_printf(m, "PM IER:\t\t%08x\n",
			   I915_READ(GEN6_PMIER));
		seq_printf(m, "PM IIR:\t\t%08x\n",
			   I915_READ(GEN6_PMIIR));
		seq_printf(m, "PM IMR:\t\t%08x\n",
			   I915_READ(GEN6_PMIMR));

		seq_printf(m, "Port hotplug:\t%08x\n",
			   I915_READ(PORT_HOTPLUG_EN));
		seq_printf(m, "DPFLIPSTAT:\t%08x\n",
			   I915_READ(VLV_DPFLIPSTAT));
		seq_printf(m, "DPINVGTT:\t%08x\n",
			   I915_READ(DPINVGTT));

	} else if (!HAS_PCH_SPLIT(dev_priv)) {
		seq_printf(m, "Interrupt enable:    %08x\n",
			   I915_READ(GEN2_IER));
		seq_printf(m, "Interrupt identity:  %08x\n",
			   I915_READ(GEN2_IIR));
		seq_printf(m, "Interrupt mask:      %08x\n",
			   I915_READ(GEN2_IMR));
		for_each_pipe(dev_priv, pipe)
			seq_printf(m, "Pipe %c stat:         %08x\n",
				   pipe_name(pipe),
				   I915_READ(PIPESTAT(pipe)));
	} else {
		seq_printf(m, "North Display Interrupt enable:		%08x\n",
			   I915_READ(DEIER));
		seq_printf(m, "North Display Interrupt identity:	%08x\n",
			   I915_READ(DEIIR));
		seq_printf(m, "North Display Interrupt mask:		%08x\n",
			   I915_READ(DEIMR));
		seq_printf(m, "South Display Interrupt enable:		%08x\n",
			   I915_READ(SDEIER));
		seq_printf(m, "South Display Interrupt identity:	%08x\n",
			   I915_READ(SDEIIR));
		seq_printf(m, "South Display Interrupt mask:		%08x\n",
			   I915_READ(SDEIMR));
		seq_printf(m, "Graphics Interrupt enable:		%08x\n",
			   I915_READ(GTIER));
		seq_printf(m, "Graphics Interrupt identity:		%08x\n",
			   I915_READ(GTIIR));
		seq_printf(m, "Graphics Interrupt mask:		%08x\n",
			   I915_READ(GTIMR));
	}

	if (INTEL_GEN(dev_priv) >= 11) {
		seq_printf(m, "RCS Intr Mask:\t %08x\n",
			   I915_READ(GEN11_RCS0_RSVD_INTR_MASK));
		seq_printf(m, "BCS Intr Mask:\t %08x\n",
			   I915_READ(GEN11_BCS_RSVD_INTR_MASK));
		seq_printf(m, "VCS0/VCS1 Intr Mask:\t %08x\n",
			   I915_READ(GEN11_VCS0_VCS1_INTR_MASK));
		seq_printf(m, "VCS2/VCS3 Intr Mask:\t %08x\n",
			   I915_READ(GEN11_VCS2_VCS3_INTR_MASK));
		seq_printf(m, "VECS0/VECS1 Intr Mask:\t %08x\n",
			   I915_READ(GEN11_VECS0_VECS1_INTR_MASK));
		seq_printf(m, "GUC/SG Intr Mask:\t %08x\n",
			   I915_READ(GEN11_GUC_SG_INTR_MASK));
		seq_printf(m, "GPM/WGBOXPERF Intr Mask: %08x\n",
			   I915_READ(GEN11_GPM_WGBOXPERF_INTR_MASK));
		seq_printf(m, "Crypto Intr Mask:\t %08x\n",
			   I915_READ(GEN11_CRYPTO_RSVD_INTR_MASK));
		seq_printf(m, "Gunit/CSME Intr Mask:\t %08x\n",
			   I915_READ(GEN11_GUNIT_CSME_INTR_MASK));

	} else if (INTEL_GEN(dev_priv) >= 6) {
		for_each_engine(engine, dev_priv, id) {
			seq_printf(m,
				   "Graphics Interrupt mask (%s):	%08x\n",
				   engine->name, ENGINE_READ(engine, RING_IMR));
		}
	}

	intel_runtime_pm_put(&dev_priv->runtime_pm, wakeref);

	return 0;
}

static int i915_gem_fence_regs_info(struct seq_file *m, void *data)
{
	struct drm_i915_private *i915 = node_to_i915(m->private);
	unsigned int i;

	seq_printf(m, "Total fences = %d\n", i915->ggtt.num_fences);

	rcu_read_lock();
	for (i = 0; i < i915->ggtt.num_fences; i++) {
		struct i915_vma *vma = i915->ggtt.fence_regs[i].vma;

		seq_printf(m, "Fence %d, pin count = %d, object = ",
			   i, i915->ggtt.fence_regs[i].pin_count);
		if (!vma)
			seq_puts(m, "unused");
		else
			describe_obj(m, vma->obj);
		seq_putc(m, '\n');
	}
	rcu_read_unlock();

	return 0;
}

#if IS_ENABLED(CONFIG_DRM_I915_CAPTURE_ERROR)
static ssize_t gpu_state_read(struct file *file, char __user *ubuf,
			      size_t count, loff_t *pos)
{
	struct i915_gpu_state *error;
	ssize_t ret;
	void *buf;

	error = file->private_data;
	if (!error)
		return 0;

	/* Bounce buffer required because of kernfs __user API convenience. */
	buf = kmalloc(count, GFP_KERNEL);
	if (!buf)
		return -ENOMEM;

	ret = i915_gpu_state_copy_to_buffer(error, buf, *pos, count);
	if (ret <= 0)
		goto out;

	if (!copy_to_user(ubuf, buf, ret))
		*pos += ret;
	else
		ret = -EFAULT;

out:
	kfree(buf);
	return ret;
}

static int gpu_state_release(struct inode *inode, struct file *file)
{
	i915_gpu_state_put(file->private_data);
	return 0;
}

static int i915_gpu_info_open(struct inode *inode, struct file *file)
{
	struct drm_i915_private *i915 = inode->i_private;
	struct i915_gpu_state *gpu;
	intel_wakeref_t wakeref;

	gpu = NULL;
	with_intel_runtime_pm(&i915->runtime_pm, wakeref)
		gpu = i915_capture_gpu_state(i915);
	if (IS_ERR(gpu))
		return PTR_ERR(gpu);

	file->private_data = gpu;
	return 0;
}

static const struct file_operations i915_gpu_info_fops = {
	.owner = THIS_MODULE,
	.open = i915_gpu_info_open,
	.read = gpu_state_read,
	.llseek = default_llseek,
	.release = gpu_state_release,
};

static ssize_t
i915_error_state_write(struct file *filp,
		       const char __user *ubuf,
		       size_t cnt,
		       loff_t *ppos)
{
	struct i915_gpu_state *error = filp->private_data;

	if (!error)
		return 0;

	DRM_DEBUG_DRIVER("Resetting error state\n");
	i915_reset_error_state(error->i915);

	return cnt;
}

static int i915_error_state_open(struct inode *inode, struct file *file)
{
	struct i915_gpu_state *error;

	error = i915_first_error_state(inode->i_private);
	if (IS_ERR(error))
		return PTR_ERR(error);

	file->private_data  = error;
	return 0;
}

static const struct file_operations i915_error_state_fops = {
	.owner = THIS_MODULE,
	.open = i915_error_state_open,
	.read = gpu_state_read,
	.write = i915_error_state_write,
	.llseek = default_llseek,
	.release = gpu_state_release,
};
#endif

static int i915_frequency_info(struct seq_file *m, void *unused)
{
	struct drm_i915_private *dev_priv = node_to_i915(m->private);
	struct intel_uncore *uncore = &dev_priv->uncore;
	struct intel_rps *rps = &dev_priv->gt_pm.rps;
	intel_wakeref_t wakeref;
	int ret = 0;

	wakeref = intel_runtime_pm_get(&dev_priv->runtime_pm);

	if (IS_GEN(dev_priv, 5)) {
		u16 rgvswctl = intel_uncore_read16(uncore, MEMSWCTL);
		u16 rgvstat = intel_uncore_read16(uncore, MEMSTAT_ILK);

		seq_printf(m, "Requested P-state: %d\n", (rgvswctl >> 8) & 0xf);
		seq_printf(m, "Requested VID: %d\n", rgvswctl & 0x3f);
		seq_printf(m, "Current VID: %d\n", (rgvstat & MEMSTAT_VID_MASK) >>
			   MEMSTAT_VID_SHIFT);
		seq_printf(m, "Current P-state: %d\n",
			   (rgvstat & MEMSTAT_PSTATE_MASK) >> MEMSTAT_PSTATE_SHIFT);
	} else if (IS_VALLEYVIEW(dev_priv) || IS_CHERRYVIEW(dev_priv)) {
		u32 rpmodectl, freq_sts;

		rpmodectl = I915_READ(GEN6_RP_CONTROL);
		seq_printf(m, "Video Turbo Mode: %s\n",
			   yesno(rpmodectl & GEN6_RP_MEDIA_TURBO));
		seq_printf(m, "HW control enabled: %s\n",
			   yesno(rpmodectl & GEN6_RP_ENABLE));
		seq_printf(m, "SW control enabled: %s\n",
			   yesno((rpmodectl & GEN6_RP_MEDIA_MODE_MASK) ==
				  GEN6_RP_MEDIA_SW_MODE));

		vlv_punit_get(dev_priv);
		freq_sts = vlv_punit_read(dev_priv, PUNIT_REG_GPU_FREQ_STS);
		vlv_punit_put(dev_priv);

		seq_printf(m, "PUNIT_REG_GPU_FREQ_STS: 0x%08x\n", freq_sts);
		seq_printf(m, "DDR freq: %d MHz\n", dev_priv->mem_freq);

		seq_printf(m, "actual GPU freq: %d MHz\n",
			   intel_gpu_freq(dev_priv, (freq_sts >> 8) & 0xff));

		seq_printf(m, "current GPU freq: %d MHz\n",
			   intel_gpu_freq(dev_priv, rps->cur_freq));

		seq_printf(m, "max GPU freq: %d MHz\n",
			   intel_gpu_freq(dev_priv, rps->max_freq));

		seq_printf(m, "min GPU freq: %d MHz\n",
			   intel_gpu_freq(dev_priv, rps->min_freq));

		seq_printf(m, "idle GPU freq: %d MHz\n",
			   intel_gpu_freq(dev_priv, rps->idle_freq));

		seq_printf(m,
			   "efficient (RPe) frequency: %d MHz\n",
			   intel_gpu_freq(dev_priv, rps->efficient_freq));
	} else if (INTEL_GEN(dev_priv) >= 6) {
		u32 rp_state_limits;
		u32 gt_perf_status;
		u32 rp_state_cap;
		u32 rpmodectl, rpinclimit, rpdeclimit;
		u32 rpstat, cagf, reqf;
		u32 rpupei, rpcurup, rpprevup;
		u32 rpdownei, rpcurdown, rpprevdown;
		u32 pm_ier, pm_imr, pm_isr, pm_iir, pm_mask;
		int max_freq;

		rp_state_limits = I915_READ(GEN6_RP_STATE_LIMITS);
		if (IS_GEN9_LP(dev_priv)) {
			rp_state_cap = I915_READ(BXT_RP_STATE_CAP);
			gt_perf_status = I915_READ(BXT_GT_PERF_STATUS);
		} else {
			rp_state_cap = I915_READ(GEN6_RP_STATE_CAP);
			gt_perf_status = I915_READ(GEN6_GT_PERF_STATUS);
		}

		/* RPSTAT1 is in the GT power well */
		intel_uncore_forcewake_get(&dev_priv->uncore, FORCEWAKE_ALL);

		reqf = I915_READ(GEN6_RPNSWREQ);
		if (INTEL_GEN(dev_priv) >= 9)
			reqf >>= 23;
		else {
			reqf &= ~GEN6_TURBO_DISABLE;
			if (IS_HASWELL(dev_priv) || IS_BROADWELL(dev_priv))
				reqf >>= 24;
			else
				reqf >>= 25;
		}
		reqf = intel_gpu_freq(dev_priv, reqf);

		rpmodectl = I915_READ(GEN6_RP_CONTROL);
		rpinclimit = I915_READ(GEN6_RP_UP_THRESHOLD);
		rpdeclimit = I915_READ(GEN6_RP_DOWN_THRESHOLD);

		rpstat = I915_READ(GEN6_RPSTAT1);
		rpupei = I915_READ(GEN6_RP_CUR_UP_EI) & GEN6_CURICONT_MASK;
		rpcurup = I915_READ(GEN6_RP_CUR_UP) & GEN6_CURBSYTAVG_MASK;
		rpprevup = I915_READ(GEN6_RP_PREV_UP) & GEN6_CURBSYTAVG_MASK;
		rpdownei = I915_READ(GEN6_RP_CUR_DOWN_EI) & GEN6_CURIAVG_MASK;
		rpcurdown = I915_READ(GEN6_RP_CUR_DOWN) & GEN6_CURBSYTAVG_MASK;
		rpprevdown = I915_READ(GEN6_RP_PREV_DOWN) & GEN6_CURBSYTAVG_MASK;
		cagf = intel_gpu_freq(dev_priv,
				      intel_get_cagf(dev_priv, rpstat));

		intel_uncore_forcewake_put(&dev_priv->uncore, FORCEWAKE_ALL);

		if (INTEL_GEN(dev_priv) >= 11) {
			pm_ier = I915_READ(GEN11_GPM_WGBOXPERF_INTR_ENABLE);
			pm_imr = I915_READ(GEN11_GPM_WGBOXPERF_INTR_MASK);
			/*
			 * The equivalent to the PM ISR & IIR cannot be read
			 * without affecting the current state of the system
			 */
			pm_isr = 0;
			pm_iir = 0;
		} else if (INTEL_GEN(dev_priv) >= 8) {
			pm_ier = I915_READ(GEN8_GT_IER(2));
			pm_imr = I915_READ(GEN8_GT_IMR(2));
			pm_isr = I915_READ(GEN8_GT_ISR(2));
			pm_iir = I915_READ(GEN8_GT_IIR(2));
		} else {
			pm_ier = I915_READ(GEN6_PMIER);
			pm_imr = I915_READ(GEN6_PMIMR);
			pm_isr = I915_READ(GEN6_PMISR);
			pm_iir = I915_READ(GEN6_PMIIR);
		}
		pm_mask = I915_READ(GEN6_PMINTRMSK);

		seq_printf(m, "Video Turbo Mode: %s\n",
			   yesno(rpmodectl & GEN6_RP_MEDIA_TURBO));
		seq_printf(m, "HW control enabled: %s\n",
			   yesno(rpmodectl & GEN6_RP_ENABLE));
		seq_printf(m, "SW control enabled: %s\n",
			   yesno((rpmodectl & GEN6_RP_MEDIA_MODE_MASK) ==
				  GEN6_RP_MEDIA_SW_MODE));

		seq_printf(m, "PM IER=0x%08x IMR=0x%08x, MASK=0x%08x\n",
			   pm_ier, pm_imr, pm_mask);
		if (INTEL_GEN(dev_priv) <= 10)
			seq_printf(m, "PM ISR=0x%08x IIR=0x%08x\n",
				   pm_isr, pm_iir);
		seq_printf(m, "pm_intrmsk_mbz: 0x%08x\n",
			   rps->pm_intrmsk_mbz);
		seq_printf(m, "GT_PERF_STATUS: 0x%08x\n", gt_perf_status);
		seq_printf(m, "Render p-state ratio: %d\n",
			   (gt_perf_status & (INTEL_GEN(dev_priv) >= 9 ? 0x1ff00 : 0xff00)) >> 8);
		seq_printf(m, "Render p-state VID: %d\n",
			   gt_perf_status & 0xff);
		seq_printf(m, "Render p-state limit: %d\n",
			   rp_state_limits & 0xff);
		seq_printf(m, "RPSTAT1: 0x%08x\n", rpstat);
		seq_printf(m, "RPMODECTL: 0x%08x\n", rpmodectl);
		seq_printf(m, "RPINCLIMIT: 0x%08x\n", rpinclimit);
		seq_printf(m, "RPDECLIMIT: 0x%08x\n", rpdeclimit);
		seq_printf(m, "RPNSWREQ: %dMHz\n", reqf);
		seq_printf(m, "CAGF: %dMHz\n", cagf);
		seq_printf(m, "RP CUR UP EI: %d (%dus)\n",
			   rpupei, GT_PM_INTERVAL_TO_US(dev_priv, rpupei));
		seq_printf(m, "RP CUR UP: %d (%dus)\n",
			   rpcurup, GT_PM_INTERVAL_TO_US(dev_priv, rpcurup));
		seq_printf(m, "RP PREV UP: %d (%dus)\n",
			   rpprevup, GT_PM_INTERVAL_TO_US(dev_priv, rpprevup));
		seq_printf(m, "Up threshold: %d%%\n",
			   rps->power.up_threshold);

		seq_printf(m, "RP CUR DOWN EI: %d (%dus)\n",
			   rpdownei, GT_PM_INTERVAL_TO_US(dev_priv, rpdownei));
		seq_printf(m, "RP CUR DOWN: %d (%dus)\n",
			   rpcurdown, GT_PM_INTERVAL_TO_US(dev_priv, rpcurdown));
		seq_printf(m, "RP PREV DOWN: %d (%dus)\n",
			   rpprevdown, GT_PM_INTERVAL_TO_US(dev_priv, rpprevdown));
		seq_printf(m, "Down threshold: %d%%\n",
			   rps->power.down_threshold);

		max_freq = (IS_GEN9_LP(dev_priv) ? rp_state_cap >> 0 :
			    rp_state_cap >> 16) & 0xff;
		max_freq *= (IS_GEN9_BC(dev_priv) ||
			     INTEL_GEN(dev_priv) >= 10 ? GEN9_FREQ_SCALER : 1);
		seq_printf(m, "Lowest (RPN) frequency: %dMHz\n",
			   intel_gpu_freq(dev_priv, max_freq));

		max_freq = (rp_state_cap & 0xff00) >> 8;
		max_freq *= (IS_GEN9_BC(dev_priv) ||
			     INTEL_GEN(dev_priv) >= 10 ? GEN9_FREQ_SCALER : 1);
		seq_printf(m, "Nominal (RP1) frequency: %dMHz\n",
			   intel_gpu_freq(dev_priv, max_freq));

		max_freq = (IS_GEN9_LP(dev_priv) ? rp_state_cap >> 16 :
			    rp_state_cap >> 0) & 0xff;
		max_freq *= (IS_GEN9_BC(dev_priv) ||
			     INTEL_GEN(dev_priv) >= 10 ? GEN9_FREQ_SCALER : 1);
		seq_printf(m, "Max non-overclocked (RP0) frequency: %dMHz\n",
			   intel_gpu_freq(dev_priv, max_freq));
		seq_printf(m, "Max overclocked frequency: %dMHz\n",
			   intel_gpu_freq(dev_priv, rps->max_freq));

		seq_printf(m, "Current freq: %d MHz\n",
			   intel_gpu_freq(dev_priv, rps->cur_freq));
		seq_printf(m, "Actual freq: %d MHz\n", cagf);
		seq_printf(m, "Idle freq: %d MHz\n",
			   intel_gpu_freq(dev_priv, rps->idle_freq));
		seq_printf(m, "Min freq: %d MHz\n",
			   intel_gpu_freq(dev_priv, rps->min_freq));
		seq_printf(m, "Boost freq: %d MHz\n",
			   intel_gpu_freq(dev_priv, rps->boost_freq));
		seq_printf(m, "Max freq: %d MHz\n",
			   intel_gpu_freq(dev_priv, rps->max_freq));
		seq_printf(m,
			   "efficient (RPe) frequency: %d MHz\n",
			   intel_gpu_freq(dev_priv, rps->efficient_freq));
	} else {
		seq_puts(m, "no P-state info available\n");
	}

	seq_printf(m, "Current CD clock frequency: %d kHz\n", dev_priv->cdclk.hw.cdclk);
	seq_printf(m, "Max CD clock frequency: %d kHz\n", dev_priv->max_cdclk_freq);
	seq_printf(m, "Max pixel clock frequency: %d kHz\n", dev_priv->max_dotclk_freq);

	intel_runtime_pm_put(&dev_priv->runtime_pm, wakeref);
	return ret;
}

static void i915_instdone_info(struct drm_i915_private *dev_priv,
			       struct seq_file *m,
			       struct intel_instdone *instdone)
{
	int slice;
	int subslice;

	seq_printf(m, "\t\tINSTDONE: 0x%08x\n",
		   instdone->instdone);

	if (INTEL_GEN(dev_priv) <= 3)
		return;

	seq_printf(m, "\t\tSC_INSTDONE: 0x%08x\n",
		   instdone->slice_common);

	if (INTEL_GEN(dev_priv) <= 6)
		return;

	for_each_instdone_slice_subslice(dev_priv, slice, subslice)
		seq_printf(m, "\t\tSAMPLER_INSTDONE[%d][%d]: 0x%08x\n",
			   slice, subslice, instdone->sampler[slice][subslice]);

	for_each_instdone_slice_subslice(dev_priv, slice, subslice)
		seq_printf(m, "\t\tROW_INSTDONE[%d][%d]: 0x%08x\n",
			   slice, subslice, instdone->row[slice][subslice]);
}

static int i915_hangcheck_info(struct seq_file *m, void *unused)
{
	struct drm_i915_private *dev_priv = node_to_i915(m->private);
	struct intel_engine_cs *engine;
	u64 acthd[I915_NUM_ENGINES];
	struct intel_instdone instdone;
	intel_wakeref_t wakeref;
	enum intel_engine_id id;

	seq_printf(m, "Reset flags: %lx\n", dev_priv->gpu_error.flags);
	if (test_bit(I915_WEDGED, &dev_priv->gpu_error.flags))
		seq_puts(m, "\tWedged\n");
	if (test_bit(I915_RESET_BACKOFF, &dev_priv->gpu_error.flags))
		seq_puts(m, "\tDevice (global) reset in progress\n");

	if (!i915_modparams.enable_hangcheck) {
		seq_puts(m, "Hangcheck disabled\n");
		return 0;
	}

<<<<<<< HEAD
	with_intel_runtime_pm(dev_priv, wakeref) {
=======
	with_intel_runtime_pm(&dev_priv->runtime_pm, wakeref) {
>>>>>>> f1a3b43c
		for_each_engine(engine, dev_priv, id)
			acthd[id] = intel_engine_get_active_head(engine);

		intel_engine_get_instdone(dev_priv->engine[RCS0], &instdone);
	}

	if (timer_pending(&dev_priv->gpu_error.hangcheck_work.timer))
		seq_printf(m, "Hangcheck active, timer fires in %dms\n",
			   jiffies_to_msecs(dev_priv->gpu_error.hangcheck_work.timer.expires -
					    jiffies));
	else if (delayed_work_pending(&dev_priv->gpu_error.hangcheck_work))
		seq_puts(m, "Hangcheck active, work pending\n");
	else
		seq_puts(m, "Hangcheck inactive\n");

	seq_printf(m, "GT active? %s\n", yesno(dev_priv->gt.awake));

	for_each_engine(engine, dev_priv, id) {
		seq_printf(m, "%s: %d ms ago\n",
			   engine->name,
			   jiffies_to_msecs(jiffies -
					    engine->hangcheck.action_timestamp));

		seq_printf(m, "\tACTHD = 0x%08llx [current 0x%08llx]\n",
			   (long long)engine->hangcheck.acthd,
			   (long long)acthd[id]);

		if (engine->id == RCS0) {
			seq_puts(m, "\tinstdone read =\n");

			i915_instdone_info(dev_priv, m, &instdone);

			seq_puts(m, "\tinstdone accu =\n");

			i915_instdone_info(dev_priv, m,
					   &engine->hangcheck.instdone);
		}
	}

	return 0;
}

static int i915_reset_info(struct seq_file *m, void *unused)
{
	struct drm_i915_private *dev_priv = node_to_i915(m->private);
	struct i915_gpu_error *error = &dev_priv->gpu_error;
	struct intel_engine_cs *engine;
	enum intel_engine_id id;

	seq_printf(m, "full gpu reset = %u\n", i915_reset_count(error));

	for_each_engine(engine, dev_priv, id) {
		seq_printf(m, "%s = %u\n", engine->name,
			   i915_reset_engine_count(error, engine));
	}

	return 0;
}

static int ironlake_drpc_info(struct seq_file *m)
{
	struct drm_i915_private *i915 = node_to_i915(m->private);
	struct intel_uncore *uncore = &i915->uncore;
	u32 rgvmodectl, rstdbyctl;
	u16 crstandvid;

	rgvmodectl = intel_uncore_read(uncore, MEMMODECTL);
	rstdbyctl = intel_uncore_read(uncore, RSTDBYCTL);
	crstandvid = intel_uncore_read16(uncore, CRSTANDVID);

	seq_printf(m, "HD boost: %s\n", yesno(rgvmodectl & MEMMODE_BOOST_EN));
	seq_printf(m, "Boost freq: %d\n",
		   (rgvmodectl & MEMMODE_BOOST_FREQ_MASK) >>
		   MEMMODE_BOOST_FREQ_SHIFT);
	seq_printf(m, "HW control enabled: %s\n",
		   yesno(rgvmodectl & MEMMODE_HWIDLE_EN));
	seq_printf(m, "SW control enabled: %s\n",
		   yesno(rgvmodectl & MEMMODE_SWMODE_EN));
	seq_printf(m, "Gated voltage change: %s\n",
		   yesno(rgvmodectl & MEMMODE_RCLK_GATE));
	seq_printf(m, "Starting frequency: P%d\n",
		   (rgvmodectl & MEMMODE_FSTART_MASK) >> MEMMODE_FSTART_SHIFT);
	seq_printf(m, "Max P-state: P%d\n",
		   (rgvmodectl & MEMMODE_FMAX_MASK) >> MEMMODE_FMAX_SHIFT);
	seq_printf(m, "Min P-state: P%d\n", (rgvmodectl & MEMMODE_FMIN_MASK));
	seq_printf(m, "RS1 VID: %d\n", (crstandvid & 0x3f));
	seq_printf(m, "RS2 VID: %d\n", ((crstandvid >> 8) & 0x3f));
	seq_printf(m, "Render standby enabled: %s\n",
		   yesno(!(rstdbyctl & RCX_SW_EXIT)));
	seq_puts(m, "Current RS state: ");
	switch (rstdbyctl & RSX_STATUS_MASK) {
	case RSX_STATUS_ON:
		seq_puts(m, "on\n");
		break;
	case RSX_STATUS_RC1:
		seq_puts(m, "RC1\n");
		break;
	case RSX_STATUS_RC1E:
		seq_puts(m, "RC1E\n");
		break;
	case RSX_STATUS_RS1:
		seq_puts(m, "RS1\n");
		break;
	case RSX_STATUS_RS2:
		seq_puts(m, "RS2 (RC6)\n");
		break;
	case RSX_STATUS_RS3:
		seq_puts(m, "RC3 (RC6+)\n");
		break;
	default:
		seq_puts(m, "unknown\n");
		break;
	}

	return 0;
}

static int i915_forcewake_domains(struct seq_file *m, void *data)
{
	struct drm_i915_private *i915 = node_to_i915(m->private);
	struct intel_uncore *uncore = &i915->uncore;
	struct intel_uncore_forcewake_domain *fw_domain;
	unsigned int tmp;

	seq_printf(m, "user.bypass_count = %u\n",
		   uncore->user_forcewake.count);

	for_each_fw_domain(fw_domain, uncore, tmp)
		seq_printf(m, "%s.wake_count = %u\n",
			   intel_uncore_forcewake_domain_to_str(fw_domain->id),
			   READ_ONCE(fw_domain->wake_count));

	return 0;
}

static void print_rc6_res(struct seq_file *m,
			  const char *title,
			  const i915_reg_t reg)
{
	struct drm_i915_private *dev_priv = node_to_i915(m->private);

	seq_printf(m, "%s %u (%llu us)\n",
		   title, I915_READ(reg),
		   intel_rc6_residency_us(dev_priv, reg));
}

static int vlv_drpc_info(struct seq_file *m)
{
	struct drm_i915_private *dev_priv = node_to_i915(m->private);
	u32 rcctl1, pw_status;

	pw_status = I915_READ(VLV_GTLC_PW_STATUS);
	rcctl1 = I915_READ(GEN6_RC_CONTROL);

	seq_printf(m, "RC6 Enabled: %s\n",
		   yesno(rcctl1 & (GEN7_RC_CTL_TO_MODE |
					GEN6_RC_CTL_EI_MODE(1))));
	seq_printf(m, "Render Power Well: %s\n",
		   (pw_status & VLV_GTLC_PW_RENDER_STATUS_MASK) ? "Up" : "Down");
	seq_printf(m, "Media Power Well: %s\n",
		   (pw_status & VLV_GTLC_PW_MEDIA_STATUS_MASK) ? "Up" : "Down");

	print_rc6_res(m, "Render RC6 residency since boot:", VLV_GT_RENDER_RC6);
	print_rc6_res(m, "Media RC6 residency since boot:", VLV_GT_MEDIA_RC6);

	return i915_forcewake_domains(m, NULL);
}

static int gen6_drpc_info(struct seq_file *m)
{
	struct drm_i915_private *dev_priv = node_to_i915(m->private);
	u32 gt_core_status, rcctl1, rc6vids = 0;
	u32 gen9_powergate_enable = 0, gen9_powergate_status = 0;

	gt_core_status = I915_READ_FW(GEN6_GT_CORE_STATUS);
	trace_i915_reg_rw(false, GEN6_GT_CORE_STATUS, gt_core_status, 4, true);

	rcctl1 = I915_READ(GEN6_RC_CONTROL);
	if (INTEL_GEN(dev_priv) >= 9) {
		gen9_powergate_enable = I915_READ(GEN9_PG_ENABLE);
		gen9_powergate_status = I915_READ(GEN9_PWRGT_DOMAIN_STATUS);
	}

	if (INTEL_GEN(dev_priv) <= 7)
		sandybridge_pcode_read(dev_priv, GEN6_PCODE_READ_RC6VIDS,
<<<<<<< HEAD
				       &rc6vids);
=======
				       &rc6vids, NULL);
>>>>>>> f1a3b43c

	seq_printf(m, "RC1e Enabled: %s\n",
		   yesno(rcctl1 & GEN6_RC_CTL_RC1e_ENABLE));
	seq_printf(m, "RC6 Enabled: %s\n",
		   yesno(rcctl1 & GEN6_RC_CTL_RC6_ENABLE));
	if (INTEL_GEN(dev_priv) >= 9) {
		seq_printf(m, "Render Well Gating Enabled: %s\n",
			yesno(gen9_powergate_enable & GEN9_RENDER_PG_ENABLE));
		seq_printf(m, "Media Well Gating Enabled: %s\n",
			yesno(gen9_powergate_enable & GEN9_MEDIA_PG_ENABLE));
	}
	seq_printf(m, "Deep RC6 Enabled: %s\n",
		   yesno(rcctl1 & GEN6_RC_CTL_RC6p_ENABLE));
	seq_printf(m, "Deepest RC6 Enabled: %s\n",
		   yesno(rcctl1 & GEN6_RC_CTL_RC6pp_ENABLE));
	seq_puts(m, "Current RC state: ");
	switch (gt_core_status & GEN6_RCn_MASK) {
	case GEN6_RC0:
		if (gt_core_status & GEN6_CORE_CPD_STATE_MASK)
			seq_puts(m, "Core Power Down\n");
		else
			seq_puts(m, "on\n");
		break;
	case GEN6_RC3:
		seq_puts(m, "RC3\n");
		break;
	case GEN6_RC6:
		seq_puts(m, "RC6\n");
		break;
	case GEN6_RC7:
		seq_puts(m, "RC7\n");
		break;
	default:
		seq_puts(m, "Unknown\n");
		break;
	}

	seq_printf(m, "Core Power Down: %s\n",
		   yesno(gt_core_status & GEN6_CORE_CPD_STATE_MASK));
	if (INTEL_GEN(dev_priv) >= 9) {
		seq_printf(m, "Render Power Well: %s\n",
			(gen9_powergate_status &
			 GEN9_PWRGT_RENDER_STATUS_MASK) ? "Up" : "Down");
		seq_printf(m, "Media Power Well: %s\n",
			(gen9_powergate_status &
			 GEN9_PWRGT_MEDIA_STATUS_MASK) ? "Up" : "Down");
	}

	/* Not exactly sure what this is */
	print_rc6_res(m, "RC6 \"Locked to RPn\" residency since boot:",
		      GEN6_GT_GFX_RC6_LOCKED);
	print_rc6_res(m, "RC6 residency since boot:", GEN6_GT_GFX_RC6);
	print_rc6_res(m, "RC6+ residency since boot:", GEN6_GT_GFX_RC6p);
	print_rc6_res(m, "RC6++ residency since boot:", GEN6_GT_GFX_RC6pp);

	if (INTEL_GEN(dev_priv) <= 7) {
		seq_printf(m, "RC6   voltage: %dmV\n",
			   GEN6_DECODE_RC6_VID(((rc6vids >> 0) & 0xff)));
		seq_printf(m, "RC6+  voltage: %dmV\n",
			   GEN6_DECODE_RC6_VID(((rc6vids >> 8) & 0xff)));
		seq_printf(m, "RC6++ voltage: %dmV\n",
			   GEN6_DECODE_RC6_VID(((rc6vids >> 16) & 0xff)));
	}

	return i915_forcewake_domains(m, NULL);
}

static int i915_drpc_info(struct seq_file *m, void *unused)
{
	struct drm_i915_private *dev_priv = node_to_i915(m->private);
	intel_wakeref_t wakeref;
	int err = -ENODEV;

	with_intel_runtime_pm(&dev_priv->runtime_pm, wakeref) {
		if (IS_VALLEYVIEW(dev_priv) || IS_CHERRYVIEW(dev_priv))
			err = vlv_drpc_info(m);
		else if (INTEL_GEN(dev_priv) >= 6)
			err = gen6_drpc_info(m);
		else
			err = ironlake_drpc_info(m);
	}

	return err;
}

static int i915_frontbuffer_tracking(struct seq_file *m, void *unused)
{
	struct drm_i915_private *dev_priv = node_to_i915(m->private);

	seq_printf(m, "FB tracking busy bits: 0x%08x\n",
		   dev_priv->fb_tracking.busy_bits);

	seq_printf(m, "FB tracking flip bits: 0x%08x\n",
		   dev_priv->fb_tracking.flip_bits);

	return 0;
}

static int i915_fbc_status(struct seq_file *m, void *unused)
{
	struct drm_i915_private *dev_priv = node_to_i915(m->private);
	struct intel_fbc *fbc = &dev_priv->fbc;
	intel_wakeref_t wakeref;

	if (!HAS_FBC(dev_priv))
		return -ENODEV;

	wakeref = intel_runtime_pm_get(&dev_priv->runtime_pm);
	mutex_lock(&fbc->lock);

	if (intel_fbc_is_active(dev_priv))
		seq_puts(m, "FBC enabled\n");
	else
		seq_printf(m, "FBC disabled: %s\n", fbc->no_fbc_reason);

	if (intel_fbc_is_active(dev_priv)) {
		u32 mask;

		if (INTEL_GEN(dev_priv) >= 8)
			mask = I915_READ(IVB_FBC_STATUS2) & BDW_FBC_COMP_SEG_MASK;
		else if (INTEL_GEN(dev_priv) >= 7)
			mask = I915_READ(IVB_FBC_STATUS2) & IVB_FBC_COMP_SEG_MASK;
		else if (INTEL_GEN(dev_priv) >= 5)
			mask = I915_READ(ILK_DPFC_STATUS) & ILK_DPFC_COMP_SEG_MASK;
		else if (IS_G4X(dev_priv))
			mask = I915_READ(DPFC_STATUS) & DPFC_COMP_SEG_MASK;
		else
			mask = I915_READ(FBC_STATUS) & (FBC_STAT_COMPRESSING |
							FBC_STAT_COMPRESSED);

		seq_printf(m, "Compressing: %s\n", yesno(mask));
	}

	mutex_unlock(&fbc->lock);
	intel_runtime_pm_put(&dev_priv->runtime_pm, wakeref);

	return 0;
}

static int i915_fbc_false_color_get(void *data, u64 *val)
{
	struct drm_i915_private *dev_priv = data;

	if (INTEL_GEN(dev_priv) < 7 || !HAS_FBC(dev_priv))
		return -ENODEV;

	*val = dev_priv->fbc.false_color;

	return 0;
}

static int i915_fbc_false_color_set(void *data, u64 val)
{
	struct drm_i915_private *dev_priv = data;
	u32 reg;

	if (INTEL_GEN(dev_priv) < 7 || !HAS_FBC(dev_priv))
		return -ENODEV;

	mutex_lock(&dev_priv->fbc.lock);

	reg = I915_READ(ILK_DPFC_CONTROL);
	dev_priv->fbc.false_color = val;

	I915_WRITE(ILK_DPFC_CONTROL, val ?
		   (reg | FBC_CTL_FALSE_COLOR) :
		   (reg & ~FBC_CTL_FALSE_COLOR));

	mutex_unlock(&dev_priv->fbc.lock);
	return 0;
}

DEFINE_SIMPLE_ATTRIBUTE(i915_fbc_false_color_fops,
			i915_fbc_false_color_get, i915_fbc_false_color_set,
			"%llu\n");

static int i915_ips_status(struct seq_file *m, void *unused)
{
	struct drm_i915_private *dev_priv = node_to_i915(m->private);
	intel_wakeref_t wakeref;

	if (!HAS_IPS(dev_priv))
		return -ENODEV;

	wakeref = intel_runtime_pm_get(&dev_priv->runtime_pm);

	seq_printf(m, "Enabled by kernel parameter: %s\n",
		   yesno(i915_modparams.enable_ips));

	if (INTEL_GEN(dev_priv) >= 8) {
		seq_puts(m, "Currently: unknown\n");
	} else {
		if (I915_READ(IPS_CTL) & IPS_ENABLE)
			seq_puts(m, "Currently: enabled\n");
		else
			seq_puts(m, "Currently: disabled\n");
	}

	intel_runtime_pm_put(&dev_priv->runtime_pm, wakeref);

	return 0;
}

static int i915_sr_status(struct seq_file *m, void *unused)
{
	struct drm_i915_private *dev_priv = node_to_i915(m->private);
	intel_wakeref_t wakeref;
	bool sr_enabled = false;

	wakeref = intel_display_power_get(dev_priv, POWER_DOMAIN_INIT);

	if (INTEL_GEN(dev_priv) >= 9)
		/* no global SR status; inspect per-plane WM */;
	else if (HAS_PCH_SPLIT(dev_priv))
		sr_enabled = I915_READ(WM1_LP_ILK) & WM1_LP_SR_EN;
	else if (IS_I965GM(dev_priv) || IS_G4X(dev_priv) ||
		 IS_I945G(dev_priv) || IS_I945GM(dev_priv))
		sr_enabled = I915_READ(FW_BLC_SELF) & FW_BLC_SELF_EN;
	else if (IS_I915GM(dev_priv))
		sr_enabled = I915_READ(INSTPM) & INSTPM_SELF_EN;
	else if (IS_PINEVIEW(dev_priv))
		sr_enabled = I915_READ(DSPFW3) & PINEVIEW_SELF_REFRESH_EN;
	else if (IS_VALLEYVIEW(dev_priv) || IS_CHERRYVIEW(dev_priv))
		sr_enabled = I915_READ(FW_BLC_SELF_VLV) & FW_CSPWRDWNEN;

	intel_display_power_put(dev_priv, POWER_DOMAIN_INIT, wakeref);

	seq_printf(m, "self-refresh: %s\n", enableddisabled(sr_enabled));

	return 0;
}

static int i915_emon_status(struct seq_file *m, void *unused)
{
	struct drm_i915_private *i915 = node_to_i915(m->private);
	intel_wakeref_t wakeref;

	if (!IS_GEN(i915, 5))
		return -ENODEV;

	with_intel_runtime_pm(&i915->runtime_pm, wakeref) {
		unsigned long temp, chipset, gfx;

		temp = i915_mch_val(i915);
		chipset = i915_chipset_val(i915);
		gfx = i915_gfx_val(i915);

		seq_printf(m, "GMCH temp: %ld\n", temp);
		seq_printf(m, "Chipset power: %ld\n", chipset);
		seq_printf(m, "GFX power: %ld\n", gfx);
		seq_printf(m, "Total power: %ld\n", chipset + gfx);
	}

	return 0;
}

static int i915_ring_freq_table(struct seq_file *m, void *unused)
{
	struct drm_i915_private *dev_priv = node_to_i915(m->private);
	struct intel_rps *rps = &dev_priv->gt_pm.rps;
	unsigned int max_gpu_freq, min_gpu_freq;
	intel_wakeref_t wakeref;
	int gpu_freq, ia_freq;

	if (!HAS_LLC(dev_priv))
		return -ENODEV;

	min_gpu_freq = rps->min_freq;
	max_gpu_freq = rps->max_freq;
	if (IS_GEN9_BC(dev_priv) || INTEL_GEN(dev_priv) >= 10) {
		/* Convert GT frequency to 50 HZ units */
		min_gpu_freq /= GEN9_FREQ_SCALER;
		max_gpu_freq /= GEN9_FREQ_SCALER;
	}

	seq_puts(m, "GPU freq (MHz)\tEffective CPU freq (MHz)\tEffective Ring freq (MHz)\n");

<<<<<<< HEAD
	wakeref = intel_runtime_pm_get(dev_priv);
=======
	wakeref = intel_runtime_pm_get(&dev_priv->runtime_pm);
>>>>>>> f1a3b43c
	for (gpu_freq = min_gpu_freq; gpu_freq <= max_gpu_freq; gpu_freq++) {
		ia_freq = gpu_freq;
		sandybridge_pcode_read(dev_priv,
				       GEN6_PCODE_READ_MIN_FREQ_TABLE,
				       &ia_freq, NULL);
		seq_printf(m, "%d\t\t%d\t\t\t\t%d\n",
			   intel_gpu_freq(dev_priv, (gpu_freq *
						     (IS_GEN9_BC(dev_priv) ||
						      INTEL_GEN(dev_priv) >= 10 ?
						      GEN9_FREQ_SCALER : 1))),
			   ((ia_freq >> 0) & 0xff) * 100,
			   ((ia_freq >> 8) & 0xff) * 100);
	}
<<<<<<< HEAD
	intel_runtime_pm_put(dev_priv, wakeref);
=======
	intel_runtime_pm_put(&dev_priv->runtime_pm, wakeref);
>>>>>>> f1a3b43c

	return 0;
}

static int i915_opregion(struct seq_file *m, void *unused)
{
	struct drm_i915_private *dev_priv = node_to_i915(m->private);
	struct drm_device *dev = &dev_priv->drm;
	struct intel_opregion *opregion = &dev_priv->opregion;
	int ret;

	ret = mutex_lock_interruptible(&dev->struct_mutex);
	if (ret)
		goto out;

	if (opregion->header)
		seq_write(m, opregion->header, OPREGION_SIZE);

	mutex_unlock(&dev->struct_mutex);

out:
	return 0;
}

static int i915_vbt(struct seq_file *m, void *unused)
{
	struct intel_opregion *opregion = &node_to_i915(m->private)->opregion;

	if (opregion->vbt)
		seq_write(m, opregion->vbt, opregion->vbt_size);

	return 0;
}

static int i915_gem_framebuffer_info(struct seq_file *m, void *data)
{
	struct drm_i915_private *dev_priv = node_to_i915(m->private);
	struct drm_device *dev = &dev_priv->drm;
	struct intel_framebuffer *fbdev_fb = NULL;
	struct drm_framebuffer *drm_fb;
	int ret;

	ret = mutex_lock_interruptible(&dev->struct_mutex);
	if (ret)
		return ret;

#ifdef CONFIG_DRM_FBDEV_EMULATION
	if (dev_priv->fbdev && dev_priv->fbdev->helper.fb) {
		fbdev_fb = to_intel_framebuffer(dev_priv->fbdev->helper.fb);

		seq_printf(m, "fbcon size: %d x %d, depth %d, %d bpp, modifier 0x%llx, refcount %d, obj ",
			   fbdev_fb->base.width,
			   fbdev_fb->base.height,
			   fbdev_fb->base.format->depth,
			   fbdev_fb->base.format->cpp[0] * 8,
			   fbdev_fb->base.modifier,
			   drm_framebuffer_read_refcount(&fbdev_fb->base));
		describe_obj(m, intel_fb_obj(&fbdev_fb->base));
		seq_putc(m, '\n');
	}
#endif

	mutex_lock(&dev->mode_config.fb_lock);
	drm_for_each_fb(drm_fb, dev) {
		struct intel_framebuffer *fb = to_intel_framebuffer(drm_fb);
		if (fb == fbdev_fb)
			continue;

		seq_printf(m, "user size: %d x %d, depth %d, %d bpp, modifier 0x%llx, refcount %d, obj ",
			   fb->base.width,
			   fb->base.height,
			   fb->base.format->depth,
			   fb->base.format->cpp[0] * 8,
			   fb->base.modifier,
			   drm_framebuffer_read_refcount(&fb->base));
		describe_obj(m, intel_fb_obj(&fb->base));
		seq_putc(m, '\n');
	}
	mutex_unlock(&dev->mode_config.fb_lock);
	mutex_unlock(&dev->struct_mutex);

	return 0;
}

static void describe_ctx_ring(struct seq_file *m, struct intel_ring *ring)
{
	seq_printf(m, " (ringbuffer, space: %d, head: %u, tail: %u, emit: %u)",
		   ring->space, ring->head, ring->tail, ring->emit);
}

static int i915_context_status(struct seq_file *m, void *unused)
{
	struct drm_i915_private *dev_priv = node_to_i915(m->private);
	struct drm_device *dev = &dev_priv->drm;
	struct i915_gem_context *ctx;
	int ret;

	ret = mutex_lock_interruptible(&dev->struct_mutex);
	if (ret)
		return ret;

	list_for_each_entry(ctx, &dev_priv->contexts.list, link) {
		struct i915_gem_engines_iter it;
		struct intel_context *ce;

		seq_puts(m, "HW context ");
		if (!list_empty(&ctx->hw_id_link))
			seq_printf(m, "%x [pin %u]", ctx->hw_id,
				   atomic_read(&ctx->hw_id_pin_count));
		if (ctx->pid) {
			struct task_struct *task;

			task = get_pid_task(ctx->pid, PIDTYPE_PID);
			if (task) {
				seq_printf(m, "(%s [%d]) ",
					   task->comm, task->pid);
				put_task_struct(task);
			}
		} else if (IS_ERR(ctx->file_priv)) {
			seq_puts(m, "(deleted) ");
		} else {
			seq_puts(m, "(kernel) ");
		}

		seq_putc(m, ctx->remap_slice ? 'R' : 'r');
		seq_putc(m, '\n');

		for_each_gem_engine(ce,
				    i915_gem_context_lock_engines(ctx), it) {
			seq_printf(m, "%s: ", ce->engine->name);
			if (ce->state)
				describe_obj(m, ce->state->obj);
			if (ce->ring)
				describe_ctx_ring(m, ce->ring);
			seq_putc(m, '\n');
		}
		i915_gem_context_unlock_engines(ctx);

		seq_putc(m, '\n');
	}

	mutex_unlock(&dev->struct_mutex);

	return 0;
}

static const char *swizzle_string(unsigned swizzle)
{
	switch (swizzle) {
	case I915_BIT_6_SWIZZLE_NONE:
		return "none";
	case I915_BIT_6_SWIZZLE_9:
		return "bit9";
	case I915_BIT_6_SWIZZLE_9_10:
		return "bit9/bit10";
	case I915_BIT_6_SWIZZLE_9_11:
		return "bit9/bit11";
	case I915_BIT_6_SWIZZLE_9_10_11:
		return "bit9/bit10/bit11";
	case I915_BIT_6_SWIZZLE_9_17:
		return "bit9/bit17";
	case I915_BIT_6_SWIZZLE_9_10_17:
		return "bit9/bit10/bit17";
	case I915_BIT_6_SWIZZLE_UNKNOWN:
		return "unknown";
	}

	return "bug";
}

static int i915_swizzle_info(struct seq_file *m, void *data)
{
	struct drm_i915_private *dev_priv = node_to_i915(m->private);
	struct intel_uncore *uncore = &dev_priv->uncore;
	intel_wakeref_t wakeref;

	wakeref = intel_runtime_pm_get(&dev_priv->runtime_pm);

	seq_printf(m, "bit6 swizzle for X-tiling = %s\n",
		   swizzle_string(dev_priv->mm.bit_6_swizzle_x));
	seq_printf(m, "bit6 swizzle for Y-tiling = %s\n",
		   swizzle_string(dev_priv->mm.bit_6_swizzle_y));

	if (IS_GEN_RANGE(dev_priv, 3, 4)) {
		seq_printf(m, "DDC = 0x%08x\n",
			   intel_uncore_read(uncore, DCC));
		seq_printf(m, "DDC2 = 0x%08x\n",
			   intel_uncore_read(uncore, DCC2));
		seq_printf(m, "C0DRB3 = 0x%04x\n",
			   intel_uncore_read16(uncore, C0DRB3));
		seq_printf(m, "C1DRB3 = 0x%04x\n",
			   intel_uncore_read16(uncore, C1DRB3));
	} else if (INTEL_GEN(dev_priv) >= 6) {
		seq_printf(m, "MAD_DIMM_C0 = 0x%08x\n",
			   intel_uncore_read(uncore, MAD_DIMM_C0));
		seq_printf(m, "MAD_DIMM_C1 = 0x%08x\n",
			   intel_uncore_read(uncore, MAD_DIMM_C1));
		seq_printf(m, "MAD_DIMM_C2 = 0x%08x\n",
			   intel_uncore_read(uncore, MAD_DIMM_C2));
		seq_printf(m, "TILECTL = 0x%08x\n",
			   intel_uncore_read(uncore, TILECTL));
		if (INTEL_GEN(dev_priv) >= 8)
			seq_printf(m, "GAMTARBMODE = 0x%08x\n",
				   intel_uncore_read(uncore, GAMTARBMODE));
		else
			seq_printf(m, "ARB_MODE = 0x%08x\n",
				   intel_uncore_read(uncore, ARB_MODE));
		seq_printf(m, "DISP_ARB_CTL = 0x%08x\n",
			   intel_uncore_read(uncore, DISP_ARB_CTL));
	}

	if (dev_priv->quirks & QUIRK_PIN_SWIZZLED_PAGES)
		seq_puts(m, "L-shaped memory detected\n");

	intel_runtime_pm_put(&dev_priv->runtime_pm, wakeref);

	return 0;
}

static const char *rps_power_to_str(unsigned int power)
{
	static const char * const strings[] = {
		[LOW_POWER] = "low power",
		[BETWEEN] = "mixed",
		[HIGH_POWER] = "high power",
	};

	if (power >= ARRAY_SIZE(strings) || !strings[power])
		return "unknown";

	return strings[power];
}

static int i915_rps_boost_info(struct seq_file *m, void *data)
{
	struct drm_i915_private *dev_priv = node_to_i915(m->private);
	struct intel_rps *rps = &dev_priv->gt_pm.rps;
	u32 act_freq = rps->cur_freq;
	intel_wakeref_t wakeref;

	with_intel_runtime_pm_if_in_use(&dev_priv->runtime_pm, wakeref) {
		if (IS_VALLEYVIEW(dev_priv) || IS_CHERRYVIEW(dev_priv)) {
			vlv_punit_get(dev_priv);
			act_freq = vlv_punit_read(dev_priv,
						  PUNIT_REG_GPU_FREQ_STS);
			vlv_punit_put(dev_priv);
			act_freq = (act_freq >> 8) & 0xff;
		} else {
			act_freq = intel_get_cagf(dev_priv,
						  I915_READ(GEN6_RPSTAT1));
		}
	}

	seq_printf(m, "RPS enabled? %d\n", rps->enabled);
	seq_printf(m, "GPU busy? %s\n", yesno(dev_priv->gt.awake));
	seq_printf(m, "Boosts outstanding? %d\n",
		   atomic_read(&rps->num_waiters));
	seq_printf(m, "Interactive? %d\n", READ_ONCE(rps->power.interactive));
	seq_printf(m, "Frequency requested %d, actual %d\n",
		   intel_gpu_freq(dev_priv, rps->cur_freq),
		   intel_gpu_freq(dev_priv, act_freq));
	seq_printf(m, "  min hard:%d, soft:%d; max soft:%d, hard:%d\n",
		   intel_gpu_freq(dev_priv, rps->min_freq),
		   intel_gpu_freq(dev_priv, rps->min_freq_softlimit),
		   intel_gpu_freq(dev_priv, rps->max_freq_softlimit),
		   intel_gpu_freq(dev_priv, rps->max_freq));
	seq_printf(m, "  idle:%d, efficient:%d, boost:%d\n",
		   intel_gpu_freq(dev_priv, rps->idle_freq),
		   intel_gpu_freq(dev_priv, rps->efficient_freq),
		   intel_gpu_freq(dev_priv, rps->boost_freq));

	seq_printf(m, "Wait boosts: %d\n", atomic_read(&rps->boosts));

	if (INTEL_GEN(dev_priv) >= 6 && rps->enabled && dev_priv->gt.awake) {
		u32 rpup, rpupei;
		u32 rpdown, rpdownei;

		intel_uncore_forcewake_get(&dev_priv->uncore, FORCEWAKE_ALL);
		rpup = I915_READ_FW(GEN6_RP_CUR_UP) & GEN6_RP_EI_MASK;
		rpupei = I915_READ_FW(GEN6_RP_CUR_UP_EI) & GEN6_RP_EI_MASK;
		rpdown = I915_READ_FW(GEN6_RP_CUR_DOWN) & GEN6_RP_EI_MASK;
		rpdownei = I915_READ_FW(GEN6_RP_CUR_DOWN_EI) & GEN6_RP_EI_MASK;
		intel_uncore_forcewake_put(&dev_priv->uncore, FORCEWAKE_ALL);

		seq_printf(m, "\nRPS Autotuning (current \"%s\" window):\n",
			   rps_power_to_str(rps->power.mode));
		seq_printf(m, "  Avg. up: %d%% [above threshold? %d%%]\n",
			   rpup && rpupei ? 100 * rpup / rpupei : 0,
			   rps->power.up_threshold);
		seq_printf(m, "  Avg. down: %d%% [below threshold? %d%%]\n",
			   rpdown && rpdownei ? 100 * rpdown / rpdownei : 0,
			   rps->power.down_threshold);
	} else {
		seq_puts(m, "\nRPS Autotuning inactive\n");
	}

	return 0;
}

static int i915_llc(struct seq_file *m, void *data)
{
	struct drm_i915_private *dev_priv = node_to_i915(m->private);
	const bool edram = INTEL_GEN(dev_priv) > 8;

	seq_printf(m, "LLC: %s\n", yesno(HAS_LLC(dev_priv)));
	seq_printf(m, "%s: %uMB\n", edram ? "eDRAM" : "eLLC",
		   dev_priv->edram_size_mb);

	return 0;
}

static int i915_huc_load_status_info(struct seq_file *m, void *data)
{
	struct drm_i915_private *dev_priv = node_to_i915(m->private);
	intel_wakeref_t wakeref;
	struct drm_printer p;

	if (!HAS_HUC(dev_priv))
		return -ENODEV;

	p = drm_seq_file_printer(m);
	intel_uc_fw_dump(&dev_priv->huc.fw, &p);

	with_intel_runtime_pm(&dev_priv->runtime_pm, wakeref)
		seq_printf(m, "\nHuC status 0x%08x:\n", I915_READ(HUC_STATUS2));

	return 0;
}

static int i915_guc_load_status_info(struct seq_file *m, void *data)
{
	struct drm_i915_private *dev_priv = node_to_i915(m->private);
	intel_wakeref_t wakeref;
	struct drm_printer p;

	if (!HAS_GUC(dev_priv))
		return -ENODEV;

	p = drm_seq_file_printer(m);
	intel_uc_fw_dump(&dev_priv->guc.fw, &p);

	with_intel_runtime_pm(&dev_priv->runtime_pm, wakeref) {
		u32 tmp = I915_READ(GUC_STATUS);
		u32 i;

		seq_printf(m, "\nGuC status 0x%08x:\n", tmp);
		seq_printf(m, "\tBootrom status = 0x%x\n",
			   (tmp & GS_BOOTROM_MASK) >> GS_BOOTROM_SHIFT);
		seq_printf(m, "\tuKernel status = 0x%x\n",
			   (tmp & GS_UKERNEL_MASK) >> GS_UKERNEL_SHIFT);
		seq_printf(m, "\tMIA Core status = 0x%x\n",
			   (tmp & GS_MIA_MASK) >> GS_MIA_SHIFT);
		seq_puts(m, "\nScratch registers:\n");
		for (i = 0; i < 16; i++) {
			seq_printf(m, "\t%2d: \t0x%x\n",
				   i, I915_READ(SOFT_SCRATCH(i)));
		}
	}

	return 0;
}

static const char *
stringify_guc_log_type(enum guc_log_buffer_type type)
{
	switch (type) {
	case GUC_ISR_LOG_BUFFER:
		return "ISR";
	case GUC_DPC_LOG_BUFFER:
		return "DPC";
	case GUC_CRASH_DUMP_LOG_BUFFER:
		return "CRASH";
	default:
		MISSING_CASE(type);
	}

	return "";
}

static void i915_guc_log_info(struct seq_file *m,
			      struct drm_i915_private *dev_priv)
{
	struct intel_guc_log *log = &dev_priv->guc.log;
	enum guc_log_buffer_type type;

	if (!intel_guc_log_relay_enabled(log)) {
		seq_puts(m, "GuC log relay disabled\n");
		return;
	}

	seq_puts(m, "GuC logging stats:\n");

	seq_printf(m, "\tRelay full count: %u\n",
		   log->relay.full_count);

	for (type = GUC_ISR_LOG_BUFFER; type < GUC_MAX_LOG_BUFFER; type++) {
		seq_printf(m, "\t%s:\tflush count %10u, overflow count %10u\n",
			   stringify_guc_log_type(type),
			   log->stats[type].flush,
			   log->stats[type].sampled_overflow);
	}
}

static void i915_guc_client_info(struct seq_file *m,
				 struct drm_i915_private *dev_priv,
				 struct intel_guc_client *client)
{
	struct intel_engine_cs *engine;
	enum intel_engine_id id;
	u64 tot = 0;

	seq_printf(m, "\tPriority %d, GuC stage index: %u, PD offset 0x%x\n",
		client->priority, client->stage_id, client->proc_desc_offset);
	seq_printf(m, "\tDoorbell id %d, offset: 0x%lx\n",
		client->doorbell_id, client->doorbell_offset);

	for_each_engine(engine, dev_priv, id) {
		u64 submissions = client->submissions[id];
		tot += submissions;
		seq_printf(m, "\tSubmissions: %llu %s\n",
				submissions, engine->name);
	}
	seq_printf(m, "\tTotal: %llu\n", tot);
}

static int i915_guc_info(struct seq_file *m, void *data)
{
	struct drm_i915_private *dev_priv = node_to_i915(m->private);
	const struct intel_guc *guc = &dev_priv->guc;

	if (!USES_GUC(dev_priv))
		return -ENODEV;

	i915_guc_log_info(m, dev_priv);

	if (!USES_GUC_SUBMISSION(dev_priv))
		return 0;

	GEM_BUG_ON(!guc->execbuf_client);

	seq_printf(m, "\nDoorbell map:\n");
	seq_printf(m, "\t%*pb\n", GUC_NUM_DOORBELLS, guc->doorbell_bitmap);
	seq_printf(m, "Doorbell next cacheline: 0x%x\n", guc->db_cacheline);

	seq_printf(m, "\nGuC execbuf client @ %p:\n", guc->execbuf_client);
	i915_guc_client_info(m, dev_priv, guc->execbuf_client);
	if (guc->preempt_client) {
		seq_printf(m, "\nGuC preempt client @ %p:\n",
			   guc->preempt_client);
		i915_guc_client_info(m, dev_priv, guc->preempt_client);
	}

	/* Add more as required ... */

	return 0;
}

static int i915_guc_stage_pool(struct seq_file *m, void *data)
{
	struct drm_i915_private *dev_priv = node_to_i915(m->private);
	const struct intel_guc *guc = &dev_priv->guc;
	struct guc_stage_desc *desc = guc->stage_desc_pool_vaddr;
	struct intel_guc_client *client = guc->execbuf_client;
	intel_engine_mask_t tmp;
	int index;

	if (!USES_GUC_SUBMISSION(dev_priv))
		return -ENODEV;

	for (index = 0; index < GUC_MAX_STAGE_DESCRIPTORS; index++, desc++) {
		struct intel_engine_cs *engine;

		if (!(desc->attribute & GUC_STAGE_DESC_ATTR_ACTIVE))
			continue;

		seq_printf(m, "GuC stage descriptor %u:\n", index);
		seq_printf(m, "\tIndex: %u\n", desc->stage_id);
		seq_printf(m, "\tAttribute: 0x%x\n", desc->attribute);
		seq_printf(m, "\tPriority: %d\n", desc->priority);
		seq_printf(m, "\tDoorbell id: %d\n", desc->db_id);
		seq_printf(m, "\tEngines used: 0x%x\n",
			   desc->engines_used);
		seq_printf(m, "\tDoorbell trigger phy: 0x%llx, cpu: 0x%llx, uK: 0x%x\n",
			   desc->db_trigger_phy,
			   desc->db_trigger_cpu,
			   desc->db_trigger_uk);
		seq_printf(m, "\tProcess descriptor: 0x%x\n",
			   desc->process_desc);
		seq_printf(m, "\tWorkqueue address: 0x%x, size: 0x%x\n",
			   desc->wq_addr, desc->wq_size);
		seq_putc(m, '\n');

		for_each_engine_masked(engine, dev_priv, client->engines, tmp) {
			u32 guc_engine_id = engine->guc_id;
			struct guc_execlist_context *lrc =
						&desc->lrc[guc_engine_id];

			seq_printf(m, "\t%s LRC:\n", engine->name);
			seq_printf(m, "\t\tContext desc: 0x%x\n",
				   lrc->context_desc);
			seq_printf(m, "\t\tContext id: 0x%x\n", lrc->context_id);
			seq_printf(m, "\t\tLRCA: 0x%x\n", lrc->ring_lrca);
			seq_printf(m, "\t\tRing begin: 0x%x\n", lrc->ring_begin);
			seq_printf(m, "\t\tRing end: 0x%x\n", lrc->ring_end);
			seq_putc(m, '\n');
		}
	}

	return 0;
}

static int i915_guc_log_dump(struct seq_file *m, void *data)
{
	struct drm_info_node *node = m->private;
	struct drm_i915_private *dev_priv = node_to_i915(node);
	bool dump_load_err = !!node->info_ent->data;
	struct drm_i915_gem_object *obj = NULL;
	u32 *log;
	int i = 0;

	if (!HAS_GUC(dev_priv))
		return -ENODEV;

	if (dump_load_err)
		obj = dev_priv->guc.load_err_log;
	else if (dev_priv->guc.log.vma)
		obj = dev_priv->guc.log.vma->obj;

	if (!obj)
		return 0;

	log = i915_gem_object_pin_map(obj, I915_MAP_WC);
	if (IS_ERR(log)) {
		DRM_DEBUG("Failed to pin object\n");
		seq_puts(m, "(log data unaccessible)\n");
		return PTR_ERR(log);
	}

	for (i = 0; i < obj->base.size / sizeof(u32); i += 4)
		seq_printf(m, "0x%08x 0x%08x 0x%08x 0x%08x\n",
			   *(log + i), *(log + i + 1),
			   *(log + i + 2), *(log + i + 3));

	seq_putc(m, '\n');

	i915_gem_object_unpin_map(obj);

	return 0;
}

static int i915_guc_log_level_get(void *data, u64 *val)
{
	struct drm_i915_private *dev_priv = data;

	if (!USES_GUC(dev_priv))
		return -ENODEV;

	*val = intel_guc_log_get_level(&dev_priv->guc.log);

	return 0;
}

static int i915_guc_log_level_set(void *data, u64 val)
{
	struct drm_i915_private *dev_priv = data;

	if (!USES_GUC(dev_priv))
		return -ENODEV;

	return intel_guc_log_set_level(&dev_priv->guc.log, val);
}

DEFINE_SIMPLE_ATTRIBUTE(i915_guc_log_level_fops,
			i915_guc_log_level_get, i915_guc_log_level_set,
			"%lld\n");

static int i915_guc_log_relay_open(struct inode *inode, struct file *file)
{
	struct drm_i915_private *dev_priv = inode->i_private;

	if (!USES_GUC(dev_priv))
		return -ENODEV;

	file->private_data = &dev_priv->guc.log;

	return intel_guc_log_relay_open(&dev_priv->guc.log);
}

static ssize_t
i915_guc_log_relay_write(struct file *filp,
			 const char __user *ubuf,
			 size_t cnt,
			 loff_t *ppos)
{
	struct intel_guc_log *log = filp->private_data;

	intel_guc_log_relay_flush(log);

	return cnt;
}

static int i915_guc_log_relay_release(struct inode *inode, struct file *file)
{
	struct drm_i915_private *dev_priv = inode->i_private;

	intel_guc_log_relay_close(&dev_priv->guc.log);

	return 0;
}

static const struct file_operations i915_guc_log_relay_fops = {
	.owner = THIS_MODULE,
	.open = i915_guc_log_relay_open,
	.write = i915_guc_log_relay_write,
	.release = i915_guc_log_relay_release,
};

static int i915_psr_sink_status_show(struct seq_file *m, void *data)
{
	u8 val;
	static const char * const sink_status[] = {
		"inactive",
		"transition to active, capture and display",
		"active, display from RFB",
		"active, capture and display on sink device timings",
		"transition to inactive, capture and display, timing re-sync",
		"reserved",
		"reserved",
		"sink internal error",
	};
	struct drm_connector *connector = m->private;
	struct drm_i915_private *dev_priv = to_i915(connector->dev);
	struct intel_dp *intel_dp =
		enc_to_intel_dp(&intel_attached_encoder(connector)->base);
	int ret;

	if (!CAN_PSR(dev_priv)) {
		seq_puts(m, "PSR Unsupported\n");
		return -ENODEV;
	}

	if (connector->status != connector_status_connected)
		return -ENODEV;

	ret = drm_dp_dpcd_readb(&intel_dp->aux, DP_PSR_STATUS, &val);

	if (ret == 1) {
		const char *str = "unknown";

		val &= DP_PSR_SINK_STATE_MASK;
		if (val < ARRAY_SIZE(sink_status))
			str = sink_status[val];
		seq_printf(m, "Sink PSR status: 0x%x [%s]\n", val, str);
	} else {
		return ret;
	}

	return 0;
}
DEFINE_SHOW_ATTRIBUTE(i915_psr_sink_status);

static void
psr_source_status(struct drm_i915_private *dev_priv, struct seq_file *m)
{
	u32 val, status_val;
	const char *status = "unknown";

	if (dev_priv->psr.psr2_enabled) {
		static const char * const live_status[] = {
			"IDLE",
			"CAPTURE",
			"CAPTURE_FS",
			"SLEEP",
			"BUFON_FW",
			"ML_UP",
			"SU_STANDBY",
			"FAST_SLEEP",
			"DEEP_SLEEP",
			"BUF_ON",
			"TG_ON"
		};
		val = I915_READ(EDP_PSR2_STATUS);
		status_val = (val & EDP_PSR2_STATUS_STATE_MASK) >>
			      EDP_PSR2_STATUS_STATE_SHIFT;
		if (status_val < ARRAY_SIZE(live_status))
			status = live_status[status_val];
	} else {
		static const char * const live_status[] = {
			"IDLE",
			"SRDONACK",
			"SRDENT",
			"BUFOFF",
			"BUFON",
			"AUXACK",
			"SRDOFFACK",
			"SRDENT_ON",
		};
		val = I915_READ(EDP_PSR_STATUS);
		status_val = (val & EDP_PSR_STATUS_STATE_MASK) >>
			      EDP_PSR_STATUS_STATE_SHIFT;
		if (status_val < ARRAY_SIZE(live_status))
			status = live_status[status_val];
	}

	seq_printf(m, "Source PSR status: %s [0x%08x]\n", status, val);
}

static int i915_edp_psr_status(struct seq_file *m, void *data)
{
	struct drm_i915_private *dev_priv = node_to_i915(m->private);
	struct i915_psr *psr = &dev_priv->psr;
	intel_wakeref_t wakeref;
	const char *status;
	bool enabled;
	u32 val;

	if (!HAS_PSR(dev_priv))
		return -ENODEV;

	seq_printf(m, "Sink support: %s", yesno(psr->sink_support));
	if (psr->dp)
		seq_printf(m, " [0x%02x]", psr->dp->psr_dpcd[0]);
	seq_puts(m, "\n");

	if (!psr->sink_support)
		return 0;

	wakeref = intel_runtime_pm_get(&dev_priv->runtime_pm);
	mutex_lock(&psr->lock);

	if (psr->enabled)
		status = psr->psr2_enabled ? "PSR2 enabled" : "PSR1 enabled";
	else
		status = "disabled";
	seq_printf(m, "PSR mode: %s\n", status);

	if (!psr->enabled)
		goto unlock;

	if (psr->psr2_enabled) {
		val = I915_READ(EDP_PSR2_CTL);
		enabled = val & EDP_PSR2_ENABLE;
	} else {
		val = I915_READ(EDP_PSR_CTL);
		enabled = val & EDP_PSR_ENABLE;
	}
	seq_printf(m, "Source PSR ctl: %s [0x%08x]\n",
		   enableddisabled(enabled), val);
	psr_source_status(dev_priv, m);
	seq_printf(m, "Busy frontbuffer bits: 0x%08x\n",
		   psr->busy_frontbuffer_bits);

	/*
	 * SKL+ Perf counter is reset to 0 everytime DC state is entered
	 */
	if (IS_HASWELL(dev_priv) || IS_BROADWELL(dev_priv)) {
		val = I915_READ(EDP_PSR_PERF_CNT) & EDP_PSR_PERF_CNT_MASK;
		seq_printf(m, "Performance counter: %u\n", val);
	}

	if (psr->debug & I915_PSR_DEBUG_IRQ) {
		seq_printf(m, "Last attempted entry at: %lld\n",
			   psr->last_entry_attempt);
		seq_printf(m, "Last exit at: %lld\n", psr->last_exit);
	}

	if (psr->psr2_enabled) {
		u32 su_frames_val[3];
		int frame;

		/*
		 * Reading all 3 registers before hand to minimize crossing a
		 * frame boundary between register reads
		 */
		for (frame = 0; frame < PSR2_SU_STATUS_FRAMES; frame += 3)
			su_frames_val[frame / 3] = I915_READ(PSR2_SU_STATUS(frame));

		seq_puts(m, "Frame:\tPSR2 SU blocks:\n");

		for (frame = 0; frame < PSR2_SU_STATUS_FRAMES; frame++) {
			u32 su_blocks;

			su_blocks = su_frames_val[frame / 3] &
				    PSR2_SU_STATUS_MASK(frame);
			su_blocks = su_blocks >> PSR2_SU_STATUS_SHIFT(frame);
			seq_printf(m, "%d\t%d\n", frame, su_blocks);
		}
	}

unlock:
	mutex_unlock(&psr->lock);
	intel_runtime_pm_put(&dev_priv->runtime_pm, wakeref);

	return 0;
}

static int
i915_edp_psr_debug_set(void *data, u64 val)
{
	struct drm_i915_private *dev_priv = data;
	intel_wakeref_t wakeref;
	int ret;

	if (!CAN_PSR(dev_priv))
		return -ENODEV;

	DRM_DEBUG_KMS("Setting PSR debug to %llx\n", val);

	wakeref = intel_runtime_pm_get(&dev_priv->runtime_pm);

	ret = intel_psr_debug_set(dev_priv, val);

	intel_runtime_pm_put(&dev_priv->runtime_pm, wakeref);

	return ret;
}

static int
i915_edp_psr_debug_get(void *data, u64 *val)
{
	struct drm_i915_private *dev_priv = data;

	if (!CAN_PSR(dev_priv))
		return -ENODEV;

	*val = READ_ONCE(dev_priv->psr.debug);
	return 0;
}

DEFINE_SIMPLE_ATTRIBUTE(i915_edp_psr_debug_fops,
			i915_edp_psr_debug_get, i915_edp_psr_debug_set,
			"%llu\n");

static int i915_energy_uJ(struct seq_file *m, void *data)
{
	struct drm_i915_private *dev_priv = node_to_i915(m->private);
	unsigned long long power;
	intel_wakeref_t wakeref;
	u32 units;

	if (INTEL_GEN(dev_priv) < 6)
		return -ENODEV;

	if (rdmsrl_safe(MSR_RAPL_POWER_UNIT, &power))
		return -ENODEV;

	units = (power & 0x1f00) >> 8;
	with_intel_runtime_pm(&dev_priv->runtime_pm, wakeref)
		power = I915_READ(MCH_SECP_NRG_STTS);

	power = (1000000 * power) >> units; /* convert to uJ */
	seq_printf(m, "%llu", power);

	return 0;
}

static int i915_runtime_pm_status(struct seq_file *m, void *unused)
{
	struct drm_i915_private *dev_priv = node_to_i915(m->private);
	struct pci_dev *pdev = dev_priv->drm.pdev;

	if (!HAS_RUNTIME_PM(dev_priv))
		seq_puts(m, "Runtime power management not supported\n");

	seq_printf(m, "Runtime power status: %s\n",
		   enableddisabled(!dev_priv->power_domains.wakeref));

	seq_printf(m, "GPU idle: %s\n", yesno(!dev_priv->gt.awake));
	seq_printf(m, "IRQs disabled: %s\n",
		   yesno(!intel_irqs_enabled(dev_priv)));
#ifdef CONFIG_PM
	seq_printf(m, "Usage count: %d\n",
		   atomic_read(&dev_priv->drm.dev->power.usage_count));
#else
	seq_printf(m, "Device Power Management (CONFIG_PM) disabled\n");
#endif
	seq_printf(m, "PCI device power state: %s [%d]\n",
		   pci_power_name(pdev->current_state),
		   pdev->current_state);

	if (IS_ENABLED(CONFIG_DRM_I915_DEBUG_RUNTIME_PM)) {
		struct drm_printer p = drm_seq_file_printer(m);

		print_intel_runtime_pm_wakeref(&dev_priv->runtime_pm, &p);
	}

	return 0;
}

static int i915_power_domain_info(struct seq_file *m, void *unused)
{
	struct drm_i915_private *dev_priv = node_to_i915(m->private);
	struct i915_power_domains *power_domains = &dev_priv->power_domains;
	int i;

	mutex_lock(&power_domains->lock);

	seq_printf(m, "%-25s %s\n", "Power well/domain", "Use count");
	for (i = 0; i < power_domains->power_well_count; i++) {
		struct i915_power_well *power_well;
		enum intel_display_power_domain power_domain;

		power_well = &power_domains->power_wells[i];
		seq_printf(m, "%-25s %d\n", power_well->desc->name,
			   power_well->count);

		for_each_power_domain(power_domain, power_well->desc->domains)
			seq_printf(m, "  %-23s %d\n",
				 intel_display_power_domain_str(power_domain),
				 power_domains->domain_use_count[power_domain]);
	}

	mutex_unlock(&power_domains->lock);

	return 0;
}

static int i915_dmc_info(struct seq_file *m, void *unused)
{
	struct drm_i915_private *dev_priv = node_to_i915(m->private);
	intel_wakeref_t wakeref;
	struct intel_csr *csr;

	if (!HAS_CSR(dev_priv))
		return -ENODEV;

	csr = &dev_priv->csr;

	wakeref = intel_runtime_pm_get(&dev_priv->runtime_pm);

	seq_printf(m, "fw loaded: %s\n", yesno(csr->dmc_payload != NULL));
	seq_printf(m, "path: %s\n", csr->fw_path);

	if (!csr->dmc_payload)
		goto out;

	seq_printf(m, "version: %d.%d\n", CSR_VERSION_MAJOR(csr->version),
		   CSR_VERSION_MINOR(csr->version));

	if (WARN_ON(INTEL_GEN(dev_priv) > 11))
		goto out;

	seq_printf(m, "DC3 -> DC5 count: %d\n",
		   I915_READ(IS_BROXTON(dev_priv) ? BXT_CSR_DC3_DC5_COUNT :
						    SKL_CSR_DC3_DC5_COUNT));
	if (!IS_GEN9_LP(dev_priv))
		seq_printf(m, "DC5 -> DC6 count: %d\n",
			   I915_READ(SKL_CSR_DC5_DC6_COUNT));

out:
	seq_printf(m, "program base: 0x%08x\n", I915_READ(CSR_PROGRAM(0)));
	seq_printf(m, "ssp base: 0x%08x\n", I915_READ(CSR_SSP_BASE));
	seq_printf(m, "htp: 0x%08x\n", I915_READ(CSR_HTP_SKL));

	intel_runtime_pm_put(&dev_priv->runtime_pm, wakeref);

	return 0;
}

static void intel_seq_print_mode(struct seq_file *m, int tabs,
				 struct drm_display_mode *mode)
{
	int i;

	for (i = 0; i < tabs; i++)
		seq_putc(m, '\t');

	seq_printf(m, DRM_MODE_FMT "\n", DRM_MODE_ARG(mode));
}

static void intel_encoder_info(struct seq_file *m,
			       struct intel_crtc *intel_crtc,
			       struct intel_encoder *intel_encoder)
{
	struct drm_i915_private *dev_priv = node_to_i915(m->private);
	struct drm_device *dev = &dev_priv->drm;
	struct drm_crtc *crtc = &intel_crtc->base;
	struct intel_connector *intel_connector;
	struct drm_encoder *encoder;

	encoder = &intel_encoder->base;
	seq_printf(m, "\tencoder %d: type: %s, connectors:\n",
		   encoder->base.id, encoder->name);
	for_each_connector_on_encoder(dev, encoder, intel_connector) {
		struct drm_connector *connector = &intel_connector->base;
		seq_printf(m, "\t\tconnector %d: type: %s, status: %s",
			   connector->base.id,
			   connector->name,
			   drm_get_connector_status_name(connector->status));
		if (connector->status == connector_status_connected) {
			struct drm_display_mode *mode = &crtc->mode;
			seq_printf(m, ", mode:\n");
			intel_seq_print_mode(m, 2, mode);
		} else {
			seq_putc(m, '\n');
		}
	}
}

static void intel_crtc_info(struct seq_file *m, struct intel_crtc *intel_crtc)
{
	struct drm_i915_private *dev_priv = node_to_i915(m->private);
	struct drm_device *dev = &dev_priv->drm;
	struct drm_crtc *crtc = &intel_crtc->base;
	struct intel_encoder *intel_encoder;
	struct drm_plane_state *plane_state = crtc->primary->state;
	struct drm_framebuffer *fb = plane_state->fb;

	if (fb)
		seq_printf(m, "\tfb: %d, pos: %dx%d, size: %dx%d\n",
			   fb->base.id, plane_state->src_x >> 16,
			   plane_state->src_y >> 16, fb->width, fb->height);
	else
		seq_puts(m, "\tprimary plane disabled\n");
	for_each_encoder_on_crtc(dev, crtc, intel_encoder)
		intel_encoder_info(m, intel_crtc, intel_encoder);
}

static void intel_panel_info(struct seq_file *m, struct intel_panel *panel)
{
	struct drm_display_mode *mode = panel->fixed_mode;

	seq_printf(m, "\tfixed mode:\n");
	intel_seq_print_mode(m, 2, mode);
}

static void intel_dp_info(struct seq_file *m,
			  struct intel_connector *intel_connector)
{
	struct intel_encoder *intel_encoder = intel_connector->encoder;
	struct intel_dp *intel_dp = enc_to_intel_dp(&intel_encoder->base);

	seq_printf(m, "\tDPCD rev: %x\n", intel_dp->dpcd[DP_DPCD_REV]);
	seq_printf(m, "\taudio support: %s\n", yesno(intel_dp->has_audio));
	if (intel_connector->base.connector_type == DRM_MODE_CONNECTOR_eDP)
		intel_panel_info(m, &intel_connector->panel);

	drm_dp_downstream_debug(m, intel_dp->dpcd, intel_dp->downstream_ports,
				&intel_dp->aux);
}

static void intel_dp_mst_info(struct seq_file *m,
			  struct intel_connector *intel_connector)
{
	struct intel_encoder *intel_encoder = intel_connector->encoder;
	struct intel_dp_mst_encoder *intel_mst =
		enc_to_mst(&intel_encoder->base);
	struct intel_digital_port *intel_dig_port = intel_mst->primary;
	struct intel_dp *intel_dp = &intel_dig_port->dp;
	bool has_audio = drm_dp_mst_port_has_audio(&intel_dp->mst_mgr,
					intel_connector->port);

	seq_printf(m, "\taudio support: %s\n", yesno(has_audio));
}

static void intel_hdmi_info(struct seq_file *m,
			    struct intel_connector *intel_connector)
{
	struct intel_encoder *intel_encoder = intel_connector->encoder;
	struct intel_hdmi *intel_hdmi = enc_to_intel_hdmi(&intel_encoder->base);

	seq_printf(m, "\taudio support: %s\n", yesno(intel_hdmi->has_audio));
}

static void intel_lvds_info(struct seq_file *m,
			    struct intel_connector *intel_connector)
{
	intel_panel_info(m, &intel_connector->panel);
}

static void intel_connector_info(struct seq_file *m,
				 struct drm_connector *connector)
{
	struct intel_connector *intel_connector = to_intel_connector(connector);
	struct intel_encoder *intel_encoder = intel_connector->encoder;
	struct drm_display_mode *mode;

	seq_printf(m, "connector %d: type %s, status: %s\n",
		   connector->base.id, connector->name,
		   drm_get_connector_status_name(connector->status));

	if (connector->status == connector_status_disconnected)
		return;

	seq_printf(m, "\tphysical dimensions: %dx%dmm\n",
		   connector->display_info.width_mm,
		   connector->display_info.height_mm);
	seq_printf(m, "\tsubpixel order: %s\n",
		   drm_get_subpixel_order_name(connector->display_info.subpixel_order));
	seq_printf(m, "\tCEA rev: %d\n", connector->display_info.cea_rev);

	if (!intel_encoder)
		return;

	switch (connector->connector_type) {
	case DRM_MODE_CONNECTOR_DisplayPort:
	case DRM_MODE_CONNECTOR_eDP:
		if (intel_encoder->type == INTEL_OUTPUT_DP_MST)
			intel_dp_mst_info(m, intel_connector);
		else
			intel_dp_info(m, intel_connector);
		break;
	case DRM_MODE_CONNECTOR_LVDS:
		if (intel_encoder->type == INTEL_OUTPUT_LVDS)
			intel_lvds_info(m, intel_connector);
		break;
	case DRM_MODE_CONNECTOR_HDMIA:
		if (intel_encoder->type == INTEL_OUTPUT_HDMI ||
		    intel_encoder->type == INTEL_OUTPUT_DDI)
			intel_hdmi_info(m, intel_connector);
		break;
	default:
		break;
	}

	seq_printf(m, "\tmodes:\n");
	list_for_each_entry(mode, &connector->modes, head)
		intel_seq_print_mode(m, 2, mode);
}

static const char *plane_type(enum drm_plane_type type)
{
	switch (type) {
	case DRM_PLANE_TYPE_OVERLAY:
		return "OVL";
	case DRM_PLANE_TYPE_PRIMARY:
		return "PRI";
	case DRM_PLANE_TYPE_CURSOR:
		return "CUR";
	/*
	 * Deliberately omitting default: to generate compiler warnings
	 * when a new drm_plane_type gets added.
	 */
	}

	return "unknown";
}

static void plane_rotation(char *buf, size_t bufsize, unsigned int rotation)
{
	/*
	 * According to doc only one DRM_MODE_ROTATE_ is allowed but this
	 * will print them all to visualize if the values are misused
	 */
	snprintf(buf, bufsize,
		 "%s%s%s%s%s%s(0x%08x)",
		 (rotation & DRM_MODE_ROTATE_0) ? "0 " : "",
		 (rotation & DRM_MODE_ROTATE_90) ? "90 " : "",
		 (rotation & DRM_MODE_ROTATE_180) ? "180 " : "",
		 (rotation & DRM_MODE_ROTATE_270) ? "270 " : "",
		 (rotation & DRM_MODE_REFLECT_X) ? "FLIPX " : "",
		 (rotation & DRM_MODE_REFLECT_Y) ? "FLIPY " : "",
		 rotation);
}

static void intel_plane_info(struct seq_file *m, struct intel_crtc *intel_crtc)
{
	struct drm_i915_private *dev_priv = node_to_i915(m->private);
	struct drm_device *dev = &dev_priv->drm;
	struct intel_plane *intel_plane;

	for_each_intel_plane_on_crtc(dev, intel_crtc, intel_plane) {
		struct drm_plane_state *state;
		struct drm_plane *plane = &intel_plane->base;
		struct drm_format_name_buf format_name;
		char rot_str[48];

		if (!plane->state) {
			seq_puts(m, "plane->state is NULL!\n");
			continue;
		}

		state = plane->state;

		if (state->fb) {
			drm_get_format_name(state->fb->format->format,
					    &format_name);
		} else {
			sprintf(format_name.str, "N/A");
		}

		plane_rotation(rot_str, sizeof(rot_str), state->rotation);

		seq_printf(m, "\t--Plane id %d: type=%s, crtc_pos=%4dx%4d, crtc_size=%4dx%4d, src_pos=%d.%04ux%d.%04u, src_size=%d.%04ux%d.%04u, format=%s, rotation=%s\n",
			   plane->base.id,
			   plane_type(intel_plane->base.type),
			   state->crtc_x, state->crtc_y,
			   state->crtc_w, state->crtc_h,
			   (state->src_x >> 16),
			   ((state->src_x & 0xffff) * 15625) >> 10,
			   (state->src_y >> 16),
			   ((state->src_y & 0xffff) * 15625) >> 10,
			   (state->src_w >> 16),
			   ((state->src_w & 0xffff) * 15625) >> 10,
			   (state->src_h >> 16),
			   ((state->src_h & 0xffff) * 15625) >> 10,
			   format_name.str,
			   rot_str);
	}
}

static void intel_scaler_info(struct seq_file *m, struct intel_crtc *intel_crtc)
{
	struct intel_crtc_state *pipe_config;
	int num_scalers = intel_crtc->num_scalers;
	int i;

	pipe_config = to_intel_crtc_state(intel_crtc->base.state);

	/* Not all platformas have a scaler */
	if (num_scalers) {
		seq_printf(m, "\tnum_scalers=%d, scaler_users=%x scaler_id=%d",
			   num_scalers,
			   pipe_config->scaler_state.scaler_users,
			   pipe_config->scaler_state.scaler_id);

		for (i = 0; i < num_scalers; i++) {
			struct intel_scaler *sc =
					&pipe_config->scaler_state.scalers[i];

			seq_printf(m, ", scalers[%d]: use=%s, mode=%x",
				   i, yesno(sc->in_use), sc->mode);
		}
		seq_puts(m, "\n");
	} else {
		seq_puts(m, "\tNo scalers available on this platform\n");
	}
}

static int i915_display_info(struct seq_file *m, void *unused)
{
	struct drm_i915_private *dev_priv = node_to_i915(m->private);
	struct drm_device *dev = &dev_priv->drm;
	struct intel_crtc *crtc;
	struct drm_connector *connector;
	struct drm_connector_list_iter conn_iter;
	intel_wakeref_t wakeref;

	wakeref = intel_runtime_pm_get(&dev_priv->runtime_pm);

	seq_printf(m, "CRTC info\n");
	seq_printf(m, "---------\n");
	for_each_intel_crtc(dev, crtc) {
		struct intel_crtc_state *pipe_config;

		drm_modeset_lock(&crtc->base.mutex, NULL);
		pipe_config = to_intel_crtc_state(crtc->base.state);

		seq_printf(m, "CRTC %d: pipe: %c, active=%s, (size=%dx%d), dither=%s, bpp=%d\n",
			   crtc->base.base.id, pipe_name(crtc->pipe),
			   yesno(pipe_config->base.active),
			   pipe_config->pipe_src_w, pipe_config->pipe_src_h,
			   yesno(pipe_config->dither), pipe_config->pipe_bpp);

		if (pipe_config->base.active) {
			struct intel_plane *cursor =
				to_intel_plane(crtc->base.cursor);

			intel_crtc_info(m, crtc);

			seq_printf(m, "\tcursor visible? %s, position (%d, %d), size %dx%d, addr 0x%08x\n",
				   yesno(cursor->base.state->visible),
				   cursor->base.state->crtc_x,
				   cursor->base.state->crtc_y,
				   cursor->base.state->crtc_w,
				   cursor->base.state->crtc_h,
				   cursor->cursor.base);
			intel_scaler_info(m, crtc);
			intel_plane_info(m, crtc);
		}

		seq_printf(m, "\tunderrun reporting: cpu=%s pch=%s \n",
			   yesno(!crtc->cpu_fifo_underrun_disabled),
			   yesno(!crtc->pch_fifo_underrun_disabled));
		drm_modeset_unlock(&crtc->base.mutex);
	}

	seq_printf(m, "\n");
	seq_printf(m, "Connector info\n");
	seq_printf(m, "--------------\n");
	mutex_lock(&dev->mode_config.mutex);
	drm_connector_list_iter_begin(dev, &conn_iter);
	drm_for_each_connector_iter(connector, &conn_iter)
		intel_connector_info(m, connector);
	drm_connector_list_iter_end(&conn_iter);
	mutex_unlock(&dev->mode_config.mutex);

	intel_runtime_pm_put(&dev_priv->runtime_pm, wakeref);

	return 0;
}

static int i915_engine_info(struct seq_file *m, void *unused)
{
	struct drm_i915_private *dev_priv = node_to_i915(m->private);
	struct intel_engine_cs *engine;
	intel_wakeref_t wakeref;
	enum intel_engine_id id;
	struct drm_printer p;

	wakeref = intel_runtime_pm_get(&dev_priv->runtime_pm);

	seq_printf(m, "GT awake? %s [%d]\n",
		   yesno(dev_priv->gt.awake),
		   atomic_read(&dev_priv->gt.wakeref.count));
	seq_printf(m, "CS timestamp frequency: %u kHz\n",
		   RUNTIME_INFO(dev_priv)->cs_timestamp_frequency_khz);

	p = drm_seq_file_printer(m);
	for_each_engine(engine, dev_priv, id)
		intel_engine_dump(engine, &p, "%s\n", engine->name);

	intel_runtime_pm_put(&dev_priv->runtime_pm, wakeref);

	return 0;
}

static int i915_rcs_topology(struct seq_file *m, void *unused)
{
	struct drm_i915_private *dev_priv = node_to_i915(m->private);
	struct drm_printer p = drm_seq_file_printer(m);

	intel_device_info_dump_topology(&RUNTIME_INFO(dev_priv)->sseu, &p);

	return 0;
}

static int i915_shrinker_info(struct seq_file *m, void *unused)
{
	struct drm_i915_private *i915 = node_to_i915(m->private);

	seq_printf(m, "seeks = %d\n", i915->mm.shrinker.seeks);
	seq_printf(m, "batch = %lu\n", i915->mm.shrinker.batch);

	return 0;
}

static int i915_shared_dplls_info(struct seq_file *m, void *unused)
{
	struct drm_i915_private *dev_priv = node_to_i915(m->private);
	struct drm_device *dev = &dev_priv->drm;
	int i;

	drm_modeset_lock_all(dev);
	for (i = 0; i < dev_priv->num_shared_dpll; i++) {
		struct intel_shared_dpll *pll = &dev_priv->shared_dplls[i];

		seq_printf(m, "DPLL%i: %s, id: %i\n", i, pll->info->name,
			   pll->info->id);
		seq_printf(m, " crtc_mask: 0x%08x, active: 0x%x, on: %s\n",
			   pll->state.crtc_mask, pll->active_mask, yesno(pll->on));
		seq_printf(m, " tracked hardware state:\n");
		seq_printf(m, " dpll:    0x%08x\n", pll->state.hw_state.dpll);
		seq_printf(m, " dpll_md: 0x%08x\n",
			   pll->state.hw_state.dpll_md);
		seq_printf(m, " fp0:     0x%08x\n", pll->state.hw_state.fp0);
		seq_printf(m, " fp1:     0x%08x\n", pll->state.hw_state.fp1);
		seq_printf(m, " wrpll:   0x%08x\n", pll->state.hw_state.wrpll);
		seq_printf(m, " cfgcr0:  0x%08x\n", pll->state.hw_state.cfgcr0);
		seq_printf(m, " cfgcr1:  0x%08x\n", pll->state.hw_state.cfgcr1);
		seq_printf(m, " mg_refclkin_ctl:        0x%08x\n",
			   pll->state.hw_state.mg_refclkin_ctl);
		seq_printf(m, " mg_clktop2_coreclkctl1: 0x%08x\n",
			   pll->state.hw_state.mg_clktop2_coreclkctl1);
		seq_printf(m, " mg_clktop2_hsclkctl:    0x%08x\n",
			   pll->state.hw_state.mg_clktop2_hsclkctl);
		seq_printf(m, " mg_pll_div0:  0x%08x\n",
			   pll->state.hw_state.mg_pll_div0);
		seq_printf(m, " mg_pll_div1:  0x%08x\n",
			   pll->state.hw_state.mg_pll_div1);
		seq_printf(m, " mg_pll_lf:    0x%08x\n",
			   pll->state.hw_state.mg_pll_lf);
		seq_printf(m, " mg_pll_frac_lock: 0x%08x\n",
			   pll->state.hw_state.mg_pll_frac_lock);
		seq_printf(m, " mg_pll_ssc:   0x%08x\n",
			   pll->state.hw_state.mg_pll_ssc);
		seq_printf(m, " mg_pll_bias:  0x%08x\n",
			   pll->state.hw_state.mg_pll_bias);
		seq_printf(m, " mg_pll_tdc_coldst_bias: 0x%08x\n",
			   pll->state.hw_state.mg_pll_tdc_coldst_bias);
	}
	drm_modeset_unlock_all(dev);

	return 0;
}

static int i915_wa_registers(struct seq_file *m, void *unused)
{
	struct drm_i915_private *i915 = node_to_i915(m->private);
	const struct i915_wa_list *wal = &i915->engine[RCS0]->ctx_wa_list;
	struct i915_wa *wa;
	unsigned int i;

	seq_printf(m, "Workarounds applied: %u\n", wal->count);
	for (i = 0, wa = wal->list; i < wal->count; i++, wa++)
		seq_printf(m, "0x%X: 0x%08X, mask: 0x%08X\n",
			   i915_mmio_reg_offset(wa->reg), wa->val, wa->mask);

	return 0;
}

static int i915_ipc_status_show(struct seq_file *m, void *data)
{
	struct drm_i915_private *dev_priv = m->private;

	seq_printf(m, "Isochronous Priority Control: %s\n",
			yesno(dev_priv->ipc_enabled));
	return 0;
}

static int i915_ipc_status_open(struct inode *inode, struct file *file)
{
	struct drm_i915_private *dev_priv = inode->i_private;

	if (!HAS_IPC(dev_priv))
		return -ENODEV;

	return single_open(file, i915_ipc_status_show, dev_priv);
}

static ssize_t i915_ipc_status_write(struct file *file, const char __user *ubuf,
				     size_t len, loff_t *offp)
{
	struct seq_file *m = file->private_data;
	struct drm_i915_private *dev_priv = m->private;
	intel_wakeref_t wakeref;
	bool enable;
	int ret;

	ret = kstrtobool_from_user(ubuf, len, &enable);
	if (ret < 0)
		return ret;

	with_intel_runtime_pm(&dev_priv->runtime_pm, wakeref) {
		if (!dev_priv->ipc_enabled && enable)
			DRM_INFO("Enabling IPC: WM will be proper only after next commit\n");
		dev_priv->wm.distrust_bios_wm = true;
		dev_priv->ipc_enabled = enable;
		intel_enable_ipc(dev_priv);
	}

	return len;
}

static const struct file_operations i915_ipc_status_fops = {
	.owner = THIS_MODULE,
	.open = i915_ipc_status_open,
	.read = seq_read,
	.llseek = seq_lseek,
	.release = single_release,
	.write = i915_ipc_status_write
};

static int i915_ddb_info(struct seq_file *m, void *unused)
{
	struct drm_i915_private *dev_priv = node_to_i915(m->private);
	struct drm_device *dev = &dev_priv->drm;
	struct skl_ddb_entry *entry;
	struct intel_crtc *crtc;

	if (INTEL_GEN(dev_priv) < 9)
		return -ENODEV;

	drm_modeset_lock_all(dev);

	seq_printf(m, "%-15s%8s%8s%8s\n", "", "Start", "End", "Size");

	for_each_intel_crtc(&dev_priv->drm, crtc) {
		struct intel_crtc_state *crtc_state =
			to_intel_crtc_state(crtc->base.state);
		enum pipe pipe = crtc->pipe;
		enum plane_id plane_id;

		seq_printf(m, "Pipe %c\n", pipe_name(pipe));

		for_each_plane_id_on_crtc(crtc, plane_id) {
			entry = &crtc_state->wm.skl.plane_ddb_y[plane_id];
			seq_printf(m, "  Plane%-8d%8u%8u%8u\n", plane_id + 1,
				   entry->start, entry->end,
				   skl_ddb_entry_size(entry));
		}

		entry = &crtc_state->wm.skl.plane_ddb_y[PLANE_CURSOR];
		seq_printf(m, "  %-13s%8u%8u%8u\n", "Cursor", entry->start,
			   entry->end, skl_ddb_entry_size(entry));
	}

	drm_modeset_unlock_all(dev);

	return 0;
}

static void drrs_status_per_crtc(struct seq_file *m,
				 struct drm_device *dev,
				 struct intel_crtc *intel_crtc)
{
	struct drm_i915_private *dev_priv = to_i915(dev);
	struct i915_drrs *drrs = &dev_priv->drrs;
	int vrefresh = 0;
	struct drm_connector *connector;
	struct drm_connector_list_iter conn_iter;

	drm_connector_list_iter_begin(dev, &conn_iter);
	drm_for_each_connector_iter(connector, &conn_iter) {
		if (connector->state->crtc != &intel_crtc->base)
			continue;

		seq_printf(m, "%s:\n", connector->name);
	}
	drm_connector_list_iter_end(&conn_iter);

	if (dev_priv->vbt.drrs_type == STATIC_DRRS_SUPPORT)
		seq_puts(m, "\tVBT: DRRS_type: Static");
	else if (dev_priv->vbt.drrs_type == SEAMLESS_DRRS_SUPPORT)
		seq_puts(m, "\tVBT: DRRS_type: Seamless");
	else if (dev_priv->vbt.drrs_type == DRRS_NOT_SUPPORTED)
		seq_puts(m, "\tVBT: DRRS_type: None");
	else
		seq_puts(m, "\tVBT: DRRS_type: FIXME: Unrecognized Value");

	seq_puts(m, "\n\n");

	if (to_intel_crtc_state(intel_crtc->base.state)->has_drrs) {
		struct intel_panel *panel;

		mutex_lock(&drrs->mutex);
		/* DRRS Supported */
		seq_puts(m, "\tDRRS Supported: Yes\n");

		/* disable_drrs() will make drrs->dp NULL */
		if (!drrs->dp) {
			seq_puts(m, "Idleness DRRS: Disabled\n");
			if (dev_priv->psr.enabled)
				seq_puts(m,
				"\tAs PSR is enabled, DRRS is not enabled\n");
			mutex_unlock(&drrs->mutex);
			return;
		}

		panel = &drrs->dp->attached_connector->panel;
		seq_printf(m, "\t\tBusy_frontbuffer_bits: 0x%X",
					drrs->busy_frontbuffer_bits);

		seq_puts(m, "\n\t\t");
		if (drrs->refresh_rate_type == DRRS_HIGH_RR) {
			seq_puts(m, "DRRS_State: DRRS_HIGH_RR\n");
			vrefresh = panel->fixed_mode->vrefresh;
		} else if (drrs->refresh_rate_type == DRRS_LOW_RR) {
			seq_puts(m, "DRRS_State: DRRS_LOW_RR\n");
			vrefresh = panel->downclock_mode->vrefresh;
		} else {
			seq_printf(m, "DRRS_State: Unknown(%d)\n",
						drrs->refresh_rate_type);
			mutex_unlock(&drrs->mutex);
			return;
		}
		seq_printf(m, "\t\tVrefresh: %d", vrefresh);

		seq_puts(m, "\n\t\t");
		mutex_unlock(&drrs->mutex);
	} else {
		/* DRRS not supported. Print the VBT parameter*/
		seq_puts(m, "\tDRRS Supported : No");
	}
	seq_puts(m, "\n");
}

static int i915_drrs_status(struct seq_file *m, void *unused)
{
	struct drm_i915_private *dev_priv = node_to_i915(m->private);
	struct drm_device *dev = &dev_priv->drm;
	struct intel_crtc *intel_crtc;
	int active_crtc_cnt = 0;

	drm_modeset_lock_all(dev);
	for_each_intel_crtc(dev, intel_crtc) {
		if (intel_crtc->base.state->active) {
			active_crtc_cnt++;
			seq_printf(m, "\nCRTC %d:  ", active_crtc_cnt);

			drrs_status_per_crtc(m, dev, intel_crtc);
		}
	}
	drm_modeset_unlock_all(dev);

	if (!active_crtc_cnt)
		seq_puts(m, "No active crtc found\n");

	return 0;
}

static int i915_dp_mst_info(struct seq_file *m, void *unused)
{
	struct drm_i915_private *dev_priv = node_to_i915(m->private);
	struct drm_device *dev = &dev_priv->drm;
	struct intel_encoder *intel_encoder;
	struct intel_digital_port *intel_dig_port;
	struct drm_connector *connector;
	struct drm_connector_list_iter conn_iter;

	drm_connector_list_iter_begin(dev, &conn_iter);
	drm_for_each_connector_iter(connector, &conn_iter) {
		if (connector->connector_type != DRM_MODE_CONNECTOR_DisplayPort)
			continue;

		intel_encoder = intel_attached_encoder(connector);
		if (!intel_encoder || intel_encoder->type == INTEL_OUTPUT_DP_MST)
			continue;

		intel_dig_port = enc_to_dig_port(&intel_encoder->base);
		if (!intel_dig_port->dp.can_mst)
			continue;

		seq_printf(m, "MST Source Port %c\n",
			   port_name(intel_dig_port->base.port));
		drm_dp_mst_dump_topology(m, &intel_dig_port->dp.mst_mgr);
	}
	drm_connector_list_iter_end(&conn_iter);

	return 0;
}

static ssize_t i915_displayport_test_active_write(struct file *file,
						  const char __user *ubuf,
						  size_t len, loff_t *offp)
{
	char *input_buffer;
	int status = 0;
	struct drm_device *dev;
	struct drm_connector *connector;
	struct drm_connector_list_iter conn_iter;
	struct intel_dp *intel_dp;
	int val = 0;

	dev = ((struct seq_file *)file->private_data)->private;

	if (len == 0)
		return 0;

	input_buffer = memdup_user_nul(ubuf, len);
	if (IS_ERR(input_buffer))
		return PTR_ERR(input_buffer);

	DRM_DEBUG_DRIVER("Copied %d bytes from user\n", (unsigned int)len);

	drm_connector_list_iter_begin(dev, &conn_iter);
	drm_for_each_connector_iter(connector, &conn_iter) {
		struct intel_encoder *encoder;

		if (connector->connector_type !=
		    DRM_MODE_CONNECTOR_DisplayPort)
			continue;

		encoder = to_intel_encoder(connector->encoder);
		if (encoder && encoder->type == INTEL_OUTPUT_DP_MST)
			continue;

		if (encoder && connector->status == connector_status_connected) {
			intel_dp = enc_to_intel_dp(&encoder->base);
			status = kstrtoint(input_buffer, 10, &val);
			if (status < 0)
				break;
			DRM_DEBUG_DRIVER("Got %d for test active\n", val);
			/* To prevent erroneous activation of the compliance
			 * testing code, only accept an actual value of 1 here
			 */
			if (val == 1)
				intel_dp->compliance.test_active = 1;
			else
				intel_dp->compliance.test_active = 0;
		}
	}
	drm_connector_list_iter_end(&conn_iter);
	kfree(input_buffer);
	if (status < 0)
		return status;

	*offp += len;
	return len;
}

static int i915_displayport_test_active_show(struct seq_file *m, void *data)
{
	struct drm_i915_private *dev_priv = m->private;
	struct drm_device *dev = &dev_priv->drm;
	struct drm_connector *connector;
	struct drm_connector_list_iter conn_iter;
	struct intel_dp *intel_dp;

	drm_connector_list_iter_begin(dev, &conn_iter);
	drm_for_each_connector_iter(connector, &conn_iter) {
		struct intel_encoder *encoder;

		if (connector->connector_type !=
		    DRM_MODE_CONNECTOR_DisplayPort)
			continue;

		encoder = to_intel_encoder(connector->encoder);
		if (encoder && encoder->type == INTEL_OUTPUT_DP_MST)
			continue;

		if (encoder && connector->status == connector_status_connected) {
			intel_dp = enc_to_intel_dp(&encoder->base);
			if (intel_dp->compliance.test_active)
				seq_puts(m, "1");
			else
				seq_puts(m, "0");
		} else
			seq_puts(m, "0");
	}
	drm_connector_list_iter_end(&conn_iter);

	return 0;
}

static int i915_displayport_test_active_open(struct inode *inode,
					     struct file *file)
{
	return single_open(file, i915_displayport_test_active_show,
			   inode->i_private);
}

static const struct file_operations i915_displayport_test_active_fops = {
	.owner = THIS_MODULE,
	.open = i915_displayport_test_active_open,
	.read = seq_read,
	.llseek = seq_lseek,
	.release = single_release,
	.write = i915_displayport_test_active_write
};

static int i915_displayport_test_data_show(struct seq_file *m, void *data)
{
	struct drm_i915_private *dev_priv = m->private;
	struct drm_device *dev = &dev_priv->drm;
	struct drm_connector *connector;
	struct drm_connector_list_iter conn_iter;
	struct intel_dp *intel_dp;

	drm_connector_list_iter_begin(dev, &conn_iter);
	drm_for_each_connector_iter(connector, &conn_iter) {
		struct intel_encoder *encoder;

		if (connector->connector_type !=
		    DRM_MODE_CONNECTOR_DisplayPort)
			continue;

		encoder = to_intel_encoder(connector->encoder);
		if (encoder && encoder->type == INTEL_OUTPUT_DP_MST)
			continue;

		if (encoder && connector->status == connector_status_connected) {
			intel_dp = enc_to_intel_dp(&encoder->base);
			if (intel_dp->compliance.test_type ==
			    DP_TEST_LINK_EDID_READ)
				seq_printf(m, "%lx",
					   intel_dp->compliance.test_data.edid);
			else if (intel_dp->compliance.test_type ==
				 DP_TEST_LINK_VIDEO_PATTERN) {
				seq_printf(m, "hdisplay: %d\n",
					   intel_dp->compliance.test_data.hdisplay);
				seq_printf(m, "vdisplay: %d\n",
					   intel_dp->compliance.test_data.vdisplay);
				seq_printf(m, "bpc: %u\n",
					   intel_dp->compliance.test_data.bpc);
			}
		} else
			seq_puts(m, "0");
	}
	drm_connector_list_iter_end(&conn_iter);

	return 0;
}
DEFINE_SHOW_ATTRIBUTE(i915_displayport_test_data);

static int i915_displayport_test_type_show(struct seq_file *m, void *data)
{
	struct drm_i915_private *dev_priv = m->private;
	struct drm_device *dev = &dev_priv->drm;
	struct drm_connector *connector;
	struct drm_connector_list_iter conn_iter;
	struct intel_dp *intel_dp;

	drm_connector_list_iter_begin(dev, &conn_iter);
	drm_for_each_connector_iter(connector, &conn_iter) {
		struct intel_encoder *encoder;

		if (connector->connector_type !=
		    DRM_MODE_CONNECTOR_DisplayPort)
			continue;

		encoder = to_intel_encoder(connector->encoder);
		if (encoder && encoder->type == INTEL_OUTPUT_DP_MST)
			continue;

		if (encoder && connector->status == connector_status_connected) {
			intel_dp = enc_to_intel_dp(&encoder->base);
			seq_printf(m, "%02lx", intel_dp->compliance.test_type);
		} else
			seq_puts(m, "0");
	}
	drm_connector_list_iter_end(&conn_iter);

	return 0;
}
DEFINE_SHOW_ATTRIBUTE(i915_displayport_test_type);

static void wm_latency_show(struct seq_file *m, const u16 wm[8])
{
	struct drm_i915_private *dev_priv = m->private;
	struct drm_device *dev = &dev_priv->drm;
	int level;
	int num_levels;

	if (IS_CHERRYVIEW(dev_priv))
		num_levels = 3;
	else if (IS_VALLEYVIEW(dev_priv))
		num_levels = 1;
	else if (IS_G4X(dev_priv))
		num_levels = 3;
	else
		num_levels = ilk_wm_max_level(dev_priv) + 1;

	drm_modeset_lock_all(dev);

	for (level = 0; level < num_levels; level++) {
		unsigned int latency = wm[level];

		/*
		 * - WM1+ latency values in 0.5us units
		 * - latencies are in us on gen9/vlv/chv
		 */
		if (INTEL_GEN(dev_priv) >= 9 ||
		    IS_VALLEYVIEW(dev_priv) ||
		    IS_CHERRYVIEW(dev_priv) ||
		    IS_G4X(dev_priv))
			latency *= 10;
		else if (level > 0)
			latency *= 5;

		seq_printf(m, "WM%d %u (%u.%u usec)\n",
			   level, wm[level], latency / 10, latency % 10);
	}

	drm_modeset_unlock_all(dev);
}

static int pri_wm_latency_show(struct seq_file *m, void *data)
{
	struct drm_i915_private *dev_priv = m->private;
	const u16 *latencies;

	if (INTEL_GEN(dev_priv) >= 9)
		latencies = dev_priv->wm.skl_latency;
	else
		latencies = dev_priv->wm.pri_latency;

	wm_latency_show(m, latencies);

	return 0;
}

static int spr_wm_latency_show(struct seq_file *m, void *data)
{
	struct drm_i915_private *dev_priv = m->private;
	const u16 *latencies;

	if (INTEL_GEN(dev_priv) >= 9)
		latencies = dev_priv->wm.skl_latency;
	else
		latencies = dev_priv->wm.spr_latency;

	wm_latency_show(m, latencies);

	return 0;
}

static int cur_wm_latency_show(struct seq_file *m, void *data)
{
	struct drm_i915_private *dev_priv = m->private;
	const u16 *latencies;

	if (INTEL_GEN(dev_priv) >= 9)
		latencies = dev_priv->wm.skl_latency;
	else
		latencies = dev_priv->wm.cur_latency;

	wm_latency_show(m, latencies);

	return 0;
}

static int pri_wm_latency_open(struct inode *inode, struct file *file)
{
	struct drm_i915_private *dev_priv = inode->i_private;

	if (INTEL_GEN(dev_priv) < 5 && !IS_G4X(dev_priv))
		return -ENODEV;

	return single_open(file, pri_wm_latency_show, dev_priv);
}

static int spr_wm_latency_open(struct inode *inode, struct file *file)
{
	struct drm_i915_private *dev_priv = inode->i_private;

	if (HAS_GMCH(dev_priv))
		return -ENODEV;

	return single_open(file, spr_wm_latency_show, dev_priv);
}

static int cur_wm_latency_open(struct inode *inode, struct file *file)
{
	struct drm_i915_private *dev_priv = inode->i_private;

	if (HAS_GMCH(dev_priv))
		return -ENODEV;

	return single_open(file, cur_wm_latency_show, dev_priv);
}

static ssize_t wm_latency_write(struct file *file, const char __user *ubuf,
				size_t len, loff_t *offp, u16 wm[8])
{
	struct seq_file *m = file->private_data;
	struct drm_i915_private *dev_priv = m->private;
	struct drm_device *dev = &dev_priv->drm;
	u16 new[8] = { 0 };
	int num_levels;
	int level;
	int ret;
	char tmp[32];

	if (IS_CHERRYVIEW(dev_priv))
		num_levels = 3;
	else if (IS_VALLEYVIEW(dev_priv))
		num_levels = 1;
	else if (IS_G4X(dev_priv))
		num_levels = 3;
	else
		num_levels = ilk_wm_max_level(dev_priv) + 1;

	if (len >= sizeof(tmp))
		return -EINVAL;

	if (copy_from_user(tmp, ubuf, len))
		return -EFAULT;

	tmp[len] = '\0';

	ret = sscanf(tmp, "%hu %hu %hu %hu %hu %hu %hu %hu",
		     &new[0], &new[1], &new[2], &new[3],
		     &new[4], &new[5], &new[6], &new[7]);
	if (ret != num_levels)
		return -EINVAL;

	drm_modeset_lock_all(dev);

	for (level = 0; level < num_levels; level++)
		wm[level] = new[level];

	drm_modeset_unlock_all(dev);

	return len;
}


static ssize_t pri_wm_latency_write(struct file *file, const char __user *ubuf,
				    size_t len, loff_t *offp)
{
	struct seq_file *m = file->private_data;
	struct drm_i915_private *dev_priv = m->private;
	u16 *latencies;

	if (INTEL_GEN(dev_priv) >= 9)
		latencies = dev_priv->wm.skl_latency;
	else
		latencies = dev_priv->wm.pri_latency;

	return wm_latency_write(file, ubuf, len, offp, latencies);
}

static ssize_t spr_wm_latency_write(struct file *file, const char __user *ubuf,
				    size_t len, loff_t *offp)
{
	struct seq_file *m = file->private_data;
	struct drm_i915_private *dev_priv = m->private;
	u16 *latencies;

	if (INTEL_GEN(dev_priv) >= 9)
		latencies = dev_priv->wm.skl_latency;
	else
		latencies = dev_priv->wm.spr_latency;

	return wm_latency_write(file, ubuf, len, offp, latencies);
}

static ssize_t cur_wm_latency_write(struct file *file, const char __user *ubuf,
				    size_t len, loff_t *offp)
{
	struct seq_file *m = file->private_data;
	struct drm_i915_private *dev_priv = m->private;
	u16 *latencies;

	if (INTEL_GEN(dev_priv) >= 9)
		latencies = dev_priv->wm.skl_latency;
	else
		latencies = dev_priv->wm.cur_latency;

	return wm_latency_write(file, ubuf, len, offp, latencies);
}

static const struct file_operations i915_pri_wm_latency_fops = {
	.owner = THIS_MODULE,
	.open = pri_wm_latency_open,
	.read = seq_read,
	.llseek = seq_lseek,
	.release = single_release,
	.write = pri_wm_latency_write
};

static const struct file_operations i915_spr_wm_latency_fops = {
	.owner = THIS_MODULE,
	.open = spr_wm_latency_open,
	.read = seq_read,
	.llseek = seq_lseek,
	.release = single_release,
	.write = spr_wm_latency_write
};

static const struct file_operations i915_cur_wm_latency_fops = {
	.owner = THIS_MODULE,
	.open = cur_wm_latency_open,
	.read = seq_read,
	.llseek = seq_lseek,
	.release = single_release,
	.write = cur_wm_latency_write
};

static int
i915_wedged_get(void *data, u64 *val)
{
	int ret = i915_terminally_wedged(data);

	switch (ret) {
	case -EIO:
		*val = 1;
		return 0;
	case 0:
		*val = 0;
		return 0;
	default:
		return ret;
	}
}

static int
i915_wedged_set(void *data, u64 val)
{
	struct drm_i915_private *i915 = data;

	/* Flush any previous reset before applying for a new one */
	wait_event(i915->gpu_error.reset_queue,
		   !test_bit(I915_RESET_BACKOFF, &i915->gpu_error.flags));

	i915_handle_error(i915, val, I915_ERROR_CAPTURE,
			  "Manually set wedged engine mask = %llx", val);
	return 0;
}

DEFINE_SIMPLE_ATTRIBUTE(i915_wedged_fops,
			i915_wedged_get, i915_wedged_set,
			"%llu\n");

#define DROP_UNBOUND	BIT(0)
#define DROP_BOUND	BIT(1)
#define DROP_RETIRE	BIT(2)
#define DROP_ACTIVE	BIT(3)
#define DROP_FREED	BIT(4)
#define DROP_SHRINK_ALL	BIT(5)
#define DROP_IDLE	BIT(6)
#define DROP_RESET_ACTIVE	BIT(7)
#define DROP_RESET_SEQNO	BIT(8)
#define DROP_ALL (DROP_UNBOUND	| \
		  DROP_BOUND	| \
		  DROP_RETIRE	| \
		  DROP_ACTIVE	| \
		  DROP_FREED	| \
		  DROP_SHRINK_ALL |\
		  DROP_IDLE	| \
		  DROP_RESET_ACTIVE | \
		  DROP_RESET_SEQNO)
static int
i915_drop_caches_get(void *data, u64 *val)
{
	*val = DROP_ALL;

	return 0;
}

static int
i915_drop_caches_set(void *data, u64 val)
{
	struct drm_i915_private *i915 = data;

	DRM_DEBUG("Dropping caches: 0x%08llx [0x%08llx]\n",
		  val, val & DROP_ALL);

	if (val & DROP_RESET_ACTIVE &&
	    wait_for(intel_engines_are_idle(i915), I915_IDLE_ENGINES_TIMEOUT))
		i915_gem_set_wedged(i915);

	/* No need to check and wait for gpu resets, only libdrm auto-restarts
	 * on ioctls on -EAGAIN. */
	if (val & (DROP_ACTIVE | DROP_IDLE | DROP_RETIRE | DROP_RESET_SEQNO)) {
		int ret;

		ret = mutex_lock_interruptible(&i915->drm.struct_mutex);
		if (ret)
			return ret;

		/*
		 * To finish the flush of the idle_worker, we must complete
		 * the switch-to-kernel-context, which requires a double
		 * pass through wait_for_idle: first queues the switch,
		 * second waits for the switch.
		 */
		if (ret == 0 && val & (DROP_IDLE | DROP_ACTIVE))
			ret = i915_gem_wait_for_idle(i915,
						     I915_WAIT_INTERRUPTIBLE |
						     I915_WAIT_LOCKED,
						     MAX_SCHEDULE_TIMEOUT);

		if (ret == 0 && val & DROP_IDLE)
			ret = i915_gem_wait_for_idle(i915,
						     I915_WAIT_INTERRUPTIBLE |
						     I915_WAIT_LOCKED,
						     MAX_SCHEDULE_TIMEOUT);

		if (val & DROP_RETIRE)
			i915_retire_requests(i915);

		mutex_unlock(&i915->drm.struct_mutex);
	}

	if (val & DROP_RESET_ACTIVE && i915_terminally_wedged(i915))
		i915_handle_error(i915, ALL_ENGINES, 0, NULL);

	fs_reclaim_acquire(GFP_KERNEL);
	if (val & DROP_BOUND)
		i915_gem_shrink(i915, LONG_MAX, NULL, I915_SHRINK_BOUND);

	if (val & DROP_UNBOUND)
		i915_gem_shrink(i915, LONG_MAX, NULL, I915_SHRINK_UNBOUND);

	if (val & DROP_SHRINK_ALL)
		i915_gem_shrink_all(i915);
	fs_reclaim_release(GFP_KERNEL);

	if (val & DROP_IDLE) {
		flush_delayed_work(&i915->gem.retire_work);
		flush_work(&i915->gem.idle_work);
	}

	if (val & DROP_FREED)
		i915_gem_drain_freed_objects(i915);

	return 0;
}

DEFINE_SIMPLE_ATTRIBUTE(i915_drop_caches_fops,
			i915_drop_caches_get, i915_drop_caches_set,
			"0x%08llx\n");

static int
i915_cache_sharing_get(void *data, u64 *val)
{
	struct drm_i915_private *dev_priv = data;
	intel_wakeref_t wakeref;
	u32 snpcr = 0;

	if (!(IS_GEN_RANGE(dev_priv, 6, 7)))
		return -ENODEV;

	with_intel_runtime_pm(&dev_priv->runtime_pm, wakeref)
		snpcr = I915_READ(GEN6_MBCUNIT_SNPCR);

	*val = (snpcr & GEN6_MBC_SNPCR_MASK) >> GEN6_MBC_SNPCR_SHIFT;

	return 0;
}

static int
i915_cache_sharing_set(void *data, u64 val)
{
	struct drm_i915_private *dev_priv = data;
	intel_wakeref_t wakeref;

	if (!(IS_GEN_RANGE(dev_priv, 6, 7)))
		return -ENODEV;

	if (val > 3)
		return -EINVAL;

	DRM_DEBUG_DRIVER("Manually setting uncore sharing to %llu\n", val);
	with_intel_runtime_pm(&dev_priv->runtime_pm, wakeref) {
		u32 snpcr;

		/* Update the cache sharing policy here as well */
		snpcr = I915_READ(GEN6_MBCUNIT_SNPCR);
		snpcr &= ~GEN6_MBC_SNPCR_MASK;
		snpcr |= val << GEN6_MBC_SNPCR_SHIFT;
		I915_WRITE(GEN6_MBCUNIT_SNPCR, snpcr);
	}

	return 0;
}

DEFINE_SIMPLE_ATTRIBUTE(i915_cache_sharing_fops,
			i915_cache_sharing_get, i915_cache_sharing_set,
			"%llu\n");

static void cherryview_sseu_device_status(struct drm_i915_private *dev_priv,
					  struct sseu_dev_info *sseu)
{
#define SS_MAX 2
	const int ss_max = SS_MAX;
	u32 sig1[SS_MAX], sig2[SS_MAX];
	int ss;

	sig1[0] = I915_READ(CHV_POWER_SS0_SIG1);
	sig1[1] = I915_READ(CHV_POWER_SS1_SIG1);
	sig2[0] = I915_READ(CHV_POWER_SS0_SIG2);
	sig2[1] = I915_READ(CHV_POWER_SS1_SIG2);

	for (ss = 0; ss < ss_max; ss++) {
		unsigned int eu_cnt;

		if (sig1[ss] & CHV_SS_PG_ENABLE)
			/* skip disabled subslice */
			continue;

		sseu->slice_mask = BIT(0);
		sseu->subslice_mask[0] |= BIT(ss);
		eu_cnt = ((sig1[ss] & CHV_EU08_PG_ENABLE) ? 0 : 2) +
			 ((sig1[ss] & CHV_EU19_PG_ENABLE) ? 0 : 2) +
			 ((sig1[ss] & CHV_EU210_PG_ENABLE) ? 0 : 2) +
			 ((sig2[ss] & CHV_EU311_PG_ENABLE) ? 0 : 2);
		sseu->eu_total += eu_cnt;
		sseu->eu_per_subslice = max_t(unsigned int,
					      sseu->eu_per_subslice, eu_cnt);
	}
#undef SS_MAX
}

static void gen10_sseu_device_status(struct drm_i915_private *dev_priv,
				     struct sseu_dev_info *sseu)
{
#define SS_MAX 6
	const struct intel_runtime_info *info = RUNTIME_INFO(dev_priv);
	u32 s_reg[SS_MAX], eu_reg[2 * SS_MAX], eu_mask[2];
	int s, ss;

	for (s = 0; s < info->sseu.max_slices; s++) {
		/*
		 * FIXME: Valid SS Mask respects the spec and read
		 * only valid bits for those registers, excluding reserved
		 * although this seems wrong because it would leave many
		 * subslices without ACK.
		 */
		s_reg[s] = I915_READ(GEN10_SLICE_PGCTL_ACK(s)) &
			GEN10_PGCTL_VALID_SS_MASK(s);
		eu_reg[2 * s] = I915_READ(GEN10_SS01_EU_PGCTL_ACK(s));
		eu_reg[2 * s + 1] = I915_READ(GEN10_SS23_EU_PGCTL_ACK(s));
	}

	eu_mask[0] = GEN9_PGCTL_SSA_EU08_ACK |
		     GEN9_PGCTL_SSA_EU19_ACK |
		     GEN9_PGCTL_SSA_EU210_ACK |
		     GEN9_PGCTL_SSA_EU311_ACK;
	eu_mask[1] = GEN9_PGCTL_SSB_EU08_ACK |
		     GEN9_PGCTL_SSB_EU19_ACK |
		     GEN9_PGCTL_SSB_EU210_ACK |
		     GEN9_PGCTL_SSB_EU311_ACK;

	for (s = 0; s < info->sseu.max_slices; s++) {
		if ((s_reg[s] & GEN9_PGCTL_SLICE_ACK) == 0)
			/* skip disabled slice */
			continue;

		sseu->slice_mask |= BIT(s);
		sseu->subslice_mask[s] = info->sseu.subslice_mask[s];

		for (ss = 0; ss < info->sseu.max_subslices; ss++) {
			unsigned int eu_cnt;

			if (!(s_reg[s] & (GEN9_PGCTL_SS_ACK(ss))))
				/* skip disabled subslice */
				continue;

			eu_cnt = 2 * hweight32(eu_reg[2 * s + ss / 2] &
					       eu_mask[ss % 2]);
			sseu->eu_total += eu_cnt;
			sseu->eu_per_subslice = max_t(unsigned int,
						      sseu->eu_per_subslice,
						      eu_cnt);
		}
	}
#undef SS_MAX
}

static void gen9_sseu_device_status(struct drm_i915_private *dev_priv,
				    struct sseu_dev_info *sseu)
{
#define SS_MAX 3
	const struct intel_runtime_info *info = RUNTIME_INFO(dev_priv);
	u32 s_reg[SS_MAX], eu_reg[2 * SS_MAX], eu_mask[2];
	int s, ss;

	for (s = 0; s < info->sseu.max_slices; s++) {
		s_reg[s] = I915_READ(GEN9_SLICE_PGCTL_ACK(s));
		eu_reg[2*s] = I915_READ(GEN9_SS01_EU_PGCTL_ACK(s));
		eu_reg[2*s + 1] = I915_READ(GEN9_SS23_EU_PGCTL_ACK(s));
	}

	eu_mask[0] = GEN9_PGCTL_SSA_EU08_ACK |
		     GEN9_PGCTL_SSA_EU19_ACK |
		     GEN9_PGCTL_SSA_EU210_ACK |
		     GEN9_PGCTL_SSA_EU311_ACK;
	eu_mask[1] = GEN9_PGCTL_SSB_EU08_ACK |
		     GEN9_PGCTL_SSB_EU19_ACK |
		     GEN9_PGCTL_SSB_EU210_ACK |
		     GEN9_PGCTL_SSB_EU311_ACK;

	for (s = 0; s < info->sseu.max_slices; s++) {
		if ((s_reg[s] & GEN9_PGCTL_SLICE_ACK) == 0)
			/* skip disabled slice */
			continue;

		sseu->slice_mask |= BIT(s);

		if (IS_GEN9_BC(dev_priv))
			sseu->subslice_mask[s] =
				RUNTIME_INFO(dev_priv)->sseu.subslice_mask[s];

		for (ss = 0; ss < info->sseu.max_subslices; ss++) {
			unsigned int eu_cnt;

			if (IS_GEN9_LP(dev_priv)) {
				if (!(s_reg[s] & (GEN9_PGCTL_SS_ACK(ss))))
					/* skip disabled subslice */
					continue;

				sseu->subslice_mask[s] |= BIT(ss);
			}

			eu_cnt = 2 * hweight32(eu_reg[2*s + ss/2] &
					       eu_mask[ss%2]);
			sseu->eu_total += eu_cnt;
			sseu->eu_per_subslice = max_t(unsigned int,
						      sseu->eu_per_subslice,
						      eu_cnt);
		}
	}
#undef SS_MAX
}

static void broadwell_sseu_device_status(struct drm_i915_private *dev_priv,
					 struct sseu_dev_info *sseu)
{
	u32 slice_info = I915_READ(GEN8_GT_SLICE_INFO);
	int s;

	sseu->slice_mask = slice_info & GEN8_LSLICESTAT_MASK;

	if (sseu->slice_mask) {
		sseu->eu_per_subslice =
			RUNTIME_INFO(dev_priv)->sseu.eu_per_subslice;
		for (s = 0; s < fls(sseu->slice_mask); s++) {
			sseu->subslice_mask[s] =
				RUNTIME_INFO(dev_priv)->sseu.subslice_mask[s];
		}
		sseu->eu_total = sseu->eu_per_subslice *
				 intel_sseu_subslice_total(sseu);

		/* subtract fused off EU(s) from enabled slice(s) */
		for (s = 0; s < fls(sseu->slice_mask); s++) {
			u8 subslice_7eu =
				RUNTIME_INFO(dev_priv)->sseu.subslice_7eu[s];

			sseu->eu_total -= hweight8(subslice_7eu);
		}
	}
}

static void i915_print_sseu_info(struct seq_file *m, bool is_available_info,
				 const struct sseu_dev_info *sseu)
{
	struct drm_i915_private *dev_priv = node_to_i915(m->private);
	const char *type = is_available_info ? "Available" : "Enabled";
	int s;

	seq_printf(m, "  %s Slice Mask: %04x\n", type,
		   sseu->slice_mask);
	seq_printf(m, "  %s Slice Total: %u\n", type,
		   hweight8(sseu->slice_mask));
	seq_printf(m, "  %s Subslice Total: %u\n", type,
		   intel_sseu_subslice_total(sseu));
	for (s = 0; s < fls(sseu->slice_mask); s++) {
		seq_printf(m, "  %s Slice%i subslices: %u\n", type,
			   s, intel_sseu_subslices_per_slice(sseu, s));
	}
	seq_printf(m, "  %s EU Total: %u\n", type,
		   sseu->eu_total);
	seq_printf(m, "  %s EU Per Subslice: %u\n", type,
		   sseu->eu_per_subslice);

	if (!is_available_info)
		return;

	seq_printf(m, "  Has Pooled EU: %s\n", yesno(HAS_POOLED_EU(dev_priv)));
	if (HAS_POOLED_EU(dev_priv))
		seq_printf(m, "  Min EU in pool: %u\n", sseu->min_eu_in_pool);

	seq_printf(m, "  Has Slice Power Gating: %s\n",
		   yesno(sseu->has_slice_pg));
	seq_printf(m, "  Has Subslice Power Gating: %s\n",
		   yesno(sseu->has_subslice_pg));
	seq_printf(m, "  Has EU Power Gating: %s\n",
		   yesno(sseu->has_eu_pg));
}

static int i915_sseu_status(struct seq_file *m, void *unused)
{
	struct drm_i915_private *dev_priv = node_to_i915(m->private);
	struct sseu_dev_info sseu;
	intel_wakeref_t wakeref;

	if (INTEL_GEN(dev_priv) < 8)
		return -ENODEV;

	seq_puts(m, "SSEU Device Info\n");
	i915_print_sseu_info(m, true, &RUNTIME_INFO(dev_priv)->sseu);

	seq_puts(m, "SSEU Device Status\n");
	memset(&sseu, 0, sizeof(sseu));
	sseu.max_slices = RUNTIME_INFO(dev_priv)->sseu.max_slices;
	sseu.max_subslices = RUNTIME_INFO(dev_priv)->sseu.max_subslices;
	sseu.max_eus_per_subslice =
		RUNTIME_INFO(dev_priv)->sseu.max_eus_per_subslice;

	with_intel_runtime_pm(&dev_priv->runtime_pm, wakeref) {
		if (IS_CHERRYVIEW(dev_priv))
			cherryview_sseu_device_status(dev_priv, &sseu);
		else if (IS_BROADWELL(dev_priv))
			broadwell_sseu_device_status(dev_priv, &sseu);
		else if (IS_GEN(dev_priv, 9))
			gen9_sseu_device_status(dev_priv, &sseu);
		else if (INTEL_GEN(dev_priv) >= 10)
			gen10_sseu_device_status(dev_priv, &sseu);
	}

	i915_print_sseu_info(m, false, &sseu);

	return 0;
}

static int i915_forcewake_open(struct inode *inode, struct file *file)
{
	struct drm_i915_private *i915 = inode->i_private;

	if (INTEL_GEN(i915) < 6)
		return 0;

	file->private_data =
		(void *)(uintptr_t)intel_runtime_pm_get(&i915->runtime_pm);
	intel_uncore_forcewake_user_get(&i915->uncore);

	return 0;
}

static int i915_forcewake_release(struct inode *inode, struct file *file)
{
	struct drm_i915_private *i915 = inode->i_private;

	if (INTEL_GEN(i915) < 6)
		return 0;

	intel_uncore_forcewake_user_put(&i915->uncore);
	intel_runtime_pm_put(&i915->runtime_pm,
			     (intel_wakeref_t)(uintptr_t)file->private_data);

	return 0;
}

static const struct file_operations i915_forcewake_fops = {
	.owner = THIS_MODULE,
	.open = i915_forcewake_open,
	.release = i915_forcewake_release,
};

static int i915_hpd_storm_ctl_show(struct seq_file *m, void *data)
{
	struct drm_i915_private *dev_priv = m->private;
	struct i915_hotplug *hotplug = &dev_priv->hotplug;

	/* Synchronize with everything first in case there's been an HPD
	 * storm, but we haven't finished handling it in the kernel yet
	 */
	synchronize_irq(dev_priv->drm.irq);
	flush_work(&dev_priv->hotplug.dig_port_work);
	flush_work(&dev_priv->hotplug.hotplug_work);

	seq_printf(m, "Threshold: %d\n", hotplug->hpd_storm_threshold);
	seq_printf(m, "Detected: %s\n",
		   yesno(delayed_work_pending(&hotplug->reenable_work)));

	return 0;
}

static ssize_t i915_hpd_storm_ctl_write(struct file *file,
					const char __user *ubuf, size_t len,
					loff_t *offp)
{
	struct seq_file *m = file->private_data;
	struct drm_i915_private *dev_priv = m->private;
	struct i915_hotplug *hotplug = &dev_priv->hotplug;
	unsigned int new_threshold;
	int i;
	char *newline;
	char tmp[16];

	if (len >= sizeof(tmp))
		return -EINVAL;

	if (copy_from_user(tmp, ubuf, len))
		return -EFAULT;

	tmp[len] = '\0';

	/* Strip newline, if any */
	newline = strchr(tmp, '\n');
	if (newline)
		*newline = '\0';

	if (strcmp(tmp, "reset") == 0)
		new_threshold = HPD_STORM_DEFAULT_THRESHOLD;
	else if (kstrtouint(tmp, 10, &new_threshold) != 0)
		return -EINVAL;

	if (new_threshold > 0)
		DRM_DEBUG_KMS("Setting HPD storm detection threshold to %d\n",
			      new_threshold);
	else
		DRM_DEBUG_KMS("Disabling HPD storm detection\n");

	spin_lock_irq(&dev_priv->irq_lock);
	hotplug->hpd_storm_threshold = new_threshold;
	/* Reset the HPD storm stats so we don't accidentally trigger a storm */
	for_each_hpd_pin(i)
		hotplug->stats[i].count = 0;
	spin_unlock_irq(&dev_priv->irq_lock);

	/* Re-enable hpd immediately if we were in an irq storm */
	flush_delayed_work(&dev_priv->hotplug.reenable_work);

	return len;
}

static int i915_hpd_storm_ctl_open(struct inode *inode, struct file *file)
{
	return single_open(file, i915_hpd_storm_ctl_show, inode->i_private);
}

static const struct file_operations i915_hpd_storm_ctl_fops = {
	.owner = THIS_MODULE,
	.open = i915_hpd_storm_ctl_open,
	.read = seq_read,
	.llseek = seq_lseek,
	.release = single_release,
	.write = i915_hpd_storm_ctl_write
};

static int i915_hpd_short_storm_ctl_show(struct seq_file *m, void *data)
{
	struct drm_i915_private *dev_priv = m->private;

	seq_printf(m, "Enabled: %s\n",
		   yesno(dev_priv->hotplug.hpd_short_storm_enabled));

	return 0;
}

static int
i915_hpd_short_storm_ctl_open(struct inode *inode, struct file *file)
{
	return single_open(file, i915_hpd_short_storm_ctl_show,
			   inode->i_private);
}

static ssize_t i915_hpd_short_storm_ctl_write(struct file *file,
					      const char __user *ubuf,
					      size_t len, loff_t *offp)
{
	struct seq_file *m = file->private_data;
	struct drm_i915_private *dev_priv = m->private;
	struct i915_hotplug *hotplug = &dev_priv->hotplug;
	char *newline;
	char tmp[16];
	int i;
	bool new_state;

	if (len >= sizeof(tmp))
		return -EINVAL;

	if (copy_from_user(tmp, ubuf, len))
		return -EFAULT;

	tmp[len] = '\0';

	/* Strip newline, if any */
	newline = strchr(tmp, '\n');
	if (newline)
		*newline = '\0';

	/* Reset to the "default" state for this system */
	if (strcmp(tmp, "reset") == 0)
		new_state = !HAS_DP_MST(dev_priv);
	else if (kstrtobool(tmp, &new_state) != 0)
		return -EINVAL;

	DRM_DEBUG_KMS("%sabling HPD short storm detection\n",
		      new_state ? "En" : "Dis");

	spin_lock_irq(&dev_priv->irq_lock);
	hotplug->hpd_short_storm_enabled = new_state;
	/* Reset the HPD storm stats so we don't accidentally trigger a storm */
	for_each_hpd_pin(i)
		hotplug->stats[i].count = 0;
	spin_unlock_irq(&dev_priv->irq_lock);

	/* Re-enable hpd immediately if we were in an irq storm */
	flush_delayed_work(&dev_priv->hotplug.reenable_work);

	return len;
}

static const struct file_operations i915_hpd_short_storm_ctl_fops = {
	.owner = THIS_MODULE,
	.open = i915_hpd_short_storm_ctl_open,
	.read = seq_read,
	.llseek = seq_lseek,
	.release = single_release,
	.write = i915_hpd_short_storm_ctl_write,
};

static int i915_drrs_ctl_set(void *data, u64 val)
{
	struct drm_i915_private *dev_priv = data;
	struct drm_device *dev = &dev_priv->drm;
	struct intel_crtc *crtc;

	if (INTEL_GEN(dev_priv) < 7)
		return -ENODEV;

	for_each_intel_crtc(dev, crtc) {
		struct drm_connector_list_iter conn_iter;
		struct intel_crtc_state *crtc_state;
		struct drm_connector *connector;
		struct drm_crtc_commit *commit;
		int ret;

		ret = drm_modeset_lock_single_interruptible(&crtc->base.mutex);
		if (ret)
			return ret;

		crtc_state = to_intel_crtc_state(crtc->base.state);

		if (!crtc_state->base.active ||
		    !crtc_state->has_drrs)
			goto out;

		commit = crtc_state->base.commit;
		if (commit) {
			ret = wait_for_completion_interruptible(&commit->hw_done);
			if (ret)
				goto out;
		}

		drm_connector_list_iter_begin(dev, &conn_iter);
		drm_for_each_connector_iter(connector, &conn_iter) {
			struct intel_encoder *encoder;
			struct intel_dp *intel_dp;

			if (!(crtc_state->base.connector_mask &
			      drm_connector_mask(connector)))
				continue;

			encoder = intel_attached_encoder(connector);
			if (encoder->type != INTEL_OUTPUT_EDP)
				continue;

			DRM_DEBUG_DRIVER("Manually %sabling DRRS. %llu\n",
						val ? "en" : "dis", val);

			intel_dp = enc_to_intel_dp(&encoder->base);
			if (val)
				intel_edp_drrs_enable(intel_dp,
						      crtc_state);
			else
				intel_edp_drrs_disable(intel_dp,
						       crtc_state);
		}
		drm_connector_list_iter_end(&conn_iter);

out:
		drm_modeset_unlock(&crtc->base.mutex);
		if (ret)
			return ret;
	}

	return 0;
}

DEFINE_SIMPLE_ATTRIBUTE(i915_drrs_ctl_fops, NULL, i915_drrs_ctl_set, "%llu\n");

static ssize_t
i915_fifo_underrun_reset_write(struct file *filp,
			       const char __user *ubuf,
			       size_t cnt, loff_t *ppos)
{
	struct drm_i915_private *dev_priv = filp->private_data;
	struct intel_crtc *intel_crtc;
	struct drm_device *dev = &dev_priv->drm;
	int ret;
	bool reset;

	ret = kstrtobool_from_user(ubuf, cnt, &reset);
	if (ret)
		return ret;

	if (!reset)
		return cnt;

	for_each_intel_crtc(dev, intel_crtc) {
		struct drm_crtc_commit *commit;
		struct intel_crtc_state *crtc_state;

		ret = drm_modeset_lock_single_interruptible(&intel_crtc->base.mutex);
		if (ret)
			return ret;

		crtc_state = to_intel_crtc_state(intel_crtc->base.state);
		commit = crtc_state->base.commit;
		if (commit) {
			ret = wait_for_completion_interruptible(&commit->hw_done);
			if (!ret)
				ret = wait_for_completion_interruptible(&commit->flip_done);
		}

		if (!ret && crtc_state->base.active) {
			DRM_DEBUG_KMS("Re-arming FIFO underruns on pipe %c\n",
				      pipe_name(intel_crtc->pipe));

			intel_crtc_arm_fifo_underrun(intel_crtc, crtc_state);
		}

		drm_modeset_unlock(&intel_crtc->base.mutex);

		if (ret)
			return ret;
	}

	ret = intel_fbc_reset_underrun(dev_priv);
	if (ret)
		return ret;

	return cnt;
}

static const struct file_operations i915_fifo_underrun_reset_ops = {
	.owner = THIS_MODULE,
	.open = simple_open,
	.write = i915_fifo_underrun_reset_write,
	.llseek = default_llseek,
};

static const struct drm_info_list i915_debugfs_list[] = {
	{"i915_capabilities", i915_capabilities, 0},
	{"i915_gem_objects", i915_gem_object_info, 0},
	{"i915_gem_fence_regs", i915_gem_fence_regs_info, 0},
	{"i915_gem_interrupt", i915_interrupt_info, 0},
	{"i915_gem_batch_pool", i915_gem_batch_pool_info, 0},
	{"i915_guc_info", i915_guc_info, 0},
	{"i915_guc_load_status", i915_guc_load_status_info, 0},
	{"i915_guc_log_dump", i915_guc_log_dump, 0},
	{"i915_guc_load_err_log_dump", i915_guc_log_dump, 0, (void *)1},
	{"i915_guc_stage_pool", i915_guc_stage_pool, 0},
	{"i915_huc_load_status", i915_huc_load_status_info, 0},
	{"i915_frequency_info", i915_frequency_info, 0},
	{"i915_hangcheck_info", i915_hangcheck_info, 0},
	{"i915_reset_info", i915_reset_info, 0},
	{"i915_drpc_info", i915_drpc_info, 0},
	{"i915_emon_status", i915_emon_status, 0},
	{"i915_ring_freq_table", i915_ring_freq_table, 0},
	{"i915_frontbuffer_tracking", i915_frontbuffer_tracking, 0},
	{"i915_fbc_status", i915_fbc_status, 0},
	{"i915_ips_status", i915_ips_status, 0},
	{"i915_sr_status", i915_sr_status, 0},
	{"i915_opregion", i915_opregion, 0},
	{"i915_vbt", i915_vbt, 0},
	{"i915_gem_framebuffer", i915_gem_framebuffer_info, 0},
	{"i915_context_status", i915_context_status, 0},
	{"i915_forcewake_domains", i915_forcewake_domains, 0},
	{"i915_swizzle_info", i915_swizzle_info, 0},
	{"i915_llc", i915_llc, 0},
	{"i915_edp_psr_status", i915_edp_psr_status, 0},
	{"i915_energy_uJ", i915_energy_uJ, 0},
	{"i915_runtime_pm_status", i915_runtime_pm_status, 0},
	{"i915_power_domain_info", i915_power_domain_info, 0},
	{"i915_dmc_info", i915_dmc_info, 0},
	{"i915_display_info", i915_display_info, 0},
	{"i915_engine_info", i915_engine_info, 0},
	{"i915_rcs_topology", i915_rcs_topology, 0},
	{"i915_shrinker_info", i915_shrinker_info, 0},
	{"i915_shared_dplls_info", i915_shared_dplls_info, 0},
	{"i915_dp_mst_info", i915_dp_mst_info, 0},
	{"i915_wa_registers", i915_wa_registers, 0},
	{"i915_ddb_info", i915_ddb_info, 0},
	{"i915_sseu_status", i915_sseu_status, 0},
	{"i915_drrs_status", i915_drrs_status, 0},
	{"i915_rps_boost_info", i915_rps_boost_info, 0},
};
#define I915_DEBUGFS_ENTRIES ARRAY_SIZE(i915_debugfs_list)

static const struct i915_debugfs_files {
	const char *name;
	const struct file_operations *fops;
} i915_debugfs_files[] = {
	{"i915_wedged", &i915_wedged_fops},
	{"i915_cache_sharing", &i915_cache_sharing_fops},
	{"i915_gem_drop_caches", &i915_drop_caches_fops},
#if IS_ENABLED(CONFIG_DRM_I915_CAPTURE_ERROR)
	{"i915_error_state", &i915_error_state_fops},
	{"i915_gpu_info", &i915_gpu_info_fops},
#endif
	{"i915_fifo_underrun_reset", &i915_fifo_underrun_reset_ops},
	{"i915_pri_wm_latency", &i915_pri_wm_latency_fops},
	{"i915_spr_wm_latency", &i915_spr_wm_latency_fops},
	{"i915_cur_wm_latency", &i915_cur_wm_latency_fops},
	{"i915_fbc_false_color", &i915_fbc_false_color_fops},
	{"i915_dp_test_data", &i915_displayport_test_data_fops},
	{"i915_dp_test_type", &i915_displayport_test_type_fops},
	{"i915_dp_test_active", &i915_displayport_test_active_fops},
	{"i915_guc_log_level", &i915_guc_log_level_fops},
	{"i915_guc_log_relay", &i915_guc_log_relay_fops},
	{"i915_hpd_storm_ctl", &i915_hpd_storm_ctl_fops},
	{"i915_hpd_short_storm_ctl", &i915_hpd_short_storm_ctl_fops},
	{"i915_ipc_status", &i915_ipc_status_fops},
	{"i915_drrs_ctl", &i915_drrs_ctl_fops},
	{"i915_edp_psr_debug", &i915_edp_psr_debug_fops}
};

int i915_debugfs_register(struct drm_i915_private *dev_priv)
{
	struct drm_minor *minor = dev_priv->drm.primary;
	int i;

	debugfs_create_file("i915_forcewake_user", S_IRUSR, minor->debugfs_root,
			    to_i915(minor->dev), &i915_forcewake_fops);

	for (i = 0; i < ARRAY_SIZE(i915_debugfs_files); i++) {
		debugfs_create_file(i915_debugfs_files[i].name,
				    S_IRUGO | S_IWUSR,
				    minor->debugfs_root,
				    to_i915(minor->dev),
				    i915_debugfs_files[i].fops);
	}

	return drm_debugfs_create_files(i915_debugfs_list,
					I915_DEBUGFS_ENTRIES,
					minor->debugfs_root, minor);
}

struct dpcd_block {
	/* DPCD dump start address. */
	unsigned int offset;
	/* DPCD dump end address, inclusive. If unset, .size will be used. */
	unsigned int end;
	/* DPCD dump size. Used if .end is unset. If unset, defaults to 1. */
	size_t size;
	/* Only valid for eDP. */
	bool edp;
};

static const struct dpcd_block i915_dpcd_debug[] = {
	{ .offset = DP_DPCD_REV, .size = DP_RECEIVER_CAP_SIZE },
	{ .offset = DP_PSR_SUPPORT, .end = DP_PSR_CAPS },
	{ .offset = DP_DOWNSTREAM_PORT_0, .size = 16 },
	{ .offset = DP_LINK_BW_SET, .end = DP_EDP_CONFIGURATION_SET },
	{ .offset = DP_SINK_COUNT, .end = DP_ADJUST_REQUEST_LANE2_3 },
	{ .offset = DP_SET_POWER },
	{ .offset = DP_EDP_DPCD_REV },
	{ .offset = DP_EDP_GENERAL_CAP_1, .end = DP_EDP_GENERAL_CAP_3 },
	{ .offset = DP_EDP_DISPLAY_CONTROL_REGISTER, .end = DP_EDP_BACKLIGHT_FREQ_CAP_MAX_LSB },
	{ .offset = DP_EDP_DBC_MINIMUM_BRIGHTNESS_SET, .end = DP_EDP_DBC_MAXIMUM_BRIGHTNESS_SET },
};

static int i915_dpcd_show(struct seq_file *m, void *data)
{
	struct drm_connector *connector = m->private;
	struct intel_dp *intel_dp =
		enc_to_intel_dp(&intel_attached_encoder(connector)->base);
	u8 buf[16];
	ssize_t err;
	int i;

	if (connector->status != connector_status_connected)
		return -ENODEV;

	for (i = 0; i < ARRAY_SIZE(i915_dpcd_debug); i++) {
		const struct dpcd_block *b = &i915_dpcd_debug[i];
		size_t size = b->end ? b->end - b->offset + 1 : (b->size ?: 1);

		if (b->edp &&
		    connector->connector_type != DRM_MODE_CONNECTOR_eDP)
			continue;

		/* low tech for now */
		if (WARN_ON(size > sizeof(buf)))
			continue;

		err = drm_dp_dpcd_read(&intel_dp->aux, b->offset, buf, size);
		if (err < 0)
			seq_printf(m, "%04x: ERROR %d\n", b->offset, (int)err);
		else
			seq_printf(m, "%04x: %*ph\n", b->offset, (int)err, buf);
	}

	return 0;
}
DEFINE_SHOW_ATTRIBUTE(i915_dpcd);

static int i915_panel_show(struct seq_file *m, void *data)
{
	struct drm_connector *connector = m->private;
	struct intel_dp *intel_dp =
		enc_to_intel_dp(&intel_attached_encoder(connector)->base);

	if (connector->status != connector_status_connected)
		return -ENODEV;

	seq_printf(m, "Panel power up delay: %d\n",
		   intel_dp->panel_power_up_delay);
	seq_printf(m, "Panel power down delay: %d\n",
		   intel_dp->panel_power_down_delay);
	seq_printf(m, "Backlight on delay: %d\n",
		   intel_dp->backlight_on_delay);
	seq_printf(m, "Backlight off delay: %d\n",
		   intel_dp->backlight_off_delay);

	return 0;
}
DEFINE_SHOW_ATTRIBUTE(i915_panel);

static int i915_hdcp_sink_capability_show(struct seq_file *m, void *data)
{
	struct drm_connector *connector = m->private;
	struct intel_connector *intel_connector = to_intel_connector(connector);
	bool hdcp_cap, hdcp2_cap;

	if (connector->status != connector_status_connected)
		return -ENODEV;

	/* HDCP is supported by connector */
	if (!intel_connector->hdcp.shim)
		return -EINVAL;

	seq_printf(m, "%s:%d HDCP version: ", connector->name,
		   connector->base.id);
	hdcp_cap = intel_hdcp_capable(intel_connector);
	hdcp2_cap = intel_hdcp2_capable(intel_connector);

	if (hdcp_cap)
		seq_puts(m, "HDCP1.4 ");
	if (hdcp2_cap)
		seq_puts(m, "HDCP2.2 ");

	if (!hdcp_cap && !hdcp2_cap)
		seq_puts(m, "None");
	seq_puts(m, "\n");

	return 0;
}
DEFINE_SHOW_ATTRIBUTE(i915_hdcp_sink_capability);

static int i915_dsc_fec_support_show(struct seq_file *m, void *data)
{
	struct drm_connector *connector = m->private;
	struct drm_device *dev = connector->dev;
	struct drm_crtc *crtc;
	struct intel_dp *intel_dp;
	struct drm_modeset_acquire_ctx ctx;
	struct intel_crtc_state *crtc_state = NULL;
	int ret = 0;
	bool try_again = false;

	drm_modeset_acquire_init(&ctx, DRM_MODESET_ACQUIRE_INTERRUPTIBLE);

	do {
		try_again = false;
		ret = drm_modeset_lock(&dev->mode_config.connection_mutex,
				       &ctx);
		if (ret) {
			if (ret == -EDEADLK && !drm_modeset_backoff(&ctx)) {
				try_again = true;
				continue;
			}
			break;
		}
		crtc = connector->state->crtc;
		if (connector->status != connector_status_connected || !crtc) {
			ret = -ENODEV;
			break;
		}
		ret = drm_modeset_lock(&crtc->mutex, &ctx);
		if (ret == -EDEADLK) {
			ret = drm_modeset_backoff(&ctx);
			if (!ret) {
				try_again = true;
				continue;
			}
			break;
		} else if (ret) {
			break;
		}
		intel_dp = enc_to_intel_dp(&intel_attached_encoder(connector)->base);
		crtc_state = to_intel_crtc_state(crtc->state);
		seq_printf(m, "DSC_Enabled: %s\n",
			   yesno(crtc_state->dsc_params.compression_enable));
		seq_printf(m, "DSC_Sink_Support: %s\n",
			   yesno(drm_dp_sink_supports_dsc(intel_dp->dsc_dpcd)));
		seq_printf(m, "Force_DSC_Enable: %s\n",
			   yesno(intel_dp->force_dsc_en));
		if (!intel_dp_is_edp(intel_dp))
			seq_printf(m, "FEC_Sink_Support: %s\n",
				   yesno(drm_dp_sink_supports_fec(intel_dp->fec_capable)));
	} while (try_again);

	drm_modeset_drop_locks(&ctx);
	drm_modeset_acquire_fini(&ctx);

	return ret;
}

static ssize_t i915_dsc_fec_support_write(struct file *file,
					  const char __user *ubuf,
					  size_t len, loff_t *offp)
{
	bool dsc_enable = false;
	int ret;
	struct drm_connector *connector =
		((struct seq_file *)file->private_data)->private;
	struct intel_encoder *encoder = intel_attached_encoder(connector);
	struct intel_dp *intel_dp = enc_to_intel_dp(&encoder->base);

	if (len == 0)
		return 0;

	DRM_DEBUG_DRIVER("Copied %zu bytes from user to force DSC\n",
			 len);

	ret = kstrtobool_from_user(ubuf, len, &dsc_enable);
	if (ret < 0)
		return ret;

	DRM_DEBUG_DRIVER("Got %s for DSC Enable\n",
			 (dsc_enable) ? "true" : "false");
	intel_dp->force_dsc_en = dsc_enable;

	*offp += len;
	return len;
}

static int i915_dsc_fec_support_open(struct inode *inode,
				     struct file *file)
{
	return single_open(file, i915_dsc_fec_support_show,
			   inode->i_private);
}

static const struct file_operations i915_dsc_fec_support_fops = {
	.owner = THIS_MODULE,
	.open = i915_dsc_fec_support_open,
	.read = seq_read,
	.llseek = seq_lseek,
	.release = single_release,
	.write = i915_dsc_fec_support_write
};

/**
 * i915_debugfs_connector_add - add i915 specific connector debugfs files
 * @connector: pointer to a registered drm_connector
 *
 * Cleanup will be done by drm_connector_unregister() through a call to
 * drm_debugfs_connector_remove().
 *
 * Returns 0 on success, negative error codes on error.
 */
int i915_debugfs_connector_add(struct drm_connector *connector)
{
	struct dentry *root = connector->debugfs_entry;
	struct drm_i915_private *dev_priv = to_i915(connector->dev);

	/* The connector must have been registered beforehands. */
	if (!root)
		return -ENODEV;

	if (connector->connector_type == DRM_MODE_CONNECTOR_DisplayPort ||
	    connector->connector_type == DRM_MODE_CONNECTOR_eDP)
		debugfs_create_file("i915_dpcd", S_IRUGO, root,
				    connector, &i915_dpcd_fops);

	if (connector->connector_type == DRM_MODE_CONNECTOR_eDP) {
		debugfs_create_file("i915_panel_timings", S_IRUGO, root,
				    connector, &i915_panel_fops);
		debugfs_create_file("i915_psr_sink_status", S_IRUGO, root,
				    connector, &i915_psr_sink_status_fops);
	}

	if (connector->connector_type == DRM_MODE_CONNECTOR_DisplayPort ||
	    connector->connector_type == DRM_MODE_CONNECTOR_HDMIA ||
	    connector->connector_type == DRM_MODE_CONNECTOR_HDMIB) {
		debugfs_create_file("i915_hdcp_sink_capability", S_IRUGO, root,
				    connector, &i915_hdcp_sink_capability_fops);
	}

	if (INTEL_GEN(dev_priv) >= 10 &&
	    (connector->connector_type == DRM_MODE_CONNECTOR_DisplayPort ||
	     connector->connector_type == DRM_MODE_CONNECTOR_eDP))
		debugfs_create_file("i915_dsc_fec_support", S_IRUGO, root,
				    connector, &i915_dsc_fec_support_fops);

	return 0;
}<|MERGE_RESOLUTION|>--- conflicted
+++ resolved
@@ -32,15 +32,6 @@
 #include <drm/drm_debugfs.h>
 #include <drm/drm_fourcc.h>
 
-<<<<<<< HEAD
-#include "gt/intel_reset.h"
-
-#include "i915_debugfs.h"
-#include "i915_gem_context.h"
-#include "i915_irq.h"
-#include "intel_csr.h"
-#include "intel_dp.h"
-=======
 #include "display/intel_dp.h"
 #include "display/intel_fbc.h"
 #include "display/intel_hdcp.h"
@@ -53,14 +44,9 @@
 #include "i915_debugfs.h"
 #include "i915_irq.h"
 #include "intel_csr.h"
->>>>>>> f1a3b43c
 #include "intel_drv.h"
 #include "intel_guc_submission.h"
 #include "intel_pm.h"
-<<<<<<< HEAD
-#include "intel_psr.h"
-=======
->>>>>>> f1a3b43c
 #include "intel_sideband.h"
 
 static inline struct drm_i915_private *node_to_i915(struct drm_info_node *node)
@@ -1112,11 +1098,7 @@
 		return 0;
 	}
 
-<<<<<<< HEAD
-	with_intel_runtime_pm(dev_priv, wakeref) {
-=======
 	with_intel_runtime_pm(&dev_priv->runtime_pm, wakeref) {
->>>>>>> f1a3b43c
 		for_each_engine(engine, dev_priv, id)
 			acthd[id] = intel_engine_get_active_head(engine);
 
@@ -1302,11 +1284,7 @@
 
 	if (INTEL_GEN(dev_priv) <= 7)
 		sandybridge_pcode_read(dev_priv, GEN6_PCODE_READ_RC6VIDS,
-<<<<<<< HEAD
-				       &rc6vids);
-=======
 				       &rc6vids, NULL);
->>>>>>> f1a3b43c
 
 	seq_printf(m, "RC1e Enabled: %s\n",
 		   yesno(rcctl1 & GEN6_RC_CTL_RC1e_ENABLE));
@@ -1584,11 +1562,7 @@
 
 	seq_puts(m, "GPU freq (MHz)\tEffective CPU freq (MHz)\tEffective Ring freq (MHz)\n");
 
-<<<<<<< HEAD
-	wakeref = intel_runtime_pm_get(dev_priv);
-=======
 	wakeref = intel_runtime_pm_get(&dev_priv->runtime_pm);
->>>>>>> f1a3b43c
 	for (gpu_freq = min_gpu_freq; gpu_freq <= max_gpu_freq; gpu_freq++) {
 		ia_freq = gpu_freq;
 		sandybridge_pcode_read(dev_priv,
@@ -1602,11 +1576,7 @@
 			   ((ia_freq >> 0) & 0xff) * 100,
 			   ((ia_freq >> 8) & 0xff) * 100);
 	}
-<<<<<<< HEAD
-	intel_runtime_pm_put(dev_priv, wakeref);
-=======
 	intel_runtime_pm_put(&dev_priv->runtime_pm, wakeref);
->>>>>>> f1a3b43c
 
 	return 0;
 }
