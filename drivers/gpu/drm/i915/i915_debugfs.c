--- conflicted
+++ resolved
@@ -1012,18 +1012,12 @@
 
 static int i915_gpu_info_open(struct inode *inode, struct file *file)
 {
-<<<<<<< HEAD
-	struct i915_gpu_state *gpu;
-
-	gpu = i915_capture_gpu_state(inode->i_private);
-=======
 	struct drm_i915_private *i915 = inode->i_private;
 	struct i915_gpu_state *gpu;
 
 	intel_runtime_pm_get(i915);
 	gpu = i915_capture_gpu_state(i915);
 	intel_runtime_pm_put(i915);
->>>>>>> d455937e
 	if (!gpu)
 		return -ENOMEM;
 
@@ -4147,11 +4141,7 @@
 	 * while it is writing to 'i915_wedged'
 	 */
 
-<<<<<<< HEAD
-	if (i915_reset_backoff(&dev_priv->gpu_error))
-=======
 	if (i915_reset_backoff(&i915->gpu_error))
->>>>>>> d455937e
 		return -EAGAIN;
 
 	for_each_engine_masked(engine, i915, val, tmp) {
@@ -4162,10 +4152,6 @@
 	i915_handle_error(i915, val, "Manually setting wedged to %llu", val);
 
 	wait_on_bit(&i915->gpu_error.flags,
-		    I915_RESET_HANDOFF,
-		    TASK_UNINTERRUPTIBLE);
-
-	wait_on_bit(&dev_priv->gpu_error.flags,
 		    I915_RESET_HANDOFF,
 		    TASK_UNINTERRUPTIBLE);
 
@@ -4193,13 +4179,6 @@
 	if (err)
 		goto err_unlock;
 
-<<<<<<< HEAD
-	/* Retire to kick idle work */
-	i915_gem_retire_requests(i915);
-	GEM_BUG_ON(i915->gt.active_requests);
-
-=======
->>>>>>> d455937e
 	*irq = val;
 	mutex_unlock(&i915->drm.struct_mutex);
 
@@ -4754,7 +4733,6 @@
 			      new_threshold);
 	else
 		DRM_DEBUG_KMS("Disabling HPD storm detection\n");
-<<<<<<< HEAD
 
 	spin_lock_irq(&dev_priv->irq_lock);
 	hotplug->hpd_storm_threshold = new_threshold;
@@ -4769,22 +4747,6 @@
 	return len;
 }
 
-=======
-
-	spin_lock_irq(&dev_priv->irq_lock);
-	hotplug->hpd_storm_threshold = new_threshold;
-	/* Reset the HPD storm stats so we don't accidentally trigger a storm */
-	for_each_hpd_pin(i)
-		hotplug->stats[i].count = 0;
-	spin_unlock_irq(&dev_priv->irq_lock);
-
-	/* Re-enable hpd immediately if we were in an irq storm */
-	flush_delayed_work(&dev_priv->hotplug.reenable_work);
-
-	return len;
-}
-
->>>>>>> d455937e
 static int i915_hpd_storm_ctl_open(struct inode *inode, struct file *file)
 {
 	return single_open(file, i915_hpd_storm_ctl_show, inode->i_private);
