/*
 * Copyright © 2008 Intel Corporation
 *
 * Permission is hereby granted, free of charge, to any person obtaining a
 * copy of this software and associated documentation files (the "Software"),
 * to deal in the Software without restriction, including without limitation
 * the rights to use, copy, modify, merge, publish, distribute, sublicense,
 * and/or sell copies of the Software, and to permit persons to whom the
 * Software is furnished to do so, subject to the following conditions:
 *
 * The above copyright notice and this permission notice (including the next
 * paragraph) shall be included in all copies or substantial portions of the
 * Software.
 *
 * THE SOFTWARE IS PROVIDED "AS IS", WITHOUT WARRANTY OF ANY KIND, EXPRESS OR
 * IMPLIED, INCLUDING BUT NOT LIMITED TO THE WARRANTIES OF MERCHANTABILITY,
 * FITNESS FOR A PARTICULAR PURPOSE AND NONINFRINGEMENT.  IN NO EVENT SHALL
 * THE AUTHORS OR COPYRIGHT HOLDERS BE LIABLE FOR ANY CLAIM, DAMAGES OR OTHER
 * LIABILITY, WHETHER IN AN ACTION OF CONTRACT, TORT OR OTHERWISE, ARISING
 * FROM, OUT OF OR IN CONNECTION WITH THE SOFTWARE OR THE USE OR OTHER DEALINGS
 * IN THE SOFTWARE.
 *
 * Authors:
 *    Eric Anholt <eric@anholt.net>
 *    Keith Packard <keithp@keithp.com>
 *
 */

#include <linux/sched/mm.h>
#include <linux/sort.h>

#include <drm/drm_debugfs.h>
#include <drm/drm_fourcc.h>

#include "display/intel_display_types.h"
#include "display/intel_dp.h"
#include "display/intel_fbc.h"
#include "display/intel_hdcp.h"
#include "display/intel_hdmi.h"
#include "display/intel_psr.h"

#include "gem/i915_gem_context.h"
#include "gt/intel_gt_pm.h"
#include "gt/intel_gt_requests.h"
#include "gt/intel_reset.h"
#include "gt/intel_rc6.h"
#include "gt/intel_rps.h"
#include "gt/uc/intel_guc_submission.h"

#include "i915_debugfs.h"
#include "i915_irq.h"
#include "i915_trace.h"
#include "intel_csr.h"
#include "intel_pm.h"
#include "intel_sideband.h"

static inline struct drm_i915_private *node_to_i915(struct drm_info_node *node)
{
	return to_i915(node->minor->dev);
}

static int i915_capabilities(struct seq_file *m, void *data)
{
	struct drm_i915_private *i915 = node_to_i915(m->private);
	struct drm_printer p = drm_seq_file_printer(m);

	seq_printf(m, "pch: %d\n", INTEL_PCH_TYPE(i915));

	intel_device_info_print_static(INTEL_INFO(i915), &p);
	intel_device_info_print_runtime(RUNTIME_INFO(i915), &p);
	intel_driver_caps_print(&i915->caps, &p);

	kernel_param_lock(THIS_MODULE);
	i915_params_dump(&i915_modparams, &p);
	kernel_param_unlock(THIS_MODULE);

	return 0;
}

static char get_tiling_flag(struct drm_i915_gem_object *obj)
{
	switch (i915_gem_object_get_tiling(obj)) {
	default:
	case I915_TILING_NONE: return ' ';
	case I915_TILING_X: return 'X';
	case I915_TILING_Y: return 'Y';
	}
}

static char get_global_flag(struct drm_i915_gem_object *obj)
{
	return READ_ONCE(obj->userfault_count) ? 'g' : ' ';
}

static char get_pin_mapped_flag(struct drm_i915_gem_object *obj)
{
	return obj->mm.mapping ? 'M' : ' ';
}

static const char *
stringify_page_sizes(unsigned int page_sizes, char *buf, size_t len)
{
	size_t x = 0;

	switch (page_sizes) {
	case 0:
		return "";
	case I915_GTT_PAGE_SIZE_4K:
		return "4K";
	case I915_GTT_PAGE_SIZE_64K:
		return "64K";
	case I915_GTT_PAGE_SIZE_2M:
		return "2M";
	default:
		if (!buf)
			return "M";

		if (page_sizes & I915_GTT_PAGE_SIZE_2M)
			x += snprintf(buf + x, len - x, "2M, ");
		if (page_sizes & I915_GTT_PAGE_SIZE_64K)
			x += snprintf(buf + x, len - x, "64K, ");
		if (page_sizes & I915_GTT_PAGE_SIZE_4K)
			x += snprintf(buf + x, len - x, "4K, ");
		buf[x-2] = '\0';

		return buf;
	}
}

static void
describe_obj(struct seq_file *m, struct drm_i915_gem_object *obj)
{
	struct drm_i915_private *dev_priv = to_i915(obj->base.dev);
	struct intel_engine_cs *engine;
	struct i915_vma *vma;
	int pin_count = 0;

	seq_printf(m, "%pK: %c%c%c %8zdKiB %02x %02x %s%s%s",
		   &obj->base,
		   get_tiling_flag(obj),
		   get_global_flag(obj),
		   get_pin_mapped_flag(obj),
		   obj->base.size / 1024,
		   obj->read_domains,
		   obj->write_domain,
		   i915_cache_level_str(dev_priv, obj->cache_level),
		   obj->mm.dirty ? " dirty" : "",
		   obj->mm.madv == I915_MADV_DONTNEED ? " purgeable" : "");
	if (obj->base.name)
		seq_printf(m, " (name: %d)", obj->base.name);

	spin_lock(&obj->vma.lock);
	list_for_each_entry(vma, &obj->vma.list, obj_link) {
		if (!drm_mm_node_allocated(&vma->node))
			continue;

		spin_unlock(&obj->vma.lock);

		if (i915_vma_is_pinned(vma))
			pin_count++;

		seq_printf(m, " (%sgtt offset: %08llx, size: %08llx, pages: %s",
			   i915_vma_is_ggtt(vma) ? "g" : "pp",
			   vma->node.start, vma->node.size,
			   stringify_page_sizes(vma->page_sizes.gtt, NULL, 0));
		if (i915_vma_is_ggtt(vma)) {
			switch (vma->ggtt_view.type) {
			case I915_GGTT_VIEW_NORMAL:
				seq_puts(m, ", normal");
				break;

			case I915_GGTT_VIEW_PARTIAL:
				seq_printf(m, ", partial [%08llx+%x]",
					   vma->ggtt_view.partial.offset << PAGE_SHIFT,
					   vma->ggtt_view.partial.size << PAGE_SHIFT);
				break;

			case I915_GGTT_VIEW_ROTATED:
				seq_printf(m, ", rotated [(%ux%u, stride=%u, offset=%u), (%ux%u, stride=%u, offset=%u)]",
					   vma->ggtt_view.rotated.plane[0].width,
					   vma->ggtt_view.rotated.plane[0].height,
					   vma->ggtt_view.rotated.plane[0].stride,
					   vma->ggtt_view.rotated.plane[0].offset,
					   vma->ggtt_view.rotated.plane[1].width,
					   vma->ggtt_view.rotated.plane[1].height,
					   vma->ggtt_view.rotated.plane[1].stride,
					   vma->ggtt_view.rotated.plane[1].offset);
				break;

			case I915_GGTT_VIEW_REMAPPED:
				seq_printf(m, ", remapped [(%ux%u, stride=%u, offset=%u), (%ux%u, stride=%u, offset=%u)]",
					   vma->ggtt_view.remapped.plane[0].width,
					   vma->ggtt_view.remapped.plane[0].height,
					   vma->ggtt_view.remapped.plane[0].stride,
					   vma->ggtt_view.remapped.plane[0].offset,
					   vma->ggtt_view.remapped.plane[1].width,
					   vma->ggtt_view.remapped.plane[1].height,
					   vma->ggtt_view.remapped.plane[1].stride,
					   vma->ggtt_view.remapped.plane[1].offset);
				break;

			default:
				MISSING_CASE(vma->ggtt_view.type);
				break;
			}
		}
		if (vma->fence)
			seq_printf(m, " , fence: %d", vma->fence->id);
		seq_puts(m, ")");

		spin_lock(&obj->vma.lock);
	}
	spin_unlock(&obj->vma.lock);

	seq_printf(m, " (pinned x %d)", pin_count);
	if (obj->stolen)
		seq_printf(m, " (stolen: %08llx)", obj->stolen->start);
	if (i915_gem_object_is_framebuffer(obj))
		seq_printf(m, " (fb)");

	engine = i915_gem_object_last_write_engine(obj);
	if (engine)
		seq_printf(m, " (%s)", engine->name);
}

struct file_stats {
	struct i915_address_space *vm;
	unsigned long count;
	u64 total, unbound;
	u64 active, inactive;
	u64 closed;
};

static int per_file_stats(int id, void *ptr, void *data)
{
	struct drm_i915_gem_object *obj = ptr;
	struct file_stats *stats = data;
	struct i915_vma *vma;

	if (!kref_get_unless_zero(&obj->base.refcount))
		return 0;

	stats->count++;
	stats->total += obj->base.size;
	if (!atomic_read(&obj->bind_count))
		stats->unbound += obj->base.size;

	spin_lock(&obj->vma.lock);
	if (!stats->vm) {
		for_each_ggtt_vma(vma, obj) {
			if (!drm_mm_node_allocated(&vma->node))
				continue;

			if (i915_vma_is_active(vma))
				stats->active += vma->node.size;
			else
				stats->inactive += vma->node.size;

			if (i915_vma_is_closed(vma))
				stats->closed += vma->node.size;
		}
	} else {
		struct rb_node *p = obj->vma.tree.rb_node;

		while (p) {
			long cmp;

			vma = rb_entry(p, typeof(*vma), obj_node);
			cmp = i915_vma_compare(vma, stats->vm, NULL);
			if (cmp == 0) {
				if (drm_mm_node_allocated(&vma->node)) {
					if (i915_vma_is_active(vma))
						stats->active += vma->node.size;
					else
						stats->inactive += vma->node.size;

					if (i915_vma_is_closed(vma))
						stats->closed += vma->node.size;
				}
				break;
			}
			if (cmp < 0)
				p = p->rb_right;
			else
				p = p->rb_left;
		}
	}
	spin_unlock(&obj->vma.lock);

	i915_gem_object_put(obj);
	return 0;
}

#define print_file_stats(m, name, stats) do { \
	if (stats.count) \
		seq_printf(m, "%s: %lu objects, %llu bytes (%llu active, %llu inactive, %llu unbound, %llu closed)\n", \
			   name, \
			   stats.count, \
			   stats.total, \
			   stats.active, \
			   stats.inactive, \
			   stats.unbound, \
			   stats.closed); \
} while (0)

static void print_context_stats(struct seq_file *m,
				struct drm_i915_private *i915)
{
	struct file_stats kstats = {};
	struct i915_gem_context *ctx, *cn;

	spin_lock(&i915->gem.contexts.lock);
	list_for_each_entry_safe(ctx, cn, &i915->gem.contexts.list, link) {
		struct i915_gem_engines_iter it;
		struct intel_context *ce;

		if (!kref_get_unless_zero(&ctx->ref))
			continue;

		spin_unlock(&i915->gem.contexts.lock);

		for_each_gem_engine(ce,
				    i915_gem_context_lock_engines(ctx), it) {
			intel_context_lock_pinned(ce);
			if (intel_context_is_pinned(ce)) {
				rcu_read_lock();
				if (ce->state)
					per_file_stats(0,
						       ce->state->obj, &kstats);
				per_file_stats(0, ce->ring->vma->obj, &kstats);
				rcu_read_unlock();
			}
			intel_context_unlock_pinned(ce);
		}
		i915_gem_context_unlock_engines(ctx);

		if (!IS_ERR_OR_NULL(ctx->file_priv)) {
			struct file_stats stats = {
				.vm = rcu_access_pointer(ctx->vm),
			};
			struct drm_file *file = ctx->file_priv->file;
			struct task_struct *task;
			char name[80];

			rcu_read_lock();
			idr_for_each(&file->object_idr, per_file_stats, &stats);
			rcu_read_unlock();

			rcu_read_lock();
			task = pid_task(ctx->pid ?: file->pid, PIDTYPE_PID);
			snprintf(name, sizeof(name), "%s",
				 task ? task->comm : "<unknown>");
			rcu_read_unlock();

			print_file_stats(m, name, stats);
		}

		spin_lock(&i915->gem.contexts.lock);
		list_safe_reset_next(ctx, cn, link);
		i915_gem_context_put(ctx);
	}
	spin_unlock(&i915->gem.contexts.lock);

	print_file_stats(m, "[k]contexts", kstats);
}

static int i915_gem_object_info(struct seq_file *m, void *data)
{
	struct drm_i915_private *i915 = node_to_i915(m->private);

	seq_printf(m, "%u shrinkable [%u free] objects, %llu bytes\n",
		   i915->mm.shrink_count,
		   atomic_read(&i915->mm.free_count),
		   i915->mm.shrink_memory);

	seq_putc(m, '\n');

	print_context_stats(m, i915);

	return 0;
}

static void gen8_display_interrupt_info(struct seq_file *m)
{
	struct drm_i915_private *dev_priv = node_to_i915(m->private);
	enum pipe pipe;

	for_each_pipe(dev_priv, pipe) {
		enum intel_display_power_domain power_domain;
		intel_wakeref_t wakeref;

		power_domain = POWER_DOMAIN_PIPE(pipe);
		wakeref = intel_display_power_get_if_enabled(dev_priv,
							     power_domain);
		if (!wakeref) {
			seq_printf(m, "Pipe %c power disabled\n",
				   pipe_name(pipe));
			continue;
		}
		seq_printf(m, "Pipe %c IMR:\t%08x\n",
			   pipe_name(pipe),
			   I915_READ(GEN8_DE_PIPE_IMR(pipe)));
		seq_printf(m, "Pipe %c IIR:\t%08x\n",
			   pipe_name(pipe),
			   I915_READ(GEN8_DE_PIPE_IIR(pipe)));
		seq_printf(m, "Pipe %c IER:\t%08x\n",
			   pipe_name(pipe),
			   I915_READ(GEN8_DE_PIPE_IER(pipe)));

		intel_display_power_put(dev_priv, power_domain, wakeref);
	}

	seq_printf(m, "Display Engine port interrupt mask:\t%08x\n",
		   I915_READ(GEN8_DE_PORT_IMR));
	seq_printf(m, "Display Engine port interrupt identity:\t%08x\n",
		   I915_READ(GEN8_DE_PORT_IIR));
	seq_printf(m, "Display Engine port interrupt enable:\t%08x\n",
		   I915_READ(GEN8_DE_PORT_IER));

	seq_printf(m, "Display Engine misc interrupt mask:\t%08x\n",
		   I915_READ(GEN8_DE_MISC_IMR));
	seq_printf(m, "Display Engine misc interrupt identity:\t%08x\n",
		   I915_READ(GEN8_DE_MISC_IIR));
	seq_printf(m, "Display Engine misc interrupt enable:\t%08x\n",
		   I915_READ(GEN8_DE_MISC_IER));

	seq_printf(m, "PCU interrupt mask:\t%08x\n",
		   I915_READ(GEN8_PCU_IMR));
	seq_printf(m, "PCU interrupt identity:\t%08x\n",
		   I915_READ(GEN8_PCU_IIR));
	seq_printf(m, "PCU interrupt enable:\t%08x\n",
		   I915_READ(GEN8_PCU_IER));
}

static int i915_interrupt_info(struct seq_file *m, void *data)
{
	struct drm_i915_private *dev_priv = node_to_i915(m->private);
	struct intel_engine_cs *engine;
	intel_wakeref_t wakeref;
	int i, pipe;

	wakeref = intel_runtime_pm_get(&dev_priv->runtime_pm);

	if (IS_CHERRYVIEW(dev_priv)) {
		intel_wakeref_t pref;

		seq_printf(m, "Master Interrupt Control:\t%08x\n",
			   I915_READ(GEN8_MASTER_IRQ));

		seq_printf(m, "Display IER:\t%08x\n",
			   I915_READ(VLV_IER));
		seq_printf(m, "Display IIR:\t%08x\n",
			   I915_READ(VLV_IIR));
		seq_printf(m, "Display IIR_RW:\t%08x\n",
			   I915_READ(VLV_IIR_RW));
		seq_printf(m, "Display IMR:\t%08x\n",
			   I915_READ(VLV_IMR));
		for_each_pipe(dev_priv, pipe) {
			enum intel_display_power_domain power_domain;

			power_domain = POWER_DOMAIN_PIPE(pipe);
			pref = intel_display_power_get_if_enabled(dev_priv,
								  power_domain);
			if (!pref) {
				seq_printf(m, "Pipe %c power disabled\n",
					   pipe_name(pipe));
				continue;
			}

			seq_printf(m, "Pipe %c stat:\t%08x\n",
				   pipe_name(pipe),
				   I915_READ(PIPESTAT(pipe)));

			intel_display_power_put(dev_priv, power_domain, pref);
		}

		pref = intel_display_power_get(dev_priv, POWER_DOMAIN_INIT);
		seq_printf(m, "Port hotplug:\t%08x\n",
			   I915_READ(PORT_HOTPLUG_EN));
		seq_printf(m, "DPFLIPSTAT:\t%08x\n",
			   I915_READ(VLV_DPFLIPSTAT));
		seq_printf(m, "DPINVGTT:\t%08x\n",
			   I915_READ(DPINVGTT));
		intel_display_power_put(dev_priv, POWER_DOMAIN_INIT, pref);

		for (i = 0; i < 4; i++) {
			seq_printf(m, "GT Interrupt IMR %d:\t%08x\n",
				   i, I915_READ(GEN8_GT_IMR(i)));
			seq_printf(m, "GT Interrupt IIR %d:\t%08x\n",
				   i, I915_READ(GEN8_GT_IIR(i)));
			seq_printf(m, "GT Interrupt IER %d:\t%08x\n",
				   i, I915_READ(GEN8_GT_IER(i)));
		}

		seq_printf(m, "PCU interrupt mask:\t%08x\n",
			   I915_READ(GEN8_PCU_IMR));
		seq_printf(m, "PCU interrupt identity:\t%08x\n",
			   I915_READ(GEN8_PCU_IIR));
		seq_printf(m, "PCU interrupt enable:\t%08x\n",
			   I915_READ(GEN8_PCU_IER));
	} else if (INTEL_GEN(dev_priv) >= 11) {
		seq_printf(m, "Master Interrupt Control:  %08x\n",
			   I915_READ(GEN11_GFX_MSTR_IRQ));

		seq_printf(m, "Render/Copy Intr Enable:   %08x\n",
			   I915_READ(GEN11_RENDER_COPY_INTR_ENABLE));
		seq_printf(m, "VCS/VECS Intr Enable:      %08x\n",
			   I915_READ(GEN11_VCS_VECS_INTR_ENABLE));
		seq_printf(m, "GUC/SG Intr Enable:\t   %08x\n",
			   I915_READ(GEN11_GUC_SG_INTR_ENABLE));
		seq_printf(m, "GPM/WGBOXPERF Intr Enable: %08x\n",
			   I915_READ(GEN11_GPM_WGBOXPERF_INTR_ENABLE));
		seq_printf(m, "Crypto Intr Enable:\t   %08x\n",
			   I915_READ(GEN11_CRYPTO_RSVD_INTR_ENABLE));
		seq_printf(m, "GUnit/CSME Intr Enable:\t   %08x\n",
			   I915_READ(GEN11_GUNIT_CSME_INTR_ENABLE));

		seq_printf(m, "Display Interrupt Control:\t%08x\n",
			   I915_READ(GEN11_DISPLAY_INT_CTL));

		gen8_display_interrupt_info(m);
	} else if (INTEL_GEN(dev_priv) >= 8) {
		seq_printf(m, "Master Interrupt Control:\t%08x\n",
			   I915_READ(GEN8_MASTER_IRQ));

		for (i = 0; i < 4; i++) {
			seq_printf(m, "GT Interrupt IMR %d:\t%08x\n",
				   i, I915_READ(GEN8_GT_IMR(i)));
			seq_printf(m, "GT Interrupt IIR %d:\t%08x\n",
				   i, I915_READ(GEN8_GT_IIR(i)));
			seq_printf(m, "GT Interrupt IER %d:\t%08x\n",
				   i, I915_READ(GEN8_GT_IER(i)));
		}

		gen8_display_interrupt_info(m);
	} else if (IS_VALLEYVIEW(dev_priv)) {
		intel_wakeref_t pref;

		seq_printf(m, "Display IER:\t%08x\n",
			   I915_READ(VLV_IER));
		seq_printf(m, "Display IIR:\t%08x\n",
			   I915_READ(VLV_IIR));
		seq_printf(m, "Display IIR_RW:\t%08x\n",
			   I915_READ(VLV_IIR_RW));
		seq_printf(m, "Display IMR:\t%08x\n",
			   I915_READ(VLV_IMR));
		for_each_pipe(dev_priv, pipe) {
			enum intel_display_power_domain power_domain;

			power_domain = POWER_DOMAIN_PIPE(pipe);
			pref = intel_display_power_get_if_enabled(dev_priv,
								  power_domain);
			if (!pref) {
				seq_printf(m, "Pipe %c power disabled\n",
					   pipe_name(pipe));
				continue;
			}

			seq_printf(m, "Pipe %c stat:\t%08x\n",
				   pipe_name(pipe),
				   I915_READ(PIPESTAT(pipe)));
			intel_display_power_put(dev_priv, power_domain, pref);
		}

		seq_printf(m, "Master IER:\t%08x\n",
			   I915_READ(VLV_MASTER_IER));

		seq_printf(m, "Render IER:\t%08x\n",
			   I915_READ(GTIER));
		seq_printf(m, "Render IIR:\t%08x\n",
			   I915_READ(GTIIR));
		seq_printf(m, "Render IMR:\t%08x\n",
			   I915_READ(GTIMR));

		seq_printf(m, "PM IER:\t\t%08x\n",
			   I915_READ(GEN6_PMIER));
		seq_printf(m, "PM IIR:\t\t%08x\n",
			   I915_READ(GEN6_PMIIR));
		seq_printf(m, "PM IMR:\t\t%08x\n",
			   I915_READ(GEN6_PMIMR));

		pref = intel_display_power_get(dev_priv, POWER_DOMAIN_INIT);
		seq_printf(m, "Port hotplug:\t%08x\n",
			   I915_READ(PORT_HOTPLUG_EN));
		seq_printf(m, "DPFLIPSTAT:\t%08x\n",
			   I915_READ(VLV_DPFLIPSTAT));
		seq_printf(m, "DPINVGTT:\t%08x\n",
			   I915_READ(DPINVGTT));
		intel_display_power_put(dev_priv, POWER_DOMAIN_INIT, pref);

	} else if (!HAS_PCH_SPLIT(dev_priv)) {
		seq_printf(m, "Interrupt enable:    %08x\n",
			   I915_READ(GEN2_IER));
		seq_printf(m, "Interrupt identity:  %08x\n",
			   I915_READ(GEN2_IIR));
		seq_printf(m, "Interrupt mask:      %08x\n",
			   I915_READ(GEN2_IMR));
		for_each_pipe(dev_priv, pipe)
			seq_printf(m, "Pipe %c stat:         %08x\n",
				   pipe_name(pipe),
				   I915_READ(PIPESTAT(pipe)));
	} else {
		seq_printf(m, "North Display Interrupt enable:		%08x\n",
			   I915_READ(DEIER));
		seq_printf(m, "North Display Interrupt identity:	%08x\n",
			   I915_READ(DEIIR));
		seq_printf(m, "North Display Interrupt mask:		%08x\n",
			   I915_READ(DEIMR));
		seq_printf(m, "South Display Interrupt enable:		%08x\n",
			   I915_READ(SDEIER));
		seq_printf(m, "South Display Interrupt identity:	%08x\n",
			   I915_READ(SDEIIR));
		seq_printf(m, "South Display Interrupt mask:		%08x\n",
			   I915_READ(SDEIMR));
		seq_printf(m, "Graphics Interrupt enable:		%08x\n",
			   I915_READ(GTIER));
		seq_printf(m, "Graphics Interrupt identity:		%08x\n",
			   I915_READ(GTIIR));
		seq_printf(m, "Graphics Interrupt mask:		%08x\n",
			   I915_READ(GTIMR));
	}

	if (INTEL_GEN(dev_priv) >= 11) {
		seq_printf(m, "RCS Intr Mask:\t %08x\n",
			   I915_READ(GEN11_RCS0_RSVD_INTR_MASK));
		seq_printf(m, "BCS Intr Mask:\t %08x\n",
			   I915_READ(GEN11_BCS_RSVD_INTR_MASK));
		seq_printf(m, "VCS0/VCS1 Intr Mask:\t %08x\n",
			   I915_READ(GEN11_VCS0_VCS1_INTR_MASK));
		seq_printf(m, "VCS2/VCS3 Intr Mask:\t %08x\n",
			   I915_READ(GEN11_VCS2_VCS3_INTR_MASK));
		seq_printf(m, "VECS0/VECS1 Intr Mask:\t %08x\n",
			   I915_READ(GEN11_VECS0_VECS1_INTR_MASK));
		seq_printf(m, "GUC/SG Intr Mask:\t %08x\n",
			   I915_READ(GEN11_GUC_SG_INTR_MASK));
		seq_printf(m, "GPM/WGBOXPERF Intr Mask: %08x\n",
			   I915_READ(GEN11_GPM_WGBOXPERF_INTR_MASK));
		seq_printf(m, "Crypto Intr Mask:\t %08x\n",
			   I915_READ(GEN11_CRYPTO_RSVD_INTR_MASK));
		seq_printf(m, "Gunit/CSME Intr Mask:\t %08x\n",
			   I915_READ(GEN11_GUNIT_CSME_INTR_MASK));

	} else if (INTEL_GEN(dev_priv) >= 6) {
		for_each_uabi_engine(engine, dev_priv) {
			seq_printf(m,
				   "Graphics Interrupt mask (%s):	%08x\n",
				   engine->name, ENGINE_READ(engine, RING_IMR));
		}
	}

	intel_runtime_pm_put(&dev_priv->runtime_pm, wakeref);

	return 0;
}

static int i915_gem_fence_regs_info(struct seq_file *m, void *data)
{
	struct drm_i915_private *i915 = node_to_i915(m->private);
	unsigned int i;

	seq_printf(m, "Total fences = %d\n", i915->ggtt.num_fences);

	rcu_read_lock();
	for (i = 0; i < i915->ggtt.num_fences; i++) {
		struct i915_fence_reg *reg = &i915->ggtt.fence_regs[i];
		struct i915_vma *vma = reg->vma;

		seq_printf(m, "Fence %d, pin count = %d, object = ",
			   i, atomic_read(&reg->pin_count));
		if (!vma)
			seq_puts(m, "unused");
		else
			describe_obj(m, vma->obj);
		seq_putc(m, '\n');
	}
	rcu_read_unlock();

	return 0;
}

#if IS_ENABLED(CONFIG_DRM_I915_CAPTURE_ERROR)
static ssize_t gpu_state_read(struct file *file, char __user *ubuf,
			      size_t count, loff_t *pos)
{
	struct i915_gpu_state *error;
	ssize_t ret;
	void *buf;

	error = file->private_data;
	if (!error)
		return 0;

	/* Bounce buffer required because of kernfs __user API convenience. */
	buf = kmalloc(count, GFP_KERNEL);
	if (!buf)
		return -ENOMEM;

	ret = i915_gpu_state_copy_to_buffer(error, buf, *pos, count);
	if (ret <= 0)
		goto out;

	if (!copy_to_user(ubuf, buf, ret))
		*pos += ret;
	else
		ret = -EFAULT;

out:
	kfree(buf);
	return ret;
}

static int gpu_state_release(struct inode *inode, struct file *file)
{
	i915_gpu_state_put(file->private_data);
	return 0;
}

static int i915_gpu_info_open(struct inode *inode, struct file *file)
{
	struct drm_i915_private *i915 = inode->i_private;
	struct i915_gpu_state *gpu;
	intel_wakeref_t wakeref;

	gpu = NULL;
	with_intel_runtime_pm(&i915->runtime_pm, wakeref)
		gpu = i915_capture_gpu_state(i915);
	if (IS_ERR(gpu))
		return PTR_ERR(gpu);

	file->private_data = gpu;
	return 0;
}

static const struct file_operations i915_gpu_info_fops = {
	.owner = THIS_MODULE,
	.open = i915_gpu_info_open,
	.read = gpu_state_read,
	.llseek = default_llseek,
	.release = gpu_state_release,
};

static ssize_t
i915_error_state_write(struct file *filp,
		       const char __user *ubuf,
		       size_t cnt,
		       loff_t *ppos)
{
	struct i915_gpu_state *error = filp->private_data;

	if (!error)
		return 0;

	DRM_DEBUG_DRIVER("Resetting error state\n");
	i915_reset_error_state(error->i915);

	return cnt;
}

static int i915_error_state_open(struct inode *inode, struct file *file)
{
	struct i915_gpu_state *error;

	error = i915_first_error_state(inode->i_private);
	if (IS_ERR(error))
		return PTR_ERR(error);

	file->private_data  = error;
	return 0;
}

static const struct file_operations i915_error_state_fops = {
	.owner = THIS_MODULE,
	.open = i915_error_state_open,
	.read = gpu_state_read,
	.write = i915_error_state_write,
	.llseek = default_llseek,
	.release = gpu_state_release,
};
#endif

static int i915_frequency_info(struct seq_file *m, void *unused)
{
	struct drm_i915_private *dev_priv = node_to_i915(m->private);
	struct intel_uncore *uncore = &dev_priv->uncore;
	struct intel_rps *rps = &dev_priv->gt.rps;
	intel_wakeref_t wakeref;
	int ret = 0;

	wakeref = intel_runtime_pm_get(&dev_priv->runtime_pm);

	if (IS_GEN(dev_priv, 5)) {
		u16 rgvswctl = intel_uncore_read16(uncore, MEMSWCTL);
		u16 rgvstat = intel_uncore_read16(uncore, MEMSTAT_ILK);

		seq_printf(m, "Requested P-state: %d\n", (rgvswctl >> 8) & 0xf);
		seq_printf(m, "Requested VID: %d\n", rgvswctl & 0x3f);
		seq_printf(m, "Current VID: %d\n", (rgvstat & MEMSTAT_VID_MASK) >>
			   MEMSTAT_VID_SHIFT);
		seq_printf(m, "Current P-state: %d\n",
			   (rgvstat & MEMSTAT_PSTATE_MASK) >> MEMSTAT_PSTATE_SHIFT);
	} else if (IS_VALLEYVIEW(dev_priv) || IS_CHERRYVIEW(dev_priv)) {
		u32 rpmodectl, freq_sts;

		rpmodectl = I915_READ(GEN6_RP_CONTROL);
		seq_printf(m, "Video Turbo Mode: %s\n",
			   yesno(rpmodectl & GEN6_RP_MEDIA_TURBO));
		seq_printf(m, "HW control enabled: %s\n",
			   yesno(rpmodectl & GEN6_RP_ENABLE));
		seq_printf(m, "SW control enabled: %s\n",
			   yesno((rpmodectl & GEN6_RP_MEDIA_MODE_MASK) ==
				  GEN6_RP_MEDIA_SW_MODE));

		vlv_punit_get(dev_priv);
		freq_sts = vlv_punit_read(dev_priv, PUNIT_REG_GPU_FREQ_STS);
		vlv_punit_put(dev_priv);

		seq_printf(m, "PUNIT_REG_GPU_FREQ_STS: 0x%08x\n", freq_sts);
		seq_printf(m, "DDR freq: %d MHz\n", dev_priv->mem_freq);

		seq_printf(m, "actual GPU freq: %d MHz\n",
			   intel_gpu_freq(rps, (freq_sts >> 8) & 0xff));

		seq_printf(m, "current GPU freq: %d MHz\n",
			   intel_gpu_freq(rps, rps->cur_freq));

		seq_printf(m, "max GPU freq: %d MHz\n",
			   intel_gpu_freq(rps, rps->max_freq));

		seq_printf(m, "min GPU freq: %d MHz\n",
			   intel_gpu_freq(rps, rps->min_freq));

		seq_printf(m, "idle GPU freq: %d MHz\n",
			   intel_gpu_freq(rps, rps->idle_freq));

		seq_printf(m,
			   "efficient (RPe) frequency: %d MHz\n",
			   intel_gpu_freq(rps, rps->efficient_freq));
	} else if (INTEL_GEN(dev_priv) >= 6) {
		u32 rp_state_limits;
		u32 gt_perf_status;
		u32 rp_state_cap;
		u32 rpmodectl, rpinclimit, rpdeclimit;
		u32 rpstat, cagf, reqf;
		u32 rpupei, rpcurup, rpprevup;
		u32 rpdownei, rpcurdown, rpprevdown;
		u32 pm_ier, pm_imr, pm_isr, pm_iir, pm_mask;
		int max_freq;

		rp_state_limits = I915_READ(GEN6_RP_STATE_LIMITS);
		if (IS_GEN9_LP(dev_priv)) {
			rp_state_cap = I915_READ(BXT_RP_STATE_CAP);
			gt_perf_status = I915_READ(BXT_GT_PERF_STATUS);
		} else {
			rp_state_cap = I915_READ(GEN6_RP_STATE_CAP);
			gt_perf_status = I915_READ(GEN6_GT_PERF_STATUS);
		}

		/* RPSTAT1 is in the GT power well */
		intel_uncore_forcewake_get(&dev_priv->uncore, FORCEWAKE_ALL);

		reqf = I915_READ(GEN6_RPNSWREQ);
		if (INTEL_GEN(dev_priv) >= 9)
			reqf >>= 23;
		else {
			reqf &= ~GEN6_TURBO_DISABLE;
			if (IS_HASWELL(dev_priv) || IS_BROADWELL(dev_priv))
				reqf >>= 24;
			else
				reqf >>= 25;
		}
		reqf = intel_gpu_freq(rps, reqf);

		rpmodectl = I915_READ(GEN6_RP_CONTROL);
		rpinclimit = I915_READ(GEN6_RP_UP_THRESHOLD);
		rpdeclimit = I915_READ(GEN6_RP_DOWN_THRESHOLD);

		rpstat = I915_READ(GEN6_RPSTAT1);
		rpupei = I915_READ(GEN6_RP_CUR_UP_EI) & GEN6_CURICONT_MASK;
		rpcurup = I915_READ(GEN6_RP_CUR_UP) & GEN6_CURBSYTAVG_MASK;
		rpprevup = I915_READ(GEN6_RP_PREV_UP) & GEN6_CURBSYTAVG_MASK;
		rpdownei = I915_READ(GEN6_RP_CUR_DOWN_EI) & GEN6_CURIAVG_MASK;
		rpcurdown = I915_READ(GEN6_RP_CUR_DOWN) & GEN6_CURBSYTAVG_MASK;
		rpprevdown = I915_READ(GEN6_RP_PREV_DOWN) & GEN6_CURBSYTAVG_MASK;
<<<<<<< HEAD
		cagf = intel_gpu_freq(rps, intel_get_cagf(rps, rpstat));
=======
		cagf = intel_rps_read_actual_frequency(rps);
>>>>>>> 5d50bd44

		intel_uncore_forcewake_put(&dev_priv->uncore, FORCEWAKE_ALL);

		if (INTEL_GEN(dev_priv) >= 11) {
			pm_ier = I915_READ(GEN11_GPM_WGBOXPERF_INTR_ENABLE);
			pm_imr = I915_READ(GEN11_GPM_WGBOXPERF_INTR_MASK);
			/*
			 * The equivalent to the PM ISR & IIR cannot be read
			 * without affecting the current state of the system
			 */
			pm_isr = 0;
			pm_iir = 0;
		} else if (INTEL_GEN(dev_priv) >= 8) {
			pm_ier = I915_READ(GEN8_GT_IER(2));
			pm_imr = I915_READ(GEN8_GT_IMR(2));
			pm_isr = I915_READ(GEN8_GT_ISR(2));
			pm_iir = I915_READ(GEN8_GT_IIR(2));
		} else {
			pm_ier = I915_READ(GEN6_PMIER);
			pm_imr = I915_READ(GEN6_PMIMR);
			pm_isr = I915_READ(GEN6_PMISR);
			pm_iir = I915_READ(GEN6_PMIIR);
		}
		pm_mask = I915_READ(GEN6_PMINTRMSK);

		seq_printf(m, "Video Turbo Mode: %s\n",
			   yesno(rpmodectl & GEN6_RP_MEDIA_TURBO));
		seq_printf(m, "HW control enabled: %s\n",
			   yesno(rpmodectl & GEN6_RP_ENABLE));
		seq_printf(m, "SW control enabled: %s\n",
			   yesno((rpmodectl & GEN6_RP_MEDIA_MODE_MASK) ==
				  GEN6_RP_MEDIA_SW_MODE));

		seq_printf(m, "PM IER=0x%08x IMR=0x%08x, MASK=0x%08x\n",
			   pm_ier, pm_imr, pm_mask);
		if (INTEL_GEN(dev_priv) <= 10)
			seq_printf(m, "PM ISR=0x%08x IIR=0x%08x\n",
				   pm_isr, pm_iir);
		seq_printf(m, "pm_intrmsk_mbz: 0x%08x\n",
			   rps->pm_intrmsk_mbz);
		seq_printf(m, "GT_PERF_STATUS: 0x%08x\n", gt_perf_status);
		seq_printf(m, "Render p-state ratio: %d\n",
			   (gt_perf_status & (INTEL_GEN(dev_priv) >= 9 ? 0x1ff00 : 0xff00)) >> 8);
		seq_printf(m, "Render p-state VID: %d\n",
			   gt_perf_status & 0xff);
		seq_printf(m, "Render p-state limit: %d\n",
			   rp_state_limits & 0xff);
		seq_printf(m, "RPSTAT1: 0x%08x\n", rpstat);
		seq_printf(m, "RPMODECTL: 0x%08x\n", rpmodectl);
		seq_printf(m, "RPINCLIMIT: 0x%08x\n", rpinclimit);
		seq_printf(m, "RPDECLIMIT: 0x%08x\n", rpdeclimit);
		seq_printf(m, "RPNSWREQ: %dMHz\n", reqf);
		seq_printf(m, "CAGF: %dMHz\n", cagf);
		seq_printf(m, "RP CUR UP EI: %d (%dus)\n",
			   rpupei, GT_PM_INTERVAL_TO_US(dev_priv, rpupei));
		seq_printf(m, "RP CUR UP: %d (%dus)\n",
			   rpcurup, GT_PM_INTERVAL_TO_US(dev_priv, rpcurup));
		seq_printf(m, "RP PREV UP: %d (%dus)\n",
			   rpprevup, GT_PM_INTERVAL_TO_US(dev_priv, rpprevup));
		seq_printf(m, "Up threshold: %d%%\n",
			   rps->power.up_threshold);

		seq_printf(m, "RP CUR DOWN EI: %d (%dus)\n",
			   rpdownei, GT_PM_INTERVAL_TO_US(dev_priv, rpdownei));
		seq_printf(m, "RP CUR DOWN: %d (%dus)\n",
			   rpcurdown, GT_PM_INTERVAL_TO_US(dev_priv, rpcurdown));
		seq_printf(m, "RP PREV DOWN: %d (%dus)\n",
			   rpprevdown, GT_PM_INTERVAL_TO_US(dev_priv, rpprevdown));
		seq_printf(m, "Down threshold: %d%%\n",
			   rps->power.down_threshold);

		max_freq = (IS_GEN9_LP(dev_priv) ? rp_state_cap >> 0 :
			    rp_state_cap >> 16) & 0xff;
		max_freq *= (IS_GEN9_BC(dev_priv) ||
			     INTEL_GEN(dev_priv) >= 10 ? GEN9_FREQ_SCALER : 1);
		seq_printf(m, "Lowest (RPN) frequency: %dMHz\n",
			   intel_gpu_freq(rps, max_freq));

		max_freq = (rp_state_cap & 0xff00) >> 8;
		max_freq *= (IS_GEN9_BC(dev_priv) ||
			     INTEL_GEN(dev_priv) >= 10 ? GEN9_FREQ_SCALER : 1);
		seq_printf(m, "Nominal (RP1) frequency: %dMHz\n",
			   intel_gpu_freq(rps, max_freq));

		max_freq = (IS_GEN9_LP(dev_priv) ? rp_state_cap >> 16 :
			    rp_state_cap >> 0) & 0xff;
		max_freq *= (IS_GEN9_BC(dev_priv) ||
			     INTEL_GEN(dev_priv) >= 10 ? GEN9_FREQ_SCALER : 1);
		seq_printf(m, "Max non-overclocked (RP0) frequency: %dMHz\n",
			   intel_gpu_freq(rps, max_freq));
		seq_printf(m, "Max overclocked frequency: %dMHz\n",
			   intel_gpu_freq(rps, rps->max_freq));

		seq_printf(m, "Current freq: %d MHz\n",
			   intel_gpu_freq(rps, rps->cur_freq));
		seq_printf(m, "Actual freq: %d MHz\n", cagf);
		seq_printf(m, "Idle freq: %d MHz\n",
			   intel_gpu_freq(rps, rps->idle_freq));
		seq_printf(m, "Min freq: %d MHz\n",
			   intel_gpu_freq(rps, rps->min_freq));
		seq_printf(m, "Boost freq: %d MHz\n",
			   intel_gpu_freq(rps, rps->boost_freq));
		seq_printf(m, "Max freq: %d MHz\n",
			   intel_gpu_freq(rps, rps->max_freq));
		seq_printf(m,
			   "efficient (RPe) frequency: %d MHz\n",
			   intel_gpu_freq(rps, rps->efficient_freq));
	} else {
		seq_puts(m, "no P-state info available\n");
	}

	seq_printf(m, "Current CD clock frequency: %d kHz\n", dev_priv->cdclk.hw.cdclk);
	seq_printf(m, "Max CD clock frequency: %d kHz\n", dev_priv->max_cdclk_freq);
	seq_printf(m, "Max pixel clock frequency: %d kHz\n", dev_priv->max_dotclk_freq);

	intel_runtime_pm_put(&dev_priv->runtime_pm, wakeref);
	return ret;
}

static int ironlake_drpc_info(struct seq_file *m)
{
	struct drm_i915_private *i915 = node_to_i915(m->private);
	struct intel_uncore *uncore = &i915->uncore;
	u32 rgvmodectl, rstdbyctl;
	u16 crstandvid;

	rgvmodectl = intel_uncore_read(uncore, MEMMODECTL);
	rstdbyctl = intel_uncore_read(uncore, RSTDBYCTL);
	crstandvid = intel_uncore_read16(uncore, CRSTANDVID);

	seq_printf(m, "HD boost: %s\n", yesno(rgvmodectl & MEMMODE_BOOST_EN));
	seq_printf(m, "Boost freq: %d\n",
		   (rgvmodectl & MEMMODE_BOOST_FREQ_MASK) >>
		   MEMMODE_BOOST_FREQ_SHIFT);
	seq_printf(m, "HW control enabled: %s\n",
		   yesno(rgvmodectl & MEMMODE_HWIDLE_EN));
	seq_printf(m, "SW control enabled: %s\n",
		   yesno(rgvmodectl & MEMMODE_SWMODE_EN));
	seq_printf(m, "Gated voltage change: %s\n",
		   yesno(rgvmodectl & MEMMODE_RCLK_GATE));
	seq_printf(m, "Starting frequency: P%d\n",
		   (rgvmodectl & MEMMODE_FSTART_MASK) >> MEMMODE_FSTART_SHIFT);
	seq_printf(m, "Max P-state: P%d\n",
		   (rgvmodectl & MEMMODE_FMAX_MASK) >> MEMMODE_FMAX_SHIFT);
	seq_printf(m, "Min P-state: P%d\n", (rgvmodectl & MEMMODE_FMIN_MASK));
	seq_printf(m, "RS1 VID: %d\n", (crstandvid & 0x3f));
	seq_printf(m, "RS2 VID: %d\n", ((crstandvid >> 8) & 0x3f));
	seq_printf(m, "Render standby enabled: %s\n",
		   yesno(!(rstdbyctl & RCX_SW_EXIT)));
	seq_puts(m, "Current RS state: ");
	switch (rstdbyctl & RSX_STATUS_MASK) {
	case RSX_STATUS_ON:
		seq_puts(m, "on\n");
		break;
	case RSX_STATUS_RC1:
		seq_puts(m, "RC1\n");
		break;
	case RSX_STATUS_RC1E:
		seq_puts(m, "RC1E\n");
		break;
	case RSX_STATUS_RS1:
		seq_puts(m, "RS1\n");
		break;
	case RSX_STATUS_RS2:
		seq_puts(m, "RS2 (RC6)\n");
		break;
	case RSX_STATUS_RS3:
		seq_puts(m, "RC3 (RC6+)\n");
		break;
	default:
		seq_puts(m, "unknown\n");
		break;
	}

	return 0;
}

static int i915_forcewake_domains(struct seq_file *m, void *data)
{
	struct drm_i915_private *i915 = node_to_i915(m->private);
	struct intel_uncore *uncore = &i915->uncore;
	struct intel_uncore_forcewake_domain *fw_domain;
	unsigned int tmp;

	seq_printf(m, "user.bypass_count = %u\n",
		   uncore->user_forcewake_count);

	for_each_fw_domain(fw_domain, uncore, tmp)
		seq_printf(m, "%s.wake_count = %u\n",
			   intel_uncore_forcewake_domain_to_str(fw_domain->id),
			   READ_ONCE(fw_domain->wake_count));

	return 0;
}

static void print_rc6_res(struct seq_file *m,
			  const char *title,
			  const i915_reg_t reg)
{
	struct drm_i915_private *i915 = node_to_i915(m->private);
	intel_wakeref_t wakeref;

	with_intel_runtime_pm(&i915->runtime_pm, wakeref)
		seq_printf(m, "%s %u (%llu us)\n", title,
			   intel_uncore_read(&i915->uncore, reg),
			   intel_rc6_residency_us(&i915->gt.rc6, reg));
}

static int vlv_drpc_info(struct seq_file *m)
{
	struct drm_i915_private *dev_priv = node_to_i915(m->private);
	u32 rcctl1, pw_status;

	pw_status = I915_READ(VLV_GTLC_PW_STATUS);
	rcctl1 = I915_READ(GEN6_RC_CONTROL);

	seq_printf(m, "RC6 Enabled: %s\n",
		   yesno(rcctl1 & (GEN7_RC_CTL_TO_MODE |
					GEN6_RC_CTL_EI_MODE(1))));
	seq_printf(m, "Render Power Well: %s\n",
		   (pw_status & VLV_GTLC_PW_RENDER_STATUS_MASK) ? "Up" : "Down");
	seq_printf(m, "Media Power Well: %s\n",
		   (pw_status & VLV_GTLC_PW_MEDIA_STATUS_MASK) ? "Up" : "Down");

	print_rc6_res(m, "Render RC6 residency since boot:", VLV_GT_RENDER_RC6);
	print_rc6_res(m, "Media RC6 residency since boot:", VLV_GT_MEDIA_RC6);

	return i915_forcewake_domains(m, NULL);
}

static int gen6_drpc_info(struct seq_file *m)
{
	struct drm_i915_private *dev_priv = node_to_i915(m->private);
	u32 gt_core_status, rcctl1, rc6vids = 0;
	u32 gen9_powergate_enable = 0, gen9_powergate_status = 0;

	gt_core_status = I915_READ_FW(GEN6_GT_CORE_STATUS);
	trace_i915_reg_rw(false, GEN6_GT_CORE_STATUS, gt_core_status, 4, true);

	rcctl1 = I915_READ(GEN6_RC_CONTROL);
	if (INTEL_GEN(dev_priv) >= 9) {
		gen9_powergate_enable = I915_READ(GEN9_PG_ENABLE);
		gen9_powergate_status = I915_READ(GEN9_PWRGT_DOMAIN_STATUS);
	}

	if (INTEL_GEN(dev_priv) <= 7)
		sandybridge_pcode_read(dev_priv, GEN6_PCODE_READ_RC6VIDS,
				       &rc6vids, NULL);

	seq_printf(m, "RC1e Enabled: %s\n",
		   yesno(rcctl1 & GEN6_RC_CTL_RC1e_ENABLE));
	seq_printf(m, "RC6 Enabled: %s\n",
		   yesno(rcctl1 & GEN6_RC_CTL_RC6_ENABLE));
	if (INTEL_GEN(dev_priv) >= 9) {
		seq_printf(m, "Render Well Gating Enabled: %s\n",
			yesno(gen9_powergate_enable & GEN9_RENDER_PG_ENABLE));
		seq_printf(m, "Media Well Gating Enabled: %s\n",
			yesno(gen9_powergate_enable & GEN9_MEDIA_PG_ENABLE));
	}
	seq_printf(m, "Deep RC6 Enabled: %s\n",
		   yesno(rcctl1 & GEN6_RC_CTL_RC6p_ENABLE));
	seq_printf(m, "Deepest RC6 Enabled: %s\n",
		   yesno(rcctl1 & GEN6_RC_CTL_RC6pp_ENABLE));
	seq_puts(m, "Current RC state: ");
	switch (gt_core_status & GEN6_RCn_MASK) {
	case GEN6_RC0:
		if (gt_core_status & GEN6_CORE_CPD_STATE_MASK)
			seq_puts(m, "Core Power Down\n");
		else
			seq_puts(m, "on\n");
		break;
	case GEN6_RC3:
		seq_puts(m, "RC3\n");
		break;
	case GEN6_RC6:
		seq_puts(m, "RC6\n");
		break;
	case GEN6_RC7:
		seq_puts(m, "RC7\n");
		break;
	default:
		seq_puts(m, "Unknown\n");
		break;
	}

	seq_printf(m, "Core Power Down: %s\n",
		   yesno(gt_core_status & GEN6_CORE_CPD_STATE_MASK));
	if (INTEL_GEN(dev_priv) >= 9) {
		seq_printf(m, "Render Power Well: %s\n",
			(gen9_powergate_status &
			 GEN9_PWRGT_RENDER_STATUS_MASK) ? "Up" : "Down");
		seq_printf(m, "Media Power Well: %s\n",
			(gen9_powergate_status &
			 GEN9_PWRGT_MEDIA_STATUS_MASK) ? "Up" : "Down");
	}

	/* Not exactly sure what this is */
	print_rc6_res(m, "RC6 \"Locked to RPn\" residency since boot:",
		      GEN6_GT_GFX_RC6_LOCKED);
	print_rc6_res(m, "RC6 residency since boot:", GEN6_GT_GFX_RC6);
	print_rc6_res(m, "RC6+ residency since boot:", GEN6_GT_GFX_RC6p);
	print_rc6_res(m, "RC6++ residency since boot:", GEN6_GT_GFX_RC6pp);

	if (INTEL_GEN(dev_priv) <= 7) {
		seq_printf(m, "RC6   voltage: %dmV\n",
			   GEN6_DECODE_RC6_VID(((rc6vids >> 0) & 0xff)));
		seq_printf(m, "RC6+  voltage: %dmV\n",
			   GEN6_DECODE_RC6_VID(((rc6vids >> 8) & 0xff)));
		seq_printf(m, "RC6++ voltage: %dmV\n",
			   GEN6_DECODE_RC6_VID(((rc6vids >> 16) & 0xff)));
	}

	return i915_forcewake_domains(m, NULL);
}

static int i915_drpc_info(struct seq_file *m, void *unused)
{
	struct drm_i915_private *dev_priv = node_to_i915(m->private);
	intel_wakeref_t wakeref;
	int err = -ENODEV;

	with_intel_runtime_pm(&dev_priv->runtime_pm, wakeref) {
		if (IS_VALLEYVIEW(dev_priv) || IS_CHERRYVIEW(dev_priv))
			err = vlv_drpc_info(m);
		else if (INTEL_GEN(dev_priv) >= 6)
			err = gen6_drpc_info(m);
		else
			err = ironlake_drpc_info(m);
	}

	return err;
}

static int i915_frontbuffer_tracking(struct seq_file *m, void *unused)
{
	struct drm_i915_private *dev_priv = node_to_i915(m->private);

	seq_printf(m, "FB tracking busy bits: 0x%08x\n",
		   dev_priv->fb_tracking.busy_bits);

	seq_printf(m, "FB tracking flip bits: 0x%08x\n",
		   dev_priv->fb_tracking.flip_bits);

	return 0;
}

static int i915_fbc_status(struct seq_file *m, void *unused)
{
	struct drm_i915_private *dev_priv = node_to_i915(m->private);
	struct intel_fbc *fbc = &dev_priv->fbc;
	intel_wakeref_t wakeref;

	if (!HAS_FBC(dev_priv))
		return -ENODEV;

	wakeref = intel_runtime_pm_get(&dev_priv->runtime_pm);
	mutex_lock(&fbc->lock);

	if (intel_fbc_is_active(dev_priv))
		seq_puts(m, "FBC enabled\n");
	else
		seq_printf(m, "FBC disabled: %s\n", fbc->no_fbc_reason);

	if (intel_fbc_is_active(dev_priv)) {
		u32 mask;

		if (INTEL_GEN(dev_priv) >= 8)
			mask = I915_READ(IVB_FBC_STATUS2) & BDW_FBC_COMP_SEG_MASK;
		else if (INTEL_GEN(dev_priv) >= 7)
			mask = I915_READ(IVB_FBC_STATUS2) & IVB_FBC_COMP_SEG_MASK;
		else if (INTEL_GEN(dev_priv) >= 5)
			mask = I915_READ(ILK_DPFC_STATUS) & ILK_DPFC_COMP_SEG_MASK;
		else if (IS_G4X(dev_priv))
			mask = I915_READ(DPFC_STATUS) & DPFC_COMP_SEG_MASK;
		else
			mask = I915_READ(FBC_STATUS) & (FBC_STAT_COMPRESSING |
							FBC_STAT_COMPRESSED);

		seq_printf(m, "Compressing: %s\n", yesno(mask));
	}

	mutex_unlock(&fbc->lock);
	intel_runtime_pm_put(&dev_priv->runtime_pm, wakeref);

	return 0;
}

static int i915_fbc_false_color_get(void *data, u64 *val)
{
	struct drm_i915_private *dev_priv = data;

	if (INTEL_GEN(dev_priv) < 7 || !HAS_FBC(dev_priv))
		return -ENODEV;

	*val = dev_priv->fbc.false_color;

	return 0;
}

static int i915_fbc_false_color_set(void *data, u64 val)
{
	struct drm_i915_private *dev_priv = data;
	u32 reg;

	if (INTEL_GEN(dev_priv) < 7 || !HAS_FBC(dev_priv))
		return -ENODEV;

	mutex_lock(&dev_priv->fbc.lock);

	reg = I915_READ(ILK_DPFC_CONTROL);
	dev_priv->fbc.false_color = val;

	I915_WRITE(ILK_DPFC_CONTROL, val ?
		   (reg | FBC_CTL_FALSE_COLOR) :
		   (reg & ~FBC_CTL_FALSE_COLOR));

	mutex_unlock(&dev_priv->fbc.lock);
	return 0;
}

DEFINE_SIMPLE_ATTRIBUTE(i915_fbc_false_color_fops,
			i915_fbc_false_color_get, i915_fbc_false_color_set,
			"%llu\n");

static int i915_ips_status(struct seq_file *m, void *unused)
{
	struct drm_i915_private *dev_priv = node_to_i915(m->private);
	intel_wakeref_t wakeref;

	if (!HAS_IPS(dev_priv))
		return -ENODEV;

	wakeref = intel_runtime_pm_get(&dev_priv->runtime_pm);

	seq_printf(m, "Enabled by kernel parameter: %s\n",
		   yesno(i915_modparams.enable_ips));

	if (INTEL_GEN(dev_priv) >= 8) {
		seq_puts(m, "Currently: unknown\n");
	} else {
		if (I915_READ(IPS_CTL) & IPS_ENABLE)
			seq_puts(m, "Currently: enabled\n");
		else
			seq_puts(m, "Currently: disabled\n");
	}

	intel_runtime_pm_put(&dev_priv->runtime_pm, wakeref);

	return 0;
}

static int i915_sr_status(struct seq_file *m, void *unused)
{
	struct drm_i915_private *dev_priv = node_to_i915(m->private);
	intel_wakeref_t wakeref;
	bool sr_enabled = false;

	wakeref = intel_display_power_get(dev_priv, POWER_DOMAIN_INIT);

	if (INTEL_GEN(dev_priv) >= 9)
		/* no global SR status; inspect per-plane WM */;
	else if (HAS_PCH_SPLIT(dev_priv))
		sr_enabled = I915_READ(WM1_LP_ILK) & WM1_LP_SR_EN;
	else if (IS_I965GM(dev_priv) || IS_G4X(dev_priv) ||
		 IS_I945G(dev_priv) || IS_I945GM(dev_priv))
		sr_enabled = I915_READ(FW_BLC_SELF) & FW_BLC_SELF_EN;
	else if (IS_I915GM(dev_priv))
		sr_enabled = I915_READ(INSTPM) & INSTPM_SELF_EN;
	else if (IS_PINEVIEW(dev_priv))
		sr_enabled = I915_READ(DSPFW3) & PINEVIEW_SELF_REFRESH_EN;
	else if (IS_VALLEYVIEW(dev_priv) || IS_CHERRYVIEW(dev_priv))
		sr_enabled = I915_READ(FW_BLC_SELF_VLV) & FW_CSPWRDWNEN;

	intel_display_power_put(dev_priv, POWER_DOMAIN_INIT, wakeref);

	seq_printf(m, "self-refresh: %s\n", enableddisabled(sr_enabled));

	return 0;
}

static int i915_ring_freq_table(struct seq_file *m, void *unused)
{
	struct drm_i915_private *dev_priv = node_to_i915(m->private);
	struct intel_rps *rps = &dev_priv->gt.rps;
	unsigned int max_gpu_freq, min_gpu_freq;
	intel_wakeref_t wakeref;
	int gpu_freq, ia_freq;

	if (!HAS_LLC(dev_priv))
		return -ENODEV;

	min_gpu_freq = rps->min_freq;
	max_gpu_freq = rps->max_freq;
	if (IS_GEN9_BC(dev_priv) || INTEL_GEN(dev_priv) >= 10) {
		/* Convert GT frequency to 50 HZ units */
		min_gpu_freq /= GEN9_FREQ_SCALER;
		max_gpu_freq /= GEN9_FREQ_SCALER;
	}

	seq_puts(m, "GPU freq (MHz)\tEffective CPU freq (MHz)\tEffective Ring freq (MHz)\n");

	wakeref = intel_runtime_pm_get(&dev_priv->runtime_pm);
	for (gpu_freq = min_gpu_freq; gpu_freq <= max_gpu_freq; gpu_freq++) {
		ia_freq = gpu_freq;
		sandybridge_pcode_read(dev_priv,
				       GEN6_PCODE_READ_MIN_FREQ_TABLE,
				       &ia_freq, NULL);
		seq_printf(m, "%d\t\t%d\t\t\t\t%d\n",
			   intel_gpu_freq(rps,
					  (gpu_freq *
					   (IS_GEN9_BC(dev_priv) ||
					    INTEL_GEN(dev_priv) >= 10 ?
					    GEN9_FREQ_SCALER : 1))),
			   ((ia_freq >> 0) & 0xff) * 100,
			   ((ia_freq >> 8) & 0xff) * 100);
	}
	intel_runtime_pm_put(&dev_priv->runtime_pm, wakeref);

	return 0;
}

static int i915_opregion(struct seq_file *m, void *unused)
{
	struct intel_opregion *opregion = &node_to_i915(m->private)->opregion;

	if (opregion->header)
		seq_write(m, opregion->header, OPREGION_SIZE);

	return 0;
}

static int i915_vbt(struct seq_file *m, void *unused)
{
	struct intel_opregion *opregion = &node_to_i915(m->private)->opregion;

	if (opregion->vbt)
		seq_write(m, opregion->vbt, opregion->vbt_size);

	return 0;
}

static int i915_gem_framebuffer_info(struct seq_file *m, void *data)
{
	struct drm_i915_private *dev_priv = node_to_i915(m->private);
	struct drm_device *dev = &dev_priv->drm;
	struct intel_framebuffer *fbdev_fb = NULL;
	struct drm_framebuffer *drm_fb;

#ifdef CONFIG_DRM_FBDEV_EMULATION
	if (dev_priv->fbdev && dev_priv->fbdev->helper.fb) {
		fbdev_fb = to_intel_framebuffer(dev_priv->fbdev->helper.fb);

		seq_printf(m, "fbcon size: %d x %d, depth %d, %d bpp, modifier 0x%llx, refcount %d, obj ",
			   fbdev_fb->base.width,
			   fbdev_fb->base.height,
			   fbdev_fb->base.format->depth,
			   fbdev_fb->base.format->cpp[0] * 8,
			   fbdev_fb->base.modifier,
			   drm_framebuffer_read_refcount(&fbdev_fb->base));
		describe_obj(m, intel_fb_obj(&fbdev_fb->base));
		seq_putc(m, '\n');
	}
#endif

	mutex_lock(&dev->mode_config.fb_lock);
	drm_for_each_fb(drm_fb, dev) {
		struct intel_framebuffer *fb = to_intel_framebuffer(drm_fb);
		if (fb == fbdev_fb)
			continue;

		seq_printf(m, "user size: %d x %d, depth %d, %d bpp, modifier 0x%llx, refcount %d, obj ",
			   fb->base.width,
			   fb->base.height,
			   fb->base.format->depth,
			   fb->base.format->cpp[0] * 8,
			   fb->base.modifier,
			   drm_framebuffer_read_refcount(&fb->base));
		describe_obj(m, intel_fb_obj(&fb->base));
		seq_putc(m, '\n');
	}
	mutex_unlock(&dev->mode_config.fb_lock);

	return 0;
}

static void describe_ctx_ring(struct seq_file *m, struct intel_ring *ring)
{
	seq_printf(m, " (ringbuffer, space: %d, head: %u, tail: %u, emit: %u)",
		   ring->space, ring->head, ring->tail, ring->emit);
}

static int i915_context_status(struct seq_file *m, void *unused)
{
	struct drm_i915_private *i915 = node_to_i915(m->private);
	struct i915_gem_context *ctx, *cn;

	spin_lock(&i915->gem.contexts.lock);
	list_for_each_entry_safe(ctx, cn, &i915->gem.contexts.list, link) {
		struct i915_gem_engines_iter it;
		struct intel_context *ce;

		if (!kref_get_unless_zero(&ctx->ref))
			continue;

		spin_unlock(&i915->gem.contexts.lock);

		seq_puts(m, "HW context ");
		if (ctx->pid) {
			struct task_struct *task;

			task = get_pid_task(ctx->pid, PIDTYPE_PID);
			if (task) {
				seq_printf(m, "(%s [%d]) ",
					   task->comm, task->pid);
				put_task_struct(task);
			}
		} else if (IS_ERR(ctx->file_priv)) {
			seq_puts(m, "(deleted) ");
		} else {
			seq_puts(m, "(kernel) ");
		}

		seq_putc(m, ctx->remap_slice ? 'R' : 'r');
		seq_putc(m, '\n');

		for_each_gem_engine(ce,
				    i915_gem_context_lock_engines(ctx), it) {
			intel_context_lock_pinned(ce);
			if (intel_context_is_pinned(ce)) {
				seq_printf(m, "%s: ", ce->engine->name);
				if (ce->state)
					describe_obj(m, ce->state->obj);
				describe_ctx_ring(m, ce->ring);
				seq_putc(m, '\n');
			}
			intel_context_unlock_pinned(ce);
		}
		i915_gem_context_unlock_engines(ctx);

		seq_putc(m, '\n');

		spin_lock(&i915->gem.contexts.lock);
		list_safe_reset_next(ctx, cn, link);
		i915_gem_context_put(ctx);
	}
	spin_unlock(&i915->gem.contexts.lock);

	return 0;
}

static const char *swizzle_string(unsigned swizzle)
{
	switch (swizzle) {
	case I915_BIT_6_SWIZZLE_NONE:
		return "none";
	case I915_BIT_6_SWIZZLE_9:
		return "bit9";
	case I915_BIT_6_SWIZZLE_9_10:
		return "bit9/bit10";
	case I915_BIT_6_SWIZZLE_9_11:
		return "bit9/bit11";
	case I915_BIT_6_SWIZZLE_9_10_11:
		return "bit9/bit10/bit11";
	case I915_BIT_6_SWIZZLE_9_17:
		return "bit9/bit17";
	case I915_BIT_6_SWIZZLE_9_10_17:
		return "bit9/bit10/bit17";
	case I915_BIT_6_SWIZZLE_UNKNOWN:
		return "unknown";
	}

	return "bug";
}

static int i915_swizzle_info(struct seq_file *m, void *data)
{
	struct drm_i915_private *dev_priv = node_to_i915(m->private);
	struct intel_uncore *uncore = &dev_priv->uncore;
	intel_wakeref_t wakeref;

	wakeref = intel_runtime_pm_get(&dev_priv->runtime_pm);

	seq_printf(m, "bit6 swizzle for X-tiling = %s\n",
		   swizzle_string(dev_priv->ggtt.bit_6_swizzle_x));
	seq_printf(m, "bit6 swizzle for Y-tiling = %s\n",
		   swizzle_string(dev_priv->ggtt.bit_6_swizzle_y));

	if (IS_GEN_RANGE(dev_priv, 3, 4)) {
		seq_printf(m, "DDC = 0x%08x\n",
			   intel_uncore_read(uncore, DCC));
		seq_printf(m, "DDC2 = 0x%08x\n",
			   intel_uncore_read(uncore, DCC2));
		seq_printf(m, "C0DRB3 = 0x%04x\n",
			   intel_uncore_read16(uncore, C0DRB3));
		seq_printf(m, "C1DRB3 = 0x%04x\n",
			   intel_uncore_read16(uncore, C1DRB3));
	} else if (INTEL_GEN(dev_priv) >= 6) {
		seq_printf(m, "MAD_DIMM_C0 = 0x%08x\n",
			   intel_uncore_read(uncore, MAD_DIMM_C0));
		seq_printf(m, "MAD_DIMM_C1 = 0x%08x\n",
			   intel_uncore_read(uncore, MAD_DIMM_C1));
		seq_printf(m, "MAD_DIMM_C2 = 0x%08x\n",
			   intel_uncore_read(uncore, MAD_DIMM_C2));
		seq_printf(m, "TILECTL = 0x%08x\n",
			   intel_uncore_read(uncore, TILECTL));
		if (INTEL_GEN(dev_priv) >= 8)
			seq_printf(m, "GAMTARBMODE = 0x%08x\n",
				   intel_uncore_read(uncore, GAMTARBMODE));
		else
			seq_printf(m, "ARB_MODE = 0x%08x\n",
				   intel_uncore_read(uncore, ARB_MODE));
		seq_printf(m, "DISP_ARB_CTL = 0x%08x\n",
			   intel_uncore_read(uncore, DISP_ARB_CTL));
	}

	if (dev_priv->quirks & QUIRK_PIN_SWIZZLED_PAGES)
		seq_puts(m, "L-shaped memory detected\n");

	intel_runtime_pm_put(&dev_priv->runtime_pm, wakeref);

	return 0;
}

static const char *rps_power_to_str(unsigned int power)
{
	static const char * const strings[] = {
		[LOW_POWER] = "low power",
		[BETWEEN] = "mixed",
		[HIGH_POWER] = "high power",
	};

	if (power >= ARRAY_SIZE(strings) || !strings[power])
		return "unknown";

	return strings[power];
}

static int i915_rps_boost_info(struct seq_file *m, void *data)
{
	struct drm_i915_private *dev_priv = node_to_i915(m->private);
	struct intel_rps *rps = &dev_priv->gt.rps;
<<<<<<< HEAD
	u32 act_freq = rps->cur_freq;
	intel_wakeref_t wakeref;

	with_intel_runtime_pm_if_in_use(&dev_priv->runtime_pm, wakeref) {
		if (IS_VALLEYVIEW(dev_priv) || IS_CHERRYVIEW(dev_priv)) {
			vlv_punit_get(dev_priv);
			act_freq = vlv_punit_read(dev_priv,
						  PUNIT_REG_GPU_FREQ_STS);
			vlv_punit_put(dev_priv);
			act_freq = (act_freq >> 8) & 0xff;
		} else {
			act_freq = intel_get_cagf(rps,
						  I915_READ(GEN6_RPSTAT1));
		}
	}
=======
>>>>>>> 5d50bd44

	seq_printf(m, "RPS enabled? %d\n", rps->enabled);
	seq_printf(m, "GPU busy? %s\n", yesno(dev_priv->gt.awake));
	seq_printf(m, "Boosts outstanding? %d\n",
		   atomic_read(&rps->num_waiters));
	seq_printf(m, "Interactive? %d\n", READ_ONCE(rps->power.interactive));
	seq_printf(m, "Frequency requested %d, actual %d\n",
		   intel_gpu_freq(rps, rps->cur_freq),
<<<<<<< HEAD
		   intel_gpu_freq(rps, act_freq));
=======
		   intel_rps_read_actual_frequency(rps));
>>>>>>> 5d50bd44
	seq_printf(m, "  min hard:%d, soft:%d; max soft:%d, hard:%d\n",
		   intel_gpu_freq(rps, rps->min_freq),
		   intel_gpu_freq(rps, rps->min_freq_softlimit),
		   intel_gpu_freq(rps, rps->max_freq_softlimit),
		   intel_gpu_freq(rps, rps->max_freq));
	seq_printf(m, "  idle:%d, efficient:%d, boost:%d\n",
		   intel_gpu_freq(rps, rps->idle_freq),
		   intel_gpu_freq(rps, rps->efficient_freq),
		   intel_gpu_freq(rps, rps->boost_freq));

	seq_printf(m, "Wait boosts: %d\n", atomic_read(&rps->boosts));

	if (INTEL_GEN(dev_priv) >= 6 && rps->enabled && dev_priv->gt.awake) {
		u32 rpup, rpupei;
		u32 rpdown, rpdownei;

		intel_uncore_forcewake_get(&dev_priv->uncore, FORCEWAKE_ALL);
		rpup = I915_READ_FW(GEN6_RP_CUR_UP) & GEN6_RP_EI_MASK;
		rpupei = I915_READ_FW(GEN6_RP_CUR_UP_EI) & GEN6_RP_EI_MASK;
		rpdown = I915_READ_FW(GEN6_RP_CUR_DOWN) & GEN6_RP_EI_MASK;
		rpdownei = I915_READ_FW(GEN6_RP_CUR_DOWN_EI) & GEN6_RP_EI_MASK;
		intel_uncore_forcewake_put(&dev_priv->uncore, FORCEWAKE_ALL);

		seq_printf(m, "\nRPS Autotuning (current \"%s\" window):\n",
			   rps_power_to_str(rps->power.mode));
		seq_printf(m, "  Avg. up: %d%% [above threshold? %d%%]\n",
			   rpup && rpupei ? 100 * rpup / rpupei : 0,
			   rps->power.up_threshold);
		seq_printf(m, "  Avg. down: %d%% [below threshold? %d%%]\n",
			   rpdown && rpdownei ? 100 * rpdown / rpdownei : 0,
			   rps->power.down_threshold);
	} else {
		seq_puts(m, "\nRPS Autotuning inactive\n");
	}

	return 0;
}

static int i915_llc(struct seq_file *m, void *data)
{
	struct drm_i915_private *dev_priv = node_to_i915(m->private);
	const bool edram = INTEL_GEN(dev_priv) > 8;

	seq_printf(m, "LLC: %s\n", yesno(HAS_LLC(dev_priv)));
	seq_printf(m, "%s: %uMB\n", edram ? "eDRAM" : "eLLC",
		   dev_priv->edram_size_mb);

	return 0;
}

static int i915_huc_load_status_info(struct seq_file *m, void *data)
{
	struct drm_i915_private *dev_priv = node_to_i915(m->private);
	intel_wakeref_t wakeref;
	struct drm_printer p;

	if (!HAS_GT_UC(dev_priv))
		return -ENODEV;

	p = drm_seq_file_printer(m);
	intel_uc_fw_dump(&dev_priv->gt.uc.huc.fw, &p);

	with_intel_runtime_pm(&dev_priv->runtime_pm, wakeref)
		seq_printf(m, "\nHuC status 0x%08x:\n", I915_READ(HUC_STATUS2));

	return 0;
}

static int i915_guc_load_status_info(struct seq_file *m, void *data)
{
	struct drm_i915_private *dev_priv = node_to_i915(m->private);
	intel_wakeref_t wakeref;
	struct drm_printer p;

	if (!HAS_GT_UC(dev_priv))
		return -ENODEV;

	p = drm_seq_file_printer(m);
	intel_uc_fw_dump(&dev_priv->gt.uc.guc.fw, &p);

	with_intel_runtime_pm(&dev_priv->runtime_pm, wakeref) {
		u32 tmp = I915_READ(GUC_STATUS);
		u32 i;

		seq_printf(m, "\nGuC status 0x%08x:\n", tmp);
		seq_printf(m, "\tBootrom status = 0x%x\n",
			   (tmp & GS_BOOTROM_MASK) >> GS_BOOTROM_SHIFT);
		seq_printf(m, "\tuKernel status = 0x%x\n",
			   (tmp & GS_UKERNEL_MASK) >> GS_UKERNEL_SHIFT);
		seq_printf(m, "\tMIA Core status = 0x%x\n",
			   (tmp & GS_MIA_MASK) >> GS_MIA_SHIFT);
		seq_puts(m, "\nScratch registers:\n");
		for (i = 0; i < 16; i++) {
			seq_printf(m, "\t%2d: \t0x%x\n",
				   i, I915_READ(SOFT_SCRATCH(i)));
		}
	}

	return 0;
}

static const char *
stringify_guc_log_type(enum guc_log_buffer_type type)
{
	switch (type) {
	case GUC_ISR_LOG_BUFFER:
		return "ISR";
	case GUC_DPC_LOG_BUFFER:
		return "DPC";
	case GUC_CRASH_DUMP_LOG_BUFFER:
		return "CRASH";
	default:
		MISSING_CASE(type);
	}

	return "";
}

static void i915_guc_log_info(struct seq_file *m,
			      struct drm_i915_private *dev_priv)
{
	struct intel_guc_log *log = &dev_priv->gt.uc.guc.log;
	enum guc_log_buffer_type type;

	if (!intel_guc_log_relay_created(log)) {
		seq_puts(m, "GuC log relay not created\n");
		return;
	}

	seq_puts(m, "GuC logging stats:\n");

	seq_printf(m, "\tRelay full count: %u\n",
		   log->relay.full_count);

	for (type = GUC_ISR_LOG_BUFFER; type < GUC_MAX_LOG_BUFFER; type++) {
		seq_printf(m, "\t%s:\tflush count %10u, overflow count %10u\n",
			   stringify_guc_log_type(type),
			   log->stats[type].flush,
			   log->stats[type].sampled_overflow);
	}
}

static int i915_guc_info(struct seq_file *m, void *data)
{
	struct drm_i915_private *dev_priv = node_to_i915(m->private);

	if (!USES_GUC(dev_priv))
		return -ENODEV;

	i915_guc_log_info(m, dev_priv);

	/* Add more as required ... */

	return 0;
}

static int i915_guc_stage_pool(struct seq_file *m, void *data)
{
	struct drm_i915_private *dev_priv = node_to_i915(m->private);
	const struct intel_guc *guc = &dev_priv->gt.uc.guc;
	struct guc_stage_desc *desc = guc->stage_desc_pool_vaddr;
	int index;

	if (!USES_GUC_SUBMISSION(dev_priv))
		return -ENODEV;

	for (index = 0; index < GUC_MAX_STAGE_DESCRIPTORS; index++, desc++) {
		struct intel_engine_cs *engine;

		if (!(desc->attribute & GUC_STAGE_DESC_ATTR_ACTIVE))
			continue;

		seq_printf(m, "GuC stage descriptor %u:\n", index);
		seq_printf(m, "\tIndex: %u\n", desc->stage_id);
		seq_printf(m, "\tAttribute: 0x%x\n", desc->attribute);
		seq_printf(m, "\tPriority: %d\n", desc->priority);
		seq_printf(m, "\tDoorbell id: %d\n", desc->db_id);
		seq_printf(m, "\tEngines used: 0x%x\n",
			   desc->engines_used);
		seq_printf(m, "\tDoorbell trigger phy: 0x%llx, cpu: 0x%llx, uK: 0x%x\n",
			   desc->db_trigger_phy,
			   desc->db_trigger_cpu,
			   desc->db_trigger_uk);
		seq_printf(m, "\tProcess descriptor: 0x%x\n",
			   desc->process_desc);
		seq_printf(m, "\tWorkqueue address: 0x%x, size: 0x%x\n",
			   desc->wq_addr, desc->wq_size);
		seq_putc(m, '\n');

		for_each_uabi_engine(engine, dev_priv) {
			u32 guc_engine_id = engine->guc_id;
			struct guc_execlist_context *lrc =
						&desc->lrc[guc_engine_id];

			seq_printf(m, "\t%s LRC:\n", engine->name);
			seq_printf(m, "\t\tContext desc: 0x%x\n",
				   lrc->context_desc);
			seq_printf(m, "\t\tContext id: 0x%x\n", lrc->context_id);
			seq_printf(m, "\t\tLRCA: 0x%x\n", lrc->ring_lrca);
			seq_printf(m, "\t\tRing begin: 0x%x\n", lrc->ring_begin);
			seq_printf(m, "\t\tRing end: 0x%x\n", lrc->ring_end);
			seq_putc(m, '\n');
		}
	}

	return 0;
}

static int i915_guc_log_dump(struct seq_file *m, void *data)
{
	struct drm_info_node *node = m->private;
	struct drm_i915_private *dev_priv = node_to_i915(node);
	bool dump_load_err = !!node->info_ent->data;
	struct drm_i915_gem_object *obj = NULL;
	u32 *log;
	int i = 0;

	if (!HAS_GT_UC(dev_priv))
		return -ENODEV;

	if (dump_load_err)
		obj = dev_priv->gt.uc.load_err_log;
	else if (dev_priv->gt.uc.guc.log.vma)
		obj = dev_priv->gt.uc.guc.log.vma->obj;

	if (!obj)
		return 0;

	log = i915_gem_object_pin_map(obj, I915_MAP_WC);
	if (IS_ERR(log)) {
		DRM_DEBUG("Failed to pin object\n");
		seq_puts(m, "(log data unaccessible)\n");
		return PTR_ERR(log);
	}

	for (i = 0; i < obj->base.size / sizeof(u32); i += 4)
		seq_printf(m, "0x%08x 0x%08x 0x%08x 0x%08x\n",
			   *(log + i), *(log + i + 1),
			   *(log + i + 2), *(log + i + 3));

	seq_putc(m, '\n');

	i915_gem_object_unpin_map(obj);

	return 0;
}

static int i915_guc_log_level_get(void *data, u64 *val)
{
	struct drm_i915_private *dev_priv = data;

	if (!USES_GUC(dev_priv))
		return -ENODEV;

	*val = intel_guc_log_get_level(&dev_priv->gt.uc.guc.log);

	return 0;
}

static int i915_guc_log_level_set(void *data, u64 val)
{
	struct drm_i915_private *dev_priv = data;

	if (!USES_GUC(dev_priv))
		return -ENODEV;

	return intel_guc_log_set_level(&dev_priv->gt.uc.guc.log, val);
}

DEFINE_SIMPLE_ATTRIBUTE(i915_guc_log_level_fops,
			i915_guc_log_level_get, i915_guc_log_level_set,
			"%lld\n");

static int i915_guc_log_relay_open(struct inode *inode, struct file *file)
{
	struct drm_i915_private *i915 = inode->i_private;
	struct intel_guc *guc = &i915->gt.uc.guc;
	struct intel_guc_log *log = &guc->log;

	if (!intel_guc_is_running(guc))
		return -ENODEV;

	file->private_data = log;

	return intel_guc_log_relay_open(log);
}

static ssize_t
i915_guc_log_relay_write(struct file *filp,
			 const char __user *ubuf,
			 size_t cnt,
			 loff_t *ppos)
{
	struct intel_guc_log *log = filp->private_data;
	int val;
	int ret;

	ret = kstrtoint_from_user(ubuf, cnt, 0, &val);
	if (ret < 0)
		return ret;

	/*
	 * Enable and start the guc log relay on value of 1.
	 * Flush log relay for any other value.
	 */
	if (val == 1)
		ret = intel_guc_log_relay_start(log);
	else
		intel_guc_log_relay_flush(log);

	return ret ?: cnt;
}

static int i915_guc_log_relay_release(struct inode *inode, struct file *file)
{
	struct drm_i915_private *i915 = inode->i_private;
	struct intel_guc *guc = &i915->gt.uc.guc;

	intel_guc_log_relay_close(&guc->log);
	return 0;
}

static const struct file_operations i915_guc_log_relay_fops = {
	.owner = THIS_MODULE,
	.open = i915_guc_log_relay_open,
	.write = i915_guc_log_relay_write,
	.release = i915_guc_log_relay_release,
};

static int i915_psr_sink_status_show(struct seq_file *m, void *data)
{
	u8 val;
	static const char * const sink_status[] = {
		"inactive",
		"transition to active, capture and display",
		"active, display from RFB",
		"active, capture and display on sink device timings",
		"transition to inactive, capture and display, timing re-sync",
		"reserved",
		"reserved",
		"sink internal error",
	};
	struct drm_connector *connector = m->private;
	struct drm_i915_private *dev_priv = to_i915(connector->dev);
	struct intel_dp *intel_dp =
		enc_to_intel_dp(&intel_attached_encoder(connector)->base);
	int ret;

	if (!CAN_PSR(dev_priv)) {
		seq_puts(m, "PSR Unsupported\n");
		return -ENODEV;
	}

	if (connector->status != connector_status_connected)
		return -ENODEV;

	ret = drm_dp_dpcd_readb(&intel_dp->aux, DP_PSR_STATUS, &val);

	if (ret == 1) {
		const char *str = "unknown";

		val &= DP_PSR_SINK_STATE_MASK;
		if (val < ARRAY_SIZE(sink_status))
			str = sink_status[val];
		seq_printf(m, "Sink PSR status: 0x%x [%s]\n", val, str);
	} else {
		return ret;
	}

	return 0;
}
DEFINE_SHOW_ATTRIBUTE(i915_psr_sink_status);

static void
psr_source_status(struct drm_i915_private *dev_priv, struct seq_file *m)
{
	u32 val, status_val;
	const char *status = "unknown";

	if (dev_priv->psr.psr2_enabled) {
		static const char * const live_status[] = {
			"IDLE",
			"CAPTURE",
			"CAPTURE_FS",
			"SLEEP",
			"BUFON_FW",
			"ML_UP",
			"SU_STANDBY",
			"FAST_SLEEP",
			"DEEP_SLEEP",
			"BUF_ON",
			"TG_ON"
		};
		val = I915_READ(EDP_PSR2_STATUS(dev_priv->psr.transcoder));
		status_val = (val & EDP_PSR2_STATUS_STATE_MASK) >>
			      EDP_PSR2_STATUS_STATE_SHIFT;
		if (status_val < ARRAY_SIZE(live_status))
			status = live_status[status_val];
	} else {
		static const char * const live_status[] = {
			"IDLE",
			"SRDONACK",
			"SRDENT",
			"BUFOFF",
			"BUFON",
			"AUXACK",
			"SRDOFFACK",
			"SRDENT_ON",
		};
		val = I915_READ(EDP_PSR_STATUS(dev_priv->psr.transcoder));
		status_val = (val & EDP_PSR_STATUS_STATE_MASK) >>
			      EDP_PSR_STATUS_STATE_SHIFT;
		if (status_val < ARRAY_SIZE(live_status))
			status = live_status[status_val];
	}

	seq_printf(m, "Source PSR status: %s [0x%08x]\n", status, val);
}

static int i915_edp_psr_status(struct seq_file *m, void *data)
{
	struct drm_i915_private *dev_priv = node_to_i915(m->private);
	struct i915_psr *psr = &dev_priv->psr;
	intel_wakeref_t wakeref;
	const char *status;
	bool enabled;
	u32 val;

	if (!HAS_PSR(dev_priv))
		return -ENODEV;

	seq_printf(m, "Sink support: %s", yesno(psr->sink_support));
	if (psr->dp)
		seq_printf(m, " [0x%02x]", psr->dp->psr_dpcd[0]);
	seq_puts(m, "\n");

	if (!psr->sink_support)
		return 0;

	wakeref = intel_runtime_pm_get(&dev_priv->runtime_pm);
	mutex_lock(&psr->lock);

	if (psr->enabled)
		status = psr->psr2_enabled ? "PSR2 enabled" : "PSR1 enabled";
	else
		status = "disabled";
	seq_printf(m, "PSR mode: %s\n", status);

	if (!psr->enabled) {
		seq_printf(m, "PSR sink not reliable: %s\n",
			   yesno(psr->sink_not_reliable));

		goto unlock;
	}

	if (psr->psr2_enabled) {
		val = I915_READ(EDP_PSR2_CTL(dev_priv->psr.transcoder));
		enabled = val & EDP_PSR2_ENABLE;
	} else {
		val = I915_READ(EDP_PSR_CTL(dev_priv->psr.transcoder));
		enabled = val & EDP_PSR_ENABLE;
	}
	seq_printf(m, "Source PSR ctl: %s [0x%08x]\n",
		   enableddisabled(enabled), val);
	psr_source_status(dev_priv, m);
	seq_printf(m, "Busy frontbuffer bits: 0x%08x\n",
		   psr->busy_frontbuffer_bits);

	/*
	 * SKL+ Perf counter is reset to 0 everytime DC state is entered
	 */
	if (IS_HASWELL(dev_priv) || IS_BROADWELL(dev_priv)) {
		val = I915_READ(EDP_PSR_PERF_CNT(dev_priv->psr.transcoder));
		val &= EDP_PSR_PERF_CNT_MASK;
		seq_printf(m, "Performance counter: %u\n", val);
	}

	if (psr->debug & I915_PSR_DEBUG_IRQ) {
		seq_printf(m, "Last attempted entry at: %lld\n",
			   psr->last_entry_attempt);
		seq_printf(m, "Last exit at: %lld\n", psr->last_exit);
	}

	if (psr->psr2_enabled) {
		u32 su_frames_val[3];
		int frame;

		/*
		 * Reading all 3 registers before hand to minimize crossing a
		 * frame boundary between register reads
		 */
		for (frame = 0; frame < PSR2_SU_STATUS_FRAMES; frame += 3) {
			val = I915_READ(PSR2_SU_STATUS(dev_priv->psr.transcoder,
						       frame));
			su_frames_val[frame / 3] = val;
		}

		seq_puts(m, "Frame:\tPSR2 SU blocks:\n");

		for (frame = 0; frame < PSR2_SU_STATUS_FRAMES; frame++) {
			u32 su_blocks;

			su_blocks = su_frames_val[frame / 3] &
				    PSR2_SU_STATUS_MASK(frame);
			su_blocks = su_blocks >> PSR2_SU_STATUS_SHIFT(frame);
			seq_printf(m, "%d\t%d\n", frame, su_blocks);
		}
	}

unlock:
	mutex_unlock(&psr->lock);
	intel_runtime_pm_put(&dev_priv->runtime_pm, wakeref);

	return 0;
}

static int
i915_edp_psr_debug_set(void *data, u64 val)
{
	struct drm_i915_private *dev_priv = data;
	intel_wakeref_t wakeref;
	int ret;

	if (!CAN_PSR(dev_priv))
		return -ENODEV;

	DRM_DEBUG_KMS("Setting PSR debug to %llx\n", val);

	wakeref = intel_runtime_pm_get(&dev_priv->runtime_pm);

	ret = intel_psr_debug_set(dev_priv, val);

	intel_runtime_pm_put(&dev_priv->runtime_pm, wakeref);

	return ret;
}

static int
i915_edp_psr_debug_get(void *data, u64 *val)
{
	struct drm_i915_private *dev_priv = data;

	if (!CAN_PSR(dev_priv))
		return -ENODEV;

	*val = READ_ONCE(dev_priv->psr.debug);
	return 0;
}

DEFINE_SIMPLE_ATTRIBUTE(i915_edp_psr_debug_fops,
			i915_edp_psr_debug_get, i915_edp_psr_debug_set,
			"%llu\n");

static int i915_energy_uJ(struct seq_file *m, void *data)
{
	struct drm_i915_private *dev_priv = node_to_i915(m->private);
	unsigned long long power;
	intel_wakeref_t wakeref;
	u32 units;

	if (INTEL_GEN(dev_priv) < 6)
		return -ENODEV;

	if (rdmsrl_safe(MSR_RAPL_POWER_UNIT, &power))
		return -ENODEV;

	units = (power & 0x1f00) >> 8;
	with_intel_runtime_pm(&dev_priv->runtime_pm, wakeref)
		power = I915_READ(MCH_SECP_NRG_STTS);

	power = (1000000 * power) >> units; /* convert to uJ */
	seq_printf(m, "%llu", power);

	return 0;
}

static int i915_runtime_pm_status(struct seq_file *m, void *unused)
{
	struct drm_i915_private *dev_priv = node_to_i915(m->private);
	struct pci_dev *pdev = dev_priv->drm.pdev;

	if (!HAS_RUNTIME_PM(dev_priv))
		seq_puts(m, "Runtime power management not supported\n");

	seq_printf(m, "Runtime power status: %s\n",
		   enableddisabled(!dev_priv->power_domains.wakeref));

	seq_printf(m, "GPU idle: %s\n", yesno(!dev_priv->gt.awake));
	seq_printf(m, "IRQs disabled: %s\n",
		   yesno(!intel_irqs_enabled(dev_priv)));
#ifdef CONFIG_PM
	seq_printf(m, "Usage count: %d\n",
		   atomic_read(&dev_priv->drm.dev->power.usage_count));
#else
	seq_printf(m, "Device Power Management (CONFIG_PM) disabled\n");
#endif
	seq_printf(m, "PCI device power state: %s [%d]\n",
		   pci_power_name(pdev->current_state),
		   pdev->current_state);

	if (IS_ENABLED(CONFIG_DRM_I915_DEBUG_RUNTIME_PM)) {
		struct drm_printer p = drm_seq_file_printer(m);

		print_intel_runtime_pm_wakeref(&dev_priv->runtime_pm, &p);
	}

	return 0;
}

static int i915_power_domain_info(struct seq_file *m, void *unused)
{
	struct drm_i915_private *dev_priv = node_to_i915(m->private);
	struct i915_power_domains *power_domains = &dev_priv->power_domains;
	int i;

	mutex_lock(&power_domains->lock);

	seq_printf(m, "%-25s %s\n", "Power well/domain", "Use count");
	for (i = 0; i < power_domains->power_well_count; i++) {
		struct i915_power_well *power_well;
		enum intel_display_power_domain power_domain;

		power_well = &power_domains->power_wells[i];
		seq_printf(m, "%-25s %d\n", power_well->desc->name,
			   power_well->count);

		for_each_power_domain(power_domain, power_well->desc->domains)
			seq_printf(m, "  %-23s %d\n",
				 intel_display_power_domain_str(power_domain),
				 power_domains->domain_use_count[power_domain]);
	}

	mutex_unlock(&power_domains->lock);

	return 0;
}

static int i915_dmc_info(struct seq_file *m, void *unused)
{
	struct drm_i915_private *dev_priv = node_to_i915(m->private);
	intel_wakeref_t wakeref;
	struct intel_csr *csr;
	i915_reg_t dc5_reg, dc6_reg = {};

	if (!HAS_CSR(dev_priv))
		return -ENODEV;

	csr = &dev_priv->csr;

	wakeref = intel_runtime_pm_get(&dev_priv->runtime_pm);

	seq_printf(m, "fw loaded: %s\n", yesno(csr->dmc_payload != NULL));
	seq_printf(m, "path: %s\n", csr->fw_path);

	if (!csr->dmc_payload)
		goto out;

	seq_printf(m, "version: %d.%d\n", CSR_VERSION_MAJOR(csr->version),
		   CSR_VERSION_MINOR(csr->version));

	if (INTEL_GEN(dev_priv) >= 12) {
		dc5_reg = TGL_DMC_DEBUG_DC5_COUNT;
		dc6_reg = TGL_DMC_DEBUG_DC6_COUNT;
		/*
		 * NOTE: DMC_DEBUG3 is a general purpose reg.
		 * According to B.Specs:49196 DMC f/w reuses DC5/6 counter
		 * reg for DC3CO debugging and validation,
		 * but TGL DMC f/w is using DMC_DEBUG3 reg for DC3CO counter.
		 */
		seq_printf(m, "DC3CO count: %d\n", I915_READ(DMC_DEBUG3));
	} else {
		dc5_reg = IS_BROXTON(dev_priv) ? BXT_CSR_DC3_DC5_COUNT :
						 SKL_CSR_DC3_DC5_COUNT;
		if (!IS_GEN9_LP(dev_priv))
			dc6_reg = SKL_CSR_DC5_DC6_COUNT;
	}

	seq_printf(m, "DC3 -> DC5 count: %d\n", I915_READ(dc5_reg));
	if (dc6_reg.reg)
		seq_printf(m, "DC5 -> DC6 count: %d\n", I915_READ(dc6_reg));

out:
	seq_printf(m, "program base: 0x%08x\n", I915_READ(CSR_PROGRAM(0)));
	seq_printf(m, "ssp base: 0x%08x\n", I915_READ(CSR_SSP_BASE));
	seq_printf(m, "htp: 0x%08x\n", I915_READ(CSR_HTP_SKL));

	intel_runtime_pm_put(&dev_priv->runtime_pm, wakeref);

	return 0;
}

static void intel_seq_print_mode(struct seq_file *m, int tabs,
				 const struct drm_display_mode *mode)
{
	int i;

	for (i = 0; i < tabs; i++)
		seq_putc(m, '\t');

	seq_printf(m, DRM_MODE_FMT "\n", DRM_MODE_ARG(mode));
}

static void intel_encoder_info(struct seq_file *m,
			       struct intel_crtc *crtc,
			       struct intel_encoder *encoder)
{
	struct drm_i915_private *dev_priv = node_to_i915(m->private);
	struct drm_connector_list_iter conn_iter;
	struct drm_connector *connector;

	seq_printf(m, "\t[ENCODER:%d:%s]: connectors:\n",
		   encoder->base.base.id, encoder->base.name);

	drm_connector_list_iter_begin(&dev_priv->drm, &conn_iter);
	drm_for_each_connector_iter(connector, &conn_iter) {
		const struct drm_connector_state *conn_state =
			connector->state;

		if (conn_state->best_encoder != &encoder->base)
			continue;

		seq_printf(m, "\t\t[CONNECTOR:%d:%s]\n",
			   connector->base.id, connector->name);
	}
	drm_connector_list_iter_end(&conn_iter);
}

static void intel_panel_info(struct seq_file *m, struct intel_panel *panel)
{
	const struct drm_display_mode *mode = panel->fixed_mode;

	seq_printf(m, "\tfixed mode: " DRM_MODE_FMT "\n", DRM_MODE_ARG(mode));
}

static void intel_hdcp_info(struct seq_file *m,
			    struct intel_connector *intel_connector)
{
	bool hdcp_cap, hdcp2_cap;

	hdcp_cap = intel_hdcp_capable(intel_connector);
	hdcp2_cap = intel_hdcp2_capable(intel_connector);

	if (hdcp_cap)
		seq_puts(m, "HDCP1.4 ");
	if (hdcp2_cap)
		seq_puts(m, "HDCP2.2 ");

	if (!hdcp_cap && !hdcp2_cap)
		seq_puts(m, "None");

	seq_puts(m, "\n");
}

static void intel_dp_info(struct seq_file *m,
			  struct intel_connector *intel_connector)
{
	struct intel_encoder *intel_encoder = intel_connector->encoder;
	struct intel_dp *intel_dp = enc_to_intel_dp(&intel_encoder->base);

	seq_printf(m, "\tDPCD rev: %x\n", intel_dp->dpcd[DP_DPCD_REV]);
	seq_printf(m, "\taudio support: %s\n", yesno(intel_dp->has_audio));
	if (intel_connector->base.connector_type == DRM_MODE_CONNECTOR_eDP)
		intel_panel_info(m, &intel_connector->panel);

	drm_dp_downstream_debug(m, intel_dp->dpcd, intel_dp->downstream_ports,
				&intel_dp->aux);
	if (intel_connector->hdcp.shim) {
		seq_puts(m, "\tHDCP version: ");
		intel_hdcp_info(m, intel_connector);
	}
}

static void intel_dp_mst_info(struct seq_file *m,
			  struct intel_connector *intel_connector)
{
	struct intel_encoder *intel_encoder = intel_connector->encoder;
	struct intel_dp_mst_encoder *intel_mst =
		enc_to_mst(&intel_encoder->base);
	struct intel_digital_port *intel_dig_port = intel_mst->primary;
	struct intel_dp *intel_dp = &intel_dig_port->dp;
	bool has_audio = drm_dp_mst_port_has_audio(&intel_dp->mst_mgr,
					intel_connector->port);

	seq_printf(m, "\taudio support: %s\n", yesno(has_audio));
}

static void intel_hdmi_info(struct seq_file *m,
			    struct intel_connector *intel_connector)
{
	struct intel_encoder *intel_encoder = intel_connector->encoder;
	struct intel_hdmi *intel_hdmi = enc_to_intel_hdmi(&intel_encoder->base);

	seq_printf(m, "\taudio support: %s\n", yesno(intel_hdmi->has_audio));
	if (intel_connector->hdcp.shim) {
		seq_puts(m, "\tHDCP version: ");
		intel_hdcp_info(m, intel_connector);
	}
}

static void intel_lvds_info(struct seq_file *m,
			    struct intel_connector *intel_connector)
{
	intel_panel_info(m, &intel_connector->panel);
}

static void intel_connector_info(struct seq_file *m,
				 struct drm_connector *connector)
{
	struct intel_connector *intel_connector = to_intel_connector(connector);
	const struct drm_connector_state *conn_state = connector->state;
	struct intel_encoder *encoder =
		to_intel_encoder(conn_state->best_encoder);
	const struct drm_display_mode *mode;

	seq_printf(m, "[CONNECTOR:%d:%s]: status: %s\n",
		   connector->base.id, connector->name,
		   drm_get_connector_status_name(connector->status));

	if (connector->status == connector_status_disconnected)
		return;

	seq_printf(m, "\tphysical dimensions: %dx%dmm\n",
		   connector->display_info.width_mm,
		   connector->display_info.height_mm);
	seq_printf(m, "\tsubpixel order: %s\n",
		   drm_get_subpixel_order_name(connector->display_info.subpixel_order));
	seq_printf(m, "\tCEA rev: %d\n", connector->display_info.cea_rev);

	if (!encoder)
		return;

	switch (connector->connector_type) {
	case DRM_MODE_CONNECTOR_DisplayPort:
	case DRM_MODE_CONNECTOR_eDP:
		if (encoder->type == INTEL_OUTPUT_DP_MST)
			intel_dp_mst_info(m, intel_connector);
		else
			intel_dp_info(m, intel_connector);
		break;
	case DRM_MODE_CONNECTOR_LVDS:
		if (encoder->type == INTEL_OUTPUT_LVDS)
			intel_lvds_info(m, intel_connector);
		break;
	case DRM_MODE_CONNECTOR_HDMIA:
		if (encoder->type == INTEL_OUTPUT_HDMI ||
		    encoder->type == INTEL_OUTPUT_DDI)
			intel_hdmi_info(m, intel_connector);
		break;
	default:
		break;
	}

	seq_printf(m, "\tmodes:\n");
	list_for_each_entry(mode, &connector->modes, head)
		intel_seq_print_mode(m, 2, mode);
}

static const char *plane_type(enum drm_plane_type type)
{
	switch (type) {
	case DRM_PLANE_TYPE_OVERLAY:
		return "OVL";
	case DRM_PLANE_TYPE_PRIMARY:
		return "PRI";
	case DRM_PLANE_TYPE_CURSOR:
		return "CUR";
	/*
	 * Deliberately omitting default: to generate compiler warnings
	 * when a new drm_plane_type gets added.
	 */
	}

	return "unknown";
}

static void plane_rotation(char *buf, size_t bufsize, unsigned int rotation)
{
	/*
	 * According to doc only one DRM_MODE_ROTATE_ is allowed but this
	 * will print them all to visualize if the values are misused
	 */
	snprintf(buf, bufsize,
		 "%s%s%s%s%s%s(0x%08x)",
		 (rotation & DRM_MODE_ROTATE_0) ? "0 " : "",
		 (rotation & DRM_MODE_ROTATE_90) ? "90 " : "",
		 (rotation & DRM_MODE_ROTATE_180) ? "180 " : "",
		 (rotation & DRM_MODE_ROTATE_270) ? "270 " : "",
		 (rotation & DRM_MODE_REFLECT_X) ? "FLIPX " : "",
		 (rotation & DRM_MODE_REFLECT_Y) ? "FLIPY " : "",
		 rotation);
}

static void intel_plane_uapi_info(struct seq_file *m, struct intel_plane *plane)
{
	const struct intel_plane_state *plane_state =
		to_intel_plane_state(plane->base.state);
	const struct drm_framebuffer *fb = plane_state->uapi.fb;
	struct drm_format_name_buf format_name;
	struct drm_rect src, dst;
	char rot_str[48];

	src = drm_plane_state_src(&plane_state->uapi);
	dst = drm_plane_state_dest(&plane_state->uapi);

	if (fb)
		drm_get_format_name(fb->format->format, &format_name);

	plane_rotation(rot_str, sizeof(rot_str),
		       plane_state->uapi.rotation);

	seq_printf(m, "\t\tuapi: fb=%d,%s,%dx%d, src=" DRM_RECT_FP_FMT ", dst=" DRM_RECT_FMT ", rotation=%s\n",
		   fb ? fb->base.id : 0, fb ? format_name.str : "n/a",
		   fb ? fb->width : 0, fb ? fb->height : 0,
		   DRM_RECT_FP_ARG(&src),
		   DRM_RECT_ARG(&dst),
		   rot_str);
}

static void intel_plane_hw_info(struct seq_file *m, struct intel_plane *plane)
{
	const struct intel_plane_state *plane_state =
		to_intel_plane_state(plane->base.state);
	const struct drm_framebuffer *fb = plane_state->hw.fb;
	struct drm_format_name_buf format_name;
	char rot_str[48];

	if (!fb)
		return;

	drm_get_format_name(fb->format->format, &format_name);

	plane_rotation(rot_str, sizeof(rot_str),
		       plane_state->hw.rotation);

	seq_printf(m, "\t\thw: fb=%d,%s,%dx%d, visible=%s, src=" DRM_RECT_FP_FMT ", dst=" DRM_RECT_FMT ", rotation=%s\n",
		   fb->base.id, format_name.str,
		   fb->width, fb->height,
		   yesno(plane_state->uapi.visible),
		   DRM_RECT_FP_ARG(&plane_state->uapi.src),
		   DRM_RECT_ARG(&plane_state->uapi.dst),
		   rot_str);
}

static void intel_plane_info(struct seq_file *m, struct intel_crtc *crtc)
{
	struct drm_i915_private *dev_priv = node_to_i915(m->private);
	struct intel_plane *plane;

	for_each_intel_plane_on_crtc(&dev_priv->drm, crtc, plane) {
		seq_printf(m, "\t[PLANE:%d:%s]: type=%s\n",
			   plane->base.base.id, plane->base.name,
			   plane_type(plane->base.type));
		intel_plane_uapi_info(m, plane);
		intel_plane_hw_info(m, plane);
	}
}

static void intel_scaler_info(struct seq_file *m, struct intel_crtc *crtc)
{
	const struct intel_crtc_state *crtc_state =
		to_intel_crtc_state(crtc->base.state);
	int num_scalers = crtc->num_scalers;
	int i;

	/* Not all platformas have a scaler */
	if (num_scalers) {
		seq_printf(m, "\tnum_scalers=%d, scaler_users=%x scaler_id=%d",
			   num_scalers,
			   crtc_state->scaler_state.scaler_users,
			   crtc_state->scaler_state.scaler_id);

		for (i = 0; i < num_scalers; i++) {
			const struct intel_scaler *sc =
				&crtc_state->scaler_state.scalers[i];

			seq_printf(m, ", scalers[%d]: use=%s, mode=%x",
				   i, yesno(sc->in_use), sc->mode);
		}
		seq_puts(m, "\n");
	} else {
		seq_puts(m, "\tNo scalers available on this platform\n");
	}
}

static void intel_crtc_info(struct seq_file *m, struct intel_crtc *crtc)
{
	struct drm_i915_private *dev_priv = node_to_i915(m->private);
	const struct intel_crtc_state *crtc_state =
		to_intel_crtc_state(crtc->base.state);
	struct intel_encoder *encoder;

	seq_printf(m, "[CRTC:%d:%s]:\n",
		   crtc->base.base.id, crtc->base.name);

	seq_printf(m, "\tuapi: enable=%s, active=%s, mode=" DRM_MODE_FMT "\n",
		   yesno(crtc_state->uapi.enable),
		   yesno(crtc_state->uapi.active),
		   DRM_MODE_ARG(&crtc_state->uapi.mode));

	if (crtc_state->hw.enable) {
		seq_printf(m, "\thw: active=%s, adjusted_mode=" DRM_MODE_FMT "\n",
			   yesno(crtc_state->hw.active),
			   DRM_MODE_ARG(&crtc_state->hw.adjusted_mode));

		seq_printf(m, "\tpipe src size=%dx%d, dither=%s, bpp=%d\n",
			   crtc_state->pipe_src_w, crtc_state->pipe_src_h,
			   yesno(crtc_state->dither), crtc_state->pipe_bpp);

		intel_scaler_info(m, crtc);
	}

	for_each_intel_encoder_mask(&dev_priv->drm, encoder,
				    crtc_state->uapi.encoder_mask)
		intel_encoder_info(m, crtc, encoder);

	intel_plane_info(m, crtc);

	seq_printf(m, "\tunderrun reporting: cpu=%s pch=%s\n",
		   yesno(!crtc->cpu_fifo_underrun_disabled),
		   yesno(!crtc->pch_fifo_underrun_disabled));
}

static int i915_display_info(struct seq_file *m, void *unused)
{
	struct drm_i915_private *dev_priv = node_to_i915(m->private);
	struct drm_device *dev = &dev_priv->drm;
	struct intel_crtc *crtc;
	struct drm_connector *connector;
	struct drm_connector_list_iter conn_iter;
	intel_wakeref_t wakeref;

	wakeref = intel_runtime_pm_get(&dev_priv->runtime_pm);

	drm_modeset_lock_all(dev);

	seq_printf(m, "CRTC info\n");
	seq_printf(m, "---------\n");
	for_each_intel_crtc(dev, crtc)
		intel_crtc_info(m, crtc);

	seq_printf(m, "\n");
	seq_printf(m, "Connector info\n");
	seq_printf(m, "--------------\n");
	drm_connector_list_iter_begin(dev, &conn_iter);
	drm_for_each_connector_iter(connector, &conn_iter)
		intel_connector_info(m, connector);
	drm_connector_list_iter_end(&conn_iter);

	drm_modeset_unlock_all(dev);

	intel_runtime_pm_put(&dev_priv->runtime_pm, wakeref);

	return 0;
}

static int i915_engine_info(struct seq_file *m, void *unused)
{
	struct drm_i915_private *dev_priv = node_to_i915(m->private);
	struct intel_engine_cs *engine;
	intel_wakeref_t wakeref;
	struct drm_printer p;

	wakeref = intel_runtime_pm_get(&dev_priv->runtime_pm);

	seq_printf(m, "GT awake? %s [%d]\n",
		   yesno(dev_priv->gt.awake),
		   atomic_read(&dev_priv->gt.wakeref.count));
	seq_printf(m, "CS timestamp frequency: %u kHz\n",
		   RUNTIME_INFO(dev_priv)->cs_timestamp_frequency_khz);

	p = drm_seq_file_printer(m);
	for_each_uabi_engine(engine, dev_priv)
		intel_engine_dump(engine, &p, "%s\n", engine->name);

	intel_runtime_pm_put(&dev_priv->runtime_pm, wakeref);

	return 0;
}

static int i915_rcs_topology(struct seq_file *m, void *unused)
{
	struct drm_i915_private *dev_priv = node_to_i915(m->private);
	struct drm_printer p = drm_seq_file_printer(m);

	intel_device_info_print_topology(&RUNTIME_INFO(dev_priv)->sseu, &p);

	return 0;
}

static int i915_shrinker_info(struct seq_file *m, void *unused)
{
	struct drm_i915_private *i915 = node_to_i915(m->private);

	seq_printf(m, "seeks = %d\n", i915->mm.shrinker.seeks);
	seq_printf(m, "batch = %lu\n", i915->mm.shrinker.batch);

	return 0;
}

static int i915_shared_dplls_info(struct seq_file *m, void *unused)
{
	struct drm_i915_private *dev_priv = node_to_i915(m->private);
	struct drm_device *dev = &dev_priv->drm;
	int i;

	drm_modeset_lock_all(dev);
	for (i = 0; i < dev_priv->num_shared_dpll; i++) {
		struct intel_shared_dpll *pll = &dev_priv->shared_dplls[i];

		seq_printf(m, "DPLL%i: %s, id: %i\n", i, pll->info->name,
			   pll->info->id);
		seq_printf(m, " crtc_mask: 0x%08x, active: 0x%x, on: %s\n",
			   pll->state.crtc_mask, pll->active_mask, yesno(pll->on));
		seq_printf(m, " tracked hardware state:\n");
		seq_printf(m, " dpll:    0x%08x\n", pll->state.hw_state.dpll);
		seq_printf(m, " dpll_md: 0x%08x\n",
			   pll->state.hw_state.dpll_md);
		seq_printf(m, " fp0:     0x%08x\n", pll->state.hw_state.fp0);
		seq_printf(m, " fp1:     0x%08x\n", pll->state.hw_state.fp1);
		seq_printf(m, " wrpll:   0x%08x\n", pll->state.hw_state.wrpll);
		seq_printf(m, " cfgcr0:  0x%08x\n", pll->state.hw_state.cfgcr0);
		seq_printf(m, " cfgcr1:  0x%08x\n", pll->state.hw_state.cfgcr1);
		seq_printf(m, " mg_refclkin_ctl:        0x%08x\n",
			   pll->state.hw_state.mg_refclkin_ctl);
		seq_printf(m, " mg_clktop2_coreclkctl1: 0x%08x\n",
			   pll->state.hw_state.mg_clktop2_coreclkctl1);
		seq_printf(m, " mg_clktop2_hsclkctl:    0x%08x\n",
			   pll->state.hw_state.mg_clktop2_hsclkctl);
		seq_printf(m, " mg_pll_div0:  0x%08x\n",
			   pll->state.hw_state.mg_pll_div0);
		seq_printf(m, " mg_pll_div1:  0x%08x\n",
			   pll->state.hw_state.mg_pll_div1);
		seq_printf(m, " mg_pll_lf:    0x%08x\n",
			   pll->state.hw_state.mg_pll_lf);
		seq_printf(m, " mg_pll_frac_lock: 0x%08x\n",
			   pll->state.hw_state.mg_pll_frac_lock);
		seq_printf(m, " mg_pll_ssc:   0x%08x\n",
			   pll->state.hw_state.mg_pll_ssc);
		seq_printf(m, " mg_pll_bias:  0x%08x\n",
			   pll->state.hw_state.mg_pll_bias);
		seq_printf(m, " mg_pll_tdc_coldst_bias: 0x%08x\n",
			   pll->state.hw_state.mg_pll_tdc_coldst_bias);
	}
	drm_modeset_unlock_all(dev);

	return 0;
}

static int i915_wa_registers(struct seq_file *m, void *unused)
{
	struct drm_i915_private *i915 = node_to_i915(m->private);
	struct intel_engine_cs *engine;

	for_each_uabi_engine(engine, i915) {
		const struct i915_wa_list *wal = &engine->ctx_wa_list;
		const struct i915_wa *wa;
		unsigned int count;

		count = wal->count;
		if (!count)
			continue;

		seq_printf(m, "%s: Workarounds applied: %u\n",
			   engine->name, count);

		for (wa = wal->list; count--; wa++)
			seq_printf(m, "0x%X: 0x%08X, mask: 0x%08X\n",
				   i915_mmio_reg_offset(wa->reg),
				   wa->val, wa->mask);

		seq_printf(m, "\n");
	}

	return 0;
}

static int i915_ipc_status_show(struct seq_file *m, void *data)
{
	struct drm_i915_private *dev_priv = m->private;

	seq_printf(m, "Isochronous Priority Control: %s\n",
			yesno(dev_priv->ipc_enabled));
	return 0;
}

static int i915_ipc_status_open(struct inode *inode, struct file *file)
{
	struct drm_i915_private *dev_priv = inode->i_private;

	if (!HAS_IPC(dev_priv))
		return -ENODEV;

	return single_open(file, i915_ipc_status_show, dev_priv);
}

static ssize_t i915_ipc_status_write(struct file *file, const char __user *ubuf,
				     size_t len, loff_t *offp)
{
	struct seq_file *m = file->private_data;
	struct drm_i915_private *dev_priv = m->private;
	intel_wakeref_t wakeref;
	bool enable;
	int ret;

	ret = kstrtobool_from_user(ubuf, len, &enable);
	if (ret < 0)
		return ret;

	with_intel_runtime_pm(&dev_priv->runtime_pm, wakeref) {
		if (!dev_priv->ipc_enabled && enable)
			DRM_INFO("Enabling IPC: WM will be proper only after next commit\n");
		dev_priv->wm.distrust_bios_wm = true;
		dev_priv->ipc_enabled = enable;
		intel_enable_ipc(dev_priv);
	}

	return len;
}

static const struct file_operations i915_ipc_status_fops = {
	.owner = THIS_MODULE,
	.open = i915_ipc_status_open,
	.read = seq_read,
	.llseek = seq_lseek,
	.release = single_release,
	.write = i915_ipc_status_write
};

static int i915_ddb_info(struct seq_file *m, void *unused)
{
	struct drm_i915_private *dev_priv = node_to_i915(m->private);
	struct drm_device *dev = &dev_priv->drm;
	struct skl_ddb_entry *entry;
	struct intel_crtc *crtc;

	if (INTEL_GEN(dev_priv) < 9)
		return -ENODEV;

	drm_modeset_lock_all(dev);

	seq_printf(m, "%-15s%8s%8s%8s\n", "", "Start", "End", "Size");

	for_each_intel_crtc(&dev_priv->drm, crtc) {
		struct intel_crtc_state *crtc_state =
			to_intel_crtc_state(crtc->base.state);
		enum pipe pipe = crtc->pipe;
		enum plane_id plane_id;

		seq_printf(m, "Pipe %c\n", pipe_name(pipe));

		for_each_plane_id_on_crtc(crtc, plane_id) {
			entry = &crtc_state->wm.skl.plane_ddb_y[plane_id];
			seq_printf(m, "  Plane%-8d%8u%8u%8u\n", plane_id + 1,
				   entry->start, entry->end,
				   skl_ddb_entry_size(entry));
		}

		entry = &crtc_state->wm.skl.plane_ddb_y[PLANE_CURSOR];
		seq_printf(m, "  %-13s%8u%8u%8u\n", "Cursor", entry->start,
			   entry->end, skl_ddb_entry_size(entry));
	}

	drm_modeset_unlock_all(dev);

	return 0;
}

static void drrs_status_per_crtc(struct seq_file *m,
				 struct drm_device *dev,
				 struct intel_crtc *intel_crtc)
{
	struct drm_i915_private *dev_priv = to_i915(dev);
	struct i915_drrs *drrs = &dev_priv->drrs;
	int vrefresh = 0;
	struct drm_connector *connector;
	struct drm_connector_list_iter conn_iter;

	drm_connector_list_iter_begin(dev, &conn_iter);
	drm_for_each_connector_iter(connector, &conn_iter) {
		if (connector->state->crtc != &intel_crtc->base)
			continue;

		seq_printf(m, "%s:\n", connector->name);
	}
	drm_connector_list_iter_end(&conn_iter);

	if (dev_priv->vbt.drrs_type == STATIC_DRRS_SUPPORT)
		seq_puts(m, "\tVBT: DRRS_type: Static");
	else if (dev_priv->vbt.drrs_type == SEAMLESS_DRRS_SUPPORT)
		seq_puts(m, "\tVBT: DRRS_type: Seamless");
	else if (dev_priv->vbt.drrs_type == DRRS_NOT_SUPPORTED)
		seq_puts(m, "\tVBT: DRRS_type: None");
	else
		seq_puts(m, "\tVBT: DRRS_type: FIXME: Unrecognized Value");

	seq_puts(m, "\n\n");

	if (to_intel_crtc_state(intel_crtc->base.state)->has_drrs) {
		struct intel_panel *panel;

		mutex_lock(&drrs->mutex);
		/* DRRS Supported */
		seq_puts(m, "\tDRRS Supported: Yes\n");

		/* disable_drrs() will make drrs->dp NULL */
		if (!drrs->dp) {
			seq_puts(m, "Idleness DRRS: Disabled\n");
			if (dev_priv->psr.enabled)
				seq_puts(m,
				"\tAs PSR is enabled, DRRS is not enabled\n");
			mutex_unlock(&drrs->mutex);
			return;
		}

		panel = &drrs->dp->attached_connector->panel;
		seq_printf(m, "\t\tBusy_frontbuffer_bits: 0x%X",
					drrs->busy_frontbuffer_bits);

		seq_puts(m, "\n\t\t");
		if (drrs->refresh_rate_type == DRRS_HIGH_RR) {
			seq_puts(m, "DRRS_State: DRRS_HIGH_RR\n");
			vrefresh = panel->fixed_mode->vrefresh;
		} else if (drrs->refresh_rate_type == DRRS_LOW_RR) {
			seq_puts(m, "DRRS_State: DRRS_LOW_RR\n");
			vrefresh = panel->downclock_mode->vrefresh;
		} else {
			seq_printf(m, "DRRS_State: Unknown(%d)\n",
						drrs->refresh_rate_type);
			mutex_unlock(&drrs->mutex);
			return;
		}
		seq_printf(m, "\t\tVrefresh: %d", vrefresh);

		seq_puts(m, "\n\t\t");
		mutex_unlock(&drrs->mutex);
	} else {
		/* DRRS not supported. Print the VBT parameter*/
		seq_puts(m, "\tDRRS Supported : No");
	}
	seq_puts(m, "\n");
}

static int i915_drrs_status(struct seq_file *m, void *unused)
{
	struct drm_i915_private *dev_priv = node_to_i915(m->private);
	struct drm_device *dev = &dev_priv->drm;
	struct intel_crtc *intel_crtc;
	int active_crtc_cnt = 0;

	drm_modeset_lock_all(dev);
	for_each_intel_crtc(dev, intel_crtc) {
		if (intel_crtc->base.state->active) {
			active_crtc_cnt++;
			seq_printf(m, "\nCRTC %d:  ", active_crtc_cnt);

			drrs_status_per_crtc(m, dev, intel_crtc);
		}
	}
	drm_modeset_unlock_all(dev);

	if (!active_crtc_cnt)
		seq_puts(m, "No active crtc found\n");

	return 0;
}

static int i915_dp_mst_info(struct seq_file *m, void *unused)
{
	struct drm_i915_private *dev_priv = node_to_i915(m->private);
	struct drm_device *dev = &dev_priv->drm;
	struct intel_encoder *intel_encoder;
	struct intel_digital_port *intel_dig_port;
	struct drm_connector *connector;
	struct drm_connector_list_iter conn_iter;

	drm_connector_list_iter_begin(dev, &conn_iter);
	drm_for_each_connector_iter(connector, &conn_iter) {
		if (connector->connector_type != DRM_MODE_CONNECTOR_DisplayPort)
			continue;

		intel_encoder = intel_attached_encoder(connector);
		if (!intel_encoder || intel_encoder->type == INTEL_OUTPUT_DP_MST)
			continue;

		intel_dig_port = enc_to_dig_port(&intel_encoder->base);
		if (!intel_dig_port->dp.can_mst)
			continue;

		seq_printf(m, "MST Source Port [ENCODER:%d:%s]\n",
			   intel_dig_port->base.base.base.id,
			   intel_dig_port->base.base.name);
		drm_dp_mst_dump_topology(m, &intel_dig_port->dp.mst_mgr);
	}
	drm_connector_list_iter_end(&conn_iter);

	return 0;
}

static ssize_t i915_displayport_test_active_write(struct file *file,
						  const char __user *ubuf,
						  size_t len, loff_t *offp)
{
	char *input_buffer;
	int status = 0;
	struct drm_device *dev;
	struct drm_connector *connector;
	struct drm_connector_list_iter conn_iter;
	struct intel_dp *intel_dp;
	int val = 0;

	dev = ((struct seq_file *)file->private_data)->private;

	if (len == 0)
		return 0;

	input_buffer = memdup_user_nul(ubuf, len);
	if (IS_ERR(input_buffer))
		return PTR_ERR(input_buffer);

	DRM_DEBUG_DRIVER("Copied %d bytes from user\n", (unsigned int)len);

	drm_connector_list_iter_begin(dev, &conn_iter);
	drm_for_each_connector_iter(connector, &conn_iter) {
		struct intel_encoder *encoder;

		if (connector->connector_type !=
		    DRM_MODE_CONNECTOR_DisplayPort)
			continue;

		encoder = to_intel_encoder(connector->encoder);
		if (encoder && encoder->type == INTEL_OUTPUT_DP_MST)
			continue;

		if (encoder && connector->status == connector_status_connected) {
			intel_dp = enc_to_intel_dp(&encoder->base);
			status = kstrtoint(input_buffer, 10, &val);
			if (status < 0)
				break;
			DRM_DEBUG_DRIVER("Got %d for test active\n", val);
			/* To prevent erroneous activation of the compliance
			 * testing code, only accept an actual value of 1 here
			 */
			if (val == 1)
				intel_dp->compliance.test_active = 1;
			else
				intel_dp->compliance.test_active = 0;
		}
	}
	drm_connector_list_iter_end(&conn_iter);
	kfree(input_buffer);
	if (status < 0)
		return status;

	*offp += len;
	return len;
}

static int i915_displayport_test_active_show(struct seq_file *m, void *data)
{
	struct drm_i915_private *dev_priv = m->private;
	struct drm_device *dev = &dev_priv->drm;
	struct drm_connector *connector;
	struct drm_connector_list_iter conn_iter;
	struct intel_dp *intel_dp;

	drm_connector_list_iter_begin(dev, &conn_iter);
	drm_for_each_connector_iter(connector, &conn_iter) {
		struct intel_encoder *encoder;

		if (connector->connector_type !=
		    DRM_MODE_CONNECTOR_DisplayPort)
			continue;

		encoder = to_intel_encoder(connector->encoder);
		if (encoder && encoder->type == INTEL_OUTPUT_DP_MST)
			continue;

		if (encoder && connector->status == connector_status_connected) {
			intel_dp = enc_to_intel_dp(&encoder->base);
			if (intel_dp->compliance.test_active)
				seq_puts(m, "1");
			else
				seq_puts(m, "0");
		} else
			seq_puts(m, "0");
	}
	drm_connector_list_iter_end(&conn_iter);

	return 0;
}

static int i915_displayport_test_active_open(struct inode *inode,
					     struct file *file)
{
	return single_open(file, i915_displayport_test_active_show,
			   inode->i_private);
}

static const struct file_operations i915_displayport_test_active_fops = {
	.owner = THIS_MODULE,
	.open = i915_displayport_test_active_open,
	.read = seq_read,
	.llseek = seq_lseek,
	.release = single_release,
	.write = i915_displayport_test_active_write
};

static int i915_displayport_test_data_show(struct seq_file *m, void *data)
{
	struct drm_i915_private *dev_priv = m->private;
	struct drm_device *dev = &dev_priv->drm;
	struct drm_connector *connector;
	struct drm_connector_list_iter conn_iter;
	struct intel_dp *intel_dp;

	drm_connector_list_iter_begin(dev, &conn_iter);
	drm_for_each_connector_iter(connector, &conn_iter) {
		struct intel_encoder *encoder;

		if (connector->connector_type !=
		    DRM_MODE_CONNECTOR_DisplayPort)
			continue;

		encoder = to_intel_encoder(connector->encoder);
		if (encoder && encoder->type == INTEL_OUTPUT_DP_MST)
			continue;

		if (encoder && connector->status == connector_status_connected) {
			intel_dp = enc_to_intel_dp(&encoder->base);
			if (intel_dp->compliance.test_type ==
			    DP_TEST_LINK_EDID_READ)
				seq_printf(m, "%lx",
					   intel_dp->compliance.test_data.edid);
			else if (intel_dp->compliance.test_type ==
				 DP_TEST_LINK_VIDEO_PATTERN) {
				seq_printf(m, "hdisplay: %d\n",
					   intel_dp->compliance.test_data.hdisplay);
				seq_printf(m, "vdisplay: %d\n",
					   intel_dp->compliance.test_data.vdisplay);
				seq_printf(m, "bpc: %u\n",
					   intel_dp->compliance.test_data.bpc);
			}
		} else
			seq_puts(m, "0");
	}
	drm_connector_list_iter_end(&conn_iter);

	return 0;
}
DEFINE_SHOW_ATTRIBUTE(i915_displayport_test_data);

static int i915_displayport_test_type_show(struct seq_file *m, void *data)
{
	struct drm_i915_private *dev_priv = m->private;
	struct drm_device *dev = &dev_priv->drm;
	struct drm_connector *connector;
	struct drm_connector_list_iter conn_iter;
	struct intel_dp *intel_dp;

	drm_connector_list_iter_begin(dev, &conn_iter);
	drm_for_each_connector_iter(connector, &conn_iter) {
		struct intel_encoder *encoder;

		if (connector->connector_type !=
		    DRM_MODE_CONNECTOR_DisplayPort)
			continue;

		encoder = to_intel_encoder(connector->encoder);
		if (encoder && encoder->type == INTEL_OUTPUT_DP_MST)
			continue;

		if (encoder && connector->status == connector_status_connected) {
			intel_dp = enc_to_intel_dp(&encoder->base);
			seq_printf(m, "%02lx", intel_dp->compliance.test_type);
		} else
			seq_puts(m, "0");
	}
	drm_connector_list_iter_end(&conn_iter);

	return 0;
}
DEFINE_SHOW_ATTRIBUTE(i915_displayport_test_type);

static void wm_latency_show(struct seq_file *m, const u16 wm[8])
{
	struct drm_i915_private *dev_priv = m->private;
	struct drm_device *dev = &dev_priv->drm;
	int level;
	int num_levels;

	if (IS_CHERRYVIEW(dev_priv))
		num_levels = 3;
	else if (IS_VALLEYVIEW(dev_priv))
		num_levels = 1;
	else if (IS_G4X(dev_priv))
		num_levels = 3;
	else
		num_levels = ilk_wm_max_level(dev_priv) + 1;

	drm_modeset_lock_all(dev);

	for (level = 0; level < num_levels; level++) {
		unsigned int latency = wm[level];

		/*
		 * - WM1+ latency values in 0.5us units
		 * - latencies are in us on gen9/vlv/chv
		 */
		if (INTEL_GEN(dev_priv) >= 9 ||
		    IS_VALLEYVIEW(dev_priv) ||
		    IS_CHERRYVIEW(dev_priv) ||
		    IS_G4X(dev_priv))
			latency *= 10;
		else if (level > 0)
			latency *= 5;

		seq_printf(m, "WM%d %u (%u.%u usec)\n",
			   level, wm[level], latency / 10, latency % 10);
	}

	drm_modeset_unlock_all(dev);
}

static int pri_wm_latency_show(struct seq_file *m, void *data)
{
	struct drm_i915_private *dev_priv = m->private;
	const u16 *latencies;

	if (INTEL_GEN(dev_priv) >= 9)
		latencies = dev_priv->wm.skl_latency;
	else
		latencies = dev_priv->wm.pri_latency;

	wm_latency_show(m, latencies);

	return 0;
}

static int spr_wm_latency_show(struct seq_file *m, void *data)
{
	struct drm_i915_private *dev_priv = m->private;
	const u16 *latencies;

	if (INTEL_GEN(dev_priv) >= 9)
		latencies = dev_priv->wm.skl_latency;
	else
		latencies = dev_priv->wm.spr_latency;

	wm_latency_show(m, latencies);

	return 0;
}

static int cur_wm_latency_show(struct seq_file *m, void *data)
{
	struct drm_i915_private *dev_priv = m->private;
	const u16 *latencies;

	if (INTEL_GEN(dev_priv) >= 9)
		latencies = dev_priv->wm.skl_latency;
	else
		latencies = dev_priv->wm.cur_latency;

	wm_latency_show(m, latencies);

	return 0;
}

static int pri_wm_latency_open(struct inode *inode, struct file *file)
{
	struct drm_i915_private *dev_priv = inode->i_private;

	if (INTEL_GEN(dev_priv) < 5 && !IS_G4X(dev_priv))
		return -ENODEV;

	return single_open(file, pri_wm_latency_show, dev_priv);
}

static int spr_wm_latency_open(struct inode *inode, struct file *file)
{
	struct drm_i915_private *dev_priv = inode->i_private;

	if (HAS_GMCH(dev_priv))
		return -ENODEV;

	return single_open(file, spr_wm_latency_show, dev_priv);
}

static int cur_wm_latency_open(struct inode *inode, struct file *file)
{
	struct drm_i915_private *dev_priv = inode->i_private;

	if (HAS_GMCH(dev_priv))
		return -ENODEV;

	return single_open(file, cur_wm_latency_show, dev_priv);
}

static ssize_t wm_latency_write(struct file *file, const char __user *ubuf,
				size_t len, loff_t *offp, u16 wm[8])
{
	struct seq_file *m = file->private_data;
	struct drm_i915_private *dev_priv = m->private;
	struct drm_device *dev = &dev_priv->drm;
	u16 new[8] = { 0 };
	int num_levels;
	int level;
	int ret;
	char tmp[32];

	if (IS_CHERRYVIEW(dev_priv))
		num_levels = 3;
	else if (IS_VALLEYVIEW(dev_priv))
		num_levels = 1;
	else if (IS_G4X(dev_priv))
		num_levels = 3;
	else
		num_levels = ilk_wm_max_level(dev_priv) + 1;

	if (len >= sizeof(tmp))
		return -EINVAL;

	if (copy_from_user(tmp, ubuf, len))
		return -EFAULT;

	tmp[len] = '\0';

	ret = sscanf(tmp, "%hu %hu %hu %hu %hu %hu %hu %hu",
		     &new[0], &new[1], &new[2], &new[3],
		     &new[4], &new[5], &new[6], &new[7]);
	if (ret != num_levels)
		return -EINVAL;

	drm_modeset_lock_all(dev);

	for (level = 0; level < num_levels; level++)
		wm[level] = new[level];

	drm_modeset_unlock_all(dev);

	return len;
}


static ssize_t pri_wm_latency_write(struct file *file, const char __user *ubuf,
				    size_t len, loff_t *offp)
{
	struct seq_file *m = file->private_data;
	struct drm_i915_private *dev_priv = m->private;
	u16 *latencies;

	if (INTEL_GEN(dev_priv) >= 9)
		latencies = dev_priv->wm.skl_latency;
	else
		latencies = dev_priv->wm.pri_latency;

	return wm_latency_write(file, ubuf, len, offp, latencies);
}

static ssize_t spr_wm_latency_write(struct file *file, const char __user *ubuf,
				    size_t len, loff_t *offp)
{
	struct seq_file *m = file->private_data;
	struct drm_i915_private *dev_priv = m->private;
	u16 *latencies;

	if (INTEL_GEN(dev_priv) >= 9)
		latencies = dev_priv->wm.skl_latency;
	else
		latencies = dev_priv->wm.spr_latency;

	return wm_latency_write(file, ubuf, len, offp, latencies);
}

static ssize_t cur_wm_latency_write(struct file *file, const char __user *ubuf,
				    size_t len, loff_t *offp)
{
	struct seq_file *m = file->private_data;
	struct drm_i915_private *dev_priv = m->private;
	u16 *latencies;

	if (INTEL_GEN(dev_priv) >= 9)
		latencies = dev_priv->wm.skl_latency;
	else
		latencies = dev_priv->wm.cur_latency;

	return wm_latency_write(file, ubuf, len, offp, latencies);
}

static const struct file_operations i915_pri_wm_latency_fops = {
	.owner = THIS_MODULE,
	.open = pri_wm_latency_open,
	.read = seq_read,
	.llseek = seq_lseek,
	.release = single_release,
	.write = pri_wm_latency_write
};

static const struct file_operations i915_spr_wm_latency_fops = {
	.owner = THIS_MODULE,
	.open = spr_wm_latency_open,
	.read = seq_read,
	.llseek = seq_lseek,
	.release = single_release,
	.write = spr_wm_latency_write
};

static const struct file_operations i915_cur_wm_latency_fops = {
	.owner = THIS_MODULE,
	.open = cur_wm_latency_open,
	.read = seq_read,
	.llseek = seq_lseek,
	.release = single_release,
	.write = cur_wm_latency_write
};

static int
i915_wedged_get(void *data, u64 *val)
{
	struct drm_i915_private *i915 = data;
	int ret = intel_gt_terminally_wedged(&i915->gt);

	switch (ret) {
	case -EIO:
		*val = 1;
		return 0;
	case 0:
		*val = 0;
		return 0;
	default:
		return ret;
	}
}

static int
i915_wedged_set(void *data, u64 val)
{
	struct drm_i915_private *i915 = data;

	/* Flush any previous reset before applying for a new one */
	wait_event(i915->gt.reset.queue,
		   !test_bit(I915_RESET_BACKOFF, &i915->gt.reset.flags));

	intel_gt_handle_error(&i915->gt, val, I915_ERROR_CAPTURE,
			      "Manually set wedged engine mask = %llx", val);
	return 0;
}

DEFINE_SIMPLE_ATTRIBUTE(i915_wedged_fops,
			i915_wedged_get, i915_wedged_set,
			"%llu\n");

static int
i915_perf_noa_delay_set(void *data, u64 val)
{
	struct drm_i915_private *i915 = data;
	const u32 clk = RUNTIME_INFO(i915)->cs_timestamp_frequency_khz;

	/*
	 * This would lead to infinite waits as we're doing timestamp
	 * difference on the CS with only 32bits.
	 */
	if (val > mul_u32_u32(U32_MAX, clk))
		return -EINVAL;

	atomic64_set(&i915->perf.noa_programming_delay, val);
	return 0;
}

static int
i915_perf_noa_delay_get(void *data, u64 *val)
{
	struct drm_i915_private *i915 = data;

	*val = atomic64_read(&i915->perf.noa_programming_delay);
	return 0;
}

DEFINE_SIMPLE_ATTRIBUTE(i915_perf_noa_delay_fops,
			i915_perf_noa_delay_get,
			i915_perf_noa_delay_set,
			"%llu\n");

#define DROP_UNBOUND	BIT(0)
#define DROP_BOUND	BIT(1)
#define DROP_RETIRE	BIT(2)
#define DROP_ACTIVE	BIT(3)
#define DROP_FREED	BIT(4)
#define DROP_SHRINK_ALL	BIT(5)
#define DROP_IDLE	BIT(6)
#define DROP_RESET_ACTIVE	BIT(7)
#define DROP_RESET_SEQNO	BIT(8)
#define DROP_RCU	BIT(9)
#define DROP_ALL (DROP_UNBOUND	| \
		  DROP_BOUND	| \
		  DROP_RETIRE	| \
		  DROP_ACTIVE	| \
		  DROP_FREED	| \
		  DROP_SHRINK_ALL |\
		  DROP_IDLE	| \
		  DROP_RESET_ACTIVE | \
		  DROP_RESET_SEQNO | \
		  DROP_RCU)
static int
i915_drop_caches_get(void *data, u64 *val)
{
	*val = DROP_ALL;

	return 0;
}
static int
gt_drop_caches(struct intel_gt *gt, u64 val)
{
	int ret;

	if (val & DROP_RESET_ACTIVE &&
	    wait_for(intel_engines_are_idle(gt), I915_IDLE_ENGINES_TIMEOUT))
		intel_gt_set_wedged(gt);

	if (val & DROP_RETIRE)
		intel_gt_retire_requests(gt);

	if (val & (DROP_IDLE | DROP_ACTIVE)) {
		ret = intel_gt_wait_for_idle(gt, MAX_SCHEDULE_TIMEOUT);
		if (ret)
			return ret;
	}

	if (val & DROP_IDLE) {
		ret = intel_gt_pm_wait_for_idle(gt);
		if (ret)
			return ret;
	}

	if (val & DROP_RESET_ACTIVE && intel_gt_terminally_wedged(gt))
		intel_gt_handle_error(gt, ALL_ENGINES, 0, NULL);

	return 0;
}

static int
i915_drop_caches_set(void *data, u64 val)
{
	struct drm_i915_private *i915 = data;
	int ret;

	DRM_DEBUG("Dropping caches: 0x%08llx [0x%08llx]\n",
		  val, val & DROP_ALL);

	ret = gt_drop_caches(&i915->gt, val);
	if (ret)
		return ret;

	fs_reclaim_acquire(GFP_KERNEL);
	if (val & DROP_BOUND)
		i915_gem_shrink(i915, LONG_MAX, NULL, I915_SHRINK_BOUND);

	if (val & DROP_UNBOUND)
		i915_gem_shrink(i915, LONG_MAX, NULL, I915_SHRINK_UNBOUND);

	if (val & DROP_SHRINK_ALL)
		i915_gem_shrink_all(i915);
	fs_reclaim_release(GFP_KERNEL);

	if (val & DROP_RCU)
		rcu_barrier();

	if (val & DROP_FREED)
		i915_gem_drain_freed_objects(i915);

	return 0;
}

DEFINE_SIMPLE_ATTRIBUTE(i915_drop_caches_fops,
			i915_drop_caches_get, i915_drop_caches_set,
			"0x%08llx\n");

static int
i915_cache_sharing_get(void *data, u64 *val)
{
	struct drm_i915_private *dev_priv = data;
	intel_wakeref_t wakeref;
	u32 snpcr = 0;

	if (!(IS_GEN_RANGE(dev_priv, 6, 7)))
		return -ENODEV;

	with_intel_runtime_pm(&dev_priv->runtime_pm, wakeref)
		snpcr = I915_READ(GEN6_MBCUNIT_SNPCR);

	*val = (snpcr & GEN6_MBC_SNPCR_MASK) >> GEN6_MBC_SNPCR_SHIFT;

	return 0;
}

static int
i915_cache_sharing_set(void *data, u64 val)
{
	struct drm_i915_private *dev_priv = data;
	intel_wakeref_t wakeref;

	if (!(IS_GEN_RANGE(dev_priv, 6, 7)))
		return -ENODEV;

	if (val > 3)
		return -EINVAL;

	DRM_DEBUG_DRIVER("Manually setting uncore sharing to %llu\n", val);
	with_intel_runtime_pm(&dev_priv->runtime_pm, wakeref) {
		u32 snpcr;

		/* Update the cache sharing policy here as well */
		snpcr = I915_READ(GEN6_MBCUNIT_SNPCR);
		snpcr &= ~GEN6_MBC_SNPCR_MASK;
		snpcr |= val << GEN6_MBC_SNPCR_SHIFT;
		I915_WRITE(GEN6_MBCUNIT_SNPCR, snpcr);
	}

	return 0;
}

static void
intel_sseu_copy_subslices(const struct sseu_dev_info *sseu, int slice,
			  u8 *to_mask)
{
	int offset = slice * sseu->ss_stride;

	memcpy(&to_mask[offset], &sseu->subslice_mask[offset], sseu->ss_stride);
}

DEFINE_SIMPLE_ATTRIBUTE(i915_cache_sharing_fops,
			i915_cache_sharing_get, i915_cache_sharing_set,
			"%llu\n");

static void cherryview_sseu_device_status(struct drm_i915_private *dev_priv,
					  struct sseu_dev_info *sseu)
{
#define SS_MAX 2
	const int ss_max = SS_MAX;
	u32 sig1[SS_MAX], sig2[SS_MAX];
	int ss;

	sig1[0] = I915_READ(CHV_POWER_SS0_SIG1);
	sig1[1] = I915_READ(CHV_POWER_SS1_SIG1);
	sig2[0] = I915_READ(CHV_POWER_SS0_SIG2);
	sig2[1] = I915_READ(CHV_POWER_SS1_SIG2);

	for (ss = 0; ss < ss_max; ss++) {
		unsigned int eu_cnt;

		if (sig1[ss] & CHV_SS_PG_ENABLE)
			/* skip disabled subslice */
			continue;

		sseu->slice_mask = BIT(0);
		sseu->subslice_mask[0] |= BIT(ss);
		eu_cnt = ((sig1[ss] & CHV_EU08_PG_ENABLE) ? 0 : 2) +
			 ((sig1[ss] & CHV_EU19_PG_ENABLE) ? 0 : 2) +
			 ((sig1[ss] & CHV_EU210_PG_ENABLE) ? 0 : 2) +
			 ((sig2[ss] & CHV_EU311_PG_ENABLE) ? 0 : 2);
		sseu->eu_total += eu_cnt;
		sseu->eu_per_subslice = max_t(unsigned int,
					      sseu->eu_per_subslice, eu_cnt);
	}
#undef SS_MAX
}

static void gen10_sseu_device_status(struct drm_i915_private *dev_priv,
				     struct sseu_dev_info *sseu)
{
#define SS_MAX 6
	const struct intel_runtime_info *info = RUNTIME_INFO(dev_priv);
	u32 s_reg[SS_MAX], eu_reg[2 * SS_MAX], eu_mask[2];
	int s, ss;

	for (s = 0; s < info->sseu.max_slices; s++) {
		/*
		 * FIXME: Valid SS Mask respects the spec and read
		 * only valid bits for those registers, excluding reserved
		 * although this seems wrong because it would leave many
		 * subslices without ACK.
		 */
		s_reg[s] = I915_READ(GEN10_SLICE_PGCTL_ACK(s)) &
			GEN10_PGCTL_VALID_SS_MASK(s);
		eu_reg[2 * s] = I915_READ(GEN10_SS01_EU_PGCTL_ACK(s));
		eu_reg[2 * s + 1] = I915_READ(GEN10_SS23_EU_PGCTL_ACK(s));
	}

	eu_mask[0] = GEN9_PGCTL_SSA_EU08_ACK |
		     GEN9_PGCTL_SSA_EU19_ACK |
		     GEN9_PGCTL_SSA_EU210_ACK |
		     GEN9_PGCTL_SSA_EU311_ACK;
	eu_mask[1] = GEN9_PGCTL_SSB_EU08_ACK |
		     GEN9_PGCTL_SSB_EU19_ACK |
		     GEN9_PGCTL_SSB_EU210_ACK |
		     GEN9_PGCTL_SSB_EU311_ACK;

	for (s = 0; s < info->sseu.max_slices; s++) {
		if ((s_reg[s] & GEN9_PGCTL_SLICE_ACK) == 0)
			/* skip disabled slice */
			continue;

		sseu->slice_mask |= BIT(s);
		intel_sseu_copy_subslices(&info->sseu, s, sseu->subslice_mask);

		for (ss = 0; ss < info->sseu.max_subslices; ss++) {
			unsigned int eu_cnt;

			if (info->sseu.has_subslice_pg &&
			    !(s_reg[s] & (GEN9_PGCTL_SS_ACK(ss))))
				/* skip disabled subslice */
				continue;

			eu_cnt = 2 * hweight32(eu_reg[2 * s + ss / 2] &
					       eu_mask[ss % 2]);
			sseu->eu_total += eu_cnt;
			sseu->eu_per_subslice = max_t(unsigned int,
						      sseu->eu_per_subslice,
						      eu_cnt);
		}
	}
#undef SS_MAX
}

static void gen9_sseu_device_status(struct drm_i915_private *dev_priv,
				    struct sseu_dev_info *sseu)
{
#define SS_MAX 3
	const struct intel_runtime_info *info = RUNTIME_INFO(dev_priv);
	u32 s_reg[SS_MAX], eu_reg[2 * SS_MAX], eu_mask[2];
	int s, ss;

	for (s = 0; s < info->sseu.max_slices; s++) {
		s_reg[s] = I915_READ(GEN9_SLICE_PGCTL_ACK(s));
		eu_reg[2*s] = I915_READ(GEN9_SS01_EU_PGCTL_ACK(s));
		eu_reg[2*s + 1] = I915_READ(GEN9_SS23_EU_PGCTL_ACK(s));
	}

	eu_mask[0] = GEN9_PGCTL_SSA_EU08_ACK |
		     GEN9_PGCTL_SSA_EU19_ACK |
		     GEN9_PGCTL_SSA_EU210_ACK |
		     GEN9_PGCTL_SSA_EU311_ACK;
	eu_mask[1] = GEN9_PGCTL_SSB_EU08_ACK |
		     GEN9_PGCTL_SSB_EU19_ACK |
		     GEN9_PGCTL_SSB_EU210_ACK |
		     GEN9_PGCTL_SSB_EU311_ACK;

	for (s = 0; s < info->sseu.max_slices; s++) {
		if ((s_reg[s] & GEN9_PGCTL_SLICE_ACK) == 0)
			/* skip disabled slice */
			continue;

		sseu->slice_mask |= BIT(s);

		if (IS_GEN9_BC(dev_priv))
			intel_sseu_copy_subslices(&info->sseu, s,
						  sseu->subslice_mask);

		for (ss = 0; ss < info->sseu.max_subslices; ss++) {
			unsigned int eu_cnt;
			u8 ss_idx = s * info->sseu.ss_stride +
				    ss / BITS_PER_BYTE;

			if (IS_GEN9_LP(dev_priv)) {
				if (!(s_reg[s] & (GEN9_PGCTL_SS_ACK(ss))))
					/* skip disabled subslice */
					continue;

				sseu->subslice_mask[ss_idx] |=
					BIT(ss % BITS_PER_BYTE);
			}

			eu_cnt = 2 * hweight32(eu_reg[2*s + ss/2] &
					       eu_mask[ss%2]);
			sseu->eu_total += eu_cnt;
			sseu->eu_per_subslice = max_t(unsigned int,
						      sseu->eu_per_subslice,
						      eu_cnt);
		}
	}
#undef SS_MAX
}

static void broadwell_sseu_device_status(struct drm_i915_private *dev_priv,
					 struct sseu_dev_info *sseu)
{
	const struct intel_runtime_info *info = RUNTIME_INFO(dev_priv);
	u32 slice_info = I915_READ(GEN8_GT_SLICE_INFO);
	int s;

	sseu->slice_mask = slice_info & GEN8_LSLICESTAT_MASK;

	if (sseu->slice_mask) {
		sseu->eu_per_subslice = info->sseu.eu_per_subslice;
		for (s = 0; s < fls(sseu->slice_mask); s++)
			intel_sseu_copy_subslices(&info->sseu, s,
						  sseu->subslice_mask);
		sseu->eu_total = sseu->eu_per_subslice *
				 intel_sseu_subslice_total(sseu);

		/* subtract fused off EU(s) from enabled slice(s) */
		for (s = 0; s < fls(sseu->slice_mask); s++) {
			u8 subslice_7eu = info->sseu.subslice_7eu[s];

			sseu->eu_total -= hweight8(subslice_7eu);
		}
	}
}

static void i915_print_sseu_info(struct seq_file *m, bool is_available_info,
				 const struct sseu_dev_info *sseu)
{
	struct drm_i915_private *dev_priv = node_to_i915(m->private);
	const char *type = is_available_info ? "Available" : "Enabled";
	int s;

	seq_printf(m, "  %s Slice Mask: %04x\n", type,
		   sseu->slice_mask);
	seq_printf(m, "  %s Slice Total: %u\n", type,
		   hweight8(sseu->slice_mask));
	seq_printf(m, "  %s Subslice Total: %u\n", type,
		   intel_sseu_subslice_total(sseu));
	for (s = 0; s < fls(sseu->slice_mask); s++) {
		seq_printf(m, "  %s Slice%i subslices: %u\n", type,
			   s, intel_sseu_subslices_per_slice(sseu, s));
	}
	seq_printf(m, "  %s EU Total: %u\n", type,
		   sseu->eu_total);
	seq_printf(m, "  %s EU Per Subslice: %u\n", type,
		   sseu->eu_per_subslice);

	if (!is_available_info)
		return;

	seq_printf(m, "  Has Pooled EU: %s\n", yesno(HAS_POOLED_EU(dev_priv)));
	if (HAS_POOLED_EU(dev_priv))
		seq_printf(m, "  Min EU in pool: %u\n", sseu->min_eu_in_pool);

	seq_printf(m, "  Has Slice Power Gating: %s\n",
		   yesno(sseu->has_slice_pg));
	seq_printf(m, "  Has Subslice Power Gating: %s\n",
		   yesno(sseu->has_subslice_pg));
	seq_printf(m, "  Has EU Power Gating: %s\n",
		   yesno(sseu->has_eu_pg));
}

static int i915_sseu_status(struct seq_file *m, void *unused)
{
	struct drm_i915_private *dev_priv = node_to_i915(m->private);
	const struct intel_runtime_info *info = RUNTIME_INFO(dev_priv);
	struct sseu_dev_info sseu;
	intel_wakeref_t wakeref;

	if (INTEL_GEN(dev_priv) < 8)
		return -ENODEV;

	seq_puts(m, "SSEU Device Info\n");
	i915_print_sseu_info(m, true, &info->sseu);

	seq_puts(m, "SSEU Device Status\n");
	memset(&sseu, 0, sizeof(sseu));
	intel_sseu_set_info(&sseu, info->sseu.max_slices,
			    info->sseu.max_subslices,
			    info->sseu.max_eus_per_subslice);

	with_intel_runtime_pm(&dev_priv->runtime_pm, wakeref) {
		if (IS_CHERRYVIEW(dev_priv))
			cherryview_sseu_device_status(dev_priv, &sseu);
		else if (IS_BROADWELL(dev_priv))
			broadwell_sseu_device_status(dev_priv, &sseu);
		else if (IS_GEN(dev_priv, 9))
			gen9_sseu_device_status(dev_priv, &sseu);
		else if (INTEL_GEN(dev_priv) >= 10)
			gen10_sseu_device_status(dev_priv, &sseu);
	}

	i915_print_sseu_info(m, false, &sseu);

	return 0;
}

static int i915_forcewake_open(struct inode *inode, struct file *file)
{
	struct drm_i915_private *i915 = inode->i_private;
	struct intel_gt *gt = &i915->gt;

	atomic_inc(&gt->user_wakeref);
	intel_gt_pm_get(gt);
	if (INTEL_GEN(i915) >= 6)
		intel_uncore_forcewake_user_get(gt->uncore);

	return 0;
}

static int i915_forcewake_release(struct inode *inode, struct file *file)
{
	struct drm_i915_private *i915 = inode->i_private;
	struct intel_gt *gt = &i915->gt;

	if (INTEL_GEN(i915) >= 6)
		intel_uncore_forcewake_user_put(&i915->uncore);
	intel_gt_pm_put(gt);
	atomic_dec(&gt->user_wakeref);

	return 0;
}

static const struct file_operations i915_forcewake_fops = {
	.owner = THIS_MODULE,
	.open = i915_forcewake_open,
	.release = i915_forcewake_release,
};

static int i915_hpd_storm_ctl_show(struct seq_file *m, void *data)
{
	struct drm_i915_private *dev_priv = m->private;
	struct i915_hotplug *hotplug = &dev_priv->hotplug;

	/* Synchronize with everything first in case there's been an HPD
	 * storm, but we haven't finished handling it in the kernel yet
	 */
	intel_synchronize_irq(dev_priv);
	flush_work(&dev_priv->hotplug.dig_port_work);
	flush_delayed_work(&dev_priv->hotplug.hotplug_work);

	seq_printf(m, "Threshold: %d\n", hotplug->hpd_storm_threshold);
	seq_printf(m, "Detected: %s\n",
		   yesno(delayed_work_pending(&hotplug->reenable_work)));

	return 0;
}

static ssize_t i915_hpd_storm_ctl_write(struct file *file,
					const char __user *ubuf, size_t len,
					loff_t *offp)
{
	struct seq_file *m = file->private_data;
	struct drm_i915_private *dev_priv = m->private;
	struct i915_hotplug *hotplug = &dev_priv->hotplug;
	unsigned int new_threshold;
	int i;
	char *newline;
	char tmp[16];

	if (len >= sizeof(tmp))
		return -EINVAL;

	if (copy_from_user(tmp, ubuf, len))
		return -EFAULT;

	tmp[len] = '\0';

	/* Strip newline, if any */
	newline = strchr(tmp, '\n');
	if (newline)
		*newline = '\0';

	if (strcmp(tmp, "reset") == 0)
		new_threshold = HPD_STORM_DEFAULT_THRESHOLD;
	else if (kstrtouint(tmp, 10, &new_threshold) != 0)
		return -EINVAL;

	if (new_threshold > 0)
		DRM_DEBUG_KMS("Setting HPD storm detection threshold to %d\n",
			      new_threshold);
	else
		DRM_DEBUG_KMS("Disabling HPD storm detection\n");

	spin_lock_irq(&dev_priv->irq_lock);
	hotplug->hpd_storm_threshold = new_threshold;
	/* Reset the HPD storm stats so we don't accidentally trigger a storm */
	for_each_hpd_pin(i)
		hotplug->stats[i].count = 0;
	spin_unlock_irq(&dev_priv->irq_lock);

	/* Re-enable hpd immediately if we were in an irq storm */
	flush_delayed_work(&dev_priv->hotplug.reenable_work);

	return len;
}

static int i915_hpd_storm_ctl_open(struct inode *inode, struct file *file)
{
	return single_open(file, i915_hpd_storm_ctl_show, inode->i_private);
}

static const struct file_operations i915_hpd_storm_ctl_fops = {
	.owner = THIS_MODULE,
	.open = i915_hpd_storm_ctl_open,
	.read = seq_read,
	.llseek = seq_lseek,
	.release = single_release,
	.write = i915_hpd_storm_ctl_write
};

static int i915_hpd_short_storm_ctl_show(struct seq_file *m, void *data)
{
	struct drm_i915_private *dev_priv = m->private;

	seq_printf(m, "Enabled: %s\n",
		   yesno(dev_priv->hotplug.hpd_short_storm_enabled));

	return 0;
}

static int
i915_hpd_short_storm_ctl_open(struct inode *inode, struct file *file)
{
	return single_open(file, i915_hpd_short_storm_ctl_show,
			   inode->i_private);
}

static ssize_t i915_hpd_short_storm_ctl_write(struct file *file,
					      const char __user *ubuf,
					      size_t len, loff_t *offp)
{
	struct seq_file *m = file->private_data;
	struct drm_i915_private *dev_priv = m->private;
	struct i915_hotplug *hotplug = &dev_priv->hotplug;
	char *newline;
	char tmp[16];
	int i;
	bool new_state;

	if (len >= sizeof(tmp))
		return -EINVAL;

	if (copy_from_user(tmp, ubuf, len))
		return -EFAULT;

	tmp[len] = '\0';

	/* Strip newline, if any */
	newline = strchr(tmp, '\n');
	if (newline)
		*newline = '\0';

	/* Reset to the "default" state for this system */
	if (strcmp(tmp, "reset") == 0)
		new_state = !HAS_DP_MST(dev_priv);
	else if (kstrtobool(tmp, &new_state) != 0)
		return -EINVAL;

	DRM_DEBUG_KMS("%sabling HPD short storm detection\n",
		      new_state ? "En" : "Dis");

	spin_lock_irq(&dev_priv->irq_lock);
	hotplug->hpd_short_storm_enabled = new_state;
	/* Reset the HPD storm stats so we don't accidentally trigger a storm */
	for_each_hpd_pin(i)
		hotplug->stats[i].count = 0;
	spin_unlock_irq(&dev_priv->irq_lock);

	/* Re-enable hpd immediately if we were in an irq storm */
	flush_delayed_work(&dev_priv->hotplug.reenable_work);

	return len;
}

static const struct file_operations i915_hpd_short_storm_ctl_fops = {
	.owner = THIS_MODULE,
	.open = i915_hpd_short_storm_ctl_open,
	.read = seq_read,
	.llseek = seq_lseek,
	.release = single_release,
	.write = i915_hpd_short_storm_ctl_write,
};

static int i915_drrs_ctl_set(void *data, u64 val)
{
	struct drm_i915_private *dev_priv = data;
	struct drm_device *dev = &dev_priv->drm;
	struct intel_crtc *crtc;

	if (INTEL_GEN(dev_priv) < 7)
		return -ENODEV;

	for_each_intel_crtc(dev, crtc) {
		struct drm_connector_list_iter conn_iter;
		struct intel_crtc_state *crtc_state;
		struct drm_connector *connector;
		struct drm_crtc_commit *commit;
		int ret;

		ret = drm_modeset_lock_single_interruptible(&crtc->base.mutex);
		if (ret)
			return ret;

		crtc_state = to_intel_crtc_state(crtc->base.state);

		if (!crtc_state->hw.active ||
		    !crtc_state->has_drrs)
			goto out;

		commit = crtc_state->uapi.commit;
		if (commit) {
			ret = wait_for_completion_interruptible(&commit->hw_done);
			if (ret)
				goto out;
		}

		drm_connector_list_iter_begin(dev, &conn_iter);
		drm_for_each_connector_iter(connector, &conn_iter) {
			struct intel_encoder *encoder;
			struct intel_dp *intel_dp;

			if (!(crtc_state->uapi.connector_mask &
			      drm_connector_mask(connector)))
				continue;

			encoder = intel_attached_encoder(connector);
			if (encoder->type != INTEL_OUTPUT_EDP)
				continue;

			DRM_DEBUG_DRIVER("Manually %sabling DRRS. %llu\n",
						val ? "en" : "dis", val);

			intel_dp = enc_to_intel_dp(&encoder->base);
			if (val)
				intel_edp_drrs_enable(intel_dp,
						      crtc_state);
			else
				intel_edp_drrs_disable(intel_dp,
						       crtc_state);
		}
		drm_connector_list_iter_end(&conn_iter);

out:
		drm_modeset_unlock(&crtc->base.mutex);
		if (ret)
			return ret;
	}

	return 0;
}

DEFINE_SIMPLE_ATTRIBUTE(i915_drrs_ctl_fops, NULL, i915_drrs_ctl_set, "%llu\n");

static ssize_t
i915_fifo_underrun_reset_write(struct file *filp,
			       const char __user *ubuf,
			       size_t cnt, loff_t *ppos)
{
	struct drm_i915_private *dev_priv = filp->private_data;
	struct intel_crtc *intel_crtc;
	struct drm_device *dev = &dev_priv->drm;
	int ret;
	bool reset;

	ret = kstrtobool_from_user(ubuf, cnt, &reset);
	if (ret)
		return ret;

	if (!reset)
		return cnt;

	for_each_intel_crtc(dev, intel_crtc) {
		struct drm_crtc_commit *commit;
		struct intel_crtc_state *crtc_state;

		ret = drm_modeset_lock_single_interruptible(&intel_crtc->base.mutex);
		if (ret)
			return ret;

		crtc_state = to_intel_crtc_state(intel_crtc->base.state);
		commit = crtc_state->uapi.commit;
		if (commit) {
			ret = wait_for_completion_interruptible(&commit->hw_done);
			if (!ret)
				ret = wait_for_completion_interruptible(&commit->flip_done);
		}

		if (!ret && crtc_state->hw.active) {
			DRM_DEBUG_KMS("Re-arming FIFO underruns on pipe %c\n",
				      pipe_name(intel_crtc->pipe));

			intel_crtc_arm_fifo_underrun(intel_crtc, crtc_state);
		}

		drm_modeset_unlock(&intel_crtc->base.mutex);

		if (ret)
			return ret;
	}

	ret = intel_fbc_reset_underrun(dev_priv);
	if (ret)
		return ret;

	return cnt;
}

static const struct file_operations i915_fifo_underrun_reset_ops = {
	.owner = THIS_MODULE,
	.open = simple_open,
	.write = i915_fifo_underrun_reset_write,
	.llseek = default_llseek,
};

static const struct drm_info_list i915_debugfs_list[] = {
	{"i915_capabilities", i915_capabilities, 0},
	{"i915_gem_objects", i915_gem_object_info, 0},
	{"i915_gem_fence_regs", i915_gem_fence_regs_info, 0},
	{"i915_gem_interrupt", i915_interrupt_info, 0},
	{"i915_guc_info", i915_guc_info, 0},
	{"i915_guc_load_status", i915_guc_load_status_info, 0},
	{"i915_guc_log_dump", i915_guc_log_dump, 0},
	{"i915_guc_load_err_log_dump", i915_guc_log_dump, 0, (void *)1},
	{"i915_guc_stage_pool", i915_guc_stage_pool, 0},
	{"i915_huc_load_status", i915_huc_load_status_info, 0},
	{"i915_frequency_info", i915_frequency_info, 0},
	{"i915_drpc_info", i915_drpc_info, 0},
	{"i915_ring_freq_table", i915_ring_freq_table, 0},
	{"i915_frontbuffer_tracking", i915_frontbuffer_tracking, 0},
	{"i915_fbc_status", i915_fbc_status, 0},
	{"i915_ips_status", i915_ips_status, 0},
	{"i915_sr_status", i915_sr_status, 0},
	{"i915_opregion", i915_opregion, 0},
	{"i915_vbt", i915_vbt, 0},
	{"i915_gem_framebuffer", i915_gem_framebuffer_info, 0},
	{"i915_context_status", i915_context_status, 0},
	{"i915_forcewake_domains", i915_forcewake_domains, 0},
	{"i915_swizzle_info", i915_swizzle_info, 0},
	{"i915_llc", i915_llc, 0},
	{"i915_edp_psr_status", i915_edp_psr_status, 0},
	{"i915_energy_uJ", i915_energy_uJ, 0},
	{"i915_runtime_pm_status", i915_runtime_pm_status, 0},
	{"i915_power_domain_info", i915_power_domain_info, 0},
	{"i915_dmc_info", i915_dmc_info, 0},
	{"i915_display_info", i915_display_info, 0},
	{"i915_engine_info", i915_engine_info, 0},
	{"i915_rcs_topology", i915_rcs_topology, 0},
	{"i915_shrinker_info", i915_shrinker_info, 0},
	{"i915_shared_dplls_info", i915_shared_dplls_info, 0},
	{"i915_dp_mst_info", i915_dp_mst_info, 0},
	{"i915_wa_registers", i915_wa_registers, 0},
	{"i915_ddb_info", i915_ddb_info, 0},
	{"i915_sseu_status", i915_sseu_status, 0},
	{"i915_drrs_status", i915_drrs_status, 0},
	{"i915_rps_boost_info", i915_rps_boost_info, 0},
};
#define I915_DEBUGFS_ENTRIES ARRAY_SIZE(i915_debugfs_list)

static const struct i915_debugfs_files {
	const char *name;
	const struct file_operations *fops;
} i915_debugfs_files[] = {
	{"i915_perf_noa_delay", &i915_perf_noa_delay_fops},
	{"i915_wedged", &i915_wedged_fops},
	{"i915_cache_sharing", &i915_cache_sharing_fops},
	{"i915_gem_drop_caches", &i915_drop_caches_fops},
#if IS_ENABLED(CONFIG_DRM_I915_CAPTURE_ERROR)
	{"i915_error_state", &i915_error_state_fops},
	{"i915_gpu_info", &i915_gpu_info_fops},
#endif
	{"i915_fifo_underrun_reset", &i915_fifo_underrun_reset_ops},
	{"i915_pri_wm_latency", &i915_pri_wm_latency_fops},
	{"i915_spr_wm_latency", &i915_spr_wm_latency_fops},
	{"i915_cur_wm_latency", &i915_cur_wm_latency_fops},
	{"i915_fbc_false_color", &i915_fbc_false_color_fops},
	{"i915_dp_test_data", &i915_displayport_test_data_fops},
	{"i915_dp_test_type", &i915_displayport_test_type_fops},
	{"i915_dp_test_active", &i915_displayport_test_active_fops},
	{"i915_guc_log_level", &i915_guc_log_level_fops},
	{"i915_guc_log_relay", &i915_guc_log_relay_fops},
	{"i915_hpd_storm_ctl", &i915_hpd_storm_ctl_fops},
	{"i915_hpd_short_storm_ctl", &i915_hpd_short_storm_ctl_fops},
	{"i915_ipc_status", &i915_ipc_status_fops},
	{"i915_drrs_ctl", &i915_drrs_ctl_fops},
	{"i915_edp_psr_debug", &i915_edp_psr_debug_fops}
};

int i915_debugfs_register(struct drm_i915_private *dev_priv)
{
	struct drm_minor *minor = dev_priv->drm.primary;
	int i;

	debugfs_create_file("i915_forcewake_user", S_IRUSR, minor->debugfs_root,
			    to_i915(minor->dev), &i915_forcewake_fops);

	for (i = 0; i < ARRAY_SIZE(i915_debugfs_files); i++) {
		debugfs_create_file(i915_debugfs_files[i].name,
				    S_IRUGO | S_IWUSR,
				    minor->debugfs_root,
				    to_i915(minor->dev),
				    i915_debugfs_files[i].fops);
	}

	return drm_debugfs_create_files(i915_debugfs_list,
					I915_DEBUGFS_ENTRIES,
					minor->debugfs_root, minor);
}

struct dpcd_block {
	/* DPCD dump start address. */
	unsigned int offset;
	/* DPCD dump end address, inclusive. If unset, .size will be used. */
	unsigned int end;
	/* DPCD dump size. Used if .end is unset. If unset, defaults to 1. */
	size_t size;
	/* Only valid for eDP. */
	bool edp;
};

static const struct dpcd_block i915_dpcd_debug[] = {
	{ .offset = DP_DPCD_REV, .size = DP_RECEIVER_CAP_SIZE },
	{ .offset = DP_PSR_SUPPORT, .end = DP_PSR_CAPS },
	{ .offset = DP_DOWNSTREAM_PORT_0, .size = 16 },
	{ .offset = DP_LINK_BW_SET, .end = DP_EDP_CONFIGURATION_SET },
	{ .offset = DP_SINK_COUNT, .end = DP_ADJUST_REQUEST_LANE2_3 },
	{ .offset = DP_SET_POWER },
	{ .offset = DP_EDP_DPCD_REV },
	{ .offset = DP_EDP_GENERAL_CAP_1, .end = DP_EDP_GENERAL_CAP_3 },
	{ .offset = DP_EDP_DISPLAY_CONTROL_REGISTER, .end = DP_EDP_BACKLIGHT_FREQ_CAP_MAX_LSB },
	{ .offset = DP_EDP_DBC_MINIMUM_BRIGHTNESS_SET, .end = DP_EDP_DBC_MAXIMUM_BRIGHTNESS_SET },
};

static int i915_dpcd_show(struct seq_file *m, void *data)
{
	struct drm_connector *connector = m->private;
	struct intel_dp *intel_dp =
		enc_to_intel_dp(&intel_attached_encoder(connector)->base);
	u8 buf[16];
	ssize_t err;
	int i;

	if (connector->status != connector_status_connected)
		return -ENODEV;

	for (i = 0; i < ARRAY_SIZE(i915_dpcd_debug); i++) {
		const struct dpcd_block *b = &i915_dpcd_debug[i];
		size_t size = b->end ? b->end - b->offset + 1 : (b->size ?: 1);

		if (b->edp &&
		    connector->connector_type != DRM_MODE_CONNECTOR_eDP)
			continue;

		/* low tech for now */
		if (WARN_ON(size > sizeof(buf)))
			continue;

		err = drm_dp_dpcd_read(&intel_dp->aux, b->offset, buf, size);
		if (err < 0)
			seq_printf(m, "%04x: ERROR %d\n", b->offset, (int)err);
		else
			seq_printf(m, "%04x: %*ph\n", b->offset, (int)err, buf);
	}

	return 0;
}
DEFINE_SHOW_ATTRIBUTE(i915_dpcd);

static int i915_panel_show(struct seq_file *m, void *data)
{
	struct drm_connector *connector = m->private;
	struct intel_dp *intel_dp =
		enc_to_intel_dp(&intel_attached_encoder(connector)->base);

	if (connector->status != connector_status_connected)
		return -ENODEV;

	seq_printf(m, "Panel power up delay: %d\n",
		   intel_dp->panel_power_up_delay);
	seq_printf(m, "Panel power down delay: %d\n",
		   intel_dp->panel_power_down_delay);
	seq_printf(m, "Backlight on delay: %d\n",
		   intel_dp->backlight_on_delay);
	seq_printf(m, "Backlight off delay: %d\n",
		   intel_dp->backlight_off_delay);

	return 0;
}
DEFINE_SHOW_ATTRIBUTE(i915_panel);

static int i915_hdcp_sink_capability_show(struct seq_file *m, void *data)
{
	struct drm_connector *connector = m->private;
	struct intel_connector *intel_connector = to_intel_connector(connector);

	if (connector->status != connector_status_connected)
		return -ENODEV;

	/* HDCP is supported by connector */
	if (!intel_connector->hdcp.shim)
		return -EINVAL;

	seq_printf(m, "%s:%d HDCP version: ", connector->name,
		   connector->base.id);
	intel_hdcp_info(m, intel_connector);

	return 0;
}
DEFINE_SHOW_ATTRIBUTE(i915_hdcp_sink_capability);

static int i915_dsc_fec_support_show(struct seq_file *m, void *data)
{
	struct drm_connector *connector = m->private;
	struct drm_device *dev = connector->dev;
	struct drm_crtc *crtc;
	struct intel_dp *intel_dp;
	struct drm_modeset_acquire_ctx ctx;
	struct intel_crtc_state *crtc_state = NULL;
	int ret = 0;
	bool try_again = false;

	drm_modeset_acquire_init(&ctx, DRM_MODESET_ACQUIRE_INTERRUPTIBLE);

	do {
		try_again = false;
		ret = drm_modeset_lock(&dev->mode_config.connection_mutex,
				       &ctx);
		if (ret) {
			if (ret == -EDEADLK && !drm_modeset_backoff(&ctx)) {
				try_again = true;
				continue;
			}
			break;
		}
		crtc = connector->state->crtc;
		if (connector->status != connector_status_connected || !crtc) {
			ret = -ENODEV;
			break;
		}
		ret = drm_modeset_lock(&crtc->mutex, &ctx);
		if (ret == -EDEADLK) {
			ret = drm_modeset_backoff(&ctx);
			if (!ret) {
				try_again = true;
				continue;
			}
			break;
		} else if (ret) {
			break;
		}
		intel_dp = enc_to_intel_dp(&intel_attached_encoder(connector)->base);
		crtc_state = to_intel_crtc_state(crtc->state);
		seq_printf(m, "DSC_Enabled: %s\n",
			   yesno(crtc_state->dsc.compression_enable));
		seq_printf(m, "DSC_Sink_Support: %s\n",
			   yesno(drm_dp_sink_supports_dsc(intel_dp->dsc_dpcd)));
		seq_printf(m, "Force_DSC_Enable: %s\n",
			   yesno(intel_dp->force_dsc_en));
		if (!intel_dp_is_edp(intel_dp))
			seq_printf(m, "FEC_Sink_Support: %s\n",
				   yesno(drm_dp_sink_supports_fec(intel_dp->fec_capable)));
	} while (try_again);

	drm_modeset_drop_locks(&ctx);
	drm_modeset_acquire_fini(&ctx);

	return ret;
}

static ssize_t i915_dsc_fec_support_write(struct file *file,
					  const char __user *ubuf,
					  size_t len, loff_t *offp)
{
	bool dsc_enable = false;
	int ret;
	struct drm_connector *connector =
		((struct seq_file *)file->private_data)->private;
	struct intel_encoder *encoder = intel_attached_encoder(connector);
	struct intel_dp *intel_dp = enc_to_intel_dp(&encoder->base);

	if (len == 0)
		return 0;

	DRM_DEBUG_DRIVER("Copied %zu bytes from user to force DSC\n",
			 len);

	ret = kstrtobool_from_user(ubuf, len, &dsc_enable);
	if (ret < 0)
		return ret;

	DRM_DEBUG_DRIVER("Got %s for DSC Enable\n",
			 (dsc_enable) ? "true" : "false");
	intel_dp->force_dsc_en = dsc_enable;

	*offp += len;
	return len;
}

static int i915_dsc_fec_support_open(struct inode *inode,
				     struct file *file)
{
	return single_open(file, i915_dsc_fec_support_show,
			   inode->i_private);
}

static const struct file_operations i915_dsc_fec_support_fops = {
	.owner = THIS_MODULE,
	.open = i915_dsc_fec_support_open,
	.read = seq_read,
	.llseek = seq_lseek,
	.release = single_release,
	.write = i915_dsc_fec_support_write
};

/**
 * i915_debugfs_connector_add - add i915 specific connector debugfs files
 * @connector: pointer to a registered drm_connector
 *
 * Cleanup will be done by drm_connector_unregister() through a call to
 * drm_debugfs_connector_remove().
 *
 * Returns 0 on success, negative error codes on error.
 */
int i915_debugfs_connector_add(struct drm_connector *connector)
{
	struct dentry *root = connector->debugfs_entry;
	struct drm_i915_private *dev_priv = to_i915(connector->dev);

	/* The connector must have been registered beforehands. */
	if (!root)
		return -ENODEV;

	if (connector->connector_type == DRM_MODE_CONNECTOR_DisplayPort ||
	    connector->connector_type == DRM_MODE_CONNECTOR_eDP)
		debugfs_create_file("i915_dpcd", S_IRUGO, root,
				    connector, &i915_dpcd_fops);

	if (connector->connector_type == DRM_MODE_CONNECTOR_eDP) {
		debugfs_create_file("i915_panel_timings", S_IRUGO, root,
				    connector, &i915_panel_fops);
		debugfs_create_file("i915_psr_sink_status", S_IRUGO, root,
				    connector, &i915_psr_sink_status_fops);
	}

	if (connector->connector_type == DRM_MODE_CONNECTOR_DisplayPort ||
	    connector->connector_type == DRM_MODE_CONNECTOR_HDMIA ||
	    connector->connector_type == DRM_MODE_CONNECTOR_HDMIB) {
		debugfs_create_file("i915_hdcp_sink_capability", S_IRUGO, root,
				    connector, &i915_hdcp_sink_capability_fops);
	}

	if (INTEL_GEN(dev_priv) >= 10 &&
	    (connector->connector_type == DRM_MODE_CONNECTOR_DisplayPort ||
	     connector->connector_type == DRM_MODE_CONNECTOR_eDP))
		debugfs_create_file("i915_dsc_fec_support", S_IRUGO, root,
				    connector, &i915_dsc_fec_support_fops);

	return 0;
}<|MERGE_RESOLUTION|>--- conflicted
+++ resolved
@@ -881,11 +881,7 @@
 		rpdownei = I915_READ(GEN6_RP_CUR_DOWN_EI) & GEN6_CURIAVG_MASK;
 		rpcurdown = I915_READ(GEN6_RP_CUR_DOWN) & GEN6_CURBSYTAVG_MASK;
 		rpprevdown = I915_READ(GEN6_RP_PREV_DOWN) & GEN6_CURBSYTAVG_MASK;
-<<<<<<< HEAD
-		cagf = intel_gpu_freq(rps, intel_get_cagf(rps, rpstat));
-=======
 		cagf = intel_rps_read_actual_frequency(rps);
->>>>>>> 5d50bd44
 
 		intel_uncore_forcewake_put(&dev_priv->uncore, FORCEWAKE_ALL);
 
@@ -1627,24 +1623,6 @@
 {
 	struct drm_i915_private *dev_priv = node_to_i915(m->private);
 	struct intel_rps *rps = &dev_priv->gt.rps;
-<<<<<<< HEAD
-	u32 act_freq = rps->cur_freq;
-	intel_wakeref_t wakeref;
-
-	with_intel_runtime_pm_if_in_use(&dev_priv->runtime_pm, wakeref) {
-		if (IS_VALLEYVIEW(dev_priv) || IS_CHERRYVIEW(dev_priv)) {
-			vlv_punit_get(dev_priv);
-			act_freq = vlv_punit_read(dev_priv,
-						  PUNIT_REG_GPU_FREQ_STS);
-			vlv_punit_put(dev_priv);
-			act_freq = (act_freq >> 8) & 0xff;
-		} else {
-			act_freq = intel_get_cagf(rps,
-						  I915_READ(GEN6_RPSTAT1));
-		}
-	}
-=======
->>>>>>> 5d50bd44
 
 	seq_printf(m, "RPS enabled? %d\n", rps->enabled);
 	seq_printf(m, "GPU busy? %s\n", yesno(dev_priv->gt.awake));
@@ -1653,11 +1631,7 @@
 	seq_printf(m, "Interactive? %d\n", READ_ONCE(rps->power.interactive));
 	seq_printf(m, "Frequency requested %d, actual %d\n",
 		   intel_gpu_freq(rps, rps->cur_freq),
-<<<<<<< HEAD
-		   intel_gpu_freq(rps, act_freq));
-=======
 		   intel_rps_read_actual_frequency(rps));
->>>>>>> 5d50bd44
 	seq_printf(m, "  min hard:%d, soft:%d; max soft:%d, hard:%d\n",
 		   intel_gpu_freq(rps, rps->min_freq),
 		   intel_gpu_freq(rps, rps->min_freq_softlimit),
