--- conflicted
+++ resolved
@@ -233,12 +233,6 @@
 	for_each_memory_region(mr, i915, id)
 		seq_printf(m, "%s: total:%pa, available:%pa bytes\n",
 			   mr->name, &mr->total, &mr->avail);
-<<<<<<< HEAD
-	seq_putc(m, '\n');
-
-	print_context_stats(m, i915);
-=======
->>>>>>> fe07bfda
 
 	return 0;
 }
@@ -675,11 +669,7 @@
 		   intel_gpu_freq(rps, rps->efficient_freq),
 		   intel_gpu_freq(rps, rps->boost_freq));
 
-<<<<<<< HEAD
-	seq_printf(m, "Wait boosts: %d\n", atomic_read(&rps->boosts));
-=======
 	seq_printf(m, "Wait boosts: %d\n", READ_ONCE(rps->boosts));
->>>>>>> fe07bfda
 
 	return 0;
 }
@@ -740,11 +730,8 @@
 
 	intel_gt_show_timelines(&i915->gt, &p, i915_request_show_with_schedule);
 
-<<<<<<< HEAD
-=======
 	intel_runtime_pm_put(&i915->runtime_pm, wakeref);
 
->>>>>>> fe07bfda
 	return 0;
 }
 
