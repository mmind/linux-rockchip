/* i915_drv.c -- i830,i845,i855,i865,i915 driver -*- linux-c -*-
 */
/*
 *
 * Copyright 2003 Tungsten Graphics, Inc., Cedar Park, Texas.
 * All Rights Reserved.
 *
 * Permission is hereby granted, free of charge, to any person obtaining a
 * copy of this software and associated documentation files (the
 * "Software"), to deal in the Software without restriction, including
 * without limitation the rights to use, copy, modify, merge, publish,
 * distribute, sub license, and/or sell copies of the Software, and to
 * permit persons to whom the Software is furnished to do so, subject to
 * the following conditions:
 *
 * The above copyright notice and this permission notice (including the
 * next paragraph) shall be included in all copies or substantial portions
 * of the Software.
 *
 * THE SOFTWARE IS PROVIDED "AS IS", WITHOUT WARRANTY OF ANY KIND, EXPRESS
 * OR IMPLIED, INCLUDING BUT NOT LIMITED TO THE WARRANTIES OF
 * MERCHANTABILITY, FITNESS FOR A PARTICULAR PURPOSE AND NON-INFRINGEMENT.
 * IN NO EVENT SHALL TUNGSTEN GRAPHICS AND/OR ITS SUPPLIERS BE LIABLE FOR
 * ANY CLAIM, DAMAGES OR OTHER LIABILITY, WHETHER IN AN ACTION OF CONTRACT,
 * TORT OR OTHERWISE, ARISING FROM, OUT OF OR IN CONNECTION WITH THE
 * SOFTWARE OR THE USE OR OTHER DEALINGS IN THE SOFTWARE.
 *
 */

#include <linux/acpi.h>
#include <linux/device.h>
#include <linux/oom.h>
#include <linux/module.h>
#include <linux/pci.h>
#include <linux/pm.h>
#include <linux/pm_runtime.h>
#include <linux/pnp.h>
#include <linux/slab.h>
#include <linux/vgaarb.h>
#include <linux/vga_switcheroo.h>
#include <linux/vt.h>
#include <acpi/video.h>

#include <drm/drmP.h>
#include <drm/drm_crtc_helper.h>
#include <drm/drm_atomic_helper.h>
#include <drm/i915_drm.h>

#include "i915_drv.h"
#include "i915_trace.h"
#include "i915_pmu.h"
#include "i915_vgpu.h"
#include "intel_drv.h"
#include "intel_uc.h"

static struct drm_driver driver;

static unsigned int i915_load_fail_count;

bool __i915_inject_load_failure(const char *func, int line)
{
	if (i915_load_fail_count >= i915_modparams.inject_load_failure)
		return false;

	if (++i915_load_fail_count == i915_modparams.inject_load_failure) {
		DRM_INFO("Injecting failure at checkpoint %u [%s:%d]\n",
			 i915_modparams.inject_load_failure, func, line);
		return true;
	}

	return false;
}

#define FDO_BUG_URL "https://bugs.freedesktop.org/enter_bug.cgi?product=DRI"
#define FDO_BUG_MSG "Please file a bug at " FDO_BUG_URL " against DRM/Intel " \
		    "providing the dmesg log by booting with drm.debug=0xf"

void
__i915_printk(struct drm_i915_private *dev_priv, const char *level,
	      const char *fmt, ...)
{
	static bool shown_bug_once;
	struct device *kdev = dev_priv->drm.dev;
	bool is_error = level[1] <= KERN_ERR[1];
	bool is_debug = level[1] == KERN_DEBUG[1];
	struct va_format vaf;
	va_list args;

	if (is_debug && !(drm_debug & DRM_UT_DRIVER))
		return;

	va_start(args, fmt);

	vaf.fmt = fmt;
	vaf.va = &args;

	dev_printk(level, kdev, "[" DRM_NAME ":%ps] %pV",
		   __builtin_return_address(0), &vaf);

	if (is_error && !shown_bug_once) {
		dev_notice(kdev, "%s", FDO_BUG_MSG);
		shown_bug_once = true;
	}

	va_end(args);
}

static bool i915_error_injected(struct drm_i915_private *dev_priv)
{
	return i915_modparams.inject_load_failure &&
	       i915_load_fail_count == i915_modparams.inject_load_failure;
}

#define i915_load_error(dev_priv, fmt, ...)				     \
	__i915_printk(dev_priv,						     \
		      i915_error_injected(dev_priv) ? KERN_DEBUG : KERN_ERR, \
		      fmt, ##__VA_ARGS__)


static enum intel_pch intel_virt_detect_pch(struct drm_i915_private *dev_priv)
{
	enum intel_pch ret = PCH_NOP;

	/*
	 * In a virtualized passthrough environment we can be in a
	 * setup where the ISA bridge is not able to be passed through.
	 * In this case, a south bridge can be emulated and we have to
	 * make an educated guess as to which PCH is really there.
	 */

	if (IS_GEN5(dev_priv)) {
		ret = PCH_IBX;
		DRM_DEBUG_KMS("Assuming Ibex Peak PCH\n");
	} else if (IS_GEN6(dev_priv) || IS_IVYBRIDGE(dev_priv)) {
		ret = PCH_CPT;
		DRM_DEBUG_KMS("Assuming CougarPoint PCH\n");
	} else if (IS_HASWELL(dev_priv) || IS_BROADWELL(dev_priv)) {
		ret = PCH_LPT;
		if (IS_HSW_ULT(dev_priv) || IS_BDW_ULT(dev_priv))
			dev_priv->pch_id = INTEL_PCH_LPT_LP_DEVICE_ID_TYPE;
		else
			dev_priv->pch_id = INTEL_PCH_LPT_DEVICE_ID_TYPE;
		DRM_DEBUG_KMS("Assuming LynxPoint PCH\n");
	} else if (IS_SKYLAKE(dev_priv) || IS_KABYLAKE(dev_priv)) {
		ret = PCH_SPT;
		DRM_DEBUG_KMS("Assuming SunrisePoint PCH\n");
	} else if (IS_COFFEELAKE(dev_priv) || IS_CANNONLAKE(dev_priv)) {
		ret = PCH_CNP;
		DRM_DEBUG_KMS("Assuming CannonPoint PCH\n");
	}

	return ret;
}

static void intel_detect_pch(struct drm_i915_private *dev_priv)
{
	struct pci_dev *pch = NULL;

	/* In all current cases, num_pipes is equivalent to the PCH_NOP setting
	 * (which really amounts to a PCH but no South Display).
	 */
	if (INTEL_INFO(dev_priv)->num_pipes == 0) {
		dev_priv->pch_type = PCH_NOP;
		return;
	}

	/*
	 * The reason to probe ISA bridge instead of Dev31:Fun0 is to
	 * make graphics device passthrough work easy for VMM, that only
	 * need to expose ISA bridge to let driver know the real hardware
	 * underneath. This is a requirement from virtualization team.
	 *
	 * In some virtualized environments (e.g. XEN), there is irrelevant
	 * ISA bridge in the system. To work reliably, we should scan trhough
	 * all the ISA bridge devices and check for the first match, instead
	 * of only checking the first one.
	 */
	while ((pch = pci_get_class(PCI_CLASS_BRIDGE_ISA << 8, pch))) {
		if (pch->vendor == PCI_VENDOR_ID_INTEL) {
			unsigned short id = pch->device & INTEL_PCH_DEVICE_ID_MASK;

			dev_priv->pch_id = id;

			if (id == INTEL_PCH_IBX_DEVICE_ID_TYPE) {
				dev_priv->pch_type = PCH_IBX;
				DRM_DEBUG_KMS("Found Ibex Peak PCH\n");
				WARN_ON(!IS_GEN5(dev_priv));
			} else if (id == INTEL_PCH_CPT_DEVICE_ID_TYPE) {
				dev_priv->pch_type = PCH_CPT;
				DRM_DEBUG_KMS("Found CougarPoint PCH\n");
				WARN_ON(!IS_GEN6(dev_priv) &&
					!IS_IVYBRIDGE(dev_priv));
			} else if (id == INTEL_PCH_PPT_DEVICE_ID_TYPE) {
				/* PantherPoint is CPT compatible */
				dev_priv->pch_type = PCH_CPT;
				DRM_DEBUG_KMS("Found PantherPoint PCH\n");
				WARN_ON(!IS_GEN6(dev_priv) &&
					!IS_IVYBRIDGE(dev_priv));
			} else if (id == INTEL_PCH_LPT_DEVICE_ID_TYPE) {
				dev_priv->pch_type = PCH_LPT;
				DRM_DEBUG_KMS("Found LynxPoint PCH\n");
				WARN_ON(!IS_HASWELL(dev_priv) &&
					!IS_BROADWELL(dev_priv));
				WARN_ON(IS_HSW_ULT(dev_priv) ||
					IS_BDW_ULT(dev_priv));
			} else if (id == INTEL_PCH_LPT_LP_DEVICE_ID_TYPE) {
				dev_priv->pch_type = PCH_LPT;
				DRM_DEBUG_KMS("Found LynxPoint LP PCH\n");
				WARN_ON(!IS_HASWELL(dev_priv) &&
					!IS_BROADWELL(dev_priv));
				WARN_ON(!IS_HSW_ULT(dev_priv) &&
					!IS_BDW_ULT(dev_priv));
			} else if (id == INTEL_PCH_WPT_DEVICE_ID_TYPE) {
				/* WildcatPoint is LPT compatible */
				dev_priv->pch_type = PCH_LPT;
				DRM_DEBUG_KMS("Found WildcatPoint PCH\n");
				WARN_ON(!IS_HASWELL(dev_priv) &&
					!IS_BROADWELL(dev_priv));
				WARN_ON(IS_HSW_ULT(dev_priv) ||
					IS_BDW_ULT(dev_priv));
			} else if (id == INTEL_PCH_WPT_LP_DEVICE_ID_TYPE) {
				/* WildcatPoint is LPT compatible */
				dev_priv->pch_type = PCH_LPT;
				DRM_DEBUG_KMS("Found WildcatPoint LP PCH\n");
				WARN_ON(!IS_HASWELL(dev_priv) &&
					!IS_BROADWELL(dev_priv));
				WARN_ON(!IS_HSW_ULT(dev_priv) &&
					!IS_BDW_ULT(dev_priv));
			} else if (id == INTEL_PCH_SPT_DEVICE_ID_TYPE) {
				dev_priv->pch_type = PCH_SPT;
				DRM_DEBUG_KMS("Found SunrisePoint PCH\n");
				WARN_ON(!IS_SKYLAKE(dev_priv) &&
					!IS_KABYLAKE(dev_priv));
			} else if (id == INTEL_PCH_SPT_LP_DEVICE_ID_TYPE) {
				dev_priv->pch_type = PCH_SPT;
				DRM_DEBUG_KMS("Found SunrisePoint LP PCH\n");
				WARN_ON(!IS_SKYLAKE(dev_priv) &&
					!IS_KABYLAKE(dev_priv));
			} else if (id == INTEL_PCH_KBP_DEVICE_ID_TYPE) {
				dev_priv->pch_type = PCH_KBP;
				DRM_DEBUG_KMS("Found Kaby Lake PCH (KBP)\n");
				WARN_ON(!IS_SKYLAKE(dev_priv) &&
					!IS_KABYLAKE(dev_priv) &&
					!IS_COFFEELAKE(dev_priv));
			} else if (id == INTEL_PCH_CNP_DEVICE_ID_TYPE) {
				dev_priv->pch_type = PCH_CNP;
				DRM_DEBUG_KMS("Found Cannon Lake PCH (CNP)\n");
				WARN_ON(!IS_CANNONLAKE(dev_priv) &&
					!IS_COFFEELAKE(dev_priv));
			} else if (id == INTEL_PCH_CNP_LP_DEVICE_ID_TYPE) {
				dev_priv->pch_type = PCH_CNP;
				DRM_DEBUG_KMS("Found Cannon Lake LP PCH (CNP-LP)\n");
				WARN_ON(!IS_CANNONLAKE(dev_priv) &&
					!IS_COFFEELAKE(dev_priv));
			} else if (id == INTEL_PCH_P2X_DEVICE_ID_TYPE ||
				   id == INTEL_PCH_P3X_DEVICE_ID_TYPE ||
				   (id == INTEL_PCH_QEMU_DEVICE_ID_TYPE &&
				    pch->subsystem_vendor ==
					    PCI_SUBVENDOR_ID_REDHAT_QUMRANET &&
				    pch->subsystem_device ==
					    PCI_SUBDEVICE_ID_QEMU)) {
				dev_priv->pch_type =
					intel_virt_detect_pch(dev_priv);
			} else
				continue;

			break;
		}
	}
	if (!pch)
		DRM_DEBUG_KMS("No PCH found.\n");

	pci_dev_put(pch);
}

static int i915_getparam(struct drm_device *dev, void *data,
			 struct drm_file *file_priv)
{
	struct drm_i915_private *dev_priv = to_i915(dev);
	struct pci_dev *pdev = dev_priv->drm.pdev;
	drm_i915_getparam_t *param = data;
	int value;

	switch (param->param) {
	case I915_PARAM_IRQ_ACTIVE:
	case I915_PARAM_ALLOW_BATCHBUFFER:
	case I915_PARAM_LAST_DISPATCH:
	case I915_PARAM_HAS_EXEC_CONSTANTS:
		/* Reject all old ums/dri params. */
		return -ENODEV;
	case I915_PARAM_CHIPSET_ID:
		value = pdev->device;
		break;
	case I915_PARAM_REVISION:
		value = pdev->revision;
		break;
	case I915_PARAM_NUM_FENCES_AVAIL:
		value = dev_priv->num_fence_regs;
		break;
	case I915_PARAM_HAS_OVERLAY:
		value = dev_priv->overlay ? 1 : 0;
		break;
	case I915_PARAM_HAS_BSD:
		value = !!dev_priv->engine[VCS];
		break;
	case I915_PARAM_HAS_BLT:
		value = !!dev_priv->engine[BCS];
		break;
	case I915_PARAM_HAS_VEBOX:
		value = !!dev_priv->engine[VECS];
		break;
	case I915_PARAM_HAS_BSD2:
		value = !!dev_priv->engine[VCS2];
		break;
	case I915_PARAM_HAS_LLC:
		value = HAS_LLC(dev_priv);
		break;
	case I915_PARAM_HAS_WT:
		value = HAS_WT(dev_priv);
		break;
	case I915_PARAM_HAS_ALIASING_PPGTT:
		value = USES_PPGTT(dev_priv);
		break;
	case I915_PARAM_HAS_SEMAPHORES:
		value = HAS_LEGACY_SEMAPHORES(dev_priv);
		break;
	case I915_PARAM_HAS_SECURE_BATCHES:
		value = capable(CAP_SYS_ADMIN);
		break;
	case I915_PARAM_CMD_PARSER_VERSION:
		value = i915_cmd_parser_get_version(dev_priv);
		break;
	case I915_PARAM_SUBSLICE_TOTAL:
		value = sseu_subslice_total(&INTEL_INFO(dev_priv)->sseu);
		if (!value)
			return -ENODEV;
		break;
	case I915_PARAM_EU_TOTAL:
		value = INTEL_INFO(dev_priv)->sseu.eu_total;
		if (!value)
			return -ENODEV;
		break;
	case I915_PARAM_HAS_GPU_RESET:
		value = i915_modparams.enable_hangcheck &&
			intel_has_gpu_reset(dev_priv);
		if (value && intel_has_reset_engine(dev_priv))
			value = 2;
		break;
	case I915_PARAM_HAS_RESOURCE_STREAMER:
		value = HAS_RESOURCE_STREAMER(dev_priv);
		break;
	case I915_PARAM_HAS_POOLED_EU:
		value = HAS_POOLED_EU(dev_priv);
		break;
	case I915_PARAM_MIN_EU_IN_POOL:
		value = INTEL_INFO(dev_priv)->sseu.min_eu_in_pool;
		break;
	case I915_PARAM_HUC_STATUS:
		intel_runtime_pm_get(dev_priv);
		value = I915_READ(HUC_STATUS2) & HUC_FW_VERIFIED;
		intel_runtime_pm_put(dev_priv);
		break;
	case I915_PARAM_MMAP_GTT_VERSION:
		/* Though we've started our numbering from 1, and so class all
		 * earlier versions as 0, in effect their value is undefined as
		 * the ioctl will report EINVAL for the unknown param!
		 */
		value = i915_gem_mmap_gtt_version();
		break;
	case I915_PARAM_HAS_SCHEDULER:
		value = 0;
		if (dev_priv->engine[RCS] && dev_priv->engine[RCS]->schedule) {
			value |= I915_SCHEDULER_CAP_ENABLED;
			value |= I915_SCHEDULER_CAP_PRIORITY;
			if (HAS_LOGICAL_RING_PREEMPTION(dev_priv))
				value |= I915_SCHEDULER_CAP_PREEMPTION;
		}
		break;

	case I915_PARAM_MMAP_VERSION:
		/* Remember to bump this if the version changes! */
	case I915_PARAM_HAS_GEM:
	case I915_PARAM_HAS_PAGEFLIPPING:
	case I915_PARAM_HAS_EXECBUF2: /* depends on GEM */
	case I915_PARAM_HAS_RELAXED_FENCING:
	case I915_PARAM_HAS_COHERENT_RINGS:
	case I915_PARAM_HAS_RELAXED_DELTA:
	case I915_PARAM_HAS_GEN7_SOL_RESET:
	case I915_PARAM_HAS_WAIT_TIMEOUT:
	case I915_PARAM_HAS_PRIME_VMAP_FLUSH:
	case I915_PARAM_HAS_PINNED_BATCHES:
	case I915_PARAM_HAS_EXEC_NO_RELOC:
	case I915_PARAM_HAS_EXEC_HANDLE_LUT:
	case I915_PARAM_HAS_COHERENT_PHYS_GTT:
	case I915_PARAM_HAS_EXEC_SOFTPIN:
	case I915_PARAM_HAS_EXEC_ASYNC:
	case I915_PARAM_HAS_EXEC_FENCE:
	case I915_PARAM_HAS_EXEC_CAPTURE:
	case I915_PARAM_HAS_EXEC_BATCH_FIRST:
	case I915_PARAM_HAS_EXEC_FENCE_ARRAY:
		/* For the time being all of these are always true;
		 * if some supported hardware does not have one of these
		 * features this value needs to be provided from
		 * INTEL_INFO(), a feature macro, or similar.
		 */
		value = 1;
		break;
	case I915_PARAM_HAS_CONTEXT_ISOLATION:
		value = intel_engines_has_context_isolation(dev_priv);
		break;
	case I915_PARAM_SLICE_MASK:
		value = INTEL_INFO(dev_priv)->sseu.slice_mask;
		if (!value)
			return -ENODEV;
		break;
	case I915_PARAM_SUBSLICE_MASK:
		value = INTEL_INFO(dev_priv)->sseu.subslice_mask;
		if (!value)
			return -ENODEV;
		break;
	case I915_PARAM_CS_TIMESTAMP_FREQUENCY:
		value = 1000 * INTEL_INFO(dev_priv)->cs_timestamp_frequency_khz;
		break;
	default:
		DRM_DEBUG("Unknown parameter %d\n", param->param);
		return -EINVAL;
	}

	if (put_user(value, param->value))
		return -EFAULT;

	return 0;
}

static int i915_get_bridge_dev(struct drm_i915_private *dev_priv)
{
	dev_priv->bridge_dev = pci_get_bus_and_slot(0, PCI_DEVFN(0, 0));
	if (!dev_priv->bridge_dev) {
		DRM_ERROR("bridge device not found\n");
		return -1;
	}
	return 0;
}

/* Allocate space for the MCH regs if needed, return nonzero on error */
static int
intel_alloc_mchbar_resource(struct drm_i915_private *dev_priv)
{
	int reg = INTEL_GEN(dev_priv) >= 4 ? MCHBAR_I965 : MCHBAR_I915;
	u32 temp_lo, temp_hi = 0;
	u64 mchbar_addr;
	int ret;

	if (INTEL_GEN(dev_priv) >= 4)
		pci_read_config_dword(dev_priv->bridge_dev, reg + 4, &temp_hi);
	pci_read_config_dword(dev_priv->bridge_dev, reg, &temp_lo);
	mchbar_addr = ((u64)temp_hi << 32) | temp_lo;

	/* If ACPI doesn't have it, assume we need to allocate it ourselves */
#ifdef CONFIG_PNP
	if (mchbar_addr &&
	    pnp_range_reserved(mchbar_addr, mchbar_addr + MCHBAR_SIZE))
		return 0;
#endif

	/* Get some space for it */
	dev_priv->mch_res.name = "i915 MCHBAR";
	dev_priv->mch_res.flags = IORESOURCE_MEM;
	ret = pci_bus_alloc_resource(dev_priv->bridge_dev->bus,
				     &dev_priv->mch_res,
				     MCHBAR_SIZE, MCHBAR_SIZE,
				     PCIBIOS_MIN_MEM,
				     0, pcibios_align_resource,
				     dev_priv->bridge_dev);
	if (ret) {
		DRM_DEBUG_DRIVER("failed bus alloc: %d\n", ret);
		dev_priv->mch_res.start = 0;
		return ret;
	}

	if (INTEL_GEN(dev_priv) >= 4)
		pci_write_config_dword(dev_priv->bridge_dev, reg + 4,
				       upper_32_bits(dev_priv->mch_res.start));

	pci_write_config_dword(dev_priv->bridge_dev, reg,
			       lower_32_bits(dev_priv->mch_res.start));
	return 0;
}

/* Setup MCHBAR if possible, return true if we should disable it again */
static void
intel_setup_mchbar(struct drm_i915_private *dev_priv)
{
	int mchbar_reg = INTEL_GEN(dev_priv) >= 4 ? MCHBAR_I965 : MCHBAR_I915;
	u32 temp;
	bool enabled;

	if (IS_VALLEYVIEW(dev_priv) || IS_CHERRYVIEW(dev_priv))
		return;

	dev_priv->mchbar_need_disable = false;

	if (IS_I915G(dev_priv) || IS_I915GM(dev_priv)) {
		pci_read_config_dword(dev_priv->bridge_dev, DEVEN, &temp);
		enabled = !!(temp & DEVEN_MCHBAR_EN);
	} else {
		pci_read_config_dword(dev_priv->bridge_dev, mchbar_reg, &temp);
		enabled = temp & 1;
	}

	/* If it's already enabled, don't have to do anything */
	if (enabled)
		return;

	if (intel_alloc_mchbar_resource(dev_priv))
		return;

	dev_priv->mchbar_need_disable = true;

	/* Space is allocated or reserved, so enable it. */
	if (IS_I915G(dev_priv) || IS_I915GM(dev_priv)) {
		pci_write_config_dword(dev_priv->bridge_dev, DEVEN,
				       temp | DEVEN_MCHBAR_EN);
	} else {
		pci_read_config_dword(dev_priv->bridge_dev, mchbar_reg, &temp);
		pci_write_config_dword(dev_priv->bridge_dev, mchbar_reg, temp | 1);
	}
}

static void
intel_teardown_mchbar(struct drm_i915_private *dev_priv)
{
	int mchbar_reg = INTEL_GEN(dev_priv) >= 4 ? MCHBAR_I965 : MCHBAR_I915;

	if (dev_priv->mchbar_need_disable) {
		if (IS_I915G(dev_priv) || IS_I915GM(dev_priv)) {
			u32 deven_val;

			pci_read_config_dword(dev_priv->bridge_dev, DEVEN,
					      &deven_val);
			deven_val &= ~DEVEN_MCHBAR_EN;
			pci_write_config_dword(dev_priv->bridge_dev, DEVEN,
					       deven_val);
		} else {
			u32 mchbar_val;

			pci_read_config_dword(dev_priv->bridge_dev, mchbar_reg,
					      &mchbar_val);
			mchbar_val &= ~1;
			pci_write_config_dword(dev_priv->bridge_dev, mchbar_reg,
					       mchbar_val);
		}
	}

	if (dev_priv->mch_res.start)
		release_resource(&dev_priv->mch_res);
}

/* true = enable decode, false = disable decoder */
static unsigned int i915_vga_set_decode(void *cookie, bool state)
{
	struct drm_i915_private *dev_priv = cookie;

	intel_modeset_vga_set_state(dev_priv, state);
	if (state)
		return VGA_RSRC_LEGACY_IO | VGA_RSRC_LEGACY_MEM |
		       VGA_RSRC_NORMAL_IO | VGA_RSRC_NORMAL_MEM;
	else
		return VGA_RSRC_NORMAL_IO | VGA_RSRC_NORMAL_MEM;
}

static int i915_resume_switcheroo(struct drm_device *dev);
static int i915_suspend_switcheroo(struct drm_device *dev, pm_message_t state);

static void i915_switcheroo_set_state(struct pci_dev *pdev, enum vga_switcheroo_state state)
{
	struct drm_device *dev = pci_get_drvdata(pdev);
	pm_message_t pmm = { .event = PM_EVENT_SUSPEND };

	if (state == VGA_SWITCHEROO_ON) {
		pr_info("switched on\n");
		dev->switch_power_state = DRM_SWITCH_POWER_CHANGING;
		/* i915 resume handler doesn't set to D0 */
		pci_set_power_state(pdev, PCI_D0);
		i915_resume_switcheroo(dev);
		dev->switch_power_state = DRM_SWITCH_POWER_ON;
	} else {
		pr_info("switched off\n");
		dev->switch_power_state = DRM_SWITCH_POWER_CHANGING;
		i915_suspend_switcheroo(dev, pmm);
		dev->switch_power_state = DRM_SWITCH_POWER_OFF;
	}
}

static bool i915_switcheroo_can_switch(struct pci_dev *pdev)
{
	struct drm_device *dev = pci_get_drvdata(pdev);

	/*
	 * FIXME: open_count is protected by drm_global_mutex but that would lead to
	 * locking inversion with the driver load path. And the access here is
	 * completely racy anyway. So don't bother with locking for now.
	 */
	return dev->open_count == 0;
}

static const struct vga_switcheroo_client_ops i915_switcheroo_ops = {
	.set_gpu_state = i915_switcheroo_set_state,
	.reprobe = NULL,
	.can_switch = i915_switcheroo_can_switch,
};

static void i915_gem_fini(struct drm_i915_private *dev_priv)
{
	/* Flush any outstanding unpin_work. */
	i915_gem_drain_workqueue(dev_priv);

	mutex_lock(&dev_priv->drm.struct_mutex);
	intel_uc_fini_hw(dev_priv);
	intel_uc_fini(dev_priv);
	i915_gem_cleanup_engines(dev_priv);
	i915_gem_contexts_fini(dev_priv);
	mutex_unlock(&dev_priv->drm.struct_mutex);

	intel_uc_fini_wq(dev_priv);
	i915_gem_cleanup_userptr(dev_priv);

	i915_gem_drain_freed_objects(dev_priv);

	WARN_ON(!list_empty(&dev_priv->contexts.list));
}

static int i915_load_modeset_init(struct drm_device *dev)
{
	struct drm_i915_private *dev_priv = to_i915(dev);
	struct pci_dev *pdev = dev_priv->drm.pdev;
	int ret;

	if (i915_inject_load_failure())
		return -ENODEV;

	intel_bios_init(dev_priv);

	/* If we have > 1 VGA cards, then we need to arbitrate access
	 * to the common VGA resources.
	 *
	 * If we are a secondary display controller (!PCI_DISPLAY_CLASS_VGA),
	 * then we do not take part in VGA arbitration and the
	 * vga_client_register() fails with -ENODEV.
	 */
	ret = vga_client_register(pdev, dev_priv, NULL, i915_vga_set_decode);
	if (ret && ret != -ENODEV)
		goto out;

	intel_register_dsm_handler();

	ret = vga_switcheroo_register_client(pdev, &i915_switcheroo_ops, false);
	if (ret)
		goto cleanup_vga_client;

	/* must happen before intel_power_domains_init_hw() on VLV/CHV */
	intel_update_rawclk(dev_priv);

	intel_power_domains_init_hw(dev_priv, false);

	intel_csr_ucode_init(dev_priv);

	ret = intel_irq_install(dev_priv);
	if (ret)
		goto cleanup_csr;

	intel_setup_gmbus(dev_priv);

	/* Important: The output setup functions called by modeset_init need
	 * working irqs for e.g. gmbus and dp aux transfers. */
	ret = intel_modeset_init(dev);
	if (ret)
		goto cleanup_irq;

	intel_uc_init_fw(dev_priv);

	ret = i915_gem_init(dev_priv);
	if (ret)
		goto cleanup_uc;

	intel_setup_overlay(dev_priv);

	if (INTEL_INFO(dev_priv)->num_pipes == 0)
		return 0;

	ret = intel_fbdev_init(dev);
	if (ret)
		goto cleanup_gem;

	/* Only enable hotplug handling once the fbdev is fully set up. */
	intel_hpd_init(dev_priv);

	return 0;

cleanup_gem:
	if (i915_gem_suspend(dev_priv))
		DRM_ERROR("failed to idle hardware; continuing to unload!\n");
	i915_gem_fini(dev_priv);
cleanup_uc:
	intel_uc_fini_fw(dev_priv);
cleanup_irq:
	drm_irq_uninstall(dev);
	intel_teardown_gmbus(dev_priv);
cleanup_csr:
	intel_csr_ucode_fini(dev_priv);
	intel_power_domains_fini(dev_priv);
	vga_switcheroo_unregister_client(pdev);
cleanup_vga_client:
	vga_client_register(pdev, NULL, NULL, NULL);
out:
	return ret;
}

static int i915_kick_out_firmware_fb(struct drm_i915_private *dev_priv)
{
	struct apertures_struct *ap;
	struct pci_dev *pdev = dev_priv->drm.pdev;
	struct i915_ggtt *ggtt = &dev_priv->ggtt;
	bool primary;
	int ret;

	ap = alloc_apertures(1);
	if (!ap)
		return -ENOMEM;

	ap->ranges[0].base = ggtt->gmadr.start;
	ap->ranges[0].size = ggtt->mappable_end;

	primary =
		pdev->resource[PCI_ROM_RESOURCE].flags & IORESOURCE_ROM_SHADOW;

	ret = drm_fb_helper_remove_conflicting_framebuffers(ap, "inteldrmfb", primary);

	kfree(ap);

	return ret;
}

#if !defined(CONFIG_VGA_CONSOLE)
static int i915_kick_out_vgacon(struct drm_i915_private *dev_priv)
{
	return 0;
}
#elif !defined(CONFIG_DUMMY_CONSOLE)
static int i915_kick_out_vgacon(struct drm_i915_private *dev_priv)
{
	return -ENODEV;
}
#else
static int i915_kick_out_vgacon(struct drm_i915_private *dev_priv)
{
	int ret = 0;

	DRM_INFO("Replacing VGA console driver\n");

	console_lock();
	if (con_is_bound(&vga_con))
		ret = do_take_over_console(&dummy_con, 0, MAX_NR_CONSOLES - 1, 1);
	if (ret == 0) {
		ret = do_unregister_con_driver(&vga_con);

		/* Ignore "already unregistered". */
		if (ret == -ENODEV)
			ret = 0;
	}
	console_unlock();

	return ret;
}
#endif

static void intel_init_dpio(struct drm_i915_private *dev_priv)
{
	/*
	 * IOSF_PORT_DPIO is used for VLV x2 PHY (DP/HDMI B and C),
	 * CHV x1 PHY (DP/HDMI D)
	 * IOSF_PORT_DPIO_2 is used for CHV x2 PHY (DP/HDMI B and C)
	 */
	if (IS_CHERRYVIEW(dev_priv)) {
		DPIO_PHY_IOSF_PORT(DPIO_PHY0) = IOSF_PORT_DPIO_2;
		DPIO_PHY_IOSF_PORT(DPIO_PHY1) = IOSF_PORT_DPIO;
	} else if (IS_VALLEYVIEW(dev_priv)) {
		DPIO_PHY_IOSF_PORT(DPIO_PHY0) = IOSF_PORT_DPIO;
	}
}

static int i915_workqueues_init(struct drm_i915_private *dev_priv)
{
	/*
	 * The i915 workqueue is primarily used for batched retirement of
	 * requests (and thus managing bo) once the task has been completed
	 * by the GPU. i915_gem_retire_requests() is called directly when we
	 * need high-priority retirement, such as waiting for an explicit
	 * bo.
	 *
	 * It is also used for periodic low-priority events, such as
	 * idle-timers and recording error state.
	 *
	 * All tasks on the workqueue are expected to acquire the dev mutex
	 * so there is no point in running more than one instance of the
	 * workqueue at any time.  Use an ordered one.
	 */
	dev_priv->wq = alloc_ordered_workqueue("i915", 0);
	if (dev_priv->wq == NULL)
		goto out_err;

	dev_priv->hotplug.dp_wq = alloc_ordered_workqueue("i915-dp", 0);
	if (dev_priv->hotplug.dp_wq == NULL)
		goto out_free_wq;

	return 0;

out_free_wq:
	destroy_workqueue(dev_priv->wq);
out_err:
	DRM_ERROR("Failed to allocate workqueues.\n");

	return -ENOMEM;
}

static void i915_engines_cleanup(struct drm_i915_private *i915)
{
	struct intel_engine_cs *engine;
	enum intel_engine_id id;

	for_each_engine(engine, i915, id)
		kfree(engine);
}

static void i915_workqueues_cleanup(struct drm_i915_private *dev_priv)
{
	destroy_workqueue(dev_priv->hotplug.dp_wq);
	destroy_workqueue(dev_priv->wq);
}

/*
 * We don't keep the workarounds for pre-production hardware, so we expect our
 * driver to fail on these machines in one way or another. A little warning on
 * dmesg may help both the user and the bug triagers.
 *
 * Our policy for removing pre-production workarounds is to keep the
 * current gen workarounds as a guide to the bring-up of the next gen
 * (workarounds have a habit of persisting!). Anything older than that
 * should be removed along with the complications they introduce.
 */
static void intel_detect_preproduction_hw(struct drm_i915_private *dev_priv)
{
	bool pre = false;

	pre |= IS_HSW_EARLY_SDV(dev_priv);
	pre |= IS_SKL_REVID(dev_priv, 0, SKL_REVID_F0);
	pre |= IS_BXT_REVID(dev_priv, 0, BXT_REVID_B_LAST);

	if (pre) {
		DRM_ERROR("This is a pre-production stepping. "
			  "It may not be fully functional.\n");
		add_taint(TAINT_MACHINE_CHECK, LOCKDEP_STILL_OK);
	}
}

/**
 * i915_driver_init_early - setup state not requiring device access
 * @dev_priv: device private
 *
 * Initialize everything that is a "SW-only" state, that is state not
 * requiring accessing the device or exposing the driver via kernel internal
 * or userspace interfaces. Example steps belonging here: lock initialization,
 * system memory allocation, setting up device specific attributes and
 * function hooks not requiring accessing the device.
 */
static int i915_driver_init_early(struct drm_i915_private *dev_priv,
				  const struct pci_device_id *ent)
{
	const struct intel_device_info *match_info =
		(struct intel_device_info *)ent->driver_data;
	struct intel_device_info *device_info;
	int ret = 0;

	if (i915_inject_load_failure())
		return -ENODEV;

	/* Setup the write-once "constant" device info */
	device_info = mkwrite_device_info(dev_priv);
	memcpy(device_info, match_info, sizeof(*device_info));
	device_info->device_id = dev_priv->drm.pdev->device;

	BUILD_BUG_ON(INTEL_MAX_PLATFORMS >
		     sizeof(device_info->platform_mask) * BITS_PER_BYTE);
	device_info->platform_mask = BIT(device_info->platform);

	BUG_ON(device_info->gen > sizeof(device_info->gen_mask) * BITS_PER_BYTE);
	device_info->gen_mask = BIT(device_info->gen - 1);

	spin_lock_init(&dev_priv->irq_lock);
	spin_lock_init(&dev_priv->gpu_error.lock);
	mutex_init(&dev_priv->backlight_lock);
	spin_lock_init(&dev_priv->uncore.lock);

	mutex_init(&dev_priv->sb_lock);
	mutex_init(&dev_priv->modeset_restore_lock);
	mutex_init(&dev_priv->av_mutex);
	mutex_init(&dev_priv->wm.wm_mutex);
	mutex_init(&dev_priv->pps_mutex);

	intel_uc_init_early(dev_priv);
	i915_memcpy_init_early(dev_priv);

	ret = i915_workqueues_init(dev_priv);
	if (ret < 0)
		goto err_engines;

	/* This must be called before any calls to HAS_PCH_* */
	intel_detect_pch(dev_priv);

	intel_pm_setup(dev_priv);
	intel_init_dpio(dev_priv);
	intel_power_domains_init(dev_priv);
	intel_irq_init(dev_priv);
	intel_hangcheck_init(dev_priv);
	intel_init_display_hooks(dev_priv);
	intel_init_clock_gating_hooks(dev_priv);
	intel_init_audio_hooks(dev_priv);
	ret = i915_gem_load_init(dev_priv);
	if (ret < 0)
		goto err_irq;

	intel_display_crc_init(dev_priv);

	intel_detect_preproduction_hw(dev_priv);

	return 0;

err_irq:
	intel_irq_fini(dev_priv);
	i915_workqueues_cleanup(dev_priv);
err_engines:
	i915_engines_cleanup(dev_priv);
	return ret;
}

/**
 * i915_driver_cleanup_early - cleanup the setup done in i915_driver_init_early()
 * @dev_priv: device private
 */
static void i915_driver_cleanup_early(struct drm_i915_private *dev_priv)
{
	i915_gem_load_cleanup(dev_priv);
	intel_irq_fini(dev_priv);
	i915_workqueues_cleanup(dev_priv);
	i915_engines_cleanup(dev_priv);
}

static int i915_mmio_setup(struct drm_i915_private *dev_priv)
{
	struct pci_dev *pdev = dev_priv->drm.pdev;
	int mmio_bar;
	int mmio_size;

	mmio_bar = IS_GEN2(dev_priv) ? 1 : 0;
	/*
	 * Before gen4, the registers and the GTT are behind different BARs.
	 * However, from gen4 onwards, the registers and the GTT are shared
	 * in the same BAR, so we want to restrict this ioremap from
	 * clobbering the GTT which we want ioremap_wc instead. Fortunately,
	 * the register BAR remains the same size for all the earlier
	 * generations up to Ironlake.
	 */
	if (INTEL_GEN(dev_priv) < 5)
		mmio_size = 512 * 1024;
	else
		mmio_size = 2 * 1024 * 1024;
	dev_priv->regs = pci_iomap(pdev, mmio_bar, mmio_size);
	if (dev_priv->regs == NULL) {
		DRM_ERROR("failed to map registers\n");

		return -EIO;
	}

	/* Try to make sure MCHBAR is enabled before poking at it */
	intel_setup_mchbar(dev_priv);

	return 0;
}

static void i915_mmio_cleanup(struct drm_i915_private *dev_priv)
{
	struct pci_dev *pdev = dev_priv->drm.pdev;

	intel_teardown_mchbar(dev_priv);
	pci_iounmap(pdev, dev_priv->regs);
}

/**
 * i915_driver_init_mmio - setup device MMIO
 * @dev_priv: device private
 *
 * Setup minimal device state necessary for MMIO accesses later in the
 * initialization sequence. The setup here should avoid any other device-wide
 * side effects or exposing the driver via kernel internal or user space
 * interfaces.
 */
static int i915_driver_init_mmio(struct drm_i915_private *dev_priv)
{
	int ret;

	if (i915_inject_load_failure())
		return -ENODEV;

	if (i915_get_bridge_dev(dev_priv))
		return -EIO;

	ret = i915_mmio_setup(dev_priv);
	if (ret < 0)
		goto err_bridge;

	intel_uncore_init(dev_priv);

	intel_uc_init_mmio(dev_priv);

	ret = intel_engines_init_mmio(dev_priv);
	if (ret)
		goto err_uncore;

	i915_gem_init_mmio(dev_priv);

	return 0;

err_uncore:
	intel_uncore_fini(dev_priv);
err_bridge:
	pci_dev_put(dev_priv->bridge_dev);

	return ret;
}

/**
 * i915_driver_cleanup_mmio - cleanup the setup done in i915_driver_init_mmio()
 * @dev_priv: device private
 */
static void i915_driver_cleanup_mmio(struct drm_i915_private *dev_priv)
{
	intel_uncore_fini(dev_priv);
	i915_mmio_cleanup(dev_priv);
	pci_dev_put(dev_priv->bridge_dev);
}

static void intel_sanitize_options(struct drm_i915_private *dev_priv)
{
	/*
	 * i915.enable_ppgtt is read-only, so do an early pass to validate the
	 * user's requested state against the hardware/driver capabilities.  We
	 * do this now so that we can print out any log messages once rather
	 * than every time we check intel_enable_ppgtt().
	 */
	i915_modparams.enable_ppgtt =
		intel_sanitize_enable_ppgtt(dev_priv,
					    i915_modparams.enable_ppgtt);
	DRM_DEBUG_DRIVER("ppgtt mode: %i\n", i915_modparams.enable_ppgtt);

	intel_uc_sanitize_options(dev_priv);

	intel_gvt_sanitize_options(dev_priv);
}

/**
 * i915_driver_init_hw - setup state requiring device access
 * @dev_priv: device private
 *
 * Setup state that requires accessing the device, but doesn't require
 * exposing the driver via kernel internal or userspace interfaces.
 */
static int i915_driver_init_hw(struct drm_i915_private *dev_priv)
{
	struct pci_dev *pdev = dev_priv->drm.pdev;
	int ret;

	if (i915_inject_load_failure())
		return -ENODEV;

	intel_device_info_runtime_init(mkwrite_device_info(dev_priv));

	intel_sanitize_options(dev_priv);

	i915_perf_init(dev_priv);

	ret = i915_ggtt_probe_hw(dev_priv);
	if (ret)
		return ret;

	/* WARNING: Apparently we must kick fbdev drivers before vgacon,
	 * otherwise the vga fbdev driver falls over. */
	ret = i915_kick_out_firmware_fb(dev_priv);
	if (ret) {
		DRM_ERROR("failed to remove conflicting framebuffer drivers\n");
		goto out_ggtt;
	}

	ret = i915_kick_out_vgacon(dev_priv);
	if (ret) {
		DRM_ERROR("failed to remove conflicting VGA console\n");
		goto out_ggtt;
	}

	ret = i915_ggtt_init_hw(dev_priv);
	if (ret)
		return ret;

	ret = i915_ggtt_enable_hw(dev_priv);
	if (ret) {
		DRM_ERROR("failed to enable GGTT\n");
		goto out_ggtt;
	}

	pci_set_master(pdev);

	/* overlay on gen2 is broken and can't address above 1G */
	if (IS_GEN2(dev_priv)) {
		ret = dma_set_coherent_mask(&pdev->dev, DMA_BIT_MASK(30));
		if (ret) {
			DRM_ERROR("failed to set DMA mask\n");

			goto out_ggtt;
		}
	}

	/* 965GM sometimes incorrectly writes to hardware status page (HWS)
	 * using 32bit addressing, overwriting memory if HWS is located
	 * above 4GB.
	 *
	 * The documentation also mentions an issue with undefined
	 * behaviour if any general state is accessed within a page above 4GB,
	 * which also needs to be handled carefully.
	 */
	if (IS_I965G(dev_priv) || IS_I965GM(dev_priv)) {
		ret = dma_set_coherent_mask(&pdev->dev, DMA_BIT_MASK(32));

		if (ret) {
			DRM_ERROR("failed to set DMA mask\n");

			goto out_ggtt;
		}
	}

	pm_qos_add_request(&dev_priv->pm_qos, PM_QOS_CPU_DMA_LATENCY,
			   PM_QOS_DEFAULT_VALUE);

	intel_uncore_sanitize(dev_priv);

	intel_opregion_setup(dev_priv);

	i915_gem_load_init_fences(dev_priv);

	/* On the 945G/GM, the chipset reports the MSI capability on the
	 * integrated graphics even though the support isn't actually there
	 * according to the published specs.  It doesn't appear to function
	 * correctly in testing on 945G.
	 * This may be a side effect of MSI having been made available for PEG
	 * and the registers being closely associated.
	 *
	 * According to chipset errata, on the 965GM, MSI interrupts may
	 * be lost or delayed, and was defeatured. MSI interrupts seem to
	 * get lost on g4x as well, and interrupt delivery seems to stay
	 * properly dead afterwards. So we'll just disable them for all
	 * pre-gen5 chipsets.
	 */
	if (INTEL_GEN(dev_priv) >= 5) {
		if (pci_enable_msi(pdev) < 0)
			DRM_DEBUG_DRIVER("can't enable MSI");
	}

	ret = intel_gvt_init(dev_priv);
	if (ret)
		goto out_ggtt;

	return 0;

out_ggtt:
	i915_ggtt_cleanup_hw(dev_priv);

	return ret;
}

/**
 * i915_driver_cleanup_hw - cleanup the setup done in i915_driver_init_hw()
 * @dev_priv: device private
 */
static void i915_driver_cleanup_hw(struct drm_i915_private *dev_priv)
{
	struct pci_dev *pdev = dev_priv->drm.pdev;

	i915_perf_fini(dev_priv);

	if (pdev->msi_enabled)
		pci_disable_msi(pdev);

	pm_qos_remove_request(&dev_priv->pm_qos);
	i915_ggtt_cleanup_hw(dev_priv);
}

/**
 * i915_driver_register - register the driver with the rest of the system
 * @dev_priv: device private
 *
 * Perform any steps necessary to make the driver available via kernel
 * internal or userspace interfaces.
 */
static void i915_driver_register(struct drm_i915_private *dev_priv)
{
	struct drm_device *dev = &dev_priv->drm;

	i915_gem_shrinker_register(dev_priv);
	i915_pmu_register(dev_priv);

	/*
	 * Notify a valid surface after modesetting,
	 * when running inside a VM.
	 */
	if (intel_vgpu_active(dev_priv))
		I915_WRITE(vgtif_reg(display_ready), VGT_DRV_DISPLAY_READY);

	/* Reveal our presence to userspace */
	if (drm_dev_register(dev, 0) == 0) {
		i915_debugfs_register(dev_priv);
		i915_guc_log_register(dev_priv);
		i915_setup_sysfs(dev_priv);

		/* Depends on sysfs having been initialized */
		i915_perf_register(dev_priv);
	} else
		DRM_ERROR("Failed to register driver for userspace access!\n");

	if (INTEL_INFO(dev_priv)->num_pipes) {
		/* Must be done after probing outputs */
		intel_opregion_register(dev_priv);
		acpi_video_register();
	}

	if (IS_GEN5(dev_priv))
		intel_gpu_ips_init(dev_priv);

	intel_audio_init(dev_priv);

	/*
	 * Some ports require correctly set-up hpd registers for detection to
	 * work properly (leading to ghost connected connector status), e.g. VGA
	 * on gm45.  Hence we can only set up the initial fbdev config after hpd
	 * irqs are fully enabled. We do it last so that the async config
	 * cannot run before the connectors are registered.
	 */
	intel_fbdev_initial_config_async(dev);

	/*
	 * We need to coordinate the hotplugs with the asynchronous fbdev
	 * configuration, for which we use the fbdev->async_cookie.
	 */
	if (INTEL_INFO(dev_priv)->num_pipes)
		drm_kms_helper_poll_init(dev);
}

/**
 * i915_driver_unregister - cleanup the registration done in i915_driver_regiser()
 * @dev_priv: device private
 */
static void i915_driver_unregister(struct drm_i915_private *dev_priv)
{
	intel_fbdev_unregister(dev_priv);
	intel_audio_deinit(dev_priv);

	/*
	 * After flushing the fbdev (incl. a late async config which will
	 * have delayed queuing of a hotplug event), then flush the hotplug
	 * events.
	 */
	drm_kms_helper_poll_fini(&dev_priv->drm);

	intel_gpu_ips_teardown();
	acpi_video_unregister();
	intel_opregion_unregister(dev_priv);

	i915_perf_unregister(dev_priv);
	i915_pmu_unregister(dev_priv);

	i915_teardown_sysfs(dev_priv);
	i915_guc_log_unregister(dev_priv);
	drm_dev_unregister(&dev_priv->drm);

	i915_gem_shrinker_unregister(dev_priv);
<<<<<<< HEAD
=======
}

static void i915_welcome_messages(struct drm_i915_private *dev_priv)
{
	if (drm_debug & DRM_UT_DRIVER) {
		struct drm_printer p = drm_debug_printer("i915 device info:");

		intel_device_info_dump(&dev_priv->info, &p);
		intel_device_info_dump_runtime(&dev_priv->info, &p);
	}

	if (IS_ENABLED(CONFIG_DRM_I915_DEBUG))
		DRM_INFO("DRM_I915_DEBUG enabled\n");
	if (IS_ENABLED(CONFIG_DRM_I915_DEBUG_GEM))
		DRM_INFO("DRM_I915_DEBUG_GEM enabled\n");
>>>>>>> 03f51d4e
}

/**
 * i915_driver_load - setup chip and create an initial config
 * @pdev: PCI device
 * @ent: matching PCI ID entry
 *
 * The driver load routine has to do several things:
 *   - drive output discovery via intel_modeset_init()
 *   - initialize the memory manager
 *   - allocate initial config memory
 *   - setup the DRM framebuffer with the allocated memory
 */
int i915_driver_load(struct pci_dev *pdev, const struct pci_device_id *ent)
{
	const struct intel_device_info *match_info =
		(struct intel_device_info *)ent->driver_data;
	struct drm_i915_private *dev_priv;
	int ret;

	/* Enable nuclear pageflip on ILK+ */
	if (!i915_modparams.nuclear_pageflip && match_info->gen < 5)
		driver.driver_features &= ~DRIVER_ATOMIC;

	ret = -ENOMEM;
	dev_priv = kzalloc(sizeof(*dev_priv), GFP_KERNEL);
	if (dev_priv)
		ret = drm_dev_init(&dev_priv->drm, &driver, &pdev->dev);
	if (ret) {
		DRM_DEV_ERROR(&pdev->dev, "allocation failed\n");
		goto out_free;
	}

	dev_priv->drm.pdev = pdev;
	dev_priv->drm.dev_private = dev_priv;

	ret = pci_enable_device(pdev);
	if (ret)
		goto out_fini;

	pci_set_drvdata(pdev, &dev_priv->drm);
	/*
	 * Disable the system suspend direct complete optimization, which can
	 * leave the device suspended skipping the driver's suspend handlers
	 * if the device was already runtime suspended. This is needed due to
	 * the difference in our runtime and system suspend sequence and
	 * becaue the HDA driver may require us to enable the audio power
	 * domain during system suspend.
	 */
	dev_pm_set_driver_flags(&pdev->dev, DPM_FLAG_NEVER_SKIP);

	ret = i915_driver_init_early(dev_priv, ent);
	if (ret < 0)
		goto out_pci_disable;

	intel_runtime_pm_get(dev_priv);

	ret = i915_driver_init_mmio(dev_priv);
	if (ret < 0)
		goto out_runtime_pm_put;

	ret = i915_driver_init_hw(dev_priv);
	if (ret < 0)
		goto out_cleanup_mmio;

	/*
	 * TODO: move the vblank init and parts of modeset init steps into one
	 * of the i915_driver_init_/i915_driver_register functions according
	 * to the role/effect of the given init step.
	 */
	if (INTEL_INFO(dev_priv)->num_pipes) {
		ret = drm_vblank_init(&dev_priv->drm,
				      INTEL_INFO(dev_priv)->num_pipes);
		if (ret)
			goto out_cleanup_hw;
	}

	ret = i915_load_modeset_init(&dev_priv->drm);
	if (ret < 0)
		goto out_cleanup_hw;

	i915_driver_register(dev_priv);

	intel_runtime_pm_enable(dev_priv);

	intel_init_ipc(dev_priv);

	intel_runtime_pm_put(dev_priv);

	i915_welcome_messages(dev_priv);

	return 0;

out_cleanup_hw:
	i915_driver_cleanup_hw(dev_priv);
out_cleanup_mmio:
	i915_driver_cleanup_mmio(dev_priv);
out_runtime_pm_put:
	intel_runtime_pm_put(dev_priv);
	i915_driver_cleanup_early(dev_priv);
out_pci_disable:
	pci_disable_device(pdev);
out_fini:
	i915_load_error(dev_priv, "Device initialization failed (%d)\n", ret);
	drm_dev_fini(&dev_priv->drm);
out_free:
	kfree(dev_priv);
	return ret;
}

void i915_driver_unload(struct drm_device *dev)
{
	struct drm_i915_private *dev_priv = to_i915(dev);
	struct pci_dev *pdev = dev_priv->drm.pdev;

	i915_driver_unregister(dev_priv);

	if (i915_gem_suspend(dev_priv))
		DRM_ERROR("failed to idle hardware; continuing to unload!\n");

	intel_display_power_get(dev_priv, POWER_DOMAIN_INIT);

	drm_atomic_helper_shutdown(dev);

	intel_gvt_cleanup(dev_priv);

	intel_modeset_cleanup(dev);

	/*
	 * free the memory space allocated for the child device
	 * config parsed from VBT
	 */
	if (dev_priv->vbt.child_dev && dev_priv->vbt.child_dev_num) {
		kfree(dev_priv->vbt.child_dev);
		dev_priv->vbt.child_dev = NULL;
		dev_priv->vbt.child_dev_num = 0;
	}
	kfree(dev_priv->vbt.sdvo_lvds_vbt_mode);
	dev_priv->vbt.sdvo_lvds_vbt_mode = NULL;
	kfree(dev_priv->vbt.lfp_lvds_vbt_mode);
	dev_priv->vbt.lfp_lvds_vbt_mode = NULL;

	vga_switcheroo_unregister_client(pdev);
	vga_client_register(pdev, NULL, NULL, NULL);

	intel_csr_ucode_fini(dev_priv);

	/* Free error state after interrupts are fully disabled. */
	cancel_delayed_work_sync(&dev_priv->gpu_error.hangcheck_work);
	i915_reset_error_state(dev_priv);

	i915_gem_fini(dev_priv);
	intel_uc_fini_fw(dev_priv);
	intel_fbc_cleanup_cfb(dev_priv);

	intel_power_domains_fini(dev_priv);

	i915_driver_cleanup_hw(dev_priv);
	i915_driver_cleanup_mmio(dev_priv);

	intel_display_power_put(dev_priv, POWER_DOMAIN_INIT);
}

static void i915_driver_release(struct drm_device *dev)
{
	struct drm_i915_private *dev_priv = to_i915(dev);

	i915_driver_cleanup_early(dev_priv);
	drm_dev_fini(&dev_priv->drm);

	kfree(dev_priv);
}

static int i915_driver_open(struct drm_device *dev, struct drm_file *file)
{
	struct drm_i915_private *i915 = to_i915(dev);
	int ret;

	ret = i915_gem_open(i915, file);
	if (ret)
		return ret;

	return 0;
}

/**
 * i915_driver_lastclose - clean up after all DRM clients have exited
 * @dev: DRM device
 *
 * Take care of cleaning up after all DRM clients have exited.  In the
 * mode setting case, we want to restore the kernel's initial mode (just
 * in case the last client left us in a bad state).
 *
 * Additionally, in the non-mode setting case, we'll tear down the GTT
 * and DMA structures, since the kernel won't be using them, and clea
 * up any GEM state.
 */
static void i915_driver_lastclose(struct drm_device *dev)
{
	intel_fbdev_restore_mode(dev);
	vga_switcheroo_process_delayed_switch();
}

static void i915_driver_postclose(struct drm_device *dev, struct drm_file *file)
{
	struct drm_i915_file_private *file_priv = file->driver_priv;

	mutex_lock(&dev->struct_mutex);
	i915_gem_context_close(file);
	i915_gem_release(dev, file);
	mutex_unlock(&dev->struct_mutex);

	kfree(file_priv);
}

static void intel_suspend_encoders(struct drm_i915_private *dev_priv)
{
	struct drm_device *dev = &dev_priv->drm;
	struct intel_encoder *encoder;

	drm_modeset_lock_all(dev);
	for_each_intel_encoder(dev, encoder)
		if (encoder->suspend)
			encoder->suspend(encoder);
	drm_modeset_unlock_all(dev);
}

static int vlv_resume_prepare(struct drm_i915_private *dev_priv,
			      bool rpm_resume);
static int vlv_suspend_complete(struct drm_i915_private *dev_priv);

static bool suspend_to_idle(struct drm_i915_private *dev_priv)
{
#if IS_ENABLED(CONFIG_ACPI_SLEEP)
	if (acpi_target_system_state() < ACPI_STATE_S3)
		return true;
#endif
	return false;
}

static int i915_drm_suspend(struct drm_device *dev)
{
	struct drm_i915_private *dev_priv = to_i915(dev);
	struct pci_dev *pdev = dev_priv->drm.pdev;
	pci_power_t opregion_target_state;
	int error;

	/* ignore lid events during suspend */
	mutex_lock(&dev_priv->modeset_restore_lock);
	dev_priv->modeset_restore = MODESET_SUSPENDED;
	mutex_unlock(&dev_priv->modeset_restore_lock);

	disable_rpm_wakeref_asserts(dev_priv);

	/* We do a lot of poking in a lot of registers, make sure they work
	 * properly. */
	intel_display_set_init_power(dev_priv, true);

	drm_kms_helper_poll_disable(dev);

	pci_save_state(pdev);

	error = i915_gem_suspend(dev_priv);
	if (error) {
		dev_err(&pdev->dev,
			"GEM idle failed, resume might fail\n");
		goto out;
	}

	intel_display_suspend(dev);

	intel_dp_mst_suspend(dev);

	intel_runtime_pm_disable_interrupts(dev_priv);
	intel_hpd_cancel_work(dev_priv);

	intel_suspend_encoders(dev_priv);

	intel_suspend_hw(dev_priv);

	i915_gem_suspend_gtt_mappings(dev_priv);

	i915_save_state(dev_priv);

	opregion_target_state = suspend_to_idle(dev_priv) ? PCI_D1 : PCI_D3cold;
	intel_opregion_notify_adapter(dev_priv, opregion_target_state);

	intel_uncore_suspend(dev_priv);
	intel_opregion_unregister(dev_priv);

	intel_fbdev_set_suspend(dev, FBINFO_STATE_SUSPENDED, true);

	dev_priv->suspend_count++;

	intel_csr_ucode_suspend(dev_priv);

out:
	enable_rpm_wakeref_asserts(dev_priv);

	return error;
}

static int i915_drm_suspend_late(struct drm_device *dev, bool hibernation)
{
	struct drm_i915_private *dev_priv = to_i915(dev);
	struct pci_dev *pdev = dev_priv->drm.pdev;
	bool fw_csr;
	int ret;

	disable_rpm_wakeref_asserts(dev_priv);

	intel_display_set_init_power(dev_priv, false);

	fw_csr = !IS_GEN9_LP(dev_priv) && !hibernation &&
		suspend_to_idle(dev_priv) && dev_priv->csr.dmc_payload;
	/*
	 * In case of firmware assisted context save/restore don't manually
	 * deinit the power domains. This also means the CSR/DMC firmware will
	 * stay active, it will power down any HW resources as required and
	 * also enable deeper system power states that would be blocked if the
	 * firmware was inactive.
	 */
	if (!fw_csr)
		intel_power_domains_suspend(dev_priv);

	ret = 0;
	if (IS_GEN9_LP(dev_priv))
		bxt_enable_dc9(dev_priv);
	else if (IS_HASWELL(dev_priv) || IS_BROADWELL(dev_priv))
		hsw_enable_pc8(dev_priv);
	else if (IS_VALLEYVIEW(dev_priv) || IS_CHERRYVIEW(dev_priv))
		ret = vlv_suspend_complete(dev_priv);

	if (ret) {
		DRM_ERROR("Suspend complete failed: %d\n", ret);
		if (!fw_csr)
			intel_power_domains_init_hw(dev_priv, true);

		goto out;
	}

	pci_disable_device(pdev);
	/*
	 * During hibernation on some platforms the BIOS may try to access
	 * the device even though it's already in D3 and hang the machine. So
	 * leave the device in D0 on those platforms and hope the BIOS will
	 * power down the device properly. The issue was seen on multiple old
	 * GENs with different BIOS vendors, so having an explicit blacklist
	 * is inpractical; apply the workaround on everything pre GEN6. The
	 * platforms where the issue was seen:
	 * Lenovo Thinkpad X301, X61s, X60, T60, X41
	 * Fujitsu FSC S7110
	 * Acer Aspire 1830T
	 */
	if (!(hibernation && INTEL_GEN(dev_priv) < 6))
		pci_set_power_state(pdev, PCI_D3hot);

	dev_priv->suspended_to_idle = suspend_to_idle(dev_priv);

out:
	enable_rpm_wakeref_asserts(dev_priv);

	return ret;
}

static int i915_suspend_switcheroo(struct drm_device *dev, pm_message_t state)
{
	int error;

	if (!dev) {
		DRM_ERROR("dev: %p\n", dev);
		DRM_ERROR("DRM not initialized, aborting suspend.\n");
		return -ENODEV;
	}

	if (WARN_ON_ONCE(state.event != PM_EVENT_SUSPEND &&
			 state.event != PM_EVENT_FREEZE))
		return -EINVAL;

	if (dev->switch_power_state == DRM_SWITCH_POWER_OFF)
		return 0;

	error = i915_drm_suspend(dev);
	if (error)
		return error;

	return i915_drm_suspend_late(dev, false);
}

static int i915_drm_resume(struct drm_device *dev)
{
	struct drm_i915_private *dev_priv = to_i915(dev);
	int ret;

	disable_rpm_wakeref_asserts(dev_priv);
	intel_sanitize_gt_powersave(dev_priv);

	ret = i915_ggtt_enable_hw(dev_priv);
	if (ret)
		DRM_ERROR("failed to re-enable GGTT\n");

	intel_csr_ucode_resume(dev_priv);

	i915_restore_state(dev_priv);
	intel_pps_unlock_regs_wa(dev_priv);
	intel_opregion_setup(dev_priv);

	intel_init_pch_refclk(dev_priv);

	/*
	 * Interrupts have to be enabled before any batches are run. If not the
	 * GPU will hang. i915_gem_init_hw() will initiate batches to
	 * update/restore the context.
	 *
	 * drm_mode_config_reset() needs AUX interrupts.
	 *
	 * Modeset enabling in intel_modeset_init_hw() also needs working
	 * interrupts.
	 */
	intel_runtime_pm_enable_interrupts(dev_priv);

	drm_mode_config_reset(dev);

	i915_gem_resume(dev_priv);

	intel_modeset_init_hw(dev);
	intel_init_clock_gating(dev_priv);

	spin_lock_irq(&dev_priv->irq_lock);
	if (dev_priv->display.hpd_irq_setup)
		dev_priv->display.hpd_irq_setup(dev_priv);
	spin_unlock_irq(&dev_priv->irq_lock);

	intel_dp_mst_resume(dev);

	intel_display_resume(dev);

	drm_kms_helper_poll_enable(dev);

	/*
	 * ... but also need to make sure that hotplug processing
	 * doesn't cause havoc. Like in the driver load code we don't
	 * bother with the tiny race here where we might loose hotplug
	 * notifications.
	 * */
	intel_hpd_init(dev_priv);

	intel_opregion_register(dev_priv);

	intel_fbdev_set_suspend(dev, FBINFO_STATE_RUNNING, false);

	mutex_lock(&dev_priv->modeset_restore_lock);
	dev_priv->modeset_restore = MODESET_DONE;
	mutex_unlock(&dev_priv->modeset_restore_lock);

	intel_opregion_notify_adapter(dev_priv, PCI_D0);

	enable_rpm_wakeref_asserts(dev_priv);

	return 0;
}

static int i915_drm_resume_early(struct drm_device *dev)
{
	struct drm_i915_private *dev_priv = to_i915(dev);
	struct pci_dev *pdev = dev_priv->drm.pdev;
	int ret;

	/*
	 * We have a resume ordering issue with the snd-hda driver also
	 * requiring our device to be power up. Due to the lack of a
	 * parent/child relationship we currently solve this with an early
	 * resume hook.
	 *
	 * FIXME: This should be solved with a special hdmi sink device or
	 * similar so that power domains can be employed.
	 */

	/*
	 * Note that we need to set the power state explicitly, since we
	 * powered off the device during freeze and the PCI core won't power
	 * it back up for us during thaw. Powering off the device during
	 * freeze is not a hard requirement though, and during the
	 * suspend/resume phases the PCI core makes sure we get here with the
	 * device powered on. So in case we change our freeze logic and keep
	 * the device powered we can also remove the following set power state
	 * call.
	 */
	ret = pci_set_power_state(pdev, PCI_D0);
	if (ret) {
		DRM_ERROR("failed to set PCI D0 power state (%d)\n", ret);
		goto out;
	}

	/*
	 * Note that pci_enable_device() first enables any parent bridge
	 * device and only then sets the power state for this device. The
	 * bridge enabling is a nop though, since bridge devices are resumed
	 * first. The order of enabling power and enabling the device is
	 * imposed by the PCI core as described above, so here we preserve the
	 * same order for the freeze/thaw phases.
	 *
	 * TODO: eventually we should remove pci_disable_device() /
	 * pci_enable_enable_device() from suspend/resume. Due to how they
	 * depend on the device enable refcount we can't anyway depend on them
	 * disabling/enabling the device.
	 */
	if (pci_enable_device(pdev)) {
		ret = -EIO;
		goto out;
	}

	pci_set_master(pdev);

	disable_rpm_wakeref_asserts(dev_priv);

	if (IS_VALLEYVIEW(dev_priv) || IS_CHERRYVIEW(dev_priv))
		ret = vlv_resume_prepare(dev_priv, false);
	if (ret)
		DRM_ERROR("Resume prepare failed: %d, continuing anyway\n",
			  ret);

	intel_uncore_resume_early(dev_priv);

	if (IS_GEN9_LP(dev_priv)) {
		if (!dev_priv->suspended_to_idle)
			gen9_sanitize_dc_state(dev_priv);
		bxt_disable_dc9(dev_priv);
	} else if (IS_HASWELL(dev_priv) || IS_BROADWELL(dev_priv)) {
		hsw_disable_pc8(dev_priv);
	}

	intel_uncore_sanitize(dev_priv);

	if (IS_GEN9_LP(dev_priv) ||
	    !(dev_priv->suspended_to_idle && dev_priv->csr.dmc_payload))
		intel_power_domains_init_hw(dev_priv, true);

	i915_gem_sanitize(dev_priv);

	enable_rpm_wakeref_asserts(dev_priv);

out:
	dev_priv->suspended_to_idle = false;

	return ret;
}

static int i915_resume_switcheroo(struct drm_device *dev)
{
	int ret;

	if (dev->switch_power_state == DRM_SWITCH_POWER_OFF)
		return 0;

	ret = i915_drm_resume_early(dev);
	if (ret)
		return ret;

	return i915_drm_resume(dev);
}

/**
 * i915_reset - reset chip after a hang
 * @i915: #drm_i915_private to reset
 * @flags: Instructions
 *
 * Reset the chip.  Useful if a hang is detected. Marks the device as wedged
 * on failure.
 *
 * Caller must hold the struct_mutex.
 *
 * Procedure is fairly simple:
 *   - reset the chip using the reset reg
 *   - re-init context state
 *   - re-init hardware status page
 *   - re-init ring buffer
 *   - re-init interrupt state
 *   - re-init display
 */
void i915_reset(struct drm_i915_private *i915, unsigned int flags)
{
	struct i915_gpu_error *error = &i915->gpu_error;
	int ret;
	int i;

	might_sleep();
	lockdep_assert_held(&i915->drm.struct_mutex);
	GEM_BUG_ON(!test_bit(I915_RESET_BACKOFF, &error->flags));

	if (!test_bit(I915_RESET_HANDOFF, &error->flags))
		return;

	/* Clear any previous failed attempts at recovery. Time to try again. */
	if (!i915_gem_unset_wedged(i915))
		goto wakeup;

	if (!(flags & I915_RESET_QUIET))
		dev_notice(i915->drm.dev, "Resetting chip after gpu hang\n");
	error->reset_count++;

	disable_irq(i915->drm.irq);
	ret = i915_gem_reset_prepare(i915);
	if (ret) {
		dev_err(i915->drm.dev, "GPU recovery failed\n");
		intel_gpu_reset(i915, ALL_ENGINES);
		goto taint;
	}

	if (!intel_has_gpu_reset(i915)) {
<<<<<<< HEAD
		DRM_DEBUG_DRIVER("GPU reset disabled\n");
		goto error;
	}

	for (i = 0; i < 3; i++) {
		ret = intel_gpu_reset(i915, ALL_ENGINES);
		if (ret == 0)
			break;

		msleep(100);
	}
	if (ret) {
		dev_err(i915->drm.dev, "Failed to reset chip\n");
=======
		if (i915_modparams.reset)
			dev_err(i915->drm.dev, "GPU reset not supported\n");
		else
			DRM_DEBUG_DRIVER("GPU reset disabled\n");
>>>>>>> 03f51d4e
		goto error;
	}

	for (i = 0; i < 3; i++) {
		ret = intel_gpu_reset(i915, ALL_ENGINES);
		if (ret == 0)
			break;

		msleep(100);
	}
	if (ret) {
		dev_err(i915->drm.dev, "Failed to reset chip\n");
		goto taint;
	}

	/* Ok, now get things going again... */

	/*
	 * Everything depends on having the GTT running, so we need to start
	 * there.
	 */
	ret = i915_ggtt_enable_hw(i915);
	if (ret) {
		DRM_ERROR("Failed to re-enable GGTT following reset %d\n", ret);
		goto error;
	}

	i915_gem_reset(i915);
	intel_overlay_reset(i915);

	/*
	 * Next we need to restore the context, but we don't use those
	 * yet either...
	 *
	 * Ring buffer needs to be re-initialized in the KMS case, or if X
	 * was running at the time of the reset (i.e. we weren't VT
	 * switched away).
	 */
	ret = i915_gem_init_hw(i915);
	if (ret) {
		DRM_ERROR("Failed hw init on reset %d\n", ret);
		goto error;
	}

	i915_queue_hangcheck(i915);

finish:
	i915_gem_reset_finish(i915);
	enable_irq(i915->drm.irq);

wakeup:
	clear_bit(I915_RESET_HANDOFF, &error->flags);
	wake_up_bit(&error->flags, I915_RESET_HANDOFF);
	return;

taint:
	/*
	 * History tells us that if we cannot reset the GPU now, we
	 * never will. This then impacts everything that is run
	 * subsequently. On failing the reset, we mark the driver
	 * as wedged, preventing further execution on the GPU.
	 * We also want to go one step further and add a taint to the
	 * kernel so that any subsequent faults can be traced back to
	 * this failure. This is important for CI, where if the
	 * GPU/driver fails we would like to reboot and restart testing
	 * rather than continue on into oblivion. For everyone else,
	 * the system should still plod along, but they have been warned!
	 */
	add_taint(TAINT_WARN, LOCKDEP_STILL_OK);
error:
	i915_gem_set_wedged(i915);
	i915_gem_retire_requests(i915);
	goto finish;
}

static inline int intel_gt_reset_engine(struct drm_i915_private *dev_priv,
					struct intel_engine_cs *engine)
{
	return intel_gpu_reset(dev_priv, intel_engine_flag(engine));
}

/**
 * i915_reset_engine - reset GPU engine to recover from a hang
 * @engine: engine to reset
 * @flags: options
 *
 * Reset a specific GPU engine. Useful if a hang is detected.
 * Returns zero on successful reset or otherwise an error code.
 *
 * Procedure is:
 *  - identifies the request that caused the hang and it is dropped
 *  - reset engine (which will force the engine to idle)
 *  - re-init/configure engine
 */
int i915_reset_engine(struct intel_engine_cs *engine, unsigned int flags)
{
	struct i915_gpu_error *error = &engine->i915->gpu_error;
	struct drm_i915_gem_request *active_request;
	int ret;

	GEM_BUG_ON(!test_bit(I915_RESET_ENGINE + engine->id, &error->flags));

	active_request = i915_gem_reset_prepare_engine(engine);
	if (IS_ERR_OR_NULL(active_request)) {
		/* Either the previous reset failed, or we pardon the reset. */
		ret = PTR_ERR(active_request);
		goto out;
	}

	if (!(flags & I915_RESET_QUIET)) {
		dev_notice(engine->i915->drm.dev,
			   "Resetting %s after gpu hang\n", engine->name);
	}
	error->reset_engine_count[engine->id]++;

<<<<<<< HEAD
	active_request = i915_gem_reset_prepare_engine(engine);
	if (IS_ERR(active_request)) {
		DRM_DEBUG_DRIVER("Previous reset failed, promote to full reset\n");
		ret = PTR_ERR(active_request);
		goto out;
	}

=======
>>>>>>> 03f51d4e
	if (!engine->i915->guc.execbuf_client)
		ret = intel_gt_reset_engine(engine->i915, engine);
	else
		ret = intel_guc_reset_engine(&engine->i915->guc, engine);
	if (ret) {
		/* If we fail here, we expect to fallback to a global reset */
		DRM_DEBUG_DRIVER("%sFailed to reset %s, ret=%d\n",
				 engine->i915->guc.execbuf_client ? "GuC " : "",
				 engine->name, ret);
		goto out;
	}

	/*
	 * The request that caused the hang is stuck on elsp, we know the
	 * active request and can drop it, adjust head to skip the offending
	 * request to resume executing remaining requests in the queue.
	 */
	i915_gem_reset_engine(engine, active_request);

	/*
	 * The engine and its registers (and workarounds in case of render)
	 * have been reset to their default values. Follow the init_ring
	 * process to program RING_MODE, HWSP and re-enable submission.
	 */
	ret = engine->init_hw(engine);
	if (ret)
		goto out;

out:
	i915_gem_reset_finish_engine(engine);
	return ret;
}

static int i915_pm_suspend(struct device *kdev)
{
	struct pci_dev *pdev = to_pci_dev(kdev);
	struct drm_device *dev = pci_get_drvdata(pdev);

	if (!dev) {
		dev_err(kdev, "DRM not initialized, aborting suspend.\n");
		return -ENODEV;
	}

	if (dev->switch_power_state == DRM_SWITCH_POWER_OFF)
		return 0;

	return i915_drm_suspend(dev);
}

static int i915_pm_suspend_late(struct device *kdev)
{
	struct drm_device *dev = &kdev_to_i915(kdev)->drm;

	/*
	 * We have a suspend ordering issue with the snd-hda driver also
	 * requiring our device to be power up. Due to the lack of a
	 * parent/child relationship we currently solve this with an late
	 * suspend hook.
	 *
	 * FIXME: This should be solved with a special hdmi sink device or
	 * similar so that power domains can be employed.
	 */
	if (dev->switch_power_state == DRM_SWITCH_POWER_OFF)
		return 0;

	return i915_drm_suspend_late(dev, false);
}

static int i915_pm_poweroff_late(struct device *kdev)
{
	struct drm_device *dev = &kdev_to_i915(kdev)->drm;

	if (dev->switch_power_state == DRM_SWITCH_POWER_OFF)
		return 0;

	return i915_drm_suspend_late(dev, true);
}

static int i915_pm_resume_early(struct device *kdev)
{
	struct drm_device *dev = &kdev_to_i915(kdev)->drm;

	if (dev->switch_power_state == DRM_SWITCH_POWER_OFF)
		return 0;

	return i915_drm_resume_early(dev);
}

static int i915_pm_resume(struct device *kdev)
{
	struct drm_device *dev = &kdev_to_i915(kdev)->drm;

	if (dev->switch_power_state == DRM_SWITCH_POWER_OFF)
		return 0;

	return i915_drm_resume(dev);
}

/* freeze: before creating the hibernation_image */
static int i915_pm_freeze(struct device *kdev)
{
	struct drm_device *dev = &kdev_to_i915(kdev)->drm;
	int ret;

	if (dev->switch_power_state != DRM_SWITCH_POWER_OFF) {
		ret = i915_drm_suspend(dev);
		if (ret)
			return ret;
	}

	ret = i915_gem_freeze(kdev_to_i915(kdev));
	if (ret)
		return ret;

	return 0;
}

static int i915_pm_freeze_late(struct device *kdev)
{
	struct drm_device *dev = &kdev_to_i915(kdev)->drm;
	int ret;

	if (dev->switch_power_state != DRM_SWITCH_POWER_OFF) {
		ret = i915_drm_suspend_late(dev, true);
		if (ret)
			return ret;
	}

	ret = i915_gem_freeze_late(kdev_to_i915(kdev));
	if (ret)
		return ret;

	return 0;
}

/* thaw: called after creating the hibernation image, but before turning off. */
static int i915_pm_thaw_early(struct device *kdev)
{
	return i915_pm_resume_early(kdev);
}

static int i915_pm_thaw(struct device *kdev)
{
	return i915_pm_resume(kdev);
}

/* restore: called after loading the hibernation image. */
static int i915_pm_restore_early(struct device *kdev)
{
	return i915_pm_resume_early(kdev);
}

static int i915_pm_restore(struct device *kdev)
{
	return i915_pm_resume(kdev);
}

/*
 * Save all Gunit registers that may be lost after a D3 and a subsequent
 * S0i[R123] transition. The list of registers needing a save/restore is
 * defined in the VLV2_S0IXRegs document. This documents marks all Gunit
 * registers in the following way:
 * - Driver: saved/restored by the driver
 * - Punit : saved/restored by the Punit firmware
 * - No, w/o marking: no need to save/restore, since the register is R/O or
 *                    used internally by the HW in a way that doesn't depend
 *                    keeping the content across a suspend/resume.
 * - Debug : used for debugging
 *
 * We save/restore all registers marked with 'Driver', with the following
 * exceptions:
 * - Registers out of use, including also registers marked with 'Debug'.
 *   These have no effect on the driver's operation, so we don't save/restore
 *   them to reduce the overhead.
 * - Registers that are fully setup by an initialization function called from
 *   the resume path. For example many clock gating and RPS/RC6 registers.
 * - Registers that provide the right functionality with their reset defaults.
 *
 * TODO: Except for registers that based on the above 3 criteria can be safely
 * ignored, we save/restore all others, practically treating the HW context as
 * a black-box for the driver. Further investigation is needed to reduce the
 * saved/restored registers even further, by following the same 3 criteria.
 */
static void vlv_save_gunit_s0ix_state(struct drm_i915_private *dev_priv)
{
	struct vlv_s0ix_state *s = &dev_priv->vlv_s0ix_state;
	int i;

	/* GAM 0x4000-0x4770 */
	s->wr_watermark		= I915_READ(GEN7_WR_WATERMARK);
	s->gfx_prio_ctrl	= I915_READ(GEN7_GFX_PRIO_CTRL);
	s->arb_mode		= I915_READ(ARB_MODE);
	s->gfx_pend_tlb0	= I915_READ(GEN7_GFX_PEND_TLB0);
	s->gfx_pend_tlb1	= I915_READ(GEN7_GFX_PEND_TLB1);

	for (i = 0; i < ARRAY_SIZE(s->lra_limits); i++)
		s->lra_limits[i] = I915_READ(GEN7_LRA_LIMITS(i));

	s->media_max_req_count	= I915_READ(GEN7_MEDIA_MAX_REQ_COUNT);
	s->gfx_max_req_count	= I915_READ(GEN7_GFX_MAX_REQ_COUNT);

	s->render_hwsp		= I915_READ(RENDER_HWS_PGA_GEN7);
	s->ecochk		= I915_READ(GAM_ECOCHK);
	s->bsd_hwsp		= I915_READ(BSD_HWS_PGA_GEN7);
	s->blt_hwsp		= I915_READ(BLT_HWS_PGA_GEN7);

	s->tlb_rd_addr		= I915_READ(GEN7_TLB_RD_ADDR);

	/* MBC 0x9024-0x91D0, 0x8500 */
	s->g3dctl		= I915_READ(VLV_G3DCTL);
	s->gsckgctl		= I915_READ(VLV_GSCKGCTL);
	s->mbctl		= I915_READ(GEN6_MBCTL);

	/* GCP 0x9400-0x9424, 0x8100-0x810C */
	s->ucgctl1		= I915_READ(GEN6_UCGCTL1);
	s->ucgctl3		= I915_READ(GEN6_UCGCTL3);
	s->rcgctl1		= I915_READ(GEN6_RCGCTL1);
	s->rcgctl2		= I915_READ(GEN6_RCGCTL2);
	s->rstctl		= I915_READ(GEN6_RSTCTL);
	s->misccpctl		= I915_READ(GEN7_MISCCPCTL);

	/* GPM 0xA000-0xAA84, 0x8000-0x80FC */
	s->gfxpause		= I915_READ(GEN6_GFXPAUSE);
	s->rpdeuhwtc		= I915_READ(GEN6_RPDEUHWTC);
	s->rpdeuc		= I915_READ(GEN6_RPDEUC);
	s->ecobus		= I915_READ(ECOBUS);
	s->pwrdwnupctl		= I915_READ(VLV_PWRDWNUPCTL);
	s->rp_down_timeout	= I915_READ(GEN6_RP_DOWN_TIMEOUT);
	s->rp_deucsw		= I915_READ(GEN6_RPDEUCSW);
	s->rcubmabdtmr		= I915_READ(GEN6_RCUBMABDTMR);
	s->rcedata		= I915_READ(VLV_RCEDATA);
	s->spare2gh		= I915_READ(VLV_SPAREG2H);

	/* Display CZ domain, 0x4400C-0x4402C, 0x4F000-0x4F11F */
	s->gt_imr		= I915_READ(GTIMR);
	s->gt_ier		= I915_READ(GTIER);
	s->pm_imr		= I915_READ(GEN6_PMIMR);
	s->pm_ier		= I915_READ(GEN6_PMIER);

	for (i = 0; i < ARRAY_SIZE(s->gt_scratch); i++)
		s->gt_scratch[i] = I915_READ(GEN7_GT_SCRATCH(i));

	/* GT SA CZ domain, 0x100000-0x138124 */
	s->tilectl		= I915_READ(TILECTL);
	s->gt_fifoctl		= I915_READ(GTFIFOCTL);
	s->gtlc_wake_ctrl	= I915_READ(VLV_GTLC_WAKE_CTRL);
	s->gtlc_survive		= I915_READ(VLV_GTLC_SURVIVABILITY_REG);
	s->pmwgicz		= I915_READ(VLV_PMWGICZ);

	/* Gunit-Display CZ domain, 0x182028-0x1821CF */
	s->gu_ctl0		= I915_READ(VLV_GU_CTL0);
	s->gu_ctl1		= I915_READ(VLV_GU_CTL1);
	s->pcbr			= I915_READ(VLV_PCBR);
	s->clock_gate_dis2	= I915_READ(VLV_GUNIT_CLOCK_GATE2);

	/*
	 * Not saving any of:
	 * DFT,		0x9800-0x9EC0
	 * SARB,	0xB000-0xB1FC
	 * GAC,		0x5208-0x524C, 0x14000-0x14C000
	 * PCI CFG
	 */
}

static void vlv_restore_gunit_s0ix_state(struct drm_i915_private *dev_priv)
{
	struct vlv_s0ix_state *s = &dev_priv->vlv_s0ix_state;
	u32 val;
	int i;

	/* GAM 0x4000-0x4770 */
	I915_WRITE(GEN7_WR_WATERMARK,	s->wr_watermark);
	I915_WRITE(GEN7_GFX_PRIO_CTRL,	s->gfx_prio_ctrl);
	I915_WRITE(ARB_MODE,		s->arb_mode | (0xffff << 16));
	I915_WRITE(GEN7_GFX_PEND_TLB0,	s->gfx_pend_tlb0);
	I915_WRITE(GEN7_GFX_PEND_TLB1,	s->gfx_pend_tlb1);

	for (i = 0; i < ARRAY_SIZE(s->lra_limits); i++)
		I915_WRITE(GEN7_LRA_LIMITS(i), s->lra_limits[i]);

	I915_WRITE(GEN7_MEDIA_MAX_REQ_COUNT, s->media_max_req_count);
	I915_WRITE(GEN7_GFX_MAX_REQ_COUNT, s->gfx_max_req_count);

	I915_WRITE(RENDER_HWS_PGA_GEN7,	s->render_hwsp);
	I915_WRITE(GAM_ECOCHK,		s->ecochk);
	I915_WRITE(BSD_HWS_PGA_GEN7,	s->bsd_hwsp);
	I915_WRITE(BLT_HWS_PGA_GEN7,	s->blt_hwsp);

	I915_WRITE(GEN7_TLB_RD_ADDR,	s->tlb_rd_addr);

	/* MBC 0x9024-0x91D0, 0x8500 */
	I915_WRITE(VLV_G3DCTL,		s->g3dctl);
	I915_WRITE(VLV_GSCKGCTL,	s->gsckgctl);
	I915_WRITE(GEN6_MBCTL,		s->mbctl);

	/* GCP 0x9400-0x9424, 0x8100-0x810C */
	I915_WRITE(GEN6_UCGCTL1,	s->ucgctl1);
	I915_WRITE(GEN6_UCGCTL3,	s->ucgctl3);
	I915_WRITE(GEN6_RCGCTL1,	s->rcgctl1);
	I915_WRITE(GEN6_RCGCTL2,	s->rcgctl2);
	I915_WRITE(GEN6_RSTCTL,		s->rstctl);
	I915_WRITE(GEN7_MISCCPCTL,	s->misccpctl);

	/* GPM 0xA000-0xAA84, 0x8000-0x80FC */
	I915_WRITE(GEN6_GFXPAUSE,	s->gfxpause);
	I915_WRITE(GEN6_RPDEUHWTC,	s->rpdeuhwtc);
	I915_WRITE(GEN6_RPDEUC,		s->rpdeuc);
	I915_WRITE(ECOBUS,		s->ecobus);
	I915_WRITE(VLV_PWRDWNUPCTL,	s->pwrdwnupctl);
	I915_WRITE(GEN6_RP_DOWN_TIMEOUT,s->rp_down_timeout);
	I915_WRITE(GEN6_RPDEUCSW,	s->rp_deucsw);
	I915_WRITE(GEN6_RCUBMABDTMR,	s->rcubmabdtmr);
	I915_WRITE(VLV_RCEDATA,		s->rcedata);
	I915_WRITE(VLV_SPAREG2H,	s->spare2gh);

	/* Display CZ domain, 0x4400C-0x4402C, 0x4F000-0x4F11F */
	I915_WRITE(GTIMR,		s->gt_imr);
	I915_WRITE(GTIER,		s->gt_ier);
	I915_WRITE(GEN6_PMIMR,		s->pm_imr);
	I915_WRITE(GEN6_PMIER,		s->pm_ier);

	for (i = 0; i < ARRAY_SIZE(s->gt_scratch); i++)
		I915_WRITE(GEN7_GT_SCRATCH(i), s->gt_scratch[i]);

	/* GT SA CZ domain, 0x100000-0x138124 */
	I915_WRITE(TILECTL,			s->tilectl);
	I915_WRITE(GTFIFOCTL,			s->gt_fifoctl);
	/*
	 * Preserve the GT allow wake and GFX force clock bit, they are not
	 * be restored, as they are used to control the s0ix suspend/resume
	 * sequence by the caller.
	 */
	val = I915_READ(VLV_GTLC_WAKE_CTRL);
	val &= VLV_GTLC_ALLOWWAKEREQ;
	val |= s->gtlc_wake_ctrl & ~VLV_GTLC_ALLOWWAKEREQ;
	I915_WRITE(VLV_GTLC_WAKE_CTRL, val);

	val = I915_READ(VLV_GTLC_SURVIVABILITY_REG);
	val &= VLV_GFX_CLK_FORCE_ON_BIT;
	val |= s->gtlc_survive & ~VLV_GFX_CLK_FORCE_ON_BIT;
	I915_WRITE(VLV_GTLC_SURVIVABILITY_REG, val);

	I915_WRITE(VLV_PMWGICZ,			s->pmwgicz);

	/* Gunit-Display CZ domain, 0x182028-0x1821CF */
	I915_WRITE(VLV_GU_CTL0,			s->gu_ctl0);
	I915_WRITE(VLV_GU_CTL1,			s->gu_ctl1);
	I915_WRITE(VLV_PCBR,			s->pcbr);
	I915_WRITE(VLV_GUNIT_CLOCK_GATE2,	s->clock_gate_dis2);
}

static int vlv_wait_for_pw_status(struct drm_i915_private *dev_priv,
				  u32 mask, u32 val)
{
	/* The HW does not like us polling for PW_STATUS frequently, so
	 * use the sleeping loop rather than risk the busy spin within
	 * intel_wait_for_register().
	 *
	 * Transitioning between RC6 states should be at most 2ms (see
	 * valleyview_enable_rps) so use a 3ms timeout.
	 */
	return wait_for((I915_READ_NOTRACE(VLV_GTLC_PW_STATUS) & mask) == val,
			3);
}

int vlv_force_gfx_clock(struct drm_i915_private *dev_priv, bool force_on)
{
	u32 val;
	int err;

	val = I915_READ(VLV_GTLC_SURVIVABILITY_REG);
	val &= ~VLV_GFX_CLK_FORCE_ON_BIT;
	if (force_on)
		val |= VLV_GFX_CLK_FORCE_ON_BIT;
	I915_WRITE(VLV_GTLC_SURVIVABILITY_REG, val);

	if (!force_on)
		return 0;

	err = intel_wait_for_register(dev_priv,
				      VLV_GTLC_SURVIVABILITY_REG,
				      VLV_GFX_CLK_STATUS_BIT,
				      VLV_GFX_CLK_STATUS_BIT,
				      20);
	if (err)
		DRM_ERROR("timeout waiting for GFX clock force-on (%08x)\n",
			  I915_READ(VLV_GTLC_SURVIVABILITY_REG));

	return err;
}

static int vlv_allow_gt_wake(struct drm_i915_private *dev_priv, bool allow)
{
	u32 mask;
	u32 val;
	int err;

	val = I915_READ(VLV_GTLC_WAKE_CTRL);
	val &= ~VLV_GTLC_ALLOWWAKEREQ;
	if (allow)
		val |= VLV_GTLC_ALLOWWAKEREQ;
	I915_WRITE(VLV_GTLC_WAKE_CTRL, val);
	POSTING_READ(VLV_GTLC_WAKE_CTRL);

	mask = VLV_GTLC_ALLOWWAKEACK;
	val = allow ? mask : 0;

	err = vlv_wait_for_pw_status(dev_priv, mask, val);
	if (err)
		DRM_ERROR("timeout disabling GT waking\n");

	return err;
}

static void vlv_wait_for_gt_wells(struct drm_i915_private *dev_priv,
				  bool wait_for_on)
{
	u32 mask;
	u32 val;

	mask = VLV_GTLC_PW_MEDIA_STATUS_MASK | VLV_GTLC_PW_RENDER_STATUS_MASK;
	val = wait_for_on ? mask : 0;

	/*
	 * RC6 transitioning can be delayed up to 2 msec (see
	 * valleyview_enable_rps), use 3 msec for safety.
	 */
	if (vlv_wait_for_pw_status(dev_priv, mask, val))
		DRM_ERROR("timeout waiting for GT wells to go %s\n",
			  onoff(wait_for_on));
}

static void vlv_check_no_gt_access(struct drm_i915_private *dev_priv)
{
	if (!(I915_READ(VLV_GTLC_PW_STATUS) & VLV_GTLC_ALLOWWAKEERR))
		return;

	DRM_DEBUG_DRIVER("GT register access while GT waking disabled\n");
	I915_WRITE(VLV_GTLC_PW_STATUS, VLV_GTLC_ALLOWWAKEERR);
}

static int vlv_suspend_complete(struct drm_i915_private *dev_priv)
{
	u32 mask;
	int err;

	/*
	 * Bspec defines the following GT well on flags as debug only, so
	 * don't treat them as hard failures.
	 */
	vlv_wait_for_gt_wells(dev_priv, false);

	mask = VLV_GTLC_RENDER_CTX_EXISTS | VLV_GTLC_MEDIA_CTX_EXISTS;
	WARN_ON((I915_READ(VLV_GTLC_WAKE_CTRL) & mask) != mask);

	vlv_check_no_gt_access(dev_priv);

	err = vlv_force_gfx_clock(dev_priv, true);
	if (err)
		goto err1;

	err = vlv_allow_gt_wake(dev_priv, false);
	if (err)
		goto err2;

	if (!IS_CHERRYVIEW(dev_priv))
		vlv_save_gunit_s0ix_state(dev_priv);

	err = vlv_force_gfx_clock(dev_priv, false);
	if (err)
		goto err2;

	return 0;

err2:
	/* For safety always re-enable waking and disable gfx clock forcing */
	vlv_allow_gt_wake(dev_priv, true);
err1:
	vlv_force_gfx_clock(dev_priv, false);

	return err;
}

static int vlv_resume_prepare(struct drm_i915_private *dev_priv,
				bool rpm_resume)
{
	int err;
	int ret;

	/*
	 * If any of the steps fail just try to continue, that's the best we
	 * can do at this point. Return the first error code (which will also
	 * leave RPM permanently disabled).
	 */
	ret = vlv_force_gfx_clock(dev_priv, true);

	if (!IS_CHERRYVIEW(dev_priv))
		vlv_restore_gunit_s0ix_state(dev_priv);

	err = vlv_allow_gt_wake(dev_priv, true);
	if (!ret)
		ret = err;

	err = vlv_force_gfx_clock(dev_priv, false);
	if (!ret)
		ret = err;

	vlv_check_no_gt_access(dev_priv);

	if (rpm_resume)
		intel_init_clock_gating(dev_priv);

	return ret;
}

static int intel_runtime_suspend(struct device *kdev)
{
	struct pci_dev *pdev = to_pci_dev(kdev);
	struct drm_device *dev = pci_get_drvdata(pdev);
	struct drm_i915_private *dev_priv = to_i915(dev);
	int ret;

	if (WARN_ON_ONCE(!(dev_priv->gt_pm.rc6.enabled && HAS_RC6(dev_priv))))
		return -ENODEV;

	if (WARN_ON_ONCE(!HAS_RUNTIME_PM(dev_priv)))
		return -ENODEV;

	DRM_DEBUG_KMS("Suspending device\n");

	disable_rpm_wakeref_asserts(dev_priv);

	/*
	 * We are safe here against re-faults, since the fault handler takes
	 * an RPM reference.
	 */
	i915_gem_runtime_suspend(dev_priv);

	intel_guc_suspend(dev_priv);

	intel_runtime_pm_disable_interrupts(dev_priv);

	intel_uncore_suspend(dev_priv);

	ret = 0;
	if (IS_GEN9_LP(dev_priv)) {
		bxt_display_core_uninit(dev_priv);
		bxt_enable_dc9(dev_priv);
	} else if (IS_HASWELL(dev_priv) || IS_BROADWELL(dev_priv)) {
		hsw_enable_pc8(dev_priv);
	} else if (IS_VALLEYVIEW(dev_priv) || IS_CHERRYVIEW(dev_priv)) {
		ret = vlv_suspend_complete(dev_priv);
	}

	if (ret) {
		DRM_ERROR("Runtime suspend failed, disabling it (%d)\n", ret);
		intel_uncore_runtime_resume(dev_priv);

		intel_runtime_pm_enable_interrupts(dev_priv);

		enable_rpm_wakeref_asserts(dev_priv);

		return ret;
	}

	enable_rpm_wakeref_asserts(dev_priv);
	WARN_ON_ONCE(atomic_read(&dev_priv->runtime_pm.wakeref_count));

	if (intel_uncore_arm_unclaimed_mmio_detection(dev_priv))
		DRM_ERROR("Unclaimed access detected prior to suspending\n");

	dev_priv->runtime_pm.suspended = true;

	/*
	 * FIXME: We really should find a document that references the arguments
	 * used below!
	 */
	if (IS_BROADWELL(dev_priv)) {
		/*
		 * On Broadwell, if we use PCI_D1 the PCH DDI ports will stop
		 * being detected, and the call we do at intel_runtime_resume()
		 * won't be able to restore them. Since PCI_D3hot matches the
		 * actual specification and appears to be working, use it.
		 */
		intel_opregion_notify_adapter(dev_priv, PCI_D3hot);
	} else {
		/*
		 * current versions of firmware which depend on this opregion
		 * notification have repurposed the D1 definition to mean
		 * "runtime suspended" vs. what you would normally expect (D3)
		 * to distinguish it from notifications that might be sent via
		 * the suspend path.
		 */
		intel_opregion_notify_adapter(dev_priv, PCI_D1);
	}

	assert_forcewakes_inactive(dev_priv);

	if (!IS_VALLEYVIEW(dev_priv) && !IS_CHERRYVIEW(dev_priv))
		intel_hpd_poll_init(dev_priv);

	DRM_DEBUG_KMS("Device suspended\n");
	return 0;
}

static int intel_runtime_resume(struct device *kdev)
{
	struct pci_dev *pdev = to_pci_dev(kdev);
	struct drm_device *dev = pci_get_drvdata(pdev);
	struct drm_i915_private *dev_priv = to_i915(dev);
	int ret = 0;

	if (WARN_ON_ONCE(!HAS_RUNTIME_PM(dev_priv)))
		return -ENODEV;

	DRM_DEBUG_KMS("Resuming device\n");

	WARN_ON_ONCE(atomic_read(&dev_priv->runtime_pm.wakeref_count));
	disable_rpm_wakeref_asserts(dev_priv);

	intel_opregion_notify_adapter(dev_priv, PCI_D0);
	dev_priv->runtime_pm.suspended = false;
	if (intel_uncore_unclaimed_mmio(dev_priv))
		DRM_DEBUG_DRIVER("Unclaimed access during suspend, bios?\n");

	intel_guc_resume(dev_priv);

	if (IS_GEN9_LP(dev_priv)) {
		bxt_disable_dc9(dev_priv);
		bxt_display_core_init(dev_priv, true);
		if (dev_priv->csr.dmc_payload &&
		    (dev_priv->csr.allowed_dc_mask & DC_STATE_EN_UPTO_DC5))
			gen9_enable_dc5(dev_priv);
	} else if (IS_HASWELL(dev_priv) || IS_BROADWELL(dev_priv)) {
		hsw_disable_pc8(dev_priv);
	} else if (IS_VALLEYVIEW(dev_priv) || IS_CHERRYVIEW(dev_priv)) {
		ret = vlv_resume_prepare(dev_priv, true);
	}

	intel_uncore_runtime_resume(dev_priv);

	/*
	 * No point of rolling back things in case of an error, as the best
	 * we can do is to hope that things will still work (and disable RPM).
	 */
	i915_gem_init_swizzling(dev_priv);
	i915_gem_restore_fences(dev_priv);

	intel_runtime_pm_enable_interrupts(dev_priv);

	/*
	 * On VLV/CHV display interrupts are part of the display
	 * power well, so hpd is reinitialized from there. For
	 * everyone else do it here.
	 */
	if (!IS_VALLEYVIEW(dev_priv) && !IS_CHERRYVIEW(dev_priv))
		intel_hpd_init(dev_priv);

	intel_enable_ipc(dev_priv);

	enable_rpm_wakeref_asserts(dev_priv);

	if (ret)
		DRM_ERROR("Runtime resume failed, disabling it (%d)\n", ret);
	else
		DRM_DEBUG_KMS("Device resumed\n");

	return ret;
}

const struct dev_pm_ops i915_pm_ops = {
	/*
	 * S0ix (via system suspend) and S3 event handlers [PMSG_SUSPEND,
	 * PMSG_RESUME]
	 */
	.suspend = i915_pm_suspend,
	.suspend_late = i915_pm_suspend_late,
	.resume_early = i915_pm_resume_early,
	.resume = i915_pm_resume,

	/*
	 * S4 event handlers
	 * @freeze, @freeze_late    : called (1) before creating the
	 *                            hibernation image [PMSG_FREEZE] and
	 *                            (2) after rebooting, before restoring
	 *                            the image [PMSG_QUIESCE]
	 * @thaw, @thaw_early       : called (1) after creating the hibernation
	 *                            image, before writing it [PMSG_THAW]
	 *                            and (2) after failing to create or
	 *                            restore the image [PMSG_RECOVER]
	 * @poweroff, @poweroff_late: called after writing the hibernation
	 *                            image, before rebooting [PMSG_HIBERNATE]
	 * @restore, @restore_early : called after rebooting and restoring the
	 *                            hibernation image [PMSG_RESTORE]
	 */
	.freeze = i915_pm_freeze,
	.freeze_late = i915_pm_freeze_late,
	.thaw_early = i915_pm_thaw_early,
	.thaw = i915_pm_thaw,
	.poweroff = i915_pm_suspend,
	.poweroff_late = i915_pm_poweroff_late,
	.restore_early = i915_pm_restore_early,
	.restore = i915_pm_restore,

	/* S0ix (via runtime suspend) event handlers */
	.runtime_suspend = intel_runtime_suspend,
	.runtime_resume = intel_runtime_resume,
};

static const struct vm_operations_struct i915_gem_vm_ops = {
	.fault = i915_gem_fault,
	.open = drm_gem_vm_open,
	.close = drm_gem_vm_close,
};

static const struct file_operations i915_driver_fops = {
	.owner = THIS_MODULE,
	.open = drm_open,
	.release = drm_release,
	.unlocked_ioctl = drm_ioctl,
	.mmap = drm_gem_mmap,
	.poll = drm_poll,
	.read = drm_read,
	.compat_ioctl = i915_compat_ioctl,
	.llseek = noop_llseek,
};

static int
i915_gem_reject_pin_ioctl(struct drm_device *dev, void *data,
			  struct drm_file *file)
{
	return -ENODEV;
}

static const struct drm_ioctl_desc i915_ioctls[] = {
	DRM_IOCTL_DEF_DRV(I915_INIT, drm_noop, DRM_AUTH|DRM_MASTER|DRM_ROOT_ONLY),
	DRM_IOCTL_DEF_DRV(I915_FLUSH, drm_noop, DRM_AUTH),
	DRM_IOCTL_DEF_DRV(I915_FLIP, drm_noop, DRM_AUTH),
	DRM_IOCTL_DEF_DRV(I915_BATCHBUFFER, drm_noop, DRM_AUTH),
	DRM_IOCTL_DEF_DRV(I915_IRQ_EMIT, drm_noop, DRM_AUTH),
	DRM_IOCTL_DEF_DRV(I915_IRQ_WAIT, drm_noop, DRM_AUTH),
	DRM_IOCTL_DEF_DRV(I915_GETPARAM, i915_getparam, DRM_AUTH|DRM_RENDER_ALLOW),
	DRM_IOCTL_DEF_DRV(I915_SETPARAM, drm_noop, DRM_AUTH|DRM_MASTER|DRM_ROOT_ONLY),
	DRM_IOCTL_DEF_DRV(I915_ALLOC, drm_noop, DRM_AUTH),
	DRM_IOCTL_DEF_DRV(I915_FREE, drm_noop, DRM_AUTH),
	DRM_IOCTL_DEF_DRV(I915_INIT_HEAP, drm_noop, DRM_AUTH|DRM_MASTER|DRM_ROOT_ONLY),
	DRM_IOCTL_DEF_DRV(I915_CMDBUFFER, drm_noop, DRM_AUTH),
	DRM_IOCTL_DEF_DRV(I915_DESTROY_HEAP,  drm_noop, DRM_AUTH|DRM_MASTER|DRM_ROOT_ONLY),
	DRM_IOCTL_DEF_DRV(I915_SET_VBLANK_PIPE,  drm_noop, DRM_AUTH|DRM_MASTER|DRM_ROOT_ONLY),
	DRM_IOCTL_DEF_DRV(I915_GET_VBLANK_PIPE,  drm_noop, DRM_AUTH),
	DRM_IOCTL_DEF_DRV(I915_VBLANK_SWAP, drm_noop, DRM_AUTH),
	DRM_IOCTL_DEF_DRV(I915_HWS_ADDR, drm_noop, DRM_AUTH|DRM_MASTER|DRM_ROOT_ONLY),
	DRM_IOCTL_DEF_DRV(I915_GEM_INIT, drm_noop, DRM_AUTH|DRM_MASTER|DRM_ROOT_ONLY),
	DRM_IOCTL_DEF_DRV(I915_GEM_EXECBUFFER, i915_gem_execbuffer, DRM_AUTH),
	DRM_IOCTL_DEF_DRV(I915_GEM_EXECBUFFER2_WR, i915_gem_execbuffer2, DRM_AUTH|DRM_RENDER_ALLOW),
	DRM_IOCTL_DEF_DRV(I915_GEM_PIN, i915_gem_reject_pin_ioctl, DRM_AUTH|DRM_ROOT_ONLY),
	DRM_IOCTL_DEF_DRV(I915_GEM_UNPIN, i915_gem_reject_pin_ioctl, DRM_AUTH|DRM_ROOT_ONLY),
	DRM_IOCTL_DEF_DRV(I915_GEM_BUSY, i915_gem_busy_ioctl, DRM_AUTH|DRM_RENDER_ALLOW),
	DRM_IOCTL_DEF_DRV(I915_GEM_SET_CACHING, i915_gem_set_caching_ioctl, DRM_RENDER_ALLOW),
	DRM_IOCTL_DEF_DRV(I915_GEM_GET_CACHING, i915_gem_get_caching_ioctl, DRM_RENDER_ALLOW),
	DRM_IOCTL_DEF_DRV(I915_GEM_THROTTLE, i915_gem_throttle_ioctl, DRM_AUTH|DRM_RENDER_ALLOW),
	DRM_IOCTL_DEF_DRV(I915_GEM_ENTERVT, drm_noop, DRM_AUTH|DRM_MASTER|DRM_ROOT_ONLY),
	DRM_IOCTL_DEF_DRV(I915_GEM_LEAVEVT, drm_noop, DRM_AUTH|DRM_MASTER|DRM_ROOT_ONLY),
	DRM_IOCTL_DEF_DRV(I915_GEM_CREATE, i915_gem_create_ioctl, DRM_RENDER_ALLOW),
	DRM_IOCTL_DEF_DRV(I915_GEM_PREAD, i915_gem_pread_ioctl, DRM_RENDER_ALLOW),
	DRM_IOCTL_DEF_DRV(I915_GEM_PWRITE, i915_gem_pwrite_ioctl, DRM_RENDER_ALLOW),
	DRM_IOCTL_DEF_DRV(I915_GEM_MMAP, i915_gem_mmap_ioctl, DRM_RENDER_ALLOW),
	DRM_IOCTL_DEF_DRV(I915_GEM_MMAP_GTT, i915_gem_mmap_gtt_ioctl, DRM_RENDER_ALLOW),
	DRM_IOCTL_DEF_DRV(I915_GEM_SET_DOMAIN, i915_gem_set_domain_ioctl, DRM_RENDER_ALLOW),
	DRM_IOCTL_DEF_DRV(I915_GEM_SW_FINISH, i915_gem_sw_finish_ioctl, DRM_RENDER_ALLOW),
	DRM_IOCTL_DEF_DRV(I915_GEM_SET_TILING, i915_gem_set_tiling_ioctl, DRM_RENDER_ALLOW),
	DRM_IOCTL_DEF_DRV(I915_GEM_GET_TILING, i915_gem_get_tiling_ioctl, DRM_RENDER_ALLOW),
	DRM_IOCTL_DEF_DRV(I915_GEM_GET_APERTURE, i915_gem_get_aperture_ioctl, DRM_RENDER_ALLOW),
	DRM_IOCTL_DEF_DRV(I915_GET_PIPE_FROM_CRTC_ID, intel_get_pipe_from_crtc_id, 0),
	DRM_IOCTL_DEF_DRV(I915_GEM_MADVISE, i915_gem_madvise_ioctl, DRM_RENDER_ALLOW),
	DRM_IOCTL_DEF_DRV(I915_OVERLAY_PUT_IMAGE, intel_overlay_put_image_ioctl, DRM_MASTER|DRM_CONTROL_ALLOW),
	DRM_IOCTL_DEF_DRV(I915_OVERLAY_ATTRS, intel_overlay_attrs_ioctl, DRM_MASTER|DRM_CONTROL_ALLOW),
	DRM_IOCTL_DEF_DRV(I915_SET_SPRITE_COLORKEY, intel_sprite_set_colorkey, DRM_MASTER|DRM_CONTROL_ALLOW),
	DRM_IOCTL_DEF_DRV(I915_GET_SPRITE_COLORKEY, drm_noop, DRM_MASTER|DRM_CONTROL_ALLOW),
	DRM_IOCTL_DEF_DRV(I915_GEM_WAIT, i915_gem_wait_ioctl, DRM_AUTH|DRM_RENDER_ALLOW),
	DRM_IOCTL_DEF_DRV(I915_GEM_CONTEXT_CREATE, i915_gem_context_create_ioctl, DRM_RENDER_ALLOW),
	DRM_IOCTL_DEF_DRV(I915_GEM_CONTEXT_DESTROY, i915_gem_context_destroy_ioctl, DRM_RENDER_ALLOW),
	DRM_IOCTL_DEF_DRV(I915_REG_READ, i915_reg_read_ioctl, DRM_RENDER_ALLOW),
	DRM_IOCTL_DEF_DRV(I915_GET_RESET_STATS, i915_gem_context_reset_stats_ioctl, DRM_RENDER_ALLOW),
	DRM_IOCTL_DEF_DRV(I915_GEM_USERPTR, i915_gem_userptr_ioctl, DRM_RENDER_ALLOW),
	DRM_IOCTL_DEF_DRV(I915_GEM_CONTEXT_GETPARAM, i915_gem_context_getparam_ioctl, DRM_RENDER_ALLOW),
	DRM_IOCTL_DEF_DRV(I915_GEM_CONTEXT_SETPARAM, i915_gem_context_setparam_ioctl, DRM_RENDER_ALLOW),
	DRM_IOCTL_DEF_DRV(I915_PERF_OPEN, i915_perf_open_ioctl, DRM_RENDER_ALLOW),
	DRM_IOCTL_DEF_DRV(I915_PERF_ADD_CONFIG, i915_perf_add_config_ioctl, DRM_UNLOCKED|DRM_RENDER_ALLOW),
	DRM_IOCTL_DEF_DRV(I915_PERF_REMOVE_CONFIG, i915_perf_remove_config_ioctl, DRM_UNLOCKED|DRM_RENDER_ALLOW),
};

static struct drm_driver driver = {
	/* Don't use MTRRs here; the Xserver or userspace app should
	 * deal with them for Intel hardware.
	 */
	.driver_features =
	    DRIVER_HAVE_IRQ | DRIVER_IRQ_SHARED | DRIVER_GEM | DRIVER_PRIME |
	    DRIVER_RENDER | DRIVER_MODESET | DRIVER_ATOMIC | DRIVER_SYNCOBJ,
	.release = i915_driver_release,
	.open = i915_driver_open,
	.lastclose = i915_driver_lastclose,
	.postclose = i915_driver_postclose,

	.gem_close_object = i915_gem_close_object,
	.gem_free_object_unlocked = i915_gem_free_object,
	.gem_vm_ops = &i915_gem_vm_ops,

	.prime_handle_to_fd = drm_gem_prime_handle_to_fd,
	.prime_fd_to_handle = drm_gem_prime_fd_to_handle,
	.gem_prime_export = i915_gem_prime_export,
	.gem_prime_import = i915_gem_prime_import,

	.dumb_create = i915_gem_dumb_create,
	.dumb_map_offset = i915_gem_mmap_gtt,
	.ioctls = i915_ioctls,
	.num_ioctls = ARRAY_SIZE(i915_ioctls),
	.fops = &i915_driver_fops,
	.name = DRIVER_NAME,
	.desc = DRIVER_DESC,
	.date = DRIVER_DATE,
	.major = DRIVER_MAJOR,
	.minor = DRIVER_MINOR,
	.patchlevel = DRIVER_PATCHLEVEL,
};

#if IS_ENABLED(CONFIG_DRM_I915_SELFTEST)
#include "selftests/mock_drm.c"
#endif<|MERGE_RESOLUTION|>--- conflicted
+++ resolved
@@ -1290,8 +1290,6 @@
 	drm_dev_unregister(&dev_priv->drm);
 
 	i915_gem_shrinker_unregister(dev_priv);
-<<<<<<< HEAD
-=======
 }
 
 static void i915_welcome_messages(struct drm_i915_private *dev_priv)
@@ -1307,7 +1305,6 @@
 		DRM_INFO("DRM_I915_DEBUG enabled\n");
 	if (IS_ENABLED(CONFIG_DRM_I915_DEBUG_GEM))
 		DRM_INFO("DRM_I915_DEBUG_GEM enabled\n");
->>>>>>> 03f51d4e
 }
 
 /**
@@ -1918,26 +1915,10 @@
 	}
 
 	if (!intel_has_gpu_reset(i915)) {
-<<<<<<< HEAD
-		DRM_DEBUG_DRIVER("GPU reset disabled\n");
-		goto error;
-	}
-
-	for (i = 0; i < 3; i++) {
-		ret = intel_gpu_reset(i915, ALL_ENGINES);
-		if (ret == 0)
-			break;
-
-		msleep(100);
-	}
-	if (ret) {
-		dev_err(i915->drm.dev, "Failed to reset chip\n");
-=======
 		if (i915_modparams.reset)
 			dev_err(i915->drm.dev, "GPU reset not supported\n");
 		else
 			DRM_DEBUG_DRIVER("GPU reset disabled\n");
->>>>>>> 03f51d4e
 		goto error;
 	}
 
@@ -2053,16 +2034,6 @@
 	}
 	error->reset_engine_count[engine->id]++;
 
-<<<<<<< HEAD
-	active_request = i915_gem_reset_prepare_engine(engine);
-	if (IS_ERR(active_request)) {
-		DRM_DEBUG_DRIVER("Previous reset failed, promote to full reset\n");
-		ret = PTR_ERR(active_request);
-		goto out;
-	}
-
-=======
->>>>>>> 03f51d4e
 	if (!engine->i915->guc.execbuf_client)
 		ret = intel_gt_reset_engine(engine->i915, engine);
 	else
