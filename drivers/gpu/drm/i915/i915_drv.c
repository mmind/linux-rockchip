/* i915_drv.c -- i830,i845,i855,i865,i915 driver -*- linux-c -*-
 */
/*
 *
 * Copyright 2003 Tungsten Graphics, Inc., Cedar Park, Texas.
 * All Rights Reserved.
 *
 * Permission is hereby granted, free of charge, to any person obtaining a
 * copy of this software and associated documentation files (the
 * "Software"), to deal in the Software without restriction, including
 * without limitation the rights to use, copy, modify, merge, publish,
 * distribute, sub license, and/or sell copies of the Software, and to
 * permit persons to whom the Software is furnished to do so, subject to
 * the following conditions:
 *
 * The above copyright notice and this permission notice (including the
 * next paragraph) shall be included in all copies or substantial portions
 * of the Software.
 *
 * THE SOFTWARE IS PROVIDED "AS IS", WITHOUT WARRANTY OF ANY KIND, EXPRESS
 * OR IMPLIED, INCLUDING BUT NOT LIMITED TO THE WARRANTIES OF
 * MERCHANTABILITY, FITNESS FOR A PARTICULAR PURPOSE AND NON-INFRINGEMENT.
 * IN NO EVENT SHALL TUNGSTEN GRAPHICS AND/OR ITS SUPPLIERS BE LIABLE FOR
 * ANY CLAIM, DAMAGES OR OTHER LIABILITY, WHETHER IN AN ACTION OF CONTRACT,
 * TORT OR OTHERWISE, ARISING FROM, OUT OF OR IN CONNECTION WITH THE
 * SOFTWARE OR THE USE OR OTHER DEALINGS IN THE SOFTWARE.
 *
 */

#include <linux/acpi.h>
#include <linux/device.h>
#include <linux/oom.h>
#include <linux/module.h>
#include <linux/pci.h>
#include <linux/pm.h>
#include <linux/pm_runtime.h>
#include <linux/pnp.h>
#include <linux/slab.h>
#include <linux/vgaarb.h>
#include <linux/vga_switcheroo.h>
#include <linux/vt.h>
#include <acpi/video.h>

#include <drm/drmP.h>
#include <drm/drm_crtc_helper.h>
#include <drm/drm_atomic_helper.h>
#include <drm/i915_drm.h>

#include "i915_drv.h"
#include "i915_trace.h"
#include "i915_pmu.h"
#include "i915_query.h"
#include "i915_vgpu.h"
#include "intel_drv.h"
#include "intel_uc.h"
#include "intel_workarounds.h"

static struct drm_driver driver;

#if IS_ENABLED(CONFIG_DRM_I915_DEBUG)
static unsigned int i915_load_fail_count;

bool __i915_inject_load_failure(const char *func, int line)
{
	if (i915_load_fail_count >= i915_modparams.inject_load_failure)
		return false;

	if (++i915_load_fail_count == i915_modparams.inject_load_failure) {
		DRM_INFO("Injecting failure at checkpoint %u [%s:%d]\n",
			 i915_modparams.inject_load_failure, func, line);
		i915_modparams.inject_load_failure = 0;
		return true;
	}

	return false;
}

bool i915_error_injected(void)
{
	return i915_load_fail_count && !i915_modparams.inject_load_failure;
}

#endif

#define FDO_BUG_URL "https://bugs.freedesktop.org/enter_bug.cgi?product=DRI"
#define FDO_BUG_MSG "Please file a bug at " FDO_BUG_URL " against DRM/Intel " \
		    "providing the dmesg log by booting with drm.debug=0xf"

void
__i915_printk(struct drm_i915_private *dev_priv, const char *level,
	      const char *fmt, ...)
{
	static bool shown_bug_once;
	struct device *kdev = dev_priv->drm.dev;
	bool is_error = level[1] <= KERN_ERR[1];
	bool is_debug = level[1] == KERN_DEBUG[1];
	struct va_format vaf;
	va_list args;

	if (is_debug && !(drm_debug & DRM_UT_DRIVER))
		return;

	va_start(args, fmt);

	vaf.fmt = fmt;
	vaf.va = &args;

	if (is_error)
		dev_printk(level, kdev, "%pV", &vaf);
	else
		dev_printk(level, kdev, "[" DRM_NAME ":%ps] %pV",
			   __builtin_return_address(0), &vaf);

	va_end(args);

	if (is_error && !shown_bug_once) {
		/*
		 * Ask the user to file a bug report for the error, except
		 * if they may have caused the bug by fiddling with unsafe
		 * module parameters.
		 */
		if (!test_taint(TAINT_USER))
			dev_notice(kdev, "%s", FDO_BUG_MSG);
		shown_bug_once = true;
	}
}

/* Map PCH device id to PCH type, or PCH_NONE if unknown. */
static enum intel_pch
intel_pch_type(const struct drm_i915_private *dev_priv, unsigned short id)
{
	switch (id) {
	case INTEL_PCH_IBX_DEVICE_ID_TYPE:
		DRM_DEBUG_KMS("Found Ibex Peak PCH\n");
		WARN_ON(!IS_GEN5(dev_priv));
		return PCH_IBX;
	case INTEL_PCH_CPT_DEVICE_ID_TYPE:
		DRM_DEBUG_KMS("Found CougarPoint PCH\n");
		WARN_ON(!IS_GEN6(dev_priv) && !IS_IVYBRIDGE(dev_priv));
		return PCH_CPT;
	case INTEL_PCH_PPT_DEVICE_ID_TYPE:
		DRM_DEBUG_KMS("Found PantherPoint PCH\n");
		WARN_ON(!IS_GEN6(dev_priv) && !IS_IVYBRIDGE(dev_priv));
		/* PantherPoint is CPT compatible */
		return PCH_CPT;
	case INTEL_PCH_LPT_DEVICE_ID_TYPE:
		DRM_DEBUG_KMS("Found LynxPoint PCH\n");
		WARN_ON(!IS_HASWELL(dev_priv) && !IS_BROADWELL(dev_priv));
		WARN_ON(IS_HSW_ULT(dev_priv) || IS_BDW_ULT(dev_priv));
		return PCH_LPT;
	case INTEL_PCH_LPT_LP_DEVICE_ID_TYPE:
		DRM_DEBUG_KMS("Found LynxPoint LP PCH\n");
		WARN_ON(!IS_HASWELL(dev_priv) && !IS_BROADWELL(dev_priv));
		WARN_ON(!IS_HSW_ULT(dev_priv) && !IS_BDW_ULT(dev_priv));
		return PCH_LPT;
	case INTEL_PCH_WPT_DEVICE_ID_TYPE:
		DRM_DEBUG_KMS("Found WildcatPoint PCH\n");
		WARN_ON(!IS_HASWELL(dev_priv) && !IS_BROADWELL(dev_priv));
		WARN_ON(IS_HSW_ULT(dev_priv) || IS_BDW_ULT(dev_priv));
		/* WildcatPoint is LPT compatible */
		return PCH_LPT;
	case INTEL_PCH_WPT_LP_DEVICE_ID_TYPE:
		DRM_DEBUG_KMS("Found WildcatPoint LP PCH\n");
		WARN_ON(!IS_HASWELL(dev_priv) && !IS_BROADWELL(dev_priv));
		WARN_ON(!IS_HSW_ULT(dev_priv) && !IS_BDW_ULT(dev_priv));
		/* WildcatPoint is LPT compatible */
		return PCH_LPT;
	case INTEL_PCH_SPT_DEVICE_ID_TYPE:
		DRM_DEBUG_KMS("Found SunrisePoint PCH\n");
		WARN_ON(!IS_SKYLAKE(dev_priv) && !IS_KABYLAKE(dev_priv));
		return PCH_SPT;
	case INTEL_PCH_SPT_LP_DEVICE_ID_TYPE:
		DRM_DEBUG_KMS("Found SunrisePoint LP PCH\n");
		WARN_ON(!IS_SKYLAKE(dev_priv) && !IS_KABYLAKE(dev_priv));
		return PCH_SPT;
	case INTEL_PCH_KBP_DEVICE_ID_TYPE:
		DRM_DEBUG_KMS("Found Kaby Lake PCH (KBP)\n");
		WARN_ON(!IS_SKYLAKE(dev_priv) && !IS_KABYLAKE(dev_priv) &&
			!IS_COFFEELAKE(dev_priv));
		return PCH_KBP;
	case INTEL_PCH_CNP_DEVICE_ID_TYPE:
		DRM_DEBUG_KMS("Found Cannon Lake PCH (CNP)\n");
		WARN_ON(!IS_CANNONLAKE(dev_priv) && !IS_COFFEELAKE(dev_priv));
		return PCH_CNP;
	case INTEL_PCH_CNP_LP_DEVICE_ID_TYPE:
		DRM_DEBUG_KMS("Found Cannon Lake LP PCH (CNP-LP)\n");
		WARN_ON(!IS_CANNONLAKE(dev_priv) && !IS_COFFEELAKE(dev_priv));
		return PCH_CNP;
	case INTEL_PCH_ICP_DEVICE_ID_TYPE:
		DRM_DEBUG_KMS("Found Ice Lake PCH\n");
		WARN_ON(!IS_ICELAKE(dev_priv));
		return PCH_ICP;
	default:
		return PCH_NONE;
	}
}

static bool intel_is_virt_pch(unsigned short id,
			      unsigned short svendor, unsigned short sdevice)
{
	return (id == INTEL_PCH_P2X_DEVICE_ID_TYPE ||
		id == INTEL_PCH_P3X_DEVICE_ID_TYPE ||
		(id == INTEL_PCH_QEMU_DEVICE_ID_TYPE &&
		 svendor == PCI_SUBVENDOR_ID_REDHAT_QUMRANET &&
		 sdevice == PCI_SUBDEVICE_ID_QEMU));
}

static unsigned short
intel_virt_detect_pch(const struct drm_i915_private *dev_priv)
{
	unsigned short id = 0;

	/*
	 * In a virtualized passthrough environment we can be in a
	 * setup where the ISA bridge is not able to be passed through.
	 * In this case, a south bridge can be emulated and we have to
	 * make an educated guess as to which PCH is really there.
	 */

	if (IS_GEN5(dev_priv))
		id = INTEL_PCH_IBX_DEVICE_ID_TYPE;
	else if (IS_GEN6(dev_priv) || IS_IVYBRIDGE(dev_priv))
		id = INTEL_PCH_CPT_DEVICE_ID_TYPE;
	else if (IS_HSW_ULT(dev_priv) || IS_BDW_ULT(dev_priv))
		id = INTEL_PCH_LPT_LP_DEVICE_ID_TYPE;
	else if (IS_HASWELL(dev_priv) || IS_BROADWELL(dev_priv))
		id = INTEL_PCH_LPT_DEVICE_ID_TYPE;
	else if (IS_SKYLAKE(dev_priv) || IS_KABYLAKE(dev_priv))
		id = INTEL_PCH_SPT_DEVICE_ID_TYPE;
	else if (IS_COFFEELAKE(dev_priv) || IS_CANNONLAKE(dev_priv))
		id = INTEL_PCH_CNP_DEVICE_ID_TYPE;
	else if (IS_ICELAKE(dev_priv))
		id = INTEL_PCH_ICP_DEVICE_ID_TYPE;

	if (id)
		DRM_DEBUG_KMS("Assuming PCH ID %04x\n", id);
	else
		DRM_DEBUG_KMS("Assuming no PCH\n");

	return id;
}

static void intel_detect_pch(struct drm_i915_private *dev_priv)
{
	struct pci_dev *pch = NULL;

	/*
	 * The reason to probe ISA bridge instead of Dev31:Fun0 is to
	 * make graphics device passthrough work easy for VMM, that only
	 * need to expose ISA bridge to let driver know the real hardware
	 * underneath. This is a requirement from virtualization team.
	 *
	 * In some virtualized environments (e.g. XEN), there is irrelevant
	 * ISA bridge in the system. To work reliably, we should scan trhough
	 * all the ISA bridge devices and check for the first match, instead
	 * of only checking the first one.
	 */
	while ((pch = pci_get_class(PCI_CLASS_BRIDGE_ISA << 8, pch))) {
		unsigned short id;
		enum intel_pch pch_type;

		if (pch->vendor != PCI_VENDOR_ID_INTEL)
			continue;

		id = pch->device & INTEL_PCH_DEVICE_ID_MASK;

		pch_type = intel_pch_type(dev_priv, id);
		if (pch_type != PCH_NONE) {
			dev_priv->pch_type = pch_type;
			dev_priv->pch_id = id;
			break;
		} else if (intel_is_virt_pch(id, pch->subsystem_vendor,
					 pch->subsystem_device)) {
			id = intel_virt_detect_pch(dev_priv);
			pch_type = intel_pch_type(dev_priv, id);

			/* Sanity check virtual PCH id */
			if (WARN_ON(id && pch_type == PCH_NONE))
				id = 0;

			dev_priv->pch_type = pch_type;
			dev_priv->pch_id = id;
			break;
		}
	}

	/*
	 * Use PCH_NOP (PCH but no South Display) for PCH platforms without
	 * display.
	 */
	if (pch && !HAS_DISPLAY(dev_priv)) {
		DRM_DEBUG_KMS("Display disabled, reverting to NOP PCH\n");
		dev_priv->pch_type = PCH_NOP;
		dev_priv->pch_id = 0;
	}

	if (!pch)
		DRM_DEBUG_KMS("No PCH found.\n");

	pci_dev_put(pch);
}

static int i915_getparam_ioctl(struct drm_device *dev, void *data,
			       struct drm_file *file_priv)
{
	struct drm_i915_private *dev_priv = to_i915(dev);
	struct pci_dev *pdev = dev_priv->drm.pdev;
	drm_i915_getparam_t *param = data;
	int value;

	switch (param->param) {
	case I915_PARAM_IRQ_ACTIVE:
	case I915_PARAM_ALLOW_BATCHBUFFER:
	case I915_PARAM_LAST_DISPATCH:
	case I915_PARAM_HAS_EXEC_CONSTANTS:
		/* Reject all old ums/dri params. */
		return -ENODEV;
	case I915_PARAM_CHIPSET_ID:
		value = pdev->device;
		break;
	case I915_PARAM_REVISION:
		value = pdev->revision;
		break;
	case I915_PARAM_NUM_FENCES_AVAIL:
		value = dev_priv->num_fence_regs;
		break;
	case I915_PARAM_HAS_OVERLAY:
		value = dev_priv->overlay ? 1 : 0;
		break;
	case I915_PARAM_HAS_BSD:
		value = !!dev_priv->engine[VCS];
		break;
	case I915_PARAM_HAS_BLT:
		value = !!dev_priv->engine[BCS];
		break;
	case I915_PARAM_HAS_VEBOX:
		value = !!dev_priv->engine[VECS];
		break;
	case I915_PARAM_HAS_BSD2:
		value = !!dev_priv->engine[VCS2];
		break;
	case I915_PARAM_HAS_LLC:
		value = HAS_LLC(dev_priv);
		break;
	case I915_PARAM_HAS_WT:
		value = HAS_WT(dev_priv);
		break;
	case I915_PARAM_HAS_ALIASING_PPGTT:
		value = min_t(int, INTEL_PPGTT(dev_priv), I915_GEM_PPGTT_FULL);
		break;
	case I915_PARAM_HAS_SEMAPHORES:
		value = HAS_LEGACY_SEMAPHORES(dev_priv);
		break;
	case I915_PARAM_HAS_SECURE_BATCHES:
		value = capable(CAP_SYS_ADMIN);
		break;
	case I915_PARAM_CMD_PARSER_VERSION:
		value = i915_cmd_parser_get_version(dev_priv);
		break;
	case I915_PARAM_SUBSLICE_TOTAL:
		value = sseu_subslice_total(&INTEL_INFO(dev_priv)->sseu);
		if (!value)
			return -ENODEV;
		break;
	case I915_PARAM_EU_TOTAL:
		value = INTEL_INFO(dev_priv)->sseu.eu_total;
		if (!value)
			return -ENODEV;
		break;
	case I915_PARAM_HAS_GPU_RESET:
		value = i915_modparams.enable_hangcheck &&
			intel_has_gpu_reset(dev_priv);
		if (value && intel_has_reset_engine(dev_priv))
			value = 2;
		break;
	case I915_PARAM_HAS_RESOURCE_STREAMER:
		value = 0;
		break;
	case I915_PARAM_HAS_POOLED_EU:
		value = HAS_POOLED_EU(dev_priv);
		break;
	case I915_PARAM_MIN_EU_IN_POOL:
		value = INTEL_INFO(dev_priv)->sseu.min_eu_in_pool;
		break;
	case I915_PARAM_HUC_STATUS:
		value = intel_huc_check_status(&dev_priv->huc);
		if (value < 0)
			return value;
		break;
	case I915_PARAM_MMAP_GTT_VERSION:
		/* Though we've started our numbering from 1, and so class all
		 * earlier versions as 0, in effect their value is undefined as
		 * the ioctl will report EINVAL for the unknown param!
		 */
		value = i915_gem_mmap_gtt_version();
		break;
	case I915_PARAM_HAS_SCHEDULER:
		value = dev_priv->caps.scheduler;
		break;

	case I915_PARAM_MMAP_VERSION:
		/* Remember to bump this if the version changes! */
	case I915_PARAM_HAS_GEM:
	case I915_PARAM_HAS_PAGEFLIPPING:
	case I915_PARAM_HAS_EXECBUF2: /* depends on GEM */
	case I915_PARAM_HAS_RELAXED_FENCING:
	case I915_PARAM_HAS_COHERENT_RINGS:
	case I915_PARAM_HAS_RELAXED_DELTA:
	case I915_PARAM_HAS_GEN7_SOL_RESET:
	case I915_PARAM_HAS_WAIT_TIMEOUT:
	case I915_PARAM_HAS_PRIME_VMAP_FLUSH:
	case I915_PARAM_HAS_PINNED_BATCHES:
	case I915_PARAM_HAS_EXEC_NO_RELOC:
	case I915_PARAM_HAS_EXEC_HANDLE_LUT:
	case I915_PARAM_HAS_COHERENT_PHYS_GTT:
	case I915_PARAM_HAS_EXEC_SOFTPIN:
	case I915_PARAM_HAS_EXEC_ASYNC:
	case I915_PARAM_HAS_EXEC_FENCE:
	case I915_PARAM_HAS_EXEC_CAPTURE:
	case I915_PARAM_HAS_EXEC_BATCH_FIRST:
	case I915_PARAM_HAS_EXEC_FENCE_ARRAY:
		/* For the time being all of these are always true;
		 * if some supported hardware does not have one of these
		 * features this value needs to be provided from
		 * INTEL_INFO(), a feature macro, or similar.
		 */
		value = 1;
		break;
	case I915_PARAM_HAS_CONTEXT_ISOLATION:
		value = intel_engines_has_context_isolation(dev_priv);
		break;
	case I915_PARAM_SLICE_MASK:
		value = INTEL_INFO(dev_priv)->sseu.slice_mask;
		if (!value)
			return -ENODEV;
		break;
	case I915_PARAM_SUBSLICE_MASK:
		value = INTEL_INFO(dev_priv)->sseu.subslice_mask[0];
		if (!value)
			return -ENODEV;
		break;
	case I915_PARAM_CS_TIMESTAMP_FREQUENCY:
		value = 1000 * INTEL_INFO(dev_priv)->cs_timestamp_frequency_khz;
		break;
	case I915_PARAM_MMAP_GTT_COHERENT:
		value = INTEL_INFO(dev_priv)->has_coherent_ggtt;
		break;
	default:
		DRM_DEBUG("Unknown parameter %d\n", param->param);
		return -EINVAL;
	}

	if (put_user(value, param->value))
		return -EFAULT;

	return 0;
}

static int i915_get_bridge_dev(struct drm_i915_private *dev_priv)
{
	int domain = pci_domain_nr(dev_priv->drm.pdev->bus);

	dev_priv->bridge_dev =
		pci_get_domain_bus_and_slot(domain, 0, PCI_DEVFN(0, 0));
	if (!dev_priv->bridge_dev) {
		DRM_ERROR("bridge device not found\n");
		return -1;
	}
	return 0;
}

/* Allocate space for the MCH regs if needed, return nonzero on error */
static int
intel_alloc_mchbar_resource(struct drm_i915_private *dev_priv)
{
	int reg = INTEL_GEN(dev_priv) >= 4 ? MCHBAR_I965 : MCHBAR_I915;
	u32 temp_lo, temp_hi = 0;
	u64 mchbar_addr;
	int ret;

	if (INTEL_GEN(dev_priv) >= 4)
		pci_read_config_dword(dev_priv->bridge_dev, reg + 4, &temp_hi);
	pci_read_config_dword(dev_priv->bridge_dev, reg, &temp_lo);
	mchbar_addr = ((u64)temp_hi << 32) | temp_lo;

	/* If ACPI doesn't have it, assume we need to allocate it ourselves */
#ifdef CONFIG_PNP
	if (mchbar_addr &&
	    pnp_range_reserved(mchbar_addr, mchbar_addr + MCHBAR_SIZE))
		return 0;
#endif

	/* Get some space for it */
	dev_priv->mch_res.name = "i915 MCHBAR";
	dev_priv->mch_res.flags = IORESOURCE_MEM;
	ret = pci_bus_alloc_resource(dev_priv->bridge_dev->bus,
				     &dev_priv->mch_res,
				     MCHBAR_SIZE, MCHBAR_SIZE,
				     PCIBIOS_MIN_MEM,
				     0, pcibios_align_resource,
				     dev_priv->bridge_dev);
	if (ret) {
		DRM_DEBUG_DRIVER("failed bus alloc: %d\n", ret);
		dev_priv->mch_res.start = 0;
		return ret;
	}

	if (INTEL_GEN(dev_priv) >= 4)
		pci_write_config_dword(dev_priv->bridge_dev, reg + 4,
				       upper_32_bits(dev_priv->mch_res.start));

	pci_write_config_dword(dev_priv->bridge_dev, reg,
			       lower_32_bits(dev_priv->mch_res.start));
	return 0;
}

/* Setup MCHBAR if possible, return true if we should disable it again */
static void
intel_setup_mchbar(struct drm_i915_private *dev_priv)
{
	int mchbar_reg = INTEL_GEN(dev_priv) >= 4 ? MCHBAR_I965 : MCHBAR_I915;
	u32 temp;
	bool enabled;

	if (IS_VALLEYVIEW(dev_priv) || IS_CHERRYVIEW(dev_priv))
		return;

	dev_priv->mchbar_need_disable = false;

	if (IS_I915G(dev_priv) || IS_I915GM(dev_priv)) {
		pci_read_config_dword(dev_priv->bridge_dev, DEVEN, &temp);
		enabled = !!(temp & DEVEN_MCHBAR_EN);
	} else {
		pci_read_config_dword(dev_priv->bridge_dev, mchbar_reg, &temp);
		enabled = temp & 1;
	}

	/* If it's already enabled, don't have to do anything */
	if (enabled)
		return;

	if (intel_alloc_mchbar_resource(dev_priv))
		return;

	dev_priv->mchbar_need_disable = true;

	/* Space is allocated or reserved, so enable it. */
	if (IS_I915G(dev_priv) || IS_I915GM(dev_priv)) {
		pci_write_config_dword(dev_priv->bridge_dev, DEVEN,
				       temp | DEVEN_MCHBAR_EN);
	} else {
		pci_read_config_dword(dev_priv->bridge_dev, mchbar_reg, &temp);
		pci_write_config_dword(dev_priv->bridge_dev, mchbar_reg, temp | 1);
	}
}

static void
intel_teardown_mchbar(struct drm_i915_private *dev_priv)
{
	int mchbar_reg = INTEL_GEN(dev_priv) >= 4 ? MCHBAR_I965 : MCHBAR_I915;

	if (dev_priv->mchbar_need_disable) {
		if (IS_I915G(dev_priv) || IS_I915GM(dev_priv)) {
			u32 deven_val;

			pci_read_config_dword(dev_priv->bridge_dev, DEVEN,
					      &deven_val);
			deven_val &= ~DEVEN_MCHBAR_EN;
			pci_write_config_dword(dev_priv->bridge_dev, DEVEN,
					       deven_val);
		} else {
			u32 mchbar_val;

			pci_read_config_dword(dev_priv->bridge_dev, mchbar_reg,
					      &mchbar_val);
			mchbar_val &= ~1;
			pci_write_config_dword(dev_priv->bridge_dev, mchbar_reg,
					       mchbar_val);
		}
	}

	if (dev_priv->mch_res.start)
		release_resource(&dev_priv->mch_res);
}

/* true = enable decode, false = disable decoder */
static unsigned int i915_vga_set_decode(void *cookie, bool state)
{
	struct drm_i915_private *dev_priv = cookie;

	intel_modeset_vga_set_state(dev_priv, state);
	if (state)
		return VGA_RSRC_LEGACY_IO | VGA_RSRC_LEGACY_MEM |
		       VGA_RSRC_NORMAL_IO | VGA_RSRC_NORMAL_MEM;
	else
		return VGA_RSRC_NORMAL_IO | VGA_RSRC_NORMAL_MEM;
}

static int i915_resume_switcheroo(struct drm_device *dev);
static int i915_suspend_switcheroo(struct drm_device *dev, pm_message_t state);

static void i915_switcheroo_set_state(struct pci_dev *pdev, enum vga_switcheroo_state state)
{
	struct drm_device *dev = pci_get_drvdata(pdev);
	pm_message_t pmm = { .event = PM_EVENT_SUSPEND };

	if (state == VGA_SWITCHEROO_ON) {
		pr_info("switched on\n");
		dev->switch_power_state = DRM_SWITCH_POWER_CHANGING;
		/* i915 resume handler doesn't set to D0 */
		pci_set_power_state(pdev, PCI_D0);
		i915_resume_switcheroo(dev);
		dev->switch_power_state = DRM_SWITCH_POWER_ON;
	} else {
		pr_info("switched off\n");
		dev->switch_power_state = DRM_SWITCH_POWER_CHANGING;
		i915_suspend_switcheroo(dev, pmm);
		dev->switch_power_state = DRM_SWITCH_POWER_OFF;
	}
}

static bool i915_switcheroo_can_switch(struct pci_dev *pdev)
{
	struct drm_device *dev = pci_get_drvdata(pdev);

	/*
	 * FIXME: open_count is protected by drm_global_mutex but that would lead to
	 * locking inversion with the driver load path. And the access here is
	 * completely racy anyway. So don't bother with locking for now.
	 */
	return dev->open_count == 0;
}

static const struct vga_switcheroo_client_ops i915_switcheroo_ops = {
	.set_gpu_state = i915_switcheroo_set_state,
	.reprobe = NULL,
	.can_switch = i915_switcheroo_can_switch,
};

static int i915_load_modeset_init(struct drm_device *dev)
{
	struct drm_i915_private *dev_priv = to_i915(dev);
	struct pci_dev *pdev = dev_priv->drm.pdev;
	int ret;

	if (i915_inject_load_failure())
		return -ENODEV;

<<<<<<< HEAD
	if (INTEL_INFO(dev_priv)->num_pipes) {
=======
	if (HAS_DISPLAY(dev_priv)) {
>>>>>>> 19530313
		ret = drm_vblank_init(&dev_priv->drm,
				      INTEL_INFO(dev_priv)->num_pipes);
		if (ret)
			goto out;
	}

	intel_bios_init(dev_priv);

	/* If we have > 1 VGA cards, then we need to arbitrate access
	 * to the common VGA resources.
	 *
	 * If we are a secondary display controller (!PCI_DISPLAY_CLASS_VGA),
	 * then we do not take part in VGA arbitration and the
	 * vga_client_register() fails with -ENODEV.
	 */
	ret = vga_client_register(pdev, dev_priv, NULL, i915_vga_set_decode);
	if (ret && ret != -ENODEV)
		goto out;

	intel_register_dsm_handler();

	ret = vga_switcheroo_register_client(pdev, &i915_switcheroo_ops, false);
	if (ret)
		goto cleanup_vga_client;

	/* must happen before intel_power_domains_init_hw() on VLV/CHV */
	intel_update_rawclk(dev_priv);

	intel_power_domains_init_hw(dev_priv, false);

	intel_csr_ucode_init(dev_priv);

	ret = intel_irq_install(dev_priv);
	if (ret)
		goto cleanup_csr;

	intel_setup_gmbus(dev_priv);

	/* Important: The output setup functions called by modeset_init need
	 * working irqs for e.g. gmbus and dp aux transfers. */
	ret = intel_modeset_init(dev);
	if (ret)
		goto cleanup_irq;

	ret = i915_gem_init(dev_priv);
	if (ret)
		goto cleanup_modeset;

	intel_overlay_setup(dev_priv);

	if (!HAS_DISPLAY(dev_priv))
		return 0;

	ret = intel_fbdev_init(dev);
	if (ret)
		goto cleanup_gem;

	/* Only enable hotplug handling once the fbdev is fully set up. */
	intel_hpd_init(dev_priv);

	intel_init_ipc(dev_priv);

	return 0;

cleanup_gem:
	if (i915_gem_suspend(dev_priv))
		DRM_ERROR("failed to idle hardware; continuing to unload!\n");
	i915_gem_fini(dev_priv);
cleanup_modeset:
	intel_modeset_cleanup(dev);
cleanup_irq:
	drm_irq_uninstall(dev);
	intel_teardown_gmbus(dev_priv);
cleanup_csr:
	intel_csr_ucode_fini(dev_priv);
	intel_power_domains_fini_hw(dev_priv);
	vga_switcheroo_unregister_client(pdev);
cleanup_vga_client:
	vga_client_register(pdev, NULL, NULL, NULL);
out:
	return ret;
}

static int i915_kick_out_firmware_fb(struct drm_i915_private *dev_priv)
{
	struct apertures_struct *ap;
	struct pci_dev *pdev = dev_priv->drm.pdev;
	struct i915_ggtt *ggtt = &dev_priv->ggtt;
	bool primary;
	int ret;

	ap = alloc_apertures(1);
	if (!ap)
		return -ENOMEM;

	ap->ranges[0].base = ggtt->gmadr.start;
	ap->ranges[0].size = ggtt->mappable_end;

	primary =
		pdev->resource[PCI_ROM_RESOURCE].flags & IORESOURCE_ROM_SHADOW;

	ret = drm_fb_helper_remove_conflicting_framebuffers(ap, "inteldrmfb", primary);

	kfree(ap);

	return ret;
}

#if !defined(CONFIG_VGA_CONSOLE)
static int i915_kick_out_vgacon(struct drm_i915_private *dev_priv)
{
	return 0;
}
#elif !defined(CONFIG_DUMMY_CONSOLE)
static int i915_kick_out_vgacon(struct drm_i915_private *dev_priv)
{
	return -ENODEV;
}
#else
static int i915_kick_out_vgacon(struct drm_i915_private *dev_priv)
{
	int ret = 0;

	DRM_INFO("Replacing VGA console driver\n");

	console_lock();
	if (con_is_bound(&vga_con))
		ret = do_take_over_console(&dummy_con, 0, MAX_NR_CONSOLES - 1, 1);
	if (ret == 0) {
		ret = do_unregister_con_driver(&vga_con);

		/* Ignore "already unregistered". */
		if (ret == -ENODEV)
			ret = 0;
	}
	console_unlock();

	return ret;
}
#endif

static void intel_init_dpio(struct drm_i915_private *dev_priv)
{
	/*
	 * IOSF_PORT_DPIO is used for VLV x2 PHY (DP/HDMI B and C),
	 * CHV x1 PHY (DP/HDMI D)
	 * IOSF_PORT_DPIO_2 is used for CHV x2 PHY (DP/HDMI B and C)
	 */
	if (IS_CHERRYVIEW(dev_priv)) {
		DPIO_PHY_IOSF_PORT(DPIO_PHY0) = IOSF_PORT_DPIO_2;
		DPIO_PHY_IOSF_PORT(DPIO_PHY1) = IOSF_PORT_DPIO;
	} else if (IS_VALLEYVIEW(dev_priv)) {
		DPIO_PHY_IOSF_PORT(DPIO_PHY0) = IOSF_PORT_DPIO;
	}
}

static int i915_workqueues_init(struct drm_i915_private *dev_priv)
{
	/*
	 * The i915 workqueue is primarily used for batched retirement of
	 * requests (and thus managing bo) once the task has been completed
	 * by the GPU. i915_retire_requests() is called directly when we
	 * need high-priority retirement, such as waiting for an explicit
	 * bo.
	 *
	 * It is also used for periodic low-priority events, such as
	 * idle-timers and recording error state.
	 *
	 * All tasks on the workqueue are expected to acquire the dev mutex
	 * so there is no point in running more than one instance of the
	 * workqueue at any time.  Use an ordered one.
	 */
	dev_priv->wq = alloc_ordered_workqueue("i915", 0);
	if (dev_priv->wq == NULL)
		goto out_err;

	dev_priv->hotplug.dp_wq = alloc_ordered_workqueue("i915-dp", 0);
	if (dev_priv->hotplug.dp_wq == NULL)
		goto out_free_wq;

	return 0;

out_free_wq:
	destroy_workqueue(dev_priv->wq);
out_err:
	DRM_ERROR("Failed to allocate workqueues.\n");

	return -ENOMEM;
}

static void i915_engines_cleanup(struct drm_i915_private *i915)
{
	struct intel_engine_cs *engine;
	enum intel_engine_id id;

	for_each_engine(engine, i915, id)
		kfree(engine);
}

static void i915_workqueues_cleanup(struct drm_i915_private *dev_priv)
{
	destroy_workqueue(dev_priv->hotplug.dp_wq);
	destroy_workqueue(dev_priv->wq);
}

/*
 * We don't keep the workarounds for pre-production hardware, so we expect our
 * driver to fail on these machines in one way or another. A little warning on
 * dmesg may help both the user and the bug triagers.
 *
 * Our policy for removing pre-production workarounds is to keep the
 * current gen workarounds as a guide to the bring-up of the next gen
 * (workarounds have a habit of persisting!). Anything older than that
 * should be removed along with the complications they introduce.
 */
static void intel_detect_preproduction_hw(struct drm_i915_private *dev_priv)
{
	bool pre = false;

	pre |= IS_HSW_EARLY_SDV(dev_priv);
	pre |= IS_SKL_REVID(dev_priv, 0, SKL_REVID_F0);
	pre |= IS_BXT_REVID(dev_priv, 0, BXT_REVID_B_LAST);
	pre |= IS_KBL_REVID(dev_priv, 0, KBL_REVID_A0);

	if (pre) {
		DRM_ERROR("This is a pre-production stepping. "
			  "It may not be fully functional.\n");
		add_taint(TAINT_MACHINE_CHECK, LOCKDEP_STILL_OK);
	}
}

/**
 * i915_driver_init_early - setup state not requiring device access
 * @dev_priv: device private
 *
 * Initialize everything that is a "SW-only" state, that is state not
 * requiring accessing the device or exposing the driver via kernel internal
 * or userspace interfaces. Example steps belonging here: lock initialization,
 * system memory allocation, setting up device specific attributes and
 * function hooks not requiring accessing the device.
 */
static int i915_driver_init_early(struct drm_i915_private *dev_priv)
{
	int ret = 0;

	if (i915_inject_load_failure())
		return -ENODEV;

	spin_lock_init(&dev_priv->irq_lock);
	spin_lock_init(&dev_priv->gpu_error.lock);
	mutex_init(&dev_priv->backlight_lock);
	spin_lock_init(&dev_priv->uncore.lock);

	mutex_init(&dev_priv->sb_lock);
	mutex_init(&dev_priv->av_mutex);
	mutex_init(&dev_priv->wm.wm_mutex);
	mutex_init(&dev_priv->pps_mutex);

	i915_memcpy_init_early(dev_priv);

	ret = i915_workqueues_init(dev_priv);
	if (ret < 0)
		goto err_engines;

	ret = i915_gem_init_early(dev_priv);
	if (ret < 0)
		goto err_workqueues;

	/* This must be called before any calls to HAS_PCH_* */
	intel_detect_pch(dev_priv);

	intel_wopcm_init_early(&dev_priv->wopcm);
	intel_uc_init_early(dev_priv);
	intel_pm_setup(dev_priv);
	intel_init_dpio(dev_priv);
	ret = intel_power_domains_init(dev_priv);
	if (ret < 0)
		goto err_uc;
	intel_irq_init(dev_priv);
	intel_hangcheck_init(dev_priv);
	intel_init_display_hooks(dev_priv);
	intel_init_clock_gating_hooks(dev_priv);
	intel_init_audio_hooks(dev_priv);
	intel_display_crc_init(dev_priv);

	intel_detect_preproduction_hw(dev_priv);

	return 0;

err_uc:
	intel_uc_cleanup_early(dev_priv);
	i915_gem_cleanup_early(dev_priv);
err_workqueues:
	i915_workqueues_cleanup(dev_priv);
err_engines:
	i915_engines_cleanup(dev_priv);
	return ret;
}

/**
 * i915_driver_cleanup_early - cleanup the setup done in i915_driver_init_early()
 * @dev_priv: device private
 */
static void i915_driver_cleanup_early(struct drm_i915_private *dev_priv)
{
	intel_irq_fini(dev_priv);
	intel_power_domains_cleanup(dev_priv);
	intel_uc_cleanup_early(dev_priv);
	i915_gem_cleanup_early(dev_priv);
	i915_workqueues_cleanup(dev_priv);
	i915_engines_cleanup(dev_priv);
}

static int i915_mmio_setup(struct drm_i915_private *dev_priv)
{
	struct pci_dev *pdev = dev_priv->drm.pdev;
	int mmio_bar;
	int mmio_size;

	mmio_bar = IS_GEN2(dev_priv) ? 1 : 0;
	/*
	 * Before gen4, the registers and the GTT are behind different BARs.
	 * However, from gen4 onwards, the registers and the GTT are shared
	 * in the same BAR, so we want to restrict this ioremap from
	 * clobbering the GTT which we want ioremap_wc instead. Fortunately,
	 * the register BAR remains the same size for all the earlier
	 * generations up to Ironlake.
	 */
	if (INTEL_GEN(dev_priv) < 5)
		mmio_size = 512 * 1024;
	else
		mmio_size = 2 * 1024 * 1024;
	dev_priv->regs = pci_iomap(pdev, mmio_bar, mmio_size);
	if (dev_priv->regs == NULL) {
		DRM_ERROR("failed to map registers\n");

		return -EIO;
	}

	/* Try to make sure MCHBAR is enabled before poking at it */
	intel_setup_mchbar(dev_priv);

	return 0;
}

static void i915_mmio_cleanup(struct drm_i915_private *dev_priv)
{
	struct pci_dev *pdev = dev_priv->drm.pdev;

	intel_teardown_mchbar(dev_priv);
	pci_iounmap(pdev, dev_priv->regs);
}

/**
 * i915_driver_init_mmio - setup device MMIO
 * @dev_priv: device private
 *
 * Setup minimal device state necessary for MMIO accesses later in the
 * initialization sequence. The setup here should avoid any other device-wide
 * side effects or exposing the driver via kernel internal or user space
 * interfaces.
 */
static int i915_driver_init_mmio(struct drm_i915_private *dev_priv)
{
	int ret;

	if (i915_inject_load_failure())
		return -ENODEV;

	if (i915_get_bridge_dev(dev_priv))
		return -EIO;

	ret = i915_mmio_setup(dev_priv);
	if (ret < 0)
		goto err_bridge;

	intel_uncore_init(dev_priv);

	intel_device_info_init_mmio(dev_priv);

	intel_uncore_prune(dev_priv);

	intel_uc_init_mmio(dev_priv);

	ret = intel_engines_init_mmio(dev_priv);
	if (ret)
		goto err_uncore;

	i915_gem_init_mmio(dev_priv);

	return 0;

err_uncore:
	intel_uncore_fini(dev_priv);
	i915_mmio_cleanup(dev_priv);
err_bridge:
	pci_dev_put(dev_priv->bridge_dev);

	return ret;
}

/**
 * i915_driver_cleanup_mmio - cleanup the setup done in i915_driver_init_mmio()
 * @dev_priv: device private
 */
static void i915_driver_cleanup_mmio(struct drm_i915_private *dev_priv)
{
	intel_uncore_fini(dev_priv);
	i915_mmio_cleanup(dev_priv);
	pci_dev_put(dev_priv->bridge_dev);
}

static void intel_sanitize_options(struct drm_i915_private *dev_priv)
{
	intel_gvt_sanitize_options(dev_priv);
}

static enum dram_rank skl_get_dimm_rank(u8 size, u32 rank)
{
	if (size == 0)
		return I915_DRAM_RANK_INVALID;
	if (rank == SKL_DRAM_RANK_SINGLE)
		return I915_DRAM_RANK_SINGLE;
	else if (rank == SKL_DRAM_RANK_DUAL)
		return I915_DRAM_RANK_DUAL;

	return I915_DRAM_RANK_INVALID;
}

static bool
skl_is_16gb_dimm(enum dram_rank rank, u8 size, u8 width)
{
	if (rank == I915_DRAM_RANK_SINGLE && width == 8 && size == 16)
		return true;
	else if (rank == I915_DRAM_RANK_DUAL && width == 8 && size == 32)
		return true;
	else if (rank == SKL_DRAM_RANK_SINGLE && width == 16 && size == 8)
		return true;
	else if (rank == SKL_DRAM_RANK_DUAL && width == 16 && size == 16)
		return true;

	return false;
}

static int
skl_dram_get_channel_info(struct dram_channel_info *ch, u32 val)
{
	u32 tmp_l, tmp_s;
	u32 s_val = val >> SKL_DRAM_S_SHIFT;

	if (!val)
		return -EINVAL;

	tmp_l = val & SKL_DRAM_SIZE_MASK;
	tmp_s = s_val & SKL_DRAM_SIZE_MASK;

	if (tmp_l == 0 && tmp_s == 0)
		return -EINVAL;

	ch->l_info.size = tmp_l;
	ch->s_info.size = tmp_s;

	tmp_l = (val & SKL_DRAM_WIDTH_MASK) >> SKL_DRAM_WIDTH_SHIFT;
	tmp_s = (s_val & SKL_DRAM_WIDTH_MASK) >> SKL_DRAM_WIDTH_SHIFT;
	ch->l_info.width = (1 << tmp_l) * 8;
	ch->s_info.width = (1 << tmp_s) * 8;

	tmp_l = val & SKL_DRAM_RANK_MASK;
	tmp_s = s_val & SKL_DRAM_RANK_MASK;
	ch->l_info.rank = skl_get_dimm_rank(ch->l_info.size, tmp_l);
	ch->s_info.rank = skl_get_dimm_rank(ch->s_info.size, tmp_s);

	if (ch->l_info.rank == I915_DRAM_RANK_DUAL ||
	    ch->s_info.rank == I915_DRAM_RANK_DUAL)
		ch->rank = I915_DRAM_RANK_DUAL;
	else if (ch->l_info.rank == I915_DRAM_RANK_SINGLE &&
		 ch->s_info.rank == I915_DRAM_RANK_SINGLE)
		ch->rank = I915_DRAM_RANK_DUAL;
	else
		ch->rank = I915_DRAM_RANK_SINGLE;

	ch->is_16gb_dimm = skl_is_16gb_dimm(ch->l_info.rank, ch->l_info.size,
					    ch->l_info.width) ||
			   skl_is_16gb_dimm(ch->s_info.rank, ch->s_info.size,
					    ch->s_info.width);

	DRM_DEBUG_KMS("(size:width:rank) L(%dGB:X%d:%s) S(%dGB:X%d:%s)\n",
		      ch->l_info.size, ch->l_info.width,
		      ch->l_info.rank ? "dual" : "single",
		      ch->s_info.size, ch->s_info.width,
		      ch->s_info.rank ? "dual" : "single");

	return 0;
}

static bool
intel_is_dram_symmetric(u32 val_ch0, u32 val_ch1,
			struct dram_channel_info *ch0)
{
	return (val_ch0 == val_ch1 &&
		(ch0->s_info.size == 0 ||
		 (ch0->l_info.size == ch0->s_info.size &&
		  ch0->l_info.width == ch0->s_info.width &&
		  ch0->l_info.rank == ch0->s_info.rank)));
}

static int
skl_dram_get_channels_info(struct drm_i915_private *dev_priv)
{
	struct dram_info *dram_info = &dev_priv->dram_info;
	struct dram_channel_info ch0, ch1;
	u32 val_ch0, val_ch1;
	int ret;

	val_ch0 = I915_READ(SKL_MAD_DIMM_CH0_0_0_0_MCHBAR_MCMAIN);
	ret = skl_dram_get_channel_info(&ch0, val_ch0);
	if (ret == 0)
		dram_info->num_channels++;

	val_ch1 = I915_READ(SKL_MAD_DIMM_CH1_0_0_0_MCHBAR_MCMAIN);
	ret = skl_dram_get_channel_info(&ch1, val_ch1);
	if (ret == 0)
		dram_info->num_channels++;

	if (dram_info->num_channels == 0) {
		DRM_INFO("Number of memory channels is zero\n");
		return -EINVAL;
	}

	/*
	 * If any of the channel is single rank channel, worst case output
	 * will be same as if single rank memory, so consider single rank
	 * memory.
	 */
	if (ch0.rank == I915_DRAM_RANK_SINGLE ||
	    ch1.rank == I915_DRAM_RANK_SINGLE)
		dram_info->rank = I915_DRAM_RANK_SINGLE;
	else
		dram_info->rank = max(ch0.rank, ch1.rank);

	if (dram_info->rank == I915_DRAM_RANK_INVALID) {
		DRM_INFO("couldn't get memory rank information\n");
		return -EINVAL;
	}

	dram_info->is_16gb_dimm = ch0.is_16gb_dimm || ch1.is_16gb_dimm;

	dev_priv->dram_info.symmetric_memory = intel_is_dram_symmetric(val_ch0,
								       val_ch1,
								       &ch0);

	DRM_DEBUG_KMS("memory configuration is %sSymmetric memory\n",
		      dev_priv->dram_info.symmetric_memory ? "" : "not ");
	return 0;
}

static int
skl_get_dram_info(struct drm_i915_private *dev_priv)
{
	struct dram_info *dram_info = &dev_priv->dram_info;
	u32 mem_freq_khz, val;
	int ret;

	ret = skl_dram_get_channels_info(dev_priv);
	if (ret)
		return ret;

	val = I915_READ(SKL_MC_BIOS_DATA_0_0_0_MCHBAR_PCU);
	mem_freq_khz = DIV_ROUND_UP((val & SKL_REQ_DATA_MASK) *
				    SKL_MEMORY_FREQ_MULTIPLIER_HZ, 1000);

	dram_info->bandwidth_kbps = dram_info->num_channels *
							mem_freq_khz * 8;

	if (dram_info->bandwidth_kbps == 0) {
		DRM_INFO("Couldn't get system memory bandwidth\n");
		return -EINVAL;
	}

	dram_info->valid = true;
	return 0;
}

static int
bxt_get_dram_info(struct drm_i915_private *dev_priv)
{
	struct dram_info *dram_info = &dev_priv->dram_info;
	u32 dram_channels;
	u32 mem_freq_khz, val;
	u8 num_active_channels;
	int i;

	val = I915_READ(BXT_P_CR_MC_BIOS_REQ_0_0_0);
	mem_freq_khz = DIV_ROUND_UP((val & BXT_REQ_DATA_MASK) *
				    BXT_MEMORY_FREQ_MULTIPLIER_HZ, 1000);

	dram_channels = val & BXT_DRAM_CHANNEL_ACTIVE_MASK;
	num_active_channels = hweight32(dram_channels);

	/* Each active bit represents 4-byte channel */
	dram_info->bandwidth_kbps = (mem_freq_khz * num_active_channels * 4);

	if (dram_info->bandwidth_kbps == 0) {
		DRM_INFO("Couldn't get system memory bandwidth\n");
		return -EINVAL;
	}

	/*
	 * Now read each DUNIT8/9/10/11 to check the rank of each dimms.
	 */
	for (i = BXT_D_CR_DRP0_DUNIT_START; i <= BXT_D_CR_DRP0_DUNIT_END; i++) {
		u8 size, width;
		enum dram_rank rank;
		u32 tmp;

		val = I915_READ(BXT_D_CR_DRP0_DUNIT(i));
		if (val == 0xFFFFFFFF)
			continue;

		dram_info->num_channels++;
		tmp = val & BXT_DRAM_RANK_MASK;

		if (tmp == BXT_DRAM_RANK_SINGLE)
			rank = I915_DRAM_RANK_SINGLE;
		else if (tmp == BXT_DRAM_RANK_DUAL)
			rank = I915_DRAM_RANK_DUAL;
		else
			rank = I915_DRAM_RANK_INVALID;

		tmp = val & BXT_DRAM_SIZE_MASK;
		if (tmp == BXT_DRAM_SIZE_4GB)
			size = 4;
		else if (tmp == BXT_DRAM_SIZE_6GB)
			size = 6;
		else if (tmp == BXT_DRAM_SIZE_8GB)
			size = 8;
		else if (tmp == BXT_DRAM_SIZE_12GB)
			size = 12;
		else if (tmp == BXT_DRAM_SIZE_16GB)
			size = 16;
		else
			size = 0;

		tmp = (val & BXT_DRAM_WIDTH_MASK) >> BXT_DRAM_WIDTH_SHIFT;
		width = (1 << tmp) * 8;
		DRM_DEBUG_KMS("dram size:%dGB width:X%d rank:%s\n", size,
			      width, rank == I915_DRAM_RANK_SINGLE ? "single" :
			      rank == I915_DRAM_RANK_DUAL ? "dual" : "unknown");

		/*
		 * If any of the channel is single rank channel,
		 * worst case output will be same as if single rank
		 * memory, so consider single rank memory.
		 */
		if (dram_info->rank == I915_DRAM_RANK_INVALID)
			dram_info->rank = rank;
		else if (rank == I915_DRAM_RANK_SINGLE)
			dram_info->rank = I915_DRAM_RANK_SINGLE;
	}

	if (dram_info->rank == I915_DRAM_RANK_INVALID) {
		DRM_INFO("couldn't get memory rank information\n");
		return -EINVAL;
	}

	dram_info->valid = true;
	return 0;
}

static void
intel_get_dram_info(struct drm_i915_private *dev_priv)
{
	struct dram_info *dram_info = &dev_priv->dram_info;
	char bandwidth_str[32];
	int ret;

	dram_info->valid = false;
	dram_info->rank = I915_DRAM_RANK_INVALID;
	dram_info->bandwidth_kbps = 0;
	dram_info->num_channels = 0;

	/*
	 * Assume 16Gb DIMMs are present until proven otherwise.
	 * This is only used for the level 0 watermark latency
	 * w/a which does not apply to bxt/glk.
	 */
	dram_info->is_16gb_dimm = !IS_GEN9_LP(dev_priv);

	if (INTEL_GEN(dev_priv) < 9 || IS_GEMINILAKE(dev_priv))
		return;

	/* Need to calculate bandwidth only for Gen9 */
	if (IS_BROXTON(dev_priv))
		ret = bxt_get_dram_info(dev_priv);
	else if (IS_GEN9(dev_priv))
		ret = skl_get_dram_info(dev_priv);
	else
		ret = skl_dram_get_channels_info(dev_priv);
	if (ret)
		return;

	if (dram_info->bandwidth_kbps)
		sprintf(bandwidth_str, "%d KBps", dram_info->bandwidth_kbps);
	else
		sprintf(bandwidth_str, "unknown");
	DRM_DEBUG_KMS("DRAM bandwidth:%s, total-channels: %u\n",
		      bandwidth_str, dram_info->num_channels);
	DRM_DEBUG_KMS("DRAM rank: %s rank 16GB-dimm:%s\n",
		      (dram_info->rank == I915_DRAM_RANK_DUAL) ?
		      "dual" : "single", yesno(dram_info->is_16gb_dimm));
}

/**
 * i915_driver_init_hw - setup state requiring device access
 * @dev_priv: device private
 *
 * Setup state that requires accessing the device, but doesn't require
 * exposing the driver via kernel internal or userspace interfaces.
 */
static int i915_driver_init_hw(struct drm_i915_private *dev_priv)
{
	struct pci_dev *pdev = dev_priv->drm.pdev;
	int ret;

	if (i915_inject_load_failure())
		return -ENODEV;

	intel_device_info_runtime_init(mkwrite_device_info(dev_priv));

	if (HAS_PPGTT(dev_priv)) {
		if (intel_vgpu_active(dev_priv) &&
		    !intel_vgpu_has_full_48bit_ppgtt(dev_priv)) {
			i915_report_error(dev_priv,
					  "incompatible vGPU found, support for isolated ppGTT required\n");
			return -ENXIO;
		}
	}

<<<<<<< HEAD
=======
	if (HAS_EXECLISTS(dev_priv)) {
		/*
		 * Older GVT emulation depends upon intercepting CSB mmio,
		 * which we no longer use, preferring to use the HWSP cache
		 * instead.
		 */
		if (intel_vgpu_active(dev_priv) &&
		    !intel_vgpu_has_hwsp_emulation(dev_priv)) {
			i915_report_error(dev_priv,
					  "old vGPU host found, support for HWSP emulation required\n");
			return -ENXIO;
		}
	}

>>>>>>> 19530313
	intel_sanitize_options(dev_priv);

	i915_perf_init(dev_priv);

	ret = i915_ggtt_probe_hw(dev_priv);
	if (ret)
		goto err_perf;

	/*
	 * WARNING: Apparently we must kick fbdev drivers before vgacon,
	 * otherwise the vga fbdev driver falls over.
	 */
	ret = i915_kick_out_firmware_fb(dev_priv);
	if (ret) {
		DRM_ERROR("failed to remove conflicting framebuffer drivers\n");
		goto err_ggtt;
	}

	ret = i915_kick_out_vgacon(dev_priv);
	if (ret) {
		DRM_ERROR("failed to remove conflicting VGA console\n");
		goto err_ggtt;
	}

	ret = i915_ggtt_init_hw(dev_priv);
	if (ret)
		goto err_ggtt;

	ret = i915_ggtt_enable_hw(dev_priv);
	if (ret) {
		DRM_ERROR("failed to enable GGTT\n");
		goto err_ggtt;
	}

	pci_set_master(pdev);

	/* overlay on gen2 is broken and can't address above 1G */
	if (IS_GEN2(dev_priv)) {
		ret = dma_set_coherent_mask(&pdev->dev, DMA_BIT_MASK(30));
		if (ret) {
			DRM_ERROR("failed to set DMA mask\n");

			goto err_ggtt;
		}
	}

	/* 965GM sometimes incorrectly writes to hardware status page (HWS)
	 * using 32bit addressing, overwriting memory if HWS is located
	 * above 4GB.
	 *
	 * The documentation also mentions an issue with undefined
	 * behaviour if any general state is accessed within a page above 4GB,
	 * which also needs to be handled carefully.
	 */
	if (IS_I965G(dev_priv) || IS_I965GM(dev_priv)) {
		ret = dma_set_coherent_mask(&pdev->dev, DMA_BIT_MASK(32));

		if (ret) {
			DRM_ERROR("failed to set DMA mask\n");

			goto err_ggtt;
		}
	}

	pm_qos_add_request(&dev_priv->pm_qos, PM_QOS_CPU_DMA_LATENCY,
			   PM_QOS_DEFAULT_VALUE);

	intel_uncore_sanitize(dev_priv);

	intel_gt_init_workarounds(dev_priv);
	i915_gem_load_init_fences(dev_priv);

	/* On the 945G/GM, the chipset reports the MSI capability on the
	 * integrated graphics even though the support isn't actually there
	 * according to the published specs.  It doesn't appear to function
	 * correctly in testing on 945G.
	 * This may be a side effect of MSI having been made available for PEG
	 * and the registers being closely associated.
	 *
	 * According to chipset errata, on the 965GM, MSI interrupts may
	 * be lost or delayed, and was defeatured. MSI interrupts seem to
	 * get lost on g4x as well, and interrupt delivery seems to stay
	 * properly dead afterwards. So we'll just disable them for all
	 * pre-gen5 chipsets.
	 *
	 * dp aux and gmbus irq on gen4 seems to be able to generate legacy
	 * interrupts even when in MSI mode. This results in spurious
	 * interrupt warnings if the legacy irq no. is shared with another
	 * device. The kernel then disables that interrupt source and so
	 * prevents the other device from working properly.
	 */
	if (INTEL_GEN(dev_priv) >= 5) {
		if (pci_enable_msi(pdev) < 0)
			DRM_DEBUG_DRIVER("can't enable MSI");
	}

	ret = intel_gvt_init(dev_priv);
	if (ret)
		goto err_msi;

	intel_opregion_setup(dev_priv);
	/*
	 * Fill the dram structure to get the system raw bandwidth and
	 * dram info. This will be used for memory latency calculation.
	 */
	intel_get_dram_info(dev_priv);


	return 0;

err_msi:
	if (pdev->msi_enabled)
		pci_disable_msi(pdev);
	pm_qos_remove_request(&dev_priv->pm_qos);
err_ggtt:
	i915_ggtt_cleanup_hw(dev_priv);
err_perf:
	i915_perf_fini(dev_priv);
	return ret;
}

/**
 * i915_driver_cleanup_hw - cleanup the setup done in i915_driver_init_hw()
 * @dev_priv: device private
 */
static void i915_driver_cleanup_hw(struct drm_i915_private *dev_priv)
{
	struct pci_dev *pdev = dev_priv->drm.pdev;

	i915_perf_fini(dev_priv);

	if (pdev->msi_enabled)
		pci_disable_msi(pdev);

	pm_qos_remove_request(&dev_priv->pm_qos);
	i915_ggtt_cleanup_hw(dev_priv);
}

/**
 * i915_driver_register - register the driver with the rest of the system
 * @dev_priv: device private
 *
 * Perform any steps necessary to make the driver available via kernel
 * internal or userspace interfaces.
 */
static void i915_driver_register(struct drm_i915_private *dev_priv)
{
	struct drm_device *dev = &dev_priv->drm;

	i915_gem_shrinker_register(dev_priv);
	i915_pmu_register(dev_priv);

	/*
	 * Notify a valid surface after modesetting,
	 * when running inside a VM.
	 */
	if (intel_vgpu_active(dev_priv))
		I915_WRITE(vgtif_reg(display_ready), VGT_DRV_DISPLAY_READY);

	/* Reveal our presence to userspace */
	if (drm_dev_register(dev, 0) == 0) {
		i915_debugfs_register(dev_priv);
		i915_setup_sysfs(dev_priv);

		/* Depends on sysfs having been initialized */
		i915_perf_register(dev_priv);
	} else
		DRM_ERROR("Failed to register driver for userspace access!\n");

	if (HAS_DISPLAY(dev_priv)) {
		/* Must be done after probing outputs */
		intel_opregion_register(dev_priv);
		acpi_video_register();
	}

	if (IS_GEN5(dev_priv))
		intel_gpu_ips_init(dev_priv);

	intel_audio_init(dev_priv);

	/*
	 * Some ports require correctly set-up hpd registers for detection to
	 * work properly (leading to ghost connected connector status), e.g. VGA
	 * on gm45.  Hence we can only set up the initial fbdev config after hpd
	 * irqs are fully enabled. We do it last so that the async config
	 * cannot run before the connectors are registered.
	 */
	intel_fbdev_initial_config_async(dev);

	/*
	 * We need to coordinate the hotplugs with the asynchronous fbdev
	 * configuration, for which we use the fbdev->async_cookie.
	 */
	if (HAS_DISPLAY(dev_priv))
		drm_kms_helper_poll_init(dev);

	intel_power_domains_enable(dev_priv);
	intel_runtime_pm_enable(dev_priv);
}

/**
 * i915_driver_unregister - cleanup the registration done in i915_driver_regiser()
 * @dev_priv: device private
 */
static void i915_driver_unregister(struct drm_i915_private *dev_priv)
{
	intel_runtime_pm_disable(dev_priv);
	intel_power_domains_disable(dev_priv);

	intel_fbdev_unregister(dev_priv);
	intel_audio_deinit(dev_priv);

	/*
	 * After flushing the fbdev (incl. a late async config which will
	 * have delayed queuing of a hotplug event), then flush the hotplug
	 * events.
	 */
	drm_kms_helper_poll_fini(&dev_priv->drm);

	intel_gpu_ips_teardown();
	acpi_video_unregister();
	intel_opregion_unregister(dev_priv);

	i915_perf_unregister(dev_priv);
	i915_pmu_unregister(dev_priv);

	i915_teardown_sysfs(dev_priv);
	drm_dev_unregister(&dev_priv->drm);

	i915_gem_shrinker_unregister(dev_priv);
}

static void i915_welcome_messages(struct drm_i915_private *dev_priv)
{
	if (drm_debug & DRM_UT_DRIVER) {
		struct drm_printer p = drm_debug_printer("i915 device info:");

		intel_device_info_dump(&dev_priv->info, &p);
		intel_device_info_dump_runtime(&dev_priv->info, &p);
	}

	if (IS_ENABLED(CONFIG_DRM_I915_DEBUG))
		DRM_INFO("DRM_I915_DEBUG enabled\n");
	if (IS_ENABLED(CONFIG_DRM_I915_DEBUG_GEM))
		DRM_INFO("DRM_I915_DEBUG_GEM enabled\n");
	if (IS_ENABLED(CONFIG_DRM_I915_DEBUG_RUNTIME_PM))
		DRM_INFO("DRM_I915_DEBUG_RUNTIME_PM enabled\n");
}

static struct drm_i915_private *
i915_driver_create(struct pci_dev *pdev, const struct pci_device_id *ent)
{
	const struct intel_device_info *match_info =
		(struct intel_device_info *)ent->driver_data;
	struct intel_device_info *device_info;
	struct drm_i915_private *i915;
	int err;

	i915 = kzalloc(sizeof(*i915), GFP_KERNEL);
	if (!i915)
		return ERR_PTR(-ENOMEM);

	err = drm_dev_init(&i915->drm, &driver, &pdev->dev);
	if (err) {
		kfree(i915);
		return ERR_PTR(err);
	}

	i915->drm.pdev = pdev;
	i915->drm.dev_private = i915;
	pci_set_drvdata(pdev, &i915->drm);

	/* Setup the write-once "constant" device info */
	device_info = mkwrite_device_info(i915);
	memcpy(device_info, match_info, sizeof(*device_info));
	device_info->device_id = pdev->device;

	BUILD_BUG_ON(INTEL_MAX_PLATFORMS >
		     BITS_PER_TYPE(device_info->platform_mask));
	BUG_ON(device_info->gen > BITS_PER_TYPE(device_info->gen_mask));

	return i915;
}

static void i915_driver_destroy(struct drm_i915_private *i915)
{
	struct pci_dev *pdev = i915->drm.pdev;

	drm_dev_fini(&i915->drm);
	kfree(i915);

	/* And make sure we never chase our dangling pointer from pci_dev */
	pci_set_drvdata(pdev, NULL);
}

/**
 * i915_driver_load - setup chip and create an initial config
 * @pdev: PCI device
 * @ent: matching PCI ID entry
 *
 * The driver load routine has to do several things:
 *   - drive output discovery via intel_modeset_init()
 *   - initialize the memory manager
 *   - allocate initial config memory
 *   - setup the DRM framebuffer with the allocated memory
 */
int i915_driver_load(struct pci_dev *pdev, const struct pci_device_id *ent)
{
	const struct intel_device_info *match_info =
		(struct intel_device_info *)ent->driver_data;
	struct drm_i915_private *dev_priv;
	int ret;

	dev_priv = i915_driver_create(pdev, ent);
	if (IS_ERR(dev_priv))
		return PTR_ERR(dev_priv);

	/* Disable nuclear pageflip by default on pre-ILK */
	if (!i915_modparams.nuclear_pageflip && match_info->gen < 5)
		dev_priv->drm.driver_features &= ~DRIVER_ATOMIC;

	ret = pci_enable_device(pdev);
	if (ret)
		goto out_fini;

	ret = i915_driver_init_early(dev_priv);
	if (ret < 0)
		goto out_pci_disable;

	disable_rpm_wakeref_asserts(dev_priv);

	ret = i915_driver_init_mmio(dev_priv);
	if (ret < 0)
		goto out_runtime_pm_put;

	ret = i915_driver_init_hw(dev_priv);
	if (ret < 0)
		goto out_cleanup_mmio;

	ret = i915_load_modeset_init(&dev_priv->drm);
	if (ret < 0)
		goto out_cleanup_hw;

	i915_driver_register(dev_priv);

	enable_rpm_wakeref_asserts(dev_priv);

	i915_welcome_messages(dev_priv);

	return 0;

out_cleanup_hw:
	i915_driver_cleanup_hw(dev_priv);
out_cleanup_mmio:
	i915_driver_cleanup_mmio(dev_priv);
out_runtime_pm_put:
	enable_rpm_wakeref_asserts(dev_priv);
	i915_driver_cleanup_early(dev_priv);
out_pci_disable:
	pci_disable_device(pdev);
out_fini:
	i915_load_error(dev_priv, "Device initialization failed (%d)\n", ret);
	i915_driver_destroy(dev_priv);
	return ret;
}

void i915_driver_unload(struct drm_device *dev)
{
	struct drm_i915_private *dev_priv = to_i915(dev);
	struct pci_dev *pdev = dev_priv->drm.pdev;

	disable_rpm_wakeref_asserts(dev_priv);

	i915_driver_unregister(dev_priv);

	if (i915_gem_suspend(dev_priv))
		DRM_ERROR("failed to idle hardware; continuing to unload!\n");

	drm_atomic_helper_shutdown(dev);

	intel_gvt_cleanup(dev_priv);

	intel_modeset_cleanup(dev);

	intel_bios_cleanup(dev_priv);

	vga_switcheroo_unregister_client(pdev);
	vga_client_register(pdev, NULL, NULL, NULL);

	intel_csr_ucode_fini(dev_priv);

	/* Free error state after interrupts are fully disabled. */
	cancel_delayed_work_sync(&dev_priv->gpu_error.hangcheck_work);
	i915_reset_error_state(dev_priv);

	i915_gem_fini(dev_priv);

	intel_power_domains_fini_hw(dev_priv);

	i915_driver_cleanup_hw(dev_priv);
	i915_driver_cleanup_mmio(dev_priv);

	enable_rpm_wakeref_asserts(dev_priv);

	WARN_ON(atomic_read(&dev_priv->runtime_pm.wakeref_count));
}

static void i915_driver_release(struct drm_device *dev)
{
	struct drm_i915_private *dev_priv = to_i915(dev);

	i915_driver_cleanup_early(dev_priv);
	i915_driver_destroy(dev_priv);
}

static int i915_driver_open(struct drm_device *dev, struct drm_file *file)
{
	struct drm_i915_private *i915 = to_i915(dev);
	int ret;

	ret = i915_gem_open(i915, file);
	if (ret)
		return ret;

	return 0;
}

/**
 * i915_driver_lastclose - clean up after all DRM clients have exited
 * @dev: DRM device
 *
 * Take care of cleaning up after all DRM clients have exited.  In the
 * mode setting case, we want to restore the kernel's initial mode (just
 * in case the last client left us in a bad state).
 *
 * Additionally, in the non-mode setting case, we'll tear down the GTT
 * and DMA structures, since the kernel won't be using them, and clea
 * up any GEM state.
 */
static void i915_driver_lastclose(struct drm_device *dev)
{
	intel_fbdev_restore_mode(dev);
	vga_switcheroo_process_delayed_switch();
}

static void i915_driver_postclose(struct drm_device *dev, struct drm_file *file)
{
	struct drm_i915_file_private *file_priv = file->driver_priv;

	mutex_lock(&dev->struct_mutex);
	i915_gem_context_close(file);
	i915_gem_release(dev, file);
	mutex_unlock(&dev->struct_mutex);

	kfree(file_priv);
}

static void intel_suspend_encoders(struct drm_i915_private *dev_priv)
{
	struct drm_device *dev = &dev_priv->drm;
	struct intel_encoder *encoder;

	drm_modeset_lock_all(dev);
	for_each_intel_encoder(dev, encoder)
		if (encoder->suspend)
			encoder->suspend(encoder);
	drm_modeset_unlock_all(dev);
}

static int vlv_resume_prepare(struct drm_i915_private *dev_priv,
			      bool rpm_resume);
static int vlv_suspend_complete(struct drm_i915_private *dev_priv);

static bool suspend_to_idle(struct drm_i915_private *dev_priv)
{
#if IS_ENABLED(CONFIG_ACPI_SLEEP)
	if (acpi_target_system_state() < ACPI_STATE_S3)
		return true;
#endif
	return false;
}

static int i915_drm_prepare(struct drm_device *dev)
{
	struct drm_i915_private *i915 = to_i915(dev);
	int err;

	/*
	 * NB intel_display_suspend() may issue new requests after we've
	 * ostensibly marked the GPU as ready-to-sleep here. We need to
	 * split out that work and pull it forward so that after point,
	 * the GPU is not woken again.
	 */
	err = i915_gem_suspend(i915);
	if (err)
		dev_err(&i915->drm.pdev->dev,
			"GEM idle failed, suspend/resume might fail\n");

	return err;
}

static int i915_drm_suspend(struct drm_device *dev)
{
	struct drm_i915_private *dev_priv = to_i915(dev);
	struct pci_dev *pdev = dev_priv->drm.pdev;
	pci_power_t opregion_target_state;

	disable_rpm_wakeref_asserts(dev_priv);

	/* We do a lot of poking in a lot of registers, make sure they work
	 * properly. */
	intel_power_domains_disable(dev_priv);

	drm_kms_helper_poll_disable(dev);

	pci_save_state(pdev);

	intel_display_suspend(dev);

	intel_dp_mst_suspend(dev_priv);

	intel_runtime_pm_disable_interrupts(dev_priv);
	intel_hpd_cancel_work(dev_priv);

	intel_suspend_encoders(dev_priv);

	intel_suspend_hw(dev_priv);

	i915_gem_suspend_gtt_mappings(dev_priv);

	i915_save_state(dev_priv);

	opregion_target_state = suspend_to_idle(dev_priv) ? PCI_D1 : PCI_D3cold;
	intel_opregion_suspend(dev_priv, opregion_target_state);

	intel_fbdev_set_suspend(dev, FBINFO_STATE_SUSPENDED, true);

	dev_priv->suspend_count++;

	intel_csr_ucode_suspend(dev_priv);

	enable_rpm_wakeref_asserts(dev_priv);

	return 0;
}

static enum i915_drm_suspend_mode
get_suspend_mode(struct drm_i915_private *dev_priv, bool hibernate)
{
	if (hibernate)
		return I915_DRM_SUSPEND_HIBERNATE;

	if (suspend_to_idle(dev_priv))
		return I915_DRM_SUSPEND_IDLE;

	return I915_DRM_SUSPEND_MEM;
}

static int i915_drm_suspend_late(struct drm_device *dev, bool hibernation)
{
	struct drm_i915_private *dev_priv = to_i915(dev);
	struct pci_dev *pdev = dev_priv->drm.pdev;
	int ret;

	disable_rpm_wakeref_asserts(dev_priv);

	i915_gem_suspend_late(dev_priv);

	intel_uncore_suspend(dev_priv);

	intel_power_domains_suspend(dev_priv,
				    get_suspend_mode(dev_priv, hibernation));

	ret = 0;
	if (INTEL_GEN(dev_priv) >= 11 || IS_GEN9_LP(dev_priv))
		bxt_enable_dc9(dev_priv);
	else if (IS_HASWELL(dev_priv) || IS_BROADWELL(dev_priv))
		hsw_enable_pc8(dev_priv);
	else if (IS_VALLEYVIEW(dev_priv) || IS_CHERRYVIEW(dev_priv))
		ret = vlv_suspend_complete(dev_priv);

	if (ret) {
		DRM_ERROR("Suspend complete failed: %d\n", ret);
		intel_power_domains_resume(dev_priv);

		goto out;
	}

	pci_disable_device(pdev);
	/*
	 * During hibernation on some platforms the BIOS may try to access
	 * the device even though it's already in D3 and hang the machine. So
	 * leave the device in D0 on those platforms and hope the BIOS will
	 * power down the device properly. The issue was seen on multiple old
	 * GENs with different BIOS vendors, so having an explicit blacklist
	 * is inpractical; apply the workaround on everything pre GEN6. The
	 * platforms where the issue was seen:
	 * Lenovo Thinkpad X301, X61s, X60, T60, X41
	 * Fujitsu FSC S7110
	 * Acer Aspire 1830T
	 */
	if (!(hibernation && INTEL_GEN(dev_priv) < 6))
		pci_set_power_state(pdev, PCI_D3hot);

out:
	enable_rpm_wakeref_asserts(dev_priv);

	return ret;
}

static int i915_suspend_switcheroo(struct drm_device *dev, pm_message_t state)
{
	int error;

	if (!dev) {
		DRM_ERROR("dev: %p\n", dev);
		DRM_ERROR("DRM not initialized, aborting suspend.\n");
		return -ENODEV;
	}

	if (WARN_ON_ONCE(state.event != PM_EVENT_SUSPEND &&
			 state.event != PM_EVENT_FREEZE))
		return -EINVAL;

	if (dev->switch_power_state == DRM_SWITCH_POWER_OFF)
		return 0;

	error = i915_drm_suspend(dev);
	if (error)
		return error;

	return i915_drm_suspend_late(dev, false);
}

static int i915_drm_resume(struct drm_device *dev)
{
	struct drm_i915_private *dev_priv = to_i915(dev);
	int ret;

	disable_rpm_wakeref_asserts(dev_priv);
	intel_sanitize_gt_powersave(dev_priv);

	i915_gem_sanitize(dev_priv);

	ret = i915_ggtt_enable_hw(dev_priv);
	if (ret)
		DRM_ERROR("failed to re-enable GGTT\n");

	intel_csr_ucode_resume(dev_priv);

	i915_restore_state(dev_priv);
	intel_pps_unlock_regs_wa(dev_priv);

	intel_init_pch_refclk(dev_priv);

	/*
	 * Interrupts have to be enabled before any batches are run. If not the
	 * GPU will hang. i915_gem_init_hw() will initiate batches to
	 * update/restore the context.
	 *
	 * drm_mode_config_reset() needs AUX interrupts.
	 *
	 * Modeset enabling in intel_modeset_init_hw() also needs working
	 * interrupts.
	 */
	intel_runtime_pm_enable_interrupts(dev_priv);

	drm_mode_config_reset(dev);

	i915_gem_resume(dev_priv);

	intel_modeset_init_hw(dev);
	intel_init_clock_gating(dev_priv);

	spin_lock_irq(&dev_priv->irq_lock);
	if (dev_priv->display.hpd_irq_setup)
		dev_priv->display.hpd_irq_setup(dev_priv);
	spin_unlock_irq(&dev_priv->irq_lock);

	intel_dp_mst_resume(dev_priv);

	intel_display_resume(dev);

	drm_kms_helper_poll_enable(dev);

	/*
	 * ... but also need to make sure that hotplug processing
	 * doesn't cause havoc. Like in the driver load code we don't
	 * bother with the tiny race here where we might lose hotplug
	 * notifications.
	 * */
	intel_hpd_init(dev_priv);

	intel_opregion_resume(dev_priv);

	intel_fbdev_set_suspend(dev, FBINFO_STATE_RUNNING, false);

	intel_power_domains_enable(dev_priv);

	enable_rpm_wakeref_asserts(dev_priv);

	return 0;
}

static int i915_drm_resume_early(struct drm_device *dev)
{
	struct drm_i915_private *dev_priv = to_i915(dev);
	struct pci_dev *pdev = dev_priv->drm.pdev;
	int ret;

	/*
	 * We have a resume ordering issue with the snd-hda driver also
	 * requiring our device to be power up. Due to the lack of a
	 * parent/child relationship we currently solve this with an early
	 * resume hook.
	 *
	 * FIXME: This should be solved with a special hdmi sink device or
	 * similar so that power domains can be employed.
	 */

	/*
	 * Note that we need to set the power state explicitly, since we
	 * powered off the device during freeze and the PCI core won't power
	 * it back up for us during thaw. Powering off the device during
	 * freeze is not a hard requirement though, and during the
	 * suspend/resume phases the PCI core makes sure we get here with the
	 * device powered on. So in case we change our freeze logic and keep
	 * the device powered we can also remove the following set power state
	 * call.
	 */
	ret = pci_set_power_state(pdev, PCI_D0);
	if (ret) {
		DRM_ERROR("failed to set PCI D0 power state (%d)\n", ret);
		return ret;
	}

	/*
	 * Note that pci_enable_device() first enables any parent bridge
	 * device and only then sets the power state for this device. The
	 * bridge enabling is a nop though, since bridge devices are resumed
	 * first. The order of enabling power and enabling the device is
	 * imposed by the PCI core as described above, so here we preserve the
	 * same order for the freeze/thaw phases.
	 *
	 * TODO: eventually we should remove pci_disable_device() /
	 * pci_enable_enable_device() from suspend/resume. Due to how they
	 * depend on the device enable refcount we can't anyway depend on them
	 * disabling/enabling the device.
	 */
	if (pci_enable_device(pdev))
		return -EIO;

	pci_set_master(pdev);

	disable_rpm_wakeref_asserts(dev_priv);

	if (IS_VALLEYVIEW(dev_priv) || IS_CHERRYVIEW(dev_priv))
		ret = vlv_resume_prepare(dev_priv, false);
	if (ret)
		DRM_ERROR("Resume prepare failed: %d, continuing anyway\n",
			  ret);

	intel_uncore_resume_early(dev_priv);

	if (INTEL_GEN(dev_priv) >= 11 || IS_GEN9_LP(dev_priv)) {
		gen9_sanitize_dc_state(dev_priv);
		bxt_disable_dc9(dev_priv);
	} else if (IS_HASWELL(dev_priv) || IS_BROADWELL(dev_priv)) {
		hsw_disable_pc8(dev_priv);
	}

	intel_uncore_sanitize(dev_priv);

	intel_power_domains_resume(dev_priv);

	intel_engines_sanitize(dev_priv);

	enable_rpm_wakeref_asserts(dev_priv);

	return ret;
}

static int i915_resume_switcheroo(struct drm_device *dev)
{
	int ret;

	if (dev->switch_power_state == DRM_SWITCH_POWER_OFF)
		return 0;

	ret = i915_drm_resume_early(dev);
	if (ret)
		return ret;

	return i915_drm_resume(dev);
}

/**
 * i915_reset - reset chip after a hang
 * @i915: #drm_i915_private to reset
 * @stalled_mask: mask of the stalled engines with the guilty requests
 * @reason: user error message for why we are resetting
 *
 * Reset the chip.  Useful if a hang is detected. Marks the device as wedged
 * on failure.
 *
 * Caller must hold the struct_mutex.
 *
 * Procedure is fairly simple:
 *   - reset the chip using the reset reg
 *   - re-init context state
 *   - re-init hardware status page
 *   - re-init ring buffer
 *   - re-init interrupt state
 *   - re-init display
 */
void i915_reset(struct drm_i915_private *i915,
		unsigned int stalled_mask,
		const char *reason)
{
	struct i915_gpu_error *error = &i915->gpu_error;
	int ret;
	int i;

	GEM_TRACE("flags=%lx\n", error->flags);

	might_sleep();
	lockdep_assert_held(&i915->drm.struct_mutex);
	GEM_BUG_ON(!test_bit(I915_RESET_BACKOFF, &error->flags));

	if (!test_bit(I915_RESET_HANDOFF, &error->flags))
		return;

	/* Clear any previous failed attempts at recovery. Time to try again. */
	if (!i915_gem_unset_wedged(i915))
		goto wakeup;

	if (reason)
		dev_notice(i915->drm.dev, "Resetting chip for %s\n", reason);
	error->reset_count++;

	ret = i915_gem_reset_prepare(i915);
	if (ret) {
		dev_err(i915->drm.dev, "GPU recovery failed\n");
		goto taint;
	}

	if (!intel_has_gpu_reset(i915)) {
		if (i915_modparams.reset)
			dev_err(i915->drm.dev, "GPU reset not supported\n");
		else
			DRM_DEBUG_DRIVER("GPU reset disabled\n");
		goto error;
	}

	for (i = 0; i < 3; i++) {
		ret = intel_gpu_reset(i915, ALL_ENGINES);
		if (ret == 0)
			break;

		msleep(100);
	}
	if (ret) {
		dev_err(i915->drm.dev, "Failed to reset chip\n");
		goto taint;
	}

	/* Ok, now get things going again... */

	/*
	 * Everything depends on having the GTT running, so we need to start
	 * there.
	 */
	ret = i915_ggtt_enable_hw(i915);
	if (ret) {
		DRM_ERROR("Failed to re-enable GGTT following reset (%d)\n",
			  ret);
		goto error;
	}

	i915_gem_reset(i915, stalled_mask);
	intel_overlay_reset(i915);

	/*
	 * Next we need to restore the context, but we don't use those
	 * yet either...
	 *
	 * Ring buffer needs to be re-initialized in the KMS case, or if X
	 * was running at the time of the reset (i.e. we weren't VT
	 * switched away).
	 */
	ret = i915_gem_init_hw(i915);
	if (ret) {
		DRM_ERROR("Failed to initialise HW following reset (%d)\n",
			  ret);
		goto error;
	}

	i915_queue_hangcheck(i915);

finish:
	i915_gem_reset_finish(i915);
wakeup:
	clear_bit(I915_RESET_HANDOFF, &error->flags);
	wake_up_bit(&error->flags, I915_RESET_HANDOFF);
	return;

taint:
	/*
	 * History tells us that if we cannot reset the GPU now, we
	 * never will. This then impacts everything that is run
	 * subsequently. On failing the reset, we mark the driver
	 * as wedged, preventing further execution on the GPU.
	 * We also want to go one step further and add a taint to the
	 * kernel so that any subsequent faults can be traced back to
	 * this failure. This is important for CI, where if the
	 * GPU/driver fails we would like to reboot and restart testing
	 * rather than continue on into oblivion. For everyone else,
	 * the system should still plod along, but they have been warned!
	 */
	add_taint(TAINT_WARN, LOCKDEP_STILL_OK);
error:
	i915_gem_set_wedged(i915);
	i915_retire_requests(i915);
	goto finish;
}

static inline int intel_gt_reset_engine(struct drm_i915_private *dev_priv,
					struct intel_engine_cs *engine)
{
	return intel_gpu_reset(dev_priv, intel_engine_flag(engine));
}

/**
 * i915_reset_engine - reset GPU engine to recover from a hang
 * @engine: engine to reset
 * @msg: reason for GPU reset; or NULL for no dev_notice()
 *
 * Reset a specific GPU engine. Useful if a hang is detected.
 * Returns zero on successful reset or otherwise an error code.
 *
 * Procedure is:
 *  - identifies the request that caused the hang and it is dropped
 *  - reset engine (which will force the engine to idle)
 *  - re-init/configure engine
 */
int i915_reset_engine(struct intel_engine_cs *engine, const char *msg)
{
	struct i915_gpu_error *error = &engine->i915->gpu_error;
	struct i915_request *active_request;
	int ret;

	GEM_TRACE("%s flags=%lx\n", engine->name, error->flags);
	GEM_BUG_ON(!test_bit(I915_RESET_ENGINE + engine->id, &error->flags));

	active_request = i915_gem_reset_prepare_engine(engine);
	if (IS_ERR_OR_NULL(active_request)) {
		/* Either the previous reset failed, or we pardon the reset. */
		ret = PTR_ERR(active_request);
		goto out;
	}

	if (msg)
		dev_notice(engine->i915->drm.dev,
			   "Resetting %s for %s\n", engine->name, msg);
	error->reset_engine_count[engine->id]++;

	if (!engine->i915->guc.execbuf_client)
		ret = intel_gt_reset_engine(engine->i915, engine);
	else
		ret = intel_guc_reset_engine(&engine->i915->guc, engine);
	if (ret) {
		/* If we fail here, we expect to fallback to a global reset */
		DRM_DEBUG_DRIVER("%sFailed to reset %s, ret=%d\n",
				 engine->i915->guc.execbuf_client ? "GuC " : "",
				 engine->name, ret);
		goto out;
	}

	/*
	 * The request that caused the hang is stuck on elsp, we know the
	 * active request and can drop it, adjust head to skip the offending
	 * request to resume executing remaining requests in the queue.
	 */
	i915_gem_reset_engine(engine, active_request, true);

	/*
	 * The engine and its registers (and workarounds in case of render)
	 * have been reset to their default values. Follow the init_ring
	 * process to program RING_MODE, HWSP and re-enable submission.
	 */
	ret = engine->init_hw(engine);
	if (ret)
		goto out;

out:
	intel_engine_cancel_stop_cs(engine);
	i915_gem_reset_finish_engine(engine);
	return ret;
}

static int i915_pm_prepare(struct device *kdev)
{
	struct pci_dev *pdev = to_pci_dev(kdev);
	struct drm_device *dev = pci_get_drvdata(pdev);

	if (!dev) {
		dev_err(kdev, "DRM not initialized, aborting suspend.\n");
		return -ENODEV;
	}

	if (dev->switch_power_state == DRM_SWITCH_POWER_OFF)
		return 0;

	return i915_drm_prepare(dev);
}

static int i915_pm_suspend(struct device *kdev)
{
	struct pci_dev *pdev = to_pci_dev(kdev);
	struct drm_device *dev = pci_get_drvdata(pdev);

	if (!dev) {
		dev_err(kdev, "DRM not initialized, aborting suspend.\n");
		return -ENODEV;
	}

	if (dev->switch_power_state == DRM_SWITCH_POWER_OFF)
		return 0;

	return i915_drm_suspend(dev);
}

static int i915_pm_suspend_late(struct device *kdev)
{
	struct drm_device *dev = &kdev_to_i915(kdev)->drm;

	/*
	 * We have a suspend ordering issue with the snd-hda driver also
	 * requiring our device to be power up. Due to the lack of a
	 * parent/child relationship we currently solve this with an late
	 * suspend hook.
	 *
	 * FIXME: This should be solved with a special hdmi sink device or
	 * similar so that power domains can be employed.
	 */
	if (dev->switch_power_state == DRM_SWITCH_POWER_OFF)
		return 0;

	return i915_drm_suspend_late(dev, false);
}

static int i915_pm_poweroff_late(struct device *kdev)
{
	struct drm_device *dev = &kdev_to_i915(kdev)->drm;

	if (dev->switch_power_state == DRM_SWITCH_POWER_OFF)
		return 0;

	return i915_drm_suspend_late(dev, true);
}

static int i915_pm_resume_early(struct device *kdev)
{
	struct drm_device *dev = &kdev_to_i915(kdev)->drm;

	if (dev->switch_power_state == DRM_SWITCH_POWER_OFF)
		return 0;

	return i915_drm_resume_early(dev);
}

static int i915_pm_resume(struct device *kdev)
{
	struct drm_device *dev = &kdev_to_i915(kdev)->drm;

	if (dev->switch_power_state == DRM_SWITCH_POWER_OFF)
		return 0;

	return i915_drm_resume(dev);
}

/* freeze: before creating the hibernation_image */
static int i915_pm_freeze(struct device *kdev)
{
	struct drm_device *dev = &kdev_to_i915(kdev)->drm;
	int ret;

	if (dev->switch_power_state != DRM_SWITCH_POWER_OFF) {
		ret = i915_drm_suspend(dev);
		if (ret)
			return ret;
	}

	ret = i915_gem_freeze(kdev_to_i915(kdev));
	if (ret)
		return ret;

	return 0;
}

static int i915_pm_freeze_late(struct device *kdev)
{
	struct drm_device *dev = &kdev_to_i915(kdev)->drm;
	int ret;

	if (dev->switch_power_state != DRM_SWITCH_POWER_OFF) {
		ret = i915_drm_suspend_late(dev, true);
		if (ret)
			return ret;
	}

	ret = i915_gem_freeze_late(kdev_to_i915(kdev));
	if (ret)
		return ret;

	return 0;
}

/* thaw: called after creating the hibernation image, but before turning off. */
static int i915_pm_thaw_early(struct device *kdev)
{
	return i915_pm_resume_early(kdev);
}

static int i915_pm_thaw(struct device *kdev)
{
	return i915_pm_resume(kdev);
}

/* restore: called after loading the hibernation image. */
static int i915_pm_restore_early(struct device *kdev)
{
	return i915_pm_resume_early(kdev);
}

static int i915_pm_restore(struct device *kdev)
{
	return i915_pm_resume(kdev);
}

/*
 * Save all Gunit registers that may be lost after a D3 and a subsequent
 * S0i[R123] transition. The list of registers needing a save/restore is
 * defined in the VLV2_S0IXRegs document. This documents marks all Gunit
 * registers in the following way:
 * - Driver: saved/restored by the driver
 * - Punit : saved/restored by the Punit firmware
 * - No, w/o marking: no need to save/restore, since the register is R/O or
 *                    used internally by the HW in a way that doesn't depend
 *                    keeping the content across a suspend/resume.
 * - Debug : used for debugging
 *
 * We save/restore all registers marked with 'Driver', with the following
 * exceptions:
 * - Registers out of use, including also registers marked with 'Debug'.
 *   These have no effect on the driver's operation, so we don't save/restore
 *   them to reduce the overhead.
 * - Registers that are fully setup by an initialization function called from
 *   the resume path. For example many clock gating and RPS/RC6 registers.
 * - Registers that provide the right functionality with their reset defaults.
 *
 * TODO: Except for registers that based on the above 3 criteria can be safely
 * ignored, we save/restore all others, practically treating the HW context as
 * a black-box for the driver. Further investigation is needed to reduce the
 * saved/restored registers even further, by following the same 3 criteria.
 */
static void vlv_save_gunit_s0ix_state(struct drm_i915_private *dev_priv)
{
	struct vlv_s0ix_state *s = &dev_priv->vlv_s0ix_state;
	int i;

	/* GAM 0x4000-0x4770 */
	s->wr_watermark		= I915_READ(GEN7_WR_WATERMARK);
	s->gfx_prio_ctrl	= I915_READ(GEN7_GFX_PRIO_CTRL);
	s->arb_mode		= I915_READ(ARB_MODE);
	s->gfx_pend_tlb0	= I915_READ(GEN7_GFX_PEND_TLB0);
	s->gfx_pend_tlb1	= I915_READ(GEN7_GFX_PEND_TLB1);

	for (i = 0; i < ARRAY_SIZE(s->lra_limits); i++)
		s->lra_limits[i] = I915_READ(GEN7_LRA_LIMITS(i));

	s->media_max_req_count	= I915_READ(GEN7_MEDIA_MAX_REQ_COUNT);
	s->gfx_max_req_count	= I915_READ(GEN7_GFX_MAX_REQ_COUNT);

	s->render_hwsp		= I915_READ(RENDER_HWS_PGA_GEN7);
	s->ecochk		= I915_READ(GAM_ECOCHK);
	s->bsd_hwsp		= I915_READ(BSD_HWS_PGA_GEN7);
	s->blt_hwsp		= I915_READ(BLT_HWS_PGA_GEN7);

	s->tlb_rd_addr		= I915_READ(GEN7_TLB_RD_ADDR);

	/* MBC 0x9024-0x91D0, 0x8500 */
	s->g3dctl		= I915_READ(VLV_G3DCTL);
	s->gsckgctl		= I915_READ(VLV_GSCKGCTL);
	s->mbctl		= I915_READ(GEN6_MBCTL);

	/* GCP 0x9400-0x9424, 0x8100-0x810C */
	s->ucgctl1		= I915_READ(GEN6_UCGCTL1);
	s->ucgctl3		= I915_READ(GEN6_UCGCTL3);
	s->rcgctl1		= I915_READ(GEN6_RCGCTL1);
	s->rcgctl2		= I915_READ(GEN6_RCGCTL2);
	s->rstctl		= I915_READ(GEN6_RSTCTL);
	s->misccpctl		= I915_READ(GEN7_MISCCPCTL);

	/* GPM 0xA000-0xAA84, 0x8000-0x80FC */
	s->gfxpause		= I915_READ(GEN6_GFXPAUSE);
	s->rpdeuhwtc		= I915_READ(GEN6_RPDEUHWTC);
	s->rpdeuc		= I915_READ(GEN6_RPDEUC);
	s->ecobus		= I915_READ(ECOBUS);
	s->pwrdwnupctl		= I915_READ(VLV_PWRDWNUPCTL);
	s->rp_down_timeout	= I915_READ(GEN6_RP_DOWN_TIMEOUT);
	s->rp_deucsw		= I915_READ(GEN6_RPDEUCSW);
	s->rcubmabdtmr		= I915_READ(GEN6_RCUBMABDTMR);
	s->rcedata		= I915_READ(VLV_RCEDATA);
	s->spare2gh		= I915_READ(VLV_SPAREG2H);

	/* Display CZ domain, 0x4400C-0x4402C, 0x4F000-0x4F11F */
	s->gt_imr		= I915_READ(GTIMR);
	s->gt_ier		= I915_READ(GTIER);
	s->pm_imr		= I915_READ(GEN6_PMIMR);
	s->pm_ier		= I915_READ(GEN6_PMIER);

	for (i = 0; i < ARRAY_SIZE(s->gt_scratch); i++)
		s->gt_scratch[i] = I915_READ(GEN7_GT_SCRATCH(i));

	/* GT SA CZ domain, 0x100000-0x138124 */
	s->tilectl		= I915_READ(TILECTL);
	s->gt_fifoctl		= I915_READ(GTFIFOCTL);
	s->gtlc_wake_ctrl	= I915_READ(VLV_GTLC_WAKE_CTRL);
	s->gtlc_survive		= I915_READ(VLV_GTLC_SURVIVABILITY_REG);
	s->pmwgicz		= I915_READ(VLV_PMWGICZ);

	/* Gunit-Display CZ domain, 0x182028-0x1821CF */
	s->gu_ctl0		= I915_READ(VLV_GU_CTL0);
	s->gu_ctl1		= I915_READ(VLV_GU_CTL1);
	s->pcbr			= I915_READ(VLV_PCBR);
	s->clock_gate_dis2	= I915_READ(VLV_GUNIT_CLOCK_GATE2);

	/*
	 * Not saving any of:
	 * DFT,		0x9800-0x9EC0
	 * SARB,	0xB000-0xB1FC
	 * GAC,		0x5208-0x524C, 0x14000-0x14C000
	 * PCI CFG
	 */
}

static void vlv_restore_gunit_s0ix_state(struct drm_i915_private *dev_priv)
{
	struct vlv_s0ix_state *s = &dev_priv->vlv_s0ix_state;
	u32 val;
	int i;

	/* GAM 0x4000-0x4770 */
	I915_WRITE(GEN7_WR_WATERMARK,	s->wr_watermark);
	I915_WRITE(GEN7_GFX_PRIO_CTRL,	s->gfx_prio_ctrl);
	I915_WRITE(ARB_MODE,		s->arb_mode | (0xffff << 16));
	I915_WRITE(GEN7_GFX_PEND_TLB0,	s->gfx_pend_tlb0);
	I915_WRITE(GEN7_GFX_PEND_TLB1,	s->gfx_pend_tlb1);

	for (i = 0; i < ARRAY_SIZE(s->lra_limits); i++)
		I915_WRITE(GEN7_LRA_LIMITS(i), s->lra_limits[i]);

	I915_WRITE(GEN7_MEDIA_MAX_REQ_COUNT, s->media_max_req_count);
	I915_WRITE(GEN7_GFX_MAX_REQ_COUNT, s->gfx_max_req_count);

	I915_WRITE(RENDER_HWS_PGA_GEN7,	s->render_hwsp);
	I915_WRITE(GAM_ECOCHK,		s->ecochk);
	I915_WRITE(BSD_HWS_PGA_GEN7,	s->bsd_hwsp);
	I915_WRITE(BLT_HWS_PGA_GEN7,	s->blt_hwsp);

	I915_WRITE(GEN7_TLB_RD_ADDR,	s->tlb_rd_addr);

	/* MBC 0x9024-0x91D0, 0x8500 */
	I915_WRITE(VLV_G3DCTL,		s->g3dctl);
	I915_WRITE(VLV_GSCKGCTL,	s->gsckgctl);
	I915_WRITE(GEN6_MBCTL,		s->mbctl);

	/* GCP 0x9400-0x9424, 0x8100-0x810C */
	I915_WRITE(GEN6_UCGCTL1,	s->ucgctl1);
	I915_WRITE(GEN6_UCGCTL3,	s->ucgctl3);
	I915_WRITE(GEN6_RCGCTL1,	s->rcgctl1);
	I915_WRITE(GEN6_RCGCTL2,	s->rcgctl2);
	I915_WRITE(GEN6_RSTCTL,		s->rstctl);
	I915_WRITE(GEN7_MISCCPCTL,	s->misccpctl);

	/* GPM 0xA000-0xAA84, 0x8000-0x80FC */
	I915_WRITE(GEN6_GFXPAUSE,	s->gfxpause);
	I915_WRITE(GEN6_RPDEUHWTC,	s->rpdeuhwtc);
	I915_WRITE(GEN6_RPDEUC,		s->rpdeuc);
	I915_WRITE(ECOBUS,		s->ecobus);
	I915_WRITE(VLV_PWRDWNUPCTL,	s->pwrdwnupctl);
	I915_WRITE(GEN6_RP_DOWN_TIMEOUT,s->rp_down_timeout);
	I915_WRITE(GEN6_RPDEUCSW,	s->rp_deucsw);
	I915_WRITE(GEN6_RCUBMABDTMR,	s->rcubmabdtmr);
	I915_WRITE(VLV_RCEDATA,		s->rcedata);
	I915_WRITE(VLV_SPAREG2H,	s->spare2gh);

	/* Display CZ domain, 0x4400C-0x4402C, 0x4F000-0x4F11F */
	I915_WRITE(GTIMR,		s->gt_imr);
	I915_WRITE(GTIER,		s->gt_ier);
	I915_WRITE(GEN6_PMIMR,		s->pm_imr);
	I915_WRITE(GEN6_PMIER,		s->pm_ier);

	for (i = 0; i < ARRAY_SIZE(s->gt_scratch); i++)
		I915_WRITE(GEN7_GT_SCRATCH(i), s->gt_scratch[i]);

	/* GT SA CZ domain, 0x100000-0x138124 */
	I915_WRITE(TILECTL,			s->tilectl);
	I915_WRITE(GTFIFOCTL,			s->gt_fifoctl);
	/*
	 * Preserve the GT allow wake and GFX force clock bit, they are not
	 * be restored, as they are used to control the s0ix suspend/resume
	 * sequence by the caller.
	 */
	val = I915_READ(VLV_GTLC_WAKE_CTRL);
	val &= VLV_GTLC_ALLOWWAKEREQ;
	val |= s->gtlc_wake_ctrl & ~VLV_GTLC_ALLOWWAKEREQ;
	I915_WRITE(VLV_GTLC_WAKE_CTRL, val);

	val = I915_READ(VLV_GTLC_SURVIVABILITY_REG);
	val &= VLV_GFX_CLK_FORCE_ON_BIT;
	val |= s->gtlc_survive & ~VLV_GFX_CLK_FORCE_ON_BIT;
	I915_WRITE(VLV_GTLC_SURVIVABILITY_REG, val);

	I915_WRITE(VLV_PMWGICZ,			s->pmwgicz);

	/* Gunit-Display CZ domain, 0x182028-0x1821CF */
	I915_WRITE(VLV_GU_CTL0,			s->gu_ctl0);
	I915_WRITE(VLV_GU_CTL1,			s->gu_ctl1);
	I915_WRITE(VLV_PCBR,			s->pcbr);
	I915_WRITE(VLV_GUNIT_CLOCK_GATE2,	s->clock_gate_dis2);
}

static int vlv_wait_for_pw_status(struct drm_i915_private *dev_priv,
				  u32 mask, u32 val)
{
	/* The HW does not like us polling for PW_STATUS frequently, so
	 * use the sleeping loop rather than risk the busy spin within
	 * intel_wait_for_register().
	 *
	 * Transitioning between RC6 states should be at most 2ms (see
	 * valleyview_enable_rps) so use a 3ms timeout.
	 */
	return wait_for((I915_READ_NOTRACE(VLV_GTLC_PW_STATUS) & mask) == val,
			3);
}

int vlv_force_gfx_clock(struct drm_i915_private *dev_priv, bool force_on)
{
	u32 val;
	int err;

	val = I915_READ(VLV_GTLC_SURVIVABILITY_REG);
	val &= ~VLV_GFX_CLK_FORCE_ON_BIT;
	if (force_on)
		val |= VLV_GFX_CLK_FORCE_ON_BIT;
	I915_WRITE(VLV_GTLC_SURVIVABILITY_REG, val);

	if (!force_on)
		return 0;

	err = intel_wait_for_register(dev_priv,
				      VLV_GTLC_SURVIVABILITY_REG,
				      VLV_GFX_CLK_STATUS_BIT,
				      VLV_GFX_CLK_STATUS_BIT,
				      20);
	if (err)
		DRM_ERROR("timeout waiting for GFX clock force-on (%08x)\n",
			  I915_READ(VLV_GTLC_SURVIVABILITY_REG));

	return err;
}

static int vlv_allow_gt_wake(struct drm_i915_private *dev_priv, bool allow)
{
	u32 mask;
	u32 val;
	int err;

	val = I915_READ(VLV_GTLC_WAKE_CTRL);
	val &= ~VLV_GTLC_ALLOWWAKEREQ;
	if (allow)
		val |= VLV_GTLC_ALLOWWAKEREQ;
	I915_WRITE(VLV_GTLC_WAKE_CTRL, val);
	POSTING_READ(VLV_GTLC_WAKE_CTRL);

	mask = VLV_GTLC_ALLOWWAKEACK;
	val = allow ? mask : 0;

	err = vlv_wait_for_pw_status(dev_priv, mask, val);
	if (err)
		DRM_ERROR("timeout disabling GT waking\n");

	return err;
}

static void vlv_wait_for_gt_wells(struct drm_i915_private *dev_priv,
				  bool wait_for_on)
{
	u32 mask;
	u32 val;

	mask = VLV_GTLC_PW_MEDIA_STATUS_MASK | VLV_GTLC_PW_RENDER_STATUS_MASK;
	val = wait_for_on ? mask : 0;

	/*
	 * RC6 transitioning can be delayed up to 2 msec (see
	 * valleyview_enable_rps), use 3 msec for safety.
	 *
	 * This can fail to turn off the rc6 if the GPU is stuck after a failed
	 * reset and we are trying to force the machine to sleep.
	 */
	if (vlv_wait_for_pw_status(dev_priv, mask, val))
		DRM_DEBUG_DRIVER("timeout waiting for GT wells to go %s\n",
				 onoff(wait_for_on));
}

static void vlv_check_no_gt_access(struct drm_i915_private *dev_priv)
{
	if (!(I915_READ(VLV_GTLC_PW_STATUS) & VLV_GTLC_ALLOWWAKEERR))
		return;

	DRM_DEBUG_DRIVER("GT register access while GT waking disabled\n");
	I915_WRITE(VLV_GTLC_PW_STATUS, VLV_GTLC_ALLOWWAKEERR);
}

static int vlv_suspend_complete(struct drm_i915_private *dev_priv)
{
	u32 mask;
	int err;

	/*
	 * Bspec defines the following GT well on flags as debug only, so
	 * don't treat them as hard failures.
	 */
	vlv_wait_for_gt_wells(dev_priv, false);

	mask = VLV_GTLC_RENDER_CTX_EXISTS | VLV_GTLC_MEDIA_CTX_EXISTS;
	WARN_ON((I915_READ(VLV_GTLC_WAKE_CTRL) & mask) != mask);

	vlv_check_no_gt_access(dev_priv);

	err = vlv_force_gfx_clock(dev_priv, true);
	if (err)
		goto err1;

	err = vlv_allow_gt_wake(dev_priv, false);
	if (err)
		goto err2;

	if (!IS_CHERRYVIEW(dev_priv))
		vlv_save_gunit_s0ix_state(dev_priv);

	err = vlv_force_gfx_clock(dev_priv, false);
	if (err)
		goto err2;

	return 0;

err2:
	/* For safety always re-enable waking and disable gfx clock forcing */
	vlv_allow_gt_wake(dev_priv, true);
err1:
	vlv_force_gfx_clock(dev_priv, false);

	return err;
}

static int vlv_resume_prepare(struct drm_i915_private *dev_priv,
				bool rpm_resume)
{
	int err;
	int ret;

	/*
	 * If any of the steps fail just try to continue, that's the best we
	 * can do at this point. Return the first error code (which will also
	 * leave RPM permanently disabled).
	 */
	ret = vlv_force_gfx_clock(dev_priv, true);

	if (!IS_CHERRYVIEW(dev_priv))
		vlv_restore_gunit_s0ix_state(dev_priv);

	err = vlv_allow_gt_wake(dev_priv, true);
	if (!ret)
		ret = err;

	err = vlv_force_gfx_clock(dev_priv, false);
	if (!ret)
		ret = err;

	vlv_check_no_gt_access(dev_priv);

	if (rpm_resume)
		intel_init_clock_gating(dev_priv);

	return ret;
}

static int intel_runtime_suspend(struct device *kdev)
{
	struct pci_dev *pdev = to_pci_dev(kdev);
	struct drm_device *dev = pci_get_drvdata(pdev);
	struct drm_i915_private *dev_priv = to_i915(dev);
	int ret;

	if (WARN_ON_ONCE(!(dev_priv->gt_pm.rc6.enabled && HAS_RC6(dev_priv))))
		return -ENODEV;

	if (WARN_ON_ONCE(!HAS_RUNTIME_PM(dev_priv)))
		return -ENODEV;

	DRM_DEBUG_KMS("Suspending device\n");

	disable_rpm_wakeref_asserts(dev_priv);

	/*
	 * We are safe here against re-faults, since the fault handler takes
	 * an RPM reference.
	 */
	i915_gem_runtime_suspend(dev_priv);

	intel_uc_suspend(dev_priv);

	intel_runtime_pm_disable_interrupts(dev_priv);

	intel_uncore_suspend(dev_priv);

	ret = 0;
	if (INTEL_GEN(dev_priv) >= 11) {
		icl_display_core_uninit(dev_priv);
		bxt_enable_dc9(dev_priv);
	} else if (IS_GEN9_LP(dev_priv)) {
		bxt_display_core_uninit(dev_priv);
		bxt_enable_dc9(dev_priv);
	} else if (IS_HASWELL(dev_priv) || IS_BROADWELL(dev_priv)) {
		hsw_enable_pc8(dev_priv);
	} else if (IS_VALLEYVIEW(dev_priv) || IS_CHERRYVIEW(dev_priv)) {
		ret = vlv_suspend_complete(dev_priv);
	}

	if (ret) {
		DRM_ERROR("Runtime suspend failed, disabling it (%d)\n", ret);
		intel_uncore_runtime_resume(dev_priv);

		intel_runtime_pm_enable_interrupts(dev_priv);

		intel_uc_resume(dev_priv);

		i915_gem_init_swizzling(dev_priv);
		i915_gem_restore_fences(dev_priv);

		enable_rpm_wakeref_asserts(dev_priv);

		return ret;
	}

	enable_rpm_wakeref_asserts(dev_priv);
	WARN_ON_ONCE(atomic_read(&dev_priv->runtime_pm.wakeref_count));

	if (intel_uncore_arm_unclaimed_mmio_detection(dev_priv))
		DRM_ERROR("Unclaimed access detected prior to suspending\n");

	dev_priv->runtime_pm.suspended = true;

	/*
	 * FIXME: We really should find a document that references the arguments
	 * used below!
	 */
	if (IS_BROADWELL(dev_priv)) {
		/*
		 * On Broadwell, if we use PCI_D1 the PCH DDI ports will stop
		 * being detected, and the call we do at intel_runtime_resume()
		 * won't be able to restore them. Since PCI_D3hot matches the
		 * actual specification and appears to be working, use it.
		 */
		intel_opregion_notify_adapter(dev_priv, PCI_D3hot);
	} else {
		/*
		 * current versions of firmware which depend on this opregion
		 * notification have repurposed the D1 definition to mean
		 * "runtime suspended" vs. what you would normally expect (D3)
		 * to distinguish it from notifications that might be sent via
		 * the suspend path.
		 */
		intel_opregion_notify_adapter(dev_priv, PCI_D1);
	}

	assert_forcewakes_inactive(dev_priv);

	if (!IS_VALLEYVIEW(dev_priv) && !IS_CHERRYVIEW(dev_priv))
		intel_hpd_poll_init(dev_priv);

	DRM_DEBUG_KMS("Device suspended\n");
	return 0;
}

static int intel_runtime_resume(struct device *kdev)
{
	struct pci_dev *pdev = to_pci_dev(kdev);
	struct drm_device *dev = pci_get_drvdata(pdev);
	struct drm_i915_private *dev_priv = to_i915(dev);
	int ret = 0;

	if (WARN_ON_ONCE(!HAS_RUNTIME_PM(dev_priv)))
		return -ENODEV;

	DRM_DEBUG_KMS("Resuming device\n");

	WARN_ON_ONCE(atomic_read(&dev_priv->runtime_pm.wakeref_count));
	disable_rpm_wakeref_asserts(dev_priv);

	intel_opregion_notify_adapter(dev_priv, PCI_D0);
	dev_priv->runtime_pm.suspended = false;
	if (intel_uncore_unclaimed_mmio(dev_priv))
		DRM_DEBUG_DRIVER("Unclaimed access during suspend, bios?\n");

	if (INTEL_GEN(dev_priv) >= 11) {
		bxt_disable_dc9(dev_priv);
		icl_display_core_init(dev_priv, true);
		if (dev_priv->csr.dmc_payload) {
			if (dev_priv->csr.allowed_dc_mask &
			    DC_STATE_EN_UPTO_DC6)
				skl_enable_dc6(dev_priv);
			else if (dev_priv->csr.allowed_dc_mask &
				 DC_STATE_EN_UPTO_DC5)
				gen9_enable_dc5(dev_priv);
		}
	} else if (IS_GEN9_LP(dev_priv)) {
		bxt_disable_dc9(dev_priv);
		bxt_display_core_init(dev_priv, true);
		if (dev_priv->csr.dmc_payload &&
		    (dev_priv->csr.allowed_dc_mask & DC_STATE_EN_UPTO_DC5))
			gen9_enable_dc5(dev_priv);
	} else if (IS_HASWELL(dev_priv) || IS_BROADWELL(dev_priv)) {
		hsw_disable_pc8(dev_priv);
	} else if (IS_VALLEYVIEW(dev_priv) || IS_CHERRYVIEW(dev_priv)) {
		ret = vlv_resume_prepare(dev_priv, true);
	}

	intel_uncore_runtime_resume(dev_priv);

	intel_runtime_pm_enable_interrupts(dev_priv);

	intel_uc_resume(dev_priv);

	/*
	 * No point of rolling back things in case of an error, as the best
	 * we can do is to hope that things will still work (and disable RPM).
	 */
	i915_gem_init_swizzling(dev_priv);
	i915_gem_restore_fences(dev_priv);

	/*
	 * On VLV/CHV display interrupts are part of the display
	 * power well, so hpd is reinitialized from there. For
	 * everyone else do it here.
	 */
	if (!IS_VALLEYVIEW(dev_priv) && !IS_CHERRYVIEW(dev_priv))
		intel_hpd_init(dev_priv);

	intel_enable_ipc(dev_priv);

	enable_rpm_wakeref_asserts(dev_priv);

	if (ret)
		DRM_ERROR("Runtime resume failed, disabling it (%d)\n", ret);
	else
		DRM_DEBUG_KMS("Device resumed\n");

	return ret;
}

const struct dev_pm_ops i915_pm_ops = {
	/*
	 * S0ix (via system suspend) and S3 event handlers [PMSG_SUSPEND,
	 * PMSG_RESUME]
	 */
	.prepare = i915_pm_prepare,
	.suspend = i915_pm_suspend,
	.suspend_late = i915_pm_suspend_late,
	.resume_early = i915_pm_resume_early,
	.resume = i915_pm_resume,

	/*
	 * S4 event handlers
	 * @freeze, @freeze_late    : called (1) before creating the
	 *                            hibernation image [PMSG_FREEZE] and
	 *                            (2) after rebooting, before restoring
	 *                            the image [PMSG_QUIESCE]
	 * @thaw, @thaw_early       : called (1) after creating the hibernation
	 *                            image, before writing it [PMSG_THAW]
	 *                            and (2) after failing to create or
	 *                            restore the image [PMSG_RECOVER]
	 * @poweroff, @poweroff_late: called after writing the hibernation
	 *                            image, before rebooting [PMSG_HIBERNATE]
	 * @restore, @restore_early : called after rebooting and restoring the
	 *                            hibernation image [PMSG_RESTORE]
	 */
	.freeze = i915_pm_freeze,
	.freeze_late = i915_pm_freeze_late,
	.thaw_early = i915_pm_thaw_early,
	.thaw = i915_pm_thaw,
	.poweroff = i915_pm_suspend,
	.poweroff_late = i915_pm_poweroff_late,
	.restore_early = i915_pm_restore_early,
	.restore = i915_pm_restore,

	/* S0ix (via runtime suspend) event handlers */
	.runtime_suspend = intel_runtime_suspend,
	.runtime_resume = intel_runtime_resume,
};

static const struct vm_operations_struct i915_gem_vm_ops = {
	.fault = i915_gem_fault,
	.open = drm_gem_vm_open,
	.close = drm_gem_vm_close,
};

static const struct file_operations i915_driver_fops = {
	.owner = THIS_MODULE,
	.open = drm_open,
	.release = drm_release,
	.unlocked_ioctl = drm_ioctl,
	.mmap = drm_gem_mmap,
	.poll = drm_poll,
	.read = drm_read,
	.compat_ioctl = i915_compat_ioctl,
	.llseek = noop_llseek,
};

static int
i915_gem_reject_pin_ioctl(struct drm_device *dev, void *data,
			  struct drm_file *file)
{
	return -ENODEV;
}

static const struct drm_ioctl_desc i915_ioctls[] = {
	DRM_IOCTL_DEF_DRV(I915_INIT, drm_noop, DRM_AUTH|DRM_MASTER|DRM_ROOT_ONLY),
	DRM_IOCTL_DEF_DRV(I915_FLUSH, drm_noop, DRM_AUTH),
	DRM_IOCTL_DEF_DRV(I915_FLIP, drm_noop, DRM_AUTH),
	DRM_IOCTL_DEF_DRV(I915_BATCHBUFFER, drm_noop, DRM_AUTH),
	DRM_IOCTL_DEF_DRV(I915_IRQ_EMIT, drm_noop, DRM_AUTH),
	DRM_IOCTL_DEF_DRV(I915_IRQ_WAIT, drm_noop, DRM_AUTH),
	DRM_IOCTL_DEF_DRV(I915_GETPARAM, i915_getparam_ioctl, DRM_AUTH|DRM_RENDER_ALLOW),
	DRM_IOCTL_DEF_DRV(I915_SETPARAM, drm_noop, DRM_AUTH|DRM_MASTER|DRM_ROOT_ONLY),
	DRM_IOCTL_DEF_DRV(I915_ALLOC, drm_noop, DRM_AUTH),
	DRM_IOCTL_DEF_DRV(I915_FREE, drm_noop, DRM_AUTH),
	DRM_IOCTL_DEF_DRV(I915_INIT_HEAP, drm_noop, DRM_AUTH|DRM_MASTER|DRM_ROOT_ONLY),
	DRM_IOCTL_DEF_DRV(I915_CMDBUFFER, drm_noop, DRM_AUTH),
	DRM_IOCTL_DEF_DRV(I915_DESTROY_HEAP,  drm_noop, DRM_AUTH|DRM_MASTER|DRM_ROOT_ONLY),
	DRM_IOCTL_DEF_DRV(I915_SET_VBLANK_PIPE,  drm_noop, DRM_AUTH|DRM_MASTER|DRM_ROOT_ONLY),
	DRM_IOCTL_DEF_DRV(I915_GET_VBLANK_PIPE,  drm_noop, DRM_AUTH),
	DRM_IOCTL_DEF_DRV(I915_VBLANK_SWAP, drm_noop, DRM_AUTH),
	DRM_IOCTL_DEF_DRV(I915_HWS_ADDR, drm_noop, DRM_AUTH|DRM_MASTER|DRM_ROOT_ONLY),
	DRM_IOCTL_DEF_DRV(I915_GEM_INIT, drm_noop, DRM_AUTH|DRM_MASTER|DRM_ROOT_ONLY),
	DRM_IOCTL_DEF_DRV(I915_GEM_EXECBUFFER, i915_gem_execbuffer_ioctl, DRM_AUTH),
	DRM_IOCTL_DEF_DRV(I915_GEM_EXECBUFFER2_WR, i915_gem_execbuffer2_ioctl, DRM_AUTH|DRM_RENDER_ALLOW),
	DRM_IOCTL_DEF_DRV(I915_GEM_PIN, i915_gem_reject_pin_ioctl, DRM_AUTH|DRM_ROOT_ONLY),
	DRM_IOCTL_DEF_DRV(I915_GEM_UNPIN, i915_gem_reject_pin_ioctl, DRM_AUTH|DRM_ROOT_ONLY),
	DRM_IOCTL_DEF_DRV(I915_GEM_BUSY, i915_gem_busy_ioctl, DRM_AUTH|DRM_RENDER_ALLOW),
	DRM_IOCTL_DEF_DRV(I915_GEM_SET_CACHING, i915_gem_set_caching_ioctl, DRM_RENDER_ALLOW),
	DRM_IOCTL_DEF_DRV(I915_GEM_GET_CACHING, i915_gem_get_caching_ioctl, DRM_RENDER_ALLOW),
	DRM_IOCTL_DEF_DRV(I915_GEM_THROTTLE, i915_gem_throttle_ioctl, DRM_AUTH|DRM_RENDER_ALLOW),
	DRM_IOCTL_DEF_DRV(I915_GEM_ENTERVT, drm_noop, DRM_AUTH|DRM_MASTER|DRM_ROOT_ONLY),
	DRM_IOCTL_DEF_DRV(I915_GEM_LEAVEVT, drm_noop, DRM_AUTH|DRM_MASTER|DRM_ROOT_ONLY),
	DRM_IOCTL_DEF_DRV(I915_GEM_CREATE, i915_gem_create_ioctl, DRM_RENDER_ALLOW),
	DRM_IOCTL_DEF_DRV(I915_GEM_PREAD, i915_gem_pread_ioctl, DRM_RENDER_ALLOW),
	DRM_IOCTL_DEF_DRV(I915_GEM_PWRITE, i915_gem_pwrite_ioctl, DRM_RENDER_ALLOW),
	DRM_IOCTL_DEF_DRV(I915_GEM_MMAP, i915_gem_mmap_ioctl, DRM_RENDER_ALLOW),
	DRM_IOCTL_DEF_DRV(I915_GEM_MMAP_GTT, i915_gem_mmap_gtt_ioctl, DRM_RENDER_ALLOW),
	DRM_IOCTL_DEF_DRV(I915_GEM_SET_DOMAIN, i915_gem_set_domain_ioctl, DRM_RENDER_ALLOW),
	DRM_IOCTL_DEF_DRV(I915_GEM_SW_FINISH, i915_gem_sw_finish_ioctl, DRM_RENDER_ALLOW),
	DRM_IOCTL_DEF_DRV(I915_GEM_SET_TILING, i915_gem_set_tiling_ioctl, DRM_RENDER_ALLOW),
	DRM_IOCTL_DEF_DRV(I915_GEM_GET_TILING, i915_gem_get_tiling_ioctl, DRM_RENDER_ALLOW),
	DRM_IOCTL_DEF_DRV(I915_GEM_GET_APERTURE, i915_gem_get_aperture_ioctl, DRM_RENDER_ALLOW),
	DRM_IOCTL_DEF_DRV(I915_GET_PIPE_FROM_CRTC_ID, intel_get_pipe_from_crtc_id_ioctl, 0),
	DRM_IOCTL_DEF_DRV(I915_GEM_MADVISE, i915_gem_madvise_ioctl, DRM_RENDER_ALLOW),
	DRM_IOCTL_DEF_DRV(I915_OVERLAY_PUT_IMAGE, intel_overlay_put_image_ioctl, DRM_MASTER),
	DRM_IOCTL_DEF_DRV(I915_OVERLAY_ATTRS, intel_overlay_attrs_ioctl, DRM_MASTER),
	DRM_IOCTL_DEF_DRV(I915_SET_SPRITE_COLORKEY, intel_sprite_set_colorkey_ioctl, DRM_MASTER),
	DRM_IOCTL_DEF_DRV(I915_GET_SPRITE_COLORKEY, drm_noop, DRM_MASTER),
	DRM_IOCTL_DEF_DRV(I915_GEM_WAIT, i915_gem_wait_ioctl, DRM_AUTH|DRM_RENDER_ALLOW),
	DRM_IOCTL_DEF_DRV(I915_GEM_CONTEXT_CREATE, i915_gem_context_create_ioctl, DRM_RENDER_ALLOW),
	DRM_IOCTL_DEF_DRV(I915_GEM_CONTEXT_DESTROY, i915_gem_context_destroy_ioctl, DRM_RENDER_ALLOW),
	DRM_IOCTL_DEF_DRV(I915_REG_READ, i915_reg_read_ioctl, DRM_RENDER_ALLOW),
	DRM_IOCTL_DEF_DRV(I915_GET_RESET_STATS, i915_gem_context_reset_stats_ioctl, DRM_RENDER_ALLOW),
	DRM_IOCTL_DEF_DRV(I915_GEM_USERPTR, i915_gem_userptr_ioctl, DRM_RENDER_ALLOW),
	DRM_IOCTL_DEF_DRV(I915_GEM_CONTEXT_GETPARAM, i915_gem_context_getparam_ioctl, DRM_RENDER_ALLOW),
	DRM_IOCTL_DEF_DRV(I915_GEM_CONTEXT_SETPARAM, i915_gem_context_setparam_ioctl, DRM_RENDER_ALLOW),
	DRM_IOCTL_DEF_DRV(I915_PERF_OPEN, i915_perf_open_ioctl, DRM_RENDER_ALLOW),
	DRM_IOCTL_DEF_DRV(I915_PERF_ADD_CONFIG, i915_perf_add_config_ioctl, DRM_UNLOCKED|DRM_RENDER_ALLOW),
	DRM_IOCTL_DEF_DRV(I915_PERF_REMOVE_CONFIG, i915_perf_remove_config_ioctl, DRM_UNLOCKED|DRM_RENDER_ALLOW),
	DRM_IOCTL_DEF_DRV(I915_QUERY, i915_query_ioctl, DRM_UNLOCKED|DRM_RENDER_ALLOW),
};

static struct drm_driver driver = {
	/* Don't use MTRRs here; the Xserver or userspace app should
	 * deal with them for Intel hardware.
	 */
	.driver_features =
	    DRIVER_HAVE_IRQ | DRIVER_IRQ_SHARED | DRIVER_GEM | DRIVER_PRIME |
	    DRIVER_RENDER | DRIVER_MODESET | DRIVER_ATOMIC | DRIVER_SYNCOBJ,
	.release = i915_driver_release,
	.open = i915_driver_open,
	.lastclose = i915_driver_lastclose,
	.postclose = i915_driver_postclose,

	.gem_close_object = i915_gem_close_object,
	.gem_free_object_unlocked = i915_gem_free_object,
	.gem_vm_ops = &i915_gem_vm_ops,

	.prime_handle_to_fd = drm_gem_prime_handle_to_fd,
	.prime_fd_to_handle = drm_gem_prime_fd_to_handle,
	.gem_prime_export = i915_gem_prime_export,
	.gem_prime_import = i915_gem_prime_import,

	.dumb_create = i915_gem_dumb_create,
	.dumb_map_offset = i915_gem_mmap_gtt,
	.ioctls = i915_ioctls,
	.num_ioctls = ARRAY_SIZE(i915_ioctls),
	.fops = &i915_driver_fops,
	.name = DRIVER_NAME,
	.desc = DRIVER_DESC,
	.date = DRIVER_DATE,
	.major = DRIVER_MAJOR,
	.minor = DRIVER_MINOR,
	.patchlevel = DRIVER_PATCHLEVEL,
};

#if IS_ENABLED(CONFIG_DRM_I915_SELFTEST)
#include "selftests/mock_drm.c"
#endif<|MERGE_RESOLUTION|>--- conflicted
+++ resolved
@@ -646,11 +646,7 @@
 	if (i915_inject_load_failure())
 		return -ENODEV;
 
-<<<<<<< HEAD
-	if (INTEL_INFO(dev_priv)->num_pipes) {
-=======
 	if (HAS_DISPLAY(dev_priv)) {
->>>>>>> 19530313
 		ret = drm_vblank_init(&dev_priv->drm,
 				      INTEL_INFO(dev_priv)->num_pipes);
 		if (ret)
@@ -1389,8 +1385,6 @@
 		}
 	}
 
-<<<<<<< HEAD
-=======
 	if (HAS_EXECLISTS(dev_priv)) {
 		/*
 		 * Older GVT emulation depends upon intercepting CSB mmio,
@@ -1405,7 +1399,6 @@
 		}
 	}
 
->>>>>>> 19530313
 	intel_sanitize_options(dev_priv);
 
 	i915_perf_init(dev_priv);
