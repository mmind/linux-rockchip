--- conflicted
+++ resolved
@@ -1826,11 +1826,7 @@
 
 	disable_rpm_wakeref_asserts(&dev_priv->runtime_pm);
 
-<<<<<<< HEAD
-	intel_gt_sanitize(&dev_priv->gt, true);
-=======
 	sanitize_gpu(dev_priv);
->>>>>>> 26dca6db
 
 	ret = i915_ggtt_enable_hw(dev_priv);
 	if (ret)
