--- conflicted
+++ resolved
@@ -6,15 +6,9 @@
  * Sean Paul <seanpaul@chromium.org>
  */
 
-<<<<<<< HEAD
-#include <drm/drm_hdcp.h>
-#include <drm/i915_component.h>
-=======
 #include <linux/component.h>
->>>>>>> a2d635de
 #include <linux/i2c.h>
 #include <linux/random.h>
-#include <linux/component.h>
 
 #include <drm/drm_hdcp.h>
 #include <drm/i915_component.h>
@@ -1134,7 +1128,6 @@
 		DRM_DEBUG_KMS("Enable hdcp auth failed. %d\n", ret);
 	mutex_unlock(&dev_priv->hdcp_comp_mutex);
 
-<<<<<<< HEAD
 	return ret;
 }
 
@@ -1159,32 +1152,6 @@
 	return ret;
 }
 
-=======
-	return ret;
-}
-
-static int hdcp2_close_mei_session(struct intel_connector *connector)
-{
-	struct drm_i915_private *dev_priv = to_i915(connector->base.dev);
-	struct i915_hdcp_comp_master *comp;
-	int ret;
-
-	mutex_lock(&dev_priv->hdcp_comp_mutex);
-	comp = dev_priv->hdcp_master;
-
-	if (!comp || !comp->ops) {
-		mutex_unlock(&dev_priv->hdcp_comp_mutex);
-		return -EINVAL;
-	}
-
-	ret = comp->ops->close_hdcp_session(comp->mei_dev,
-					     &connector->hdcp.port_data);
-	mutex_unlock(&dev_priv->hdcp_comp_mutex);
-
-	return ret;
-}
-
->>>>>>> a2d635de
 static int hdcp2_deauthenticate_port(struct intel_connector *connector)
 {
 	return hdcp2_close_mei_session(connector);
