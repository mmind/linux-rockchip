--- conflicted
+++ resolved
@@ -374,11 +374,7 @@
 }
 
 static int __sandybridge_pcode_rw(struct drm_i915_private *i915,
-<<<<<<< HEAD
-				  u32 mbox, u32 *val,
-=======
 				  u32 mbox, u32 *val, u32 *val1,
->>>>>>> f1a3b43c
 				  int fast_timeout_us,
 				  int slow_timeout_ms,
 				  bool is_read)
@@ -397,11 +393,7 @@
 		return -EAGAIN;
 
 	intel_uncore_write_fw(uncore, GEN6_PCODE_DATA, *val);
-<<<<<<< HEAD
-	intel_uncore_write_fw(uncore, GEN6_PCODE_DATA1, 0);
-=======
 	intel_uncore_write_fw(uncore, GEN6_PCODE_DATA1, val1 ? *val1 : 0);
->>>>>>> f1a3b43c
 	intel_uncore_write_fw(uncore,
 			      GEN6_PCODE_MAILBOX, GEN6_PCODE_READY | mbox);
 
@@ -415,11 +407,8 @@
 
 	if (is_read)
 		*val = intel_uncore_read_fw(uncore, GEN6_PCODE_DATA);
-<<<<<<< HEAD
-=======
 	if (is_read && val1)
 		*val1 = intel_uncore_read_fw(uncore, GEN6_PCODE_DATA1);
->>>>>>> f1a3b43c
 
 	if (INTEL_GEN(i915) > 6)
 		return gen7_check_mailbox_status(mbox);
@@ -427,21 +416,13 @@
 		return gen6_check_mailbox_status(mbox);
 }
 
-<<<<<<< HEAD
-int sandybridge_pcode_read(struct drm_i915_private *i915, u32 mbox, u32 *val)
-=======
 int sandybridge_pcode_read(struct drm_i915_private *i915, u32 mbox,
 			   u32 *val, u32 *val1)
->>>>>>> f1a3b43c
 {
 	int err;
 
 	mutex_lock(&i915->sb_lock);
-<<<<<<< HEAD
-	err = __sandybridge_pcode_rw(i915, mbox, val,
-=======
 	err = __sandybridge_pcode_rw(i915, mbox, val, val1,
->>>>>>> f1a3b43c
 				     500, 0,
 				     true);
 	mutex_unlock(&i915->sb_lock);
@@ -462,11 +443,7 @@
 	int err;
 
 	mutex_lock(&i915->sb_lock);
-<<<<<<< HEAD
-	err = __sandybridge_pcode_rw(i915, mbox, &val,
-=======
 	err = __sandybridge_pcode_rw(i915, mbox, &val, NULL,
->>>>>>> f1a3b43c
 				     fast_timeout_us, slow_timeout_ms,
 				     false);
 	mutex_unlock(&i915->sb_lock);
@@ -483,11 +460,7 @@
 				  u32 request, u32 reply_mask, u32 reply,
 				  u32 *status)
 {
-<<<<<<< HEAD
-	*status = __sandybridge_pcode_rw(i915, mbox, &request,
-=======
 	*status = __sandybridge_pcode_rw(i915, mbox, &request, NULL,
->>>>>>> f1a3b43c
 					 500, 0,
 					 true);
 
