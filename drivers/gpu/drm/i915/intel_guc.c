--- conflicted
+++ resolved
@@ -233,17 +233,12 @@
 static u32 guc_ctl_debug_flags(struct intel_guc *guc)
 {
 	u32 level = intel_guc_log_get_level(&guc->log);
-<<<<<<< HEAD
-	u32 flags = 0;
-
-=======
 	u32 flags;
 	u32 ads;
 
 	ads = intel_guc_ggtt_offset(guc, guc->ads_vma) >> PAGE_SHIFT;
 	flags = ads << GUC_ADS_ADDR_SHIFT | GUC_ADS_ENABLED;
 
->>>>>>> f91e6544
 	if (!GUC_LOG_LEVEL_IS_ENABLED(level))
 		flags |= GUC_LOG_DEFAULT_DISABLED;
 
@@ -252,13 +247,6 @@
 	else
 		flags |= GUC_LOG_LEVEL_TO_VERBOSITY(level) <<
 			 GUC_LOG_VERBOSITY_SHIFT;
-
-	if (USES_GUC_SUBMISSION(guc_to_i915(guc))) {
-		u32 ads = intel_guc_ggtt_offset(guc, guc->ads_vma)
-			>> PAGE_SHIFT;
-
-		flags |= ads << GUC_ADS_ADDR_SHIFT | GUC_ADS_ENABLED;
-	}
 
 	return flags;
 }
@@ -335,78 +323,6 @@
 	return flags;
 }
 
-static u32 guc_ctl_feature_flags(struct intel_guc *guc)
-{
-	u32 flags = 0;
-
-	flags |=  GUC_CTL_VCS2_ENABLED;
-
-	if (USES_GUC_SUBMISSION(guc_to_i915(guc)))
-		flags |= GUC_CTL_KERNEL_SUBMISSIONS;
-	else
-		flags |= GUC_CTL_DISABLE_SCHEDULER;
-
-	return flags;
-}
-
-static u32 guc_ctl_ctxinfo_flags(struct intel_guc *guc)
-{
-	u32 flags = 0;
-
-	if (USES_GUC_SUBMISSION(guc_to_i915(guc))) {
-		u32 ctxnum, base;
-
-		base = intel_guc_ggtt_offset(guc, guc->stage_desc_pool);
-		ctxnum = GUC_MAX_STAGE_DESCRIPTORS / 16;
-
-		base >>= PAGE_SHIFT;
-		flags |= (base << GUC_CTL_BASE_ADDR_SHIFT) |
-			(ctxnum << GUC_CTL_CTXNUM_IN16_SHIFT);
-	}
-	return flags;
-}
-
-static u32 guc_ctl_log_params_flags(struct intel_guc *guc)
-{
-	u32 offset = intel_guc_ggtt_offset(guc, guc->log.vma) >> PAGE_SHIFT;
-	u32 flags;
-
-	#if (((CRASH_BUFFER_SIZE) % SZ_1M) == 0)
-	#define UNIT SZ_1M
-	#define FLAG GUC_LOG_ALLOC_IN_MEGABYTE
-	#else
-	#define UNIT SZ_4K
-	#define FLAG 0
-	#endif
-
-	BUILD_BUG_ON(!CRASH_BUFFER_SIZE);
-	BUILD_BUG_ON(!IS_ALIGNED(CRASH_BUFFER_SIZE, UNIT));
-	BUILD_BUG_ON(!DPC_BUFFER_SIZE);
-	BUILD_BUG_ON(!IS_ALIGNED(DPC_BUFFER_SIZE, UNIT));
-	BUILD_BUG_ON(!ISR_BUFFER_SIZE);
-	BUILD_BUG_ON(!IS_ALIGNED(ISR_BUFFER_SIZE, UNIT));
-
-	BUILD_BUG_ON((CRASH_BUFFER_SIZE / UNIT - 1) >
-			(GUC_LOG_CRASH_MASK >> GUC_LOG_CRASH_SHIFT));
-	BUILD_BUG_ON((DPC_BUFFER_SIZE / UNIT - 1) >
-			(GUC_LOG_DPC_MASK >> GUC_LOG_DPC_SHIFT));
-	BUILD_BUG_ON((ISR_BUFFER_SIZE / UNIT - 1) >
-			(GUC_LOG_ISR_MASK >> GUC_LOG_ISR_SHIFT));
-
-	flags = GUC_LOG_VALID |
-		GUC_LOG_NOTIFY_ON_HALF_FULL |
-		FLAG |
-		((CRASH_BUFFER_SIZE / UNIT - 1) << GUC_LOG_CRASH_SHIFT) |
-		((DPC_BUFFER_SIZE / UNIT - 1) << GUC_LOG_DPC_SHIFT) |
-		((ISR_BUFFER_SIZE / UNIT - 1) << GUC_LOG_ISR_SHIFT) |
-		(offset << GUC_LOG_BUF_ADDR_SHIFT);
-
-	#undef UNIT
-	#undef FLAG
-
-	return flags;
-}
-
 /*
  * Initialise the GuC parameter block before starting the firmware
  * transfer. These parameters are read by the firmware on startup
@@ -434,12 +350,9 @@
 	params[GUC_CTL_LOG_PARAMS]  = guc_ctl_log_params_flags(guc);
 	params[GUC_CTL_DEBUG] = guc_ctl_debug_flags(guc);
 	params[GUC_CTL_CTXINFO] = guc_ctl_ctxinfo_flags(guc);
-<<<<<<< HEAD
-=======
 
 	for (i = 0; i < GUC_CTL_MAX_DWORDS; i++)
 		DRM_DEBUG_DRIVER("param[%2d] = %#x\n", i, params[i]);
->>>>>>> f91e6544
 
 	/*
 	 * All SOFT_SCRATCH registers are in FORCEWAKE_BLITTER domain and
