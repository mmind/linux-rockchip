/*
 * Copyright © 2015 Intel Corporation
 *
 * Permission is hereby granted, free of charge, to any person obtaining a
 * copy of this software and associated documentation files (the "Software"),
 * to deal in the Software without restriction, including without limitation
 * the rights to use, copy, modify, merge, publish, distribute, sublicense,
 * and/or sell copies of the Software, and to permit persons to whom the
 * Software is furnished to do so, subject to the following conditions:
 *
 * The above copyright notice and this permission notice (including the next
 * paragraph) shall be included in all copies or substantial portions of the
 * Software.
 *
 * THE SOFTWARE IS PROVIDED "AS IS", WITHOUT WARRANTY OF ANY KIND, EXPRESS OR
 * IMPLIED, INCLUDING BUT NOT LIMITED TO THE WARRANTIES OF MERCHANTABILITY,
 * FITNESS FOR A PARTICULAR PURPOSE AND NONINFRINGEMENT.  IN NO EVENT SHALL
 * THE AUTHORS OR COPYRIGHT HOLDERS BE LIABLE FOR ANY CLAIM, DAMAGES OR OTHER
 * LIABILITY, WHETHER IN AN ACTION OF CONTRACT, TORT OR OTHERWISE, ARISING
 * FROM, OUT OF OR IN CONNECTION WITH THE SOFTWARE OR THE USE OR OTHER
 * DEALINGS IN THE SOFTWARE.
 */

/**
 * DOC: atomic modeset support
 *
 * The functions here implement the state management and hardware programming
 * dispatch required by the atomic modeset infrastructure.
 * See intel_atomic_plane.c for the plane-specific atomic functionality.
 */

#include <drm/drmP.h>
#include <drm/drm_atomic.h>
#include <drm/drm_atomic_helper.h>
#include <drm/drm_plane_helper.h>
#include "intel_drv.h"

/**
 * intel_connector_atomic_get_property - fetch connector property value
 * @connector: connector to fetch property for
 * @state: state containing the property value
 * @property: property to look up
 * @val: pointer to write property value into
 *
 * The DRM core does not store shadow copies of properties for
 * atomic-capable drivers.  This entrypoint is used to fetch
 * the current value of a driver-specific connector property.
 */
int
intel_connector_atomic_get_property(struct drm_connector *connector,
				    const struct drm_connector_state *state,
				    struct drm_property *property,
				    uint64_t *val)
{
	int i;

	/*
	 * TODO: We only have atomic modeset for planes at the moment, so the
	 * crtc/connector code isn't quite ready yet.  Until it's ready,
	 * continue to look up all property values in the DRM's shadow copy
	 * in obj->properties->values[].
	 *
	 * When the crtc/connector state work matures, this function should
	 * be updated to read the values out of the state structure instead.
	 */
	for (i = 0; i < connector->base.properties->count; i++) {
		if (connector->base.properties->properties[i] == property) {
			*val = connector->base.properties->values[i];
			return 0;
		}
	}

	return -EINVAL;
}

/*
 * intel_crtc_duplicate_state - duplicate crtc state
 * @crtc: drm crtc
 *
 * Allocates and returns a copy of the crtc state (both common and
 * Intel-specific) for the specified crtc.
 *
 * Returns: The newly allocated crtc state, or NULL on failure.
 */
struct drm_crtc_state *
intel_crtc_duplicate_state(struct drm_crtc *crtc)
{
	struct intel_crtc_state *crtc_state;

	crtc_state = kmemdup(crtc->state, sizeof(*crtc_state), GFP_KERNEL);
	if (!crtc_state)
		return NULL;

	__drm_atomic_helper_crtc_duplicate_state(crtc, &crtc_state->base);

	crtc_state->update_pipe = false;
<<<<<<< HEAD
	crtc_state->disable_lp_wm = false;
=======
>>>>>>> 42d4ebb4

	return &crtc_state->base;
}

/**
 * intel_crtc_destroy_state - destroy crtc state
 * @crtc: drm crtc
 *
 * Destroys the crtc state (both common and Intel-specific) for the
 * specified crtc.
 */
void
intel_crtc_destroy_state(struct drm_crtc *crtc,
			  struct drm_crtc_state *state)
{
	drm_atomic_helper_crtc_destroy_state(crtc, state);
}

/**
 * intel_atomic_setup_scalers() - setup scalers for crtc per staged requests
 * @dev: DRM device
 * @crtc: intel crtc
 * @crtc_state: incoming crtc_state to validate and setup scalers
 *
 * This function sets up scalers based on staged scaling requests for
 * a @crtc and its planes. It is called from crtc level check path. If request
 * is a supportable request, it attaches scalers to requested planes and crtc.
 *
 * This function takes into account the current scaler(s) in use by any planes
 * not being part of this atomic state
 *
 *  Returns:
 *         0 - scalers were setup succesfully
 *         error code - otherwise
 */
int intel_atomic_setup_scalers(struct drm_device *dev,
	struct intel_crtc *intel_crtc,
	struct intel_crtc_state *crtc_state)
{
	struct drm_plane *plane = NULL;
	struct intel_plane *intel_plane;
	struct intel_plane_state *plane_state = NULL;
	struct intel_crtc_scaler_state *scaler_state =
		&crtc_state->scaler_state;
	struct drm_atomic_state *drm_state = crtc_state->base.state;
	int num_scalers_need;
	int i, j;

	num_scalers_need = hweight32(scaler_state->scaler_users);

	/*
	 * High level flow:
	 * - staged scaler requests are already in scaler_state->scaler_users
	 * - check whether staged scaling requests can be supported
	 * - add planes using scalers that aren't in current transaction
	 * - assign scalers to requested users
	 * - as part of plane commit, scalers will be committed
	 *   (i.e., either attached or detached) to respective planes in hw
	 * - as part of crtc_commit, scaler will be either attached or detached
	 *   to crtc in hw
	 */

	/* fail if required scalers > available scalers */
	if (num_scalers_need > intel_crtc->num_scalers){
		DRM_DEBUG_KMS("Too many scaling requests %d > %d\n",
			num_scalers_need, intel_crtc->num_scalers);
		return -EINVAL;
	}

	/* walkthrough scaler_users bits and start assigning scalers */
	for (i = 0; i < sizeof(scaler_state->scaler_users) * 8; i++) {
		int *scaler_id;
		const char *name;
		int idx;

		/* skip if scaler not required */
		if (!(scaler_state->scaler_users & (1 << i)))
			continue;

		if (i == SKL_CRTC_INDEX) {
			name = "CRTC";
			idx = intel_crtc->base.base.id;

			/* panel fitter case: assign as a crtc scaler */
			scaler_id = &scaler_state->scaler_id;
		} else {
			name = "PLANE";

			/* plane scaler case: assign as a plane scaler */
			/* find the plane that set the bit as scaler_user */
			plane = drm_state->planes[i];

			/*
			 * to enable/disable hq mode, add planes that are using scaler
			 * into this transaction
			 */
			if (!plane) {
				struct drm_plane_state *state;
				plane = drm_plane_from_index(dev, i);
				state = drm_atomic_get_plane_state(drm_state, plane);
				if (IS_ERR(state)) {
					DRM_DEBUG_KMS("Failed to add [PLANE:%d] to drm_state\n",
						plane->base.id);
					return PTR_ERR(state);
				}

				/*
				 * the plane is added after plane checks are run,
				 * but since this plane is unchanged just do the
				 * minimum required validation.
				 */
				if (plane->type == DRM_PLANE_TYPE_PRIMARY)
					intel_crtc->atomic.wait_for_flips = true;
				crtc_state->base.planes_changed = true;
			}

			intel_plane = to_intel_plane(plane);
			idx = plane->base.id;

			/* plane on different crtc cannot be a scaler user of this crtc */
			if (WARN_ON(intel_plane->pipe != intel_crtc->pipe)) {
				continue;
			}

			plane_state = to_intel_plane_state(drm_state->plane_states[i]);
			scaler_id = &plane_state->scaler_id;
		}

		if (*scaler_id < 0) {
			/* find a free scaler */
			for (j = 0; j < intel_crtc->num_scalers; j++) {
				if (!scaler_state->scalers[j].in_use) {
					scaler_state->scalers[j].in_use = 1;
					*scaler_id = j;
					DRM_DEBUG_KMS("Attached scaler id %u.%u to %s:%d\n",
						intel_crtc->pipe, *scaler_id, name, idx);
					break;
				}
			}
		}

		if (WARN_ON(*scaler_id < 0)) {
			DRM_DEBUG_KMS("Cannot find scaler for %s:%d\n", name, idx);
			continue;
		}

		/* set scaler mode */
		if (num_scalers_need == 1 && intel_crtc->pipe != PIPE_C) {
			/*
			 * when only 1 scaler is in use on either pipe A or B,
			 * scaler 0 operates in high quality (HQ) mode.
			 * In this case use scaler 0 to take advantage of HQ mode
			 */
			*scaler_id = 0;
			scaler_state->scalers[0].in_use = 1;
			scaler_state->scalers[0].mode = PS_SCALER_MODE_HQ;
			scaler_state->scalers[1].in_use = 0;
		} else {
			scaler_state->scalers[*scaler_id].mode = PS_SCALER_MODE_DYN;
		}
	}

	return 0;
}

static void
intel_atomic_duplicate_dpll_state(struct drm_i915_private *dev_priv,
				  struct intel_shared_dpll_config *shared_dpll)
{
	enum intel_dpll_id i;

	/* Copy shared dpll state */
	for (i = 0; i < dev_priv->num_shared_dpll; i++) {
		struct intel_shared_dpll *pll = &dev_priv->shared_dplls[i];

		shared_dpll[i] = pll->config;
	}
}

struct intel_shared_dpll_config *
intel_atomic_get_shared_dpll_state(struct drm_atomic_state *s)
{
	struct intel_atomic_state *state = to_intel_atomic_state(s);

	WARN_ON(!drm_modeset_is_locked(&s->dev->mode_config.connection_mutex));

	if (!state->dpll_set) {
		state->dpll_set = true;

		intel_atomic_duplicate_dpll_state(to_i915(s->dev),
						  state->shared_dpll);
	}

	return state->shared_dpll;
}

struct drm_atomic_state *
intel_atomic_state_alloc(struct drm_device *dev)
{
	struct intel_atomic_state *state = kzalloc(sizeof(*state), GFP_KERNEL);

	if (!state || drm_atomic_state_init(dev, &state->base) < 0) {
		kfree(state);
		return NULL;
	}

	return &state->base;
}

void intel_atomic_state_clear(struct drm_atomic_state *s)
{
	struct intel_atomic_state *state = to_intel_atomic_state(s);
	drm_atomic_state_default_clear(&state->base);
	state->dpll_set = false;
}<|MERGE_RESOLUTION|>--- conflicted
+++ resolved
@@ -94,10 +94,6 @@
 	__drm_atomic_helper_crtc_duplicate_state(crtc, &crtc_state->base);
 
 	crtc_state->update_pipe = false;
-<<<<<<< HEAD
-	crtc_state->disable_lp_wm = false;
-=======
->>>>>>> 42d4ebb4
 
 	return &crtc_state->base;
 }
