/*
 * (C) Copyright 2016 Intel Corporation
 *
 * This program is free software; you can redistribute it and/or
 * modify it under the terms of the GNU General Public License
 * as published by the Free Software Foundation; version 2
 * of the License.
 */

#include <linux/slab.h>
#include <linux/dma-fence.h>
#include <linux/irq_work.h>
#include <linux/reservation.h>

#include "i915_sw_fence.h"
#include "i915_selftest.h"

#define I915_SW_FENCE_FLAG_ALLOC BIT(3) /* after WQ_FLAG_* for safety */

static DEFINE_SPINLOCK(i915_sw_fence_lock);

enum {
	DEBUG_FENCE_IDLE = 0,
	DEBUG_FENCE_NOTIFY,
};

#ifdef CONFIG_DRM_I915_SW_FENCE_DEBUG_OBJECTS

static void *i915_sw_fence_debug_hint(void *addr)
{
	return (void *)(((struct i915_sw_fence *)addr)->flags & I915_SW_FENCE_MASK);
}

static struct debug_obj_descr i915_sw_fence_debug_descr = {
	.name = "i915_sw_fence",
	.debug_hint = i915_sw_fence_debug_hint,
};

static inline void debug_fence_init(struct i915_sw_fence *fence)
{
	debug_object_init(fence, &i915_sw_fence_debug_descr);
}

static inline void debug_fence_init_onstack(struct i915_sw_fence *fence)
{
	debug_object_init_on_stack(fence, &i915_sw_fence_debug_descr);
}

static inline void debug_fence_activate(struct i915_sw_fence *fence)
{
	debug_object_activate(fence, &i915_sw_fence_debug_descr);
}

static inline void debug_fence_set_state(struct i915_sw_fence *fence,
					 int old, int new)
{
	debug_object_active_state(fence, &i915_sw_fence_debug_descr, old, new);
}

static inline void debug_fence_deactivate(struct i915_sw_fence *fence)
{
	debug_object_deactivate(fence, &i915_sw_fence_debug_descr);
}

static inline void debug_fence_destroy(struct i915_sw_fence *fence)
{
	debug_object_destroy(fence, &i915_sw_fence_debug_descr);
}

static inline void debug_fence_free(struct i915_sw_fence *fence)
{
	debug_object_free(fence, &i915_sw_fence_debug_descr);
	smp_wmb(); /* flush the change in state before reallocation */
}

static inline void debug_fence_assert(struct i915_sw_fence *fence)
{
	debug_object_assert_init(fence, &i915_sw_fence_debug_descr);
}

#else

static inline void debug_fence_init(struct i915_sw_fence *fence)
{
}

static inline void debug_fence_init_onstack(struct i915_sw_fence *fence)
{
}

static inline void debug_fence_activate(struct i915_sw_fence *fence)
{
}

static inline void debug_fence_set_state(struct i915_sw_fence *fence,
					 int old, int new)
{
}

static inline void debug_fence_deactivate(struct i915_sw_fence *fence)
{
}

static inline void debug_fence_destroy(struct i915_sw_fence *fence)
{
}

static inline void debug_fence_free(struct i915_sw_fence *fence)
{
}

static inline void debug_fence_assert(struct i915_sw_fence *fence)
{
}

#endif

static int __i915_sw_fence_notify(struct i915_sw_fence *fence,
				  enum i915_sw_fence_notify state)
{
	i915_sw_fence_notify_t fn;

	fn = (i915_sw_fence_notify_t)(fence->flags & I915_SW_FENCE_MASK);
	return fn(fence, state);
}

#ifdef CONFIG_DRM_I915_SW_FENCE_DEBUG_OBJECTS
void i915_sw_fence_fini(struct i915_sw_fence *fence)
{
	debug_fence_free(fence);
}
#endif

static void __i915_sw_fence_wake_up_all(struct i915_sw_fence *fence,
					struct list_head *continuation)
{
	wait_queue_head_t *x = &fence->wait;
	wait_queue_entry_t *pos, *next;
	unsigned long flags;

	debug_fence_deactivate(fence);
	atomic_set_release(&fence->pending, -1); /* 0 -> -1 [done] */

	/*
	 * To prevent unbounded recursion as we traverse the graph of
	 * i915_sw_fences, we move the entry list from this, the next ready
	 * fence, to the tail of the original fence's entry list
	 * (and so added to the list to be woken).
	 */

	spin_lock_irqsave_nested(&x->lock, flags, 1 + !!continuation);
	if (continuation) {
		list_for_each_entry_safe(pos, next, &x->head, entry) {
			if (pos->func == autoremove_wake_function)
				pos->func(pos, TASK_NORMAL, 0, continuation);
			else
				list_move_tail(&pos->entry, continuation);
		}
	} else {
		LIST_HEAD(extra);

		do {
			list_for_each_entry_safe(pos, next, &x->head, entry)
				pos->func(pos, TASK_NORMAL, 0, &extra);

			if (list_empty(&extra))
				break;

			list_splice_tail_init(&extra, &x->head);
		} while (1);
	}
	spin_unlock_irqrestore(&x->lock, flags);

	debug_fence_assert(fence);
}

static void __i915_sw_fence_complete(struct i915_sw_fence *fence,
				     struct list_head *continuation)
{
	debug_fence_assert(fence);

	if (!atomic_dec_and_test(&fence->pending))
		return;

	debug_fence_set_state(fence, DEBUG_FENCE_IDLE, DEBUG_FENCE_NOTIFY);

	if (__i915_sw_fence_notify(fence, FENCE_COMPLETE) != NOTIFY_DONE)
		return;

	debug_fence_set_state(fence, DEBUG_FENCE_NOTIFY, DEBUG_FENCE_IDLE);

	__i915_sw_fence_wake_up_all(fence, continuation);

	debug_fence_destroy(fence);
	__i915_sw_fence_notify(fence, FENCE_FREE);
}

static void i915_sw_fence_complete(struct i915_sw_fence *fence)
{
	debug_fence_assert(fence);

	if (WARN_ON(i915_sw_fence_done(fence)))
		return;

	__i915_sw_fence_complete(fence, NULL);
}

static void i915_sw_fence_await(struct i915_sw_fence *fence)
{
	debug_fence_assert(fence);
	WARN_ON(atomic_inc_return(&fence->pending) <= 1);
}

void __i915_sw_fence_init(struct i915_sw_fence *fence,
			  i915_sw_fence_notify_t fn,
			  const char *name,
			  struct lock_class_key *key)
{
	BUG_ON(!fn || (unsigned long)fn & ~I915_SW_FENCE_MASK);

	debug_fence_init(fence);

	__init_waitqueue_head(&fence->wait, name, key);
	atomic_set(&fence->pending, 1);
	fence->flags = (unsigned long)fn;
}

void i915_sw_fence_commit(struct i915_sw_fence *fence)
{
	debug_fence_activate(fence);
	i915_sw_fence_complete(fence);
}

static int i915_sw_fence_wake(wait_queue_entry_t *wq, unsigned mode, int flags, void *key)
{
	list_del(&wq->entry);
	__i915_sw_fence_complete(wq->private, key);

	if (wq->flags & I915_SW_FENCE_FLAG_ALLOC)
		kfree(wq);
	return 0;
}

static bool __i915_sw_fence_check_if_after(struct i915_sw_fence *fence,
				    const struct i915_sw_fence * const signaler)
{
	wait_queue_entry_t *wq;

	if (__test_and_set_bit(I915_SW_FENCE_CHECKED_BIT, &fence->flags))
		return false;

	if (fence == signaler)
		return true;

	list_for_each_entry(wq, &fence->wait.head, entry) {
		if (wq->func != i915_sw_fence_wake)
			continue;

		if (__i915_sw_fence_check_if_after(wq->private, signaler))
			return true;
	}

	return false;
}

static void __i915_sw_fence_clear_checked_bit(struct i915_sw_fence *fence)
{
	wait_queue_entry_t *wq;

	if (!__test_and_clear_bit(I915_SW_FENCE_CHECKED_BIT, &fence->flags))
		return;

	list_for_each_entry(wq, &fence->wait.head, entry) {
		if (wq->func != i915_sw_fence_wake)
			continue;

		__i915_sw_fence_clear_checked_bit(wq->private);
	}
}

static bool i915_sw_fence_check_if_after(struct i915_sw_fence *fence,
				  const struct i915_sw_fence * const signaler)
{
	unsigned long flags;
	bool err;

	if (!IS_ENABLED(CONFIG_DRM_I915_SW_FENCE_CHECK_DAG))
		return false;

	spin_lock_irqsave(&i915_sw_fence_lock, flags);
	err = __i915_sw_fence_check_if_after(fence, signaler);
	__i915_sw_fence_clear_checked_bit(fence);
	spin_unlock_irqrestore(&i915_sw_fence_lock, flags);

	return err;
}

static int __i915_sw_fence_await_sw_fence(struct i915_sw_fence *fence,
					  struct i915_sw_fence *signaler,
					  wait_queue_entry_t *wq, gfp_t gfp)
{
	unsigned long flags;
	int pending;

	debug_fence_assert(fence);

	if (i915_sw_fence_done(signaler))
		return 0;

	debug_fence_assert(signaler);

	/* The dependency graph must be acyclic. */
	if (unlikely(i915_sw_fence_check_if_after(fence, signaler)))
		return -EINVAL;

	pending = 0;
	if (!wq) {
		wq = kmalloc(sizeof(*wq), gfp);
		if (!wq) {
			if (!gfpflags_allow_blocking(gfp))
				return -ENOMEM;

			i915_sw_fence_wait(signaler);
			return 0;
		}

		pending |= I915_SW_FENCE_FLAG_ALLOC;
	}

	INIT_LIST_HEAD(&wq->entry);
	wq->flags = pending;
	wq->func = i915_sw_fence_wake;
	wq->private = fence;

	i915_sw_fence_await(fence);

	spin_lock_irqsave(&signaler->wait.lock, flags);
	if (likely(!i915_sw_fence_done(signaler))) {
		__add_wait_queue_entry_tail(&signaler->wait, wq);
		pending = 1;
	} else {
		i915_sw_fence_wake(wq, 0, 0, NULL);
		pending = 0;
	}
	spin_unlock_irqrestore(&signaler->wait.lock, flags);

	return pending;
}

int i915_sw_fence_await_sw_fence(struct i915_sw_fence *fence,
				 struct i915_sw_fence *signaler,
				 wait_queue_entry_t *wq)
{
	return __i915_sw_fence_await_sw_fence(fence, signaler, wq, 0);
}

int i915_sw_fence_await_sw_fence_gfp(struct i915_sw_fence *fence,
				     struct i915_sw_fence *signaler,
				     gfp_t gfp)
{
	return __i915_sw_fence_await_sw_fence(fence, signaler, NULL, gfp);
}

struct i915_sw_dma_fence_cb {
	struct dma_fence_cb base;
	struct i915_sw_fence *fence;
	struct dma_fence *dma;
	struct timer_list timer;
	struct irq_work work;
};

static void timer_i915_sw_fence_wake(struct timer_list *t)
{
<<<<<<< HEAD
	struct i915_sw_dma_fence_cb *cb = (struct i915_sw_dma_fence_cb *)data;
=======
	struct i915_sw_dma_fence_cb *cb = from_timer(cb, t, timer);
>>>>>>> 8a6fb5b5
	struct i915_sw_fence *fence;

	fence = xchg(&cb->fence, NULL);
	if (!fence)
		return;

	pr_warn("asynchronous wait on fence %s:%s:%x timed out\n",
		cb->dma->ops->get_driver_name(cb->dma),
		cb->dma->ops->get_timeline_name(cb->dma),
		cb->dma->seqno);

	i915_sw_fence_complete(fence);
}

static void dma_i915_sw_fence_wake(struct dma_fence *dma,
				   struct dma_fence_cb *data)
{
	struct i915_sw_dma_fence_cb *cb = container_of(data, typeof(*cb), base);
	struct i915_sw_fence *fence;

	fence = xchg(&cb->fence, NULL);
	if (fence)
		i915_sw_fence_complete(fence);

	irq_work_queue(&cb->work);
}

static void irq_i915_sw_fence_work(struct irq_work *wrk)
{
	struct i915_sw_dma_fence_cb *cb = container_of(wrk, typeof(*cb), work);

	del_timer_sync(&cb->timer);
	dma_fence_put(cb->dma);

	kfree(cb);
}

int i915_sw_fence_await_dma_fence(struct i915_sw_fence *fence,
				  struct dma_fence *dma,
				  unsigned long timeout,
				  gfp_t gfp)
{
	struct i915_sw_dma_fence_cb *cb;
	int ret;

	debug_fence_assert(fence);

	if (dma_fence_is_signaled(dma))
		return 0;

	cb = kmalloc(sizeof(*cb), gfp);
	if (!cb) {
		if (!gfpflags_allow_blocking(gfp))
			return -ENOMEM;

		return dma_fence_wait(dma, false);
	}

	cb->fence = fence;
	i915_sw_fence_await(fence);

	cb->dma = NULL;
<<<<<<< HEAD
	__setup_timer(&cb->timer,
		      timer_i915_sw_fence_wake, (unsigned long)cb,
		      TIMER_IRQSAFE);
=======
	timer_setup(&cb->timer, timer_i915_sw_fence_wake, TIMER_IRQSAFE);
>>>>>>> 8a6fb5b5
	init_irq_work(&cb->work, irq_i915_sw_fence_work);
	if (timeout) {
		cb->dma = dma_fence_get(dma);
		mod_timer(&cb->timer, round_jiffies_up(jiffies + timeout));
	}

	ret = dma_fence_add_callback(dma, &cb->base, dma_i915_sw_fence_wake);
	if (ret == 0) {
		ret = 1;
	} else {
		dma_i915_sw_fence_wake(dma, &cb->base);
		if (ret == -ENOENT) /* fence already signaled */
			ret = 0;
	}

	return ret;
}

int i915_sw_fence_await_reservation(struct i915_sw_fence *fence,
				    struct reservation_object *resv,
				    const struct dma_fence_ops *exclude,
				    bool write,
				    unsigned long timeout,
				    gfp_t gfp)
{
	struct dma_fence *excl;
	int ret = 0, pending;

	debug_fence_assert(fence);

	if (write) {
		struct dma_fence **shared;
		unsigned int count, i;

		ret = reservation_object_get_fences_rcu(resv,
							&excl, &count, &shared);
		if (ret)
			return ret;

		for (i = 0; i < count; i++) {
			if (shared[i]->ops == exclude)
				continue;

			pending = i915_sw_fence_await_dma_fence(fence,
								shared[i],
								timeout,
								gfp);
			if (pending < 0) {
				ret = pending;
				break;
			}

			ret |= pending;
		}

		for (i = 0; i < count; i++)
			dma_fence_put(shared[i]);
		kfree(shared);
	} else {
		excl = reservation_object_get_excl_rcu(resv);
	}

	if (ret >= 0 && excl && excl->ops != exclude) {
		pending = i915_sw_fence_await_dma_fence(fence,
							excl,
							timeout,
							gfp);
		if (pending < 0)
			ret = pending;
		else
			ret |= pending;
	}

	dma_fence_put(excl);

	return ret;
}

#if IS_ENABLED(CONFIG_DRM_I915_SELFTEST)
#include "selftests/lib_sw_fence.c"
#include "selftests/i915_sw_fence.c"
#endif<|MERGE_RESOLUTION|>--- conflicted
+++ resolved
@@ -371,11 +371,7 @@
 
 static void timer_i915_sw_fence_wake(struct timer_list *t)
 {
-<<<<<<< HEAD
-	struct i915_sw_dma_fence_cb *cb = (struct i915_sw_dma_fence_cb *)data;
-=======
 	struct i915_sw_dma_fence_cb *cb = from_timer(cb, t, timer);
->>>>>>> 8a6fb5b5
 	struct i915_sw_fence *fence;
 
 	fence = xchg(&cb->fence, NULL);
@@ -438,13 +434,7 @@
 	i915_sw_fence_await(fence);
 
 	cb->dma = NULL;
-<<<<<<< HEAD
-	__setup_timer(&cb->timer,
-		      timer_i915_sw_fence_wake, (unsigned long)cb,
-		      TIMER_IRQSAFE);
-=======
 	timer_setup(&cb->timer, timer_i915_sw_fence_wake, TIMER_IRQSAFE);
->>>>>>> 8a6fb5b5
 	init_irq_work(&cb->work, irq_i915_sw_fence_work);
 	if (timeout) {
 		cb->dma = dma_fence_get(dma);
