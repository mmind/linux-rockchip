/*
 * Copyright © 2012 Intel Corporation
 *
 * Permission is hereby granted, free of charge, to any person obtaining a
 * copy of this software and associated documentation files (the "Software"),
 * to deal in the Software without restriction, including without limitation
 * the rights to use, copy, modify, merge, publish, distribute, sublicense,
 * and/or sell copies of the Software, and to permit persons to whom the
 * Software is furnished to do so, subject to the following conditions:
 *
 * The above copyright notice and this permission notice (including the next
 * paragraph) shall be included in all copies or substantial portions of the
 * Software.
 *
 * THE SOFTWARE IS PROVIDED "AS IS", WITHOUT WARRANTY OF ANY KIND, EXPRESS OR
 * IMPLIED, INCLUDING BUT NOT LIMITED TO THE WARRANTIES OF MERCHANTABILITY,
 * FITNESS FOR A PARTICULAR PURPOSE AND NONINFRINGEMENT.  IN NO EVENT SHALL
 * THE AUTHORS OR COPYRIGHT HOLDERS BE LIABLE FOR ANY CLAIM, DAMAGES OR OTHER
 * LIABILITY, WHETHER IN AN ACTION OF CONTRACT, TORT OR OTHERWISE, ARISING
 * FROM, OUT OF OR IN CONNECTION WITH THE SOFTWARE OR THE USE OR OTHER DEALINGS
 * IN THE SOFTWARE.
 *
 * Authors:
 *    Eugeni Dodonov <eugeni.dodonov@intel.com>
 *
 */

#include "i915_drv.h"
#include "intel_drv.h"

struct ddi_buf_trans {
	u32 trans1;	/* balance leg enable, de-emph level */
	u32 trans2;	/* vref sel, vswing */
	u8 i_boost;	/* SKL: I_boost; valid: 0x0, 0x1, 0x3, 0x7 */
};

/* HDMI/DVI modes ignore everything but the last 2 items. So we share
 * them for both DP and FDI transports, allowing those ports to
 * automatically adapt to HDMI connections as well
 */
static const struct ddi_buf_trans hsw_ddi_translations_dp[] = {
	{ 0x00FFFFFF, 0x0006000E, 0x0 },
	{ 0x00D75FFF, 0x0005000A, 0x0 },
	{ 0x00C30FFF, 0x00040006, 0x0 },
	{ 0x80AAAFFF, 0x000B0000, 0x0 },
	{ 0x00FFFFFF, 0x0005000A, 0x0 },
	{ 0x00D75FFF, 0x000C0004, 0x0 },
	{ 0x80C30FFF, 0x000B0000, 0x0 },
	{ 0x00FFFFFF, 0x00040006, 0x0 },
	{ 0x80D75FFF, 0x000B0000, 0x0 },
};

static const struct ddi_buf_trans hsw_ddi_translations_fdi[] = {
	{ 0x00FFFFFF, 0x0007000E, 0x0 },
	{ 0x00D75FFF, 0x000F000A, 0x0 },
	{ 0x00C30FFF, 0x00060006, 0x0 },
	{ 0x00AAAFFF, 0x001E0000, 0x0 },
	{ 0x00FFFFFF, 0x000F000A, 0x0 },
	{ 0x00D75FFF, 0x00160004, 0x0 },
	{ 0x00C30FFF, 0x001E0000, 0x0 },
	{ 0x00FFFFFF, 0x00060006, 0x0 },
	{ 0x00D75FFF, 0x001E0000, 0x0 },
};

static const struct ddi_buf_trans hsw_ddi_translations_hdmi[] = {
					/* Idx	NT mV d	T mV d	db	*/
	{ 0x00FFFFFF, 0x0006000E, 0x0 },/* 0:	400	400	0	*/
	{ 0x00E79FFF, 0x000E000C, 0x0 },/* 1:	400	500	2	*/
	{ 0x00D75FFF, 0x0005000A, 0x0 },/* 2:	400	600	3.5	*/
	{ 0x00FFFFFF, 0x0005000A, 0x0 },/* 3:	600	600	0	*/
	{ 0x00E79FFF, 0x001D0007, 0x0 },/* 4:	600	750	2	*/
	{ 0x00D75FFF, 0x000C0004, 0x0 },/* 5:	600	900	3.5	*/
	{ 0x00FFFFFF, 0x00040006, 0x0 },/* 6:	800	800	0	*/
	{ 0x80E79FFF, 0x00030002, 0x0 },/* 7:	800	1000	2	*/
	{ 0x00FFFFFF, 0x00140005, 0x0 },/* 8:	850	850	0	*/
	{ 0x00FFFFFF, 0x000C0004, 0x0 },/* 9:	900	900	0	*/
	{ 0x00FFFFFF, 0x001C0003, 0x0 },/* 10:	950	950	0	*/
	{ 0x80FFFFFF, 0x00030002, 0x0 },/* 11:	1000	1000	0	*/
};

static const struct ddi_buf_trans bdw_ddi_translations_edp[] = {
	{ 0x00FFFFFF, 0x00000012, 0x0 },
	{ 0x00EBAFFF, 0x00020011, 0x0 },
	{ 0x00C71FFF, 0x0006000F, 0x0 },
	{ 0x00AAAFFF, 0x000E000A, 0x0 },
	{ 0x00FFFFFF, 0x00020011, 0x0 },
	{ 0x00DB6FFF, 0x0005000F, 0x0 },
	{ 0x00BEEFFF, 0x000A000C, 0x0 },
	{ 0x00FFFFFF, 0x0005000F, 0x0 },
	{ 0x00DB6FFF, 0x000A000C, 0x0 },
};

static const struct ddi_buf_trans bdw_ddi_translations_dp[] = {
	{ 0x00FFFFFF, 0x0007000E, 0x0 },
	{ 0x00D75FFF, 0x000E000A, 0x0 },
	{ 0x00BEFFFF, 0x00140006, 0x0 },
	{ 0x80B2CFFF, 0x001B0002, 0x0 },
	{ 0x00FFFFFF, 0x000E000A, 0x0 },
	{ 0x00DB6FFF, 0x00160005, 0x0 },
	{ 0x80C71FFF, 0x001A0002, 0x0 },
	{ 0x00F7DFFF, 0x00180004, 0x0 },
	{ 0x80D75FFF, 0x001B0002, 0x0 },
};

static const struct ddi_buf_trans bdw_ddi_translations_fdi[] = {
	{ 0x00FFFFFF, 0x0001000E, 0x0 },
	{ 0x00D75FFF, 0x0004000A, 0x0 },
	{ 0x00C30FFF, 0x00070006, 0x0 },
	{ 0x00AAAFFF, 0x000C0000, 0x0 },
	{ 0x00FFFFFF, 0x0004000A, 0x0 },
	{ 0x00D75FFF, 0x00090004, 0x0 },
	{ 0x00C30FFF, 0x000C0000, 0x0 },
	{ 0x00FFFFFF, 0x00070006, 0x0 },
	{ 0x00D75FFF, 0x000C0000, 0x0 },
};

static const struct ddi_buf_trans bdw_ddi_translations_hdmi[] = {
					/* Idx	NT mV d	T mV df	db	*/
	{ 0x00FFFFFF, 0x0007000E, 0x0 },/* 0:	400	400	0	*/
	{ 0x00D75FFF, 0x000E000A, 0x0 },/* 1:	400	600	3.5	*/
	{ 0x00BEFFFF, 0x00140006, 0x0 },/* 2:	400	800	6	*/
	{ 0x00FFFFFF, 0x0009000D, 0x0 },/* 3:	450	450	0	*/
	{ 0x00FFFFFF, 0x000E000A, 0x0 },/* 4:	600	600	0	*/
	{ 0x00D7FFFF, 0x00140006, 0x0 },/* 5:	600	800	2.5	*/
	{ 0x80CB2FFF, 0x001B0002, 0x0 },/* 6:	600	1000	4.5	*/
	{ 0x00FFFFFF, 0x00140006, 0x0 },/* 7:	800	800	0	*/
	{ 0x80E79FFF, 0x001B0002, 0x0 },/* 8:	800	1000	2	*/
	{ 0x80FFFFFF, 0x001B0002, 0x0 },/* 9:	1000	1000	0	*/
};

<<<<<<< HEAD
/* Skylake H, S, and Skylake Y with 0.95V VccIO */
=======
/* Skylake H and S */
>>>>>>> 879a37d0
static const struct ddi_buf_trans skl_ddi_translations_dp[] = {
	{ 0x00002016, 0x000000A0, 0x0 },
	{ 0x00005012, 0x0000009B, 0x0 },
	{ 0x00007011, 0x00000088, 0x0 },
	{ 0x00009010, 0x000000C7, 0x0 },
	{ 0x00002016, 0x0000009B, 0x0 },
	{ 0x00005012, 0x00000088, 0x0 },
	{ 0x00007011, 0x000000C7, 0x0 },
	{ 0x00002016, 0x000000DF, 0x0 },
	{ 0x00005012, 0x000000C7, 0x0 },
};

/* Skylake U */
static const struct ddi_buf_trans skl_u_ddi_translations_dp[] = {
<<<<<<< HEAD
	{ 0x00002016, 0x000000A2, 0x0 },
	{ 0x00005012, 0x00000088, 0x0 },
	{ 0x00007011, 0x00000087, 0x0 },
	{ 0x80009010, 0x000000C7, 0x1 },	/* Uses I_boost */
	{ 0x00002016, 0x0000009D, 0x0 },
=======
	{ 0x0000201B, 0x000000A2, 0x0 },
	{ 0x00005012, 0x00000088, 0x0 },
	{ 0x00007011, 0x00000087, 0x0 },
	{ 0x80009010, 0x000000C7, 0x1 },	/* Uses I_boost level 0x1 */
	{ 0x0000201B, 0x0000009D, 0x0 },
>>>>>>> 879a37d0
	{ 0x00005012, 0x000000C7, 0x0 },
	{ 0x00007011, 0x000000C7, 0x0 },
	{ 0x00002016, 0x00000088, 0x0 },
	{ 0x00005012, 0x000000C7, 0x0 },
};

<<<<<<< HEAD
/* Skylake Y with 0.85V VccIO */
static const struct ddi_buf_trans skl_y_085v_ddi_translations_dp[] = {
	{ 0x00000018, 0x000000A2, 0x0 },
	{ 0x00005012, 0x00000088, 0x0 },
	{ 0x00007011, 0x00000087, 0x0 },
	{ 0x80009010, 0x000000C7, 0x1 },	/* Uses I_boost */
=======
/* Skylake Y */
static const struct ddi_buf_trans skl_y_ddi_translations_dp[] = {
	{ 0x00000018, 0x000000A2, 0x0 },
	{ 0x00005012, 0x00000088, 0x0 },
	{ 0x00007011, 0x00000087, 0x0 },
	{ 0x80009010, 0x000000C7, 0x3 },	/* Uses I_boost level 0x3 */
>>>>>>> 879a37d0
	{ 0x00000018, 0x0000009D, 0x0 },
	{ 0x00005012, 0x000000C7, 0x0 },
	{ 0x00007011, 0x000000C7, 0x0 },
	{ 0x00000018, 0x00000088, 0x0 },
	{ 0x00005012, 0x000000C7, 0x0 },
};

/*
<<<<<<< HEAD
 * Skylake H and S, and Skylake Y with 0.95V VccIO
=======
 * Skylake H and S
>>>>>>> 879a37d0
 * eDP 1.4 low vswing translation parameters
 */
static const struct ddi_buf_trans skl_ddi_translations_edp[] = {
	{ 0x00000018, 0x000000A8, 0x0 },
	{ 0x00004013, 0x000000A9, 0x0 },
	{ 0x00007011, 0x000000A2, 0x0 },
	{ 0x00009010, 0x0000009C, 0x0 },
	{ 0x00000018, 0x000000A9, 0x0 },
	{ 0x00006013, 0x000000A2, 0x0 },
	{ 0x00007011, 0x000000A6, 0x0 },
	{ 0x00000018, 0x000000AB, 0x0 },
	{ 0x00007013, 0x0000009F, 0x0 },
	{ 0x00000018, 0x000000DF, 0x0 },
};

/*
 * Skylake U
 * eDP 1.4 low vswing translation parameters
 */
static const struct ddi_buf_trans skl_u_ddi_translations_edp[] = {
	{ 0x00000018, 0x000000A8, 0x0 },
	{ 0x00004013, 0x000000A9, 0x0 },
	{ 0x00007011, 0x000000A2, 0x0 },
	{ 0x00009010, 0x0000009C, 0x0 },
	{ 0x00000018, 0x000000A9, 0x0 },
	{ 0x00006013, 0x000000A2, 0x0 },
	{ 0x00007011, 0x000000A6, 0x0 },
	{ 0x00002016, 0x000000AB, 0x0 },
	{ 0x00005013, 0x0000009F, 0x0 },
	{ 0x00000018, 0x000000DF, 0x0 },
};

/*
<<<<<<< HEAD
 * Skylake Y with 0.95V VccIO
 * eDP 1.4 low vswing translation parameters
 */
static const struct ddi_buf_trans skl_y_085v_ddi_translations_edp[] = {
=======
 * Skylake Y
 * eDP 1.4 low vswing translation parameters
 */
static const struct ddi_buf_trans skl_y_ddi_translations_edp[] = {
>>>>>>> 879a37d0
	{ 0x00000018, 0x000000A8, 0x0 },
	{ 0x00004013, 0x000000AB, 0x0 },
	{ 0x00007011, 0x000000A4, 0x0 },
	{ 0x00009010, 0x000000DF, 0x0 },
	{ 0x00000018, 0x000000AA, 0x0 },
	{ 0x00006013, 0x000000A4, 0x0 },
	{ 0x00007011, 0x0000009D, 0x0 },
	{ 0x00000018, 0x000000A0, 0x0 },
	{ 0x00006012, 0x000000DF, 0x0 },
	{ 0x00000018, 0x0000008A, 0x0 },
};

<<<<<<< HEAD
/* Skylake H, S and U, and Skylake Y with 0.95V VccIO */
=======
/* Skylake U, H and S */
>>>>>>> 879a37d0
static const struct ddi_buf_trans skl_ddi_translations_hdmi[] = {
	{ 0x00000018, 0x000000AC, 0x0 },
	{ 0x00005012, 0x0000009D, 0x0 },
	{ 0x00007011, 0x00000088, 0x0 },
	{ 0x00000018, 0x000000A1, 0x0 },
	{ 0x00000018, 0x00000098, 0x0 },
	{ 0x00004013, 0x00000088, 0x0 },
	{ 0x00006012, 0x00000087, 0x0 },
	{ 0x00000018, 0x000000DF, 0x0 },
	{ 0x00003015, 0x00000087, 0x0 },	/* Default */
	{ 0x00003015, 0x000000C7, 0x0 },
	{ 0x00000018, 0x000000C7, 0x0 },
};

<<<<<<< HEAD
/* Skylake Y with 0.85V VccIO */
static const struct ddi_buf_trans skl_y_085v_ddi_translations_hdmi[] = {
=======
/* Skylake Y */
static const struct ddi_buf_trans skl_y_ddi_translations_hdmi[] = {
>>>>>>> 879a37d0
	{ 0x00000018, 0x000000A1, 0x0 },
	{ 0x00005012, 0x000000DF, 0x0 },
	{ 0x00007011, 0x00000084, 0x0 },
	{ 0x00000018, 0x000000A4, 0x0 },
	{ 0x00000018, 0x0000009D, 0x0 },
	{ 0x00004013, 0x00000080, 0x0 },
	{ 0x00006013, 0x000000C7, 0x0 },
	{ 0x00000018, 0x0000008A, 0x0 },
	{ 0x00003015, 0x000000C7, 0x0 },	/* Default */
<<<<<<< HEAD
	{ 0x80003015, 0x000000C7, 0x7 },	/* Uses I_boost */
=======
	{ 0x80003015, 0x000000C7, 0x7 },	/* Uses I_boost level 0x7 */
>>>>>>> 879a37d0
	{ 0x00000018, 0x000000C7, 0x0 },
};

struct bxt_ddi_buf_trans {
	u32 margin;	/* swing value */
	u32 scale;	/* scale value */
	u32 enable;	/* scale enable */
	u32 deemphasis;
	bool default_index; /* true if the entry represents default value */
};

/* BSpec does not define separate vswing/pre-emphasis values for eDP.
 * Using DP values for eDP as well.
 */
static const struct bxt_ddi_buf_trans bxt_ddi_translations_dp[] = {
					/* Idx	NT mV diff	db  */
	{ 52,  0x9A, 0, 128, true  },	/* 0:	400		0   */
	{ 78,  0x9A, 0, 85,  false },	/* 1:	400		3.5 */
	{ 104, 0x9A, 0, 64,  false },	/* 2:	400		6   */
	{ 154, 0x9A, 0, 43,  false },	/* 3:	400		9.5 */
	{ 77,  0x9A, 0, 128, false },	/* 4:	600		0   */
	{ 116, 0x9A, 0, 85,  false },	/* 5:	600		3.5 */
	{ 154, 0x9A, 0, 64,  false },	/* 6:	600		6   */
	{ 102, 0x9A, 0, 128, false },	/* 7:	800		0   */
	{ 154, 0x9A, 0, 85,  false },	/* 8:	800		3.5 */
	{ 154, 0x9A, 1, 128, false },	/* 9:	1200		0   */
};

/* BSpec has 2 recommended values - entries 0 and 8.
 * Using the entry with higher vswing.
 */
static const struct bxt_ddi_buf_trans bxt_ddi_translations_hdmi[] = {
					/* Idx	NT mV diff	db  */
	{ 52,  0x9A, 0, 128, false },	/* 0:	400		0   */
	{ 52,  0x9A, 0, 85,  false },	/* 1:	400		3.5 */
	{ 52,  0x9A, 0, 64,  false },	/* 2:	400		6   */
	{ 42,  0x9A, 0, 43,  false },	/* 3:	400		9.5 */
	{ 77,  0x9A, 0, 128, false },	/* 4:	600		0   */
	{ 77,  0x9A, 0, 85,  false },	/* 5:	600		3.5 */
	{ 77,  0x9A, 0, 64,  false },	/* 6:	600		6   */
	{ 102, 0x9A, 0, 128, false },	/* 7:	800		0   */
	{ 102, 0x9A, 0, 85,  false },	/* 8:	800		3.5 */
	{ 154, 0x9A, 1, 128, true },	/* 9:	1200		0   */
};

static void bxt_ddi_vswing_sequence(struct drm_device *dev, u32 level,
				    enum port port, int type);

static void ddi_get_encoder_port(struct intel_encoder *intel_encoder,
				 struct intel_digital_port **dig_port,
				 enum port *port)
{
	struct drm_encoder *encoder = &intel_encoder->base;
	int type = intel_encoder->type;

	if (type == INTEL_OUTPUT_DP_MST) {
		*dig_port = enc_to_mst(encoder)->primary;
		*port = (*dig_port)->port;
	} else if (type == INTEL_OUTPUT_DISPLAYPORT || type == INTEL_OUTPUT_EDP ||
	    type == INTEL_OUTPUT_HDMI || type == INTEL_OUTPUT_UNKNOWN) {
		*dig_port = enc_to_dig_port(encoder);
		*port = (*dig_port)->port;
	} else if (type == INTEL_OUTPUT_ANALOG) {
		*dig_port = NULL;
		*port = PORT_E;
	} else {
		DRM_ERROR("Invalid DDI encoder type %d\n", type);
		BUG();
	}
}

enum port intel_ddi_get_encoder_port(struct intel_encoder *intel_encoder)
{
	struct intel_digital_port *dig_port;
	enum port port;

	ddi_get_encoder_port(intel_encoder, &dig_port, &port);

	return port;
}

static bool
intel_dig_port_supports_hdmi(const struct intel_digital_port *intel_dig_port)
{
	return intel_dig_port->hdmi.hdmi_reg;
}

static const struct ddi_buf_trans *skl_get_buf_trans_dp(struct drm_device *dev,
							int *n_entries)
{
<<<<<<< HEAD
	struct drm_i915_private *dev_priv = dev->dev_private;
	const struct ddi_buf_trans *ddi_translations;
	static int is_095v = -1;

	if (is_095v == -1) {
		u32 spr1 = I915_READ(UAIMI_SPR1);

		is_095v = spr1 & SKL_VCCIO_MASK;
	}

	if (IS_SKL_ULX(dev) && !is_095v) {
		ddi_translations = skl_y_085v_ddi_translations_dp;
		*n_entries = ARRAY_SIZE(skl_y_085v_ddi_translations_dp);
=======
	const struct ddi_buf_trans *ddi_translations;

	if (IS_SKL_ULX(dev)) {
		ddi_translations = skl_y_ddi_translations_dp;
		*n_entries = ARRAY_SIZE(skl_y_ddi_translations_dp);
>>>>>>> 879a37d0
	} else if (IS_SKL_ULT(dev)) {
		ddi_translations = skl_u_ddi_translations_dp;
		*n_entries = ARRAY_SIZE(skl_u_ddi_translations_dp);
	} else {
		ddi_translations = skl_ddi_translations_dp;
		*n_entries = ARRAY_SIZE(skl_ddi_translations_dp);
	}

	return ddi_translations;
}

static const struct ddi_buf_trans *skl_get_buf_trans_edp(struct drm_device *dev,
							 int *n_entries)
{
	struct drm_i915_private *dev_priv = dev->dev_private;
	const struct ddi_buf_trans *ddi_translations;
<<<<<<< HEAD
	static int is_095v = -1;

	if (is_095v == -1) {
		u32 spr1 = I915_READ(UAIMI_SPR1);

		is_095v = spr1 & SKL_VCCIO_MASK;
	}

	if (IS_SKL_ULX(dev) && !is_095v) {
		if (dev_priv->edp_low_vswing) {
			ddi_translations = skl_y_085v_ddi_translations_edp;
			*n_entries =
				ARRAY_SIZE(skl_y_085v_ddi_translations_edp);
		} else {
			ddi_translations = skl_y_085v_ddi_translations_dp;
			*n_entries =
				ARRAY_SIZE(skl_y_085v_ddi_translations_dp);
=======

	if (IS_SKL_ULX(dev)) {
		if (dev_priv->edp_low_vswing) {
			ddi_translations = skl_y_ddi_translations_edp;
			*n_entries = ARRAY_SIZE(skl_y_ddi_translations_edp);
		} else {
			ddi_translations = skl_y_ddi_translations_dp;
			*n_entries = ARRAY_SIZE(skl_y_ddi_translations_dp);
>>>>>>> 879a37d0
		}
	} else if (IS_SKL_ULT(dev)) {
		if (dev_priv->edp_low_vswing) {
			ddi_translations = skl_u_ddi_translations_edp;
			*n_entries = ARRAY_SIZE(skl_u_ddi_translations_edp);
		} else {
			ddi_translations = skl_u_ddi_translations_dp;
			*n_entries = ARRAY_SIZE(skl_u_ddi_translations_dp);
		}
	} else {
		if (dev_priv->edp_low_vswing) {
			ddi_translations = skl_ddi_translations_edp;
			*n_entries = ARRAY_SIZE(skl_ddi_translations_edp);
		} else {
			ddi_translations = skl_ddi_translations_dp;
			*n_entries = ARRAY_SIZE(skl_ddi_translations_dp);
		}
	}

	return ddi_translations;
}

static const struct ddi_buf_trans *
skl_get_buf_trans_hdmi(struct drm_device *dev,
		       int *n_entries)
{
<<<<<<< HEAD
	struct drm_i915_private *dev_priv = dev->dev_private;
	const struct ddi_buf_trans *ddi_translations;
	static int is_095v = -1;

	if (is_095v == -1) {
		u32 spr1 = I915_READ(UAIMI_SPR1);

		is_095v = spr1 & SKL_VCCIO_MASK;
	}

	if (IS_SKL_ULX(dev) && !is_095v) {
		ddi_translations = skl_y_085v_ddi_translations_hdmi;
		*n_entries = ARRAY_SIZE(skl_y_085v_ddi_translations_hdmi);
=======
	const struct ddi_buf_trans *ddi_translations;

	if (IS_SKL_ULX(dev)) {
		ddi_translations = skl_y_ddi_translations_hdmi;
		*n_entries = ARRAY_SIZE(skl_y_ddi_translations_hdmi);
>>>>>>> 879a37d0
	} else {
		ddi_translations = skl_ddi_translations_hdmi;
		*n_entries = ARRAY_SIZE(skl_ddi_translations_hdmi);
	}

	return ddi_translations;
}

/*
 * Starting with Haswell, DDI port buffers must be programmed with correct
 * values in advance. The buffer values are different for FDI and DP modes,
 * but the HDMI/DVI fields are shared among those. So we program the DDI
 * in either FDI or DP modes only, as HDMI connections will work with both
 * of those
 */
static void intel_prepare_ddi_buffers(struct drm_device *dev, enum port port,
				      bool supports_hdmi)
{
	struct drm_i915_private *dev_priv = dev->dev_private;
	u32 reg;
	u32 iboost_bit = 0;
	int i, n_hdmi_entries, n_dp_entries, n_edp_entries, hdmi_default_entry,
	    size;
	int hdmi_level = dev_priv->vbt.ddi_port_info[port].hdmi_level_shift;
	const struct ddi_buf_trans *ddi_translations_fdi;
	const struct ddi_buf_trans *ddi_translations_dp;
	const struct ddi_buf_trans *ddi_translations_edp;
	const struct ddi_buf_trans *ddi_translations_hdmi;
	const struct ddi_buf_trans *ddi_translations;

	if (IS_BROXTON(dev)) {
		if (!supports_hdmi)
			return;

		/* Vswing programming for HDMI */
		bxt_ddi_vswing_sequence(dev, hdmi_level, port,
					INTEL_OUTPUT_HDMI);
		return;
	} else if (IS_SKYLAKE(dev)) {
		ddi_translations_fdi = NULL;
		ddi_translations_dp =
				skl_get_buf_trans_dp(dev, &n_dp_entries);
		ddi_translations_edp =
				skl_get_buf_trans_edp(dev, &n_edp_entries);
		ddi_translations_hdmi =
				skl_get_buf_trans_hdmi(dev, &n_hdmi_entries);
		hdmi_default_entry = 8;
<<<<<<< HEAD
=======
		/* If we're boosting the current, set bit 31 of trans1 */
		if (dev_priv->vbt.ddi_port_info[port].hdmi_boost_level ||
		    dev_priv->vbt.ddi_port_info[port].dp_boost_level)
			iboost_bit = 1<<31;
>>>>>>> 879a37d0
	} else if (IS_BROADWELL(dev)) {
		ddi_translations_fdi = bdw_ddi_translations_fdi;
		ddi_translations_dp = bdw_ddi_translations_dp;
		ddi_translations_edp = bdw_ddi_translations_edp;
		ddi_translations_hdmi = bdw_ddi_translations_hdmi;
		n_edp_entries = ARRAY_SIZE(bdw_ddi_translations_edp);
		n_dp_entries = ARRAY_SIZE(bdw_ddi_translations_dp);
		n_hdmi_entries = ARRAY_SIZE(bdw_ddi_translations_hdmi);
		hdmi_default_entry = 7;
	} else if (IS_HASWELL(dev)) {
		ddi_translations_fdi = hsw_ddi_translations_fdi;
		ddi_translations_dp = hsw_ddi_translations_dp;
		ddi_translations_edp = hsw_ddi_translations_dp;
		ddi_translations_hdmi = hsw_ddi_translations_hdmi;
		n_dp_entries = n_edp_entries = ARRAY_SIZE(hsw_ddi_translations_dp);
		n_hdmi_entries = ARRAY_SIZE(hsw_ddi_translations_hdmi);
		hdmi_default_entry = 6;
	} else {
		WARN(1, "ddi translation table missing\n");
		ddi_translations_edp = bdw_ddi_translations_dp;
		ddi_translations_fdi = bdw_ddi_translations_fdi;
		ddi_translations_dp = bdw_ddi_translations_dp;
		ddi_translations_hdmi = bdw_ddi_translations_hdmi;
		n_edp_entries = ARRAY_SIZE(bdw_ddi_translations_edp);
		n_dp_entries = ARRAY_SIZE(bdw_ddi_translations_dp);
		n_hdmi_entries = ARRAY_SIZE(bdw_ddi_translations_hdmi);
		hdmi_default_entry = 7;
	}

	switch (port) {
	case PORT_A:
		ddi_translations = ddi_translations_edp;
		size = n_edp_entries;
		break;
	case PORT_B:
	case PORT_C:
		ddi_translations = ddi_translations_dp;
		size = n_dp_entries;
		break;
	case PORT_D:
		if (intel_dp_is_edp(dev, PORT_D)) {
			ddi_translations = ddi_translations_edp;
			size = n_edp_entries;
		} else {
			ddi_translations = ddi_translations_dp;
			size = n_dp_entries;
		}
		break;
	case PORT_E:
		if (ddi_translations_fdi)
			ddi_translations = ddi_translations_fdi;
		else
			ddi_translations = ddi_translations_dp;
		size = n_dp_entries;
		break;
	default:
		BUG();
	}

	for (i = 0, reg = DDI_BUF_TRANS(port); i < size; i++) {
		I915_WRITE(reg, ddi_translations[i].trans1 | iboost_bit);
		reg += 4;
		I915_WRITE(reg, ddi_translations[i].trans2);
		reg += 4;
	}

	if (!supports_hdmi)
		return;

	/* Choose a good default if VBT is badly populated */
	if (hdmi_level == HDMI_LEVEL_SHIFT_UNKNOWN ||
	    hdmi_level >= n_hdmi_entries)
		hdmi_level = hdmi_default_entry;

	/* Entry 9 is for HDMI: */
	I915_WRITE(reg, ddi_translations_hdmi[hdmi_level].trans1 | iboost_bit);
	reg += 4;
	I915_WRITE(reg, ddi_translations_hdmi[hdmi_level].trans2);
	reg += 4;
}

/* Program DDI buffers translations for DP. By default, program ports A-D in DP
 * mode and port E for FDI.
 */
void intel_prepare_ddi(struct drm_device *dev)
{
	struct intel_encoder *intel_encoder;
	bool visited[I915_MAX_PORTS] = { 0, };

	if (!HAS_DDI(dev))
		return;

	for_each_intel_encoder(dev, intel_encoder) {
		struct intel_digital_port *intel_dig_port;
		enum port port;
		bool supports_hdmi;

		ddi_get_encoder_port(intel_encoder, &intel_dig_port, &port);

		if (visited[port])
			continue;

		supports_hdmi = intel_dig_port &&
				intel_dig_port_supports_hdmi(intel_dig_port);

		intel_prepare_ddi_buffers(dev, port, supports_hdmi);
		visited[port] = true;
	}
}

static void intel_wait_ddi_buf_idle(struct drm_i915_private *dev_priv,
				    enum port port)
{
	uint32_t reg = DDI_BUF_CTL(port);
	int i;

	for (i = 0; i < 16; i++) {
		udelay(1);
		if (I915_READ(reg) & DDI_BUF_IS_IDLE)
			return;
	}
	DRM_ERROR("Timeout waiting for DDI BUF %c idle bit\n", port_name(port));
}

/* Starting with Haswell, different DDI ports can work in FDI mode for
 * connection to the PCH-located connectors. For this, it is necessary to train
 * both the DDI port and PCH receiver for the desired DDI buffer settings.
 *
 * The recommended port to work in FDI mode is DDI E, which we use here. Also,
 * please note that when FDI mode is active on DDI E, it shares 2 lines with
 * DDI A (which is used for eDP)
 */

void hsw_fdi_link_train(struct drm_crtc *crtc)
{
	struct drm_device *dev = crtc->dev;
	struct drm_i915_private *dev_priv = dev->dev_private;
	struct intel_crtc *intel_crtc = to_intel_crtc(crtc);
	u32 temp, i, rx_ctl_val;

	/* Set the FDI_RX_MISC pwrdn lanes and the 2 workarounds listed at the
	 * mode set "sequence for CRT port" document:
	 * - TP1 to TP2 time with the default value
	 * - FDI delay to 90h
	 *
	 * WaFDIAutoLinkSetTimingOverrride:hsw
	 */
	I915_WRITE(_FDI_RXA_MISC, FDI_RX_PWRDN_LANE1_VAL(2) |
				  FDI_RX_PWRDN_LANE0_VAL(2) |
				  FDI_RX_TP1_TO_TP2_48 | FDI_RX_FDI_DELAY_90);

	/* Enable the PCH Receiver FDI PLL */
	rx_ctl_val = dev_priv->fdi_rx_config | FDI_RX_ENHANCE_FRAME_ENABLE |
		     FDI_RX_PLL_ENABLE |
		     FDI_DP_PORT_WIDTH(intel_crtc->config->fdi_lanes);
	I915_WRITE(_FDI_RXA_CTL, rx_ctl_val);
	POSTING_READ(_FDI_RXA_CTL);
	udelay(220);

	/* Switch from Rawclk to PCDclk */
	rx_ctl_val |= FDI_PCDCLK;
	I915_WRITE(_FDI_RXA_CTL, rx_ctl_val);

	/* Configure Port Clock Select */
	I915_WRITE(PORT_CLK_SEL(PORT_E), intel_crtc->config->ddi_pll_sel);
	WARN_ON(intel_crtc->config->ddi_pll_sel != PORT_CLK_SEL_SPLL);

	/* Start the training iterating through available voltages and emphasis,
	 * testing each value twice. */
	for (i = 0; i < ARRAY_SIZE(hsw_ddi_translations_fdi) * 2; i++) {
		/* Configure DP_TP_CTL with auto-training */
		I915_WRITE(DP_TP_CTL(PORT_E),
					DP_TP_CTL_FDI_AUTOTRAIN |
					DP_TP_CTL_ENHANCED_FRAME_ENABLE |
					DP_TP_CTL_LINK_TRAIN_PAT1 |
					DP_TP_CTL_ENABLE);

		/* Configure and enable DDI_BUF_CTL for DDI E with next voltage.
		 * DDI E does not support port reversal, the functionality is
		 * achieved on the PCH side in FDI_RX_CTL, so no need to set the
		 * port reversal bit */
		I915_WRITE(DDI_BUF_CTL(PORT_E),
			   DDI_BUF_CTL_ENABLE |
			   ((intel_crtc->config->fdi_lanes - 1) << 1) |
			   DDI_BUF_TRANS_SELECT(i / 2));
		POSTING_READ(DDI_BUF_CTL(PORT_E));

		udelay(600);

		/* Program PCH FDI Receiver TU */
		I915_WRITE(_FDI_RXA_TUSIZE1, TU_SIZE(64));

		/* Enable PCH FDI Receiver with auto-training */
		rx_ctl_val |= FDI_RX_ENABLE | FDI_LINK_TRAIN_AUTO;
		I915_WRITE(_FDI_RXA_CTL, rx_ctl_val);
		POSTING_READ(_FDI_RXA_CTL);

		/* Wait for FDI receiver lane calibration */
		udelay(30);

		/* Unset FDI_RX_MISC pwrdn lanes */
		temp = I915_READ(_FDI_RXA_MISC);
		temp &= ~(FDI_RX_PWRDN_LANE1_MASK | FDI_RX_PWRDN_LANE0_MASK);
		I915_WRITE(_FDI_RXA_MISC, temp);
		POSTING_READ(_FDI_RXA_MISC);

		/* Wait for FDI auto training time */
		udelay(5);

		temp = I915_READ(DP_TP_STATUS(PORT_E));
		if (temp & DP_TP_STATUS_AUTOTRAIN_DONE) {
			DRM_DEBUG_KMS("FDI link training done on step %d\n", i);

			/* Enable normal pixel sending for FDI */
			I915_WRITE(DP_TP_CTL(PORT_E),
				   DP_TP_CTL_FDI_AUTOTRAIN |
				   DP_TP_CTL_LINK_TRAIN_NORMAL |
				   DP_TP_CTL_ENHANCED_FRAME_ENABLE |
				   DP_TP_CTL_ENABLE);

			return;
		}

		temp = I915_READ(DDI_BUF_CTL(PORT_E));
		temp &= ~DDI_BUF_CTL_ENABLE;
		I915_WRITE(DDI_BUF_CTL(PORT_E), temp);
		POSTING_READ(DDI_BUF_CTL(PORT_E));

		/* Disable DP_TP_CTL and FDI_RX_CTL and retry */
		temp = I915_READ(DP_TP_CTL(PORT_E));
		temp &= ~(DP_TP_CTL_ENABLE | DP_TP_CTL_LINK_TRAIN_MASK);
		temp |= DP_TP_CTL_LINK_TRAIN_PAT1;
		I915_WRITE(DP_TP_CTL(PORT_E), temp);
		POSTING_READ(DP_TP_CTL(PORT_E));

		intel_wait_ddi_buf_idle(dev_priv, PORT_E);

		rx_ctl_val &= ~FDI_RX_ENABLE;
		I915_WRITE(_FDI_RXA_CTL, rx_ctl_val);
		POSTING_READ(_FDI_RXA_CTL);

		/* Reset FDI_RX_MISC pwrdn lanes */
		temp = I915_READ(_FDI_RXA_MISC);
		temp &= ~(FDI_RX_PWRDN_LANE1_MASK | FDI_RX_PWRDN_LANE0_MASK);
		temp |= FDI_RX_PWRDN_LANE1_VAL(2) | FDI_RX_PWRDN_LANE0_VAL(2);
		I915_WRITE(_FDI_RXA_MISC, temp);
		POSTING_READ(_FDI_RXA_MISC);
	}

	DRM_ERROR("FDI link training failed!\n");
}

void intel_ddi_init_dp_buf_reg(struct intel_encoder *encoder)
{
	struct intel_dp *intel_dp = enc_to_intel_dp(&encoder->base);
	struct intel_digital_port *intel_dig_port =
		enc_to_dig_port(&encoder->base);

	intel_dp->DP = intel_dig_port->saved_port_bits |
		DDI_BUF_CTL_ENABLE | DDI_BUF_TRANS_SELECT(0);
	intel_dp->DP |= DDI_PORT_WIDTH(intel_dp->lane_count);

}

static struct intel_encoder *
intel_ddi_get_crtc_encoder(struct drm_crtc *crtc)
{
	struct drm_device *dev = crtc->dev;
	struct intel_crtc *intel_crtc = to_intel_crtc(crtc);
	struct intel_encoder *intel_encoder, *ret = NULL;
	int num_encoders = 0;

	for_each_encoder_on_crtc(dev, crtc, intel_encoder) {
		ret = intel_encoder;
		num_encoders++;
	}

	if (num_encoders != 1)
		WARN(1, "%d encoders on crtc for pipe %c\n", num_encoders,
		     pipe_name(intel_crtc->pipe));

	BUG_ON(ret == NULL);
	return ret;
}

struct intel_encoder *
intel_ddi_get_crtc_new_encoder(struct intel_crtc_state *crtc_state)
{
	struct intel_crtc *crtc = to_intel_crtc(crtc_state->base.crtc);
	struct intel_encoder *ret = NULL;
	struct drm_atomic_state *state;
	struct drm_connector *connector;
	struct drm_connector_state *connector_state;
	int num_encoders = 0;
	int i;

	state = crtc_state->base.state;

	for_each_connector_in_state(state, connector, connector_state, i) {
		if (connector_state->crtc != crtc_state->base.crtc)
			continue;

		ret = to_intel_encoder(connector_state->best_encoder);
		num_encoders++;
	}

	WARN(num_encoders != 1, "%d encoders on crtc for pipe %c\n", num_encoders,
	     pipe_name(crtc->pipe));

	BUG_ON(ret == NULL);
	return ret;
}

#define LC_FREQ 2700
#define LC_FREQ_2K U64_C(LC_FREQ * 2000)

#define P_MIN 2
#define P_MAX 64
#define P_INC 2

/* Constraints for PLL good behavior */
#define REF_MIN 48
#define REF_MAX 400
#define VCO_MIN 2400
#define VCO_MAX 4800

#define abs_diff(a, b) ({			\
	typeof(a) __a = (a);			\
	typeof(b) __b = (b);			\
	(void) (&__a == &__b);			\
	__a > __b ? (__a - __b) : (__b - __a); })

struct hsw_wrpll_rnp {
	unsigned p, n2, r2;
};

static unsigned hsw_wrpll_get_budget_for_freq(int clock)
{
	unsigned budget;

	switch (clock) {
	case 25175000:
	case 25200000:
	case 27000000:
	case 27027000:
	case 37762500:
	case 37800000:
	case 40500000:
	case 40541000:
	case 54000000:
	case 54054000:
	case 59341000:
	case 59400000:
	case 72000000:
	case 74176000:
	case 74250000:
	case 81000000:
	case 81081000:
	case 89012000:
	case 89100000:
	case 108000000:
	case 108108000:
	case 111264000:
	case 111375000:
	case 148352000:
	case 148500000:
	case 162000000:
	case 162162000:
	case 222525000:
	case 222750000:
	case 296703000:
	case 297000000:
		budget = 0;
		break;
	case 233500000:
	case 245250000:
	case 247750000:
	case 253250000:
	case 298000000:
		budget = 1500;
		break;
	case 169128000:
	case 169500000:
	case 179500000:
	case 202000000:
		budget = 2000;
		break;
	case 256250000:
	case 262500000:
	case 270000000:
	case 272500000:
	case 273750000:
	case 280750000:
	case 281250000:
	case 286000000:
	case 291750000:
		budget = 4000;
		break;
	case 267250000:
	case 268500000:
		budget = 5000;
		break;
	default:
		budget = 1000;
		break;
	}

	return budget;
}

static void hsw_wrpll_update_rnp(uint64_t freq2k, unsigned budget,
				 unsigned r2, unsigned n2, unsigned p,
				 struct hsw_wrpll_rnp *best)
{
	uint64_t a, b, c, d, diff, diff_best;

	/* No best (r,n,p) yet */
	if (best->p == 0) {
		best->p = p;
		best->n2 = n2;
		best->r2 = r2;
		return;
	}

	/*
	 * Output clock is (LC_FREQ_2K / 2000) * N / (P * R), which compares to
	 * freq2k.
	 *
	 * delta = 1e6 *
	 *	   abs(freq2k - (LC_FREQ_2K * n2/(p * r2))) /
	 *	   freq2k;
	 *
	 * and we would like delta <= budget.
	 *
	 * If the discrepancy is above the PPM-based budget, always prefer to
	 * improve upon the previous solution.  However, if you're within the
	 * budget, try to maximize Ref * VCO, that is N / (P * R^2).
	 */
	a = freq2k * budget * p * r2;
	b = freq2k * budget * best->p * best->r2;
	diff = abs_diff(freq2k * p * r2, LC_FREQ_2K * n2);
	diff_best = abs_diff(freq2k * best->p * best->r2,
			     LC_FREQ_2K * best->n2);
	c = 1000000 * diff;
	d = 1000000 * diff_best;

	if (a < c && b < d) {
		/* If both are above the budget, pick the closer */
		if (best->p * best->r2 * diff < p * r2 * diff_best) {
			best->p = p;
			best->n2 = n2;
			best->r2 = r2;
		}
	} else if (a >= c && b < d) {
		/* If A is below the threshold but B is above it?  Update. */
		best->p = p;
		best->n2 = n2;
		best->r2 = r2;
	} else if (a >= c && b >= d) {
		/* Both are below the limit, so pick the higher n2/(r2*r2) */
		if (n2 * best->r2 * best->r2 > best->n2 * r2 * r2) {
			best->p = p;
			best->n2 = n2;
			best->r2 = r2;
		}
	}
	/* Otherwise a < c && b >= d, do nothing */
}

static int hsw_ddi_calc_wrpll_link(struct drm_i915_private *dev_priv, int reg)
{
	int refclk = LC_FREQ;
	int n, p, r;
	u32 wrpll;

	wrpll = I915_READ(reg);
	switch (wrpll & WRPLL_PLL_REF_MASK) {
	case WRPLL_PLL_SSC:
	case WRPLL_PLL_NON_SSC:
		/*
		 * We could calculate spread here, but our checking
		 * code only cares about 5% accuracy, and spread is a max of
		 * 0.5% downspread.
		 */
		refclk = 135;
		break;
	case WRPLL_PLL_LCPLL:
		refclk = LC_FREQ;
		break;
	default:
		WARN(1, "bad wrpll refclk\n");
		return 0;
	}

	r = wrpll & WRPLL_DIVIDER_REF_MASK;
	p = (wrpll & WRPLL_DIVIDER_POST_MASK) >> WRPLL_DIVIDER_POST_SHIFT;
	n = (wrpll & WRPLL_DIVIDER_FB_MASK) >> WRPLL_DIVIDER_FB_SHIFT;

	/* Convert to KHz, p & r have a fixed point portion */
	return (refclk * n * 100) / (p * r);
}

static int skl_calc_wrpll_link(struct drm_i915_private *dev_priv,
			       uint32_t dpll)
{
	uint32_t cfgcr1_reg, cfgcr2_reg;
	uint32_t cfgcr1_val, cfgcr2_val;
	uint32_t p0, p1, p2, dco_freq;

	cfgcr1_reg = GET_CFG_CR1_REG(dpll);
	cfgcr2_reg = GET_CFG_CR2_REG(dpll);

	cfgcr1_val = I915_READ(cfgcr1_reg);
	cfgcr2_val = I915_READ(cfgcr2_reg);

	p0 = cfgcr2_val & DPLL_CFGCR2_PDIV_MASK;
	p2 = cfgcr2_val & DPLL_CFGCR2_KDIV_MASK;

	if (cfgcr2_val &  DPLL_CFGCR2_QDIV_MODE(1))
		p1 = (cfgcr2_val & DPLL_CFGCR2_QDIV_RATIO_MASK) >> 8;
	else
		p1 = 1;


	switch (p0) {
	case DPLL_CFGCR2_PDIV_1:
		p0 = 1;
		break;
	case DPLL_CFGCR2_PDIV_2:
		p0 = 2;
		break;
	case DPLL_CFGCR2_PDIV_3:
		p0 = 3;
		break;
	case DPLL_CFGCR2_PDIV_7:
		p0 = 7;
		break;
	}

	switch (p2) {
	case DPLL_CFGCR2_KDIV_5:
		p2 = 5;
		break;
	case DPLL_CFGCR2_KDIV_2:
		p2 = 2;
		break;
	case DPLL_CFGCR2_KDIV_3:
		p2 = 3;
		break;
	case DPLL_CFGCR2_KDIV_1:
		p2 = 1;
		break;
	}

	dco_freq = (cfgcr1_val & DPLL_CFGCR1_DCO_INTEGER_MASK) * 24 * 1000;

	dco_freq += (((cfgcr1_val & DPLL_CFGCR1_DCO_FRACTION_MASK) >> 9) * 24 *
		1000) / 0x8000;

	return dco_freq / (p0 * p1 * p2 * 5);
}

static void ddi_dotclock_get(struct intel_crtc_state *pipe_config)
{
	int dotclock;

	if (pipe_config->has_pch_encoder)
		dotclock = intel_dotclock_calculate(pipe_config->port_clock,
						    &pipe_config->fdi_m_n);
	else if (pipe_config->has_dp_encoder)
		dotclock = intel_dotclock_calculate(pipe_config->port_clock,
						    &pipe_config->dp_m_n);
	else if (pipe_config->has_hdmi_sink && pipe_config->pipe_bpp == 36)
		dotclock = pipe_config->port_clock * 2 / 3;
	else
		dotclock = pipe_config->port_clock;

	if (pipe_config->pixel_multiplier)
		dotclock /= pipe_config->pixel_multiplier;

	pipe_config->base.adjusted_mode.crtc_clock = dotclock;
}

static void skl_ddi_clock_get(struct intel_encoder *encoder,
				struct intel_crtc_state *pipe_config)
{
	struct drm_i915_private *dev_priv = encoder->base.dev->dev_private;
	int link_clock = 0;
	uint32_t dpll_ctl1, dpll;

	dpll = pipe_config->ddi_pll_sel;

	dpll_ctl1 = I915_READ(DPLL_CTRL1);

	if (dpll_ctl1 & DPLL_CTRL1_HDMI_MODE(dpll)) {
		link_clock = skl_calc_wrpll_link(dev_priv, dpll);
	} else {
		link_clock = dpll_ctl1 & DPLL_CTRL1_LINK_RATE_MASK(dpll);
		link_clock >>= DPLL_CTRL1_LINK_RATE_SHIFT(dpll);

		switch (link_clock) {
		case DPLL_CTRL1_LINK_RATE_810:
			link_clock = 81000;
			break;
		case DPLL_CTRL1_LINK_RATE_1080:
			link_clock = 108000;
			break;
		case DPLL_CTRL1_LINK_RATE_1350:
			link_clock = 135000;
			break;
		case DPLL_CTRL1_LINK_RATE_1620:
			link_clock = 162000;
			break;
		case DPLL_CTRL1_LINK_RATE_2160:
			link_clock = 216000;
			break;
		case DPLL_CTRL1_LINK_RATE_2700:
			link_clock = 270000;
			break;
		default:
			WARN(1, "Unsupported link rate\n");
			break;
		}
		link_clock *= 2;
	}

	pipe_config->port_clock = link_clock;

	ddi_dotclock_get(pipe_config);
}

static void hsw_ddi_clock_get(struct intel_encoder *encoder,
			      struct intel_crtc_state *pipe_config)
{
	struct drm_i915_private *dev_priv = encoder->base.dev->dev_private;
	int link_clock = 0;
	u32 val, pll;

	val = pipe_config->ddi_pll_sel;
	switch (val & PORT_CLK_SEL_MASK) {
	case PORT_CLK_SEL_LCPLL_810:
		link_clock = 81000;
		break;
	case PORT_CLK_SEL_LCPLL_1350:
		link_clock = 135000;
		break;
	case PORT_CLK_SEL_LCPLL_2700:
		link_clock = 270000;
		break;
	case PORT_CLK_SEL_WRPLL1:
		link_clock = hsw_ddi_calc_wrpll_link(dev_priv, WRPLL_CTL1);
		break;
	case PORT_CLK_SEL_WRPLL2:
		link_clock = hsw_ddi_calc_wrpll_link(dev_priv, WRPLL_CTL2);
		break;
	case PORT_CLK_SEL_SPLL:
		pll = I915_READ(SPLL_CTL) & SPLL_PLL_FREQ_MASK;
		if (pll == SPLL_PLL_FREQ_810MHz)
			link_clock = 81000;
		else if (pll == SPLL_PLL_FREQ_1350MHz)
			link_clock = 135000;
		else if (pll == SPLL_PLL_FREQ_2700MHz)
			link_clock = 270000;
		else {
			WARN(1, "bad spll freq\n");
			return;
		}
		break;
	default:
		WARN(1, "bad port clock sel\n");
		return;
	}

	pipe_config->port_clock = link_clock * 2;

	ddi_dotclock_get(pipe_config);
}

static int bxt_calc_pll_link(struct drm_i915_private *dev_priv,
				enum intel_dpll_id dpll)
{
	struct intel_shared_dpll *pll;
	struct intel_dpll_hw_state *state;
	intel_clock_t clock;

	/* For DDI ports we always use a shared PLL. */
	if (WARN_ON(dpll == DPLL_ID_PRIVATE))
		return 0;

	pll = &dev_priv->shared_dplls[dpll];
	state = &pll->config.hw_state;

	clock.m1 = 2;
	clock.m2 = (state->pll0 & PORT_PLL_M2_MASK) << 22;
	if (state->pll3 & PORT_PLL_M2_FRAC_ENABLE)
		clock.m2 |= state->pll2 & PORT_PLL_M2_FRAC_MASK;
	clock.n = (state->pll1 & PORT_PLL_N_MASK) >> PORT_PLL_N_SHIFT;
	clock.p1 = (state->ebb0 & PORT_PLL_P1_MASK) >> PORT_PLL_P1_SHIFT;
	clock.p2 = (state->ebb0 & PORT_PLL_P2_MASK) >> PORT_PLL_P2_SHIFT;

	return chv_calc_dpll_params(100000, &clock);
}

static void bxt_ddi_clock_get(struct intel_encoder *encoder,
				struct intel_crtc_state *pipe_config)
{
	struct drm_i915_private *dev_priv = encoder->base.dev->dev_private;
	enum port port = intel_ddi_get_encoder_port(encoder);
	uint32_t dpll = port;

	pipe_config->port_clock = bxt_calc_pll_link(dev_priv, dpll);

	ddi_dotclock_get(pipe_config);
}

void intel_ddi_clock_get(struct intel_encoder *encoder,
			 struct intel_crtc_state *pipe_config)
{
	struct drm_device *dev = encoder->base.dev;

	if (INTEL_INFO(dev)->gen <= 8)
		hsw_ddi_clock_get(encoder, pipe_config);
	else if (IS_SKYLAKE(dev))
		skl_ddi_clock_get(encoder, pipe_config);
	else if (IS_BROXTON(dev))
		bxt_ddi_clock_get(encoder, pipe_config);
}

static void
hsw_ddi_calculate_wrpll(int clock /* in Hz */,
			unsigned *r2_out, unsigned *n2_out, unsigned *p_out)
{
	uint64_t freq2k;
	unsigned p, n2, r2;
	struct hsw_wrpll_rnp best = { 0, 0, 0 };
	unsigned budget;

	freq2k = clock / 100;

	budget = hsw_wrpll_get_budget_for_freq(clock);

	/* Special case handling for 540 pixel clock: bypass WR PLL entirely
	 * and directly pass the LC PLL to it. */
	if (freq2k == 5400000) {
		*n2_out = 2;
		*p_out = 1;
		*r2_out = 2;
		return;
	}

	/*
	 * Ref = LC_FREQ / R, where Ref is the actual reference input seen by
	 * the WR PLL.
	 *
	 * We want R so that REF_MIN <= Ref <= REF_MAX.
	 * Injecting R2 = 2 * R gives:
	 *   REF_MAX * r2 > LC_FREQ * 2 and
	 *   REF_MIN * r2 < LC_FREQ * 2
	 *
	 * Which means the desired boundaries for r2 are:
	 *  LC_FREQ * 2 / REF_MAX < r2 < LC_FREQ * 2 / REF_MIN
	 *
	 */
	for (r2 = LC_FREQ * 2 / REF_MAX + 1;
	     r2 <= LC_FREQ * 2 / REF_MIN;
	     r2++) {

		/*
		 * VCO = N * Ref, that is: VCO = N * LC_FREQ / R
		 *
		 * Once again we want VCO_MIN <= VCO <= VCO_MAX.
		 * Injecting R2 = 2 * R and N2 = 2 * N, we get:
		 *   VCO_MAX * r2 > n2 * LC_FREQ and
		 *   VCO_MIN * r2 < n2 * LC_FREQ)
		 *
		 * Which means the desired boundaries for n2 are:
		 * VCO_MIN * r2 / LC_FREQ < n2 < VCO_MAX * r2 / LC_FREQ
		 */
		for (n2 = VCO_MIN * r2 / LC_FREQ + 1;
		     n2 <= VCO_MAX * r2 / LC_FREQ;
		     n2++) {

			for (p = P_MIN; p <= P_MAX; p += P_INC)
				hsw_wrpll_update_rnp(freq2k, budget,
						     r2, n2, p, &best);
		}
	}

	*n2_out = best.n2;
	*p_out = best.p;
	*r2_out = best.r2;
}

static bool
hsw_ddi_pll_select(struct intel_crtc *intel_crtc,
		   struct intel_crtc_state *crtc_state,
		   struct intel_encoder *intel_encoder,
		   int clock)
{
	if (intel_encoder->type == INTEL_OUTPUT_HDMI) {
		struct intel_shared_dpll *pll;
		uint32_t val;
		unsigned p, n2, r2;

		hsw_ddi_calculate_wrpll(clock * 1000, &r2, &n2, &p);

		val = WRPLL_PLL_ENABLE | WRPLL_PLL_LCPLL |
		      WRPLL_DIVIDER_REFERENCE(r2) | WRPLL_DIVIDER_FEEDBACK(n2) |
		      WRPLL_DIVIDER_POST(p);

		memset(&crtc_state->dpll_hw_state, 0,
		       sizeof(crtc_state->dpll_hw_state));

		crtc_state->dpll_hw_state.wrpll = val;

		pll = intel_get_shared_dpll(intel_crtc, crtc_state);
		if (pll == NULL) {
			DRM_DEBUG_DRIVER("failed to find PLL for pipe %c\n",
					 pipe_name(intel_crtc->pipe));
			return false;
		}

		crtc_state->ddi_pll_sel = PORT_CLK_SEL_WRPLL(pll->id);
	}

	return true;
}

struct skl_wrpll_context {
	uint64_t min_deviation;		/* current minimal deviation */
	uint64_t central_freq;		/* chosen central freq */
	uint64_t dco_freq;		/* chosen dco freq */
	unsigned int p;			/* chosen divider */
};

static void skl_wrpll_context_init(struct skl_wrpll_context *ctx)
{
	memset(ctx, 0, sizeof(*ctx));

	ctx->min_deviation = U64_MAX;
}

/* DCO freq must be within +1%/-6%  of the DCO central freq */
#define SKL_DCO_MAX_PDEVIATION	100
#define SKL_DCO_MAX_NDEVIATION	600

static void skl_wrpll_try_divider(struct skl_wrpll_context *ctx,
				  uint64_t central_freq,
				  uint64_t dco_freq,
				  unsigned int divider)
{
	uint64_t deviation;

	deviation = div64_u64(10000 * abs_diff(dco_freq, central_freq),
			      central_freq);

	/* positive deviation */
	if (dco_freq >= central_freq) {
		if (deviation < SKL_DCO_MAX_PDEVIATION &&
		    deviation < ctx->min_deviation) {
			ctx->min_deviation = deviation;
			ctx->central_freq = central_freq;
			ctx->dco_freq = dco_freq;
			ctx->p = divider;
		}
	/* negative deviation */
	} else if (deviation < SKL_DCO_MAX_NDEVIATION &&
		   deviation < ctx->min_deviation) {
		ctx->min_deviation = deviation;
		ctx->central_freq = central_freq;
		ctx->dco_freq = dco_freq;
		ctx->p = divider;
	}
}

static void skl_wrpll_get_multipliers(unsigned int p,
				      unsigned int *p0 /* out */,
				      unsigned int *p1 /* out */,
				      unsigned int *p2 /* out */)
{
	/* even dividers */
	if (p % 2 == 0) {
		unsigned int half = p / 2;

		if (half == 1 || half == 2 || half == 3 || half == 5) {
			*p0 = 2;
			*p1 = 1;
			*p2 = half;
		} else if (half % 2 == 0) {
			*p0 = 2;
			*p1 = half / 2;
			*p2 = 2;
		} else if (half % 3 == 0) {
			*p0 = 3;
			*p1 = half / 3;
			*p2 = 2;
		} else if (half % 7 == 0) {
			*p0 = 7;
			*p1 = half / 7;
			*p2 = 2;
		}
	} else if (p == 3 || p == 9) {  /* 3, 5, 7, 9, 15, 21, 35 */
		*p0 = 3;
		*p1 = 1;
		*p2 = p / 3;
	} else if (p == 5 || p == 7) {
		*p0 = p;
		*p1 = 1;
		*p2 = 1;
	} else if (p == 15) {
		*p0 = 3;
		*p1 = 1;
		*p2 = 5;
	} else if (p == 21) {
		*p0 = 7;
		*p1 = 1;
		*p2 = 3;
	} else if (p == 35) {
		*p0 = 7;
		*p1 = 1;
		*p2 = 5;
	}
}

struct skl_wrpll_params {
	uint32_t        dco_fraction;
	uint32_t        dco_integer;
	uint32_t        qdiv_ratio;
	uint32_t        qdiv_mode;
	uint32_t        kdiv;
	uint32_t        pdiv;
	uint32_t        central_freq;
};

static void skl_wrpll_params_populate(struct skl_wrpll_params *params,
				      uint64_t afe_clock,
				      uint64_t central_freq,
				      uint32_t p0, uint32_t p1, uint32_t p2)
{
	uint64_t dco_freq;

	switch (central_freq) {
	case 9600000000ULL:
		params->central_freq = 0;
		break;
	case 9000000000ULL:
		params->central_freq = 1;
		break;
	case 8400000000ULL:
		params->central_freq = 3;
	}

	switch (p0) {
	case 1:
		params->pdiv = 0;
		break;
	case 2:
		params->pdiv = 1;
		break;
	case 3:
		params->pdiv = 2;
		break;
	case 7:
		params->pdiv = 4;
		break;
	default:
		WARN(1, "Incorrect PDiv\n");
	}

	switch (p2) {
	case 5:
		params->kdiv = 0;
		break;
	case 2:
		params->kdiv = 1;
		break;
	case 3:
		params->kdiv = 2;
		break;
	case 1:
		params->kdiv = 3;
		break;
	default:
		WARN(1, "Incorrect KDiv\n");
	}

	params->qdiv_ratio = p1;
	params->qdiv_mode = (params->qdiv_ratio == 1) ? 0 : 1;

	dco_freq = p0 * p1 * p2 * afe_clock;

	/*
	 * Intermediate values are in Hz.
	 * Divide by MHz to match bsepc
	 */
	params->dco_integer = div_u64(dco_freq, 24 * MHz(1));
	params->dco_fraction =
		div_u64((div_u64(dco_freq, 24) -
			 params->dco_integer * MHz(1)) * 0x8000, MHz(1));
}

static bool
skl_ddi_calculate_wrpll(int clock /* in Hz */,
			struct skl_wrpll_params *wrpll_params)
{
	uint64_t afe_clock = clock * 5; /* AFE Clock is 5x Pixel clock */
	uint64_t dco_central_freq[3] = {8400000000ULL,
					9000000000ULL,
					9600000000ULL};
	static const int even_dividers[] = {  4,  6,  8, 10, 12, 14, 16, 18, 20,
					     24, 28, 30, 32, 36, 40, 42, 44,
					     48, 52, 54, 56, 60, 64, 66, 68,
					     70, 72, 76, 78, 80, 84, 88, 90,
					     92, 96, 98 };
	static const int odd_dividers[] = { 3, 5, 7, 9, 15, 21, 35 };
	static const struct {
		const int *list;
		int n_dividers;
	} dividers[] = {
		{ even_dividers, ARRAY_SIZE(even_dividers) },
		{ odd_dividers, ARRAY_SIZE(odd_dividers) },
	};
	struct skl_wrpll_context ctx;
	unsigned int dco, d, i;
	unsigned int p0, p1, p2;

	skl_wrpll_context_init(&ctx);

	for (d = 0; d < ARRAY_SIZE(dividers); d++) {
		for (dco = 0; dco < ARRAY_SIZE(dco_central_freq); dco++) {
			for (i = 0; i < dividers[d].n_dividers; i++) {
				unsigned int p = dividers[d].list[i];
				uint64_t dco_freq = p * afe_clock;

				skl_wrpll_try_divider(&ctx,
						      dco_central_freq[dco],
						      dco_freq,
						      p);
				/*
				 * Skip the remaining dividers if we're sure to
				 * have found the definitive divider, we can't
				 * improve a 0 deviation.
				 */
				if (ctx.min_deviation == 0)
					goto skip_remaining_dividers;
			}
		}

skip_remaining_dividers:
		/*
		 * If a solution is found with an even divider, prefer
		 * this one.
		 */
		if (d == 0 && ctx.p)
			break;
	}

	if (!ctx.p) {
		DRM_DEBUG_DRIVER("No valid divider found for %dHz\n", clock);
		return false;
	}

	/*
	 * gcc incorrectly analyses that these can be used without being
	 * initialized. To be fair, it's hard to guess.
	 */
	p0 = p1 = p2 = 0;
	skl_wrpll_get_multipliers(ctx.p, &p0, &p1, &p2);
	skl_wrpll_params_populate(wrpll_params, afe_clock, ctx.central_freq,
				  p0, p1, p2);

	return true;
}

static bool
skl_ddi_pll_select(struct intel_crtc *intel_crtc,
		   struct intel_crtc_state *crtc_state,
		   struct intel_encoder *intel_encoder,
		   int clock)
{
	struct intel_shared_dpll *pll;
	uint32_t ctrl1, cfgcr1, cfgcr2;

	/*
	 * See comment in intel_dpll_hw_state to understand why we always use 0
	 * as the DPLL id in this function.
	 */

	ctrl1 = DPLL_CTRL1_OVERRIDE(0);

	if (intel_encoder->type == INTEL_OUTPUT_HDMI) {
		struct skl_wrpll_params wrpll_params = { 0, };

		ctrl1 |= DPLL_CTRL1_HDMI_MODE(0);

		if (!skl_ddi_calculate_wrpll(clock * 1000, &wrpll_params))
			return false;

		cfgcr1 = DPLL_CFGCR1_FREQ_ENABLE |
			 DPLL_CFGCR1_DCO_FRACTION(wrpll_params.dco_fraction) |
			 wrpll_params.dco_integer;

		cfgcr2 = DPLL_CFGCR2_QDIV_RATIO(wrpll_params.qdiv_ratio) |
			 DPLL_CFGCR2_QDIV_MODE(wrpll_params.qdiv_mode) |
			 DPLL_CFGCR2_KDIV(wrpll_params.kdiv) |
			 DPLL_CFGCR2_PDIV(wrpll_params.pdiv) |
			 wrpll_params.central_freq;
	} else if (intel_encoder->type == INTEL_OUTPUT_DISPLAYPORT) {
		struct drm_encoder *encoder = &intel_encoder->base;
		struct intel_dp *intel_dp = enc_to_intel_dp(encoder);

		switch (intel_dp->link_bw) {
		case DP_LINK_BW_1_62:
			ctrl1 |= DPLL_CTRL1_LINK_RATE(DPLL_CTRL1_LINK_RATE_810, 0);
			break;
		case DP_LINK_BW_2_7:
			ctrl1 |= DPLL_CTRL1_LINK_RATE(DPLL_CTRL1_LINK_RATE_1350, 0);
			break;
		case DP_LINK_BW_5_4:
			ctrl1 |= DPLL_CTRL1_LINK_RATE(DPLL_CTRL1_LINK_RATE_2700, 0);
			break;
		}

		cfgcr1 = cfgcr2 = 0;
	} else /* eDP */
		return true;

	memset(&crtc_state->dpll_hw_state, 0,
	       sizeof(crtc_state->dpll_hw_state));

	crtc_state->dpll_hw_state.ctrl1 = ctrl1;
	crtc_state->dpll_hw_state.cfgcr1 = cfgcr1;
	crtc_state->dpll_hw_state.cfgcr2 = cfgcr2;

	pll = intel_get_shared_dpll(intel_crtc, crtc_state);
	if (pll == NULL) {
		DRM_DEBUG_DRIVER("failed to find PLL for pipe %c\n",
				 pipe_name(intel_crtc->pipe));
		return false;
	}

	/* shared DPLL id 0 is DPLL 1 */
	crtc_state->ddi_pll_sel = pll->id + 1;

	return true;
}

/* bxt clock parameters */
struct bxt_clk_div {
	int clock;
	uint32_t p1;
	uint32_t p2;
	uint32_t m2_int;
	uint32_t m2_frac;
	bool m2_frac_en;
	uint32_t n;
};

/* pre-calculated values for DP linkrates */
static const struct bxt_clk_div bxt_dp_clk_val[] = {
	{162000, 4, 2, 32, 1677722, 1, 1},
	{270000, 4, 1, 27,       0, 0, 1},
	{540000, 2, 1, 27,       0, 0, 1},
	{216000, 3, 2, 32, 1677722, 1, 1},
	{243000, 4, 1, 24, 1258291, 1, 1},
	{324000, 4, 1, 32, 1677722, 1, 1},
	{432000, 3, 1, 32, 1677722, 1, 1}
};

static bool
bxt_ddi_pll_select(struct intel_crtc *intel_crtc,
		   struct intel_crtc_state *crtc_state,
		   struct intel_encoder *intel_encoder,
		   int clock)
{
	struct intel_shared_dpll *pll;
	struct bxt_clk_div clk_div = {0};
	int vco = 0;
	uint32_t prop_coef, int_coef, gain_ctl, targ_cnt;
	uint32_t lanestagger;

	if (intel_encoder->type == INTEL_OUTPUT_HDMI) {
		intel_clock_t best_clock;

		/* Calculate HDMI div */
		/*
		 * FIXME: tie the following calculation into
		 * i9xx_crtc_compute_clock
		 */
		if (!bxt_find_best_dpll(crtc_state, clock, &best_clock)) {
			DRM_DEBUG_DRIVER("no PLL dividers found for clock %d pipe %c\n",
					 clock, pipe_name(intel_crtc->pipe));
			return false;
		}

		clk_div.p1 = best_clock.p1;
		clk_div.p2 = best_clock.p2;
		WARN_ON(best_clock.m1 != 2);
		clk_div.n = best_clock.n;
		clk_div.m2_int = best_clock.m2 >> 22;
		clk_div.m2_frac = best_clock.m2 & ((1 << 22) - 1);
		clk_div.m2_frac_en = clk_div.m2_frac != 0;

		vco = best_clock.vco;
	} else if (intel_encoder->type == INTEL_OUTPUT_DISPLAYPORT ||
			intel_encoder->type == INTEL_OUTPUT_EDP) {
		int i;

		clk_div = bxt_dp_clk_val[0];
		for (i = 0; i < ARRAY_SIZE(bxt_dp_clk_val); ++i) {
			if (bxt_dp_clk_val[i].clock == clock) {
				clk_div = bxt_dp_clk_val[i];
				break;
			}
		}
		vco = clock * 10 / 2 * clk_div.p1 * clk_div.p2;
	}

	if (vco >= 6200000 && vco <= 6700000) {
		prop_coef = 4;
		int_coef = 9;
		gain_ctl = 3;
		targ_cnt = 8;
	} else if ((vco > 5400000 && vco < 6200000) ||
			(vco >= 4800000 && vco < 5400000)) {
		prop_coef = 5;
		int_coef = 11;
		gain_ctl = 3;
		targ_cnt = 9;
	} else if (vco == 5400000) {
		prop_coef = 3;
		int_coef = 8;
		gain_ctl = 1;
		targ_cnt = 9;
	} else {
		DRM_ERROR("Invalid VCO\n");
		return false;
	}

	memset(&crtc_state->dpll_hw_state, 0,
	       sizeof(crtc_state->dpll_hw_state));

	if (clock > 270000)
		lanestagger = 0x18;
	else if (clock > 135000)
		lanestagger = 0x0d;
	else if (clock > 67000)
		lanestagger = 0x07;
	else if (clock > 33000)
		lanestagger = 0x04;
	else
		lanestagger = 0x02;

	crtc_state->dpll_hw_state.ebb0 =
		PORT_PLL_P1(clk_div.p1) | PORT_PLL_P2(clk_div.p2);
	crtc_state->dpll_hw_state.pll0 = clk_div.m2_int;
	crtc_state->dpll_hw_state.pll1 = PORT_PLL_N(clk_div.n);
	crtc_state->dpll_hw_state.pll2 = clk_div.m2_frac;

	if (clk_div.m2_frac_en)
		crtc_state->dpll_hw_state.pll3 =
			PORT_PLL_M2_FRAC_ENABLE;

	crtc_state->dpll_hw_state.pll6 =
		prop_coef | PORT_PLL_INT_COEFF(int_coef);
	crtc_state->dpll_hw_state.pll6 |=
		PORT_PLL_GAIN_CTL(gain_ctl);

	crtc_state->dpll_hw_state.pll8 = targ_cnt;

	crtc_state->dpll_hw_state.pll9 = 5 << PORT_PLL_LOCK_THRESHOLD_SHIFT;
<<<<<<< HEAD

	crtc_state->dpll_hw_state.pll10 =
		PORT_PLL_DCO_AMP(PORT_PLL_DCO_AMP_DEFAULT)
		| PORT_PLL_DCO_AMP_OVR_EN_H;

=======

	crtc_state->dpll_hw_state.pll10 =
		PORT_PLL_DCO_AMP(PORT_PLL_DCO_AMP_DEFAULT)
		| PORT_PLL_DCO_AMP_OVR_EN_H;

>>>>>>> 879a37d0
	crtc_state->dpll_hw_state.ebb4 = PORT_PLL_10BIT_CLK_ENABLE;

	crtc_state->dpll_hw_state.pcsdw12 =
		LANESTAGGER_STRAP_OVRD | lanestagger;

	pll = intel_get_shared_dpll(intel_crtc, crtc_state);
	if (pll == NULL) {
		DRM_DEBUG_DRIVER("failed to find PLL for pipe %c\n",
			pipe_name(intel_crtc->pipe));
		return false;
	}

	/* shared DPLL id 0 is DPLL A */
	crtc_state->ddi_pll_sel = pll->id;

	return true;
}

/*
 * Tries to find a *shared* PLL for the CRTC and store it in
 * intel_crtc->ddi_pll_sel.
 *
 * For private DPLLs, compute_config() should do the selection for us. This
 * function should be folded into compute_config() eventually.
 */
bool intel_ddi_pll_select(struct intel_crtc *intel_crtc,
			  struct intel_crtc_state *crtc_state)
{
	struct drm_device *dev = intel_crtc->base.dev;
	struct intel_encoder *intel_encoder =
		intel_ddi_get_crtc_new_encoder(crtc_state);
	int clock = crtc_state->port_clock;

	if (IS_SKYLAKE(dev))
		return skl_ddi_pll_select(intel_crtc, crtc_state,
					  intel_encoder, clock);
	else if (IS_BROXTON(dev))
		return bxt_ddi_pll_select(intel_crtc, crtc_state,
					  intel_encoder, clock);
	else
		return hsw_ddi_pll_select(intel_crtc, crtc_state,
					  intel_encoder, clock);
}

void intel_ddi_set_pipe_settings(struct drm_crtc *crtc)
{
	struct drm_i915_private *dev_priv = crtc->dev->dev_private;
	struct intel_crtc *intel_crtc = to_intel_crtc(crtc);
	struct intel_encoder *intel_encoder = intel_ddi_get_crtc_encoder(crtc);
	enum transcoder cpu_transcoder = intel_crtc->config->cpu_transcoder;
	int type = intel_encoder->type;
	uint32_t temp;

	if (type == INTEL_OUTPUT_DISPLAYPORT || type == INTEL_OUTPUT_EDP || type == INTEL_OUTPUT_DP_MST) {
		temp = TRANS_MSA_SYNC_CLK;
		switch (intel_crtc->config->pipe_bpp) {
		case 18:
			temp |= TRANS_MSA_6_BPC;
			break;
		case 24:
			temp |= TRANS_MSA_8_BPC;
			break;
		case 30:
			temp |= TRANS_MSA_10_BPC;
			break;
		case 36:
			temp |= TRANS_MSA_12_BPC;
			break;
		default:
			BUG();
		}
		I915_WRITE(TRANS_MSA_MISC(cpu_transcoder), temp);
	}
}

void intel_ddi_set_vc_payload_alloc(struct drm_crtc *crtc, bool state)
{
	struct intel_crtc *intel_crtc = to_intel_crtc(crtc);
	struct drm_device *dev = crtc->dev;
	struct drm_i915_private *dev_priv = dev->dev_private;
	enum transcoder cpu_transcoder = intel_crtc->config->cpu_transcoder;
	uint32_t temp;
	temp = I915_READ(TRANS_DDI_FUNC_CTL(cpu_transcoder));
	if (state == true)
		temp |= TRANS_DDI_DP_VC_PAYLOAD_ALLOC;
	else
		temp &= ~TRANS_DDI_DP_VC_PAYLOAD_ALLOC;
	I915_WRITE(TRANS_DDI_FUNC_CTL(cpu_transcoder), temp);
}

void intel_ddi_enable_transcoder_func(struct drm_crtc *crtc)
{
	struct intel_crtc *intel_crtc = to_intel_crtc(crtc);
	struct intel_encoder *intel_encoder = intel_ddi_get_crtc_encoder(crtc);
	struct drm_encoder *encoder = &intel_encoder->base;
	struct drm_device *dev = crtc->dev;
	struct drm_i915_private *dev_priv = dev->dev_private;
	enum pipe pipe = intel_crtc->pipe;
	enum transcoder cpu_transcoder = intel_crtc->config->cpu_transcoder;
	enum port port = intel_ddi_get_encoder_port(intel_encoder);
	int type = intel_encoder->type;
	uint32_t temp;

	/* Enable TRANS_DDI_FUNC_CTL for the pipe to work in HDMI mode */
	temp = TRANS_DDI_FUNC_ENABLE;
	temp |= TRANS_DDI_SELECT_PORT(port);

	switch (intel_crtc->config->pipe_bpp) {
	case 18:
		temp |= TRANS_DDI_BPC_6;
		break;
	case 24:
		temp |= TRANS_DDI_BPC_8;
		break;
	case 30:
		temp |= TRANS_DDI_BPC_10;
		break;
	case 36:
		temp |= TRANS_DDI_BPC_12;
		break;
	default:
		BUG();
	}

	if (intel_crtc->config->base.adjusted_mode.flags & DRM_MODE_FLAG_PVSYNC)
		temp |= TRANS_DDI_PVSYNC;
	if (intel_crtc->config->base.adjusted_mode.flags & DRM_MODE_FLAG_PHSYNC)
		temp |= TRANS_DDI_PHSYNC;

	if (cpu_transcoder == TRANSCODER_EDP) {
		switch (pipe) {
		case PIPE_A:
			/* On Haswell, can only use the always-on power well for
			 * eDP when not using the panel fitter, and when not
			 * using motion blur mitigation (which we don't
			 * support). */
			if (IS_HASWELL(dev) &&
			    (intel_crtc->config->pch_pfit.enabled ||
			     intel_crtc->config->pch_pfit.force_thru))
				temp |= TRANS_DDI_EDP_INPUT_A_ONOFF;
			else
				temp |= TRANS_DDI_EDP_INPUT_A_ON;
			break;
		case PIPE_B:
			temp |= TRANS_DDI_EDP_INPUT_B_ONOFF;
			break;
		case PIPE_C:
			temp |= TRANS_DDI_EDP_INPUT_C_ONOFF;
			break;
		default:
			BUG();
			break;
		}
	}

	if (type == INTEL_OUTPUT_HDMI) {
		if (intel_crtc->config->has_hdmi_sink)
			temp |= TRANS_DDI_MODE_SELECT_HDMI;
		else
			temp |= TRANS_DDI_MODE_SELECT_DVI;

	} else if (type == INTEL_OUTPUT_ANALOG) {
		temp |= TRANS_DDI_MODE_SELECT_FDI;
		temp |= (intel_crtc->config->fdi_lanes - 1) << 1;

	} else if (type == INTEL_OUTPUT_DISPLAYPORT ||
		   type == INTEL_OUTPUT_EDP) {
		struct intel_dp *intel_dp = enc_to_intel_dp(encoder);

		if (intel_dp->is_mst) {
			temp |= TRANS_DDI_MODE_SELECT_DP_MST;
		} else
			temp |= TRANS_DDI_MODE_SELECT_DP_SST;

		temp |= DDI_PORT_WIDTH(intel_dp->lane_count);
	} else if (type == INTEL_OUTPUT_DP_MST) {
		struct intel_dp *intel_dp = &enc_to_mst(encoder)->primary->dp;

		if (intel_dp->is_mst) {
			temp |= TRANS_DDI_MODE_SELECT_DP_MST;
		} else
			temp |= TRANS_DDI_MODE_SELECT_DP_SST;

		temp |= DDI_PORT_WIDTH(intel_dp->lane_count);
	} else {
		WARN(1, "Invalid encoder type %d for pipe %c\n",
		     intel_encoder->type, pipe_name(pipe));
	}

	I915_WRITE(TRANS_DDI_FUNC_CTL(cpu_transcoder), temp);
}

void intel_ddi_disable_transcoder_func(struct drm_i915_private *dev_priv,
				       enum transcoder cpu_transcoder)
{
	uint32_t reg = TRANS_DDI_FUNC_CTL(cpu_transcoder);
	uint32_t val = I915_READ(reg);

	val &= ~(TRANS_DDI_FUNC_ENABLE | TRANS_DDI_PORT_MASK | TRANS_DDI_DP_VC_PAYLOAD_ALLOC);
	val |= TRANS_DDI_PORT_NONE;
	I915_WRITE(reg, val);
}

bool intel_ddi_connector_get_hw_state(struct intel_connector *intel_connector)
{
	struct drm_device *dev = intel_connector->base.dev;
	struct drm_i915_private *dev_priv = dev->dev_private;
	struct intel_encoder *intel_encoder = intel_connector->encoder;
	int type = intel_connector->base.connector_type;
	enum port port = intel_ddi_get_encoder_port(intel_encoder);
	enum pipe pipe = 0;
	enum transcoder cpu_transcoder;
	enum intel_display_power_domain power_domain;
	uint32_t tmp;

	power_domain = intel_display_port_power_domain(intel_encoder);
	if (!intel_display_power_is_enabled(dev_priv, power_domain))
		return false;

	if (!intel_encoder->get_hw_state(intel_encoder, &pipe))
		return false;

	if (port == PORT_A)
		cpu_transcoder = TRANSCODER_EDP;
	else
		cpu_transcoder = (enum transcoder) pipe;

	tmp = I915_READ(TRANS_DDI_FUNC_CTL(cpu_transcoder));

	switch (tmp & TRANS_DDI_MODE_SELECT_MASK) {
	case TRANS_DDI_MODE_SELECT_HDMI:
	case TRANS_DDI_MODE_SELECT_DVI:
		return (type == DRM_MODE_CONNECTOR_HDMIA);

	case TRANS_DDI_MODE_SELECT_DP_SST:
		if (type == DRM_MODE_CONNECTOR_eDP)
			return true;
		return (type == DRM_MODE_CONNECTOR_DisplayPort);
	case TRANS_DDI_MODE_SELECT_DP_MST:
		/* if the transcoder is in MST state then
		 * connector isn't connected */
		return false;

	case TRANS_DDI_MODE_SELECT_FDI:
		return (type == DRM_MODE_CONNECTOR_VGA);

	default:
		return false;
	}
}

bool intel_ddi_get_hw_state(struct intel_encoder *encoder,
			    enum pipe *pipe)
{
	struct drm_device *dev = encoder->base.dev;
	struct drm_i915_private *dev_priv = dev->dev_private;
	enum port port = intel_ddi_get_encoder_port(encoder);
	enum intel_display_power_domain power_domain;
	u32 tmp;
	int i;

	power_domain = intel_display_port_power_domain(encoder);
	if (!intel_display_power_is_enabled(dev_priv, power_domain))
		return false;

	tmp = I915_READ(DDI_BUF_CTL(port));

	if (!(tmp & DDI_BUF_CTL_ENABLE))
		return false;

	if (port == PORT_A) {
		tmp = I915_READ(TRANS_DDI_FUNC_CTL(TRANSCODER_EDP));

		switch (tmp & TRANS_DDI_EDP_INPUT_MASK) {
		case TRANS_DDI_EDP_INPUT_A_ON:
		case TRANS_DDI_EDP_INPUT_A_ONOFF:
			*pipe = PIPE_A;
			break;
		case TRANS_DDI_EDP_INPUT_B_ONOFF:
			*pipe = PIPE_B;
			break;
		case TRANS_DDI_EDP_INPUT_C_ONOFF:
			*pipe = PIPE_C;
			break;
		}

		return true;
	} else {
		for (i = TRANSCODER_A; i <= TRANSCODER_C; i++) {
			tmp = I915_READ(TRANS_DDI_FUNC_CTL(i));

			if ((tmp & TRANS_DDI_PORT_MASK)
			    == TRANS_DDI_SELECT_PORT(port)) {
				if ((tmp & TRANS_DDI_MODE_SELECT_MASK) == TRANS_DDI_MODE_SELECT_DP_MST)
					return false;

				*pipe = i;
				return true;
			}
		}
	}

	DRM_DEBUG_KMS("No pipe for ddi port %c found\n", port_name(port));

	return false;
}

void intel_ddi_enable_pipe_clock(struct intel_crtc *intel_crtc)
{
	struct drm_crtc *crtc = &intel_crtc->base;
	struct drm_i915_private *dev_priv = crtc->dev->dev_private;
	struct intel_encoder *intel_encoder = intel_ddi_get_crtc_encoder(crtc);
	enum port port = intel_ddi_get_encoder_port(intel_encoder);
	enum transcoder cpu_transcoder = intel_crtc->config->cpu_transcoder;

	if (cpu_transcoder != TRANSCODER_EDP)
		I915_WRITE(TRANS_CLK_SEL(cpu_transcoder),
			   TRANS_CLK_SEL_PORT(port));
}

void intel_ddi_disable_pipe_clock(struct intel_crtc *intel_crtc)
{
	struct drm_i915_private *dev_priv = intel_crtc->base.dev->dev_private;
	enum transcoder cpu_transcoder = intel_crtc->config->cpu_transcoder;

	if (cpu_transcoder != TRANSCODER_EDP)
		I915_WRITE(TRANS_CLK_SEL(cpu_transcoder),
			   TRANS_CLK_SEL_DISABLED);
}

static void skl_ddi_set_iboost(struct drm_device *dev, u32 level,
			       enum port port, int type)
{
	struct drm_i915_private *dev_priv = dev->dev_private;
	const struct ddi_buf_trans *ddi_translations;
	uint8_t iboost;
<<<<<<< HEAD
	int n_entries;
	u32 reg;

	if (type == INTEL_OUTPUT_DISPLAYPORT) {
		ddi_translations = skl_get_buf_trans_dp(dev, &n_entries);
		iboost = ddi_translations[port].i_boost;
	} else if (type == INTEL_OUTPUT_EDP) {
		ddi_translations = skl_get_buf_trans_edp(dev, &n_entries);
		iboost = ddi_translations[port].i_boost;
	} else if (type == INTEL_OUTPUT_HDMI) {
		ddi_translations = skl_get_buf_trans_hdmi(dev, &n_entries);
		iboost = ddi_translations[port].i_boost;
=======
	uint8_t dp_iboost, hdmi_iboost;
	int n_entries;
	u32 reg;

	/* VBT may override standard boost values */
	dp_iboost = dev_priv->vbt.ddi_port_info[port].dp_boost_level;
	hdmi_iboost = dev_priv->vbt.ddi_port_info[port].hdmi_boost_level;

	if (type == INTEL_OUTPUT_DISPLAYPORT) {
		if (dp_iboost) {
			iboost = dp_iboost;
		} else {
			ddi_translations = skl_get_buf_trans_dp(dev, &n_entries);
			iboost = ddi_translations[port].i_boost;
		}
	} else if (type == INTEL_OUTPUT_EDP) {
		if (dp_iboost) {
			iboost = dp_iboost;
		} else {
			ddi_translations = skl_get_buf_trans_edp(dev, &n_entries);
			iboost = ddi_translations[port].i_boost;
		}
	} else if (type == INTEL_OUTPUT_HDMI) {
		if (hdmi_iboost) {
			iboost = hdmi_iboost;
		} else {
			ddi_translations = skl_get_buf_trans_hdmi(dev, &n_entries);
			iboost = ddi_translations[port].i_boost;
		}
>>>>>>> 879a37d0
	} else {
		return;
	}

	/* Make sure that the requested I_boost is valid */
	if (iboost && iboost != 0x1 && iboost != 0x3 && iboost != 0x7) {
		DRM_ERROR("Invalid I_boost value %u\n", iboost);
		return;
	}

	reg = I915_READ(DISPIO_CR_TX_BMU_CR0);
	reg &= ~BALANCE_LEG_MASK(port);
	reg &= ~(1 << (BALANCE_LEG_DISABLE_SHIFT + port));

	if (iboost)
		reg |= iboost << BALANCE_LEG_SHIFT(port);
	else
		reg |= 1 << (BALANCE_LEG_DISABLE_SHIFT + port);

	I915_WRITE(DISPIO_CR_TX_BMU_CR0, reg);
}

static void bxt_ddi_vswing_sequence(struct drm_device *dev, u32 level,
				    enum port port, int type)
{
	struct drm_i915_private *dev_priv = dev->dev_private;
	const struct bxt_ddi_buf_trans *ddi_translations;
	u32 n_entries, i;
	uint32_t val;

	if (type == INTEL_OUTPUT_DISPLAYPORT || type == INTEL_OUTPUT_EDP) {
		n_entries = ARRAY_SIZE(bxt_ddi_translations_dp);
		ddi_translations = bxt_ddi_translations_dp;
	} else if (type == INTEL_OUTPUT_HDMI) {
		n_entries = ARRAY_SIZE(bxt_ddi_translations_hdmi);
		ddi_translations = bxt_ddi_translations_hdmi;
	} else {
		DRM_DEBUG_KMS("Vswing programming not done for encoder %d\n",
				type);
		return;
	}

	/* Check if default value has to be used */
	if (level >= n_entries ||
	    (type == INTEL_OUTPUT_HDMI && level == HDMI_LEVEL_SHIFT_UNKNOWN)) {
		for (i = 0; i < n_entries; i++) {
			if (ddi_translations[i].default_index) {
				level = i;
				break;
			}
		}
	}

	/*
	 * While we write to the group register to program all lanes at once we
	 * can read only lane registers and we pick lanes 0/1 for that.
	 */
	val = I915_READ(BXT_PORT_PCS_DW10_LN01(port));
	val &= ~(TX2_SWING_CALC_INIT | TX1_SWING_CALC_INIT);
	I915_WRITE(BXT_PORT_PCS_DW10_GRP(port), val);

	val = I915_READ(BXT_PORT_TX_DW2_LN0(port));
	val &= ~(MARGIN_000 | UNIQ_TRANS_SCALE);
	val |= ddi_translations[level].margin << MARGIN_000_SHIFT |
	       ddi_translations[level].scale << UNIQ_TRANS_SCALE_SHIFT;
	I915_WRITE(BXT_PORT_TX_DW2_GRP(port), val);

	val = I915_READ(BXT_PORT_TX_DW3_LN0(port));
	val &= ~UNIQE_TRANGE_EN_METHOD;
	if (ddi_translations[level].enable)
		val |= UNIQE_TRANGE_EN_METHOD;
	I915_WRITE(BXT_PORT_TX_DW3_GRP(port), val);

	val = I915_READ(BXT_PORT_TX_DW4_LN0(port));
	val &= ~DE_EMPHASIS;
	val |= ddi_translations[level].deemphasis << DEEMPH_SHIFT;
	I915_WRITE(BXT_PORT_TX_DW4_GRP(port), val);

	val = I915_READ(BXT_PORT_PCS_DW10_LN01(port));
	val |= TX2_SWING_CALC_INIT | TX1_SWING_CALC_INIT;
	I915_WRITE(BXT_PORT_PCS_DW10_GRP(port), val);
}

static uint32_t translate_signal_level(int signal_levels)
{
	uint32_t level;

	switch (signal_levels) {
	default:
		DRM_DEBUG_KMS("Unsupported voltage swing/pre-emphasis level: 0x%x\n",
			      signal_levels);
	case DP_TRAIN_VOLTAGE_SWING_LEVEL_0 | DP_TRAIN_PRE_EMPH_LEVEL_0:
		level = 0;
		break;
	case DP_TRAIN_VOLTAGE_SWING_LEVEL_0 | DP_TRAIN_PRE_EMPH_LEVEL_1:
		level = 1;
		break;
	case DP_TRAIN_VOLTAGE_SWING_LEVEL_0 | DP_TRAIN_PRE_EMPH_LEVEL_2:
		level = 2;
		break;
	case DP_TRAIN_VOLTAGE_SWING_LEVEL_0 | DP_TRAIN_PRE_EMPH_LEVEL_3:
		level = 3;
		break;

	case DP_TRAIN_VOLTAGE_SWING_LEVEL_1 | DP_TRAIN_PRE_EMPH_LEVEL_0:
		level = 4;
		break;
	case DP_TRAIN_VOLTAGE_SWING_LEVEL_1 | DP_TRAIN_PRE_EMPH_LEVEL_1:
		level = 5;
		break;
	case DP_TRAIN_VOLTAGE_SWING_LEVEL_1 | DP_TRAIN_PRE_EMPH_LEVEL_2:
		level = 6;
		break;

	case DP_TRAIN_VOLTAGE_SWING_LEVEL_2 | DP_TRAIN_PRE_EMPH_LEVEL_0:
		level = 7;
		break;
	case DP_TRAIN_VOLTAGE_SWING_LEVEL_2 | DP_TRAIN_PRE_EMPH_LEVEL_1:
		level = 8;
		break;

	case DP_TRAIN_VOLTAGE_SWING_LEVEL_3 | DP_TRAIN_PRE_EMPH_LEVEL_0:
		level = 9;
		break;
	}

	return level;
}

uint32_t ddi_signal_levels(struct intel_dp *intel_dp)
{
	struct intel_digital_port *dport = dp_to_dig_port(intel_dp);
	struct drm_device *dev = dport->base.base.dev;
	struct intel_encoder *encoder = &dport->base;
	uint8_t train_set = intel_dp->train_set[0];
	int signal_levels = train_set & (DP_TRAIN_VOLTAGE_SWING_MASK |
					 DP_TRAIN_PRE_EMPHASIS_MASK);
	enum port port = dport->port;
	uint32_t level;

	level = translate_signal_level(signal_levels);

	if (IS_SKYLAKE(dev))
		skl_ddi_set_iboost(dev, level, port, encoder->type);
	else if (IS_BROXTON(dev))
		bxt_ddi_vswing_sequence(dev, level, port, encoder->type);

	return DDI_BUF_TRANS_SELECT(level);
}

static void intel_ddi_pre_enable(struct intel_encoder *intel_encoder)
{
	struct drm_encoder *encoder = &intel_encoder->base;
	struct drm_device *dev = encoder->dev;
	struct drm_i915_private *dev_priv = dev->dev_private;
	struct intel_crtc *crtc = to_intel_crtc(encoder->crtc);
	enum port port = intel_ddi_get_encoder_port(intel_encoder);
	int type = intel_encoder->type;
	int hdmi_level;

	if (type == INTEL_OUTPUT_EDP) {
		struct intel_dp *intel_dp = enc_to_intel_dp(encoder);
		intel_edp_panel_on(intel_dp);
	}

	if (IS_SKYLAKE(dev)) {
		uint32_t dpll = crtc->config->ddi_pll_sel;
		uint32_t val;

		/*
		 * DPLL0 is used for eDP and is the only "private" DPLL (as
		 * opposed to shared) on SKL
		 */
		if (type == INTEL_OUTPUT_EDP) {
			WARN_ON(dpll != SKL_DPLL0);

			val = I915_READ(DPLL_CTRL1);

			val &= ~(DPLL_CTRL1_HDMI_MODE(dpll) |
				 DPLL_CTRL1_SSC(dpll) |
				 DPLL_CTRL1_LINK_RATE_MASK(dpll));
			val |= crtc->config->dpll_hw_state.ctrl1 << (dpll * 6);

			I915_WRITE(DPLL_CTRL1, val);
			POSTING_READ(DPLL_CTRL1);
		}

		/* DDI -> PLL mapping  */
		val = I915_READ(DPLL_CTRL2);

		val &= ~(DPLL_CTRL2_DDI_CLK_OFF(port) |
			DPLL_CTRL2_DDI_CLK_SEL_MASK(port));
		val |= (DPLL_CTRL2_DDI_CLK_SEL(dpll, port) |
			DPLL_CTRL2_DDI_SEL_OVERRIDE(port));

		I915_WRITE(DPLL_CTRL2, val);

	} else if (INTEL_INFO(dev)->gen < 9) {
		WARN_ON(crtc->config->ddi_pll_sel == PORT_CLK_SEL_NONE);
		I915_WRITE(PORT_CLK_SEL(port), crtc->config->ddi_pll_sel);
	}

	if (type == INTEL_OUTPUT_DISPLAYPORT || type == INTEL_OUTPUT_EDP) {
		struct intel_dp *intel_dp = enc_to_intel_dp(encoder);

		intel_ddi_init_dp_buf_reg(intel_encoder);

		intel_dp_sink_dpms(intel_dp, DRM_MODE_DPMS_ON);
		intel_dp_start_link_train(intel_dp);
		intel_dp_complete_link_train(intel_dp);
		if (port != PORT_A || INTEL_INFO(dev)->gen >= 9)
			intel_dp_stop_link_train(intel_dp);
	} else if (type == INTEL_OUTPUT_HDMI) {
		struct intel_hdmi *intel_hdmi = enc_to_intel_hdmi(encoder);

		if (IS_BROXTON(dev)) {
			hdmi_level = dev_priv->vbt.
				ddi_port_info[port].hdmi_level_shift;
			bxt_ddi_vswing_sequence(dev, hdmi_level, port,
					INTEL_OUTPUT_HDMI);
		}
		intel_hdmi->set_infoframes(encoder,
					   crtc->config->has_hdmi_sink,
					   &crtc->config->base.adjusted_mode);
	}
}

static void intel_ddi_post_disable(struct intel_encoder *intel_encoder)
{
	struct drm_encoder *encoder = &intel_encoder->base;
	struct drm_device *dev = encoder->dev;
	struct drm_i915_private *dev_priv = dev->dev_private;
	enum port port = intel_ddi_get_encoder_port(intel_encoder);
	int type = intel_encoder->type;
	uint32_t val;
	bool wait = false;

	val = I915_READ(DDI_BUF_CTL(port));
	if (val & DDI_BUF_CTL_ENABLE) {
		val &= ~DDI_BUF_CTL_ENABLE;
		I915_WRITE(DDI_BUF_CTL(port), val);
		wait = true;
	}

	val = I915_READ(DP_TP_CTL(port));
	val &= ~(DP_TP_CTL_ENABLE | DP_TP_CTL_LINK_TRAIN_MASK);
	val |= DP_TP_CTL_LINK_TRAIN_PAT1;
	I915_WRITE(DP_TP_CTL(port), val);

	if (wait)
		intel_wait_ddi_buf_idle(dev_priv, port);

	if (type == INTEL_OUTPUT_DISPLAYPORT || type == INTEL_OUTPUT_EDP) {
		struct intel_dp *intel_dp = enc_to_intel_dp(encoder);
		intel_dp_sink_dpms(intel_dp, DRM_MODE_DPMS_OFF);
		intel_edp_panel_vdd_on(intel_dp);
		intel_edp_panel_off(intel_dp);
	}

	if (IS_SKYLAKE(dev))
		I915_WRITE(DPLL_CTRL2, (I915_READ(DPLL_CTRL2) |
					DPLL_CTRL2_DDI_CLK_OFF(port)));
	else if (INTEL_INFO(dev)->gen < 9)
		I915_WRITE(PORT_CLK_SEL(port), PORT_CLK_SEL_NONE);
}

static void intel_enable_ddi(struct intel_encoder *intel_encoder)
{
	struct drm_encoder *encoder = &intel_encoder->base;
	struct drm_crtc *crtc = encoder->crtc;
	struct intel_crtc *intel_crtc = to_intel_crtc(crtc);
	struct drm_device *dev = encoder->dev;
	struct drm_i915_private *dev_priv = dev->dev_private;
	enum port port = intel_ddi_get_encoder_port(intel_encoder);
	int type = intel_encoder->type;

	if (type == INTEL_OUTPUT_HDMI) {
		struct intel_digital_port *intel_dig_port =
			enc_to_dig_port(encoder);

		/* In HDMI/DVI mode, the port width, and swing/emphasis values
		 * are ignored so nothing special needs to be done besides
		 * enabling the port.
		 */
		I915_WRITE(DDI_BUF_CTL(port),
			   intel_dig_port->saved_port_bits |
			   DDI_BUF_CTL_ENABLE);
	} else if (type == INTEL_OUTPUT_EDP) {
		struct intel_dp *intel_dp = enc_to_intel_dp(encoder);

		if (port == PORT_A && INTEL_INFO(dev)->gen < 9)
			intel_dp_stop_link_train(intel_dp);

		intel_edp_backlight_on(intel_dp);
		intel_psr_enable(intel_dp);
		intel_edp_drrs_enable(intel_dp);
	}

	if (intel_crtc->config->has_audio) {
		intel_display_power_get(dev_priv, POWER_DOMAIN_AUDIO);
		intel_audio_codec_enable(intel_encoder);
	}
}

static void intel_disable_ddi(struct intel_encoder *intel_encoder)
{
	struct drm_encoder *encoder = &intel_encoder->base;
	struct drm_crtc *crtc = encoder->crtc;
	struct intel_crtc *intel_crtc = to_intel_crtc(crtc);
	int type = intel_encoder->type;
	struct drm_device *dev = encoder->dev;
	struct drm_i915_private *dev_priv = dev->dev_private;

	if (intel_crtc->config->has_audio) {
		intel_audio_codec_disable(intel_encoder);
		intel_display_power_put(dev_priv, POWER_DOMAIN_AUDIO);
	}

	if (type == INTEL_OUTPUT_EDP) {
		struct intel_dp *intel_dp = enc_to_intel_dp(encoder);

		intel_edp_drrs_disable(intel_dp);
		intel_psr_disable(intel_dp);
		intel_edp_backlight_off(intel_dp);
	}
}

static void hsw_ddi_pll_enable(struct drm_i915_private *dev_priv,
			       struct intel_shared_dpll *pll)
{
	I915_WRITE(WRPLL_CTL(pll->id), pll->config.hw_state.wrpll);
	POSTING_READ(WRPLL_CTL(pll->id));
	udelay(20);
}

static void hsw_ddi_pll_disable(struct drm_i915_private *dev_priv,
				struct intel_shared_dpll *pll)
{
	uint32_t val;

	val = I915_READ(WRPLL_CTL(pll->id));
	I915_WRITE(WRPLL_CTL(pll->id), val & ~WRPLL_PLL_ENABLE);
	POSTING_READ(WRPLL_CTL(pll->id));
}

static bool hsw_ddi_pll_get_hw_state(struct drm_i915_private *dev_priv,
				     struct intel_shared_dpll *pll,
				     struct intel_dpll_hw_state *hw_state)
{
	uint32_t val;

	if (!intel_display_power_is_enabled(dev_priv, POWER_DOMAIN_PLLS))
		return false;

	val = I915_READ(WRPLL_CTL(pll->id));
	hw_state->wrpll = val;

	return val & WRPLL_PLL_ENABLE;
}

static const char * const hsw_ddi_pll_names[] = {
	"WRPLL 1",
	"WRPLL 2",
};

static void hsw_shared_dplls_init(struct drm_i915_private *dev_priv)
{
	int i;

	dev_priv->num_shared_dpll = 2;

	for (i = 0; i < dev_priv->num_shared_dpll; i++) {
		dev_priv->shared_dplls[i].id = i;
		dev_priv->shared_dplls[i].name = hsw_ddi_pll_names[i];
		dev_priv->shared_dplls[i].disable = hsw_ddi_pll_disable;
		dev_priv->shared_dplls[i].enable = hsw_ddi_pll_enable;
		dev_priv->shared_dplls[i].get_hw_state =
			hsw_ddi_pll_get_hw_state;
	}
}

static const char * const skl_ddi_pll_names[] = {
	"DPLL 1",
	"DPLL 2",
	"DPLL 3",
};

struct skl_dpll_regs {
	u32 ctl, cfgcr1, cfgcr2;
};

/* this array is indexed by the *shared* pll id */
static const struct skl_dpll_regs skl_dpll_regs[3] = {
	{
		/* DPLL 1 */
		.ctl = LCPLL2_CTL,
		.cfgcr1 = DPLL1_CFGCR1,
		.cfgcr2 = DPLL1_CFGCR2,
	},
	{
		/* DPLL 2 */
		.ctl = WRPLL_CTL1,
		.cfgcr1 = DPLL2_CFGCR1,
		.cfgcr2 = DPLL2_CFGCR2,
	},
	{
		/* DPLL 3 */
		.ctl = WRPLL_CTL2,
		.cfgcr1 = DPLL3_CFGCR1,
		.cfgcr2 = DPLL3_CFGCR2,
	},
};

static void skl_ddi_pll_enable(struct drm_i915_private *dev_priv,
			       struct intel_shared_dpll *pll)
{
	uint32_t val;
	unsigned int dpll;
	const struct skl_dpll_regs *regs = skl_dpll_regs;

	/* DPLL0 is not part of the shared DPLLs, so pll->id is 0 for DPLL1 */
	dpll = pll->id + 1;

	val = I915_READ(DPLL_CTRL1);

	val &= ~(DPLL_CTRL1_HDMI_MODE(dpll) | DPLL_CTRL1_SSC(dpll) |
		 DPLL_CTRL1_LINK_RATE_MASK(dpll));
	val |= pll->config.hw_state.ctrl1 << (dpll * 6);

	I915_WRITE(DPLL_CTRL1, val);
	POSTING_READ(DPLL_CTRL1);

	I915_WRITE(regs[pll->id].cfgcr1, pll->config.hw_state.cfgcr1);
	I915_WRITE(regs[pll->id].cfgcr2, pll->config.hw_state.cfgcr2);
	POSTING_READ(regs[pll->id].cfgcr1);
	POSTING_READ(regs[pll->id].cfgcr2);

	/* the enable bit is always bit 31 */
	I915_WRITE(regs[pll->id].ctl,
		   I915_READ(regs[pll->id].ctl) | LCPLL_PLL_ENABLE);

	if (wait_for(I915_READ(DPLL_STATUS) & DPLL_LOCK(dpll), 5))
		DRM_ERROR("DPLL %d not locked\n", dpll);
}

static void skl_ddi_pll_disable(struct drm_i915_private *dev_priv,
				struct intel_shared_dpll *pll)
{
	const struct skl_dpll_regs *regs = skl_dpll_regs;

	/* the enable bit is always bit 31 */
	I915_WRITE(regs[pll->id].ctl,
		   I915_READ(regs[pll->id].ctl) & ~LCPLL_PLL_ENABLE);
	POSTING_READ(regs[pll->id].ctl);
}

static bool skl_ddi_pll_get_hw_state(struct drm_i915_private *dev_priv,
				     struct intel_shared_dpll *pll,
				     struct intel_dpll_hw_state *hw_state)
{
	uint32_t val;
	unsigned int dpll;
	const struct skl_dpll_regs *regs = skl_dpll_regs;

	if (!intel_display_power_is_enabled(dev_priv, POWER_DOMAIN_PLLS))
		return false;

	/* DPLL0 is not part of the shared DPLLs, so pll->id is 0 for DPLL1 */
	dpll = pll->id + 1;

	val = I915_READ(regs[pll->id].ctl);
	if (!(val & LCPLL_PLL_ENABLE))
		return false;

	val = I915_READ(DPLL_CTRL1);
	hw_state->ctrl1 = (val >> (dpll * 6)) & 0x3f;

	/* avoid reading back stale values if HDMI mode is not enabled */
	if (val & DPLL_CTRL1_HDMI_MODE(dpll)) {
		hw_state->cfgcr1 = I915_READ(regs[pll->id].cfgcr1);
		hw_state->cfgcr2 = I915_READ(regs[pll->id].cfgcr2);
	}

	return true;
}

static void skl_shared_dplls_init(struct drm_i915_private *dev_priv)
{
	int i;

	dev_priv->num_shared_dpll = 3;

	for (i = 0; i < dev_priv->num_shared_dpll; i++) {
		dev_priv->shared_dplls[i].id = i;
		dev_priv->shared_dplls[i].name = skl_ddi_pll_names[i];
		dev_priv->shared_dplls[i].disable = skl_ddi_pll_disable;
		dev_priv->shared_dplls[i].enable = skl_ddi_pll_enable;
		dev_priv->shared_dplls[i].get_hw_state =
			skl_ddi_pll_get_hw_state;
	}
}

static void broxton_phy_init(struct drm_i915_private *dev_priv,
			     enum dpio_phy phy)
{
	enum port port;
	uint32_t val;

	val = I915_READ(BXT_P_CR_GT_DISP_PWRON);
	val |= GT_DISPLAY_POWER_ON(phy);
	I915_WRITE(BXT_P_CR_GT_DISP_PWRON, val);

	/* Considering 10ms timeout until BSpec is updated */
	if (wait_for(I915_READ(BXT_PORT_CL1CM_DW0(phy)) & PHY_POWER_GOOD, 10))
		DRM_ERROR("timeout during PHY%d power on\n", phy);

	for (port =  (phy == DPIO_PHY0 ? PORT_B : PORT_A);
	     port <= (phy == DPIO_PHY0 ? PORT_C : PORT_A); port++) {
		int lane;

		for (lane = 0; lane < 4; lane++) {
			val = I915_READ(BXT_PORT_TX_DW14_LN(port, lane));
			/*
			 * Note that on CHV this flag is called UPAR, but has
			 * the same function.
			 */
			val &= ~LATENCY_OPTIM;
			if (lane != 1)
				val |= LATENCY_OPTIM;

			I915_WRITE(BXT_PORT_TX_DW14_LN(port, lane), val);
		}
	}

	/* Program PLL Rcomp code offset */
	val = I915_READ(BXT_PORT_CL1CM_DW9(phy));
	val &= ~IREF0RC_OFFSET_MASK;
	val |= 0xE4 << IREF0RC_OFFSET_SHIFT;
	I915_WRITE(BXT_PORT_CL1CM_DW9(phy), val);

	val = I915_READ(BXT_PORT_CL1CM_DW10(phy));
	val &= ~IREF1RC_OFFSET_MASK;
	val |= 0xE4 << IREF1RC_OFFSET_SHIFT;
	I915_WRITE(BXT_PORT_CL1CM_DW10(phy), val);

	/* Program power gating */
	val = I915_READ(BXT_PORT_CL1CM_DW28(phy));
	val |= OCL1_POWER_DOWN_EN | DW28_OLDO_DYN_PWR_DOWN_EN |
		SUS_CLK_CONFIG;
	I915_WRITE(BXT_PORT_CL1CM_DW28(phy), val);

	if (phy == DPIO_PHY0) {
		val = I915_READ(BXT_PORT_CL2CM_DW6_BC);
		val |= DW6_OLDO_DYN_PWR_DOWN_EN;
		I915_WRITE(BXT_PORT_CL2CM_DW6_BC, val);
	}

	val = I915_READ(BXT_PORT_CL1CM_DW30(phy));
	val &= ~OCL2_LDOFUSE_PWR_DIS;
	/*
	 * On PHY1 disable power on the second channel, since no port is
	 * connected there. On PHY0 both channels have a port, so leave it
	 * enabled.
	 * TODO: port C is only connected on BXT-P, so on BXT0/1 we should
	 * power down the second channel on PHY0 as well.
	 */
	if (phy == DPIO_PHY1)
		val |= OCL2_LDOFUSE_PWR_DIS;
	I915_WRITE(BXT_PORT_CL1CM_DW30(phy), val);

	if (phy == DPIO_PHY0) {
		uint32_t grc_code;
		/*
		 * PHY0 isn't connected to an RCOMP resistor so copy over
		 * the corresponding calibrated value from PHY1, and disable
		 * the automatic calibration on PHY0.
		 */
		if (wait_for(I915_READ(BXT_PORT_REF_DW3(DPIO_PHY1)) & GRC_DONE,
			     10))
			DRM_ERROR("timeout waiting for PHY1 GRC\n");

		val = I915_READ(BXT_PORT_REF_DW6(DPIO_PHY1));
		val = (val & GRC_CODE_MASK) >> GRC_CODE_SHIFT;
		grc_code = val << GRC_CODE_FAST_SHIFT |
			   val << GRC_CODE_SLOW_SHIFT |
			   val;
		I915_WRITE(BXT_PORT_REF_DW6(DPIO_PHY0), grc_code);

		val = I915_READ(BXT_PORT_REF_DW8(DPIO_PHY0));
		val |= GRC_DIS | GRC_RDY_OVRD;
		I915_WRITE(BXT_PORT_REF_DW8(DPIO_PHY0), val);
	}

	val = I915_READ(BXT_PHY_CTL_FAMILY(phy));
	val |= COMMON_RESET_DIS;
	I915_WRITE(BXT_PHY_CTL_FAMILY(phy), val);
}

void broxton_ddi_phy_init(struct drm_device *dev)
{
	/* Enable PHY1 first since it provides Rcomp for PHY0 */
	broxton_phy_init(dev->dev_private, DPIO_PHY1);
	broxton_phy_init(dev->dev_private, DPIO_PHY0);
}

static void broxton_phy_uninit(struct drm_i915_private *dev_priv,
			       enum dpio_phy phy)
{
	uint32_t val;

	val = I915_READ(BXT_PHY_CTL_FAMILY(phy));
	val &= ~COMMON_RESET_DIS;
	I915_WRITE(BXT_PHY_CTL_FAMILY(phy), val);
}

void broxton_ddi_phy_uninit(struct drm_device *dev)
{
	struct drm_i915_private *dev_priv = dev->dev_private;

	broxton_phy_uninit(dev_priv, DPIO_PHY1);
	broxton_phy_uninit(dev_priv, DPIO_PHY0);

	/* FIXME: do this in broxton_phy_uninit per phy */
	I915_WRITE(BXT_P_CR_GT_DISP_PWRON, 0);
}

static const char * const bxt_ddi_pll_names[] = {
	"PORT PLL A",
	"PORT PLL B",
	"PORT PLL C",
};

static void bxt_ddi_pll_enable(struct drm_i915_private *dev_priv,
				struct intel_shared_dpll *pll)
{
	uint32_t temp;
	enum port port = (enum port)pll->id;	/* 1:1 port->PLL mapping */

	temp = I915_READ(BXT_PORT_PLL_ENABLE(port));
	temp &= ~PORT_PLL_REF_SEL;
	/* Non-SSC reference */
	I915_WRITE(BXT_PORT_PLL_ENABLE(port), temp);

	/* Disable 10 bit clock */
	temp = I915_READ(BXT_PORT_PLL_EBB_4(port));
	temp &= ~PORT_PLL_10BIT_CLK_ENABLE;
	I915_WRITE(BXT_PORT_PLL_EBB_4(port), temp);

	/* Write P1 & P2 */
	temp = I915_READ(BXT_PORT_PLL_EBB_0(port));
	temp &= ~(PORT_PLL_P1_MASK | PORT_PLL_P2_MASK);
	temp |= pll->config.hw_state.ebb0;
	I915_WRITE(BXT_PORT_PLL_EBB_0(port), temp);

	/* Write M2 integer */
	temp = I915_READ(BXT_PORT_PLL(port, 0));
	temp &= ~PORT_PLL_M2_MASK;
	temp |= pll->config.hw_state.pll0;
	I915_WRITE(BXT_PORT_PLL(port, 0), temp);

	/* Write N */
	temp = I915_READ(BXT_PORT_PLL(port, 1));
	temp &= ~PORT_PLL_N_MASK;
	temp |= pll->config.hw_state.pll1;
	I915_WRITE(BXT_PORT_PLL(port, 1), temp);

	/* Write M2 fraction */
	temp = I915_READ(BXT_PORT_PLL(port, 2));
	temp &= ~PORT_PLL_M2_FRAC_MASK;
	temp |= pll->config.hw_state.pll2;
	I915_WRITE(BXT_PORT_PLL(port, 2), temp);

	/* Write M2 fraction enable */
	temp = I915_READ(BXT_PORT_PLL(port, 3));
	temp &= ~PORT_PLL_M2_FRAC_ENABLE;
	temp |= pll->config.hw_state.pll3;
	I915_WRITE(BXT_PORT_PLL(port, 3), temp);

	/* Write coeff */
	temp = I915_READ(BXT_PORT_PLL(port, 6));
	temp &= ~PORT_PLL_PROP_COEFF_MASK;
	temp &= ~PORT_PLL_INT_COEFF_MASK;
	temp &= ~PORT_PLL_GAIN_CTL_MASK;
	temp |= pll->config.hw_state.pll6;
	I915_WRITE(BXT_PORT_PLL(port, 6), temp);

	/* Write calibration val */
	temp = I915_READ(BXT_PORT_PLL(port, 8));
	temp &= ~PORT_PLL_TARGET_CNT_MASK;
	temp |= pll->config.hw_state.pll8;
	I915_WRITE(BXT_PORT_PLL(port, 8), temp);

	temp = I915_READ(BXT_PORT_PLL(port, 9));
	temp &= ~PORT_PLL_LOCK_THRESHOLD_MASK;
	temp |= pll->config.hw_state.pll9;
	I915_WRITE(BXT_PORT_PLL(port, 9), temp);

	temp = I915_READ(BXT_PORT_PLL(port, 10));
	temp &= ~PORT_PLL_DCO_AMP_OVR_EN_H;
	temp &= ~PORT_PLL_DCO_AMP_MASK;
	temp |= pll->config.hw_state.pll10;
	I915_WRITE(BXT_PORT_PLL(port, 10), temp);

	/* Recalibrate with new settings */
	temp = I915_READ(BXT_PORT_PLL_EBB_4(port));
	temp |= PORT_PLL_RECALIBRATE;
	I915_WRITE(BXT_PORT_PLL_EBB_4(port), temp);
	temp &= ~PORT_PLL_10BIT_CLK_ENABLE;
	temp |= pll->config.hw_state.ebb4;
	I915_WRITE(BXT_PORT_PLL_EBB_4(port), temp);

	/* Enable PLL */
	temp = I915_READ(BXT_PORT_PLL_ENABLE(port));
	temp |= PORT_PLL_ENABLE;
	I915_WRITE(BXT_PORT_PLL_ENABLE(port), temp);
	POSTING_READ(BXT_PORT_PLL_ENABLE(port));

	if (wait_for_atomic_us((I915_READ(BXT_PORT_PLL_ENABLE(port)) &
			PORT_PLL_LOCK), 200))
		DRM_ERROR("PLL %d not locked\n", port);

	/*
	 * While we write to the group register to program all lanes at once we
	 * can read only lane registers and we pick lanes 0/1 for that.
	 */
	temp = I915_READ(BXT_PORT_PCS_DW12_LN01(port));
	temp &= ~LANE_STAGGER_MASK;
	temp &= ~LANESTAGGER_STRAP_OVRD;
	temp |= pll->config.hw_state.pcsdw12;
	I915_WRITE(BXT_PORT_PCS_DW12_GRP(port), temp);
}

static void bxt_ddi_pll_disable(struct drm_i915_private *dev_priv,
					struct intel_shared_dpll *pll)
{
	enum port port = (enum port)pll->id;	/* 1:1 port->PLL mapping */
	uint32_t temp;

	temp = I915_READ(BXT_PORT_PLL_ENABLE(port));
	temp &= ~PORT_PLL_ENABLE;
	I915_WRITE(BXT_PORT_PLL_ENABLE(port), temp);
	POSTING_READ(BXT_PORT_PLL_ENABLE(port));
}

static bool bxt_ddi_pll_get_hw_state(struct drm_i915_private *dev_priv,
					struct intel_shared_dpll *pll,
					struct intel_dpll_hw_state *hw_state)
{
	enum port port = (enum port)pll->id;	/* 1:1 port->PLL mapping */
	uint32_t val;

	if (!intel_display_power_is_enabled(dev_priv, POWER_DOMAIN_PLLS))
		return false;

	val = I915_READ(BXT_PORT_PLL_ENABLE(port));
	if (!(val & PORT_PLL_ENABLE))
		return false;

	hw_state->ebb0 = I915_READ(BXT_PORT_PLL_EBB_0(port));
	hw_state->ebb0 &= PORT_PLL_P1_MASK | PORT_PLL_P2_MASK;

	hw_state->ebb4 = I915_READ(BXT_PORT_PLL_EBB_4(port));
	hw_state->ebb4 &= PORT_PLL_10BIT_CLK_ENABLE;

	hw_state->pll0 = I915_READ(BXT_PORT_PLL(port, 0));
	hw_state->pll0 &= PORT_PLL_M2_MASK;

	hw_state->pll1 = I915_READ(BXT_PORT_PLL(port, 1));
	hw_state->pll1 &= PORT_PLL_N_MASK;

	hw_state->pll2 = I915_READ(BXT_PORT_PLL(port, 2));
	hw_state->pll2 &= PORT_PLL_M2_FRAC_MASK;

	hw_state->pll3 = I915_READ(BXT_PORT_PLL(port, 3));
	hw_state->pll3 &= PORT_PLL_M2_FRAC_ENABLE;

	hw_state->pll6 = I915_READ(BXT_PORT_PLL(port, 6));
	hw_state->pll6 &= PORT_PLL_PROP_COEFF_MASK |
			  PORT_PLL_INT_COEFF_MASK |
			  PORT_PLL_GAIN_CTL_MASK;

	hw_state->pll8 = I915_READ(BXT_PORT_PLL(port, 8));
	hw_state->pll8 &= PORT_PLL_TARGET_CNT_MASK;

	hw_state->pll9 = I915_READ(BXT_PORT_PLL(port, 9));
	hw_state->pll9 &= PORT_PLL_LOCK_THRESHOLD_MASK;

	hw_state->pll10 = I915_READ(BXT_PORT_PLL(port, 10));
	hw_state->pll10 &= PORT_PLL_DCO_AMP_OVR_EN_H |
			   PORT_PLL_DCO_AMP_MASK;

	/*
	 * While we write to the group register to program all lanes at once we
	 * can read only lane registers. We configure all lanes the same way, so
	 * here just read out lanes 0/1 and output a note if lanes 2/3 differ.
	 */
	hw_state->pcsdw12 = I915_READ(BXT_PORT_PCS_DW12_LN01(port));
	if (I915_READ(BXT_PORT_PCS_DW12_LN23(port) != hw_state->pcsdw12))
		DRM_DEBUG_DRIVER("lane stagger config different for lane 01 (%08x) and 23 (%08x)\n",
				 hw_state->pcsdw12,
				 I915_READ(BXT_PORT_PCS_DW12_LN23(port)));
	hw_state->pcsdw12 &= LANE_STAGGER_MASK | LANESTAGGER_STRAP_OVRD;

	return true;
}

static void bxt_shared_dplls_init(struct drm_i915_private *dev_priv)
{
	int i;

	dev_priv->num_shared_dpll = 3;

	for (i = 0; i < dev_priv->num_shared_dpll; i++) {
		dev_priv->shared_dplls[i].id = i;
		dev_priv->shared_dplls[i].name = bxt_ddi_pll_names[i];
		dev_priv->shared_dplls[i].disable = bxt_ddi_pll_disable;
		dev_priv->shared_dplls[i].enable = bxt_ddi_pll_enable;
		dev_priv->shared_dplls[i].get_hw_state =
			bxt_ddi_pll_get_hw_state;
	}
}

void intel_ddi_pll_init(struct drm_device *dev)
{
	struct drm_i915_private *dev_priv = dev->dev_private;
	uint32_t val = I915_READ(LCPLL_CTL);

	if (IS_SKYLAKE(dev))
		skl_shared_dplls_init(dev_priv);
	else if (IS_BROXTON(dev))
		bxt_shared_dplls_init(dev_priv);
	else
		hsw_shared_dplls_init(dev_priv);

	if (IS_SKYLAKE(dev)) {
		int cdclk_freq;

		cdclk_freq = dev_priv->display.get_display_clock_speed(dev);
		dev_priv->skl_boot_cdclk = cdclk_freq;
		if (!(I915_READ(LCPLL1_CTL) & LCPLL_PLL_ENABLE))
			DRM_ERROR("LCPLL1 is disabled\n");
		else
			intel_display_power_get(dev_priv, POWER_DOMAIN_PLLS);
	} else if (IS_BROXTON(dev)) {
		broxton_init_cdclk(dev);
		broxton_ddi_phy_init(dev);
	} else {
		/*
		 * The LCPLL register should be turned on by the BIOS. For now
		 * let's just check its state and print errors in case
		 * something is wrong.  Don't even try to turn it on.
		 */

		if (val & LCPLL_CD_SOURCE_FCLK)
			DRM_ERROR("CDCLK source is not LCPLL\n");

		if (val & LCPLL_PLL_DISABLE)
			DRM_ERROR("LCPLL is disabled\n");
	}
}

void intel_ddi_prepare_link_retrain(struct drm_encoder *encoder)
{
	struct intel_digital_port *intel_dig_port = enc_to_dig_port(encoder);
	struct intel_dp *intel_dp = &intel_dig_port->dp;
	struct drm_i915_private *dev_priv = encoder->dev->dev_private;
	enum port port = intel_dig_port->port;
	uint32_t val;
	bool wait = false;

	if (I915_READ(DP_TP_CTL(port)) & DP_TP_CTL_ENABLE) {
		val = I915_READ(DDI_BUF_CTL(port));
		if (val & DDI_BUF_CTL_ENABLE) {
			val &= ~DDI_BUF_CTL_ENABLE;
			I915_WRITE(DDI_BUF_CTL(port), val);
			wait = true;
		}

		val = I915_READ(DP_TP_CTL(port));
		val &= ~(DP_TP_CTL_ENABLE | DP_TP_CTL_LINK_TRAIN_MASK);
		val |= DP_TP_CTL_LINK_TRAIN_PAT1;
		I915_WRITE(DP_TP_CTL(port), val);
		POSTING_READ(DP_TP_CTL(port));

		if (wait)
			intel_wait_ddi_buf_idle(dev_priv, port);
	}

	val = DP_TP_CTL_ENABLE |
	      DP_TP_CTL_LINK_TRAIN_PAT1 | DP_TP_CTL_SCRAMBLE_DISABLE;
	if (intel_dp->is_mst)
		val |= DP_TP_CTL_MODE_MST;
	else {
		val |= DP_TP_CTL_MODE_SST;
		if (drm_dp_enhanced_frame_cap(intel_dp->dpcd))
			val |= DP_TP_CTL_ENHANCED_FRAME_ENABLE;
	}
	I915_WRITE(DP_TP_CTL(port), val);
	POSTING_READ(DP_TP_CTL(port));

	intel_dp->DP |= DDI_BUF_CTL_ENABLE;
	I915_WRITE(DDI_BUF_CTL(port), intel_dp->DP);
	POSTING_READ(DDI_BUF_CTL(port));

	udelay(600);
}

void intel_ddi_fdi_disable(struct drm_crtc *crtc)
{
	struct drm_i915_private *dev_priv = crtc->dev->dev_private;
	struct intel_encoder *intel_encoder = intel_ddi_get_crtc_encoder(crtc);
	uint32_t val;

	intel_ddi_post_disable(intel_encoder);

	val = I915_READ(_FDI_RXA_CTL);
	val &= ~FDI_RX_ENABLE;
	I915_WRITE(_FDI_RXA_CTL, val);

	val = I915_READ(_FDI_RXA_MISC);
	val &= ~(FDI_RX_PWRDN_LANE1_MASK | FDI_RX_PWRDN_LANE0_MASK);
	val |= FDI_RX_PWRDN_LANE1_VAL(2) | FDI_RX_PWRDN_LANE0_VAL(2);
	I915_WRITE(_FDI_RXA_MISC, val);

	val = I915_READ(_FDI_RXA_CTL);
	val &= ~FDI_PCDCLK;
	I915_WRITE(_FDI_RXA_CTL, val);

	val = I915_READ(_FDI_RXA_CTL);
	val &= ~FDI_RX_PLL_ENABLE;
	I915_WRITE(_FDI_RXA_CTL, val);
}

void intel_ddi_get_config(struct intel_encoder *encoder,
			  struct intel_crtc_state *pipe_config)
{
	struct drm_i915_private *dev_priv = encoder->base.dev->dev_private;
	struct intel_crtc *intel_crtc = to_intel_crtc(encoder->base.crtc);
	enum transcoder cpu_transcoder = pipe_config->cpu_transcoder;
	struct intel_hdmi *intel_hdmi;
	u32 temp, flags = 0;

	temp = I915_READ(TRANS_DDI_FUNC_CTL(cpu_transcoder));
	if (temp & TRANS_DDI_PHSYNC)
		flags |= DRM_MODE_FLAG_PHSYNC;
	else
		flags |= DRM_MODE_FLAG_NHSYNC;
	if (temp & TRANS_DDI_PVSYNC)
		flags |= DRM_MODE_FLAG_PVSYNC;
	else
		flags |= DRM_MODE_FLAG_NVSYNC;

	pipe_config->base.adjusted_mode.flags |= flags;

	switch (temp & TRANS_DDI_BPC_MASK) {
	case TRANS_DDI_BPC_6:
		pipe_config->pipe_bpp = 18;
		break;
	case TRANS_DDI_BPC_8:
		pipe_config->pipe_bpp = 24;
		break;
	case TRANS_DDI_BPC_10:
		pipe_config->pipe_bpp = 30;
		break;
	case TRANS_DDI_BPC_12:
		pipe_config->pipe_bpp = 36;
		break;
	default:
		break;
	}

	switch (temp & TRANS_DDI_MODE_SELECT_MASK) {
	case TRANS_DDI_MODE_SELECT_HDMI:
		pipe_config->has_hdmi_sink = true;
		intel_hdmi = enc_to_intel_hdmi(&encoder->base);

		if (intel_hdmi->infoframe_enabled(&encoder->base))
			pipe_config->has_infoframe = true;
		break;
	case TRANS_DDI_MODE_SELECT_DVI:
	case TRANS_DDI_MODE_SELECT_FDI:
		break;
	case TRANS_DDI_MODE_SELECT_DP_SST:
	case TRANS_DDI_MODE_SELECT_DP_MST:
		pipe_config->has_dp_encoder = true;
		intel_dp_get_m_n(intel_crtc, pipe_config);
		break;
	default:
		break;
	}

	if (intel_display_power_is_enabled(dev_priv, POWER_DOMAIN_AUDIO)) {
		temp = I915_READ(HSW_AUD_PIN_ELD_CP_VLD);
		if (temp & AUDIO_OUTPUT_ENABLE(intel_crtc->pipe))
			pipe_config->has_audio = true;
	}

	if (encoder->type == INTEL_OUTPUT_EDP && dev_priv->vbt.edp_bpp &&
	    pipe_config->pipe_bpp > dev_priv->vbt.edp_bpp) {
		/*
		 * This is a big fat ugly hack.
		 *
		 * Some machines in UEFI boot mode provide us a VBT that has 18
		 * bpp and 1.62 GHz link bandwidth for eDP, which for reasons
		 * unknown we fail to light up. Yet the same BIOS boots up with
		 * 24 bpp and 2.7 GHz link. Use the same bpp as the BIOS uses as
		 * max, not what it tells us to use.
		 *
		 * Note: This will still be broken if the eDP panel is not lit
		 * up by the BIOS, and thus we can't get the mode at module
		 * load.
		 */
		DRM_DEBUG_KMS("pipe has %d bpp for eDP panel, overriding BIOS-provided max %d bpp\n",
			      pipe_config->pipe_bpp, dev_priv->vbt.edp_bpp);
		dev_priv->vbt.edp_bpp = pipe_config->pipe_bpp;
	}

	intel_ddi_clock_get(encoder, pipe_config);
}

static void intel_ddi_destroy(struct drm_encoder *encoder)
{
	/* HDMI has nothing special to destroy, so we can go with this. */
	intel_dp_encoder_destroy(encoder);
}

static bool intel_ddi_compute_config(struct intel_encoder *encoder,
				     struct intel_crtc_state *pipe_config)
{
	int type = encoder->type;
	int port = intel_ddi_get_encoder_port(encoder);

	WARN(type == INTEL_OUTPUT_UNKNOWN, "compute_config() on unknown output!\n");

	if (port == PORT_A)
		pipe_config->cpu_transcoder = TRANSCODER_EDP;

	if (type == INTEL_OUTPUT_HDMI)
		return intel_hdmi_compute_config(encoder, pipe_config);
	else
		return intel_dp_compute_config(encoder, pipe_config);
}

static const struct drm_encoder_funcs intel_ddi_funcs = {
	.destroy = intel_ddi_destroy,
};

static struct intel_connector *
intel_ddi_init_dp_connector(struct intel_digital_port *intel_dig_port)
{
	struct intel_connector *connector;
	enum port port = intel_dig_port->port;

	connector = intel_connector_alloc();
	if (!connector)
		return NULL;

	intel_dig_port->dp.output_reg = DDI_BUF_CTL(port);
	if (!intel_dp_init_connector(intel_dig_port, connector)) {
		kfree(connector);
		return NULL;
	}

	return connector;
}

static struct intel_connector *
intel_ddi_init_hdmi_connector(struct intel_digital_port *intel_dig_port)
{
	struct intel_connector *connector;
	enum port port = intel_dig_port->port;

	connector = intel_connector_alloc();
	if (!connector)
		return NULL;

	intel_dig_port->hdmi.hdmi_reg = DDI_BUF_CTL(port);
	intel_hdmi_init_connector(intel_dig_port, connector);

	return connector;
}

void intel_ddi_init(struct drm_device *dev, enum port port)
{
	struct drm_i915_private *dev_priv = dev->dev_private;
	struct intel_digital_port *intel_dig_port;
	struct intel_encoder *intel_encoder;
	struct drm_encoder *encoder;
	bool init_hdmi, init_dp;

	init_hdmi = (dev_priv->vbt.ddi_port_info[port].supports_dvi ||
		     dev_priv->vbt.ddi_port_info[port].supports_hdmi);
	init_dp = dev_priv->vbt.ddi_port_info[port].supports_dp;
	if (!init_dp && !init_hdmi) {
		DRM_DEBUG_KMS("VBT says port %c is not DVI/HDMI/DP compatible, respect it\n",
			      port_name(port));
		return;
	}

	intel_dig_port = kzalloc(sizeof(*intel_dig_port), GFP_KERNEL);
	if (!intel_dig_port)
		return;

	intel_encoder = &intel_dig_port->base;
	encoder = &intel_encoder->base;

	drm_encoder_init(dev, encoder, &intel_ddi_funcs,
			 DRM_MODE_ENCODER_TMDS);

	intel_encoder->compute_config = intel_ddi_compute_config;
	intel_encoder->enable = intel_enable_ddi;
	intel_encoder->pre_enable = intel_ddi_pre_enable;
	intel_encoder->disable = intel_disable_ddi;
	intel_encoder->post_disable = intel_ddi_post_disable;
	intel_encoder->get_hw_state = intel_ddi_get_hw_state;
	intel_encoder->get_config = intel_ddi_get_config;

	intel_dig_port->port = port;
	intel_dig_port->saved_port_bits = I915_READ(DDI_BUF_CTL(port)) &
					  (DDI_BUF_PORT_REVERSAL |
					   DDI_A_4_LANES);

	intel_encoder->type = INTEL_OUTPUT_UNKNOWN;
	intel_encoder->crtc_mask = (1 << 0) | (1 << 1) | (1 << 2);
	intel_encoder->cloneable = 0;

	if (init_dp) {
		if (!intel_ddi_init_dp_connector(intel_dig_port))
			goto err;

		intel_dig_port->hpd_pulse = intel_dp_hpd_pulse;
		dev_priv->hotplug.irq_port[port] = intel_dig_port;
	}

	/* In theory we don't need the encoder->type check, but leave it just in
	 * case we have some really bad VBTs... */
	if (intel_encoder->type != INTEL_OUTPUT_EDP && init_hdmi) {
		if (!intel_ddi_init_hdmi_connector(intel_dig_port))
			goto err;
	}

	return;

err:
	drm_encoder_cleanup(encoder);
	kfree(intel_dig_port);
}<|MERGE_RESOLUTION|>--- conflicted
+++ resolved
@@ -128,11 +128,7 @@
 	{ 0x80FFFFFF, 0x001B0002, 0x0 },/* 9:	1000	1000	0	*/
 };
 
-<<<<<<< HEAD
-/* Skylake H, S, and Skylake Y with 0.95V VccIO */
-=======
 /* Skylake H and S */
->>>>>>> 879a37d0
 static const struct ddi_buf_trans skl_ddi_translations_dp[] = {
 	{ 0x00002016, 0x000000A0, 0x0 },
 	{ 0x00005012, 0x0000009B, 0x0 },
@@ -147,40 +143,23 @@
 
 /* Skylake U */
 static const struct ddi_buf_trans skl_u_ddi_translations_dp[] = {
-<<<<<<< HEAD
-	{ 0x00002016, 0x000000A2, 0x0 },
-	{ 0x00005012, 0x00000088, 0x0 },
-	{ 0x00007011, 0x00000087, 0x0 },
-	{ 0x80009010, 0x000000C7, 0x1 },	/* Uses I_boost */
-	{ 0x00002016, 0x0000009D, 0x0 },
-=======
 	{ 0x0000201B, 0x000000A2, 0x0 },
 	{ 0x00005012, 0x00000088, 0x0 },
 	{ 0x00007011, 0x00000087, 0x0 },
 	{ 0x80009010, 0x000000C7, 0x1 },	/* Uses I_boost level 0x1 */
 	{ 0x0000201B, 0x0000009D, 0x0 },
->>>>>>> 879a37d0
 	{ 0x00005012, 0x000000C7, 0x0 },
 	{ 0x00007011, 0x000000C7, 0x0 },
 	{ 0x00002016, 0x00000088, 0x0 },
 	{ 0x00005012, 0x000000C7, 0x0 },
 };
 
-<<<<<<< HEAD
-/* Skylake Y with 0.85V VccIO */
-static const struct ddi_buf_trans skl_y_085v_ddi_translations_dp[] = {
-	{ 0x00000018, 0x000000A2, 0x0 },
-	{ 0x00005012, 0x00000088, 0x0 },
-	{ 0x00007011, 0x00000087, 0x0 },
-	{ 0x80009010, 0x000000C7, 0x1 },	/* Uses I_boost */
-=======
 /* Skylake Y */
 static const struct ddi_buf_trans skl_y_ddi_translations_dp[] = {
 	{ 0x00000018, 0x000000A2, 0x0 },
 	{ 0x00005012, 0x00000088, 0x0 },
 	{ 0x00007011, 0x00000087, 0x0 },
 	{ 0x80009010, 0x000000C7, 0x3 },	/* Uses I_boost level 0x3 */
->>>>>>> 879a37d0
 	{ 0x00000018, 0x0000009D, 0x0 },
 	{ 0x00005012, 0x000000C7, 0x0 },
 	{ 0x00007011, 0x000000C7, 0x0 },
@@ -189,11 +168,7 @@
 };
 
 /*
-<<<<<<< HEAD
- * Skylake H and S, and Skylake Y with 0.95V VccIO
-=======
  * Skylake H and S
->>>>>>> 879a37d0
  * eDP 1.4 low vswing translation parameters
  */
 static const struct ddi_buf_trans skl_ddi_translations_edp[] = {
@@ -227,17 +202,10 @@
 };
 
 /*
-<<<<<<< HEAD
- * Skylake Y with 0.95V VccIO
- * eDP 1.4 low vswing translation parameters
- */
-static const struct ddi_buf_trans skl_y_085v_ddi_translations_edp[] = {
-=======
  * Skylake Y
  * eDP 1.4 low vswing translation parameters
  */
 static const struct ddi_buf_trans skl_y_ddi_translations_edp[] = {
->>>>>>> 879a37d0
 	{ 0x00000018, 0x000000A8, 0x0 },
 	{ 0x00004013, 0x000000AB, 0x0 },
 	{ 0x00007011, 0x000000A4, 0x0 },
@@ -250,11 +218,7 @@
 	{ 0x00000018, 0x0000008A, 0x0 },
 };
 
-<<<<<<< HEAD
-/* Skylake H, S and U, and Skylake Y with 0.95V VccIO */
-=======
 /* Skylake U, H and S */
->>>>>>> 879a37d0
 static const struct ddi_buf_trans skl_ddi_translations_hdmi[] = {
 	{ 0x00000018, 0x000000AC, 0x0 },
 	{ 0x00005012, 0x0000009D, 0x0 },
@@ -269,13 +233,8 @@
 	{ 0x00000018, 0x000000C7, 0x0 },
 };
 
-<<<<<<< HEAD
-/* Skylake Y with 0.85V VccIO */
-static const struct ddi_buf_trans skl_y_085v_ddi_translations_hdmi[] = {
-=======
 /* Skylake Y */
 static const struct ddi_buf_trans skl_y_ddi_translations_hdmi[] = {
->>>>>>> 879a37d0
 	{ 0x00000018, 0x000000A1, 0x0 },
 	{ 0x00005012, 0x000000DF, 0x0 },
 	{ 0x00007011, 0x00000084, 0x0 },
@@ -285,11 +244,7 @@
 	{ 0x00006013, 0x000000C7, 0x0 },
 	{ 0x00000018, 0x0000008A, 0x0 },
 	{ 0x00003015, 0x000000C7, 0x0 },	/* Default */
-<<<<<<< HEAD
-	{ 0x80003015, 0x000000C7, 0x7 },	/* Uses I_boost */
-=======
 	{ 0x80003015, 0x000000C7, 0x7 },	/* Uses I_boost level 0x7 */
->>>>>>> 879a37d0
 	{ 0x00000018, 0x000000C7, 0x0 },
 };
 
@@ -380,27 +335,11 @@
 static const struct ddi_buf_trans *skl_get_buf_trans_dp(struct drm_device *dev,
 							int *n_entries)
 {
-<<<<<<< HEAD
-	struct drm_i915_private *dev_priv = dev->dev_private;
-	const struct ddi_buf_trans *ddi_translations;
-	static int is_095v = -1;
-
-	if (is_095v == -1) {
-		u32 spr1 = I915_READ(UAIMI_SPR1);
-
-		is_095v = spr1 & SKL_VCCIO_MASK;
-	}
-
-	if (IS_SKL_ULX(dev) && !is_095v) {
-		ddi_translations = skl_y_085v_ddi_translations_dp;
-		*n_entries = ARRAY_SIZE(skl_y_085v_ddi_translations_dp);
-=======
 	const struct ddi_buf_trans *ddi_translations;
 
 	if (IS_SKL_ULX(dev)) {
 		ddi_translations = skl_y_ddi_translations_dp;
 		*n_entries = ARRAY_SIZE(skl_y_ddi_translations_dp);
->>>>>>> 879a37d0
 	} else if (IS_SKL_ULT(dev)) {
 		ddi_translations = skl_u_ddi_translations_dp;
 		*n_entries = ARRAY_SIZE(skl_u_ddi_translations_dp);
@@ -417,25 +356,6 @@
 {
 	struct drm_i915_private *dev_priv = dev->dev_private;
 	const struct ddi_buf_trans *ddi_translations;
-<<<<<<< HEAD
-	static int is_095v = -1;
-
-	if (is_095v == -1) {
-		u32 spr1 = I915_READ(UAIMI_SPR1);
-
-		is_095v = spr1 & SKL_VCCIO_MASK;
-	}
-
-	if (IS_SKL_ULX(dev) && !is_095v) {
-		if (dev_priv->edp_low_vswing) {
-			ddi_translations = skl_y_085v_ddi_translations_edp;
-			*n_entries =
-				ARRAY_SIZE(skl_y_085v_ddi_translations_edp);
-		} else {
-			ddi_translations = skl_y_085v_ddi_translations_dp;
-			*n_entries =
-				ARRAY_SIZE(skl_y_085v_ddi_translations_dp);
-=======
 
 	if (IS_SKL_ULX(dev)) {
 		if (dev_priv->edp_low_vswing) {
@@ -444,7 +364,6 @@
 		} else {
 			ddi_translations = skl_y_ddi_translations_dp;
 			*n_entries = ARRAY_SIZE(skl_y_ddi_translations_dp);
->>>>>>> 879a37d0
 		}
 	} else if (IS_SKL_ULT(dev)) {
 		if (dev_priv->edp_low_vswing) {
@@ -471,27 +390,11 @@
 skl_get_buf_trans_hdmi(struct drm_device *dev,
 		       int *n_entries)
 {
-<<<<<<< HEAD
-	struct drm_i915_private *dev_priv = dev->dev_private;
-	const struct ddi_buf_trans *ddi_translations;
-	static int is_095v = -1;
-
-	if (is_095v == -1) {
-		u32 spr1 = I915_READ(UAIMI_SPR1);
-
-		is_095v = spr1 & SKL_VCCIO_MASK;
-	}
-
-	if (IS_SKL_ULX(dev) && !is_095v) {
-		ddi_translations = skl_y_085v_ddi_translations_hdmi;
-		*n_entries = ARRAY_SIZE(skl_y_085v_ddi_translations_hdmi);
-=======
 	const struct ddi_buf_trans *ddi_translations;
 
 	if (IS_SKL_ULX(dev)) {
 		ddi_translations = skl_y_ddi_translations_hdmi;
 		*n_entries = ARRAY_SIZE(skl_y_ddi_translations_hdmi);
->>>>>>> 879a37d0
 	} else {
 		ddi_translations = skl_ddi_translations_hdmi;
 		*n_entries = ARRAY_SIZE(skl_ddi_translations_hdmi);
@@ -539,13 +442,10 @@
 		ddi_translations_hdmi =
 				skl_get_buf_trans_hdmi(dev, &n_hdmi_entries);
 		hdmi_default_entry = 8;
-<<<<<<< HEAD
-=======
 		/* If we're boosting the current, set bit 31 of trans1 */
 		if (dev_priv->vbt.ddi_port_info[port].hdmi_boost_level ||
 		    dev_priv->vbt.ddi_port_info[port].dp_boost_level)
 			iboost_bit = 1<<31;
->>>>>>> 879a37d0
 	} else if (IS_BROADWELL(dev)) {
 		ddi_translations_fdi = bdw_ddi_translations_fdi;
 		ddi_translations_dp = bdw_ddi_translations_dp;
@@ -1817,19 +1717,11 @@
 	crtc_state->dpll_hw_state.pll8 = targ_cnt;
 
 	crtc_state->dpll_hw_state.pll9 = 5 << PORT_PLL_LOCK_THRESHOLD_SHIFT;
-<<<<<<< HEAD
 
 	crtc_state->dpll_hw_state.pll10 =
 		PORT_PLL_DCO_AMP(PORT_PLL_DCO_AMP_DEFAULT)
 		| PORT_PLL_DCO_AMP_OVR_EN_H;
 
-=======
-
-	crtc_state->dpll_hw_state.pll10 =
-		PORT_PLL_DCO_AMP(PORT_PLL_DCO_AMP_DEFAULT)
-		| PORT_PLL_DCO_AMP_OVR_EN_H;
-
->>>>>>> 879a37d0
 	crtc_state->dpll_hw_state.ebb4 = PORT_PLL_10BIT_CLK_ENABLE;
 
 	crtc_state->dpll_hw_state.pcsdw12 =
@@ -2166,20 +2058,6 @@
 	struct drm_i915_private *dev_priv = dev->dev_private;
 	const struct ddi_buf_trans *ddi_translations;
 	uint8_t iboost;
-<<<<<<< HEAD
-	int n_entries;
-	u32 reg;
-
-	if (type == INTEL_OUTPUT_DISPLAYPORT) {
-		ddi_translations = skl_get_buf_trans_dp(dev, &n_entries);
-		iboost = ddi_translations[port].i_boost;
-	} else if (type == INTEL_OUTPUT_EDP) {
-		ddi_translations = skl_get_buf_trans_edp(dev, &n_entries);
-		iboost = ddi_translations[port].i_boost;
-	} else if (type == INTEL_OUTPUT_HDMI) {
-		ddi_translations = skl_get_buf_trans_hdmi(dev, &n_entries);
-		iboost = ddi_translations[port].i_boost;
-=======
 	uint8_t dp_iboost, hdmi_iboost;
 	int n_entries;
 	u32 reg;
@@ -2209,7 +2087,6 @@
 			ddi_translations = skl_get_buf_trans_hdmi(dev, &n_entries);
 			iboost = ddi_translations[port].i_boost;
 		}
->>>>>>> 879a37d0
 	} else {
 		return;
 	}
