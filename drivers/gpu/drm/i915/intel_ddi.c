--- conflicted
+++ resolved
@@ -837,12 +837,8 @@
 	return ret;
 }
 
-<<<<<<< HEAD
-static struct intel_encoder *
-=======
 /* Finds the only possible encoder associated with the given CRTC. */
 struct intel_encoder *
->>>>>>> d455937e
 intel_ddi_get_crtc_new_encoder(struct intel_crtc_state *crtc_state)
 {
 	struct intel_crtc *crtc = to_intel_crtc(crtc_state->base.crtc);
@@ -1132,79 +1128,8 @@
 		bxt_ddi_clock_get(encoder, pipe_config);
 }
 
-<<<<<<< HEAD
-static bool
-hsw_ddi_pll_select(struct intel_crtc *intel_crtc,
-		   struct intel_crtc_state *crtc_state,
-		   struct intel_encoder *encoder)
-{
-	struct intel_shared_dpll *pll;
-
-	pll = intel_get_shared_dpll(intel_crtc, crtc_state,
-				    encoder);
-	if (!pll)
-		DRM_DEBUG_DRIVER("failed to find PLL for pipe %c\n",
-				 pipe_name(intel_crtc->pipe));
-
-	return pll;
-}
-
-static bool
-skl_ddi_pll_select(struct intel_crtc *intel_crtc,
-		   struct intel_crtc_state *crtc_state,
-		   struct intel_encoder *encoder)
-{
-	struct intel_shared_dpll *pll;
-
-	pll = intel_get_shared_dpll(intel_crtc, crtc_state, encoder);
-	if (pll == NULL) {
-		DRM_DEBUG_DRIVER("failed to find PLL for pipe %c\n",
-				 pipe_name(intel_crtc->pipe));
-		return false;
-	}
-
-	return true;
-}
-
-static bool
-bxt_ddi_pll_select(struct intel_crtc *intel_crtc,
-		   struct intel_crtc_state *crtc_state,
-		   struct intel_encoder *encoder)
-{
-	return !!intel_get_shared_dpll(intel_crtc, crtc_state, encoder);
-}
-
-/*
- * Tries to find a *shared* PLL for the CRTC and store it in
- * intel_crtc->ddi_pll_sel.
- *
- * For private DPLLs, compute_config() should do the selection for us. This
- * function should be folded into compute_config() eventually.
- */
-bool intel_ddi_pll_select(struct intel_crtc *intel_crtc,
-			  struct intel_crtc_state *crtc_state)
-{
-	struct drm_i915_private *dev_priv = to_i915(intel_crtc->base.dev);
-	struct intel_encoder *encoder =
-		intel_ddi_get_crtc_new_encoder(crtc_state);
-
-	if (IS_GEN9_BC(dev_priv))
-		return skl_ddi_pll_select(intel_crtc, crtc_state,
-					  encoder);
-	else if (IS_GEN9_LP(dev_priv))
-		return bxt_ddi_pll_select(intel_crtc, crtc_state,
-					  encoder);
-	else
-		return hsw_ddi_pll_select(intel_crtc, crtc_state,
-					  encoder);
-}
-
 void intel_ddi_set_pipe_settings(const struct intel_crtc_state *crtc_state)
 {
-=======
-void intel_ddi_set_pipe_settings(const struct intel_crtc_state *crtc_state)
-{
->>>>>>> d455937e
 	struct intel_crtc *crtc = to_intel_crtc(crtc_state->base.crtc);
 	struct drm_i915_private *dev_priv = to_i915(crtc->base.dev);
 	struct intel_encoder *encoder = intel_ddi_get_crtc_encoder(crtc);
@@ -1934,15 +1859,12 @@
 
 	if (old_crtc_state->has_audio)
 		intel_audio_codec_disable(intel_encoder);
-<<<<<<< HEAD
-=======
 
 	if (type == INTEL_OUTPUT_HDMI) {
 		intel_hdmi_handle_sink_scrambling(intel_encoder,
 						  old_conn_state->connector,
 						  false, false);
 	}
->>>>>>> d455937e
 
 	if (type == INTEL_OUTPUT_EDP) {
 		struct intel_dp *intel_dp = enc_to_intel_dp(encoder);
