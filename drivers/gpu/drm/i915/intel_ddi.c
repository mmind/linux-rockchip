--- conflicted
+++ resolved
@@ -1730,8 +1730,6 @@
 	}
 }
 
-<<<<<<< HEAD
-=======
 static bool broxton_phy_is_enabled(struct drm_i915_private *dev_priv,
 				   enum dpio_phy phy)
 {
@@ -1780,14 +1778,10 @@
 static bool broxton_phy_verify_state(struct drm_i915_private *dev_priv,
 				     enum dpio_phy phy);
 
->>>>>>> 1d6da87a
 static void broxton_phy_init(struct drm_i915_private *dev_priv,
 			     enum dpio_phy phy)
 {
 	enum port port;
-<<<<<<< HEAD
-	uint32_t val;
-=======
 	u32 ports, val;
 
 	if (broxton_phy_is_enabled(dev_priv, phy)) {
@@ -1807,7 +1801,6 @@
 	} else {
 		DRM_DEBUG_DRIVER("DDI PHY %d not enabled, enabling it\n", phy);
 	}
->>>>>>> 1d6da87a
 
 	val = I915_READ(BXT_P_CR_GT_DISP_PWRON);
 	val |= GT_DISPLAY_POWER_ON(phy);
@@ -1950,8 +1943,6 @@
 	broxton_phy_uninit(dev_priv, DPIO_PHY0);
 }
 
-<<<<<<< HEAD
-=======
 static bool __printf(6, 7)
 __phy_reg_verify_state(struct drm_i915_private *dev_priv, enum dpio_phy phy,
 		       i915_reg_t reg, u32 mask, u32 expected,
@@ -2062,7 +2053,6 @@
 		i915_report_error(dev_priv, "DDI PHY state mismatch\n");
 }
 
->>>>>>> 1d6da87a
 void intel_ddi_prepare_link_retrain(struct intel_dp *intel_dp)
 {
 	struct intel_digital_port *intel_dig_port = dp_to_dig_port(intel_dp);
