/*
 * Copyright © 2012 Intel Corporation
 *
 * Permission is hereby granted, free of charge, to any person obtaining a
 * copy of this software and associated documentation files (the "Software"),
 * to deal in the Software without restriction, including without limitation
 * the rights to use, copy, modify, merge, publish, distribute, sublicense,
 * and/or sell copies of the Software, and to permit persons to whom the
 * Software is furnished to do so, subject to the following conditions:
 *
 * The above copyright notice and this permission notice (including the next
 * paragraph) shall be included in all copies or substantial portions of the
 * Software.
 *
 * THE SOFTWARE IS PROVIDED "AS IS", WITHOUT WARRANTY OF ANY KIND, EXPRESS OR
 * IMPLIED, INCLUDING BUT NOT LIMITED TO THE WARRANTIES OF MERCHANTABILITY,
 * FITNESS FOR A PARTICULAR PURPOSE AND NONINFRINGEMENT.  IN NO EVENT SHALL
 * THE AUTHORS OR COPYRIGHT HOLDERS BE LIABLE FOR ANY CLAIM, DAMAGES OR OTHER
 * LIABILITY, WHETHER IN AN ACTION OF CONTRACT, TORT OR OTHERWISE, ARISING
 * FROM, OUT OF OR IN CONNECTION WITH THE SOFTWARE OR THE USE OR OTHER DEALINGS
 * IN THE SOFTWARE.
 *
 * Authors:
 *    Eugeni Dodonov <eugeni.dodonov@intel.com>
 *
 */

#include <drm/drm_scdc_helper.h>

#include "i915_drv.h"
#include "intel_audio.h"
#include "intel_connector.h"
#include "intel_ddi.h"
#include "intel_dp.h"
#include "intel_drv.h"
#include "intel_dsi.h"
#include "intel_hdcp.h"
#include "intel_hdmi.h"
#include "intel_lspcon.h"
#include "intel_panel.h"
#include "intel_psr.h"

struct ddi_buf_trans {
	u32 trans1;	/* balance leg enable, de-emph level */
	u32 trans2;	/* vref sel, vswing */
	u8 i_boost;	/* SKL: I_boost; valid: 0x0, 0x1, 0x3, 0x7 */
};

static const u8 index_to_dp_signal_levels[] = {
	[0] = DP_TRAIN_VOLTAGE_SWING_LEVEL_0 | DP_TRAIN_PRE_EMPH_LEVEL_0,
	[1] = DP_TRAIN_VOLTAGE_SWING_LEVEL_0 | DP_TRAIN_PRE_EMPH_LEVEL_1,
	[2] = DP_TRAIN_VOLTAGE_SWING_LEVEL_0 | DP_TRAIN_PRE_EMPH_LEVEL_2,
	[3] = DP_TRAIN_VOLTAGE_SWING_LEVEL_0 | DP_TRAIN_PRE_EMPH_LEVEL_3,
	[4] = DP_TRAIN_VOLTAGE_SWING_LEVEL_1 | DP_TRAIN_PRE_EMPH_LEVEL_0,
	[5] = DP_TRAIN_VOLTAGE_SWING_LEVEL_1 | DP_TRAIN_PRE_EMPH_LEVEL_1,
	[6] = DP_TRAIN_VOLTAGE_SWING_LEVEL_1 | DP_TRAIN_PRE_EMPH_LEVEL_2,
	[7] = DP_TRAIN_VOLTAGE_SWING_LEVEL_2 | DP_TRAIN_PRE_EMPH_LEVEL_0,
	[8] = DP_TRAIN_VOLTAGE_SWING_LEVEL_2 | DP_TRAIN_PRE_EMPH_LEVEL_1,
	[9] = DP_TRAIN_VOLTAGE_SWING_LEVEL_3 | DP_TRAIN_PRE_EMPH_LEVEL_0,
};

/* HDMI/DVI modes ignore everything but the last 2 items. So we share
 * them for both DP and FDI transports, allowing those ports to
 * automatically adapt to HDMI connections as well
 */
static const struct ddi_buf_trans hsw_ddi_translations_dp[] = {
	{ 0x00FFFFFF, 0x0006000E, 0x0 },
	{ 0x00D75FFF, 0x0005000A, 0x0 },
	{ 0x00C30FFF, 0x00040006, 0x0 },
	{ 0x80AAAFFF, 0x000B0000, 0x0 },
	{ 0x00FFFFFF, 0x0005000A, 0x0 },
	{ 0x00D75FFF, 0x000C0004, 0x0 },
	{ 0x80C30FFF, 0x000B0000, 0x0 },
	{ 0x00FFFFFF, 0x00040006, 0x0 },
	{ 0x80D75FFF, 0x000B0000, 0x0 },
};

static const struct ddi_buf_trans hsw_ddi_translations_fdi[] = {
	{ 0x00FFFFFF, 0x0007000E, 0x0 },
	{ 0x00D75FFF, 0x000F000A, 0x0 },
	{ 0x00C30FFF, 0x00060006, 0x0 },
	{ 0x00AAAFFF, 0x001E0000, 0x0 },
	{ 0x00FFFFFF, 0x000F000A, 0x0 },
	{ 0x00D75FFF, 0x00160004, 0x0 },
	{ 0x00C30FFF, 0x001E0000, 0x0 },
	{ 0x00FFFFFF, 0x00060006, 0x0 },
	{ 0x00D75FFF, 0x001E0000, 0x0 },
};

static const struct ddi_buf_trans hsw_ddi_translations_hdmi[] = {
					/* Idx	NT mV d	T mV d	db	*/
	{ 0x00FFFFFF, 0x0006000E, 0x0 },/* 0:	400	400	0	*/
	{ 0x00E79FFF, 0x000E000C, 0x0 },/* 1:	400	500	2	*/
	{ 0x00D75FFF, 0x0005000A, 0x0 },/* 2:	400	600	3.5	*/
	{ 0x00FFFFFF, 0x0005000A, 0x0 },/* 3:	600	600	0	*/
	{ 0x00E79FFF, 0x001D0007, 0x0 },/* 4:	600	750	2	*/
	{ 0x00D75FFF, 0x000C0004, 0x0 },/* 5:	600	900	3.5	*/
	{ 0x00FFFFFF, 0x00040006, 0x0 },/* 6:	800	800	0	*/
	{ 0x80E79FFF, 0x00030002, 0x0 },/* 7:	800	1000	2	*/
	{ 0x00FFFFFF, 0x00140005, 0x0 },/* 8:	850	850	0	*/
	{ 0x00FFFFFF, 0x000C0004, 0x0 },/* 9:	900	900	0	*/
	{ 0x00FFFFFF, 0x001C0003, 0x0 },/* 10:	950	950	0	*/
	{ 0x80FFFFFF, 0x00030002, 0x0 },/* 11:	1000	1000	0	*/
};

static const struct ddi_buf_trans bdw_ddi_translations_edp[] = {
	{ 0x00FFFFFF, 0x00000012, 0x0 },
	{ 0x00EBAFFF, 0x00020011, 0x0 },
	{ 0x00C71FFF, 0x0006000F, 0x0 },
	{ 0x00AAAFFF, 0x000E000A, 0x0 },
	{ 0x00FFFFFF, 0x00020011, 0x0 },
	{ 0x00DB6FFF, 0x0005000F, 0x0 },
	{ 0x00BEEFFF, 0x000A000C, 0x0 },
	{ 0x00FFFFFF, 0x0005000F, 0x0 },
	{ 0x00DB6FFF, 0x000A000C, 0x0 },
};

static const struct ddi_buf_trans bdw_ddi_translations_dp[] = {
	{ 0x00FFFFFF, 0x0007000E, 0x0 },
	{ 0x00D75FFF, 0x000E000A, 0x0 },
	{ 0x00BEFFFF, 0x00140006, 0x0 },
	{ 0x80B2CFFF, 0x001B0002, 0x0 },
	{ 0x00FFFFFF, 0x000E000A, 0x0 },
	{ 0x00DB6FFF, 0x00160005, 0x0 },
	{ 0x80C71FFF, 0x001A0002, 0x0 },
	{ 0x00F7DFFF, 0x00180004, 0x0 },
	{ 0x80D75FFF, 0x001B0002, 0x0 },
};

static const struct ddi_buf_trans bdw_ddi_translations_fdi[] = {
	{ 0x00FFFFFF, 0x0001000E, 0x0 },
	{ 0x00D75FFF, 0x0004000A, 0x0 },
	{ 0x00C30FFF, 0x00070006, 0x0 },
	{ 0x00AAAFFF, 0x000C0000, 0x0 },
	{ 0x00FFFFFF, 0x0004000A, 0x0 },
	{ 0x00D75FFF, 0x00090004, 0x0 },
	{ 0x00C30FFF, 0x000C0000, 0x0 },
	{ 0x00FFFFFF, 0x00070006, 0x0 },
	{ 0x00D75FFF, 0x000C0000, 0x0 },
};

static const struct ddi_buf_trans bdw_ddi_translations_hdmi[] = {
					/* Idx	NT mV d	T mV df	db	*/
	{ 0x00FFFFFF, 0x0007000E, 0x0 },/* 0:	400	400	0	*/
	{ 0x00D75FFF, 0x000E000A, 0x0 },/* 1:	400	600	3.5	*/
	{ 0x00BEFFFF, 0x00140006, 0x0 },/* 2:	400	800	6	*/
	{ 0x00FFFFFF, 0x0009000D, 0x0 },/* 3:	450	450	0	*/
	{ 0x00FFFFFF, 0x000E000A, 0x0 },/* 4:	600	600	0	*/
	{ 0x00D7FFFF, 0x00140006, 0x0 },/* 5:	600	800	2.5	*/
	{ 0x80CB2FFF, 0x001B0002, 0x0 },/* 6:	600	1000	4.5	*/
	{ 0x00FFFFFF, 0x00140006, 0x0 },/* 7:	800	800	0	*/
	{ 0x80E79FFF, 0x001B0002, 0x0 },/* 8:	800	1000	2	*/
	{ 0x80FFFFFF, 0x001B0002, 0x0 },/* 9:	1000	1000	0	*/
};

/* Skylake H and S */
static const struct ddi_buf_trans skl_ddi_translations_dp[] = {
	{ 0x00002016, 0x000000A0, 0x0 },
	{ 0x00005012, 0x0000009B, 0x0 },
	{ 0x00007011, 0x00000088, 0x0 },
	{ 0x80009010, 0x000000C0, 0x1 },
	{ 0x00002016, 0x0000009B, 0x0 },
	{ 0x00005012, 0x00000088, 0x0 },
	{ 0x80007011, 0x000000C0, 0x1 },
	{ 0x00002016, 0x000000DF, 0x0 },
	{ 0x80005012, 0x000000C0, 0x1 },
};

/* Skylake U */
static const struct ddi_buf_trans skl_u_ddi_translations_dp[] = {
	{ 0x0000201B, 0x000000A2, 0x0 },
	{ 0x00005012, 0x00000088, 0x0 },
	{ 0x80007011, 0x000000CD, 0x1 },
	{ 0x80009010, 0x000000C0, 0x1 },
	{ 0x0000201B, 0x0000009D, 0x0 },
	{ 0x80005012, 0x000000C0, 0x1 },
	{ 0x80007011, 0x000000C0, 0x1 },
	{ 0x00002016, 0x00000088, 0x0 },
	{ 0x80005012, 0x000000C0, 0x1 },
};

/* Skylake Y */
static const struct ddi_buf_trans skl_y_ddi_translations_dp[] = {
	{ 0x00000018, 0x000000A2, 0x0 },
	{ 0x00005012, 0x00000088, 0x0 },
	{ 0x80007011, 0x000000CD, 0x3 },
	{ 0x80009010, 0x000000C0, 0x3 },
	{ 0x00000018, 0x0000009D, 0x0 },
	{ 0x80005012, 0x000000C0, 0x3 },
	{ 0x80007011, 0x000000C0, 0x3 },
	{ 0x00000018, 0x00000088, 0x0 },
	{ 0x80005012, 0x000000C0, 0x3 },
};

/* Kabylake H and S */
static const struct ddi_buf_trans kbl_ddi_translations_dp[] = {
	{ 0x00002016, 0x000000A0, 0x0 },
	{ 0x00005012, 0x0000009B, 0x0 },
	{ 0x00007011, 0x00000088, 0x0 },
	{ 0x80009010, 0x000000C0, 0x1 },
	{ 0x00002016, 0x0000009B, 0x0 },
	{ 0x00005012, 0x00000088, 0x0 },
	{ 0x80007011, 0x000000C0, 0x1 },
	{ 0x00002016, 0x00000097, 0x0 },
	{ 0x80005012, 0x000000C0, 0x1 },
};

/* Kabylake U */
static const struct ddi_buf_trans kbl_u_ddi_translations_dp[] = {
	{ 0x0000201B, 0x000000A1, 0x0 },
	{ 0x00005012, 0x00000088, 0x0 },
	{ 0x80007011, 0x000000CD, 0x3 },
	{ 0x80009010, 0x000000C0, 0x3 },
	{ 0x0000201B, 0x0000009D, 0x0 },
	{ 0x80005012, 0x000000C0, 0x3 },
	{ 0x80007011, 0x000000C0, 0x3 },
	{ 0x00002016, 0x0000004F, 0x0 },
	{ 0x80005012, 0x000000C0, 0x3 },
};

/* Kabylake Y */
static const struct ddi_buf_trans kbl_y_ddi_translations_dp[] = {
	{ 0x00001017, 0x000000A1, 0x0 },
	{ 0x00005012, 0x00000088, 0x0 },
	{ 0x80007011, 0x000000CD, 0x3 },
	{ 0x8000800F, 0x000000C0, 0x3 },
	{ 0x00001017, 0x0000009D, 0x0 },
	{ 0x80005012, 0x000000C0, 0x3 },
	{ 0x80007011, 0x000000C0, 0x3 },
	{ 0x00001017, 0x0000004C, 0x0 },
	{ 0x80005012, 0x000000C0, 0x3 },
};

/*
 * Skylake/Kabylake H and S
 * eDP 1.4 low vswing translation parameters
 */
static const struct ddi_buf_trans skl_ddi_translations_edp[] = {
	{ 0x00000018, 0x000000A8, 0x0 },
	{ 0x00004013, 0x000000A9, 0x0 },
	{ 0x00007011, 0x000000A2, 0x0 },
	{ 0x00009010, 0x0000009C, 0x0 },
	{ 0x00000018, 0x000000A9, 0x0 },
	{ 0x00006013, 0x000000A2, 0x0 },
	{ 0x00007011, 0x000000A6, 0x0 },
	{ 0x00000018, 0x000000AB, 0x0 },
	{ 0x00007013, 0x0000009F, 0x0 },
	{ 0x00000018, 0x000000DF, 0x0 },
};

/*
 * Skylake/Kabylake U
 * eDP 1.4 low vswing translation parameters
 */
static const struct ddi_buf_trans skl_u_ddi_translations_edp[] = {
	{ 0x00000018, 0x000000A8, 0x0 },
	{ 0x00004013, 0x000000A9, 0x0 },
	{ 0x00007011, 0x000000A2, 0x0 },
	{ 0x00009010, 0x0000009C, 0x0 },
	{ 0x00000018, 0x000000A9, 0x0 },
	{ 0x00006013, 0x000000A2, 0x0 },
	{ 0x00007011, 0x000000A6, 0x0 },
	{ 0x00002016, 0x000000AB, 0x0 },
	{ 0x00005013, 0x0000009F, 0x0 },
	{ 0x00000018, 0x000000DF, 0x0 },
};

/*
 * Skylake/Kabylake Y
 * eDP 1.4 low vswing translation parameters
 */
static const struct ddi_buf_trans skl_y_ddi_translations_edp[] = {
	{ 0x00000018, 0x000000A8, 0x0 },
	{ 0x00004013, 0x000000AB, 0x0 },
	{ 0x00007011, 0x000000A4, 0x0 },
	{ 0x00009010, 0x000000DF, 0x0 },
	{ 0x00000018, 0x000000AA, 0x0 },
	{ 0x00006013, 0x000000A4, 0x0 },
	{ 0x00007011, 0x0000009D, 0x0 },
	{ 0x00000018, 0x000000A0, 0x0 },
	{ 0x00006012, 0x000000DF, 0x0 },
	{ 0x00000018, 0x0000008A, 0x0 },
};

/* Skylake/Kabylake U, H and S */
static const struct ddi_buf_trans skl_ddi_translations_hdmi[] = {
	{ 0x00000018, 0x000000AC, 0x0 },
	{ 0x00005012, 0x0000009D, 0x0 },
	{ 0x00007011, 0x00000088, 0x0 },
	{ 0x00000018, 0x000000A1, 0x0 },
	{ 0x00000018, 0x00000098, 0x0 },
	{ 0x00004013, 0x00000088, 0x0 },
	{ 0x80006012, 0x000000CD, 0x1 },
	{ 0x00000018, 0x000000DF, 0x0 },
	{ 0x80003015, 0x000000CD, 0x1 },	/* Default */
	{ 0x80003015, 0x000000C0, 0x1 },
	{ 0x80000018, 0x000000C0, 0x1 },
};

/* Skylake/Kabylake Y */
static const struct ddi_buf_trans skl_y_ddi_translations_hdmi[] = {
	{ 0x00000018, 0x000000A1, 0x0 },
	{ 0x00005012, 0x000000DF, 0x0 },
	{ 0x80007011, 0x000000CB, 0x3 },
	{ 0x00000018, 0x000000A4, 0x0 },
	{ 0x00000018, 0x0000009D, 0x0 },
	{ 0x00004013, 0x00000080, 0x0 },
	{ 0x80006013, 0x000000C0, 0x3 },
	{ 0x00000018, 0x0000008A, 0x0 },
	{ 0x80003015, 0x000000C0, 0x3 },	/* Default */
	{ 0x80003015, 0x000000C0, 0x3 },
	{ 0x80000018, 0x000000C0, 0x3 },
};

struct bxt_ddi_buf_trans {
	u8 margin;	/* swing value */
	u8 scale;	/* scale value */
	u8 enable;	/* scale enable */
	u8 deemphasis;
};

static const struct bxt_ddi_buf_trans bxt_ddi_translations_dp[] = {
					/* Idx	NT mV diff	db  */
	{ 52,  0x9A, 0, 128, },	/* 0:	400		0   */
	{ 78,  0x9A, 0, 85,  },	/* 1:	400		3.5 */
	{ 104, 0x9A, 0, 64,  },	/* 2:	400		6   */
	{ 154, 0x9A, 0, 43,  },	/* 3:	400		9.5 */
	{ 77,  0x9A, 0, 128, },	/* 4:	600		0   */
	{ 116, 0x9A, 0, 85,  },	/* 5:	600		3.5 */
	{ 154, 0x9A, 0, 64,  },	/* 6:	600		6   */
	{ 102, 0x9A, 0, 128, },	/* 7:	800		0   */
	{ 154, 0x9A, 0, 85,  },	/* 8:	800		3.5 */
	{ 154, 0x9A, 1, 128, },	/* 9:	1200		0   */
};

static const struct bxt_ddi_buf_trans bxt_ddi_translations_edp[] = {
					/* Idx	NT mV diff	db  */
	{ 26, 0, 0, 128, },	/* 0:	200		0   */
	{ 38, 0, 0, 112, },	/* 1:	200		1.5 */
	{ 48, 0, 0, 96,  },	/* 2:	200		4   */
	{ 54, 0, 0, 69,  },	/* 3:	200		6   */
	{ 32, 0, 0, 128, },	/* 4:	250		0   */
	{ 48, 0, 0, 104, },	/* 5:	250		1.5 */
	{ 54, 0, 0, 85,  },	/* 6:	250		4   */
	{ 43, 0, 0, 128, },	/* 7:	300		0   */
	{ 54, 0, 0, 101, },	/* 8:	300		1.5 */
	{ 48, 0, 0, 128, },	/* 9:	300		0   */
};

/* BSpec has 2 recommended values - entries 0 and 8.
 * Using the entry with higher vswing.
 */
static const struct bxt_ddi_buf_trans bxt_ddi_translations_hdmi[] = {
					/* Idx	NT mV diff	db  */
	{ 52,  0x9A, 0, 128, },	/* 0:	400		0   */
	{ 52,  0x9A, 0, 85,  },	/* 1:	400		3.5 */
	{ 52,  0x9A, 0, 64,  },	/* 2:	400		6   */
	{ 42,  0x9A, 0, 43,  },	/* 3:	400		9.5 */
	{ 77,  0x9A, 0, 128, },	/* 4:	600		0   */
	{ 77,  0x9A, 0, 85,  },	/* 5:	600		3.5 */
	{ 77,  0x9A, 0, 64,  },	/* 6:	600		6   */
	{ 102, 0x9A, 0, 128, },	/* 7:	800		0   */
	{ 102, 0x9A, 0, 85,  },	/* 8:	800		3.5 */
	{ 154, 0x9A, 1, 128, },	/* 9:	1200		0   */
};

struct cnl_ddi_buf_trans {
	u8 dw2_swing_sel;
	u8 dw7_n_scalar;
	u8 dw4_cursor_coeff;
	u8 dw4_post_cursor_2;
	u8 dw4_post_cursor_1;
};

/* Voltage Swing Programming for VccIO 0.85V for DP */
static const struct cnl_ddi_buf_trans cnl_ddi_translations_dp_0_85V[] = {
						/* NT mV Trans mV db    */
	{ 0xA, 0x5D, 0x3F, 0x00, 0x00 },	/* 350   350      0.0   */
	{ 0xA, 0x6A, 0x38, 0x00, 0x07 },	/* 350   500      3.1   */
	{ 0xB, 0x7A, 0x32, 0x00, 0x0D },	/* 350   700      6.0   */
	{ 0x6, 0x7C, 0x2D, 0x00, 0x12 },	/* 350   900      8.2   */
	{ 0xA, 0x69, 0x3F, 0x00, 0x00 },	/* 500   500      0.0   */
	{ 0xB, 0x7A, 0x36, 0x00, 0x09 },	/* 500   700      2.9   */
	{ 0x6, 0x7C, 0x30, 0x00, 0x0F },	/* 500   900      5.1   */
	{ 0xB, 0x7D, 0x3C, 0x00, 0x03 },	/* 650   725      0.9   */
	{ 0x6, 0x7C, 0x34, 0x00, 0x0B },	/* 600   900      3.5   */
	{ 0x6, 0x7B, 0x3F, 0x00, 0x00 },	/* 900   900      0.0   */
};

/* Voltage Swing Programming for VccIO 0.85V for HDMI */
static const struct cnl_ddi_buf_trans cnl_ddi_translations_hdmi_0_85V[] = {
						/* NT mV Trans mV db    */
	{ 0xA, 0x60, 0x3F, 0x00, 0x00 },	/* 450   450      0.0   */
	{ 0xB, 0x73, 0x36, 0x00, 0x09 },	/* 450   650      3.2   */
	{ 0x6, 0x7F, 0x31, 0x00, 0x0E },	/* 450   850      5.5   */
	{ 0xB, 0x73, 0x3F, 0x00, 0x00 },	/* 650   650      0.0   */
	{ 0x6, 0x7F, 0x37, 0x00, 0x08 },	/* 650   850      2.3   */
	{ 0x6, 0x7F, 0x3F, 0x00, 0x00 },	/* 850   850      0.0   */
	{ 0x6, 0x7F, 0x35, 0x00, 0x0A },	/* 600   850      3.0   */
};

/* Voltage Swing Programming for VccIO 0.85V for eDP */
static const struct cnl_ddi_buf_trans cnl_ddi_translations_edp_0_85V[] = {
						/* NT mV Trans mV db    */
	{ 0xA, 0x66, 0x3A, 0x00, 0x05 },	/* 384   500      2.3   */
	{ 0x0, 0x7F, 0x38, 0x00, 0x07 },	/* 153   200      2.3   */
	{ 0x8, 0x7F, 0x38, 0x00, 0x07 },	/* 192   250      2.3   */
	{ 0x1, 0x7F, 0x38, 0x00, 0x07 },	/* 230   300      2.3   */
	{ 0x9, 0x7F, 0x38, 0x00, 0x07 },	/* 269   350      2.3   */
	{ 0xA, 0x66, 0x3C, 0x00, 0x03 },	/* 446   500      1.0   */
	{ 0xB, 0x70, 0x3C, 0x00, 0x03 },	/* 460   600      2.3   */
	{ 0xC, 0x75, 0x3C, 0x00, 0x03 },	/* 537   700      2.3   */
	{ 0x2, 0x7F, 0x3F, 0x00, 0x00 },	/* 400   400      0.0   */
};

/* Voltage Swing Programming for VccIO 0.95V for DP */
static const struct cnl_ddi_buf_trans cnl_ddi_translations_dp_0_95V[] = {
						/* NT mV Trans mV db    */
	{ 0xA, 0x5D, 0x3F, 0x00, 0x00 },	/* 350   350      0.0   */
	{ 0xA, 0x6A, 0x38, 0x00, 0x07 },	/* 350   500      3.1   */
	{ 0xB, 0x7A, 0x32, 0x00, 0x0D },	/* 350   700      6.0   */
	{ 0x6, 0x7C, 0x2D, 0x00, 0x12 },	/* 350   900      8.2   */
	{ 0xA, 0x69, 0x3F, 0x00, 0x00 },	/* 500   500      0.0   */
	{ 0xB, 0x7A, 0x36, 0x00, 0x09 },	/* 500   700      2.9   */
	{ 0x6, 0x7C, 0x30, 0x00, 0x0F },	/* 500   900      5.1   */
	{ 0xB, 0x7D, 0x3C, 0x00, 0x03 },	/* 650   725      0.9   */
	{ 0x6, 0x7C, 0x34, 0x00, 0x0B },	/* 600   900      3.5   */
	{ 0x6, 0x7B, 0x3F, 0x00, 0x00 },	/* 900   900      0.0   */
};

/* Voltage Swing Programming for VccIO 0.95V for HDMI */
static const struct cnl_ddi_buf_trans cnl_ddi_translations_hdmi_0_95V[] = {
						/* NT mV Trans mV db    */
	{ 0xA, 0x5C, 0x3F, 0x00, 0x00 },	/* 400   400      0.0   */
	{ 0xB, 0x69, 0x37, 0x00, 0x08 },	/* 400   600      3.5   */
	{ 0x5, 0x76, 0x31, 0x00, 0x0E },	/* 400   800      6.0   */
	{ 0xA, 0x5E, 0x3F, 0x00, 0x00 },	/* 450   450      0.0   */
	{ 0xB, 0x69, 0x3F, 0x00, 0x00 },	/* 600   600      0.0   */
	{ 0xB, 0x79, 0x35, 0x00, 0x0A },	/* 600   850      3.0   */
	{ 0x6, 0x7D, 0x32, 0x00, 0x0D },	/* 600   1000     4.4   */
	{ 0x5, 0x76, 0x3F, 0x00, 0x00 },	/* 800   800      0.0   */
	{ 0x6, 0x7D, 0x39, 0x00, 0x06 },	/* 800   1000     1.9   */
	{ 0x6, 0x7F, 0x39, 0x00, 0x06 },	/* 850   1050     1.8   */
	{ 0x6, 0x7F, 0x3F, 0x00, 0x00 },	/* 1050  1050     0.0   */
};

/* Voltage Swing Programming for VccIO 0.95V for eDP */
static const struct cnl_ddi_buf_trans cnl_ddi_translations_edp_0_95V[] = {
						/* NT mV Trans mV db    */
	{ 0xA, 0x61, 0x3A, 0x00, 0x05 },	/* 384   500      2.3   */
	{ 0x0, 0x7F, 0x38, 0x00, 0x07 },	/* 153   200      2.3   */
	{ 0x8, 0x7F, 0x38, 0x00, 0x07 },	/* 192   250      2.3   */
	{ 0x1, 0x7F, 0x38, 0x00, 0x07 },	/* 230   300      2.3   */
	{ 0x9, 0x7F, 0x38, 0x00, 0x07 },	/* 269   350      2.3   */
	{ 0xA, 0x61, 0x3C, 0x00, 0x03 },	/* 446   500      1.0   */
	{ 0xB, 0x68, 0x39, 0x00, 0x06 },	/* 460   600      2.3   */
	{ 0xC, 0x6E, 0x39, 0x00, 0x06 },	/* 537   700      2.3   */
	{ 0x4, 0x7F, 0x3A, 0x00, 0x05 },	/* 460   600      2.3   */
	{ 0x2, 0x7F, 0x3F, 0x00, 0x00 },	/* 400   400      0.0   */
};

/* Voltage Swing Programming for VccIO 1.05V for DP */
static const struct cnl_ddi_buf_trans cnl_ddi_translations_dp_1_05V[] = {
						/* NT mV Trans mV db    */
	{ 0xA, 0x58, 0x3F, 0x00, 0x00 },	/* 400   400      0.0   */
	{ 0xB, 0x64, 0x37, 0x00, 0x08 },	/* 400   600      3.5   */
	{ 0x5, 0x70, 0x31, 0x00, 0x0E },	/* 400   800      6.0   */
	{ 0x6, 0x7F, 0x2C, 0x00, 0x13 },	/* 400   1050     8.4   */
	{ 0xB, 0x64, 0x3F, 0x00, 0x00 },	/* 600   600      0.0   */
	{ 0x5, 0x73, 0x35, 0x00, 0x0A },	/* 600   850      3.0   */
	{ 0x6, 0x7F, 0x30, 0x00, 0x0F },	/* 550   1050     5.6   */
	{ 0x5, 0x76, 0x3E, 0x00, 0x01 },	/* 850   900      0.5   */
	{ 0x6, 0x7F, 0x36, 0x00, 0x09 },	/* 750   1050     2.9   */
	{ 0x6, 0x7F, 0x3F, 0x00, 0x00 },	/* 1050  1050     0.0   */
};

/* Voltage Swing Programming for VccIO 1.05V for HDMI */
static const struct cnl_ddi_buf_trans cnl_ddi_translations_hdmi_1_05V[] = {
						/* NT mV Trans mV db    */
	{ 0xA, 0x58, 0x3F, 0x00, 0x00 },	/* 400   400      0.0   */
	{ 0xB, 0x64, 0x37, 0x00, 0x08 },	/* 400   600      3.5   */
	{ 0x5, 0x70, 0x31, 0x00, 0x0E },	/* 400   800      6.0   */
	{ 0xA, 0x5B, 0x3F, 0x00, 0x00 },	/* 450   450      0.0   */
	{ 0xB, 0x64, 0x3F, 0x00, 0x00 },	/* 600   600      0.0   */
	{ 0x5, 0x73, 0x35, 0x00, 0x0A },	/* 600   850      3.0   */
	{ 0x6, 0x7C, 0x32, 0x00, 0x0D },	/* 600   1000     4.4   */
	{ 0x5, 0x70, 0x3F, 0x00, 0x00 },	/* 800   800      0.0   */
	{ 0x6, 0x7C, 0x39, 0x00, 0x06 },	/* 800   1000     1.9   */
	{ 0x6, 0x7F, 0x39, 0x00, 0x06 },	/* 850   1050     1.8   */
	{ 0x6, 0x7F, 0x3F, 0x00, 0x00 },	/* 1050  1050     0.0   */
};

/* Voltage Swing Programming for VccIO 1.05V for eDP */
static const struct cnl_ddi_buf_trans cnl_ddi_translations_edp_1_05V[] = {
						/* NT mV Trans mV db    */
	{ 0xA, 0x5E, 0x3A, 0x00, 0x05 },	/* 384   500      2.3   */
	{ 0x0, 0x7F, 0x38, 0x00, 0x07 },	/* 153   200      2.3   */
	{ 0x8, 0x7F, 0x38, 0x00, 0x07 },	/* 192   250      2.3   */
	{ 0x1, 0x7F, 0x38, 0x00, 0x07 },	/* 230   300      2.3   */
	{ 0x9, 0x7F, 0x38, 0x00, 0x07 },	/* 269   350      2.3   */
	{ 0xA, 0x5E, 0x3C, 0x00, 0x03 },	/* 446   500      1.0   */
	{ 0xB, 0x64, 0x39, 0x00, 0x06 },	/* 460   600      2.3   */
	{ 0xE, 0x6A, 0x39, 0x00, 0x06 },	/* 537   700      2.3   */
	{ 0x2, 0x7F, 0x3F, 0x00, 0x00 },	/* 400   400      0.0   */
};

/* icl_combo_phy_ddi_translations */
static const struct cnl_ddi_buf_trans icl_combo_phy_ddi_translations_dp_hbr2[] = {
						/* NT mV Trans mV db    */
	{ 0xA, 0x35, 0x3F, 0x00, 0x00 },	/* 350   350      0.0   */
	{ 0xA, 0x4F, 0x37, 0x00, 0x08 },	/* 350   500      3.1   */
	{ 0xC, 0x71, 0x2F, 0x00, 0x10 },	/* 350   700      6.0   */
	{ 0x6, 0x7F, 0x2B, 0x00, 0x14 },	/* 350   900      8.2   */
	{ 0xA, 0x4C, 0x3F, 0x00, 0x00 },	/* 500   500      0.0   */
	{ 0xC, 0x73, 0x34, 0x00, 0x0B },	/* 500   700      2.9   */
	{ 0x6, 0x7F, 0x2F, 0x00, 0x10 },	/* 500   900      5.1   */
	{ 0xC, 0x6C, 0x3C, 0x00, 0x03 },	/* 650   700      0.6   */
	{ 0x6, 0x7F, 0x35, 0x00, 0x0A },	/* 600   900      3.5   */
	{ 0x6, 0x7F, 0x3F, 0x00, 0x00 },	/* 900   900      0.0   */
};

static const struct cnl_ddi_buf_trans icl_combo_phy_ddi_translations_edp_hbr2[] = {
						/* NT mV Trans mV db    */
	{ 0x0, 0x7F, 0x3F, 0x00, 0x00 },	/* 200   200      0.0   */
	{ 0x8, 0x7F, 0x38, 0x00, 0x07 },	/* 200   250      1.9   */
	{ 0x1, 0x7F, 0x33, 0x00, 0x0C },	/* 200   300      3.5   */
	{ 0x9, 0x7F, 0x31, 0x00, 0x0E },	/* 200   350      4.9   */
	{ 0x8, 0x7F, 0x3F, 0x00, 0x00 },	/* 250   250      0.0   */
	{ 0x1, 0x7F, 0x38, 0x00, 0x07 },	/* 250   300      1.6   */
	{ 0x9, 0x7F, 0x35, 0x00, 0x0A },	/* 250   350      2.9   */
	{ 0x1, 0x7F, 0x3F, 0x00, 0x00 },	/* 300   300      0.0   */
	{ 0x9, 0x7F, 0x38, 0x00, 0x07 },	/* 300   350      1.3   */
	{ 0x9, 0x7F, 0x3F, 0x00, 0x00 },	/* 350   350      0.0   */
};

static const struct cnl_ddi_buf_trans icl_combo_phy_ddi_translations_edp_hbr3[] = {
						/* NT mV Trans mV db    */
	{ 0xA, 0x35, 0x3F, 0x00, 0x00 },	/* 350   350      0.0   */
	{ 0xA, 0x4F, 0x37, 0x00, 0x08 },	/* 350   500      3.1   */
	{ 0xC, 0x71, 0x2F, 0x00, 0x10 },	/* 350   700      6.0   */
	{ 0x6, 0x7F, 0x2B, 0x00, 0x14 },	/* 350   900      8.2   */
	{ 0xA, 0x4C, 0x3F, 0x00, 0x00 },	/* 500   500      0.0   */
	{ 0xC, 0x73, 0x34, 0x00, 0x0B },	/* 500   700      2.9   */
	{ 0x6, 0x7F, 0x2F, 0x00, 0x10 },	/* 500   900      5.1   */
	{ 0xC, 0x6C, 0x3C, 0x00, 0x03 },	/* 650   700      0.6   */
	{ 0x6, 0x7F, 0x35, 0x00, 0x0A },	/* 600   900      3.5   */
	{ 0x6, 0x7F, 0x3F, 0x00, 0x00 },	/* 900   900      0.0   */
};

static const struct cnl_ddi_buf_trans icl_combo_phy_ddi_translations_hdmi[] = {
						/* NT mV Trans mV db    */
	{ 0xA, 0x60, 0x3F, 0x00, 0x00 },	/* 450   450      0.0   */
	{ 0xB, 0x73, 0x36, 0x00, 0x09 },	/* 450   650      3.2   */
	{ 0x6, 0x7F, 0x31, 0x00, 0x0E },	/* 450   850      5.5   */
	{ 0xB, 0x73, 0x3F, 0x00, 0x00 },	/* 650   650      0.0   ALS */
	{ 0x6, 0x7F, 0x37, 0x00, 0x08 },	/* 650   850      2.3   */
	{ 0x6, 0x7F, 0x3F, 0x00, 0x00 },	/* 850   850      0.0   */
	{ 0x6, 0x7F, 0x35, 0x00, 0x0A },	/* 600   850      3.0   */
};

struct icl_mg_phy_ddi_buf_trans {
	u32 cri_txdeemph_override_5_0;
	u32 cri_txdeemph_override_11_6;
	u32 cri_txdeemph_override_17_12;
};

static const struct icl_mg_phy_ddi_buf_trans icl_mg_phy_ddi_translations[] = {
				/* Voltage swing  pre-emphasis */
	{ 0x0, 0x1B, 0x00 },	/* 0              0   */
	{ 0x0, 0x23, 0x08 },	/* 0              1   */
	{ 0x0, 0x2D, 0x12 },	/* 0              2   */
	{ 0x0, 0x00, 0x00 },	/* 0              3   */
	{ 0x0, 0x23, 0x00 },	/* 1              0   */
	{ 0x0, 0x2B, 0x09 },	/* 1              1   */
	{ 0x0, 0x2E, 0x11 },	/* 1              2   */
	{ 0x0, 0x2F, 0x00 },	/* 2              0   */
	{ 0x0, 0x33, 0x0C },	/* 2              1   */
	{ 0x0, 0x00, 0x00 },	/* 3              0   */
};

static const struct ddi_buf_trans *
bdw_get_buf_trans_edp(struct drm_i915_private *dev_priv, int *n_entries)
{
	if (dev_priv->vbt.edp.low_vswing) {
		*n_entries = ARRAY_SIZE(bdw_ddi_translations_edp);
		return bdw_ddi_translations_edp;
	} else {
		*n_entries = ARRAY_SIZE(bdw_ddi_translations_dp);
		return bdw_ddi_translations_dp;
	}
}

static const struct ddi_buf_trans *
skl_get_buf_trans_dp(struct drm_i915_private *dev_priv, int *n_entries)
{
	if (IS_SKL_ULX(dev_priv)) {
		*n_entries = ARRAY_SIZE(skl_y_ddi_translations_dp);
		return skl_y_ddi_translations_dp;
	} else if (IS_SKL_ULT(dev_priv)) {
		*n_entries = ARRAY_SIZE(skl_u_ddi_translations_dp);
		return skl_u_ddi_translations_dp;
	} else {
		*n_entries = ARRAY_SIZE(skl_ddi_translations_dp);
		return skl_ddi_translations_dp;
	}
}

static const struct ddi_buf_trans *
kbl_get_buf_trans_dp(struct drm_i915_private *dev_priv, int *n_entries)
{
	if (IS_KBL_ULX(dev_priv) || IS_AML_ULX(dev_priv)) {
		*n_entries = ARRAY_SIZE(kbl_y_ddi_translations_dp);
		return kbl_y_ddi_translations_dp;
	} else if (IS_KBL_ULT(dev_priv) || IS_CFL_ULT(dev_priv)) {
		*n_entries = ARRAY_SIZE(kbl_u_ddi_translations_dp);
		return kbl_u_ddi_translations_dp;
	} else {
		*n_entries = ARRAY_SIZE(kbl_ddi_translations_dp);
		return kbl_ddi_translations_dp;
	}
}

static const struct ddi_buf_trans *
skl_get_buf_trans_edp(struct drm_i915_private *dev_priv, int *n_entries)
{
	if (dev_priv->vbt.edp.low_vswing) {
		if (IS_SKL_ULX(dev_priv) || IS_KBL_ULX(dev_priv) || IS_AML_ULX(dev_priv)) {
			*n_entries = ARRAY_SIZE(skl_y_ddi_translations_edp);
			return skl_y_ddi_translations_edp;
		} else if (IS_SKL_ULT(dev_priv) || IS_KBL_ULT(dev_priv) ||
			   IS_CFL_ULT(dev_priv)) {
			*n_entries = ARRAY_SIZE(skl_u_ddi_translations_edp);
			return skl_u_ddi_translations_edp;
		} else {
			*n_entries = ARRAY_SIZE(skl_ddi_translations_edp);
			return skl_ddi_translations_edp;
		}
	}

	if (IS_KABYLAKE(dev_priv) || IS_COFFEELAKE(dev_priv))
		return kbl_get_buf_trans_dp(dev_priv, n_entries);
	else
		return skl_get_buf_trans_dp(dev_priv, n_entries);
}

static const struct ddi_buf_trans *
skl_get_buf_trans_hdmi(struct drm_i915_private *dev_priv, int *n_entries)
{
	if (IS_SKL_ULX(dev_priv) || IS_KBL_ULX(dev_priv) || IS_AML_ULX(dev_priv)) {
		*n_entries = ARRAY_SIZE(skl_y_ddi_translations_hdmi);
		return skl_y_ddi_translations_hdmi;
	} else {
		*n_entries = ARRAY_SIZE(skl_ddi_translations_hdmi);
		return skl_ddi_translations_hdmi;
	}
}

static int skl_buf_trans_num_entries(enum port port, int n_entries)
{
	/* Only DDIA and DDIE can select the 10th register with DP */
	if (port == PORT_A || port == PORT_E)
		return min(n_entries, 10);
	else
		return min(n_entries, 9);
}

static const struct ddi_buf_trans *
intel_ddi_get_buf_trans_dp(struct drm_i915_private *dev_priv,
			   enum port port, int *n_entries)
{
	if (IS_KABYLAKE(dev_priv) || IS_COFFEELAKE(dev_priv)) {
		const struct ddi_buf_trans *ddi_translations =
			kbl_get_buf_trans_dp(dev_priv, n_entries);
		*n_entries = skl_buf_trans_num_entries(port, *n_entries);
		return ddi_translations;
	} else if (IS_SKYLAKE(dev_priv)) {
		const struct ddi_buf_trans *ddi_translations =
			skl_get_buf_trans_dp(dev_priv, n_entries);
		*n_entries = skl_buf_trans_num_entries(port, *n_entries);
		return ddi_translations;
	} else if (IS_BROADWELL(dev_priv)) {
		*n_entries = ARRAY_SIZE(bdw_ddi_translations_dp);
		return  bdw_ddi_translations_dp;
	} else if (IS_HASWELL(dev_priv)) {
		*n_entries = ARRAY_SIZE(hsw_ddi_translations_dp);
		return hsw_ddi_translations_dp;
	}

	*n_entries = 0;
	return NULL;
}

static const struct ddi_buf_trans *
intel_ddi_get_buf_trans_edp(struct drm_i915_private *dev_priv,
			    enum port port, int *n_entries)
{
	if (IS_GEN9_BC(dev_priv)) {
		const struct ddi_buf_trans *ddi_translations =
			skl_get_buf_trans_edp(dev_priv, n_entries);
		*n_entries = skl_buf_trans_num_entries(port, *n_entries);
		return ddi_translations;
	} else if (IS_BROADWELL(dev_priv)) {
		return bdw_get_buf_trans_edp(dev_priv, n_entries);
	} else if (IS_HASWELL(dev_priv)) {
		*n_entries = ARRAY_SIZE(hsw_ddi_translations_dp);
		return hsw_ddi_translations_dp;
	}

	*n_entries = 0;
	return NULL;
}

static const struct ddi_buf_trans *
intel_ddi_get_buf_trans_fdi(struct drm_i915_private *dev_priv,
			    int *n_entries)
{
	if (IS_BROADWELL(dev_priv)) {
		*n_entries = ARRAY_SIZE(bdw_ddi_translations_fdi);
		return bdw_ddi_translations_fdi;
	} else if (IS_HASWELL(dev_priv)) {
		*n_entries = ARRAY_SIZE(hsw_ddi_translations_fdi);
		return hsw_ddi_translations_fdi;
	}

	*n_entries = 0;
	return NULL;
}

static const struct ddi_buf_trans *
intel_ddi_get_buf_trans_hdmi(struct drm_i915_private *dev_priv,
			     int *n_entries)
{
	if (IS_GEN9_BC(dev_priv)) {
		return skl_get_buf_trans_hdmi(dev_priv, n_entries);
	} else if (IS_BROADWELL(dev_priv)) {
		*n_entries = ARRAY_SIZE(bdw_ddi_translations_hdmi);
		return bdw_ddi_translations_hdmi;
	} else if (IS_HASWELL(dev_priv)) {
		*n_entries = ARRAY_SIZE(hsw_ddi_translations_hdmi);
		return hsw_ddi_translations_hdmi;
	}

	*n_entries = 0;
	return NULL;
}

static const struct bxt_ddi_buf_trans *
bxt_get_buf_trans_dp(struct drm_i915_private *dev_priv, int *n_entries)
{
	*n_entries = ARRAY_SIZE(bxt_ddi_translations_dp);
	return bxt_ddi_translations_dp;
}

static const struct bxt_ddi_buf_trans *
bxt_get_buf_trans_edp(struct drm_i915_private *dev_priv, int *n_entries)
{
	if (dev_priv->vbt.edp.low_vswing) {
		*n_entries = ARRAY_SIZE(bxt_ddi_translations_edp);
		return bxt_ddi_translations_edp;
	}

	return bxt_get_buf_trans_dp(dev_priv, n_entries);
}

static const struct bxt_ddi_buf_trans *
bxt_get_buf_trans_hdmi(struct drm_i915_private *dev_priv, int *n_entries)
{
	*n_entries = ARRAY_SIZE(bxt_ddi_translations_hdmi);
	return bxt_ddi_translations_hdmi;
}

static const struct cnl_ddi_buf_trans *
cnl_get_buf_trans_hdmi(struct drm_i915_private *dev_priv, int *n_entries)
{
	u32 voltage = I915_READ(CNL_PORT_COMP_DW3) & VOLTAGE_INFO_MASK;

	if (voltage == VOLTAGE_INFO_0_85V) {
		*n_entries = ARRAY_SIZE(cnl_ddi_translations_hdmi_0_85V);
		return cnl_ddi_translations_hdmi_0_85V;
	} else if (voltage == VOLTAGE_INFO_0_95V) {
		*n_entries = ARRAY_SIZE(cnl_ddi_translations_hdmi_0_95V);
		return cnl_ddi_translations_hdmi_0_95V;
	} else if (voltage == VOLTAGE_INFO_1_05V) {
		*n_entries = ARRAY_SIZE(cnl_ddi_translations_hdmi_1_05V);
		return cnl_ddi_translations_hdmi_1_05V;
	} else {
		*n_entries = 1; /* shut up gcc */
		MISSING_CASE(voltage);
	}
	return NULL;
}

static const struct cnl_ddi_buf_trans *
cnl_get_buf_trans_dp(struct drm_i915_private *dev_priv, int *n_entries)
{
	u32 voltage = I915_READ(CNL_PORT_COMP_DW3) & VOLTAGE_INFO_MASK;

	if (voltage == VOLTAGE_INFO_0_85V) {
		*n_entries = ARRAY_SIZE(cnl_ddi_translations_dp_0_85V);
		return cnl_ddi_translations_dp_0_85V;
	} else if (voltage == VOLTAGE_INFO_0_95V) {
		*n_entries = ARRAY_SIZE(cnl_ddi_translations_dp_0_95V);
		return cnl_ddi_translations_dp_0_95V;
	} else if (voltage == VOLTAGE_INFO_1_05V) {
		*n_entries = ARRAY_SIZE(cnl_ddi_translations_dp_1_05V);
		return cnl_ddi_translations_dp_1_05V;
	} else {
		*n_entries = 1; /* shut up gcc */
		MISSING_CASE(voltage);
	}
	return NULL;
}

static const struct cnl_ddi_buf_trans *
cnl_get_buf_trans_edp(struct drm_i915_private *dev_priv, int *n_entries)
{
	u32 voltage = I915_READ(CNL_PORT_COMP_DW3) & VOLTAGE_INFO_MASK;

	if (dev_priv->vbt.edp.low_vswing) {
		if (voltage == VOLTAGE_INFO_0_85V) {
			*n_entries = ARRAY_SIZE(cnl_ddi_translations_edp_0_85V);
			return cnl_ddi_translations_edp_0_85V;
		} else if (voltage == VOLTAGE_INFO_0_95V) {
			*n_entries = ARRAY_SIZE(cnl_ddi_translations_edp_0_95V);
			return cnl_ddi_translations_edp_0_95V;
		} else if (voltage == VOLTAGE_INFO_1_05V) {
			*n_entries = ARRAY_SIZE(cnl_ddi_translations_edp_1_05V);
			return cnl_ddi_translations_edp_1_05V;
		} else {
			*n_entries = 1; /* shut up gcc */
			MISSING_CASE(voltage);
		}
		return NULL;
	} else {
		return cnl_get_buf_trans_dp(dev_priv, n_entries);
	}
}

static const struct cnl_ddi_buf_trans *
icl_get_combo_buf_trans(struct drm_i915_private *dev_priv, enum port port,
			int type, int rate, int *n_entries)
{
	if (type == INTEL_OUTPUT_HDMI) {
		*n_entries = ARRAY_SIZE(icl_combo_phy_ddi_translations_hdmi);
		return icl_combo_phy_ddi_translations_hdmi;
	} else if (rate > 540000 && type == INTEL_OUTPUT_EDP) {
		*n_entries = ARRAY_SIZE(icl_combo_phy_ddi_translations_edp_hbr3);
		return icl_combo_phy_ddi_translations_edp_hbr3;
	} else if (type == INTEL_OUTPUT_EDP && dev_priv->vbt.edp.low_vswing) {
		*n_entries = ARRAY_SIZE(icl_combo_phy_ddi_translations_edp_hbr2);
		return icl_combo_phy_ddi_translations_edp_hbr2;
	}

	*n_entries = ARRAY_SIZE(icl_combo_phy_ddi_translations_dp_hbr2);
	return icl_combo_phy_ddi_translations_dp_hbr2;
}

static int intel_ddi_hdmi_level(struct drm_i915_private *dev_priv, enum port port)
{
	int n_entries, level, default_entry;

	level = dev_priv->vbt.ddi_port_info[port].hdmi_level_shift;

	if (INTEL_GEN(dev_priv) >= 11) {
		if (intel_port_is_combophy(dev_priv, port))
			icl_get_combo_buf_trans(dev_priv, port, INTEL_OUTPUT_HDMI,
						0, &n_entries);
		else
			n_entries = ARRAY_SIZE(icl_mg_phy_ddi_translations);
		default_entry = n_entries - 1;
	} else if (IS_CANNONLAKE(dev_priv)) {
		cnl_get_buf_trans_hdmi(dev_priv, &n_entries);
		default_entry = n_entries - 1;
	} else if (IS_GEN9_LP(dev_priv)) {
		bxt_get_buf_trans_hdmi(dev_priv, &n_entries);
		default_entry = n_entries - 1;
	} else if (IS_GEN9_BC(dev_priv)) {
		intel_ddi_get_buf_trans_hdmi(dev_priv, &n_entries);
		default_entry = 8;
	} else if (IS_BROADWELL(dev_priv)) {
		intel_ddi_get_buf_trans_hdmi(dev_priv, &n_entries);
		default_entry = 7;
	} else if (IS_HASWELL(dev_priv)) {
		intel_ddi_get_buf_trans_hdmi(dev_priv, &n_entries);
		default_entry = 6;
	} else {
		WARN(1, "ddi translation table missing\n");
		return 0;
	}

	/* Choose a good default if VBT is badly populated */
	if (level == HDMI_LEVEL_SHIFT_UNKNOWN || level >= n_entries)
		level = default_entry;

	if (WARN_ON_ONCE(n_entries == 0))
		return 0;
	if (WARN_ON_ONCE(level >= n_entries))
		level = n_entries - 1;

	return level;
}

/*
 * Starting with Haswell, DDI port buffers must be programmed with correct
 * values in advance. This function programs the correct values for
 * DP/eDP/FDI use cases.
 */
static void intel_prepare_dp_ddi_buffers(struct intel_encoder *encoder,
					 const struct intel_crtc_state *crtc_state)
{
	struct drm_i915_private *dev_priv = to_i915(encoder->base.dev);
	u32 iboost_bit = 0;
	int i, n_entries;
	enum port port = encoder->port;
	const struct ddi_buf_trans *ddi_translations;

	if (intel_crtc_has_type(crtc_state, INTEL_OUTPUT_ANALOG))
		ddi_translations = intel_ddi_get_buf_trans_fdi(dev_priv,
							       &n_entries);
	else if (intel_crtc_has_type(crtc_state, INTEL_OUTPUT_EDP))
		ddi_translations = intel_ddi_get_buf_trans_edp(dev_priv, port,
							       &n_entries);
	else
		ddi_translations = intel_ddi_get_buf_trans_dp(dev_priv, port,
							      &n_entries);

	/* If we're boosting the current, set bit 31 of trans1 */
	if (IS_GEN9_BC(dev_priv) &&
	    dev_priv->vbt.ddi_port_info[port].dp_boost_level)
		iboost_bit = DDI_BUF_BALANCE_LEG_ENABLE;

	for (i = 0; i < n_entries; i++) {
		I915_WRITE(DDI_BUF_TRANS_LO(port, i),
			   ddi_translations[i].trans1 | iboost_bit);
		I915_WRITE(DDI_BUF_TRANS_HI(port, i),
			   ddi_translations[i].trans2);
	}
}

/*
 * Starting with Haswell, DDI port buffers must be programmed with correct
 * values in advance. This function programs the correct values for
 * HDMI/DVI use cases.
 */
static void intel_prepare_hdmi_ddi_buffers(struct intel_encoder *encoder,
					   int level)
{
	struct drm_i915_private *dev_priv = to_i915(encoder->base.dev);
	u32 iboost_bit = 0;
	int n_entries;
	enum port port = encoder->port;
	const struct ddi_buf_trans *ddi_translations;

	ddi_translations = intel_ddi_get_buf_trans_hdmi(dev_priv, &n_entries);

	if (WARN_ON_ONCE(!ddi_translations))
		return;
	if (WARN_ON_ONCE(level >= n_entries))
		level = n_entries - 1;

	/* If we're boosting the current, set bit 31 of trans1 */
	if (IS_GEN9_BC(dev_priv) &&
	    dev_priv->vbt.ddi_port_info[port].hdmi_boost_level)
		iboost_bit = DDI_BUF_BALANCE_LEG_ENABLE;

	/* Entry 9 is for HDMI: */
	I915_WRITE(DDI_BUF_TRANS_LO(port, 9),
		   ddi_translations[level].trans1 | iboost_bit);
	I915_WRITE(DDI_BUF_TRANS_HI(port, 9),
		   ddi_translations[level].trans2);
}

static void intel_wait_ddi_buf_idle(struct drm_i915_private *dev_priv,
				    enum port port)
{
	i915_reg_t reg = DDI_BUF_CTL(port);
	int i;

	for (i = 0; i < 16; i++) {
		udelay(1);
		if (I915_READ(reg) & DDI_BUF_IS_IDLE)
			return;
	}
	DRM_ERROR("Timeout waiting for DDI BUF %c idle bit\n", port_name(port));
}

static u32 hsw_pll_to_ddi_pll_sel(const struct intel_shared_dpll *pll)
{
	switch (pll->info->id) {
	case DPLL_ID_WRPLL1:
		return PORT_CLK_SEL_WRPLL1;
	case DPLL_ID_WRPLL2:
		return PORT_CLK_SEL_WRPLL2;
	case DPLL_ID_SPLL:
		return PORT_CLK_SEL_SPLL;
	case DPLL_ID_LCPLL_810:
		return PORT_CLK_SEL_LCPLL_810;
	case DPLL_ID_LCPLL_1350:
		return PORT_CLK_SEL_LCPLL_1350;
	case DPLL_ID_LCPLL_2700:
		return PORT_CLK_SEL_LCPLL_2700;
	default:
		MISSING_CASE(pll->info->id);
		return PORT_CLK_SEL_NONE;
	}
}

static u32 icl_pll_to_ddi_clk_sel(struct intel_encoder *encoder,
				  const struct intel_crtc_state *crtc_state)
{
	const struct intel_shared_dpll *pll = crtc_state->shared_dpll;
	int clock = crtc_state->port_clock;
	const enum intel_dpll_id id = pll->info->id;

	switch (id) {
	default:
		/*
		 * DPLL_ID_ICL_DPLL0 and DPLL_ID_ICL_DPLL1 should not be used
		 * here, so do warn if this get passed in
		 */
		MISSING_CASE(id);
		return DDI_CLK_SEL_NONE;
	case DPLL_ID_ICL_TBTPLL:
		switch (clock) {
		case 162000:
			return DDI_CLK_SEL_TBT_162;
		case 270000:
			return DDI_CLK_SEL_TBT_270;
		case 540000:
			return DDI_CLK_SEL_TBT_540;
		case 810000:
			return DDI_CLK_SEL_TBT_810;
		default:
			MISSING_CASE(clock);
			return DDI_CLK_SEL_NONE;
		}
	case DPLL_ID_ICL_MGPLL1:
	case DPLL_ID_ICL_MGPLL2:
	case DPLL_ID_ICL_MGPLL3:
	case DPLL_ID_ICL_MGPLL4:
		return DDI_CLK_SEL_MG;
	}
}

/* Starting with Haswell, different DDI ports can work in FDI mode for
 * connection to the PCH-located connectors. For this, it is necessary to train
 * both the DDI port and PCH receiver for the desired DDI buffer settings.
 *
 * The recommended port to work in FDI mode is DDI E, which we use here. Also,
 * please note that when FDI mode is active on DDI E, it shares 2 lines with
 * DDI A (which is used for eDP)
 */

void hsw_fdi_link_train(struct intel_crtc *crtc,
			const struct intel_crtc_state *crtc_state)
{
	struct drm_device *dev = crtc->base.dev;
	struct drm_i915_private *dev_priv = to_i915(dev);
	struct intel_encoder *encoder;
	u32 temp, i, rx_ctl_val, ddi_pll_sel;

	for_each_encoder_on_crtc(dev, &crtc->base, encoder) {
		WARN_ON(encoder->type != INTEL_OUTPUT_ANALOG);
		intel_prepare_dp_ddi_buffers(encoder, crtc_state);
	}

	/* Set the FDI_RX_MISC pwrdn lanes and the 2 workarounds listed at the
	 * mode set "sequence for CRT port" document:
	 * - TP1 to TP2 time with the default value
	 * - FDI delay to 90h
	 *
	 * WaFDIAutoLinkSetTimingOverrride:hsw
	 */
	I915_WRITE(FDI_RX_MISC(PIPE_A), FDI_RX_PWRDN_LANE1_VAL(2) |
				  FDI_RX_PWRDN_LANE0_VAL(2) |
				  FDI_RX_TP1_TO_TP2_48 | FDI_RX_FDI_DELAY_90);

	/* Enable the PCH Receiver FDI PLL */
	rx_ctl_val = dev_priv->fdi_rx_config | FDI_RX_ENHANCE_FRAME_ENABLE |
		     FDI_RX_PLL_ENABLE |
		     FDI_DP_PORT_WIDTH(crtc_state->fdi_lanes);
	I915_WRITE(FDI_RX_CTL(PIPE_A), rx_ctl_val);
	POSTING_READ(FDI_RX_CTL(PIPE_A));
	udelay(220);

	/* Switch from Rawclk to PCDclk */
	rx_ctl_val |= FDI_PCDCLK;
	I915_WRITE(FDI_RX_CTL(PIPE_A), rx_ctl_val);

	/* Configure Port Clock Select */
	ddi_pll_sel = hsw_pll_to_ddi_pll_sel(crtc_state->shared_dpll);
	I915_WRITE(PORT_CLK_SEL(PORT_E), ddi_pll_sel);
	WARN_ON(ddi_pll_sel != PORT_CLK_SEL_SPLL);

	/* Start the training iterating through available voltages and emphasis,
	 * testing each value twice. */
	for (i = 0; i < ARRAY_SIZE(hsw_ddi_translations_fdi) * 2; i++) {
		/* Configure DP_TP_CTL with auto-training */
		I915_WRITE(DP_TP_CTL(PORT_E),
					DP_TP_CTL_FDI_AUTOTRAIN |
					DP_TP_CTL_ENHANCED_FRAME_ENABLE |
					DP_TP_CTL_LINK_TRAIN_PAT1 |
					DP_TP_CTL_ENABLE);

		/* Configure and enable DDI_BUF_CTL for DDI E with next voltage.
		 * DDI E does not support port reversal, the functionality is
		 * achieved on the PCH side in FDI_RX_CTL, so no need to set the
		 * port reversal bit */
		I915_WRITE(DDI_BUF_CTL(PORT_E),
			   DDI_BUF_CTL_ENABLE |
			   ((crtc_state->fdi_lanes - 1) << 1) |
			   DDI_BUF_TRANS_SELECT(i / 2));
		POSTING_READ(DDI_BUF_CTL(PORT_E));

		udelay(600);

		/* Program PCH FDI Receiver TU */
		I915_WRITE(FDI_RX_TUSIZE1(PIPE_A), TU_SIZE(64));

		/* Enable PCH FDI Receiver with auto-training */
		rx_ctl_val |= FDI_RX_ENABLE | FDI_LINK_TRAIN_AUTO;
		I915_WRITE(FDI_RX_CTL(PIPE_A), rx_ctl_val);
		POSTING_READ(FDI_RX_CTL(PIPE_A));

		/* Wait for FDI receiver lane calibration */
		udelay(30);

		/* Unset FDI_RX_MISC pwrdn lanes */
		temp = I915_READ(FDI_RX_MISC(PIPE_A));
		temp &= ~(FDI_RX_PWRDN_LANE1_MASK | FDI_RX_PWRDN_LANE0_MASK);
		I915_WRITE(FDI_RX_MISC(PIPE_A), temp);
		POSTING_READ(FDI_RX_MISC(PIPE_A));

		/* Wait for FDI auto training time */
		udelay(5);

		temp = I915_READ(DP_TP_STATUS(PORT_E));
		if (temp & DP_TP_STATUS_AUTOTRAIN_DONE) {
			DRM_DEBUG_KMS("FDI link training done on step %d\n", i);
			break;
		}

		/*
		 * Leave things enabled even if we failed to train FDI.
		 * Results in less fireworks from the state checker.
		 */
		if (i == ARRAY_SIZE(hsw_ddi_translations_fdi) * 2 - 1) {
			DRM_ERROR("FDI link training failed!\n");
			break;
		}

		rx_ctl_val &= ~FDI_RX_ENABLE;
		I915_WRITE(FDI_RX_CTL(PIPE_A), rx_ctl_val);
		POSTING_READ(FDI_RX_CTL(PIPE_A));

		temp = I915_READ(DDI_BUF_CTL(PORT_E));
		temp &= ~DDI_BUF_CTL_ENABLE;
		I915_WRITE(DDI_BUF_CTL(PORT_E), temp);
		POSTING_READ(DDI_BUF_CTL(PORT_E));

		/* Disable DP_TP_CTL and FDI_RX_CTL and retry */
		temp = I915_READ(DP_TP_CTL(PORT_E));
		temp &= ~(DP_TP_CTL_ENABLE | DP_TP_CTL_LINK_TRAIN_MASK);
		temp |= DP_TP_CTL_LINK_TRAIN_PAT1;
		I915_WRITE(DP_TP_CTL(PORT_E), temp);
		POSTING_READ(DP_TP_CTL(PORT_E));

		intel_wait_ddi_buf_idle(dev_priv, PORT_E);

		/* Reset FDI_RX_MISC pwrdn lanes */
		temp = I915_READ(FDI_RX_MISC(PIPE_A));
		temp &= ~(FDI_RX_PWRDN_LANE1_MASK | FDI_RX_PWRDN_LANE0_MASK);
		temp |= FDI_RX_PWRDN_LANE1_VAL(2) | FDI_RX_PWRDN_LANE0_VAL(2);
		I915_WRITE(FDI_RX_MISC(PIPE_A), temp);
		POSTING_READ(FDI_RX_MISC(PIPE_A));
	}

	/* Enable normal pixel sending for FDI */
	I915_WRITE(DP_TP_CTL(PORT_E),
		   DP_TP_CTL_FDI_AUTOTRAIN |
		   DP_TP_CTL_LINK_TRAIN_NORMAL |
		   DP_TP_CTL_ENHANCED_FRAME_ENABLE |
		   DP_TP_CTL_ENABLE);
}

static void intel_ddi_init_dp_buf_reg(struct intel_encoder *encoder)
{
	struct intel_dp *intel_dp = enc_to_intel_dp(&encoder->base);
	struct intel_digital_port *intel_dig_port =
		enc_to_dig_port(&encoder->base);

	intel_dp->DP = intel_dig_port->saved_port_bits |
		DDI_BUF_CTL_ENABLE | DDI_BUF_TRANS_SELECT(0);
	intel_dp->DP |= DDI_PORT_WIDTH(intel_dp->lane_count);
}

static struct intel_encoder *
intel_ddi_get_crtc_encoder(struct intel_crtc *crtc)
{
	struct drm_device *dev = crtc->base.dev;
	struct intel_encoder *encoder, *ret = NULL;
	int num_encoders = 0;

	for_each_encoder_on_crtc(dev, &crtc->base, encoder) {
		ret = encoder;
		num_encoders++;
	}

	if (num_encoders != 1)
		WARN(1, "%d encoders on crtc for pipe %c\n", num_encoders,
		     pipe_name(crtc->pipe));

	BUG_ON(ret == NULL);
	return ret;
}

#define LC_FREQ 2700

static int hsw_ddi_calc_wrpll_link(struct drm_i915_private *dev_priv,
				   i915_reg_t reg)
{
	int refclk = LC_FREQ;
	int n, p, r;
	u32 wrpll;

	wrpll = I915_READ(reg);
	switch (wrpll & WRPLL_PLL_REF_MASK) {
	case WRPLL_PLL_SSC:
	case WRPLL_PLL_NON_SSC:
		/*
		 * We could calculate spread here, but our checking
		 * code only cares about 5% accuracy, and spread is a max of
		 * 0.5% downspread.
		 */
		refclk = 135;
		break;
	case WRPLL_PLL_LCPLL:
		refclk = LC_FREQ;
		break;
	default:
		WARN(1, "bad wrpll refclk\n");
		return 0;
	}

	r = wrpll & WRPLL_DIVIDER_REF_MASK;
	p = (wrpll & WRPLL_DIVIDER_POST_MASK) >> WRPLL_DIVIDER_POST_SHIFT;
	n = (wrpll & WRPLL_DIVIDER_FB_MASK) >> WRPLL_DIVIDER_FB_SHIFT;

	/* Convert to KHz, p & r have a fixed point portion */
	return (refclk * n * 100) / (p * r);
}

static int skl_calc_wrpll_link(const struct intel_dpll_hw_state *pll_state)
{
	u32 p0, p1, p2, dco_freq;

	p0 = pll_state->cfgcr2 & DPLL_CFGCR2_PDIV_MASK;
	p2 = pll_state->cfgcr2 & DPLL_CFGCR2_KDIV_MASK;

	if (pll_state->cfgcr2 &  DPLL_CFGCR2_QDIV_MODE(1))
		p1 = (pll_state->cfgcr2 & DPLL_CFGCR2_QDIV_RATIO_MASK) >> 8;
	else
		p1 = 1;


	switch (p0) {
	case DPLL_CFGCR2_PDIV_1:
		p0 = 1;
		break;
	case DPLL_CFGCR2_PDIV_2:
		p0 = 2;
		break;
	case DPLL_CFGCR2_PDIV_3:
		p0 = 3;
		break;
	case DPLL_CFGCR2_PDIV_7:
		p0 = 7;
		break;
	}

	switch (p2) {
	case DPLL_CFGCR2_KDIV_5:
		p2 = 5;
		break;
	case DPLL_CFGCR2_KDIV_2:
		p2 = 2;
		break;
	case DPLL_CFGCR2_KDIV_3:
		p2 = 3;
		break;
	case DPLL_CFGCR2_KDIV_1:
		p2 = 1;
		break;
	}

	dco_freq = (pll_state->cfgcr1 & DPLL_CFGCR1_DCO_INTEGER_MASK)
		* 24 * 1000;

	dco_freq += (((pll_state->cfgcr1 & DPLL_CFGCR1_DCO_FRACTION_MASK) >> 9)
		     * 24 * 1000) / 0x8000;

	if (WARN_ON(p0 == 0 || p1 == 0 || p2 == 0))
		return 0;

	return dco_freq / (p0 * p1 * p2 * 5);
}

int cnl_calc_wrpll_link(struct drm_i915_private *dev_priv,
			struct intel_dpll_hw_state *pll_state)
{
	u32 p0, p1, p2, dco_freq, ref_clock;

	p0 = pll_state->cfgcr1 & DPLL_CFGCR1_PDIV_MASK;
	p2 = pll_state->cfgcr1 & DPLL_CFGCR1_KDIV_MASK;

	if (pll_state->cfgcr1 & DPLL_CFGCR1_QDIV_MODE(1))
		p1 = (pll_state->cfgcr1 & DPLL_CFGCR1_QDIV_RATIO_MASK) >>
			DPLL_CFGCR1_QDIV_RATIO_SHIFT;
	else
		p1 = 1;


	switch (p0) {
	case DPLL_CFGCR1_PDIV_2:
		p0 = 2;
		break;
	case DPLL_CFGCR1_PDIV_3:
		p0 = 3;
		break;
	case DPLL_CFGCR1_PDIV_5:
		p0 = 5;
		break;
	case DPLL_CFGCR1_PDIV_7:
		p0 = 7;
		break;
	}

	switch (p2) {
	case DPLL_CFGCR1_KDIV_1:
		p2 = 1;
		break;
	case DPLL_CFGCR1_KDIV_2:
		p2 = 2;
		break;
	case DPLL_CFGCR1_KDIV_3:
		p2 = 3;
		break;
	}

	ref_clock = cnl_hdmi_pll_ref_clock(dev_priv);

	dco_freq = (pll_state->cfgcr0 & DPLL_CFGCR0_DCO_INTEGER_MASK)
		* ref_clock;

	dco_freq += (((pll_state->cfgcr0 & DPLL_CFGCR0_DCO_FRACTION_MASK) >>
		      DPLL_CFGCR0_DCO_FRACTION_SHIFT) * ref_clock) / 0x8000;

	if (WARN_ON(p0 == 0 || p1 == 0 || p2 == 0))
		return 0;

	return dco_freq / (p0 * p1 * p2 * 5);
}

static int icl_calc_tbt_pll_link(struct drm_i915_private *dev_priv,
				 enum port port)
{
	u32 val = I915_READ(DDI_CLK_SEL(port)) & DDI_CLK_SEL_MASK;

	switch (val) {
	case DDI_CLK_SEL_NONE:
		return 0;
	case DDI_CLK_SEL_TBT_162:
		return 162000;
	case DDI_CLK_SEL_TBT_270:
		return 270000;
	case DDI_CLK_SEL_TBT_540:
		return 540000;
	case DDI_CLK_SEL_TBT_810:
		return 810000;
	default:
		MISSING_CASE(val);
		return 0;
	}
}

static int icl_calc_mg_pll_link(struct drm_i915_private *dev_priv,
				const struct intel_dpll_hw_state *pll_state)
{
	u32 m1, m2_int, m2_frac, div1, div2, ref_clock;
	u64 tmp;

	ref_clock = dev_priv->cdclk.hw.ref;
<<<<<<< HEAD

	m1 = pll_state->mg_pll_div1 & MG_PLL_DIV1_FBPREDIV_MASK;
	m2_int = pll_state->mg_pll_div0 & MG_PLL_DIV0_FBDIV_INT_MASK;
	m2_frac = (pll_state->mg_pll_div0 & MG_PLL_DIV0_FRACNEN_H) ?
		(pll_state->mg_pll_div0 & MG_PLL_DIV0_FBDIV_FRAC_MASK) >>
		MG_PLL_DIV0_FBDIV_FRAC_SHIFT : 0;

=======

	m1 = pll_state->mg_pll_div1 & MG_PLL_DIV1_FBPREDIV_MASK;
	m2_int = pll_state->mg_pll_div0 & MG_PLL_DIV0_FBDIV_INT_MASK;
	m2_frac = (pll_state->mg_pll_div0 & MG_PLL_DIV0_FRACNEN_H) ?
		(pll_state->mg_pll_div0 & MG_PLL_DIV0_FBDIV_FRAC_MASK) >>
		MG_PLL_DIV0_FBDIV_FRAC_SHIFT : 0;

>>>>>>> a2d635de
	switch (pll_state->mg_clktop2_hsclkctl &
		MG_CLKTOP2_HSCLKCTL_HSDIV_RATIO_MASK) {
	case MG_CLKTOP2_HSCLKCTL_HSDIV_RATIO_2:
		div1 = 2;
		break;
	case MG_CLKTOP2_HSCLKCTL_HSDIV_RATIO_3:
		div1 = 3;
		break;
	case MG_CLKTOP2_HSCLKCTL_HSDIV_RATIO_5:
		div1 = 5;
		break;
	case MG_CLKTOP2_HSCLKCTL_HSDIV_RATIO_7:
		div1 = 7;
		break;
	default:
		MISSING_CASE(pll_state->mg_clktop2_hsclkctl);
		return 0;
	}

	div2 = (pll_state->mg_clktop2_hsclkctl &
		MG_CLKTOP2_HSCLKCTL_DSDIV_RATIO_MASK) >>
		MG_CLKTOP2_HSCLKCTL_DSDIV_RATIO_SHIFT;

	/* div2 value of 0 is same as 1 means no div */
	if (div2 == 0)
		div2 = 1;

	/*
	 * Adjust the original formula to delay the division by 2^22 in order to
	 * minimize possible rounding errors.
	 */
	tmp = (u64)m1 * m2_int * ref_clock +
	      (((u64)m1 * m2_frac * ref_clock) >> 22);
	tmp = div_u64(tmp, 5 * div1 * div2);

	return tmp;
}

static void ddi_dotclock_get(struct intel_crtc_state *pipe_config)
{
	int dotclock;

	if (pipe_config->has_pch_encoder)
		dotclock = intel_dotclock_calculate(pipe_config->port_clock,
						    &pipe_config->fdi_m_n);
	else if (intel_crtc_has_dp_encoder(pipe_config))
		dotclock = intel_dotclock_calculate(pipe_config->port_clock,
						    &pipe_config->dp_m_n);
	else if (pipe_config->has_hdmi_sink && pipe_config->pipe_bpp == 36)
		dotclock = pipe_config->port_clock * 2 / 3;
	else
		dotclock = pipe_config->port_clock;

	if (pipe_config->output_format == INTEL_OUTPUT_FORMAT_YCBCR420)
		dotclock *= 2;

	if (pipe_config->pixel_multiplier)
		dotclock /= pipe_config->pixel_multiplier;

	pipe_config->base.adjusted_mode.crtc_clock = dotclock;
}

static void icl_ddi_clock_get(struct intel_encoder *encoder,
			      struct intel_crtc_state *pipe_config)
{
	struct drm_i915_private *dev_priv = to_i915(encoder->base.dev);
	struct intel_dpll_hw_state *pll_state = &pipe_config->dpll_hw_state;
	enum port port = encoder->port;
	int link_clock;

	if (intel_port_is_combophy(dev_priv, port)) {
		link_clock = cnl_calc_wrpll_link(dev_priv, pll_state);
	} else {
		enum intel_dpll_id pll_id = intel_get_shared_dpll_id(dev_priv,
						pipe_config->shared_dpll);

		if (pll_id == DPLL_ID_ICL_TBTPLL)
			link_clock = icl_calc_tbt_pll_link(dev_priv, port);
		else
			link_clock = icl_calc_mg_pll_link(dev_priv, pll_state);
	}

	pipe_config->port_clock = link_clock;

	ddi_dotclock_get(pipe_config);
}

static void cnl_ddi_clock_get(struct intel_encoder *encoder,
			      struct intel_crtc_state *pipe_config)
{
	struct drm_i915_private *dev_priv = to_i915(encoder->base.dev);
	struct intel_dpll_hw_state *pll_state = &pipe_config->dpll_hw_state;
	int link_clock;

	if (pll_state->cfgcr0 & DPLL_CFGCR0_HDMI_MODE) {
		link_clock = cnl_calc_wrpll_link(dev_priv, pll_state);
	} else {
		link_clock = pll_state->cfgcr0 & DPLL_CFGCR0_LINK_RATE_MASK;

		switch (link_clock) {
		case DPLL_CFGCR0_LINK_RATE_810:
			link_clock = 81000;
			break;
		case DPLL_CFGCR0_LINK_RATE_1080:
			link_clock = 108000;
			break;
		case DPLL_CFGCR0_LINK_RATE_1350:
			link_clock = 135000;
			break;
		case DPLL_CFGCR0_LINK_RATE_1620:
			link_clock = 162000;
			break;
		case DPLL_CFGCR0_LINK_RATE_2160:
			link_clock = 216000;
			break;
		case DPLL_CFGCR0_LINK_RATE_2700:
			link_clock = 270000;
			break;
		case DPLL_CFGCR0_LINK_RATE_3240:
			link_clock = 324000;
			break;
		case DPLL_CFGCR0_LINK_RATE_4050:
			link_clock = 405000;
			break;
		default:
			WARN(1, "Unsupported link rate\n");
			break;
		}
		link_clock *= 2;
	}

	pipe_config->port_clock = link_clock;

	ddi_dotclock_get(pipe_config);
}

static void skl_ddi_clock_get(struct intel_encoder *encoder,
			      struct intel_crtc_state *pipe_config)
{
	struct intel_dpll_hw_state *pll_state = &pipe_config->dpll_hw_state;
	int link_clock;

	/*
	 * ctrl1 register is already shifted for each pll, just use 0 to get
	 * the internal shift for each field
	 */
	if (pll_state->ctrl1 & DPLL_CTRL1_HDMI_MODE(0)) {
		link_clock = skl_calc_wrpll_link(pll_state);
	} else {
		link_clock = pll_state->ctrl1 & DPLL_CTRL1_LINK_RATE_MASK(0);
		link_clock >>= DPLL_CTRL1_LINK_RATE_SHIFT(0);

		switch (link_clock) {
		case DPLL_CTRL1_LINK_RATE_810:
			link_clock = 81000;
			break;
		case DPLL_CTRL1_LINK_RATE_1080:
			link_clock = 108000;
			break;
		case DPLL_CTRL1_LINK_RATE_1350:
			link_clock = 135000;
			break;
		case DPLL_CTRL1_LINK_RATE_1620:
			link_clock = 162000;
			break;
		case DPLL_CTRL1_LINK_RATE_2160:
			link_clock = 216000;
			break;
		case DPLL_CTRL1_LINK_RATE_2700:
			link_clock = 270000;
			break;
		default:
			WARN(1, "Unsupported link rate\n");
			break;
		}
		link_clock *= 2;
	}

	pipe_config->port_clock = link_clock;

	ddi_dotclock_get(pipe_config);
}

static void hsw_ddi_clock_get(struct intel_encoder *encoder,
			      struct intel_crtc_state *pipe_config)
{
	struct drm_i915_private *dev_priv = to_i915(encoder->base.dev);
	int link_clock = 0;
	u32 val, pll;

	val = hsw_pll_to_ddi_pll_sel(pipe_config->shared_dpll);
	switch (val & PORT_CLK_SEL_MASK) {
	case PORT_CLK_SEL_LCPLL_810:
		link_clock = 81000;
		break;
	case PORT_CLK_SEL_LCPLL_1350:
		link_clock = 135000;
		break;
	case PORT_CLK_SEL_LCPLL_2700:
		link_clock = 270000;
		break;
	case PORT_CLK_SEL_WRPLL1:
		link_clock = hsw_ddi_calc_wrpll_link(dev_priv, WRPLL_CTL(0));
		break;
	case PORT_CLK_SEL_WRPLL2:
		link_clock = hsw_ddi_calc_wrpll_link(dev_priv, WRPLL_CTL(1));
		break;
	case PORT_CLK_SEL_SPLL:
		pll = I915_READ(SPLL_CTL) & SPLL_PLL_FREQ_MASK;
		if (pll == SPLL_PLL_FREQ_810MHz)
			link_clock = 81000;
		else if (pll == SPLL_PLL_FREQ_1350MHz)
			link_clock = 135000;
		else if (pll == SPLL_PLL_FREQ_2700MHz)
			link_clock = 270000;
		else {
			WARN(1, "bad spll freq\n");
			return;
		}
		break;
	default:
		WARN(1, "bad port clock sel\n");
		return;
	}

	pipe_config->port_clock = link_clock * 2;

	ddi_dotclock_get(pipe_config);
}

static int bxt_calc_pll_link(const struct intel_dpll_hw_state *pll_state)
{
	struct dpll clock;

	clock.m1 = 2;
	clock.m2 = (pll_state->pll0 & PORT_PLL_M2_MASK) << 22;
	if (pll_state->pll3 & PORT_PLL_M2_FRAC_ENABLE)
		clock.m2 |= pll_state->pll2 & PORT_PLL_M2_FRAC_MASK;
	clock.n = (pll_state->pll1 & PORT_PLL_N_MASK) >> PORT_PLL_N_SHIFT;
	clock.p1 = (pll_state->ebb0 & PORT_PLL_P1_MASK) >> PORT_PLL_P1_SHIFT;
	clock.p2 = (pll_state->ebb0 & PORT_PLL_P2_MASK) >> PORT_PLL_P2_SHIFT;

	return chv_calc_dpll_params(100000, &clock);
}

static void bxt_ddi_clock_get(struct intel_encoder *encoder,
			      struct intel_crtc_state *pipe_config)
{
	pipe_config->port_clock =
		bxt_calc_pll_link(&pipe_config->dpll_hw_state);

	ddi_dotclock_get(pipe_config);
}

static void intel_ddi_clock_get(struct intel_encoder *encoder,
				struct intel_crtc_state *pipe_config)
{
	struct drm_i915_private *dev_priv = to_i915(encoder->base.dev);

	if (INTEL_GEN(dev_priv) >= 11)
		icl_ddi_clock_get(encoder, pipe_config);
	else if (IS_CANNONLAKE(dev_priv))
		cnl_ddi_clock_get(encoder, pipe_config);
	else if (IS_GEN9_LP(dev_priv))
		bxt_ddi_clock_get(encoder, pipe_config);
	else if (IS_GEN9_BC(dev_priv))
		skl_ddi_clock_get(encoder, pipe_config);
	else if (INTEL_GEN(dev_priv) <= 8)
		hsw_ddi_clock_get(encoder, pipe_config);
}

void intel_ddi_set_pipe_settings(const struct intel_crtc_state *crtc_state)
{
	struct intel_crtc *crtc = to_intel_crtc(crtc_state->base.crtc);
	struct drm_i915_private *dev_priv = to_i915(crtc->base.dev);
	enum transcoder cpu_transcoder = crtc_state->cpu_transcoder;
	u32 temp;

	if (!intel_crtc_has_dp_encoder(crtc_state))
		return;

	WARN_ON(transcoder_is_dsi(cpu_transcoder));

	temp = TRANS_MSA_SYNC_CLK;

	if (crtc_state->limited_color_range)
		temp |= TRANS_MSA_CEA_RANGE;

	switch (crtc_state->pipe_bpp) {
	case 18:
		temp |= TRANS_MSA_6_BPC;
		break;
	case 24:
		temp |= TRANS_MSA_8_BPC;
		break;
	case 30:
		temp |= TRANS_MSA_10_BPC;
		break;
	case 36:
		temp |= TRANS_MSA_12_BPC;
		break;
	default:
		MISSING_CASE(crtc_state->pipe_bpp);
		break;
	}

	/*
	 * As per DP 1.2 spec section 2.3.4.3 while sending
	 * YCBCR 444 signals we should program MSA MISC1/0 fields with
	 * colorspace information. The output colorspace encoding is BT601.
	 */
	if (crtc_state->output_format == INTEL_OUTPUT_FORMAT_YCBCR444)
		temp |= TRANS_MSA_SAMPLING_444 | TRANS_MSA_CLRSP_YCBCR;
	I915_WRITE(TRANS_MSA_MISC(cpu_transcoder), temp);
}

void intel_ddi_set_vc_payload_alloc(const struct intel_crtc_state *crtc_state,
				    bool state)
{
	struct intel_crtc *crtc = to_intel_crtc(crtc_state->base.crtc);
	struct drm_i915_private *dev_priv = to_i915(crtc->base.dev);
	enum transcoder cpu_transcoder = crtc_state->cpu_transcoder;
	u32 temp;

	temp = I915_READ(TRANS_DDI_FUNC_CTL(cpu_transcoder));
	if (state == true)
		temp |= TRANS_DDI_DP_VC_PAYLOAD_ALLOC;
	else
		temp &= ~TRANS_DDI_DP_VC_PAYLOAD_ALLOC;
	I915_WRITE(TRANS_DDI_FUNC_CTL(cpu_transcoder), temp);
}

void intel_ddi_enable_transcoder_func(const struct intel_crtc_state *crtc_state)
{
	struct intel_crtc *crtc = to_intel_crtc(crtc_state->base.crtc);
	struct intel_encoder *encoder = intel_ddi_get_crtc_encoder(crtc);
	struct drm_i915_private *dev_priv = to_i915(crtc->base.dev);
	enum pipe pipe = crtc->pipe;
	enum transcoder cpu_transcoder = crtc_state->cpu_transcoder;
	enum port port = encoder->port;
	u32 temp;

	/* Enable TRANS_DDI_FUNC_CTL for the pipe to work in HDMI mode */
	temp = TRANS_DDI_FUNC_ENABLE;
	temp |= TRANS_DDI_SELECT_PORT(port);

	switch (crtc_state->pipe_bpp) {
	case 18:
		temp |= TRANS_DDI_BPC_6;
		break;
	case 24:
		temp |= TRANS_DDI_BPC_8;
		break;
	case 30:
		temp |= TRANS_DDI_BPC_10;
		break;
	case 36:
		temp |= TRANS_DDI_BPC_12;
		break;
	default:
		BUG();
	}

	if (crtc_state->base.adjusted_mode.flags & DRM_MODE_FLAG_PVSYNC)
		temp |= TRANS_DDI_PVSYNC;
	if (crtc_state->base.adjusted_mode.flags & DRM_MODE_FLAG_PHSYNC)
		temp |= TRANS_DDI_PHSYNC;

	if (cpu_transcoder == TRANSCODER_EDP) {
		switch (pipe) {
		case PIPE_A:
			/* On Haswell, can only use the always-on power well for
			 * eDP when not using the panel fitter, and when not
			 * using motion blur mitigation (which we don't
			 * support). */
			if (IS_HASWELL(dev_priv) &&
			    (crtc_state->pch_pfit.enabled ||
			     crtc_state->pch_pfit.force_thru))
				temp |= TRANS_DDI_EDP_INPUT_A_ONOFF;
			else
				temp |= TRANS_DDI_EDP_INPUT_A_ON;
			break;
		case PIPE_B:
			temp |= TRANS_DDI_EDP_INPUT_B_ONOFF;
			break;
		case PIPE_C:
			temp |= TRANS_DDI_EDP_INPUT_C_ONOFF;
			break;
		default:
			BUG();
			break;
		}
	}

	if (intel_crtc_has_type(crtc_state, INTEL_OUTPUT_HDMI)) {
		if (crtc_state->has_hdmi_sink)
			temp |= TRANS_DDI_MODE_SELECT_HDMI;
		else
			temp |= TRANS_DDI_MODE_SELECT_DVI;

		if (crtc_state->hdmi_scrambling)
			temp |= TRANS_DDI_HDMI_SCRAMBLING;
		if (crtc_state->hdmi_high_tmds_clock_ratio)
			temp |= TRANS_DDI_HIGH_TMDS_CHAR_RATE;
	} else if (intel_crtc_has_type(crtc_state, INTEL_OUTPUT_ANALOG)) {
		temp |= TRANS_DDI_MODE_SELECT_FDI;
		temp |= (crtc_state->fdi_lanes - 1) << 1;
	} else if (intel_crtc_has_type(crtc_state, INTEL_OUTPUT_DP_MST)) {
		temp |= TRANS_DDI_MODE_SELECT_DP_MST;
		temp |= DDI_PORT_WIDTH(crtc_state->lane_count);
	} else {
		temp |= TRANS_DDI_MODE_SELECT_DP_SST;
		temp |= DDI_PORT_WIDTH(crtc_state->lane_count);
	}

	I915_WRITE(TRANS_DDI_FUNC_CTL(cpu_transcoder), temp);
}

void intel_ddi_disable_transcoder_func(const struct intel_crtc_state *crtc_state)
{
	struct intel_crtc *crtc = to_intel_crtc(crtc_state->base.crtc);
	struct drm_i915_private *dev_priv = to_i915(crtc->base.dev);
	enum transcoder cpu_transcoder = crtc_state->cpu_transcoder;
	i915_reg_t reg = TRANS_DDI_FUNC_CTL(cpu_transcoder);
	u32 val = I915_READ(reg);

	val &= ~(TRANS_DDI_FUNC_ENABLE | TRANS_DDI_PORT_MASK | TRANS_DDI_DP_VC_PAYLOAD_ALLOC);
	val |= TRANS_DDI_PORT_NONE;
	I915_WRITE(reg, val);

	if (dev_priv->quirks & QUIRK_INCREASE_DDI_DISABLED_TIME &&
	    intel_crtc_has_type(crtc_state, INTEL_OUTPUT_HDMI)) {
		DRM_DEBUG_KMS("Quirk Increase DDI disabled time\n");
		/* Quirk time at 100ms for reliable operation */
		msleep(100);
	}
}

int intel_ddi_toggle_hdcp_signalling(struct intel_encoder *intel_encoder,
				     bool enable)
{
	struct drm_device *dev = intel_encoder->base.dev;
	struct drm_i915_private *dev_priv = to_i915(dev);
	intel_wakeref_t wakeref;
	enum pipe pipe = 0;
	int ret = 0;
	u32 tmp;

	wakeref = intel_display_power_get_if_enabled(dev_priv,
						     intel_encoder->power_domain);
	if (WARN_ON(!wakeref))
		return -ENXIO;

	if (WARN_ON(!intel_encoder->get_hw_state(intel_encoder, &pipe))) {
		ret = -EIO;
		goto out;
	}

	tmp = I915_READ(TRANS_DDI_FUNC_CTL(pipe));
	if (enable)
		tmp |= TRANS_DDI_HDCP_SIGNALLING;
	else
		tmp &= ~TRANS_DDI_HDCP_SIGNALLING;
	I915_WRITE(TRANS_DDI_FUNC_CTL(pipe), tmp);
out:
	intel_display_power_put(dev_priv, intel_encoder->power_domain, wakeref);
	return ret;
}

bool intel_ddi_connector_get_hw_state(struct intel_connector *intel_connector)
{
	struct drm_device *dev = intel_connector->base.dev;
	struct drm_i915_private *dev_priv = to_i915(dev);
	struct intel_encoder *encoder = intel_connector->encoder;
	int type = intel_connector->base.connector_type;
	enum port port = encoder->port;
	enum transcoder cpu_transcoder;
	intel_wakeref_t wakeref;
	enum pipe pipe = 0;
	u32 tmp;
	bool ret;

	wakeref = intel_display_power_get_if_enabled(dev_priv,
						     encoder->power_domain);
	if (!wakeref)
		return false;

	if (!encoder->get_hw_state(encoder, &pipe)) {
		ret = false;
		goto out;
	}

	if (HAS_TRANSCODER_EDP(dev_priv) && port == PORT_A)
		cpu_transcoder = TRANSCODER_EDP;
	else
		cpu_transcoder = (enum transcoder) pipe;

	tmp = I915_READ(TRANS_DDI_FUNC_CTL(cpu_transcoder));

	switch (tmp & TRANS_DDI_MODE_SELECT_MASK) {
	case TRANS_DDI_MODE_SELECT_HDMI:
	case TRANS_DDI_MODE_SELECT_DVI:
		ret = type == DRM_MODE_CONNECTOR_HDMIA;
		break;

	case TRANS_DDI_MODE_SELECT_DP_SST:
		ret = type == DRM_MODE_CONNECTOR_eDP ||
		      type == DRM_MODE_CONNECTOR_DisplayPort;
		break;

	case TRANS_DDI_MODE_SELECT_DP_MST:
		/* if the transcoder is in MST state then
		 * connector isn't connected */
		ret = false;
		break;

	case TRANS_DDI_MODE_SELECT_FDI:
		ret = type == DRM_MODE_CONNECTOR_VGA;
		break;

	default:
		ret = false;
		break;
	}

out:
	intel_display_power_put(dev_priv, encoder->power_domain, wakeref);

	return ret;
}

static void intel_ddi_get_encoder_pipes(struct intel_encoder *encoder,
					u8 *pipe_mask, bool *is_dp_mst)
{
	struct drm_device *dev = encoder->base.dev;
	struct drm_i915_private *dev_priv = to_i915(dev);
	enum port port = encoder->port;
	intel_wakeref_t wakeref;
	enum pipe p;
	u32 tmp;
	u8 mst_pipe_mask;

	*pipe_mask = 0;
	*is_dp_mst = false;

	wakeref = intel_display_power_get_if_enabled(dev_priv,
						     encoder->power_domain);
	if (!wakeref)
		return;

	tmp = I915_READ(DDI_BUF_CTL(port));
	if (!(tmp & DDI_BUF_CTL_ENABLE))
		goto out;

	if (HAS_TRANSCODER_EDP(dev_priv) && port == PORT_A) {
		tmp = I915_READ(TRANS_DDI_FUNC_CTL(TRANSCODER_EDP));

		switch (tmp & TRANS_DDI_EDP_INPUT_MASK) {
		default:
			MISSING_CASE(tmp & TRANS_DDI_EDP_INPUT_MASK);
			/* fallthrough */
		case TRANS_DDI_EDP_INPUT_A_ON:
		case TRANS_DDI_EDP_INPUT_A_ONOFF:
			*pipe_mask = BIT(PIPE_A);
			break;
		case TRANS_DDI_EDP_INPUT_B_ONOFF:
			*pipe_mask = BIT(PIPE_B);
			break;
		case TRANS_DDI_EDP_INPUT_C_ONOFF:
			*pipe_mask = BIT(PIPE_C);
			break;
		}

		goto out;
	}

	mst_pipe_mask = 0;
	for_each_pipe(dev_priv, p) {
		enum transcoder cpu_transcoder = (enum transcoder)p;

		tmp = I915_READ(TRANS_DDI_FUNC_CTL(cpu_transcoder));

		if ((tmp & TRANS_DDI_PORT_MASK) != TRANS_DDI_SELECT_PORT(port))
			continue;

		if ((tmp & TRANS_DDI_MODE_SELECT_MASK) ==
		    TRANS_DDI_MODE_SELECT_DP_MST)
			mst_pipe_mask |= BIT(p);

		*pipe_mask |= BIT(p);
	}

	if (!*pipe_mask)
		DRM_DEBUG_KMS("No pipe for ddi port %c found\n",
			      port_name(port));

	if (!mst_pipe_mask && hweight8(*pipe_mask) > 1) {
		DRM_DEBUG_KMS("Multiple pipes for non DP-MST port %c (pipe_mask %02x)\n",
			      port_name(port), *pipe_mask);
		*pipe_mask = BIT(ffs(*pipe_mask) - 1);
	}

	if (mst_pipe_mask && mst_pipe_mask != *pipe_mask)
		DRM_DEBUG_KMS("Conflicting MST and non-MST encoders for port %c (pipe_mask %02x mst_pipe_mask %02x)\n",
			      port_name(port), *pipe_mask, mst_pipe_mask);
	else
		*is_dp_mst = mst_pipe_mask;

out:
	if (*pipe_mask && IS_GEN9_LP(dev_priv)) {
		tmp = I915_READ(BXT_PHY_CTL(port));
		if ((tmp & (BXT_PHY_CMNLANE_POWERDOWN_ACK |
			    BXT_PHY_LANE_POWERDOWN_ACK |
			    BXT_PHY_LANE_ENABLED)) != BXT_PHY_LANE_ENABLED)
			DRM_ERROR("Port %c enabled but PHY powered down? "
				  "(PHY_CTL %08x)\n", port_name(port), tmp);
	}

	intel_display_power_put(dev_priv, encoder->power_domain, wakeref);
}

bool intel_ddi_get_hw_state(struct intel_encoder *encoder,
			    enum pipe *pipe)
{
	u8 pipe_mask;
	bool is_mst;

	intel_ddi_get_encoder_pipes(encoder, &pipe_mask, &is_mst);

	if (is_mst || !pipe_mask)
		return false;

	*pipe = ffs(pipe_mask) - 1;

	return true;
}

static inline enum intel_display_power_domain
intel_ddi_main_link_aux_domain(struct intel_digital_port *dig_port)
{
	/* CNL+ HW requires corresponding AUX IOs to be powered up for PSR with
	 * DC states enabled at the same time, while for driver initiated AUX
	 * transfers we need the same AUX IOs to be powered but with DC states
	 * disabled. Accordingly use the AUX power domain here which leaves DC
	 * states enabled.
	 * However, for non-A AUX ports the corresponding non-EDP transcoders
	 * would have already enabled power well 2 and DC_OFF. This means we can
	 * acquire a wider POWER_DOMAIN_AUX_{B,C,D,F} reference instead of a
	 * specific AUX_IO reference without powering up any extra wells.
	 * Note that PSR is enabled only on Port A even though this function
	 * returns the correct domain for other ports too.
	 */
	return dig_port->aux_ch == AUX_CH_A ? POWER_DOMAIN_AUX_IO_A :
					      intel_aux_power_domain(dig_port);
}

static void intel_ddi_get_power_domains(struct intel_encoder *encoder,
					struct intel_crtc_state *crtc_state)
{
	struct drm_i915_private *dev_priv = to_i915(encoder->base.dev);
	struct intel_digital_port *dig_port;

	/*
	 * TODO: Add support for MST encoders. Atm, the following should never
	 * happen since fake-MST encoders don't set their get_power_domains()
	 * hook.
	 */
	if (WARN_ON(intel_crtc_has_type(crtc_state, INTEL_OUTPUT_DP_MST)))
		return;

	dig_port = enc_to_dig_port(&encoder->base);
	intel_display_power_get(dev_priv, dig_port->ddi_io_power_domain);

	/*
	 * AUX power is only needed for (e)DP mode, and for HDMI mode on TC
	 * ports.
	 */
	if (intel_crtc_has_dp_encoder(crtc_state) ||
	    intel_port_is_tc(dev_priv, encoder->port))
		intel_display_power_get(dev_priv,
					intel_ddi_main_link_aux_domain(dig_port));

	/*
	 * VDSC power is needed when DSC is enabled
	 */
	if (crtc_state->dsc_params.compression_enable)
		intel_display_power_get(dev_priv,
					intel_dsc_power_domain(crtc_state));
}

void intel_ddi_enable_pipe_clock(const struct intel_crtc_state *crtc_state)
{
	struct intel_crtc *crtc = to_intel_crtc(crtc_state->base.crtc);
	struct drm_i915_private *dev_priv = to_i915(crtc->base.dev);
	struct intel_encoder *encoder = intel_ddi_get_crtc_encoder(crtc);
	enum port port = encoder->port;
	enum transcoder cpu_transcoder = crtc_state->cpu_transcoder;

	if (cpu_transcoder != TRANSCODER_EDP)
		I915_WRITE(TRANS_CLK_SEL(cpu_transcoder),
			   TRANS_CLK_SEL_PORT(port));
}

void intel_ddi_disable_pipe_clock(const struct intel_crtc_state *crtc_state)
{
	struct drm_i915_private *dev_priv = to_i915(crtc_state->base.crtc->dev);
	enum transcoder cpu_transcoder = crtc_state->cpu_transcoder;

	if (cpu_transcoder != TRANSCODER_EDP)
		I915_WRITE(TRANS_CLK_SEL(cpu_transcoder),
			   TRANS_CLK_SEL_DISABLED);
}

static void _skl_ddi_set_iboost(struct drm_i915_private *dev_priv,
				enum port port, u8 iboost)
{
	u32 tmp;

	tmp = I915_READ(DISPIO_CR_TX_BMU_CR0);
	tmp &= ~(BALANCE_LEG_MASK(port) | BALANCE_LEG_DISABLE(port));
	if (iboost)
		tmp |= iboost << BALANCE_LEG_SHIFT(port);
	else
		tmp |= BALANCE_LEG_DISABLE(port);
	I915_WRITE(DISPIO_CR_TX_BMU_CR0, tmp);
}

static void skl_ddi_set_iboost(struct intel_encoder *encoder,
			       int level, enum intel_output_type type)
{
	struct intel_digital_port *intel_dig_port = enc_to_dig_port(&encoder->base);
	struct drm_i915_private *dev_priv = to_i915(encoder->base.dev);
	enum port port = encoder->port;
	u8 iboost;

	if (type == INTEL_OUTPUT_HDMI)
		iboost = dev_priv->vbt.ddi_port_info[port].hdmi_boost_level;
	else
		iboost = dev_priv->vbt.ddi_port_info[port].dp_boost_level;

	if (iboost == 0) {
		const struct ddi_buf_trans *ddi_translations;
		int n_entries;

		if (type == INTEL_OUTPUT_HDMI)
			ddi_translations = intel_ddi_get_buf_trans_hdmi(dev_priv, &n_entries);
		else if (type == INTEL_OUTPUT_EDP)
			ddi_translations = intel_ddi_get_buf_trans_edp(dev_priv, port, &n_entries);
		else
			ddi_translations = intel_ddi_get_buf_trans_dp(dev_priv, port, &n_entries);

		if (WARN_ON_ONCE(!ddi_translations))
			return;
		if (WARN_ON_ONCE(level >= n_entries))
			level = n_entries - 1;

		iboost = ddi_translations[level].i_boost;
	}

	/* Make sure that the requested I_boost is valid */
	if (iboost && iboost != 0x1 && iboost != 0x3 && iboost != 0x7) {
		DRM_ERROR("Invalid I_boost value %u\n", iboost);
		return;
	}

	_skl_ddi_set_iboost(dev_priv, port, iboost);

	if (port == PORT_A && intel_dig_port->max_lanes == 4)
		_skl_ddi_set_iboost(dev_priv, PORT_E, iboost);
}

static void bxt_ddi_vswing_sequence(struct intel_encoder *encoder,
				    int level, enum intel_output_type type)
{
	struct drm_i915_private *dev_priv = to_i915(encoder->base.dev);
	const struct bxt_ddi_buf_trans *ddi_translations;
	enum port port = encoder->port;
	int n_entries;

	if (type == INTEL_OUTPUT_HDMI)
		ddi_translations = bxt_get_buf_trans_hdmi(dev_priv, &n_entries);
	else if (type == INTEL_OUTPUT_EDP)
		ddi_translations = bxt_get_buf_trans_edp(dev_priv, &n_entries);
	else
		ddi_translations = bxt_get_buf_trans_dp(dev_priv, &n_entries);

	if (WARN_ON_ONCE(!ddi_translations))
		return;
	if (WARN_ON_ONCE(level >= n_entries))
		level = n_entries - 1;

	bxt_ddi_phy_set_signal_level(dev_priv, port,
				     ddi_translations[level].margin,
				     ddi_translations[level].scale,
				     ddi_translations[level].enable,
				     ddi_translations[level].deemphasis);
}

u8 intel_ddi_dp_voltage_max(struct intel_encoder *encoder)
{
	struct drm_i915_private *dev_priv = to_i915(encoder->base.dev);
	struct intel_dp *intel_dp = enc_to_intel_dp(&encoder->base);
	enum port port = encoder->port;
	int n_entries;

	if (INTEL_GEN(dev_priv) >= 11) {
		if (intel_port_is_combophy(dev_priv, port))
			icl_get_combo_buf_trans(dev_priv, port, encoder->type,
						intel_dp->link_rate, &n_entries);
		else
			n_entries = ARRAY_SIZE(icl_mg_phy_ddi_translations);
	} else if (IS_CANNONLAKE(dev_priv)) {
		if (encoder->type == INTEL_OUTPUT_EDP)
			cnl_get_buf_trans_edp(dev_priv, &n_entries);
		else
			cnl_get_buf_trans_dp(dev_priv, &n_entries);
	} else if (IS_GEN9_LP(dev_priv)) {
		if (encoder->type == INTEL_OUTPUT_EDP)
			bxt_get_buf_trans_edp(dev_priv, &n_entries);
		else
			bxt_get_buf_trans_dp(dev_priv, &n_entries);
	} else {
		if (encoder->type == INTEL_OUTPUT_EDP)
			intel_ddi_get_buf_trans_edp(dev_priv, port, &n_entries);
		else
			intel_ddi_get_buf_trans_dp(dev_priv, port, &n_entries);
	}

	if (WARN_ON(n_entries < 1))
		n_entries = 1;
	if (WARN_ON(n_entries > ARRAY_SIZE(index_to_dp_signal_levels)))
		n_entries = ARRAY_SIZE(index_to_dp_signal_levels);

	return index_to_dp_signal_levels[n_entries - 1] &
		DP_TRAIN_VOLTAGE_SWING_MASK;
}

/*
 * We assume that the full set of pre-emphasis values can be
 * used on all DDI platforms. Should that change we need to
 * rethink this code.
 */
u8 intel_ddi_dp_pre_emphasis_max(struct intel_encoder *encoder, u8 voltage_swing)
{
	switch (voltage_swing & DP_TRAIN_VOLTAGE_SWING_MASK) {
	case DP_TRAIN_VOLTAGE_SWING_LEVEL_0:
		return DP_TRAIN_PRE_EMPH_LEVEL_3;
	case DP_TRAIN_VOLTAGE_SWING_LEVEL_1:
		return DP_TRAIN_PRE_EMPH_LEVEL_2;
	case DP_TRAIN_VOLTAGE_SWING_LEVEL_2:
		return DP_TRAIN_PRE_EMPH_LEVEL_1;
	case DP_TRAIN_VOLTAGE_SWING_LEVEL_3:
	default:
		return DP_TRAIN_PRE_EMPH_LEVEL_0;
	}
}

static void cnl_ddi_vswing_program(struct intel_encoder *encoder,
				   int level, enum intel_output_type type)
{
	struct drm_i915_private *dev_priv = to_i915(encoder->base.dev);
	const struct cnl_ddi_buf_trans *ddi_translations;
	enum port port = encoder->port;
	int n_entries, ln;
	u32 val;

	if (type == INTEL_OUTPUT_HDMI)
		ddi_translations = cnl_get_buf_trans_hdmi(dev_priv, &n_entries);
	else if (type == INTEL_OUTPUT_EDP)
		ddi_translations = cnl_get_buf_trans_edp(dev_priv, &n_entries);
	else
		ddi_translations = cnl_get_buf_trans_dp(dev_priv, &n_entries);

	if (WARN_ON_ONCE(!ddi_translations))
		return;
	if (WARN_ON_ONCE(level >= n_entries))
		level = n_entries - 1;

	/* Set PORT_TX_DW5 Scaling Mode Sel to 010b. */
	val = I915_READ(CNL_PORT_TX_DW5_LN0(port));
	val &= ~SCALING_MODE_SEL_MASK;
	val |= SCALING_MODE_SEL(2);
	I915_WRITE(CNL_PORT_TX_DW5_GRP(port), val);

	/* Program PORT_TX_DW2 */
	val = I915_READ(CNL_PORT_TX_DW2_LN0(port));
	val &= ~(SWING_SEL_LOWER_MASK | SWING_SEL_UPPER_MASK |
		 RCOMP_SCALAR_MASK);
	val |= SWING_SEL_UPPER(ddi_translations[level].dw2_swing_sel);
	val |= SWING_SEL_LOWER(ddi_translations[level].dw2_swing_sel);
	/* Rcomp scalar is fixed as 0x98 for every table entry */
	val |= RCOMP_SCALAR(0x98);
	I915_WRITE(CNL_PORT_TX_DW2_GRP(port), val);

	/* Program PORT_TX_DW4 */
	/* We cannot write to GRP. It would overrite individual loadgen */
	for (ln = 0; ln < 4; ln++) {
		val = I915_READ(CNL_PORT_TX_DW4_LN(ln, port));
		val &= ~(POST_CURSOR_1_MASK | POST_CURSOR_2_MASK |
			 CURSOR_COEFF_MASK);
		val |= POST_CURSOR_1(ddi_translations[level].dw4_post_cursor_1);
		val |= POST_CURSOR_2(ddi_translations[level].dw4_post_cursor_2);
		val |= CURSOR_COEFF(ddi_translations[level].dw4_cursor_coeff);
		I915_WRITE(CNL_PORT_TX_DW4_LN(ln, port), val);
	}

	/* Program PORT_TX_DW5 */
	/* All DW5 values are fixed for every table entry */
	val = I915_READ(CNL_PORT_TX_DW5_LN0(port));
	val &= ~RTERM_SELECT_MASK;
	val |= RTERM_SELECT(6);
	val |= TAP3_DISABLE;
	I915_WRITE(CNL_PORT_TX_DW5_GRP(port), val);

	/* Program PORT_TX_DW7 */
	val = I915_READ(CNL_PORT_TX_DW7_LN0(port));
	val &= ~N_SCALAR_MASK;
	val |= N_SCALAR(ddi_translations[level].dw7_n_scalar);
	I915_WRITE(CNL_PORT_TX_DW7_GRP(port), val);
}

static void cnl_ddi_vswing_sequence(struct intel_encoder *encoder,
				    int level, enum intel_output_type type)
{
	struct drm_i915_private *dev_priv = to_i915(encoder->base.dev);
	enum port port = encoder->port;
	int width, rate, ln;
	u32 val;

	if (type == INTEL_OUTPUT_HDMI) {
		width = 4;
		rate = 0; /* Rate is always < than 6GHz for HDMI */
	} else {
		struct intel_dp *intel_dp = enc_to_intel_dp(&encoder->base);

		width = intel_dp->lane_count;
		rate = intel_dp->link_rate;
	}

	/*
	 * 1. If port type is eDP or DP,
	 * set PORT_PCS_DW1 cmnkeeper_enable to 1b,
	 * else clear to 0b.
	 */
	val = I915_READ(CNL_PORT_PCS_DW1_LN0(port));
	if (type != INTEL_OUTPUT_HDMI)
		val |= COMMON_KEEPER_EN;
	else
		val &= ~COMMON_KEEPER_EN;
	I915_WRITE(CNL_PORT_PCS_DW1_GRP(port), val);

	/* 2. Program loadgen select */
	/*
	 * Program PORT_TX_DW4_LN depending on Bit rate and used lanes
	 * <= 6 GHz and 4 lanes (LN0=0, LN1=1, LN2=1, LN3=1)
	 * <= 6 GHz and 1,2 lanes (LN0=0, LN1=1, LN2=1, LN3=0)
	 * > 6 GHz (LN0=0, LN1=0, LN2=0, LN3=0)
	 */
	for (ln = 0; ln <= 3; ln++) {
		val = I915_READ(CNL_PORT_TX_DW4_LN(ln, port));
		val &= ~LOADGEN_SELECT;

		if ((rate <= 600000 && width == 4 && ln >= 1)  ||
		    (rate <= 600000 && width < 4 && (ln == 1 || ln == 2))) {
			val |= LOADGEN_SELECT;
		}
		I915_WRITE(CNL_PORT_TX_DW4_LN(ln, port), val);
	}

	/* 3. Set PORT_CL_DW5 SUS Clock Config to 11b */
	val = I915_READ(CNL_PORT_CL1CM_DW5);
	val |= SUS_CLOCK_CONFIG;
	I915_WRITE(CNL_PORT_CL1CM_DW5, val);

	/* 4. Clear training enable to change swing values */
	val = I915_READ(CNL_PORT_TX_DW5_LN0(port));
	val &= ~TX_TRAINING_EN;
	I915_WRITE(CNL_PORT_TX_DW5_GRP(port), val);

	/* 5. Program swing and de-emphasis */
	cnl_ddi_vswing_program(encoder, level, type);

	/* 6. Set training enable to trigger update */
	val = I915_READ(CNL_PORT_TX_DW5_LN0(port));
	val |= TX_TRAINING_EN;
	I915_WRITE(CNL_PORT_TX_DW5_GRP(port), val);
}

static void icl_ddi_combo_vswing_program(struct drm_i915_private *dev_priv,
					u32 level, enum port port, int type,
					int rate)
{
	const struct cnl_ddi_buf_trans *ddi_translations = NULL;
	u32 n_entries, val;
	int ln;

	ddi_translations = icl_get_combo_buf_trans(dev_priv, port, type,
						   rate, &n_entries);
	if (!ddi_translations)
		return;

	if (level >= n_entries) {
		DRM_DEBUG_KMS("DDI translation not found for level %d. Using %d instead.", level, n_entries - 1);
		level = n_entries - 1;
	}

	/* Set PORT_TX_DW5 */
	val = I915_READ(ICL_PORT_TX_DW5_LN0(port));
	val &= ~(SCALING_MODE_SEL_MASK | RTERM_SELECT_MASK |
		  TAP2_DISABLE | TAP3_DISABLE);
	val |= SCALING_MODE_SEL(0x2);
	val |= RTERM_SELECT(0x6);
	val |= TAP3_DISABLE;
	I915_WRITE(ICL_PORT_TX_DW5_GRP(port), val);

	/* Program PORT_TX_DW2 */
	val = I915_READ(ICL_PORT_TX_DW2_LN0(port));
	val &= ~(SWING_SEL_LOWER_MASK | SWING_SEL_UPPER_MASK |
		 RCOMP_SCALAR_MASK);
	val |= SWING_SEL_UPPER(ddi_translations[level].dw2_swing_sel);
	val |= SWING_SEL_LOWER(ddi_translations[level].dw2_swing_sel);
	/* Program Rcomp scalar for every table entry */
	val |= RCOMP_SCALAR(0x98);
	I915_WRITE(ICL_PORT_TX_DW2_GRP(port), val);

	/* Program PORT_TX_DW4 */
	/* We cannot write to GRP. It would overwrite individual loadgen. */
	for (ln = 0; ln <= 3; ln++) {
		val = I915_READ(ICL_PORT_TX_DW4_LN(ln, port));
		val &= ~(POST_CURSOR_1_MASK | POST_CURSOR_2_MASK |
			 CURSOR_COEFF_MASK);
		val |= POST_CURSOR_1(ddi_translations[level].dw4_post_cursor_1);
		val |= POST_CURSOR_2(ddi_translations[level].dw4_post_cursor_2);
		val |= CURSOR_COEFF(ddi_translations[level].dw4_cursor_coeff);
		I915_WRITE(ICL_PORT_TX_DW4_LN(ln, port), val);
	}

	/* Program PORT_TX_DW7 */
	val = I915_READ(ICL_PORT_TX_DW7_LN0(port));
	val &= ~N_SCALAR_MASK;
	val |= N_SCALAR(ddi_translations[level].dw7_n_scalar);
	I915_WRITE(ICL_PORT_TX_DW7_GRP(port), val);
}

static void icl_combo_phy_ddi_vswing_sequence(struct intel_encoder *encoder,
					      u32 level,
					      enum intel_output_type type)
{
	struct drm_i915_private *dev_priv = to_i915(encoder->base.dev);
	enum port port = encoder->port;
	int width = 0;
	int rate = 0;
	u32 val;
	int ln = 0;

	if (type == INTEL_OUTPUT_HDMI) {
		width = 4;
		/* Rate is always < than 6GHz for HDMI */
	} else {
		struct intel_dp *intel_dp = enc_to_intel_dp(&encoder->base);

		width = intel_dp->lane_count;
		rate = intel_dp->link_rate;
	}

	/*
	 * 1. If port type is eDP or DP,
	 * set PORT_PCS_DW1 cmnkeeper_enable to 1b,
	 * else clear to 0b.
	 */
	val = I915_READ(ICL_PORT_PCS_DW1_LN0(port));
	if (type == INTEL_OUTPUT_HDMI)
		val &= ~COMMON_KEEPER_EN;
	else
		val |= COMMON_KEEPER_EN;
	I915_WRITE(ICL_PORT_PCS_DW1_GRP(port), val);

	/* 2. Program loadgen select */
	/*
	 * Program PORT_TX_DW4_LN depending on Bit rate and used lanes
	 * <= 6 GHz and 4 lanes (LN0=0, LN1=1, LN2=1, LN3=1)
	 * <= 6 GHz and 1,2 lanes (LN0=0, LN1=1, LN2=1, LN3=0)
	 * > 6 GHz (LN0=0, LN1=0, LN2=0, LN3=0)
	 */
	for (ln = 0; ln <= 3; ln++) {
		val = I915_READ(ICL_PORT_TX_DW4_LN(ln, port));
		val &= ~LOADGEN_SELECT;

		if ((rate <= 600000 && width == 4 && ln >= 1) ||
		    (rate <= 600000 && width < 4 && (ln == 1 || ln == 2))) {
			val |= LOADGEN_SELECT;
		}
		I915_WRITE(ICL_PORT_TX_DW4_LN(ln, port), val);
	}

	/* 3. Set PORT_CL_DW5 SUS Clock Config to 11b */
	val = I915_READ(ICL_PORT_CL_DW5(port));
	val |= SUS_CLOCK_CONFIG;
	I915_WRITE(ICL_PORT_CL_DW5(port), val);

	/* 4. Clear training enable to change swing values */
	val = I915_READ(ICL_PORT_TX_DW5_LN0(port));
	val &= ~TX_TRAINING_EN;
	I915_WRITE(ICL_PORT_TX_DW5_GRP(port), val);

	/* 5. Program swing and de-emphasis */
	icl_ddi_combo_vswing_program(dev_priv, level, port, type, rate);

	/* 6. Set training enable to trigger update */
	val = I915_READ(ICL_PORT_TX_DW5_LN0(port));
	val |= TX_TRAINING_EN;
	I915_WRITE(ICL_PORT_TX_DW5_GRP(port), val);
}

static void icl_mg_phy_ddi_vswing_sequence(struct intel_encoder *encoder,
					   int link_clock,
					   u32 level)
{
	struct drm_i915_private *dev_priv = to_i915(encoder->base.dev);
	enum port port = encoder->port;
	const struct icl_mg_phy_ddi_buf_trans *ddi_translations;
	u32 n_entries, val;
	int ln;

	n_entries = ARRAY_SIZE(icl_mg_phy_ddi_translations);
	ddi_translations = icl_mg_phy_ddi_translations;
	/* The table does not have values for level 3 and level 9. */
	if (level >= n_entries || level == 3 || level == 9) {
		DRM_DEBUG_KMS("DDI translation not found for level %d. Using %d instead.",
			      level, n_entries - 2);
		level = n_entries - 2;
	}

	/* Set MG_TX_LINK_PARAMS cri_use_fs32 to 0. */
	for (ln = 0; ln < 2; ln++) {
		val = I915_READ(MG_TX1_LINK_PARAMS(ln, port));
		val &= ~CRI_USE_FS32;
		I915_WRITE(MG_TX1_LINK_PARAMS(ln, port), val);

		val = I915_READ(MG_TX2_LINK_PARAMS(ln, port));
		val &= ~CRI_USE_FS32;
		I915_WRITE(MG_TX2_LINK_PARAMS(ln, port), val);
	}

	/* Program MG_TX_SWINGCTRL with values from vswing table */
	for (ln = 0; ln < 2; ln++) {
		val = I915_READ(MG_TX1_SWINGCTRL(ln, port));
		val &= ~CRI_TXDEEMPH_OVERRIDE_17_12_MASK;
		val |= CRI_TXDEEMPH_OVERRIDE_17_12(
			ddi_translations[level].cri_txdeemph_override_17_12);
		I915_WRITE(MG_TX1_SWINGCTRL(ln, port), val);

		val = I915_READ(MG_TX2_SWINGCTRL(ln, port));
		val &= ~CRI_TXDEEMPH_OVERRIDE_17_12_MASK;
		val |= CRI_TXDEEMPH_OVERRIDE_17_12(
			ddi_translations[level].cri_txdeemph_override_17_12);
		I915_WRITE(MG_TX2_SWINGCTRL(ln, port), val);
	}

	/* Program MG_TX_DRVCTRL with values from vswing table */
	for (ln = 0; ln < 2; ln++) {
		val = I915_READ(MG_TX1_DRVCTRL(ln, port));
		val &= ~(CRI_TXDEEMPH_OVERRIDE_11_6_MASK |
			 CRI_TXDEEMPH_OVERRIDE_5_0_MASK);
		val |= CRI_TXDEEMPH_OVERRIDE_5_0(
			ddi_translations[level].cri_txdeemph_override_5_0) |
			CRI_TXDEEMPH_OVERRIDE_11_6(
				ddi_translations[level].cri_txdeemph_override_11_6) |
			CRI_TXDEEMPH_OVERRIDE_EN;
		I915_WRITE(MG_TX1_DRVCTRL(ln, port), val);

		val = I915_READ(MG_TX2_DRVCTRL(ln, port));
		val &= ~(CRI_TXDEEMPH_OVERRIDE_11_6_MASK |
			 CRI_TXDEEMPH_OVERRIDE_5_0_MASK);
		val |= CRI_TXDEEMPH_OVERRIDE_5_0(
			ddi_translations[level].cri_txdeemph_override_5_0) |
			CRI_TXDEEMPH_OVERRIDE_11_6(
				ddi_translations[level].cri_txdeemph_override_11_6) |
			CRI_TXDEEMPH_OVERRIDE_EN;
		I915_WRITE(MG_TX2_DRVCTRL(ln, port), val);

		/* FIXME: Program CRI_LOADGEN_SEL after the spec is updated */
	}

	/*
	 * Program MG_CLKHUB<LN, port being used> with value from frequency table
	 * In case of Legacy mode on MG PHY, both TX1 and TX2 enabled so use the
	 * values from table for which TX1 and TX2 enabled.
	 */
	for (ln = 0; ln < 2; ln++) {
		val = I915_READ(MG_CLKHUB(ln, port));
		if (link_clock < 300000)
			val |= CFG_LOW_RATE_LKREN_EN;
		else
			val &= ~CFG_LOW_RATE_LKREN_EN;
		I915_WRITE(MG_CLKHUB(ln, port), val);
	}

	/* Program the MG_TX_DCC<LN, port being used> based on the link frequency */
	for (ln = 0; ln < 2; ln++) {
		val = I915_READ(MG_TX1_DCC(ln, port));
		val &= ~CFG_AMI_CK_DIV_OVERRIDE_VAL_MASK;
		if (link_clock <= 500000) {
			val &= ~CFG_AMI_CK_DIV_OVERRIDE_EN;
		} else {
			val |= CFG_AMI_CK_DIV_OVERRIDE_EN |
				CFG_AMI_CK_DIV_OVERRIDE_VAL(1);
		}
		I915_WRITE(MG_TX1_DCC(ln, port), val);

		val = I915_READ(MG_TX2_DCC(ln, port));
		val &= ~CFG_AMI_CK_DIV_OVERRIDE_VAL_MASK;
		if (link_clock <= 500000) {
			val &= ~CFG_AMI_CK_DIV_OVERRIDE_EN;
		} else {
			val |= CFG_AMI_CK_DIV_OVERRIDE_EN |
				CFG_AMI_CK_DIV_OVERRIDE_VAL(1);
		}
		I915_WRITE(MG_TX2_DCC(ln, port), val);
	}

	/* Program MG_TX_PISO_READLOAD with values from vswing table */
	for (ln = 0; ln < 2; ln++) {
		val = I915_READ(MG_TX1_PISO_READLOAD(ln, port));
		val |= CRI_CALCINIT;
		I915_WRITE(MG_TX1_PISO_READLOAD(ln, port), val);

		val = I915_READ(MG_TX2_PISO_READLOAD(ln, port));
		val |= CRI_CALCINIT;
		I915_WRITE(MG_TX2_PISO_READLOAD(ln, port), val);
	}
}

static void icl_ddi_vswing_sequence(struct intel_encoder *encoder,
				    int link_clock,
				    u32 level,
				    enum intel_output_type type)
{
	struct drm_i915_private *dev_priv = to_i915(encoder->base.dev);
	enum port port = encoder->port;

	if (intel_port_is_combophy(dev_priv, port))
		icl_combo_phy_ddi_vswing_sequence(encoder, level, type);
	else
		icl_mg_phy_ddi_vswing_sequence(encoder, link_clock, level);
}

static u32 translate_signal_level(int signal_levels)
{
	int i;

	for (i = 0; i < ARRAY_SIZE(index_to_dp_signal_levels); i++) {
		if (index_to_dp_signal_levels[i] == signal_levels)
			return i;
	}

	WARN(1, "Unsupported voltage swing/pre-emphasis level: 0x%x\n",
	     signal_levels);

	return 0;
}

static u32 intel_ddi_dp_level(struct intel_dp *intel_dp)
{
	u8 train_set = intel_dp->train_set[0];
	int signal_levels = train_set & (DP_TRAIN_VOLTAGE_SWING_MASK |
					 DP_TRAIN_PRE_EMPHASIS_MASK);

	return translate_signal_level(signal_levels);
}

u32 bxt_signal_levels(struct intel_dp *intel_dp)
{
	struct intel_digital_port *dport = dp_to_dig_port(intel_dp);
	struct drm_i915_private *dev_priv = to_i915(dport->base.base.dev);
	struct intel_encoder *encoder = &dport->base;
	int level = intel_ddi_dp_level(intel_dp);

	if (INTEL_GEN(dev_priv) >= 11)
		icl_ddi_vswing_sequence(encoder, intel_dp->link_rate,
					level, encoder->type);
	else if (IS_CANNONLAKE(dev_priv))
		cnl_ddi_vswing_sequence(encoder, level, encoder->type);
	else
		bxt_ddi_vswing_sequence(encoder, level, encoder->type);

	return 0;
}

u32 ddi_signal_levels(struct intel_dp *intel_dp)
{
	struct intel_digital_port *dport = dp_to_dig_port(intel_dp);
	struct drm_i915_private *dev_priv = to_i915(dport->base.base.dev);
	struct intel_encoder *encoder = &dport->base;
	int level = intel_ddi_dp_level(intel_dp);

	if (IS_GEN9_BC(dev_priv))
		skl_ddi_set_iboost(encoder, level, encoder->type);

	return DDI_BUF_TRANS_SELECT(level);
}

static inline
u32 icl_dpclka_cfgcr0_clk_off(struct drm_i915_private *dev_priv,
			      enum port port)
{
	if (intel_port_is_combophy(dev_priv, port)) {
		return ICL_DPCLKA_CFGCR0_DDI_CLK_OFF(port);
	} else if (intel_port_is_tc(dev_priv, port)) {
		enum tc_port tc_port = intel_port_to_tc(dev_priv, port);

		return ICL_DPCLKA_CFGCR0_TC_CLK_OFF(tc_port);
	}

	return 0;
}

static void icl_map_plls_to_ports(struct intel_encoder *encoder,
				  const struct intel_crtc_state *crtc_state)
{
	struct drm_i915_private *dev_priv = to_i915(encoder->base.dev);
	struct intel_shared_dpll *pll = crtc_state->shared_dpll;
	enum port port = encoder->port;
	u32 val;

	mutex_lock(&dev_priv->dpll_lock);

	val = I915_READ(DPCLKA_CFGCR0_ICL);
	WARN_ON((val & icl_dpclka_cfgcr0_clk_off(dev_priv, port)) == 0);

	if (intel_port_is_combophy(dev_priv, port)) {
		val &= ~DPCLKA_CFGCR0_DDI_CLK_SEL_MASK(port);
		val |= DPCLKA_CFGCR0_DDI_CLK_SEL(pll->info->id, port);
		I915_WRITE(DPCLKA_CFGCR0_ICL, val);
		POSTING_READ(DPCLKA_CFGCR0_ICL);
	}

	val &= ~icl_dpclka_cfgcr0_clk_off(dev_priv, port);
	I915_WRITE(DPCLKA_CFGCR0_ICL, val);

	mutex_unlock(&dev_priv->dpll_lock);
}

static void icl_unmap_plls_to_ports(struct intel_encoder *encoder)
{
	struct drm_i915_private *dev_priv = to_i915(encoder->base.dev);
	enum port port = encoder->port;
	u32 val;

	mutex_lock(&dev_priv->dpll_lock);

	val = I915_READ(DPCLKA_CFGCR0_ICL);
	val |= icl_dpclka_cfgcr0_clk_off(dev_priv, port);
	I915_WRITE(DPCLKA_CFGCR0_ICL, val);

	mutex_unlock(&dev_priv->dpll_lock);
}

void icl_sanitize_encoder_pll_mapping(struct intel_encoder *encoder)
{
	struct drm_i915_private *dev_priv = to_i915(encoder->base.dev);
	u32 val;
	enum port port;
	u32 port_mask;
	bool ddi_clk_needed;

	/*
	 * In case of DP MST, we sanitize the primary encoder only, not the
	 * virtual ones.
	 */
	if (encoder->type == INTEL_OUTPUT_DP_MST)
		return;

	if (!encoder->base.crtc && intel_encoder_is_dp(encoder)) {
		u8 pipe_mask;
		bool is_mst;

		intel_ddi_get_encoder_pipes(encoder, &pipe_mask, &is_mst);
		/*
		 * In the unlikely case that BIOS enables DP in MST mode, just
		 * warn since our MST HW readout is incomplete.
		 */
		if (WARN_ON(is_mst))
			return;
	}

	port_mask = BIT(encoder->port);
	ddi_clk_needed = encoder->base.crtc;

	if (encoder->type == INTEL_OUTPUT_DSI) {
		struct intel_encoder *other_encoder;

		port_mask = intel_dsi_encoder_ports(encoder);
		/*
		 * Sanity check that we haven't incorrectly registered another
		 * encoder using any of the ports of this DSI encoder.
		 */
		for_each_intel_encoder(&dev_priv->drm, other_encoder) {
			if (other_encoder == encoder)
				continue;

			if (WARN_ON(port_mask & BIT(other_encoder->port)))
				return;
		}
		/*
		 * For DSI we keep the ddi clocks gated
		 * except during enable/disable sequence.
		 */
		ddi_clk_needed = false;
	}

	val = I915_READ(DPCLKA_CFGCR0_ICL);
	for_each_port_masked(port, port_mask) {
		bool ddi_clk_ungated = !(val &
					 icl_dpclka_cfgcr0_clk_off(dev_priv,
								   port));

		if (ddi_clk_needed == ddi_clk_ungated)
			continue;

		/*
		 * Punt on the case now where clock is gated, but it would
		 * be needed by the port. Something else is really broken then.
		 */
		if (WARN_ON(ddi_clk_needed))
			continue;

		DRM_NOTE("Port %c is disabled/in DSI mode with an ungated DDI clock, gate it\n",
			 port_name(port));
		val |= icl_dpclka_cfgcr0_clk_off(dev_priv, port);
		I915_WRITE(DPCLKA_CFGCR0_ICL, val);
	}
}

static void intel_ddi_clk_select(struct intel_encoder *encoder,
				 const struct intel_crtc_state *crtc_state)
{
	struct drm_i915_private *dev_priv = to_i915(encoder->base.dev);
	enum port port = encoder->port;
	u32 val;
	const struct intel_shared_dpll *pll = crtc_state->shared_dpll;

	if (WARN_ON(!pll))
		return;

	mutex_lock(&dev_priv->dpll_lock);

	if (INTEL_GEN(dev_priv) >= 11) {
		if (!intel_port_is_combophy(dev_priv, port))
			I915_WRITE(DDI_CLK_SEL(port),
				   icl_pll_to_ddi_clk_sel(encoder, crtc_state));
	} else if (IS_CANNONLAKE(dev_priv)) {
		/* Configure DPCLKA_CFGCR0 to map the DPLL to the DDI. */
		val = I915_READ(DPCLKA_CFGCR0);
		val &= ~DPCLKA_CFGCR0_DDI_CLK_SEL_MASK(port);
		val |= DPCLKA_CFGCR0_DDI_CLK_SEL(pll->info->id, port);
		I915_WRITE(DPCLKA_CFGCR0, val);

		/*
		 * Configure DPCLKA_CFGCR0 to turn on the clock for the DDI.
		 * This step and the step before must be done with separate
		 * register writes.
		 */
		val = I915_READ(DPCLKA_CFGCR0);
		val &= ~DPCLKA_CFGCR0_DDI_CLK_OFF(port);
		I915_WRITE(DPCLKA_CFGCR0, val);
	} else if (IS_GEN9_BC(dev_priv)) {
		/* DDI -> PLL mapping  */
		val = I915_READ(DPLL_CTRL2);

		val &= ~(DPLL_CTRL2_DDI_CLK_OFF(port) |
			 DPLL_CTRL2_DDI_CLK_SEL_MASK(port));
		val |= (DPLL_CTRL2_DDI_CLK_SEL(pll->info->id, port) |
			DPLL_CTRL2_DDI_SEL_OVERRIDE(port));

		I915_WRITE(DPLL_CTRL2, val);

	} else if (INTEL_GEN(dev_priv) < 9) {
		I915_WRITE(PORT_CLK_SEL(port), hsw_pll_to_ddi_pll_sel(pll));
	}

	mutex_unlock(&dev_priv->dpll_lock);
}

static void intel_ddi_clk_disable(struct intel_encoder *encoder)
{
	struct drm_i915_private *dev_priv = to_i915(encoder->base.dev);
	enum port port = encoder->port;

	if (INTEL_GEN(dev_priv) >= 11) {
		if (!intel_port_is_combophy(dev_priv, port))
			I915_WRITE(DDI_CLK_SEL(port), DDI_CLK_SEL_NONE);
	} else if (IS_CANNONLAKE(dev_priv)) {
		I915_WRITE(DPCLKA_CFGCR0, I915_READ(DPCLKA_CFGCR0) |
			   DPCLKA_CFGCR0_DDI_CLK_OFF(port));
	} else if (IS_GEN9_BC(dev_priv)) {
		I915_WRITE(DPLL_CTRL2, I915_READ(DPLL_CTRL2) |
			   DPLL_CTRL2_DDI_CLK_OFF(port));
	} else if (INTEL_GEN(dev_priv) < 9) {
		I915_WRITE(PORT_CLK_SEL(port), PORT_CLK_SEL_NONE);
	}
}

static void icl_enable_phy_clock_gating(struct intel_digital_port *dig_port)
{
	struct drm_i915_private *dev_priv = to_i915(dig_port->base.base.dev);
	enum port port = dig_port->base.port;
	enum tc_port tc_port = intel_port_to_tc(dev_priv, port);
<<<<<<< HEAD
	i915_reg_t mg_regs[2] = { MG_DP_MODE(0, port), MG_DP_MODE(1, port) };
=======
>>>>>>> a2d635de
	u32 val;
	int ln;

	if (tc_port == PORT_TC_NONE)
		return;

	for (ln = 0; ln < 2; ln++) {
		val = I915_READ(MG_DP_MODE(ln, port));
		val |= MG_DP_MODE_CFG_TR2PWR_GATING |
		       MG_DP_MODE_CFG_TRPWR_GATING |
		       MG_DP_MODE_CFG_CLNPWR_GATING |
		       MG_DP_MODE_CFG_DIGPWR_GATING |
		       MG_DP_MODE_CFG_GAONPWR_GATING;
		I915_WRITE(MG_DP_MODE(ln, port), val);
	}

	val = I915_READ(MG_MISC_SUS0(tc_port));
	val |= MG_MISC_SUS0_SUSCLK_DYNCLKGATE_MODE(3) |
	       MG_MISC_SUS0_CFG_TR2PWR_GATING |
	       MG_MISC_SUS0_CFG_CL2PWR_GATING |
	       MG_MISC_SUS0_CFG_GAONPWR_GATING |
	       MG_MISC_SUS0_CFG_TRPWR_GATING |
	       MG_MISC_SUS0_CFG_CL1PWR_GATING |
	       MG_MISC_SUS0_CFG_DGPWR_GATING;
	I915_WRITE(MG_MISC_SUS0(tc_port), val);
}

static void icl_disable_phy_clock_gating(struct intel_digital_port *dig_port)
{
	struct drm_i915_private *dev_priv = to_i915(dig_port->base.base.dev);
	enum port port = dig_port->base.port;
	enum tc_port tc_port = intel_port_to_tc(dev_priv, port);
	u32 val;
	int ln;

	if (tc_port == PORT_TC_NONE)
		return;

	for (ln = 0; ln < 2; ln++) {
		val = I915_READ(MG_DP_MODE(ln, port));
		val &= ~(MG_DP_MODE_CFG_TR2PWR_GATING |
			 MG_DP_MODE_CFG_TRPWR_GATING |
			 MG_DP_MODE_CFG_CLNPWR_GATING |
			 MG_DP_MODE_CFG_DIGPWR_GATING |
			 MG_DP_MODE_CFG_GAONPWR_GATING);
		I915_WRITE(MG_DP_MODE(ln, port), val);
	}

	val = I915_READ(MG_MISC_SUS0(tc_port));
	val &= ~(MG_MISC_SUS0_SUSCLK_DYNCLKGATE_MODE_MASK |
		 MG_MISC_SUS0_CFG_TR2PWR_GATING |
		 MG_MISC_SUS0_CFG_CL2PWR_GATING |
		 MG_MISC_SUS0_CFG_GAONPWR_GATING |
		 MG_MISC_SUS0_CFG_TRPWR_GATING |
		 MG_MISC_SUS0_CFG_CL1PWR_GATING |
		 MG_MISC_SUS0_CFG_DGPWR_GATING);
	I915_WRITE(MG_MISC_SUS0(tc_port), val);
}

static void icl_program_mg_dp_mode(struct intel_digital_port *intel_dig_port)
{
	struct drm_i915_private *dev_priv = to_i915(intel_dig_port->base.base.dev);
	enum port port = intel_dig_port->base.port;
	enum tc_port tc_port = intel_port_to_tc(dev_priv, port);
	u32 ln0, ln1, lane_info;

	if (tc_port == PORT_TC_NONE || intel_dig_port->tc_type == TC_PORT_TBT)
		return;

	ln0 = I915_READ(MG_DP_MODE(0, port));
	ln1 = I915_READ(MG_DP_MODE(1, port));

	switch (intel_dig_port->tc_type) {
	case TC_PORT_TYPEC:
		ln0 &= ~(MG_DP_MODE_CFG_DP_X1_MODE | MG_DP_MODE_CFG_DP_X2_MODE);
		ln1 &= ~(MG_DP_MODE_CFG_DP_X1_MODE | MG_DP_MODE_CFG_DP_X2_MODE);

		lane_info = (I915_READ(PORT_TX_DFLEXDPSP) &
			     DP_LANE_ASSIGNMENT_MASK(tc_port)) >>
			    DP_LANE_ASSIGNMENT_SHIFT(tc_port);

		switch (lane_info) {
		case 0x1:
		case 0x4:
			break;
		case 0x2:
			ln0 |= MG_DP_MODE_CFG_DP_X1_MODE;
			break;
		case 0x3:
			ln0 |= MG_DP_MODE_CFG_DP_X1_MODE |
			       MG_DP_MODE_CFG_DP_X2_MODE;
			break;
		case 0x8:
			ln1 |= MG_DP_MODE_CFG_DP_X1_MODE;
			break;
		case 0xC:
			ln1 |= MG_DP_MODE_CFG_DP_X1_MODE |
			       MG_DP_MODE_CFG_DP_X2_MODE;
			break;
		case 0xF:
			ln0 |= MG_DP_MODE_CFG_DP_X1_MODE |
			       MG_DP_MODE_CFG_DP_X2_MODE;
			ln1 |= MG_DP_MODE_CFG_DP_X1_MODE |
			       MG_DP_MODE_CFG_DP_X2_MODE;
			break;
		default:
			MISSING_CASE(lane_info);
		}
		break;

	case TC_PORT_LEGACY:
		ln0 |= MG_DP_MODE_CFG_DP_X1_MODE | MG_DP_MODE_CFG_DP_X2_MODE;
		ln1 |= MG_DP_MODE_CFG_DP_X1_MODE | MG_DP_MODE_CFG_DP_X2_MODE;
		break;

	default:
		MISSING_CASE(intel_dig_port->tc_type);
		return;
	}

	I915_WRITE(MG_DP_MODE(0, port), ln0);
	I915_WRITE(MG_DP_MODE(1, port), ln1);
}

static void intel_dp_sink_set_fec_ready(struct intel_dp *intel_dp,
					const struct intel_crtc_state *crtc_state)
{
	if (!crtc_state->fec_enable)
		return;

	if (drm_dp_dpcd_writeb(&intel_dp->aux, DP_FEC_CONFIGURATION, DP_FEC_READY) <= 0)
		DRM_DEBUG_KMS("Failed to set FEC_READY in the sink\n");
}

static void intel_ddi_enable_fec(struct intel_encoder *encoder,
				 const struct intel_crtc_state *crtc_state)
{
	struct drm_i915_private *dev_priv = to_i915(encoder->base.dev);
	enum port port = encoder->port;
	u32 val;

	if (!crtc_state->fec_enable)
		return;

	val = I915_READ(DP_TP_CTL(port));
	val |= DP_TP_CTL_FEC_ENABLE;
	I915_WRITE(DP_TP_CTL(port), val);

	if (intel_wait_for_register(&dev_priv->uncore, DP_TP_STATUS(port),
				    DP_TP_STATUS_FEC_ENABLE_LIVE,
				    DP_TP_STATUS_FEC_ENABLE_LIVE,
				    1))
		DRM_ERROR("Timed out waiting for FEC Enable Status\n");
}

static void intel_ddi_disable_fec_state(struct intel_encoder *encoder,
					const struct intel_crtc_state *crtc_state)
{
	struct drm_i915_private *dev_priv = to_i915(encoder->base.dev);
	enum port port = encoder->port;
	u32 val;

	if (!crtc_state->fec_enable)
		return;

	val = I915_READ(DP_TP_CTL(port));
	val &= ~DP_TP_CTL_FEC_ENABLE;
	I915_WRITE(DP_TP_CTL(port), val);
	POSTING_READ(DP_TP_CTL(port));
}

static void intel_ddi_pre_enable_dp(struct intel_encoder *encoder,
				    const struct intel_crtc_state *crtc_state,
				    const struct drm_connector_state *conn_state)
{
	struct intel_dp *intel_dp = enc_to_intel_dp(&encoder->base);
	struct drm_i915_private *dev_priv = to_i915(encoder->base.dev);
	enum port port = encoder->port;
	struct intel_digital_port *dig_port = enc_to_dig_port(&encoder->base);
	bool is_mst = intel_crtc_has_type(crtc_state, INTEL_OUTPUT_DP_MST);
	int level = intel_ddi_dp_level(intel_dp);

	WARN_ON(is_mst && (port == PORT_A || port == PORT_E));

	intel_dp_set_link_params(intel_dp, crtc_state->port_clock,
				 crtc_state->lane_count, is_mst);

	intel_edp_panel_on(intel_dp);

	intel_ddi_clk_select(encoder, crtc_state);

	intel_display_power_get(dev_priv, dig_port->ddi_io_power_domain);

	icl_program_mg_dp_mode(dig_port);
	icl_disable_phy_clock_gating(dig_port);

	if (INTEL_GEN(dev_priv) >= 11)
		icl_ddi_vswing_sequence(encoder, crtc_state->port_clock,
					level, encoder->type);
	else if (IS_CANNONLAKE(dev_priv))
		cnl_ddi_vswing_sequence(encoder, level, encoder->type);
	else if (IS_GEN9_LP(dev_priv))
		bxt_ddi_vswing_sequence(encoder, level, encoder->type);
	else
		intel_prepare_dp_ddi_buffers(encoder, crtc_state);

	intel_ddi_init_dp_buf_reg(encoder);
	if (!is_mst)
		intel_dp_sink_dpms(intel_dp, DRM_MODE_DPMS_ON);
	intel_dp_sink_set_decompression_state(intel_dp, crtc_state,
					      true);
	intel_dp_sink_set_fec_ready(intel_dp, crtc_state);
	intel_dp_start_link_train(intel_dp);
	if (port != PORT_A || INTEL_GEN(dev_priv) >= 9)
		intel_dp_stop_link_train(intel_dp);

	intel_ddi_enable_fec(encoder, crtc_state);

	icl_enable_phy_clock_gating(dig_port);

	if (!is_mst)
		intel_ddi_enable_pipe_clock(crtc_state);

	intel_dsc_enable(encoder, crtc_state);
}

static void intel_ddi_pre_enable_hdmi(struct intel_encoder *encoder,
				      const struct intel_crtc_state *crtc_state,
				      const struct drm_connector_state *conn_state)
{
	struct intel_digital_port *intel_dig_port = enc_to_dig_port(&encoder->base);
	struct intel_hdmi *intel_hdmi = &intel_dig_port->hdmi;
	struct drm_i915_private *dev_priv = to_i915(encoder->base.dev);
	enum port port = encoder->port;
	int level = intel_ddi_hdmi_level(dev_priv, port);
	struct intel_digital_port *dig_port = enc_to_dig_port(&encoder->base);

	intel_dp_dual_mode_set_tmds_output(intel_hdmi, true);
	intel_ddi_clk_select(encoder, crtc_state);

	intel_display_power_get(dev_priv, dig_port->ddi_io_power_domain);

	icl_program_mg_dp_mode(dig_port);
	icl_disable_phy_clock_gating(dig_port);

	if (INTEL_GEN(dev_priv) >= 11)
		icl_ddi_vswing_sequence(encoder, crtc_state->port_clock,
					level, INTEL_OUTPUT_HDMI);
	else if (IS_CANNONLAKE(dev_priv))
		cnl_ddi_vswing_sequence(encoder, level, INTEL_OUTPUT_HDMI);
	else if (IS_GEN9_LP(dev_priv))
		bxt_ddi_vswing_sequence(encoder, level, INTEL_OUTPUT_HDMI);
	else
		intel_prepare_hdmi_ddi_buffers(encoder, level);

	icl_enable_phy_clock_gating(dig_port);

	if (IS_GEN9_BC(dev_priv))
		skl_ddi_set_iboost(encoder, level, INTEL_OUTPUT_HDMI);

	intel_ddi_enable_pipe_clock(crtc_state);

	intel_dig_port->set_infoframes(encoder,
				       crtc_state->has_infoframe,
				       crtc_state, conn_state);
}

static void intel_ddi_pre_enable(struct intel_encoder *encoder,
				 const struct intel_crtc_state *crtc_state,
				 const struct drm_connector_state *conn_state)
{
	struct intel_crtc *crtc = to_intel_crtc(crtc_state->base.crtc);
	struct drm_i915_private *dev_priv = to_i915(crtc->base.dev);
	enum pipe pipe = crtc->pipe;

	/*
	 * When called from DP MST code:
	 * - conn_state will be NULL
	 * - encoder will be the main encoder (ie. mst->primary)
	 * - the main connector associated with this port
	 *   won't be active or linked to a crtc
	 * - crtc_state will be the state of the first stream to
	 *   be activated on this port, and it may not be the same
	 *   stream that will be deactivated last, but each stream
	 *   should have a state that is identical when it comes to
	 *   the DP link parameteres
	 */

	WARN_ON(crtc_state->has_pch_encoder);

	if (INTEL_GEN(dev_priv) >= 11)
		icl_map_plls_to_ports(encoder, crtc_state);

	intel_set_cpu_fifo_underrun_reporting(dev_priv, pipe, true);

	if (intel_crtc_has_type(crtc_state, INTEL_OUTPUT_HDMI)) {
		intel_ddi_pre_enable_hdmi(encoder, crtc_state, conn_state);
	} else {
		struct intel_lspcon *lspcon =
				enc_to_intel_lspcon(&encoder->base);

		intel_ddi_pre_enable_dp(encoder, crtc_state, conn_state);
		if (lspcon->active) {
			struct intel_digital_port *dig_port =
					enc_to_dig_port(&encoder->base);

			dig_port->set_infoframes(encoder,
						 crtc_state->has_infoframe,
						 crtc_state, conn_state);
		}
	}
}

static void intel_disable_ddi_buf(struct intel_encoder *encoder,
				  const struct intel_crtc_state *crtc_state)
{
	struct drm_i915_private *dev_priv = to_i915(encoder->base.dev);
	enum port port = encoder->port;
	bool wait = false;
	u32 val;

	val = I915_READ(DDI_BUF_CTL(port));
	if (val & DDI_BUF_CTL_ENABLE) {
		val &= ~DDI_BUF_CTL_ENABLE;
		I915_WRITE(DDI_BUF_CTL(port), val);
		wait = true;
	}

	val = I915_READ(DP_TP_CTL(port));
	val &= ~(DP_TP_CTL_ENABLE | DP_TP_CTL_LINK_TRAIN_MASK);
	val |= DP_TP_CTL_LINK_TRAIN_PAT1;
	I915_WRITE(DP_TP_CTL(port), val);

	/* Disable FEC in DP Sink */
	intel_ddi_disable_fec_state(encoder, crtc_state);

	if (wait)
		intel_wait_ddi_buf_idle(dev_priv, port);
}

static void intel_ddi_post_disable_dp(struct intel_encoder *encoder,
				      const struct intel_crtc_state *old_crtc_state,
				      const struct drm_connector_state *old_conn_state)
{
	struct drm_i915_private *dev_priv = to_i915(encoder->base.dev);
	struct intel_digital_port *dig_port = enc_to_dig_port(&encoder->base);
	struct intel_dp *intel_dp = &dig_port->dp;
	bool is_mst = intel_crtc_has_type(old_crtc_state,
					  INTEL_OUTPUT_DP_MST);

	if (!is_mst) {
		intel_ddi_disable_pipe_clock(old_crtc_state);
		/*
		 * Power down sink before disabling the port, otherwise we end
		 * up getting interrupts from the sink on detecting link loss.
		 */
		intel_dp_sink_dpms(intel_dp, DRM_MODE_DPMS_OFF);
	}

	intel_disable_ddi_buf(encoder, old_crtc_state);

	intel_edp_panel_vdd_on(intel_dp);
	intel_edp_panel_off(intel_dp);

	intel_display_power_put_unchecked(dev_priv,
					  dig_port->ddi_io_power_domain);

	intel_ddi_clk_disable(encoder);
}

static void intel_ddi_post_disable_hdmi(struct intel_encoder *encoder,
					const struct intel_crtc_state *old_crtc_state,
					const struct drm_connector_state *old_conn_state)
{
	struct drm_i915_private *dev_priv = to_i915(encoder->base.dev);
	struct intel_digital_port *dig_port = enc_to_dig_port(&encoder->base);
	struct intel_hdmi *intel_hdmi = &dig_port->hdmi;

	dig_port->set_infoframes(encoder, false,
				 old_crtc_state, old_conn_state);

	intel_ddi_disable_pipe_clock(old_crtc_state);

	intel_disable_ddi_buf(encoder, old_crtc_state);

	intel_display_power_put_unchecked(dev_priv,
					  dig_port->ddi_io_power_domain);

	intel_ddi_clk_disable(encoder);

	intel_dp_dual_mode_set_tmds_output(intel_hdmi, false);
}

static void intel_ddi_post_disable(struct intel_encoder *encoder,
				   const struct intel_crtc_state *old_crtc_state,
				   const struct drm_connector_state *old_conn_state)
{
	struct drm_i915_private *dev_priv = to_i915(encoder->base.dev);

	/*
	 * When called from DP MST code:
	 * - old_conn_state will be NULL
	 * - encoder will be the main encoder (ie. mst->primary)
	 * - the main connector associated with this port
	 *   won't be active or linked to a crtc
	 * - old_crtc_state will be the state of the last stream to
	 *   be deactivated on this port, and it may not be the same
	 *   stream that was activated last, but each stream
	 *   should have a state that is identical when it comes to
	 *   the DP link parameteres
	 */

	if (intel_crtc_has_type(old_crtc_state, INTEL_OUTPUT_HDMI))
		intel_ddi_post_disable_hdmi(encoder,
					    old_crtc_state, old_conn_state);
	else
		intel_ddi_post_disable_dp(encoder,
					  old_crtc_state, old_conn_state);

	if (INTEL_GEN(dev_priv) >= 11)
		icl_unmap_plls_to_ports(encoder);
}

void intel_ddi_fdi_post_disable(struct intel_encoder *encoder,
				const struct intel_crtc_state *old_crtc_state,
				const struct drm_connector_state *old_conn_state)
{
	struct drm_i915_private *dev_priv = to_i915(encoder->base.dev);
	u32 val;

	/*
	 * Bspec lists this as both step 13 (before DDI_BUF_CTL disable)
	 * and step 18 (after clearing PORT_CLK_SEL). Based on a BUN,
	 * step 13 is the correct place for it. Step 18 is where it was
	 * originally before the BUN.
	 */
	val = I915_READ(FDI_RX_CTL(PIPE_A));
	val &= ~FDI_RX_ENABLE;
	I915_WRITE(FDI_RX_CTL(PIPE_A), val);

	intel_disable_ddi_buf(encoder, old_crtc_state);
	intel_ddi_clk_disable(encoder);

	val = I915_READ(FDI_RX_MISC(PIPE_A));
	val &= ~(FDI_RX_PWRDN_LANE1_MASK | FDI_RX_PWRDN_LANE0_MASK);
	val |= FDI_RX_PWRDN_LANE1_VAL(2) | FDI_RX_PWRDN_LANE0_VAL(2);
	I915_WRITE(FDI_RX_MISC(PIPE_A), val);

	val = I915_READ(FDI_RX_CTL(PIPE_A));
	val &= ~FDI_PCDCLK;
	I915_WRITE(FDI_RX_CTL(PIPE_A), val);

	val = I915_READ(FDI_RX_CTL(PIPE_A));
	val &= ~FDI_RX_PLL_ENABLE;
	I915_WRITE(FDI_RX_CTL(PIPE_A), val);
}

static void intel_enable_ddi_dp(struct intel_encoder *encoder,
				const struct intel_crtc_state *crtc_state,
				const struct drm_connector_state *conn_state)
{
	struct drm_i915_private *dev_priv = to_i915(encoder->base.dev);
	struct intel_dp *intel_dp = enc_to_intel_dp(&encoder->base);
	enum port port = encoder->port;

	if (port == PORT_A && INTEL_GEN(dev_priv) < 9)
		intel_dp_stop_link_train(intel_dp);

	intel_edp_backlight_on(crtc_state, conn_state);
	intel_psr_enable(intel_dp, crtc_state);
	intel_edp_drrs_enable(intel_dp, crtc_state);

	if (crtc_state->has_audio)
		intel_audio_codec_enable(encoder, crtc_state, conn_state);
}

static i915_reg_t
gen9_chicken_trans_reg_by_port(struct drm_i915_private *dev_priv,
			       enum port port)
{
	static const i915_reg_t regs[] = {
		[PORT_A] = CHICKEN_TRANS_EDP,
		[PORT_B] = CHICKEN_TRANS_A,
		[PORT_C] = CHICKEN_TRANS_B,
		[PORT_D] = CHICKEN_TRANS_C,
		[PORT_E] = CHICKEN_TRANS_A,
	};

	WARN_ON(INTEL_GEN(dev_priv) < 9);

	if (WARN_ON(port < PORT_A || port > PORT_E))
		port = PORT_A;

	return regs[port];
}

static void intel_enable_ddi_hdmi(struct intel_encoder *encoder,
				  const struct intel_crtc_state *crtc_state,
				  const struct drm_connector_state *conn_state)
{
	struct drm_i915_private *dev_priv = to_i915(encoder->base.dev);
	struct intel_digital_port *dig_port = enc_to_dig_port(&encoder->base);
	struct drm_connector *connector = conn_state->connector;
	enum port port = encoder->port;

	if (!intel_hdmi_handle_sink_scrambling(encoder, connector,
					       crtc_state->hdmi_high_tmds_clock_ratio,
					       crtc_state->hdmi_scrambling))
		DRM_ERROR("[CONNECTOR:%d:%s] Failed to configure sink scrambling/TMDS bit clock ratio\n",
			  connector->base.id, connector->name);

	/* Display WA #1143: skl,kbl,cfl */
	if (IS_GEN9_BC(dev_priv)) {
		/*
		 * For some reason these chicken bits have been
		 * stuffed into a transcoder register, event though
		 * the bits affect a specific DDI port rather than
		 * a specific transcoder.
		 */
		i915_reg_t reg = gen9_chicken_trans_reg_by_port(dev_priv, port);
		u32 val;

		val = I915_READ(reg);

		if (port == PORT_E)
			val |= DDIE_TRAINING_OVERRIDE_ENABLE |
				DDIE_TRAINING_OVERRIDE_VALUE;
		else
			val |= DDI_TRAINING_OVERRIDE_ENABLE |
				DDI_TRAINING_OVERRIDE_VALUE;

		I915_WRITE(reg, val);
		POSTING_READ(reg);

		udelay(1);

		if (port == PORT_E)
			val &= ~(DDIE_TRAINING_OVERRIDE_ENABLE |
				 DDIE_TRAINING_OVERRIDE_VALUE);
		else
			val &= ~(DDI_TRAINING_OVERRIDE_ENABLE |
				 DDI_TRAINING_OVERRIDE_VALUE);

		I915_WRITE(reg, val);
	}

	/* In HDMI/DVI mode, the port width, and swing/emphasis values
	 * are ignored so nothing special needs to be done besides
	 * enabling the port.
	 */
	I915_WRITE(DDI_BUF_CTL(port),
		   dig_port->saved_port_bits | DDI_BUF_CTL_ENABLE);

	if (crtc_state->has_audio)
		intel_audio_codec_enable(encoder, crtc_state, conn_state);
}

static void intel_enable_ddi(struct intel_encoder *encoder,
			     const struct intel_crtc_state *crtc_state,
			     const struct drm_connector_state *conn_state)
{
	if (intel_crtc_has_type(crtc_state, INTEL_OUTPUT_HDMI))
		intel_enable_ddi_hdmi(encoder, crtc_state, conn_state);
	else
		intel_enable_ddi_dp(encoder, crtc_state, conn_state);

	/* Enable hdcp if it's desired */
	if (conn_state->content_protection ==
	    DRM_MODE_CONTENT_PROTECTION_DESIRED)
		intel_hdcp_enable(to_intel_connector(conn_state->connector));
}

static void intel_disable_ddi_dp(struct intel_encoder *encoder,
				 const struct intel_crtc_state *old_crtc_state,
				 const struct drm_connector_state *old_conn_state)
{
	struct intel_dp *intel_dp = enc_to_intel_dp(&encoder->base);

	intel_dp->link_trained = false;

	if (old_crtc_state->has_audio)
		intel_audio_codec_disable(encoder,
					  old_crtc_state, old_conn_state);

	intel_edp_drrs_disable(intel_dp, old_crtc_state);
	intel_psr_disable(intel_dp, old_crtc_state);
	intel_edp_backlight_off(old_conn_state);
	/* Disable the decompression in DP Sink */
	intel_dp_sink_set_decompression_state(intel_dp, old_crtc_state,
					      false);
}

static void intel_disable_ddi_hdmi(struct intel_encoder *encoder,
				   const struct intel_crtc_state *old_crtc_state,
				   const struct drm_connector_state *old_conn_state)
{
	struct drm_connector *connector = old_conn_state->connector;

	if (old_crtc_state->has_audio)
		intel_audio_codec_disable(encoder,
					  old_crtc_state, old_conn_state);

	if (!intel_hdmi_handle_sink_scrambling(encoder, connector,
					       false, false))
		DRM_DEBUG_KMS("[CONNECTOR:%d:%s] Failed to reset sink scrambling/TMDS bit clock ratio\n",
			      connector->base.id, connector->name);
}

static void intel_disable_ddi(struct intel_encoder *encoder,
			      const struct intel_crtc_state *old_crtc_state,
			      const struct drm_connector_state *old_conn_state)
{
	intel_hdcp_disable(to_intel_connector(old_conn_state->connector));

	if (intel_crtc_has_type(old_crtc_state, INTEL_OUTPUT_HDMI))
		intel_disable_ddi_hdmi(encoder, old_crtc_state, old_conn_state);
	else
		intel_disable_ddi_dp(encoder, old_crtc_state, old_conn_state);
}

static void intel_ddi_update_pipe_dp(struct intel_encoder *encoder,
				     const struct intel_crtc_state *crtc_state,
				     const struct drm_connector_state *conn_state)
{
	struct intel_dp *intel_dp = enc_to_intel_dp(&encoder->base);

	intel_ddi_set_pipe_settings(crtc_state);

	intel_psr_update(intel_dp, crtc_state);
	intel_edp_drrs_enable(intel_dp, crtc_state);

	intel_panel_update_backlight(encoder, crtc_state, conn_state);
}

static void intel_ddi_update_pipe(struct intel_encoder *encoder,
				  const struct intel_crtc_state *crtc_state,
				  const struct drm_connector_state *conn_state)
{
	if (!intel_crtc_has_type(crtc_state, INTEL_OUTPUT_HDMI))
		intel_ddi_update_pipe_dp(encoder, crtc_state, conn_state);

	if (conn_state->content_protection ==
	    DRM_MODE_CONTENT_PROTECTION_DESIRED)
		intel_hdcp_enable(to_intel_connector(conn_state->connector));
	else if (conn_state->content_protection ==
		 DRM_MODE_CONTENT_PROTECTION_UNDESIRED)
		intel_hdcp_disable(to_intel_connector(conn_state->connector));
}

static void intel_ddi_set_fia_lane_count(struct intel_encoder *encoder,
					 const struct intel_crtc_state *pipe_config,
					 enum port port)
{
	struct drm_i915_private *dev_priv = to_i915(encoder->base.dev);
	struct intel_digital_port *dig_port = enc_to_dig_port(&encoder->base);
	enum tc_port tc_port = intel_port_to_tc(dev_priv, port);
	u32 val = I915_READ(PORT_TX_DFLEXDPMLE1);
	bool lane_reversal = dig_port->saved_port_bits & DDI_BUF_PORT_REVERSAL;

	val &= ~DFLEXDPMLE1_DPMLETC_MASK(tc_port);
	switch (pipe_config->lane_count) {
	case 1:
		val |= (lane_reversal) ? DFLEXDPMLE1_DPMLETC_ML3(tc_port) :
		DFLEXDPMLE1_DPMLETC_ML0(tc_port);
		break;
	case 2:
		val |= (lane_reversal) ? DFLEXDPMLE1_DPMLETC_ML3_2(tc_port) :
		DFLEXDPMLE1_DPMLETC_ML1_0(tc_port);
		break;
	case 4:
		val |= DFLEXDPMLE1_DPMLETC_ML3_0(tc_port);
		break;
	default:
		MISSING_CASE(pipe_config->lane_count);
	}
	I915_WRITE(PORT_TX_DFLEXDPMLE1, val);
}

static void
intel_ddi_pre_pll_enable(struct intel_encoder *encoder,
			 const struct intel_crtc_state *crtc_state,
			 const struct drm_connector_state *conn_state)
{
	struct drm_i915_private *dev_priv = to_i915(encoder->base.dev);
	struct intel_digital_port *dig_port = enc_to_dig_port(&encoder->base);
	enum port port = encoder->port;

	if (intel_crtc_has_dp_encoder(crtc_state) ||
	    intel_port_is_tc(dev_priv, encoder->port))
		intel_display_power_get(dev_priv,
					intel_ddi_main_link_aux_domain(dig_port));

	if (IS_GEN9_LP(dev_priv))
		bxt_ddi_phy_set_lane_optim_mask(encoder,
						crtc_state->lane_lat_optim_mask);

	/*
	 * Program the lane count for static/dynamic connections on Type-C ports.
	 * Skip this step for TBT.
	 */
	if (dig_port->tc_type == TC_PORT_UNKNOWN ||
	    dig_port->tc_type == TC_PORT_TBT)
		return;

	intel_ddi_set_fia_lane_count(encoder, crtc_state, port);
}

static void
intel_ddi_post_pll_disable(struct intel_encoder *encoder,
			   const struct intel_crtc_state *crtc_state,
			   const struct drm_connector_state *conn_state)
{
	struct drm_i915_private *dev_priv = to_i915(encoder->base.dev);
	struct intel_digital_port *dig_port = enc_to_dig_port(&encoder->base);

	if (intel_crtc_has_dp_encoder(crtc_state) ||
	    intel_port_is_tc(dev_priv, encoder->port))
		intel_display_power_put_unchecked(dev_priv,
						  intel_ddi_main_link_aux_domain(dig_port));
}

void intel_ddi_prepare_link_retrain(struct intel_dp *intel_dp)
{
	struct intel_digital_port *intel_dig_port = dp_to_dig_port(intel_dp);
	struct drm_i915_private *dev_priv =
		to_i915(intel_dig_port->base.base.dev);
	enum port port = intel_dig_port->base.port;
	u32 val;
	bool wait = false;

	if (I915_READ(DP_TP_CTL(port)) & DP_TP_CTL_ENABLE) {
		val = I915_READ(DDI_BUF_CTL(port));
		if (val & DDI_BUF_CTL_ENABLE) {
			val &= ~DDI_BUF_CTL_ENABLE;
			I915_WRITE(DDI_BUF_CTL(port), val);
			wait = true;
		}

		val = I915_READ(DP_TP_CTL(port));
		val &= ~(DP_TP_CTL_ENABLE | DP_TP_CTL_LINK_TRAIN_MASK);
		val |= DP_TP_CTL_LINK_TRAIN_PAT1;
		I915_WRITE(DP_TP_CTL(port), val);
		POSTING_READ(DP_TP_CTL(port));

		if (wait)
			intel_wait_ddi_buf_idle(dev_priv, port);
	}

	val = DP_TP_CTL_ENABLE |
	      DP_TP_CTL_LINK_TRAIN_PAT1 | DP_TP_CTL_SCRAMBLE_DISABLE;
	if (intel_dp->link_mst)
		val |= DP_TP_CTL_MODE_MST;
	else {
		val |= DP_TP_CTL_MODE_SST;
		if (drm_dp_enhanced_frame_cap(intel_dp->dpcd))
			val |= DP_TP_CTL_ENHANCED_FRAME_ENABLE;
	}
	I915_WRITE(DP_TP_CTL(port), val);
	POSTING_READ(DP_TP_CTL(port));

	intel_dp->DP |= DDI_BUF_CTL_ENABLE;
	I915_WRITE(DDI_BUF_CTL(port), intel_dp->DP);
	POSTING_READ(DDI_BUF_CTL(port));

	udelay(600);
}

static bool intel_ddi_is_audio_enabled(struct drm_i915_private *dev_priv,
				       enum transcoder cpu_transcoder)
{
	if (cpu_transcoder == TRANSCODER_EDP)
		return false;

	if (!intel_display_power_is_enabled(dev_priv, POWER_DOMAIN_AUDIO))
		return false;

	return I915_READ(HSW_AUD_PIN_ELD_CP_VLD) &
		AUDIO_OUTPUT_ENABLE(cpu_transcoder);
}

void intel_ddi_compute_min_voltage_level(struct drm_i915_private *dev_priv,
					 struct intel_crtc_state *crtc_state)
{
	if (INTEL_GEN(dev_priv) >= 11 && crtc_state->port_clock > 594000)
		crtc_state->min_voltage_level = 1;
	else if (IS_CANNONLAKE(dev_priv) && crtc_state->port_clock > 594000)
		crtc_state->min_voltage_level = 2;
}

void intel_ddi_get_config(struct intel_encoder *encoder,
			  struct intel_crtc_state *pipe_config)
{
	struct drm_i915_private *dev_priv = to_i915(encoder->base.dev);
	struct intel_crtc *intel_crtc = to_intel_crtc(pipe_config->base.crtc);
	enum transcoder cpu_transcoder = pipe_config->cpu_transcoder;
	struct intel_digital_port *intel_dig_port;
	u32 temp, flags = 0;

	/* XXX: DSI transcoder paranoia */
	if (WARN_ON(transcoder_is_dsi(cpu_transcoder)))
		return;

	temp = I915_READ(TRANS_DDI_FUNC_CTL(cpu_transcoder));
	if (temp & TRANS_DDI_PHSYNC)
		flags |= DRM_MODE_FLAG_PHSYNC;
	else
		flags |= DRM_MODE_FLAG_NHSYNC;
	if (temp & TRANS_DDI_PVSYNC)
		flags |= DRM_MODE_FLAG_PVSYNC;
	else
		flags |= DRM_MODE_FLAG_NVSYNC;

	pipe_config->base.adjusted_mode.flags |= flags;

	switch (temp & TRANS_DDI_BPC_MASK) {
	case TRANS_DDI_BPC_6:
		pipe_config->pipe_bpp = 18;
		break;
	case TRANS_DDI_BPC_8:
		pipe_config->pipe_bpp = 24;
		break;
	case TRANS_DDI_BPC_10:
		pipe_config->pipe_bpp = 30;
		break;
	case TRANS_DDI_BPC_12:
		pipe_config->pipe_bpp = 36;
		break;
	default:
		break;
	}

	switch (temp & TRANS_DDI_MODE_SELECT_MASK) {
	case TRANS_DDI_MODE_SELECT_HDMI:
		pipe_config->has_hdmi_sink = true;
		intel_dig_port = enc_to_dig_port(&encoder->base);

		pipe_config->infoframes.enable |=
			intel_hdmi_infoframes_enabled(encoder, pipe_config);

		if (pipe_config->infoframes.enable)
			pipe_config->has_infoframe = true;

		if (temp & TRANS_DDI_HDMI_SCRAMBLING)
			pipe_config->hdmi_scrambling = true;
		if (temp & TRANS_DDI_HIGH_TMDS_CHAR_RATE)
			pipe_config->hdmi_high_tmds_clock_ratio = true;
		/* fall through */
	case TRANS_DDI_MODE_SELECT_DVI:
		pipe_config->output_types |= BIT(INTEL_OUTPUT_HDMI);
		pipe_config->lane_count = 4;
		break;
	case TRANS_DDI_MODE_SELECT_FDI:
		pipe_config->output_types |= BIT(INTEL_OUTPUT_ANALOG);
		break;
	case TRANS_DDI_MODE_SELECT_DP_SST:
		if (encoder->type == INTEL_OUTPUT_EDP)
			pipe_config->output_types |= BIT(INTEL_OUTPUT_EDP);
		else
			pipe_config->output_types |= BIT(INTEL_OUTPUT_DP);
		pipe_config->lane_count =
			((temp & DDI_PORT_WIDTH_MASK) >> DDI_PORT_WIDTH_SHIFT) + 1;
		intel_dp_get_m_n(intel_crtc, pipe_config);
		break;
	case TRANS_DDI_MODE_SELECT_DP_MST:
		pipe_config->output_types |= BIT(INTEL_OUTPUT_DP_MST);
		pipe_config->lane_count =
			((temp & DDI_PORT_WIDTH_MASK) >> DDI_PORT_WIDTH_SHIFT) + 1;
		intel_dp_get_m_n(intel_crtc, pipe_config);
		break;
	default:
		break;
	}

	pipe_config->has_audio =
		intel_ddi_is_audio_enabled(dev_priv, cpu_transcoder);

	if (encoder->type == INTEL_OUTPUT_EDP && dev_priv->vbt.edp.bpp &&
	    pipe_config->pipe_bpp > dev_priv->vbt.edp.bpp) {
		/*
		 * This is a big fat ugly hack.
		 *
		 * Some machines in UEFI boot mode provide us a VBT that has 18
		 * bpp and 1.62 GHz link bandwidth for eDP, which for reasons
		 * unknown we fail to light up. Yet the same BIOS boots up with
		 * 24 bpp and 2.7 GHz link. Use the same bpp as the BIOS uses as
		 * max, not what it tells us to use.
		 *
		 * Note: This will still be broken if the eDP panel is not lit
		 * up by the BIOS, and thus we can't get the mode at module
		 * load.
		 */
		DRM_DEBUG_KMS("pipe has %d bpp for eDP panel, overriding BIOS-provided max %d bpp\n",
			      pipe_config->pipe_bpp, dev_priv->vbt.edp.bpp);
		dev_priv->vbt.edp.bpp = pipe_config->pipe_bpp;
	}

	intel_ddi_clock_get(encoder, pipe_config);

	if (IS_GEN9_LP(dev_priv))
		pipe_config->lane_lat_optim_mask =
			bxt_ddi_phy_get_lane_lat_optim_mask(encoder);

	intel_ddi_compute_min_voltage_level(dev_priv, pipe_config);

	intel_hdmi_read_gcp_infoframe(encoder, pipe_config);

	intel_read_infoframe(encoder, pipe_config,
			     HDMI_INFOFRAME_TYPE_AVI,
			     &pipe_config->infoframes.avi);
	intel_read_infoframe(encoder, pipe_config,
			     HDMI_INFOFRAME_TYPE_SPD,
			     &pipe_config->infoframes.spd);
	intel_read_infoframe(encoder, pipe_config,
			     HDMI_INFOFRAME_TYPE_VENDOR,
			     &pipe_config->infoframes.hdmi);
}

static enum intel_output_type
intel_ddi_compute_output_type(struct intel_encoder *encoder,
			      struct intel_crtc_state *crtc_state,
			      struct drm_connector_state *conn_state)
{
	switch (conn_state->connector->connector_type) {
	case DRM_MODE_CONNECTOR_HDMIA:
		return INTEL_OUTPUT_HDMI;
	case DRM_MODE_CONNECTOR_eDP:
		return INTEL_OUTPUT_EDP;
	case DRM_MODE_CONNECTOR_DisplayPort:
		return INTEL_OUTPUT_DP;
	default:
		MISSING_CASE(conn_state->connector->connector_type);
		return INTEL_OUTPUT_UNUSED;
	}
}

static int intel_ddi_compute_config(struct intel_encoder *encoder,
				    struct intel_crtc_state *pipe_config,
				    struct drm_connector_state *conn_state)
{
	struct drm_i915_private *dev_priv = to_i915(encoder->base.dev);
	enum port port = encoder->port;
	int ret;

	if (HAS_TRANSCODER_EDP(dev_priv) && port == PORT_A)
		pipe_config->cpu_transcoder = TRANSCODER_EDP;

	if (intel_crtc_has_type(pipe_config, INTEL_OUTPUT_HDMI))
		ret = intel_hdmi_compute_config(encoder, pipe_config, conn_state);
	else
		ret = intel_dp_compute_config(encoder, pipe_config, conn_state);
	if (ret)
		return ret;

	if (IS_GEN9_LP(dev_priv))
		pipe_config->lane_lat_optim_mask =
			bxt_ddi_phy_calc_lane_lat_optim_mask(pipe_config->lane_count);

	intel_ddi_compute_min_voltage_level(dev_priv, pipe_config);

	return 0;

}

static void intel_ddi_encoder_suspend(struct intel_encoder *encoder)
{
	struct intel_digital_port *dig_port = enc_to_dig_port(&encoder->base);
	struct drm_i915_private *i915 = to_i915(encoder->base.dev);

	intel_dp_encoder_suspend(encoder);

	/*
	 * TODO: disconnect also from USB DP alternate mode once we have a
	 * way to handle the modeset restore in that mode during resume
	 * even if the sink has disappeared while being suspended.
	 */
	if (dig_port->tc_legacy_port)
		icl_tc_phy_disconnect(i915, dig_port);
}

static void intel_ddi_encoder_reset(struct drm_encoder *drm_encoder)
{
	struct intel_digital_port *dig_port = enc_to_dig_port(drm_encoder);
	struct drm_i915_private *i915 = to_i915(drm_encoder->dev);

	if (intel_port_is_tc(i915, dig_port->base.port))
		intel_digital_port_connected(&dig_port->base);

	intel_dp_encoder_reset(drm_encoder);
}

static void intel_ddi_encoder_destroy(struct drm_encoder *encoder)
{
	struct intel_digital_port *dig_port = enc_to_dig_port(encoder);
	struct drm_i915_private *i915 = to_i915(encoder->dev);

	intel_dp_encoder_flush_work(encoder);

	if (intel_port_is_tc(i915, dig_port->base.port))
		icl_tc_phy_disconnect(i915, dig_port);

	drm_encoder_cleanup(encoder);
	kfree(dig_port);
}

static const struct drm_encoder_funcs intel_ddi_funcs = {
	.reset = intel_ddi_encoder_reset,
	.destroy = intel_ddi_encoder_destroy,
};

static struct intel_connector *
intel_ddi_init_dp_connector(struct intel_digital_port *intel_dig_port)
{
	struct intel_connector *connector;
	enum port port = intel_dig_port->base.port;

	connector = intel_connector_alloc();
	if (!connector)
		return NULL;

	intel_dig_port->dp.output_reg = DDI_BUF_CTL(port);
	if (!intel_dp_init_connector(intel_dig_port, connector)) {
		kfree(connector);
		return NULL;
	}

	return connector;
}

static int modeset_pipe(struct drm_crtc *crtc,
			struct drm_modeset_acquire_ctx *ctx)
{
	struct drm_atomic_state *state;
	struct drm_crtc_state *crtc_state;
	int ret;

	state = drm_atomic_state_alloc(crtc->dev);
	if (!state)
		return -ENOMEM;

	state->acquire_ctx = ctx;

	crtc_state = drm_atomic_get_crtc_state(state, crtc);
	if (IS_ERR(crtc_state)) {
		ret = PTR_ERR(crtc_state);
		goto out;
	}

	crtc_state->connectors_changed = true;

	ret = drm_atomic_commit(state);
out:
	drm_atomic_state_put(state);

	return ret;
}

static int intel_hdmi_reset_link(struct intel_encoder *encoder,
				 struct drm_modeset_acquire_ctx *ctx)
{
	struct drm_i915_private *dev_priv = to_i915(encoder->base.dev);
	struct intel_hdmi *hdmi = enc_to_intel_hdmi(&encoder->base);
	struct intel_connector *connector = hdmi->attached_connector;
	struct i2c_adapter *adapter =
		intel_gmbus_get_adapter(dev_priv, hdmi->ddc_bus);
	struct drm_connector_state *conn_state;
	struct intel_crtc_state *crtc_state;
	struct intel_crtc *crtc;
	u8 config;
	int ret;

	if (!connector || connector->base.status != connector_status_connected)
		return 0;

	ret = drm_modeset_lock(&dev_priv->drm.mode_config.connection_mutex,
			       ctx);
	if (ret)
		return ret;

	conn_state = connector->base.state;

	crtc = to_intel_crtc(conn_state->crtc);
	if (!crtc)
		return 0;

	ret = drm_modeset_lock(&crtc->base.mutex, ctx);
	if (ret)
		return ret;

	crtc_state = to_intel_crtc_state(crtc->base.state);

	WARN_ON(!intel_crtc_has_type(crtc_state, INTEL_OUTPUT_HDMI));

	if (!crtc_state->base.active)
		return 0;

	if (!crtc_state->hdmi_high_tmds_clock_ratio &&
	    !crtc_state->hdmi_scrambling)
		return 0;

	if (conn_state->commit &&
	    !try_wait_for_completion(&conn_state->commit->hw_done))
		return 0;

	ret = drm_scdc_readb(adapter, SCDC_TMDS_CONFIG, &config);
	if (ret < 0) {
		DRM_ERROR("Failed to read TMDS config: %d\n", ret);
		return 0;
	}

	if (!!(config & SCDC_TMDS_BIT_CLOCK_RATIO_BY_40) ==
	    crtc_state->hdmi_high_tmds_clock_ratio &&
	    !!(config & SCDC_SCRAMBLING_ENABLE) ==
	    crtc_state->hdmi_scrambling)
		return 0;

	/*
	 * HDMI 2.0 says that one should not send scrambled data
	 * prior to configuring the sink scrambling, and that
	 * TMDS clock/data transmission should be suspended when
	 * changing the TMDS clock rate in the sink. So let's
	 * just do a full modeset here, even though some sinks
	 * would be perfectly happy if were to just reconfigure
	 * the SCDC settings on the fly.
	 */
	return modeset_pipe(&crtc->base, ctx);
}

static bool intel_ddi_hotplug(struct intel_encoder *encoder,
			      struct intel_connector *connector)
{
	struct drm_modeset_acquire_ctx ctx;
	bool changed;
	int ret;

	changed = intel_encoder_hotplug(encoder, connector);

	drm_modeset_acquire_init(&ctx, 0);

	for (;;) {
		if (connector->base.connector_type == DRM_MODE_CONNECTOR_HDMIA)
			ret = intel_hdmi_reset_link(encoder, &ctx);
		else
			ret = intel_dp_retrain_link(encoder, &ctx);

		if (ret == -EDEADLK) {
			drm_modeset_backoff(&ctx);
			continue;
		}

		break;
	}

	drm_modeset_drop_locks(&ctx);
	drm_modeset_acquire_fini(&ctx);
	WARN(ret, "Acquiring modeset locks failed with %i\n", ret);

	return changed;
}

static struct intel_connector *
intel_ddi_init_hdmi_connector(struct intel_digital_port *intel_dig_port)
{
	struct intel_connector *connector;
	enum port port = intel_dig_port->base.port;

	connector = intel_connector_alloc();
	if (!connector)
		return NULL;

	intel_dig_port->hdmi.hdmi_reg = DDI_BUF_CTL(port);
	intel_hdmi_init_connector(intel_dig_port, connector);

	return connector;
}

static bool intel_ddi_a_force_4_lanes(struct intel_digital_port *dport)
{
	struct drm_i915_private *dev_priv = to_i915(dport->base.base.dev);

	if (dport->base.port != PORT_A)
		return false;

	if (dport->saved_port_bits & DDI_A_4_LANES)
		return false;

	/* Broxton/Geminilake: Bspec says that DDI_A_4_LANES is the only
	 *                     supported configuration
	 */
	if (IS_GEN9_LP(dev_priv))
		return true;

	/* Cannonlake: Most of SKUs don't support DDI_E, and the only
	 *             one who does also have a full A/E split called
	 *             DDI_F what makes DDI_E useless. However for this
	 *             case let's trust VBT info.
	 */
	if (IS_CANNONLAKE(dev_priv) &&
	    !intel_bios_is_port_present(dev_priv, PORT_E))
		return true;

	return false;
}

static int
intel_ddi_max_lanes(struct intel_digital_port *intel_dport)
{
	struct drm_i915_private *dev_priv = to_i915(intel_dport->base.base.dev);
	enum port port = intel_dport->base.port;
	int max_lanes = 4;

	if (INTEL_GEN(dev_priv) >= 11)
		return max_lanes;

	if (port == PORT_A || port == PORT_E) {
		if (I915_READ(DDI_BUF_CTL(PORT_A)) & DDI_A_4_LANES)
			max_lanes = port == PORT_A ? 4 : 0;
		else
			/* Both A and E share 2 lanes */
			max_lanes = 2;
	}

	/*
	 * Some BIOS might fail to set this bit on port A if eDP
	 * wasn't lit up at boot.  Force this bit set when needed
	 * so we use the proper lane count for our calculations.
	 */
	if (intel_ddi_a_force_4_lanes(intel_dport)) {
		DRM_DEBUG_KMS("Forcing DDI_A_4_LANES for port A\n");
		intel_dport->saved_port_bits |= DDI_A_4_LANES;
		max_lanes = 4;
	}

	return max_lanes;
}

void intel_ddi_init(struct drm_i915_private *dev_priv, enum port port)
{
	struct ddi_vbt_port_info *port_info =
		&dev_priv->vbt.ddi_port_info[port];
	struct intel_digital_port *intel_dig_port;
	struct intel_encoder *intel_encoder;
	struct drm_encoder *encoder;
	bool init_hdmi, init_dp, init_lspcon = false;
	enum pipe pipe;

	init_hdmi = port_info->supports_dvi || port_info->supports_hdmi;
	init_dp = port_info->supports_dp;

	if (intel_bios_is_lspcon_present(dev_priv, port)) {
		/*
		 * Lspcon device needs to be driven with DP connector
		 * with special detection sequence. So make sure DP
		 * is initialized before lspcon.
		 */
		init_dp = true;
		init_lspcon = true;
		init_hdmi = false;
		DRM_DEBUG_KMS("VBT says port %c has lspcon\n", port_name(port));
	}

	if (!init_dp && !init_hdmi) {
		DRM_DEBUG_KMS("VBT says port %c is not DVI/HDMI/DP compatible, respect it\n",
			      port_name(port));
		return;
	}

	intel_dig_port = kzalloc(sizeof(*intel_dig_port), GFP_KERNEL);
	if (!intel_dig_port)
		return;

	intel_encoder = &intel_dig_port->base;
	encoder = &intel_encoder->base;

	drm_encoder_init(&dev_priv->drm, encoder, &intel_ddi_funcs,
			 DRM_MODE_ENCODER_TMDS, "DDI %c", port_name(port));

	intel_encoder->hotplug = intel_ddi_hotplug;
	intel_encoder->compute_output_type = intel_ddi_compute_output_type;
	intel_encoder->compute_config = intel_ddi_compute_config;
	intel_encoder->enable = intel_enable_ddi;
	intel_encoder->pre_pll_enable = intel_ddi_pre_pll_enable;
	intel_encoder->post_pll_disable = intel_ddi_post_pll_disable;
	intel_encoder->pre_enable = intel_ddi_pre_enable;
	intel_encoder->disable = intel_disable_ddi;
	intel_encoder->post_disable = intel_ddi_post_disable;
	intel_encoder->update_pipe = intel_ddi_update_pipe;
	intel_encoder->get_hw_state = intel_ddi_get_hw_state;
	intel_encoder->get_config = intel_ddi_get_config;
	intel_encoder->suspend = intel_ddi_encoder_suspend;
	intel_encoder->get_power_domains = intel_ddi_get_power_domains;
	intel_encoder->type = INTEL_OUTPUT_DDI;
	intel_encoder->power_domain = intel_port_to_power_domain(port);
	intel_encoder->port = port;
	intel_encoder->cloneable = 0;
	for_each_pipe(dev_priv, pipe)
		intel_encoder->crtc_mask |= BIT(pipe);

	if (INTEL_GEN(dev_priv) >= 11)
		intel_dig_port->saved_port_bits = I915_READ(DDI_BUF_CTL(port)) &
			DDI_BUF_PORT_REVERSAL;
	else
		intel_dig_port->saved_port_bits = I915_READ(DDI_BUF_CTL(port)) &
			(DDI_BUF_PORT_REVERSAL | DDI_A_4_LANES);
	intel_dig_port->dp.output_reg = INVALID_MMIO_REG;
	intel_dig_port->max_lanes = intel_ddi_max_lanes(intel_dig_port);
	intel_dig_port->aux_ch = intel_bios_port_aux_ch(dev_priv, port);

	intel_dig_port->tc_legacy_port = intel_port_is_tc(dev_priv, port) &&
					 !port_info->supports_typec_usb &&
					 !port_info->supports_tbt;

	switch (port) {
	case PORT_A:
		intel_dig_port->ddi_io_power_domain =
			POWER_DOMAIN_PORT_DDI_A_IO;
		break;
	case PORT_B:
		intel_dig_port->ddi_io_power_domain =
			POWER_DOMAIN_PORT_DDI_B_IO;
		break;
	case PORT_C:
		intel_dig_port->ddi_io_power_domain =
			POWER_DOMAIN_PORT_DDI_C_IO;
		break;
	case PORT_D:
		intel_dig_port->ddi_io_power_domain =
			POWER_DOMAIN_PORT_DDI_D_IO;
		break;
	case PORT_E:
		intel_dig_port->ddi_io_power_domain =
			POWER_DOMAIN_PORT_DDI_E_IO;
		break;
	case PORT_F:
		intel_dig_port->ddi_io_power_domain =
			POWER_DOMAIN_PORT_DDI_F_IO;
		break;
	default:
		MISSING_CASE(port);
	}

	if (init_dp) {
		if (!intel_ddi_init_dp_connector(intel_dig_port))
			goto err;

		intel_dig_port->hpd_pulse = intel_dp_hpd_pulse;
	}

	/* In theory we don't need the encoder->type check, but leave it just in
	 * case we have some really bad VBTs... */
	if (intel_encoder->type != INTEL_OUTPUT_EDP && init_hdmi) {
		if (!intel_ddi_init_hdmi_connector(intel_dig_port))
			goto err;
	}

	if (init_lspcon) {
		if (lspcon_init(intel_dig_port))
			/* TODO: handle hdmi info frame part */
			DRM_DEBUG_KMS("LSPCON init success on port %c\n",
				port_name(port));
		else
			/*
			 * LSPCON init faied, but DP init was success, so
			 * lets try to drive as DP++ port.
			 */
			DRM_ERROR("LSPCON init failed on port %c\n",
				port_name(port));
	}

	intel_infoframe_init(intel_dig_port);

	if (intel_port_is_tc(dev_priv, port))
		intel_digital_port_connected(intel_encoder);

	return;

err:
	drm_encoder_cleanup(encoder);
	kfree(intel_dig_port);
}<|MERGE_RESOLUTION|>--- conflicted
+++ resolved
@@ -1390,7 +1390,6 @@
 	u64 tmp;
 
 	ref_clock = dev_priv->cdclk.hw.ref;
-<<<<<<< HEAD
 
 	m1 = pll_state->mg_pll_div1 & MG_PLL_DIV1_FBPREDIV_MASK;
 	m2_int = pll_state->mg_pll_div0 & MG_PLL_DIV0_FBDIV_INT_MASK;
@@ -1398,15 +1397,6 @@
 		(pll_state->mg_pll_div0 & MG_PLL_DIV0_FBDIV_FRAC_MASK) >>
 		MG_PLL_DIV0_FBDIV_FRAC_SHIFT : 0;
 
-=======
-
-	m1 = pll_state->mg_pll_div1 & MG_PLL_DIV1_FBPREDIV_MASK;
-	m2_int = pll_state->mg_pll_div0 & MG_PLL_DIV0_FBDIV_INT_MASK;
-	m2_frac = (pll_state->mg_pll_div0 & MG_PLL_DIV0_FRACNEN_H) ?
-		(pll_state->mg_pll_div0 & MG_PLL_DIV0_FBDIV_FRAC_MASK) >>
-		MG_PLL_DIV0_FBDIV_FRAC_SHIFT : 0;
-
->>>>>>> a2d635de
 	switch (pll_state->mg_clktop2_hsclkctl &
 		MG_CLKTOP2_HSCLKCTL_HSDIV_RATIO_MASK) {
 	case MG_CLKTOP2_HSCLKCTL_HSDIV_RATIO_2:
@@ -2915,10 +2905,6 @@
 	struct drm_i915_private *dev_priv = to_i915(dig_port->base.base.dev);
 	enum port port = dig_port->base.port;
 	enum tc_port tc_port = intel_port_to_tc(dev_priv, port);
-<<<<<<< HEAD
-	i915_reg_t mg_regs[2] = { MG_DP_MODE(0, port), MG_DP_MODE(1, port) };
-=======
->>>>>>> a2d635de
 	u32 val;
 	int ln;
 
