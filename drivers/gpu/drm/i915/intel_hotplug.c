--- conflicted
+++ resolved
@@ -491,14 +491,7 @@
 			queue_hp = true;
 		}
 
-<<<<<<< HEAD
-		if (!long_hpd)
-			continue;
-
-		if (intel_hpd_irq_storm_detect(dev_priv, pin)) {
-=======
 		if (intel_hpd_irq_storm_detect(dev_priv, pin, long_hpd)) {
->>>>>>> 62d1a752
 			dev_priv->hotplug.event_bits &= ~BIT(pin);
 			storm_detected = true;
 			queue_hp = true;
