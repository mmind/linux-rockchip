/*
 * Copyright © 2014 Intel Corporation
 *
 * Permission is hereby granted, free of charge, to any person obtaining a
 * copy of this software and associated documentation files (the "Software"),
 * to deal in the Software without restriction, including without limitation
 * the rights to use, copy, modify, merge, publish, distribute, sublicense,
 * and/or sell copies of the Software, and to permit persons to whom the
 * Software is furnished to do so, subject to the following conditions:
 *
 * The above copyright notice and this permission notice (including the next
 * paragraph) shall be included in all copies or substantial portions of the
 * Software.
 *
 * THE SOFTWARE IS PROVIDED "AS IS", WITHOUT WARRANTY OF ANY KIND, EXPRESS OR
 * IMPLIED, INCLUDING BUT NOT LIMITED TO THE WARRANTIES OF MERCHANTABILITY,
 * FITNESS FOR A PARTICULAR PURPOSE AND NONINFRINGEMENT.  IN NO EVENT SHALL
 * THE AUTHORS OR COPYRIGHT HOLDERS BE LIABLE FOR ANY CLAIM, DAMAGES OR OTHER
 * LIABILITY, WHETHER IN AN ACTION OF CONTRACT, TORT OR OTHERWISE, ARISING
 * FROM, OUT OF OR IN CONNECTION WITH THE SOFTWARE OR THE USE OR OTHER DEALINGS
 * IN THE SOFTWARE.
 *
 */

#include <linux/circ_buf.h>
#include <trace/events/dma_fence.h>

#include "intel_guc_submission.h"
#include "intel_lrc_reg.h"
#include "i915_drv.h"

#define GUC_PREEMPT_FINISHED		0x1
#define GUC_PREEMPT_BREADCRUMB_DWORDS	0x8
#define GUC_PREEMPT_BREADCRUMB_BYTES	\
	(sizeof(u32) * GUC_PREEMPT_BREADCRUMB_DWORDS)

/**
 * DOC: GuC-based command submission
 *
 * GuC client:
 * A intel_guc_client refers to a submission path through GuC. Currently, there
 * are two clients. One of them (the execbuf_client) is charged with all
 * submissions to the GuC, the other one (preempt_client) is responsible for
 * preempting the execbuf_client. This struct is the owner of a doorbell, a
 * process descriptor and a workqueue (all of them inside a single gem object
 * that contains all required pages for these elements).
 *
 * GuC stage descriptor:
 * During initialization, the driver allocates a static pool of 1024 such
 * descriptors, and shares them with the GuC.
 * Currently, there exists a 1:1 mapping between a intel_guc_client and a
 * guc_stage_desc (via the client's stage_id), so effectively only one
 * gets used. This stage descriptor lets the GuC know about the doorbell,
 * workqueue and process descriptor. Theoretically, it also lets the GuC
 * know about our HW contexts (context ID, etc...), but we actually
 * employ a kind of submission where the GuC uses the LRCA sent via the work
 * item instead (the single guc_stage_desc associated to execbuf client
 * contains information about the default kernel context only, but this is
 * essentially unused). This is called a "proxy" submission.
 *
 * The Scratch registers:
 * There are 16 MMIO-based registers start from 0xC180. The kernel driver writes
 * a value to the action register (SOFT_SCRATCH_0) along with any data. It then
 * triggers an interrupt on the GuC via another register write (0xC4C8).
 * Firmware writes a success/fail code back to the action register after
 * processes the request. The kernel driver polls waiting for this update and
 * then proceeds.
 * See intel_guc_send()
 *
 * Doorbells:
 * Doorbells are interrupts to uKernel. A doorbell is a single cache line (QW)
 * mapped into process space.
 *
 * Work Items:
 * There are several types of work items that the host may place into a
 * workqueue, each with its own requirements and limitations. Currently only
 * WQ_TYPE_INORDER is needed to support legacy submission via GuC, which
 * represents in-order queue. The kernel driver packs ring tail pointer and an
 * ELSP context descriptor dword into Work Item.
 * See guc_add_request()
 *
 */

static inline u32 intel_hws_preempt_done_address(struct intel_engine_cs *engine)
{
	return (i915_ggtt_offset(engine->status_page.vma) +
		I915_GEM_HWS_PREEMPT_ADDR);
}

static inline struct i915_priolist *to_priolist(struct rb_node *rb)
{
	return rb_entry(rb, struct i915_priolist, node);
}

static inline bool is_high_priority(struct intel_guc_client *client)
{
	return (client->priority == GUC_CLIENT_PRIORITY_KMD_HIGH ||
		client->priority == GUC_CLIENT_PRIORITY_HIGH);
}

static int reserve_doorbell(struct intel_guc_client *client)
{
	unsigned long offset;
	unsigned long end;
	u16 id;

	GEM_BUG_ON(client->doorbell_id != GUC_DOORBELL_INVALID);

	/*
	 * The bitmap tracks which doorbell registers are currently in use.
	 * It is split into two halves; the first half is used for normal
	 * priority contexts, the second half for high-priority ones.
	 */
	offset = 0;
	end = GUC_NUM_DOORBELLS / 2;
	if (is_high_priority(client)) {
		offset = end;
		end += offset;
	}

	id = find_next_zero_bit(client->guc->doorbell_bitmap, end, offset);
	if (id == end)
		return -ENOSPC;

	__set_bit(id, client->guc->doorbell_bitmap);
	client->doorbell_id = id;
	DRM_DEBUG_DRIVER("client %u (high prio=%s) reserved doorbell: %d\n",
			 client->stage_id, yesno(is_high_priority(client)),
			 id);
	return 0;
}

static bool has_doorbell(struct intel_guc_client *client)
{
	if (client->doorbell_id == GUC_DOORBELL_INVALID)
		return false;

	return test_bit(client->doorbell_id, client->guc->doorbell_bitmap);
}

static void unreserve_doorbell(struct intel_guc_client *client)
{
	GEM_BUG_ON(!has_doorbell(client));

	__clear_bit(client->doorbell_id, client->guc->doorbell_bitmap);
	client->doorbell_id = GUC_DOORBELL_INVALID;
}

/*
 * Tell the GuC to allocate or deallocate a specific doorbell
 */

static int __guc_allocate_doorbell(struct intel_guc *guc, u32 stage_id)
{
	u32 action[] = {
		INTEL_GUC_ACTION_ALLOCATE_DOORBELL,
		stage_id
	};

	return intel_guc_send(guc, action, ARRAY_SIZE(action));
}

static int __guc_deallocate_doorbell(struct intel_guc *guc, u32 stage_id)
{
	u32 action[] = {
		INTEL_GUC_ACTION_DEALLOCATE_DOORBELL,
		stage_id
	};

	return intel_guc_send(guc, action, ARRAY_SIZE(action));
}

static struct guc_stage_desc *__get_stage_desc(struct intel_guc_client *client)
{
	struct guc_stage_desc *base = client->guc->stage_desc_pool_vaddr;

	return &base[client->stage_id];
}

/*
 * Initialise, update, or clear doorbell data shared with the GuC
 *
 * These functions modify shared data and so need access to the mapped
 * client object which contains the page being used for the doorbell
 */

static void __update_doorbell_desc(struct intel_guc_client *client, u16 new_id)
{
	struct guc_stage_desc *desc;

	/* Update the GuC's idea of the doorbell ID */
	desc = __get_stage_desc(client);
	desc->db_id = new_id;
}

static struct guc_doorbell_info *__get_doorbell(struct intel_guc_client *client)
{
	return client->vaddr + client->doorbell_offset;
}

static bool __doorbell_valid(struct intel_guc *guc, u16 db_id)
{
	struct drm_i915_private *dev_priv = guc_to_i915(guc);

	GEM_BUG_ON(db_id >= GUC_NUM_DOORBELLS);
	return I915_READ(GEN8_DRBREGL(db_id)) & GEN8_DRB_VALID;
}

static void __init_doorbell(struct intel_guc_client *client)
{
	struct guc_doorbell_info *doorbell;

	doorbell = __get_doorbell(client);
	doorbell->db_status = GUC_DOORBELL_ENABLED;
	doorbell->cookie = 0;
}

static void __fini_doorbell(struct intel_guc_client *client)
{
	struct guc_doorbell_info *doorbell;
	u16 db_id = client->doorbell_id;

	doorbell = __get_doorbell(client);
	doorbell->db_status = GUC_DOORBELL_DISABLED;

	/* Doorbell release flow requires that we wait for GEN8_DRB_VALID bit
	 * to go to zero after updating db_status before we call the GuC to
	 * release the doorbell
	 */
	if (wait_for_us(!__doorbell_valid(client->guc, db_id), 10))
		WARN_ONCE(true, "Doorbell never became invalid after disable\n");
}

static int create_doorbell(struct intel_guc_client *client)
{
	int ret;

	if (WARN_ON(!has_doorbell(client)))
		return -ENODEV; /* internal setup error, should never happen */

	__update_doorbell_desc(client, client->doorbell_id);
	__init_doorbell(client);

	ret = __guc_allocate_doorbell(client->guc, client->stage_id);
	if (ret) {
		__fini_doorbell(client);
		__update_doorbell_desc(client, GUC_DOORBELL_INVALID);
		DRM_DEBUG_DRIVER("Couldn't create client %u doorbell: %d\n",
				 client->stage_id, ret);
		return ret;
	}

	return 0;
}

static int destroy_doorbell(struct intel_guc_client *client)
{
	int ret;

	GEM_BUG_ON(!has_doorbell(client));

	__fini_doorbell(client);
	ret = __guc_deallocate_doorbell(client->guc, client->stage_id);
	if (ret)
		DRM_ERROR("Couldn't destroy client %u doorbell: %d\n",
			  client->stage_id, ret);

	__update_doorbell_desc(client, GUC_DOORBELL_INVALID);

	return ret;
}

static unsigned long __select_cacheline(struct intel_guc *guc)
{
	unsigned long offset;

	/* Doorbell uses a single cache line within a page */
	offset = offset_in_page(guc->db_cacheline);

	/* Moving to next cache line to reduce contention */
	guc->db_cacheline += cache_line_size();

	DRM_DEBUG_DRIVER("reserved cacheline 0x%lx, next 0x%x, linesize %u\n",
			 offset, guc->db_cacheline, cache_line_size());
	return offset;
}

static inline struct guc_process_desc *
__get_process_desc(struct intel_guc_client *client)
{
	return client->vaddr + client->proc_desc_offset;
}

/*
 * Initialise the process descriptor shared with the GuC firmware.
 */
static void guc_proc_desc_init(struct intel_guc_client *client)
{
	struct guc_process_desc *desc;

	desc = memset(__get_process_desc(client), 0, sizeof(*desc));

	/*
	 * XXX: pDoorbell and WQVBaseAddress are pointers in process address
	 * space for ring3 clients (set them as in mmap_ioctl) or kernel
	 * space for kernel clients (map on demand instead? May make debug
	 * easier to have it mapped).
	 */
	desc->wq_base_addr = 0;
	desc->db_base_addr = 0;

	desc->stage_id = client->stage_id;
	desc->wq_size_bytes = GUC_WQ_SIZE;
	desc->wq_status = WQ_STATUS_ACTIVE;
	desc->priority = client->priority;
}

static void guc_proc_desc_fini(struct intel_guc_client *client)
{
	struct guc_process_desc *desc;

	desc = __get_process_desc(client);
	memset(desc, 0, sizeof(*desc));
}

static int guc_stage_desc_pool_create(struct intel_guc *guc)
{
	struct i915_vma *vma;
	void *vaddr;

	vma = intel_guc_allocate_vma(guc,
				     PAGE_ALIGN(sizeof(struct guc_stage_desc) *
				     GUC_MAX_STAGE_DESCRIPTORS));
	if (IS_ERR(vma))
		return PTR_ERR(vma);

	vaddr = i915_gem_object_pin_map(vma->obj, I915_MAP_WB);
	if (IS_ERR(vaddr)) {
		i915_vma_unpin_and_release(&vma, 0);
		return PTR_ERR(vaddr);
	}

	guc->stage_desc_pool = vma;
	guc->stage_desc_pool_vaddr = vaddr;
	ida_init(&guc->stage_ids);

	return 0;
}

static void guc_stage_desc_pool_destroy(struct intel_guc *guc)
{
	ida_destroy(&guc->stage_ids);
	i915_vma_unpin_and_release(&guc->stage_desc_pool, I915_VMA_RELEASE_MAP);
}

/*
 * Initialise/clear the stage descriptor shared with the GuC firmware.
 *
 * This descriptor tells the GuC where (in GGTT space) to find the important
 * data structures relating to this client (doorbell, process descriptor,
 * write queue, etc).
 */
static void guc_stage_desc_init(struct intel_guc_client *client)
{
	struct intel_guc *guc = client->guc;
	struct drm_i915_private *dev_priv = guc_to_i915(guc);
	struct intel_engine_cs *engine;
	struct i915_gem_context *ctx = client->owner;
	struct guc_stage_desc *desc;
	unsigned int tmp;
	u32 gfx_addr;

	desc = __get_stage_desc(client);
	memset(desc, 0, sizeof(*desc));

	desc->attribute = GUC_STAGE_DESC_ATTR_ACTIVE |
			  GUC_STAGE_DESC_ATTR_KERNEL;
	if (is_high_priority(client))
		desc->attribute |= GUC_STAGE_DESC_ATTR_PREEMPT;
	desc->stage_id = client->stage_id;
	desc->priority = client->priority;
	desc->db_id = client->doorbell_id;

	for_each_engine_masked(engine, dev_priv, client->engines, tmp) {
		struct intel_context *ce = intel_context_lookup(ctx, engine);
		u32 guc_engine_id = engine->guc_id;
		struct guc_execlist_context *lrc = &desc->lrc[guc_engine_id];

		/* TODO: We have a design issue to be solved here. Only when we
		 * receive the first batch, we know which engine is used by the
		 * user. But here GuC expects the lrc and ring to be pinned. It
		 * is not an issue for default context, which is the only one
		 * for now who owns a GuC client. But for future owner of GuC
		 * client, need to make sure lrc is pinned prior to enter here.
		 */
		if (!ce || !ce->state)
			break;	/* XXX: continue? */

		/*
		 * XXX: When this is a GUC_STAGE_DESC_ATTR_KERNEL client (proxy
		 * submission or, in other words, not using a direct submission
		 * model) the KMD's LRCA is not used for any work submission.
		 * Instead, the GuC uses the LRCA of the user mode context (see
		 * guc_add_request below).
		 */
		lrc->context_desc = lower_32_bits(ce->lrc_desc);

		/* The state page is after PPHWSP */
		lrc->ring_lrca = intel_guc_ggtt_offset(guc, ce->state) +
				 LRC_STATE_PN * PAGE_SIZE;

		/* XXX: In direct submission, the GuC wants the HW context id
		 * here. In proxy submission, it wants the stage id
		 */
		lrc->context_id = (client->stage_id << GUC_ELC_CTXID_OFFSET) |
				(guc_engine_id << GUC_ELC_ENGINE_OFFSET);

		lrc->ring_begin = intel_guc_ggtt_offset(guc, ce->ring->vma);
		lrc->ring_end = lrc->ring_begin + ce->ring->size - 1;
		lrc->ring_next_free_location = lrc->ring_begin;
		lrc->ring_current_tail_pointer_value = 0;

		desc->engines_used |= (1 << guc_engine_id);
	}

	DRM_DEBUG_DRIVER("Host engines 0x%x => GuC engines used 0x%x\n",
			 client->engines, desc->engines_used);
	WARN_ON(desc->engines_used == 0);

	/*
	 * The doorbell, process descriptor, and workqueue are all parts
	 * of the client object, which the GuC will reference via the GGTT
	 */
	gfx_addr = intel_guc_ggtt_offset(guc, client->vma);
	desc->db_trigger_phy = sg_dma_address(client->vma->pages->sgl) +
				client->doorbell_offset;
	desc->db_trigger_cpu = ptr_to_u64(__get_doorbell(client));
	desc->db_trigger_uk = gfx_addr + client->doorbell_offset;
	desc->process_desc = gfx_addr + client->proc_desc_offset;
	desc->wq_addr = gfx_addr + GUC_DB_SIZE;
	desc->wq_size = GUC_WQ_SIZE;

	desc->desc_private = ptr_to_u64(client);
}

static void guc_stage_desc_fini(struct intel_guc_client *client)
{
	struct guc_stage_desc *desc;

	desc = __get_stage_desc(client);
	memset(desc, 0, sizeof(*desc));
}

/* Construct a Work Item and append it to the GuC's Work Queue */
static void guc_wq_item_append(struct intel_guc_client *client,
			       u32 target_engine, u32 context_desc,
			       u32 ring_tail, u32 fence_id)
{
	/* wqi_len is in DWords, and does not include the one-word header */
	const size_t wqi_size = sizeof(struct guc_wq_item);
	const u32 wqi_len = wqi_size / sizeof(u32) - 1;
	struct guc_process_desc *desc = __get_process_desc(client);
	struct guc_wq_item *wqi;
	u32 wq_off;

	lockdep_assert_held(&client->wq_lock);

	/* For now workqueue item is 4 DWs; workqueue buffer is 2 pages. So we
	 * should not have the case where structure wqi is across page, neither
	 * wrapped to the beginning. This simplifies the implementation below.
	 *
	 * XXX: if not the case, we need save data to a temp wqi and copy it to
	 * workqueue buffer dw by dw.
	 */
	BUILD_BUG_ON(wqi_size != 16);

	/* We expect the WQ to be active if we're appending items to it */
	GEM_BUG_ON(desc->wq_status != WQ_STATUS_ACTIVE);

	/* Free space is guaranteed. */
	wq_off = READ_ONCE(desc->tail);
	GEM_BUG_ON(CIRC_SPACE(wq_off, READ_ONCE(desc->head),
			      GUC_WQ_SIZE) < wqi_size);
	GEM_BUG_ON(wq_off & (wqi_size - 1));

	/* WQ starts from the page after doorbell / process_desc */
	wqi = client->vaddr + wq_off + GUC_DB_SIZE;

	if (I915_SELFTEST_ONLY(client->use_nop_wqi)) {
		wqi->header = WQ_TYPE_NOOP | (wqi_len << WQ_LEN_SHIFT);
	} else {
		/* Now fill in the 4-word work queue item */
		wqi->header = WQ_TYPE_INORDER |
			      (wqi_len << WQ_LEN_SHIFT) |
			      (target_engine << WQ_TARGET_SHIFT) |
			      WQ_NO_WCFLUSH_WAIT;
		wqi->context_desc = context_desc;
		wqi->submit_element_info = ring_tail << WQ_RING_TAIL_SHIFT;
		GEM_BUG_ON(ring_tail > WQ_RING_TAIL_MAX);
		wqi->fence_id = fence_id;
	}

	/* Make the update visible to GuC */
	WRITE_ONCE(desc->tail, (wq_off + wqi_size) & (GUC_WQ_SIZE - 1));
}

static void guc_ring_doorbell(struct intel_guc_client *client)
{
	struct guc_doorbell_info *db;
	u32 cookie;

	lockdep_assert_held(&client->wq_lock);

	/* pointer of current doorbell cacheline */
	db = __get_doorbell(client);

	/*
	 * We're not expecting the doorbell cookie to change behind our back,
	 * we also need to treat 0 as a reserved value.
	 */
	cookie = READ_ONCE(db->cookie);
	WARN_ON_ONCE(xchg(&db->cookie, cookie + 1 ?: cookie + 2) != cookie);

	/* XXX: doorbell was lost and need to acquire it again */
	GEM_BUG_ON(db->db_status != GUC_DOORBELL_ENABLED);
}

static void guc_add_request(struct intel_guc *guc, struct i915_request *rq)
{
	struct intel_guc_client *client = guc->execbuf_client;
	struct intel_engine_cs *engine = rq->engine;
	u32 ctx_desc = lower_32_bits(rq->hw_context->lrc_desc);
	u32 ring_tail = intel_ring_set_tail(rq->ring, rq->tail) / sizeof(u64);

	spin_lock(&client->wq_lock);

	guc_wq_item_append(client, engine->guc_id, ctx_desc,
			   ring_tail, rq->fence.seqno);
	guc_ring_doorbell(client);

	client->submissions[engine->id] += 1;

	spin_unlock(&client->wq_lock);
}

/*
 * When we're doing submissions using regular execlists backend, writing to
 * ELSP from CPU side is enough to make sure that writes to ringbuffer pages
 * pinned in mappable aperture portion of GGTT are visible to command streamer.
 * Writes done by GuC on our behalf are not guaranteeing such ordering,
 * therefore, to ensure the flush, we're issuing a POSTING READ.
 */
static void flush_ggtt_writes(struct i915_vma *vma)
{
	struct drm_i915_private *dev_priv = vma->vm->i915;

	if (i915_vma_is_map_and_fenceable(vma))
		POSTING_READ_FW(GUC_STATUS);
}

static void inject_preempt_context(struct work_struct *work)
{
	struct guc_preempt_work *preempt_work =
		container_of(work, typeof(*preempt_work), work);
	struct intel_engine_cs *engine = preempt_work->engine;
	struct intel_guc *guc = container_of(preempt_work, typeof(*guc),
					     preempt_work[engine->id]);
	struct intel_guc_client *client = guc->preempt_client;
	struct guc_stage_desc *stage_desc = __get_stage_desc(client);
<<<<<<< HEAD
	struct intel_context *ce = intel_context_lookup(client->owner, engine);
=======
	struct intel_context *ce = engine->preempt_context;
>>>>>>> a2d635de
	u32 data[7];

	if (!ce->ring->emit) { /* recreate upon load/resume */
		u32 addr = intel_hws_preempt_done_address(engine);
		u32 *cs;

		cs = ce->ring->vaddr;
		if (engine->class == RENDER_CLASS) {
			cs = gen8_emit_ggtt_write_rcs(cs,
						      GUC_PREEMPT_FINISHED,
						      addr,
						      PIPE_CONTROL_CS_STALL);
		} else {
			cs = gen8_emit_ggtt_write(cs,
						  GUC_PREEMPT_FINISHED,
						  addr,
						  0);
			*cs++ = MI_NOOP;
			*cs++ = MI_NOOP;
		}
		*cs++ = MI_USER_INTERRUPT;
		*cs++ = MI_NOOP;

		ce->ring->emit = GUC_PREEMPT_BREADCRUMB_BYTES;
		GEM_BUG_ON((void *)cs - ce->ring->vaddr != ce->ring->emit);

		flush_ggtt_writes(ce->ring->vma);
	}

	spin_lock_irq(&client->wq_lock);
	guc_wq_item_append(client, engine->guc_id, lower_32_bits(ce->lrc_desc),
			   GUC_PREEMPT_BREADCRUMB_BYTES / sizeof(u64), 0);
	spin_unlock_irq(&client->wq_lock);

	/*
	 * If GuC firmware performs an engine reset while that engine had
	 * a preemption pending, it will set the terminated attribute bit
	 * on our preemption stage descriptor. GuC firmware retains all
	 * pending work items for a high-priority GuC client, unlike the
	 * normal-priority GuC client where work items are dropped. It
	 * wants to make sure the preempt-to-idle work doesn't run when
	 * scheduling resumes, and uses this bit to inform its scheduler
	 * and presumably us as well. Our job is to clear it for the next
	 * preemption after reset, otherwise that and future preemptions
	 * will never complete. We'll just clear it every time.
	 */
	stage_desc->attribute &= ~GUC_STAGE_DESC_ATTR_TERMINATED;

	data[0] = INTEL_GUC_ACTION_REQUEST_PREEMPTION;
	data[1] = client->stage_id;
	data[2] = INTEL_GUC_PREEMPT_OPTION_DROP_WORK_Q |
		  INTEL_GUC_PREEMPT_OPTION_DROP_SUBMIT_Q;
	data[3] = engine->guc_id;
	data[4] = guc->execbuf_client->priority;
	data[5] = guc->execbuf_client->stage_id;
	data[6] = intel_guc_ggtt_offset(guc, guc->shared_data);

	if (WARN_ON(intel_guc_send(guc, data, ARRAY_SIZE(data)))) {
		execlists_clear_active(&engine->execlists,
				       EXECLISTS_ACTIVE_PREEMPT);
		tasklet_schedule(&engine->execlists.tasklet);
	}

	(void)I915_SELFTEST_ONLY(engine->execlists.preempt_hang.count++);
}

/*
 * We're using user interrupt and HWSP value to mark that preemption has
 * finished and GPU is idle. Normally, we could unwind and continue similar to
 * execlists submission path. Unfortunately, with GuC we also need to wait for
 * it to finish its own postprocessing, before attempting to submit. Otherwise
 * GuC may silently ignore our submissions, and thus we risk losing request at
 * best, executing out-of-order and causing kernel panic at worst.
 */
#define GUC_PREEMPT_POSTPROCESS_DELAY_MS 10
static void wait_for_guc_preempt_report(struct intel_engine_cs *engine)
{
	struct intel_guc *guc = &engine->i915->guc;
	struct guc_shared_ctx_data *data = guc->shared_data_vaddr;
	struct guc_ctx_report *report =
		&data->preempt_ctx_report[engine->guc_id];

	if (wait_for_atomic(report->report_return_status ==
			    INTEL_GUC_REPORT_STATUS_COMPLETE,
			    GUC_PREEMPT_POSTPROCESS_DELAY_MS))
		DRM_ERROR("Timed out waiting for GuC preemption report\n");
	/*
	 * GuC is expecting that we're also going to clear the affected context
	 * counter, let's also reset the return status to not depend on GuC
	 * resetting it after recieving another preempt action
	 */
	report->affected_count = 0;
	report->report_return_status = INTEL_GUC_REPORT_STATUS_UNKNOWN;
}

static void complete_preempt_context(struct intel_engine_cs *engine)
{
	struct intel_engine_execlists *execlists = &engine->execlists;

	GEM_BUG_ON(!execlists_is_active(execlists, EXECLISTS_ACTIVE_PREEMPT));

	if (inject_preempt_hang(execlists))
		return;

	execlists_cancel_port_requests(execlists);
	execlists_unwind_incomplete_requests(execlists);

	wait_for_guc_preempt_report(engine);
	intel_write_status_page(engine, I915_GEM_HWS_PREEMPT, 0);
}

/**
 * guc_submit() - Submit commands through GuC
 * @engine: engine associated with the commands
 *
 * The only error here arises if the doorbell hardware isn't functioning
 * as expected, which really shouln't happen.
 */
static void guc_submit(struct intel_engine_cs *engine)
{
	struct intel_guc *guc = &engine->i915->guc;
	struct intel_engine_execlists * const execlists = &engine->execlists;
	struct execlist_port *port = execlists->port;
	unsigned int n;

	for (n = 0; n < execlists_num_ports(execlists); n++) {
		struct i915_request *rq;
		unsigned int count;

		rq = port_unpack(&port[n], &count);
		if (rq && count == 0) {
			port_set(&port[n], port_pack(rq, ++count));

			flush_ggtt_writes(rq->ring->vma);

			guc_add_request(guc, rq);
		}
	}
}

static void port_assign(struct execlist_port *port, struct i915_request *rq)
{
	GEM_BUG_ON(port_isset(port));

	port_set(port, i915_request_get(rq));
}

static inline int rq_prio(const struct i915_request *rq)
{
	return rq->sched.attr.priority;
}

static inline int port_prio(const struct execlist_port *port)
{
	return rq_prio(port_request(port)) | __NO_PREEMPTION;
}

static bool __guc_dequeue(struct intel_engine_cs *engine)
{
	struct intel_engine_execlists * const execlists = &engine->execlists;
	struct execlist_port *port = execlists->port;
	struct i915_request *last = NULL;
	const struct execlist_port * const last_port =
		&execlists->port[execlists->port_mask];
	bool submit = false;
	struct rb_node *rb;

	lockdep_assert_held(&engine->timeline.lock);

	if (port_isset(port)) {
		if (intel_engine_has_preemption(engine)) {
			struct guc_preempt_work *preempt_work =
				&engine->i915->guc.preempt_work[engine->id];
			int prio = execlists->queue_priority_hint;

			if (__execlists_need_preempt(prio, port_prio(port))) {
				execlists_set_active(execlists,
						     EXECLISTS_ACTIVE_PREEMPT);
				queue_work(engine->i915->guc.preempt_wq,
					   &preempt_work->work);
				return false;
			}
		}

		port++;
		if (port_isset(port))
			return false;
	}
	GEM_BUG_ON(port_isset(port));

	while ((rb = rb_first_cached(&execlists->queue))) {
		struct i915_priolist *p = to_priolist(rb);
		struct i915_request *rq, *rn;
		int i;

		priolist_for_each_request_consume(rq, rn, p, i) {
			if (last && rq->hw_context != last->hw_context) {
				if (port == last_port)
					goto done;

				if (submit)
					port_assign(port, last);
				port++;
			}

			list_del_init(&rq->sched.link);

			__i915_request_submit(rq);
			trace_i915_request_in(rq, port_index(port, execlists));

			last = rq;
			submit = true;
		}

		rb_erase_cached(&p->node, &execlists->queue);
		i915_priolist_free(p);
	}
done:
	execlists->queue_priority_hint =
		rb ? to_priolist(rb)->priority : INT_MIN;
	if (submit)
		port_assign(port, last);
	if (last)
		execlists_user_begin(execlists, execlists->port);

	/* We must always keep the beast fed if we have work piled up */
	GEM_BUG_ON(port_isset(execlists->port) &&
		   !execlists_is_active(execlists, EXECLISTS_ACTIVE_USER));
	GEM_BUG_ON(rb_first_cached(&execlists->queue) &&
		   !port_isset(execlists->port));

	return submit;
}

static void guc_dequeue(struct intel_engine_cs *engine)
{
	if (__guc_dequeue(engine))
		guc_submit(engine);
}

static void guc_submission_tasklet(unsigned long data)
{
	struct intel_engine_cs * const engine = (struct intel_engine_cs *)data;
	struct intel_engine_execlists * const execlists = &engine->execlists;
	struct execlist_port *port = execlists->port;
	struct i915_request *rq;
	unsigned long flags;

	spin_lock_irqsave(&engine->timeline.lock, flags);

	rq = port_request(port);
	while (rq && i915_request_completed(rq)) {
		trace_i915_request_out(rq);
		i915_request_put(rq);

		port = execlists_port_complete(execlists, port);
		if (port_isset(port)) {
			execlists_user_begin(execlists, port);
			rq = port_request(port);
		} else {
			execlists_user_end(execlists);
			rq = NULL;
		}
	}

	if (execlists_is_active(execlists, EXECLISTS_ACTIVE_PREEMPT) &&
	    intel_read_status_page(engine, I915_GEM_HWS_PREEMPT) ==
	    GUC_PREEMPT_FINISHED)
		complete_preempt_context(engine);

	if (!execlists_is_active(execlists, EXECLISTS_ACTIVE_PREEMPT))
		guc_dequeue(engine);

	spin_unlock_irqrestore(&engine->timeline.lock, flags);
}

static void guc_reset_prepare(struct intel_engine_cs *engine)
{
	struct intel_engine_execlists * const execlists = &engine->execlists;

	GEM_TRACE("%s\n", engine->name);

	/*
	 * Prevent request submission to the hardware until we have
	 * completed the reset in i915_gem_reset_finish(). If a request
	 * is completed by one engine, it may then queue a request
	 * to a second via its execlists->tasklet *just* as we are
	 * calling engine->init_hw() and also writing the ELSP.
	 * Turning off the execlists->tasklet until the reset is over
	 * prevents the race.
	 */
	__tasklet_disable_sync_once(&execlists->tasklet);

	/*
	 * We're using worker to queue preemption requests from the tasklet in
	 * GuC submission mode.
	 * Even though tasklet was disabled, we may still have a worker queued.
	 * Let's make sure that all workers scheduled before disabling the
	 * tasklet are completed before continuing with the reset.
	 */
	if (engine->i915->guc.preempt_wq)
		flush_workqueue(engine->i915->guc.preempt_wq);
}

static void guc_reset(struct intel_engine_cs *engine, bool stalled)
{
	struct intel_engine_execlists * const execlists = &engine->execlists;
	struct i915_request *rq;
	unsigned long flags;

	spin_lock_irqsave(&engine->timeline.lock, flags);

	execlists_cancel_port_requests(execlists);

	/* Push back any incomplete requests for replay after the reset. */
	rq = execlists_unwind_incomplete_requests(execlists);
	if (!rq)
		goto out_unlock;

	if (!i915_request_started(rq))
		stalled = false;

	i915_reset_request(rq, stalled);
	intel_lr_context_reset(engine, rq->hw_context, rq->head, stalled);

out_unlock:
	spin_unlock_irqrestore(&engine->timeline.lock, flags);
}

static void guc_cancel_requests(struct intel_engine_cs *engine)
{
	struct intel_engine_execlists * const execlists = &engine->execlists;
	struct i915_request *rq, *rn;
	struct rb_node *rb;
	unsigned long flags;

	GEM_TRACE("%s\n", engine->name);

	/*
	 * Before we call engine->cancel_requests(), we should have exclusive
	 * access to the submission state. This is arranged for us by the
	 * caller disabling the interrupt generation, the tasklet and other
	 * threads that may then access the same state, giving us a free hand
	 * to reset state. However, we still need to let lockdep be aware that
	 * we know this state may be accessed in hardirq context, so we
	 * disable the irq around this manipulation and we want to keep
	 * the spinlock focused on its duties and not accidentally conflate
	 * coverage to the submission's irq state. (Similarly, although we
	 * shouldn't need to disable irq around the manipulation of the
	 * submission's irq state, we also wish to remind ourselves that
	 * it is irq state.)
	 */
	spin_lock_irqsave(&engine->timeline.lock, flags);

	/* Cancel the requests on the HW and clear the ELSP tracker. */
	execlists_cancel_port_requests(execlists);

	/* Mark all executing requests as skipped. */
	list_for_each_entry(rq, &engine->timeline.requests, link) {
		if (!i915_request_signaled(rq))
			dma_fence_set_error(&rq->fence, -EIO);

		i915_request_mark_complete(rq);
	}

	/* Flush the queued requests to the timeline list (for retiring). */
	while ((rb = rb_first_cached(&execlists->queue))) {
		struct i915_priolist *p = to_priolist(rb);
		int i;

		priolist_for_each_request_consume(rq, rn, p, i) {
			list_del_init(&rq->sched.link);
			__i915_request_submit(rq);
			dma_fence_set_error(&rq->fence, -EIO);
			i915_request_mark_complete(rq);
		}

		rb_erase_cached(&p->node, &execlists->queue);
		i915_priolist_free(p);
	}

	/* Remaining _unready_ requests will be nop'ed when submitted */

	execlists->queue_priority_hint = INT_MIN;
	execlists->queue = RB_ROOT_CACHED;
	GEM_BUG_ON(port_isset(execlists->port));

	spin_unlock_irqrestore(&engine->timeline.lock, flags);
}

static void guc_reset_finish(struct intel_engine_cs *engine)
{
	struct intel_engine_execlists * const execlists = &engine->execlists;

	if (__tasklet_enable(&execlists->tasklet))
		/* And kick in case we missed a new request submission. */
		tasklet_hi_schedule(&execlists->tasklet);

	GEM_TRACE("%s: depth->%d\n", engine->name,
		  atomic_read(&execlists->tasklet.count));
}

/*
 * Everything below here is concerned with setup & teardown, and is
 * therefore not part of the somewhat time-critical batch-submission
 * path of guc_submit() above.
 */

/* Check that a doorbell register is in the expected state */
static bool doorbell_ok(struct intel_guc *guc, u16 db_id)
{
	bool valid;

	GEM_BUG_ON(db_id >= GUC_NUM_DOORBELLS);

	valid = __doorbell_valid(guc, db_id);

	if (test_bit(db_id, guc->doorbell_bitmap) == valid)
		return true;

	DRM_DEBUG_DRIVER("Doorbell %u has unexpected state: valid=%s\n",
			 db_id, yesno(valid));

	return false;
}

static bool guc_verify_doorbells(struct intel_guc *guc)
{
	bool doorbells_ok = true;
	u16 db_id;

	for (db_id = 0; db_id < GUC_NUM_DOORBELLS; ++db_id)
		if (!doorbell_ok(guc, db_id))
			doorbells_ok = false;

	return doorbells_ok;
}

/**
 * guc_client_alloc() - Allocate an intel_guc_client
 * @dev_priv:	driver private data structure
 * @engines:	The set of engines to enable for this client
 * @priority:	four levels priority _CRITICAL, _HIGH, _NORMAL and _LOW
 *		The kernel client to replace ExecList submission is created with
 *		NORMAL priority. Priority of a client for scheduler can be HIGH,
 *		while a preemption context can use CRITICAL.
 * @ctx:	the context that owns the client (we use the default render
 *		context)
 *
 * Return:	An intel_guc_client object if success, else NULL.
 */
static struct intel_guc_client *
guc_client_alloc(struct drm_i915_private *dev_priv,
		 u32 engines,
		 u32 priority,
		 struct i915_gem_context *ctx)
{
	struct intel_guc_client *client;
	struct intel_guc *guc = &dev_priv->guc;
	struct i915_vma *vma;
	void *vaddr;
	int ret;

	client = kzalloc(sizeof(*client), GFP_KERNEL);
	if (!client)
		return ERR_PTR(-ENOMEM);

	client->guc = guc;
	client->owner = ctx;
	client->engines = engines;
	client->priority = priority;
	client->doorbell_id = GUC_DOORBELL_INVALID;
	spin_lock_init(&client->wq_lock);

	ret = ida_simple_get(&guc->stage_ids, 0, GUC_MAX_STAGE_DESCRIPTORS,
			     GFP_KERNEL);
	if (ret < 0)
		goto err_client;

	client->stage_id = ret;

	/* The first page is doorbell/proc_desc. Two followed pages are wq. */
	vma = intel_guc_allocate_vma(guc, GUC_DB_SIZE + GUC_WQ_SIZE);
	if (IS_ERR(vma)) {
		ret = PTR_ERR(vma);
		goto err_id;
	}

	/* We'll keep just the first (doorbell/proc) page permanently kmap'd. */
	client->vma = vma;

	vaddr = i915_gem_object_pin_map(vma->obj, I915_MAP_WB);
	if (IS_ERR(vaddr)) {
		ret = PTR_ERR(vaddr);
		goto err_vma;
	}
	client->vaddr = vaddr;

	ret = reserve_doorbell(client);
	if (ret)
		goto err_vaddr;

	client->doorbell_offset = __select_cacheline(guc);

	/*
	 * Since the doorbell only requires a single cacheline, we can save
	 * space by putting the application process descriptor in the same
	 * page. Use the half of the page that doesn't include the doorbell.
	 */
	if (client->doorbell_offset >= (GUC_DB_SIZE / 2))
		client->proc_desc_offset = 0;
	else
		client->proc_desc_offset = (GUC_DB_SIZE / 2);

	DRM_DEBUG_DRIVER("new priority %u client %p for engine(s) 0x%x: stage_id %u\n",
			 priority, client, client->engines, client->stage_id);
	DRM_DEBUG_DRIVER("doorbell id %u, cacheline offset 0x%lx\n",
			 client->doorbell_id, client->doorbell_offset);

	return client;

err_vaddr:
	i915_gem_object_unpin_map(client->vma->obj);
err_vma:
	i915_vma_unpin_and_release(&client->vma, 0);
err_id:
	ida_simple_remove(&guc->stage_ids, client->stage_id);
err_client:
	kfree(client);
	return ERR_PTR(ret);
}

static void guc_client_free(struct intel_guc_client *client)
{
	unreserve_doorbell(client);
	i915_vma_unpin_and_release(&client->vma, I915_VMA_RELEASE_MAP);
	ida_simple_remove(&client->guc->stage_ids, client->stage_id);
	kfree(client);
}

static inline bool ctx_save_restore_disabled(struct intel_context *ce)
{
	u32 sr = ce->lrc_reg_state[CTX_CONTEXT_CONTROL + 1];

#define SR_DISABLED \
	_MASKED_BIT_ENABLE(CTX_CTRL_ENGINE_CTX_RESTORE_INHIBIT | \
			   CTX_CTRL_ENGINE_CTX_SAVE_INHIBIT)

	return (sr & SR_DISABLED) == SR_DISABLED;

#undef SR_DISABLED
}

static int guc_clients_create(struct intel_guc *guc)
{
	struct drm_i915_private *dev_priv = guc_to_i915(guc);
	struct intel_guc_client *client;

	GEM_BUG_ON(guc->execbuf_client);
	GEM_BUG_ON(guc->preempt_client);

	client = guc_client_alloc(dev_priv,
				  INTEL_INFO(dev_priv)->engine_mask,
				  GUC_CLIENT_PRIORITY_KMD_NORMAL,
				  dev_priv->kernel_context);
	if (IS_ERR(client)) {
		DRM_ERROR("Failed to create GuC client for submission!\n");
		return PTR_ERR(client);
	}
	guc->execbuf_client = client;

	if (dev_priv->preempt_context) {
		client = guc_client_alloc(dev_priv,
					  INTEL_INFO(dev_priv)->engine_mask,
					  GUC_CLIENT_PRIORITY_KMD_HIGH,
					  dev_priv->preempt_context);
		if (IS_ERR(client)) {
			DRM_ERROR("Failed to create GuC client for preemption!\n");
			guc_client_free(guc->execbuf_client);
			guc->execbuf_client = NULL;
			return PTR_ERR(client);
		}
		guc->preempt_client = client;
	}

	return 0;
}

static void guc_clients_destroy(struct intel_guc *guc)
{
	struct intel_guc_client *client;

	client = fetch_and_zero(&guc->preempt_client);
	if (client)
		guc_client_free(client);

	client = fetch_and_zero(&guc->execbuf_client);
	if (client)
		guc_client_free(client);
}

static int __guc_client_enable(struct intel_guc_client *client)
{
	int ret;

	guc_proc_desc_init(client);
	guc_stage_desc_init(client);

	ret = create_doorbell(client);
	if (ret)
		goto fail;

	return 0;

fail:
	guc_stage_desc_fini(client);
	guc_proc_desc_fini(client);
	return ret;
}

static void __guc_client_disable(struct intel_guc_client *client)
{
	/*
	 * By the time we're here, GuC may have already been reset. if that is
	 * the case, instead of trying (in vain) to communicate with it, let's
	 * just cleanup the doorbell HW and our internal state.
	 */
	if (intel_guc_is_alive(client->guc))
		destroy_doorbell(client);
	else
		__fini_doorbell(client);

	guc_stage_desc_fini(client);
	guc_proc_desc_fini(client);
}

static int guc_clients_enable(struct intel_guc *guc)
{
	int ret;

	ret = __guc_client_enable(guc->execbuf_client);
	if (ret)
		return ret;

	if (guc->preempt_client) {
		ret = __guc_client_enable(guc->preempt_client);
		if (ret) {
			__guc_client_disable(guc->execbuf_client);
			return ret;
		}
	}

	return 0;
}

static void guc_clients_disable(struct intel_guc *guc)
{
	if (guc->preempt_client)
		__guc_client_disable(guc->preempt_client);

	if (guc->execbuf_client)
		__guc_client_disable(guc->execbuf_client);
}

/*
 * Set up the memory resources to be shared with the GuC (via the GGTT)
 * at firmware loading time.
 */
int intel_guc_submission_init(struct intel_guc *guc)
{
	struct drm_i915_private *dev_priv = guc_to_i915(guc);
	struct intel_engine_cs *engine;
	enum intel_engine_id id;
	int ret;

	if (guc->stage_desc_pool)
		return 0;

	ret = guc_stage_desc_pool_create(guc);
	if (ret)
		return ret;
	/*
	 * Keep static analysers happy, let them know that we allocated the
	 * vma after testing that it didn't exist earlier.
	 */
	GEM_BUG_ON(!guc->stage_desc_pool);

	WARN_ON(!guc_verify_doorbells(guc));
	ret = guc_clients_create(guc);
	if (ret)
		goto err_pool;

	for_each_engine(engine, dev_priv, id) {
		guc->preempt_work[id].engine = engine;
		INIT_WORK(&guc->preempt_work[id].work, inject_preempt_context);
	}

	return 0;

err_pool:
	guc_stage_desc_pool_destroy(guc);
	return ret;
}

void intel_guc_submission_fini(struct intel_guc *guc)
{
	struct drm_i915_private *dev_priv = guc_to_i915(guc);
	struct intel_engine_cs *engine;
	enum intel_engine_id id;

	for_each_engine(engine, dev_priv, id)
		cancel_work_sync(&guc->preempt_work[id].work);

	guc_clients_destroy(guc);
	WARN_ON(!guc_verify_doorbells(guc));

	if (guc->stage_desc_pool)
		guc_stage_desc_pool_destroy(guc);
}

static void guc_interrupts_capture(struct drm_i915_private *dev_priv)
{
	struct intel_rps *rps = &dev_priv->gt_pm.rps;
	struct intel_engine_cs *engine;
	enum intel_engine_id id;
	int irqs;

	/* tell all command streamers to forward interrupts (but not vblank)
	 * to GuC
	 */
	irqs = _MASKED_BIT_ENABLE(GFX_INTERRUPT_STEERING);
	for_each_engine(engine, dev_priv, id)
		I915_WRITE(RING_MODE_GEN7(engine), irqs);

	/* route USER_INTERRUPT to Host, all others are sent to GuC. */
	irqs = GT_RENDER_USER_INTERRUPT << GEN8_RCS_IRQ_SHIFT |
	       GT_RENDER_USER_INTERRUPT << GEN8_BCS_IRQ_SHIFT;
	/* These three registers have the same bit definitions */
	I915_WRITE(GUC_BCS_RCS_IER, ~irqs);
	I915_WRITE(GUC_VCS2_VCS1_IER, ~irqs);
	I915_WRITE(GUC_WD_VECS_IER, ~irqs);

	/*
	 * The REDIRECT_TO_GUC bit of the PMINTRMSK register directs all
	 * (unmasked) PM interrupts to the GuC. All other bits of this
	 * register *disable* generation of a specific interrupt.
	 *
	 * 'pm_intrmsk_mbz' indicates bits that are NOT to be set when
	 * writing to the PM interrupt mask register, i.e. interrupts
	 * that must not be disabled.
	 *
	 * If the GuC is handling these interrupts, then we must not let
	 * the PM code disable ANY interrupt that the GuC is expecting.
	 * So for each ENABLED (0) bit in this register, we must SET the
	 * bit in pm_intrmsk_mbz so that it's left enabled for the GuC.
	 * GuC needs ARAT expired interrupt unmasked hence it is set in
	 * pm_intrmsk_mbz.
	 *
	 * Here we CLEAR REDIRECT_TO_GUC bit in pm_intrmsk_mbz, which will
	 * result in the register bit being left SET!
	 */
	rps->pm_intrmsk_mbz |= ARAT_EXPIRED_INTRMSK;
	rps->pm_intrmsk_mbz &= ~GEN8_PMINTR_DISABLE_REDIRECT_TO_GUC;
}

static void guc_interrupts_release(struct drm_i915_private *dev_priv)
{
	struct intel_rps *rps = &dev_priv->gt_pm.rps;
	struct intel_engine_cs *engine;
	enum intel_engine_id id;
	int irqs;

	/*
	 * tell all command streamers NOT to forward interrupts or vblank
	 * to GuC.
	 */
	irqs = _MASKED_FIELD(GFX_FORWARD_VBLANK_MASK, GFX_FORWARD_VBLANK_NEVER);
	irqs |= _MASKED_BIT_DISABLE(GFX_INTERRUPT_STEERING);
	for_each_engine(engine, dev_priv, id)
		I915_WRITE(RING_MODE_GEN7(engine), irqs);

	/* route all GT interrupts to the host */
	I915_WRITE(GUC_BCS_RCS_IER, 0);
	I915_WRITE(GUC_VCS2_VCS1_IER, 0);
	I915_WRITE(GUC_WD_VECS_IER, 0);

	rps->pm_intrmsk_mbz |= GEN8_PMINTR_DISABLE_REDIRECT_TO_GUC;
	rps->pm_intrmsk_mbz &= ~ARAT_EXPIRED_INTRMSK;
}

static void guc_submission_park(struct intel_engine_cs *engine)
{
	intel_engine_unpin_breadcrumbs_irq(engine);
	engine->flags &= ~I915_ENGINE_NEEDS_BREADCRUMB_TASKLET;
}

static void guc_submission_unpark(struct intel_engine_cs *engine)
{
	engine->flags |= I915_ENGINE_NEEDS_BREADCRUMB_TASKLET;
	intel_engine_pin_breadcrumbs_irq(engine);
}

static void guc_set_default_submission(struct intel_engine_cs *engine)
{
	/*
	 * We inherit a bunch of functions from execlists that we'd like
	 * to keep using:
	 *
	 *    engine->submit_request = execlists_submit_request;
	 *    engine->cancel_requests = execlists_cancel_requests;
	 *    engine->schedule = execlists_schedule;
	 *
	 * But we need to override the actual submission backend in order
	 * to talk to the GuC.
	 */
	intel_execlists_set_default_submission(engine);

	engine->execlists.tasklet.func = guc_submission_tasklet;

	engine->park = guc_submission_park;
	engine->unpark = guc_submission_unpark;

	engine->reset.prepare = guc_reset_prepare;
	engine->reset.reset = guc_reset;
	engine->reset.finish = guc_reset_finish;

	engine->cancel_requests = guc_cancel_requests;

	engine->flags &= ~I915_ENGINE_SUPPORTS_STATS;
}

int intel_guc_submission_enable(struct intel_guc *guc)
{
	struct drm_i915_private *dev_priv = guc_to_i915(guc);
	struct intel_engine_cs *engine;
	enum intel_engine_id id;
	int err;

	/*
	 * We're using GuC work items for submitting work through GuC. Since
	 * we're coalescing multiple requests from a single context into a
	 * single work item prior to assigning it to execlist_port, we can
	 * never have more work items than the total number of ports (for all
	 * engines). The GuC firmware is controlling the HEAD of work queue,
	 * and it is guaranteed that it will remove the work item from the
	 * queue before our request is completed.
	 */
	BUILD_BUG_ON(ARRAY_SIZE(engine->execlists.port) *
		     sizeof(struct guc_wq_item) *
		     I915_NUM_ENGINES > GUC_WQ_SIZE);

	GEM_BUG_ON(!guc->execbuf_client);

	err = intel_guc_sample_forcewake(guc);
	if (err)
		return err;

	err = guc_clients_enable(guc);
	if (err)
		return err;

	/* Take over from manual control of ELSP (execlists) */
	guc_interrupts_capture(dev_priv);

	for_each_engine(engine, dev_priv, id) {
		engine->set_default_submission = guc_set_default_submission;
		engine->set_default_submission(engine);
	}

	return 0;
}

void intel_guc_submission_disable(struct intel_guc *guc)
{
	struct drm_i915_private *dev_priv = guc_to_i915(guc);

	GEM_BUG_ON(dev_priv->gt.awake); /* GT should be parked first */

	guc_interrupts_release(dev_priv);
	guc_clients_disable(guc);
}

#if IS_ENABLED(CONFIG_DRM_I915_SELFTEST)
#include "selftests/intel_guc.c"
#endif<|MERGE_RESOLUTION|>--- conflicted
+++ resolved
@@ -567,11 +567,7 @@
 					     preempt_work[engine->id]);
 	struct intel_guc_client *client = guc->preempt_client;
 	struct guc_stage_desc *stage_desc = __get_stage_desc(client);
-<<<<<<< HEAD
-	struct intel_context *ce = intel_context_lookup(client->owner, engine);
-=======
 	struct intel_context *ce = engine->preempt_context;
->>>>>>> a2d635de
 	u32 data[7];
 
 	if (!ce->ring->emit) { /* recreate upon load/resume */
