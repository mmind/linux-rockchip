/*
 * Copyright © 2014 Intel Corporation
 *
 * Permission is hereby granted, free of charge, to any person obtaining a
 * copy of this software and associated documentation files (the "Software"),
 * to deal in the Software without restriction, including without limitation
 * the rights to use, copy, modify, merge, publish, distribute, sublicense,
 * and/or sell copies of the Software, and to permit persons to whom the
 * Software is furnished to do so, subject to the following conditions:
 *
 * The above copyright notice and this permission notice (including the next
 * paragraph) shall be included in all copies or substantial portions of the
 * Software.
 *
 * THE SOFTWARE IS PROVIDED "AS IS", WITHOUT WARRANTY OF ANY KIND, EXPRESS OR
 * IMPLIED, INCLUDING BUT NOT LIMITED TO THE WARRANTIES OF MERCHANTABILITY,
 * FITNESS FOR A PARTICULAR PURPOSE AND NONINFRINGEMENT.  IN NO EVENT SHALL
 * THE AUTHORS OR COPYRIGHT HOLDERS BE LIABLE FOR ANY CLAIM, DAMAGES OR OTHER
 * LIABILITY, WHETHER IN AN ACTION OF CONTRACT, TORT OR OTHERWISE, ARISING
 * FROM, OUT OF OR IN CONNECTION WITH THE SOFTWARE OR THE USE OR OTHER DEALINGS
 * IN THE SOFTWARE.
 *
 */

#include <linux/circ_buf.h>
#include <trace/events/dma_fence.h>

#include "intel_guc_submission.h"
#include "intel_lrc_reg.h"
#include "i915_drv.h"

#define GUC_PREEMPT_FINISHED		0x1
#define GUC_PREEMPT_BREADCRUMB_DWORDS	0x8
#define GUC_PREEMPT_BREADCRUMB_BYTES	\
	(sizeof(u32) * GUC_PREEMPT_BREADCRUMB_DWORDS)

/**
 * DOC: GuC-based command submission
 *
 * GuC client:
 * A intel_guc_client refers to a submission path through GuC. Currently, there
 * are two clients. One of them (the execbuf_client) is charged with all
 * submissions to the GuC, the other one (preempt_client) is responsible for
 * preempting the execbuf_client. This struct is the owner of a doorbell, a
 * process descriptor and a workqueue (all of them inside a single gem object
 * that contains all required pages for these elements).
 *
 * GuC stage descriptor:
 * During initialization, the driver allocates a static pool of 1024 such
 * descriptors, and shares them with the GuC.
 * Currently, there exists a 1:1 mapping between a intel_guc_client and a
 * guc_stage_desc (via the client's stage_id), so effectively only one
 * gets used. This stage descriptor lets the GuC know about the doorbell,
 * workqueue and process descriptor. Theoretically, it also lets the GuC
 * know about our HW contexts (context ID, etc...), but we actually
 * employ a kind of submission where the GuC uses the LRCA sent via the work
 * item instead (the single guc_stage_desc associated to execbuf client
 * contains information about the default kernel context only, but this is
 * essentially unused). This is called a "proxy" submission.
 *
 * The Scratch registers:
 * There are 16 MMIO-based registers start from 0xC180. The kernel driver writes
 * a value to the action register (SOFT_SCRATCH_0) along with any data. It then
 * triggers an interrupt on the GuC via another register write (0xC4C8).
 * Firmware writes a success/fail code back to the action register after
 * processes the request. The kernel driver polls waiting for this update and
 * then proceeds.
 * See intel_guc_send()
 *
 * Doorbells:
 * Doorbells are interrupts to uKernel. A doorbell is a single cache line (QW)
 * mapped into process space.
 *
 * Work Items:
 * There are several types of work items that the host may place into a
 * workqueue, each with its own requirements and limitations. Currently only
 * WQ_TYPE_INORDER is needed to support legacy submission via GuC, which
 * represents in-order queue. The kernel driver packs ring tail pointer and an
 * ELSP context descriptor dword into Work Item.
 * See guc_add_request()
 *
 */

static inline struct i915_priolist *to_priolist(struct rb_node *rb)
{
	return rb_entry(rb, struct i915_priolist, node);
}

static inline bool is_high_priority(struct intel_guc_client *client)
{
	return (client->priority == GUC_CLIENT_PRIORITY_KMD_HIGH ||
		client->priority == GUC_CLIENT_PRIORITY_HIGH);
}

static int reserve_doorbell(struct intel_guc_client *client)
{
	unsigned long offset;
	unsigned long end;
	u16 id;

	GEM_BUG_ON(client->doorbell_id != GUC_DOORBELL_INVALID);

	/*
	 * The bitmap tracks which doorbell registers are currently in use.
	 * It is split into two halves; the first half is used for normal
	 * priority contexts, the second half for high-priority ones.
	 */
	offset = 0;
	end = GUC_NUM_DOORBELLS / 2;
	if (is_high_priority(client)) {
		offset = end;
		end += offset;
	}

	id = find_next_zero_bit(client->guc->doorbell_bitmap, end, offset);
	if (id == end)
		return -ENOSPC;

	__set_bit(id, client->guc->doorbell_bitmap);
	client->doorbell_id = id;
	DRM_DEBUG_DRIVER("client %u (high prio=%s) reserved doorbell: %d\n",
			 client->stage_id, yesno(is_high_priority(client)),
			 id);
	return 0;
}

static bool has_doorbell(struct intel_guc_client *client)
{
	if (client->doorbell_id == GUC_DOORBELL_INVALID)
		return false;

	return test_bit(client->doorbell_id, client->guc->doorbell_bitmap);
}

static void unreserve_doorbell(struct intel_guc_client *client)
{
	GEM_BUG_ON(!has_doorbell(client));

	__clear_bit(client->doorbell_id, client->guc->doorbell_bitmap);
	client->doorbell_id = GUC_DOORBELL_INVALID;
}

/*
 * Tell the GuC to allocate or deallocate a specific doorbell
 */

static int __guc_allocate_doorbell(struct intel_guc *guc, u32 stage_id)
{
	u32 action[] = {
		INTEL_GUC_ACTION_ALLOCATE_DOORBELL,
		stage_id
	};

	return intel_guc_send(guc, action, ARRAY_SIZE(action));
}

static int __guc_deallocate_doorbell(struct intel_guc *guc, u32 stage_id)
{
	u32 action[] = {
		INTEL_GUC_ACTION_DEALLOCATE_DOORBELL,
		stage_id
	};

	return intel_guc_send(guc, action, ARRAY_SIZE(action));
}

static struct guc_stage_desc *__get_stage_desc(struct intel_guc_client *client)
{
	struct guc_stage_desc *base = client->guc->stage_desc_pool_vaddr;

	return &base[client->stage_id];
}

/*
 * Initialise, update, or clear doorbell data shared with the GuC
 *
 * These functions modify shared data and so need access to the mapped
 * client object which contains the page being used for the doorbell
 */

static void __update_doorbell_desc(struct intel_guc_client *client, u16 new_id)
{
	struct guc_stage_desc *desc;

	/* Update the GuC's idea of the doorbell ID */
	desc = __get_stage_desc(client);
	desc->db_id = new_id;
}

static struct guc_doorbell_info *__get_doorbell(struct intel_guc_client *client)
{
	return client->vaddr + client->doorbell_offset;
}

static void __create_doorbell(struct intel_guc_client *client)
{
	struct guc_doorbell_info *doorbell;

	doorbell = __get_doorbell(client);
	doorbell->db_status = GUC_DOORBELL_ENABLED;
	doorbell->cookie = 0;
}

static void __destroy_doorbell(struct intel_guc_client *client)
{
	struct drm_i915_private *dev_priv = guc_to_i915(client->guc);
	struct guc_doorbell_info *doorbell;
	u16 db_id = client->doorbell_id;

	doorbell = __get_doorbell(client);
	doorbell->db_status = GUC_DOORBELL_DISABLED;
	doorbell->cookie = 0;

	/* Doorbell release flow requires that we wait for GEN8_DRB_VALID bit
	 * to go to zero after updating db_status before we call the GuC to
	 * release the doorbell
	 */
	if (wait_for_us(!(I915_READ(GEN8_DRBREGL(db_id)) & GEN8_DRB_VALID), 10))
		WARN_ONCE(true, "Doorbell never became invalid after disable\n");
}

static int create_doorbell(struct intel_guc_client *client)
{
	int ret;

	if (WARN_ON(!has_doorbell(client)))
		return -ENODEV; /* internal setup error, should never happen */

	__update_doorbell_desc(client, client->doorbell_id);
	__create_doorbell(client);

	ret = __guc_allocate_doorbell(client->guc, client->stage_id);
	if (ret) {
		__destroy_doorbell(client);
		__update_doorbell_desc(client, GUC_DOORBELL_INVALID);
		DRM_DEBUG_DRIVER("Couldn't create client %u doorbell: %d\n",
				 client->stage_id, ret);
		return ret;
	}

	return 0;
}

static int destroy_doorbell(struct intel_guc_client *client)
{
	int ret;

	GEM_BUG_ON(!has_doorbell(client));

	__destroy_doorbell(client);
	ret = __guc_deallocate_doorbell(client->guc, client->stage_id);
	if (ret)
		DRM_ERROR("Couldn't destroy client %u doorbell: %d\n",
			  client->stage_id, ret);

	__update_doorbell_desc(client, GUC_DOORBELL_INVALID);

	return ret;
}

static unsigned long __select_cacheline(struct intel_guc *guc)
{
	unsigned long offset;

	/* Doorbell uses a single cache line within a page */
	offset = offset_in_page(guc->db_cacheline);

	/* Moving to next cache line to reduce contention */
	guc->db_cacheline += cache_line_size();

	DRM_DEBUG_DRIVER("reserved cacheline 0x%lx, next 0x%x, linesize %u\n",
			 offset, guc->db_cacheline, cache_line_size());
	return offset;
}

static inline struct guc_process_desc *
__get_process_desc(struct intel_guc_client *client)
{
	return client->vaddr + client->proc_desc_offset;
}

/*
 * Initialise the process descriptor shared with the GuC firmware.
 */
static void guc_proc_desc_init(struct intel_guc *guc,
			       struct intel_guc_client *client)
{
	struct guc_process_desc *desc;

	desc = memset(__get_process_desc(client), 0, sizeof(*desc));

	/*
	 * XXX: pDoorbell and WQVBaseAddress are pointers in process address
	 * space for ring3 clients (set them as in mmap_ioctl) or kernel
	 * space for kernel clients (map on demand instead? May make debug
	 * easier to have it mapped).
	 */
	desc->wq_base_addr = 0;
	desc->db_base_addr = 0;

	desc->stage_id = client->stage_id;
	desc->wq_size_bytes = GUC_WQ_SIZE;
	desc->wq_status = WQ_STATUS_ACTIVE;
	desc->priority = client->priority;
}

static int guc_stage_desc_pool_create(struct intel_guc *guc)
{
	struct i915_vma *vma;
	void *vaddr;

	vma = intel_guc_allocate_vma(guc,
				     PAGE_ALIGN(sizeof(struct guc_stage_desc) *
				     GUC_MAX_STAGE_DESCRIPTORS));
	if (IS_ERR(vma))
		return PTR_ERR(vma);

	vaddr = i915_gem_object_pin_map(vma->obj, I915_MAP_WB);
	if (IS_ERR(vaddr)) {
		i915_vma_unpin_and_release(&vma);
		return PTR_ERR(vaddr);
	}

	guc->stage_desc_pool = vma;
	guc->stage_desc_pool_vaddr = vaddr;
	ida_init(&guc->stage_ids);

	return 0;
}

static void guc_stage_desc_pool_destroy(struct intel_guc *guc)
{
	ida_destroy(&guc->stage_ids);
	i915_gem_object_unpin_map(guc->stage_desc_pool->obj);
	i915_vma_unpin_and_release(&guc->stage_desc_pool);
}

/*
 * Initialise/clear the stage descriptor shared with the GuC firmware.
 *
 * This descriptor tells the GuC where (in GGTT space) to find the important
 * data structures relating to this client (doorbell, process descriptor,
 * write queue, etc).
 */
static void guc_stage_desc_init(struct intel_guc *guc,
				struct intel_guc_client *client)
{
	struct drm_i915_private *dev_priv = guc_to_i915(guc);
	struct intel_engine_cs *engine;
	struct i915_gem_context *ctx = client->owner;
	struct guc_stage_desc *desc;
	unsigned int tmp;
	u32 gfx_addr;

	desc = __get_stage_desc(client);
	memset(desc, 0, sizeof(*desc));

	desc->attribute = GUC_STAGE_DESC_ATTR_ACTIVE |
			  GUC_STAGE_DESC_ATTR_KERNEL;
	if (is_high_priority(client))
		desc->attribute |= GUC_STAGE_DESC_ATTR_PREEMPT;
	desc->stage_id = client->stage_id;
	desc->priority = client->priority;
	desc->db_id = client->doorbell_id;

	for_each_engine_masked(engine, dev_priv, client->engines, tmp) {
		struct intel_context *ce = to_intel_context(ctx, engine);
		u32 guc_engine_id = engine->guc_id;
		struct guc_execlist_context *lrc = &desc->lrc[guc_engine_id];

		/* TODO: We have a design issue to be solved here. Only when we
		 * receive the first batch, we know which engine is used by the
		 * user. But here GuC expects the lrc and ring to be pinned. It
		 * is not an issue for default context, which is the only one
		 * for now who owns a GuC client. But for future owner of GuC
		 * client, need to make sure lrc is pinned prior to enter here.
		 */
		if (!ce->state)
			break;	/* XXX: continue? */

		/*
		 * XXX: When this is a GUC_STAGE_DESC_ATTR_KERNEL client (proxy
		 * submission or, in other words, not using a direct submission
		 * model) the KMD's LRCA is not used for any work submission.
		 * Instead, the GuC uses the LRCA of the user mode context (see
		 * guc_add_request below).
		 */
		lrc->context_desc = lower_32_bits(ce->lrc_desc);

		/* The state page is after PPHWSP */
		lrc->ring_lrca = intel_guc_ggtt_offset(guc, ce->state) +
				 LRC_STATE_PN * PAGE_SIZE;

		/* XXX: In direct submission, the GuC wants the HW context id
		 * here. In proxy submission, it wants the stage id
		 */
		lrc->context_id = (client->stage_id << GUC_ELC_CTXID_OFFSET) |
				(guc_engine_id << GUC_ELC_ENGINE_OFFSET);

		lrc->ring_begin = intel_guc_ggtt_offset(guc, ce->ring->vma);
		lrc->ring_end = lrc->ring_begin + ce->ring->size - 1;
		lrc->ring_next_free_location = lrc->ring_begin;
		lrc->ring_current_tail_pointer_value = 0;

		desc->engines_used |= (1 << guc_engine_id);
	}

	DRM_DEBUG_DRIVER("Host engines 0x%x => GuC engines used 0x%x\n",
			 client->engines, desc->engines_used);
	WARN_ON(desc->engines_used == 0);

	/*
	 * The doorbell, process descriptor, and workqueue are all parts
	 * of the client object, which the GuC will reference via the GGTT
	 */
	gfx_addr = intel_guc_ggtt_offset(guc, client->vma);
	desc->db_trigger_phy = sg_dma_address(client->vma->pages->sgl) +
				client->doorbell_offset;
	desc->db_trigger_cpu = ptr_to_u64(__get_doorbell(client));
	desc->db_trigger_uk = gfx_addr + client->doorbell_offset;
	desc->process_desc = gfx_addr + client->proc_desc_offset;
	desc->wq_addr = gfx_addr + GUC_DB_SIZE;
	desc->wq_size = GUC_WQ_SIZE;

	desc->desc_private = ptr_to_u64(client);
}

static void guc_stage_desc_fini(struct intel_guc *guc,
				struct intel_guc_client *client)
{
	struct guc_stage_desc *desc;

	desc = __get_stage_desc(client);
	memset(desc, 0, sizeof(*desc));
}

/* Construct a Work Item and append it to the GuC's Work Queue */
static void guc_wq_item_append(struct intel_guc_client *client,
			       u32 target_engine, u32 context_desc,
			       u32 ring_tail, u32 fence_id)
{
	/* wqi_len is in DWords, and does not include the one-word header */
	const size_t wqi_size = sizeof(struct guc_wq_item);
	const u32 wqi_len = wqi_size / sizeof(u32) - 1;
	struct guc_process_desc *desc = __get_process_desc(client);
	struct guc_wq_item *wqi;
	u32 wq_off;

	lockdep_assert_held(&client->wq_lock);

	/* For now workqueue item is 4 DWs; workqueue buffer is 2 pages. So we
	 * should not have the case where structure wqi is across page, neither
	 * wrapped to the beginning. This simplifies the implementation below.
	 *
	 * XXX: if not the case, we need save data to a temp wqi and copy it to
	 * workqueue buffer dw by dw.
	 */
	BUILD_BUG_ON(wqi_size != 16);

	/* Free space is guaranteed. */
	wq_off = READ_ONCE(desc->tail);
	GEM_BUG_ON(CIRC_SPACE(wq_off, READ_ONCE(desc->head),
			      GUC_WQ_SIZE) < wqi_size);
	GEM_BUG_ON(wq_off & (wqi_size - 1));

	/* WQ starts from the page after doorbell / process_desc */
	wqi = client->vaddr + wq_off + GUC_DB_SIZE;

	/* Now fill in the 4-word work queue item */
	wqi->header = WQ_TYPE_INORDER |
		      (wqi_len << WQ_LEN_SHIFT) |
		      (target_engine << WQ_TARGET_SHIFT) |
		      WQ_NO_WCFLUSH_WAIT;
	wqi->context_desc = context_desc;
	wqi->submit_element_info = ring_tail << WQ_RING_TAIL_SHIFT;
	GEM_BUG_ON(ring_tail > WQ_RING_TAIL_MAX);
	wqi->fence_id = fence_id;

	/* Make the update visible to GuC */
	WRITE_ONCE(desc->tail, (wq_off + wqi_size) & (GUC_WQ_SIZE - 1));
}

static void guc_reset_wq(struct intel_guc_client *client)
{
	struct guc_process_desc *desc = __get_process_desc(client);

	desc->head = 0;
	desc->tail = 0;
}

static void guc_ring_doorbell(struct intel_guc_client *client)
{
	struct guc_doorbell_info *db;
	u32 cookie;

	lockdep_assert_held(&client->wq_lock);

	/* pointer of current doorbell cacheline */
	db = __get_doorbell(client);

	/*
	 * We're not expecting the doorbell cookie to change behind our back,
	 * we also need to treat 0 as a reserved value.
	 */
	cookie = READ_ONCE(db->cookie);
	WARN_ON_ONCE(xchg(&db->cookie, cookie + 1 ?: cookie + 2) != cookie);

	/* XXX: doorbell was lost and need to acquire it again */
	GEM_BUG_ON(db->db_status != GUC_DOORBELL_ENABLED);
}

static void guc_add_request(struct intel_guc *guc, struct i915_request *rq)
{
	struct intel_guc_client *client = guc->execbuf_client;
	struct intel_engine_cs *engine = rq->engine;
	u32 ctx_desc = lower_32_bits(rq->hw_context->lrc_desc);
	u32 ring_tail = intel_ring_set_tail(rq->ring, rq->tail) / sizeof(u64);

	spin_lock(&client->wq_lock);

	guc_wq_item_append(client, engine->guc_id, ctx_desc,
			   ring_tail, rq->global_seqno);
	guc_ring_doorbell(client);

	client->submissions[engine->id] += 1;

	spin_unlock(&client->wq_lock);
}

/*
 * When we're doing submissions using regular execlists backend, writing to
 * ELSP from CPU side is enough to make sure that writes to ringbuffer pages
 * pinned in mappable aperture portion of GGTT are visible to command streamer.
 * Writes done by GuC on our behalf are not guaranteeing such ordering,
 * therefore, to ensure the flush, we're issuing a POSTING READ.
 */
static void flush_ggtt_writes(struct i915_vma *vma)
{
	struct drm_i915_private *dev_priv = vma->vm->i915;

	if (i915_vma_is_map_and_fenceable(vma))
		POSTING_READ_FW(GUC_STATUS);
}

static void inject_preempt_context(struct work_struct *work)
{
	struct guc_preempt_work *preempt_work =
		container_of(work, typeof(*preempt_work), work);
	struct intel_engine_cs *engine = preempt_work->engine;
	struct intel_guc *guc = container_of(preempt_work, typeof(*guc),
					     preempt_work[engine->id]);
	struct intel_guc_client *client = guc->preempt_client;
	struct guc_stage_desc *stage_desc = __get_stage_desc(client);
	u32 ctx_desc = lower_32_bits(to_intel_context(client->owner,
						      engine)->lrc_desc);
	u32 data[7];

	/*
	 * The ring contains commands to write GUC_PREEMPT_FINISHED into HWSP.
	 * See guc_fill_preempt_context().
	 */
	spin_lock_irq(&client->wq_lock);
	guc_wq_item_append(client, engine->guc_id, ctx_desc,
			   GUC_PREEMPT_BREADCRUMB_BYTES / sizeof(u64), 0);
	spin_unlock_irq(&client->wq_lock);

	/*
	 * If GuC firmware performs an engine reset while that engine had
	 * a preemption pending, it will set the terminated attribute bit
	 * on our preemption stage descriptor. GuC firmware retains all
	 * pending work items for a high-priority GuC client, unlike the
	 * normal-priority GuC client where work items are dropped. It
	 * wants to make sure the preempt-to-idle work doesn't run when
	 * scheduling resumes, and uses this bit to inform its scheduler
	 * and presumably us as well. Our job is to clear it for the next
	 * preemption after reset, otherwise that and future preemptions
	 * will never complete. We'll just clear it every time.
	 */
	stage_desc->attribute &= ~GUC_STAGE_DESC_ATTR_TERMINATED;

	data[0] = INTEL_GUC_ACTION_REQUEST_PREEMPTION;
	data[1] = client->stage_id;
	data[2] = INTEL_GUC_PREEMPT_OPTION_DROP_WORK_Q |
		  INTEL_GUC_PREEMPT_OPTION_DROP_SUBMIT_Q;
	data[3] = engine->guc_id;
	data[4] = guc->execbuf_client->priority;
	data[5] = guc->execbuf_client->stage_id;
	data[6] = intel_guc_ggtt_offset(guc, guc->shared_data);

	if (WARN_ON(intel_guc_send(guc, data, ARRAY_SIZE(data)))) {
		execlists_clear_active(&engine->execlists,
				       EXECLISTS_ACTIVE_PREEMPT);
		tasklet_schedule(&engine->execlists.tasklet);
	}
}

/*
 * We're using user interrupt and HWSP value to mark that preemption has
 * finished and GPU is idle. Normally, we could unwind and continue similar to
 * execlists submission path. Unfortunately, with GuC we also need to wait for
 * it to finish its own postprocessing, before attempting to submit. Otherwise
 * GuC may silently ignore our submissions, and thus we risk losing request at
 * best, executing out-of-order and causing kernel panic at worst.
 */
#define GUC_PREEMPT_POSTPROCESS_DELAY_MS 10
static void wait_for_guc_preempt_report(struct intel_engine_cs *engine)
{
	struct intel_guc *guc = &engine->i915->guc;
	struct guc_shared_ctx_data *data = guc->shared_data_vaddr;
	struct guc_ctx_report *report =
		&data->preempt_ctx_report[engine->guc_id];

	WARN_ON(wait_for_atomic(report->report_return_status ==
				INTEL_GUC_REPORT_STATUS_COMPLETE,
				GUC_PREEMPT_POSTPROCESS_DELAY_MS));
	/*
	 * GuC is expecting that we're also going to clear the affected context
	 * counter, let's also reset the return status to not depend on GuC
	 * resetting it after recieving another preempt action
	 */
	report->affected_count = 0;
	report->report_return_status = INTEL_GUC_REPORT_STATUS_UNKNOWN;
}

static void complete_preempt_context(struct intel_engine_cs *engine)
{
	struct intel_engine_execlists *execlists = &engine->execlists;

	GEM_BUG_ON(!execlists_is_active(execlists, EXECLISTS_ACTIVE_PREEMPT));

<<<<<<< HEAD
=======
	if (inject_preempt_hang(execlists))
		return;

>>>>>>> f91e6544
	execlists_cancel_port_requests(execlists);
	execlists_unwind_incomplete_requests(execlists);

	wait_for_guc_preempt_report(engine);
	intel_write_status_page(engine, I915_GEM_HWS_PREEMPT_INDEX, 0);
<<<<<<< HEAD

	execlists_clear_active(execlists, EXECLISTS_ACTIVE_PREEMPT);
=======
>>>>>>> f91e6544
}

/**
 * guc_submit() - Submit commands through GuC
 * @engine: engine associated with the commands
 *
 * The only error here arises if the doorbell hardware isn't functioning
 * as expected, which really shouln't happen.
 */
static void guc_submit(struct intel_engine_cs *engine)
{
	struct intel_guc *guc = &engine->i915->guc;
	struct intel_engine_execlists * const execlists = &engine->execlists;
	struct execlist_port *port = execlists->port;
	unsigned int n;

	for (n = 0; n < execlists_num_ports(execlists); n++) {
		struct i915_request *rq;
		unsigned int count;

		rq = port_unpack(&port[n], &count);
		if (rq && count == 0) {
			port_set(&port[n], port_pack(rq, ++count));

			flush_ggtt_writes(rq->ring->vma);

			guc_add_request(guc, rq);
		}
	}
}

static void port_assign(struct execlist_port *port, struct i915_request *rq)
{
	GEM_BUG_ON(port_isset(port));

	port_set(port, i915_request_get(rq));
}

static inline int rq_prio(const struct i915_request *rq)
{
	return rq->sched.attr.priority;
}

static inline int port_prio(const struct execlist_port *port)
{
	return rq_prio(port_request(port));
}

static bool __guc_dequeue(struct intel_engine_cs *engine)
{
	struct intel_engine_execlists * const execlists = &engine->execlists;
	struct execlist_port *port = execlists->port;
	struct i915_request *last = NULL;
	const struct execlist_port * const last_port =
		&execlists->port[execlists->port_mask];
	bool submit = false;
	struct rb_node *rb;

	lockdep_assert_held(&engine->timeline.lock);

	if (port_isset(port)) {
		if (intel_engine_has_preemption(engine)) {
			struct guc_preempt_work *preempt_work =
				&engine->i915->guc.preempt_work[engine->id];
			int prio = execlists->queue_priority;

			if (__execlists_need_preempt(prio, port_prio(port))) {
				execlists_set_active(execlists,
						     EXECLISTS_ACTIVE_PREEMPT);
				queue_work(engine->i915->guc.preempt_wq,
					   &preempt_work->work);
				return false;
			}
		}

		port++;
		if (port_isset(port))
			return false;
	}
	GEM_BUG_ON(port_isset(port));

	while ((rb = rb_first_cached(&execlists->queue))) {
		struct i915_priolist *p = to_priolist(rb);
		struct i915_request *rq, *rn;

		list_for_each_entry_safe(rq, rn, &p->requests, sched.link) {
			if (last && rq->hw_context != last->hw_context) {
				if (port == last_port) {
					__list_del_many(&p->requests,
							&rq->sched.link);
					goto done;
				}

				if (submit)
					port_assign(port, last);
				port++;
			}

			INIT_LIST_HEAD(&rq->sched.link);

			__i915_request_submit(rq);
			trace_i915_request_in(rq, port_index(port, execlists));
			last = rq;
			submit = true;
		}

		rb_erase_cached(&p->node, &execlists->queue);
		INIT_LIST_HEAD(&p->requests);
		if (p->priority != I915_PRIORITY_NORMAL)
			kmem_cache_free(engine->i915->priorities, p);
	}
done:
	execlists->queue_priority = rb ? to_priolist(rb)->priority : INT_MIN;
	if (submit)
		port_assign(port, last);
	if (last)
		execlists_user_begin(execlists, execlists->port);

	/* We must always keep the beast fed if we have work piled up */
	GEM_BUG_ON(port_isset(execlists->port) &&
		   !execlists_is_active(execlists, EXECLISTS_ACTIVE_USER));
	GEM_BUG_ON(rb_first_cached(&execlists->queue) &&
		   !port_isset(execlists->port));

	return submit;
}

static void guc_dequeue(struct intel_engine_cs *engine)
{
	unsigned long flags;
	bool submit;

	local_irq_save(flags);

	spin_lock(&engine->timeline.lock);
	submit = __guc_dequeue(engine);
	spin_unlock(&engine->timeline.lock);

	if (submit)
		guc_submit(engine);

	local_irq_restore(flags);
}

static void guc_submission_tasklet(unsigned long data)
{
	struct intel_engine_cs * const engine = (struct intel_engine_cs *)data;
	struct intel_engine_execlists * const execlists = &engine->execlists;
	struct execlist_port *port = execlists->port;
	struct i915_request *rq;

	rq = port_request(port);
	while (rq && i915_request_completed(rq)) {
		trace_i915_request_out(rq);
		i915_request_put(rq);

		port = execlists_port_complete(execlists, port);
		if (port_isset(port)) {
			execlists_user_begin(execlists, port);
			rq = port_request(port);
		} else {
			execlists_user_end(execlists);
			rq = NULL;
		}
	}

	if (execlists_is_active(execlists, EXECLISTS_ACTIVE_PREEMPT) &&
	    intel_read_status_page(engine, I915_GEM_HWS_PREEMPT_INDEX) ==
	    GUC_PREEMPT_FINISHED)
		complete_preempt_context(engine);

	if (!execlists_is_active(execlists, EXECLISTS_ACTIVE_PREEMPT))
		guc_dequeue(engine);
}

static struct i915_request *
guc_reset_prepare(struct intel_engine_cs *engine)
{
	struct intel_engine_execlists * const execlists = &engine->execlists;

	GEM_TRACE("%s\n", engine->name);

	/*
	 * Prevent request submission to the hardware until we have
	 * completed the reset in i915_gem_reset_finish(). If a request
	 * is completed by one engine, it may then queue a request
	 * to a second via its execlists->tasklet *just* as we are
	 * calling engine->init_hw() and also writing the ELSP.
	 * Turning off the execlists->tasklet until the reset is over
	 * prevents the race.
	 */
	__tasklet_disable_sync_once(&execlists->tasklet);

	/*
	 * We're using worker to queue preemption requests from the tasklet in
	 * GuC submission mode.
	 * Even though tasklet was disabled, we may still have a worker queued.
	 * Let's make sure that all workers scheduled before disabling the
	 * tasklet are completed before continuing with the reset.
	 */
	if (engine->i915->guc.preempt_wq)
		flush_workqueue(engine->i915->guc.preempt_wq);

	return i915_gem_find_active_request(engine);
}

/*
 * Everything below here is concerned with setup & teardown, and is
 * therefore not part of the somewhat time-critical batch-submission
 * path of guc_submit() above.
 */

/* Check that a doorbell register is in the expected state */
static bool doorbell_ok(struct intel_guc *guc, u16 db_id)
{
	struct drm_i915_private *dev_priv = guc_to_i915(guc);
	u32 drbregl;
	bool valid;

	GEM_BUG_ON(db_id >= GUC_DOORBELL_INVALID);

	drbregl = I915_READ(GEN8_DRBREGL(db_id));
	valid = drbregl & GEN8_DRB_VALID;

	if (test_bit(db_id, guc->doorbell_bitmap) == valid)
		return true;

	DRM_DEBUG_DRIVER("Doorbell %d has unexpected state (0x%x): valid=%s\n",
			 db_id, drbregl, yesno(valid));

	return false;
}

static bool guc_verify_doorbells(struct intel_guc *guc)
{
	u16 db_id;

	for (db_id = 0; db_id < GUC_NUM_DOORBELLS; ++db_id)
		if (!doorbell_ok(guc, db_id))
			return false;

	return true;
}

static int guc_clients_doorbell_init(struct intel_guc *guc)
{
	int ret;

	ret = create_doorbell(guc->execbuf_client);
	if (ret)
		return ret;

	if (guc->preempt_client) {
		ret = create_doorbell(guc->preempt_client);
		if (ret) {
			destroy_doorbell(guc->execbuf_client);
			return ret;
		}
	}

	return 0;
}

static void guc_clients_doorbell_fini(struct intel_guc *guc)
{
	/*
	 * By the time we're here, GuC has already been reset.
	 * Instead of trying (in vain) to communicate with it, let's just
	 * cleanup the doorbell HW and our internal state.
	 */
	if (guc->preempt_client) {
		__destroy_doorbell(guc->preempt_client);
		__update_doorbell_desc(guc->preempt_client,
				       GUC_DOORBELL_INVALID);
	}

	if (guc->execbuf_client) {
		__destroy_doorbell(guc->execbuf_client);
		__update_doorbell_desc(guc->execbuf_client,
				       GUC_DOORBELL_INVALID);
	}
}

/**
 * guc_client_alloc() - Allocate an intel_guc_client
 * @dev_priv:	driver private data structure
 * @engines:	The set of engines to enable for this client
 * @priority:	four levels priority _CRITICAL, _HIGH, _NORMAL and _LOW
 *		The kernel client to replace ExecList submission is created with
 *		NORMAL priority. Priority of a client for scheduler can be HIGH,
 *		while a preemption context can use CRITICAL.
 * @ctx:	the context that owns the client (we use the default render
 *		context)
 *
 * Return:	An intel_guc_client object if success, else NULL.
 */
static struct intel_guc_client *
guc_client_alloc(struct drm_i915_private *dev_priv,
		 u32 engines,
		 u32 priority,
		 struct i915_gem_context *ctx)
{
	struct intel_guc_client *client;
	struct intel_guc *guc = &dev_priv->guc;
	struct i915_vma *vma;
	void *vaddr;
	int ret;

	client = kzalloc(sizeof(*client), GFP_KERNEL);
	if (!client)
		return ERR_PTR(-ENOMEM);

	client->guc = guc;
	client->owner = ctx;
	client->engines = engines;
	client->priority = priority;
	client->doorbell_id = GUC_DOORBELL_INVALID;
	spin_lock_init(&client->wq_lock);

	ret = ida_simple_get(&guc->stage_ids, 0, GUC_MAX_STAGE_DESCRIPTORS,
			     GFP_KERNEL);
	if (ret < 0)
		goto err_client;

	client->stage_id = ret;

	/* The first page is doorbell/proc_desc. Two followed pages are wq. */
	vma = intel_guc_allocate_vma(guc, GUC_DB_SIZE + GUC_WQ_SIZE);
	if (IS_ERR(vma)) {
		ret = PTR_ERR(vma);
		goto err_id;
	}

	/* We'll keep just the first (doorbell/proc) page permanently kmap'd. */
	client->vma = vma;

	vaddr = i915_gem_object_pin_map(vma->obj, I915_MAP_WB);
	if (IS_ERR(vaddr)) {
		ret = PTR_ERR(vaddr);
		goto err_vma;
	}
	client->vaddr = vaddr;

	client->doorbell_offset = __select_cacheline(guc);

	/*
	 * Since the doorbell only requires a single cacheline, we can save
	 * space by putting the application process descriptor in the same
	 * page. Use the half of the page that doesn't include the doorbell.
	 */
	if (client->doorbell_offset >= (GUC_DB_SIZE / 2))
		client->proc_desc_offset = 0;
	else
		client->proc_desc_offset = (GUC_DB_SIZE / 2);

	guc_proc_desc_init(guc, client);
	guc_stage_desc_init(guc, client);

	ret = reserve_doorbell(client);
	if (ret)
		goto err_vaddr;

	DRM_DEBUG_DRIVER("new priority %u client %p for engine(s) 0x%x: stage_id %u\n",
			 priority, client, client->engines, client->stage_id);
	DRM_DEBUG_DRIVER("doorbell id %u, cacheline offset 0x%lx\n",
			 client->doorbell_id, client->doorbell_offset);

	return client;

err_vaddr:
	i915_gem_object_unpin_map(client->vma->obj);
err_vma:
	i915_vma_unpin_and_release(&client->vma);
err_id:
	ida_simple_remove(&guc->stage_ids, client->stage_id);
err_client:
	kfree(client);
	return ERR_PTR(ret);
}

static void guc_client_free(struct intel_guc_client *client)
{
	unreserve_doorbell(client);
	guc_stage_desc_fini(client->guc, client);
	i915_gem_object_unpin_map(client->vma->obj);
	i915_vma_unpin_and_release(&client->vma);
	ida_simple_remove(&client->guc->stage_ids, client->stage_id);
	kfree(client);
}

static inline bool ctx_save_restore_disabled(struct intel_context *ce)
{
	u32 sr = ce->lrc_reg_state[CTX_CONTEXT_CONTROL + 1];

#define SR_DISABLED \
	_MASKED_BIT_ENABLE(CTX_CTRL_ENGINE_CTX_RESTORE_INHIBIT | \
			   CTX_CTRL_ENGINE_CTX_SAVE_INHIBIT)

	return (sr & SR_DISABLED) == SR_DISABLED;

#undef SR_DISABLED
}

static void guc_fill_preempt_context(struct intel_guc *guc)
{
	struct drm_i915_private *dev_priv = guc_to_i915(guc);
	struct intel_guc_client *client = guc->preempt_client;
	struct intel_engine_cs *engine;
	enum intel_engine_id id;

	for_each_engine(engine, dev_priv, id) {
		struct intel_context *ce =
			to_intel_context(client->owner, engine);
		u32 addr = intel_hws_preempt_done_address(engine);
		u32 *cs;

		GEM_BUG_ON(!ce->pin_count);

		/*
		 * We rely on this context image *not* being saved after
		 * preemption. This ensures that the RING_HEAD / RING_TAIL
		 * remain pointing at initial values forever.
		 */
		GEM_BUG_ON(!ctx_save_restore_disabled(ce));

		cs = ce->ring->vaddr;
		if (id == RCS) {
			cs = gen8_emit_ggtt_write_rcs(cs,
						      GUC_PREEMPT_FINISHED,
						      addr);
		} else {
			cs = gen8_emit_ggtt_write(cs,
						  GUC_PREEMPT_FINISHED,
						  addr);
			*cs++ = MI_NOOP;
			*cs++ = MI_NOOP;
		}
		*cs++ = MI_USER_INTERRUPT;
		*cs++ = MI_NOOP;

		GEM_BUG_ON((void *)cs - ce->ring->vaddr !=
			   GUC_PREEMPT_BREADCRUMB_BYTES);

		flush_ggtt_writes(ce->ring->vma);
	}
}

static int guc_clients_create(struct intel_guc *guc)
{
	struct drm_i915_private *dev_priv = guc_to_i915(guc);
	struct intel_guc_client *client;

	GEM_BUG_ON(guc->execbuf_client);
	GEM_BUG_ON(guc->preempt_client);

	client = guc_client_alloc(dev_priv,
				  INTEL_INFO(dev_priv)->ring_mask,
				  GUC_CLIENT_PRIORITY_KMD_NORMAL,
				  dev_priv->kernel_context);
	if (IS_ERR(client)) {
		DRM_ERROR("Failed to create GuC client for submission!\n");
		return PTR_ERR(client);
	}
	guc->execbuf_client = client;

	if (dev_priv->preempt_context) {
		client = guc_client_alloc(dev_priv,
					  INTEL_INFO(dev_priv)->ring_mask,
					  GUC_CLIENT_PRIORITY_KMD_HIGH,
					  dev_priv->preempt_context);
		if (IS_ERR(client)) {
			DRM_ERROR("Failed to create GuC client for preemption!\n");
			guc_client_free(guc->execbuf_client);
			guc->execbuf_client = NULL;
			return PTR_ERR(client);
		}
		guc->preempt_client = client;

		guc_fill_preempt_context(guc);
	}

	return 0;
}

static void guc_clients_destroy(struct intel_guc *guc)
{
	struct intel_guc_client *client;

	client = fetch_and_zero(&guc->preempt_client);
	if (client)
		guc_client_free(client);

	client = fetch_and_zero(&guc->execbuf_client);
	if (client)
		guc_client_free(client);
}

/*
 * Set up the memory resources to be shared with the GuC (via the GGTT)
 * at firmware loading time.
 */
int intel_guc_submission_init(struct intel_guc *guc)
{
	struct drm_i915_private *dev_priv = guc_to_i915(guc);
	struct intel_engine_cs *engine;
	enum intel_engine_id id;
	int ret;

	if (guc->stage_desc_pool)
		return 0;

	ret = guc_stage_desc_pool_create(guc);
	if (ret)
		return ret;
	/*
	 * Keep static analysers happy, let them know that we allocated the
	 * vma after testing that it didn't exist earlier.
	 */
	GEM_BUG_ON(!guc->stage_desc_pool);

	WARN_ON(!guc_verify_doorbells(guc));
	ret = guc_clients_create(guc);
	if (ret)
		goto err_pool;

	for_each_engine(engine, dev_priv, id) {
		guc->preempt_work[id].engine = engine;
		INIT_WORK(&guc->preempt_work[id].work, inject_preempt_context);
	}

	return 0;

err_pool:
	guc_stage_desc_pool_destroy(guc);
	return ret;
}

void intel_guc_submission_fini(struct intel_guc *guc)
{
	struct drm_i915_private *dev_priv = guc_to_i915(guc);
	struct intel_engine_cs *engine;
	enum intel_engine_id id;

	for_each_engine(engine, dev_priv, id)
		cancel_work_sync(&guc->preempt_work[id].work);

	guc_clients_destroy(guc);
	WARN_ON(!guc_verify_doorbells(guc));

	if (guc->stage_desc_pool)
		guc_stage_desc_pool_destroy(guc);
}

static void guc_interrupts_capture(struct drm_i915_private *dev_priv)
{
	struct intel_rps *rps = &dev_priv->gt_pm.rps;
	struct intel_engine_cs *engine;
	enum intel_engine_id id;
	int irqs;

	/* tell all command streamers to forward interrupts (but not vblank)
	 * to GuC
	 */
	irqs = _MASKED_BIT_ENABLE(GFX_INTERRUPT_STEERING);
	for_each_engine(engine, dev_priv, id)
		I915_WRITE(RING_MODE_GEN7(engine), irqs);

	/* route USER_INTERRUPT to Host, all others are sent to GuC. */
	irqs = GT_RENDER_USER_INTERRUPT << GEN8_RCS_IRQ_SHIFT |
	       GT_RENDER_USER_INTERRUPT << GEN8_BCS_IRQ_SHIFT;
	/* These three registers have the same bit definitions */
	I915_WRITE(GUC_BCS_RCS_IER, ~irqs);
	I915_WRITE(GUC_VCS2_VCS1_IER, ~irqs);
	I915_WRITE(GUC_WD_VECS_IER, ~irqs);

	/*
	 * The REDIRECT_TO_GUC bit of the PMINTRMSK register directs all
	 * (unmasked) PM interrupts to the GuC. All other bits of this
	 * register *disable* generation of a specific interrupt.
	 *
	 * 'pm_intrmsk_mbz' indicates bits that are NOT to be set when
	 * writing to the PM interrupt mask register, i.e. interrupts
	 * that must not be disabled.
	 *
	 * If the GuC is handling these interrupts, then we must not let
	 * the PM code disable ANY interrupt that the GuC is expecting.
	 * So for each ENABLED (0) bit in this register, we must SET the
	 * bit in pm_intrmsk_mbz so that it's left enabled for the GuC.
	 * GuC needs ARAT expired interrupt unmasked hence it is set in
	 * pm_intrmsk_mbz.
	 *
	 * Here we CLEAR REDIRECT_TO_GUC bit in pm_intrmsk_mbz, which will
	 * result in the register bit being left SET!
	 */
	rps->pm_intrmsk_mbz |= ARAT_EXPIRED_INTRMSK;
	rps->pm_intrmsk_mbz &= ~GEN8_PMINTR_DISABLE_REDIRECT_TO_GUC;
}

static void guc_interrupts_release(struct drm_i915_private *dev_priv)
{
	struct intel_rps *rps = &dev_priv->gt_pm.rps;
	struct intel_engine_cs *engine;
	enum intel_engine_id id;
	int irqs;

	/*
	 * tell all command streamers NOT to forward interrupts or vblank
	 * to GuC.
	 */
	irqs = _MASKED_FIELD(GFX_FORWARD_VBLANK_MASK, GFX_FORWARD_VBLANK_NEVER);
	irqs |= _MASKED_BIT_DISABLE(GFX_INTERRUPT_STEERING);
	for_each_engine(engine, dev_priv, id)
		I915_WRITE(RING_MODE_GEN7(engine), irqs);

	/* route all GT interrupts to the host */
	I915_WRITE(GUC_BCS_RCS_IER, 0);
	I915_WRITE(GUC_VCS2_VCS1_IER, 0);
	I915_WRITE(GUC_WD_VECS_IER, 0);

	rps->pm_intrmsk_mbz |= GEN8_PMINTR_DISABLE_REDIRECT_TO_GUC;
	rps->pm_intrmsk_mbz &= ~ARAT_EXPIRED_INTRMSK;
}

static void guc_submission_park(struct intel_engine_cs *engine)
{
	intel_engine_unpin_breadcrumbs_irq(engine);
}

static void guc_submission_unpark(struct intel_engine_cs *engine)
{
	intel_engine_pin_breadcrumbs_irq(engine);
}

static void guc_set_default_submission(struct intel_engine_cs *engine)
{
	/*
	 * We inherit a bunch of functions from execlists that we'd like
	 * to keep using:
	 *
	 *    engine->submit_request = execlists_submit_request;
	 *    engine->cancel_requests = execlists_cancel_requests;
	 *    engine->schedule = execlists_schedule;
	 *
	 * But we need to override the actual submission backend in order
	 * to talk to the GuC.
	 */
	intel_execlists_set_default_submission(engine);

	engine->execlists.tasklet.func = guc_submission_tasklet;

	engine->park = guc_submission_park;
	engine->unpark = guc_submission_unpark;

	engine->reset.prepare = guc_reset_prepare;

	engine->flags &= ~I915_ENGINE_SUPPORTS_STATS;
}

int intel_guc_submission_enable(struct intel_guc *guc)
{
	struct drm_i915_private *dev_priv = guc_to_i915(guc);
	struct intel_engine_cs *engine;
	enum intel_engine_id id;
	int err;

	/*
	 * We're using GuC work items for submitting work through GuC. Since
	 * we're coalescing multiple requests from a single context into a
	 * single work item prior to assigning it to execlist_port, we can
	 * never have more work items than the total number of ports (for all
	 * engines). The GuC firmware is controlling the HEAD of work queue,
	 * and it is guaranteed that it will remove the work item from the
	 * queue before our request is completed.
	 */
	BUILD_BUG_ON(ARRAY_SIZE(engine->execlists.port) *
		     sizeof(struct guc_wq_item) *
		     I915_NUM_ENGINES > GUC_WQ_SIZE);

	GEM_BUG_ON(!guc->execbuf_client);

	guc_reset_wq(guc->execbuf_client);
	if (guc->preempt_client)
		guc_reset_wq(guc->preempt_client);

	err = intel_guc_sample_forcewake(guc);
	if (err)
		return err;

	err = guc_clients_doorbell_init(guc);
	if (err)
		return err;

	/* Take over from manual control of ELSP (execlists) */
	guc_interrupts_capture(dev_priv);

	for_each_engine(engine, dev_priv, id) {
<<<<<<< HEAD
		struct intel_engine_execlists * const execlists =
			&engine->execlists;

		execlists->tasklet.func = guc_submission_tasklet;

		engine->reset.prepare = guc_reset_prepare;

		engine->park = guc_submission_park;
		engine->unpark = guc_submission_unpark;

		engine->flags &= ~I915_ENGINE_SUPPORTS_STATS;
=======
		engine->set_default_submission = guc_set_default_submission;
		engine->set_default_submission(engine);
>>>>>>> f91e6544
	}

	return 0;
}

void intel_guc_submission_disable(struct intel_guc *guc)
{
	struct drm_i915_private *dev_priv = guc_to_i915(guc);

	GEM_BUG_ON(dev_priv->gt.awake); /* GT should be parked first */

	guc_interrupts_release(dev_priv);
	guc_clients_doorbell_fini(guc);
}

#if IS_ENABLED(CONFIG_DRM_I915_SELFTEST)
#include "selftests/intel_guc.c"
#endif<|MERGE_RESOLUTION|>--- conflicted
+++ resolved
@@ -628,22 +628,14 @@
 
 	GEM_BUG_ON(!execlists_is_active(execlists, EXECLISTS_ACTIVE_PREEMPT));
 
-<<<<<<< HEAD
-=======
 	if (inject_preempt_hang(execlists))
 		return;
 
->>>>>>> f91e6544
 	execlists_cancel_port_requests(execlists);
 	execlists_unwind_incomplete_requests(execlists);
 
 	wait_for_guc_preempt_report(engine);
 	intel_write_status_page(engine, I915_GEM_HWS_PREEMPT_INDEX, 0);
-<<<<<<< HEAD
-
-	execlists_clear_active(execlists, EXECLISTS_ACTIVE_PREEMPT);
-=======
->>>>>>> f91e6544
 }
 
 /**
@@ -1340,22 +1332,8 @@
 	guc_interrupts_capture(dev_priv);
 
 	for_each_engine(engine, dev_priv, id) {
-<<<<<<< HEAD
-		struct intel_engine_execlists * const execlists =
-			&engine->execlists;
-
-		execlists->tasklet.func = guc_submission_tasklet;
-
-		engine->reset.prepare = guc_reset_prepare;
-
-		engine->park = guc_submission_park;
-		engine->unpark = guc_submission_unpark;
-
-		engine->flags &= ~I915_ENGINE_SUPPORTS_STATS;
-=======
 		engine->set_default_submission = guc_set_default_submission;
 		engine->set_default_submission(engine);
->>>>>>> f91e6544
 	}
 
 	return 0;
