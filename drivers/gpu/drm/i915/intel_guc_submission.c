--- conflicted
+++ resolved
@@ -1054,13 +1054,10 @@
 	struct intel_guc_client *client;
 
 	client = fetch_and_zero(&guc->preempt_client);
-<<<<<<< HEAD
-=======
 	if (client)
 		guc_client_free(client);
 
 	client = fetch_and_zero(&guc->execbuf_client);
->>>>>>> 642e7fd2
 	guc_client_free(client);
 }
 
