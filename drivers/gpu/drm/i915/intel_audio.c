/*
 * Copyright © 2014 Intel Corporation
 *
 * Permission is hereby granted, free of charge, to any person obtaining a
 * copy of this software and associated documentation files (the "Software"),
 * to deal in the Software without restriction, including without limitation
 * the rights to use, copy, modify, merge, publish, distribute, sublicense,
 * and/or sell copies of the Software, and to permit persons to whom the
 * Software is furnished to do so, subject to the following conditions:
 *
 * The above copyright notice and this permission notice (including the next
 * paragraph) shall be included in all copies or substantial portions of the
 * Software.
 *
 * THE SOFTWARE IS PROVIDED "AS IS", WITHOUT WARRANTY OF ANY KIND, EXPRESS OR
 * IMPLIED, INCLUDING BUT NOT LIMITED TO THE WARRANTIES OF MERCHANTABILITY,
 * FITNESS FOR A PARTICULAR PURPOSE AND NONINFRINGEMENT.  IN NO EVENT SHALL
 * THE AUTHORS OR COPYRIGHT HOLDERS BE LIABLE FOR ANY CLAIM, DAMAGES OR OTHER
 * LIABILITY, WHETHER IN AN ACTION OF CONTRACT, TORT OR OTHERWISE, ARISING
 * FROM, OUT OF OR IN CONNECTION WITH THE SOFTWARE OR THE USE OR OTHER
 * DEALINGS IN THE SOFTWARE.
 */

#include <linux/kernel.h>
#include <linux/component.h>
#include <drm/i915_component.h>
#include "intel_drv.h"

#include <drm/drmP.h>
#include <drm/drm_edid.h>
#include "i915_drv.h"

/**
 * DOC: High Definition Audio over HDMI and Display Port
 *
 * The graphics and audio drivers together support High Definition Audio over
 * HDMI and Display Port. The audio programming sequences are divided into audio
 * codec and controller enable and disable sequences. The graphics driver
 * handles the audio codec sequences, while the audio driver handles the audio
 * controller sequences.
 *
 * The disable sequences must be performed before disabling the transcoder or
 * port. The enable sequences may only be performed after enabling the
 * transcoder and port, and after completed link training. Therefore the audio
 * enable/disable sequences are part of the modeset sequence.
 *
 * The codec and controller sequences could be done either parallel or serial,
 * but generally the ELDV/PD change in the codec sequence indicates to the audio
 * driver that the controller sequence should start. Indeed, most of the
 * co-operation between the graphics and audio drivers is handled via audio
 * related registers. (The notable exception is the power management, not
 * covered here.)
 *
 * The struct &i915_audio_component is used to interact between the graphics
 * and audio drivers. The struct &i915_audio_component_ops @ops in it is
 * defined in graphics driver and called in audio driver. The
 * struct &i915_audio_component_audio_ops @audio_ops is called from i915 driver.
 */

/* DP N/M table */
#define LC_540M	540000
#define LC_270M	270000
#define LC_162M	162000

struct dp_aud_n_m {
	int sample_rate;
	int clock;
	u16 m;
	u16 n;
};

/* Values according to DP 1.4 Table 2-104 */
static const struct dp_aud_n_m dp_aud_n_m[] = {
	{ 32000, LC_162M, 1024, 10125 },
	{ 44100, LC_162M, 784, 5625 },
	{ 48000, LC_162M, 512, 3375 },
	{ 64000, LC_162M, 2048, 10125 },
	{ 88200, LC_162M, 1568, 5625 },
	{ 96000, LC_162M, 1024, 3375 },
	{ 128000, LC_162M, 4096, 10125 },
	{ 176400, LC_162M, 3136, 5625 },
	{ 192000, LC_162M, 2048, 3375 },
	{ 32000, LC_270M, 1024, 16875 },
	{ 44100, LC_270M, 784, 9375 },
	{ 48000, LC_270M, 512, 5625 },
	{ 64000, LC_270M, 2048, 16875 },
	{ 88200, LC_270M, 1568, 9375 },
	{ 96000, LC_270M, 1024, 5625 },
	{ 128000, LC_270M, 4096, 16875 },
	{ 176400, LC_270M, 3136, 9375 },
	{ 192000, LC_270M, 2048, 5625 },
	{ 32000, LC_540M, 1024, 33750 },
	{ 44100, LC_540M, 784, 18750 },
	{ 48000, LC_540M, 512, 11250 },
	{ 64000, LC_540M, 2048, 33750 },
	{ 88200, LC_540M, 1568, 18750 },
	{ 96000, LC_540M, 1024, 11250 },
	{ 128000, LC_540M, 4096, 33750 },
	{ 176400, LC_540M, 3136, 18750 },
	{ 192000, LC_540M, 2048, 11250 },
};

static const struct dp_aud_n_m *
audio_config_dp_get_n_m(struct intel_crtc *intel_crtc, int rate)
{
	int i;

	for (i = 0; i < ARRAY_SIZE(dp_aud_n_m); i++) {
		if (rate == dp_aud_n_m[i].sample_rate &&
		    intel_crtc->config->port_clock == dp_aud_n_m[i].clock)
			return &dp_aud_n_m[i];
	}

	return NULL;
}

static const struct {
	int clock;
	u32 config;
} hdmi_audio_clock[] = {
	{ 25175, AUD_CONFIG_PIXEL_CLOCK_HDMI_25175 },
	{ 25200, AUD_CONFIG_PIXEL_CLOCK_HDMI_25200 }, /* default per bspec */
	{ 27000, AUD_CONFIG_PIXEL_CLOCK_HDMI_27000 },
	{ 27027, AUD_CONFIG_PIXEL_CLOCK_HDMI_27027 },
	{ 54000, AUD_CONFIG_PIXEL_CLOCK_HDMI_54000 },
	{ 54054, AUD_CONFIG_PIXEL_CLOCK_HDMI_54054 },
	{ 74176, AUD_CONFIG_PIXEL_CLOCK_HDMI_74176 },
	{ 74250, AUD_CONFIG_PIXEL_CLOCK_HDMI_74250 },
	{ 148352, AUD_CONFIG_PIXEL_CLOCK_HDMI_148352 },
	{ 148500, AUD_CONFIG_PIXEL_CLOCK_HDMI_148500 },
};

/* HDMI N/CTS table */
#define TMDS_297M 297000
#define TMDS_296M 296703
static const struct {
	int sample_rate;
	int clock;
	int n;
	int cts;
} hdmi_aud_ncts[] = {
	{ 44100, TMDS_296M, 4459, 234375 },
	{ 44100, TMDS_297M, 4704, 247500 },
	{ 48000, TMDS_296M, 5824, 281250 },
	{ 48000, TMDS_297M, 5120, 247500 },
	{ 32000, TMDS_296M, 5824, 421875 },
	{ 32000, TMDS_297M, 3072, 222750 },
	{ 88200, TMDS_296M, 8918, 234375 },
	{ 88200, TMDS_297M, 9408, 247500 },
	{ 96000, TMDS_296M, 11648, 281250 },
	{ 96000, TMDS_297M, 10240, 247500 },
	{ 176400, TMDS_296M, 17836, 234375 },
	{ 176400, TMDS_297M, 18816, 247500 },
	{ 192000, TMDS_296M, 23296, 281250 },
	{ 192000, TMDS_297M, 20480, 247500 },
};

/* get AUD_CONFIG_PIXEL_CLOCK_HDMI_* value for mode */
static u32 audio_config_hdmi_pixel_clock(const struct drm_display_mode *adjusted_mode)
{
	int i;

	for (i = 0; i < ARRAY_SIZE(hdmi_audio_clock); i++) {
		if (adjusted_mode->crtc_clock == hdmi_audio_clock[i].clock)
			break;
	}

	if (i == ARRAY_SIZE(hdmi_audio_clock)) {
		DRM_DEBUG_KMS("HDMI audio pixel clock setting for %d not found, falling back to defaults\n",
			      adjusted_mode->crtc_clock);
		i = 1;
	}

	DRM_DEBUG_KMS("Configuring HDMI audio for pixel clock %d (0x%08x)\n",
		      hdmi_audio_clock[i].clock,
		      hdmi_audio_clock[i].config);

	return hdmi_audio_clock[i].config;
}

static int audio_config_hdmi_get_n(const struct drm_display_mode *adjusted_mode,
				   int rate)
{
	int i;

	for (i = 0; i < ARRAY_SIZE(hdmi_aud_ncts); i++) {
		if (rate == hdmi_aud_ncts[i].sample_rate &&
		    adjusted_mode->crtc_clock == hdmi_aud_ncts[i].clock) {
			return hdmi_aud_ncts[i].n;
		}
	}
	return 0;
}

static bool intel_eld_uptodate(struct drm_connector *connector,
			       i915_reg_t reg_eldv, uint32_t bits_eldv,
			       i915_reg_t reg_elda, uint32_t bits_elda,
			       i915_reg_t reg_edid)
{
	struct drm_i915_private *dev_priv = to_i915(connector->dev);
	uint8_t *eld = connector->eld;
	uint32_t tmp;
	int i;

	tmp = I915_READ(reg_eldv);
	tmp &= bits_eldv;

	if (!tmp)
		return false;

	tmp = I915_READ(reg_elda);
	tmp &= ~bits_elda;
	I915_WRITE(reg_elda, tmp);

	for (i = 0; i < drm_eld_size(eld) / 4; i++)
		if (I915_READ(reg_edid) != *((uint32_t *)eld + i))
			return false;

	return true;
}

static void g4x_audio_codec_disable(struct intel_encoder *encoder)
{
	struct drm_i915_private *dev_priv = to_i915(encoder->base.dev);
	uint32_t eldv, tmp;

	DRM_DEBUG_KMS("Disable audio codec\n");

	tmp = I915_READ(G4X_AUD_VID_DID);
	if (tmp == INTEL_AUDIO_DEVBLC || tmp == INTEL_AUDIO_DEVCL)
		eldv = G4X_ELDV_DEVCL_DEVBLC;
	else
		eldv = G4X_ELDV_DEVCTG;

	/* Invalidate ELD */
	tmp = I915_READ(G4X_AUD_CNTL_ST);
	tmp &= ~eldv;
	I915_WRITE(G4X_AUD_CNTL_ST, tmp);
}

static void g4x_audio_codec_enable(struct drm_connector *connector,
				   struct intel_encoder *encoder,
				   const struct drm_display_mode *adjusted_mode)
{
	struct drm_i915_private *dev_priv = to_i915(connector->dev);
	uint8_t *eld = connector->eld;
	uint32_t eldv;
	uint32_t tmp;
	int len, i;

	DRM_DEBUG_KMS("Enable audio codec, %u bytes ELD\n", eld[2]);

	tmp = I915_READ(G4X_AUD_VID_DID);
	if (tmp == INTEL_AUDIO_DEVBLC || tmp == INTEL_AUDIO_DEVCL)
		eldv = G4X_ELDV_DEVCL_DEVBLC;
	else
		eldv = G4X_ELDV_DEVCTG;

	if (intel_eld_uptodate(connector,
			       G4X_AUD_CNTL_ST, eldv,
			       G4X_AUD_CNTL_ST, G4X_ELD_ADDR_MASK,
			       G4X_HDMIW_HDMIEDID))
		return;

	tmp = I915_READ(G4X_AUD_CNTL_ST);
	tmp &= ~(eldv | G4X_ELD_ADDR_MASK);
	len = (tmp >> 9) & 0x1f;		/* ELD buffer size */
	I915_WRITE(G4X_AUD_CNTL_ST, tmp);

	len = min(drm_eld_size(eld) / 4, len);
	DRM_DEBUG_DRIVER("ELD size %d\n", len);
	for (i = 0; i < len; i++)
		I915_WRITE(G4X_HDMIW_HDMIEDID, *((uint32_t *)eld + i));

	tmp = I915_READ(G4X_AUD_CNTL_ST);
	tmp |= eldv;
	I915_WRITE(G4X_AUD_CNTL_ST, tmp);
}

static void
hsw_dp_audio_config_update(struct intel_crtc *intel_crtc, enum port port,
			   const struct drm_display_mode *adjusted_mode)
{
	struct drm_i915_private *dev_priv = to_i915(intel_crtc->base.dev);
<<<<<<< HEAD
	enum pipe pipe = intel_crtc->pipe;
	u32 tmp;

=======
	struct i915_audio_component *acomp = dev_priv->audio_component;
	int rate = acomp ? acomp->aud_sample_rate[port] : 0;
	const struct dp_aud_n_m *nm = audio_config_dp_get_n_m(intel_crtc, rate);
	enum pipe pipe = intel_crtc->pipe;
	u32 tmp;

	if (nm)
		DRM_DEBUG_KMS("using Maud %u, Naud %u\n", nm->m, nm->n);
	else
		DRM_DEBUG_KMS("using automatic Maud, Naud\n");

>>>>>>> 59331c21
	tmp = I915_READ(HSW_AUD_CFG(pipe));
	tmp &= ~AUD_CONFIG_N_VALUE_INDEX;
	tmp &= ~AUD_CONFIG_PIXEL_CLOCK_HDMI_MASK;
	tmp &= ~AUD_CONFIG_N_PROG_ENABLE;
	tmp |= AUD_CONFIG_N_VALUE_INDEX;

<<<<<<< HEAD
	I915_WRITE(HSW_AUD_CFG(pipe), tmp);
=======
	if (nm) {
		tmp &= ~AUD_CONFIG_N_MASK;
		tmp |= AUD_CONFIG_N(nm->n);
		tmp |= AUD_CONFIG_N_PROG_ENABLE;
	}

	I915_WRITE(HSW_AUD_CFG(pipe), tmp);

	tmp = I915_READ(HSW_AUD_M_CTS_ENABLE(pipe));
	tmp &= ~AUD_CONFIG_M_MASK;
	tmp &= ~AUD_M_CTS_M_VALUE_INDEX;
	tmp &= ~AUD_M_CTS_M_PROG_ENABLE;

	if (nm) {
		tmp |= nm->m;
		tmp |= AUD_M_CTS_M_VALUE_INDEX;
		tmp |= AUD_M_CTS_M_PROG_ENABLE;
	}

	I915_WRITE(HSW_AUD_M_CTS_ENABLE(pipe), tmp);
>>>>>>> 59331c21
}

static void
hsw_hdmi_audio_config_update(struct intel_crtc *intel_crtc, enum port port,
			     const struct drm_display_mode *adjusted_mode)
{
	struct drm_i915_private *dev_priv = to_i915(intel_crtc->base.dev);
	struct i915_audio_component *acomp = dev_priv->audio_component;
	int rate = acomp ? acomp->aud_sample_rate[port] : 0;
	enum pipe pipe = intel_crtc->pipe;
	int n;
	u32 tmp;

	tmp = I915_READ(HSW_AUD_CFG(pipe));
	tmp &= ~AUD_CONFIG_N_VALUE_INDEX;
	tmp &= ~AUD_CONFIG_PIXEL_CLOCK_HDMI_MASK;
	tmp &= ~AUD_CONFIG_N_PROG_ENABLE;
	tmp |= audio_config_hdmi_pixel_clock(adjusted_mode);

<<<<<<< HEAD
	if (adjusted_mode->crtc_clock == TMDS_296M ||
	    adjusted_mode->crtc_clock == TMDS_297M) {
		n = audio_config_hdmi_get_n(adjusted_mode, rate);
		if (n != 0) {
			tmp &= ~AUD_CONFIG_N_MASK;
			tmp |= AUD_CONFIG_N(n);
			tmp |= AUD_CONFIG_N_PROG_ENABLE;
		} else {
			DRM_DEBUG_KMS("no suitable N value is found\n");
		}
	}

	I915_WRITE(HSW_AUD_CFG(pipe), tmp);
=======
	n = audio_config_hdmi_get_n(adjusted_mode, rate);
	if (n != 0) {
		DRM_DEBUG_KMS("using N %d\n", n);

		tmp &= ~AUD_CONFIG_N_MASK;
		tmp |= AUD_CONFIG_N(n);
		tmp |= AUD_CONFIG_N_PROG_ENABLE;
	} else {
		DRM_DEBUG_KMS("using automatic N\n");
	}

	I915_WRITE(HSW_AUD_CFG(pipe), tmp);

	/*
	 * Let's disable "Enable CTS or M Prog bit"
	 * and let HW calculate the value
	 */
	tmp = I915_READ(HSW_AUD_M_CTS_ENABLE(pipe));
	tmp &= ~AUD_M_CTS_M_PROG_ENABLE;
	tmp &= ~AUD_M_CTS_M_VALUE_INDEX;
	I915_WRITE(HSW_AUD_M_CTS_ENABLE(pipe), tmp);
>>>>>>> 59331c21
}

static void
hsw_audio_config_update(struct intel_crtc *intel_crtc, enum port port,
			const struct drm_display_mode *adjusted_mode)
{
	if (intel_crtc_has_dp_encoder(intel_crtc->config))
		hsw_dp_audio_config_update(intel_crtc, port, adjusted_mode);
	else
		hsw_hdmi_audio_config_update(intel_crtc, port, adjusted_mode);
}

static void hsw_audio_codec_disable(struct intel_encoder *encoder)
{
	struct drm_i915_private *dev_priv = to_i915(encoder->base.dev);
	struct intel_crtc *intel_crtc = to_intel_crtc(encoder->base.crtc);
	enum pipe pipe = intel_crtc->pipe;
	uint32_t tmp;

	DRM_DEBUG_KMS("Disable audio codec on pipe %c\n", pipe_name(pipe));

	mutex_lock(&dev_priv->av_mutex);

	/* Disable timestamps */
	tmp = I915_READ(HSW_AUD_CFG(pipe));
	tmp &= ~AUD_CONFIG_N_VALUE_INDEX;
	tmp |= AUD_CONFIG_N_PROG_ENABLE;
	tmp &= ~AUD_CONFIG_UPPER_N_MASK;
	tmp &= ~AUD_CONFIG_LOWER_N_MASK;
	if (intel_crtc_has_dp_encoder(intel_crtc->config))
		tmp |= AUD_CONFIG_N_VALUE_INDEX;
	I915_WRITE(HSW_AUD_CFG(pipe), tmp);

	/* Invalidate ELD */
	tmp = I915_READ(HSW_AUD_PIN_ELD_CP_VLD);
	tmp &= ~AUDIO_ELD_VALID(pipe);
	tmp &= ~AUDIO_OUTPUT_ENABLE(pipe);
	I915_WRITE(HSW_AUD_PIN_ELD_CP_VLD, tmp);

	mutex_unlock(&dev_priv->av_mutex);
}

static void hsw_audio_codec_enable(struct drm_connector *connector,
				   struct intel_encoder *intel_encoder,
				   const struct drm_display_mode *adjusted_mode)
{
	struct drm_i915_private *dev_priv = to_i915(connector->dev);
	struct intel_crtc *intel_crtc = to_intel_crtc(intel_encoder->base.crtc);
	enum pipe pipe = intel_crtc->pipe;
	enum port port = intel_encoder->port;
	const uint8_t *eld = connector->eld;
	uint32_t tmp;
	int len, i;

	DRM_DEBUG_KMS("Enable audio codec on pipe %c, %u bytes ELD\n",
		      pipe_name(pipe), drm_eld_size(eld));

	mutex_lock(&dev_priv->av_mutex);

	/* Enable audio presence detect, invalidate ELD */
	tmp = I915_READ(HSW_AUD_PIN_ELD_CP_VLD);
	tmp |= AUDIO_OUTPUT_ENABLE(pipe);
	tmp &= ~AUDIO_ELD_VALID(pipe);
	I915_WRITE(HSW_AUD_PIN_ELD_CP_VLD, tmp);

	/*
	 * FIXME: We're supposed to wait for vblank here, but we have vblanks
	 * disabled during the mode set. The proper fix would be to push the
	 * rest of the setup into a vblank work item, queued here, but the
	 * infrastructure is not there yet.
	 */

	/* Reset ELD write address */
	tmp = I915_READ(HSW_AUD_DIP_ELD_CTRL(pipe));
	tmp &= ~IBX_ELD_ADDRESS_MASK;
	I915_WRITE(HSW_AUD_DIP_ELD_CTRL(pipe), tmp);

	/* Up to 84 bytes of hw ELD buffer */
	len = min(drm_eld_size(eld), 84);
	for (i = 0; i < len / 4; i++)
		I915_WRITE(HSW_AUD_EDID_DATA(pipe), *((uint32_t *)eld + i));

	/* ELD valid */
	tmp = I915_READ(HSW_AUD_PIN_ELD_CP_VLD);
	tmp |= AUDIO_ELD_VALID(pipe);
	I915_WRITE(HSW_AUD_PIN_ELD_CP_VLD, tmp);

	/* Enable timestamps */
	hsw_audio_config_update(intel_crtc, port, adjusted_mode);

	mutex_unlock(&dev_priv->av_mutex);
}

static void ilk_audio_codec_disable(struct intel_encoder *intel_encoder)
{
	struct drm_i915_private *dev_priv = to_i915(intel_encoder->base.dev);
	struct intel_crtc *intel_crtc = to_intel_crtc(intel_encoder->base.crtc);
	enum pipe pipe = intel_crtc->pipe;
	enum port port = intel_encoder->port;
	uint32_t tmp, eldv;
	i915_reg_t aud_config, aud_cntrl_st2;

	DRM_DEBUG_KMS("Disable audio codec on port %c, pipe %c\n",
		      port_name(port), pipe_name(pipe));

	if (WARN_ON(port == PORT_A))
		return;

	if (HAS_PCH_IBX(dev_priv)) {
		aud_config = IBX_AUD_CFG(pipe);
		aud_cntrl_st2 = IBX_AUD_CNTL_ST2;
	} else if (IS_VALLEYVIEW(dev_priv) || IS_CHERRYVIEW(dev_priv)) {
		aud_config = VLV_AUD_CFG(pipe);
		aud_cntrl_st2 = VLV_AUD_CNTL_ST2;
	} else {
		aud_config = CPT_AUD_CFG(pipe);
		aud_cntrl_st2 = CPT_AUD_CNTRL_ST2;
	}

	/* Disable timestamps */
	tmp = I915_READ(aud_config);
	tmp &= ~AUD_CONFIG_N_VALUE_INDEX;
	tmp |= AUD_CONFIG_N_PROG_ENABLE;
	tmp &= ~AUD_CONFIG_UPPER_N_MASK;
	tmp &= ~AUD_CONFIG_LOWER_N_MASK;
	if (intel_crtc_has_dp_encoder(intel_crtc->config))
		tmp |= AUD_CONFIG_N_VALUE_INDEX;
	I915_WRITE(aud_config, tmp);

	eldv = IBX_ELD_VALID(port);

	/* Invalidate ELD */
	tmp = I915_READ(aud_cntrl_st2);
	tmp &= ~eldv;
	I915_WRITE(aud_cntrl_st2, tmp);
}

static void ilk_audio_codec_enable(struct drm_connector *connector,
				   struct intel_encoder *intel_encoder,
				   const struct drm_display_mode *adjusted_mode)
{
	struct drm_i915_private *dev_priv = to_i915(connector->dev);
	struct intel_crtc *intel_crtc = to_intel_crtc(intel_encoder->base.crtc);
	enum pipe pipe = intel_crtc->pipe;
	enum port port = intel_encoder->port;
	uint8_t *eld = connector->eld;
	uint32_t tmp, eldv;
	int len, i;
	i915_reg_t hdmiw_hdmiedid, aud_config, aud_cntl_st, aud_cntrl_st2;

	DRM_DEBUG_KMS("Enable audio codec on port %c, pipe %c, %u bytes ELD\n",
		      port_name(port), pipe_name(pipe), drm_eld_size(eld));

	if (WARN_ON(port == PORT_A))
		return;

	/*
	 * FIXME: We're supposed to wait for vblank here, but we have vblanks
	 * disabled during the mode set. The proper fix would be to push the
	 * rest of the setup into a vblank work item, queued here, but the
	 * infrastructure is not there yet.
	 */

	if (HAS_PCH_IBX(dev_priv)) {
		hdmiw_hdmiedid = IBX_HDMIW_HDMIEDID(pipe);
		aud_config = IBX_AUD_CFG(pipe);
		aud_cntl_st = IBX_AUD_CNTL_ST(pipe);
		aud_cntrl_st2 = IBX_AUD_CNTL_ST2;
	} else if (IS_VALLEYVIEW(dev_priv) ||
		   IS_CHERRYVIEW(dev_priv)) {
		hdmiw_hdmiedid = VLV_HDMIW_HDMIEDID(pipe);
		aud_config = VLV_AUD_CFG(pipe);
		aud_cntl_st = VLV_AUD_CNTL_ST(pipe);
		aud_cntrl_st2 = VLV_AUD_CNTL_ST2;
	} else {
		hdmiw_hdmiedid = CPT_HDMIW_HDMIEDID(pipe);
		aud_config = CPT_AUD_CFG(pipe);
		aud_cntl_st = CPT_AUD_CNTL_ST(pipe);
		aud_cntrl_st2 = CPT_AUD_CNTRL_ST2;
	}

	eldv = IBX_ELD_VALID(port);

	/* Invalidate ELD */
	tmp = I915_READ(aud_cntrl_st2);
	tmp &= ~eldv;
	I915_WRITE(aud_cntrl_st2, tmp);

	/* Reset ELD write address */
	tmp = I915_READ(aud_cntl_st);
	tmp &= ~IBX_ELD_ADDRESS_MASK;
	I915_WRITE(aud_cntl_st, tmp);

	/* Up to 84 bytes of hw ELD buffer */
	len = min(drm_eld_size(eld), 84);
	for (i = 0; i < len / 4; i++)
		I915_WRITE(hdmiw_hdmiedid, *((uint32_t *)eld + i));

	/* ELD valid */
	tmp = I915_READ(aud_cntrl_st2);
	tmp |= eldv;
	I915_WRITE(aud_cntrl_st2, tmp);

	/* Enable timestamps */
	tmp = I915_READ(aud_config);
	tmp &= ~AUD_CONFIG_N_VALUE_INDEX;
	tmp &= ~AUD_CONFIG_N_PROG_ENABLE;
	tmp &= ~AUD_CONFIG_PIXEL_CLOCK_HDMI_MASK;
	if (intel_crtc_has_dp_encoder(intel_crtc->config))
		tmp |= AUD_CONFIG_N_VALUE_INDEX;
	else
		tmp |= audio_config_hdmi_pixel_clock(adjusted_mode);
	I915_WRITE(aud_config, tmp);
}

/**
 * intel_audio_codec_enable - Enable the audio codec for HD audio
 * @intel_encoder: encoder on which to enable audio
 * @crtc_state: pointer to the current crtc state.
 * @conn_state: pointer to the current connector state.
 *
 * The enable sequences may only be performed after enabling the transcoder and
 * port, and after completed link training.
 */
void intel_audio_codec_enable(struct intel_encoder *intel_encoder,
			      const struct intel_crtc_state *crtc_state,
			      const struct drm_connector_state *conn_state)
{
	struct drm_encoder *encoder = &intel_encoder->base;
	const struct drm_display_mode *adjusted_mode = &crtc_state->base.adjusted_mode;
	struct drm_connector *connector;
	struct drm_i915_private *dev_priv = to_i915(encoder->dev);
	struct i915_audio_component *acomp = dev_priv->audio_component;
	enum port port = intel_encoder->port;
<<<<<<< HEAD
	enum pipe pipe = crtc->pipe;
=======
	enum pipe pipe = to_intel_crtc(crtc_state->base.crtc)->pipe;
>>>>>>> 59331c21

	connector = conn_state->connector;
	if (!connector || !connector->eld[0])
		return;

	DRM_DEBUG_DRIVER("ELD on [CONNECTOR:%d:%s], [ENCODER:%d:%s]\n",
			 connector->base.id,
			 connector->name,
			 connector->encoder->base.id,
			 connector->encoder->name);

	/* ELD Conn_Type */
	connector->eld[5] &= ~(3 << 2);
	if (intel_crtc_has_dp_encoder(crtc_state))
		connector->eld[5] |= (1 << 2);

	connector->eld[6] = drm_av_sync_delay(connector, adjusted_mode) / 2;

	if (dev_priv->display.audio_codec_enable)
		dev_priv->display.audio_codec_enable(connector, intel_encoder,
						     adjusted_mode);

	mutex_lock(&dev_priv->av_mutex);
	intel_encoder->audio_connector = connector;

	/* referred in audio callbacks */
	dev_priv->av_enc_map[pipe] = intel_encoder;
	mutex_unlock(&dev_priv->av_mutex);

	/* audio drivers expect pipe = -1 to indicate Non-MST cases */
	if (intel_encoder->type != INTEL_OUTPUT_DP_MST)
		pipe = -1;

	if (acomp && acomp->audio_ops && acomp->audio_ops->pin_eld_notify)
		acomp->audio_ops->pin_eld_notify(acomp->audio_ops->audio_ptr,
						 (int) port, (int) pipe);
}

/**
 * intel_audio_codec_disable - Disable the audio codec for HD audio
 * @intel_encoder: encoder on which to disable audio
 *
 * The disable sequences must be performed before disabling the transcoder or
 * port.
 */
void intel_audio_codec_disable(struct intel_encoder *intel_encoder)
{
	struct drm_encoder *encoder = &intel_encoder->base;
	struct drm_i915_private *dev_priv = to_i915(encoder->dev);
	struct i915_audio_component *acomp = dev_priv->audio_component;
	enum port port = intel_encoder->port;
	struct intel_crtc *crtc = to_intel_crtc(encoder->crtc);
	enum pipe pipe = crtc->pipe;

	if (dev_priv->display.audio_codec_disable)
		dev_priv->display.audio_codec_disable(intel_encoder);

	mutex_lock(&dev_priv->av_mutex);
	intel_encoder->audio_connector = NULL;
	dev_priv->av_enc_map[pipe] = NULL;
	mutex_unlock(&dev_priv->av_mutex);

	/* audio drivers expect pipe = -1 to indicate Non-MST cases */
	if (intel_encoder->type != INTEL_OUTPUT_DP_MST)
		pipe = -1;

	if (acomp && acomp->audio_ops && acomp->audio_ops->pin_eld_notify)
		acomp->audio_ops->pin_eld_notify(acomp->audio_ops->audio_ptr,
						 (int) port, (int) pipe);
}

/**
 * intel_init_audio_hooks - Set up chip specific audio hooks
 * @dev_priv: device private
 */
void intel_init_audio_hooks(struct drm_i915_private *dev_priv)
{
	if (IS_G4X(dev_priv)) {
		dev_priv->display.audio_codec_enable = g4x_audio_codec_enable;
		dev_priv->display.audio_codec_disable = g4x_audio_codec_disable;
	} else if (IS_VALLEYVIEW(dev_priv) || IS_CHERRYVIEW(dev_priv)) {
		dev_priv->display.audio_codec_enable = ilk_audio_codec_enable;
		dev_priv->display.audio_codec_disable = ilk_audio_codec_disable;
	} else if (IS_HASWELL(dev_priv) || INTEL_INFO(dev_priv)->gen >= 8) {
		dev_priv->display.audio_codec_enable = hsw_audio_codec_enable;
		dev_priv->display.audio_codec_disable = hsw_audio_codec_disable;
	} else if (HAS_PCH_SPLIT(dev_priv)) {
		dev_priv->display.audio_codec_enable = ilk_audio_codec_enable;
		dev_priv->display.audio_codec_disable = ilk_audio_codec_disable;
	}
}

static void i915_audio_component_get_power(struct device *kdev)
{
	intel_display_power_get(kdev_to_i915(kdev), POWER_DOMAIN_AUDIO);
}

static void i915_audio_component_put_power(struct device *kdev)
{
	intel_display_power_put(kdev_to_i915(kdev), POWER_DOMAIN_AUDIO);
}

static void i915_audio_component_codec_wake_override(struct device *kdev,
						     bool enable)
{
	struct drm_i915_private *dev_priv = kdev_to_i915(kdev);
	u32 tmp;

	if (!IS_SKYLAKE(dev_priv) && !IS_KABYLAKE(dev_priv))
		return;

	i915_audio_component_get_power(kdev);

	/*
	 * Enable/disable generating the codec wake signal, overriding the
	 * internal logic to generate the codec wake to controller.
	 */
	tmp = I915_READ(HSW_AUD_CHICKENBIT);
	tmp &= ~SKL_AUD_CODEC_WAKE_SIGNAL;
	I915_WRITE(HSW_AUD_CHICKENBIT, tmp);
	usleep_range(1000, 1500);

	if (enable) {
		tmp = I915_READ(HSW_AUD_CHICKENBIT);
		tmp |= SKL_AUD_CODEC_WAKE_SIGNAL;
		I915_WRITE(HSW_AUD_CHICKENBIT, tmp);
		usleep_range(1000, 1500);
	}

	i915_audio_component_put_power(kdev);
}

/* Get CDCLK in kHz  */
static int i915_audio_component_get_cdclk_freq(struct device *kdev)
{
	struct drm_i915_private *dev_priv = kdev_to_i915(kdev);

	if (WARN_ON_ONCE(!HAS_DDI(dev_priv)))
		return -ENODEV;

	return dev_priv->cdclk_freq;
}

static struct intel_encoder *get_saved_enc(struct drm_i915_private *dev_priv,
					       int port, int pipe)
{

	if (WARN_ON(pipe >= I915_MAX_PIPES))
		return NULL;

	/* MST */
	if (pipe >= 0)
		return dev_priv->av_enc_map[pipe];

	/* Non-MST */
	for_each_pipe(dev_priv, pipe) {
		struct intel_encoder *encoder;

		encoder = dev_priv->av_enc_map[pipe];
		if (encoder == NULL)
			continue;

		if (port == encoder->port)
			return encoder;
	}

	return NULL;
}

static int i915_audio_component_sync_audio_rate(struct device *kdev, int port,
						int pipe, int rate)
{
	struct drm_i915_private *dev_priv = kdev_to_i915(kdev);
	struct intel_encoder *intel_encoder;
	struct intel_crtc *crtc;
	struct drm_display_mode *adjusted_mode;
	struct i915_audio_component *acomp = dev_priv->audio_component;
	int err = 0;

	if (!HAS_DDI(dev_priv))
		return 0;

	i915_audio_component_get_power(kdev);
	mutex_lock(&dev_priv->av_mutex);

	/* 1. get the pipe */
	intel_encoder = get_saved_enc(dev_priv, port, pipe);
	if (!intel_encoder || !intel_encoder->base.crtc ||
<<<<<<< HEAD
	    intel_encoder->type != INTEL_OUTPUT_HDMI) {
=======
	    (intel_encoder->type != INTEL_OUTPUT_HDMI &&
	     intel_encoder->type != INTEL_OUTPUT_DP)) {
>>>>>>> 59331c21
		DRM_DEBUG_KMS("Not valid for port %c\n", port_name(port));
		err = -ENODEV;
		goto unlock;
	}

	/* pipe passed from the audio driver will be -1 for Non-MST case */
	crtc = to_intel_crtc(intel_encoder->base.crtc);
	pipe = crtc->pipe;

	adjusted_mode = &crtc->config->base.adjusted_mode;

	/* port must be valid now, otherwise the pipe will be invalid */
	acomp->aud_sample_rate[port] = rate;

	hsw_audio_config_update(crtc, port, adjusted_mode);

 unlock:
	mutex_unlock(&dev_priv->av_mutex);
	i915_audio_component_put_power(kdev);
	return err;
}

static int i915_audio_component_get_eld(struct device *kdev, int port,
					int pipe, bool *enabled,
					unsigned char *buf, int max_bytes)
{
	struct drm_i915_private *dev_priv = kdev_to_i915(kdev);
	struct intel_encoder *intel_encoder;
	const u8 *eld;
	int ret = -EINVAL;

	mutex_lock(&dev_priv->av_mutex);

	intel_encoder = get_saved_enc(dev_priv, port, pipe);
	if (!intel_encoder) {
		DRM_DEBUG_KMS("Not valid for port %c\n", port_name(port));
		mutex_unlock(&dev_priv->av_mutex);
		return ret;
	}

	ret = 0;
	*enabled = intel_encoder->audio_connector != NULL;
	if (*enabled) {
		eld = intel_encoder->audio_connector->eld;
		ret = drm_eld_size(eld);
		memcpy(buf, eld, min(max_bytes, ret));
	}

	mutex_unlock(&dev_priv->av_mutex);
	return ret;
}

static const struct i915_audio_component_ops i915_audio_component_ops = {
	.owner		= THIS_MODULE,
	.get_power	= i915_audio_component_get_power,
	.put_power	= i915_audio_component_put_power,
	.codec_wake_override = i915_audio_component_codec_wake_override,
	.get_cdclk_freq	= i915_audio_component_get_cdclk_freq,
	.sync_audio_rate = i915_audio_component_sync_audio_rate,
	.get_eld	= i915_audio_component_get_eld,
};

static int i915_audio_component_bind(struct device *i915_kdev,
				     struct device *hda_kdev, void *data)
{
	struct i915_audio_component *acomp = data;
	struct drm_i915_private *dev_priv = kdev_to_i915(i915_kdev);
	int i;

	if (WARN_ON(acomp->ops || acomp->dev))
		return -EEXIST;

	drm_modeset_lock_all(&dev_priv->drm);
	acomp->ops = &i915_audio_component_ops;
	acomp->dev = i915_kdev;
	BUILD_BUG_ON(MAX_PORTS != I915_MAX_PORTS);
	for (i = 0; i < ARRAY_SIZE(acomp->aud_sample_rate); i++)
		acomp->aud_sample_rate[i] = 0;
	dev_priv->audio_component = acomp;
	drm_modeset_unlock_all(&dev_priv->drm);

	return 0;
}

static void i915_audio_component_unbind(struct device *i915_kdev,
					struct device *hda_kdev, void *data)
{
	struct i915_audio_component *acomp = data;
	struct drm_i915_private *dev_priv = kdev_to_i915(i915_kdev);

	drm_modeset_lock_all(&dev_priv->drm);
	acomp->ops = NULL;
	acomp->dev = NULL;
	dev_priv->audio_component = NULL;
	drm_modeset_unlock_all(&dev_priv->drm);
}

static const struct component_ops i915_audio_component_bind_ops = {
	.bind	= i915_audio_component_bind,
	.unbind	= i915_audio_component_unbind,
};

/**
 * i915_audio_component_init - initialize and register the audio component
 * @dev_priv: i915 device instance
 *
 * This will register with the component framework a child component which
 * will bind dynamically to the snd_hda_intel driver's corresponding master
 * component when the latter is registered. During binding the child
 * initializes an instance of struct i915_audio_component which it receives
 * from the master. The master can then start to use the interface defined by
 * this struct. Each side can break the binding at any point by deregistering
 * its own component after which each side's component unbind callback is
 * called.
 *
 * We ignore any error during registration and continue with reduced
 * functionality (i.e. without HDMI audio).
 */
void i915_audio_component_init(struct drm_i915_private *dev_priv)
{
	int ret;

	ret = component_add(dev_priv->drm.dev, &i915_audio_component_bind_ops);
	if (ret < 0) {
		DRM_ERROR("failed to add audio component (%d)\n", ret);
		/* continue with reduced functionality */
		return;
	}

	dev_priv->audio_component_registered = true;
}

/**
 * i915_audio_component_cleanup - deregister the audio component
 * @dev_priv: i915 device instance
 *
 * Deregisters the audio component, breaking any existing binding to the
 * corresponding snd_hda_intel driver's master component.
 */
void i915_audio_component_cleanup(struct drm_i915_private *dev_priv)
{
	if (!dev_priv->audio_component_registered)
		return;

	component_del(dev_priv->drm.dev, &i915_audio_component_bind_ops);
	dev_priv->audio_component_registered = false;
}<|MERGE_RESOLUTION|>--- conflicted
+++ resolved
@@ -282,11 +282,6 @@
 			   const struct drm_display_mode *adjusted_mode)
 {
 	struct drm_i915_private *dev_priv = to_i915(intel_crtc->base.dev);
-<<<<<<< HEAD
-	enum pipe pipe = intel_crtc->pipe;
-	u32 tmp;
-
-=======
 	struct i915_audio_component *acomp = dev_priv->audio_component;
 	int rate = acomp ? acomp->aud_sample_rate[port] : 0;
 	const struct dp_aud_n_m *nm = audio_config_dp_get_n_m(intel_crtc, rate);
@@ -298,16 +293,12 @@
 	else
 		DRM_DEBUG_KMS("using automatic Maud, Naud\n");
 
->>>>>>> 59331c21
 	tmp = I915_READ(HSW_AUD_CFG(pipe));
 	tmp &= ~AUD_CONFIG_N_VALUE_INDEX;
 	tmp &= ~AUD_CONFIG_PIXEL_CLOCK_HDMI_MASK;
 	tmp &= ~AUD_CONFIG_N_PROG_ENABLE;
 	tmp |= AUD_CONFIG_N_VALUE_INDEX;
 
-<<<<<<< HEAD
-	I915_WRITE(HSW_AUD_CFG(pipe), tmp);
-=======
 	if (nm) {
 		tmp &= ~AUD_CONFIG_N_MASK;
 		tmp |= AUD_CONFIG_N(nm->n);
@@ -328,7 +319,6 @@
 	}
 
 	I915_WRITE(HSW_AUD_M_CTS_ENABLE(pipe), tmp);
->>>>>>> 59331c21
 }
 
 static void
@@ -348,21 +338,6 @@
 	tmp &= ~AUD_CONFIG_N_PROG_ENABLE;
 	tmp |= audio_config_hdmi_pixel_clock(adjusted_mode);
 
-<<<<<<< HEAD
-	if (adjusted_mode->crtc_clock == TMDS_296M ||
-	    adjusted_mode->crtc_clock == TMDS_297M) {
-		n = audio_config_hdmi_get_n(adjusted_mode, rate);
-		if (n != 0) {
-			tmp &= ~AUD_CONFIG_N_MASK;
-			tmp |= AUD_CONFIG_N(n);
-			tmp |= AUD_CONFIG_N_PROG_ENABLE;
-		} else {
-			DRM_DEBUG_KMS("no suitable N value is found\n");
-		}
-	}
-
-	I915_WRITE(HSW_AUD_CFG(pipe), tmp);
-=======
 	n = audio_config_hdmi_get_n(adjusted_mode, rate);
 	if (n != 0) {
 		DRM_DEBUG_KMS("using N %d\n", n);
@@ -384,7 +359,6 @@
 	tmp &= ~AUD_M_CTS_M_PROG_ENABLE;
 	tmp &= ~AUD_M_CTS_M_VALUE_INDEX;
 	I915_WRITE(HSW_AUD_M_CTS_ENABLE(pipe), tmp);
->>>>>>> 59331c21
 }
 
 static void
@@ -619,11 +593,7 @@
 	struct drm_i915_private *dev_priv = to_i915(encoder->dev);
 	struct i915_audio_component *acomp = dev_priv->audio_component;
 	enum port port = intel_encoder->port;
-<<<<<<< HEAD
-	enum pipe pipe = crtc->pipe;
-=======
 	enum pipe pipe = to_intel_crtc(crtc_state->base.crtc)->pipe;
->>>>>>> 59331c21
 
 	connector = conn_state->connector;
 	if (!connector || !connector->eld[0])
@@ -812,12 +782,8 @@
 	/* 1. get the pipe */
 	intel_encoder = get_saved_enc(dev_priv, port, pipe);
 	if (!intel_encoder || !intel_encoder->base.crtc ||
-<<<<<<< HEAD
-	    intel_encoder->type != INTEL_OUTPUT_HDMI) {
-=======
 	    (intel_encoder->type != INTEL_OUTPUT_HDMI &&
 	     intel_encoder->type != INTEL_OUTPUT_DP)) {
->>>>>>> 59331c21
 		DRM_DEBUG_KMS("Not valid for port %c\n", port_name(port));
 		err = -ENODEV;
 		goto unlock;
