--- conflicted
+++ resolved
@@ -743,20 +743,6 @@
 	}
 }
 
-<<<<<<< HEAD
-static unsigned long i915_audio_component_get_power(struct device *kdev)
-{
-	/* Catch potential impedance mismatches before they occur! */
-	BUILD_BUG_ON(sizeof(intel_wakeref_t) > sizeof(unsigned long));
-
-	return intel_display_power_get(kdev_to_i915(kdev), POWER_DOMAIN_AUDIO);
-}
-
-static void i915_audio_component_put_power(struct device *kdev,
-					   unsigned long cookie)
-{
-	intel_display_power_put(kdev_to_i915(kdev), POWER_DOMAIN_AUDIO, cookie);
-=======
 static void glk_force_audio_cdclk(struct drm_i915_private *dev_priv,
 				  bool enable)
 {
@@ -829,7 +815,6 @@
 			glk_force_audio_cdclk(dev_priv, false);
 
 	intel_display_power_put(dev_priv, POWER_DOMAIN_AUDIO, cookie);
->>>>>>> a2d635de
 }
 
 static void i915_audio_component_codec_wake_override(struct device *kdev,
