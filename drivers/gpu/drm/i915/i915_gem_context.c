--- conflicted
+++ resolved
@@ -581,20 +581,13 @@
 	struct drm_i915_private *dev_priv = req->i915;
 	struct intel_engine_cs *engine = req->engine;
 	enum intel_engine_id id;
-<<<<<<< HEAD
-	u32 *cs, flags = hw_flags | MI_MM_SPACE_GTT;
-=======
->>>>>>> d455937e
 	const int num_rings =
 		/* Use an extended w/a on gen7 if signalling from other rings */
 		(i915.semaphores && INTEL_GEN(dev_priv) == 7) ?
 		INTEL_INFO(dev_priv)->num_rings - 1 :
 		0;
 	int len;
-<<<<<<< HEAD
-=======
 	u32 *cs;
->>>>>>> d455937e
 
 	flags |= MI_MM_SPACE_GTT;
 	if (IS_HASWELL(dev_priv) || INTEL_GEN(dev_priv) >= 8)
