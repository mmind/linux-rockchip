/*
 * Copyright © 2008-2015 Intel Corporation
 *
 * Permission is hereby granted, free of charge, to any person obtaining a
 * copy of this software and associated documentation files (the "Software"),
 * to deal in the Software without restriction, including without limitation
 * the rights to use, copy, modify, merge, publish, distribute, sublicense,
 * and/or sell copies of the Software, and to permit persons to whom the
 * Software is furnished to do so, subject to the following conditions:
 *
 * The above copyright notice and this permission notice (including the next
 * paragraph) shall be included in all copies or substantial portions of the
 * Software.
 *
 * THE SOFTWARE IS PROVIDED "AS IS", WITHOUT WARRANTY OF ANY KIND, EXPRESS OR
 * IMPLIED, INCLUDING BUT NOT LIMITED TO THE WARRANTIES OF MERCHANTABILITY,
 * FITNESS FOR A PARTICULAR PURPOSE AND NONINFRINGEMENT.  IN NO EVENT SHALL
 * THE AUTHORS OR COPYRIGHT HOLDERS BE LIABLE FOR ANY CLAIM, DAMAGES OR OTHER
 * LIABILITY, WHETHER IN AN ACTION OF CONTRACT, TORT OR OTHERWISE, ARISING
 * FROM, OUT OF OR IN CONNECTION WITH THE SOFTWARE OR THE USE OR OTHER DEALINGS
 * IN THE SOFTWARE.
 *
 */

#include <linux/prefetch.h>
#include <linux/dma-fence-array.h>
#include <linux/sched.h>
#include <linux/sched/clock.h>
#include <linux/sched/signal.h>

#include "i915_drv.h"

static const char *i915_fence_get_driver_name(struct dma_fence *fence)
{
	return "i915";
}

static const char *i915_fence_get_timeline_name(struct dma_fence *fence)
{
	/* The timeline struct (as part of the ppgtt underneath a context)
	 * may be freed when the request is no longer in use by the GPU.
	 * We could extend the life of a context to beyond that of all
	 * fences, possibly keeping the hw resource around indefinitely,
	 * or we just give them a false name. Since
	 * dma_fence_ops.get_timeline_name is a debug feature, the occasional
	 * lie seems justifiable.
	 */
	if (test_bit(DMA_FENCE_FLAG_SIGNALED_BIT, &fence->flags))
		return "signaled";

	return to_request(fence)->timeline->common->name;
}

static bool i915_fence_signaled(struct dma_fence *fence)
{
	return i915_gem_request_completed(to_request(fence));
}

static bool i915_fence_enable_signaling(struct dma_fence *fence)
{
	if (i915_fence_signaled(fence))
		return false;

	intel_engine_enable_signaling(to_request(fence));
	return true;
}

static signed long i915_fence_wait(struct dma_fence *fence,
				   bool interruptible,
				   signed long timeout)
{
	return i915_wait_request(to_request(fence), interruptible, timeout);
}

static void i915_fence_release(struct dma_fence *fence)
{
	struct drm_i915_gem_request *req = to_request(fence);

	/* The request is put onto a RCU freelist (i.e. the address
	 * is immediately reused), mark the fences as being freed now.
	 * Otherwise the debugobjects for the fences are only marked as
	 * freed when the slab cache itself is freed, and so we would get
	 * caught trying to reuse dead objects.
	 */
	i915_sw_fence_fini(&req->submit);

	kmem_cache_free(req->i915->requests, req);
}

const struct dma_fence_ops i915_fence_ops = {
	.get_driver_name = i915_fence_get_driver_name,
	.get_timeline_name = i915_fence_get_timeline_name,
	.enable_signaling = i915_fence_enable_signaling,
	.signaled = i915_fence_signaled,
	.wait = i915_fence_wait,
	.release = i915_fence_release,
};

static inline void
i915_gem_request_remove_from_client(struct drm_i915_gem_request *request)
{
	struct drm_i915_file_private *file_priv;

	file_priv = request->file_priv;
	if (!file_priv)
		return;

	spin_lock(&file_priv->mm.lock);
	if (request->file_priv) {
		list_del(&request->client_link);
		request->file_priv = NULL;
	}
	spin_unlock(&file_priv->mm.lock);
}

static struct i915_dependency *
i915_dependency_alloc(struct drm_i915_private *i915)
{
	return kmem_cache_alloc(i915->dependencies, GFP_KERNEL);
}

static void
i915_dependency_free(struct drm_i915_private *i915,
		     struct i915_dependency *dep)
{
	kmem_cache_free(i915->dependencies, dep);
}

static void
__i915_priotree_add_dependency(struct i915_priotree *pt,
			       struct i915_priotree *signal,
			       struct i915_dependency *dep,
			       unsigned long flags)
{
	INIT_LIST_HEAD(&dep->dfs_link);
	list_add(&dep->wait_link, &signal->waiters_list);
	list_add(&dep->signal_link, &pt->signalers_list);
	dep->signaler = signal;
	dep->flags = flags;
}

static int
i915_priotree_add_dependency(struct drm_i915_private *i915,
			     struct i915_priotree *pt,
			     struct i915_priotree *signal)
{
	struct i915_dependency *dep;

	dep = i915_dependency_alloc(i915);
	if (!dep)
		return -ENOMEM;

	__i915_priotree_add_dependency(pt, signal, dep, I915_DEPENDENCY_ALLOC);
	return 0;
}

static void
i915_priotree_fini(struct drm_i915_private *i915, struct i915_priotree *pt)
{
	struct i915_dependency *dep, *next;

	GEM_BUG_ON(!RB_EMPTY_NODE(&pt->node));

	/* Everyone we depended upon (the fences we wait to be signaled)
	 * should retire before us and remove themselves from our list.
	 * However, retirement is run independently on each timeline and
	 * so we may be called out-of-order.
	 */
	list_for_each_entry_safe(dep, next, &pt->signalers_list, signal_link) {
		list_del(&dep->wait_link);
		if (dep->flags & I915_DEPENDENCY_ALLOC)
			i915_dependency_free(i915, dep);
	}

	/* Remove ourselves from everyone who depends upon us */
	list_for_each_entry_safe(dep, next, &pt->waiters_list, wait_link) {
		list_del(&dep->signal_link);
		if (dep->flags & I915_DEPENDENCY_ALLOC)
			i915_dependency_free(i915, dep);
	}
}

static void
i915_priotree_init(struct i915_priotree *pt)
{
	INIT_LIST_HEAD(&pt->signalers_list);
	INIT_LIST_HEAD(&pt->waiters_list);
	RB_CLEAR_NODE(&pt->node);
	pt->priority = INT_MIN;
}

static int reset_all_global_seqno(struct drm_i915_private *i915, u32 seqno)
{
<<<<<<< HEAD
	struct i915_gem_timeline *timeline = &i915->gt.global_timeline;
=======
>>>>>>> d455937e
	struct intel_engine_cs *engine;
	enum intel_engine_id id;
	int ret;

	/* Carefully retire all requests without writing to the rings */
	ret = i915_gem_wait_for_idle(i915,
				     I915_WAIT_INTERRUPTIBLE |
				     I915_WAIT_LOCKED);
	if (ret)
		return ret;

<<<<<<< HEAD
	i915_gem_retire_requests(i915);
	GEM_BUG_ON(i915->gt.active_requests > 1);

	/* If the seqno wraps around, we need to clear the breadcrumb rbtree */
	for_each_engine(engine, i915, id) {
		struct intel_timeline *tl = &timeline->engine[id];

		if (wait_for(intel_engine_is_idle(engine), 50))
			return -EBUSY;
=======
	/* If the seqno wraps around, we need to clear the breadcrumb rbtree */
	for_each_engine(engine, i915, id) {
		struct i915_gem_timeline *timeline;
		struct intel_timeline *tl = engine->timeline;
>>>>>>> d455937e

		if (!i915_seqno_passed(seqno, tl->seqno)) {
			/* spin until threads are complete */
			while (intel_breadcrumbs_busy(engine))
				cond_resched();
		}

		/* Finally reset hw state */
		tl->seqno = seqno;
		intel_engine_init_global_seqno(engine, seqno);
<<<<<<< HEAD
	}

	list_for_each_entry(timeline, &i915->gt.timelines, link) {
		for_each_engine(engine, i915, id) {
			struct intel_timeline *tl = &timeline->engine[id];

			memset(tl->sync_seqno, 0, sizeof(tl->sync_seqno));
		}
=======

		list_for_each_entry(timeline, &i915->gt.timelines, link)
			memset(timeline->engine[id].sync_seqno, 0,
			       sizeof(timeline->engine[id].sync_seqno));
>>>>>>> d455937e
	}

	return 0;
}

int i915_gem_set_global_seqno(struct drm_device *dev, u32 seqno)
{
	struct drm_i915_private *dev_priv = to_i915(dev);

	lockdep_assert_held(&dev_priv->drm.struct_mutex);

	if (seqno == 0)
		return -EINVAL;

	/* HWS page needs to be set less than what we
	 * will inject to ring
	 */
	return reset_all_global_seqno(dev_priv, seqno - 1);
}

static int reserve_seqno(struct intel_engine_cs *engine)
{
	u32 active = ++engine->timeline->inflight_seqnos;
	u32 seqno = engine->timeline->seqno;
	int ret;

	/* Reservation is fine until we need to wrap around */
	if (likely(!add_overflows(seqno, active)))
		return 0;

	ret = reset_all_global_seqno(engine->i915, 0);
	if (ret) {
		engine->timeline->inflight_seqnos--;
		return ret;
	}

	return 0;
}

static void unreserve_seqno(struct intel_engine_cs *engine)
{
	GEM_BUG_ON(!engine->timeline->inflight_seqnos);
	engine->timeline->inflight_seqnos--;
}

void i915_gem_retire_noop(struct i915_gem_active *active,
			  struct drm_i915_gem_request *request)
{
	/* Space left intentionally blank */
}

static void i915_gem_request_retire(struct drm_i915_gem_request *request)
{
	struct intel_engine_cs *engine = request->engine;
	struct i915_gem_active *active, *next;

	lockdep_assert_held(&request->i915->drm.struct_mutex);
	GEM_BUG_ON(!i915_sw_fence_signaled(&request->submit));
	GEM_BUG_ON(!i915_gem_request_completed(request));
	GEM_BUG_ON(!request->i915->gt.active_requests);

	trace_i915_gem_request_retire(request);

	spin_lock_irq(&engine->timeline->lock);
	list_del_init(&request->link);
	spin_unlock_irq(&engine->timeline->lock);

	/* We know the GPU must have read the request to have
	 * sent us the seqno + interrupt, so use the position
	 * of tail of the request to update the last known position
	 * of the GPU head.
	 *
	 * Note this requires that we are always called in request
	 * completion order.
	 */
	list_del(&request->ring_link);
	request->ring->head = request->postfix;
	if (!--request->i915->gt.active_requests) {
		GEM_BUG_ON(!request->i915->gt.awake);
		mod_delayed_work(request->i915->wq,
				 &request->i915->gt.idle_work,
				 msecs_to_jiffies(100));
	}
	unreserve_seqno(request->engine);

	/* Walk through the active list, calling retire on each. This allows
	 * objects to track their GPU activity and mark themselves as idle
	 * when their *last* active request is completed (updating state
	 * tracking lists for eviction, active references for GEM, etc).
	 *
	 * As the ->retire() may free the node, we decouple it first and
	 * pass along the auxiliary information (to avoid dereferencing
	 * the node after the callback).
	 */
	list_for_each_entry_safe(active, next, &request->active_list, link) {
		/* In microbenchmarks or focusing upon time inside the kernel,
		 * we may spend an inordinate amount of time simply handling
		 * the retirement of requests and processing their callbacks.
		 * Of which, this loop itself is particularly hot due to the
		 * cache misses when jumping around the list of i915_gem_active.
		 * So we try to keep this loop as streamlined as possible and
		 * also prefetch the next i915_gem_active to try and hide
		 * the likely cache miss.
		 */
		prefetchw(next);

		INIT_LIST_HEAD(&active->link);
		RCU_INIT_POINTER(active->request, NULL);

		active->retire(active, request);
	}

	i915_gem_request_remove_from_client(request);

	/* Retirement decays the ban score as it is a sign of ctx progress */
	if (request->ctx->ban_score > 0)
		request->ctx->ban_score--;

	/* The backing object for the context is done after switching to the
	 * *next* context. Therefore we cannot retire the previous context until
	 * the next context has already started running. However, since we
	 * cannot take the required locks at i915_gem_request_submit() we
	 * defer the unpinning of the active context to now, retirement of
	 * the subsequent request.
	 */
	if (engine->last_retired_context)
		engine->context_unpin(engine, engine->last_retired_context);
	engine->last_retired_context = request->ctx;

	dma_fence_signal(&request->fence);

	i915_priotree_fini(request->i915, &request->priotree);
	i915_gem_request_put(request);
}

void i915_gem_request_retire_upto(struct drm_i915_gem_request *req)
{
	struct intel_engine_cs *engine = req->engine;
	struct drm_i915_gem_request *tmp;

	lockdep_assert_held(&req->i915->drm.struct_mutex);
	GEM_BUG_ON(!i915_gem_request_completed(req));

	if (list_empty(&req->link))
		return;

	do {
		tmp = list_first_entry(&engine->timeline->requests,
				       typeof(*tmp), link);

		i915_gem_request_retire(tmp);
	} while (tmp != req);
}

static u32 timeline_get_seqno(struct intel_timeline *tl)
{
	return ++tl->seqno;
}

void __i915_gem_request_submit(struct drm_i915_gem_request *request)
{
	struct intel_engine_cs *engine = request->engine;
	struct intel_timeline *timeline;
	u32 seqno;

	GEM_BUG_ON(!irqs_disabled());
	lockdep_assert_held(&engine->timeline->lock);

	trace_i915_gem_request_execute(request);

	/* Transfer from per-context onto the global per-engine timeline */
	timeline = engine->timeline;
	GEM_BUG_ON(timeline == request->timeline);

	seqno = timeline_get_seqno(timeline);
	GEM_BUG_ON(!seqno);
	GEM_BUG_ON(i915_seqno_passed(intel_engine_get_seqno(engine), seqno));

	/* We may be recursing from the signal callback of another i915 fence */
	spin_lock_nested(&request->lock, SINGLE_DEPTH_NESTING);
	request->global_seqno = seqno;
	if (test_bit(DMA_FENCE_FLAG_ENABLE_SIGNAL_BIT, &request->fence.flags))
		intel_engine_enable_signaling(request);
	spin_unlock(&request->lock);

	engine->emit_breadcrumb(request,
				request->ring->vaddr + request->postfix);

	spin_lock(&request->timeline->lock);
	list_move_tail(&request->link, &timeline->requests);
	spin_unlock(&request->timeline->lock);

	wake_up_all(&request->execute);
}

void i915_gem_request_submit(struct drm_i915_gem_request *request)
{
	struct intel_engine_cs *engine = request->engine;
	unsigned long flags;

	/* Will be called from irq-context when using foreign fences. */
	spin_lock_irqsave(&engine->timeline->lock, flags);

	__i915_gem_request_submit(request);

	spin_unlock_irqrestore(&engine->timeline->lock, flags);
}

void __i915_gem_request_unsubmit(struct drm_i915_gem_request *request)
{
	struct intel_engine_cs *engine = request->engine;
	struct intel_timeline *timeline;

	GEM_BUG_ON(!irqs_disabled());
	lockdep_assert_held(&engine->timeline->lock);

	/* Only unwind in reverse order, required so that the per-context list
	 * is kept in seqno/ring order.
	 */
	GEM_BUG_ON(request->global_seqno != engine->timeline->seqno);
	engine->timeline->seqno--;

	/* We may be recursing from the signal callback of another i915 fence */
	spin_lock_nested(&request->lock, SINGLE_DEPTH_NESTING);
	request->global_seqno = 0;
	if (test_bit(DMA_FENCE_FLAG_ENABLE_SIGNAL_BIT, &request->fence.flags))
		intel_engine_cancel_signaling(request);
	spin_unlock(&request->lock);

	/* Transfer back from the global per-engine timeline to per-context */
	timeline = request->timeline;
	GEM_BUG_ON(timeline == engine->timeline);

	spin_lock(&timeline->lock);
	list_move(&request->link, &timeline->requests);
	spin_unlock(&timeline->lock);

	/* We don't need to wake_up any waiters on request->execute, they
	 * will get woken by any other event or us re-adding this request
	 * to the engine timeline (__i915_gem_request_submit()). The waiters
	 * should be quite adapt at finding that the request now has a new
	 * global_seqno to the one they went to sleep on.
	 */
}

void i915_gem_request_unsubmit(struct drm_i915_gem_request *request)
{
	struct intel_engine_cs *engine = request->engine;
	unsigned long flags;

	/* Will be called from irq-context when using foreign fences. */
	spin_lock_irqsave(&engine->timeline->lock, flags);

	__i915_gem_request_unsubmit(request);

	spin_unlock_irqrestore(&engine->timeline->lock, flags);
}

static int __i915_sw_fence_call
submit_notify(struct i915_sw_fence *fence, enum i915_sw_fence_notify state)
{
	struct drm_i915_gem_request *request =
		container_of(fence, typeof(*request), submit);

	switch (state) {
	case FENCE_COMPLETE:
		trace_i915_gem_request_submit(request);
		request->engine->submit_request(request);
		break;

	case FENCE_FREE:
		i915_gem_request_put(request);
		break;
	}

	return NOTIFY_DONE;
}

/**
 * i915_gem_request_alloc - allocate a request structure
 *
 * @engine: engine that we wish to issue the request on.
 * @ctx: context that the request will be associated with.
 *       This can be NULL if the request is not directly related to
 *       any specific user context, in which case this function will
 *       choose an appropriate context to use.
 *
 * Returns a pointer to the allocated request if successful,
 * or an error code if not.
 */
struct drm_i915_gem_request *
i915_gem_request_alloc(struct intel_engine_cs *engine,
		       struct i915_gem_context *ctx)
{
	struct drm_i915_private *dev_priv = engine->i915;
	struct drm_i915_gem_request *req;
	int ret;

	lockdep_assert_held(&dev_priv->drm.struct_mutex);

	/* ABI: Before userspace accesses the GPU (e.g. execbuffer), report
	 * EIO if the GPU is already wedged.
	 */
	if (i915_terminally_wedged(&dev_priv->gpu_error))
		return ERR_PTR(-EIO);

	/* Pinning the contexts may generate requests in order to acquire
	 * GGTT space, so do this first before we reserve a seqno for
	 * ourselves.
	 */
	ret = engine->context_pin(engine, ctx);
	if (ret)
		return ERR_PTR(ret);

	ret = reserve_seqno(engine);
	if (ret)
		goto err_unpin;

	/* Move the oldest request to the slab-cache (if not in use!) */
	req = list_first_entry_or_null(&engine->timeline->requests,
				       typeof(*req), link);
	if (req && i915_gem_request_completed(req))
		i915_gem_request_retire(req);

	/* Beware: Dragons be flying overhead.
	 *
	 * We use RCU to look up requests in flight. The lookups may
	 * race with the request being allocated from the slab freelist.
	 * That is the request we are writing to here, may be in the process
	 * of being read by __i915_gem_active_get_rcu(). As such,
	 * we have to be very careful when overwriting the contents. During
	 * the RCU lookup, we change chase the request->engine pointer,
	 * read the request->global_seqno and increment the reference count.
	 *
	 * The reference count is incremented atomically. If it is zero,
	 * the lookup knows the request is unallocated and complete. Otherwise,
	 * it is either still in use, or has been reallocated and reset
	 * with dma_fence_init(). This increment is safe for release as we
	 * check that the request we have a reference to and matches the active
	 * request.
	 *
	 * Before we increment the refcount, we chase the request->engine
	 * pointer. We must not call kmem_cache_zalloc() or else we set
	 * that pointer to NULL and cause a crash during the lookup. If
	 * we see the request is completed (based on the value of the
	 * old engine and seqno), the lookup is complete and reports NULL.
	 * If we decide the request is not completed (new engine or seqno),
	 * then we grab a reference and double check that it is still the
	 * active request - which it won't be and restart the lookup.
	 *
	 * Do not use kmem_cache_zalloc() here!
	 */
	req = kmem_cache_alloc(dev_priv->requests, GFP_KERNEL);
	if (!req) {
		ret = -ENOMEM;
		goto err_unreserve;
	}

	req->timeline = i915_gem_context_lookup_timeline(ctx, engine);
	GEM_BUG_ON(req->timeline == engine->timeline);

	spin_lock_init(&req->lock);
	dma_fence_init(&req->fence,
		       &i915_fence_ops,
		       &req->lock,
		       req->timeline->fence_context,
		       timeline_get_seqno(req->timeline));

	/* We bump the ref for the fence chain */
	i915_sw_fence_init(&i915_gem_request_get(req)->submit, submit_notify);
	init_waitqueue_head(&req->execute);

	i915_priotree_init(&req->priotree);

	INIT_LIST_HEAD(&req->active_list);
	req->i915 = dev_priv;
	req->engine = engine;
	req->ctx = ctx;

	/* No zalloc, must clear what we need by hand */
	req->global_seqno = 0;
	req->file_priv = NULL;
	req->batch = NULL;

	/*
	 * Reserve space in the ring buffer for all the commands required to
	 * eventually emit this request. This is to guarantee that the
	 * i915_add_request() call can't fail. Note that the reserve may need
	 * to be redone if the request is not actually submitted straight
	 * away, e.g. because a GPU scheduler has deferred it.
	 */
	req->reserved_space = MIN_SPACE_FOR_ADD_REQUEST;
	GEM_BUG_ON(req->reserved_space < engine->emit_breadcrumb_sz);

	ret = engine->request_alloc(req);
	if (ret)
		goto err_ctx;

	/* Record the position of the start of the request so that
	 * should we detect the updated seqno part-way through the
	 * GPU processing the request, we never over-estimate the
	 * position of the head.
	 */
	req->head = req->ring->tail;

	/* Check that we didn't interrupt ourselves with a new request */
	GEM_BUG_ON(req->timeline->seqno != req->fence.seqno);
	return req;

err_ctx:
	/* Make sure we didn't add ourselves to external state before freeing */
	GEM_BUG_ON(!list_empty(&req->active_list));
	GEM_BUG_ON(!list_empty(&req->priotree.signalers_list));
	GEM_BUG_ON(!list_empty(&req->priotree.waiters_list));

	kmem_cache_free(dev_priv->requests, req);
err_unreserve:
	unreserve_seqno(engine);
err_unpin:
	engine->context_unpin(engine, ctx);
	return ERR_PTR(ret);
}

static int
i915_gem_request_await_request(struct drm_i915_gem_request *to,
			       struct drm_i915_gem_request *from)
{
	u32 seqno;
	int ret;

	GEM_BUG_ON(to == from);

	if (to->engine->schedule) {
		ret = i915_priotree_add_dependency(to->i915,
						   &to->priotree,
						   &from->priotree);
		if (ret < 0)
			return ret;
	}

	if (to->timeline == from->timeline)
		return 0;

	if (to->engine == from->engine) {
		ret = i915_sw_fence_await_sw_fence_gfp(&to->submit,
						       &from->submit,
						       GFP_KERNEL);
		return ret < 0 ? ret : 0;
	}

	seqno = i915_gem_request_global_seqno(from);
	if (!seqno) {
		ret = i915_sw_fence_await_dma_fence(&to->submit,
						    &from->fence, 0,
						    GFP_KERNEL);
		return ret < 0 ? ret : 0;
	}

	if (seqno <= to->timeline->sync_seqno[from->engine->id])
		return 0;

	trace_i915_gem_ring_sync_to(to, from);
	if (!i915.semaphores) {
		if (!i915_spin_request(from, TASK_INTERRUPTIBLE, 2)) {
			ret = i915_sw_fence_await_dma_fence(&to->submit,
							    &from->fence, 0,
							    GFP_KERNEL);
			if (ret < 0)
				return ret;
		}
	} else {
		ret = to->engine->semaphore.sync_to(to, from);
		if (ret)
			return ret;
	}

	to->timeline->sync_seqno[from->engine->id] = seqno;
	return 0;
}

int
i915_gem_request_await_dma_fence(struct drm_i915_gem_request *req,
				 struct dma_fence *fence)
{
	struct dma_fence_array *array;
	int ret;
	int i;

	if (test_bit(DMA_FENCE_FLAG_SIGNALED_BIT, &fence->flags))
		return 0;

	if (dma_fence_is_i915(fence))
		return i915_gem_request_await_request(req, to_request(fence));

	if (!dma_fence_is_array(fence)) {
		ret = i915_sw_fence_await_dma_fence(&req->submit,
						    fence, I915_FENCE_TIMEOUT,
						    GFP_KERNEL);
		return ret < 0 ? ret : 0;
	}

	/* Note that if the fence-array was created in signal-on-any mode,
	 * we should *not* decompose it into its individual fences. However,
	 * we don't currently store which mode the fence-array is operating
	 * in. Fortunately, the only user of signal-on-any is private to
	 * amdgpu and we should not see any incoming fence-array from
	 * sync-file being in signal-on-any mode.
	 */

	array = to_dma_fence_array(fence);
	for (i = 0; i < array->num_fences; i++) {
		struct dma_fence *child = array->fences[i];

		if (dma_fence_is_i915(child))
			ret = i915_gem_request_await_request(req,
							     to_request(child));
		else
			ret = i915_sw_fence_await_dma_fence(&req->submit,
							    child, I915_FENCE_TIMEOUT,
							    GFP_KERNEL);
		if (ret < 0)
			return ret;
	}

	return 0;
}

/**
 * i915_gem_request_await_object - set this request to (async) wait upon a bo
 *
 * @to: request we are wishing to use
 * @obj: object which may be in use on another ring.
 *
 * This code is meant to abstract object synchronization with the GPU.
 * Conceptually we serialise writes between engines inside the GPU.
 * We only allow one engine to write into a buffer at any time, but
 * multiple readers. To ensure each has a coherent view of memory, we must:
 *
 * - If there is an outstanding write request to the object, the new
 *   request must wait for it to complete (either CPU or in hw, requests
 *   on the same ring will be naturally ordered).
 *
 * - If we are a write request (pending_write_domain is set), the new
 *   request must wait for outstanding read requests to complete.
 *
 * Returns 0 if successful, else propagates up the lower layer error.
 */
int
i915_gem_request_await_object(struct drm_i915_gem_request *to,
			      struct drm_i915_gem_object *obj,
			      bool write)
{
	struct dma_fence *excl;
	int ret = 0;

	if (write) {
		struct dma_fence **shared;
		unsigned int count, i;

		ret = reservation_object_get_fences_rcu(obj->resv,
							&excl, &count, &shared);
		if (ret)
			return ret;

		for (i = 0; i < count; i++) {
			ret = i915_gem_request_await_dma_fence(to, shared[i]);
			if (ret)
				break;

			dma_fence_put(shared[i]);
		}

		for (; i < count; i++)
			dma_fence_put(shared[i]);
		kfree(shared);
	} else {
		excl = reservation_object_get_excl_rcu(obj->resv);
	}

	if (excl) {
		if (ret == 0)
			ret = i915_gem_request_await_dma_fence(to, excl);

		dma_fence_put(excl);
	}

	return ret;
}

static void i915_gem_mark_busy(const struct intel_engine_cs *engine)
{
	struct drm_i915_private *dev_priv = engine->i915;

	if (dev_priv->gt.awake)
		return;

	GEM_BUG_ON(!dev_priv->gt.active_requests);

	intel_runtime_pm_get_noresume(dev_priv);
	dev_priv->gt.awake = true;

	intel_enable_gt_powersave(dev_priv);
	i915_update_gfx_val(dev_priv);
	if (INTEL_GEN(dev_priv) >= 6)
		gen6_rps_busy(dev_priv);

	queue_delayed_work(dev_priv->wq,
			   &dev_priv->gt.retire_work,
			   round_jiffies_up_relative(HZ));
}

/*
 * NB: This function is not allowed to fail. Doing so would mean the the
 * request is not being tracked for completion but the work itself is
 * going to happen on the hardware. This would be a Bad Thing(tm).
 */
void __i915_add_request(struct drm_i915_gem_request *request, bool flush_caches)
{
	struct intel_engine_cs *engine = request->engine;
	struct intel_ring *ring = request->ring;
	struct intel_timeline *timeline = request->timeline;
	struct drm_i915_gem_request *prev;
	u32 *cs;
	int err;

	lockdep_assert_held(&request->i915->drm.struct_mutex);
	trace_i915_gem_request_add(request);

	/* Make sure that no request gazumped us - if it was allocated after
	 * our i915_gem_request_alloc() and called __i915_add_request() before
	 * us, the timeline will hold its seqno which is later than ours.
	 */
	GEM_BUG_ON(timeline->seqno != request->fence.seqno);

	/*
	 * To ensure that this call will not fail, space for its emissions
	 * should already have been reserved in the ring buffer. Let the ring
	 * know that it is time to use that space up.
	 */
	request->reserved_space = 0;

	/*
	 * Emit any outstanding flushes - execbuf can fail to emit the flush
	 * after having emitted the batchbuffer command. Hence we need to fix
	 * things up similar to emitting the lazy request. The difference here
	 * is that the flush _must_ happen before the next request, no matter
	 * what.
	 */
	if (flush_caches) {
		err = engine->emit_flush(request, EMIT_FLUSH);

		/* Not allowed to fail! */
		WARN(err, "engine->emit_flush() failed: %d!\n", err);
	}

	/* Record the position of the start of the breadcrumb so that
	 * should we detect the updated seqno part-way through the
	 * GPU processing the request, we never over-estimate the
	 * position of the ring's HEAD.
	 */
	cs = intel_ring_begin(request, engine->emit_breadcrumb_sz);
	GEM_BUG_ON(IS_ERR(cs));
	request->postfix = intel_ring_offset(request, cs);

	/* Seal the request and mark it as pending execution. Note that
	 * we may inspect this state, without holding any locks, during
	 * hangcheck. Hence we apply the barrier to ensure that we do not
	 * see a more recent value in the hws than we are tracking.
	 */

	prev = i915_gem_active_raw(&timeline->last_request,
				   &request->i915->drm.struct_mutex);
	if (prev) {
		i915_sw_fence_await_sw_fence(&request->submit, &prev->submit,
					     &request->submitq);
		if (engine->schedule)
			__i915_priotree_add_dependency(&request->priotree,
						       &prev->priotree,
						       &request->dep,
						       0);
	}

	spin_lock_irq(&timeline->lock);
	list_add_tail(&request->link, &timeline->requests);
	spin_unlock_irq(&timeline->lock);

	GEM_BUG_ON(timeline->seqno != request->fence.seqno);
	i915_gem_active_set(&timeline->last_request, request);

	list_add_tail(&request->ring_link, &ring->request_list);
	request->emitted_jiffies = jiffies;

	if (!request->i915->gt.active_requests++)
		i915_gem_mark_busy(engine);

	/* Let the backend know a new request has arrived that may need
	 * to adjust the existing execution schedule due to a high priority
	 * request - i.e. we may want to preempt the current request in order
	 * to run a high priority dependency chain *before* we can execute this
	 * request.
	 *
	 * This is called before the request is ready to run so that we can
	 * decide whether to preempt the entire chain so that it is ready to
	 * run at the earliest possible convenience.
	 */
	if (engine->schedule)
		engine->schedule(request, request->ctx->priority);

	local_bh_disable();
	i915_sw_fence_commit(&request->submit);
	local_bh_enable(); /* Kick the execlists tasklet if just scheduled */
}

static unsigned long local_clock_us(unsigned int *cpu)
{
	unsigned long t;

	/* Cheaply and approximately convert from nanoseconds to microseconds.
	 * The result and subsequent calculations are also defined in the same
	 * approximate microseconds units. The principal source of timing
	 * error here is from the simple truncation.
	 *
	 * Note that local_clock() is only defined wrt to the current CPU;
	 * the comparisons are no longer valid if we switch CPUs. Instead of
	 * blocking preemption for the entire busywait, we can detect the CPU
	 * switch and use that as indicator of system load and a reason to
	 * stop busywaiting, see busywait_stop().
	 */
	*cpu = get_cpu();
	t = local_clock() >> 10;
	put_cpu();

	return t;
}

static bool busywait_stop(unsigned long timeout, unsigned int cpu)
{
	unsigned int this_cpu;

	if (time_after(local_clock_us(&this_cpu), timeout))
		return true;

	return this_cpu != cpu;
}

bool __i915_spin_request(const struct drm_i915_gem_request *req,
			 u32 seqno, int state, unsigned long timeout_us)
{
	struct intel_engine_cs *engine = req->engine;
	unsigned int irq, cpu;

	/* When waiting for high frequency requests, e.g. during synchronous
	 * rendering split between the CPU and GPU, the finite amount of time
	 * required to set up the irq and wait upon it limits the response
	 * rate. By busywaiting on the request completion for a short while we
	 * can service the high frequency waits as quick as possible. However,
	 * if it is a slow request, we want to sleep as quickly as possible.
	 * The tradeoff between waiting and sleeping is roughly the time it
	 * takes to sleep on a request, on the order of a microsecond.
	 */

	irq = atomic_read(&engine->irq_count);
	timeout_us += local_clock_us(&cpu);
	do {
		if (seqno != i915_gem_request_global_seqno(req))
			break;

		if (i915_seqno_passed(intel_engine_get_seqno(req->engine),
				      seqno))
			return true;

		/* Seqno are meant to be ordered *before* the interrupt. If
		 * we see an interrupt without a corresponding seqno advance,
		 * assume we won't see one in the near future but require
		 * the engine->seqno_barrier() to fixup coherency.
		 */
		if (atomic_read(&engine->irq_count) != irq)
			break;

		if (signal_pending_state(state, current))
			break;

		if (busywait_stop(timeout_us, cpu))
			break;

		cpu_relax();
	} while (!need_resched());

	return false;
}

static bool __i915_wait_request_check_and_reset(struct drm_i915_gem_request *request)
{
	if (likely(!i915_reset_handoff(&request->i915->gpu_error)))
		return false;

	__set_current_state(TASK_RUNNING);
	i915_reset(request->i915);
	return true;
}

/**
 * i915_wait_request - wait until execution of request has finished
 * @req: the request to wait upon
 * @flags: how to wait
 * @timeout: how long to wait in jiffies
 *
 * i915_wait_request() waits for the request to be completed, for a
 * maximum of @timeout jiffies (with MAX_SCHEDULE_TIMEOUT implying an
 * unbounded wait).
 *
 * If the caller holds the struct_mutex, the caller must pass I915_WAIT_LOCKED
 * in via the flags, and vice versa if the struct_mutex is not held, the caller
 * must not specify that the wait is locked.
 *
 * Returns the remaining time (in jiffies) if the request completed, which may
 * be zero or -ETIME if the request is unfinished after the timeout expires.
 * May return -EINTR is called with I915_WAIT_INTERRUPTIBLE and a signal is
 * pending before the request completes.
 */
long i915_wait_request(struct drm_i915_gem_request *req,
		       unsigned int flags,
		       long timeout)
{
	const int state = flags & I915_WAIT_INTERRUPTIBLE ?
		TASK_INTERRUPTIBLE : TASK_UNINTERRUPTIBLE;
	wait_queue_head_t *errq = &req->i915->gpu_error.wait_queue;
	DEFINE_WAIT_FUNC(reset, default_wake_function);
	DEFINE_WAIT_FUNC(exec, default_wake_function);
	struct intel_wait wait;

	might_sleep();
#if IS_ENABLED(CONFIG_LOCKDEP)
	GEM_BUG_ON(debug_locks &&
		   !!lockdep_is_held(&req->i915->drm.struct_mutex) !=
		   !!(flags & I915_WAIT_LOCKED));
#endif
	GEM_BUG_ON(timeout < 0);

	if (i915_gem_request_completed(req))
		return timeout;

	if (!timeout)
		return -ETIME;

	trace_i915_gem_request_wait_begin(req, flags);

	add_wait_queue(&req->execute, &exec);
	if (flags & I915_WAIT_LOCKED)
		add_wait_queue(errq, &reset);

	intel_wait_init(&wait, req);

restart:
	do {
		set_current_state(state);
		if (intel_wait_update_request(&wait, req))
			break;

		if (flags & I915_WAIT_LOCKED &&
		    __i915_wait_request_check_and_reset(req))
			continue;
<<<<<<< HEAD

		if (signal_pending_state(state, current)) {
			timeout = -ERESTARTSYS;
			goto complete;
		}

		if (!timeout) {
			timeout = -ETIME;
			goto complete;
		}

=======

		if (signal_pending_state(state, current)) {
			timeout = -ERESTARTSYS;
			goto complete;
		}

		if (!timeout) {
			timeout = -ETIME;
			goto complete;
		}

>>>>>>> d455937e
		timeout = io_schedule_timeout(timeout);
	} while (1);

	GEM_BUG_ON(!intel_wait_has_seqno(&wait));
	GEM_BUG_ON(!i915_sw_fence_signaled(&req->submit));

	/* Optimistic short spin before touching IRQs */
	if (i915_spin_request(req, state, 5))
		goto complete;

	set_current_state(state);
	if (intel_engine_add_wait(req->engine, &wait))
		/* In order to check that we haven't missed the interrupt
		 * as we enabled it, we need to kick ourselves to do a
		 * coherent check on the seqno before we sleep.
		 */
		goto wakeup;

	if (flags & I915_WAIT_LOCKED)
		__i915_wait_request_check_and_reset(req);

	for (;;) {
		if (signal_pending_state(state, current)) {
			timeout = -ERESTARTSYS;
			break;
		}

		if (!timeout) {
			timeout = -ETIME;
			break;
		}

		timeout = io_schedule_timeout(timeout);

		if (intel_wait_complete(&wait) &&
		    intel_wait_check_request(&wait, req))
			break;

		set_current_state(state);

wakeup:
		/* Carefully check if the request is complete, giving time
		 * for the seqno to be visible following the interrupt.
		 * We also have to check in case we are kicked by the GPU
		 * reset in order to drop the struct_mutex.
		 */
		if (__i915_request_irq_complete(req))
			break;

		/* If the GPU is hung, and we hold the lock, reset the GPU
		 * and then check for completion. On a full reset, the engine's
		 * HW seqno will be advanced passed us and we are complete.
		 * If we do a partial reset, we have to wait for the GPU to
		 * resume and update the breadcrumb.
		 *
		 * If we don't hold the mutex, we can just wait for the worker
		 * to come along and update the breadcrumb (either directly
		 * itself, or indirectly by recovering the GPU).
		 */
		if (flags & I915_WAIT_LOCKED &&
		    __i915_wait_request_check_and_reset(req))
			continue;

		/* Only spin if we know the GPU is processing this request */
		if (i915_spin_request(req, state, 2))
			break;

		if (!intel_wait_check_request(&wait, req)) {
			intel_engine_remove_wait(req->engine, &wait);
			goto restart;
		}
	}

	intel_engine_remove_wait(req->engine, &wait);
complete:
	__set_current_state(TASK_RUNNING);
	if (flags & I915_WAIT_LOCKED)
		remove_wait_queue(errq, &reset);
	remove_wait_queue(&req->execute, &exec);
	trace_i915_gem_request_wait_end(req);

	return timeout;
}

static void engine_retire_requests(struct intel_engine_cs *engine)
{
	struct drm_i915_gem_request *request, *next;
	u32 seqno = intel_engine_get_seqno(engine);
	LIST_HEAD(retire);

	spin_lock_irq(&engine->timeline->lock);
	list_for_each_entry_safe(request, next,
				 &engine->timeline->requests, link) {
		if (!i915_seqno_passed(seqno, request->global_seqno))
			break;

		list_move_tail(&request->link, &retire);
	}
	spin_unlock_irq(&engine->timeline->lock);

	list_for_each_entry_safe(request, next, &retire, link)
		i915_gem_request_retire(request);
}

void i915_gem_retire_requests(struct drm_i915_private *dev_priv)
{
	struct intel_engine_cs *engine;
	enum intel_engine_id id;

	lockdep_assert_held(&dev_priv->drm.struct_mutex);

	if (!dev_priv->gt.active_requests)
		return;

	for_each_engine(engine, dev_priv, id)
		engine_retire_requests(engine);
}

#if IS_ENABLED(CONFIG_DRM_I915_SELFTEST)
#include "selftests/mock_request.c"
#include "selftests/i915_gem_request.c"
#endif<|MERGE_RESOLUTION|>--- conflicted
+++ resolved
@@ -191,10 +191,6 @@
 
 static int reset_all_global_seqno(struct drm_i915_private *i915, u32 seqno)
 {
-<<<<<<< HEAD
-	struct i915_gem_timeline *timeline = &i915->gt.global_timeline;
-=======
->>>>>>> d455937e
 	struct intel_engine_cs *engine;
 	enum intel_engine_id id;
 	int ret;
@@ -206,22 +202,10 @@
 	if (ret)
 		return ret;
 
-<<<<<<< HEAD
-	i915_gem_retire_requests(i915);
-	GEM_BUG_ON(i915->gt.active_requests > 1);
-
-	/* If the seqno wraps around, we need to clear the breadcrumb rbtree */
-	for_each_engine(engine, i915, id) {
-		struct intel_timeline *tl = &timeline->engine[id];
-
-		if (wait_for(intel_engine_is_idle(engine), 50))
-			return -EBUSY;
-=======
 	/* If the seqno wraps around, we need to clear the breadcrumb rbtree */
 	for_each_engine(engine, i915, id) {
 		struct i915_gem_timeline *timeline;
 		struct intel_timeline *tl = engine->timeline;
->>>>>>> d455937e
 
 		if (!i915_seqno_passed(seqno, tl->seqno)) {
 			/* spin until threads are complete */
@@ -232,21 +216,10 @@
 		/* Finally reset hw state */
 		tl->seqno = seqno;
 		intel_engine_init_global_seqno(engine, seqno);
-<<<<<<< HEAD
-	}
-
-	list_for_each_entry(timeline, &i915->gt.timelines, link) {
-		for_each_engine(engine, i915, id) {
-			struct intel_timeline *tl = &timeline->engine[id];
-
-			memset(tl->sync_seqno, 0, sizeof(tl->sync_seqno));
-		}
-=======
 
 		list_for_each_entry(timeline, &i915->gt.timelines, link)
 			memset(timeline->engine[id].sync_seqno, 0,
 			       sizeof(timeline->engine[id].sync_seqno));
->>>>>>> d455937e
 	}
 
 	return 0;
@@ -1109,7 +1082,6 @@
 		if (flags & I915_WAIT_LOCKED &&
 		    __i915_wait_request_check_and_reset(req))
 			continue;
-<<<<<<< HEAD
 
 		if (signal_pending_state(state, current)) {
 			timeout = -ERESTARTSYS;
@@ -1121,19 +1093,6 @@
 			goto complete;
 		}
 
-=======
-
-		if (signal_pending_state(state, current)) {
-			timeout = -ERESTARTSYS;
-			goto complete;
-		}
-
-		if (!timeout) {
-			timeout = -ETIME;
-			goto complete;
-		}
-
->>>>>>> d455937e
 		timeout = io_schedule_timeout(timeout);
 	} while (1);
 
