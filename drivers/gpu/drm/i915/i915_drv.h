--- conflicted
+++ resolved
@@ -79,31 +79,8 @@
 
 #define DRIVER_NAME		"i915"
 #define DRIVER_DESC		"Intel Graphics"
-<<<<<<< HEAD
-#define DRIVER_DATE		"20170320"
-#define DRIVER_TIMESTAMP	1489994464
-
-#undef WARN_ON
-/* Many gcc seem to no see through this and fall over :( */
-#if 0
-#define WARN_ON(x) ({ \
-	bool __i915_warn_cond = (x); \
-	if (__builtin_constant_p(__i915_warn_cond)) \
-		BUILD_BUG_ON(__i915_warn_cond); \
-	WARN(__i915_warn_cond, "WARN_ON(" #x ")"); })
-#else
-#define WARN_ON(x) WARN((x), "%s", "WARN_ON(" __stringify(x) ")")
-#endif
-
-#undef WARN_ON_ONCE
-#define WARN_ON_ONCE(x) WARN_ONCE((x), "%s", "WARN_ON_ONCE(" __stringify(x) ")")
-
-#define MISSING_CASE(x) WARN(1, "Missing switch case (%lu) in %s\n", \
-			     (long) (x), __func__);
-=======
 #define DRIVER_DATE		"20170403"
 #define DRIVER_TIMESTAMP	1491198738
->>>>>>> d455937e
 
 /* Use I915_STATE_WARN(x) and I915_STATE_WARN_ON() (rather than WARN() and
  * WARN_ON()) for hw state sanity checks to check for unexpected conditions
@@ -3420,21 +3397,12 @@
 void i915_gem_retire_requests(struct drm_i915_private *dev_priv);
 
 static inline bool i915_reset_backoff(struct i915_gpu_error *error)
-<<<<<<< HEAD
 {
 	return unlikely(test_bit(I915_RESET_BACKOFF, &error->flags));
 }
 
 static inline bool i915_reset_handoff(struct i915_gpu_error *error)
 {
-=======
-{
-	return unlikely(test_bit(I915_RESET_BACKOFF, &error->flags));
-}
-
-static inline bool i915_reset_handoff(struct i915_gpu_error *error)
-{
->>>>>>> d455937e
 	return unlikely(test_bit(I915_RESET_HANDOFF, &error->flags));
 }
 
