--- conflicted
+++ resolved
@@ -108,13 +108,8 @@
 
 #define DRIVER_NAME		"i915"
 #define DRIVER_DESC		"Intel Graphics"
-<<<<<<< HEAD
-#define DRIVER_DATE		"20200430"
-#define DRIVER_TIMESTAMP	1588234401
-=======
 #define DRIVER_DATE		"20200515"
 #define DRIVER_TIMESTAMP	1589543364
->>>>>>> d6f9469a
 
 struct drm_i915_gem_object;
 
