--- conflicted
+++ resolved
@@ -110,13 +110,8 @@
 
 #define DRIVER_NAME		"i915"
 #define DRIVER_DESC		"Intel Graphics"
-<<<<<<< HEAD
-#define DRIVER_DATE		"20191101"
-#define DRIVER_TIMESTAMP	1572604873
-=======
 #define DRIVER_DATE		"20191223"
 #define DRIVER_TIMESTAMP	1577120893
->>>>>>> 5d50bd44
 
 struct drm_i915_gem_object;
 
@@ -1663,11 +1658,7 @@
 
 /* WaRsDisableCoarsePowerGating:skl,cnl */
 #define NEEDS_WaRsDisableCoarsePowerGating(dev_priv) \
-<<<<<<< HEAD
-	(IS_CANNONLAKE(dev_priv) || IS_GEN(dev_priv, 9))
-=======
 	IS_GEN_RANGE(dev_priv, 9, 10)
->>>>>>> 5d50bd44
 
 #define HAS_GMBUS_IRQ(dev_priv) (INTEL_GEN(dev_priv) >= 4)
 #define HAS_GMBUS_BURST_READ(dev_priv) (INTEL_GEN(dev_priv) >= 10 || \
@@ -1850,14 +1841,6 @@
 #define I915_GEM_OBJECT_UNBIND_ACTIVE BIT(0)
 #define I915_GEM_OBJECT_UNBIND_BARRIER BIT(1)
 
-struct i915_vma * __must_check
-i915_gem_object_pin(struct drm_i915_gem_object *obj,
-		    struct i915_address_space *vm,
-		    const struct i915_ggtt_view *view,
-		    u64 size,
-		    u64 alignment,
-		    u64 flags);
-
 void i915_gem_runtime_suspend(struct drm_i915_private *dev_priv);
 
 static inline int __must_check
@@ -1959,16 +1942,6 @@
 int i915_cmd_parser_get_version(struct drm_i915_private *dev_priv);
 void intel_engine_init_cmd_parser(struct intel_engine_cs *engine);
 void intel_engine_cleanup_cmd_parser(struct intel_engine_cs *engine);
-<<<<<<< HEAD
-int intel_engine_cmd_parser(struct i915_gem_context *cxt,
-			    struct intel_engine_cs *engine,
-			    struct drm_i915_gem_object *batch_obj,
-			    u64 user_batch_start,
-			    u32 batch_start_offset,
-			    u32 batch_len,
-			    struct drm_i915_gem_object *shadow_batch_obj,
-			    u64 shadow_batch_start);
-=======
 int intel_engine_cmd_parser(struct intel_engine_cs *engine,
 			    struct i915_vma *batch,
 			    u32 batch_offset,
@@ -1976,7 +1949,6 @@
 			    struct i915_vma *shadow,
 			    bool trampoline);
 #define I915_CMD_PARSER_TRAMPOLINE_SIZE 8
->>>>>>> 5d50bd44
 
 /* intel_device_info.c */
 static inline struct intel_device_info *
