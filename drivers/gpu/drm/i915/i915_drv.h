--- conflicted
+++ resolved
@@ -86,13 +86,8 @@
 
 #define DRIVER_NAME		"i915"
 #define DRIVER_DESC		"Intel Graphics"
-<<<<<<< HEAD
-#define DRIVER_DATE		"20180620"
-#define DRIVER_TIMESTAMP	1529529048
-=======
 #define DRIVER_DATE		"20180719"
 #define DRIVER_TIMESTAMP	1532015279
->>>>>>> f91e6544
 
 /* Use I915_STATE_WARN(x) and I915_STATE_WARN_ON() (rather than WARN() and
  * WARN_ON()) for hw state sanity checks to check for unexpected conditions
@@ -1012,15 +1007,6 @@
 #define I915_SEQNO_DEAD_TIMEOUT   (12 * HZ) /* Seqno dead with active head */
 
 #define I915_ENGINE_WEDGED_TIMEOUT  (60 * HZ)  /* Reset but no recovery? */
-<<<<<<< HEAD
-
-enum modeset_restore {
-	MODESET_ON_LID_OPEN,
-	MODESET_DONE,
-	MODESET_SUSPENDED,
-};
-=======
->>>>>>> f91e6544
 
 #define DP_AUX_A 0x40
 #define DP_AUX_B 0x10
