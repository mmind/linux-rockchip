--- conflicted
+++ resolved
@@ -63,8 +63,6 @@
 #include "i915_reg.h"
 #include "i915_utils.h"
 
-<<<<<<< HEAD
-=======
 #include "display/intel_bios.h"
 #include "display/intel_display.h"
 #include "display/intel_display_power.h"
@@ -72,21 +70,11 @@
 #include "display/intel_frontbuffer.h"
 #include "display/intel_opregion.h"
 
->>>>>>> f1a3b43c
 #include "gt/intel_lrc.h"
 #include "gt/intel_engine.h"
 #include "gt/intel_workarounds.h"
 
-<<<<<<< HEAD
-#include "intel_bios.h"
 #include "intel_device_info.h"
-#include "intel_display.h"
-#include "intel_dpll_mgr.h"
-#include "intel_frontbuffer.h"
-#include "intel_opregion.h"
-=======
-#include "intel_device_info.h"
->>>>>>> f1a3b43c
 #include "intel_runtime_pm.h"
 #include "intel_uc.h"
 #include "intel_uncore.h"
@@ -110,13 +98,8 @@
 
 #define DRIVER_NAME		"i915"
 #define DRIVER_DESC		"Intel Graphics"
-<<<<<<< HEAD
-#define DRIVER_DATE		"20190524"
-#define DRIVER_TIMESTAMP	1558719322
-=======
 #define DRIVER_DATE		"20190619"
 #define DRIVER_TIMESTAMP	1560947544
->>>>>>> f1a3b43c
 
 /* Use I915_STATE_WARN(x) and I915_STATE_WARN_ON() (rather than WARN() and
  * WARN_ON()) for hw state sanity checks to check for unexpected conditions
@@ -155,11 +138,8 @@
 	__i915_printk(i915, i915_error_injected() ? KERN_DEBUG : KERN_ERR, \
 		      fmt, ##__VA_ARGS__)
 
-<<<<<<< HEAD
-=======
 struct drm_i915_gem_object;
 
->>>>>>> f1a3b43c
 enum hpd_pin {
 	HPD_NONE = 0,
 	HPD_TV = HPD_NONE,     /* TV is known to be unreliable */
@@ -554,10 +534,7 @@
 	PCH_SPT,        /* Sunrisepoint/Kaby Lake PCH */
 	PCH_CNP,        /* Cannon/Comet Lake PCH */
 	PCH_ICP,	/* Ice Lake PCH */
-<<<<<<< HEAD
-=======
 	PCH_MCC,        /* Mule Creek Canyon PCH */
->>>>>>> f1a3b43c
 };
 
 #define QUIRK_LVDS_SSC_DISABLE (1<<1)
@@ -755,119 +732,6 @@
 	int r_t;
 };
 
-<<<<<<< HEAD
-struct drm_i915_private;
-struct i915_power_well;
-
-struct i915_power_well_ops {
-	/*
-	 * Synchronize the well's hw state to match the current sw state, for
-	 * example enable/disable it based on the current refcount. Called
-	 * during driver init and resume time, possibly after first calling
-	 * the enable/disable handlers.
-	 */
-	void (*sync_hw)(struct drm_i915_private *dev_priv,
-			struct i915_power_well *power_well);
-	/*
-	 * Enable the well and resources that depend on it (for example
-	 * interrupts located on the well). Called after the 0->1 refcount
-	 * transition.
-	 */
-	void (*enable)(struct drm_i915_private *dev_priv,
-		       struct i915_power_well *power_well);
-	/*
-	 * Disable the well and resources that depend on it. Called after
-	 * the 1->0 refcount transition.
-	 */
-	void (*disable)(struct drm_i915_private *dev_priv,
-			struct i915_power_well *power_well);
-	/* Returns the hw enabled state. */
-	bool (*is_enabled)(struct drm_i915_private *dev_priv,
-			   struct i915_power_well *power_well);
-};
-
-struct i915_power_well_regs {
-	i915_reg_t bios;
-	i915_reg_t driver;
-	i915_reg_t kvmr;
-	i915_reg_t debug;
-};
-
-/* Power well structure for haswell */
-struct i915_power_well_desc {
-	const char *name;
-	bool always_on;
-	u64 domains;
-	/* unique identifier for this power well */
-	enum i915_power_well_id id;
-	/*
-	 * Arbitraty data associated with this power well. Platform and power
-	 * well specific.
-	 */
-	union {
-		struct {
-			/*
-			 * request/status flag index in the PUNIT power well
-			 * control/status registers.
-			 */
-			u8 idx;
-		} vlv;
-		struct {
-			enum dpio_phy phy;
-		} bxt;
-		struct {
-			const struct i915_power_well_regs *regs;
-			/*
-			 * request/status flag index in the power well
-			 * constrol/status registers.
-			 */
-			u8 idx;
-			/* Mask of pipes whose IRQ logic is backed by the pw */
-			u8 irq_pipe_mask;
-			/* The pw is backing the VGA functionality */
-			bool has_vga:1;
-			bool has_fuses:1;
-			/*
-			 * The pw is for an ICL+ TypeC PHY port in
-			 * Thunderbolt mode.
-			 */
-			bool is_tc_tbt:1;
-		} hsw;
-	};
-	const struct i915_power_well_ops *ops;
-};
-
-struct i915_power_well {
-	const struct i915_power_well_desc *desc;
-	/* power well enable/disable usage count */
-	int count;
-	/* cached hw enabled state */
-	bool hw_enabled;
-};
-
-struct i915_power_domains {
-	/*
-	 * Power wells needed for initialization at driver init and suspend
-	 * time are on. They are kept on until after the first modeset.
-	 */
-	bool initializing;
-	bool display_core_suspended;
-	int power_well_count;
-
-	intel_wakeref_t wakeref;
-
-	struct mutex lock;
-	int domain_use_count[POWER_DOMAIN_NUM];
-
-	struct delayed_work async_put_work;
-	intel_wakeref_t async_put_wakeref;
-	u64 async_put_domains[2];
-
-	struct i915_power_well *power_wells;
-};
-
-=======
->>>>>>> f1a3b43c
 #define MAX_L3_SLICES 2
 struct intel_l3_parity {
 	u32 *remap_info[MAX_L3_SLICES];
@@ -1975,12 +1839,7 @@
 		struct intel_wakeref wakeref;
 
 		struct list_head closed_vma;
-<<<<<<< HEAD
-
-		struct intel_wakeref wakeref;
-=======
 		spinlock_t closed_lock; /* guards the list of closed_vma */
->>>>>>> f1a3b43c
 
 		/**
 		 * Is the GPU currently considered idle, or busy executing
@@ -2667,163 +2526,6 @@
 
 void i915_gem_runtime_suspend(struct drm_i915_private *dev_priv);
 
-<<<<<<< HEAD
-static inline int __sg_page_count(const struct scatterlist *sg)
-{
-	return sg->length >> PAGE_SHIFT;
-}
-
-struct scatterlist *
-i915_gem_object_get_sg(struct drm_i915_gem_object *obj,
-		       unsigned int n, unsigned int *offset);
-
-struct page *
-i915_gem_object_get_page(struct drm_i915_gem_object *obj,
-			 unsigned int n);
-
-struct page *
-i915_gem_object_get_dirty_page(struct drm_i915_gem_object *obj,
-			       unsigned int n);
-
-dma_addr_t
-i915_gem_object_get_dma_address_len(struct drm_i915_gem_object *obj,
-				    unsigned long n,
-				    unsigned int *len);
-dma_addr_t
-i915_gem_object_get_dma_address(struct drm_i915_gem_object *obj,
-				unsigned long n);
-
-void __i915_gem_object_set_pages(struct drm_i915_gem_object *obj,
-				 struct sg_table *pages,
-				 unsigned int sg_page_sizes);
-int __i915_gem_object_get_pages(struct drm_i915_gem_object *obj);
-
-static inline int __must_check
-i915_gem_object_pin_pages(struct drm_i915_gem_object *obj)
-{
-	might_lock(&obj->mm.lock);
-
-	if (atomic_inc_not_zero(&obj->mm.pages_pin_count))
-		return 0;
-
-	return __i915_gem_object_get_pages(obj);
-}
-
-static inline bool
-i915_gem_object_has_pages(struct drm_i915_gem_object *obj)
-{
-	return !IS_ERR_OR_NULL(READ_ONCE(obj->mm.pages));
-}
-
-static inline void
-__i915_gem_object_pin_pages(struct drm_i915_gem_object *obj)
-{
-	GEM_BUG_ON(!i915_gem_object_has_pages(obj));
-
-	atomic_inc(&obj->mm.pages_pin_count);
-}
-
-static inline bool
-i915_gem_object_has_pinned_pages(struct drm_i915_gem_object *obj)
-{
-	return atomic_read(&obj->mm.pages_pin_count);
-}
-
-static inline void
-__i915_gem_object_unpin_pages(struct drm_i915_gem_object *obj)
-{
-	GEM_BUG_ON(!i915_gem_object_has_pages(obj));
-	GEM_BUG_ON(!i915_gem_object_has_pinned_pages(obj));
-
-	atomic_dec(&obj->mm.pages_pin_count);
-}
-
-static inline void
-i915_gem_object_unpin_pages(struct drm_i915_gem_object *obj)
-{
-	__i915_gem_object_unpin_pages(obj);
-}
-
-enum i915_mm_subclass { /* lockdep subclass for obj->mm.lock/struct_mutex */
-	I915_MM_NORMAL = 0,
-	I915_MM_SHRINKER /* called "recursively" from direct-reclaim-esque */
-};
-
-int __i915_gem_object_put_pages(struct drm_i915_gem_object *obj,
-				enum i915_mm_subclass subclass);
-void __i915_gem_object_truncate(struct drm_i915_gem_object *obj);
-
-enum i915_map_type {
-	I915_MAP_WB = 0,
-	I915_MAP_WC,
-#define I915_MAP_OVERRIDE BIT(31)
-	I915_MAP_FORCE_WB = I915_MAP_WB | I915_MAP_OVERRIDE,
-	I915_MAP_FORCE_WC = I915_MAP_WC | I915_MAP_OVERRIDE,
-};
-
-static inline enum i915_map_type
-i915_coherent_map_type(struct drm_i915_private *i915)
-{
-	return HAS_LLC(i915) ? I915_MAP_WB : I915_MAP_WC;
-}
-
-/**
- * i915_gem_object_pin_map - return a contiguous mapping of the entire object
- * @obj: the object to map into kernel address space
- * @type: the type of mapping, used to select pgprot_t
- *
- * Calls i915_gem_object_pin_pages() to prevent reaping of the object's
- * pages and then returns a contiguous mapping of the backing storage into
- * the kernel address space. Based on the @type of mapping, the PTE will be
- * set to either WriteBack or WriteCombine (via pgprot_t).
- *
- * The caller is responsible for calling i915_gem_object_unpin_map() when the
- * mapping is no longer required.
- *
- * Returns the pointer through which to access the mapped object, or an
- * ERR_PTR() on error.
- */
-void *__must_check i915_gem_object_pin_map(struct drm_i915_gem_object *obj,
-					   enum i915_map_type type);
-
-void __i915_gem_object_flush_map(struct drm_i915_gem_object *obj,
-				 unsigned long offset,
-				 unsigned long size);
-static inline void i915_gem_object_flush_map(struct drm_i915_gem_object *obj)
-{
-	__i915_gem_object_flush_map(obj, 0, obj->base.size);
-}
-
-/**
- * i915_gem_object_unpin_map - releases an earlier mapping
- * @obj: the object to unmap
- *
- * After pinning the object and mapping its pages, once you are finished
- * with your access, call i915_gem_object_unpin_map() to release the pin
- * upon the mapping. Once the pin count reaches zero, that mapping may be
- * removed.
- */
-static inline void i915_gem_object_unpin_map(struct drm_i915_gem_object *obj)
-{
-	i915_gem_object_unpin_pages(obj);
-}
-
-int i915_gem_obj_prepare_shmem_read(struct drm_i915_gem_object *obj,
-				    unsigned int *needs_clflush);
-int i915_gem_obj_prepare_shmem_write(struct drm_i915_gem_object *obj,
-				     unsigned int *needs_clflush);
-#define CLFLUSH_BEFORE	BIT(0)
-#define CLFLUSH_AFTER	BIT(1)
-#define CLFLUSH_FLAGS	(CLFLUSH_BEFORE | CLFLUSH_AFTER)
-
-static inline void
-i915_gem_obj_finish_shmem_access(struct drm_i915_gem_object *obj)
-{
-	i915_gem_object_unpin_pages(obj);
-}
-
-=======
->>>>>>> f1a3b43c
 static inline int __must_check
 i915_mutex_lock_interruptible(struct drm_device *dev)
 {
@@ -2973,21 +2675,12 @@
 			      unsigned long target,
 			      unsigned long *nr_scanned,
 			      unsigned flags);
-<<<<<<< HEAD
-#define I915_SHRINK_PURGEABLE	BIT(0)
-#define I915_SHRINK_UNBOUND	BIT(1)
-#define I915_SHRINK_BOUND	BIT(2)
-#define I915_SHRINK_ACTIVE	BIT(3)
-#define I915_SHRINK_VMAPS	BIT(4)
-#define I915_SHRINK_WRITEBACK	BIT(5)
-=======
 #define I915_SHRINK_UNBOUND	BIT(0)
 #define I915_SHRINK_BOUND	BIT(1)
 #define I915_SHRINK_ACTIVE	BIT(2)
 #define I915_SHRINK_VMAPS	BIT(3)
 #define I915_SHRINK_WRITEBACK	BIT(4)
 
->>>>>>> f1a3b43c
 unsigned long i915_gem_shrink_all(struct drm_i915_private *i915);
 void i915_gem_shrinker_register(struct drm_i915_private *i915);
 void i915_gem_shrinker_unregister(struct drm_i915_private *i915);
@@ -3052,14 +2745,6 @@
 extern void i915_redisable_vga(struct drm_i915_private *dev_priv);
 extern void i915_redisable_vga_power_on(struct drm_i915_private *dev_priv);
 extern void intel_init_pch_refclk(struct drm_i915_private *dev_priv);
-<<<<<<< HEAD
-extern int intel_set_rps(struct drm_i915_private *dev_priv, u8 val);
-extern void intel_rps_mark_interactive(struct drm_i915_private *i915,
-				       bool interactive);
-extern bool intel_set_memory_cxsr(struct drm_i915_private *dev_priv,
-				  bool enable);
-=======
->>>>>>> f1a3b43c
 
 int i915_reg_read_ioctl(struct drm_device *dev, void *data,
 			struct drm_file *file);
@@ -3148,15 +2833,12 @@
 	return i915_ggtt_offset(i915->gt.scratch);
 }
 
-<<<<<<< HEAD
-=======
 static inline enum i915_map_type
 i915_coherent_map_type(struct drm_i915_private *i915)
 {
 	return HAS_LLC(i915) ? I915_MAP_WB : I915_MAP_WC;
 }
 
->>>>>>> f1a3b43c
 static inline void add_taint_for_CI(unsigned int taint)
 {
 	/*
