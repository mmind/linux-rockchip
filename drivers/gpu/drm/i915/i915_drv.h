/* i915_drv.h -- Private header for the I915 driver -*- linux-c -*-
 */
/*
 *
 * Copyright 2003 Tungsten Graphics, Inc., Cedar Park, Texas.
 * All Rights Reserved.
 *
 * Permission is hereby granted, free of charge, to any person obtaining a
 * copy of this software and associated documentation files (the
 * "Software"), to deal in the Software without restriction, including
 * without limitation the rights to use, copy, modify, merge, publish,
 * distribute, sub license, and/or sell copies of the Software, and to
 * permit persons to whom the Software is furnished to do so, subject to
 * the following conditions:
 *
 * The above copyright notice and this permission notice (including the
 * next paragraph) shall be included in all copies or substantial portions
 * of the Software.
 *
 * THE SOFTWARE IS PROVIDED "AS IS", WITHOUT WARRANTY OF ANY KIND, EXPRESS
 * OR IMPLIED, INCLUDING BUT NOT LIMITED TO THE WARRANTIES OF
 * MERCHANTABILITY, FITNESS FOR A PARTICULAR PURPOSE AND NON-INFRINGEMENT.
 * IN NO EVENT SHALL TUNGSTEN GRAPHICS AND/OR ITS SUPPLIERS BE LIABLE FOR
 * ANY CLAIM, DAMAGES OR OTHER LIABILITY, WHETHER IN AN ACTION OF CONTRACT,
 * TORT OR OTHERWISE, ARISING FROM, OUT OF OR IN CONNECTION WITH THE
 * SOFTWARE OR THE USE OR OTHER DEALINGS IN THE SOFTWARE.
 *
 */

#ifndef _I915_DRV_H_
#define _I915_DRV_H_

#include <uapi/drm/i915_drm.h>
#include <uapi/drm/drm_fourcc.h>

#include "i915_reg.h"
#include "intel_bios.h"
#include "intel_ringbuffer.h"
#include "intel_lrc.h"
#include "i915_gem_gtt.h"
#include "i915_gem_render_state.h"
#include <linux/io-mapping.h>
#include <linux/i2c.h>
#include <linux/i2c-algo-bit.h>
#include <drm/intel-gtt.h>
#include <drm/drm_legacy.h> /* for struct drm_dma_handle */
#include <drm/drm_gem.h>
#include <linux/backlight.h>
#include <linux/hashtable.h>
#include <linux/intel-iommu.h>
#include <linux/kref.h>
#include <linux/pm_qos.h>

/* General customization:
 */

#define DRIVER_NAME		"i915"
#define DRIVER_DESC		"Intel Graphics"
#define DRIVER_DATE		"20150731"

#undef WARN_ON
/* Many gcc seem to no see through this and fall over :( */
#if 0
#define WARN_ON(x) ({ \
	bool __i915_warn_cond = (x); \
	if (__builtin_constant_p(__i915_warn_cond)) \
		BUILD_BUG_ON(__i915_warn_cond); \
	WARN(__i915_warn_cond, "WARN_ON(" #x ")"); })
#else
#define WARN_ON(x) WARN((x), "WARN_ON(" #x ")")
#endif

#undef WARN_ON_ONCE
#define WARN_ON_ONCE(x) WARN_ONCE((x), "WARN_ON_ONCE(" #x ")")

#define MISSING_CASE(x) WARN(1, "Missing switch case (%lu) in %s\n", \
			     (long) (x), __func__);

/* Use I915_STATE_WARN(x) and I915_STATE_WARN_ON() (rather than WARN() and
 * WARN_ON()) for hw state sanity checks to check for unexpected conditions
 * which may not necessarily be a user visible problem.  This will either
 * WARN() or DRM_ERROR() depending on the verbose_checks moduleparam, to
 * enable distros and users to tailor their preferred amount of i915 abrt
 * spam.
 */
#define I915_STATE_WARN(condition, format...) ({			\
	int __ret_warn_on = !!(condition);				\
	if (unlikely(__ret_warn_on)) {					\
		if (i915.verbose_state_checks)				\
			WARN(1, format);				\
		else 							\
			DRM_ERROR(format);				\
	}								\
	unlikely(__ret_warn_on);					\
})

#define I915_STATE_WARN_ON(condition) ({				\
	int __ret_warn_on = !!(condition);				\
	if (unlikely(__ret_warn_on)) {					\
		if (i915.verbose_state_checks)				\
			WARN(1, "WARN_ON(" #condition ")\n");		\
		else 							\
			DRM_ERROR("WARN_ON(" #condition ")\n");		\
	}								\
	unlikely(__ret_warn_on);					\
})

enum pipe {
	INVALID_PIPE = -1,
	PIPE_A = 0,
	PIPE_B,
	PIPE_C,
	_PIPE_EDP,
	I915_MAX_PIPES = _PIPE_EDP
};
#define pipe_name(p) ((p) + 'A')

enum transcoder {
	TRANSCODER_A = 0,
	TRANSCODER_B,
	TRANSCODER_C,
	TRANSCODER_EDP,
	I915_MAX_TRANSCODERS
};
#define transcoder_name(t) ((t) + 'A')

/*
 * This is the maximum (across all platforms) number of planes (primary +
 * sprites) that can be active at the same time on one pipe.
 *
 * This value doesn't count the cursor plane.
 */
#define I915_MAX_PLANES	4

enum plane {
	PLANE_A = 0,
	PLANE_B,
	PLANE_C,
};
#define plane_name(p) ((p) + 'A')

#define sprite_name(p, s) ((p) * INTEL_INFO(dev)->num_sprites[(p)] + (s) + 'A')

enum port {
	PORT_A = 0,
	PORT_B,
	PORT_C,
	PORT_D,
	PORT_E,
	I915_MAX_PORTS
};
#define port_name(p) ((p) + 'A')

#define I915_NUM_PHYS_VLV 2

enum dpio_channel {
	DPIO_CH0,
	DPIO_CH1
};

enum dpio_phy {
	DPIO_PHY0,
	DPIO_PHY1
};

enum intel_display_power_domain {
	POWER_DOMAIN_PIPE_A,
	POWER_DOMAIN_PIPE_B,
	POWER_DOMAIN_PIPE_C,
	POWER_DOMAIN_PIPE_A_PANEL_FITTER,
	POWER_DOMAIN_PIPE_B_PANEL_FITTER,
	POWER_DOMAIN_PIPE_C_PANEL_FITTER,
	POWER_DOMAIN_TRANSCODER_A,
	POWER_DOMAIN_TRANSCODER_B,
	POWER_DOMAIN_TRANSCODER_C,
	POWER_DOMAIN_TRANSCODER_EDP,
	POWER_DOMAIN_PORT_DDI_A_2_LANES,
	POWER_DOMAIN_PORT_DDI_A_4_LANES,
	POWER_DOMAIN_PORT_DDI_B_2_LANES,
	POWER_DOMAIN_PORT_DDI_B_4_LANES,
	POWER_DOMAIN_PORT_DDI_C_2_LANES,
	POWER_DOMAIN_PORT_DDI_C_4_LANES,
	POWER_DOMAIN_PORT_DDI_D_2_LANES,
	POWER_DOMAIN_PORT_DDI_D_4_LANES,
	POWER_DOMAIN_PORT_DDI_E_2_LANES,
	POWER_DOMAIN_PORT_DSI,
	POWER_DOMAIN_PORT_CRT,
	POWER_DOMAIN_PORT_OTHER,
	POWER_DOMAIN_VGA,
	POWER_DOMAIN_AUDIO,
	POWER_DOMAIN_PLLS,
	POWER_DOMAIN_AUX_A,
	POWER_DOMAIN_AUX_B,
	POWER_DOMAIN_AUX_C,
	POWER_DOMAIN_AUX_D,
	POWER_DOMAIN_INIT,

	POWER_DOMAIN_NUM,
};

#define POWER_DOMAIN_PIPE(pipe) ((pipe) + POWER_DOMAIN_PIPE_A)
#define POWER_DOMAIN_PIPE_PANEL_FITTER(pipe) \
		((pipe) + POWER_DOMAIN_PIPE_A_PANEL_FITTER)
#define POWER_DOMAIN_TRANSCODER(tran) \
	((tran) == TRANSCODER_EDP ? POWER_DOMAIN_TRANSCODER_EDP : \
	 (tran) + POWER_DOMAIN_TRANSCODER_A)

enum hpd_pin {
	HPD_NONE = 0,
	HPD_TV = HPD_NONE,     /* TV is known to be unreliable */
	HPD_CRT,
	HPD_SDVO_B,
	HPD_SDVO_C,
	HPD_PORT_A,
	HPD_PORT_B,
	HPD_PORT_C,
	HPD_PORT_D,
	HPD_PORT_E,
	HPD_NUM_PINS
};

#define for_each_hpd_pin(__pin) \
	for ((__pin) = (HPD_NONE + 1); (__pin) < HPD_NUM_PINS; (__pin)++)

struct i915_hotplug {
	struct work_struct hotplug_work;

	struct {
		unsigned long last_jiffies;
		int count;
		enum {
			HPD_ENABLED = 0,
			HPD_DISABLED = 1,
			HPD_MARK_DISABLED = 2
		} state;
	} stats[HPD_NUM_PINS];
	u32 event_bits;
	struct delayed_work reenable_work;

	struct intel_digital_port *irq_port[I915_MAX_PORTS];
	u32 long_port_mask;
	u32 short_port_mask;
	struct work_struct dig_port_work;

	/*
	 * if we get a HPD irq from DP and a HPD irq from non-DP
	 * the non-DP HPD could block the workqueue on a mode config
	 * mutex getting, that userspace may have taken. However
	 * userspace is waiting on the DP workqueue to run which is
	 * blocked behind the non-DP one.
	 */
	struct workqueue_struct *dp_wq;
};

#define I915_GEM_GPU_DOMAINS \
	(I915_GEM_DOMAIN_RENDER | \
	 I915_GEM_DOMAIN_SAMPLER | \
	 I915_GEM_DOMAIN_COMMAND | \
	 I915_GEM_DOMAIN_INSTRUCTION | \
	 I915_GEM_DOMAIN_VERTEX)

#define for_each_pipe(__dev_priv, __p) \
	for ((__p) = 0; (__p) < INTEL_INFO(__dev_priv)->num_pipes; (__p)++)
#define for_each_plane(__dev_priv, __pipe, __p)				\
	for ((__p) = 0;							\
	     (__p) < INTEL_INFO(__dev_priv)->num_sprites[(__pipe)] + 1;	\
	     (__p)++)
#define for_each_sprite(__dev_priv, __p, __s)				\
	for ((__s) = 0;							\
	     (__s) < INTEL_INFO(__dev_priv)->num_sprites[(__p)];	\
	     (__s)++)

#define for_each_crtc(dev, crtc) \
	list_for_each_entry(crtc, &dev->mode_config.crtc_list, head)

#define for_each_intel_plane(dev, intel_plane) \
	list_for_each_entry(intel_plane,			\
			    &dev->mode_config.plane_list,	\
			    base.head)

#define for_each_intel_plane_on_crtc(dev, intel_crtc, intel_plane)	\
	list_for_each_entry(intel_plane,				\
			    &(dev)->mode_config.plane_list,		\
			    base.head)					\
		if ((intel_plane)->pipe == (intel_crtc)->pipe)

#define for_each_intel_crtc(dev, intel_crtc) \
	list_for_each_entry(intel_crtc, &dev->mode_config.crtc_list, base.head)

#define for_each_intel_encoder(dev, intel_encoder)		\
	list_for_each_entry(intel_encoder,			\
			    &(dev)->mode_config.encoder_list,	\
			    base.head)

#define for_each_intel_connector(dev, intel_connector)		\
	list_for_each_entry(intel_connector,			\
			    &dev->mode_config.connector_list,	\
			    base.head)

#define for_each_encoder_on_crtc(dev, __crtc, intel_encoder) \
	list_for_each_entry((intel_encoder), &(dev)->mode_config.encoder_list, base.head) \
		if ((intel_encoder)->base.crtc == (__crtc))

#define for_each_connector_on_encoder(dev, __encoder, intel_connector) \
	list_for_each_entry((intel_connector), &(dev)->mode_config.connector_list, base.head) \
		if ((intel_connector)->base.encoder == (__encoder))

#define for_each_power_domain(domain, mask)				\
	for ((domain) = 0; (domain) < POWER_DOMAIN_NUM; (domain)++)	\
		if ((1 << (domain)) & (mask))

struct drm_i915_private;
struct i915_mm_struct;
struct i915_mmu_object;

struct drm_i915_file_private {
	struct drm_i915_private *dev_priv;
	struct drm_file *file;

	struct {
		spinlock_t lock;
		struct list_head request_list;
/* 20ms is a fairly arbitrary limit (greater than the average frame time)
 * chosen to prevent the CPU getting more than a frame ahead of the GPU
 * (when using lax throttling for the frontbuffer). We also use it to
 * offer free GPU waitboosts for severely congested workloads.
 */
#define DRM_I915_THROTTLE_JIFFIES msecs_to_jiffies(20)
	} mm;
	struct idr context_idr;

	struct intel_rps_client {
		struct list_head link;
		unsigned boosts;
	} rps;

	struct intel_engine_cs *bsd_ring;
};

enum intel_dpll_id {
	DPLL_ID_PRIVATE = -1, /* non-shared dpll in use */
	/* real shared dpll ids must be >= 0 */
	DPLL_ID_PCH_PLL_A = 0,
	DPLL_ID_PCH_PLL_B = 1,
	/* hsw/bdw */
	DPLL_ID_WRPLL1 = 0,
	DPLL_ID_WRPLL2 = 1,
	/* skl */
	DPLL_ID_SKL_DPLL1 = 0,
	DPLL_ID_SKL_DPLL2 = 1,
	DPLL_ID_SKL_DPLL3 = 2,
};
#define I915_NUM_PLLS 3

struct intel_dpll_hw_state {
	/* i9xx, pch plls */
	uint32_t dpll;
	uint32_t dpll_md;
	uint32_t fp0;
	uint32_t fp1;

	/* hsw, bdw */
	uint32_t wrpll;

	/* skl */
	/*
	 * DPLL_CTRL1 has 6 bits for each each this DPLL. We store those in
	 * lower part of ctrl1 and they get shifted into position when writing
	 * the register.  This allows us to easily compare the state to share
	 * the DPLL.
	 */
	uint32_t ctrl1;
	/* HDMI only, 0 when used for DP */
	uint32_t cfgcr1, cfgcr2;

	/* bxt */
	uint32_t ebb0, ebb4, pll0, pll1, pll2, pll3, pll6, pll8, pll9, pll10,
		 pcsdw12;
};

struct intel_shared_dpll_config {
	unsigned crtc_mask; /* mask of CRTCs sharing this PLL */
	struct intel_dpll_hw_state hw_state;
};

struct intel_shared_dpll {
	struct intel_shared_dpll_config config;

	int active; /* count of number of active CRTCs (i.e. DPMS on) */
	bool on; /* is the PLL actually active? Disabled during modeset */
	const char *name;
	/* should match the index in the dev_priv->shared_dplls array */
	enum intel_dpll_id id;
	/* The mode_set hook is optional and should be used together with the
	 * intel_prepare_shared_dpll function. */
	void (*mode_set)(struct drm_i915_private *dev_priv,
			 struct intel_shared_dpll *pll);
	void (*enable)(struct drm_i915_private *dev_priv,
		       struct intel_shared_dpll *pll);
	void (*disable)(struct drm_i915_private *dev_priv,
			struct intel_shared_dpll *pll);
	bool (*get_hw_state)(struct drm_i915_private *dev_priv,
			     struct intel_shared_dpll *pll,
			     struct intel_dpll_hw_state *hw_state);
};

#define SKL_DPLL0 0
#define SKL_DPLL1 1
#define SKL_DPLL2 2
#define SKL_DPLL3 3

/* Used by dp and fdi links */
struct intel_link_m_n {
	uint32_t	tu;
	uint32_t	gmch_m;
	uint32_t	gmch_n;
	uint32_t	link_m;
	uint32_t	link_n;
};

void intel_link_compute_m_n(int bpp, int nlanes,
			    int pixel_clock, int link_clock,
			    struct intel_link_m_n *m_n);

/* Interface history:
 *
 * 1.1: Original.
 * 1.2: Add Power Management
 * 1.3: Add vblank support
 * 1.4: Fix cmdbuffer path, add heap destroy
 * 1.5: Add vblank pipe configuration
 * 1.6: - New ioctl for scheduling buffer swaps on vertical blank
 *      - Support vertical blank on secondary display pipe
 */
#define DRIVER_MAJOR		1
#define DRIVER_MINOR		6
#define DRIVER_PATCHLEVEL	0

#define WATCH_LISTS	0

struct opregion_header;
struct opregion_acpi;
struct opregion_swsci;
struct opregion_asle;

struct intel_opregion {
	struct opregion_header __iomem *header;
	struct opregion_acpi __iomem *acpi;
	struct opregion_swsci __iomem *swsci;
	u32 swsci_gbda_sub_functions;
	u32 swsci_sbcb_sub_functions;
	struct opregion_asle __iomem *asle;
	void __iomem *vbt;
	u32 __iomem *lid_state;
	struct work_struct asle_work;
};
#define OPREGION_SIZE            (8*1024)

struct intel_overlay;
struct intel_overlay_error_state;

#define I915_FENCE_REG_NONE -1
#define I915_MAX_NUM_FENCES 32
/* 32 fences + sign bit for FENCE_REG_NONE */
#define I915_MAX_NUM_FENCE_BITS 6

struct drm_i915_fence_reg {
	struct list_head lru_list;
	struct drm_i915_gem_object *obj;
	int pin_count;
};

struct sdvo_device_mapping {
	u8 initialized;
	u8 dvo_port;
	u8 slave_addr;
	u8 dvo_wiring;
	u8 i2c_pin;
	u8 ddc_pin;
};

struct intel_display_error_state;

struct drm_i915_error_state {
	struct kref ref;
	struct timeval time;

	char error_msg[128];
	int iommu;
	u32 reset_count;
	u32 suspend_count;

	/* Generic register state */
	u32 eir;
	u32 pgtbl_er;
	u32 ier;
	u32 gtier[4];
	u32 ccid;
	u32 derrmr;
	u32 forcewake;
	u32 error; /* gen6+ */
	u32 err_int; /* gen7 */
	u32 fault_data0; /* gen8, gen9 */
	u32 fault_data1; /* gen8, gen9 */
	u32 done_reg;
	u32 gac_eco;
	u32 gam_ecochk;
	u32 gab_ctl;
	u32 gfx_mode;
	u32 extra_instdone[I915_NUM_INSTDONE_REG];
	u64 fence[I915_MAX_NUM_FENCES];
	struct intel_overlay_error_state *overlay;
	struct intel_display_error_state *display;
	struct drm_i915_error_object *semaphore_obj;

	struct drm_i915_error_ring {
		bool valid;
		/* Software tracked state */
		bool waiting;
		int hangcheck_score;
		enum intel_ring_hangcheck_action hangcheck_action;
		int num_requests;

		/* our own tracking of ring head and tail */
		u32 cpu_ring_head;
		u32 cpu_ring_tail;

		u32 semaphore_seqno[I915_NUM_RINGS - 1];

		/* Register state */
		u32 start;
		u32 tail;
		u32 head;
		u32 ctl;
		u32 hws;
		u32 ipeir;
		u32 ipehr;
		u32 instdone;
		u32 bbstate;
		u32 instpm;
		u32 instps;
		u32 seqno;
		u64 bbaddr;
		u64 acthd;
		u32 fault_reg;
		u64 faddr;
		u32 rc_psmi; /* sleep state */
		u32 semaphore_mboxes[I915_NUM_RINGS - 1];

		struct drm_i915_error_object {
			int page_count;
			u32 gtt_offset;
			u32 *pages[0];
		} *ringbuffer, *batchbuffer, *wa_batchbuffer, *ctx, *hws_page;

		struct drm_i915_error_request {
			long jiffies;
			u32 seqno;
			u32 tail;
		} *requests;

		struct {
			u32 gfx_mode;
			union {
				u64 pdp[4];
				u32 pp_dir_base;
			};
		} vm_info;

		pid_t pid;
		char comm[TASK_COMM_LEN];
	} ring[I915_NUM_RINGS];

	struct drm_i915_error_buffer {
		u32 size;
		u32 name;
		u32 rseqno[I915_NUM_RINGS], wseqno;
		u32 gtt_offset;
		u32 read_domains;
		u32 write_domain;
		s32 fence_reg:I915_MAX_NUM_FENCE_BITS;
		s32 pinned:2;
		u32 tiling:2;
		u32 dirty:1;
		u32 purgeable:1;
		u32 userptr:1;
		s32 ring:4;
		u32 cache_level:3;
	} **active_bo, **pinned_bo;

	u32 *active_bo_count, *pinned_bo_count;
	u32 vm_count;
};

struct intel_connector;
struct intel_encoder;
struct intel_crtc_state;
struct intel_initial_plane_config;
struct intel_crtc;
struct intel_limit;
struct dpll;

struct drm_i915_display_funcs {
	int (*get_display_clock_speed)(struct drm_device *dev);
	int (*get_fifo_size)(struct drm_device *dev, int plane);
	/**
	 * find_dpll() - Find the best values for the PLL
	 * @limit: limits for the PLL
	 * @crtc: current CRTC
	 * @target: target frequency in kHz
	 * @refclk: reference clock frequency in kHz
	 * @match_clock: if provided, @best_clock P divider must
	 *               match the P divider from @match_clock
	 *               used for LVDS downclocking
	 * @best_clock: best PLL values found
	 *
	 * Returns true on success, false on failure.
	 */
	bool (*find_dpll)(const struct intel_limit *limit,
			  struct intel_crtc_state *crtc_state,
			  int target, int refclk,
			  struct dpll *match_clock,
			  struct dpll *best_clock);
	void (*update_wm)(struct drm_crtc *crtc);
	void (*update_sprite_wm)(struct drm_plane *plane,
				 struct drm_crtc *crtc,
				 uint32_t sprite_width, uint32_t sprite_height,
				 int pixel_size, bool enable, bool scaled);
	int (*modeset_calc_cdclk)(struct drm_atomic_state *state);
	void (*modeset_commit_cdclk)(struct drm_atomic_state *state);
	/* Returns the active state of the crtc, and if the crtc is active,
	 * fills out the pipe-config with the hw state. */
	bool (*get_pipe_config)(struct intel_crtc *,
				struct intel_crtc_state *);
	void (*get_initial_plane_config)(struct intel_crtc *,
					 struct intel_initial_plane_config *);
	int (*crtc_compute_clock)(struct intel_crtc *crtc,
				  struct intel_crtc_state *crtc_state);
	void (*crtc_enable)(struct drm_crtc *crtc);
	void (*crtc_disable)(struct drm_crtc *crtc);
	void (*audio_codec_enable)(struct drm_connector *connector,
				   struct intel_encoder *encoder,
				   struct drm_display_mode *mode);
	void (*audio_codec_disable)(struct intel_encoder *encoder);
	void (*fdi_link_train)(struct drm_crtc *crtc);
	void (*init_clock_gating)(struct drm_device *dev);
	int (*queue_flip)(struct drm_device *dev, struct drm_crtc *crtc,
			  struct drm_framebuffer *fb,
			  struct drm_i915_gem_object *obj,
			  struct drm_i915_gem_request *req,
			  uint32_t flags);
	void (*update_primary_plane)(struct drm_crtc *crtc,
				     struct drm_framebuffer *fb,
				     int x, int y);
	void (*hpd_irq_setup)(struct drm_device *dev);
	/* clock updates for mode set */
	/* cursor updates */
	/* render clock increase/decrease */
	/* display clock increase/decrease */
	/* pll clock increase/decrease */

	int (*setup_backlight)(struct intel_connector *connector, enum pipe pipe);
	uint32_t (*get_backlight)(struct intel_connector *connector);
	void (*set_backlight)(struct intel_connector *connector,
			      uint32_t level);
	void (*disable_backlight)(struct intel_connector *connector);
	void (*enable_backlight)(struct intel_connector *connector);
};

enum forcewake_domain_id {
	FW_DOMAIN_ID_RENDER = 0,
	FW_DOMAIN_ID_BLITTER,
	FW_DOMAIN_ID_MEDIA,

	FW_DOMAIN_ID_COUNT
};

enum forcewake_domains {
	FORCEWAKE_RENDER = (1 << FW_DOMAIN_ID_RENDER),
	FORCEWAKE_BLITTER = (1 << FW_DOMAIN_ID_BLITTER),
	FORCEWAKE_MEDIA	= (1 << FW_DOMAIN_ID_MEDIA),
	FORCEWAKE_ALL = (FORCEWAKE_RENDER |
			 FORCEWAKE_BLITTER |
			 FORCEWAKE_MEDIA)
};

struct intel_uncore_funcs {
	void (*force_wake_get)(struct drm_i915_private *dev_priv,
							enum forcewake_domains domains);
	void (*force_wake_put)(struct drm_i915_private *dev_priv,
							enum forcewake_domains domains);

	uint8_t  (*mmio_readb)(struct drm_i915_private *dev_priv, off_t offset, bool trace);
	uint16_t (*mmio_readw)(struct drm_i915_private *dev_priv, off_t offset, bool trace);
	uint32_t (*mmio_readl)(struct drm_i915_private *dev_priv, off_t offset, bool trace);
	uint64_t (*mmio_readq)(struct drm_i915_private *dev_priv, off_t offset, bool trace);

	void (*mmio_writeb)(struct drm_i915_private *dev_priv, off_t offset,
				uint8_t val, bool trace);
	void (*mmio_writew)(struct drm_i915_private *dev_priv, off_t offset,
				uint16_t val, bool trace);
	void (*mmio_writel)(struct drm_i915_private *dev_priv, off_t offset,
				uint32_t val, bool trace);
	void (*mmio_writeq)(struct drm_i915_private *dev_priv, off_t offset,
				uint64_t val, bool trace);
};

struct intel_uncore {
	spinlock_t lock; /** lock is also taken in irq contexts. */

	struct intel_uncore_funcs funcs;

	unsigned fifo_count;
	enum forcewake_domains fw_domains;

	struct intel_uncore_forcewake_domain {
		struct drm_i915_private *i915;
		enum forcewake_domain_id id;
		unsigned wake_count;
		struct timer_list timer;
		u32 reg_set;
		u32 val_set;
		u32 val_clear;
		u32 reg_ack;
		u32 reg_post;
		u32 val_reset;
	} fw_domain[FW_DOMAIN_ID_COUNT];
};

/* Iterate over initialised fw domains */
#define for_each_fw_domain_mask(domain__, mask__, dev_priv__, i__) \
	for ((i__) = 0, (domain__) = &(dev_priv__)->uncore.fw_domain[0]; \
	     (i__) < FW_DOMAIN_ID_COUNT; \
	     (i__)++, (domain__) = &(dev_priv__)->uncore.fw_domain[i__]) \
		if (((mask__) & (dev_priv__)->uncore.fw_domains) & (1 << (i__)))

#define for_each_fw_domain(domain__, dev_priv__, i__) \
	for_each_fw_domain_mask(domain__, FORCEWAKE_ALL, dev_priv__, i__)

enum csr_state {
	FW_UNINITIALIZED = 0,
	FW_LOADED,
	FW_FAILED
};

struct intel_csr {
	const char *fw_path;
	uint32_t *dmc_payload;
	uint32_t dmc_fw_size;
	uint32_t mmio_count;
	uint32_t mmioaddr[8];
	uint32_t mmiodata[8];
	enum csr_state state;
};

#define DEV_INFO_FOR_EACH_FLAG(func, sep) \
	func(is_mobile) sep \
	func(is_i85x) sep \
	func(is_i915g) sep \
	func(is_i945gm) sep \
	func(is_g33) sep \
	func(need_gfx_hws) sep \
	func(is_g4x) sep \
	func(is_pineview) sep \
	func(is_broadwater) sep \
	func(is_crestline) sep \
	func(is_ivybridge) sep \
	func(is_valleyview) sep \
	func(is_haswell) sep \
	func(is_skylake) sep \
	func(is_preliminary) sep \
	func(has_fbc) sep \
	func(has_pipe_cxsr) sep \
	func(has_hotplug) sep \
	func(cursor_needs_physical) sep \
	func(has_overlay) sep \
	func(overlay_needs_physical) sep \
	func(supports_tv) sep \
	func(has_llc) sep \
	func(has_ddi) sep \
	func(has_fpga_dbg)

#define DEFINE_FLAG(name) u8 name:1
#define SEP_SEMICOLON ;

struct intel_device_info {
	u32 display_mmio_offset;
	u16 device_id;
	u8 num_pipes:3;
	u8 num_sprites[I915_MAX_PIPES];
	u8 gen;
	u8 ring_mask; /* Rings supported by the HW */
	DEV_INFO_FOR_EACH_FLAG(DEFINE_FLAG, SEP_SEMICOLON);
	/* Register offsets for the various display pipes and transcoders */
	int pipe_offsets[I915_MAX_TRANSCODERS];
	int trans_offsets[I915_MAX_TRANSCODERS];
	int palette_offsets[I915_MAX_PIPES];
	int cursor_offsets[I915_MAX_PIPES];

	/* Slice/subslice/EU info */
	u8 slice_total;
	u8 subslice_total;
	u8 subslice_per_slice;
	u8 eu_total;
	u8 eu_per_subslice;
	/* For each slice, which subslice(s) has(have) 7 EUs (bitfield)? */
	u8 subslice_7eu[3];
	u8 has_slice_pg:1;
	u8 has_subslice_pg:1;
	u8 has_eu_pg:1;
};

#undef DEFINE_FLAG
#undef SEP_SEMICOLON

enum i915_cache_level {
	I915_CACHE_NONE = 0,
	I915_CACHE_LLC, /* also used for snoopable memory on non-LLC */
	I915_CACHE_L3_LLC, /* gen7+, L3 sits between the domain specifc
			      caches, eg sampler/render caches, and the
			      large Last-Level-Cache. LLC is coherent with
			      the CPU, but L3 is only visible to the GPU. */
	I915_CACHE_WT, /* hsw:gt3e WriteThrough for scanouts */
};

struct i915_ctx_hang_stats {
	/* This context had batch pending when hang was declared */
	unsigned batch_pending;

	/* This context had batch active when hang was declared */
	unsigned batch_active;

	/* Time when this context was last blamed for a GPU reset */
	unsigned long guilty_ts;

	/* If the contexts causes a second GPU hang within this time,
	 * it is permanently banned from submitting any more work.
	 */
	unsigned long ban_period_seconds;

	/* This context is banned to submit more work */
	bool banned;
};

/* This must match up with the value previously used for execbuf2.rsvd1. */
#define DEFAULT_CONTEXT_HANDLE 0

#define CONTEXT_NO_ZEROMAP (1<<0)
/**
 * struct intel_context - as the name implies, represents a context.
 * @ref: reference count.
 * @user_handle: userspace tracking identity for this context.
 * @remap_slice: l3 row remapping information.
 * @flags: context specific flags:
 *         CONTEXT_NO_ZEROMAP: do not allow mapping things to page 0.
 * @file_priv: filp associated with this context (NULL for global default
 *	       context).
 * @hang_stats: information about the role of this context in possible GPU
 *		hangs.
 * @ppgtt: virtual memory space used by this context.
 * @legacy_hw_ctx: render context backing object and whether it is correctly
 *                initialized (legacy ring submission mechanism only).
 * @link: link in the global list of contexts.
 *
 * Contexts are memory images used by the hardware to store copies of their
 * internal state.
 */
struct intel_context {
	struct kref ref;
	int user_handle;
	uint8_t remap_slice;
	struct drm_i915_private *i915;
	int flags;
	struct drm_i915_file_private *file_priv;
	struct i915_ctx_hang_stats hang_stats;
	struct i915_hw_ppgtt *ppgtt;

	/* Legacy ring buffer submission */
	struct {
		struct drm_i915_gem_object *rcs_state;
		bool initialized;
	} legacy_hw_ctx;

	/* Execlists */
	bool rcs_initialized;
	struct {
		struct drm_i915_gem_object *state;
		struct intel_ringbuffer *ringbuf;
		int pin_count;
	} engine[I915_NUM_RINGS];

	struct list_head link;
};

enum fb_op_origin {
	ORIGIN_GTT,
	ORIGIN_CPU,
	ORIGIN_CS,
	ORIGIN_FLIP,
	ORIGIN_DIRTYFB,
};

struct i915_fbc {
	/* This is always the inner lock when overlapping with struct_mutex and
	 * it's the outer lock when overlapping with stolen_lock. */
	struct mutex lock;
	unsigned long uncompressed_size;
	unsigned threshold;
	unsigned int fb_id;
	unsigned int possible_framebuffer_bits;
	unsigned int busy_bits;
	struct intel_crtc *crtc;
	int y;

	struct drm_mm_node compressed_fb;
	struct drm_mm_node *compressed_llb;

	bool false_color;

	/* Tracks whether the HW is actually enabled, not whether the feature is
	 * possible. */
	bool enabled;

	struct intel_fbc_work {
		struct delayed_work work;
		struct intel_crtc *crtc;
		struct drm_framebuffer *fb;
	} *fbc_work;

	enum no_fbc_reason {
		FBC_OK, /* FBC is enabled */
		FBC_UNSUPPORTED, /* FBC is not supported by this chipset */
		FBC_NO_OUTPUT, /* no outputs enabled to compress */
		FBC_STOLEN_TOO_SMALL, /* not enough space for buffers */
		FBC_UNSUPPORTED_MODE, /* interlace or doublescanned mode */
		FBC_MODE_TOO_LARGE, /* mode too large for compression */
		FBC_BAD_PLANE, /* fbc not supported on plane */
		FBC_NOT_TILED, /* buffer not tiled */
		FBC_MULTIPLE_PIPES, /* more than one pipe active */
		FBC_MODULE_PARAM,
		FBC_CHIP_DEFAULT, /* disabled by default on this chip */
		FBC_ROTATION, /* rotation is not supported */
		FBC_IN_DBG_MASTER, /* kernel debugger is active */
	} no_fbc_reason;

	bool (*fbc_enabled)(struct drm_i915_private *dev_priv);
	void (*enable_fbc)(struct intel_crtc *crtc);
	void (*disable_fbc)(struct drm_i915_private *dev_priv);
};

/**
 * HIGH_RR is the highest eDP panel refresh rate read from EDID
 * LOW_RR is the lowest eDP panel refresh rate found from EDID
 * parsing for same resolution.
 */
enum drrs_refresh_rate_type {
	DRRS_HIGH_RR,
	DRRS_LOW_RR,
	DRRS_MAX_RR, /* RR count */
};

enum drrs_support_type {
	DRRS_NOT_SUPPORTED = 0,
	STATIC_DRRS_SUPPORT = 1,
	SEAMLESS_DRRS_SUPPORT = 2
};

struct intel_dp;
struct i915_drrs {
	struct mutex mutex;
	struct delayed_work work;
	struct intel_dp *dp;
	unsigned busy_frontbuffer_bits;
	enum drrs_refresh_rate_type refresh_rate_type;
	enum drrs_support_type type;
};

struct i915_psr {
	struct mutex lock;
	bool sink_support;
	bool source_ok;
	struct intel_dp *enabled;
	bool active;
	struct delayed_work work;
	unsigned busy_frontbuffer_bits;
	bool psr2_support;
	bool aux_frame_sync;
};

enum intel_pch {
	PCH_NONE = 0,	/* No PCH present */
	PCH_IBX,	/* Ibexpeak PCH */
	PCH_CPT,	/* Cougarpoint PCH */
	PCH_LPT,	/* Lynxpoint PCH */
	PCH_SPT,        /* Sunrisepoint PCH */
	PCH_NOP,
};

enum intel_sbi_destination {
	SBI_ICLK,
	SBI_MPHY,
};

#define QUIRK_PIPEA_FORCE (1<<0)
#define QUIRK_LVDS_SSC_DISABLE (1<<1)
#define QUIRK_INVERT_BRIGHTNESS (1<<2)
#define QUIRK_BACKLIGHT_PRESENT (1<<3)
#define QUIRK_PIPEB_FORCE (1<<4)
#define QUIRK_PIN_SWIZZLED_PAGES (1<<5)

struct intel_fbdev;
struct intel_fbc_work;

struct intel_gmbus {
	struct i2c_adapter adapter;
	u32 force_bit;
	u32 reg0;
	u32 gpio_reg;
	struct i2c_algo_bit_data bit_algo;
	struct drm_i915_private *dev_priv;
};

struct i915_suspend_saved_registers {
	u32 saveDSPARB;
	u32 saveLVDS;
	u32 savePP_ON_DELAYS;
	u32 savePP_OFF_DELAYS;
	u32 savePP_ON;
	u32 savePP_OFF;
	u32 savePP_CONTROL;
	u32 savePP_DIVISOR;
	u32 saveFBC_CONTROL;
	u32 saveCACHE_MODE_0;
	u32 saveMI_ARB_STATE;
	u32 saveSWF0[16];
	u32 saveSWF1[16];
	u32 saveSWF2[3];
	uint64_t saveFENCE[I915_MAX_NUM_FENCES];
	u32 savePCH_PORT_HOTPLUG;
	u16 saveGCDGMBUS;
};

struct vlv_s0ix_state {
	/* GAM */
	u32 wr_watermark;
	u32 gfx_prio_ctrl;
	u32 arb_mode;
	u32 gfx_pend_tlb0;
	u32 gfx_pend_tlb1;
	u32 lra_limits[GEN7_LRA_LIMITS_REG_NUM];
	u32 media_max_req_count;
	u32 gfx_max_req_count;
	u32 render_hwsp;
	u32 ecochk;
	u32 bsd_hwsp;
	u32 blt_hwsp;
	u32 tlb_rd_addr;

	/* MBC */
	u32 g3dctl;
	u32 gsckgctl;
	u32 mbctl;

	/* GCP */
	u32 ucgctl1;
	u32 ucgctl3;
	u32 rcgctl1;
	u32 rcgctl2;
	u32 rstctl;
	u32 misccpctl;

	/* GPM */
	u32 gfxpause;
	u32 rpdeuhwtc;
	u32 rpdeuc;
	u32 ecobus;
	u32 pwrdwnupctl;
	u32 rp_down_timeout;
	u32 rp_deucsw;
	u32 rcubmabdtmr;
	u32 rcedata;
	u32 spare2gh;

	/* Display 1 CZ domain */
	u32 gt_imr;
	u32 gt_ier;
	u32 pm_imr;
	u32 pm_ier;
	u32 gt_scratch[GEN7_GT_SCRATCH_REG_NUM];

	/* GT SA CZ domain */
	u32 tilectl;
	u32 gt_fifoctl;
	u32 gtlc_wake_ctrl;
	u32 gtlc_survive;
	u32 pmwgicz;

	/* Display 2 CZ domain */
	u32 gu_ctl0;
	u32 gu_ctl1;
	u32 pcbr;
	u32 clock_gate_dis2;
};

struct intel_rps_ei {
	u32 cz_clock;
	u32 render_c0;
	u32 media_c0;
};

struct intel_gen6_power_mgmt {
	/*
	 * work, interrupts_enabled and pm_iir are protected by
	 * dev_priv->irq_lock
	 */
	struct work_struct work;
	bool interrupts_enabled;
	u32 pm_iir;

	/* Frequencies are stored in potentially platform dependent multiples.
	 * In other words, *_freq needs to be multiplied by X to be interesting.
	 * Soft limits are those which are used for the dynamic reclocking done
	 * by the driver (raise frequencies under heavy loads, and lower for
	 * lighter loads). Hard limits are those imposed by the hardware.
	 *
	 * A distinction is made for overclocking, which is never enabled by
	 * default, and is considered to be above the hard limit if it's
	 * possible at all.
	 */
	u8 cur_freq;		/* Current frequency (cached, may not == HW) */
	u8 min_freq_softlimit;	/* Minimum frequency permitted by the driver */
	u8 max_freq_softlimit;	/* Max frequency permitted by the driver */
	u8 max_freq;		/* Maximum frequency, RP0 if not overclocking */
	u8 min_freq;		/* AKA RPn. Minimum frequency */
	u8 idle_freq;		/* Frequency to request when we are idle */
	u8 efficient_freq;	/* AKA RPe. Pre-determined balanced frequency */
	u8 rp1_freq;		/* "less than" RP0 power/freqency */
	u8 rp0_freq;		/* Non-overclocked max frequency. */
	u32 cz_freq;

	u8 up_threshold; /* Current %busy required to uplock */
	u8 down_threshold; /* Current %busy required to downclock */

	int last_adj;
	enum { LOW_POWER, BETWEEN, HIGH_POWER } power;

	spinlock_t client_lock;
	struct list_head clients;
	bool client_boost;

	bool enabled;
	struct delayed_work delayed_resume_work;
	unsigned boosts;

	struct intel_rps_client semaphores, mmioflips;

	/* manual wa residency calculations */
	struct intel_rps_ei up_ei, down_ei;

	/*
	 * Protects RPS/RC6 register access and PCU communication.
	 * Must be taken after struct_mutex if nested. Note that
	 * this lock may be held for long periods of time when
	 * talking to hw - so only take it when talking to hw!
	 */
	struct mutex hw_lock;
};

/* defined intel_pm.c */
extern spinlock_t mchdev_lock;

struct intel_ilk_power_mgmt {
	u8 cur_delay;
	u8 min_delay;
	u8 max_delay;
	u8 fmax;
	u8 fstart;

	u64 last_count1;
	unsigned long last_time1;
	unsigned long chipset_power;
	u64 last_count2;
	u64 last_time2;
	unsigned long gfx_power;
	u8 corr;

	int c_m;
	int r_t;
};

struct drm_i915_private;
struct i915_power_well;

struct i915_power_well_ops {
	/*
	 * Synchronize the well's hw state to match the current sw state, for
	 * example enable/disable it based on the current refcount. Called
	 * during driver init and resume time, possibly after first calling
	 * the enable/disable handlers.
	 */
	void (*sync_hw)(struct drm_i915_private *dev_priv,
			struct i915_power_well *power_well);
	/*
	 * Enable the well and resources that depend on it (for example
	 * interrupts located on the well). Called after the 0->1 refcount
	 * transition.
	 */
	void (*enable)(struct drm_i915_private *dev_priv,
		       struct i915_power_well *power_well);
	/*
	 * Disable the well and resources that depend on it. Called after
	 * the 1->0 refcount transition.
	 */
	void (*disable)(struct drm_i915_private *dev_priv,
			struct i915_power_well *power_well);
	/* Returns the hw enabled state. */
	bool (*is_enabled)(struct drm_i915_private *dev_priv,
			   struct i915_power_well *power_well);
};

/* Power well structure for haswell */
struct i915_power_well {
	const char *name;
	bool always_on;
	/* power well enable/disable usage count */
	int count;
	/* cached hw enabled state */
	bool hw_enabled;
	unsigned long domains;
	unsigned long data;
	const struct i915_power_well_ops *ops;
};

struct i915_power_domains {
	/*
	 * Power wells needed for initialization at driver init and suspend
	 * time are on. They are kept on until after the first modeset.
	 */
	bool init_power_on;
	bool initializing;
	int power_well_count;

	struct mutex lock;
	int domain_use_count[POWER_DOMAIN_NUM];
	struct i915_power_well *power_wells;
};

#define MAX_L3_SLICES 2
struct intel_l3_parity {
	u32 *remap_info[MAX_L3_SLICES];
	struct work_struct error_work;
	int which_slice;
};

struct i915_gem_mm {
	/** Memory allocator for GTT stolen memory */
	struct drm_mm stolen;
	/** Protects the usage of the GTT stolen memory allocator. This is
	 * always the inner lock when overlapping with struct_mutex. */
	struct mutex stolen_lock;

	/** List of all objects in gtt_space. Used to restore gtt
	 * mappings on resume */
	struct list_head bound_list;
	/**
	 * List of objects which are not bound to the GTT (thus
	 * are idle and not used by the GPU) but still have
	 * (presumably uncached) pages still attached.
	 */
	struct list_head unbound_list;

	/** Usable portion of the GTT for GEM */
	unsigned long stolen_base; /* limited to low memory (32-bit) */

	/** PPGTT used for aliasing the PPGTT with the GTT */
	struct i915_hw_ppgtt *aliasing_ppgtt;

	struct notifier_block oom_notifier;
	struct shrinker shrinker;
	bool shrinker_no_lock_stealing;

	/** LRU list of objects with fence regs on them. */
	struct list_head fence_list;

	/**
	 * We leave the user IRQ off as much as possible,
	 * but this means that requests will finish and never
	 * be retired once the system goes idle. Set a timer to
	 * fire periodically while the ring is running. When it
	 * fires, go retire requests.
	 */
	struct delayed_work retire_work;

	/**
	 * When we detect an idle GPU, we want to turn on
	 * powersaving features. So once we see that there
	 * are no more requests outstanding and no more
	 * arrive within a small period of time, we fire
	 * off the idle_work.
	 */
	struct delayed_work idle_work;

	/**
	 * Are we in a non-interruptible section of code like
	 * modesetting?
	 */
	bool interruptible;

	/**
	 * Is the GPU currently considered idle, or busy executing userspace
	 * requests?  Whilst idle, we attempt to power down the hardware and
	 * display clocks. In order to reduce the effect on performance, there
	 * is a slight delay before we do so.
	 */
	bool busy;

	/* the indicator for dispatch video commands on two BSD rings */
	int bsd_ring_dispatch_index;

	/** Bit 6 swizzling required for X tiling */
	uint32_t bit_6_swizzle_x;
	/** Bit 6 swizzling required for Y tiling */
	uint32_t bit_6_swizzle_y;

	/* accounting, useful for userland debugging */
	spinlock_t object_stat_lock;
	size_t object_memory;
	u32 object_count;
};

struct drm_i915_error_state_buf {
	struct drm_i915_private *i915;
	unsigned bytes;
	unsigned size;
	int err;
	u8 *buf;
	loff_t start;
	loff_t pos;
};

struct i915_error_state_file_priv {
	struct drm_device *dev;
	struct drm_i915_error_state *error;
};

struct i915_gpu_error {
	/* For hangcheck timer */
#define DRM_I915_HANGCHECK_PERIOD 1500 /* in ms */
#define DRM_I915_HANGCHECK_JIFFIES msecs_to_jiffies(DRM_I915_HANGCHECK_PERIOD)
	/* Hang gpu twice in this window and your context gets banned */
#define DRM_I915_CTX_BAN_PERIOD DIV_ROUND_UP(8*DRM_I915_HANGCHECK_PERIOD, 1000)

	struct workqueue_struct *hangcheck_wq;
	struct delayed_work hangcheck_work;

	/* For reset and error_state handling. */
	spinlock_t lock;
	/* Protected by the above dev->gpu_error.lock. */
	struct drm_i915_error_state *first_error;

	unsigned long missed_irq_rings;

	/**
	 * State variable controlling the reset flow and count
	 *
	 * This is a counter which gets incremented when reset is triggered,
	 * and again when reset has been handled. So odd values (lowest bit set)
	 * means that reset is in progress and even values that
	 * (reset_counter >> 1):th reset was successfully completed.
	 *
	 * If reset is not completed succesfully, the I915_WEDGE bit is
	 * set meaning that hardware is terminally sour and there is no
	 * recovery. All waiters on the reset_queue will be woken when
	 * that happens.
	 *
	 * This counter is used by the wait_seqno code to notice that reset
	 * event happened and it needs to restart the entire ioctl (since most
	 * likely the seqno it waited for won't ever signal anytime soon).
	 *
	 * This is important for lock-free wait paths, where no contended lock
	 * naturally enforces the correct ordering between the bail-out of the
	 * waiter and the gpu reset work code.
	 */
	atomic_t reset_counter;

#define I915_RESET_IN_PROGRESS_FLAG	1
#define I915_WEDGED			(1 << 31)

	/**
	 * Waitqueue to signal when the reset has completed. Used by clients
	 * that wait for dev_priv->mm.wedged to settle.
	 */
	wait_queue_head_t reset_queue;

	/* Userspace knobs for gpu hang simulation;
	 * combines both a ring mask, and extra flags
	 */
	u32 stop_rings;
#define I915_STOP_RING_ALLOW_BAN       (1 << 31)
#define I915_STOP_RING_ALLOW_WARN      (1 << 30)

	/* For missed irq/seqno simulation. */
	unsigned int test_irq_rings;

	/* Used to prevent gem_check_wedged returning -EAGAIN during gpu reset   */
	bool reload_in_reset;
};

enum modeset_restore {
	MODESET_ON_LID_OPEN,
	MODESET_DONE,
	MODESET_SUSPENDED,
};

#define DP_AUX_A 0x40
#define DP_AUX_B 0x10
#define DP_AUX_C 0x20
#define DP_AUX_D 0x30

<<<<<<< HEAD
=======
#define DDC_PIN_B  0x05
#define DDC_PIN_C  0x04
#define DDC_PIN_D  0x06

>>>>>>> f377ea88
struct ddi_vbt_port_info {
	/*
	 * This is an index in the HDMI/DVI DDI buffer translation table.
	 * The special value HDMI_LEVEL_SHIFT_UNKNOWN means the VBT didn't
	 * populate this field.
	 */
#define HDMI_LEVEL_SHIFT_UNKNOWN	0xff
	uint8_t hdmi_level_shift;

	uint8_t supports_dvi:1;
	uint8_t supports_hdmi:1;
	uint8_t supports_dp:1;

	uint8_t alternate_aux_channel;
<<<<<<< HEAD
=======
	uint8_t alternate_ddc_pin;
>>>>>>> f377ea88

	uint8_t dp_boost_level;
	uint8_t hdmi_boost_level;
};

enum psr_lines_to_wait {
	PSR_0_LINES_TO_WAIT = 0,
	PSR_1_LINE_TO_WAIT,
	PSR_4_LINES_TO_WAIT,
	PSR_8_LINES_TO_WAIT
};

struct intel_vbt_data {
	struct drm_display_mode *lfp_lvds_vbt_mode; /* if any */
	struct drm_display_mode *sdvo_lvds_vbt_mode; /* if any */

	/* Feature bits */
	unsigned int int_tv_support:1;
	unsigned int lvds_dither:1;
	unsigned int lvds_vbt:1;
	unsigned int int_crt_support:1;
	unsigned int lvds_use_ssc:1;
	unsigned int display_clock_mode:1;
	unsigned int fdi_rx_polarity_inverted:1;
	unsigned int has_mipi:1;
	int lvds_ssc_freq;
	unsigned int bios_lvds_val; /* initial [PCH_]LVDS reg val in VBIOS */

	enum drrs_support_type drrs_type;

	/* eDP */
	int edp_rate;
	int edp_lanes;
	int edp_preemphasis;
	int edp_vswing;
	bool edp_initialized;
	bool edp_support;
	int edp_bpp;
	struct edp_power_seq edp_pps;

	struct {
		bool full_link;
		bool require_aux_wakeup;
		int idle_frames;
		enum psr_lines_to_wait lines_to_wait;
		int tp1_wakeup_time;
		int tp2_tp3_wakeup_time;
	} psr;

	struct {
		u16 pwm_freq_hz;
		bool present;
		bool active_low_pwm;
		u8 min_brightness;	/* min_brightness/255 of max */
	} backlight;

	/* MIPI DSI */
	struct {
		u16 port;
		u16 panel_id;
		struct mipi_config *config;
		struct mipi_pps_data *pps;
		u8 seq_version;
		u32 size;
		u8 *data;
		u8 *sequence[MIPI_SEQ_MAX];
	} dsi;

	int crt_ddc_pin;

	int child_dev_num;
	union child_device_config *child_dev;

	struct ddi_vbt_port_info ddi_port_info[I915_MAX_PORTS];
};

enum intel_ddb_partitioning {
	INTEL_DDB_PART_1_2,
	INTEL_DDB_PART_5_6, /* IVB+ */
};

struct intel_wm_level {
	bool enable;
	uint32_t pri_val;
	uint32_t spr_val;
	uint32_t cur_val;
	uint32_t fbc_val;
};

struct ilk_wm_values {
	uint32_t wm_pipe[3];
	uint32_t wm_lp[3];
	uint32_t wm_lp_spr[3];
	uint32_t wm_linetime[3];
	bool enable_fbc_wm;
	enum intel_ddb_partitioning partitioning;
};

struct vlv_pipe_wm {
	uint16_t primary;
	uint16_t sprite[2];
	uint8_t cursor;
};

struct vlv_sr_wm {
	uint16_t plane;
	uint8_t cursor;
};

struct vlv_wm_values {
	struct vlv_pipe_wm pipe[3];
	struct vlv_sr_wm sr;
	struct {
		uint8_t cursor;
		uint8_t sprite[2];
		uint8_t primary;
	} ddl[3];
	uint8_t level;
	bool cxsr;
};

struct skl_ddb_entry {
	uint16_t start, end;	/* in number of blocks, 'end' is exclusive */
};

static inline uint16_t skl_ddb_entry_size(const struct skl_ddb_entry *entry)
{
	return entry->end - entry->start;
}

static inline bool skl_ddb_entry_equal(const struct skl_ddb_entry *e1,
				       const struct skl_ddb_entry *e2)
{
	if (e1->start == e2->start && e1->end == e2->end)
		return true;

	return false;
}

struct skl_ddb_allocation {
	struct skl_ddb_entry pipe[I915_MAX_PIPES];
	struct skl_ddb_entry plane[I915_MAX_PIPES][I915_MAX_PLANES]; /* packed/uv */
	struct skl_ddb_entry y_plane[I915_MAX_PIPES][I915_MAX_PLANES]; /* y-plane */
	struct skl_ddb_entry cursor[I915_MAX_PIPES];
};

struct skl_wm_values {
	bool dirty[I915_MAX_PIPES];
	struct skl_ddb_allocation ddb;
	uint32_t wm_linetime[I915_MAX_PIPES];
	uint32_t plane[I915_MAX_PIPES][I915_MAX_PLANES][8];
	uint32_t cursor[I915_MAX_PIPES][8];
	uint32_t plane_trans[I915_MAX_PIPES][I915_MAX_PLANES];
	uint32_t cursor_trans[I915_MAX_PIPES];
};

struct skl_wm_level {
	bool plane_en[I915_MAX_PLANES];
	bool cursor_en;
	uint16_t plane_res_b[I915_MAX_PLANES];
	uint8_t plane_res_l[I915_MAX_PLANES];
	uint16_t cursor_res_b;
	uint8_t cursor_res_l;
};

/*
 * This struct helps tracking the state needed for runtime PM, which puts the
 * device in PCI D3 state. Notice that when this happens, nothing on the
 * graphics device works, even register access, so we don't get interrupts nor
 * anything else.
 *
 * Every piece of our code that needs to actually touch the hardware needs to
 * either call intel_runtime_pm_get or call intel_display_power_get with the
 * appropriate power domain.
 *
 * Our driver uses the autosuspend delay feature, which means we'll only really
 * suspend if we stay with zero refcount for a certain amount of time. The
 * default value is currently very conservative (see intel_runtime_pm_enable), but
 * it can be changed with the standard runtime PM files from sysfs.
 *
 * The irqs_disabled variable becomes true exactly after we disable the IRQs and
 * goes back to false exactly before we reenable the IRQs. We use this variable
 * to check if someone is trying to enable/disable IRQs while they're supposed
 * to be disabled. This shouldn't happen and we'll print some error messages in
 * case it happens.
 *
 * For more, read the Documentation/power/runtime_pm.txt.
 */
struct i915_runtime_pm {
	bool suspended;
	bool irqs_enabled;
};

enum intel_pipe_crc_source {
	INTEL_PIPE_CRC_SOURCE_NONE,
	INTEL_PIPE_CRC_SOURCE_PLANE1,
	INTEL_PIPE_CRC_SOURCE_PLANE2,
	INTEL_PIPE_CRC_SOURCE_PF,
	INTEL_PIPE_CRC_SOURCE_PIPE,
	/* TV/DP on pre-gen5/vlv can't use the pipe source. */
	INTEL_PIPE_CRC_SOURCE_TV,
	INTEL_PIPE_CRC_SOURCE_DP_B,
	INTEL_PIPE_CRC_SOURCE_DP_C,
	INTEL_PIPE_CRC_SOURCE_DP_D,
	INTEL_PIPE_CRC_SOURCE_AUTO,
	INTEL_PIPE_CRC_SOURCE_MAX,
};

struct intel_pipe_crc_entry {
	uint32_t frame;
	uint32_t crc[5];
};

#define INTEL_PIPE_CRC_ENTRIES_NR	128
struct intel_pipe_crc {
	spinlock_t lock;
	bool opened;		/* exclusive access to the result file */
	struct intel_pipe_crc_entry *entries;
	enum intel_pipe_crc_source source;
	int head, tail;
	wait_queue_head_t wq;
};

struct i915_frontbuffer_tracking {
	struct mutex lock;

	/*
	 * Tracking bits for delayed frontbuffer flushing du to gpu activity or
	 * scheduled flips.
	 */
	unsigned busy_bits;
	unsigned flip_bits;
};

struct i915_wa_reg {
	u32 addr;
	u32 value;
	/* bitmask representing WA bits */
	u32 mask;
};

#define I915_MAX_WA_REGS 16

struct i915_workarounds {
	struct i915_wa_reg reg[I915_MAX_WA_REGS];
	u32 count;
};

struct i915_virtual_gpu {
	bool active;
};

struct i915_execbuffer_params {
	struct drm_device               *dev;
	struct drm_file                 *file;
	uint32_t                        dispatch_flags;
	uint32_t                        args_batch_start_offset;
	uint32_t                        batch_obj_vm_offset;
	struct intel_engine_cs          *ring;
	struct drm_i915_gem_object      *batch_obj;
	struct intel_context            *ctx;
	struct drm_i915_gem_request     *request;
};

struct drm_i915_private {
	struct drm_device *dev;
	struct kmem_cache *objects;
	struct kmem_cache *vmas;
	struct kmem_cache *requests;

	const struct intel_device_info info;

	int relative_constants_mode;

	void __iomem *regs;

	struct intel_uncore uncore;

	struct i915_virtual_gpu vgpu;

	struct intel_csr csr;

	/* Display CSR-related protection */
	struct mutex csr_lock;

	struct intel_gmbus gmbus[GMBUS_NUM_PINS];

	/** gmbus_mutex protects against concurrent usage of the single hw gmbus
	 * controller on different i2c buses. */
	struct mutex gmbus_mutex;

	/**
	 * Base address of the gmbus and gpio block.
	 */
	uint32_t gpio_mmio_base;

	/* MMIO base address for MIPI regs */
	uint32_t mipi_mmio_base;

	wait_queue_head_t gmbus_wait_queue;

	struct pci_dev *bridge_dev;
	struct intel_engine_cs ring[I915_NUM_RINGS];
	struct drm_i915_gem_object *semaphore_obj;
	uint32_t last_seqno, next_seqno;

	struct drm_dma_handle *status_page_dmah;
	struct resource mch_res;

	/* protects the irq masks */
	spinlock_t irq_lock;

	/* protects the mmio flip data */
	spinlock_t mmio_flip_lock;

	bool display_irqs_enabled;

	/* To control wakeup latency, e.g. for irq-driven dp aux transfers. */
	struct pm_qos_request pm_qos;

	/* Sideband mailbox protection */
	struct mutex sb_lock;

	/** Cached value of IMR to avoid reads in updating the bitfield */
	union {
		u32 irq_mask;
		u32 de_irq_mask[I915_MAX_PIPES];
	};
	u32 gt_irq_mask;
	u32 pm_irq_mask;
	u32 pm_rps_events;
	u32 pipestat_irq_mask[I915_MAX_PIPES];

	struct i915_hotplug hotplug;
	struct i915_fbc fbc;
	struct i915_drrs drrs;
	struct intel_opregion opregion;
	struct intel_vbt_data vbt;

	bool preserve_bios_swizzle;

	/* overlay */
	struct intel_overlay *overlay;

	/* backlight registers and fields in struct intel_panel */
	struct mutex backlight_lock;

	/* LVDS info */
	bool no_aux_handshake;

	/* protects panel power sequencer state */
	struct mutex pps_mutex;

	struct drm_i915_fence_reg fence_regs[I915_MAX_NUM_FENCES]; /* assume 965 */
	int fence_reg_start; /* 4 if userland hasn't ioctl'd us yet */
	int num_fence_regs; /* 8 on pre-965, 16 otherwise */

	unsigned int fsb_freq, mem_freq, is_ddr3;
	unsigned int skl_boot_cdclk;
	unsigned int cdclk_freq, max_cdclk_freq;
	unsigned int hpll_freq;

	/**
	 * wq - Driver workqueue for GEM.
	 *
	 * NOTE: Work items scheduled here are not allowed to grab any modeset
	 * locks, for otherwise the flushing done in the pageflip code will
	 * result in deadlocks.
	 */
	struct workqueue_struct *wq;

	/* Display functions */
	struct drm_i915_display_funcs display;

	/* PCH chipset type */
	enum intel_pch pch_type;
	unsigned short pch_id;

	unsigned long quirks;

	enum modeset_restore modeset_restore;
	struct mutex modeset_restore_lock;

	struct list_head vm_list; /* Global list of all address spaces */
	struct i915_gtt gtt; /* VM representing the global address space */

	struct i915_gem_mm mm;
	DECLARE_HASHTABLE(mm_structs, 7);
	struct mutex mm_lock;

	/* Kernel Modesetting */

	struct sdvo_device_mapping sdvo_mappings[2];

	struct drm_crtc *plane_to_crtc_mapping[I915_MAX_PIPES];
	struct drm_crtc *pipe_to_crtc_mapping[I915_MAX_PIPES];
	wait_queue_head_t pending_flip_queue;

#ifdef CONFIG_DEBUG_FS
	struct intel_pipe_crc pipe_crc[I915_MAX_PIPES];
#endif

	int num_shared_dpll;
	struct intel_shared_dpll shared_dplls[I915_NUM_PLLS];
	int dpio_phy_iosf_port[I915_NUM_PHYS_VLV];

	struct i915_workarounds workarounds;

	/* Reclocking support */
	bool render_reclock_avail;

	struct i915_frontbuffer_tracking fb_tracking;

	u16 orig_clock;

	bool mchbar_need_disable;

	struct intel_l3_parity l3_parity;

	/* Cannot be determined by PCIID. You must always read a register. */
	size_t ellc_size;

	/* gen6+ rps state */
	struct intel_gen6_power_mgmt rps;

	/* ilk-only ips/rps state. Everything in here is protected by the global
	 * mchdev_lock in intel_pm.c */
	struct intel_ilk_power_mgmt ips;

	struct i915_power_domains power_domains;

	struct i915_psr psr;

	struct i915_gpu_error gpu_error;

	struct drm_i915_gem_object *vlv_pctx;

#ifdef CONFIG_DRM_FBDEV_EMULATION
	/* list of fbdev register on this device */
	struct intel_fbdev *fbdev;
	struct work_struct fbdev_suspend_work;
#endif

	struct drm_property *broadcast_rgb_property;
	struct drm_property *force_audio_property;

	/* hda/i915 audio component */
	struct i915_audio_component *audio_component;
	bool audio_component_registered;

	uint32_t hw_context_size;
	struct list_head context_list;

	u32 fdi_rx_config;

	u32 chv_phy_control;

	u32 suspend_count;
	struct i915_suspend_saved_registers regfile;
	struct vlv_s0ix_state vlv_s0ix_state;

	struct {
		/*
		 * Raw watermark latency values:
		 * in 0.1us units for WM0,
		 * in 0.5us units for WM1+.
		 */
		/* primary */
		uint16_t pri_latency[5];
		/* sprite */
		uint16_t spr_latency[5];
		/* cursor */
		uint16_t cur_latency[5];
		/*
		 * Raw watermark memory latency values
		 * for SKL for all 8 levels
		 * in 1us units.
		 */
		uint16_t skl_latency[8];

		/*
		 * The skl_wm_values structure is a bit too big for stack
		 * allocation, so we keep the staging struct where we store
		 * intermediate results here instead.
		 */
		struct skl_wm_values skl_results;

		/* current hardware state */
		union {
			struct ilk_wm_values hw;
			struct skl_wm_values skl_hw;
			struct vlv_wm_values vlv;
		};
	} wm;

	struct i915_runtime_pm pm;

	/* Abstract the submission mechanism (legacy ringbuffer or execlists) away */
	struct {
		int (*execbuf_submit)(struct i915_execbuffer_params *params,
				      struct drm_i915_gem_execbuffer2 *args,
				      struct list_head *vmas);
		int (*init_rings)(struct drm_device *dev);
		void (*cleanup_ring)(struct intel_engine_cs *ring);
		void (*stop_ring)(struct intel_engine_cs *ring);
	} gt;

	bool edp_low_vswing;

	/*
	 * NOTE: This is the dri1/ums dungeon, don't add stuff here. Your patch
	 * will be rejected. Instead look for a better place.
	 */
};

static inline struct drm_i915_private *to_i915(const struct drm_device *dev)
{
	return dev->dev_private;
}

static inline struct drm_i915_private *dev_to_i915(struct device *dev)
{
	return to_i915(dev_get_drvdata(dev));
}

/* Iterate over initialised rings */
#define for_each_ring(ring__, dev_priv__, i__) \
	for ((i__) = 0; (i__) < I915_NUM_RINGS; (i__)++) \
		if (((ring__) = &(dev_priv__)->ring[(i__)]), intel_ring_initialized((ring__)))

enum hdmi_force_audio {
	HDMI_AUDIO_OFF_DVI = -2,	/* no aux data for HDMI-DVI converter */
	HDMI_AUDIO_OFF,			/* force turn off HDMI audio */
	HDMI_AUDIO_AUTO,		/* trust EDID */
	HDMI_AUDIO_ON,			/* force turn on HDMI audio */
};

#define I915_GTT_OFFSET_NONE ((u32)-1)

struct drm_i915_gem_object_ops {
	/* Interface between the GEM object and its backing storage.
	 * get_pages() is called once prior to the use of the associated set
	 * of pages before to binding them into the GTT, and put_pages() is
	 * called after we no longer need them. As we expect there to be
	 * associated cost with migrating pages between the backing storage
	 * and making them available for the GPU (e.g. clflush), we may hold
	 * onto the pages after they are no longer referenced by the GPU
	 * in case they may be used again shortly (for example migrating the
	 * pages to a different memory domain within the GTT). put_pages()
	 * will therefore most likely be called when the object itself is
	 * being released or under memory pressure (where we attempt to
	 * reap pages for the shrinker).
	 */
	int (*get_pages)(struct drm_i915_gem_object *);
	void (*put_pages)(struct drm_i915_gem_object *);
	int (*dmabuf_export)(struct drm_i915_gem_object *);
	void (*release)(struct drm_i915_gem_object *);
};

/*
 * Frontbuffer tracking bits. Set in obj->frontbuffer_bits while a gem bo is
 * considered to be the frontbuffer for the given plane interface-vise. This
 * doesn't mean that the hw necessarily already scans it out, but that any
 * rendering (by the cpu or gpu) will land in the frontbuffer eventually.
 *
 * We have one bit per pipe and per scanout plane type.
 */
#define INTEL_FRONTBUFFER_BITS_PER_PIPE 4
#define INTEL_FRONTBUFFER_BITS \
	(INTEL_FRONTBUFFER_BITS_PER_PIPE * I915_MAX_PIPES)
#define INTEL_FRONTBUFFER_PRIMARY(pipe) \
	(1 << (INTEL_FRONTBUFFER_BITS_PER_PIPE * (pipe)))
#define INTEL_FRONTBUFFER_CURSOR(pipe) \
	(1 << (1 +(INTEL_FRONTBUFFER_BITS_PER_PIPE * (pipe))))
#define INTEL_FRONTBUFFER_SPRITE(pipe) \
	(1 << (2 +(INTEL_FRONTBUFFER_BITS_PER_PIPE * (pipe))))
#define INTEL_FRONTBUFFER_OVERLAY(pipe) \
	(1 << (3 +(INTEL_FRONTBUFFER_BITS_PER_PIPE * (pipe))))
#define INTEL_FRONTBUFFER_ALL_MASK(pipe) \
	(0xf << (INTEL_FRONTBUFFER_BITS_PER_PIPE * (pipe)))

struct drm_i915_gem_object {
	struct drm_gem_object base;

	const struct drm_i915_gem_object_ops *ops;

	/** List of VMAs backed by this object */
	struct list_head vma_list;

	/** Stolen memory for this object, instead of being backed by shmem. */
	struct drm_mm_node *stolen;
	struct list_head global_list;

	struct list_head ring_list[I915_NUM_RINGS];
	/** Used in execbuf to temporarily hold a ref */
	struct list_head obj_exec_link;

	struct list_head batch_pool_link;

	/**
	 * This is set if the object is on the active lists (has pending
	 * rendering and so a non-zero seqno), and is not set if it i s on
	 * inactive (ready to be unbound) list.
	 */
	unsigned int active:I915_NUM_RINGS;

	/**
	 * This is set if the object has been written to since last bound
	 * to the GTT
	 */
	unsigned int dirty:1;

	/**
	 * Fence register bits (if any) for this object.  Will be set
	 * as needed when mapped into the GTT.
	 * Protected by dev->struct_mutex.
	 */
	signed int fence_reg:I915_MAX_NUM_FENCE_BITS;

	/**
	 * Advice: are the backing pages purgeable?
	 */
	unsigned int madv:2;

	/**
	 * Current tiling mode for the object.
	 */
	unsigned int tiling_mode:2;
	/**
	 * Whether the tiling parameters for the currently associated fence
	 * register have changed. Note that for the purposes of tracking
	 * tiling changes we also treat the unfenced register, the register
	 * slot that the object occupies whilst it executes a fenced
	 * command (such as BLT on gen2/3), as a "fence".
	 */
	unsigned int fence_dirty:1;

	/**
	 * Is the object at the current location in the gtt mappable and
	 * fenceable? Used to avoid costly recalculations.
	 */
	unsigned int map_and_fenceable:1;

	/**
	 * Whether the current gtt mapping needs to be mappable (and isn't just
	 * mappable by accident). Track pin and fault separate for a more
	 * accurate mappable working set.
	 */
	unsigned int fault_mappable:1;

	/*
	 * Is the object to be mapped as read-only to the GPU
	 * Only honoured if hardware has relevant pte bit
	 */
	unsigned long gt_ro:1;
	unsigned int cache_level:3;
	unsigned int cache_dirty:1;

	unsigned int frontbuffer_bits:INTEL_FRONTBUFFER_BITS;

	unsigned int pin_display;

	struct sg_table *pages;
	int pages_pin_count;
	struct get_page {
		struct scatterlist *sg;
		int last;
	} get_page;

	/* prime dma-buf support */
	void *dma_buf_vmapping;
	int vmapping_count;

	/** Breadcrumb of last rendering to the buffer.
	 * There can only be one writer, but we allow for multiple readers.
	 * If there is a writer that necessarily implies that all other
	 * read requests are complete - but we may only be lazily clearing
	 * the read requests. A read request is naturally the most recent
	 * request on a ring, so we may have two different write and read
	 * requests on one ring where the write request is older than the
	 * read request. This allows for the CPU to read from an active
	 * buffer by only waiting for the write to complete.
	 * */
	struct drm_i915_gem_request *last_read_req[I915_NUM_RINGS];
	struct drm_i915_gem_request *last_write_req;
	/** Breadcrumb of last fenced GPU access to the buffer. */
	struct drm_i915_gem_request *last_fenced_req;

	/** Current tiling stride for the object, if it's tiled. */
	uint32_t stride;

	/** References from framebuffers, locks out tiling changes. */
	unsigned long framebuffer_references;

	/** Record of address bit 17 of each page at last unbind. */
	unsigned long *bit_17;

	union {
		/** for phy allocated objects */
		struct drm_dma_handle *phys_handle;

		struct i915_gem_userptr {
			uintptr_t ptr;
			unsigned read_only :1;
			unsigned workers :4;
#define I915_GEM_USERPTR_MAX_WORKERS 15

			struct i915_mm_struct *mm;
			struct i915_mmu_object *mmu_object;
			struct work_struct *work;
		} userptr;
	};
};
#define to_intel_bo(x) container_of(x, struct drm_i915_gem_object, base)

void i915_gem_track_fb(struct drm_i915_gem_object *old,
		       struct drm_i915_gem_object *new,
		       unsigned frontbuffer_bits);

/**
 * Request queue structure.
 *
 * The request queue allows us to note sequence numbers that have been emitted
 * and may be associated with active buffers to be retired.
 *
 * By keeping this list, we can avoid having to do questionable sequence
 * number comparisons on buffer last_read|write_seqno. It also allows an
 * emission time to be associated with the request for tracking how far ahead
 * of the GPU the submission is.
 *
 * The requests are reference counted, so upon creation they should have an
 * initial reference taken using kref_init
 */
struct drm_i915_gem_request {
	struct kref ref;

	/** On Which ring this request was generated */
	struct drm_i915_private *i915;
	struct intel_engine_cs *ring;

	/** GEM sequence number associated with this request. */
	uint32_t seqno;

	/** Position in the ringbuffer of the start of the request */
	u32 head;

	/**
	 * Position in the ringbuffer of the start of the postfix.
	 * This is required to calculate the maximum available ringbuffer
	 * space without overwriting the postfix.
	 */
	 u32 postfix;

	/** Position in the ringbuffer of the end of the whole request */
	u32 tail;

	/**
	 * Context and ring buffer related to this request
	 * Contexts are refcounted, so when this request is associated with a
	 * context, we must increment the context's refcount, to guarantee that
	 * it persists while any request is linked to it. Requests themselves
	 * are also refcounted, so the request will only be freed when the last
	 * reference to it is dismissed, and the code in
	 * i915_gem_request_free() will then decrement the refcount on the
	 * context.
	 */
	struct intel_context *ctx;
	struct intel_ringbuffer *ringbuf;

	/** Batch buffer related to this request if any (used for
	    error state dump only) */
	struct drm_i915_gem_object *batch_obj;

	/** Time at which this request was emitted, in jiffies. */
	unsigned long emitted_jiffies;

	/** global list entry for this request */
	struct list_head list;

	struct drm_i915_file_private *file_priv;
	/** file_priv list entry for this request */
	struct list_head client_list;

	/** process identifier submitting this request */
	struct pid *pid;

	/**
	 * The ELSP only accepts two elements at a time, so we queue
	 * context/tail pairs on a given queue (ring->execlist_queue) until the
	 * hardware is available. The queue serves a double purpose: we also use
	 * it to keep track of the up to 2 contexts currently in the hardware
	 * (usually one in execution and the other queued up by the GPU): We
	 * only remove elements from the head of the queue when the hardware
	 * informs us that an element has been completed.
	 *
	 * All accesses to the queue are mediated by a spinlock
	 * (ring->execlist_lock).
	 */

	/** Execlist link in the submission queue.*/
	struct list_head execlist_link;

	/** Execlists no. of times this request has been sent to the ELSP */
	int elsp_submitted;

};

int i915_gem_request_alloc(struct intel_engine_cs *ring,
			   struct intel_context *ctx,
			   struct drm_i915_gem_request **req_out);
void i915_gem_request_cancel(struct drm_i915_gem_request *req);
void i915_gem_request_free(struct kref *req_ref);
int i915_gem_request_add_to_client(struct drm_i915_gem_request *req,
				   struct drm_file *file);

static inline uint32_t
i915_gem_request_get_seqno(struct drm_i915_gem_request *req)
{
	return req ? req->seqno : 0;
}

static inline struct intel_engine_cs *
i915_gem_request_get_ring(struct drm_i915_gem_request *req)
{
	return req ? req->ring : NULL;
}

static inline struct drm_i915_gem_request *
i915_gem_request_reference(struct drm_i915_gem_request *req)
{
	if (req)
		kref_get(&req->ref);
	return req;
}

static inline void
i915_gem_request_unreference(struct drm_i915_gem_request *req)
{
	WARN_ON(!mutex_is_locked(&req->ring->dev->struct_mutex));
	kref_put(&req->ref, i915_gem_request_free);
}

static inline void
i915_gem_request_unreference__unlocked(struct drm_i915_gem_request *req)
{
	struct drm_device *dev;

	if (!req)
		return;

	dev = req->ring->dev;
	if (kref_put_mutex(&req->ref, i915_gem_request_free, &dev->struct_mutex))
		mutex_unlock(&dev->struct_mutex);
}

static inline void i915_gem_request_assign(struct drm_i915_gem_request **pdst,
					   struct drm_i915_gem_request *src)
{
	if (src)
		i915_gem_request_reference(src);

	if (*pdst)
		i915_gem_request_unreference(*pdst);

	*pdst = src;
}

/*
 * XXX: i915_gem_request_completed should be here but currently needs the
 * definition of i915_seqno_passed() which is below. It will be moved in
 * a later patch when the call to i915_seqno_passed() is obsoleted...
 */

/*
 * A command that requires special handling by the command parser.
 */
struct drm_i915_cmd_descriptor {
	/*
	 * Flags describing how the command parser processes the command.
	 *
	 * CMD_DESC_FIXED: The command has a fixed length if this is set,
	 *                 a length mask if not set
	 * CMD_DESC_SKIP: The command is allowed but does not follow the
	 *                standard length encoding for the opcode range in
	 *                which it falls
	 * CMD_DESC_REJECT: The command is never allowed
	 * CMD_DESC_REGISTER: The command should be checked against the
	 *                    register whitelist for the appropriate ring
	 * CMD_DESC_MASTER: The command is allowed if the submitting process
	 *                  is the DRM master
	 */
	u32 flags;
#define CMD_DESC_FIXED    (1<<0)
#define CMD_DESC_SKIP     (1<<1)
#define CMD_DESC_REJECT   (1<<2)
#define CMD_DESC_REGISTER (1<<3)
#define CMD_DESC_BITMASK  (1<<4)
#define CMD_DESC_MASTER   (1<<5)

	/*
	 * The command's unique identification bits and the bitmask to get them.
	 * This isn't strictly the opcode field as defined in the spec and may
	 * also include type, subtype, and/or subop fields.
	 */
	struct {
		u32 value;
		u32 mask;
	} cmd;

	/*
	 * The command's length. The command is either fixed length (i.e. does
	 * not include a length field) or has a length field mask. The flag
	 * CMD_DESC_FIXED indicates a fixed length. Otherwise, the command has
	 * a length mask. All command entries in a command table must include
	 * length information.
	 */
	union {
		u32 fixed;
		u32 mask;
	} length;

	/*
	 * Describes where to find a register address in the command to check
	 * against the ring's register whitelist. Only valid if flags has the
	 * CMD_DESC_REGISTER bit set.
	 *
	 * A non-zero step value implies that the command may access multiple
	 * registers in sequence (e.g. LRI), in that case step gives the
	 * distance in dwords between individual offset fields.
	 */
	struct {
		u32 offset;
		u32 mask;
		u32 step;
	} reg;

#define MAX_CMD_DESC_BITMASKS 3
	/*
	 * Describes command checks where a particular dword is masked and
	 * compared against an expected value. If the command does not match
	 * the expected value, the parser rejects it. Only valid if flags has
	 * the CMD_DESC_BITMASK bit set. Only entries where mask is non-zero
	 * are valid.
	 *
	 * If the check specifies a non-zero condition_mask then the parser
	 * only performs the check when the bits specified by condition_mask
	 * are non-zero.
	 */
	struct {
		u32 offset;
		u32 mask;
		u32 expected;
		u32 condition_offset;
		u32 condition_mask;
	} bits[MAX_CMD_DESC_BITMASKS];
};

/*
 * A table of commands requiring special handling by the command parser.
 *
 * Each ring has an array of tables. Each table consists of an array of command
 * descriptors, which must be sorted with command opcodes in ascending order.
 */
struct drm_i915_cmd_table {
	const struct drm_i915_cmd_descriptor *table;
	int count;
};

/* Note that the (struct drm_i915_private *) cast is just to shut up gcc. */
#define __I915__(p) ({ \
	struct drm_i915_private *__p; \
	if (__builtin_types_compatible_p(typeof(*p), struct drm_i915_private)) \
		__p = (struct drm_i915_private *)p; \
	else if (__builtin_types_compatible_p(typeof(*p), struct drm_device)) \
		__p = to_i915((struct drm_device *)p); \
	else \
		BUILD_BUG(); \
	__p; \
})
#define INTEL_INFO(p) 	(&__I915__(p)->info)
#define INTEL_DEVID(p)	(INTEL_INFO(p)->device_id)
#define INTEL_REVID(p)	(__I915__(p)->dev->pdev->revision)

#define IS_I830(dev)		(INTEL_DEVID(dev) == 0x3577)
#define IS_845G(dev)		(INTEL_DEVID(dev) == 0x2562)
#define IS_I85X(dev)		(INTEL_INFO(dev)->is_i85x)
#define IS_I865G(dev)		(INTEL_DEVID(dev) == 0x2572)
#define IS_I915G(dev)		(INTEL_INFO(dev)->is_i915g)
#define IS_I915GM(dev)		(INTEL_DEVID(dev) == 0x2592)
#define IS_I945G(dev)		(INTEL_DEVID(dev) == 0x2772)
#define IS_I945GM(dev)		(INTEL_INFO(dev)->is_i945gm)
#define IS_BROADWATER(dev)	(INTEL_INFO(dev)->is_broadwater)
#define IS_CRESTLINE(dev)	(INTEL_INFO(dev)->is_crestline)
#define IS_GM45(dev)		(INTEL_DEVID(dev) == 0x2A42)
#define IS_G4X(dev)		(INTEL_INFO(dev)->is_g4x)
#define IS_PINEVIEW_G(dev)	(INTEL_DEVID(dev) == 0xa001)
#define IS_PINEVIEW_M(dev)	(INTEL_DEVID(dev) == 0xa011)
#define IS_PINEVIEW(dev)	(INTEL_INFO(dev)->is_pineview)
#define IS_G33(dev)		(INTEL_INFO(dev)->is_g33)
#define IS_IRONLAKE_M(dev)	(INTEL_DEVID(dev) == 0x0046)
#define IS_IVYBRIDGE(dev)	(INTEL_INFO(dev)->is_ivybridge)
#define IS_IVB_GT1(dev)		(INTEL_DEVID(dev) == 0x0156 || \
				 INTEL_DEVID(dev) == 0x0152 || \
				 INTEL_DEVID(dev) == 0x015a)
#define IS_VALLEYVIEW(dev)	(INTEL_INFO(dev)->is_valleyview)
#define IS_CHERRYVIEW(dev)	(INTEL_INFO(dev)->is_valleyview && IS_GEN8(dev))
#define IS_HASWELL(dev)	(INTEL_INFO(dev)->is_haswell)
#define IS_BROADWELL(dev)	(!INTEL_INFO(dev)->is_valleyview && IS_GEN8(dev))
#define IS_SKYLAKE(dev)	(INTEL_INFO(dev)->is_skylake)
#define IS_BROXTON(dev)	(!INTEL_INFO(dev)->is_skylake && IS_GEN9(dev))
#define IS_MOBILE(dev)		(INTEL_INFO(dev)->is_mobile)
#define IS_HSW_EARLY_SDV(dev)	(IS_HASWELL(dev) && \
				 (INTEL_DEVID(dev) & 0xFF00) == 0x0C00)
#define IS_BDW_ULT(dev)		(IS_BROADWELL(dev) && \
				 ((INTEL_DEVID(dev) & 0xf) == 0x6 ||	\
				 (INTEL_DEVID(dev) & 0xf) == 0xb ||	\
				 (INTEL_DEVID(dev) & 0xf) == 0xe))
/* ULX machines are also considered ULT. */
#define IS_BDW_ULX(dev)		(IS_BROADWELL(dev) && \
				 (INTEL_DEVID(dev) & 0xf) == 0xe)
#define IS_BDW_GT3(dev)		(IS_BROADWELL(dev) && \
				 (INTEL_DEVID(dev) & 0x00F0) == 0x0020)
#define IS_HSW_ULT(dev)		(IS_HASWELL(dev) && \
				 (INTEL_DEVID(dev) & 0xFF00) == 0x0A00)
#define IS_HSW_GT3(dev)		(IS_HASWELL(dev) && \
				 (INTEL_DEVID(dev) & 0x00F0) == 0x0020)
/* ULX machines are also considered ULT. */
#define IS_HSW_ULX(dev)		(INTEL_DEVID(dev) == 0x0A0E || \
				 INTEL_DEVID(dev) == 0x0A1E)
#define IS_SKL_ULT(dev)		(INTEL_DEVID(dev) == 0x1906 || \
				 INTEL_DEVID(dev) == 0x1913 || \
				 INTEL_DEVID(dev) == 0x1916 || \
				 INTEL_DEVID(dev) == 0x1921 || \
				 INTEL_DEVID(dev) == 0x1926)
#define IS_SKL_ULX(dev)		(INTEL_DEVID(dev) == 0x190E || \
				 INTEL_DEVID(dev) == 0x1915 || \
				 INTEL_DEVID(dev) == 0x191E)
#define IS_PRELIMINARY_HW(intel_info) ((intel_info)->is_preliminary)

#define SKL_REVID_A0		(0x0)
#define SKL_REVID_B0		(0x1)
#define SKL_REVID_C0		(0x2)
#define SKL_REVID_D0		(0x3)
#define SKL_REVID_E0		(0x4)
#define SKL_REVID_F0		(0x5)

#define BXT_REVID_A0		(0x0)
#define BXT_REVID_B0		(0x3)
#define BXT_REVID_C0		(0x6)

/*
 * The genX designation typically refers to the render engine, so render
 * capability related checks should use IS_GEN, while display and other checks
 * have their own (e.g. HAS_PCH_SPLIT for ILK+ display, IS_foo for particular
 * chips, etc.).
 */
#define IS_GEN2(dev)	(INTEL_INFO(dev)->gen == 2)
#define IS_GEN3(dev)	(INTEL_INFO(dev)->gen == 3)
#define IS_GEN4(dev)	(INTEL_INFO(dev)->gen == 4)
#define IS_GEN5(dev)	(INTEL_INFO(dev)->gen == 5)
#define IS_GEN6(dev)	(INTEL_INFO(dev)->gen == 6)
#define IS_GEN7(dev)	(INTEL_INFO(dev)->gen == 7)
#define IS_GEN8(dev)	(INTEL_INFO(dev)->gen == 8)
#define IS_GEN9(dev)	(INTEL_INFO(dev)->gen == 9)

#define RENDER_RING		(1<<RCS)
#define BSD_RING		(1<<VCS)
#define BLT_RING		(1<<BCS)
#define VEBOX_RING		(1<<VECS)
#define BSD2_RING		(1<<VCS2)
#define HAS_BSD(dev)		(INTEL_INFO(dev)->ring_mask & BSD_RING)
#define HAS_BSD2(dev)		(INTEL_INFO(dev)->ring_mask & BSD2_RING)
#define HAS_BLT(dev)		(INTEL_INFO(dev)->ring_mask & BLT_RING)
#define HAS_VEBOX(dev)		(INTEL_INFO(dev)->ring_mask & VEBOX_RING)
#define HAS_LLC(dev)		(INTEL_INFO(dev)->has_llc)
#define HAS_WT(dev)		((IS_HASWELL(dev) || IS_BROADWELL(dev)) && \
				 __I915__(dev)->ellc_size)
#define I915_NEED_GFX_HWS(dev)	(INTEL_INFO(dev)->need_gfx_hws)

#define HAS_HW_CONTEXTS(dev)	(INTEL_INFO(dev)->gen >= 6)
#define HAS_LOGICAL_RING_CONTEXTS(dev)	(INTEL_INFO(dev)->gen >= 8)
#define USES_PPGTT(dev)		(i915.enable_ppgtt)
#define USES_FULL_PPGTT(dev)	(i915.enable_ppgtt == 2)

#define HAS_OVERLAY(dev)		(INTEL_INFO(dev)->has_overlay)
#define OVERLAY_NEEDS_PHYSICAL(dev)	(INTEL_INFO(dev)->overlay_needs_physical)

/* Early gen2 have a totally busted CS tlb and require pinned batches. */
#define HAS_BROKEN_CS_TLB(dev)		(IS_I830(dev) || IS_845G(dev))
/*
 * dp aux and gmbus irq on gen4 seems to be able to generate legacy interrupts
 * even when in MSI mode. This results in spurious interrupt warnings if the
 * legacy irq no. is shared with another device. The kernel then disables that
 * interrupt source and so prevents the other device from working properly.
 */
#define HAS_AUX_IRQ(dev) (INTEL_INFO(dev)->gen >= 5)
#define HAS_GMBUS_IRQ(dev) (INTEL_INFO(dev)->gen >= 5)

/* With the 945 and later, Y tiling got adjusted so that it was 32 128-byte
 * rows, which changed the alignment requirements and fence programming.
 */
#define HAS_128_BYTE_Y_TILING(dev) (!IS_GEN2(dev) && !(IS_I915G(dev) || \
						      IS_I915GM(dev)))
#define SUPPORTS_TV(dev)		(INTEL_INFO(dev)->supports_tv)
#define I915_HAS_HOTPLUG(dev)		 (INTEL_INFO(dev)->has_hotplug)

#define HAS_FW_BLC(dev) (INTEL_INFO(dev)->gen > 2)
#define HAS_PIPE_CXSR(dev) (INTEL_INFO(dev)->has_pipe_cxsr)
#define HAS_FBC(dev) (INTEL_INFO(dev)->has_fbc)

#define HAS_IPS(dev)		(IS_HSW_ULT(dev) || IS_BROADWELL(dev))

#define HAS_DP_MST(dev)		(IS_HASWELL(dev) || IS_BROADWELL(dev) || \
				 INTEL_INFO(dev)->gen >= 9)

#define HAS_DDI(dev)		(INTEL_INFO(dev)->has_ddi)
#define HAS_FPGA_DBG_UNCLAIMED(dev)	(INTEL_INFO(dev)->has_fpga_dbg)
#define HAS_PSR(dev)		(IS_HASWELL(dev) || IS_BROADWELL(dev) || \
				 IS_VALLEYVIEW(dev) || IS_CHERRYVIEW(dev) || \
				 IS_SKYLAKE(dev))
#define HAS_RUNTIME_PM(dev)	(IS_GEN6(dev) || IS_HASWELL(dev) || \
				 IS_BROADWELL(dev) || IS_VALLEYVIEW(dev) || \
				 IS_SKYLAKE(dev))
#define HAS_RC6(dev)		(INTEL_INFO(dev)->gen >= 6)
#define HAS_RC6p(dev)		(INTEL_INFO(dev)->gen == 6 || IS_IVYBRIDGE(dev))

#define HAS_CSR(dev)	(IS_SKYLAKE(dev))

#define HAS_RESOURCE_STREAMER(dev) (IS_HASWELL(dev) || \
				    INTEL_INFO(dev)->gen >= 8)

#define HAS_CORE_RING_FREQ(dev)	(INTEL_INFO(dev)->gen >= 6 && \
				 !IS_VALLEYVIEW(dev) && !IS_BROXTON(dev))

#define INTEL_PCH_DEVICE_ID_MASK		0xff00
#define INTEL_PCH_IBX_DEVICE_ID_TYPE		0x3b00
#define INTEL_PCH_CPT_DEVICE_ID_TYPE		0x1c00
#define INTEL_PCH_PPT_DEVICE_ID_TYPE		0x1e00
#define INTEL_PCH_LPT_DEVICE_ID_TYPE		0x8c00
#define INTEL_PCH_LPT_LP_DEVICE_ID_TYPE		0x9c00
#define INTEL_PCH_SPT_DEVICE_ID_TYPE		0xA100
#define INTEL_PCH_SPT_LP_DEVICE_ID_TYPE		0x9D00

#define INTEL_PCH_TYPE(dev) (__I915__(dev)->pch_type)
#define HAS_PCH_SPT(dev) (INTEL_PCH_TYPE(dev) == PCH_SPT)
#define HAS_PCH_LPT(dev) (INTEL_PCH_TYPE(dev) == PCH_LPT)
#define HAS_PCH_CPT(dev) (INTEL_PCH_TYPE(dev) == PCH_CPT)
#define HAS_PCH_IBX(dev) (INTEL_PCH_TYPE(dev) == PCH_IBX)
#define HAS_PCH_NOP(dev) (INTEL_PCH_TYPE(dev) == PCH_NOP)
#define HAS_PCH_SPLIT(dev) (INTEL_PCH_TYPE(dev) != PCH_NONE)

#define HAS_GMCH_DISPLAY(dev) (INTEL_INFO(dev)->gen < 5 || IS_VALLEYVIEW(dev))

/* DPF == dynamic parity feature */
#define HAS_L3_DPF(dev) (IS_IVYBRIDGE(dev) || IS_HASWELL(dev))
#define NUM_L3_SLICES(dev) (IS_HSW_GT3(dev) ? 2 : HAS_L3_DPF(dev))

#define GT_FREQUENCY_MULTIPLIER 50
#define GEN9_FREQ_SCALER 3

#include "i915_trace.h"

extern const struct drm_ioctl_desc i915_ioctls[];
extern int i915_max_ioctl;

extern int i915_suspend_legacy(struct drm_device *dev, pm_message_t state);
extern int i915_resume_legacy(struct drm_device *dev);

/* i915_params.c */
struct i915_params {
	int modeset;
	int panel_ignore_lid;
	int semaphores;
	int lvds_channel_mode;
	int panel_use_ssc;
	int vbt_sdvo_panel_type;
	int enable_rc6;
	int enable_fbc;
	int enable_ppgtt;
	int enable_execlists;
	int enable_psr;
	unsigned int preliminary_hw_support;
	int disable_power_well;
	int enable_ips;
	int invert_brightness;
	int enable_cmd_parser;
	/* leave bools at the end to not create holes */
	bool enable_hangcheck;
	bool fastboot;
	bool prefault_disable;
	bool load_detect_test;
	bool reset;
	bool disable_display;
	bool disable_vtd_wa;
	bool enable_guc_submission;
	int guc_log_level;
	int use_mmio_flip;
	int mmio_debug;
	bool verbose_state_checks;
	int edp_vswing;
};
extern struct i915_params i915 __read_mostly;

				/* i915_dma.c */
extern int i915_driver_load(struct drm_device *, unsigned long flags);
extern int i915_driver_unload(struct drm_device *);
extern int i915_driver_open(struct drm_device *dev, struct drm_file *file);
extern void i915_driver_lastclose(struct drm_device * dev);
extern void i915_driver_preclose(struct drm_device *dev,
				 struct drm_file *file);
extern void i915_driver_postclose(struct drm_device *dev,
				  struct drm_file *file);
#ifdef CONFIG_COMPAT
extern long i915_compat_ioctl(struct file *filp, unsigned int cmd,
			      unsigned long arg);
#endif
extern int intel_gpu_reset(struct drm_device *dev);
extern bool intel_has_gpu_reset(struct drm_device *dev);
extern int i915_reset(struct drm_device *dev);
extern unsigned long i915_chipset_val(struct drm_i915_private *dev_priv);
extern unsigned long i915_mch_val(struct drm_i915_private *dev_priv);
extern unsigned long i915_gfx_val(struct drm_i915_private *dev_priv);
extern void i915_update_gfx_val(struct drm_i915_private *dev_priv);
int vlv_force_gfx_clock(struct drm_i915_private *dev_priv, bool on);
void i915_firmware_load_error_print(const char *fw_path, int err);

/* intel_hotplug.c */
void intel_hpd_irq_handler(struct drm_device *dev, u32 pin_mask, u32 long_mask);
void intel_hpd_init(struct drm_i915_private *dev_priv);
void intel_hpd_init_work(struct drm_i915_private *dev_priv);
void intel_hpd_cancel_work(struct drm_i915_private *dev_priv);
bool intel_hpd_pin_to_port(enum hpd_pin pin, enum port *port);

/* i915_irq.c */
void i915_queue_hangcheck(struct drm_device *dev);
__printf(3, 4)
void i915_handle_error(struct drm_device *dev, bool wedged,
		       const char *fmt, ...);

extern void intel_irq_init(struct drm_i915_private *dev_priv);
int intel_irq_install(struct drm_i915_private *dev_priv);
void intel_irq_uninstall(struct drm_i915_private *dev_priv);

extern void intel_uncore_sanitize(struct drm_device *dev);
extern void intel_uncore_early_sanitize(struct drm_device *dev,
					bool restore_forcewake);
extern void intel_uncore_init(struct drm_device *dev);
extern void intel_uncore_check_errors(struct drm_device *dev);
extern void intel_uncore_fini(struct drm_device *dev);
extern void intel_uncore_forcewake_reset(struct drm_device *dev, bool restore);
const char *intel_uncore_forcewake_domain_to_str(const enum forcewake_domain_id id);
void intel_uncore_forcewake_get(struct drm_i915_private *dev_priv,
				enum forcewake_domains domains);
void intel_uncore_forcewake_put(struct drm_i915_private *dev_priv,
				enum forcewake_domains domains);
/* Like above but the caller must manage the uncore.lock itself.
 * Must be used with I915_READ_FW and friends.
 */
void intel_uncore_forcewake_get__locked(struct drm_i915_private *dev_priv,
					enum forcewake_domains domains);
void intel_uncore_forcewake_put__locked(struct drm_i915_private *dev_priv,
					enum forcewake_domains domains);
void assert_forcewakes_inactive(struct drm_i915_private *dev_priv);
static inline bool intel_vgpu_active(struct drm_device *dev)
{
	return to_i915(dev)->vgpu.active;
}

void
i915_enable_pipestat(struct drm_i915_private *dev_priv, enum pipe pipe,
		     u32 status_mask);

void
i915_disable_pipestat(struct drm_i915_private *dev_priv, enum pipe pipe,
		      u32 status_mask);

void valleyview_enable_display_irqs(struct drm_i915_private *dev_priv);
void valleyview_disable_display_irqs(struct drm_i915_private *dev_priv);
void
ironlake_enable_display_irq(struct drm_i915_private *dev_priv, u32 mask);
void
ironlake_disable_display_irq(struct drm_i915_private *dev_priv, u32 mask);
void ibx_display_interrupt_update(struct drm_i915_private *dev_priv,
				  uint32_t interrupt_mask,
				  uint32_t enabled_irq_mask);
#define ibx_enable_display_interrupt(dev_priv, bits) \
	ibx_display_interrupt_update((dev_priv), (bits), (bits))
#define ibx_disable_display_interrupt(dev_priv, bits) \
	ibx_display_interrupt_update((dev_priv), (bits), 0)

/* i915_gem.c */
int i915_gem_create_ioctl(struct drm_device *dev, void *data,
			  struct drm_file *file_priv);
int i915_gem_pread_ioctl(struct drm_device *dev, void *data,
			 struct drm_file *file_priv);
int i915_gem_pwrite_ioctl(struct drm_device *dev, void *data,
			  struct drm_file *file_priv);
int i915_gem_mmap_ioctl(struct drm_device *dev, void *data,
			struct drm_file *file_priv);
int i915_gem_mmap_gtt_ioctl(struct drm_device *dev, void *data,
			struct drm_file *file_priv);
int i915_gem_set_domain_ioctl(struct drm_device *dev, void *data,
			      struct drm_file *file_priv);
int i915_gem_sw_finish_ioctl(struct drm_device *dev, void *data,
			     struct drm_file *file_priv);
void i915_gem_execbuffer_move_to_active(struct list_head *vmas,
					struct drm_i915_gem_request *req);
void i915_gem_execbuffer_retire_commands(struct i915_execbuffer_params *params);
int i915_gem_ringbuffer_submission(struct i915_execbuffer_params *params,
				   struct drm_i915_gem_execbuffer2 *args,
				   struct list_head *vmas);
int i915_gem_execbuffer(struct drm_device *dev, void *data,
			struct drm_file *file_priv);
int i915_gem_execbuffer2(struct drm_device *dev, void *data,
			 struct drm_file *file_priv);
int i915_gem_busy_ioctl(struct drm_device *dev, void *data,
			struct drm_file *file_priv);
int i915_gem_get_caching_ioctl(struct drm_device *dev, void *data,
			       struct drm_file *file);
int i915_gem_set_caching_ioctl(struct drm_device *dev, void *data,
			       struct drm_file *file);
int i915_gem_throttle_ioctl(struct drm_device *dev, void *data,
			    struct drm_file *file_priv);
int i915_gem_madvise_ioctl(struct drm_device *dev, void *data,
			   struct drm_file *file_priv);
int i915_gem_set_tiling(struct drm_device *dev, void *data,
			struct drm_file *file_priv);
int i915_gem_get_tiling(struct drm_device *dev, void *data,
			struct drm_file *file_priv);
int i915_gem_init_userptr(struct drm_device *dev);
int i915_gem_userptr_ioctl(struct drm_device *dev, void *data,
			   struct drm_file *file);
int i915_gem_get_aperture_ioctl(struct drm_device *dev, void *data,
				struct drm_file *file_priv);
int i915_gem_wait_ioctl(struct drm_device *dev, void *data,
			struct drm_file *file_priv);
void i915_gem_load(struct drm_device *dev);
void *i915_gem_object_alloc(struct drm_device *dev);
void i915_gem_object_free(struct drm_i915_gem_object *obj);
void i915_gem_object_init(struct drm_i915_gem_object *obj,
			 const struct drm_i915_gem_object_ops *ops);
struct drm_i915_gem_object *i915_gem_alloc_object(struct drm_device *dev,
						  size_t size);
struct drm_i915_gem_object *i915_gem_object_create_from_data(
		struct drm_device *dev, const void *data, size_t size);
void i915_init_vm(struct drm_i915_private *dev_priv,
		  struct i915_address_space *vm);
void i915_gem_free_object(struct drm_gem_object *obj);
void i915_gem_vma_destroy(struct i915_vma *vma);

/* Flags used by pin/bind&friends. */
#define PIN_MAPPABLE	(1<<0)
#define PIN_NONBLOCK	(1<<1)
#define PIN_GLOBAL	(1<<2)
#define PIN_OFFSET_BIAS	(1<<3)
#define PIN_USER	(1<<4)
#define PIN_UPDATE	(1<<5)
#define PIN_OFFSET_MASK (~4095)
int __must_check
i915_gem_object_pin(struct drm_i915_gem_object *obj,
		    struct i915_address_space *vm,
		    uint32_t alignment,
		    uint64_t flags);
int __must_check
i915_gem_object_ggtt_pin(struct drm_i915_gem_object *obj,
			 const struct i915_ggtt_view *view,
			 uint32_t alignment,
			 uint64_t flags);

int i915_vma_bind(struct i915_vma *vma, enum i915_cache_level cache_level,
		  u32 flags);
int __must_check i915_vma_unbind(struct i915_vma *vma);
int i915_gem_object_put_pages(struct drm_i915_gem_object *obj);
void i915_gem_release_all_mmaps(struct drm_i915_private *dev_priv);
void i915_gem_release_mmap(struct drm_i915_gem_object *obj);

int i915_gem_obj_prepare_shmem_read(struct drm_i915_gem_object *obj,
				    int *needs_clflush);

int __must_check i915_gem_object_get_pages(struct drm_i915_gem_object *obj);

static inline int __sg_page_count(struct scatterlist *sg)
{
	return sg->length >> PAGE_SHIFT;
}

static inline struct page *
i915_gem_object_get_page(struct drm_i915_gem_object *obj, int n)
{
	if (WARN_ON(n >= obj->base.size >> PAGE_SHIFT))
		return NULL;

	if (n < obj->get_page.last) {
		obj->get_page.sg = obj->pages->sgl;
		obj->get_page.last = 0;
	}

	while (obj->get_page.last + __sg_page_count(obj->get_page.sg) <= n) {
		obj->get_page.last += __sg_page_count(obj->get_page.sg++);
		if (unlikely(sg_is_chain(obj->get_page.sg)))
			obj->get_page.sg = sg_chain_ptr(obj->get_page.sg);
	}

	return nth_page(sg_page(obj->get_page.sg), n - obj->get_page.last);
}

static inline void i915_gem_object_pin_pages(struct drm_i915_gem_object *obj)
{
	BUG_ON(obj->pages == NULL);
	obj->pages_pin_count++;
}
static inline void i915_gem_object_unpin_pages(struct drm_i915_gem_object *obj)
{
	BUG_ON(obj->pages_pin_count == 0);
	obj->pages_pin_count--;
}

int __must_check i915_mutex_lock_interruptible(struct drm_device *dev);
int i915_gem_object_sync(struct drm_i915_gem_object *obj,
			 struct intel_engine_cs *to,
			 struct drm_i915_gem_request **to_req);
void i915_vma_move_to_active(struct i915_vma *vma,
			     struct drm_i915_gem_request *req);
int i915_gem_dumb_create(struct drm_file *file_priv,
			 struct drm_device *dev,
			 struct drm_mode_create_dumb *args);
int i915_gem_mmap_gtt(struct drm_file *file_priv, struct drm_device *dev,
		      uint32_t handle, uint64_t *offset);
/**
 * Returns true if seq1 is later than seq2.
 */
static inline bool
i915_seqno_passed(uint32_t seq1, uint32_t seq2)
{
	return (int32_t)(seq1 - seq2) >= 0;
}

static inline bool i915_gem_request_completed(struct drm_i915_gem_request *req,
					      bool lazy_coherency)
{
	u32 seqno;

	BUG_ON(req == NULL);

	seqno = req->ring->get_seqno(req->ring, lazy_coherency);

	return i915_seqno_passed(seqno, req->seqno);
}

int __must_check i915_gem_get_seqno(struct drm_device *dev, u32 *seqno);
int __must_check i915_gem_set_seqno(struct drm_device *dev, u32 seqno);

struct drm_i915_gem_request *
i915_gem_find_active_request(struct intel_engine_cs *ring);

bool i915_gem_retire_requests(struct drm_device *dev);
void i915_gem_retire_requests_ring(struct intel_engine_cs *ring);
int __must_check i915_gem_check_wedge(struct i915_gpu_error *error,
				      bool interruptible);

static inline bool i915_reset_in_progress(struct i915_gpu_error *error)
{
	return unlikely(atomic_read(&error->reset_counter)
			& (I915_RESET_IN_PROGRESS_FLAG | I915_WEDGED));
}

static inline bool i915_terminally_wedged(struct i915_gpu_error *error)
{
	return atomic_read(&error->reset_counter) & I915_WEDGED;
}

static inline u32 i915_reset_count(struct i915_gpu_error *error)
{
	return ((atomic_read(&error->reset_counter) & ~I915_WEDGED) + 1) / 2;
}

static inline bool i915_stop_ring_allow_ban(struct drm_i915_private *dev_priv)
{
	return dev_priv->gpu_error.stop_rings == 0 ||
		dev_priv->gpu_error.stop_rings & I915_STOP_RING_ALLOW_BAN;
}

static inline bool i915_stop_ring_allow_warn(struct drm_i915_private *dev_priv)
{
	return dev_priv->gpu_error.stop_rings == 0 ||
		dev_priv->gpu_error.stop_rings & I915_STOP_RING_ALLOW_WARN;
}

void i915_gem_reset(struct drm_device *dev);
bool i915_gem_clflush_object(struct drm_i915_gem_object *obj, bool force);
int __must_check i915_gem_init(struct drm_device *dev);
int i915_gem_init_rings(struct drm_device *dev);
int __must_check i915_gem_init_hw(struct drm_device *dev);
int i915_gem_l3_remap(struct drm_i915_gem_request *req, int slice);
void i915_gem_init_swizzling(struct drm_device *dev);
void i915_gem_cleanup_ringbuffer(struct drm_device *dev);
int __must_check i915_gpu_idle(struct drm_device *dev);
int __must_check i915_gem_suspend(struct drm_device *dev);
void __i915_add_request(struct drm_i915_gem_request *req,
			struct drm_i915_gem_object *batch_obj,
			bool flush_caches);
#define i915_add_request(req) \
	__i915_add_request(req, NULL, true)
#define i915_add_request_no_flush(req) \
	__i915_add_request(req, NULL, false)
int __i915_wait_request(struct drm_i915_gem_request *req,
			unsigned reset_counter,
			bool interruptible,
			s64 *timeout,
			struct intel_rps_client *rps);
int __must_check i915_wait_request(struct drm_i915_gem_request *req);
int i915_gem_fault(struct vm_area_struct *vma, struct vm_fault *vmf);
int __must_check
i915_gem_object_wait_rendering(struct drm_i915_gem_object *obj,
			       bool readonly);
int __must_check
i915_gem_object_set_to_gtt_domain(struct drm_i915_gem_object *obj,
				  bool write);
int __must_check
i915_gem_object_set_to_cpu_domain(struct drm_i915_gem_object *obj, bool write);
int __must_check
i915_gem_object_pin_to_display_plane(struct drm_i915_gem_object *obj,
				     u32 alignment,
				     struct intel_engine_cs *pipelined,
				     struct drm_i915_gem_request **pipelined_request,
				     const struct i915_ggtt_view *view);
void i915_gem_object_unpin_from_display_plane(struct drm_i915_gem_object *obj,
					      const struct i915_ggtt_view *view);
int i915_gem_object_attach_phys(struct drm_i915_gem_object *obj,
				int align);
int i915_gem_open(struct drm_device *dev, struct drm_file *file);
void i915_gem_release(struct drm_device *dev, struct drm_file *file);

uint32_t
i915_gem_get_gtt_size(struct drm_device *dev, uint32_t size, int tiling_mode);
uint32_t
i915_gem_get_gtt_alignment(struct drm_device *dev, uint32_t size,
			    int tiling_mode, bool fenced);

int i915_gem_object_set_cache_level(struct drm_i915_gem_object *obj,
				    enum i915_cache_level cache_level);

struct drm_gem_object *i915_gem_prime_import(struct drm_device *dev,
				struct dma_buf *dma_buf);

struct dma_buf *i915_gem_prime_export(struct drm_device *dev,
				struct drm_gem_object *gem_obj, int flags);

unsigned long
i915_gem_obj_ggtt_offset_view(struct drm_i915_gem_object *o,
			      const struct i915_ggtt_view *view);
unsigned long
i915_gem_obj_offset(struct drm_i915_gem_object *o,
		    struct i915_address_space *vm);
static inline unsigned long
i915_gem_obj_ggtt_offset(struct drm_i915_gem_object *o)
{
	return i915_gem_obj_ggtt_offset_view(o, &i915_ggtt_view_normal);
}

bool i915_gem_obj_bound_any(struct drm_i915_gem_object *o);
bool i915_gem_obj_ggtt_bound_view(struct drm_i915_gem_object *o,
				  const struct i915_ggtt_view *view);
bool i915_gem_obj_bound(struct drm_i915_gem_object *o,
			struct i915_address_space *vm);

unsigned long i915_gem_obj_size(struct drm_i915_gem_object *o,
				struct i915_address_space *vm);
struct i915_vma *
i915_gem_obj_to_vma(struct drm_i915_gem_object *obj,
		    struct i915_address_space *vm);
struct i915_vma *
i915_gem_obj_to_ggtt_view(struct drm_i915_gem_object *obj,
			  const struct i915_ggtt_view *view);

struct i915_vma *
i915_gem_obj_lookup_or_create_vma(struct drm_i915_gem_object *obj,
				  struct i915_address_space *vm);
struct i915_vma *
i915_gem_obj_lookup_or_create_ggtt_vma(struct drm_i915_gem_object *obj,
				       const struct i915_ggtt_view *view);

static inline struct i915_vma *
i915_gem_obj_to_ggtt(struct drm_i915_gem_object *obj)
{
	return i915_gem_obj_to_ggtt_view(obj, &i915_ggtt_view_normal);
}
bool i915_gem_obj_is_pinned(struct drm_i915_gem_object *obj);

/* Some GGTT VM helpers */
#define i915_obj_to_ggtt(obj) \
	(&((struct drm_i915_private *)(obj)->base.dev->dev_private)->gtt.base)
static inline bool i915_is_ggtt(struct i915_address_space *vm)
{
	struct i915_address_space *ggtt =
		&((struct drm_i915_private *)(vm)->dev->dev_private)->gtt.base;
	return vm == ggtt;
}

static inline struct i915_hw_ppgtt *
i915_vm_to_ppgtt(struct i915_address_space *vm)
{
	WARN_ON(i915_is_ggtt(vm));

	return container_of(vm, struct i915_hw_ppgtt, base);
}


static inline bool i915_gem_obj_ggtt_bound(struct drm_i915_gem_object *obj)
{
	return i915_gem_obj_ggtt_bound_view(obj, &i915_ggtt_view_normal);
}

static inline unsigned long
i915_gem_obj_ggtt_size(struct drm_i915_gem_object *obj)
{
	return i915_gem_obj_size(obj, i915_obj_to_ggtt(obj));
}

static inline int __must_check
i915_gem_obj_ggtt_pin(struct drm_i915_gem_object *obj,
		      uint32_t alignment,
		      unsigned flags)
{
	return i915_gem_object_pin(obj, i915_obj_to_ggtt(obj),
				   alignment, flags | PIN_GLOBAL);
}

static inline int
i915_gem_object_ggtt_unbind(struct drm_i915_gem_object *obj)
{
	return i915_vma_unbind(i915_gem_obj_to_ggtt(obj));
}

void i915_gem_object_ggtt_unpin_view(struct drm_i915_gem_object *obj,
				     const struct i915_ggtt_view *view);
static inline void
i915_gem_object_ggtt_unpin(struct drm_i915_gem_object *obj)
{
	i915_gem_object_ggtt_unpin_view(obj, &i915_ggtt_view_normal);
}

/* i915_gem_fence.c */
int __must_check i915_gem_object_get_fence(struct drm_i915_gem_object *obj);
int __must_check i915_gem_object_put_fence(struct drm_i915_gem_object *obj);

bool i915_gem_object_pin_fence(struct drm_i915_gem_object *obj);
void i915_gem_object_unpin_fence(struct drm_i915_gem_object *obj);

void i915_gem_restore_fences(struct drm_device *dev);

void i915_gem_detect_bit_6_swizzle(struct drm_device *dev);
void i915_gem_object_do_bit_17_swizzle(struct drm_i915_gem_object *obj);
void i915_gem_object_save_bit_17_swizzle(struct drm_i915_gem_object *obj);

/* i915_gem_context.c */
int __must_check i915_gem_context_init(struct drm_device *dev);
void i915_gem_context_fini(struct drm_device *dev);
void i915_gem_context_reset(struct drm_device *dev);
int i915_gem_context_open(struct drm_device *dev, struct drm_file *file);
int i915_gem_context_enable(struct drm_i915_gem_request *req);
void i915_gem_context_close(struct drm_device *dev, struct drm_file *file);
int i915_switch_context(struct drm_i915_gem_request *req);
struct intel_context *
i915_gem_context_get(struct drm_i915_file_private *file_priv, u32 id);
void i915_gem_context_free(struct kref *ctx_ref);
struct drm_i915_gem_object *
i915_gem_alloc_context_obj(struct drm_device *dev, size_t size);
static inline void i915_gem_context_reference(struct intel_context *ctx)
{
	kref_get(&ctx->ref);
}

static inline void i915_gem_context_unreference(struct intel_context *ctx)
{
	kref_put(&ctx->ref, i915_gem_context_free);
}

static inline bool i915_gem_context_is_default(const struct intel_context *c)
{
	return c->user_handle == DEFAULT_CONTEXT_HANDLE;
}

int i915_gem_context_create_ioctl(struct drm_device *dev, void *data,
				  struct drm_file *file);
int i915_gem_context_destroy_ioctl(struct drm_device *dev, void *data,
				   struct drm_file *file);
int i915_gem_context_getparam_ioctl(struct drm_device *dev, void *data,
				    struct drm_file *file_priv);
int i915_gem_context_setparam_ioctl(struct drm_device *dev, void *data,
				    struct drm_file *file_priv);

/* i915_gem_evict.c */
int __must_check i915_gem_evict_something(struct drm_device *dev,
					  struct i915_address_space *vm,
					  int min_size,
					  unsigned alignment,
					  unsigned cache_level,
					  unsigned long start,
					  unsigned long end,
					  unsigned flags);
int i915_gem_evict_vm(struct i915_address_space *vm, bool do_idle);
int i915_gem_evict_everything(struct drm_device *dev);

/* belongs in i915_gem_gtt.h */
static inline void i915_gem_chipset_flush(struct drm_device *dev)
{
	if (INTEL_INFO(dev)->gen < 6)
		intel_gtt_chipset_flush();
}

/* i915_gem_stolen.c */
int i915_gem_stolen_insert_node(struct drm_i915_private *dev_priv,
				struct drm_mm_node *node, u64 size,
				unsigned alignment);
void i915_gem_stolen_remove_node(struct drm_i915_private *dev_priv,
				 struct drm_mm_node *node);
int i915_gem_init_stolen(struct drm_device *dev);
void i915_gem_cleanup_stolen(struct drm_device *dev);
struct drm_i915_gem_object *
i915_gem_object_create_stolen(struct drm_device *dev, u32 size);
struct drm_i915_gem_object *
i915_gem_object_create_stolen_for_preallocated(struct drm_device *dev,
					       u32 stolen_offset,
					       u32 gtt_offset,
					       u32 size);

/* i915_gem_shrinker.c */
unsigned long i915_gem_shrink(struct drm_i915_private *dev_priv,
			      long target,
			      unsigned flags);
#define I915_SHRINK_PURGEABLE 0x1
#define I915_SHRINK_UNBOUND 0x2
#define I915_SHRINK_BOUND 0x4
unsigned long i915_gem_shrink_all(struct drm_i915_private *dev_priv);
void i915_gem_shrinker_init(struct drm_i915_private *dev_priv);


/* i915_gem_tiling.c */
static inline bool i915_gem_object_needs_bit17_swizzle(struct drm_i915_gem_object *obj)
{
	struct drm_i915_private *dev_priv = obj->base.dev->dev_private;

	return dev_priv->mm.bit_6_swizzle_x == I915_BIT_6_SWIZZLE_9_10_17 &&
		obj->tiling_mode != I915_TILING_NONE;
}

/* i915_gem_debug.c */
#if WATCH_LISTS
int i915_verify_lists(struct drm_device *dev);
#else
#define i915_verify_lists(dev) 0
#endif

/* i915_debugfs.c */
int i915_debugfs_init(struct drm_minor *minor);
void i915_debugfs_cleanup(struct drm_minor *minor);
#ifdef CONFIG_DEBUG_FS
int i915_debugfs_connector_add(struct drm_connector *connector);
void intel_display_crc_init(struct drm_device *dev);
#else
static inline int i915_debugfs_connector_add(struct drm_connector *connector)
{ return 0; }
static inline void intel_display_crc_init(struct drm_device *dev) {}
#endif

/* i915_gpu_error.c */
__printf(2, 3)
void i915_error_printf(struct drm_i915_error_state_buf *e, const char *f, ...);
int i915_error_state_to_str(struct drm_i915_error_state_buf *estr,
			    const struct i915_error_state_file_priv *error);
int i915_error_state_buf_init(struct drm_i915_error_state_buf *eb,
			      struct drm_i915_private *i915,
			      size_t count, loff_t pos);
static inline void i915_error_state_buf_release(
	struct drm_i915_error_state_buf *eb)
{
	kfree(eb->buf);
}
void i915_capture_error_state(struct drm_device *dev, bool wedge,
			      const char *error_msg);
void i915_error_state_get(struct drm_device *dev,
			  struct i915_error_state_file_priv *error_priv);
void i915_error_state_put(struct i915_error_state_file_priv *error_priv);
void i915_destroy_error_state(struct drm_device *dev);

void i915_get_extra_instdone(struct drm_device *dev, uint32_t *instdone);
const char *i915_cache_level_str(struct drm_i915_private *i915, int type);

/* i915_cmd_parser.c */
int i915_cmd_parser_get_version(void);
int i915_cmd_parser_init_ring(struct intel_engine_cs *ring);
void i915_cmd_parser_fini_ring(struct intel_engine_cs *ring);
bool i915_needs_cmd_parser(struct intel_engine_cs *ring);
int i915_parse_cmds(struct intel_engine_cs *ring,
		    struct drm_i915_gem_object *batch_obj,
		    struct drm_i915_gem_object *shadow_batch_obj,
		    u32 batch_start_offset,
		    u32 batch_len,
		    bool is_master);

/* i915_suspend.c */
extern int i915_save_state(struct drm_device *dev);
extern int i915_restore_state(struct drm_device *dev);

/* i915_sysfs.c */
void i915_setup_sysfs(struct drm_device *dev_priv);
void i915_teardown_sysfs(struct drm_device *dev_priv);

/* intel_i2c.c */
extern int intel_setup_gmbus(struct drm_device *dev);
extern void intel_teardown_gmbus(struct drm_device *dev);
extern bool intel_gmbus_is_valid_pin(struct drm_i915_private *dev_priv,
				     unsigned int pin);

extern struct i2c_adapter *
intel_gmbus_get_adapter(struct drm_i915_private *dev_priv, unsigned int pin);
extern void intel_gmbus_set_speed(struct i2c_adapter *adapter, int speed);
extern void intel_gmbus_force_bit(struct i2c_adapter *adapter, bool force_bit);
static inline bool intel_gmbus_is_forced_bit(struct i2c_adapter *adapter)
{
	return container_of(adapter, struct intel_gmbus, adapter)->force_bit;
}
extern void intel_i2c_reset(struct drm_device *dev);

/* intel_opregion.c */
#ifdef CONFIG_ACPI
extern int intel_opregion_setup(struct drm_device *dev);
extern void intel_opregion_init(struct drm_device *dev);
extern void intel_opregion_fini(struct drm_device *dev);
extern void intel_opregion_asle_intr(struct drm_device *dev);
extern int intel_opregion_notify_encoder(struct intel_encoder *intel_encoder,
					 bool enable);
extern int intel_opregion_notify_adapter(struct drm_device *dev,
					 pci_power_t state);
#else
static inline int intel_opregion_setup(struct drm_device *dev) { return 0; }
static inline void intel_opregion_init(struct drm_device *dev) { return; }
static inline void intel_opregion_fini(struct drm_device *dev) { return; }
static inline void intel_opregion_asle_intr(struct drm_device *dev) { return; }
static inline int
intel_opregion_notify_encoder(struct intel_encoder *intel_encoder, bool enable)
{
	return 0;
}
static inline int
intel_opregion_notify_adapter(struct drm_device *dev, pci_power_t state)
{
	return 0;
}
#endif

/* intel_acpi.c */
#ifdef CONFIG_ACPI
extern void intel_register_dsm_handler(void);
extern void intel_unregister_dsm_handler(void);
#else
static inline void intel_register_dsm_handler(void) { return; }
static inline void intel_unregister_dsm_handler(void) { return; }
#endif /* CONFIG_ACPI */

/* modesetting */
extern void intel_modeset_init_hw(struct drm_device *dev);
extern void intel_modeset_init(struct drm_device *dev);
extern void intel_modeset_gem_init(struct drm_device *dev);
extern void intel_modeset_cleanup(struct drm_device *dev);
extern void intel_connector_unregister(struct intel_connector *);
extern int intel_modeset_vga_set_state(struct drm_device *dev, bool state);
extern void intel_display_resume(struct drm_device *dev);
extern void i915_redisable_vga(struct drm_device *dev);
extern void i915_redisable_vga_power_on(struct drm_device *dev);
extern bool ironlake_set_drps(struct drm_device *dev, u8 val);
extern void intel_init_pch_refclk(struct drm_device *dev);
extern void intel_set_rps(struct drm_device *dev, u8 val);
extern void intel_set_memory_cxsr(struct drm_i915_private *dev_priv,
				  bool enable);
extern void intel_detect_pch(struct drm_device *dev);
extern int intel_trans_dp_port_sel(struct drm_crtc *crtc);
extern int intel_enable_rc6(const struct drm_device *dev);

extern bool i915_semaphore_is_enabled(struct drm_device *dev);
int i915_reg_read_ioctl(struct drm_device *dev, void *data,
			struct drm_file *file);
int i915_get_reset_stats_ioctl(struct drm_device *dev, void *data,
			       struct drm_file *file);

/* overlay */
extern struct intel_overlay_error_state *intel_overlay_capture_error_state(struct drm_device *dev);
extern void intel_overlay_print_error_state(struct drm_i915_error_state_buf *e,
					    struct intel_overlay_error_state *error);

extern struct intel_display_error_state *intel_display_capture_error_state(struct drm_device *dev);
extern void intel_display_print_error_state(struct drm_i915_error_state_buf *e,
					    struct drm_device *dev,
					    struct intel_display_error_state *error);

int sandybridge_pcode_read(struct drm_i915_private *dev_priv, u32 mbox, u32 *val);
int sandybridge_pcode_write(struct drm_i915_private *dev_priv, u32 mbox, u32 val);

/* intel_sideband.c */
u32 vlv_punit_read(struct drm_i915_private *dev_priv, u32 addr);
void vlv_punit_write(struct drm_i915_private *dev_priv, u32 addr, u32 val);
u32 vlv_nc_read(struct drm_i915_private *dev_priv, u8 addr);
u32 vlv_gpio_nc_read(struct drm_i915_private *dev_priv, u32 reg);
void vlv_gpio_nc_write(struct drm_i915_private *dev_priv, u32 reg, u32 val);
u32 vlv_cck_read(struct drm_i915_private *dev_priv, u32 reg);
void vlv_cck_write(struct drm_i915_private *dev_priv, u32 reg, u32 val);
u32 vlv_ccu_read(struct drm_i915_private *dev_priv, u32 reg);
void vlv_ccu_write(struct drm_i915_private *dev_priv, u32 reg, u32 val);
u32 vlv_bunit_read(struct drm_i915_private *dev_priv, u32 reg);
void vlv_bunit_write(struct drm_i915_private *dev_priv, u32 reg, u32 val);
u32 vlv_gps_core_read(struct drm_i915_private *dev_priv, u32 reg);
void vlv_gps_core_write(struct drm_i915_private *dev_priv, u32 reg, u32 val);
u32 vlv_dpio_read(struct drm_i915_private *dev_priv, enum pipe pipe, int reg);
void vlv_dpio_write(struct drm_i915_private *dev_priv, enum pipe pipe, int reg, u32 val);
u32 intel_sbi_read(struct drm_i915_private *dev_priv, u16 reg,
		   enum intel_sbi_destination destination);
void intel_sbi_write(struct drm_i915_private *dev_priv, u16 reg, u32 value,
		     enum intel_sbi_destination destination);
u32 vlv_flisdsi_read(struct drm_i915_private *dev_priv, u32 reg);
void vlv_flisdsi_write(struct drm_i915_private *dev_priv, u32 reg, u32 val);

int intel_gpu_freq(struct drm_i915_private *dev_priv, int val);
int intel_freq_opcode(struct drm_i915_private *dev_priv, int val);

#define I915_READ8(reg)		dev_priv->uncore.funcs.mmio_readb(dev_priv, (reg), true)
#define I915_WRITE8(reg, val)	dev_priv->uncore.funcs.mmio_writeb(dev_priv, (reg), (val), true)

#define I915_READ16(reg)	dev_priv->uncore.funcs.mmio_readw(dev_priv, (reg), true)
#define I915_WRITE16(reg, val)	dev_priv->uncore.funcs.mmio_writew(dev_priv, (reg), (val), true)
#define I915_READ16_NOTRACE(reg)	dev_priv->uncore.funcs.mmio_readw(dev_priv, (reg), false)
#define I915_WRITE16_NOTRACE(reg, val)	dev_priv->uncore.funcs.mmio_writew(dev_priv, (reg), (val), false)

#define I915_READ(reg)		dev_priv->uncore.funcs.mmio_readl(dev_priv, (reg), true)
#define I915_WRITE(reg, val)	dev_priv->uncore.funcs.mmio_writel(dev_priv, (reg), (val), true)
#define I915_READ_NOTRACE(reg)		dev_priv->uncore.funcs.mmio_readl(dev_priv, (reg), false)
#define I915_WRITE_NOTRACE(reg, val)	dev_priv->uncore.funcs.mmio_writel(dev_priv, (reg), (val), false)

/* Be very careful with read/write 64-bit values. On 32-bit machines, they
 * will be implemented using 2 32-bit writes in an arbitrary order with
 * an arbitrary delay between them. This can cause the hardware to
 * act upon the intermediate value, possibly leading to corruption and
 * machine death. You have been warned.
 */
#define I915_WRITE64(reg, val)	dev_priv->uncore.funcs.mmio_writeq(dev_priv, (reg), (val), true)
#define I915_READ64(reg)	dev_priv->uncore.funcs.mmio_readq(dev_priv, (reg), true)

#define I915_READ64_2x32(lower_reg, upper_reg) ({			\
	u32 upper, lower, tmp;						\
	tmp = I915_READ(upper_reg);					\
	do {								\
		upper = tmp;						\
		lower = I915_READ(lower_reg);				\
		tmp = I915_READ(upper_reg);				\
	} while (upper != tmp);						\
	(u64)upper << 32 | lower; })

#define POSTING_READ(reg)	(void)I915_READ_NOTRACE(reg)
#define POSTING_READ16(reg)	(void)I915_READ16_NOTRACE(reg)

/* These are untraced mmio-accessors that are only valid to be used inside
 * criticial sections inside IRQ handlers where forcewake is explicitly
 * controlled.
 * Think twice, and think again, before using these.
 * Note: Should only be used between intel_uncore_forcewake_irqlock() and
 * intel_uncore_forcewake_irqunlock().
 */
#define I915_READ_FW(reg__) readl(dev_priv->regs + (reg__))
#define I915_WRITE_FW(reg__, val__) writel(val__, dev_priv->regs + (reg__))
#define POSTING_READ_FW(reg__) (void)I915_READ_FW(reg__)

/* "Broadcast RGB" property */
#define INTEL_BROADCAST_RGB_AUTO 0
#define INTEL_BROADCAST_RGB_FULL 1
#define INTEL_BROADCAST_RGB_LIMITED 2

static inline uint32_t i915_vgacntrl_reg(struct drm_device *dev)
{
	if (IS_VALLEYVIEW(dev))
		return VLV_VGACNTRL;
	else if (INTEL_INFO(dev)->gen >= 5)
		return CPU_VGACNTRL;
	else
		return VGACNTRL;
}

static inline void __user *to_user_ptr(u64 address)
{
	return (void __user *)(uintptr_t)address;
}

static inline unsigned long msecs_to_jiffies_timeout(const unsigned int m)
{
	unsigned long j = msecs_to_jiffies(m);

	return min_t(unsigned long, MAX_JIFFY_OFFSET, j + 1);
}

static inline unsigned long nsecs_to_jiffies_timeout(const u64 n)
{
        return min_t(u64, MAX_JIFFY_OFFSET, nsecs_to_jiffies64(n) + 1);
}

static inline unsigned long
timespec_to_jiffies_timeout(const struct timespec *value)
{
	unsigned long j = timespec_to_jiffies(value);

	return min_t(unsigned long, MAX_JIFFY_OFFSET, j + 1);
}

/*
 * If you need to wait X milliseconds between events A and B, but event B
 * doesn't happen exactly after event A, you record the timestamp (jiffies) of
 * when event A happened, then just before event B you call this function and
 * pass the timestamp as the first argument, and X as the second argument.
 */
static inline void
wait_remaining_ms_from_jiffies(unsigned long timestamp_jiffies, int to_wait_ms)
{
	unsigned long target_jiffies, tmp_jiffies, remaining_jiffies;

	/*
	 * Don't re-read the value of "jiffies" every time since it may change
	 * behind our back and break the math.
	 */
	tmp_jiffies = jiffies;
	target_jiffies = timestamp_jiffies +
			 msecs_to_jiffies_timeout(to_wait_ms);

	if (time_after(target_jiffies, tmp_jiffies)) {
		remaining_jiffies = target_jiffies - tmp_jiffies;
		while (remaining_jiffies)
			remaining_jiffies =
			    schedule_timeout_uninterruptible(remaining_jiffies);
	}
}

static inline void i915_trace_irq_get(struct intel_engine_cs *ring,
				      struct drm_i915_gem_request *req)
{
	if (ring->trace_irq_req == NULL && ring->irq_get(ring))
		i915_gem_request_assign(&ring->trace_irq_req, req);
}

#endif<|MERGE_RESOLUTION|>--- conflicted
+++ resolved
@@ -1417,13 +1417,10 @@
 #define DP_AUX_C 0x20
 #define DP_AUX_D 0x30
 
-<<<<<<< HEAD
-=======
 #define DDC_PIN_B  0x05
 #define DDC_PIN_C  0x04
 #define DDC_PIN_D  0x06
 
->>>>>>> f377ea88
 struct ddi_vbt_port_info {
 	/*
 	 * This is an index in the HDMI/DVI DDI buffer translation table.
@@ -1438,10 +1435,7 @@
 	uint8_t supports_dp:1;
 
 	uint8_t alternate_aux_channel;
-<<<<<<< HEAD
-=======
 	uint8_t alternate_ddc_pin;
->>>>>>> f377ea88
 
 	uint8_t dp_boost_level;
 	uint8_t hdmi_boost_level;
