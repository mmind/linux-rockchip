/*
 * SPDX-License-Identifier: MIT
 *
 * Copyright © 2018 Intel Corporation
 */

<<<<<<< HEAD
#include "igt_gem_utils.h"
=======
#include "gem/selftests/igt_gem_utils.h"

>>>>>>> f1a3b43c
#include "igt_spinner.h"

int igt_spinner_init(struct igt_spinner *spin, struct drm_i915_private *i915)
{
	unsigned int mode;
	void *vaddr;
	int err;

	GEM_BUG_ON(INTEL_GEN(i915) < 8);

	memset(spin, 0, sizeof(*spin));
	spin->i915 = i915;

	spin->hws = i915_gem_object_create_internal(i915, PAGE_SIZE);
	if (IS_ERR(spin->hws)) {
		err = PTR_ERR(spin->hws);
		goto err;
	}

	spin->obj = i915_gem_object_create_internal(i915, PAGE_SIZE);
	if (IS_ERR(spin->obj)) {
		err = PTR_ERR(spin->obj);
		goto err_hws;
	}

	i915_gem_object_set_cache_coherency(spin->hws, I915_CACHE_LLC);
	vaddr = i915_gem_object_pin_map(spin->hws, I915_MAP_WB);
	if (IS_ERR(vaddr)) {
		err = PTR_ERR(vaddr);
		goto err_obj;
	}
	spin->seqno = memset(vaddr, 0xff, PAGE_SIZE);

	mode = i915_coherent_map_type(i915);
	vaddr = i915_gem_object_pin_map(spin->obj, mode);
	if (IS_ERR(vaddr)) {
		err = PTR_ERR(vaddr);
		goto err_unpin_hws;
	}
	spin->batch = vaddr;

	return 0;

err_unpin_hws:
	i915_gem_object_unpin_map(spin->hws);
err_obj:
	i915_gem_object_put(spin->obj);
err_hws:
	i915_gem_object_put(spin->hws);
err:
	return err;
}

static unsigned int seqno_offset(u64 fence)
{
	return offset_in_page(sizeof(u32) * fence);
}

static u64 hws_address(const struct i915_vma *hws,
		       const struct i915_request *rq)
{
	return hws->node.start + seqno_offset(rq->fence.context);
}

static int move_to_active(struct i915_vma *vma,
			  struct i915_request *rq,
			  unsigned int flags)
{
	int err;

	i915_vma_lock(vma);
	err = i915_vma_move_to_active(vma, rq, flags);
	i915_vma_unlock(vma);

	return err;
}

struct i915_request *
igt_spinner_create_request(struct igt_spinner *spin,
			   struct i915_gem_context *ctx,
			   struct intel_engine_cs *engine,
			   u32 arbitration_command)
{
	struct i915_request *rq = NULL;
	struct i915_vma *hws, *vma;
	u32 *batch;
	int err;

	vma = i915_vma_instance(spin->obj, ctx->vm, NULL);
	if (IS_ERR(vma))
		return ERR_CAST(vma);

	hws = i915_vma_instance(spin->hws, ctx->vm, NULL);
	if (IS_ERR(hws))
		return ERR_CAST(hws);

	err = i915_vma_pin(vma, 0, 0, PIN_USER);
	if (err)
		return ERR_PTR(err);

	err = i915_vma_pin(hws, 0, 0, PIN_USER);
	if (err)
		goto unpin_vma;

	rq = igt_request_alloc(ctx, engine);
	if (IS_ERR(rq)) {
		err = PTR_ERR(rq);
		goto unpin_hws;
	}

	err = move_to_active(vma, rq, 0);
	if (err)
		goto cancel_rq;

	err = move_to_active(hws, rq, 0);
	if (err)
		goto cancel_rq;

	batch = spin->batch;

	*batch++ = MI_STORE_DWORD_IMM_GEN4;
	*batch++ = lower_32_bits(hws_address(hws, rq));
	*batch++ = upper_32_bits(hws_address(hws, rq));
	*batch++ = rq->fence.seqno;

	*batch++ = arbitration_command;

	*batch++ = MI_BATCH_BUFFER_START | 1 << 8 | 1;
	*batch++ = lower_32_bits(vma->node.start);
	*batch++ = upper_32_bits(vma->node.start);
	*batch++ = MI_BATCH_BUFFER_END; /* not reached */

	i915_gem_chipset_flush(spin->i915);

	if (engine->emit_init_breadcrumb &&
	    rq->timeline->has_initial_breadcrumb) {
		err = engine->emit_init_breadcrumb(rq);
		if (err)
			goto cancel_rq;
	}

	err = engine->emit_bb_start(rq, vma->node.start, PAGE_SIZE, 0);

cancel_rq:
	if (err) {
		i915_request_skip(rq, err);
		i915_request_add(rq);
	}
unpin_hws:
	i915_vma_unpin(hws);
unpin_vma:
	i915_vma_unpin(vma);
	return err ? ERR_PTR(err) : rq;
}

static u32
hws_seqno(const struct igt_spinner *spin, const struct i915_request *rq)
{
	u32 *seqno = spin->seqno + seqno_offset(rq->fence.context);

	return READ_ONCE(*seqno);
}

void igt_spinner_end(struct igt_spinner *spin)
{
	*spin->batch = MI_BATCH_BUFFER_END;
	i915_gem_chipset_flush(spin->i915);
}

void igt_spinner_fini(struct igt_spinner *spin)
{
	igt_spinner_end(spin);

	i915_gem_object_unpin_map(spin->obj);
	i915_gem_object_put(spin->obj);

	i915_gem_object_unpin_map(spin->hws);
	i915_gem_object_put(spin->hws);
}

bool igt_wait_for_spinner(struct igt_spinner *spin, struct i915_request *rq)
{
	return !(wait_for_us(i915_seqno_passed(hws_seqno(spin, rq),
					       rq->fence.seqno),
			     10) &&
		 wait_for(i915_seqno_passed(hws_seqno(spin, rq),
					    rq->fence.seqno),
			  1000));
}<|MERGE_RESOLUTION|>--- conflicted
+++ resolved
@@ -4,12 +4,8 @@
  * Copyright © 2018 Intel Corporation
  */
 
-<<<<<<< HEAD
-#include "igt_gem_utils.h"
-=======
 #include "gem/selftests/igt_gem_utils.h"
 
->>>>>>> f1a3b43c
 #include "igt_spinner.h"
 
 int igt_spinner_init(struct igt_spinner *spin, struct drm_i915_private *i915)
