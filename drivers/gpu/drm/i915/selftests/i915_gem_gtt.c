/*
 * Copyright © 2016 Intel Corporation
 *
 * Permission is hereby granted, free of charge, to any person obtaining a
 * copy of this software and associated documentation files (the "Software"),
 * to deal in the Software without restriction, including without limitation
 * the rights to use, copy, modify, merge, publish, distribute, sublicense,
 * and/or sell copies of the Software, and to permit persons to whom the
 * Software is furnished to do so, subject to the following conditions:
 *
 * The above copyright notice and this permission notice (including the next
 * paragraph) shall be included in all copies or substantial portions of the
 * Software.
 *
 * THE SOFTWARE IS PROVIDED "AS IS", WITHOUT WARRANTY OF ANY KIND, EXPRESS OR
 * IMPLIED, INCLUDING BUT NOT LIMITED TO THE WARRANTIES OF MERCHANTABILITY,
 * FITNESS FOR A PARTICULAR PURPOSE AND NONINFRINGEMENT.  IN NO EVENT SHALL
 * THE AUTHORS OR COPYRIGHT HOLDERS BE LIABLE FOR ANY CLAIM, DAMAGES OR OTHER
 * LIABILITY, WHETHER IN AN ACTION OF CONTRACT, TORT OR OTHERWISE, ARISING
 * FROM, OUT OF OR IN CONNECTION WITH THE SOFTWARE OR THE USE OR OTHER DEALINGS
 * IN THE SOFTWARE.
 *
 */

#include <linux/list_sort.h>
#include <linux/prime_numbers.h>

#include "../i915_selftest.h"
#include "i915_random.h"

#include "mock_context.h"
#include "mock_drm.h"
#include "mock_gem_device.h"

static void fake_free_pages(struct drm_i915_gem_object *obj,
			    struct sg_table *pages)
{
	sg_free_table(pages);
	kfree(pages);
}

static int fake_get_pages(struct drm_i915_gem_object *obj)
{
#define GFP (GFP_KERNEL | __GFP_NOWARN | __GFP_NORETRY)
#define PFN_BIAS 0x1000
	struct sg_table *pages;
	struct scatterlist *sg;
	unsigned int sg_page_sizes;
	typeof(obj->base.size) rem;

	pages = kmalloc(sizeof(*pages), GFP);
	if (!pages)
		return -ENOMEM;

	rem = round_up(obj->base.size, BIT(31)) >> 31;
	if (sg_alloc_table(pages, rem, GFP)) {
		kfree(pages);
		return -ENOMEM;
	}

	sg_page_sizes = 0;
	rem = obj->base.size;
	for (sg = pages->sgl; sg; sg = sg_next(sg)) {
		unsigned long len = min_t(typeof(rem), rem, BIT(31));

		GEM_BUG_ON(!len);
		sg_set_page(sg, pfn_to_page(PFN_BIAS), len, 0);
		sg_dma_address(sg) = page_to_phys(sg_page(sg));
		sg_dma_len(sg) = len;
		sg_page_sizes |= len;

		rem -= len;
	}
	GEM_BUG_ON(rem);

	obj->mm.madv = I915_MADV_DONTNEED;

	__i915_gem_object_set_pages(obj, pages, sg_page_sizes);

	return 0;
#undef GFP
}

static void fake_put_pages(struct drm_i915_gem_object *obj,
			   struct sg_table *pages)
{
	fake_free_pages(obj, pages);
	obj->mm.dirty = false;
	obj->mm.madv = I915_MADV_WILLNEED;
}

static const struct drm_i915_gem_object_ops fake_ops = {
	.flags = I915_GEM_OBJECT_IS_SHRINKABLE,
	.get_pages = fake_get_pages,
	.put_pages = fake_put_pages,
};

static struct drm_i915_gem_object *
fake_dma_object(struct drm_i915_private *i915, u64 size)
{
	struct drm_i915_gem_object *obj;

	GEM_BUG_ON(!size);
	GEM_BUG_ON(!IS_ALIGNED(size, I915_GTT_PAGE_SIZE));

	if (overflows_type(size, obj->base.size))
		return ERR_PTR(-E2BIG);

	obj = i915_gem_object_alloc(i915);
	if (!obj)
		goto err;

	drm_gem_private_object_init(&i915->drm, &obj->base, size);
	i915_gem_object_init(obj, &fake_ops);

	obj->write_domain = I915_GEM_DOMAIN_CPU;
	obj->read_domains = I915_GEM_DOMAIN_CPU;
	obj->cache_level = I915_CACHE_NONE;

	/* Preallocate the "backing storage" */
	if (i915_gem_object_pin_pages(obj))
		goto err_obj;

	i915_gem_object_unpin_pages(obj);
	return obj;

err_obj:
	i915_gem_object_put(obj);
err:
	return ERR_PTR(-ENOMEM);
}

static int igt_ppgtt_alloc(void *arg)
{
	struct drm_i915_private *dev_priv = arg;
	struct i915_hw_ppgtt *ppgtt;
	u64 size, last;
	int err;

	/* Allocate a ppggt and try to fill the entire range */

	if (!USES_PPGTT(dev_priv))
		return 0;

	ppgtt = kzalloc(sizeof(*ppgtt), GFP_KERNEL);
	if (!ppgtt)
		return -ENOMEM;

	mutex_lock(&dev_priv->drm.struct_mutex);
	err = __hw_ppgtt_init(ppgtt, dev_priv);
	if (err)
		goto err_ppgtt;

	if (!ppgtt->base.allocate_va_range)
		goto err_ppgtt_cleanup;

	/* Check we can allocate the entire range */
	for (size = 4096;
	     size <= ppgtt->base.total;
	     size <<= 2) {
		err = ppgtt->base.allocate_va_range(&ppgtt->base, 0, size);
		if (err) {
			if (err == -ENOMEM) {
				pr_info("[1] Ran out of memory for va_range [0 + %llx] [bit %d]\n",
					size, ilog2(size));
				err = 0; /* virtual space too large! */
			}
			goto err_ppgtt_cleanup;
		}

		ppgtt->base.clear_range(&ppgtt->base, 0, size);
	}

	/* Check we can incrementally allocate the entire range */
	for (last = 0, size = 4096;
	     size <= ppgtt->base.total;
	     last = size, size <<= 2) {
		err = ppgtt->base.allocate_va_range(&ppgtt->base,
						    last, size - last);
		if (err) {
			if (err == -ENOMEM) {
				pr_info("[2] Ran out of memory for va_range [%llx + %llx] [bit %d]\n",
					last, size - last, ilog2(size));
				err = 0; /* virtual space too large! */
			}
			goto err_ppgtt_cleanup;
		}
	}

err_ppgtt_cleanup:
	ppgtt->base.cleanup(&ppgtt->base);
err_ppgtt:
	mutex_unlock(&dev_priv->drm.struct_mutex);
	kfree(ppgtt);
	return err;
}

static int lowlevel_hole(struct drm_i915_private *i915,
			 struct i915_address_space *vm,
			 u64 hole_start, u64 hole_end,
			 unsigned long end_time)
{
	I915_RND_STATE(seed_prng);
	unsigned int size;
	struct i915_vma mock_vma;

	memset(&mock_vma, 0, sizeof(struct i915_vma));

	/* Keep creating larger objects until one cannot fit into the hole */
	for (size = 12; (hole_end - hole_start) >> size; size++) {
		I915_RND_SUBSTATE(prng, seed_prng);
		struct drm_i915_gem_object *obj;
		unsigned int *order, count, n;
		u64 hole_size;

		hole_size = (hole_end - hole_start) >> size;
		if (hole_size > KMALLOC_MAX_SIZE / sizeof(u32))
			hole_size = KMALLOC_MAX_SIZE / sizeof(u32);
		count = hole_size >> 1;
		if (!count) {
			pr_debug("%s: hole is too small [%llx - %llx] >> %d: %lld\n",
				 __func__, hole_start, hole_end, size, hole_size);
			break;
		}

		do {
			order = i915_random_order(count, &prng);
			if (order)
				break;
		} while (count >>= 1);
		if (!count)
			return -ENOMEM;
		GEM_BUG_ON(!order);

		GEM_BUG_ON(count * BIT_ULL(size) > vm->total);
		GEM_BUG_ON(hole_start + count * BIT_ULL(size) > hole_end);

		/* Ignore allocation failures (i.e. don't report them as
		 * a test failure) as we are purposefully allocating very
		 * large objects without checking that we have sufficient
		 * memory. We expect to hit -ENOMEM.
		 */

		obj = fake_dma_object(i915, BIT_ULL(size));
		if (IS_ERR(obj)) {
			kfree(order);
			break;
		}

		GEM_BUG_ON(obj->base.size != BIT_ULL(size));

		if (i915_gem_object_pin_pages(obj)) {
			i915_gem_object_put(obj);
			kfree(order);
			break;
		}

		for (n = 0; n < count; n++) {
			u64 addr = hole_start + order[n] * BIT_ULL(size);

			GEM_BUG_ON(addr + BIT_ULL(size) > vm->total);

			if (igt_timeout(end_time,
					"%s timed out before %d/%d\n",
					__func__, n, count)) {
				hole_end = hole_start; /* quit */
				break;
			}

			if (vm->allocate_va_range &&
			    vm->allocate_va_range(vm, addr, BIT_ULL(size)))
				break;

			mock_vma.pages = obj->mm.pages;
			mock_vma.node.size = BIT_ULL(size);
			mock_vma.node.start = addr;

			intel_runtime_pm_get(i915);
			vm->insert_entries(vm, &mock_vma, I915_CACHE_NONE, 0);
			intel_runtime_pm_put(i915);
		}
		count = n;

		i915_random_reorder(order, count, &prng);
		for (n = 0; n < count; n++) {
			u64 addr = hole_start + order[n] * BIT_ULL(size);

			GEM_BUG_ON(addr + BIT_ULL(size) > vm->total);
			vm->clear_range(vm, addr, BIT_ULL(size));
		}

		i915_gem_object_unpin_pages(obj);
		i915_gem_object_put(obj);

		kfree(order);
	}

	return 0;
}

static void close_object_list(struct list_head *objects,
			      struct i915_address_space *vm)
{
	struct drm_i915_gem_object *obj, *on;
	int ignored;

	list_for_each_entry_safe(obj, on, objects, st_link) {
		struct i915_vma *vma;

		vma = i915_vma_instance(obj, vm, NULL);
		if (!IS_ERR(vma))
			ignored = i915_vma_unbind(vma);
		/* Only ppgtt vma may be closed before the object is freed */
		if (!IS_ERR(vma) && !i915_vma_is_ggtt(vma))
			i915_vma_close(vma);

		list_del(&obj->st_link);
		i915_gem_object_put(obj);
	}
}

static int fill_hole(struct drm_i915_private *i915,
		     struct i915_address_space *vm,
		     u64 hole_start, u64 hole_end,
		     unsigned long end_time)
{
	const u64 hole_size = hole_end - hole_start;
	struct drm_i915_gem_object *obj;
	const unsigned long max_pages =
		min_t(u64, ULONG_MAX - 1, hole_size/2 >> PAGE_SHIFT);
	const unsigned long max_step = max(int_sqrt(max_pages), 2UL);
	unsigned long npages, prime, flags;
	struct i915_vma *vma;
	LIST_HEAD(objects);
	int err;

	/* Try binding many VMA working inwards from either edge */

	flags = PIN_OFFSET_FIXED | PIN_USER;
	if (i915_is_ggtt(vm))
		flags |= PIN_GLOBAL;

	for_each_prime_number_from(prime, 2, max_step) {
		for (npages = 1; npages <= max_pages; npages *= prime) {
			const u64 full_size = npages << PAGE_SHIFT;
			const struct {
				const char *name;
				u64 offset;
				int step;
			} phases[] = {
				{ "top-down", hole_end, -1, },
				{ "bottom-up", hole_start, 1, },
				{ }
			}, *p;

			obj = fake_dma_object(i915, full_size);
			if (IS_ERR(obj))
				break;

			list_add(&obj->st_link, &objects);

			/* Align differing sized objects against the edges, and
			 * check we don't walk off into the void when binding
			 * them into the GTT.
			 */
			for (p = phases; p->name; p++) {
				u64 offset;

				offset = p->offset;
				list_for_each_entry(obj, &objects, st_link) {
					vma = i915_vma_instance(obj, vm, NULL);
					if (IS_ERR(vma))
						continue;

					if (p->step < 0) {
						if (offset < hole_start + obj->base.size)
							break;
						offset -= obj->base.size;
					}

					err = i915_vma_pin(vma, 0, 0, offset | flags);
					if (err) {
						pr_err("%s(%s) pin (forward) failed with err=%d on size=%lu pages (prime=%lu), offset=%llx\n",
						       __func__, p->name, err, npages, prime, offset);
						goto err;
					}

					if (!drm_mm_node_allocated(&vma->node) ||
					    i915_vma_misplaced(vma, 0, 0, offset | flags)) {
						pr_err("%s(%s) (forward) insert failed: vma.node=%llx + %llx [allocated? %d], expected offset %llx\n",
						       __func__, p->name, vma->node.start, vma->node.size, drm_mm_node_allocated(&vma->node),
						       offset);
						err = -EINVAL;
						goto err;
					}

					i915_vma_unpin(vma);

					if (p->step > 0) {
						if (offset + obj->base.size > hole_end)
							break;
						offset += obj->base.size;
					}
				}

				offset = p->offset;
				list_for_each_entry(obj, &objects, st_link) {
					vma = i915_vma_instance(obj, vm, NULL);
					if (IS_ERR(vma))
						continue;

					if (p->step < 0) {
						if (offset < hole_start + obj->base.size)
							break;
						offset -= obj->base.size;
					}

					if (!drm_mm_node_allocated(&vma->node) ||
					    i915_vma_misplaced(vma, 0, 0, offset | flags)) {
						pr_err("%s(%s) (forward) moved vma.node=%llx + %llx, expected offset %llx\n",
						       __func__, p->name, vma->node.start, vma->node.size,
						       offset);
						err = -EINVAL;
						goto err;
					}

					err = i915_vma_unbind(vma);
					if (err) {
						pr_err("%s(%s) (forward) unbind of vma.node=%llx + %llx failed with err=%d\n",
						       __func__, p->name, vma->node.start, vma->node.size,
						       err);
						goto err;
					}

					if (p->step > 0) {
						if (offset + obj->base.size > hole_end)
							break;
						offset += obj->base.size;
					}
				}

				offset = p->offset;
				list_for_each_entry_reverse(obj, &objects, st_link) {
					vma = i915_vma_instance(obj, vm, NULL);
					if (IS_ERR(vma))
						continue;

					if (p->step < 0) {
						if (offset < hole_start + obj->base.size)
							break;
						offset -= obj->base.size;
					}

					err = i915_vma_pin(vma, 0, 0, offset | flags);
					if (err) {
						pr_err("%s(%s) pin (backward) failed with err=%d on size=%lu pages (prime=%lu), offset=%llx\n",
						       __func__, p->name, err, npages, prime, offset);
						goto err;
					}

					if (!drm_mm_node_allocated(&vma->node) ||
					    i915_vma_misplaced(vma, 0, 0, offset | flags)) {
						pr_err("%s(%s) (backward) insert failed: vma.node=%llx + %llx [allocated? %d], expected offset %llx\n",
						       __func__, p->name, vma->node.start, vma->node.size, drm_mm_node_allocated(&vma->node),
						       offset);
						err = -EINVAL;
						goto err;
					}

					i915_vma_unpin(vma);

					if (p->step > 0) {
						if (offset + obj->base.size > hole_end)
							break;
						offset += obj->base.size;
					}
				}

				offset = p->offset;
				list_for_each_entry_reverse(obj, &objects, st_link) {
					vma = i915_vma_instance(obj, vm, NULL);
					if (IS_ERR(vma))
						continue;

					if (p->step < 0) {
						if (offset < hole_start + obj->base.size)
							break;
						offset -= obj->base.size;
					}

					if (!drm_mm_node_allocated(&vma->node) ||
					    i915_vma_misplaced(vma, 0, 0, offset | flags)) {
						pr_err("%s(%s) (backward) moved vma.node=%llx + %llx [allocated? %d], expected offset %llx\n",
						       __func__, p->name, vma->node.start, vma->node.size, drm_mm_node_allocated(&vma->node),
						       offset);
						err = -EINVAL;
						goto err;
					}

					err = i915_vma_unbind(vma);
					if (err) {
						pr_err("%s(%s) (backward) unbind of vma.node=%llx + %llx failed with err=%d\n",
						       __func__, p->name, vma->node.start, vma->node.size,
						       err);
						goto err;
					}

					if (p->step > 0) {
						if (offset + obj->base.size > hole_end)
							break;
						offset += obj->base.size;
					}
				}
			}

			if (igt_timeout(end_time, "%s timed out (npages=%lu, prime=%lu)\n",
					__func__, npages, prime)) {
				err = -EINTR;
				goto err;
			}
		}

		close_object_list(&objects, vm);
	}

	return 0;

err:
	close_object_list(&objects, vm);
	return err;
}

static int walk_hole(struct drm_i915_private *i915,
		     struct i915_address_space *vm,
		     u64 hole_start, u64 hole_end,
		     unsigned long end_time)
{
	const u64 hole_size = hole_end - hole_start;
	const unsigned long max_pages =
		min_t(u64, ULONG_MAX - 1, hole_size >> PAGE_SHIFT);
	unsigned long flags;
	u64 size;

	/* Try binding a single VMA in different positions within the hole */

	flags = PIN_OFFSET_FIXED | PIN_USER;
	if (i915_is_ggtt(vm))
		flags |= PIN_GLOBAL;

	for_each_prime_number_from(size, 1, max_pages) {
		struct drm_i915_gem_object *obj;
		struct i915_vma *vma;
		u64 addr;
		int err = 0;

		obj = fake_dma_object(i915, size << PAGE_SHIFT);
		if (IS_ERR(obj))
			break;

		vma = i915_vma_instance(obj, vm, NULL);
		if (IS_ERR(vma)) {
			err = PTR_ERR(vma);
			goto err_put;
		}

		for (addr = hole_start;
		     addr + obj->base.size < hole_end;
		     addr += obj->base.size) {
			err = i915_vma_pin(vma, 0, 0, addr | flags);
			if (err) {
				pr_err("%s bind failed at %llx + %llx [hole %llx- %llx] with err=%d\n",
				       __func__, addr, vma->size,
				       hole_start, hole_end, err);
				goto err_close;
			}
			i915_vma_unpin(vma);

			if (!drm_mm_node_allocated(&vma->node) ||
			    i915_vma_misplaced(vma, 0, 0, addr | flags)) {
				pr_err("%s incorrect at %llx + %llx\n",
				       __func__, addr, vma->size);
				err = -EINVAL;
				goto err_close;
			}

			err = i915_vma_unbind(vma);
			if (err) {
				pr_err("%s unbind failed at %llx + %llx  with err=%d\n",
				       __func__, addr, vma->size, err);
				goto err_close;
			}

			GEM_BUG_ON(drm_mm_node_allocated(&vma->node));

			if (igt_timeout(end_time,
					"%s timed out at %llx\n",
					__func__, addr)) {
				err = -EINTR;
				goto err_close;
			}
		}

err_close:
		if (!i915_vma_is_ggtt(vma))
			i915_vma_close(vma);
err_put:
		i915_gem_object_put(obj);
		if (err)
			return err;
	}

	return 0;
}

static int pot_hole(struct drm_i915_private *i915,
		    struct i915_address_space *vm,
		    u64 hole_start, u64 hole_end,
		    unsigned long end_time)
{
	struct drm_i915_gem_object *obj;
	struct i915_vma *vma;
	unsigned long flags;
	unsigned int pot;
	int err = 0;

	flags = PIN_OFFSET_FIXED | PIN_USER;
	if (i915_is_ggtt(vm))
		flags |= PIN_GLOBAL;

	obj = i915_gem_object_create_internal(i915, 2 * I915_GTT_PAGE_SIZE);
	if (IS_ERR(obj))
		return PTR_ERR(obj);

	vma = i915_vma_instance(obj, vm, NULL);
	if (IS_ERR(vma)) {
		err = PTR_ERR(vma);
		goto err_obj;
	}

	/* Insert a pair of pages across every pot boundary within the hole */
	for (pot = fls64(hole_end - 1) - 1;
	     pot > ilog2(2 * I915_GTT_PAGE_SIZE);
	     pot--) {
		u64 step = BIT_ULL(pot);
		u64 addr;

		for (addr = round_up(hole_start + I915_GTT_PAGE_SIZE, step) - I915_GTT_PAGE_SIZE;
		     addr <= round_down(hole_end - 2*I915_GTT_PAGE_SIZE, step) - I915_GTT_PAGE_SIZE;
		     addr += step) {
			err = i915_vma_pin(vma, 0, 0, addr | flags);
			if (err) {
				pr_err("%s failed to pin object at %llx in hole [%llx - %llx], with err=%d\n",
				       __func__,
				       addr,
				       hole_start, hole_end,
				       err);
				goto err;
			}

			if (!drm_mm_node_allocated(&vma->node) ||
			    i915_vma_misplaced(vma, 0, 0, addr | flags)) {
				pr_err("%s incorrect at %llx + %llx\n",
				       __func__, addr, vma->size);
				i915_vma_unpin(vma);
				err = i915_vma_unbind(vma);
				err = -EINVAL;
				goto err;
			}

			i915_vma_unpin(vma);
			err = i915_vma_unbind(vma);
			GEM_BUG_ON(err);
		}

		if (igt_timeout(end_time,
				"%s timed out after %d/%d\n",
				__func__, pot, fls64(hole_end - 1) - 1)) {
			err = -EINTR;
			goto err;
		}
	}

err:
	if (!i915_vma_is_ggtt(vma))
		i915_vma_close(vma);
err_obj:
	i915_gem_object_put(obj);
	return err;
}

static int drunk_hole(struct drm_i915_private *i915,
		      struct i915_address_space *vm,
		      u64 hole_start, u64 hole_end,
		      unsigned long end_time)
{
	I915_RND_STATE(prng);
	unsigned int size;
	unsigned long flags;

	flags = PIN_OFFSET_FIXED | PIN_USER;
	if (i915_is_ggtt(vm))
		flags |= PIN_GLOBAL;

	/* Keep creating larger objects until one cannot fit into the hole */
	for (size = 12; (hole_end - hole_start) >> size; size++) {
		struct drm_i915_gem_object *obj;
		unsigned int *order, count, n;
		struct i915_vma *vma;
		u64 hole_size;
		int err = -ENODEV;

		hole_size = (hole_end - hole_start) >> size;
		if (hole_size > KMALLOC_MAX_SIZE / sizeof(u32))
			hole_size = KMALLOC_MAX_SIZE / sizeof(u32);
		count = hole_size >> 1;
		if (!count) {
			pr_debug("%s: hole is too small [%llx - %llx] >> %d: %lld\n",
				 __func__, hole_start, hole_end, size, hole_size);
			break;
		}

		do {
			order = i915_random_order(count, &prng);
			if (order)
				break;
		} while (count >>= 1);
		if (!count)
			return -ENOMEM;
		GEM_BUG_ON(!order);

		/* Ignore allocation failures (i.e. don't report them as
		 * a test failure) as we are purposefully allocating very
		 * large objects without checking that we have sufficient
		 * memory. We expect to hit -ENOMEM.
		 */

		obj = fake_dma_object(i915, BIT_ULL(size));
		if (IS_ERR(obj)) {
			kfree(order);
			break;
		}

		vma = i915_vma_instance(obj, vm, NULL);
		if (IS_ERR(vma)) {
			err = PTR_ERR(vma);
			goto err_obj;
		}

		GEM_BUG_ON(vma->size != BIT_ULL(size));

		for (n = 0; n < count; n++) {
			u64 addr = hole_start + order[n] * BIT_ULL(size);

			err = i915_vma_pin(vma, 0, 0, addr | flags);
			if (err) {
				pr_err("%s failed to pin object at %llx + %llx in hole [%llx - %llx], with err=%d\n",
				       __func__,
				       addr, BIT_ULL(size),
				       hole_start, hole_end,
				       err);
				goto err;
			}

			if (!drm_mm_node_allocated(&vma->node) ||
			    i915_vma_misplaced(vma, 0, 0, addr | flags)) {
				pr_err("%s incorrect at %llx + %llx\n",
				       __func__, addr, BIT_ULL(size));
				i915_vma_unpin(vma);
				err = i915_vma_unbind(vma);
				err = -EINVAL;
				goto err;
			}

			i915_vma_unpin(vma);
			err = i915_vma_unbind(vma);
			GEM_BUG_ON(err);

			if (igt_timeout(end_time,
					"%s timed out after %d/%d\n",
					__func__, n, count)) {
				err = -EINTR;
				goto err;
			}
		}

err:
		if (!i915_vma_is_ggtt(vma))
			i915_vma_close(vma);
err_obj:
		i915_gem_object_put(obj);
		kfree(order);
		if (err)
			return err;
	}

	return 0;
}

static int __shrink_hole(struct drm_i915_private *i915,
			 struct i915_address_space *vm,
			 u64 hole_start, u64 hole_end,
			 unsigned long end_time)
{
	struct drm_i915_gem_object *obj;
	unsigned long flags = PIN_OFFSET_FIXED | PIN_USER;
	unsigned int order = 12;
	LIST_HEAD(objects);
	int err = 0;
	u64 addr;

	/* Keep creating larger objects until one cannot fit into the hole */
	for (addr = hole_start; addr < hole_end; ) {
		struct i915_vma *vma;
		u64 size = BIT_ULL(order++);

		size = min(size, hole_end - addr);
		obj = fake_dma_object(i915, size);
		if (IS_ERR(obj)) {
			err = PTR_ERR(obj);
			break;
		}

		list_add(&obj->st_link, &objects);

		vma = i915_vma_instance(obj, vm, NULL);
		if (IS_ERR(vma)) {
			err = PTR_ERR(vma);
			break;
		}

		GEM_BUG_ON(vma->size != size);

		err = i915_vma_pin(vma, 0, 0, addr | flags);
		if (err) {
			pr_err("%s failed to pin object at %llx + %llx in hole [%llx - %llx], with err=%d\n",
			       __func__, addr, size, hole_start, hole_end, err);
			break;
		}

		if (!drm_mm_node_allocated(&vma->node) ||
		    i915_vma_misplaced(vma, 0, 0, addr | flags)) {
			pr_err("%s incorrect at %llx + %llx\n",
			       __func__, addr, size);
			i915_vma_unpin(vma);
			err = i915_vma_unbind(vma);
			err = -EINVAL;
			break;
		}

		i915_vma_unpin(vma);
		addr += size;

		if (igt_timeout(end_time,
				"%s timed out at ofset %llx [%llx - %llx]\n",
				__func__, addr, hole_start, hole_end)) {
			err = -EINTR;
			break;
		}
	}

	close_object_list(&objects, vm);
	return err;
}

static int shrink_hole(struct drm_i915_private *i915,
		       struct i915_address_space *vm,
		       u64 hole_start, u64 hole_end,
		       unsigned long end_time)
{
	unsigned long prime;
	int err;

	vm->fault_attr.probability = 999;
	atomic_set(&vm->fault_attr.times, -1);

	for_each_prime_number_from(prime, 0, ULONG_MAX - 1) {
		vm->fault_attr.interval = prime;
		err = __shrink_hole(i915, vm, hole_start, hole_end, end_time);
		if (err)
			break;
	}

	memset(&vm->fault_attr, 0, sizeof(vm->fault_attr));

	return err;
}

static int shrink_boom(struct drm_i915_private *i915,
		       struct i915_address_space *vm,
		       u64 hole_start, u64 hole_end,
		       unsigned long end_time)
{
	unsigned int sizes[] = { SZ_2M, SZ_1G };
	struct drm_i915_gem_object *purge;
	struct drm_i915_gem_object *explode;
	int err;
	int i;

	/*
	 * Catch the case which shrink_hole seems to miss. The setup here
	 * requires invoking the shrinker as we do the alloc_pt/alloc_pd, while
	 * ensuring that all vma assiocated with the respective pd/pdp are
	 * unpinned at the time.
	 */

	for (i = 0; i < ARRAY_SIZE(sizes); ++i) {
		unsigned int flags = PIN_USER | PIN_OFFSET_FIXED;
		unsigned int size = sizes[i];
		struct i915_vma *vma;

		purge = fake_dma_object(i915, size);
		if (IS_ERR(purge))
			return PTR_ERR(purge);

		vma = i915_vma_instance(purge, vm, NULL);
		if (IS_ERR(vma)) {
			err = PTR_ERR(vma);
			goto err_purge;
		}

		err = i915_vma_pin(vma, 0, 0, flags);
		if (err)
			goto err_purge;

		/* Should now be ripe for purging */
		i915_vma_unpin(vma);

		explode = fake_dma_object(i915, size);
		if (IS_ERR(explode)) {
<<<<<<< HEAD
			err = PTR_ERR(purge);
=======
			err = PTR_ERR(explode);
>>>>>>> 642e7fd2
			goto err_purge;
		}

		vm->fault_attr.probability = 100;
		vm->fault_attr.interval = 1;
		atomic_set(&vm->fault_attr.times, -1);

		vma = i915_vma_instance(explode, vm, NULL);
		if (IS_ERR(vma)) {
			err = PTR_ERR(vma);
			goto err_explode;
		}

		err = i915_vma_pin(vma, 0, 0, flags | size);
		if (err)
			goto err_explode;

		i915_vma_unpin(vma);

		i915_gem_object_put(purge);
		i915_gem_object_put(explode);

		memset(&vm->fault_attr, 0, sizeof(vm->fault_attr));
	}

	return 0;

err_explode:
	i915_gem_object_put(explode);
err_purge:
	i915_gem_object_put(purge);
	memset(&vm->fault_attr, 0, sizeof(vm->fault_attr));
	return err;
}

static int exercise_ppgtt(struct drm_i915_private *dev_priv,
			  int (*func)(struct drm_i915_private *i915,
				      struct i915_address_space *vm,
				      u64 hole_start, u64 hole_end,
				      unsigned long end_time))
{
	struct drm_file *file;
	struct i915_hw_ppgtt *ppgtt;
	IGT_TIMEOUT(end_time);
	int err;

	if (!USES_FULL_PPGTT(dev_priv))
		return 0;

	file = mock_file(dev_priv);
	if (IS_ERR(file))
		return PTR_ERR(file);

	mutex_lock(&dev_priv->drm.struct_mutex);
	ppgtt = i915_ppgtt_create(dev_priv, file->driver_priv, "mock");
	if (IS_ERR(ppgtt)) {
		err = PTR_ERR(ppgtt);
		goto out_unlock;
	}
	GEM_BUG_ON(offset_in_page(ppgtt->base.total));
	GEM_BUG_ON(ppgtt->base.closed);

	err = func(dev_priv, &ppgtt->base, 0, ppgtt->base.total, end_time);

	i915_ppgtt_close(&ppgtt->base);
	i915_ppgtt_put(ppgtt);
out_unlock:
	mutex_unlock(&dev_priv->drm.struct_mutex);

	mock_file_free(dev_priv, file);
	return err;
}

static int igt_ppgtt_fill(void *arg)
{
	return exercise_ppgtt(arg, fill_hole);
}

static int igt_ppgtt_walk(void *arg)
{
	return exercise_ppgtt(arg, walk_hole);
}

static int igt_ppgtt_pot(void *arg)
{
	return exercise_ppgtt(arg, pot_hole);
}

static int igt_ppgtt_drunk(void *arg)
{
	return exercise_ppgtt(arg, drunk_hole);
}

static int igt_ppgtt_lowlevel(void *arg)
{
	return exercise_ppgtt(arg, lowlevel_hole);
}

static int igt_ppgtt_shrink(void *arg)
{
	return exercise_ppgtt(arg, shrink_hole);
}

static int igt_ppgtt_shrink_boom(void *arg)
{
	return exercise_ppgtt(arg, shrink_boom);
}

static int sort_holes(void *priv, struct list_head *A, struct list_head *B)
{
	struct drm_mm_node *a = list_entry(A, typeof(*a), hole_stack);
	struct drm_mm_node *b = list_entry(B, typeof(*b), hole_stack);

	if (a->start < b->start)
		return -1;
	else
		return 1;
}

static int exercise_ggtt(struct drm_i915_private *i915,
			 int (*func)(struct drm_i915_private *i915,
				     struct i915_address_space *vm,
				     u64 hole_start, u64 hole_end,
				     unsigned long end_time))
{
	struct i915_ggtt *ggtt = &i915->ggtt;
	u64 hole_start, hole_end, last = 0;
	struct drm_mm_node *node;
	IGT_TIMEOUT(end_time);
	int err = 0;

	mutex_lock(&i915->drm.struct_mutex);
restart:
	list_sort(NULL, &ggtt->base.mm.hole_stack, sort_holes);
	drm_mm_for_each_hole(node, &ggtt->base.mm, hole_start, hole_end) {
		if (hole_start < last)
			continue;

		if (ggtt->base.mm.color_adjust)
			ggtt->base.mm.color_adjust(node, 0,
						   &hole_start, &hole_end);
		if (hole_start >= hole_end)
			continue;

		err = func(i915, &ggtt->base, hole_start, hole_end, end_time);
		if (err)
			break;

		/* As we have manipulated the drm_mm, the list may be corrupt */
		last = hole_end;
		goto restart;
	}
	mutex_unlock(&i915->drm.struct_mutex);

	return err;
}

static int igt_ggtt_fill(void *arg)
{
	return exercise_ggtt(arg, fill_hole);
}

static int igt_ggtt_walk(void *arg)
{
	return exercise_ggtt(arg, walk_hole);
}

static int igt_ggtt_pot(void *arg)
{
	return exercise_ggtt(arg, pot_hole);
}

static int igt_ggtt_drunk(void *arg)
{
	return exercise_ggtt(arg, drunk_hole);
}

static int igt_ggtt_lowlevel(void *arg)
{
	return exercise_ggtt(arg, lowlevel_hole);
}

static int igt_ggtt_page(void *arg)
{
	const unsigned int count = PAGE_SIZE/sizeof(u32);
	I915_RND_STATE(prng);
	struct drm_i915_private *i915 = arg;
	struct i915_ggtt *ggtt = &i915->ggtt;
	struct drm_i915_gem_object *obj;
	struct drm_mm_node tmp;
	unsigned int *order, n;
	int err;

	mutex_lock(&i915->drm.struct_mutex);

	obj = i915_gem_object_create_internal(i915, PAGE_SIZE);
	if (IS_ERR(obj)) {
		err = PTR_ERR(obj);
		goto out_unlock;
	}

	err = i915_gem_object_pin_pages(obj);
	if (err)
		goto out_free;

	memset(&tmp, 0, sizeof(tmp));
	err = drm_mm_insert_node_in_range(&ggtt->base.mm, &tmp,
					  count * PAGE_SIZE, 0,
					  I915_COLOR_UNEVICTABLE,
					  0, ggtt->mappable_end,
					  DRM_MM_INSERT_LOW);
	if (err)
		goto out_unpin;

	intel_runtime_pm_get(i915);

	for (n = 0; n < count; n++) {
		u64 offset = tmp.start + n * PAGE_SIZE;

		ggtt->base.insert_page(&ggtt->base,
				       i915_gem_object_get_dma_address(obj, 0),
				       offset, I915_CACHE_NONE, 0);
	}

	order = i915_random_order(count, &prng);
	if (!order) {
		err = -ENOMEM;
		goto out_remove;
	}

	for (n = 0; n < count; n++) {
		u64 offset = tmp.start + order[n] * PAGE_SIZE;
		u32 __iomem *vaddr;

		vaddr = io_mapping_map_atomic_wc(&ggtt->iomap, offset);
		iowrite32(n, vaddr + n);
		io_mapping_unmap_atomic(vaddr);
	}
	i915_gem_flush_ggtt_writes(i915);

	i915_random_reorder(order, count, &prng);
	for (n = 0; n < count; n++) {
		u64 offset = tmp.start + order[n] * PAGE_SIZE;
		u32 __iomem *vaddr;
		u32 val;

		vaddr = io_mapping_map_atomic_wc(&ggtt->iomap, offset);
		val = ioread32(vaddr + n);
		io_mapping_unmap_atomic(vaddr);

		if (val != n) {
			pr_err("insert page failed: found %d, expected %d\n",
			       val, n);
			err = -EINVAL;
			break;
		}
	}

	kfree(order);
out_remove:
	ggtt->base.clear_range(&ggtt->base, tmp.start, tmp.size);
	intel_runtime_pm_put(i915);
	drm_mm_remove_node(&tmp);
out_unpin:
	i915_gem_object_unpin_pages(obj);
out_free:
	i915_gem_object_put(obj);
out_unlock:
	mutex_unlock(&i915->drm.struct_mutex);
	return err;
}

static void track_vma_bind(struct i915_vma *vma)
{
	struct drm_i915_gem_object *obj = vma->obj;

	obj->bind_count++; /* track for eviction later */
	__i915_gem_object_pin_pages(obj);

	vma->pages = obj->mm.pages;
	list_move_tail(&vma->vm_link, &vma->vm->inactive_list);
}

static int exercise_mock(struct drm_i915_private *i915,
			 int (*func)(struct drm_i915_private *i915,
				     struct i915_address_space *vm,
				     u64 hole_start, u64 hole_end,
				     unsigned long end_time))
{
	struct i915_gem_context *ctx;
	struct i915_hw_ppgtt *ppgtt;
	IGT_TIMEOUT(end_time);
	int err;

	ctx = mock_context(i915, "mock");
	if (!ctx)
		return -ENOMEM;

	ppgtt = ctx->ppgtt;
	GEM_BUG_ON(!ppgtt);

	err = func(i915, &ppgtt->base, 0, ppgtt->base.total, end_time);

	mock_context_close(ctx);
	return err;
}

static int igt_mock_fill(void *arg)
{
	return exercise_mock(arg, fill_hole);
}

static int igt_mock_walk(void *arg)
{
	return exercise_mock(arg, walk_hole);
}

static int igt_mock_pot(void *arg)
{
	return exercise_mock(arg, pot_hole);
}

static int igt_mock_drunk(void *arg)
{
	return exercise_mock(arg, drunk_hole);
}

static int igt_gtt_reserve(void *arg)
{
	struct drm_i915_private *i915 = arg;
	struct drm_i915_gem_object *obj, *on;
	LIST_HEAD(objects);
	u64 total;
	int err = -ENODEV;

	/* i915_gem_gtt_reserve() tries to reserve the precise range
	 * for the node, and evicts if it has to. So our test checks that
	 * it can give us the requsted space and prevent overlaps.
	 */

	/* Start by filling the GGTT */
	for (total = 0;
	     total + 2*I915_GTT_PAGE_SIZE <= i915->ggtt.base.total;
	     total += 2*I915_GTT_PAGE_SIZE) {
		struct i915_vma *vma;

		obj = i915_gem_object_create_internal(i915, 2*PAGE_SIZE);
		if (IS_ERR(obj)) {
			err = PTR_ERR(obj);
			goto out;
		}

		err = i915_gem_object_pin_pages(obj);
		if (err) {
			i915_gem_object_put(obj);
			goto out;
		}

		list_add(&obj->st_link, &objects);

		vma = i915_vma_instance(obj, &i915->ggtt.base, NULL);
		if (IS_ERR(vma)) {
			err = PTR_ERR(vma);
			goto out;
		}

		err = i915_gem_gtt_reserve(&i915->ggtt.base, &vma->node,
					   obj->base.size,
					   total,
					   obj->cache_level,
					   0);
		if (err) {
			pr_err("i915_gem_gtt_reserve (pass 1) failed at %llu/%llu with err=%d\n",
			       total, i915->ggtt.base.total, err);
			goto out;
		}
		track_vma_bind(vma);

		GEM_BUG_ON(!drm_mm_node_allocated(&vma->node));
		if (vma->node.start != total ||
		    vma->node.size != 2*I915_GTT_PAGE_SIZE) {
			pr_err("i915_gem_gtt_reserve (pass 1) placement failed, found (%llx + %llx), expected (%llx + %lx)\n",
			       vma->node.start, vma->node.size,
			       total, 2*I915_GTT_PAGE_SIZE);
			err = -EINVAL;
			goto out;
		}
	}

	/* Now we start forcing evictions */
	for (total = I915_GTT_PAGE_SIZE;
	     total + 2*I915_GTT_PAGE_SIZE <= i915->ggtt.base.total;
	     total += 2*I915_GTT_PAGE_SIZE) {
		struct i915_vma *vma;

		obj = i915_gem_object_create_internal(i915, 2*PAGE_SIZE);
		if (IS_ERR(obj)) {
			err = PTR_ERR(obj);
			goto out;
		}

		err = i915_gem_object_pin_pages(obj);
		if (err) {
			i915_gem_object_put(obj);
			goto out;
		}

		list_add(&obj->st_link, &objects);

		vma = i915_vma_instance(obj, &i915->ggtt.base, NULL);
		if (IS_ERR(vma)) {
			err = PTR_ERR(vma);
			goto out;
		}

		err = i915_gem_gtt_reserve(&i915->ggtt.base, &vma->node,
					   obj->base.size,
					   total,
					   obj->cache_level,
					   0);
		if (err) {
			pr_err("i915_gem_gtt_reserve (pass 2) failed at %llu/%llu with err=%d\n",
			       total, i915->ggtt.base.total, err);
			goto out;
		}
		track_vma_bind(vma);

		GEM_BUG_ON(!drm_mm_node_allocated(&vma->node));
		if (vma->node.start != total ||
		    vma->node.size != 2*I915_GTT_PAGE_SIZE) {
			pr_err("i915_gem_gtt_reserve (pass 2) placement failed, found (%llx + %llx), expected (%llx + %lx)\n",
			       vma->node.start, vma->node.size,
			       total, 2*I915_GTT_PAGE_SIZE);
			err = -EINVAL;
			goto out;
		}
	}

	/* And then try at random */
	list_for_each_entry_safe(obj, on, &objects, st_link) {
		struct i915_vma *vma;
		u64 offset;

		vma = i915_vma_instance(obj, &i915->ggtt.base, NULL);
		if (IS_ERR(vma)) {
			err = PTR_ERR(vma);
			goto out;
		}

		err = i915_vma_unbind(vma);
		if (err) {
			pr_err("i915_vma_unbind failed with err=%d!\n", err);
			goto out;
		}

		offset = random_offset(0, i915->ggtt.base.total,
				       2*I915_GTT_PAGE_SIZE,
				       I915_GTT_MIN_ALIGNMENT);

		err = i915_gem_gtt_reserve(&i915->ggtt.base, &vma->node,
					   obj->base.size,
					   offset,
					   obj->cache_level,
					   0);
		if (err) {
			pr_err("i915_gem_gtt_reserve (pass 3) failed at %llu/%llu with err=%d\n",
			       total, i915->ggtt.base.total, err);
			goto out;
		}
		track_vma_bind(vma);

		GEM_BUG_ON(!drm_mm_node_allocated(&vma->node));
		if (vma->node.start != offset ||
		    vma->node.size != 2*I915_GTT_PAGE_SIZE) {
			pr_err("i915_gem_gtt_reserve (pass 3) placement failed, found (%llx + %llx), expected (%llx + %lx)\n",
			       vma->node.start, vma->node.size,
			       offset, 2*I915_GTT_PAGE_SIZE);
			err = -EINVAL;
			goto out;
		}
	}

out:
	list_for_each_entry_safe(obj, on, &objects, st_link) {
		i915_gem_object_unpin_pages(obj);
		i915_gem_object_put(obj);
	}
	return err;
}

static int igt_gtt_insert(void *arg)
{
	struct drm_i915_private *i915 = arg;
	struct drm_i915_gem_object *obj, *on;
	struct drm_mm_node tmp = {};
	const struct invalid_insert {
		u64 size;
		u64 alignment;
		u64 start, end;
	} invalid_insert[] = {
		{
			i915->ggtt.base.total + I915_GTT_PAGE_SIZE, 0,
			0, i915->ggtt.base.total,
		},
		{
			2*I915_GTT_PAGE_SIZE, 0,
			0, I915_GTT_PAGE_SIZE,
		},
		{
			-(u64)I915_GTT_PAGE_SIZE, 0,
			0, 4*I915_GTT_PAGE_SIZE,
		},
		{
			-(u64)2*I915_GTT_PAGE_SIZE, 2*I915_GTT_PAGE_SIZE,
			0, 4*I915_GTT_PAGE_SIZE,
		},
		{
			I915_GTT_PAGE_SIZE, I915_GTT_MIN_ALIGNMENT << 1,
			I915_GTT_MIN_ALIGNMENT, I915_GTT_MIN_ALIGNMENT << 1,
		},
		{}
	}, *ii;
	LIST_HEAD(objects);
	u64 total;
	int err = -ENODEV;

	/* i915_gem_gtt_insert() tries to allocate some free space in the GTT
	 * to the node, evicting if required.
	 */

	/* Check a couple of obviously invalid requests */
	for (ii = invalid_insert; ii->size; ii++) {
		err = i915_gem_gtt_insert(&i915->ggtt.base, &tmp,
					  ii->size, ii->alignment,
					  I915_COLOR_UNEVICTABLE,
					  ii->start, ii->end,
					  0);
		if (err != -ENOSPC) {
			pr_err("Invalid i915_gem_gtt_insert(.size=%llx, .alignment=%llx, .start=%llx, .end=%llx) succeeded (err=%d)\n",
			       ii->size, ii->alignment, ii->start, ii->end,
			       err);
			return -EINVAL;
		}
	}

	/* Start by filling the GGTT */
	for (total = 0;
	     total + I915_GTT_PAGE_SIZE <= i915->ggtt.base.total;
	     total += I915_GTT_PAGE_SIZE) {
		struct i915_vma *vma;

		obj = i915_gem_object_create_internal(i915, I915_GTT_PAGE_SIZE);
		if (IS_ERR(obj)) {
			err = PTR_ERR(obj);
			goto out;
		}

		err = i915_gem_object_pin_pages(obj);
		if (err) {
			i915_gem_object_put(obj);
			goto out;
		}

		list_add(&obj->st_link, &objects);

		vma = i915_vma_instance(obj, &i915->ggtt.base, NULL);
		if (IS_ERR(vma)) {
			err = PTR_ERR(vma);
			goto out;
		}

		err = i915_gem_gtt_insert(&i915->ggtt.base, &vma->node,
					  obj->base.size, 0, obj->cache_level,
					  0, i915->ggtt.base.total,
					  0);
		if (err == -ENOSPC) {
			/* maxed out the GGTT space */
			i915_gem_object_put(obj);
			break;
		}
		if (err) {
			pr_err("i915_gem_gtt_insert (pass 1) failed at %llu/%llu with err=%d\n",
			       total, i915->ggtt.base.total, err);
			goto out;
		}
		track_vma_bind(vma);
		__i915_vma_pin(vma);

		GEM_BUG_ON(!drm_mm_node_allocated(&vma->node));
	}

	list_for_each_entry(obj, &objects, st_link) {
		struct i915_vma *vma;

		vma = i915_vma_instance(obj, &i915->ggtt.base, NULL);
		if (IS_ERR(vma)) {
			err = PTR_ERR(vma);
			goto out;
		}

		if (!drm_mm_node_allocated(&vma->node)) {
			pr_err("VMA was unexpectedly evicted!\n");
			err = -EINVAL;
			goto out;
		}

		__i915_vma_unpin(vma);
	}

	/* If we then reinsert, we should find the same hole */
	list_for_each_entry_safe(obj, on, &objects, st_link) {
		struct i915_vma *vma;
		u64 offset;

		vma = i915_vma_instance(obj, &i915->ggtt.base, NULL);
		if (IS_ERR(vma)) {
			err = PTR_ERR(vma);
			goto out;
		}

		GEM_BUG_ON(!drm_mm_node_allocated(&vma->node));
		offset = vma->node.start;

		err = i915_vma_unbind(vma);
		if (err) {
			pr_err("i915_vma_unbind failed with err=%d!\n", err);
			goto out;
		}

		err = i915_gem_gtt_insert(&i915->ggtt.base, &vma->node,
					  obj->base.size, 0, obj->cache_level,
					  0, i915->ggtt.base.total,
					  0);
		if (err) {
			pr_err("i915_gem_gtt_insert (pass 2) failed at %llu/%llu with err=%d\n",
			       total, i915->ggtt.base.total, err);
			goto out;
		}
		track_vma_bind(vma);

		GEM_BUG_ON(!drm_mm_node_allocated(&vma->node));
		if (vma->node.start != offset) {
			pr_err("i915_gem_gtt_insert did not return node to its previous location (the only hole), expected address %llx, found %llx\n",
			       offset, vma->node.start);
			err = -EINVAL;
			goto out;
		}
	}

	/* And then force evictions */
	for (total = 0;
	     total + 2*I915_GTT_PAGE_SIZE <= i915->ggtt.base.total;
	     total += 2*I915_GTT_PAGE_SIZE) {
		struct i915_vma *vma;

		obj = i915_gem_object_create_internal(i915, 2*I915_GTT_PAGE_SIZE);
		if (IS_ERR(obj)) {
			err = PTR_ERR(obj);
			goto out;
		}

		err = i915_gem_object_pin_pages(obj);
		if (err) {
			i915_gem_object_put(obj);
			goto out;
		}

		list_add(&obj->st_link, &objects);

		vma = i915_vma_instance(obj, &i915->ggtt.base, NULL);
		if (IS_ERR(vma)) {
			err = PTR_ERR(vma);
			goto out;
		}

		err = i915_gem_gtt_insert(&i915->ggtt.base, &vma->node,
					  obj->base.size, 0, obj->cache_level,
					  0, i915->ggtt.base.total,
					  0);
		if (err) {
			pr_err("i915_gem_gtt_insert (pass 3) failed at %llu/%llu with err=%d\n",
			       total, i915->ggtt.base.total, err);
			goto out;
		}
		track_vma_bind(vma);

		GEM_BUG_ON(!drm_mm_node_allocated(&vma->node));
	}

out:
	list_for_each_entry_safe(obj, on, &objects, st_link) {
		i915_gem_object_unpin_pages(obj);
		i915_gem_object_put(obj);
	}
	return err;
}

int i915_gem_gtt_mock_selftests(void)
{
	static const struct i915_subtest tests[] = {
		SUBTEST(igt_mock_drunk),
		SUBTEST(igt_mock_walk),
		SUBTEST(igt_mock_pot),
		SUBTEST(igt_mock_fill),
		SUBTEST(igt_gtt_reserve),
		SUBTEST(igt_gtt_insert),
	};
	struct drm_i915_private *i915;
	int err;

	i915 = mock_gem_device();
	if (!i915)
		return -ENOMEM;

	mutex_lock(&i915->drm.struct_mutex);
	err = i915_subtests(tests, i915);
	mutex_unlock(&i915->drm.struct_mutex);

	drm_dev_unref(&i915->drm);
	return err;
}

int i915_gem_gtt_live_selftests(struct drm_i915_private *i915)
{
	static const struct i915_subtest tests[] = {
		SUBTEST(igt_ppgtt_alloc),
		SUBTEST(igt_ppgtt_lowlevel),
		SUBTEST(igt_ppgtt_drunk),
		SUBTEST(igt_ppgtt_walk),
		SUBTEST(igt_ppgtt_pot),
		SUBTEST(igt_ppgtt_fill),
		SUBTEST(igt_ppgtt_shrink),
		SUBTEST(igt_ppgtt_shrink_boom),
		SUBTEST(igt_ggtt_lowlevel),
		SUBTEST(igt_ggtt_drunk),
		SUBTEST(igt_ggtt_walk),
		SUBTEST(igt_ggtt_pot),
		SUBTEST(igt_ggtt_fill),
		SUBTEST(igt_ggtt_page),
	};

	GEM_BUG_ON(offset_in_page(i915->ggtt.base.total));

	return i915_subtests(tests, i915);
}<|MERGE_RESOLUTION|>--- conflicted
+++ resolved
@@ -927,11 +927,7 @@
 
 		explode = fake_dma_object(i915, size);
 		if (IS_ERR(explode)) {
-<<<<<<< HEAD
-			err = PTR_ERR(purge);
-=======
 			err = PTR_ERR(explode);
->>>>>>> 642e7fd2
 			goto err_purge;
 		}
 
