--- conflicted
+++ resolved
@@ -148,11 +148,7 @@
 {
 	struct drm_i915_private *dev_priv = arg;
 	struct i915_hw_ppgtt *ppgtt;
-<<<<<<< HEAD
-	u64 size, last;
-=======
 	u64 size, last, limit;
->>>>>>> f91e6544
 	int err = 0;
 
 	/* Allocate a ppggt and try to fill the entire range */
@@ -160,18 +156,9 @@
 	if (!USES_PPGTT(dev_priv))
 		return 0;
 
-<<<<<<< HEAD
-	mutex_lock(&dev_priv->drm.struct_mutex);
-	ppgtt = __hw_ppgtt_create(dev_priv);
-	if (IS_ERR(ppgtt)) {
-		err = PTR_ERR(ppgtt);
-		goto err_unlock;
-	}
-=======
 	ppgtt = __hw_ppgtt_create(dev_priv);
 	if (IS_ERR(ppgtt))
 		return PTR_ERR(ppgtt);
->>>>>>> f91e6544
 
 	if (!ppgtt->vm.allocate_va_range)
 		goto err_ppgtt_cleanup;
@@ -187,13 +174,7 @@
 	limit = min(ppgtt->vm.total, limit);
 
 	/* Check we can allocate the entire range */
-<<<<<<< HEAD
-	for (size = 4096;
-	     size <= ppgtt->vm.total;
-	     size <<= 2) {
-=======
 	for (size = 4096; size <= limit; size <<= 2) {
->>>>>>> f91e6544
 		err = ppgtt->vm.allocate_va_range(&ppgtt->vm, 0, size);
 		if (err) {
 			if (err == -ENOMEM) {
@@ -204,22 +185,13 @@
 			goto err_ppgtt_cleanup;
 		}
 
-<<<<<<< HEAD
-=======
 		cond_resched();
 
->>>>>>> f91e6544
 		ppgtt->vm.clear_range(&ppgtt->vm, 0, size);
 	}
 
 	/* Check we can incrementally allocate the entire range */
-<<<<<<< HEAD
-	for (last = 0, size = 4096;
-	     size <= ppgtt->vm.total;
-	     last = size, size <<= 2) {
-=======
 	for (last = 0, size = 4096; size <= limit; last = size, size <<= 2) {
->>>>>>> f91e6544
 		err = ppgtt->vm.allocate_va_range(&ppgtt->vm,
 						  last, size - last);
 		if (err) {
@@ -235,14 +207,8 @@
 	}
 
 err_ppgtt_cleanup:
-<<<<<<< HEAD
-	ppgtt->vm.cleanup(&ppgtt->vm);
-	kfree(ppgtt);
-err_unlock:
-=======
 	mutex_lock(&dev_priv->drm.struct_mutex);
 	i915_ppgtt_put(ppgtt);
->>>>>>> f91e6544
 	mutex_unlock(&dev_priv->drm.struct_mutex);
 	return err;
 }
@@ -1291,11 +1257,7 @@
 	ppgtt = ctx->ppgtt;
 	GEM_BUG_ON(!ppgtt);
 
-<<<<<<< HEAD
-	err = func(i915, &ppgtt->vm, 0, ppgtt->vm.total, end_time);
-=======
 	err = func(i915, &ppgtt->vm, 0, min(ppgtt->vm.total, limit), end_time);
->>>>>>> f91e6544
 
 	mock_context_close(ctx);
 	return err;
