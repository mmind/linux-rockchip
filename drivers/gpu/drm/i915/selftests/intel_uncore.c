/*
 * Copyright © 2016 Intel Corporation
 *
 * Permission is hereby granted, free of charge, to any person obtaining a
 * copy of this software and associated documentation files (the "Software"),
 * to deal in the Software without restriction, including without limitation
 * the rights to use, copy, modify, merge, publish, distribute, sublicense,
 * and/or sell copies of the Software, and to permit persons to whom the
 * Software is furnished to do so, subject to the following conditions:
 *
 * The above copyright notice and this permission notice (including the next
 * paragraph) shall be included in all copies or substantial portions of the
 * Software.
 *
 * THE SOFTWARE IS PROVIDED "AS IS", WITHOUT WARRANTY OF ANY KIND, EXPRESS OR
 * IMPLIED, INCLUDING BUT NOT LIMITED TO THE WARRANTIES OF MERCHANTABILITY,
 * FITNESS FOR A PARTICULAR PURPOSE AND NONINFRINGEMENT.  IN NO EVENT SHALL
 * THE AUTHORS OR COPYRIGHT HOLDERS BE LIABLE FOR ANY CLAIM, DAMAGES OR OTHER
 * LIABILITY, WHETHER IN AN ACTION OF CONTRACT, TORT OR OTHERWISE, ARISING
 * FROM, OUT OF OR IN CONNECTION WITH THE SOFTWARE OR THE USE OR OTHER DEALINGS
 * IN THE SOFTWARE.
 *
 */

#include "../i915_selftest.h"

static int intel_fw_table_check(const struct intel_forcewake_range *ranges,
				unsigned int num_ranges,
				bool is_watertight)
{
	unsigned int i;
	s32 prev;

	for (i = 0, prev = -1; i < num_ranges; i++, ranges++) {
		/* Check that the table is watertight */
		if (is_watertight && (prev + 1) != (s32)ranges->start) {
			pr_err("%s: entry[%d]:(%x, %x) is not watertight to previous (%x)\n",
			       __func__, i, ranges->start, ranges->end, prev);
			return -EINVAL;
		}

		/* Check that the table never goes backwards */
		if (prev >= (s32)ranges->start) {
			pr_err("%s: entry[%d]:(%x, %x) is less than the previous (%x)\n",
			       __func__, i, ranges->start, ranges->end, prev);
			return -EINVAL;
		}

		/* Check that the entry is valid */
		if (ranges->start >= ranges->end) {
			pr_err("%s: entry[%d]:(%x, %x) has negative length\n",
			       __func__, i, ranges->start, ranges->end);
			return -EINVAL;
		}

		prev = ranges->end;
	}

	return 0;
}

static int intel_shadow_table_check(void)
{
	struct {
		const i915_reg_t *regs;
		unsigned int size;
	} reg_lists[] = {
		{ gen8_shadowed_regs, ARRAY_SIZE(gen8_shadowed_regs) },
		{ gen11_shadowed_regs, ARRAY_SIZE(gen11_shadowed_regs) },
	};
	const i915_reg_t *reg;
	unsigned int i, j;
	s32 prev;

	for (j = 0; j < ARRAY_SIZE(reg_lists); ++j) {
		reg = reg_lists[j].regs;
		for (i = 0, prev = -1; i < reg_lists[j].size; i++, reg++) {
			u32 offset = i915_mmio_reg_offset(*reg);

			if (prev >= (s32)offset) {
				pr_err("%s: entry[%d]:(%x) is before previous (%x)\n",
				       __func__, i, offset, prev);
				return -EINVAL;
			}

			prev = offset;
		}
	}

	return 0;
}

int intel_uncore_mock_selftests(void)
{
	struct {
		const struct intel_forcewake_range *ranges;
		unsigned int num_ranges;
		bool is_watertight;
	} fw[] = {
		{ __vlv_fw_ranges, ARRAY_SIZE(__vlv_fw_ranges), false },
		{ __chv_fw_ranges, ARRAY_SIZE(__chv_fw_ranges), false },
		{ __gen9_fw_ranges, ARRAY_SIZE(__gen9_fw_ranges), true },
		{ __gen11_fw_ranges, ARRAY_SIZE(__gen11_fw_ranges), true },
	};
	int err, i;

	for (i = 0; i < ARRAY_SIZE(fw); i++) {
		err = intel_fw_table_check(fw[i].ranges,
					   fw[i].num_ranges,
					   fw[i].is_watertight);
		if (err)
			return err;
	}

	err = intel_shadow_table_check();
	if (err)
		return err;

	return 0;
}

static int live_forcewake_ops(void *arg)
{
	static const struct reg {
		const char *name;
		unsigned long platforms;
		unsigned int offset;
	} registers[] = {
		{
			"RING_START",
			INTEL_GEN_MASK(6, 7),
			0x38,
		},
		{
			"RING_MI_MODE",
			INTEL_GEN_MASK(8, BITS_PER_LONG),
			0x9c,
		}
	};
	const struct reg *r;
	struct drm_i915_private *i915 = arg;
	struct intel_uncore_forcewake_domain *domain;
	struct intel_uncore *uncore = &i915->uncore;
	struct intel_engine_cs *engine;
	enum intel_engine_id id;
	intel_wakeref_t wakeref;
	unsigned int tmp;
	int err = 0;

	GEM_BUG_ON(i915->gt.awake);

	/* vlv/chv with their pcu behave differently wrt reads */
	if (IS_VALLEYVIEW(i915) || IS_CHERRYVIEW(i915)) {
		pr_debug("PCU fakes forcewake badly; skipping\n");
		return 0;
	}

<<<<<<< HEAD
=======
	/*
	 * Not quite as reliable across the gen as one would hope.
	 *
	 * Either our theory of operation is incorrect, or there remain
	 * external parties interfering with the powerwells.
	 *
	 * https://bugs.freedesktop.org/show_bug.cgi?id=110210
	 */
	if (!IS_ENABLED(CONFIG_DRM_I915_SELFTEST_BROKEN))
		return 0;

>>>>>>> a2d635de
	/* We have to pick carefully to get the exact behaviour we need */
	for (r = registers; r->name; r++)
		if (r->platforms & INTEL_INFO(i915)->gen_mask)
			break;
	if (!r->name) {
		pr_debug("Forcewaked register not known for %s; skipping\n",
			 intel_platform_name(INTEL_INFO(i915)->platform));
		return 0;
	}

	wakeref = intel_runtime_pm_get(i915);

	for_each_fw_domain(domain, uncore, tmp) {
		smp_store_mb(domain->active, false);
		if (!hrtimer_cancel(&domain->timer))
			continue;

		intel_uncore_fw_release_timer(&domain->timer);
	}

	for_each_engine(engine, i915, id) {
		i915_reg_t mmio = _MMIO(engine->mmio_base + r->offset);
		u32 __iomem *reg = uncore->regs + engine->mmio_base + r->offset;
		enum forcewake_domains fw_domains;
		u32 val;

		if (!engine->default_state)
			continue;

		fw_domains = intel_uncore_forcewake_for_reg(uncore, mmio,
							    FW_REG_READ);
		if (!fw_domains)
			continue;

		for_each_fw_domain_masked(domain, fw_domains, uncore, tmp) {
			if (!domain->wake_count)
				continue;

			pr_err("fw_domain %s still active, aborting test!\n",
			       intel_uncore_forcewake_domain_to_str(domain->id));
			err = -EINVAL;
			goto out_rpm;
		}

		intel_uncore_forcewake_get(uncore, fw_domains);
		val = readl(reg);
		intel_uncore_forcewake_put(uncore, fw_domains);

		/* Flush the forcewake release (delayed onto a timer) */
		for_each_fw_domain_masked(domain, fw_domains, uncore, tmp) {
			smp_store_mb(domain->active, false);
			if (hrtimer_cancel(&domain->timer))
				intel_uncore_fw_release_timer(&domain->timer);

			preempt_disable();
			err = wait_ack_clear(domain, FORCEWAKE_KERNEL);
			preempt_enable();
			if (err) {
				pr_err("Failed to clear fw_domain %s\n",
				       intel_uncore_forcewake_domain_to_str(domain->id));
				goto out_rpm;
			}
		}

		if (!val) {
			pr_err("%s:%s was zero while fw was held!\n",
			       engine->name, r->name);
			err = -EINVAL;
			goto out_rpm;
		}

		/* We then expect the read to return 0 outside of the fw */
		if (wait_for(readl(reg) == 0, 100)) {
			pr_err("%s:%s=%0x, fw_domains 0x%x still up after 100ms!\n",
			       engine->name, r->name, readl(reg), fw_domains);
			err = -ETIMEDOUT;
			goto out_rpm;
		}
	}

out_rpm:
	intel_runtime_pm_put(i915, wakeref);
	return err;
}

static int live_forcewake_domains(void *arg)
{
#define FW_RANGE 0x40000
	struct drm_i915_private *dev_priv = arg;
	struct intel_uncore *uncore = &dev_priv->uncore;
	unsigned long *valid;
	u32 offset;
	int err;

	if (!HAS_FPGA_DBG_UNCLAIMED(dev_priv) &&
	    !IS_VALLEYVIEW(dev_priv) &&
	    !IS_CHERRYVIEW(dev_priv))
		return 0;

	/*
	 * This test may lockup the machine or cause GPU hangs afterwards.
	 */
	if (!IS_ENABLED(CONFIG_DRM_I915_SELFTEST_BROKEN))
		return 0;

	valid = bitmap_zalloc(FW_RANGE, GFP_KERNEL);
	if (!valid)
		return -ENOMEM;

	intel_uncore_forcewake_get(uncore, FORCEWAKE_ALL);

	check_for_unclaimed_mmio(uncore);
	for (offset = 0; offset < FW_RANGE; offset += 4) {
		i915_reg_t reg = { offset };

		(void)I915_READ_FW(reg);
		if (!check_for_unclaimed_mmio(uncore))
			set_bit(offset, valid);
	}

	intel_uncore_forcewake_put(uncore, FORCEWAKE_ALL);

	err = 0;
	for_each_set_bit(offset, valid, FW_RANGE) {
		i915_reg_t reg = { offset };

		iosf_mbi_punit_acquire();
		intel_uncore_forcewake_reset(uncore);
		iosf_mbi_punit_release();

		check_for_unclaimed_mmio(uncore);

		(void)I915_READ(reg);
		if (check_for_unclaimed_mmio(uncore)) {
			pr_err("Unclaimed mmio read to register 0x%04x\n",
			       offset);
			err = -EINVAL;
		}
	}

	bitmap_free(valid);
	return err;
}

int intel_uncore_live_selftests(struct drm_i915_private *i915)
{
	static const struct i915_subtest tests[] = {
		SUBTEST(live_forcewake_ops),
		SUBTEST(live_forcewake_domains),
	};

	int err;

	/* Confirm the table we load is still valid */
	err = intel_fw_table_check(i915->uncore.fw_domains_table,
				   i915->uncore.fw_domains_table_entries,
				   INTEL_GEN(i915) >= 9);
	if (err)
		return err;

	return i915_subtests(tests, i915);
}<|MERGE_RESOLUTION|>--- conflicted
+++ resolved
@@ -155,8 +155,6 @@
 		return 0;
 	}
 
-<<<<<<< HEAD
-=======
 	/*
 	 * Not quite as reliable across the gen as one would hope.
 	 *
@@ -168,7 +166,6 @@
 	if (!IS_ENABLED(CONFIG_DRM_I915_SELFTEST_BROKEN))
 		return 0;
 
->>>>>>> a2d635de
 	/* We have to pick carefully to get the exact behaviour we need */
 	for (r = registers; r->name; r++)
 		if (r->platforms & INTEL_INFO(i915)->gen_mask)
