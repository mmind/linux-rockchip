--- conflicted
+++ resolved
@@ -539,24 +539,12 @@
 
 					if (view.type == I915_GGTT_VIEW_ROTATED &&
 					    vma->size != rotated_size(a, b) * PAGE_SIZE) {
-<<<<<<< HEAD
-=======
 						pr_err("VMA is wrong size, expected %lu, found %llu\n",
 						       PAGE_SIZE * rotated_size(a, b), vma->size);
 						err = -EINVAL;
 						goto out_object;
 					}
 
-					if (view.type == I915_GGTT_VIEW_REMAPPED &&
-					    vma->size > rotated_size(a, b) * PAGE_SIZE) {
->>>>>>> f1a3b43c
-						pr_err("VMA is wrong size, expected %lu, found %llu\n",
-						       PAGE_SIZE * rotated_size(a, b), vma->size);
-						err = -EINVAL;
-						goto out_object;
-					}
-
-<<<<<<< HEAD
 					if (view.type == I915_GGTT_VIEW_REMAPPED &&
 					    vma->size > rotated_size(a, b) * PAGE_SIZE) {
 						pr_err("VMA is wrong size, expected %lu, found %llu\n",
@@ -565,8 +553,6 @@
 						goto out_object;
 					}
 
-=======
->>>>>>> f1a3b43c
 					if (vma->pages->nents > rotated_size(a, b)) {
 						pr_err("sg table is wrong sizeo, expected %u, found %u nents\n",
 						       rotated_size(a, b), vma->pages->nents);
@@ -887,11 +873,7 @@
 
 	mutex_lock(&i915->drm.struct_mutex);
 
-<<<<<<< HEAD
-	wakeref = intel_runtime_pm_get(i915);
-=======
 	wakeref = intel_runtime_pm_get(&i915->runtime_pm);
->>>>>>> f1a3b43c
 
 	for (t = types; *t; t++) {
 		for (p = planes; p->width; p++) {
@@ -904,13 +886,9 @@
 			unsigned int x, y;
 			int err;
 
-<<<<<<< HEAD
-			err = i915_gem_object_set_to_gtt_domain(obj, true);
-=======
 			i915_gem_object_lock(obj);
 			err = i915_gem_object_set_to_gtt_domain(obj, true);
 			i915_gem_object_unlock(obj);
->>>>>>> f1a3b43c
 			if (err)
 				goto out;
 
@@ -987,11 +965,7 @@
 	}
 
 out:
-<<<<<<< HEAD
-	intel_runtime_pm_put(i915, wakeref);
-=======
 	intel_runtime_pm_put(&i915->runtime_pm, wakeref);
->>>>>>> f1a3b43c
 	mutex_unlock(&i915->drm.struct_mutex);
 	i915_gem_object_put(obj);
 
