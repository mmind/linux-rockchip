--- conflicted
+++ resolved
@@ -6,11 +6,6 @@
 	i915_active_types.h \
 	i915_debugfs.h \
 	i915_drv.h \
-<<<<<<< HEAD
-	i915_gem_context_types.h \
-	i915_gem_pm.h \
-=======
->>>>>>> f1a3b43c
 	i915_irq.h \
 	i915_params.h \
 	i915_priolist_types.h \
@@ -18,71 +13,10 @@
 	i915_scheduler_types.h \
 	i915_timeline_types.h \
 	i915_utils.h \
-<<<<<<< HEAD
-	intel_acpi.h \
-	intel_atomic.h \
-	intel_atomic_plane.h \
-	intel_audio.h \
-	intel_bios.h \
-	intel_cdclk.h \
-	intel_color.h \
-	intel_combo_phy.h \
-	intel_connector.h \
-	intel_crt.h \
-	intel_csr.h \
-	intel_ddi.h \
-	intel_dp.h \
-	intel_dp_aux_backlight.h \
-	intel_dp_link_training.h \
-	intel_dp_mst.h \
-	intel_dpio_phy.h \
-	intel_dpll_mgr.h \
-	intel_drv.h \
-	intel_dsi.h \
-	intel_dsi_dcs_backlight.h \
-	intel_dvo.h \
-	intel_dvo_dev.h \
-	intel_fbc.h \
-	intel_fbdev.h \
-	intel_fifo_underrun.h \
-	intel_frontbuffer.h \
-	intel_gmbus.h \
-	intel_hdcp.h \
-	intel_hdmi.h \
-	intel_hotplug.h \
-	intel_lpe_audio.h \
-	intel_lspcon.h \
-	intel_lvds.h \
-	intel_overlay.h \
-	intel_panel.h \
-	intel_pipe_crc.h \
-	intel_pm.h \
-	intel_psr.h \
-	intel_quirks.h \
-	intel_runtime_pm.h \
-	intel_sdvo.h \
-	intel_sideband.h \
-	intel_sprite.h \
-	intel_tv.h \
-	intel_uncore.h \
-	intel_vdsc.h \
-	intel_wakeref.h
-
-quiet_cmd_header_test = HDRTEST $@
-      cmd_header_test = echo "\#include \"$(<F)\"" > $@
-
-header_test_%.c: %.h
-	$(call cmd,header_test)
-
-i915-$(CONFIG_DRM_I915_WERROR) += $(foreach h,$(header_test),$(patsubst %.h,header_test_%.o,$(h)))
-
-clean-files += $(foreach h,$(header_test),$(patsubst %.h,header_test_%.c,$(h)))
-=======
 	intel_csr.h \
 	intel_drv.h \
 	intel_pm.h \
 	intel_runtime_pm.h \
 	intel_sideband.h \
 	intel_uncore.h \
-	intel_wakeref.h
->>>>>>> f1a3b43c
+	intel_wakeref.h