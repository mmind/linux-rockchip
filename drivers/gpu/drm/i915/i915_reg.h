/* Copyright 2003 Tungsten Graphics, Inc., Cedar Park, Texas.
 * All Rights Reserved.
 *
 * Permission is hereby granted, free of charge, to any person obtaining a
 * copy of this software and associated documentation files (the
 * "Software"), to deal in the Software without restriction, including
 * without limitation the rights to use, copy, modify, merge, publish,
 * distribute, sub license, and/or sell copies of the Software, and to
 * permit persons to whom the Software is furnished to do so, subject to
 * the following conditions:
 *
 * The above copyright notice and this permission notice (including the
 * next paragraph) shall be included in all copies or substantial portions
 * of the Software.
 *
 * THE SOFTWARE IS PROVIDED "AS IS", WITHOUT WARRANTY OF ANY KIND, EXPRESS
 * OR IMPLIED, INCLUDING BUT NOT LIMITED TO THE WARRANTIES OF
 * MERCHANTABILITY, FITNESS FOR A PARTICULAR PURPOSE AND NON-INFRINGEMENT.
 * IN NO EVENT SHALL TUNGSTEN GRAPHICS AND/OR ITS SUPPLIERS BE LIABLE FOR
 * ANY CLAIM, DAMAGES OR OTHER LIABILITY, WHETHER IN AN ACTION OF CONTRACT,
 * TORT OR OTHERWISE, ARISING FROM, OUT OF OR IN CONNECTION WITH THE
 * SOFTWARE OR THE USE OR OTHER DEALINGS IN THE SOFTWARE.
 */

#ifndef _I915_REG_H_
#define _I915_REG_H_

/**
 * DOC: The i915 register macro definition style guide
 *
 * Follow the style described here for new macros, and while changing existing
 * macros. Do **not** mass change existing definitions just to update the style.
 *
 * Layout
 * ''''''
 *
 * Keep helper macros near the top. For example, _PIPE() and friends.
 *
 * Prefix macros that generally should not be used outside of this file with
 * underscore '_'. For example, _PIPE() and friends, single instances of
 * registers that are defined solely for the use by function-like macros.
 *
 * Avoid using the underscore prefixed macros outside of this file. There are
 * exceptions, but keep them to a minimum.
 *
 * There are two basic types of register definitions: Single registers and
 * register groups. Register groups are registers which have two or more
 * instances, for example one per pipe, port, transcoder, etc. Register groups
 * should be defined using function-like macros.
 *
 * For single registers, define the register offset first, followed by register
 * contents.
 *
 * For register groups, define the register instance offsets first, prefixed
 * with underscore, followed by a function-like macro choosing the right
 * instance based on the parameter, followed by register contents.
 *
 * Define the register contents (i.e. bit and bit field macros) from most
 * significant to least significant bit. Indent the register content macros
 * using two extra spaces between ``#define`` and the macro name.
 *
 * For bit fields, define a ``_MASK`` and a ``_SHIFT`` macro. Define bit field
 * contents so that they are already shifted in place, and can be directly
 * OR'd. For convenience, function-like macros may be used to define bit fields,
 * but do note that the macros may be needed to read as well as write the
 * register contents.
 *
 * Define bits using ``(1 << N)`` instead of ``BIT(N)``. We may change this in
 * the future, but this is the prevailing style. Do **not** add ``_BIT`` suffix
 * to the name.
 *
 * Group the register and its contents together without blank lines, separate
 * from other registers and their contents with one blank line.
 *
 * Indent macro values from macro names using TABs. Align values vertically. Use
 * braces in macro values as needed to avoid unintended precedence after macro
 * substitution. Use spaces in macro values according to kernel coding
 * style. Use lower case in hexadecimal values.
 *
 * Naming
 * ''''''
 *
 * Try to name registers according to the specs. If the register name changes in
 * the specs from platform to another, stick to the original name.
 *
 * Try to re-use existing register macro definitions. Only add new macros for
 * new register offsets, or when the register contents have changed enough to
 * warrant a full redefinition.
 *
 * When a register macro changes for a new platform, prefix the new macro using
 * the platform acronym or generation. For example, ``SKL_`` or ``GEN8_``. The
 * prefix signifies the start platform/generation using the register.
 *
 * When a bit (field) macro changes or gets added for a new platform, while
 * retaining the existing register macro, add a platform acronym or generation
 * suffix to the name. For example, ``_SKL`` or ``_GEN8``.
 *
 * Examples
 * ''''''''
 *
 * (Note that the values in the example are indented using spaces instead of
 * TABs to avoid misalignment in generated documentation. Use TABs in the
 * definitions.)::
 *
 *  #define _FOO_A                      0xf000
 *  #define _FOO_B                      0xf001
 *  #define FOO(pipe)                   _MMIO_PIPE(pipe, _FOO_A, _FOO_B)
 *  #define   FOO_ENABLE                (1 << 31)
 *  #define   FOO_MODE_MASK             (0xf << 16)
 *  #define   FOO_MODE_SHIFT            16
 *  #define   FOO_MODE_BAR              (0 << 16)
 *  #define   FOO_MODE_BAZ              (1 << 16)
 *  #define   FOO_MODE_QUX_SNB          (2 << 16)
 *
 *  #define BAR                         _MMIO(0xb000)
 *  #define GEN8_BAR                    _MMIO(0xb888)
 */

typedef struct {
	uint32_t reg;
} i915_reg_t;

#define _MMIO(r) ((const i915_reg_t){ .reg = (r) })

#define INVALID_MMIO_REG _MMIO(0)

static inline uint32_t i915_mmio_reg_offset(i915_reg_t reg)
{
	return reg.reg;
}

static inline bool i915_mmio_reg_equal(i915_reg_t a, i915_reg_t b)
{
	return i915_mmio_reg_offset(a) == i915_mmio_reg_offset(b);
}

static inline bool i915_mmio_reg_valid(i915_reg_t reg)
{
	return !i915_mmio_reg_equal(reg, INVALID_MMIO_REG);
}

#define _PICK(__index, ...) (((const u32 []){ __VA_ARGS__ })[__index])

#define _PIPE(pipe, a, b) ((a) + (pipe)*((b)-(a)))
#define _MMIO_PIPE(pipe, a, b) _MMIO(_PIPE(pipe, a, b))
#define _PLANE(plane, a, b) _PIPE(plane, a, b)
#define _MMIO_PLANE(plane, a, b) _MMIO_PIPE(plane, a, b)
#define _TRANS(tran, a, b) ((a) + (tran)*((b)-(a)))
#define _MMIO_TRANS(tran, a, b) _MMIO(_TRANS(tran, a, b))
#define _PORT(port, a, b) ((a) + (port)*((b)-(a)))
#define _MMIO_PORT(port, a, b) _MMIO(_PORT(port, a, b))
#define _MMIO_PIPE3(pipe, a, b, c) _MMIO(_PICK(pipe, a, b, c))
#define _MMIO_PORT3(pipe, a, b, c) _MMIO(_PICK(pipe, a, b, c))
#define _PLL(pll, a, b) ((a) + (pll)*((b)-(a)))
#define _MMIO_PLL(pll, a, b) _MMIO(_PLL(pll, a, b))
#define _MMIO_PORT6(port, a, b, c, d, e, f) _MMIO(_PICK(port, a, b, c, d, e, f))
#define _MMIO_PORT6_LN(port, ln, a0, a1, b, c, d, e, f)			\
	_MMIO(_PICK(port, a0, b, c, d, e, f) + (ln * (a1 - a0)))
#define _PHY3(phy, ...) _PICK(phy, __VA_ARGS__)
#define _MMIO_PHY3(phy, a, b, c) _MMIO(_PHY3(phy, a, b, c))

#define _MASKED_FIELD(mask, value) ({					   \
	if (__builtin_constant_p(mask))					   \
		BUILD_BUG_ON_MSG(((mask) & 0xffff0000), "Incorrect mask"); \
	if (__builtin_constant_p(value))				   \
		BUILD_BUG_ON_MSG((value) & 0xffff0000, "Incorrect value"); \
	if (__builtin_constant_p(mask) && __builtin_constant_p(value))	   \
		BUILD_BUG_ON_MSG((value) & ~(mask),			   \
				 "Incorrect value for mask");		   \
	(mask) << 16 | (value); })
#define _MASKED_BIT_ENABLE(a)	({ typeof(a) _a = (a); _MASKED_FIELD(_a, _a); })
#define _MASKED_BIT_DISABLE(a)	(_MASKED_FIELD((a), 0))

/* Engine ID */

#define RCS_HW		0
#define VCS_HW		1
#define BCS_HW		2
#define VECS_HW		3
#define VCS2_HW		4

/* Engine class */

#define RENDER_CLASS		0
#define VIDEO_DECODE_CLASS	1
#define VIDEO_ENHANCEMENT_CLASS	2
#define COPY_ENGINE_CLASS	3
#define OTHER_CLASS		4
#define MAX_ENGINE_CLASS	4

#define MAX_ENGINE_INSTANCE    1

/* PCI config space */

#define MCHBAR_I915 0x44
#define MCHBAR_I965 0x48
#define MCHBAR_SIZE (4 * 4096)

#define DEVEN 0x54
#define   DEVEN_MCHBAR_EN (1 << 28)

/* BSM in include/drm/i915_drm.h */

#define HPLLCC	0xc0 /* 85x only */
#define   GC_CLOCK_CONTROL_MASK		(0x7 << 0)
#define   GC_CLOCK_133_200		(0 << 0)
#define   GC_CLOCK_100_200		(1 << 0)
#define   GC_CLOCK_100_133		(2 << 0)
#define   GC_CLOCK_133_266		(3 << 0)
#define   GC_CLOCK_133_200_2		(4 << 0)
#define   GC_CLOCK_133_266_2		(5 << 0)
#define   GC_CLOCK_166_266		(6 << 0)
#define   GC_CLOCK_166_250		(7 << 0)

#define I915_GDRST 0xc0 /* PCI config register */
#define   GRDOM_FULL		(0 << 2)
#define   GRDOM_RENDER		(1 << 2)
#define   GRDOM_MEDIA		(3 << 2)
#define   GRDOM_MASK		(3 << 2)
#define   GRDOM_RESET_STATUS	(1 << 1)
#define   GRDOM_RESET_ENABLE	(1 << 0)

/* BSpec only has register offset, PCI device and bit found empirically */
#define I830_CLOCK_GATE	0xc8 /* device 0 */
#define   I830_L2_CACHE_CLOCK_GATE_DISABLE	(1 << 2)

#define GCDGMBUS 0xcc

#define GCFGC2	0xda
#define GCFGC	0xf0 /* 915+ only */
#define   GC_LOW_FREQUENCY_ENABLE	(1 << 7)
#define   GC_DISPLAY_CLOCK_190_200_MHZ	(0 << 4)
#define   GC_DISPLAY_CLOCK_333_320_MHZ	(4 << 4)
#define   GC_DISPLAY_CLOCK_267_MHZ_PNV	(0 << 4)
#define   GC_DISPLAY_CLOCK_333_MHZ_PNV	(1 << 4)
#define   GC_DISPLAY_CLOCK_444_MHZ_PNV	(2 << 4)
#define   GC_DISPLAY_CLOCK_200_MHZ_PNV	(5 << 4)
#define   GC_DISPLAY_CLOCK_133_MHZ_PNV	(6 << 4)
#define   GC_DISPLAY_CLOCK_167_MHZ_PNV	(7 << 4)
#define   GC_DISPLAY_CLOCK_MASK		(7 << 4)
#define   GM45_GC_RENDER_CLOCK_MASK	(0xf << 0)
#define   GM45_GC_RENDER_CLOCK_266_MHZ	(8 << 0)
#define   GM45_GC_RENDER_CLOCK_320_MHZ	(9 << 0)
#define   GM45_GC_RENDER_CLOCK_400_MHZ	(0xb << 0)
#define   GM45_GC_RENDER_CLOCK_533_MHZ	(0xc << 0)
#define   I965_GC_RENDER_CLOCK_MASK	(0xf << 0)
#define   I965_GC_RENDER_CLOCK_267_MHZ	(2 << 0)
#define   I965_GC_RENDER_CLOCK_333_MHZ	(3 << 0)
#define   I965_GC_RENDER_CLOCK_444_MHZ	(4 << 0)
#define   I965_GC_RENDER_CLOCK_533_MHZ	(5 << 0)
#define   I945_GC_RENDER_CLOCK_MASK	(7 << 0)
#define   I945_GC_RENDER_CLOCK_166_MHZ	(0 << 0)
#define   I945_GC_RENDER_CLOCK_200_MHZ	(1 << 0)
#define   I945_GC_RENDER_CLOCK_250_MHZ	(3 << 0)
#define   I945_GC_RENDER_CLOCK_400_MHZ	(5 << 0)
#define   I915_GC_RENDER_CLOCK_MASK	(7 << 0)
#define   I915_GC_RENDER_CLOCK_166_MHZ	(0 << 0)
#define   I915_GC_RENDER_CLOCK_200_MHZ	(1 << 0)
#define   I915_GC_RENDER_CLOCK_333_MHZ	(4 << 0)

#define ASLE	0xe4
#define ASLS	0xfc

#define SWSCI	0xe8
#define   SWSCI_SCISEL	(1 << 15)
#define   SWSCI_GSSCIE	(1 << 0)

#define LBPC 0xf4 /* legacy/combination backlight modes, also called LBB */


#define ILK_GDSR _MMIO(MCHBAR_MIRROR_BASE + 0x2ca4)
#define  ILK_GRDOM_FULL		(0<<1)
#define  ILK_GRDOM_RENDER	(1<<1)
#define  ILK_GRDOM_MEDIA	(3<<1)
#define  ILK_GRDOM_MASK		(3<<1)
#define  ILK_GRDOM_RESET_ENABLE (1<<0)

#define GEN6_MBCUNIT_SNPCR	_MMIO(0x900c) /* for LLC config */
#define   GEN6_MBC_SNPCR_SHIFT	21
#define   GEN6_MBC_SNPCR_MASK	(3<<21)
#define   GEN6_MBC_SNPCR_MAX	(0<<21)
#define   GEN6_MBC_SNPCR_MED	(1<<21)
#define   GEN6_MBC_SNPCR_LOW	(2<<21)
#define   GEN6_MBC_SNPCR_MIN	(3<<21) /* only 1/16th of the cache is shared */

#define VLV_G3DCTL		_MMIO(0x9024)
#define VLV_GSCKGCTL		_MMIO(0x9028)

#define GEN6_MBCTL		_MMIO(0x0907c)
#define   GEN6_MBCTL_ENABLE_BOOT_FETCH	(1 << 4)
#define   GEN6_MBCTL_CTX_FETCH_NEEDED	(1 << 3)
#define   GEN6_MBCTL_BME_UPDATE_ENABLE	(1 << 2)
#define   GEN6_MBCTL_MAE_UPDATE_ENABLE	(1 << 1)
#define   GEN6_MBCTL_BOOT_FETCH_MECH	(1 << 0)

#define GEN6_GDRST	_MMIO(0x941c)
#define  GEN6_GRDOM_FULL		(1 << 0)
#define  GEN6_GRDOM_RENDER		(1 << 1)
#define  GEN6_GRDOM_MEDIA		(1 << 2)
#define  GEN6_GRDOM_BLT			(1 << 3)
#define  GEN6_GRDOM_VECS		(1 << 4)
#define  GEN9_GRDOM_GUC			(1 << 5)
#define  GEN8_GRDOM_MEDIA2		(1 << 7)

#define RING_PP_DIR_BASE(engine)	_MMIO((engine)->mmio_base+0x228)
#define RING_PP_DIR_BASE_READ(engine)	_MMIO((engine)->mmio_base+0x518)
#define RING_PP_DIR_DCLV(engine)	_MMIO((engine)->mmio_base+0x220)
#define   PP_DIR_DCLV_2G		0xffffffff

#define GEN8_RING_PDP_UDW(engine, n)	_MMIO((engine)->mmio_base+0x270 + (n) * 8 + 4)
#define GEN8_RING_PDP_LDW(engine, n)	_MMIO((engine)->mmio_base+0x270 + (n) * 8)

#define GEN8_R_PWR_CLK_STATE		_MMIO(0x20C8)
#define   GEN8_RPCS_ENABLE		(1 << 31)
#define   GEN8_RPCS_S_CNT_ENABLE	(1 << 18)
#define   GEN8_RPCS_S_CNT_SHIFT		15
#define   GEN8_RPCS_S_CNT_MASK		(0x7 << GEN8_RPCS_S_CNT_SHIFT)
#define   GEN8_RPCS_SS_CNT_ENABLE	(1 << 11)
#define   GEN8_RPCS_SS_CNT_SHIFT	8
#define   GEN8_RPCS_SS_CNT_MASK		(0x7 << GEN8_RPCS_SS_CNT_SHIFT)
#define   GEN8_RPCS_EU_MAX_SHIFT	4
#define   GEN8_RPCS_EU_MAX_MASK		(0xf << GEN8_RPCS_EU_MAX_SHIFT)
#define   GEN8_RPCS_EU_MIN_SHIFT	0
#define   GEN8_RPCS_EU_MIN_MASK		(0xf << GEN8_RPCS_EU_MIN_SHIFT)

#define WAIT_FOR_RC6_EXIT		_MMIO(0x20CC)
/* HSW only */
#define   HSW_SELECTIVE_READ_ADDRESSING_SHIFT		2
#define   HSW_SELECTIVE_READ_ADDRESSING_MASK		(0x3 << HSW_SLECTIVE_READ_ADDRESSING_SHIFT)
#define   HSW_SELECTIVE_WRITE_ADDRESS_SHIFT		4
#define   HSW_SELECTIVE_WRITE_ADDRESS_MASK		(0x7 << HSW_SELECTIVE_WRITE_ADDRESS_SHIFT)
/* HSW+ */
#define   HSW_WAIT_FOR_RC6_EXIT_ENABLE			(1 << 0)
#define   HSW_RCS_CONTEXT_ENABLE			(1 << 7)
#define   HSW_RCS_INHIBIT				(1 << 8)
/* Gen8 */
#define   GEN8_SELECTIVE_WRITE_ADDRESS_SHIFT		4
#define   GEN8_SELECTIVE_WRITE_ADDRESS_MASK		(0x3 << GEN8_SELECTIVE_WRITE_ADDRESS_SHIFT)
#define   GEN8_SELECTIVE_WRITE_ADDRESS_SHIFT		4
#define   GEN8_SELECTIVE_WRITE_ADDRESS_MASK		(0x3 << GEN8_SELECTIVE_WRITE_ADDRESS_SHIFT)
#define   GEN8_SELECTIVE_WRITE_ADDRESSING_ENABLE	(1 << 6)
#define   GEN8_SELECTIVE_READ_SUBSLICE_SELECT_SHIFT	9
#define   GEN8_SELECTIVE_READ_SUBSLICE_SELECT_MASK	(0x3 << GEN8_SELECTIVE_READ_SUBSLICE_SELECT_SHIFT)
#define   GEN8_SELECTIVE_READ_SLICE_SELECT_SHIFT	11
#define   GEN8_SELECTIVE_READ_SLICE_SELECT_MASK		(0x3 << GEN8_SELECTIVE_READ_SLICE_SELECT_SHIFT)
#define   GEN8_SELECTIVE_READ_ADDRESSING_ENABLE         (1 << 13)

#define GAM_ECOCHK			_MMIO(0x4090)
#define   BDW_DISABLE_HDC_INVALIDATION	(1<<25)
#define   ECOCHK_SNB_BIT		(1<<10)
#define   ECOCHK_DIS_TLB		(1<<8)
#define   HSW_ECOCHK_ARB_PRIO_SOL	(1<<6)
#define   ECOCHK_PPGTT_CACHE64B		(0x3<<3)
#define   ECOCHK_PPGTT_CACHE4B		(0x0<<3)
#define   ECOCHK_PPGTT_GFDT_IVB		(0x1<<4)
#define   ECOCHK_PPGTT_LLC_IVB		(0x1<<3)
#define   ECOCHK_PPGTT_UC_HSW		(0x1<<3)
#define   ECOCHK_PPGTT_WT_HSW		(0x2<<3)
#define   ECOCHK_PPGTT_WB_HSW		(0x3<<3)

#define GAC_ECO_BITS			_MMIO(0x14090)
#define   ECOBITS_SNB_BIT		(1<<13)
#define   ECOBITS_PPGTT_CACHE64B	(3<<8)
#define   ECOBITS_PPGTT_CACHE4B		(0<<8)

#define GAB_CTL				_MMIO(0x24000)
#define   GAB_CTL_CONT_AFTER_PAGEFAULT	(1<<8)

#define GEN6_STOLEN_RESERVED		_MMIO(0x1082C0)
#define GEN6_STOLEN_RESERVED_ADDR_MASK	(0xFFF << 20)
#define GEN7_STOLEN_RESERVED_ADDR_MASK	(0x3FFF << 18)
#define GEN6_STOLEN_RESERVED_SIZE_MASK	(3 << 4)
#define GEN6_STOLEN_RESERVED_1M		(0 << 4)
#define GEN6_STOLEN_RESERVED_512K	(1 << 4)
#define GEN6_STOLEN_RESERVED_256K	(2 << 4)
#define GEN6_STOLEN_RESERVED_128K	(3 << 4)
#define GEN7_STOLEN_RESERVED_SIZE_MASK	(1 << 5)
#define GEN7_STOLEN_RESERVED_1M		(0 << 5)
#define GEN7_STOLEN_RESERVED_256K	(1 << 5)
#define GEN8_STOLEN_RESERVED_SIZE_MASK	(3 << 7)
#define GEN8_STOLEN_RESERVED_1M		(0 << 7)
#define GEN8_STOLEN_RESERVED_2M		(1 << 7)
#define GEN8_STOLEN_RESERVED_4M		(2 << 7)
#define GEN8_STOLEN_RESERVED_8M		(3 << 7)
#define GEN6_STOLEN_RESERVED_ENABLE	(1 << 0)

/* VGA stuff */

#define VGA_ST01_MDA 0x3ba
#define VGA_ST01_CGA 0x3da

#define _VGA_MSR_WRITE _MMIO(0x3c2)
#define VGA_MSR_WRITE 0x3c2
#define VGA_MSR_READ 0x3cc
#define   VGA_MSR_MEM_EN (1<<1)
#define   VGA_MSR_CGA_MODE (1<<0)

#define VGA_SR_INDEX 0x3c4
#define SR01			1
#define VGA_SR_DATA 0x3c5

#define VGA_AR_INDEX 0x3c0
#define   VGA_AR_VID_EN (1<<5)
#define VGA_AR_DATA_WRITE 0x3c0
#define VGA_AR_DATA_READ 0x3c1

#define VGA_GR_INDEX 0x3ce
#define VGA_GR_DATA 0x3cf
/* GR05 */
#define   VGA_GR_MEM_READ_MODE_SHIFT 3
#define     VGA_GR_MEM_READ_MODE_PLANE 1
/* GR06 */
#define   VGA_GR_MEM_MODE_MASK 0xc
#define   VGA_GR_MEM_MODE_SHIFT 2
#define   VGA_GR_MEM_A0000_AFFFF 0
#define   VGA_GR_MEM_A0000_BFFFF 1
#define   VGA_GR_MEM_B0000_B7FFF 2
#define   VGA_GR_MEM_B0000_BFFFF 3

#define VGA_DACMASK 0x3c6
#define VGA_DACRX 0x3c7
#define VGA_DACWX 0x3c8
#define VGA_DACDATA 0x3c9

#define VGA_CR_INDEX_MDA 0x3b4
#define VGA_CR_DATA_MDA 0x3b5
#define VGA_CR_INDEX_CGA 0x3d4
#define VGA_CR_DATA_CGA 0x3d5

/*
 * Instruction field definitions used by the command parser
 */
#define INSTR_CLIENT_SHIFT      29
#define   INSTR_MI_CLIENT       0x0
#define   INSTR_BC_CLIENT       0x2
#define   INSTR_RC_CLIENT       0x3
#define INSTR_SUBCLIENT_SHIFT   27
#define INSTR_SUBCLIENT_MASK    0x18000000
#define   INSTR_MEDIA_SUBCLIENT 0x2
#define INSTR_26_TO_24_MASK	0x7000000
#define   INSTR_26_TO_24_SHIFT	24

/*
 * Memory interface instructions used by the kernel
 */
#define MI_INSTR(opcode, flags) (((opcode) << 23) | (flags))
/* Many MI commands use bit 22 of the header dword for GGTT vs PPGTT */
#define  MI_GLOBAL_GTT    (1<<22)

#define MI_NOOP			MI_INSTR(0, 0)
#define MI_USER_INTERRUPT	MI_INSTR(0x02, 0)
#define MI_WAIT_FOR_EVENT       MI_INSTR(0x03, 0)
#define   MI_WAIT_FOR_OVERLAY_FLIP	(1<<16)
#define   MI_WAIT_FOR_PLANE_B_FLIP      (1<<6)
#define   MI_WAIT_FOR_PLANE_A_FLIP      (1<<2)
#define   MI_WAIT_FOR_PLANE_A_SCANLINES (1<<1)
#define MI_FLUSH		MI_INSTR(0x04, 0)
#define   MI_READ_FLUSH		(1 << 0)
#define   MI_EXE_FLUSH		(1 << 1)
#define   MI_NO_WRITE_FLUSH	(1 << 2)
#define   MI_SCENE_COUNT	(1 << 3) /* just increment scene count */
#define   MI_END_SCENE		(1 << 4) /* flush binner and incr scene count */
#define   MI_INVALIDATE_ISP	(1 << 5) /* invalidate indirect state pointers */
#define MI_REPORT_HEAD		MI_INSTR(0x07, 0)
#define MI_ARB_ON_OFF		MI_INSTR(0x08, 0)
#define   MI_ARB_ENABLE			(1<<0)
#define   MI_ARB_DISABLE		(0<<0)
#define MI_BATCH_BUFFER_END	MI_INSTR(0x0a, 0)
#define MI_SUSPEND_FLUSH	MI_INSTR(0x0b, 0)
#define   MI_SUSPEND_FLUSH_EN	(1<<0)
#define MI_SET_APPID		MI_INSTR(0x0e, 0)
#define MI_OVERLAY_FLIP		MI_INSTR(0x11, 0)
#define   MI_OVERLAY_CONTINUE	(0x0<<21)
#define   MI_OVERLAY_ON		(0x1<<21)
#define   MI_OVERLAY_OFF	(0x2<<21)
#define MI_LOAD_SCAN_LINES_INCL MI_INSTR(0x12, 0)
#define MI_DISPLAY_FLIP		MI_INSTR(0x14, 2)
#define MI_DISPLAY_FLIP_I915	MI_INSTR(0x14, 1)
#define   MI_DISPLAY_FLIP_PLANE(n) ((n) << 20)
/* IVB has funny definitions for which plane to flip. */
#define   MI_DISPLAY_FLIP_IVB_PLANE_A  (0 << 19)
#define   MI_DISPLAY_FLIP_IVB_PLANE_B  (1 << 19)
#define   MI_DISPLAY_FLIP_IVB_SPRITE_A (2 << 19)
#define   MI_DISPLAY_FLIP_IVB_SPRITE_B (3 << 19)
#define   MI_DISPLAY_FLIP_IVB_PLANE_C  (4 << 19)
#define   MI_DISPLAY_FLIP_IVB_SPRITE_C (5 << 19)
/* SKL ones */
#define   MI_DISPLAY_FLIP_SKL_PLANE_1_A	(0 << 8)
#define   MI_DISPLAY_FLIP_SKL_PLANE_1_B	(1 << 8)
#define   MI_DISPLAY_FLIP_SKL_PLANE_1_C	(2 << 8)
#define   MI_DISPLAY_FLIP_SKL_PLANE_2_A	(4 << 8)
#define   MI_DISPLAY_FLIP_SKL_PLANE_2_B	(5 << 8)
#define   MI_DISPLAY_FLIP_SKL_PLANE_2_C	(6 << 8)
#define   MI_DISPLAY_FLIP_SKL_PLANE_3_A	(7 << 8)
#define   MI_DISPLAY_FLIP_SKL_PLANE_3_B	(8 << 8)
#define   MI_DISPLAY_FLIP_SKL_PLANE_3_C	(9 << 8)
#define MI_SEMAPHORE_MBOX	MI_INSTR(0x16, 1) /* gen6, gen7 */
#define   MI_SEMAPHORE_GLOBAL_GTT    (1<<22)
#define   MI_SEMAPHORE_UPDATE	    (1<<21)
#define   MI_SEMAPHORE_COMPARE	    (1<<20)
#define   MI_SEMAPHORE_REGISTER	    (1<<18)
#define   MI_SEMAPHORE_SYNC_VR	    (0<<16) /* RCS  wait for VCS  (RVSYNC) */
#define   MI_SEMAPHORE_SYNC_VER	    (1<<16) /* RCS  wait for VECS (RVESYNC) */
#define   MI_SEMAPHORE_SYNC_BR	    (2<<16) /* RCS  wait for BCS  (RBSYNC) */
#define   MI_SEMAPHORE_SYNC_BV	    (0<<16) /* VCS  wait for BCS  (VBSYNC) */
#define   MI_SEMAPHORE_SYNC_VEV	    (1<<16) /* VCS  wait for VECS (VVESYNC) */
#define   MI_SEMAPHORE_SYNC_RV	    (2<<16) /* VCS  wait for RCS  (VRSYNC) */
#define   MI_SEMAPHORE_SYNC_RB	    (0<<16) /* BCS  wait for RCS  (BRSYNC) */
#define   MI_SEMAPHORE_SYNC_VEB	    (1<<16) /* BCS  wait for VECS (BVESYNC) */
#define   MI_SEMAPHORE_SYNC_VB	    (2<<16) /* BCS  wait for VCS  (BVSYNC) */
#define   MI_SEMAPHORE_SYNC_BVE	    (0<<16) /* VECS wait for BCS  (VEBSYNC) */
#define   MI_SEMAPHORE_SYNC_VVE	    (1<<16) /* VECS wait for VCS  (VEVSYNC) */
#define   MI_SEMAPHORE_SYNC_RVE	    (2<<16) /* VECS wait for RCS  (VERSYNC) */
#define   MI_SEMAPHORE_SYNC_INVALID (3<<16)
#define   MI_SEMAPHORE_SYNC_MASK    (3<<16)
#define MI_SET_CONTEXT		MI_INSTR(0x18, 0)
#define   MI_MM_SPACE_GTT		(1<<8)
#define   MI_MM_SPACE_PHYSICAL		(0<<8)
#define   MI_SAVE_EXT_STATE_EN		(1<<3)
#define   MI_RESTORE_EXT_STATE_EN	(1<<2)
#define   MI_FORCE_RESTORE		(1<<1)
#define   MI_RESTORE_INHIBIT		(1<<0)
#define   HSW_MI_RS_SAVE_STATE_EN       (1<<3)
#define   HSW_MI_RS_RESTORE_STATE_EN    (1<<2)
#define MI_SEMAPHORE_SIGNAL	MI_INSTR(0x1b, 0) /* GEN8+ */
#define   MI_SEMAPHORE_TARGET(engine)	((engine)<<15)
#define MI_SEMAPHORE_WAIT	MI_INSTR(0x1c, 2) /* GEN8+ */
#define   MI_SEMAPHORE_POLL		(1<<15)
#define   MI_SEMAPHORE_SAD_GTE_SDD	(1<<12)
#define MI_STORE_DWORD_IMM	MI_INSTR(0x20, 1)
#define MI_STORE_DWORD_IMM_GEN4	MI_INSTR(0x20, 2)
#define   MI_MEM_VIRTUAL	(1 << 22) /* 945,g33,965 */
#define   MI_USE_GGTT		(1 << 22) /* g4x+ */
#define MI_STORE_DWORD_INDEX	MI_INSTR(0x21, 1)
#define   MI_STORE_DWORD_INDEX_SHIFT 2
/* Official intel docs are somewhat sloppy concerning MI_LOAD_REGISTER_IMM:
 * - Always issue a MI_NOOP _before_ the MI_LOAD_REGISTER_IMM - otherwise hw
 *   simply ignores the register load under certain conditions.
 * - One can actually load arbitrary many arbitrary registers: Simply issue x
 *   address/value pairs. Don't overdue it, though, x <= 2^4 must hold!
 */
#define MI_LOAD_REGISTER_IMM(x)	MI_INSTR(0x22, 2*(x)-1)
#define   MI_LRI_FORCE_POSTED		(1<<12)
#define MI_STORE_REGISTER_MEM        MI_INSTR(0x24, 1)
#define MI_STORE_REGISTER_MEM_GEN8   MI_INSTR(0x24, 2)
#define   MI_SRM_LRM_GLOBAL_GTT		(1<<22)
#define MI_FLUSH_DW		MI_INSTR(0x26, 1) /* for GEN6 */
#define   MI_FLUSH_DW_STORE_INDEX	(1<<21)
#define   MI_INVALIDATE_TLB		(1<<18)
#define   MI_FLUSH_DW_OP_STOREDW	(1<<14)
#define   MI_FLUSH_DW_OP_MASK		(3<<14)
#define   MI_FLUSH_DW_NOTIFY		(1<<8)
#define   MI_INVALIDATE_BSD		(1<<7)
#define   MI_FLUSH_DW_USE_GTT		(1<<2)
#define   MI_FLUSH_DW_USE_PPGTT		(0<<2)
#define MI_LOAD_REGISTER_MEM	   MI_INSTR(0x29, 1)
#define MI_LOAD_REGISTER_MEM_GEN8  MI_INSTR(0x29, 2)
#define MI_BATCH_BUFFER		MI_INSTR(0x30, 1)
#define   MI_BATCH_NON_SECURE		(1)
/* for snb/ivb/vlv this also means "batch in ppgtt" when ppgtt is enabled. */
#define   MI_BATCH_NON_SECURE_I965	(1<<8)
#define   MI_BATCH_PPGTT_HSW		(1<<8)
#define   MI_BATCH_NON_SECURE_HSW	(1<<13)
#define MI_BATCH_BUFFER_START	MI_INSTR(0x31, 0)
#define   MI_BATCH_GTT		    (2<<6) /* aliased with (1<<7) on gen4 */
#define MI_BATCH_BUFFER_START_GEN8	MI_INSTR(0x31, 1)
#define   MI_BATCH_RESOURCE_STREAMER (1<<10)

#define MI_PREDICATE_SRC0	_MMIO(0x2400)
#define MI_PREDICATE_SRC0_UDW	_MMIO(0x2400 + 4)
#define MI_PREDICATE_SRC1	_MMIO(0x2408)
#define MI_PREDICATE_SRC1_UDW	_MMIO(0x2408 + 4)

#define MI_PREDICATE_RESULT_2	_MMIO(0x2214)
#define  LOWER_SLICE_ENABLED	(1<<0)
#define  LOWER_SLICE_DISABLED	(0<<0)

/*
 * 3D instructions used by the kernel
 */
#define GFX_INSTR(opcode, flags) ((0x3 << 29) | ((opcode) << 24) | (flags))

#define GEN9_MEDIA_POOL_STATE     ((0x3 << 29) | (0x2 << 27) | (0x5 << 16) | 4)
#define   GEN9_MEDIA_POOL_ENABLE  (1 << 31)
#define GFX_OP_RASTER_RULES    ((0x3<<29)|(0x7<<24))
#define GFX_OP_SCISSOR         ((0x3<<29)|(0x1c<<24)|(0x10<<19))
#define   SC_UPDATE_SCISSOR       (0x1<<1)
#define   SC_ENABLE_MASK          (0x1<<0)
#define   SC_ENABLE               (0x1<<0)
#define GFX_OP_LOAD_INDIRECT   ((0x3<<29)|(0x1d<<24)|(0x7<<16))
#define GFX_OP_SCISSOR_INFO    ((0x3<<29)|(0x1d<<24)|(0x81<<16)|(0x1))
#define   SCI_YMIN_MASK      (0xffff<<16)
#define   SCI_XMIN_MASK      (0xffff<<0)
#define   SCI_YMAX_MASK      (0xffff<<16)
#define   SCI_XMAX_MASK      (0xffff<<0)
#define GFX_OP_SCISSOR_ENABLE	 ((0x3<<29)|(0x1c<<24)|(0x10<<19))
#define GFX_OP_SCISSOR_RECT	 ((0x3<<29)|(0x1d<<24)|(0x81<<16)|1)
#define GFX_OP_COLOR_FACTOR      ((0x3<<29)|(0x1d<<24)|(0x1<<16)|0x0)
#define GFX_OP_STIPPLE           ((0x3<<29)|(0x1d<<24)|(0x83<<16))
#define GFX_OP_MAP_INFO          ((0x3<<29)|(0x1d<<24)|0x4)
#define GFX_OP_DESTBUFFER_VARS   ((0x3<<29)|(0x1d<<24)|(0x85<<16)|0x0)
#define GFX_OP_DESTBUFFER_INFO	 ((0x3<<29)|(0x1d<<24)|(0x8e<<16)|1)
#define GFX_OP_DRAWRECT_INFO     ((0x3<<29)|(0x1d<<24)|(0x80<<16)|(0x3))
#define GFX_OP_DRAWRECT_INFO_I965  ((0x7900<<16)|0x2)

#define COLOR_BLT_CMD			(2<<29 | 0x40<<22 | (5-2))
#define SRC_COPY_BLT_CMD		((2<<29)|(0x43<<22)|4)
#define XY_SRC_COPY_BLT_CMD		((2<<29)|(0x53<<22)|6)
#define XY_MONO_SRC_COPY_IMM_BLT	((2<<29)|(0x71<<22)|5)
#define   BLT_WRITE_A			(2<<20)
#define   BLT_WRITE_RGB			(1<<20)
#define   BLT_WRITE_RGBA		(BLT_WRITE_RGB | BLT_WRITE_A)
#define   BLT_DEPTH_8			(0<<24)
#define   BLT_DEPTH_16_565		(1<<24)
#define   BLT_DEPTH_16_1555		(2<<24)
#define   BLT_DEPTH_32			(3<<24)
#define   BLT_ROP_SRC_COPY		(0xcc<<16)
#define   BLT_ROP_COLOR_COPY		(0xf0<<16)
#define XY_SRC_COPY_BLT_SRC_TILED	(1<<15) /* 965+ only */
#define XY_SRC_COPY_BLT_DST_TILED	(1<<11) /* 965+ only */
#define CMD_OP_DISPLAYBUFFER_INFO ((0x0<<29)|(0x14<<23)|2)
#define   ASYNC_FLIP                (1<<22)
#define   DISPLAY_PLANE_A           (0<<20)
#define   DISPLAY_PLANE_B           (1<<20)
#define GFX_OP_PIPE_CONTROL(len)	((0x3<<29)|(0x3<<27)|(0x2<<24)|((len)-2))
#define   PIPE_CONTROL_FLUSH_L3				(1<<27)
#define   PIPE_CONTROL_GLOBAL_GTT_IVB			(1<<24) /* gen7+ */
#define   PIPE_CONTROL_MMIO_WRITE			(1<<23)
#define   PIPE_CONTROL_STORE_DATA_INDEX			(1<<21)
#define   PIPE_CONTROL_CS_STALL				(1<<20)
#define   PIPE_CONTROL_TLB_INVALIDATE			(1<<18)
#define   PIPE_CONTROL_MEDIA_STATE_CLEAR		(1<<16)
#define   PIPE_CONTROL_QW_WRITE				(1<<14)
#define   PIPE_CONTROL_POST_SYNC_OP_MASK                (3<<14)
#define   PIPE_CONTROL_DEPTH_STALL			(1<<13)
#define   PIPE_CONTROL_WRITE_FLUSH			(1<<12)
#define   PIPE_CONTROL_RENDER_TARGET_CACHE_FLUSH	(1<<12) /* gen6+ */
#define   PIPE_CONTROL_INSTRUCTION_CACHE_INVALIDATE	(1<<11) /* MBZ on Ironlake */
#define   PIPE_CONTROL_TEXTURE_CACHE_INVALIDATE		(1<<10) /* GM45+ only */
#define   PIPE_CONTROL_INDIRECT_STATE_DISABLE		(1<<9)
#define   PIPE_CONTROL_NOTIFY				(1<<8)
#define   PIPE_CONTROL_FLUSH_ENABLE			(1<<7) /* gen7+ */
#define   PIPE_CONTROL_DC_FLUSH_ENABLE			(1<<5)
#define   PIPE_CONTROL_VF_CACHE_INVALIDATE		(1<<4)
#define   PIPE_CONTROL_CONST_CACHE_INVALIDATE		(1<<3)
#define   PIPE_CONTROL_STATE_CACHE_INVALIDATE		(1<<2)
#define   PIPE_CONTROL_STALL_AT_SCOREBOARD		(1<<1)
#define   PIPE_CONTROL_DEPTH_CACHE_FLUSH		(1<<0)
#define   PIPE_CONTROL_GLOBAL_GTT (1<<2) /* in addr dword */

/*
 * Commands used only by the command parser
 */
#define MI_SET_PREDICATE        MI_INSTR(0x01, 0)
#define MI_ARB_CHECK            MI_INSTR(0x05, 0)
#define MI_RS_CONTROL           MI_INSTR(0x06, 0)
#define MI_URB_ATOMIC_ALLOC     MI_INSTR(0x09, 0)
#define MI_PREDICATE            MI_INSTR(0x0C, 0)
#define MI_RS_CONTEXT           MI_INSTR(0x0F, 0)
#define MI_TOPOLOGY_FILTER      MI_INSTR(0x0D, 0)
#define MI_LOAD_SCAN_LINES_EXCL MI_INSTR(0x13, 0)
#define MI_URB_CLEAR            MI_INSTR(0x19, 0)
#define MI_UPDATE_GTT           MI_INSTR(0x23, 0)
#define MI_CLFLUSH              MI_INSTR(0x27, 0)
#define MI_REPORT_PERF_COUNT    MI_INSTR(0x28, 0)
#define   MI_REPORT_PERF_COUNT_GGTT (1<<0)
#define MI_LOAD_REGISTER_REG    MI_INSTR(0x2A, 0)
#define MI_RS_STORE_DATA_IMM    MI_INSTR(0x2B, 0)
#define MI_LOAD_URB_MEM         MI_INSTR(0x2C, 0)
#define MI_STORE_URB_MEM        MI_INSTR(0x2D, 0)
#define MI_CONDITIONAL_BATCH_BUFFER_END MI_INSTR(0x36, 0)

#define PIPELINE_SELECT                ((0x3<<29)|(0x1<<27)|(0x1<<24)|(0x4<<16))
#define GFX_OP_3DSTATE_VF_STATISTICS   ((0x3<<29)|(0x1<<27)|(0x0<<24)|(0xB<<16))
#define MEDIA_VFE_STATE                ((0x3<<29)|(0x2<<27)|(0x0<<24)|(0x0<<16))
#define  MEDIA_VFE_STATE_MMIO_ACCESS_MASK (0x18)
#define GPGPU_OBJECT                   ((0x3<<29)|(0x2<<27)|(0x1<<24)|(0x4<<16))
#define GPGPU_WALKER                   ((0x3<<29)|(0x2<<27)|(0x1<<24)|(0x5<<16))
#define GFX_OP_3DSTATE_DX9_CONSTANTF_VS \
	((0x3<<29)|(0x3<<27)|(0x0<<24)|(0x39<<16))
#define GFX_OP_3DSTATE_DX9_CONSTANTF_PS \
	((0x3<<29)|(0x3<<27)|(0x0<<24)|(0x3A<<16))
#define GFX_OP_3DSTATE_SO_DECL_LIST \
	((0x3<<29)|(0x3<<27)|(0x1<<24)|(0x17<<16))

#define GFX_OP_3DSTATE_BINDING_TABLE_EDIT_VS \
	((0x3<<29)|(0x3<<27)|(0x0<<24)|(0x43<<16))
#define GFX_OP_3DSTATE_BINDING_TABLE_EDIT_GS \
	((0x3<<29)|(0x3<<27)|(0x0<<24)|(0x44<<16))
#define GFX_OP_3DSTATE_BINDING_TABLE_EDIT_HS \
	((0x3<<29)|(0x3<<27)|(0x0<<24)|(0x45<<16))
#define GFX_OP_3DSTATE_BINDING_TABLE_EDIT_DS \
	((0x3<<29)|(0x3<<27)|(0x0<<24)|(0x46<<16))
#define GFX_OP_3DSTATE_BINDING_TABLE_EDIT_PS \
	((0x3<<29)|(0x3<<27)|(0x0<<24)|(0x47<<16))

#define MFX_WAIT  ((0x3<<29)|(0x1<<27)|(0x0<<16))

#define COLOR_BLT     ((0x2<<29)|(0x40<<22))
#define SRC_COPY_BLT  ((0x2<<29)|(0x43<<22))

/*
 * Registers used only by the command parser
 */
#define BCS_SWCTRL _MMIO(0x22200)

#define GPGPU_THREADS_DISPATCHED        _MMIO(0x2290)
#define GPGPU_THREADS_DISPATCHED_UDW	_MMIO(0x2290 + 4)
#define HS_INVOCATION_COUNT             _MMIO(0x2300)
#define HS_INVOCATION_COUNT_UDW		_MMIO(0x2300 + 4)
#define DS_INVOCATION_COUNT             _MMIO(0x2308)
#define DS_INVOCATION_COUNT_UDW		_MMIO(0x2308 + 4)
#define IA_VERTICES_COUNT               _MMIO(0x2310)
#define IA_VERTICES_COUNT_UDW		_MMIO(0x2310 + 4)
#define IA_PRIMITIVES_COUNT             _MMIO(0x2318)
#define IA_PRIMITIVES_COUNT_UDW		_MMIO(0x2318 + 4)
#define VS_INVOCATION_COUNT             _MMIO(0x2320)
#define VS_INVOCATION_COUNT_UDW		_MMIO(0x2320 + 4)
#define GS_INVOCATION_COUNT             _MMIO(0x2328)
#define GS_INVOCATION_COUNT_UDW		_MMIO(0x2328 + 4)
#define GS_PRIMITIVES_COUNT             _MMIO(0x2330)
#define GS_PRIMITIVES_COUNT_UDW		_MMIO(0x2330 + 4)
#define CL_INVOCATION_COUNT             _MMIO(0x2338)
#define CL_INVOCATION_COUNT_UDW		_MMIO(0x2338 + 4)
#define CL_PRIMITIVES_COUNT             _MMIO(0x2340)
#define CL_PRIMITIVES_COUNT_UDW		_MMIO(0x2340 + 4)
#define PS_INVOCATION_COUNT             _MMIO(0x2348)
#define PS_INVOCATION_COUNT_UDW		_MMIO(0x2348 + 4)
#define PS_DEPTH_COUNT                  _MMIO(0x2350)
#define PS_DEPTH_COUNT_UDW		_MMIO(0x2350 + 4)

/* There are the 4 64-bit counter registers, one for each stream output */
#define GEN7_SO_NUM_PRIMS_WRITTEN(n)		_MMIO(0x5200 + (n) * 8)
#define GEN7_SO_NUM_PRIMS_WRITTEN_UDW(n)	_MMIO(0x5200 + (n) * 8 + 4)

#define GEN7_SO_PRIM_STORAGE_NEEDED(n)		_MMIO(0x5240 + (n) * 8)
#define GEN7_SO_PRIM_STORAGE_NEEDED_UDW(n)	_MMIO(0x5240 + (n) * 8 + 4)

#define GEN7_3DPRIM_END_OFFSET          _MMIO(0x2420)
#define GEN7_3DPRIM_START_VERTEX        _MMIO(0x2430)
#define GEN7_3DPRIM_VERTEX_COUNT        _MMIO(0x2434)
#define GEN7_3DPRIM_INSTANCE_COUNT      _MMIO(0x2438)
#define GEN7_3DPRIM_START_INSTANCE      _MMIO(0x243C)
#define GEN7_3DPRIM_BASE_VERTEX         _MMIO(0x2440)

#define GEN7_GPGPU_DISPATCHDIMX         _MMIO(0x2500)
#define GEN7_GPGPU_DISPATCHDIMY         _MMIO(0x2504)
#define GEN7_GPGPU_DISPATCHDIMZ         _MMIO(0x2508)

/* There are the 16 64-bit CS General Purpose Registers */
#define HSW_CS_GPR(n)                   _MMIO(0x2600 + (n) * 8)
#define HSW_CS_GPR_UDW(n)               _MMIO(0x2600 + (n) * 8 + 4)

#define GEN7_OACONTROL _MMIO(0x2360)
#define  GEN7_OACONTROL_CTX_MASK	    0xFFFFF000
#define  GEN7_OACONTROL_TIMER_PERIOD_MASK   0x3F
#define  GEN7_OACONTROL_TIMER_PERIOD_SHIFT  6
#define  GEN7_OACONTROL_TIMER_ENABLE	    (1<<5)
#define  GEN7_OACONTROL_FORMAT_A13	    (0<<2)
#define  GEN7_OACONTROL_FORMAT_A29	    (1<<2)
#define  GEN7_OACONTROL_FORMAT_A13_B8_C8    (2<<2)
#define  GEN7_OACONTROL_FORMAT_A29_B8_C8    (3<<2)
#define  GEN7_OACONTROL_FORMAT_B4_C8	    (4<<2)
#define  GEN7_OACONTROL_FORMAT_A45_B8_C8    (5<<2)
#define  GEN7_OACONTROL_FORMAT_B4_C8_A16    (6<<2)
#define  GEN7_OACONTROL_FORMAT_C4_B8	    (7<<2)
#define  GEN7_OACONTROL_FORMAT_SHIFT	    2
#define  GEN7_OACONTROL_PER_CTX_ENABLE	    (1<<1)
#define  GEN7_OACONTROL_ENABLE		    (1<<0)

#define GEN8_OACTXID _MMIO(0x2364)

#define GEN8_OA_DEBUG _MMIO(0x2B04)
#define  GEN9_OA_DEBUG_DISABLE_CLK_RATIO_REPORTS    (1<<5)
#define  GEN9_OA_DEBUG_INCLUDE_CLK_RATIO	    (1<<6)
#define  GEN9_OA_DEBUG_DISABLE_GO_1_0_REPORTS	    (1<<2)
#define  GEN9_OA_DEBUG_DISABLE_CTX_SWITCH_REPORTS   (1<<1)

#define GEN8_OACONTROL _MMIO(0x2B00)
#define  GEN8_OA_REPORT_FORMAT_A12	    (0<<2)
#define  GEN8_OA_REPORT_FORMAT_A12_B8_C8    (2<<2)
#define  GEN8_OA_REPORT_FORMAT_A36_B8_C8    (5<<2)
#define  GEN8_OA_REPORT_FORMAT_C4_B8	    (7<<2)
#define  GEN8_OA_REPORT_FORMAT_SHIFT	    2
#define  GEN8_OA_SPECIFIC_CONTEXT_ENABLE    (1<<1)
#define  GEN8_OA_COUNTER_ENABLE             (1<<0)

#define GEN8_OACTXCONTROL _MMIO(0x2360)
#define  GEN8_OA_TIMER_PERIOD_MASK	    0x3F
#define  GEN8_OA_TIMER_PERIOD_SHIFT	    2
#define  GEN8_OA_TIMER_ENABLE		    (1<<1)
#define  GEN8_OA_COUNTER_RESUME		    (1<<0)

#define GEN7_OABUFFER _MMIO(0x23B0) /* R/W */
#define  GEN7_OABUFFER_OVERRUN_DISABLE	    (1<<3)
#define  GEN7_OABUFFER_EDGE_TRIGGER	    (1<<2)
#define  GEN7_OABUFFER_STOP_RESUME_ENABLE   (1<<1)
#define  GEN7_OABUFFER_RESUME		    (1<<0)

#define GEN8_OABUFFER_UDW _MMIO(0x23b4)
#define GEN8_OABUFFER _MMIO(0x2b14)

#define GEN7_OASTATUS1 _MMIO(0x2364)
#define  GEN7_OASTATUS1_TAIL_MASK	    0xffffffc0
#define  GEN7_OASTATUS1_COUNTER_OVERFLOW    (1<<2)
#define  GEN7_OASTATUS1_OABUFFER_OVERFLOW   (1<<1)
#define  GEN7_OASTATUS1_REPORT_LOST	    (1<<0)

#define GEN7_OASTATUS2 _MMIO(0x2368)
#define GEN7_OASTATUS2_HEAD_MASK    0xffffffc0

#define GEN8_OASTATUS _MMIO(0x2b08)
#define  GEN8_OASTATUS_OVERRUN_STATUS	    (1<<3)
#define  GEN8_OASTATUS_COUNTER_OVERFLOW     (1<<2)
#define  GEN8_OASTATUS_OABUFFER_OVERFLOW    (1<<1)
#define  GEN8_OASTATUS_REPORT_LOST	    (1<<0)

#define GEN8_OAHEADPTR _MMIO(0x2B0C)
#define GEN8_OAHEADPTR_MASK    0xffffffc0
#define GEN8_OATAILPTR _MMIO(0x2B10)
#define GEN8_OATAILPTR_MASK    0xffffffc0

#define OABUFFER_SIZE_128K  (0<<3)
#define OABUFFER_SIZE_256K  (1<<3)
#define OABUFFER_SIZE_512K  (2<<3)
#define OABUFFER_SIZE_1M    (3<<3)
#define OABUFFER_SIZE_2M    (4<<3)
#define OABUFFER_SIZE_4M    (5<<3)
#define OABUFFER_SIZE_8M    (6<<3)
#define OABUFFER_SIZE_16M   (7<<3)

#define OA_MEM_SELECT_GGTT  (1<<0)

/*
 * Flexible, Aggregate EU Counter Registers.
 * Note: these aren't contiguous
 */
#define EU_PERF_CNTL0	    _MMIO(0xe458)
#define EU_PERF_CNTL1	    _MMIO(0xe558)
#define EU_PERF_CNTL2	    _MMIO(0xe658)
#define EU_PERF_CNTL3	    _MMIO(0xe758)
#define EU_PERF_CNTL4	    _MMIO(0xe45c)
#define EU_PERF_CNTL5	    _MMIO(0xe55c)
#define EU_PERF_CNTL6	    _MMIO(0xe65c)

/*
 * OA Boolean state
 */

#define OASTARTTRIG1 _MMIO(0x2710)
#define OASTARTTRIG1_THRESHOLD_COUNT_MASK_MBZ 0xffff0000
#define OASTARTTRIG1_THRESHOLD_MASK	      0xffff

#define OASTARTTRIG2 _MMIO(0x2714)
#define OASTARTTRIG2_INVERT_A_0 (1<<0)
#define OASTARTTRIG2_INVERT_A_1 (1<<1)
#define OASTARTTRIG2_INVERT_A_2 (1<<2)
#define OASTARTTRIG2_INVERT_A_3 (1<<3)
#define OASTARTTRIG2_INVERT_A_4 (1<<4)
#define OASTARTTRIG2_INVERT_A_5 (1<<5)
#define OASTARTTRIG2_INVERT_A_6 (1<<6)
#define OASTARTTRIG2_INVERT_A_7 (1<<7)
#define OASTARTTRIG2_INVERT_A_8 (1<<8)
#define OASTARTTRIG2_INVERT_A_9 (1<<9)
#define OASTARTTRIG2_INVERT_A_10 (1<<10)
#define OASTARTTRIG2_INVERT_A_11 (1<<11)
#define OASTARTTRIG2_INVERT_A_12 (1<<12)
#define OASTARTTRIG2_INVERT_A_13 (1<<13)
#define OASTARTTRIG2_INVERT_A_14 (1<<14)
#define OASTARTTRIG2_INVERT_A_15 (1<<15)
#define OASTARTTRIG2_INVERT_B_0 (1<<16)
#define OASTARTTRIG2_INVERT_B_1 (1<<17)
#define OASTARTTRIG2_INVERT_B_2 (1<<18)
#define OASTARTTRIG2_INVERT_B_3 (1<<19)
#define OASTARTTRIG2_INVERT_C_0 (1<<20)
#define OASTARTTRIG2_INVERT_C_1 (1<<21)
#define OASTARTTRIG2_INVERT_D_0 (1<<22)
#define OASTARTTRIG2_THRESHOLD_ENABLE	    (1<<23)
#define OASTARTTRIG2_START_TRIG_FLAG_MBZ    (1<<24)
#define OASTARTTRIG2_EVENT_SELECT_0  (1<<28)
#define OASTARTTRIG2_EVENT_SELECT_1  (1<<29)
#define OASTARTTRIG2_EVENT_SELECT_2  (1<<30)
#define OASTARTTRIG2_EVENT_SELECT_3  (1<<31)

#define OASTARTTRIG3 _MMIO(0x2718)
#define OASTARTTRIG3_NOA_SELECT_MASK	   0xf
#define OASTARTTRIG3_NOA_SELECT_8_SHIFT    0
#define OASTARTTRIG3_NOA_SELECT_9_SHIFT    4
#define OASTARTTRIG3_NOA_SELECT_10_SHIFT   8
#define OASTARTTRIG3_NOA_SELECT_11_SHIFT   12
#define OASTARTTRIG3_NOA_SELECT_12_SHIFT   16
#define OASTARTTRIG3_NOA_SELECT_13_SHIFT   20
#define OASTARTTRIG3_NOA_SELECT_14_SHIFT   24
#define OASTARTTRIG3_NOA_SELECT_15_SHIFT   28

#define OASTARTTRIG4 _MMIO(0x271c)
#define OASTARTTRIG4_NOA_SELECT_MASK	    0xf
#define OASTARTTRIG4_NOA_SELECT_0_SHIFT    0
#define OASTARTTRIG4_NOA_SELECT_1_SHIFT    4
#define OASTARTTRIG4_NOA_SELECT_2_SHIFT    8
#define OASTARTTRIG4_NOA_SELECT_3_SHIFT    12
#define OASTARTTRIG4_NOA_SELECT_4_SHIFT    16
#define OASTARTTRIG4_NOA_SELECT_5_SHIFT    20
#define OASTARTTRIG4_NOA_SELECT_6_SHIFT    24
#define OASTARTTRIG4_NOA_SELECT_7_SHIFT    28

#define OASTARTTRIG5 _MMIO(0x2720)
#define OASTARTTRIG5_THRESHOLD_COUNT_MASK_MBZ 0xffff0000
#define OASTARTTRIG5_THRESHOLD_MASK	      0xffff

#define OASTARTTRIG6 _MMIO(0x2724)
#define OASTARTTRIG6_INVERT_A_0 (1<<0)
#define OASTARTTRIG6_INVERT_A_1 (1<<1)
#define OASTARTTRIG6_INVERT_A_2 (1<<2)
#define OASTARTTRIG6_INVERT_A_3 (1<<3)
#define OASTARTTRIG6_INVERT_A_4 (1<<4)
#define OASTARTTRIG6_INVERT_A_5 (1<<5)
#define OASTARTTRIG6_INVERT_A_6 (1<<6)
#define OASTARTTRIG6_INVERT_A_7 (1<<7)
#define OASTARTTRIG6_INVERT_A_8 (1<<8)
#define OASTARTTRIG6_INVERT_A_9 (1<<9)
#define OASTARTTRIG6_INVERT_A_10 (1<<10)
#define OASTARTTRIG6_INVERT_A_11 (1<<11)
#define OASTARTTRIG6_INVERT_A_12 (1<<12)
#define OASTARTTRIG6_INVERT_A_13 (1<<13)
#define OASTARTTRIG6_INVERT_A_14 (1<<14)
#define OASTARTTRIG6_INVERT_A_15 (1<<15)
#define OASTARTTRIG6_INVERT_B_0 (1<<16)
#define OASTARTTRIG6_INVERT_B_1 (1<<17)
#define OASTARTTRIG6_INVERT_B_2 (1<<18)
#define OASTARTTRIG6_INVERT_B_3 (1<<19)
#define OASTARTTRIG6_INVERT_C_0 (1<<20)
#define OASTARTTRIG6_INVERT_C_1 (1<<21)
#define OASTARTTRIG6_INVERT_D_0 (1<<22)
#define OASTARTTRIG6_THRESHOLD_ENABLE	    (1<<23)
#define OASTARTTRIG6_START_TRIG_FLAG_MBZ    (1<<24)
#define OASTARTTRIG6_EVENT_SELECT_4  (1<<28)
#define OASTARTTRIG6_EVENT_SELECT_5  (1<<29)
#define OASTARTTRIG6_EVENT_SELECT_6  (1<<30)
#define OASTARTTRIG6_EVENT_SELECT_7  (1<<31)

#define OASTARTTRIG7 _MMIO(0x2728)
#define OASTARTTRIG7_NOA_SELECT_MASK	   0xf
#define OASTARTTRIG7_NOA_SELECT_8_SHIFT    0
#define OASTARTTRIG7_NOA_SELECT_9_SHIFT    4
#define OASTARTTRIG7_NOA_SELECT_10_SHIFT   8
#define OASTARTTRIG7_NOA_SELECT_11_SHIFT   12
#define OASTARTTRIG7_NOA_SELECT_12_SHIFT   16
#define OASTARTTRIG7_NOA_SELECT_13_SHIFT   20
#define OASTARTTRIG7_NOA_SELECT_14_SHIFT   24
#define OASTARTTRIG7_NOA_SELECT_15_SHIFT   28

#define OASTARTTRIG8 _MMIO(0x272c)
#define OASTARTTRIG8_NOA_SELECT_MASK	   0xf
#define OASTARTTRIG8_NOA_SELECT_0_SHIFT    0
#define OASTARTTRIG8_NOA_SELECT_1_SHIFT    4
#define OASTARTTRIG8_NOA_SELECT_2_SHIFT    8
#define OASTARTTRIG8_NOA_SELECT_3_SHIFT    12
#define OASTARTTRIG8_NOA_SELECT_4_SHIFT    16
#define OASTARTTRIG8_NOA_SELECT_5_SHIFT    20
#define OASTARTTRIG8_NOA_SELECT_6_SHIFT    24
#define OASTARTTRIG8_NOA_SELECT_7_SHIFT    28

#define OAREPORTTRIG1 _MMIO(0x2740)
#define OAREPORTTRIG1_THRESHOLD_MASK 0xffff
#define OAREPORTTRIG1_EDGE_LEVEL_TRIGER_SELECT_MASK 0xffff0000 /* 0=level */

#define OAREPORTTRIG2 _MMIO(0x2744)
#define OAREPORTTRIG2_INVERT_A_0  (1<<0)
#define OAREPORTTRIG2_INVERT_A_1  (1<<1)
#define OAREPORTTRIG2_INVERT_A_2  (1<<2)
#define OAREPORTTRIG2_INVERT_A_3  (1<<3)
#define OAREPORTTRIG2_INVERT_A_4  (1<<4)
#define OAREPORTTRIG2_INVERT_A_5  (1<<5)
#define OAREPORTTRIG2_INVERT_A_6  (1<<6)
#define OAREPORTTRIG2_INVERT_A_7  (1<<7)
#define OAREPORTTRIG2_INVERT_A_8  (1<<8)
#define OAREPORTTRIG2_INVERT_A_9  (1<<9)
#define OAREPORTTRIG2_INVERT_A_10 (1<<10)
#define OAREPORTTRIG2_INVERT_A_11 (1<<11)
#define OAREPORTTRIG2_INVERT_A_12 (1<<12)
#define OAREPORTTRIG2_INVERT_A_13 (1<<13)
#define OAREPORTTRIG2_INVERT_A_14 (1<<14)
#define OAREPORTTRIG2_INVERT_A_15 (1<<15)
#define OAREPORTTRIG2_INVERT_B_0  (1<<16)
#define OAREPORTTRIG2_INVERT_B_1  (1<<17)
#define OAREPORTTRIG2_INVERT_B_2  (1<<18)
#define OAREPORTTRIG2_INVERT_B_3  (1<<19)
#define OAREPORTTRIG2_INVERT_C_0  (1<<20)
#define OAREPORTTRIG2_INVERT_C_1  (1<<21)
#define OAREPORTTRIG2_INVERT_D_0  (1<<22)
#define OAREPORTTRIG2_THRESHOLD_ENABLE	    (1<<23)
#define OAREPORTTRIG2_REPORT_TRIGGER_ENABLE (1<<31)

#define OAREPORTTRIG3 _MMIO(0x2748)
#define OAREPORTTRIG3_NOA_SELECT_MASK	    0xf
#define OAREPORTTRIG3_NOA_SELECT_8_SHIFT    0
#define OAREPORTTRIG3_NOA_SELECT_9_SHIFT    4
#define OAREPORTTRIG3_NOA_SELECT_10_SHIFT   8
#define OAREPORTTRIG3_NOA_SELECT_11_SHIFT   12
#define OAREPORTTRIG3_NOA_SELECT_12_SHIFT   16
#define OAREPORTTRIG3_NOA_SELECT_13_SHIFT   20
#define OAREPORTTRIG3_NOA_SELECT_14_SHIFT   24
#define OAREPORTTRIG3_NOA_SELECT_15_SHIFT   28

#define OAREPORTTRIG4 _MMIO(0x274c)
#define OAREPORTTRIG4_NOA_SELECT_MASK	    0xf
#define OAREPORTTRIG4_NOA_SELECT_0_SHIFT    0
#define OAREPORTTRIG4_NOA_SELECT_1_SHIFT    4
#define OAREPORTTRIG4_NOA_SELECT_2_SHIFT    8
#define OAREPORTTRIG4_NOA_SELECT_3_SHIFT    12
#define OAREPORTTRIG4_NOA_SELECT_4_SHIFT    16
#define OAREPORTTRIG4_NOA_SELECT_5_SHIFT    20
#define OAREPORTTRIG4_NOA_SELECT_6_SHIFT    24
#define OAREPORTTRIG4_NOA_SELECT_7_SHIFT    28

#define OAREPORTTRIG5 _MMIO(0x2750)
#define OAREPORTTRIG5_THRESHOLD_MASK 0xffff
#define OAREPORTTRIG5_EDGE_LEVEL_TRIGER_SELECT_MASK 0xffff0000 /* 0=level */

#define OAREPORTTRIG6 _MMIO(0x2754)
#define OAREPORTTRIG6_INVERT_A_0  (1<<0)
#define OAREPORTTRIG6_INVERT_A_1  (1<<1)
#define OAREPORTTRIG6_INVERT_A_2  (1<<2)
#define OAREPORTTRIG6_INVERT_A_3  (1<<3)
#define OAREPORTTRIG6_INVERT_A_4  (1<<4)
#define OAREPORTTRIG6_INVERT_A_5  (1<<5)
#define OAREPORTTRIG6_INVERT_A_6  (1<<6)
#define OAREPORTTRIG6_INVERT_A_7  (1<<7)
#define OAREPORTTRIG6_INVERT_A_8  (1<<8)
#define OAREPORTTRIG6_INVERT_A_9  (1<<9)
#define OAREPORTTRIG6_INVERT_A_10 (1<<10)
#define OAREPORTTRIG6_INVERT_A_11 (1<<11)
#define OAREPORTTRIG6_INVERT_A_12 (1<<12)
#define OAREPORTTRIG6_INVERT_A_13 (1<<13)
#define OAREPORTTRIG6_INVERT_A_14 (1<<14)
#define OAREPORTTRIG6_INVERT_A_15 (1<<15)
#define OAREPORTTRIG6_INVERT_B_0  (1<<16)
#define OAREPORTTRIG6_INVERT_B_1  (1<<17)
#define OAREPORTTRIG6_INVERT_B_2  (1<<18)
#define OAREPORTTRIG6_INVERT_B_3  (1<<19)
#define OAREPORTTRIG6_INVERT_C_0  (1<<20)
#define OAREPORTTRIG6_INVERT_C_1  (1<<21)
#define OAREPORTTRIG6_INVERT_D_0  (1<<22)
#define OAREPORTTRIG6_THRESHOLD_ENABLE	    (1<<23)
#define OAREPORTTRIG6_REPORT_TRIGGER_ENABLE (1<<31)

#define OAREPORTTRIG7 _MMIO(0x2758)
#define OAREPORTTRIG7_NOA_SELECT_MASK	    0xf
#define OAREPORTTRIG7_NOA_SELECT_8_SHIFT    0
#define OAREPORTTRIG7_NOA_SELECT_9_SHIFT    4
#define OAREPORTTRIG7_NOA_SELECT_10_SHIFT   8
#define OAREPORTTRIG7_NOA_SELECT_11_SHIFT   12
#define OAREPORTTRIG7_NOA_SELECT_12_SHIFT   16
#define OAREPORTTRIG7_NOA_SELECT_13_SHIFT   20
#define OAREPORTTRIG7_NOA_SELECT_14_SHIFT   24
#define OAREPORTTRIG7_NOA_SELECT_15_SHIFT   28

#define OAREPORTTRIG8 _MMIO(0x275c)
#define OAREPORTTRIG8_NOA_SELECT_MASK	    0xf
#define OAREPORTTRIG8_NOA_SELECT_0_SHIFT    0
#define OAREPORTTRIG8_NOA_SELECT_1_SHIFT    4
#define OAREPORTTRIG8_NOA_SELECT_2_SHIFT    8
#define OAREPORTTRIG8_NOA_SELECT_3_SHIFT    12
#define OAREPORTTRIG8_NOA_SELECT_4_SHIFT    16
#define OAREPORTTRIG8_NOA_SELECT_5_SHIFT    20
#define OAREPORTTRIG8_NOA_SELECT_6_SHIFT    24
#define OAREPORTTRIG8_NOA_SELECT_7_SHIFT    28

/* CECX_0 */
#define OACEC_COMPARE_LESS_OR_EQUAL	6
#define OACEC_COMPARE_NOT_EQUAL		5
#define OACEC_COMPARE_LESS_THAN		4
#define OACEC_COMPARE_GREATER_OR_EQUAL	3
#define OACEC_COMPARE_EQUAL		2
#define OACEC_COMPARE_GREATER_THAN	1
#define OACEC_COMPARE_ANY_EQUAL		0

#define OACEC_COMPARE_VALUE_MASK    0xffff
#define OACEC_COMPARE_VALUE_SHIFT   3

#define OACEC_SELECT_NOA	(0<<19)
#define OACEC_SELECT_PREV	(1<<19)
#define OACEC_SELECT_BOOLEAN	(2<<19)

/* CECX_1 */
#define OACEC_MASK_MASK		    0xffff
#define OACEC_CONSIDERATIONS_MASK   0xffff
#define OACEC_CONSIDERATIONS_SHIFT  16

#define OACEC0_0 _MMIO(0x2770)
#define OACEC0_1 _MMIO(0x2774)
#define OACEC1_0 _MMIO(0x2778)
#define OACEC1_1 _MMIO(0x277c)
#define OACEC2_0 _MMIO(0x2780)
#define OACEC2_1 _MMIO(0x2784)
#define OACEC3_0 _MMIO(0x2788)
#define OACEC3_1 _MMIO(0x278c)
#define OACEC4_0 _MMIO(0x2790)
#define OACEC4_1 _MMIO(0x2794)
#define OACEC5_0 _MMIO(0x2798)
#define OACEC5_1 _MMIO(0x279c)
#define OACEC6_0 _MMIO(0x27a0)
#define OACEC6_1 _MMIO(0x27a4)
#define OACEC7_0 _MMIO(0x27a8)
#define OACEC7_1 _MMIO(0x27ac)

/* OA perf counters */
#define OA_PERFCNT1_LO      _MMIO(0x91B8)
#define OA_PERFCNT1_HI      _MMIO(0x91BC)
#define OA_PERFCNT2_LO      _MMIO(0x91C0)
#define OA_PERFCNT2_HI      _MMIO(0x91C4)
#define OA_PERFCNT3_LO      _MMIO(0x91C8)
#define OA_PERFCNT3_HI      _MMIO(0x91CC)
#define OA_PERFCNT4_LO      _MMIO(0x91D8)
#define OA_PERFCNT4_HI      _MMIO(0x91DC)

#define OA_PERFMATRIX_LO    _MMIO(0x91C8)
#define OA_PERFMATRIX_HI    _MMIO(0x91CC)

/* RPM unit config (Gen8+) */
#define RPM_CONFIG0	    _MMIO(0x0D00)
#define  GEN9_RPM_CONFIG0_CRYSTAL_CLOCK_FREQ_SHIFT	3
#define  GEN9_RPM_CONFIG0_CRYSTAL_CLOCK_FREQ_MASK	(1 << GEN9_RPM_CONFIG0_CRYSTAL_CLOCK_FREQ_SHIFT)
#define  GEN9_RPM_CONFIG0_CRYSTAL_CLOCK_FREQ_19_2_MHZ	0
#define  GEN9_RPM_CONFIG0_CRYSTAL_CLOCK_FREQ_24_MHZ	1
#define  GEN10_RPM_CONFIG0_CTC_SHIFT_PARAMETER_SHIFT	1
#define  GEN10_RPM_CONFIG0_CTC_SHIFT_PARAMETER_MASK	(0x3 << GEN10_RPM_CONFIG0_CTC_SHIFT_PARAMETER_SHIFT)

#define RPM_CONFIG1	    _MMIO(0x0D04)
#define  GEN10_GT_NOA_ENABLE  (1 << 9)

/* GPM unit config (Gen9+) */
#define CTC_MODE			_MMIO(0xA26C)
#define  CTC_SOURCE_PARAMETER_MASK 1
#define  CTC_SOURCE_CRYSTAL_CLOCK	0
#define  CTC_SOURCE_DIVIDE_LOGIC	1
#define  CTC_SHIFT_PARAMETER_SHIFT	1
#define  CTC_SHIFT_PARAMETER_MASK	(0x3 << CTC_SHIFT_PARAMETER_SHIFT)

/* RCP unit config (Gen8+) */
#define RCP_CONFIG	    _MMIO(0x0D08)

/* NOA (HSW) */
#define HSW_MBVID2_NOA0		_MMIO(0x9E80)
#define HSW_MBVID2_NOA1		_MMIO(0x9E84)
#define HSW_MBVID2_NOA2		_MMIO(0x9E88)
#define HSW_MBVID2_NOA3		_MMIO(0x9E8C)
#define HSW_MBVID2_NOA4		_MMIO(0x9E90)
#define HSW_MBVID2_NOA5		_MMIO(0x9E94)
#define HSW_MBVID2_NOA6		_MMIO(0x9E98)
#define HSW_MBVID2_NOA7		_MMIO(0x9E9C)
#define HSW_MBVID2_NOA8		_MMIO(0x9EA0)
#define HSW_MBVID2_NOA9		_MMIO(0x9EA4)

#define HSW_MBVID2_MISR0	_MMIO(0x9EC0)

/* NOA (Gen8+) */
#define NOA_CONFIG(i)	    _MMIO(0x0D0C + (i) * 4)

#define MICRO_BP0_0	    _MMIO(0x9800)
#define MICRO_BP0_2	    _MMIO(0x9804)
#define MICRO_BP0_1	    _MMIO(0x9808)

#define MICRO_BP1_0	    _MMIO(0x980C)
#define MICRO_BP1_2	    _MMIO(0x9810)
#define MICRO_BP1_1	    _MMIO(0x9814)

#define MICRO_BP2_0	    _MMIO(0x9818)
#define MICRO_BP2_2	    _MMIO(0x981C)
#define MICRO_BP2_1	    _MMIO(0x9820)

#define MICRO_BP3_0	    _MMIO(0x9824)
#define MICRO_BP3_2	    _MMIO(0x9828)
#define MICRO_BP3_1	    _MMIO(0x982C)

#define MICRO_BP_TRIGGER		_MMIO(0x9830)
#define MICRO_BP3_COUNT_STATUS01	_MMIO(0x9834)
#define MICRO_BP3_COUNT_STATUS23	_MMIO(0x9838)
#define MICRO_BP_FIRED_ARMED		_MMIO(0x983C)

#define GDT_CHICKEN_BITS    _MMIO(0x9840)
#define   GT_NOA_ENABLE	    0x00000080

#define NOA_DATA	    _MMIO(0x986C)
#define NOA_WRITE	    _MMIO(0x9888)

#define _GEN7_PIPEA_DE_LOAD_SL	0x70068
#define _GEN7_PIPEB_DE_LOAD_SL	0x71068
#define GEN7_PIPE_DE_LOAD_SL(pipe) _MMIO_PIPE(pipe, _GEN7_PIPEA_DE_LOAD_SL, _GEN7_PIPEB_DE_LOAD_SL)

/*
 * Reset registers
 */
#define DEBUG_RESET_I830		_MMIO(0x6070)
#define  DEBUG_RESET_FULL		(1<<7)
#define  DEBUG_RESET_RENDER		(1<<8)
#define  DEBUG_RESET_DISPLAY		(1<<9)

/*
 * IOSF sideband
 */
#define VLV_IOSF_DOORBELL_REQ			_MMIO(VLV_DISPLAY_BASE + 0x2100)
#define   IOSF_DEVFN_SHIFT			24
#define   IOSF_OPCODE_SHIFT			16
#define   IOSF_PORT_SHIFT			8
#define   IOSF_BYTE_ENABLES_SHIFT		4
#define   IOSF_BAR_SHIFT			1
#define   IOSF_SB_BUSY				(1<<0)
#define   IOSF_PORT_BUNIT			0x03
#define   IOSF_PORT_PUNIT			0x04
#define   IOSF_PORT_NC				0x11
#define   IOSF_PORT_DPIO			0x12
#define   IOSF_PORT_GPIO_NC			0x13
#define   IOSF_PORT_CCK				0x14
#define   IOSF_PORT_DPIO_2			0x1a
#define   IOSF_PORT_FLISDSI			0x1b
#define   IOSF_PORT_GPIO_SC			0x48
#define   IOSF_PORT_GPIO_SUS			0xa8
#define   IOSF_PORT_CCU				0xa9
#define   CHV_IOSF_PORT_GPIO_N			0x13
#define   CHV_IOSF_PORT_GPIO_SE			0x48
#define   CHV_IOSF_PORT_GPIO_E			0xa8
#define   CHV_IOSF_PORT_GPIO_SW			0xb2
#define VLV_IOSF_DATA				_MMIO(VLV_DISPLAY_BASE + 0x2104)
#define VLV_IOSF_ADDR				_MMIO(VLV_DISPLAY_BASE + 0x2108)

/* See configdb bunit SB addr map */
#define BUNIT_REG_BISOC				0x11

#define PUNIT_REG_DSPFREQ			0x36
#define   DSPFREQSTAT_SHIFT_CHV			24
#define   DSPFREQSTAT_MASK_CHV			(0x1f << DSPFREQSTAT_SHIFT_CHV)
#define   DSPFREQGUAR_SHIFT_CHV			8
#define   DSPFREQGUAR_MASK_CHV			(0x1f << DSPFREQGUAR_SHIFT_CHV)
#define   DSPFREQSTAT_SHIFT			30
#define   DSPFREQSTAT_MASK			(0x3 << DSPFREQSTAT_SHIFT)
#define   DSPFREQGUAR_SHIFT			14
#define   DSPFREQGUAR_MASK			(0x3 << DSPFREQGUAR_SHIFT)
#define   DSP_MAXFIFO_PM5_STATUS		(1 << 22) /* chv */
#define   DSP_AUTO_CDCLK_GATE_DISABLE		(1 << 7) /* chv */
#define   DSP_MAXFIFO_PM5_ENABLE		(1 << 6) /* chv */
#define   _DP_SSC(val, pipe)			((val) << (2 * (pipe)))
#define   DP_SSC_MASK(pipe)			_DP_SSC(0x3, (pipe))
#define   DP_SSC_PWR_ON(pipe)			_DP_SSC(0x0, (pipe))
#define   DP_SSC_CLK_GATE(pipe)			_DP_SSC(0x1, (pipe))
#define   DP_SSC_RESET(pipe)			_DP_SSC(0x2, (pipe))
#define   DP_SSC_PWR_GATE(pipe)			_DP_SSC(0x3, (pipe))
#define   _DP_SSS(val, pipe)			((val) << (2 * (pipe) + 16))
#define   DP_SSS_MASK(pipe)			_DP_SSS(0x3, (pipe))
#define   DP_SSS_PWR_ON(pipe)			_DP_SSS(0x0, (pipe))
#define   DP_SSS_CLK_GATE(pipe)			_DP_SSS(0x1, (pipe))
#define   DP_SSS_RESET(pipe)			_DP_SSS(0x2, (pipe))
#define   DP_SSS_PWR_GATE(pipe)			_DP_SSS(0x3, (pipe))

/*
 * i915_power_well_id:
 *
 * Platform specific IDs used to look up power wells and - except for custom
 * power wells - to define request/status register flag bit positions. As such
 * the set of IDs on a given platform must be unique and except for custom
 * power wells their value must stay fixed.
 */
enum i915_power_well_id {
	/*
	 * I830
	 *  - custom power well
	 */
	I830_DISP_PW_PIPES = 0,

	/*
	 * VLV/CHV
	 *  - PUNIT_REG_PWRGT_CTRL (bit: id*2),
	 *    PUNIT_REG_PWRGT_STATUS (bit: id*2) (PUNIT HAS v0.8)
	 */
	PUNIT_POWER_WELL_RENDER			= 0,
	PUNIT_POWER_WELL_MEDIA			= 1,
	PUNIT_POWER_WELL_DISP2D			= 3,
	PUNIT_POWER_WELL_DPIO_CMN_BC		= 5,
	PUNIT_POWER_WELL_DPIO_TX_B_LANES_01	= 6,
	PUNIT_POWER_WELL_DPIO_TX_B_LANES_23	= 7,
	PUNIT_POWER_WELL_DPIO_TX_C_LANES_01	= 8,
	PUNIT_POWER_WELL_DPIO_TX_C_LANES_23	= 9,
	PUNIT_POWER_WELL_DPIO_RX0		= 10,
	PUNIT_POWER_WELL_DPIO_RX1		= 11,
	PUNIT_POWER_WELL_DPIO_CMN_D		= 12,
	/*  - custom power well */
	CHV_DISP_PW_PIPE_A,			/* 13 */

	/*
	 * HSW/BDW
	 *  - HSW_PWR_WELL_CTL_DRIVER(0) (status bit: id*2, req bit: id*2+1)
	 */
	HSW_DISP_PW_GLOBAL = 15,

	/*
	 * GEN9+
	 *  - HSW_PWR_WELL_CTL_DRIVER(0) (status bit: id*2, req bit: id*2+1)
	 */
	SKL_DISP_PW_MISC_IO = 0,
	SKL_DISP_PW_DDI_A_E,
	GLK_DISP_PW_DDI_A = SKL_DISP_PW_DDI_A_E,
	CNL_DISP_PW_DDI_A = SKL_DISP_PW_DDI_A_E,
	SKL_DISP_PW_DDI_B,
	SKL_DISP_PW_DDI_C,
	SKL_DISP_PW_DDI_D,

	GLK_DISP_PW_AUX_A = 8,
	GLK_DISP_PW_AUX_B,
	GLK_DISP_PW_AUX_C,
	CNL_DISP_PW_AUX_A = GLK_DISP_PW_AUX_A,
	CNL_DISP_PW_AUX_B = GLK_DISP_PW_AUX_B,
	CNL_DISP_PW_AUX_C = GLK_DISP_PW_AUX_C,
	CNL_DISP_PW_AUX_D,

	SKL_DISP_PW_1 = 14,
	SKL_DISP_PW_2,

	/* - custom power wells */
	SKL_DISP_PW_DC_OFF,
	BXT_DPIO_CMN_A,
	BXT_DPIO_CMN_BC,
	GLK_DPIO_CMN_C,			/* 19 */

	/*
	 * Multiple platforms.
	 * Must start following the highest ID of any platform.
	 * - custom power wells
	 */
	I915_DISP_PW_ALWAYS_ON = 20,
};

#define PUNIT_REG_PWRGT_CTRL			0x60
#define PUNIT_REG_PWRGT_STATUS			0x61
#define   PUNIT_PWRGT_MASK(power_well)		(3 << ((power_well) * 2))
#define   PUNIT_PWRGT_PWR_ON(power_well)	(0 << ((power_well) * 2))
#define   PUNIT_PWRGT_CLK_GATE(power_well)	(1 << ((power_well) * 2))
#define   PUNIT_PWRGT_RESET(power_well)		(2 << ((power_well) * 2))
#define   PUNIT_PWRGT_PWR_GATE(power_well)	(3 << ((power_well) * 2))

#define PUNIT_REG_GPU_LFM			0xd3
#define PUNIT_REG_GPU_FREQ_REQ			0xd4
#define PUNIT_REG_GPU_FREQ_STS			0xd8
#define   GPLLENABLE				(1<<4)
#define   GENFREQSTATUS				(1<<0)
#define PUNIT_REG_MEDIA_TURBO_FREQ_REQ		0xdc
#define PUNIT_REG_CZ_TIMESTAMP			0xce

#define PUNIT_FUSE_BUS2				0xf6 /* bits 47:40 */
#define PUNIT_FUSE_BUS1				0xf5 /* bits 55:48 */

#define FB_GFX_FMAX_AT_VMAX_FUSE		0x136
#define FB_GFX_FREQ_FUSE_MASK			0xff
#define FB_GFX_FMAX_AT_VMAX_2SS4EU_FUSE_SHIFT	24
#define FB_GFX_FMAX_AT_VMAX_2SS6EU_FUSE_SHIFT	16
#define FB_GFX_FMAX_AT_VMAX_2SS8EU_FUSE_SHIFT	8

#define FB_GFX_FMIN_AT_VMIN_FUSE		0x137
#define FB_GFX_FMIN_AT_VMIN_FUSE_SHIFT		8

#define PUNIT_REG_DDR_SETUP2			0x139
#define   FORCE_DDR_FREQ_REQ_ACK		(1 << 8)
#define   FORCE_DDR_LOW_FREQ			(1 << 1)
#define   FORCE_DDR_HIGH_FREQ			(1 << 0)

#define PUNIT_GPU_STATUS_REG			0xdb
#define PUNIT_GPU_STATUS_MAX_FREQ_SHIFT	16
#define PUNIT_GPU_STATUS_MAX_FREQ_MASK		0xff
#define PUNIT_GPU_STATIS_GFX_MIN_FREQ_SHIFT	8
#define PUNIT_GPU_STATUS_GFX_MIN_FREQ_MASK	0xff

#define PUNIT_GPU_DUTYCYCLE_REG		0xdf
#define PUNIT_GPU_DUTYCYCLE_RPE_FREQ_SHIFT	8
#define PUNIT_GPU_DUTYCYCLE_RPE_FREQ_MASK	0xff

#define IOSF_NC_FB_GFX_FREQ_FUSE		0x1c
#define   FB_GFX_MAX_FREQ_FUSE_SHIFT		3
#define   FB_GFX_MAX_FREQ_FUSE_MASK		0x000007f8
#define   FB_GFX_FGUARANTEED_FREQ_FUSE_SHIFT	11
#define   FB_GFX_FGUARANTEED_FREQ_FUSE_MASK	0x0007f800
#define IOSF_NC_FB_GFX_FMAX_FUSE_HI		0x34
#define   FB_FMAX_VMIN_FREQ_HI_MASK		0x00000007
#define IOSF_NC_FB_GFX_FMAX_FUSE_LO		0x30
#define   FB_FMAX_VMIN_FREQ_LO_SHIFT		27
#define   FB_FMAX_VMIN_FREQ_LO_MASK		0xf8000000

#define VLV_TURBO_SOC_OVERRIDE	0x04
#define 	VLV_OVERRIDE_EN	1
#define 	VLV_SOC_TDP_EN	(1 << 1)
#define 	VLV_BIAS_CPU_125_SOC_875 (6 << 2)
#define 	CHV_BIAS_CPU_50_SOC_50 (3 << 2)

/* vlv2 north clock has */
#define CCK_FUSE_REG				0x8
#define  CCK_FUSE_HPLL_FREQ_MASK		0x3
#define CCK_REG_DSI_PLL_FUSE			0x44
#define CCK_REG_DSI_PLL_CONTROL			0x48
#define  DSI_PLL_VCO_EN				(1 << 31)
#define  DSI_PLL_LDO_GATE			(1 << 30)
#define  DSI_PLL_P1_POST_DIV_SHIFT		17
#define  DSI_PLL_P1_POST_DIV_MASK		(0x1ff << 17)
#define  DSI_PLL_P2_MUX_DSI0_DIV2		(1 << 13)
#define  DSI_PLL_P3_MUX_DSI1_DIV2		(1 << 12)
#define  DSI_PLL_MUX_MASK			(3 << 9)
#define  DSI_PLL_MUX_DSI0_DSIPLL		(0 << 10)
#define  DSI_PLL_MUX_DSI0_CCK			(1 << 10)
#define  DSI_PLL_MUX_DSI1_DSIPLL		(0 << 9)
#define  DSI_PLL_MUX_DSI1_CCK			(1 << 9)
#define  DSI_PLL_CLK_GATE_MASK			(0xf << 5)
#define  DSI_PLL_CLK_GATE_DSI0_DSIPLL		(1 << 8)
#define  DSI_PLL_CLK_GATE_DSI1_DSIPLL		(1 << 7)
#define  DSI_PLL_CLK_GATE_DSI0_CCK		(1 << 6)
#define  DSI_PLL_CLK_GATE_DSI1_CCK		(1 << 5)
#define  DSI_PLL_LOCK				(1 << 0)
#define CCK_REG_DSI_PLL_DIVIDER			0x4c
#define  DSI_PLL_LFSR				(1 << 31)
#define  DSI_PLL_FRACTION_EN			(1 << 30)
#define  DSI_PLL_FRAC_COUNTER_SHIFT		27
#define  DSI_PLL_FRAC_COUNTER_MASK		(7 << 27)
#define  DSI_PLL_USYNC_CNT_SHIFT		18
#define  DSI_PLL_USYNC_CNT_MASK			(0x1ff << 18)
#define  DSI_PLL_N1_DIV_SHIFT			16
#define  DSI_PLL_N1_DIV_MASK			(3 << 16)
#define  DSI_PLL_M1_DIV_SHIFT			0
#define  DSI_PLL_M1_DIV_MASK			(0x1ff << 0)
#define CCK_CZ_CLOCK_CONTROL			0x62
#define CCK_GPLL_CLOCK_CONTROL			0x67
#define CCK_DISPLAY_CLOCK_CONTROL		0x6b
#define CCK_DISPLAY_REF_CLOCK_CONTROL		0x6c
#define  CCK_TRUNK_FORCE_ON			(1 << 17)
#define  CCK_TRUNK_FORCE_OFF			(1 << 16)
#define  CCK_FREQUENCY_STATUS			(0x1f << 8)
#define  CCK_FREQUENCY_STATUS_SHIFT		8
#define  CCK_FREQUENCY_VALUES			(0x1f << 0)

/* DPIO registers */
#define DPIO_DEVFN			0

#define DPIO_CTL			_MMIO(VLV_DISPLAY_BASE + 0x2110)
#define  DPIO_MODSEL1			(1<<3) /* if ref clk b == 27 */
#define  DPIO_MODSEL0			(1<<2) /* if ref clk a == 27 */
#define  DPIO_SFR_BYPASS		(1<<1)
#define  DPIO_CMNRST			(1<<0)

#define DPIO_PHY(pipe)			((pipe) >> 1)
#define DPIO_PHY_IOSF_PORT(phy)		(dev_priv->dpio_phy_iosf_port[phy])

/*
 * Per pipe/PLL DPIO regs
 */
#define _VLV_PLL_DW3_CH0		0x800c
#define   DPIO_POST_DIV_SHIFT		(28) /* 3 bits */
#define   DPIO_POST_DIV_DAC		0
#define   DPIO_POST_DIV_HDMIDP		1 /* DAC 225-400M rate */
#define   DPIO_POST_DIV_LVDS1		2
#define   DPIO_POST_DIV_LVDS2		3
#define   DPIO_K_SHIFT			(24) /* 4 bits */
#define   DPIO_P1_SHIFT			(21) /* 3 bits */
#define   DPIO_P2_SHIFT			(16) /* 5 bits */
#define   DPIO_N_SHIFT			(12) /* 4 bits */
#define   DPIO_ENABLE_CALIBRATION	(1<<11)
#define   DPIO_M1DIV_SHIFT		(8) /* 3 bits */
#define   DPIO_M2DIV_MASK		0xff
#define _VLV_PLL_DW3_CH1		0x802c
#define VLV_PLL_DW3(ch) _PIPE(ch, _VLV_PLL_DW3_CH0, _VLV_PLL_DW3_CH1)

#define _VLV_PLL_DW5_CH0		0x8014
#define   DPIO_REFSEL_OVERRIDE		27
#define   DPIO_PLL_MODESEL_SHIFT	24 /* 3 bits */
#define   DPIO_BIAS_CURRENT_CTL_SHIFT	21 /* 3 bits, always 0x7 */
#define   DPIO_PLL_REFCLK_SEL_SHIFT	16 /* 2 bits */
#define   DPIO_PLL_REFCLK_SEL_MASK	3
#define   DPIO_DRIVER_CTL_SHIFT		12 /* always set to 0x8 */
#define   DPIO_CLK_BIAS_CTL_SHIFT	8 /* always set to 0x5 */
#define _VLV_PLL_DW5_CH1		0x8034
#define VLV_PLL_DW5(ch) _PIPE(ch, _VLV_PLL_DW5_CH0, _VLV_PLL_DW5_CH1)

#define _VLV_PLL_DW7_CH0		0x801c
#define _VLV_PLL_DW7_CH1		0x803c
#define VLV_PLL_DW7(ch) _PIPE(ch, _VLV_PLL_DW7_CH0, _VLV_PLL_DW7_CH1)

#define _VLV_PLL_DW8_CH0		0x8040
#define _VLV_PLL_DW8_CH1		0x8060
#define VLV_PLL_DW8(ch) _PIPE(ch, _VLV_PLL_DW8_CH0, _VLV_PLL_DW8_CH1)

#define VLV_PLL_DW9_BCAST		0xc044
#define _VLV_PLL_DW9_CH0		0x8044
#define _VLV_PLL_DW9_CH1		0x8064
#define VLV_PLL_DW9(ch) _PIPE(ch, _VLV_PLL_DW9_CH0, _VLV_PLL_DW9_CH1)

#define _VLV_PLL_DW10_CH0		0x8048
#define _VLV_PLL_DW10_CH1		0x8068
#define VLV_PLL_DW10(ch) _PIPE(ch, _VLV_PLL_DW10_CH0, _VLV_PLL_DW10_CH1)

#define _VLV_PLL_DW11_CH0		0x804c
#define _VLV_PLL_DW11_CH1		0x806c
#define VLV_PLL_DW11(ch) _PIPE(ch, _VLV_PLL_DW11_CH0, _VLV_PLL_DW11_CH1)

/* Spec for ref block start counts at DW10 */
#define VLV_REF_DW13			0x80ac

#define VLV_CMN_DW0			0x8100

/*
 * Per DDI channel DPIO regs
 */

#define _VLV_PCS_DW0_CH0		0x8200
#define _VLV_PCS_DW0_CH1		0x8400
#define   DPIO_PCS_TX_LANE2_RESET	(1<<16)
#define   DPIO_PCS_TX_LANE1_RESET	(1<<7)
#define   DPIO_LEFT_TXFIFO_RST_MASTER2	(1<<4)
#define   DPIO_RIGHT_TXFIFO_RST_MASTER2	(1<<3)
#define VLV_PCS_DW0(ch) _PORT(ch, _VLV_PCS_DW0_CH0, _VLV_PCS_DW0_CH1)

#define _VLV_PCS01_DW0_CH0		0x200
#define _VLV_PCS23_DW0_CH0		0x400
#define _VLV_PCS01_DW0_CH1		0x2600
#define _VLV_PCS23_DW0_CH1		0x2800
#define VLV_PCS01_DW0(ch) _PORT(ch, _VLV_PCS01_DW0_CH0, _VLV_PCS01_DW0_CH1)
#define VLV_PCS23_DW0(ch) _PORT(ch, _VLV_PCS23_DW0_CH0, _VLV_PCS23_DW0_CH1)

#define _VLV_PCS_DW1_CH0		0x8204
#define _VLV_PCS_DW1_CH1		0x8404
#define   CHV_PCS_REQ_SOFTRESET_EN	(1<<23)
#define   DPIO_PCS_CLK_CRI_RXEB_EIOS_EN	(1<<22)
#define   DPIO_PCS_CLK_CRI_RXDIGFILTSG_EN (1<<21)
#define   DPIO_PCS_CLK_DATAWIDTH_SHIFT	(6)
#define   DPIO_PCS_CLK_SOFT_RESET	(1<<5)
#define VLV_PCS_DW1(ch) _PORT(ch, _VLV_PCS_DW1_CH0, _VLV_PCS_DW1_CH1)

#define _VLV_PCS01_DW1_CH0		0x204
#define _VLV_PCS23_DW1_CH0		0x404
#define _VLV_PCS01_DW1_CH1		0x2604
#define _VLV_PCS23_DW1_CH1		0x2804
#define VLV_PCS01_DW1(ch) _PORT(ch, _VLV_PCS01_DW1_CH0, _VLV_PCS01_DW1_CH1)
#define VLV_PCS23_DW1(ch) _PORT(ch, _VLV_PCS23_DW1_CH0, _VLV_PCS23_DW1_CH1)

#define _VLV_PCS_DW8_CH0		0x8220
#define _VLV_PCS_DW8_CH1		0x8420
#define   CHV_PCS_USEDCLKCHANNEL_OVRRIDE	(1 << 20)
#define   CHV_PCS_USEDCLKCHANNEL		(1 << 21)
#define VLV_PCS_DW8(ch) _PORT(ch, _VLV_PCS_DW8_CH0, _VLV_PCS_DW8_CH1)

#define _VLV_PCS01_DW8_CH0		0x0220
#define _VLV_PCS23_DW8_CH0		0x0420
#define _VLV_PCS01_DW8_CH1		0x2620
#define _VLV_PCS23_DW8_CH1		0x2820
#define VLV_PCS01_DW8(port) _PORT(port, _VLV_PCS01_DW8_CH0, _VLV_PCS01_DW8_CH1)
#define VLV_PCS23_DW8(port) _PORT(port, _VLV_PCS23_DW8_CH0, _VLV_PCS23_DW8_CH1)

#define _VLV_PCS_DW9_CH0		0x8224
#define _VLV_PCS_DW9_CH1		0x8424
#define   DPIO_PCS_TX2MARGIN_MASK	(0x7<<13)
#define   DPIO_PCS_TX2MARGIN_000	(0<<13)
#define   DPIO_PCS_TX2MARGIN_101	(1<<13)
#define   DPIO_PCS_TX1MARGIN_MASK	(0x7<<10)
#define   DPIO_PCS_TX1MARGIN_000	(0<<10)
#define   DPIO_PCS_TX1MARGIN_101	(1<<10)
#define	VLV_PCS_DW9(ch) _PORT(ch, _VLV_PCS_DW9_CH0, _VLV_PCS_DW9_CH1)

#define _VLV_PCS01_DW9_CH0		0x224
#define _VLV_PCS23_DW9_CH0		0x424
#define _VLV_PCS01_DW9_CH1		0x2624
#define _VLV_PCS23_DW9_CH1		0x2824
#define VLV_PCS01_DW9(ch) _PORT(ch, _VLV_PCS01_DW9_CH0, _VLV_PCS01_DW9_CH1)
#define VLV_PCS23_DW9(ch) _PORT(ch, _VLV_PCS23_DW9_CH0, _VLV_PCS23_DW9_CH1)

#define _CHV_PCS_DW10_CH0		0x8228
#define _CHV_PCS_DW10_CH1		0x8428
#define   DPIO_PCS_SWING_CALC_TX0_TX2	(1<<30)
#define   DPIO_PCS_SWING_CALC_TX1_TX3	(1<<31)
#define   DPIO_PCS_TX2DEEMP_MASK	(0xf<<24)
#define   DPIO_PCS_TX2DEEMP_9P5		(0<<24)
#define   DPIO_PCS_TX2DEEMP_6P0		(2<<24)
#define   DPIO_PCS_TX1DEEMP_MASK	(0xf<<16)
#define   DPIO_PCS_TX1DEEMP_9P5		(0<<16)
#define   DPIO_PCS_TX1DEEMP_6P0		(2<<16)
#define CHV_PCS_DW10(ch) _PORT(ch, _CHV_PCS_DW10_CH0, _CHV_PCS_DW10_CH1)

#define _VLV_PCS01_DW10_CH0		0x0228
#define _VLV_PCS23_DW10_CH0		0x0428
#define _VLV_PCS01_DW10_CH1		0x2628
#define _VLV_PCS23_DW10_CH1		0x2828
#define VLV_PCS01_DW10(port) _PORT(port, _VLV_PCS01_DW10_CH0, _VLV_PCS01_DW10_CH1)
#define VLV_PCS23_DW10(port) _PORT(port, _VLV_PCS23_DW10_CH0, _VLV_PCS23_DW10_CH1)

#define _VLV_PCS_DW11_CH0		0x822c
#define _VLV_PCS_DW11_CH1		0x842c
#define   DPIO_TX2_STAGGER_MASK(x)	((x)<<24)
#define   DPIO_LANEDESKEW_STRAP_OVRD	(1<<3)
#define   DPIO_LEFT_TXFIFO_RST_MASTER	(1<<1)
#define   DPIO_RIGHT_TXFIFO_RST_MASTER	(1<<0)
#define VLV_PCS_DW11(ch) _PORT(ch, _VLV_PCS_DW11_CH0, _VLV_PCS_DW11_CH1)

#define _VLV_PCS01_DW11_CH0		0x022c
#define _VLV_PCS23_DW11_CH0		0x042c
#define _VLV_PCS01_DW11_CH1		0x262c
#define _VLV_PCS23_DW11_CH1		0x282c
#define VLV_PCS01_DW11(ch) _PORT(ch, _VLV_PCS01_DW11_CH0, _VLV_PCS01_DW11_CH1)
#define VLV_PCS23_DW11(ch) _PORT(ch, _VLV_PCS23_DW11_CH0, _VLV_PCS23_DW11_CH1)

#define _VLV_PCS01_DW12_CH0		0x0230
#define _VLV_PCS23_DW12_CH0		0x0430
#define _VLV_PCS01_DW12_CH1		0x2630
#define _VLV_PCS23_DW12_CH1		0x2830
#define VLV_PCS01_DW12(ch) _PORT(ch, _VLV_PCS01_DW12_CH0, _VLV_PCS01_DW12_CH1)
#define VLV_PCS23_DW12(ch) _PORT(ch, _VLV_PCS23_DW12_CH0, _VLV_PCS23_DW12_CH1)

#define _VLV_PCS_DW12_CH0		0x8230
#define _VLV_PCS_DW12_CH1		0x8430
#define   DPIO_TX2_STAGGER_MULT(x)	((x)<<20)
#define   DPIO_TX1_STAGGER_MULT(x)	((x)<<16)
#define   DPIO_TX1_STAGGER_MASK(x)	((x)<<8)
#define   DPIO_LANESTAGGER_STRAP_OVRD	(1<<6)
#define   DPIO_LANESTAGGER_STRAP(x)	((x)<<0)
#define VLV_PCS_DW12(ch) _PORT(ch, _VLV_PCS_DW12_CH0, _VLV_PCS_DW12_CH1)

#define _VLV_PCS_DW14_CH0		0x8238
#define _VLV_PCS_DW14_CH1		0x8438
#define	VLV_PCS_DW14(ch) _PORT(ch, _VLV_PCS_DW14_CH0, _VLV_PCS_DW14_CH1)

#define _VLV_PCS_DW23_CH0		0x825c
#define _VLV_PCS_DW23_CH1		0x845c
#define VLV_PCS_DW23(ch) _PORT(ch, _VLV_PCS_DW23_CH0, _VLV_PCS_DW23_CH1)

#define _VLV_TX_DW2_CH0			0x8288
#define _VLV_TX_DW2_CH1			0x8488
#define   DPIO_SWING_MARGIN000_SHIFT	16
#define   DPIO_SWING_MARGIN000_MASK	(0xff << DPIO_SWING_MARGIN000_SHIFT)
#define   DPIO_UNIQ_TRANS_SCALE_SHIFT	8
#define VLV_TX_DW2(ch) _PORT(ch, _VLV_TX_DW2_CH0, _VLV_TX_DW2_CH1)

#define _VLV_TX_DW3_CH0			0x828c
#define _VLV_TX_DW3_CH1			0x848c
/* The following bit for CHV phy */
#define   DPIO_TX_UNIQ_TRANS_SCALE_EN	(1<<27)
#define   DPIO_SWING_MARGIN101_SHIFT	16
#define   DPIO_SWING_MARGIN101_MASK	(0xff << DPIO_SWING_MARGIN101_SHIFT)
#define VLV_TX_DW3(ch) _PORT(ch, _VLV_TX_DW3_CH0, _VLV_TX_DW3_CH1)

#define _VLV_TX_DW4_CH0			0x8290
#define _VLV_TX_DW4_CH1			0x8490
#define   DPIO_SWING_DEEMPH9P5_SHIFT	24
#define   DPIO_SWING_DEEMPH9P5_MASK	(0xff << DPIO_SWING_DEEMPH9P5_SHIFT)
#define   DPIO_SWING_DEEMPH6P0_SHIFT	16
#define   DPIO_SWING_DEEMPH6P0_MASK	(0xff << DPIO_SWING_DEEMPH6P0_SHIFT)
#define VLV_TX_DW4(ch) _PORT(ch, _VLV_TX_DW4_CH0, _VLV_TX_DW4_CH1)

#define _VLV_TX3_DW4_CH0		0x690
#define _VLV_TX3_DW4_CH1		0x2a90
#define VLV_TX3_DW4(ch) _PORT(ch, _VLV_TX3_DW4_CH0, _VLV_TX3_DW4_CH1)

#define _VLV_TX_DW5_CH0			0x8294
#define _VLV_TX_DW5_CH1			0x8494
#define   DPIO_TX_OCALINIT_EN		(1<<31)
#define VLV_TX_DW5(ch) _PORT(ch, _VLV_TX_DW5_CH0, _VLV_TX_DW5_CH1)

#define _VLV_TX_DW11_CH0		0x82ac
#define _VLV_TX_DW11_CH1		0x84ac
#define VLV_TX_DW11(ch) _PORT(ch, _VLV_TX_DW11_CH0, _VLV_TX_DW11_CH1)

#define _VLV_TX_DW14_CH0		0x82b8
#define _VLV_TX_DW14_CH1		0x84b8
#define VLV_TX_DW14(ch) _PORT(ch, _VLV_TX_DW14_CH0, _VLV_TX_DW14_CH1)

/* CHV dpPhy registers */
#define _CHV_PLL_DW0_CH0		0x8000
#define _CHV_PLL_DW0_CH1		0x8180
#define CHV_PLL_DW0(ch) _PIPE(ch, _CHV_PLL_DW0_CH0, _CHV_PLL_DW0_CH1)

#define _CHV_PLL_DW1_CH0		0x8004
#define _CHV_PLL_DW1_CH1		0x8184
#define   DPIO_CHV_N_DIV_SHIFT		8
#define   DPIO_CHV_M1_DIV_BY_2		(0 << 0)
#define CHV_PLL_DW1(ch) _PIPE(ch, _CHV_PLL_DW1_CH0, _CHV_PLL_DW1_CH1)

#define _CHV_PLL_DW2_CH0		0x8008
#define _CHV_PLL_DW2_CH1		0x8188
#define CHV_PLL_DW2(ch) _PIPE(ch, _CHV_PLL_DW2_CH0, _CHV_PLL_DW2_CH1)

#define _CHV_PLL_DW3_CH0		0x800c
#define _CHV_PLL_DW3_CH1		0x818c
#define  DPIO_CHV_FRAC_DIV_EN		(1 << 16)
#define  DPIO_CHV_FIRST_MOD		(0 << 8)
#define  DPIO_CHV_SECOND_MOD		(1 << 8)
#define  DPIO_CHV_FEEDFWD_GAIN_SHIFT	0
#define  DPIO_CHV_FEEDFWD_GAIN_MASK		(0xF << 0)
#define CHV_PLL_DW3(ch) _PIPE(ch, _CHV_PLL_DW3_CH0, _CHV_PLL_DW3_CH1)

#define _CHV_PLL_DW6_CH0		0x8018
#define _CHV_PLL_DW6_CH1		0x8198
#define   DPIO_CHV_GAIN_CTRL_SHIFT	16
#define	  DPIO_CHV_INT_COEFF_SHIFT	8
#define   DPIO_CHV_PROP_COEFF_SHIFT	0
#define CHV_PLL_DW6(ch) _PIPE(ch, _CHV_PLL_DW6_CH0, _CHV_PLL_DW6_CH1)

#define _CHV_PLL_DW8_CH0		0x8020
#define _CHV_PLL_DW8_CH1		0x81A0
#define   DPIO_CHV_TDC_TARGET_CNT_SHIFT 0
#define   DPIO_CHV_TDC_TARGET_CNT_MASK  (0x3FF << 0)
#define CHV_PLL_DW8(ch) _PIPE(ch, _CHV_PLL_DW8_CH0, _CHV_PLL_DW8_CH1)

#define _CHV_PLL_DW9_CH0		0x8024
#define _CHV_PLL_DW9_CH1		0x81A4
#define  DPIO_CHV_INT_LOCK_THRESHOLD_SHIFT		1 /* 3 bits */
#define  DPIO_CHV_INT_LOCK_THRESHOLD_MASK		(7 << 1)
#define  DPIO_CHV_INT_LOCK_THRESHOLD_SEL_COARSE	1 /* 1: coarse & 0 : fine  */
#define CHV_PLL_DW9(ch) _PIPE(ch, _CHV_PLL_DW9_CH0, _CHV_PLL_DW9_CH1)

#define _CHV_CMN_DW0_CH0               0x8100
#define   DPIO_ALLDL_POWERDOWN_SHIFT_CH0	19
#define   DPIO_ANYDL_POWERDOWN_SHIFT_CH0	18
#define   DPIO_ALLDL_POWERDOWN			(1 << 1)
#define   DPIO_ANYDL_POWERDOWN			(1 << 0)

#define _CHV_CMN_DW5_CH0               0x8114
#define   CHV_BUFRIGHTENA1_DISABLE	(0 << 20)
#define   CHV_BUFRIGHTENA1_NORMAL	(1 << 20)
#define   CHV_BUFRIGHTENA1_FORCE	(3 << 20)
#define   CHV_BUFRIGHTENA1_MASK		(3 << 20)
#define   CHV_BUFLEFTENA1_DISABLE	(0 << 22)
#define   CHV_BUFLEFTENA1_NORMAL	(1 << 22)
#define   CHV_BUFLEFTENA1_FORCE		(3 << 22)
#define   CHV_BUFLEFTENA1_MASK		(3 << 22)

#define _CHV_CMN_DW13_CH0		0x8134
#define _CHV_CMN_DW0_CH1		0x8080
#define   DPIO_CHV_S1_DIV_SHIFT		21
#define   DPIO_CHV_P1_DIV_SHIFT		13 /* 3 bits */
#define   DPIO_CHV_P2_DIV_SHIFT		8  /* 5 bits */
#define   DPIO_CHV_K_DIV_SHIFT		4
#define   DPIO_PLL_FREQLOCK		(1 << 1)
#define   DPIO_PLL_LOCK			(1 << 0)
#define CHV_CMN_DW13(ch) _PIPE(ch, _CHV_CMN_DW13_CH0, _CHV_CMN_DW0_CH1)

#define _CHV_CMN_DW14_CH0		0x8138
#define _CHV_CMN_DW1_CH1		0x8084
#define   DPIO_AFC_RECAL		(1 << 14)
#define   DPIO_DCLKP_EN			(1 << 13)
#define   CHV_BUFLEFTENA2_DISABLE	(0 << 17) /* CL2 DW1 only */
#define   CHV_BUFLEFTENA2_NORMAL	(1 << 17) /* CL2 DW1 only */
#define   CHV_BUFLEFTENA2_FORCE		(3 << 17) /* CL2 DW1 only */
#define   CHV_BUFLEFTENA2_MASK		(3 << 17) /* CL2 DW1 only */
#define   CHV_BUFRIGHTENA2_DISABLE	(0 << 19) /* CL2 DW1 only */
#define   CHV_BUFRIGHTENA2_NORMAL	(1 << 19) /* CL2 DW1 only */
#define   CHV_BUFRIGHTENA2_FORCE	(3 << 19) /* CL2 DW1 only */
#define   CHV_BUFRIGHTENA2_MASK		(3 << 19) /* CL2 DW1 only */
#define CHV_CMN_DW14(ch) _PIPE(ch, _CHV_CMN_DW14_CH0, _CHV_CMN_DW1_CH1)

#define _CHV_CMN_DW19_CH0		0x814c
#define _CHV_CMN_DW6_CH1		0x8098
#define   DPIO_ALLDL_POWERDOWN_SHIFT_CH1	30 /* CL2 DW6 only */
#define   DPIO_ANYDL_POWERDOWN_SHIFT_CH1	29 /* CL2 DW6 only */
#define   DPIO_DYNPWRDOWNEN_CH1		(1 << 28) /* CL2 DW6 only */
#define   CHV_CMN_USEDCLKCHANNEL	(1 << 13)

#define CHV_CMN_DW19(ch) _PIPE(ch, _CHV_CMN_DW19_CH0, _CHV_CMN_DW6_CH1)

#define CHV_CMN_DW28			0x8170
#define   DPIO_CL1POWERDOWNEN		(1 << 23)
#define   DPIO_DYNPWRDOWNEN_CH0		(1 << 22)
#define   DPIO_SUS_CLK_CONFIG_ON		(0 << 0)
#define   DPIO_SUS_CLK_CONFIG_CLKREQ		(1 << 0)
#define   DPIO_SUS_CLK_CONFIG_GATE		(2 << 0)
#define   DPIO_SUS_CLK_CONFIG_GATE_CLKREQ	(3 << 0)

#define CHV_CMN_DW30			0x8178
#define   DPIO_CL2_LDOFUSE_PWRENB	(1 << 6)
#define   DPIO_LRC_BYPASS		(1 << 3)

#define _TXLANE(ch, lane, offset) ((ch ? 0x2400 : 0) + \
					(lane) * 0x200 + (offset))

#define CHV_TX_DW0(ch, lane) _TXLANE(ch, lane, 0x80)
#define CHV_TX_DW1(ch, lane) _TXLANE(ch, lane, 0x84)
#define CHV_TX_DW2(ch, lane) _TXLANE(ch, lane, 0x88)
#define CHV_TX_DW3(ch, lane) _TXLANE(ch, lane, 0x8c)
#define CHV_TX_DW4(ch, lane) _TXLANE(ch, lane, 0x90)
#define CHV_TX_DW5(ch, lane) _TXLANE(ch, lane, 0x94)
#define CHV_TX_DW6(ch, lane) _TXLANE(ch, lane, 0x98)
#define CHV_TX_DW7(ch, lane) _TXLANE(ch, lane, 0x9c)
#define CHV_TX_DW8(ch, lane) _TXLANE(ch, lane, 0xa0)
#define CHV_TX_DW9(ch, lane) _TXLANE(ch, lane, 0xa4)
#define CHV_TX_DW10(ch, lane) _TXLANE(ch, lane, 0xa8)
#define CHV_TX_DW11(ch, lane) _TXLANE(ch, lane, 0xac)
#define   DPIO_FRC_LATENCY_SHFIT	8
#define CHV_TX_DW14(ch, lane) _TXLANE(ch, lane, 0xb8)
#define   DPIO_UPAR_SHIFT		30

/* BXT PHY registers */
#define _BXT_PHY0_BASE			0x6C000
#define _BXT_PHY1_BASE			0x162000
#define _BXT_PHY2_BASE			0x163000
#define BXT_PHY_BASE(phy)		_PHY3((phy), _BXT_PHY0_BASE, \
						     _BXT_PHY1_BASE, \
						     _BXT_PHY2_BASE)

#define _BXT_PHY(phy, reg)						\
	_MMIO(BXT_PHY_BASE(phy) - _BXT_PHY0_BASE + (reg))

#define _BXT_PHY_CH(phy, ch, reg_ch0, reg_ch1)		\
	(BXT_PHY_BASE(phy) + _PIPE((ch), (reg_ch0) - _BXT_PHY0_BASE,	\
					 (reg_ch1) - _BXT_PHY0_BASE))
#define _MMIO_BXT_PHY_CH(phy, ch, reg_ch0, reg_ch1)		\
	_MMIO(_BXT_PHY_CH(phy, ch, reg_ch0, reg_ch1))

#define BXT_P_CR_GT_DISP_PWRON		_MMIO(0x138090)
#define  MIPIO_RST_CTRL				(1 << 2)

#define _BXT_PHY_CTL_DDI_A		0x64C00
#define _BXT_PHY_CTL_DDI_B		0x64C10
#define _BXT_PHY_CTL_DDI_C		0x64C20
#define   BXT_PHY_CMNLANE_POWERDOWN_ACK	(1 << 10)
#define   BXT_PHY_LANE_POWERDOWN_ACK	(1 << 9)
#define   BXT_PHY_LANE_ENABLED		(1 << 8)
#define BXT_PHY_CTL(port)		_MMIO_PORT(port, _BXT_PHY_CTL_DDI_A, \
							 _BXT_PHY_CTL_DDI_B)

#define _PHY_CTL_FAMILY_EDP		0x64C80
#define _PHY_CTL_FAMILY_DDI		0x64C90
#define _PHY_CTL_FAMILY_DDI_C		0x64CA0
#define   COMMON_RESET_DIS		(1 << 31)
#define BXT_PHY_CTL_FAMILY(phy)		_MMIO_PHY3((phy), _PHY_CTL_FAMILY_DDI, \
							  _PHY_CTL_FAMILY_EDP, \
							  _PHY_CTL_FAMILY_DDI_C)

/* BXT PHY PLL registers */
#define _PORT_PLL_A			0x46074
#define _PORT_PLL_B			0x46078
#define _PORT_PLL_C			0x4607c
#define   PORT_PLL_ENABLE		(1 << 31)
#define   PORT_PLL_LOCK			(1 << 30)
#define   PORT_PLL_REF_SEL		(1 << 27)
#define   PORT_PLL_POWER_ENABLE		(1 << 26)
#define   PORT_PLL_POWER_STATE		(1 << 25)
#define BXT_PORT_PLL_ENABLE(port)	_MMIO_PORT(port, _PORT_PLL_A, _PORT_PLL_B)

#define _PORT_PLL_EBB_0_A		0x162034
#define _PORT_PLL_EBB_0_B		0x6C034
#define _PORT_PLL_EBB_0_C		0x6C340
#define   PORT_PLL_P1_SHIFT		13
#define   PORT_PLL_P1_MASK		(0x07 << PORT_PLL_P1_SHIFT)
#define   PORT_PLL_P1(x)		((x)  << PORT_PLL_P1_SHIFT)
#define   PORT_PLL_P2_SHIFT		8
#define   PORT_PLL_P2_MASK		(0x1f << PORT_PLL_P2_SHIFT)
#define   PORT_PLL_P2(x)		((x)  << PORT_PLL_P2_SHIFT)
#define BXT_PORT_PLL_EBB_0(phy, ch)	_MMIO_BXT_PHY_CH(phy, ch, \
							 _PORT_PLL_EBB_0_B, \
							 _PORT_PLL_EBB_0_C)

#define _PORT_PLL_EBB_4_A		0x162038
#define _PORT_PLL_EBB_4_B		0x6C038
#define _PORT_PLL_EBB_4_C		0x6C344
#define   PORT_PLL_10BIT_CLK_ENABLE	(1 << 13)
#define   PORT_PLL_RECALIBRATE		(1 << 14)
#define BXT_PORT_PLL_EBB_4(phy, ch)	_MMIO_BXT_PHY_CH(phy, ch, \
							 _PORT_PLL_EBB_4_B, \
							 _PORT_PLL_EBB_4_C)

#define _PORT_PLL_0_A			0x162100
#define _PORT_PLL_0_B			0x6C100
#define _PORT_PLL_0_C			0x6C380
/* PORT_PLL_0_A */
#define   PORT_PLL_M2_MASK		0xFF
/* PORT_PLL_1_A */
#define   PORT_PLL_N_SHIFT		8
#define   PORT_PLL_N_MASK		(0x0F << PORT_PLL_N_SHIFT)
#define   PORT_PLL_N(x)			((x) << PORT_PLL_N_SHIFT)
/* PORT_PLL_2_A */
#define   PORT_PLL_M2_FRAC_MASK		0x3FFFFF
/* PORT_PLL_3_A */
#define   PORT_PLL_M2_FRAC_ENABLE	(1 << 16)
/* PORT_PLL_6_A */
#define   PORT_PLL_PROP_COEFF_MASK	0xF
#define   PORT_PLL_INT_COEFF_MASK	(0x1F << 8)
#define   PORT_PLL_INT_COEFF(x)		((x)  << 8)
#define   PORT_PLL_GAIN_CTL_MASK	(0x07 << 16)
#define   PORT_PLL_GAIN_CTL(x)		((x)  << 16)
/* PORT_PLL_8_A */
#define   PORT_PLL_TARGET_CNT_MASK	0x3FF
/* PORT_PLL_9_A */
#define  PORT_PLL_LOCK_THRESHOLD_SHIFT	1
#define  PORT_PLL_LOCK_THRESHOLD_MASK	(0x7 << PORT_PLL_LOCK_THRESHOLD_SHIFT)
/* PORT_PLL_10_A */
#define  PORT_PLL_DCO_AMP_OVR_EN_H	(1<<27)
#define  PORT_PLL_DCO_AMP_DEFAULT	15
#define  PORT_PLL_DCO_AMP_MASK		0x3c00
#define  PORT_PLL_DCO_AMP(x)		((x)<<10)
#define _PORT_PLL_BASE(phy, ch)		_BXT_PHY_CH(phy, ch, \
						    _PORT_PLL_0_B, \
						    _PORT_PLL_0_C)
#define BXT_PORT_PLL(phy, ch, idx)	_MMIO(_PORT_PLL_BASE(phy, ch) + \
					      (idx) * 4)

/* BXT PHY common lane registers */
#define _PORT_CL1CM_DW0_A		0x162000
#define _PORT_CL1CM_DW0_BC		0x6C000
#define   PHY_POWER_GOOD		(1 << 16)
#define   PHY_RESERVED			(1 << 7)
#define BXT_PORT_CL1CM_DW0(phy)		_BXT_PHY((phy), _PORT_CL1CM_DW0_BC)

#define CNL_PORT_CL1CM_DW5		_MMIO(0x162014)
#define   CL_POWER_DOWN_ENABLE		(1 << 4)
#define   SUS_CLOCK_CONFIG		(3 << 0)

#define _PORT_CL1CM_DW9_A		0x162024
#define _PORT_CL1CM_DW9_BC		0x6C024
#define   IREF0RC_OFFSET_SHIFT		8
#define   IREF0RC_OFFSET_MASK		(0xFF << IREF0RC_OFFSET_SHIFT)
#define BXT_PORT_CL1CM_DW9(phy)		_BXT_PHY((phy), _PORT_CL1CM_DW9_BC)

#define _PORT_CL1CM_DW10_A		0x162028
#define _PORT_CL1CM_DW10_BC		0x6C028
#define   IREF1RC_OFFSET_SHIFT		8
#define   IREF1RC_OFFSET_MASK		(0xFF << IREF1RC_OFFSET_SHIFT)
#define BXT_PORT_CL1CM_DW10(phy)	_BXT_PHY((phy), _PORT_CL1CM_DW10_BC)

#define _PORT_CL1CM_DW28_A		0x162070
#define _PORT_CL1CM_DW28_BC		0x6C070
#define   OCL1_POWER_DOWN_EN		(1 << 23)
#define   DW28_OLDO_DYN_PWR_DOWN_EN	(1 << 22)
#define   SUS_CLK_CONFIG		0x3
#define BXT_PORT_CL1CM_DW28(phy)	_BXT_PHY((phy), _PORT_CL1CM_DW28_BC)

#define _PORT_CL1CM_DW30_A		0x162078
#define _PORT_CL1CM_DW30_BC		0x6C078
#define   OCL2_LDOFUSE_PWR_DIS		(1 << 6)
#define BXT_PORT_CL1CM_DW30(phy)	_BXT_PHY((phy), _PORT_CL1CM_DW30_BC)

#define _CNL_PORT_PCS_DW1_GRP_AE	0x162304
#define _CNL_PORT_PCS_DW1_GRP_B		0x162384
#define _CNL_PORT_PCS_DW1_GRP_C		0x162B04
#define _CNL_PORT_PCS_DW1_GRP_D		0x162B84
#define _CNL_PORT_PCS_DW1_GRP_F		0x162A04
#define _CNL_PORT_PCS_DW1_LN0_AE	0x162404
#define _CNL_PORT_PCS_DW1_LN0_B		0x162604
#define _CNL_PORT_PCS_DW1_LN0_C		0x162C04
#define _CNL_PORT_PCS_DW1_LN0_D		0x162E04
#define _CNL_PORT_PCS_DW1_LN0_F		0x162804
#define CNL_PORT_PCS_DW1_GRP(port)	_MMIO_PORT6(port, \
						    _CNL_PORT_PCS_DW1_GRP_AE, \
						    _CNL_PORT_PCS_DW1_GRP_B, \
						    _CNL_PORT_PCS_DW1_GRP_C, \
						    _CNL_PORT_PCS_DW1_GRP_D, \
						    _CNL_PORT_PCS_DW1_GRP_AE, \
						    _CNL_PORT_PCS_DW1_GRP_F)
#define CNL_PORT_PCS_DW1_LN0(port)	_MMIO_PORT6(port, \
						    _CNL_PORT_PCS_DW1_LN0_AE, \
						    _CNL_PORT_PCS_DW1_LN0_B, \
						    _CNL_PORT_PCS_DW1_LN0_C, \
						    _CNL_PORT_PCS_DW1_LN0_D, \
						    _CNL_PORT_PCS_DW1_LN0_AE, \
						    _CNL_PORT_PCS_DW1_LN0_F)
#define   COMMON_KEEPER_EN		(1 << 26)

#define _CNL_PORT_TX_DW2_GRP_AE		0x162348
#define _CNL_PORT_TX_DW2_GRP_B		0x1623C8
#define _CNL_PORT_TX_DW2_GRP_C		0x162B48
#define _CNL_PORT_TX_DW2_GRP_D		0x162BC8
#define _CNL_PORT_TX_DW2_GRP_F		0x162A48
#define _CNL_PORT_TX_DW2_LN0_AE		0x162448
#define _CNL_PORT_TX_DW2_LN0_B		0x162648
#define _CNL_PORT_TX_DW2_LN0_C		0x162C48
#define _CNL_PORT_TX_DW2_LN0_D		0x162E48
#define _CNL_PORT_TX_DW2_LN0_F		0x162A48
#define CNL_PORT_TX_DW2_GRP(port)	_MMIO_PORT6(port, \
						    _CNL_PORT_TX_DW2_GRP_AE, \
						    _CNL_PORT_TX_DW2_GRP_B, \
						    _CNL_PORT_TX_DW2_GRP_C, \
						    _CNL_PORT_TX_DW2_GRP_D, \
						    _CNL_PORT_TX_DW2_GRP_AE, \
						    _CNL_PORT_TX_DW2_GRP_F)
#define CNL_PORT_TX_DW2_LN0(port)	_MMIO_PORT6(port, \
						    _CNL_PORT_TX_DW2_LN0_AE, \
						    _CNL_PORT_TX_DW2_LN0_B, \
						    _CNL_PORT_TX_DW2_LN0_C, \
						    _CNL_PORT_TX_DW2_LN0_D, \
						    _CNL_PORT_TX_DW2_LN0_AE, \
						    _CNL_PORT_TX_DW2_LN0_F)
#define   SWING_SEL_UPPER(x)		((x >> 3) << 15)
#define   SWING_SEL_UPPER_MASK		(1 << 15)
#define   SWING_SEL_LOWER(x)		((x & 0x7) << 11)
#define   SWING_SEL_LOWER_MASK		(0x7 << 11)
#define   RCOMP_SCALAR(x)		((x) << 0)
#define   RCOMP_SCALAR_MASK		(0xFF << 0)

#define _CNL_PORT_TX_DW4_GRP_AE		0x162350
#define _CNL_PORT_TX_DW4_GRP_B		0x1623D0
#define _CNL_PORT_TX_DW4_GRP_C		0x162B50
#define _CNL_PORT_TX_DW4_GRP_D		0x162BD0
#define _CNL_PORT_TX_DW4_GRP_F		0x162A50
#define _CNL_PORT_TX_DW4_LN0_AE		0x162450
#define _CNL_PORT_TX_DW4_LN1_AE		0x1624D0
#define _CNL_PORT_TX_DW4_LN0_B		0x162650
#define _CNL_PORT_TX_DW4_LN0_C		0x162C50
#define _CNL_PORT_TX_DW4_LN0_D		0x162E50
#define _CNL_PORT_TX_DW4_LN0_F		0x162850
#define CNL_PORT_TX_DW4_GRP(port)       _MMIO_PORT6(port, \
						    _CNL_PORT_TX_DW4_GRP_AE, \
						    _CNL_PORT_TX_DW4_GRP_B, \
						    _CNL_PORT_TX_DW4_GRP_C, \
						    _CNL_PORT_TX_DW4_GRP_D, \
						    _CNL_PORT_TX_DW4_GRP_AE, \
						    _CNL_PORT_TX_DW4_GRP_F)
#define CNL_PORT_TX_DW4_LN(port, ln)       _MMIO_PORT6_LN(port, ln,	\
						    _CNL_PORT_TX_DW4_LN0_AE, \
						    _CNL_PORT_TX_DW4_LN1_AE, \
						    _CNL_PORT_TX_DW4_LN0_B, \
						    _CNL_PORT_TX_DW4_LN0_C, \
						    _CNL_PORT_TX_DW4_LN0_D, \
						    _CNL_PORT_TX_DW4_LN0_AE, \
						    _CNL_PORT_TX_DW4_LN0_F)
#define   LOADGEN_SELECT		(1 << 31)
#define   POST_CURSOR_1(x)		((x) << 12)
#define   POST_CURSOR_1_MASK		(0x3F << 12)
#define   POST_CURSOR_2(x)		((x) << 6)
#define   POST_CURSOR_2_MASK		(0x3F << 6)
#define   CURSOR_COEFF(x)		((x) << 0)
#define   CURSOR_COEFF_MASK		(0x3F << 0)

#define _CNL_PORT_TX_DW5_GRP_AE		0x162354
#define _CNL_PORT_TX_DW5_GRP_B		0x1623D4
#define _CNL_PORT_TX_DW5_GRP_C		0x162B54
#define _CNL_PORT_TX_DW5_GRP_D		0x162BD4
#define _CNL_PORT_TX_DW5_GRP_F		0x162A54
#define _CNL_PORT_TX_DW5_LN0_AE		0x162454
#define _CNL_PORT_TX_DW5_LN0_B		0x162654
#define _CNL_PORT_TX_DW5_LN0_C		0x162C54
#define _CNL_PORT_TX_DW5_LN0_D		0x162ED4
#define _CNL_PORT_TX_DW5_LN0_F		0x162854
#define CNL_PORT_TX_DW5_GRP(port)	_MMIO_PORT6(port, \
						    _CNL_PORT_TX_DW5_GRP_AE, \
						    _CNL_PORT_TX_DW5_GRP_B, \
						    _CNL_PORT_TX_DW5_GRP_C, \
						    _CNL_PORT_TX_DW5_GRP_D, \
						    _CNL_PORT_TX_DW5_GRP_AE, \
						    _CNL_PORT_TX_DW5_GRP_F)
#define CNL_PORT_TX_DW5_LN0(port)	_MMIO_PORT6(port, \
						    _CNL_PORT_TX_DW5_LN0_AE, \
						    _CNL_PORT_TX_DW5_LN0_B, \
						    _CNL_PORT_TX_DW5_LN0_C, \
						    _CNL_PORT_TX_DW5_LN0_D, \
						    _CNL_PORT_TX_DW5_LN0_AE, \
						    _CNL_PORT_TX_DW5_LN0_F)
#define   TX_TRAINING_EN		(1 << 31)
#define   TAP3_DISABLE			(1 << 29)
#define   SCALING_MODE_SEL(x)		((x) << 18)
#define   SCALING_MODE_SEL_MASK		(0x7 << 18)
#define   RTERM_SELECT(x)		((x) << 3)
#define   RTERM_SELECT_MASK		(0x7 << 3)

#define _CNL_PORT_TX_DW7_GRP_AE		0x16235C
#define _CNL_PORT_TX_DW7_GRP_B		0x1623DC
#define _CNL_PORT_TX_DW7_GRP_C		0x162B5C
#define _CNL_PORT_TX_DW7_GRP_D		0x162BDC
#define _CNL_PORT_TX_DW7_GRP_F		0x162A5C
#define _CNL_PORT_TX_DW7_LN0_AE		0x16245C
#define _CNL_PORT_TX_DW7_LN0_B		0x16265C
#define _CNL_PORT_TX_DW7_LN0_C		0x162C5C
#define _CNL_PORT_TX_DW7_LN0_D		0x162EDC
#define _CNL_PORT_TX_DW7_LN0_F		0x16285C
#define CNL_PORT_TX_DW7_GRP(port)	_MMIO_PORT6(port, \
						    _CNL_PORT_TX_DW7_GRP_AE, \
						    _CNL_PORT_TX_DW7_GRP_B, \
						    _CNL_PORT_TX_DW7_GRP_C, \
						    _CNL_PORT_TX_DW7_GRP_D, \
						    _CNL_PORT_TX_DW7_GRP_AE, \
						    _CNL_PORT_TX_DW7_GRP_F)
#define CNL_PORT_TX_DW7_LN0(port)	_MMIO_PORT6(port, \
						    _CNL_PORT_TX_DW7_LN0_AE, \
						    _CNL_PORT_TX_DW7_LN0_B, \
						    _CNL_PORT_TX_DW7_LN0_C, \
						    _CNL_PORT_TX_DW7_LN0_D, \
						    _CNL_PORT_TX_DW7_LN0_AE, \
						    _CNL_PORT_TX_DW7_LN0_F)
#define   N_SCALAR(x)			((x) << 24)
#define   N_SCALAR_MASK			(0x7F << 24)

/* The spec defines this only for BXT PHY0, but lets assume that this
 * would exist for PHY1 too if it had a second channel.
 */
#define _PORT_CL2CM_DW6_A		0x162358
#define _PORT_CL2CM_DW6_BC		0x6C358
#define BXT_PORT_CL2CM_DW6(phy)		_BXT_PHY((phy), _PORT_CL2CM_DW6_BC)
#define   DW6_OLDO_DYN_PWR_DOWN_EN	(1 << 28)

#define CNL_PORT_COMP_DW0		_MMIO(0x162100)
#define   COMP_INIT			(1 << 31)
#define CNL_PORT_COMP_DW1		_MMIO(0x162104)
#define CNL_PORT_COMP_DW3		_MMIO(0x16210c)
#define   PROCESS_INFO_DOT_0		(0 << 26)
#define   PROCESS_INFO_DOT_1		(1 << 26)
#define   PROCESS_INFO_DOT_4		(2 << 26)
#define   PROCESS_INFO_MASK		(7 << 26)
#define   PROCESS_INFO_SHIFT		26
#define   VOLTAGE_INFO_0_85V		(0 << 24)
#define   VOLTAGE_INFO_0_95V		(1 << 24)
#define   VOLTAGE_INFO_1_05V		(2 << 24)
#define   VOLTAGE_INFO_MASK		(3 << 24)
#define   VOLTAGE_INFO_SHIFT		24
#define CNL_PORT_COMP_DW9		_MMIO(0x162124)
#define CNL_PORT_COMP_DW10		_MMIO(0x162128)

/* BXT PHY Ref registers */
#define _PORT_REF_DW3_A			0x16218C
#define _PORT_REF_DW3_BC		0x6C18C
#define   GRC_DONE			(1 << 22)
#define BXT_PORT_REF_DW3(phy)		_BXT_PHY((phy), _PORT_REF_DW3_BC)

#define _PORT_REF_DW6_A			0x162198
#define _PORT_REF_DW6_BC		0x6C198
#define   GRC_CODE_SHIFT		24
#define   GRC_CODE_MASK			(0xFF << GRC_CODE_SHIFT)
#define   GRC_CODE_FAST_SHIFT		16
#define   GRC_CODE_FAST_MASK		(0xFF << GRC_CODE_FAST_SHIFT)
#define   GRC_CODE_SLOW_SHIFT		8
#define   GRC_CODE_SLOW_MASK		(0xFF << GRC_CODE_SLOW_SHIFT)
#define   GRC_CODE_NOM_MASK		0xFF
#define BXT_PORT_REF_DW6(phy)		_BXT_PHY((phy), _PORT_REF_DW6_BC)

#define _PORT_REF_DW8_A			0x1621A0
#define _PORT_REF_DW8_BC		0x6C1A0
#define   GRC_DIS			(1 << 15)
#define   GRC_RDY_OVRD			(1 << 1)
#define BXT_PORT_REF_DW8(phy)		_BXT_PHY((phy), _PORT_REF_DW8_BC)

/* BXT PHY PCS registers */
#define _PORT_PCS_DW10_LN01_A		0x162428
#define _PORT_PCS_DW10_LN01_B		0x6C428
#define _PORT_PCS_DW10_LN01_C		0x6C828
#define _PORT_PCS_DW10_GRP_A		0x162C28
#define _PORT_PCS_DW10_GRP_B		0x6CC28
#define _PORT_PCS_DW10_GRP_C		0x6CE28
#define BXT_PORT_PCS_DW10_LN01(phy, ch)	_MMIO_BXT_PHY_CH(phy, ch, \
							 _PORT_PCS_DW10_LN01_B, \
							 _PORT_PCS_DW10_LN01_C)
#define BXT_PORT_PCS_DW10_GRP(phy, ch)	_MMIO_BXT_PHY_CH(phy, ch, \
							 _PORT_PCS_DW10_GRP_B, \
							 _PORT_PCS_DW10_GRP_C)

#define   TX2_SWING_CALC_INIT		(1 << 31)
#define   TX1_SWING_CALC_INIT		(1 << 30)

#define _PORT_PCS_DW12_LN01_A		0x162430
#define _PORT_PCS_DW12_LN01_B		0x6C430
#define _PORT_PCS_DW12_LN01_C		0x6C830
#define _PORT_PCS_DW12_LN23_A		0x162630
#define _PORT_PCS_DW12_LN23_B		0x6C630
#define _PORT_PCS_DW12_LN23_C		0x6CA30
#define _PORT_PCS_DW12_GRP_A		0x162c30
#define _PORT_PCS_DW12_GRP_B		0x6CC30
#define _PORT_PCS_DW12_GRP_C		0x6CE30
#define   LANESTAGGER_STRAP_OVRD	(1 << 6)
#define   LANE_STAGGER_MASK		0x1F
#define BXT_PORT_PCS_DW12_LN01(phy, ch)	_MMIO_BXT_PHY_CH(phy, ch, \
							 _PORT_PCS_DW12_LN01_B, \
							 _PORT_PCS_DW12_LN01_C)
#define BXT_PORT_PCS_DW12_LN23(phy, ch)	_MMIO_BXT_PHY_CH(phy, ch, \
							 _PORT_PCS_DW12_LN23_B, \
							 _PORT_PCS_DW12_LN23_C)
#define BXT_PORT_PCS_DW12_GRP(phy, ch)	_MMIO_BXT_PHY_CH(phy, ch, \
							 _PORT_PCS_DW12_GRP_B, \
							 _PORT_PCS_DW12_GRP_C)

/* BXT PHY TX registers */
#define _BXT_LANE_OFFSET(lane)           (((lane) >> 1) * 0x200 +	\
					  ((lane) & 1) * 0x80)

#define _PORT_TX_DW2_LN0_A		0x162508
#define _PORT_TX_DW2_LN0_B		0x6C508
#define _PORT_TX_DW2_LN0_C		0x6C908
#define _PORT_TX_DW2_GRP_A		0x162D08
#define _PORT_TX_DW2_GRP_B		0x6CD08
#define _PORT_TX_DW2_GRP_C		0x6CF08
#define BXT_PORT_TX_DW2_LN0(phy, ch)	_MMIO_BXT_PHY_CH(phy, ch, \
							 _PORT_TX_DW2_LN0_B, \
							 _PORT_TX_DW2_LN0_C)
#define BXT_PORT_TX_DW2_GRP(phy, ch)	_MMIO_BXT_PHY_CH(phy, ch, \
							 _PORT_TX_DW2_GRP_B, \
							 _PORT_TX_DW2_GRP_C)
#define   MARGIN_000_SHIFT		16
#define   MARGIN_000			(0xFF << MARGIN_000_SHIFT)
#define   UNIQ_TRANS_SCALE_SHIFT	8
#define   UNIQ_TRANS_SCALE		(0xFF << UNIQ_TRANS_SCALE_SHIFT)

#define _PORT_TX_DW3_LN0_A		0x16250C
#define _PORT_TX_DW3_LN0_B		0x6C50C
#define _PORT_TX_DW3_LN0_C		0x6C90C
#define _PORT_TX_DW3_GRP_A		0x162D0C
#define _PORT_TX_DW3_GRP_B		0x6CD0C
#define _PORT_TX_DW3_GRP_C		0x6CF0C
#define BXT_PORT_TX_DW3_LN0(phy, ch)	_MMIO_BXT_PHY_CH(phy, ch, \
							 _PORT_TX_DW3_LN0_B, \
							 _PORT_TX_DW3_LN0_C)
#define BXT_PORT_TX_DW3_GRP(phy, ch)	_MMIO_BXT_PHY_CH(phy, ch, \
							 _PORT_TX_DW3_GRP_B, \
							 _PORT_TX_DW3_GRP_C)
#define   SCALE_DCOMP_METHOD		(1 << 26)
#define   UNIQUE_TRANGE_EN_METHOD	(1 << 27)

#define _PORT_TX_DW4_LN0_A		0x162510
#define _PORT_TX_DW4_LN0_B		0x6C510
#define _PORT_TX_DW4_LN0_C		0x6C910
#define _PORT_TX_DW4_GRP_A		0x162D10
#define _PORT_TX_DW4_GRP_B		0x6CD10
#define _PORT_TX_DW4_GRP_C		0x6CF10
#define BXT_PORT_TX_DW4_LN0(phy, ch)	_MMIO_BXT_PHY_CH(phy, ch, \
							 _PORT_TX_DW4_LN0_B, \
							 _PORT_TX_DW4_LN0_C)
#define BXT_PORT_TX_DW4_GRP(phy, ch)	_MMIO_BXT_PHY_CH(phy, ch, \
							 _PORT_TX_DW4_GRP_B, \
							 _PORT_TX_DW4_GRP_C)
#define   DEEMPH_SHIFT			24
#define   DE_EMPHASIS			(0xFF << DEEMPH_SHIFT)

#define _PORT_TX_DW5_LN0_A		0x162514
#define _PORT_TX_DW5_LN0_B		0x6C514
#define _PORT_TX_DW5_LN0_C		0x6C914
#define _PORT_TX_DW5_GRP_A		0x162D14
#define _PORT_TX_DW5_GRP_B		0x6CD14
#define _PORT_TX_DW5_GRP_C		0x6CF14
#define BXT_PORT_TX_DW5_LN0(phy, ch)	_MMIO_BXT_PHY_CH(phy, ch, \
							 _PORT_TX_DW5_LN0_B, \
							 _PORT_TX_DW5_LN0_C)
#define BXT_PORT_TX_DW5_GRP(phy, ch)	_MMIO_BXT_PHY_CH(phy, ch, \
							 _PORT_TX_DW5_GRP_B, \
							 _PORT_TX_DW5_GRP_C)
#define   DCC_DELAY_RANGE_1		(1 << 9)
#define   DCC_DELAY_RANGE_2		(1 << 8)

#define _PORT_TX_DW14_LN0_A		0x162538
#define _PORT_TX_DW14_LN0_B		0x6C538
#define _PORT_TX_DW14_LN0_C		0x6C938
#define   LATENCY_OPTIM_SHIFT		30
#define   LATENCY_OPTIM			(1 << LATENCY_OPTIM_SHIFT)
#define BXT_PORT_TX_DW14_LN(phy, ch, lane)				\
	_MMIO(_BXT_PHY_CH(phy, ch, _PORT_TX_DW14_LN0_B,			\
				   _PORT_TX_DW14_LN0_C) +		\
	      _BXT_LANE_OFFSET(lane))

/* UAIMI scratch pad register 1 */
#define UAIMI_SPR1			_MMIO(0x4F074)
/* SKL VccIO mask */
#define SKL_VCCIO_MASK			0x1
/* SKL balance leg register */
#define DISPIO_CR_TX_BMU_CR0		_MMIO(0x6C00C)
/* I_boost values */
#define BALANCE_LEG_SHIFT(port)		(8+3*(port))
#define BALANCE_LEG_MASK(port)		(7<<(8+3*(port)))
/* Balance leg disable bits */
#define BALANCE_LEG_DISABLE_SHIFT	23
#define BALANCE_LEG_DISABLE(port)	(1 << (23 + (port)))

/*
 * Fence registers
 * [0-7]  @ 0x2000 gen2,gen3
 * [8-15] @ 0x3000 945,g33,pnv
 *
 * [0-15] @ 0x3000 gen4,gen5
 *
 * [0-15] @ 0x100000 gen6,vlv,chv
 * [0-31] @ 0x100000 gen7+
 */
#define FENCE_REG(i)			_MMIO(0x2000 + (((i) & 8) << 9) + ((i) & 7) * 4)
#define   I830_FENCE_START_MASK		0x07f80000
#define   I830_FENCE_TILING_Y_SHIFT	12
#define   I830_FENCE_SIZE_BITS(size)	((ffs((size) >> 19) - 1) << 8)
#define   I830_FENCE_PITCH_SHIFT	4
#define   I830_FENCE_REG_VALID		(1<<0)
#define   I915_FENCE_MAX_PITCH_VAL	4
#define   I830_FENCE_MAX_PITCH_VAL	6
#define   I830_FENCE_MAX_SIZE_VAL	(1<<8)

#define   I915_FENCE_START_MASK		0x0ff00000
#define   I915_FENCE_SIZE_BITS(size)	((ffs((size) >> 20) - 1) << 8)

#define FENCE_REG_965_LO(i)		_MMIO(0x03000 + (i) * 8)
#define FENCE_REG_965_HI(i)		_MMIO(0x03000 + (i) * 8 + 4)
#define   I965_FENCE_PITCH_SHIFT	2
#define   I965_FENCE_TILING_Y_SHIFT	1
#define   I965_FENCE_REG_VALID		(1<<0)
#define   I965_FENCE_MAX_PITCH_VAL	0x0400

#define FENCE_REG_GEN6_LO(i)		_MMIO(0x100000 + (i) * 8)
#define FENCE_REG_GEN6_HI(i)		_MMIO(0x100000 + (i) * 8 + 4)
#define   GEN6_FENCE_PITCH_SHIFT	32
#define   GEN7_FENCE_MAX_PITCH_VAL	0x0800


/* control register for cpu gtt access */
#define TILECTL				_MMIO(0x101000)
#define   TILECTL_SWZCTL			(1 << 0)
#define   TILECTL_TLBPF			(1 << 1)
#define   TILECTL_TLB_PREFETCH_DIS	(1 << 2)
#define   TILECTL_BACKSNOOP_DIS		(1 << 3)

/*
 * Instruction and interrupt control regs
 */
#define PGTBL_CTL	_MMIO(0x02020)
#define   PGTBL_ADDRESS_LO_MASK	0xfffff000 /* bits [31:12] */
#define   PGTBL_ADDRESS_HI_MASK	0x000000f0 /* bits [35:32] (gen4) */
#define PGTBL_ER	_MMIO(0x02024)
#define PRB0_BASE	(0x2030-0x30)
#define PRB1_BASE	(0x2040-0x30) /* 830,gen3 */
#define PRB2_BASE	(0x2050-0x30) /* gen3 */
#define SRB0_BASE	(0x2100-0x30) /* gen2 */
#define SRB1_BASE	(0x2110-0x30) /* gen2 */
#define SRB2_BASE	(0x2120-0x30) /* 830 */
#define SRB3_BASE	(0x2130-0x30) /* 830 */
#define RENDER_RING_BASE	0x02000
#define BSD_RING_BASE		0x04000
#define GEN6_BSD_RING_BASE	0x12000
#define GEN8_BSD2_RING_BASE	0x1c000
#define VEBOX_RING_BASE		0x1a000
#define BLT_RING_BASE		0x22000
#define RING_TAIL(base)		_MMIO((base)+0x30)
#define RING_HEAD(base)		_MMIO((base)+0x34)
#define RING_START(base)	_MMIO((base)+0x38)
#define RING_CTL(base)		_MMIO((base)+0x3c)
#define   RING_CTL_SIZE(size)	((size) - PAGE_SIZE) /* in bytes -> pages */
#define RING_SYNC_0(base)	_MMIO((base)+0x40)
#define RING_SYNC_1(base)	_MMIO((base)+0x44)
#define RING_SYNC_2(base)	_MMIO((base)+0x48)
#define GEN6_RVSYNC	(RING_SYNC_0(RENDER_RING_BASE))
#define GEN6_RBSYNC	(RING_SYNC_1(RENDER_RING_BASE))
#define GEN6_RVESYNC	(RING_SYNC_2(RENDER_RING_BASE))
#define GEN6_VBSYNC	(RING_SYNC_0(GEN6_BSD_RING_BASE))
#define GEN6_VRSYNC	(RING_SYNC_1(GEN6_BSD_RING_BASE))
#define GEN6_VVESYNC	(RING_SYNC_2(GEN6_BSD_RING_BASE))
#define GEN6_BRSYNC	(RING_SYNC_0(BLT_RING_BASE))
#define GEN6_BVSYNC	(RING_SYNC_1(BLT_RING_BASE))
#define GEN6_BVESYNC	(RING_SYNC_2(BLT_RING_BASE))
#define GEN6_VEBSYNC	(RING_SYNC_0(VEBOX_RING_BASE))
#define GEN6_VERSYNC	(RING_SYNC_1(VEBOX_RING_BASE))
#define GEN6_VEVSYNC	(RING_SYNC_2(VEBOX_RING_BASE))
#define GEN6_NOSYNC	INVALID_MMIO_REG
#define RING_PSMI_CTL(base)	_MMIO((base)+0x50)
#define RING_MAX_IDLE(base)	_MMIO((base)+0x54)
#define RING_HWS_PGA(base)	_MMIO((base)+0x80)
#define RING_HWS_PGA_GEN6(base)	_MMIO((base)+0x2080)
#define RING_RESET_CTL(base)	_MMIO((base)+0xd0)
#define   RESET_CTL_REQUEST_RESET  (1 << 0)
#define   RESET_CTL_READY_TO_RESET (1 << 1)

#define HSW_GTT_CACHE_EN	_MMIO(0x4024)
#define   GTT_CACHE_EN_ALL	0xF0007FFF
#define GEN7_WR_WATERMARK	_MMIO(0x4028)
#define GEN7_GFX_PRIO_CTRL	_MMIO(0x402C)
#define ARB_MODE		_MMIO(0x4030)
#define   ARB_MODE_SWIZZLE_SNB	(1<<4)
#define   ARB_MODE_SWIZZLE_IVB	(1<<5)
#define GEN7_GFX_PEND_TLB0	_MMIO(0x4034)
#define GEN7_GFX_PEND_TLB1	_MMIO(0x4038)
/* L3, CVS, ZTLB, RCC, CASC LRA min, max values */
#define GEN7_LRA_LIMITS(i)	_MMIO(0x403C + (i) * 4)
#define GEN7_LRA_LIMITS_REG_NUM	13
#define GEN7_MEDIA_MAX_REQ_COUNT	_MMIO(0x4070)
#define GEN7_GFX_MAX_REQ_COUNT		_MMIO(0x4074)

#define GAMTARBMODE		_MMIO(0x04a08)
#define   ARB_MODE_BWGTLB_DISABLE (1<<9)
#define   ARB_MODE_SWIZZLE_BDW	(1<<1)
#define RENDER_HWS_PGA_GEN7	_MMIO(0x04080)
#define RING_FAULT_REG(engine)	_MMIO(0x4094 + 0x100*(engine)->hw_id)
#define GEN8_RING_FAULT_REG	_MMIO(0x4094)
#define   GEN8_RING_FAULT_ENGINE_ID(x)	(((x) >> 12) & 0x7)
#define   RING_FAULT_GTTSEL_MASK (1<<11)
#define   RING_FAULT_SRCID(x)	(((x) >> 3) & 0xff)
#define   RING_FAULT_FAULT_TYPE(x) (((x) >> 1) & 0x3)
#define   RING_FAULT_VALID	(1<<0)
#define DONE_REG		_MMIO(0x40b0)
#define GEN8_PRIVATE_PAT_LO	_MMIO(0x40e0)
#define GEN8_PRIVATE_PAT_HI	_MMIO(0x40e0 + 4)
#define GEN10_PAT_INDEX(index)	_MMIO(0x40e0 + (index)*4)
#define BSD_HWS_PGA_GEN7	_MMIO(0x04180)
#define BLT_HWS_PGA_GEN7	_MMIO(0x04280)
#define VEBOX_HWS_PGA_GEN7	_MMIO(0x04380)
#define RING_ACTHD(base)	_MMIO((base)+0x74)
#define RING_ACTHD_UDW(base)	_MMIO((base)+0x5c)
#define RING_NOPID(base)	_MMIO((base)+0x94)
#define RING_IMR(base)		_MMIO((base)+0xa8)
#define RING_HWSTAM(base)	_MMIO((base)+0x98)
#define RING_TIMESTAMP(base)		_MMIO((base)+0x358)
#define RING_TIMESTAMP_UDW(base)	_MMIO((base)+0x358 + 4)
#define   TAIL_ADDR		0x001FFFF8
#define   HEAD_WRAP_COUNT	0xFFE00000
#define   HEAD_WRAP_ONE		0x00200000
#define   HEAD_ADDR		0x001FFFFC
#define   RING_NR_PAGES		0x001FF000
#define   RING_REPORT_MASK	0x00000006
#define   RING_REPORT_64K	0x00000002
#define   RING_REPORT_128K	0x00000004
#define   RING_NO_REPORT	0x00000000
#define   RING_VALID_MASK	0x00000001
#define   RING_VALID		0x00000001
#define   RING_INVALID		0x00000000
#define   RING_WAIT_I8XX	(1<<0) /* gen2, PRBx_HEAD */
#define   RING_WAIT		(1<<11) /* gen3+, PRBx_CTL */
#define   RING_WAIT_SEMAPHORE	(1<<10) /* gen6+ */

#define RING_FORCE_TO_NONPRIV(base, i) _MMIO(((base)+0x4D0) + (i)*4)
#define   RING_MAX_NONPRIV_SLOTS  12

#define GEN7_TLB_RD_ADDR	_MMIO(0x4700)

#define GEN9_GAMT_ECO_REG_RW_IA _MMIO(0x4ab0)
#define   GAMT_ECO_ENABLE_IN_PLACE_DECOMPRESS	(1<<18)

#define GEN8_GAMW_ECO_DEV_RW_IA _MMIO(0x4080)
#define   GAMW_ECO_ENABLE_64K_IPS_FIELD 0xF

#define GAMT_CHKN_BIT_REG	_MMIO(0x4ab8)
#define   GAMT_CHKN_DISABLE_DYNAMIC_CREDIT_SHARING	(1<<28)
#define   GAMT_CHKN_DISABLE_I2M_CYCLE_ON_WR_PORT	(1<<24)

#if 0
#define PRB0_TAIL	_MMIO(0x2030)
#define PRB0_HEAD	_MMIO(0x2034)
#define PRB0_START	_MMIO(0x2038)
#define PRB0_CTL	_MMIO(0x203c)
#define PRB1_TAIL	_MMIO(0x2040) /* 915+ only */
#define PRB1_HEAD	_MMIO(0x2044) /* 915+ only */
#define PRB1_START	_MMIO(0x2048) /* 915+ only */
#define PRB1_CTL	_MMIO(0x204c) /* 915+ only */
#endif
#define IPEIR_I965	_MMIO(0x2064)
#define IPEHR_I965	_MMIO(0x2068)
#define GEN7_SC_INSTDONE	_MMIO(0x7100)
#define GEN7_SAMPLER_INSTDONE	_MMIO(0xe160)
#define GEN7_ROW_INSTDONE	_MMIO(0xe164)
#define GEN8_MCR_SELECTOR		_MMIO(0xfdc)
#define   GEN8_MCR_SLICE(slice)		(((slice) & 3) << 26)
#define   GEN8_MCR_SLICE_MASK		GEN8_MCR_SLICE(3)
#define   GEN8_MCR_SUBSLICE(subslice)	(((subslice) & 3) << 24)
#define   GEN8_MCR_SUBSLICE_MASK	GEN8_MCR_SUBSLICE(3)
#define RING_IPEIR(base)	_MMIO((base)+0x64)
#define RING_IPEHR(base)	_MMIO((base)+0x68)
/*
 * On GEN4, only the render ring INSTDONE exists and has a different
 * layout than the GEN7+ version.
 * The GEN2 counterpart of this register is GEN2_INSTDONE.
 */
#define RING_INSTDONE(base)	_MMIO((base)+0x6c)
#define RING_INSTPS(base)	_MMIO((base)+0x70)
#define RING_DMA_FADD(base)	_MMIO((base)+0x78)
#define RING_DMA_FADD_UDW(base)	_MMIO((base)+0x60) /* gen8+ */
#define RING_INSTPM(base)	_MMIO((base)+0xc0)
#define RING_MI_MODE(base)	_MMIO((base)+0x9c)
#define INSTPS		_MMIO(0x2070) /* 965+ only */
#define GEN4_INSTDONE1	_MMIO(0x207c) /* 965+ only, aka INSTDONE_2 on SNB */
#define ACTHD_I965	_MMIO(0x2074)
#define HWS_PGA		_MMIO(0x2080)
#define HWS_ADDRESS_MASK	0xfffff000
#define HWS_START_ADDRESS_SHIFT	4
#define PWRCTXA		_MMIO(0x2088) /* 965GM+ only */
#define   PWRCTX_EN	(1<<0)
#define IPEIR		_MMIO(0x2088)
#define IPEHR		_MMIO(0x208c)
#define GEN2_INSTDONE	_MMIO(0x2090)
#define NOPID		_MMIO(0x2094)
#define HWSTAM		_MMIO(0x2098)
#define DMA_FADD_I8XX	_MMIO(0x20d0)
#define RING_BBSTATE(base)	_MMIO((base)+0x110)
#define   RING_BB_PPGTT		(1 << 5)
#define RING_SBBADDR(base)	_MMIO((base)+0x114) /* hsw+ */
#define RING_SBBSTATE(base)	_MMIO((base)+0x118) /* hsw+ */
#define RING_SBBADDR_UDW(base)	_MMIO((base)+0x11c) /* gen8+ */
#define RING_BBADDR(base)	_MMIO((base)+0x140)
#define RING_BBADDR_UDW(base)	_MMIO((base)+0x168) /* gen8+ */
#define RING_BB_PER_CTX_PTR(base)	_MMIO((base)+0x1c0) /* gen8+ */
#define RING_INDIRECT_CTX(base)		_MMIO((base)+0x1c4) /* gen8+ */
#define RING_INDIRECT_CTX_OFFSET(base)	_MMIO((base)+0x1c8) /* gen8+ */
#define RING_CTX_TIMESTAMP(base)	_MMIO((base)+0x3a8) /* gen8+ */

#define ERROR_GEN6	_MMIO(0x40a0)
#define GEN7_ERR_INT	_MMIO(0x44040)
#define   ERR_INT_POISON		(1<<31)
#define   ERR_INT_MMIO_UNCLAIMED	(1<<13)
#define   ERR_INT_PIPE_CRC_DONE_C	(1<<8)
#define   ERR_INT_FIFO_UNDERRUN_C	(1<<6)
#define   ERR_INT_PIPE_CRC_DONE_B	(1<<5)
#define   ERR_INT_FIFO_UNDERRUN_B	(1<<3)
#define   ERR_INT_PIPE_CRC_DONE_A	(1<<2)
#define   ERR_INT_PIPE_CRC_DONE(pipe)	(1<<(2 + (pipe)*3))
#define   ERR_INT_FIFO_UNDERRUN_A	(1<<0)
#define   ERR_INT_FIFO_UNDERRUN(pipe)	(1<<((pipe)*3))

#define GEN8_FAULT_TLB_DATA0		_MMIO(0x4b10)
#define GEN8_FAULT_TLB_DATA1		_MMIO(0x4b14)

#define FPGA_DBG		_MMIO(0x42300)
#define   FPGA_DBG_RM_NOCLAIM	(1<<31)

#define CLAIM_ER		_MMIO(VLV_DISPLAY_BASE + 0x2028)
#define   CLAIM_ER_CLR		(1 << 31)
#define   CLAIM_ER_OVERFLOW	(1 << 16)
#define   CLAIM_ER_CTR_MASK	0xffff

#define DERRMR		_MMIO(0x44050)
/* Note that HBLANK events are reserved on bdw+ */
#define   DERRMR_PIPEA_SCANLINE		(1<<0)
#define   DERRMR_PIPEA_PRI_FLIP_DONE	(1<<1)
#define   DERRMR_PIPEA_SPR_FLIP_DONE	(1<<2)
#define   DERRMR_PIPEA_VBLANK		(1<<3)
#define   DERRMR_PIPEA_HBLANK		(1<<5)
#define   DERRMR_PIPEB_SCANLINE 	(1<<8)
#define   DERRMR_PIPEB_PRI_FLIP_DONE	(1<<9)
#define   DERRMR_PIPEB_SPR_FLIP_DONE	(1<<10)
#define   DERRMR_PIPEB_VBLANK		(1<<11)
#define   DERRMR_PIPEB_HBLANK		(1<<13)
/* Note that PIPEC is not a simple translation of PIPEA/PIPEB */
#define   DERRMR_PIPEC_SCANLINE		(1<<14)
#define   DERRMR_PIPEC_PRI_FLIP_DONE	(1<<15)
#define   DERRMR_PIPEC_SPR_FLIP_DONE	(1<<20)
#define   DERRMR_PIPEC_VBLANK		(1<<21)
#define   DERRMR_PIPEC_HBLANK		(1<<22)


/* GM45+ chicken bits -- debug workaround bits that may be required
 * for various sorts of correct behavior.  The top 16 bits of each are
 * the enables for writing to the corresponding low bit.
 */
#define _3D_CHICKEN	_MMIO(0x2084)
#define  _3D_CHICKEN_HIZ_PLANE_DISABLE_MSAA_4X_SNB	(1 << 10)
#define _3D_CHICKEN2	_MMIO(0x208c)
/* Disables pipelining of read flushes past the SF-WIZ interface.
 * Required on all Ironlake steppings according to the B-Spec, but the
 * particular danger of not doing so is not specified.
 */
# define _3D_CHICKEN2_WM_READ_PIPELINED			(1 << 14)
#define _3D_CHICKEN3	_MMIO(0x2090)
#define  _3D_CHICKEN_SF_DISABLE_OBJEND_CULL		(1 << 10)
#define  _3D_CHICKEN3_AA_LINE_QUALITY_FIX_ENABLE	(1 << 5)
#define  _3D_CHICKEN3_SF_DISABLE_FASTCLIP_CULL		(1 << 5)
#define  _3D_CHICKEN_SDE_LIMIT_FIFO_POLY_DEPTH(x)	((x)<<1) /* gen8+ */
#define  _3D_CHICKEN3_SF_DISABLE_PIPELINED_ATTR_FETCH	(1 << 1) /* gen6 */

#define MI_MODE		_MMIO(0x209c)
# define VS_TIMER_DISPATCH				(1 << 6)
# define MI_FLUSH_ENABLE				(1 << 12)
# define ASYNC_FLIP_PERF_DISABLE			(1 << 14)
# define MODE_IDLE					(1 << 9)
# define STOP_RING					(1 << 8)

#define GEN6_GT_MODE	_MMIO(0x20d0)
#define GEN7_GT_MODE	_MMIO(0x7008)
#define   GEN6_WIZ_HASHING(hi, lo)			(((hi) << 9) | ((lo) << 7))
#define   GEN6_WIZ_HASHING_8x8				GEN6_WIZ_HASHING(0, 0)
#define   GEN6_WIZ_HASHING_8x4				GEN6_WIZ_HASHING(0, 1)
#define   GEN6_WIZ_HASHING_16x4				GEN6_WIZ_HASHING(1, 0)
#define   GEN6_WIZ_HASHING_MASK				GEN6_WIZ_HASHING(1, 1)
#define   GEN6_TD_FOUR_ROW_DISPATCH_DISABLE		(1 << 5)
#define   GEN9_IZ_HASHING_MASK(slice)			(0x3 << ((slice) * 2))
#define   GEN9_IZ_HASHING(slice, val)			((val) << ((slice) * 2))

/* chicken reg for WaConextSwitchWithConcurrentTLBInvalidate */
#define GEN9_CSFE_CHICKEN1_RCS _MMIO(0x20D4)
#define   GEN9_PREEMPT_GPGPU_SYNC_SWITCH_DISABLE (1 << 2)

/* WaClearTdlStateAckDirtyBits */
#define GEN8_STATE_ACK		_MMIO(0x20F0)
#define GEN9_STATE_ACK_SLICE1	_MMIO(0x20F8)
#define GEN9_STATE_ACK_SLICE2	_MMIO(0x2100)
#define   GEN9_STATE_ACK_TDL0 (1 << 12)
#define   GEN9_STATE_ACK_TDL1 (1 << 13)
#define   GEN9_STATE_ACK_TDL2 (1 << 14)
#define   GEN9_STATE_ACK_TDL3 (1 << 15)
#define   GEN9_SUBSLICE_TDL_ACK_BITS \
	(GEN9_STATE_ACK_TDL3 | GEN9_STATE_ACK_TDL2 | \
	 GEN9_STATE_ACK_TDL1 | GEN9_STATE_ACK_TDL0)

#define GFX_MODE	_MMIO(0x2520)
#define GFX_MODE_GEN7	_MMIO(0x229c)
#define RING_MODE_GEN7(engine)	_MMIO((engine)->mmio_base+0x29c)
#define   GFX_RUN_LIST_ENABLE		(1<<15)
#define   GFX_INTERRUPT_STEERING	(1<<14)
#define   GFX_TLB_INVALIDATE_EXPLICIT	(1<<13)
#define   GFX_SURFACE_FAULT_ENABLE	(1<<12)
#define   GFX_REPLAY_MODE		(1<<11)
#define   GFX_PSMI_GRANULARITY		(1<<10)
#define   GFX_PPGTT_ENABLE		(1<<9)
#define   GEN8_GFX_PPGTT_48B		(1<<7)

#define   GFX_FORWARD_VBLANK_MASK	(3<<5)
#define   GFX_FORWARD_VBLANK_NEVER	(0<<5)
#define   GFX_FORWARD_VBLANK_ALWAYS	(1<<5)
#define   GFX_FORWARD_VBLANK_COND	(2<<5)

#define VLV_DISPLAY_BASE 0x180000
#define VLV_MIPI_BASE VLV_DISPLAY_BASE
#define BXT_MIPI_BASE 0x60000

#define VLV_GU_CTL0	_MMIO(VLV_DISPLAY_BASE + 0x2030)
#define VLV_GU_CTL1	_MMIO(VLV_DISPLAY_BASE + 0x2034)
#define SCPD0		_MMIO(0x209c) /* 915+ only */
#define IER		_MMIO(0x20a0)
#define IIR		_MMIO(0x20a4)
#define IMR		_MMIO(0x20a8)
#define ISR		_MMIO(0x20ac)
#define VLV_GUNIT_CLOCK_GATE	_MMIO(VLV_DISPLAY_BASE + 0x2060)
#define   GINT_DIS		(1<<22)
#define   GCFG_DIS		(1<<8)
#define VLV_GUNIT_CLOCK_GATE2	_MMIO(VLV_DISPLAY_BASE + 0x2064)
#define VLV_IIR_RW	_MMIO(VLV_DISPLAY_BASE + 0x2084)
#define VLV_IER		_MMIO(VLV_DISPLAY_BASE + 0x20a0)
#define VLV_IIR		_MMIO(VLV_DISPLAY_BASE + 0x20a4)
#define VLV_IMR		_MMIO(VLV_DISPLAY_BASE + 0x20a8)
#define VLV_ISR		_MMIO(VLV_DISPLAY_BASE + 0x20ac)
#define VLV_PCBR	_MMIO(VLV_DISPLAY_BASE + 0x2120)
#define VLV_PCBR_ADDR_SHIFT	12

#define   DISPLAY_PLANE_FLIP_PENDING(plane) (1<<(11-(plane))) /* A and B only */
#define EIR		_MMIO(0x20b0)
#define EMR		_MMIO(0x20b4)
#define ESR		_MMIO(0x20b8)
#define   GM45_ERROR_PAGE_TABLE				(1<<5)
#define   GM45_ERROR_MEM_PRIV				(1<<4)
#define   I915_ERROR_PAGE_TABLE				(1<<4)
#define   GM45_ERROR_CP_PRIV				(1<<3)
#define   I915_ERROR_MEMORY_REFRESH			(1<<1)
#define   I915_ERROR_INSTRUCTION			(1<<0)
#define INSTPM	        _MMIO(0x20c0)
#define   INSTPM_SELF_EN (1<<12) /* 915GM only */
#define   INSTPM_AGPBUSY_INT_EN (1<<11) /* gen3: when disabled, pending interrupts
					will not assert AGPBUSY# and will only
					be delivered when out of C3. */
#define   INSTPM_FORCE_ORDERING				(1<<7) /* GEN6+ */
#define   INSTPM_TLB_INVALIDATE	(1<<9)
#define   INSTPM_SYNC_FLUSH	(1<<5)
#define ACTHD	        _MMIO(0x20c8)
#define MEM_MODE	_MMIO(0x20cc)
#define   MEM_DISPLAY_B_TRICKLE_FEED_DISABLE (1<<3) /* 830 only */
#define   MEM_DISPLAY_A_TRICKLE_FEED_DISABLE (1<<2) /* 830/845 only */
#define   MEM_DISPLAY_TRICKLE_FEED_DISABLE (1<<2) /* 85x only */
#define FW_BLC		_MMIO(0x20d8)
#define FW_BLC2		_MMIO(0x20dc)
#define FW_BLC_SELF	_MMIO(0x20e0) /* 915+ only */
#define   FW_BLC_SELF_EN_MASK      (1<<31)
#define   FW_BLC_SELF_FIFO_MASK    (1<<16) /* 945 only */
#define   FW_BLC_SELF_EN           (1<<15) /* 945 only */
#define MM_BURST_LENGTH     0x00700000
#define MM_FIFO_WATERMARK   0x0001F000
#define LM_BURST_LENGTH     0x00000700
#define LM_FIFO_WATERMARK   0x0000001F
#define MI_ARB_STATE	_MMIO(0x20e4) /* 915+ only */

/* Make render/texture TLB fetches lower priorty than associated data
 *   fetches. This is not turned on by default
 */
#define   MI_ARB_RENDER_TLB_LOW_PRIORITY	(1 << 15)

/* Isoch request wait on GTT enable (Display A/B/C streams).
 * Make isoch requests stall on the TLB update. May cause
 * display underruns (test mode only)
 */
#define   MI_ARB_ISOCH_WAIT_GTT			(1 << 14)

/* Block grant count for isoch requests when block count is
 * set to a finite value.
 */
#define   MI_ARB_BLOCK_GRANT_MASK		(3 << 12)
#define   MI_ARB_BLOCK_GRANT_8			(0 << 12)	/* for 3 display planes */
#define   MI_ARB_BLOCK_GRANT_4			(1 << 12)	/* for 2 display planes */
#define   MI_ARB_BLOCK_GRANT_2			(2 << 12)	/* for 1 display plane */
#define   MI_ARB_BLOCK_GRANT_0			(3 << 12)	/* don't use */

/* Enable render writes to complete in C2/C3/C4 power states.
 * If this isn't enabled, render writes are prevented in low
 * power states. That seems bad to me.
 */
#define   MI_ARB_C3_LP_WRITE_ENABLE		(1 << 11)

/* This acknowledges an async flip immediately instead
 * of waiting for 2TLB fetches.
 */
#define   MI_ARB_ASYNC_FLIP_ACK_IMMEDIATE	(1 << 10)

/* Enables non-sequential data reads through arbiter
 */
#define   MI_ARB_DUAL_DATA_PHASE_DISABLE	(1 << 9)

/* Disable FSB snooping of cacheable write cycles from binner/render
 * command stream
 */
#define   MI_ARB_CACHE_SNOOP_DISABLE		(1 << 8)

/* Arbiter time slice for non-isoch streams */
#define   MI_ARB_TIME_SLICE_MASK		(7 << 5)
#define   MI_ARB_TIME_SLICE_1			(0 << 5)
#define   MI_ARB_TIME_SLICE_2			(1 << 5)
#define   MI_ARB_TIME_SLICE_4			(2 << 5)
#define   MI_ARB_TIME_SLICE_6			(3 << 5)
#define   MI_ARB_TIME_SLICE_8			(4 << 5)
#define   MI_ARB_TIME_SLICE_10			(5 << 5)
#define   MI_ARB_TIME_SLICE_14			(6 << 5)
#define   MI_ARB_TIME_SLICE_16			(7 << 5)

/* Low priority grace period page size */
#define   MI_ARB_LOW_PRIORITY_GRACE_4KB		(0 << 4)	/* default */
#define   MI_ARB_LOW_PRIORITY_GRACE_8KB		(1 << 4)

/* Disable display A/B trickle feed */
#define   MI_ARB_DISPLAY_TRICKLE_FEED_DISABLE	(1 << 2)

/* Set display plane priority */
#define   MI_ARB_DISPLAY_PRIORITY_A_B		(0 << 0)	/* display A > display B */
#define   MI_ARB_DISPLAY_PRIORITY_B_A		(1 << 0)	/* display B > display A */

#define MI_STATE	_MMIO(0x20e4) /* gen2 only */
#define   MI_AGPBUSY_INT_EN			(1 << 1) /* 85x only */
#define   MI_AGPBUSY_830_MODE			(1 << 0) /* 85x only */

#define CACHE_MODE_0	_MMIO(0x2120) /* 915+ only */
#define   CM0_PIPELINED_RENDER_FLUSH_DISABLE (1<<8)
#define   CM0_IZ_OPT_DISABLE      (1<<6)
#define   CM0_ZR_OPT_DISABLE      (1<<5)
#define	  CM0_STC_EVICT_DISABLE_LRA_SNB	(1<<5)
#define   CM0_DEPTH_EVICT_DISABLE (1<<4)
#define   CM0_COLOR_EVICT_DISABLE (1<<3)
#define   CM0_DEPTH_WRITE_DISABLE (1<<1)
#define   CM0_RC_OP_FLUSH_DISABLE (1<<0)
#define GFX_FLSH_CNTL	_MMIO(0x2170) /* 915+ only */
#define GFX_FLSH_CNTL_GEN6	_MMIO(0x101008)
#define   GFX_FLSH_CNTL_EN	(1<<0)
#define ECOSKPD		_MMIO(0x21d0)
#define   ECO_GATING_CX_ONLY	(1<<3)
#define   ECO_FLIP_DONE		(1<<0)

#define CACHE_MODE_0_GEN7	_MMIO(0x7000) /* IVB+ */
#define RC_OP_FLUSH_ENABLE (1<<0)
#define   HIZ_RAW_STALL_OPT_DISABLE (1<<2)
#define CACHE_MODE_1		_MMIO(0x7004) /* IVB+ */
#define   PIXEL_SUBSPAN_COLLECT_OPT_DISABLE	(1<<6)
#define   GEN8_4x4_STC_OPTIMIZATION_DISABLE	(1<<6)
#define   GEN9_PARTIAL_RESOLVE_IN_VC_DISABLE	(1<<1)

#define GEN6_BLITTER_ECOSKPD	_MMIO(0x221d0)
#define   GEN6_BLITTER_LOCK_SHIFT			16
#define   GEN6_BLITTER_FBC_NOTIFY			(1<<3)

#define GEN6_RC_SLEEP_PSMI_CONTROL	_MMIO(0x2050)
#define   GEN6_PSMI_SLEEP_MSG_DISABLE	(1 << 0)
#define   GEN8_RC_SEMA_IDLE_MSG_DISABLE	(1 << 12)
#define   GEN8_FF_DOP_CLOCK_GATE_DISABLE	(1<<10)

#define GEN6_RCS_PWR_FSM _MMIO(0x22ac)
#define GEN9_RCS_FE_FSM2 _MMIO(0x22a4)

/* Fuse readout registers for GT */
#define CHV_FUSE_GT			_MMIO(VLV_DISPLAY_BASE + 0x2168)
#define   CHV_FGT_DISABLE_SS0		(1 << 10)
#define   CHV_FGT_DISABLE_SS1		(1 << 11)
#define   CHV_FGT_EU_DIS_SS0_R0_SHIFT	16
#define   CHV_FGT_EU_DIS_SS0_R0_MASK	(0xf << CHV_FGT_EU_DIS_SS0_R0_SHIFT)
#define   CHV_FGT_EU_DIS_SS0_R1_SHIFT	20
#define   CHV_FGT_EU_DIS_SS0_R1_MASK	(0xf << CHV_FGT_EU_DIS_SS0_R1_SHIFT)
#define   CHV_FGT_EU_DIS_SS1_R0_SHIFT	24
#define   CHV_FGT_EU_DIS_SS1_R0_MASK	(0xf << CHV_FGT_EU_DIS_SS1_R0_SHIFT)
#define   CHV_FGT_EU_DIS_SS1_R1_SHIFT	28
#define   CHV_FGT_EU_DIS_SS1_R1_MASK	(0xf << CHV_FGT_EU_DIS_SS1_R1_SHIFT)

#define GEN8_FUSE2			_MMIO(0x9120)
#define   GEN8_F2_SS_DIS_SHIFT		21
#define   GEN8_F2_SS_DIS_MASK		(0x7 << GEN8_F2_SS_DIS_SHIFT)
#define   GEN8_F2_S_ENA_SHIFT		25
#define   GEN8_F2_S_ENA_MASK		(0x7 << GEN8_F2_S_ENA_SHIFT)

#define   GEN9_F2_SS_DIS_SHIFT		20
#define   GEN9_F2_SS_DIS_MASK		(0xf << GEN9_F2_SS_DIS_SHIFT)

#define   GEN10_F2_S_ENA_SHIFT		22
#define   GEN10_F2_S_ENA_MASK		(0x3f << GEN10_F2_S_ENA_SHIFT)
#define   GEN10_F2_SS_DIS_SHIFT		18
#define   GEN10_F2_SS_DIS_MASK		(0xf << GEN10_F2_SS_DIS_SHIFT)

#define GEN8_EU_DISABLE0		_MMIO(0x9134)
#define   GEN8_EU_DIS0_S0_MASK		0xffffff
#define   GEN8_EU_DIS0_S1_SHIFT		24
#define   GEN8_EU_DIS0_S1_MASK		(0xff << GEN8_EU_DIS0_S1_SHIFT)

#define GEN8_EU_DISABLE1		_MMIO(0x9138)
#define   GEN8_EU_DIS1_S1_MASK		0xffff
#define   GEN8_EU_DIS1_S2_SHIFT		16
#define   GEN8_EU_DIS1_S2_MASK		(0xffff << GEN8_EU_DIS1_S2_SHIFT)

#define GEN8_EU_DISABLE2		_MMIO(0x913c)
#define   GEN8_EU_DIS2_S2_MASK		0xff

#define GEN9_EU_DISABLE(slice)		_MMIO(0x9134 + (slice)*0x4)

#define GEN10_EU_DISABLE3		_MMIO(0x9140)
#define   GEN10_EU_DIS_SS_MASK		0xff

#define GEN6_BSD_SLEEP_PSMI_CONTROL	_MMIO(0x12050)
#define   GEN6_BSD_SLEEP_MSG_DISABLE	(1 << 0)
#define   GEN6_BSD_SLEEP_FLUSH_DISABLE	(1 << 2)
#define   GEN6_BSD_SLEEP_INDICATOR	(1 << 3)
#define   GEN6_BSD_GO_INDICATOR		(1 << 4)

/* On modern GEN architectures interrupt control consists of two sets
 * of registers. The first set pertains to the ring generating the
 * interrupt. The second control is for the functional block generating the
 * interrupt. These are PM, GT, DE, etc.
 *
 * Luckily *knocks on wood* all the ring interrupt bits match up with the
 * GT interrupt bits, so we don't need to duplicate the defines.
 *
 * These defines should cover us well from SNB->HSW with minor exceptions
 * it can also work on ILK.
 */
#define GT_BLT_FLUSHDW_NOTIFY_INTERRUPT		(1 << 26)
#define GT_BLT_CS_ERROR_INTERRUPT		(1 << 25)
#define GT_BLT_USER_INTERRUPT			(1 << 22)
#define GT_BSD_CS_ERROR_INTERRUPT		(1 << 15)
#define GT_BSD_USER_INTERRUPT			(1 << 12)
#define GT_RENDER_L3_PARITY_ERROR_INTERRUPT_S1	(1 << 11) /* hsw+; rsvd on snb, ivb, vlv */
#define GT_CONTEXT_SWITCH_INTERRUPT		(1 <<  8)
#define GT_RENDER_L3_PARITY_ERROR_INTERRUPT	(1 <<  5) /* !snb */
#define GT_RENDER_PIPECTL_NOTIFY_INTERRUPT	(1 <<  4)
#define GT_RENDER_CS_MASTER_ERROR_INTERRUPT	(1 <<  3)
#define GT_RENDER_SYNC_STATUS_INTERRUPT		(1 <<  2)
#define GT_RENDER_DEBUG_INTERRUPT		(1 <<  1)
#define GT_RENDER_USER_INTERRUPT		(1 <<  0)

#define PM_VEBOX_CS_ERROR_INTERRUPT		(1 << 12) /* hsw+ */
#define PM_VEBOX_USER_INTERRUPT			(1 << 10) /* hsw+ */

#define GT_PARITY_ERROR(dev_priv) \
	(GT_RENDER_L3_PARITY_ERROR_INTERRUPT | \
	 (IS_HASWELL(dev_priv) ? GT_RENDER_L3_PARITY_ERROR_INTERRUPT_S1 : 0))

/* These are all the "old" interrupts */
#define ILK_BSD_USER_INTERRUPT				(1<<5)

#define I915_PM_INTERRUPT				(1<<31)
#define I915_ISP_INTERRUPT				(1<<22)
#define I915_LPE_PIPE_B_INTERRUPT			(1<<21)
#define I915_LPE_PIPE_A_INTERRUPT			(1<<20)
#define I915_MIPIC_INTERRUPT				(1<<19)
#define I915_MIPIA_INTERRUPT				(1<<18)
#define I915_PIPE_CONTROL_NOTIFY_INTERRUPT		(1<<18)
#define I915_DISPLAY_PORT_INTERRUPT			(1<<17)
#define I915_DISPLAY_PIPE_C_HBLANK_INTERRUPT		(1<<16)
#define I915_MASTER_ERROR_INTERRUPT			(1<<15)
#define I915_RENDER_COMMAND_PARSER_ERROR_INTERRUPT	(1<<15)
#define I915_DISPLAY_PIPE_B_HBLANK_INTERRUPT		(1<<14)
#define I915_GMCH_THERMAL_SENSOR_EVENT_INTERRUPT	(1<<14) /* p-state */
#define I915_DISPLAY_PIPE_A_HBLANK_INTERRUPT		(1<<13)
#define I915_HWB_OOM_INTERRUPT				(1<<13)
#define I915_LPE_PIPE_C_INTERRUPT			(1<<12)
#define I915_SYNC_STATUS_INTERRUPT			(1<<12)
#define I915_MISC_INTERRUPT				(1<<11)
#define I915_DISPLAY_PLANE_A_FLIP_PENDING_INTERRUPT	(1<<11)
#define I915_DISPLAY_PIPE_C_VBLANK_INTERRUPT		(1<<10)
#define I915_DISPLAY_PLANE_B_FLIP_PENDING_INTERRUPT	(1<<10)
#define I915_DISPLAY_PIPE_C_EVENT_INTERRUPT		(1<<9)
#define I915_OVERLAY_PLANE_FLIP_PENDING_INTERRUPT	(1<<9)
#define I915_DISPLAY_PIPE_C_DPBM_INTERRUPT		(1<<8)
#define I915_DISPLAY_PLANE_C_FLIP_PENDING_INTERRUPT	(1<<8)
#define I915_DISPLAY_PIPE_A_VBLANK_INTERRUPT		(1<<7)
#define I915_DISPLAY_PIPE_A_EVENT_INTERRUPT		(1<<6)
#define I915_DISPLAY_PIPE_B_VBLANK_INTERRUPT		(1<<5)
#define I915_DISPLAY_PIPE_B_EVENT_INTERRUPT		(1<<4)
#define I915_DISPLAY_PIPE_A_DPBM_INTERRUPT		(1<<3)
#define I915_DISPLAY_PIPE_B_DPBM_INTERRUPT		(1<<2)
#define I915_DEBUG_INTERRUPT				(1<<2)
#define I915_WINVALID_INTERRUPT				(1<<1)
#define I915_USER_INTERRUPT				(1<<1)
#define I915_ASLE_INTERRUPT				(1<<0)
#define I915_BSD_USER_INTERRUPT				(1<<25)

#define I915_HDMI_LPE_AUDIO_BASE	(VLV_DISPLAY_BASE + 0x65000)
#define I915_HDMI_LPE_AUDIO_SIZE	0x1000

/* DisplayPort Audio w/ LPE */
#define VLV_AUD_CHICKEN_BIT_REG		_MMIO(VLV_DISPLAY_BASE + 0x62F38)
#define VLV_CHICKEN_BIT_DBG_ENABLE	(1 << 0)

#define _VLV_AUD_PORT_EN_B_DBG		(VLV_DISPLAY_BASE + 0x62F20)
#define _VLV_AUD_PORT_EN_C_DBG		(VLV_DISPLAY_BASE + 0x62F30)
#define _VLV_AUD_PORT_EN_D_DBG		(VLV_DISPLAY_BASE + 0x62F34)
#define VLV_AUD_PORT_EN_DBG(port)	_MMIO_PORT3((port) - PORT_B,	   \
						    _VLV_AUD_PORT_EN_B_DBG, \
						    _VLV_AUD_PORT_EN_C_DBG, \
						    _VLV_AUD_PORT_EN_D_DBG)
#define VLV_AMP_MUTE		        (1 << 1)

#define GEN6_BSD_RNCID			_MMIO(0x12198)

#define GEN7_FF_THREAD_MODE		_MMIO(0x20a0)
#define   GEN7_FF_SCHED_MASK		0x0077070
#define   GEN8_FF_DS_REF_CNT_FFME	(1 << 19)
#define   GEN7_FF_TS_SCHED_HS1		(0x5<<16)
#define   GEN7_FF_TS_SCHED_HS0		(0x3<<16)
#define   GEN7_FF_TS_SCHED_LOAD_BALANCE	(0x1<<16)
#define   GEN7_FF_TS_SCHED_HW		(0x0<<16) /* Default */
#define   GEN7_FF_VS_REF_CNT_FFME	(1 << 15)
#define   GEN7_FF_VS_SCHED_HS1		(0x5<<12)
#define   GEN7_FF_VS_SCHED_HS0		(0x3<<12)
#define   GEN7_FF_VS_SCHED_LOAD_BALANCE	(0x1<<12) /* Default */
#define   GEN7_FF_VS_SCHED_HW		(0x0<<12)
#define   GEN7_FF_DS_SCHED_HS1		(0x5<<4)
#define   GEN7_FF_DS_SCHED_HS0		(0x3<<4)
#define   GEN7_FF_DS_SCHED_LOAD_BALANCE	(0x1<<4)  /* Default */
#define   GEN7_FF_DS_SCHED_HW		(0x0<<4)

/*
 * Framebuffer compression (915+ only)
 */

#define FBC_CFB_BASE		_MMIO(0x3200) /* 4k page aligned */
#define FBC_LL_BASE		_MMIO(0x3204) /* 4k page aligned */
#define FBC_CONTROL		_MMIO(0x3208)
#define   FBC_CTL_EN		(1<<31)
#define   FBC_CTL_PERIODIC	(1<<30)
#define   FBC_CTL_INTERVAL_SHIFT (16)
#define   FBC_CTL_UNCOMPRESSIBLE (1<<14)
#define   FBC_CTL_C3_IDLE	(1<<13)
#define   FBC_CTL_STRIDE_SHIFT	(5)
#define   FBC_CTL_FENCENO_SHIFT	(0)
#define FBC_COMMAND		_MMIO(0x320c)
#define   FBC_CMD_COMPRESS	(1<<0)
#define FBC_STATUS		_MMIO(0x3210)
#define   FBC_STAT_COMPRESSING	(1<<31)
#define   FBC_STAT_COMPRESSED	(1<<30)
#define   FBC_STAT_MODIFIED	(1<<29)
#define   FBC_STAT_CURRENT_LINE_SHIFT	(0)
#define FBC_CONTROL2		_MMIO(0x3214)
#define   FBC_CTL_FENCE_DBL	(0<<4)
#define   FBC_CTL_IDLE_IMM	(0<<2)
#define   FBC_CTL_IDLE_FULL	(1<<2)
#define   FBC_CTL_IDLE_LINE	(2<<2)
#define   FBC_CTL_IDLE_DEBUG	(3<<2)
#define   FBC_CTL_CPU_FENCE	(1<<1)
#define   FBC_CTL_PLANE(plane)	((plane)<<0)
#define FBC_FENCE_OFF		_MMIO(0x3218) /* BSpec typo has 321Bh */
#define FBC_TAG(i)		_MMIO(0x3300 + (i) * 4)

#define FBC_LL_SIZE		(1536)

#define FBC_LLC_READ_CTRL	_MMIO(0x9044)
#define   FBC_LLC_FULLY_OPEN	(1<<30)

/* Framebuffer compression for GM45+ */
#define DPFC_CB_BASE		_MMIO(0x3200)
#define DPFC_CONTROL		_MMIO(0x3208)
#define   DPFC_CTL_EN		(1<<31)
#define   DPFC_CTL_PLANE(plane)	((plane)<<30)
#define   IVB_DPFC_CTL_PLANE(plane)	((plane)<<29)
#define   DPFC_CTL_FENCE_EN	(1<<29)
#define   IVB_DPFC_CTL_FENCE_EN	(1<<28)
#define   DPFC_CTL_PERSISTENT_MODE	(1<<25)
#define   DPFC_SR_EN		(1<<10)
#define   DPFC_CTL_LIMIT_1X	(0<<6)
#define   DPFC_CTL_LIMIT_2X	(1<<6)
#define   DPFC_CTL_LIMIT_4X	(2<<6)
#define DPFC_RECOMP_CTL		_MMIO(0x320c)
#define   DPFC_RECOMP_STALL_EN	(1<<27)
#define   DPFC_RECOMP_STALL_WM_SHIFT (16)
#define   DPFC_RECOMP_STALL_WM_MASK (0x07ff0000)
#define   DPFC_RECOMP_TIMER_COUNT_SHIFT (0)
#define   DPFC_RECOMP_TIMER_COUNT_MASK (0x0000003f)
#define DPFC_STATUS		_MMIO(0x3210)
#define   DPFC_INVAL_SEG_SHIFT  (16)
#define   DPFC_INVAL_SEG_MASK	(0x07ff0000)
#define   DPFC_COMP_SEG_SHIFT	(0)
#define   DPFC_COMP_SEG_MASK	(0x000007ff)
#define DPFC_STATUS2		_MMIO(0x3214)
#define DPFC_FENCE_YOFF		_MMIO(0x3218)
#define DPFC_CHICKEN		_MMIO(0x3224)
#define   DPFC_HT_MODIFY	(1<<31)

/* Framebuffer compression for Ironlake */
#define ILK_DPFC_CB_BASE	_MMIO(0x43200)
#define ILK_DPFC_CONTROL	_MMIO(0x43208)
#define   FBC_CTL_FALSE_COLOR	(1<<10)
/* The bit 28-8 is reserved */
#define   DPFC_RESERVED		(0x1FFFFF00)
#define ILK_DPFC_RECOMP_CTL	_MMIO(0x4320c)
#define ILK_DPFC_STATUS		_MMIO(0x43210)
#define  ILK_DPFC_COMP_SEG_MASK	0x7ff
#define IVB_FBC_STATUS2		_MMIO(0x43214)
#define  IVB_FBC_COMP_SEG_MASK	0x7ff
#define  BDW_FBC_COMP_SEG_MASK	0xfff
#define ILK_DPFC_FENCE_YOFF	_MMIO(0x43218)
#define ILK_DPFC_CHICKEN	_MMIO(0x43224)
#define   ILK_DPFC_DISABLE_DUMMY0 (1<<8)
#define   ILK_DPFC_NUKE_ON_ANY_MODIFICATION	(1<<23)
#define ILK_FBC_RT_BASE		_MMIO(0x2128)
#define   ILK_FBC_RT_VALID	(1<<0)
#define   SNB_FBC_FRONT_BUFFER	(1<<1)

#define ILK_DISPLAY_CHICKEN1	_MMIO(0x42000)
#define   ILK_FBCQ_DIS		(1<<22)
#define	  ILK_PABSTRETCH_DIS	(1<<21)


/*
 * Framebuffer compression for Sandybridge
 *
 * The following two registers are of type GTTMMADR
 */
#define SNB_DPFC_CTL_SA		_MMIO(0x100100)
#define   SNB_CPU_FENCE_ENABLE	(1<<29)
#define DPFC_CPU_FENCE_OFFSET	_MMIO(0x100104)

/* Framebuffer compression for Ivybridge */
#define IVB_FBC_RT_BASE			_MMIO(0x7020)

#define IPS_CTL		_MMIO(0x43408)
#define   IPS_ENABLE	(1 << 31)

#define MSG_FBC_REND_STATE	_MMIO(0x50380)
#define   FBC_REND_NUKE		(1<<2)
#define   FBC_REND_CACHE_CLEAN	(1<<1)

/*
 * GPIO regs
 */
#define GPIOA			_MMIO(0x5010)
#define GPIOB			_MMIO(0x5014)
#define GPIOC			_MMIO(0x5018)
#define GPIOD			_MMIO(0x501c)
#define GPIOE			_MMIO(0x5020)
#define GPIOF			_MMIO(0x5024)
#define GPIOG			_MMIO(0x5028)
#define GPIOH			_MMIO(0x502c)
# define GPIO_CLOCK_DIR_MASK		(1 << 0)
# define GPIO_CLOCK_DIR_IN		(0 << 1)
# define GPIO_CLOCK_DIR_OUT		(1 << 1)
# define GPIO_CLOCK_VAL_MASK		(1 << 2)
# define GPIO_CLOCK_VAL_OUT		(1 << 3)
# define GPIO_CLOCK_VAL_IN		(1 << 4)
# define GPIO_CLOCK_PULLUP_DISABLE	(1 << 5)
# define GPIO_DATA_DIR_MASK		(1 << 8)
# define GPIO_DATA_DIR_IN		(0 << 9)
# define GPIO_DATA_DIR_OUT		(1 << 9)
# define GPIO_DATA_VAL_MASK		(1 << 10)
# define GPIO_DATA_VAL_OUT		(1 << 11)
# define GPIO_DATA_VAL_IN		(1 << 12)
# define GPIO_DATA_PULLUP_DISABLE	(1 << 13)

#define GMBUS0			_MMIO(dev_priv->gpio_mmio_base + 0x5100) /* clock/port select */
#define   GMBUS_RATE_100KHZ	(0<<8)
#define   GMBUS_RATE_50KHZ	(1<<8)
#define   GMBUS_RATE_400KHZ	(2<<8) /* reserved on Pineview */
#define   GMBUS_RATE_1MHZ	(3<<8) /* reserved on Pineview */
#define   GMBUS_HOLD_EXT	(1<<7) /* 300ns hold time, rsvd on Pineview */
#define   GMBUS_PIN_DISABLED	0
#define   GMBUS_PIN_SSC		1
#define   GMBUS_PIN_VGADDC	2
#define   GMBUS_PIN_PANEL	3
#define   GMBUS_PIN_DPD_CHV	3 /* HDMID_CHV */
#define   GMBUS_PIN_DPC		4 /* HDMIC */
#define   GMBUS_PIN_DPB		5 /* SDVO, HDMIB */
#define   GMBUS_PIN_DPD		6 /* HDMID */
#define   GMBUS_PIN_RESERVED	7 /* 7 reserved */
#define   GMBUS_PIN_1_BXT	1 /* BXT+ (atom) and CNP+ (big core) */
#define   GMBUS_PIN_2_BXT	2
#define   GMBUS_PIN_3_BXT	3
#define   GMBUS_PIN_4_CNP	4
#define   GMBUS_NUM_PINS	7 /* including 0 */
#define GMBUS1			_MMIO(dev_priv->gpio_mmio_base + 0x5104) /* command/status */
#define   GMBUS_SW_CLR_INT	(1<<31)
#define   GMBUS_SW_RDY		(1<<30)
#define   GMBUS_ENT		(1<<29) /* enable timeout */
#define   GMBUS_CYCLE_NONE	(0<<25)
#define   GMBUS_CYCLE_WAIT	(1<<25)
#define   GMBUS_CYCLE_INDEX	(2<<25)
#define   GMBUS_CYCLE_STOP	(4<<25)
#define   GMBUS_BYTE_COUNT_SHIFT 16
#define   GMBUS_BYTE_COUNT_MAX   256U
#define   GMBUS_SLAVE_INDEX_SHIFT 8
#define   GMBUS_SLAVE_ADDR_SHIFT 1
#define   GMBUS_SLAVE_READ	(1<<0)
#define   GMBUS_SLAVE_WRITE	(0<<0)
#define GMBUS2			_MMIO(dev_priv->gpio_mmio_base + 0x5108) /* status */
#define   GMBUS_INUSE		(1<<15)
#define   GMBUS_HW_WAIT_PHASE	(1<<14)
#define   GMBUS_STALL_TIMEOUT	(1<<13)
#define   GMBUS_INT		(1<<12)
#define   GMBUS_HW_RDY		(1<<11)
#define   GMBUS_SATOER		(1<<10)
#define   GMBUS_ACTIVE		(1<<9)
#define GMBUS3			_MMIO(dev_priv->gpio_mmio_base + 0x510c) /* data buffer bytes 3-0 */
#define GMBUS4			_MMIO(dev_priv->gpio_mmio_base + 0x5110) /* interrupt mask (Pineview+) */
#define   GMBUS_SLAVE_TIMEOUT_EN (1<<4)
#define   GMBUS_NAK_EN		(1<<3)
#define   GMBUS_IDLE_EN		(1<<2)
#define   GMBUS_HW_WAIT_EN	(1<<1)
#define   GMBUS_HW_RDY_EN	(1<<0)
#define GMBUS5			_MMIO(dev_priv->gpio_mmio_base + 0x5120) /* byte index */
#define   GMBUS_2BYTE_INDEX_EN	(1<<31)

/*
 * Clock control & power management
 */
#define _DPLL_A (dev_priv->info.display_mmio_offset + 0x6014)
#define _DPLL_B (dev_priv->info.display_mmio_offset + 0x6018)
#define _CHV_DPLL_C (dev_priv->info.display_mmio_offset + 0x6030)
#define DPLL(pipe) _MMIO_PIPE3((pipe), _DPLL_A, _DPLL_B, _CHV_DPLL_C)

#define VGA0	_MMIO(0x6000)
#define VGA1	_MMIO(0x6004)
#define VGA_PD	_MMIO(0x6010)
#define   VGA0_PD_P2_DIV_4	(1 << 7)
#define   VGA0_PD_P1_DIV_2	(1 << 5)
#define   VGA0_PD_P1_SHIFT	0
#define   VGA0_PD_P1_MASK	(0x1f << 0)
#define   VGA1_PD_P2_DIV_4	(1 << 15)
#define   VGA1_PD_P1_DIV_2	(1 << 13)
#define   VGA1_PD_P1_SHIFT	8
#define   VGA1_PD_P1_MASK	(0x1f << 8)
#define   DPLL_VCO_ENABLE		(1 << 31)
#define   DPLL_SDVO_HIGH_SPEED		(1 << 30)
#define   DPLL_DVO_2X_MODE		(1 << 30)
#define   DPLL_EXT_BUFFER_ENABLE_VLV	(1 << 30)
#define   DPLL_SYNCLOCK_ENABLE		(1 << 29)
#define   DPLL_REF_CLK_ENABLE_VLV	(1 << 29)
#define   DPLL_VGA_MODE_DIS		(1 << 28)
#define   DPLLB_MODE_DAC_SERIAL		(1 << 26) /* i915 */
#define   DPLLB_MODE_LVDS		(2 << 26) /* i915 */
#define   DPLL_MODE_MASK		(3 << 26)
#define   DPLL_DAC_SERIAL_P2_CLOCK_DIV_10 (0 << 24) /* i915 */
#define   DPLL_DAC_SERIAL_P2_CLOCK_DIV_5 (1 << 24) /* i915 */
#define   DPLLB_LVDS_P2_CLOCK_DIV_14	(0 << 24) /* i915 */
#define   DPLLB_LVDS_P2_CLOCK_DIV_7	(1 << 24) /* i915 */
#define   DPLL_P2_CLOCK_DIV_MASK	0x03000000 /* i915 */
#define   DPLL_FPA01_P1_POST_DIV_MASK	0x00ff0000 /* i915 */
#define   DPLL_FPA01_P1_POST_DIV_MASK_PINEVIEW	0x00ff8000 /* Pineview */
#define   DPLL_LOCK_VLV			(1<<15)
#define   DPLL_INTEGRATED_CRI_CLK_VLV	(1<<14)
#define   DPLL_INTEGRATED_REF_CLK_VLV	(1<<13)
#define   DPLL_SSC_REF_CLK_CHV		(1<<13)
#define   DPLL_PORTC_READY_MASK		(0xf << 4)
#define   DPLL_PORTB_READY_MASK		(0xf)

#define   DPLL_FPA01_P1_POST_DIV_MASK_I830	0x001f0000

/* Additional CHV pll/phy registers */
#define DPIO_PHY_STATUS			_MMIO(VLV_DISPLAY_BASE + 0x6240)
#define   DPLL_PORTD_READY_MASK		(0xf)
#define DISPLAY_PHY_CONTROL _MMIO(VLV_DISPLAY_BASE + 0x60100)
#define   PHY_CH_POWER_DOWN_OVRD_EN(phy, ch)	(1 << (2*(phy)+(ch)+27))
#define   PHY_LDO_DELAY_0NS			0x0
#define   PHY_LDO_DELAY_200NS			0x1
#define   PHY_LDO_DELAY_600NS			0x2
#define   PHY_LDO_SEQ_DELAY(delay, phy)		((delay) << (2*(phy)+23))
#define   PHY_CH_POWER_DOWN_OVRD(mask, phy, ch)	((mask) << (8*(phy)+4*(ch)+11))
#define   PHY_CH_SU_PSR				0x1
#define   PHY_CH_DEEP_PSR			0x7
#define   PHY_CH_POWER_MODE(mode, phy, ch)	((mode) << (6*(phy)+3*(ch)+2))
#define   PHY_COM_LANE_RESET_DEASSERT(phy)	(1 << (phy))
#define DISPLAY_PHY_STATUS _MMIO(VLV_DISPLAY_BASE + 0x60104)
#define   PHY_POWERGOOD(phy)	(((phy) == DPIO_PHY0) ? (1<<31) : (1<<30))
#define   PHY_STATUS_CMN_LDO(phy, ch)                   (1 << (6-(6*(phy)+3*(ch))))
#define   PHY_STATUS_SPLINE_LDO(phy, ch, spline)        (1 << (8-(6*(phy)+3*(ch)+(spline))))

/*
 * The i830 generation, in LVDS mode, defines P1 as the bit number set within
 * this field (only one bit may be set).
 */
#define   DPLL_FPA01_P1_POST_DIV_MASK_I830_LVDS	0x003f0000
#define   DPLL_FPA01_P1_POST_DIV_SHIFT	16
#define   DPLL_FPA01_P1_POST_DIV_SHIFT_PINEVIEW 15
/* i830, required in DVO non-gang */
#define   PLL_P2_DIVIDE_BY_4		(1 << 23)
#define   PLL_P1_DIVIDE_BY_TWO		(1 << 21) /* i830 */
#define   PLL_REF_INPUT_DREFCLK		(0 << 13)
#define   PLL_REF_INPUT_TVCLKINA	(1 << 13) /* i830 */
#define   PLL_REF_INPUT_TVCLKINBC	(2 << 13) /* SDVO TVCLKIN */
#define   PLLB_REF_INPUT_SPREADSPECTRUMIN (3 << 13)
#define   PLL_REF_INPUT_MASK		(3 << 13)
#define   PLL_LOAD_PULSE_PHASE_SHIFT		9
/* Ironlake */
# define PLL_REF_SDVO_HDMI_MULTIPLIER_SHIFT     9
# define PLL_REF_SDVO_HDMI_MULTIPLIER_MASK      (7 << 9)
# define PLL_REF_SDVO_HDMI_MULTIPLIER(x)	(((x)-1) << 9)
# define DPLL_FPA1_P1_POST_DIV_SHIFT            0
# define DPLL_FPA1_P1_POST_DIV_MASK             0xff

/*
 * Parallel to Serial Load Pulse phase selection.
 * Selects the phase for the 10X DPLL clock for the PCIe
 * digital display port. The range is 4 to 13; 10 or more
 * is just a flip delay. The default is 6
 */
#define   PLL_LOAD_PULSE_PHASE_MASK		(0xf << PLL_LOAD_PULSE_PHASE_SHIFT)
#define   DISPLAY_RATE_SELECT_FPA1		(1 << 8)
/*
 * SDVO multiplier for 945G/GM. Not used on 965.
 */
#define   SDVO_MULTIPLIER_MASK			0x000000ff
#define   SDVO_MULTIPLIER_SHIFT_HIRES		4
#define   SDVO_MULTIPLIER_SHIFT_VGA		0

#define _DPLL_A_MD (dev_priv->info.display_mmio_offset + 0x601c)
#define _DPLL_B_MD (dev_priv->info.display_mmio_offset + 0x6020)
#define _CHV_DPLL_C_MD (dev_priv->info.display_mmio_offset + 0x603c)
#define DPLL_MD(pipe) _MMIO_PIPE3((pipe), _DPLL_A_MD, _DPLL_B_MD, _CHV_DPLL_C_MD)

/*
 * UDI pixel divider, controlling how many pixels are stuffed into a packet.
 *
 * Value is pixels minus 1.  Must be set to 1 pixel for SDVO.
 */
#define   DPLL_MD_UDI_DIVIDER_MASK		0x3f000000
#define   DPLL_MD_UDI_DIVIDER_SHIFT		24
/* UDI pixel divider for VGA, same as DPLL_MD_UDI_DIVIDER_MASK. */
#define   DPLL_MD_VGA_UDI_DIVIDER_MASK		0x003f0000
#define   DPLL_MD_VGA_UDI_DIVIDER_SHIFT		16
/*
 * SDVO/UDI pixel multiplier.
 *
 * SDVO requires that the bus clock rate be between 1 and 2 Ghz, and the bus
 * clock rate is 10 times the DPLL clock.  At low resolution/refresh rate
 * modes, the bus rate would be below the limits, so SDVO allows for stuffing
 * dummy bytes in the datastream at an increased clock rate, with both sides of
 * the link knowing how many bytes are fill.
 *
 * So, for a mode with a dotclock of 65Mhz, we would want to double the clock
 * rate to 130Mhz to get a bus rate of 1.30Ghz.  The DPLL clock rate would be
 * set to 130Mhz, and the SDVO multiplier set to 2x in this register and
 * through an SDVO command.
 *
 * This register field has values of multiplication factor minus 1, with
 * a maximum multiplier of 5 for SDVO.
 */
#define   DPLL_MD_UDI_MULTIPLIER_MASK		0x00003f00
#define   DPLL_MD_UDI_MULTIPLIER_SHIFT		8
/*
 * SDVO/UDI pixel multiplier for VGA, same as DPLL_MD_UDI_MULTIPLIER_MASK.
 * This best be set to the default value (3) or the CRT won't work. No,
 * I don't entirely understand what this does...
 */
#define   DPLL_MD_VGA_UDI_MULTIPLIER_MASK	0x0000003f
#define   DPLL_MD_VGA_UDI_MULTIPLIER_SHIFT	0

#define RAWCLK_FREQ_VLV		_MMIO(VLV_DISPLAY_BASE + 0x6024)

#define _FPA0	0x6040
#define _FPA1	0x6044
#define _FPB0	0x6048
#define _FPB1	0x604c
#define FP0(pipe) _MMIO_PIPE(pipe, _FPA0, _FPB0)
#define FP1(pipe) _MMIO_PIPE(pipe, _FPA1, _FPB1)
#define   FP_N_DIV_MASK		0x003f0000
#define   FP_N_PINEVIEW_DIV_MASK	0x00ff0000
#define   FP_N_DIV_SHIFT		16
#define   FP_M1_DIV_MASK	0x00003f00
#define   FP_M1_DIV_SHIFT		 8
#define   FP_M2_DIV_MASK	0x0000003f
#define   FP_M2_PINEVIEW_DIV_MASK	0x000000ff
#define   FP_M2_DIV_SHIFT		 0
#define DPLL_TEST	_MMIO(0x606c)
#define   DPLLB_TEST_SDVO_DIV_1		(0 << 22)
#define   DPLLB_TEST_SDVO_DIV_2		(1 << 22)
#define   DPLLB_TEST_SDVO_DIV_4		(2 << 22)
#define   DPLLB_TEST_SDVO_DIV_MASK	(3 << 22)
#define   DPLLB_TEST_N_BYPASS		(1 << 19)
#define   DPLLB_TEST_M_BYPASS		(1 << 18)
#define   DPLLB_INPUT_BUFFER_ENABLE	(1 << 16)
#define   DPLLA_TEST_N_BYPASS		(1 << 3)
#define   DPLLA_TEST_M_BYPASS		(1 << 2)
#define   DPLLA_INPUT_BUFFER_ENABLE	(1 << 0)
#define D_STATE		_MMIO(0x6104)
#define  DSTATE_GFX_RESET_I830			(1<<6)
#define  DSTATE_PLL_D3_OFF			(1<<3)
#define  DSTATE_GFX_CLOCK_GATING		(1<<1)
#define  DSTATE_DOT_CLOCK_GATING		(1<<0)
#define DSPCLK_GATE_D	_MMIO(dev_priv->info.display_mmio_offset + 0x6200)
# define DPUNIT_B_CLOCK_GATE_DISABLE		(1 << 30) /* 965 */
# define VSUNIT_CLOCK_GATE_DISABLE		(1 << 29) /* 965 */
# define VRHUNIT_CLOCK_GATE_DISABLE		(1 << 28) /* 965 */
# define VRDUNIT_CLOCK_GATE_DISABLE		(1 << 27) /* 965 */
# define AUDUNIT_CLOCK_GATE_DISABLE		(1 << 26) /* 965 */
# define DPUNIT_A_CLOCK_GATE_DISABLE		(1 << 25) /* 965 */
# define DPCUNIT_CLOCK_GATE_DISABLE		(1 << 24) /* 965 */
# define PNV_GMBUSUNIT_CLOCK_GATE_DISABLE	(1 << 24) /* pnv */
# define TVRUNIT_CLOCK_GATE_DISABLE		(1 << 23) /* 915-945 */
# define TVCUNIT_CLOCK_GATE_DISABLE		(1 << 22) /* 915-945 */
# define TVFUNIT_CLOCK_GATE_DISABLE		(1 << 21) /* 915-945 */
# define TVEUNIT_CLOCK_GATE_DISABLE		(1 << 20) /* 915-945 */
# define DVSUNIT_CLOCK_GATE_DISABLE		(1 << 19) /* 915-945 */
# define DSSUNIT_CLOCK_GATE_DISABLE		(1 << 18) /* 915-945 */
# define DDBUNIT_CLOCK_GATE_DISABLE		(1 << 17) /* 915-945 */
# define DPRUNIT_CLOCK_GATE_DISABLE		(1 << 16) /* 915-945 */
# define DPFUNIT_CLOCK_GATE_DISABLE		(1 << 15) /* 915-945 */
# define DPBMUNIT_CLOCK_GATE_DISABLE		(1 << 14) /* 915-945 */
# define DPLSUNIT_CLOCK_GATE_DISABLE		(1 << 13) /* 915-945 */
# define DPLUNIT_CLOCK_GATE_DISABLE		(1 << 12) /* 915-945 */
# define DPOUNIT_CLOCK_GATE_DISABLE		(1 << 11)
# define DPBUNIT_CLOCK_GATE_DISABLE		(1 << 10)
# define DCUNIT_CLOCK_GATE_DISABLE		(1 << 9)
# define DPUNIT_CLOCK_GATE_DISABLE		(1 << 8)
# define VRUNIT_CLOCK_GATE_DISABLE		(1 << 7) /* 915+: reserved */
# define OVHUNIT_CLOCK_GATE_DISABLE		(1 << 6) /* 830-865 */
# define DPIOUNIT_CLOCK_GATE_DISABLE		(1 << 6) /* 915-945 */
# define OVFUNIT_CLOCK_GATE_DISABLE		(1 << 5)
# define OVBUNIT_CLOCK_GATE_DISABLE		(1 << 4)
/*
 * This bit must be set on the 830 to prevent hangs when turning off the
 * overlay scaler.
 */
# define OVRUNIT_CLOCK_GATE_DISABLE		(1 << 3)
# define OVCUNIT_CLOCK_GATE_DISABLE		(1 << 2)
# define OVUUNIT_CLOCK_GATE_DISABLE		(1 << 1)
# define ZVUNIT_CLOCK_GATE_DISABLE		(1 << 0) /* 830 */
# define OVLUNIT_CLOCK_GATE_DISABLE		(1 << 0) /* 845,865 */

#define RENCLK_GATE_D1		_MMIO(0x6204)
# define BLITTER_CLOCK_GATE_DISABLE		(1 << 13) /* 945GM only */
# define MPEG_CLOCK_GATE_DISABLE		(1 << 12) /* 945GM only */
# define PC_FE_CLOCK_GATE_DISABLE		(1 << 11)
# define PC_BE_CLOCK_GATE_DISABLE		(1 << 10)
# define WINDOWER_CLOCK_GATE_DISABLE		(1 << 9)
# define INTERPOLATOR_CLOCK_GATE_DISABLE	(1 << 8)
# define COLOR_CALCULATOR_CLOCK_GATE_DISABLE	(1 << 7)
# define MOTION_COMP_CLOCK_GATE_DISABLE		(1 << 6)
# define MAG_CLOCK_GATE_DISABLE			(1 << 5)
/* This bit must be unset on 855,865 */
# define MECI_CLOCK_GATE_DISABLE		(1 << 4)
# define DCMP_CLOCK_GATE_DISABLE		(1 << 3)
# define MEC_CLOCK_GATE_DISABLE			(1 << 2)
# define MECO_CLOCK_GATE_DISABLE		(1 << 1)
/* This bit must be set on 855,865. */
# define SV_CLOCK_GATE_DISABLE			(1 << 0)
# define I915_MPEG_CLOCK_GATE_DISABLE		(1 << 16)
# define I915_VLD_IP_PR_CLOCK_GATE_DISABLE	(1 << 15)
# define I915_MOTION_COMP_CLOCK_GATE_DISABLE	(1 << 14)
# define I915_BD_BF_CLOCK_GATE_DISABLE		(1 << 13)
# define I915_SF_SE_CLOCK_GATE_DISABLE		(1 << 12)
# define I915_WM_CLOCK_GATE_DISABLE		(1 << 11)
# define I915_IZ_CLOCK_GATE_DISABLE		(1 << 10)
# define I915_PI_CLOCK_GATE_DISABLE		(1 << 9)
# define I915_DI_CLOCK_GATE_DISABLE		(1 << 8)
# define I915_SH_SV_CLOCK_GATE_DISABLE		(1 << 7)
# define I915_PL_DG_QC_FT_CLOCK_GATE_DISABLE	(1 << 6)
# define I915_SC_CLOCK_GATE_DISABLE		(1 << 5)
# define I915_FL_CLOCK_GATE_DISABLE		(1 << 4)
# define I915_DM_CLOCK_GATE_DISABLE		(1 << 3)
# define I915_PS_CLOCK_GATE_DISABLE		(1 << 2)
# define I915_CC_CLOCK_GATE_DISABLE		(1 << 1)
# define I915_BY_CLOCK_GATE_DISABLE		(1 << 0)

# define I965_RCZ_CLOCK_GATE_DISABLE		(1 << 30)
/* This bit must always be set on 965G/965GM */
# define I965_RCC_CLOCK_GATE_DISABLE		(1 << 29)
# define I965_RCPB_CLOCK_GATE_DISABLE		(1 << 28)
# define I965_DAP_CLOCK_GATE_DISABLE		(1 << 27)
# define I965_ROC_CLOCK_GATE_DISABLE		(1 << 26)
# define I965_GW_CLOCK_GATE_DISABLE		(1 << 25)
# define I965_TD_CLOCK_GATE_DISABLE		(1 << 24)
/* This bit must always be set on 965G */
# define I965_ISC_CLOCK_GATE_DISABLE		(1 << 23)
# define I965_IC_CLOCK_GATE_DISABLE		(1 << 22)
# define I965_EU_CLOCK_GATE_DISABLE		(1 << 21)
# define I965_IF_CLOCK_GATE_DISABLE		(1 << 20)
# define I965_TC_CLOCK_GATE_DISABLE		(1 << 19)
# define I965_SO_CLOCK_GATE_DISABLE		(1 << 17)
# define I965_FBC_CLOCK_GATE_DISABLE		(1 << 16)
# define I965_MARI_CLOCK_GATE_DISABLE		(1 << 15)
# define I965_MASF_CLOCK_GATE_DISABLE		(1 << 14)
# define I965_MAWB_CLOCK_GATE_DISABLE		(1 << 13)
# define I965_EM_CLOCK_GATE_DISABLE		(1 << 12)
# define I965_UC_CLOCK_GATE_DISABLE		(1 << 11)
# define I965_SI_CLOCK_GATE_DISABLE		(1 << 6)
# define I965_MT_CLOCK_GATE_DISABLE		(1 << 5)
# define I965_PL_CLOCK_GATE_DISABLE		(1 << 4)
# define I965_DG_CLOCK_GATE_DISABLE		(1 << 3)
# define I965_QC_CLOCK_GATE_DISABLE		(1 << 2)
# define I965_FT_CLOCK_GATE_DISABLE		(1 << 1)
# define I965_DM_CLOCK_GATE_DISABLE		(1 << 0)

#define RENCLK_GATE_D2		_MMIO(0x6208)
#define VF_UNIT_CLOCK_GATE_DISABLE		(1 << 9)
#define GS_UNIT_CLOCK_GATE_DISABLE		(1 << 7)
#define CL_UNIT_CLOCK_GATE_DISABLE		(1 << 6)

#define VDECCLK_GATE_D		_MMIO(0x620C)		/* g4x only */
#define  VCP_UNIT_CLOCK_GATE_DISABLE		(1 << 4)

#define RAMCLK_GATE_D		_MMIO(0x6210)		/* CRL only */
#define DEUC			_MMIO(0x6214)          /* CRL only */

#define FW_BLC_SELF_VLV		_MMIO(VLV_DISPLAY_BASE + 0x6500)
#define  FW_CSPWRDWNEN		(1<<15)

#define MI_ARB_VLV		_MMIO(VLV_DISPLAY_BASE + 0x6504)

#define CZCLK_CDCLK_FREQ_RATIO	_MMIO(VLV_DISPLAY_BASE + 0x6508)
#define   CDCLK_FREQ_SHIFT	4
#define   CDCLK_FREQ_MASK	(0x1f << CDCLK_FREQ_SHIFT)
#define   CZCLK_FREQ_MASK	0xf

#define GCI_CONTROL		_MMIO(VLV_DISPLAY_BASE + 0x650C)
#define   PFI_CREDIT_63		(9 << 28)		/* chv only */
#define   PFI_CREDIT_31		(8 << 28)		/* chv only */
#define   PFI_CREDIT(x)		(((x) - 8) << 28)	/* 8-15 */
#define   PFI_CREDIT_RESEND	(1 << 27)
#define   VGA_FAST_MODE_DISABLE	(1 << 14)

#define GMBUSFREQ_VLV		_MMIO(VLV_DISPLAY_BASE + 0x6510)

/*
 * Palette regs
 */
#define PALETTE_A_OFFSET 0xa000
#define PALETTE_B_OFFSET 0xa800
#define CHV_PALETTE_C_OFFSET 0xc000
#define PALETTE(pipe, i) _MMIO(dev_priv->info.palette_offsets[pipe] +	\
			      dev_priv->info.display_mmio_offset + (i) * 4)

/* MCH MMIO space */

/*
 * MCHBAR mirror.
 *
 * This mirrors the MCHBAR MMIO space whose location is determined by
 * device 0 function 0's pci config register 0x44 or 0x48 and matches it in
 * every way.  It is not accessible from the CP register read instructions.
 *
 * Starting from Haswell, you can't write registers using the MCHBAR mirror,
 * just read.
 */
#define MCHBAR_MIRROR_BASE	0x10000

#define MCHBAR_MIRROR_BASE_SNB	0x140000

#define CTG_STOLEN_RESERVED		_MMIO(MCHBAR_MIRROR_BASE + 0x34)
#define ELK_STOLEN_RESERVED		_MMIO(MCHBAR_MIRROR_BASE + 0x48)
#define G4X_STOLEN_RESERVED_ADDR1_MASK	(0xFFFF << 16)
#define G4X_STOLEN_RESERVED_ADDR2_MASK	(0xFFF << 4)
#define G4X_STOLEN_RESERVED_ENABLE	(1 << 0)

/* Memory controller frequency in MCHBAR for Haswell (possible SNB+) */
#define DCLK _MMIO(MCHBAR_MIRROR_BASE_SNB + 0x5e04)

/* 915-945 and GM965 MCH register controlling DRAM channel access */
#define DCC			_MMIO(MCHBAR_MIRROR_BASE + 0x200)
#define DCC_ADDRESSING_MODE_SINGLE_CHANNEL		(0 << 0)
#define DCC_ADDRESSING_MODE_DUAL_CHANNEL_ASYMMETRIC	(1 << 0)
#define DCC_ADDRESSING_MODE_DUAL_CHANNEL_INTERLEAVED	(2 << 0)
#define DCC_ADDRESSING_MODE_MASK			(3 << 0)
#define DCC_CHANNEL_XOR_DISABLE				(1 << 10)
#define DCC_CHANNEL_XOR_BIT_17				(1 << 9)
#define DCC2			_MMIO(MCHBAR_MIRROR_BASE + 0x204)
#define DCC2_MODIFIED_ENHANCED_DISABLE			(1 << 20)

/* Pineview MCH register contains DDR3 setting */
#define CSHRDDR3CTL            _MMIO(MCHBAR_MIRROR_BASE + 0x1a8)
#define CSHRDDR3CTL_DDR3       (1 << 2)

/* 965 MCH register controlling DRAM channel configuration */
#define C0DRB3			_MMIO(MCHBAR_MIRROR_BASE + 0x206)
#define C1DRB3			_MMIO(MCHBAR_MIRROR_BASE + 0x606)

/* snb MCH registers for reading the DRAM channel configuration */
#define MAD_DIMM_C0			_MMIO(MCHBAR_MIRROR_BASE_SNB + 0x5004)
#define MAD_DIMM_C1			_MMIO(MCHBAR_MIRROR_BASE_SNB + 0x5008)
#define MAD_DIMM_C2			_MMIO(MCHBAR_MIRROR_BASE_SNB + 0x500C)
#define   MAD_DIMM_ECC_MASK		(0x3 << 24)
#define   MAD_DIMM_ECC_OFF		(0x0 << 24)
#define   MAD_DIMM_ECC_IO_ON_LOGIC_OFF	(0x1 << 24)
#define   MAD_DIMM_ECC_IO_OFF_LOGIC_ON	(0x2 << 24)
#define   MAD_DIMM_ECC_ON		(0x3 << 24)
#define   MAD_DIMM_ENH_INTERLEAVE	(0x1 << 22)
#define   MAD_DIMM_RANK_INTERLEAVE	(0x1 << 21)
#define   MAD_DIMM_B_WIDTH_X16		(0x1 << 20) /* X8 chips if unset */
#define   MAD_DIMM_A_WIDTH_X16		(0x1 << 19) /* X8 chips if unset */
#define   MAD_DIMM_B_DUAL_RANK		(0x1 << 18)
#define   MAD_DIMM_A_DUAL_RANK		(0x1 << 17)
#define   MAD_DIMM_A_SELECT		(0x1 << 16)
/* DIMM sizes are in multiples of 256mb. */
#define   MAD_DIMM_B_SIZE_SHIFT		8
#define   MAD_DIMM_B_SIZE_MASK		(0xff << MAD_DIMM_B_SIZE_SHIFT)
#define   MAD_DIMM_A_SIZE_SHIFT		0
#define   MAD_DIMM_A_SIZE_MASK		(0xff << MAD_DIMM_A_SIZE_SHIFT)

/* snb MCH registers for priority tuning */
#define MCH_SSKPD			_MMIO(MCHBAR_MIRROR_BASE_SNB + 0x5d10)
#define   MCH_SSKPD_WM0_MASK		0x3f
#define   MCH_SSKPD_WM0_VAL		0xc

#define MCH_SECP_NRG_STTS		_MMIO(MCHBAR_MIRROR_BASE_SNB + 0x592c)

/* Clocking configuration register */
#define CLKCFG			_MMIO(MCHBAR_MIRROR_BASE + 0xc00)
#define CLKCFG_FSB_400					(5 << 0)	/* hrawclk 100 */
#define CLKCFG_FSB_533					(1 << 0)	/* hrawclk 133 */
#define CLKCFG_FSB_667					(3 << 0)	/* hrawclk 166 */
#define CLKCFG_FSB_800					(2 << 0)	/* hrawclk 200 */
#define CLKCFG_FSB_1067					(6 << 0)	/* hrawclk 266 */
#define CLKCFG_FSB_1067_ALT				(0 << 0)	/* hrawclk 266 */
#define CLKCFG_FSB_1333					(7 << 0)	/* hrawclk 333 */
/*
 * Note that on at least on ELK the below value is reported for both
 * 333 and 400 MHz BIOS FSB setting, but given that the gmch datasheet
 * lists only 200/266/333 MHz FSB as supported let's decode it as 333 MHz.
 */
#define CLKCFG_FSB_1333_ALT				(4 << 0)	/* hrawclk 333 */
#define CLKCFG_FSB_MASK					(7 << 0)
#define CLKCFG_MEM_533					(1 << 4)
#define CLKCFG_MEM_667					(2 << 4)
#define CLKCFG_MEM_800					(3 << 4)
#define CLKCFG_MEM_MASK					(7 << 4)

#define HPLLVCO                 _MMIO(MCHBAR_MIRROR_BASE + 0xc38)
#define HPLLVCO_MOBILE          _MMIO(MCHBAR_MIRROR_BASE + 0xc0f)

#define TSC1			_MMIO(0x11001)
#define   TSE			(1<<0)
#define TR1			_MMIO(0x11006)
#define TSFS			_MMIO(0x11020)
#define   TSFS_SLOPE_MASK	0x0000ff00
#define   TSFS_SLOPE_SHIFT	8
#define   TSFS_INTR_MASK	0x000000ff

#define CRSTANDVID		_MMIO(0x11100)
#define PXVFREQ(fstart)		_MMIO(0x11110 + (fstart) * 4)  /* P[0-15]VIDFREQ (0x1114c) (Ironlake) */
#define   PXVFREQ_PX_MASK	0x7f000000
#define   PXVFREQ_PX_SHIFT	24
#define VIDFREQ_BASE		_MMIO(0x11110)
#define VIDFREQ1		_MMIO(0x11110) /* VIDFREQ1-4 (0x1111c) (Cantiga) */
#define VIDFREQ2		_MMIO(0x11114)
#define VIDFREQ3		_MMIO(0x11118)
#define VIDFREQ4		_MMIO(0x1111c)
#define   VIDFREQ_P0_MASK	0x1f000000
#define   VIDFREQ_P0_SHIFT	24
#define   VIDFREQ_P0_CSCLK_MASK	0x00f00000
#define   VIDFREQ_P0_CSCLK_SHIFT 20
#define   VIDFREQ_P0_CRCLK_MASK	0x000f0000
#define   VIDFREQ_P0_CRCLK_SHIFT 16
#define   VIDFREQ_P1_MASK	0x00001f00
#define   VIDFREQ_P1_SHIFT	8
#define   VIDFREQ_P1_CSCLK_MASK	0x000000f0
#define   VIDFREQ_P1_CSCLK_SHIFT 4
#define   VIDFREQ_P1_CRCLK_MASK	0x0000000f
#define INTTOEXT_BASE_ILK	_MMIO(0x11300)
#define INTTOEXT_BASE		_MMIO(0x11120) /* INTTOEXT1-8 (0x1113c) */
#define   INTTOEXT_MAP3_SHIFT	24
#define   INTTOEXT_MAP3_MASK	(0x1f << INTTOEXT_MAP3_SHIFT)
#define   INTTOEXT_MAP2_SHIFT	16
#define   INTTOEXT_MAP2_MASK	(0x1f << INTTOEXT_MAP2_SHIFT)
#define   INTTOEXT_MAP1_SHIFT	8
#define   INTTOEXT_MAP1_MASK	(0x1f << INTTOEXT_MAP1_SHIFT)
#define   INTTOEXT_MAP0_SHIFT	0
#define   INTTOEXT_MAP0_MASK	(0x1f << INTTOEXT_MAP0_SHIFT)
#define MEMSWCTL		_MMIO(0x11170) /* Ironlake only */
#define   MEMCTL_CMD_MASK	0xe000
#define   MEMCTL_CMD_SHIFT	13
#define   MEMCTL_CMD_RCLK_OFF	0
#define   MEMCTL_CMD_RCLK_ON	1
#define   MEMCTL_CMD_CHFREQ	2
#define   MEMCTL_CMD_CHVID	3
#define   MEMCTL_CMD_VMMOFF	4
#define   MEMCTL_CMD_VMMON	5
#define   MEMCTL_CMD_STS	(1<<12) /* write 1 triggers command, clears
					   when command complete */
#define   MEMCTL_FREQ_MASK	0x0f00 /* jitter, from 0-15 */
#define   MEMCTL_FREQ_SHIFT	8
#define   MEMCTL_SFCAVM		(1<<7)
#define   MEMCTL_TGT_VID_MASK	0x007f
#define MEMIHYST		_MMIO(0x1117c)
#define MEMINTREN		_MMIO(0x11180) /* 16 bits */
#define   MEMINT_RSEXIT_EN	(1<<8)
#define   MEMINT_CX_SUPR_EN	(1<<7)
#define   MEMINT_CONT_BUSY_EN	(1<<6)
#define   MEMINT_AVG_BUSY_EN	(1<<5)
#define   MEMINT_EVAL_CHG_EN	(1<<4)
#define   MEMINT_MON_IDLE_EN	(1<<3)
#define   MEMINT_UP_EVAL_EN	(1<<2)
#define   MEMINT_DOWN_EVAL_EN	(1<<1)
#define   MEMINT_SW_CMD_EN	(1<<0)
#define MEMINTRSTR		_MMIO(0x11182) /* 16 bits */
#define   MEM_RSEXIT_MASK	0xc000
#define   MEM_RSEXIT_SHIFT	14
#define   MEM_CONT_BUSY_MASK	0x3000
#define   MEM_CONT_BUSY_SHIFT	12
#define   MEM_AVG_BUSY_MASK	0x0c00
#define   MEM_AVG_BUSY_SHIFT	10
#define   MEM_EVAL_CHG_MASK	0x0300
#define   MEM_EVAL_BUSY_SHIFT	8
#define   MEM_MON_IDLE_MASK	0x00c0
#define   MEM_MON_IDLE_SHIFT	6
#define   MEM_UP_EVAL_MASK	0x0030
#define   MEM_UP_EVAL_SHIFT	4
#define   MEM_DOWN_EVAL_MASK	0x000c
#define   MEM_DOWN_EVAL_SHIFT	2
#define   MEM_SW_CMD_MASK	0x0003
#define   MEM_INT_STEER_GFX	0
#define   MEM_INT_STEER_CMR	1
#define   MEM_INT_STEER_SMI	2
#define   MEM_INT_STEER_SCI	3
#define MEMINTRSTS		_MMIO(0x11184)
#define   MEMINT_RSEXIT		(1<<7)
#define   MEMINT_CONT_BUSY	(1<<6)
#define   MEMINT_AVG_BUSY	(1<<5)
#define   MEMINT_EVAL_CHG	(1<<4)
#define   MEMINT_MON_IDLE	(1<<3)
#define   MEMINT_UP_EVAL	(1<<2)
#define   MEMINT_DOWN_EVAL	(1<<1)
#define   MEMINT_SW_CMD		(1<<0)
#define MEMMODECTL		_MMIO(0x11190)
#define   MEMMODE_BOOST_EN	(1<<31)
#define   MEMMODE_BOOST_FREQ_MASK 0x0f000000 /* jitter for boost, 0-15 */
#define   MEMMODE_BOOST_FREQ_SHIFT 24
#define   MEMMODE_IDLE_MODE_MASK 0x00030000
#define   MEMMODE_IDLE_MODE_SHIFT 16
#define   MEMMODE_IDLE_MODE_EVAL 0
#define   MEMMODE_IDLE_MODE_CONT 1
#define   MEMMODE_HWIDLE_EN	(1<<15)
#define   MEMMODE_SWMODE_EN	(1<<14)
#define   MEMMODE_RCLK_GATE	(1<<13)
#define   MEMMODE_HW_UPDATE	(1<<12)
#define   MEMMODE_FSTART_MASK	0x00000f00 /* starting jitter, 0-15 */
#define   MEMMODE_FSTART_SHIFT	8
#define   MEMMODE_FMAX_MASK	0x000000f0 /* max jitter, 0-15 */
#define   MEMMODE_FMAX_SHIFT	4
#define   MEMMODE_FMIN_MASK	0x0000000f /* min jitter, 0-15 */
#define RCBMAXAVG		_MMIO(0x1119c)
#define MEMSWCTL2		_MMIO(0x1119e) /* Cantiga only */
#define   SWMEMCMD_RENDER_OFF	(0 << 13)
#define   SWMEMCMD_RENDER_ON	(1 << 13)
#define   SWMEMCMD_SWFREQ	(2 << 13)
#define   SWMEMCMD_TARVID	(3 << 13)
#define   SWMEMCMD_VRM_OFF	(4 << 13)
#define   SWMEMCMD_VRM_ON	(5 << 13)
#define   CMDSTS		(1<<12)
#define   SFCAVM		(1<<11)
#define   SWFREQ_MASK		0x0380 /* P0-7 */
#define   SWFREQ_SHIFT		7
#define   TARVID_MASK		0x001f
#define MEMSTAT_CTG		_MMIO(0x111a0)
#define RCBMINAVG		_MMIO(0x111a0)
#define RCUPEI			_MMIO(0x111b0)
#define RCDNEI			_MMIO(0x111b4)
#define RSTDBYCTL		_MMIO(0x111b8)
#define   RS1EN			(1<<31)
#define   RS2EN			(1<<30)
#define   RS3EN			(1<<29)
#define   D3RS3EN		(1<<28) /* Display D3 imlies RS3 */
#define   SWPROMORSX		(1<<27) /* RSx promotion timers ignored */
#define   RCWAKERW		(1<<26) /* Resetwarn from PCH causes wakeup */
#define   DPRSLPVREN		(1<<25) /* Fast voltage ramp enable */
#define   GFXTGHYST		(1<<24) /* Hysteresis to allow trunk gating */
#define   RCX_SW_EXIT		(1<<23) /* Leave RSx and prevent re-entry */
#define   RSX_STATUS_MASK	(7<<20)
#define   RSX_STATUS_ON		(0<<20)
#define   RSX_STATUS_RC1	(1<<20)
#define   RSX_STATUS_RC1E	(2<<20)
#define   RSX_STATUS_RS1	(3<<20)
#define   RSX_STATUS_RS2	(4<<20) /* aka rc6 */
#define   RSX_STATUS_RSVD	(5<<20) /* deep rc6 unsupported on ilk */
#define   RSX_STATUS_RS3	(6<<20) /* rs3 unsupported on ilk */
#define   RSX_STATUS_RSVD2	(7<<20)
#define   UWRCRSXE		(1<<19) /* wake counter limit prevents rsx */
#define   RSCRP			(1<<18) /* rs requests control on rs1/2 reqs */
#define   JRSC			(1<<17) /* rsx coupled to cpu c-state */
#define   RS2INC0		(1<<16) /* allow rs2 in cpu c0 */
#define   RS1CONTSAV_MASK	(3<<14)
#define   RS1CONTSAV_NO_RS1	(0<<14) /* rs1 doesn't save/restore context */
#define   RS1CONTSAV_RSVD	(1<<14)
#define   RS1CONTSAV_SAVE_RS1	(2<<14) /* rs1 saves context */
#define   RS1CONTSAV_FULL_RS1	(3<<14) /* rs1 saves and restores context */
#define   NORMSLEXLAT_MASK	(3<<12)
#define   SLOW_RS123		(0<<12)
#define   SLOW_RS23		(1<<12)
#define   SLOW_RS3		(2<<12)
#define   NORMAL_RS123		(3<<12)
#define   RCMODE_TIMEOUT	(1<<11) /* 0 is eval interval method */
#define   IMPROMOEN		(1<<10) /* promo is immediate or delayed until next idle interval (only for timeout method above) */
#define   RCENTSYNC		(1<<9) /* rs coupled to cpu c-state (3/6/7) */
#define   STATELOCK		(1<<7) /* locked to rs_cstate if 0 */
#define   RS_CSTATE_MASK	(3<<4)
#define   RS_CSTATE_C367_RS1	(0<<4)
#define   RS_CSTATE_C36_RS1_C7_RS2 (1<<4)
#define   RS_CSTATE_RSVD	(2<<4)
#define   RS_CSTATE_C367_RS2	(3<<4)
#define   REDSAVES		(1<<3) /* no context save if was idle during rs0 */
#define   REDRESTORES		(1<<2) /* no restore if was idle during rs0 */
#define VIDCTL			_MMIO(0x111c0)
#define VIDSTS			_MMIO(0x111c8)
#define VIDSTART		_MMIO(0x111cc) /* 8 bits */
#define MEMSTAT_ILK		_MMIO(0x111f8)
#define   MEMSTAT_VID_MASK	0x7f00
#define   MEMSTAT_VID_SHIFT	8
#define   MEMSTAT_PSTATE_MASK	0x00f8
#define   MEMSTAT_PSTATE_SHIFT  3
#define   MEMSTAT_MON_ACTV	(1<<2)
#define   MEMSTAT_SRC_CTL_MASK	0x0003
#define   MEMSTAT_SRC_CTL_CORE	0
#define   MEMSTAT_SRC_CTL_TRB	1
#define   MEMSTAT_SRC_CTL_THM	2
#define   MEMSTAT_SRC_CTL_STDBY 3
#define RCPREVBSYTUPAVG		_MMIO(0x113b8)
#define RCPREVBSYTDNAVG		_MMIO(0x113bc)
#define PMMISC			_MMIO(0x11214)
#define   MCPPCE_EN		(1<<0) /* enable PM_MSG from PCH->MPC */
#define SDEW			_MMIO(0x1124c)
#define CSIEW0			_MMIO(0x11250)
#define CSIEW1			_MMIO(0x11254)
#define CSIEW2			_MMIO(0x11258)
#define PEW(i)			_MMIO(0x1125c + (i) * 4) /* 5 registers */
#define DEW(i)			_MMIO(0x11270 + (i) * 4) /* 3 registers */
#define MCHAFE			_MMIO(0x112c0)
#define CSIEC			_MMIO(0x112e0)
#define DMIEC			_MMIO(0x112e4)
#define DDREC			_MMIO(0x112e8)
#define PEG0EC			_MMIO(0x112ec)
#define PEG1EC			_MMIO(0x112f0)
#define GFXEC			_MMIO(0x112f4)
#define RPPREVBSYTUPAVG		_MMIO(0x113b8)
#define RPPREVBSYTDNAVG		_MMIO(0x113bc)
#define ECR			_MMIO(0x11600)
#define   ECR_GPFE		(1<<31)
#define   ECR_IMONE		(1<<30)
#define   ECR_CAP_MASK		0x0000001f /* Event range, 0-31 */
#define OGW0			_MMIO(0x11608)
#define OGW1			_MMIO(0x1160c)
#define EG0			_MMIO(0x11610)
#define EG1			_MMIO(0x11614)
#define EG2			_MMIO(0x11618)
#define EG3			_MMIO(0x1161c)
#define EG4			_MMIO(0x11620)
#define EG5			_MMIO(0x11624)
#define EG6			_MMIO(0x11628)
#define EG7			_MMIO(0x1162c)
#define PXW(i)			_MMIO(0x11664 + (i) * 4) /* 4 registers */
#define PXWL(i)			_MMIO(0x11680 + (i) * 8) /* 8 registers */
#define LCFUSE02		_MMIO(0x116c0)
#define   LCFUSE_HIV_MASK	0x000000ff
#define CSIPLL0			_MMIO(0x12c10)
#define DDRMPLL1		_MMIO(0X12c20)
#define PEG_BAND_GAP_DATA	_MMIO(0x14d68)

#define GEN6_GT_THREAD_STATUS_REG _MMIO(0x13805c)
#define GEN6_GT_THREAD_STATUS_CORE_MASK 0x7

#define GEN6_GT_PERF_STATUS	_MMIO(MCHBAR_MIRROR_BASE_SNB + 0x5948)
#define BXT_GT_PERF_STATUS      _MMIO(MCHBAR_MIRROR_BASE_SNB + 0x7070)
#define GEN6_RP_STATE_LIMITS	_MMIO(MCHBAR_MIRROR_BASE_SNB + 0x5994)
#define GEN6_RP_STATE_CAP	_MMIO(MCHBAR_MIRROR_BASE_SNB + 0x5998)
#define BXT_RP_STATE_CAP        _MMIO(0x138170)

/*
 * Make these a multiple of magic 25 to avoid SNB (eg. Dell XPS
 * 8300) freezing up around GPU hangs. Looks as if even
 * scheduling/timer interrupts start misbehaving if the RPS
 * EI/thresholds are "bad", leading to a very sluggish or even
 * frozen machine.
 */
#define INTERVAL_1_28_US(us)	roundup(((us) * 100) >> 7, 25)
#define INTERVAL_1_33_US(us)	(((us) * 3)   >> 2)
#define INTERVAL_0_833_US(us)	(((us) * 6) / 5)
#define GT_INTERVAL_FROM_US(dev_priv, us) (INTEL_GEN(dev_priv) >= 9 ? \
				(IS_GEN9_LP(dev_priv) ? \
				INTERVAL_0_833_US(us) : \
				INTERVAL_1_33_US(us)) : \
				INTERVAL_1_28_US(us))

#define INTERVAL_1_28_TO_US(interval)  (((interval) << 7) / 100)
#define INTERVAL_1_33_TO_US(interval)  (((interval) << 2) / 3)
#define INTERVAL_0_833_TO_US(interval) (((interval) * 5)  / 6)
#define GT_PM_INTERVAL_TO_US(dev_priv, interval) (INTEL_GEN(dev_priv) >= 9 ? \
                           (IS_GEN9_LP(dev_priv) ? \
                           INTERVAL_0_833_TO_US(interval) : \
                           INTERVAL_1_33_TO_US(interval)) : \
                           INTERVAL_1_28_TO_US(interval))

/*
 * Logical Context regs
 */
#define CCID				_MMIO(0x2180)
#define   CCID_EN			BIT(0)
#define   CCID_EXTENDED_STATE_RESTORE	BIT(2)
#define   CCID_EXTENDED_STATE_SAVE	BIT(3)
/*
 * Notes on SNB/IVB/VLV context size:
 * - Power context is saved elsewhere (LLC or stolen)
 * - Ring/execlist context is saved on SNB, not on IVB
 * - Extended context size already includes render context size
 * - We always need to follow the extended context size.
 *   SNB BSpec has comments indicating that we should use the
 *   render context size instead if execlists are disabled, but
 *   based on empirical testing that's just nonsense.
 * - Pipelined/VF state is saved on SNB/IVB respectively
 * - GT1 size just indicates how much of render context
 *   doesn't need saving on GT1
 */
#define CXT_SIZE		_MMIO(0x21a0)
#define GEN6_CXT_POWER_SIZE(cxt_reg)	(((cxt_reg) >> 24) & 0x3f)
#define GEN6_CXT_RING_SIZE(cxt_reg)	(((cxt_reg) >> 18) & 0x3f)
#define GEN6_CXT_RENDER_SIZE(cxt_reg)	(((cxt_reg) >> 12) & 0x3f)
#define GEN6_CXT_EXTENDED_SIZE(cxt_reg)	(((cxt_reg) >> 6) & 0x3f)
#define GEN6_CXT_PIPELINE_SIZE(cxt_reg)	(((cxt_reg) >> 0) & 0x3f)
#define GEN6_CXT_TOTAL_SIZE(cxt_reg)	(GEN6_CXT_RING_SIZE(cxt_reg) + \
					GEN6_CXT_EXTENDED_SIZE(cxt_reg) + \
					GEN6_CXT_PIPELINE_SIZE(cxt_reg))
#define GEN7_CXT_SIZE		_MMIO(0x21a8)
#define GEN7_CXT_POWER_SIZE(ctx_reg)	(((ctx_reg) >> 25) & 0x7f)
#define GEN7_CXT_RING_SIZE(ctx_reg)	(((ctx_reg) >> 22) & 0x7)
#define GEN7_CXT_RENDER_SIZE(ctx_reg)	(((ctx_reg) >> 16) & 0x3f)
#define GEN7_CXT_EXTENDED_SIZE(ctx_reg)	(((ctx_reg) >> 9) & 0x7f)
#define GEN7_CXT_GT1_SIZE(ctx_reg)	(((ctx_reg) >> 6) & 0x7)
#define GEN7_CXT_VFSTATE_SIZE(ctx_reg)	(((ctx_reg) >> 0) & 0x3f)
#define GEN7_CXT_TOTAL_SIZE(ctx_reg)	(GEN7_CXT_EXTENDED_SIZE(ctx_reg) + \
					 GEN7_CXT_VFSTATE_SIZE(ctx_reg))

enum {
	INTEL_ADVANCED_CONTEXT = 0,
	INTEL_LEGACY_32B_CONTEXT,
	INTEL_ADVANCED_AD_CONTEXT,
	INTEL_LEGACY_64B_CONTEXT
};

enum {
	FAULT_AND_HANG = 0,
	FAULT_AND_HALT, /* Debug only */
	FAULT_AND_STREAM,
	FAULT_AND_CONTINUE /* Unsupported */
};

#define GEN8_CTX_VALID (1<<0)
#define GEN8_CTX_FORCE_PD_RESTORE (1<<1)
#define GEN8_CTX_FORCE_RESTORE (1<<2)
#define GEN8_CTX_L3LLC_COHERENT (1<<5)
#define GEN8_CTX_PRIVILEGE (1<<8)
#define GEN8_CTX_ADDRESSING_MODE_SHIFT 3

#define GEN8_CTX_ID_SHIFT 32
#define GEN8_CTX_ID_WIDTH 21

#define CHV_CLK_CTL1			_MMIO(0x101100)
#define VLV_CLK_CTL2			_MMIO(0x101104)
#define   CLK_CTL2_CZCOUNT_30NS_SHIFT	28

/*
 * Overlay regs
 */

#define OVADD			_MMIO(0x30000)
#define DOVSTA			_MMIO(0x30008)
#define OC_BUF			(0x3<<20)
#define OGAMC5			_MMIO(0x30010)
#define OGAMC4			_MMIO(0x30014)
#define OGAMC3			_MMIO(0x30018)
#define OGAMC2			_MMIO(0x3001c)
#define OGAMC1			_MMIO(0x30020)
#define OGAMC0			_MMIO(0x30024)

/*
 * GEN9 clock gating regs
 */
#define GEN9_CLKGATE_DIS_0		_MMIO(0x46530)
#define   DARBF_GATING_DIS		(1 << 27)
#define   PWM2_GATING_DIS		(1 << 14)
#define   PWM1_GATING_DIS		(1 << 13)

#define GEN9_CLKGATE_DIS_4		_MMIO(0x4653C)
#define   BXT_GMBUS_GATING_DIS		(1 << 14)

#define _CLKGATE_DIS_PSL_A		0x46520
#define _CLKGATE_DIS_PSL_B		0x46524
#define _CLKGATE_DIS_PSL_C		0x46528
#define   DPF_GATING_DIS		(1 << 10)
#define   DPF_RAM_GATING_DIS		(1 << 9)
#define   DPFR_GATING_DIS		(1 << 8)

#define CLKGATE_DIS_PSL(pipe) \
	_MMIO_PIPE(pipe, _CLKGATE_DIS_PSL_A, _CLKGATE_DIS_PSL_B)

/*
 * GEN10 clock gating regs
 */
#define SLICE_UNIT_LEVEL_CLKGATE	_MMIO(0x94d4)
#define  SARBUNIT_CLKGATE_DIS		(1 << 5)
#define  RCCUNIT_CLKGATE_DIS		(1 << 7)
<<<<<<< HEAD
=======

#define UNSLICE_UNIT_LEVEL_CLKGATE	_MMIO(0x9434)
#define  VFUNIT_CLKGATE_DIS		(1 << 20)
>>>>>>> 03f51d4e

/*
 * Display engine regs
 */

/* Pipe A CRC regs */
#define _PIPE_CRC_CTL_A			0x60050
#define   PIPE_CRC_ENABLE		(1 << 31)
/* ivb+ source selection */
#define   PIPE_CRC_SOURCE_PRIMARY_IVB	(0 << 29)
#define   PIPE_CRC_SOURCE_SPRITE_IVB	(1 << 29)
#define   PIPE_CRC_SOURCE_PF_IVB	(2 << 29)
/* ilk+ source selection */
#define   PIPE_CRC_SOURCE_PRIMARY_ILK	(0 << 28)
#define   PIPE_CRC_SOURCE_SPRITE_ILK	(1 << 28)
#define   PIPE_CRC_SOURCE_PIPE_ILK	(2 << 28)
/* embedded DP port on the north display block, reserved on ivb */
#define   PIPE_CRC_SOURCE_PORT_A_ILK	(4 << 28)
#define   PIPE_CRC_SOURCE_FDI_ILK	(5 << 28) /* reserved on ivb */
/* vlv source selection */
#define   PIPE_CRC_SOURCE_PIPE_VLV	(0 << 27)
#define   PIPE_CRC_SOURCE_HDMIB_VLV	(1 << 27)
#define   PIPE_CRC_SOURCE_HDMIC_VLV	(2 << 27)
/* with DP port the pipe source is invalid */
#define   PIPE_CRC_SOURCE_DP_D_VLV	(3 << 27)
#define   PIPE_CRC_SOURCE_DP_B_VLV	(6 << 27)
#define   PIPE_CRC_SOURCE_DP_C_VLV	(7 << 27)
/* gen3+ source selection */
#define   PIPE_CRC_SOURCE_PIPE_I9XX	(0 << 28)
#define   PIPE_CRC_SOURCE_SDVOB_I9XX	(1 << 28)
#define   PIPE_CRC_SOURCE_SDVOC_I9XX	(2 << 28)
/* with DP/TV port the pipe source is invalid */
#define   PIPE_CRC_SOURCE_DP_D_G4X	(3 << 28)
#define   PIPE_CRC_SOURCE_TV_PRE	(4 << 28)
#define   PIPE_CRC_SOURCE_TV_POST	(5 << 28)
#define   PIPE_CRC_SOURCE_DP_B_G4X	(6 << 28)
#define   PIPE_CRC_SOURCE_DP_C_G4X	(7 << 28)
/* gen2 doesn't have source selection bits */
#define   PIPE_CRC_INCLUDE_BORDER_I8XX	(1 << 30)

#define _PIPE_CRC_RES_1_A_IVB		0x60064
#define _PIPE_CRC_RES_2_A_IVB		0x60068
#define _PIPE_CRC_RES_3_A_IVB		0x6006c
#define _PIPE_CRC_RES_4_A_IVB		0x60070
#define _PIPE_CRC_RES_5_A_IVB		0x60074

#define _PIPE_CRC_RES_RED_A		0x60060
#define _PIPE_CRC_RES_GREEN_A		0x60064
#define _PIPE_CRC_RES_BLUE_A		0x60068
#define _PIPE_CRC_RES_RES1_A_I915	0x6006c
#define _PIPE_CRC_RES_RES2_A_G4X	0x60080

/* Pipe B CRC regs */
#define _PIPE_CRC_RES_1_B_IVB		0x61064
#define _PIPE_CRC_RES_2_B_IVB		0x61068
#define _PIPE_CRC_RES_3_B_IVB		0x6106c
#define _PIPE_CRC_RES_4_B_IVB		0x61070
#define _PIPE_CRC_RES_5_B_IVB		0x61074

#define PIPE_CRC_CTL(pipe)		_MMIO_TRANS2(pipe, _PIPE_CRC_CTL_A)
#define PIPE_CRC_RES_1_IVB(pipe)	_MMIO_TRANS2(pipe, _PIPE_CRC_RES_1_A_IVB)
#define PIPE_CRC_RES_2_IVB(pipe)	_MMIO_TRANS2(pipe, _PIPE_CRC_RES_2_A_IVB)
#define PIPE_CRC_RES_3_IVB(pipe)	_MMIO_TRANS2(pipe, _PIPE_CRC_RES_3_A_IVB)
#define PIPE_CRC_RES_4_IVB(pipe)	_MMIO_TRANS2(pipe, _PIPE_CRC_RES_4_A_IVB)
#define PIPE_CRC_RES_5_IVB(pipe)	_MMIO_TRANS2(pipe, _PIPE_CRC_RES_5_A_IVB)

#define PIPE_CRC_RES_RED(pipe)		_MMIO_TRANS2(pipe, _PIPE_CRC_RES_RED_A)
#define PIPE_CRC_RES_GREEN(pipe)	_MMIO_TRANS2(pipe, _PIPE_CRC_RES_GREEN_A)
#define PIPE_CRC_RES_BLUE(pipe)		_MMIO_TRANS2(pipe, _PIPE_CRC_RES_BLUE_A)
#define PIPE_CRC_RES_RES1_I915(pipe)	_MMIO_TRANS2(pipe, _PIPE_CRC_RES_RES1_A_I915)
#define PIPE_CRC_RES_RES2_G4X(pipe)	_MMIO_TRANS2(pipe, _PIPE_CRC_RES_RES2_A_G4X)

/* Pipe A timing regs */
#define _HTOTAL_A	0x60000
#define _HBLANK_A	0x60004
#define _HSYNC_A	0x60008
#define _VTOTAL_A	0x6000c
#define _VBLANK_A	0x60010
#define _VSYNC_A	0x60014
#define _PIPEASRC	0x6001c
#define _BCLRPAT_A	0x60020
#define _VSYNCSHIFT_A	0x60028
#define _PIPE_MULT_A	0x6002c

/* Pipe B timing regs */
#define _HTOTAL_B	0x61000
#define _HBLANK_B	0x61004
#define _HSYNC_B	0x61008
#define _VTOTAL_B	0x6100c
#define _VBLANK_B	0x61010
#define _VSYNC_B	0x61014
#define _PIPEBSRC	0x6101c
#define _BCLRPAT_B	0x61020
#define _VSYNCSHIFT_B	0x61028
#define _PIPE_MULT_B	0x6102c

#define TRANSCODER_A_OFFSET 0x60000
#define TRANSCODER_B_OFFSET 0x61000
#define TRANSCODER_C_OFFSET 0x62000
#define CHV_TRANSCODER_C_OFFSET 0x63000
#define TRANSCODER_EDP_OFFSET 0x6f000

#define _MMIO_TRANS2(pipe, reg) _MMIO(dev_priv->info.trans_offsets[(pipe)] - \
	dev_priv->info.trans_offsets[TRANSCODER_A] + (reg) + \
	dev_priv->info.display_mmio_offset)

#define HTOTAL(trans)		_MMIO_TRANS2(trans, _HTOTAL_A)
#define HBLANK(trans)		_MMIO_TRANS2(trans, _HBLANK_A)
#define HSYNC(trans)		_MMIO_TRANS2(trans, _HSYNC_A)
#define VTOTAL(trans)		_MMIO_TRANS2(trans, _VTOTAL_A)
#define VBLANK(trans)		_MMIO_TRANS2(trans, _VBLANK_A)
#define VSYNC(trans)		_MMIO_TRANS2(trans, _VSYNC_A)
#define BCLRPAT(trans)		_MMIO_TRANS2(trans, _BCLRPAT_A)
#define VSYNCSHIFT(trans)	_MMIO_TRANS2(trans, _VSYNCSHIFT_A)
#define PIPESRC(trans)		_MMIO_TRANS2(trans, _PIPEASRC)
#define PIPE_MULT(trans)	_MMIO_TRANS2(trans, _PIPE_MULT_A)

/* VLV eDP PSR registers */
#define _PSRCTLA				(VLV_DISPLAY_BASE + 0x60090)
#define _PSRCTLB				(VLV_DISPLAY_BASE + 0x61090)
#define  VLV_EDP_PSR_ENABLE			(1<<0)
#define  VLV_EDP_PSR_RESET			(1<<1)
#define  VLV_EDP_PSR_MODE_MASK			(7<<2)
#define  VLV_EDP_PSR_MODE_HW_TIMER		(1<<3)
#define  VLV_EDP_PSR_MODE_SW_TIMER		(1<<2)
#define  VLV_EDP_PSR_SINGLE_FRAME_UPDATE	(1<<7)
#define  VLV_EDP_PSR_ACTIVE_ENTRY		(1<<8)
#define  VLV_EDP_PSR_SRC_TRANSMITTER_STATE	(1<<9)
#define  VLV_EDP_PSR_DBL_FRAME			(1<<10)
#define  VLV_EDP_PSR_FRAME_COUNT_MASK		(0xff<<16)
#define  VLV_EDP_PSR_IDLE_FRAME_SHIFT		16
#define VLV_PSRCTL(pipe)	_MMIO_PIPE(pipe, _PSRCTLA, _PSRCTLB)

#define _VSCSDPA			(VLV_DISPLAY_BASE + 0x600a0)
#define _VSCSDPB			(VLV_DISPLAY_BASE + 0x610a0)
#define  VLV_EDP_PSR_SDP_FREQ_MASK	(3<<30)
#define  VLV_EDP_PSR_SDP_FREQ_ONCE	(1<<31)
#define  VLV_EDP_PSR_SDP_FREQ_EVFRAME	(1<<30)
#define VLV_VSCSDP(pipe)	_MMIO_PIPE(pipe, _VSCSDPA, _VSCSDPB)

#define _PSRSTATA			(VLV_DISPLAY_BASE + 0x60094)
#define _PSRSTATB			(VLV_DISPLAY_BASE + 0x61094)
#define  VLV_EDP_PSR_LAST_STATE_MASK	(7<<3)
#define  VLV_EDP_PSR_CURR_STATE_MASK	7
#define  VLV_EDP_PSR_DISABLED		(0<<0)
#define  VLV_EDP_PSR_INACTIVE		(1<<0)
#define  VLV_EDP_PSR_IN_TRANS_TO_ACTIVE	(2<<0)
#define  VLV_EDP_PSR_ACTIVE_NORFB_UP	(3<<0)
#define  VLV_EDP_PSR_ACTIVE_SF_UPDATE	(4<<0)
#define  VLV_EDP_PSR_EXIT		(5<<0)
#define  VLV_EDP_PSR_IN_TRANS		(1<<7)
#define VLV_PSRSTAT(pipe)	_MMIO_PIPE(pipe, _PSRSTATA, _PSRSTATB)

/* HSW+ eDP PSR registers */
#define HSW_EDP_PSR_BASE	0x64800
#define BDW_EDP_PSR_BASE	0x6f800
#define EDP_PSR_CTL				_MMIO(dev_priv->psr_mmio_base + 0)
#define   EDP_PSR_ENABLE			(1<<31)
#define   BDW_PSR_SINGLE_FRAME			(1<<30)
#define   EDP_PSR_RESTORE_PSR_ACTIVE_CTX_MASK	(1<<29) /* SW can't modify */
#define   EDP_PSR_LINK_STANDBY			(1<<27)
#define   EDP_PSR_MIN_LINK_ENTRY_TIME_MASK	(3<<25)
#define   EDP_PSR_MIN_LINK_ENTRY_TIME_8_LINES	(0<<25)
#define   EDP_PSR_MIN_LINK_ENTRY_TIME_4_LINES	(1<<25)
#define   EDP_PSR_MIN_LINK_ENTRY_TIME_2_LINES	(2<<25)
#define   EDP_PSR_MIN_LINK_ENTRY_TIME_0_LINES	(3<<25)
#define   EDP_PSR_MAX_SLEEP_TIME_SHIFT		20
#define   EDP_PSR_SKIP_AUX_EXIT			(1<<12)
#define   EDP_PSR_TP1_TP2_SEL			(0<<11)
#define   EDP_PSR_TP1_TP3_SEL			(1<<11)
#define   EDP_PSR_TP2_TP3_TIME_500us		(0<<8)
#define   EDP_PSR_TP2_TP3_TIME_100us		(1<<8)
#define   EDP_PSR_TP2_TP3_TIME_2500us		(2<<8)
#define   EDP_PSR_TP2_TP3_TIME_0us		(3<<8)
#define   EDP_PSR_TP1_TIME_500us		(0<<4)
#define   EDP_PSR_TP1_TIME_100us		(1<<4)
#define   EDP_PSR_TP1_TIME_2500us		(2<<4)
#define   EDP_PSR_TP1_TIME_0us			(3<<4)
#define   EDP_PSR_IDLE_FRAME_SHIFT		0

#define EDP_PSR_AUX_CTL				_MMIO(dev_priv->psr_mmio_base + 0x10)
#define EDP_PSR_AUX_DATA(i)			_MMIO(dev_priv->psr_mmio_base + 0x14 + (i) * 4) /* 5 registers */

#define EDP_PSR_STATUS_CTL			_MMIO(dev_priv->psr_mmio_base + 0x40)
#define   EDP_PSR_STATUS_STATE_MASK		(7<<29)
#define   EDP_PSR_STATUS_STATE_IDLE		(0<<29)
#define   EDP_PSR_STATUS_STATE_SRDONACK		(1<<29)
#define   EDP_PSR_STATUS_STATE_SRDENT		(2<<29)
#define   EDP_PSR_STATUS_STATE_BUFOFF		(3<<29)
#define   EDP_PSR_STATUS_STATE_BUFON		(4<<29)
#define   EDP_PSR_STATUS_STATE_AUXACK		(5<<29)
#define   EDP_PSR_STATUS_STATE_SRDOFFACK	(6<<29)
#define   EDP_PSR_STATUS_LINK_MASK		(3<<26)
#define   EDP_PSR_STATUS_LINK_FULL_OFF		(0<<26)
#define   EDP_PSR_STATUS_LINK_FULL_ON		(1<<26)
#define   EDP_PSR_STATUS_LINK_STANDBY		(2<<26)
#define   EDP_PSR_STATUS_MAX_SLEEP_TIMER_SHIFT	20
#define   EDP_PSR_STATUS_MAX_SLEEP_TIMER_MASK	0x1f
#define   EDP_PSR_STATUS_COUNT_SHIFT		16
#define   EDP_PSR_STATUS_COUNT_MASK		0xf
#define   EDP_PSR_STATUS_AUX_ERROR		(1<<15)
#define   EDP_PSR_STATUS_AUX_SENDING		(1<<12)
#define   EDP_PSR_STATUS_SENDING_IDLE		(1<<9)
#define   EDP_PSR_STATUS_SENDING_TP2_TP3	(1<<8)
#define   EDP_PSR_STATUS_SENDING_TP1		(1<<4)
#define   EDP_PSR_STATUS_IDLE_MASK		0xf

#define EDP_PSR_PERF_CNT		_MMIO(dev_priv->psr_mmio_base + 0x44)
#define   EDP_PSR_PERF_CNT_MASK		0xffffff

#define EDP_PSR_DEBUG_CTL		_MMIO(dev_priv->psr_mmio_base + 0x60)
#define   EDP_PSR_DEBUG_MASK_MAX_SLEEP         (1<<28)
#define   EDP_PSR_DEBUG_MASK_LPSP              (1<<27)
#define   EDP_PSR_DEBUG_MASK_MEMUP             (1<<26)
#define   EDP_PSR_DEBUG_MASK_HPD               (1<<25)
#define   EDP_PSR_DEBUG_MASK_DISP_REG_WRITE    (1<<16)
#define   EDP_PSR_DEBUG_EXIT_ON_PIXEL_UNDERRUN (1<<15)

#define EDP_PSR2_CTL			_MMIO(0x6f900)
#define   EDP_PSR2_ENABLE		(1<<31)
#define   EDP_SU_TRACK_ENABLE		(1<<30)
#define   EDP_MAX_SU_DISABLE_TIME(t)	((t)<<20)
#define   EDP_MAX_SU_DISABLE_TIME_MASK	(0x1f<<20)
#define   EDP_PSR2_TP2_TIME_500		(0<<8)
#define   EDP_PSR2_TP2_TIME_100		(1<<8)
#define   EDP_PSR2_TP2_TIME_2500	(2<<8)
#define   EDP_PSR2_TP2_TIME_50		(3<<8)
#define   EDP_PSR2_TP2_TIME_MASK	(3<<8)
#define   EDP_PSR2_FRAME_BEFORE_SU_SHIFT 4
#define   EDP_PSR2_FRAME_BEFORE_SU_MASK	(0xf<<4)
#define   EDP_PSR2_IDLE_MASK		0xf
#define   EDP_PSR2_FRAME_BEFORE_SU(a)	((a)<<4)

#define EDP_PSR2_STATUS_CTL            _MMIO(0x6f940)
#define EDP_PSR2_STATUS_STATE_MASK     (0xf<<28)
#define EDP_PSR2_STATUS_STATE_SHIFT    28

/* VGA port control */
#define ADPA			_MMIO(0x61100)
#define PCH_ADPA                _MMIO(0xe1100)
#define VLV_ADPA		_MMIO(VLV_DISPLAY_BASE + 0x61100)

#define   ADPA_DAC_ENABLE	(1<<31)
#define   ADPA_DAC_DISABLE	0
#define   ADPA_PIPE_SELECT_MASK	(1<<30)
#define   ADPA_PIPE_A_SELECT	0
#define   ADPA_PIPE_B_SELECT	(1<<30)
#define   ADPA_PIPE_SELECT(pipe) ((pipe) << 30)
/* CPT uses bits 29:30 for pch transcoder select */
#define   ADPA_CRT_HOTPLUG_MASK  0x03ff0000 /* bit 25-16 */
#define   ADPA_CRT_HOTPLUG_MONITOR_NONE  (0<<24)
#define   ADPA_CRT_HOTPLUG_MONITOR_MASK  (3<<24)
#define   ADPA_CRT_HOTPLUG_MONITOR_COLOR (3<<24)
#define   ADPA_CRT_HOTPLUG_MONITOR_MONO  (2<<24)
#define   ADPA_CRT_HOTPLUG_ENABLE        (1<<23)
#define   ADPA_CRT_HOTPLUG_PERIOD_64     (0<<22)
#define   ADPA_CRT_HOTPLUG_PERIOD_128    (1<<22)
#define   ADPA_CRT_HOTPLUG_WARMUP_5MS    (0<<21)
#define   ADPA_CRT_HOTPLUG_WARMUP_10MS   (1<<21)
#define   ADPA_CRT_HOTPLUG_SAMPLE_2S     (0<<20)
#define   ADPA_CRT_HOTPLUG_SAMPLE_4S     (1<<20)
#define   ADPA_CRT_HOTPLUG_VOLTAGE_40    (0<<18)
#define   ADPA_CRT_HOTPLUG_VOLTAGE_50    (1<<18)
#define   ADPA_CRT_HOTPLUG_VOLTAGE_60    (2<<18)
#define   ADPA_CRT_HOTPLUG_VOLTAGE_70    (3<<18)
#define   ADPA_CRT_HOTPLUG_VOLREF_325MV  (0<<17)
#define   ADPA_CRT_HOTPLUG_VOLREF_475MV  (1<<17)
#define   ADPA_CRT_HOTPLUG_FORCE_TRIGGER (1<<16)
#define   ADPA_USE_VGA_HVPOLARITY (1<<15)
#define   ADPA_SETS_HVPOLARITY	0
#define   ADPA_VSYNC_CNTL_DISABLE (1<<10)
#define   ADPA_VSYNC_CNTL_ENABLE 0
#define   ADPA_HSYNC_CNTL_DISABLE (1<<11)
#define   ADPA_HSYNC_CNTL_ENABLE 0
#define   ADPA_VSYNC_ACTIVE_HIGH (1<<4)
#define   ADPA_VSYNC_ACTIVE_LOW	0
#define   ADPA_HSYNC_ACTIVE_HIGH (1<<3)
#define   ADPA_HSYNC_ACTIVE_LOW	0
#define   ADPA_DPMS_MASK	(~(3<<10))
#define   ADPA_DPMS_ON		(0<<10)
#define   ADPA_DPMS_SUSPEND	(1<<10)
#define   ADPA_DPMS_STANDBY	(2<<10)
#define   ADPA_DPMS_OFF		(3<<10)


/* Hotplug control (945+ only) */
#define PORT_HOTPLUG_EN		_MMIO(dev_priv->info.display_mmio_offset + 0x61110)
#define   PORTB_HOTPLUG_INT_EN			(1 << 29)
#define   PORTC_HOTPLUG_INT_EN			(1 << 28)
#define   PORTD_HOTPLUG_INT_EN			(1 << 27)
#define   SDVOB_HOTPLUG_INT_EN			(1 << 26)
#define   SDVOC_HOTPLUG_INT_EN			(1 << 25)
#define   TV_HOTPLUG_INT_EN			(1 << 18)
#define   CRT_HOTPLUG_INT_EN			(1 << 9)
#define HOTPLUG_INT_EN_MASK			(PORTB_HOTPLUG_INT_EN | \
						 PORTC_HOTPLUG_INT_EN | \
						 PORTD_HOTPLUG_INT_EN | \
						 SDVOC_HOTPLUG_INT_EN | \
						 SDVOB_HOTPLUG_INT_EN | \
						 CRT_HOTPLUG_INT_EN)
#define   CRT_HOTPLUG_FORCE_DETECT		(1 << 3)
#define CRT_HOTPLUG_ACTIVATION_PERIOD_32	(0 << 8)
/* must use period 64 on GM45 according to docs */
#define CRT_HOTPLUG_ACTIVATION_PERIOD_64	(1 << 8)
#define CRT_HOTPLUG_DAC_ON_TIME_2M		(0 << 7)
#define CRT_HOTPLUG_DAC_ON_TIME_4M		(1 << 7)
#define CRT_HOTPLUG_VOLTAGE_COMPARE_40		(0 << 5)
#define CRT_HOTPLUG_VOLTAGE_COMPARE_50		(1 << 5)
#define CRT_HOTPLUG_VOLTAGE_COMPARE_60		(2 << 5)
#define CRT_HOTPLUG_VOLTAGE_COMPARE_70		(3 << 5)
#define CRT_HOTPLUG_VOLTAGE_COMPARE_MASK	(3 << 5)
#define CRT_HOTPLUG_DETECT_DELAY_1G		(0 << 4)
#define CRT_HOTPLUG_DETECT_DELAY_2G		(1 << 4)
#define CRT_HOTPLUG_DETECT_VOLTAGE_325MV	(0 << 2)
#define CRT_HOTPLUG_DETECT_VOLTAGE_475MV	(1 << 2)

#define PORT_HOTPLUG_STAT	_MMIO(dev_priv->info.display_mmio_offset + 0x61114)
/*
 * HDMI/DP bits are g4x+
 *
 * WARNING: Bspec for hpd status bits on gen4 seems to be completely confused.
 * Please check the detailed lore in the commit message for for experimental
 * evidence.
 */
/* Bspec says GM45 should match G4X/VLV/CHV, but reality disagrees */
#define   PORTD_HOTPLUG_LIVE_STATUS_GM45	(1 << 29)
#define   PORTC_HOTPLUG_LIVE_STATUS_GM45	(1 << 28)
#define   PORTB_HOTPLUG_LIVE_STATUS_GM45	(1 << 27)
/* G4X/VLV/CHV DP/HDMI bits again match Bspec */
#define   PORTD_HOTPLUG_LIVE_STATUS_G4X		(1 << 27)
#define   PORTC_HOTPLUG_LIVE_STATUS_G4X		(1 << 28)
#define   PORTB_HOTPLUG_LIVE_STATUS_G4X		(1 << 29)
#define   PORTD_HOTPLUG_INT_STATUS		(3 << 21)
#define   PORTD_HOTPLUG_INT_LONG_PULSE		(2 << 21)
#define   PORTD_HOTPLUG_INT_SHORT_PULSE		(1 << 21)
#define   PORTC_HOTPLUG_INT_STATUS		(3 << 19)
#define   PORTC_HOTPLUG_INT_LONG_PULSE		(2 << 19)
#define   PORTC_HOTPLUG_INT_SHORT_PULSE		(1 << 19)
#define   PORTB_HOTPLUG_INT_STATUS		(3 << 17)
#define   PORTB_HOTPLUG_INT_LONG_PULSE		(2 << 17)
#define   PORTB_HOTPLUG_INT_SHORT_PLUSE		(1 << 17)
/* CRT/TV common between gen3+ */
#define   CRT_HOTPLUG_INT_STATUS		(1 << 11)
#define   TV_HOTPLUG_INT_STATUS			(1 << 10)
#define   CRT_HOTPLUG_MONITOR_MASK		(3 << 8)
#define   CRT_HOTPLUG_MONITOR_COLOR		(3 << 8)
#define   CRT_HOTPLUG_MONITOR_MONO		(2 << 8)
#define   CRT_HOTPLUG_MONITOR_NONE		(0 << 8)
#define   DP_AUX_CHANNEL_D_INT_STATUS_G4X	(1 << 6)
#define   DP_AUX_CHANNEL_C_INT_STATUS_G4X	(1 << 5)
#define   DP_AUX_CHANNEL_B_INT_STATUS_G4X	(1 << 4)
#define   DP_AUX_CHANNEL_MASK_INT_STATUS_G4X	(7 << 4)

/* SDVO is different across gen3/4 */
#define   SDVOC_HOTPLUG_INT_STATUS_G4X		(1 << 3)
#define   SDVOB_HOTPLUG_INT_STATUS_G4X		(1 << 2)
/*
 * Bspec seems to be seriously misleaded about the SDVO hpd bits on i965g/gm,
 * since reality corrobates that they're the same as on gen3. But keep these
 * bits here (and the comment!) to help any other lost wanderers back onto the
 * right tracks.
 */
#define   SDVOC_HOTPLUG_INT_STATUS_I965		(3 << 4)
#define   SDVOB_HOTPLUG_INT_STATUS_I965		(3 << 2)
#define   SDVOC_HOTPLUG_INT_STATUS_I915		(1 << 7)
#define   SDVOB_HOTPLUG_INT_STATUS_I915		(1 << 6)
#define   HOTPLUG_INT_STATUS_G4X		(CRT_HOTPLUG_INT_STATUS | \
						 SDVOB_HOTPLUG_INT_STATUS_G4X | \
						 SDVOC_HOTPLUG_INT_STATUS_G4X | \
						 PORTB_HOTPLUG_INT_STATUS | \
						 PORTC_HOTPLUG_INT_STATUS | \
						 PORTD_HOTPLUG_INT_STATUS)

#define HOTPLUG_INT_STATUS_I915			(CRT_HOTPLUG_INT_STATUS | \
						 SDVOB_HOTPLUG_INT_STATUS_I915 | \
						 SDVOC_HOTPLUG_INT_STATUS_I915 | \
						 PORTB_HOTPLUG_INT_STATUS | \
						 PORTC_HOTPLUG_INT_STATUS | \
						 PORTD_HOTPLUG_INT_STATUS)

/* SDVO and HDMI port control.
 * The same register may be used for SDVO or HDMI */
#define _GEN3_SDVOB	0x61140
#define _GEN3_SDVOC	0x61160
#define GEN3_SDVOB	_MMIO(_GEN3_SDVOB)
#define GEN3_SDVOC	_MMIO(_GEN3_SDVOC)
#define GEN4_HDMIB	GEN3_SDVOB
#define GEN4_HDMIC	GEN3_SDVOC
#define VLV_HDMIB	_MMIO(VLV_DISPLAY_BASE + 0x61140)
#define VLV_HDMIC	_MMIO(VLV_DISPLAY_BASE + 0x61160)
#define CHV_HDMID	_MMIO(VLV_DISPLAY_BASE + 0x6116C)
#define PCH_SDVOB	_MMIO(0xe1140)
#define PCH_HDMIB	PCH_SDVOB
#define PCH_HDMIC	_MMIO(0xe1150)
#define PCH_HDMID	_MMIO(0xe1160)

#define PORT_DFT_I9XX				_MMIO(0x61150)
#define   DC_BALANCE_RESET			(1 << 25)
#define PORT_DFT2_G4X		_MMIO(dev_priv->info.display_mmio_offset + 0x61154)
#define   DC_BALANCE_RESET_VLV			(1 << 31)
#define   PIPE_SCRAMBLE_RESET_MASK		((1 << 14) | (0x3 << 0))
#define   PIPE_C_SCRAMBLE_RESET			(1 << 14) /* chv */
#define   PIPE_B_SCRAMBLE_RESET			(1 << 1)
#define   PIPE_A_SCRAMBLE_RESET			(1 << 0)

/* Gen 3 SDVO bits: */
#define   SDVO_ENABLE				(1 << 31)
#define   SDVO_PIPE_SEL(pipe)			((pipe) << 30)
#define   SDVO_PIPE_SEL_MASK			(1 << 30)
#define   SDVO_PIPE_B_SELECT			(1 << 30)
#define   SDVO_STALL_SELECT			(1 << 29)
#define   SDVO_INTERRUPT_ENABLE			(1 << 26)
/*
 * 915G/GM SDVO pixel multiplier.
 * Programmed value is multiplier - 1, up to 5x.
 * \sa DPLL_MD_UDI_MULTIPLIER_MASK
 */
#define   SDVO_PORT_MULTIPLY_MASK		(7 << 23)
#define   SDVO_PORT_MULTIPLY_SHIFT		23
#define   SDVO_PHASE_SELECT_MASK		(15 << 19)
#define   SDVO_PHASE_SELECT_DEFAULT		(6 << 19)
#define   SDVO_CLOCK_OUTPUT_INVERT		(1 << 18)
#define   SDVOC_GANG_MODE			(1 << 16) /* Port C only */
#define   SDVO_BORDER_ENABLE			(1 << 7) /* SDVO only */
#define   SDVOB_PCIE_CONCURRENCY		(1 << 3) /* Port B only */
#define   SDVO_DETECTED				(1 << 2)
/* Bits to be preserved when writing */
#define   SDVOB_PRESERVE_MASK ((1 << 17) | (1 << 16) | (1 << 14) | \
			       SDVO_INTERRUPT_ENABLE)
#define   SDVOC_PRESERVE_MASK ((1 << 17) | SDVO_INTERRUPT_ENABLE)

/* Gen 4 SDVO/HDMI bits: */
#define   SDVO_COLOR_FORMAT_8bpc		(0 << 26)
#define   SDVO_COLOR_FORMAT_MASK		(7 << 26)
#define   SDVO_ENCODING_SDVO			(0 << 10)
#define   SDVO_ENCODING_HDMI			(2 << 10)
#define   HDMI_MODE_SELECT_HDMI			(1 << 9) /* HDMI only */
#define   HDMI_MODE_SELECT_DVI			(0 << 9) /* HDMI only */
#define   HDMI_COLOR_RANGE_16_235		(1 << 8) /* HDMI only */
#define   SDVO_AUDIO_ENABLE			(1 << 6)
/* VSYNC/HSYNC bits new with 965, default is to be set */
#define   SDVO_VSYNC_ACTIVE_HIGH		(1 << 4)
#define   SDVO_HSYNC_ACTIVE_HIGH		(1 << 3)

/* Gen 5 (IBX) SDVO/HDMI bits: */
#define   HDMI_COLOR_FORMAT_12bpc		(3 << 26) /* HDMI only */
#define   SDVOB_HOTPLUG_ENABLE			(1 << 23) /* SDVO only */

/* Gen 6 (CPT) SDVO/HDMI bits: */
#define   SDVO_PIPE_SEL_CPT(pipe)		((pipe) << 29)
#define   SDVO_PIPE_SEL_MASK_CPT		(3 << 29)

/* CHV SDVO/HDMI bits: */
#define   SDVO_PIPE_SEL_CHV(pipe)		((pipe) << 24)
#define   SDVO_PIPE_SEL_MASK_CHV		(3 << 24)


/* DVO port control */
#define _DVOA			0x61120
#define DVOA			_MMIO(_DVOA)
#define _DVOB			0x61140
#define DVOB			_MMIO(_DVOB)
#define _DVOC			0x61160
#define DVOC			_MMIO(_DVOC)
#define   DVO_ENABLE			(1 << 31)
#define   DVO_PIPE_B_SELECT		(1 << 30)
#define   DVO_PIPE_STALL_UNUSED		(0 << 28)
#define   DVO_PIPE_STALL		(1 << 28)
#define   DVO_PIPE_STALL_TV		(2 << 28)
#define   DVO_PIPE_STALL_MASK		(3 << 28)
#define   DVO_USE_VGA_SYNC		(1 << 15)
#define   DVO_DATA_ORDER_I740		(0 << 14)
#define   DVO_DATA_ORDER_FP		(1 << 14)
#define   DVO_VSYNC_DISABLE		(1 << 11)
#define   DVO_HSYNC_DISABLE		(1 << 10)
#define   DVO_VSYNC_TRISTATE		(1 << 9)
#define   DVO_HSYNC_TRISTATE		(1 << 8)
#define   DVO_BORDER_ENABLE		(1 << 7)
#define   DVO_DATA_ORDER_GBRG		(1 << 6)
#define   DVO_DATA_ORDER_RGGB		(0 << 6)
#define   DVO_DATA_ORDER_GBRG_ERRATA	(0 << 6)
#define   DVO_DATA_ORDER_RGGB_ERRATA	(1 << 6)
#define   DVO_VSYNC_ACTIVE_HIGH		(1 << 4)
#define   DVO_HSYNC_ACTIVE_HIGH		(1 << 3)
#define   DVO_BLANK_ACTIVE_HIGH		(1 << 2)
#define   DVO_OUTPUT_CSTATE_PIXELS	(1 << 1)	/* SDG only */
#define   DVO_OUTPUT_SOURCE_SIZE_PIXELS	(1 << 0)	/* SDG only */
#define   DVO_PRESERVE_MASK		(0x7<<24)
#define DVOA_SRCDIM		_MMIO(0x61124)
#define DVOB_SRCDIM		_MMIO(0x61144)
#define DVOC_SRCDIM		_MMIO(0x61164)
#define   DVO_SRCDIM_HORIZONTAL_SHIFT	12
#define   DVO_SRCDIM_VERTICAL_SHIFT	0

/* LVDS port control */
#define LVDS			_MMIO(0x61180)
/*
 * Enables the LVDS port.  This bit must be set before DPLLs are enabled, as
 * the DPLL semantics change when the LVDS is assigned to that pipe.
 */
#define   LVDS_PORT_EN			(1 << 31)
/* Selects pipe B for LVDS data.  Must be set on pre-965. */
#define   LVDS_PIPEB_SELECT		(1 << 30)
#define   LVDS_PIPE_MASK		(1 << 30)
#define   LVDS_PIPE(pipe)		((pipe) << 30)
/* LVDS dithering flag on 965/g4x platform */
#define   LVDS_ENABLE_DITHER		(1 << 25)
/* LVDS sync polarity flags. Set to invert (i.e. negative) */
#define   LVDS_VSYNC_POLARITY		(1 << 21)
#define   LVDS_HSYNC_POLARITY		(1 << 20)

/* Enable border for unscaled (or aspect-scaled) display */
#define   LVDS_BORDER_ENABLE		(1 << 15)
/*
 * Enables the A0-A2 data pairs and CLKA, containing 18 bits of color data per
 * pixel.
 */
#define   LVDS_A0A2_CLKA_POWER_MASK	(3 << 8)
#define   LVDS_A0A2_CLKA_POWER_DOWN	(0 << 8)
#define   LVDS_A0A2_CLKA_POWER_UP	(3 << 8)
/*
 * Controls the A3 data pair, which contains the additional LSBs for 24 bit
 * mode.  Only enabled if LVDS_A0A2_CLKA_POWER_UP also indicates it should be
 * on.
 */
#define   LVDS_A3_POWER_MASK		(3 << 6)
#define   LVDS_A3_POWER_DOWN		(0 << 6)
#define   LVDS_A3_POWER_UP		(3 << 6)
/*
 * Controls the CLKB pair.  This should only be set when LVDS_B0B3_POWER_UP
 * is set.
 */
#define   LVDS_CLKB_POWER_MASK		(3 << 4)
#define   LVDS_CLKB_POWER_DOWN		(0 << 4)
#define   LVDS_CLKB_POWER_UP		(3 << 4)
/*
 * Controls the B0-B3 data pairs.  This must be set to match the DPLL p2
 * setting for whether we are in dual-channel mode.  The B3 pair will
 * additionally only be powered up when LVDS_A3_POWER_UP is set.
 */
#define   LVDS_B0B3_POWER_MASK		(3 << 2)
#define   LVDS_B0B3_POWER_DOWN		(0 << 2)
#define   LVDS_B0B3_POWER_UP		(3 << 2)

/* Video Data Island Packet control */
#define VIDEO_DIP_DATA		_MMIO(0x61178)
/* Read the description of VIDEO_DIP_DATA (before Haswell) or VIDEO_DIP_ECC
 * (Haswell and newer) to see which VIDEO_DIP_DATA byte corresponds to each byte
 * of the infoframe structure specified by CEA-861. */
#define   VIDEO_DIP_DATA_SIZE	32
#define   VIDEO_DIP_VSC_DATA_SIZE	36
#define VIDEO_DIP_CTL		_MMIO(0x61170)
/* Pre HSW: */
#define   VIDEO_DIP_ENABLE		(1 << 31)
#define   VIDEO_DIP_PORT(port)		((port) << 29)
#define   VIDEO_DIP_PORT_MASK		(3 << 29)
#define   VIDEO_DIP_ENABLE_GCP		(1 << 25)
#define   VIDEO_DIP_ENABLE_AVI		(1 << 21)
#define   VIDEO_DIP_ENABLE_VENDOR	(2 << 21)
#define   VIDEO_DIP_ENABLE_GAMUT	(4 << 21)
#define   VIDEO_DIP_ENABLE_SPD		(8 << 21)
#define   VIDEO_DIP_SELECT_AVI		(0 << 19)
#define   VIDEO_DIP_SELECT_VENDOR	(1 << 19)
#define   VIDEO_DIP_SELECT_SPD		(3 << 19)
#define   VIDEO_DIP_SELECT_MASK		(3 << 19)
#define   VIDEO_DIP_FREQ_ONCE		(0 << 16)
#define   VIDEO_DIP_FREQ_VSYNC		(1 << 16)
#define   VIDEO_DIP_FREQ_2VSYNC		(2 << 16)
#define   VIDEO_DIP_FREQ_MASK		(3 << 16)
/* HSW and later: */
#define   VIDEO_DIP_ENABLE_VSC_HSW	(1 << 20)
#define   VIDEO_DIP_ENABLE_GCP_HSW	(1 << 16)
#define   VIDEO_DIP_ENABLE_AVI_HSW	(1 << 12)
#define   VIDEO_DIP_ENABLE_VS_HSW	(1 << 8)
#define   VIDEO_DIP_ENABLE_GMP_HSW	(1 << 4)
#define   VIDEO_DIP_ENABLE_SPD_HSW	(1 << 0)

/* Panel power sequencing */
#define PPS_BASE			0x61200
#define VLV_PPS_BASE			(VLV_DISPLAY_BASE + PPS_BASE)
#define PCH_PPS_BASE			0xC7200

#define _MMIO_PPS(pps_idx, reg)		_MMIO(dev_priv->pps_mmio_base -	\
					      PPS_BASE + (reg) +	\
					      (pps_idx) * 0x100)

#define _PP_STATUS			0x61200
#define PP_STATUS(pps_idx)		_MMIO_PPS(pps_idx, _PP_STATUS)
#define   PP_ON				(1 << 31)
/*
 * Indicates that all dependencies of the panel are on:
 *
 * - PLL enabled
 * - pipe enabled
 * - LVDS/DVOB/DVOC on
 */
#define   PP_READY			(1 << 30)
#define   PP_SEQUENCE_NONE		(0 << 28)
#define   PP_SEQUENCE_POWER_UP		(1 << 28)
#define   PP_SEQUENCE_POWER_DOWN	(2 << 28)
#define   PP_SEQUENCE_MASK		(3 << 28)
#define   PP_SEQUENCE_SHIFT		28
#define   PP_CYCLE_DELAY_ACTIVE		(1 << 27)
#define   PP_SEQUENCE_STATE_MASK	0x0000000f
#define   PP_SEQUENCE_STATE_OFF_IDLE	(0x0 << 0)
#define   PP_SEQUENCE_STATE_OFF_S0_1	(0x1 << 0)
#define   PP_SEQUENCE_STATE_OFF_S0_2	(0x2 << 0)
#define   PP_SEQUENCE_STATE_OFF_S0_3	(0x3 << 0)
#define   PP_SEQUENCE_STATE_ON_IDLE	(0x8 << 0)
#define   PP_SEQUENCE_STATE_ON_S1_0	(0x9 << 0)
#define   PP_SEQUENCE_STATE_ON_S1_2	(0xa << 0)
#define   PP_SEQUENCE_STATE_ON_S1_3	(0xb << 0)
#define   PP_SEQUENCE_STATE_RESET	(0xf << 0)

#define _PP_CONTROL			0x61204
#define PP_CONTROL(pps_idx)		_MMIO_PPS(pps_idx, _PP_CONTROL)
#define  PANEL_UNLOCK_REGS		(0xabcd << 16)
#define  PANEL_UNLOCK_MASK		(0xffff << 16)
#define  BXT_POWER_CYCLE_DELAY_MASK	0x1f0
#define  BXT_POWER_CYCLE_DELAY_SHIFT	4
#define  EDP_FORCE_VDD			(1 << 3)
#define  EDP_BLC_ENABLE			(1 << 2)
#define  PANEL_POWER_RESET		(1 << 1)
#define  PANEL_POWER_OFF		(0 << 0)
#define  PANEL_POWER_ON			(1 << 0)

#define _PP_ON_DELAYS			0x61208
#define PP_ON_DELAYS(pps_idx)		_MMIO_PPS(pps_idx, _PP_ON_DELAYS)
#define  PANEL_PORT_SELECT_SHIFT	30
#define  PANEL_PORT_SELECT_MASK		(3 << 30)
#define  PANEL_PORT_SELECT_LVDS		(0 << 30)
#define  PANEL_PORT_SELECT_DPA		(1 << 30)
#define  PANEL_PORT_SELECT_DPC		(2 << 30)
#define  PANEL_PORT_SELECT_DPD		(3 << 30)
#define  PANEL_PORT_SELECT_VLV(port)	((port) << 30)
#define  PANEL_POWER_UP_DELAY_MASK	0x1fff0000
#define  PANEL_POWER_UP_DELAY_SHIFT	16
#define  PANEL_LIGHT_ON_DELAY_MASK	0x1fff
#define  PANEL_LIGHT_ON_DELAY_SHIFT	0

#define _PP_OFF_DELAYS			0x6120C
#define PP_OFF_DELAYS(pps_idx)		_MMIO_PPS(pps_idx, _PP_OFF_DELAYS)
#define  PANEL_POWER_DOWN_DELAY_MASK	0x1fff0000
#define  PANEL_POWER_DOWN_DELAY_SHIFT	16
#define  PANEL_LIGHT_OFF_DELAY_MASK	0x1fff
#define  PANEL_LIGHT_OFF_DELAY_SHIFT	0

#define _PP_DIVISOR			0x61210
#define PP_DIVISOR(pps_idx)		_MMIO_PPS(pps_idx, _PP_DIVISOR)
#define  PP_REFERENCE_DIVIDER_MASK	0xffffff00
#define  PP_REFERENCE_DIVIDER_SHIFT	8
#define  PANEL_POWER_CYCLE_DELAY_MASK	0x1f
#define  PANEL_POWER_CYCLE_DELAY_SHIFT	0

/* Panel fitting */
#define PFIT_CONTROL	_MMIO(dev_priv->info.display_mmio_offset + 0x61230)
#define   PFIT_ENABLE		(1 << 31)
#define   PFIT_PIPE_MASK	(3 << 29)
#define   PFIT_PIPE_SHIFT	29
#define   VERT_INTERP_DISABLE	(0 << 10)
#define   VERT_INTERP_BILINEAR	(1 << 10)
#define   VERT_INTERP_MASK	(3 << 10)
#define   VERT_AUTO_SCALE	(1 << 9)
#define   HORIZ_INTERP_DISABLE	(0 << 6)
#define   HORIZ_INTERP_BILINEAR	(1 << 6)
#define   HORIZ_INTERP_MASK	(3 << 6)
#define   HORIZ_AUTO_SCALE	(1 << 5)
#define   PANEL_8TO6_DITHER_ENABLE (1 << 3)
#define   PFIT_FILTER_FUZZY	(0 << 24)
#define   PFIT_SCALING_AUTO	(0 << 26)
#define   PFIT_SCALING_PROGRAMMED (1 << 26)
#define   PFIT_SCALING_PILLAR	(2 << 26)
#define   PFIT_SCALING_LETTER	(3 << 26)
#define PFIT_PGM_RATIOS _MMIO(dev_priv->info.display_mmio_offset + 0x61234)
/* Pre-965 */
#define		PFIT_VERT_SCALE_SHIFT		20
#define		PFIT_VERT_SCALE_MASK		0xfff00000
#define		PFIT_HORIZ_SCALE_SHIFT		4
#define		PFIT_HORIZ_SCALE_MASK		0x0000fff0
/* 965+ */
#define		PFIT_VERT_SCALE_SHIFT_965	16
#define		PFIT_VERT_SCALE_MASK_965	0x1fff0000
#define		PFIT_HORIZ_SCALE_SHIFT_965	0
#define		PFIT_HORIZ_SCALE_MASK_965	0x00001fff

#define PFIT_AUTO_RATIOS _MMIO(dev_priv->info.display_mmio_offset + 0x61238)

#define _VLV_BLC_PWM_CTL2_A (dev_priv->info.display_mmio_offset + 0x61250)
#define _VLV_BLC_PWM_CTL2_B (dev_priv->info.display_mmio_offset + 0x61350)
#define VLV_BLC_PWM_CTL2(pipe) _MMIO_PIPE(pipe, _VLV_BLC_PWM_CTL2_A, \
					 _VLV_BLC_PWM_CTL2_B)

#define _VLV_BLC_PWM_CTL_A (dev_priv->info.display_mmio_offset + 0x61254)
#define _VLV_BLC_PWM_CTL_B (dev_priv->info.display_mmio_offset + 0x61354)
#define VLV_BLC_PWM_CTL(pipe) _MMIO_PIPE(pipe, _VLV_BLC_PWM_CTL_A, \
					_VLV_BLC_PWM_CTL_B)

#define _VLV_BLC_HIST_CTL_A (dev_priv->info.display_mmio_offset + 0x61260)
#define _VLV_BLC_HIST_CTL_B (dev_priv->info.display_mmio_offset + 0x61360)
#define VLV_BLC_HIST_CTL(pipe) _MMIO_PIPE(pipe, _VLV_BLC_HIST_CTL_A, \
					 _VLV_BLC_HIST_CTL_B)

/* Backlight control */
#define BLC_PWM_CTL2	_MMIO(dev_priv->info.display_mmio_offset + 0x61250) /* 965+ only */
#define   BLM_PWM_ENABLE		(1 << 31)
#define   BLM_COMBINATION_MODE		(1 << 30) /* gen4 only */
#define   BLM_PIPE_SELECT		(1 << 29)
#define   BLM_PIPE_SELECT_IVB		(3 << 29)
#define   BLM_PIPE_A			(0 << 29)
#define   BLM_PIPE_B			(1 << 29)
#define   BLM_PIPE_C			(2 << 29) /* ivb + */
#define   BLM_TRANSCODER_A		BLM_PIPE_A /* hsw */
#define   BLM_TRANSCODER_B		BLM_PIPE_B
#define   BLM_TRANSCODER_C		BLM_PIPE_C
#define   BLM_TRANSCODER_EDP		(3 << 29)
#define   BLM_PIPE(pipe)		((pipe) << 29)
#define   BLM_POLARITY_I965		(1 << 28) /* gen4 only */
#define   BLM_PHASE_IN_INTERUPT_STATUS	(1 << 26)
#define   BLM_PHASE_IN_ENABLE		(1 << 25)
#define   BLM_PHASE_IN_INTERUPT_ENABL	(1 << 24)
#define   BLM_PHASE_IN_TIME_BASE_SHIFT	(16)
#define   BLM_PHASE_IN_TIME_BASE_MASK	(0xff << 16)
#define   BLM_PHASE_IN_COUNT_SHIFT	(8)
#define   BLM_PHASE_IN_COUNT_MASK	(0xff << 8)
#define   BLM_PHASE_IN_INCR_SHIFT	(0)
#define   BLM_PHASE_IN_INCR_MASK	(0xff << 0)
#define BLC_PWM_CTL	_MMIO(dev_priv->info.display_mmio_offset + 0x61254)
/*
 * This is the most significant 15 bits of the number of backlight cycles in a
 * complete cycle of the modulated backlight control.
 *
 * The actual value is this field multiplied by two.
 */
#define   BACKLIGHT_MODULATION_FREQ_SHIFT	(17)
#define   BACKLIGHT_MODULATION_FREQ_MASK	(0x7fff << 17)
#define   BLM_LEGACY_MODE			(1 << 16) /* gen2 only */
/*
 * This is the number of cycles out of the backlight modulation cycle for which
 * the backlight is on.
 *
 * This field must be no greater than the number of cycles in the complete
 * backlight modulation cycle.
 */
#define   BACKLIGHT_DUTY_CYCLE_SHIFT		(0)
#define   BACKLIGHT_DUTY_CYCLE_MASK		(0xffff)
#define   BACKLIGHT_DUTY_CYCLE_MASK_PNV		(0xfffe)
#define   BLM_POLARITY_PNV			(1 << 0) /* pnv only */

#define BLC_HIST_CTL	_MMIO(dev_priv->info.display_mmio_offset + 0x61260)
#define  BLM_HISTOGRAM_ENABLE			(1 << 31)

/* New registers for PCH-split platforms. Safe where new bits show up, the
 * register layout machtes with gen4 BLC_PWM_CTL[12]. */
#define BLC_PWM_CPU_CTL2	_MMIO(0x48250)
#define BLC_PWM_CPU_CTL		_MMIO(0x48254)

#define HSW_BLC_PWM2_CTL	_MMIO(0x48350)

/* PCH CTL1 is totally different, all but the below bits are reserved. CTL2 is
 * like the normal CTL from gen4 and earlier. Hooray for confusing naming. */
#define BLC_PWM_PCH_CTL1	_MMIO(0xc8250)
#define   BLM_PCH_PWM_ENABLE			(1 << 31)
#define   BLM_PCH_OVERRIDE_ENABLE		(1 << 30)
#define   BLM_PCH_POLARITY			(1 << 29)
#define BLC_PWM_PCH_CTL2	_MMIO(0xc8254)

#define UTIL_PIN_CTL		_MMIO(0x48400)
#define   UTIL_PIN_ENABLE	(1 << 31)

#define   UTIL_PIN_PIPE(x)     ((x) << 29)
#define   UTIL_PIN_PIPE_MASK   (3 << 29)
#define   UTIL_PIN_MODE_PWM    (1 << 24)
#define   UTIL_PIN_MODE_MASK   (0xf << 24)
#define   UTIL_PIN_POLARITY    (1 << 22)

/* BXT backlight register definition. */
#define _BXT_BLC_PWM_CTL1			0xC8250
#define   BXT_BLC_PWM_ENABLE			(1 << 31)
#define   BXT_BLC_PWM_POLARITY			(1 << 29)
#define _BXT_BLC_PWM_FREQ1			0xC8254
#define _BXT_BLC_PWM_DUTY1			0xC8258

#define _BXT_BLC_PWM_CTL2			0xC8350
#define _BXT_BLC_PWM_FREQ2			0xC8354
#define _BXT_BLC_PWM_DUTY2			0xC8358

#define BXT_BLC_PWM_CTL(controller)    _MMIO_PIPE(controller,		\
					_BXT_BLC_PWM_CTL1, _BXT_BLC_PWM_CTL2)
#define BXT_BLC_PWM_FREQ(controller)   _MMIO_PIPE(controller, \
					_BXT_BLC_PWM_FREQ1, _BXT_BLC_PWM_FREQ2)
#define BXT_BLC_PWM_DUTY(controller)   _MMIO_PIPE(controller, \
					_BXT_BLC_PWM_DUTY1, _BXT_BLC_PWM_DUTY2)

#define PCH_GTC_CTL		_MMIO(0xe7000)
#define   PCH_GTC_ENABLE	(1 << 31)

/* TV port control */
#define TV_CTL			_MMIO(0x68000)
/* Enables the TV encoder */
# define TV_ENC_ENABLE			(1 << 31)
/* Sources the TV encoder input from pipe B instead of A. */
# define TV_ENC_PIPEB_SELECT		(1 << 30)
/* Outputs composite video (DAC A only) */
# define TV_ENC_OUTPUT_COMPOSITE	(0 << 28)
/* Outputs SVideo video (DAC B/C) */
# define TV_ENC_OUTPUT_SVIDEO		(1 << 28)
/* Outputs Component video (DAC A/B/C) */
# define TV_ENC_OUTPUT_COMPONENT	(2 << 28)
/* Outputs Composite and SVideo (DAC A/B/C) */
# define TV_ENC_OUTPUT_SVIDEO_COMPOSITE	(3 << 28)
# define TV_TRILEVEL_SYNC		(1 << 21)
/* Enables slow sync generation (945GM only) */
# define TV_SLOW_SYNC			(1 << 20)
/* Selects 4x oversampling for 480i and 576p */
# define TV_OVERSAMPLE_4X		(0 << 18)
/* Selects 2x oversampling for 720p and 1080i */
# define TV_OVERSAMPLE_2X		(1 << 18)
/* Selects no oversampling for 1080p */
# define TV_OVERSAMPLE_NONE		(2 << 18)
/* Selects 8x oversampling */
# define TV_OVERSAMPLE_8X		(3 << 18)
/* Selects progressive mode rather than interlaced */
# define TV_PROGRESSIVE			(1 << 17)
/* Sets the colorburst to PAL mode.  Required for non-M PAL modes. */
# define TV_PAL_BURST			(1 << 16)
/* Field for setting delay of Y compared to C */
# define TV_YC_SKEW_MASK		(7 << 12)
/* Enables a fix for 480p/576p standard definition modes on the 915GM only */
# define TV_ENC_SDP_FIX			(1 << 11)
/*
 * Enables a fix for the 915GM only.
 *
 * Not sure what it does.
 */
# define TV_ENC_C0_FIX			(1 << 10)
/* Bits that must be preserved by software */
# define TV_CTL_SAVE			((1 << 11) | (3 << 9) | (7 << 6) | 0xf)
# define TV_FUSE_STATE_MASK		(3 << 4)
/* Read-only state that reports all features enabled */
# define TV_FUSE_STATE_ENABLED		(0 << 4)
/* Read-only state that reports that Macrovision is disabled in hardware*/
# define TV_FUSE_STATE_NO_MACROVISION	(1 << 4)
/* Read-only state that reports that TV-out is disabled in hardware. */
# define TV_FUSE_STATE_DISABLED		(2 << 4)
/* Normal operation */
# define TV_TEST_MODE_NORMAL		(0 << 0)
/* Encoder test pattern 1 - combo pattern */
# define TV_TEST_MODE_PATTERN_1		(1 << 0)
/* Encoder test pattern 2 - full screen vertical 75% color bars */
# define TV_TEST_MODE_PATTERN_2		(2 << 0)
/* Encoder test pattern 3 - full screen horizontal 75% color bars */
# define TV_TEST_MODE_PATTERN_3		(3 << 0)
/* Encoder test pattern 4 - random noise */
# define TV_TEST_MODE_PATTERN_4		(4 << 0)
/* Encoder test pattern 5 - linear color ramps */
# define TV_TEST_MODE_PATTERN_5		(5 << 0)
/*
 * This test mode forces the DACs to 50% of full output.
 *
 * This is used for load detection in combination with TVDAC_SENSE_MASK
 */
# define TV_TEST_MODE_MONITOR_DETECT	(7 << 0)
# define TV_TEST_MODE_MASK		(7 << 0)

#define TV_DAC			_MMIO(0x68004)
# define TV_DAC_SAVE		0x00ffff00
/*
 * Reports that DAC state change logic has reported change (RO).
 *
 * This gets cleared when TV_DAC_STATE_EN is cleared
*/
# define TVDAC_STATE_CHG		(1 << 31)
# define TVDAC_SENSE_MASK		(7 << 28)
/* Reports that DAC A voltage is above the detect threshold */
# define TVDAC_A_SENSE			(1 << 30)
/* Reports that DAC B voltage is above the detect threshold */
# define TVDAC_B_SENSE			(1 << 29)
/* Reports that DAC C voltage is above the detect threshold */
# define TVDAC_C_SENSE			(1 << 28)
/*
 * Enables DAC state detection logic, for load-based TV detection.
 *
 * The PLL of the chosen pipe (in TV_CTL) must be running, and the encoder set
 * to off, for load detection to work.
 */
# define TVDAC_STATE_CHG_EN		(1 << 27)
/* Sets the DAC A sense value to high */
# define TVDAC_A_SENSE_CTL		(1 << 26)
/* Sets the DAC B sense value to high */
# define TVDAC_B_SENSE_CTL		(1 << 25)
/* Sets the DAC C sense value to high */
# define TVDAC_C_SENSE_CTL		(1 << 24)
/* Overrides the ENC_ENABLE and DAC voltage levels */
# define DAC_CTL_OVERRIDE		(1 << 7)
/* Sets the slew rate.  Must be preserved in software */
# define ENC_TVDAC_SLEW_FAST		(1 << 6)
# define DAC_A_1_3_V			(0 << 4)
# define DAC_A_1_1_V			(1 << 4)
# define DAC_A_0_7_V			(2 << 4)
# define DAC_A_MASK			(3 << 4)
# define DAC_B_1_3_V			(0 << 2)
# define DAC_B_1_1_V			(1 << 2)
# define DAC_B_0_7_V			(2 << 2)
# define DAC_B_MASK			(3 << 2)
# define DAC_C_1_3_V			(0 << 0)
# define DAC_C_1_1_V			(1 << 0)
# define DAC_C_0_7_V			(2 << 0)
# define DAC_C_MASK			(3 << 0)

/*
 * CSC coefficients are stored in a floating point format with 9 bits of
 * mantissa and 2 or 3 bits of exponent.  The exponent is represented as 2**-n,
 * where 2-bit exponents are unsigned n, and 3-bit exponents are signed n with
 * -1 (0x3) being the only legal negative value.
 */
#define TV_CSC_Y		_MMIO(0x68010)
# define TV_RY_MASK			0x07ff0000
# define TV_RY_SHIFT			16
# define TV_GY_MASK			0x00000fff
# define TV_GY_SHIFT			0

#define TV_CSC_Y2		_MMIO(0x68014)
# define TV_BY_MASK			0x07ff0000
# define TV_BY_SHIFT			16
/*
 * Y attenuation for component video.
 *
 * Stored in 1.9 fixed point.
 */
# define TV_AY_MASK			0x000003ff
# define TV_AY_SHIFT			0

#define TV_CSC_U		_MMIO(0x68018)
# define TV_RU_MASK			0x07ff0000
# define TV_RU_SHIFT			16
# define TV_GU_MASK			0x000007ff
# define TV_GU_SHIFT			0

#define TV_CSC_U2		_MMIO(0x6801c)
# define TV_BU_MASK			0x07ff0000
# define TV_BU_SHIFT			16
/*
 * U attenuation for component video.
 *
 * Stored in 1.9 fixed point.
 */
# define TV_AU_MASK			0x000003ff
# define TV_AU_SHIFT			0

#define TV_CSC_V		_MMIO(0x68020)
# define TV_RV_MASK			0x0fff0000
# define TV_RV_SHIFT			16
# define TV_GV_MASK			0x000007ff
# define TV_GV_SHIFT			0

#define TV_CSC_V2		_MMIO(0x68024)
# define TV_BV_MASK			0x07ff0000
# define TV_BV_SHIFT			16
/*
 * V attenuation for component video.
 *
 * Stored in 1.9 fixed point.
 */
# define TV_AV_MASK			0x000007ff
# define TV_AV_SHIFT			0

#define TV_CLR_KNOBS		_MMIO(0x68028)
/* 2s-complement brightness adjustment */
# define TV_BRIGHTNESS_MASK		0xff000000
# define TV_BRIGHTNESS_SHIFT		24
/* Contrast adjustment, as a 2.6 unsigned floating point number */
# define TV_CONTRAST_MASK		0x00ff0000
# define TV_CONTRAST_SHIFT		16
/* Saturation adjustment, as a 2.6 unsigned floating point number */
# define TV_SATURATION_MASK		0x0000ff00
# define TV_SATURATION_SHIFT		8
/* Hue adjustment, as an integer phase angle in degrees */
# define TV_HUE_MASK			0x000000ff
# define TV_HUE_SHIFT			0

#define TV_CLR_LEVEL		_MMIO(0x6802c)
/* Controls the DAC level for black */
# define TV_BLACK_LEVEL_MASK		0x01ff0000
# define TV_BLACK_LEVEL_SHIFT		16
/* Controls the DAC level for blanking */
# define TV_BLANK_LEVEL_MASK		0x000001ff
# define TV_BLANK_LEVEL_SHIFT		0

#define TV_H_CTL_1		_MMIO(0x68030)
/* Number of pixels in the hsync. */
# define TV_HSYNC_END_MASK		0x1fff0000
# define TV_HSYNC_END_SHIFT		16
/* Total number of pixels minus one in the line (display and blanking). */
# define TV_HTOTAL_MASK			0x00001fff
# define TV_HTOTAL_SHIFT		0

#define TV_H_CTL_2		_MMIO(0x68034)
/* Enables the colorburst (needed for non-component color) */
# define TV_BURST_ENA			(1 << 31)
/* Offset of the colorburst from the start of hsync, in pixels minus one. */
# define TV_HBURST_START_SHIFT		16
# define TV_HBURST_START_MASK		0x1fff0000
/* Length of the colorburst */
# define TV_HBURST_LEN_SHIFT		0
# define TV_HBURST_LEN_MASK		0x0001fff

#define TV_H_CTL_3		_MMIO(0x68038)
/* End of hblank, measured in pixels minus one from start of hsync */
# define TV_HBLANK_END_SHIFT		16
# define TV_HBLANK_END_MASK		0x1fff0000
/* Start of hblank, measured in pixels minus one from start of hsync */
# define TV_HBLANK_START_SHIFT		0
# define TV_HBLANK_START_MASK		0x0001fff

#define TV_V_CTL_1		_MMIO(0x6803c)
/* XXX */
# define TV_NBR_END_SHIFT		16
# define TV_NBR_END_MASK		0x07ff0000
/* XXX */
# define TV_VI_END_F1_SHIFT		8
# define TV_VI_END_F1_MASK		0x00003f00
/* XXX */
# define TV_VI_END_F2_SHIFT		0
# define TV_VI_END_F2_MASK		0x0000003f

#define TV_V_CTL_2		_MMIO(0x68040)
/* Length of vsync, in half lines */
# define TV_VSYNC_LEN_MASK		0x07ff0000
# define TV_VSYNC_LEN_SHIFT		16
/* Offset of the start of vsync in field 1, measured in one less than the
 * number of half lines.
 */
# define TV_VSYNC_START_F1_MASK		0x00007f00
# define TV_VSYNC_START_F1_SHIFT	8
/*
 * Offset of the start of vsync in field 2, measured in one less than the
 * number of half lines.
 */
# define TV_VSYNC_START_F2_MASK		0x0000007f
# define TV_VSYNC_START_F2_SHIFT	0

#define TV_V_CTL_3		_MMIO(0x68044)
/* Enables generation of the equalization signal */
# define TV_EQUAL_ENA			(1 << 31)
/* Length of vsync, in half lines */
# define TV_VEQ_LEN_MASK		0x007f0000
# define TV_VEQ_LEN_SHIFT		16
/* Offset of the start of equalization in field 1, measured in one less than
 * the number of half lines.
 */
# define TV_VEQ_START_F1_MASK		0x0007f00
# define TV_VEQ_START_F1_SHIFT		8
/*
 * Offset of the start of equalization in field 2, measured in one less than
 * the number of half lines.
 */
# define TV_VEQ_START_F2_MASK		0x000007f
# define TV_VEQ_START_F2_SHIFT		0

#define TV_V_CTL_4		_MMIO(0x68048)
/*
 * Offset to start of vertical colorburst, measured in one less than the
 * number of lines from vertical start.
 */
# define TV_VBURST_START_F1_MASK	0x003f0000
# define TV_VBURST_START_F1_SHIFT	16
/*
 * Offset to the end of vertical colorburst, measured in one less than the
 * number of lines from the start of NBR.
 */
# define TV_VBURST_END_F1_MASK		0x000000ff
# define TV_VBURST_END_F1_SHIFT		0

#define TV_V_CTL_5		_MMIO(0x6804c)
/*
 * Offset to start of vertical colorburst, measured in one less than the
 * number of lines from vertical start.
 */
# define TV_VBURST_START_F2_MASK	0x003f0000
# define TV_VBURST_START_F2_SHIFT	16
/*
 * Offset to the end of vertical colorburst, measured in one less than the
 * number of lines from the start of NBR.
 */
# define TV_VBURST_END_F2_MASK		0x000000ff
# define TV_VBURST_END_F2_SHIFT		0

#define TV_V_CTL_6		_MMIO(0x68050)
/*
 * Offset to start of vertical colorburst, measured in one less than the
 * number of lines from vertical start.
 */
# define TV_VBURST_START_F3_MASK	0x003f0000
# define TV_VBURST_START_F3_SHIFT	16
/*
 * Offset to the end of vertical colorburst, measured in one less than the
 * number of lines from the start of NBR.
 */
# define TV_VBURST_END_F3_MASK		0x000000ff
# define TV_VBURST_END_F3_SHIFT		0

#define TV_V_CTL_7		_MMIO(0x68054)
/*
 * Offset to start of vertical colorburst, measured in one less than the
 * number of lines from vertical start.
 */
# define TV_VBURST_START_F4_MASK	0x003f0000
# define TV_VBURST_START_F4_SHIFT	16
/*
 * Offset to the end of vertical colorburst, measured in one less than the
 * number of lines from the start of NBR.
 */
# define TV_VBURST_END_F4_MASK		0x000000ff
# define TV_VBURST_END_F4_SHIFT		0

#define TV_SC_CTL_1		_MMIO(0x68060)
/* Turns on the first subcarrier phase generation DDA */
# define TV_SC_DDA1_EN			(1 << 31)
/* Turns on the first subcarrier phase generation DDA */
# define TV_SC_DDA2_EN			(1 << 30)
/* Turns on the first subcarrier phase generation DDA */
# define TV_SC_DDA3_EN			(1 << 29)
/* Sets the subcarrier DDA to reset frequency every other field */
# define TV_SC_RESET_EVERY_2		(0 << 24)
/* Sets the subcarrier DDA to reset frequency every fourth field */
# define TV_SC_RESET_EVERY_4		(1 << 24)
/* Sets the subcarrier DDA to reset frequency every eighth field */
# define TV_SC_RESET_EVERY_8		(2 << 24)
/* Sets the subcarrier DDA to never reset the frequency */
# define TV_SC_RESET_NEVER		(3 << 24)
/* Sets the peak amplitude of the colorburst.*/
# define TV_BURST_LEVEL_MASK		0x00ff0000
# define TV_BURST_LEVEL_SHIFT		16
/* Sets the increment of the first subcarrier phase generation DDA */
# define TV_SCDDA1_INC_MASK		0x00000fff
# define TV_SCDDA1_INC_SHIFT		0

#define TV_SC_CTL_2		_MMIO(0x68064)
/* Sets the rollover for the second subcarrier phase generation DDA */
# define TV_SCDDA2_SIZE_MASK		0x7fff0000
# define TV_SCDDA2_SIZE_SHIFT		16
/* Sets the increent of the second subcarrier phase generation DDA */
# define TV_SCDDA2_INC_MASK		0x00007fff
# define TV_SCDDA2_INC_SHIFT		0

#define TV_SC_CTL_3		_MMIO(0x68068)
/* Sets the rollover for the third subcarrier phase generation DDA */
# define TV_SCDDA3_SIZE_MASK		0x7fff0000
# define TV_SCDDA3_SIZE_SHIFT		16
/* Sets the increent of the third subcarrier phase generation DDA */
# define TV_SCDDA3_INC_MASK		0x00007fff
# define TV_SCDDA3_INC_SHIFT		0

#define TV_WIN_POS		_MMIO(0x68070)
/* X coordinate of the display from the start of horizontal active */
# define TV_XPOS_MASK			0x1fff0000
# define TV_XPOS_SHIFT			16
/* Y coordinate of the display from the start of vertical active (NBR) */
# define TV_YPOS_MASK			0x00000fff
# define TV_YPOS_SHIFT			0

#define TV_WIN_SIZE		_MMIO(0x68074)
/* Horizontal size of the display window, measured in pixels*/
# define TV_XSIZE_MASK			0x1fff0000
# define TV_XSIZE_SHIFT			16
/*
 * Vertical size of the display window, measured in pixels.
 *
 * Must be even for interlaced modes.
 */
# define TV_YSIZE_MASK			0x00000fff
# define TV_YSIZE_SHIFT			0

#define TV_FILTER_CTL_1		_MMIO(0x68080)
/*
 * Enables automatic scaling calculation.
 *
 * If set, the rest of the registers are ignored, and the calculated values can
 * be read back from the register.
 */
# define TV_AUTO_SCALE			(1 << 31)
/*
 * Disables the vertical filter.
 *
 * This is required on modes more than 1024 pixels wide */
# define TV_V_FILTER_BYPASS		(1 << 29)
/* Enables adaptive vertical filtering */
# define TV_VADAPT			(1 << 28)
# define TV_VADAPT_MODE_MASK		(3 << 26)
/* Selects the least adaptive vertical filtering mode */
# define TV_VADAPT_MODE_LEAST		(0 << 26)
/* Selects the moderately adaptive vertical filtering mode */
# define TV_VADAPT_MODE_MODERATE	(1 << 26)
/* Selects the most adaptive vertical filtering mode */
# define TV_VADAPT_MODE_MOST		(3 << 26)
/*
 * Sets the horizontal scaling factor.
 *
 * This should be the fractional part of the horizontal scaling factor divided
 * by the oversampling rate.  TV_HSCALE should be less than 1, and set to:
 *
 * (src width - 1) / ((oversample * dest width) - 1)
 */
# define TV_HSCALE_FRAC_MASK		0x00003fff
# define TV_HSCALE_FRAC_SHIFT		0

#define TV_FILTER_CTL_2		_MMIO(0x68084)
/*
 * Sets the integer part of the 3.15 fixed-point vertical scaling factor.
 *
 * TV_VSCALE should be (src height - 1) / ((interlace * dest height) - 1)
 */
# define TV_VSCALE_INT_MASK		0x00038000
# define TV_VSCALE_INT_SHIFT		15
/*
 * Sets the fractional part of the 3.15 fixed-point vertical scaling factor.
 *
 * \sa TV_VSCALE_INT_MASK
 */
# define TV_VSCALE_FRAC_MASK		0x00007fff
# define TV_VSCALE_FRAC_SHIFT		0

#define TV_FILTER_CTL_3		_MMIO(0x68088)
/*
 * Sets the integer part of the 3.15 fixed-point vertical scaling factor.
 *
 * TV_VSCALE should be (src height - 1) / (1/4 * (dest height - 1))
 *
 * For progressive modes, TV_VSCALE_IP_INT should be set to zeroes.
 */
# define TV_VSCALE_IP_INT_MASK		0x00038000
# define TV_VSCALE_IP_INT_SHIFT		15
/*
 * Sets the fractional part of the 3.15 fixed-point vertical scaling factor.
 *
 * For progressive modes, TV_VSCALE_IP_INT should be set to zeroes.
 *
 * \sa TV_VSCALE_IP_INT_MASK
 */
# define TV_VSCALE_IP_FRAC_MASK		0x00007fff
# define TV_VSCALE_IP_FRAC_SHIFT		0

#define TV_CC_CONTROL		_MMIO(0x68090)
# define TV_CC_ENABLE			(1 << 31)
/*
 * Specifies which field to send the CC data in.
 *
 * CC data is usually sent in field 0.
 */
# define TV_CC_FID_MASK			(1 << 27)
# define TV_CC_FID_SHIFT		27
/* Sets the horizontal position of the CC data.  Usually 135. */
# define TV_CC_HOFF_MASK		0x03ff0000
# define TV_CC_HOFF_SHIFT		16
/* Sets the vertical position of the CC data.  Usually 21 */
# define TV_CC_LINE_MASK		0x0000003f
# define TV_CC_LINE_SHIFT		0

#define TV_CC_DATA		_MMIO(0x68094)
# define TV_CC_RDY			(1 << 31)
/* Second word of CC data to be transmitted. */
# define TV_CC_DATA_2_MASK		0x007f0000
# define TV_CC_DATA_2_SHIFT		16
/* First word of CC data to be transmitted. */
# define TV_CC_DATA_1_MASK		0x0000007f
# define TV_CC_DATA_1_SHIFT		0

#define TV_H_LUMA(i)		_MMIO(0x68100 + (i) * 4) /* 60 registers */
#define TV_H_CHROMA(i)		_MMIO(0x68200 + (i) * 4) /* 60 registers */
#define TV_V_LUMA(i)		_MMIO(0x68300 + (i) * 4) /* 43 registers */
#define TV_V_CHROMA(i)		_MMIO(0x68400 + (i) * 4) /* 43 registers */

/* Display Port */
#define DP_A			_MMIO(0x64000) /* eDP */
#define DP_B			_MMIO(0x64100)
#define DP_C			_MMIO(0x64200)
#define DP_D			_MMIO(0x64300)

#define VLV_DP_B		_MMIO(VLV_DISPLAY_BASE + 0x64100)
#define VLV_DP_C		_MMIO(VLV_DISPLAY_BASE + 0x64200)
#define CHV_DP_D		_MMIO(VLV_DISPLAY_BASE + 0x64300)

#define   DP_PORT_EN			(1 << 31)
#define   DP_PIPEB_SELECT		(1 << 30)
#define   DP_PIPE_MASK			(1 << 30)
#define   DP_PIPE_SELECT_CHV(pipe)	((pipe) << 16)
#define   DP_PIPE_MASK_CHV		(3 << 16)

/* Link training mode - select a suitable mode for each stage */
#define   DP_LINK_TRAIN_PAT_1		(0 << 28)
#define   DP_LINK_TRAIN_PAT_2		(1 << 28)
#define   DP_LINK_TRAIN_PAT_IDLE	(2 << 28)
#define   DP_LINK_TRAIN_OFF		(3 << 28)
#define   DP_LINK_TRAIN_MASK		(3 << 28)
#define   DP_LINK_TRAIN_SHIFT		28
#define   DP_LINK_TRAIN_PAT_3_CHV	(1 << 14)
#define   DP_LINK_TRAIN_MASK_CHV	((3 << 28)|(1<<14))

/* CPT Link training mode */
#define   DP_LINK_TRAIN_PAT_1_CPT	(0 << 8)
#define   DP_LINK_TRAIN_PAT_2_CPT	(1 << 8)
#define   DP_LINK_TRAIN_PAT_IDLE_CPT	(2 << 8)
#define   DP_LINK_TRAIN_OFF_CPT		(3 << 8)
#define   DP_LINK_TRAIN_MASK_CPT	(7 << 8)
#define   DP_LINK_TRAIN_SHIFT_CPT	8

/* Signal voltages. These are mostly controlled by the other end */
#define   DP_VOLTAGE_0_4		(0 << 25)
#define   DP_VOLTAGE_0_6		(1 << 25)
#define   DP_VOLTAGE_0_8		(2 << 25)
#define   DP_VOLTAGE_1_2		(3 << 25)
#define   DP_VOLTAGE_MASK		(7 << 25)
#define   DP_VOLTAGE_SHIFT		25

/* Signal pre-emphasis levels, like voltages, the other end tells us what
 * they want
 */
#define   DP_PRE_EMPHASIS_0		(0 << 22)
#define   DP_PRE_EMPHASIS_3_5		(1 << 22)
#define   DP_PRE_EMPHASIS_6		(2 << 22)
#define   DP_PRE_EMPHASIS_9_5		(3 << 22)
#define   DP_PRE_EMPHASIS_MASK		(7 << 22)
#define   DP_PRE_EMPHASIS_SHIFT		22

/* How many wires to use. I guess 3 was too hard */
#define   DP_PORT_WIDTH(width)		(((width) - 1) << 19)
#define   DP_PORT_WIDTH_MASK		(7 << 19)
#define   DP_PORT_WIDTH_SHIFT		19

/* Mystic DPCD version 1.1 special mode */
#define   DP_ENHANCED_FRAMING		(1 << 18)

/* eDP */
#define   DP_PLL_FREQ_270MHZ		(0 << 16)
#define   DP_PLL_FREQ_162MHZ		(1 << 16)
#define   DP_PLL_FREQ_MASK		(3 << 16)

/* locked once port is enabled */
#define   DP_PORT_REVERSAL		(1 << 15)

/* eDP */
#define   DP_PLL_ENABLE			(1 << 14)

/* sends the clock on lane 15 of the PEG for debug */
#define   DP_CLOCK_OUTPUT_ENABLE	(1 << 13)

#define   DP_SCRAMBLING_DISABLE		(1 << 12)
#define   DP_SCRAMBLING_DISABLE_IRONLAKE	(1 << 7)

/* limit RGB values to avoid confusing TVs */
#define   DP_COLOR_RANGE_16_235		(1 << 8)

/* Turn on the audio link */
#define   DP_AUDIO_OUTPUT_ENABLE	(1 << 6)

/* vs and hs sync polarity */
#define   DP_SYNC_VS_HIGH		(1 << 4)
#define   DP_SYNC_HS_HIGH		(1 << 3)

/* A fantasy */
#define   DP_DETECTED			(1 << 2)

/* The aux channel provides a way to talk to the
 * signal sink for DDC etc. Max packet size supported
 * is 20 bytes in each direction, hence the 5 fixed
 * data registers
 */
#define _DPA_AUX_CH_CTL		(dev_priv->info.display_mmio_offset + 0x64010)
#define _DPA_AUX_CH_DATA1	(dev_priv->info.display_mmio_offset + 0x64014)
#define _DPA_AUX_CH_DATA2	(dev_priv->info.display_mmio_offset + 0x64018)
#define _DPA_AUX_CH_DATA3	(dev_priv->info.display_mmio_offset + 0x6401c)
#define _DPA_AUX_CH_DATA4	(dev_priv->info.display_mmio_offset + 0x64020)
#define _DPA_AUX_CH_DATA5	(dev_priv->info.display_mmio_offset + 0x64024)

#define _DPB_AUX_CH_CTL		(dev_priv->info.display_mmio_offset + 0x64110)
#define _DPB_AUX_CH_DATA1	(dev_priv->info.display_mmio_offset + 0x64114)
#define _DPB_AUX_CH_DATA2	(dev_priv->info.display_mmio_offset + 0x64118)
#define _DPB_AUX_CH_DATA3	(dev_priv->info.display_mmio_offset + 0x6411c)
#define _DPB_AUX_CH_DATA4	(dev_priv->info.display_mmio_offset + 0x64120)
#define _DPB_AUX_CH_DATA5	(dev_priv->info.display_mmio_offset + 0x64124)

#define _DPC_AUX_CH_CTL		(dev_priv->info.display_mmio_offset + 0x64210)
#define _DPC_AUX_CH_DATA1	(dev_priv->info.display_mmio_offset + 0x64214)
#define _DPC_AUX_CH_DATA2	(dev_priv->info.display_mmio_offset + 0x64218)
#define _DPC_AUX_CH_DATA3	(dev_priv->info.display_mmio_offset + 0x6421c)
#define _DPC_AUX_CH_DATA4	(dev_priv->info.display_mmio_offset + 0x64220)
#define _DPC_AUX_CH_DATA5	(dev_priv->info.display_mmio_offset + 0x64224)

#define _DPD_AUX_CH_CTL		(dev_priv->info.display_mmio_offset + 0x64310)
#define _DPD_AUX_CH_DATA1	(dev_priv->info.display_mmio_offset + 0x64314)
#define _DPD_AUX_CH_DATA2	(dev_priv->info.display_mmio_offset + 0x64318)
#define _DPD_AUX_CH_DATA3	(dev_priv->info.display_mmio_offset + 0x6431c)
#define _DPD_AUX_CH_DATA4	(dev_priv->info.display_mmio_offset + 0x64320)
#define _DPD_AUX_CH_DATA5	(dev_priv->info.display_mmio_offset + 0x64324)

#define DP_AUX_CH_CTL(port)	_MMIO_PORT(port, _DPA_AUX_CH_CTL, _DPB_AUX_CH_CTL)
#define DP_AUX_CH_DATA(port, i)	_MMIO(_PORT(port, _DPA_AUX_CH_DATA1, _DPB_AUX_CH_DATA1) + (i) * 4) /* 5 registers */

#define   DP_AUX_CH_CTL_SEND_BUSY	    (1 << 31)
#define   DP_AUX_CH_CTL_DONE		    (1 << 30)
#define   DP_AUX_CH_CTL_INTERRUPT	    (1 << 29)
#define   DP_AUX_CH_CTL_TIME_OUT_ERROR	    (1 << 28)
#define   DP_AUX_CH_CTL_TIME_OUT_400us	    (0 << 26)
#define   DP_AUX_CH_CTL_TIME_OUT_600us	    (1 << 26)
#define   DP_AUX_CH_CTL_TIME_OUT_800us	    (2 << 26)
#define   DP_AUX_CH_CTL_TIME_OUT_MAX	    (3 << 26) /* Varies per platform */
#define   DP_AUX_CH_CTL_TIME_OUT_MASK	    (3 << 26)
#define   DP_AUX_CH_CTL_RECEIVE_ERROR	    (1 << 25)
#define   DP_AUX_CH_CTL_MESSAGE_SIZE_MASK    (0x1f << 20)
#define   DP_AUX_CH_CTL_MESSAGE_SIZE_SHIFT   20
#define   DP_AUX_CH_CTL_PRECHARGE_2US_MASK   (0xf << 16)
#define   DP_AUX_CH_CTL_PRECHARGE_2US_SHIFT  16
#define   DP_AUX_CH_CTL_AUX_AKSV_SELECT	    (1 << 15)
#define   DP_AUX_CH_CTL_MANCHESTER_TEST	    (1 << 14)
#define   DP_AUX_CH_CTL_SYNC_TEST	    (1 << 13)
#define   DP_AUX_CH_CTL_DEGLITCH_TEST	    (1 << 12)
#define   DP_AUX_CH_CTL_PRECHARGE_TEST	    (1 << 11)
#define   DP_AUX_CH_CTL_BIT_CLOCK_2X_MASK    (0x7ff)
#define   DP_AUX_CH_CTL_BIT_CLOCK_2X_SHIFT   0
#define   DP_AUX_CH_CTL_PSR_DATA_AUX_REG_SKL	(1 << 14)
#define   DP_AUX_CH_CTL_FS_DATA_AUX_REG_SKL	(1 << 13)
#define   DP_AUX_CH_CTL_GTC_DATA_AUX_REG_SKL	(1 << 12)
#define   DP_AUX_CH_CTL_FW_SYNC_PULSE_SKL_MASK (0x1f << 5)
#define   DP_AUX_CH_CTL_FW_SYNC_PULSE_SKL(c) (((c) - 1) << 5)
#define   DP_AUX_CH_CTL_SYNC_PULSE_SKL(c)   ((c) - 1)

/*
 * Computing GMCH M and N values for the Display Port link
 *
 * GMCH M/N = dot clock * bytes per pixel / ls_clk * # of lanes
 *
 * ls_clk (we assume) is the DP link clock (1.62 or 2.7 GHz)
 *
 * The GMCH value is used internally
 *
 * bytes_per_pixel is the number of bytes coming out of the plane,
 * which is after the LUTs, so we want the bytes for our color format.
 * For our current usage, this is always 3, one byte for R, G and B.
 */
#define _PIPEA_DATA_M_G4X	0x70050
#define _PIPEB_DATA_M_G4X	0x71050

/* Transfer unit size for display port - 1, default is 0x3f (for TU size 64) */
#define  TU_SIZE(x)             (((x)-1) << 25) /* default size 64 */
#define  TU_SIZE_SHIFT		25
#define  TU_SIZE_MASK           (0x3f << 25)

#define  DATA_LINK_M_N_MASK	(0xffffff)
#define  DATA_LINK_N_MAX	(0x800000)

#define _PIPEA_DATA_N_G4X	0x70054
#define _PIPEB_DATA_N_G4X	0x71054
#define   PIPE_GMCH_DATA_N_MASK			(0xffffff)

/*
 * Computing Link M and N values for the Display Port link
 *
 * Link M / N = pixel_clock / ls_clk
 *
 * (the DP spec calls pixel_clock the 'strm_clk')
 *
 * The Link value is transmitted in the Main Stream
 * Attributes and VB-ID.
 */

#define _PIPEA_LINK_M_G4X	0x70060
#define _PIPEB_LINK_M_G4X	0x71060
#define   PIPEA_DP_LINK_M_MASK			(0xffffff)

#define _PIPEA_LINK_N_G4X	0x70064
#define _PIPEB_LINK_N_G4X	0x71064
#define   PIPEA_DP_LINK_N_MASK			(0xffffff)

#define PIPE_DATA_M_G4X(pipe) _MMIO_PIPE(pipe, _PIPEA_DATA_M_G4X, _PIPEB_DATA_M_G4X)
#define PIPE_DATA_N_G4X(pipe) _MMIO_PIPE(pipe, _PIPEA_DATA_N_G4X, _PIPEB_DATA_N_G4X)
#define PIPE_LINK_M_G4X(pipe) _MMIO_PIPE(pipe, _PIPEA_LINK_M_G4X, _PIPEB_LINK_M_G4X)
#define PIPE_LINK_N_G4X(pipe) _MMIO_PIPE(pipe, _PIPEA_LINK_N_G4X, _PIPEB_LINK_N_G4X)

/* Display & cursor control */

/* Pipe A */
#define _PIPEADSL		0x70000
#define   DSL_LINEMASK_GEN2	0x00000fff
#define   DSL_LINEMASK_GEN3	0x00001fff
#define _PIPEACONF		0x70008
#define   PIPECONF_ENABLE	(1<<31)
#define   PIPECONF_DISABLE	0
#define   PIPECONF_DOUBLE_WIDE	(1<<30)
#define   I965_PIPECONF_ACTIVE	(1<<30)
#define   PIPECONF_DSI_PLL_LOCKED	(1<<29) /* vlv & pipe A only */
#define   PIPECONF_FRAME_START_DELAY_MASK (3<<27)
#define   PIPECONF_SINGLE_WIDE	0
#define   PIPECONF_PIPE_UNLOCKED 0
#define   PIPECONF_PIPE_LOCKED	(1<<25)
#define   PIPECONF_PALETTE	0
#define   PIPECONF_GAMMA		(1<<24)
#define   PIPECONF_FORCE_BORDER	(1<<25)
#define   PIPECONF_INTERLACE_MASK	(7 << 21)
#define   PIPECONF_INTERLACE_MASK_HSW	(3 << 21)
/* Note that pre-gen3 does not support interlaced display directly. Panel
 * fitting must be disabled on pre-ilk for interlaced. */
#define   PIPECONF_PROGRESSIVE			(0 << 21)
#define   PIPECONF_INTERLACE_W_SYNC_SHIFT_PANEL	(4 << 21) /* gen4 only */
#define   PIPECONF_INTERLACE_W_SYNC_SHIFT	(5 << 21) /* gen4 only */
#define   PIPECONF_INTERLACE_W_FIELD_INDICATION	(6 << 21)
#define   PIPECONF_INTERLACE_FIELD_0_ONLY	(7 << 21) /* gen3 only */
/* Ironlake and later have a complete new set of values for interlaced. PFIT
 * means panel fitter required, PF means progressive fetch, DBL means power
 * saving pixel doubling. */
#define   PIPECONF_PFIT_PF_INTERLACED_ILK	(1 << 21)
#define   PIPECONF_INTERLACED_ILK		(3 << 21)
#define   PIPECONF_INTERLACED_DBL_ILK		(4 << 21) /* ilk/snb only */
#define   PIPECONF_PFIT_PF_INTERLACED_DBL_ILK	(5 << 21) /* ilk/snb only */
#define   PIPECONF_INTERLACE_MODE_MASK		(7 << 21)
#define   PIPECONF_EDP_RR_MODE_SWITCH		(1 << 20)
#define   PIPECONF_CXSR_DOWNCLOCK	(1<<16)
#define   PIPECONF_EDP_RR_MODE_SWITCH_VLV	(1 << 14)
#define   PIPECONF_COLOR_RANGE_SELECT	(1 << 13)
#define   PIPECONF_BPC_MASK	(0x7 << 5)
#define   PIPECONF_8BPC		(0<<5)
#define   PIPECONF_10BPC	(1<<5)
#define   PIPECONF_6BPC		(2<<5)
#define   PIPECONF_12BPC	(3<<5)
#define   PIPECONF_DITHER_EN	(1<<4)
#define   PIPECONF_DITHER_TYPE_MASK (0x0000000c)
#define   PIPECONF_DITHER_TYPE_SP (0<<2)
#define   PIPECONF_DITHER_TYPE_ST1 (1<<2)
#define   PIPECONF_DITHER_TYPE_ST2 (2<<2)
#define   PIPECONF_DITHER_TYPE_TEMP (3<<2)
#define _PIPEASTAT		0x70024
#define   PIPE_FIFO_UNDERRUN_STATUS		(1UL<<31)
#define   SPRITE1_FLIP_DONE_INT_EN_VLV		(1UL<<30)
#define   PIPE_CRC_ERROR_ENABLE			(1UL<<29)
#define   PIPE_CRC_DONE_ENABLE			(1UL<<28)
#define   PERF_COUNTER2_INTERRUPT_EN		(1UL<<27)
#define   PIPE_GMBUS_EVENT_ENABLE		(1UL<<27)
#define   PLANE_FLIP_DONE_INT_EN_VLV		(1UL<<26)
#define   PIPE_HOTPLUG_INTERRUPT_ENABLE		(1UL<<26)
#define   PIPE_VSYNC_INTERRUPT_ENABLE		(1UL<<25)
#define   PIPE_DISPLAY_LINE_COMPARE_ENABLE	(1UL<<24)
#define   PIPE_DPST_EVENT_ENABLE		(1UL<<23)
#define   SPRITE0_FLIP_DONE_INT_EN_VLV		(1UL<<22)
#define   PIPE_LEGACY_BLC_EVENT_ENABLE		(1UL<<22)
#define   PIPE_ODD_FIELD_INTERRUPT_ENABLE	(1UL<<21)
#define   PIPE_EVEN_FIELD_INTERRUPT_ENABLE	(1UL<<20)
#define   PIPE_B_PSR_INTERRUPT_ENABLE_VLV	(1UL<<19)
#define   PERF_COUNTER_INTERRUPT_EN		(1UL<<19)
#define   PIPE_HOTPLUG_TV_INTERRUPT_ENABLE	(1UL<<18) /* pre-965 */
#define   PIPE_START_VBLANK_INTERRUPT_ENABLE	(1UL<<18) /* 965 or later */
#define   PIPE_FRAMESTART_INTERRUPT_ENABLE	(1UL<<17)
#define   PIPE_VBLANK_INTERRUPT_ENABLE		(1UL<<17)
#define   PIPEA_HBLANK_INT_EN_VLV		(1UL<<16)
#define   PIPE_OVERLAY_UPDATED_ENABLE		(1UL<<16)
#define   SPRITE1_FLIP_DONE_INT_STATUS_VLV	(1UL<<15)
#define   SPRITE0_FLIP_DONE_INT_STATUS_VLV	(1UL<<14)
#define   PIPE_CRC_ERROR_INTERRUPT_STATUS	(1UL<<13)
#define   PIPE_CRC_DONE_INTERRUPT_STATUS	(1UL<<12)
#define   PERF_COUNTER2_INTERRUPT_STATUS	(1UL<<11)
#define   PIPE_GMBUS_INTERRUPT_STATUS		(1UL<<11)
#define   PLANE_FLIP_DONE_INT_STATUS_VLV	(1UL<<10)
#define   PIPE_HOTPLUG_INTERRUPT_STATUS		(1UL<<10)
#define   PIPE_VSYNC_INTERRUPT_STATUS		(1UL<<9)
#define   PIPE_DISPLAY_LINE_COMPARE_STATUS	(1UL<<8)
#define   PIPE_DPST_EVENT_STATUS		(1UL<<7)
#define   PIPE_A_PSR_STATUS_VLV			(1UL<<6)
#define   PIPE_LEGACY_BLC_EVENT_STATUS		(1UL<<6)
#define   PIPE_ODD_FIELD_INTERRUPT_STATUS	(1UL<<5)
#define   PIPE_EVEN_FIELD_INTERRUPT_STATUS	(1UL<<4)
#define   PIPE_B_PSR_STATUS_VLV			(1UL<<3)
#define   PERF_COUNTER_INTERRUPT_STATUS		(1UL<<3)
#define   PIPE_HOTPLUG_TV_INTERRUPT_STATUS	(1UL<<2) /* pre-965 */
#define   PIPE_START_VBLANK_INTERRUPT_STATUS	(1UL<<2) /* 965 or later */
#define   PIPE_FRAMESTART_INTERRUPT_STATUS	(1UL<<1)
#define   PIPE_VBLANK_INTERRUPT_STATUS		(1UL<<1)
#define   PIPE_HBLANK_INT_STATUS		(1UL<<0)
#define   PIPE_OVERLAY_UPDATED_STATUS		(1UL<<0)

#define PIPESTAT_INT_ENABLE_MASK		0x7fff0000
#define PIPESTAT_INT_STATUS_MASK		0x0000ffff

#define PIPE_A_OFFSET		0x70000
#define PIPE_B_OFFSET		0x71000
#define PIPE_C_OFFSET		0x72000
#define CHV_PIPE_C_OFFSET	0x74000
/*
 * There's actually no pipe EDP. Some pipe registers have
 * simply shifted from the pipe to the transcoder, while
 * keeping their original offset. Thus we need PIPE_EDP_OFFSET
 * to access such registers in transcoder EDP.
 */
#define PIPE_EDP_OFFSET	0x7f000

#define _MMIO_PIPE2(pipe, reg) _MMIO(dev_priv->info.pipe_offsets[pipe] - \
	dev_priv->info.pipe_offsets[PIPE_A] + (reg) + \
	dev_priv->info.display_mmio_offset)

#define PIPECONF(pipe)		_MMIO_PIPE2(pipe, _PIPEACONF)
#define PIPEDSL(pipe)		_MMIO_PIPE2(pipe, _PIPEADSL)
#define PIPEFRAME(pipe)		_MMIO_PIPE2(pipe, _PIPEAFRAMEHIGH)
#define PIPEFRAMEPIXEL(pipe)	_MMIO_PIPE2(pipe, _PIPEAFRAMEPIXEL)
#define PIPESTAT(pipe)		_MMIO_PIPE2(pipe, _PIPEASTAT)

#define _PIPE_MISC_A			0x70030
#define _PIPE_MISC_B			0x71030
#define   PIPEMISC_YUV420_ENABLE	(1<<27)
#define   PIPEMISC_YUV420_MODE_FULL_BLEND (1<<26)
#define   PIPEMISC_OUTPUT_COLORSPACE_YUV  (1<<11)
#define   PIPEMISC_DITHER_BPC_MASK	(7<<5)
#define   PIPEMISC_DITHER_8_BPC		(0<<5)
#define   PIPEMISC_DITHER_10_BPC	(1<<5)
#define   PIPEMISC_DITHER_6_BPC		(2<<5)
#define   PIPEMISC_DITHER_12_BPC	(3<<5)
#define   PIPEMISC_DITHER_ENABLE	(1<<4)
#define   PIPEMISC_DITHER_TYPE_MASK	(3<<2)
#define   PIPEMISC_DITHER_TYPE_SP	(0<<2)
#define PIPEMISC(pipe)			_MMIO_PIPE2(pipe, _PIPE_MISC_A)

#define VLV_DPFLIPSTAT				_MMIO(VLV_DISPLAY_BASE + 0x70028)
#define   PIPEB_LINE_COMPARE_INT_EN		(1<<29)
#define   PIPEB_HLINE_INT_EN			(1<<28)
#define   PIPEB_VBLANK_INT_EN			(1<<27)
#define   SPRITED_FLIP_DONE_INT_EN		(1<<26)
#define   SPRITEC_FLIP_DONE_INT_EN		(1<<25)
#define   PLANEB_FLIP_DONE_INT_EN		(1<<24)
#define   PIPE_PSR_INT_EN			(1<<22)
#define   PIPEA_LINE_COMPARE_INT_EN		(1<<21)
#define   PIPEA_HLINE_INT_EN			(1<<20)
#define   PIPEA_VBLANK_INT_EN			(1<<19)
#define   SPRITEB_FLIP_DONE_INT_EN		(1<<18)
#define   SPRITEA_FLIP_DONE_INT_EN		(1<<17)
#define   PLANEA_FLIPDONE_INT_EN		(1<<16)
#define   PIPEC_LINE_COMPARE_INT_EN		(1<<13)
#define   PIPEC_HLINE_INT_EN			(1<<12)
#define   PIPEC_VBLANK_INT_EN			(1<<11)
#define   SPRITEF_FLIPDONE_INT_EN		(1<<10)
#define   SPRITEE_FLIPDONE_INT_EN		(1<<9)
#define   PLANEC_FLIPDONE_INT_EN		(1<<8)

#define DPINVGTT				_MMIO(VLV_DISPLAY_BASE + 0x7002c) /* VLV/CHV only */
#define   SPRITEF_INVALID_GTT_INT_EN		(1<<27)
#define   SPRITEE_INVALID_GTT_INT_EN		(1<<26)
#define   PLANEC_INVALID_GTT_INT_EN		(1<<25)
#define   CURSORC_INVALID_GTT_INT_EN		(1<<24)
#define   CURSORB_INVALID_GTT_INT_EN		(1<<23)
#define   CURSORA_INVALID_GTT_INT_EN		(1<<22)
#define   SPRITED_INVALID_GTT_INT_EN		(1<<21)
#define   SPRITEC_INVALID_GTT_INT_EN		(1<<20)
#define   PLANEB_INVALID_GTT_INT_EN		(1<<19)
#define   SPRITEB_INVALID_GTT_INT_EN		(1<<18)
#define   SPRITEA_INVALID_GTT_INT_EN		(1<<17)
#define   PLANEA_INVALID_GTT_INT_EN		(1<<16)
#define   DPINVGTT_EN_MASK			0xff0000
#define   DPINVGTT_EN_MASK_CHV			0xfff0000
#define   SPRITEF_INVALID_GTT_STATUS		(1<<11)
#define   SPRITEE_INVALID_GTT_STATUS		(1<<10)
#define   PLANEC_INVALID_GTT_STATUS		(1<<9)
#define   CURSORC_INVALID_GTT_STATUS		(1<<8)
#define   CURSORB_INVALID_GTT_STATUS		(1<<7)
#define   CURSORA_INVALID_GTT_STATUS		(1<<6)
#define   SPRITED_INVALID_GTT_STATUS		(1<<5)
#define   SPRITEC_INVALID_GTT_STATUS		(1<<4)
#define   PLANEB_INVALID_GTT_STATUS		(1<<3)
#define   SPRITEB_INVALID_GTT_STATUS		(1<<2)
#define   SPRITEA_INVALID_GTT_STATUS		(1<<1)
#define   PLANEA_INVALID_GTT_STATUS		(1<<0)
#define   DPINVGTT_STATUS_MASK			0xff
#define   DPINVGTT_STATUS_MASK_CHV		0xfff

#define DSPARB			_MMIO(dev_priv->info.display_mmio_offset + 0x70030)
#define   DSPARB_CSTART_MASK	(0x7f << 7)
#define   DSPARB_CSTART_SHIFT	7
#define   DSPARB_BSTART_MASK	(0x7f)
#define   DSPARB_BSTART_SHIFT	0
#define   DSPARB_BEND_SHIFT	9 /* on 855 */
#define   DSPARB_AEND_SHIFT	0
#define   DSPARB_SPRITEA_SHIFT_VLV	0
#define   DSPARB_SPRITEA_MASK_VLV	(0xff << 0)
#define   DSPARB_SPRITEB_SHIFT_VLV	8
#define   DSPARB_SPRITEB_MASK_VLV	(0xff << 8)
#define   DSPARB_SPRITEC_SHIFT_VLV	16
#define   DSPARB_SPRITEC_MASK_VLV	(0xff << 16)
#define   DSPARB_SPRITED_SHIFT_VLV	24
#define   DSPARB_SPRITED_MASK_VLV	(0xff << 24)
#define DSPARB2				_MMIO(VLV_DISPLAY_BASE + 0x70060) /* vlv/chv */
#define   DSPARB_SPRITEA_HI_SHIFT_VLV	0
#define   DSPARB_SPRITEA_HI_MASK_VLV	(0x1 << 0)
#define   DSPARB_SPRITEB_HI_SHIFT_VLV	4
#define   DSPARB_SPRITEB_HI_MASK_VLV	(0x1 << 4)
#define   DSPARB_SPRITEC_HI_SHIFT_VLV	8
#define   DSPARB_SPRITEC_HI_MASK_VLV	(0x1 << 8)
#define   DSPARB_SPRITED_HI_SHIFT_VLV	12
#define   DSPARB_SPRITED_HI_MASK_VLV	(0x1 << 12)
#define   DSPARB_SPRITEE_HI_SHIFT_VLV	16
#define   DSPARB_SPRITEE_HI_MASK_VLV	(0x1 << 16)
#define   DSPARB_SPRITEF_HI_SHIFT_VLV	20
#define   DSPARB_SPRITEF_HI_MASK_VLV	(0x1 << 20)
#define DSPARB3				_MMIO(VLV_DISPLAY_BASE + 0x7006c) /* chv */
#define   DSPARB_SPRITEE_SHIFT_VLV	0
#define   DSPARB_SPRITEE_MASK_VLV	(0xff << 0)
#define   DSPARB_SPRITEF_SHIFT_VLV	8
#define   DSPARB_SPRITEF_MASK_VLV	(0xff << 8)

/* pnv/gen4/g4x/vlv/chv */
#define DSPFW1		_MMIO(dev_priv->info.display_mmio_offset + 0x70034)
#define   DSPFW_SR_SHIFT		23
#define   DSPFW_SR_MASK			(0x1ff<<23)
#define   DSPFW_CURSORB_SHIFT		16
#define   DSPFW_CURSORB_MASK		(0x3f<<16)
#define   DSPFW_PLANEB_SHIFT		8
#define   DSPFW_PLANEB_MASK		(0x7f<<8)
#define   DSPFW_PLANEB_MASK_VLV		(0xff<<8) /* vlv/chv */
#define   DSPFW_PLANEA_SHIFT		0
#define   DSPFW_PLANEA_MASK		(0x7f<<0)
#define   DSPFW_PLANEA_MASK_VLV		(0xff<<0) /* vlv/chv */
#define DSPFW2		_MMIO(dev_priv->info.display_mmio_offset + 0x70038)
#define   DSPFW_FBC_SR_EN		(1<<31)	  /* g4x */
#define   DSPFW_FBC_SR_SHIFT		28
#define   DSPFW_FBC_SR_MASK		(0x7<<28) /* g4x */
#define   DSPFW_FBC_HPLL_SR_SHIFT	24
#define   DSPFW_FBC_HPLL_SR_MASK	(0xf<<24) /* g4x */
#define   DSPFW_SPRITEB_SHIFT		(16)
#define   DSPFW_SPRITEB_MASK		(0x7f<<16) /* g4x */
#define   DSPFW_SPRITEB_MASK_VLV	(0xff<<16) /* vlv/chv */
#define   DSPFW_CURSORA_SHIFT		8
#define   DSPFW_CURSORA_MASK		(0x3f<<8)
#define   DSPFW_PLANEC_OLD_SHIFT	0
#define   DSPFW_PLANEC_OLD_MASK		(0x7f<<0) /* pre-gen4 sprite C */
#define   DSPFW_SPRITEA_SHIFT		0
#define   DSPFW_SPRITEA_MASK		(0x7f<<0) /* g4x */
#define   DSPFW_SPRITEA_MASK_VLV	(0xff<<0) /* vlv/chv */
#define DSPFW3		_MMIO(dev_priv->info.display_mmio_offset + 0x7003c)
#define   DSPFW_HPLL_SR_EN		(1<<31)
#define   PINEVIEW_SELF_REFRESH_EN	(1<<30)
#define   DSPFW_CURSOR_SR_SHIFT		24
#define   DSPFW_CURSOR_SR_MASK		(0x3f<<24)
#define   DSPFW_HPLL_CURSOR_SHIFT	16
#define   DSPFW_HPLL_CURSOR_MASK	(0x3f<<16)
#define   DSPFW_HPLL_SR_SHIFT		0
#define   DSPFW_HPLL_SR_MASK		(0x1ff<<0)

/* vlv/chv */
#define DSPFW4		_MMIO(VLV_DISPLAY_BASE + 0x70070)
#define   DSPFW_SPRITEB_WM1_SHIFT	16
#define   DSPFW_SPRITEB_WM1_MASK	(0xff<<16)
#define   DSPFW_CURSORA_WM1_SHIFT	8
#define   DSPFW_CURSORA_WM1_MASK	(0x3f<<8)
#define   DSPFW_SPRITEA_WM1_SHIFT	0
#define   DSPFW_SPRITEA_WM1_MASK	(0xff<<0)
#define DSPFW5		_MMIO(VLV_DISPLAY_BASE + 0x70074)
#define   DSPFW_PLANEB_WM1_SHIFT	24
#define   DSPFW_PLANEB_WM1_MASK		(0xff<<24)
#define   DSPFW_PLANEA_WM1_SHIFT	16
#define   DSPFW_PLANEA_WM1_MASK		(0xff<<16)
#define   DSPFW_CURSORB_WM1_SHIFT	8
#define   DSPFW_CURSORB_WM1_MASK	(0x3f<<8)
#define   DSPFW_CURSOR_SR_WM1_SHIFT	0
#define   DSPFW_CURSOR_SR_WM1_MASK	(0x3f<<0)
#define DSPFW6		_MMIO(VLV_DISPLAY_BASE + 0x70078)
#define   DSPFW_SR_WM1_SHIFT		0
#define   DSPFW_SR_WM1_MASK		(0x1ff<<0)
#define DSPFW7		_MMIO(VLV_DISPLAY_BASE + 0x7007c)
#define DSPFW7_CHV	_MMIO(VLV_DISPLAY_BASE + 0x700b4) /* wtf #1? */
#define   DSPFW_SPRITED_WM1_SHIFT	24
#define   DSPFW_SPRITED_WM1_MASK	(0xff<<24)
#define   DSPFW_SPRITED_SHIFT		16
#define   DSPFW_SPRITED_MASK_VLV	(0xff<<16)
#define   DSPFW_SPRITEC_WM1_SHIFT	8
#define   DSPFW_SPRITEC_WM1_MASK	(0xff<<8)
#define   DSPFW_SPRITEC_SHIFT		0
#define   DSPFW_SPRITEC_MASK_VLV	(0xff<<0)
#define DSPFW8_CHV	_MMIO(VLV_DISPLAY_BASE + 0x700b8)
#define   DSPFW_SPRITEF_WM1_SHIFT	24
#define   DSPFW_SPRITEF_WM1_MASK	(0xff<<24)
#define   DSPFW_SPRITEF_SHIFT		16
#define   DSPFW_SPRITEF_MASK_VLV	(0xff<<16)
#define   DSPFW_SPRITEE_WM1_SHIFT	8
#define   DSPFW_SPRITEE_WM1_MASK	(0xff<<8)
#define   DSPFW_SPRITEE_SHIFT		0
#define   DSPFW_SPRITEE_MASK_VLV	(0xff<<0)
#define DSPFW9_CHV	_MMIO(VLV_DISPLAY_BASE + 0x7007c) /* wtf #2? */
#define   DSPFW_PLANEC_WM1_SHIFT	24
#define   DSPFW_PLANEC_WM1_MASK		(0xff<<24)
#define   DSPFW_PLANEC_SHIFT		16
#define   DSPFW_PLANEC_MASK_VLV		(0xff<<16)
#define   DSPFW_CURSORC_WM1_SHIFT	8
#define   DSPFW_CURSORC_WM1_MASK	(0x3f<<16)
#define   DSPFW_CURSORC_SHIFT		0
#define   DSPFW_CURSORC_MASK		(0x3f<<0)

/* vlv/chv high order bits */
#define DSPHOWM		_MMIO(VLV_DISPLAY_BASE + 0x70064)
#define   DSPFW_SR_HI_SHIFT		24
#define   DSPFW_SR_HI_MASK		(3<<24) /* 2 bits for chv, 1 for vlv */
#define   DSPFW_SPRITEF_HI_SHIFT	23
#define   DSPFW_SPRITEF_HI_MASK		(1<<23)
#define   DSPFW_SPRITEE_HI_SHIFT	22
#define   DSPFW_SPRITEE_HI_MASK		(1<<22)
#define   DSPFW_PLANEC_HI_SHIFT		21
#define   DSPFW_PLANEC_HI_MASK		(1<<21)
#define   DSPFW_SPRITED_HI_SHIFT	20
#define   DSPFW_SPRITED_HI_MASK		(1<<20)
#define   DSPFW_SPRITEC_HI_SHIFT	16
#define   DSPFW_SPRITEC_HI_MASK		(1<<16)
#define   DSPFW_PLANEB_HI_SHIFT		12
#define   DSPFW_PLANEB_HI_MASK		(1<<12)
#define   DSPFW_SPRITEB_HI_SHIFT	8
#define   DSPFW_SPRITEB_HI_MASK		(1<<8)
#define   DSPFW_SPRITEA_HI_SHIFT	4
#define   DSPFW_SPRITEA_HI_MASK		(1<<4)
#define   DSPFW_PLANEA_HI_SHIFT		0
#define   DSPFW_PLANEA_HI_MASK		(1<<0)
#define DSPHOWM1	_MMIO(VLV_DISPLAY_BASE + 0x70068)
#define   DSPFW_SR_WM1_HI_SHIFT		24
#define   DSPFW_SR_WM1_HI_MASK		(3<<24) /* 2 bits for chv, 1 for vlv */
#define   DSPFW_SPRITEF_WM1_HI_SHIFT	23
#define   DSPFW_SPRITEF_WM1_HI_MASK	(1<<23)
#define   DSPFW_SPRITEE_WM1_HI_SHIFT	22
#define   DSPFW_SPRITEE_WM1_HI_MASK	(1<<22)
#define   DSPFW_PLANEC_WM1_HI_SHIFT	21
#define   DSPFW_PLANEC_WM1_HI_MASK	(1<<21)
#define   DSPFW_SPRITED_WM1_HI_SHIFT	20
#define   DSPFW_SPRITED_WM1_HI_MASK	(1<<20)
#define   DSPFW_SPRITEC_WM1_HI_SHIFT	16
#define   DSPFW_SPRITEC_WM1_HI_MASK	(1<<16)
#define   DSPFW_PLANEB_WM1_HI_SHIFT	12
#define   DSPFW_PLANEB_WM1_HI_MASK	(1<<12)
#define   DSPFW_SPRITEB_WM1_HI_SHIFT	8
#define   DSPFW_SPRITEB_WM1_HI_MASK	(1<<8)
#define   DSPFW_SPRITEA_WM1_HI_SHIFT	4
#define   DSPFW_SPRITEA_WM1_HI_MASK	(1<<4)
#define   DSPFW_PLANEA_WM1_HI_SHIFT	0
#define   DSPFW_PLANEA_WM1_HI_MASK	(1<<0)

/* drain latency register values*/
#define VLV_DDL(pipe)			_MMIO(VLV_DISPLAY_BASE + 0x70050 + 4 * (pipe))
#define DDL_CURSOR_SHIFT		24
#define DDL_SPRITE_SHIFT(sprite)	(8+8*(sprite))
#define DDL_PLANE_SHIFT			0
#define DDL_PRECISION_HIGH		(1<<7)
#define DDL_PRECISION_LOW		(0<<7)
#define DRAIN_LATENCY_MASK		0x7f

#define CBR1_VLV			_MMIO(VLV_DISPLAY_BASE + 0x70400)
#define  CBR_PND_DEADLINE_DISABLE	(1<<31)
#define  CBR_PWM_CLOCK_MUX_SELECT	(1<<30)

#define CBR4_VLV			_MMIO(VLV_DISPLAY_BASE + 0x70450)
#define  CBR_DPLLBMD_PIPE(pipe)		(1<<(7+(pipe)*11)) /* pipes B and C */

/* FIFO watermark sizes etc */
#define G4X_FIFO_LINE_SIZE	64
#define I915_FIFO_LINE_SIZE	64
#define I830_FIFO_LINE_SIZE	32

#define VALLEYVIEW_FIFO_SIZE	255
#define G4X_FIFO_SIZE		127
#define I965_FIFO_SIZE		512
#define I945_FIFO_SIZE		127
#define I915_FIFO_SIZE		95
#define I855GM_FIFO_SIZE	127 /* In cachelines */
#define I830_FIFO_SIZE		95

#define VALLEYVIEW_MAX_WM	0xff
#define G4X_MAX_WM		0x3f
#define I915_MAX_WM		0x3f

#define PINEVIEW_DISPLAY_FIFO	512 /* in 64byte unit */
#define PINEVIEW_FIFO_LINE_SIZE	64
#define PINEVIEW_MAX_WM		0x1ff
#define PINEVIEW_DFT_WM		0x3f
#define PINEVIEW_DFT_HPLLOFF_WM	0
#define PINEVIEW_GUARD_WM		10
#define PINEVIEW_CURSOR_FIFO		64
#define PINEVIEW_CURSOR_MAX_WM	0x3f
#define PINEVIEW_CURSOR_DFT_WM	0
#define PINEVIEW_CURSOR_GUARD_WM	5

#define VALLEYVIEW_CURSOR_MAX_WM 64
#define I965_CURSOR_FIFO	64
#define I965_CURSOR_MAX_WM	32
#define I965_CURSOR_DFT_WM	8

/* Watermark register definitions for SKL */
#define _CUR_WM_A_0		0x70140
#define _CUR_WM_B_0		0x71140
#define _PLANE_WM_1_A_0		0x70240
#define _PLANE_WM_1_B_0		0x71240
#define _PLANE_WM_2_A_0		0x70340
#define _PLANE_WM_2_B_0		0x71340
#define _PLANE_WM_TRANS_1_A_0	0x70268
#define _PLANE_WM_TRANS_1_B_0	0x71268
#define _PLANE_WM_TRANS_2_A_0	0x70368
#define _PLANE_WM_TRANS_2_B_0	0x71368
#define _CUR_WM_TRANS_A_0	0x70168
#define _CUR_WM_TRANS_B_0	0x71168
#define   PLANE_WM_EN		(1 << 31)
#define   PLANE_WM_LINES_SHIFT	14
#define   PLANE_WM_LINES_MASK	0x1f
#define   PLANE_WM_BLOCKS_MASK	0x3ff

#define _CUR_WM_0(pipe) _PIPE(pipe, _CUR_WM_A_0, _CUR_WM_B_0)
#define CUR_WM(pipe, level) _MMIO(_CUR_WM_0(pipe) + ((4) * (level)))
#define CUR_WM_TRANS(pipe) _MMIO_PIPE(pipe, _CUR_WM_TRANS_A_0, _CUR_WM_TRANS_B_0)

#define _PLANE_WM_1(pipe) _PIPE(pipe, _PLANE_WM_1_A_0, _PLANE_WM_1_B_0)
#define _PLANE_WM_2(pipe) _PIPE(pipe, _PLANE_WM_2_A_0, _PLANE_WM_2_B_0)
#define _PLANE_WM_BASE(pipe, plane)	\
			_PLANE(plane, _PLANE_WM_1(pipe), _PLANE_WM_2(pipe))
#define PLANE_WM(pipe, plane, level)	\
			_MMIO(_PLANE_WM_BASE(pipe, plane) + ((4) * (level)))
#define _PLANE_WM_TRANS_1(pipe)	\
			_PIPE(pipe, _PLANE_WM_TRANS_1_A_0, _PLANE_WM_TRANS_1_B_0)
#define _PLANE_WM_TRANS_2(pipe)	\
			_PIPE(pipe, _PLANE_WM_TRANS_2_A_0, _PLANE_WM_TRANS_2_B_0)
#define PLANE_WM_TRANS(pipe, plane)	\
	_MMIO(_PLANE(plane, _PLANE_WM_TRANS_1(pipe), _PLANE_WM_TRANS_2(pipe)))

/* define the Watermark register on Ironlake */
#define WM0_PIPEA_ILK		_MMIO(0x45100)
#define  WM0_PIPE_PLANE_MASK	(0xffff<<16)
#define  WM0_PIPE_PLANE_SHIFT	16
#define  WM0_PIPE_SPRITE_MASK	(0xff<<8)
#define  WM0_PIPE_SPRITE_SHIFT	8
#define  WM0_PIPE_CURSOR_MASK	(0xff)

#define WM0_PIPEB_ILK		_MMIO(0x45104)
#define WM0_PIPEC_IVB		_MMIO(0x45200)
#define WM1_LP_ILK		_MMIO(0x45108)
#define  WM1_LP_SR_EN		(1<<31)
#define  WM1_LP_LATENCY_SHIFT	24
#define  WM1_LP_LATENCY_MASK	(0x7f<<24)
#define  WM1_LP_FBC_MASK	(0xf<<20)
#define  WM1_LP_FBC_SHIFT	20
#define  WM1_LP_FBC_SHIFT_BDW	19
#define  WM1_LP_SR_MASK		(0x7ff<<8)
#define  WM1_LP_SR_SHIFT	8
#define  WM1_LP_CURSOR_MASK	(0xff)
#define WM2_LP_ILK		_MMIO(0x4510c)
#define  WM2_LP_EN		(1<<31)
#define WM3_LP_ILK		_MMIO(0x45110)
#define  WM3_LP_EN		(1<<31)
#define WM1S_LP_ILK		_MMIO(0x45120)
#define WM2S_LP_IVB		_MMIO(0x45124)
#define WM3S_LP_IVB		_MMIO(0x45128)
#define  WM1S_LP_EN		(1<<31)

#define HSW_WM_LP_VAL(lat, fbc, pri, cur) \
	(WM3_LP_EN | ((lat) << WM1_LP_LATENCY_SHIFT) | \
	 ((fbc) << WM1_LP_FBC_SHIFT) | ((pri) << WM1_LP_SR_SHIFT) | (cur))

/* Memory latency timer register */
#define MLTR_ILK		_MMIO(0x11222)
#define  MLTR_WM1_SHIFT		0
#define  MLTR_WM2_SHIFT		8
/* the unit of memory self-refresh latency time is 0.5us */
#define  ILK_SRLT_MASK		0x3f


/* the address where we get all kinds of latency value */
#define SSKPD			_MMIO(0x5d10)
#define SSKPD_WM_MASK		0x3f
#define SSKPD_WM0_SHIFT		0
#define SSKPD_WM1_SHIFT		8
#define SSKPD_WM2_SHIFT		16
#define SSKPD_WM3_SHIFT		24

/*
 * The two pipe frame counter registers are not synchronized, so
 * reading a stable value is somewhat tricky. The following code
 * should work:
 *
 *  do {
 *    high1 = ((INREG(PIPEAFRAMEHIGH) & PIPE_FRAME_HIGH_MASK) >>
 *             PIPE_FRAME_HIGH_SHIFT;
 *    low1 =  ((INREG(PIPEAFRAMEPIXEL) & PIPE_FRAME_LOW_MASK) >>
 *             PIPE_FRAME_LOW_SHIFT);
 *    high2 = ((INREG(PIPEAFRAMEHIGH) & PIPE_FRAME_HIGH_MASK) >>
 *             PIPE_FRAME_HIGH_SHIFT);
 *  } while (high1 != high2);
 *  frame = (high1 << 8) | low1;
 */
#define _PIPEAFRAMEHIGH          0x70040
#define   PIPE_FRAME_HIGH_MASK    0x0000ffff
#define   PIPE_FRAME_HIGH_SHIFT   0
#define _PIPEAFRAMEPIXEL         0x70044
#define   PIPE_FRAME_LOW_MASK     0xff000000
#define   PIPE_FRAME_LOW_SHIFT    24
#define   PIPE_PIXEL_MASK         0x00ffffff
#define   PIPE_PIXEL_SHIFT        0
/* GM45+ just has to be different */
#define _PIPEA_FRMCOUNT_G4X	0x70040
#define _PIPEA_FLIPCOUNT_G4X	0x70044
#define PIPE_FRMCOUNT_G4X(pipe) _MMIO_PIPE2(pipe, _PIPEA_FRMCOUNT_G4X)
#define PIPE_FLIPCOUNT_G4X(pipe) _MMIO_PIPE2(pipe, _PIPEA_FLIPCOUNT_G4X)

/* Cursor A & B regs */
#define _CURACNTR		0x70080
/* Old style CUR*CNTR flags (desktop 8xx) */
#define   CURSOR_ENABLE		0x80000000
#define   CURSOR_GAMMA_ENABLE	0x40000000
#define   CURSOR_STRIDE_SHIFT	28
#define   CURSOR_STRIDE(x)	((ffs(x)-9) << CURSOR_STRIDE_SHIFT) /* 256,512,1k,2k */
#define   CURSOR_PIPE_CSC_ENABLE (1<<24)
#define   CURSOR_FORMAT_SHIFT	24
#define   CURSOR_FORMAT_MASK	(0x07 << CURSOR_FORMAT_SHIFT)
#define   CURSOR_FORMAT_2C	(0x00 << CURSOR_FORMAT_SHIFT)
#define   CURSOR_FORMAT_3C	(0x01 << CURSOR_FORMAT_SHIFT)
#define   CURSOR_FORMAT_4C	(0x02 << CURSOR_FORMAT_SHIFT)
#define   CURSOR_FORMAT_ARGB	(0x04 << CURSOR_FORMAT_SHIFT)
#define   CURSOR_FORMAT_XRGB	(0x05 << CURSOR_FORMAT_SHIFT)
/* New style CUR*CNTR flags */
#define   CURSOR_MODE		0x27
#define   CURSOR_MODE_DISABLE   0x00
#define   CURSOR_MODE_128_32B_AX 0x02
#define   CURSOR_MODE_256_32B_AX 0x03
#define   CURSOR_MODE_64_32B_AX 0x07
#define   CURSOR_MODE_128_ARGB_AX ((1 << 5) | CURSOR_MODE_128_32B_AX)
#define   CURSOR_MODE_256_ARGB_AX ((1 << 5) | CURSOR_MODE_256_32B_AX)
#define   CURSOR_MODE_64_ARGB_AX ((1 << 5) | CURSOR_MODE_64_32B_AX)
#define   MCURSOR_PIPE_SELECT(pipe)	((pipe) << 28)
#define   MCURSOR_GAMMA_ENABLE  (1 << 26)
#define   CURSOR_ROTATE_180	(1<<15)
#define   CURSOR_TRICKLE_FEED_DISABLE	(1 << 14)
#define _CURABASE		0x70084
#define _CURAPOS		0x70088
#define   CURSOR_POS_MASK       0x007FF
#define   CURSOR_POS_SIGN       0x8000
#define   CURSOR_X_SHIFT        0
#define   CURSOR_Y_SHIFT        16
#define CURSIZE			_MMIO(0x700a0) /* 845/865 */
#define _CUR_FBC_CTL_A		0x700a0 /* ivb+ */
#define   CUR_FBC_CTL_EN	(1 << 31)
#define _CURBCNTR		0x700c0
#define _CURBBASE		0x700c4
#define _CURBPOS		0x700c8

#define _CURBCNTR_IVB		0x71080
#define _CURBBASE_IVB		0x71084
#define _CURBPOS_IVB		0x71088

#define _CURSOR2(pipe, reg) _MMIO(dev_priv->info.cursor_offsets[(pipe)] - \
	dev_priv->info.cursor_offsets[PIPE_A] + (reg) + \
	dev_priv->info.display_mmio_offset)

#define CURCNTR(pipe) _CURSOR2(pipe, _CURACNTR)
#define CURBASE(pipe) _CURSOR2(pipe, _CURABASE)
#define CURPOS(pipe) _CURSOR2(pipe, _CURAPOS)
#define CUR_FBC_CTL(pipe) _CURSOR2(pipe, _CUR_FBC_CTL_A)

#define CURSOR_A_OFFSET 0x70080
#define CURSOR_B_OFFSET 0x700c0
#define CHV_CURSOR_C_OFFSET 0x700e0
#define IVB_CURSOR_B_OFFSET 0x71080
#define IVB_CURSOR_C_OFFSET 0x72080

/* Display A control */
#define _DSPACNTR				0x70180
#define   DISPLAY_PLANE_ENABLE			(1<<31)
#define   DISPLAY_PLANE_DISABLE			0
#define   DISPPLANE_GAMMA_ENABLE		(1<<30)
#define   DISPPLANE_GAMMA_DISABLE		0
#define   DISPPLANE_PIXFORMAT_MASK		(0xf<<26)
#define   DISPPLANE_YUV422			(0x0<<26)
#define   DISPPLANE_8BPP			(0x2<<26)
#define   DISPPLANE_BGRA555			(0x3<<26)
#define   DISPPLANE_BGRX555			(0x4<<26)
#define   DISPPLANE_BGRX565			(0x5<<26)
#define   DISPPLANE_BGRX888			(0x6<<26)
#define   DISPPLANE_BGRA888			(0x7<<26)
#define   DISPPLANE_RGBX101010			(0x8<<26)
#define   DISPPLANE_RGBA101010			(0x9<<26)
#define   DISPPLANE_BGRX101010			(0xa<<26)
#define   DISPPLANE_RGBX161616			(0xc<<26)
#define   DISPPLANE_RGBX888			(0xe<<26)
#define   DISPPLANE_RGBA888			(0xf<<26)
#define   DISPPLANE_STEREO_ENABLE		(1<<25)
#define   DISPPLANE_STEREO_DISABLE		0
#define   DISPPLANE_PIPE_CSC_ENABLE		(1<<24)
#define   DISPPLANE_SEL_PIPE_SHIFT		24
#define   DISPPLANE_SEL_PIPE_MASK		(3<<DISPPLANE_SEL_PIPE_SHIFT)
#define   DISPPLANE_SEL_PIPE(pipe)		((pipe)<<DISPPLANE_SEL_PIPE_SHIFT)
#define   DISPPLANE_SRC_KEY_ENABLE		(1<<22)
#define   DISPPLANE_SRC_KEY_DISABLE		0
#define   DISPPLANE_LINE_DOUBLE			(1<<20)
#define   DISPPLANE_NO_LINE_DOUBLE		0
#define   DISPPLANE_STEREO_POLARITY_FIRST	0
#define   DISPPLANE_STEREO_POLARITY_SECOND	(1<<18)
#define   DISPPLANE_ALPHA_PREMULTIPLY		(1<<16) /* CHV pipe B */
#define   DISPPLANE_ROTATE_180			(1<<15)
#define   DISPPLANE_TRICKLE_FEED_DISABLE	(1<<14) /* Ironlake */
#define   DISPPLANE_TILED			(1<<10)
#define   DISPPLANE_MIRROR			(1<<8) /* CHV pipe B */
#define _DSPAADDR				0x70184
#define _DSPASTRIDE				0x70188
#define _DSPAPOS				0x7018C /* reserved */
#define _DSPASIZE				0x70190
#define _DSPASURF				0x7019C /* 965+ only */
#define _DSPATILEOFF				0x701A4 /* 965+ only */
#define _DSPAOFFSET				0x701A4 /* HSW */
#define _DSPASURFLIVE				0x701AC

#define DSPCNTR(plane)		_MMIO_PIPE2(plane, _DSPACNTR)
#define DSPADDR(plane)		_MMIO_PIPE2(plane, _DSPAADDR)
#define DSPSTRIDE(plane)	_MMIO_PIPE2(plane, _DSPASTRIDE)
#define DSPPOS(plane)		_MMIO_PIPE2(plane, _DSPAPOS)
#define DSPSIZE(plane)		_MMIO_PIPE2(plane, _DSPASIZE)
#define DSPSURF(plane)		_MMIO_PIPE2(plane, _DSPASURF)
#define DSPTILEOFF(plane)	_MMIO_PIPE2(plane, _DSPATILEOFF)
#define DSPLINOFF(plane)	DSPADDR(plane)
#define DSPOFFSET(plane)	_MMIO_PIPE2(plane, _DSPAOFFSET)
#define DSPSURFLIVE(plane)	_MMIO_PIPE2(plane, _DSPASURFLIVE)

/* CHV pipe B blender and primary plane */
#define _CHV_BLEND_A		0x60a00
#define   CHV_BLEND_LEGACY		(0<<30)
#define   CHV_BLEND_ANDROID		(1<<30)
#define   CHV_BLEND_MPO			(2<<30)
#define   CHV_BLEND_MASK		(3<<30)
#define _CHV_CANVAS_A		0x60a04
#define _PRIMPOS_A		0x60a08
#define _PRIMSIZE_A		0x60a0c
#define _PRIMCNSTALPHA_A	0x60a10
#define   PRIM_CONST_ALPHA_ENABLE	(1<<31)

#define CHV_BLEND(pipe)		_MMIO_TRANS2(pipe, _CHV_BLEND_A)
#define CHV_CANVAS(pipe)	_MMIO_TRANS2(pipe, _CHV_CANVAS_A)
#define PRIMPOS(plane)		_MMIO_TRANS2(plane, _PRIMPOS_A)
#define PRIMSIZE(plane)		_MMIO_TRANS2(plane, _PRIMSIZE_A)
#define PRIMCNSTALPHA(plane)	_MMIO_TRANS2(plane, _PRIMCNSTALPHA_A)

/* Display/Sprite base address macros */
#define DISP_BASEADDR_MASK	(0xfffff000)
#define I915_LO_DISPBASE(val)	(val & ~DISP_BASEADDR_MASK)
#define I915_HI_DISPBASE(val)	(val & DISP_BASEADDR_MASK)

/*
 * VBIOS flags
 * gen2:
 * [00:06] alm,mgm
 * [10:16] all
 * [30:32] alm,mgm
 * gen3+:
 * [00:0f] all
 * [10:1f] all
 * [30:32] all
 */
#define SWF0(i)	_MMIO(dev_priv->info.display_mmio_offset + 0x70410 + (i) * 4)
#define SWF1(i)	_MMIO(dev_priv->info.display_mmio_offset + 0x71410 + (i) * 4)
#define SWF3(i)	_MMIO(dev_priv->info.display_mmio_offset + 0x72414 + (i) * 4)
#define SWF_ILK(i)	_MMIO(0x4F000 + (i) * 4)

/* Pipe B */
#define _PIPEBDSL		(dev_priv->info.display_mmio_offset + 0x71000)
#define _PIPEBCONF		(dev_priv->info.display_mmio_offset + 0x71008)
#define _PIPEBSTAT		(dev_priv->info.display_mmio_offset + 0x71024)
#define _PIPEBFRAMEHIGH		0x71040
#define _PIPEBFRAMEPIXEL	0x71044
#define _PIPEB_FRMCOUNT_G4X	(dev_priv->info.display_mmio_offset + 0x71040)
#define _PIPEB_FLIPCOUNT_G4X	(dev_priv->info.display_mmio_offset + 0x71044)


/* Display B control */
#define _DSPBCNTR		(dev_priv->info.display_mmio_offset + 0x71180)
#define   DISPPLANE_ALPHA_TRANS_ENABLE		(1<<15)
#define   DISPPLANE_ALPHA_TRANS_DISABLE		0
#define   DISPPLANE_SPRITE_ABOVE_DISPLAY	0
#define   DISPPLANE_SPRITE_ABOVE_OVERLAY	(1)
#define _DSPBADDR		(dev_priv->info.display_mmio_offset + 0x71184)
#define _DSPBSTRIDE		(dev_priv->info.display_mmio_offset + 0x71188)
#define _DSPBPOS		(dev_priv->info.display_mmio_offset + 0x7118C)
#define _DSPBSIZE		(dev_priv->info.display_mmio_offset + 0x71190)
#define _DSPBSURF		(dev_priv->info.display_mmio_offset + 0x7119C)
#define _DSPBTILEOFF		(dev_priv->info.display_mmio_offset + 0x711A4)
#define _DSPBOFFSET		(dev_priv->info.display_mmio_offset + 0x711A4)
#define _DSPBSURFLIVE		(dev_priv->info.display_mmio_offset + 0x711AC)

/* Sprite A control */
#define _DVSACNTR		0x72180
#define   DVS_ENABLE		(1<<31)
#define   DVS_GAMMA_ENABLE	(1<<30)
#define   DVS_PIXFORMAT_MASK	(3<<25)
#define   DVS_FORMAT_YUV422	(0<<25)
#define   DVS_FORMAT_RGBX101010	(1<<25)
#define   DVS_FORMAT_RGBX888	(2<<25)
#define   DVS_FORMAT_RGBX161616	(3<<25)
#define   DVS_PIPE_CSC_ENABLE   (1<<24)
#define   DVS_SOURCE_KEY	(1<<22)
#define   DVS_RGB_ORDER_XBGR	(1<<20)
#define   DVS_YUV_BYTE_ORDER_MASK (3<<16)
#define   DVS_YUV_ORDER_YUYV	(0<<16)
#define   DVS_YUV_ORDER_UYVY	(1<<16)
#define   DVS_YUV_ORDER_YVYU	(2<<16)
#define   DVS_YUV_ORDER_VYUY	(3<<16)
#define   DVS_ROTATE_180	(1<<15)
#define   DVS_DEST_KEY		(1<<2)
#define   DVS_TRICKLE_FEED_DISABLE (1<<14)
#define   DVS_TILED		(1<<10)
#define _DVSALINOFF		0x72184
#define _DVSASTRIDE		0x72188
#define _DVSAPOS		0x7218c
#define _DVSASIZE		0x72190
#define _DVSAKEYVAL		0x72194
#define _DVSAKEYMSK		0x72198
#define _DVSASURF		0x7219c
#define _DVSAKEYMAXVAL		0x721a0
#define _DVSATILEOFF		0x721a4
#define _DVSASURFLIVE		0x721ac
#define _DVSASCALE		0x72204
#define   DVS_SCALE_ENABLE	(1<<31)
#define   DVS_FILTER_MASK	(3<<29)
#define   DVS_FILTER_MEDIUM	(0<<29)
#define   DVS_FILTER_ENHANCING	(1<<29)
#define   DVS_FILTER_SOFTENING	(2<<29)
#define   DVS_VERTICAL_OFFSET_HALF (1<<28) /* must be enabled below */
#define   DVS_VERTICAL_OFFSET_ENABLE (1<<27)
#define _DVSAGAMC		0x72300

#define _DVSBCNTR		0x73180
#define _DVSBLINOFF		0x73184
#define _DVSBSTRIDE		0x73188
#define _DVSBPOS		0x7318c
#define _DVSBSIZE		0x73190
#define _DVSBKEYVAL		0x73194
#define _DVSBKEYMSK		0x73198
#define _DVSBSURF		0x7319c
#define _DVSBKEYMAXVAL		0x731a0
#define _DVSBTILEOFF		0x731a4
#define _DVSBSURFLIVE		0x731ac
#define _DVSBSCALE		0x73204
#define _DVSBGAMC		0x73300

#define DVSCNTR(pipe) _MMIO_PIPE(pipe, _DVSACNTR, _DVSBCNTR)
#define DVSLINOFF(pipe) _MMIO_PIPE(pipe, _DVSALINOFF, _DVSBLINOFF)
#define DVSSTRIDE(pipe) _MMIO_PIPE(pipe, _DVSASTRIDE, _DVSBSTRIDE)
#define DVSPOS(pipe) _MMIO_PIPE(pipe, _DVSAPOS, _DVSBPOS)
#define DVSSURF(pipe) _MMIO_PIPE(pipe, _DVSASURF, _DVSBSURF)
#define DVSKEYMAX(pipe) _MMIO_PIPE(pipe, _DVSAKEYMAXVAL, _DVSBKEYMAXVAL)
#define DVSSIZE(pipe) _MMIO_PIPE(pipe, _DVSASIZE, _DVSBSIZE)
#define DVSSCALE(pipe) _MMIO_PIPE(pipe, _DVSASCALE, _DVSBSCALE)
#define DVSTILEOFF(pipe) _MMIO_PIPE(pipe, _DVSATILEOFF, _DVSBTILEOFF)
#define DVSKEYVAL(pipe) _MMIO_PIPE(pipe, _DVSAKEYVAL, _DVSBKEYVAL)
#define DVSKEYMSK(pipe) _MMIO_PIPE(pipe, _DVSAKEYMSK, _DVSBKEYMSK)
#define DVSSURFLIVE(pipe) _MMIO_PIPE(pipe, _DVSASURFLIVE, _DVSBSURFLIVE)

#define _SPRA_CTL		0x70280
#define   SPRITE_ENABLE			(1<<31)
#define   SPRITE_GAMMA_ENABLE		(1<<30)
#define   SPRITE_PIXFORMAT_MASK		(7<<25)
#define   SPRITE_FORMAT_YUV422		(0<<25)
#define   SPRITE_FORMAT_RGBX101010	(1<<25)
#define   SPRITE_FORMAT_RGBX888		(2<<25)
#define   SPRITE_FORMAT_RGBX161616	(3<<25)
#define   SPRITE_FORMAT_YUV444		(4<<25)
#define   SPRITE_FORMAT_XR_BGR101010	(5<<25) /* Extended range */
#define   SPRITE_PIPE_CSC_ENABLE	(1<<24)
#define   SPRITE_SOURCE_KEY		(1<<22)
#define   SPRITE_RGB_ORDER_RGBX		(1<<20) /* only for 888 and 161616 */
#define   SPRITE_YUV_TO_RGB_CSC_DISABLE	(1<<19)
#define   SPRITE_YUV_CSC_FORMAT_BT709	(1<<18) /* 0 is BT601 */
#define   SPRITE_YUV_BYTE_ORDER_MASK	(3<<16)
#define   SPRITE_YUV_ORDER_YUYV		(0<<16)
#define   SPRITE_YUV_ORDER_UYVY		(1<<16)
#define   SPRITE_YUV_ORDER_YVYU		(2<<16)
#define   SPRITE_YUV_ORDER_VYUY		(3<<16)
#define   SPRITE_ROTATE_180		(1<<15)
#define   SPRITE_TRICKLE_FEED_DISABLE	(1<<14)
#define   SPRITE_INT_GAMMA_ENABLE	(1<<13)
#define   SPRITE_TILED			(1<<10)
#define   SPRITE_DEST_KEY		(1<<2)
#define _SPRA_LINOFF		0x70284
#define _SPRA_STRIDE		0x70288
#define _SPRA_POS		0x7028c
#define _SPRA_SIZE		0x70290
#define _SPRA_KEYVAL		0x70294
#define _SPRA_KEYMSK		0x70298
#define _SPRA_SURF		0x7029c
#define _SPRA_KEYMAX		0x702a0
#define _SPRA_TILEOFF		0x702a4
#define _SPRA_OFFSET		0x702a4
#define _SPRA_SURFLIVE		0x702ac
#define _SPRA_SCALE		0x70304
#define   SPRITE_SCALE_ENABLE	(1<<31)
#define   SPRITE_FILTER_MASK	(3<<29)
#define   SPRITE_FILTER_MEDIUM	(0<<29)
#define   SPRITE_FILTER_ENHANCING	(1<<29)
#define   SPRITE_FILTER_SOFTENING	(2<<29)
#define   SPRITE_VERTICAL_OFFSET_HALF	(1<<28) /* must be enabled below */
#define   SPRITE_VERTICAL_OFFSET_ENABLE	(1<<27)
#define _SPRA_GAMC		0x70400

#define _SPRB_CTL		0x71280
#define _SPRB_LINOFF		0x71284
#define _SPRB_STRIDE		0x71288
#define _SPRB_POS		0x7128c
#define _SPRB_SIZE		0x71290
#define _SPRB_KEYVAL		0x71294
#define _SPRB_KEYMSK		0x71298
#define _SPRB_SURF		0x7129c
#define _SPRB_KEYMAX		0x712a0
#define _SPRB_TILEOFF		0x712a4
#define _SPRB_OFFSET		0x712a4
#define _SPRB_SURFLIVE		0x712ac
#define _SPRB_SCALE		0x71304
#define _SPRB_GAMC		0x71400

#define SPRCTL(pipe) _MMIO_PIPE(pipe, _SPRA_CTL, _SPRB_CTL)
#define SPRLINOFF(pipe) _MMIO_PIPE(pipe, _SPRA_LINOFF, _SPRB_LINOFF)
#define SPRSTRIDE(pipe) _MMIO_PIPE(pipe, _SPRA_STRIDE, _SPRB_STRIDE)
#define SPRPOS(pipe) _MMIO_PIPE(pipe, _SPRA_POS, _SPRB_POS)
#define SPRSIZE(pipe) _MMIO_PIPE(pipe, _SPRA_SIZE, _SPRB_SIZE)
#define SPRKEYVAL(pipe) _MMIO_PIPE(pipe, _SPRA_KEYVAL, _SPRB_KEYVAL)
#define SPRKEYMSK(pipe) _MMIO_PIPE(pipe, _SPRA_KEYMSK, _SPRB_KEYMSK)
#define SPRSURF(pipe) _MMIO_PIPE(pipe, _SPRA_SURF, _SPRB_SURF)
#define SPRKEYMAX(pipe) _MMIO_PIPE(pipe, _SPRA_KEYMAX, _SPRB_KEYMAX)
#define SPRTILEOFF(pipe) _MMIO_PIPE(pipe, _SPRA_TILEOFF, _SPRB_TILEOFF)
#define SPROFFSET(pipe) _MMIO_PIPE(pipe, _SPRA_OFFSET, _SPRB_OFFSET)
#define SPRSCALE(pipe) _MMIO_PIPE(pipe, _SPRA_SCALE, _SPRB_SCALE)
#define SPRGAMC(pipe) _MMIO_PIPE(pipe, _SPRA_GAMC, _SPRB_GAMC)
#define SPRSURFLIVE(pipe) _MMIO_PIPE(pipe, _SPRA_SURFLIVE, _SPRB_SURFLIVE)

#define _SPACNTR		(VLV_DISPLAY_BASE + 0x72180)
#define   SP_ENABLE			(1<<31)
#define   SP_GAMMA_ENABLE		(1<<30)
#define   SP_PIXFORMAT_MASK		(0xf<<26)
#define   SP_FORMAT_YUV422		(0<<26)
#define   SP_FORMAT_BGR565		(5<<26)
#define   SP_FORMAT_BGRX8888		(6<<26)
#define   SP_FORMAT_BGRA8888		(7<<26)
#define   SP_FORMAT_RGBX1010102		(8<<26)
#define   SP_FORMAT_RGBA1010102		(9<<26)
#define   SP_FORMAT_RGBX8888		(0xe<<26)
#define   SP_FORMAT_RGBA8888		(0xf<<26)
#define   SP_ALPHA_PREMULTIPLY		(1<<23) /* CHV pipe B */
#define   SP_SOURCE_KEY			(1<<22)
#define   SP_YUV_BYTE_ORDER_MASK	(3<<16)
#define   SP_YUV_ORDER_YUYV		(0<<16)
#define   SP_YUV_ORDER_UYVY		(1<<16)
#define   SP_YUV_ORDER_YVYU		(2<<16)
#define   SP_YUV_ORDER_VYUY		(3<<16)
#define   SP_ROTATE_180			(1<<15)
#define   SP_TILED			(1<<10)
#define   SP_MIRROR			(1<<8) /* CHV pipe B */
#define _SPALINOFF		(VLV_DISPLAY_BASE + 0x72184)
#define _SPASTRIDE		(VLV_DISPLAY_BASE + 0x72188)
#define _SPAPOS			(VLV_DISPLAY_BASE + 0x7218c)
#define _SPASIZE		(VLV_DISPLAY_BASE + 0x72190)
#define _SPAKEYMINVAL		(VLV_DISPLAY_BASE + 0x72194)
#define _SPAKEYMSK		(VLV_DISPLAY_BASE + 0x72198)
#define _SPASURF		(VLV_DISPLAY_BASE + 0x7219c)
#define _SPAKEYMAXVAL		(VLV_DISPLAY_BASE + 0x721a0)
#define _SPATILEOFF		(VLV_DISPLAY_BASE + 0x721a4)
#define _SPACONSTALPHA		(VLV_DISPLAY_BASE + 0x721a8)
#define   SP_CONST_ALPHA_ENABLE		(1<<31)
#define _SPAGAMC		(VLV_DISPLAY_BASE + 0x721f4)

#define _SPBCNTR		(VLV_DISPLAY_BASE + 0x72280)
#define _SPBLINOFF		(VLV_DISPLAY_BASE + 0x72284)
#define _SPBSTRIDE		(VLV_DISPLAY_BASE + 0x72288)
#define _SPBPOS			(VLV_DISPLAY_BASE + 0x7228c)
#define _SPBSIZE		(VLV_DISPLAY_BASE + 0x72290)
#define _SPBKEYMINVAL		(VLV_DISPLAY_BASE + 0x72294)
#define _SPBKEYMSK		(VLV_DISPLAY_BASE + 0x72298)
#define _SPBSURF		(VLV_DISPLAY_BASE + 0x7229c)
#define _SPBKEYMAXVAL		(VLV_DISPLAY_BASE + 0x722a0)
#define _SPBTILEOFF		(VLV_DISPLAY_BASE + 0x722a4)
#define _SPBCONSTALPHA		(VLV_DISPLAY_BASE + 0x722a8)
#define _SPBGAMC		(VLV_DISPLAY_BASE + 0x722f4)

#define _MMIO_VLV_SPR(pipe, plane_id, reg_a, reg_b) \
	_MMIO_PIPE((pipe) * 2 + (plane_id) - PLANE_SPRITE0, (reg_a), (reg_b))

#define SPCNTR(pipe, plane_id)		_MMIO_VLV_SPR((pipe), (plane_id), _SPACNTR, _SPBCNTR)
#define SPLINOFF(pipe, plane_id)	_MMIO_VLV_SPR((pipe), (plane_id), _SPALINOFF, _SPBLINOFF)
#define SPSTRIDE(pipe, plane_id)	_MMIO_VLV_SPR((pipe), (plane_id), _SPASTRIDE, _SPBSTRIDE)
#define SPPOS(pipe, plane_id)		_MMIO_VLV_SPR((pipe), (plane_id), _SPAPOS, _SPBPOS)
#define SPSIZE(pipe, plane_id)		_MMIO_VLV_SPR((pipe), (plane_id), _SPASIZE, _SPBSIZE)
#define SPKEYMINVAL(pipe, plane_id)	_MMIO_VLV_SPR((pipe), (plane_id), _SPAKEYMINVAL, _SPBKEYMINVAL)
#define SPKEYMSK(pipe, plane_id)	_MMIO_VLV_SPR((pipe), (plane_id), _SPAKEYMSK, _SPBKEYMSK)
#define SPSURF(pipe, plane_id)		_MMIO_VLV_SPR((pipe), (plane_id), _SPASURF, _SPBSURF)
#define SPKEYMAXVAL(pipe, plane_id)	_MMIO_VLV_SPR((pipe), (plane_id), _SPAKEYMAXVAL, _SPBKEYMAXVAL)
#define SPTILEOFF(pipe, plane_id)	_MMIO_VLV_SPR((pipe), (plane_id), _SPATILEOFF, _SPBTILEOFF)
#define SPCONSTALPHA(pipe, plane_id)	_MMIO_VLV_SPR((pipe), (plane_id), _SPACONSTALPHA, _SPBCONSTALPHA)
#define SPGAMC(pipe, plane_id)		_MMIO_VLV_SPR((pipe), (plane_id), _SPAGAMC, _SPBGAMC)

/*
 * CHV pipe B sprite CSC
 *
 * |cr|   |c0 c1 c2|   |cr + cr_ioff|   |cr_ooff|
 * |yg| = |c3 c4 c5| x |yg + yg_ioff| + |yg_ooff|
 * |cb|   |c6 c7 c8|   |cb + cr_ioff|   |cb_ooff|
 */
#define _MMIO_CHV_SPCSC(plane_id, reg) \
	_MMIO(VLV_DISPLAY_BASE + ((plane_id) - PLANE_SPRITE0) * 0x1000 + (reg))

#define SPCSCYGOFF(plane_id)	_MMIO_CHV_SPCSC(plane_id, 0x6d900)
#define SPCSCCBOFF(plane_id)	_MMIO_CHV_SPCSC(plane_id, 0x6d904)
#define SPCSCCROFF(plane_id)	_MMIO_CHV_SPCSC(plane_id, 0x6d908)
#define  SPCSC_OOFF(x)		(((x) & 0x7ff) << 16) /* s11 */
#define  SPCSC_IOFF(x)		(((x) & 0x7ff) << 0) /* s11 */

#define SPCSCC01(plane_id)	_MMIO_CHV_SPCSC(plane_id, 0x6d90c)
#define SPCSCC23(plane_id)	_MMIO_CHV_SPCSC(plane_id, 0x6d910)
#define SPCSCC45(plane_id)	_MMIO_CHV_SPCSC(plane_id, 0x6d914)
#define SPCSCC67(plane_id)	_MMIO_CHV_SPCSC(plane_id, 0x6d918)
#define SPCSCC8(plane_id)	_MMIO_CHV_SPCSC(plane_id, 0x6d91c)
#define  SPCSC_C1(x)		(((x) & 0x7fff) << 16) /* s3.12 */
#define  SPCSC_C0(x)		(((x) & 0x7fff) << 0) /* s3.12 */

#define SPCSCYGICLAMP(plane_id)	_MMIO_CHV_SPCSC(plane_id, 0x6d920)
#define SPCSCCBICLAMP(plane_id)	_MMIO_CHV_SPCSC(plane_id, 0x6d924)
#define SPCSCCRICLAMP(plane_id)	_MMIO_CHV_SPCSC(plane_id, 0x6d928)
#define  SPCSC_IMAX(x)		(((x) & 0x7ff) << 16) /* s11 */
#define  SPCSC_IMIN(x)		(((x) & 0x7ff) << 0) /* s11 */

#define SPCSCYGOCLAMP(plane_id)	_MMIO_CHV_SPCSC(plane_id, 0x6d92c)
#define SPCSCCBOCLAMP(plane_id)	_MMIO_CHV_SPCSC(plane_id, 0x6d930)
#define SPCSCCROCLAMP(plane_id)	_MMIO_CHV_SPCSC(plane_id, 0x6d934)
#define  SPCSC_OMAX(x)		((x) << 16) /* u10 */
#define  SPCSC_OMIN(x)		((x) << 0) /* u10 */

/* Skylake plane registers */

#define _PLANE_CTL_1_A				0x70180
#define _PLANE_CTL_2_A				0x70280
#define _PLANE_CTL_3_A				0x70380
#define   PLANE_CTL_ENABLE			(1 << 31)
#define   PLANE_CTL_PIPE_GAMMA_ENABLE		(1 << 30)   /* Pre-GLK */
#define   PLANE_CTL_FORMAT_MASK			(0xf << 24)
#define   PLANE_CTL_FORMAT_YUV422		(  0 << 24)
#define   PLANE_CTL_FORMAT_NV12			(  1 << 24)
#define   PLANE_CTL_FORMAT_XRGB_2101010		(  2 << 24)
#define   PLANE_CTL_FORMAT_XRGB_8888		(  4 << 24)
#define   PLANE_CTL_FORMAT_XRGB_16161616F	(  6 << 24)
#define   PLANE_CTL_FORMAT_AYUV			(  8 << 24)
#define   PLANE_CTL_FORMAT_INDEXED		( 12 << 24)
#define   PLANE_CTL_FORMAT_RGB_565		( 14 << 24)
#define   PLANE_CTL_PIPE_CSC_ENABLE		(1 << 23) /* Pre-GLK */
#define   PLANE_CTL_KEY_ENABLE_MASK		(0x3 << 21)
#define   PLANE_CTL_KEY_ENABLE_SOURCE		(  1 << 21)
#define   PLANE_CTL_KEY_ENABLE_DESTINATION	(  2 << 21)
#define   PLANE_CTL_ORDER_BGRX			(0 << 20)
#define   PLANE_CTL_ORDER_RGBX			(1 << 20)
#define   PLANE_CTL_YUV422_ORDER_MASK		(0x3 << 16)
#define   PLANE_CTL_YUV422_YUYV			(  0 << 16)
#define   PLANE_CTL_YUV422_UYVY			(  1 << 16)
#define   PLANE_CTL_YUV422_YVYU			(  2 << 16)
#define   PLANE_CTL_YUV422_VYUY			(  3 << 16)
#define   PLANE_CTL_DECOMPRESSION_ENABLE	(1 << 15)
#define   PLANE_CTL_TRICKLE_FEED_DISABLE	(1 << 14)
#define   PLANE_CTL_PLANE_GAMMA_DISABLE		(1 << 13) /* Pre-GLK */
#define   PLANE_CTL_TILED_MASK			(0x7 << 10)
#define   PLANE_CTL_TILED_LINEAR		(  0 << 10)
#define   PLANE_CTL_TILED_X			(  1 << 10)
#define   PLANE_CTL_TILED_Y			(  4 << 10)
#define   PLANE_CTL_TILED_YF			(  5 << 10)
<<<<<<< HEAD
=======
#define   PLANE_CTL_FLIP_HORIZONTAL		(  1 << 8)
>>>>>>> 03f51d4e
#define   PLANE_CTL_ALPHA_MASK			(0x3 << 4) /* Pre-GLK */
#define   PLANE_CTL_ALPHA_DISABLE		(  0 << 4)
#define   PLANE_CTL_ALPHA_SW_PREMULTIPLY	(  2 << 4)
#define   PLANE_CTL_ALPHA_HW_PREMULTIPLY	(  3 << 4)
#define   PLANE_CTL_ROTATE_MASK			0x3
#define   PLANE_CTL_ROTATE_0			0x0
#define   PLANE_CTL_ROTATE_90			0x1
#define   PLANE_CTL_ROTATE_180			0x2
#define   PLANE_CTL_ROTATE_270			0x3
#define _PLANE_STRIDE_1_A			0x70188
#define _PLANE_STRIDE_2_A			0x70288
#define _PLANE_STRIDE_3_A			0x70388
#define _PLANE_POS_1_A				0x7018c
#define _PLANE_POS_2_A				0x7028c
#define _PLANE_POS_3_A				0x7038c
#define _PLANE_SIZE_1_A				0x70190
#define _PLANE_SIZE_2_A				0x70290
#define _PLANE_SIZE_3_A				0x70390
#define _PLANE_SURF_1_A				0x7019c
#define _PLANE_SURF_2_A				0x7029c
#define _PLANE_SURF_3_A				0x7039c
#define _PLANE_OFFSET_1_A			0x701a4
#define _PLANE_OFFSET_2_A			0x702a4
#define _PLANE_OFFSET_3_A			0x703a4
#define _PLANE_KEYVAL_1_A			0x70194
#define _PLANE_KEYVAL_2_A			0x70294
#define _PLANE_KEYMSK_1_A			0x70198
#define _PLANE_KEYMSK_2_A			0x70298
#define _PLANE_KEYMAX_1_A			0x701a0
#define _PLANE_KEYMAX_2_A			0x702a0
#define _PLANE_AUX_DIST_1_A			0x701c0
#define _PLANE_AUX_DIST_2_A			0x702c0
#define _PLANE_AUX_OFFSET_1_A			0x701c4
#define _PLANE_AUX_OFFSET_2_A			0x702c4
#define _PLANE_COLOR_CTL_1_A			0x701CC /* GLK+ */
#define _PLANE_COLOR_CTL_2_A			0x702CC /* GLK+ */
#define _PLANE_COLOR_CTL_3_A			0x703CC /* GLK+ */
#define   PLANE_COLOR_PIPE_GAMMA_ENABLE		(1 << 30)
#define   PLANE_COLOR_PIPE_CSC_ENABLE		(1 << 23)
#define   PLANE_COLOR_PLANE_GAMMA_DISABLE	(1 << 13)
#define   PLANE_COLOR_ALPHA_MASK		(0x3 << 4)
#define   PLANE_COLOR_ALPHA_DISABLE		(0 << 4)
#define   PLANE_COLOR_ALPHA_SW_PREMULTIPLY	(2 << 4)
#define   PLANE_COLOR_ALPHA_HW_PREMULTIPLY	(3 << 4)
#define _PLANE_BUF_CFG_1_A			0x7027c
#define _PLANE_BUF_CFG_2_A			0x7037c
#define _PLANE_NV12_BUF_CFG_1_A		0x70278
#define _PLANE_NV12_BUF_CFG_2_A		0x70378


#define _PLANE_CTL_1_B				0x71180
#define _PLANE_CTL_2_B				0x71280
#define _PLANE_CTL_3_B				0x71380
#define _PLANE_CTL_1(pipe)	_PIPE(pipe, _PLANE_CTL_1_A, _PLANE_CTL_1_B)
#define _PLANE_CTL_2(pipe)	_PIPE(pipe, _PLANE_CTL_2_A, _PLANE_CTL_2_B)
#define _PLANE_CTL_3(pipe)	_PIPE(pipe, _PLANE_CTL_3_A, _PLANE_CTL_3_B)
#define PLANE_CTL(pipe, plane)	\
	_MMIO_PLANE(plane, _PLANE_CTL_1(pipe), _PLANE_CTL_2(pipe))

#define _PLANE_STRIDE_1_B			0x71188
#define _PLANE_STRIDE_2_B			0x71288
#define _PLANE_STRIDE_3_B			0x71388
#define _PLANE_STRIDE_1(pipe)	\
	_PIPE(pipe, _PLANE_STRIDE_1_A, _PLANE_STRIDE_1_B)
#define _PLANE_STRIDE_2(pipe)	\
	_PIPE(pipe, _PLANE_STRIDE_2_A, _PLANE_STRIDE_2_B)
#define _PLANE_STRIDE_3(pipe)	\
	_PIPE(pipe, _PLANE_STRIDE_3_A, _PLANE_STRIDE_3_B)
#define PLANE_STRIDE(pipe, plane)	\
	_MMIO_PLANE(plane, _PLANE_STRIDE_1(pipe), _PLANE_STRIDE_2(pipe))

#define _PLANE_POS_1_B				0x7118c
#define _PLANE_POS_2_B				0x7128c
#define _PLANE_POS_3_B				0x7138c
#define _PLANE_POS_1(pipe)	_PIPE(pipe, _PLANE_POS_1_A, _PLANE_POS_1_B)
#define _PLANE_POS_2(pipe)	_PIPE(pipe, _PLANE_POS_2_A, _PLANE_POS_2_B)
#define _PLANE_POS_3(pipe)	_PIPE(pipe, _PLANE_POS_3_A, _PLANE_POS_3_B)
#define PLANE_POS(pipe, plane)	\
	_MMIO_PLANE(plane, _PLANE_POS_1(pipe), _PLANE_POS_2(pipe))

#define _PLANE_SIZE_1_B				0x71190
#define _PLANE_SIZE_2_B				0x71290
#define _PLANE_SIZE_3_B				0x71390
#define _PLANE_SIZE_1(pipe)	_PIPE(pipe, _PLANE_SIZE_1_A, _PLANE_SIZE_1_B)
#define _PLANE_SIZE_2(pipe)	_PIPE(pipe, _PLANE_SIZE_2_A, _PLANE_SIZE_2_B)
#define _PLANE_SIZE_3(pipe)	_PIPE(pipe, _PLANE_SIZE_3_A, _PLANE_SIZE_3_B)
#define PLANE_SIZE(pipe, plane)	\
	_MMIO_PLANE(plane, _PLANE_SIZE_1(pipe), _PLANE_SIZE_2(pipe))

#define _PLANE_SURF_1_B				0x7119c
#define _PLANE_SURF_2_B				0x7129c
#define _PLANE_SURF_3_B				0x7139c
#define _PLANE_SURF_1(pipe)	_PIPE(pipe, _PLANE_SURF_1_A, _PLANE_SURF_1_B)
#define _PLANE_SURF_2(pipe)	_PIPE(pipe, _PLANE_SURF_2_A, _PLANE_SURF_2_B)
#define _PLANE_SURF_3(pipe)	_PIPE(pipe, _PLANE_SURF_3_A, _PLANE_SURF_3_B)
#define PLANE_SURF(pipe, plane)	\
	_MMIO_PLANE(plane, _PLANE_SURF_1(pipe), _PLANE_SURF_2(pipe))

#define _PLANE_OFFSET_1_B			0x711a4
#define _PLANE_OFFSET_2_B			0x712a4
#define _PLANE_OFFSET_1(pipe) _PIPE(pipe, _PLANE_OFFSET_1_A, _PLANE_OFFSET_1_B)
#define _PLANE_OFFSET_2(pipe) _PIPE(pipe, _PLANE_OFFSET_2_A, _PLANE_OFFSET_2_B)
#define PLANE_OFFSET(pipe, plane)	\
	_MMIO_PLANE(plane, _PLANE_OFFSET_1(pipe), _PLANE_OFFSET_2(pipe))

#define _PLANE_KEYVAL_1_B			0x71194
#define _PLANE_KEYVAL_2_B			0x71294
#define _PLANE_KEYVAL_1(pipe) _PIPE(pipe, _PLANE_KEYVAL_1_A, _PLANE_KEYVAL_1_B)
#define _PLANE_KEYVAL_2(pipe) _PIPE(pipe, _PLANE_KEYVAL_2_A, _PLANE_KEYVAL_2_B)
#define PLANE_KEYVAL(pipe, plane)	\
	_MMIO_PLANE(plane, _PLANE_KEYVAL_1(pipe), _PLANE_KEYVAL_2(pipe))

#define _PLANE_KEYMSK_1_B			0x71198
#define _PLANE_KEYMSK_2_B			0x71298
#define _PLANE_KEYMSK_1(pipe) _PIPE(pipe, _PLANE_KEYMSK_1_A, _PLANE_KEYMSK_1_B)
#define _PLANE_KEYMSK_2(pipe) _PIPE(pipe, _PLANE_KEYMSK_2_A, _PLANE_KEYMSK_2_B)
#define PLANE_KEYMSK(pipe, plane)	\
	_MMIO_PLANE(plane, _PLANE_KEYMSK_1(pipe), _PLANE_KEYMSK_2(pipe))

#define _PLANE_KEYMAX_1_B			0x711a0
#define _PLANE_KEYMAX_2_B			0x712a0
#define _PLANE_KEYMAX_1(pipe) _PIPE(pipe, _PLANE_KEYMAX_1_A, _PLANE_KEYMAX_1_B)
#define _PLANE_KEYMAX_2(pipe) _PIPE(pipe, _PLANE_KEYMAX_2_A, _PLANE_KEYMAX_2_B)
#define PLANE_KEYMAX(pipe, plane)	\
	_MMIO_PLANE(plane, _PLANE_KEYMAX_1(pipe), _PLANE_KEYMAX_2(pipe))

#define _PLANE_BUF_CFG_1_B			0x7127c
#define _PLANE_BUF_CFG_2_B			0x7137c
#define _PLANE_BUF_CFG_1(pipe)	\
	_PIPE(pipe, _PLANE_BUF_CFG_1_A, _PLANE_BUF_CFG_1_B)
#define _PLANE_BUF_CFG_2(pipe)	\
	_PIPE(pipe, _PLANE_BUF_CFG_2_A, _PLANE_BUF_CFG_2_B)
#define PLANE_BUF_CFG(pipe, plane)	\
	_MMIO_PLANE(plane, _PLANE_BUF_CFG_1(pipe), _PLANE_BUF_CFG_2(pipe))

#define _PLANE_NV12_BUF_CFG_1_B		0x71278
#define _PLANE_NV12_BUF_CFG_2_B		0x71378
#define _PLANE_NV12_BUF_CFG_1(pipe)	\
	_PIPE(pipe, _PLANE_NV12_BUF_CFG_1_A, _PLANE_NV12_BUF_CFG_1_B)
#define _PLANE_NV12_BUF_CFG_2(pipe)	\
	_PIPE(pipe, _PLANE_NV12_BUF_CFG_2_A, _PLANE_NV12_BUF_CFG_2_B)
#define PLANE_NV12_BUF_CFG(pipe, plane)	\
	_MMIO_PLANE(plane, _PLANE_NV12_BUF_CFG_1(pipe), _PLANE_NV12_BUF_CFG_2(pipe))

#define _PLANE_AUX_DIST_1_B		0x711c0
#define _PLANE_AUX_DIST_2_B		0x712c0
#define _PLANE_AUX_DIST_1(pipe) \
			_PIPE(pipe, _PLANE_AUX_DIST_1_A, _PLANE_AUX_DIST_1_B)
#define _PLANE_AUX_DIST_2(pipe) \
			_PIPE(pipe, _PLANE_AUX_DIST_2_A, _PLANE_AUX_DIST_2_B)
#define PLANE_AUX_DIST(pipe, plane)     \
	_MMIO_PLANE(plane, _PLANE_AUX_DIST_1(pipe), _PLANE_AUX_DIST_2(pipe))

#define _PLANE_AUX_OFFSET_1_B		0x711c4
#define _PLANE_AUX_OFFSET_2_B		0x712c4
#define _PLANE_AUX_OFFSET_1(pipe)       \
		_PIPE(pipe, _PLANE_AUX_OFFSET_1_A, _PLANE_AUX_OFFSET_1_B)
#define _PLANE_AUX_OFFSET_2(pipe)       \
		_PIPE(pipe, _PLANE_AUX_OFFSET_2_A, _PLANE_AUX_OFFSET_2_B)
#define PLANE_AUX_OFFSET(pipe, plane)   \
	_MMIO_PLANE(plane, _PLANE_AUX_OFFSET_1(pipe), _PLANE_AUX_OFFSET_2(pipe))

#define _PLANE_COLOR_CTL_1_B			0x711CC
#define _PLANE_COLOR_CTL_2_B			0x712CC
#define _PLANE_COLOR_CTL_3_B			0x713CC
#define _PLANE_COLOR_CTL_1(pipe)	\
	_PIPE(pipe, _PLANE_COLOR_CTL_1_A, _PLANE_COLOR_CTL_1_B)
#define _PLANE_COLOR_CTL_2(pipe)	\
	_PIPE(pipe, _PLANE_COLOR_CTL_2_A, _PLANE_COLOR_CTL_2_B)
#define PLANE_COLOR_CTL(pipe, plane)	\
	_MMIO_PLANE(plane, _PLANE_COLOR_CTL_1(pipe), _PLANE_COLOR_CTL_2(pipe))

#/* SKL new cursor registers */
#define _CUR_BUF_CFG_A				0x7017c
#define _CUR_BUF_CFG_B				0x7117c
#define CUR_BUF_CFG(pipe)	_MMIO_PIPE(pipe, _CUR_BUF_CFG_A, _CUR_BUF_CFG_B)

/* VBIOS regs */
#define VGACNTRL		_MMIO(0x71400)
# define VGA_DISP_DISABLE			(1 << 31)
# define VGA_2X_MODE				(1 << 30)
# define VGA_PIPE_B_SELECT			(1 << 29)

#define VLV_VGACNTRL		_MMIO(VLV_DISPLAY_BASE + 0x71400)

/* Ironlake */

#define CPU_VGACNTRL	_MMIO(0x41000)

#define DIGITAL_PORT_HOTPLUG_CNTRL	_MMIO(0x44030)
#define  DIGITAL_PORTA_HOTPLUG_ENABLE		(1 << 4)
#define  DIGITAL_PORTA_PULSE_DURATION_2ms	(0 << 2) /* pre-HSW */
#define  DIGITAL_PORTA_PULSE_DURATION_4_5ms	(1 << 2) /* pre-HSW */
#define  DIGITAL_PORTA_PULSE_DURATION_6ms	(2 << 2) /* pre-HSW */
#define  DIGITAL_PORTA_PULSE_DURATION_100ms	(3 << 2) /* pre-HSW */
#define  DIGITAL_PORTA_PULSE_DURATION_MASK	(3 << 2) /* pre-HSW */
#define  DIGITAL_PORTA_HOTPLUG_STATUS_MASK	(3 << 0)
#define  DIGITAL_PORTA_HOTPLUG_NO_DETECT	(0 << 0)
#define  DIGITAL_PORTA_HOTPLUG_SHORT_DETECT	(1 << 0)
#define  DIGITAL_PORTA_HOTPLUG_LONG_DETECT	(2 << 0)

/* refresh rate hardware control */
#define RR_HW_CTL       _MMIO(0x45300)
#define  RR_HW_LOW_POWER_FRAMES_MASK    0xff
#define  RR_HW_HIGH_POWER_FRAMES_MASK   0xff00

#define FDI_PLL_BIOS_0  _MMIO(0x46000)
#define  FDI_PLL_FB_CLOCK_MASK  0xff
#define FDI_PLL_BIOS_1  _MMIO(0x46004)
#define FDI_PLL_BIOS_2  _MMIO(0x46008)
#define DISPLAY_PORT_PLL_BIOS_0         _MMIO(0x4600c)
#define DISPLAY_PORT_PLL_BIOS_1         _MMIO(0x46010)
#define DISPLAY_PORT_PLL_BIOS_2         _MMIO(0x46014)

#define PCH_3DCGDIS0		_MMIO(0x46020)
# define MARIUNIT_CLOCK_GATE_DISABLE		(1 << 18)
# define SVSMUNIT_CLOCK_GATE_DISABLE		(1 << 1)

#define PCH_3DCGDIS1		_MMIO(0x46024)
# define VFMUNIT_CLOCK_GATE_DISABLE		(1 << 11)

#define FDI_PLL_FREQ_CTL        _MMIO(0x46030)
#define  FDI_PLL_FREQ_CHANGE_REQUEST    (1<<24)
#define  FDI_PLL_FREQ_LOCK_LIMIT_MASK   0xfff00
#define  FDI_PLL_FREQ_DISABLE_COUNT_LIMIT_MASK  0xff


#define _PIPEA_DATA_M1		0x60030
#define  PIPE_DATA_M1_OFFSET    0
#define _PIPEA_DATA_N1		0x60034
#define  PIPE_DATA_N1_OFFSET    0

#define _PIPEA_DATA_M2		0x60038
#define  PIPE_DATA_M2_OFFSET    0
#define _PIPEA_DATA_N2		0x6003c
#define  PIPE_DATA_N2_OFFSET    0

#define _PIPEA_LINK_M1		0x60040
#define  PIPE_LINK_M1_OFFSET    0
#define _PIPEA_LINK_N1		0x60044
#define  PIPE_LINK_N1_OFFSET    0

#define _PIPEA_LINK_M2		0x60048
#define  PIPE_LINK_M2_OFFSET    0
#define _PIPEA_LINK_N2		0x6004c
#define  PIPE_LINK_N2_OFFSET    0

/* PIPEB timing regs are same start from 0x61000 */

#define _PIPEB_DATA_M1		0x61030
#define _PIPEB_DATA_N1		0x61034
#define _PIPEB_DATA_M2		0x61038
#define _PIPEB_DATA_N2		0x6103c
#define _PIPEB_LINK_M1		0x61040
#define _PIPEB_LINK_N1		0x61044
#define _PIPEB_LINK_M2		0x61048
#define _PIPEB_LINK_N2		0x6104c

#define PIPE_DATA_M1(tran) _MMIO_TRANS2(tran, _PIPEA_DATA_M1)
#define PIPE_DATA_N1(tran) _MMIO_TRANS2(tran, _PIPEA_DATA_N1)
#define PIPE_DATA_M2(tran) _MMIO_TRANS2(tran, _PIPEA_DATA_M2)
#define PIPE_DATA_N2(tran) _MMIO_TRANS2(tran, _PIPEA_DATA_N2)
#define PIPE_LINK_M1(tran) _MMIO_TRANS2(tran, _PIPEA_LINK_M1)
#define PIPE_LINK_N1(tran) _MMIO_TRANS2(tran, _PIPEA_LINK_N1)
#define PIPE_LINK_M2(tran) _MMIO_TRANS2(tran, _PIPEA_LINK_M2)
#define PIPE_LINK_N2(tran) _MMIO_TRANS2(tran, _PIPEA_LINK_N2)

/* CPU panel fitter */
/* IVB+ has 3 fitters, 0 is 7x5 capable, the other two only 3x3 */
#define _PFA_CTL_1               0x68080
#define _PFB_CTL_1               0x68880
#define  PF_ENABLE              (1<<31)
#define  PF_PIPE_SEL_MASK_IVB	(3<<29)
#define  PF_PIPE_SEL_IVB(pipe)	((pipe)<<29)
#define  PF_FILTER_MASK		(3<<23)
#define  PF_FILTER_PROGRAMMED	(0<<23)
#define  PF_FILTER_MED_3x3	(1<<23)
#define  PF_FILTER_EDGE_ENHANCE	(2<<23)
#define  PF_FILTER_EDGE_SOFTEN	(3<<23)
#define _PFA_WIN_SZ		0x68074
#define _PFB_WIN_SZ		0x68874
#define _PFA_WIN_POS		0x68070
#define _PFB_WIN_POS		0x68870
#define _PFA_VSCALE		0x68084
#define _PFB_VSCALE		0x68884
#define _PFA_HSCALE		0x68090
#define _PFB_HSCALE		0x68890

#define PF_CTL(pipe)		_MMIO_PIPE(pipe, _PFA_CTL_1, _PFB_CTL_1)
#define PF_WIN_SZ(pipe)		_MMIO_PIPE(pipe, _PFA_WIN_SZ, _PFB_WIN_SZ)
#define PF_WIN_POS(pipe)	_MMIO_PIPE(pipe, _PFA_WIN_POS, _PFB_WIN_POS)
#define PF_VSCALE(pipe)		_MMIO_PIPE(pipe, _PFA_VSCALE, _PFB_VSCALE)
#define PF_HSCALE(pipe)		_MMIO_PIPE(pipe, _PFA_HSCALE, _PFB_HSCALE)

#define _PSA_CTL		0x68180
#define _PSB_CTL		0x68980
#define PS_ENABLE		(1<<31)
#define _PSA_WIN_SZ		0x68174
#define _PSB_WIN_SZ		0x68974
#define _PSA_WIN_POS		0x68170
#define _PSB_WIN_POS		0x68970

#define PS_CTL(pipe)		_MMIO_PIPE(pipe, _PSA_CTL, _PSB_CTL)
#define PS_WIN_SZ(pipe)		_MMIO_PIPE(pipe, _PSA_WIN_SZ, _PSB_WIN_SZ)
#define PS_WIN_POS(pipe)	_MMIO_PIPE(pipe, _PSA_WIN_POS, _PSB_WIN_POS)

/*
 * Skylake scalers
 */
#define _PS_1A_CTRL      0x68180
#define _PS_2A_CTRL      0x68280
#define _PS_1B_CTRL      0x68980
#define _PS_2B_CTRL      0x68A80
#define _PS_1C_CTRL      0x69180
#define PS_SCALER_EN        (1 << 31)
#define PS_SCALER_MODE_MASK (3 << 28)
#define PS_SCALER_MODE_DYN  (0 << 28)
#define PS_SCALER_MODE_HQ  (1 << 28)
#define PS_PLANE_SEL_MASK  (7 << 25)
#define PS_PLANE_SEL(plane) (((plane) + 1) << 25)
#define PS_FILTER_MASK         (3 << 23)
#define PS_FILTER_MEDIUM       (0 << 23)
#define PS_FILTER_EDGE_ENHANCE (2 << 23)
#define PS_FILTER_BILINEAR     (3 << 23)
#define PS_VERT3TAP            (1 << 21)
#define PS_VERT_INT_INVERT_FIELD1 (0 << 20)
#define PS_VERT_INT_INVERT_FIELD0 (1 << 20)
#define PS_PWRUP_PROGRESS         (1 << 17)
#define PS_V_FILTER_BYPASS        (1 << 8)
#define PS_VADAPT_EN              (1 << 7)
#define PS_VADAPT_MODE_MASK        (3 << 5)
#define PS_VADAPT_MODE_LEAST_ADAPT (0 << 5)
#define PS_VADAPT_MODE_MOD_ADAPT   (1 << 5)
#define PS_VADAPT_MODE_MOST_ADAPT  (3 << 5)

#define _PS_PWR_GATE_1A     0x68160
#define _PS_PWR_GATE_2A     0x68260
#define _PS_PWR_GATE_1B     0x68960
#define _PS_PWR_GATE_2B     0x68A60
#define _PS_PWR_GATE_1C     0x69160
#define PS_PWR_GATE_DIS_OVERRIDE       (1 << 31)
#define PS_PWR_GATE_SETTLING_TIME_32   (0 << 3)
#define PS_PWR_GATE_SETTLING_TIME_64   (1 << 3)
#define PS_PWR_GATE_SETTLING_TIME_96   (2 << 3)
#define PS_PWR_GATE_SETTLING_TIME_128  (3 << 3)
#define PS_PWR_GATE_SLPEN_8             0
#define PS_PWR_GATE_SLPEN_16            1
#define PS_PWR_GATE_SLPEN_24            2
#define PS_PWR_GATE_SLPEN_32            3

#define _PS_WIN_POS_1A      0x68170
#define _PS_WIN_POS_2A      0x68270
#define _PS_WIN_POS_1B      0x68970
#define _PS_WIN_POS_2B      0x68A70
#define _PS_WIN_POS_1C      0x69170

#define _PS_WIN_SZ_1A       0x68174
#define _PS_WIN_SZ_2A       0x68274
#define _PS_WIN_SZ_1B       0x68974
#define _PS_WIN_SZ_2B       0x68A74
#define _PS_WIN_SZ_1C       0x69174

#define _PS_VSCALE_1A       0x68184
#define _PS_VSCALE_2A       0x68284
#define _PS_VSCALE_1B       0x68984
#define _PS_VSCALE_2B       0x68A84
#define _PS_VSCALE_1C       0x69184

#define _PS_HSCALE_1A       0x68190
#define _PS_HSCALE_2A       0x68290
#define _PS_HSCALE_1B       0x68990
#define _PS_HSCALE_2B       0x68A90
#define _PS_HSCALE_1C       0x69190

#define _PS_VPHASE_1A       0x68188
#define _PS_VPHASE_2A       0x68288
#define _PS_VPHASE_1B       0x68988
#define _PS_VPHASE_2B       0x68A88
#define _PS_VPHASE_1C       0x69188

#define _PS_HPHASE_1A       0x68194
#define _PS_HPHASE_2A       0x68294
#define _PS_HPHASE_1B       0x68994
#define _PS_HPHASE_2B       0x68A94
#define _PS_HPHASE_1C       0x69194

#define _PS_ECC_STAT_1A     0x681D0
#define _PS_ECC_STAT_2A     0x682D0
#define _PS_ECC_STAT_1B     0x689D0
#define _PS_ECC_STAT_2B     0x68AD0
#define _PS_ECC_STAT_1C     0x691D0

#define _ID(id, a, b) ((a) + (id)*((b)-(a)))
#define SKL_PS_CTRL(pipe, id) _MMIO_PIPE(pipe,        \
			_ID(id, _PS_1A_CTRL, _PS_2A_CTRL),       \
			_ID(id, _PS_1B_CTRL, _PS_2B_CTRL))
#define SKL_PS_PWR_GATE(pipe, id) _MMIO_PIPE(pipe,    \
			_ID(id, _PS_PWR_GATE_1A, _PS_PWR_GATE_2A), \
			_ID(id, _PS_PWR_GATE_1B, _PS_PWR_GATE_2B))
#define SKL_PS_WIN_POS(pipe, id) _MMIO_PIPE(pipe,     \
			_ID(id, _PS_WIN_POS_1A, _PS_WIN_POS_2A), \
			_ID(id, _PS_WIN_POS_1B, _PS_WIN_POS_2B))
#define SKL_PS_WIN_SZ(pipe, id)  _MMIO_PIPE(pipe,     \
			_ID(id, _PS_WIN_SZ_1A, _PS_WIN_SZ_2A),   \
			_ID(id, _PS_WIN_SZ_1B, _PS_WIN_SZ_2B))
#define SKL_PS_VSCALE(pipe, id)  _MMIO_PIPE(pipe,     \
			_ID(id, _PS_VSCALE_1A, _PS_VSCALE_2A),   \
			_ID(id, _PS_VSCALE_1B, _PS_VSCALE_2B))
#define SKL_PS_HSCALE(pipe, id)  _MMIO_PIPE(pipe,     \
			_ID(id, _PS_HSCALE_1A, _PS_HSCALE_2A),   \
			_ID(id, _PS_HSCALE_1B, _PS_HSCALE_2B))
#define SKL_PS_VPHASE(pipe, id)  _MMIO_PIPE(pipe,     \
			_ID(id, _PS_VPHASE_1A, _PS_VPHASE_2A),   \
			_ID(id, _PS_VPHASE_1B, _PS_VPHASE_2B))
#define SKL_PS_HPHASE(pipe, id)  _MMIO_PIPE(pipe,     \
			_ID(id, _PS_HPHASE_1A, _PS_HPHASE_2A),   \
			_ID(id, _PS_HPHASE_1B, _PS_HPHASE_2B))
#define SKL_PS_ECC_STAT(pipe, id)  _MMIO_PIPE(pipe,     \
			_ID(id, _PS_ECC_STAT_1A, _PS_ECC_STAT_2A),   \
			_ID(id, _PS_ECC_STAT_1B, _PS_ECC_STAT_2B))

/* legacy palette */
#define _LGC_PALETTE_A           0x4a000
#define _LGC_PALETTE_B           0x4a800
#define LGC_PALETTE(pipe, i) _MMIO(_PIPE(pipe, _LGC_PALETTE_A, _LGC_PALETTE_B) + (i) * 4)

#define _GAMMA_MODE_A		0x4a480
#define _GAMMA_MODE_B		0x4ac80
#define GAMMA_MODE(pipe) _MMIO_PIPE(pipe, _GAMMA_MODE_A, _GAMMA_MODE_B)
#define GAMMA_MODE_MODE_MASK	(3 << 0)
#define GAMMA_MODE_MODE_8BIT	(0 << 0)
#define GAMMA_MODE_MODE_10BIT	(1 << 0)
#define GAMMA_MODE_MODE_12BIT	(2 << 0)
#define GAMMA_MODE_MODE_SPLIT	(3 << 0)

/* DMC/CSR */
#define CSR_PROGRAM(i)		_MMIO(0x80000 + (i) * 4)
#define CSR_SSP_BASE_ADDR_GEN9	0x00002FC0
#define CSR_HTP_ADDR_SKL	0x00500034
#define CSR_SSP_BASE		_MMIO(0x8F074)
#define CSR_HTP_SKL		_MMIO(0x8F004)
#define CSR_LAST_WRITE		_MMIO(0x8F034)
#define CSR_LAST_WRITE_VALUE	0xc003b400
/* MMIO address range for CSR program (0x80000 - 0x82FFF) */
#define CSR_MMIO_START_RANGE	0x80000
#define CSR_MMIO_END_RANGE	0x8FFFF
#define SKL_CSR_DC3_DC5_COUNT	_MMIO(0x80030)
#define SKL_CSR_DC5_DC6_COUNT	_MMIO(0x8002C)
#define BXT_CSR_DC3_DC5_COUNT	_MMIO(0x80038)

/* interrupts */
#define DE_MASTER_IRQ_CONTROL   (1 << 31)
#define DE_SPRITEB_FLIP_DONE    (1 << 29)
#define DE_SPRITEA_FLIP_DONE    (1 << 28)
#define DE_PLANEB_FLIP_DONE     (1 << 27)
#define DE_PLANEA_FLIP_DONE     (1 << 26)
#define DE_PLANE_FLIP_DONE(plane) (1 << (26 + (plane)))
#define DE_PCU_EVENT            (1 << 25)
#define DE_GTT_FAULT            (1 << 24)
#define DE_POISON               (1 << 23)
#define DE_PERFORM_COUNTER      (1 << 22)
#define DE_PCH_EVENT            (1 << 21)
#define DE_AUX_CHANNEL_A        (1 << 20)
#define DE_DP_A_HOTPLUG         (1 << 19)
#define DE_GSE                  (1 << 18)
#define DE_PIPEB_VBLANK         (1 << 15)
#define DE_PIPEB_EVEN_FIELD     (1 << 14)
#define DE_PIPEB_ODD_FIELD      (1 << 13)
#define DE_PIPEB_LINE_COMPARE   (1 << 12)
#define DE_PIPEB_VSYNC          (1 << 11)
#define DE_PIPEB_CRC_DONE	(1 << 10)
#define DE_PIPEB_FIFO_UNDERRUN  (1 << 8)
#define DE_PIPEA_VBLANK         (1 << 7)
#define DE_PIPE_VBLANK(pipe)    (1 << (7 + 8*(pipe)))
#define DE_PIPEA_EVEN_FIELD     (1 << 6)
#define DE_PIPEA_ODD_FIELD      (1 << 5)
#define DE_PIPEA_LINE_COMPARE   (1 << 4)
#define DE_PIPEA_VSYNC          (1 << 3)
#define DE_PIPEA_CRC_DONE	(1 << 2)
#define DE_PIPE_CRC_DONE(pipe)	(1 << (2 + 8*(pipe)))
#define DE_PIPEA_FIFO_UNDERRUN  (1 << 0)
#define DE_PIPE_FIFO_UNDERRUN(pipe)  (1 << (8*(pipe)))

/* More Ivybridge lolz */
#define DE_ERR_INT_IVB			(1<<30)
#define DE_GSE_IVB			(1<<29)
#define DE_PCH_EVENT_IVB		(1<<28)
#define DE_DP_A_HOTPLUG_IVB		(1<<27)
#define DE_AUX_CHANNEL_A_IVB		(1<<26)
#define DE_SPRITEC_FLIP_DONE_IVB	(1<<14)
#define DE_PLANEC_FLIP_DONE_IVB		(1<<13)
#define DE_PIPEC_VBLANK_IVB		(1<<10)
#define DE_SPRITEB_FLIP_DONE_IVB	(1<<9)
#define DE_PLANEB_FLIP_DONE_IVB		(1<<8)
#define DE_PIPEB_VBLANK_IVB		(1<<5)
#define DE_SPRITEA_FLIP_DONE_IVB	(1<<4)
#define DE_PLANEA_FLIP_DONE_IVB		(1<<3)
#define DE_PLANE_FLIP_DONE_IVB(plane)	(1<< (3 + 5*(plane)))
#define DE_PIPEA_VBLANK_IVB		(1<<0)
#define DE_PIPE_VBLANK_IVB(pipe)	(1 << ((pipe) * 5))

#define VLV_MASTER_IER			_MMIO(0x4400c) /* Gunit master IER */
#define   MASTER_INTERRUPT_ENABLE	(1<<31)

#define DEISR   _MMIO(0x44000)
#define DEIMR   _MMIO(0x44004)
#define DEIIR   _MMIO(0x44008)
#define DEIER   _MMIO(0x4400c)

#define GTISR   _MMIO(0x44010)
#define GTIMR   _MMIO(0x44014)
#define GTIIR   _MMIO(0x44018)
#define GTIER   _MMIO(0x4401c)

#define GEN8_MASTER_IRQ			_MMIO(0x44200)
#define  GEN8_MASTER_IRQ_CONTROL	(1<<31)
#define  GEN8_PCU_IRQ			(1<<30)
#define  GEN8_DE_PCH_IRQ		(1<<23)
#define  GEN8_DE_MISC_IRQ		(1<<22)
#define  GEN8_DE_PORT_IRQ		(1<<20)
#define  GEN8_DE_PIPE_C_IRQ		(1<<18)
#define  GEN8_DE_PIPE_B_IRQ		(1<<17)
#define  GEN8_DE_PIPE_A_IRQ		(1<<16)
#define  GEN8_DE_PIPE_IRQ(pipe)		(1<<(16+(pipe)))
#define  GEN8_GT_VECS_IRQ		(1<<6)
#define  GEN8_GT_GUC_IRQ		(1<<5)
#define  GEN8_GT_PM_IRQ			(1<<4)
#define  GEN8_GT_VCS2_IRQ		(1<<3)
#define  GEN8_GT_VCS1_IRQ		(1<<2)
#define  GEN8_GT_BCS_IRQ		(1<<1)
#define  GEN8_GT_RCS_IRQ		(1<<0)

#define GEN8_GT_ISR(which) _MMIO(0x44300 + (0x10 * (which)))
#define GEN8_GT_IMR(which) _MMIO(0x44304 + (0x10 * (which)))
#define GEN8_GT_IIR(which) _MMIO(0x44308 + (0x10 * (which)))
#define GEN8_GT_IER(which) _MMIO(0x4430c + (0x10 * (which)))

#define GEN9_GUC_TO_HOST_INT_EVENT	(1<<31)
#define GEN9_GUC_EXEC_ERROR_EVENT	(1<<30)
#define GEN9_GUC_DISPLAY_EVENT		(1<<29)
#define GEN9_GUC_SEMA_SIGNAL_EVENT	(1<<28)
#define GEN9_GUC_IOMMU_MSG_EVENT	(1<<27)
#define GEN9_GUC_DB_RING_EVENT		(1<<26)
#define GEN9_GUC_DMA_DONE_EVENT		(1<<25)
#define GEN9_GUC_FATAL_ERROR_EVENT	(1<<24)
#define GEN9_GUC_NOTIFICATION_EVENT	(1<<23)

#define GEN8_RCS_IRQ_SHIFT 0
#define GEN8_BCS_IRQ_SHIFT 16
#define GEN8_VCS1_IRQ_SHIFT 0
#define GEN8_VCS2_IRQ_SHIFT 16
#define GEN8_VECS_IRQ_SHIFT 0
#define GEN8_WD_IRQ_SHIFT 16

#define GEN8_DE_PIPE_ISR(pipe) _MMIO(0x44400 + (0x10 * (pipe)))
#define GEN8_DE_PIPE_IMR(pipe) _MMIO(0x44404 + (0x10 * (pipe)))
#define GEN8_DE_PIPE_IIR(pipe) _MMIO(0x44408 + (0x10 * (pipe)))
#define GEN8_DE_PIPE_IER(pipe) _MMIO(0x4440c + (0x10 * (pipe)))
#define  GEN8_PIPE_FIFO_UNDERRUN	(1 << 31)
#define  GEN8_PIPE_CDCLK_CRC_ERROR	(1 << 29)
#define  GEN8_PIPE_CDCLK_CRC_DONE	(1 << 28)
#define  GEN8_PIPE_CURSOR_FAULT		(1 << 10)
#define  GEN8_PIPE_SPRITE_FAULT		(1 << 9)
#define  GEN8_PIPE_PRIMARY_FAULT	(1 << 8)
#define  GEN8_PIPE_SPRITE_FLIP_DONE	(1 << 5)
#define  GEN8_PIPE_PRIMARY_FLIP_DONE	(1 << 4)
#define  GEN8_PIPE_SCAN_LINE_EVENT	(1 << 2)
#define  GEN8_PIPE_VSYNC		(1 << 1)
#define  GEN8_PIPE_VBLANK		(1 << 0)
#define  GEN9_PIPE_CURSOR_FAULT		(1 << 11)
#define  GEN9_PIPE_PLANE4_FAULT		(1 << 10)
#define  GEN9_PIPE_PLANE3_FAULT		(1 << 9)
#define  GEN9_PIPE_PLANE2_FAULT		(1 << 8)
#define  GEN9_PIPE_PLANE1_FAULT		(1 << 7)
#define  GEN9_PIPE_PLANE4_FLIP_DONE	(1 << 6)
#define  GEN9_PIPE_PLANE3_FLIP_DONE	(1 << 5)
#define  GEN9_PIPE_PLANE2_FLIP_DONE	(1 << 4)
#define  GEN9_PIPE_PLANE1_FLIP_DONE	(1 << 3)
#define  GEN9_PIPE_PLANE_FLIP_DONE(p)	(1 << (3 + (p)))
#define GEN8_DE_PIPE_IRQ_FAULT_ERRORS \
	(GEN8_PIPE_CURSOR_FAULT | \
	 GEN8_PIPE_SPRITE_FAULT | \
	 GEN8_PIPE_PRIMARY_FAULT)
#define GEN9_DE_PIPE_IRQ_FAULT_ERRORS \
	(GEN9_PIPE_CURSOR_FAULT | \
	 GEN9_PIPE_PLANE4_FAULT | \
	 GEN9_PIPE_PLANE3_FAULT | \
	 GEN9_PIPE_PLANE2_FAULT | \
	 GEN9_PIPE_PLANE1_FAULT)

#define GEN8_DE_PORT_ISR _MMIO(0x44440)
#define GEN8_DE_PORT_IMR _MMIO(0x44444)
#define GEN8_DE_PORT_IIR _MMIO(0x44448)
#define GEN8_DE_PORT_IER _MMIO(0x4444c)
#define  GEN9_AUX_CHANNEL_D		(1 << 27)
#define  GEN9_AUX_CHANNEL_C		(1 << 26)
#define  GEN9_AUX_CHANNEL_B		(1 << 25)
#define  BXT_DE_PORT_HP_DDIC		(1 << 5)
#define  BXT_DE_PORT_HP_DDIB		(1 << 4)
#define  BXT_DE_PORT_HP_DDIA		(1 << 3)
#define  BXT_DE_PORT_HOTPLUG_MASK	(BXT_DE_PORT_HP_DDIA | \
					 BXT_DE_PORT_HP_DDIB | \
					 BXT_DE_PORT_HP_DDIC)
#define  GEN8_PORT_DP_A_HOTPLUG		(1 << 3)
#define  BXT_DE_PORT_GMBUS		(1 << 1)
#define  GEN8_AUX_CHANNEL_A		(1 << 0)

#define GEN8_DE_MISC_ISR _MMIO(0x44460)
#define GEN8_DE_MISC_IMR _MMIO(0x44464)
#define GEN8_DE_MISC_IIR _MMIO(0x44468)
#define GEN8_DE_MISC_IER _MMIO(0x4446c)
#define  GEN8_DE_MISC_GSE		(1 << 27)

#define GEN8_PCU_ISR _MMIO(0x444e0)
#define GEN8_PCU_IMR _MMIO(0x444e4)
#define GEN8_PCU_IIR _MMIO(0x444e8)
#define GEN8_PCU_IER _MMIO(0x444ec)

#define ILK_DISPLAY_CHICKEN2	_MMIO(0x42004)
/* Required on all Ironlake and Sandybridge according to the B-Spec. */
#define  ILK_ELPIN_409_SELECT	(1 << 25)
#define  ILK_DPARB_GATE	(1<<22)
#define  ILK_VSDPFD_FULL	(1<<21)
#define FUSE_STRAP			_MMIO(0x42014)
#define  ILK_INTERNAL_GRAPHICS_DISABLE	(1 << 31)
#define  ILK_INTERNAL_DISPLAY_DISABLE	(1 << 30)
#define  ILK_DISPLAY_DEBUG_DISABLE	(1 << 29)
#define  IVB_PIPE_C_DISABLE		(1 << 28)
#define  ILK_HDCP_DISABLE		(1 << 25)
#define  ILK_eDP_A_DISABLE		(1 << 24)
#define  HSW_CDCLK_LIMIT		(1 << 24)
#define  ILK_DESKTOP			(1 << 23)

#define ILK_DSPCLK_GATE_D			_MMIO(0x42020)
#define   ILK_VRHUNIT_CLOCK_GATE_DISABLE	(1 << 28)
#define   ILK_DPFCUNIT_CLOCK_GATE_DISABLE	(1 << 9)
#define   ILK_DPFCRUNIT_CLOCK_GATE_DISABLE	(1 << 8)
#define   ILK_DPFDUNIT_CLOCK_GATE_ENABLE	(1 << 7)
#define   ILK_DPARBUNIT_CLOCK_GATE_ENABLE	(1 << 5)

#define IVB_CHICKEN3	_MMIO(0x4200c)
# define CHICKEN3_DGMG_REQ_OUT_FIX_DISABLE	(1 << 5)
# define CHICKEN3_DGMG_DONE_FIX_DISABLE		(1 << 2)

#define CHICKEN_PAR1_1		_MMIO(0x42080)
#define  SKL_DE_COMPRESSED_HASH_MODE	(1 << 15)
#define  DPA_MASK_VBLANK_SRD	(1 << 15)
#define  FORCE_ARB_IDLE_PLANES	(1 << 14)
#define  SKL_EDP_PSR_FIX_RDWRAP	(1 << 3)

#define CHICKEN_PAR2_1		_MMIO(0x42090)
#define  KVM_CONFIG_CHANGE_NOTIFICATION_SELECT	(1 << 14)

#define CHICKEN_MISC_2		_MMIO(0x42084)
#define  CNL_COMP_PWR_DOWN	(1 << 23)
#define  GLK_CL2_PWR_DOWN	(1 << 12)
#define  GLK_CL1_PWR_DOWN	(1 << 11)
#define  GLK_CL0_PWR_DOWN	(1 << 10)

#define CHICKEN_MISC_4		_MMIO(0x4208c)
#define   FBC_STRIDE_OVERRIDE	(1 << 13)
#define   FBC_STRIDE_MASK	0x1FFF

#define _CHICKEN_PIPESL_1_A	0x420b0
#define _CHICKEN_PIPESL_1_B	0x420b4
#define  HSW_FBCQ_DIS			(1 << 22)
#define  BDW_DPRS_MASK_VBLANK_SRD	(1 << 0)
#define CHICKEN_PIPESL_1(pipe) _MMIO_PIPE(pipe, _CHICKEN_PIPESL_1_A, _CHICKEN_PIPESL_1_B)

#define CHICKEN_TRANS_A         0x420c0
#define CHICKEN_TRANS_B         0x420c4
#define CHICKEN_TRANS(trans) _MMIO_TRANS(trans, CHICKEN_TRANS_A, CHICKEN_TRANS_B)
#define PSR2_VSC_ENABLE_PROG_HEADER    (1<<12)
#define PSR2_ADD_VERTICAL_LINE_COUNT   (1<<15)

#define DISP_ARB_CTL	_MMIO(0x45000)
#define  DISP_FBC_MEMORY_WAKE		(1<<31)
#define  DISP_TILE_SURFACE_SWIZZLING	(1<<13)
#define  DISP_FBC_WM_DIS		(1<<15)
#define DISP_ARB_CTL2	_MMIO(0x45004)
#define  DISP_DATA_PARTITION_5_6	(1<<6)
#define  DISP_IPC_ENABLE		(1<<3)
#define DBUF_CTL	_MMIO(0x45008)
#define  DBUF_POWER_REQUEST		(1<<31)
#define  DBUF_POWER_STATE		(1<<30)
#define GEN7_MSG_CTL	_MMIO(0x45010)
#define  WAIT_FOR_PCH_RESET_ACK		(1<<1)
#define  WAIT_FOR_PCH_FLR_ACK		(1<<0)
#define HSW_NDE_RSTWRN_OPT	_MMIO(0x46408)
#define  RESET_PCH_HANDSHAKE_ENABLE	(1<<4)

#define GEN8_CHICKEN_DCPR_1		_MMIO(0x46430)
#define   SKL_SELECT_ALTERNATE_DC_EXIT	(1<<30)
#define   MASK_WAKEMEM			(1<<13)

#define SKL_DFSM			_MMIO(0x51000)
#define SKL_DFSM_CDCLK_LIMIT_MASK	(3 << 23)
#define SKL_DFSM_CDCLK_LIMIT_675	(0 << 23)
#define SKL_DFSM_CDCLK_LIMIT_540	(1 << 23)
#define SKL_DFSM_CDCLK_LIMIT_450	(2 << 23)
#define SKL_DFSM_CDCLK_LIMIT_337_5	(3 << 23)
#define SKL_DFSM_PIPE_A_DISABLE		(1 << 30)
#define SKL_DFSM_PIPE_B_DISABLE		(1 << 21)
#define SKL_DFSM_PIPE_C_DISABLE		(1 << 28)

#define SKL_DSSM			_MMIO(0x51004)
#define CNL_DSSM_CDCLK_PLL_REFCLK_24MHz	(1 << 31)

#define GEN7_FF_SLICE_CS_CHICKEN1	_MMIO(0x20e0)
#define   GEN9_FFSC_PERCTX_PREEMPT_CTRL	(1<<14)

#define FF_SLICE_CS_CHICKEN2			_MMIO(0x20e4)
#define  GEN9_TSG_BARRIER_ACK_DISABLE		(1<<8)
#define  GEN9_POOLED_EU_LOAD_BALANCING_FIX_DISABLE  (1<<10)

#define GEN9_CS_DEBUG_MODE1		_MMIO(0x20ec)
#define GEN9_CTX_PREEMPT_REG		_MMIO(0x2248)
#define GEN8_CS_CHICKEN1		_MMIO(0x2580)
#define GEN9_PREEMPT_3D_OBJECT_LEVEL		(1<<0)
#define GEN9_PREEMPT_GPGPU_LEVEL(hi, lo)	(((hi) << 2) | ((lo) << 1))
#define GEN9_PREEMPT_GPGPU_MID_THREAD_LEVEL	GEN9_PREEMPT_GPGPU_LEVEL(0, 0)
#define GEN9_PREEMPT_GPGPU_THREAD_GROUP_LEVEL	GEN9_PREEMPT_GPGPU_LEVEL(0, 1)
#define GEN9_PREEMPT_GPGPU_COMMAND_LEVEL	GEN9_PREEMPT_GPGPU_LEVEL(1, 0)
#define GEN9_PREEMPT_GPGPU_LEVEL_MASK		GEN9_PREEMPT_GPGPU_LEVEL(1, 1)

/* GEN7 chicken */
#define GEN7_COMMON_SLICE_CHICKEN1		_MMIO(0x7010)
# define GEN7_CSC1_RHWO_OPT_DISABLE_IN_RCC	((1<<10) | (1<<26))
# define GEN9_RHWO_OPTIMIZATION_DISABLE		(1<<14)
#define COMMON_SLICE_CHICKEN2			_MMIO(0x7014)
# define GEN9_PBE_COMPRESSED_HASH_SELECTION	(1<<13)
# define GEN9_DISABLE_GATHER_AT_SET_SHADER_COMMON_SLICE (1<<12)
# define GEN8_SBE_DISABLE_REPLAY_BUF_OPTIMIZATION (1<<8)
# define GEN8_CSC2_SBE_VUE_CACHE_CONSERVATIVE	(1<<0)

#define HIZ_CHICKEN					_MMIO(0x7018)
# define CHV_HZ_8X8_MODE_IN_1X				(1<<15)
# define BDW_HIZ_POWER_COMPILER_CLOCK_GATING_DISABLE	(1<<3)

#define GEN9_SLICE_COMMON_ECO_CHICKEN0		_MMIO(0x7308)
#define  DISABLE_PIXEL_MASK_CAMMING		(1<<14)

#define GEN9_SLICE_COMMON_ECO_CHICKEN1		_MMIO(0x731c)

#define GEN7_L3SQCREG1				_MMIO(0xB010)
#define  VLV_B0_WA_L3SQCREG1_VALUE		0x00D30000

#define GEN8_L3SQCREG1				_MMIO(0xB100)
/*
 * Note that on CHV the following has an off-by-one error wrt. to BSpec.
 * Using the formula in BSpec leads to a hang, while the formula here works
 * fine and matches the formulas for all other platforms. A BSpec change
 * request has been filed to clarify this.
 */
#define  L3_GENERAL_PRIO_CREDITS(x)		(((x) >> 1) << 19)
#define  L3_HIGH_PRIO_CREDITS(x)		(((x) >> 1) << 14)
#define  L3_PRIO_CREDITS_MASK			((0x1f << 19) | (0x1f << 14))

#define GEN7_L3CNTLREG1				_MMIO(0xB01C)
#define  GEN7_WA_FOR_GEN7_L3_CONTROL			0x3C47FF8C
#define  GEN7_L3AGDIS				(1<<19)
#define GEN7_L3CNTLREG2				_MMIO(0xB020)
#define GEN7_L3CNTLREG3				_MMIO(0xB024)

#define GEN7_L3_CHICKEN_MODE_REGISTER		_MMIO(0xB030)
#define  GEN7_WA_L3_CHICKEN_MODE				0x20000000

#define GEN7_L3SQCREG4				_MMIO(0xb034)
#define  L3SQ_URB_READ_CAM_MATCH_DISABLE	(1<<27)

#define GEN8_L3SQCREG4				_MMIO(0xb118)
#define  GEN8_LQSC_RO_PERF_DIS			(1<<27)
#define  GEN8_LQSC_FLUSH_COHERENT_LINES		(1<<21)

/* GEN8 chicken */
#define HDC_CHICKEN0				_MMIO(0x7300)
#define CNL_HDC_CHICKEN0			_MMIO(0xE5F0)
#define  HDC_FORCE_CSR_NON_COHERENT_OVR_DISABLE	(1<<15)
#define  HDC_FENCE_DEST_SLM_DISABLE		(1<<14)
#define  HDC_DONOT_FETCH_MEM_WHEN_MASKED	(1<<11)
#define  HDC_FORCE_CONTEXT_SAVE_RESTORE_NON_COHERENT	(1<<5)
#define  HDC_FORCE_NON_COHERENT			(1<<4)
#define  HDC_BARRIER_PERFORMANCE_DISABLE	(1<<10)

#define GEN8_HDC_CHICKEN1			_MMIO(0x7304)

/* GEN9 chicken */
#define SLICE_ECO_CHICKEN0			_MMIO(0x7308)
#define   PIXEL_MASK_CAMMING_DISABLE		(1 << 14)

/* WaCatErrorRejectionIssue */
#define GEN7_SQ_CHICKEN_MBCUNIT_CONFIG		_MMIO(0x9030)
#define  GEN7_SQ_CHICKEN_MBCUNIT_SQINTMOB	(1<<11)

#define HSW_SCRATCH1				_MMIO(0xb038)
#define  HSW_SCRATCH1_L3_DATA_ATOMICS_DISABLE	(1<<27)

#define BDW_SCRATCH1					_MMIO(0xb11c)
#define  GEN9_LBS_SLA_RETRY_TIMER_DECREMENT_ENABLE	(1<<2)

/* PCH */

/* south display engine interrupt: IBX */
#define SDE_AUDIO_POWER_D	(1 << 27)
#define SDE_AUDIO_POWER_C	(1 << 26)
#define SDE_AUDIO_POWER_B	(1 << 25)
#define SDE_AUDIO_POWER_SHIFT	(25)
#define SDE_AUDIO_POWER_MASK	(7 << SDE_AUDIO_POWER_SHIFT)
#define SDE_GMBUS		(1 << 24)
#define SDE_AUDIO_HDCP_TRANSB	(1 << 23)
#define SDE_AUDIO_HDCP_TRANSA	(1 << 22)
#define SDE_AUDIO_HDCP_MASK	(3 << 22)
#define SDE_AUDIO_TRANSB	(1 << 21)
#define SDE_AUDIO_TRANSA	(1 << 20)
#define SDE_AUDIO_TRANS_MASK	(3 << 20)
#define SDE_POISON		(1 << 19)
/* 18 reserved */
#define SDE_FDI_RXB		(1 << 17)
#define SDE_FDI_RXA		(1 << 16)
#define SDE_FDI_MASK		(3 << 16)
#define SDE_AUXD		(1 << 15)
#define SDE_AUXC		(1 << 14)
#define SDE_AUXB		(1 << 13)
#define SDE_AUX_MASK		(7 << 13)
/* 12 reserved */
#define SDE_CRT_HOTPLUG         (1 << 11)
#define SDE_PORTD_HOTPLUG       (1 << 10)
#define SDE_PORTC_HOTPLUG       (1 << 9)
#define SDE_PORTB_HOTPLUG       (1 << 8)
#define SDE_SDVOB_HOTPLUG       (1 << 6)
#define SDE_HOTPLUG_MASK        (SDE_CRT_HOTPLUG | \
				 SDE_SDVOB_HOTPLUG |	\
				 SDE_PORTB_HOTPLUG |	\
				 SDE_PORTC_HOTPLUG |	\
				 SDE_PORTD_HOTPLUG)
#define SDE_TRANSB_CRC_DONE	(1 << 5)
#define SDE_TRANSB_CRC_ERR	(1 << 4)
#define SDE_TRANSB_FIFO_UNDER	(1 << 3)
#define SDE_TRANSA_CRC_DONE	(1 << 2)
#define SDE_TRANSA_CRC_ERR	(1 << 1)
#define SDE_TRANSA_FIFO_UNDER	(1 << 0)
#define SDE_TRANS_MASK		(0x3f)

/* south display engine interrupt: CPT/PPT */
#define SDE_AUDIO_POWER_D_CPT	(1 << 31)
#define SDE_AUDIO_POWER_C_CPT	(1 << 30)
#define SDE_AUDIO_POWER_B_CPT	(1 << 29)
#define SDE_AUDIO_POWER_SHIFT_CPT   29
#define SDE_AUDIO_POWER_MASK_CPT    (7 << 29)
#define SDE_AUXD_CPT		(1 << 27)
#define SDE_AUXC_CPT		(1 << 26)
#define SDE_AUXB_CPT		(1 << 25)
#define SDE_AUX_MASK_CPT	(7 << 25)
#define SDE_PORTE_HOTPLUG_SPT	(1 << 25)
#define SDE_PORTA_HOTPLUG_SPT	(1 << 24)
#define SDE_PORTD_HOTPLUG_CPT	(1 << 23)
#define SDE_PORTC_HOTPLUG_CPT	(1 << 22)
#define SDE_PORTB_HOTPLUG_CPT	(1 << 21)
#define SDE_CRT_HOTPLUG_CPT	(1 << 19)
#define SDE_SDVOB_HOTPLUG_CPT	(1 << 18)
#define SDE_HOTPLUG_MASK_CPT	(SDE_CRT_HOTPLUG_CPT |		\
				 SDE_SDVOB_HOTPLUG_CPT |	\
				 SDE_PORTD_HOTPLUG_CPT |	\
				 SDE_PORTC_HOTPLUG_CPT |	\
				 SDE_PORTB_HOTPLUG_CPT)
#define SDE_HOTPLUG_MASK_SPT	(SDE_PORTE_HOTPLUG_SPT |	\
				 SDE_PORTD_HOTPLUG_CPT |	\
				 SDE_PORTC_HOTPLUG_CPT |	\
				 SDE_PORTB_HOTPLUG_CPT |	\
				 SDE_PORTA_HOTPLUG_SPT)
#define SDE_GMBUS_CPT		(1 << 17)
#define SDE_ERROR_CPT		(1 << 16)
#define SDE_AUDIO_CP_REQ_C_CPT	(1 << 10)
#define SDE_AUDIO_CP_CHG_C_CPT	(1 << 9)
#define SDE_FDI_RXC_CPT		(1 << 8)
#define SDE_AUDIO_CP_REQ_B_CPT	(1 << 6)
#define SDE_AUDIO_CP_CHG_B_CPT	(1 << 5)
#define SDE_FDI_RXB_CPT		(1 << 4)
#define SDE_AUDIO_CP_REQ_A_CPT	(1 << 2)
#define SDE_AUDIO_CP_CHG_A_CPT	(1 << 1)
#define SDE_FDI_RXA_CPT		(1 << 0)
#define SDE_AUDIO_CP_REQ_CPT	(SDE_AUDIO_CP_REQ_C_CPT | \
				 SDE_AUDIO_CP_REQ_B_CPT | \
				 SDE_AUDIO_CP_REQ_A_CPT)
#define SDE_AUDIO_CP_CHG_CPT	(SDE_AUDIO_CP_CHG_C_CPT | \
				 SDE_AUDIO_CP_CHG_B_CPT | \
				 SDE_AUDIO_CP_CHG_A_CPT)
#define SDE_FDI_MASK_CPT	(SDE_FDI_RXC_CPT | \
				 SDE_FDI_RXB_CPT | \
				 SDE_FDI_RXA_CPT)

#define SDEISR  _MMIO(0xc4000)
#define SDEIMR  _MMIO(0xc4004)
#define SDEIIR  _MMIO(0xc4008)
#define SDEIER  _MMIO(0xc400c)

#define SERR_INT			_MMIO(0xc4040)
#define  SERR_INT_POISON		(1<<31)
#define  SERR_INT_TRANS_FIFO_UNDERRUN(pipe)	(1<<((pipe)*3))

/* digital port hotplug */
#define PCH_PORT_HOTPLUG		_MMIO(0xc4030)	/* SHOTPLUG_CTL */
#define  PORTA_HOTPLUG_ENABLE		(1 << 28) /* LPT:LP+ & BXT */
#define  BXT_DDIA_HPD_INVERT            (1 << 27)
#define  PORTA_HOTPLUG_STATUS_MASK	(3 << 24) /* SPT+ & BXT */
#define  PORTA_HOTPLUG_NO_DETECT	(0 << 24) /* SPT+ & BXT */
#define  PORTA_HOTPLUG_SHORT_DETECT	(1 << 24) /* SPT+ & BXT */
#define  PORTA_HOTPLUG_LONG_DETECT	(2 << 24) /* SPT+ & BXT */
#define  PORTD_HOTPLUG_ENABLE		(1 << 20)
#define  PORTD_PULSE_DURATION_2ms	(0 << 18) /* pre-LPT */
#define  PORTD_PULSE_DURATION_4_5ms	(1 << 18) /* pre-LPT */
#define  PORTD_PULSE_DURATION_6ms	(2 << 18) /* pre-LPT */
#define  PORTD_PULSE_DURATION_100ms	(3 << 18) /* pre-LPT */
#define  PORTD_PULSE_DURATION_MASK	(3 << 18) /* pre-LPT */
#define  PORTD_HOTPLUG_STATUS_MASK	(3 << 16)
#define  PORTD_HOTPLUG_NO_DETECT	(0 << 16)
#define  PORTD_HOTPLUG_SHORT_DETECT	(1 << 16)
#define  PORTD_HOTPLUG_LONG_DETECT	(2 << 16)
#define  PORTC_HOTPLUG_ENABLE		(1 << 12)
#define  BXT_DDIC_HPD_INVERT            (1 << 11)
#define  PORTC_PULSE_DURATION_2ms	(0 << 10) /* pre-LPT */
#define  PORTC_PULSE_DURATION_4_5ms	(1 << 10) /* pre-LPT */
#define  PORTC_PULSE_DURATION_6ms	(2 << 10) /* pre-LPT */
#define  PORTC_PULSE_DURATION_100ms	(3 << 10) /* pre-LPT */
#define  PORTC_PULSE_DURATION_MASK	(3 << 10) /* pre-LPT */
#define  PORTC_HOTPLUG_STATUS_MASK	(3 << 8)
#define  PORTC_HOTPLUG_NO_DETECT	(0 << 8)
#define  PORTC_HOTPLUG_SHORT_DETECT	(1 << 8)
#define  PORTC_HOTPLUG_LONG_DETECT	(2 << 8)
#define  PORTB_HOTPLUG_ENABLE		(1 << 4)
#define  BXT_DDIB_HPD_INVERT            (1 << 3)
#define  PORTB_PULSE_DURATION_2ms	(0 << 2) /* pre-LPT */
#define  PORTB_PULSE_DURATION_4_5ms	(1 << 2) /* pre-LPT */
#define  PORTB_PULSE_DURATION_6ms	(2 << 2) /* pre-LPT */
#define  PORTB_PULSE_DURATION_100ms	(3 << 2) /* pre-LPT */
#define  PORTB_PULSE_DURATION_MASK	(3 << 2) /* pre-LPT */
#define  PORTB_HOTPLUG_STATUS_MASK	(3 << 0)
#define  PORTB_HOTPLUG_NO_DETECT	(0 << 0)
#define  PORTB_HOTPLUG_SHORT_DETECT	(1 << 0)
#define  PORTB_HOTPLUG_LONG_DETECT	(2 << 0)
#define  BXT_DDI_HPD_INVERT_MASK	(BXT_DDIA_HPD_INVERT | \
					BXT_DDIB_HPD_INVERT | \
					BXT_DDIC_HPD_INVERT)

#define PCH_PORT_HOTPLUG2		_MMIO(0xc403C)	/* SHOTPLUG_CTL2 SPT+ */
#define  PORTE_HOTPLUG_ENABLE		(1 << 4)
#define  PORTE_HOTPLUG_STATUS_MASK	(3 << 0)
#define  PORTE_HOTPLUG_NO_DETECT	(0 << 0)
#define  PORTE_HOTPLUG_SHORT_DETECT	(1 << 0)
#define  PORTE_HOTPLUG_LONG_DETECT	(2 << 0)

#define PCH_GPIOA               _MMIO(0xc5010)
#define PCH_GPIOB               _MMIO(0xc5014)
#define PCH_GPIOC               _MMIO(0xc5018)
#define PCH_GPIOD               _MMIO(0xc501c)
#define PCH_GPIOE               _MMIO(0xc5020)
#define PCH_GPIOF               _MMIO(0xc5024)

#define PCH_GMBUS0		_MMIO(0xc5100)
#define PCH_GMBUS1		_MMIO(0xc5104)
#define PCH_GMBUS2		_MMIO(0xc5108)
#define PCH_GMBUS3		_MMIO(0xc510c)
#define PCH_GMBUS4		_MMIO(0xc5110)
#define PCH_GMBUS5		_MMIO(0xc5120)

#define _PCH_DPLL_A              0xc6014
#define _PCH_DPLL_B              0xc6018
#define PCH_DPLL(pll) _MMIO(pll == 0 ? _PCH_DPLL_A : _PCH_DPLL_B)

#define _PCH_FPA0                0xc6040
#define  FP_CB_TUNE		(0x3<<22)
#define _PCH_FPA1                0xc6044
#define _PCH_FPB0                0xc6048
#define _PCH_FPB1                0xc604c
#define PCH_FP0(pll) _MMIO(pll == 0 ? _PCH_FPA0 : _PCH_FPB0)
#define PCH_FP1(pll) _MMIO(pll == 0 ? _PCH_FPA1 : _PCH_FPB1)

#define PCH_DPLL_TEST           _MMIO(0xc606c)

#define PCH_DREF_CONTROL        _MMIO(0xC6200)
#define  DREF_CONTROL_MASK      0x7fc3
#define  DREF_CPU_SOURCE_OUTPUT_DISABLE         (0<<13)
#define  DREF_CPU_SOURCE_OUTPUT_DOWNSPREAD      (2<<13)
#define  DREF_CPU_SOURCE_OUTPUT_NONSPREAD       (3<<13)
#define  DREF_CPU_SOURCE_OUTPUT_MASK		(3<<13)
#define  DREF_SSC_SOURCE_DISABLE                (0<<11)
#define  DREF_SSC_SOURCE_ENABLE                 (2<<11)
#define  DREF_SSC_SOURCE_MASK			(3<<11)
#define  DREF_NONSPREAD_SOURCE_DISABLE          (0<<9)
#define  DREF_NONSPREAD_CK505_ENABLE		(1<<9)
#define  DREF_NONSPREAD_SOURCE_ENABLE           (2<<9)
#define  DREF_NONSPREAD_SOURCE_MASK		(3<<9)
#define  DREF_SUPERSPREAD_SOURCE_DISABLE        (0<<7)
#define  DREF_SUPERSPREAD_SOURCE_ENABLE         (2<<7)
#define  DREF_SUPERSPREAD_SOURCE_MASK		(3<<7)
#define  DREF_SSC4_DOWNSPREAD                   (0<<6)
#define  DREF_SSC4_CENTERSPREAD                 (1<<6)
#define  DREF_SSC1_DISABLE                      (0<<1)
#define  DREF_SSC1_ENABLE                       (1<<1)
#define  DREF_SSC4_DISABLE                      (0)
#define  DREF_SSC4_ENABLE                       (1)

#define PCH_RAWCLK_FREQ         _MMIO(0xc6204)
#define  FDL_TP1_TIMER_SHIFT    12
#define  FDL_TP1_TIMER_MASK     (3<<12)
#define  FDL_TP2_TIMER_SHIFT    10
#define  FDL_TP2_TIMER_MASK     (3<<10)
#define  RAWCLK_FREQ_MASK       0x3ff
#define  CNP_RAWCLK_DIV_MASK	(0x3ff << 16)
#define  CNP_RAWCLK_DIV(div)	((div) << 16)
#define  CNP_RAWCLK_FRAC_MASK	(0xf << 26)
#define  CNP_RAWCLK_FRAC(frac)	((frac) << 26)

#define PCH_DPLL_TMR_CFG        _MMIO(0xc6208)

#define PCH_SSC4_PARMS          _MMIO(0xc6210)
#define PCH_SSC4_AUX_PARMS      _MMIO(0xc6214)

#define PCH_DPLL_SEL		_MMIO(0xc7000)
#define	 TRANS_DPLLB_SEL(pipe)		(1 << ((pipe) * 4))
#define	 TRANS_DPLLA_SEL(pipe)		0
#define  TRANS_DPLL_ENABLE(pipe)	(1 << ((pipe) * 4 + 3))

/* transcoder */

#define _PCH_TRANS_HTOTAL_A		0xe0000
#define  TRANS_HTOTAL_SHIFT		16
#define  TRANS_HACTIVE_SHIFT		0
#define _PCH_TRANS_HBLANK_A		0xe0004
#define  TRANS_HBLANK_END_SHIFT		16
#define  TRANS_HBLANK_START_SHIFT	0
#define _PCH_TRANS_HSYNC_A		0xe0008
#define  TRANS_HSYNC_END_SHIFT		16
#define  TRANS_HSYNC_START_SHIFT	0
#define _PCH_TRANS_VTOTAL_A		0xe000c
#define  TRANS_VTOTAL_SHIFT		16
#define  TRANS_VACTIVE_SHIFT		0
#define _PCH_TRANS_VBLANK_A		0xe0010
#define  TRANS_VBLANK_END_SHIFT		16
#define  TRANS_VBLANK_START_SHIFT	0
#define _PCH_TRANS_VSYNC_A		0xe0014
#define  TRANS_VSYNC_END_SHIFT	 	16
#define  TRANS_VSYNC_START_SHIFT	0
#define _PCH_TRANS_VSYNCSHIFT_A		0xe0028

#define _PCH_TRANSA_DATA_M1	0xe0030
#define _PCH_TRANSA_DATA_N1	0xe0034
#define _PCH_TRANSA_DATA_M2	0xe0038
#define _PCH_TRANSA_DATA_N2	0xe003c
#define _PCH_TRANSA_LINK_M1	0xe0040
#define _PCH_TRANSA_LINK_N1	0xe0044
#define _PCH_TRANSA_LINK_M2	0xe0048
#define _PCH_TRANSA_LINK_N2	0xe004c

/* Per-transcoder DIP controls (PCH) */
#define _VIDEO_DIP_CTL_A         0xe0200
#define _VIDEO_DIP_DATA_A        0xe0208
#define _VIDEO_DIP_GCP_A         0xe0210
#define  GCP_COLOR_INDICATION		(1 << 2)
#define  GCP_DEFAULT_PHASE_ENABLE	(1 << 1)
#define  GCP_AV_MUTE			(1 << 0)

#define _VIDEO_DIP_CTL_B         0xe1200
#define _VIDEO_DIP_DATA_B        0xe1208
#define _VIDEO_DIP_GCP_B         0xe1210

#define TVIDEO_DIP_CTL(pipe) _MMIO_PIPE(pipe, _VIDEO_DIP_CTL_A, _VIDEO_DIP_CTL_B)
#define TVIDEO_DIP_DATA(pipe) _MMIO_PIPE(pipe, _VIDEO_DIP_DATA_A, _VIDEO_DIP_DATA_B)
#define TVIDEO_DIP_GCP(pipe) _MMIO_PIPE(pipe, _VIDEO_DIP_GCP_A, _VIDEO_DIP_GCP_B)

/* Per-transcoder DIP controls (VLV) */
#define _VLV_VIDEO_DIP_CTL_A		(VLV_DISPLAY_BASE + 0x60200)
#define _VLV_VIDEO_DIP_DATA_A		(VLV_DISPLAY_BASE + 0x60208)
#define _VLV_VIDEO_DIP_GDCP_PAYLOAD_A	(VLV_DISPLAY_BASE + 0x60210)

#define _VLV_VIDEO_DIP_CTL_B		(VLV_DISPLAY_BASE + 0x61170)
#define _VLV_VIDEO_DIP_DATA_B		(VLV_DISPLAY_BASE + 0x61174)
#define _VLV_VIDEO_DIP_GDCP_PAYLOAD_B	(VLV_DISPLAY_BASE + 0x61178)

#define _CHV_VIDEO_DIP_CTL_C		(VLV_DISPLAY_BASE + 0x611f0)
#define _CHV_VIDEO_DIP_DATA_C		(VLV_DISPLAY_BASE + 0x611f4)
#define _CHV_VIDEO_DIP_GDCP_PAYLOAD_C	(VLV_DISPLAY_BASE + 0x611f8)

#define VLV_TVIDEO_DIP_CTL(pipe) \
	_MMIO_PIPE3((pipe), _VLV_VIDEO_DIP_CTL_A, \
	       _VLV_VIDEO_DIP_CTL_B, _CHV_VIDEO_DIP_CTL_C)
#define VLV_TVIDEO_DIP_DATA(pipe) \
	_MMIO_PIPE3((pipe), _VLV_VIDEO_DIP_DATA_A, \
	       _VLV_VIDEO_DIP_DATA_B, _CHV_VIDEO_DIP_DATA_C)
#define VLV_TVIDEO_DIP_GCP(pipe) \
	_MMIO_PIPE3((pipe), _VLV_VIDEO_DIP_GDCP_PAYLOAD_A, \
		_VLV_VIDEO_DIP_GDCP_PAYLOAD_B, _CHV_VIDEO_DIP_GDCP_PAYLOAD_C)

/* Haswell DIP controls */

#define _HSW_VIDEO_DIP_CTL_A		0x60200
#define _HSW_VIDEO_DIP_AVI_DATA_A	0x60220
#define _HSW_VIDEO_DIP_VS_DATA_A	0x60260
#define _HSW_VIDEO_DIP_SPD_DATA_A	0x602A0
#define _HSW_VIDEO_DIP_GMP_DATA_A	0x602E0
#define _HSW_VIDEO_DIP_VSC_DATA_A	0x60320
#define _HSW_VIDEO_DIP_AVI_ECC_A	0x60240
#define _HSW_VIDEO_DIP_VS_ECC_A		0x60280
#define _HSW_VIDEO_DIP_SPD_ECC_A	0x602C0
#define _HSW_VIDEO_DIP_GMP_ECC_A	0x60300
#define _HSW_VIDEO_DIP_VSC_ECC_A	0x60344
#define _HSW_VIDEO_DIP_GCP_A		0x60210

#define _HSW_VIDEO_DIP_CTL_B		0x61200
#define _HSW_VIDEO_DIP_AVI_DATA_B	0x61220
#define _HSW_VIDEO_DIP_VS_DATA_B	0x61260
#define _HSW_VIDEO_DIP_SPD_DATA_B	0x612A0
#define _HSW_VIDEO_DIP_GMP_DATA_B	0x612E0
#define _HSW_VIDEO_DIP_VSC_DATA_B	0x61320
#define _HSW_VIDEO_DIP_BVI_ECC_B	0x61240
#define _HSW_VIDEO_DIP_VS_ECC_B		0x61280
#define _HSW_VIDEO_DIP_SPD_ECC_B	0x612C0
#define _HSW_VIDEO_DIP_GMP_ECC_B	0x61300
#define _HSW_VIDEO_DIP_VSC_ECC_B	0x61344
#define _HSW_VIDEO_DIP_GCP_B		0x61210

#define HSW_TVIDEO_DIP_CTL(trans)		_MMIO_TRANS2(trans, _HSW_VIDEO_DIP_CTL_A)
#define HSW_TVIDEO_DIP_AVI_DATA(trans, i)	_MMIO_TRANS2(trans, _HSW_VIDEO_DIP_AVI_DATA_A + (i) * 4)
#define HSW_TVIDEO_DIP_VS_DATA(trans, i)	_MMIO_TRANS2(trans, _HSW_VIDEO_DIP_VS_DATA_A + (i) * 4)
#define HSW_TVIDEO_DIP_SPD_DATA(trans, i)	_MMIO_TRANS2(trans, _HSW_VIDEO_DIP_SPD_DATA_A + (i) * 4)
#define HSW_TVIDEO_DIP_GCP(trans)		_MMIO_TRANS2(trans, _HSW_VIDEO_DIP_GCP_A)
#define HSW_TVIDEO_DIP_VSC_DATA(trans, i)	_MMIO_TRANS2(trans, _HSW_VIDEO_DIP_VSC_DATA_A + (i) * 4)

#define _HSW_STEREO_3D_CTL_A		0x70020
#define   S3D_ENABLE			(1<<31)
#define _HSW_STEREO_3D_CTL_B		0x71020

#define HSW_STEREO_3D_CTL(trans)	_MMIO_PIPE2(trans, _HSW_STEREO_3D_CTL_A)

#define _PCH_TRANS_HTOTAL_B          0xe1000
#define _PCH_TRANS_HBLANK_B          0xe1004
#define _PCH_TRANS_HSYNC_B           0xe1008
#define _PCH_TRANS_VTOTAL_B          0xe100c
#define _PCH_TRANS_VBLANK_B          0xe1010
#define _PCH_TRANS_VSYNC_B           0xe1014
#define _PCH_TRANS_VSYNCSHIFT_B 0xe1028

#define PCH_TRANS_HTOTAL(pipe)		_MMIO_PIPE(pipe, _PCH_TRANS_HTOTAL_A, _PCH_TRANS_HTOTAL_B)
#define PCH_TRANS_HBLANK(pipe)		_MMIO_PIPE(pipe, _PCH_TRANS_HBLANK_A, _PCH_TRANS_HBLANK_B)
#define PCH_TRANS_HSYNC(pipe)		_MMIO_PIPE(pipe, _PCH_TRANS_HSYNC_A, _PCH_TRANS_HSYNC_B)
#define PCH_TRANS_VTOTAL(pipe)		_MMIO_PIPE(pipe, _PCH_TRANS_VTOTAL_A, _PCH_TRANS_VTOTAL_B)
#define PCH_TRANS_VBLANK(pipe)		_MMIO_PIPE(pipe, _PCH_TRANS_VBLANK_A, _PCH_TRANS_VBLANK_B)
#define PCH_TRANS_VSYNC(pipe)		_MMIO_PIPE(pipe, _PCH_TRANS_VSYNC_A, _PCH_TRANS_VSYNC_B)
#define PCH_TRANS_VSYNCSHIFT(pipe)	_MMIO_PIPE(pipe, _PCH_TRANS_VSYNCSHIFT_A, _PCH_TRANS_VSYNCSHIFT_B)

#define _PCH_TRANSB_DATA_M1	0xe1030
#define _PCH_TRANSB_DATA_N1	0xe1034
#define _PCH_TRANSB_DATA_M2	0xe1038
#define _PCH_TRANSB_DATA_N2	0xe103c
#define _PCH_TRANSB_LINK_M1	0xe1040
#define _PCH_TRANSB_LINK_N1	0xe1044
#define _PCH_TRANSB_LINK_M2	0xe1048
#define _PCH_TRANSB_LINK_N2	0xe104c

#define PCH_TRANS_DATA_M1(pipe)	_MMIO_PIPE(pipe, _PCH_TRANSA_DATA_M1, _PCH_TRANSB_DATA_M1)
#define PCH_TRANS_DATA_N1(pipe)	_MMIO_PIPE(pipe, _PCH_TRANSA_DATA_N1, _PCH_TRANSB_DATA_N1)
#define PCH_TRANS_DATA_M2(pipe)	_MMIO_PIPE(pipe, _PCH_TRANSA_DATA_M2, _PCH_TRANSB_DATA_M2)
#define PCH_TRANS_DATA_N2(pipe)	_MMIO_PIPE(pipe, _PCH_TRANSA_DATA_N2, _PCH_TRANSB_DATA_N2)
#define PCH_TRANS_LINK_M1(pipe)	_MMIO_PIPE(pipe, _PCH_TRANSA_LINK_M1, _PCH_TRANSB_LINK_M1)
#define PCH_TRANS_LINK_N1(pipe)	_MMIO_PIPE(pipe, _PCH_TRANSA_LINK_N1, _PCH_TRANSB_LINK_N1)
#define PCH_TRANS_LINK_M2(pipe)	_MMIO_PIPE(pipe, _PCH_TRANSA_LINK_M2, _PCH_TRANSB_LINK_M2)
#define PCH_TRANS_LINK_N2(pipe)	_MMIO_PIPE(pipe, _PCH_TRANSA_LINK_N2, _PCH_TRANSB_LINK_N2)

#define _PCH_TRANSACONF              0xf0008
#define _PCH_TRANSBCONF              0xf1008
#define PCH_TRANSCONF(pipe)	_MMIO_PIPE(pipe, _PCH_TRANSACONF, _PCH_TRANSBCONF)
#define LPT_TRANSCONF		PCH_TRANSCONF(PIPE_A) /* lpt has only one transcoder */
#define  TRANS_DISABLE          (0<<31)
#define  TRANS_ENABLE           (1<<31)
#define  TRANS_STATE_MASK       (1<<30)
#define  TRANS_STATE_DISABLE    (0<<30)
#define  TRANS_STATE_ENABLE     (1<<30)
#define  TRANS_FSYNC_DELAY_HB1  (0<<27)
#define  TRANS_FSYNC_DELAY_HB2  (1<<27)
#define  TRANS_FSYNC_DELAY_HB3  (2<<27)
#define  TRANS_FSYNC_DELAY_HB4  (3<<27)
#define  TRANS_INTERLACE_MASK   (7<<21)
#define  TRANS_PROGRESSIVE      (0<<21)
#define  TRANS_INTERLACED       (3<<21)
#define  TRANS_LEGACY_INTERLACED_ILK (2<<21)
#define  TRANS_8BPC             (0<<5)
#define  TRANS_10BPC            (1<<5)
#define  TRANS_6BPC             (2<<5)
#define  TRANS_12BPC            (3<<5)

#define _TRANSA_CHICKEN1	 0xf0060
#define _TRANSB_CHICKEN1	 0xf1060
#define TRANS_CHICKEN1(pipe)	_MMIO_PIPE(pipe, _TRANSA_CHICKEN1, _TRANSB_CHICKEN1)
#define  TRANS_CHICKEN1_HDMIUNIT_GC_DISABLE	(1<<10)
#define  TRANS_CHICKEN1_DP0UNIT_GC_DISABLE	(1<<4)
#define _TRANSA_CHICKEN2	 0xf0064
#define _TRANSB_CHICKEN2	 0xf1064
#define TRANS_CHICKEN2(pipe)	_MMIO_PIPE(pipe, _TRANSA_CHICKEN2, _TRANSB_CHICKEN2)
#define  TRANS_CHICKEN2_TIMING_OVERRIDE			(1<<31)
#define  TRANS_CHICKEN2_FDI_POLARITY_REVERSED		(1<<29)
#define  TRANS_CHICKEN2_FRAME_START_DELAY_MASK		(3<<27)
#define  TRANS_CHICKEN2_DISABLE_DEEP_COLOR_COUNTER	(1<<26)
#define  TRANS_CHICKEN2_DISABLE_DEEP_COLOR_MODESWITCH	(1<<25)

#define SOUTH_CHICKEN1		_MMIO(0xc2000)
#define  FDIA_PHASE_SYNC_SHIFT_OVR	19
#define  FDIA_PHASE_SYNC_SHIFT_EN	18
#define  FDI_PHASE_SYNC_OVR(pipe) (1<<(FDIA_PHASE_SYNC_SHIFT_OVR - ((pipe) * 2)))
#define  FDI_PHASE_SYNC_EN(pipe) (1<<(FDIA_PHASE_SYNC_SHIFT_EN - ((pipe) * 2)))
#define  FDI_BC_BIFURCATION_SELECT	(1 << 12)
#define  CHASSIS_CLK_REQ_DURATION_MASK	(0xf << 8)
#define  CHASSIS_CLK_REQ_DURATION(x)	((x) << 8)
#define  SPT_PWM_GRANULARITY		(1<<0)
#define SOUTH_CHICKEN2		_MMIO(0xc2004)
#define  FDI_MPHY_IOSFSB_RESET_STATUS	(1<<13)
#define  FDI_MPHY_IOSFSB_RESET_CTL	(1<<12)
#define  LPT_PWM_GRANULARITY		(1<<5)
#define  DPLS_EDP_PPS_FIX_DIS		(1<<0)

#define _FDI_RXA_CHICKEN        0xc200c
#define _FDI_RXB_CHICKEN        0xc2010
#define  FDI_RX_PHASE_SYNC_POINTER_OVR	(1<<1)
#define  FDI_RX_PHASE_SYNC_POINTER_EN	(1<<0)
#define FDI_RX_CHICKEN(pipe)	_MMIO_PIPE(pipe, _FDI_RXA_CHICKEN, _FDI_RXB_CHICKEN)

#define SOUTH_DSPCLK_GATE_D	_MMIO(0xc2020)
#define  PCH_GMBUSUNIT_CLOCK_GATE_DISABLE (1<<31)
#define  PCH_DPLUNIT_CLOCK_GATE_DISABLE (1<<30)
#define  PCH_DPLSUNIT_CLOCK_GATE_DISABLE (1<<29)
#define  PCH_CPUNIT_CLOCK_GATE_DISABLE (1<<14)
#define  CNP_PWM_CGE_GATING_DISABLE (1<<13)
#define  PCH_LP_PARTITION_LEVEL_DISABLE  (1<<12)

/* CPU: FDI_TX */
#define _FDI_TXA_CTL            0x60100
#define _FDI_TXB_CTL            0x61100
#define FDI_TX_CTL(pipe)	_MMIO_PIPE(pipe, _FDI_TXA_CTL, _FDI_TXB_CTL)
#define  FDI_TX_DISABLE         (0<<31)
#define  FDI_TX_ENABLE          (1<<31)
#define  FDI_LINK_TRAIN_PATTERN_1       (0<<28)
#define  FDI_LINK_TRAIN_PATTERN_2       (1<<28)
#define  FDI_LINK_TRAIN_PATTERN_IDLE    (2<<28)
#define  FDI_LINK_TRAIN_NONE            (3<<28)
#define  FDI_LINK_TRAIN_VOLTAGE_0_4V    (0<<25)
#define  FDI_LINK_TRAIN_VOLTAGE_0_6V    (1<<25)
#define  FDI_LINK_TRAIN_VOLTAGE_0_8V    (2<<25)
#define  FDI_LINK_TRAIN_VOLTAGE_1_2V    (3<<25)
#define  FDI_LINK_TRAIN_PRE_EMPHASIS_NONE (0<<22)
#define  FDI_LINK_TRAIN_PRE_EMPHASIS_1_5X (1<<22)
#define  FDI_LINK_TRAIN_PRE_EMPHASIS_2X   (2<<22)
#define  FDI_LINK_TRAIN_PRE_EMPHASIS_3X   (3<<22)
/* ILK always use 400mV 0dB for voltage swing and pre-emphasis level.
   SNB has different settings. */
/* SNB A-stepping */
#define  FDI_LINK_TRAIN_400MV_0DB_SNB_A		(0x38<<22)
#define  FDI_LINK_TRAIN_400MV_6DB_SNB_A		(0x02<<22)
#define  FDI_LINK_TRAIN_600MV_3_5DB_SNB_A	(0x01<<22)
#define  FDI_LINK_TRAIN_800MV_0DB_SNB_A		(0x0<<22)
/* SNB B-stepping */
#define  FDI_LINK_TRAIN_400MV_0DB_SNB_B		(0x0<<22)
#define  FDI_LINK_TRAIN_400MV_6DB_SNB_B		(0x3a<<22)
#define  FDI_LINK_TRAIN_600MV_3_5DB_SNB_B	(0x39<<22)
#define  FDI_LINK_TRAIN_800MV_0DB_SNB_B		(0x38<<22)
#define  FDI_LINK_TRAIN_VOL_EMP_MASK		(0x3f<<22)
#define  FDI_DP_PORT_WIDTH_SHIFT		19
#define  FDI_DP_PORT_WIDTH_MASK			(7 << FDI_DP_PORT_WIDTH_SHIFT)
#define  FDI_DP_PORT_WIDTH(width)           (((width) - 1) << FDI_DP_PORT_WIDTH_SHIFT)
#define  FDI_TX_ENHANCE_FRAME_ENABLE    (1<<18)
/* Ironlake: hardwired to 1 */
#define  FDI_TX_PLL_ENABLE              (1<<14)

/* Ivybridge has different bits for lolz */
#define  FDI_LINK_TRAIN_PATTERN_1_IVB       (0<<8)
#define  FDI_LINK_TRAIN_PATTERN_2_IVB       (1<<8)
#define  FDI_LINK_TRAIN_PATTERN_IDLE_IVB    (2<<8)
#define  FDI_LINK_TRAIN_NONE_IVB            (3<<8)

/* both Tx and Rx */
#define  FDI_COMPOSITE_SYNC		(1<<11)
#define  FDI_LINK_TRAIN_AUTO		(1<<10)
#define  FDI_SCRAMBLING_ENABLE          (0<<7)
#define  FDI_SCRAMBLING_DISABLE         (1<<7)

/* FDI_RX, FDI_X is hard-wired to Transcoder_X */
#define _FDI_RXA_CTL             0xf000c
#define _FDI_RXB_CTL             0xf100c
#define FDI_RX_CTL(pipe)	_MMIO_PIPE(pipe, _FDI_RXA_CTL, _FDI_RXB_CTL)
#define  FDI_RX_ENABLE          (1<<31)
/* train, dp width same as FDI_TX */
#define  FDI_FS_ERRC_ENABLE		(1<<27)
#define  FDI_FE_ERRC_ENABLE		(1<<26)
#define  FDI_RX_POLARITY_REVERSED_LPT	(1<<16)
#define  FDI_8BPC                       (0<<16)
#define  FDI_10BPC                      (1<<16)
#define  FDI_6BPC                       (2<<16)
#define  FDI_12BPC                      (3<<16)
#define  FDI_RX_LINK_REVERSAL_OVERRIDE  (1<<15)
#define  FDI_DMI_LINK_REVERSE_MASK      (1<<14)
#define  FDI_RX_PLL_ENABLE              (1<<13)
#define  FDI_FS_ERR_CORRECT_ENABLE      (1<<11)
#define  FDI_FE_ERR_CORRECT_ENABLE      (1<<10)
#define  FDI_FS_ERR_REPORT_ENABLE       (1<<9)
#define  FDI_FE_ERR_REPORT_ENABLE       (1<<8)
#define  FDI_RX_ENHANCE_FRAME_ENABLE    (1<<6)
#define  FDI_PCDCLK	                (1<<4)
/* CPT */
#define  FDI_AUTO_TRAINING			(1<<10)
#define  FDI_LINK_TRAIN_PATTERN_1_CPT		(0<<8)
#define  FDI_LINK_TRAIN_PATTERN_2_CPT		(1<<8)
#define  FDI_LINK_TRAIN_PATTERN_IDLE_CPT	(2<<8)
#define  FDI_LINK_TRAIN_NORMAL_CPT		(3<<8)
#define  FDI_LINK_TRAIN_PATTERN_MASK_CPT	(3<<8)

#define _FDI_RXA_MISC			0xf0010
#define _FDI_RXB_MISC			0xf1010
#define  FDI_RX_PWRDN_LANE1_MASK	(3<<26)
#define  FDI_RX_PWRDN_LANE1_VAL(x)	((x)<<26)
#define  FDI_RX_PWRDN_LANE0_MASK	(3<<24)
#define  FDI_RX_PWRDN_LANE0_VAL(x)	((x)<<24)
#define  FDI_RX_TP1_TO_TP2_48		(2<<20)
#define  FDI_RX_TP1_TO_TP2_64		(3<<20)
#define  FDI_RX_FDI_DELAY_90		(0x90<<0)
#define FDI_RX_MISC(pipe)	_MMIO_PIPE(pipe, _FDI_RXA_MISC, _FDI_RXB_MISC)

#define _FDI_RXA_TUSIZE1        0xf0030
#define _FDI_RXA_TUSIZE2        0xf0038
#define _FDI_RXB_TUSIZE1        0xf1030
#define _FDI_RXB_TUSIZE2        0xf1038
#define FDI_RX_TUSIZE1(pipe)	_MMIO_PIPE(pipe, _FDI_RXA_TUSIZE1, _FDI_RXB_TUSIZE1)
#define FDI_RX_TUSIZE2(pipe)	_MMIO_PIPE(pipe, _FDI_RXA_TUSIZE2, _FDI_RXB_TUSIZE2)

/* FDI_RX interrupt register format */
#define FDI_RX_INTER_LANE_ALIGN         (1<<10)
#define FDI_RX_SYMBOL_LOCK              (1<<9) /* train 2 */
#define FDI_RX_BIT_LOCK                 (1<<8) /* train 1 */
#define FDI_RX_TRAIN_PATTERN_2_FAIL     (1<<7)
#define FDI_RX_FS_CODE_ERR              (1<<6)
#define FDI_RX_FE_CODE_ERR              (1<<5)
#define FDI_RX_SYMBOL_ERR_RATE_ABOVE    (1<<4)
#define FDI_RX_HDCP_LINK_FAIL           (1<<3)
#define FDI_RX_PIXEL_FIFO_OVERFLOW      (1<<2)
#define FDI_RX_CROSS_CLOCK_OVERFLOW     (1<<1)
#define FDI_RX_SYMBOL_QUEUE_OVERFLOW    (1<<0)

#define _FDI_RXA_IIR            0xf0014
#define _FDI_RXA_IMR            0xf0018
#define _FDI_RXB_IIR            0xf1014
#define _FDI_RXB_IMR            0xf1018
#define FDI_RX_IIR(pipe)	_MMIO_PIPE(pipe, _FDI_RXA_IIR, _FDI_RXB_IIR)
#define FDI_RX_IMR(pipe)	_MMIO_PIPE(pipe, _FDI_RXA_IMR, _FDI_RXB_IMR)

#define FDI_PLL_CTL_1           _MMIO(0xfe000)
#define FDI_PLL_CTL_2           _MMIO(0xfe004)

#define PCH_LVDS	_MMIO(0xe1180)
#define  LVDS_DETECTED	(1 << 1)

#define _PCH_DP_B		0xe4100
#define PCH_DP_B		_MMIO(_PCH_DP_B)
#define _PCH_DPB_AUX_CH_CTL	0xe4110
#define _PCH_DPB_AUX_CH_DATA1	0xe4114
#define _PCH_DPB_AUX_CH_DATA2	0xe4118
#define _PCH_DPB_AUX_CH_DATA3	0xe411c
#define _PCH_DPB_AUX_CH_DATA4	0xe4120
#define _PCH_DPB_AUX_CH_DATA5	0xe4124

#define _PCH_DP_C		0xe4200
#define PCH_DP_C		_MMIO(_PCH_DP_C)
#define _PCH_DPC_AUX_CH_CTL	0xe4210
#define _PCH_DPC_AUX_CH_DATA1	0xe4214
#define _PCH_DPC_AUX_CH_DATA2	0xe4218
#define _PCH_DPC_AUX_CH_DATA3	0xe421c
#define _PCH_DPC_AUX_CH_DATA4	0xe4220
#define _PCH_DPC_AUX_CH_DATA5	0xe4224

#define _PCH_DP_D		0xe4300
#define PCH_DP_D		_MMIO(_PCH_DP_D)
#define _PCH_DPD_AUX_CH_CTL	0xe4310
#define _PCH_DPD_AUX_CH_DATA1	0xe4314
#define _PCH_DPD_AUX_CH_DATA2	0xe4318
#define _PCH_DPD_AUX_CH_DATA3	0xe431c
#define _PCH_DPD_AUX_CH_DATA4	0xe4320
#define _PCH_DPD_AUX_CH_DATA5	0xe4324

#define PCH_DP_AUX_CH_CTL(port)		_MMIO_PORT((port) - PORT_B, _PCH_DPB_AUX_CH_CTL, _PCH_DPC_AUX_CH_CTL)
#define PCH_DP_AUX_CH_DATA(port, i)	_MMIO(_PORT((port) - PORT_B, _PCH_DPB_AUX_CH_DATA1, _PCH_DPC_AUX_CH_DATA1) + (i) * 4) /* 5 registers */

/* CPT */
#define  PORT_TRANS_A_SEL_CPT	0
#define  PORT_TRANS_B_SEL_CPT	(1<<29)
#define  PORT_TRANS_C_SEL_CPT	(2<<29)
#define  PORT_TRANS_SEL_MASK	(3<<29)
#define  PORT_TRANS_SEL_CPT(pipe)	((pipe) << 29)
#define  PORT_TO_PIPE(val)	(((val) & (1<<30)) >> 30)
#define  PORT_TO_PIPE_CPT(val)	(((val) & PORT_TRANS_SEL_MASK) >> 29)
#define  SDVO_PORT_TO_PIPE_CHV(val)	(((val) & (3<<24)) >> 24)
#define  DP_PORT_TO_PIPE_CHV(val)	(((val) & (3<<16)) >> 16)

#define _TRANS_DP_CTL_A		0xe0300
#define _TRANS_DP_CTL_B		0xe1300
#define _TRANS_DP_CTL_C		0xe2300
#define TRANS_DP_CTL(pipe)	_MMIO_PIPE(pipe, _TRANS_DP_CTL_A, _TRANS_DP_CTL_B)
#define  TRANS_DP_OUTPUT_ENABLE	(1<<31)
#define  TRANS_DP_PORT_SEL_B	(0<<29)
#define  TRANS_DP_PORT_SEL_C	(1<<29)
#define  TRANS_DP_PORT_SEL_D	(2<<29)
#define  TRANS_DP_PORT_SEL_NONE	(3<<29)
#define  TRANS_DP_PORT_SEL_MASK	(3<<29)
#define  TRANS_DP_PIPE_TO_PORT(val)	((((val) & TRANS_DP_PORT_SEL_MASK) >> 29) + PORT_B)
#define  TRANS_DP_AUDIO_ONLY	(1<<26)
#define  TRANS_DP_ENH_FRAMING	(1<<18)
#define  TRANS_DP_8BPC		(0<<9)
#define  TRANS_DP_10BPC		(1<<9)
#define  TRANS_DP_6BPC		(2<<9)
#define  TRANS_DP_12BPC		(3<<9)
#define  TRANS_DP_BPC_MASK	(3<<9)
#define  TRANS_DP_VSYNC_ACTIVE_HIGH	(1<<4)
#define  TRANS_DP_VSYNC_ACTIVE_LOW	0
#define  TRANS_DP_HSYNC_ACTIVE_HIGH	(1<<3)
#define  TRANS_DP_HSYNC_ACTIVE_LOW	0
#define  TRANS_DP_SYNC_MASK	(3<<3)

/* SNB eDP training params */
/* SNB A-stepping */
#define  EDP_LINK_TRAIN_400MV_0DB_SNB_A		(0x38<<22)
#define  EDP_LINK_TRAIN_400MV_6DB_SNB_A		(0x02<<22)
#define  EDP_LINK_TRAIN_600MV_3_5DB_SNB_A	(0x01<<22)
#define  EDP_LINK_TRAIN_800MV_0DB_SNB_A		(0x0<<22)
/* SNB B-stepping */
#define  EDP_LINK_TRAIN_400_600MV_0DB_SNB_B	(0x0<<22)
#define  EDP_LINK_TRAIN_400MV_3_5DB_SNB_B	(0x1<<22)
#define  EDP_LINK_TRAIN_400_600MV_6DB_SNB_B	(0x3a<<22)
#define  EDP_LINK_TRAIN_600_800MV_3_5DB_SNB_B	(0x39<<22)
#define  EDP_LINK_TRAIN_800_1200MV_0DB_SNB_B	(0x38<<22)
#define  EDP_LINK_TRAIN_VOL_EMP_MASK_SNB	(0x3f<<22)

/* IVB */
#define EDP_LINK_TRAIN_400MV_0DB_IVB		(0x24 <<22)
#define EDP_LINK_TRAIN_400MV_3_5DB_IVB		(0x2a <<22)
#define EDP_LINK_TRAIN_400MV_6DB_IVB		(0x2f <<22)
#define EDP_LINK_TRAIN_600MV_0DB_IVB		(0x30 <<22)
#define EDP_LINK_TRAIN_600MV_3_5DB_IVB		(0x36 <<22)
#define EDP_LINK_TRAIN_800MV_0DB_IVB		(0x38 <<22)
#define EDP_LINK_TRAIN_800MV_3_5DB_IVB		(0x3e <<22)

/* legacy values */
#define EDP_LINK_TRAIN_500MV_0DB_IVB		(0x00 <<22)
#define EDP_LINK_TRAIN_1000MV_0DB_IVB		(0x20 <<22)
#define EDP_LINK_TRAIN_500MV_3_5DB_IVB		(0x02 <<22)
#define EDP_LINK_TRAIN_1000MV_3_5DB_IVB		(0x22 <<22)
#define EDP_LINK_TRAIN_1000MV_6DB_IVB		(0x23 <<22)

#define  EDP_LINK_TRAIN_VOL_EMP_MASK_IVB	(0x3f<<22)

#define  VLV_PMWGICZ				_MMIO(0x1300a4)

#define  RC6_LOCATION				_MMIO(0xD40)
#define	   RC6_CTX_IN_DRAM			(1 << 0)
#define  RC6_CTX_BASE				_MMIO(0xD48)
#define    RC6_CTX_BASE_MASK			0xFFFFFFF0
#define  PWRCTX_MAXCNT_RCSUNIT			_MMIO(0x2054)
#define  PWRCTX_MAXCNT_VCSUNIT0			_MMIO(0x12054)
#define  PWRCTX_MAXCNT_BCSUNIT			_MMIO(0x22054)
#define  PWRCTX_MAXCNT_VECSUNIT			_MMIO(0x1A054)
#define  PWRCTX_MAXCNT_VCSUNIT1			_MMIO(0x1C054)
#define    IDLE_TIME_MASK			0xFFFFF
#define  FORCEWAKE				_MMIO(0xA18C)
#define  FORCEWAKE_VLV				_MMIO(0x1300b0)
#define  FORCEWAKE_ACK_VLV			_MMIO(0x1300b4)
#define  FORCEWAKE_MEDIA_VLV			_MMIO(0x1300b8)
#define  FORCEWAKE_ACK_MEDIA_VLV		_MMIO(0x1300bc)
#define  FORCEWAKE_ACK_HSW			_MMIO(0x130044)
#define  FORCEWAKE_ACK				_MMIO(0x130090)
#define  VLV_GTLC_WAKE_CTRL			_MMIO(0x130090)
#define   VLV_GTLC_RENDER_CTX_EXISTS		(1 << 25)
#define   VLV_GTLC_MEDIA_CTX_EXISTS		(1 << 24)
#define   VLV_GTLC_ALLOWWAKEREQ			(1 << 0)

#define  VLV_GTLC_PW_STATUS			_MMIO(0x130094)
#define   VLV_GTLC_ALLOWWAKEACK			(1 << 0)
#define   VLV_GTLC_ALLOWWAKEERR			(1 << 1)
#define   VLV_GTLC_PW_MEDIA_STATUS_MASK		(1 << 5)
#define   VLV_GTLC_PW_RENDER_STATUS_MASK	(1 << 7)
#define  FORCEWAKE_MT				_MMIO(0xa188) /* multi-threaded */
#define  FORCEWAKE_MEDIA_GEN9			_MMIO(0xa270)
#define  FORCEWAKE_RENDER_GEN9			_MMIO(0xa278)
#define  FORCEWAKE_BLITTER_GEN9			_MMIO(0xa188)
#define  FORCEWAKE_ACK_MEDIA_GEN9		_MMIO(0x0D88)
#define  FORCEWAKE_ACK_RENDER_GEN9		_MMIO(0x0D84)
#define  FORCEWAKE_ACK_BLITTER_GEN9		_MMIO(0x130044)
#define   FORCEWAKE_KERNEL			BIT(0)
#define   FORCEWAKE_USER			BIT(1)
#define   FORCEWAKE_KERNEL_FALLBACK		BIT(15)
#define  FORCEWAKE_MT_ACK			_MMIO(0x130040)
#define  ECOBUS					_MMIO(0xa180)
#define    FORCEWAKE_MT_ENABLE			(1<<5)
#define  VLV_SPAREG2H				_MMIO(0xA194)
#define  GEN9_PWRGT_DOMAIN_STATUS		_MMIO(0xA2A0)
#define   GEN9_PWRGT_MEDIA_STATUS_MASK		(1 << 0)
#define   GEN9_PWRGT_RENDER_STATUS_MASK		(1 << 1)

#define  GTFIFODBG				_MMIO(0x120000)
#define    GT_FIFO_SBDEDICATE_FREE_ENTRY_CHV	(0x1f << 20)
#define    GT_FIFO_FREE_ENTRIES_CHV		(0x7f << 13)
#define    GT_FIFO_SBDROPERR			(1<<6)
#define    GT_FIFO_BLOBDROPERR			(1<<5)
#define    GT_FIFO_SB_READ_ABORTERR		(1<<4)
#define    GT_FIFO_DROPERR			(1<<3)
#define    GT_FIFO_OVFERR			(1<<2)
#define    GT_FIFO_IAWRERR			(1<<1)
#define    GT_FIFO_IARDERR			(1<<0)

#define  GTFIFOCTL				_MMIO(0x120008)
#define    GT_FIFO_FREE_ENTRIES_MASK		0x7f
#define    GT_FIFO_NUM_RESERVED_ENTRIES		20
#define    GT_FIFO_CTL_BLOCK_ALL_POLICY_STALL	(1 << 12)
#define    GT_FIFO_CTL_RC6_POLICY_STALL		(1 << 11)

#define  HSW_IDICR				_MMIO(0x9008)
#define    IDIHASHMSK(x)			(((x) & 0x3f) << 16)
#define  HSW_EDRAM_CAP				_MMIO(0x120010)
#define    EDRAM_ENABLED			0x1
#define    EDRAM_NUM_BANKS(cap)			(((cap) >> 1) & 0xf)
#define    EDRAM_WAYS_IDX(cap)			(((cap) >> 5) & 0x7)
#define    EDRAM_SETS_IDX(cap)			(((cap) >> 8) & 0x3)

#define GEN6_UCGCTL1				_MMIO(0x9400)
# define GEN6_GAMUNIT_CLOCK_GATE_DISABLE		(1 << 22)
# define GEN6_EU_TCUNIT_CLOCK_GATE_DISABLE		(1 << 16)
# define GEN6_BLBUNIT_CLOCK_GATE_DISABLE		(1 << 5)
# define GEN6_CSUNIT_CLOCK_GATE_DISABLE			(1 << 7)

#define GEN6_UCGCTL2				_MMIO(0x9404)
# define GEN6_VFUNIT_CLOCK_GATE_DISABLE			(1 << 31)
# define GEN7_VDSUNIT_CLOCK_GATE_DISABLE		(1 << 30)
# define GEN7_TDLUNIT_CLOCK_GATE_DISABLE		(1 << 22)
# define GEN6_RCZUNIT_CLOCK_GATE_DISABLE		(1 << 13)
# define GEN6_RCPBUNIT_CLOCK_GATE_DISABLE		(1 << 12)
# define GEN6_RCCUNIT_CLOCK_GATE_DISABLE		(1 << 11)

#define GEN6_UCGCTL3				_MMIO(0x9408)
# define GEN6_OACSUNIT_CLOCK_GATE_DISABLE		(1 << 20)

#define GEN7_UCGCTL4				_MMIO(0x940c)
#define  GEN7_L3BANK2X_CLOCK_GATE_DISABLE	(1<<25)
#define  GEN8_EU_GAUNIT_CLOCK_GATE_DISABLE	(1<<14)

#define GEN6_RCGCTL1				_MMIO(0x9410)
#define GEN6_RCGCTL2				_MMIO(0x9414)
#define GEN6_RSTCTL				_MMIO(0x9420)

#define GEN8_UCGCTL6				_MMIO(0x9430)
#define   GEN8_GAPSUNIT_CLOCK_GATE_DISABLE	(1<<24)
#define   GEN8_SDEUNIT_CLOCK_GATE_DISABLE	(1<<14)
#define   GEN8_HDCUNIT_CLOCK_GATE_DISABLE_HDCREQ (1<<28)

#define GEN6_GFXPAUSE				_MMIO(0xA000)
#define GEN6_RPNSWREQ				_MMIO(0xA008)
#define   GEN6_TURBO_DISABLE			(1<<31)
#define   GEN6_FREQUENCY(x)			((x)<<25)
#define   HSW_FREQUENCY(x)			((x)<<24)
#define   GEN9_FREQUENCY(x)			((x)<<23)
#define   GEN6_OFFSET(x)			((x)<<19)
#define   GEN6_AGGRESSIVE_TURBO			(0<<15)
#define GEN6_RC_VIDEO_FREQ			_MMIO(0xA00C)
#define GEN6_RC_CONTROL				_MMIO(0xA090)
#define   GEN6_RC_CTL_RC6pp_ENABLE		(1<<16)
#define   GEN6_RC_CTL_RC6p_ENABLE		(1<<17)
#define   GEN6_RC_CTL_RC6_ENABLE		(1<<18)
#define   GEN6_RC_CTL_RC1e_ENABLE		(1<<20)
#define   GEN6_RC_CTL_RC7_ENABLE		(1<<22)
#define   VLV_RC_CTL_CTX_RST_PARALLEL		(1<<24)
#define   GEN7_RC_CTL_TO_MODE			(1<<28)
#define   GEN6_RC_CTL_EI_MODE(x)		((x)<<27)
#define   GEN6_RC_CTL_HW_ENABLE			(1<<31)
#define GEN6_RP_DOWN_TIMEOUT			_MMIO(0xA010)
#define GEN6_RP_INTERRUPT_LIMITS		_MMIO(0xA014)
#define GEN6_RPSTAT1				_MMIO(0xA01C)
#define   GEN6_CAGF_SHIFT			8
#define   HSW_CAGF_SHIFT			7
#define   GEN9_CAGF_SHIFT			23
#define   GEN6_CAGF_MASK			(0x7f << GEN6_CAGF_SHIFT)
#define   HSW_CAGF_MASK				(0x7f << HSW_CAGF_SHIFT)
#define   GEN9_CAGF_MASK			(0x1ff << GEN9_CAGF_SHIFT)
#define GEN6_RP_CONTROL				_MMIO(0xA024)
#define   GEN6_RP_MEDIA_TURBO			(1<<11)
#define   GEN6_RP_MEDIA_MODE_MASK		(3<<9)
#define   GEN6_RP_MEDIA_HW_TURBO_MODE		(3<<9)
#define   GEN6_RP_MEDIA_HW_NORMAL_MODE		(2<<9)
#define   GEN6_RP_MEDIA_HW_MODE			(1<<9)
#define   GEN6_RP_MEDIA_SW_MODE			(0<<9)
#define   GEN6_RP_MEDIA_IS_GFX			(1<<8)
#define   GEN6_RP_ENABLE			(1<<7)
#define   GEN6_RP_UP_IDLE_MIN			(0x1<<3)
#define   GEN6_RP_UP_BUSY_AVG			(0x2<<3)
#define   GEN6_RP_UP_BUSY_CONT			(0x4<<3)
#define   GEN6_RP_DOWN_IDLE_AVG			(0x2<<0)
#define   GEN6_RP_DOWN_IDLE_CONT		(0x1<<0)
#define GEN6_RP_UP_THRESHOLD			_MMIO(0xA02C)
#define GEN6_RP_DOWN_THRESHOLD			_MMIO(0xA030)
#define GEN6_RP_CUR_UP_EI			_MMIO(0xA050)
#define   GEN6_RP_EI_MASK			0xffffff
#define   GEN6_CURICONT_MASK			GEN6_RP_EI_MASK
#define GEN6_RP_CUR_UP				_MMIO(0xA054)
#define   GEN6_CURBSYTAVG_MASK			GEN6_RP_EI_MASK
#define GEN6_RP_PREV_UP				_MMIO(0xA058)
#define GEN6_RP_CUR_DOWN_EI			_MMIO(0xA05C)
#define   GEN6_CURIAVG_MASK			GEN6_RP_EI_MASK
#define GEN6_RP_CUR_DOWN			_MMIO(0xA060)
#define GEN6_RP_PREV_DOWN			_MMIO(0xA064)
#define GEN6_RP_UP_EI				_MMIO(0xA068)
#define GEN6_RP_DOWN_EI				_MMIO(0xA06C)
#define GEN6_RP_IDLE_HYSTERSIS			_MMIO(0xA070)
#define GEN6_RPDEUHWTC				_MMIO(0xA080)
#define GEN6_RPDEUC				_MMIO(0xA084)
#define GEN6_RPDEUCSW				_MMIO(0xA088)
#define GEN6_RC_STATE				_MMIO(0xA094)
#define   RC_SW_TARGET_STATE_SHIFT		16
#define   RC_SW_TARGET_STATE_MASK		(7 << RC_SW_TARGET_STATE_SHIFT)
#define GEN6_RC1_WAKE_RATE_LIMIT		_MMIO(0xA098)
#define GEN6_RC6_WAKE_RATE_LIMIT		_MMIO(0xA09C)
#define GEN6_RC6pp_WAKE_RATE_LIMIT		_MMIO(0xA0A0)
#define GEN10_MEDIA_WAKE_RATE_LIMIT		_MMIO(0xA0A0)
#define GEN6_RC_EVALUATION_INTERVAL		_MMIO(0xA0A8)
#define GEN6_RC_IDLE_HYSTERSIS			_MMIO(0xA0AC)
#define GEN6_RC_SLEEP				_MMIO(0xA0B0)
#define GEN6_RCUBMABDTMR			_MMIO(0xA0B0)
#define GEN6_RC1e_THRESHOLD			_MMIO(0xA0B4)
#define GEN6_RC6_THRESHOLD			_MMIO(0xA0B8)
#define GEN6_RC6p_THRESHOLD			_MMIO(0xA0BC)
#define VLV_RCEDATA				_MMIO(0xA0BC)
#define GEN6_RC6pp_THRESHOLD			_MMIO(0xA0C0)
#define GEN6_PMINTRMSK				_MMIO(0xA168)
#define   GEN8_PMINTR_DISABLE_REDIRECT_TO_GUC	(1<<31)
#define   ARAT_EXPIRED_INTRMSK			(1<<9)
#define GEN8_MISC_CTRL0				_MMIO(0xA180)
#define VLV_PWRDWNUPCTL				_MMIO(0xA294)
#define GEN9_MEDIA_PG_IDLE_HYSTERESIS		_MMIO(0xA0C4)
#define GEN9_RENDER_PG_IDLE_HYSTERESIS		_MMIO(0xA0C8)
#define GEN9_PG_ENABLE				_MMIO(0xA210)
#define GEN9_RENDER_PG_ENABLE			(1<<0)
#define GEN9_MEDIA_PG_ENABLE			(1<<1)
#define GEN8_PUSHBUS_CONTROL			_MMIO(0xA248)
#define GEN8_PUSHBUS_ENABLE			_MMIO(0xA250)
#define GEN8_PUSHBUS_SHIFT			_MMIO(0xA25C)

#define VLV_CHICKEN_3				_MMIO(VLV_DISPLAY_BASE + 0x7040C)
#define  PIXEL_OVERLAP_CNT_MASK			(3 << 30)
#define  PIXEL_OVERLAP_CNT_SHIFT		30

#define GEN6_PMISR				_MMIO(0x44020)
#define GEN6_PMIMR				_MMIO(0x44024) /* rps_lock */
#define GEN6_PMIIR				_MMIO(0x44028)
#define GEN6_PMIER				_MMIO(0x4402C)
#define  GEN6_PM_MBOX_EVENT			(1<<25)
#define  GEN6_PM_THERMAL_EVENT			(1<<24)
#define  GEN6_PM_RP_DOWN_TIMEOUT		(1<<6)
#define  GEN6_PM_RP_UP_THRESHOLD		(1<<5)
#define  GEN6_PM_RP_DOWN_THRESHOLD		(1<<4)
#define  GEN6_PM_RP_UP_EI_EXPIRED		(1<<2)
#define  GEN6_PM_RP_DOWN_EI_EXPIRED		(1<<1)
#define  GEN6_PM_RPS_EVENTS			(GEN6_PM_RP_UP_THRESHOLD | \
						 GEN6_PM_RP_DOWN_THRESHOLD | \
						 GEN6_PM_RP_DOWN_TIMEOUT)

#define GEN7_GT_SCRATCH(i)			_MMIO(0x4F100 + (i) * 4)
#define GEN7_GT_SCRATCH_REG_NUM			8

#define VLV_GTLC_SURVIVABILITY_REG              _MMIO(0x130098)
#define VLV_GFX_CLK_STATUS_BIT			(1<<3)
#define VLV_GFX_CLK_FORCE_ON_BIT		(1<<2)

#define GEN6_GT_GFX_RC6_LOCKED			_MMIO(0x138104)
#define VLV_COUNTER_CONTROL			_MMIO(0x138104)
#define   VLV_COUNT_RANGE_HIGH			(1<<15)
#define   VLV_MEDIA_RC0_COUNT_EN		(1<<5)
#define   VLV_RENDER_RC0_COUNT_EN		(1<<4)
#define   VLV_MEDIA_RC6_COUNT_EN		(1<<1)
#define   VLV_RENDER_RC6_COUNT_EN		(1<<0)
#define GEN6_GT_GFX_RC6				_MMIO(0x138108)
#define VLV_GT_RENDER_RC6			_MMIO(0x138108)
#define VLV_GT_MEDIA_RC6			_MMIO(0x13810C)

#define GEN6_GT_GFX_RC6p			_MMIO(0x13810C)
#define GEN6_GT_GFX_RC6pp			_MMIO(0x138110)
#define VLV_RENDER_C0_COUNT			_MMIO(0x138118)
#define VLV_MEDIA_C0_COUNT			_MMIO(0x13811C)

#define GEN6_PCODE_MAILBOX			_MMIO(0x138124)
#define   GEN6_PCODE_READY			(1<<31)
#define   GEN6_PCODE_ERROR_MASK			0xFF
#define     GEN6_PCODE_SUCCESS			0x0
#define     GEN6_PCODE_ILLEGAL_CMD		0x1
#define     GEN6_PCODE_MIN_FREQ_TABLE_GT_RATIO_OUT_OF_RANGE 0x2
#define     GEN6_PCODE_TIMEOUT			0x3
#define     GEN6_PCODE_UNIMPLEMENTED_CMD	0xFF
#define     GEN7_PCODE_TIMEOUT			0x2
#define     GEN7_PCODE_ILLEGAL_DATA		0x3
#define     GEN7_PCODE_MIN_FREQ_TABLE_GT_RATIO_OUT_OF_RANGE 0x10
#define   GEN6_PCODE_WRITE_RC6VIDS		0x4
#define   GEN6_PCODE_READ_RC6VIDS		0x5
#define     GEN6_ENCODE_RC6_VID(mv)		(((mv) - 245) / 5)
#define     GEN6_DECODE_RC6_VID(vids)		(((vids) * 5) + 245)
#define   BDW_PCODE_DISPLAY_FREQ_CHANGE_REQ	0x18
#define   GEN9_PCODE_READ_MEM_LATENCY		0x6
#define     GEN9_MEM_LATENCY_LEVEL_MASK		0xFF
#define     GEN9_MEM_LATENCY_LEVEL_1_5_SHIFT	8
#define     GEN9_MEM_LATENCY_LEVEL_2_6_SHIFT	16
#define     GEN9_MEM_LATENCY_LEVEL_3_7_SHIFT	24
#define   SKL_PCODE_CDCLK_CONTROL		0x7
#define     SKL_CDCLK_PREPARE_FOR_CHANGE	0x3
#define     SKL_CDCLK_READY_FOR_CHANGE		0x1
#define   GEN6_PCODE_WRITE_MIN_FREQ_TABLE	0x8
#define   GEN6_PCODE_READ_MIN_FREQ_TABLE	0x9
#define   GEN6_READ_OC_PARAMS			0xc
#define   GEN6_PCODE_READ_D_COMP		0x10
#define   GEN6_PCODE_WRITE_D_COMP		0x11
#define   HSW_PCODE_DE_WRITE_FREQ_REQ		0x17
#define   DISPLAY_IPS_CONTROL			0x19
            /* See also IPS_CTL */
#define     IPS_PCODE_CONTROL			(1 << 30)
#define   HSW_PCODE_DYNAMIC_DUTY_CYCLE_CONTROL	0x1A
#define   GEN9_PCODE_SAGV_CONTROL		0x21
#define     GEN9_SAGV_DISABLE			0x0
#define     GEN9_SAGV_IS_DISABLED		0x1
#define     GEN9_SAGV_ENABLE			0x3
#define GEN6_PCODE_DATA				_MMIO(0x138128)
#define   GEN6_PCODE_FREQ_IA_RATIO_SHIFT	8
#define   GEN6_PCODE_FREQ_RING_RATIO_SHIFT	16
#define GEN6_PCODE_DATA1			_MMIO(0x13812C)

#define GEN6_GT_CORE_STATUS		_MMIO(0x138060)
#define   GEN6_CORE_CPD_STATE_MASK	(7<<4)
#define   GEN6_RCn_MASK			7
#define   GEN6_RC0			0
#define   GEN6_RC3			2
#define   GEN6_RC6			3
#define   GEN6_RC7			4

#define GEN8_GT_SLICE_INFO		_MMIO(0x138064)
#define   GEN8_LSLICESTAT_MASK		0x7

#define CHV_POWER_SS0_SIG1		_MMIO(0xa720)
#define CHV_POWER_SS1_SIG1		_MMIO(0xa728)
#define   CHV_SS_PG_ENABLE		(1<<1)
#define   CHV_EU08_PG_ENABLE		(1<<9)
#define   CHV_EU19_PG_ENABLE		(1<<17)
#define   CHV_EU210_PG_ENABLE		(1<<25)

#define CHV_POWER_SS0_SIG2		_MMIO(0xa724)
#define CHV_POWER_SS1_SIG2		_MMIO(0xa72c)
#define   CHV_EU311_PG_ENABLE		(1<<1)

#define GEN9_SLICE_PGCTL_ACK(slice)	_MMIO(0x804c + (slice)*0x4)
#define GEN10_SLICE_PGCTL_ACK(slice)	_MMIO(0x804c + ((slice) / 3) * 0x34 + \
					      ((slice) % 3) * 0x4)
#define   GEN9_PGCTL_SLICE_ACK		(1 << 0)
#define   GEN9_PGCTL_SS_ACK(subslice)	(1 << (2 + (subslice)*2))
#define   GEN10_PGCTL_VALID_SS_MASK(slice) ((slice) == 0 ? 0x7F : 0x1F)

#define GEN9_SS01_EU_PGCTL_ACK(slice)	_MMIO(0x805c + (slice)*0x8)
#define GEN10_SS01_EU_PGCTL_ACK(slice)	_MMIO(0x805c + ((slice) / 3) * 0x30 + \
					      ((slice) % 3) * 0x8)
#define GEN9_SS23_EU_PGCTL_ACK(slice)	_MMIO(0x8060 + (slice)*0x8)
#define GEN10_SS23_EU_PGCTL_ACK(slice)	_MMIO(0x8060 + ((slice) / 3) * 0x30 + \
					      ((slice) % 3) * 0x8)
#define   GEN9_PGCTL_SSA_EU08_ACK	(1 << 0)
#define   GEN9_PGCTL_SSA_EU19_ACK	(1 << 2)
#define   GEN9_PGCTL_SSA_EU210_ACK	(1 << 4)
#define   GEN9_PGCTL_SSA_EU311_ACK	(1 << 6)
#define   GEN9_PGCTL_SSB_EU08_ACK	(1 << 8)
#define   GEN9_PGCTL_SSB_EU19_ACK	(1 << 10)
#define   GEN9_PGCTL_SSB_EU210_ACK	(1 << 12)
#define   GEN9_PGCTL_SSB_EU311_ACK	(1 << 14)

#define GEN7_MISCCPCTL				_MMIO(0x9424)
#define   GEN7_DOP_CLOCK_GATE_ENABLE		(1<<0)
#define   GEN8_DOP_CLOCK_GATE_CFCLK_ENABLE	(1<<2)
#define   GEN8_DOP_CLOCK_GATE_GUC_ENABLE	(1<<4)
#define   GEN8_DOP_CLOCK_GATE_MEDIA_ENABLE     (1<<6)

#define GEN8_GARBCNTL                   _MMIO(0xB004)
#define   GEN9_GAPS_TSV_CREDIT_DISABLE  (1<<7)

/* IVYBRIDGE DPF */
#define GEN7_L3CDERRST1(slice)		_MMIO(0xB008 + (slice) * 0x200) /* L3CD Error Status 1 */
#define   GEN7_L3CDERRST1_ROW_MASK	(0x7ff<<14)
#define   GEN7_PARITY_ERROR_VALID	(1<<13)
#define   GEN7_L3CDERRST1_BANK_MASK	(3<<11)
#define   GEN7_L3CDERRST1_SUBBANK_MASK	(7<<8)
#define GEN7_PARITY_ERROR_ROW(reg) \
		((reg & GEN7_L3CDERRST1_ROW_MASK) >> 14)
#define GEN7_PARITY_ERROR_BANK(reg) \
		((reg & GEN7_L3CDERRST1_BANK_MASK) >> 11)
#define GEN7_PARITY_ERROR_SUBBANK(reg) \
		((reg & GEN7_L3CDERRST1_SUBBANK_MASK) >> 8)
#define   GEN7_L3CDERRST1_ENABLE	(1<<7)

#define GEN7_L3LOG(slice, i)		_MMIO(0xB070 + (slice) * 0x200 + (i) * 4)
#define GEN7_L3LOG_SIZE			0x80

#define GEN7_HALF_SLICE_CHICKEN1	_MMIO(0xe100) /* IVB GT1 + VLV */
#define GEN7_HALF_SLICE_CHICKEN1_GT2	_MMIO(0xf100)
#define   GEN7_MAX_PS_THREAD_DEP		(8<<12)
#define   GEN7_SINGLE_SUBSCAN_DISPATCH_ENABLE	(1<<10)
#define   GEN7_SBE_SS_CACHE_DISPATCH_PORT_SHARING_DISABLE	(1<<4)
#define   GEN7_PSD_SINGLE_PORT_DISPATCH_ENABLE	(1<<3)

#define GEN9_HALF_SLICE_CHICKEN5	_MMIO(0xe188)
#define   GEN9_DG_MIRROR_FIX_ENABLE	(1<<5)
#define   GEN9_CCS_TLB_PREFETCH_ENABLE	(1<<3)

#define GEN8_ROW_CHICKEN		_MMIO(0xe4f0)
#define   FLOW_CONTROL_ENABLE		(1<<15)
#define   PARTIAL_INSTRUCTION_SHOOTDOWN_DISABLE	(1<<8)
#define   STALL_DOP_GATING_DISABLE		(1<<5)
#define   THROTTLE_12_5				(7<<2)
#define   DISABLE_EARLY_EOT			(1<<1)

#define GEN7_ROW_CHICKEN2		_MMIO(0xe4f4)
#define GEN7_ROW_CHICKEN2_GT2		_MMIO(0xf4f4)
#define   DOP_CLOCK_GATING_DISABLE	(1<<0)
#define   PUSH_CONSTANT_DEREF_DISABLE	(1<<8)

#define HSW_ROW_CHICKEN3		_MMIO(0xe49c)
#define  HSW_ROW_CHICKEN3_L3_GLOBAL_ATOMICS_DISABLE    (1 << 6)

#define HALF_SLICE_CHICKEN2		_MMIO(0xe180)
#define   GEN8_ST_PO_DISABLE		(1<<13)

#define HALF_SLICE_CHICKEN3		_MMIO(0xe184)
#define   HSW_SAMPLE_C_PERFORMANCE	(1<<9)
#define   GEN8_CENTROID_PIXEL_OPT_DIS	(1<<8)
#define   GEN9_DISABLE_OCL_OOB_SUPPRESS_LOGIC	(1<<5)
#define   CNL_FAST_ANISO_L1_BANKING_FIX	(1<<4)
#define   GEN8_SAMPLER_POWER_BYPASS_DIS	(1<<1)

#define GEN9_HALF_SLICE_CHICKEN7	_MMIO(0xe194)
#define   GEN9_SAMPLER_HASH_COMPRESSED_READ_ADDR	(1<<8)
#define   GEN9_ENABLE_YV12_BUGFIX	(1<<4)
#define   GEN9_ENABLE_GPGPU_PREEMPTION	(1<<2)

/* Audio */
#define G4X_AUD_VID_DID			_MMIO(dev_priv->info.display_mmio_offset + 0x62020)
#define   INTEL_AUDIO_DEVCL		0x808629FB
#define   INTEL_AUDIO_DEVBLC		0x80862801
#define   INTEL_AUDIO_DEVCTG		0x80862802

#define G4X_AUD_CNTL_ST			_MMIO(0x620B4)
#define   G4X_ELDV_DEVCL_DEVBLC		(1 << 13)
#define   G4X_ELDV_DEVCTG		(1 << 14)
#define   G4X_ELD_ADDR_MASK		(0xf << 5)
#define   G4X_ELD_ACK			(1 << 4)
#define G4X_HDMIW_HDMIEDID		_MMIO(0x6210C)

#define _IBX_HDMIW_HDMIEDID_A		0xE2050
#define _IBX_HDMIW_HDMIEDID_B		0xE2150
#define IBX_HDMIW_HDMIEDID(pipe)	_MMIO_PIPE(pipe, _IBX_HDMIW_HDMIEDID_A, \
						  _IBX_HDMIW_HDMIEDID_B)
#define _IBX_AUD_CNTL_ST_A		0xE20B4
#define _IBX_AUD_CNTL_ST_B		0xE21B4
#define IBX_AUD_CNTL_ST(pipe)		_MMIO_PIPE(pipe, _IBX_AUD_CNTL_ST_A, \
						  _IBX_AUD_CNTL_ST_B)
#define   IBX_ELD_BUFFER_SIZE_MASK	(0x1f << 10)
#define   IBX_ELD_ADDRESS_MASK		(0x1f << 5)
#define   IBX_ELD_ACK			(1 << 4)
#define IBX_AUD_CNTL_ST2		_MMIO(0xE20C0)
#define   IBX_CP_READY(port)		((1 << 1) << (((port) - 1) * 4))
#define   IBX_ELD_VALID(port)		((1 << 0) << (((port) - 1) * 4))

#define _CPT_HDMIW_HDMIEDID_A		0xE5050
#define _CPT_HDMIW_HDMIEDID_B		0xE5150
#define CPT_HDMIW_HDMIEDID(pipe)	_MMIO_PIPE(pipe, _CPT_HDMIW_HDMIEDID_A, _CPT_HDMIW_HDMIEDID_B)
#define _CPT_AUD_CNTL_ST_A		0xE50B4
#define _CPT_AUD_CNTL_ST_B		0xE51B4
#define CPT_AUD_CNTL_ST(pipe)		_MMIO_PIPE(pipe, _CPT_AUD_CNTL_ST_A, _CPT_AUD_CNTL_ST_B)
#define CPT_AUD_CNTRL_ST2		_MMIO(0xE50C0)

#define _VLV_HDMIW_HDMIEDID_A		(VLV_DISPLAY_BASE + 0x62050)
#define _VLV_HDMIW_HDMIEDID_B		(VLV_DISPLAY_BASE + 0x62150)
#define VLV_HDMIW_HDMIEDID(pipe)	_MMIO_PIPE(pipe, _VLV_HDMIW_HDMIEDID_A, _VLV_HDMIW_HDMIEDID_B)
#define _VLV_AUD_CNTL_ST_A		(VLV_DISPLAY_BASE + 0x620B4)
#define _VLV_AUD_CNTL_ST_B		(VLV_DISPLAY_BASE + 0x621B4)
#define VLV_AUD_CNTL_ST(pipe)		_MMIO_PIPE(pipe, _VLV_AUD_CNTL_ST_A, _VLV_AUD_CNTL_ST_B)
#define VLV_AUD_CNTL_ST2		_MMIO(VLV_DISPLAY_BASE + 0x620C0)

/* These are the 4 32-bit write offset registers for each stream
 * output buffer.  It determines the offset from the
 * 3DSTATE_SO_BUFFERs that the next streamed vertex output goes to.
 */
#define GEN7_SO_WRITE_OFFSET(n)		_MMIO(0x5280 + (n) * 4)

#define _IBX_AUD_CONFIG_A		0xe2000
#define _IBX_AUD_CONFIG_B		0xe2100
#define IBX_AUD_CFG(pipe)		_MMIO_PIPE(pipe, _IBX_AUD_CONFIG_A, _IBX_AUD_CONFIG_B)
#define _CPT_AUD_CONFIG_A		0xe5000
#define _CPT_AUD_CONFIG_B		0xe5100
#define CPT_AUD_CFG(pipe)		_MMIO_PIPE(pipe, _CPT_AUD_CONFIG_A, _CPT_AUD_CONFIG_B)
#define _VLV_AUD_CONFIG_A		(VLV_DISPLAY_BASE + 0x62000)
#define _VLV_AUD_CONFIG_B		(VLV_DISPLAY_BASE + 0x62100)
#define VLV_AUD_CFG(pipe)		_MMIO_PIPE(pipe, _VLV_AUD_CONFIG_A, _VLV_AUD_CONFIG_B)

#define   AUD_CONFIG_N_VALUE_INDEX		(1 << 29)
#define   AUD_CONFIG_N_PROG_ENABLE		(1 << 28)
#define   AUD_CONFIG_UPPER_N_SHIFT		20
#define   AUD_CONFIG_UPPER_N_MASK		(0xff << 20)
#define   AUD_CONFIG_LOWER_N_SHIFT		4
#define   AUD_CONFIG_LOWER_N_MASK		(0xfff << 4)
#define   AUD_CONFIG_N_MASK			(AUD_CONFIG_UPPER_N_MASK | AUD_CONFIG_LOWER_N_MASK)
#define   AUD_CONFIG_N(n) \
	(((((n) >> 12) & 0xff) << AUD_CONFIG_UPPER_N_SHIFT) |	\
	 (((n) & 0xfff) << AUD_CONFIG_LOWER_N_SHIFT))
#define   AUD_CONFIG_PIXEL_CLOCK_HDMI_SHIFT	16
#define   AUD_CONFIG_PIXEL_CLOCK_HDMI_MASK	(0xf << 16)
#define   AUD_CONFIG_PIXEL_CLOCK_HDMI_25175	(0 << 16)
#define   AUD_CONFIG_PIXEL_CLOCK_HDMI_25200	(1 << 16)
#define   AUD_CONFIG_PIXEL_CLOCK_HDMI_27000	(2 << 16)
#define   AUD_CONFIG_PIXEL_CLOCK_HDMI_27027	(3 << 16)
#define   AUD_CONFIG_PIXEL_CLOCK_HDMI_54000	(4 << 16)
#define   AUD_CONFIG_PIXEL_CLOCK_HDMI_54054	(5 << 16)
#define   AUD_CONFIG_PIXEL_CLOCK_HDMI_74176	(6 << 16)
#define   AUD_CONFIG_PIXEL_CLOCK_HDMI_74250	(7 << 16)
#define   AUD_CONFIG_PIXEL_CLOCK_HDMI_148352	(8 << 16)
#define   AUD_CONFIG_PIXEL_CLOCK_HDMI_148500	(9 << 16)
#define   AUD_CONFIG_DISABLE_NCTS		(1 << 3)

/* HSW Audio */
#define _HSW_AUD_CONFIG_A		0x65000
#define _HSW_AUD_CONFIG_B		0x65100
#define HSW_AUD_CFG(pipe)		_MMIO_PIPE(pipe, _HSW_AUD_CONFIG_A, _HSW_AUD_CONFIG_B)

#define _HSW_AUD_MISC_CTRL_A		0x65010
#define _HSW_AUD_MISC_CTRL_B		0x65110
#define HSW_AUD_MISC_CTRL(pipe)		_MMIO_PIPE(pipe, _HSW_AUD_MISC_CTRL_A, _HSW_AUD_MISC_CTRL_B)

#define _HSW_AUD_M_CTS_ENABLE_A		0x65028
#define _HSW_AUD_M_CTS_ENABLE_B		0x65128
#define HSW_AUD_M_CTS_ENABLE(pipe)	_MMIO_PIPE(pipe, _HSW_AUD_M_CTS_ENABLE_A, _HSW_AUD_M_CTS_ENABLE_B)
#define   AUD_M_CTS_M_VALUE_INDEX	(1 << 21)
#define   AUD_M_CTS_M_PROG_ENABLE	(1 << 20)
#define   AUD_CONFIG_M_MASK		0xfffff

#define _HSW_AUD_DIP_ELD_CTRL_ST_A	0x650b4
#define _HSW_AUD_DIP_ELD_CTRL_ST_B	0x651b4
#define HSW_AUD_DIP_ELD_CTRL(pipe)	_MMIO_PIPE(pipe, _HSW_AUD_DIP_ELD_CTRL_ST_A, _HSW_AUD_DIP_ELD_CTRL_ST_B)

/* Audio Digital Converter */
#define _HSW_AUD_DIG_CNVT_1		0x65080
#define _HSW_AUD_DIG_CNVT_2		0x65180
#define AUD_DIG_CNVT(pipe)		_MMIO_PIPE(pipe, _HSW_AUD_DIG_CNVT_1, _HSW_AUD_DIG_CNVT_2)
#define DIP_PORT_SEL_MASK		0x3

#define _HSW_AUD_EDID_DATA_A		0x65050
#define _HSW_AUD_EDID_DATA_B		0x65150
#define HSW_AUD_EDID_DATA(pipe)		_MMIO_PIPE(pipe, _HSW_AUD_EDID_DATA_A, _HSW_AUD_EDID_DATA_B)

#define HSW_AUD_PIPE_CONV_CFG		_MMIO(0x6507c)
#define HSW_AUD_PIN_ELD_CP_VLD		_MMIO(0x650c0)
#define   AUDIO_INACTIVE(trans)		((1 << 3) << ((trans) * 4))
#define   AUDIO_OUTPUT_ENABLE(trans)	((1 << 2) << ((trans) * 4))
#define   AUDIO_CP_READY(trans)		((1 << 1) << ((trans) * 4))
#define   AUDIO_ELD_VALID(trans)	((1 << 0) << ((trans) * 4))

#define HSW_AUD_CHICKENBIT			_MMIO(0x65f10)
#define   SKL_AUD_CODEC_WAKE_SIGNAL		(1 << 15)

/* HSW Power Wells */
#define _HSW_PWR_WELL_CTL1			0x45400
#define _HSW_PWR_WELL_CTL2			0x45404
#define _HSW_PWR_WELL_CTL3			0x45408
#define _HSW_PWR_WELL_CTL4			0x4540C

/*
 * Each power well control register contains up to 16 (request, status) HW
 * flag tuples. The register index and HW flag shift is determined by the
 * power well ID (see i915_power_well_id). There are 4 possible sources of
 * power well requests each source having its own set of control registers:
 * BIOS, DRIVER, KVMR, DEBUG.
 */
#define _HSW_PW_REG_IDX(pw)			((pw) >> 4)
#define _HSW_PW_SHIFT(pw)			(((pw) & 0xf) * 2)
/* TODO: Add all PWR_WELL_CTL registers below for new platforms */
#define HSW_PWR_WELL_CTL_BIOS(pw)	_MMIO(_PICK(_HSW_PW_REG_IDX(pw),       \
						    _HSW_PWR_WELL_CTL1))
#define HSW_PWR_WELL_CTL_DRIVER(pw)	_MMIO(_PICK(_HSW_PW_REG_IDX(pw),       \
						    _HSW_PWR_WELL_CTL2))
#define HSW_PWR_WELL_CTL_KVMR		_MMIO(_HSW_PWR_WELL_CTL3)
#define HSW_PWR_WELL_CTL_DEBUG(pw)	_MMIO(_PICK(_HSW_PW_REG_IDX(pw),       \
						    _HSW_PWR_WELL_CTL4))

#define   HSW_PWR_WELL_CTL_REQ(pw)		(1 << (_HSW_PW_SHIFT(pw) + 1))
#define   HSW_PWR_WELL_CTL_STATE(pw)		(1 << _HSW_PW_SHIFT(pw))
#define HSW_PWR_WELL_CTL5			_MMIO(0x45410)
#define   HSW_PWR_WELL_ENABLE_SINGLE_STEP	(1<<31)
#define   HSW_PWR_WELL_PWR_GATE_OVERRIDE	(1<<20)
#define   HSW_PWR_WELL_FORCE_ON			(1<<19)
#define HSW_PWR_WELL_CTL6			_MMIO(0x45414)

/* SKL Fuse Status */
enum skl_power_gate {
	SKL_PG0,
	SKL_PG1,
	SKL_PG2,
};

#define SKL_FUSE_STATUS				_MMIO(0x42000)
#define  SKL_FUSE_DOWNLOAD_STATUS		(1<<31)
/* PG0 (HW control->no power well ID), PG1..PG2 (SKL_DISP_PW1..SKL_DISP_PW2) */
#define  SKL_PW_TO_PG(pw)			((pw) - SKL_DISP_PW_1 + SKL_PG1)
#define  SKL_FUSE_PG_DIST_STATUS(pg)		(1 << (27 - (pg)))

/* Per-pipe DDI Function Control */
#define _TRANS_DDI_FUNC_CTL_A		0x60400
#define _TRANS_DDI_FUNC_CTL_B		0x61400
#define _TRANS_DDI_FUNC_CTL_C		0x62400
#define _TRANS_DDI_FUNC_CTL_EDP		0x6F400
#define TRANS_DDI_FUNC_CTL(tran) _MMIO_TRANS2(tran, _TRANS_DDI_FUNC_CTL_A)

#define  TRANS_DDI_FUNC_ENABLE		(1<<31)
/* Those bits are ignored by pipe EDP since it can only connect to DDI A */
#define  TRANS_DDI_PORT_MASK		(7<<28)
#define  TRANS_DDI_PORT_SHIFT		28
#define  TRANS_DDI_SELECT_PORT(x)	((x)<<28)
#define  TRANS_DDI_PORT_NONE		(0<<28)
#define  TRANS_DDI_MODE_SELECT_MASK	(7<<24)
#define  TRANS_DDI_MODE_SELECT_HDMI	(0<<24)
#define  TRANS_DDI_MODE_SELECT_DVI	(1<<24)
#define  TRANS_DDI_MODE_SELECT_DP_SST	(2<<24)
#define  TRANS_DDI_MODE_SELECT_DP_MST	(3<<24)
#define  TRANS_DDI_MODE_SELECT_FDI	(4<<24)
#define  TRANS_DDI_BPC_MASK		(7<<20)
#define  TRANS_DDI_BPC_8		(0<<20)
#define  TRANS_DDI_BPC_10		(1<<20)
#define  TRANS_DDI_BPC_6		(2<<20)
#define  TRANS_DDI_BPC_12		(3<<20)
#define  TRANS_DDI_PVSYNC		(1<<17)
#define  TRANS_DDI_PHSYNC		(1<<16)
#define  TRANS_DDI_EDP_INPUT_MASK	(7<<12)
#define  TRANS_DDI_EDP_INPUT_A_ON	(0<<12)
#define  TRANS_DDI_EDP_INPUT_A_ONOFF	(4<<12)
#define  TRANS_DDI_EDP_INPUT_B_ONOFF	(5<<12)
#define  TRANS_DDI_EDP_INPUT_C_ONOFF	(6<<12)
#define  TRANS_DDI_DP_VC_PAYLOAD_ALLOC	(1<<8)
#define  TRANS_DDI_HDMI_SCRAMBLER_CTS_ENABLE (1<<7)
#define  TRANS_DDI_HDMI_SCRAMBLER_RESET_FREQ (1<<6)
#define  TRANS_DDI_BFI_ENABLE		(1<<4)
#define  TRANS_DDI_HIGH_TMDS_CHAR_RATE	(1<<4)
#define  TRANS_DDI_HDMI_SCRAMBLING	(1<<0)
#define  TRANS_DDI_HDMI_SCRAMBLING_MASK (TRANS_DDI_HDMI_SCRAMBLER_CTS_ENABLE \
					| TRANS_DDI_HDMI_SCRAMBLER_RESET_FREQ \
					| TRANS_DDI_HDMI_SCRAMBLING)

/* DisplayPort Transport Control */
#define _DP_TP_CTL_A			0x64040
#define _DP_TP_CTL_B			0x64140
#define DP_TP_CTL(port) _MMIO_PORT(port, _DP_TP_CTL_A, _DP_TP_CTL_B)
#define  DP_TP_CTL_ENABLE			(1<<31)
#define  DP_TP_CTL_MODE_SST			(0<<27)
#define  DP_TP_CTL_MODE_MST			(1<<27)
#define  DP_TP_CTL_FORCE_ACT			(1<<25)
#define  DP_TP_CTL_ENHANCED_FRAME_ENABLE	(1<<18)
#define  DP_TP_CTL_FDI_AUTOTRAIN		(1<<15)
#define  DP_TP_CTL_LINK_TRAIN_MASK		(7<<8)
#define  DP_TP_CTL_LINK_TRAIN_PAT1		(0<<8)
#define  DP_TP_CTL_LINK_TRAIN_PAT2		(1<<8)
#define  DP_TP_CTL_LINK_TRAIN_PAT3		(4<<8)
#define  DP_TP_CTL_LINK_TRAIN_IDLE		(2<<8)
#define  DP_TP_CTL_LINK_TRAIN_NORMAL		(3<<8)
#define  DP_TP_CTL_SCRAMBLE_DISABLE		(1<<7)

/* DisplayPort Transport Status */
#define _DP_TP_STATUS_A			0x64044
#define _DP_TP_STATUS_B			0x64144
#define DP_TP_STATUS(port) _MMIO_PORT(port, _DP_TP_STATUS_A, _DP_TP_STATUS_B)
#define  DP_TP_STATUS_IDLE_DONE			(1<<25)
#define  DP_TP_STATUS_ACT_SENT			(1<<24)
#define  DP_TP_STATUS_MODE_STATUS_MST		(1<<23)
#define  DP_TP_STATUS_AUTOTRAIN_DONE		(1<<12)
#define  DP_TP_STATUS_PAYLOAD_MAPPING_VC2	(3 << 8)
#define  DP_TP_STATUS_PAYLOAD_MAPPING_VC1	(3 << 4)
#define  DP_TP_STATUS_PAYLOAD_MAPPING_VC0	(3 << 0)

/* DDI Buffer Control */
#define _DDI_BUF_CTL_A				0x64000
#define _DDI_BUF_CTL_B				0x64100
#define DDI_BUF_CTL(port) _MMIO_PORT(port, _DDI_BUF_CTL_A, _DDI_BUF_CTL_B)
#define  DDI_BUF_CTL_ENABLE			(1<<31)
#define  DDI_BUF_TRANS_SELECT(n)	((n) << 24)
#define  DDI_BUF_EMP_MASK			(0xf<<24)
#define  DDI_BUF_PORT_REVERSAL			(1<<16)
#define  DDI_BUF_IS_IDLE			(1<<7)
#define  DDI_A_4_LANES				(1<<4)
#define  DDI_PORT_WIDTH(width)			(((width) - 1) << 1)
#define  DDI_PORT_WIDTH_MASK			(7 << 1)
#define  DDI_PORT_WIDTH_SHIFT			1
#define  DDI_INIT_DISPLAY_DETECTED		(1<<0)

/* DDI Buffer Translations */
#define _DDI_BUF_TRANS_A		0x64E00
#define _DDI_BUF_TRANS_B		0x64E60
#define DDI_BUF_TRANS_LO(port, i)	_MMIO(_PORT(port, _DDI_BUF_TRANS_A, _DDI_BUF_TRANS_B) + (i) * 8)
#define  DDI_BUF_BALANCE_LEG_ENABLE	(1 << 31)
#define DDI_BUF_TRANS_HI(port, i)	_MMIO(_PORT(port, _DDI_BUF_TRANS_A, _DDI_BUF_TRANS_B) + (i) * 8 + 4)

/* Sideband Interface (SBI) is programmed indirectly, via
 * SBI_ADDR, which contains the register offset; and SBI_DATA,
 * which contains the payload */
#define SBI_ADDR			_MMIO(0xC6000)
#define SBI_DATA			_MMIO(0xC6004)
#define SBI_CTL_STAT			_MMIO(0xC6008)
#define  SBI_CTL_DEST_ICLK		(0x0<<16)
#define  SBI_CTL_DEST_MPHY		(0x1<<16)
#define  SBI_CTL_OP_IORD		(0x2<<8)
#define  SBI_CTL_OP_IOWR		(0x3<<8)
#define  SBI_CTL_OP_CRRD		(0x6<<8)
#define  SBI_CTL_OP_CRWR		(0x7<<8)
#define  SBI_RESPONSE_FAIL		(0x1<<1)
#define  SBI_RESPONSE_SUCCESS		(0x0<<1)
#define  SBI_BUSY			(0x1<<0)
#define  SBI_READY			(0x0<<0)

/* SBI offsets */
#define  SBI_SSCDIVINTPHASE			0x0200
#define  SBI_SSCDIVINTPHASE6			0x0600
#define   SBI_SSCDIVINTPHASE_DIVSEL_SHIFT	1
#define   SBI_SSCDIVINTPHASE_DIVSEL_MASK	(0x7f<<1)
#define   SBI_SSCDIVINTPHASE_DIVSEL(x)		((x)<<1)
#define   SBI_SSCDIVINTPHASE_INCVAL_SHIFT	8
#define   SBI_SSCDIVINTPHASE_INCVAL_MASK	(0x7f<<8)
#define   SBI_SSCDIVINTPHASE_INCVAL(x)		((x)<<8)
#define   SBI_SSCDIVINTPHASE_DIR(x)		((x)<<15)
#define   SBI_SSCDIVINTPHASE_PROPAGATE		(1<<0)
#define  SBI_SSCDITHPHASE			0x0204
#define  SBI_SSCCTL				0x020c
#define  SBI_SSCCTL6				0x060C
#define   SBI_SSCCTL_PATHALT			(1<<3)
#define   SBI_SSCCTL_DISABLE			(1<<0)
#define  SBI_SSCAUXDIV6				0x0610
#define   SBI_SSCAUXDIV_FINALDIV2SEL_SHIFT	4
#define   SBI_SSCAUXDIV_FINALDIV2SEL_MASK	(1<<4)
#define   SBI_SSCAUXDIV_FINALDIV2SEL(x)		((x)<<4)
#define  SBI_DBUFF0				0x2a00
#define  SBI_GEN0				0x1f00
#define   SBI_GEN0_CFG_BUFFENABLE_DISABLE	(1<<0)

/* LPT PIXCLK_GATE */
#define PIXCLK_GATE			_MMIO(0xC6020)
#define  PIXCLK_GATE_UNGATE		(1<<0)
#define  PIXCLK_GATE_GATE		(0<<0)

/* SPLL */
#define SPLL_CTL			_MMIO(0x46020)
#define  SPLL_PLL_ENABLE		(1<<31)
#define  SPLL_PLL_SSC			(1<<28)
#define  SPLL_PLL_NON_SSC		(2<<28)
#define  SPLL_PLL_LCPLL			(3<<28)
#define  SPLL_PLL_REF_MASK		(3<<28)
#define  SPLL_PLL_FREQ_810MHz		(0<<26)
#define  SPLL_PLL_FREQ_1350MHz		(1<<26)
#define  SPLL_PLL_FREQ_2700MHz		(2<<26)
#define  SPLL_PLL_FREQ_MASK		(3<<26)

/* WRPLL */
#define _WRPLL_CTL1			0x46040
#define _WRPLL_CTL2			0x46060
#define WRPLL_CTL(pll)			_MMIO_PIPE(pll, _WRPLL_CTL1, _WRPLL_CTL2)
#define  WRPLL_PLL_ENABLE		(1<<31)
#define  WRPLL_PLL_SSC			(1<<28)
#define  WRPLL_PLL_NON_SSC		(2<<28)
#define  WRPLL_PLL_LCPLL		(3<<28)
#define  WRPLL_PLL_REF_MASK		(3<<28)
/* WRPLL divider programming */
#define  WRPLL_DIVIDER_REFERENCE(x)	((x)<<0)
#define  WRPLL_DIVIDER_REF_MASK		(0xff)
#define  WRPLL_DIVIDER_POST(x)		((x)<<8)
#define  WRPLL_DIVIDER_POST_MASK	(0x3f<<8)
#define  WRPLL_DIVIDER_POST_SHIFT	8
#define  WRPLL_DIVIDER_FEEDBACK(x)	((x)<<16)
#define  WRPLL_DIVIDER_FB_SHIFT		16
#define  WRPLL_DIVIDER_FB_MASK		(0xff<<16)

/* Port clock selection */
#define _PORT_CLK_SEL_A			0x46100
#define _PORT_CLK_SEL_B			0x46104
#define PORT_CLK_SEL(port) _MMIO_PORT(port, _PORT_CLK_SEL_A, _PORT_CLK_SEL_B)
#define  PORT_CLK_SEL_LCPLL_2700	(0<<29)
#define  PORT_CLK_SEL_LCPLL_1350	(1<<29)
#define  PORT_CLK_SEL_LCPLL_810		(2<<29)
#define  PORT_CLK_SEL_SPLL		(3<<29)
#define  PORT_CLK_SEL_WRPLL(pll)	(((pll)+4)<<29)
#define  PORT_CLK_SEL_WRPLL1		(4<<29)
#define  PORT_CLK_SEL_WRPLL2		(5<<29)
#define  PORT_CLK_SEL_NONE		(7<<29)
#define  PORT_CLK_SEL_MASK		(7<<29)

/* Transcoder clock selection */
#define _TRANS_CLK_SEL_A		0x46140
#define _TRANS_CLK_SEL_B		0x46144
#define TRANS_CLK_SEL(tran) _MMIO_TRANS(tran, _TRANS_CLK_SEL_A, _TRANS_CLK_SEL_B)
/* For each transcoder, we need to select the corresponding port clock */
#define  TRANS_CLK_SEL_DISABLED		(0x0<<29)
#define  TRANS_CLK_SEL_PORT(x)		(((x)+1)<<29)

#define CDCLK_FREQ			_MMIO(0x46200)

#define _TRANSA_MSA_MISC		0x60410
#define _TRANSB_MSA_MISC		0x61410
#define _TRANSC_MSA_MISC		0x62410
#define _TRANS_EDP_MSA_MISC		0x6f410
#define TRANS_MSA_MISC(tran) _MMIO_TRANS2(tran, _TRANSA_MSA_MISC)

#define  TRANS_MSA_SYNC_CLK		(1<<0)
#define  TRANS_MSA_6_BPC		(0<<5)
#define  TRANS_MSA_8_BPC		(1<<5)
#define  TRANS_MSA_10_BPC		(2<<5)
#define  TRANS_MSA_12_BPC		(3<<5)
#define  TRANS_MSA_16_BPC		(4<<5)

/* LCPLL Control */
#define LCPLL_CTL			_MMIO(0x130040)
#define  LCPLL_PLL_DISABLE		(1<<31)
#define  LCPLL_PLL_LOCK			(1<<30)
#define  LCPLL_CLK_FREQ_MASK		(3<<26)
#define  LCPLL_CLK_FREQ_450		(0<<26)
#define  LCPLL_CLK_FREQ_54O_BDW		(1<<26)
#define  LCPLL_CLK_FREQ_337_5_BDW	(2<<26)
#define  LCPLL_CLK_FREQ_675_BDW		(3<<26)
#define  LCPLL_CD_CLOCK_DISABLE		(1<<25)
#define  LCPLL_ROOT_CD_CLOCK_DISABLE	(1<<24)
#define  LCPLL_CD2X_CLOCK_DISABLE	(1<<23)
#define  LCPLL_POWER_DOWN_ALLOW		(1<<22)
#define  LCPLL_CD_SOURCE_FCLK		(1<<21)
#define  LCPLL_CD_SOURCE_FCLK_DONE	(1<<19)

/*
 * SKL Clocks
 */

/* CDCLK_CTL */
#define CDCLK_CTL			_MMIO(0x46000)
#define  CDCLK_FREQ_SEL_MASK		(3<<26)
#define  CDCLK_FREQ_450_432		(0<<26)
#define  CDCLK_FREQ_540			(1<<26)
#define  CDCLK_FREQ_337_308		(2<<26)
#define  CDCLK_FREQ_675_617		(3<<26)
#define  BXT_CDCLK_CD2X_DIV_SEL_MASK	(3<<22)
#define  BXT_CDCLK_CD2X_DIV_SEL_1	(0<<22)
#define  BXT_CDCLK_CD2X_DIV_SEL_1_5	(1<<22)
#define  BXT_CDCLK_CD2X_DIV_SEL_2	(2<<22)
#define  BXT_CDCLK_CD2X_DIV_SEL_4	(3<<22)
#define  BXT_CDCLK_CD2X_PIPE(pipe)	((pipe)<<20)
#define  CDCLK_DIVMUX_CD_OVERRIDE	(1<<19)
#define  BXT_CDCLK_CD2X_PIPE_NONE	BXT_CDCLK_CD2X_PIPE(3)
#define  BXT_CDCLK_SSA_PRECHARGE_ENABLE	(1<<16)
#define  CDCLK_FREQ_DECIMAL_MASK	(0x7ff)

/* LCPLL_CTL */
#define LCPLL1_CTL		_MMIO(0x46010)
#define LCPLL2_CTL		_MMIO(0x46014)
#define  LCPLL_PLL_ENABLE	(1<<31)

/* DPLL control1 */
#define DPLL_CTRL1		_MMIO(0x6C058)
#define  DPLL_CTRL1_HDMI_MODE(id)		(1<<((id)*6+5))
#define  DPLL_CTRL1_SSC(id)			(1<<((id)*6+4))
#define  DPLL_CTRL1_LINK_RATE_MASK(id)		(7<<((id)*6+1))
#define  DPLL_CTRL1_LINK_RATE_SHIFT(id)		((id)*6+1)
#define  DPLL_CTRL1_LINK_RATE(linkrate, id)	((linkrate)<<((id)*6+1))
#define  DPLL_CTRL1_OVERRIDE(id)		(1<<((id)*6))
#define  DPLL_CTRL1_LINK_RATE_2700		0
#define  DPLL_CTRL1_LINK_RATE_1350		1
#define  DPLL_CTRL1_LINK_RATE_810		2
#define  DPLL_CTRL1_LINK_RATE_1620		3
#define  DPLL_CTRL1_LINK_RATE_1080		4
#define  DPLL_CTRL1_LINK_RATE_2160		5

/* DPLL control2 */
#define DPLL_CTRL2				_MMIO(0x6C05C)
#define  DPLL_CTRL2_DDI_CLK_OFF(port)		(1<<((port)+15))
#define  DPLL_CTRL2_DDI_CLK_SEL_MASK(port)	(3<<((port)*3+1))
#define  DPLL_CTRL2_DDI_CLK_SEL_SHIFT(port)    ((port)*3+1)
#define  DPLL_CTRL2_DDI_CLK_SEL(clk, port)	((clk)<<((port)*3+1))
#define  DPLL_CTRL2_DDI_SEL_OVERRIDE(port)     (1<<((port)*3))

/* DPLL Status */
#define DPLL_STATUS	_MMIO(0x6C060)
#define  DPLL_LOCK(id) (1<<((id)*8))

/* DPLL cfg */
#define _DPLL1_CFGCR1	0x6C040
#define _DPLL2_CFGCR1	0x6C048
#define _DPLL3_CFGCR1	0x6C050
#define  DPLL_CFGCR1_FREQ_ENABLE	(1<<31)
#define  DPLL_CFGCR1_DCO_FRACTION_MASK	(0x7fff<<9)
#define  DPLL_CFGCR1_DCO_FRACTION(x)	((x)<<9)
#define  DPLL_CFGCR1_DCO_INTEGER_MASK	(0x1ff)

#define _DPLL1_CFGCR2	0x6C044
#define _DPLL2_CFGCR2	0x6C04C
#define _DPLL3_CFGCR2	0x6C054
#define  DPLL_CFGCR2_QDIV_RATIO_MASK	(0xff<<8)
#define  DPLL_CFGCR2_QDIV_RATIO(x)	((x)<<8)
#define  DPLL_CFGCR2_QDIV_MODE(x)	((x)<<7)
#define  DPLL_CFGCR2_KDIV_MASK		(3<<5)
#define  DPLL_CFGCR2_KDIV(x)		((x)<<5)
#define  DPLL_CFGCR2_KDIV_5 (0<<5)
#define  DPLL_CFGCR2_KDIV_2 (1<<5)
#define  DPLL_CFGCR2_KDIV_3 (2<<5)
#define  DPLL_CFGCR2_KDIV_1 (3<<5)
#define  DPLL_CFGCR2_PDIV_MASK		(7<<2)
#define  DPLL_CFGCR2_PDIV(x)		((x)<<2)
#define  DPLL_CFGCR2_PDIV_1 (0<<2)
#define  DPLL_CFGCR2_PDIV_2 (1<<2)
#define  DPLL_CFGCR2_PDIV_3 (2<<2)
#define  DPLL_CFGCR2_PDIV_7 (4<<2)
#define  DPLL_CFGCR2_CENTRAL_FREQ_MASK	(3)

#define DPLL_CFGCR1(id)	_MMIO_PIPE((id) - SKL_DPLL1, _DPLL1_CFGCR1, _DPLL2_CFGCR1)
#define DPLL_CFGCR2(id)	_MMIO_PIPE((id) - SKL_DPLL1, _DPLL1_CFGCR2, _DPLL2_CFGCR2)

/*
 * CNL Clocks
 */
#define DPCLKA_CFGCR0				_MMIO(0x6C200)
#define  DPCLKA_CFGCR0_DDI_CLK_OFF(port)	(1 << ((port)+10))
#define  DPCLKA_CFGCR0_DDI_CLK_SEL_MASK(port)	(3 << ((port)*2))
#define  DPCLKA_CFGCR0_DDI_CLK_SEL_SHIFT(port)	((port)*2)
#define  DPCLKA_CFGCR0_DDI_CLK_SEL(pll, port)	((pll) << ((port)*2))

/* CNL PLL */
#define DPLL0_ENABLE		0x46010
#define DPLL1_ENABLE		0x46014
#define  PLL_ENABLE		(1 << 31)
#define  PLL_LOCK		(1 << 30)
#define  PLL_POWER_ENABLE	(1 << 27)
#define  PLL_POWER_STATE	(1 << 26)
#define CNL_DPLL_ENABLE(pll)	_MMIO_PLL(pll, DPLL0_ENABLE, DPLL1_ENABLE)

#define _CNL_DPLL0_CFGCR0		0x6C000
#define _CNL_DPLL1_CFGCR0		0x6C080
#define  DPLL_CFGCR0_HDMI_MODE		(1 << 30)
#define  DPLL_CFGCR0_SSC_ENABLE		(1 << 29)
#define  DPLL_CFGCR0_LINK_RATE_MASK	(0xf << 25)
#define  DPLL_CFGCR0_LINK_RATE_2700	(0 << 25)
#define  DPLL_CFGCR0_LINK_RATE_1350	(1 << 25)
#define  DPLL_CFGCR0_LINK_RATE_810	(2 << 25)
#define  DPLL_CFGCR0_LINK_RATE_1620	(3 << 25)
#define  DPLL_CFGCR0_LINK_RATE_1080	(4 << 25)
#define  DPLL_CFGCR0_LINK_RATE_2160	(5 << 25)
#define  DPLL_CFGCR0_LINK_RATE_3240	(6 << 25)
#define  DPLL_CFGCR0_LINK_RATE_4050	(7 << 25)
#define  DPLL_CFGCR0_DCO_FRACTION_MASK	(0x7fff << 10)
#define  DPLL_CFGCR0_DCO_FRACTION_SHIFT	(10)
#define  DPLL_CFGCR0_DCO_FRACTION(x)	((x) << 10)
#define  DPLL_CFGCR0_DCO_INTEGER_MASK	(0x3ff)
#define CNL_DPLL_CFGCR0(pll)		_MMIO_PLL(pll, _CNL_DPLL0_CFGCR0, _CNL_DPLL1_CFGCR0)

#define _CNL_DPLL0_CFGCR1		0x6C004
#define _CNL_DPLL1_CFGCR1		0x6C084
#define  DPLL_CFGCR1_QDIV_RATIO_MASK	(0xff << 10)
#define  DPLL_CFGCR1_QDIV_RATIO_SHIFT	(10)
#define  DPLL_CFGCR1_QDIV_RATIO(x)	((x) << 10)
#define  DPLL_CFGCR1_QDIV_MODE(x)	((x) << 9)
#define  DPLL_CFGCR1_KDIV_MASK		(7 << 6)
#define  DPLL_CFGCR1_KDIV(x)		((x) << 6)
#define  DPLL_CFGCR1_KDIV_1		(1 << 6)
#define  DPLL_CFGCR1_KDIV_2		(2 << 6)
#define  DPLL_CFGCR1_KDIV_4		(4 << 6)
#define  DPLL_CFGCR1_PDIV_MASK		(0xf << 2)
#define  DPLL_CFGCR1_PDIV(x)		((x) << 2)
#define  DPLL_CFGCR1_PDIV_2		(1 << 2)
#define  DPLL_CFGCR1_PDIV_3		(2 << 2)
#define  DPLL_CFGCR1_PDIV_5		(4 << 2)
#define  DPLL_CFGCR1_PDIV_7		(8 << 2)
#define  DPLL_CFGCR1_CENTRAL_FREQ	(3 << 0)
#define CNL_DPLL_CFGCR1(pll)		_MMIO_PLL(pll, _CNL_DPLL0_CFGCR1, _CNL_DPLL1_CFGCR1)

/* BXT display engine PLL */
#define BXT_DE_PLL_CTL			_MMIO(0x6d000)
#define   BXT_DE_PLL_RATIO(x)		(x)	/* {60,65,100} * 19.2MHz */
#define   BXT_DE_PLL_RATIO_MASK		0xff

#define BXT_DE_PLL_ENABLE		_MMIO(0x46070)
#define   BXT_DE_PLL_PLL_ENABLE		(1 << 31)
#define   BXT_DE_PLL_LOCK		(1 << 30)
#define   CNL_CDCLK_PLL_RATIO(x)	(x)
#define   CNL_CDCLK_PLL_RATIO_MASK	0xff

/* GEN9 DC */
#define DC_STATE_EN			_MMIO(0x45504)
#define  DC_STATE_DISABLE		0
#define  DC_STATE_EN_UPTO_DC5		(1<<0)
#define  DC_STATE_EN_DC9		(1<<3)
#define  DC_STATE_EN_UPTO_DC6		(2<<0)
#define  DC_STATE_EN_UPTO_DC5_DC6_MASK   0x3

#define  DC_STATE_DEBUG                  _MMIO(0x45520)
#define  DC_STATE_DEBUG_MASK_CORES	(1<<0)
#define  DC_STATE_DEBUG_MASK_MEMORY_UP	(1<<1)

/* Please see hsw_read_dcomp() and hsw_write_dcomp() before using this register,
 * since on HSW we can't write to it using I915_WRITE. */
#define D_COMP_HSW			_MMIO(MCHBAR_MIRROR_BASE_SNB + 0x5F0C)
#define D_COMP_BDW			_MMIO(0x138144)
#define  D_COMP_RCOMP_IN_PROGRESS	(1<<9)
#define  D_COMP_COMP_FORCE		(1<<8)
#define  D_COMP_COMP_DISABLE		(1<<0)

/* Pipe WM_LINETIME - watermark line time */
#define _PIPE_WM_LINETIME_A		0x45270
#define _PIPE_WM_LINETIME_B		0x45274
#define PIPE_WM_LINETIME(pipe) _MMIO_PIPE(pipe, _PIPE_WM_LINETIME_A, _PIPE_WM_LINETIME_B)
#define   PIPE_WM_LINETIME_MASK			(0x1ff)
#define   PIPE_WM_LINETIME_TIME(x)		((x))
#define   PIPE_WM_LINETIME_IPS_LINETIME_MASK	(0x1ff<<16)
#define   PIPE_WM_LINETIME_IPS_LINETIME(x)	((x)<<16)

/* SFUSE_STRAP */
#define SFUSE_STRAP			_MMIO(0xc2014)
#define  SFUSE_STRAP_FUSE_LOCK		(1<<13)
#define  SFUSE_STRAP_RAW_FREQUENCY	(1<<8)
#define  SFUSE_STRAP_DISPLAY_DISABLED	(1<<7)
#define  SFUSE_STRAP_CRT_DISABLED	(1<<6)
#define  SFUSE_STRAP_DDIB_DETECTED	(1<<2)
#define  SFUSE_STRAP_DDIC_DETECTED	(1<<1)
#define  SFUSE_STRAP_DDID_DETECTED	(1<<0)

#define WM_MISC				_MMIO(0x45260)
#define  WM_MISC_DATA_PARTITION_5_6	(1 << 0)

#define WM_DBG				_MMIO(0x45280)
#define  WM_DBG_DISALLOW_MULTIPLE_LP	(1<<0)
#define  WM_DBG_DISALLOW_MAXFIFO	(1<<1)
#define  WM_DBG_DISALLOW_SPRITE		(1<<2)

/* pipe CSC */
#define _PIPE_A_CSC_COEFF_RY_GY	0x49010
#define _PIPE_A_CSC_COEFF_BY	0x49014
#define _PIPE_A_CSC_COEFF_RU_GU	0x49018
#define _PIPE_A_CSC_COEFF_BU	0x4901c
#define _PIPE_A_CSC_COEFF_RV_GV	0x49020
#define _PIPE_A_CSC_COEFF_BV	0x49024
#define _PIPE_A_CSC_MODE	0x49028
#define   CSC_BLACK_SCREEN_OFFSET	(1 << 2)
#define   CSC_POSITION_BEFORE_GAMMA	(1 << 1)
#define   CSC_MODE_YUV_TO_RGB		(1 << 0)
#define _PIPE_A_CSC_PREOFF_HI	0x49030
#define _PIPE_A_CSC_PREOFF_ME	0x49034
#define _PIPE_A_CSC_PREOFF_LO	0x49038
#define _PIPE_A_CSC_POSTOFF_HI	0x49040
#define _PIPE_A_CSC_POSTOFF_ME	0x49044
#define _PIPE_A_CSC_POSTOFF_LO	0x49048

#define _PIPE_B_CSC_COEFF_RY_GY	0x49110
#define _PIPE_B_CSC_COEFF_BY	0x49114
#define _PIPE_B_CSC_COEFF_RU_GU	0x49118
#define _PIPE_B_CSC_COEFF_BU	0x4911c
#define _PIPE_B_CSC_COEFF_RV_GV	0x49120
#define _PIPE_B_CSC_COEFF_BV	0x49124
#define _PIPE_B_CSC_MODE	0x49128
#define _PIPE_B_CSC_PREOFF_HI	0x49130
#define _PIPE_B_CSC_PREOFF_ME	0x49134
#define _PIPE_B_CSC_PREOFF_LO	0x49138
#define _PIPE_B_CSC_POSTOFF_HI	0x49140
#define _PIPE_B_CSC_POSTOFF_ME	0x49144
#define _PIPE_B_CSC_POSTOFF_LO	0x49148

#define PIPE_CSC_COEFF_RY_GY(pipe)	_MMIO_PIPE(pipe, _PIPE_A_CSC_COEFF_RY_GY, _PIPE_B_CSC_COEFF_RY_GY)
#define PIPE_CSC_COEFF_BY(pipe)		_MMIO_PIPE(pipe, _PIPE_A_CSC_COEFF_BY, _PIPE_B_CSC_COEFF_BY)
#define PIPE_CSC_COEFF_RU_GU(pipe)	_MMIO_PIPE(pipe, _PIPE_A_CSC_COEFF_RU_GU, _PIPE_B_CSC_COEFF_RU_GU)
#define PIPE_CSC_COEFF_BU(pipe)		_MMIO_PIPE(pipe, _PIPE_A_CSC_COEFF_BU, _PIPE_B_CSC_COEFF_BU)
#define PIPE_CSC_COEFF_RV_GV(pipe)	_MMIO_PIPE(pipe, _PIPE_A_CSC_COEFF_RV_GV, _PIPE_B_CSC_COEFF_RV_GV)
#define PIPE_CSC_COEFF_BV(pipe)		_MMIO_PIPE(pipe, _PIPE_A_CSC_COEFF_BV, _PIPE_B_CSC_COEFF_BV)
#define PIPE_CSC_MODE(pipe)		_MMIO_PIPE(pipe, _PIPE_A_CSC_MODE, _PIPE_B_CSC_MODE)
#define PIPE_CSC_PREOFF_HI(pipe)	_MMIO_PIPE(pipe, _PIPE_A_CSC_PREOFF_HI, _PIPE_B_CSC_PREOFF_HI)
#define PIPE_CSC_PREOFF_ME(pipe)	_MMIO_PIPE(pipe, _PIPE_A_CSC_PREOFF_ME, _PIPE_B_CSC_PREOFF_ME)
#define PIPE_CSC_PREOFF_LO(pipe)	_MMIO_PIPE(pipe, _PIPE_A_CSC_PREOFF_LO, _PIPE_B_CSC_PREOFF_LO)
#define PIPE_CSC_POSTOFF_HI(pipe)	_MMIO_PIPE(pipe, _PIPE_A_CSC_POSTOFF_HI, _PIPE_B_CSC_POSTOFF_HI)
#define PIPE_CSC_POSTOFF_ME(pipe)	_MMIO_PIPE(pipe, _PIPE_A_CSC_POSTOFF_ME, _PIPE_B_CSC_POSTOFF_ME)
#define PIPE_CSC_POSTOFF_LO(pipe)	_MMIO_PIPE(pipe, _PIPE_A_CSC_POSTOFF_LO, _PIPE_B_CSC_POSTOFF_LO)

/* pipe degamma/gamma LUTs on IVB+ */
#define _PAL_PREC_INDEX_A	0x4A400
#define _PAL_PREC_INDEX_B	0x4AC00
#define _PAL_PREC_INDEX_C	0x4B400
#define   PAL_PREC_10_12_BIT		(0 << 31)
#define   PAL_PREC_SPLIT_MODE		(1 << 31)
#define   PAL_PREC_AUTO_INCREMENT	(1 << 15)
#define   PAL_PREC_INDEX_VALUE_MASK	(0x3ff << 0)
#define _PAL_PREC_DATA_A	0x4A404
#define _PAL_PREC_DATA_B	0x4AC04
#define _PAL_PREC_DATA_C	0x4B404
#define _PAL_PREC_GC_MAX_A	0x4A410
#define _PAL_PREC_GC_MAX_B	0x4AC10
#define _PAL_PREC_GC_MAX_C	0x4B410
#define _PAL_PREC_EXT_GC_MAX_A	0x4A420
#define _PAL_PREC_EXT_GC_MAX_B	0x4AC20
#define _PAL_PREC_EXT_GC_MAX_C	0x4B420
#define _PAL_PREC_EXT2_GC_MAX_A	0x4A430
#define _PAL_PREC_EXT2_GC_MAX_B	0x4AC30
#define _PAL_PREC_EXT2_GC_MAX_C	0x4B430

#define PREC_PAL_INDEX(pipe)		_MMIO_PIPE(pipe, _PAL_PREC_INDEX_A, _PAL_PREC_INDEX_B)
#define PREC_PAL_DATA(pipe)		_MMIO_PIPE(pipe, _PAL_PREC_DATA_A, _PAL_PREC_DATA_B)
#define PREC_PAL_GC_MAX(pipe, i)	_MMIO(_PIPE(pipe, _PAL_PREC_GC_MAX_A, _PAL_PREC_GC_MAX_B) + (i) * 4)
#define PREC_PAL_EXT_GC_MAX(pipe, i)	_MMIO(_PIPE(pipe, _PAL_PREC_EXT_GC_MAX_A, _PAL_PREC_EXT_GC_MAX_B) + (i) * 4)

#define _PRE_CSC_GAMC_INDEX_A	0x4A484
#define _PRE_CSC_GAMC_INDEX_B	0x4AC84
#define _PRE_CSC_GAMC_INDEX_C	0x4B484
#define   PRE_CSC_GAMC_AUTO_INCREMENT	(1 << 10)
#define _PRE_CSC_GAMC_DATA_A	0x4A488
#define _PRE_CSC_GAMC_DATA_B	0x4AC88
#define _PRE_CSC_GAMC_DATA_C	0x4B488

#define PRE_CSC_GAMC_INDEX(pipe)	_MMIO_PIPE(pipe, _PRE_CSC_GAMC_INDEX_A, _PRE_CSC_GAMC_INDEX_B)
#define PRE_CSC_GAMC_DATA(pipe)		_MMIO_PIPE(pipe, _PRE_CSC_GAMC_DATA_A, _PRE_CSC_GAMC_DATA_B)

/* pipe CSC & degamma/gamma LUTs on CHV */
#define _CGM_PIPE_A_CSC_COEFF01	(VLV_DISPLAY_BASE + 0x67900)
#define _CGM_PIPE_A_CSC_COEFF23	(VLV_DISPLAY_BASE + 0x67904)
#define _CGM_PIPE_A_CSC_COEFF45	(VLV_DISPLAY_BASE + 0x67908)
#define _CGM_PIPE_A_CSC_COEFF67	(VLV_DISPLAY_BASE + 0x6790C)
#define _CGM_PIPE_A_CSC_COEFF8	(VLV_DISPLAY_BASE + 0x67910)
#define _CGM_PIPE_A_DEGAMMA	(VLV_DISPLAY_BASE + 0x66000)
#define _CGM_PIPE_A_GAMMA	(VLV_DISPLAY_BASE + 0x67000)
#define _CGM_PIPE_A_MODE	(VLV_DISPLAY_BASE + 0x67A00)
#define   CGM_PIPE_MODE_GAMMA	(1 << 2)
#define   CGM_PIPE_MODE_CSC	(1 << 1)
#define   CGM_PIPE_MODE_DEGAMMA	(1 << 0)

#define _CGM_PIPE_B_CSC_COEFF01	(VLV_DISPLAY_BASE + 0x69900)
#define _CGM_PIPE_B_CSC_COEFF23	(VLV_DISPLAY_BASE + 0x69904)
#define _CGM_PIPE_B_CSC_COEFF45	(VLV_DISPLAY_BASE + 0x69908)
#define _CGM_PIPE_B_CSC_COEFF67	(VLV_DISPLAY_BASE + 0x6990C)
#define _CGM_PIPE_B_CSC_COEFF8	(VLV_DISPLAY_BASE + 0x69910)
#define _CGM_PIPE_B_DEGAMMA	(VLV_DISPLAY_BASE + 0x68000)
#define _CGM_PIPE_B_GAMMA	(VLV_DISPLAY_BASE + 0x69000)
#define _CGM_PIPE_B_MODE	(VLV_DISPLAY_BASE + 0x69A00)

#define CGM_PIPE_CSC_COEFF01(pipe)	_MMIO_PIPE(pipe, _CGM_PIPE_A_CSC_COEFF01, _CGM_PIPE_B_CSC_COEFF01)
#define CGM_PIPE_CSC_COEFF23(pipe)	_MMIO_PIPE(pipe, _CGM_PIPE_A_CSC_COEFF23, _CGM_PIPE_B_CSC_COEFF23)
#define CGM_PIPE_CSC_COEFF45(pipe)	_MMIO_PIPE(pipe, _CGM_PIPE_A_CSC_COEFF45, _CGM_PIPE_B_CSC_COEFF45)
#define CGM_PIPE_CSC_COEFF67(pipe)	_MMIO_PIPE(pipe, _CGM_PIPE_A_CSC_COEFF67, _CGM_PIPE_B_CSC_COEFF67)
#define CGM_PIPE_CSC_COEFF8(pipe)	_MMIO_PIPE(pipe, _CGM_PIPE_A_CSC_COEFF8, _CGM_PIPE_B_CSC_COEFF8)
#define CGM_PIPE_DEGAMMA(pipe, i, w)	_MMIO(_PIPE(pipe, _CGM_PIPE_A_DEGAMMA, _CGM_PIPE_B_DEGAMMA) + (i) * 8 + (w) * 4)
#define CGM_PIPE_GAMMA(pipe, i, w)	_MMIO(_PIPE(pipe, _CGM_PIPE_A_GAMMA, _CGM_PIPE_B_GAMMA) + (i) * 8 + (w) * 4)
#define CGM_PIPE_MODE(pipe)		_MMIO_PIPE(pipe, _CGM_PIPE_A_MODE, _CGM_PIPE_B_MODE)

/* MIPI DSI registers */

#define _MIPI_PORT(port, a, c)	(((port) == PORT_A) ? a : c)	/* ports A and C only */
#define _MMIO_MIPI(port, a, c)	_MMIO(_MIPI_PORT(port, a, c))

#define MIPIO_TXESC_CLK_DIV1			_MMIO(0x160004)
#define  GLK_TX_ESC_CLK_DIV1_MASK			0x3FF
#define MIPIO_TXESC_CLK_DIV2			_MMIO(0x160008)
#define  GLK_TX_ESC_CLK_DIV2_MASK			0x3FF

/* Gen4+ Timestamp and Pipe Frame time stamp registers */
#define GEN4_TIMESTAMP		_MMIO(0x2358)
#define ILK_TIMESTAMP_HI	_MMIO(0x70070)
#define IVB_TIMESTAMP_CTR	_MMIO(0x44070)

#define GEN9_TIMESTAMP_OVERRIDE				_MMIO(0x44074)
#define  GEN9_TIMESTAMP_OVERRIDE_US_COUNTER_DIVIDER_SHIFT	0
#define  GEN9_TIMESTAMP_OVERRIDE_US_COUNTER_DIVIDER_MASK	0x3ff
#define  GEN9_TIMESTAMP_OVERRIDE_US_COUNTER_DENOMINATOR_SHIFT	12
#define  GEN9_TIMESTAMP_OVERRIDE_US_COUNTER_DENOMINATOR_MASK	(0xf << 12)

#define _PIPE_FRMTMSTMP_A		0x70048
#define PIPE_FRMTMSTMP(pipe)		\
			_MMIO_PIPE2(pipe, _PIPE_FRMTMSTMP_A)

/* BXT MIPI clock controls */
#define BXT_MAX_VAR_OUTPUT_KHZ			39500

#define BXT_MIPI_CLOCK_CTL			_MMIO(0x46090)
#define  BXT_MIPI1_DIV_SHIFT			26
#define  BXT_MIPI2_DIV_SHIFT			10
#define  BXT_MIPI_DIV_SHIFT(port)		\
			_MIPI_PORT(port, BXT_MIPI1_DIV_SHIFT, \
					BXT_MIPI2_DIV_SHIFT)

/* TX control divider to select actual TX clock output from (8x/var) */
#define  BXT_MIPI1_TX_ESCLK_SHIFT		26
#define  BXT_MIPI2_TX_ESCLK_SHIFT		10
#define  BXT_MIPI_TX_ESCLK_SHIFT(port)		\
			_MIPI_PORT(port, BXT_MIPI1_TX_ESCLK_SHIFT, \
					BXT_MIPI2_TX_ESCLK_SHIFT)
#define  BXT_MIPI1_TX_ESCLK_FIXDIV_MASK		(0x3F << 26)
#define  BXT_MIPI2_TX_ESCLK_FIXDIV_MASK		(0x3F << 10)
#define  BXT_MIPI_TX_ESCLK_FIXDIV_MASK(port)	\
			_MIPI_PORT(port, BXT_MIPI1_TX_ESCLK_FIXDIV_MASK, \
					BXT_MIPI2_TX_ESCLK_FIXDIV_MASK)
#define  BXT_MIPI_TX_ESCLK_DIVIDER(port, val)	\
		((val & 0x3F) << BXT_MIPI_TX_ESCLK_SHIFT(port))
/* RX upper control divider to select actual RX clock output from 8x */
#define  BXT_MIPI1_RX_ESCLK_UPPER_SHIFT		21
#define  BXT_MIPI2_RX_ESCLK_UPPER_SHIFT		5
#define  BXT_MIPI_RX_ESCLK_UPPER_SHIFT(port)		\
			_MIPI_PORT(port, BXT_MIPI1_RX_ESCLK_UPPER_SHIFT, \
					BXT_MIPI2_RX_ESCLK_UPPER_SHIFT)
#define  BXT_MIPI1_RX_ESCLK_UPPER_FIXDIV_MASK		(3 << 21)
#define  BXT_MIPI2_RX_ESCLK_UPPER_FIXDIV_MASK		(3 << 5)
#define  BXT_MIPI_RX_ESCLK_UPPER_FIXDIV_MASK(port)	\
			_MIPI_PORT(port, BXT_MIPI1_RX_ESCLK_UPPER_FIXDIV_MASK, \
					BXT_MIPI2_RX_ESCLK_UPPER_FIXDIV_MASK)
#define  BXT_MIPI_RX_ESCLK_UPPER_DIVIDER(port, val)	\
		((val & 3) << BXT_MIPI_RX_ESCLK_UPPER_SHIFT(port))
/* 8/3X divider to select the actual 8/3X clock output from 8x */
#define  BXT_MIPI1_8X_BY3_SHIFT                19
#define  BXT_MIPI2_8X_BY3_SHIFT                3
#define  BXT_MIPI_8X_BY3_SHIFT(port)          \
			_MIPI_PORT(port, BXT_MIPI1_8X_BY3_SHIFT, \
					BXT_MIPI2_8X_BY3_SHIFT)
#define  BXT_MIPI1_8X_BY3_DIVIDER_MASK         (3 << 19)
#define  BXT_MIPI2_8X_BY3_DIVIDER_MASK         (3 << 3)
#define  BXT_MIPI_8X_BY3_DIVIDER_MASK(port)    \
			_MIPI_PORT(port, BXT_MIPI1_8X_BY3_DIVIDER_MASK, \
						BXT_MIPI2_8X_BY3_DIVIDER_MASK)
#define  BXT_MIPI_8X_BY3_DIVIDER(port, val)    \
			((val & 3) << BXT_MIPI_8X_BY3_SHIFT(port))
/* RX lower control divider to select actual RX clock output from 8x */
#define  BXT_MIPI1_RX_ESCLK_LOWER_SHIFT		16
#define  BXT_MIPI2_RX_ESCLK_LOWER_SHIFT		0
#define  BXT_MIPI_RX_ESCLK_LOWER_SHIFT(port)		\
			_MIPI_PORT(port, BXT_MIPI1_RX_ESCLK_LOWER_SHIFT, \
					BXT_MIPI2_RX_ESCLK_LOWER_SHIFT)
#define  BXT_MIPI1_RX_ESCLK_LOWER_FIXDIV_MASK		(3 << 16)
#define  BXT_MIPI2_RX_ESCLK_LOWER_FIXDIV_MASK		(3 << 0)
#define  BXT_MIPI_RX_ESCLK_LOWER_FIXDIV_MASK(port)	\
			_MIPI_PORT(port, BXT_MIPI1_RX_ESCLK_LOWER_FIXDIV_MASK, \
					BXT_MIPI2_RX_ESCLK_LOWER_FIXDIV_MASK)
#define  BXT_MIPI_RX_ESCLK_LOWER_DIVIDER(port, val)	\
		((val & 3) << BXT_MIPI_RX_ESCLK_LOWER_SHIFT(port))

#define RX_DIVIDER_BIT_1_2                     0x3
#define RX_DIVIDER_BIT_3_4                     0xC

/* BXT MIPI mode configure */
#define  _BXT_MIPIA_TRANS_HACTIVE			0x6B0F8
#define  _BXT_MIPIC_TRANS_HACTIVE			0x6B8F8
#define  BXT_MIPI_TRANS_HACTIVE(tc)	_MMIO_MIPI(tc, \
		_BXT_MIPIA_TRANS_HACTIVE, _BXT_MIPIC_TRANS_HACTIVE)

#define  _BXT_MIPIA_TRANS_VACTIVE			0x6B0FC
#define  _BXT_MIPIC_TRANS_VACTIVE			0x6B8FC
#define  BXT_MIPI_TRANS_VACTIVE(tc)	_MMIO_MIPI(tc, \
		_BXT_MIPIA_TRANS_VACTIVE, _BXT_MIPIC_TRANS_VACTIVE)

#define  _BXT_MIPIA_TRANS_VTOTAL			0x6B100
#define  _BXT_MIPIC_TRANS_VTOTAL			0x6B900
#define  BXT_MIPI_TRANS_VTOTAL(tc)	_MMIO_MIPI(tc, \
		_BXT_MIPIA_TRANS_VTOTAL, _BXT_MIPIC_TRANS_VTOTAL)

#define BXT_DSI_PLL_CTL			_MMIO(0x161000)
#define  BXT_DSI_PLL_PVD_RATIO_SHIFT	16
#define  BXT_DSI_PLL_PVD_RATIO_MASK	(3 << BXT_DSI_PLL_PVD_RATIO_SHIFT)
#define  BXT_DSI_PLL_PVD_RATIO_1	(1 << BXT_DSI_PLL_PVD_RATIO_SHIFT)
#define  BXT_DSIC_16X_BY1		(0 << 10)
#define  BXT_DSIC_16X_BY2		(1 << 10)
#define  BXT_DSIC_16X_BY3		(2 << 10)
#define  BXT_DSIC_16X_BY4		(3 << 10)
#define  BXT_DSIC_16X_MASK		(3 << 10)
#define  BXT_DSIA_16X_BY1		(0 << 8)
#define  BXT_DSIA_16X_BY2		(1 << 8)
#define  BXT_DSIA_16X_BY3		(2 << 8)
#define  BXT_DSIA_16X_BY4		(3 << 8)
#define  BXT_DSIA_16X_MASK		(3 << 8)
#define  BXT_DSI_FREQ_SEL_SHIFT		8
#define  BXT_DSI_FREQ_SEL_MASK		(0xF << BXT_DSI_FREQ_SEL_SHIFT)

#define BXT_DSI_PLL_RATIO_MAX		0x7D
#define BXT_DSI_PLL_RATIO_MIN		0x22
#define GLK_DSI_PLL_RATIO_MAX		0x6F
#define GLK_DSI_PLL_RATIO_MIN		0x22
#define BXT_DSI_PLL_RATIO_MASK		0xFF
#define BXT_REF_CLOCK_KHZ		19200

#define BXT_DSI_PLL_ENABLE		_MMIO(0x46080)
#define  BXT_DSI_PLL_DO_ENABLE		(1 << 31)
#define  BXT_DSI_PLL_LOCKED		(1 << 30)

#define _MIPIA_PORT_CTRL			(VLV_DISPLAY_BASE + 0x61190)
#define _MIPIC_PORT_CTRL			(VLV_DISPLAY_BASE + 0x61700)
#define MIPI_PORT_CTRL(port)	_MMIO_MIPI(port, _MIPIA_PORT_CTRL, _MIPIC_PORT_CTRL)

 /* BXT port control */
#define _BXT_MIPIA_PORT_CTRL				0x6B0C0
#define _BXT_MIPIC_PORT_CTRL				0x6B8C0
#define BXT_MIPI_PORT_CTRL(tc)	_MMIO_MIPI(tc, _BXT_MIPIA_PORT_CTRL, _BXT_MIPIC_PORT_CTRL)

#define BXT_P_DSI_REGULATOR_CFG			_MMIO(0x160020)
#define  STAP_SELECT					(1 << 0)

#define BXT_P_DSI_REGULATOR_TX_CTRL		_MMIO(0x160054)
#define  HS_IO_CTRL_SELECT				(1 << 0)

#define  DPI_ENABLE					(1 << 31) /* A + C */
#define  MIPIA_MIPI4DPHY_DELAY_COUNT_SHIFT		27
#define  MIPIA_MIPI4DPHY_DELAY_COUNT_MASK		(0xf << 27)
#define  DUAL_LINK_MODE_SHIFT				26
#define  DUAL_LINK_MODE_MASK				(1 << 26)
#define  DUAL_LINK_MODE_FRONT_BACK			(0 << 26)
#define  DUAL_LINK_MODE_PIXEL_ALTERNATIVE		(1 << 26)
#define  DITHERING_ENABLE				(1 << 25) /* A + C */
#define  FLOPPED_HSTX					(1 << 23)
#define  DE_INVERT					(1 << 19) /* XXX */
#define  MIPIA_FLISDSI_DELAY_COUNT_SHIFT		18
#define  MIPIA_FLISDSI_DELAY_COUNT_MASK			(0xf << 18)
#define  AFE_LATCHOUT					(1 << 17)
#define  LP_OUTPUT_HOLD					(1 << 16)
#define  MIPIC_FLISDSI_DELAY_COUNT_HIGH_SHIFT		15
#define  MIPIC_FLISDSI_DELAY_COUNT_HIGH_MASK		(1 << 15)
#define  MIPIC_MIPI4DPHY_DELAY_COUNT_SHIFT		11
#define  MIPIC_MIPI4DPHY_DELAY_COUNT_MASK		(0xf << 11)
#define  CSB_SHIFT					9
#define  CSB_MASK					(3 << 9)
#define  CSB_20MHZ					(0 << 9)
#define  CSB_10MHZ					(1 << 9)
#define  CSB_40MHZ					(2 << 9)
#define  BANDGAP_MASK					(1 << 8)
#define  BANDGAP_PNW_CIRCUIT				(0 << 8)
#define  BANDGAP_LNC_CIRCUIT				(1 << 8)
#define  MIPIC_FLISDSI_DELAY_COUNT_LOW_SHIFT		5
#define  MIPIC_FLISDSI_DELAY_COUNT_LOW_MASK		(7 << 5)
#define  TEARING_EFFECT_DELAY				(1 << 4) /* A + C */
#define  TEARING_EFFECT_SHIFT				2 /* A + C */
#define  TEARING_EFFECT_MASK				(3 << 2)
#define  TEARING_EFFECT_OFF				(0 << 2)
#define  TEARING_EFFECT_DSI				(1 << 2)
#define  TEARING_EFFECT_GPIO				(2 << 2)
#define  LANE_CONFIGURATION_SHIFT			0
#define  LANE_CONFIGURATION_MASK			(3 << 0)
#define  LANE_CONFIGURATION_4LANE			(0 << 0)
#define  LANE_CONFIGURATION_DUAL_LINK_A			(1 << 0)
#define  LANE_CONFIGURATION_DUAL_LINK_B			(2 << 0)

#define _MIPIA_TEARING_CTRL			(VLV_DISPLAY_BASE + 0x61194)
#define _MIPIC_TEARING_CTRL			(VLV_DISPLAY_BASE + 0x61704)
#define MIPI_TEARING_CTRL(port)			_MMIO_MIPI(port, _MIPIA_TEARING_CTRL, _MIPIC_TEARING_CTRL)
#define  TEARING_EFFECT_DELAY_SHIFT			0
#define  TEARING_EFFECT_DELAY_MASK			(0xffff << 0)

/* XXX: all bits reserved */
#define _MIPIA_AUTOPWG			(VLV_DISPLAY_BASE + 0x611a0)

/* MIPI DSI Controller and D-PHY registers */

#define _MIPIA_DEVICE_READY		(dev_priv->mipi_mmio_base + 0xb000)
#define _MIPIC_DEVICE_READY		(dev_priv->mipi_mmio_base + 0xb800)
#define MIPI_DEVICE_READY(port)		_MMIO_MIPI(port, _MIPIA_DEVICE_READY, _MIPIC_DEVICE_READY)
#define  BUS_POSSESSION					(1 << 3) /* set to give bus to receiver */
#define  ULPS_STATE_MASK				(3 << 1)
#define  ULPS_STATE_ENTER				(2 << 1)
#define  ULPS_STATE_EXIT				(1 << 1)
#define  ULPS_STATE_NORMAL_OPERATION			(0 << 1)
#define  DEVICE_READY					(1 << 0)

#define _MIPIA_INTR_STAT		(dev_priv->mipi_mmio_base + 0xb004)
#define _MIPIC_INTR_STAT		(dev_priv->mipi_mmio_base + 0xb804)
#define MIPI_INTR_STAT(port)		_MMIO_MIPI(port, _MIPIA_INTR_STAT, _MIPIC_INTR_STAT)
#define _MIPIA_INTR_EN			(dev_priv->mipi_mmio_base + 0xb008)
#define _MIPIC_INTR_EN			(dev_priv->mipi_mmio_base + 0xb808)
#define MIPI_INTR_EN(port)		_MMIO_MIPI(port, _MIPIA_INTR_EN, _MIPIC_INTR_EN)
#define  TEARING_EFFECT					(1 << 31)
#define  SPL_PKT_SENT_INTERRUPT				(1 << 30)
#define  GEN_READ_DATA_AVAIL				(1 << 29)
#define  LP_GENERIC_WR_FIFO_FULL			(1 << 28)
#define  HS_GENERIC_WR_FIFO_FULL			(1 << 27)
#define  RX_PROT_VIOLATION				(1 << 26)
#define  RX_INVALID_TX_LENGTH				(1 << 25)
#define  ACK_WITH_NO_ERROR				(1 << 24)
#define  TURN_AROUND_ACK_TIMEOUT			(1 << 23)
#define  LP_RX_TIMEOUT					(1 << 22)
#define  HS_TX_TIMEOUT					(1 << 21)
#define  DPI_FIFO_UNDERRUN				(1 << 20)
#define  LOW_CONTENTION					(1 << 19)
#define  HIGH_CONTENTION				(1 << 18)
#define  TXDSI_VC_ID_INVALID				(1 << 17)
#define  TXDSI_DATA_TYPE_NOT_RECOGNISED			(1 << 16)
#define  TXCHECKSUM_ERROR				(1 << 15)
#define  TXECC_MULTIBIT_ERROR				(1 << 14)
#define  TXECC_SINGLE_BIT_ERROR				(1 << 13)
#define  TXFALSE_CONTROL_ERROR				(1 << 12)
#define  RXDSI_VC_ID_INVALID				(1 << 11)
#define  RXDSI_DATA_TYPE_NOT_REGOGNISED			(1 << 10)
#define  RXCHECKSUM_ERROR				(1 << 9)
#define  RXECC_MULTIBIT_ERROR				(1 << 8)
#define  RXECC_SINGLE_BIT_ERROR				(1 << 7)
#define  RXFALSE_CONTROL_ERROR				(1 << 6)
#define  RXHS_RECEIVE_TIMEOUT_ERROR			(1 << 5)
#define  RX_LP_TX_SYNC_ERROR				(1 << 4)
#define  RXEXCAPE_MODE_ENTRY_ERROR			(1 << 3)
#define  RXEOT_SYNC_ERROR				(1 << 2)
#define  RXSOT_SYNC_ERROR				(1 << 1)
#define  RXSOT_ERROR					(1 << 0)

#define _MIPIA_DSI_FUNC_PRG		(dev_priv->mipi_mmio_base + 0xb00c)
#define _MIPIC_DSI_FUNC_PRG		(dev_priv->mipi_mmio_base + 0xb80c)
#define MIPI_DSI_FUNC_PRG(port)		_MMIO_MIPI(port, _MIPIA_DSI_FUNC_PRG, _MIPIC_DSI_FUNC_PRG)
#define  CMD_MODE_DATA_WIDTH_MASK			(7 << 13)
#define  CMD_MODE_NOT_SUPPORTED				(0 << 13)
#define  CMD_MODE_DATA_WIDTH_16_BIT			(1 << 13)
#define  CMD_MODE_DATA_WIDTH_9_BIT			(2 << 13)
#define  CMD_MODE_DATA_WIDTH_8_BIT			(3 << 13)
#define  CMD_MODE_DATA_WIDTH_OPTION1			(4 << 13)
#define  CMD_MODE_DATA_WIDTH_OPTION2			(5 << 13)
#define  VID_MODE_FORMAT_MASK				(0xf << 7)
#define  VID_MODE_NOT_SUPPORTED				(0 << 7)
#define  VID_MODE_FORMAT_RGB565				(1 << 7)
#define  VID_MODE_FORMAT_RGB666_PACKED			(2 << 7)
#define  VID_MODE_FORMAT_RGB666				(3 << 7)
#define  VID_MODE_FORMAT_RGB888				(4 << 7)
#define  CMD_MODE_CHANNEL_NUMBER_SHIFT			5
#define  CMD_MODE_CHANNEL_NUMBER_MASK			(3 << 5)
#define  VID_MODE_CHANNEL_NUMBER_SHIFT			3
#define  VID_MODE_CHANNEL_NUMBER_MASK			(3 << 3)
#define  DATA_LANES_PRG_REG_SHIFT			0
#define  DATA_LANES_PRG_REG_MASK			(7 << 0)

#define _MIPIA_HS_TX_TIMEOUT		(dev_priv->mipi_mmio_base + 0xb010)
#define _MIPIC_HS_TX_TIMEOUT		(dev_priv->mipi_mmio_base + 0xb810)
#define MIPI_HS_TX_TIMEOUT(port)	_MMIO_MIPI(port, _MIPIA_HS_TX_TIMEOUT, _MIPIC_HS_TX_TIMEOUT)
#define  HIGH_SPEED_TX_TIMEOUT_COUNTER_MASK		0xffffff

#define _MIPIA_LP_RX_TIMEOUT		(dev_priv->mipi_mmio_base + 0xb014)
#define _MIPIC_LP_RX_TIMEOUT		(dev_priv->mipi_mmio_base + 0xb814)
#define MIPI_LP_RX_TIMEOUT(port)	_MMIO_MIPI(port, _MIPIA_LP_RX_TIMEOUT, _MIPIC_LP_RX_TIMEOUT)
#define  LOW_POWER_RX_TIMEOUT_COUNTER_MASK		0xffffff

#define _MIPIA_TURN_AROUND_TIMEOUT	(dev_priv->mipi_mmio_base + 0xb018)
#define _MIPIC_TURN_AROUND_TIMEOUT	(dev_priv->mipi_mmio_base + 0xb818)
#define MIPI_TURN_AROUND_TIMEOUT(port)	_MMIO_MIPI(port, _MIPIA_TURN_AROUND_TIMEOUT, _MIPIC_TURN_AROUND_TIMEOUT)
#define  TURN_AROUND_TIMEOUT_MASK			0x3f

#define _MIPIA_DEVICE_RESET_TIMER	(dev_priv->mipi_mmio_base + 0xb01c)
#define _MIPIC_DEVICE_RESET_TIMER	(dev_priv->mipi_mmio_base + 0xb81c)
#define MIPI_DEVICE_RESET_TIMER(port)	_MMIO_MIPI(port, _MIPIA_DEVICE_RESET_TIMER, _MIPIC_DEVICE_RESET_TIMER)
#define  DEVICE_RESET_TIMER_MASK			0xffff

#define _MIPIA_DPI_RESOLUTION		(dev_priv->mipi_mmio_base + 0xb020)
#define _MIPIC_DPI_RESOLUTION		(dev_priv->mipi_mmio_base + 0xb820)
#define MIPI_DPI_RESOLUTION(port)	_MMIO_MIPI(port, _MIPIA_DPI_RESOLUTION, _MIPIC_DPI_RESOLUTION)
#define  VERTICAL_ADDRESS_SHIFT				16
#define  VERTICAL_ADDRESS_MASK				(0xffff << 16)
#define  HORIZONTAL_ADDRESS_SHIFT			0
#define  HORIZONTAL_ADDRESS_MASK			0xffff

#define _MIPIA_DBI_FIFO_THROTTLE	(dev_priv->mipi_mmio_base + 0xb024)
#define _MIPIC_DBI_FIFO_THROTTLE	(dev_priv->mipi_mmio_base + 0xb824)
#define MIPI_DBI_FIFO_THROTTLE(port)	_MMIO_MIPI(port, _MIPIA_DBI_FIFO_THROTTLE, _MIPIC_DBI_FIFO_THROTTLE)
#define  DBI_FIFO_EMPTY_HALF				(0 << 0)
#define  DBI_FIFO_EMPTY_QUARTER				(1 << 0)
#define  DBI_FIFO_EMPTY_7_LOCATIONS			(2 << 0)

/* regs below are bits 15:0 */
#define _MIPIA_HSYNC_PADDING_COUNT	(dev_priv->mipi_mmio_base + 0xb028)
#define _MIPIC_HSYNC_PADDING_COUNT	(dev_priv->mipi_mmio_base + 0xb828)
#define MIPI_HSYNC_PADDING_COUNT(port)	_MMIO_MIPI(port, _MIPIA_HSYNC_PADDING_COUNT, _MIPIC_HSYNC_PADDING_COUNT)

#define _MIPIA_HBP_COUNT		(dev_priv->mipi_mmio_base + 0xb02c)
#define _MIPIC_HBP_COUNT		(dev_priv->mipi_mmio_base + 0xb82c)
#define MIPI_HBP_COUNT(port)		_MMIO_MIPI(port, _MIPIA_HBP_COUNT, _MIPIC_HBP_COUNT)

#define _MIPIA_HFP_COUNT		(dev_priv->mipi_mmio_base + 0xb030)
#define _MIPIC_HFP_COUNT		(dev_priv->mipi_mmio_base + 0xb830)
#define MIPI_HFP_COUNT(port)		_MMIO_MIPI(port, _MIPIA_HFP_COUNT, _MIPIC_HFP_COUNT)

#define _MIPIA_HACTIVE_AREA_COUNT	(dev_priv->mipi_mmio_base + 0xb034)
#define _MIPIC_HACTIVE_AREA_COUNT	(dev_priv->mipi_mmio_base + 0xb834)
#define MIPI_HACTIVE_AREA_COUNT(port)	_MMIO_MIPI(port, _MIPIA_HACTIVE_AREA_COUNT, _MIPIC_HACTIVE_AREA_COUNT)

#define _MIPIA_VSYNC_PADDING_COUNT	(dev_priv->mipi_mmio_base + 0xb038)
#define _MIPIC_VSYNC_PADDING_COUNT	(dev_priv->mipi_mmio_base + 0xb838)
#define MIPI_VSYNC_PADDING_COUNT(port)	_MMIO_MIPI(port, _MIPIA_VSYNC_PADDING_COUNT, _MIPIC_VSYNC_PADDING_COUNT)

#define _MIPIA_VBP_COUNT		(dev_priv->mipi_mmio_base + 0xb03c)
#define _MIPIC_VBP_COUNT		(dev_priv->mipi_mmio_base + 0xb83c)
#define MIPI_VBP_COUNT(port)		_MMIO_MIPI(port, _MIPIA_VBP_COUNT, _MIPIC_VBP_COUNT)

#define _MIPIA_VFP_COUNT		(dev_priv->mipi_mmio_base + 0xb040)
#define _MIPIC_VFP_COUNT		(dev_priv->mipi_mmio_base + 0xb840)
#define MIPI_VFP_COUNT(port)		_MMIO_MIPI(port, _MIPIA_VFP_COUNT, _MIPIC_VFP_COUNT)

#define _MIPIA_HIGH_LOW_SWITCH_COUNT	(dev_priv->mipi_mmio_base + 0xb044)
#define _MIPIC_HIGH_LOW_SWITCH_COUNT	(dev_priv->mipi_mmio_base + 0xb844)
#define MIPI_HIGH_LOW_SWITCH_COUNT(port)	_MMIO_MIPI(port,	_MIPIA_HIGH_LOW_SWITCH_COUNT, _MIPIC_HIGH_LOW_SWITCH_COUNT)

/* regs above are bits 15:0 */

#define _MIPIA_DPI_CONTROL		(dev_priv->mipi_mmio_base + 0xb048)
#define _MIPIC_DPI_CONTROL		(dev_priv->mipi_mmio_base + 0xb848)
#define MIPI_DPI_CONTROL(port)		_MMIO_MIPI(port, _MIPIA_DPI_CONTROL, _MIPIC_DPI_CONTROL)
#define  DPI_LP_MODE					(1 << 6)
#define  BACKLIGHT_OFF					(1 << 5)
#define  BACKLIGHT_ON					(1 << 4)
#define  COLOR_MODE_OFF					(1 << 3)
#define  COLOR_MODE_ON					(1 << 2)
#define  TURN_ON					(1 << 1)
#define  SHUTDOWN					(1 << 0)

#define _MIPIA_DPI_DATA			(dev_priv->mipi_mmio_base + 0xb04c)
#define _MIPIC_DPI_DATA			(dev_priv->mipi_mmio_base + 0xb84c)
#define MIPI_DPI_DATA(port)		_MMIO_MIPI(port, _MIPIA_DPI_DATA, _MIPIC_DPI_DATA)
#define  COMMAND_BYTE_SHIFT				0
#define  COMMAND_BYTE_MASK				(0x3f << 0)

#define _MIPIA_INIT_COUNT		(dev_priv->mipi_mmio_base + 0xb050)
#define _MIPIC_INIT_COUNT		(dev_priv->mipi_mmio_base + 0xb850)
#define MIPI_INIT_COUNT(port)		_MMIO_MIPI(port, _MIPIA_INIT_COUNT, _MIPIC_INIT_COUNT)
#define  MASTER_INIT_TIMER_SHIFT			0
#define  MASTER_INIT_TIMER_MASK				(0xffff << 0)

#define _MIPIA_MAX_RETURN_PKT_SIZE	(dev_priv->mipi_mmio_base + 0xb054)
#define _MIPIC_MAX_RETURN_PKT_SIZE	(dev_priv->mipi_mmio_base + 0xb854)
#define MIPI_MAX_RETURN_PKT_SIZE(port)	_MMIO_MIPI(port, \
			_MIPIA_MAX_RETURN_PKT_SIZE, _MIPIC_MAX_RETURN_PKT_SIZE)
#define  MAX_RETURN_PKT_SIZE_SHIFT			0
#define  MAX_RETURN_PKT_SIZE_MASK			(0x3ff << 0)

#define _MIPIA_VIDEO_MODE_FORMAT	(dev_priv->mipi_mmio_base + 0xb058)
#define _MIPIC_VIDEO_MODE_FORMAT	(dev_priv->mipi_mmio_base + 0xb858)
#define MIPI_VIDEO_MODE_FORMAT(port)	_MMIO_MIPI(port, _MIPIA_VIDEO_MODE_FORMAT, _MIPIC_VIDEO_MODE_FORMAT)
#define  RANDOM_DPI_DISPLAY_RESOLUTION			(1 << 4)
#define  DISABLE_VIDEO_BTA				(1 << 3)
#define  IP_TG_CONFIG					(1 << 2)
#define  VIDEO_MODE_NON_BURST_WITH_SYNC_PULSE		(1 << 0)
#define  VIDEO_MODE_NON_BURST_WITH_SYNC_EVENTS		(2 << 0)
#define  VIDEO_MODE_BURST				(3 << 0)

#define _MIPIA_EOT_DISABLE		(dev_priv->mipi_mmio_base + 0xb05c)
#define _MIPIC_EOT_DISABLE		(dev_priv->mipi_mmio_base + 0xb85c)
#define MIPI_EOT_DISABLE(port)		_MMIO_MIPI(port, _MIPIA_EOT_DISABLE, _MIPIC_EOT_DISABLE)
#define  BXT_DEFEATURE_DPI_FIFO_CTR			(1 << 9)
#define  BXT_DPHY_DEFEATURE_EN				(1 << 8)
#define  LP_RX_TIMEOUT_ERROR_RECOVERY_DISABLE		(1 << 7)
#define  HS_RX_TIMEOUT_ERROR_RECOVERY_DISABLE		(1 << 6)
#define  LOW_CONTENTION_RECOVERY_DISABLE		(1 << 5)
#define  HIGH_CONTENTION_RECOVERY_DISABLE		(1 << 4)
#define  TXDSI_TYPE_NOT_RECOGNISED_ERROR_RECOVERY_DISABLE (1 << 3)
#define  TXECC_MULTIBIT_ERROR_RECOVERY_DISABLE		(1 << 2)
#define  CLOCKSTOP					(1 << 1)
#define  EOT_DISABLE					(1 << 0)

#define _MIPIA_LP_BYTECLK		(dev_priv->mipi_mmio_base + 0xb060)
#define _MIPIC_LP_BYTECLK		(dev_priv->mipi_mmio_base + 0xb860)
#define MIPI_LP_BYTECLK(port)		_MMIO_MIPI(port, _MIPIA_LP_BYTECLK, _MIPIC_LP_BYTECLK)
#define  LP_BYTECLK_SHIFT				0
#define  LP_BYTECLK_MASK				(0xffff << 0)

#define _MIPIA_TLPX_TIME_COUNT		(dev_priv->mipi_mmio_base + 0xb0a4)
#define _MIPIC_TLPX_TIME_COUNT		(dev_priv->mipi_mmio_base + 0xb8a4)
#define MIPI_TLPX_TIME_COUNT(port)	 _MMIO_MIPI(port, _MIPIA_TLPX_TIME_COUNT, _MIPIC_TLPX_TIME_COUNT)

#define _MIPIA_CLK_LANE_TIMING		(dev_priv->mipi_mmio_base + 0xb098)
#define _MIPIC_CLK_LANE_TIMING		(dev_priv->mipi_mmio_base + 0xb898)
#define MIPI_CLK_LANE_TIMING(port)	 _MMIO_MIPI(port, _MIPIA_CLK_LANE_TIMING, _MIPIC_CLK_LANE_TIMING)

/* bits 31:0 */
#define _MIPIA_LP_GEN_DATA		(dev_priv->mipi_mmio_base + 0xb064)
#define _MIPIC_LP_GEN_DATA		(dev_priv->mipi_mmio_base + 0xb864)
#define MIPI_LP_GEN_DATA(port)		_MMIO_MIPI(port, _MIPIA_LP_GEN_DATA, _MIPIC_LP_GEN_DATA)

/* bits 31:0 */
#define _MIPIA_HS_GEN_DATA		(dev_priv->mipi_mmio_base + 0xb068)
#define _MIPIC_HS_GEN_DATA		(dev_priv->mipi_mmio_base + 0xb868)
#define MIPI_HS_GEN_DATA(port)		_MMIO_MIPI(port, _MIPIA_HS_GEN_DATA, _MIPIC_HS_GEN_DATA)

#define _MIPIA_LP_GEN_CTRL		(dev_priv->mipi_mmio_base + 0xb06c)
#define _MIPIC_LP_GEN_CTRL		(dev_priv->mipi_mmio_base + 0xb86c)
#define MIPI_LP_GEN_CTRL(port)		_MMIO_MIPI(port, _MIPIA_LP_GEN_CTRL, _MIPIC_LP_GEN_CTRL)
#define _MIPIA_HS_GEN_CTRL		(dev_priv->mipi_mmio_base + 0xb070)
#define _MIPIC_HS_GEN_CTRL		(dev_priv->mipi_mmio_base + 0xb870)
#define MIPI_HS_GEN_CTRL(port)		_MMIO_MIPI(port, _MIPIA_HS_GEN_CTRL, _MIPIC_HS_GEN_CTRL)
#define  LONG_PACKET_WORD_COUNT_SHIFT			8
#define  LONG_PACKET_WORD_COUNT_MASK			(0xffff << 8)
#define  SHORT_PACKET_PARAM_SHIFT			8
#define  SHORT_PACKET_PARAM_MASK			(0xffff << 8)
#define  VIRTUAL_CHANNEL_SHIFT				6
#define  VIRTUAL_CHANNEL_MASK				(3 << 6)
#define  DATA_TYPE_SHIFT				0
#define  DATA_TYPE_MASK					(0x3f << 0)
/* data type values, see include/video/mipi_display.h */

#define _MIPIA_GEN_FIFO_STAT		(dev_priv->mipi_mmio_base + 0xb074)
#define _MIPIC_GEN_FIFO_STAT		(dev_priv->mipi_mmio_base + 0xb874)
#define MIPI_GEN_FIFO_STAT(port)	_MMIO_MIPI(port, _MIPIA_GEN_FIFO_STAT, _MIPIC_GEN_FIFO_STAT)
#define  DPI_FIFO_EMPTY					(1 << 28)
#define  DBI_FIFO_EMPTY					(1 << 27)
#define  LP_CTRL_FIFO_EMPTY				(1 << 26)
#define  LP_CTRL_FIFO_HALF_EMPTY			(1 << 25)
#define  LP_CTRL_FIFO_FULL				(1 << 24)
#define  HS_CTRL_FIFO_EMPTY				(1 << 18)
#define  HS_CTRL_FIFO_HALF_EMPTY			(1 << 17)
#define  HS_CTRL_FIFO_FULL				(1 << 16)
#define  LP_DATA_FIFO_EMPTY				(1 << 10)
#define  LP_DATA_FIFO_HALF_EMPTY			(1 << 9)
#define  LP_DATA_FIFO_FULL				(1 << 8)
#define  HS_DATA_FIFO_EMPTY				(1 << 2)
#define  HS_DATA_FIFO_HALF_EMPTY			(1 << 1)
#define  HS_DATA_FIFO_FULL				(1 << 0)

#define _MIPIA_HS_LS_DBI_ENABLE		(dev_priv->mipi_mmio_base + 0xb078)
#define _MIPIC_HS_LS_DBI_ENABLE		(dev_priv->mipi_mmio_base + 0xb878)
#define MIPI_HS_LP_DBI_ENABLE(port)	_MMIO_MIPI(port, _MIPIA_HS_LS_DBI_ENABLE, _MIPIC_HS_LS_DBI_ENABLE)
#define  DBI_HS_LP_MODE_MASK				(1 << 0)
#define  DBI_LP_MODE					(1 << 0)
#define  DBI_HS_MODE					(0 << 0)

#define _MIPIA_DPHY_PARAM		(dev_priv->mipi_mmio_base + 0xb080)
#define _MIPIC_DPHY_PARAM		(dev_priv->mipi_mmio_base + 0xb880)
#define MIPI_DPHY_PARAM(port)		_MMIO_MIPI(port, _MIPIA_DPHY_PARAM, _MIPIC_DPHY_PARAM)
#define  EXIT_ZERO_COUNT_SHIFT				24
#define  EXIT_ZERO_COUNT_MASK				(0x3f << 24)
#define  TRAIL_COUNT_SHIFT				16
#define  TRAIL_COUNT_MASK				(0x1f << 16)
#define  CLK_ZERO_COUNT_SHIFT				8
#define  CLK_ZERO_COUNT_MASK				(0xff << 8)
#define  PREPARE_COUNT_SHIFT				0
#define  PREPARE_COUNT_MASK				(0x3f << 0)

/* bits 31:0 */
#define _MIPIA_DBI_BW_CTRL		(dev_priv->mipi_mmio_base + 0xb084)
#define _MIPIC_DBI_BW_CTRL		(dev_priv->mipi_mmio_base + 0xb884)
#define MIPI_DBI_BW_CTRL(port)		_MMIO_MIPI(port, _MIPIA_DBI_BW_CTRL, _MIPIC_DBI_BW_CTRL)

#define _MIPIA_CLK_LANE_SWITCH_TIME_CNT		(dev_priv->mipi_mmio_base + 0xb088)
#define _MIPIC_CLK_LANE_SWITCH_TIME_CNT		(dev_priv->mipi_mmio_base + 0xb888)
#define MIPI_CLK_LANE_SWITCH_TIME_CNT(port)	_MMIO_MIPI(port, _MIPIA_CLK_LANE_SWITCH_TIME_CNT, _MIPIC_CLK_LANE_SWITCH_TIME_CNT)
#define  LP_HS_SSW_CNT_SHIFT				16
#define  LP_HS_SSW_CNT_MASK				(0xffff << 16)
#define  HS_LP_PWR_SW_CNT_SHIFT				0
#define  HS_LP_PWR_SW_CNT_MASK				(0xffff << 0)

#define _MIPIA_STOP_STATE_STALL		(dev_priv->mipi_mmio_base + 0xb08c)
#define _MIPIC_STOP_STATE_STALL		(dev_priv->mipi_mmio_base + 0xb88c)
#define MIPI_STOP_STATE_STALL(port)	_MMIO_MIPI(port, _MIPIA_STOP_STATE_STALL, _MIPIC_STOP_STATE_STALL)
#define  STOP_STATE_STALL_COUNTER_SHIFT			0
#define  STOP_STATE_STALL_COUNTER_MASK			(0xff << 0)

#define _MIPIA_INTR_STAT_REG_1		(dev_priv->mipi_mmio_base + 0xb090)
#define _MIPIC_INTR_STAT_REG_1		(dev_priv->mipi_mmio_base + 0xb890)
#define MIPI_INTR_STAT_REG_1(port)	_MMIO_MIPI(port, _MIPIA_INTR_STAT_REG_1, _MIPIC_INTR_STAT_REG_1)
#define _MIPIA_INTR_EN_REG_1		(dev_priv->mipi_mmio_base + 0xb094)
#define _MIPIC_INTR_EN_REG_1		(dev_priv->mipi_mmio_base + 0xb894)
#define MIPI_INTR_EN_REG_1(port)	_MMIO_MIPI(port, _MIPIA_INTR_EN_REG_1, _MIPIC_INTR_EN_REG_1)
#define  RX_CONTENTION_DETECTED				(1 << 0)

/* XXX: only pipe A ?!? */
#define MIPIA_DBI_TYPEC_CTRL		(dev_priv->mipi_mmio_base + 0xb100)
#define  DBI_TYPEC_ENABLE				(1 << 31)
#define  DBI_TYPEC_WIP					(1 << 30)
#define  DBI_TYPEC_OPTION_SHIFT				28
#define  DBI_TYPEC_OPTION_MASK				(3 << 28)
#define  DBI_TYPEC_FREQ_SHIFT				24
#define  DBI_TYPEC_FREQ_MASK				(0xf << 24)
#define  DBI_TYPEC_OVERRIDE				(1 << 8)
#define  DBI_TYPEC_OVERRIDE_COUNTER_SHIFT		0
#define  DBI_TYPEC_OVERRIDE_COUNTER_MASK		(0xff << 0)


/* MIPI adapter registers */

#define _MIPIA_CTRL			(dev_priv->mipi_mmio_base + 0xb104)
#define _MIPIC_CTRL			(dev_priv->mipi_mmio_base + 0xb904)
#define MIPI_CTRL(port)			_MMIO_MIPI(port, _MIPIA_CTRL, _MIPIC_CTRL)
#define  ESCAPE_CLOCK_DIVIDER_SHIFT			5 /* A only */
#define  ESCAPE_CLOCK_DIVIDER_MASK			(3 << 5)
#define  ESCAPE_CLOCK_DIVIDER_1				(0 << 5)
#define  ESCAPE_CLOCK_DIVIDER_2				(1 << 5)
#define  ESCAPE_CLOCK_DIVIDER_4				(2 << 5)
#define  READ_REQUEST_PRIORITY_SHIFT			3
#define  READ_REQUEST_PRIORITY_MASK			(3 << 3)
#define  READ_REQUEST_PRIORITY_LOW			(0 << 3)
#define  READ_REQUEST_PRIORITY_HIGH			(3 << 3)
#define  RGB_FLIP_TO_BGR				(1 << 2)

#define  BXT_PIPE_SELECT_SHIFT				7
#define  BXT_PIPE_SELECT_MASK				(7 << 7)
#define  BXT_PIPE_SELECT(pipe)				((pipe) << 7)
#define  GLK_PHY_STATUS_PORT_READY			(1 << 31) /* RO */
#define  GLK_ULPS_NOT_ACTIVE				(1 << 30) /* RO */
#define  GLK_MIPIIO_RESET_RELEASED			(1 << 28)
#define  GLK_CLOCK_LANE_STOP_STATE			(1 << 27) /* RO */
#define  GLK_DATA_LANE_STOP_STATE			(1 << 26) /* RO */
#define  GLK_LP_WAKE					(1 << 22)
#define  GLK_LP11_LOW_PWR_MODE				(1 << 21)
#define  GLK_LP00_LOW_PWR_MODE				(1 << 20)
#define  GLK_FIREWALL_ENABLE				(1 << 16)
#define  BXT_PIXEL_OVERLAP_CNT_MASK			(0xf << 10)
#define  BXT_PIXEL_OVERLAP_CNT_SHIFT			10
#define  BXT_DSC_ENABLE					(1 << 3)
#define  BXT_RGB_FLIP					(1 << 2)
#define  GLK_MIPIIO_PORT_POWERED			(1 << 1) /* RO */
#define  GLK_MIPIIO_ENABLE				(1 << 0)

#define _MIPIA_DATA_ADDRESS		(dev_priv->mipi_mmio_base + 0xb108)
#define _MIPIC_DATA_ADDRESS		(dev_priv->mipi_mmio_base + 0xb908)
#define MIPI_DATA_ADDRESS(port)		_MMIO_MIPI(port, _MIPIA_DATA_ADDRESS, _MIPIC_DATA_ADDRESS)
#define  DATA_MEM_ADDRESS_SHIFT				5
#define  DATA_MEM_ADDRESS_MASK				(0x7ffffff << 5)
#define  DATA_VALID					(1 << 0)

#define _MIPIA_DATA_LENGTH		(dev_priv->mipi_mmio_base + 0xb10c)
#define _MIPIC_DATA_LENGTH		(dev_priv->mipi_mmio_base + 0xb90c)
#define MIPI_DATA_LENGTH(port)		_MMIO_MIPI(port, _MIPIA_DATA_LENGTH, _MIPIC_DATA_LENGTH)
#define  DATA_LENGTH_SHIFT				0
#define  DATA_LENGTH_MASK				(0xfffff << 0)

#define _MIPIA_COMMAND_ADDRESS		(dev_priv->mipi_mmio_base + 0xb110)
#define _MIPIC_COMMAND_ADDRESS		(dev_priv->mipi_mmio_base + 0xb910)
#define MIPI_COMMAND_ADDRESS(port)	_MMIO_MIPI(port, _MIPIA_COMMAND_ADDRESS, _MIPIC_COMMAND_ADDRESS)
#define  COMMAND_MEM_ADDRESS_SHIFT			5
#define  COMMAND_MEM_ADDRESS_MASK			(0x7ffffff << 5)
#define  AUTO_PWG_ENABLE				(1 << 2)
#define  MEMORY_WRITE_DATA_FROM_PIPE_RENDERING		(1 << 1)
#define  COMMAND_VALID					(1 << 0)

#define _MIPIA_COMMAND_LENGTH		(dev_priv->mipi_mmio_base + 0xb114)
#define _MIPIC_COMMAND_LENGTH		(dev_priv->mipi_mmio_base + 0xb914)
#define MIPI_COMMAND_LENGTH(port)	_MMIO_MIPI(port, _MIPIA_COMMAND_LENGTH, _MIPIC_COMMAND_LENGTH)
#define  COMMAND_LENGTH_SHIFT(n)			(8 * (n)) /* n: 0...3 */
#define  COMMAND_LENGTH_MASK(n)				(0xff << (8 * (n)))

#define _MIPIA_READ_DATA_RETURN0	(dev_priv->mipi_mmio_base + 0xb118)
#define _MIPIC_READ_DATA_RETURN0	(dev_priv->mipi_mmio_base + 0xb918)
#define MIPI_READ_DATA_RETURN(port, n) _MMIO(_MIPI(port, _MIPIA_READ_DATA_RETURN0, _MIPIC_READ_DATA_RETURN0) + 4 * (n)) /* n: 0...7 */

#define _MIPIA_READ_DATA_VALID		(dev_priv->mipi_mmio_base + 0xb138)
#define _MIPIC_READ_DATA_VALID		(dev_priv->mipi_mmio_base + 0xb938)
#define MIPI_READ_DATA_VALID(port)	_MMIO_MIPI(port, _MIPIA_READ_DATA_VALID, _MIPIC_READ_DATA_VALID)
#define  READ_DATA_VALID(n)				(1 << (n))

/* For UMS only (deprecated): */
#define _PALETTE_A (dev_priv->info.display_mmio_offset + 0xa000)
#define _PALETTE_B (dev_priv->info.display_mmio_offset + 0xa800)

/* MOCS (Memory Object Control State) registers */
#define GEN9_LNCFCMOCS(i)	_MMIO(0xb020 + (i) * 4)	/* L3 Cache Control */

#define GEN9_GFX_MOCS(i)	_MMIO(0xc800 + (i) * 4)	/* Graphics MOCS registers */
#define GEN9_MFX0_MOCS(i)	_MMIO(0xc900 + (i) * 4)	/* Media 0 MOCS registers */
#define GEN9_MFX1_MOCS(i)	_MMIO(0xca00 + (i) * 4)	/* Media 1 MOCS registers */
#define GEN9_VEBOX_MOCS(i)	_MMIO(0xcb00 + (i) * 4)	/* Video MOCS registers */
#define GEN9_BLT_MOCS(i)	_MMIO(0xcc00 + (i) * 4)	/* Blitter MOCS registers */

/* gamt regs */
#define GEN8_L3_LRA_1_GPGPU _MMIO(0x4dd4)
#define   GEN8_L3_LRA_1_GPGPU_DEFAULT_VALUE_BDW  0x67F1427F /* max/min for LRA1/2 */
#define   GEN8_L3_LRA_1_GPGPU_DEFAULT_VALUE_CHV  0x5FF101FF /* max/min for LRA1/2 */
#define   GEN9_L3_LRA_1_GPGPU_DEFAULT_VALUE_SKL  0x67F1427F /*    "        " */
#define   GEN9_L3_LRA_1_GPGPU_DEFAULT_VALUE_BXT  0x5FF101FF /*    "        " */

#define MMCD_MISC_CTRL		_MMIO(0x4ddc) /* skl+ */
#define  MMCD_PCLA		(1 << 31)
#define  MMCD_HOTSPOT_EN	(1 << 27)

#endif /* _I915_REG_H_ */<|MERGE_RESOLUTION|>--- conflicted
+++ resolved
@@ -3878,12 +3878,9 @@
 #define SLICE_UNIT_LEVEL_CLKGATE	_MMIO(0x94d4)
 #define  SARBUNIT_CLKGATE_DIS		(1 << 5)
 #define  RCCUNIT_CLKGATE_DIS		(1 << 7)
-<<<<<<< HEAD
-=======
 
 #define UNSLICE_UNIT_LEVEL_CLKGATE	_MMIO(0x9434)
 #define  VFUNIT_CLKGATE_DIS		(1 << 20)
->>>>>>> 03f51d4e
 
 /*
  * Display engine regs
@@ -6339,10 +6336,7 @@
 #define   PLANE_CTL_TILED_X			(  1 << 10)
 #define   PLANE_CTL_TILED_Y			(  4 << 10)
 #define   PLANE_CTL_TILED_YF			(  5 << 10)
-<<<<<<< HEAD
-=======
 #define   PLANE_CTL_FLIP_HORIZONTAL		(  1 << 8)
->>>>>>> 03f51d4e
 #define   PLANE_CTL_ALPHA_MASK			(0x3 << 4) /* Pre-GLK */
 #define   PLANE_CTL_ALPHA_DISABLE		(  0 << 4)
 #define   PLANE_CTL_ALPHA_SW_PREMULTIPLY	(  2 << 4)
