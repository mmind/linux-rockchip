--- conflicted
+++ resolved
@@ -5372,13 +5372,8 @@
 #define _DPF_AUX_CH_DATA4	(dev_priv->info.display_mmio_offset + 0x64520)
 #define _DPF_AUX_CH_DATA5	(dev_priv->info.display_mmio_offset + 0x64524)
 
-<<<<<<< HEAD
-#define DP_AUX_CH_CTL(port)	_MMIO_PORT(port, _DPA_AUX_CH_CTL, _DPB_AUX_CH_CTL)
-#define DP_AUX_CH_DATA(port, i)	_MMIO(_PORT(port, _DPA_AUX_CH_DATA1, _DPB_AUX_CH_DATA1) + (i) * 4) /* 5 registers */
-=======
 #define DP_AUX_CH_CTL(aux_ch)	_MMIO_PORT(aux_ch, _DPA_AUX_CH_CTL, _DPB_AUX_CH_CTL)
 #define DP_AUX_CH_DATA(aux_ch, i)	_MMIO(_PORT(aux_ch, _DPA_AUX_CH_DATA1, _DPB_AUX_CH_DATA1) + (i) * 4) /* 5 registers */
->>>>>>> 642e7fd2
 
 #define   DP_AUX_CH_CTL_SEND_BUSY	    (1 << 31)
 #define   DP_AUX_CH_CTL_DONE		    (1 << 30)
