/*
 * Copyright © 2016 Intel Corporation
 *
 * Permission is hereby granted, free of charge, to any person obtaining a
 * copy of this software and associated documentation files (the "Software"),
 * to deal in the Software without restriction, including without limitation
 * the rights to use, copy, modify, merge, publish, distribute, sublicense,
 * and/or sell copies of the Software, and to permit persons to whom the
 * Software is furnished to do so, subject to the following conditions:
 *
 * The above copyright notice and this permission notice (including the next
 * paragraph) shall be included in all copies or substantial portions of the
 * Software.
 *
 * THE SOFTWARE IS PROVIDED "AS IS", WITHOUT WARRANTY OF ANY KIND, EXPRESS OR
 * IMPLIED, INCLUDING BUT NOT LIMITED TO THE WARRANTIES OF MERCHANTABILITY,
 * FITNESS FOR A PARTICULAR PURPOSE AND NONINFRINGEMENT.  IN NO EVENT SHALL
 * THE AUTHORS OR COPYRIGHT HOLDERS BE LIABLE FOR ANY CLAIM, DAMAGES OR OTHER
 * LIABILITY, WHETHER IN AN ACTION OF CONTRACT, TORT OR OTHERWISE, ARISING
 * FROM, OUT OF OR IN CONNECTION WITH THE SOFTWARE OR THE USE OR OTHER DEALINGS
 * IN THE SOFTWARE.
 *
 */

#include "i915_drv.h"
#include "intel_ringbuffer.h"
#include "intel_lrc.h"

static const struct engine_info {
	const char *name;
	unsigned int exec_id;
	unsigned int hw_id;
	u32 mmio_base;
	unsigned irq_shift;
	int (*init_legacy)(struct intel_engine_cs *engine);
	int (*init_execlists)(struct intel_engine_cs *engine);
} intel_engines[] = {
	[RCS] = {
		.name = "rcs",
		.hw_id = RCS_HW,
		.exec_id = I915_EXEC_RENDER,
		.mmio_base = RENDER_RING_BASE,
		.irq_shift = GEN8_RCS_IRQ_SHIFT,
		.init_execlists = logical_render_ring_init,
		.init_legacy = intel_init_render_ring_buffer,
	},
	[BCS] = {
		.name = "bcs",
		.hw_id = BCS_HW,
		.exec_id = I915_EXEC_BLT,
		.mmio_base = BLT_RING_BASE,
		.irq_shift = GEN8_BCS_IRQ_SHIFT,
		.init_execlists = logical_xcs_ring_init,
		.init_legacy = intel_init_blt_ring_buffer,
	},
	[VCS] = {
		.name = "vcs",
		.hw_id = VCS_HW,
		.exec_id = I915_EXEC_BSD,
		.mmio_base = GEN6_BSD_RING_BASE,
		.irq_shift = GEN8_VCS1_IRQ_SHIFT,
		.init_execlists = logical_xcs_ring_init,
		.init_legacy = intel_init_bsd_ring_buffer,
	},
	[VCS2] = {
		.name = "vcs2",
		.hw_id = VCS2_HW,
		.exec_id = I915_EXEC_BSD,
		.mmio_base = GEN8_BSD2_RING_BASE,
		.irq_shift = GEN8_VCS2_IRQ_SHIFT,
		.init_execlists = logical_xcs_ring_init,
		.init_legacy = intel_init_bsd2_ring_buffer,
	},
	[VECS] = {
		.name = "vecs",
		.hw_id = VECS_HW,
		.exec_id = I915_EXEC_VEBOX,
		.mmio_base = VEBOX_RING_BASE,
		.irq_shift = GEN8_VECS_IRQ_SHIFT,
		.init_execlists = logical_xcs_ring_init,
		.init_legacy = intel_init_vebox_ring_buffer,
	},
};

static int
intel_engine_setup(struct drm_i915_private *dev_priv,
		   enum intel_engine_id id)
{
	const struct engine_info *info = &intel_engines[id];
	struct intel_engine_cs *engine;

	GEM_BUG_ON(dev_priv->engine[id]);
	engine = kzalloc(sizeof(*engine), GFP_KERNEL);
	if (!engine)
		return -ENOMEM;

	engine->id = id;
	engine->i915 = dev_priv;
	engine->name = info->name;
	engine->exec_id = info->exec_id;
	engine->hw_id = engine->guc_id = info->hw_id;
	engine->mmio_base = info->mmio_base;
	engine->irq_shift = info->irq_shift;

	/* Nothing to do here, execute in order of dependencies */
	engine->schedule = NULL;

	ATOMIC_INIT_NOTIFIER_HEAD(&engine->context_status_notifier);

	dev_priv->engine[id] = engine;
	return 0;
}

/**
 * intel_engines_init_early() - allocate the Engine Command Streamers
 * @dev_priv: i915 device private
 *
 * Return: non-zero if the initialization failed.
 */
int intel_engines_init_early(struct drm_i915_private *dev_priv)
{
	struct intel_device_info *device_info = mkwrite_device_info(dev_priv);
	unsigned int ring_mask = INTEL_INFO(dev_priv)->ring_mask;
	unsigned int mask = 0;
	struct intel_engine_cs *engine;
	enum intel_engine_id id;
	unsigned int i;
	int err;

	WARN_ON(ring_mask == 0);
	WARN_ON(ring_mask &
		GENMASK(sizeof(mask) * BITS_PER_BYTE - 1, I915_NUM_ENGINES));

	for (i = 0; i < ARRAY_SIZE(intel_engines); i++) {
		if (!HAS_ENGINE(dev_priv, i))
			continue;

		err = intel_engine_setup(dev_priv, i);
		if (err)
			goto cleanup;

		mask |= ENGINE_MASK(i);
	}

	/*
	 * Catch failures to update intel_engines table when the new engines
	 * are added to the driver by a warning and disabling the forgotten
	 * engines.
	 */
	if (WARN_ON(mask != ring_mask))
		device_info->ring_mask = mask;

	device_info->num_rings = hweight32(mask);

	return 0;

cleanup:
	for_each_engine(engine, dev_priv, id)
		kfree(engine);
	return err;
}

/**
 * intel_engines_init() - allocate, populate and init the Engine Command Streamers
 * @dev_priv: i915 device private
 *
 * Return: non-zero if the initialization failed.
 */
int intel_engines_init(struct drm_i915_private *dev_priv)
{
	struct intel_device_info *device_info = mkwrite_device_info(dev_priv);
	struct intel_engine_cs *engine;
	enum intel_engine_id id, err_id;
	unsigned int mask = 0;
	int err = 0;

	for_each_engine(engine, dev_priv, id) {
		int (*init)(struct intel_engine_cs *engine);

		if (i915.enable_execlists)
			init = intel_engines[id].init_execlists;
		else
			init = intel_engines[id].init_legacy;
		if (!init) {
			kfree(engine);
			dev_priv->engine[id] = NULL;
			continue;
		}

		err = init(engine);
		if (err) {
			err_id = id;
			goto cleanup;
		}

		GEM_BUG_ON(!engine->submit_request);
		mask |= ENGINE_MASK(id);
	}

	/*
	 * Catch failures to update intel_engines table when the new engines
	 * are added to the driver by a warning and disabling the forgotten
	 * engines.
	 */
	if (WARN_ON(mask != INTEL_INFO(dev_priv)->ring_mask))
		device_info->ring_mask = mask;

	device_info->num_rings = hweight32(mask);

	return 0;

cleanup:
	for_each_engine(engine, dev_priv, id) {
		if (id >= err_id)
			kfree(engine);
		else
			dev_priv->gt.cleanup_engine(engine);
	}
	return err;
}

void intel_engine_init_global_seqno(struct intel_engine_cs *engine, u32 seqno)
{
	struct drm_i915_private *dev_priv = engine->i915;

	/* Our semaphore implementation is strictly monotonic (i.e. we proceed
	 * so long as the semaphore value in the register/page is greater
	 * than the sync value), so whenever we reset the seqno,
	 * so long as we reset the tracking semaphore value to 0, it will
	 * always be before the next request's seqno. If we don't reset
	 * the semaphore value, then when the seqno moves backwards all
	 * future waits will complete instantly (causing rendering corruption).
	 */
	if (IS_GEN6(dev_priv) || IS_GEN7(dev_priv)) {
		I915_WRITE(RING_SYNC_0(engine->mmio_base), 0);
		I915_WRITE(RING_SYNC_1(engine->mmio_base), 0);
		if (HAS_VEBOX(dev_priv))
			I915_WRITE(RING_SYNC_2(engine->mmio_base), 0);
	}
	if (dev_priv->semaphore) {
		struct page *page = i915_vma_first_page(dev_priv->semaphore);
		void *semaphores;

		/* Semaphores are in noncoherent memory, flush to be safe */
		semaphores = kmap_atomic(page);
		memset(semaphores + GEN8_SEMAPHORE_OFFSET(engine->id, 0),
		       0, I915_NUM_ENGINES * gen8_semaphore_seqno_size);
		drm_clflush_virt_range(semaphores + GEN8_SEMAPHORE_OFFSET(engine->id, 0),
				       I915_NUM_ENGINES * gen8_semaphore_seqno_size);
		kunmap_atomic(semaphores);
	}

	intel_write_status_page(engine, I915_GEM_HWS_INDEX, seqno);
	clear_bit(ENGINE_IRQ_BREADCRUMB, &engine->irq_posted);

	GEM_BUG_ON(i915_gem_active_isset(&engine->timeline->last_request));
	engine->hangcheck.seqno = seqno;

	/* After manually advancing the seqno, fake the interrupt in case
	 * there are any waiters for that seqno.
	 */
	intel_engine_wakeup(engine);
}

static void intel_engine_init_timeline(struct intel_engine_cs *engine)
{
	engine->timeline = &engine->i915->gt.global_timeline.engine[engine->id];
}

/**
 * intel_engines_setup_common - setup engine state not requiring hw access
 * @engine: Engine to setup.
 *
 * Initializes @engine@ structure members shared between legacy and execlists
 * submission modes which do not require hardware access.
 *
 * Typically done early in the submission mode specific engine setup stage.
 */
void intel_engine_setup_common(struct intel_engine_cs *engine)
{
	engine->execlist_queue = RB_ROOT;
	engine->execlist_first = NULL;

	intel_engine_init_timeline(engine);
	intel_engine_init_hangcheck(engine);
	i915_gem_batch_pool_init(engine, &engine->batch_pool);

	intel_engine_init_cmd_parser(engine);
}

int intel_engine_create_scratch(struct intel_engine_cs *engine, int size)
{
	struct drm_i915_gem_object *obj;
	struct i915_vma *vma;
	int ret;

	WARN_ON(engine->scratch);

	obj = i915_gem_object_create_stolen(engine->i915, size);
	if (!obj)
		obj = i915_gem_object_create_internal(engine->i915, size);
	if (IS_ERR(obj)) {
		DRM_ERROR("Failed to allocate scratch page\n");
		return PTR_ERR(obj);
	}

	vma = i915_vma_instance(obj, &engine->i915->ggtt.base, NULL);
	if (IS_ERR(vma)) {
		ret = PTR_ERR(vma);
		goto err_unref;
	}

	ret = i915_vma_pin(vma, 0, 4096, PIN_GLOBAL | PIN_HIGH);
	if (ret)
		goto err_unref;

	engine->scratch = vma;
	DRM_DEBUG_DRIVER("%s pipe control offset: 0x%08x\n",
			 engine->name, i915_ggtt_offset(vma));
	return 0;

err_unref:
	i915_gem_object_put(obj);
	return ret;
}

static void intel_engine_cleanup_scratch(struct intel_engine_cs *engine)
{
	i915_vma_unpin_and_release(&engine->scratch);
}

/**
 * intel_engines_init_common - initialize cengine state which might require hw access
 * @engine: Engine to initialize.
 *
 * Initializes @engine@ structure members shared between legacy and execlists
 * submission modes which do require hardware access.
 *
 * Typcally done at later stages of submission mode specific engine setup.
 *
 * Returns zero on success or an error code on failure.
 */
int intel_engine_init_common(struct intel_engine_cs *engine)
{
	int ret;

	engine->set_default_submission(engine);

	/* We may need to do things with the shrinker which
	 * require us to immediately switch back to the default
	 * context. This can cause a problem as pinning the
	 * default context also requires GTT space which may not
	 * be available. To avoid this we always pin the default
	 * context.
	 */
	ret = engine->context_pin(engine, engine->i915->kernel_context);
	if (ret)
		return ret;

	ret = intel_engine_init_breadcrumbs(engine);
	if (ret)
		goto err_unpin;

	ret = i915_gem_render_state_init(engine);
	if (ret)
		goto err_unpin;

	return 0;

err_unpin:
	engine->context_unpin(engine, engine->i915->kernel_context);
	return ret;
}

/**
 * intel_engines_cleanup_common - cleans up the engine state created by
 *                                the common initiailizers.
 * @engine: Engine to cleanup.
 *
 * This cleans up everything created by the common helpers.
 */
void intel_engine_cleanup_common(struct intel_engine_cs *engine)
{
	intel_engine_cleanup_scratch(engine);

	i915_gem_render_state_fini(engine);
	intel_engine_fini_breadcrumbs(engine);
	intel_engine_cleanup_cmd_parser(engine);
	i915_gem_batch_pool_fini(&engine->batch_pool);

	engine->context_unpin(engine, engine->i915->kernel_context);
}

u64 intel_engine_get_active_head(struct intel_engine_cs *engine)
{
	struct drm_i915_private *dev_priv = engine->i915;
	u64 acthd;

	if (INTEL_GEN(dev_priv) >= 8)
		acthd = I915_READ64_2x32(RING_ACTHD(engine->mmio_base),
					 RING_ACTHD_UDW(engine->mmio_base));
	else if (INTEL_GEN(dev_priv) >= 4)
		acthd = I915_READ(RING_ACTHD(engine->mmio_base));
	else
		acthd = I915_READ(ACTHD);

	return acthd;
}

u64 intel_engine_get_last_batch_head(struct intel_engine_cs *engine)
{
	struct drm_i915_private *dev_priv = engine->i915;
	u64 bbaddr;

	if (INTEL_GEN(dev_priv) >= 8)
		bbaddr = I915_READ64_2x32(RING_BBADDR(engine->mmio_base),
					  RING_BBADDR_UDW(engine->mmio_base));
	else
		bbaddr = I915_READ(RING_BBADDR(engine->mmio_base));

	return bbaddr;
}

const char *i915_cache_level_str(struct drm_i915_private *i915, int type)
{
	switch (type) {
	case I915_CACHE_NONE: return " uncached";
	case I915_CACHE_LLC: return HAS_LLC(i915) ? " LLC" : " snooped";
	case I915_CACHE_L3_LLC: return " L3+LLC";
	case I915_CACHE_WT: return " WT";
	default: return "";
	}
}

static inline uint32_t
read_subslice_reg(struct drm_i915_private *dev_priv, int slice,
		  int subslice, i915_reg_t reg)
{
	uint32_t mcr;
	uint32_t ret;
	enum forcewake_domains fw_domains;

	fw_domains = intel_uncore_forcewake_for_reg(dev_priv, reg,
						    FW_REG_READ);
	fw_domains |= intel_uncore_forcewake_for_reg(dev_priv,
						     GEN8_MCR_SELECTOR,
						     FW_REG_READ | FW_REG_WRITE);

	spin_lock_irq(&dev_priv->uncore.lock);
	intel_uncore_forcewake_get__locked(dev_priv, fw_domains);

	mcr = I915_READ_FW(GEN8_MCR_SELECTOR);
	/*
	 * The HW expects the slice and sublice selectors to be reset to 0
	 * after reading out the registers.
	 */
	WARN_ON_ONCE(mcr & (GEN8_MCR_SLICE_MASK | GEN8_MCR_SUBSLICE_MASK));
	mcr &= ~(GEN8_MCR_SLICE_MASK | GEN8_MCR_SUBSLICE_MASK);
	mcr |= GEN8_MCR_SLICE(slice) | GEN8_MCR_SUBSLICE(subslice);
	I915_WRITE_FW(GEN8_MCR_SELECTOR, mcr);

	ret = I915_READ_FW(reg);

	mcr &= ~(GEN8_MCR_SLICE_MASK | GEN8_MCR_SUBSLICE_MASK);
	I915_WRITE_FW(GEN8_MCR_SELECTOR, mcr);

	intel_uncore_forcewake_put__locked(dev_priv, fw_domains);
	spin_unlock_irq(&dev_priv->uncore.lock);

	return ret;
}

/* NB: please notice the memset */
void intel_engine_get_instdone(struct intel_engine_cs *engine,
			       struct intel_instdone *instdone)
{
	struct drm_i915_private *dev_priv = engine->i915;
	u32 mmio_base = engine->mmio_base;
	int slice;
	int subslice;

	memset(instdone, 0, sizeof(*instdone));

	switch (INTEL_GEN(dev_priv)) {
	default:
		instdone->instdone = I915_READ(RING_INSTDONE(mmio_base));

		if (engine->id != RCS)
			break;

		instdone->slice_common = I915_READ(GEN7_SC_INSTDONE);
		for_each_instdone_slice_subslice(dev_priv, slice, subslice) {
			instdone->sampler[slice][subslice] =
				read_subslice_reg(dev_priv, slice, subslice,
						  GEN7_SAMPLER_INSTDONE);
			instdone->row[slice][subslice] =
				read_subslice_reg(dev_priv, slice, subslice,
						  GEN7_ROW_INSTDONE);
		}
		break;
	case 7:
		instdone->instdone = I915_READ(RING_INSTDONE(mmio_base));

		if (engine->id != RCS)
			break;

		instdone->slice_common = I915_READ(GEN7_SC_INSTDONE);
		instdone->sampler[0][0] = I915_READ(GEN7_SAMPLER_INSTDONE);
		instdone->row[0][0] = I915_READ(GEN7_ROW_INSTDONE);

		break;
	case 6:
	case 5:
	case 4:
		instdone->instdone = I915_READ(RING_INSTDONE(mmio_base));

		if (engine->id == RCS)
			/* HACK: Using the wrong struct member */
			instdone->slice_common = I915_READ(GEN4_INSTDONE1);
		break;
	case 3:
	case 2:
		instdone->instdone = I915_READ(GEN2_INSTDONE);
		break;
	}
}

static int wa_add(struct drm_i915_private *dev_priv,
		  i915_reg_t addr,
		  const u32 mask, const u32 val)
{
	const u32 idx = dev_priv->workarounds.count;

	if (WARN_ON(idx >= I915_MAX_WA_REGS))
		return -ENOSPC;

	dev_priv->workarounds.reg[idx].addr = addr;
	dev_priv->workarounds.reg[idx].value = val;
	dev_priv->workarounds.reg[idx].mask = mask;

	dev_priv->workarounds.count++;

	return 0;
}

#define WA_REG(addr, mask, val) do { \
		const int r = wa_add(dev_priv, (addr), (mask), (val)); \
		if (r) \
			return r; \
	} while (0)

#define WA_SET_BIT_MASKED(addr, mask) \
	WA_REG(addr, (mask), _MASKED_BIT_ENABLE(mask))

#define WA_CLR_BIT_MASKED(addr, mask) \
	WA_REG(addr, (mask), _MASKED_BIT_DISABLE(mask))

#define WA_SET_FIELD_MASKED(addr, mask, value) \
	WA_REG(addr, mask, _MASKED_FIELD(mask, value))

#define WA_SET_BIT(addr, mask) WA_REG(addr, mask, I915_READ(addr) | (mask))
#define WA_CLR_BIT(addr, mask) WA_REG(addr, mask, I915_READ(addr) & ~(mask))

#define WA_WRITE(addr, val) WA_REG(addr, 0xffffffff, val)

static int wa_ring_whitelist_reg(struct intel_engine_cs *engine,
				 i915_reg_t reg)
{
	struct drm_i915_private *dev_priv = engine->i915;
	struct i915_workarounds *wa = &dev_priv->workarounds;
	const uint32_t index = wa->hw_whitelist_count[engine->id];

	if (WARN_ON(index >= RING_MAX_NONPRIV_SLOTS))
		return -EINVAL;

	WA_WRITE(RING_FORCE_TO_NONPRIV(engine->mmio_base, index),
		 i915_mmio_reg_offset(reg));
	wa->hw_whitelist_count[engine->id]++;

	return 0;
}

static int gen8_init_workarounds(struct intel_engine_cs *engine)
{
	struct drm_i915_private *dev_priv = engine->i915;

	WA_SET_BIT_MASKED(INSTPM, INSTPM_FORCE_ORDERING);

	/* WaDisableAsyncFlipPerfMode:bdw,chv */
	WA_SET_BIT_MASKED(MI_MODE, ASYNC_FLIP_PERF_DISABLE);

	/* WaDisablePartialInstShootdown:bdw,chv */
	WA_SET_BIT_MASKED(GEN8_ROW_CHICKEN,
			  PARTIAL_INSTRUCTION_SHOOTDOWN_DISABLE);

	/* Use Force Non-Coherent whenever executing a 3D context. This is a
	 * workaround for for a possible hang in the unlikely event a TLB
	 * invalidation occurs during a PSD flush.
	 */
	/* WaForceEnableNonCoherent:bdw,chv */
	/* WaHdcDisableFetchWhenMasked:bdw,chv */
	WA_SET_BIT_MASKED(HDC_CHICKEN0,
			  HDC_DONOT_FETCH_MEM_WHEN_MASKED |
			  HDC_FORCE_NON_COHERENT);

	/* From the Haswell PRM, Command Reference: Registers, CACHE_MODE_0:
	 * "The Hierarchical Z RAW Stall Optimization allows non-overlapping
	 *  polygons in the same 8x4 pixel/sample area to be processed without
	 *  stalling waiting for the earlier ones to write to Hierarchical Z
	 *  buffer."
	 *
	 * This optimization is off by default for BDW and CHV; turn it on.
	 */
	WA_CLR_BIT_MASKED(CACHE_MODE_0_GEN7, HIZ_RAW_STALL_OPT_DISABLE);

	/* Wa4x4STCOptimizationDisable:bdw,chv */
	WA_SET_BIT_MASKED(CACHE_MODE_1, GEN8_4x4_STC_OPTIMIZATION_DISABLE);

	/*
	 * BSpec recommends 8x4 when MSAA is used,
	 * however in practice 16x4 seems fastest.
	 *
	 * Note that PS/WM thread counts depend on the WIZ hashing
	 * disable bit, which we don't touch here, but it's good
	 * to keep in mind (see 3DSTATE_PS and 3DSTATE_WM).
	 */
	WA_SET_FIELD_MASKED(GEN7_GT_MODE,
			    GEN6_WIZ_HASHING_MASK,
			    GEN6_WIZ_HASHING_16x4);

	return 0;
}

static int bdw_init_workarounds(struct intel_engine_cs *engine)
{
	struct drm_i915_private *dev_priv = engine->i915;
	int ret;

	ret = gen8_init_workarounds(engine);
	if (ret)
		return ret;

	/* WaDisableThreadStallDopClockGating:bdw (pre-production) */
	WA_SET_BIT_MASKED(GEN8_ROW_CHICKEN, STALL_DOP_GATING_DISABLE);

	/* WaDisableDopClockGating:bdw
	 *
	 * Also see the related UCGTCL1 write in broadwell_init_clock_gating()
	 * to disable EUTC clock gating.
	 */
	WA_SET_BIT_MASKED(GEN7_ROW_CHICKEN2,
			  DOP_CLOCK_GATING_DISABLE);

	WA_SET_BIT_MASKED(HALF_SLICE_CHICKEN3,
			  GEN8_SAMPLER_POWER_BYPASS_DIS);

	WA_SET_BIT_MASKED(HDC_CHICKEN0,
			  /* WaForceContextSaveRestoreNonCoherent:bdw */
			  HDC_FORCE_CONTEXT_SAVE_RESTORE_NON_COHERENT |
			  /* WaDisableFenceDestinationToSLM:bdw (pre-prod) */
			  (IS_BDW_GT3(dev_priv) ? HDC_FENCE_DEST_SLM_DISABLE : 0));

	return 0;
}

static int chv_init_workarounds(struct intel_engine_cs *engine)
{
	struct drm_i915_private *dev_priv = engine->i915;
	int ret;

	ret = gen8_init_workarounds(engine);
	if (ret)
		return ret;

	/* WaDisableThreadStallDopClockGating:chv */
	WA_SET_BIT_MASKED(GEN8_ROW_CHICKEN, STALL_DOP_GATING_DISABLE);

	/* Improve HiZ throughput on CHV. */
	WA_SET_BIT_MASKED(HIZ_CHICKEN, CHV_HZ_8X8_MODE_IN_1X);

	return 0;
}

static int gen9_init_workarounds(struct intel_engine_cs *engine)
{
	struct drm_i915_private *dev_priv = engine->i915;
	int ret;

	/* WaConextSwitchWithConcurrentTLBInvalidate:skl,bxt,kbl,glk */
	I915_WRITE(GEN9_CSFE_CHICKEN1_RCS, _MASKED_BIT_ENABLE(GEN9_PREEMPT_GPGPU_SYNC_SWITCH_DISABLE));

	/* WaEnableLbsSlaRetryTimerDecrement:skl,bxt,kbl,glk */
	I915_WRITE(BDW_SCRATCH1, I915_READ(BDW_SCRATCH1) |
		   GEN9_LBS_SLA_RETRY_TIMER_DECREMENT_ENABLE);

	/* WaDisableKillLogic:bxt,skl,kbl */
	I915_WRITE(GAM_ECOCHK, I915_READ(GAM_ECOCHK) |
		   ECOCHK_DIS_TLB);

	/* WaClearFlowControlGpgpuContextSave:skl,bxt,kbl,glk */
	/* WaDisablePartialInstShootdown:skl,bxt,kbl,glk */
	WA_SET_BIT_MASKED(GEN8_ROW_CHICKEN,
			  FLOW_CONTROL_ENABLE |
			  PARTIAL_INSTRUCTION_SHOOTDOWN_DISABLE);

	/* Syncing dependencies between camera and graphics:skl,bxt,kbl */
	WA_SET_BIT_MASKED(HALF_SLICE_CHICKEN3,
			  GEN9_DISABLE_OCL_OOB_SUPPRESS_LOGIC);

	/* WaDisableDgMirrorFixInHalfSliceChicken5:bxt */
	if (IS_BXT_REVID(dev_priv, 0, BXT_REVID_A1))
		WA_CLR_BIT_MASKED(GEN9_HALF_SLICE_CHICKEN5,
				  GEN9_DG_MIRROR_FIX_ENABLE);

	/* WaSetDisablePixMaskCammingAndRhwoInCommonSliceChicken:bxt */
	if (IS_BXT_REVID(dev_priv, 0, BXT_REVID_A1)) {
		WA_SET_BIT_MASKED(GEN7_COMMON_SLICE_CHICKEN1,
				  GEN9_RHWO_OPTIMIZATION_DISABLE);
		/*
		 * WA also requires GEN9_SLICE_COMMON_ECO_CHICKEN0[14:14] to be set
		 * but we do that in per ctx batchbuffer as there is an issue
		 * with this register not getting restored on ctx restore
		 */
	}

	/* WaEnableSamplerGPGPUPreemptionSupport:skl,bxt,kbl */
	WA_SET_BIT_MASKED(GEN9_HALF_SLICE_CHICKEN7,
			  GEN9_ENABLE_GPGPU_PREEMPTION);

	/* Wa4x4STCOptimizationDisable:skl,bxt,kbl,glk */
	/* WaDisablePartialResolveInVc:skl,bxt,kbl */
	WA_SET_BIT_MASKED(CACHE_MODE_1, (GEN8_4x4_STC_OPTIMIZATION_DISABLE |
					 GEN9_PARTIAL_RESOLVE_IN_VC_DISABLE));

	/* WaCcsTlbPrefetchDisable:skl,bxt,kbl,glk */
	WA_CLR_BIT_MASKED(GEN9_HALF_SLICE_CHICKEN5,
			  GEN9_CCS_TLB_PREFETCH_ENABLE);

	/* WaDisableMaskBasedCammingInRCC:bxt */
	if (IS_BXT_REVID(dev_priv, 0, BXT_REVID_A1))
		WA_SET_BIT_MASKED(SLICE_ECO_CHICKEN0,
				  PIXEL_MASK_CAMMING_DISABLE);

	/* WaForceContextSaveRestoreNonCoherent:skl,bxt,kbl */
	WA_SET_BIT_MASKED(HDC_CHICKEN0,
			  HDC_FORCE_CONTEXT_SAVE_RESTORE_NON_COHERENT |
			  HDC_FORCE_CSR_NON_COHERENT_OVR_DISABLE);

	/* WaForceEnableNonCoherent and WaDisableHDCInvalidation are
	 * both tied to WaForceContextSaveRestoreNonCoherent
	 * in some hsds for skl. We keep the tie for all gen9. The
	 * documentation is a bit hazy and so we want to get common behaviour,
	 * even though there is no clear evidence we would need both on kbl/bxt.
	 * This area has been source of system hangs so we play it safe
	 * and mimic the skl regardless of what bspec says.
	 *
	 * Use Force Non-Coherent whenever executing a 3D context. This
	 * is a workaround for a possible hang in the unlikely event
	 * a TLB invalidation occurs during a PSD flush.
	 */

	/* WaForceEnableNonCoherent:skl,bxt,kbl */
	WA_SET_BIT_MASKED(HDC_CHICKEN0,
			  HDC_FORCE_NON_COHERENT);

	/* WaDisableHDCInvalidation:skl,bxt,kbl */
	I915_WRITE(GAM_ECOCHK, I915_READ(GAM_ECOCHK) |
		   BDW_DISABLE_HDC_INVALIDATION);

	/* WaDisableSamplerPowerBypassForSOPingPong:skl,bxt,kbl */
	if (IS_SKYLAKE(dev_priv) ||
	    IS_KABYLAKE(dev_priv) ||
	    IS_BXT_REVID(dev_priv, 0, BXT_REVID_B0))
		WA_SET_BIT_MASKED(HALF_SLICE_CHICKEN3,
				  GEN8_SAMPLER_POWER_BYPASS_DIS);

	/* WaDisableSTUnitPowerOptimization:skl,bxt,kbl,glk */
	WA_SET_BIT_MASKED(HALF_SLICE_CHICKEN2, GEN8_ST_PO_DISABLE);

	/* WaOCLCoherentLineFlush:skl,bxt,kbl */
	I915_WRITE(GEN8_L3SQCREG4, (I915_READ(GEN8_L3SQCREG4) |
				    GEN8_LQSC_FLUSH_COHERENT_LINES));

	/* WaVFEStateAfterPipeControlwithMediaStateClear:skl,bxt,glk */
	ret = wa_ring_whitelist_reg(engine, GEN9_CTX_PREEMPT_REG);
	if (ret)
		return ret;

	/* WaEnablePreemptionGranularityControlByUMD:skl,bxt,kbl */
	ret= wa_ring_whitelist_reg(engine, GEN8_CS_CHICKEN1);
	if (ret)
		return ret;

	/* WaAllowUMDToModifyHDCChicken1:skl,bxt,kbl,glk */
	ret = wa_ring_whitelist_reg(engine, GEN8_HDC_CHICKEN1);
	if (ret)
		return ret;

	return 0;
}

static int skl_tune_iz_hashing(struct intel_engine_cs *engine)
{
	struct drm_i915_private *dev_priv = engine->i915;
	u8 vals[3] = { 0, 0, 0 };
	unsigned int i;

	for (i = 0; i < 3; i++) {
		u8 ss;

		/*
		 * Only consider slices where one, and only one, subslice has 7
		 * EUs
		 */
		if (!is_power_of_2(INTEL_INFO(dev_priv)->sseu.subslice_7eu[i]))
			continue;

		/*
		 * subslice_7eu[i] != 0 (because of the check above) and
		 * ss_max == 4 (maximum number of subslices possible per slice)
		 *
		 * ->    0 <= ss <= 3;
		 */
		ss = ffs(INTEL_INFO(dev_priv)->sseu.subslice_7eu[i]) - 1;
		vals[i] = 3 - ss;
	}

	if (vals[0] == 0 && vals[1] == 0 && vals[2] == 0)
		return 0;

	/* Tune IZ hashing. See intel_device_info_runtime_init() */
	WA_SET_FIELD_MASKED(GEN7_GT_MODE,
			    GEN9_IZ_HASHING_MASK(2) |
			    GEN9_IZ_HASHING_MASK(1) |
			    GEN9_IZ_HASHING_MASK(0),
			    GEN9_IZ_HASHING(2, vals[2]) |
			    GEN9_IZ_HASHING(1, vals[1]) |
			    GEN9_IZ_HASHING(0, vals[0]));

	return 0;
}

static int skl_init_workarounds(struct intel_engine_cs *engine)
{
	struct drm_i915_private *dev_priv = engine->i915;
	int ret;

	ret = gen9_init_workarounds(engine);
	if (ret)
		return ret;

	/*
	 * Actual WA is to disable percontext preemption granularity control
	 * until D0 which is the default case so this is equivalent to
	 * !WaDisablePerCtxtPreemptionGranularityControl:skl
	 */
	I915_WRITE(GEN7_FF_SLICE_CS_CHICKEN1,
		   _MASKED_BIT_ENABLE(GEN9_FFSC_PERCTX_PREEMPT_CTRL));

	/* WaEnableGapsTsvCreditFix:skl */
	I915_WRITE(GEN8_GARBCNTL, (I915_READ(GEN8_GARBCNTL) |
				   GEN9_GAPS_TSV_CREDIT_DISABLE));

	/* WaDisableGafsUnitClkGating:skl */
	WA_SET_BIT(GEN7_UCGCTL4, GEN8_EU_GAUNIT_CLOCK_GATE_DISABLE);

	/* WaInPlaceDecompressionHang:skl */
	if (IS_SKL_REVID(dev_priv, SKL_REVID_H0, REVID_FOREVER))
		WA_SET_BIT(GEN9_GAMT_ECO_REG_RW_IA,
			   GAMT_ECO_ENABLE_IN_PLACE_DECOMPRESS);

	/* WaDisableLSQCROPERFforOCL:skl */
	ret = wa_ring_whitelist_reg(engine, GEN8_L3SQCREG4);
	if (ret)
		return ret;

	return skl_tune_iz_hashing(engine);
}

static int bxt_init_workarounds(struct intel_engine_cs *engine)
{
	struct drm_i915_private *dev_priv = engine->i915;
	int ret;

	ret = gen9_init_workarounds(engine);
	if (ret)
		return ret;

	/* WaStoreMultiplePTEenable:bxt */
	/* This is a requirement according to Hardware specification */
	if (IS_BXT_REVID(dev_priv, 0, BXT_REVID_A1))
		I915_WRITE(TILECTL, I915_READ(TILECTL) | TILECTL_TLBPF);

	/* WaSetClckGatingDisableMedia:bxt */
	if (IS_BXT_REVID(dev_priv, 0, BXT_REVID_A1)) {
		I915_WRITE(GEN7_MISCCPCTL, (I915_READ(GEN7_MISCCPCTL) &
					    ~GEN8_DOP_CLOCK_GATE_MEDIA_ENABLE));
	}

	/* WaDisableThreadStallDopClockGating:bxt */
	WA_SET_BIT_MASKED(GEN8_ROW_CHICKEN,
			  STALL_DOP_GATING_DISABLE);

	/* WaDisablePooledEuLoadBalancingFix:bxt */
	if (IS_BXT_REVID(dev_priv, BXT_REVID_B0, REVID_FOREVER)) {
		WA_SET_BIT_MASKED(FF_SLICE_CS_CHICKEN2,
				  GEN9_POOLED_EU_LOAD_BALANCING_FIX_DISABLE);
	}

	/* WaDisableSbeCacheDispatchPortSharing:bxt */
	if (IS_BXT_REVID(dev_priv, 0, BXT_REVID_B0)) {
		WA_SET_BIT_MASKED(
			GEN7_HALF_SLICE_CHICKEN1,
			GEN7_SBE_SS_CACHE_DISPATCH_PORT_SHARING_DISABLE);
	}

	/* WaDisableObjectLevelPreemptionForTrifanOrPolygon:bxt */
	/* WaDisableObjectLevelPreemptionForInstancedDraw:bxt */
	/* WaDisableObjectLevelPreemtionForInstanceId:bxt */
	/* WaDisableLSQCROPERFforOCL:bxt */
	if (IS_BXT_REVID(dev_priv, 0, BXT_REVID_A1)) {
		ret = wa_ring_whitelist_reg(engine, GEN9_CS_DEBUG_MODE1);
		if (ret)
			return ret;

		ret = wa_ring_whitelist_reg(engine, GEN8_L3SQCREG4);
		if (ret)
			return ret;
	}

	/* WaProgramL3SqcReg1DefaultForPerf:bxt */
	if (IS_BXT_REVID(dev_priv, BXT_REVID_B0, REVID_FOREVER))
		I915_WRITE(GEN8_L3SQCREG1, L3_GENERAL_PRIO_CREDITS(62) |
					   L3_HIGH_PRIO_CREDITS(2));

	/* WaToEnableHwFixForPushConstHWBug:bxt */
	if (IS_BXT_REVID(dev_priv, BXT_REVID_C0, REVID_FOREVER))
		WA_SET_BIT_MASKED(COMMON_SLICE_CHICKEN2,
				  GEN8_SBE_DISABLE_REPLAY_BUF_OPTIMIZATION);

	/* WaInPlaceDecompressionHang:bxt */
	if (IS_BXT_REVID(dev_priv, BXT_REVID_C0, REVID_FOREVER))
		WA_SET_BIT(GEN9_GAMT_ECO_REG_RW_IA,
			   GAMT_ECO_ENABLE_IN_PLACE_DECOMPRESS);

	return 0;
}

static int kbl_init_workarounds(struct intel_engine_cs *engine)
{
	struct drm_i915_private *dev_priv = engine->i915;
	int ret;

	ret = gen9_init_workarounds(engine);
	if (ret)
		return ret;

	/* WaEnableGapsTsvCreditFix:kbl */
	I915_WRITE(GEN8_GARBCNTL, (I915_READ(GEN8_GARBCNTL) |
				   GEN9_GAPS_TSV_CREDIT_DISABLE));

	/* WaDisableDynamicCreditSharing:kbl */
	if (IS_KBL_REVID(dev_priv, 0, KBL_REVID_B0))
		WA_SET_BIT(GAMT_CHKN_BIT_REG,
			   GAMT_CHKN_DISABLE_DYNAMIC_CREDIT_SHARING);

	/* WaDisableFenceDestinationToSLM:kbl (pre-prod) */
	if (IS_KBL_REVID(dev_priv, KBL_REVID_A0, KBL_REVID_A0))
		WA_SET_BIT_MASKED(HDC_CHICKEN0,
				  HDC_FENCE_DEST_SLM_DISABLE);

	/* WaToEnableHwFixForPushConstHWBug:kbl */
	if (IS_KBL_REVID(dev_priv, KBL_REVID_C0, REVID_FOREVER))
		WA_SET_BIT_MASKED(COMMON_SLICE_CHICKEN2,
				  GEN8_SBE_DISABLE_REPLAY_BUF_OPTIMIZATION);

	/* WaDisableGafsUnitClkGating:kbl */
	WA_SET_BIT(GEN7_UCGCTL4, GEN8_EU_GAUNIT_CLOCK_GATE_DISABLE);

	/* WaDisableSbeCacheDispatchPortSharing:kbl */
	WA_SET_BIT_MASKED(
		GEN7_HALF_SLICE_CHICKEN1,
		GEN7_SBE_SS_CACHE_DISPATCH_PORT_SHARING_DISABLE);

	/* WaInPlaceDecompressionHang:kbl */
	WA_SET_BIT(GEN9_GAMT_ECO_REG_RW_IA,
		   GAMT_ECO_ENABLE_IN_PLACE_DECOMPRESS);

	/* WaDisableLSQCROPERFforOCL:kbl */
	ret = wa_ring_whitelist_reg(engine, GEN8_L3SQCREG4);
	if (ret)
		return ret;

	return 0;
}

static int glk_init_workarounds(struct intel_engine_cs *engine)
{
	struct drm_i915_private *dev_priv = engine->i915;
	int ret;

	ret = gen9_init_workarounds(engine);
	if (ret)
		return ret;

	/* WaToEnableHwFixForPushConstHWBug:glk */
	WA_SET_BIT_MASKED(COMMON_SLICE_CHICKEN2,
			  GEN8_SBE_DISABLE_REPLAY_BUF_OPTIMIZATION);

	return 0;
}

int init_workarounds_ring(struct intel_engine_cs *engine)
{
	struct drm_i915_private *dev_priv = engine->i915;
	int err;

	WARN_ON(engine->id != RCS);

	dev_priv->workarounds.count = 0;
	dev_priv->workarounds.hw_whitelist_count[engine->id] = 0;

	if (IS_BROADWELL(dev_priv))
		err = bdw_init_workarounds(engine);
	else if (IS_CHERRYVIEW(dev_priv))
		err = chv_init_workarounds(engine);
	else if (IS_SKYLAKE(dev_priv))
		err =  skl_init_workarounds(engine);
	else if (IS_BROXTON(dev_priv))
		err = bxt_init_workarounds(engine);
	else if (IS_KABYLAKE(dev_priv))
		err = kbl_init_workarounds(engine);
	else if (IS_GEMINILAKE(dev_priv))
		err =  glk_init_workarounds(engine);
	else
		err = 0;
	if (err)
		return err;

	DRM_DEBUG_DRIVER("%s: Number of context specific w/a: %d\n",
			 engine->name, dev_priv->workarounds.count);
	return 0;
}

int intel_ring_workarounds_emit(struct drm_i915_gem_request *req)
{
	struct i915_workarounds *w = &req->i915->workarounds;
	u32 *cs;
	int ret, i;

	if (w->count == 0)
		return 0;

	ret = req->engine->emit_flush(req, EMIT_BARRIER);
	if (ret)
		return ret;

	cs = intel_ring_begin(req, (w->count * 2 + 2));
	if (IS_ERR(cs))
		return PTR_ERR(cs);

	*cs++ = MI_LOAD_REGISTER_IMM(w->count);
	for (i = 0; i < w->count; i++) {
		*cs++ = i915_mmio_reg_offset(w->reg[i].addr);
		*cs++ = w->reg[i].value;
	}
	*cs++ = MI_NOOP;

	intel_ring_advance(req, cs);

	ret = req->engine->emit_flush(req, EMIT_BARRIER);
	if (ret)
		return ret;

	return 0;
}

/**
 * intel_engine_is_idle() - Report if the engine has finished process all work
 * @engine: the intel_engine_cs
 *
 * Return true if there are no requests pending, nothing left to be submitted
 * to hardware, and that the engine is idle.
 */
bool intel_engine_is_idle(struct intel_engine_cs *engine)
{
	struct drm_i915_private *dev_priv = engine->i915;

	/* Any inflight/incomplete requests? */
	if (!i915_seqno_passed(intel_engine_get_seqno(engine),
			       intel_engine_last_submit(engine)))
		return false;

	/* Interrupt/tasklet pending? */
	if (test_bit(ENGINE_IRQ_EXECLIST, &engine->irq_posted))
		return false;

	/* Both ports drained, no more ELSP submission? */
	if (engine->execlist_port[0].request)
		return false;

	/* Ring stopped? */
	if (INTEL_GEN(dev_priv) > 2 && !(I915_READ_MODE(engine) & MODE_IDLE))
		return false;

	return true;
}

bool intel_engines_are_idle(struct drm_i915_private *dev_priv)
{
	struct intel_engine_cs *engine;
	enum intel_engine_id id;

<<<<<<< HEAD
=======
	if (READ_ONCE(dev_priv->gt.active_requests))
		return false;

	/* If the driver is wedged, HW state may be very inconsistent and
	 * report that it is still busy, even though we have stopped using it.
	 */
	if (i915_terminally_wedged(&dev_priv->gpu_error))
		return true;

>>>>>>> d455937e
	for_each_engine(engine, dev_priv, id) {
		if (!intel_engine_is_idle(engine))
			return false;
	}

	return true;
}

void intel_engines_reset_default_submission(struct drm_i915_private *i915)
{
	struct intel_engine_cs *engine;
	enum intel_engine_id id;

	for_each_engine(engine, i915, id)
		engine->set_default_submission(engine);
}

#if IS_ENABLED(CONFIG_DRM_I915_SELFTEST)
#include "selftests/mock_engine.c"
#endif<|MERGE_RESOLUTION|>--- conflicted
+++ resolved
@@ -1111,8 +1111,6 @@
 	struct intel_engine_cs *engine;
 	enum intel_engine_id id;
 
-<<<<<<< HEAD
-=======
 	if (READ_ONCE(dev_priv->gt.active_requests))
 		return false;
 
@@ -1122,7 +1120,6 @@
 	if (i915_terminally_wedged(&dev_priv->gpu_error))
 		return true;
 
->>>>>>> d455937e
 	for_each_engine(engine, dev_priv, id) {
 		if (!intel_engine_is_idle(engine))
 			return false;
