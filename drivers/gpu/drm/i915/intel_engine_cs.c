--- conflicted
+++ resolved
@@ -387,13 +387,6 @@
 
 static bool csb_force_mmio(struct drm_i915_private *i915)
 {
-<<<<<<< HEAD
-	/* GVT emulation depends upon intercepting CSB mmio */
-	if (intel_vgpu_active(i915))
-		return true;
-
-=======
->>>>>>> 8a6fb5b5
 	/*
 	 * IOMMU adds unpredictable latency causing the CSB write (from the
 	 * GPU into the HWSP) to only be visible some time after the interrupt
@@ -402,13 +395,10 @@
 	if (intel_vtd_active())
 		return true;
 
-<<<<<<< HEAD
-=======
 	/* Older GVT emulation depends upon intercepting CSB mmio */
 	if (intel_vgpu_active(i915) && !intel_vgpu_has_hwsp_emulation(i915))
 		return true;
 
->>>>>>> 8a6fb5b5
 	return false;
 }
 
@@ -1636,15 +1626,10 @@
 			  struct drm_i915_gem_request *rq,
 			  const char *prefix)
 {
-<<<<<<< HEAD
-	drm_printf(m, "%s%x [%x:%x] prio=%d @ %dms: %s\n", prefix,
-		   rq->global_seqno, rq->ctx->hw_id, rq->fence.seqno,
-=======
 	drm_printf(m, "%s%x%s [%x:%x] prio=%d @ %dms: %s\n", prefix,
 		   rq->global_seqno,
 		   i915_gem_request_completed(rq) ? "!" : "",
 		   rq->ctx->hw_id, rq->fence.seqno,
->>>>>>> 8a6fb5b5
 		   rq->priotree.priority,
 		   jiffies_to_msecs(jiffies - rq->emitted_jiffies),
 		   rq->timeline->common->name);
@@ -1652,14 +1637,9 @@
 
 void intel_engine_dump(struct intel_engine_cs *engine, struct drm_printer *m)
 {
-<<<<<<< HEAD
-	struct intel_breadcrumbs *b = &engine->breadcrumbs;
-	struct i915_gpu_error *error = &engine->i915->gpu_error;
-=======
 	struct intel_breadcrumbs * const b = &engine->breadcrumbs;
 	const struct intel_engine_execlists * const execlists = &engine->execlists;
 	struct i915_gpu_error * const error = &engine->i915->gpu_error;
->>>>>>> 8a6fb5b5
 	struct drm_i915_private *dev_priv = engine->i915;
 	struct drm_i915_gem_request *rq;
 	struct rb_node *rb;
@@ -1723,10 +1703,6 @@
 
 	if (i915_modparams.enable_execlists) {
 		const u32 *hws = &engine->status_page.page_addr[I915_HWS_CSB_BUF0_INDEX];
-<<<<<<< HEAD
-		struct intel_engine_execlists * const execlists = &engine->execlists;
-=======
->>>>>>> 8a6fb5b5
 		u32 ptr, read, write;
 		unsigned int idx;
 
@@ -1774,20 +1750,6 @@
 			}
 		}
 		rcu_read_unlock();
-<<<<<<< HEAD
-
-		spin_lock_irq(&engine->timeline->lock);
-		for (rb = execlists->first; rb; rb = rb_next(rb)) {
-			struct i915_priolist *p =
-				rb_entry(rb, typeof(*p), node);
-
-			list_for_each_entry(rq, &p->requests,
-					    priotree.link)
-				print_request(m, rq, "\t\tQ ");
-		}
-		spin_unlock_irq(&engine->timeline->lock);
-=======
->>>>>>> 8a6fb5b5
 	} else if (INTEL_GEN(dev_priv) > 6) {
 		drm_printf(m, "\tPP_DIR_BASE: 0x%08x\n",
 			   I915_READ(RING_PP_DIR_BASE(engine)));
@@ -1797,8 +1759,6 @@
 			   I915_READ(RING_PP_DIR_DCLV(engine)));
 	}
 
-<<<<<<< HEAD
-=======
 	spin_lock_irq(&engine->timeline->lock);
 	list_for_each_entry(rq, &engine->timeline->requests, link)
 		print_request(m, rq, "\t\tE ");
@@ -1811,7 +1771,6 @@
 	}
 	spin_unlock_irq(&engine->timeline->lock);
 
->>>>>>> 8a6fb5b5
 	spin_lock_irq(&b->rb_lock);
 	for (rb = rb_first(&b->waiters); rb; rb = rb_next(rb)) {
 		struct intel_wait *w = rb_entry(rb, typeof(*w), node);
