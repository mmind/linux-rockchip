/*
 * Copyright © 2016 Intel Corporation
 *
 * Permission is hereby granted, free of charge, to any person obtaining a
 * copy of this software and associated documentation files (the "Software"),
 * to deal in the Software without restriction, including without limitation
 * the rights to use, copy, modify, merge, publish, distribute, sublicense,
 * and/or sell copies of the Software, and to permit persons to whom the
 * Software is furnished to do so, subject to the following conditions:
 *
 * The above copyright notice and this permission notice (including the next
 * paragraph) shall be included in all copies or substantial portions of the
 * Software.
 *
 * THE SOFTWARE IS PROVIDED "AS IS", WITHOUT WARRANTY OF ANY KIND, EXPRESS OR
 * IMPLIED, INCLUDING BUT NOT LIMITED TO THE WARRANTIES OF MERCHANTABILITY,
 * FITNESS FOR A PARTICULAR PURPOSE AND NONINFRINGEMENT.  IN NO EVENT SHALL
 * THE AUTHORS OR COPYRIGHT HOLDERS BE LIABLE FOR ANY CLAIM, DAMAGES OR OTHER
 * LIABILITY, WHETHER IN AN ACTION OF CONTRACT, TORT OR OTHERWISE, ARISING
 * FROM, OUT OF OR IN CONNECTION WITH THE SOFTWARE OR THE USE OR OTHER DEALINGS
 * IN THE SOFTWARE.
 *
 */

#include <drm/drm_print.h>

#include "i915_drv.h"
#include "i915_reset.h"
#include "intel_ringbuffer.h"
#include "intel_lrc.h"

/* Haswell does have the CXT_SIZE register however it does not appear to be
 * valid. Now, docs explain in dwords what is in the context object. The full
 * size is 70720 bytes, however, the power context and execlist context will
 * never be saved (power context is stored elsewhere, and execlists don't work
 * on HSW) - so the final size, including the extra state required for the
 * Resource Streamer, is 66944 bytes, which rounds to 17 pages.
 */
#define HSW_CXT_TOTAL_SIZE		(17 * PAGE_SIZE)

#define DEFAULT_LR_CONTEXT_RENDER_SIZE	(22 * PAGE_SIZE)
#define GEN8_LR_CONTEXT_RENDER_SIZE	(20 * PAGE_SIZE)
#define GEN9_LR_CONTEXT_RENDER_SIZE	(22 * PAGE_SIZE)
#define GEN10_LR_CONTEXT_RENDER_SIZE	(18 * PAGE_SIZE)
#define GEN11_LR_CONTEXT_RENDER_SIZE	(14 * PAGE_SIZE)

#define GEN8_LR_CONTEXT_OTHER_SIZE	( 2 * PAGE_SIZE)

struct engine_class_info {
	const char *name;
	int (*init_legacy)(struct intel_engine_cs *engine);
	int (*init_execlists)(struct intel_engine_cs *engine);

	u8 uabi_class;
};

static const struct engine_class_info intel_engine_classes[] = {
	[RENDER_CLASS] = {
		.name = "rcs",
		.init_execlists = logical_render_ring_init,
		.init_legacy = intel_init_render_ring_buffer,
		.uabi_class = I915_ENGINE_CLASS_RENDER,
	},
	[COPY_ENGINE_CLASS] = {
		.name = "bcs",
		.init_execlists = logical_xcs_ring_init,
		.init_legacy = intel_init_blt_ring_buffer,
		.uabi_class = I915_ENGINE_CLASS_COPY,
	},
	[VIDEO_DECODE_CLASS] = {
		.name = "vcs",
		.init_execlists = logical_xcs_ring_init,
		.init_legacy = intel_init_bsd_ring_buffer,
		.uabi_class = I915_ENGINE_CLASS_VIDEO,
	},
	[VIDEO_ENHANCEMENT_CLASS] = {
		.name = "vecs",
		.init_execlists = logical_xcs_ring_init,
		.init_legacy = intel_init_vebox_ring_buffer,
		.uabi_class = I915_ENGINE_CLASS_VIDEO_ENHANCE,
	},
};

#define MAX_MMIO_BASES 3
struct engine_info {
	unsigned int hw_id;
	u8 class;
	u8 instance;
	/* mmio bases table *must* be sorted in reverse gen order */
	struct engine_mmio_base {
		u32 gen : 8;
		u32 base : 24;
	} mmio_bases[MAX_MMIO_BASES];
};

static const struct engine_info intel_engines[] = {
	[RCS0] = {
		.hw_id = RCS0_HW,
		.class = RENDER_CLASS,
		.instance = 0,
		.mmio_bases = {
			{ .gen = 1, .base = RENDER_RING_BASE }
		},
	},
	[BCS0] = {
		.hw_id = BCS0_HW,
		.class = COPY_ENGINE_CLASS,
		.instance = 0,
		.mmio_bases = {
			{ .gen = 6, .base = BLT_RING_BASE }
		},
	},
	[VCS0] = {
		.hw_id = VCS0_HW,
		.class = VIDEO_DECODE_CLASS,
		.instance = 0,
		.mmio_bases = {
			{ .gen = 11, .base = GEN11_BSD_RING_BASE },
			{ .gen = 6, .base = GEN6_BSD_RING_BASE },
			{ .gen = 4, .base = BSD_RING_BASE }
		},
	},
	[VCS1] = {
		.hw_id = VCS1_HW,
		.class = VIDEO_DECODE_CLASS,
		.instance = 1,
		.mmio_bases = {
			{ .gen = 11, .base = GEN11_BSD2_RING_BASE },
			{ .gen = 8, .base = GEN8_BSD2_RING_BASE }
		},
	},
	[VCS2] = {
		.hw_id = VCS2_HW,
		.class = VIDEO_DECODE_CLASS,
		.instance = 2,
		.mmio_bases = {
			{ .gen = 11, .base = GEN11_BSD3_RING_BASE }
		},
	},
	[VCS3] = {
		.hw_id = VCS3_HW,
		.class = VIDEO_DECODE_CLASS,
		.instance = 3,
		.mmio_bases = {
			{ .gen = 11, .base = GEN11_BSD4_RING_BASE }
		},
	},
	[VECS0] = {
		.hw_id = VECS0_HW,
		.class = VIDEO_ENHANCEMENT_CLASS,
		.instance = 0,
		.mmio_bases = {
			{ .gen = 11, .base = GEN11_VEBOX_RING_BASE },
			{ .gen = 7, .base = VEBOX_RING_BASE }
		},
	},
	[VECS1] = {
		.hw_id = VECS1_HW,
		.class = VIDEO_ENHANCEMENT_CLASS,
		.instance = 1,
		.mmio_bases = {
			{ .gen = 11, .base = GEN11_VEBOX2_RING_BASE }
		},
	},
};

/**
 * ___intel_engine_context_size() - return the size of the context for an engine
 * @dev_priv: i915 device private
 * @class: engine class
 *
 * Each engine class may require a different amount of space for a context
 * image.
 *
 * Return: size (in bytes) of an engine class specific context image
 *
 * Note: this size includes the HWSP, which is part of the context image
 * in LRC mode, but does not include the "shared data page" used with
 * GuC submission. The caller should account for this if using the GuC.
 */
static u32
__intel_engine_context_size(struct drm_i915_private *dev_priv, u8 class)
{
	u32 cxt_size;

	BUILD_BUG_ON(I915_GTT_PAGE_SIZE != PAGE_SIZE);

	switch (class) {
	case RENDER_CLASS:
		switch (INTEL_GEN(dev_priv)) {
		default:
			MISSING_CASE(INTEL_GEN(dev_priv));
			return DEFAULT_LR_CONTEXT_RENDER_SIZE;
		case 11:
			return GEN11_LR_CONTEXT_RENDER_SIZE;
		case 10:
			return GEN10_LR_CONTEXT_RENDER_SIZE;
		case 9:
			return GEN9_LR_CONTEXT_RENDER_SIZE;
		case 8:
			return GEN8_LR_CONTEXT_RENDER_SIZE;
		case 7:
			if (IS_HASWELL(dev_priv))
				return HSW_CXT_TOTAL_SIZE;

			cxt_size = I915_READ(GEN7_CXT_SIZE);
			return round_up(GEN7_CXT_TOTAL_SIZE(cxt_size) * 64,
					PAGE_SIZE);
		case 6:
			cxt_size = I915_READ(CXT_SIZE);
			return round_up(GEN6_CXT_TOTAL_SIZE(cxt_size) * 64,
					PAGE_SIZE);
		case 5:
		case 4:
		case 3:
		case 2:
		/* For the special day when i810 gets merged. */
		case 1:
			return 0;
		}
		break;
	default:
		MISSING_CASE(class);
		/* fall through */
	case VIDEO_DECODE_CLASS:
	case VIDEO_ENHANCEMENT_CLASS:
	case COPY_ENGINE_CLASS:
		if (INTEL_GEN(dev_priv) < 8)
			return 0;
		return GEN8_LR_CONTEXT_OTHER_SIZE;
	}
}

static u32 __engine_mmio_base(struct drm_i915_private *i915,
			      const struct engine_mmio_base *bases)
{
	int i;

	for (i = 0; i < MAX_MMIO_BASES; i++)
		if (INTEL_GEN(i915) >= bases[i].gen)
			break;

	GEM_BUG_ON(i == MAX_MMIO_BASES);
	GEM_BUG_ON(!bases[i].base);

	return bases[i].base;
}

static void __sprint_engine_name(char *name, const struct engine_info *info)
{
	WARN_ON(snprintf(name, INTEL_ENGINE_CS_MAX_NAME, "%s%u",
			 intel_engine_classes[info->class].name,
			 info->instance) >= INTEL_ENGINE_CS_MAX_NAME);
}

void intel_engine_set_hwsp_writemask(struct intel_engine_cs *engine, u32 mask)
{
	/*
	 * Though they added more rings on g4x/ilk, they did not add
	 * per-engine HWSTAM until gen6.
	 */
	if (INTEL_GEN(engine->i915) < 6 && engine->class != RENDER_CLASS)
		return;

	if (INTEL_GEN(engine->i915) >= 3)
		ENGINE_WRITE(engine, RING_HWSTAM, mask);
	else
		ENGINE_WRITE16(engine, RING_HWSTAM, mask);
}

static void intel_engine_sanitize_mmio(struct intel_engine_cs *engine)
{
	/* Mask off all writes into the unknown HWSP */
	intel_engine_set_hwsp_writemask(engine, ~0u);
}

static int
intel_engine_setup(struct drm_i915_private *dev_priv,
		   enum intel_engine_id id)
{
	const struct engine_info *info = &intel_engines[id];
	struct intel_engine_cs *engine;

	GEM_BUG_ON(info->class >= ARRAY_SIZE(intel_engine_classes));

	BUILD_BUG_ON(MAX_ENGINE_CLASS >= BIT(GEN11_ENGINE_CLASS_WIDTH));
	BUILD_BUG_ON(MAX_ENGINE_INSTANCE >= BIT(GEN11_ENGINE_INSTANCE_WIDTH));

	if (GEM_DEBUG_WARN_ON(info->class > MAX_ENGINE_CLASS))
		return -EINVAL;

	if (GEM_DEBUG_WARN_ON(info->instance > MAX_ENGINE_INSTANCE))
		return -EINVAL;

	if (GEM_DEBUG_WARN_ON(dev_priv->engine_class[info->class][info->instance]))
		return -EINVAL;

	GEM_BUG_ON(dev_priv->engine[id]);
	engine = kzalloc(sizeof(*engine), GFP_KERNEL);
	if (!engine)
		return -ENOMEM;

	BUILD_BUG_ON(BITS_PER_TYPE(engine->mask) < I915_NUM_ENGINES);

	engine->id = id;
	engine->mask = BIT(id);
	engine->i915 = dev_priv;
	engine->uncore = &dev_priv->uncore;
	__sprint_engine_name(engine->name, info);
	engine->hw_id = engine->guc_id = info->hw_id;
	engine->mmio_base = __engine_mmio_base(dev_priv, info->mmio_bases);
	engine->class = info->class;
	engine->instance = info->instance;

	engine->uabi_class = intel_engine_classes[info->class].uabi_class;

	engine->context_size = __intel_engine_context_size(dev_priv,
							   engine->class);
	if (WARN_ON(engine->context_size > BIT(20)))
		engine->context_size = 0;
	if (engine->context_size)
		DRIVER_CAPS(dev_priv)->has_logical_contexts = true;

	/* Nothing to do here, execute in order of dependencies */
	engine->schedule = NULL;

	seqlock_init(&engine->stats.lock);

	ATOMIC_INIT_NOTIFIER_HEAD(&engine->context_status_notifier);

	/* Scrub mmio state on takeover */
	intel_engine_sanitize_mmio(engine);

	dev_priv->engine_class[info->class][info->instance] = engine;
	dev_priv->engine[id] = engine;
	return 0;
}

/**
 * intel_engines_init_mmio() - allocate and prepare the Engine Command Streamers
 * @dev_priv: i915 device private
 *
 * Return: non-zero if the initialization failed.
 */
int intel_engines_init_mmio(struct drm_i915_private *dev_priv)
{
	struct intel_device_info *device_info = mkwrite_device_info(dev_priv);
	const unsigned int engine_mask = INTEL_INFO(dev_priv)->engine_mask;
	struct intel_engine_cs *engine;
	enum intel_engine_id id;
	unsigned int mask = 0;
	unsigned int i;
	int err;

	WARN_ON(engine_mask == 0);
	WARN_ON(engine_mask &
		GENMASK(BITS_PER_TYPE(mask) - 1, I915_NUM_ENGINES));

	if (i915_inject_load_failure())
		return -ENODEV;

	for (i = 0; i < ARRAY_SIZE(intel_engines); i++) {
		if (!HAS_ENGINE(dev_priv, i))
			continue;

		err = intel_engine_setup(dev_priv, i);
		if (err)
			goto cleanup;

		mask |= BIT(i);
	}

	/*
	 * Catch failures to update intel_engines table when the new engines
	 * are added to the driver by a warning and disabling the forgotten
	 * engines.
	 */
	if (WARN_ON(mask != engine_mask))
		device_info->engine_mask = mask;

	/* We always presume we have at least RCS available for later probing */
	if (WARN_ON(!HAS_ENGINE(dev_priv, RCS0))) {
		err = -ENODEV;
		goto cleanup;
	}

	RUNTIME_INFO(dev_priv)->num_engines = hweight32(mask);

	i915_check_and_clear_faults(dev_priv);

	return 0;

cleanup:
	for_each_engine(engine, dev_priv, id)
		kfree(engine);
	return err;
}

/**
 * intel_engines_init() - init the Engine Command Streamers
 * @dev_priv: i915 device private
 *
 * Return: non-zero if the initialization failed.
 */
int intel_engines_init(struct drm_i915_private *dev_priv)
{
	struct intel_engine_cs *engine;
	enum intel_engine_id id, err_id;
	int err;

	for_each_engine(engine, dev_priv, id) {
		const struct engine_class_info *class_info =
			&intel_engine_classes[engine->class];
		int (*init)(struct intel_engine_cs *engine);

		if (HAS_EXECLISTS(dev_priv))
			init = class_info->init_execlists;
		else
			init = class_info->init_legacy;

		err = -EINVAL;
		err_id = id;

		if (GEM_DEBUG_WARN_ON(!init))
			goto cleanup;

		err = init(engine);
		if (err)
			goto cleanup;

		GEM_BUG_ON(!engine->submit_request);
	}

	return 0;

cleanup:
	for_each_engine(engine, dev_priv, id) {
		if (id >= err_id) {
			kfree(engine);
			dev_priv->engine[id] = NULL;
		} else {
			dev_priv->gt.cleanup_engine(engine);
		}
	}
	return err;
}

static void intel_engine_init_batch_pool(struct intel_engine_cs *engine)
{
	i915_gem_batch_pool_init(&engine->batch_pool, engine);
}

static void intel_engine_init_execlist(struct intel_engine_cs *engine)
{
	struct intel_engine_execlists * const execlists = &engine->execlists;

	execlists->port_mask = 1;
	GEM_BUG_ON(!is_power_of_2(execlists_num_ports(execlists)));
	GEM_BUG_ON(execlists_num_ports(execlists) > EXECLIST_MAX_PORTS);

	execlists->queue_priority_hint = INT_MIN;
	execlists->queue = RB_ROOT_CACHED;
}

static void cleanup_status_page(struct intel_engine_cs *engine)
{
	struct i915_vma *vma;

	/* Prevent writes into HWSP after returning the page to the system */
	intel_engine_set_hwsp_writemask(engine, ~0u);

	vma = fetch_and_zero(&engine->status_page.vma);
	if (!vma)
		return;

	if (!HWS_NEEDS_PHYSICAL(engine->i915))
		i915_vma_unpin(vma);

	i915_gem_object_unpin_map(vma->obj);
	__i915_gem_object_release_unless_active(vma->obj);
}

static int pin_ggtt_status_page(struct intel_engine_cs *engine,
				struct i915_vma *vma)
{
	unsigned int flags;

	flags = PIN_GLOBAL;
	if (!HAS_LLC(engine->i915))
		/*
		 * On g33, we cannot place HWS above 256MiB, so
		 * restrict its pinning to the low mappable arena.
		 * Though this restriction is not documented for
		 * gen4, gen5, or byt, they also behave similarly
		 * and hang if the HWS is placed at the top of the
		 * GTT. To generalise, it appears that all !llc
		 * platforms have issues with us placing the HWS
		 * above the mappable region (even though we never
		 * actually map it).
		 */
		flags |= PIN_MAPPABLE;
	else
		flags |= PIN_HIGH;

	return i915_vma_pin(vma, 0, 0, flags);
}

static int init_status_page(struct intel_engine_cs *engine)
{
	struct drm_i915_gem_object *obj;
	struct i915_vma *vma;
	void *vaddr;
	int ret;

	/*
	 * Though the HWS register does support 36bit addresses, historically
	 * we have had hangs and corruption reported due to wild writes if
	 * the HWS is placed above 4G. We only allow objects to be allocated
	 * in GFP_DMA32 for i965, and no earlier physical address users had
	 * access to more than 4G.
	 */
	obj = i915_gem_object_create_internal(engine->i915, PAGE_SIZE);
	if (IS_ERR(obj)) {
		DRM_ERROR("Failed to allocate status page\n");
		return PTR_ERR(obj);
	}

	i915_gem_object_set_cache_coherency(obj, I915_CACHE_LLC);

	vma = i915_vma_instance(obj, &engine->i915->ggtt.vm, NULL);
	if (IS_ERR(vma)) {
		ret = PTR_ERR(vma);
		goto err;
	}

	vaddr = i915_gem_object_pin_map(obj, I915_MAP_WB);
	if (IS_ERR(vaddr)) {
		ret = PTR_ERR(vaddr);
		goto err;
	}

	engine->status_page.addr = memset(vaddr, 0, PAGE_SIZE);
	engine->status_page.vma = vma;

	if (!HWS_NEEDS_PHYSICAL(engine->i915)) {
		ret = pin_ggtt_status_page(engine, vma);
		if (ret)
			goto err_unpin;
	}

	return 0;

err_unpin:
	i915_gem_object_unpin_map(obj);
err:
	i915_gem_object_put(obj);
	return ret;
}

/**
 * intel_engines_setup_common - setup engine state not requiring hw access
 * @engine: Engine to setup.
 *
 * Initializes @engine@ structure members shared between legacy and execlists
 * submission modes which do not require hardware access.
 *
 * Typically done early in the submission mode specific engine setup stage.
 */
int intel_engine_setup_common(struct intel_engine_cs *engine)
{
	int err;

	err = init_status_page(engine);
	if (err)
		return err;

	err = i915_timeline_init(engine->i915,
				 &engine->timeline,
				 engine->status_page.vma);
	if (err)
		goto err_hwsp;

	i915_timeline_set_subclass(&engine->timeline, TIMELINE_ENGINE);

	intel_engine_init_breadcrumbs(engine);
	intel_engine_init_execlist(engine);
	intel_engine_init_hangcheck(engine);
	intel_engine_init_batch_pool(engine);
	intel_engine_init_cmd_parser(engine);

	return 0;

err_hwsp:
	cleanup_status_page(engine);
	return err;
}

void intel_engines_set_scheduler_caps(struct drm_i915_private *i915)
{
	static const struct {
		u8 engine;
		u8 sched;
	} map[] = {
#define MAP(x, y) { ilog2(I915_ENGINE_HAS_##x), ilog2(I915_SCHEDULER_CAP_##y) }
		MAP(PREEMPTION, PREEMPTION),
		MAP(SEMAPHORES, SEMAPHORES),
#undef MAP
	};
	struct intel_engine_cs *engine;
	enum intel_engine_id id;
	u32 enabled, disabled;

	enabled = 0;
	disabled = 0;
	for_each_engine(engine, i915, id) { /* all engines must agree! */
		int i;

		if (engine->schedule)
			enabled |= (I915_SCHEDULER_CAP_ENABLED |
				    I915_SCHEDULER_CAP_PRIORITY);
		else
			disabled |= (I915_SCHEDULER_CAP_ENABLED |
				     I915_SCHEDULER_CAP_PRIORITY);

		for (i = 0; i < ARRAY_SIZE(map); i++) {
			if (engine->flags & BIT(map[i].engine))
				enabled |= BIT(map[i].sched);
			else
				disabled |= BIT(map[i].sched);
		}
	}

	i915->caps.scheduler = enabled & ~disabled;
	if (!(i915->caps.scheduler & I915_SCHEDULER_CAP_ENABLED))
		i915->caps.scheduler = 0;
}

struct measure_breadcrumb {
	struct i915_request rq;
	struct i915_timeline timeline;
	struct intel_ring ring;
	u32 cs[1024];
};

static int measure_breadcrumb_dw(struct intel_engine_cs *engine)
{
	struct measure_breadcrumb *frame;
	int dw = -ENOMEM;

	GEM_BUG_ON(!engine->i915->gt.scratch);

	frame = kzalloc(sizeof(*frame), GFP_KERNEL);
	if (!frame)
		return -ENOMEM;

	if (i915_timeline_init(engine->i915,
			       &frame->timeline,
			       engine->status_page.vma))
		goto out_frame;

	INIT_LIST_HEAD(&frame->ring.request_list);
	frame->ring.timeline = &frame->timeline;
	frame->ring.vaddr = frame->cs;
	frame->ring.size = sizeof(frame->cs);
	frame->ring.effective_size = frame->ring.size;
	intel_ring_update_space(&frame->ring);

	frame->rq.i915 = engine->i915;
	frame->rq.engine = engine;
	frame->rq.ring = &frame->ring;
	frame->rq.timeline = &frame->timeline;

	dw = i915_timeline_pin(&frame->timeline);
	if (dw < 0)
		goto out_timeline;

	dw = engine->emit_fini_breadcrumb(&frame->rq, frame->cs) - frame->cs;

	i915_timeline_unpin(&frame->timeline);

out_timeline:
	i915_timeline_fini(&frame->timeline);
out_frame:
	kfree(frame);
	return dw;
}

static int pin_context(struct i915_gem_context *ctx,
		       struct intel_engine_cs *engine,
		       struct intel_context **out)
{
	struct intel_context *ce;

	ce = intel_context_pin(ctx, engine);
	if (IS_ERR(ce))
		return PTR_ERR(ce);

	*out = ce;
	return 0;
}

/**
 * intel_engines_init_common - initialize cengine state which might require hw access
 * @engine: Engine to initialize.
 *
 * Initializes @engine@ structure members shared between legacy and execlists
 * submission modes which do require hardware access.
 *
 * Typcally done at later stages of submission mode specific engine setup.
 *
 * Returns zero on success or an error code on failure.
 */
int intel_engine_init_common(struct intel_engine_cs *engine)
{
	struct drm_i915_private *i915 = engine->i915;
	int ret;

	/* We may need to do things with the shrinker which
	 * require us to immediately switch back to the default
	 * context. This can cause a problem as pinning the
	 * default context also requires GTT space which may not
	 * be available. To avoid this we always pin the default
	 * context.
	 */
	ret = pin_context(i915->kernel_context, engine,
			  &engine->kernel_context);
	if (ret)
		return ret;

	/*
	 * Similarly the preempt context must always be available so that
	 * we can interrupt the engine at any time. However, as preemption
	 * is optional, we allow it to fail.
	 */
	if (i915->preempt_context)
		pin_context(i915->preempt_context, engine,
			    &engine->preempt_context);

	ret = measure_breadcrumb_dw(engine);
	if (ret < 0)
		goto err_unpin;

	engine->emit_fini_breadcrumb_dw = ret;

	engine->set_default_submission(engine);

	return 0;

err_unpin:
	if (engine->preempt_context)
		intel_context_unpin(engine->preempt_context);
	intel_context_unpin(engine->kernel_context);
	return ret;
}

void intel_gt_resume(struct drm_i915_private *i915)
{
	struct intel_engine_cs *engine;
	enum intel_engine_id id;

	/*
	 * After resume, we may need to poke into the pinned kernel
	 * contexts to paper over any damage caused by the sudden suspend.
	 * Only the kernel contexts should remain pinned over suspend,
	 * allowing us to fixup the user contexts on their first pin.
	 */
	for_each_engine(engine, i915, id) {
		struct intel_context *ce;

		ce = engine->kernel_context;
		if (ce)
			ce->ops->reset(ce);

		ce = engine->preempt_context;
		if (ce)
			ce->ops->reset(ce);
	}
}

/**
 * intel_engines_cleanup_common - cleans up the engine state created by
 *                                the common initiailizers.
 * @engine: Engine to cleanup.
 *
 * This cleans up everything created by the common helpers.
 */
void intel_engine_cleanup_common(struct intel_engine_cs *engine)
{
	cleanup_status_page(engine);

	intel_engine_fini_breadcrumbs(engine);
	intel_engine_cleanup_cmd_parser(engine);
	i915_gem_batch_pool_fini(&engine->batch_pool);

	if (engine->default_state)
		i915_gem_object_put(engine->default_state);

	if (engine->preempt_context)
		intel_context_unpin(engine->preempt_context);
	intel_context_unpin(engine->kernel_context);

	i915_timeline_fini(&engine->timeline);

	intel_wa_list_free(&engine->ctx_wa_list);
	intel_wa_list_free(&engine->wa_list);
	intel_wa_list_free(&engine->whitelist);
}

u64 intel_engine_get_active_head(const struct intel_engine_cs *engine)
{
	struct drm_i915_private *i915 = engine->i915;

	u64 acthd;

	if (INTEL_GEN(i915) >= 8)
		acthd = ENGINE_READ64(engine, RING_ACTHD, RING_ACTHD_UDW);
	else if (INTEL_GEN(i915) >= 4)
		acthd = ENGINE_READ(engine, RING_ACTHD);
	else
		acthd = ENGINE_READ(engine, ACTHD);

	return acthd;
}

u64 intel_engine_get_last_batch_head(const struct intel_engine_cs *engine)
{
	u64 bbaddr;

	if (INTEL_GEN(engine->i915) >= 8)
		bbaddr = ENGINE_READ64(engine, RING_BBADDR, RING_BBADDR_UDW);
	else
		bbaddr = ENGINE_READ(engine, RING_BBADDR);

	return bbaddr;
}

int intel_engine_stop_cs(struct intel_engine_cs *engine)
{
	struct intel_uncore *uncore = engine->uncore;
	const u32 base = engine->mmio_base;
	const i915_reg_t mode = RING_MI_MODE(base);
	int err;

	if (INTEL_GEN(engine->i915) < 3)
		return -ENODEV;

	GEM_TRACE("%s\n", engine->name);

	intel_uncore_write_fw(uncore, mode, _MASKED_BIT_ENABLE(STOP_RING));

	err = 0;
	if (__intel_wait_for_register_fw(uncore,
					 mode, MODE_IDLE, MODE_IDLE,
					 1000, 0,
					 NULL)) {
		GEM_TRACE("%s: timed out on STOP_RING -> IDLE\n", engine->name);
		err = -ETIMEDOUT;
	}

	/* A final mmio read to let GPU writes be hopefully flushed to memory */
	intel_uncore_posting_read_fw(uncore, mode);

	return err;
}

void intel_engine_cancel_stop_cs(struct intel_engine_cs *engine)
{
	GEM_TRACE("%s\n", engine->name);

	ENGINE_WRITE_FW(engine, RING_MI_MODE, _MASKED_BIT_DISABLE(STOP_RING));
}

const char *i915_cache_level_str(struct drm_i915_private *i915, int type)
{
	switch (type) {
	case I915_CACHE_NONE: return " uncached";
	case I915_CACHE_LLC: return HAS_LLC(i915) ? " LLC" : " snooped";
	case I915_CACHE_L3_LLC: return " L3+LLC";
	case I915_CACHE_WT: return " WT";
	default: return "";
	}
}

u32 intel_calculate_mcr_s_ss_select(struct drm_i915_private *dev_priv)
{
	const struct sseu_dev_info *sseu = &RUNTIME_INFO(dev_priv)->sseu;
	u32 mcr_s_ss_select;
	u32 slice = fls(sseu->slice_mask);
	u32 subslice = fls(sseu->subslice_mask[slice]);

	if (IS_GEN(dev_priv, 10))
		mcr_s_ss_select = GEN8_MCR_SLICE(slice) |
				  GEN8_MCR_SUBSLICE(subslice);
	else if (INTEL_GEN(dev_priv) >= 11)
		mcr_s_ss_select = GEN11_MCR_SLICE(slice) |
				  GEN11_MCR_SUBSLICE(subslice);
	else
		mcr_s_ss_select = 0;

	return mcr_s_ss_select;
}

static inline u32
read_subslice_reg(struct drm_i915_private *dev_priv, int slice,
		  int subslice, i915_reg_t reg)
{
	struct intel_uncore *uncore = &dev_priv->uncore;
	u32 mcr_slice_subslice_mask;
	u32 mcr_slice_subslice_select;
	u32 default_mcr_s_ss_select;
	u32 mcr;
	u32 ret;
	enum forcewake_domains fw_domains;

	if (INTEL_GEN(dev_priv) >= 11) {
		mcr_slice_subslice_mask = GEN11_MCR_SLICE_MASK |
					  GEN11_MCR_SUBSLICE_MASK;
		mcr_slice_subslice_select = GEN11_MCR_SLICE(slice) |
					    GEN11_MCR_SUBSLICE(subslice);
	} else {
		mcr_slice_subslice_mask = GEN8_MCR_SLICE_MASK |
					  GEN8_MCR_SUBSLICE_MASK;
		mcr_slice_subslice_select = GEN8_MCR_SLICE(slice) |
					    GEN8_MCR_SUBSLICE(subslice);
	}

	default_mcr_s_ss_select = intel_calculate_mcr_s_ss_select(dev_priv);

	fw_domains = intel_uncore_forcewake_for_reg(uncore, reg,
						    FW_REG_READ);
	fw_domains |= intel_uncore_forcewake_for_reg(uncore,
						     GEN8_MCR_SELECTOR,
						     FW_REG_READ | FW_REG_WRITE);

	spin_lock_irq(&uncore->lock);
	intel_uncore_forcewake_get__locked(uncore, fw_domains);

	mcr = intel_uncore_read_fw(uncore, GEN8_MCR_SELECTOR);

	WARN_ON_ONCE((mcr & mcr_slice_subslice_mask) !=
		     default_mcr_s_ss_select);

	mcr &= ~mcr_slice_subslice_mask;
	mcr |= mcr_slice_subslice_select;
	intel_uncore_write_fw(uncore, GEN8_MCR_SELECTOR, mcr);

	ret = intel_uncore_read_fw(uncore, reg);

	mcr &= ~mcr_slice_subslice_mask;
	mcr |= default_mcr_s_ss_select;

	intel_uncore_write_fw(uncore, GEN8_MCR_SELECTOR, mcr);

	intel_uncore_forcewake_put__locked(uncore, fw_domains);
	spin_unlock_irq(&uncore->lock);

	return ret;
}

/* NB: please notice the memset */
void intel_engine_get_instdone(struct intel_engine_cs *engine,
			       struct intel_instdone *instdone)
{
	struct drm_i915_private *dev_priv = engine->i915;
	struct intel_uncore *uncore = engine->uncore;
	u32 mmio_base = engine->mmio_base;
	int slice;
	int subslice;

	memset(instdone, 0, sizeof(*instdone));

	switch (INTEL_GEN(dev_priv)) {
	default:
		instdone->instdone =
			intel_uncore_read(uncore, RING_INSTDONE(mmio_base));

		if (engine->id != RCS0)
			break;

		instdone->slice_common =
			intel_uncore_read(uncore, GEN7_SC_INSTDONE);
		for_each_instdone_slice_subslice(dev_priv, slice, subslice) {
			instdone->sampler[slice][subslice] =
				read_subslice_reg(dev_priv, slice, subslice,
						  GEN7_SAMPLER_INSTDONE);
			instdone->row[slice][subslice] =
				read_subslice_reg(dev_priv, slice, subslice,
						  GEN7_ROW_INSTDONE);
		}
		break;
	case 7:
		instdone->instdone =
			intel_uncore_read(uncore, RING_INSTDONE(mmio_base));

		if (engine->id != RCS0)
			break;

		instdone->slice_common =
			intel_uncore_read(uncore, GEN7_SC_INSTDONE);
		instdone->sampler[0][0] =
			intel_uncore_read(uncore, GEN7_SAMPLER_INSTDONE);
		instdone->row[0][0] =
			intel_uncore_read(uncore, GEN7_ROW_INSTDONE);

		break;
	case 6:
	case 5:
	case 4:
		instdone->instdone =
			intel_uncore_read(uncore, RING_INSTDONE(mmio_base));
		if (engine->id == RCS0)
			/* HACK: Using the wrong struct member */
			instdone->slice_common =
				intel_uncore_read(uncore, GEN4_INSTDONE1);
		break;
	case 3:
	case 2:
		instdone->instdone = intel_uncore_read(uncore, GEN2_INSTDONE);
		break;
	}
}

static bool ring_is_idle(struct intel_engine_cs *engine)
{
	struct drm_i915_private *dev_priv = engine->i915;
	intel_wakeref_t wakeref;
	bool idle = true;

	if (I915_SELFTEST_ONLY(!engine->mmio_base))
		return true;

	/* If the whole device is asleep, the engine must be idle */
	wakeref = intel_runtime_pm_get_if_in_use(dev_priv);
	if (!wakeref)
		return true;

	/* First check that no commands are left in the ring */
	if ((ENGINE_READ(engine, RING_HEAD) & HEAD_ADDR) !=
	    (ENGINE_READ(engine, RING_TAIL) & TAIL_ADDR))
		idle = false;

	/* No bit for gen2, so assume the CS parser is idle */
	if (INTEL_GEN(dev_priv) > 2 &&
	    !(ENGINE_READ(engine, RING_MI_MODE) & MODE_IDLE))
		idle = false;

	intel_runtime_pm_put(dev_priv, wakeref);

	return idle;
}

/**
 * intel_engine_is_idle() - Report if the engine has finished process all work
 * @engine: the intel_engine_cs
 *
 * Return true if there are no requests pending, nothing left to be submitted
 * to hardware, and that the engine is idle.
 */
bool intel_engine_is_idle(struct intel_engine_cs *engine)
{
	/* More white lies, if wedged, hw state is inconsistent */
	if (i915_reset_failed(engine->i915))
		return true;

	/* Waiting to drain ELSP? */
	if (READ_ONCE(engine->execlists.active)) {
		struct tasklet_struct *t = &engine->execlists.tasklet;

		local_bh_disable();
		if (tasklet_trylock(t)) {
			/* Must wait for any GPU reset in progress. */
			if (__tasklet_is_enabled(t))
				t->func(t->data);
			tasklet_unlock(t);
		}
		local_bh_enable();

		/* Otherwise flush the tasklet if it was on another cpu */
		tasklet_unlock_wait(t);

		if (READ_ONCE(engine->execlists.active))
			return false;
	}

	/* ELSP is empty, but there are ready requests? E.g. after reset */
	if (!RB_EMPTY_ROOT(&engine->execlists.queue.rb_root))
		return false;

	/* Ring stopped? */
	return ring_is_idle(engine);
}

bool intel_engines_are_idle(struct drm_i915_private *i915)
{
	struct intel_engine_cs *engine;
	enum intel_engine_id id;

	/*
	 * If the driver is wedged, HW state may be very inconsistent and
	 * report that it is still busy, even though we have stopped using it.
	 */
	if (i915_reset_failed(i915))
		return true;

	/* Already parked (and passed an idleness test); must still be idle */
	if (!READ_ONCE(i915->gt.awake))
		return true;

	for_each_engine(engine, i915, id) {
		if (!intel_engine_is_idle(engine))
			return false;
	}

	return true;
}

void intel_engines_reset_default_submission(struct drm_i915_private *i915)
{
	struct intel_engine_cs *engine;
	enum intel_engine_id id;

	for_each_engine(engine, i915, id)
		engine->set_default_submission(engine);
}

static bool reset_engines(struct drm_i915_private *i915)
{
	if (INTEL_INFO(i915)->gpu_reset_clobbers_display)
		return false;

	return intel_gpu_reset(i915, ALL_ENGINES) == 0;
}

/**
 * intel_engines_sanitize: called after the GPU has lost power
 * @i915: the i915 device
 * @force: ignore a failed reset and sanitize engine state anyway
 *
 * Anytime we reset the GPU, either with an explicit GPU reset or through a
 * PCI power cycle, the GPU loses state and we must reset our state tracking
 * to match. Note that calling intel_engines_sanitize() if the GPU has not
 * been reset results in much confusion!
 */
void intel_engines_sanitize(struct drm_i915_private *i915, bool force)
{
	struct intel_engine_cs *engine;
	enum intel_engine_id id;

	GEM_TRACE("\n");

	if (!reset_engines(i915) && !force)
		return;

	for_each_engine(engine, i915, id)
		intel_engine_reset(engine, false);
}

/**
 * intel_engines_park: called when the GT is transitioning from busy->idle
 * @i915: the i915 device
 *
 * The GT is now idle and about to go to sleep (maybe never to wake again?).
 * Time for us to tidy and put away our toys (release resources back to the
 * system).
 */
void intel_engines_park(struct drm_i915_private *i915)
{
	struct intel_engine_cs *engine;
	enum intel_engine_id id;

	for_each_engine(engine, i915, id) {
		/* Flush the residual irq tasklets first. */
		intel_engine_disarm_breadcrumbs(engine);
		tasklet_kill(&engine->execlists.tasklet);

		/*
		 * We are committed now to parking the engines, make sure there
		 * will be no more interrupts arriving later and the engines
		 * are truly idle.
		 */
		if (wait_for(intel_engine_is_idle(engine), 10)) {
			struct drm_printer p = drm_debug_printer(__func__);

			dev_err(i915->drm.dev,
				"%s is not idle before parking\n",
				engine->name);
			intel_engine_dump(engine, &p, NULL);
		}

		/* Must be reset upon idling, or we may miss the busy wakeup. */
		GEM_BUG_ON(engine->execlists.queue_priority_hint != INT_MIN);

		if (engine->park)
			engine->park(engine);

		if (engine->pinned_default_state) {
			i915_gem_object_unpin_map(engine->default_state);
			engine->pinned_default_state = NULL;
		}

		i915_gem_batch_pool_fini(&engine->batch_pool);
		engine->execlists.no_priolist = false;
	}

	i915->gt.active_engines = 0;
}

/**
 * intel_engines_unpark: called when the GT is transitioning from idle->busy
 * @i915: the i915 device
 *
 * The GT was idle and now about to fire up with some new user requests.
 */
void intel_engines_unpark(struct drm_i915_private *i915)
{
	struct intel_engine_cs *engine;
	enum intel_engine_id id;

	for_each_engine(engine, i915, id) {
		void *map;

		/* Pin the default state for fast resets from atomic context. */
		map = NULL;
		if (engine->default_state)
			map = i915_gem_object_pin_map(engine->default_state,
						      I915_MAP_WB);
		if (!IS_ERR_OR_NULL(map))
			engine->pinned_default_state = map;

		if (engine->unpark)
			engine->unpark(engine);

		intel_engine_init_hangcheck(engine);
	}
}

/**
 * intel_engine_lost_context: called when the GPU is reset into unknown state
 * @engine: the engine
 *
 * We have either reset the GPU or otherwise about to lose state tracking of
 * the current GPU logical state (e.g. suspend). On next use, it is therefore
 * imperative that we make no presumptions about the current state and load
 * from scratch.
 */
void intel_engine_lost_context(struct intel_engine_cs *engine)
{
	struct intel_context *ce;

	lockdep_assert_held(&engine->i915->drm.struct_mutex);

	ce = fetch_and_zero(&engine->last_retired_context);
	if (ce)
		intel_context_unpin(ce);
}

bool intel_engine_can_store_dword(struct intel_engine_cs *engine)
{
	switch (INTEL_GEN(engine->i915)) {
	case 2:
		return false; /* uses physical not virtual addresses */
	case 3:
		/* maybe only uses physical not virtual addresses */
		return !(IS_I915G(engine->i915) || IS_I915GM(engine->i915));
	case 6:
		return engine->class != VIDEO_DECODE_CLASS; /* b0rked */
	default:
		return true;
	}
}

unsigned int intel_engines_has_context_isolation(struct drm_i915_private *i915)
{
	struct intel_engine_cs *engine;
	enum intel_engine_id id;
	unsigned int which;

	which = 0;
	for_each_engine(engine, i915, id)
		if (engine->default_state)
			which |= BIT(engine->uabi_class);

	return which;
}

static int print_sched_attr(struct drm_i915_private *i915,
			    const struct i915_sched_attr *attr,
			    char *buf, int x, int len)
{
	if (attr->priority == I915_PRIORITY_INVALID)
		return x;

	x += snprintf(buf + x, len - x,
		      " prio=%d", attr->priority);

	return x;
}

static void print_request(struct drm_printer *m,
			  struct i915_request *rq,
			  const char *prefix)
{
	const char *name = rq->fence.ops->get_timeline_name(&rq->fence);
	char buf[80] = "";
	int x = 0;

	x = print_sched_attr(rq->i915, &rq->sched.attr, buf, x, sizeof(buf));

	drm_printf(m, "%s %llx:%llx%s%s %s @ %dms: %s\n",
		   prefix,
		   rq->fence.context, rq->fence.seqno,
		   i915_request_completed(rq) ? "!" :
		   i915_request_started(rq) ? "*" :
		   "",
		   test_bit(DMA_FENCE_FLAG_ENABLE_SIGNAL_BIT,
			    &rq->fence.flags) ?  "+" : "",
		   buf,
		   jiffies_to_msecs(jiffies - rq->emitted_jiffies),
		   name);
}

static void hexdump(struct drm_printer *m, const void *buf, size_t len)
{
	const size_t rowsize = 8 * sizeof(u32);
	const void *prev = NULL;
	bool skip = false;
	size_t pos;

	for (pos = 0; pos < len; pos += rowsize) {
		char line[128];

		if (prev && !memcmp(prev, buf + pos, rowsize)) {
			if (!skip) {
				drm_printf(m, "*\n");
				skip = true;
			}
			continue;
		}

		WARN_ON_ONCE(hex_dump_to_buffer(buf + pos, len - pos,
						rowsize, sizeof(u32),
						line, sizeof(line),
						false) >= sizeof(line));
		drm_printf(m, "[%04zx] %s\n", pos, line);

		prev = buf + pos;
		skip = false;
	}
}

static void intel_engine_print_registers(const struct intel_engine_cs *engine,
					 struct drm_printer *m)
{
	struct drm_i915_private *dev_priv = engine->i915;
	const struct intel_engine_execlists * const execlists =
		&engine->execlists;
	u64 addr;

	if (engine->id == RCS0 && IS_GEN_RANGE(dev_priv, 4, 7))
		drm_printf(m, "\tCCID: 0x%08x\n", ENGINE_READ(engine, CCID));
	drm_printf(m, "\tRING_START: 0x%08x\n",
		   ENGINE_READ(engine, RING_START));
	drm_printf(m, "\tRING_HEAD:  0x%08x\n",
		   ENGINE_READ(engine, RING_HEAD) & HEAD_ADDR);
	drm_printf(m, "\tRING_TAIL:  0x%08x\n",
		   ENGINE_READ(engine, RING_TAIL) & TAIL_ADDR);
	drm_printf(m, "\tRING_CTL:   0x%08x%s\n",
		   ENGINE_READ(engine, RING_CTL),
		   ENGINE_READ(engine, RING_CTL) & (RING_WAIT | RING_WAIT_SEMAPHORE) ? " [waiting]" : "");
	if (INTEL_GEN(engine->i915) > 2) {
		drm_printf(m, "\tRING_MODE:  0x%08x%s\n",
			   ENGINE_READ(engine, RING_MI_MODE),
			   ENGINE_READ(engine, RING_MI_MODE) & (MODE_IDLE) ? " [idle]" : "");
	}

	if (INTEL_GEN(dev_priv) >= 6) {
		drm_printf(m, "\tRING_IMR: %08x\n",
			   ENGINE_READ(engine, RING_IMR));
	}

	addr = intel_engine_get_active_head(engine);
	drm_printf(m, "\tACTHD:  0x%08x_%08x\n",
		   upper_32_bits(addr), lower_32_bits(addr));
	addr = intel_engine_get_last_batch_head(engine);
	drm_printf(m, "\tBBADDR: 0x%08x_%08x\n",
		   upper_32_bits(addr), lower_32_bits(addr));
	if (INTEL_GEN(dev_priv) >= 8)
		addr = ENGINE_READ64(engine, RING_DMA_FADD, RING_DMA_FADD_UDW);
	else if (INTEL_GEN(dev_priv) >= 4)
		addr = ENGINE_READ(engine, RING_DMA_FADD);
	else
		addr = ENGINE_READ(engine, DMA_FADD_I8XX);
	drm_printf(m, "\tDMA_FADDR: 0x%08x_%08x\n",
		   upper_32_bits(addr), lower_32_bits(addr));
	if (INTEL_GEN(dev_priv) >= 4) {
		drm_printf(m, "\tIPEIR: 0x%08x\n",
			   ENGINE_READ(engine, RING_IPEIR));
		drm_printf(m, "\tIPEHR: 0x%08x\n",
			   ENGINE_READ(engine, RING_IPEHR));
	} else {
		drm_printf(m, "\tIPEIR: 0x%08x\n", ENGINE_READ(engine, IPEIR));
		drm_printf(m, "\tIPEHR: 0x%08x\n", ENGINE_READ(engine, IPEHR));
	}

	if (HAS_EXECLISTS(dev_priv)) {
		const u32 *hws =
			&engine->status_page.addr[I915_HWS_CSB_BUF0_INDEX];
		const u8 num_entries = execlists->csb_size;
		unsigned int idx;
		u8 read, write;

<<<<<<< HEAD
		drm_printf(m, "\tExeclist status: 0x%08x %08x\n",
			   ENGINE_READ(engine, RING_EXECLIST_STATUS_LO),
			   ENGINE_READ(engine, RING_EXECLIST_STATUS_HI));
=======
		drm_printf(m, "\tExeclist status: 0x%08x %08x, entries %u\n",
			   ENGINE_READ(engine, RING_EXECLIST_STATUS_LO),
			   ENGINE_READ(engine, RING_EXECLIST_STATUS_HI),
			   num_entries);
>>>>>>> a2d635de

		read = execlists->csb_head;
		write = READ_ONCE(*execlists->csb_write);

		drm_printf(m, "\tExeclist CSB read %d, write %d, tasklet queued? %s (%s)\n",
			   read, write,
<<<<<<< HEAD
			   GEN8_CSB_WRITE_PTR(ENGINE_READ(engine, RING_CONTEXT_STATUS_PTR)),
=======
>>>>>>> a2d635de
			   yesno(test_bit(TASKLET_STATE_SCHED,
					  &engine->execlists.tasklet.state)),
			   enableddisabled(!atomic_read(&engine->execlists.tasklet.count)));
		if (read >= num_entries)
			read = 0;
		if (write >= num_entries)
			write = 0;
		if (read > write)
			write += num_entries;
		while (read < write) {
<<<<<<< HEAD
			idx = ++read % GEN8_CSB_ENTRIES;
			drm_printf(m, "\tExeclist CSB[%d]: 0x%08x [mmio:0x%08x], context: %d [mmio:%d]\n",
				   idx,
				   hws[idx * 2],
				   ENGINE_READ_IDX(engine,
						   RING_CONTEXT_STATUS_BUF_LO,
						   idx),
				   hws[idx * 2 + 1],
				   ENGINE_READ_IDX(engine,
						   RING_CONTEXT_STATUS_BUF_HI,
						   idx));
=======
			idx = ++read % num_entries;
			drm_printf(m, "\tExeclist CSB[%d]: 0x%08x, context: %d\n",
				   idx, hws[idx * 2], hws[idx * 2 + 1]);
>>>>>>> a2d635de
		}

		rcu_read_lock();
		for (idx = 0; idx < execlists_num_ports(execlists); idx++) {
			struct i915_request *rq;
			unsigned int count;

			rq = port_unpack(&execlists->port[idx], &count);
			if (rq) {
				char hdr[80];

				snprintf(hdr, sizeof(hdr),
					 "\t\tELSP[%d] count=%d, ring:{start:%08x, hwsp:%08x, seqno:%08x}, rq: ",
					 idx, count,
					 i915_ggtt_offset(rq->ring->vma),
					 rq->timeline->hwsp_offset,
					 hwsp_seqno(rq));
				print_request(m, rq, hdr);
			} else {
				drm_printf(m, "\t\tELSP[%d] idle\n", idx);
			}
		}
		drm_printf(m, "\t\tHW active? 0x%x\n", execlists->active);
		rcu_read_unlock();
	} else if (INTEL_GEN(dev_priv) > 6) {
		drm_printf(m, "\tPP_DIR_BASE: 0x%08x\n",
			   ENGINE_READ(engine, RING_PP_DIR_BASE));
		drm_printf(m, "\tPP_DIR_BASE_READ: 0x%08x\n",
			   ENGINE_READ(engine, RING_PP_DIR_BASE_READ));
		drm_printf(m, "\tPP_DIR_DCLV: 0x%08x\n",
			   ENGINE_READ(engine, RING_PP_DIR_DCLV));
	}
}

static void print_request_ring(struct drm_printer *m, struct i915_request *rq)
{
	void *ring;
	int size;

	drm_printf(m,
		   "[head %04x, postfix %04x, tail %04x, batch 0x%08x_%08x]:\n",
		   rq->head, rq->postfix, rq->tail,
		   rq->batch ? upper_32_bits(rq->batch->node.start) : ~0u,
		   rq->batch ? lower_32_bits(rq->batch->node.start) : ~0u);

	size = rq->tail - rq->head;
	if (rq->tail < rq->head)
		size += rq->ring->size;

	ring = kmalloc(size, GFP_ATOMIC);
	if (ring) {
		const void *vaddr = rq->ring->vaddr;
		unsigned int head = rq->head;
		unsigned int len = 0;

		if (rq->tail < head) {
			len = rq->ring->size - head;
			memcpy(ring, vaddr + head, len);
			head = 0;
		}
		memcpy(ring + len, vaddr + head, size - len);

		hexdump(m, ring, size);
		kfree(ring);
	}
}

void intel_engine_dump(struct intel_engine_cs *engine,
		       struct drm_printer *m,
		       const char *header, ...)
{
	struct i915_gpu_error * const error = &engine->i915->gpu_error;
	struct i915_request *rq;
	intel_wakeref_t wakeref;

	if (header) {
		va_list ap;

		va_start(ap, header);
		drm_vprintf(m, header, &ap);
		va_end(ap);
	}

	if (i915_reset_failed(engine->i915))
		drm_printf(m, "*** WEDGED ***\n");

	drm_printf(m, "\tHangcheck %x:%x [%d ms]\n",
		   engine->hangcheck.last_seqno,
		   engine->hangcheck.next_seqno,
		   jiffies_to_msecs(jiffies - engine->hangcheck.action_timestamp));
	drm_printf(m, "\tReset count: %d (global %d)\n",
		   i915_reset_engine_count(error, engine),
		   i915_reset_count(error));

	rcu_read_lock();

	drm_printf(m, "\tRequests:\n");

	rq = list_first_entry(&engine->timeline.requests,
			      struct i915_request, link);
	if (&rq->link != &engine->timeline.requests)
		print_request(m, rq, "\t\tfirst  ");

	rq = list_last_entry(&engine->timeline.requests,
			     struct i915_request, link);
	if (&rq->link != &engine->timeline.requests)
		print_request(m, rq, "\t\tlast   ");

	rq = intel_engine_find_active_request(engine);
	if (rq) {
		print_request(m, rq, "\t\tactive ");

		drm_printf(m, "\t\tring->start:  0x%08x\n",
			   i915_ggtt_offset(rq->ring->vma));
		drm_printf(m, "\t\tring->head:   0x%08x\n",
			   rq->ring->head);
		drm_printf(m, "\t\tring->tail:   0x%08x\n",
			   rq->ring->tail);
		drm_printf(m, "\t\tring->emit:   0x%08x\n",
			   rq->ring->emit);
		drm_printf(m, "\t\tring->space:  0x%08x\n",
			   rq->ring->space);
		drm_printf(m, "\t\tring->hwsp:   0x%08x\n",
			   rq->timeline->hwsp_offset);

		print_request_ring(m, rq);
	}

	rcu_read_unlock();

	wakeref = intel_runtime_pm_get_if_in_use(engine->i915);
	if (wakeref) {
		intel_engine_print_registers(engine, m);
		intel_runtime_pm_put(engine->i915, wakeref);
	} else {
		drm_printf(m, "\tDevice is asleep; skipping register dump\n");
	}

	intel_execlists_show_requests(engine, m, print_request, 8);

	drm_printf(m, "HWSP:\n");
	hexdump(m, engine->status_page.addr, PAGE_SIZE);

	drm_printf(m, "Idle? %s\n", yesno(intel_engine_is_idle(engine)));

	intel_engine_print_breadcrumbs(engine, m);
}

static u8 user_class_map[] = {
	[I915_ENGINE_CLASS_RENDER] = RENDER_CLASS,
	[I915_ENGINE_CLASS_COPY] = COPY_ENGINE_CLASS,
	[I915_ENGINE_CLASS_VIDEO] = VIDEO_DECODE_CLASS,
	[I915_ENGINE_CLASS_VIDEO_ENHANCE] = VIDEO_ENHANCEMENT_CLASS,
};

struct intel_engine_cs *
intel_engine_lookup_user(struct drm_i915_private *i915, u8 class, u8 instance)
{
	if (class >= ARRAY_SIZE(user_class_map))
		return NULL;

	class = user_class_map[class];

	GEM_BUG_ON(class > MAX_ENGINE_CLASS);

	if (instance > MAX_ENGINE_INSTANCE)
		return NULL;

	return i915->engine_class[class][instance];
}

/**
 * intel_enable_engine_stats() - Enable engine busy tracking on engine
 * @engine: engine to enable stats collection
 *
 * Start collecting the engine busyness data for @engine.
 *
 * Returns 0 on success or a negative error code.
 */
int intel_enable_engine_stats(struct intel_engine_cs *engine)
{
	struct intel_engine_execlists *execlists = &engine->execlists;
	unsigned long flags;
	int err = 0;

	if (!intel_engine_supports_stats(engine))
		return -ENODEV;

	spin_lock_irqsave(&engine->timeline.lock, flags);
	write_seqlock(&engine->stats.lock);

	if (unlikely(engine->stats.enabled == ~0)) {
		err = -EBUSY;
		goto unlock;
	}

	if (engine->stats.enabled++ == 0) {
		const struct execlist_port *port = execlists->port;
		unsigned int num_ports = execlists_num_ports(execlists);

		engine->stats.enabled_at = ktime_get();

		/* XXX submission method oblivious? */
		while (num_ports-- && port_isset(port)) {
			engine->stats.active++;
			port++;
		}

		if (engine->stats.active)
			engine->stats.start = engine->stats.enabled_at;
	}

unlock:
	write_sequnlock(&engine->stats.lock);
	spin_unlock_irqrestore(&engine->timeline.lock, flags);

	return err;
}

static ktime_t __intel_engine_get_busy_time(struct intel_engine_cs *engine)
{
	ktime_t total = engine->stats.total;

	/*
	 * If the engine is executing something at the moment
	 * add it to the total.
	 */
	if (engine->stats.active)
		total = ktime_add(total,
				  ktime_sub(ktime_get(), engine->stats.start));

	return total;
}

/**
 * intel_engine_get_busy_time() - Return current accumulated engine busyness
 * @engine: engine to report on
 *
 * Returns accumulated time @engine was busy since engine stats were enabled.
 */
ktime_t intel_engine_get_busy_time(struct intel_engine_cs *engine)
{
	unsigned int seq;
	ktime_t total;

	do {
		seq = read_seqbegin(&engine->stats.lock);
		total = __intel_engine_get_busy_time(engine);
	} while (read_seqretry(&engine->stats.lock, seq));

	return total;
}

/**
 * intel_disable_engine_stats() - Disable engine busy tracking on engine
 * @engine: engine to disable stats collection
 *
 * Stops collecting the engine busyness data for @engine.
 */
void intel_disable_engine_stats(struct intel_engine_cs *engine)
{
	unsigned long flags;

	if (!intel_engine_supports_stats(engine))
		return;

	write_seqlock_irqsave(&engine->stats.lock, flags);
	WARN_ON_ONCE(engine->stats.enabled == 0);
	if (--engine->stats.enabled == 0) {
		engine->stats.total = __intel_engine_get_busy_time(engine);
		engine->stats.active = 0;
	}
	write_sequnlock_irqrestore(&engine->stats.lock, flags);
}

static bool match_ring(struct i915_request *rq)
{
	u32 ring = ENGINE_READ(rq->engine, RING_START);

	return ring == i915_ggtt_offset(rq->ring->vma);
}

struct i915_request *
intel_engine_find_active_request(struct intel_engine_cs *engine)
{
	struct i915_request *request, *active = NULL;
	unsigned long flags;

	/*
	 * We are called by the error capture, reset and to dump engine
	 * state at random points in time. In particular, note that neither is
	 * crucially ordered with an interrupt. After a hang, the GPU is dead
	 * and we assume that no more writes can happen (we waited long enough
	 * for all writes that were in transaction to be flushed) - adding an
	 * extra delay for a recent interrupt is pointless. Hence, we do
	 * not need an engine->irq_seqno_barrier() before the seqno reads.
	 * At all other times, we must assume the GPU is still running, but
	 * we only care about the snapshot of this moment.
	 */
	spin_lock_irqsave(&engine->timeline.lock, flags);
	list_for_each_entry(request, &engine->timeline.requests, link) {
		if (i915_request_completed(request))
			continue;

		if (!i915_request_started(request))
			break;

		/* More than one preemptible request may match! */
		if (!match_ring(request))
			break;

		active = request;
		break;
	}
	spin_unlock_irqrestore(&engine->timeline.lock, flags);

	return active;
}

#if IS_ENABLED(CONFIG_DRM_I915_SELFTEST)
#include "selftests/mock_engine.c"
#include "selftests/intel_engine_cs.c"
#endif<|MERGE_RESOLUTION|>--- conflicted
+++ resolved
@@ -1409,26 +1409,16 @@
 		unsigned int idx;
 		u8 read, write;
 
-<<<<<<< HEAD
-		drm_printf(m, "\tExeclist status: 0x%08x %08x\n",
-			   ENGINE_READ(engine, RING_EXECLIST_STATUS_LO),
-			   ENGINE_READ(engine, RING_EXECLIST_STATUS_HI));
-=======
 		drm_printf(m, "\tExeclist status: 0x%08x %08x, entries %u\n",
 			   ENGINE_READ(engine, RING_EXECLIST_STATUS_LO),
 			   ENGINE_READ(engine, RING_EXECLIST_STATUS_HI),
 			   num_entries);
->>>>>>> a2d635de
 
 		read = execlists->csb_head;
 		write = READ_ONCE(*execlists->csb_write);
 
 		drm_printf(m, "\tExeclist CSB read %d, write %d, tasklet queued? %s (%s)\n",
 			   read, write,
-<<<<<<< HEAD
-			   GEN8_CSB_WRITE_PTR(ENGINE_READ(engine, RING_CONTEXT_STATUS_PTR)),
-=======
->>>>>>> a2d635de
 			   yesno(test_bit(TASKLET_STATE_SCHED,
 					  &engine->execlists.tasklet.state)),
 			   enableddisabled(!atomic_read(&engine->execlists.tasklet.count)));
@@ -1439,23 +1429,9 @@
 		if (read > write)
 			write += num_entries;
 		while (read < write) {
-<<<<<<< HEAD
-			idx = ++read % GEN8_CSB_ENTRIES;
-			drm_printf(m, "\tExeclist CSB[%d]: 0x%08x [mmio:0x%08x], context: %d [mmio:%d]\n",
-				   idx,
-				   hws[idx * 2],
-				   ENGINE_READ_IDX(engine,
-						   RING_CONTEXT_STATUS_BUF_LO,
-						   idx),
-				   hws[idx * 2 + 1],
-				   ENGINE_READ_IDX(engine,
-						   RING_CONTEXT_STATUS_BUF_HI,
-						   idx));
-=======
 			idx = ++read % num_entries;
 			drm_printf(m, "\tExeclist CSB[%d]: 0x%08x, context: %d\n",
 				   idx, hws[idx * 2], hws[idx * 2 + 1]);
->>>>>>> a2d635de
 		}
 
 		rcu_read_lock();
