/*
 * Copyright © 2016 Intel Corporation
 *
 * Permission is hereby granted, free of charge, to any person obtaining a
 * copy of this software and associated documentation files (the "Software"),
 * to deal in the Software without restriction, including without limitation
 * the rights to use, copy, modify, merge, publish, distribute, sublicense,
 * and/or sell copies of the Software, and to permit persons to whom the
 * Software is furnished to do so, subject to the following conditions:
 *
 * The above copyright notice and this permission notice (including the next
 * paragraph) shall be included in all copies or substantial portions of the
 * Software.
 *
 * THE SOFTWARE IS PROVIDED "AS IS", WITHOUT WARRANTY OF ANY KIND, EXPRESS OR
 * IMPLIED, INCLUDING BUT NOT LIMITED TO THE WARRANTIES OF MERCHANTABILITY,
 * FITNESS FOR A PARTICULAR PURPOSE AND NONINFRINGEMENT.  IN NO EVENT SHALL
 * THE AUTHORS OR COPYRIGHT HOLDERS BE LIABLE FOR ANY CLAIM, DAMAGES OR OTHER
 * LIABILITY, WHETHER IN AN ACTION OF CONTRACT, TORT OR OTHERWISE, ARISING
 * FROM, OUT OF OR IN CONNECTION WITH THE SOFTWARE OR THE USE OR OTHER DEALINGS
 * IN THE SOFTWARE.
 *
 */

#include <drm/drm_print.h>

#include "i915_drv.h"
#include "i915_vgpu.h"
#include "intel_ringbuffer.h"
#include "intel_lrc.h"

/* Haswell does have the CXT_SIZE register however it does not appear to be
 * valid. Now, docs explain in dwords what is in the context object. The full
 * size is 70720 bytes, however, the power context and execlist context will
 * never be saved (power context is stored elsewhere, and execlists don't work
 * on HSW) - so the final size, including the extra state required for the
 * Resource Streamer, is 66944 bytes, which rounds to 17 pages.
 */
#define HSW_CXT_TOTAL_SIZE		(17 * PAGE_SIZE)

#define GEN8_LR_CONTEXT_RENDER_SIZE	(20 * PAGE_SIZE)
#define GEN9_LR_CONTEXT_RENDER_SIZE	(22 * PAGE_SIZE)
#define GEN10_LR_CONTEXT_RENDER_SIZE	(18 * PAGE_SIZE)

#define GEN8_LR_CONTEXT_OTHER_SIZE	( 2 * PAGE_SIZE)

struct engine_class_info {
	const char *name;
	int (*init_legacy)(struct intel_engine_cs *engine);
	int (*init_execlists)(struct intel_engine_cs *engine);

	u8 uabi_class;
};

static const struct engine_class_info intel_engine_classes[] = {
	[RENDER_CLASS] = {
		.name = "rcs",
		.init_execlists = logical_render_ring_init,
		.init_legacy = intel_init_render_ring_buffer,
		.uabi_class = I915_ENGINE_CLASS_RENDER,
	},
	[COPY_ENGINE_CLASS] = {
		.name = "bcs",
		.init_execlists = logical_xcs_ring_init,
		.init_legacy = intel_init_blt_ring_buffer,
		.uabi_class = I915_ENGINE_CLASS_COPY,
	},
	[VIDEO_DECODE_CLASS] = {
		.name = "vcs",
		.init_execlists = logical_xcs_ring_init,
		.init_legacy = intel_init_bsd_ring_buffer,
		.uabi_class = I915_ENGINE_CLASS_VIDEO,
	},
	[VIDEO_ENHANCEMENT_CLASS] = {
		.name = "vecs",
		.init_execlists = logical_xcs_ring_init,
		.init_legacy = intel_init_vebox_ring_buffer,
		.uabi_class = I915_ENGINE_CLASS_VIDEO_ENHANCE,
	},
};

struct engine_info {
	unsigned int hw_id;
	unsigned int uabi_id;
	u8 class;
	u8 instance;
	u32 mmio_base;
	unsigned irq_shift;
};

static const struct engine_info intel_engines[] = {
	[RCS] = {
		.hw_id = RCS_HW,
		.uabi_id = I915_EXEC_RENDER,
		.class = RENDER_CLASS,
		.instance = 0,
		.mmio_base = RENDER_RING_BASE,
		.irq_shift = GEN8_RCS_IRQ_SHIFT,
	},
	[BCS] = {
		.hw_id = BCS_HW,
		.uabi_id = I915_EXEC_BLT,
		.class = COPY_ENGINE_CLASS,
		.instance = 0,
		.mmio_base = BLT_RING_BASE,
		.irq_shift = GEN8_BCS_IRQ_SHIFT,
	},
	[VCS] = {
		.hw_id = VCS_HW,
		.uabi_id = I915_EXEC_BSD,
		.class = VIDEO_DECODE_CLASS,
		.instance = 0,
		.mmio_base = GEN6_BSD_RING_BASE,
		.irq_shift = GEN8_VCS1_IRQ_SHIFT,
	},
	[VCS2] = {
		.hw_id = VCS2_HW,
		.uabi_id = I915_EXEC_BSD,
		.class = VIDEO_DECODE_CLASS,
		.instance = 1,
		.mmio_base = GEN8_BSD2_RING_BASE,
		.irq_shift = GEN8_VCS2_IRQ_SHIFT,
	},
	[VECS] = {
		.hw_id = VECS_HW,
		.uabi_id = I915_EXEC_VEBOX,
		.class = VIDEO_ENHANCEMENT_CLASS,
		.instance = 0,
		.mmio_base = VEBOX_RING_BASE,
		.irq_shift = GEN8_VECS_IRQ_SHIFT,
	},
};

/**
 * ___intel_engine_context_size() - return the size of the context for an engine
 * @dev_priv: i915 device private
 * @class: engine class
 *
 * Each engine class may require a different amount of space for a context
 * image.
 *
 * Return: size (in bytes) of an engine class specific context image
 *
 * Note: this size includes the HWSP, which is part of the context image
 * in LRC mode, but does not include the "shared data page" used with
 * GuC submission. The caller should account for this if using the GuC.
 */
static u32
__intel_engine_context_size(struct drm_i915_private *dev_priv, u8 class)
{
	u32 cxt_size;

	BUILD_BUG_ON(I915_GTT_PAGE_SIZE != PAGE_SIZE);

	switch (class) {
	case RENDER_CLASS:
		switch (INTEL_GEN(dev_priv)) {
		default:
			MISSING_CASE(INTEL_GEN(dev_priv));
		case 10:
			return GEN10_LR_CONTEXT_RENDER_SIZE;
		case 9:
			return GEN9_LR_CONTEXT_RENDER_SIZE;
		case 8:
			return GEN8_LR_CONTEXT_RENDER_SIZE;
		case 7:
			if (IS_HASWELL(dev_priv))
				return HSW_CXT_TOTAL_SIZE;

			cxt_size = I915_READ(GEN7_CXT_SIZE);
			return round_up(GEN7_CXT_TOTAL_SIZE(cxt_size) * 64,
					PAGE_SIZE);
		case 6:
			cxt_size = I915_READ(CXT_SIZE);
			return round_up(GEN6_CXT_TOTAL_SIZE(cxt_size) * 64,
					PAGE_SIZE);
		case 5:
		case 4:
		case 3:
		case 2:
		/* For the special day when i810 gets merged. */
		case 1:
			return 0;
		}
		break;
	default:
		MISSING_CASE(class);
	case VIDEO_DECODE_CLASS:
	case VIDEO_ENHANCEMENT_CLASS:
	case COPY_ENGINE_CLASS:
		if (INTEL_GEN(dev_priv) < 8)
			return 0;
		return GEN8_LR_CONTEXT_OTHER_SIZE;
	}
}

static int
intel_engine_setup(struct drm_i915_private *dev_priv,
		   enum intel_engine_id id)
{
	const struct engine_info *info = &intel_engines[id];
	const struct engine_class_info *class_info;
	struct intel_engine_cs *engine;

	GEM_BUG_ON(info->class >= ARRAY_SIZE(intel_engine_classes));
	class_info = &intel_engine_classes[info->class];

	if (GEM_WARN_ON(info->class > MAX_ENGINE_CLASS))
		return -EINVAL;

	if (GEM_WARN_ON(info->instance > MAX_ENGINE_INSTANCE))
		return -EINVAL;

	if (GEM_WARN_ON(dev_priv->engine_class[info->class][info->instance]))
		return -EINVAL;

	GEM_BUG_ON(dev_priv->engine[id]);
	engine = kzalloc(sizeof(*engine), GFP_KERNEL);
	if (!engine)
		return -ENOMEM;

	engine->id = id;
	engine->i915 = dev_priv;
	WARN_ON(snprintf(engine->name, sizeof(engine->name), "%s%u",
			 class_info->name, info->instance) >=
		sizeof(engine->name));
	engine->hw_id = engine->guc_id = info->hw_id;
	engine->mmio_base = info->mmio_base;
	engine->irq_shift = info->irq_shift;
	engine->class = info->class;
	engine->instance = info->instance;

	engine->uabi_id = info->uabi_id;
	engine->uabi_class = class_info->uabi_class;

	engine->context_size = __intel_engine_context_size(dev_priv,
							   engine->class);
	if (WARN_ON(engine->context_size > BIT(20)))
		engine->context_size = 0;

	/* Nothing to do here, execute in order of dependencies */
	engine->schedule = NULL;

	spin_lock_init(&engine->stats.lock);

	ATOMIC_INIT_NOTIFIER_HEAD(&engine->context_status_notifier);

	dev_priv->engine_class[info->class][info->instance] = engine;
	dev_priv->engine[id] = engine;
	return 0;
}

/**
 * intel_engines_init_mmio() - allocate and prepare the Engine Command Streamers
 * @dev_priv: i915 device private
 *
 * Return: non-zero if the initialization failed.
 */
int intel_engines_init_mmio(struct drm_i915_private *dev_priv)
{
	struct intel_device_info *device_info = mkwrite_device_info(dev_priv);
	const unsigned int ring_mask = INTEL_INFO(dev_priv)->ring_mask;
	struct intel_engine_cs *engine;
	enum intel_engine_id id;
	unsigned int mask = 0;
	unsigned int i;
	int err;

	WARN_ON(ring_mask == 0);
	WARN_ON(ring_mask &
		GENMASK(sizeof(mask) * BITS_PER_BYTE - 1, I915_NUM_ENGINES));

	for (i = 0; i < ARRAY_SIZE(intel_engines); i++) {
		if (!HAS_ENGINE(dev_priv, i))
			continue;

		err = intel_engine_setup(dev_priv, i);
		if (err)
			goto cleanup;

		mask |= ENGINE_MASK(i);
	}

	/*
	 * Catch failures to update intel_engines table when the new engines
	 * are added to the driver by a warning and disabling the forgotten
	 * engines.
	 */
	if (WARN_ON(mask != ring_mask))
		device_info->ring_mask = mask;

	/* We always presume we have at least RCS available for later probing */
	if (WARN_ON(!HAS_ENGINE(dev_priv, RCS))) {
		err = -ENODEV;
		goto cleanup;
	}

	device_info->num_rings = hweight32(mask);

	i915_check_and_clear_faults(dev_priv);

	return 0;

cleanup:
	for_each_engine(engine, dev_priv, id)
		kfree(engine);
	return err;
}

/**
 * intel_engines_init() - init the Engine Command Streamers
 * @dev_priv: i915 device private
 *
 * Return: non-zero if the initialization failed.
 */
int intel_engines_init(struct drm_i915_private *dev_priv)
{
	struct intel_engine_cs *engine;
	enum intel_engine_id id, err_id;
	int err;

	for_each_engine(engine, dev_priv, id) {
		const struct engine_class_info *class_info =
			&intel_engine_classes[engine->class];
		int (*init)(struct intel_engine_cs *engine);

		if (HAS_EXECLISTS(dev_priv))
			init = class_info->init_execlists;
		else
			init = class_info->init_legacy;

		err = -EINVAL;
		err_id = id;

		if (GEM_WARN_ON(!init))
			goto cleanup;

		err = init(engine);
		if (err)
			goto cleanup;

		GEM_BUG_ON(!engine->submit_request);
	}

	return 0;

cleanup:
	for_each_engine(engine, dev_priv, id) {
		if (id >= err_id) {
			kfree(engine);
			dev_priv->engine[id] = NULL;
		} else {
			dev_priv->gt.cleanup_engine(engine);
		}
	}
	return err;
}

void intel_engine_init_global_seqno(struct intel_engine_cs *engine, u32 seqno)
{
	struct drm_i915_private *dev_priv = engine->i915;

	/* Our semaphore implementation is strictly monotonic (i.e. we proceed
	 * so long as the semaphore value in the register/page is greater
	 * than the sync value), so whenever we reset the seqno,
	 * so long as we reset the tracking semaphore value to 0, it will
	 * always be before the next request's seqno. If we don't reset
	 * the semaphore value, then when the seqno moves backwards all
	 * future waits will complete instantly (causing rendering corruption).
	 */
	if (IS_GEN6(dev_priv) || IS_GEN7(dev_priv)) {
		I915_WRITE(RING_SYNC_0(engine->mmio_base), 0);
		I915_WRITE(RING_SYNC_1(engine->mmio_base), 0);
		if (HAS_VEBOX(dev_priv))
			I915_WRITE(RING_SYNC_2(engine->mmio_base), 0);
	}

	intel_write_status_page(engine, I915_GEM_HWS_INDEX, seqno);
	clear_bit(ENGINE_IRQ_BREADCRUMB, &engine->irq_posted);

	/* After manually advancing the seqno, fake the interrupt in case
	 * there are any waiters for that seqno.
	 */
	intel_engine_wakeup(engine);

	GEM_BUG_ON(intel_engine_get_seqno(engine) != seqno);
}

static void intel_engine_init_timeline(struct intel_engine_cs *engine)
{
	engine->timeline = &engine->i915->gt.global_timeline.engine[engine->id];
}

static bool csb_force_mmio(struct drm_i915_private *i915)
{
	/*
	 * IOMMU adds unpredictable latency causing the CSB write (from the
	 * GPU into the HWSP) to only be visible some time after the interrupt
	 * (missed breadcrumb syndrome).
	 */
	if (intel_vtd_active())
		return true;

	/* Older GVT emulation depends upon intercepting CSB mmio */
	if (intel_vgpu_active(i915) && !intel_vgpu_has_hwsp_emulation(i915))
		return true;

	return false;
}

static void intel_engine_init_execlist(struct intel_engine_cs *engine)
{
	struct intel_engine_execlists * const execlists = &engine->execlists;

	execlists->csb_use_mmio = csb_force_mmio(engine->i915);

	execlists->port_mask = 1;
	BUILD_BUG_ON_NOT_POWER_OF_2(execlists_num_ports(execlists));
	GEM_BUG_ON(execlists_num_ports(execlists) > EXECLIST_MAX_PORTS);

	execlists->queue = RB_ROOT;
	execlists->first = NULL;
}

/**
 * intel_engines_setup_common - setup engine state not requiring hw access
 * @engine: Engine to setup.
 *
 * Initializes @engine@ structure members shared between legacy and execlists
 * submission modes which do not require hardware access.
 *
 * Typically done early in the submission mode specific engine setup stage.
 */
void intel_engine_setup_common(struct intel_engine_cs *engine)
{
	intel_engine_init_execlist(engine);

	intel_engine_init_timeline(engine);
	intel_engine_init_hangcheck(engine);
	i915_gem_batch_pool_init(engine, &engine->batch_pool);

	intel_engine_init_cmd_parser(engine);
}

int intel_engine_create_scratch(struct intel_engine_cs *engine, int size)
{
	struct drm_i915_gem_object *obj;
	struct i915_vma *vma;
	int ret;

	WARN_ON(engine->scratch);

	obj = i915_gem_object_create_stolen(engine->i915, size);
	if (!obj)
		obj = i915_gem_object_create_internal(engine->i915, size);
	if (IS_ERR(obj)) {
		DRM_ERROR("Failed to allocate scratch page\n");
		return PTR_ERR(obj);
	}

	vma = i915_vma_instance(obj, &engine->i915->ggtt.base, NULL);
	if (IS_ERR(vma)) {
		ret = PTR_ERR(vma);
		goto err_unref;
	}

	ret = i915_vma_pin(vma, 0, 4096, PIN_GLOBAL | PIN_HIGH);
	if (ret)
		goto err_unref;

	engine->scratch = vma;
	DRM_DEBUG_DRIVER("%s pipe control offset: 0x%08x\n",
			 engine->name, i915_ggtt_offset(vma));
	return 0;

err_unref:
	i915_gem_object_put(obj);
	return ret;
}

static void intel_engine_cleanup_scratch(struct intel_engine_cs *engine)
{
	i915_vma_unpin_and_release(&engine->scratch);
}

static void cleanup_phys_status_page(struct intel_engine_cs *engine)
{
	struct drm_i915_private *dev_priv = engine->i915;

	if (!dev_priv->status_page_dmah)
		return;

	drm_pci_free(&dev_priv->drm, dev_priv->status_page_dmah);
	engine->status_page.page_addr = NULL;
}

static void cleanup_status_page(struct intel_engine_cs *engine)
{
	struct i915_vma *vma;
	struct drm_i915_gem_object *obj;

	vma = fetch_and_zero(&engine->status_page.vma);
	if (!vma)
		return;

	obj = vma->obj;

	i915_vma_unpin(vma);
	i915_vma_close(vma);

	i915_gem_object_unpin_map(obj);
	__i915_gem_object_release_unless_active(obj);
}

static int init_status_page(struct intel_engine_cs *engine)
{
	struct drm_i915_gem_object *obj;
	struct i915_vma *vma;
	unsigned int flags;
	void *vaddr;
	int ret;

	obj = i915_gem_object_create_internal(engine->i915, PAGE_SIZE);
	if (IS_ERR(obj)) {
		DRM_ERROR("Failed to allocate status page\n");
		return PTR_ERR(obj);
	}

	ret = i915_gem_object_set_cache_level(obj, I915_CACHE_LLC);
	if (ret)
		goto err;

	vma = i915_vma_instance(obj, &engine->i915->ggtt.base, NULL);
	if (IS_ERR(vma)) {
		ret = PTR_ERR(vma);
		goto err;
	}

	flags = PIN_GLOBAL;
	if (!HAS_LLC(engine->i915))
		/* On g33, we cannot place HWS above 256MiB, so
		 * restrict its pinning to the low mappable arena.
		 * Though this restriction is not documented for
		 * gen4, gen5, or byt, they also behave similarly
		 * and hang if the HWS is placed at the top of the
		 * GTT. To generalise, it appears that all !llc
		 * platforms have issues with us placing the HWS
		 * above the mappable region (even though we never
		 * actually map it).
		 */
		flags |= PIN_MAPPABLE;
	else
		flags |= PIN_HIGH;
	ret = i915_vma_pin(vma, 0, 4096, flags);
	if (ret)
		goto err;

	vaddr = i915_gem_object_pin_map(obj, I915_MAP_WB);
	if (IS_ERR(vaddr)) {
		ret = PTR_ERR(vaddr);
		goto err_unpin;
	}

	engine->status_page.vma = vma;
	engine->status_page.ggtt_offset = i915_ggtt_offset(vma);
	engine->status_page.page_addr = memset(vaddr, 0, PAGE_SIZE);

	DRM_DEBUG_DRIVER("%s hws offset: 0x%08x\n",
			 engine->name, i915_ggtt_offset(vma));
	return 0;

err_unpin:
	i915_vma_unpin(vma);
err:
	i915_gem_object_put(obj);
	return ret;
}

static int init_phys_status_page(struct intel_engine_cs *engine)
{
	struct drm_i915_private *dev_priv = engine->i915;

	GEM_BUG_ON(engine->id != RCS);

	dev_priv->status_page_dmah =
		drm_pci_alloc(&dev_priv->drm, PAGE_SIZE, PAGE_SIZE);
	if (!dev_priv->status_page_dmah)
		return -ENOMEM;

	engine->status_page.page_addr = dev_priv->status_page_dmah->vaddr;
	memset(engine->status_page.page_addr, 0, PAGE_SIZE);

	return 0;
}

/**
 * intel_engines_init_common - initialize cengine state which might require hw access
 * @engine: Engine to initialize.
 *
 * Initializes @engine@ structure members shared between legacy and execlists
 * submission modes which do require hardware access.
 *
 * Typcally done at later stages of submission mode specific engine setup.
 *
 * Returns zero on success or an error code on failure.
 */
int intel_engine_init_common(struct intel_engine_cs *engine)
{
	struct intel_ring *ring;
	int ret;

	engine->set_default_submission(engine);

	/* We may need to do things with the shrinker which
	 * require us to immediately switch back to the default
	 * context. This can cause a problem as pinning the
	 * default context also requires GTT space which may not
	 * be available. To avoid this we always pin the default
	 * context.
	 */
	ring = engine->context_pin(engine, engine->i915->kernel_context);
	if (IS_ERR(ring))
		return PTR_ERR(ring);

	/*
	 * Similarly the preempt context must always be available so that
	 * we can interrupt the engine at any time.
	 */
	if (HAS_LOGICAL_RING_PREEMPTION(engine->i915)) {
		ring = engine->context_pin(engine,
					   engine->i915->preempt_context);
		if (IS_ERR(ring)) {
			ret = PTR_ERR(ring);
			goto err_unpin_kernel;
		}
	}

	ret = intel_engine_init_breadcrumbs(engine);
	if (ret)
		goto err_unpin_preempt;

	if (HWS_NEEDS_PHYSICAL(engine->i915))
		ret = init_phys_status_page(engine);
	else
		ret = init_status_page(engine);
	if (ret)
		goto err_breadcrumbs;

	return 0;

err_breadcrumbs:
	intel_engine_fini_breadcrumbs(engine);
err_unpin_preempt:
	if (HAS_LOGICAL_RING_PREEMPTION(engine->i915))
		engine->context_unpin(engine, engine->i915->preempt_context);
err_unpin_kernel:
	engine->context_unpin(engine, engine->i915->kernel_context);
	return ret;
}

/**
 * intel_engines_cleanup_common - cleans up the engine state created by
 *                                the common initiailizers.
 * @engine: Engine to cleanup.
 *
 * This cleans up everything created by the common helpers.
 */
void intel_engine_cleanup_common(struct intel_engine_cs *engine)
{
	intel_engine_cleanup_scratch(engine);

	if (HWS_NEEDS_PHYSICAL(engine->i915))
		cleanup_phys_status_page(engine);
	else
		cleanup_status_page(engine);

	intel_engine_fini_breadcrumbs(engine);
	intel_engine_cleanup_cmd_parser(engine);
	i915_gem_batch_pool_fini(&engine->batch_pool);

	if (engine->default_state)
		i915_gem_object_put(engine->default_state);

	if (HAS_LOGICAL_RING_PREEMPTION(engine->i915))
		engine->context_unpin(engine, engine->i915->preempt_context);
	engine->context_unpin(engine, engine->i915->kernel_context);
}

u64 intel_engine_get_active_head(struct intel_engine_cs *engine)
{
	struct drm_i915_private *dev_priv = engine->i915;
	u64 acthd;

	if (INTEL_GEN(dev_priv) >= 8)
		acthd = I915_READ64_2x32(RING_ACTHD(engine->mmio_base),
					 RING_ACTHD_UDW(engine->mmio_base));
	else if (INTEL_GEN(dev_priv) >= 4)
		acthd = I915_READ(RING_ACTHD(engine->mmio_base));
	else
		acthd = I915_READ(ACTHD);

	return acthd;
}

u64 intel_engine_get_last_batch_head(struct intel_engine_cs *engine)
{
	struct drm_i915_private *dev_priv = engine->i915;
	u64 bbaddr;

	if (INTEL_GEN(dev_priv) >= 8)
		bbaddr = I915_READ64_2x32(RING_BBADDR(engine->mmio_base),
					  RING_BBADDR_UDW(engine->mmio_base));
	else
		bbaddr = I915_READ(RING_BBADDR(engine->mmio_base));

	return bbaddr;
}

const char *i915_cache_level_str(struct drm_i915_private *i915, int type)
{
	switch (type) {
	case I915_CACHE_NONE: return " uncached";
	case I915_CACHE_LLC: return HAS_LLC(i915) ? " LLC" : " snooped";
	case I915_CACHE_L3_LLC: return " L3+LLC";
	case I915_CACHE_WT: return " WT";
	default: return "";
	}
}

static inline uint32_t
read_subslice_reg(struct drm_i915_private *dev_priv, int slice,
		  int subslice, i915_reg_t reg)
{
	uint32_t mcr;
	uint32_t ret;
	enum forcewake_domains fw_domains;

	fw_domains = intel_uncore_forcewake_for_reg(dev_priv, reg,
						    FW_REG_READ);
	fw_domains |= intel_uncore_forcewake_for_reg(dev_priv,
						     GEN8_MCR_SELECTOR,
						     FW_REG_READ | FW_REG_WRITE);

	spin_lock_irq(&dev_priv->uncore.lock);
	intel_uncore_forcewake_get__locked(dev_priv, fw_domains);

	mcr = I915_READ_FW(GEN8_MCR_SELECTOR);
	/*
	 * The HW expects the slice and sublice selectors to be reset to 0
	 * after reading out the registers.
	 */
	WARN_ON_ONCE(mcr & (GEN8_MCR_SLICE_MASK | GEN8_MCR_SUBSLICE_MASK));
	mcr &= ~(GEN8_MCR_SLICE_MASK | GEN8_MCR_SUBSLICE_MASK);
	mcr |= GEN8_MCR_SLICE(slice) | GEN8_MCR_SUBSLICE(subslice);
	I915_WRITE_FW(GEN8_MCR_SELECTOR, mcr);

	ret = I915_READ_FW(reg);

	mcr &= ~(GEN8_MCR_SLICE_MASK | GEN8_MCR_SUBSLICE_MASK);
	I915_WRITE_FW(GEN8_MCR_SELECTOR, mcr);

	intel_uncore_forcewake_put__locked(dev_priv, fw_domains);
	spin_unlock_irq(&dev_priv->uncore.lock);

	return ret;
}

/* NB: please notice the memset */
void intel_engine_get_instdone(struct intel_engine_cs *engine,
			       struct intel_instdone *instdone)
{
	struct drm_i915_private *dev_priv = engine->i915;
	u32 mmio_base = engine->mmio_base;
	int slice;
	int subslice;

	memset(instdone, 0, sizeof(*instdone));

	switch (INTEL_GEN(dev_priv)) {
	default:
		instdone->instdone = I915_READ(RING_INSTDONE(mmio_base));

		if (engine->id != RCS)
			break;

		instdone->slice_common = I915_READ(GEN7_SC_INSTDONE);
		for_each_instdone_slice_subslice(dev_priv, slice, subslice) {
			instdone->sampler[slice][subslice] =
				read_subslice_reg(dev_priv, slice, subslice,
						  GEN7_SAMPLER_INSTDONE);
			instdone->row[slice][subslice] =
				read_subslice_reg(dev_priv, slice, subslice,
						  GEN7_ROW_INSTDONE);
		}
		break;
	case 7:
		instdone->instdone = I915_READ(RING_INSTDONE(mmio_base));

		if (engine->id != RCS)
			break;

		instdone->slice_common = I915_READ(GEN7_SC_INSTDONE);
		instdone->sampler[0][0] = I915_READ(GEN7_SAMPLER_INSTDONE);
		instdone->row[0][0] = I915_READ(GEN7_ROW_INSTDONE);

		break;
	case 6:
	case 5:
	case 4:
		instdone->instdone = I915_READ(RING_INSTDONE(mmio_base));

		if (engine->id == RCS)
			/* HACK: Using the wrong struct member */
			instdone->slice_common = I915_READ(GEN4_INSTDONE1);
		break;
	case 3:
	case 2:
		instdone->instdone = I915_READ(GEN2_INSTDONE);
		break;
	}
}

static int wa_add(struct drm_i915_private *dev_priv,
		  i915_reg_t addr,
		  const u32 mask, const u32 val)
{
	const u32 idx = dev_priv->workarounds.count;

	if (WARN_ON(idx >= I915_MAX_WA_REGS))
		return -ENOSPC;

	dev_priv->workarounds.reg[idx].addr = addr;
	dev_priv->workarounds.reg[idx].value = val;
	dev_priv->workarounds.reg[idx].mask = mask;

	dev_priv->workarounds.count++;

	return 0;
}

#define WA_REG(addr, mask, val) do { \
		const int r = wa_add(dev_priv, (addr), (mask), (val)); \
		if (r) \
			return r; \
	} while (0)

#define WA_SET_BIT_MASKED(addr, mask) \
	WA_REG(addr, (mask), _MASKED_BIT_ENABLE(mask))

#define WA_CLR_BIT_MASKED(addr, mask) \
	WA_REG(addr, (mask), _MASKED_BIT_DISABLE(mask))

#define WA_SET_FIELD_MASKED(addr, mask, value) \
	WA_REG(addr, mask, _MASKED_FIELD(mask, value))

static int wa_ring_whitelist_reg(struct intel_engine_cs *engine,
				 i915_reg_t reg)
{
	struct drm_i915_private *dev_priv = engine->i915;
	struct i915_workarounds *wa = &dev_priv->workarounds;
	const uint32_t index = wa->hw_whitelist_count[engine->id];

	if (WARN_ON(index >= RING_MAX_NONPRIV_SLOTS))
		return -EINVAL;

	I915_WRITE(RING_FORCE_TO_NONPRIV(engine->mmio_base, index),
		   i915_mmio_reg_offset(reg));
	wa->hw_whitelist_count[engine->id]++;

	return 0;
}

static int gen8_init_workarounds(struct intel_engine_cs *engine)
{
	struct drm_i915_private *dev_priv = engine->i915;

	WA_SET_BIT_MASKED(INSTPM, INSTPM_FORCE_ORDERING);

	/* WaDisableAsyncFlipPerfMode:bdw,chv */
	WA_SET_BIT_MASKED(MI_MODE, ASYNC_FLIP_PERF_DISABLE);

	/* WaDisablePartialInstShootdown:bdw,chv */
	WA_SET_BIT_MASKED(GEN8_ROW_CHICKEN,
			  PARTIAL_INSTRUCTION_SHOOTDOWN_DISABLE);

	/* Use Force Non-Coherent whenever executing a 3D context. This is a
	 * workaround for for a possible hang in the unlikely event a TLB
	 * invalidation occurs during a PSD flush.
	 */
	/* WaForceEnableNonCoherent:bdw,chv */
	/* WaHdcDisableFetchWhenMasked:bdw,chv */
	WA_SET_BIT_MASKED(HDC_CHICKEN0,
			  HDC_DONOT_FETCH_MEM_WHEN_MASKED |
			  HDC_FORCE_NON_COHERENT);

	/* From the Haswell PRM, Command Reference: Registers, CACHE_MODE_0:
	 * "The Hierarchical Z RAW Stall Optimization allows non-overlapping
	 *  polygons in the same 8x4 pixel/sample area to be processed without
	 *  stalling waiting for the earlier ones to write to Hierarchical Z
	 *  buffer."
	 *
	 * This optimization is off by default for BDW and CHV; turn it on.
	 */
	WA_CLR_BIT_MASKED(CACHE_MODE_0_GEN7, HIZ_RAW_STALL_OPT_DISABLE);

	/* Wa4x4STCOptimizationDisable:bdw,chv */
	WA_SET_BIT_MASKED(CACHE_MODE_1, GEN8_4x4_STC_OPTIMIZATION_DISABLE);

	/*
	 * BSpec recommends 8x4 when MSAA is used,
	 * however in practice 16x4 seems fastest.
	 *
	 * Note that PS/WM thread counts depend on the WIZ hashing
	 * disable bit, which we don't touch here, but it's good
	 * to keep in mind (see 3DSTATE_PS and 3DSTATE_WM).
	 */
	WA_SET_FIELD_MASKED(GEN7_GT_MODE,
			    GEN6_WIZ_HASHING_MASK,
			    GEN6_WIZ_HASHING_16x4);

	return 0;
}

static int bdw_init_workarounds(struct intel_engine_cs *engine)
{
	struct drm_i915_private *dev_priv = engine->i915;
	int ret;

	ret = gen8_init_workarounds(engine);
	if (ret)
		return ret;

	/* WaDisableThreadStallDopClockGating:bdw (pre-production) */
	WA_SET_BIT_MASKED(GEN8_ROW_CHICKEN, STALL_DOP_GATING_DISABLE);

	/* WaDisableDopClockGating:bdw
	 *
	 * Also see the related UCGTCL1 write in broadwell_init_clock_gating()
	 * to disable EUTC clock gating.
	 */
	WA_SET_BIT_MASKED(GEN7_ROW_CHICKEN2,
			  DOP_CLOCK_GATING_DISABLE);

	WA_SET_BIT_MASKED(HALF_SLICE_CHICKEN3,
			  GEN8_SAMPLER_POWER_BYPASS_DIS);

	WA_SET_BIT_MASKED(HDC_CHICKEN0,
			  /* WaForceContextSaveRestoreNonCoherent:bdw */
			  HDC_FORCE_CONTEXT_SAVE_RESTORE_NON_COHERENT |
			  /* WaDisableFenceDestinationToSLM:bdw (pre-prod) */
			  (IS_BDW_GT3(dev_priv) ? HDC_FENCE_DEST_SLM_DISABLE : 0));

	return 0;
}

static int chv_init_workarounds(struct intel_engine_cs *engine)
{
	struct drm_i915_private *dev_priv = engine->i915;
	int ret;

	ret = gen8_init_workarounds(engine);
	if (ret)
		return ret;

	/* WaDisableThreadStallDopClockGating:chv */
	WA_SET_BIT_MASKED(GEN8_ROW_CHICKEN, STALL_DOP_GATING_DISABLE);

	/* Improve HiZ throughput on CHV. */
	WA_SET_BIT_MASKED(HIZ_CHICKEN, CHV_HZ_8X8_MODE_IN_1X);

	return 0;
}

static int gen9_init_workarounds(struct intel_engine_cs *engine)
{
	struct drm_i915_private *dev_priv = engine->i915;
	int ret;

	/* WaConextSwitchWithConcurrentTLBInvalidate:skl,bxt,kbl,glk,cfl */
	I915_WRITE(GEN9_CSFE_CHICKEN1_RCS, _MASKED_BIT_ENABLE(GEN9_PREEMPT_GPGPU_SYNC_SWITCH_DISABLE));

	/* WaEnableLbsSlaRetryTimerDecrement:skl,bxt,kbl,glk,cfl */
	I915_WRITE(BDW_SCRATCH1, I915_READ(BDW_SCRATCH1) |
		   GEN9_LBS_SLA_RETRY_TIMER_DECREMENT_ENABLE);

	/* WaDisableKillLogic:bxt,skl,kbl */
	if (!IS_COFFEELAKE(dev_priv))
		I915_WRITE(GAM_ECOCHK, I915_READ(GAM_ECOCHK) |
			   ECOCHK_DIS_TLB);

	if (HAS_LLC(dev_priv)) {
		/* WaCompressedResourceSamplerPbeMediaNewHashMode:skl,kbl
		 *
		 * Must match Display Engine. See
		 * WaCompressedResourceDisplayNewHashMode.
		 */
		WA_SET_BIT_MASKED(COMMON_SLICE_CHICKEN2,
				  GEN9_PBE_COMPRESSED_HASH_SELECTION);
		WA_SET_BIT_MASKED(GEN9_HALF_SLICE_CHICKEN7,
				  GEN9_SAMPLER_HASH_COMPRESSED_READ_ADDR);

		I915_WRITE(MMCD_MISC_CTRL,
			   I915_READ(MMCD_MISC_CTRL) |
			   MMCD_PCLA |
			   MMCD_HOTSPOT_EN);
	}

	/* WaClearFlowControlGpgpuContextSave:skl,bxt,kbl,glk,cfl */
	/* WaDisablePartialInstShootdown:skl,bxt,kbl,glk,cfl */
	WA_SET_BIT_MASKED(GEN8_ROW_CHICKEN,
			  FLOW_CONTROL_ENABLE |
			  PARTIAL_INSTRUCTION_SHOOTDOWN_DISABLE);

	/* Syncing dependencies between camera and graphics:skl,bxt,kbl */
	if (!IS_COFFEELAKE(dev_priv))
		WA_SET_BIT_MASKED(HALF_SLICE_CHICKEN3,
				  GEN9_DISABLE_OCL_OOB_SUPPRESS_LOGIC);

	/* WaEnableYV12BugFixInHalfSliceChicken7:skl,bxt,kbl,glk,cfl */
	/* WaEnableSamplerGPGPUPreemptionSupport:skl,bxt,kbl,cfl */
	WA_SET_BIT_MASKED(GEN9_HALF_SLICE_CHICKEN7,
			  GEN9_ENABLE_YV12_BUGFIX |
			  GEN9_ENABLE_GPGPU_PREEMPTION);

	/* Wa4x4STCOptimizationDisable:skl,bxt,kbl,glk,cfl */
	/* WaDisablePartialResolveInVc:skl,bxt,kbl,cfl */
	WA_SET_BIT_MASKED(CACHE_MODE_1, (GEN8_4x4_STC_OPTIMIZATION_DISABLE |
					 GEN9_PARTIAL_RESOLVE_IN_VC_DISABLE));

	/* WaCcsTlbPrefetchDisable:skl,bxt,kbl,glk,cfl */
	WA_CLR_BIT_MASKED(GEN9_HALF_SLICE_CHICKEN5,
			  GEN9_CCS_TLB_PREFETCH_ENABLE);

	/* WaForceContextSaveRestoreNonCoherent:skl,bxt,kbl,cfl */
	WA_SET_BIT_MASKED(HDC_CHICKEN0,
			  HDC_FORCE_CONTEXT_SAVE_RESTORE_NON_COHERENT |
			  HDC_FORCE_CSR_NON_COHERENT_OVR_DISABLE);

	/* WaForceEnableNonCoherent and WaDisableHDCInvalidation are
	 * both tied to WaForceContextSaveRestoreNonCoherent
	 * in some hsds for skl. We keep the tie for all gen9. The
	 * documentation is a bit hazy and so we want to get common behaviour,
	 * even though there is no clear evidence we would need both on kbl/bxt.
	 * This area has been source of system hangs so we play it safe
	 * and mimic the skl regardless of what bspec says.
	 *
	 * Use Force Non-Coherent whenever executing a 3D context. This
	 * is a workaround for a possible hang in the unlikely event
	 * a TLB invalidation occurs during a PSD flush.
	 */

	/* WaForceEnableNonCoherent:skl,bxt,kbl,cfl */
	WA_SET_BIT_MASKED(HDC_CHICKEN0,
			  HDC_FORCE_NON_COHERENT);

	/* WaDisableHDCInvalidation:skl,bxt,kbl,cfl */
	I915_WRITE(GAM_ECOCHK, I915_READ(GAM_ECOCHK) |
		   BDW_DISABLE_HDC_INVALIDATION);

	/* WaDisableSamplerPowerBypassForSOPingPong:skl,bxt,kbl,cfl */
	if (IS_SKYLAKE(dev_priv) ||
	    IS_KABYLAKE(dev_priv) ||
	    IS_COFFEELAKE(dev_priv))
		WA_SET_BIT_MASKED(HALF_SLICE_CHICKEN3,
				  GEN8_SAMPLER_POWER_BYPASS_DIS);

	/* WaDisableSTUnitPowerOptimization:skl,bxt,kbl,glk,cfl */
	WA_SET_BIT_MASKED(HALF_SLICE_CHICKEN2, GEN8_ST_PO_DISABLE);

	/* WaProgramL3SqcReg1DefaultForPerf:bxt,glk */
	if (IS_GEN9_LP(dev_priv)) {
		u32 val = I915_READ(GEN8_L3SQCREG1);

		val &= ~L3_PRIO_CREDITS_MASK;
		val |= L3_GENERAL_PRIO_CREDITS(62) | L3_HIGH_PRIO_CREDITS(2);
		I915_WRITE(GEN8_L3SQCREG1, val);
	}

	/* WaOCLCoherentLineFlush:skl,bxt,kbl,cfl */
	I915_WRITE(GEN8_L3SQCREG4, (I915_READ(GEN8_L3SQCREG4) |
				    GEN8_LQSC_FLUSH_COHERENT_LINES));

	/*
	 * Supporting preemption with fine-granularity requires changes in the
	 * batch buffer programming. Since we can't break old userspace, we
	 * need to set our default preemption level to safe value. Userspace is
	 * still able to use more fine-grained preemption levels, since in
	 * WaEnablePreemptionGranularityControlByUMD we're whitelisting the
	 * per-ctx register. As such, WaDisable{3D,GPGPU}MidCmdPreemption are
	 * not real HW workarounds, but merely a way to start using preemption
	 * while maintaining old contract with userspace.
	 */

	/* WaDisable3DMidCmdPreemption:skl,bxt,glk,cfl,[cnl] */
	WA_CLR_BIT_MASKED(GEN8_CS_CHICKEN1, GEN9_PREEMPT_3D_OBJECT_LEVEL);

	/* WaDisableGPGPUMidCmdPreemption:skl,bxt,blk,cfl,[cnl] */
	WA_SET_FIELD_MASKED(GEN8_CS_CHICKEN1, GEN9_PREEMPT_GPGPU_LEVEL_MASK,
			    GEN9_PREEMPT_GPGPU_COMMAND_LEVEL);

	/* WaVFEStateAfterPipeControlwithMediaStateClear:skl,bxt,glk,cfl */
	ret = wa_ring_whitelist_reg(engine, GEN9_CTX_PREEMPT_REG);
	if (ret)
		return ret;

	/* WaEnablePreemptionGranularityControlByUMD:skl,bxt,kbl,cfl,[cnl] */
	I915_WRITE(GEN7_FF_SLICE_CS_CHICKEN1,
		   _MASKED_BIT_ENABLE(GEN9_FFSC_PERCTX_PREEMPT_CTRL));
	ret = wa_ring_whitelist_reg(engine, GEN8_CS_CHICKEN1);
	if (ret)
		return ret;

	/* WaAllowUMDToModifyHDCChicken1:skl,bxt,kbl,glk,cfl */
	ret = wa_ring_whitelist_reg(engine, GEN8_HDC_CHICKEN1);
	if (ret)
		return ret;

	return 0;
}

static int skl_tune_iz_hashing(struct intel_engine_cs *engine)
{
	struct drm_i915_private *dev_priv = engine->i915;
	u8 vals[3] = { 0, 0, 0 };
	unsigned int i;

	for (i = 0; i < 3; i++) {
		u8 ss;

		/*
		 * Only consider slices where one, and only one, subslice has 7
		 * EUs
		 */
		if (!is_power_of_2(INTEL_INFO(dev_priv)->sseu.subslice_7eu[i]))
			continue;

		/*
		 * subslice_7eu[i] != 0 (because of the check above) and
		 * ss_max == 4 (maximum number of subslices possible per slice)
		 *
		 * ->    0 <= ss <= 3;
		 */
		ss = ffs(INTEL_INFO(dev_priv)->sseu.subslice_7eu[i]) - 1;
		vals[i] = 3 - ss;
	}

	if (vals[0] == 0 && vals[1] == 0 && vals[2] == 0)
		return 0;

	/* Tune IZ hashing. See intel_device_info_runtime_init() */
	WA_SET_FIELD_MASKED(GEN7_GT_MODE,
			    GEN9_IZ_HASHING_MASK(2) |
			    GEN9_IZ_HASHING_MASK(1) |
			    GEN9_IZ_HASHING_MASK(0),
			    GEN9_IZ_HASHING(2, vals[2]) |
			    GEN9_IZ_HASHING(1, vals[1]) |
			    GEN9_IZ_HASHING(0, vals[0]));

	return 0;
}

static int skl_init_workarounds(struct intel_engine_cs *engine)
{
	struct drm_i915_private *dev_priv = engine->i915;
	int ret;

	ret = gen9_init_workarounds(engine);
	if (ret)
		return ret;

	/* WaEnableGapsTsvCreditFix:skl */
	I915_WRITE(GEN8_GARBCNTL, (I915_READ(GEN8_GARBCNTL) |
				   GEN9_GAPS_TSV_CREDIT_DISABLE));

	/* WaDisableGafsUnitClkGating:skl */
	I915_WRITE(GEN7_UCGCTL4, (I915_READ(GEN7_UCGCTL4) |
				  GEN8_EU_GAUNIT_CLOCK_GATE_DISABLE));

	/* WaInPlaceDecompressionHang:skl */
	if (IS_SKL_REVID(dev_priv, SKL_REVID_H0, REVID_FOREVER))
		I915_WRITE(GEN9_GAMT_ECO_REG_RW_IA,
			   (I915_READ(GEN9_GAMT_ECO_REG_RW_IA) |
			    GAMT_ECO_ENABLE_IN_PLACE_DECOMPRESS));

	/* WaDisableLSQCROPERFforOCL:skl */
	ret = wa_ring_whitelist_reg(engine, GEN8_L3SQCREG4);
	if (ret)
		return ret;

	return skl_tune_iz_hashing(engine);
}

static int bxt_init_workarounds(struct intel_engine_cs *engine)
{
	struct drm_i915_private *dev_priv = engine->i915;
	int ret;

	ret = gen9_init_workarounds(engine);
	if (ret)
		return ret;

	/* WaDisableThreadStallDopClockGating:bxt */
	WA_SET_BIT_MASKED(GEN8_ROW_CHICKEN,
			  STALL_DOP_GATING_DISABLE);

	/* WaDisablePooledEuLoadBalancingFix:bxt */
	I915_WRITE(FF_SLICE_CS_CHICKEN2,
		   _MASKED_BIT_ENABLE(GEN9_POOLED_EU_LOAD_BALANCING_FIX_DISABLE));

	/* WaToEnableHwFixForPushConstHWBug:bxt */
	WA_SET_BIT_MASKED(COMMON_SLICE_CHICKEN2,
			  GEN8_SBE_DISABLE_REPLAY_BUF_OPTIMIZATION);

	/* WaInPlaceDecompressionHang:bxt */
	I915_WRITE(GEN9_GAMT_ECO_REG_RW_IA,
		   (I915_READ(GEN9_GAMT_ECO_REG_RW_IA) |
		    GAMT_ECO_ENABLE_IN_PLACE_DECOMPRESS));

	return 0;
}

static int cnl_init_workarounds(struct intel_engine_cs *engine)
{
	struct drm_i915_private *dev_priv = engine->i915;
	int ret;

	/* WaDisableI2mCycleOnWRPort:cnl (pre-prod) */
	if (IS_CNL_REVID(dev_priv, CNL_REVID_B0, CNL_REVID_B0))
		I915_WRITE(GAMT_CHKN_BIT_REG,
			   (I915_READ(GAMT_CHKN_BIT_REG) |
			    GAMT_CHKN_DISABLE_I2M_CYCLE_ON_WR_PORT));

	/* WaForceContextSaveRestoreNonCoherent:cnl */
	WA_SET_BIT_MASKED(CNL_HDC_CHICKEN0,
			  HDC_FORCE_CONTEXT_SAVE_RESTORE_NON_COHERENT);

	/* WaThrottleEUPerfToAvoidTDBackPressure:cnl(pre-prod) */
	if (IS_CNL_REVID(dev_priv, CNL_REVID_B0, CNL_REVID_B0))
		WA_SET_BIT_MASKED(GEN8_ROW_CHICKEN, THROTTLE_12_5);

	/* WaDisableReplayBufferBankArbitrationOptimization:cnl */
	WA_SET_BIT_MASKED(COMMON_SLICE_CHICKEN2,
			  GEN8_SBE_DISABLE_REPLAY_BUF_OPTIMIZATION);

	/* WaDisableEnhancedSBEVertexCaching:cnl (pre-prod) */
	if (IS_CNL_REVID(dev_priv, 0, CNL_REVID_B0))
		WA_SET_BIT_MASKED(COMMON_SLICE_CHICKEN2,
				  GEN8_CSC2_SBE_VUE_CACHE_CONSERVATIVE);

	/* WaInPlaceDecompressionHang:cnl */
	I915_WRITE(GEN9_GAMT_ECO_REG_RW_IA,
		   (I915_READ(GEN9_GAMT_ECO_REG_RW_IA) |
		    GAMT_ECO_ENABLE_IN_PLACE_DECOMPRESS));

	/* WaPushConstantDereferenceHoldDisable:cnl */
	WA_SET_BIT_MASKED(GEN7_ROW_CHICKEN2, PUSH_CONSTANT_DEREF_DISABLE);

	/* FtrEnableFastAnisoL1BankingFix: cnl */
	WA_SET_BIT_MASKED(HALF_SLICE_CHICKEN3, CNL_FAST_ANISO_L1_BANKING_FIX);

	/* WaDisable3DMidCmdPreemption:cnl */
	WA_CLR_BIT_MASKED(GEN8_CS_CHICKEN1, GEN9_PREEMPT_3D_OBJECT_LEVEL);

	/* WaDisableGPGPUMidCmdPreemption:cnl */
	WA_SET_FIELD_MASKED(GEN8_CS_CHICKEN1, GEN9_PREEMPT_GPGPU_LEVEL_MASK,
			    GEN9_PREEMPT_GPGPU_COMMAND_LEVEL);

	/* WaEnablePreemptionGranularityControlByUMD:cnl */
	I915_WRITE(GEN7_FF_SLICE_CS_CHICKEN1,
		   _MASKED_BIT_ENABLE(GEN9_FFSC_PERCTX_PREEMPT_CTRL));
	ret= wa_ring_whitelist_reg(engine, GEN8_CS_CHICKEN1);
	if (ret)
		return ret;

	/* WaDisableEarlyEOT:cnl */
	WA_SET_BIT_MASKED(GEN8_ROW_CHICKEN, DISABLE_EARLY_EOT);

	return 0;
}

static int kbl_init_workarounds(struct intel_engine_cs *engine)
{
	struct drm_i915_private *dev_priv = engine->i915;
	int ret;

	ret = gen9_init_workarounds(engine);
	if (ret)
		return ret;

	/* WaEnableGapsTsvCreditFix:kbl */
	I915_WRITE(GEN8_GARBCNTL, (I915_READ(GEN8_GARBCNTL) |
				   GEN9_GAPS_TSV_CREDIT_DISABLE));

	/* WaDisableDynamicCreditSharing:kbl */
	if (IS_KBL_REVID(dev_priv, 0, KBL_REVID_B0))
		I915_WRITE(GAMT_CHKN_BIT_REG,
			   (I915_READ(GAMT_CHKN_BIT_REG) |
			    GAMT_CHKN_DISABLE_DYNAMIC_CREDIT_SHARING));

	/* WaDisableFenceDestinationToSLM:kbl (pre-prod) */
	if (IS_KBL_REVID(dev_priv, KBL_REVID_A0, KBL_REVID_A0))
		WA_SET_BIT_MASKED(HDC_CHICKEN0,
				  HDC_FENCE_DEST_SLM_DISABLE);

	/* WaToEnableHwFixForPushConstHWBug:kbl */
	if (IS_KBL_REVID(dev_priv, KBL_REVID_C0, REVID_FOREVER))
		WA_SET_BIT_MASKED(COMMON_SLICE_CHICKEN2,
				  GEN8_SBE_DISABLE_REPLAY_BUF_OPTIMIZATION);

	/* WaDisableGafsUnitClkGating:kbl */
	I915_WRITE(GEN7_UCGCTL4, (I915_READ(GEN7_UCGCTL4) |
				  GEN8_EU_GAUNIT_CLOCK_GATE_DISABLE));

	/* WaDisableSbeCacheDispatchPortSharing:kbl */
	WA_SET_BIT_MASKED(
		GEN7_HALF_SLICE_CHICKEN1,
		GEN7_SBE_SS_CACHE_DISPATCH_PORT_SHARING_DISABLE);

	/* WaInPlaceDecompressionHang:kbl */
	I915_WRITE(GEN9_GAMT_ECO_REG_RW_IA,
		   (I915_READ(GEN9_GAMT_ECO_REG_RW_IA) |
		    GAMT_ECO_ENABLE_IN_PLACE_DECOMPRESS));

	/* WaDisableLSQCROPERFforOCL:kbl */
	ret = wa_ring_whitelist_reg(engine, GEN8_L3SQCREG4);
	if (ret)
		return ret;

	return 0;
}

static int glk_init_workarounds(struct intel_engine_cs *engine)
{
	struct drm_i915_private *dev_priv = engine->i915;
	int ret;

	ret = gen9_init_workarounds(engine);
	if (ret)
		return ret;

	/* WA #0862: Userspace has to set "Barrier Mode" to avoid hangs. */
	ret = wa_ring_whitelist_reg(engine, GEN9_SLICE_COMMON_ECO_CHICKEN1);
	if (ret)
		return ret;

	/* WaToEnableHwFixForPushConstHWBug:glk */
	WA_SET_BIT_MASKED(COMMON_SLICE_CHICKEN2,
			  GEN8_SBE_DISABLE_REPLAY_BUF_OPTIMIZATION);

	return 0;
}

static int cfl_init_workarounds(struct intel_engine_cs *engine)
{
	struct drm_i915_private *dev_priv = engine->i915;
	int ret;

	ret = gen9_init_workarounds(engine);
	if (ret)
		return ret;

	/* WaEnableGapsTsvCreditFix:cfl */
	I915_WRITE(GEN8_GARBCNTL, (I915_READ(GEN8_GARBCNTL) |
				   GEN9_GAPS_TSV_CREDIT_DISABLE));

	/* WaToEnableHwFixForPushConstHWBug:cfl */
	WA_SET_BIT_MASKED(COMMON_SLICE_CHICKEN2,
			  GEN8_SBE_DISABLE_REPLAY_BUF_OPTIMIZATION);

	/* WaDisableGafsUnitClkGating:cfl */
	I915_WRITE(GEN7_UCGCTL4, (I915_READ(GEN7_UCGCTL4) |
				  GEN8_EU_GAUNIT_CLOCK_GATE_DISABLE));

	/* WaDisableSbeCacheDispatchPortSharing:cfl */
	WA_SET_BIT_MASKED(
		GEN7_HALF_SLICE_CHICKEN1,
		GEN7_SBE_SS_CACHE_DISPATCH_PORT_SHARING_DISABLE);

	/* WaInPlaceDecompressionHang:cfl */
	I915_WRITE(GEN9_GAMT_ECO_REG_RW_IA,
		   (I915_READ(GEN9_GAMT_ECO_REG_RW_IA) |
		    GAMT_ECO_ENABLE_IN_PLACE_DECOMPRESS));

	return 0;
}

int init_workarounds_ring(struct intel_engine_cs *engine)
{
	struct drm_i915_private *dev_priv = engine->i915;
	int err;

	WARN_ON(engine->id != RCS);

	dev_priv->workarounds.count = 0;
	dev_priv->workarounds.hw_whitelist_count[engine->id] = 0;

	if (IS_BROADWELL(dev_priv))
		err = bdw_init_workarounds(engine);
	else if (IS_CHERRYVIEW(dev_priv))
		err = chv_init_workarounds(engine);
	else if (IS_SKYLAKE(dev_priv))
		err =  skl_init_workarounds(engine);
	else if (IS_BROXTON(dev_priv))
		err = bxt_init_workarounds(engine);
	else if (IS_KABYLAKE(dev_priv))
		err = kbl_init_workarounds(engine);
	else if (IS_GEMINILAKE(dev_priv))
		err =  glk_init_workarounds(engine);
	else if (IS_COFFEELAKE(dev_priv))
		err = cfl_init_workarounds(engine);
	else if (IS_CANNONLAKE(dev_priv))
		err = cnl_init_workarounds(engine);
	else
		err = 0;
	if (err)
		return err;

	DRM_DEBUG_DRIVER("%s: Number of context specific w/a: %d\n",
			 engine->name, dev_priv->workarounds.count);
	return 0;
}

int intel_ring_workarounds_emit(struct drm_i915_gem_request *req)
{
	struct i915_workarounds *w = &req->i915->workarounds;
	u32 *cs;
	int ret, i;

	if (w->count == 0)
		return 0;

	ret = req->engine->emit_flush(req, EMIT_BARRIER);
	if (ret)
		return ret;

	cs = intel_ring_begin(req, (w->count * 2 + 2));
	if (IS_ERR(cs))
		return PTR_ERR(cs);

	*cs++ = MI_LOAD_REGISTER_IMM(w->count);
	for (i = 0; i < w->count; i++) {
		*cs++ = i915_mmio_reg_offset(w->reg[i].addr);
		*cs++ = w->reg[i].value;
	}
	*cs++ = MI_NOOP;

	intel_ring_advance(req, cs);

	ret = req->engine->emit_flush(req, EMIT_BARRIER);
	if (ret)
		return ret;

	return 0;
}

static bool ring_is_idle(struct intel_engine_cs *engine)
{
	struct drm_i915_private *dev_priv = engine->i915;
	bool idle = true;

	intel_runtime_pm_get(dev_priv);

	/* First check that no commands are left in the ring */
	if ((I915_READ_HEAD(engine) & HEAD_ADDR) !=
	    (I915_READ_TAIL(engine) & TAIL_ADDR))
		idle = false;

	/* No bit for gen2, so assume the CS parser is idle */
	if (INTEL_GEN(dev_priv) > 2 && !(I915_READ_MODE(engine) & MODE_IDLE))
		idle = false;

	intel_runtime_pm_put(dev_priv);

	return idle;
}

/**
 * intel_engine_is_idle() - Report if the engine has finished process all work
 * @engine: the intel_engine_cs
 *
 * Return true if there are no requests pending, nothing left to be submitted
 * to hardware, and that the engine is idle.
 */
bool intel_engine_is_idle(struct intel_engine_cs *engine)
{
	struct drm_i915_private *dev_priv = engine->i915;

	/* More white lies, if wedged, hw state is inconsistent */
	if (i915_terminally_wedged(&dev_priv->gpu_error))
		return true;

	/* Any inflight/incomplete requests? */
	if (!i915_seqno_passed(intel_engine_get_seqno(engine),
			       intel_engine_last_submit(engine)))
		return false;

	if (I915_SELFTEST_ONLY(engine->breadcrumbs.mock))
		return true;

	/* Interrupt/tasklet pending? */
	if (test_bit(ENGINE_IRQ_EXECLIST, &engine->irq_posted))
		return false;

	/* Waiting to drain ELSP? */
	if (READ_ONCE(engine->execlists.active))
		return false;

	/* ELSP is empty, but there are ready requests? */
	if (READ_ONCE(engine->execlists.first))
		return false;

	/* Ring stopped? */
	if (!ring_is_idle(engine))
		return false;

	return true;
}

bool intel_engines_are_idle(struct drm_i915_private *dev_priv)
{
	struct intel_engine_cs *engine;
	enum intel_engine_id id;

	/*
	 * If the driver is wedged, HW state may be very inconsistent and
	 * report that it is still busy, even though we have stopped using it.
	 */
	if (i915_terminally_wedged(&dev_priv->gpu_error))
		return true;

	for_each_engine(engine, dev_priv, id) {
		if (!intel_engine_is_idle(engine))
			return false;
	}

	return true;
}

/**
 * intel_engine_has_kernel_context:
 * @engine: the engine
 *
 * Returns true if the last context to be executed on this engine, or has been
 * executed if the engine is already idle, is the kernel context
 * (#i915.kernel_context).
 */
bool intel_engine_has_kernel_context(const struct intel_engine_cs *engine)
{
	const struct i915_gem_context * const kernel_context =
		engine->i915->kernel_context;
	struct drm_i915_gem_request *rq;

	lockdep_assert_held(&engine->i915->drm.struct_mutex);

	/*
	 * Check the last context seen by the engine. If active, it will be
	 * the last request that remains in the timeline. When idle, it is
	 * the last executed context as tracked by retirement.
	 */
	rq = __i915_gem_active_peek(&engine->timeline->last_request);
	if (rq)
		return rq->ctx == kernel_context;
	else
		return engine->last_retired_context == kernel_context;
}

void intel_engines_reset_default_submission(struct drm_i915_private *i915)
{
	struct intel_engine_cs *engine;
	enum intel_engine_id id;

	for_each_engine(engine, i915, id)
		engine->set_default_submission(engine);
}

/**
 * intel_engines_park: called when the GT is transitioning from busy->idle
 * @i915: the i915 device
 *
 * The GT is now idle and about to go to sleep (maybe never to wake again?).
 * Time for us to tidy and put away our toys (release resources back to the
 * system).
 */
void intel_engines_park(struct drm_i915_private *i915)
{
	struct intel_engine_cs *engine;
	enum intel_engine_id id;

	for_each_engine(engine, i915, id) {
		/* Flush the residual irq tasklets first. */
		intel_engine_disarm_breadcrumbs(engine);
		tasklet_kill(&engine->execlists.tasklet);

		/*
		 * We are committed now to parking the engines, make sure there
		 * will be no more interrupts arriving later and the engines
		 * are truly idle.
		 */
		if (wait_for(intel_engine_is_idle(engine), 10)) {
			struct drm_printer p = drm_debug_printer(__func__);

			dev_err(i915->drm.dev,
				"%s is not idle before parking\n",
				engine->name);
<<<<<<< HEAD
			intel_engine_dump(engine, &p);
=======
			intel_engine_dump(engine, &p, NULL);
>>>>>>> 03f51d4e
		}

		if (engine->park)
			engine->park(engine);

		i915_gem_batch_pool_fini(&engine->batch_pool);
		engine->execlists.no_priolist = false;
	}
}

/**
 * intel_engines_unpark: called when the GT is transitioning from idle->busy
 * @i915: the i915 device
 *
 * The GT was idle and now about to fire up with some new user requests.
 */
void intel_engines_unpark(struct drm_i915_private *i915)
{
	struct intel_engine_cs *engine;
	enum intel_engine_id id;

	for_each_engine(engine, i915, id) {
		if (engine->unpark)
			engine->unpark(engine);
	}
}

bool intel_engine_can_store_dword(struct intel_engine_cs *engine)
{
	switch (INTEL_GEN(engine->i915)) {
	case 2:
		return false; /* uses physical not virtual addresses */
	case 3:
		/* maybe only uses physical not virtual addresses */
		return !(IS_I915G(engine->i915) || IS_I915GM(engine->i915));
	case 6:
		return engine->class != VIDEO_DECODE_CLASS; /* b0rked */
	default:
		return true;
	}
}

unsigned int intel_engines_has_context_isolation(struct drm_i915_private *i915)
{
	struct intel_engine_cs *engine;
	enum intel_engine_id id;
	unsigned int which;

	which = 0;
	for_each_engine(engine, i915, id)
		if (engine->default_state)
			which |= BIT(engine->uabi_class);

	return which;
}

static void print_request(struct drm_printer *m,
			  struct drm_i915_gem_request *rq,
			  const char *prefix)
{
	drm_printf(m, "%s%x%s [%x:%x] prio=%d @ %dms: %s\n", prefix,
		   rq->global_seqno,
		   i915_gem_request_completed(rq) ? "!" : "",
		   rq->ctx->hw_id, rq->fence.seqno,
		   rq->priotree.priority,
		   jiffies_to_msecs(jiffies - rq->emitted_jiffies),
		   rq->timeline->common->name);
}

static void hexdump(struct drm_printer *m, const void *buf, size_t len)
{
	const size_t rowsize = 8 * sizeof(u32);
	const void *prev = NULL;
	bool skip = false;
	size_t pos;

	for (pos = 0; pos < len; pos += rowsize) {
		char line[128];

		if (prev && !memcmp(prev, buf + pos, rowsize)) {
			if (!skip) {
				drm_printf(m, "*\n");
				skip = true;
			}
			continue;
		}

		WARN_ON_ONCE(hex_dump_to_buffer(buf + pos, len - pos,
						rowsize, sizeof(u32),
						line, sizeof(line),
						false) >= sizeof(line));
		drm_printf(m, "%08zx %s\n", pos, line);

		prev = buf + pos;
		skip = false;
	}
}

void intel_engine_dump(struct intel_engine_cs *engine,
		       struct drm_printer *m,
		       const char *header, ...)
{
	struct intel_breadcrumbs * const b = &engine->breadcrumbs;
	const struct intel_engine_execlists * const execlists = &engine->execlists;
	struct i915_gpu_error * const error = &engine->i915->gpu_error;
	struct drm_i915_private *dev_priv = engine->i915;
	struct drm_i915_gem_request *rq;
	struct rb_node *rb;
	char hdr[80];
	u64 addr;

	if (header) {
		va_list ap;

		va_start(ap, header);
		drm_vprintf(m, header, &ap);
		va_end(ap);
	}

	if (i915_terminally_wedged(&engine->i915->gpu_error))
		drm_printf(m, "*** WEDGED ***\n");

	drm_printf(m, "\tcurrent seqno %x, last %x, hangcheck %x [%d ms], inflight %d\n",
		   intel_engine_get_seqno(engine),
		   intel_engine_last_submit(engine),
		   engine->hangcheck.seqno,
		   jiffies_to_msecs(jiffies - engine->hangcheck.action_timestamp),
		   engine->timeline->inflight_seqnos);
	drm_printf(m, "\tReset count: %d (global %d)\n",
		   i915_reset_engine_count(error, engine),
		   i915_reset_count(error));

	rcu_read_lock();

	drm_printf(m, "\tRequests:\n");

	rq = list_first_entry(&engine->timeline->requests,
			      struct drm_i915_gem_request, link);
	if (&rq->link != &engine->timeline->requests)
		print_request(m, rq, "\t\tfirst  ");

	rq = list_last_entry(&engine->timeline->requests,
			     struct drm_i915_gem_request, link);
	if (&rq->link != &engine->timeline->requests)
		print_request(m, rq, "\t\tlast   ");

	rq = i915_gem_find_active_request(engine);
	if (rq) {
		print_request(m, rq, "\t\tactive ");
		drm_printf(m,
			   "\t\t[head %04x, postfix %04x, tail %04x, batch 0x%08x_%08x]\n",
			   rq->head, rq->postfix, rq->tail,
			   rq->batch ? upper_32_bits(rq->batch->node.start) : ~0u,
			   rq->batch ? lower_32_bits(rq->batch->node.start) : ~0u);
	}

	drm_printf(m, "\tRING_START: 0x%08x [0x%08x]\n",
		   I915_READ(RING_START(engine->mmio_base)),
		   rq ? i915_ggtt_offset(rq->ring->vma) : 0);
	drm_printf(m, "\tRING_HEAD:  0x%08x [0x%08x]\n",
		   I915_READ(RING_HEAD(engine->mmio_base)) & HEAD_ADDR,
		   rq ? rq->ring->head : 0);
	drm_printf(m, "\tRING_TAIL:  0x%08x [0x%08x]\n",
		   I915_READ(RING_TAIL(engine->mmio_base)) & TAIL_ADDR,
		   rq ? rq->ring->tail : 0);
	drm_printf(m, "\tRING_CTL:   0x%08x%s\n",
		   I915_READ(RING_CTL(engine->mmio_base)),
		   I915_READ(RING_CTL(engine->mmio_base)) & (RING_WAIT | RING_WAIT_SEMAPHORE) ? " [waiting]" : "");
	if (INTEL_GEN(engine->i915) > 2) {
		drm_printf(m, "\tRING_MODE:  0x%08x%s\n",
			   I915_READ(RING_MI_MODE(engine->mmio_base)),
			   I915_READ(RING_MI_MODE(engine->mmio_base)) & (MODE_IDLE) ? " [idle]" : "");
	}
	if (HAS_LEGACY_SEMAPHORES(dev_priv)) {
		drm_printf(m, "\tSYNC_0: 0x%08x\n",
			   I915_READ(RING_SYNC_0(engine->mmio_base)));
		drm_printf(m, "\tSYNC_1: 0x%08x\n",
			   I915_READ(RING_SYNC_1(engine->mmio_base)));
		if (HAS_VEBOX(dev_priv))
			drm_printf(m, "\tSYNC_2: 0x%08x\n",
				   I915_READ(RING_SYNC_2(engine->mmio_base)));
	}

	rcu_read_unlock();

	addr = intel_engine_get_active_head(engine);
	drm_printf(m, "\tACTHD:  0x%08x_%08x\n",
		   upper_32_bits(addr), lower_32_bits(addr));
	addr = intel_engine_get_last_batch_head(engine);
	drm_printf(m, "\tBBADDR: 0x%08x_%08x\n",
		   upper_32_bits(addr), lower_32_bits(addr));
	if (INTEL_GEN(dev_priv) >= 8)
		addr = I915_READ64_2x32(RING_DMA_FADD(engine->mmio_base),
					RING_DMA_FADD_UDW(engine->mmio_base));
	else if (INTEL_GEN(dev_priv) >= 4)
		addr = I915_READ(RING_DMA_FADD(engine->mmio_base));
	else
		addr = I915_READ(DMA_FADD_I8XX);
	drm_printf(m, "\tDMA_FADDR: 0x%08x_%08x\n",
		   upper_32_bits(addr), lower_32_bits(addr));
	if (INTEL_GEN(dev_priv) >= 4) {
		drm_printf(m, "\tIPEIR: 0x%08x\n",
			   I915_READ(RING_IPEIR(engine->mmio_base)));
		drm_printf(m, "\tIPEHR: 0x%08x\n",
			   I915_READ(RING_IPEHR(engine->mmio_base)));
	} else {
		drm_printf(m, "\tIPEIR: 0x%08x\n", I915_READ(IPEIR));
		drm_printf(m, "\tIPEHR: 0x%08x\n", I915_READ(IPEHR));
	}

	if (HAS_EXECLISTS(dev_priv)) {
		const u32 *hws = &engine->status_page.page_addr[I915_HWS_CSB_BUF0_INDEX];
		u32 ptr, read, write;
		unsigned int idx;

		drm_printf(m, "\tExeclist status: 0x%08x %08x\n",
			   I915_READ(RING_EXECLIST_STATUS_LO(engine)),
			   I915_READ(RING_EXECLIST_STATUS_HI(engine)));

		ptr = I915_READ(RING_CONTEXT_STATUS_PTR(engine));
		read = GEN8_CSB_READ_PTR(ptr);
		write = GEN8_CSB_WRITE_PTR(ptr);
		drm_printf(m, "\tExeclist CSB read %d [%d cached], write %d [%d from hws], interrupt posted? %s\n",
			   read, execlists->csb_head,
			   write,
			   intel_read_status_page(engine, intel_hws_csb_write_index(engine->i915)),
			   yesno(test_bit(ENGINE_IRQ_EXECLIST,
					  &engine->irq_posted)));
		if (read >= GEN8_CSB_ENTRIES)
			read = 0;
		if (write >= GEN8_CSB_ENTRIES)
			write = 0;
		if (read > write)
			write += GEN8_CSB_ENTRIES;
		while (read < write) {
			idx = ++read % GEN8_CSB_ENTRIES;
			drm_printf(m, "\tExeclist CSB[%d]: 0x%08x [0x%08x in hwsp], context: %d [%d in hwsp]\n",
				   idx,
				   I915_READ(RING_CONTEXT_STATUS_BUF_LO(engine, idx)),
				   hws[idx * 2],
				   I915_READ(RING_CONTEXT_STATUS_BUF_HI(engine, idx)),
				   hws[idx * 2 + 1]);
		}

		rcu_read_lock();
		for (idx = 0; idx < execlists_num_ports(execlists); idx++) {
			unsigned int count;

			rq = port_unpack(&execlists->port[idx], &count);
			if (rq) {
				snprintf(hdr, sizeof(hdr),
					 "\t\tELSP[%d] count=%d, rq: ",
					 idx, count);
				print_request(m, rq, hdr);
			} else {
				drm_printf(m, "\t\tELSP[%d] idle\n", idx);
			}
		}
		drm_printf(m, "\t\tHW active? 0x%x\n", execlists->active);
		rcu_read_unlock();
	} else if (INTEL_GEN(dev_priv) > 6) {
		drm_printf(m, "\tPP_DIR_BASE: 0x%08x\n",
			   I915_READ(RING_PP_DIR_BASE(engine)));
		drm_printf(m, "\tPP_DIR_BASE_READ: 0x%08x\n",
			   I915_READ(RING_PP_DIR_BASE_READ(engine)));
		drm_printf(m, "\tPP_DIR_DCLV: 0x%08x\n",
			   I915_READ(RING_PP_DIR_DCLV(engine)));
	}

	spin_lock_irq(&engine->timeline->lock);
	list_for_each_entry(rq, &engine->timeline->requests, link)
		print_request(m, rq, "\t\tE ");
	for (rb = execlists->first; rb; rb = rb_next(rb)) {
		struct i915_priolist *p =
			rb_entry(rb, typeof(*p), node);

		list_for_each_entry(rq, &p->requests, priotree.link)
			print_request(m, rq, "\t\tQ ");
	}
	spin_unlock_irq(&engine->timeline->lock);

	spin_lock_irq(&b->rb_lock);
	for (rb = rb_first(&b->waiters); rb; rb = rb_next(rb)) {
		struct intel_wait *w = rb_entry(rb, typeof(*w), node);

		drm_printf(m, "\t%s [%d] waiting for %x\n",
			   w->tsk->comm, w->tsk->pid, w->seqno);
	}
	spin_unlock_irq(&b->rb_lock);

<<<<<<< HEAD
	drm_printf(m, "Idle? %s\n", yesno(intel_engine_is_idle(engine)));
	drm_printf(m, "\n");
=======
	if (INTEL_GEN(dev_priv) >= 6) {
		drm_printf(m, "\tRING_IMR: %08x\n", I915_READ_IMR(engine));
	}

	drm_printf(m, "IRQ? 0x%lx (breadcrumbs? %s) (execlists? %s)\n",
		   engine->irq_posted,
		   yesno(test_bit(ENGINE_IRQ_BREADCRUMB,
				  &engine->irq_posted)),
		   yesno(test_bit(ENGINE_IRQ_EXECLIST,
				  &engine->irq_posted)));

	drm_printf(m, "HWSP:\n");
	hexdump(m, engine->status_page.page_addr, PAGE_SIZE);

	drm_printf(m, "Idle? %s\n", yesno(intel_engine_is_idle(engine)));
}

static u8 user_class_map[] = {
	[I915_ENGINE_CLASS_RENDER] = RENDER_CLASS,
	[I915_ENGINE_CLASS_COPY] = COPY_ENGINE_CLASS,
	[I915_ENGINE_CLASS_VIDEO] = VIDEO_DECODE_CLASS,
	[I915_ENGINE_CLASS_VIDEO_ENHANCE] = VIDEO_ENHANCEMENT_CLASS,
};

struct intel_engine_cs *
intel_engine_lookup_user(struct drm_i915_private *i915, u8 class, u8 instance)
{
	if (class >= ARRAY_SIZE(user_class_map))
		return NULL;

	class = user_class_map[class];

	GEM_BUG_ON(class > MAX_ENGINE_CLASS);

	if (instance > MAX_ENGINE_INSTANCE)
		return NULL;

	return i915->engine_class[class][instance];
}

/**
 * intel_enable_engine_stats() - Enable engine busy tracking on engine
 * @engine: engine to enable stats collection
 *
 * Start collecting the engine busyness data for @engine.
 *
 * Returns 0 on success or a negative error code.
 */
int intel_enable_engine_stats(struct intel_engine_cs *engine)
{
	unsigned long flags;

	if (!intel_engine_supports_stats(engine))
		return -ENODEV;

	spin_lock_irqsave(&engine->stats.lock, flags);
	if (engine->stats.enabled == ~0)
		goto busy;
	if (engine->stats.enabled++ == 0)
		engine->stats.enabled_at = ktime_get();
	spin_unlock_irqrestore(&engine->stats.lock, flags);

	return 0;

busy:
	spin_unlock_irqrestore(&engine->stats.lock, flags);

	return -EBUSY;
}

static ktime_t __intel_engine_get_busy_time(struct intel_engine_cs *engine)
{
	ktime_t total = engine->stats.total;

	/*
	 * If the engine is executing something at the moment
	 * add it to the total.
	 */
	if (engine->stats.active)
		total = ktime_add(total,
				  ktime_sub(ktime_get(), engine->stats.start));

	return total;
}

/**
 * intel_engine_get_busy_time() - Return current accumulated engine busyness
 * @engine: engine to report on
 *
 * Returns accumulated time @engine was busy since engine stats were enabled.
 */
ktime_t intel_engine_get_busy_time(struct intel_engine_cs *engine)
{
	ktime_t total;
	unsigned long flags;

	spin_lock_irqsave(&engine->stats.lock, flags);
	total = __intel_engine_get_busy_time(engine);
	spin_unlock_irqrestore(&engine->stats.lock, flags);

	return total;
}

/**
 * intel_disable_engine_stats() - Disable engine busy tracking on engine
 * @engine: engine to disable stats collection
 *
 * Stops collecting the engine busyness data for @engine.
 */
void intel_disable_engine_stats(struct intel_engine_cs *engine)
{
	unsigned long flags;

	if (!intel_engine_supports_stats(engine))
		return;

	spin_lock_irqsave(&engine->stats.lock, flags);
	WARN_ON_ONCE(engine->stats.enabled == 0);
	if (--engine->stats.enabled == 0) {
		engine->stats.total = __intel_engine_get_busy_time(engine);
		engine->stats.active = 0;
	}
	spin_unlock_irqrestore(&engine->stats.lock, flags);
>>>>>>> 03f51d4e
}

static u8 user_class_map[] = {
	[I915_ENGINE_CLASS_RENDER] = RENDER_CLASS,
	[I915_ENGINE_CLASS_COPY] = COPY_ENGINE_CLASS,
	[I915_ENGINE_CLASS_VIDEO] = VIDEO_DECODE_CLASS,
	[I915_ENGINE_CLASS_VIDEO_ENHANCE] = VIDEO_ENHANCEMENT_CLASS,
};

struct intel_engine_cs *
intel_engine_lookup_user(struct drm_i915_private *i915, u8 class, u8 instance)
{
	if (class >= ARRAY_SIZE(user_class_map))
		return NULL;

	class = user_class_map[class];

	GEM_BUG_ON(class > MAX_ENGINE_CLASS);

	if (instance > MAX_ENGINE_INSTANCE)
		return NULL;

	return i915->engine_class[class][instance];
}

/**
 * intel_enable_engine_stats() - Enable engine busy tracking on engine
 * @engine: engine to enable stats collection
 *
 * Start collecting the engine busyness data for @engine.
 *
 * Returns 0 on success or a negative error code.
 */
int intel_enable_engine_stats(struct intel_engine_cs *engine)
{
	unsigned long flags;

	if (!intel_engine_supports_stats(engine))
		return -ENODEV;

	spin_lock_irqsave(&engine->stats.lock, flags);
	if (engine->stats.enabled == ~0)
		goto busy;
	if (engine->stats.enabled++ == 0)
		engine->stats.enabled_at = ktime_get();
	spin_unlock_irqrestore(&engine->stats.lock, flags);

	return 0;

busy:
	spin_unlock_irqrestore(&engine->stats.lock, flags);

	return -EBUSY;
}

static ktime_t __intel_engine_get_busy_time(struct intel_engine_cs *engine)
{
	ktime_t total = engine->stats.total;

	/*
	 * If the engine is executing something at the moment
	 * add it to the total.
	 */
	if (engine->stats.active)
		total = ktime_add(total,
				  ktime_sub(ktime_get(), engine->stats.start));

	return total;
}

/**
 * intel_engine_get_busy_time() - Return current accumulated engine busyness
 * @engine: engine to report on
 *
 * Returns accumulated time @engine was busy since engine stats were enabled.
 */
ktime_t intel_engine_get_busy_time(struct intel_engine_cs *engine)
{
	ktime_t total;
	unsigned long flags;

	spin_lock_irqsave(&engine->stats.lock, flags);
	total = __intel_engine_get_busy_time(engine);
	spin_unlock_irqrestore(&engine->stats.lock, flags);

	return total;
}

/**
 * intel_disable_engine_stats() - Disable engine busy tracking on engine
 * @engine: engine to disable stats collection
 *
 * Stops collecting the engine busyness data for @engine.
 */
void intel_disable_engine_stats(struct intel_engine_cs *engine)
{
	unsigned long flags;

	if (!intel_engine_supports_stats(engine))
		return;

	spin_lock_irqsave(&engine->stats.lock, flags);
	WARN_ON_ONCE(engine->stats.enabled == 0);
	if (--engine->stats.enabled == 0) {
		engine->stats.total = __intel_engine_get_busy_time(engine);
		engine->stats.active = 0;
	}
	spin_unlock_irqrestore(&engine->stats.lock, flags);
}

#if IS_ENABLED(CONFIG_DRM_I915_SELFTEST)
#include "selftests/mock_engine.c"
#endif<|MERGE_RESOLUTION|>--- conflicted
+++ resolved
@@ -1602,11 +1602,7 @@
 			dev_err(i915->drm.dev,
 				"%s is not idle before parking\n",
 				engine->name);
-<<<<<<< HEAD
-			intel_engine_dump(engine, &p);
-=======
 			intel_engine_dump(engine, &p, NULL);
->>>>>>> 03f51d4e
 		}
 
 		if (engine->park)
@@ -1897,10 +1893,6 @@
 	}
 	spin_unlock_irq(&b->rb_lock);
 
-<<<<<<< HEAD
-	drm_printf(m, "Idle? %s\n", yesno(intel_engine_is_idle(engine)));
-	drm_printf(m, "\n");
-=======
 	if (INTEL_GEN(dev_priv) >= 6) {
 		drm_printf(m, "\tRING_IMR: %08x\n", I915_READ_IMR(engine));
 	}
@@ -2024,115 +2016,6 @@
 		engine->stats.active = 0;
 	}
 	spin_unlock_irqrestore(&engine->stats.lock, flags);
->>>>>>> 03f51d4e
-}
-
-static u8 user_class_map[] = {
-	[I915_ENGINE_CLASS_RENDER] = RENDER_CLASS,
-	[I915_ENGINE_CLASS_COPY] = COPY_ENGINE_CLASS,
-	[I915_ENGINE_CLASS_VIDEO] = VIDEO_DECODE_CLASS,
-	[I915_ENGINE_CLASS_VIDEO_ENHANCE] = VIDEO_ENHANCEMENT_CLASS,
-};
-
-struct intel_engine_cs *
-intel_engine_lookup_user(struct drm_i915_private *i915, u8 class, u8 instance)
-{
-	if (class >= ARRAY_SIZE(user_class_map))
-		return NULL;
-
-	class = user_class_map[class];
-
-	GEM_BUG_ON(class > MAX_ENGINE_CLASS);
-
-	if (instance > MAX_ENGINE_INSTANCE)
-		return NULL;
-
-	return i915->engine_class[class][instance];
-}
-
-/**
- * intel_enable_engine_stats() - Enable engine busy tracking on engine
- * @engine: engine to enable stats collection
- *
- * Start collecting the engine busyness data for @engine.
- *
- * Returns 0 on success or a negative error code.
- */
-int intel_enable_engine_stats(struct intel_engine_cs *engine)
-{
-	unsigned long flags;
-
-	if (!intel_engine_supports_stats(engine))
-		return -ENODEV;
-
-	spin_lock_irqsave(&engine->stats.lock, flags);
-	if (engine->stats.enabled == ~0)
-		goto busy;
-	if (engine->stats.enabled++ == 0)
-		engine->stats.enabled_at = ktime_get();
-	spin_unlock_irqrestore(&engine->stats.lock, flags);
-
-	return 0;
-
-busy:
-	spin_unlock_irqrestore(&engine->stats.lock, flags);
-
-	return -EBUSY;
-}
-
-static ktime_t __intel_engine_get_busy_time(struct intel_engine_cs *engine)
-{
-	ktime_t total = engine->stats.total;
-
-	/*
-	 * If the engine is executing something at the moment
-	 * add it to the total.
-	 */
-	if (engine->stats.active)
-		total = ktime_add(total,
-				  ktime_sub(ktime_get(), engine->stats.start));
-
-	return total;
-}
-
-/**
- * intel_engine_get_busy_time() - Return current accumulated engine busyness
- * @engine: engine to report on
- *
- * Returns accumulated time @engine was busy since engine stats were enabled.
- */
-ktime_t intel_engine_get_busy_time(struct intel_engine_cs *engine)
-{
-	ktime_t total;
-	unsigned long flags;
-
-	spin_lock_irqsave(&engine->stats.lock, flags);
-	total = __intel_engine_get_busy_time(engine);
-	spin_unlock_irqrestore(&engine->stats.lock, flags);
-
-	return total;
-}
-
-/**
- * intel_disable_engine_stats() - Disable engine busy tracking on engine
- * @engine: engine to disable stats collection
- *
- * Stops collecting the engine busyness data for @engine.
- */
-void intel_disable_engine_stats(struct intel_engine_cs *engine)
-{
-	unsigned long flags;
-
-	if (!intel_engine_supports_stats(engine))
-		return;
-
-	spin_lock_irqsave(&engine->stats.lock, flags);
-	WARN_ON_ONCE(engine->stats.enabled == 0);
-	if (--engine->stats.enabled == 0) {
-		engine->stats.total = __intel_engine_get_busy_time(engine);
-		engine->stats.active = 0;
-	}
-	spin_unlock_irqrestore(&engine->stats.lock, flags);
 }
 
 #if IS_ENABLED(CONFIG_DRM_I915_SELFTEST)
