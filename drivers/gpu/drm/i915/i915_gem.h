/*
 * Copyright © 2016 Intel Corporation
 *
 * Permission is hereby granted, free of charge, to any person obtaining a
 * copy of this software and associated documentation files (the "Software"),
 * to deal in the Software without restriction, including without limitation
 * the rights to use, copy, modify, merge, publish, distribute, sublicense,
 * and/or sell copies of the Software, and to permit persons to whom the
 * Software is furnished to do so, subject to the following conditions:
 *
 * The above copyright notice and this permission notice (including the next
 * paragraph) shall be included in all copies or substantial portions of the
 * Software.
 *
 * THE SOFTWARE IS PROVIDED "AS IS", WITHOUT WARRANTY OF ANY KIND, EXPRESS OR
 * IMPLIED, INCLUDING BUT NOT LIMITED TO THE WARRANTIES OF MERCHANTABILITY,
 * FITNESS FOR A PARTICULAR PURPOSE AND NONINFRINGEMENT.  IN NO EVENT SHALL
 * THE AUTHORS OR COPYRIGHT HOLDERS BE LIABLE FOR ANY CLAIM, DAMAGES OR OTHER
 * LIABILITY, WHETHER IN AN ACTION OF CONTRACT, TORT OR OTHERWISE, ARISING
 * FROM, OUT OF OR IN CONNECTION WITH THE SOFTWARE OR THE USE OR OTHER DEALINGS
 * IN THE SOFTWARE.
 *
 */

#ifndef __I915_GEM_H__
#define __I915_GEM_H__

#include <linux/bug.h>
#include <linux/interrupt.h>

struct drm_i915_private;

#ifdef CONFIG_DRM_I915_DEBUG_GEM

#define GEM_SHOW_DEBUG() (drm_debug & DRM_UT_DRIVER)

#define GEM_BUG_ON(condition) do { if (unlikely((condition))) {	\
		pr_err("%s:%d GEM_BUG_ON(%s)\n", \
		       __func__, __LINE__, __stringify(condition)); \
		GEM_TRACE("%s:%d GEM_BUG_ON(%s)\n", \
			  __func__, __LINE__, __stringify(condition)); \
		BUG(); \
		} \
	} while(0)
#define GEM_WARN_ON(expr) WARN_ON(expr)

#define GEM_DEBUG_DECL(var) var
#define GEM_DEBUG_EXEC(expr) expr
#define GEM_DEBUG_BUG_ON(expr) GEM_BUG_ON(expr)

#else

#define GEM_SHOW_DEBUG() (0)

#define GEM_BUG_ON(expr) BUILD_BUG_ON_INVALID(expr)
#define GEM_WARN_ON(expr) (BUILD_BUG_ON_INVALID(expr), 0)

#define GEM_DEBUG_DECL(var)
#define GEM_DEBUG_EXEC(expr) do { } while (0)
#define GEM_DEBUG_BUG_ON(expr)
#endif

#if IS_ENABLED(CONFIG_DRM_I915_TRACE_GEM)
#define GEM_TRACE(...) trace_printk(__VA_ARGS__)
#define GEM_TRACE_DUMP() ftrace_dump(DUMP_ALL)
#define GEM_TRACE_DUMP_ON(expr) \
	do { if (expr) ftrace_dump(DUMP_ALL); } while (0)
#else
#define GEM_TRACE(...) do { } while (0)
#define GEM_TRACE_DUMP() do { } while (0)
#define GEM_TRACE_DUMP_ON(expr) BUILD_BUG_ON_INVALID(expr)
#endif

#define I915_NUM_ENGINES 8

void i915_gem_park(struct drm_i915_private *i915);
void i915_gem_unpark(struct drm_i915_private *i915);

static inline void __tasklet_disable_sync_once(struct tasklet_struct *t)
{
	if (atomic_inc_return(&t->count) == 1)
		tasklet_unlock_wait(t);
}

static inline void __tasklet_enable_sync_once(struct tasklet_struct *t)
{
	if (atomic_dec_return(&t->count) == 0)
		tasklet_kill(t);
}

<<<<<<< HEAD
=======
static inline bool __tasklet_is_enabled(const struct tasklet_struct *t)
{
	return !atomic_read(&t->count);
}

>>>>>>> f91e6544
#endif /* __I915_GEM_H__ */<|MERGE_RESOLUTION|>--- conflicted
+++ resolved
@@ -88,12 +88,9 @@
 		tasklet_kill(t);
 }
 
-<<<<<<< HEAD
-=======
 static inline bool __tasklet_is_enabled(const struct tasklet_struct *t)
 {
 	return !atomic_read(&t->count);
 }
 
->>>>>>> f91e6544
 #endif /* __I915_GEM_H__ */