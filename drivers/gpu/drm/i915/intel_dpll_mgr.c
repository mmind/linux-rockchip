/*
 * Copyright © 2006-2016 Intel Corporation
 *
 * Permission is hereby granted, free of charge, to any person obtaining a
 * copy of this software and associated documentation files (the "Software"),
 * to deal in the Software without restriction, including without limitation
 * the rights to use, copy, modify, merge, publish, distribute, sublicense,
 * and/or sell copies of the Software, and to permit persons to whom the
 * Software is furnished to do so, subject to the following conditions:
 *
 * The above copyright notice and this permission notice (including the next
 * paragraph) shall be included in all copies or substantial portions of the
 * Software.
 *
 * THE SOFTWARE IS PROVIDED "AS IS", WITHOUT WARRANTY OF ANY KIND, EXPRESS OR
 * IMPLIED, INCLUDING BUT NOT LIMITED TO THE WARRANTIES OF MERCHANTABILITY,
 * FITNESS FOR A PARTICULAR PURPOSE AND NONINFRINGEMENT.  IN NO EVENT SHALL
 * THE AUTHORS OR COPYRIGHT HOLDERS BE LIABLE FOR ANY CLAIM, DAMAGES OR OTHER
 * LIABILITY, WHETHER IN AN ACTION OF CONTRACT, TORT OR OTHERWISE, ARISING
 * FROM, OUT OF OR IN CONNECTION WITH THE SOFTWARE OR THE USE OR OTHER
 * DEALINGS IN THE SOFTWARE.
 */

#include "intel_drv.h"

/**
 * DOC: Display PLLs
 *
 * Display PLLs used for driving outputs vary by platform. While some have
 * per-pipe or per-encoder dedicated PLLs, others allow the use of any PLL
 * from a pool. In the latter scenario, it is possible that multiple pipes
 * share a PLL if their configurations match.
 *
 * This file provides an abstraction over display PLLs. The function
 * intel_shared_dpll_init() initializes the PLLs for the given platform.  The
 * users of a PLL are tracked and that tracking is integrated with the atomic
 * modest interface. During an atomic operation, a PLL can be requested for a
 * given CRTC and encoder configuration by calling intel_get_shared_dpll() and
 * a previously used PLL can be released with intel_release_shared_dpll().
 * Changes to the users are first staged in the atomic state, and then made
 * effective by calling intel_shared_dpll_swap_state() during the atomic
 * commit phase.
 */

static void
intel_atomic_duplicate_dpll_state(struct drm_i915_private *dev_priv,
				  struct intel_shared_dpll_state *shared_dpll)
{
	enum intel_dpll_id i;

	/* Copy shared dpll state */
	for (i = 0; i < dev_priv->num_shared_dpll; i++) {
		struct intel_shared_dpll *pll = &dev_priv->shared_dplls[i];

		shared_dpll[i] = pll->state;
	}
}

static struct intel_shared_dpll_state *
intel_atomic_get_shared_dpll_state(struct drm_atomic_state *s)
{
	struct intel_atomic_state *state = to_intel_atomic_state(s);

	WARN_ON(!drm_modeset_is_locked(&s->dev->mode_config.connection_mutex));

	if (!state->dpll_set) {
		state->dpll_set = true;

		intel_atomic_duplicate_dpll_state(to_i915(s->dev),
						  state->shared_dpll);
	}

	return state->shared_dpll;
}

/**
 * intel_get_shared_dpll_by_id - get a DPLL given its id
 * @dev_priv: i915 device instance
 * @id: pll id
 *
 * Returns:
 * A pointer to the DPLL with @id
 */
struct intel_shared_dpll *
intel_get_shared_dpll_by_id(struct drm_i915_private *dev_priv,
			    enum intel_dpll_id id)
{
	return &dev_priv->shared_dplls[id];
}

/**
 * intel_get_shared_dpll_id - get the id of a DPLL
 * @dev_priv: i915 device instance
 * @pll: the DPLL
 *
 * Returns:
 * The id of @pll
 */
enum intel_dpll_id
intel_get_shared_dpll_id(struct drm_i915_private *dev_priv,
			 struct intel_shared_dpll *pll)
{
	if (WARN_ON(pll < dev_priv->shared_dplls||
		    pll > &dev_priv->shared_dplls[dev_priv->num_shared_dpll]))
		return -1;

	return (enum intel_dpll_id) (pll - dev_priv->shared_dplls);
}

/* For ILK+ */
void assert_shared_dpll(struct drm_i915_private *dev_priv,
			struct intel_shared_dpll *pll,
			bool state)
{
	bool cur_state;
	struct intel_dpll_hw_state hw_state;

	if (WARN(!pll, "asserting DPLL %s with no DPLL\n", onoff(state)))
		return;

	cur_state = pll->info->funcs->get_hw_state(dev_priv, pll, &hw_state);
	I915_STATE_WARN(cur_state != state,
	     "%s assertion failure (expected %s, current %s)\n",
			pll->info->name, onoff(state), onoff(cur_state));
}

/**
 * intel_prepare_shared_dpll - call a dpll's prepare hook
 * @crtc: CRTC which has a shared dpll
 *
 * This calls the PLL's prepare hook if it has one and if the PLL is not
 * already enabled. The prepare hook is platform specific.
 */
void intel_prepare_shared_dpll(struct intel_crtc *crtc)
{
	struct drm_device *dev = crtc->base.dev;
	struct drm_i915_private *dev_priv = to_i915(dev);
	struct intel_shared_dpll *pll = crtc->config->shared_dpll;

	if (WARN_ON(pll == NULL))
		return;

	mutex_lock(&dev_priv->dpll_lock);
	WARN_ON(!pll->state.crtc_mask);
	if (!pll->active_mask) {
		DRM_DEBUG_DRIVER("setting up %s\n", pll->info->name);
		WARN_ON(pll->on);
		assert_shared_dpll_disabled(dev_priv, pll);

		pll->info->funcs->prepare(dev_priv, pll);
	}
	mutex_unlock(&dev_priv->dpll_lock);
}

/**
 * intel_enable_shared_dpll - enable a CRTC's shared DPLL
 * @crtc: CRTC which has a shared DPLL
 *
 * Enable the shared DPLL used by @crtc.
 */
void intel_enable_shared_dpll(struct intel_crtc *crtc)
{
	struct drm_device *dev = crtc->base.dev;
	struct drm_i915_private *dev_priv = to_i915(dev);
	struct intel_shared_dpll *pll = crtc->config->shared_dpll;
	unsigned int crtc_mask = drm_crtc_mask(&crtc->base);
	unsigned int old_mask;

	if (WARN_ON(pll == NULL))
		return;

	mutex_lock(&dev_priv->dpll_lock);
	old_mask = pll->active_mask;

	if (WARN_ON(!(pll->state.crtc_mask & crtc_mask)) ||
	    WARN_ON(pll->active_mask & crtc_mask))
		goto out;

	pll->active_mask |= crtc_mask;

	DRM_DEBUG_KMS("enable %s (active %x, on? %d) for crtc %d\n",
		      pll->info->name, pll->active_mask, pll->on,
		      crtc->base.base.id);

	if (old_mask) {
		WARN_ON(!pll->on);
		assert_shared_dpll_enabled(dev_priv, pll);
		goto out;
	}
	WARN_ON(pll->on);

	DRM_DEBUG_KMS("enabling %s\n", pll->info->name);
	pll->info->funcs->enable(dev_priv, pll);
	pll->on = true;

out:
	mutex_unlock(&dev_priv->dpll_lock);
}

/**
 * intel_disable_shared_dpll - disable a CRTC's shared DPLL
 * @crtc: CRTC which has a shared DPLL
 *
 * Disable the shared DPLL used by @crtc.
 */
void intel_disable_shared_dpll(struct intel_crtc *crtc)
{
	struct drm_i915_private *dev_priv = to_i915(crtc->base.dev);
	struct intel_shared_dpll *pll = crtc->config->shared_dpll;
	unsigned int crtc_mask = drm_crtc_mask(&crtc->base);

	/* PCH only available on ILK+ */
	if (INTEL_GEN(dev_priv) < 5)
		return;

	if (pll == NULL)
		return;

	mutex_lock(&dev_priv->dpll_lock);
	if (WARN_ON(!(pll->active_mask & crtc_mask)))
		goto out;

	DRM_DEBUG_KMS("disable %s (active %x, on? %d) for crtc %d\n",
		      pll->info->name, pll->active_mask, pll->on,
		      crtc->base.base.id);

	assert_shared_dpll_enabled(dev_priv, pll);
	WARN_ON(!pll->on);

	pll->active_mask &= ~crtc_mask;
	if (pll->active_mask)
		goto out;

	DRM_DEBUG_KMS("disabling %s\n", pll->info->name);
	pll->info->funcs->disable(dev_priv, pll);
	pll->on = false;

out:
	mutex_unlock(&dev_priv->dpll_lock);
}

static struct intel_shared_dpll *
intel_find_shared_dpll(struct intel_crtc *crtc,
		       struct intel_crtc_state *crtc_state,
		       enum intel_dpll_id range_min,
		       enum intel_dpll_id range_max)
{
	struct drm_i915_private *dev_priv = to_i915(crtc->base.dev);
	struct intel_shared_dpll *pll;
	struct intel_shared_dpll_state *shared_dpll;
	enum intel_dpll_id i;

	shared_dpll = intel_atomic_get_shared_dpll_state(crtc_state->base.state);

	for (i = range_min; i <= range_max; i++) {
		pll = &dev_priv->shared_dplls[i];

		/* Only want to check enabled timings first */
		if (shared_dpll[i].crtc_mask == 0)
			continue;

		if (memcmp(&crtc_state->dpll_hw_state,
			   &shared_dpll[i].hw_state,
			   sizeof(crtc_state->dpll_hw_state)) == 0) {
			DRM_DEBUG_KMS("[CRTC:%d:%s] sharing existing %s (crtc mask 0x%08x, active %x)\n",
				      crtc->base.base.id, crtc->base.name,
				      pll->info->name,
				      shared_dpll[i].crtc_mask,
				      pll->active_mask);
			return pll;
		}
	}

	/* Ok no matching timings, maybe there's a free one? */
	for (i = range_min; i <= range_max; i++) {
		pll = &dev_priv->shared_dplls[i];
		if (shared_dpll[i].crtc_mask == 0) {
			DRM_DEBUG_KMS("[CRTC:%d:%s] allocated %s\n",
				      crtc->base.base.id, crtc->base.name,
				      pll->info->name);
			return pll;
		}
	}

	return NULL;
}

static void
intel_reference_shared_dpll(struct intel_shared_dpll *pll,
			    struct intel_crtc_state *crtc_state)
{
	struct intel_shared_dpll_state *shared_dpll;
	struct intel_crtc *crtc = to_intel_crtc(crtc_state->base.crtc);
	const enum intel_dpll_id id = pll->info->id;

	shared_dpll = intel_atomic_get_shared_dpll_state(crtc_state->base.state);

	if (shared_dpll[id].crtc_mask == 0)
		shared_dpll[id].hw_state =
			crtc_state->dpll_hw_state;

	crtc_state->shared_dpll = pll;
	DRM_DEBUG_DRIVER("using %s for pipe %c\n", pll->info->name,
			 pipe_name(crtc->pipe));

	shared_dpll[id].crtc_mask |= 1 << crtc->pipe;
}

/**
 * intel_shared_dpll_swap_state - make atomic DPLL configuration effective
 * @state: atomic state
 *
 * This is the dpll version of drm_atomic_helper_swap_state() since the
 * helper does not handle driver-specific global state.
 *
 * For consistency with atomic helpers this function does a complete swap,
 * i.e. it also puts the current state into @state, even though there is no
 * need for that at this moment.
 */
void intel_shared_dpll_swap_state(struct drm_atomic_state *state)
{
	struct drm_i915_private *dev_priv = to_i915(state->dev);
	struct intel_shared_dpll_state *shared_dpll;
	struct intel_shared_dpll *pll;
	enum intel_dpll_id i;

	if (!to_intel_atomic_state(state)->dpll_set)
		return;

	shared_dpll = to_intel_atomic_state(state)->shared_dpll;
	for (i = 0; i < dev_priv->num_shared_dpll; i++) {
		struct intel_shared_dpll_state tmp;

		pll = &dev_priv->shared_dplls[i];

		tmp = pll->state;
		pll->state = shared_dpll[i];
		shared_dpll[i] = tmp;
	}
}

static bool ibx_pch_dpll_get_hw_state(struct drm_i915_private *dev_priv,
				      struct intel_shared_dpll *pll,
				      struct intel_dpll_hw_state *hw_state)
{
	const enum intel_dpll_id id = pll->info->id;
	uint32_t val;

	if (!intel_display_power_get_if_enabled(dev_priv, POWER_DOMAIN_PLLS))
		return false;

	val = I915_READ(PCH_DPLL(id));
	hw_state->dpll = val;
	hw_state->fp0 = I915_READ(PCH_FP0(id));
	hw_state->fp1 = I915_READ(PCH_FP1(id));

	intel_display_power_put(dev_priv, POWER_DOMAIN_PLLS);

	return val & DPLL_VCO_ENABLE;
}

static void ibx_pch_dpll_prepare(struct drm_i915_private *dev_priv,
				 struct intel_shared_dpll *pll)
{
	const enum intel_dpll_id id = pll->info->id;

	I915_WRITE(PCH_FP0(id), pll->state.hw_state.fp0);
	I915_WRITE(PCH_FP1(id), pll->state.hw_state.fp1);
}

static void ibx_assert_pch_refclk_enabled(struct drm_i915_private *dev_priv)
{
	u32 val;
	bool enabled;

	I915_STATE_WARN_ON(!(HAS_PCH_IBX(dev_priv) || HAS_PCH_CPT(dev_priv)));

	val = I915_READ(PCH_DREF_CONTROL);
	enabled = !!(val & (DREF_SSC_SOURCE_MASK | DREF_NONSPREAD_SOURCE_MASK |
			    DREF_SUPERSPREAD_SOURCE_MASK));
	I915_STATE_WARN(!enabled, "PCH refclk assertion failure, should be active but is disabled\n");
}

static void ibx_pch_dpll_enable(struct drm_i915_private *dev_priv,
				struct intel_shared_dpll *pll)
{
	const enum intel_dpll_id id = pll->info->id;

	/* PCH refclock must be enabled first */
	ibx_assert_pch_refclk_enabled(dev_priv);

	I915_WRITE(PCH_DPLL(id), pll->state.hw_state.dpll);

	/* Wait for the clocks to stabilize. */
	POSTING_READ(PCH_DPLL(id));
	udelay(150);

	/* The pixel multiplier can only be updated once the
	 * DPLL is enabled and the clocks are stable.
	 *
	 * So write it again.
	 */
	I915_WRITE(PCH_DPLL(id), pll->state.hw_state.dpll);
	POSTING_READ(PCH_DPLL(id));
	udelay(200);
}

static void ibx_pch_dpll_disable(struct drm_i915_private *dev_priv,
				 struct intel_shared_dpll *pll)
{
	const enum intel_dpll_id id = pll->info->id;
	struct drm_device *dev = &dev_priv->drm;
	struct intel_crtc *crtc;

	/* Make sure no transcoder isn't still depending on us. */
	for_each_intel_crtc(dev, crtc) {
		if (crtc->config->shared_dpll == pll)
			assert_pch_transcoder_disabled(dev_priv, crtc->pipe);
	}

	I915_WRITE(PCH_DPLL(id), 0);
	POSTING_READ(PCH_DPLL(id));
	udelay(200);
}

static struct intel_shared_dpll *
ibx_get_dpll(struct intel_crtc *crtc, struct intel_crtc_state *crtc_state,
	     struct intel_encoder *encoder)
{
	struct drm_i915_private *dev_priv = to_i915(crtc->base.dev);
	struct intel_shared_dpll *pll;
	enum intel_dpll_id i;

	if (HAS_PCH_IBX(dev_priv)) {
		/* Ironlake PCH has a fixed PLL->PCH pipe mapping. */
		i = (enum intel_dpll_id) crtc->pipe;
		pll = &dev_priv->shared_dplls[i];

		DRM_DEBUG_KMS("[CRTC:%d:%s] using pre-allocated %s\n",
			      crtc->base.base.id, crtc->base.name,
			      pll->info->name);
	} else {
		pll = intel_find_shared_dpll(crtc, crtc_state,
					     DPLL_ID_PCH_PLL_A,
					     DPLL_ID_PCH_PLL_B);
	}

	if (!pll)
		return NULL;

	/* reference the pll */
	intel_reference_shared_dpll(pll, crtc_state);

	return pll;
}

static void ibx_dump_hw_state(struct drm_i915_private *dev_priv,
			      struct intel_dpll_hw_state *hw_state)
{
	DRM_DEBUG_KMS("dpll_hw_state: dpll: 0x%x, dpll_md: 0x%x, "
		      "fp0: 0x%x, fp1: 0x%x\n",
		      hw_state->dpll,
		      hw_state->dpll_md,
		      hw_state->fp0,
		      hw_state->fp1);
}

static const struct intel_shared_dpll_funcs ibx_pch_dpll_funcs = {
	.prepare = ibx_pch_dpll_prepare,
	.enable = ibx_pch_dpll_enable,
	.disable = ibx_pch_dpll_disable,
	.get_hw_state = ibx_pch_dpll_get_hw_state,
};

static void hsw_ddi_wrpll_enable(struct drm_i915_private *dev_priv,
			       struct intel_shared_dpll *pll)
{
	const enum intel_dpll_id id = pll->info->id;

	I915_WRITE(WRPLL_CTL(id), pll->state.hw_state.wrpll);
	POSTING_READ(WRPLL_CTL(id));
	udelay(20);
}

static void hsw_ddi_spll_enable(struct drm_i915_private *dev_priv,
				struct intel_shared_dpll *pll)
{
	I915_WRITE(SPLL_CTL, pll->state.hw_state.spll);
	POSTING_READ(SPLL_CTL);
	udelay(20);
}

static void hsw_ddi_wrpll_disable(struct drm_i915_private *dev_priv,
				  struct intel_shared_dpll *pll)
{
	const enum intel_dpll_id id = pll->info->id;
	uint32_t val;

	val = I915_READ(WRPLL_CTL(id));
	I915_WRITE(WRPLL_CTL(id), val & ~WRPLL_PLL_ENABLE);
	POSTING_READ(WRPLL_CTL(id));
}

static void hsw_ddi_spll_disable(struct drm_i915_private *dev_priv,
				 struct intel_shared_dpll *pll)
{
	uint32_t val;

	val = I915_READ(SPLL_CTL);
	I915_WRITE(SPLL_CTL, val & ~SPLL_PLL_ENABLE);
	POSTING_READ(SPLL_CTL);
}

static bool hsw_ddi_wrpll_get_hw_state(struct drm_i915_private *dev_priv,
				       struct intel_shared_dpll *pll,
				       struct intel_dpll_hw_state *hw_state)
{
	const enum intel_dpll_id id = pll->info->id;
	uint32_t val;

	if (!intel_display_power_get_if_enabled(dev_priv, POWER_DOMAIN_PLLS))
		return false;

	val = I915_READ(WRPLL_CTL(id));
	hw_state->wrpll = val;

	intel_display_power_put(dev_priv, POWER_DOMAIN_PLLS);

	return val & WRPLL_PLL_ENABLE;
}

static bool hsw_ddi_spll_get_hw_state(struct drm_i915_private *dev_priv,
				      struct intel_shared_dpll *pll,
				      struct intel_dpll_hw_state *hw_state)
{
	uint32_t val;

	if (!intel_display_power_get_if_enabled(dev_priv, POWER_DOMAIN_PLLS))
		return false;

	val = I915_READ(SPLL_CTL);
	hw_state->spll = val;

	intel_display_power_put(dev_priv, POWER_DOMAIN_PLLS);

	return val & SPLL_PLL_ENABLE;
}

#define LC_FREQ 2700
#define LC_FREQ_2K U64_C(LC_FREQ * 2000)

#define P_MIN 2
#define P_MAX 64
#define P_INC 2

/* Constraints for PLL good behavior */
#define REF_MIN 48
#define REF_MAX 400
#define VCO_MIN 2400
#define VCO_MAX 4800

struct hsw_wrpll_rnp {
	unsigned p, n2, r2;
};

static unsigned hsw_wrpll_get_budget_for_freq(int clock)
{
	unsigned budget;

	switch (clock) {
	case 25175000:
	case 25200000:
	case 27000000:
	case 27027000:
	case 37762500:
	case 37800000:
	case 40500000:
	case 40541000:
	case 54000000:
	case 54054000:
	case 59341000:
	case 59400000:
	case 72000000:
	case 74176000:
	case 74250000:
	case 81000000:
	case 81081000:
	case 89012000:
	case 89100000:
	case 108000000:
	case 108108000:
	case 111264000:
	case 111375000:
	case 148352000:
	case 148500000:
	case 162000000:
	case 162162000:
	case 222525000:
	case 222750000:
	case 296703000:
	case 297000000:
		budget = 0;
		break;
	case 233500000:
	case 245250000:
	case 247750000:
	case 253250000:
	case 298000000:
		budget = 1500;
		break;
	case 169128000:
	case 169500000:
	case 179500000:
	case 202000000:
		budget = 2000;
		break;
	case 256250000:
	case 262500000:
	case 270000000:
	case 272500000:
	case 273750000:
	case 280750000:
	case 281250000:
	case 286000000:
	case 291750000:
		budget = 4000;
		break;
	case 267250000:
	case 268500000:
		budget = 5000;
		break;
	default:
		budget = 1000;
		break;
	}

	return budget;
}

static void hsw_wrpll_update_rnp(uint64_t freq2k, unsigned budget,
				 unsigned r2, unsigned n2, unsigned p,
				 struct hsw_wrpll_rnp *best)
{
	uint64_t a, b, c, d, diff, diff_best;

	/* No best (r,n,p) yet */
	if (best->p == 0) {
		best->p = p;
		best->n2 = n2;
		best->r2 = r2;
		return;
	}

	/*
	 * Output clock is (LC_FREQ_2K / 2000) * N / (P * R), which compares to
	 * freq2k.
	 *
	 * delta = 1e6 *
	 *	   abs(freq2k - (LC_FREQ_2K * n2/(p * r2))) /
	 *	   freq2k;
	 *
	 * and we would like delta <= budget.
	 *
	 * If the discrepancy is above the PPM-based budget, always prefer to
	 * improve upon the previous solution.  However, if you're within the
	 * budget, try to maximize Ref * VCO, that is N / (P * R^2).
	 */
	a = freq2k * budget * p * r2;
	b = freq2k * budget * best->p * best->r2;
	diff = abs_diff(freq2k * p * r2, LC_FREQ_2K * n2);
	diff_best = abs_diff(freq2k * best->p * best->r2,
			     LC_FREQ_2K * best->n2);
	c = 1000000 * diff;
	d = 1000000 * diff_best;

	if (a < c && b < d) {
		/* If both are above the budget, pick the closer */
		if (best->p * best->r2 * diff < p * r2 * diff_best) {
			best->p = p;
			best->n2 = n2;
			best->r2 = r2;
		}
	} else if (a >= c && b < d) {
		/* If A is below the threshold but B is above it?  Update. */
		best->p = p;
		best->n2 = n2;
		best->r2 = r2;
	} else if (a >= c && b >= d) {
		/* Both are below the limit, so pick the higher n2/(r2*r2) */
		if (n2 * best->r2 * best->r2 > best->n2 * r2 * r2) {
			best->p = p;
			best->n2 = n2;
			best->r2 = r2;
		}
	}
	/* Otherwise a < c && b >= d, do nothing */
}

static void
hsw_ddi_calculate_wrpll(int clock /* in Hz */,
			unsigned *r2_out, unsigned *n2_out, unsigned *p_out)
{
	uint64_t freq2k;
	unsigned p, n2, r2;
	struct hsw_wrpll_rnp best = { 0, 0, 0 };
	unsigned budget;

	freq2k = clock / 100;

	budget = hsw_wrpll_get_budget_for_freq(clock);

	/* Special case handling for 540 pixel clock: bypass WR PLL entirely
	 * and directly pass the LC PLL to it. */
	if (freq2k == 5400000) {
		*n2_out = 2;
		*p_out = 1;
		*r2_out = 2;
		return;
	}

	/*
	 * Ref = LC_FREQ / R, where Ref is the actual reference input seen by
	 * the WR PLL.
	 *
	 * We want R so that REF_MIN <= Ref <= REF_MAX.
	 * Injecting R2 = 2 * R gives:
	 *   REF_MAX * r2 > LC_FREQ * 2 and
	 *   REF_MIN * r2 < LC_FREQ * 2
	 *
	 * Which means the desired boundaries for r2 are:
	 *  LC_FREQ * 2 / REF_MAX < r2 < LC_FREQ * 2 / REF_MIN
	 *
	 */
	for (r2 = LC_FREQ * 2 / REF_MAX + 1;
	     r2 <= LC_FREQ * 2 / REF_MIN;
	     r2++) {

		/*
		 * VCO = N * Ref, that is: VCO = N * LC_FREQ / R
		 *
		 * Once again we want VCO_MIN <= VCO <= VCO_MAX.
		 * Injecting R2 = 2 * R and N2 = 2 * N, we get:
		 *   VCO_MAX * r2 > n2 * LC_FREQ and
		 *   VCO_MIN * r2 < n2 * LC_FREQ)
		 *
		 * Which means the desired boundaries for n2 are:
		 * VCO_MIN * r2 / LC_FREQ < n2 < VCO_MAX * r2 / LC_FREQ
		 */
		for (n2 = VCO_MIN * r2 / LC_FREQ + 1;
		     n2 <= VCO_MAX * r2 / LC_FREQ;
		     n2++) {

			for (p = P_MIN; p <= P_MAX; p += P_INC)
				hsw_wrpll_update_rnp(freq2k, budget,
						     r2, n2, p, &best);
		}
	}

	*n2_out = best.n2;
	*p_out = best.p;
	*r2_out = best.r2;
}

static struct intel_shared_dpll *hsw_ddi_hdmi_get_dpll(int clock,
						       struct intel_crtc *crtc,
						       struct intel_crtc_state *crtc_state)
{
	struct intel_shared_dpll *pll;
	uint32_t val;
	unsigned int p, n2, r2;

	hsw_ddi_calculate_wrpll(clock * 1000, &r2, &n2, &p);

	val = WRPLL_PLL_ENABLE | WRPLL_PLL_LCPLL |
	      WRPLL_DIVIDER_REFERENCE(r2) | WRPLL_DIVIDER_FEEDBACK(n2) |
	      WRPLL_DIVIDER_POST(p);

	crtc_state->dpll_hw_state.wrpll = val;

	pll = intel_find_shared_dpll(crtc, crtc_state,
				     DPLL_ID_WRPLL1, DPLL_ID_WRPLL2);

	if (!pll)
		return NULL;

	return pll;
}

static struct intel_shared_dpll *
hsw_ddi_dp_get_dpll(struct intel_encoder *encoder, int clock)
{
	struct drm_i915_private *dev_priv = to_i915(encoder->base.dev);
	struct intel_shared_dpll *pll;
	enum intel_dpll_id pll_id;

	switch (clock / 2) {
	case 81000:
		pll_id = DPLL_ID_LCPLL_810;
		break;
	case 135000:
		pll_id = DPLL_ID_LCPLL_1350;
		break;
	case 270000:
		pll_id = DPLL_ID_LCPLL_2700;
		break;
	default:
		DRM_DEBUG_KMS("Invalid clock for DP: %d\n", clock);
		return NULL;
	}

	pll = intel_get_shared_dpll_by_id(dev_priv, pll_id);

	if (!pll)
		return NULL;

	return pll;
}

static struct intel_shared_dpll *
hsw_get_dpll(struct intel_crtc *crtc, struct intel_crtc_state *crtc_state,
	     struct intel_encoder *encoder)
{
	struct intel_shared_dpll *pll;
	int clock = crtc_state->port_clock;

	memset(&crtc_state->dpll_hw_state, 0,
	       sizeof(crtc_state->dpll_hw_state));

	if (intel_crtc_has_type(crtc_state, INTEL_OUTPUT_HDMI)) {
		pll = hsw_ddi_hdmi_get_dpll(clock, crtc, crtc_state);
	} else if (intel_crtc_has_dp_encoder(crtc_state)) {
		pll = hsw_ddi_dp_get_dpll(encoder, clock);
	} else if (intel_crtc_has_type(crtc_state, INTEL_OUTPUT_ANALOG)) {
		if (WARN_ON(crtc_state->port_clock / 2 != 135000))
			return NULL;

		crtc_state->dpll_hw_state.spll =
			SPLL_PLL_ENABLE | SPLL_PLL_FREQ_1350MHz | SPLL_PLL_SSC;

		pll = intel_find_shared_dpll(crtc, crtc_state,
					     DPLL_ID_SPLL, DPLL_ID_SPLL);
	} else {
		return NULL;
	}

	if (!pll)
		return NULL;

	intel_reference_shared_dpll(pll, crtc_state);

	return pll;
}

static void hsw_dump_hw_state(struct drm_i915_private *dev_priv,
			      struct intel_dpll_hw_state *hw_state)
{
	DRM_DEBUG_KMS("dpll_hw_state: wrpll: 0x%x spll: 0x%x\n",
		      hw_state->wrpll, hw_state->spll);
}

static const struct intel_shared_dpll_funcs hsw_ddi_wrpll_funcs = {
	.enable = hsw_ddi_wrpll_enable,
	.disable = hsw_ddi_wrpll_disable,
	.get_hw_state = hsw_ddi_wrpll_get_hw_state,
};

static const struct intel_shared_dpll_funcs hsw_ddi_spll_funcs = {
	.enable = hsw_ddi_spll_enable,
	.disable = hsw_ddi_spll_disable,
	.get_hw_state = hsw_ddi_spll_get_hw_state,
};

static void hsw_ddi_lcpll_enable(struct drm_i915_private *dev_priv,
				 struct intel_shared_dpll *pll)
{
}

static void hsw_ddi_lcpll_disable(struct drm_i915_private *dev_priv,
				  struct intel_shared_dpll *pll)
{
}

static bool hsw_ddi_lcpll_get_hw_state(struct drm_i915_private *dev_priv,
				       struct intel_shared_dpll *pll,
				       struct intel_dpll_hw_state *hw_state)
{
	return true;
}

static const struct intel_shared_dpll_funcs hsw_ddi_lcpll_funcs = {
	.enable = hsw_ddi_lcpll_enable,
	.disable = hsw_ddi_lcpll_disable,
	.get_hw_state = hsw_ddi_lcpll_get_hw_state,
};

struct skl_dpll_regs {
	i915_reg_t ctl, cfgcr1, cfgcr2;
};

/* this array is indexed by the *shared* pll id */
static const struct skl_dpll_regs skl_dpll_regs[4] = {
	{
		/* DPLL 0 */
		.ctl = LCPLL1_CTL,
		/* DPLL 0 doesn't support HDMI mode */
	},
	{
		/* DPLL 1 */
		.ctl = LCPLL2_CTL,
		.cfgcr1 = DPLL_CFGCR1(SKL_DPLL1),
		.cfgcr2 = DPLL_CFGCR2(SKL_DPLL1),
	},
	{
		/* DPLL 2 */
		.ctl = WRPLL_CTL(0),
		.cfgcr1 = DPLL_CFGCR1(SKL_DPLL2),
		.cfgcr2 = DPLL_CFGCR2(SKL_DPLL2),
	},
	{
		/* DPLL 3 */
		.ctl = WRPLL_CTL(1),
		.cfgcr1 = DPLL_CFGCR1(SKL_DPLL3),
		.cfgcr2 = DPLL_CFGCR2(SKL_DPLL3),
	},
};

static void skl_ddi_pll_write_ctrl1(struct drm_i915_private *dev_priv,
				    struct intel_shared_dpll *pll)
{
	const enum intel_dpll_id id = pll->info->id;
	uint32_t val;

	val = I915_READ(DPLL_CTRL1);

	val &= ~(DPLL_CTRL1_HDMI_MODE(id) |
		 DPLL_CTRL1_SSC(id) |
		 DPLL_CTRL1_LINK_RATE_MASK(id));
	val |= pll->state.hw_state.ctrl1 << (id * 6);

	I915_WRITE(DPLL_CTRL1, val);
	POSTING_READ(DPLL_CTRL1);
}

static void skl_ddi_pll_enable(struct drm_i915_private *dev_priv,
			       struct intel_shared_dpll *pll)
{
	const struct skl_dpll_regs *regs = skl_dpll_regs;
	const enum intel_dpll_id id = pll->info->id;

	skl_ddi_pll_write_ctrl1(dev_priv, pll);

	I915_WRITE(regs[id].cfgcr1, pll->state.hw_state.cfgcr1);
	I915_WRITE(regs[id].cfgcr2, pll->state.hw_state.cfgcr2);
	POSTING_READ(regs[id].cfgcr1);
	POSTING_READ(regs[id].cfgcr2);

	/* the enable bit is always bit 31 */
	I915_WRITE(regs[id].ctl,
		   I915_READ(regs[id].ctl) | LCPLL_PLL_ENABLE);

	if (intel_wait_for_register(dev_priv,
				    DPLL_STATUS,
				    DPLL_LOCK(id),
				    DPLL_LOCK(id),
				    5))
		DRM_ERROR("DPLL %d not locked\n", id);
}

static void skl_ddi_dpll0_enable(struct drm_i915_private *dev_priv,
				 struct intel_shared_dpll *pll)
{
	skl_ddi_pll_write_ctrl1(dev_priv, pll);
}

static void skl_ddi_pll_disable(struct drm_i915_private *dev_priv,
				struct intel_shared_dpll *pll)
{
	const struct skl_dpll_regs *regs = skl_dpll_regs;
	const enum intel_dpll_id id = pll->info->id;

	/* the enable bit is always bit 31 */
	I915_WRITE(regs[id].ctl,
		   I915_READ(regs[id].ctl) & ~LCPLL_PLL_ENABLE);
	POSTING_READ(regs[id].ctl);
}

static void skl_ddi_dpll0_disable(struct drm_i915_private *dev_priv,
				  struct intel_shared_dpll *pll)
{
}

static bool skl_ddi_pll_get_hw_state(struct drm_i915_private *dev_priv,
				     struct intel_shared_dpll *pll,
				     struct intel_dpll_hw_state *hw_state)
{
	uint32_t val;
	const struct skl_dpll_regs *regs = skl_dpll_regs;
	const enum intel_dpll_id id = pll->info->id;
	bool ret;

	if (!intel_display_power_get_if_enabled(dev_priv, POWER_DOMAIN_PLLS))
		return false;

	ret = false;

	val = I915_READ(regs[id].ctl);
	if (!(val & LCPLL_PLL_ENABLE))
		goto out;

	val = I915_READ(DPLL_CTRL1);
	hw_state->ctrl1 = (val >> (id * 6)) & 0x3f;

	/* avoid reading back stale values if HDMI mode is not enabled */
	if (val & DPLL_CTRL1_HDMI_MODE(id)) {
		hw_state->cfgcr1 = I915_READ(regs[id].cfgcr1);
		hw_state->cfgcr2 = I915_READ(regs[id].cfgcr2);
	}
	ret = true;

out:
	intel_display_power_put(dev_priv, POWER_DOMAIN_PLLS);

	return ret;
}

static bool skl_ddi_dpll0_get_hw_state(struct drm_i915_private *dev_priv,
				       struct intel_shared_dpll *pll,
				       struct intel_dpll_hw_state *hw_state)
{
	uint32_t val;
	const struct skl_dpll_regs *regs = skl_dpll_regs;
	const enum intel_dpll_id id = pll->info->id;
	bool ret;

	if (!intel_display_power_get_if_enabled(dev_priv, POWER_DOMAIN_PLLS))
		return false;

	ret = false;

	/* DPLL0 is always enabled since it drives CDCLK */
	val = I915_READ(regs[id].ctl);
	if (WARN_ON(!(val & LCPLL_PLL_ENABLE)))
		goto out;

	val = I915_READ(DPLL_CTRL1);
	hw_state->ctrl1 = (val >> (id * 6)) & 0x3f;

	ret = true;

out:
	intel_display_power_put(dev_priv, POWER_DOMAIN_PLLS);

	return ret;
}

struct skl_wrpll_context {
	uint64_t min_deviation;		/* current minimal deviation */
	uint64_t central_freq;		/* chosen central freq */
	uint64_t dco_freq;		/* chosen dco freq */
	unsigned int p;			/* chosen divider */
};

static void skl_wrpll_context_init(struct skl_wrpll_context *ctx)
{
	memset(ctx, 0, sizeof(*ctx));

	ctx->min_deviation = U64_MAX;
}

/* DCO freq must be within +1%/-6%  of the DCO central freq */
#define SKL_DCO_MAX_PDEVIATION	100
#define SKL_DCO_MAX_NDEVIATION	600

static void skl_wrpll_try_divider(struct skl_wrpll_context *ctx,
				  uint64_t central_freq,
				  uint64_t dco_freq,
				  unsigned int divider)
{
	uint64_t deviation;

	deviation = div64_u64(10000 * abs_diff(dco_freq, central_freq),
			      central_freq);

	/* positive deviation */
	if (dco_freq >= central_freq) {
		if (deviation < SKL_DCO_MAX_PDEVIATION &&
		    deviation < ctx->min_deviation) {
			ctx->min_deviation = deviation;
			ctx->central_freq = central_freq;
			ctx->dco_freq = dco_freq;
			ctx->p = divider;
		}
	/* negative deviation */
	} else if (deviation < SKL_DCO_MAX_NDEVIATION &&
		   deviation < ctx->min_deviation) {
		ctx->min_deviation = deviation;
		ctx->central_freq = central_freq;
		ctx->dco_freq = dco_freq;
		ctx->p = divider;
	}
}

static void skl_wrpll_get_multipliers(unsigned int p,
				      unsigned int *p0 /* out */,
				      unsigned int *p1 /* out */,
				      unsigned int *p2 /* out */)
{
	/* even dividers */
	if (p % 2 == 0) {
		unsigned int half = p / 2;

		if (half == 1 || half == 2 || half == 3 || half == 5) {
			*p0 = 2;
			*p1 = 1;
			*p2 = half;
		} else if (half % 2 == 0) {
			*p0 = 2;
			*p1 = half / 2;
			*p2 = 2;
		} else if (half % 3 == 0) {
			*p0 = 3;
			*p1 = half / 3;
			*p2 = 2;
		} else if (half % 7 == 0) {
			*p0 = 7;
			*p1 = half / 7;
			*p2 = 2;
		}
	} else if (p == 3 || p == 9) {  /* 3, 5, 7, 9, 15, 21, 35 */
		*p0 = 3;
		*p1 = 1;
		*p2 = p / 3;
	} else if (p == 5 || p == 7) {
		*p0 = p;
		*p1 = 1;
		*p2 = 1;
	} else if (p == 15) {
		*p0 = 3;
		*p1 = 1;
		*p2 = 5;
	} else if (p == 21) {
		*p0 = 7;
		*p1 = 1;
		*p2 = 3;
	} else if (p == 35) {
		*p0 = 7;
		*p1 = 1;
		*p2 = 5;
	}
}

struct skl_wrpll_params {
	uint32_t        dco_fraction;
	uint32_t        dco_integer;
	uint32_t        qdiv_ratio;
	uint32_t        qdiv_mode;
	uint32_t        kdiv;
	uint32_t        pdiv;
	uint32_t        central_freq;
};

static void skl_wrpll_params_populate(struct skl_wrpll_params *params,
				      uint64_t afe_clock,
				      uint64_t central_freq,
				      uint32_t p0, uint32_t p1, uint32_t p2)
{
	uint64_t dco_freq;

	switch (central_freq) {
	case 9600000000ULL:
		params->central_freq = 0;
		break;
	case 9000000000ULL:
		params->central_freq = 1;
		break;
	case 8400000000ULL:
		params->central_freq = 3;
	}

	switch (p0) {
	case 1:
		params->pdiv = 0;
		break;
	case 2:
		params->pdiv = 1;
		break;
	case 3:
		params->pdiv = 2;
		break;
	case 7:
		params->pdiv = 4;
		break;
	default:
		WARN(1, "Incorrect PDiv\n");
	}

	switch (p2) {
	case 5:
		params->kdiv = 0;
		break;
	case 2:
		params->kdiv = 1;
		break;
	case 3:
		params->kdiv = 2;
		break;
	case 1:
		params->kdiv = 3;
		break;
	default:
		WARN(1, "Incorrect KDiv\n");
	}

	params->qdiv_ratio = p1;
	params->qdiv_mode = (params->qdiv_ratio == 1) ? 0 : 1;

	dco_freq = p0 * p1 * p2 * afe_clock;

	/*
	 * Intermediate values are in Hz.
	 * Divide by MHz to match bsepc
	 */
	params->dco_integer = div_u64(dco_freq, 24 * MHz(1));
	params->dco_fraction =
		div_u64((div_u64(dco_freq, 24) -
			 params->dco_integer * MHz(1)) * 0x8000, MHz(1));
}

static bool
skl_ddi_calculate_wrpll(int clock /* in Hz */,
			struct skl_wrpll_params *wrpll_params)
{
	uint64_t afe_clock = clock * 5; /* AFE Clock is 5x Pixel clock */
	uint64_t dco_central_freq[3] = {8400000000ULL,
					9000000000ULL,
					9600000000ULL};
	static const int even_dividers[] = {  4,  6,  8, 10, 12, 14, 16, 18, 20,
					     24, 28, 30, 32, 36, 40, 42, 44,
					     48, 52, 54, 56, 60, 64, 66, 68,
					     70, 72, 76, 78, 80, 84, 88, 90,
					     92, 96, 98 };
	static const int odd_dividers[] = { 3, 5, 7, 9, 15, 21, 35 };
	static const struct {
		const int *list;
		int n_dividers;
	} dividers[] = {
		{ even_dividers, ARRAY_SIZE(even_dividers) },
		{ odd_dividers, ARRAY_SIZE(odd_dividers) },
	};
	struct skl_wrpll_context ctx;
	unsigned int dco, d, i;
	unsigned int p0, p1, p2;

	skl_wrpll_context_init(&ctx);

	for (d = 0; d < ARRAY_SIZE(dividers); d++) {
		for (dco = 0; dco < ARRAY_SIZE(dco_central_freq); dco++) {
			for (i = 0; i < dividers[d].n_dividers; i++) {
				unsigned int p = dividers[d].list[i];
				uint64_t dco_freq = p * afe_clock;

				skl_wrpll_try_divider(&ctx,
						      dco_central_freq[dco],
						      dco_freq,
						      p);
				/*
				 * Skip the remaining dividers if we're sure to
				 * have found the definitive divider, we can't
				 * improve a 0 deviation.
				 */
				if (ctx.min_deviation == 0)
					goto skip_remaining_dividers;
			}
		}

skip_remaining_dividers:
		/*
		 * If a solution is found with an even divider, prefer
		 * this one.
		 */
		if (d == 0 && ctx.p)
			break;
	}

	if (!ctx.p) {
		DRM_DEBUG_DRIVER("No valid divider found for %dHz\n", clock);
		return false;
	}

	/*
	 * gcc incorrectly analyses that these can be used without being
	 * initialized. To be fair, it's hard to guess.
	 */
	p0 = p1 = p2 = 0;
	skl_wrpll_get_multipliers(ctx.p, &p0, &p1, &p2);
	skl_wrpll_params_populate(wrpll_params, afe_clock, ctx.central_freq,
				  p0, p1, p2);

	return true;
}

static bool skl_ddi_hdmi_pll_dividers(struct intel_crtc *crtc,
				      struct intel_crtc_state *crtc_state,
				      int clock)
{
	uint32_t ctrl1, cfgcr1, cfgcr2;
	struct skl_wrpll_params wrpll_params = { 0, };

	/*
	 * See comment in intel_dpll_hw_state to understand why we always use 0
	 * as the DPLL id in this function.
	 */
	ctrl1 = DPLL_CTRL1_OVERRIDE(0);

	ctrl1 |= DPLL_CTRL1_HDMI_MODE(0);

	if (!skl_ddi_calculate_wrpll(clock * 1000, &wrpll_params))
		return false;

	cfgcr1 = DPLL_CFGCR1_FREQ_ENABLE |
		DPLL_CFGCR1_DCO_FRACTION(wrpll_params.dco_fraction) |
		wrpll_params.dco_integer;

	cfgcr2 = DPLL_CFGCR2_QDIV_RATIO(wrpll_params.qdiv_ratio) |
		DPLL_CFGCR2_QDIV_MODE(wrpll_params.qdiv_mode) |
		DPLL_CFGCR2_KDIV(wrpll_params.kdiv) |
		DPLL_CFGCR2_PDIV(wrpll_params.pdiv) |
		wrpll_params.central_freq;

	memset(&crtc_state->dpll_hw_state, 0,
	       sizeof(crtc_state->dpll_hw_state));

	crtc_state->dpll_hw_state.ctrl1 = ctrl1;
	crtc_state->dpll_hw_state.cfgcr1 = cfgcr1;
	crtc_state->dpll_hw_state.cfgcr2 = cfgcr2;
	return true;
}

static bool
skl_ddi_dp_set_dpll_hw_state(int clock,
			     struct intel_dpll_hw_state *dpll_hw_state)
{
	uint32_t ctrl1;

	/*
	 * See comment in intel_dpll_hw_state to understand why we always use 0
	 * as the DPLL id in this function.
	 */
	ctrl1 = DPLL_CTRL1_OVERRIDE(0);
	switch (clock / 2) {
	case 81000:
		ctrl1 |= DPLL_CTRL1_LINK_RATE(DPLL_CTRL1_LINK_RATE_810, 0);
		break;
	case 135000:
		ctrl1 |= DPLL_CTRL1_LINK_RATE(DPLL_CTRL1_LINK_RATE_1350, 0);
		break;
	case 270000:
		ctrl1 |= DPLL_CTRL1_LINK_RATE(DPLL_CTRL1_LINK_RATE_2700, 0);
		break;
		/* eDP 1.4 rates */
	case 162000:
		ctrl1 |= DPLL_CTRL1_LINK_RATE(DPLL_CTRL1_LINK_RATE_1620, 0);
		break;
	case 108000:
		ctrl1 |= DPLL_CTRL1_LINK_RATE(DPLL_CTRL1_LINK_RATE_1080, 0);
		break;
	case 216000:
		ctrl1 |= DPLL_CTRL1_LINK_RATE(DPLL_CTRL1_LINK_RATE_2160, 0);
		break;
	}

	dpll_hw_state->ctrl1 = ctrl1;
	return true;
}

static struct intel_shared_dpll *
skl_get_dpll(struct intel_crtc *crtc, struct intel_crtc_state *crtc_state,
	     struct intel_encoder *encoder)
{
	struct intel_shared_dpll *pll;
	int clock = crtc_state->port_clock;
	bool bret;
	struct intel_dpll_hw_state dpll_hw_state;

	memset(&dpll_hw_state, 0, sizeof(dpll_hw_state));

	if (intel_crtc_has_type(crtc_state, INTEL_OUTPUT_HDMI)) {
		bret = skl_ddi_hdmi_pll_dividers(crtc, crtc_state, clock);
		if (!bret) {
			DRM_DEBUG_KMS("Could not get HDMI pll dividers.\n");
			return NULL;
		}
	} else if (intel_crtc_has_dp_encoder(crtc_state)) {
		bret = skl_ddi_dp_set_dpll_hw_state(clock, &dpll_hw_state);
		if (!bret) {
			DRM_DEBUG_KMS("Could not set DP dpll HW state.\n");
			return NULL;
		}
		crtc_state->dpll_hw_state = dpll_hw_state;
	} else {
		return NULL;
	}

	if (intel_crtc_has_type(crtc_state, INTEL_OUTPUT_EDP))
		pll = intel_find_shared_dpll(crtc, crtc_state,
					     DPLL_ID_SKL_DPLL0,
					     DPLL_ID_SKL_DPLL0);
	else
		pll = intel_find_shared_dpll(crtc, crtc_state,
					     DPLL_ID_SKL_DPLL1,
					     DPLL_ID_SKL_DPLL3);
	if (!pll)
		return NULL;

	intel_reference_shared_dpll(pll, crtc_state);

	return pll;
}

static void skl_dump_hw_state(struct drm_i915_private *dev_priv,
			      struct intel_dpll_hw_state *hw_state)
{
	DRM_DEBUG_KMS("dpll_hw_state: "
		      "ctrl1: 0x%x, cfgcr1: 0x%x, cfgcr2: 0x%x\n",
		      hw_state->ctrl1,
		      hw_state->cfgcr1,
		      hw_state->cfgcr2);
}

static const struct intel_shared_dpll_funcs skl_ddi_pll_funcs = {
	.enable = skl_ddi_pll_enable,
	.disable = skl_ddi_pll_disable,
	.get_hw_state = skl_ddi_pll_get_hw_state,
};

static const struct intel_shared_dpll_funcs skl_ddi_dpll0_funcs = {
	.enable = skl_ddi_dpll0_enable,
	.disable = skl_ddi_dpll0_disable,
	.get_hw_state = skl_ddi_dpll0_get_hw_state,
};

static void bxt_ddi_pll_enable(struct drm_i915_private *dev_priv,
				struct intel_shared_dpll *pll)
{
	uint32_t temp;
	enum port port = (enum port)pll->info->id; /* 1:1 port->PLL mapping */
	enum dpio_phy phy;
	enum dpio_channel ch;

	bxt_port_to_phy_channel(dev_priv, port, &phy, &ch);

	/* Non-SSC reference */
	temp = I915_READ(BXT_PORT_PLL_ENABLE(port));
	temp |= PORT_PLL_REF_SEL;
	I915_WRITE(BXT_PORT_PLL_ENABLE(port), temp);

	if (IS_GEMINILAKE(dev_priv)) {
		temp = I915_READ(BXT_PORT_PLL_ENABLE(port));
		temp |= PORT_PLL_POWER_ENABLE;
		I915_WRITE(BXT_PORT_PLL_ENABLE(port), temp);

		if (wait_for_us((I915_READ(BXT_PORT_PLL_ENABLE(port)) &
				 PORT_PLL_POWER_STATE), 200))
			DRM_ERROR("Power state not set for PLL:%d\n", port);
	}

	/* Disable 10 bit clock */
	temp = I915_READ(BXT_PORT_PLL_EBB_4(phy, ch));
	temp &= ~PORT_PLL_10BIT_CLK_ENABLE;
	I915_WRITE(BXT_PORT_PLL_EBB_4(phy, ch), temp);

	/* Write P1 & P2 */
	temp = I915_READ(BXT_PORT_PLL_EBB_0(phy, ch));
	temp &= ~(PORT_PLL_P1_MASK | PORT_PLL_P2_MASK);
	temp |= pll->state.hw_state.ebb0;
	I915_WRITE(BXT_PORT_PLL_EBB_0(phy, ch), temp);

	/* Write M2 integer */
	temp = I915_READ(BXT_PORT_PLL(phy, ch, 0));
	temp &= ~PORT_PLL_M2_MASK;
	temp |= pll->state.hw_state.pll0;
	I915_WRITE(BXT_PORT_PLL(phy, ch, 0), temp);

	/* Write N */
	temp = I915_READ(BXT_PORT_PLL(phy, ch, 1));
	temp &= ~PORT_PLL_N_MASK;
	temp |= pll->state.hw_state.pll1;
	I915_WRITE(BXT_PORT_PLL(phy, ch, 1), temp);

	/* Write M2 fraction */
	temp = I915_READ(BXT_PORT_PLL(phy, ch, 2));
	temp &= ~PORT_PLL_M2_FRAC_MASK;
	temp |= pll->state.hw_state.pll2;
	I915_WRITE(BXT_PORT_PLL(phy, ch, 2), temp);

	/* Write M2 fraction enable */
	temp = I915_READ(BXT_PORT_PLL(phy, ch, 3));
	temp &= ~PORT_PLL_M2_FRAC_ENABLE;
	temp |= pll->state.hw_state.pll3;
	I915_WRITE(BXT_PORT_PLL(phy, ch, 3), temp);

	/* Write coeff */
	temp = I915_READ(BXT_PORT_PLL(phy, ch, 6));
	temp &= ~PORT_PLL_PROP_COEFF_MASK;
	temp &= ~PORT_PLL_INT_COEFF_MASK;
	temp &= ~PORT_PLL_GAIN_CTL_MASK;
	temp |= pll->state.hw_state.pll6;
	I915_WRITE(BXT_PORT_PLL(phy, ch, 6), temp);

	/* Write calibration val */
	temp = I915_READ(BXT_PORT_PLL(phy, ch, 8));
	temp &= ~PORT_PLL_TARGET_CNT_MASK;
	temp |= pll->state.hw_state.pll8;
	I915_WRITE(BXT_PORT_PLL(phy, ch, 8), temp);

	temp = I915_READ(BXT_PORT_PLL(phy, ch, 9));
	temp &= ~PORT_PLL_LOCK_THRESHOLD_MASK;
	temp |= pll->state.hw_state.pll9;
	I915_WRITE(BXT_PORT_PLL(phy, ch, 9), temp);

	temp = I915_READ(BXT_PORT_PLL(phy, ch, 10));
	temp &= ~PORT_PLL_DCO_AMP_OVR_EN_H;
	temp &= ~PORT_PLL_DCO_AMP_MASK;
	temp |= pll->state.hw_state.pll10;
	I915_WRITE(BXT_PORT_PLL(phy, ch, 10), temp);

	/* Recalibrate with new settings */
	temp = I915_READ(BXT_PORT_PLL_EBB_4(phy, ch));
	temp |= PORT_PLL_RECALIBRATE;
	I915_WRITE(BXT_PORT_PLL_EBB_4(phy, ch), temp);
	temp &= ~PORT_PLL_10BIT_CLK_ENABLE;
	temp |= pll->state.hw_state.ebb4;
	I915_WRITE(BXT_PORT_PLL_EBB_4(phy, ch), temp);

	/* Enable PLL */
	temp = I915_READ(BXT_PORT_PLL_ENABLE(port));
	temp |= PORT_PLL_ENABLE;
	I915_WRITE(BXT_PORT_PLL_ENABLE(port), temp);
	POSTING_READ(BXT_PORT_PLL_ENABLE(port));

	if (wait_for_us((I915_READ(BXT_PORT_PLL_ENABLE(port)) & PORT_PLL_LOCK),
			200))
		DRM_ERROR("PLL %d not locked\n", port);

	if (IS_GEMINILAKE(dev_priv)) {
		temp = I915_READ(BXT_PORT_TX_DW5_LN0(phy, ch));
		temp |= DCC_DELAY_RANGE_2;
		I915_WRITE(BXT_PORT_TX_DW5_GRP(phy, ch), temp);
	}

	/*
	 * While we write to the group register to program all lanes at once we
	 * can read only lane registers and we pick lanes 0/1 for that.
	 */
	temp = I915_READ(BXT_PORT_PCS_DW12_LN01(phy, ch));
	temp &= ~LANE_STAGGER_MASK;
	temp &= ~LANESTAGGER_STRAP_OVRD;
	temp |= pll->state.hw_state.pcsdw12;
	I915_WRITE(BXT_PORT_PCS_DW12_GRP(phy, ch), temp);
}

static void bxt_ddi_pll_disable(struct drm_i915_private *dev_priv,
					struct intel_shared_dpll *pll)
{
	enum port port = (enum port)pll->info->id; /* 1:1 port->PLL mapping */
	uint32_t temp;

	temp = I915_READ(BXT_PORT_PLL_ENABLE(port));
	temp &= ~PORT_PLL_ENABLE;
	I915_WRITE(BXT_PORT_PLL_ENABLE(port), temp);
	POSTING_READ(BXT_PORT_PLL_ENABLE(port));

	if (IS_GEMINILAKE(dev_priv)) {
		temp = I915_READ(BXT_PORT_PLL_ENABLE(port));
		temp &= ~PORT_PLL_POWER_ENABLE;
		I915_WRITE(BXT_PORT_PLL_ENABLE(port), temp);

		if (wait_for_us(!(I915_READ(BXT_PORT_PLL_ENABLE(port)) &
				PORT_PLL_POWER_STATE), 200))
			DRM_ERROR("Power state not reset for PLL:%d\n", port);
	}
}

static bool bxt_ddi_pll_get_hw_state(struct drm_i915_private *dev_priv,
					struct intel_shared_dpll *pll,
					struct intel_dpll_hw_state *hw_state)
{
	enum port port = (enum port)pll->info->id; /* 1:1 port->PLL mapping */
	uint32_t val;
	bool ret;
	enum dpio_phy phy;
	enum dpio_channel ch;

	bxt_port_to_phy_channel(dev_priv, port, &phy, &ch);

	if (!intel_display_power_get_if_enabled(dev_priv, POWER_DOMAIN_PLLS))
		return false;

	ret = false;

	val = I915_READ(BXT_PORT_PLL_ENABLE(port));
	if (!(val & PORT_PLL_ENABLE))
		goto out;

	hw_state->ebb0 = I915_READ(BXT_PORT_PLL_EBB_0(phy, ch));
	hw_state->ebb0 &= PORT_PLL_P1_MASK | PORT_PLL_P2_MASK;

	hw_state->ebb4 = I915_READ(BXT_PORT_PLL_EBB_4(phy, ch));
	hw_state->ebb4 &= PORT_PLL_10BIT_CLK_ENABLE;

	hw_state->pll0 = I915_READ(BXT_PORT_PLL(phy, ch, 0));
	hw_state->pll0 &= PORT_PLL_M2_MASK;

	hw_state->pll1 = I915_READ(BXT_PORT_PLL(phy, ch, 1));
	hw_state->pll1 &= PORT_PLL_N_MASK;

	hw_state->pll2 = I915_READ(BXT_PORT_PLL(phy, ch, 2));
	hw_state->pll2 &= PORT_PLL_M2_FRAC_MASK;

	hw_state->pll3 = I915_READ(BXT_PORT_PLL(phy, ch, 3));
	hw_state->pll3 &= PORT_PLL_M2_FRAC_ENABLE;

	hw_state->pll6 = I915_READ(BXT_PORT_PLL(phy, ch, 6));
	hw_state->pll6 &= PORT_PLL_PROP_COEFF_MASK |
			  PORT_PLL_INT_COEFF_MASK |
			  PORT_PLL_GAIN_CTL_MASK;

	hw_state->pll8 = I915_READ(BXT_PORT_PLL(phy, ch, 8));
	hw_state->pll8 &= PORT_PLL_TARGET_CNT_MASK;

	hw_state->pll9 = I915_READ(BXT_PORT_PLL(phy, ch, 9));
	hw_state->pll9 &= PORT_PLL_LOCK_THRESHOLD_MASK;

	hw_state->pll10 = I915_READ(BXT_PORT_PLL(phy, ch, 10));
	hw_state->pll10 &= PORT_PLL_DCO_AMP_OVR_EN_H |
			   PORT_PLL_DCO_AMP_MASK;

	/*
	 * While we write to the group register to program all lanes at once we
	 * can read only lane registers. We configure all lanes the same way, so
	 * here just read out lanes 0/1 and output a note if lanes 2/3 differ.
	 */
	hw_state->pcsdw12 = I915_READ(BXT_PORT_PCS_DW12_LN01(phy, ch));
	if (I915_READ(BXT_PORT_PCS_DW12_LN23(phy, ch)) != hw_state->pcsdw12)
		DRM_DEBUG_DRIVER("lane stagger config different for lane 01 (%08x) and 23 (%08x)\n",
				 hw_state->pcsdw12,
				 I915_READ(BXT_PORT_PCS_DW12_LN23(phy, ch)));
	hw_state->pcsdw12 &= LANE_STAGGER_MASK | LANESTAGGER_STRAP_OVRD;

	ret = true;

out:
	intel_display_power_put(dev_priv, POWER_DOMAIN_PLLS);

	return ret;
}

/* bxt clock parameters */
struct bxt_clk_div {
	int clock;
	uint32_t p1;
	uint32_t p2;
	uint32_t m2_int;
	uint32_t m2_frac;
	bool m2_frac_en;
	uint32_t n;

	int vco;
};

/* pre-calculated values for DP linkrates */
static const struct bxt_clk_div bxt_dp_clk_val[] = {
	{162000, 4, 2, 32, 1677722, 1, 1},
	{270000, 4, 1, 27,       0, 0, 1},
	{540000, 2, 1, 27,       0, 0, 1},
	{216000, 3, 2, 32, 1677722, 1, 1},
	{243000, 4, 1, 24, 1258291, 1, 1},
	{324000, 4, 1, 32, 1677722, 1, 1},
	{432000, 3, 1, 32, 1677722, 1, 1}
};

static bool
bxt_ddi_hdmi_pll_dividers(struct intel_crtc *intel_crtc,
			  struct intel_crtc_state *crtc_state, int clock,
			  struct bxt_clk_div *clk_div)
{
	struct dpll best_clock;

	/* Calculate HDMI div */
	/*
	 * FIXME: tie the following calculation into
	 * i9xx_crtc_compute_clock
	 */
	if (!bxt_find_best_dpll(crtc_state, clock, &best_clock)) {
		DRM_DEBUG_DRIVER("no PLL dividers found for clock %d pipe %c\n",
				 clock, pipe_name(intel_crtc->pipe));
		return false;
	}

	clk_div->p1 = best_clock.p1;
	clk_div->p2 = best_clock.p2;
	WARN_ON(best_clock.m1 != 2);
	clk_div->n = best_clock.n;
	clk_div->m2_int = best_clock.m2 >> 22;
	clk_div->m2_frac = best_clock.m2 & ((1 << 22) - 1);
	clk_div->m2_frac_en = clk_div->m2_frac != 0;

	clk_div->vco = best_clock.vco;

	return true;
}

static void bxt_ddi_dp_pll_dividers(int clock, struct bxt_clk_div *clk_div)
{
	int i;

	*clk_div = bxt_dp_clk_val[0];
	for (i = 0; i < ARRAY_SIZE(bxt_dp_clk_val); ++i) {
		if (bxt_dp_clk_val[i].clock == clock) {
			*clk_div = bxt_dp_clk_val[i];
			break;
		}
	}

	clk_div->vco = clock * 10 / 2 * clk_div->p1 * clk_div->p2;
}

static bool bxt_ddi_set_dpll_hw_state(int clock,
			  struct bxt_clk_div *clk_div,
			  struct intel_dpll_hw_state *dpll_hw_state)
{
	int vco = clk_div->vco;
	uint32_t prop_coef, int_coef, gain_ctl, targ_cnt;
	uint32_t lanestagger;

	if (vco >= 6200000 && vco <= 6700000) {
		prop_coef = 4;
		int_coef = 9;
		gain_ctl = 3;
		targ_cnt = 8;
	} else if ((vco > 5400000 && vco < 6200000) ||
			(vco >= 4800000 && vco < 5400000)) {
		prop_coef = 5;
		int_coef = 11;
		gain_ctl = 3;
		targ_cnt = 9;
	} else if (vco == 5400000) {
		prop_coef = 3;
		int_coef = 8;
		gain_ctl = 1;
		targ_cnt = 9;
	} else {
		DRM_ERROR("Invalid VCO\n");
		return false;
	}

	if (clock > 270000)
		lanestagger = 0x18;
	else if (clock > 135000)
		lanestagger = 0x0d;
	else if (clock > 67000)
		lanestagger = 0x07;
	else if (clock > 33000)
		lanestagger = 0x04;
	else
		lanestagger = 0x02;

	dpll_hw_state->ebb0 = PORT_PLL_P1(clk_div->p1) | PORT_PLL_P2(clk_div->p2);
	dpll_hw_state->pll0 = clk_div->m2_int;
	dpll_hw_state->pll1 = PORT_PLL_N(clk_div->n);
	dpll_hw_state->pll2 = clk_div->m2_frac;

	if (clk_div->m2_frac_en)
		dpll_hw_state->pll3 = PORT_PLL_M2_FRAC_ENABLE;

	dpll_hw_state->pll6 = prop_coef | PORT_PLL_INT_COEFF(int_coef);
	dpll_hw_state->pll6 |= PORT_PLL_GAIN_CTL(gain_ctl);

	dpll_hw_state->pll8 = targ_cnt;

	dpll_hw_state->pll9 = 5 << PORT_PLL_LOCK_THRESHOLD_SHIFT;

	dpll_hw_state->pll10 =
		PORT_PLL_DCO_AMP(PORT_PLL_DCO_AMP_DEFAULT)
		| PORT_PLL_DCO_AMP_OVR_EN_H;

	dpll_hw_state->ebb4 = PORT_PLL_10BIT_CLK_ENABLE;

	dpll_hw_state->pcsdw12 = LANESTAGGER_STRAP_OVRD | lanestagger;

	return true;
}

static bool
bxt_ddi_dp_set_dpll_hw_state(int clock,
			     struct intel_dpll_hw_state *dpll_hw_state)
{
	struct bxt_clk_div clk_div = {0};

	bxt_ddi_dp_pll_dividers(clock, &clk_div);

	return bxt_ddi_set_dpll_hw_state(clock, &clk_div, dpll_hw_state);
}

static bool
bxt_ddi_hdmi_set_dpll_hw_state(struct intel_crtc *intel_crtc,
			       struct intel_crtc_state *crtc_state, int clock,
			       struct intel_dpll_hw_state *dpll_hw_state)
{
	struct bxt_clk_div clk_div = { };

	bxt_ddi_hdmi_pll_dividers(intel_crtc, crtc_state, clock, &clk_div);

	return bxt_ddi_set_dpll_hw_state(clock, &clk_div, dpll_hw_state);
}

static struct intel_shared_dpll *
bxt_get_dpll(struct intel_crtc *crtc,
		struct intel_crtc_state *crtc_state,
		struct intel_encoder *encoder)
{
	struct intel_dpll_hw_state dpll_hw_state = { };
	struct drm_i915_private *dev_priv = to_i915(crtc->base.dev);
	struct intel_shared_dpll *pll;
	int i, clock = crtc_state->port_clock;

	if (intel_crtc_has_type(crtc_state, INTEL_OUTPUT_HDMI) &&
	    !bxt_ddi_hdmi_set_dpll_hw_state(crtc, crtc_state, clock,
					    &dpll_hw_state))
		return NULL;

	if (intel_crtc_has_dp_encoder(crtc_state) &&
	    !bxt_ddi_dp_set_dpll_hw_state(clock, &dpll_hw_state))
		return NULL;

	memset(&crtc_state->dpll_hw_state, 0,
	       sizeof(crtc_state->dpll_hw_state));

	crtc_state->dpll_hw_state = dpll_hw_state;

	/* 1:1 mapping between ports and PLLs */
	i = (enum intel_dpll_id) encoder->port;
	pll = intel_get_shared_dpll_by_id(dev_priv, i);

	DRM_DEBUG_KMS("[CRTC:%d:%s] using pre-allocated %s\n",
		      crtc->base.base.id, crtc->base.name, pll->info->name);

	intel_reference_shared_dpll(pll, crtc_state);

	return pll;
}

static void bxt_dump_hw_state(struct drm_i915_private *dev_priv,
			      struct intel_dpll_hw_state *hw_state)
{
	DRM_DEBUG_KMS("dpll_hw_state: ebb0: 0x%x, ebb4: 0x%x,"
		      "pll0: 0x%x, pll1: 0x%x, pll2: 0x%x, pll3: 0x%x, "
		      "pll6: 0x%x, pll8: 0x%x, pll9: 0x%x, pll10: 0x%x, pcsdw12: 0x%x\n",
		      hw_state->ebb0,
		      hw_state->ebb4,
		      hw_state->pll0,
		      hw_state->pll1,
		      hw_state->pll2,
		      hw_state->pll3,
		      hw_state->pll6,
		      hw_state->pll8,
		      hw_state->pll9,
		      hw_state->pll10,
		      hw_state->pcsdw12);
}

static const struct intel_shared_dpll_funcs bxt_ddi_pll_funcs = {
	.enable = bxt_ddi_pll_enable,
	.disable = bxt_ddi_pll_disable,
	.get_hw_state = bxt_ddi_pll_get_hw_state,
};

static void intel_ddi_pll_init(struct drm_device *dev)
{
	struct drm_i915_private *dev_priv = to_i915(dev);

	if (INTEL_GEN(dev_priv) < 9) {
		uint32_t val = I915_READ(LCPLL_CTL);

		/*
		 * The LCPLL register should be turned on by the BIOS. For now
		 * let's just check its state and print errors in case
		 * something is wrong.  Don't even try to turn it on.
		 */

		if (val & LCPLL_CD_SOURCE_FCLK)
			DRM_ERROR("CDCLK source is not LCPLL\n");

		if (val & LCPLL_PLL_DISABLE)
			DRM_ERROR("LCPLL is disabled\n");
	}
}

struct intel_dpll_mgr {
	const struct dpll_info *dpll_info;

	struct intel_shared_dpll *(*get_dpll)(struct intel_crtc *crtc,
					      struct intel_crtc_state *crtc_state,
					      struct intel_encoder *encoder);

	void (*dump_hw_state)(struct drm_i915_private *dev_priv,
			      struct intel_dpll_hw_state *hw_state);
};

static const struct dpll_info pch_plls[] = {
	{ "PCH DPLL A", &ibx_pch_dpll_funcs, DPLL_ID_PCH_PLL_A, 0 },
	{ "PCH DPLL B", &ibx_pch_dpll_funcs, DPLL_ID_PCH_PLL_B, 0 },
	{ },
};

static const struct intel_dpll_mgr pch_pll_mgr = {
	.dpll_info = pch_plls,
	.get_dpll = ibx_get_dpll,
	.dump_hw_state = ibx_dump_hw_state,
};

static const struct dpll_info hsw_plls[] = {
	{ "WRPLL 1",    &hsw_ddi_wrpll_funcs, DPLL_ID_WRPLL1,     0 },
	{ "WRPLL 2",    &hsw_ddi_wrpll_funcs, DPLL_ID_WRPLL2,     0 },
	{ "SPLL",       &hsw_ddi_spll_funcs,  DPLL_ID_SPLL,       0 },
	{ "LCPLL 810",  &hsw_ddi_lcpll_funcs, DPLL_ID_LCPLL_810,  INTEL_DPLL_ALWAYS_ON },
	{ "LCPLL 1350", &hsw_ddi_lcpll_funcs, DPLL_ID_LCPLL_1350, INTEL_DPLL_ALWAYS_ON },
	{ "LCPLL 2700", &hsw_ddi_lcpll_funcs, DPLL_ID_LCPLL_2700, INTEL_DPLL_ALWAYS_ON },
	{ },
};

static const struct intel_dpll_mgr hsw_pll_mgr = {
	.dpll_info = hsw_plls,
	.get_dpll = hsw_get_dpll,
	.dump_hw_state = hsw_dump_hw_state,
};

static const struct dpll_info skl_plls[] = {
	{ "DPLL 0", &skl_ddi_dpll0_funcs, DPLL_ID_SKL_DPLL0, INTEL_DPLL_ALWAYS_ON },
	{ "DPLL 1", &skl_ddi_pll_funcs,   DPLL_ID_SKL_DPLL1, 0 },
	{ "DPLL 2", &skl_ddi_pll_funcs,   DPLL_ID_SKL_DPLL2, 0 },
	{ "DPLL 3", &skl_ddi_pll_funcs,   DPLL_ID_SKL_DPLL3, 0 },
	{ },
};

static const struct intel_dpll_mgr skl_pll_mgr = {
	.dpll_info = skl_plls,
	.get_dpll = skl_get_dpll,
	.dump_hw_state = skl_dump_hw_state,
};

static const struct dpll_info bxt_plls[] = {
	{ "PORT PLL A", &bxt_ddi_pll_funcs, DPLL_ID_SKL_DPLL0, 0 },
	{ "PORT PLL B", &bxt_ddi_pll_funcs, DPLL_ID_SKL_DPLL1, 0 },
	{ "PORT PLL C", &bxt_ddi_pll_funcs, DPLL_ID_SKL_DPLL2, 0 },
	{ },
};

static const struct intel_dpll_mgr bxt_pll_mgr = {
	.dpll_info = bxt_plls,
	.get_dpll = bxt_get_dpll,
	.dump_hw_state = bxt_dump_hw_state,
};

static void cnl_ddi_pll_enable(struct drm_i915_private *dev_priv,
			       struct intel_shared_dpll *pll)
{
	const enum intel_dpll_id id = pll->info->id;
	uint32_t val;

	/* 1. Enable DPLL power in DPLL_ENABLE. */
	val = I915_READ(CNL_DPLL_ENABLE(id));
	val |= PLL_POWER_ENABLE;
	I915_WRITE(CNL_DPLL_ENABLE(id), val);

	/* 2. Wait for DPLL power state enabled in DPLL_ENABLE. */
	if (intel_wait_for_register(dev_priv,
				    CNL_DPLL_ENABLE(id),
				    PLL_POWER_STATE,
				    PLL_POWER_STATE,
				    5))
		DRM_ERROR("PLL %d Power not enabled\n", id);

	/*
	 * 3. Configure DPLL_CFGCR0 to set SSC enable/disable,
	 * select DP mode, and set DP link rate.
	 */
	val = pll->state.hw_state.cfgcr0;
	I915_WRITE(CNL_DPLL_CFGCR0(id), val);

	/* 4. Reab back to ensure writes completed */
	POSTING_READ(CNL_DPLL_CFGCR0(id));

	/* 3. Configure DPLL_CFGCR0 */
	/* Avoid touch CFGCR1 if HDMI mode is not enabled */
	if (pll->state.hw_state.cfgcr0 & DPLL_CFGCR0_HDMI_MODE) {
		val = pll->state.hw_state.cfgcr1;
		I915_WRITE(CNL_DPLL_CFGCR1(id), val);
		/* 4. Reab back to ensure writes completed */
		POSTING_READ(CNL_DPLL_CFGCR1(id));
	}

	/*
	 * 5. If the frequency will result in a change to the voltage
	 * requirement, follow the Display Voltage Frequency Switching
	 * Sequence Before Frequency Change
	 *
	 * Note: DVFS is actually handled via the cdclk code paths,
	 * hence we do nothing here.
	 */

	/* 6. Enable DPLL in DPLL_ENABLE. */
	val = I915_READ(CNL_DPLL_ENABLE(id));
	val |= PLL_ENABLE;
	I915_WRITE(CNL_DPLL_ENABLE(id), val);

	/* 7. Wait for PLL lock status in DPLL_ENABLE. */
	if (intel_wait_for_register(dev_priv,
				    CNL_DPLL_ENABLE(id),
				    PLL_LOCK,
				    PLL_LOCK,
				    5))
		DRM_ERROR("PLL %d not locked\n", id);

	/*
	 * 8. If the frequency will result in a change to the voltage
	 * requirement, follow the Display Voltage Frequency Switching
	 * Sequence After Frequency Change
	 *
	 * Note: DVFS is actually handled via the cdclk code paths,
	 * hence we do nothing here.
	 */

	/*
	 * 9. turn on the clock for the DDI and map the DPLL to the DDI
	 * Done at intel_ddi_clk_select
	 */
}

static void cnl_ddi_pll_disable(struct drm_i915_private *dev_priv,
				struct intel_shared_dpll *pll)
{
	const enum intel_dpll_id id = pll->info->id;
	uint32_t val;

	/*
	 * 1. Configure DPCLKA_CFGCR0 to turn off the clock for the DDI.
	 * Done at intel_ddi_post_disable
	 */

	/*
	 * 2. If the frequency will result in a change to the voltage
	 * requirement, follow the Display Voltage Frequency Switching
	 * Sequence Before Frequency Change
	 *
	 * Note: DVFS is actually handled via the cdclk code paths,
	 * hence we do nothing here.
	 */

	/* 3. Disable DPLL through DPLL_ENABLE. */
	val = I915_READ(CNL_DPLL_ENABLE(id));
	val &= ~PLL_ENABLE;
	I915_WRITE(CNL_DPLL_ENABLE(id), val);

	/* 4. Wait for PLL not locked status in DPLL_ENABLE. */
	if (intel_wait_for_register(dev_priv,
				    CNL_DPLL_ENABLE(id),
				    PLL_LOCK,
				    0,
				    5))
		DRM_ERROR("PLL %d locked\n", id);

	/*
	 * 5. If the frequency will result in a change to the voltage
	 * requirement, follow the Display Voltage Frequency Switching
	 * Sequence After Frequency Change
	 *
	 * Note: DVFS is actually handled via the cdclk code paths,
	 * hence we do nothing here.
	 */

	/* 6. Disable DPLL power in DPLL_ENABLE. */
	val = I915_READ(CNL_DPLL_ENABLE(id));
	val &= ~PLL_POWER_ENABLE;
	I915_WRITE(CNL_DPLL_ENABLE(id), val);

	/* 7. Wait for DPLL power state disabled in DPLL_ENABLE. */
	if (intel_wait_for_register(dev_priv,
				    CNL_DPLL_ENABLE(id),
				    PLL_POWER_STATE,
				    0,
				    5))
		DRM_ERROR("PLL %d Power not disabled\n", id);
}

static bool cnl_ddi_pll_get_hw_state(struct drm_i915_private *dev_priv,
				     struct intel_shared_dpll *pll,
				     struct intel_dpll_hw_state *hw_state)
{
	const enum intel_dpll_id id = pll->info->id;
	uint32_t val;
	bool ret;

	if (!intel_display_power_get_if_enabled(dev_priv, POWER_DOMAIN_PLLS))
		return false;

	ret = false;

	val = I915_READ(CNL_DPLL_ENABLE(id));
	if (!(val & PLL_ENABLE))
		goto out;

	val = I915_READ(CNL_DPLL_CFGCR0(id));
	hw_state->cfgcr0 = val;

	/* avoid reading back stale values if HDMI mode is not enabled */
	if (val & DPLL_CFGCR0_HDMI_MODE) {
		hw_state->cfgcr1 = I915_READ(CNL_DPLL_CFGCR1(id));
	}
	ret = true;

out:
	intel_display_power_put(dev_priv, POWER_DOMAIN_PLLS);

	return ret;
}

static void cnl_wrpll_get_multipliers(int bestdiv, int *pdiv,
				      int *qdiv, int *kdiv)
{
	/* even dividers */
	if (bestdiv % 2 == 0) {
		if (bestdiv == 2) {
			*pdiv = 2;
			*qdiv = 1;
			*kdiv = 1;
		} else if (bestdiv % 4 == 0) {
			*pdiv = 2;
			*qdiv = bestdiv / 4;
			*kdiv = 2;
		} else if (bestdiv % 6 == 0) {
			*pdiv = 3;
			*qdiv = bestdiv / 6;
			*kdiv = 2;
		} else if (bestdiv % 5 == 0) {
			*pdiv = 5;
			*qdiv = bestdiv / 10;
			*kdiv = 2;
		} else if (bestdiv % 14 == 0) {
			*pdiv = 7;
			*qdiv = bestdiv / 14;
			*kdiv = 2;
		}
	} else {
		if (bestdiv == 3 || bestdiv == 5 || bestdiv == 7) {
			*pdiv = bestdiv;
			*qdiv = 1;
			*kdiv = 1;
		} else { /* 9, 15, 21 */
			*pdiv = bestdiv / 3;
			*qdiv = 1;
			*kdiv = 3;
		}
	}
}

static void cnl_wrpll_params_populate(struct skl_wrpll_params *params,
				      u32 dco_freq, u32 ref_freq,
				      int pdiv, int qdiv, int kdiv)
{
	u32 dco;

	switch (kdiv) {
	case 1:
		params->kdiv = 1;
		break;
	case 2:
		params->kdiv = 2;
		break;
	case 3:
		params->kdiv = 4;
		break;
	default:
		WARN(1, "Incorrect KDiv\n");
	}

	switch (pdiv) {
	case 2:
		params->pdiv = 1;
		break;
	case 3:
		params->pdiv = 2;
		break;
	case 5:
		params->pdiv = 4;
		break;
	case 7:
		params->pdiv = 8;
		break;
	default:
		WARN(1, "Incorrect PDiv\n");
	}

	WARN_ON(kdiv != 2 && qdiv != 1);

	params->qdiv_ratio = qdiv;
	params->qdiv_mode = (qdiv == 1) ? 0 : 1;

	dco = div_u64((u64)dco_freq << 15, ref_freq);

	params->dco_integer = dco >> 15;
	params->dco_fraction = dco & 0x7fff;
}

static bool
cnl_ddi_calculate_wrpll(int clock,
			struct drm_i915_private *dev_priv,
			struct skl_wrpll_params *wrpll_params)
{
	u32 afe_clock = clock * 5;
	uint32_t ref_clock;
	u32 dco_min = 7998000;
	u32 dco_max = 10000000;
	u32 dco_mid = (dco_min + dco_max) / 2;
	static const int dividers[] = {  2,  4,  6,  8, 10, 12,  14,  16,
					 18, 20, 24, 28, 30, 32,  36,  40,
					 42, 44, 48, 50, 52, 54,  56,  60,
					 64, 66, 68, 70, 72, 76,  78,  80,
					 84, 88, 90, 92, 96, 98, 100, 102,
					  3,  5,  7,  9, 15, 21 };
	u32 dco, best_dco = 0, dco_centrality = 0;
	u32 best_dco_centrality = U32_MAX; /* Spec meaning of 999999 MHz */
	int d, best_div = 0, pdiv = 0, qdiv = 0, kdiv = 0;

	for (d = 0; d < ARRAY_SIZE(dividers); d++) {
		dco = afe_clock * dividers[d];

		if ((dco <= dco_max) && (dco >= dco_min)) {
			dco_centrality = abs(dco - dco_mid);

			if (dco_centrality < best_dco_centrality) {
				best_dco_centrality = dco_centrality;
				best_div = dividers[d];
				best_dco = dco;
			}
		}
	}

	if (best_div == 0)
		return false;

	cnl_wrpll_get_multipliers(best_div, &pdiv, &qdiv, &kdiv);

	ref_clock = dev_priv->cdclk.hw.ref;

	/*
	 * For ICL, the spec states: if reference frequency is 38.4, use 19.2
	 * because the DPLL automatically divides that by 2.
	 */
	if (IS_ICELAKE(dev_priv) && ref_clock == 38400)
		ref_clock = 19200;

	cnl_wrpll_params_populate(wrpll_params, best_dco, ref_clock, pdiv, qdiv,
				  kdiv);

	return true;
}

static bool cnl_ddi_hdmi_pll_dividers(struct intel_crtc *crtc,
				      struct intel_crtc_state *crtc_state,
				      int clock)
{
	struct drm_i915_private *dev_priv = to_i915(crtc->base.dev);
	uint32_t cfgcr0, cfgcr1;
	struct skl_wrpll_params wrpll_params = { 0, };

	cfgcr0 = DPLL_CFGCR0_HDMI_MODE;

	if (!cnl_ddi_calculate_wrpll(clock, dev_priv, &wrpll_params))
		return false;

	cfgcr0 |= DPLL_CFGCR0_DCO_FRACTION(wrpll_params.dco_fraction) |
		wrpll_params.dco_integer;

	cfgcr1 = DPLL_CFGCR1_QDIV_RATIO(wrpll_params.qdiv_ratio) |
		DPLL_CFGCR1_QDIV_MODE(wrpll_params.qdiv_mode) |
		DPLL_CFGCR1_KDIV(wrpll_params.kdiv) |
		DPLL_CFGCR1_PDIV(wrpll_params.pdiv) |
		DPLL_CFGCR1_CENTRAL_FREQ;

	memset(&crtc_state->dpll_hw_state, 0,
	       sizeof(crtc_state->dpll_hw_state));

	crtc_state->dpll_hw_state.cfgcr0 = cfgcr0;
	crtc_state->dpll_hw_state.cfgcr1 = cfgcr1;
	return true;
}

static bool
cnl_ddi_dp_set_dpll_hw_state(int clock,
			     struct intel_dpll_hw_state *dpll_hw_state)
{
	uint32_t cfgcr0;

	cfgcr0 = DPLL_CFGCR0_SSC_ENABLE;

	switch (clock / 2) {
	case 81000:
		cfgcr0 |= DPLL_CFGCR0_LINK_RATE_810;
		break;
	case 135000:
		cfgcr0 |= DPLL_CFGCR0_LINK_RATE_1350;
		break;
	case 270000:
		cfgcr0 |= DPLL_CFGCR0_LINK_RATE_2700;
		break;
		/* eDP 1.4 rates */
	case 162000:
		cfgcr0 |= DPLL_CFGCR0_LINK_RATE_1620;
		break;
	case 108000:
		cfgcr0 |= DPLL_CFGCR0_LINK_RATE_1080;
		break;
	case 216000:
		cfgcr0 |= DPLL_CFGCR0_LINK_RATE_2160;
		break;
	case 324000:
		/* Some SKUs may require elevated I/O voltage to support this */
		cfgcr0 |= DPLL_CFGCR0_LINK_RATE_3240;
		break;
	case 405000:
		/* Some SKUs may require elevated I/O voltage to support this */
		cfgcr0 |= DPLL_CFGCR0_LINK_RATE_4050;
		break;
	}

	dpll_hw_state->cfgcr0 = cfgcr0;
	return true;
}

static struct intel_shared_dpll *
cnl_get_dpll(struct intel_crtc *crtc, struct intel_crtc_state *crtc_state,
	     struct intel_encoder *encoder)
{
	struct intel_shared_dpll *pll;
	int clock = crtc_state->port_clock;
	bool bret;
	struct intel_dpll_hw_state dpll_hw_state;

	memset(&dpll_hw_state, 0, sizeof(dpll_hw_state));

	if (intel_crtc_has_type(crtc_state, INTEL_OUTPUT_HDMI)) {
		bret = cnl_ddi_hdmi_pll_dividers(crtc, crtc_state, clock);
		if (!bret) {
			DRM_DEBUG_KMS("Could not get HDMI pll dividers.\n");
			return NULL;
		}
	} else if (intel_crtc_has_dp_encoder(crtc_state)) {
		bret = cnl_ddi_dp_set_dpll_hw_state(clock, &dpll_hw_state);
		if (!bret) {
			DRM_DEBUG_KMS("Could not set DP dpll HW state.\n");
			return NULL;
		}
		crtc_state->dpll_hw_state = dpll_hw_state;
	} else {
		DRM_DEBUG_KMS("Skip DPLL setup for output_types 0x%x\n",
			      crtc_state->output_types);
		return NULL;
	}

	pll = intel_find_shared_dpll(crtc, crtc_state,
				     DPLL_ID_SKL_DPLL0,
				     DPLL_ID_SKL_DPLL2);
	if (!pll) {
		DRM_DEBUG_KMS("No PLL selected\n");
		return NULL;
	}

	intel_reference_shared_dpll(pll, crtc_state);

	return pll;
}

static void cnl_dump_hw_state(struct drm_i915_private *dev_priv,
			      struct intel_dpll_hw_state *hw_state)
{
	DRM_DEBUG_KMS("dpll_hw_state: "
		      "cfgcr0: 0x%x, cfgcr1: 0x%x\n",
		      hw_state->cfgcr0,
		      hw_state->cfgcr1);
}

static const struct intel_shared_dpll_funcs cnl_ddi_pll_funcs = {
	.enable = cnl_ddi_pll_enable,
	.disable = cnl_ddi_pll_disable,
	.get_hw_state = cnl_ddi_pll_get_hw_state,
};

static const struct dpll_info cnl_plls[] = {
	{ "DPLL 0", &cnl_ddi_pll_funcs, DPLL_ID_SKL_DPLL0, 0 },
	{ "DPLL 1", &cnl_ddi_pll_funcs, DPLL_ID_SKL_DPLL1, 0 },
	{ "DPLL 2", &cnl_ddi_pll_funcs, DPLL_ID_SKL_DPLL2, 0 },
	{ },
};

static const struct intel_dpll_mgr cnl_pll_mgr = {
	.dpll_info = cnl_plls,
	.get_dpll = cnl_get_dpll,
	.dump_hw_state = cnl_dump_hw_state,
};

/*
 * These values alrea already adjusted: they're the bits we write to the
 * registers, not the logical values.
 */
static const struct skl_wrpll_params icl_dp_combo_pll_24MHz_values[] = {
	{ .dco_integer = 0x151, .dco_fraction = 0x4000,		/* [0]: 5.4 */
	  .pdiv = 0x2 /* 3 */, .kdiv = 1, .qdiv_mode = 0, .qdiv_ratio = 0},
	{ .dco_integer = 0x151, .dco_fraction = 0x4000,		/* [1]: 2.7 */
	  .pdiv = 0x2 /* 3 */, .kdiv = 2, .qdiv_mode = 0, .qdiv_ratio = 0},
	{ .dco_integer = 0x151, .dco_fraction = 0x4000,		/* [2]: 1.62 */
	  .pdiv = 0x4 /* 5 */, .kdiv = 2, .qdiv_mode = 0, .qdiv_ratio = 0},
	{ .dco_integer = 0x151, .dco_fraction = 0x4000,		/* [3]: 3.24 */
	  .pdiv = 0x4 /* 5 */, .kdiv = 1, .qdiv_mode = 0, .qdiv_ratio = 0},
	{ .dco_integer = 0x168, .dco_fraction = 0x0000,		/* [4]: 2.16 */
	  .pdiv = 0x1 /* 2 */, .kdiv = 2, .qdiv_mode = 1, .qdiv_ratio = 2},
	{ .dco_integer = 0x168, .dco_fraction = 0x0000,		/* [5]: 4.32 */
	  .pdiv = 0x1 /* 2 */, .kdiv = 2, .qdiv_mode = 0, .qdiv_ratio = 0},
	{ .dco_integer = 0x195, .dco_fraction = 0x0000,		/* [6]: 6.48 */
	  .pdiv = 0x2 /* 3 */, .kdiv = 1, .qdiv_mode = 0, .qdiv_ratio = 0},
	{ .dco_integer = 0x151, .dco_fraction = 0x4000,		/* [7]: 8.1 */
	  .pdiv = 0x1 /* 2 */, .kdiv = 1, .qdiv_mode = 0, .qdiv_ratio = 0},
};

/* Also used for 38.4 MHz values. */
static const struct skl_wrpll_params icl_dp_combo_pll_19_2MHz_values[] = {
	{ .dco_integer = 0x1A5, .dco_fraction = 0x7000,		/* [0]: 5.4 */
	  .pdiv = 0x2 /* 3 */, .kdiv = 1, .qdiv_mode = 0, .qdiv_ratio = 0},
	{ .dco_integer = 0x1A5, .dco_fraction = 0x7000,		/* [1]: 2.7 */
	  .pdiv = 0x2 /* 3 */, .kdiv = 2, .qdiv_mode = 0, .qdiv_ratio = 0},
	{ .dco_integer = 0x1A5, .dco_fraction = 0x7000,		/* [2]: 1.62 */
	  .pdiv = 0x4 /* 5 */, .kdiv = 2, .qdiv_mode = 0, .qdiv_ratio = 0},
	{ .dco_integer = 0x1A5, .dco_fraction = 0x7000,		/* [3]: 3.24 */
	  .pdiv = 0x4 /* 5 */, .kdiv = 1, .qdiv_mode = 0, .qdiv_ratio = 0},
	{ .dco_integer = 0x1C2, .dco_fraction = 0x0000,		/* [4]: 2.16 */
	  .pdiv = 0x1 /* 2 */, .kdiv = 2, .qdiv_mode = 1, .qdiv_ratio = 2},
	{ .dco_integer = 0x1C2, .dco_fraction = 0x0000,		/* [5]: 4.32 */
	  .pdiv = 0x1 /* 2 */, .kdiv = 2, .qdiv_mode = 0, .qdiv_ratio = 0},
	{ .dco_integer = 0x1FA, .dco_fraction = 0x2000,		/* [6]: 6.48 */
	  .pdiv = 0x2 /* 3 */, .kdiv = 1, .qdiv_mode = 0, .qdiv_ratio = 0},
	{ .dco_integer = 0x1A5, .dco_fraction = 0x7000,		/* [7]: 8.1 */
	  .pdiv = 0x1 /* 2 */, .kdiv = 1, .qdiv_mode = 0, .qdiv_ratio = 0},
};

static bool icl_calc_dp_combo_pll(struct drm_i915_private *dev_priv, int clock,
				  struct skl_wrpll_params *pll_params)
{
	const struct skl_wrpll_params *params;

	params = dev_priv->cdclk.hw.ref == 24000 ?
			icl_dp_combo_pll_24MHz_values :
			icl_dp_combo_pll_19_2MHz_values;

	switch (clock) {
	case 540000:
		*pll_params = params[0];
		break;
	case 270000:
		*pll_params = params[1];
		break;
	case 162000:
		*pll_params = params[2];
		break;
	case 324000:
		*pll_params = params[3];
		break;
	case 216000:
		*pll_params = params[4];
		break;
	case 432000:
		*pll_params = params[5];
		break;
	case 648000:
		*pll_params = params[6];
		break;
	case 810000:
		*pll_params = params[7];
		break;
	default:
		MISSING_CASE(clock);
		return false;
	}

	return true;
}

static bool icl_calc_dpll_state(struct intel_crtc_state *crtc_state,
				struct intel_encoder *encoder, int clock,
				struct intel_dpll_hw_state *pll_state)
{
	struct drm_i915_private *dev_priv = to_i915(encoder->base.dev);
	uint32_t cfgcr0, cfgcr1;
	struct skl_wrpll_params pll_params = { 0 };
	bool ret;

	if (intel_crtc_has_type(crtc_state, INTEL_OUTPUT_HDMI))
		ret = cnl_ddi_calculate_wrpll(clock, dev_priv, &pll_params);
	else
		ret = icl_calc_dp_combo_pll(dev_priv, clock, &pll_params);

	if (!ret)
		return false;

	cfgcr0 = DPLL_CFGCR0_DCO_FRACTION(pll_params.dco_fraction) |
		 pll_params.dco_integer;

	cfgcr1 = DPLL_CFGCR1_QDIV_RATIO(pll_params.qdiv_ratio) |
		 DPLL_CFGCR1_QDIV_MODE(pll_params.qdiv_mode) |
		 DPLL_CFGCR1_KDIV(pll_params.kdiv) |
		 DPLL_CFGCR1_PDIV(pll_params.pdiv) |
		 DPLL_CFGCR1_CENTRAL_FREQ_8400;

	pll_state->cfgcr0 = cfgcr0;
	pll_state->cfgcr1 = cfgcr1;
	return true;
}

int icl_calc_dp_combo_pll_link(struct drm_i915_private *dev_priv,
			       uint32_t pll_id)
{
	uint32_t cfgcr0, cfgcr1;
	uint32_t pdiv, kdiv, qdiv_mode, qdiv_ratio, dco_integer, dco_fraction;
	const struct skl_wrpll_params *params;
	int index, n_entries, link_clock;

	/* Read back values from DPLL CFGCR registers */
	cfgcr0 = I915_READ(ICL_DPLL_CFGCR0(pll_id));
	cfgcr1 = I915_READ(ICL_DPLL_CFGCR1(pll_id));

	dco_integer = cfgcr0 & DPLL_CFGCR0_DCO_INTEGER_MASK;
	dco_fraction = (cfgcr0 & DPLL_CFGCR0_DCO_FRACTION_MASK) >>
		DPLL_CFGCR0_DCO_FRACTION_SHIFT;
	pdiv = (cfgcr1 & DPLL_CFGCR1_PDIV_MASK) >> DPLL_CFGCR1_PDIV_SHIFT;
	kdiv = (cfgcr1 & DPLL_CFGCR1_KDIV_MASK) >> DPLL_CFGCR1_KDIV_SHIFT;
	qdiv_mode = (cfgcr1 & DPLL_CFGCR1_QDIV_MODE(1)) >>
		DPLL_CFGCR1_QDIV_MODE_SHIFT;
	qdiv_ratio = (cfgcr1 & DPLL_CFGCR1_QDIV_RATIO_MASK) >>
		DPLL_CFGCR1_QDIV_RATIO_SHIFT;

	params = dev_priv->cdclk.hw.ref == 24000 ?
		icl_dp_combo_pll_24MHz_values :
		icl_dp_combo_pll_19_2MHz_values;
	n_entries = ARRAY_SIZE(icl_dp_combo_pll_24MHz_values);

	for (index = 0; index < n_entries; index++) {
		if (dco_integer == params[index].dco_integer &&
		    dco_fraction == params[index].dco_fraction &&
		    pdiv == params[index].pdiv &&
		    kdiv == params[index].kdiv &&
		    qdiv_mode == params[index].qdiv_mode &&
		    qdiv_ratio == params[index].qdiv_ratio)
			break;
	}

	/* Map PLL Index to Link Clock */
	switch (index) {
	default:
		MISSING_CASE(index);
<<<<<<< HEAD
=======
		/* fall through */
>>>>>>> f91e6544
	case 0:
		link_clock = 540000;
		break;
	case 1:
		link_clock = 270000;
		break;
	case 2:
		link_clock = 162000;
		break;
	case 3:
		link_clock = 324000;
		break;
	case 4:
		link_clock = 216000;
		break;
	case 5:
		link_clock = 432000;
		break;
	case 6:
		link_clock = 648000;
		break;
	case 7:
		link_clock = 810000;
		break;
	}

	return link_clock;
}

static enum port icl_mg_pll_id_to_port(enum intel_dpll_id id)
{
	return id - DPLL_ID_ICL_MGPLL1 + PORT_C;
}

static enum intel_dpll_id icl_port_to_mg_pll_id(enum port port)
{
	return port - PORT_C + DPLL_ID_ICL_MGPLL1;
}

static bool icl_mg_pll_find_divisors(int clock_khz, bool is_dp, bool use_ssc,
				     uint32_t *target_dco_khz,
				     struct intel_dpll_hw_state *state)
{
	uint32_t dco_min_freq, dco_max_freq;
	int div1_vals[] = {7, 5, 3, 2};
	unsigned int i;
	int div2;

	dco_min_freq = is_dp ? 8100000 : use_ssc ? 8000000 : 7992000;
	dco_max_freq = is_dp ? 8100000 : 10000000;

	for (i = 0; i < ARRAY_SIZE(div1_vals); i++) {
		int div1 = div1_vals[i];

		for (div2 = 10; div2 > 0; div2--) {
			int dco = div1 * div2 * clock_khz * 5;
			int a_divratio, tlinedrv, inputsel, hsdiv;

			if (dco < dco_min_freq || dco > dco_max_freq)
				continue;

			if (div2 >= 2) {
				a_divratio = is_dp ? 10 : 5;
				tlinedrv = 2;
			} else {
				a_divratio = 5;
				tlinedrv = 0;
			}
			inputsel = is_dp ? 0 : 1;

			switch (div1) {
			default:
				MISSING_CASE(div1);
				/* fall through */
			case 2:
				hsdiv = 0;
				break;
			case 3:
				hsdiv = 1;
				break;
			case 5:
				hsdiv = 2;
				break;
			case 7:
				hsdiv = 3;
				break;
			}

			*target_dco_khz = dco;

			state->mg_refclkin_ctl = MG_REFCLKIN_CTL_OD_2_MUX(1);

			state->mg_clktop2_coreclkctl1 =
				MG_CLKTOP2_CORECLKCTL1_A_DIVRATIO(a_divratio);

			state->mg_clktop2_hsclkctl =
				MG_CLKTOP2_HSCLKCTL_TLINEDRV_CLKSEL(tlinedrv) |
				MG_CLKTOP2_HSCLKCTL_CORE_INPUTSEL(inputsel) |
				MG_CLKTOP2_HSCLKCTL_HSDIV_RATIO(hsdiv) |
				MG_CLKTOP2_HSCLKCTL_DSDIV_RATIO(div2);

			return true;
		}
	}

	return false;
}

/*
 * The specification for this function uses real numbers, so the math had to be
 * adapted to integer-only calculation, that's why it looks so different.
 */
static bool icl_calc_mg_pll_state(struct intel_crtc_state *crtc_state,
				  struct intel_encoder *encoder, int clock,
				  struct intel_dpll_hw_state *pll_state)
{
	struct drm_i915_private *dev_priv = to_i915(encoder->base.dev);
	int refclk_khz = dev_priv->cdclk.hw.ref;
	uint32_t dco_khz, m1div, m2div_int, m2div_rem, m2div_frac;
	uint32_t iref_ndiv, iref_trim, iref_pulse_w;
	uint32_t prop_coeff, int_coeff;
	uint32_t tdc_targetcnt, feedfwgain;
	uint64_t ssc_stepsize, ssc_steplen, ssc_steplog;
	uint64_t tmp;
	bool use_ssc = false;
	bool is_dp = !intel_crtc_has_type(crtc_state, INTEL_OUTPUT_HDMI);

	if (!icl_mg_pll_find_divisors(clock, is_dp, use_ssc, &dco_khz,
				      pll_state)) {
		DRM_DEBUG_KMS("Failed to find divisors for clock %d\n", clock);
		return false;
	}

	m1div = 2;
	m2div_int = dco_khz / (refclk_khz * m1div);
	if (m2div_int > 255) {
		m1div = 4;
		m2div_int = dco_khz / (refclk_khz * m1div);
		if (m2div_int > 255) {
			DRM_DEBUG_KMS("Failed to find mdiv for clock %d\n",
				      clock);
			return false;
		}
	}
	m2div_rem = dco_khz % (refclk_khz * m1div);

	tmp = (uint64_t)m2div_rem * (1 << 22);
	do_div(tmp, refclk_khz * m1div);
	m2div_frac = tmp;

	switch (refclk_khz) {
	case 19200:
		iref_ndiv = 1;
		iref_trim = 28;
		iref_pulse_w = 1;
		break;
	case 24000:
		iref_ndiv = 1;
		iref_trim = 25;
		iref_pulse_w = 2;
		break;
	case 38400:
		iref_ndiv = 2;
		iref_trim = 28;
		iref_pulse_w = 1;
		break;
	default:
		MISSING_CASE(refclk_khz);
		return false;
	}

	/*
	 * tdc_res = 0.000003
	 * tdc_targetcnt = int(2 / (tdc_res * 8 * 50 * 1.1) / refclk_mhz + 0.5)
	 *
	 * The multiplication by 1000 is due to refclk MHz to KHz conversion. It
	 * was supposed to be a division, but we rearranged the operations of
	 * the formula to avoid early divisions so we don't multiply the
	 * rounding errors.
	 *
	 * 0.000003 * 8 * 50 * 1.1 = 0.00132, also known as 132 / 100000, which
	 * we also rearrange to work with integers.
	 *
	 * The 0.5 transformed to 5 results in a multiplication by 10 and the
	 * last division by 10.
	 */
	tdc_targetcnt = (2 * 1000 * 100000 * 10 / (132 * refclk_khz) + 5) / 10;

	/*
	 * Here we divide dco_khz by 10 in order to allow the dividend to fit in
	 * 32 bits. That's not a problem since we round the division down
	 * anyway.
	 */
	feedfwgain = (use_ssc || m2div_rem > 0) ?
		m1div * 1000000 * 100 / (dco_khz * 3 / 10) : 0;

	if (dco_khz >= 9000000) {
		prop_coeff = 5;
		int_coeff = 10;
	} else {
		prop_coeff = 4;
		int_coeff = 8;
	}

	if (use_ssc) {
		tmp = (uint64_t)dco_khz * 47 * 32;
		do_div(tmp, refclk_khz * m1div * 10000);
		ssc_stepsize = tmp;

		tmp = (uint64_t)dco_khz * 1000;
		ssc_steplen = DIV_ROUND_UP_ULL(tmp, 32 * 2 * 32);
	} else {
		ssc_stepsize = 0;
		ssc_steplen = 0;
	}
	ssc_steplog = 4;

	pll_state->mg_pll_div0 = (m2div_rem > 0 ? MG_PLL_DIV0_FRACNEN_H : 0) |
				  MG_PLL_DIV0_FBDIV_FRAC(m2div_frac) |
				  MG_PLL_DIV0_FBDIV_INT(m2div_int);

	pll_state->mg_pll_div1 = MG_PLL_DIV1_IREF_NDIVRATIO(iref_ndiv) |
				 MG_PLL_DIV1_DITHER_DIV_2 |
				 MG_PLL_DIV1_NDIVRATIO(1) |
				 MG_PLL_DIV1_FBPREDIV(m1div);

	pll_state->mg_pll_lf = MG_PLL_LF_TDCTARGETCNT(tdc_targetcnt) |
			       MG_PLL_LF_AFCCNTSEL_512 |
			       MG_PLL_LF_GAINCTRL(1) |
			       MG_PLL_LF_INT_COEFF(int_coeff) |
			       MG_PLL_LF_PROP_COEFF(prop_coeff);

	pll_state->mg_pll_frac_lock = MG_PLL_FRAC_LOCK_TRUELOCK_CRIT_32 |
				      MG_PLL_FRAC_LOCK_EARLYLOCK_CRIT_32 |
				      MG_PLL_FRAC_LOCK_LOCKTHRESH(10) |
				      MG_PLL_FRAC_LOCK_DCODITHEREN |
				      MG_PLL_FRAC_LOCK_FEEDFWRDGAIN(feedfwgain);
	if (use_ssc || m2div_rem > 0)
		pll_state->mg_pll_frac_lock |= MG_PLL_FRAC_LOCK_FEEDFWRDCAL_EN;

	pll_state->mg_pll_ssc = (use_ssc ? MG_PLL_SSC_EN : 0) |
				MG_PLL_SSC_TYPE(2) |
				MG_PLL_SSC_STEPLENGTH(ssc_steplen) |
				MG_PLL_SSC_STEPNUM(ssc_steplog) |
				MG_PLL_SSC_FLLEN |
				MG_PLL_SSC_STEPSIZE(ssc_stepsize);

	pll_state->mg_pll_tdc_coldst_bias = MG_PLL_TDC_COLDST_COLDSTART |
					    MG_PLL_TDC_COLDST_IREFINT_EN |
					    MG_PLL_TDC_COLDST_REFBIAS_START_PULSE_W(iref_pulse_w) |
					    MG_PLL_TDC_TDCOVCCORR_EN |
					    MG_PLL_TDC_TDCSEL(3);

	pll_state->mg_pll_bias = MG_PLL_BIAS_BIAS_GB_SEL(3) |
				 MG_PLL_BIAS_INIT_DCOAMP(0x3F) |
				 MG_PLL_BIAS_BIAS_BONUS(10) |
				 MG_PLL_BIAS_BIASCAL_EN |
				 MG_PLL_BIAS_CTRIM(12) |
				 MG_PLL_BIAS_VREF_RDAC(4) |
				 MG_PLL_BIAS_IREFTRIM(iref_trim);

	if (refclk_khz == 38400) {
		pll_state->mg_pll_tdc_coldst_bias_mask = MG_PLL_TDC_COLDST_COLDSTART;
		pll_state->mg_pll_bias_mask = 0;
	} else {
		pll_state->mg_pll_tdc_coldst_bias_mask = -1U;
		pll_state->mg_pll_bias_mask = -1U;
	}

	pll_state->mg_pll_tdc_coldst_bias &= pll_state->mg_pll_tdc_coldst_bias_mask;
	pll_state->mg_pll_bias &= pll_state->mg_pll_bias_mask;

	return true;
}

static struct intel_shared_dpll *
icl_get_dpll(struct intel_crtc *crtc, struct intel_crtc_state *crtc_state,
	     struct intel_encoder *encoder)
{
	struct intel_shared_dpll *pll;
	struct intel_dpll_hw_state pll_state = {};
	enum port port = encoder->port;
	enum intel_dpll_id min, max;
	int clock = crtc_state->port_clock;
	bool ret;

	switch (port) {
	case PORT_A:
	case PORT_B:
		min = DPLL_ID_ICL_DPLL0;
		max = DPLL_ID_ICL_DPLL1;
		ret = icl_calc_dpll_state(crtc_state, encoder, clock,
					  &pll_state);
		break;
	case PORT_C:
	case PORT_D:
	case PORT_E:
	case PORT_F:
		if (0 /* TODO: TBT PLLs */) {
			min = DPLL_ID_ICL_TBTPLL;
			max = min;
			ret = icl_calc_dpll_state(crtc_state, encoder, clock,
						  &pll_state);
		} else {
			min = icl_port_to_mg_pll_id(port);
			max = min;
			ret = icl_calc_mg_pll_state(crtc_state, encoder, clock,
						    &pll_state);
		}
		break;
	default:
		MISSING_CASE(port);
		return NULL;
	}

	if (!ret) {
		DRM_DEBUG_KMS("Could not calculate PLL state.\n");
		return NULL;
	}

	crtc_state->dpll_hw_state = pll_state;

	pll = intel_find_shared_dpll(crtc, crtc_state, min, max);
	if (!pll) {
		DRM_DEBUG_KMS("No PLL selected\n");
		return NULL;
	}

	intel_reference_shared_dpll(pll, crtc_state);

	return pll;
}

static i915_reg_t icl_pll_id_to_enable_reg(enum intel_dpll_id id)
{
	switch (id) {
	default:
		MISSING_CASE(id);
		/* fall through */
	case DPLL_ID_ICL_DPLL0:
	case DPLL_ID_ICL_DPLL1:
		return CNL_DPLL_ENABLE(id);
	case DPLL_ID_ICL_TBTPLL:
		return TBT_PLL_ENABLE;
	case DPLL_ID_ICL_MGPLL1:
	case DPLL_ID_ICL_MGPLL2:
	case DPLL_ID_ICL_MGPLL3:
	case DPLL_ID_ICL_MGPLL4:
		return MG_PLL_ENABLE(icl_mg_pll_id_to_port(id));
	}
}

static bool icl_pll_get_hw_state(struct drm_i915_private *dev_priv,
				 struct intel_shared_dpll *pll,
				 struct intel_dpll_hw_state *hw_state)
{
	const enum intel_dpll_id id = pll->info->id;
	uint32_t val;
	enum port port;
	bool ret = false;

	if (!intel_display_power_get_if_enabled(dev_priv, POWER_DOMAIN_PLLS))
		return false;

	val = I915_READ(icl_pll_id_to_enable_reg(id));
	if (!(val & PLL_ENABLE))
		goto out;

	switch (id) {
	case DPLL_ID_ICL_DPLL0:
	case DPLL_ID_ICL_DPLL1:
	case DPLL_ID_ICL_TBTPLL:
		hw_state->cfgcr0 = I915_READ(ICL_DPLL_CFGCR0(id));
		hw_state->cfgcr1 = I915_READ(ICL_DPLL_CFGCR1(id));
		break;
	case DPLL_ID_ICL_MGPLL1:
	case DPLL_ID_ICL_MGPLL2:
	case DPLL_ID_ICL_MGPLL3:
	case DPLL_ID_ICL_MGPLL4:
		port = icl_mg_pll_id_to_port(id);
		hw_state->mg_refclkin_ctl = I915_READ(MG_REFCLKIN_CTL(port));
		hw_state->mg_refclkin_ctl &= MG_REFCLKIN_CTL_OD_2_MUX_MASK;

		hw_state->mg_clktop2_coreclkctl1 =
			I915_READ(MG_CLKTOP2_CORECLKCTL1(port));
		hw_state->mg_clktop2_coreclkctl1 &=
			MG_CLKTOP2_CORECLKCTL1_A_DIVRATIO_MASK;

		hw_state->mg_clktop2_hsclkctl =
			I915_READ(MG_CLKTOP2_HSCLKCTL(port));
		hw_state->mg_clktop2_hsclkctl &=
			MG_CLKTOP2_HSCLKCTL_TLINEDRV_CLKSEL_MASK |
			MG_CLKTOP2_HSCLKCTL_CORE_INPUTSEL_MASK |
			MG_CLKTOP2_HSCLKCTL_HSDIV_RATIO_MASK |
			MG_CLKTOP2_HSCLKCTL_DSDIV_RATIO_MASK;

		hw_state->mg_pll_div0 = I915_READ(MG_PLL_DIV0(port));
		hw_state->mg_pll_div1 = I915_READ(MG_PLL_DIV1(port));
		hw_state->mg_pll_lf = I915_READ(MG_PLL_LF(port));
		hw_state->mg_pll_frac_lock = I915_READ(MG_PLL_FRAC_LOCK(port));
		hw_state->mg_pll_ssc = I915_READ(MG_PLL_SSC(port));

		hw_state->mg_pll_bias = I915_READ(MG_PLL_BIAS(port));
		hw_state->mg_pll_tdc_coldst_bias =
			I915_READ(MG_PLL_TDC_COLDST_BIAS(port));

		if (dev_priv->cdclk.hw.ref == 38400) {
			hw_state->mg_pll_tdc_coldst_bias_mask = MG_PLL_TDC_COLDST_COLDSTART;
			hw_state->mg_pll_bias_mask = 0;
		} else {
			hw_state->mg_pll_tdc_coldst_bias_mask = -1U;
			hw_state->mg_pll_bias_mask = -1U;
		}

		hw_state->mg_pll_tdc_coldst_bias &= hw_state->mg_pll_tdc_coldst_bias_mask;
		hw_state->mg_pll_bias &= hw_state->mg_pll_bias_mask;
		break;
	default:
		MISSING_CASE(id);
	}

	ret = true;
out:
	intel_display_power_put(dev_priv, POWER_DOMAIN_PLLS);
	return ret;
}

static void icl_dpll_write(struct drm_i915_private *dev_priv,
			   struct intel_shared_dpll *pll)
{
	struct intel_dpll_hw_state *hw_state = &pll->state.hw_state;
	const enum intel_dpll_id id = pll->info->id;

	I915_WRITE(ICL_DPLL_CFGCR0(id), hw_state->cfgcr0);
	I915_WRITE(ICL_DPLL_CFGCR1(id), hw_state->cfgcr1);
	POSTING_READ(ICL_DPLL_CFGCR1(id));
}

static void icl_mg_pll_write(struct drm_i915_private *dev_priv,
			     struct intel_shared_dpll *pll)
{
	struct intel_dpll_hw_state *hw_state = &pll->state.hw_state;
	enum port port = icl_mg_pll_id_to_port(pll->info->id);
	u32 val;

	/*
	 * Some of the following registers have reserved fields, so program
	 * these with RMW based on a mask. The mask can be fixed or generated
	 * during the calc/readout phase if the mask depends on some other HW
	 * state like refclk, see icl_calc_mg_pll_state().
	 */
	val = I915_READ(MG_REFCLKIN_CTL(port));
	val &= ~MG_REFCLKIN_CTL_OD_2_MUX_MASK;
	val |= hw_state->mg_refclkin_ctl;
	I915_WRITE(MG_REFCLKIN_CTL(port), val);

	val = I915_READ(MG_CLKTOP2_CORECLKCTL1(port));
	val &= ~MG_CLKTOP2_CORECLKCTL1_A_DIVRATIO_MASK;
	val |= hw_state->mg_clktop2_coreclkctl1;
	I915_WRITE(MG_CLKTOP2_CORECLKCTL1(port), val);

	val = I915_READ(MG_CLKTOP2_HSCLKCTL(port));
	val &= ~(MG_CLKTOP2_HSCLKCTL_TLINEDRV_CLKSEL_MASK |
		 MG_CLKTOP2_HSCLKCTL_CORE_INPUTSEL_MASK |
		 MG_CLKTOP2_HSCLKCTL_HSDIV_RATIO_MASK |
		 MG_CLKTOP2_HSCLKCTL_DSDIV_RATIO_MASK);
	val |= hw_state->mg_clktop2_hsclkctl;
	I915_WRITE(MG_CLKTOP2_HSCLKCTL(port), val);

	I915_WRITE(MG_PLL_DIV0(port), hw_state->mg_pll_div0);
	I915_WRITE(MG_PLL_DIV1(port), hw_state->mg_pll_div1);
	I915_WRITE(MG_PLL_LF(port), hw_state->mg_pll_lf);
	I915_WRITE(MG_PLL_FRAC_LOCK(port), hw_state->mg_pll_frac_lock);
	I915_WRITE(MG_PLL_SSC(port), hw_state->mg_pll_ssc);

	val = I915_READ(MG_PLL_BIAS(port));
	val &= ~hw_state->mg_pll_bias_mask;
	val |= hw_state->mg_pll_bias;
	I915_WRITE(MG_PLL_BIAS(port), val);

	val = I915_READ(MG_PLL_TDC_COLDST_BIAS(port));
	val &= ~hw_state->mg_pll_tdc_coldst_bias_mask;
	val |= hw_state->mg_pll_tdc_coldst_bias;
	I915_WRITE(MG_PLL_TDC_COLDST_BIAS(port), val);

	POSTING_READ(MG_PLL_TDC_COLDST_BIAS(port));
}

static void icl_pll_enable(struct drm_i915_private *dev_priv,
			   struct intel_shared_dpll *pll)
{
	const enum intel_dpll_id id = pll->info->id;
	i915_reg_t enable_reg = icl_pll_id_to_enable_reg(id);
	uint32_t val;

	val = I915_READ(enable_reg);
	val |= PLL_POWER_ENABLE;
	I915_WRITE(enable_reg, val);

	/*
	 * The spec says we need to "wait" but it also says it should be
	 * immediate.
	 */
	if (intel_wait_for_register(dev_priv, enable_reg, PLL_POWER_STATE,
				    PLL_POWER_STATE, 1))
		DRM_ERROR("PLL %d Power not enabled\n", id);

	switch (id) {
	case DPLL_ID_ICL_DPLL0:
	case DPLL_ID_ICL_DPLL1:
	case DPLL_ID_ICL_TBTPLL:
		icl_dpll_write(dev_priv, pll);
		break;
	case DPLL_ID_ICL_MGPLL1:
	case DPLL_ID_ICL_MGPLL2:
	case DPLL_ID_ICL_MGPLL3:
	case DPLL_ID_ICL_MGPLL4:
		icl_mg_pll_write(dev_priv, pll);
		break;
	default:
		MISSING_CASE(id);
	}

	/*
	 * DVFS pre sequence would be here, but in our driver the cdclk code
	 * paths should already be setting the appropriate voltage, hence we do
	 * nothign here.
	 */

	val = I915_READ(enable_reg);
	val |= PLL_ENABLE;
	I915_WRITE(enable_reg, val);

	if (intel_wait_for_register(dev_priv, enable_reg, PLL_LOCK, PLL_LOCK,
				    1)) /* 600us actually. */
		DRM_ERROR("PLL %d not locked\n", id);

	/* DVFS post sequence would be here. See the comment above. */
}

static void icl_pll_disable(struct drm_i915_private *dev_priv,
			    struct intel_shared_dpll *pll)
{
	const enum intel_dpll_id id = pll->info->id;
	i915_reg_t enable_reg = icl_pll_id_to_enable_reg(id);
	uint32_t val;

	/* The first steps are done by intel_ddi_post_disable(). */

	/*
	 * DVFS pre sequence would be here, but in our driver the cdclk code
	 * paths should already be setting the appropriate voltage, hence we do
	 * nothign here.
	 */

	val = I915_READ(enable_reg);
	val &= ~PLL_ENABLE;
	I915_WRITE(enable_reg, val);

	/* Timeout is actually 1us. */
	if (intel_wait_for_register(dev_priv, enable_reg, PLL_LOCK, 0, 1))
		DRM_ERROR("PLL %d locked\n", id);

	/* DVFS post sequence would be here. See the comment above. */

	val = I915_READ(enable_reg);
	val &= ~PLL_POWER_ENABLE;
	I915_WRITE(enable_reg, val);

	/*
	 * The spec says we need to "wait" but it also says it should be
	 * immediate.
	 */
	if (intel_wait_for_register(dev_priv, enable_reg, PLL_POWER_STATE, 0,
				    1))
		DRM_ERROR("PLL %d Power not disabled\n", id);
}

static void icl_dump_hw_state(struct drm_i915_private *dev_priv,
			      struct intel_dpll_hw_state *hw_state)
{
	DRM_DEBUG_KMS("dpll_hw_state: cfgcr0: 0x%x, cfgcr1: 0x%x, "
		      "mg_refclkin_ctl: 0x%x, hg_clktop2_coreclkctl1: 0x%x, "
		      "mg_clktop2_hsclkctl: 0x%x, mg_pll_div0: 0x%x, "
		      "mg_pll_div2: 0x%x, mg_pll_lf: 0x%x, "
		      "mg_pll_frac_lock: 0x%x, mg_pll_ssc: 0x%x, "
		      "mg_pll_bias: 0x%x, mg_pll_tdc_coldst_bias: 0x%x\n",
		      hw_state->cfgcr0, hw_state->cfgcr1,
		      hw_state->mg_refclkin_ctl,
		      hw_state->mg_clktop2_coreclkctl1,
		      hw_state->mg_clktop2_hsclkctl,
		      hw_state->mg_pll_div0,
		      hw_state->mg_pll_div1,
		      hw_state->mg_pll_lf,
		      hw_state->mg_pll_frac_lock,
		      hw_state->mg_pll_ssc,
		      hw_state->mg_pll_bias,
		      hw_state->mg_pll_tdc_coldst_bias);
}

static const struct intel_shared_dpll_funcs icl_pll_funcs = {
	.enable = icl_pll_enable,
	.disable = icl_pll_disable,
	.get_hw_state = icl_pll_get_hw_state,
};

static const struct dpll_info icl_plls[] = {
	{ "DPLL 0",   &icl_pll_funcs, DPLL_ID_ICL_DPLL0,  0 },
	{ "DPLL 1",   &icl_pll_funcs, DPLL_ID_ICL_DPLL1,  0 },
	{ "TBT PLL",  &icl_pll_funcs, DPLL_ID_ICL_TBTPLL, 0 },
	{ "MG PLL 1", &icl_pll_funcs, DPLL_ID_ICL_MGPLL1, 0 },
	{ "MG PLL 2", &icl_pll_funcs, DPLL_ID_ICL_MGPLL2, 0 },
	{ "MG PLL 3", &icl_pll_funcs, DPLL_ID_ICL_MGPLL3, 0 },
	{ "MG PLL 4", &icl_pll_funcs, DPLL_ID_ICL_MGPLL4, 0 },
	{ },
};

static const struct intel_dpll_mgr icl_pll_mgr = {
	.dpll_info = icl_plls,
	.get_dpll = icl_get_dpll,
	.dump_hw_state = icl_dump_hw_state,
};

/**
 * intel_shared_dpll_init - Initialize shared DPLLs
 * @dev: drm device
 *
 * Initialize shared DPLLs for @dev.
 */
void intel_shared_dpll_init(struct drm_device *dev)
{
	struct drm_i915_private *dev_priv = to_i915(dev);
	const struct intel_dpll_mgr *dpll_mgr = NULL;
	const struct dpll_info *dpll_info;
	int i;

	if (IS_ICELAKE(dev_priv))
		dpll_mgr = &icl_pll_mgr;
	else if (IS_CANNONLAKE(dev_priv))
		dpll_mgr = &cnl_pll_mgr;
	else if (IS_GEN9_BC(dev_priv))
		dpll_mgr = &skl_pll_mgr;
	else if (IS_GEN9_LP(dev_priv))
		dpll_mgr = &bxt_pll_mgr;
	else if (HAS_DDI(dev_priv))
		dpll_mgr = &hsw_pll_mgr;
	else if (HAS_PCH_IBX(dev_priv) || HAS_PCH_CPT(dev_priv))
		dpll_mgr = &pch_pll_mgr;

	if (!dpll_mgr) {
		dev_priv->num_shared_dpll = 0;
		return;
	}

	dpll_info = dpll_mgr->dpll_info;

	for (i = 0; dpll_info[i].name; i++) {
		WARN_ON(i != dpll_info[i].id);
		dev_priv->shared_dplls[i].info = &dpll_info[i];
	}

	dev_priv->dpll_mgr = dpll_mgr;
	dev_priv->num_shared_dpll = i;
	mutex_init(&dev_priv->dpll_lock);

	BUG_ON(dev_priv->num_shared_dpll > I915_NUM_PLLS);

	/* FIXME: Move this to a more suitable place */
	if (HAS_DDI(dev_priv))
		intel_ddi_pll_init(dev);
}

/**
 * intel_get_shared_dpll - get a shared DPLL for CRTC and encoder combination
 * @crtc: CRTC
 * @crtc_state: atomic state for @crtc
 * @encoder: encoder
 *
 * Find an appropriate DPLL for the given CRTC and encoder combination. A
 * reference from the @crtc to the returned pll is registered in the atomic
 * state. That configuration is made effective by calling
 * intel_shared_dpll_swap_state(). The reference should be released by calling
 * intel_release_shared_dpll().
 *
 * Returns:
 * A shared DPLL to be used by @crtc and @encoder with the given @crtc_state.
 */
struct intel_shared_dpll *
intel_get_shared_dpll(struct intel_crtc *crtc,
		      struct intel_crtc_state *crtc_state,
		      struct intel_encoder *encoder)
{
	struct drm_i915_private *dev_priv = to_i915(crtc->base.dev);
	const struct intel_dpll_mgr *dpll_mgr = dev_priv->dpll_mgr;

	if (WARN_ON(!dpll_mgr))
		return NULL;

	return dpll_mgr->get_dpll(crtc, crtc_state, encoder);
}

/**
 * intel_release_shared_dpll - end use of DPLL by CRTC in atomic state
 * @dpll: dpll in use by @crtc
 * @crtc: crtc
 * @state: atomic state
 *
 * This function releases the reference from @crtc to @dpll from the
 * atomic @state. The new configuration is made effective by calling
 * intel_shared_dpll_swap_state().
 */
void intel_release_shared_dpll(struct intel_shared_dpll *dpll,
			       struct intel_crtc *crtc,
			       struct drm_atomic_state *state)
{
	struct intel_shared_dpll_state *shared_dpll_state;

	shared_dpll_state = intel_atomic_get_shared_dpll_state(state);
	shared_dpll_state[dpll->info->id].crtc_mask &= ~(1 << crtc->pipe);
}

/**
 * intel_shared_dpll_dump_hw_state - write hw_state to dmesg
 * @dev_priv: i915 drm device
 * @hw_state: hw state to be written to the log
 *
 * Write the relevant values in @hw_state to dmesg using DRM_DEBUG_KMS.
 */
void intel_dpll_dump_hw_state(struct drm_i915_private *dev_priv,
			      struct intel_dpll_hw_state *hw_state)
{
	if (dev_priv->dpll_mgr) {
		dev_priv->dpll_mgr->dump_hw_state(dev_priv, hw_state);
	} else {
		/* fallback for platforms that don't use the shared dpll
		 * infrastructure
		 */
		DRM_DEBUG_KMS("dpll_hw_state: dpll: 0x%x, dpll_md: 0x%x, "
			      "fp0: 0x%x, fp1: 0x%x\n",
			      hw_state->dpll,
			      hw_state->dpll_md,
			      hw_state->fp0,
			      hw_state->fp1);
	}
}<|MERGE_RESOLUTION|>--- conflicted
+++ resolved
@@ -2566,10 +2566,7 @@
 	switch (index) {
 	default:
 		MISSING_CASE(index);
-<<<<<<< HEAD
-=======
 		/* fall through */
->>>>>>> f91e6544
 	case 0:
 		link_clock = 540000;
 		break;
