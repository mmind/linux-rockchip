--- conflicted
+++ resolved
@@ -243,17 +243,6 @@
 static void guc_stop_communication(struct intel_guc *guc)
 {
 	intel_guc_ct_stop(&guc->ct);
-
-	guc->send = intel_guc_send_nop;
-	guc->handler = intel_guc_to_host_event_handler_nop;
-}
-
-static void guc_stop_communication(struct intel_guc *guc)
-{
-	struct drm_i915_private *i915 = guc_to_i915(guc);
-
-	if (HAS_GUC_CT(i915))
-		intel_guc_ct_stop(&guc->ct);
 
 	guc->send = intel_guc_send_nop;
 	guc->handler = intel_guc_to_host_event_handler_nop;
@@ -548,11 +537,7 @@
 	if (!intel_guc_is_loaded(guc))
 		return;
 
-<<<<<<< HEAD
-	with_intel_runtime_pm(i915, wakeref)
-=======
 	with_intel_runtime_pm(&i915->runtime_pm, wakeref)
->>>>>>> f1a3b43c
 		intel_uc_runtime_suspend(i915);
 }
 
