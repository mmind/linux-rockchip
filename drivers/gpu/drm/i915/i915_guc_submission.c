--- conflicted
+++ resolved
@@ -610,10 +610,7 @@
 	execlists->first = rb;
 	if (submit) {
 		port_assign(port, last);
-<<<<<<< HEAD
-=======
 		execlists_set_active(execlists, EXECLISTS_ACTIVE_USER);
->>>>>>> cf9b0772
 		i915_guc_submit(engine);
 	}
 	spin_unlock_irq(&engine->timeline->lock);
@@ -637,11 +634,8 @@
 
 		rq = port_request(&port[0]);
 	}
-<<<<<<< HEAD
-=======
 	if (!rq)
 		execlists_clear_active(execlists, EXECLISTS_ACTIVE_USER);
->>>>>>> cf9b0772
 
 	if (!port_isset(last_port))
 		i915_guc_dequeue(engine);
