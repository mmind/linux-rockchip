/*
 * Copyright 2006 Dave Airlie <airlied@linux.ie>
 * Copyright © 2006-2009 Intel Corporation
 *
 * Permission is hereby granted, free of charge, to any person obtaining a
 * copy of this software and associated documentation files (the "Software"),
 * to deal in the Software without restriction, including without limitation
 * the rights to use, copy, modify, merge, publish, distribute, sublicense,
 * and/or sell copies of the Software, and to permit persons to whom the
 * Software is furnished to do so, subject to the following conditions:
 *
 * The above copyright notice and this permission notice (including the next
 * paragraph) shall be included in all copies or substantial portions of the
 * Software.
 *
 * THE SOFTWARE IS PROVIDED "AS IS", WITHOUT WARRANTY OF ANY KIND, EXPRESS OR
 * IMPLIED, INCLUDING BUT NOT LIMITED TO THE WARRANTIES OF MERCHANTABILITY,
 * FITNESS FOR A PARTICULAR PURPOSE AND NONINFRINGEMENT.  IN NO EVENT SHALL
 * THE AUTHORS OR COPYRIGHT HOLDERS BE LIABLE FOR ANY CLAIM, DAMAGES OR OTHER
 * LIABILITY, WHETHER IN AN ACTION OF CONTRACT, TORT OR OTHERWISE, ARISING
 * FROM, OUT OF OR IN CONNECTION WITH THE SOFTWARE OR THE USE OR OTHER
 * DEALINGS IN THE SOFTWARE.
 *
 * Authors:
 *	Eric Anholt <eric@anholt.net>
 *	Jesse Barnes <jesse.barnes@intel.com>
 */

#include <linux/i2c.h>
#include <linux/slab.h>
#include <linux/delay.h>
#include <linux/hdmi.h>
#include <drm/drmP.h>
#include <drm/drm_atomic_helper.h>
#include <drm/drm_crtc.h>
#include <drm/drm_edid.h>
#include "intel_drv.h"
#include <drm/i915_drm.h>
#include "i915_drv.h"

static struct drm_device *intel_hdmi_to_dev(struct intel_hdmi *intel_hdmi)
{
	return hdmi_to_dig_port(intel_hdmi)->base.base.dev;
}

static void
assert_hdmi_port_disabled(struct intel_hdmi *intel_hdmi)
{
	struct drm_device *dev = intel_hdmi_to_dev(intel_hdmi);
	struct drm_i915_private *dev_priv = dev->dev_private;
	uint32_t enabled_bits;

	enabled_bits = HAS_DDI(dev) ? DDI_BUF_CTL_ENABLE : SDVO_ENABLE;

	WARN(I915_READ(intel_hdmi->hdmi_reg) & enabled_bits,
	     "HDMI port enabled, expecting disabled\n");
}

struct intel_hdmi *enc_to_intel_hdmi(struct drm_encoder *encoder)
{
	struct intel_digital_port *intel_dig_port =
		container_of(encoder, struct intel_digital_port, base.base);
	return &intel_dig_port->hdmi;
}

static struct intel_hdmi *intel_attached_hdmi(struct drm_connector *connector)
{
	return enc_to_intel_hdmi(&intel_attached_encoder(connector)->base);
}

static u32 g4x_infoframe_index(enum hdmi_infoframe_type type)
{
	switch (type) {
	case HDMI_INFOFRAME_TYPE_AVI:
		return VIDEO_DIP_SELECT_AVI;
	case HDMI_INFOFRAME_TYPE_SPD:
		return VIDEO_DIP_SELECT_SPD;
	case HDMI_INFOFRAME_TYPE_VENDOR:
		return VIDEO_DIP_SELECT_VENDOR;
	default:
		DRM_DEBUG_DRIVER("unknown info frame type %d\n", type);
		return 0;
	}
}

static u32 g4x_infoframe_enable(enum hdmi_infoframe_type type)
{
	switch (type) {
	case HDMI_INFOFRAME_TYPE_AVI:
		return VIDEO_DIP_ENABLE_AVI;
	case HDMI_INFOFRAME_TYPE_SPD:
		return VIDEO_DIP_ENABLE_SPD;
	case HDMI_INFOFRAME_TYPE_VENDOR:
		return VIDEO_DIP_ENABLE_VENDOR;
	default:
		DRM_DEBUG_DRIVER("unknown info frame type %d\n", type);
		return 0;
	}
}

static u32 hsw_infoframe_enable(enum hdmi_infoframe_type type)
{
	switch (type) {
	case HDMI_INFOFRAME_TYPE_AVI:
		return VIDEO_DIP_ENABLE_AVI_HSW;
	case HDMI_INFOFRAME_TYPE_SPD:
		return VIDEO_DIP_ENABLE_SPD_HSW;
	case HDMI_INFOFRAME_TYPE_VENDOR:
		return VIDEO_DIP_ENABLE_VS_HSW;
	default:
		DRM_DEBUG_DRIVER("unknown info frame type %d\n", type);
		return 0;
	}
}

static u32 hsw_infoframe_data_reg(enum hdmi_infoframe_type type,
				  enum transcoder cpu_transcoder,
				  struct drm_i915_private *dev_priv)
{
	switch (type) {
	case HDMI_INFOFRAME_TYPE_AVI:
		return HSW_TVIDEO_DIP_AVI_DATA(cpu_transcoder);
	case HDMI_INFOFRAME_TYPE_SPD:
		return HSW_TVIDEO_DIP_SPD_DATA(cpu_transcoder);
	case HDMI_INFOFRAME_TYPE_VENDOR:
		return HSW_TVIDEO_DIP_VS_DATA(cpu_transcoder);
	default:
		DRM_DEBUG_DRIVER("unknown info frame type %d\n", type);
		return 0;
	}
}

static void g4x_write_infoframe(struct drm_encoder *encoder,
				enum hdmi_infoframe_type type,
				const void *frame, ssize_t len)
{
	const uint32_t *data = frame;
	struct drm_device *dev = encoder->dev;
	struct drm_i915_private *dev_priv = dev->dev_private;
	u32 val = I915_READ(VIDEO_DIP_CTL);
	int i;

	WARN(!(val & VIDEO_DIP_ENABLE), "Writing DIP with CTL reg disabled\n");

	val &= ~(VIDEO_DIP_SELECT_MASK | 0xf); /* clear DIP data offset */
	val |= g4x_infoframe_index(type);

	val &= ~g4x_infoframe_enable(type);

	I915_WRITE(VIDEO_DIP_CTL, val);

	mmiowb();
	for (i = 0; i < len; i += 4) {
		I915_WRITE(VIDEO_DIP_DATA, *data);
		data++;
	}
	/* Write every possible data byte to force correct ECC calculation. */
	for (; i < VIDEO_DIP_DATA_SIZE; i += 4)
		I915_WRITE(VIDEO_DIP_DATA, 0);
	mmiowb();

	val |= g4x_infoframe_enable(type);
	val &= ~VIDEO_DIP_FREQ_MASK;
	val |= VIDEO_DIP_FREQ_VSYNC;

	I915_WRITE(VIDEO_DIP_CTL, val);
	POSTING_READ(VIDEO_DIP_CTL);
}

static bool g4x_infoframe_enabled(struct drm_encoder *encoder)
{
	struct drm_device *dev = encoder->dev;
	struct drm_i915_private *dev_priv = dev->dev_private;
	struct intel_digital_port *intel_dig_port = enc_to_dig_port(encoder);
	u32 val = I915_READ(VIDEO_DIP_CTL);

	if ((val & VIDEO_DIP_ENABLE) == 0)
		return false;

	if ((val & VIDEO_DIP_PORT_MASK) != VIDEO_DIP_PORT(intel_dig_port->port))
		return false;

	return val & (VIDEO_DIP_ENABLE_AVI |
		      VIDEO_DIP_ENABLE_VENDOR | VIDEO_DIP_ENABLE_SPD);
}

static void ibx_write_infoframe(struct drm_encoder *encoder,
				enum hdmi_infoframe_type type,
				const void *frame, ssize_t len)
{
	const uint32_t *data = frame;
	struct drm_device *dev = encoder->dev;
	struct drm_i915_private *dev_priv = dev->dev_private;
	struct intel_crtc *intel_crtc = to_intel_crtc(encoder->crtc);
	int i, reg = TVIDEO_DIP_CTL(intel_crtc->pipe);
	u32 val = I915_READ(reg);

	WARN(!(val & VIDEO_DIP_ENABLE), "Writing DIP with CTL reg disabled\n");

	val &= ~(VIDEO_DIP_SELECT_MASK | 0xf); /* clear DIP data offset */
	val |= g4x_infoframe_index(type);

	val &= ~g4x_infoframe_enable(type);

	I915_WRITE(reg, val);

	mmiowb();
	for (i = 0; i < len; i += 4) {
		I915_WRITE(TVIDEO_DIP_DATA(intel_crtc->pipe), *data);
		data++;
	}
	/* Write every possible data byte to force correct ECC calculation. */
	for (; i < VIDEO_DIP_DATA_SIZE; i += 4)
		I915_WRITE(TVIDEO_DIP_DATA(intel_crtc->pipe), 0);
	mmiowb();

	val |= g4x_infoframe_enable(type);
	val &= ~VIDEO_DIP_FREQ_MASK;
	val |= VIDEO_DIP_FREQ_VSYNC;

	I915_WRITE(reg, val);
	POSTING_READ(reg);
}

static bool ibx_infoframe_enabled(struct drm_encoder *encoder)
{
	struct drm_device *dev = encoder->dev;
	struct drm_i915_private *dev_priv = dev->dev_private;
	struct intel_crtc *intel_crtc = to_intel_crtc(encoder->crtc);
	struct intel_digital_port *intel_dig_port = enc_to_dig_port(encoder);
	int reg = TVIDEO_DIP_CTL(intel_crtc->pipe);
	u32 val = I915_READ(reg);

	if ((val & VIDEO_DIP_ENABLE) == 0)
		return false;
<<<<<<< HEAD

	if ((val & VIDEO_DIP_PORT_MASK) != VIDEO_DIP_PORT(intel_dig_port->port))
		return false;

=======

	if ((val & VIDEO_DIP_PORT_MASK) != VIDEO_DIP_PORT(intel_dig_port->port))
		return false;

>>>>>>> f377ea88
	return val & (VIDEO_DIP_ENABLE_AVI |
		      VIDEO_DIP_ENABLE_VENDOR | VIDEO_DIP_ENABLE_GAMUT |
		      VIDEO_DIP_ENABLE_SPD | VIDEO_DIP_ENABLE_GCP);
}

static void cpt_write_infoframe(struct drm_encoder *encoder,
				enum hdmi_infoframe_type type,
				const void *frame, ssize_t len)
{
	const uint32_t *data = frame;
	struct drm_device *dev = encoder->dev;
	struct drm_i915_private *dev_priv = dev->dev_private;
	struct intel_crtc *intel_crtc = to_intel_crtc(encoder->crtc);
	int i, reg = TVIDEO_DIP_CTL(intel_crtc->pipe);
	u32 val = I915_READ(reg);

	WARN(!(val & VIDEO_DIP_ENABLE), "Writing DIP with CTL reg disabled\n");

	val &= ~(VIDEO_DIP_SELECT_MASK | 0xf); /* clear DIP data offset */
	val |= g4x_infoframe_index(type);

	/* The DIP control register spec says that we need to update the AVI
	 * infoframe without clearing its enable bit */
	if (type != HDMI_INFOFRAME_TYPE_AVI)
		val &= ~g4x_infoframe_enable(type);

	I915_WRITE(reg, val);

	mmiowb();
	for (i = 0; i < len; i += 4) {
		I915_WRITE(TVIDEO_DIP_DATA(intel_crtc->pipe), *data);
		data++;
	}
	/* Write every possible data byte to force correct ECC calculation. */
	for (; i < VIDEO_DIP_DATA_SIZE; i += 4)
		I915_WRITE(TVIDEO_DIP_DATA(intel_crtc->pipe), 0);
	mmiowb();

	val |= g4x_infoframe_enable(type);
	val &= ~VIDEO_DIP_FREQ_MASK;
	val |= VIDEO_DIP_FREQ_VSYNC;

	I915_WRITE(reg, val);
	POSTING_READ(reg);
}

static bool cpt_infoframe_enabled(struct drm_encoder *encoder)
{
	struct drm_device *dev = encoder->dev;
	struct drm_i915_private *dev_priv = dev->dev_private;
	struct intel_crtc *intel_crtc = to_intel_crtc(encoder->crtc);
	int reg = TVIDEO_DIP_CTL(intel_crtc->pipe);
	u32 val = I915_READ(reg);

	if ((val & VIDEO_DIP_ENABLE) == 0)
		return false;

	return val & (VIDEO_DIP_ENABLE_AVI |
		      VIDEO_DIP_ENABLE_VENDOR | VIDEO_DIP_ENABLE_GAMUT |
		      VIDEO_DIP_ENABLE_SPD | VIDEO_DIP_ENABLE_GCP);
}

static void vlv_write_infoframe(struct drm_encoder *encoder,
				enum hdmi_infoframe_type type,
				const void *frame, ssize_t len)
{
	const uint32_t *data = frame;
	struct drm_device *dev = encoder->dev;
	struct drm_i915_private *dev_priv = dev->dev_private;
	struct intel_crtc *intel_crtc = to_intel_crtc(encoder->crtc);
	int i, reg = VLV_TVIDEO_DIP_CTL(intel_crtc->pipe);
	u32 val = I915_READ(reg);

	WARN(!(val & VIDEO_DIP_ENABLE), "Writing DIP with CTL reg disabled\n");

	val &= ~(VIDEO_DIP_SELECT_MASK | 0xf); /* clear DIP data offset */
	val |= g4x_infoframe_index(type);

	val &= ~g4x_infoframe_enable(type);

	I915_WRITE(reg, val);

	mmiowb();
	for (i = 0; i < len; i += 4) {
		I915_WRITE(VLV_TVIDEO_DIP_DATA(intel_crtc->pipe), *data);
		data++;
	}
	/* Write every possible data byte to force correct ECC calculation. */
	for (; i < VIDEO_DIP_DATA_SIZE; i += 4)
		I915_WRITE(VLV_TVIDEO_DIP_DATA(intel_crtc->pipe), 0);
	mmiowb();

	val |= g4x_infoframe_enable(type);
	val &= ~VIDEO_DIP_FREQ_MASK;
	val |= VIDEO_DIP_FREQ_VSYNC;

	I915_WRITE(reg, val);
	POSTING_READ(reg);
}

static bool vlv_infoframe_enabled(struct drm_encoder *encoder)
{
	struct drm_device *dev = encoder->dev;
	struct drm_i915_private *dev_priv = dev->dev_private;
	struct intel_crtc *intel_crtc = to_intel_crtc(encoder->crtc);
	struct intel_digital_port *intel_dig_port = enc_to_dig_port(encoder);
	int reg = VLV_TVIDEO_DIP_CTL(intel_crtc->pipe);
	u32 val = I915_READ(reg);

	if ((val & VIDEO_DIP_ENABLE) == 0)
		return false;

	if ((val & VIDEO_DIP_PORT_MASK) != VIDEO_DIP_PORT(intel_dig_port->port))
		return false;

	return val & (VIDEO_DIP_ENABLE_AVI |
		      VIDEO_DIP_ENABLE_VENDOR | VIDEO_DIP_ENABLE_GAMUT |
		      VIDEO_DIP_ENABLE_SPD | VIDEO_DIP_ENABLE_GCP);
}

static void hsw_write_infoframe(struct drm_encoder *encoder,
				enum hdmi_infoframe_type type,
				const void *frame, ssize_t len)
{
	const uint32_t *data = frame;
	struct drm_device *dev = encoder->dev;
	struct drm_i915_private *dev_priv = dev->dev_private;
	struct intel_crtc *intel_crtc = to_intel_crtc(encoder->crtc);
	u32 ctl_reg = HSW_TVIDEO_DIP_CTL(intel_crtc->config->cpu_transcoder);
	u32 data_reg;
	int i;
	u32 val = I915_READ(ctl_reg);

	data_reg = hsw_infoframe_data_reg(type,
					  intel_crtc->config->cpu_transcoder,
					  dev_priv);
	if (data_reg == 0)
		return;

	val &= ~hsw_infoframe_enable(type);
	I915_WRITE(ctl_reg, val);

	mmiowb();
	for (i = 0; i < len; i += 4) {
		I915_WRITE(data_reg + i, *data);
		data++;
	}
	/* Write every possible data byte to force correct ECC calculation. */
	for (; i < VIDEO_DIP_DATA_SIZE; i += 4)
		I915_WRITE(data_reg + i, 0);
	mmiowb();

	val |= hsw_infoframe_enable(type);
	I915_WRITE(ctl_reg, val);
	POSTING_READ(ctl_reg);
}

static bool hsw_infoframe_enabled(struct drm_encoder *encoder)
{
	struct drm_device *dev = encoder->dev;
	struct drm_i915_private *dev_priv = dev->dev_private;
	struct intel_crtc *intel_crtc = to_intel_crtc(encoder->crtc);
	u32 ctl_reg = HSW_TVIDEO_DIP_CTL(intel_crtc->config->cpu_transcoder);
	u32 val = I915_READ(ctl_reg);

	return val & (VIDEO_DIP_ENABLE_VSC_HSW | VIDEO_DIP_ENABLE_AVI_HSW |
		      VIDEO_DIP_ENABLE_GCP_HSW | VIDEO_DIP_ENABLE_VS_HSW |
		      VIDEO_DIP_ENABLE_GMP_HSW | VIDEO_DIP_ENABLE_SPD_HSW);
}

/*
 * The data we write to the DIP data buffer registers is 1 byte bigger than the
 * HDMI infoframe size because of an ECC/reserved byte at position 3 (starting
 * at 0). It's also a byte used by DisplayPort so the same DIP registers can be
 * used for both technologies.
 *
 * DW0: Reserved/ECC/DP | HB2 | HB1 | HB0
 * DW1:       DB3       | DB2 | DB1 | DB0
 * DW2:       DB7       | DB6 | DB5 | DB4
 * DW3: ...
 *
 * (HB is Header Byte, DB is Data Byte)
 *
 * The hdmi pack() functions don't know about that hardware specific hole so we
 * trick them by giving an offset into the buffer and moving back the header
 * bytes by one.
 */
static void intel_write_infoframe(struct drm_encoder *encoder,
				  union hdmi_infoframe *frame)
{
	struct intel_hdmi *intel_hdmi = enc_to_intel_hdmi(encoder);
	uint8_t buffer[VIDEO_DIP_DATA_SIZE];
	ssize_t len;

	/* see comment above for the reason for this offset */
	len = hdmi_infoframe_pack(frame, buffer + 1, sizeof(buffer) - 1);
	if (len < 0)
		return;

	/* Insert the 'hole' (see big comment above) at position 3 */
	buffer[0] = buffer[1];
	buffer[1] = buffer[2];
	buffer[2] = buffer[3];
	buffer[3] = 0;
	len++;

	intel_hdmi->write_infoframe(encoder, frame->any.type, buffer, len);
}

static void intel_hdmi_set_avi_infoframe(struct drm_encoder *encoder,
					 struct drm_display_mode *adjusted_mode)
{
	struct intel_hdmi *intel_hdmi = enc_to_intel_hdmi(encoder);
	struct intel_crtc *intel_crtc = to_intel_crtc(encoder->crtc);
	union hdmi_infoframe frame;
	int ret;

	/* Set user selected PAR to incoming mode's member */
	adjusted_mode->picture_aspect_ratio = intel_hdmi->aspect_ratio;

	ret = drm_hdmi_avi_infoframe_from_display_mode(&frame.avi,
						       adjusted_mode);
	if (ret < 0) {
		DRM_ERROR("couldn't fill AVI infoframe\n");
		return;
	}

	if (intel_hdmi->rgb_quant_range_selectable) {
		if (intel_crtc->config->limited_color_range)
			frame.avi.quantization_range =
				HDMI_QUANTIZATION_RANGE_LIMITED;
		else
			frame.avi.quantization_range =
				HDMI_QUANTIZATION_RANGE_FULL;
	}

	intel_write_infoframe(encoder, &frame);
}

static void intel_hdmi_set_spd_infoframe(struct drm_encoder *encoder)
{
	union hdmi_infoframe frame;
	int ret;

	ret = hdmi_spd_infoframe_init(&frame.spd, "Intel", "Integrated gfx");
	if (ret < 0) {
		DRM_ERROR("couldn't fill SPD infoframe\n");
		return;
	}

	frame.spd.sdi = HDMI_SPD_SDI_PC;

	intel_write_infoframe(encoder, &frame);
}

static void
intel_hdmi_set_hdmi_infoframe(struct drm_encoder *encoder,
			      struct drm_display_mode *adjusted_mode)
{
	union hdmi_infoframe frame;
	int ret;

	ret = drm_hdmi_vendor_infoframe_from_display_mode(&frame.vendor.hdmi,
							  adjusted_mode);
	if (ret < 0)
		return;

	intel_write_infoframe(encoder, &frame);
}

static void g4x_set_infoframes(struct drm_encoder *encoder,
			       bool enable,
			       struct drm_display_mode *adjusted_mode)
{
	struct drm_i915_private *dev_priv = encoder->dev->dev_private;
	struct intel_digital_port *intel_dig_port = enc_to_dig_port(encoder);
	struct intel_hdmi *intel_hdmi = &intel_dig_port->hdmi;
	u32 reg = VIDEO_DIP_CTL;
	u32 val = I915_READ(reg);
	u32 port = VIDEO_DIP_PORT(intel_dig_port->port);

	assert_hdmi_port_disabled(intel_hdmi);

	/* If the registers were not initialized yet, they might be zeroes,
	 * which means we're selecting the AVI DIP and we're setting its
	 * frequency to once. This seems to really confuse the HW and make
	 * things stop working (the register spec says the AVI always needs to
	 * be sent every VSync). So here we avoid writing to the register more
	 * than we need and also explicitly select the AVI DIP and explicitly
	 * set its frequency to every VSync. Avoiding to write it twice seems to
	 * be enough to solve the problem, but being defensive shouldn't hurt us
	 * either. */
	val |= VIDEO_DIP_SELECT_AVI | VIDEO_DIP_FREQ_VSYNC;

	if (!enable) {
		if (!(val & VIDEO_DIP_ENABLE))
			return;
		if (port != (val & VIDEO_DIP_PORT_MASK)) {
			DRM_DEBUG_KMS("video DIP still enabled on port %c\n",
				      (val & VIDEO_DIP_PORT_MASK) >> 29);
			return;
		}
		val &= ~(VIDEO_DIP_ENABLE | VIDEO_DIP_ENABLE_AVI |
			 VIDEO_DIP_ENABLE_VENDOR | VIDEO_DIP_ENABLE_SPD);
		I915_WRITE(reg, val);
		POSTING_READ(reg);
		return;
	}

	if (port != (val & VIDEO_DIP_PORT_MASK)) {
		if (val & VIDEO_DIP_ENABLE) {
			DRM_DEBUG_KMS("video DIP already enabled on port %c\n",
				      (val & VIDEO_DIP_PORT_MASK) >> 29);
			return;
		}
		val &= ~VIDEO_DIP_PORT_MASK;
		val |= port;
	}

	val |= VIDEO_DIP_ENABLE;
	val &= ~(VIDEO_DIP_ENABLE_AVI |
		 VIDEO_DIP_ENABLE_VENDOR | VIDEO_DIP_ENABLE_SPD);

	I915_WRITE(reg, val);
	POSTING_READ(reg);

	intel_hdmi_set_avi_infoframe(encoder, adjusted_mode);
	intel_hdmi_set_spd_infoframe(encoder);
	intel_hdmi_set_hdmi_infoframe(encoder, adjusted_mode);
}

static bool hdmi_sink_is_deep_color(struct drm_encoder *encoder)
{
	struct drm_device *dev = encoder->dev;
	struct drm_connector *connector;

	WARN_ON(!drm_modeset_is_locked(&dev->mode_config.connection_mutex));

	/*
	 * HDMI cloning is only supported on g4x which doesn't
	 * support deep color or GCP infoframes anyway so no
	 * need to worry about multiple HDMI sinks here.
	 */
	list_for_each_entry(connector, &dev->mode_config.connector_list, head)
		if (connector->encoder == encoder)
			return connector->display_info.bpc > 8;

	return false;
}

/*
 * Determine if default_phase=1 can be indicated in the GCP infoframe.
 *
 * From HDMI specification 1.4a:
 * - The first pixel of each Video Data Period shall always have a pixel packing phase of 0
 * - The first pixel following each Video Data Period shall have a pixel packing phase of 0
 * - The PP bits shall be constant for all GCPs and will be equal to the last packing phase
 * - The first pixel following every transition of HSYNC or VSYNC shall have a pixel packing
 *   phase of 0
 */
static bool gcp_default_phase_possible(int pipe_bpp,
				       const struct drm_display_mode *mode)
{
	unsigned int pixels_per_group;

	switch (pipe_bpp) {
	case 30:
		/* 4 pixels in 5 clocks */
		pixels_per_group = 4;
		break;
	case 36:
		/* 2 pixels in 3 clocks */
		pixels_per_group = 2;
		break;
	case 48:
		/* 1 pixel in 2 clocks */
		pixels_per_group = 1;
		break;
	default:
		/* phase information not relevant for 8bpc */
		return false;
	}

	return mode->crtc_hdisplay % pixels_per_group == 0 &&
		mode->crtc_htotal % pixels_per_group == 0 &&
		mode->crtc_hblank_start % pixels_per_group == 0 &&
		mode->crtc_hblank_end % pixels_per_group == 0 &&
		mode->crtc_hsync_start % pixels_per_group == 0 &&
		mode->crtc_hsync_end % pixels_per_group == 0 &&
		((mode->flags & DRM_MODE_FLAG_INTERLACE) == 0 ||
		 mode->crtc_htotal/2 % pixels_per_group == 0);
}

static bool intel_hdmi_set_gcp_infoframe(struct drm_encoder *encoder)
{
	struct drm_i915_private *dev_priv = encoder->dev->dev_private;
	struct intel_crtc *crtc = to_intel_crtc(encoder->crtc);
	u32 reg, val = 0;

	if (HAS_DDI(dev_priv))
		reg = HSW_TVIDEO_DIP_GCP(crtc->config->cpu_transcoder);
	else if (IS_VALLEYVIEW(dev_priv))
		reg = VLV_TVIDEO_DIP_GCP(crtc->pipe);
	else if (HAS_PCH_SPLIT(dev_priv->dev))
		reg = TVIDEO_DIP_GCP(crtc->pipe);
	else
		return false;

	/* Indicate color depth whenever the sink supports deep color */
	if (hdmi_sink_is_deep_color(encoder))
		val |= GCP_COLOR_INDICATION;

	/* Enable default_phase whenever the display mode is suitably aligned */
	if (gcp_default_phase_possible(crtc->config->pipe_bpp,
				       &crtc->config->base.adjusted_mode))
		val |= GCP_DEFAULT_PHASE_ENABLE;

	I915_WRITE(reg, val);

	return val != 0;
}

static void ibx_set_infoframes(struct drm_encoder *encoder,
			       bool enable,
			       struct drm_display_mode *adjusted_mode)
{
	struct drm_i915_private *dev_priv = encoder->dev->dev_private;
	struct intel_crtc *intel_crtc = to_intel_crtc(encoder->crtc);
	struct intel_digital_port *intel_dig_port = enc_to_dig_port(encoder);
	struct intel_hdmi *intel_hdmi = &intel_dig_port->hdmi;
	u32 reg = TVIDEO_DIP_CTL(intel_crtc->pipe);
	u32 val = I915_READ(reg);
	u32 port = VIDEO_DIP_PORT(intel_dig_port->port);

	assert_hdmi_port_disabled(intel_hdmi);

	/* See the big comment in g4x_set_infoframes() */
	val |= VIDEO_DIP_SELECT_AVI | VIDEO_DIP_FREQ_VSYNC;

	if (!enable) {
		if (!(val & VIDEO_DIP_ENABLE))
			return;
		val &= ~(VIDEO_DIP_ENABLE | VIDEO_DIP_ENABLE_AVI |
			 VIDEO_DIP_ENABLE_VENDOR | VIDEO_DIP_ENABLE_GAMUT |
			 VIDEO_DIP_ENABLE_SPD | VIDEO_DIP_ENABLE_GCP);
		I915_WRITE(reg, val);
		POSTING_READ(reg);
		return;
	}

	if (port != (val & VIDEO_DIP_PORT_MASK)) {
		WARN(val & VIDEO_DIP_ENABLE,
		     "DIP already enabled on port %c\n",
		     (val & VIDEO_DIP_PORT_MASK) >> 29);
		val &= ~VIDEO_DIP_PORT_MASK;
		val |= port;
	}

	val |= VIDEO_DIP_ENABLE;
	val &= ~(VIDEO_DIP_ENABLE_AVI |
		 VIDEO_DIP_ENABLE_VENDOR | VIDEO_DIP_ENABLE_GAMUT |
		 VIDEO_DIP_ENABLE_SPD | VIDEO_DIP_ENABLE_GCP);

	if (intel_hdmi_set_gcp_infoframe(encoder))
		val |= VIDEO_DIP_ENABLE_GCP;

	I915_WRITE(reg, val);
	POSTING_READ(reg);

	intel_hdmi_set_avi_infoframe(encoder, adjusted_mode);
	intel_hdmi_set_spd_infoframe(encoder);
	intel_hdmi_set_hdmi_infoframe(encoder, adjusted_mode);
}

static void cpt_set_infoframes(struct drm_encoder *encoder,
			       bool enable,
			       struct drm_display_mode *adjusted_mode)
{
	struct drm_i915_private *dev_priv = encoder->dev->dev_private;
	struct intel_crtc *intel_crtc = to_intel_crtc(encoder->crtc);
	struct intel_hdmi *intel_hdmi = enc_to_intel_hdmi(encoder);
	u32 reg = TVIDEO_DIP_CTL(intel_crtc->pipe);
	u32 val = I915_READ(reg);

	assert_hdmi_port_disabled(intel_hdmi);

	/* See the big comment in g4x_set_infoframes() */
	val |= VIDEO_DIP_SELECT_AVI | VIDEO_DIP_FREQ_VSYNC;

	if (!enable) {
		if (!(val & VIDEO_DIP_ENABLE))
			return;
		val &= ~(VIDEO_DIP_ENABLE | VIDEO_DIP_ENABLE_AVI |
			 VIDEO_DIP_ENABLE_VENDOR | VIDEO_DIP_ENABLE_GAMUT |
			 VIDEO_DIP_ENABLE_SPD | VIDEO_DIP_ENABLE_GCP);
		I915_WRITE(reg, val);
		POSTING_READ(reg);
		return;
	}

	/* Set both together, unset both together: see the spec. */
	val |= VIDEO_DIP_ENABLE | VIDEO_DIP_ENABLE_AVI;
	val &= ~(VIDEO_DIP_ENABLE_VENDOR | VIDEO_DIP_ENABLE_GAMUT |
		 VIDEO_DIP_ENABLE_SPD | VIDEO_DIP_ENABLE_GCP);

	if (intel_hdmi_set_gcp_infoframe(encoder))
		val |= VIDEO_DIP_ENABLE_GCP;

	I915_WRITE(reg, val);
	POSTING_READ(reg);

	intel_hdmi_set_avi_infoframe(encoder, adjusted_mode);
	intel_hdmi_set_spd_infoframe(encoder);
	intel_hdmi_set_hdmi_infoframe(encoder, adjusted_mode);
}

static void vlv_set_infoframes(struct drm_encoder *encoder,
			       bool enable,
			       struct drm_display_mode *adjusted_mode)
{
	struct drm_i915_private *dev_priv = encoder->dev->dev_private;
	struct intel_digital_port *intel_dig_port = enc_to_dig_port(encoder);
	struct intel_crtc *intel_crtc = to_intel_crtc(encoder->crtc);
	struct intel_hdmi *intel_hdmi = enc_to_intel_hdmi(encoder);
	u32 reg = VLV_TVIDEO_DIP_CTL(intel_crtc->pipe);
	u32 val = I915_READ(reg);
	u32 port = VIDEO_DIP_PORT(intel_dig_port->port);

	assert_hdmi_port_disabled(intel_hdmi);

	/* See the big comment in g4x_set_infoframes() */
	val |= VIDEO_DIP_SELECT_AVI | VIDEO_DIP_FREQ_VSYNC;

	if (!enable) {
		if (!(val & VIDEO_DIP_ENABLE))
			return;
		val &= ~(VIDEO_DIP_ENABLE | VIDEO_DIP_ENABLE_AVI |
			 VIDEO_DIP_ENABLE_VENDOR | VIDEO_DIP_ENABLE_GAMUT |
			 VIDEO_DIP_ENABLE_SPD | VIDEO_DIP_ENABLE_GCP);
		I915_WRITE(reg, val);
		POSTING_READ(reg);
		return;
	}

	if (port != (val & VIDEO_DIP_PORT_MASK)) {
		WARN(val & VIDEO_DIP_ENABLE,
		     "DIP already enabled on port %c\n",
		     (val & VIDEO_DIP_PORT_MASK) >> 29);
		val &= ~VIDEO_DIP_PORT_MASK;
		val |= port;
	}

	val |= VIDEO_DIP_ENABLE;
	val &= ~(VIDEO_DIP_ENABLE_AVI |
		 VIDEO_DIP_ENABLE_VENDOR | VIDEO_DIP_ENABLE_GAMUT |
		 VIDEO_DIP_ENABLE_SPD | VIDEO_DIP_ENABLE_GCP);

	if (intel_hdmi_set_gcp_infoframe(encoder))
		val |= VIDEO_DIP_ENABLE_GCP;

	I915_WRITE(reg, val);
	POSTING_READ(reg);

	intel_hdmi_set_avi_infoframe(encoder, adjusted_mode);
	intel_hdmi_set_spd_infoframe(encoder);
	intel_hdmi_set_hdmi_infoframe(encoder, adjusted_mode);
}

static void hsw_set_infoframes(struct drm_encoder *encoder,
			       bool enable,
			       struct drm_display_mode *adjusted_mode)
{
	struct drm_i915_private *dev_priv = encoder->dev->dev_private;
	struct intel_crtc *intel_crtc = to_intel_crtc(encoder->crtc);
	struct intel_hdmi *intel_hdmi = enc_to_intel_hdmi(encoder);
	u32 reg = HSW_TVIDEO_DIP_CTL(intel_crtc->config->cpu_transcoder);
	u32 val = I915_READ(reg);

	assert_hdmi_port_disabled(intel_hdmi);

	val &= ~(VIDEO_DIP_ENABLE_VSC_HSW | VIDEO_DIP_ENABLE_AVI_HSW |
		 VIDEO_DIP_ENABLE_GCP_HSW | VIDEO_DIP_ENABLE_VS_HSW |
		 VIDEO_DIP_ENABLE_GMP_HSW | VIDEO_DIP_ENABLE_SPD_HSW);

	if (!enable) {
		I915_WRITE(reg, val);
		POSTING_READ(reg);
		return;
	}

	if (intel_hdmi_set_gcp_infoframe(encoder))
		val |= VIDEO_DIP_ENABLE_GCP_HSW;

	I915_WRITE(reg, val);
	POSTING_READ(reg);

	intel_hdmi_set_avi_infoframe(encoder, adjusted_mode);
	intel_hdmi_set_spd_infoframe(encoder);
	intel_hdmi_set_hdmi_infoframe(encoder, adjusted_mode);
}

static void intel_hdmi_prepare(struct intel_encoder *encoder)
{
	struct drm_device *dev = encoder->base.dev;
	struct drm_i915_private *dev_priv = dev->dev_private;
	struct intel_crtc *crtc = to_intel_crtc(encoder->base.crtc);
	struct intel_hdmi *intel_hdmi = enc_to_intel_hdmi(&encoder->base);
	struct drm_display_mode *adjusted_mode = &crtc->config->base.adjusted_mode;
	u32 hdmi_val;

	hdmi_val = SDVO_ENCODING_HDMI;
	if (!HAS_PCH_SPLIT(dev))
		hdmi_val |= intel_hdmi->color_range;
	if (adjusted_mode->flags & DRM_MODE_FLAG_PVSYNC)
		hdmi_val |= SDVO_VSYNC_ACTIVE_HIGH;
	if (adjusted_mode->flags & DRM_MODE_FLAG_PHSYNC)
		hdmi_val |= SDVO_HSYNC_ACTIVE_HIGH;

	if (crtc->config->pipe_bpp > 24)
		hdmi_val |= HDMI_COLOR_FORMAT_12bpc;
	else
		hdmi_val |= SDVO_COLOR_FORMAT_8bpc;

	if (crtc->config->has_hdmi_sink)
		hdmi_val |= HDMI_MODE_SELECT_HDMI;

	if (HAS_PCH_CPT(dev))
		hdmi_val |= SDVO_PIPE_SEL_CPT(crtc->pipe);
	else if (IS_CHERRYVIEW(dev))
		hdmi_val |= SDVO_PIPE_SEL_CHV(crtc->pipe);
	else
		hdmi_val |= SDVO_PIPE_SEL(crtc->pipe);

	I915_WRITE(intel_hdmi->hdmi_reg, hdmi_val);
	POSTING_READ(intel_hdmi->hdmi_reg);
}

static bool intel_hdmi_get_hw_state(struct intel_encoder *encoder,
				    enum pipe *pipe)
{
	struct drm_device *dev = encoder->base.dev;
	struct drm_i915_private *dev_priv = dev->dev_private;
	struct intel_hdmi *intel_hdmi = enc_to_intel_hdmi(&encoder->base);
	enum intel_display_power_domain power_domain;
	u32 tmp;

	power_domain = intel_display_port_power_domain(encoder);
	if (!intel_display_power_is_enabled(dev_priv, power_domain))
		return false;

	tmp = I915_READ(intel_hdmi->hdmi_reg);

	if (!(tmp & SDVO_ENABLE))
		return false;

	if (HAS_PCH_CPT(dev))
		*pipe = PORT_TO_PIPE_CPT(tmp);
	else if (IS_CHERRYVIEW(dev))
		*pipe = SDVO_PORT_TO_PIPE_CHV(tmp);
	else
		*pipe = PORT_TO_PIPE(tmp);

	return true;
}

static void intel_hdmi_get_config(struct intel_encoder *encoder,
				  struct intel_crtc_state *pipe_config)
{
	struct intel_hdmi *intel_hdmi = enc_to_intel_hdmi(&encoder->base);
	struct drm_device *dev = encoder->base.dev;
	struct drm_i915_private *dev_priv = dev->dev_private;
	u32 tmp, flags = 0;
	int dotclock;

	tmp = I915_READ(intel_hdmi->hdmi_reg);

	if (tmp & SDVO_HSYNC_ACTIVE_HIGH)
		flags |= DRM_MODE_FLAG_PHSYNC;
	else
		flags |= DRM_MODE_FLAG_NHSYNC;

	if (tmp & SDVO_VSYNC_ACTIVE_HIGH)
		flags |= DRM_MODE_FLAG_PVSYNC;
	else
		flags |= DRM_MODE_FLAG_NVSYNC;

	if (tmp & HDMI_MODE_SELECT_HDMI)
		pipe_config->has_hdmi_sink = true;

	if (intel_hdmi->infoframe_enabled(&encoder->base))
		pipe_config->has_infoframe = true;

	if (tmp & SDVO_AUDIO_ENABLE)
		pipe_config->has_audio = true;

	if (!HAS_PCH_SPLIT(dev) &&
	    tmp & HDMI_COLOR_RANGE_16_235)
		pipe_config->limited_color_range = true;

	pipe_config->base.adjusted_mode.flags |= flags;

	if ((tmp & SDVO_COLOR_FORMAT_MASK) == HDMI_COLOR_FORMAT_12bpc)
		dotclock = pipe_config->port_clock * 2 / 3;
	else
		dotclock = pipe_config->port_clock;

	if (pipe_config->pixel_multiplier)
		dotclock /= pipe_config->pixel_multiplier;

	if (HAS_PCH_SPLIT(dev_priv->dev))
		ironlake_check_encoder_dotclock(pipe_config, dotclock);

	pipe_config->base.adjusted_mode.crtc_clock = dotclock;
}

static void intel_enable_hdmi_audio(struct intel_encoder *encoder)
{
	struct intel_crtc *crtc = to_intel_crtc(encoder->base.crtc);

	WARN_ON(!crtc->config->has_hdmi_sink);
	DRM_DEBUG_DRIVER("Enabling HDMI audio on pipe %c\n",
			 pipe_name(crtc->pipe));
	intel_audio_codec_enable(encoder);
}

static void g4x_enable_hdmi(struct intel_encoder *encoder)
{
	struct drm_device *dev = encoder->base.dev;
	struct drm_i915_private *dev_priv = dev->dev_private;
	struct intel_crtc *crtc = to_intel_crtc(encoder->base.crtc);
	struct intel_hdmi *intel_hdmi = enc_to_intel_hdmi(&encoder->base);
	u32 temp;

	temp = I915_READ(intel_hdmi->hdmi_reg);

	temp |= SDVO_ENABLE;
	if (crtc->config->has_audio)
		temp |= SDVO_AUDIO_ENABLE;

	I915_WRITE(intel_hdmi->hdmi_reg, temp);
	POSTING_READ(intel_hdmi->hdmi_reg);

	if (crtc->config->has_audio)
		intel_enable_hdmi_audio(encoder);
}

static void ibx_enable_hdmi(struct intel_encoder *encoder)
{
	struct drm_device *dev = encoder->base.dev;
	struct drm_i915_private *dev_priv = dev->dev_private;
	struct intel_crtc *crtc = to_intel_crtc(encoder->base.crtc);
	struct intel_hdmi *intel_hdmi = enc_to_intel_hdmi(&encoder->base);
	u32 temp;

	temp = I915_READ(intel_hdmi->hdmi_reg);

	temp |= SDVO_ENABLE;
	if (crtc->config->has_audio)
		temp |= SDVO_AUDIO_ENABLE;
<<<<<<< HEAD

	/*
	 * HW workaround, need to write this twice for issue
	 * that may result in first write getting masked.
	 */
	I915_WRITE(intel_hdmi->hdmi_reg, temp);
	POSTING_READ(intel_hdmi->hdmi_reg);
	I915_WRITE(intel_hdmi->hdmi_reg, temp);
	POSTING_READ(intel_hdmi->hdmi_reg);

	/*
	 * HW workaround, need to toggle enable bit off and on
	 * for 12bpc with pixel repeat.
	 *
	 * FIXME: BSpec says this should be done at the end of
	 * of the modeset sequence, so not sure if this isn't too soon.
	 */
=======

	/*
	 * HW workaround, need to write this twice for issue
	 * that may result in first write getting masked.
	 */
	I915_WRITE(intel_hdmi->hdmi_reg, temp);
	POSTING_READ(intel_hdmi->hdmi_reg);
	I915_WRITE(intel_hdmi->hdmi_reg, temp);
	POSTING_READ(intel_hdmi->hdmi_reg);

	/*
	 * HW workaround, need to toggle enable bit off and on
	 * for 12bpc with pixel repeat.
	 *
	 * FIXME: BSpec says this should be done at the end of
	 * of the modeset sequence, so not sure if this isn't too soon.
	 */
>>>>>>> f377ea88
	if (crtc->config->pipe_bpp > 24 &&
	    crtc->config->pixel_multiplier > 1) {
		I915_WRITE(intel_hdmi->hdmi_reg, temp & ~SDVO_ENABLE);
		POSTING_READ(intel_hdmi->hdmi_reg);

		/*
		 * HW workaround, need to write this twice for issue
		 * that may result in first write getting masked.
		 */
		I915_WRITE(intel_hdmi->hdmi_reg, temp);
		POSTING_READ(intel_hdmi->hdmi_reg);
		I915_WRITE(intel_hdmi->hdmi_reg, temp);
		POSTING_READ(intel_hdmi->hdmi_reg);
	}

	if (crtc->config->has_audio)
		intel_enable_hdmi_audio(encoder);
}

static void cpt_enable_hdmi(struct intel_encoder *encoder)
{
	struct drm_device *dev = encoder->base.dev;
	struct drm_i915_private *dev_priv = dev->dev_private;
	struct intel_crtc *crtc = to_intel_crtc(encoder->base.crtc);
	struct intel_hdmi *intel_hdmi = enc_to_intel_hdmi(&encoder->base);
	enum pipe pipe = crtc->pipe;
	u32 temp;

	temp = I915_READ(intel_hdmi->hdmi_reg);

	temp |= SDVO_ENABLE;
	if (crtc->config->has_audio)
		temp |= SDVO_AUDIO_ENABLE;

	/*
	 * WaEnableHDMI8bpcBefore12bpc:snb,ivb
	 *
	 * The procedure for 12bpc is as follows:
	 * 1. disable HDMI clock gating
	 * 2. enable HDMI with 8bpc
	 * 3. enable HDMI with 12bpc
	 * 4. enable HDMI clock gating
	 */

	if (crtc->config->pipe_bpp > 24) {
		I915_WRITE(TRANS_CHICKEN1(pipe),
			   I915_READ(TRANS_CHICKEN1(pipe)) |
			   TRANS_CHICKEN1_HDMIUNIT_GC_DISABLE);

		temp &= ~SDVO_COLOR_FORMAT_MASK;
		temp |= SDVO_COLOR_FORMAT_8bpc;
	}

	I915_WRITE(intel_hdmi->hdmi_reg, temp);
	POSTING_READ(intel_hdmi->hdmi_reg);

	if (crtc->config->pipe_bpp > 24) {
		temp &= ~SDVO_COLOR_FORMAT_MASK;
		temp |= HDMI_COLOR_FORMAT_12bpc;

		I915_WRITE(intel_hdmi->hdmi_reg, temp);
		POSTING_READ(intel_hdmi->hdmi_reg);

		I915_WRITE(TRANS_CHICKEN1(pipe),
			   I915_READ(TRANS_CHICKEN1(pipe)) &
			   ~TRANS_CHICKEN1_HDMIUNIT_GC_DISABLE);
	}

	if (crtc->config->has_audio)
		intel_enable_hdmi_audio(encoder);
}

static void vlv_enable_hdmi(struct intel_encoder *encoder)
{
}

static void intel_disable_hdmi(struct intel_encoder *encoder)
{
	struct drm_device *dev = encoder->base.dev;
	struct drm_i915_private *dev_priv = dev->dev_private;
	struct intel_hdmi *intel_hdmi = enc_to_intel_hdmi(&encoder->base);
	struct intel_crtc *crtc = to_intel_crtc(encoder->base.crtc);
	u32 temp;

	temp = I915_READ(intel_hdmi->hdmi_reg);

	temp &= ~(SDVO_ENABLE | SDVO_AUDIO_ENABLE);
	I915_WRITE(intel_hdmi->hdmi_reg, temp);
	POSTING_READ(intel_hdmi->hdmi_reg);

	/*
	 * HW workaround for IBX, we need to move the port
	 * to transcoder A after disabling it to allow the
	 * matching DP port to be enabled on transcoder A.
	 */
	if (HAS_PCH_IBX(dev) && crtc->pipe == PIPE_B) {
		temp &= ~SDVO_PIPE_B_SELECT;
		temp |= SDVO_ENABLE;
		/*
		 * HW workaround, need to write this twice for issue
		 * that may result in first write getting masked.
		 */
		I915_WRITE(intel_hdmi->hdmi_reg, temp);
		POSTING_READ(intel_hdmi->hdmi_reg);
		I915_WRITE(intel_hdmi->hdmi_reg, temp);
		POSTING_READ(intel_hdmi->hdmi_reg);

		temp &= ~SDVO_ENABLE;
		I915_WRITE(intel_hdmi->hdmi_reg, temp);
		POSTING_READ(intel_hdmi->hdmi_reg);
	}

	intel_hdmi->set_infoframes(&encoder->base, false, NULL);
}

static void g4x_disable_hdmi(struct intel_encoder *encoder)
{
	struct intel_crtc *crtc = to_intel_crtc(encoder->base.crtc);

	if (crtc->config->has_audio)
		intel_audio_codec_disable(encoder);

	intel_disable_hdmi(encoder);
}

static void pch_disable_hdmi(struct intel_encoder *encoder)
{
	struct intel_crtc *crtc = to_intel_crtc(encoder->base.crtc);

	if (crtc->config->has_audio)
		intel_audio_codec_disable(encoder);
}

static void pch_post_disable_hdmi(struct intel_encoder *encoder)
{
	intel_disable_hdmi(encoder);
}

static int hdmi_port_clock_limit(struct intel_hdmi *hdmi, bool respect_dvi_limit)
{
	struct drm_device *dev = intel_hdmi_to_dev(hdmi);

	if ((respect_dvi_limit && !hdmi->has_hdmi_sink) || IS_G4X(dev))
		return 165000;
	else if (IS_HASWELL(dev) || INTEL_INFO(dev)->gen >= 8)
		return 300000;
	else
		return 225000;
}

static enum drm_mode_status
hdmi_port_clock_valid(struct intel_hdmi *hdmi,
		      int clock, bool respect_dvi_limit)
{
	struct drm_device *dev = intel_hdmi_to_dev(hdmi);

	if (clock < 25000)
		return MODE_CLOCK_LOW;
	if (clock > hdmi_port_clock_limit(hdmi, respect_dvi_limit))
		return MODE_CLOCK_HIGH;

	/* BXT DPLL can't generate 223-240 MHz */
	if (IS_BROXTON(dev) && clock > 223333 && clock < 240000)
		return MODE_CLOCK_RANGE;

	/* CHV DPLL can't generate 216-240 MHz */
	if (IS_CHERRYVIEW(dev) && clock > 216000 && clock < 240000)
		return MODE_CLOCK_RANGE;

	return MODE_OK;
}

static enum drm_mode_status
intel_hdmi_mode_valid(struct drm_connector *connector,
		      struct drm_display_mode *mode)
{
	struct intel_hdmi *hdmi = intel_attached_hdmi(connector);
	struct drm_device *dev = intel_hdmi_to_dev(hdmi);
	enum drm_mode_status status;
	int clock;

	if (mode->flags & DRM_MODE_FLAG_DBLSCAN)
		return MODE_NO_DBLESCAN;

	clock = mode->clock;
	if (mode->flags & DRM_MODE_FLAG_DBLCLK)
		clock *= 2;

	/* check if we can do 8bpc */
	status = hdmi_port_clock_valid(hdmi, clock, true);

	/* if we can't do 8bpc we may still be able to do 12bpc */
	if (!HAS_GMCH_DISPLAY(dev) && status != MODE_OK)
		status = hdmi_port_clock_valid(hdmi, clock * 3 / 2, true);

	return status;
}

static bool hdmi_12bpc_possible(struct intel_crtc_state *crtc_state)
{
	struct drm_device *dev = crtc_state->base.crtc->dev;
	struct drm_atomic_state *state;
	struct intel_encoder *encoder;
	struct drm_connector *connector;
	struct drm_connector_state *connector_state;
	int count = 0, count_hdmi = 0;
	int i;

	if (HAS_GMCH_DISPLAY(dev))
		return false;

	state = crtc_state->base.state;

	for_each_connector_in_state(state, connector, connector_state, i) {
		if (connector_state->crtc != crtc_state->base.crtc)
			continue;

		encoder = to_intel_encoder(connector_state->best_encoder);

		count_hdmi += encoder->type == INTEL_OUTPUT_HDMI;
		count++;
	}

	/*
	 * HDMI 12bpc affects the clocks, so it's only possible
	 * when not cloning with other encoder types.
	 */
	return count_hdmi > 0 && count_hdmi == count;
}

bool intel_hdmi_compute_config(struct intel_encoder *encoder,
			       struct intel_crtc_state *pipe_config)
{
	struct intel_hdmi *intel_hdmi = enc_to_intel_hdmi(&encoder->base);
	struct drm_device *dev = encoder->base.dev;
	struct drm_display_mode *adjusted_mode = &pipe_config->base.adjusted_mode;
	int clock_8bpc = pipe_config->base.adjusted_mode.crtc_clock;
	int clock_12bpc = clock_8bpc * 3 / 2;
	int desired_bpp;

	pipe_config->has_hdmi_sink = intel_hdmi->has_hdmi_sink;

	if (pipe_config->has_hdmi_sink)
		pipe_config->has_infoframe = true;

	if (intel_hdmi->color_range_auto) {
		/* See CEA-861-E - 5.1 Default Encoding Parameters */
		if (pipe_config->has_hdmi_sink &&
		    drm_match_cea_mode(adjusted_mode) > 1)
			intel_hdmi->color_range = HDMI_COLOR_RANGE_16_235;
		else
			intel_hdmi->color_range = 0;
	}

	if (adjusted_mode->flags & DRM_MODE_FLAG_DBLCLK) {
		pipe_config->pixel_multiplier = 2;
		clock_8bpc *= 2;
		clock_12bpc *= 2;
	}

	if (intel_hdmi->color_range)
		pipe_config->limited_color_range = true;

	if (HAS_PCH_SPLIT(dev) && !HAS_DDI(dev))
		pipe_config->has_pch_encoder = true;

	if (pipe_config->has_hdmi_sink && intel_hdmi->has_audio)
		pipe_config->has_audio = true;

	/*
	 * HDMI is either 12 or 8, so if the display lets 10bpc sneak
	 * through, clamp it down. Note that g4x/vlv don't support 12bpc hdmi
	 * outputs. We also need to check that the higher clock still fits
	 * within limits.
	 */
	if (pipe_config->pipe_bpp > 8*3 && pipe_config->has_hdmi_sink &&
	    hdmi_port_clock_valid(intel_hdmi, clock_12bpc, false) == MODE_OK &&
	    hdmi_12bpc_possible(pipe_config)) {
		DRM_DEBUG_KMS("picking bpc to 12 for HDMI output\n");
		desired_bpp = 12*3;

		/* Need to adjust the port link by 1.5x for 12bpc. */
		pipe_config->port_clock = clock_12bpc;
	} else {
		DRM_DEBUG_KMS("picking bpc to 8 for HDMI output\n");
		desired_bpp = 8*3;

		pipe_config->port_clock = clock_8bpc;
	}

	if (!pipe_config->bw_constrained) {
		DRM_DEBUG_KMS("forcing pipe bpc to %i for HDMI\n", desired_bpp);
		pipe_config->pipe_bpp = desired_bpp;
	}

	if (hdmi_port_clock_valid(intel_hdmi, pipe_config->port_clock,
				  false) != MODE_OK) {
		DRM_DEBUG_KMS("unsupported HDMI clock, rejecting mode\n");
		return false;
	}

	return true;
}

static void
intel_hdmi_unset_edid(struct drm_connector *connector)
{
	struct intel_hdmi *intel_hdmi = intel_attached_hdmi(connector);

	intel_hdmi->has_hdmi_sink = false;
	intel_hdmi->has_audio = false;
	intel_hdmi->rgb_quant_range_selectable = false;

	kfree(to_intel_connector(connector)->detect_edid);
	to_intel_connector(connector)->detect_edid = NULL;
}

static bool
intel_hdmi_set_edid(struct drm_connector *connector)
{
	struct drm_i915_private *dev_priv = to_i915(connector->dev);
	struct intel_hdmi *intel_hdmi = intel_attached_hdmi(connector);
	struct intel_encoder *intel_encoder =
		&hdmi_to_dig_port(intel_hdmi)->base;
	enum intel_display_power_domain power_domain;
	struct edid *edid;
	bool connected = false;

	power_domain = intel_display_port_power_domain(intel_encoder);
	intel_display_power_get(dev_priv, power_domain);

	edid = drm_get_edid(connector,
			    intel_gmbus_get_adapter(dev_priv,
						    intel_hdmi->ddc_bus));

	intel_display_power_put(dev_priv, power_domain);

	to_intel_connector(connector)->detect_edid = edid;
	if (edid && edid->input & DRM_EDID_INPUT_DIGITAL) {
		intel_hdmi->rgb_quant_range_selectable =
			drm_rgb_quant_range_selectable(edid);

		intel_hdmi->has_audio = drm_detect_monitor_audio(edid);
		if (intel_hdmi->force_audio != HDMI_AUDIO_AUTO)
			intel_hdmi->has_audio =
				intel_hdmi->force_audio == HDMI_AUDIO_ON;

		if (intel_hdmi->force_audio != HDMI_AUDIO_OFF_DVI)
			intel_hdmi->has_hdmi_sink =
				drm_detect_hdmi_monitor(edid);

		connected = true;
	}

	return connected;
}

static enum drm_connector_status
intel_hdmi_detect(struct drm_connector *connector, bool force)
{
	enum drm_connector_status status;

	DRM_DEBUG_KMS("[CONNECTOR:%d:%s]\n",
		      connector->base.id, connector->name);

	intel_hdmi_unset_edid(connector);

	if (intel_hdmi_set_edid(connector)) {
		struct intel_hdmi *intel_hdmi = intel_attached_hdmi(connector);

		hdmi_to_dig_port(intel_hdmi)->base.type = INTEL_OUTPUT_HDMI;
		status = connector_status_connected;
	} else
		status = connector_status_disconnected;

	return status;
}

static void
intel_hdmi_force(struct drm_connector *connector)
{
	struct intel_hdmi *intel_hdmi = intel_attached_hdmi(connector);

	DRM_DEBUG_KMS("[CONNECTOR:%d:%s]\n",
		      connector->base.id, connector->name);

	intel_hdmi_unset_edid(connector);

	if (connector->status != connector_status_connected)
		return;

	intel_hdmi_set_edid(connector);
	hdmi_to_dig_port(intel_hdmi)->base.type = INTEL_OUTPUT_HDMI;
}

static int intel_hdmi_get_modes(struct drm_connector *connector)
{
	struct edid *edid;

	edid = to_intel_connector(connector)->detect_edid;
	if (edid == NULL)
		return 0;

	return intel_connector_update_modes(connector, edid);
}

static bool
intel_hdmi_detect_audio(struct drm_connector *connector)
{
	bool has_audio = false;
	struct edid *edid;

	edid = to_intel_connector(connector)->detect_edid;
	if (edid && edid->input & DRM_EDID_INPUT_DIGITAL)
		has_audio = drm_detect_monitor_audio(edid);

	return has_audio;
}

static int
intel_hdmi_set_property(struct drm_connector *connector,
			struct drm_property *property,
			uint64_t val)
{
	struct intel_hdmi *intel_hdmi = intel_attached_hdmi(connector);
	struct intel_digital_port *intel_dig_port =
		hdmi_to_dig_port(intel_hdmi);
	struct drm_i915_private *dev_priv = connector->dev->dev_private;
	int ret;

	ret = drm_object_property_set_value(&connector->base, property, val);
	if (ret)
		return ret;

	if (property == dev_priv->force_audio_property) {
		enum hdmi_force_audio i = val;
		bool has_audio;

		if (i == intel_hdmi->force_audio)
			return 0;

		intel_hdmi->force_audio = i;

		if (i == HDMI_AUDIO_AUTO)
			has_audio = intel_hdmi_detect_audio(connector);
		else
			has_audio = (i == HDMI_AUDIO_ON);

		if (i == HDMI_AUDIO_OFF_DVI)
			intel_hdmi->has_hdmi_sink = 0;

		intel_hdmi->has_audio = has_audio;
		goto done;
	}

	if (property == dev_priv->broadcast_rgb_property) {
		bool old_auto = intel_hdmi->color_range_auto;
		uint32_t old_range = intel_hdmi->color_range;

		switch (val) {
		case INTEL_BROADCAST_RGB_AUTO:
			intel_hdmi->color_range_auto = true;
			break;
		case INTEL_BROADCAST_RGB_FULL:
			intel_hdmi->color_range_auto = false;
			intel_hdmi->color_range = 0;
			break;
		case INTEL_BROADCAST_RGB_LIMITED:
			intel_hdmi->color_range_auto = false;
			intel_hdmi->color_range = HDMI_COLOR_RANGE_16_235;
			break;
		default:
			return -EINVAL;
		}

		if (old_auto == intel_hdmi->color_range_auto &&
		    old_range == intel_hdmi->color_range)
			return 0;

		goto done;
	}

	if (property == connector->dev->mode_config.aspect_ratio_property) {
		switch (val) {
		case DRM_MODE_PICTURE_ASPECT_NONE:
			intel_hdmi->aspect_ratio = HDMI_PICTURE_ASPECT_NONE;
			break;
		case DRM_MODE_PICTURE_ASPECT_4_3:
			intel_hdmi->aspect_ratio = HDMI_PICTURE_ASPECT_4_3;
			break;
		case DRM_MODE_PICTURE_ASPECT_16_9:
			intel_hdmi->aspect_ratio = HDMI_PICTURE_ASPECT_16_9;
			break;
		default:
			return -EINVAL;
		}
		goto done;
	}

	return -EINVAL;

done:
	if (intel_dig_port->base.base.crtc)
		intel_crtc_restore_mode(intel_dig_port->base.base.crtc);

	return 0;
}

static void intel_hdmi_pre_enable(struct intel_encoder *encoder)
{
	struct intel_hdmi *intel_hdmi = enc_to_intel_hdmi(&encoder->base);
	struct intel_crtc *intel_crtc = to_intel_crtc(encoder->base.crtc);
	struct drm_display_mode *adjusted_mode =
		&intel_crtc->config->base.adjusted_mode;

	intel_hdmi_prepare(encoder);

	intel_hdmi->set_infoframes(&encoder->base,
				   intel_crtc->config->has_hdmi_sink,
				   adjusted_mode);
}

static void vlv_hdmi_pre_enable(struct intel_encoder *encoder)
{
	struct intel_digital_port *dport = enc_to_dig_port(&encoder->base);
	struct intel_hdmi *intel_hdmi = &dport->hdmi;
	struct drm_device *dev = encoder->base.dev;
	struct drm_i915_private *dev_priv = dev->dev_private;
	struct intel_crtc *intel_crtc =
		to_intel_crtc(encoder->base.crtc);
	struct drm_display_mode *adjusted_mode =
		&intel_crtc->config->base.adjusted_mode;
	enum dpio_channel port = vlv_dport_to_channel(dport);
	int pipe = intel_crtc->pipe;
	u32 val;

	/* Enable clock channels for this port */
	mutex_lock(&dev_priv->sb_lock);
	val = vlv_dpio_read(dev_priv, pipe, VLV_PCS01_DW8(port));
	val = 0;
	if (pipe)
		val |= (1<<21);
	else
		val &= ~(1<<21);
	val |= 0x001000c4;
	vlv_dpio_write(dev_priv, pipe, VLV_PCS_DW8(port), val);

	/* HDMI 1.0V-2dB */
	vlv_dpio_write(dev_priv, pipe, VLV_TX_DW5(port), 0);
	vlv_dpio_write(dev_priv, pipe, VLV_TX_DW4(port), 0x2b245f5f);
	vlv_dpio_write(dev_priv, pipe, VLV_TX_DW2(port), 0x5578b83a);
	vlv_dpio_write(dev_priv, pipe, VLV_TX_DW3(port), 0x0c782040);
	vlv_dpio_write(dev_priv, pipe, VLV_TX3_DW4(port), 0x2b247878);
	vlv_dpio_write(dev_priv, pipe, VLV_PCS_DW11(port), 0x00030000);
	vlv_dpio_write(dev_priv, pipe, VLV_PCS_DW9(port), 0x00002000);
	vlv_dpio_write(dev_priv, pipe, VLV_TX_DW5(port), DPIO_TX_OCALINIT_EN);

	/* Program lane clock */
	vlv_dpio_write(dev_priv, pipe, VLV_PCS_DW14(port), 0x00760018);
	vlv_dpio_write(dev_priv, pipe, VLV_PCS_DW23(port), 0x00400888);
	mutex_unlock(&dev_priv->sb_lock);

	intel_hdmi->set_infoframes(&encoder->base,
				   intel_crtc->config->has_hdmi_sink,
				   adjusted_mode);

	g4x_enable_hdmi(encoder);

	vlv_wait_port_ready(dev_priv, dport, 0x0);
}

static void vlv_hdmi_pre_pll_enable(struct intel_encoder *encoder)
{
	struct intel_digital_port *dport = enc_to_dig_port(&encoder->base);
	struct drm_device *dev = encoder->base.dev;
	struct drm_i915_private *dev_priv = dev->dev_private;
	struct intel_crtc *intel_crtc =
		to_intel_crtc(encoder->base.crtc);
	enum dpio_channel port = vlv_dport_to_channel(dport);
	int pipe = intel_crtc->pipe;

	intel_hdmi_prepare(encoder);

	/* Program Tx lane resets to default */
	mutex_lock(&dev_priv->sb_lock);
	vlv_dpio_write(dev_priv, pipe, VLV_PCS_DW0(port),
			 DPIO_PCS_TX_LANE2_RESET |
			 DPIO_PCS_TX_LANE1_RESET);
	vlv_dpio_write(dev_priv, pipe, VLV_PCS_DW1(port),
			 DPIO_PCS_CLK_CRI_RXEB_EIOS_EN |
			 DPIO_PCS_CLK_CRI_RXDIGFILTSG_EN |
			 (1<<DPIO_PCS_CLK_DATAWIDTH_SHIFT) |
			 DPIO_PCS_CLK_SOFT_RESET);

	/* Fix up inter-pair skew failure */
	vlv_dpio_write(dev_priv, pipe, VLV_PCS_DW12(port), 0x00750f00);
	vlv_dpio_write(dev_priv, pipe, VLV_TX_DW11(port), 0x00001500);
	vlv_dpio_write(dev_priv, pipe, VLV_TX_DW14(port), 0x40400000);

	vlv_dpio_write(dev_priv, pipe, VLV_PCS_DW9(port), 0x00002000);
	vlv_dpio_write(dev_priv, pipe, VLV_TX_DW5(port), DPIO_TX_OCALINIT_EN);
	mutex_unlock(&dev_priv->sb_lock);
}

static void chv_hdmi_pre_pll_enable(struct intel_encoder *encoder)
{
	struct intel_digital_port *dport = enc_to_dig_port(&encoder->base);
	struct drm_device *dev = encoder->base.dev;
	struct drm_i915_private *dev_priv = dev->dev_private;
	struct intel_crtc *intel_crtc =
		to_intel_crtc(encoder->base.crtc);
	enum dpio_channel ch = vlv_dport_to_channel(dport);
	enum pipe pipe = intel_crtc->pipe;
	u32 val;

	intel_hdmi_prepare(encoder);

	mutex_lock(&dev_priv->sb_lock);

	/* program left/right clock distribution */
	if (pipe != PIPE_B) {
		val = vlv_dpio_read(dev_priv, pipe, _CHV_CMN_DW5_CH0);
		val &= ~(CHV_BUFLEFTENA1_MASK | CHV_BUFRIGHTENA1_MASK);
		if (ch == DPIO_CH0)
			val |= CHV_BUFLEFTENA1_FORCE;
		if (ch == DPIO_CH1)
			val |= CHV_BUFRIGHTENA1_FORCE;
		vlv_dpio_write(dev_priv, pipe, _CHV_CMN_DW5_CH0, val);
	} else {
		val = vlv_dpio_read(dev_priv, pipe, _CHV_CMN_DW1_CH1);
		val &= ~(CHV_BUFLEFTENA2_MASK | CHV_BUFRIGHTENA2_MASK);
		if (ch == DPIO_CH0)
			val |= CHV_BUFLEFTENA2_FORCE;
		if (ch == DPIO_CH1)
			val |= CHV_BUFRIGHTENA2_FORCE;
		vlv_dpio_write(dev_priv, pipe, _CHV_CMN_DW1_CH1, val);
	}

	/* program clock channel usage */
	val = vlv_dpio_read(dev_priv, pipe, VLV_PCS01_DW8(ch));
	val |= CHV_PCS_USEDCLKCHANNEL_OVRRIDE;
	if (pipe != PIPE_B)
		val &= ~CHV_PCS_USEDCLKCHANNEL;
	else
		val |= CHV_PCS_USEDCLKCHANNEL;
	vlv_dpio_write(dev_priv, pipe, VLV_PCS01_DW8(ch), val);

	val = vlv_dpio_read(dev_priv, pipe, VLV_PCS23_DW8(ch));
	val |= CHV_PCS_USEDCLKCHANNEL_OVRRIDE;
	if (pipe != PIPE_B)
		val &= ~CHV_PCS_USEDCLKCHANNEL;
	else
		val |= CHV_PCS_USEDCLKCHANNEL;
	vlv_dpio_write(dev_priv, pipe, VLV_PCS23_DW8(ch), val);

	/*
	 * This a a bit weird since generally CL
	 * matches the pipe, but here we need to
	 * pick the CL based on the port.
	 */
	val = vlv_dpio_read(dev_priv, pipe, CHV_CMN_DW19(ch));
	if (pipe != PIPE_B)
		val &= ~CHV_CMN_USEDCLKCHANNEL;
	else
		val |= CHV_CMN_USEDCLKCHANNEL;
	vlv_dpio_write(dev_priv, pipe, CHV_CMN_DW19(ch), val);

	mutex_unlock(&dev_priv->sb_lock);
}

static void vlv_hdmi_post_disable(struct intel_encoder *encoder)
{
	struct intel_digital_port *dport = enc_to_dig_port(&encoder->base);
	struct drm_i915_private *dev_priv = encoder->base.dev->dev_private;
	struct intel_crtc *intel_crtc =
		to_intel_crtc(encoder->base.crtc);
	enum dpio_channel port = vlv_dport_to_channel(dport);
	int pipe = intel_crtc->pipe;

	/* Reset lanes to avoid HDMI flicker (VLV w/a) */
	mutex_lock(&dev_priv->sb_lock);
	vlv_dpio_write(dev_priv, pipe, VLV_PCS_DW0(port), 0x00000000);
	vlv_dpio_write(dev_priv, pipe, VLV_PCS_DW1(port), 0x00e00060);
	mutex_unlock(&dev_priv->sb_lock);
}

static void chv_hdmi_post_disable(struct intel_encoder *encoder)
{
	struct intel_digital_port *dport = enc_to_dig_port(&encoder->base);
	struct drm_device *dev = encoder->base.dev;
	struct drm_i915_private *dev_priv = dev->dev_private;
	struct intel_crtc *intel_crtc =
		to_intel_crtc(encoder->base.crtc);
	enum dpio_channel ch = vlv_dport_to_channel(dport);
	enum pipe pipe = intel_crtc->pipe;
	u32 val;

	mutex_lock(&dev_priv->sb_lock);

	/* Propagate soft reset to data lane reset */
	val = vlv_dpio_read(dev_priv, pipe, VLV_PCS01_DW1(ch));
	val |= CHV_PCS_REQ_SOFTRESET_EN;
	vlv_dpio_write(dev_priv, pipe, VLV_PCS01_DW1(ch), val);

	val = vlv_dpio_read(dev_priv, pipe, VLV_PCS23_DW1(ch));
	val |= CHV_PCS_REQ_SOFTRESET_EN;
	vlv_dpio_write(dev_priv, pipe, VLV_PCS23_DW1(ch), val);

	val = vlv_dpio_read(dev_priv, pipe, VLV_PCS01_DW0(ch));
	val &= ~(DPIO_PCS_TX_LANE2_RESET | DPIO_PCS_TX_LANE1_RESET);
	vlv_dpio_write(dev_priv, pipe, VLV_PCS01_DW0(ch), val);

	val = vlv_dpio_read(dev_priv, pipe, VLV_PCS23_DW0(ch));
	val &= ~(DPIO_PCS_TX_LANE2_RESET | DPIO_PCS_TX_LANE1_RESET);
	vlv_dpio_write(dev_priv, pipe, VLV_PCS23_DW0(ch), val);

	mutex_unlock(&dev_priv->sb_lock);
}

static void chv_hdmi_pre_enable(struct intel_encoder *encoder)
{
	struct intel_digital_port *dport = enc_to_dig_port(&encoder->base);
	struct intel_hdmi *intel_hdmi = &dport->hdmi;
	struct drm_device *dev = encoder->base.dev;
	struct drm_i915_private *dev_priv = dev->dev_private;
	struct intel_crtc *intel_crtc =
		to_intel_crtc(encoder->base.crtc);
	struct drm_display_mode *adjusted_mode =
		&intel_crtc->config->base.adjusted_mode;
	enum dpio_channel ch = vlv_dport_to_channel(dport);
	int pipe = intel_crtc->pipe;
	int data, i, stagger;
	u32 val;

	mutex_lock(&dev_priv->sb_lock);

	/* allow hardware to manage TX FIFO reset source */
	val = vlv_dpio_read(dev_priv, pipe, VLV_PCS01_DW11(ch));
	val &= ~DPIO_LANEDESKEW_STRAP_OVRD;
	vlv_dpio_write(dev_priv, pipe, VLV_PCS01_DW11(ch), val);

	val = vlv_dpio_read(dev_priv, pipe, VLV_PCS23_DW11(ch));
	val &= ~DPIO_LANEDESKEW_STRAP_OVRD;
	vlv_dpio_write(dev_priv, pipe, VLV_PCS23_DW11(ch), val);

	/* Deassert soft data lane reset*/
	val = vlv_dpio_read(dev_priv, pipe, VLV_PCS01_DW1(ch));
	val |= CHV_PCS_REQ_SOFTRESET_EN;
	vlv_dpio_write(dev_priv, pipe, VLV_PCS01_DW1(ch), val);

	val = vlv_dpio_read(dev_priv, pipe, VLV_PCS23_DW1(ch));
	val |= CHV_PCS_REQ_SOFTRESET_EN;
	vlv_dpio_write(dev_priv, pipe, VLV_PCS23_DW1(ch), val);

	val = vlv_dpio_read(dev_priv, pipe, VLV_PCS01_DW0(ch));
	val |= (DPIO_PCS_TX_LANE2_RESET | DPIO_PCS_TX_LANE1_RESET);
	vlv_dpio_write(dev_priv, pipe, VLV_PCS01_DW0(ch), val);

	val = vlv_dpio_read(dev_priv, pipe, VLV_PCS23_DW0(ch));
	val |= (DPIO_PCS_TX_LANE2_RESET | DPIO_PCS_TX_LANE1_RESET);
	vlv_dpio_write(dev_priv, pipe, VLV_PCS23_DW0(ch), val);

	/* Program Tx latency optimal setting */
	for (i = 0; i < 4; i++) {
		/* Set the upar bit */
		data = (i == 1) ? 0x0 : 0x1;
		vlv_dpio_write(dev_priv, pipe, CHV_TX_DW14(ch, i),
				data << DPIO_UPAR_SHIFT);
	}

	/* Data lane stagger programming */
	if (intel_crtc->config->port_clock > 270000)
		stagger = 0x18;
	else if (intel_crtc->config->port_clock > 135000)
		stagger = 0xd;
	else if (intel_crtc->config->port_clock > 67500)
		stagger = 0x7;
	else if (intel_crtc->config->port_clock > 33750)
		stagger = 0x4;
	else
		stagger = 0x2;

	val = vlv_dpio_read(dev_priv, pipe, VLV_PCS01_DW11(ch));
	val |= DPIO_TX2_STAGGER_MASK(0x1f);
	vlv_dpio_write(dev_priv, pipe, VLV_PCS01_DW11(ch), val);

	val = vlv_dpio_read(dev_priv, pipe, VLV_PCS23_DW11(ch));
	val |= DPIO_TX2_STAGGER_MASK(0x1f);
	vlv_dpio_write(dev_priv, pipe, VLV_PCS23_DW11(ch), val);

	vlv_dpio_write(dev_priv, pipe, VLV_PCS01_DW12(ch),
		       DPIO_LANESTAGGER_STRAP(stagger) |
		       DPIO_LANESTAGGER_STRAP_OVRD |
		       DPIO_TX1_STAGGER_MASK(0x1f) |
		       DPIO_TX1_STAGGER_MULT(6) |
		       DPIO_TX2_STAGGER_MULT(0));

	vlv_dpio_write(dev_priv, pipe, VLV_PCS23_DW12(ch),
		       DPIO_LANESTAGGER_STRAP(stagger) |
		       DPIO_LANESTAGGER_STRAP_OVRD |
		       DPIO_TX1_STAGGER_MASK(0x1f) |
		       DPIO_TX1_STAGGER_MULT(7) |
		       DPIO_TX2_STAGGER_MULT(5));

	/* Clear calc init */
	val = vlv_dpio_read(dev_priv, pipe, VLV_PCS01_DW10(ch));
	val &= ~(DPIO_PCS_SWING_CALC_TX0_TX2 | DPIO_PCS_SWING_CALC_TX1_TX3);
	val &= ~(DPIO_PCS_TX1DEEMP_MASK | DPIO_PCS_TX2DEEMP_MASK);
	val |= DPIO_PCS_TX1DEEMP_9P5 | DPIO_PCS_TX2DEEMP_9P5;
	vlv_dpio_write(dev_priv, pipe, VLV_PCS01_DW10(ch), val);

	val = vlv_dpio_read(dev_priv, pipe, VLV_PCS23_DW10(ch));
	val &= ~(DPIO_PCS_SWING_CALC_TX0_TX2 | DPIO_PCS_SWING_CALC_TX1_TX3);
	val &= ~(DPIO_PCS_TX1DEEMP_MASK | DPIO_PCS_TX2DEEMP_MASK);
	val |= DPIO_PCS_TX1DEEMP_9P5 | DPIO_PCS_TX2DEEMP_9P5;
	vlv_dpio_write(dev_priv, pipe, VLV_PCS23_DW10(ch), val);

	val = vlv_dpio_read(dev_priv, pipe, VLV_PCS01_DW9(ch));
	val &= ~(DPIO_PCS_TX1MARGIN_MASK | DPIO_PCS_TX2MARGIN_MASK);
	val |= DPIO_PCS_TX1MARGIN_000 | DPIO_PCS_TX2MARGIN_000;
	vlv_dpio_write(dev_priv, pipe, VLV_PCS01_DW9(ch), val);

	val = vlv_dpio_read(dev_priv, pipe, VLV_PCS23_DW9(ch));
	val &= ~(DPIO_PCS_TX1MARGIN_MASK | DPIO_PCS_TX2MARGIN_MASK);
	val |= DPIO_PCS_TX1MARGIN_000 | DPIO_PCS_TX2MARGIN_000;
	vlv_dpio_write(dev_priv, pipe, VLV_PCS23_DW9(ch), val);

	/* FIXME: Program the support xxx V-dB */
	/* Use 800mV-0dB */
	for (i = 0; i < 4; i++) {
		val = vlv_dpio_read(dev_priv, pipe, CHV_TX_DW4(ch, i));
		val &= ~DPIO_SWING_DEEMPH9P5_MASK;
		val |= 128 << DPIO_SWING_DEEMPH9P5_SHIFT;
		vlv_dpio_write(dev_priv, pipe, CHV_TX_DW4(ch, i), val);
	}

	for (i = 0; i < 4; i++) {
		val = vlv_dpio_read(dev_priv, pipe, CHV_TX_DW2(ch, i));
		val &= ~DPIO_SWING_MARGIN000_MASK;
		val |= 102 << DPIO_SWING_MARGIN000_SHIFT;
		vlv_dpio_write(dev_priv, pipe, CHV_TX_DW2(ch, i), val);
	}

	/* Disable unique transition scale */
	for (i = 0; i < 4; i++) {
		val = vlv_dpio_read(dev_priv, pipe, CHV_TX_DW3(ch, i));
		val &= ~DPIO_TX_UNIQ_TRANS_SCALE_EN;
		vlv_dpio_write(dev_priv, pipe, CHV_TX_DW3(ch, i), val);
	}

	/* Additional steps for 1200mV-0dB */
#if 0
	val = vlv_dpio_read(dev_priv, pipe, VLV_TX_DW3(ch));
	if (ch)
		val |= DPIO_TX_UNIQ_TRANS_SCALE_CH1;
	else
		val |= DPIO_TX_UNIQ_TRANS_SCALE_CH0;
	vlv_dpio_write(dev_priv, pipe, VLV_TX_DW3(ch), val);

	vlv_dpio_write(dev_priv, pipe, VLV_TX_DW2(ch),
			vlv_dpio_read(dev_priv, pipe, VLV_TX_DW2(ch)) |
				(0x9a << DPIO_UNIQ_TRANS_SCALE_SHIFT));
#endif
	/* Start swing calculation */
	val = vlv_dpio_read(dev_priv, pipe, VLV_PCS01_DW10(ch));
	val |= DPIO_PCS_SWING_CALC_TX0_TX2 | DPIO_PCS_SWING_CALC_TX1_TX3;
	vlv_dpio_write(dev_priv, pipe, VLV_PCS01_DW10(ch), val);

	val = vlv_dpio_read(dev_priv, pipe, VLV_PCS23_DW10(ch));
	val |= DPIO_PCS_SWING_CALC_TX0_TX2 | DPIO_PCS_SWING_CALC_TX1_TX3;
	vlv_dpio_write(dev_priv, pipe, VLV_PCS23_DW10(ch), val);

	/* LRC Bypass */
	val = vlv_dpio_read(dev_priv, pipe, CHV_CMN_DW30);
	val |= DPIO_LRC_BYPASS;
	vlv_dpio_write(dev_priv, pipe, CHV_CMN_DW30, val);

	mutex_unlock(&dev_priv->sb_lock);

	intel_hdmi->set_infoframes(&encoder->base,
				   intel_crtc->config->has_hdmi_sink,
				   adjusted_mode);

	g4x_enable_hdmi(encoder);

	vlv_wait_port_ready(dev_priv, dport, 0x0);
}

static void intel_hdmi_destroy(struct drm_connector *connector)
{
	kfree(to_intel_connector(connector)->detect_edid);
	drm_connector_cleanup(connector);
	kfree(connector);
}

static const struct drm_connector_funcs intel_hdmi_connector_funcs = {
	.dpms = drm_atomic_helper_connector_dpms,
	.detect = intel_hdmi_detect,
	.force = intel_hdmi_force,
	.fill_modes = drm_helper_probe_single_connector_modes,
	.set_property = intel_hdmi_set_property,
	.atomic_get_property = intel_connector_atomic_get_property,
	.destroy = intel_hdmi_destroy,
	.atomic_destroy_state = drm_atomic_helper_connector_destroy_state,
	.atomic_duplicate_state = drm_atomic_helper_connector_duplicate_state,
};

static const struct drm_connector_helper_funcs intel_hdmi_connector_helper_funcs = {
	.get_modes = intel_hdmi_get_modes,
	.mode_valid = intel_hdmi_mode_valid,
	.best_encoder = intel_best_encoder,
};

static const struct drm_encoder_funcs intel_hdmi_enc_funcs = {
	.destroy = intel_encoder_destroy,
};

static void
intel_attach_aspect_ratio_property(struct drm_connector *connector)
{
	if (!drm_mode_create_aspect_ratio_property(connector->dev))
		drm_object_attach_property(&connector->base,
			connector->dev->mode_config.aspect_ratio_property,
			DRM_MODE_PICTURE_ASPECT_NONE);
}

static void
intel_hdmi_add_properties(struct intel_hdmi *intel_hdmi, struct drm_connector *connector)
{
	intel_attach_force_audio_property(connector);
	intel_attach_broadcast_rgb_property(connector);
	intel_hdmi->color_range_auto = true;
	intel_attach_aspect_ratio_property(connector);
	intel_hdmi->aspect_ratio = HDMI_PICTURE_ASPECT_NONE;
}

void intel_hdmi_init_connector(struct intel_digital_port *intel_dig_port,
			       struct intel_connector *intel_connector)
{
	struct drm_connector *connector = &intel_connector->base;
	struct intel_hdmi *intel_hdmi = &intel_dig_port->hdmi;
	struct intel_encoder *intel_encoder = &intel_dig_port->base;
	struct drm_device *dev = intel_encoder->base.dev;
	struct drm_i915_private *dev_priv = dev->dev_private;
	enum port port = intel_dig_port->port;
	uint8_t alternate_ddc_pin;

	drm_connector_init(dev, connector, &intel_hdmi_connector_funcs,
			   DRM_MODE_CONNECTOR_HDMIA);
	drm_connector_helper_add(connector, &intel_hdmi_connector_helper_funcs);

	connector->interlace_allowed = 1;
	connector->doublescan_allowed = 0;
	connector->stereo_allowed = 1;

	switch (port) {
	case PORT_B:
		if (IS_BROXTON(dev_priv))
			intel_hdmi->ddc_bus = GMBUS_PIN_1_BXT;
		else
			intel_hdmi->ddc_bus = GMBUS_PIN_DPB;
		intel_encoder->hpd_pin = HPD_PORT_B;
		break;
	case PORT_C:
		if (IS_BROXTON(dev_priv))
			intel_hdmi->ddc_bus = GMBUS_PIN_2_BXT;
		else
			intel_hdmi->ddc_bus = GMBUS_PIN_DPC;
		intel_encoder->hpd_pin = HPD_PORT_C;
		break;
	case PORT_D:
		if (WARN_ON(IS_BROXTON(dev_priv)))
			intel_hdmi->ddc_bus = GMBUS_PIN_DISABLED;
		else if (IS_CHERRYVIEW(dev_priv))
			intel_hdmi->ddc_bus = GMBUS_PIN_DPD_CHV;
		else
			intel_hdmi->ddc_bus = GMBUS_PIN_DPD;
		intel_encoder->hpd_pin = HPD_PORT_D;
		break;
	case PORT_E:
		/* On SKL PORT E doesn't have seperate GMBUS pin
		 *  We rely on VBT to set a proper alternate GMBUS pin. */
		alternate_ddc_pin =
			dev_priv->vbt.ddi_port_info[PORT_E].alternate_ddc_pin;
		switch (alternate_ddc_pin) {
		case DDC_PIN_B:
			intel_hdmi->ddc_bus = GMBUS_PIN_DPB;
			break;
		case DDC_PIN_C:
			intel_hdmi->ddc_bus = GMBUS_PIN_DPC;
			break;
		case DDC_PIN_D:
			intel_hdmi->ddc_bus = GMBUS_PIN_DPD;
			break;
		default:
			MISSING_CASE(alternate_ddc_pin);
		}
		intel_encoder->hpd_pin = HPD_PORT_E;
		break;
	case PORT_A:
		intel_encoder->hpd_pin = HPD_PORT_A;
		/* Internal port only for eDP. */
	default:
		BUG();
	}

	if (IS_VALLEYVIEW(dev)) {
		intel_hdmi->write_infoframe = vlv_write_infoframe;
		intel_hdmi->set_infoframes = vlv_set_infoframes;
		intel_hdmi->infoframe_enabled = vlv_infoframe_enabled;
	} else if (IS_G4X(dev)) {
		intel_hdmi->write_infoframe = g4x_write_infoframe;
		intel_hdmi->set_infoframes = g4x_set_infoframes;
		intel_hdmi->infoframe_enabled = g4x_infoframe_enabled;
	} else if (HAS_DDI(dev)) {
		intel_hdmi->write_infoframe = hsw_write_infoframe;
		intel_hdmi->set_infoframes = hsw_set_infoframes;
		intel_hdmi->infoframe_enabled = hsw_infoframe_enabled;
	} else if (HAS_PCH_IBX(dev)) {
		intel_hdmi->write_infoframe = ibx_write_infoframe;
		intel_hdmi->set_infoframes = ibx_set_infoframes;
		intel_hdmi->infoframe_enabled = ibx_infoframe_enabled;
	} else {
		intel_hdmi->write_infoframe = cpt_write_infoframe;
		intel_hdmi->set_infoframes = cpt_set_infoframes;
		intel_hdmi->infoframe_enabled = cpt_infoframe_enabled;
	}

	if (HAS_DDI(dev))
		intel_connector->get_hw_state = intel_ddi_connector_get_hw_state;
	else
		intel_connector->get_hw_state = intel_connector_get_hw_state;
	intel_connector->unregister = intel_connector_unregister;

	intel_hdmi_add_properties(intel_hdmi, connector);

	intel_connector_attach_encoder(intel_connector, intel_encoder);
	drm_connector_register(connector);

	/* For G4X desktop chip, PEG_BAND_GAP_DATA 3:0 must first be written
	 * 0xd.  Failure to do so will result in spurious interrupts being
	 * generated on the port when a cable is not attached.
	 */
	if (IS_G4X(dev) && !IS_GM45(dev)) {
		u32 temp = I915_READ(PEG_BAND_GAP_DATA);
		I915_WRITE(PEG_BAND_GAP_DATA, (temp & ~0xf) | 0xd);
	}
}

void intel_hdmi_init(struct drm_device *dev, int hdmi_reg, enum port port)
{
	struct intel_digital_port *intel_dig_port;
	struct intel_encoder *intel_encoder;
	struct intel_connector *intel_connector;

	intel_dig_port = kzalloc(sizeof(*intel_dig_port), GFP_KERNEL);
	if (!intel_dig_port)
		return;

	intel_connector = intel_connector_alloc();
	if (!intel_connector) {
		kfree(intel_dig_port);
		return;
	}

	intel_encoder = &intel_dig_port->base;

	drm_encoder_init(dev, &intel_encoder->base, &intel_hdmi_enc_funcs,
			 DRM_MODE_ENCODER_TMDS);

	intel_encoder->compute_config = intel_hdmi_compute_config;
	if (HAS_PCH_SPLIT(dev)) {
		intel_encoder->disable = pch_disable_hdmi;
		intel_encoder->post_disable = pch_post_disable_hdmi;
	} else {
		intel_encoder->disable = g4x_disable_hdmi;
	}
	intel_encoder->get_hw_state = intel_hdmi_get_hw_state;
	intel_encoder->get_config = intel_hdmi_get_config;
	if (IS_CHERRYVIEW(dev)) {
		intel_encoder->pre_pll_enable = chv_hdmi_pre_pll_enable;
		intel_encoder->pre_enable = chv_hdmi_pre_enable;
		intel_encoder->enable = vlv_enable_hdmi;
		intel_encoder->post_disable = chv_hdmi_post_disable;
	} else if (IS_VALLEYVIEW(dev)) {
		intel_encoder->pre_pll_enable = vlv_hdmi_pre_pll_enable;
		intel_encoder->pre_enable = vlv_hdmi_pre_enable;
		intel_encoder->enable = vlv_enable_hdmi;
		intel_encoder->post_disable = vlv_hdmi_post_disable;
	} else {
		intel_encoder->pre_enable = intel_hdmi_pre_enable;
		if (HAS_PCH_CPT(dev))
			intel_encoder->enable = cpt_enable_hdmi;
		else if (HAS_PCH_IBX(dev))
			intel_encoder->enable = ibx_enable_hdmi;
		else
			intel_encoder->enable = g4x_enable_hdmi;
	}

	intel_encoder->type = INTEL_OUTPUT_HDMI;
	if (IS_CHERRYVIEW(dev)) {
		if (port == PORT_D)
			intel_encoder->crtc_mask = 1 << 2;
		else
			intel_encoder->crtc_mask = (1 << 0) | (1 << 1);
	} else {
		intel_encoder->crtc_mask = (1 << 0) | (1 << 1) | (1 << 2);
	}
	intel_encoder->cloneable = 1 << INTEL_OUTPUT_ANALOG;
	/*
	 * BSpec is unclear about HDMI+HDMI cloning on g4x, but it seems
	 * to work on real hardware. And since g4x can send infoframes to
	 * only one port anyway, nothing is lost by allowing it.
	 */
	if (IS_G4X(dev))
		intel_encoder->cloneable |= 1 << INTEL_OUTPUT_HDMI;

	intel_dig_port->port = port;
	intel_dig_port->hdmi.hdmi_reg = hdmi_reg;
	intel_dig_port->dp.output_reg = 0;

	intel_hdmi_init_connector(intel_dig_port, intel_connector);
}<|MERGE_RESOLUTION|>--- conflicted
+++ resolved
@@ -233,17 +233,10 @@
 
 	if ((val & VIDEO_DIP_ENABLE) == 0)
 		return false;
-<<<<<<< HEAD
 
 	if ((val & VIDEO_DIP_PORT_MASK) != VIDEO_DIP_PORT(intel_dig_port->port))
 		return false;
 
-=======
-
-	if ((val & VIDEO_DIP_PORT_MASK) != VIDEO_DIP_PORT(intel_dig_port->port))
-		return false;
-
->>>>>>> f377ea88
 	return val & (VIDEO_DIP_ENABLE_AVI |
 		      VIDEO_DIP_ENABLE_VENDOR | VIDEO_DIP_ENABLE_GAMUT |
 		      VIDEO_DIP_ENABLE_SPD | VIDEO_DIP_ENABLE_GCP);
@@ -1003,7 +996,6 @@
 	temp |= SDVO_ENABLE;
 	if (crtc->config->has_audio)
 		temp |= SDVO_AUDIO_ENABLE;
-<<<<<<< HEAD
 
 	/*
 	 * HW workaround, need to write this twice for issue
@@ -1021,25 +1013,6 @@
 	 * FIXME: BSpec says this should be done at the end of
 	 * of the modeset sequence, so not sure if this isn't too soon.
 	 */
-=======
-
-	/*
-	 * HW workaround, need to write this twice for issue
-	 * that may result in first write getting masked.
-	 */
-	I915_WRITE(intel_hdmi->hdmi_reg, temp);
-	POSTING_READ(intel_hdmi->hdmi_reg);
-	I915_WRITE(intel_hdmi->hdmi_reg, temp);
-	POSTING_READ(intel_hdmi->hdmi_reg);
-
-	/*
-	 * HW workaround, need to toggle enable bit off and on
-	 * for 12bpc with pixel repeat.
-	 *
-	 * FIXME: BSpec says this should be done at the end of
-	 * of the modeset sequence, so not sure if this isn't too soon.
-	 */
->>>>>>> f377ea88
 	if (crtc->config->pipe_bpp > 24 &&
 	    crtc->config->pixel_multiplier > 1) {
 		I915_WRITE(intel_hdmi->hdmi_reg, temp & ~SDVO_ENABLE);
