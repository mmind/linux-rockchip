# SPDX-License-Identifier: GPL-2.0
#
# Makefile for the drm device driver.  This driver provides support for the
# Direct Rendering Infrastructure (DRI) in XFree86 4.1.0 and higher.

# Add a set of useful warning flags and enable -Werror for CI to prevent
# trivial mistakes from creeping in. We have to do this piecemeal as we reject
# any patch that isn't warning clean, so turning on -Wall -Wextra (or W=1) we
# need to filter out dubious warnings.  Still it is our interest
# to keep running locally with W=1 C=1 until we are completely clean.
#
# Note the danger in using -Wall -Wextra is that when CI updates gcc we
# will most likely get a sudden build breakage... Hopefully we will fix
# new warnings before CI updates!
subdir-ccflags-y := -Wall -Wextra
subdir-ccflags-y += $(call cc-disable-warning, unused-parameter)
subdir-ccflags-y += $(call cc-disable-warning, type-limits)
subdir-ccflags-y += $(call cc-disable-warning, missing-field-initializers)
subdir-ccflags-y += $(call cc-disable-warning, implicit-fallthrough)
subdir-ccflags-y += $(call cc-disable-warning, unused-but-set-variable)
# clang warnings
subdir-ccflags-y += $(call cc-disable-warning, sign-compare)
subdir-ccflags-y += $(call cc-disable-warning, sometimes-uninitialized)
subdir-ccflags-y += $(call cc-disable-warning, initializer-overrides)
subdir-ccflags-y += $(call cc-disable-warning, uninitialized)
subdir-ccflags-$(CONFIG_DRM_I915_WERROR) += -Werror

# Fine grained warnings disable
CFLAGS_i915_pci.o = $(call cc-disable-warning, override-init)
CFLAGS_intel_fbdev.o = $(call cc-disable-warning, override-init)

subdir-ccflags-y += \
	$(call as-instr,movntdqa (%eax)$(comma)%xmm0,-DCONFIG_AS_MOVNTDQA)

# Extra header tests
include $(src)/Makefile.header-test

subdir-ccflags-y += -I$(src)

# Please keep these build lists sorted!

# core driver code
i915-y += i915_drv.o \
	  i915_irq.o \
	  i915_params.o \
	  i915_pci.o \
<<<<<<< HEAD
=======
	  i915_scatterlist.o \
>>>>>>> f1a3b43c
	  i915_suspend.o \
	  i915_sysfs.o \
	  intel_csr.o \
	  intel_device_info.o \
	  intel_pm.o \
	  intel_runtime_pm.o \
<<<<<<< HEAD
	  intel_wakeref.o \
	  intel_uncore.o
=======
	  intel_sideband.o \
	  intel_uncore.o \
	  intel_wakeref.o
>>>>>>> f1a3b43c

# core library code
i915-y += \
	i915_memcpy.o \
	i915_mm.o \
	i915_sw_fence.o \
	i915_syncmap.o \
	i915_user_extensions.o

i915-$(CONFIG_COMPAT)   += i915_ioc32.o
i915-$(CONFIG_DEBUG_FS) += i915_debugfs.o display/intel_pipe_crc.o
i915-$(CONFIG_PERF_EVENTS) += i915_pmu.o

# "Graphics Technology" (aka we talk to the gpu)
obj-y += gt/
gt-y += \
	gt/intel_breadcrumbs.o \
	gt/intel_context.o \
	gt/intel_engine_cs.o \
	gt/intel_engine_pm.o \
	gt/intel_gt_pm.o \
	gt/intel_hangcheck.o \
	gt/intel_lrc.o \
	gt/intel_reset.o \
	gt/intel_ringbuffer.o \
	gt/intel_mocs.o \
	gt/intel_sseu.o \
	gt/intel_workarounds.o
gt-$(CONFIG_DRM_I915_SELFTEST) += \
	gt/mock_engine.o
i915-y += $(gt-y)

# GEM (Graphics Execution Management) code
<<<<<<< HEAD
=======
obj-y += gem/
gem-y += \
	gem/i915_gem_busy.o \
	gem/i915_gem_clflush.o \
	gem/i915_gem_client_blt.o \
	gem/i915_gem_context.o \
	gem/i915_gem_dmabuf.o \
	gem/i915_gem_domain.o \
	gem/i915_gem_execbuffer.o \
	gem/i915_gem_fence.o \
	gem/i915_gem_internal.o \
	gem/i915_gem_object.o \
	gem/i915_gem_object_blt.o \
	gem/i915_gem_mman.o \
	gem/i915_gem_pages.o \
	gem/i915_gem_phys.o \
	gem/i915_gem_pm.o \
	gem/i915_gem_shmem.o \
	gem/i915_gem_shrinker.o \
	gem/i915_gem_stolen.o \
	gem/i915_gem_throttle.o \
	gem/i915_gem_tiling.o \
	gem/i915_gem_userptr.o \
	gem/i915_gem_wait.o \
	gem/i915_gemfs.o
>>>>>>> f1a3b43c
i915-y += \
	  $(gem-y) \
	  i915_active.o \
	  i915_cmd_parser.o \
	  i915_gem_batch_pool.o \
	  i915_gem_evict.o \
	  i915_gem_fence_reg.o \
	  i915_gem_gtt.o \
	  i915_gem.o \
<<<<<<< HEAD
	  i915_gem_object.o \
	  i915_gem_pm.o \
=======
>>>>>>> f1a3b43c
	  i915_gem_render_state.o \
	  i915_globals.o \
	  i915_query.o \
	  i915_request.o \
	  i915_scheduler.o \
	  i915_timeline.o \
	  i915_trace_points.o \
	  i915_vma.o \
	  intel_wopcm.o

# general-purpose microcontroller (GuC) support
i915-y += intel_uc.o \
	  intel_uc_fw.o \
	  intel_guc.o \
	  intel_guc_ads.o \
	  intel_guc_ct.o \
	  intel_guc_fw.o \
	  intel_guc_log.o \
	  intel_guc_submission.o \
	  intel_huc.o \
	  intel_huc_fw.o

# autogenerated null render state
i915-y += intel_renderstate_gen6.o \
	  intel_renderstate_gen7.o \
	  intel_renderstate_gen8.o \
	  intel_renderstate_gen9.o

# modesetting core code
obj-y += display/
i915-y += \
	display/intel_atomic.o \
	display/intel_atomic_plane.o \
	display/intel_audio.o \
	display/intel_bios.o \
	display/intel_bw.o \
	display/intel_cdclk.o \
	display/intel_color.o \
	display/intel_combo_phy.o \
	display/intel_connector.o \
	display/intel_display.o \
	display/intel_display_power.o \
	display/intel_dpio_phy.o \
	display/intel_dpll_mgr.o \
	display/intel_fbc.o \
	display/intel_fifo_underrun.o \
	display/intel_frontbuffer.o \
	display/intel_hdcp.o \
	display/intel_hotplug.o \
	display/intel_lpe_audio.o \
	display/intel_overlay.o \
	display/intel_psr.o \
	display/intel_quirks.o \
	display/intel_sprite.o
i915-$(CONFIG_ACPI) += \
	display/intel_acpi.o \
	display/intel_opregion.o
i915-$(CONFIG_DRM_FBDEV_EMULATION) += \
	display/intel_fbdev.o

# modesetting output/encoder code
<<<<<<< HEAD
i915-y += dvo_ch7017.o \
	  dvo_ch7xxx.o \
	  dvo_ivch.o \
	  dvo_ns2501.o \
	  dvo_sil164.o \
	  dvo_tfp410.o \
	  icl_dsi.o \
	  intel_crt.o \
	  intel_ddi.o \
	  intel_dp_aux_backlight.o \
	  intel_dp_link_training.o \
	  intel_dp_mst.o \
	  intel_dp.o \
	  intel_dsi.o \
	  intel_dsi_dcs_backlight.o \
	  intel_dsi_vbt.o \
	  intel_dvo.o \
	  intel_gmbus.o \
	  intel_hdmi.o \
	  intel_lspcon.o \
	  intel_lvds.o \
	  intel_panel.o \
	  intel_sdvo.o \
	  intel_tv.o \
	  vlv_dsi.o \
	  vlv_dsi_pll.o \
	  intel_vdsc.o
=======
i915-y += \
	display/dvo_ch7017.o \
	display/dvo_ch7xxx.o \
	display/dvo_ivch.o \
	display/dvo_ns2501.o \
	display/dvo_sil164.o \
	display/dvo_tfp410.o \
	display/icl_dsi.o \
	display/intel_crt.o \
	display/intel_ddi.o \
	display/intel_dp.o \
	display/intel_dp_aux_backlight.o \
	display/intel_dp_link_training.o \
	display/intel_dp_mst.o \
	display/intel_dsi.o \
	display/intel_dsi_dcs_backlight.o \
	display/intel_dsi_vbt.o \
	display/intel_dvo.o \
	display/intel_gmbus.o \
	display/intel_hdmi.o \
	display/intel_lspcon.o \
	display/intel_lvds.o \
	display/intel_panel.o \
	display/intel_sdvo.o \
	display/intel_tv.o \
	display/intel_vdsc.o \
	display/vlv_dsi.o \
	display/vlv_dsi_pll.o
>>>>>>> f1a3b43c

# Post-mortem debug and GPU hang state capture
i915-$(CONFIG_DRM_I915_CAPTURE_ERROR) += i915_gpu_error.o
i915-$(CONFIG_DRM_I915_SELFTEST) += \
	gem/selftests/igt_gem_utils.o \
	selftests/i915_random.o \
	selftests/i915_selftest.o \
	selftests/igt_flush_test.o \
	selftests/igt_gem_utils.o \
	selftests/igt_live_test.o \
	selftests/igt_reset.o \
	selftests/igt_spinner.o

# virtual gpu code
i915-y += i915_vgpu.o

# perf code
i915-y += i915_perf.o \
	  i915_oa_hsw.o \
	  i915_oa_bdw.o \
	  i915_oa_chv.o \
	  i915_oa_sklgt2.o \
	  i915_oa_sklgt3.o \
	  i915_oa_sklgt4.o \
	  i915_oa_bxt.o \
	  i915_oa_kblgt2.o \
	  i915_oa_kblgt3.o \
	  i915_oa_glk.o \
	  i915_oa_cflgt2.o \
	  i915_oa_cflgt3.o \
	  i915_oa_cnl.o \
	  i915_oa_icl.o

ifeq ($(CONFIG_DRM_I915_GVT),y)
i915-y += intel_gvt.o
include $(src)/gvt/Makefile
endif

obj-$(CONFIG_DRM_I915) += i915.o
obj-$(CONFIG_DRM_I915_GVT_KVMGT) += gvt/kvmgt.o<|MERGE_RESOLUTION|>--- conflicted
+++ resolved
@@ -44,24 +44,16 @@
 	  i915_irq.o \
 	  i915_params.o \
 	  i915_pci.o \
-<<<<<<< HEAD
-=======
 	  i915_scatterlist.o \
->>>>>>> f1a3b43c
 	  i915_suspend.o \
 	  i915_sysfs.o \
 	  intel_csr.o \
 	  intel_device_info.o \
 	  intel_pm.o \
 	  intel_runtime_pm.o \
-<<<<<<< HEAD
-	  intel_wakeref.o \
-	  intel_uncore.o
-=======
 	  intel_sideband.o \
 	  intel_uncore.o \
 	  intel_wakeref.o
->>>>>>> f1a3b43c
 
 # core library code
 i915-y += \
@@ -95,8 +87,6 @@
 i915-y += $(gt-y)
 
 # GEM (Graphics Execution Management) code
-<<<<<<< HEAD
-=======
 obj-y += gem/
 gem-y += \
 	gem/i915_gem_busy.o \
@@ -122,7 +112,6 @@
 	gem/i915_gem_userptr.o \
 	gem/i915_gem_wait.o \
 	gem/i915_gemfs.o
->>>>>>> f1a3b43c
 i915-y += \
 	  $(gem-y) \
 	  i915_active.o \
@@ -132,11 +121,6 @@
 	  i915_gem_fence_reg.o \
 	  i915_gem_gtt.o \
 	  i915_gem.o \
-<<<<<<< HEAD
-	  i915_gem_object.o \
-	  i915_gem_pm.o \
-=======
->>>>>>> f1a3b43c
 	  i915_gem_render_state.o \
 	  i915_globals.o \
 	  i915_query.o \
@@ -198,35 +182,6 @@
 	display/intel_fbdev.o
 
 # modesetting output/encoder code
-<<<<<<< HEAD
-i915-y += dvo_ch7017.o \
-	  dvo_ch7xxx.o \
-	  dvo_ivch.o \
-	  dvo_ns2501.o \
-	  dvo_sil164.o \
-	  dvo_tfp410.o \
-	  icl_dsi.o \
-	  intel_crt.o \
-	  intel_ddi.o \
-	  intel_dp_aux_backlight.o \
-	  intel_dp_link_training.o \
-	  intel_dp_mst.o \
-	  intel_dp.o \
-	  intel_dsi.o \
-	  intel_dsi_dcs_backlight.o \
-	  intel_dsi_vbt.o \
-	  intel_dvo.o \
-	  intel_gmbus.o \
-	  intel_hdmi.o \
-	  intel_lspcon.o \
-	  intel_lvds.o \
-	  intel_panel.o \
-	  intel_sdvo.o \
-	  intel_tv.o \
-	  vlv_dsi.o \
-	  vlv_dsi_pll.o \
-	  intel_vdsc.o
-=======
 i915-y += \
 	display/dvo_ch7017.o \
 	display/dvo_ch7xxx.o \
@@ -255,7 +210,6 @@
 	display/intel_vdsc.o \
 	display/vlv_dsi.o \
 	display/vlv_dsi_pll.o
->>>>>>> f1a3b43c
 
 # Post-mortem debug and GPU hang state capture
 i915-$(CONFIG_DRM_I915_CAPTURE_ERROR) += i915_gpu_error.o
@@ -264,7 +218,6 @@
 	selftests/i915_random.o \
 	selftests/i915_selftest.o \
 	selftests/igt_flush_test.o \
-	selftests/igt_gem_utils.o \
 	selftests/igt_live_test.o \
 	selftests/igt_reset.o \
 	selftests/igt_spinner.o
