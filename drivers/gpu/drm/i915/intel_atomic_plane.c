/*
 * Copyright © 2014 Intel Corporation
 *
 * Permission is hereby granted, free of charge, to any person obtaining a
 * copy of this software and associated documentation files (the "Software"),
 * to deal in the Software without restriction, including without limitation
 * the rights to use, copy, modify, merge, publish, distribute, sublicense,
 * and/or sell copies of the Software, and to permit persons to whom the
 * Software is furnished to do so, subject to the following conditions:
 *
 * The above copyright notice and this permission notice (including the next
 * paragraph) shall be included in all copies or substantial portions of the
 * Software.
 *
 * THE SOFTWARE IS PROVIDED "AS IS", WITHOUT WARRANTY OF ANY KIND, EXPRESS OR
 * IMPLIED, INCLUDING BUT NOT LIMITED TO THE WARRANTIES OF MERCHANTABILITY,
 * FITNESS FOR A PARTICULAR PURPOSE AND NONINFRINGEMENT.  IN NO EVENT SHALL
 * THE AUTHORS OR COPYRIGHT HOLDERS BE LIABLE FOR ANY CLAIM, DAMAGES OR OTHER
 * LIABILITY, WHETHER IN AN ACTION OF CONTRACT, TORT OR OTHERWISE, ARISING
 * FROM, OUT OF OR IN CONNECTION WITH THE SOFTWARE OR THE USE OR OTHER
 * DEALINGS IN THE SOFTWARE.
 */

/**
 * DOC: atomic plane helpers
 *
 * The functions here are used by the atomic plane helper functions to
 * implement legacy plane updates (i.e., drm_plane->update_plane() and
 * drm_plane->disable_plane()).  This allows plane updates to use the
 * atomic state infrastructure and perform plane updates as separate
 * prepare/check/commit/cleanup steps.
 */

#include <drm/drmP.h>
#include <drm/drm_atomic_helper.h>
#include <drm/drm_plane_helper.h>
#include "intel_drv.h"

/**
 * intel_create_plane_state - create plane state object
 * @plane: drm plane
 *
 * Allocates a fresh plane state for the given plane and sets some of
 * the state values to sensible initial values.
 *
 * Returns: A newly allocated plane state, or NULL on failure
 */
struct intel_plane_state *
intel_create_plane_state(struct drm_plane *plane)
{
	struct intel_plane_state *state;

	state = kzalloc(sizeof(*state), GFP_KERNEL);
	if (!state)
		return NULL;

	state->base.plane = plane;
	state->base.rotation = DRM_ROTATE_0;
	state->ckey.flags = I915_SET_COLORKEY_NONE;

	return state;
}

/**
 * intel_plane_duplicate_state - duplicate plane state
 * @plane: drm plane
 *
 * Allocates and returns a copy of the plane state (both common and
 * Intel-specific) for the specified plane.
 *
 * Returns: The newly allocated plane state, or NULL on failure.
 */
struct drm_plane_state *
intel_plane_duplicate_state(struct drm_plane *plane)
{
	struct drm_plane_state *state;
	struct intel_plane_state *intel_state;

	intel_state = kmemdup(plane->state, sizeof(*intel_state), GFP_KERNEL);

	if (!intel_state)
		return NULL;

	state = &intel_state->base;

	__drm_atomic_helper_plane_duplicate_state(plane, state);

	return state;
}

/**
 * intel_plane_destroy_state - destroy plane state
 * @plane: drm plane
 * @state: state object to destroy
 *
 * Destroys the plane state (both common and Intel-specific) for the
 * specified plane.
 */
void
intel_plane_destroy_state(struct drm_plane *plane,
			  struct drm_plane_state *state)
{
	drm_atomic_helper_plane_destroy_state(plane, state);
}

static int intel_plane_atomic_check(struct drm_plane *plane,
				    struct drm_plane_state *state)
{
	struct drm_i915_private *dev_priv = to_i915(plane->dev);
	struct drm_crtc *crtc = state->crtc;
	struct intel_crtc *intel_crtc;
	struct intel_crtc_state *crtc_state;
	struct intel_plane *intel_plane = to_intel_plane(plane);
	struct intel_plane_state *intel_state = to_intel_plane_state(state);
	struct drm_crtc_state *drm_crtc_state;
	int ret;

	crtc = crtc ? crtc : plane->state->crtc;
	intel_crtc = to_intel_crtc(crtc);

	/*
	 * Both crtc and plane->crtc could be NULL if we're updating a
	 * property while the plane is disabled.  We don't actually have
	 * anything driver-specific we need to test in that case, so
	 * just return success.
	 */
	if (!crtc)
		return 0;

	drm_crtc_state = drm_atomic_get_existing_crtc_state(state->state, crtc);
	if (WARN_ON(!drm_crtc_state))
		return -EINVAL;

	crtc_state = to_intel_crtc_state(drm_crtc_state);

	/* Clip all planes to CRTC size, or 0x0 if CRTC is disabled */
	intel_state->clip.x1 = 0;
	intel_state->clip.y1 = 0;
	intel_state->clip.x2 =
		crtc_state->base.enable ? crtc_state->pipe_src_w : 0;
	intel_state->clip.y2 =
		crtc_state->base.enable ? crtc_state->pipe_src_h : 0;

	if (state->fb && drm_rotation_90_or_270(state->rotation)) {
<<<<<<< HEAD
		char *format_name;

		if (!(state->fb->modifier[0] == I915_FORMAT_MOD_Y_TILED ||
			state->fb->modifier[0] == I915_FORMAT_MOD_Yf_TILED)) {
=======
		struct drm_format_name_buf format_name;

		if (state->fb->modifier != I915_FORMAT_MOD_Y_TILED &&
		    state->fb->modifier != I915_FORMAT_MOD_Yf_TILED) {
>>>>>>> 59331c21
			DRM_DEBUG_KMS("Y/Yf tiling required for 90/270!\n");
			return -EINVAL;
		}

		/*
		 * 90/270 is not allowed with RGB64 16:16:16:16,
		 * RGB 16-bit 5:6:5, and Indexed 8-bit.
		 * TBD: Add RGB64 case once its added in supported format list.
		 */
		switch (state->fb->pixel_format) {
		case DRM_FORMAT_C8:
		case DRM_FORMAT_RGB565:
			DRM_DEBUG_KMS("Unsupported pixel format %s for 90/270!\n",
			              drm_get_format_name(state->fb->pixel_format,
			                                  &format_name));
			return -EINVAL;

		default:
			break;
		}
	}

	/* CHV ignores the mirror bit when the rotate bit is set :( */
	if (IS_CHERRYVIEW(dev_priv) &&
	    state->rotation & DRM_ROTATE_180 &&
	    state->rotation & DRM_REFLECT_X) {
		DRM_DEBUG_KMS("Cannot rotate and reflect at the same time\n");
		return -EINVAL;
	}

	intel_state->base.visible = false;
	ret = intel_plane->check_plane(plane, crtc_state, intel_state);
	if (ret)
		return ret;

	return intel_plane_atomic_calc_changes(&crtc_state->base, state);
}

static void intel_plane_atomic_update(struct drm_plane *plane,
				      struct drm_plane_state *old_state)
{
	struct intel_plane *intel_plane = to_intel_plane(plane);
	struct intel_plane_state *intel_state =
		to_intel_plane_state(plane->state);
	struct drm_crtc *crtc = plane->state->crtc ?: old_state->crtc;

	if (intel_state->base.visible)
		intel_plane->update_plane(plane,
					  to_intel_crtc_state(crtc->state),
					  intel_state);
	else
		intel_plane->disable_plane(plane, crtc);
}

const struct drm_plane_helper_funcs intel_plane_helper_funcs = {
	.prepare_fb = intel_prepare_plane_fb,
	.cleanup_fb = intel_cleanup_plane_fb,
	.atomic_check = intel_plane_atomic_check,
	.atomic_update = intel_plane_atomic_update,
};

/**
 * intel_plane_atomic_get_property - fetch plane property value
 * @plane: plane to fetch property for
 * @state: state containing the property value
 * @property: property to look up
 * @val: pointer to write property value into
 *
 * The DRM core does not store shadow copies of properties for
 * atomic-capable drivers.  This entrypoint is used to fetch
 * the current value of a driver-specific plane property.
 */
int
intel_plane_atomic_get_property(struct drm_plane *plane,
				const struct drm_plane_state *state,
				struct drm_property *property,
				uint64_t *val)
{
	DRM_DEBUG_KMS("Unknown plane property '%s'\n", property->name);
	return -EINVAL;
}

/**
 * intel_plane_atomic_set_property - set plane property value
 * @plane: plane to set property for
 * @state: state to update property value in
 * @property: property to set
 * @val: value to set property to
 *
 * Writes the specified property value for a plane into the provided atomic
 * state object.
 *
 * Returns 0 on success, -EINVAL on unrecognized properties
 */
int
intel_plane_atomic_set_property(struct drm_plane *plane,
				struct drm_plane_state *state,
				struct drm_property *property,
				uint64_t val)
{
	DRM_DEBUG_KMS("Unknown plane property '%s'\n", property->name);
	return -EINVAL;
}<|MERGE_RESOLUTION|>--- conflicted
+++ resolved
@@ -142,17 +142,10 @@
 		crtc_state->base.enable ? crtc_state->pipe_src_h : 0;
 
 	if (state->fb && drm_rotation_90_or_270(state->rotation)) {
-<<<<<<< HEAD
-		char *format_name;
-
-		if (!(state->fb->modifier[0] == I915_FORMAT_MOD_Y_TILED ||
-			state->fb->modifier[0] == I915_FORMAT_MOD_Yf_TILED)) {
-=======
 		struct drm_format_name_buf format_name;
 
 		if (state->fb->modifier != I915_FORMAT_MOD_Y_TILED &&
 		    state->fb->modifier != I915_FORMAT_MOD_Yf_TILED) {
->>>>>>> 59331c21
 			DRM_DEBUG_KMS("Y/Yf tiling required for 90/270!\n");
 			return -EINVAL;
 		}
