--- conflicted
+++ resolved
@@ -4577,11 +4577,8 @@
 	enum drm_connector_status status;
 	u8 sink_irq_vector = 0;
 
-<<<<<<< HEAD
-=======
 	WARN_ON(!drm_modeset_is_locked(&connector->dev->mode_config.connection_mutex));
 
->>>>>>> d455937e
 	intel_display_power_get(to_i915(dev), intel_dp->aux_power_domain);
 
 	/* Can't disconnect eDP, but you can close the lid... */
