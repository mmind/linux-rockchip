--- conflicted
+++ resolved
@@ -433,11 +433,7 @@
 		release_cl_override = IS_CHERRYVIEW(dev_priv) &&
 			!chv_phy_powergate_ch(dev_priv, phy, ch, true);
 
-<<<<<<< HEAD
-		if (vlv_force_pll_on(dev, pipe, IS_CHERRYVIEW(dev_priv) ?
-=======
 		if (vlv_force_pll_on(dev_priv, pipe, IS_CHERRYVIEW(dev_priv) ?
->>>>>>> 59331c21
 				     &chv_dpll[0].dpll : &vlv_dpll[0].dpll)) {
 			DRM_ERROR("Failed to force on pll for pipe %c!\n",
 				  pipe_name(pipe));
@@ -1381,34 +1377,6 @@
 		return false;
 }
 
-<<<<<<< HEAD
-static int
-intel_dp_source_rates(struct intel_dp *intel_dp, const int **source_rates)
-{
-	struct intel_digital_port *dig_port = dp_to_dig_port(intel_dp);
-	struct drm_i915_private *dev_priv = to_i915(dig_port->base.base.dev);
-	int size;
-
-	if (IS_BROXTON(dev_priv)) {
-		*source_rates = bxt_rates;
-		size = ARRAY_SIZE(bxt_rates);
-	} else if (IS_SKYLAKE(dev_priv) || IS_KABYLAKE(dev_priv)) {
-		*source_rates = skl_rates;
-		size = ARRAY_SIZE(skl_rates);
-	} else {
-		*source_rates = default_rates;
-		size = ARRAY_SIZE(default_rates);
-	}
-
-	/* This depends on the fact that 5.4 is last value in the array */
-	if (!intel_dp_source_supports_hbr2(intel_dp))
-		size--;
-
-	return size;
-}
-
-=======
->>>>>>> 59331c21
 static void
 intel_dp_set_clock(struct intel_encoder *encoder,
 		   struct intel_crtc_state *pipe_config)
@@ -1485,23 +1453,8 @@
 bool
 __intel_dp_read_desc(struct intel_dp *intel_dp, struct intel_dp_desc *desc)
 {
-<<<<<<< HEAD
-	uint8_t rev;
-	int len;
-
-	if ((drm_debug & DRM_UT_KMS) == 0)
-		return;
-
-	if (!drm_dp_is_branch(intel_dp->dpcd))
-		return;
-
-	len = drm_dp_dpcd_read(&intel_dp->aux, DP_BRANCH_HW_REV, &rev, 1);
-	if (len < 0)
-		return;
-=======
 	u32 base = drm_dp_is_branch(intel_dp->dpcd) ? DP_BRANCH_OUI :
 						      DP_SINK_OUI;
->>>>>>> 59331c21
 
 	return drm_dp_dpcd_read(&intel_dp->aux, base, desc, sizeof(*desc)) ==
 	       sizeof(*desc);
@@ -1514,13 +1467,8 @@
 		       DP_OUI_SUPPORT;
 	int dev_id_len;
 
-<<<<<<< HEAD
-	if (!drm_dp_is_branch(intel_dp->dpcd))
-		return;
-=======
 	if (!__intel_dp_read_desc(intel_dp, desc))
 		return false;
->>>>>>> 59331c21
 
 	dev_id_len = strnlen(desc->device_id, sizeof(desc->device_id));
 	DRM_DEBUG_KMS("DP %s: OUI %*phD%s dev-ID %*pE HW-rev %d.%d SW-rev %d.%d\n",
@@ -1842,13 +1790,7 @@
 			trans_dp &= ~TRANS_DP_ENH_FRAMING;
 		I915_WRITE(TRANS_DP_CTL(crtc->pipe), trans_dp);
 	} else {
-<<<<<<< HEAD
-		if (!HAS_PCH_SPLIT(dev_priv) && !IS_VALLEYVIEW(dev_priv) &&
-		    !IS_CHERRYVIEW(dev_priv) &&
-		    pipe_config->limited_color_range)
-=======
 		if (IS_G4X(dev_priv) && pipe_config->limited_color_range)
->>>>>>> 59331c21
 			intel_dp->DP |= DP_COLOR_RANGE_16_235;
 
 		if (adjusted_mode->flags & DRM_MODE_FLAG_PHSYNC)
@@ -2570,12 +2512,7 @@
 
 	pipe_config->base.adjusted_mode.flags |= flags;
 
-<<<<<<< HEAD
-	if (!HAS_PCH_SPLIT(dev_priv) && !IS_VALLEYVIEW(dev_priv) &&
-	    !IS_CHERRYVIEW(dev_priv) && tmp & DP_COLOR_RANGE_16_235)
-=======
 	if (IS_G4X(dev_priv) && tmp & DP_COLOR_RANGE_16_235)
->>>>>>> 59331c21
 		pipe_config->limited_color_range = true;
 
 	pipe_config->lane_count =
@@ -4048,11 +3985,7 @@
 	intel_dp_stop_link_train(intel_dp);
 
 	/* Keep underrun reporting disabled until things are stable */
-<<<<<<< HEAD
-	intel_wait_for_vblank(&dev_priv->drm, crtc->pipe);
-=======
 	intel_wait_for_vblank(dev_priv, crtc->pipe);
->>>>>>> 59331c21
 
 	intel_set_cpu_fifo_underrun_reporting(dev_priv, crtc->pipe, true);
 	if (crtc->config->has_pch_encoder)
