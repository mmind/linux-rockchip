/*
 * Copyright © 2008 Intel Corporation
 *
 * Permission is hereby granted, free of charge, to any person obtaining a
 * copy of this software and associated documentation files (the "Software"),
 * to deal in the Software without restriction, including without limitation
 * the rights to use, copy, modify, merge, publish, distribute, sublicense,
 * and/or sell copies of the Software, and to permit persons to whom the
 * Software is furnished to do so, subject to the following conditions:
 *
 * The above copyright notice and this permission notice (including the next
 * paragraph) shall be included in all copies or substantial portions of the
 * Software.
 *
 * THE SOFTWARE IS PROVIDED "AS IS", WITHOUT WARRANTY OF ANY KIND, EXPRESS OR
 * IMPLIED, INCLUDING BUT NOT LIMITED TO THE WARRANTIES OF MERCHANTABILITY,
 * FITNESS FOR A PARTICULAR PURPOSE AND NONINFRINGEMENT.  IN NO EVENT SHALL
 * THE AUTHORS OR COPYRIGHT HOLDERS BE LIABLE FOR ANY CLAIM, DAMAGES OR OTHER
 * LIABILITY, WHETHER IN AN ACTION OF CONTRACT, TORT OR OTHERWISE, ARISING
 * FROM, OUT OF OR IN CONNECTION WITH THE SOFTWARE OR THE USE OR OTHER DEALINGS
 * IN THE SOFTWARE.
 *
 * Authors:
 *    Keith Packard <keithp@keithp.com>
 *
 */

#include <linux/i2c.h>
#include <linux/slab.h>
#include <linux/export.h>
#include <linux/notifier.h>
#include <linux/reboot.h>
#include <drm/drmP.h>
#include <drm/drm_atomic_helper.h>
#include <drm/drm_crtc.h>
#include <drm/drm_crtc_helper.h>
#include <drm/drm_edid.h>
#include "intel_drv.h"
#include <drm/i915_drm.h>
#include "i915_drv.h"

#define DP_LINK_CHECK_TIMEOUT	(10 * 1000)

/* Compliance test status bits  */
#define INTEL_DP_RESOLUTION_SHIFT_MASK	0
#define INTEL_DP_RESOLUTION_PREFERRED	(1 << INTEL_DP_RESOLUTION_SHIFT_MASK)
#define INTEL_DP_RESOLUTION_STANDARD	(2 << INTEL_DP_RESOLUTION_SHIFT_MASK)
#define INTEL_DP_RESOLUTION_FAILSAFE	(3 << INTEL_DP_RESOLUTION_SHIFT_MASK)

struct dp_link_dpll {
	int clock;
	struct dpll dpll;
};

static const struct dp_link_dpll gen4_dpll[] = {
	{ 162000,
		{ .p1 = 2, .p2 = 10, .n = 2, .m1 = 23, .m2 = 8 } },
	{ 270000,
		{ .p1 = 1, .p2 = 10, .n = 1, .m1 = 14, .m2 = 2 } }
};

static const struct dp_link_dpll pch_dpll[] = {
	{ 162000,
		{ .p1 = 2, .p2 = 10, .n = 1, .m1 = 12, .m2 = 9 } },
	{ 270000,
		{ .p1 = 1, .p2 = 10, .n = 2, .m1 = 14, .m2 = 8 } }
};

static const struct dp_link_dpll vlv_dpll[] = {
	{ 162000,
		{ .p1 = 3, .p2 = 2, .n = 5, .m1 = 3, .m2 = 81 } },
	{ 270000,
		{ .p1 = 2, .p2 = 2, .n = 1, .m1 = 2, .m2 = 27 } }
};

/*
 * CHV supports eDP 1.4 that have  more link rates.
 * Below only provides the fixed rate but exclude variable rate.
 */
static const struct dp_link_dpll chv_dpll[] = {
	/*
	 * CHV requires to program fractional division for m2.
	 * m2 is stored in fixed point format using formula below
	 * (m2_int << 22) | m2_fraction
	 */
	{ 162000,	/* m2_int = 32, m2_fraction = 1677722 */
		{ .p1 = 4, .p2 = 2, .n = 1, .m1 = 2, .m2 = 0x819999a } },
	{ 270000,	/* m2_int = 27, m2_fraction = 0 */
		{ .p1 = 4, .p2 = 1, .n = 1, .m1 = 2, .m2 = 0x6c00000 } },
	{ 540000,	/* m2_int = 27, m2_fraction = 0 */
		{ .p1 = 2, .p2 = 1, .n = 1, .m1 = 2, .m2 = 0x6c00000 } }
};

static const int bxt_rates[] = { 162000, 216000, 243000, 270000,
				  324000, 432000, 540000 };
static const int skl_rates[] = { 162000, 216000, 270000,
				  324000, 432000, 540000 };
static const int default_rates[] = { 162000, 270000, 540000 };

/**
 * is_edp - is the given port attached to an eDP panel (either CPU or PCH)
 * @intel_dp: DP struct
 *
 * If a CPU or PCH DP output is attached to an eDP panel, this function
 * will return true, and false otherwise.
 */
static bool is_edp(struct intel_dp *intel_dp)
{
	struct intel_digital_port *intel_dig_port = dp_to_dig_port(intel_dp);

	return intel_dig_port->base.type == INTEL_OUTPUT_EDP;
}

static struct drm_device *intel_dp_to_dev(struct intel_dp *intel_dp)
{
	struct intel_digital_port *intel_dig_port = dp_to_dig_port(intel_dp);

	return intel_dig_port->base.base.dev;
}

static struct intel_dp *intel_attached_dp(struct drm_connector *connector)
{
	return enc_to_intel_dp(&intel_attached_encoder(connector)->base);
}

static void intel_dp_link_down(struct intel_dp *intel_dp);
static bool edp_panel_vdd_on(struct intel_dp *intel_dp);
static void edp_panel_vdd_off(struct intel_dp *intel_dp, bool sync);
static void vlv_init_panel_power_sequencer(struct intel_dp *intel_dp);
static void vlv_steal_power_sequencer(struct drm_device *dev,
				      enum pipe pipe);
static void intel_dp_unset_edid(struct intel_dp *intel_dp);

static int
intel_dp_max_link_bw(struct intel_dp  *intel_dp)
{
	int max_link_bw = intel_dp->dpcd[DP_MAX_LINK_RATE];

	switch (max_link_bw) {
	case DP_LINK_BW_1_62:
	case DP_LINK_BW_2_7:
	case DP_LINK_BW_5_4:
		break;
	default:
		WARN(1, "invalid max DP link bw val %x, using 1.62Gbps\n",
		     max_link_bw);
		max_link_bw = DP_LINK_BW_1_62;
		break;
	}
	return max_link_bw;
}

static u8 intel_dp_max_lane_count(struct intel_dp *intel_dp)
{
	struct intel_digital_port *intel_dig_port = dp_to_dig_port(intel_dp);
	u8 source_max, sink_max;

	source_max = intel_dig_port->max_lanes;
	sink_max = intel_dp->max_sink_lane_count;

	return min(source_max, sink_max);
}

int
intel_dp_link_required(int pixel_clock, int bpp)
{
	/* pixel_clock is in kHz, divide bpp by 8 for bit to Byte conversion */
	return DIV_ROUND_UP(pixel_clock * bpp, 8);
}

int
intel_dp_max_data_rate(int max_link_clock, int max_lanes)
{
	/* max_link_clock is the link symbol clock (LS_Clk) in kHz and not the
	 * link rate that is generally expressed in Gbps. Since, 8 bits of data
	 * is transmitted every LS_Clk per lane, there is no need to account for
	 * the channel encoding that is done in the PHY layer here.
	 */

	return max_link_clock * max_lanes;
}

static int
intel_dp_downstream_max_dotclock(struct intel_dp *intel_dp)
{
	struct intel_digital_port *intel_dig_port = dp_to_dig_port(intel_dp);
	struct intel_encoder *encoder = &intel_dig_port->base;
	struct drm_i915_private *dev_priv = to_i915(encoder->base.dev);
	int max_dotclk = dev_priv->max_dotclk_freq;
	int ds_max_dotclk;

	int type = intel_dp->downstream_ports[0] & DP_DS_PORT_TYPE_MASK;

	if (type != DP_DS_PORT_TYPE_VGA)
		return max_dotclk;

	ds_max_dotclk = drm_dp_downstream_max_clock(intel_dp->dpcd,
						    intel_dp->downstream_ports);

	if (ds_max_dotclk != 0)
		max_dotclk = min(max_dotclk, ds_max_dotclk);

	return max_dotclk;
}

static int
intel_dp_sink_rates(struct intel_dp *intel_dp, const int **sink_rates)
{
	if (intel_dp->num_sink_rates) {
		*sink_rates = intel_dp->sink_rates;
		return intel_dp->num_sink_rates;
	}

	*sink_rates = default_rates;

	return (intel_dp->max_sink_link_bw >> 3) + 1;
}

static int
intel_dp_source_rates(struct intel_dp *intel_dp, const int **source_rates)
{
	struct intel_digital_port *dig_port = dp_to_dig_port(intel_dp);
	struct drm_i915_private *dev_priv = to_i915(dig_port->base.base.dev);
	int size;

	if (IS_GEN9_LP(dev_priv)) {
		*source_rates = bxt_rates;
		size = ARRAY_SIZE(bxt_rates);
	} else if (IS_SKYLAKE(dev_priv) || IS_KABYLAKE(dev_priv)) {
		*source_rates = skl_rates;
		size = ARRAY_SIZE(skl_rates);
	} else {
		*source_rates = default_rates;
		size = ARRAY_SIZE(default_rates);
	}

	/* This depends on the fact that 5.4 is last value in the array */
	if (!intel_dp_source_supports_hbr2(intel_dp))
		size--;

	return size;
}

static int intersect_rates(const int *source_rates, int source_len,
			   const int *sink_rates, int sink_len,
			   int *common_rates)
{
	int i = 0, j = 0, k = 0;

	while (i < source_len && j < sink_len) {
		if (source_rates[i] == sink_rates[j]) {
			if (WARN_ON(k >= DP_MAX_SUPPORTED_RATES))
				return k;
			common_rates[k] = source_rates[i];
			++k;
			++i;
			++j;
		} else if (source_rates[i] < sink_rates[j]) {
			++i;
		} else {
			++j;
		}
	}
	return k;
}

static int intel_dp_common_rates(struct intel_dp *intel_dp,
				 int *common_rates)
{
	const int *source_rates, *sink_rates;
	int source_len, sink_len;

	sink_len = intel_dp_sink_rates(intel_dp, &sink_rates);
	source_len = intel_dp_source_rates(intel_dp, &source_rates);

	return intersect_rates(source_rates, source_len,
			       sink_rates, sink_len,
			       common_rates);
}

static int intel_dp_link_rate_index(struct intel_dp *intel_dp,
				    int *common_rates, int link_rate)
{
	int common_len;
	int index;

	common_len = intel_dp_common_rates(intel_dp, common_rates);
	for (index = 0; index < common_len; index++) {
		if (link_rate == common_rates[common_len - index - 1])
			return common_len - index - 1;
	}

	return -1;
}

int intel_dp_get_link_train_fallback_values(struct intel_dp *intel_dp,
					    int link_rate, uint8_t lane_count)
{
	int common_rates[DP_MAX_SUPPORTED_RATES];
	int link_rate_index;

	link_rate_index = intel_dp_link_rate_index(intel_dp,
						   common_rates,
						   link_rate);
	if (link_rate_index > 0) {
		intel_dp->max_sink_link_bw = drm_dp_link_rate_to_bw_code(common_rates[link_rate_index - 1]);
		intel_dp->max_sink_lane_count = lane_count;
	} else if (lane_count > 1) {
		intel_dp->max_sink_link_bw = intel_dp_max_link_bw(intel_dp);
		intel_dp->max_sink_lane_count = lane_count >> 1;
	} else {
		DRM_ERROR("Link Training Unsuccessful\n");
		return -1;
	}

	return 0;
}

static enum drm_mode_status
intel_dp_mode_valid(struct drm_connector *connector,
		    struct drm_display_mode *mode)
{
	struct intel_dp *intel_dp = intel_attached_dp(connector);
	struct intel_connector *intel_connector = to_intel_connector(connector);
	struct drm_display_mode *fixed_mode = intel_connector->panel.fixed_mode;
	int target_clock = mode->clock;
	int max_rate, mode_rate, max_lanes, max_link_clock;
	int max_dotclk;

	max_dotclk = intel_dp_downstream_max_dotclock(intel_dp);

	if (is_edp(intel_dp) && fixed_mode) {
		if (mode->hdisplay > fixed_mode->hdisplay)
			return MODE_PANEL;

		if (mode->vdisplay > fixed_mode->vdisplay)
			return MODE_PANEL;

		target_clock = fixed_mode->clock;
	}

	max_link_clock = intel_dp_max_link_rate(intel_dp);
	max_lanes = intel_dp_max_lane_count(intel_dp);

	max_rate = intel_dp_max_data_rate(max_link_clock, max_lanes);
	mode_rate = intel_dp_link_required(target_clock, 18);

	if (mode_rate > max_rate || target_clock > max_dotclk)
		return MODE_CLOCK_HIGH;

	if (mode->clock < 10000)
		return MODE_CLOCK_LOW;

	if (mode->flags & DRM_MODE_FLAG_DBLCLK)
		return MODE_H_ILLEGAL;

	return MODE_OK;
}

uint32_t intel_dp_pack_aux(const uint8_t *src, int src_bytes)
{
	int	i;
	uint32_t v = 0;

	if (src_bytes > 4)
		src_bytes = 4;
	for (i = 0; i < src_bytes; i++)
		v |= ((uint32_t) src[i]) << ((3-i) * 8);
	return v;
}

static void intel_dp_unpack_aux(uint32_t src, uint8_t *dst, int dst_bytes)
{
	int i;
	if (dst_bytes > 4)
		dst_bytes = 4;
	for (i = 0; i < dst_bytes; i++)
		dst[i] = src >> ((3-i) * 8);
}

static void
intel_dp_init_panel_power_sequencer(struct drm_device *dev,
				    struct intel_dp *intel_dp);
static void
intel_dp_init_panel_power_sequencer_registers(struct drm_device *dev,
					      struct intel_dp *intel_dp,
					      bool force_disable_vdd);
static void
intel_dp_pps_init(struct drm_device *dev, struct intel_dp *intel_dp);

static void pps_lock(struct intel_dp *intel_dp)
{
	struct intel_digital_port *intel_dig_port = dp_to_dig_port(intel_dp);
	struct intel_encoder *encoder = &intel_dig_port->base;
	struct drm_device *dev = encoder->base.dev;
	struct drm_i915_private *dev_priv = to_i915(dev);
	enum intel_display_power_domain power_domain;

	/*
	 * See vlv_power_sequencer_reset() why we need
	 * a power domain reference here.
	 */
	power_domain = intel_display_port_aux_power_domain(encoder);
	intel_display_power_get(dev_priv, power_domain);

	mutex_lock(&dev_priv->pps_mutex);
}

static void pps_unlock(struct intel_dp *intel_dp)
{
	struct intel_digital_port *intel_dig_port = dp_to_dig_port(intel_dp);
	struct intel_encoder *encoder = &intel_dig_port->base;
	struct drm_device *dev = encoder->base.dev;
	struct drm_i915_private *dev_priv = to_i915(dev);
	enum intel_display_power_domain power_domain;

	mutex_unlock(&dev_priv->pps_mutex);

	power_domain = intel_display_port_aux_power_domain(encoder);
	intel_display_power_put(dev_priv, power_domain);
}

static void
vlv_power_sequencer_kick(struct intel_dp *intel_dp)
{
	struct intel_digital_port *intel_dig_port = dp_to_dig_port(intel_dp);
	struct drm_i915_private *dev_priv = to_i915(intel_dig_port->base.base.dev);
	enum pipe pipe = intel_dp->pps_pipe;
	bool pll_enabled, release_cl_override = false;
	enum dpio_phy phy = DPIO_PHY(pipe);
	enum dpio_channel ch = vlv_pipe_to_channel(pipe);
	uint32_t DP;

	if (WARN(I915_READ(intel_dp->output_reg) & DP_PORT_EN,
		 "skipping pipe %c power seqeuncer kick due to port %c being active\n",
		 pipe_name(pipe), port_name(intel_dig_port->port)))
		return;

	DRM_DEBUG_KMS("kicking pipe %c power sequencer for port %c\n",
		      pipe_name(pipe), port_name(intel_dig_port->port));

	/* Preserve the BIOS-computed detected bit. This is
	 * supposed to be read-only.
	 */
	DP = I915_READ(intel_dp->output_reg) & DP_DETECTED;
	DP |= DP_VOLTAGE_0_4 | DP_PRE_EMPHASIS_0;
	DP |= DP_PORT_WIDTH(1);
	DP |= DP_LINK_TRAIN_PAT_1;

	if (IS_CHERRYVIEW(dev_priv))
		DP |= DP_PIPE_SELECT_CHV(pipe);
	else if (pipe == PIPE_B)
		DP |= DP_PIPEB_SELECT;

	pll_enabled = I915_READ(DPLL(pipe)) & DPLL_VCO_ENABLE;

	/*
	 * The DPLL for the pipe must be enabled for this to work.
	 * So enable temporarily it if it's not already enabled.
	 */
	if (!pll_enabled) {
		release_cl_override = IS_CHERRYVIEW(dev_priv) &&
			!chv_phy_powergate_ch(dev_priv, phy, ch, true);

		if (vlv_force_pll_on(dev_priv, pipe, IS_CHERRYVIEW(dev_priv) ?
				     &chv_dpll[0].dpll : &vlv_dpll[0].dpll)) {
			DRM_ERROR("Failed to force on pll for pipe %c!\n",
				  pipe_name(pipe));
			return;
		}
	}

	/*
	 * Similar magic as in intel_dp_enable_port().
	 * We _must_ do this port enable + disable trick
	 * to make this power seqeuencer lock onto the port.
	 * Otherwise even VDD force bit won't work.
	 */
	I915_WRITE(intel_dp->output_reg, DP);
	POSTING_READ(intel_dp->output_reg);

	I915_WRITE(intel_dp->output_reg, DP | DP_PORT_EN);
	POSTING_READ(intel_dp->output_reg);

	I915_WRITE(intel_dp->output_reg, DP & ~DP_PORT_EN);
	POSTING_READ(intel_dp->output_reg);

	if (!pll_enabled) {
		vlv_force_pll_off(dev_priv, pipe);

		if (release_cl_override)
			chv_phy_powergate_ch(dev_priv, phy, ch, false);
	}
}

static enum pipe vlv_find_free_pps(struct drm_i915_private *dev_priv)
{
	struct intel_encoder *encoder;
	unsigned int pipes = (1 << PIPE_A) | (1 << PIPE_B);

	/*
	 * We don't have power sequencer currently.
	 * Pick one that's not used by other ports.
	 */
	for_each_intel_encoder(&dev_priv->drm, encoder) {
		struct intel_dp *intel_dp;

		if (encoder->type != INTEL_OUTPUT_DP &&
		    encoder->type != INTEL_OUTPUT_EDP)
			continue;

		intel_dp = enc_to_intel_dp(&encoder->base);

		if (encoder->type == INTEL_OUTPUT_EDP) {
			WARN_ON(intel_dp->active_pipe != INVALID_PIPE &&
				intel_dp->active_pipe != intel_dp->pps_pipe);

			if (intel_dp->pps_pipe != INVALID_PIPE)
				pipes &= ~(1 << intel_dp->pps_pipe);
		} else {
			WARN_ON(intel_dp->pps_pipe != INVALID_PIPE);

			if (intel_dp->active_pipe != INVALID_PIPE)
				pipes &= ~(1 << intel_dp->active_pipe);
		}
	}

	if (pipes == 0)
		return INVALID_PIPE;

	return ffs(pipes) - 1;
}

static enum pipe
vlv_power_sequencer_pipe(struct intel_dp *intel_dp)
{
	struct intel_digital_port *intel_dig_port = dp_to_dig_port(intel_dp);
	struct drm_device *dev = intel_dig_port->base.base.dev;
	struct drm_i915_private *dev_priv = to_i915(dev);
	enum pipe pipe;

	lockdep_assert_held(&dev_priv->pps_mutex);

	/* We should never land here with regular DP ports */
	WARN_ON(!is_edp(intel_dp));

	WARN_ON(intel_dp->active_pipe != INVALID_PIPE &&
		intel_dp->active_pipe != intel_dp->pps_pipe);

	if (intel_dp->pps_pipe != INVALID_PIPE)
		return intel_dp->pps_pipe;

	pipe = vlv_find_free_pps(dev_priv);

	/*
	 * Didn't find one. This should not happen since there
	 * are two power sequencers and up to two eDP ports.
	 */
	if (WARN_ON(pipe == INVALID_PIPE))
		pipe = PIPE_A;

	vlv_steal_power_sequencer(dev, pipe);
	intel_dp->pps_pipe = pipe;

	DRM_DEBUG_KMS("picked pipe %c power sequencer for port %c\n",
		      pipe_name(intel_dp->pps_pipe),
		      port_name(intel_dig_port->port));

	/* init power sequencer on this pipe and port */
	intel_dp_init_panel_power_sequencer(dev, intel_dp);
	intel_dp_init_panel_power_sequencer_registers(dev, intel_dp, true);

	/*
	 * Even vdd force doesn't work until we've made
	 * the power sequencer lock in on the port.
	 */
	vlv_power_sequencer_kick(intel_dp);

	return intel_dp->pps_pipe;
}

static int
bxt_power_sequencer_idx(struct intel_dp *intel_dp)
{
	struct intel_digital_port *intel_dig_port = dp_to_dig_port(intel_dp);
	struct drm_device *dev = intel_dig_port->base.base.dev;
	struct drm_i915_private *dev_priv = to_i915(dev);

	lockdep_assert_held(&dev_priv->pps_mutex);

	/* We should never land here with regular DP ports */
	WARN_ON(!is_edp(intel_dp));

	/*
	 * TODO: BXT has 2 PPS instances. The correct port->PPS instance
	 * mapping needs to be retrieved from VBT, for now just hard-code to
	 * use instance #0 always.
	 */
	if (!intel_dp->pps_reset)
		return 0;

	intel_dp->pps_reset = false;

	/*
	 * Only the HW needs to be reprogrammed, the SW state is fixed and
	 * has been setup during connector init.
	 */
	intel_dp_init_panel_power_sequencer_registers(dev, intel_dp, false);

	return 0;
}

typedef bool (*vlv_pipe_check)(struct drm_i915_private *dev_priv,
			       enum pipe pipe);

static bool vlv_pipe_has_pp_on(struct drm_i915_private *dev_priv,
			       enum pipe pipe)
{
	return I915_READ(PP_STATUS(pipe)) & PP_ON;
}

static bool vlv_pipe_has_vdd_on(struct drm_i915_private *dev_priv,
				enum pipe pipe)
{
	return I915_READ(PP_CONTROL(pipe)) & EDP_FORCE_VDD;
}

static bool vlv_pipe_any(struct drm_i915_private *dev_priv,
			 enum pipe pipe)
{
	return true;
}

static enum pipe
vlv_initial_pps_pipe(struct drm_i915_private *dev_priv,
		     enum port port,
		     vlv_pipe_check pipe_check)
{
	enum pipe pipe;

	for (pipe = PIPE_A; pipe <= PIPE_B; pipe++) {
		u32 port_sel = I915_READ(PP_ON_DELAYS(pipe)) &
			PANEL_PORT_SELECT_MASK;

		if (port_sel != PANEL_PORT_SELECT_VLV(port))
			continue;

		if (!pipe_check(dev_priv, pipe))
			continue;

		return pipe;
	}

	return INVALID_PIPE;
}

static void
vlv_initial_power_sequencer_setup(struct intel_dp *intel_dp)
{
	struct intel_digital_port *intel_dig_port = dp_to_dig_port(intel_dp);
	struct drm_device *dev = intel_dig_port->base.base.dev;
	struct drm_i915_private *dev_priv = to_i915(dev);
	enum port port = intel_dig_port->port;

	lockdep_assert_held(&dev_priv->pps_mutex);

	/* try to find a pipe with this port selected */
	/* first pick one where the panel is on */
	intel_dp->pps_pipe = vlv_initial_pps_pipe(dev_priv, port,
						  vlv_pipe_has_pp_on);
	/* didn't find one? pick one where vdd is on */
	if (intel_dp->pps_pipe == INVALID_PIPE)
		intel_dp->pps_pipe = vlv_initial_pps_pipe(dev_priv, port,
							  vlv_pipe_has_vdd_on);
	/* didn't find one? pick one with just the correct port */
	if (intel_dp->pps_pipe == INVALID_PIPE)
		intel_dp->pps_pipe = vlv_initial_pps_pipe(dev_priv, port,
							  vlv_pipe_any);

	/* didn't find one? just let vlv_power_sequencer_pipe() pick one when needed */
	if (intel_dp->pps_pipe == INVALID_PIPE) {
		DRM_DEBUG_KMS("no initial power sequencer for port %c\n",
			      port_name(port));
		return;
	}

	DRM_DEBUG_KMS("initial power sequencer for port %c: pipe %c\n",
		      port_name(port), pipe_name(intel_dp->pps_pipe));

	intel_dp_init_panel_power_sequencer(dev, intel_dp);
	intel_dp_init_panel_power_sequencer_registers(dev, intel_dp, false);
}

void intel_power_sequencer_reset(struct drm_i915_private *dev_priv)
{
	struct drm_device *dev = &dev_priv->drm;
	struct intel_encoder *encoder;

	if (WARN_ON(!IS_VALLEYVIEW(dev_priv) && !IS_CHERRYVIEW(dev_priv) &&
		    !IS_GEN9_LP(dev_priv)))
		return;

	/*
	 * We can't grab pps_mutex here due to deadlock with power_domain
	 * mutex when power_domain functions are called while holding pps_mutex.
	 * That also means that in order to use pps_pipe the code needs to
	 * hold both a power domain reference and pps_mutex, and the power domain
	 * reference get/put must be done while _not_ holding pps_mutex.
	 * pps_{lock,unlock}() do these steps in the correct order, so one
	 * should use them always.
	 */

	for_each_intel_encoder(dev, encoder) {
		struct intel_dp *intel_dp;

		if (encoder->type != INTEL_OUTPUT_DP &&
		    encoder->type != INTEL_OUTPUT_EDP)
			continue;

		intel_dp = enc_to_intel_dp(&encoder->base);

		WARN_ON(intel_dp->active_pipe != INVALID_PIPE);

		if (encoder->type != INTEL_OUTPUT_EDP)
			continue;

		if (IS_GEN9_LP(dev_priv))
			intel_dp->pps_reset = true;
		else
			intel_dp->pps_pipe = INVALID_PIPE;
	}
}

struct pps_registers {
	i915_reg_t pp_ctrl;
	i915_reg_t pp_stat;
	i915_reg_t pp_on;
	i915_reg_t pp_off;
	i915_reg_t pp_div;
};

static void intel_pps_get_registers(struct drm_i915_private *dev_priv,
				    struct intel_dp *intel_dp,
				    struct pps_registers *regs)
{
	int pps_idx = 0;

	memset(regs, 0, sizeof(*regs));

	if (IS_GEN9_LP(dev_priv))
		pps_idx = bxt_power_sequencer_idx(intel_dp);
	else if (IS_VALLEYVIEW(dev_priv) || IS_CHERRYVIEW(dev_priv))
		pps_idx = vlv_power_sequencer_pipe(intel_dp);

	regs->pp_ctrl = PP_CONTROL(pps_idx);
	regs->pp_stat = PP_STATUS(pps_idx);
	regs->pp_on = PP_ON_DELAYS(pps_idx);
	regs->pp_off = PP_OFF_DELAYS(pps_idx);
	if (!IS_GEN9_LP(dev_priv))
		regs->pp_div = PP_DIVISOR(pps_idx);
}

static i915_reg_t
_pp_ctrl_reg(struct intel_dp *intel_dp)
{
	struct pps_registers regs;

	intel_pps_get_registers(to_i915(intel_dp_to_dev(intel_dp)), intel_dp,
				&regs);

	return regs.pp_ctrl;
}

static i915_reg_t
_pp_stat_reg(struct intel_dp *intel_dp)
{
	struct pps_registers regs;

	intel_pps_get_registers(to_i915(intel_dp_to_dev(intel_dp)), intel_dp,
				&regs);

	return regs.pp_stat;
}

/* Reboot notifier handler to shutdown panel power to guarantee T12 timing
   This function only applicable when panel PM state is not to be tracked */
static int edp_notify_handler(struct notifier_block *this, unsigned long code,
			      void *unused)
{
	struct intel_dp *intel_dp = container_of(this, typeof(* intel_dp),
						 edp_notifier);
	struct drm_device *dev = intel_dp_to_dev(intel_dp);
	struct drm_i915_private *dev_priv = to_i915(dev);

	if (!is_edp(intel_dp) || code != SYS_RESTART)
		return 0;

	pps_lock(intel_dp);

	if (IS_VALLEYVIEW(dev_priv) || IS_CHERRYVIEW(dev_priv)) {
		enum pipe pipe = vlv_power_sequencer_pipe(intel_dp);
		i915_reg_t pp_ctrl_reg, pp_div_reg;
		u32 pp_div;

		pp_ctrl_reg = PP_CONTROL(pipe);
		pp_div_reg  = PP_DIVISOR(pipe);
		pp_div = I915_READ(pp_div_reg);
		pp_div &= PP_REFERENCE_DIVIDER_MASK;

		/* 0x1F write to PP_DIV_REG sets max cycle delay */
		I915_WRITE(pp_div_reg, pp_div | 0x1F);
		I915_WRITE(pp_ctrl_reg, PANEL_UNLOCK_REGS | PANEL_POWER_OFF);
		msleep(intel_dp->panel_power_cycle_delay);
	}

	pps_unlock(intel_dp);

	return 0;
}

static bool edp_have_panel_power(struct intel_dp *intel_dp)
{
	struct drm_device *dev = intel_dp_to_dev(intel_dp);
	struct drm_i915_private *dev_priv = to_i915(dev);

	lockdep_assert_held(&dev_priv->pps_mutex);

	if ((IS_VALLEYVIEW(dev_priv) || IS_CHERRYVIEW(dev_priv)) &&
	    intel_dp->pps_pipe == INVALID_PIPE)
		return false;

	return (I915_READ(_pp_stat_reg(intel_dp)) & PP_ON) != 0;
}

static bool edp_have_panel_vdd(struct intel_dp *intel_dp)
{
	struct drm_device *dev = intel_dp_to_dev(intel_dp);
	struct drm_i915_private *dev_priv = to_i915(dev);

	lockdep_assert_held(&dev_priv->pps_mutex);

	if ((IS_VALLEYVIEW(dev_priv) || IS_CHERRYVIEW(dev_priv)) &&
	    intel_dp->pps_pipe == INVALID_PIPE)
		return false;

	return I915_READ(_pp_ctrl_reg(intel_dp)) & EDP_FORCE_VDD;
}

static void
intel_dp_check_edp(struct intel_dp *intel_dp)
{
	struct drm_device *dev = intel_dp_to_dev(intel_dp);
	struct drm_i915_private *dev_priv = to_i915(dev);

	if (!is_edp(intel_dp))
		return;

	if (!edp_have_panel_power(intel_dp) && !edp_have_panel_vdd(intel_dp)) {
		WARN(1, "eDP powered off while attempting aux channel communication.\n");
		DRM_DEBUG_KMS("Status 0x%08x Control 0x%08x\n",
			      I915_READ(_pp_stat_reg(intel_dp)),
			      I915_READ(_pp_ctrl_reg(intel_dp)));
	}
}

static uint32_t
intel_dp_aux_wait_done(struct intel_dp *intel_dp, bool has_aux_irq)
{
	struct intel_digital_port *intel_dig_port = dp_to_dig_port(intel_dp);
	struct drm_device *dev = intel_dig_port->base.base.dev;
	struct drm_i915_private *dev_priv = to_i915(dev);
	i915_reg_t ch_ctl = intel_dp->aux_ch_ctl_reg;
	uint32_t status;
	bool done;

#define C (((status = I915_READ_NOTRACE(ch_ctl)) & DP_AUX_CH_CTL_SEND_BUSY) == 0)
	if (has_aux_irq)
		done = wait_event_timeout(dev_priv->gmbus_wait_queue, C,
					  msecs_to_jiffies_timeout(10));
	else
		done = wait_for(C, 10) == 0;
	if (!done)
		DRM_ERROR("dp aux hw did not signal timeout (has irq: %i)!\n",
			  has_aux_irq);
#undef C

	return status;
}

static uint32_t g4x_get_aux_clock_divider(struct intel_dp *intel_dp, int index)
{
	struct intel_digital_port *intel_dig_port = dp_to_dig_port(intel_dp);
	struct drm_i915_private *dev_priv = to_i915(intel_dig_port->base.base.dev);

	if (index)
		return 0;

	/*
	 * The clock divider is based off the hrawclk, and would like to run at
	 * 2MHz.  So, take the hrawclk value and divide by 2000 and use that
	 */
	return DIV_ROUND_CLOSEST(dev_priv->rawclk_freq, 2000);
}

static uint32_t ilk_get_aux_clock_divider(struct intel_dp *intel_dp, int index)
{
	struct intel_digital_port *intel_dig_port = dp_to_dig_port(intel_dp);
	struct drm_i915_private *dev_priv = to_i915(intel_dig_port->base.base.dev);

	if (index)
		return 0;

	/*
	 * The clock divider is based off the cdclk or PCH rawclk, and would
	 * like to run at 2MHz.  So, take the cdclk or PCH rawclk value and
	 * divide by 2000 and use that
	 */
	if (intel_dig_port->port == PORT_A)
		return DIV_ROUND_CLOSEST(dev_priv->cdclk_freq, 2000);
	else
		return DIV_ROUND_CLOSEST(dev_priv->rawclk_freq, 2000);
}

static uint32_t hsw_get_aux_clock_divider(struct intel_dp *intel_dp, int index)
{
	struct intel_digital_port *intel_dig_port = dp_to_dig_port(intel_dp);
	struct drm_i915_private *dev_priv = to_i915(intel_dig_port->base.base.dev);

	if (intel_dig_port->port != PORT_A && HAS_PCH_LPT_H(dev_priv)) {
		/* Workaround for non-ULT HSW */
		switch (index) {
		case 0: return 63;
		case 1: return 72;
		default: return 0;
		}
	}

	return ilk_get_aux_clock_divider(intel_dp, index);
}

static uint32_t skl_get_aux_clock_divider(struct intel_dp *intel_dp, int index)
{
	/*
	 * SKL doesn't need us to program the AUX clock divider (Hardware will
	 * derive the clock from CDCLK automatically). We still implement the
	 * get_aux_clock_divider vfunc to plug-in into the existing code.
	 */
	return index ? 0 : 1;
}

static uint32_t g4x_get_aux_send_ctl(struct intel_dp *intel_dp,
				     bool has_aux_irq,
				     int send_bytes,
				     uint32_t aux_clock_divider)
{
	struct intel_digital_port *intel_dig_port = dp_to_dig_port(intel_dp);
	struct drm_i915_private *dev_priv =
			to_i915(intel_dig_port->base.base.dev);
	uint32_t precharge, timeout;

	if (IS_GEN6(dev_priv))
		precharge = 3;
	else
		precharge = 5;

	if (IS_BROADWELL(dev_priv) && intel_dig_port->port == PORT_A)
		timeout = DP_AUX_CH_CTL_TIME_OUT_600us;
	else
		timeout = DP_AUX_CH_CTL_TIME_OUT_400us;

	return DP_AUX_CH_CTL_SEND_BUSY |
	       DP_AUX_CH_CTL_DONE |
	       (has_aux_irq ? DP_AUX_CH_CTL_INTERRUPT : 0) |
	       DP_AUX_CH_CTL_TIME_OUT_ERROR |
	       timeout |
	       DP_AUX_CH_CTL_RECEIVE_ERROR |
	       (send_bytes << DP_AUX_CH_CTL_MESSAGE_SIZE_SHIFT) |
	       (precharge << DP_AUX_CH_CTL_PRECHARGE_2US_SHIFT) |
	       (aux_clock_divider << DP_AUX_CH_CTL_BIT_CLOCK_2X_SHIFT);
}

static uint32_t skl_get_aux_send_ctl(struct intel_dp *intel_dp,
				      bool has_aux_irq,
				      int send_bytes,
				      uint32_t unused)
{
	return DP_AUX_CH_CTL_SEND_BUSY |
	       DP_AUX_CH_CTL_DONE |
	       (has_aux_irq ? DP_AUX_CH_CTL_INTERRUPT : 0) |
	       DP_AUX_CH_CTL_TIME_OUT_ERROR |
	       DP_AUX_CH_CTL_TIME_OUT_1600us |
	       DP_AUX_CH_CTL_RECEIVE_ERROR |
	       (send_bytes << DP_AUX_CH_CTL_MESSAGE_SIZE_SHIFT) |
	       DP_AUX_CH_CTL_FW_SYNC_PULSE_SKL(32) |
	       DP_AUX_CH_CTL_SYNC_PULSE_SKL(32);
}

static int
intel_dp_aux_ch(struct intel_dp *intel_dp,
		const uint8_t *send, int send_bytes,
		uint8_t *recv, int recv_size)
{
	struct intel_digital_port *intel_dig_port = dp_to_dig_port(intel_dp);
	struct drm_i915_private *dev_priv =
			to_i915(intel_dig_port->base.base.dev);
	i915_reg_t ch_ctl = intel_dp->aux_ch_ctl_reg;
	uint32_t aux_clock_divider;
	int i, ret, recv_bytes;
	uint32_t status;
	int try, clock = 0;
	bool has_aux_irq = HAS_AUX_IRQ(dev_priv);
	bool vdd;

	pps_lock(intel_dp);

	/*
	 * We will be called with VDD already enabled for dpcd/edid/oui reads.
	 * In such cases we want to leave VDD enabled and it's up to upper layers
	 * to turn it off. But for eg. i2c-dev access we need to turn it on/off
	 * ourselves.
	 */
	vdd = edp_panel_vdd_on(intel_dp);

	/* dp aux is extremely sensitive to irq latency, hence request the
	 * lowest possible wakeup latency and so prevent the cpu from going into
	 * deep sleep states.
	 */
	pm_qos_update_request(&dev_priv->pm_qos, 0);

	intel_dp_check_edp(intel_dp);

	/* Try to wait for any previous AUX channel activity */
	for (try = 0; try < 3; try++) {
		status = I915_READ_NOTRACE(ch_ctl);
		if ((status & DP_AUX_CH_CTL_SEND_BUSY) == 0)
			break;
		msleep(1);
	}

	if (try == 3) {
		static u32 last_status = -1;
		const u32 status = I915_READ(ch_ctl);

		if (status != last_status) {
			WARN(1, "dp_aux_ch not started status 0x%08x\n",
			     status);
			last_status = status;
		}

		ret = -EBUSY;
		goto out;
	}

	/* Only 5 data registers! */
	if (WARN_ON(send_bytes > 20 || recv_size > 20)) {
		ret = -E2BIG;
		goto out;
	}

	while ((aux_clock_divider = intel_dp->get_aux_clock_divider(intel_dp, clock++))) {
		u32 send_ctl = intel_dp->get_aux_send_ctl(intel_dp,
							  has_aux_irq,
							  send_bytes,
							  aux_clock_divider);

		/* Must try at least 3 times according to DP spec */
		for (try = 0; try < 5; try++) {
			/* Load the send data into the aux channel data registers */
			for (i = 0; i < send_bytes; i += 4)
				I915_WRITE(intel_dp->aux_ch_data_reg[i >> 2],
					   intel_dp_pack_aux(send + i,
							     send_bytes - i));

			/* Send the command and wait for it to complete */
			I915_WRITE(ch_ctl, send_ctl);

			status = intel_dp_aux_wait_done(intel_dp, has_aux_irq);

			/* Clear done status and any errors */
			I915_WRITE(ch_ctl,
				   status |
				   DP_AUX_CH_CTL_DONE |
				   DP_AUX_CH_CTL_TIME_OUT_ERROR |
				   DP_AUX_CH_CTL_RECEIVE_ERROR);

			if (status & DP_AUX_CH_CTL_TIME_OUT_ERROR)
				continue;

			/* DP CTS 1.2 Core Rev 1.1, 4.2.1.1 & 4.2.1.2
			 *   400us delay required for errors and timeouts
			 *   Timeout errors from the HW already meet this
			 *   requirement so skip to next iteration
			 */
			if (status & DP_AUX_CH_CTL_RECEIVE_ERROR) {
				usleep_range(400, 500);
				continue;
			}
			if (status & DP_AUX_CH_CTL_DONE)
				goto done;
		}
	}

	if ((status & DP_AUX_CH_CTL_DONE) == 0) {
		DRM_ERROR("dp_aux_ch not done status 0x%08x\n", status);
		ret = -EBUSY;
		goto out;
	}

done:
	/* Check for timeout or receive error.
	 * Timeouts occur when the sink is not connected
	 */
	if (status & DP_AUX_CH_CTL_RECEIVE_ERROR) {
		DRM_ERROR("dp_aux_ch receive error status 0x%08x\n", status);
		ret = -EIO;
		goto out;
	}

	/* Timeouts occur when the device isn't connected, so they're
	 * "normal" -- don't fill the kernel log with these */
	if (status & DP_AUX_CH_CTL_TIME_OUT_ERROR) {
		DRM_DEBUG_KMS("dp_aux_ch timeout status 0x%08x\n", status);
		ret = -ETIMEDOUT;
		goto out;
	}

	/* Unload any bytes sent back from the other side */
	recv_bytes = ((status & DP_AUX_CH_CTL_MESSAGE_SIZE_MASK) >>
		      DP_AUX_CH_CTL_MESSAGE_SIZE_SHIFT);

	/*
	 * By BSpec: "Message sizes of 0 or >20 are not allowed."
	 * We have no idea of what happened so we return -EBUSY so
	 * drm layer takes care for the necessary retries.
	 */
	if (recv_bytes == 0 || recv_bytes > 20) {
		DRM_DEBUG_KMS("Forbidden recv_bytes = %d on aux transaction\n",
			      recv_bytes);
		/*
		 * FIXME: This patch was created on top of a series that
		 * organize the retries at drm level. There EBUSY should
		 * also take care for 1ms wait before retrying.
		 * That aux retries re-org is still needed and after that is
		 * merged we remove this sleep from here.
		 */
		usleep_range(1000, 1500);
		ret = -EBUSY;
		goto out;
	}

	if (recv_bytes > recv_size)
		recv_bytes = recv_size;

	for (i = 0; i < recv_bytes; i += 4)
		intel_dp_unpack_aux(I915_READ(intel_dp->aux_ch_data_reg[i >> 2]),
				    recv + i, recv_bytes - i);

	ret = recv_bytes;
out:
	pm_qos_update_request(&dev_priv->pm_qos, PM_QOS_DEFAULT_VALUE);

	if (vdd)
		edp_panel_vdd_off(intel_dp, false);

	pps_unlock(intel_dp);

	return ret;
}

#define BARE_ADDRESS_SIZE	3
#define HEADER_SIZE		(BARE_ADDRESS_SIZE + 1)
static ssize_t
intel_dp_aux_transfer(struct drm_dp_aux *aux, struct drm_dp_aux_msg *msg)
{
	struct intel_dp *intel_dp = container_of(aux, struct intel_dp, aux);
	uint8_t txbuf[20], rxbuf[20];
	size_t txsize, rxsize;
	int ret;

	txbuf[0] = (msg->request << 4) |
		((msg->address >> 16) & 0xf);
	txbuf[1] = (msg->address >> 8) & 0xff;
	txbuf[2] = msg->address & 0xff;
	txbuf[3] = msg->size - 1;

	switch (msg->request & ~DP_AUX_I2C_MOT) {
	case DP_AUX_NATIVE_WRITE:
	case DP_AUX_I2C_WRITE:
	case DP_AUX_I2C_WRITE_STATUS_UPDATE:
		txsize = msg->size ? HEADER_SIZE + msg->size : BARE_ADDRESS_SIZE;
		rxsize = 2; /* 0 or 1 data bytes */

		if (WARN_ON(txsize > 20))
			return -E2BIG;

		WARN_ON(!msg->buffer != !msg->size);

		if (msg->buffer)
			memcpy(txbuf + HEADER_SIZE, msg->buffer, msg->size);

		ret = intel_dp_aux_ch(intel_dp, txbuf, txsize, rxbuf, rxsize);
		if (ret > 0) {
			msg->reply = rxbuf[0] >> 4;

			if (ret > 1) {
				/* Number of bytes written in a short write. */
				ret = clamp_t(int, rxbuf[1], 0, msg->size);
			} else {
				/* Return payload size. */
				ret = msg->size;
			}
		}
		break;

	case DP_AUX_NATIVE_READ:
	case DP_AUX_I2C_READ:
		txsize = msg->size ? HEADER_SIZE : BARE_ADDRESS_SIZE;
		rxsize = msg->size + 1;

		if (WARN_ON(rxsize > 20))
			return -E2BIG;

		ret = intel_dp_aux_ch(intel_dp, txbuf, txsize, rxbuf, rxsize);
		if (ret > 0) {
			msg->reply = rxbuf[0] >> 4;
			/*
			 * Assume happy day, and copy the data. The caller is
			 * expected to check msg->reply before touching it.
			 *
			 * Return payload size.
			 */
			ret--;
			memcpy(msg->buffer, rxbuf + 1, ret);
		}
		break;

	default:
		ret = -EINVAL;
		break;
	}

	return ret;
}

static enum port intel_aux_port(struct drm_i915_private *dev_priv,
				enum port port)
{
	const struct ddi_vbt_port_info *info =
		&dev_priv->vbt.ddi_port_info[port];
	enum port aux_port;

	if (!info->alternate_aux_channel) {
		DRM_DEBUG_KMS("using AUX %c for port %c (platform default)\n",
			      port_name(port), port_name(port));
		return port;
	}

	switch (info->alternate_aux_channel) {
	case DP_AUX_A:
		aux_port = PORT_A;
		break;
	case DP_AUX_B:
		aux_port = PORT_B;
		break;
	case DP_AUX_C:
		aux_port = PORT_C;
		break;
	case DP_AUX_D:
		aux_port = PORT_D;
		break;
	default:
		MISSING_CASE(info->alternate_aux_channel);
		aux_port = PORT_A;
		break;
	}

	DRM_DEBUG_KMS("using AUX %c for port %c (VBT)\n",
		      port_name(aux_port), port_name(port));

	return aux_port;
}

static i915_reg_t g4x_aux_ctl_reg(struct drm_i915_private *dev_priv,
				  enum port port)
{
	switch (port) {
	case PORT_B:
	case PORT_C:
	case PORT_D:
		return DP_AUX_CH_CTL(port);
	default:
		MISSING_CASE(port);
		return DP_AUX_CH_CTL(PORT_B);
	}
}

static i915_reg_t g4x_aux_data_reg(struct drm_i915_private *dev_priv,
				   enum port port, int index)
{
	switch (port) {
	case PORT_B:
	case PORT_C:
	case PORT_D:
		return DP_AUX_CH_DATA(port, index);
	default:
		MISSING_CASE(port);
		return DP_AUX_CH_DATA(PORT_B, index);
	}
}

static i915_reg_t ilk_aux_ctl_reg(struct drm_i915_private *dev_priv,
				  enum port port)
{
	switch (port) {
	case PORT_A:
		return DP_AUX_CH_CTL(port);
	case PORT_B:
	case PORT_C:
	case PORT_D:
		return PCH_DP_AUX_CH_CTL(port);
	default:
		MISSING_CASE(port);
		return DP_AUX_CH_CTL(PORT_A);
	}
}

static i915_reg_t ilk_aux_data_reg(struct drm_i915_private *dev_priv,
				   enum port port, int index)
{
	switch (port) {
	case PORT_A:
		return DP_AUX_CH_DATA(port, index);
	case PORT_B:
	case PORT_C:
	case PORT_D:
		return PCH_DP_AUX_CH_DATA(port, index);
	default:
		MISSING_CASE(port);
		return DP_AUX_CH_DATA(PORT_A, index);
	}
}

static i915_reg_t skl_aux_ctl_reg(struct drm_i915_private *dev_priv,
				  enum port port)
{
	switch (port) {
	case PORT_A:
	case PORT_B:
	case PORT_C:
	case PORT_D:
		return DP_AUX_CH_CTL(port);
	default:
		MISSING_CASE(port);
		return DP_AUX_CH_CTL(PORT_A);
	}
}

static i915_reg_t skl_aux_data_reg(struct drm_i915_private *dev_priv,
				   enum port port, int index)
{
	switch (port) {
	case PORT_A:
	case PORT_B:
	case PORT_C:
	case PORT_D:
		return DP_AUX_CH_DATA(port, index);
	default:
		MISSING_CASE(port);
		return DP_AUX_CH_DATA(PORT_A, index);
	}
}

static i915_reg_t intel_aux_ctl_reg(struct drm_i915_private *dev_priv,
				    enum port port)
{
	if (INTEL_INFO(dev_priv)->gen >= 9)
		return skl_aux_ctl_reg(dev_priv, port);
	else if (HAS_PCH_SPLIT(dev_priv))
		return ilk_aux_ctl_reg(dev_priv, port);
	else
		return g4x_aux_ctl_reg(dev_priv, port);
}

static i915_reg_t intel_aux_data_reg(struct drm_i915_private *dev_priv,
				     enum port port, int index)
{
	if (INTEL_INFO(dev_priv)->gen >= 9)
		return skl_aux_data_reg(dev_priv, port, index);
	else if (HAS_PCH_SPLIT(dev_priv))
		return ilk_aux_data_reg(dev_priv, port, index);
	else
		return g4x_aux_data_reg(dev_priv, port, index);
}

static void intel_aux_reg_init(struct intel_dp *intel_dp)
{
	struct drm_i915_private *dev_priv = to_i915(intel_dp_to_dev(intel_dp));
	enum port port = intel_aux_port(dev_priv,
					dp_to_dig_port(intel_dp)->port);
	int i;

	intel_dp->aux_ch_ctl_reg = intel_aux_ctl_reg(dev_priv, port);
	for (i = 0; i < ARRAY_SIZE(intel_dp->aux_ch_data_reg); i++)
		intel_dp->aux_ch_data_reg[i] = intel_aux_data_reg(dev_priv, port, i);
}

static void
intel_dp_aux_fini(struct intel_dp *intel_dp)
{
	kfree(intel_dp->aux.name);
}

static void
intel_dp_aux_init(struct intel_dp *intel_dp)
{
	struct intel_digital_port *intel_dig_port = dp_to_dig_port(intel_dp);
	enum port port = intel_dig_port->port;

	intel_aux_reg_init(intel_dp);
	drm_dp_aux_init(&intel_dp->aux);

	/* Failure to allocate our preferred name is not critical */
	intel_dp->aux.name = kasprintf(GFP_KERNEL, "DPDDC-%c", port_name(port));
	intel_dp->aux.transfer = intel_dp_aux_transfer;
}

bool intel_dp_source_supports_hbr2(struct intel_dp *intel_dp)
{
	struct intel_digital_port *dig_port = dp_to_dig_port(intel_dp);
	struct drm_i915_private *dev_priv = to_i915(dig_port->base.base.dev);

	if ((IS_HASWELL(dev_priv) && !IS_HSW_ULX(dev_priv)) ||
	    IS_BROADWELL(dev_priv) || (INTEL_GEN(dev_priv) >= 9))
		return true;
	else
		return false;
}

static void
intel_dp_set_clock(struct intel_encoder *encoder,
		   struct intel_crtc_state *pipe_config)
{
	struct drm_device *dev = encoder->base.dev;
	struct drm_i915_private *dev_priv = to_i915(dev);
	const struct dp_link_dpll *divisor = NULL;
	int i, count = 0;

	if (IS_G4X(dev_priv)) {
		divisor = gen4_dpll;
		count = ARRAY_SIZE(gen4_dpll);
	} else if (HAS_PCH_SPLIT(dev_priv)) {
		divisor = pch_dpll;
		count = ARRAY_SIZE(pch_dpll);
	} else if (IS_CHERRYVIEW(dev_priv)) {
		divisor = chv_dpll;
		count = ARRAY_SIZE(chv_dpll);
	} else if (IS_VALLEYVIEW(dev_priv)) {
		divisor = vlv_dpll;
		count = ARRAY_SIZE(vlv_dpll);
	}

	if (divisor && count) {
		for (i = 0; i < count; i++) {
			if (pipe_config->port_clock == divisor[i].clock) {
				pipe_config->dpll = divisor[i].dpll;
				pipe_config->clock_set = true;
				break;
			}
		}
	}
}

static void snprintf_int_array(char *str, size_t len,
			       const int *array, int nelem)
{
	int i;

	str[0] = '\0';

	for (i = 0; i < nelem; i++) {
		int r = snprintf(str, len, "%s%d", i ? ", " : "", array[i]);
		if (r >= len)
			return;
		str += r;
		len -= r;
	}
}

static void intel_dp_print_rates(struct intel_dp *intel_dp)
{
	const int *source_rates, *sink_rates;
	int source_len, sink_len, common_len;
	int common_rates[DP_MAX_SUPPORTED_RATES];
	char str[128]; /* FIXME: too big for stack? */

	if ((drm_debug & DRM_UT_KMS) == 0)
		return;

	source_len = intel_dp_source_rates(intel_dp, &source_rates);
	snprintf_int_array(str, sizeof(str), source_rates, source_len);
	DRM_DEBUG_KMS("source rates: %s\n", str);

	sink_len = intel_dp_sink_rates(intel_dp, &sink_rates);
	snprintf_int_array(str, sizeof(str), sink_rates, sink_len);
	DRM_DEBUG_KMS("sink rates: %s\n", str);

	common_len = intel_dp_common_rates(intel_dp, common_rates);
	snprintf_int_array(str, sizeof(str), common_rates, common_len);
	DRM_DEBUG_KMS("common rates: %s\n", str);
}

bool
__intel_dp_read_desc(struct intel_dp *intel_dp, struct intel_dp_desc *desc)
{
	u32 base = drm_dp_is_branch(intel_dp->dpcd) ? DP_BRANCH_OUI :
						      DP_SINK_OUI;

	return drm_dp_dpcd_read(&intel_dp->aux, base, desc, sizeof(*desc)) ==
	       sizeof(*desc);
}

bool intel_dp_read_desc(struct intel_dp *intel_dp)
{
	struct intel_dp_desc *desc = &intel_dp->desc;
	bool oui_sup = intel_dp->dpcd[DP_DOWN_STREAM_PORT_COUNT] &
		       DP_OUI_SUPPORT;
	int dev_id_len;

	if (!__intel_dp_read_desc(intel_dp, desc))
		return false;

	dev_id_len = strnlen(desc->device_id, sizeof(desc->device_id));
	DRM_DEBUG_KMS("DP %s: OUI %*phD%s dev-ID %*pE HW-rev %d.%d SW-rev %d.%d\n",
		      drm_dp_is_branch(intel_dp->dpcd) ? "branch" : "sink",
		      (int)sizeof(desc->oui), desc->oui, oui_sup ? "" : "(NS)",
		      dev_id_len, desc->device_id,
		      desc->hw_rev >> 4, desc->hw_rev & 0xf,
		      desc->sw_major_rev, desc->sw_minor_rev);

	return true;
}

static int rate_to_index(int find, const int *rates)
{
	int i = 0;

	for (i = 0; i < DP_MAX_SUPPORTED_RATES; ++i)
		if (find == rates[i])
			break;

	return i;
}

int
intel_dp_max_link_rate(struct intel_dp *intel_dp)
{
	int rates[DP_MAX_SUPPORTED_RATES] = {};
	int len;

	len = intel_dp_common_rates(intel_dp, rates);
	if (WARN_ON(len <= 0))
		return 162000;

	return rates[len - 1];
}

int intel_dp_rate_select(struct intel_dp *intel_dp, int rate)
{
	return rate_to_index(rate, intel_dp->sink_rates);
}

void intel_dp_compute_rate(struct intel_dp *intel_dp, int port_clock,
			   uint8_t *link_bw, uint8_t *rate_select)
{
	if (intel_dp->num_sink_rates) {
		*link_bw = 0;
		*rate_select =
			intel_dp_rate_select(intel_dp, port_clock);
	} else {
		*link_bw = drm_dp_link_rate_to_bw_code(port_clock);
		*rate_select = 0;
	}
}

static int intel_dp_compute_bpp(struct intel_dp *intel_dp,
				struct intel_crtc_state *pipe_config)
{
	int bpp, bpc;

	bpp = pipe_config->pipe_bpp;
	bpc = drm_dp_downstream_max_bpc(intel_dp->dpcd, intel_dp->downstream_ports);

	if (bpc > 0)
		bpp = min(bpp, 3*bpc);

	return bpp;
}

bool
intel_dp_compute_config(struct intel_encoder *encoder,
			struct intel_crtc_state *pipe_config,
			struct drm_connector_state *conn_state)
{
	struct drm_i915_private *dev_priv = to_i915(encoder->base.dev);
	struct drm_display_mode *adjusted_mode = &pipe_config->base.adjusted_mode;
	struct intel_dp *intel_dp = enc_to_intel_dp(&encoder->base);
	enum port port = dp_to_dig_port(intel_dp)->port;
	struct intel_crtc *intel_crtc = to_intel_crtc(pipe_config->base.crtc);
	struct intel_connector *intel_connector = intel_dp->attached_connector;
	int lane_count, clock;
	int min_lane_count = 1;
	int max_lane_count = intel_dp_max_lane_count(intel_dp);
	/* Conveniently, the link BW constants become indices with a shift...*/
	int min_clock = 0;
	int max_clock;
	int bpp, mode_rate;
	int link_avail, link_clock;
	int common_rates[DP_MAX_SUPPORTED_RATES] = {};
	int common_len;
	uint8_t link_bw, rate_select;

	common_len = intel_dp_common_rates(intel_dp, common_rates);

	/* No common link rates between source and sink */
	WARN_ON(common_len <= 0);

	max_clock = common_len - 1;

	if (HAS_PCH_SPLIT(dev_priv) && !HAS_DDI(dev_priv) && port != PORT_A)
		pipe_config->has_pch_encoder = true;

	pipe_config->has_drrs = false;
	pipe_config->has_audio = intel_dp->has_audio && port != PORT_A;

	if (is_edp(intel_dp) && intel_connector->panel.fixed_mode) {
		intel_fixed_panel_mode(intel_connector->panel.fixed_mode,
				       adjusted_mode);

		if (INTEL_GEN(dev_priv) >= 9) {
			int ret;
			ret = skl_update_scaler_crtc(pipe_config);
			if (ret)
				return ret;
		}

		if (HAS_GMCH_DISPLAY(dev_priv))
			intel_gmch_panel_fitting(intel_crtc, pipe_config,
						 intel_connector->panel.fitting_mode);
		else
			intel_pch_panel_fitting(intel_crtc, pipe_config,
						intel_connector->panel.fitting_mode);
	}

	if (adjusted_mode->flags & DRM_MODE_FLAG_DBLCLK)
		return false;

	DRM_DEBUG_KMS("DP link computation with max lane count %i "
		      "max bw %d pixel clock %iKHz\n",
		      max_lane_count, common_rates[max_clock],
		      adjusted_mode->crtc_clock);

	/* Walk through all bpp values. Luckily they're all nicely spaced with 2
	 * bpc in between. */
	bpp = intel_dp_compute_bpp(intel_dp, pipe_config);
	if (is_edp(intel_dp)) {

		/* Get bpp from vbt only for panels that dont have bpp in edid */
		if (intel_connector->base.display_info.bpc == 0 &&
			(dev_priv->vbt.edp.bpp && dev_priv->vbt.edp.bpp < bpp)) {
			DRM_DEBUG_KMS("clamping bpp for eDP panel to BIOS-provided %i\n",
				      dev_priv->vbt.edp.bpp);
			bpp = dev_priv->vbt.edp.bpp;
		}

		/*
		 * Use the maximum clock and number of lanes the eDP panel
		 * advertizes being capable of. The panels are generally
		 * designed to support only a single clock and lane
		 * configuration, and typically these values correspond to the
		 * native resolution of the panel.
		 */
		min_lane_count = max_lane_count;
		min_clock = max_clock;
	}

	for (; bpp >= 6*3; bpp -= 2*3) {
		mode_rate = intel_dp_link_required(adjusted_mode->crtc_clock,
						   bpp);

		for (clock = min_clock; clock <= max_clock; clock++) {
			for (lane_count = min_lane_count;
				lane_count <= max_lane_count;
				lane_count <<= 1) {

				link_clock = common_rates[clock];
				link_avail = intel_dp_max_data_rate(link_clock,
								    lane_count);

				if (mode_rate <= link_avail) {
					goto found;
				}
			}
		}
	}

	return false;

found:
	if (intel_dp->color_range_auto) {
		/*
		 * See:
		 * CEA-861-E - 5.1 Default Encoding Parameters
		 * VESA DisplayPort Ver.1.2a - 5.1.1.1 Video Colorimetry
		 */
		pipe_config->limited_color_range =
			bpp != 18 &&
			drm_default_rgb_quant_range(adjusted_mode) ==
			HDMI_QUANTIZATION_RANGE_LIMITED;
	} else {
		pipe_config->limited_color_range =
			intel_dp->limited_color_range;
	}

	pipe_config->lane_count = lane_count;

	pipe_config->pipe_bpp = bpp;
	pipe_config->port_clock = common_rates[clock];

	intel_dp_compute_rate(intel_dp, pipe_config->port_clock,
			      &link_bw, &rate_select);

	DRM_DEBUG_KMS("DP link bw %02x rate select %02x lane count %d clock %d bpp %d\n",
		      link_bw, rate_select, pipe_config->lane_count,
		      pipe_config->port_clock, bpp);
	DRM_DEBUG_KMS("DP link bw required %i available %i\n",
		      mode_rate, link_avail);

	intel_link_compute_m_n(bpp, lane_count,
			       adjusted_mode->crtc_clock,
			       pipe_config->port_clock,
			       &pipe_config->dp_m_n);

	if (intel_connector->panel.downclock_mode != NULL &&
		dev_priv->drrs.type == SEAMLESS_DRRS_SUPPORT) {
			pipe_config->has_drrs = true;
			intel_link_compute_m_n(bpp, lane_count,
				intel_connector->panel.downclock_mode->clock,
				pipe_config->port_clock,
				&pipe_config->dp_m2_n2);
	}

	/*
	 * DPLL0 VCO may need to be adjusted to get the correct
	 * clock for eDP. This will affect cdclk as well.
	 */
	if (is_edp(intel_dp) &&
	    (IS_SKYLAKE(dev_priv) || IS_KABYLAKE(dev_priv))) {
		int vco;

		switch (pipe_config->port_clock / 2) {
		case 108000:
		case 216000:
			vco = 8640000;
			break;
		default:
			vco = 8100000;
			break;
		}

		to_intel_atomic_state(pipe_config->base.state)->cdclk_pll_vco = vco;
	}

	if (!HAS_DDI(dev_priv))
		intel_dp_set_clock(encoder, pipe_config);

	return true;
}

void intel_dp_set_link_params(struct intel_dp *intel_dp,
			      int link_rate, uint8_t lane_count,
			      bool link_mst)
{
	intel_dp->link_rate = link_rate;
	intel_dp->lane_count = lane_count;
	intel_dp->link_mst = link_mst;
}

static void intel_dp_prepare(struct intel_encoder *encoder,
			     struct intel_crtc_state *pipe_config)
{
	struct drm_device *dev = encoder->base.dev;
	struct drm_i915_private *dev_priv = to_i915(dev);
	struct intel_dp *intel_dp = enc_to_intel_dp(&encoder->base);
	enum port port = dp_to_dig_port(intel_dp)->port;
	struct intel_crtc *crtc = to_intel_crtc(encoder->base.crtc);
	const struct drm_display_mode *adjusted_mode = &pipe_config->base.adjusted_mode;

	intel_dp_set_link_params(intel_dp, pipe_config->port_clock,
				 pipe_config->lane_count,
				 intel_crtc_has_type(pipe_config,
						     INTEL_OUTPUT_DP_MST));

	/*
	 * There are four kinds of DP registers:
	 *
	 * 	IBX PCH
	 * 	SNB CPU
	 *	IVB CPU
	 * 	CPT PCH
	 *
	 * IBX PCH and CPU are the same for almost everything,
	 * except that the CPU DP PLL is configured in this
	 * register
	 *
	 * CPT PCH is quite different, having many bits moved
	 * to the TRANS_DP_CTL register instead. That
	 * configuration happens (oddly) in ironlake_pch_enable
	 */

	/* Preserve the BIOS-computed detected bit. This is
	 * supposed to be read-only.
	 */
	intel_dp->DP = I915_READ(intel_dp->output_reg) & DP_DETECTED;

	/* Handle DP bits in common between all three register formats */
	intel_dp->DP |= DP_VOLTAGE_0_4 | DP_PRE_EMPHASIS_0;
	intel_dp->DP |= DP_PORT_WIDTH(pipe_config->lane_count);

	/* Split out the IBX/CPU vs CPT settings */

	if (IS_GEN7(dev_priv) && port == PORT_A) {
		if (adjusted_mode->flags & DRM_MODE_FLAG_PHSYNC)
			intel_dp->DP |= DP_SYNC_HS_HIGH;
		if (adjusted_mode->flags & DRM_MODE_FLAG_PVSYNC)
			intel_dp->DP |= DP_SYNC_VS_HIGH;
		intel_dp->DP |= DP_LINK_TRAIN_OFF_CPT;

		if (drm_dp_enhanced_frame_cap(intel_dp->dpcd))
			intel_dp->DP |= DP_ENHANCED_FRAMING;

		intel_dp->DP |= crtc->pipe << 29;
	} else if (HAS_PCH_CPT(dev_priv) && port != PORT_A) {
		u32 trans_dp;

		intel_dp->DP |= DP_LINK_TRAIN_OFF_CPT;

		trans_dp = I915_READ(TRANS_DP_CTL(crtc->pipe));
		if (drm_dp_enhanced_frame_cap(intel_dp->dpcd))
			trans_dp |= TRANS_DP_ENH_FRAMING;
		else
			trans_dp &= ~TRANS_DP_ENH_FRAMING;
		I915_WRITE(TRANS_DP_CTL(crtc->pipe), trans_dp);
	} else {
		if (IS_G4X(dev_priv) && pipe_config->limited_color_range)
			intel_dp->DP |= DP_COLOR_RANGE_16_235;

		if (adjusted_mode->flags & DRM_MODE_FLAG_PHSYNC)
			intel_dp->DP |= DP_SYNC_HS_HIGH;
		if (adjusted_mode->flags & DRM_MODE_FLAG_PVSYNC)
			intel_dp->DP |= DP_SYNC_VS_HIGH;
		intel_dp->DP |= DP_LINK_TRAIN_OFF;

		if (drm_dp_enhanced_frame_cap(intel_dp->dpcd))
			intel_dp->DP |= DP_ENHANCED_FRAMING;

		if (IS_CHERRYVIEW(dev_priv))
			intel_dp->DP |= DP_PIPE_SELECT_CHV(crtc->pipe);
		else if (crtc->pipe == PIPE_B)
			intel_dp->DP |= DP_PIPEB_SELECT;
	}
}

#define IDLE_ON_MASK		(PP_ON | PP_SEQUENCE_MASK | 0                     | PP_SEQUENCE_STATE_MASK)
#define IDLE_ON_VALUE   	(PP_ON | PP_SEQUENCE_NONE | 0                     | PP_SEQUENCE_STATE_ON_IDLE)

#define IDLE_OFF_MASK		(PP_ON | PP_SEQUENCE_MASK | 0                     | 0)
#define IDLE_OFF_VALUE		(0     | PP_SEQUENCE_NONE | 0                     | 0)

#define IDLE_CYCLE_MASK		(PP_ON | PP_SEQUENCE_MASK | PP_CYCLE_DELAY_ACTIVE | PP_SEQUENCE_STATE_MASK)
#define IDLE_CYCLE_VALUE	(0     | PP_SEQUENCE_NONE | 0                     | PP_SEQUENCE_STATE_OFF_IDLE)

static void intel_pps_verify_state(struct drm_i915_private *dev_priv,
				   struct intel_dp *intel_dp);

static void wait_panel_status(struct intel_dp *intel_dp,
				       u32 mask,
				       u32 value)
{
	struct drm_device *dev = intel_dp_to_dev(intel_dp);
	struct drm_i915_private *dev_priv = to_i915(dev);
	i915_reg_t pp_stat_reg, pp_ctrl_reg;

	lockdep_assert_held(&dev_priv->pps_mutex);

	intel_pps_verify_state(dev_priv, intel_dp);

	pp_stat_reg = _pp_stat_reg(intel_dp);
	pp_ctrl_reg = _pp_ctrl_reg(intel_dp);

	DRM_DEBUG_KMS("mask %08x value %08x status %08x control %08x\n",
			mask, value,
			I915_READ(pp_stat_reg),
			I915_READ(pp_ctrl_reg));

	if (intel_wait_for_register(dev_priv,
				    pp_stat_reg, mask, value,
				    5000))
		DRM_ERROR("Panel status timeout: status %08x control %08x\n",
				I915_READ(pp_stat_reg),
				I915_READ(pp_ctrl_reg));

	DRM_DEBUG_KMS("Wait complete\n");
}

static void wait_panel_on(struct intel_dp *intel_dp)
{
	DRM_DEBUG_KMS("Wait for panel power on\n");
	wait_panel_status(intel_dp, IDLE_ON_MASK, IDLE_ON_VALUE);
}

static void wait_panel_off(struct intel_dp *intel_dp)
{
	DRM_DEBUG_KMS("Wait for panel power off time\n");
	wait_panel_status(intel_dp, IDLE_OFF_MASK, IDLE_OFF_VALUE);
}

static void wait_panel_power_cycle(struct intel_dp *intel_dp)
{
	ktime_t panel_power_on_time;
	s64 panel_power_off_duration;

	DRM_DEBUG_KMS("Wait for panel power cycle\n");

	/* take the difference of currrent time and panel power off time
	 * and then make panel wait for t11_t12 if needed. */
	panel_power_on_time = ktime_get_boottime();
	panel_power_off_duration = ktime_ms_delta(panel_power_on_time, intel_dp->panel_power_off_time);

	/* When we disable the VDD override bit last we have to do the manual
	 * wait. */
	if (panel_power_off_duration < (s64)intel_dp->panel_power_cycle_delay)
		wait_remaining_ms_from_jiffies(jiffies,
				       intel_dp->panel_power_cycle_delay - panel_power_off_duration);

	wait_panel_status(intel_dp, IDLE_CYCLE_MASK, IDLE_CYCLE_VALUE);
}

static void wait_backlight_on(struct intel_dp *intel_dp)
{
	wait_remaining_ms_from_jiffies(intel_dp->last_power_on,
				       intel_dp->backlight_on_delay);
}

static void edp_wait_backlight_off(struct intel_dp *intel_dp)
{
	wait_remaining_ms_from_jiffies(intel_dp->last_backlight_off,
				       intel_dp->backlight_off_delay);
}

/* Read the current pp_control value, unlocking the register if it
 * is locked
 */

static  u32 ironlake_get_pp_control(struct intel_dp *intel_dp)
{
	struct drm_device *dev = intel_dp_to_dev(intel_dp);
	struct drm_i915_private *dev_priv = to_i915(dev);
	u32 control;

	lockdep_assert_held(&dev_priv->pps_mutex);

	control = I915_READ(_pp_ctrl_reg(intel_dp));
	if (WARN_ON(!HAS_DDI(dev_priv) &&
		    (control & PANEL_UNLOCK_MASK) != PANEL_UNLOCK_REGS)) {
		control &= ~PANEL_UNLOCK_MASK;
		control |= PANEL_UNLOCK_REGS;
	}
	return control;
}

/*
 * Must be paired with edp_panel_vdd_off().
 * Must hold pps_mutex around the whole on/off sequence.
 * Can be nested with intel_edp_panel_vdd_{on,off}() calls.
 */
static bool edp_panel_vdd_on(struct intel_dp *intel_dp)
{
	struct drm_device *dev = intel_dp_to_dev(intel_dp);
	struct intel_digital_port *intel_dig_port = dp_to_dig_port(intel_dp);
	struct intel_encoder *intel_encoder = &intel_dig_port->base;
	struct drm_i915_private *dev_priv = to_i915(dev);
	enum intel_display_power_domain power_domain;
	u32 pp;
	i915_reg_t pp_stat_reg, pp_ctrl_reg;
	bool need_to_disable = !intel_dp->want_panel_vdd;

	lockdep_assert_held(&dev_priv->pps_mutex);

	if (!is_edp(intel_dp))
		return false;

	cancel_delayed_work(&intel_dp->panel_vdd_work);
	intel_dp->want_panel_vdd = true;

	if (edp_have_panel_vdd(intel_dp))
		return need_to_disable;

	power_domain = intel_display_port_aux_power_domain(intel_encoder);
	intel_display_power_get(dev_priv, power_domain);

	DRM_DEBUG_KMS("Turning eDP port %c VDD on\n",
		      port_name(intel_dig_port->port));

	if (!edp_have_panel_power(intel_dp))
		wait_panel_power_cycle(intel_dp);

	pp = ironlake_get_pp_control(intel_dp);
	pp |= EDP_FORCE_VDD;

	pp_stat_reg = _pp_stat_reg(intel_dp);
	pp_ctrl_reg = _pp_ctrl_reg(intel_dp);

	I915_WRITE(pp_ctrl_reg, pp);
	POSTING_READ(pp_ctrl_reg);
	DRM_DEBUG_KMS("PP_STATUS: 0x%08x PP_CONTROL: 0x%08x\n",
			I915_READ(pp_stat_reg), I915_READ(pp_ctrl_reg));
	/*
	 * If the panel wasn't on, delay before accessing aux channel
	 */
	if (!edp_have_panel_power(intel_dp)) {
		DRM_DEBUG_KMS("eDP port %c panel power wasn't enabled\n",
			      port_name(intel_dig_port->port));
		msleep(intel_dp->panel_power_up_delay);
	}

	return need_to_disable;
}

/*
 * Must be paired with intel_edp_panel_vdd_off() or
 * intel_edp_panel_off().
 * Nested calls to these functions are not allowed since
 * we drop the lock. Caller must use some higher level
 * locking to prevent nested calls from other threads.
 */
void intel_edp_panel_vdd_on(struct intel_dp *intel_dp)
{
	bool vdd;

	if (!is_edp(intel_dp))
		return;

	pps_lock(intel_dp);
	vdd = edp_panel_vdd_on(intel_dp);
	pps_unlock(intel_dp);

	I915_STATE_WARN(!vdd, "eDP port %c VDD already requested on\n",
	     port_name(dp_to_dig_port(intel_dp)->port));
}

static void edp_panel_vdd_off_sync(struct intel_dp *intel_dp)
{
	struct drm_device *dev = intel_dp_to_dev(intel_dp);
	struct drm_i915_private *dev_priv = to_i915(dev);
	struct intel_digital_port *intel_dig_port =
		dp_to_dig_port(intel_dp);
	struct intel_encoder *intel_encoder = &intel_dig_port->base;
	enum intel_display_power_domain power_domain;
	u32 pp;
	i915_reg_t pp_stat_reg, pp_ctrl_reg;

	lockdep_assert_held(&dev_priv->pps_mutex);

	WARN_ON(intel_dp->want_panel_vdd);

	if (!edp_have_panel_vdd(intel_dp))
		return;

	DRM_DEBUG_KMS("Turning eDP port %c VDD off\n",
		      port_name(intel_dig_port->port));

	pp = ironlake_get_pp_control(intel_dp);
	pp &= ~EDP_FORCE_VDD;

	pp_ctrl_reg = _pp_ctrl_reg(intel_dp);
	pp_stat_reg = _pp_stat_reg(intel_dp);

	I915_WRITE(pp_ctrl_reg, pp);
	POSTING_READ(pp_ctrl_reg);

	/* Make sure sequencer is idle before allowing subsequent activity */
	DRM_DEBUG_KMS("PP_STATUS: 0x%08x PP_CONTROL: 0x%08x\n",
	I915_READ(pp_stat_reg), I915_READ(pp_ctrl_reg));

	if ((pp & PANEL_POWER_ON) == 0)
		intel_dp->panel_power_off_time = ktime_get_boottime();

	power_domain = intel_display_port_aux_power_domain(intel_encoder);
	intel_display_power_put(dev_priv, power_domain);
}

static void edp_panel_vdd_work(struct work_struct *__work)
{
	struct intel_dp *intel_dp = container_of(to_delayed_work(__work),
						 struct intel_dp, panel_vdd_work);

	pps_lock(intel_dp);
	if (!intel_dp->want_panel_vdd)
		edp_panel_vdd_off_sync(intel_dp);
	pps_unlock(intel_dp);
}

static void edp_panel_vdd_schedule_off(struct intel_dp *intel_dp)
{
	unsigned long delay;

	/*
	 * Queue the timer to fire a long time from now (relative to the power
	 * down delay) to keep the panel power up across a sequence of
	 * operations.
	 */
	delay = msecs_to_jiffies(intel_dp->panel_power_cycle_delay * 5);
	schedule_delayed_work(&intel_dp->panel_vdd_work, delay);
}

/*
 * Must be paired with edp_panel_vdd_on().
 * Must hold pps_mutex around the whole on/off sequence.
 * Can be nested with intel_edp_panel_vdd_{on,off}() calls.
 */
static void edp_panel_vdd_off(struct intel_dp *intel_dp, bool sync)
{
	struct drm_i915_private *dev_priv = to_i915(intel_dp_to_dev(intel_dp));

	lockdep_assert_held(&dev_priv->pps_mutex);

	if (!is_edp(intel_dp))
		return;

	I915_STATE_WARN(!intel_dp->want_panel_vdd, "eDP port %c VDD not forced on",
	     port_name(dp_to_dig_port(intel_dp)->port));

	intel_dp->want_panel_vdd = false;

	if (sync)
		edp_panel_vdd_off_sync(intel_dp);
	else
		edp_panel_vdd_schedule_off(intel_dp);
}

static void edp_panel_on(struct intel_dp *intel_dp)
{
	struct drm_device *dev = intel_dp_to_dev(intel_dp);
	struct drm_i915_private *dev_priv = to_i915(dev);
	u32 pp;
	i915_reg_t pp_ctrl_reg;

	lockdep_assert_held(&dev_priv->pps_mutex);

	if (!is_edp(intel_dp))
		return;

	DRM_DEBUG_KMS("Turn eDP port %c panel power on\n",
		      port_name(dp_to_dig_port(intel_dp)->port));

	if (WARN(edp_have_panel_power(intel_dp),
		 "eDP port %c panel power already on\n",
		 port_name(dp_to_dig_port(intel_dp)->port)))
		return;

	wait_panel_power_cycle(intel_dp);

	pp_ctrl_reg = _pp_ctrl_reg(intel_dp);
	pp = ironlake_get_pp_control(intel_dp);
	if (IS_GEN5(dev_priv)) {
		/* ILK workaround: disable reset around power sequence */
		pp &= ~PANEL_POWER_RESET;
		I915_WRITE(pp_ctrl_reg, pp);
		POSTING_READ(pp_ctrl_reg);
	}

	pp |= PANEL_POWER_ON;
	if (!IS_GEN5(dev_priv))
		pp |= PANEL_POWER_RESET;

	I915_WRITE(pp_ctrl_reg, pp);
	POSTING_READ(pp_ctrl_reg);

	wait_panel_on(intel_dp);
	intel_dp->last_power_on = jiffies;

	if (IS_GEN5(dev_priv)) {
		pp |= PANEL_POWER_RESET; /* restore panel reset bit */
		I915_WRITE(pp_ctrl_reg, pp);
		POSTING_READ(pp_ctrl_reg);
	}
}

void intel_edp_panel_on(struct intel_dp *intel_dp)
{
	if (!is_edp(intel_dp))
		return;

	pps_lock(intel_dp);
	edp_panel_on(intel_dp);
	pps_unlock(intel_dp);
}


static void edp_panel_off(struct intel_dp *intel_dp)
{
	struct intel_digital_port *intel_dig_port = dp_to_dig_port(intel_dp);
	struct intel_encoder *intel_encoder = &intel_dig_port->base;
	struct drm_device *dev = intel_dp_to_dev(intel_dp);
	struct drm_i915_private *dev_priv = to_i915(dev);
	enum intel_display_power_domain power_domain;
	u32 pp;
	i915_reg_t pp_ctrl_reg;

	lockdep_assert_held(&dev_priv->pps_mutex);

	if (!is_edp(intel_dp))
		return;

	DRM_DEBUG_KMS("Turn eDP port %c panel power off\n",
		      port_name(dp_to_dig_port(intel_dp)->port));

	WARN(!intel_dp->want_panel_vdd, "Need eDP port %c VDD to turn off panel\n",
	     port_name(dp_to_dig_port(intel_dp)->port));

	pp = ironlake_get_pp_control(intel_dp);
	/* We need to switch off panel power _and_ force vdd, for otherwise some
	 * panels get very unhappy and cease to work. */
	pp &= ~(PANEL_POWER_ON | PANEL_POWER_RESET | EDP_FORCE_VDD |
		EDP_BLC_ENABLE);

	pp_ctrl_reg = _pp_ctrl_reg(intel_dp);

	intel_dp->want_panel_vdd = false;

	I915_WRITE(pp_ctrl_reg, pp);
	POSTING_READ(pp_ctrl_reg);

	intel_dp->panel_power_off_time = ktime_get_boottime();
	wait_panel_off(intel_dp);

	/* We got a reference when we enabled the VDD. */
	power_domain = intel_display_port_aux_power_domain(intel_encoder);
	intel_display_power_put(dev_priv, power_domain);
}

void intel_edp_panel_off(struct intel_dp *intel_dp)
{
	if (!is_edp(intel_dp))
		return;

	pps_lock(intel_dp);
	edp_panel_off(intel_dp);
	pps_unlock(intel_dp);
}

/* Enable backlight in the panel power control. */
static void _intel_edp_backlight_on(struct intel_dp *intel_dp)
{
	struct intel_digital_port *intel_dig_port = dp_to_dig_port(intel_dp);
	struct drm_device *dev = intel_dig_port->base.base.dev;
	struct drm_i915_private *dev_priv = to_i915(dev);
	u32 pp;
	i915_reg_t pp_ctrl_reg;

	/*
	 * If we enable the backlight right away following a panel power
	 * on, we may see slight flicker as the panel syncs with the eDP
	 * link.  So delay a bit to make sure the image is solid before
	 * allowing it to appear.
	 */
	wait_backlight_on(intel_dp);

	pps_lock(intel_dp);

	pp = ironlake_get_pp_control(intel_dp);
	pp |= EDP_BLC_ENABLE;

	pp_ctrl_reg = _pp_ctrl_reg(intel_dp);

	I915_WRITE(pp_ctrl_reg, pp);
	POSTING_READ(pp_ctrl_reg);

	pps_unlock(intel_dp);
}

/* Enable backlight PWM and backlight PP control. */
void intel_edp_backlight_on(struct intel_dp *intel_dp)
{
	if (!is_edp(intel_dp))
		return;

	DRM_DEBUG_KMS("\n");

	intel_panel_enable_backlight(intel_dp->attached_connector);
	_intel_edp_backlight_on(intel_dp);
}

/* Disable backlight in the panel power control. */
static void _intel_edp_backlight_off(struct intel_dp *intel_dp)
{
	struct drm_device *dev = intel_dp_to_dev(intel_dp);
	struct drm_i915_private *dev_priv = to_i915(dev);
	u32 pp;
	i915_reg_t pp_ctrl_reg;

	if (!is_edp(intel_dp))
		return;

	pps_lock(intel_dp);

	pp = ironlake_get_pp_control(intel_dp);
	pp &= ~EDP_BLC_ENABLE;

	pp_ctrl_reg = _pp_ctrl_reg(intel_dp);

	I915_WRITE(pp_ctrl_reg, pp);
	POSTING_READ(pp_ctrl_reg);

	pps_unlock(intel_dp);

	intel_dp->last_backlight_off = jiffies;
	edp_wait_backlight_off(intel_dp);
}

/* Disable backlight PP control and backlight PWM. */
void intel_edp_backlight_off(struct intel_dp *intel_dp)
{
	if (!is_edp(intel_dp))
		return;

	DRM_DEBUG_KMS("\n");

	_intel_edp_backlight_off(intel_dp);
	intel_panel_disable_backlight(intel_dp->attached_connector);
}

/*
 * Hook for controlling the panel power control backlight through the bl_power
 * sysfs attribute. Take care to handle multiple calls.
 */
static void intel_edp_backlight_power(struct intel_connector *connector,
				      bool enable)
{
	struct intel_dp *intel_dp = intel_attached_dp(&connector->base);
	bool is_enabled;

	pps_lock(intel_dp);
	is_enabled = ironlake_get_pp_control(intel_dp) & EDP_BLC_ENABLE;
	pps_unlock(intel_dp);

	if (is_enabled == enable)
		return;

	DRM_DEBUG_KMS("panel power control backlight %s\n",
		      enable ? "enable" : "disable");

	if (enable)
		_intel_edp_backlight_on(intel_dp);
	else
		_intel_edp_backlight_off(intel_dp);
}

static void assert_dp_port(struct intel_dp *intel_dp, bool state)
{
	struct intel_digital_port *dig_port = dp_to_dig_port(intel_dp);
	struct drm_i915_private *dev_priv = to_i915(dig_port->base.base.dev);
	bool cur_state = I915_READ(intel_dp->output_reg) & DP_PORT_EN;

	I915_STATE_WARN(cur_state != state,
			"DP port %c state assertion failure (expected %s, current %s)\n",
			port_name(dig_port->port),
			onoff(state), onoff(cur_state));
}
#define assert_dp_port_disabled(d) assert_dp_port((d), false)

static void assert_edp_pll(struct drm_i915_private *dev_priv, bool state)
{
	bool cur_state = I915_READ(DP_A) & DP_PLL_ENABLE;

	I915_STATE_WARN(cur_state != state,
			"eDP PLL state assertion failure (expected %s, current %s)\n",
			onoff(state), onoff(cur_state));
}
#define assert_edp_pll_enabled(d) assert_edp_pll((d), true)
#define assert_edp_pll_disabled(d) assert_edp_pll((d), false)

static void ironlake_edp_pll_on(struct intel_dp *intel_dp,
				struct intel_crtc_state *pipe_config)
{
	struct intel_crtc *crtc = to_intel_crtc(pipe_config->base.crtc);
	struct drm_i915_private *dev_priv = to_i915(crtc->base.dev);

	assert_pipe_disabled(dev_priv, crtc->pipe);
	assert_dp_port_disabled(intel_dp);
	assert_edp_pll_disabled(dev_priv);

	DRM_DEBUG_KMS("enabling eDP PLL for clock %d\n",
		      pipe_config->port_clock);

	intel_dp->DP &= ~DP_PLL_FREQ_MASK;

	if (pipe_config->port_clock == 162000)
		intel_dp->DP |= DP_PLL_FREQ_162MHZ;
	else
		intel_dp->DP |= DP_PLL_FREQ_270MHZ;

	I915_WRITE(DP_A, intel_dp->DP);
	POSTING_READ(DP_A);
	udelay(500);

	/*
	 * [DevILK] Work around required when enabling DP PLL
	 * while a pipe is enabled going to FDI:
	 * 1. Wait for the start of vertical blank on the enabled pipe going to FDI
	 * 2. Program DP PLL enable
	 */
	if (IS_GEN5(dev_priv))
		intel_wait_for_vblank_if_active(dev_priv, !crtc->pipe);

	intel_dp->DP |= DP_PLL_ENABLE;

	I915_WRITE(DP_A, intel_dp->DP);
	POSTING_READ(DP_A);
	udelay(200);
}

static void ironlake_edp_pll_off(struct intel_dp *intel_dp)
{
	struct intel_digital_port *intel_dig_port = dp_to_dig_port(intel_dp);
	struct intel_crtc *crtc = to_intel_crtc(intel_dig_port->base.base.crtc);
	struct drm_i915_private *dev_priv = to_i915(crtc->base.dev);

	assert_pipe_disabled(dev_priv, crtc->pipe);
	assert_dp_port_disabled(intel_dp);
	assert_edp_pll_enabled(dev_priv);

	DRM_DEBUG_KMS("disabling eDP PLL\n");

	intel_dp->DP &= ~DP_PLL_ENABLE;

	I915_WRITE(DP_A, intel_dp->DP);
	POSTING_READ(DP_A);
	udelay(200);
}

/* If the sink supports it, try to set the power state appropriately */
void intel_dp_sink_dpms(struct intel_dp *intel_dp, int mode)
{
	int ret, i;

	/* Should have a valid DPCD by this point */
	if (intel_dp->dpcd[DP_DPCD_REV] < 0x11)
		return;

	if (mode != DRM_MODE_DPMS_ON) {
		ret = drm_dp_dpcd_writeb(&intel_dp->aux, DP_SET_POWER,
					 DP_SET_POWER_D3);
	} else {
		struct intel_lspcon *lspcon = dp_to_lspcon(intel_dp);

		/*
		 * When turning on, we need to retry for 1ms to give the sink
		 * time to wake up.
		 */
		for (i = 0; i < 3; i++) {
			ret = drm_dp_dpcd_writeb(&intel_dp->aux, DP_SET_POWER,
						 DP_SET_POWER_D0);
			if (ret == 1)
				break;
			msleep(1);
		}

		if (ret == 1 && lspcon->active)
			lspcon_wait_pcon_mode(lspcon);
	}

	if (ret != 1)
		DRM_DEBUG_KMS("failed to %s sink power state\n",
			      mode == DRM_MODE_DPMS_ON ? "enable" : "disable");
}

static bool intel_dp_get_hw_state(struct intel_encoder *encoder,
				  enum pipe *pipe)
{
	struct intel_dp *intel_dp = enc_to_intel_dp(&encoder->base);
	enum port port = dp_to_dig_port(intel_dp)->port;
	struct drm_device *dev = encoder->base.dev;
	struct drm_i915_private *dev_priv = to_i915(dev);
	enum intel_display_power_domain power_domain;
	u32 tmp;
	bool ret;

	power_domain = intel_display_port_power_domain(encoder);
	if (!intel_display_power_get_if_enabled(dev_priv, power_domain))
		return false;

	ret = false;

	tmp = I915_READ(intel_dp->output_reg);

	if (!(tmp & DP_PORT_EN))
		goto out;

	if (IS_GEN7(dev_priv) && port == PORT_A) {
		*pipe = PORT_TO_PIPE_CPT(tmp);
	} else if (HAS_PCH_CPT(dev_priv) && port != PORT_A) {
		enum pipe p;

		for_each_pipe(dev_priv, p) {
			u32 trans_dp = I915_READ(TRANS_DP_CTL(p));
			if (TRANS_DP_PIPE_TO_PORT(trans_dp) == port) {
				*pipe = p;
				ret = true;

				goto out;
			}
		}

		DRM_DEBUG_KMS("No pipe for dp port 0x%x found\n",
			      i915_mmio_reg_offset(intel_dp->output_reg));
	} else if (IS_CHERRYVIEW(dev_priv)) {
		*pipe = DP_PORT_TO_PIPE_CHV(tmp);
	} else {
		*pipe = PORT_TO_PIPE(tmp);
	}

	ret = true;

out:
	intel_display_power_put(dev_priv, power_domain);

	return ret;
}

static void intel_dp_get_config(struct intel_encoder *encoder,
				struct intel_crtc_state *pipe_config)
{
	struct intel_dp *intel_dp = enc_to_intel_dp(&encoder->base);
	u32 tmp, flags = 0;
	struct drm_device *dev = encoder->base.dev;
	struct drm_i915_private *dev_priv = to_i915(dev);
	enum port port = dp_to_dig_port(intel_dp)->port;
	struct intel_crtc *crtc = to_intel_crtc(encoder->base.crtc);

	tmp = I915_READ(intel_dp->output_reg);

	pipe_config->has_audio = tmp & DP_AUDIO_OUTPUT_ENABLE && port != PORT_A;

	if (HAS_PCH_CPT(dev_priv) && port != PORT_A) {
		u32 trans_dp = I915_READ(TRANS_DP_CTL(crtc->pipe));

		if (trans_dp & TRANS_DP_HSYNC_ACTIVE_HIGH)
			flags |= DRM_MODE_FLAG_PHSYNC;
		else
			flags |= DRM_MODE_FLAG_NHSYNC;

		if (trans_dp & TRANS_DP_VSYNC_ACTIVE_HIGH)
			flags |= DRM_MODE_FLAG_PVSYNC;
		else
			flags |= DRM_MODE_FLAG_NVSYNC;
	} else {
		if (tmp & DP_SYNC_HS_HIGH)
			flags |= DRM_MODE_FLAG_PHSYNC;
		else
			flags |= DRM_MODE_FLAG_NHSYNC;

		if (tmp & DP_SYNC_VS_HIGH)
			flags |= DRM_MODE_FLAG_PVSYNC;
		else
			flags |= DRM_MODE_FLAG_NVSYNC;
	}

	pipe_config->base.adjusted_mode.flags |= flags;

	if (IS_G4X(dev_priv) && tmp & DP_COLOR_RANGE_16_235)
		pipe_config->limited_color_range = true;

	pipe_config->lane_count =
		((tmp & DP_PORT_WIDTH_MASK) >> DP_PORT_WIDTH_SHIFT) + 1;

	intel_dp_get_m_n(crtc, pipe_config);

	if (port == PORT_A) {
		if ((I915_READ(DP_A) & DP_PLL_FREQ_MASK) == DP_PLL_FREQ_162MHZ)
			pipe_config->port_clock = 162000;
		else
			pipe_config->port_clock = 270000;
	}

	pipe_config->base.adjusted_mode.crtc_clock =
		intel_dotclock_calculate(pipe_config->port_clock,
					 &pipe_config->dp_m_n);

	if (is_edp(intel_dp) && dev_priv->vbt.edp.bpp &&
	    pipe_config->pipe_bpp > dev_priv->vbt.edp.bpp) {
		/*
		 * This is a big fat ugly hack.
		 *
		 * Some machines in UEFI boot mode provide us a VBT that has 18
		 * bpp and 1.62 GHz link bandwidth for eDP, which for reasons
		 * unknown we fail to light up. Yet the same BIOS boots up with
		 * 24 bpp and 2.7 GHz link. Use the same bpp as the BIOS uses as
		 * max, not what it tells us to use.
		 *
		 * Note: This will still be broken if the eDP panel is not lit
		 * up by the BIOS, and thus we can't get the mode at module
		 * load.
		 */
		DRM_DEBUG_KMS("pipe has %d bpp for eDP panel, overriding BIOS-provided max %d bpp\n",
			      pipe_config->pipe_bpp, dev_priv->vbt.edp.bpp);
		dev_priv->vbt.edp.bpp = pipe_config->pipe_bpp;
	}
}

static void intel_disable_dp(struct intel_encoder *encoder,
			     struct intel_crtc_state *old_crtc_state,
			     struct drm_connector_state *old_conn_state)
{
	struct intel_dp *intel_dp = enc_to_intel_dp(&encoder->base);
	struct drm_i915_private *dev_priv = to_i915(encoder->base.dev);

	if (old_crtc_state->has_audio)
		intel_audio_codec_disable(encoder);

	if (HAS_PSR(dev_priv) && !HAS_DDI(dev_priv))
		intel_psr_disable(intel_dp);

	/* Make sure the panel is off before trying to change the mode. But also
	 * ensure that we have vdd while we switch off the panel. */
	intel_edp_panel_vdd_on(intel_dp);
	intel_edp_backlight_off(intel_dp);
	intel_dp_sink_dpms(intel_dp, DRM_MODE_DPMS_OFF);
	intel_edp_panel_off(intel_dp);

	/* disable the port before the pipe on g4x */
	if (INTEL_GEN(dev_priv) < 5)
		intel_dp_link_down(intel_dp);
}

static void ilk_post_disable_dp(struct intel_encoder *encoder,
				struct intel_crtc_state *old_crtc_state,
				struct drm_connector_state *old_conn_state)
{
	struct intel_dp *intel_dp = enc_to_intel_dp(&encoder->base);
	enum port port = dp_to_dig_port(intel_dp)->port;

	intel_dp_link_down(intel_dp);

	/* Only ilk+ has port A */
	if (port == PORT_A)
		ironlake_edp_pll_off(intel_dp);
}

static void vlv_post_disable_dp(struct intel_encoder *encoder,
				struct intel_crtc_state *old_crtc_state,
				struct drm_connector_state *old_conn_state)
{
	struct intel_dp *intel_dp = enc_to_intel_dp(&encoder->base);

	intel_dp_link_down(intel_dp);
}

static void chv_post_disable_dp(struct intel_encoder *encoder,
				struct intel_crtc_state *old_crtc_state,
				struct drm_connector_state *old_conn_state)
{
	struct intel_dp *intel_dp = enc_to_intel_dp(&encoder->base);
	struct drm_device *dev = encoder->base.dev;
	struct drm_i915_private *dev_priv = to_i915(dev);

	intel_dp_link_down(intel_dp);

	mutex_lock(&dev_priv->sb_lock);

	/* Assert data lane reset */
	chv_data_lane_soft_reset(encoder, true);

	mutex_unlock(&dev_priv->sb_lock);
}

static void
_intel_dp_set_link_train(struct intel_dp *intel_dp,
			 uint32_t *DP,
			 uint8_t dp_train_pat)
{
	struct intel_digital_port *intel_dig_port = dp_to_dig_port(intel_dp);
	struct drm_device *dev = intel_dig_port->base.base.dev;
	struct drm_i915_private *dev_priv = to_i915(dev);
	enum port port = intel_dig_port->port;

	if (dp_train_pat & DP_TRAINING_PATTERN_MASK)
		DRM_DEBUG_KMS("Using DP training pattern TPS%d\n",
			      dp_train_pat & DP_TRAINING_PATTERN_MASK);

	if (HAS_DDI(dev_priv)) {
		uint32_t temp = I915_READ(DP_TP_CTL(port));

		if (dp_train_pat & DP_LINK_SCRAMBLING_DISABLE)
			temp |= DP_TP_CTL_SCRAMBLE_DISABLE;
		else
			temp &= ~DP_TP_CTL_SCRAMBLE_DISABLE;

		temp &= ~DP_TP_CTL_LINK_TRAIN_MASK;
		switch (dp_train_pat & DP_TRAINING_PATTERN_MASK) {
		case DP_TRAINING_PATTERN_DISABLE:
			temp |= DP_TP_CTL_LINK_TRAIN_NORMAL;

			break;
		case DP_TRAINING_PATTERN_1:
			temp |= DP_TP_CTL_LINK_TRAIN_PAT1;
			break;
		case DP_TRAINING_PATTERN_2:
			temp |= DP_TP_CTL_LINK_TRAIN_PAT2;
			break;
		case DP_TRAINING_PATTERN_3:
			temp |= DP_TP_CTL_LINK_TRAIN_PAT3;
			break;
		}
		I915_WRITE(DP_TP_CTL(port), temp);

	} else if ((IS_GEN7(dev_priv) && port == PORT_A) ||
		   (HAS_PCH_CPT(dev_priv) && port != PORT_A)) {
		*DP &= ~DP_LINK_TRAIN_MASK_CPT;

		switch (dp_train_pat & DP_TRAINING_PATTERN_MASK) {
		case DP_TRAINING_PATTERN_DISABLE:
			*DP |= DP_LINK_TRAIN_OFF_CPT;
			break;
		case DP_TRAINING_PATTERN_1:
			*DP |= DP_LINK_TRAIN_PAT_1_CPT;
			break;
		case DP_TRAINING_PATTERN_2:
			*DP |= DP_LINK_TRAIN_PAT_2_CPT;
			break;
		case DP_TRAINING_PATTERN_3:
			DRM_DEBUG_KMS("TPS3 not supported, using TPS2 instead\n");
			*DP |= DP_LINK_TRAIN_PAT_2_CPT;
			break;
		}

	} else {
		if (IS_CHERRYVIEW(dev_priv))
			*DP &= ~DP_LINK_TRAIN_MASK_CHV;
		else
			*DP &= ~DP_LINK_TRAIN_MASK;

		switch (dp_train_pat & DP_TRAINING_PATTERN_MASK) {
		case DP_TRAINING_PATTERN_DISABLE:
			*DP |= DP_LINK_TRAIN_OFF;
			break;
		case DP_TRAINING_PATTERN_1:
			*DP |= DP_LINK_TRAIN_PAT_1;
			break;
		case DP_TRAINING_PATTERN_2:
			*DP |= DP_LINK_TRAIN_PAT_2;
			break;
		case DP_TRAINING_PATTERN_3:
			if (IS_CHERRYVIEW(dev_priv)) {
				*DP |= DP_LINK_TRAIN_PAT_3_CHV;
			} else {
				DRM_DEBUG_KMS("TPS3 not supported, using TPS2 instead\n");
				*DP |= DP_LINK_TRAIN_PAT_2;
			}
			break;
		}
	}
}

static void intel_dp_enable_port(struct intel_dp *intel_dp,
				 struct intel_crtc_state *old_crtc_state)
{
	struct drm_device *dev = intel_dp_to_dev(intel_dp);
	struct drm_i915_private *dev_priv = to_i915(dev);

	/* enable with pattern 1 (as per spec) */

	intel_dp_program_link_training_pattern(intel_dp, DP_TRAINING_PATTERN_1);

	/*
	 * Magic for VLV/CHV. We _must_ first set up the register
	 * without actually enabling the port, and then do another
	 * write to enable the port. Otherwise link training will
	 * fail when the power sequencer is freshly used for this port.
	 */
	intel_dp->DP |= DP_PORT_EN;
	if (old_crtc_state->has_audio)
		intel_dp->DP |= DP_AUDIO_OUTPUT_ENABLE;

	I915_WRITE(intel_dp->output_reg, intel_dp->DP);
	POSTING_READ(intel_dp->output_reg);
}

static void intel_enable_dp(struct intel_encoder *encoder,
			    struct intel_crtc_state *pipe_config,
			    struct drm_connector_state *conn_state)
{
	struct intel_dp *intel_dp = enc_to_intel_dp(&encoder->base);
	struct drm_device *dev = encoder->base.dev;
	struct drm_i915_private *dev_priv = to_i915(dev);
	struct intel_crtc *crtc = to_intel_crtc(encoder->base.crtc);
	uint32_t dp_reg = I915_READ(intel_dp->output_reg);
	enum pipe pipe = crtc->pipe;

	if (WARN_ON(dp_reg & DP_PORT_EN))
		return;

	pps_lock(intel_dp);

	if (IS_VALLEYVIEW(dev_priv) || IS_CHERRYVIEW(dev_priv))
		vlv_init_panel_power_sequencer(intel_dp);

	intel_dp_enable_port(intel_dp, pipe_config);

	edp_panel_vdd_on(intel_dp);
	edp_panel_on(intel_dp);
	edp_panel_vdd_off(intel_dp, true);

	pps_unlock(intel_dp);

	if (IS_VALLEYVIEW(dev_priv) || IS_CHERRYVIEW(dev_priv)) {
		unsigned int lane_mask = 0x0;

		if (IS_CHERRYVIEW(dev_priv))
			lane_mask = intel_dp_unused_lane_mask(pipe_config->lane_count);

		vlv_wait_port_ready(dev_priv, dp_to_dig_port(intel_dp),
				    lane_mask);
	}

	intel_dp_sink_dpms(intel_dp, DRM_MODE_DPMS_ON);
	intel_dp_start_link_train(intel_dp);
	intel_dp_stop_link_train(intel_dp);

	if (pipe_config->has_audio) {
		DRM_DEBUG_DRIVER("Enabling DP audio on pipe %c\n",
				 pipe_name(pipe));
		intel_audio_codec_enable(encoder, pipe_config, conn_state);
	}
}

static void g4x_enable_dp(struct intel_encoder *encoder,
			  struct intel_crtc_state *pipe_config,
			  struct drm_connector_state *conn_state)
{
	struct intel_dp *intel_dp = enc_to_intel_dp(&encoder->base);

	intel_enable_dp(encoder, pipe_config, conn_state);
	intel_edp_backlight_on(intel_dp);
}

static void vlv_enable_dp(struct intel_encoder *encoder,
			  struct intel_crtc_state *pipe_config,
			  struct drm_connector_state *conn_state)
{
	struct intel_dp *intel_dp = enc_to_intel_dp(&encoder->base);

	intel_edp_backlight_on(intel_dp);
	intel_psr_enable(intel_dp);
}

static void g4x_pre_enable_dp(struct intel_encoder *encoder,
			      struct intel_crtc_state *pipe_config,
			      struct drm_connector_state *conn_state)
{
	struct intel_dp *intel_dp = enc_to_intel_dp(&encoder->base);
	enum port port = dp_to_dig_port(intel_dp)->port;

	intel_dp_prepare(encoder, pipe_config);

	/* Only ilk+ has port A */
	if (port == PORT_A)
		ironlake_edp_pll_on(intel_dp, pipe_config);
}

static void vlv_detach_power_sequencer(struct intel_dp *intel_dp)
{
	struct intel_digital_port *intel_dig_port = dp_to_dig_port(intel_dp);
	struct drm_i915_private *dev_priv = to_i915(intel_dig_port->base.base.dev);
	enum pipe pipe = intel_dp->pps_pipe;
	i915_reg_t pp_on_reg = PP_ON_DELAYS(pipe);

	WARN_ON(intel_dp->active_pipe != INVALID_PIPE);

<<<<<<< HEAD
=======
	if (WARN_ON(pipe != PIPE_A && pipe != PIPE_B))
		return;

>>>>>>> c1aa905a
	edp_panel_vdd_off_sync(intel_dp);

	/*
	 * VLV seems to get confused when multiple power seqeuencers
	 * have the same port selected (even if only one has power/vdd
	 * enabled). The failure manifests as vlv_wait_port_ready() failing
	 * CHV on the other hand doesn't seem to mind having the same port
	 * selected in multiple power seqeuencers, but let's clear the
	 * port select always when logically disconnecting a power sequencer
	 * from a port.
	 */
	DRM_DEBUG_KMS("detaching pipe %c power sequencer from port %c\n",
		      pipe_name(pipe), port_name(intel_dig_port->port));
	I915_WRITE(pp_on_reg, 0);
	POSTING_READ(pp_on_reg);

	intel_dp->pps_pipe = INVALID_PIPE;
}

static void vlv_steal_power_sequencer(struct drm_device *dev,
				      enum pipe pipe)
{
	struct drm_i915_private *dev_priv = to_i915(dev);
	struct intel_encoder *encoder;

	lockdep_assert_held(&dev_priv->pps_mutex);

	for_each_intel_encoder(dev, encoder) {
		struct intel_dp *intel_dp;
		enum port port;

		if (encoder->type != INTEL_OUTPUT_DP &&
		    encoder->type != INTEL_OUTPUT_EDP)
			continue;

		intel_dp = enc_to_intel_dp(&encoder->base);
		port = dp_to_dig_port(intel_dp)->port;

		WARN(intel_dp->active_pipe == pipe,
		     "stealing pipe %c power sequencer from active (e)DP port %c\n",
		     pipe_name(pipe), port_name(port));

		if (intel_dp->pps_pipe != pipe)
			continue;

		DRM_DEBUG_KMS("stealing pipe %c power sequencer from port %c\n",
			      pipe_name(pipe), port_name(port));

		/* make sure vdd is off before we steal it */
		vlv_detach_power_sequencer(intel_dp);
	}
}

static void vlv_init_panel_power_sequencer(struct intel_dp *intel_dp)
{
	struct intel_digital_port *intel_dig_port = dp_to_dig_port(intel_dp);
	struct intel_encoder *encoder = &intel_dig_port->base;
	struct drm_device *dev = encoder->base.dev;
	struct drm_i915_private *dev_priv = to_i915(dev);
	struct intel_crtc *crtc = to_intel_crtc(encoder->base.crtc);

	lockdep_assert_held(&dev_priv->pps_mutex);

	WARN_ON(intel_dp->active_pipe != INVALID_PIPE);

	if (intel_dp->pps_pipe != INVALID_PIPE &&
	    intel_dp->pps_pipe != crtc->pipe) {
		/*
		 * If another power sequencer was being used on this
		 * port previously make sure to turn off vdd there while
		 * we still have control of it.
		 */
		vlv_detach_power_sequencer(intel_dp);
	}

	/*
	 * We may be stealing the power
	 * sequencer from another port.
	 */
	vlv_steal_power_sequencer(dev, crtc->pipe);

	intel_dp->active_pipe = crtc->pipe;

	if (!is_edp(intel_dp))
		return;

	/* now it's all ours */
	intel_dp->pps_pipe = crtc->pipe;

	DRM_DEBUG_KMS("initializing pipe %c power sequencer for port %c\n",
		      pipe_name(intel_dp->pps_pipe), port_name(intel_dig_port->port));

	/* init power sequencer on this pipe and port */
	intel_dp_init_panel_power_sequencer(dev, intel_dp);
	intel_dp_init_panel_power_sequencer_registers(dev, intel_dp, true);
}

static void vlv_pre_enable_dp(struct intel_encoder *encoder,
			      struct intel_crtc_state *pipe_config,
			      struct drm_connector_state *conn_state)
{
	vlv_phy_pre_encoder_enable(encoder);

	intel_enable_dp(encoder, pipe_config, conn_state);
}

static void vlv_dp_pre_pll_enable(struct intel_encoder *encoder,
				  struct intel_crtc_state *pipe_config,
				  struct drm_connector_state *conn_state)
{
	intel_dp_prepare(encoder, pipe_config);

	vlv_phy_pre_pll_enable(encoder);
}

static void chv_pre_enable_dp(struct intel_encoder *encoder,
			      struct intel_crtc_state *pipe_config,
			      struct drm_connector_state *conn_state)
{
	chv_phy_pre_encoder_enable(encoder);

	intel_enable_dp(encoder, pipe_config, conn_state);

	/* Second common lane will stay alive on its own now */
	chv_phy_release_cl2_override(encoder);
}

static void chv_dp_pre_pll_enable(struct intel_encoder *encoder,
				  struct intel_crtc_state *pipe_config,
				  struct drm_connector_state *conn_state)
{
	intel_dp_prepare(encoder, pipe_config);

	chv_phy_pre_pll_enable(encoder);
}

static void chv_dp_post_pll_disable(struct intel_encoder *encoder,
				    struct intel_crtc_state *pipe_config,
				    struct drm_connector_state *conn_state)
{
	chv_phy_post_pll_disable(encoder);
}

/*
 * Fetch AUX CH registers 0x202 - 0x207 which contain
 * link status information
 */
bool
intel_dp_get_link_status(struct intel_dp *intel_dp, uint8_t link_status[DP_LINK_STATUS_SIZE])
{
	return drm_dp_dpcd_read(&intel_dp->aux, DP_LANE0_1_STATUS, link_status,
				DP_LINK_STATUS_SIZE) == DP_LINK_STATUS_SIZE;
}

static bool intel_dp_get_y_cord_status(struct intel_dp *intel_dp)
{
	uint8_t psr_caps = 0;

	drm_dp_dpcd_readb(&intel_dp->aux, DP_PSR_CAPS, &psr_caps);
	return psr_caps & DP_PSR2_SU_Y_COORDINATE_REQUIRED;
}

static bool intel_dp_get_colorimetry_status(struct intel_dp *intel_dp)
{
	uint8_t dprx = 0;

	drm_dp_dpcd_readb(&intel_dp->aux,
			DP_DPRX_FEATURE_ENUMERATION_LIST,
			&dprx);
	return dprx & DP_VSC_SDP_EXT_FOR_COLORIMETRY_SUPPORTED;
}

static bool intel_dp_get_alpm_status(struct intel_dp *intel_dp)
{
	uint8_t alpm_caps = 0;

	drm_dp_dpcd_readb(&intel_dp->aux, DP_RECEIVER_ALPM_CAP, &alpm_caps);
	return alpm_caps & DP_ALPM_CAP;
}

/* These are source-specific values. */
uint8_t
intel_dp_voltage_max(struct intel_dp *intel_dp)
{
	struct drm_i915_private *dev_priv = to_i915(intel_dp_to_dev(intel_dp));
	enum port port = dp_to_dig_port(intel_dp)->port;

	if (IS_GEN9_LP(dev_priv))
		return DP_TRAIN_VOLTAGE_SWING_LEVEL_3;
	else if (INTEL_GEN(dev_priv) >= 9) {
		if (dev_priv->vbt.edp.low_vswing && port == PORT_A)
			return DP_TRAIN_VOLTAGE_SWING_LEVEL_3;
		return DP_TRAIN_VOLTAGE_SWING_LEVEL_2;
	} else if (IS_VALLEYVIEW(dev_priv) || IS_CHERRYVIEW(dev_priv))
		return DP_TRAIN_VOLTAGE_SWING_LEVEL_3;
	else if (IS_GEN7(dev_priv) && port == PORT_A)
		return DP_TRAIN_VOLTAGE_SWING_LEVEL_2;
	else if (HAS_PCH_CPT(dev_priv) && port != PORT_A)
		return DP_TRAIN_VOLTAGE_SWING_LEVEL_3;
	else
		return DP_TRAIN_VOLTAGE_SWING_LEVEL_2;
}

uint8_t
intel_dp_pre_emphasis_max(struct intel_dp *intel_dp, uint8_t voltage_swing)
{
	struct drm_i915_private *dev_priv = to_i915(intel_dp_to_dev(intel_dp));
	enum port port = dp_to_dig_port(intel_dp)->port;

	if (INTEL_GEN(dev_priv) >= 9) {
		switch (voltage_swing & DP_TRAIN_VOLTAGE_SWING_MASK) {
		case DP_TRAIN_VOLTAGE_SWING_LEVEL_0:
			return DP_TRAIN_PRE_EMPH_LEVEL_3;
		case DP_TRAIN_VOLTAGE_SWING_LEVEL_1:
			return DP_TRAIN_PRE_EMPH_LEVEL_2;
		case DP_TRAIN_VOLTAGE_SWING_LEVEL_2:
			return DP_TRAIN_PRE_EMPH_LEVEL_1;
		case DP_TRAIN_VOLTAGE_SWING_LEVEL_3:
			return DP_TRAIN_PRE_EMPH_LEVEL_0;
		default:
			return DP_TRAIN_PRE_EMPH_LEVEL_0;
		}
	} else if (IS_HASWELL(dev_priv) || IS_BROADWELL(dev_priv)) {
		switch (voltage_swing & DP_TRAIN_VOLTAGE_SWING_MASK) {
		case DP_TRAIN_VOLTAGE_SWING_LEVEL_0:
			return DP_TRAIN_PRE_EMPH_LEVEL_3;
		case DP_TRAIN_VOLTAGE_SWING_LEVEL_1:
			return DP_TRAIN_PRE_EMPH_LEVEL_2;
		case DP_TRAIN_VOLTAGE_SWING_LEVEL_2:
			return DP_TRAIN_PRE_EMPH_LEVEL_1;
		case DP_TRAIN_VOLTAGE_SWING_LEVEL_3:
		default:
			return DP_TRAIN_PRE_EMPH_LEVEL_0;
		}
	} else if (IS_VALLEYVIEW(dev_priv) || IS_CHERRYVIEW(dev_priv)) {
		switch (voltage_swing & DP_TRAIN_VOLTAGE_SWING_MASK) {
		case DP_TRAIN_VOLTAGE_SWING_LEVEL_0:
			return DP_TRAIN_PRE_EMPH_LEVEL_3;
		case DP_TRAIN_VOLTAGE_SWING_LEVEL_1:
			return DP_TRAIN_PRE_EMPH_LEVEL_2;
		case DP_TRAIN_VOLTAGE_SWING_LEVEL_2:
			return DP_TRAIN_PRE_EMPH_LEVEL_1;
		case DP_TRAIN_VOLTAGE_SWING_LEVEL_3:
		default:
			return DP_TRAIN_PRE_EMPH_LEVEL_0;
		}
	} else if (IS_GEN7(dev_priv) && port == PORT_A) {
		switch (voltage_swing & DP_TRAIN_VOLTAGE_SWING_MASK) {
		case DP_TRAIN_VOLTAGE_SWING_LEVEL_0:
			return DP_TRAIN_PRE_EMPH_LEVEL_2;
		case DP_TRAIN_VOLTAGE_SWING_LEVEL_1:
		case DP_TRAIN_VOLTAGE_SWING_LEVEL_2:
			return DP_TRAIN_PRE_EMPH_LEVEL_1;
		default:
			return DP_TRAIN_PRE_EMPH_LEVEL_0;
		}
	} else {
		switch (voltage_swing & DP_TRAIN_VOLTAGE_SWING_MASK) {
		case DP_TRAIN_VOLTAGE_SWING_LEVEL_0:
			return DP_TRAIN_PRE_EMPH_LEVEL_2;
		case DP_TRAIN_VOLTAGE_SWING_LEVEL_1:
			return DP_TRAIN_PRE_EMPH_LEVEL_2;
		case DP_TRAIN_VOLTAGE_SWING_LEVEL_2:
			return DP_TRAIN_PRE_EMPH_LEVEL_1;
		case DP_TRAIN_VOLTAGE_SWING_LEVEL_3:
		default:
			return DP_TRAIN_PRE_EMPH_LEVEL_0;
		}
	}
}

static uint32_t vlv_signal_levels(struct intel_dp *intel_dp)
{
	struct intel_encoder *encoder = &dp_to_dig_port(intel_dp)->base;
	unsigned long demph_reg_value, preemph_reg_value,
		uniqtranscale_reg_value;
	uint8_t train_set = intel_dp->train_set[0];

	switch (train_set & DP_TRAIN_PRE_EMPHASIS_MASK) {
	case DP_TRAIN_PRE_EMPH_LEVEL_0:
		preemph_reg_value = 0x0004000;
		switch (train_set & DP_TRAIN_VOLTAGE_SWING_MASK) {
		case DP_TRAIN_VOLTAGE_SWING_LEVEL_0:
			demph_reg_value = 0x2B405555;
			uniqtranscale_reg_value = 0x552AB83A;
			break;
		case DP_TRAIN_VOLTAGE_SWING_LEVEL_1:
			demph_reg_value = 0x2B404040;
			uniqtranscale_reg_value = 0x5548B83A;
			break;
		case DP_TRAIN_VOLTAGE_SWING_LEVEL_2:
			demph_reg_value = 0x2B245555;
			uniqtranscale_reg_value = 0x5560B83A;
			break;
		case DP_TRAIN_VOLTAGE_SWING_LEVEL_3:
			demph_reg_value = 0x2B405555;
			uniqtranscale_reg_value = 0x5598DA3A;
			break;
		default:
			return 0;
		}
		break;
	case DP_TRAIN_PRE_EMPH_LEVEL_1:
		preemph_reg_value = 0x0002000;
		switch (train_set & DP_TRAIN_VOLTAGE_SWING_MASK) {
		case DP_TRAIN_VOLTAGE_SWING_LEVEL_0:
			demph_reg_value = 0x2B404040;
			uniqtranscale_reg_value = 0x5552B83A;
			break;
		case DP_TRAIN_VOLTAGE_SWING_LEVEL_1:
			demph_reg_value = 0x2B404848;
			uniqtranscale_reg_value = 0x5580B83A;
			break;
		case DP_TRAIN_VOLTAGE_SWING_LEVEL_2:
			demph_reg_value = 0x2B404040;
			uniqtranscale_reg_value = 0x55ADDA3A;
			break;
		default:
			return 0;
		}
		break;
	case DP_TRAIN_PRE_EMPH_LEVEL_2:
		preemph_reg_value = 0x0000000;
		switch (train_set & DP_TRAIN_VOLTAGE_SWING_MASK) {
		case DP_TRAIN_VOLTAGE_SWING_LEVEL_0:
			demph_reg_value = 0x2B305555;
			uniqtranscale_reg_value = 0x5570B83A;
			break;
		case DP_TRAIN_VOLTAGE_SWING_LEVEL_1:
			demph_reg_value = 0x2B2B4040;
			uniqtranscale_reg_value = 0x55ADDA3A;
			break;
		default:
			return 0;
		}
		break;
	case DP_TRAIN_PRE_EMPH_LEVEL_3:
		preemph_reg_value = 0x0006000;
		switch (train_set & DP_TRAIN_VOLTAGE_SWING_MASK) {
		case DP_TRAIN_VOLTAGE_SWING_LEVEL_0:
			demph_reg_value = 0x1B405555;
			uniqtranscale_reg_value = 0x55ADDA3A;
			break;
		default:
			return 0;
		}
		break;
	default:
		return 0;
	}

	vlv_set_phy_signal_level(encoder, demph_reg_value, preemph_reg_value,
				 uniqtranscale_reg_value, 0);

	return 0;
}

static uint32_t chv_signal_levels(struct intel_dp *intel_dp)
{
	struct intel_encoder *encoder = &dp_to_dig_port(intel_dp)->base;
	u32 deemph_reg_value, margin_reg_value;
	bool uniq_trans_scale = false;
	uint8_t train_set = intel_dp->train_set[0];

	switch (train_set & DP_TRAIN_PRE_EMPHASIS_MASK) {
	case DP_TRAIN_PRE_EMPH_LEVEL_0:
		switch (train_set & DP_TRAIN_VOLTAGE_SWING_MASK) {
		case DP_TRAIN_VOLTAGE_SWING_LEVEL_0:
			deemph_reg_value = 128;
			margin_reg_value = 52;
			break;
		case DP_TRAIN_VOLTAGE_SWING_LEVEL_1:
			deemph_reg_value = 128;
			margin_reg_value = 77;
			break;
		case DP_TRAIN_VOLTAGE_SWING_LEVEL_2:
			deemph_reg_value = 128;
			margin_reg_value = 102;
			break;
		case DP_TRAIN_VOLTAGE_SWING_LEVEL_3:
			deemph_reg_value = 128;
			margin_reg_value = 154;
			uniq_trans_scale = true;
			break;
		default:
			return 0;
		}
		break;
	case DP_TRAIN_PRE_EMPH_LEVEL_1:
		switch (train_set & DP_TRAIN_VOLTAGE_SWING_MASK) {
		case DP_TRAIN_VOLTAGE_SWING_LEVEL_0:
			deemph_reg_value = 85;
			margin_reg_value = 78;
			break;
		case DP_TRAIN_VOLTAGE_SWING_LEVEL_1:
			deemph_reg_value = 85;
			margin_reg_value = 116;
			break;
		case DP_TRAIN_VOLTAGE_SWING_LEVEL_2:
			deemph_reg_value = 85;
			margin_reg_value = 154;
			break;
		default:
			return 0;
		}
		break;
	case DP_TRAIN_PRE_EMPH_LEVEL_2:
		switch (train_set & DP_TRAIN_VOLTAGE_SWING_MASK) {
		case DP_TRAIN_VOLTAGE_SWING_LEVEL_0:
			deemph_reg_value = 64;
			margin_reg_value = 104;
			break;
		case DP_TRAIN_VOLTAGE_SWING_LEVEL_1:
			deemph_reg_value = 64;
			margin_reg_value = 154;
			break;
		default:
			return 0;
		}
		break;
	case DP_TRAIN_PRE_EMPH_LEVEL_3:
		switch (train_set & DP_TRAIN_VOLTAGE_SWING_MASK) {
		case DP_TRAIN_VOLTAGE_SWING_LEVEL_0:
			deemph_reg_value = 43;
			margin_reg_value = 154;
			break;
		default:
			return 0;
		}
		break;
	default:
		return 0;
	}

	chv_set_phy_signal_level(encoder, deemph_reg_value,
				 margin_reg_value, uniq_trans_scale);

	return 0;
}

static uint32_t
gen4_signal_levels(uint8_t train_set)
{
	uint32_t	signal_levels = 0;

	switch (train_set & DP_TRAIN_VOLTAGE_SWING_MASK) {
	case DP_TRAIN_VOLTAGE_SWING_LEVEL_0:
	default:
		signal_levels |= DP_VOLTAGE_0_4;
		break;
	case DP_TRAIN_VOLTAGE_SWING_LEVEL_1:
		signal_levels |= DP_VOLTAGE_0_6;
		break;
	case DP_TRAIN_VOLTAGE_SWING_LEVEL_2:
		signal_levels |= DP_VOLTAGE_0_8;
		break;
	case DP_TRAIN_VOLTAGE_SWING_LEVEL_3:
		signal_levels |= DP_VOLTAGE_1_2;
		break;
	}
	switch (train_set & DP_TRAIN_PRE_EMPHASIS_MASK) {
	case DP_TRAIN_PRE_EMPH_LEVEL_0:
	default:
		signal_levels |= DP_PRE_EMPHASIS_0;
		break;
	case DP_TRAIN_PRE_EMPH_LEVEL_1:
		signal_levels |= DP_PRE_EMPHASIS_3_5;
		break;
	case DP_TRAIN_PRE_EMPH_LEVEL_2:
		signal_levels |= DP_PRE_EMPHASIS_6;
		break;
	case DP_TRAIN_PRE_EMPH_LEVEL_3:
		signal_levels |= DP_PRE_EMPHASIS_9_5;
		break;
	}
	return signal_levels;
}

/* Gen6's DP voltage swing and pre-emphasis control */
static uint32_t
gen6_edp_signal_levels(uint8_t train_set)
{
	int signal_levels = train_set & (DP_TRAIN_VOLTAGE_SWING_MASK |
					 DP_TRAIN_PRE_EMPHASIS_MASK);
	switch (signal_levels) {
	case DP_TRAIN_VOLTAGE_SWING_LEVEL_0 | DP_TRAIN_PRE_EMPH_LEVEL_0:
	case DP_TRAIN_VOLTAGE_SWING_LEVEL_1 | DP_TRAIN_PRE_EMPH_LEVEL_0:
		return EDP_LINK_TRAIN_400_600MV_0DB_SNB_B;
	case DP_TRAIN_VOLTAGE_SWING_LEVEL_0 | DP_TRAIN_PRE_EMPH_LEVEL_1:
		return EDP_LINK_TRAIN_400MV_3_5DB_SNB_B;
	case DP_TRAIN_VOLTAGE_SWING_LEVEL_0 | DP_TRAIN_PRE_EMPH_LEVEL_2:
	case DP_TRAIN_VOLTAGE_SWING_LEVEL_1 | DP_TRAIN_PRE_EMPH_LEVEL_2:
		return EDP_LINK_TRAIN_400_600MV_6DB_SNB_B;
	case DP_TRAIN_VOLTAGE_SWING_LEVEL_1 | DP_TRAIN_PRE_EMPH_LEVEL_1:
	case DP_TRAIN_VOLTAGE_SWING_LEVEL_2 | DP_TRAIN_PRE_EMPH_LEVEL_1:
		return EDP_LINK_TRAIN_600_800MV_3_5DB_SNB_B;
	case DP_TRAIN_VOLTAGE_SWING_LEVEL_2 | DP_TRAIN_PRE_EMPH_LEVEL_0:
	case DP_TRAIN_VOLTAGE_SWING_LEVEL_3 | DP_TRAIN_PRE_EMPH_LEVEL_0:
		return EDP_LINK_TRAIN_800_1200MV_0DB_SNB_B;
	default:
		DRM_DEBUG_KMS("Unsupported voltage swing/pre-emphasis level:"
			      "0x%x\n", signal_levels);
		return EDP_LINK_TRAIN_400_600MV_0DB_SNB_B;
	}
}

/* Gen7's DP voltage swing and pre-emphasis control */
static uint32_t
gen7_edp_signal_levels(uint8_t train_set)
{
	int signal_levels = train_set & (DP_TRAIN_VOLTAGE_SWING_MASK |
					 DP_TRAIN_PRE_EMPHASIS_MASK);
	switch (signal_levels) {
	case DP_TRAIN_VOLTAGE_SWING_LEVEL_0 | DP_TRAIN_PRE_EMPH_LEVEL_0:
		return EDP_LINK_TRAIN_400MV_0DB_IVB;
	case DP_TRAIN_VOLTAGE_SWING_LEVEL_0 | DP_TRAIN_PRE_EMPH_LEVEL_1:
		return EDP_LINK_TRAIN_400MV_3_5DB_IVB;
	case DP_TRAIN_VOLTAGE_SWING_LEVEL_0 | DP_TRAIN_PRE_EMPH_LEVEL_2:
		return EDP_LINK_TRAIN_400MV_6DB_IVB;

	case DP_TRAIN_VOLTAGE_SWING_LEVEL_1 | DP_TRAIN_PRE_EMPH_LEVEL_0:
		return EDP_LINK_TRAIN_600MV_0DB_IVB;
	case DP_TRAIN_VOLTAGE_SWING_LEVEL_1 | DP_TRAIN_PRE_EMPH_LEVEL_1:
		return EDP_LINK_TRAIN_600MV_3_5DB_IVB;

	case DP_TRAIN_VOLTAGE_SWING_LEVEL_2 | DP_TRAIN_PRE_EMPH_LEVEL_0:
		return EDP_LINK_TRAIN_800MV_0DB_IVB;
	case DP_TRAIN_VOLTAGE_SWING_LEVEL_2 | DP_TRAIN_PRE_EMPH_LEVEL_1:
		return EDP_LINK_TRAIN_800MV_3_5DB_IVB;

	default:
		DRM_DEBUG_KMS("Unsupported voltage swing/pre-emphasis level:"
			      "0x%x\n", signal_levels);
		return EDP_LINK_TRAIN_500MV_0DB_IVB;
	}
}

void
intel_dp_set_signal_levels(struct intel_dp *intel_dp)
{
	struct intel_digital_port *intel_dig_port = dp_to_dig_port(intel_dp);
	enum port port = intel_dig_port->port;
	struct drm_device *dev = intel_dig_port->base.base.dev;
	struct drm_i915_private *dev_priv = to_i915(dev);
	uint32_t signal_levels, mask = 0;
	uint8_t train_set = intel_dp->train_set[0];

	if (HAS_DDI(dev_priv)) {
		signal_levels = ddi_signal_levels(intel_dp);

		if (IS_GEN9_LP(dev_priv))
			signal_levels = 0;
		else
			mask = DDI_BUF_EMP_MASK;
	} else if (IS_CHERRYVIEW(dev_priv)) {
		signal_levels = chv_signal_levels(intel_dp);
	} else if (IS_VALLEYVIEW(dev_priv)) {
		signal_levels = vlv_signal_levels(intel_dp);
	} else if (IS_GEN7(dev_priv) && port == PORT_A) {
		signal_levels = gen7_edp_signal_levels(train_set);
		mask = EDP_LINK_TRAIN_VOL_EMP_MASK_IVB;
	} else if (IS_GEN6(dev_priv) && port == PORT_A) {
		signal_levels = gen6_edp_signal_levels(train_set);
		mask = EDP_LINK_TRAIN_VOL_EMP_MASK_SNB;
	} else {
		signal_levels = gen4_signal_levels(train_set);
		mask = DP_VOLTAGE_MASK | DP_PRE_EMPHASIS_MASK;
	}

	if (mask)
		DRM_DEBUG_KMS("Using signal levels %08x\n", signal_levels);

	DRM_DEBUG_KMS("Using vswing level %d\n",
		train_set & DP_TRAIN_VOLTAGE_SWING_MASK);
	DRM_DEBUG_KMS("Using pre-emphasis level %d\n",
		(train_set & DP_TRAIN_PRE_EMPHASIS_MASK) >>
			DP_TRAIN_PRE_EMPHASIS_SHIFT);

	intel_dp->DP = (intel_dp->DP & ~mask) | signal_levels;

	I915_WRITE(intel_dp->output_reg, intel_dp->DP);
	POSTING_READ(intel_dp->output_reg);
}

void
intel_dp_program_link_training_pattern(struct intel_dp *intel_dp,
				       uint8_t dp_train_pat)
{
	struct intel_digital_port *intel_dig_port = dp_to_dig_port(intel_dp);
	struct drm_i915_private *dev_priv =
		to_i915(intel_dig_port->base.base.dev);

	_intel_dp_set_link_train(intel_dp, &intel_dp->DP, dp_train_pat);

	I915_WRITE(intel_dp->output_reg, intel_dp->DP);
	POSTING_READ(intel_dp->output_reg);
}

void intel_dp_set_idle_link_train(struct intel_dp *intel_dp)
{
	struct intel_digital_port *intel_dig_port = dp_to_dig_port(intel_dp);
	struct drm_device *dev = intel_dig_port->base.base.dev;
	struct drm_i915_private *dev_priv = to_i915(dev);
	enum port port = intel_dig_port->port;
	uint32_t val;

	if (!HAS_DDI(dev_priv))
		return;

	val = I915_READ(DP_TP_CTL(port));
	val &= ~DP_TP_CTL_LINK_TRAIN_MASK;
	val |= DP_TP_CTL_LINK_TRAIN_IDLE;
	I915_WRITE(DP_TP_CTL(port), val);

	/*
	 * On PORT_A we can have only eDP in SST mode. There the only reason
	 * we need to set idle transmission mode is to work around a HW issue
	 * where we enable the pipe while not in idle link-training mode.
	 * In this case there is requirement to wait for a minimum number of
	 * idle patterns to be sent.
	 */
	if (port == PORT_A)
		return;

	if (intel_wait_for_register(dev_priv,DP_TP_STATUS(port),
				    DP_TP_STATUS_IDLE_DONE,
				    DP_TP_STATUS_IDLE_DONE,
				    1))
		DRM_ERROR("Timed out waiting for DP idle patterns\n");
}

static void
intel_dp_link_down(struct intel_dp *intel_dp)
{
	struct intel_digital_port *intel_dig_port = dp_to_dig_port(intel_dp);
	struct intel_crtc *crtc = to_intel_crtc(intel_dig_port->base.base.crtc);
	enum port port = intel_dig_port->port;
	struct drm_device *dev = intel_dig_port->base.base.dev;
	struct drm_i915_private *dev_priv = to_i915(dev);
	uint32_t DP = intel_dp->DP;

	if (WARN_ON(HAS_DDI(dev_priv)))
		return;

	if (WARN_ON((I915_READ(intel_dp->output_reg) & DP_PORT_EN) == 0))
		return;

	DRM_DEBUG_KMS("\n");

	if ((IS_GEN7(dev_priv) && port == PORT_A) ||
	    (HAS_PCH_CPT(dev_priv) && port != PORT_A)) {
		DP &= ~DP_LINK_TRAIN_MASK_CPT;
		DP |= DP_LINK_TRAIN_PAT_IDLE_CPT;
	} else {
		if (IS_CHERRYVIEW(dev_priv))
			DP &= ~DP_LINK_TRAIN_MASK_CHV;
		else
			DP &= ~DP_LINK_TRAIN_MASK;
		DP |= DP_LINK_TRAIN_PAT_IDLE;
	}
	I915_WRITE(intel_dp->output_reg, DP);
	POSTING_READ(intel_dp->output_reg);

	DP &= ~(DP_PORT_EN | DP_AUDIO_OUTPUT_ENABLE);
	I915_WRITE(intel_dp->output_reg, DP);
	POSTING_READ(intel_dp->output_reg);

	/*
	 * HW workaround for IBX, we need to move the port
	 * to transcoder A after disabling it to allow the
	 * matching HDMI port to be enabled on transcoder A.
	 */
	if (HAS_PCH_IBX(dev_priv) && crtc->pipe == PIPE_B && port != PORT_A) {
		/*
		 * We get CPU/PCH FIFO underruns on the other pipe when
		 * doing the workaround. Sweep them under the rug.
		 */
		intel_set_cpu_fifo_underrun_reporting(dev_priv, PIPE_A, false);
		intel_set_pch_fifo_underrun_reporting(dev_priv, PIPE_A, false);

		/* always enable with pattern 1 (as per spec) */
		DP &= ~(DP_PIPEB_SELECT | DP_LINK_TRAIN_MASK);
		DP |= DP_PORT_EN | DP_LINK_TRAIN_PAT_1;
		I915_WRITE(intel_dp->output_reg, DP);
		POSTING_READ(intel_dp->output_reg);

		DP &= ~DP_PORT_EN;
		I915_WRITE(intel_dp->output_reg, DP);
		POSTING_READ(intel_dp->output_reg);

		intel_wait_for_vblank_if_active(dev_priv, PIPE_A);
		intel_set_cpu_fifo_underrun_reporting(dev_priv, PIPE_A, true);
		intel_set_pch_fifo_underrun_reporting(dev_priv, PIPE_A, true);
	}

	msleep(intel_dp->panel_power_down_delay);

	intel_dp->DP = DP;

	if (IS_VALLEYVIEW(dev_priv) || IS_CHERRYVIEW(dev_priv)) {
		pps_lock(intel_dp);
		intel_dp->active_pipe = INVALID_PIPE;
		pps_unlock(intel_dp);
	}
}

bool
intel_dp_read_dpcd(struct intel_dp *intel_dp)
{
	if (drm_dp_dpcd_read(&intel_dp->aux, 0x000, intel_dp->dpcd,
			     sizeof(intel_dp->dpcd)) < 0)
		return false; /* aux transfer failed */

	DRM_DEBUG_KMS("DPCD: %*ph\n", (int) sizeof(intel_dp->dpcd), intel_dp->dpcd);

	return intel_dp->dpcd[DP_DPCD_REV] != 0;
}

static bool
intel_edp_init_dpcd(struct intel_dp *intel_dp)
{
	struct drm_i915_private *dev_priv =
		to_i915(dp_to_dig_port(intel_dp)->base.base.dev);

	/* this function is meant to be called only once */
	WARN_ON(intel_dp->dpcd[DP_DPCD_REV] != 0);

	if (!intel_dp_read_dpcd(intel_dp))
		return false;

	intel_dp_read_desc(intel_dp);

	if (intel_dp->dpcd[DP_DPCD_REV] >= 0x11)
		dev_priv->no_aux_handshake = intel_dp->dpcd[DP_MAX_DOWNSPREAD] &
			DP_NO_AUX_HANDSHAKE_LINK_TRAINING;

	/* Check if the panel supports PSR */
	drm_dp_dpcd_read(&intel_dp->aux, DP_PSR_SUPPORT,
			 intel_dp->psr_dpcd,
			 sizeof(intel_dp->psr_dpcd));
	if (intel_dp->psr_dpcd[0] & DP_PSR_IS_SUPPORTED) {
		dev_priv->psr.sink_support = true;
		DRM_DEBUG_KMS("Detected EDP PSR Panel.\n");
	}

	if (INTEL_GEN(dev_priv) >= 9 &&
	    (intel_dp->psr_dpcd[0] & DP_PSR2_IS_SUPPORTED)) {
		uint8_t frame_sync_cap;

		dev_priv->psr.sink_support = true;
		drm_dp_dpcd_read(&intel_dp->aux,
				 DP_SINK_DEVICE_AUX_FRAME_SYNC_CAP,
				 &frame_sync_cap, 1);
		dev_priv->psr.aux_frame_sync = frame_sync_cap ? true : false;
		/* PSR2 needs frame sync as well */
		dev_priv->psr.psr2_support = dev_priv->psr.aux_frame_sync;
		DRM_DEBUG_KMS("PSR2 %s on sink",
			      dev_priv->psr.psr2_support ? "supported" : "not supported");

		if (dev_priv->psr.psr2_support) {
			dev_priv->psr.y_cord_support =
				intel_dp_get_y_cord_status(intel_dp);
			dev_priv->psr.colorimetry_support =
				intel_dp_get_colorimetry_status(intel_dp);
			dev_priv->psr.alpm =
				intel_dp_get_alpm_status(intel_dp);
		}

	}

	/* Read the eDP Display control capabilities registers */
	if ((intel_dp->dpcd[DP_EDP_CONFIGURATION_CAP] & DP_DPCD_DISPLAY_CONTROL_CAPABLE) &&
	    drm_dp_dpcd_read(&intel_dp->aux, DP_EDP_DPCD_REV,
			     intel_dp->edp_dpcd, sizeof(intel_dp->edp_dpcd)) ==
			     sizeof(intel_dp->edp_dpcd))
		DRM_DEBUG_KMS("EDP DPCD : %*ph\n", (int) sizeof(intel_dp->edp_dpcd),
			      intel_dp->edp_dpcd);

	/* Intermediate frequency support */
	if (intel_dp->edp_dpcd[0] >= 0x03) { /* eDp v1.4 or higher */
		__le16 sink_rates[DP_MAX_SUPPORTED_RATES];
		int i;

		drm_dp_dpcd_read(&intel_dp->aux, DP_SUPPORTED_LINK_RATES,
				sink_rates, sizeof(sink_rates));

		for (i = 0; i < ARRAY_SIZE(sink_rates); i++) {
			int val = le16_to_cpu(sink_rates[i]);

			if (val == 0)
				break;

			/* Value read multiplied by 200kHz gives the per-lane
			 * link rate in kHz. The source rates are, however,
			 * stored in terms of LS_Clk kHz. The full conversion
			 * back to symbols is
			 * (val * 200kHz)*(8/10 ch. encoding)*(1/8 bit to Byte)
			 */
			intel_dp->sink_rates[i] = (val * 200) / 10;
		}
		intel_dp->num_sink_rates = i;
	}

	return true;
}


static bool
intel_dp_get_dpcd(struct intel_dp *intel_dp)
{
	if (!intel_dp_read_dpcd(intel_dp))
		return false;

	if (drm_dp_dpcd_read(&intel_dp->aux, DP_SINK_COUNT,
			     &intel_dp->sink_count, 1) < 0)
		return false;

	/*
	 * Sink count can change between short pulse hpd hence
	 * a member variable in intel_dp will track any changes
	 * between short pulse interrupts.
	 */
	intel_dp->sink_count = DP_GET_SINK_COUNT(intel_dp->sink_count);

	/*
	 * SINK_COUNT == 0 and DOWNSTREAM_PORT_PRESENT == 1 implies that
	 * a dongle is present but no display. Unless we require to know
	 * if a dongle is present or not, we don't need to update
	 * downstream port information. So, an early return here saves
	 * time from performing other operations which are not required.
	 */
	if (!is_edp(intel_dp) && !intel_dp->sink_count)
		return false;

	if (!drm_dp_is_branch(intel_dp->dpcd))
		return true; /* native DP sink */

	if (intel_dp->dpcd[DP_DPCD_REV] == 0x10)
		return true; /* no per-port downstream info */

	if (drm_dp_dpcd_read(&intel_dp->aux, DP_DOWNSTREAM_PORT_0,
			     intel_dp->downstream_ports,
			     DP_MAX_DOWNSTREAM_PORTS) < 0)
		return false; /* downstream port status fetch failed */

	return true;
}

static bool
intel_dp_can_mst(struct intel_dp *intel_dp)
{
	u8 buf[1];

	if (!i915.enable_dp_mst)
		return false;

	if (!intel_dp->can_mst)
		return false;

	if (intel_dp->dpcd[DP_DPCD_REV] < 0x12)
		return false;

	if (drm_dp_dpcd_read(&intel_dp->aux, DP_MSTM_CAP, buf, 1) != 1)
		return false;

	return buf[0] & DP_MST_CAP;
}

static void
intel_dp_configure_mst(struct intel_dp *intel_dp)
{
	if (!i915.enable_dp_mst)
		return;

	if (!intel_dp->can_mst)
		return;

	intel_dp->is_mst = intel_dp_can_mst(intel_dp);

	if (intel_dp->is_mst)
		DRM_DEBUG_KMS("Sink is MST capable\n");
	else
		DRM_DEBUG_KMS("Sink is not MST capable\n");

	drm_dp_mst_topology_mgr_set_mst(&intel_dp->mst_mgr,
					intel_dp->is_mst);
}

static int intel_dp_sink_crc_stop(struct intel_dp *intel_dp)
{
	struct intel_digital_port *dig_port = dp_to_dig_port(intel_dp);
	struct drm_i915_private *dev_priv = to_i915(dig_port->base.base.dev);
	struct intel_crtc *intel_crtc = to_intel_crtc(dig_port->base.base.crtc);
	u8 buf;
	int ret = 0;
	int count = 0;
	int attempts = 10;

	if (drm_dp_dpcd_readb(&intel_dp->aux, DP_TEST_SINK, &buf) < 0) {
		DRM_DEBUG_KMS("Sink CRC couldn't be stopped properly\n");
		ret = -EIO;
		goto out;
	}

	if (drm_dp_dpcd_writeb(&intel_dp->aux, DP_TEST_SINK,
			       buf & ~DP_TEST_SINK_START) < 0) {
		DRM_DEBUG_KMS("Sink CRC couldn't be stopped properly\n");
		ret = -EIO;
		goto out;
	}

	do {
		intel_wait_for_vblank(dev_priv, intel_crtc->pipe);

		if (drm_dp_dpcd_readb(&intel_dp->aux,
				      DP_TEST_SINK_MISC, &buf) < 0) {
			ret = -EIO;
			goto out;
		}
		count = buf & DP_TEST_COUNT_MASK;
	} while (--attempts && count);

	if (attempts == 0) {
		DRM_DEBUG_KMS("TIMEOUT: Sink CRC counter is not zeroed after calculation is stopped\n");
		ret = -ETIMEDOUT;
	}

 out:
	hsw_enable_ips(intel_crtc);
	return ret;
}

static int intel_dp_sink_crc_start(struct intel_dp *intel_dp)
{
	struct intel_digital_port *dig_port = dp_to_dig_port(intel_dp);
	struct drm_i915_private *dev_priv = to_i915(dig_port->base.base.dev);
	struct intel_crtc *intel_crtc = to_intel_crtc(dig_port->base.base.crtc);
	u8 buf;
	int ret;

	if (drm_dp_dpcd_readb(&intel_dp->aux, DP_TEST_SINK_MISC, &buf) < 0)
		return -EIO;

	if (!(buf & DP_TEST_CRC_SUPPORTED))
		return -ENOTTY;

	if (drm_dp_dpcd_readb(&intel_dp->aux, DP_TEST_SINK, &buf) < 0)
		return -EIO;

	if (buf & DP_TEST_SINK_START) {
		ret = intel_dp_sink_crc_stop(intel_dp);
		if (ret)
			return ret;
	}

	hsw_disable_ips(intel_crtc);

	if (drm_dp_dpcd_writeb(&intel_dp->aux, DP_TEST_SINK,
			       buf | DP_TEST_SINK_START) < 0) {
		hsw_enable_ips(intel_crtc);
		return -EIO;
	}

	intel_wait_for_vblank(dev_priv, intel_crtc->pipe);
	return 0;
}

int intel_dp_sink_crc(struct intel_dp *intel_dp, u8 *crc)
{
	struct intel_digital_port *dig_port = dp_to_dig_port(intel_dp);
	struct drm_i915_private *dev_priv = to_i915(dig_port->base.base.dev);
	struct intel_crtc *intel_crtc = to_intel_crtc(dig_port->base.base.crtc);
	u8 buf;
	int count, ret;
	int attempts = 6;

	ret = intel_dp_sink_crc_start(intel_dp);
	if (ret)
		return ret;

	do {
		intel_wait_for_vblank(dev_priv, intel_crtc->pipe);

		if (drm_dp_dpcd_readb(&intel_dp->aux,
				      DP_TEST_SINK_MISC, &buf) < 0) {
			ret = -EIO;
			goto stop;
		}
		count = buf & DP_TEST_COUNT_MASK;

	} while (--attempts && count == 0);

	if (attempts == 0) {
		DRM_ERROR("Panel is unable to calculate any CRC after 6 vblanks\n");
		ret = -ETIMEDOUT;
		goto stop;
	}

	if (drm_dp_dpcd_read(&intel_dp->aux, DP_TEST_CRC_R_CR, crc, 6) < 0) {
		ret = -EIO;
		goto stop;
	}

stop:
	intel_dp_sink_crc_stop(intel_dp);
	return ret;
}

static bool
intel_dp_get_sink_irq(struct intel_dp *intel_dp, u8 *sink_irq_vector)
{
	return drm_dp_dpcd_read(&intel_dp->aux,
				       DP_DEVICE_SERVICE_IRQ_VECTOR,
				       sink_irq_vector, 1) == 1;
}

static bool
intel_dp_get_sink_irq_esi(struct intel_dp *intel_dp, u8 *sink_irq_vector)
{
	int ret;

	ret = drm_dp_dpcd_read(&intel_dp->aux,
					     DP_SINK_COUNT_ESI,
					     sink_irq_vector, 14);
	if (ret != 14)
		return false;

	return true;
}

static uint8_t intel_dp_autotest_link_training(struct intel_dp *intel_dp)
{
	uint8_t test_result = DP_TEST_ACK;
	return test_result;
}

static uint8_t intel_dp_autotest_video_pattern(struct intel_dp *intel_dp)
{
	uint8_t test_result = DP_TEST_NAK;
	return test_result;
}

static uint8_t intel_dp_autotest_edid(struct intel_dp *intel_dp)
{
	uint8_t test_result = DP_TEST_NAK;
	struct intel_connector *intel_connector = intel_dp->attached_connector;
	struct drm_connector *connector = &intel_connector->base;

	if (intel_connector->detect_edid == NULL ||
	    connector->edid_corrupt ||
	    intel_dp->aux.i2c_defer_count > 6) {
		/* Check EDID read for NACKs, DEFERs and corruption
		 * (DP CTS 1.2 Core r1.1)
		 *    4.2.2.4 : Failed EDID read, I2C_NAK
		 *    4.2.2.5 : Failed EDID read, I2C_DEFER
		 *    4.2.2.6 : EDID corruption detected
		 * Use failsafe mode for all cases
		 */
		if (intel_dp->aux.i2c_nack_count > 0 ||
			intel_dp->aux.i2c_defer_count > 0)
			DRM_DEBUG_KMS("EDID read had %d NACKs, %d DEFERs\n",
				      intel_dp->aux.i2c_nack_count,
				      intel_dp->aux.i2c_defer_count);
		intel_dp->compliance.test_data.edid = INTEL_DP_RESOLUTION_FAILSAFE;
	} else {
		struct edid *block = intel_connector->detect_edid;

		/* We have to write the checksum
		 * of the last block read
		 */
		block += intel_connector->detect_edid->extensions;

		if (!drm_dp_dpcd_write(&intel_dp->aux,
					DP_TEST_EDID_CHECKSUM,
					&block->checksum,
					1))
			DRM_DEBUG_KMS("Failed to write EDID checksum\n");

		test_result = DP_TEST_ACK | DP_TEST_EDID_CHECKSUM_WRITE;
		intel_dp->compliance.test_data.edid = INTEL_DP_RESOLUTION_STANDARD;
	}

	/* Set test active flag here so userspace doesn't interrupt things */
	intel_dp->compliance.test_active = 1;

	return test_result;
}

static uint8_t intel_dp_autotest_phy_pattern(struct intel_dp *intel_dp)
{
	uint8_t test_result = DP_TEST_NAK;
	return test_result;
}

static void intel_dp_handle_test_request(struct intel_dp *intel_dp)
{
	uint8_t response = DP_TEST_NAK;
	uint8_t rxdata = 0;
	int status = 0;

	status = drm_dp_dpcd_read(&intel_dp->aux, DP_TEST_REQUEST, &rxdata, 1);
	if (status <= 0) {
		DRM_DEBUG_KMS("Could not read test request from sink\n");
		goto update_status;
	}

	switch (rxdata) {
	case DP_TEST_LINK_TRAINING:
		DRM_DEBUG_KMS("LINK_TRAINING test requested\n");
		intel_dp->compliance.test_type = DP_TEST_LINK_TRAINING;
		response = intel_dp_autotest_link_training(intel_dp);
		break;
	case DP_TEST_LINK_VIDEO_PATTERN:
		DRM_DEBUG_KMS("TEST_PATTERN test requested\n");
		intel_dp->compliance.test_type = DP_TEST_LINK_VIDEO_PATTERN;
		response = intel_dp_autotest_video_pattern(intel_dp);
		break;
	case DP_TEST_LINK_EDID_READ:
		DRM_DEBUG_KMS("EDID test requested\n");
		intel_dp->compliance.test_type = DP_TEST_LINK_EDID_READ;
		response = intel_dp_autotest_edid(intel_dp);
		break;
	case DP_TEST_LINK_PHY_TEST_PATTERN:
		DRM_DEBUG_KMS("PHY_PATTERN test requested\n");
		intel_dp->compliance.test_type = DP_TEST_LINK_PHY_TEST_PATTERN;
		response = intel_dp_autotest_phy_pattern(intel_dp);
		break;
	default:
		DRM_DEBUG_KMS("Invalid test request '%02x'\n", rxdata);
		break;
	}

update_status:
	status = drm_dp_dpcd_write(&intel_dp->aux,
				   DP_TEST_RESPONSE,
				   &response, 1);
	if (status <= 0)
		DRM_DEBUG_KMS("Could not write test response to sink\n");
}

static int
intel_dp_check_mst_status(struct intel_dp *intel_dp)
{
	bool bret;

	if (intel_dp->is_mst) {
		u8 esi[16] = { 0 };
		int ret = 0;
		int retry;
		bool handled;
		bret = intel_dp_get_sink_irq_esi(intel_dp, esi);
go_again:
		if (bret == true) {

			/* check link status - esi[10] = 0x200c */
			if (intel_dp->active_mst_links &&
			    !drm_dp_channel_eq_ok(&esi[10], intel_dp->lane_count)) {
				DRM_DEBUG_KMS("channel EQ not ok, retraining\n");
				intel_dp_start_link_train(intel_dp);
				intel_dp_stop_link_train(intel_dp);
			}

			DRM_DEBUG_KMS("got esi %3ph\n", esi);
			ret = drm_dp_mst_hpd_irq(&intel_dp->mst_mgr, esi, &handled);

			if (handled) {
				for (retry = 0; retry < 3; retry++) {
					int wret;
					wret = drm_dp_dpcd_write(&intel_dp->aux,
								 DP_SINK_COUNT_ESI+1,
								 &esi[1], 3);
					if (wret == 3) {
						break;
					}
				}

				bret = intel_dp_get_sink_irq_esi(intel_dp, esi);
				if (bret == true) {
					DRM_DEBUG_KMS("got esi2 %3ph\n", esi);
					goto go_again;
				}
			} else
				ret = 0;

			return ret;
		} else {
			struct intel_digital_port *intel_dig_port = dp_to_dig_port(intel_dp);
			DRM_DEBUG_KMS("failed to get ESI - device may have failed\n");
			intel_dp->is_mst = false;
			drm_dp_mst_topology_mgr_set_mst(&intel_dp->mst_mgr, intel_dp->is_mst);
			/* send a hotplug event */
			drm_kms_helper_hotplug_event(intel_dig_port->base.base.dev);
		}
	}
	return -EINVAL;
}

static void
intel_dp_retrain_link(struct intel_dp *intel_dp)
{
	struct intel_encoder *encoder = &dp_to_dig_port(intel_dp)->base;
	struct drm_i915_private *dev_priv = to_i915(encoder->base.dev);
	struct intel_crtc *crtc = to_intel_crtc(encoder->base.crtc);

	/* Suppress underruns caused by re-training */
	intel_set_cpu_fifo_underrun_reporting(dev_priv, crtc->pipe, false);
	if (crtc->config->has_pch_encoder)
		intel_set_pch_fifo_underrun_reporting(dev_priv,
						      intel_crtc_pch_transcoder(crtc), false);

	intel_dp_start_link_train(intel_dp);
	intel_dp_stop_link_train(intel_dp);

	/* Keep underrun reporting disabled until things are stable */
	intel_wait_for_vblank(dev_priv, crtc->pipe);

	intel_set_cpu_fifo_underrun_reporting(dev_priv, crtc->pipe, true);
	if (crtc->config->has_pch_encoder)
		intel_set_pch_fifo_underrun_reporting(dev_priv,
						      intel_crtc_pch_transcoder(crtc), true);
}

static void
intel_dp_check_link_status(struct intel_dp *intel_dp)
{
	struct intel_encoder *intel_encoder = &dp_to_dig_port(intel_dp)->base;
	struct drm_device *dev = intel_dp_to_dev(intel_dp);
	u8 link_status[DP_LINK_STATUS_SIZE];

	WARN_ON(!drm_modeset_is_locked(&dev->mode_config.connection_mutex));

	if (!intel_dp_get_link_status(intel_dp, link_status)) {
		DRM_ERROR("Failed to get link status\n");
		return;
	}

	if (!intel_encoder->base.crtc)
		return;

	if (!to_intel_crtc(intel_encoder->base.crtc)->active)
		return;

	/* FIXME: we need to synchronize this sort of stuff with hardware
	 * readout. Currently fast link training doesn't work on boot-up. */
	if (!intel_dp->lane_count)
		return;

	/* if link training is requested we should perform it always */
	if ((intel_dp->compliance.test_type == DP_TEST_LINK_TRAINING) ||
	    (!drm_dp_channel_eq_ok(link_status, intel_dp->lane_count))) {
		DRM_DEBUG_KMS("%s: channel EQ not ok, retraining\n",
			      intel_encoder->base.name);

		intel_dp_retrain_link(intel_dp);
	}
}

/*
 * According to DP spec
 * 5.1.2:
 *  1. Read DPCD
 *  2. Configure link according to Receiver Capabilities
 *  3. Use Link Training from 2.5.3.3 and 3.5.1.3
 *  4. Check link status on receipt of hot-plug interrupt
 *
 * intel_dp_short_pulse -  handles short pulse interrupts
 * when full detection is not required.
 * Returns %true if short pulse is handled and full detection
 * is NOT required and %false otherwise.
 */
static bool
intel_dp_short_pulse(struct intel_dp *intel_dp)
{
	struct drm_device *dev = intel_dp_to_dev(intel_dp);
	u8 sink_irq_vector = 0;
	u8 old_sink_count = intel_dp->sink_count;
	bool ret;

	/*
	 * Clearing compliance test variables to allow capturing
	 * of values for next automated test request.
	 */
	memset(&intel_dp->compliance, 0, sizeof(intel_dp->compliance));

	/*
	 * Now read the DPCD to see if it's actually running
	 * If the current value of sink count doesn't match with
	 * the value that was stored earlier or dpcd read failed
	 * we need to do full detection
	 */
	ret = intel_dp_get_dpcd(intel_dp);

	if ((old_sink_count != intel_dp->sink_count) || !ret) {
		/* No need to proceed if we are going to do full detect */
		return false;
	}

	/* Try to read the source of the interrupt */
	if (intel_dp->dpcd[DP_DPCD_REV] >= 0x11 &&
	    intel_dp_get_sink_irq(intel_dp, &sink_irq_vector) &&
	    sink_irq_vector != 0) {
		/* Clear interrupt source */
		drm_dp_dpcd_writeb(&intel_dp->aux,
				   DP_DEVICE_SERVICE_IRQ_VECTOR,
				   sink_irq_vector);

		if (sink_irq_vector & DP_AUTOMATED_TEST_REQUEST)
			DRM_DEBUG_DRIVER("Test request in short pulse not handled\n");
		if (sink_irq_vector & (DP_CP_IRQ | DP_SINK_SPECIFIC_IRQ))
			DRM_DEBUG_DRIVER("CP or sink specific irq unhandled\n");
	}

	drm_modeset_lock(&dev->mode_config.connection_mutex, NULL);
	intel_dp_check_link_status(intel_dp);
	drm_modeset_unlock(&dev->mode_config.connection_mutex);

	return true;
}

/* XXX this is probably wrong for multiple downstream ports */
static enum drm_connector_status
intel_dp_detect_dpcd(struct intel_dp *intel_dp)
{
	uint8_t *dpcd = intel_dp->dpcd;
	uint8_t type;

	if (!intel_dp_get_dpcd(intel_dp))
		return connector_status_disconnected;

	if (is_edp(intel_dp))
		return connector_status_connected;

	/* if there's no downstream port, we're done */
	if (!drm_dp_is_branch(dpcd))
		return connector_status_connected;

	/* If we're HPD-aware, SINK_COUNT changes dynamically */
	if (intel_dp->dpcd[DP_DPCD_REV] >= 0x11 &&
	    intel_dp->downstream_ports[0] & DP_DS_PORT_HPD) {

		return intel_dp->sink_count ?
		connector_status_connected : connector_status_disconnected;
	}

	if (intel_dp_can_mst(intel_dp))
		return connector_status_connected;

	/* If no HPD, poke DDC gently */
	if (drm_probe_ddc(&intel_dp->aux.ddc))
		return connector_status_connected;

	/* Well we tried, say unknown for unreliable port types */
	if (intel_dp->dpcd[DP_DPCD_REV] >= 0x11) {
		type = intel_dp->downstream_ports[0] & DP_DS_PORT_TYPE_MASK;
		if (type == DP_DS_PORT_TYPE_VGA ||
		    type == DP_DS_PORT_TYPE_NON_EDID)
			return connector_status_unknown;
	} else {
		type = intel_dp->dpcd[DP_DOWNSTREAMPORT_PRESENT] &
			DP_DWN_STRM_PORT_TYPE_MASK;
		if (type == DP_DWN_STRM_PORT_TYPE_ANALOG ||
		    type == DP_DWN_STRM_PORT_TYPE_OTHER)
			return connector_status_unknown;
	}

	/* Anything else is out of spec, warn and ignore */
	DRM_DEBUG_KMS("Broken DP branch device, ignoring\n");
	return connector_status_disconnected;
}

static enum drm_connector_status
edp_detect(struct intel_dp *intel_dp)
{
	struct drm_device *dev = intel_dp_to_dev(intel_dp);
	struct drm_i915_private *dev_priv = to_i915(dev);
	enum drm_connector_status status;

	status = intel_panel_detect(dev_priv);
	if (status == connector_status_unknown)
		status = connector_status_connected;

	return status;
}

static bool ibx_digital_port_connected(struct drm_i915_private *dev_priv,
				       struct intel_digital_port *port)
{
	u32 bit;

	switch (port->port) {
	case PORT_A:
		return true;
	case PORT_B:
		bit = SDE_PORTB_HOTPLUG;
		break;
	case PORT_C:
		bit = SDE_PORTC_HOTPLUG;
		break;
	case PORT_D:
		bit = SDE_PORTD_HOTPLUG;
		break;
	default:
		MISSING_CASE(port->port);
		return false;
	}

	return I915_READ(SDEISR) & bit;
}

static bool cpt_digital_port_connected(struct drm_i915_private *dev_priv,
				       struct intel_digital_port *port)
{
	u32 bit;

	switch (port->port) {
	case PORT_A:
		return true;
	case PORT_B:
		bit = SDE_PORTB_HOTPLUG_CPT;
		break;
	case PORT_C:
		bit = SDE_PORTC_HOTPLUG_CPT;
		break;
	case PORT_D:
		bit = SDE_PORTD_HOTPLUG_CPT;
		break;
	case PORT_E:
		bit = SDE_PORTE_HOTPLUG_SPT;
		break;
	default:
		MISSING_CASE(port->port);
		return false;
	}

	return I915_READ(SDEISR) & bit;
}

static bool g4x_digital_port_connected(struct drm_i915_private *dev_priv,
				       struct intel_digital_port *port)
{
	u32 bit;

	switch (port->port) {
	case PORT_B:
		bit = PORTB_HOTPLUG_LIVE_STATUS_G4X;
		break;
	case PORT_C:
		bit = PORTC_HOTPLUG_LIVE_STATUS_G4X;
		break;
	case PORT_D:
		bit = PORTD_HOTPLUG_LIVE_STATUS_G4X;
		break;
	default:
		MISSING_CASE(port->port);
		return false;
	}

	return I915_READ(PORT_HOTPLUG_STAT) & bit;
}

static bool gm45_digital_port_connected(struct drm_i915_private *dev_priv,
					struct intel_digital_port *port)
{
	u32 bit;

	switch (port->port) {
	case PORT_B:
		bit = PORTB_HOTPLUG_LIVE_STATUS_GM45;
		break;
	case PORT_C:
		bit = PORTC_HOTPLUG_LIVE_STATUS_GM45;
		break;
	case PORT_D:
		bit = PORTD_HOTPLUG_LIVE_STATUS_GM45;
		break;
	default:
		MISSING_CASE(port->port);
		return false;
	}

	return I915_READ(PORT_HOTPLUG_STAT) & bit;
}

static bool bxt_digital_port_connected(struct drm_i915_private *dev_priv,
				       struct intel_digital_port *intel_dig_port)
{
	struct intel_encoder *intel_encoder = &intel_dig_port->base;
	enum port port;
	u32 bit;

	intel_hpd_pin_to_port(intel_encoder->hpd_pin, &port);
	switch (port) {
	case PORT_A:
		bit = BXT_DE_PORT_HP_DDIA;
		break;
	case PORT_B:
		bit = BXT_DE_PORT_HP_DDIB;
		break;
	case PORT_C:
		bit = BXT_DE_PORT_HP_DDIC;
		break;
	default:
		MISSING_CASE(port);
		return false;
	}

	return I915_READ(GEN8_DE_PORT_ISR) & bit;
}

/*
 * intel_digital_port_connected - is the specified port connected?
 * @dev_priv: i915 private structure
 * @port: the port to test
 *
 * Return %true if @port is connected, %false otherwise.
 */
bool intel_digital_port_connected(struct drm_i915_private *dev_priv,
				  struct intel_digital_port *port)
{
	if (HAS_PCH_IBX(dev_priv))
		return ibx_digital_port_connected(dev_priv, port);
	else if (HAS_PCH_SPLIT(dev_priv))
		return cpt_digital_port_connected(dev_priv, port);
	else if (IS_GEN9_LP(dev_priv))
		return bxt_digital_port_connected(dev_priv, port);
	else if (IS_GM45(dev_priv))
		return gm45_digital_port_connected(dev_priv, port);
	else
		return g4x_digital_port_connected(dev_priv, port);
}

static struct edid *
intel_dp_get_edid(struct intel_dp *intel_dp)
{
	struct intel_connector *intel_connector = intel_dp->attached_connector;

	/* use cached edid if we have one */
	if (intel_connector->edid) {
		/* invalid edid */
		if (IS_ERR(intel_connector->edid))
			return NULL;

		return drm_edid_duplicate(intel_connector->edid);
	} else
		return drm_get_edid(&intel_connector->base,
				    &intel_dp->aux.ddc);
}

static void
intel_dp_set_edid(struct intel_dp *intel_dp)
{
	struct intel_connector *intel_connector = intel_dp->attached_connector;
	struct edid *edid;

	intel_dp_unset_edid(intel_dp);
	edid = intel_dp_get_edid(intel_dp);
	intel_connector->detect_edid = edid;

	if (intel_dp->force_audio != HDMI_AUDIO_AUTO)
		intel_dp->has_audio = intel_dp->force_audio == HDMI_AUDIO_ON;
	else
		intel_dp->has_audio = drm_detect_monitor_audio(edid);
}

static void
intel_dp_unset_edid(struct intel_dp *intel_dp)
{
	struct intel_connector *intel_connector = intel_dp->attached_connector;

	kfree(intel_connector->detect_edid);
	intel_connector->detect_edid = NULL;

	intel_dp->has_audio = false;
}

static enum drm_connector_status
intel_dp_long_pulse(struct intel_connector *intel_connector)
{
	struct drm_connector *connector = &intel_connector->base;
	struct intel_dp *intel_dp = intel_attached_dp(connector);
	struct intel_digital_port *intel_dig_port = dp_to_dig_port(intel_dp);
	struct intel_encoder *intel_encoder = &intel_dig_port->base;
	struct drm_device *dev = connector->dev;
	enum drm_connector_status status;
	enum intel_display_power_domain power_domain;
	u8 sink_irq_vector = 0;

	power_domain = intel_display_port_aux_power_domain(intel_encoder);
	intel_display_power_get(to_i915(dev), power_domain);

	/* Can't disconnect eDP, but you can close the lid... */
	if (is_edp(intel_dp))
		status = edp_detect(intel_dp);
	else if (intel_digital_port_connected(to_i915(dev),
					      dp_to_dig_port(intel_dp)))
		status = intel_dp_detect_dpcd(intel_dp);
	else
		status = connector_status_disconnected;

	if (status == connector_status_disconnected) {
		memset(&intel_dp->compliance, 0, sizeof(intel_dp->compliance));

		if (intel_dp->is_mst) {
			DRM_DEBUG_KMS("MST device may have disappeared %d vs %d\n",
				      intel_dp->is_mst,
				      intel_dp->mst_mgr.mst_state);
			intel_dp->is_mst = false;
			drm_dp_mst_topology_mgr_set_mst(&intel_dp->mst_mgr,
							intel_dp->is_mst);
		}

		goto out;
	}

	if (intel_encoder->type != INTEL_OUTPUT_EDP)
		intel_encoder->type = INTEL_OUTPUT_DP;

	DRM_DEBUG_KMS("Display Port TPS3 support: source %s, sink %s\n",
		      yesno(intel_dp_source_supports_hbr2(intel_dp)),
		      yesno(drm_dp_tps3_supported(intel_dp->dpcd)));

	/* Set the max lane count for sink */
	intel_dp->max_sink_lane_count = drm_dp_max_lane_count(intel_dp->dpcd);

	/* Set the max link BW for sink */
	intel_dp->max_sink_link_bw = intel_dp_max_link_bw(intel_dp);

	intel_dp_print_rates(intel_dp);

	intel_dp_read_desc(intel_dp);

	intel_dp_configure_mst(intel_dp);

	if (intel_dp->is_mst) {
		/*
		 * If we are in MST mode then this connector
		 * won't appear connected or have anything
		 * with EDID on it
		 */
		status = connector_status_disconnected;
		goto out;
	} else if (connector->status == connector_status_connected) {
		/*
		 * If display was connected already and is still connected
		 * check links status, there has been known issues of
		 * link loss triggerring long pulse!!!!
		 */
		drm_modeset_lock(&dev->mode_config.connection_mutex, NULL);
		intel_dp_check_link_status(intel_dp);
		drm_modeset_unlock(&dev->mode_config.connection_mutex);
		goto out;
	}

	/*
	 * Clearing NACK and defer counts to get their exact values
	 * while reading EDID which are required by Compliance tests
	 * 4.2.2.4 and 4.2.2.5
	 */
	intel_dp->aux.i2c_nack_count = 0;
	intel_dp->aux.i2c_defer_count = 0;

	intel_dp_set_edid(intel_dp);
	if (is_edp(intel_dp) || intel_connector->detect_edid)
		status = connector_status_connected;
	intel_dp->detect_done = true;

	/* Try to read the source of the interrupt */
	if (intel_dp->dpcd[DP_DPCD_REV] >= 0x11 &&
	    intel_dp_get_sink_irq(intel_dp, &sink_irq_vector) &&
	    sink_irq_vector != 0) {
		/* Clear interrupt source */
		drm_dp_dpcd_writeb(&intel_dp->aux,
				   DP_DEVICE_SERVICE_IRQ_VECTOR,
				   sink_irq_vector);

		if (sink_irq_vector & DP_AUTOMATED_TEST_REQUEST)
			intel_dp_handle_test_request(intel_dp);
		if (sink_irq_vector & (DP_CP_IRQ | DP_SINK_SPECIFIC_IRQ))
			DRM_DEBUG_DRIVER("CP or sink specific irq unhandled\n");
	}

out:
	if (status != connector_status_connected && !intel_dp->is_mst)
		intel_dp_unset_edid(intel_dp);

	intel_display_power_put(to_i915(dev), power_domain);
	return status;
}

static enum drm_connector_status
intel_dp_detect(struct drm_connector *connector, bool force)
{
	struct intel_dp *intel_dp = intel_attached_dp(connector);
	enum drm_connector_status status = connector->status;

	DRM_DEBUG_KMS("[CONNECTOR:%d:%s]\n",
		      connector->base.id, connector->name);

	/* If full detect is not performed yet, do a full detect */
	if (!intel_dp->detect_done)
		status = intel_dp_long_pulse(intel_dp->attached_connector);

	intel_dp->detect_done = false;

	return status;
}

static void
intel_dp_force(struct drm_connector *connector)
{
	struct intel_dp *intel_dp = intel_attached_dp(connector);
	struct intel_encoder *intel_encoder = &dp_to_dig_port(intel_dp)->base;
	struct drm_i915_private *dev_priv = to_i915(intel_encoder->base.dev);
	enum intel_display_power_domain power_domain;

	DRM_DEBUG_KMS("[CONNECTOR:%d:%s]\n",
		      connector->base.id, connector->name);
	intel_dp_unset_edid(intel_dp);

	if (connector->status != connector_status_connected)
		return;

	power_domain = intel_display_port_aux_power_domain(intel_encoder);
	intel_display_power_get(dev_priv, power_domain);

	intel_dp_set_edid(intel_dp);

	intel_display_power_put(dev_priv, power_domain);

	if (intel_encoder->type != INTEL_OUTPUT_EDP)
		intel_encoder->type = INTEL_OUTPUT_DP;
}

static int intel_dp_get_modes(struct drm_connector *connector)
{
	struct intel_connector *intel_connector = to_intel_connector(connector);
	struct edid *edid;

	edid = intel_connector->detect_edid;
	if (edid) {
		int ret = intel_connector_update_modes(connector, edid);
		if (ret)
			return ret;
	}

	/* if eDP has no EDID, fall back to fixed mode */
	if (is_edp(intel_attached_dp(connector)) &&
	    intel_connector->panel.fixed_mode) {
		struct drm_display_mode *mode;

		mode = drm_mode_duplicate(connector->dev,
					  intel_connector->panel.fixed_mode);
		if (mode) {
			drm_mode_probed_add(connector, mode);
			return 1;
		}
	}

	return 0;
}

static bool
intel_dp_detect_audio(struct drm_connector *connector)
{
	bool has_audio = false;
	struct edid *edid;

	edid = to_intel_connector(connector)->detect_edid;
	if (edid)
		has_audio = drm_detect_monitor_audio(edid);

	return has_audio;
}

static int
intel_dp_set_property(struct drm_connector *connector,
		      struct drm_property *property,
		      uint64_t val)
{
	struct drm_i915_private *dev_priv = to_i915(connector->dev);
	struct intel_connector *intel_connector = to_intel_connector(connector);
	struct intel_encoder *intel_encoder = intel_attached_encoder(connector);
	struct intel_dp *intel_dp = enc_to_intel_dp(&intel_encoder->base);
	int ret;

	ret = drm_object_property_set_value(&connector->base, property, val);
	if (ret)
		return ret;

	if (property == dev_priv->force_audio_property) {
		int i = val;
		bool has_audio;

		if (i == intel_dp->force_audio)
			return 0;

		intel_dp->force_audio = i;

		if (i == HDMI_AUDIO_AUTO)
			has_audio = intel_dp_detect_audio(connector);
		else
			has_audio = (i == HDMI_AUDIO_ON);

		if (has_audio == intel_dp->has_audio)
			return 0;

		intel_dp->has_audio = has_audio;
		goto done;
	}

	if (property == dev_priv->broadcast_rgb_property) {
		bool old_auto = intel_dp->color_range_auto;
		bool old_range = intel_dp->limited_color_range;

		switch (val) {
		case INTEL_BROADCAST_RGB_AUTO:
			intel_dp->color_range_auto = true;
			break;
		case INTEL_BROADCAST_RGB_FULL:
			intel_dp->color_range_auto = false;
			intel_dp->limited_color_range = false;
			break;
		case INTEL_BROADCAST_RGB_LIMITED:
			intel_dp->color_range_auto = false;
			intel_dp->limited_color_range = true;
			break;
		default:
			return -EINVAL;
		}

		if (old_auto == intel_dp->color_range_auto &&
		    old_range == intel_dp->limited_color_range)
			return 0;

		goto done;
	}

	if (is_edp(intel_dp) &&
	    property == connector->dev->mode_config.scaling_mode_property) {
		if (val == DRM_MODE_SCALE_NONE) {
			DRM_DEBUG_KMS("no scaling not supported\n");
			return -EINVAL;
		}
		if (HAS_GMCH_DISPLAY(dev_priv) &&
		    val == DRM_MODE_SCALE_CENTER) {
			DRM_DEBUG_KMS("centering not supported\n");
			return -EINVAL;
		}

		if (intel_connector->panel.fitting_mode == val) {
			/* the eDP scaling property is not changed */
			return 0;
		}
		intel_connector->panel.fitting_mode = val;

		goto done;
	}

	return -EINVAL;

done:
	if (intel_encoder->base.crtc)
		intel_crtc_restore_mode(intel_encoder->base.crtc);

	return 0;
}

static int
intel_dp_connector_register(struct drm_connector *connector)
{
	struct intel_dp *intel_dp = intel_attached_dp(connector);
	int ret;

	ret = intel_connector_register(connector);
	if (ret)
		return ret;

	i915_debugfs_connector_add(connector);

	DRM_DEBUG_KMS("registering %s bus for %s\n",
		      intel_dp->aux.name, connector->kdev->kobj.name);

	intel_dp->aux.dev = connector->kdev;
	return drm_dp_aux_register(&intel_dp->aux);
}

static void
intel_dp_connector_unregister(struct drm_connector *connector)
{
	drm_dp_aux_unregister(&intel_attached_dp(connector)->aux);
	intel_connector_unregister(connector);
}

static void
intel_dp_connector_destroy(struct drm_connector *connector)
{
	struct intel_connector *intel_connector = to_intel_connector(connector);

	kfree(intel_connector->detect_edid);

	if (!IS_ERR_OR_NULL(intel_connector->edid))
		kfree(intel_connector->edid);

	/* Can't call is_edp() since the encoder may have been destroyed
	 * already. */
	if (connector->connector_type == DRM_MODE_CONNECTOR_eDP)
		intel_panel_fini(&intel_connector->panel);

	drm_connector_cleanup(connector);
	kfree(connector);
}

void intel_dp_encoder_destroy(struct drm_encoder *encoder)
{
	struct intel_digital_port *intel_dig_port = enc_to_dig_port(encoder);
	struct intel_dp *intel_dp = &intel_dig_port->dp;

	intel_dp_mst_encoder_cleanup(intel_dig_port);
	if (is_edp(intel_dp)) {
		cancel_delayed_work_sync(&intel_dp->panel_vdd_work);
		/*
		 * vdd might still be enabled do to the delayed vdd off.
		 * Make sure vdd is actually turned off here.
		 */
		pps_lock(intel_dp);
		edp_panel_vdd_off_sync(intel_dp);
		pps_unlock(intel_dp);

		if (intel_dp->edp_notifier.notifier_call) {
			unregister_reboot_notifier(&intel_dp->edp_notifier);
			intel_dp->edp_notifier.notifier_call = NULL;
		}
	}

	intel_dp_aux_fini(intel_dp);

	drm_encoder_cleanup(encoder);
	kfree(intel_dig_port);
}

void intel_dp_encoder_suspend(struct intel_encoder *intel_encoder)
{
	struct intel_dp *intel_dp = enc_to_intel_dp(&intel_encoder->base);

	if (!is_edp(intel_dp))
		return;

	/*
	 * vdd might still be enabled do to the delayed vdd off.
	 * Make sure vdd is actually turned off here.
	 */
	cancel_delayed_work_sync(&intel_dp->panel_vdd_work);
	pps_lock(intel_dp);
	edp_panel_vdd_off_sync(intel_dp);
	pps_unlock(intel_dp);
}

static void intel_edp_panel_vdd_sanitize(struct intel_dp *intel_dp)
{
	struct intel_digital_port *intel_dig_port = dp_to_dig_port(intel_dp);
	struct drm_device *dev = intel_dig_port->base.base.dev;
	struct drm_i915_private *dev_priv = to_i915(dev);
	enum intel_display_power_domain power_domain;

	lockdep_assert_held(&dev_priv->pps_mutex);

	if (!edp_have_panel_vdd(intel_dp))
		return;

	/*
	 * The VDD bit needs a power domain reference, so if the bit is
	 * already enabled when we boot or resume, grab this reference and
	 * schedule a vdd off, so we don't hold on to the reference
	 * indefinitely.
	 */
	DRM_DEBUG_KMS("VDD left on by BIOS, adjusting state tracking\n");
	power_domain = intel_display_port_aux_power_domain(&intel_dig_port->base);
	intel_display_power_get(dev_priv, power_domain);

	edp_panel_vdd_schedule_off(intel_dp);
}

static enum pipe vlv_active_pipe(struct intel_dp *intel_dp)
{
	struct drm_i915_private *dev_priv = to_i915(intel_dp_to_dev(intel_dp));

	if ((intel_dp->DP & DP_PORT_EN) == 0)
		return INVALID_PIPE;

	if (IS_CHERRYVIEW(dev_priv))
		return DP_PORT_TO_PIPE_CHV(intel_dp->DP);
	else
		return PORT_TO_PIPE(intel_dp->DP);
}

void intel_dp_encoder_reset(struct drm_encoder *encoder)
{
	struct drm_i915_private *dev_priv = to_i915(encoder->dev);
	struct intel_dp *intel_dp = enc_to_intel_dp(encoder);
	struct intel_lspcon *lspcon = dp_to_lspcon(intel_dp);

	if (!HAS_DDI(dev_priv))
		intel_dp->DP = I915_READ(intel_dp->output_reg);

	if (lspcon->active)
		lspcon_resume(lspcon);

	pps_lock(intel_dp);

	if (IS_VALLEYVIEW(dev_priv) || IS_CHERRYVIEW(dev_priv))
		intel_dp->active_pipe = vlv_active_pipe(intel_dp);

	if (is_edp(intel_dp)) {
		/* Reinit the power sequencer, in case BIOS did something with it. */
		intel_dp_pps_init(encoder->dev, intel_dp);
		intel_edp_panel_vdd_sanitize(intel_dp);
	}

	pps_unlock(intel_dp);
}

static const struct drm_connector_funcs intel_dp_connector_funcs = {
	.dpms = drm_atomic_helper_connector_dpms,
	.detect = intel_dp_detect,
	.force = intel_dp_force,
	.fill_modes = drm_helper_probe_single_connector_modes,
	.set_property = intel_dp_set_property,
	.atomic_get_property = intel_connector_atomic_get_property,
	.late_register = intel_dp_connector_register,
	.early_unregister = intel_dp_connector_unregister,
	.destroy = intel_dp_connector_destroy,
	.atomic_destroy_state = drm_atomic_helper_connector_destroy_state,
	.atomic_duplicate_state = drm_atomic_helper_connector_duplicate_state,
};

static const struct drm_connector_helper_funcs intel_dp_connector_helper_funcs = {
	.get_modes = intel_dp_get_modes,
	.mode_valid = intel_dp_mode_valid,
};

static const struct drm_encoder_funcs intel_dp_enc_funcs = {
	.reset = intel_dp_encoder_reset,
	.destroy = intel_dp_encoder_destroy,
};

enum irqreturn
intel_dp_hpd_pulse(struct intel_digital_port *intel_dig_port, bool long_hpd)
{
	struct intel_dp *intel_dp = &intel_dig_port->dp;
	struct intel_encoder *intel_encoder = &intel_dig_port->base;
	struct drm_device *dev = intel_dig_port->base.base.dev;
	struct drm_i915_private *dev_priv = to_i915(dev);
	enum intel_display_power_domain power_domain;
	enum irqreturn ret = IRQ_NONE;

	if (intel_dig_port->base.type != INTEL_OUTPUT_EDP &&
	    intel_dig_port->base.type != INTEL_OUTPUT_HDMI)
		intel_dig_port->base.type = INTEL_OUTPUT_DP;

	if (long_hpd && intel_dig_port->base.type == INTEL_OUTPUT_EDP) {
		/*
		 * vdd off can generate a long pulse on eDP which
		 * would require vdd on to handle it, and thus we
		 * would end up in an endless cycle of
		 * "vdd off -> long hpd -> vdd on -> detect -> vdd off -> ..."
		 */
		DRM_DEBUG_KMS("ignoring long hpd on eDP port %c\n",
			      port_name(intel_dig_port->port));
		return IRQ_HANDLED;
	}

	DRM_DEBUG_KMS("got hpd irq on port %c - %s\n",
		      port_name(intel_dig_port->port),
		      long_hpd ? "long" : "short");

	if (long_hpd) {
		intel_dp->detect_done = false;
		return IRQ_NONE;
	}

	power_domain = intel_display_port_aux_power_domain(intel_encoder);
	intel_display_power_get(dev_priv, power_domain);

	if (intel_dp->is_mst) {
		if (intel_dp_check_mst_status(intel_dp) == -EINVAL) {
			/*
			 * If we were in MST mode, and device is not
			 * there, get out of MST mode
			 */
			DRM_DEBUG_KMS("MST device may have disappeared %d vs %d\n",
				      intel_dp->is_mst, intel_dp->mst_mgr.mst_state);
			intel_dp->is_mst = false;
			drm_dp_mst_topology_mgr_set_mst(&intel_dp->mst_mgr,
							intel_dp->is_mst);
			intel_dp->detect_done = false;
			goto put_power;
		}
	}

	if (!intel_dp->is_mst) {
		if (!intel_dp_short_pulse(intel_dp)) {
			intel_dp->detect_done = false;
			goto put_power;
		}
	}

	ret = IRQ_HANDLED;

put_power:
	intel_display_power_put(dev_priv, power_domain);

	return ret;
}

/* check the VBT to see whether the eDP is on another port */
bool intel_dp_is_edp(struct drm_i915_private *dev_priv, enum port port)
{
	/*
	 * eDP not supported on g4x. so bail out early just
	 * for a bit extra safety in case the VBT is bonkers.
	 */
	if (INTEL_GEN(dev_priv) < 5)
		return false;

	if (INTEL_GEN(dev_priv) < 9 && port == PORT_A)
		return true;

	return intel_bios_is_port_edp(dev_priv, port);
}

void
intel_dp_add_properties(struct intel_dp *intel_dp, struct drm_connector *connector)
{
	struct intel_connector *intel_connector = to_intel_connector(connector);

	intel_attach_force_audio_property(connector);
	intel_attach_broadcast_rgb_property(connector);
	intel_dp->color_range_auto = true;

	if (is_edp(intel_dp)) {
		drm_mode_create_scaling_mode_property(connector->dev);
		drm_object_attach_property(
			&connector->base,
			connector->dev->mode_config.scaling_mode_property,
			DRM_MODE_SCALE_ASPECT);
		intel_connector->panel.fitting_mode = DRM_MODE_SCALE_ASPECT;
	}
}

static void intel_dp_init_panel_power_timestamps(struct intel_dp *intel_dp)
{
	intel_dp->panel_power_off_time = ktime_get_boottime();
	intel_dp->last_power_on = jiffies;
	intel_dp->last_backlight_off = jiffies;
}

static void
intel_pps_readout_hw_state(struct drm_i915_private *dev_priv,
			   struct intel_dp *intel_dp, struct edp_power_seq *seq)
{
	u32 pp_on, pp_off, pp_div = 0, pp_ctl = 0;
	struct pps_registers regs;

	intel_pps_get_registers(dev_priv, intel_dp, &regs);

	/* Workaround: Need to write PP_CONTROL with the unlock key as
	 * the very first thing. */
	pp_ctl = ironlake_get_pp_control(intel_dp);

	pp_on = I915_READ(regs.pp_on);
	pp_off = I915_READ(regs.pp_off);
	if (!IS_GEN9_LP(dev_priv)) {
		I915_WRITE(regs.pp_ctrl, pp_ctl);
		pp_div = I915_READ(regs.pp_div);
	}

	/* Pull timing values out of registers */
	seq->t1_t3 = (pp_on & PANEL_POWER_UP_DELAY_MASK) >>
		     PANEL_POWER_UP_DELAY_SHIFT;

	seq->t8 = (pp_on & PANEL_LIGHT_ON_DELAY_MASK) >>
		  PANEL_LIGHT_ON_DELAY_SHIFT;

	seq->t9 = (pp_off & PANEL_LIGHT_OFF_DELAY_MASK) >>
		  PANEL_LIGHT_OFF_DELAY_SHIFT;

	seq->t10 = (pp_off & PANEL_POWER_DOWN_DELAY_MASK) >>
		   PANEL_POWER_DOWN_DELAY_SHIFT;

	if (IS_GEN9_LP(dev_priv)) {
		u16 tmp = (pp_ctl & BXT_POWER_CYCLE_DELAY_MASK) >>
			BXT_POWER_CYCLE_DELAY_SHIFT;
		if (tmp > 0)
			seq->t11_t12 = (tmp - 1) * 1000;
		else
			seq->t11_t12 = 0;
	} else {
		seq->t11_t12 = ((pp_div & PANEL_POWER_CYCLE_DELAY_MASK) >>
		       PANEL_POWER_CYCLE_DELAY_SHIFT) * 1000;
	}
}

static void
intel_pps_dump_state(const char *state_name, const struct edp_power_seq *seq)
{
	DRM_DEBUG_KMS("%s t1_t3 %d t8 %d t9 %d t10 %d t11_t12 %d\n",
		      state_name,
		      seq->t1_t3, seq->t8, seq->t9, seq->t10, seq->t11_t12);
}

static void
intel_pps_verify_state(struct drm_i915_private *dev_priv,
		       struct intel_dp *intel_dp)
{
	struct edp_power_seq hw;
	struct edp_power_seq *sw = &intel_dp->pps_delays;

	intel_pps_readout_hw_state(dev_priv, intel_dp, &hw);

	if (hw.t1_t3 != sw->t1_t3 || hw.t8 != sw->t8 || hw.t9 != sw->t9 ||
	    hw.t10 != sw->t10 || hw.t11_t12 != sw->t11_t12) {
		DRM_ERROR("PPS state mismatch\n");
		intel_pps_dump_state("sw", sw);
		intel_pps_dump_state("hw", &hw);
	}
}

static void
intel_dp_init_panel_power_sequencer(struct drm_device *dev,
				    struct intel_dp *intel_dp)
{
	struct drm_i915_private *dev_priv = to_i915(dev);
	struct edp_power_seq cur, vbt, spec,
		*final = &intel_dp->pps_delays;

	lockdep_assert_held(&dev_priv->pps_mutex);

	/* already initialized? */
	if (final->t11_t12 != 0)
		return;

	intel_pps_readout_hw_state(dev_priv, intel_dp, &cur);

	intel_pps_dump_state("cur", &cur);

	vbt = dev_priv->vbt.edp.pps;

	/* Upper limits from eDP 1.3 spec. Note that we use the clunky units of
	 * our hw here, which are all in 100usec. */
	spec.t1_t3 = 210 * 10;
	spec.t8 = 50 * 10; /* no limit for t8, use t7 instead */
	spec.t9 = 50 * 10; /* no limit for t9, make it symmetric with t8 */
	spec.t10 = 500 * 10;
	/* This one is special and actually in units of 100ms, but zero
	 * based in the hw (so we need to add 100 ms). But the sw vbt
	 * table multiplies it with 1000 to make it in units of 100usec,
	 * too. */
	spec.t11_t12 = (510 + 100) * 10;

	intel_pps_dump_state("vbt", &vbt);

	/* Use the max of the register settings and vbt. If both are
	 * unset, fall back to the spec limits. */
#define assign_final(field)	final->field = (max(cur.field, vbt.field) == 0 ? \
				       spec.field : \
				       max(cur.field, vbt.field))
	assign_final(t1_t3);
	assign_final(t8);
	assign_final(t9);
	assign_final(t10);
	assign_final(t11_t12);
#undef assign_final

#define get_delay(field)	(DIV_ROUND_UP(final->field, 10))
	intel_dp->panel_power_up_delay = get_delay(t1_t3);
	intel_dp->backlight_on_delay = get_delay(t8);
	intel_dp->backlight_off_delay = get_delay(t9);
	intel_dp->panel_power_down_delay = get_delay(t10);
	intel_dp->panel_power_cycle_delay = get_delay(t11_t12);
#undef get_delay

	DRM_DEBUG_KMS("panel power up delay %d, power down delay %d, power cycle delay %d\n",
		      intel_dp->panel_power_up_delay, intel_dp->panel_power_down_delay,
		      intel_dp->panel_power_cycle_delay);

	DRM_DEBUG_KMS("backlight on delay %d, off delay %d\n",
		      intel_dp->backlight_on_delay, intel_dp->backlight_off_delay);

	/*
	 * We override the HW backlight delays to 1 because we do manual waits
	 * on them. For T8, even BSpec recommends doing it. For T9, if we
	 * don't do this, we'll end up waiting for the backlight off delay
	 * twice: once when we do the manual sleep, and once when we disable
	 * the panel and wait for the PP_STATUS bit to become zero.
	 */
	final->t8 = 1;
	final->t9 = 1;
}

static void
intel_dp_init_panel_power_sequencer_registers(struct drm_device *dev,
					      struct intel_dp *intel_dp,
					      bool force_disable_vdd)
{
	struct drm_i915_private *dev_priv = to_i915(dev);
	u32 pp_on, pp_off, pp_div, port_sel = 0;
	int div = dev_priv->rawclk_freq / 1000;
	struct pps_registers regs;
	enum port port = dp_to_dig_port(intel_dp)->port;
	const struct edp_power_seq *seq = &intel_dp->pps_delays;

	lockdep_assert_held(&dev_priv->pps_mutex);

	intel_pps_get_registers(dev_priv, intel_dp, &regs);

	/*
	 * On some VLV machines the BIOS can leave the VDD
	 * enabled even on power seqeuencers which aren't
	 * hooked up to any port. This would mess up the
	 * power domain tracking the first time we pick
	 * one of these power sequencers for use since
	 * edp_panel_vdd_on() would notice that the VDD was
	 * already on and therefore wouldn't grab the power
	 * domain reference. Disable VDD first to avoid this.
	 * This also avoids spuriously turning the VDD on as
	 * soon as the new power seqeuencer gets initialized.
	 */
	if (force_disable_vdd) {
		u32 pp = ironlake_get_pp_control(intel_dp);

		WARN(pp & PANEL_POWER_ON, "Panel power already on\n");

		if (pp & EDP_FORCE_VDD)
			DRM_DEBUG_KMS("VDD already on, disabling first\n");

		pp &= ~EDP_FORCE_VDD;

		I915_WRITE(regs.pp_ctrl, pp);
	}

	pp_on = (seq->t1_t3 << PANEL_POWER_UP_DELAY_SHIFT) |
		(seq->t8 << PANEL_LIGHT_ON_DELAY_SHIFT);
	pp_off = (seq->t9 << PANEL_LIGHT_OFF_DELAY_SHIFT) |
		 (seq->t10 << PANEL_POWER_DOWN_DELAY_SHIFT);
	/* Compute the divisor for the pp clock, simply match the Bspec
	 * formula. */
	if (IS_GEN9_LP(dev_priv)) {
		pp_div = I915_READ(regs.pp_ctrl);
		pp_div &= ~BXT_POWER_CYCLE_DELAY_MASK;
		pp_div |= (DIV_ROUND_UP((seq->t11_t12 + 1), 1000)
				<< BXT_POWER_CYCLE_DELAY_SHIFT);
	} else {
		pp_div = ((100 * div)/2 - 1) << PP_REFERENCE_DIVIDER_SHIFT;
		pp_div |= (DIV_ROUND_UP(seq->t11_t12, 1000)
				<< PANEL_POWER_CYCLE_DELAY_SHIFT);
	}

	/* Haswell doesn't have any port selection bits for the panel
	 * power sequencer any more. */
	if (IS_VALLEYVIEW(dev_priv) || IS_CHERRYVIEW(dev_priv)) {
		port_sel = PANEL_PORT_SELECT_VLV(port);
	} else if (HAS_PCH_IBX(dev_priv) || HAS_PCH_CPT(dev_priv)) {
		if (port == PORT_A)
			port_sel = PANEL_PORT_SELECT_DPA;
		else
			port_sel = PANEL_PORT_SELECT_DPD;
	}

	pp_on |= port_sel;

	I915_WRITE(regs.pp_on, pp_on);
	I915_WRITE(regs.pp_off, pp_off);
	if (IS_GEN9_LP(dev_priv))
		I915_WRITE(regs.pp_ctrl, pp_div);
	else
		I915_WRITE(regs.pp_div, pp_div);

	DRM_DEBUG_KMS("panel power sequencer register settings: PP_ON %#x, PP_OFF %#x, PP_DIV %#x\n",
		      I915_READ(regs.pp_on),
		      I915_READ(regs.pp_off),
		      IS_GEN9_LP(dev_priv) ?
		      (I915_READ(regs.pp_ctrl) & BXT_POWER_CYCLE_DELAY_MASK) :
		      I915_READ(regs.pp_div));
}

static void intel_dp_pps_init(struct drm_device *dev,
			      struct intel_dp *intel_dp)
{
	struct drm_i915_private *dev_priv = to_i915(dev);

	if (IS_VALLEYVIEW(dev_priv) || IS_CHERRYVIEW(dev_priv)) {
		vlv_initial_power_sequencer_setup(intel_dp);
	} else {
		intel_dp_init_panel_power_sequencer(dev, intel_dp);
		intel_dp_init_panel_power_sequencer_registers(dev, intel_dp, false);
	}
}

/**
 * intel_dp_set_drrs_state - program registers for RR switch to take effect
 * @dev_priv: i915 device
 * @crtc_state: a pointer to the active intel_crtc_state
 * @refresh_rate: RR to be programmed
 *
 * This function gets called when refresh rate (RR) has to be changed from
 * one frequency to another. Switches can be between high and low RR
 * supported by the panel or to any other RR based on media playback (in
 * this case, RR value needs to be passed from user space).
 *
 * The caller of this function needs to take a lock on dev_priv->drrs.
 */
static void intel_dp_set_drrs_state(struct drm_i915_private *dev_priv,
				    struct intel_crtc_state *crtc_state,
				    int refresh_rate)
{
	struct intel_encoder *encoder;
	struct intel_digital_port *dig_port = NULL;
	struct intel_dp *intel_dp = dev_priv->drrs.dp;
	struct intel_crtc *intel_crtc = to_intel_crtc(crtc_state->base.crtc);
	enum drrs_refresh_rate_type index = DRRS_HIGH_RR;

	if (refresh_rate <= 0) {
		DRM_DEBUG_KMS("Refresh rate should be positive non-zero.\n");
		return;
	}

	if (intel_dp == NULL) {
		DRM_DEBUG_KMS("DRRS not supported.\n");
		return;
	}

	/*
	 * FIXME: This needs proper synchronization with psr state for some
	 * platforms that cannot have PSR and DRRS enabled at the same time.
	 */

	dig_port = dp_to_dig_port(intel_dp);
	encoder = &dig_port->base;
	intel_crtc = to_intel_crtc(encoder->base.crtc);

	if (!intel_crtc) {
		DRM_DEBUG_KMS("DRRS: intel_crtc not initialized\n");
		return;
	}

	if (dev_priv->drrs.type < SEAMLESS_DRRS_SUPPORT) {
		DRM_DEBUG_KMS("Only Seamless DRRS supported.\n");
		return;
	}

	if (intel_dp->attached_connector->panel.downclock_mode->vrefresh ==
			refresh_rate)
		index = DRRS_LOW_RR;

	if (index == dev_priv->drrs.refresh_rate_type) {
		DRM_DEBUG_KMS(
			"DRRS requested for previously set RR...ignoring\n");
		return;
	}

	if (!crtc_state->base.active) {
		DRM_DEBUG_KMS("eDP encoder disabled. CRTC not Active\n");
		return;
	}

	if (INTEL_GEN(dev_priv) >= 8 && !IS_CHERRYVIEW(dev_priv)) {
		switch (index) {
		case DRRS_HIGH_RR:
			intel_dp_set_m_n(intel_crtc, M1_N1);
			break;
		case DRRS_LOW_RR:
			intel_dp_set_m_n(intel_crtc, M2_N2);
			break;
		case DRRS_MAX_RR:
		default:
			DRM_ERROR("Unsupported refreshrate type\n");
		}
	} else if (INTEL_GEN(dev_priv) > 6) {
		i915_reg_t reg = PIPECONF(crtc_state->cpu_transcoder);
		u32 val;

		val = I915_READ(reg);
		if (index > DRRS_HIGH_RR) {
			if (IS_VALLEYVIEW(dev_priv) || IS_CHERRYVIEW(dev_priv))
				val |= PIPECONF_EDP_RR_MODE_SWITCH_VLV;
			else
				val |= PIPECONF_EDP_RR_MODE_SWITCH;
		} else {
			if (IS_VALLEYVIEW(dev_priv) || IS_CHERRYVIEW(dev_priv))
				val &= ~PIPECONF_EDP_RR_MODE_SWITCH_VLV;
			else
				val &= ~PIPECONF_EDP_RR_MODE_SWITCH;
		}
		I915_WRITE(reg, val);
	}

	dev_priv->drrs.refresh_rate_type = index;

	DRM_DEBUG_KMS("eDP Refresh Rate set to : %dHz\n", refresh_rate);
}

/**
 * intel_edp_drrs_enable - init drrs struct if supported
 * @intel_dp: DP struct
 * @crtc_state: A pointer to the active crtc state.
 *
 * Initializes frontbuffer_bits and drrs.dp
 */
void intel_edp_drrs_enable(struct intel_dp *intel_dp,
			   struct intel_crtc_state *crtc_state)
{
	struct drm_device *dev = intel_dp_to_dev(intel_dp);
	struct drm_i915_private *dev_priv = to_i915(dev);

	if (!crtc_state->has_drrs) {
		DRM_DEBUG_KMS("Panel doesn't support DRRS\n");
		return;
	}

	mutex_lock(&dev_priv->drrs.mutex);
	if (WARN_ON(dev_priv->drrs.dp)) {
		DRM_ERROR("DRRS already enabled\n");
		goto unlock;
	}

	dev_priv->drrs.busy_frontbuffer_bits = 0;

	dev_priv->drrs.dp = intel_dp;

unlock:
	mutex_unlock(&dev_priv->drrs.mutex);
}

/**
 * intel_edp_drrs_disable - Disable DRRS
 * @intel_dp: DP struct
 * @old_crtc_state: Pointer to old crtc_state.
 *
 */
void intel_edp_drrs_disable(struct intel_dp *intel_dp,
			    struct intel_crtc_state *old_crtc_state)
{
	struct drm_device *dev = intel_dp_to_dev(intel_dp);
	struct drm_i915_private *dev_priv = to_i915(dev);

	if (!old_crtc_state->has_drrs)
		return;

	mutex_lock(&dev_priv->drrs.mutex);
	if (!dev_priv->drrs.dp) {
		mutex_unlock(&dev_priv->drrs.mutex);
		return;
	}

	if (dev_priv->drrs.refresh_rate_type == DRRS_LOW_RR)
		intel_dp_set_drrs_state(dev_priv, old_crtc_state,
			intel_dp->attached_connector->panel.fixed_mode->vrefresh);

	dev_priv->drrs.dp = NULL;
	mutex_unlock(&dev_priv->drrs.mutex);

	cancel_delayed_work_sync(&dev_priv->drrs.work);
}

static void intel_edp_drrs_downclock_work(struct work_struct *work)
{
	struct drm_i915_private *dev_priv =
		container_of(work, typeof(*dev_priv), drrs.work.work);
	struct intel_dp *intel_dp;

	mutex_lock(&dev_priv->drrs.mutex);

	intel_dp = dev_priv->drrs.dp;

	if (!intel_dp)
		goto unlock;

	/*
	 * The delayed work can race with an invalidate hence we need to
	 * recheck.
	 */

	if (dev_priv->drrs.busy_frontbuffer_bits)
		goto unlock;

	if (dev_priv->drrs.refresh_rate_type != DRRS_LOW_RR) {
		struct drm_crtc *crtc = dp_to_dig_port(intel_dp)->base.base.crtc;

		intel_dp_set_drrs_state(dev_priv, to_intel_crtc(crtc)->config,
			intel_dp->attached_connector->panel.downclock_mode->vrefresh);
	}

unlock:
	mutex_unlock(&dev_priv->drrs.mutex);
}

/**
 * intel_edp_drrs_invalidate - Disable Idleness DRRS
 * @dev_priv: i915 device
 * @frontbuffer_bits: frontbuffer plane tracking bits
 *
 * This function gets called everytime rendering on the given planes start.
 * Hence DRRS needs to be Upclocked, i.e. (LOW_RR -> HIGH_RR).
 *
 * Dirty frontbuffers relevant to DRRS are tracked in busy_frontbuffer_bits.
 */
void intel_edp_drrs_invalidate(struct drm_i915_private *dev_priv,
			       unsigned int frontbuffer_bits)
{
	struct drm_crtc *crtc;
	enum pipe pipe;

	if (dev_priv->drrs.type == DRRS_NOT_SUPPORTED)
		return;

	cancel_delayed_work(&dev_priv->drrs.work);

	mutex_lock(&dev_priv->drrs.mutex);
	if (!dev_priv->drrs.dp) {
		mutex_unlock(&dev_priv->drrs.mutex);
		return;
	}

	crtc = dp_to_dig_port(dev_priv->drrs.dp)->base.base.crtc;
	pipe = to_intel_crtc(crtc)->pipe;

	frontbuffer_bits &= INTEL_FRONTBUFFER_ALL_MASK(pipe);
	dev_priv->drrs.busy_frontbuffer_bits |= frontbuffer_bits;

	/* invalidate means busy screen hence upclock */
	if (frontbuffer_bits && dev_priv->drrs.refresh_rate_type == DRRS_LOW_RR)
		intel_dp_set_drrs_state(dev_priv, to_intel_crtc(crtc)->config,
			dev_priv->drrs.dp->attached_connector->panel.fixed_mode->vrefresh);

	mutex_unlock(&dev_priv->drrs.mutex);
}

/**
 * intel_edp_drrs_flush - Restart Idleness DRRS
 * @dev_priv: i915 device
 * @frontbuffer_bits: frontbuffer plane tracking bits
 *
 * This function gets called every time rendering on the given planes has
 * completed or flip on a crtc is completed. So DRRS should be upclocked
 * (LOW_RR -> HIGH_RR). And also Idleness detection should be started again,
 * if no other planes are dirty.
 *
 * Dirty frontbuffers relevant to DRRS are tracked in busy_frontbuffer_bits.
 */
void intel_edp_drrs_flush(struct drm_i915_private *dev_priv,
			  unsigned int frontbuffer_bits)
{
	struct drm_crtc *crtc;
	enum pipe pipe;

	if (dev_priv->drrs.type == DRRS_NOT_SUPPORTED)
		return;

	cancel_delayed_work(&dev_priv->drrs.work);

	mutex_lock(&dev_priv->drrs.mutex);
	if (!dev_priv->drrs.dp) {
		mutex_unlock(&dev_priv->drrs.mutex);
		return;
	}

	crtc = dp_to_dig_port(dev_priv->drrs.dp)->base.base.crtc;
	pipe = to_intel_crtc(crtc)->pipe;

	frontbuffer_bits &= INTEL_FRONTBUFFER_ALL_MASK(pipe);
	dev_priv->drrs.busy_frontbuffer_bits &= ~frontbuffer_bits;

	/* flush means busy screen hence upclock */
	if (frontbuffer_bits && dev_priv->drrs.refresh_rate_type == DRRS_LOW_RR)
		intel_dp_set_drrs_state(dev_priv, to_intel_crtc(crtc)->config,
				dev_priv->drrs.dp->attached_connector->panel.fixed_mode->vrefresh);

	/*
	 * flush also means no more activity hence schedule downclock, if all
	 * other fbs are quiescent too
	 */
	if (!dev_priv->drrs.busy_frontbuffer_bits)
		schedule_delayed_work(&dev_priv->drrs.work,
				msecs_to_jiffies(1000));
	mutex_unlock(&dev_priv->drrs.mutex);
}

/**
 * DOC: Display Refresh Rate Switching (DRRS)
 *
 * Display Refresh Rate Switching (DRRS) is a power conservation feature
 * which enables swtching between low and high refresh rates,
 * dynamically, based on the usage scenario. This feature is applicable
 * for internal panels.
 *
 * Indication that the panel supports DRRS is given by the panel EDID, which
 * would list multiple refresh rates for one resolution.
 *
 * DRRS is of 2 types - static and seamless.
 * Static DRRS involves changing refresh rate (RR) by doing a full modeset
 * (may appear as a blink on screen) and is used in dock-undock scenario.
 * Seamless DRRS involves changing RR without any visual effect to the user
 * and can be used during normal system usage. This is done by programming
 * certain registers.
 *
 * Support for static/seamless DRRS may be indicated in the VBT based on
 * inputs from the panel spec.
 *
 * DRRS saves power by switching to low RR based on usage scenarios.
 *
 * The implementation is based on frontbuffer tracking implementation.  When
 * there is a disturbance on the screen triggered by user activity or a periodic
 * system activity, DRRS is disabled (RR is changed to high RR).  When there is
 * no movement on screen, after a timeout of 1 second, a switch to low RR is
 * made.
 *
 * For integration with frontbuffer tracking code, intel_edp_drrs_invalidate()
 * and intel_edp_drrs_flush() are called.
 *
 * DRRS can be further extended to support other internal panels and also
 * the scenario of video playback wherein RR is set based on the rate
 * requested by userspace.
 */

/**
 * intel_dp_drrs_init - Init basic DRRS work and mutex.
 * @intel_connector: eDP connector
 * @fixed_mode: preferred mode of panel
 *
 * This function is  called only once at driver load to initialize basic
 * DRRS stuff.
 *
 * Returns:
 * Downclock mode if panel supports it, else return NULL.
 * DRRS support is determined by the presence of downclock mode (apart
 * from VBT setting).
 */
static struct drm_display_mode *
intel_dp_drrs_init(struct intel_connector *intel_connector,
		struct drm_display_mode *fixed_mode)
{
	struct drm_connector *connector = &intel_connector->base;
	struct drm_device *dev = connector->dev;
	struct drm_i915_private *dev_priv = to_i915(dev);
	struct drm_display_mode *downclock_mode = NULL;

	INIT_DELAYED_WORK(&dev_priv->drrs.work, intel_edp_drrs_downclock_work);
	mutex_init(&dev_priv->drrs.mutex);

	if (INTEL_GEN(dev_priv) <= 6) {
		DRM_DEBUG_KMS("DRRS supported for Gen7 and above\n");
		return NULL;
	}

	if (dev_priv->vbt.drrs_type != SEAMLESS_DRRS_SUPPORT) {
		DRM_DEBUG_KMS("VBT doesn't support DRRS\n");
		return NULL;
	}

	downclock_mode = intel_find_panel_downclock
					(dev_priv, fixed_mode, connector);

	if (!downclock_mode) {
		DRM_DEBUG_KMS("Downclock mode is not found. DRRS not supported\n");
		return NULL;
	}

	dev_priv->drrs.type = dev_priv->vbt.drrs_type;

	dev_priv->drrs.refresh_rate_type = DRRS_HIGH_RR;
	DRM_DEBUG_KMS("seamless DRRS supported for eDP panel.\n");
	return downclock_mode;
}

static bool intel_edp_init_connector(struct intel_dp *intel_dp,
				     struct intel_connector *intel_connector)
{
	struct drm_connector *connector = &intel_connector->base;
	struct intel_digital_port *intel_dig_port = dp_to_dig_port(intel_dp);
	struct intel_encoder *intel_encoder = &intel_dig_port->base;
	struct drm_device *dev = intel_encoder->base.dev;
	struct drm_i915_private *dev_priv = to_i915(dev);
	struct drm_display_mode *fixed_mode = NULL;
	struct drm_display_mode *downclock_mode = NULL;
	bool has_dpcd;
	struct drm_display_mode *scan;
	struct edid *edid;
	enum pipe pipe = INVALID_PIPE;

	if (!is_edp(intel_dp))
		return true;

	/*
	 * On IBX/CPT we may get here with LVDS already registered. Since the
	 * driver uses the only internal power sequencer available for both
	 * eDP and LVDS bail out early in this case to prevent interfering
	 * with an already powered-on LVDS power sequencer.
	 */
	if (intel_get_lvds_encoder(dev)) {
		WARN_ON(!(HAS_PCH_IBX(dev_priv) || HAS_PCH_CPT(dev_priv)));
		DRM_INFO("LVDS was detected, not registering eDP\n");

		return false;
	}

	pps_lock(intel_dp);

	intel_dp_init_panel_power_timestamps(intel_dp);
	intel_dp_pps_init(dev, intel_dp);
	intel_edp_panel_vdd_sanitize(intel_dp);

	pps_unlock(intel_dp);

	/* Cache DPCD and EDID for edp. */
	has_dpcd = intel_edp_init_dpcd(intel_dp);

	if (!has_dpcd) {
		/* if this fails, presume the device is a ghost */
		DRM_INFO("failed to retrieve link info, disabling eDP\n");
		goto out_vdd_off;
	}

	mutex_lock(&dev->mode_config.mutex);
	edid = drm_get_edid(connector, &intel_dp->aux.ddc);
	if (edid) {
		if (drm_add_edid_modes(connector, edid)) {
			drm_mode_connector_update_edid_property(connector,
								edid);
			drm_edid_to_eld(connector, edid);
		} else {
			kfree(edid);
			edid = ERR_PTR(-EINVAL);
		}
	} else {
		edid = ERR_PTR(-ENOENT);
	}
	intel_connector->edid = edid;

	/* prefer fixed mode from EDID if available */
	list_for_each_entry(scan, &connector->probed_modes, head) {
		if ((scan->type & DRM_MODE_TYPE_PREFERRED)) {
			fixed_mode = drm_mode_duplicate(dev, scan);
			downclock_mode = intel_dp_drrs_init(
						intel_connector, fixed_mode);
			break;
		}
	}

	/* fallback to VBT if available for eDP */
	if (!fixed_mode && dev_priv->vbt.lfp_lvds_vbt_mode) {
		fixed_mode = drm_mode_duplicate(dev,
					dev_priv->vbt.lfp_lvds_vbt_mode);
		if (fixed_mode) {
			fixed_mode->type |= DRM_MODE_TYPE_PREFERRED;
			connector->display_info.width_mm = fixed_mode->width_mm;
			connector->display_info.height_mm = fixed_mode->height_mm;
		}
	}
	mutex_unlock(&dev->mode_config.mutex);

	if (IS_VALLEYVIEW(dev_priv) || IS_CHERRYVIEW(dev_priv)) {
		intel_dp->edp_notifier.notifier_call = edp_notify_handler;
		register_reboot_notifier(&intel_dp->edp_notifier);

		/*
		 * Figure out the current pipe for the initial backlight setup.
		 * If the current pipe isn't valid, try the PPS pipe, and if that
		 * fails just assume pipe A.
		 */
		pipe = vlv_active_pipe(intel_dp);

		if (pipe != PIPE_A && pipe != PIPE_B)
			pipe = intel_dp->pps_pipe;

		if (pipe != PIPE_A && pipe != PIPE_B)
			pipe = PIPE_A;

		DRM_DEBUG_KMS("using pipe %c for initial backlight setup\n",
			      pipe_name(pipe));
	}

	intel_panel_init(&intel_connector->panel, fixed_mode, downclock_mode);
	intel_connector->panel.backlight.power = intel_edp_backlight_power;
	intel_panel_setup_backlight(connector, pipe);

	return true;

out_vdd_off:
	cancel_delayed_work_sync(&intel_dp->panel_vdd_work);
	/*
	 * vdd might still be enabled do to the delayed vdd off.
	 * Make sure vdd is actually turned off here.
	 */
	pps_lock(intel_dp);
	edp_panel_vdd_off_sync(intel_dp);
	pps_unlock(intel_dp);

	return false;
}

bool
intel_dp_init_connector(struct intel_digital_port *intel_dig_port,
			struct intel_connector *intel_connector)
{
	struct drm_connector *connector = &intel_connector->base;
	struct intel_dp *intel_dp = &intel_dig_port->dp;
	struct intel_encoder *intel_encoder = &intel_dig_port->base;
	struct drm_device *dev = intel_encoder->base.dev;
	struct drm_i915_private *dev_priv = to_i915(dev);
	enum port port = intel_dig_port->port;
	int type;

	if (WARN(intel_dig_port->max_lanes < 1,
		 "Not enough lanes (%d) for DP on port %c\n",
		 intel_dig_port->max_lanes, port_name(port)))
		return false;

	intel_dp->pps_pipe = INVALID_PIPE;
	intel_dp->active_pipe = INVALID_PIPE;

	/* intel_dp vfuncs */
	if (INTEL_GEN(dev_priv) >= 9)
		intel_dp->get_aux_clock_divider = skl_get_aux_clock_divider;
	else if (IS_HASWELL(dev_priv) || IS_BROADWELL(dev_priv))
		intel_dp->get_aux_clock_divider = hsw_get_aux_clock_divider;
	else if (HAS_PCH_SPLIT(dev_priv))
		intel_dp->get_aux_clock_divider = ilk_get_aux_clock_divider;
	else
		intel_dp->get_aux_clock_divider = g4x_get_aux_clock_divider;

	if (INTEL_GEN(dev_priv) >= 9)
		intel_dp->get_aux_send_ctl = skl_get_aux_send_ctl;
	else
		intel_dp->get_aux_send_ctl = g4x_get_aux_send_ctl;

	if (HAS_DDI(dev_priv))
		intel_dp->prepare_link_retrain = intel_ddi_prepare_link_retrain;

	/* Preserve the current hw state. */
	intel_dp->DP = I915_READ(intel_dp->output_reg);
	intel_dp->attached_connector = intel_connector;

	if (intel_dp_is_edp(dev_priv, port))
		type = DRM_MODE_CONNECTOR_eDP;
	else
		type = DRM_MODE_CONNECTOR_DisplayPort;

	if (IS_VALLEYVIEW(dev_priv) || IS_CHERRYVIEW(dev_priv))
		intel_dp->active_pipe = vlv_active_pipe(intel_dp);

	/*
	 * For eDP we always set the encoder type to INTEL_OUTPUT_EDP, but
	 * for DP the encoder type can be set by the caller to
	 * INTEL_OUTPUT_UNKNOWN for DDI, so don't rewrite it.
	 */
	if (type == DRM_MODE_CONNECTOR_eDP)
		intel_encoder->type = INTEL_OUTPUT_EDP;

	/* eDP only on port B and/or C on vlv/chv */
	if (WARN_ON((IS_VALLEYVIEW(dev_priv) || IS_CHERRYVIEW(dev_priv)) &&
		    is_edp(intel_dp) && port != PORT_B && port != PORT_C))
		return false;

	DRM_DEBUG_KMS("Adding %s connector on port %c\n",
			type == DRM_MODE_CONNECTOR_eDP ? "eDP" : "DP",
			port_name(port));

	drm_connector_init(dev, connector, &intel_dp_connector_funcs, type);
	drm_connector_helper_add(connector, &intel_dp_connector_helper_funcs);

	connector->interlace_allowed = true;
	connector->doublescan_allowed = 0;

	intel_dp_aux_init(intel_dp);

	INIT_DELAYED_WORK(&intel_dp->panel_vdd_work,
			  edp_panel_vdd_work);

	intel_connector_attach_encoder(intel_connector, intel_encoder);

	if (HAS_DDI(dev_priv))
		intel_connector->get_hw_state = intel_ddi_connector_get_hw_state;
	else
		intel_connector->get_hw_state = intel_connector_get_hw_state;

	/* Set up the hotplug pin. */
	switch (port) {
	case PORT_A:
		intel_encoder->hpd_pin = HPD_PORT_A;
		break;
	case PORT_B:
		intel_encoder->hpd_pin = HPD_PORT_B;
		if (IS_BXT_REVID(dev_priv, 0, BXT_REVID_A1))
			intel_encoder->hpd_pin = HPD_PORT_A;
		break;
	case PORT_C:
		intel_encoder->hpd_pin = HPD_PORT_C;
		break;
	case PORT_D:
		intel_encoder->hpd_pin = HPD_PORT_D;
		break;
	case PORT_E:
		intel_encoder->hpd_pin = HPD_PORT_E;
		break;
	default:
		BUG();
	}

	/* init MST on ports that can support it */
	if (HAS_DP_MST(dev_priv) && !is_edp(intel_dp) &&
	    (port == PORT_B || port == PORT_C || port == PORT_D))
		intel_dp_mst_encoder_init(intel_dig_port,
					  intel_connector->base.base.id);

	if (!intel_edp_init_connector(intel_dp, intel_connector)) {
		intel_dp_aux_fini(intel_dp);
		intel_dp_mst_encoder_cleanup(intel_dig_port);
		goto fail;
	}

	intel_dp_add_properties(intel_dp, connector);

	/* For G4X desktop chip, PEG_BAND_GAP_DATA 3:0 must first be written
	 * 0xd.  Failure to do so will result in spurious interrupts being
	 * generated on the port when a cable is not attached.
	 */
	if (IS_G4X(dev_priv) && !IS_GM45(dev_priv)) {
		u32 temp = I915_READ(PEG_BAND_GAP_DATA);
		I915_WRITE(PEG_BAND_GAP_DATA, (temp & ~0xf) | 0xd);
	}

	return true;

fail:
	drm_connector_cleanup(connector);

	return false;
}

bool intel_dp_init(struct drm_i915_private *dev_priv,
		   i915_reg_t output_reg,
		   enum port port)
{
	struct intel_digital_port *intel_dig_port;
	struct intel_encoder *intel_encoder;
	struct drm_encoder *encoder;
	struct intel_connector *intel_connector;

	intel_dig_port = kzalloc(sizeof(*intel_dig_port), GFP_KERNEL);
	if (!intel_dig_port)
		return false;

	intel_connector = intel_connector_alloc();
	if (!intel_connector)
		goto err_connector_alloc;

	intel_encoder = &intel_dig_port->base;
	encoder = &intel_encoder->base;

	if (drm_encoder_init(&dev_priv->drm, &intel_encoder->base,
			     &intel_dp_enc_funcs, DRM_MODE_ENCODER_TMDS,
			     "DP %c", port_name(port)))
		goto err_encoder_init;

	intel_encoder->compute_config = intel_dp_compute_config;
	intel_encoder->disable = intel_disable_dp;
	intel_encoder->get_hw_state = intel_dp_get_hw_state;
	intel_encoder->get_config = intel_dp_get_config;
	intel_encoder->suspend = intel_dp_encoder_suspend;
	if (IS_CHERRYVIEW(dev_priv)) {
		intel_encoder->pre_pll_enable = chv_dp_pre_pll_enable;
		intel_encoder->pre_enable = chv_pre_enable_dp;
		intel_encoder->enable = vlv_enable_dp;
		intel_encoder->post_disable = chv_post_disable_dp;
		intel_encoder->post_pll_disable = chv_dp_post_pll_disable;
	} else if (IS_VALLEYVIEW(dev_priv)) {
		intel_encoder->pre_pll_enable = vlv_dp_pre_pll_enable;
		intel_encoder->pre_enable = vlv_pre_enable_dp;
		intel_encoder->enable = vlv_enable_dp;
		intel_encoder->post_disable = vlv_post_disable_dp;
	} else {
		intel_encoder->pre_enable = g4x_pre_enable_dp;
		intel_encoder->enable = g4x_enable_dp;
		if (INTEL_GEN(dev_priv) >= 5)
			intel_encoder->post_disable = ilk_post_disable_dp;
	}

	intel_dig_port->port = port;
	intel_dig_port->dp.output_reg = output_reg;
	intel_dig_port->max_lanes = 4;

	intel_encoder->type = INTEL_OUTPUT_DP;
	if (IS_CHERRYVIEW(dev_priv)) {
		if (port == PORT_D)
			intel_encoder->crtc_mask = 1 << 2;
		else
			intel_encoder->crtc_mask = (1 << 0) | (1 << 1);
	} else {
		intel_encoder->crtc_mask = (1 << 0) | (1 << 1) | (1 << 2);
	}
	intel_encoder->cloneable = 0;
	intel_encoder->port = port;

	intel_dig_port->hpd_pulse = intel_dp_hpd_pulse;
	dev_priv->hotplug.irq_port[port] = intel_dig_port;

	if (!intel_dp_init_connector(intel_dig_port, intel_connector))
		goto err_init_connector;

	return true;

err_init_connector:
	drm_encoder_cleanup(encoder);
err_encoder_init:
	kfree(intel_connector);
err_connector_alloc:
	kfree(intel_dig_port);
	return false;
}

void intel_dp_mst_suspend(struct drm_device *dev)
{
	struct drm_i915_private *dev_priv = to_i915(dev);
	int i;

	/* disable MST */
	for (i = 0; i < I915_MAX_PORTS; i++) {
		struct intel_digital_port *intel_dig_port = dev_priv->hotplug.irq_port[i];

		if (!intel_dig_port || !intel_dig_port->dp.can_mst)
			continue;

		if (intel_dig_port->dp.is_mst)
			drm_dp_mst_topology_mgr_suspend(&intel_dig_port->dp.mst_mgr);
	}
}

void intel_dp_mst_resume(struct drm_device *dev)
{
	struct drm_i915_private *dev_priv = to_i915(dev);
	int i;

	for (i = 0; i < I915_MAX_PORTS; i++) {
		struct intel_digital_port *intel_dig_port = dev_priv->hotplug.irq_port[i];
		int ret;

		if (!intel_dig_port || !intel_dig_port->dp.can_mst)
			continue;

		ret = drm_dp_mst_topology_mgr_resume(&intel_dig_port->dp.mst_mgr);
		if (ret)
			intel_dp_check_mst_status(&intel_dig_port->dp);
	}
}<|MERGE_RESOLUTION|>--- conflicted
+++ resolved
@@ -2887,12 +2887,9 @@
 
 	WARN_ON(intel_dp->active_pipe != INVALID_PIPE);
 
-<<<<<<< HEAD
-=======
 	if (WARN_ON(pipe != PIPE_A && pipe != PIPE_B))
 		return;
 
->>>>>>> c1aa905a
 	edp_panel_vdd_off_sync(intel_dp);
 
 	/*
