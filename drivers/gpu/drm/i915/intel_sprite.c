--- conflicted
+++ resolved
@@ -231,27 +231,6 @@
 	uint32_t src_w = drm_rect_width(&plane_state->base.src) >> 16;
 	uint32_t src_h = drm_rect_height(&plane_state->base.src) >> 16;
 	unsigned long irqflags;
-<<<<<<< HEAD
-
-	plane_ctl = PLANE_CTL_ENABLE;
-
-	if (!IS_GEMINILAKE(dev_priv)) {
-		plane_ctl |=
-			PLANE_CTL_PIPE_GAMMA_ENABLE |
-			PLANE_CTL_PIPE_CSC_ENABLE |
-			PLANE_CTL_PLANE_GAMMA_DISABLE;
-	}
-
-	plane_ctl |= skl_plane_ctl_format(fb->format->format);
-	plane_ctl |= skl_plane_ctl_tiling(fb->modifier);
-	plane_ctl |= skl_plane_ctl_rotation(rotation);
-
-	if (key->flags & I915_SET_COLORKEY_DESTINATION)
-		plane_ctl |= PLANE_CTL_KEY_ENABLE_DESTINATION;
-	else if (key->flags & I915_SET_COLORKEY_SOURCE)
-		plane_ctl |= PLANE_CTL_KEY_ENABLE_SOURCE;
-=======
->>>>>>> d455937e
 
 	/* Sizes are 0 based */
 	src_w--;
@@ -316,21 +295,12 @@
 	unsigned long irqflags;
 
 	spin_lock_irqsave(&dev_priv->uncore.lock, irqflags);
-<<<<<<< HEAD
 
 	I915_WRITE_FW(PLANE_CTL(pipe, plane_id), 0);
 
 	I915_WRITE_FW(PLANE_SURF(pipe, plane_id), 0);
 	POSTING_READ_FW(PLANE_SURF(pipe, plane_id));
 
-=======
-
-	I915_WRITE_FW(PLANE_CTL(pipe, plane_id), 0);
-
-	I915_WRITE_FW(PLANE_SURF(pipe, plane_id), 0);
-	POSTING_READ_FW(PLANE_SURF(pipe, plane_id));
-
->>>>>>> d455937e
 	spin_unlock_irqrestore(&dev_priv->uncore.lock, irqflags);
 }
 
@@ -379,19 +349,7 @@
 	const struct drm_framebuffer *fb = plane_state->base.fb;
 	unsigned int rotation = plane_state->base.rotation;
 	const struct drm_intel_sprite_colorkey *key = &plane_state->ckey;
-<<<<<<< HEAD
-	int crtc_x = plane_state->base.dst.x1;
-	int crtc_y = plane_state->base.dst.y1;
-	uint32_t crtc_w = drm_rect_width(&plane_state->base.dst);
-	uint32_t crtc_h = drm_rect_height(&plane_state->base.dst);
-	uint32_t x = plane_state->base.src.x1 >> 16;
-	uint32_t y = plane_state->base.src.y1 >> 16;
-	uint32_t src_w = drm_rect_width(&plane_state->base.src) >> 16;
-	uint32_t src_h = drm_rect_height(&plane_state->base.src) >> 16;
-	unsigned long irqflags;
-=======
 	u32 sprctl;
->>>>>>> d455937e
 
 	sprctl = SP_ENABLE | SP_GAMMA_ENABLE;
 
@@ -446,8 +404,6 @@
 	if (key->flags & I915_SET_COLORKEY_SOURCE)
 		sprctl |= SP_SOURCE_KEY;
 
-<<<<<<< HEAD
-=======
 	return sprctl;
 }
 
@@ -474,7 +430,6 @@
 	uint32_t y = plane_state->main.y;
 	unsigned long irqflags;
 
->>>>>>> d455937e
 	/* Sizes are 0 based */
 	crtc_w--;
 	crtc_h--;
@@ -498,7 +453,6 @@
 		I915_WRITE_FW(SPTILEOFF(pipe, plane_id), (y << 16) | x);
 	else
 		I915_WRITE_FW(SPLINOFF(pipe, plane_id), linear_offset);
-<<<<<<< HEAD
 
 	I915_WRITE_FW(SPCONSTALPHA(pipe, plane_id), 0);
 
@@ -508,17 +462,6 @@
 		      intel_plane_ggtt_offset(plane_state) + sprsurf_offset);
 	POSTING_READ_FW(SPSURF(pipe, plane_id));
 
-=======
-
-	I915_WRITE_FW(SPCONSTALPHA(pipe, plane_id), 0);
-
-	I915_WRITE_FW(SPSIZE(pipe, plane_id), (crtc_h << 16) | crtc_w);
-	I915_WRITE_FW(SPCNTR(pipe, plane_id), sprctl);
-	I915_WRITE_FW(SPSURF(pipe, plane_id),
-		      intel_plane_ggtt_offset(plane_state) + sprsurf_offset);
-	POSTING_READ_FW(SPSURF(pipe, plane_id));
-
->>>>>>> d455937e
 	spin_unlock_irqrestore(&dev_priv->uncore.lock, irqflags);
 }
 
@@ -533,21 +476,12 @@
 	unsigned long irqflags;
 
 	spin_lock_irqsave(&dev_priv->uncore.lock, irqflags);
-<<<<<<< HEAD
 
 	I915_WRITE_FW(SPCNTR(pipe, plane_id), 0);
 
 	I915_WRITE_FW(SPSURF(pipe, plane_id), 0);
 	POSTING_READ_FW(SPSURF(pipe, plane_id));
 
-=======
-
-	I915_WRITE_FW(SPCNTR(pipe, plane_id), 0);
-
-	I915_WRITE_FW(SPSURF(pipe, plane_id), 0);
-	POSTING_READ_FW(SPSURF(pipe, plane_id));
-
->>>>>>> d455937e
 	spin_unlock_irqrestore(&dev_priv->uncore.lock, irqflags);
 }
 
@@ -559,19 +493,7 @@
 	const struct drm_framebuffer *fb = plane_state->base.fb;
 	unsigned int rotation = plane_state->base.rotation;
 	const struct drm_intel_sprite_colorkey *key = &plane_state->ckey;
-<<<<<<< HEAD
-	int crtc_x = plane_state->base.dst.x1;
-	int crtc_y = plane_state->base.dst.y1;
-	uint32_t crtc_w = drm_rect_width(&plane_state->base.dst);
-	uint32_t crtc_h = drm_rect_height(&plane_state->base.dst);
-	uint32_t x = plane_state->base.src.x1 >> 16;
-	uint32_t y = plane_state->base.src.y1 >> 16;
-	uint32_t src_w = drm_rect_width(&plane_state->base.src) >> 16;
-	uint32_t src_h = drm_rect_height(&plane_state->base.src) >> 16;
-	unsigned long irqflags;
-=======
 	u32 sprctl;
->>>>>>> d455937e
 
 	sprctl = SPRITE_ENABLE | SPRITE_GAMMA_ENABLE;
 
@@ -643,11 +565,6 @@
 	uint32_t src_h = drm_rect_height(&plane_state->base.src) >> 16;
 	unsigned long irqflags;
 
-	if (key->flags & I915_SET_COLORKEY_DESTINATION)
-		sprctl |= SPRITE_DEST_KEY;
-	else if (key->flags & I915_SET_COLORKEY_SOURCE)
-		sprctl |= SPRITE_SOURCE_KEY;
-
 	/* Sizes are 0 based */
 	src_w--;
 	src_h--;
@@ -705,17 +622,10 @@
 	/* Can't leave the scaler enabled... */
 	if (intel_plane->can_scale)
 		I915_WRITE_FW(SPRSCALE(pipe), 0);
-<<<<<<< HEAD
 
 	I915_WRITE_FW(SPRSURF(pipe), 0);
 	POSTING_READ_FW(SPRSURF(pipe));
 
-=======
-
-	I915_WRITE_FW(SPRSURF(pipe), 0);
-	POSTING_READ_FW(SPRSURF(pipe));
-
->>>>>>> d455937e
 	spin_unlock_irqrestore(&dev_priv->uncore.lock, irqflags);
 }
 
@@ -727,19 +637,7 @@
 	const struct drm_framebuffer *fb = plane_state->base.fb;
 	unsigned int rotation = plane_state->base.rotation;
 	const struct drm_intel_sprite_colorkey *key = &plane_state->ckey;
-<<<<<<< HEAD
-	int crtc_x = plane_state->base.dst.x1;
-	int crtc_y = plane_state->base.dst.y1;
-	uint32_t crtc_w = drm_rect_width(&plane_state->base.dst);
-	uint32_t crtc_h = drm_rect_height(&plane_state->base.dst);
-	uint32_t x = plane_state->base.src.x1 >> 16;
-	uint32_t y = plane_state->base.src.y1 >> 16;
-	uint32_t src_w = drm_rect_width(&plane_state->base.src) >> 16;
-	uint32_t src_h = drm_rect_height(&plane_state->base.src) >> 16;
-	unsigned long irqflags;
-=======
 	u32 dvscntr;
->>>>>>> d455937e
 
 	dvscntr = DVS_ENABLE | DVS_GAMMA_ENABLE;
 
@@ -808,11 +706,6 @@
 	uint32_t src_h = drm_rect_height(&plane_state->base.src) >> 16;
 	unsigned long irqflags;
 
-	if (key->flags & I915_SET_COLORKEY_DESTINATION)
-		dvscntr |= DVS_DEST_KEY;
-	else if (key->flags & I915_SET_COLORKEY_SOURCE)
-		dvscntr |= DVS_SOURCE_KEY;
-
 	/* Sizes are 0 based */
 	src_w--;
 	src_h--;
@@ -864,17 +757,10 @@
 	I915_WRITE_FW(DVSCNTR(pipe), 0);
 	/* Disable the scaler */
 	I915_WRITE_FW(DVSSCALE(pipe), 0);
-<<<<<<< HEAD
 
 	I915_WRITE_FW(DVSSURF(pipe), 0);
 	POSTING_READ_FW(DVSSURF(pipe));
 
-=======
-
-	I915_WRITE_FW(DVSSURF(pipe), 0);
-	POSTING_READ_FW(DVSSURF(pipe));
-
->>>>>>> d455937e
 	spin_unlock_irqrestore(&dev_priv->uncore.lock, irqflags);
 }
 
