/*
 * Copyright © 2011 Intel Corporation
 *
 * Permission is hereby granted, free of charge, to any person obtaining a
 * copy of this software and associated documentation files (the "Software"),
 * to deal in the Software without restriction, including without limitation
 * the rights to use, copy, modify, merge, publish, distribute, sublicense,
 * and/or sell copies of the Software, and to permit persons to whom the
 * Software is furnished to do so, subject to the following conditions:
 *
 * The above copyright notice and this permission notice (including the next
 * paragraph) shall be included in all copies or substantial portions of the
 * Software.
 *
 * THE SOFTWARE IS PROVIDED "AS IS", WITHOUT WARRANTY OF ANY KIND, EXPRESS OR
 * IMPLIED, INCLUDING BUT NOT LIMITED TO THE WARRANTIES OF MERCHANTABILITY,
 * FITNESS FOR A PARTICULAR PURPOSE AND NONINFRINGEMENT.  IN NO EVENT SHALL
 * THE AUTHORS OR COPYRIGHT HOLDERS BE LIABLE FOR ANY CLAIM, DAMAGES OR OTHER
 * LIABILITY, WHETHER IN AN ACTION OF CONTRACT, TORT OR OTHERWISE, ARISING FROM,
 * OUT OF OR IN CONNECTION WITH THE SOFTWARE OR THE USE OR OTHER DEALINGS IN THE
 * SOFTWARE.
 *
 * Authors:
 *   Jesse Barnes <jbarnes@virtuousgeek.org>
 *
 * New plane/sprite handling.
 *
 * The older chips had a separate interface for programming plane related
 * registers; newer ones are much simpler and we can use the new DRM plane
 * support.
 */
#include <drm/drmP.h>
#include <drm/drm_crtc.h>
#include <drm/drm_fourcc.h>
#include <drm/drm_rect.h>
#include <drm/drm_atomic.h>
#include <drm/drm_plane_helper.h>
#include "intel_drv.h"
#include "intel_frontbuffer.h"
#include <drm/i915_drm.h>
#include "i915_drv.h"

static bool
format_is_yuv(uint32_t format)
{
	switch (format) {
	case DRM_FORMAT_YUYV:
	case DRM_FORMAT_UYVY:
	case DRM_FORMAT_VYUY:
	case DRM_FORMAT_YVYU:
		return true;
	default:
		return false;
	}
}

int intel_usecs_to_scanlines(const struct drm_display_mode *adjusted_mode,
			     int usecs)
{
	/* paranoia */
	if (!adjusted_mode->crtc_htotal)
		return 1;

	return DIV_ROUND_UP(usecs * adjusted_mode->crtc_clock,
			    1000 * adjusted_mode->crtc_htotal);
}

/**
 * intel_pipe_update_start() - start update of a set of display registers
 * @crtc: the crtc of which the registers are going to be updated
 * @start_vbl_count: vblank counter return pointer used for error checking
 *
 * Mark the start of an update to pipe registers that should be updated
 * atomically regarding vblank. If the next vblank will happens within
 * the next 100 us, this function waits until the vblank passes.
 *
 * After a successful call to this function, interrupts will be disabled
 * until a subsequent call to intel_pipe_update_end(). That is done to
 * avoid random delays. The value written to @start_vbl_count should be
 * supplied to intel_pipe_update_end() for error checking.
 */
void intel_pipe_update_start(struct intel_crtc *crtc)
{
	const struct drm_display_mode *adjusted_mode = &crtc->config->base.adjusted_mode;
	long timeout = msecs_to_jiffies_timeout(1);
	int scanline, min, max, vblank_start;
	wait_queue_head_t *wq = drm_crtc_vblank_waitqueue(&crtc->base);
	DEFINE_WAIT(wait);

	vblank_start = adjusted_mode->crtc_vblank_start;
	if (adjusted_mode->flags & DRM_MODE_FLAG_INTERLACE)
		vblank_start = DIV_ROUND_UP(vblank_start, 2);

	/* FIXME needs to be calibrated sensibly */
	min = vblank_start - intel_usecs_to_scanlines(adjusted_mode, 100);
	max = vblank_start - 1;

	local_irq_disable();

	if (min <= 0 || max <= 0)
		return;

	if (WARN_ON(drm_crtc_vblank_get(&crtc->base)))
		return;

	crtc->debug.min_vbl = min;
	crtc->debug.max_vbl = max;
	trace_i915_pipe_update_start(crtc);

	for (;;) {
		/*
		 * prepare_to_wait() has a memory barrier, which guarantees
		 * other CPUs can see the task state update by the time we
		 * read the scanline.
		 */
		prepare_to_wait(wq, &wait, TASK_UNINTERRUPTIBLE);

		scanline = intel_get_crtc_scanline(crtc);
		if (scanline < min || scanline > max)
			break;

		if (timeout <= 0) {
			DRM_ERROR("Potential atomic update failure on pipe %c\n",
				  pipe_name(crtc->pipe));
			break;
		}

		local_irq_enable();

		timeout = schedule_timeout(timeout);

		local_irq_disable();
	}

	finish_wait(wq, &wait);

	drm_crtc_vblank_put(&crtc->base);

	crtc->debug.scanline_start = scanline;
	crtc->debug.start_vbl_time = ktime_get();
	crtc->debug.start_vbl_count = intel_crtc_get_vblank_counter(crtc);

	trace_i915_pipe_update_vblank_evaded(crtc);
}

/**
 * intel_pipe_update_end() - end update of a set of display registers
 * @crtc: the crtc of which the registers were updated
 * @start_vbl_count: start vblank counter (used for error checking)
 *
 * Mark the end of an update started with intel_pipe_update_start(). This
 * re-enables interrupts and verifies the update was actually completed
 * before a vblank using the value of @start_vbl_count.
 */
void intel_pipe_update_end(struct intel_crtc *crtc, struct intel_flip_work *work)
{
	enum pipe pipe = crtc->pipe;
	int scanline_end = intel_get_crtc_scanline(crtc);
	u32 end_vbl_count = intel_crtc_get_vblank_counter(crtc);
	ktime_t end_vbl_time = ktime_get();

	if (work) {
		work->flip_queued_vblank = end_vbl_count;
		smp_mb__before_atomic();
		atomic_set(&work->pending, 1);
	}

	trace_i915_pipe_update_end(crtc, end_vbl_count, scanline_end);

	/* We're still in the vblank-evade critical section, this can't race.
	 * Would be slightly nice to just grab the vblank count and arm the
	 * event outside of the critical section - the spinlock might spin for a
	 * while ... */
	if (crtc->base.state->event) {
		WARN_ON(drm_crtc_vblank_get(&crtc->base) != 0);

		spin_lock(&crtc->base.dev->event_lock);
		drm_crtc_arm_vblank_event(&crtc->base, crtc->base.state->event);
		spin_unlock(&crtc->base.dev->event_lock);

		crtc->base.state->event = NULL;
	}

	local_irq_enable();

	if (crtc->debug.start_vbl_count &&
	    crtc->debug.start_vbl_count != end_vbl_count) {
		DRM_ERROR("Atomic update failure on pipe %c (start=%u end=%u) time %lld us, min %d, max %d, scanline start %d, end %d\n",
			  pipe_name(pipe), crtc->debug.start_vbl_count,
			  end_vbl_count,
			  ktime_us_delta(end_vbl_time, crtc->debug.start_vbl_time),
			  crtc->debug.min_vbl, crtc->debug.max_vbl,
			  crtc->debug.scanline_start, scanline_end);
	}
}

static void
skl_update_plane(struct drm_plane *drm_plane,
		 const struct intel_crtc_state *crtc_state,
		 const struct intel_plane_state *plane_state)
{
	struct drm_device *dev = drm_plane->dev;
	struct drm_i915_private *dev_priv = to_i915(dev);
	struct intel_plane *intel_plane = to_intel_plane(drm_plane);
	struct drm_framebuffer *fb = plane_state->base.fb;
	const int pipe = intel_plane->pipe;
	const int plane = intel_plane->plane + 1;
	const struct skl_plane_wm *p_wm =
		&crtc_state->wm.skl.optimal.planes[plane];
	u32 plane_ctl;
	const struct drm_intel_sprite_colorkey *key = &plane_state->ckey;
	u32 surf_addr = plane_state->main.offset;
	unsigned int rotation = plane_state->base.rotation;
	u32 stride = skl_plane_stride(fb, 0, rotation);
	int crtc_x = plane_state->base.dst.x1;
	int crtc_y = plane_state->base.dst.y1;
	uint32_t crtc_w = drm_rect_width(&plane_state->base.dst);
	uint32_t crtc_h = drm_rect_height(&plane_state->base.dst);
	uint32_t x = plane_state->main.x;
	uint32_t y = plane_state->main.y;
	uint32_t src_w = drm_rect_width(&plane_state->base.src) >> 16;
	uint32_t src_h = drm_rect_height(&plane_state->base.src) >> 16;

	plane_ctl = PLANE_CTL_ENABLE |
		PLANE_CTL_PIPE_GAMMA_ENABLE |
		PLANE_CTL_PIPE_CSC_ENABLE;

	plane_ctl |= skl_plane_ctl_format(fb->pixel_format);
	plane_ctl |= skl_plane_ctl_tiling(fb->modifier);

	plane_ctl |= skl_plane_ctl_rotation(rotation);

<<<<<<< HEAD
	if (wm->dirty_pipes & drm_crtc_mask(crtc))
		skl_write_plane_wm(intel_crtc, p_wm, &wm->ddb, plane);

=======
>>>>>>> 59331c21
	if (key->flags) {
		I915_WRITE(PLANE_KEYVAL(pipe, plane), key->min_value);
		I915_WRITE(PLANE_KEYMAX(pipe, plane), key->max_value);
		I915_WRITE(PLANE_KEYMSK(pipe, plane), key->channel_mask);
	}

	if (key->flags & I915_SET_COLORKEY_DESTINATION)
		plane_ctl |= PLANE_CTL_KEY_ENABLE_DESTINATION;
	else if (key->flags & I915_SET_COLORKEY_SOURCE)
		plane_ctl |= PLANE_CTL_KEY_ENABLE_SOURCE;

	/* Sizes are 0 based */
	src_w--;
	src_h--;
	crtc_w--;
	crtc_h--;

	I915_WRITE(PLANE_OFFSET(pipe, plane), (y << 16) | x);
	I915_WRITE(PLANE_STRIDE(pipe, plane), stride);
	I915_WRITE(PLANE_SIZE(pipe, plane), (src_h << 16) | src_w);

	/* program plane scaler */
	if (plane_state->scaler_id >= 0) {
		int scaler_id = plane_state->scaler_id;
		const struct intel_scaler *scaler;

		DRM_DEBUG_KMS("plane = %d PS_PLANE_SEL(plane) = 0x%x\n", plane,
			PS_PLANE_SEL(plane));

		scaler = &crtc_state->scaler_state.scalers[scaler_id];

		I915_WRITE(SKL_PS_CTRL(pipe, scaler_id),
			   PS_SCALER_EN | PS_PLANE_SEL(plane) | scaler->mode);
		I915_WRITE(SKL_PS_PWR_GATE(pipe, scaler_id), 0);
		I915_WRITE(SKL_PS_WIN_POS(pipe, scaler_id), (crtc_x << 16) | crtc_y);
		I915_WRITE(SKL_PS_WIN_SZ(pipe, scaler_id),
			((crtc_w + 1) << 16)|(crtc_h + 1));

		I915_WRITE(PLANE_POS(pipe, plane), 0);
	} else {
		I915_WRITE(PLANE_POS(pipe, plane), (crtc_y << 16) | crtc_x);
	}

	I915_WRITE(PLANE_CTL(pipe, plane), plane_ctl);
	I915_WRITE(PLANE_SURF(pipe, plane),
		   intel_fb_gtt_offset(fb, rotation) + surf_addr);
	POSTING_READ(PLANE_SURF(pipe, plane));
}

static void
skl_disable_plane(struct drm_plane *dplane, struct drm_crtc *crtc)
{
	struct drm_device *dev = dplane->dev;
	struct drm_i915_private *dev_priv = to_i915(dev);
	struct intel_plane *intel_plane = to_intel_plane(dplane);
	struct intel_crtc_state *cstate = to_intel_crtc_state(crtc->state);
	const int pipe = intel_plane->pipe;
	const int plane = intel_plane->plane + 1;

<<<<<<< HEAD
	/*
	 * We only populate skl_results on watermark updates, and if the
	 * plane's visiblity isn't actually changing neither is its watermarks.
	 */
	if (!dplane->state->visible)
		skl_write_plane_wm(to_intel_crtc(crtc),
				   &cstate->wm.skl.optimal.planes[plane],
				   &dev_priv->wm.skl_results.ddb, plane);

=======
>>>>>>> 59331c21
	I915_WRITE(PLANE_CTL(pipe, plane), 0);

	I915_WRITE(PLANE_SURF(pipe, plane), 0);
	POSTING_READ(PLANE_SURF(pipe, plane));
}

static void
chv_update_csc(struct intel_plane *intel_plane, uint32_t format)
{
	struct drm_i915_private *dev_priv = to_i915(intel_plane->base.dev);
	int plane = intel_plane->plane;

	/* Seems RGB data bypasses the CSC always */
	if (!format_is_yuv(format))
		return;

	/*
	 * BT.601 limited range YCbCr -> full range RGB
	 *
	 * |r|   | 6537 4769     0|   |cr  |
	 * |g| = |-3330 4769 -1605| x |y-64|
	 * |b|   |    0 4769  8263|   |cb  |
	 *
	 * Cb and Cr apparently come in as signed already, so no
	 * need for any offset. For Y we need to remove the offset.
	 */
	I915_WRITE(SPCSCYGOFF(plane), SPCSC_OOFF(0) | SPCSC_IOFF(-64));
	I915_WRITE(SPCSCCBOFF(plane), SPCSC_OOFF(0) | SPCSC_IOFF(0));
	I915_WRITE(SPCSCCROFF(plane), SPCSC_OOFF(0) | SPCSC_IOFF(0));

	I915_WRITE(SPCSCC01(plane), SPCSC_C1(4769) | SPCSC_C0(6537));
	I915_WRITE(SPCSCC23(plane), SPCSC_C1(-3330) | SPCSC_C0(0));
	I915_WRITE(SPCSCC45(plane), SPCSC_C1(-1605) | SPCSC_C0(4769));
	I915_WRITE(SPCSCC67(plane), SPCSC_C1(4769) | SPCSC_C0(0));
	I915_WRITE(SPCSCC8(plane), SPCSC_C0(8263));

	I915_WRITE(SPCSCYGICLAMP(plane), SPCSC_IMAX(940) | SPCSC_IMIN(64));
	I915_WRITE(SPCSCCBICLAMP(plane), SPCSC_IMAX(448) | SPCSC_IMIN(-448));
	I915_WRITE(SPCSCCRICLAMP(plane), SPCSC_IMAX(448) | SPCSC_IMIN(-448));

	I915_WRITE(SPCSCYGOCLAMP(plane), SPCSC_OMAX(1023) | SPCSC_OMIN(0));
	I915_WRITE(SPCSCCBOCLAMP(plane), SPCSC_OMAX(1023) | SPCSC_OMIN(0));
	I915_WRITE(SPCSCCROCLAMP(plane), SPCSC_OMAX(1023) | SPCSC_OMIN(0));
}

static void
vlv_update_plane(struct drm_plane *dplane,
		 const struct intel_crtc_state *crtc_state,
		 const struct intel_plane_state *plane_state)
{
	struct drm_device *dev = dplane->dev;
	struct drm_i915_private *dev_priv = to_i915(dev);
	struct intel_plane *intel_plane = to_intel_plane(dplane);
	struct drm_framebuffer *fb = plane_state->base.fb;
	int pipe = intel_plane->pipe;
	int plane = intel_plane->plane;
	u32 sprctl;
	u32 sprsurf_offset, linear_offset;
	unsigned int rotation = plane_state->base.rotation;
	const struct drm_intel_sprite_colorkey *key = &plane_state->ckey;
	int crtc_x = plane_state->base.dst.x1;
	int crtc_y = plane_state->base.dst.y1;
	uint32_t crtc_w = drm_rect_width(&plane_state->base.dst);
	uint32_t crtc_h = drm_rect_height(&plane_state->base.dst);
	uint32_t x = plane_state->base.src.x1 >> 16;
	uint32_t y = plane_state->base.src.y1 >> 16;
	uint32_t src_w = drm_rect_width(&plane_state->base.src) >> 16;
	uint32_t src_h = drm_rect_height(&plane_state->base.src) >> 16;

	sprctl = SP_ENABLE;

	switch (fb->pixel_format) {
	case DRM_FORMAT_YUYV:
		sprctl |= SP_FORMAT_YUV422 | SP_YUV_ORDER_YUYV;
		break;
	case DRM_FORMAT_YVYU:
		sprctl |= SP_FORMAT_YUV422 | SP_YUV_ORDER_YVYU;
		break;
	case DRM_FORMAT_UYVY:
		sprctl |= SP_FORMAT_YUV422 | SP_YUV_ORDER_UYVY;
		break;
	case DRM_FORMAT_VYUY:
		sprctl |= SP_FORMAT_YUV422 | SP_YUV_ORDER_VYUY;
		break;
	case DRM_FORMAT_RGB565:
		sprctl |= SP_FORMAT_BGR565;
		break;
	case DRM_FORMAT_XRGB8888:
		sprctl |= SP_FORMAT_BGRX8888;
		break;
	case DRM_FORMAT_ARGB8888:
		sprctl |= SP_FORMAT_BGRA8888;
		break;
	case DRM_FORMAT_XBGR2101010:
		sprctl |= SP_FORMAT_RGBX1010102;
		break;
	case DRM_FORMAT_ABGR2101010:
		sprctl |= SP_FORMAT_RGBA1010102;
		break;
	case DRM_FORMAT_XBGR8888:
		sprctl |= SP_FORMAT_RGBX8888;
		break;
	case DRM_FORMAT_ABGR8888:
		sprctl |= SP_FORMAT_RGBA8888;
		break;
	default:
		/*
		 * If we get here one of the upper layers failed to filter
		 * out the unsupported plane formats
		 */
		BUG();
		break;
	}

	/*
	 * Enable gamma to match primary/cursor plane behaviour.
	 * FIXME should be user controllable via propertiesa.
	 */
	sprctl |= SP_GAMMA_ENABLE;

	if (fb->modifier == I915_FORMAT_MOD_X_TILED)
		sprctl |= SP_TILED;

	if (rotation & DRM_ROTATE_180)
		sprctl |= SP_ROTATE_180;

	if (rotation & DRM_REFLECT_X)
		sprctl |= SP_MIRROR;

	/* Sizes are 0 based */
	src_w--;
	src_h--;
	crtc_w--;
	crtc_h--;

	intel_add_fb_offsets(&x, &y, plane_state, 0);
	sprsurf_offset = intel_compute_tile_offset(&x, &y, plane_state, 0);

	if (rotation & DRM_ROTATE_180) {
		x += src_w;
		y += src_h;
	} else if (rotation & DRM_REFLECT_X) {
		x += src_w;
	}

	linear_offset = intel_fb_xy_to_linear(x, y, plane_state, 0);

	if (key->flags) {
		I915_WRITE(SPKEYMINVAL(pipe, plane), key->min_value);
		I915_WRITE(SPKEYMAXVAL(pipe, plane), key->max_value);
		I915_WRITE(SPKEYMSK(pipe, plane), key->channel_mask);
	}

	if (key->flags & I915_SET_COLORKEY_SOURCE)
		sprctl |= SP_SOURCE_KEY;

	if (IS_CHERRYVIEW(dev_priv) && pipe == PIPE_B)
		chv_update_csc(intel_plane, fb->pixel_format);

	I915_WRITE(SPSTRIDE(pipe, plane), fb->pitches[0]);
	I915_WRITE(SPPOS(pipe, plane), (crtc_y << 16) | crtc_x);

	if (fb->modifier == I915_FORMAT_MOD_X_TILED)
		I915_WRITE(SPTILEOFF(pipe, plane), (y << 16) | x);
	else
		I915_WRITE(SPLINOFF(pipe, plane), linear_offset);

	I915_WRITE(SPCONSTALPHA(pipe, plane), 0);

	I915_WRITE(SPSIZE(pipe, plane), (crtc_h << 16) | crtc_w);
	I915_WRITE(SPCNTR(pipe, plane), sprctl);
	I915_WRITE(SPSURF(pipe, plane),
		   intel_fb_gtt_offset(fb, rotation) + sprsurf_offset);
	POSTING_READ(SPSURF(pipe, plane));
}

static void
vlv_disable_plane(struct drm_plane *dplane, struct drm_crtc *crtc)
{
	struct drm_device *dev = dplane->dev;
	struct drm_i915_private *dev_priv = to_i915(dev);
	struct intel_plane *intel_plane = to_intel_plane(dplane);
	int pipe = intel_plane->pipe;
	int plane = intel_plane->plane;

	I915_WRITE(SPCNTR(pipe, plane), 0);

	I915_WRITE(SPSURF(pipe, plane), 0);
	POSTING_READ(SPSURF(pipe, plane));
}

static void
ivb_update_plane(struct drm_plane *plane,
		 const struct intel_crtc_state *crtc_state,
		 const struct intel_plane_state *plane_state)
{
	struct drm_device *dev = plane->dev;
	struct drm_i915_private *dev_priv = to_i915(dev);
	struct intel_plane *intel_plane = to_intel_plane(plane);
	struct drm_framebuffer *fb = plane_state->base.fb;
	enum pipe pipe = intel_plane->pipe;
	u32 sprctl, sprscale = 0;
	u32 sprsurf_offset, linear_offset;
	unsigned int rotation = plane_state->base.rotation;
	const struct drm_intel_sprite_colorkey *key = &plane_state->ckey;
	int crtc_x = plane_state->base.dst.x1;
	int crtc_y = plane_state->base.dst.y1;
	uint32_t crtc_w = drm_rect_width(&plane_state->base.dst);
	uint32_t crtc_h = drm_rect_height(&plane_state->base.dst);
	uint32_t x = plane_state->base.src.x1 >> 16;
	uint32_t y = plane_state->base.src.y1 >> 16;
	uint32_t src_w = drm_rect_width(&plane_state->base.src) >> 16;
	uint32_t src_h = drm_rect_height(&plane_state->base.src) >> 16;

	sprctl = SPRITE_ENABLE;

	switch (fb->pixel_format) {
	case DRM_FORMAT_XBGR8888:
		sprctl |= SPRITE_FORMAT_RGBX888 | SPRITE_RGB_ORDER_RGBX;
		break;
	case DRM_FORMAT_XRGB8888:
		sprctl |= SPRITE_FORMAT_RGBX888;
		break;
	case DRM_FORMAT_YUYV:
		sprctl |= SPRITE_FORMAT_YUV422 | SPRITE_YUV_ORDER_YUYV;
		break;
	case DRM_FORMAT_YVYU:
		sprctl |= SPRITE_FORMAT_YUV422 | SPRITE_YUV_ORDER_YVYU;
		break;
	case DRM_FORMAT_UYVY:
		sprctl |= SPRITE_FORMAT_YUV422 | SPRITE_YUV_ORDER_UYVY;
		break;
	case DRM_FORMAT_VYUY:
		sprctl |= SPRITE_FORMAT_YUV422 | SPRITE_YUV_ORDER_VYUY;
		break;
	default:
		BUG();
	}

	/*
	 * Enable gamma to match primary/cursor plane behaviour.
	 * FIXME should be user controllable via propertiesa.
	 */
	sprctl |= SPRITE_GAMMA_ENABLE;

	if (fb->modifier == I915_FORMAT_MOD_X_TILED)
		sprctl |= SPRITE_TILED;

<<<<<<< HEAD
=======
	if (rotation & DRM_ROTATE_180)
		sprctl |= SPRITE_ROTATE_180;

>>>>>>> 59331c21
	if (IS_HASWELL(dev_priv) || IS_BROADWELL(dev_priv))
		sprctl &= ~SPRITE_TRICKLE_FEED_DISABLE;
	else
		sprctl |= SPRITE_TRICKLE_FEED_DISABLE;

	if (IS_HASWELL(dev_priv) || IS_BROADWELL(dev_priv))
		sprctl |= SPRITE_PIPE_CSC_ENABLE;

	/* Sizes are 0 based */
	src_w--;
	src_h--;
	crtc_w--;
	crtc_h--;

	if (crtc_w != src_w || crtc_h != src_h)
		sprscale = SPRITE_SCALE_ENABLE | (src_w << 16) | src_h;

	intel_add_fb_offsets(&x, &y, plane_state, 0);
	sprsurf_offset = intel_compute_tile_offset(&x, &y, plane_state, 0);

<<<<<<< HEAD
	if (rotation == DRM_ROTATE_180) {
		sprctl |= SPRITE_ROTATE_180;

		/* HSW and BDW does this automagically in hardware */
		if (!IS_HASWELL(dev_priv) && !IS_BROADWELL(dev_priv)) {
			x += src_w;
			y += src_h;
		}
=======
	/* HSW+ does this automagically in hardware */
	if (!IS_HASWELL(dev_priv) && !IS_BROADWELL(dev_priv) &&
	    rotation & DRM_ROTATE_180) {
		x += src_w;
		y += src_h;
>>>>>>> 59331c21
	}

	linear_offset = intel_fb_xy_to_linear(x, y, plane_state, 0);

	if (key->flags) {
		I915_WRITE(SPRKEYVAL(pipe), key->min_value);
		I915_WRITE(SPRKEYMAX(pipe), key->max_value);
		I915_WRITE(SPRKEYMSK(pipe), key->channel_mask);
	}

	if (key->flags & I915_SET_COLORKEY_DESTINATION)
		sprctl |= SPRITE_DEST_KEY;
	else if (key->flags & I915_SET_COLORKEY_SOURCE)
		sprctl |= SPRITE_SOURCE_KEY;

	I915_WRITE(SPRSTRIDE(pipe), fb->pitches[0]);
	I915_WRITE(SPRPOS(pipe), (crtc_y << 16) | crtc_x);

	/* HSW consolidates SPRTILEOFF and SPRLINOFF into a single SPROFFSET
	 * register */
	if (IS_HASWELL(dev_priv) || IS_BROADWELL(dev_priv))
		I915_WRITE(SPROFFSET(pipe), (y << 16) | x);
	else if (fb->modifier == I915_FORMAT_MOD_X_TILED)
		I915_WRITE(SPRTILEOFF(pipe), (y << 16) | x);
	else
		I915_WRITE(SPRLINOFF(pipe), linear_offset);

	I915_WRITE(SPRSIZE(pipe), (crtc_h << 16) | crtc_w);
	if (intel_plane->can_scale)
		I915_WRITE(SPRSCALE(pipe), sprscale);
	I915_WRITE(SPRCTL(pipe), sprctl);
	I915_WRITE(SPRSURF(pipe),
		   intel_fb_gtt_offset(fb, rotation) + sprsurf_offset);
	POSTING_READ(SPRSURF(pipe));
}

static void
ivb_disable_plane(struct drm_plane *plane, struct drm_crtc *crtc)
{
	struct drm_device *dev = plane->dev;
	struct drm_i915_private *dev_priv = to_i915(dev);
	struct intel_plane *intel_plane = to_intel_plane(plane);
	int pipe = intel_plane->pipe;

	I915_WRITE(SPRCTL(pipe), 0);
	/* Can't leave the scaler enabled... */
	if (intel_plane->can_scale)
		I915_WRITE(SPRSCALE(pipe), 0);

	I915_WRITE(SPRSURF(pipe), 0);
	POSTING_READ(SPRSURF(pipe));
}

static void
ilk_update_plane(struct drm_plane *plane,
		 const struct intel_crtc_state *crtc_state,
		 const struct intel_plane_state *plane_state)
{
	struct drm_device *dev = plane->dev;
	struct drm_i915_private *dev_priv = to_i915(dev);
	struct intel_plane *intel_plane = to_intel_plane(plane);
	struct drm_framebuffer *fb = plane_state->base.fb;
	int pipe = intel_plane->pipe;
	u32 dvscntr, dvsscale;
	u32 dvssurf_offset, linear_offset;
	unsigned int rotation = plane_state->base.rotation;
	const struct drm_intel_sprite_colorkey *key = &plane_state->ckey;
	int crtc_x = plane_state->base.dst.x1;
	int crtc_y = plane_state->base.dst.y1;
	uint32_t crtc_w = drm_rect_width(&plane_state->base.dst);
	uint32_t crtc_h = drm_rect_height(&plane_state->base.dst);
	uint32_t x = plane_state->base.src.x1 >> 16;
	uint32_t y = plane_state->base.src.y1 >> 16;
	uint32_t src_w = drm_rect_width(&plane_state->base.src) >> 16;
	uint32_t src_h = drm_rect_height(&plane_state->base.src) >> 16;

	dvscntr = DVS_ENABLE;

	switch (fb->pixel_format) {
	case DRM_FORMAT_XBGR8888:
		dvscntr |= DVS_FORMAT_RGBX888 | DVS_RGB_ORDER_XBGR;
		break;
	case DRM_FORMAT_XRGB8888:
		dvscntr |= DVS_FORMAT_RGBX888;
		break;
	case DRM_FORMAT_YUYV:
		dvscntr |= DVS_FORMAT_YUV422 | DVS_YUV_ORDER_YUYV;
		break;
	case DRM_FORMAT_YVYU:
		dvscntr |= DVS_FORMAT_YUV422 | DVS_YUV_ORDER_YVYU;
		break;
	case DRM_FORMAT_UYVY:
		dvscntr |= DVS_FORMAT_YUV422 | DVS_YUV_ORDER_UYVY;
		break;
	case DRM_FORMAT_VYUY:
		dvscntr |= DVS_FORMAT_YUV422 | DVS_YUV_ORDER_VYUY;
		break;
	default:
		BUG();
	}

	/*
	 * Enable gamma to match primary/cursor plane behaviour.
	 * FIXME should be user controllable via propertiesa.
	 */
	dvscntr |= DVS_GAMMA_ENABLE;

	if (fb->modifier == I915_FORMAT_MOD_X_TILED)
		dvscntr |= DVS_TILED;

<<<<<<< HEAD
=======
	if (rotation & DRM_ROTATE_180)
		dvscntr |= DVS_ROTATE_180;

>>>>>>> 59331c21
	if (IS_GEN6(dev_priv))
		dvscntr |= DVS_TRICKLE_FEED_DISABLE; /* must disable */

	/* Sizes are 0 based */
	src_w--;
	src_h--;
	crtc_w--;
	crtc_h--;

	dvsscale = 0;
	if (crtc_w != src_w || crtc_h != src_h)
		dvsscale = DVS_SCALE_ENABLE | (src_w << 16) | src_h;

	intel_add_fb_offsets(&x, &y, plane_state, 0);
	dvssurf_offset = intel_compute_tile_offset(&x, &y, plane_state, 0);

	if (rotation & DRM_ROTATE_180) {
		x += src_w;
		y += src_h;
	}

	linear_offset = intel_fb_xy_to_linear(x, y, plane_state, 0);

	if (key->flags) {
		I915_WRITE(DVSKEYVAL(pipe), key->min_value);
		I915_WRITE(DVSKEYMAX(pipe), key->max_value);
		I915_WRITE(DVSKEYMSK(pipe), key->channel_mask);
	}

	if (key->flags & I915_SET_COLORKEY_DESTINATION)
		dvscntr |= DVS_DEST_KEY;
	else if (key->flags & I915_SET_COLORKEY_SOURCE)
		dvscntr |= DVS_SOURCE_KEY;

	I915_WRITE(DVSSTRIDE(pipe), fb->pitches[0]);
	I915_WRITE(DVSPOS(pipe), (crtc_y << 16) | crtc_x);

	if (fb->modifier == I915_FORMAT_MOD_X_TILED)
		I915_WRITE(DVSTILEOFF(pipe), (y << 16) | x);
	else
		I915_WRITE(DVSLINOFF(pipe), linear_offset);

	I915_WRITE(DVSSIZE(pipe), (crtc_h << 16) | crtc_w);
	I915_WRITE(DVSSCALE(pipe), dvsscale);
	I915_WRITE(DVSCNTR(pipe), dvscntr);
	I915_WRITE(DVSSURF(pipe),
		   intel_fb_gtt_offset(fb, rotation) + dvssurf_offset);
	POSTING_READ(DVSSURF(pipe));
}

static void
ilk_disable_plane(struct drm_plane *plane, struct drm_crtc *crtc)
{
	struct drm_device *dev = plane->dev;
	struct drm_i915_private *dev_priv = to_i915(dev);
	struct intel_plane *intel_plane = to_intel_plane(plane);
	int pipe = intel_plane->pipe;

	I915_WRITE(DVSCNTR(pipe), 0);
	/* Disable the scaler */
	I915_WRITE(DVSSCALE(pipe), 0);

	I915_WRITE(DVSSURF(pipe), 0);
	POSTING_READ(DVSSURF(pipe));
}

static int
intel_check_sprite_plane(struct drm_plane *plane,
			 struct intel_crtc_state *crtc_state,
			 struct intel_plane_state *state)
{
	struct drm_i915_private *dev_priv = to_i915(plane->dev);
	struct drm_crtc *crtc = state->base.crtc;
	struct intel_crtc *intel_crtc = to_intel_crtc(crtc);
	struct intel_plane *intel_plane = to_intel_plane(plane);
	struct drm_framebuffer *fb = state->base.fb;
	int crtc_x, crtc_y;
	unsigned int crtc_w, crtc_h;
	uint32_t src_x, src_y, src_w, src_h;
	struct drm_rect *src = &state->base.src;
	struct drm_rect *dst = &state->base.dst;
	const struct drm_rect *clip = &state->clip;
	int hscale, vscale;
	int max_scale, min_scale;
	bool can_scale;
	int ret;

	*src = drm_plane_state_src(&state->base);
	*dst = drm_plane_state_dest(&state->base);

	if (!fb) {
		state->base.visible = false;
		return 0;
	}

	/* Don't modify another pipe's plane */
	if (intel_plane->pipe != intel_crtc->pipe) {
		DRM_DEBUG_KMS("Wrong plane <-> crtc mapping\n");
		return -EINVAL;
	}

	/* FIXME check all gen limits */
	if (fb->width < 3 || fb->height < 3 || fb->pitches[0] > 16384) {
		DRM_DEBUG_KMS("Unsuitable framebuffer for plane\n");
		return -EINVAL;
	}

	/* setup can_scale, min_scale, max_scale */
	if (INTEL_GEN(dev_priv) >= 9) {
		/* use scaler when colorkey is not required */
		if (state->ckey.flags == I915_SET_COLORKEY_NONE) {
			can_scale = 1;
			min_scale = 1;
			max_scale = skl_max_scale(intel_crtc, crtc_state);
		} else {
			can_scale = 0;
			min_scale = DRM_PLANE_HELPER_NO_SCALING;
			max_scale = DRM_PLANE_HELPER_NO_SCALING;
		}
	} else {
		can_scale = intel_plane->can_scale;
		max_scale = intel_plane->max_downscale << 16;
		min_scale = intel_plane->can_scale ? 1 : (1 << 16);
	}

	/*
	 * FIXME the following code does a bunch of fuzzy adjustments to the
	 * coordinates and sizes. We probably need some way to decide whether
	 * more strict checking should be done instead.
	 */
	drm_rect_rotate(src, fb->width << 16, fb->height << 16,
			state->base.rotation);

	hscale = drm_rect_calc_hscale_relaxed(src, dst, min_scale, max_scale);
	BUG_ON(hscale < 0);

	vscale = drm_rect_calc_vscale_relaxed(src, dst, min_scale, max_scale);
	BUG_ON(vscale < 0);

	state->base.visible = drm_rect_clip_scaled(src, dst, clip, hscale, vscale);

	crtc_x = dst->x1;
	crtc_y = dst->y1;
	crtc_w = drm_rect_width(dst);
	crtc_h = drm_rect_height(dst);

	if (state->base.visible) {
		/* check again in case clipping clamped the results */
		hscale = drm_rect_calc_hscale(src, dst, min_scale, max_scale);
		if (hscale < 0) {
			DRM_DEBUG_KMS("Horizontal scaling factor out of limits\n");
			drm_rect_debug_print("src: ", src, true);
			drm_rect_debug_print("dst: ", dst, false);

			return hscale;
		}

		vscale = drm_rect_calc_vscale(src, dst, min_scale, max_scale);
		if (vscale < 0) {
			DRM_DEBUG_KMS("Vertical scaling factor out of limits\n");
			drm_rect_debug_print("src: ", src, true);
			drm_rect_debug_print("dst: ", dst, false);

			return vscale;
		}

		/* Make the source viewport size an exact multiple of the scaling factors. */
		drm_rect_adjust_size(src,
				     drm_rect_width(dst) * hscale - drm_rect_width(src),
				     drm_rect_height(dst) * vscale - drm_rect_height(src));

		drm_rect_rotate_inv(src, fb->width << 16, fb->height << 16,
				    state->base.rotation);

		/* sanity check to make sure the src viewport wasn't enlarged */
		WARN_ON(src->x1 < (int) state->base.src_x ||
			src->y1 < (int) state->base.src_y ||
			src->x2 > (int) state->base.src_x + state->base.src_w ||
			src->y2 > (int) state->base.src_y + state->base.src_h);

		/*
		 * Hardware doesn't handle subpixel coordinates.
		 * Adjust to (macro)pixel boundary, but be careful not to
		 * increase the source viewport size, because that could
		 * push the downscaling factor out of bounds.
		 */
		src_x = src->x1 >> 16;
		src_w = drm_rect_width(src) >> 16;
		src_y = src->y1 >> 16;
		src_h = drm_rect_height(src) >> 16;

		if (format_is_yuv(fb->pixel_format)) {
			src_x &= ~1;
			src_w &= ~1;

			/*
			 * Must keep src and dst the
			 * same if we can't scale.
			 */
			if (!can_scale)
				crtc_w &= ~1;

			if (crtc_w == 0)
				state->base.visible = false;
		}
	}

	/* Check size restrictions when scaling */
	if (state->base.visible && (src_w != crtc_w || src_h != crtc_h)) {
		unsigned int width_bytes;
		int cpp = drm_format_plane_cpp(fb->pixel_format, 0);

		WARN_ON(!can_scale);

		/* FIXME interlacing min height is 6 */

		if (crtc_w < 3 || crtc_h < 3)
			state->base.visible = false;

		if (src_w < 3 || src_h < 3)
			state->base.visible = false;

		width_bytes = ((src_x * cpp) & 63) + src_w * cpp;

		if (INTEL_GEN(dev_priv) < 9 && (src_w > 2048 || src_h > 2048 ||
		    width_bytes > 4096 || fb->pitches[0] > 4096)) {
			DRM_DEBUG_KMS("Source dimensions exceed hardware limits\n");
			return -EINVAL;
		}
	}

	if (state->base.visible) {
		src->x1 = src_x << 16;
		src->x2 = (src_x + src_w) << 16;
		src->y1 = src_y << 16;
		src->y2 = (src_y + src_h) << 16;
	}

	dst->x1 = crtc_x;
	dst->x2 = crtc_x + crtc_w;
	dst->y1 = crtc_y;
	dst->y2 = crtc_y + crtc_h;

	if (INTEL_GEN(dev_priv) >= 9) {
		ret = skl_check_plane_surface(state);
		if (ret)
			return ret;
	}

	return 0;
}

int intel_sprite_set_colorkey(struct drm_device *dev, void *data,
			      struct drm_file *file_priv)
{
	struct drm_i915_private *dev_priv = to_i915(dev);
	struct drm_intel_sprite_colorkey *set = data;
	struct drm_plane *plane;
	struct drm_plane_state *plane_state;
	struct drm_atomic_state *state;
	struct drm_modeset_acquire_ctx ctx;
	int ret = 0;

	/* Make sure we don't try to enable both src & dest simultaneously */
	if ((set->flags & (I915_SET_COLORKEY_DESTINATION | I915_SET_COLORKEY_SOURCE)) == (I915_SET_COLORKEY_DESTINATION | I915_SET_COLORKEY_SOURCE))
		return -EINVAL;

	if ((IS_VALLEYVIEW(dev_priv) || IS_CHERRYVIEW(dev_priv)) &&
	    set->flags & I915_SET_COLORKEY_DESTINATION)
		return -EINVAL;

	plane = drm_plane_find(dev, set->plane_id);
	if (!plane || plane->type != DRM_PLANE_TYPE_OVERLAY)
		return -ENOENT;

	drm_modeset_acquire_init(&ctx, 0);

	state = drm_atomic_state_alloc(plane->dev);
	if (!state) {
		ret = -ENOMEM;
		goto out;
	}
	state->acquire_ctx = &ctx;

	while (1) {
		plane_state = drm_atomic_get_plane_state(state, plane);
		ret = PTR_ERR_OR_ZERO(plane_state);
		if (!ret) {
			to_intel_plane_state(plane_state)->ckey = *set;
			ret = drm_atomic_commit(state);
		}

		if (ret != -EDEADLK)
			break;

		drm_atomic_state_clear(state);
		drm_modeset_backoff(&ctx);
	}

	drm_atomic_state_put(state);
out:
	drm_modeset_drop_locks(&ctx);
	drm_modeset_acquire_fini(&ctx);
	return ret;
}

static const uint32_t ilk_plane_formats[] = {
	DRM_FORMAT_XRGB8888,
	DRM_FORMAT_YUYV,
	DRM_FORMAT_YVYU,
	DRM_FORMAT_UYVY,
	DRM_FORMAT_VYUY,
};

static const uint32_t snb_plane_formats[] = {
	DRM_FORMAT_XBGR8888,
	DRM_FORMAT_XRGB8888,
	DRM_FORMAT_YUYV,
	DRM_FORMAT_YVYU,
	DRM_FORMAT_UYVY,
	DRM_FORMAT_VYUY,
};

static const uint32_t vlv_plane_formats[] = {
	DRM_FORMAT_RGB565,
	DRM_FORMAT_ABGR8888,
	DRM_FORMAT_ARGB8888,
	DRM_FORMAT_XBGR8888,
	DRM_FORMAT_XRGB8888,
	DRM_FORMAT_XBGR2101010,
	DRM_FORMAT_ABGR2101010,
	DRM_FORMAT_YUYV,
	DRM_FORMAT_YVYU,
	DRM_FORMAT_UYVY,
	DRM_FORMAT_VYUY,
};

static uint32_t skl_plane_formats[] = {
	DRM_FORMAT_RGB565,
	DRM_FORMAT_ABGR8888,
	DRM_FORMAT_ARGB8888,
	DRM_FORMAT_XBGR8888,
	DRM_FORMAT_XRGB8888,
	DRM_FORMAT_YUYV,
	DRM_FORMAT_YVYU,
	DRM_FORMAT_UYVY,
	DRM_FORMAT_VYUY,
};

struct intel_plane *
intel_sprite_plane_create(struct drm_i915_private *dev_priv,
			  enum pipe pipe, int plane)
{
	struct drm_i915_private *dev_priv = to_i915(dev);
	struct intel_plane *intel_plane = NULL;
	struct intel_plane_state *state = NULL;
	unsigned long possible_crtcs;
	const uint32_t *plane_formats;
	unsigned int supported_rotations;
	int num_plane_formats;
	int ret;

	intel_plane = kzalloc(sizeof(*intel_plane), GFP_KERNEL);
	if (!intel_plane) {
		ret = -ENOMEM;
		goto fail;
	}

	state = intel_create_plane_state(&intel_plane->base);
	if (!state) {
		ret = -ENOMEM;
		goto fail;
	}
	intel_plane->base.state = &state->base;

	if (INTEL_GEN(dev_priv) >= 9) {
		intel_plane->can_scale = true;
		state->scaler_id = -1;

<<<<<<< HEAD
		if (IS_GEN6(dev_priv)) {
			plane_formats = snb_plane_formats;
			num_plane_formats = ARRAY_SIZE(snb_plane_formats);
		} else {
			plane_formats = ilk_plane_formats;
			num_plane_formats = ARRAY_SIZE(ilk_plane_formats);
		}
		break;

	case 7:
	case 8:
=======
		intel_plane->update_plane = skl_update_plane;
		intel_plane->disable_plane = skl_disable_plane;

		plane_formats = skl_plane_formats;
		num_plane_formats = ARRAY_SIZE(skl_plane_formats);
	} else if (IS_VALLEYVIEW(dev_priv) || IS_CHERRYVIEW(dev_priv)) {
		intel_plane->can_scale = false;
		intel_plane->max_downscale = 1;

		intel_plane->update_plane = vlv_update_plane;
		intel_plane->disable_plane = vlv_disable_plane;

		plane_formats = vlv_plane_formats;
		num_plane_formats = ARRAY_SIZE(vlv_plane_formats);
	} else if (INTEL_GEN(dev_priv) >= 7) {
>>>>>>> 59331c21
		if (IS_IVYBRIDGE(dev_priv)) {
			intel_plane->can_scale = true;
			intel_plane->max_downscale = 2;
		} else {
			intel_plane->can_scale = false;
			intel_plane->max_downscale = 1;
		}

<<<<<<< HEAD
		if (IS_VALLEYVIEW(dev_priv) || IS_CHERRYVIEW(dev_priv)) {
			intel_plane->update_plane = vlv_update_plane;
			intel_plane->disable_plane = vlv_disable_plane;
=======
		intel_plane->update_plane = ivb_update_plane;
		intel_plane->disable_plane = ivb_disable_plane;
>>>>>>> 59331c21

		plane_formats = snb_plane_formats;
		num_plane_formats = ARRAY_SIZE(snb_plane_formats);
	} else {
		intel_plane->can_scale = true;
		intel_plane->max_downscale = 16;

		intel_plane->update_plane = ilk_update_plane;
		intel_plane->disable_plane = ilk_disable_plane;

		if (IS_GEN6(dev_priv)) {
			plane_formats = snb_plane_formats;
			num_plane_formats = ARRAY_SIZE(snb_plane_formats);
		} else {
			plane_formats = ilk_plane_formats;
			num_plane_formats = ARRAY_SIZE(ilk_plane_formats);
		}
	}

	if (INTEL_GEN(dev_priv) >= 9) {
		supported_rotations =
			DRM_ROTATE_0 | DRM_ROTATE_90 |
			DRM_ROTATE_180 | DRM_ROTATE_270;
	} else if (IS_CHERRYVIEW(dev_priv) && pipe == PIPE_B) {
		supported_rotations =
			DRM_ROTATE_0 | DRM_ROTATE_180 |
			DRM_REFLECT_X;
	} else {
		supported_rotations =
			DRM_ROTATE_0 | DRM_ROTATE_180;
	}

	if (INTEL_GEN(dev_priv) >= 9) {
		supported_rotations =
			DRM_ROTATE_0 | DRM_ROTATE_90 |
			DRM_ROTATE_180 | DRM_ROTATE_270;
	} else {
		supported_rotations =
			DRM_ROTATE_0 | DRM_ROTATE_180;
	}

	intel_plane->pipe = pipe;
	intel_plane->plane = plane;
	intel_plane->frontbuffer_bit = INTEL_FRONTBUFFER_SPRITE(pipe, plane);
	intel_plane->check_plane = intel_check_sprite_plane;

	possible_crtcs = (1 << pipe);

	if (INTEL_GEN(dev_priv) >= 9)
		ret = drm_universal_plane_init(&dev_priv->drm, &intel_plane->base,
					       possible_crtcs, &intel_plane_funcs,
					       plane_formats, num_plane_formats,
					       DRM_PLANE_TYPE_OVERLAY,
					       "plane %d%c", plane + 2, pipe_name(pipe));
	else
		ret = drm_universal_plane_init(&dev_priv->drm, &intel_plane->base,
					       possible_crtcs, &intel_plane_funcs,
					       plane_formats, num_plane_formats,
					       DRM_PLANE_TYPE_OVERLAY,
					       "sprite %c", sprite_name(pipe, plane));
	if (ret)
		goto fail;

	drm_plane_create_rotation_property(&intel_plane->base,
					   DRM_ROTATE_0,
					   supported_rotations);

	drm_plane_helper_add(&intel_plane->base, &intel_plane_helper_funcs);

	return intel_plane;

fail:
	kfree(state);
	kfree(intel_plane);

	return ERR_PTR(ret);
}<|MERGE_RESOLUTION|>--- conflicted
+++ resolved
@@ -205,8 +205,6 @@
 	struct drm_framebuffer *fb = plane_state->base.fb;
 	const int pipe = intel_plane->pipe;
 	const int plane = intel_plane->plane + 1;
-	const struct skl_plane_wm *p_wm =
-		&crtc_state->wm.skl.optimal.planes[plane];
 	u32 plane_ctl;
 	const struct drm_intel_sprite_colorkey *key = &plane_state->ckey;
 	u32 surf_addr = plane_state->main.offset;
@@ -230,12 +228,6 @@
 
 	plane_ctl |= skl_plane_ctl_rotation(rotation);
 
-<<<<<<< HEAD
-	if (wm->dirty_pipes & drm_crtc_mask(crtc))
-		skl_write_plane_wm(intel_crtc, p_wm, &wm->ddb, plane);
-
-=======
->>>>>>> 59331c21
 	if (key->flags) {
 		I915_WRITE(PLANE_KEYVAL(pipe, plane), key->min_value);
 		I915_WRITE(PLANE_KEYMAX(pipe, plane), key->max_value);
@@ -291,22 +283,9 @@
 	struct drm_device *dev = dplane->dev;
 	struct drm_i915_private *dev_priv = to_i915(dev);
 	struct intel_plane *intel_plane = to_intel_plane(dplane);
-	struct intel_crtc_state *cstate = to_intel_crtc_state(crtc->state);
 	const int pipe = intel_plane->pipe;
 	const int plane = intel_plane->plane + 1;
 
-<<<<<<< HEAD
-	/*
-	 * We only populate skl_results on watermark updates, and if the
-	 * plane's visiblity isn't actually changing neither is its watermarks.
-	 */
-	if (!dplane->state->visible)
-		skl_write_plane_wm(to_intel_crtc(crtc),
-				   &cstate->wm.skl.optimal.planes[plane],
-				   &dev_priv->wm.skl_results.ddb, plane);
-
-=======
->>>>>>> 59331c21
 	I915_WRITE(PLANE_CTL(pipe, plane), 0);
 
 	I915_WRITE(PLANE_SURF(pipe, plane), 0);
@@ -555,12 +534,9 @@
 	if (fb->modifier == I915_FORMAT_MOD_X_TILED)
 		sprctl |= SPRITE_TILED;
 
-<<<<<<< HEAD
-=======
 	if (rotation & DRM_ROTATE_180)
 		sprctl |= SPRITE_ROTATE_180;
 
->>>>>>> 59331c21
 	if (IS_HASWELL(dev_priv) || IS_BROADWELL(dev_priv))
 		sprctl &= ~SPRITE_TRICKLE_FEED_DISABLE;
 	else
@@ -581,22 +557,11 @@
 	intel_add_fb_offsets(&x, &y, plane_state, 0);
 	sprsurf_offset = intel_compute_tile_offset(&x, &y, plane_state, 0);
 
-<<<<<<< HEAD
-	if (rotation == DRM_ROTATE_180) {
-		sprctl |= SPRITE_ROTATE_180;
-
-		/* HSW and BDW does this automagically in hardware */
-		if (!IS_HASWELL(dev_priv) && !IS_BROADWELL(dev_priv)) {
-			x += src_w;
-			y += src_h;
-		}
-=======
 	/* HSW+ does this automagically in hardware */
 	if (!IS_HASWELL(dev_priv) && !IS_BROADWELL(dev_priv) &&
 	    rotation & DRM_ROTATE_180) {
 		x += src_w;
 		y += src_h;
->>>>>>> 59331c21
 	}
 
 	linear_offset = intel_fb_xy_to_linear(x, y, plane_state, 0);
@@ -707,12 +672,9 @@
 	if (fb->modifier == I915_FORMAT_MOD_X_TILED)
 		dvscntr |= DVS_TILED;
 
-<<<<<<< HEAD
-=======
 	if (rotation & DRM_ROTATE_180)
 		dvscntr |= DVS_ROTATE_180;
 
->>>>>>> 59331c21
 	if (IS_GEN6(dev_priv))
 		dvscntr |= DVS_TRICKLE_FEED_DISABLE; /* must disable */
 
@@ -1066,7 +1028,6 @@
 intel_sprite_plane_create(struct drm_i915_private *dev_priv,
 			  enum pipe pipe, int plane)
 {
-	struct drm_i915_private *dev_priv = to_i915(dev);
 	struct intel_plane *intel_plane = NULL;
 	struct intel_plane_state *state = NULL;
 	unsigned long possible_crtcs;
@@ -1092,19 +1053,6 @@
 		intel_plane->can_scale = true;
 		state->scaler_id = -1;
 
-<<<<<<< HEAD
-		if (IS_GEN6(dev_priv)) {
-			plane_formats = snb_plane_formats;
-			num_plane_formats = ARRAY_SIZE(snb_plane_formats);
-		} else {
-			plane_formats = ilk_plane_formats;
-			num_plane_formats = ARRAY_SIZE(ilk_plane_formats);
-		}
-		break;
-
-	case 7:
-	case 8:
-=======
 		intel_plane->update_plane = skl_update_plane;
 		intel_plane->disable_plane = skl_disable_plane;
 
@@ -1120,7 +1068,6 @@
 		plane_formats = vlv_plane_formats;
 		num_plane_formats = ARRAY_SIZE(vlv_plane_formats);
 	} else if (INTEL_GEN(dev_priv) >= 7) {
->>>>>>> 59331c21
 		if (IS_IVYBRIDGE(dev_priv)) {
 			intel_plane->can_scale = true;
 			intel_plane->max_downscale = 2;
@@ -1129,14 +1076,8 @@
 			intel_plane->max_downscale = 1;
 		}
 
-<<<<<<< HEAD
-		if (IS_VALLEYVIEW(dev_priv) || IS_CHERRYVIEW(dev_priv)) {
-			intel_plane->update_plane = vlv_update_plane;
-			intel_plane->disable_plane = vlv_disable_plane;
-=======
 		intel_plane->update_plane = ivb_update_plane;
 		intel_plane->disable_plane = ivb_disable_plane;
->>>>>>> 59331c21
 
 		plane_formats = snb_plane_formats;
 		num_plane_formats = ARRAY_SIZE(snb_plane_formats);
@@ -1164,15 +1105,6 @@
 		supported_rotations =
 			DRM_ROTATE_0 | DRM_ROTATE_180 |
 			DRM_REFLECT_X;
-	} else {
-		supported_rotations =
-			DRM_ROTATE_0 | DRM_ROTATE_180;
-	}
-
-	if (INTEL_GEN(dev_priv) >= 9) {
-		supported_rotations =
-			DRM_ROTATE_0 | DRM_ROTATE_90 |
-			DRM_ROTATE_180 | DRM_ROTATE_270;
 	} else {
 		supported_rotations =
 			DRM_ROTATE_0 | DRM_ROTATE_180;
