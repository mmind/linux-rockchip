/*
 * Copyright © 2011 Intel Corporation
 *
 * Permission is hereby granted, free of charge, to any person obtaining a
 * copy of this software and associated documentation files (the "Software"),
 * to deal in the Software without restriction, including without limitation
 * the rights to use, copy, modify, merge, publish, distribute, sublicense,
 * and/or sell copies of the Software, and to permit persons to whom the
 * Software is furnished to do so, subject to the following conditions:
 *
 * The above copyright notice and this permission notice (including the next
 * paragraph) shall be included in all copies or substantial portions of the
 * Software.
 *
 * THE SOFTWARE IS PROVIDED "AS IS", WITHOUT WARRANTY OF ANY KIND, EXPRESS OR
 * IMPLIED, INCLUDING BUT NOT LIMITED TO THE WARRANTIES OF MERCHANTABILITY,
 * FITNESS FOR A PARTICULAR PURPOSE AND NONINFRINGEMENT.  IN NO EVENT SHALL
 * THE AUTHORS OR COPYRIGHT HOLDERS BE LIABLE FOR ANY CLAIM, DAMAGES OR OTHER
 * LIABILITY, WHETHER IN AN ACTION OF CONTRACT, TORT OR OTHERWISE, ARISING FROM,
 * OUT OF OR IN CONNECTION WITH THE SOFTWARE OR THE USE OR OTHER DEALINGS IN THE
 * SOFTWARE.
 *
 * Authors:
 *   Jesse Barnes <jbarnes@virtuousgeek.org>
 *
 * New plane/sprite handling.
 *
 * The older chips had a separate interface for programming plane related
 * registers; newer ones are much simpler and we can use the new DRM plane
 * support.
 */
#include <drm/drmP.h>
#include <drm/drm_atomic_helper.h>
#include <drm/drm_crtc.h>
#include <drm/drm_fourcc.h>
#include <drm/drm_rect.h>
#include <drm/drm_atomic.h>
#include <drm/drm_plane_helper.h>
#include "intel_drv.h"
#include "intel_frontbuffer.h"
#include <drm/i915_drm.h>
#include "i915_drv.h"

int intel_usecs_to_scanlines(const struct drm_display_mode *adjusted_mode,
			     int usecs)
{
	/* paranoia */
	if (!adjusted_mode->crtc_htotal)
		return 1;

	return DIV_ROUND_UP(usecs * adjusted_mode->crtc_clock,
			    1000 * adjusted_mode->crtc_htotal);
}

/* FIXME: We should instead only take spinlocks once for the entire update
 * instead of once per mmio. */
#if IS_ENABLED(CONFIG_PROVE_LOCKING)
#define VBLANK_EVASION_TIME_US 250
#else
#define VBLANK_EVASION_TIME_US 100
#endif

/**
 * intel_pipe_update_start() - start update of a set of display registers
 * @new_crtc_state: the new crtc state
 *
 * Mark the start of an update to pipe registers that should be updated
 * atomically regarding vblank. If the next vblank will happens within
 * the next 100 us, this function waits until the vblank passes.
 *
 * After a successful call to this function, interrupts will be disabled
 * until a subsequent call to intel_pipe_update_end(). That is done to
 * avoid random delays.
 */
void intel_pipe_update_start(const struct intel_crtc_state *new_crtc_state)
{
	struct intel_crtc *crtc = to_intel_crtc(new_crtc_state->base.crtc);
	struct drm_i915_private *dev_priv = to_i915(crtc->base.dev);
	const struct drm_display_mode *adjusted_mode = &new_crtc_state->base.adjusted_mode;
	long timeout = msecs_to_jiffies_timeout(1);
	int scanline, min, max, vblank_start;
	wait_queue_head_t *wq = drm_crtc_vblank_waitqueue(&crtc->base);
	bool need_vlv_dsi_wa = (IS_VALLEYVIEW(dev_priv) || IS_CHERRYVIEW(dev_priv)) &&
		intel_crtc_has_type(new_crtc_state, INTEL_OUTPUT_DSI);
	DEFINE_WAIT(wait);
	u32 psr_status;

	vblank_start = adjusted_mode->crtc_vblank_start;
	if (adjusted_mode->flags & DRM_MODE_FLAG_INTERLACE)
		vblank_start = DIV_ROUND_UP(vblank_start, 2);

	/* FIXME needs to be calibrated sensibly */
	min = vblank_start - intel_usecs_to_scanlines(adjusted_mode,
						      VBLANK_EVASION_TIME_US);
	max = vblank_start - 1;

	if (min <= 0 || max <= 0)
		goto irq_disable;

	if (WARN_ON(drm_crtc_vblank_get(&crtc->base)))
		goto irq_disable;

	/*
	 * Wait for psr to idle out after enabling the VBL interrupts
	 * VBL interrupts will start the PSR exit and prevent a PSR
	 * re-entry as well.
	 */
	if (intel_psr_wait_for_idle(new_crtc_state, &psr_status))
		DRM_ERROR("PSR idle timed out 0x%x, atomic update may fail\n",
			  psr_status);

	local_irq_disable();

	crtc->debug.min_vbl = min;
	crtc->debug.max_vbl = max;
	trace_i915_pipe_update_start(crtc);

	for (;;) {
		/*
		 * prepare_to_wait() has a memory barrier, which guarantees
		 * other CPUs can see the task state update by the time we
		 * read the scanline.
		 */
		prepare_to_wait(wq, &wait, TASK_UNINTERRUPTIBLE);

		scanline = intel_get_crtc_scanline(crtc);
		if (scanline < min || scanline > max)
			break;

		if (!timeout) {
			DRM_ERROR("Potential atomic update failure on pipe %c\n",
				  pipe_name(crtc->pipe));
			break;
		}

		local_irq_enable();

		timeout = schedule_timeout(timeout);

		local_irq_disable();
	}

	finish_wait(wq, &wait);

	drm_crtc_vblank_put(&crtc->base);

	/*
	 * On VLV/CHV DSI the scanline counter would appear to
	 * increment approx. 1/3 of a scanline before start of vblank.
	 * The registers still get latched at start of vblank however.
	 * This means we must not write any registers on the first
	 * line of vblank (since not the whole line is actually in
	 * vblank). And unfortunately we can't use the interrupt to
	 * wait here since it will fire too soon. We could use the
	 * frame start interrupt instead since it will fire after the
	 * critical scanline, but that would require more changes
	 * in the interrupt code. So for now we'll just do the nasty
	 * thing and poll for the bad scanline to pass us by.
	 *
	 * FIXME figure out if BXT+ DSI suffers from this as well
	 */
	while (need_vlv_dsi_wa && scanline == vblank_start)
		scanline = intel_get_crtc_scanline(crtc);

	crtc->debug.scanline_start = scanline;
	crtc->debug.start_vbl_time = ktime_get();
	crtc->debug.start_vbl_count = intel_crtc_get_vblank_counter(crtc);

	trace_i915_pipe_update_vblank_evaded(crtc);
	return;

irq_disable:
	local_irq_disable();
}

/**
 * intel_pipe_update_end() - end update of a set of display registers
 * @new_crtc_state: the new crtc state
 *
 * Mark the end of an update started with intel_pipe_update_start(). This
 * re-enables interrupts and verifies the update was actually completed
 * before a vblank.
 */
void intel_pipe_update_end(struct intel_crtc_state *new_crtc_state)
{
	struct intel_crtc *crtc = to_intel_crtc(new_crtc_state->base.crtc);
	enum pipe pipe = crtc->pipe;
	int scanline_end = intel_get_crtc_scanline(crtc);
	u32 end_vbl_count = intel_crtc_get_vblank_counter(crtc);
	ktime_t end_vbl_time = ktime_get();
	struct drm_i915_private *dev_priv = to_i915(crtc->base.dev);

	trace_i915_pipe_update_end(crtc, end_vbl_count, scanline_end);

	/* We're still in the vblank-evade critical section, this can't race.
	 * Would be slightly nice to just grab the vblank count and arm the
	 * event outside of the critical section - the spinlock might spin for a
	 * while ... */
	if (new_crtc_state->base.event) {
		WARN_ON(drm_crtc_vblank_get(&crtc->base) != 0);

		spin_lock(&crtc->base.dev->event_lock);
		drm_crtc_arm_vblank_event(&crtc->base, new_crtc_state->base.event);
		spin_unlock(&crtc->base.dev->event_lock);

		new_crtc_state->base.event = NULL;
	}

	local_irq_enable();

	if (intel_vgpu_active(dev_priv))
		return;

	if (crtc->debug.start_vbl_count &&
	    crtc->debug.start_vbl_count != end_vbl_count) {
		DRM_ERROR("Atomic update failure on pipe %c (start=%u end=%u) time %lld us, min %d, max %d, scanline start %d, end %d\n",
			  pipe_name(pipe), crtc->debug.start_vbl_count,
			  end_vbl_count,
			  ktime_us_delta(end_vbl_time, crtc->debug.start_vbl_time),
			  crtc->debug.min_vbl, crtc->debug.max_vbl,
			  crtc->debug.scanline_start, scanline_end);
	}
#ifdef CONFIG_DRM_I915_DEBUG_VBLANK_EVADE
	else if (ktime_us_delta(end_vbl_time, crtc->debug.start_vbl_time) >
		 VBLANK_EVASION_TIME_US)
		DRM_WARN("Atomic update on pipe (%c) took %lld us, max time under evasion is %u us\n",
			 pipe_name(pipe),
			 ktime_us_delta(end_vbl_time, crtc->debug.start_vbl_time),
			 VBLANK_EVASION_TIME_US);
#endif
}

int intel_plane_check_stride(const struct intel_plane_state *plane_state)
{
	struct intel_plane *plane = to_intel_plane(plane_state->base.plane);
	const struct drm_framebuffer *fb = plane_state->base.fb;
	unsigned int rotation = plane_state->base.rotation;
	u32 stride, max_stride;

	/* FIXME other color planes? */
	stride = plane_state->color_plane[0].stride;
	max_stride = plane->max_stride(plane, fb->format->format,
				       fb->modifier, rotation);

	if (stride > max_stride) {
		DRM_DEBUG_KMS("[FB:%d] stride (%d) exceeds [PLANE:%d:%s] max stride (%d)\n",
			      fb->base.id, stride,
			      plane->base.base.id, plane->base.name, max_stride);
		return -EINVAL;
	}

	return 0;
}

int intel_plane_check_src_coordinates(struct intel_plane_state *plane_state)
{
	const struct drm_framebuffer *fb = plane_state->base.fb;
	struct drm_rect *src = &plane_state->base.src;
	u32 src_x, src_y, src_w, src_h;

	/*
	 * Hardware doesn't handle subpixel coordinates.
	 * Adjust to (macro)pixel boundary, but be careful not to
	 * increase the source viewport size, because that could
	 * push the downscaling factor out of bounds.
	 */
	src_x = src->x1 >> 16;
	src_w = drm_rect_width(src) >> 16;
	src_y = src->y1 >> 16;
	src_h = drm_rect_height(src) >> 16;

	src->x1 = src_x << 16;
	src->x2 = (src_x + src_w) << 16;
	src->y1 = src_y << 16;
	src->y2 = (src_y + src_h) << 16;

	if (fb->format->is_yuv &&
	    fb->format->format != DRM_FORMAT_NV12 &&
	    (src_x & 1 || src_w & 1)) {
		DRM_DEBUG_KMS("src x/w (%u, %u) must be a multiple of 2 for YUV planes\n",
			      src_x, src_w);
		return -EINVAL;
	}

	return 0;
}

unsigned int
skl_plane_max_stride(struct intel_plane *plane,
		     u32 pixel_format, u64 modifier,
		     unsigned int rotation)
{
	int cpp = drm_format_plane_cpp(pixel_format, 0);

	/*
	 * "The stride in bytes must not exceed the
	 * of the size of 8K pixels and 32K bytes."
	 */
	if (drm_rotation_90_or_270(rotation))
		return min(8192, 32768 / cpp);
	else
		return min(8192 * cpp, 32768);
}

void
skl_update_plane(struct intel_plane *plane,
		 const struct intel_crtc_state *crtc_state,
		 const struct intel_plane_state *plane_state)
{
	struct drm_i915_private *dev_priv = to_i915(plane->base.dev);
	const struct drm_framebuffer *fb = plane_state->base.fb;
	enum plane_id plane_id = plane->id;
	enum pipe pipe = plane->pipe;
	u32 plane_ctl = plane_state->ctl;
	const struct drm_intel_sprite_colorkey *key = &plane_state->ckey;
	u32 surf_addr = plane_state->color_plane[0].offset;
	u32 stride = skl_plane_stride(plane_state, 0);
	u32 aux_stride = skl_plane_stride(plane_state, 1);
	int crtc_x = plane_state->base.dst.x1;
	int crtc_y = plane_state->base.dst.y1;
	uint32_t crtc_w = drm_rect_width(&plane_state->base.dst);
	uint32_t crtc_h = drm_rect_height(&plane_state->base.dst);
	uint32_t x = plane_state->color_plane[0].x;
	uint32_t y = plane_state->color_plane[0].y;
	uint32_t src_w = drm_rect_width(&plane_state->base.src) >> 16;
	uint32_t src_h = drm_rect_height(&plane_state->base.src) >> 16;
	unsigned long irqflags;

	/* Sizes are 0 based */
	src_w--;
	src_h--;
	crtc_w--;
	crtc_h--;

	spin_lock_irqsave(&dev_priv->uncore.lock, irqflags);

	if (INTEL_GEN(dev_priv) >= 10 || IS_GEMINILAKE(dev_priv))
		I915_WRITE_FW(PLANE_COLOR_CTL(pipe, plane_id),
			      plane_state->color_ctl);

	if (key->flags) {
		I915_WRITE_FW(PLANE_KEYVAL(pipe, plane_id), key->min_value);
		I915_WRITE_FW(PLANE_KEYMAX(pipe, plane_id), key->max_value);
		I915_WRITE_FW(PLANE_KEYMSK(pipe, plane_id), key->channel_mask);
	}

	I915_WRITE_FW(PLANE_OFFSET(pipe, plane_id), (y << 16) | x);
	I915_WRITE_FW(PLANE_STRIDE(pipe, plane_id), stride);
	I915_WRITE_FW(PLANE_SIZE(pipe, plane_id), (src_h << 16) | src_w);
	I915_WRITE_FW(PLANE_AUX_DIST(pipe, plane_id),
		      (plane_state->color_plane[1].offset - surf_addr) | aux_stride);
	I915_WRITE_FW(PLANE_AUX_OFFSET(pipe, plane_id),
		      (plane_state->color_plane[1].y << 16) |
		      plane_state->color_plane[1].x);

	/* program plane scaler */
	if (plane_state->scaler_id >= 0) {
		int scaler_id = plane_state->scaler_id;
		const struct intel_scaler *scaler =
			&crtc_state->scaler_state.scalers[scaler_id];
		u16 y_hphase, uv_rgb_hphase;
		u16 y_vphase, uv_rgb_vphase;

		/* TODO: handle sub-pixel coordinates */
		if (fb->format->format == DRM_FORMAT_NV12) {
			y_hphase = skl_scaler_calc_phase(1, false);
			y_vphase = skl_scaler_calc_phase(1, false);

			/* MPEG2 chroma siting convention */
			uv_rgb_hphase = skl_scaler_calc_phase(2, true);
			uv_rgb_vphase = skl_scaler_calc_phase(2, false);
		} else {
			/* not used */
			y_hphase = 0;
			y_vphase = 0;

			uv_rgb_hphase = skl_scaler_calc_phase(1, false);
			uv_rgb_vphase = skl_scaler_calc_phase(1, false);
		}

		I915_WRITE_FW(SKL_PS_CTRL(pipe, scaler_id),
			      PS_SCALER_EN | PS_PLANE_SEL(plane_id) | scaler->mode);
		I915_WRITE_FW(SKL_PS_PWR_GATE(pipe, scaler_id), 0);
		I915_WRITE_FW(SKL_PS_VPHASE(pipe, scaler_id),
			      PS_Y_PHASE(y_vphase) | PS_UV_RGB_PHASE(uv_rgb_vphase));
		I915_WRITE_FW(SKL_PS_HPHASE(pipe, scaler_id),
			      PS_Y_PHASE(y_hphase) | PS_UV_RGB_PHASE(uv_rgb_hphase));
		I915_WRITE_FW(SKL_PS_WIN_POS(pipe, scaler_id), (crtc_x << 16) | crtc_y);
		I915_WRITE_FW(SKL_PS_WIN_SZ(pipe, scaler_id),
			      ((crtc_w + 1) << 16)|(crtc_h + 1));

		I915_WRITE_FW(PLANE_POS(pipe, plane_id), 0);
	} else {
		I915_WRITE_FW(PLANE_POS(pipe, plane_id), (crtc_y << 16) | crtc_x);
	}

	I915_WRITE_FW(PLANE_CTL(pipe, plane_id), plane_ctl);
	I915_WRITE_FW(PLANE_SURF(pipe, plane_id),
		      intel_plane_ggtt_offset(plane_state) + surf_addr);
	POSTING_READ_FW(PLANE_SURF(pipe, plane_id));

	spin_unlock_irqrestore(&dev_priv->uncore.lock, irqflags);
}

void
skl_disable_plane(struct intel_plane *plane, struct intel_crtc *crtc)
{
	struct drm_i915_private *dev_priv = to_i915(plane->base.dev);
	enum plane_id plane_id = plane->id;
	enum pipe pipe = plane->pipe;
	unsigned long irqflags;

	spin_lock_irqsave(&dev_priv->uncore.lock, irqflags);

	I915_WRITE_FW(PLANE_CTL(pipe, plane_id), 0);

	I915_WRITE_FW(PLANE_SURF(pipe, plane_id), 0);
	POSTING_READ_FW(PLANE_SURF(pipe, plane_id));

	spin_unlock_irqrestore(&dev_priv->uncore.lock, irqflags);
}

bool
skl_plane_get_hw_state(struct intel_plane *plane,
		       enum pipe *pipe)
{
	struct drm_i915_private *dev_priv = to_i915(plane->base.dev);
	enum intel_display_power_domain power_domain;
	enum plane_id plane_id = plane->id;
	bool ret;

	power_domain = POWER_DOMAIN_PIPE(plane->pipe);
	if (!intel_display_power_get_if_enabled(dev_priv, power_domain))
		return false;

	ret = I915_READ(PLANE_CTL(plane->pipe, plane_id)) & PLANE_CTL_ENABLE;

	*pipe = plane->pipe;

	intel_display_power_put(dev_priv, power_domain);

	return ret;
}

static void
chv_update_csc(const struct intel_plane_state *plane_state)
{
	struct intel_plane *plane = to_intel_plane(plane_state->base.plane);
	struct drm_i915_private *dev_priv = to_i915(plane->base.dev);
	const struct drm_framebuffer *fb = plane_state->base.fb;
	enum plane_id plane_id = plane->id;
	/*
	 * |r|   | c0 c1 c2 |   |cr|
	 * |g| = | c3 c4 c5 | x |y |
	 * |b|   | c6 c7 c8 |   |cb|
	 *
	 * Coefficients are s3.12.
	 *
	 * Cb and Cr apparently come in as signed already, and
	 * we always get full range data in on account of CLRC0/1.
	 */
	static const s16 csc_matrix[][9] = {
		/* BT.601 full range YCbCr -> full range RGB */
		[DRM_COLOR_YCBCR_BT601] = {
			 5743, 4096,     0,
			-2925, 4096, -1410,
			    0, 4096,  7258,
		},
		/* BT.709 full range YCbCr -> full range RGB */
		[DRM_COLOR_YCBCR_BT709] = {
			 6450, 4096,     0,
			-1917, 4096,  -767,
			    0, 4096,  7601,
		},
	};
	const s16 *csc = csc_matrix[plane_state->base.color_encoding];

	/* Seems RGB data bypasses the CSC always */
	if (!fb->format->is_yuv)
		return;

	I915_WRITE_FW(SPCSCYGOFF(plane_id), SPCSC_OOFF(0) | SPCSC_IOFF(0));
	I915_WRITE_FW(SPCSCCBOFF(plane_id), SPCSC_OOFF(0) | SPCSC_IOFF(0));
	I915_WRITE_FW(SPCSCCROFF(plane_id), SPCSC_OOFF(0) | SPCSC_IOFF(0));

	I915_WRITE_FW(SPCSCC01(plane_id), SPCSC_C1(csc[1]) | SPCSC_C0(csc[0]));
	I915_WRITE_FW(SPCSCC23(plane_id), SPCSC_C1(csc[3]) | SPCSC_C0(csc[2]));
	I915_WRITE_FW(SPCSCC45(plane_id), SPCSC_C1(csc[5]) | SPCSC_C0(csc[4]));
	I915_WRITE_FW(SPCSCC67(plane_id), SPCSC_C1(csc[7]) | SPCSC_C0(csc[6]));
	I915_WRITE_FW(SPCSCC8(plane_id), SPCSC_C0(csc[8]));

	I915_WRITE_FW(SPCSCYGICLAMP(plane_id), SPCSC_IMAX(1023) | SPCSC_IMIN(0));
	I915_WRITE_FW(SPCSCCBICLAMP(plane_id), SPCSC_IMAX(512) | SPCSC_IMIN(-512));
	I915_WRITE_FW(SPCSCCRICLAMP(plane_id), SPCSC_IMAX(512) | SPCSC_IMIN(-512));

	I915_WRITE_FW(SPCSCYGOCLAMP(plane_id), SPCSC_OMAX(1023) | SPCSC_OMIN(0));
	I915_WRITE_FW(SPCSCCBOCLAMP(plane_id), SPCSC_OMAX(1023) | SPCSC_OMIN(0));
	I915_WRITE_FW(SPCSCCROCLAMP(plane_id), SPCSC_OMAX(1023) | SPCSC_OMIN(0));
}

#define SIN_0 0
#define COS_0 1

static void
vlv_update_clrc(const struct intel_plane_state *plane_state)
{
	struct intel_plane *plane = to_intel_plane(plane_state->base.plane);
	struct drm_i915_private *dev_priv = to_i915(plane->base.dev);
	const struct drm_framebuffer *fb = plane_state->base.fb;
	enum pipe pipe = plane->pipe;
	enum plane_id plane_id = plane->id;
	int contrast, brightness, sh_scale, sh_sin, sh_cos;

	if (fb->format->is_yuv &&
	    plane_state->base.color_range == DRM_COLOR_YCBCR_LIMITED_RANGE) {
		/*
		 * Expand limited range to full range:
		 * Contrast is applied first and is used to expand Y range.
		 * Brightness is applied second and is used to remove the
		 * offset from Y. Saturation/hue is used to expand CbCr range.
		 */
		contrast = DIV_ROUND_CLOSEST(255 << 6, 235 - 16);
		brightness = -DIV_ROUND_CLOSEST(16 * 255, 235 - 16);
		sh_scale = DIV_ROUND_CLOSEST(128 << 7, 240 - 128);
		sh_sin = SIN_0 * sh_scale;
		sh_cos = COS_0 * sh_scale;
	} else {
		/* Pass-through everything. */
		contrast = 1 << 6;
		brightness = 0;
		sh_scale = 1 << 7;
		sh_sin = SIN_0 * sh_scale;
		sh_cos = COS_0 * sh_scale;
	}

	/* FIXME these register are single buffered :( */
	I915_WRITE_FW(SPCLRC0(pipe, plane_id),
		      SP_CONTRAST(contrast) | SP_BRIGHTNESS(brightness));
	I915_WRITE_FW(SPCLRC1(pipe, plane_id),
		      SP_SH_SIN(sh_sin) | SP_SH_COS(sh_cos));
}

static u32 vlv_sprite_ctl(const struct intel_crtc_state *crtc_state,
			  const struct intel_plane_state *plane_state)
{
	const struct drm_framebuffer *fb = plane_state->base.fb;
	unsigned int rotation = plane_state->base.rotation;
	const struct drm_intel_sprite_colorkey *key = &plane_state->ckey;
	u32 sprctl;

	sprctl = SP_ENABLE | SP_GAMMA_ENABLE;

	switch (fb->format->format) {
	case DRM_FORMAT_YUYV:
		sprctl |= SP_FORMAT_YUV422 | SP_YUV_ORDER_YUYV;
		break;
	case DRM_FORMAT_YVYU:
		sprctl |= SP_FORMAT_YUV422 | SP_YUV_ORDER_YVYU;
		break;
	case DRM_FORMAT_UYVY:
		sprctl |= SP_FORMAT_YUV422 | SP_YUV_ORDER_UYVY;
		break;
	case DRM_FORMAT_VYUY:
		sprctl |= SP_FORMAT_YUV422 | SP_YUV_ORDER_VYUY;
		break;
	case DRM_FORMAT_RGB565:
		sprctl |= SP_FORMAT_BGR565;
		break;
	case DRM_FORMAT_XRGB8888:
		sprctl |= SP_FORMAT_BGRX8888;
		break;
	case DRM_FORMAT_ARGB8888:
		sprctl |= SP_FORMAT_BGRA8888;
		break;
	case DRM_FORMAT_XBGR2101010:
		sprctl |= SP_FORMAT_RGBX1010102;
		break;
	case DRM_FORMAT_ABGR2101010:
		sprctl |= SP_FORMAT_RGBA1010102;
		break;
	case DRM_FORMAT_XBGR8888:
		sprctl |= SP_FORMAT_RGBX8888;
		break;
	case DRM_FORMAT_ABGR8888:
		sprctl |= SP_FORMAT_RGBA8888;
		break;
	default:
		MISSING_CASE(fb->format->format);
		return 0;
	}

	if (plane_state->base.color_encoding == DRM_COLOR_YCBCR_BT709)
		sprctl |= SP_YUV_FORMAT_BT709;

	if (fb->modifier == I915_FORMAT_MOD_X_TILED)
		sprctl |= SP_TILED;

	if (rotation & DRM_MODE_ROTATE_180)
		sprctl |= SP_ROTATE_180;

	if (rotation & DRM_MODE_REFLECT_X)
		sprctl |= SP_MIRROR;

	if (key->flags & I915_SET_COLORKEY_SOURCE)
		sprctl |= SP_SOURCE_KEY;

	return sprctl;
}

static void
vlv_update_plane(struct intel_plane *plane,
		 const struct intel_crtc_state *crtc_state,
		 const struct intel_plane_state *plane_state)
{
	struct drm_i915_private *dev_priv = to_i915(plane->base.dev);
	const struct drm_framebuffer *fb = plane_state->base.fb;
	enum pipe pipe = plane->pipe;
	enum plane_id plane_id = plane->id;
	u32 sprctl = plane_state->ctl;
	u32 sprsurf_offset = plane_state->color_plane[0].offset;
	u32 linear_offset;
	const struct drm_intel_sprite_colorkey *key = &plane_state->ckey;
	int crtc_x = plane_state->base.dst.x1;
	int crtc_y = plane_state->base.dst.y1;
	uint32_t crtc_w = drm_rect_width(&plane_state->base.dst);
	uint32_t crtc_h = drm_rect_height(&plane_state->base.dst);
	uint32_t x = plane_state->color_plane[0].x;
	uint32_t y = plane_state->color_plane[0].y;
	unsigned long irqflags;

	/* Sizes are 0 based */
	crtc_w--;
	crtc_h--;

	linear_offset = intel_fb_xy_to_linear(x, y, plane_state, 0);

	spin_lock_irqsave(&dev_priv->uncore.lock, irqflags);

	vlv_update_clrc(plane_state);

	if (IS_CHERRYVIEW(dev_priv) && pipe == PIPE_B)
		chv_update_csc(plane_state);

	if (key->flags) {
		I915_WRITE_FW(SPKEYMINVAL(pipe, plane_id), key->min_value);
		I915_WRITE_FW(SPKEYMAXVAL(pipe, plane_id), key->max_value);
		I915_WRITE_FW(SPKEYMSK(pipe, plane_id), key->channel_mask);
	}
	I915_WRITE_FW(SPSTRIDE(pipe, plane_id),
		      plane_state->color_plane[0].stride);
	I915_WRITE_FW(SPPOS(pipe, plane_id), (crtc_y << 16) | crtc_x);

	if (fb->modifier == I915_FORMAT_MOD_X_TILED)
		I915_WRITE_FW(SPTILEOFF(pipe, plane_id), (y << 16) | x);
	else
		I915_WRITE_FW(SPLINOFF(pipe, plane_id), linear_offset);

	I915_WRITE_FW(SPCONSTALPHA(pipe, plane_id), 0);

	I915_WRITE_FW(SPSIZE(pipe, plane_id), (crtc_h << 16) | crtc_w);
	I915_WRITE_FW(SPCNTR(pipe, plane_id), sprctl);
	I915_WRITE_FW(SPSURF(pipe, plane_id),
		      intel_plane_ggtt_offset(plane_state) + sprsurf_offset);
	POSTING_READ_FW(SPSURF(pipe, plane_id));

	spin_unlock_irqrestore(&dev_priv->uncore.lock, irqflags);
}

static void
vlv_disable_plane(struct intel_plane *plane, struct intel_crtc *crtc)
{
	struct drm_i915_private *dev_priv = to_i915(plane->base.dev);
	enum pipe pipe = plane->pipe;
	enum plane_id plane_id = plane->id;
	unsigned long irqflags;

	spin_lock_irqsave(&dev_priv->uncore.lock, irqflags);

	I915_WRITE_FW(SPCNTR(pipe, plane_id), 0);

	I915_WRITE_FW(SPSURF(pipe, plane_id), 0);
	POSTING_READ_FW(SPSURF(pipe, plane_id));

	spin_unlock_irqrestore(&dev_priv->uncore.lock, irqflags);
}

static bool
vlv_plane_get_hw_state(struct intel_plane *plane,
		       enum pipe *pipe)
{
	struct drm_i915_private *dev_priv = to_i915(plane->base.dev);
	enum intel_display_power_domain power_domain;
	enum plane_id plane_id = plane->id;
	bool ret;

	power_domain = POWER_DOMAIN_PIPE(plane->pipe);
	if (!intel_display_power_get_if_enabled(dev_priv, power_domain))
		return false;

	ret = I915_READ(SPCNTR(plane->pipe, plane_id)) & SP_ENABLE;

	*pipe = plane->pipe;

	intel_display_power_put(dev_priv, power_domain);

	return ret;
}

static u32 ivb_sprite_ctl(const struct intel_crtc_state *crtc_state,
			  const struct intel_plane_state *plane_state)
{
	struct drm_i915_private *dev_priv =
		to_i915(plane_state->base.plane->dev);
	const struct drm_framebuffer *fb = plane_state->base.fb;
	unsigned int rotation = plane_state->base.rotation;
	const struct drm_intel_sprite_colorkey *key = &plane_state->ckey;
	u32 sprctl;

	sprctl = SPRITE_ENABLE | SPRITE_GAMMA_ENABLE;

	if (IS_IVYBRIDGE(dev_priv))
		sprctl |= SPRITE_TRICKLE_FEED_DISABLE;

	if (IS_HASWELL(dev_priv) || IS_BROADWELL(dev_priv))
		sprctl |= SPRITE_PIPE_CSC_ENABLE;

	switch (fb->format->format) {
	case DRM_FORMAT_XBGR8888:
		sprctl |= SPRITE_FORMAT_RGBX888 | SPRITE_RGB_ORDER_RGBX;
		break;
	case DRM_FORMAT_XRGB8888:
		sprctl |= SPRITE_FORMAT_RGBX888;
		break;
	case DRM_FORMAT_YUYV:
		sprctl |= SPRITE_FORMAT_YUV422 | SPRITE_YUV_ORDER_YUYV;
		break;
	case DRM_FORMAT_YVYU:
		sprctl |= SPRITE_FORMAT_YUV422 | SPRITE_YUV_ORDER_YVYU;
		break;
	case DRM_FORMAT_UYVY:
		sprctl |= SPRITE_FORMAT_YUV422 | SPRITE_YUV_ORDER_UYVY;
		break;
	case DRM_FORMAT_VYUY:
		sprctl |= SPRITE_FORMAT_YUV422 | SPRITE_YUV_ORDER_VYUY;
		break;
	default:
		MISSING_CASE(fb->format->format);
		return 0;
	}

	if (plane_state->base.color_encoding == DRM_COLOR_YCBCR_BT709)
		sprctl |= SPRITE_YUV_TO_RGB_CSC_FORMAT_BT709;

	if (plane_state->base.color_range == DRM_COLOR_YCBCR_FULL_RANGE)
		sprctl |= SPRITE_YUV_RANGE_CORRECTION_DISABLE;

	if (fb->modifier == I915_FORMAT_MOD_X_TILED)
		sprctl |= SPRITE_TILED;

	if (rotation & DRM_MODE_ROTATE_180)
		sprctl |= SPRITE_ROTATE_180;

	if (key->flags & I915_SET_COLORKEY_DESTINATION)
		sprctl |= SPRITE_DEST_KEY;
	else if (key->flags & I915_SET_COLORKEY_SOURCE)
		sprctl |= SPRITE_SOURCE_KEY;

	return sprctl;
}

static void
ivb_update_plane(struct intel_plane *plane,
		 const struct intel_crtc_state *crtc_state,
		 const struct intel_plane_state *plane_state)
{
	struct drm_i915_private *dev_priv = to_i915(plane->base.dev);
	const struct drm_framebuffer *fb = plane_state->base.fb;
	enum pipe pipe = plane->pipe;
	u32 sprctl = plane_state->ctl, sprscale = 0;
	u32 sprsurf_offset = plane_state->color_plane[0].offset;
	u32 linear_offset;
	const struct drm_intel_sprite_colorkey *key = &plane_state->ckey;
	int crtc_x = plane_state->base.dst.x1;
	int crtc_y = plane_state->base.dst.y1;
	uint32_t crtc_w = drm_rect_width(&plane_state->base.dst);
	uint32_t crtc_h = drm_rect_height(&plane_state->base.dst);
	uint32_t x = plane_state->color_plane[0].x;
	uint32_t y = plane_state->color_plane[0].y;
	uint32_t src_w = drm_rect_width(&plane_state->base.src) >> 16;
	uint32_t src_h = drm_rect_height(&plane_state->base.src) >> 16;
	unsigned long irqflags;

	/* Sizes are 0 based */
	src_w--;
	src_h--;
	crtc_w--;
	crtc_h--;

	if (crtc_w != src_w || crtc_h != src_h)
		sprscale = SPRITE_SCALE_ENABLE | (src_w << 16) | src_h;

	linear_offset = intel_fb_xy_to_linear(x, y, plane_state, 0);

	spin_lock_irqsave(&dev_priv->uncore.lock, irqflags);

	if (key->flags) {
		I915_WRITE_FW(SPRKEYVAL(pipe), key->min_value);
		I915_WRITE_FW(SPRKEYMAX(pipe), key->max_value);
		I915_WRITE_FW(SPRKEYMSK(pipe), key->channel_mask);
	}

	I915_WRITE_FW(SPRSTRIDE(pipe), plane_state->color_plane[0].stride);
	I915_WRITE_FW(SPRPOS(pipe), (crtc_y << 16) | crtc_x);

	/* HSW consolidates SPRTILEOFF and SPRLINOFF into a single SPROFFSET
	 * register */
	if (IS_HASWELL(dev_priv) || IS_BROADWELL(dev_priv))
		I915_WRITE_FW(SPROFFSET(pipe), (y << 16) | x);
	else if (fb->modifier == I915_FORMAT_MOD_X_TILED)
		I915_WRITE_FW(SPRTILEOFF(pipe), (y << 16) | x);
	else
		I915_WRITE_FW(SPRLINOFF(pipe), linear_offset);

	I915_WRITE_FW(SPRSIZE(pipe), (crtc_h << 16) | crtc_w);
	if (IS_IVYBRIDGE(dev_priv))
		I915_WRITE_FW(SPRSCALE(pipe), sprscale);
	I915_WRITE_FW(SPRCTL(pipe), sprctl);
	I915_WRITE_FW(SPRSURF(pipe),
		      intel_plane_ggtt_offset(plane_state) + sprsurf_offset);
	POSTING_READ_FW(SPRSURF(pipe));

	spin_unlock_irqrestore(&dev_priv->uncore.lock, irqflags);
}

static void
ivb_disable_plane(struct intel_plane *plane, struct intel_crtc *crtc)
{
	struct drm_i915_private *dev_priv = to_i915(plane->base.dev);
	enum pipe pipe = plane->pipe;
	unsigned long irqflags;

	spin_lock_irqsave(&dev_priv->uncore.lock, irqflags);

	I915_WRITE_FW(SPRCTL(pipe), 0);
	/* Can't leave the scaler enabled... */
	if (IS_IVYBRIDGE(dev_priv))
		I915_WRITE_FW(SPRSCALE(pipe), 0);

	I915_WRITE_FW(SPRSURF(pipe), 0);
	POSTING_READ_FW(SPRSURF(pipe));

	spin_unlock_irqrestore(&dev_priv->uncore.lock, irqflags);
}

static bool
ivb_plane_get_hw_state(struct intel_plane *plane,
		       enum pipe *pipe)
{
	struct drm_i915_private *dev_priv = to_i915(plane->base.dev);
	enum intel_display_power_domain power_domain;
	bool ret;

	power_domain = POWER_DOMAIN_PIPE(plane->pipe);
	if (!intel_display_power_get_if_enabled(dev_priv, power_domain))
		return false;

	ret =  I915_READ(SPRCTL(plane->pipe)) & SPRITE_ENABLE;

	*pipe = plane->pipe;

	intel_display_power_put(dev_priv, power_domain);

	return ret;
}

static unsigned int
g4x_sprite_max_stride(struct intel_plane *plane,
		      u32 pixel_format, u64 modifier,
		      unsigned int rotation)
{
	return 16384;
}

static u32 g4x_sprite_ctl(const struct intel_crtc_state *crtc_state,
			  const struct intel_plane_state *plane_state)
{
	struct drm_i915_private *dev_priv =
		to_i915(plane_state->base.plane->dev);
	const struct drm_framebuffer *fb = plane_state->base.fb;
	unsigned int rotation = plane_state->base.rotation;
	const struct drm_intel_sprite_colorkey *key = &plane_state->ckey;
	u32 dvscntr;

	dvscntr = DVS_ENABLE | DVS_GAMMA_ENABLE;

	if (IS_GEN6(dev_priv))
		dvscntr |= DVS_TRICKLE_FEED_DISABLE;

	switch (fb->format->format) {
	case DRM_FORMAT_XBGR8888:
		dvscntr |= DVS_FORMAT_RGBX888 | DVS_RGB_ORDER_XBGR;
		break;
	case DRM_FORMAT_XRGB8888:
		dvscntr |= DVS_FORMAT_RGBX888;
		break;
	case DRM_FORMAT_YUYV:
		dvscntr |= DVS_FORMAT_YUV422 | DVS_YUV_ORDER_YUYV;
		break;
	case DRM_FORMAT_YVYU:
		dvscntr |= DVS_FORMAT_YUV422 | DVS_YUV_ORDER_YVYU;
		break;
	case DRM_FORMAT_UYVY:
		dvscntr |= DVS_FORMAT_YUV422 | DVS_YUV_ORDER_UYVY;
		break;
	case DRM_FORMAT_VYUY:
		dvscntr |= DVS_FORMAT_YUV422 | DVS_YUV_ORDER_VYUY;
		break;
	default:
		MISSING_CASE(fb->format->format);
		return 0;
	}

	if (plane_state->base.color_encoding == DRM_COLOR_YCBCR_BT709)
		dvscntr |= DVS_YUV_FORMAT_BT709;

	if (plane_state->base.color_range == DRM_COLOR_YCBCR_FULL_RANGE)
		dvscntr |= DVS_YUV_RANGE_CORRECTION_DISABLE;

	if (fb->modifier == I915_FORMAT_MOD_X_TILED)
		dvscntr |= DVS_TILED;

	if (rotation & DRM_MODE_ROTATE_180)
		dvscntr |= DVS_ROTATE_180;

	if (key->flags & I915_SET_COLORKEY_DESTINATION)
		dvscntr |= DVS_DEST_KEY;
	else if (key->flags & I915_SET_COLORKEY_SOURCE)
		dvscntr |= DVS_SOURCE_KEY;

	return dvscntr;
}

static void
g4x_update_plane(struct intel_plane *plane,
		 const struct intel_crtc_state *crtc_state,
		 const struct intel_plane_state *plane_state)
{
	struct drm_i915_private *dev_priv = to_i915(plane->base.dev);
	const struct drm_framebuffer *fb = plane_state->base.fb;
	enum pipe pipe = plane->pipe;
	u32 dvscntr = plane_state->ctl, dvsscale = 0;
	u32 dvssurf_offset = plane_state->color_plane[0].offset;
	u32 linear_offset;
	const struct drm_intel_sprite_colorkey *key = &plane_state->ckey;
	int crtc_x = plane_state->base.dst.x1;
	int crtc_y = plane_state->base.dst.y1;
	uint32_t crtc_w = drm_rect_width(&plane_state->base.dst);
	uint32_t crtc_h = drm_rect_height(&plane_state->base.dst);
	uint32_t x = plane_state->color_plane[0].x;
	uint32_t y = plane_state->color_plane[0].y;
	uint32_t src_w = drm_rect_width(&plane_state->base.src) >> 16;
	uint32_t src_h = drm_rect_height(&plane_state->base.src) >> 16;
	unsigned long irqflags;

	/* Sizes are 0 based */
	src_w--;
	src_h--;
	crtc_w--;
	crtc_h--;

	if (crtc_w != src_w || crtc_h != src_h)
		dvsscale = DVS_SCALE_ENABLE | (src_w << 16) | src_h;

	linear_offset = intel_fb_xy_to_linear(x, y, plane_state, 0);

	spin_lock_irqsave(&dev_priv->uncore.lock, irqflags);

	if (key->flags) {
		I915_WRITE_FW(DVSKEYVAL(pipe), key->min_value);
		I915_WRITE_FW(DVSKEYMAX(pipe), key->max_value);
		I915_WRITE_FW(DVSKEYMSK(pipe), key->channel_mask);
	}

	I915_WRITE_FW(DVSSTRIDE(pipe), plane_state->color_plane[0].stride);
	I915_WRITE_FW(DVSPOS(pipe), (crtc_y << 16) | crtc_x);

	if (fb->modifier == I915_FORMAT_MOD_X_TILED)
		I915_WRITE_FW(DVSTILEOFF(pipe), (y << 16) | x);
	else
		I915_WRITE_FW(DVSLINOFF(pipe), linear_offset);

	I915_WRITE_FW(DVSSIZE(pipe), (crtc_h << 16) | crtc_w);
	I915_WRITE_FW(DVSSCALE(pipe), dvsscale);
	I915_WRITE_FW(DVSCNTR(pipe), dvscntr);
	I915_WRITE_FW(DVSSURF(pipe),
		      intel_plane_ggtt_offset(plane_state) + dvssurf_offset);
	POSTING_READ_FW(DVSSURF(pipe));

	spin_unlock_irqrestore(&dev_priv->uncore.lock, irqflags);
}

static void
g4x_disable_plane(struct intel_plane *plane, struct intel_crtc *crtc)
{
	struct drm_i915_private *dev_priv = to_i915(plane->base.dev);
	enum pipe pipe = plane->pipe;
	unsigned long irqflags;

	spin_lock_irqsave(&dev_priv->uncore.lock, irqflags);

	I915_WRITE_FW(DVSCNTR(pipe), 0);
	/* Disable the scaler */
	I915_WRITE_FW(DVSSCALE(pipe), 0);

	I915_WRITE_FW(DVSSURF(pipe), 0);
	POSTING_READ_FW(DVSSURF(pipe));

	spin_unlock_irqrestore(&dev_priv->uncore.lock, irqflags);
}

static bool
g4x_plane_get_hw_state(struct intel_plane *plane,
		       enum pipe *pipe)
{
	struct drm_i915_private *dev_priv = to_i915(plane->base.dev);
	enum intel_display_power_domain power_domain;
	bool ret;

	power_domain = POWER_DOMAIN_PIPE(plane->pipe);
	if (!intel_display_power_get_if_enabled(dev_priv, power_domain))
		return false;

	ret = I915_READ(DVSCNTR(plane->pipe)) & DVS_ENABLE;

	*pipe = plane->pipe;

	intel_display_power_put(dev_priv, power_domain);

	return ret;
}

static int
<<<<<<< HEAD
intel_check_sprite_plane(struct intel_crtc_state *crtc_state,
			 struct intel_plane_state *state)
{
	struct intel_plane *plane = to_intel_plane(state->base.plane);
	struct drm_i915_private *dev_priv = to_i915(plane->base.dev);
	struct intel_crtc *crtc = to_intel_crtc(crtc_state->base.crtc);
	struct drm_framebuffer *fb = state->base.fb;
	int max_stride = INTEL_GEN(dev_priv) >= 9 ? 32768 : 16384;
	int max_scale, min_scale;
	bool can_scale;
	int ret;
	uint32_t pixel_format = 0;

	if (!fb) {
		state->base.visible = false;
=======
g4x_sprite_check_scaling(struct intel_crtc_state *crtc_state,
			 struct intel_plane_state *plane_state)
{
	const struct drm_framebuffer *fb = plane_state->base.fb;
	const struct drm_rect *src = &plane_state->base.src;
	const struct drm_rect *dst = &plane_state->base.dst;
	int src_x, src_y, src_w, src_h, crtc_w, crtc_h;
	const struct drm_display_mode *adjusted_mode =
		&crtc_state->base.adjusted_mode;
	unsigned int cpp = fb->format->cpp[0];
	unsigned int width_bytes;
	int min_width, min_height;

	crtc_w = drm_rect_width(dst);
	crtc_h = drm_rect_height(dst);

	src_x = src->x1 >> 16;
	src_y = src->y1 >> 16;
	src_w = drm_rect_width(src) >> 16;
	src_h = drm_rect_height(src) >> 16;

	if (src_w == crtc_w && src_h == crtc_h)
>>>>>>> 9f51ae62
		return 0;

	min_width = 3;

	if (adjusted_mode->flags & DRM_MODE_FLAG_INTERLACE) {
		if (src_h & 1) {
			DRM_DEBUG_KMS("Source height must be even with interlaced modes\n");
			return -EINVAL;
		}
		min_height = 6;
	} else {
		min_height = 3;
	}

	width_bytes = ((src_x * cpp) & 63) + src_w * cpp;

	if (src_w < min_width || src_h < min_height ||
	    src_w > 2048 || src_h > 2048) {
		DRM_DEBUG_KMS("Source dimensions (%dx%d) exceed hardware limits (%dx%d - %dx%d)\n",
			      src_w, src_h, min_width, min_height, 2048, 2048);
		return -EINVAL;
	}

	if (width_bytes > 4096) {
		DRM_DEBUG_KMS("Fetch width (%d) exceeds hardware max with scaling (%u)\n",
			      width_bytes, 4096);
		return -EINVAL;
	}

	if (width_bytes > 4096 || fb->pitches[0] > 4096) {
		DRM_DEBUG_KMS("Stride (%u) exceeds hardware max with scaling (%u)\n",
			      fb->pitches[0], 4096);
		return -EINVAL;
	}

	return 0;
}

static int
g4x_sprite_check(struct intel_crtc_state *crtc_state,
		 struct intel_plane_state *plane_state)
{
	struct intel_plane *plane = to_intel_plane(plane_state->base.plane);
	struct drm_i915_private *dev_priv = to_i915(plane->base.dev);
	int max_scale, min_scale;
	int ret;

	if (INTEL_GEN(dev_priv) < 7) {
		min_scale = 1;
		max_scale = 16 << 16;
	} else if (IS_IVYBRIDGE(dev_priv)) {
		min_scale = 1;
		max_scale = 2 << 16;
	} else {
		min_scale = DRM_PLANE_HELPER_NO_SCALING;
		max_scale = DRM_PLANE_HELPER_NO_SCALING;
	}

	ret = drm_atomic_helper_check_plane_state(&plane_state->base,
						  &crtc_state->base,
						  min_scale, max_scale,
						  true, true);
	if (ret)
		return ret;

	if (!plane_state->base.visible)
		return 0;

	ret = intel_plane_check_src_coordinates(plane_state);
	if (ret)
		return ret;

	ret = g4x_sprite_check_scaling(crtc_state, plane_state);
	if (ret)
		return ret;

	ret = i9xx_check_plane_surface(plane_state);
	if (ret)
		return ret;

	if (INTEL_GEN(dev_priv) >= 7)
		plane_state->ctl = ivb_sprite_ctl(crtc_state, plane_state);
	else
		plane_state->ctl = g4x_sprite_ctl(crtc_state, plane_state);

	return 0;
}

int chv_plane_check_rotation(const struct intel_plane_state *plane_state)
{
	struct intel_plane *plane = to_intel_plane(plane_state->base.plane);
	struct drm_i915_private *dev_priv = to_i915(plane->base.dev);
	unsigned int rotation = plane_state->base.rotation;

	/* CHV ignores the mirror bit when the rotate bit is set :( */
	if (IS_CHERRYVIEW(dev_priv) &&
	    rotation & DRM_MODE_ROTATE_180 &&
	    rotation & DRM_MODE_REFLECT_X) {
		DRM_DEBUG_KMS("Cannot rotate and reflect at the same time\n");
		return -EINVAL;
	}

	return 0;
}

static int
vlv_sprite_check(struct intel_crtc_state *crtc_state,
		 struct intel_plane_state *plane_state)
{
	int ret;

	ret = chv_plane_check_rotation(plane_state);
	if (ret)
		return ret;

	ret = drm_atomic_helper_check_plane_state(&plane_state->base,
						  &crtc_state->base,
						  DRM_PLANE_HELPER_NO_SCALING,
						  DRM_PLANE_HELPER_NO_SCALING,
						  true, true);
	if (ret)
		return ret;

	if (!plane_state->base.visible)
		return 0;

	ret = intel_plane_check_src_coordinates(plane_state);
	if (ret)
		return ret;

	ret = i9xx_check_plane_surface(plane_state);
	if (ret)
		return ret;

	plane_state->ctl = vlv_sprite_ctl(crtc_state, plane_state);

	return 0;
}

static int skl_plane_check_fb(const struct intel_crtc_state *crtc_state,
			      const struct intel_plane_state *plane_state)
{
	const struct drm_framebuffer *fb = plane_state->base.fb;
	unsigned int rotation = plane_state->base.rotation;
	struct drm_format_name_buf format_name;

	if (!fb)
		return 0;

	if (rotation & ~(DRM_MODE_ROTATE_0 | DRM_MODE_ROTATE_180) &&
	    is_ccs_modifier(fb->modifier)) {
		DRM_DEBUG_KMS("RC support only with 0/180 degree rotation (%x)\n",
			      rotation);
		return -EINVAL;
	}

	if (rotation & DRM_MODE_REFLECT_X &&
	    fb->modifier == DRM_FORMAT_MOD_LINEAR) {
		DRM_DEBUG_KMS("horizontal flip is not supported with linear surface formats\n");
		return -EINVAL;
	}

	if (drm_rotation_90_or_270(rotation)) {
		if (fb->modifier != I915_FORMAT_MOD_Y_TILED &&
		    fb->modifier != I915_FORMAT_MOD_Yf_TILED) {
			DRM_DEBUG_KMS("Y/Yf tiling required for 90/270!\n");
			return -EINVAL;
		}

		/*
		 * 90/270 is not allowed with RGB64 16:16:16:16,
		 * RGB 16-bit 5:6:5, and Indexed 8-bit.
		 * TBD: Add RGB64 case once its added in supported format list.
		 */
		switch (fb->format->format) {
		case DRM_FORMAT_C8:
		case DRM_FORMAT_RGB565:
			DRM_DEBUG_KMS("Unsupported pixel format %s for 90/270!\n",
				      drm_get_format_name(fb->format->format,
							  &format_name));
			return -EINVAL;
		default:
			break;
		}
	}

	/* Y-tiling is not supported in IF-ID Interlace mode */
	if (crtc_state->base.enable &&
	    crtc_state->base.adjusted_mode.flags & DRM_MODE_FLAG_INTERLACE &&
	    (fb->modifier == I915_FORMAT_MOD_Y_TILED ||
	     fb->modifier == I915_FORMAT_MOD_Yf_TILED ||
	     fb->modifier == I915_FORMAT_MOD_Y_TILED_CCS ||
	     fb->modifier == I915_FORMAT_MOD_Yf_TILED_CCS)) {
		DRM_DEBUG_KMS("Y/Yf tiling not supported in IF-ID mode\n");
		return -EINVAL;
	}

	return 0;
}

static int skl_plane_check_dst_coordinates(const struct intel_crtc_state *crtc_state,
					   const struct intel_plane_state *plane_state)
{
	struct drm_i915_private *dev_priv =
		to_i915(plane_state->base.plane->dev);
	int crtc_x = plane_state->base.dst.x1;
	int crtc_w = drm_rect_width(&plane_state->base.dst);
	int pipe_src_w = crtc_state->pipe_src_w;

	/*
	 * Display WA #1175: cnl,glk
	 * Planes other than the cursor may cause FIFO underflow and display
	 * corruption if starting less than 4 pixels from the right edge of
	 * the screen.
	 * Besides the above WA fix the similar problem, where planes other
	 * than the cursor ending less than 4 pixels from the left edge of the
	 * screen may cause FIFO underflow and display corruption.
	 */
	if ((IS_GEMINILAKE(dev_priv) || IS_CANNONLAKE(dev_priv)) &&
	    (crtc_x + crtc_w < 4 || crtc_x > pipe_src_w - 4)) {
		DRM_DEBUG_KMS("requested plane X %s position %d invalid (valid range %d-%d)\n",
			      crtc_x + crtc_w < 4 ? "end" : "start",
			      crtc_x + crtc_w < 4 ? crtc_x + crtc_w : crtc_x,
			      4, pipe_src_w - 4);
		return -ERANGE;
	}

	return 0;
}

int skl_plane_check(struct intel_crtc_state *crtc_state,
		    struct intel_plane_state *plane_state)
{
	struct intel_plane *plane = to_intel_plane(plane_state->base.plane);
	struct drm_i915_private *dev_priv = to_i915(plane->base.dev);
	int max_scale, min_scale;
	int ret;

	ret = skl_plane_check_fb(crtc_state, plane_state);
	if (ret)
		return ret;

	/* use scaler when colorkey is not required */
	if (!plane_state->ckey.flags) {
		const struct drm_framebuffer *fb = plane_state->base.fb;

		min_scale = 1;
		max_scale = skl_max_scale(crtc_state,
					  fb ? fb->format->format : 0);
	} else {
		min_scale = DRM_PLANE_HELPER_NO_SCALING;
		max_scale = DRM_PLANE_HELPER_NO_SCALING;
	}

	ret = drm_atomic_helper_check_plane_state(&plane_state->base,
						  &crtc_state->base,
						  min_scale, max_scale,
						  true, true);
	if (ret)
		return ret;

	if (!plane_state->base.visible)
		return 0;

	ret = skl_plane_check_dst_coordinates(crtc_state, plane_state);
	if (ret)
		return ret;

	ret = intel_plane_check_src_coordinates(plane_state);
	if (ret)
		return ret;

	ret = skl_check_plane_surface(plane_state);
	if (ret)
		return ret;

	plane_state->ctl = skl_plane_ctl(crtc_state, plane_state);

	if (INTEL_GEN(dev_priv) >= 10 || IS_GEMINILAKE(dev_priv))
		plane_state->color_ctl = glk_plane_color_ctl(crtc_state,
							     plane_state);

	return 0;
}

static bool has_dst_key_in_primary_plane(struct drm_i915_private *dev_priv)
{
	return INTEL_GEN(dev_priv) >= 9;
}

static void intel_plane_set_ckey(struct intel_plane_state *plane_state,
				 const struct drm_intel_sprite_colorkey *set)
{
	struct intel_plane *plane = to_intel_plane(plane_state->base.plane);
	struct drm_i915_private *dev_priv = to_i915(plane->base.dev);
	struct drm_intel_sprite_colorkey *key = &plane_state->ckey;

	*key = *set;

	/*
	 * We want src key enabled on the
	 * sprite and not on the primary.
	 */
	if (plane->id == PLANE_PRIMARY &&
	    set->flags & I915_SET_COLORKEY_SOURCE)
		key->flags = 0;

	/*
	 * On SKL+ we want dst key enabled on
	 * the primary and not on the sprite.
	 */
	if (INTEL_GEN(dev_priv) >= 9 && plane->id != PLANE_PRIMARY &&
	    set->flags & I915_SET_COLORKEY_DESTINATION)
		key->flags = 0;
}

int intel_sprite_set_colorkey_ioctl(struct drm_device *dev, void *data,
				    struct drm_file *file_priv)
{
	struct drm_i915_private *dev_priv = to_i915(dev);
	struct drm_intel_sprite_colorkey *set = data;
	struct drm_plane *plane;
	struct drm_plane_state *plane_state;
	struct drm_atomic_state *state;
	struct drm_modeset_acquire_ctx ctx;
	int ret = 0;

	/* ignore the pointless "none" flag */
	set->flags &= ~I915_SET_COLORKEY_NONE;

	if (set->flags & ~(I915_SET_COLORKEY_DESTINATION | I915_SET_COLORKEY_SOURCE))
		return -EINVAL;

	/* Make sure we don't try to enable both src & dest simultaneously */
	if ((set->flags & (I915_SET_COLORKEY_DESTINATION | I915_SET_COLORKEY_SOURCE)) == (I915_SET_COLORKEY_DESTINATION | I915_SET_COLORKEY_SOURCE))
		return -EINVAL;

	if ((IS_VALLEYVIEW(dev_priv) || IS_CHERRYVIEW(dev_priv)) &&
	    set->flags & I915_SET_COLORKEY_DESTINATION)
		return -EINVAL;

	plane = drm_plane_find(dev, file_priv, set->plane_id);
	if (!plane || plane->type != DRM_PLANE_TYPE_OVERLAY)
		return -ENOENT;

	/*
	 * SKL+ only plane 2 can do destination keying against plane 1.
	 * Also multiple planes can't do destination keying on the same
	 * pipe simultaneously.
	 */
	if (INTEL_GEN(dev_priv) >= 9 &&
	    to_intel_plane(plane)->id >= PLANE_SPRITE1 &&
	    set->flags & I915_SET_COLORKEY_DESTINATION)
		return -EINVAL;

	drm_modeset_acquire_init(&ctx, 0);

	state = drm_atomic_state_alloc(plane->dev);
	if (!state) {
		ret = -ENOMEM;
		goto out;
	}
	state->acquire_ctx = &ctx;

	while (1) {
		plane_state = drm_atomic_get_plane_state(state, plane);
		ret = PTR_ERR_OR_ZERO(plane_state);
		if (!ret)
			intel_plane_set_ckey(to_intel_plane_state(plane_state), set);

		/*
		 * On some platforms we have to configure
		 * the dst colorkey on the primary plane.
		 */
		if (!ret && has_dst_key_in_primary_plane(dev_priv)) {
			struct intel_crtc *crtc =
				intel_get_crtc_for_pipe(dev_priv,
							to_intel_plane(plane)->pipe);

			plane_state = drm_atomic_get_plane_state(state,
								 crtc->base.primary);
			ret = PTR_ERR_OR_ZERO(plane_state);
			if (!ret)
				intel_plane_set_ckey(to_intel_plane_state(plane_state), set);
		}

		if (!ret)
			ret = drm_atomic_commit(state);

		if (ret != -EDEADLK)
			break;

		drm_atomic_state_clear(state);
		drm_modeset_backoff(&ctx);
	}

	drm_atomic_state_put(state);
out:
	drm_modeset_drop_locks(&ctx);
	drm_modeset_acquire_fini(&ctx);
	return ret;
}

static const uint32_t g4x_plane_formats[] = {
	DRM_FORMAT_XRGB8888,
	DRM_FORMAT_YUYV,
	DRM_FORMAT_YVYU,
	DRM_FORMAT_UYVY,
	DRM_FORMAT_VYUY,
};

static const uint64_t i9xx_plane_format_modifiers[] = {
	I915_FORMAT_MOD_X_TILED,
	DRM_FORMAT_MOD_LINEAR,
	DRM_FORMAT_MOD_INVALID
};

static const uint32_t snb_plane_formats[] = {
	DRM_FORMAT_XBGR8888,
	DRM_FORMAT_XRGB8888,
	DRM_FORMAT_YUYV,
	DRM_FORMAT_YVYU,
	DRM_FORMAT_UYVY,
	DRM_FORMAT_VYUY,
};

static const uint32_t vlv_plane_formats[] = {
	DRM_FORMAT_RGB565,
	DRM_FORMAT_ABGR8888,
	DRM_FORMAT_ARGB8888,
	DRM_FORMAT_XBGR8888,
	DRM_FORMAT_XRGB8888,
	DRM_FORMAT_XBGR2101010,
	DRM_FORMAT_ABGR2101010,
	DRM_FORMAT_YUYV,
	DRM_FORMAT_YVYU,
	DRM_FORMAT_UYVY,
	DRM_FORMAT_VYUY,
};

static uint32_t skl_plane_formats[] = {
	DRM_FORMAT_RGB565,
	DRM_FORMAT_ABGR8888,
	DRM_FORMAT_ARGB8888,
	DRM_FORMAT_XBGR8888,
	DRM_FORMAT_XRGB8888,
	DRM_FORMAT_YUYV,
	DRM_FORMAT_YVYU,
	DRM_FORMAT_UYVY,
	DRM_FORMAT_VYUY,
};

static uint32_t skl_planar_formats[] = {
	DRM_FORMAT_RGB565,
	DRM_FORMAT_ABGR8888,
	DRM_FORMAT_ARGB8888,
	DRM_FORMAT_XBGR8888,
	DRM_FORMAT_XRGB8888,
	DRM_FORMAT_YUYV,
	DRM_FORMAT_YVYU,
	DRM_FORMAT_UYVY,
	DRM_FORMAT_VYUY,
	DRM_FORMAT_NV12,
};

static const uint64_t skl_plane_format_modifiers_noccs[] = {
	I915_FORMAT_MOD_Yf_TILED,
	I915_FORMAT_MOD_Y_TILED,
	I915_FORMAT_MOD_X_TILED,
	DRM_FORMAT_MOD_LINEAR,
	DRM_FORMAT_MOD_INVALID
};

static const uint64_t skl_plane_format_modifiers_ccs[] = {
	I915_FORMAT_MOD_Yf_TILED_CCS,
	I915_FORMAT_MOD_Y_TILED_CCS,
	I915_FORMAT_MOD_Yf_TILED,
	I915_FORMAT_MOD_Y_TILED,
	I915_FORMAT_MOD_X_TILED,
	DRM_FORMAT_MOD_LINEAR,
	DRM_FORMAT_MOD_INVALID
};

static bool g4x_sprite_format_mod_supported(struct drm_plane *_plane,
					    u32 format, u64 modifier)
{
	switch (modifier) {
	case DRM_FORMAT_MOD_LINEAR:
	case I915_FORMAT_MOD_X_TILED:
		break;
	default:
		return false;
	}

	switch (format) {
	case DRM_FORMAT_XRGB8888:
	case DRM_FORMAT_YUYV:
	case DRM_FORMAT_YVYU:
	case DRM_FORMAT_UYVY:
	case DRM_FORMAT_VYUY:
		if (modifier == DRM_FORMAT_MOD_LINEAR ||
		    modifier == I915_FORMAT_MOD_X_TILED)
			return true;
		/* fall through */
	default:
		return false;
	}
}

static bool snb_sprite_format_mod_supported(struct drm_plane *_plane,
					    u32 format, u64 modifier)
{
	switch (modifier) {
	case DRM_FORMAT_MOD_LINEAR:
	case I915_FORMAT_MOD_X_TILED:
		break;
	default:
		return false;
	}

	switch (format) {
	case DRM_FORMAT_XRGB8888:
	case DRM_FORMAT_XBGR8888:
	case DRM_FORMAT_YUYV:
	case DRM_FORMAT_YVYU:
	case DRM_FORMAT_UYVY:
	case DRM_FORMAT_VYUY:
		if (modifier == DRM_FORMAT_MOD_LINEAR ||
		    modifier == I915_FORMAT_MOD_X_TILED)
			return true;
		/* fall through */
	default:
		return false;
	}
}

static bool vlv_sprite_format_mod_supported(struct drm_plane *_plane,
					    u32 format, u64 modifier)
{
	switch (modifier) {
	case DRM_FORMAT_MOD_LINEAR:
	case I915_FORMAT_MOD_X_TILED:
		break;
	default:
		return false;
	}

	switch (format) {
	case DRM_FORMAT_RGB565:
	case DRM_FORMAT_ABGR8888:
	case DRM_FORMAT_ARGB8888:
	case DRM_FORMAT_XBGR8888:
	case DRM_FORMAT_XRGB8888:
	case DRM_FORMAT_XBGR2101010:
	case DRM_FORMAT_ABGR2101010:
	case DRM_FORMAT_YUYV:
	case DRM_FORMAT_YVYU:
	case DRM_FORMAT_UYVY:
	case DRM_FORMAT_VYUY:
		if (modifier == DRM_FORMAT_MOD_LINEAR ||
		    modifier == I915_FORMAT_MOD_X_TILED)
			return true;
		/* fall through */
	default:
		return false;
	}
}

static bool skl_plane_format_mod_supported(struct drm_plane *_plane,
					   u32 format, u64 modifier)
{
	struct intel_plane *plane = to_intel_plane(_plane);

	switch (modifier) {
	case DRM_FORMAT_MOD_LINEAR:
	case I915_FORMAT_MOD_X_TILED:
	case I915_FORMAT_MOD_Y_TILED:
	case I915_FORMAT_MOD_Yf_TILED:
		break;
	case I915_FORMAT_MOD_Y_TILED_CCS:
	case I915_FORMAT_MOD_Yf_TILED_CCS:
		if (!plane->has_ccs)
			return false;
		break;
	default:
		return false;
	}

	switch (format) {
	case DRM_FORMAT_XRGB8888:
	case DRM_FORMAT_XBGR8888:
	case DRM_FORMAT_ARGB8888:
	case DRM_FORMAT_ABGR8888:
		if (is_ccs_modifier(modifier))
			return true;
		/* fall through */
	case DRM_FORMAT_RGB565:
	case DRM_FORMAT_XRGB2101010:
	case DRM_FORMAT_XBGR2101010:
	case DRM_FORMAT_YUYV:
	case DRM_FORMAT_YVYU:
	case DRM_FORMAT_UYVY:
	case DRM_FORMAT_VYUY:
	case DRM_FORMAT_NV12:
		if (modifier == I915_FORMAT_MOD_Yf_TILED)
			return true;
		/* fall through */
	case DRM_FORMAT_C8:
		if (modifier == DRM_FORMAT_MOD_LINEAR ||
		    modifier == I915_FORMAT_MOD_X_TILED ||
		    modifier == I915_FORMAT_MOD_Y_TILED)
			return true;
		/* fall through */
	default:
		return false;
	}
}

static const struct drm_plane_funcs g4x_sprite_funcs = {
	.update_plane = drm_atomic_helper_update_plane,
	.disable_plane = drm_atomic_helper_disable_plane,
	.destroy = intel_plane_destroy,
	.atomic_get_property = intel_plane_atomic_get_property,
	.atomic_set_property = intel_plane_atomic_set_property,
	.atomic_duplicate_state = intel_plane_duplicate_state,
	.atomic_destroy_state = intel_plane_destroy_state,
	.format_mod_supported = g4x_sprite_format_mod_supported,
};

static const struct drm_plane_funcs snb_sprite_funcs = {
	.update_plane = drm_atomic_helper_update_plane,
	.disable_plane = drm_atomic_helper_disable_plane,
	.destroy = intel_plane_destroy,
	.atomic_get_property = intel_plane_atomic_get_property,
	.atomic_set_property = intel_plane_atomic_set_property,
	.atomic_duplicate_state = intel_plane_duplicate_state,
	.atomic_destroy_state = intel_plane_destroy_state,
	.format_mod_supported = snb_sprite_format_mod_supported,
};

static const struct drm_plane_funcs vlv_sprite_funcs = {
	.update_plane = drm_atomic_helper_update_plane,
	.disable_plane = drm_atomic_helper_disable_plane,
	.destroy = intel_plane_destroy,
	.atomic_get_property = intel_plane_atomic_get_property,
	.atomic_set_property = intel_plane_atomic_set_property,
	.atomic_duplicate_state = intel_plane_duplicate_state,
	.atomic_destroy_state = intel_plane_destroy_state,
	.format_mod_supported = vlv_sprite_format_mod_supported,
};

static const struct drm_plane_funcs skl_plane_funcs = {
	.update_plane = drm_atomic_helper_update_plane,
	.disable_plane = drm_atomic_helper_disable_plane,
	.destroy = intel_plane_destroy,
	.atomic_get_property = intel_plane_atomic_get_property,
	.atomic_set_property = intel_plane_atomic_set_property,
	.atomic_duplicate_state = intel_plane_duplicate_state,
	.atomic_destroy_state = intel_plane_destroy_state,
	.format_mod_supported = skl_plane_format_mod_supported,
};

bool skl_plane_has_ccs(struct drm_i915_private *dev_priv,
		       enum pipe pipe, enum plane_id plane_id)
{
	if (plane_id == PLANE_CURSOR)
		return false;

	if (INTEL_GEN(dev_priv) >= 10)
		return true;

	if (IS_GEMINILAKE(dev_priv))
		return pipe != PIPE_C;

	return pipe != PIPE_C &&
		(plane_id == PLANE_PRIMARY ||
		 plane_id == PLANE_SPRITE0);
}

struct intel_plane *
intel_sprite_plane_create(struct drm_i915_private *dev_priv,
			  enum pipe pipe, int plane)
{
	struct intel_plane *intel_plane = NULL;
	struct intel_plane_state *state = NULL;
	const struct drm_plane_funcs *plane_funcs;
	unsigned long possible_crtcs;
	const uint32_t *plane_formats;
	const uint64_t *modifiers;
	unsigned int supported_rotations;
	int num_plane_formats;
	int ret;

	intel_plane = kzalloc(sizeof(*intel_plane), GFP_KERNEL);
	if (!intel_plane) {
		ret = -ENOMEM;
		goto fail;
	}

	state = intel_create_plane_state(&intel_plane->base);
	if (!state) {
		ret = -ENOMEM;
		goto fail;
	}
	intel_plane->base.state = &state->base;

	if (INTEL_GEN(dev_priv) >= 9) {
		state->scaler_id = -1;

		intel_plane->has_ccs = skl_plane_has_ccs(dev_priv, pipe,
							 PLANE_SPRITE0 + plane);

		intel_plane->max_stride = skl_plane_max_stride;
		intel_plane->update_plane = skl_update_plane;
		intel_plane->disable_plane = skl_disable_plane;
		intel_plane->get_hw_state = skl_plane_get_hw_state;
		intel_plane->check_plane = skl_plane_check;

		if (skl_plane_has_planar(dev_priv, pipe,
					 PLANE_SPRITE0 + plane)) {
			plane_formats = skl_planar_formats;
			num_plane_formats = ARRAY_SIZE(skl_planar_formats);
		} else {
			plane_formats = skl_plane_formats;
			num_plane_formats = ARRAY_SIZE(skl_plane_formats);
		}

		if (intel_plane->has_ccs)
			modifiers = skl_plane_format_modifiers_ccs;
		else
			modifiers = skl_plane_format_modifiers_noccs;

		plane_funcs = &skl_plane_funcs;
	} else if (IS_VALLEYVIEW(dev_priv) || IS_CHERRYVIEW(dev_priv)) {
		intel_plane->max_stride = i9xx_plane_max_stride;
		intel_plane->update_plane = vlv_update_plane;
		intel_plane->disable_plane = vlv_disable_plane;
		intel_plane->get_hw_state = vlv_plane_get_hw_state;
		intel_plane->check_plane = vlv_sprite_check;

		plane_formats = vlv_plane_formats;
		num_plane_formats = ARRAY_SIZE(vlv_plane_formats);
		modifiers = i9xx_plane_format_modifiers;

		plane_funcs = &vlv_sprite_funcs;
	} else if (INTEL_GEN(dev_priv) >= 7) {
		intel_plane->max_stride = g4x_sprite_max_stride;
		intel_plane->update_plane = ivb_update_plane;
		intel_plane->disable_plane = ivb_disable_plane;
		intel_plane->get_hw_state = ivb_plane_get_hw_state;
		intel_plane->check_plane = g4x_sprite_check;

		plane_formats = snb_plane_formats;
		num_plane_formats = ARRAY_SIZE(snb_plane_formats);
		modifiers = i9xx_plane_format_modifiers;

		plane_funcs = &snb_sprite_funcs;
	} else {
		intel_plane->max_stride = g4x_sprite_max_stride;
		intel_plane->update_plane = g4x_update_plane;
		intel_plane->disable_plane = g4x_disable_plane;
		intel_plane->get_hw_state = g4x_plane_get_hw_state;
		intel_plane->check_plane = g4x_sprite_check;

		modifiers = i9xx_plane_format_modifiers;
		if (IS_GEN6(dev_priv)) {
			plane_formats = snb_plane_formats;
			num_plane_formats = ARRAY_SIZE(snb_plane_formats);

			plane_funcs = &snb_sprite_funcs;
		} else {
			plane_formats = g4x_plane_formats;
			num_plane_formats = ARRAY_SIZE(g4x_plane_formats);

			plane_funcs = &g4x_sprite_funcs;
		}
	}

	if (INTEL_GEN(dev_priv) >= 9) {
		supported_rotations =
			DRM_MODE_ROTATE_0 | DRM_MODE_ROTATE_90 |
			DRM_MODE_ROTATE_180 | DRM_MODE_ROTATE_270;
	} else if (IS_CHERRYVIEW(dev_priv) && pipe == PIPE_B) {
		supported_rotations =
			DRM_MODE_ROTATE_0 | DRM_MODE_ROTATE_180 |
			DRM_MODE_REFLECT_X;
	} else {
		supported_rotations =
			DRM_MODE_ROTATE_0 | DRM_MODE_ROTATE_180;
	}

	intel_plane->pipe = pipe;
	intel_plane->i9xx_plane = plane;
	intel_plane->id = PLANE_SPRITE0 + plane;
	intel_plane->frontbuffer_bit = INTEL_FRONTBUFFER(pipe, intel_plane->id);

	possible_crtcs = (1 << pipe);

	if (INTEL_GEN(dev_priv) >= 9)
		ret = drm_universal_plane_init(&dev_priv->drm, &intel_plane->base,
					       possible_crtcs, plane_funcs,
					       plane_formats, num_plane_formats,
					       modifiers,
					       DRM_PLANE_TYPE_OVERLAY,
					       "plane %d%c", plane + 2, pipe_name(pipe));
	else
		ret = drm_universal_plane_init(&dev_priv->drm, &intel_plane->base,
					       possible_crtcs, plane_funcs,
					       plane_formats, num_plane_formats,
					       modifiers,
					       DRM_PLANE_TYPE_OVERLAY,
					       "sprite %c", sprite_name(pipe, plane));
	if (ret)
		goto fail;

	drm_plane_create_rotation_property(&intel_plane->base,
					   DRM_MODE_ROTATE_0,
					   supported_rotations);

	drm_plane_create_color_properties(&intel_plane->base,
					  BIT(DRM_COLOR_YCBCR_BT601) |
					  BIT(DRM_COLOR_YCBCR_BT709),
					  BIT(DRM_COLOR_YCBCR_LIMITED_RANGE) |
					  BIT(DRM_COLOR_YCBCR_FULL_RANGE),
					  DRM_COLOR_YCBCR_BT709,
					  DRM_COLOR_YCBCR_LIMITED_RANGE);

	drm_plane_helper_add(&intel_plane->base, &intel_plane_helper_funcs);

	return intel_plane;

fail:
	kfree(state);
	kfree(intel_plane);

	return ERR_PTR(ret);
}<|MERGE_RESOLUTION|>--- conflicted
+++ resolved
@@ -1040,23 +1040,6 @@
 }
 
 static int
-<<<<<<< HEAD
-intel_check_sprite_plane(struct intel_crtc_state *crtc_state,
-			 struct intel_plane_state *state)
-{
-	struct intel_plane *plane = to_intel_plane(state->base.plane);
-	struct drm_i915_private *dev_priv = to_i915(plane->base.dev);
-	struct intel_crtc *crtc = to_intel_crtc(crtc_state->base.crtc);
-	struct drm_framebuffer *fb = state->base.fb;
-	int max_stride = INTEL_GEN(dev_priv) >= 9 ? 32768 : 16384;
-	int max_scale, min_scale;
-	bool can_scale;
-	int ret;
-	uint32_t pixel_format = 0;
-
-	if (!fb) {
-		state->base.visible = false;
-=======
 g4x_sprite_check_scaling(struct intel_crtc_state *crtc_state,
 			 struct intel_plane_state *plane_state)
 {
@@ -1079,7 +1062,6 @@
 	src_h = drm_rect_height(src) >> 16;
 
 	if (src_w == crtc_w && src_h == crtc_h)
->>>>>>> 9f51ae62
 		return 0;
 
 	min_width = 3;
