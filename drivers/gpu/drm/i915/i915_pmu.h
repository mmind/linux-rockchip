--- conflicted
+++ resolved
@@ -97,11 +97,6 @@
 	 */
 	struct i915_pmu_sample sample[__I915_NUM_PMU_SAMPLERS];
 	/**
-<<<<<<< HEAD
-	 * @suspended_jiffies_last: Cached suspend time from PM core.
-	 */
-	unsigned long suspended_jiffies_last;
-=======
 	 * @i915_attr: Memory block holding device attributes.
 	 */
 	void *i915_attr;
@@ -109,7 +104,6 @@
 	 * @pmu_attr: Memory block holding device attributes.
 	 */
 	void *pmu_attr;
->>>>>>> 57de50af
 };
 
 #ifdef CONFIG_PERF_EVENTS
