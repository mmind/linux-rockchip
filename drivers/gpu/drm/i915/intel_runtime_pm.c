--- conflicted
+++ resolved
@@ -3564,12 +3564,9 @@
 
 	/* 7. Setup MBUS. */
 	icl_mbus_init(dev_priv);
-<<<<<<< HEAD
-=======
 
 	if (resume && dev_priv->csr.dmc_payload)
 		intel_csr_load_program(dev_priv);
->>>>>>> 9f51ae62
 }
 
 static void icl_display_core_uninit(struct drm_i915_private *dev_priv)
