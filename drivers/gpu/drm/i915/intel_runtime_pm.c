/*
 * Copyright © 2012-2014 Intel Corporation
 *
 * Permission is hereby granted, free of charge, to any person obtaining a
 * copy of this software and associated documentation files (the "Software"),
 * to deal in the Software without restriction, including without limitation
 * the rights to use, copy, modify, merge, publish, distribute, sublicense,
 * and/or sell copies of the Software, and to permit persons to whom the
 * Software is furnished to do so, subject to the following conditions:
 *
 * The above copyright notice and this permission notice (including the next
 * paragraph) shall be included in all copies or substantial portions of the
 * Software.
 *
 * THE SOFTWARE IS PROVIDED "AS IS", WITHOUT WARRANTY OF ANY KIND, EXPRESS OR
 * IMPLIED, INCLUDING BUT NOT LIMITED TO THE WARRANTIES OF MERCHANTABILITY,
 * FITNESS FOR A PARTICULAR PURPOSE AND NONINFRINGEMENT.  IN NO EVENT SHALL
 * THE AUTHORS OR COPYRIGHT HOLDERS BE LIABLE FOR ANY CLAIM, DAMAGES OR OTHER
 * LIABILITY, WHETHER IN AN ACTION OF CONTRACT, TORT OR OTHERWISE, ARISING
 * FROM, OUT OF OR IN CONNECTION WITH THE SOFTWARE OR THE USE OR OTHER DEALINGS
 * IN THE SOFTWARE.
 *
 * Authors:
 *    Eugeni Dodonov <eugeni.dodonov@intel.com>
 *    Daniel Vetter <daniel.vetter@ffwll.ch>
 *
 */

#include <linux/pm_runtime.h>
#include <linux/vgaarb.h>

#include "i915_drv.h"
#include "intel_drv.h"

/**
 * DOC: runtime pm
 *
 * The i915 driver supports dynamic enabling and disabling of entire hardware
 * blocks at runtime. This is especially important on the display side where
 * software is supposed to control many power gates manually on recent hardware,
 * since on the GT side a lot of the power management is done by the hardware.
 * But even there some manual control at the device level is required.
 *
 * Since i915 supports a diverse set of platforms with a unified codebase and
 * hardware engineers just love to shuffle functionality around between power
 * domains there's a sizeable amount of indirection required. This file provides
 * generic functions to the driver for grabbing and releasing references for
 * abstract power domains. It then maps those to the actual power wells
 * present for a given platform.
 */

#define for_each_power_well(i, power_well, domain_mask, power_domains)	\
	for (i = 0;							\
	     i < (power_domains)->power_well_count &&			\
		 ((power_well) = &(power_domains)->power_wells[i]);	\
	     i++)							\
		for_each_if ((power_well)->domains & (domain_mask))

#define for_each_power_well_rev(i, power_well, domain_mask, power_domains) \
	for (i = (power_domains)->power_well_count - 1;			 \
	     i >= 0 && ((power_well) = &(power_domains)->power_wells[i]);\
	     i--)							 \
		for_each_if ((power_well)->domains & (domain_mask))

bool intel_display_power_well_is_enabled(struct drm_i915_private *dev_priv,
				    int power_well_id);

const char *
intel_display_power_domain_str(enum intel_display_power_domain domain)
{
	switch (domain) {
	case POWER_DOMAIN_PIPE_A:
		return "PIPE_A";
	case POWER_DOMAIN_PIPE_B:
		return "PIPE_B";
	case POWER_DOMAIN_PIPE_C:
		return "PIPE_C";
	case POWER_DOMAIN_PIPE_A_PANEL_FITTER:
		return "PIPE_A_PANEL_FITTER";
	case POWER_DOMAIN_PIPE_B_PANEL_FITTER:
		return "PIPE_B_PANEL_FITTER";
	case POWER_DOMAIN_PIPE_C_PANEL_FITTER:
		return "PIPE_C_PANEL_FITTER";
	case POWER_DOMAIN_TRANSCODER_A:
		return "TRANSCODER_A";
	case POWER_DOMAIN_TRANSCODER_B:
		return "TRANSCODER_B";
	case POWER_DOMAIN_TRANSCODER_C:
		return "TRANSCODER_C";
	case POWER_DOMAIN_TRANSCODER_EDP:
		return "TRANSCODER_EDP";
	case POWER_DOMAIN_TRANSCODER_DSI_A:
		return "TRANSCODER_DSI_A";
	case POWER_DOMAIN_TRANSCODER_DSI_C:
		return "TRANSCODER_DSI_C";
	case POWER_DOMAIN_PORT_DDI_A_LANES:
		return "PORT_DDI_A_LANES";
	case POWER_DOMAIN_PORT_DDI_B_LANES:
		return "PORT_DDI_B_LANES";
	case POWER_DOMAIN_PORT_DDI_C_LANES:
		return "PORT_DDI_C_LANES";
	case POWER_DOMAIN_PORT_DDI_D_LANES:
		return "PORT_DDI_D_LANES";
	case POWER_DOMAIN_PORT_DDI_E_LANES:
		return "PORT_DDI_E_LANES";
	case POWER_DOMAIN_PORT_DSI:
		return "PORT_DSI";
	case POWER_DOMAIN_PORT_CRT:
		return "PORT_CRT";
	case POWER_DOMAIN_PORT_OTHER:
		return "PORT_OTHER";
	case POWER_DOMAIN_VGA:
		return "VGA";
	case POWER_DOMAIN_AUDIO:
		return "AUDIO";
	case POWER_DOMAIN_PLLS:
		return "PLLS";
	case POWER_DOMAIN_AUX_A:
		return "AUX_A";
	case POWER_DOMAIN_AUX_B:
		return "AUX_B";
	case POWER_DOMAIN_AUX_C:
		return "AUX_C";
	case POWER_DOMAIN_AUX_D:
		return "AUX_D";
	case POWER_DOMAIN_GMBUS:
		return "GMBUS";
	case POWER_DOMAIN_INIT:
		return "INIT";
	case POWER_DOMAIN_MODESET:
		return "MODESET";
	default:
		MISSING_CASE(domain);
		return "?";
	}
}

static void intel_power_well_enable(struct drm_i915_private *dev_priv,
				    struct i915_power_well *power_well)
{
	DRM_DEBUG_KMS("enabling %s\n", power_well->name);
	power_well->ops->enable(dev_priv, power_well);
	power_well->hw_enabled = true;
}

static void intel_power_well_disable(struct drm_i915_private *dev_priv,
				     struct i915_power_well *power_well)
{
	DRM_DEBUG_KMS("disabling %s\n", power_well->name);
	power_well->hw_enabled = false;
	power_well->ops->disable(dev_priv, power_well);
}

/*
 * We should only use the power well if we explicitly asked the hardware to
 * enable it, so check if it's enabled and also check if we've requested it to
 * be enabled.
 */
static bool hsw_power_well_enabled(struct drm_i915_private *dev_priv,
				   struct i915_power_well *power_well)
{
	return I915_READ(HSW_PWR_WELL_DRIVER) ==
		     (HSW_PWR_WELL_ENABLE_REQUEST | HSW_PWR_WELL_STATE_ENABLED);
}

/**
 * __intel_display_power_is_enabled - unlocked check for a power domain
 * @dev_priv: i915 device instance
 * @domain: power domain to check
 *
 * This is the unlocked version of intel_display_power_is_enabled() and should
 * only be used from error capture and recovery code where deadlocks are
 * possible.
 *
 * Returns:
 * True when the power domain is enabled, false otherwise.
 */
bool __intel_display_power_is_enabled(struct drm_i915_private *dev_priv,
				      enum intel_display_power_domain domain)
{
	struct i915_power_domains *power_domains;
	struct i915_power_well *power_well;
	bool is_enabled;
	int i;

	if (dev_priv->pm.suspended)
		return false;

	power_domains = &dev_priv->power_domains;

	is_enabled = true;

	for_each_power_well_rev(i, power_well, BIT(domain), power_domains) {
		if (power_well->always_on)
			continue;

		if (!power_well->hw_enabled) {
			is_enabled = false;
			break;
		}
	}

	return is_enabled;
}

/**
 * intel_display_power_is_enabled - check for a power domain
 * @dev_priv: i915 device instance
 * @domain: power domain to check
 *
 * This function can be used to check the hw power domain state. It is mostly
 * used in hardware state readout functions. Everywhere else code should rely
 * upon explicit power domain reference counting to ensure that the hardware
 * block is powered up before accessing it.
 *
 * Callers must hold the relevant modesetting locks to ensure that concurrent
 * threads can't disable the power well while the caller tries to read a few
 * registers.
 *
 * Returns:
 * True when the power domain is enabled, false otherwise.
 */
bool intel_display_power_is_enabled(struct drm_i915_private *dev_priv,
				    enum intel_display_power_domain domain)
{
	struct i915_power_domains *power_domains;
	bool ret;

	power_domains = &dev_priv->power_domains;

	mutex_lock(&power_domains->lock);
	ret = __intel_display_power_is_enabled(dev_priv, domain);
	mutex_unlock(&power_domains->lock);

	return ret;
}

/**
 * intel_display_set_init_power - set the initial power domain state
 * @dev_priv: i915 device instance
 * @enable: whether to enable or disable the initial power domain state
 *
 * For simplicity our driver load/unload and system suspend/resume code assumes
 * that all power domains are always enabled. This functions controls the state
 * of this little hack. While the initial power domain state is enabled runtime
 * pm is effectively disabled.
 */
void intel_display_set_init_power(struct drm_i915_private *dev_priv,
				  bool enable)
{
	if (dev_priv->power_domains.init_power_on == enable)
		return;

	if (enable)
		intel_display_power_get(dev_priv, POWER_DOMAIN_INIT);
	else
		intel_display_power_put(dev_priv, POWER_DOMAIN_INIT);

	dev_priv->power_domains.init_power_on = enable;
}

/*
 * Starting with Haswell, we have a "Power Down Well" that can be turned off
 * when not needed anymore. We have 4 registers that can request the power well
 * to be enabled, and it will only be disabled if none of the registers is
 * requesting it to be enabled.
 */
static void hsw_power_well_post_enable(struct drm_i915_private *dev_priv)
{
	struct drm_device *dev = dev_priv->dev;

	/*
	 * After we re-enable the power well, if we touch VGA register 0x3d5
	 * we'll get unclaimed register interrupts. This stops after we write
	 * anything to the VGA MSR register. The vgacon module uses this
	 * register all the time, so if we unbind our driver and, as a
	 * consequence, bind vgacon, we'll get stuck in an infinite loop at
	 * console_unlock(). So make here we touch the VGA MSR register, making
	 * sure vgacon can keep working normally without triggering interrupts
	 * and error messages.
	 */
	vga_get_uninterruptible(dev->pdev, VGA_RSRC_LEGACY_IO);
	outb(inb(VGA_MSR_READ), VGA_MSR_WRITE);
	vga_put(dev->pdev, VGA_RSRC_LEGACY_IO);

	if (IS_BROADWELL(dev))
		gen8_irq_power_well_post_enable(dev_priv,
						1 << PIPE_C | 1 << PIPE_B);
}

static void hsw_power_well_pre_disable(struct drm_i915_private *dev_priv)
{
	if (IS_BROADWELL(dev_priv))
		gen8_irq_power_well_pre_disable(dev_priv,
						1 << PIPE_C | 1 << PIPE_B);
}

static void skl_power_well_post_enable(struct drm_i915_private *dev_priv,
				       struct i915_power_well *power_well)
{
	struct drm_device *dev = dev_priv->dev;

	/*
	 * After we re-enable the power well, if we touch VGA register 0x3d5
	 * we'll get unclaimed register interrupts. This stops after we write
	 * anything to the VGA MSR register. The vgacon module uses this
	 * register all the time, so if we unbind our driver and, as a
	 * consequence, bind vgacon, we'll get stuck in an infinite loop at
	 * console_unlock(). So make here we touch the VGA MSR register, making
	 * sure vgacon can keep working normally without triggering interrupts
	 * and error messages.
	 */
	if (power_well->data == SKL_DISP_PW_2) {
		vga_get_uninterruptible(dev->pdev, VGA_RSRC_LEGACY_IO);
		outb(inb(VGA_MSR_READ), VGA_MSR_WRITE);
		vga_put(dev->pdev, VGA_RSRC_LEGACY_IO);

		gen8_irq_power_well_post_enable(dev_priv,
						1 << PIPE_C | 1 << PIPE_B);
	}
}

static void skl_power_well_pre_disable(struct drm_i915_private *dev_priv,
				       struct i915_power_well *power_well)
{
	if (power_well->data == SKL_DISP_PW_2)
		gen8_irq_power_well_pre_disable(dev_priv,
						1 << PIPE_C | 1 << PIPE_B);
}

static void hsw_set_power_well(struct drm_i915_private *dev_priv,
			       struct i915_power_well *power_well, bool enable)
{
	bool is_enabled, enable_requested;
	uint32_t tmp;

	tmp = I915_READ(HSW_PWR_WELL_DRIVER);
	is_enabled = tmp & HSW_PWR_WELL_STATE_ENABLED;
	enable_requested = tmp & HSW_PWR_WELL_ENABLE_REQUEST;

	if (enable) {
		if (!enable_requested)
			I915_WRITE(HSW_PWR_WELL_DRIVER,
				   HSW_PWR_WELL_ENABLE_REQUEST);

		if (!is_enabled) {
			DRM_DEBUG_KMS("Enabling power well\n");
			if (wait_for((I915_READ(HSW_PWR_WELL_DRIVER) &
				      HSW_PWR_WELL_STATE_ENABLED), 20))
				DRM_ERROR("Timeout enabling power well\n");
			hsw_power_well_post_enable(dev_priv);
		}

	} else {
		if (enable_requested) {
			hsw_power_well_pre_disable(dev_priv);
			I915_WRITE(HSW_PWR_WELL_DRIVER, 0);
			POSTING_READ(HSW_PWR_WELL_DRIVER);
			DRM_DEBUG_KMS("Requesting to disable the power well\n");
		}
	}
}

#define SKL_DISPLAY_POWERWELL_2_POWER_DOMAINS (		\
	BIT(POWER_DOMAIN_TRANSCODER_A) |		\
	BIT(POWER_DOMAIN_PIPE_B) |			\
	BIT(POWER_DOMAIN_TRANSCODER_B) |		\
	BIT(POWER_DOMAIN_PIPE_C) |			\
	BIT(POWER_DOMAIN_TRANSCODER_C) |		\
	BIT(POWER_DOMAIN_PIPE_B_PANEL_FITTER) |		\
	BIT(POWER_DOMAIN_PIPE_C_PANEL_FITTER) |		\
	BIT(POWER_DOMAIN_PORT_DDI_B_LANES) |		\
	BIT(POWER_DOMAIN_PORT_DDI_C_LANES) |		\
	BIT(POWER_DOMAIN_PORT_DDI_D_LANES) |		\
	BIT(POWER_DOMAIN_PORT_DDI_E_LANES) |		\
	BIT(POWER_DOMAIN_AUX_B) |                       \
	BIT(POWER_DOMAIN_AUX_C) |			\
	BIT(POWER_DOMAIN_AUX_D) |			\
	BIT(POWER_DOMAIN_AUDIO) |			\
	BIT(POWER_DOMAIN_VGA) |				\
	BIT(POWER_DOMAIN_INIT))
#define SKL_DISPLAY_DDI_A_E_POWER_DOMAINS (		\
	BIT(POWER_DOMAIN_PORT_DDI_A_LANES) |		\
	BIT(POWER_DOMAIN_PORT_DDI_E_LANES) |		\
	BIT(POWER_DOMAIN_INIT))
#define SKL_DISPLAY_DDI_B_POWER_DOMAINS (		\
	BIT(POWER_DOMAIN_PORT_DDI_B_LANES) |		\
	BIT(POWER_DOMAIN_INIT))
#define SKL_DISPLAY_DDI_C_POWER_DOMAINS (		\
	BIT(POWER_DOMAIN_PORT_DDI_C_LANES) |		\
	BIT(POWER_DOMAIN_INIT))
#define SKL_DISPLAY_DDI_D_POWER_DOMAINS (		\
	BIT(POWER_DOMAIN_PORT_DDI_D_LANES) |		\
	BIT(POWER_DOMAIN_INIT))
#define SKL_DISPLAY_DC_OFF_POWER_DOMAINS (		\
	SKL_DISPLAY_POWERWELL_2_POWER_DOMAINS |		\
	BIT(POWER_DOMAIN_MODESET) |			\
	BIT(POWER_DOMAIN_AUX_A) |			\
	BIT(POWER_DOMAIN_INIT))

#define BXT_DISPLAY_POWERWELL_2_POWER_DOMAINS (		\
	BIT(POWER_DOMAIN_TRANSCODER_A) |		\
	BIT(POWER_DOMAIN_PIPE_B) |			\
	BIT(POWER_DOMAIN_TRANSCODER_B) |		\
	BIT(POWER_DOMAIN_PIPE_C) |			\
	BIT(POWER_DOMAIN_TRANSCODER_C) |		\
	BIT(POWER_DOMAIN_PIPE_B_PANEL_FITTER) |		\
	BIT(POWER_DOMAIN_PIPE_C_PANEL_FITTER) |		\
	BIT(POWER_DOMAIN_PORT_DDI_B_LANES) |		\
	BIT(POWER_DOMAIN_PORT_DDI_C_LANES) |		\
	BIT(POWER_DOMAIN_AUX_B) |			\
	BIT(POWER_DOMAIN_AUX_C) |			\
	BIT(POWER_DOMAIN_AUDIO) |			\
	BIT(POWER_DOMAIN_VGA) |				\
	BIT(POWER_DOMAIN_GMBUS) |			\
	BIT(POWER_DOMAIN_INIT))
<<<<<<< HEAD
#define BXT_DISPLAY_POWERWELL_1_POWER_DOMAINS (		\
	BXT_DISPLAY_POWERWELL_2_POWER_DOMAINS |		\
	BIT(POWER_DOMAIN_PIPE_A) |			\
	BIT(POWER_DOMAIN_TRANSCODER_EDP) |		\
	BIT(POWER_DOMAIN_TRANSCODER_DSI_A) |		\
	BIT(POWER_DOMAIN_TRANSCODER_DSI_C) |		\
	BIT(POWER_DOMAIN_PIPE_A_PANEL_FITTER) |		\
	BIT(POWER_DOMAIN_PORT_DDI_A_LANES) |		\
	BIT(POWER_DOMAIN_PORT_DSI) |			\
	BIT(POWER_DOMAIN_AUX_A) |			\
	BIT(POWER_DOMAIN_PLLS) |			\
	BIT(POWER_DOMAIN_INIT))
=======
>>>>>>> 1d6da87a
#define BXT_DISPLAY_DC_OFF_POWER_DOMAINS (		\
	BXT_DISPLAY_POWERWELL_2_POWER_DOMAINS |		\
	BIT(POWER_DOMAIN_MODESET) |			\
	BIT(POWER_DOMAIN_AUX_A) |			\
	BIT(POWER_DOMAIN_INIT))

static void assert_can_enable_dc9(struct drm_i915_private *dev_priv)
{
	WARN_ONCE((I915_READ(DC_STATE_EN) & DC_STATE_EN_DC9),
		  "DC9 already programmed to be enabled.\n");
	WARN_ONCE(I915_READ(DC_STATE_EN) & DC_STATE_EN_UPTO_DC5,
		  "DC5 still not disabled to enable DC9.\n");
	WARN_ONCE(I915_READ(HSW_PWR_WELL_DRIVER), "Power well on.\n");
	WARN_ONCE(intel_irqs_enabled(dev_priv),
		  "Interrupts not disabled yet.\n");

	 /*
	  * TODO: check for the following to verify the conditions to enter DC9
	  * state are satisfied:
	  * 1] Check relevant display engine registers to verify if mode set
	  * disable sequence was followed.
	  * 2] Check if display uninitialize sequence is initialized.
	  */
}

static void assert_can_disable_dc9(struct drm_i915_private *dev_priv)
{
<<<<<<< HEAD
	WARN(intel_irqs_enabled(dev_priv), "Interrupts not disabled yet.\n");
	WARN(I915_READ(DC_STATE_EN) & DC_STATE_EN_UPTO_DC5,
		"DC5 still not disabled.\n");
=======
	WARN_ONCE(intel_irqs_enabled(dev_priv),
		  "Interrupts not disabled yet.\n");
	WARN_ONCE(I915_READ(DC_STATE_EN) & DC_STATE_EN_UPTO_DC5,
		  "DC5 still not disabled.\n");
>>>>>>> 1d6da87a

	 /*
	  * TODO: check for the following to verify DC9 state was indeed
	  * entered before programming to disable it:
	  * 1] Check relevant display engine registers to verify if mode
	  *  set disable sequence was followed.
	  * 2] Check if display uninitialize sequence is initialized.
	  */
}

static void gen9_write_dc_state(struct drm_i915_private *dev_priv,
				u32 state)
{
	int rewrites = 0;
	int rereads = 0;
	u32 v;

	I915_WRITE(DC_STATE_EN, state);

	/* It has been observed that disabling the dc6 state sometimes
	 * doesn't stick and dmc keeps returning old value. Make sure
	 * the write really sticks enough times and also force rewrite until
	 * we are confident that state is exactly what we want.
	 */
	do  {
		v = I915_READ(DC_STATE_EN);

		if (v != state) {
			I915_WRITE(DC_STATE_EN, state);
			rewrites++;
			rereads = 0;
		} else if (rereads++ > 5) {
			break;
		}

	} while (rewrites < 100);

	if (v != state)
		DRM_ERROR("Writing dc state to 0x%x failed, now 0x%x\n",
			  state, v);

	/* Most of the times we need one retry, avoid spam */
	if (rewrites > 1)
		DRM_DEBUG_KMS("Rewrote dc state to 0x%x %d times\n",
			      state, rewrites);
}

static u32 gen9_dc_mask(struct drm_i915_private *dev_priv)
{
	u32 mask;

	mask = DC_STATE_EN_UPTO_DC5;
	if (IS_BROXTON(dev_priv))
		mask |= DC_STATE_EN_DC9;
	else
		mask |= DC_STATE_EN_UPTO_DC6;

<<<<<<< HEAD
=======
	return mask;
}

void gen9_sanitize_dc_state(struct drm_i915_private *dev_priv)
{
	u32 val;

	val = I915_READ(DC_STATE_EN) & gen9_dc_mask(dev_priv);

	DRM_DEBUG_KMS("Resetting DC state tracking from %02x to %02x\n",
		      dev_priv->csr.dc_state, val);
	dev_priv->csr.dc_state = val;
}

static void gen9_set_dc_state(struct drm_i915_private *dev_priv, uint32_t state)
{
	uint32_t val;
	uint32_t mask;

>>>>>>> 1d6da87a
	if (WARN_ON_ONCE(state & ~dev_priv->csr.allowed_dc_mask))
		state &= dev_priv->csr.allowed_dc_mask;

	val = I915_READ(DC_STATE_EN);
	mask = gen9_dc_mask(dev_priv);
	DRM_DEBUG_KMS("Setting DC state from %02x to %02x\n",
		      val & mask, state);

	/* Check if DMC is ignoring our DC state requests */
	if ((val & mask) != dev_priv->csr.dc_state)
		DRM_ERROR("DC state mismatch (0x%x -> 0x%x)\n",
			  dev_priv->csr.dc_state, val & mask);

	val &= ~mask;
	val |= state;

	gen9_write_dc_state(dev_priv, val);

	dev_priv->csr.dc_state = val & mask;
}

void bxt_enable_dc9(struct drm_i915_private *dev_priv)
{
	assert_can_enable_dc9(dev_priv);

	DRM_DEBUG_KMS("Enabling DC9\n");

	gen9_set_dc_state(dev_priv, DC_STATE_EN_DC9);
}

void bxt_disable_dc9(struct drm_i915_private *dev_priv)
{
	assert_can_disable_dc9(dev_priv);

	DRM_DEBUG_KMS("Disabling DC9\n");

	gen9_set_dc_state(dev_priv, DC_STATE_DISABLE);
}

static void assert_csr_loaded(struct drm_i915_private *dev_priv)
{
	WARN_ONCE(!I915_READ(CSR_PROGRAM(0)),
		  "CSR program storage start is NULL\n");
	WARN_ONCE(!I915_READ(CSR_SSP_BASE), "CSR SSP Base Not fine\n");
	WARN_ONCE(!I915_READ(CSR_HTP_SKL), "CSR HTP Not fine\n");
}

static void assert_can_enable_dc5(struct drm_i915_private *dev_priv)
{
	bool pg2_enabled = intel_display_power_well_is_enabled(dev_priv,
					SKL_DISP_PW_2);

	WARN_ONCE(pg2_enabled, "PG2 not disabled to enable DC5.\n");

	WARN_ONCE((I915_READ(DC_STATE_EN) & DC_STATE_EN_UPTO_DC5),
		  "DC5 already programmed to be enabled.\n");
	assert_rpm_wakelock_held(dev_priv);

	assert_csr_loaded(dev_priv);
}

<<<<<<< HEAD
static void gen9_enable_dc5(struct drm_i915_private *dev_priv)
=======
void gen9_enable_dc5(struct drm_i915_private *dev_priv)
>>>>>>> 1d6da87a
{
	assert_can_enable_dc5(dev_priv);

	DRM_DEBUG_KMS("Enabling DC5\n");

	gen9_set_dc_state(dev_priv, DC_STATE_EN_UPTO_DC5);
}

static void assert_can_enable_dc6(struct drm_i915_private *dev_priv)
{
	WARN_ONCE(I915_READ(UTIL_PIN_CTL) & UTIL_PIN_ENABLE,
		  "Backlight is not disabled.\n");
	WARN_ONCE((I915_READ(DC_STATE_EN) & DC_STATE_EN_UPTO_DC6),
		  "DC6 already programmed to be enabled.\n");

	assert_csr_loaded(dev_priv);
}

void skl_enable_dc6(struct drm_i915_private *dev_priv)
<<<<<<< HEAD
=======
{
	assert_can_enable_dc6(dev_priv);

	DRM_DEBUG_KMS("Enabling DC6\n");

	gen9_set_dc_state(dev_priv, DC_STATE_EN_UPTO_DC6);

}

void skl_disable_dc6(struct drm_i915_private *dev_priv)
{
	DRM_DEBUG_KMS("Disabling DC6\n");

	gen9_set_dc_state(dev_priv, DC_STATE_DISABLE);
}

static void
gen9_sanitize_power_well_requests(struct drm_i915_private *dev_priv,
				  struct i915_power_well *power_well)
>>>>>>> 1d6da87a
{
	enum skl_disp_power_wells power_well_id = power_well->data;
	u32 val;
	u32 mask;

	mask = SKL_POWER_WELL_REQ(power_well_id);

	val = I915_READ(HSW_PWR_WELL_KVMR);
	if (WARN_ONCE(val & mask, "Clearing unexpected KVMR request for %s\n",
		      power_well->name))
		I915_WRITE(HSW_PWR_WELL_KVMR, val & ~mask);

	val = I915_READ(HSW_PWR_WELL_BIOS);
	val |= I915_READ(HSW_PWR_WELL_DEBUG);

<<<<<<< HEAD
void skl_disable_dc6(struct drm_i915_private *dev_priv)
{
	DRM_DEBUG_KMS("Disabling DC6\n");
=======
	if (!(val & mask))
		return;

	/*
	 * DMC is known to force on the request bits for power well 1 on SKL
	 * and BXT and the misc IO power well on SKL but we don't expect any
	 * other request bits to be set, so WARN for those.
	 */
	if (power_well_id == SKL_DISP_PW_1 ||
	    ((IS_SKYLAKE(dev_priv) || IS_KABYLAKE(dev_priv)) &&
	     power_well_id == SKL_DISP_PW_MISC_IO))
		DRM_DEBUG_DRIVER("Clearing auxiliary requests for %s forced on "
				 "by DMC\n", power_well->name);
	else
		WARN_ONCE(1, "Clearing unexpected auxiliary requests for %s\n",
			  power_well->name);
>>>>>>> 1d6da87a

	I915_WRITE(HSW_PWR_WELL_BIOS, val & ~mask);
	I915_WRITE(HSW_PWR_WELL_DEBUG, val & ~mask);
}

static void skl_set_power_well(struct drm_i915_private *dev_priv,
			struct i915_power_well *power_well, bool enable)
{
	uint32_t tmp, fuse_status;
	uint32_t req_mask, state_mask;
	bool is_enabled, enable_requested, check_fuse_status = false;

	tmp = I915_READ(HSW_PWR_WELL_DRIVER);
	fuse_status = I915_READ(SKL_FUSE_STATUS);

	switch (power_well->data) {
	case SKL_DISP_PW_1:
		if (wait_for((I915_READ(SKL_FUSE_STATUS) &
			SKL_FUSE_PG0_DIST_STATUS), 1)) {
			DRM_ERROR("PG0 not enabled\n");
			return;
		}
		break;
	case SKL_DISP_PW_2:
		if (!(fuse_status & SKL_FUSE_PG1_DIST_STATUS)) {
			DRM_ERROR("PG1 in disabled state\n");
			return;
		}
		break;
	case SKL_DISP_PW_DDI_A_E:
	case SKL_DISP_PW_DDI_B:
	case SKL_DISP_PW_DDI_C:
	case SKL_DISP_PW_DDI_D:
	case SKL_DISP_PW_MISC_IO:
		break;
	default:
		WARN(1, "Unknown power well %lu\n", power_well->data);
		return;
	}

	req_mask = SKL_POWER_WELL_REQ(power_well->data);
	enable_requested = tmp & req_mask;
	state_mask = SKL_POWER_WELL_STATE(power_well->data);
	is_enabled = tmp & state_mask;

	if (!enable && enable_requested)
		skl_power_well_pre_disable(dev_priv, power_well);

	if (enable) {
		if (!enable_requested) {
			WARN((tmp & state_mask) &&
				!I915_READ(HSW_PWR_WELL_BIOS),
				"Invalid for power well status to be enabled, unless done by the BIOS, \
				when request is to disable!\n");
			I915_WRITE(HSW_PWR_WELL_DRIVER, tmp | req_mask);
		}

		if (!is_enabled) {
			DRM_DEBUG_KMS("Enabling %s\n", power_well->name);
			check_fuse_status = true;
		}
	} else {
		if (enable_requested) {
			I915_WRITE(HSW_PWR_WELL_DRIVER,	tmp & ~req_mask);
			POSTING_READ(HSW_PWR_WELL_DRIVER);
			DRM_DEBUG_KMS("Disabling %s\n", power_well->name);
		}

		if (IS_GEN9(dev_priv))
			gen9_sanitize_power_well_requests(dev_priv, power_well);
	}

	if (wait_for(!!(I915_READ(HSW_PWR_WELL_DRIVER) & state_mask) == enable,
		     1))
		DRM_ERROR("%s %s timeout\n",
			  power_well->name, enable ? "enable" : "disable");

	if (check_fuse_status) {
		if (power_well->data == SKL_DISP_PW_1) {
			if (wait_for((I915_READ(SKL_FUSE_STATUS) &
				SKL_FUSE_PG1_DIST_STATUS), 1))
				DRM_ERROR("PG1 distributing status timeout\n");
		} else if (power_well->data == SKL_DISP_PW_2) {
			if (wait_for((I915_READ(SKL_FUSE_STATUS) &
				SKL_FUSE_PG2_DIST_STATUS), 1))
				DRM_ERROR("PG2 distributing status timeout\n");
		}
	}

	if (enable && !is_enabled)
		skl_power_well_post_enable(dev_priv, power_well);
}

static void hsw_power_well_sync_hw(struct drm_i915_private *dev_priv,
				   struct i915_power_well *power_well)
{
	hsw_set_power_well(dev_priv, power_well, power_well->count > 0);

	/*
	 * We're taking over the BIOS, so clear any requests made by it since
	 * the driver is in charge now.
	 */
	if (I915_READ(HSW_PWR_WELL_BIOS) & HSW_PWR_WELL_ENABLE_REQUEST)
		I915_WRITE(HSW_PWR_WELL_BIOS, 0);
}

static void hsw_power_well_enable(struct drm_i915_private *dev_priv,
				  struct i915_power_well *power_well)
{
	hsw_set_power_well(dev_priv, power_well, true);
}

static void hsw_power_well_disable(struct drm_i915_private *dev_priv,
				   struct i915_power_well *power_well)
{
	hsw_set_power_well(dev_priv, power_well, false);
}

static bool skl_power_well_enabled(struct drm_i915_private *dev_priv,
					struct i915_power_well *power_well)
{
	uint32_t mask = SKL_POWER_WELL_REQ(power_well->data) |
		SKL_POWER_WELL_STATE(power_well->data);

	return (I915_READ(HSW_PWR_WELL_DRIVER) & mask) == mask;
}

static void skl_power_well_sync_hw(struct drm_i915_private *dev_priv,
				struct i915_power_well *power_well)
{
	skl_set_power_well(dev_priv, power_well, power_well->count > 0);

	/* Clear any request made by BIOS as driver is taking over */
	I915_WRITE(HSW_PWR_WELL_BIOS, 0);
}

static void skl_power_well_enable(struct drm_i915_private *dev_priv,
				struct i915_power_well *power_well)
{
	skl_set_power_well(dev_priv, power_well, true);
}

static void skl_power_well_disable(struct drm_i915_private *dev_priv,
				struct i915_power_well *power_well)
{
	skl_set_power_well(dev_priv, power_well, false);
}

static bool gen9_dc_off_power_well_enabled(struct drm_i915_private *dev_priv,
					   struct i915_power_well *power_well)
{
	return (I915_READ(DC_STATE_EN) & DC_STATE_EN_UPTO_DC5_DC6_MASK) == 0;
}

static void gen9_dc_off_power_well_enable(struct drm_i915_private *dev_priv,
					  struct i915_power_well *power_well)
{
	gen9_set_dc_state(dev_priv, DC_STATE_DISABLE);
<<<<<<< HEAD
=======

	if (IS_BROXTON(dev_priv)) {
		broxton_cdclk_verify_state(dev_priv);
		broxton_ddi_phy_verify_state(dev_priv);
	}
>>>>>>> 1d6da87a
}

static void gen9_dc_off_power_well_disable(struct drm_i915_private *dev_priv,
					   struct i915_power_well *power_well)
{
<<<<<<< HEAD
=======
	if (!dev_priv->csr.dmc_payload)
		return;

>>>>>>> 1d6da87a
	if (dev_priv->csr.allowed_dc_mask & DC_STATE_EN_UPTO_DC6)
		skl_enable_dc6(dev_priv);
	else if (dev_priv->csr.allowed_dc_mask & DC_STATE_EN_UPTO_DC5)
		gen9_enable_dc5(dev_priv);
}

static void gen9_dc_off_power_well_sync_hw(struct drm_i915_private *dev_priv,
					   struct i915_power_well *power_well)
{
	if (power_well->count > 0)
		gen9_dc_off_power_well_enable(dev_priv, power_well);
	else
		gen9_dc_off_power_well_disable(dev_priv, power_well);
}

static void i9xx_always_on_power_well_noop(struct drm_i915_private *dev_priv,
					   struct i915_power_well *power_well)
{
}

static bool i9xx_always_on_power_well_enabled(struct drm_i915_private *dev_priv,
					     struct i915_power_well *power_well)
{
	return true;
}

static void vlv_set_power_well(struct drm_i915_private *dev_priv,
			       struct i915_power_well *power_well, bool enable)
{
	enum punit_power_well power_well_id = power_well->data;
	u32 mask;
	u32 state;
	u32 ctrl;

	mask = PUNIT_PWRGT_MASK(power_well_id);
	state = enable ? PUNIT_PWRGT_PWR_ON(power_well_id) :
			 PUNIT_PWRGT_PWR_GATE(power_well_id);

	mutex_lock(&dev_priv->rps.hw_lock);

#define COND \
	((vlv_punit_read(dev_priv, PUNIT_REG_PWRGT_STATUS) & mask) == state)

	if (COND)
		goto out;

	ctrl = vlv_punit_read(dev_priv, PUNIT_REG_PWRGT_CTRL);
	ctrl &= ~mask;
	ctrl |= state;
	vlv_punit_write(dev_priv, PUNIT_REG_PWRGT_CTRL, ctrl);

	if (wait_for(COND, 100))
		DRM_ERROR("timeout setting power well state %08x (%08x)\n",
			  state,
			  vlv_punit_read(dev_priv, PUNIT_REG_PWRGT_CTRL));

#undef COND

out:
	mutex_unlock(&dev_priv->rps.hw_lock);
}

static void vlv_power_well_sync_hw(struct drm_i915_private *dev_priv,
				   struct i915_power_well *power_well)
{
	vlv_set_power_well(dev_priv, power_well, power_well->count > 0);
}

static void vlv_power_well_enable(struct drm_i915_private *dev_priv,
				  struct i915_power_well *power_well)
{
	vlv_set_power_well(dev_priv, power_well, true);
}

static void vlv_power_well_disable(struct drm_i915_private *dev_priv,
				   struct i915_power_well *power_well)
{
	vlv_set_power_well(dev_priv, power_well, false);
}

static bool vlv_power_well_enabled(struct drm_i915_private *dev_priv,
				   struct i915_power_well *power_well)
{
	int power_well_id = power_well->data;
	bool enabled = false;
	u32 mask;
	u32 state;
	u32 ctrl;

	mask = PUNIT_PWRGT_MASK(power_well_id);
	ctrl = PUNIT_PWRGT_PWR_ON(power_well_id);

	mutex_lock(&dev_priv->rps.hw_lock);

	state = vlv_punit_read(dev_priv, PUNIT_REG_PWRGT_STATUS) & mask;
	/*
	 * We only ever set the power-on and power-gate states, anything
	 * else is unexpected.
	 */
	WARN_ON(state != PUNIT_PWRGT_PWR_ON(power_well_id) &&
		state != PUNIT_PWRGT_PWR_GATE(power_well_id));
	if (state == ctrl)
		enabled = true;

	/*
	 * A transient state at this point would mean some unexpected party
	 * is poking at the power controls too.
	 */
	ctrl = vlv_punit_read(dev_priv, PUNIT_REG_PWRGT_CTRL) & mask;
	WARN_ON(ctrl != state);

	mutex_unlock(&dev_priv->rps.hw_lock);

	return enabled;
}

static void vlv_init_display_clock_gating(struct drm_i915_private *dev_priv)
{
	I915_WRITE(DSPCLK_GATE_D, VRHUNIT_CLOCK_GATE_DISABLE);

	/*
	 * Disable trickle feed and enable pnd deadline calculation
	 */
	I915_WRITE(MI_ARB_VLV, MI_ARB_DISPLAY_TRICKLE_FEED_DISABLE);
	I915_WRITE(CBR1_VLV, 0);
}

static void vlv_display_power_well_init(struct drm_i915_private *dev_priv)
{
	enum pipe pipe;

	/*
	 * Enable the CRI clock source so we can get at the
	 * display and the reference clock for VGA
	 * hotplug / manual detection. Supposedly DSI also
	 * needs the ref clock up and running.
	 *
	 * CHV DPLL B/C have some issues if VGA mode is enabled.
	 */
	for_each_pipe(dev_priv->dev, pipe) {
		u32 val = I915_READ(DPLL(pipe));

		val |= DPLL_REF_CLK_ENABLE_VLV | DPLL_VGA_MODE_DIS;
		if (pipe != PIPE_A)
			val |= DPLL_INTEGRATED_CRI_CLK_VLV;

		I915_WRITE(DPLL(pipe), val);
	}

	vlv_init_display_clock_gating(dev_priv);

	spin_lock_irq(&dev_priv->irq_lock);
	valleyview_enable_display_irqs(dev_priv);
	spin_unlock_irq(&dev_priv->irq_lock);

	/*
	 * During driver initialization/resume we can avoid restoring the
	 * part of the HW/SW state that will be inited anyway explicitly.
	 */
	if (dev_priv->power_domains.initializing)
		return;

	intel_hpd_init(dev_priv);

	i915_redisable_vga_power_on(dev_priv->dev);
}

static void vlv_display_power_well_deinit(struct drm_i915_private *dev_priv)
{
	spin_lock_irq(&dev_priv->irq_lock);
	valleyview_disable_display_irqs(dev_priv);
	spin_unlock_irq(&dev_priv->irq_lock);

	/* make sure we're done processing display irqs */
	synchronize_irq(dev_priv->dev->irq);

	vlv_power_sequencer_reset(dev_priv);
}

static void vlv_display_power_well_enable(struct drm_i915_private *dev_priv,
					  struct i915_power_well *power_well)
{
	WARN_ON_ONCE(power_well->data != PUNIT_POWER_WELL_DISP2D);

	vlv_set_power_well(dev_priv, power_well, true);

	vlv_display_power_well_init(dev_priv);
}

static void vlv_display_power_well_disable(struct drm_i915_private *dev_priv,
					   struct i915_power_well *power_well)
{
	WARN_ON_ONCE(power_well->data != PUNIT_POWER_WELL_DISP2D);

	vlv_display_power_well_deinit(dev_priv);

	vlv_set_power_well(dev_priv, power_well, false);
}

static void vlv_dpio_cmn_power_well_enable(struct drm_i915_private *dev_priv,
					   struct i915_power_well *power_well)
{
	WARN_ON_ONCE(power_well->data != PUNIT_POWER_WELL_DPIO_CMN_BC);

	/* since ref/cri clock was enabled */
	udelay(1); /* >10ns for cmnreset, >0ns for sidereset */

	vlv_set_power_well(dev_priv, power_well, true);

	/*
	 * From VLV2A0_DP_eDP_DPIO_driver_vbios_notes_10.docx -
	 *  6.	De-assert cmn_reset/side_reset. Same as VLV X0.
	 *   a.	GUnit 0x2110 bit[0] set to 1 (def 0)
	 *   b.	The other bits such as sfr settings / modesel may all
	 *	be set to 0.
	 *
	 * This should only be done on init and resume from S3 with
	 * both PLLs disabled, or we risk losing DPIO and PLL
	 * synchronization.
	 */
	I915_WRITE(DPIO_CTL, I915_READ(DPIO_CTL) | DPIO_CMNRST);
}

static void vlv_dpio_cmn_power_well_disable(struct drm_i915_private *dev_priv,
					    struct i915_power_well *power_well)
{
	enum pipe pipe;

	WARN_ON_ONCE(power_well->data != PUNIT_POWER_WELL_DPIO_CMN_BC);

	for_each_pipe(dev_priv, pipe)
		assert_pll_disabled(dev_priv, pipe);

	/* Assert common reset */
	I915_WRITE(DPIO_CTL, I915_READ(DPIO_CTL) & ~DPIO_CMNRST);

	vlv_set_power_well(dev_priv, power_well, false);
}

#define POWER_DOMAIN_MASK (BIT(POWER_DOMAIN_NUM) - 1)

static struct i915_power_well *lookup_power_well(struct drm_i915_private *dev_priv,
						 int power_well_id)
{
	struct i915_power_domains *power_domains = &dev_priv->power_domains;
	int i;

	for (i = 0; i < power_domains->power_well_count; i++) {
		struct i915_power_well *power_well;

		power_well = &power_domains->power_wells[i];
		if (power_well->data == power_well_id)
			return power_well;
	}

	return NULL;
}

#define BITS_SET(val, bits) (((val) & (bits)) == (bits))

static void assert_chv_phy_status(struct drm_i915_private *dev_priv)
{
	struct i915_power_well *cmn_bc =
		lookup_power_well(dev_priv, PUNIT_POWER_WELL_DPIO_CMN_BC);
	struct i915_power_well *cmn_d =
		lookup_power_well(dev_priv, PUNIT_POWER_WELL_DPIO_CMN_D);
	u32 phy_control = dev_priv->chv_phy_control;
	u32 phy_status = 0;
	u32 phy_status_mask = 0xffffffff;
	u32 tmp;

	/*
	 * The BIOS can leave the PHY is some weird state
	 * where it doesn't fully power down some parts.
	 * Disable the asserts until the PHY has been fully
	 * reset (ie. the power well has been disabled at
	 * least once).
	 */
	if (!dev_priv->chv_phy_assert[DPIO_PHY0])
		phy_status_mask &= ~(PHY_STATUS_CMN_LDO(DPIO_PHY0, DPIO_CH0) |
				     PHY_STATUS_SPLINE_LDO(DPIO_PHY0, DPIO_CH0, 0) |
				     PHY_STATUS_SPLINE_LDO(DPIO_PHY0, DPIO_CH0, 1) |
				     PHY_STATUS_CMN_LDO(DPIO_PHY0, DPIO_CH1) |
				     PHY_STATUS_SPLINE_LDO(DPIO_PHY0, DPIO_CH1, 0) |
				     PHY_STATUS_SPLINE_LDO(DPIO_PHY0, DPIO_CH1, 1));

	if (!dev_priv->chv_phy_assert[DPIO_PHY1])
		phy_status_mask &= ~(PHY_STATUS_CMN_LDO(DPIO_PHY1, DPIO_CH0) |
				     PHY_STATUS_SPLINE_LDO(DPIO_PHY1, DPIO_CH0, 0) |
				     PHY_STATUS_SPLINE_LDO(DPIO_PHY1, DPIO_CH0, 1));

	if (cmn_bc->ops->is_enabled(dev_priv, cmn_bc)) {
		phy_status |= PHY_POWERGOOD(DPIO_PHY0);

		/* this assumes override is only used to enable lanes */
		if ((phy_control & PHY_CH_POWER_DOWN_OVRD_EN(DPIO_PHY0, DPIO_CH0)) == 0)
			phy_control |= PHY_CH_POWER_DOWN_OVRD(0xf, DPIO_PHY0, DPIO_CH0);

		if ((phy_control & PHY_CH_POWER_DOWN_OVRD_EN(DPIO_PHY0, DPIO_CH1)) == 0)
			phy_control |= PHY_CH_POWER_DOWN_OVRD(0xf, DPIO_PHY0, DPIO_CH1);

		/* CL1 is on whenever anything is on in either channel */
		if (BITS_SET(phy_control,
			     PHY_CH_POWER_DOWN_OVRD(0xf, DPIO_PHY0, DPIO_CH0) |
			     PHY_CH_POWER_DOWN_OVRD(0xf, DPIO_PHY0, DPIO_CH1)))
			phy_status |= PHY_STATUS_CMN_LDO(DPIO_PHY0, DPIO_CH0);

		/*
		 * The DPLLB check accounts for the pipe B + port A usage
		 * with CL2 powered up but all the lanes in the second channel
		 * powered down.
		 */
		if (BITS_SET(phy_control,
			     PHY_CH_POWER_DOWN_OVRD(0xf, DPIO_PHY0, DPIO_CH1)) &&
		    (I915_READ(DPLL(PIPE_B)) & DPLL_VCO_ENABLE) == 0)
			phy_status |= PHY_STATUS_CMN_LDO(DPIO_PHY0, DPIO_CH1);

		if (BITS_SET(phy_control,
			     PHY_CH_POWER_DOWN_OVRD(0x3, DPIO_PHY0, DPIO_CH0)))
			phy_status |= PHY_STATUS_SPLINE_LDO(DPIO_PHY0, DPIO_CH0, 0);
		if (BITS_SET(phy_control,
			     PHY_CH_POWER_DOWN_OVRD(0xc, DPIO_PHY0, DPIO_CH0)))
			phy_status |= PHY_STATUS_SPLINE_LDO(DPIO_PHY0, DPIO_CH0, 1);

		if (BITS_SET(phy_control,
			     PHY_CH_POWER_DOWN_OVRD(0x3, DPIO_PHY0, DPIO_CH1)))
			phy_status |= PHY_STATUS_SPLINE_LDO(DPIO_PHY0, DPIO_CH1, 0);
		if (BITS_SET(phy_control,
			     PHY_CH_POWER_DOWN_OVRD(0xc, DPIO_PHY0, DPIO_CH1)))
			phy_status |= PHY_STATUS_SPLINE_LDO(DPIO_PHY0, DPIO_CH1, 1);
	}

	if (cmn_d->ops->is_enabled(dev_priv, cmn_d)) {
		phy_status |= PHY_POWERGOOD(DPIO_PHY1);

		/* this assumes override is only used to enable lanes */
		if ((phy_control & PHY_CH_POWER_DOWN_OVRD_EN(DPIO_PHY1, DPIO_CH0)) == 0)
			phy_control |= PHY_CH_POWER_DOWN_OVRD(0xf, DPIO_PHY1, DPIO_CH0);

		if (BITS_SET(phy_control,
			     PHY_CH_POWER_DOWN_OVRD(0xf, DPIO_PHY1, DPIO_CH0)))
			phy_status |= PHY_STATUS_CMN_LDO(DPIO_PHY1, DPIO_CH0);

		if (BITS_SET(phy_control,
			     PHY_CH_POWER_DOWN_OVRD(0x3, DPIO_PHY1, DPIO_CH0)))
			phy_status |= PHY_STATUS_SPLINE_LDO(DPIO_PHY1, DPIO_CH0, 0);
		if (BITS_SET(phy_control,
			     PHY_CH_POWER_DOWN_OVRD(0xc, DPIO_PHY1, DPIO_CH0)))
			phy_status |= PHY_STATUS_SPLINE_LDO(DPIO_PHY1, DPIO_CH0, 1);
	}

	phy_status &= phy_status_mask;

	/*
	 * The PHY may be busy with some initial calibration and whatnot,
	 * so the power state can take a while to actually change.
	 */
	if (wait_for((tmp = I915_READ(DISPLAY_PHY_STATUS) & phy_status_mask) == phy_status, 10))
		WARN(phy_status != tmp,
		     "Unexpected PHY_STATUS 0x%08x, expected 0x%08x (PHY_CONTROL=0x%08x)\n",
		     tmp, phy_status, dev_priv->chv_phy_control);
}

#undef BITS_SET

static void chv_dpio_cmn_power_well_enable(struct drm_i915_private *dev_priv,
					   struct i915_power_well *power_well)
{
	enum dpio_phy phy;
	enum pipe pipe;
	uint32_t tmp;

	WARN_ON_ONCE(power_well->data != PUNIT_POWER_WELL_DPIO_CMN_BC &&
		     power_well->data != PUNIT_POWER_WELL_DPIO_CMN_D);

	if (power_well->data == PUNIT_POWER_WELL_DPIO_CMN_BC) {
		pipe = PIPE_A;
		phy = DPIO_PHY0;
	} else {
		pipe = PIPE_C;
		phy = DPIO_PHY1;
	}

	/* since ref/cri clock was enabled */
	udelay(1); /* >10ns for cmnreset, >0ns for sidereset */
	vlv_set_power_well(dev_priv, power_well, true);

	/* Poll for phypwrgood signal */
	if (wait_for(I915_READ(DISPLAY_PHY_STATUS) & PHY_POWERGOOD(phy), 1))
		DRM_ERROR("Display PHY %d is not power up\n", phy);

	mutex_lock(&dev_priv->sb_lock);

	/* Enable dynamic power down */
	tmp = vlv_dpio_read(dev_priv, pipe, CHV_CMN_DW28);
	tmp |= DPIO_DYNPWRDOWNEN_CH0 | DPIO_CL1POWERDOWNEN |
		DPIO_SUS_CLK_CONFIG_GATE_CLKREQ;
	vlv_dpio_write(dev_priv, pipe, CHV_CMN_DW28, tmp);

	if (power_well->data == PUNIT_POWER_WELL_DPIO_CMN_BC) {
		tmp = vlv_dpio_read(dev_priv, pipe, _CHV_CMN_DW6_CH1);
		tmp |= DPIO_DYNPWRDOWNEN_CH1;
		vlv_dpio_write(dev_priv, pipe, _CHV_CMN_DW6_CH1, tmp);
	} else {
		/*
		 * Force the non-existing CL2 off. BXT does this
		 * too, so maybe it saves some power even though
		 * CL2 doesn't exist?
		 */
		tmp = vlv_dpio_read(dev_priv, pipe, CHV_CMN_DW30);
		tmp |= DPIO_CL2_LDOFUSE_PWRENB;
		vlv_dpio_write(dev_priv, pipe, CHV_CMN_DW30, tmp);
	}

	mutex_unlock(&dev_priv->sb_lock);

	dev_priv->chv_phy_control |= PHY_COM_LANE_RESET_DEASSERT(phy);
	I915_WRITE(DISPLAY_PHY_CONTROL, dev_priv->chv_phy_control);

	DRM_DEBUG_KMS("Enabled DPIO PHY%d (PHY_CONTROL=0x%08x)\n",
		      phy, dev_priv->chv_phy_control);

	assert_chv_phy_status(dev_priv);
}

static void chv_dpio_cmn_power_well_disable(struct drm_i915_private *dev_priv,
					    struct i915_power_well *power_well)
{
	enum dpio_phy phy;

	WARN_ON_ONCE(power_well->data != PUNIT_POWER_WELL_DPIO_CMN_BC &&
		     power_well->data != PUNIT_POWER_WELL_DPIO_CMN_D);

	if (power_well->data == PUNIT_POWER_WELL_DPIO_CMN_BC) {
		phy = DPIO_PHY0;
		assert_pll_disabled(dev_priv, PIPE_A);
		assert_pll_disabled(dev_priv, PIPE_B);
	} else {
		phy = DPIO_PHY1;
		assert_pll_disabled(dev_priv, PIPE_C);
	}

	dev_priv->chv_phy_control &= ~PHY_COM_LANE_RESET_DEASSERT(phy);
	I915_WRITE(DISPLAY_PHY_CONTROL, dev_priv->chv_phy_control);

	vlv_set_power_well(dev_priv, power_well, false);

	DRM_DEBUG_KMS("Disabled DPIO PHY%d (PHY_CONTROL=0x%08x)\n",
		      phy, dev_priv->chv_phy_control);

	/* PHY is fully reset now, so we can enable the PHY state asserts */
	dev_priv->chv_phy_assert[phy] = true;

	assert_chv_phy_status(dev_priv);
}

static void assert_chv_phy_powergate(struct drm_i915_private *dev_priv, enum dpio_phy phy,
				     enum dpio_channel ch, bool override, unsigned int mask)
{
	enum pipe pipe = phy == DPIO_PHY0 ? PIPE_A : PIPE_C;
	u32 reg, val, expected, actual;

	/*
	 * The BIOS can leave the PHY is some weird state
	 * where it doesn't fully power down some parts.
	 * Disable the asserts until the PHY has been fully
	 * reset (ie. the power well has been disabled at
	 * least once).
	 */
	if (!dev_priv->chv_phy_assert[phy])
		return;

	if (ch == DPIO_CH0)
		reg = _CHV_CMN_DW0_CH0;
	else
		reg = _CHV_CMN_DW6_CH1;

	mutex_lock(&dev_priv->sb_lock);
	val = vlv_dpio_read(dev_priv, pipe, reg);
	mutex_unlock(&dev_priv->sb_lock);

	/*
	 * This assumes !override is only used when the port is disabled.
	 * All lanes should power down even without the override when
	 * the port is disabled.
	 */
	if (!override || mask == 0xf) {
		expected = DPIO_ALLDL_POWERDOWN | DPIO_ANYDL_POWERDOWN;
		/*
		 * If CH1 common lane is not active anymore
		 * (eg. for pipe B DPLL) the entire channel will
		 * shut down, which causes the common lane registers
		 * to read as 0. That means we can't actually check
		 * the lane power down status bits, but as the entire
		 * register reads as 0 it's a good indication that the
		 * channel is indeed entirely powered down.
		 */
		if (ch == DPIO_CH1 && val == 0)
			expected = 0;
	} else if (mask != 0x0) {
		expected = DPIO_ANYDL_POWERDOWN;
	} else {
		expected = 0;
	}

	if (ch == DPIO_CH0)
		actual = val >> DPIO_ANYDL_POWERDOWN_SHIFT_CH0;
	else
		actual = val >> DPIO_ANYDL_POWERDOWN_SHIFT_CH1;
	actual &= DPIO_ALLDL_POWERDOWN | DPIO_ANYDL_POWERDOWN;

	WARN(actual != expected,
	     "Unexpected DPIO lane power down: all %d, any %d. Expected: all %d, any %d. (0x%x = 0x%08x)\n",
	     !!(actual & DPIO_ALLDL_POWERDOWN), !!(actual & DPIO_ANYDL_POWERDOWN),
	     !!(expected & DPIO_ALLDL_POWERDOWN), !!(expected & DPIO_ANYDL_POWERDOWN),
	     reg, val);
}

bool chv_phy_powergate_ch(struct drm_i915_private *dev_priv, enum dpio_phy phy,
			  enum dpio_channel ch, bool override)
{
	struct i915_power_domains *power_domains = &dev_priv->power_domains;
	bool was_override;

	mutex_lock(&power_domains->lock);

	was_override = dev_priv->chv_phy_control & PHY_CH_POWER_DOWN_OVRD_EN(phy, ch);

	if (override == was_override)
		goto out;

	if (override)
		dev_priv->chv_phy_control |= PHY_CH_POWER_DOWN_OVRD_EN(phy, ch);
	else
		dev_priv->chv_phy_control &= ~PHY_CH_POWER_DOWN_OVRD_EN(phy, ch);

	I915_WRITE(DISPLAY_PHY_CONTROL, dev_priv->chv_phy_control);

	DRM_DEBUG_KMS("Power gating DPIO PHY%d CH%d (DPIO_PHY_CONTROL=0x%08x)\n",
		      phy, ch, dev_priv->chv_phy_control);

	assert_chv_phy_status(dev_priv);

out:
	mutex_unlock(&power_domains->lock);

	return was_override;
}

void chv_phy_powergate_lanes(struct intel_encoder *encoder,
			     bool override, unsigned int mask)
{
	struct drm_i915_private *dev_priv = to_i915(encoder->base.dev);
	struct i915_power_domains *power_domains = &dev_priv->power_domains;
	enum dpio_phy phy = vlv_dport_to_phy(enc_to_dig_port(&encoder->base));
	enum dpio_channel ch = vlv_dport_to_channel(enc_to_dig_port(&encoder->base));

	mutex_lock(&power_domains->lock);

	dev_priv->chv_phy_control &= ~PHY_CH_POWER_DOWN_OVRD(0xf, phy, ch);
	dev_priv->chv_phy_control |= PHY_CH_POWER_DOWN_OVRD(mask, phy, ch);

	if (override)
		dev_priv->chv_phy_control |= PHY_CH_POWER_DOWN_OVRD_EN(phy, ch);
	else
		dev_priv->chv_phy_control &= ~PHY_CH_POWER_DOWN_OVRD_EN(phy, ch);

	I915_WRITE(DISPLAY_PHY_CONTROL, dev_priv->chv_phy_control);

	DRM_DEBUG_KMS("Power gating DPIO PHY%d CH%d lanes 0x%x (PHY_CONTROL=0x%08x)\n",
		      phy, ch, mask, dev_priv->chv_phy_control);

	assert_chv_phy_status(dev_priv);

	assert_chv_phy_powergate(dev_priv, phy, ch, override, mask);

	mutex_unlock(&power_domains->lock);
}

static bool chv_pipe_power_well_enabled(struct drm_i915_private *dev_priv,
					struct i915_power_well *power_well)
{
	enum pipe pipe = power_well->data;
	bool enabled;
	u32 state, ctrl;

	mutex_lock(&dev_priv->rps.hw_lock);

	state = vlv_punit_read(dev_priv, PUNIT_REG_DSPFREQ) & DP_SSS_MASK(pipe);
	/*
	 * We only ever set the power-on and power-gate states, anything
	 * else is unexpected.
	 */
	WARN_ON(state != DP_SSS_PWR_ON(pipe) && state != DP_SSS_PWR_GATE(pipe));
	enabled = state == DP_SSS_PWR_ON(pipe);

	/*
	 * A transient state at this point would mean some unexpected party
	 * is poking at the power controls too.
	 */
	ctrl = vlv_punit_read(dev_priv, PUNIT_REG_DSPFREQ) & DP_SSC_MASK(pipe);
	WARN_ON(ctrl << 16 != state);

	mutex_unlock(&dev_priv->rps.hw_lock);

	return enabled;
}

static void chv_set_pipe_power_well(struct drm_i915_private *dev_priv,
				    struct i915_power_well *power_well,
				    bool enable)
{
	enum pipe pipe = power_well->data;
	u32 state;
	u32 ctrl;

	state = enable ? DP_SSS_PWR_ON(pipe) : DP_SSS_PWR_GATE(pipe);

	mutex_lock(&dev_priv->rps.hw_lock);

#define COND \
	((vlv_punit_read(dev_priv, PUNIT_REG_DSPFREQ) & DP_SSS_MASK(pipe)) == state)

	if (COND)
		goto out;

	ctrl = vlv_punit_read(dev_priv, PUNIT_REG_DSPFREQ);
	ctrl &= ~DP_SSC_MASK(pipe);
	ctrl |= enable ? DP_SSC_PWR_ON(pipe) : DP_SSC_PWR_GATE(pipe);
	vlv_punit_write(dev_priv, PUNIT_REG_DSPFREQ, ctrl);

	if (wait_for(COND, 100))
		DRM_ERROR("timeout setting power well state %08x (%08x)\n",
			  state,
			  vlv_punit_read(dev_priv, PUNIT_REG_DSPFREQ));

#undef COND

out:
	mutex_unlock(&dev_priv->rps.hw_lock);
}

static void chv_pipe_power_well_sync_hw(struct drm_i915_private *dev_priv,
					struct i915_power_well *power_well)
{
	WARN_ON_ONCE(power_well->data != PIPE_A);

	chv_set_pipe_power_well(dev_priv, power_well, power_well->count > 0);
}

static void chv_pipe_power_well_enable(struct drm_i915_private *dev_priv,
				       struct i915_power_well *power_well)
{
	WARN_ON_ONCE(power_well->data != PIPE_A);

	chv_set_pipe_power_well(dev_priv, power_well, true);

	vlv_display_power_well_init(dev_priv);
}

static void chv_pipe_power_well_disable(struct drm_i915_private *dev_priv,
					struct i915_power_well *power_well)
{
	WARN_ON_ONCE(power_well->data != PIPE_A);

	vlv_display_power_well_deinit(dev_priv);

	chv_set_pipe_power_well(dev_priv, power_well, false);
}

static void
__intel_display_power_get_domain(struct drm_i915_private *dev_priv,
				 enum intel_display_power_domain domain)
{
	struct i915_power_domains *power_domains = &dev_priv->power_domains;
	struct i915_power_well *power_well;
	int i;

	for_each_power_well(i, power_well, BIT(domain), power_domains) {
		if (!power_well->count++)
			intel_power_well_enable(dev_priv, power_well);
	}

	power_domains->domain_use_count[domain]++;
}

/**
 * intel_display_power_get - grab a power domain reference
 * @dev_priv: i915 device instance
 * @domain: power domain to reference
 *
 * This function grabs a power domain reference for @domain and ensures that the
 * power domain and all its parents are powered up. Therefore users should only
 * grab a reference to the innermost power domain they need.
 *
 * Any power domain reference obtained by this function must have a symmetric
 * call to intel_display_power_put() to release the reference again.
 */
void intel_display_power_get(struct drm_i915_private *dev_priv,
			     enum intel_display_power_domain domain)
{
	struct i915_power_domains *power_domains = &dev_priv->power_domains;

	intel_runtime_pm_get(dev_priv);

	mutex_lock(&power_domains->lock);

	__intel_display_power_get_domain(dev_priv, domain);

	mutex_unlock(&power_domains->lock);
}

/**
 * intel_display_power_get_if_enabled - grab a reference for an enabled display power domain
 * @dev_priv: i915 device instance
 * @domain: power domain to reference
 *
 * This function grabs a power domain reference for @domain and ensures that the
 * power domain and all its parents are powered up. Therefore users should only
 * grab a reference to the innermost power domain they need.
 *
 * Any power domain reference obtained by this function must have a symmetric
 * call to intel_display_power_put() to release the reference again.
 */
bool intel_display_power_get_if_enabled(struct drm_i915_private *dev_priv,
					enum intel_display_power_domain domain)
{
	struct i915_power_domains *power_domains = &dev_priv->power_domains;
	bool is_enabled;

	if (!intel_runtime_pm_get_if_in_use(dev_priv))
		return false;

	mutex_lock(&power_domains->lock);

	if (__intel_display_power_is_enabled(dev_priv, domain)) {
		__intel_display_power_get_domain(dev_priv, domain);
		is_enabled = true;
	} else {
		is_enabled = false;
	}

	mutex_unlock(&power_domains->lock);

	if (!is_enabled)
		intel_runtime_pm_put(dev_priv);

	return is_enabled;
}

/**
 * intel_display_power_put - release a power domain reference
 * @dev_priv: i915 device instance
 * @domain: power domain to reference
 *
 * This function drops the power domain reference obtained by
 * intel_display_power_get() and might power down the corresponding hardware
 * block right away if this is the last reference.
 */
void intel_display_power_put(struct drm_i915_private *dev_priv,
			     enum intel_display_power_domain domain)
{
	struct i915_power_domains *power_domains;
	struct i915_power_well *power_well;
	int i;

	power_domains = &dev_priv->power_domains;

	mutex_lock(&power_domains->lock);

	WARN(!power_domains->domain_use_count[domain],
	     "Use count on domain %s is already zero\n",
	     intel_display_power_domain_str(domain));
	power_domains->domain_use_count[domain]--;

	for_each_power_well_rev(i, power_well, BIT(domain), power_domains) {
		WARN(!power_well->count,
		     "Use count on power well %s is already zero",
		     power_well->name);

		if (!--power_well->count)
			intel_power_well_disable(dev_priv, power_well);
	}

	mutex_unlock(&power_domains->lock);

	intel_runtime_pm_put(dev_priv);
}

#define HSW_DISPLAY_POWER_DOMAINS (			\
	BIT(POWER_DOMAIN_PIPE_B) |			\
	BIT(POWER_DOMAIN_PIPE_C) |			\
	BIT(POWER_DOMAIN_PIPE_A_PANEL_FITTER) |		\
	BIT(POWER_DOMAIN_PIPE_B_PANEL_FITTER) |		\
	BIT(POWER_DOMAIN_PIPE_C_PANEL_FITTER) |		\
	BIT(POWER_DOMAIN_TRANSCODER_A) |		\
	BIT(POWER_DOMAIN_TRANSCODER_B) |		\
	BIT(POWER_DOMAIN_TRANSCODER_C) |		\
	BIT(POWER_DOMAIN_PORT_DDI_B_LANES) |		\
	BIT(POWER_DOMAIN_PORT_DDI_C_LANES) |		\
	BIT(POWER_DOMAIN_PORT_DDI_D_LANES) |		\
	BIT(POWER_DOMAIN_PORT_CRT) | /* DDI E */	\
	BIT(POWER_DOMAIN_VGA) |				\
	BIT(POWER_DOMAIN_AUDIO) |			\
	BIT(POWER_DOMAIN_INIT))

#define BDW_DISPLAY_POWER_DOMAINS (			\
	BIT(POWER_DOMAIN_PIPE_B) |			\
	BIT(POWER_DOMAIN_PIPE_C) |			\
	BIT(POWER_DOMAIN_PIPE_B_PANEL_FITTER) |		\
	BIT(POWER_DOMAIN_PIPE_C_PANEL_FITTER) |		\
	BIT(POWER_DOMAIN_TRANSCODER_A) |		\
	BIT(POWER_DOMAIN_TRANSCODER_B) |		\
	BIT(POWER_DOMAIN_TRANSCODER_C) |		\
	BIT(POWER_DOMAIN_PORT_DDI_B_LANES) |		\
	BIT(POWER_DOMAIN_PORT_DDI_C_LANES) |		\
	BIT(POWER_DOMAIN_PORT_DDI_D_LANES) |		\
	BIT(POWER_DOMAIN_PORT_CRT) | /* DDI E */	\
	BIT(POWER_DOMAIN_VGA) |				\
	BIT(POWER_DOMAIN_AUDIO) |			\
	BIT(POWER_DOMAIN_INIT))

#define VLV_DISPLAY_POWER_DOMAINS (		\
	BIT(POWER_DOMAIN_PIPE_A) |		\
	BIT(POWER_DOMAIN_PIPE_B) |		\
	BIT(POWER_DOMAIN_PIPE_A_PANEL_FITTER) |	\
	BIT(POWER_DOMAIN_PIPE_B_PANEL_FITTER) |	\
	BIT(POWER_DOMAIN_TRANSCODER_A) |	\
	BIT(POWER_DOMAIN_TRANSCODER_B) |	\
	BIT(POWER_DOMAIN_PORT_DDI_B_LANES) |	\
	BIT(POWER_DOMAIN_PORT_DDI_C_LANES) |	\
	BIT(POWER_DOMAIN_PORT_DSI) |		\
	BIT(POWER_DOMAIN_PORT_CRT) |		\
	BIT(POWER_DOMAIN_VGA) |			\
	BIT(POWER_DOMAIN_AUDIO) |		\
	BIT(POWER_DOMAIN_AUX_B) |		\
	BIT(POWER_DOMAIN_AUX_C) |		\
	BIT(POWER_DOMAIN_GMBUS) |		\
	BIT(POWER_DOMAIN_INIT))

#define VLV_DPIO_CMN_BC_POWER_DOMAINS (		\
	BIT(POWER_DOMAIN_PORT_DDI_B_LANES) |	\
	BIT(POWER_DOMAIN_PORT_DDI_C_LANES) |	\
	BIT(POWER_DOMAIN_PORT_CRT) |		\
	BIT(POWER_DOMAIN_AUX_B) |		\
	BIT(POWER_DOMAIN_AUX_C) |		\
	BIT(POWER_DOMAIN_INIT))

#define VLV_DPIO_TX_B_LANES_01_POWER_DOMAINS (	\
	BIT(POWER_DOMAIN_PORT_DDI_B_LANES) |	\
	BIT(POWER_DOMAIN_AUX_B) |		\
	BIT(POWER_DOMAIN_INIT))

#define VLV_DPIO_TX_B_LANES_23_POWER_DOMAINS (	\
	BIT(POWER_DOMAIN_PORT_DDI_B_LANES) |	\
	BIT(POWER_DOMAIN_AUX_B) |		\
	BIT(POWER_DOMAIN_INIT))

#define VLV_DPIO_TX_C_LANES_01_POWER_DOMAINS (	\
	BIT(POWER_DOMAIN_PORT_DDI_C_LANES) |	\
	BIT(POWER_DOMAIN_AUX_C) |		\
	BIT(POWER_DOMAIN_INIT))

#define VLV_DPIO_TX_C_LANES_23_POWER_DOMAINS (	\
	BIT(POWER_DOMAIN_PORT_DDI_C_LANES) |	\
	BIT(POWER_DOMAIN_AUX_C) |		\
	BIT(POWER_DOMAIN_INIT))

#define CHV_DISPLAY_POWER_DOMAINS (		\
	BIT(POWER_DOMAIN_PIPE_A) |		\
	BIT(POWER_DOMAIN_PIPE_B) |		\
	BIT(POWER_DOMAIN_PIPE_C) |		\
	BIT(POWER_DOMAIN_PIPE_A_PANEL_FITTER) |	\
	BIT(POWER_DOMAIN_PIPE_B_PANEL_FITTER) |	\
	BIT(POWER_DOMAIN_PIPE_C_PANEL_FITTER) |	\
	BIT(POWER_DOMAIN_TRANSCODER_A) |	\
	BIT(POWER_DOMAIN_TRANSCODER_B) |	\
	BIT(POWER_DOMAIN_TRANSCODER_C) |	\
	BIT(POWER_DOMAIN_PORT_DDI_B_LANES) |	\
	BIT(POWER_DOMAIN_PORT_DDI_C_LANES) |	\
	BIT(POWER_DOMAIN_PORT_DDI_D_LANES) |	\
	BIT(POWER_DOMAIN_PORT_DSI) |		\
	BIT(POWER_DOMAIN_VGA) |			\
	BIT(POWER_DOMAIN_AUDIO) |		\
	BIT(POWER_DOMAIN_AUX_B) |		\
	BIT(POWER_DOMAIN_AUX_C) |		\
	BIT(POWER_DOMAIN_AUX_D) |		\
	BIT(POWER_DOMAIN_GMBUS) |		\
	BIT(POWER_DOMAIN_INIT))

#define CHV_DPIO_CMN_BC_POWER_DOMAINS (		\
	BIT(POWER_DOMAIN_PORT_DDI_B_LANES) |	\
	BIT(POWER_DOMAIN_PORT_DDI_C_LANES) |	\
	BIT(POWER_DOMAIN_AUX_B) |		\
	BIT(POWER_DOMAIN_AUX_C) |		\
	BIT(POWER_DOMAIN_INIT))

#define CHV_DPIO_CMN_D_POWER_DOMAINS (		\
	BIT(POWER_DOMAIN_PORT_DDI_D_LANES) |	\
	BIT(POWER_DOMAIN_AUX_D) |		\
	BIT(POWER_DOMAIN_INIT))

static const struct i915_power_well_ops i9xx_always_on_power_well_ops = {
	.sync_hw = i9xx_always_on_power_well_noop,
	.enable = i9xx_always_on_power_well_noop,
	.disable = i9xx_always_on_power_well_noop,
	.is_enabled = i9xx_always_on_power_well_enabled,
};

static const struct i915_power_well_ops chv_pipe_power_well_ops = {
	.sync_hw = chv_pipe_power_well_sync_hw,
	.enable = chv_pipe_power_well_enable,
	.disable = chv_pipe_power_well_disable,
	.is_enabled = chv_pipe_power_well_enabled,
};

static const struct i915_power_well_ops chv_dpio_cmn_power_well_ops = {
	.sync_hw = vlv_power_well_sync_hw,
	.enable = chv_dpio_cmn_power_well_enable,
	.disable = chv_dpio_cmn_power_well_disable,
	.is_enabled = vlv_power_well_enabled,
};

static struct i915_power_well i9xx_always_on_power_well[] = {
	{
		.name = "always-on",
		.always_on = 1,
		.domains = POWER_DOMAIN_MASK,
		.ops = &i9xx_always_on_power_well_ops,
	},
};

static const struct i915_power_well_ops hsw_power_well_ops = {
	.sync_hw = hsw_power_well_sync_hw,
	.enable = hsw_power_well_enable,
	.disable = hsw_power_well_disable,
	.is_enabled = hsw_power_well_enabled,
};

static const struct i915_power_well_ops skl_power_well_ops = {
	.sync_hw = skl_power_well_sync_hw,
	.enable = skl_power_well_enable,
	.disable = skl_power_well_disable,
	.is_enabled = skl_power_well_enabled,
};

static const struct i915_power_well_ops gen9_dc_off_power_well_ops = {
	.sync_hw = gen9_dc_off_power_well_sync_hw,
	.enable = gen9_dc_off_power_well_enable,
	.disable = gen9_dc_off_power_well_disable,
	.is_enabled = gen9_dc_off_power_well_enabled,
};

static struct i915_power_well hsw_power_wells[] = {
	{
		.name = "always-on",
		.always_on = 1,
		.domains = POWER_DOMAIN_MASK,
		.ops = &i9xx_always_on_power_well_ops,
	},
	{
		.name = "display",
		.domains = HSW_DISPLAY_POWER_DOMAINS,
		.ops = &hsw_power_well_ops,
	},
};

static struct i915_power_well bdw_power_wells[] = {
	{
		.name = "always-on",
		.always_on = 1,
		.domains = POWER_DOMAIN_MASK,
		.ops = &i9xx_always_on_power_well_ops,
	},
	{
		.name = "display",
		.domains = BDW_DISPLAY_POWER_DOMAINS,
		.ops = &hsw_power_well_ops,
	},
};

static const struct i915_power_well_ops vlv_display_power_well_ops = {
	.sync_hw = vlv_power_well_sync_hw,
	.enable = vlv_display_power_well_enable,
	.disable = vlv_display_power_well_disable,
	.is_enabled = vlv_power_well_enabled,
};

static const struct i915_power_well_ops vlv_dpio_cmn_power_well_ops = {
	.sync_hw = vlv_power_well_sync_hw,
	.enable = vlv_dpio_cmn_power_well_enable,
	.disable = vlv_dpio_cmn_power_well_disable,
	.is_enabled = vlv_power_well_enabled,
};

static const struct i915_power_well_ops vlv_dpio_power_well_ops = {
	.sync_hw = vlv_power_well_sync_hw,
	.enable = vlv_power_well_enable,
	.disable = vlv_power_well_disable,
	.is_enabled = vlv_power_well_enabled,
};

static struct i915_power_well vlv_power_wells[] = {
	{
		.name = "always-on",
		.always_on = 1,
		.domains = POWER_DOMAIN_MASK,
		.ops = &i9xx_always_on_power_well_ops,
		.data = PUNIT_POWER_WELL_ALWAYS_ON,
	},
	{
		.name = "display",
		.domains = VLV_DISPLAY_POWER_DOMAINS,
		.data = PUNIT_POWER_WELL_DISP2D,
		.ops = &vlv_display_power_well_ops,
	},
	{
		.name = "dpio-tx-b-01",
		.domains = VLV_DPIO_TX_B_LANES_01_POWER_DOMAINS |
			   VLV_DPIO_TX_B_LANES_23_POWER_DOMAINS |
			   VLV_DPIO_TX_C_LANES_01_POWER_DOMAINS |
			   VLV_DPIO_TX_C_LANES_23_POWER_DOMAINS,
		.ops = &vlv_dpio_power_well_ops,
		.data = PUNIT_POWER_WELL_DPIO_TX_B_LANES_01,
	},
	{
		.name = "dpio-tx-b-23",
		.domains = VLV_DPIO_TX_B_LANES_01_POWER_DOMAINS |
			   VLV_DPIO_TX_B_LANES_23_POWER_DOMAINS |
			   VLV_DPIO_TX_C_LANES_01_POWER_DOMAINS |
			   VLV_DPIO_TX_C_LANES_23_POWER_DOMAINS,
		.ops = &vlv_dpio_power_well_ops,
		.data = PUNIT_POWER_WELL_DPIO_TX_B_LANES_23,
	},
	{
		.name = "dpio-tx-c-01",
		.domains = VLV_DPIO_TX_B_LANES_01_POWER_DOMAINS |
			   VLV_DPIO_TX_B_LANES_23_POWER_DOMAINS |
			   VLV_DPIO_TX_C_LANES_01_POWER_DOMAINS |
			   VLV_DPIO_TX_C_LANES_23_POWER_DOMAINS,
		.ops = &vlv_dpio_power_well_ops,
		.data = PUNIT_POWER_WELL_DPIO_TX_C_LANES_01,
	},
	{
		.name = "dpio-tx-c-23",
		.domains = VLV_DPIO_TX_B_LANES_01_POWER_DOMAINS |
			   VLV_DPIO_TX_B_LANES_23_POWER_DOMAINS |
			   VLV_DPIO_TX_C_LANES_01_POWER_DOMAINS |
			   VLV_DPIO_TX_C_LANES_23_POWER_DOMAINS,
		.ops = &vlv_dpio_power_well_ops,
		.data = PUNIT_POWER_WELL_DPIO_TX_C_LANES_23,
	},
	{
		.name = "dpio-common",
		.domains = VLV_DPIO_CMN_BC_POWER_DOMAINS,
		.data = PUNIT_POWER_WELL_DPIO_CMN_BC,
		.ops = &vlv_dpio_cmn_power_well_ops,
	},
};

static struct i915_power_well chv_power_wells[] = {
	{
		.name = "always-on",
		.always_on = 1,
		.domains = POWER_DOMAIN_MASK,
		.ops = &i9xx_always_on_power_well_ops,
	},
	{
		.name = "display",
		/*
		 * Pipe A power well is the new disp2d well. Pipe B and C
		 * power wells don't actually exist. Pipe A power well is
		 * required for any pipe to work.
		 */
		.domains = CHV_DISPLAY_POWER_DOMAINS,
		.data = PIPE_A,
		.ops = &chv_pipe_power_well_ops,
	},
	{
		.name = "dpio-common-bc",
		.domains = CHV_DPIO_CMN_BC_POWER_DOMAINS,
		.data = PUNIT_POWER_WELL_DPIO_CMN_BC,
		.ops = &chv_dpio_cmn_power_well_ops,
	},
	{
		.name = "dpio-common-d",
		.domains = CHV_DPIO_CMN_D_POWER_DOMAINS,
		.data = PUNIT_POWER_WELL_DPIO_CMN_D,
		.ops = &chv_dpio_cmn_power_well_ops,
	},
};

bool intel_display_power_well_is_enabled(struct drm_i915_private *dev_priv,
				    int power_well_id)
{
	struct i915_power_well *power_well;
	bool ret;

	power_well = lookup_power_well(dev_priv, power_well_id);
	ret = power_well->ops->is_enabled(dev_priv, power_well);

	return ret;
}

static struct i915_power_well skl_power_wells[] = {
	{
		.name = "always-on",
		.always_on = 1,
		.domains = POWER_DOMAIN_MASK,
		.ops = &i9xx_always_on_power_well_ops,
		.data = SKL_DISP_PW_ALWAYS_ON,
	},
	{
		.name = "power well 1",
		/* Handled by the DMC firmware */
		.domains = 0,
		.ops = &skl_power_well_ops,
		.data = SKL_DISP_PW_1,
	},
	{
		.name = "MISC IO power well",
		/* Handled by the DMC firmware */
		.domains = 0,
		.ops = &skl_power_well_ops,
		.data = SKL_DISP_PW_MISC_IO,
	},
	{
		.name = "DC off",
		.domains = SKL_DISPLAY_DC_OFF_POWER_DOMAINS,
		.ops = &gen9_dc_off_power_well_ops,
		.data = SKL_DISP_PW_DC_OFF,
	},
	{
		.name = "power well 2",
		.domains = SKL_DISPLAY_POWERWELL_2_POWER_DOMAINS,
		.ops = &skl_power_well_ops,
		.data = SKL_DISP_PW_2,
	},
	{
		.name = "DDI A/E power well",
		.domains = SKL_DISPLAY_DDI_A_E_POWER_DOMAINS,
		.ops = &skl_power_well_ops,
		.data = SKL_DISP_PW_DDI_A_E,
	},
	{
		.name = "DDI B power well",
		.domains = SKL_DISPLAY_DDI_B_POWER_DOMAINS,
		.ops = &skl_power_well_ops,
		.data = SKL_DISP_PW_DDI_B,
	},
	{
		.name = "DDI C power well",
		.domains = SKL_DISPLAY_DDI_C_POWER_DOMAINS,
		.ops = &skl_power_well_ops,
		.data = SKL_DISP_PW_DDI_C,
	},
	{
		.name = "DDI D power well",
		.domains = SKL_DISPLAY_DDI_D_POWER_DOMAINS,
		.ops = &skl_power_well_ops,
		.data = SKL_DISP_PW_DDI_D,
	},
};

static struct i915_power_well bxt_power_wells[] = {
	{
		.name = "always-on",
		.always_on = 1,
		.domains = POWER_DOMAIN_MASK,
		.ops = &i9xx_always_on_power_well_ops,
	},
	{
		.name = "power well 1",
		.domains = 0,
		.ops = &skl_power_well_ops,
		.data = SKL_DISP_PW_1,
	},
	{
		.name = "DC off",
		.domains = BXT_DISPLAY_DC_OFF_POWER_DOMAINS,
		.ops = &gen9_dc_off_power_well_ops,
		.data = SKL_DISP_PW_DC_OFF,
	},
	{
		.name = "power well 2",
		.domains = BXT_DISPLAY_POWERWELL_2_POWER_DOMAINS,
		.ops = &skl_power_well_ops,
		.data = SKL_DISP_PW_2,
	},
};

static int
sanitize_disable_power_well_option(const struct drm_i915_private *dev_priv,
				   int disable_power_well)
{
	if (disable_power_well >= 0)
		return !!disable_power_well;

	return 1;
}

static uint32_t get_allowed_dc_mask(const struct drm_i915_private *dev_priv,
				    int enable_dc)
{
	uint32_t mask;
	int requested_dc;
	int max_dc;

	if (IS_SKYLAKE(dev_priv) || IS_KABYLAKE(dev_priv)) {
		max_dc = 2;
		mask = 0;
	} else if (IS_BROXTON(dev_priv)) {
		max_dc = 1;
		/*
		 * DC9 has a separate HW flow from the rest of the DC states,
		 * not depending on the DMC firmware. It's needed by system
		 * suspend/resume, so allow it unconditionally.
		 */
		mask = DC_STATE_EN_DC9;
	} else {
		max_dc = 0;
		mask = 0;
	}

	if (!i915.disable_power_well)
		max_dc = 0;

	if (enable_dc >= 0 && enable_dc <= max_dc) {
		requested_dc = enable_dc;
	} else if (enable_dc == -1) {
		requested_dc = max_dc;
	} else if (enable_dc > max_dc && enable_dc <= 2) {
		DRM_DEBUG_KMS("Adjusting requested max DC state (%d->%d)\n",
			      enable_dc, max_dc);
		requested_dc = max_dc;
	} else {
		DRM_ERROR("Unexpected value for enable_dc (%d)\n", enable_dc);
		requested_dc = max_dc;
	}

	if (requested_dc > 1)
		mask |= DC_STATE_EN_UPTO_DC6;
	if (requested_dc > 0)
		mask |= DC_STATE_EN_UPTO_DC5;

	DRM_DEBUG_KMS("Allowed DC state mask %02x\n", mask);

	return mask;
}

static uint32_t get_allowed_dc_mask(const struct drm_i915_private *dev_priv,
				    int enable_dc)
{
	uint32_t mask;
	int requested_dc;
	int max_dc;

	if (IS_SKYLAKE(dev_priv) || IS_KABYLAKE(dev_priv)) {
		max_dc = 2;
		mask = 0;
	} else if (IS_BROXTON(dev_priv)) {
		max_dc = 1;
		/*
		 * DC9 has a separate HW flow from the rest of the DC states,
		 * not depending on the DMC firmware. It's needed by system
		 * suspend/resume, so allow it unconditionally.
		 */
		mask = DC_STATE_EN_DC9;
	} else {
		max_dc = 0;
		mask = 0;
	}

	if (!i915.disable_power_well)
		max_dc = 0;

	if (enable_dc >= 0 && enable_dc <= max_dc) {
		requested_dc = enable_dc;
	} else if (enable_dc == -1) {
		requested_dc = max_dc;
	} else if (enable_dc > max_dc && enable_dc <= 2) {
		DRM_DEBUG_KMS("Adjusting requested max DC state (%d->%d)\n",
			      enable_dc, max_dc);
		requested_dc = max_dc;
	} else {
		DRM_ERROR("Unexpected value for enable_dc (%d)\n", enable_dc);
		requested_dc = max_dc;
	}

	if (requested_dc > 1)
		mask |= DC_STATE_EN_UPTO_DC6;
	if (requested_dc > 0)
		mask |= DC_STATE_EN_UPTO_DC5;

	DRM_DEBUG_KMS("Allowed DC state mask %02x\n", mask);

	return mask;
}

#define set_power_wells(power_domains, __power_wells) ({		\
	(power_domains)->power_wells = (__power_wells);			\
	(power_domains)->power_well_count = ARRAY_SIZE(__power_wells);	\
})

/**
 * intel_power_domains_init - initializes the power domain structures
 * @dev_priv: i915 device instance
 *
 * Initializes the power domain structures for @dev_priv depending upon the
 * supported platform.
 */
int intel_power_domains_init(struct drm_i915_private *dev_priv)
{
	struct i915_power_domains *power_domains = &dev_priv->power_domains;

	i915.disable_power_well = sanitize_disable_power_well_option(dev_priv,
						     i915.disable_power_well);
	dev_priv->csr.allowed_dc_mask = get_allowed_dc_mask(dev_priv,
							    i915.enable_dc);

	BUILD_BUG_ON(POWER_DOMAIN_NUM > 31);

	mutex_init(&power_domains->lock);

	/*
	 * The enabling order will be from lower to higher indexed wells,
	 * the disabling order is reversed.
	 */
	if (IS_HASWELL(dev_priv)) {
		set_power_wells(power_domains, hsw_power_wells);
	} else if (IS_BROADWELL(dev_priv)) {
		set_power_wells(power_domains, bdw_power_wells);
	} else if (IS_SKYLAKE(dev_priv) || IS_KABYLAKE(dev_priv)) {
		set_power_wells(power_domains, skl_power_wells);
	} else if (IS_BROXTON(dev_priv)) {
		set_power_wells(power_domains, bxt_power_wells);
	} else if (IS_CHERRYVIEW(dev_priv)) {
		set_power_wells(power_domains, chv_power_wells);
	} else if (IS_VALLEYVIEW(dev_priv)) {
		set_power_wells(power_domains, vlv_power_wells);
	} else {
		set_power_wells(power_domains, i9xx_always_on_power_well);
	}

	return 0;
}

/**
 * intel_power_domains_fini - finalizes the power domain structures
 * @dev_priv: i915 device instance
 *
 * Finalizes the power domain structures for @dev_priv depending upon the
 * supported platform. This function also disables runtime pm and ensures that
 * the device stays powered up so that the driver can be reloaded.
 */
void intel_power_domains_fini(struct drm_i915_private *dev_priv)
{
	struct device *device = &dev_priv->dev->pdev->dev;

	/*
	 * The i915.ko module is still not prepared to be loaded when
	 * the power well is not enabled, so just enable it in case
	 * we're going to unload/reload.
	 * The following also reacquires the RPM reference the core passed
	 * to the driver during loading, which is dropped in
	 * intel_runtime_pm_enable(). We have to hand back the control of the
	 * device to the core with this reference held.
	 */
	intel_display_set_init_power(dev_priv, true);

	/* Remove the refcount we took to keep power well support disabled. */
	if (!i915.disable_power_well)
		intel_display_power_put(dev_priv, POWER_DOMAIN_INIT);

	/*
	 * Remove the refcount we took in intel_runtime_pm_enable() in case
	 * the platform doesn't support runtime PM.
	 */
	if (!HAS_RUNTIME_PM(dev_priv))
		pm_runtime_put(device);
}

static void intel_power_domains_sync_hw(struct drm_i915_private *dev_priv)
{
	struct i915_power_domains *power_domains = &dev_priv->power_domains;
	struct i915_power_well *power_well;
	int i;

	mutex_lock(&power_domains->lock);
	for_each_power_well(i, power_well, POWER_DOMAIN_MASK, power_domains) {
		power_well->ops->sync_hw(dev_priv, power_well);
		power_well->hw_enabled = power_well->ops->is_enabled(dev_priv,
								     power_well);
	}
	mutex_unlock(&power_domains->lock);
}

static void skl_display_core_init(struct drm_i915_private *dev_priv,
				   bool resume)
{
	struct i915_power_domains *power_domains = &dev_priv->power_domains;
	struct i915_power_well *well;
	uint32_t val;

	gen9_set_dc_state(dev_priv, DC_STATE_DISABLE);

	/* enable PCH reset handshake */
	val = I915_READ(HSW_NDE_RSTWRN_OPT);
	I915_WRITE(HSW_NDE_RSTWRN_OPT, val | RESET_PCH_HANDSHAKE_ENABLE);

	/* enable PG1 and Misc I/O */
	mutex_lock(&power_domains->lock);

	well = lookup_power_well(dev_priv, SKL_DISP_PW_1);
	intel_power_well_enable(dev_priv, well);

	well = lookup_power_well(dev_priv, SKL_DISP_PW_MISC_IO);
	intel_power_well_enable(dev_priv, well);

	mutex_unlock(&power_domains->lock);

	if (!resume)
		return;

	skl_init_cdclk(dev_priv);

	if (dev_priv->csr.dmc_payload)
		intel_csr_load_program(dev_priv);
}

static void skl_display_core_uninit(struct drm_i915_private *dev_priv)
{
	struct i915_power_domains *power_domains = &dev_priv->power_domains;
	struct i915_power_well *well;

	gen9_set_dc_state(dev_priv, DC_STATE_DISABLE);

	skl_uninit_cdclk(dev_priv);

	/* The spec doesn't call for removing the reset handshake flag */
	/* disable PG1 and Misc I/O */

	mutex_lock(&power_domains->lock);

	well = lookup_power_well(dev_priv, SKL_DISP_PW_MISC_IO);
	intel_power_well_disable(dev_priv, well);

	well = lookup_power_well(dev_priv, SKL_DISP_PW_1);
	intel_power_well_disable(dev_priv, well);

	mutex_unlock(&power_domains->lock);
}

void bxt_display_core_init(struct drm_i915_private *dev_priv,
			   bool resume)
{
	struct i915_power_domains *power_domains = &dev_priv->power_domains;
	struct i915_power_well *well;
	uint32_t val;

	gen9_set_dc_state(dev_priv, DC_STATE_DISABLE);

	/*
	 * NDE_RSTWRN_OPT RST PCH Handshake En must always be 0b on BXT
	 * or else the reset will hang because there is no PCH to respond.
	 * Move the handshake programming to initialization sequence.
	 * Previously was left up to BIOS.
	 */
	val = I915_READ(HSW_NDE_RSTWRN_OPT);
	val &= ~RESET_PCH_HANDSHAKE_ENABLE;
	I915_WRITE(HSW_NDE_RSTWRN_OPT, val);

	/* Enable PG1 */
	mutex_lock(&power_domains->lock);

	well = lookup_power_well(dev_priv, SKL_DISP_PW_1);
	intel_power_well_enable(dev_priv, well);

	mutex_unlock(&power_domains->lock);

	broxton_init_cdclk(dev_priv);
	broxton_ddi_phy_init(dev_priv);

	broxton_cdclk_verify_state(dev_priv);
	broxton_ddi_phy_verify_state(dev_priv);

	if (resume && dev_priv->csr.dmc_payload)
		intel_csr_load_program(dev_priv);
}

void bxt_display_core_uninit(struct drm_i915_private *dev_priv)
{
	struct i915_power_domains *power_domains = &dev_priv->power_domains;
	struct i915_power_well *well;

	gen9_set_dc_state(dev_priv, DC_STATE_DISABLE);

	broxton_ddi_phy_uninit(dev_priv);
	broxton_uninit_cdclk(dev_priv);

	/* The spec doesn't call for removing the reset handshake flag */

	/* Disable PG1 */
	mutex_lock(&power_domains->lock);

	well = lookup_power_well(dev_priv, SKL_DISP_PW_1);
	intel_power_well_disable(dev_priv, well);

	mutex_unlock(&power_domains->lock);
}

static void chv_phy_control_init(struct drm_i915_private *dev_priv)
{
	struct i915_power_well *cmn_bc =
		lookup_power_well(dev_priv, PUNIT_POWER_WELL_DPIO_CMN_BC);
	struct i915_power_well *cmn_d =
		lookup_power_well(dev_priv, PUNIT_POWER_WELL_DPIO_CMN_D);

	/*
	 * DISPLAY_PHY_CONTROL can get corrupted if read. As a
	 * workaround never ever read DISPLAY_PHY_CONTROL, and
	 * instead maintain a shadow copy ourselves. Use the actual
	 * power well state and lane status to reconstruct the
	 * expected initial value.
	 */
	dev_priv->chv_phy_control =
		PHY_LDO_SEQ_DELAY(PHY_LDO_DELAY_600NS, DPIO_PHY0) |
		PHY_LDO_SEQ_DELAY(PHY_LDO_DELAY_600NS, DPIO_PHY1) |
		PHY_CH_POWER_MODE(PHY_CH_DEEP_PSR, DPIO_PHY0, DPIO_CH0) |
		PHY_CH_POWER_MODE(PHY_CH_DEEP_PSR, DPIO_PHY0, DPIO_CH1) |
		PHY_CH_POWER_MODE(PHY_CH_DEEP_PSR, DPIO_PHY1, DPIO_CH0);

	/*
	 * If all lanes are disabled we leave the override disabled
	 * with all power down bits cleared to match the state we
	 * would use after disabling the port. Otherwise enable the
	 * override and set the lane powerdown bits accding to the
	 * current lane status.
	 */
	if (cmn_bc->ops->is_enabled(dev_priv, cmn_bc)) {
		uint32_t status = I915_READ(DPLL(PIPE_A));
		unsigned int mask;

		mask = status & DPLL_PORTB_READY_MASK;
		if (mask == 0xf)
			mask = 0x0;
		else
			dev_priv->chv_phy_control |=
				PHY_CH_POWER_DOWN_OVRD_EN(DPIO_PHY0, DPIO_CH0);

		dev_priv->chv_phy_control |=
			PHY_CH_POWER_DOWN_OVRD(mask, DPIO_PHY0, DPIO_CH0);

		mask = (status & DPLL_PORTC_READY_MASK) >> 4;
		if (mask == 0xf)
			mask = 0x0;
		else
			dev_priv->chv_phy_control |=
				PHY_CH_POWER_DOWN_OVRD_EN(DPIO_PHY0, DPIO_CH1);

		dev_priv->chv_phy_control |=
			PHY_CH_POWER_DOWN_OVRD(mask, DPIO_PHY0, DPIO_CH1);

		dev_priv->chv_phy_control |= PHY_COM_LANE_RESET_DEASSERT(DPIO_PHY0);

		dev_priv->chv_phy_assert[DPIO_PHY0] = false;
	} else {
		dev_priv->chv_phy_assert[DPIO_PHY0] = true;
	}

	if (cmn_d->ops->is_enabled(dev_priv, cmn_d)) {
		uint32_t status = I915_READ(DPIO_PHY_STATUS);
		unsigned int mask;

		mask = status & DPLL_PORTD_READY_MASK;

		if (mask == 0xf)
			mask = 0x0;
		else
			dev_priv->chv_phy_control |=
				PHY_CH_POWER_DOWN_OVRD_EN(DPIO_PHY1, DPIO_CH0);

		dev_priv->chv_phy_control |=
			PHY_CH_POWER_DOWN_OVRD(mask, DPIO_PHY1, DPIO_CH0);

		dev_priv->chv_phy_control |= PHY_COM_LANE_RESET_DEASSERT(DPIO_PHY1);

		dev_priv->chv_phy_assert[DPIO_PHY1] = false;
	} else {
		dev_priv->chv_phy_assert[DPIO_PHY1] = true;
	}

	I915_WRITE(DISPLAY_PHY_CONTROL, dev_priv->chv_phy_control);

	DRM_DEBUG_KMS("Initial PHY_CONTROL=0x%08x\n",
		      dev_priv->chv_phy_control);
}

static void vlv_cmnlane_wa(struct drm_i915_private *dev_priv)
{
	struct i915_power_well *cmn =
		lookup_power_well(dev_priv, PUNIT_POWER_WELL_DPIO_CMN_BC);
	struct i915_power_well *disp2d =
		lookup_power_well(dev_priv, PUNIT_POWER_WELL_DISP2D);

	/* If the display might be already active skip this */
	if (cmn->ops->is_enabled(dev_priv, cmn) &&
	    disp2d->ops->is_enabled(dev_priv, disp2d) &&
	    I915_READ(DPIO_CTL) & DPIO_CMNRST)
		return;

	DRM_DEBUG_KMS("toggling display PHY side reset\n");

	/* cmnlane needs DPLL registers */
	disp2d->ops->enable(dev_priv, disp2d);

	/*
	 * From VLV2A0_DP_eDP_HDMI_DPIO_driver_vbios_notes_11.docx:
	 * Need to assert and de-assert PHY SB reset by gating the
	 * common lane power, then un-gating it.
	 * Simply ungating isn't enough to reset the PHY enough to get
	 * ports and lanes running.
	 */
	cmn->ops->disable(dev_priv, cmn);
}

/**
 * intel_power_domains_init_hw - initialize hardware power domain state
 * @dev_priv: i915 device instance
 *
 * This function initializes the hardware power domain state and enables all
 * power domains using intel_display_set_init_power().
 */
void intel_power_domains_init_hw(struct drm_i915_private *dev_priv, bool resume)
{
	struct drm_device *dev = dev_priv->dev;
	struct i915_power_domains *power_domains = &dev_priv->power_domains;

	power_domains->initializing = true;

	if (IS_SKYLAKE(dev) || IS_KABYLAKE(dev)) {
		skl_display_core_init(dev_priv, resume);
	} else if (IS_BROXTON(dev)) {
		bxt_display_core_init(dev_priv, resume);
	} else if (IS_CHERRYVIEW(dev)) {
		mutex_lock(&power_domains->lock);
		chv_phy_control_init(dev_priv);
		mutex_unlock(&power_domains->lock);
	} else if (IS_VALLEYVIEW(dev)) {
		mutex_lock(&power_domains->lock);
		vlv_cmnlane_wa(dev_priv);
		mutex_unlock(&power_domains->lock);
	}

	/* For now, we need the power well to be always enabled. */
	intel_display_set_init_power(dev_priv, true);
	/* Disable power support if the user asked so. */
	if (!i915.disable_power_well)
		intel_display_power_get(dev_priv, POWER_DOMAIN_INIT);
	intel_power_domains_sync_hw(dev_priv);
	power_domains->initializing = false;
}

/**
 * intel_power_domains_suspend - suspend power domain state
 * @dev_priv: i915 device instance
 *
 * This function prepares the hardware power domain state before entering
 * system suspend. It must be paired with intel_power_domains_init_hw().
 */
void intel_power_domains_suspend(struct drm_i915_private *dev_priv)
{
	/*
	 * Even if power well support was disabled we still want to disable
	 * power wells while we are system suspended.
	 */
	if (!i915.disable_power_well)
		intel_display_power_put(dev_priv, POWER_DOMAIN_INIT);

	if (IS_SKYLAKE(dev_priv) || IS_KABYLAKE(dev_priv))
		skl_display_core_uninit(dev_priv);
	else if (IS_BROXTON(dev_priv))
		bxt_display_core_uninit(dev_priv);
}

/**
 * intel_runtime_pm_get - grab a runtime pm reference
 * @dev_priv: i915 device instance
 *
 * This function grabs a device-level runtime pm reference (mostly used for GEM
 * code to ensure the GTT or GT is on) and ensures that it is powered up.
 *
 * Any runtime pm reference obtained by this function must have a symmetric
 * call to intel_runtime_pm_put() to release the reference again.
 */
void intel_runtime_pm_get(struct drm_i915_private *dev_priv)
{
	struct drm_device *dev = dev_priv->dev;
	struct device *device = &dev->pdev->dev;

	pm_runtime_get_sync(device);

	atomic_inc(&dev_priv->pm.wakeref_count);
	assert_rpm_wakelock_held(dev_priv);
}

/**
 * intel_runtime_pm_get_if_in_use - grab a runtime pm reference if device in use
 * @dev_priv: i915 device instance
 *
 * This function grabs a device-level runtime pm reference if the device is
 * already in use and ensures that it is powered up.
 *
 * Any runtime pm reference obtained by this function must have a symmetric
 * call to intel_runtime_pm_put() to release the reference again.
 */
bool intel_runtime_pm_get_if_in_use(struct drm_i915_private *dev_priv)
{
	struct drm_device *dev = dev_priv->dev;
	struct device *device = &dev->pdev->dev;

	if (IS_ENABLED(CONFIG_PM)) {
		int ret = pm_runtime_get_if_in_use(device);

		/*
		 * In cases runtime PM is disabled by the RPM core and we get
		 * an -EINVAL return value we are not supposed to call this
		 * function, since the power state is undefined. This applies
		 * atm to the late/early system suspend/resume handlers.
		 */
		WARN_ON_ONCE(ret < 0);
		if (ret <= 0)
			return false;
	}

	atomic_inc(&dev_priv->pm.wakeref_count);
	assert_rpm_wakelock_held(dev_priv);

	return true;
}

/**
 * intel_runtime_pm_get_noresume - grab a runtime pm reference
 * @dev_priv: i915 device instance
 *
 * This function grabs a device-level runtime pm reference (mostly used for GEM
 * code to ensure the GTT or GT is on).
 *
 * It will _not_ power up the device but instead only check that it's powered
 * on.  Therefore it is only valid to call this functions from contexts where
 * the device is known to be powered up and where trying to power it up would
 * result in hilarity and deadlocks. That pretty much means only the system
 * suspend/resume code where this is used to grab runtime pm references for
 * delayed setup down in work items.
 *
 * Any runtime pm reference obtained by this function must have a symmetric
 * call to intel_runtime_pm_put() to release the reference again.
 */
void intel_runtime_pm_get_noresume(struct drm_i915_private *dev_priv)
{
	struct drm_device *dev = dev_priv->dev;
	struct device *device = &dev->pdev->dev;

	assert_rpm_wakelock_held(dev_priv);
	pm_runtime_get_noresume(device);

	atomic_inc(&dev_priv->pm.wakeref_count);
}

/**
 * intel_runtime_pm_put - release a runtime pm reference
 * @dev_priv: i915 device instance
 *
 * This function drops the device-level runtime pm reference obtained by
 * intel_runtime_pm_get() and might power down the corresponding
 * hardware block right away if this is the last reference.
 */
void intel_runtime_pm_put(struct drm_i915_private *dev_priv)
{
	struct drm_device *dev = dev_priv->dev;
	struct device *device = &dev->pdev->dev;

	assert_rpm_wakelock_held(dev_priv);
	if (atomic_dec_and_test(&dev_priv->pm.wakeref_count))
		atomic_inc(&dev_priv->pm.atomic_seq);

	pm_runtime_mark_last_busy(device);
	pm_runtime_put_autosuspend(device);
}

/**
 * intel_runtime_pm_enable - enable runtime pm
 * @dev_priv: i915 device instance
 *
 * This function enables runtime pm at the end of the driver load sequence.
 *
 * Note that this function does currently not enable runtime pm for the
 * subordinate display power domains. That is only done on the first modeset
 * using intel_display_set_init_power().
 */
void intel_runtime_pm_enable(struct drm_i915_private *dev_priv)
{
	struct drm_device *dev = dev_priv->dev;
	struct device *device = &dev->pdev->dev;

	pm_runtime_set_autosuspend_delay(device, 10000); /* 10s */
	pm_runtime_mark_last_busy(device);

	/*
	 * Take a permanent reference to disable the RPM functionality and drop
	 * it only when unloading the driver. Use the low level get/put helpers,
	 * so the driver's own RPM reference tracking asserts also work on
	 * platforms without RPM support.
	 */
	if (!HAS_RUNTIME_PM(dev)) {
		pm_runtime_dont_use_autosuspend(device);
		pm_runtime_get_sync(device);
	} else {
		pm_runtime_use_autosuspend(device);
	}

	/*
	 * The core calls the driver load handler with an RPM reference held.
	 * We drop that here and will reacquire it during unloading in
	 * intel_power_domains_fini().
	 */
	pm_runtime_put_autosuspend(device);
}
<|MERGE_RESOLUTION|>--- conflicted
+++ resolved
@@ -414,21 +414,6 @@
 	BIT(POWER_DOMAIN_VGA) |				\
 	BIT(POWER_DOMAIN_GMBUS) |			\
 	BIT(POWER_DOMAIN_INIT))
-<<<<<<< HEAD
-#define BXT_DISPLAY_POWERWELL_1_POWER_DOMAINS (		\
-	BXT_DISPLAY_POWERWELL_2_POWER_DOMAINS |		\
-	BIT(POWER_DOMAIN_PIPE_A) |			\
-	BIT(POWER_DOMAIN_TRANSCODER_EDP) |		\
-	BIT(POWER_DOMAIN_TRANSCODER_DSI_A) |		\
-	BIT(POWER_DOMAIN_TRANSCODER_DSI_C) |		\
-	BIT(POWER_DOMAIN_PIPE_A_PANEL_FITTER) |		\
-	BIT(POWER_DOMAIN_PORT_DDI_A_LANES) |		\
-	BIT(POWER_DOMAIN_PORT_DSI) |			\
-	BIT(POWER_DOMAIN_AUX_A) |			\
-	BIT(POWER_DOMAIN_PLLS) |			\
-	BIT(POWER_DOMAIN_INIT))
-=======
->>>>>>> 1d6da87a
 #define BXT_DISPLAY_DC_OFF_POWER_DOMAINS (		\
 	BXT_DISPLAY_POWERWELL_2_POWER_DOMAINS |		\
 	BIT(POWER_DOMAIN_MODESET) |			\
@@ -456,16 +441,10 @@
 
 static void assert_can_disable_dc9(struct drm_i915_private *dev_priv)
 {
-<<<<<<< HEAD
-	WARN(intel_irqs_enabled(dev_priv), "Interrupts not disabled yet.\n");
-	WARN(I915_READ(DC_STATE_EN) & DC_STATE_EN_UPTO_DC5,
-		"DC5 still not disabled.\n");
-=======
 	WARN_ONCE(intel_irqs_enabled(dev_priv),
 		  "Interrupts not disabled yet.\n");
 	WARN_ONCE(I915_READ(DC_STATE_EN) & DC_STATE_EN_UPTO_DC5,
 		  "DC5 still not disabled.\n");
->>>>>>> 1d6da87a
 
 	 /*
 	  * TODO: check for the following to verify DC9 state was indeed
@@ -523,8 +502,6 @@
 	else
 		mask |= DC_STATE_EN_UPTO_DC6;
 
-<<<<<<< HEAD
-=======
 	return mask;
 }
 
@@ -544,7 +521,6 @@
 	uint32_t val;
 	uint32_t mask;
 
->>>>>>> 1d6da87a
 	if (WARN_ON_ONCE(state & ~dev_priv->csr.allowed_dc_mask))
 		state &= dev_priv->csr.allowed_dc_mask;
 
@@ -606,11 +582,7 @@
 	assert_csr_loaded(dev_priv);
 }
 
-<<<<<<< HEAD
-static void gen9_enable_dc5(struct drm_i915_private *dev_priv)
-=======
 void gen9_enable_dc5(struct drm_i915_private *dev_priv)
->>>>>>> 1d6da87a
 {
 	assert_can_enable_dc5(dev_priv);
 
@@ -630,8 +602,6 @@
 }
 
 void skl_enable_dc6(struct drm_i915_private *dev_priv)
-<<<<<<< HEAD
-=======
 {
 	assert_can_enable_dc6(dev_priv);
 
@@ -651,7 +621,6 @@
 static void
 gen9_sanitize_power_well_requests(struct drm_i915_private *dev_priv,
 				  struct i915_power_well *power_well)
->>>>>>> 1d6da87a
 {
 	enum skl_disp_power_wells power_well_id = power_well->data;
 	u32 val;
@@ -667,11 +636,6 @@
 	val = I915_READ(HSW_PWR_WELL_BIOS);
 	val |= I915_READ(HSW_PWR_WELL_DEBUG);
 
-<<<<<<< HEAD
-void skl_disable_dc6(struct drm_i915_private *dev_priv)
-{
-	DRM_DEBUG_KMS("Disabling DC6\n");
-=======
 	if (!(val & mask))
 		return;
 
@@ -688,7 +652,6 @@
 	else
 		WARN_ONCE(1, "Clearing unexpected auxiliary requests for %s\n",
 			  power_well->name);
->>>>>>> 1d6da87a
 
 	I915_WRITE(HSW_PWR_WELL_BIOS, val & ~mask);
 	I915_WRITE(HSW_PWR_WELL_DEBUG, val & ~mask);
@@ -847,25 +810,19 @@
 					  struct i915_power_well *power_well)
 {
 	gen9_set_dc_state(dev_priv, DC_STATE_DISABLE);
-<<<<<<< HEAD
-=======
 
 	if (IS_BROXTON(dev_priv)) {
 		broxton_cdclk_verify_state(dev_priv);
 		broxton_ddi_phy_verify_state(dev_priv);
 	}
->>>>>>> 1d6da87a
 }
 
 static void gen9_dc_off_power_well_disable(struct drm_i915_private *dev_priv,
 					   struct i915_power_well *power_well)
 {
-<<<<<<< HEAD
-=======
 	if (!dev_priv->csr.dmc_payload)
 		return;
 
->>>>>>> 1d6da87a
 	if (dev_priv->csr.allowed_dc_mask & DC_STATE_EN_UPTO_DC6)
 		skl_enable_dc6(dev_priv);
 	else if (dev_priv->csr.allowed_dc_mask & DC_STATE_EN_UPTO_DC5)
@@ -2116,55 +2073,6 @@
 	return mask;
 }
 
-static uint32_t get_allowed_dc_mask(const struct drm_i915_private *dev_priv,
-				    int enable_dc)
-{
-	uint32_t mask;
-	int requested_dc;
-	int max_dc;
-
-	if (IS_SKYLAKE(dev_priv) || IS_KABYLAKE(dev_priv)) {
-		max_dc = 2;
-		mask = 0;
-	} else if (IS_BROXTON(dev_priv)) {
-		max_dc = 1;
-		/*
-		 * DC9 has a separate HW flow from the rest of the DC states,
-		 * not depending on the DMC firmware. It's needed by system
-		 * suspend/resume, so allow it unconditionally.
-		 */
-		mask = DC_STATE_EN_DC9;
-	} else {
-		max_dc = 0;
-		mask = 0;
-	}
-
-	if (!i915.disable_power_well)
-		max_dc = 0;
-
-	if (enable_dc >= 0 && enable_dc <= max_dc) {
-		requested_dc = enable_dc;
-	} else if (enable_dc == -1) {
-		requested_dc = max_dc;
-	} else if (enable_dc > max_dc && enable_dc <= 2) {
-		DRM_DEBUG_KMS("Adjusting requested max DC state (%d->%d)\n",
-			      enable_dc, max_dc);
-		requested_dc = max_dc;
-	} else {
-		DRM_ERROR("Unexpected value for enable_dc (%d)\n", enable_dc);
-		requested_dc = max_dc;
-	}
-
-	if (requested_dc > 1)
-		mask |= DC_STATE_EN_UPTO_DC6;
-	if (requested_dc > 0)
-		mask |= DC_STATE_EN_UPTO_DC5;
-
-	DRM_DEBUG_KMS("Allowed DC state mask %02x\n", mask);
-
-	return mask;
-}
-
 #define set_power_wells(power_domains, __power_wells) ({		\
 	(power_domains)->power_wells = (__power_wells);			\
 	(power_domains)->power_well_count = ARRAY_SIZE(__power_wells);	\
