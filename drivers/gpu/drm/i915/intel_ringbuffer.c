/*
 * Copyright © 2008-2010 Intel Corporation
 *
 * Permission is hereby granted, free of charge, to any person obtaining a
 * copy of this software and associated documentation files (the "Software"),
 * to deal in the Software without restriction, including without limitation
 * the rights to use, copy, modify, merge, publish, distribute, sublicense,
 * and/or sell copies of the Software, and to permit persons to whom the
 * Software is furnished to do so, subject to the following conditions:
 *
 * The above copyright notice and this permission notice (including the next
 * paragraph) shall be included in all copies or substantial portions of the
 * Software.
 *
 * THE SOFTWARE IS PROVIDED "AS IS", WITHOUT WARRANTY OF ANY KIND, EXPRESS OR
 * IMPLIED, INCLUDING BUT NOT LIMITED TO THE WARRANTIES OF MERCHANTABILITY,
 * FITNESS FOR A PARTICULAR PURPOSE AND NONINFRINGEMENT.  IN NO EVENT SHALL
 * THE AUTHORS OR COPYRIGHT HOLDERS BE LIABLE FOR ANY CLAIM, DAMAGES OR OTHER
 * LIABILITY, WHETHER IN AN ACTION OF CONTRACT, TORT OR OTHERWISE, ARISING
 * FROM, OUT OF OR IN CONNECTION WITH THE SOFTWARE OR THE USE OR OTHER DEALINGS
 * IN THE SOFTWARE.
 *
 * Authors:
 *    Eric Anholt <eric@anholt.net>
 *    Zou Nan hai <nanhai.zou@intel.com>
 *    Xiang Hai hao<haihao.xiang@intel.com>
 *
 */

#include <drm/drmP.h>
#include "i915_drv.h"
#include <drm/i915_drm.h>
#include "i915_trace.h"
#include "intel_drv.h"

bool
intel_ring_initialized(struct intel_engine_cs *ring)
{
	struct drm_device *dev = ring->dev;

	if (!dev)
		return false;

	if (i915.enable_execlists) {
		struct intel_context *dctx = ring->default_context;
		struct intel_ringbuffer *ringbuf = dctx->engine[ring->id].ringbuf;

		return ringbuf->obj;
	} else
		return ring->buffer && ring->buffer->obj;
}

int __intel_ring_space(int head, int tail, int size)
{
	int space = head - tail;
	if (space <= 0)
		space += size;
	return space - I915_RING_FREE_SPACE;
}

void intel_ring_update_space(struct intel_ringbuffer *ringbuf)
{
	if (ringbuf->last_retired_head != -1) {
		ringbuf->head = ringbuf->last_retired_head;
		ringbuf->last_retired_head = -1;
	}

	ringbuf->space = __intel_ring_space(ringbuf->head & HEAD_ADDR,
					    ringbuf->tail, ringbuf->size);
}

int intel_ring_space(struct intel_ringbuffer *ringbuf)
{
	intel_ring_update_space(ringbuf);
	return ringbuf->space;
}

bool intel_ring_stopped(struct intel_engine_cs *ring)
{
	struct drm_i915_private *dev_priv = ring->dev->dev_private;
	return dev_priv->gpu_error.stop_rings & intel_ring_flag(ring);
}

static void __intel_ring_advance(struct intel_engine_cs *ring)
{
	struct intel_ringbuffer *ringbuf = ring->buffer;
	ringbuf->tail &= ringbuf->size - 1;
	if (intel_ring_stopped(ring))
		return;
	ring->write_tail(ring, ringbuf->tail);
}

static int
gen2_render_ring_flush(struct drm_i915_gem_request *req,
		       u32	invalidate_domains,
		       u32	flush_domains)
{
	struct intel_engine_cs *ring = req->ring;
	u32 cmd;
	int ret;

	cmd = MI_FLUSH;
	if (((invalidate_domains|flush_domains) & I915_GEM_DOMAIN_RENDER) == 0)
		cmd |= MI_NO_WRITE_FLUSH;

	if (invalidate_domains & I915_GEM_DOMAIN_SAMPLER)
		cmd |= MI_READ_FLUSH;

	ret = intel_ring_begin(req, 2);
	if (ret)
		return ret;

	intel_ring_emit(ring, cmd);
	intel_ring_emit(ring, MI_NOOP);
	intel_ring_advance(ring);

	return 0;
}

static int
gen4_render_ring_flush(struct drm_i915_gem_request *req,
		       u32	invalidate_domains,
		       u32	flush_domains)
{
	struct intel_engine_cs *ring = req->ring;
	struct drm_device *dev = ring->dev;
	u32 cmd;
	int ret;

	/*
	 * read/write caches:
	 *
	 * I915_GEM_DOMAIN_RENDER is always invalidated, but is
	 * only flushed if MI_NO_WRITE_FLUSH is unset.  On 965, it is
	 * also flushed at 2d versus 3d pipeline switches.
	 *
	 * read-only caches:
	 *
	 * I915_GEM_DOMAIN_SAMPLER is flushed on pre-965 if
	 * MI_READ_FLUSH is set, and is always flushed on 965.
	 *
	 * I915_GEM_DOMAIN_COMMAND may not exist?
	 *
	 * I915_GEM_DOMAIN_INSTRUCTION, which exists on 965, is
	 * invalidated when MI_EXE_FLUSH is set.
	 *
	 * I915_GEM_DOMAIN_VERTEX, which exists on 965, is
	 * invalidated with every MI_FLUSH.
	 *
	 * TLBs:
	 *
	 * On 965, TLBs associated with I915_GEM_DOMAIN_COMMAND
	 * and I915_GEM_DOMAIN_CPU in are invalidated at PTE write and
	 * I915_GEM_DOMAIN_RENDER and I915_GEM_DOMAIN_SAMPLER
	 * are flushed at any MI_FLUSH.
	 */

	cmd = MI_FLUSH | MI_NO_WRITE_FLUSH;
	if ((invalidate_domains|flush_domains) & I915_GEM_DOMAIN_RENDER)
		cmd &= ~MI_NO_WRITE_FLUSH;
	if (invalidate_domains & I915_GEM_DOMAIN_INSTRUCTION)
		cmd |= MI_EXE_FLUSH;

	if (invalidate_domains & I915_GEM_DOMAIN_COMMAND &&
	    (IS_G4X(dev) || IS_GEN5(dev)))
		cmd |= MI_INVALIDATE_ISP;

	ret = intel_ring_begin(req, 2);
	if (ret)
		return ret;

	intel_ring_emit(ring, cmd);
	intel_ring_emit(ring, MI_NOOP);
	intel_ring_advance(ring);

	return 0;
}

/**
 * Emits a PIPE_CONTROL with a non-zero post-sync operation, for
 * implementing two workarounds on gen6.  From section 1.4.7.1
 * "PIPE_CONTROL" of the Sandy Bridge PRM volume 2 part 1:
 *
 * [DevSNB-C+{W/A}] Before any depth stall flush (including those
 * produced by non-pipelined state commands), software needs to first
 * send a PIPE_CONTROL with no bits set except Post-Sync Operation !=
 * 0.
 *
 * [Dev-SNB{W/A}]: Before a PIPE_CONTROL with Write Cache Flush Enable
 * =1, a PIPE_CONTROL with any non-zero post-sync-op is required.
 *
 * And the workaround for these two requires this workaround first:
 *
 * [Dev-SNB{W/A}]: Pipe-control with CS-stall bit set must be sent
 * BEFORE the pipe-control with a post-sync op and no write-cache
 * flushes.
 *
 * And this last workaround is tricky because of the requirements on
 * that bit.  From section 1.4.7.2.3 "Stall" of the Sandy Bridge PRM
 * volume 2 part 1:
 *
 *     "1 of the following must also be set:
 *      - Render Target Cache Flush Enable ([12] of DW1)
 *      - Depth Cache Flush Enable ([0] of DW1)
 *      - Stall at Pixel Scoreboard ([1] of DW1)
 *      - Depth Stall ([13] of DW1)
 *      - Post-Sync Operation ([13] of DW1)
 *      - Notify Enable ([8] of DW1)"
 *
 * The cache flushes require the workaround flush that triggered this
 * one, so we can't use it.  Depth stall would trigger the same.
 * Post-sync nonzero is what triggered this second workaround, so we
 * can't use that one either.  Notify enable is IRQs, which aren't
 * really our business.  That leaves only stall at scoreboard.
 */
static int
intel_emit_post_sync_nonzero_flush(struct drm_i915_gem_request *req)
{
	struct intel_engine_cs *ring = req->ring;
	u32 scratch_addr = ring->scratch.gtt_offset + 2 * CACHELINE_BYTES;
	int ret;

	ret = intel_ring_begin(req, 6);
	if (ret)
		return ret;

	intel_ring_emit(ring, GFX_OP_PIPE_CONTROL(5));
	intel_ring_emit(ring, PIPE_CONTROL_CS_STALL |
			PIPE_CONTROL_STALL_AT_SCOREBOARD);
	intel_ring_emit(ring, scratch_addr | PIPE_CONTROL_GLOBAL_GTT); /* address */
	intel_ring_emit(ring, 0); /* low dword */
	intel_ring_emit(ring, 0); /* high dword */
	intel_ring_emit(ring, MI_NOOP);
	intel_ring_advance(ring);

	ret = intel_ring_begin(req, 6);
	if (ret)
		return ret;

	intel_ring_emit(ring, GFX_OP_PIPE_CONTROL(5));
	intel_ring_emit(ring, PIPE_CONTROL_QW_WRITE);
	intel_ring_emit(ring, scratch_addr | PIPE_CONTROL_GLOBAL_GTT); /* address */
	intel_ring_emit(ring, 0);
	intel_ring_emit(ring, 0);
	intel_ring_emit(ring, MI_NOOP);
	intel_ring_advance(ring);

	return 0;
}

static int
gen6_render_ring_flush(struct drm_i915_gem_request *req,
		       u32 invalidate_domains, u32 flush_domains)
{
	struct intel_engine_cs *ring = req->ring;
	u32 flags = 0;
	u32 scratch_addr = ring->scratch.gtt_offset + 2 * CACHELINE_BYTES;
	int ret;

	/* Force SNB workarounds for PIPE_CONTROL flushes */
	ret = intel_emit_post_sync_nonzero_flush(req);
	if (ret)
		return ret;

	/* Just flush everything.  Experiments have shown that reducing the
	 * number of bits based on the write domains has little performance
	 * impact.
	 */
	if (flush_domains) {
		flags |= PIPE_CONTROL_RENDER_TARGET_CACHE_FLUSH;
		flags |= PIPE_CONTROL_DEPTH_CACHE_FLUSH;
		/*
		 * Ensure that any following seqno writes only happen
		 * when the render cache is indeed flushed.
		 */
		flags |= PIPE_CONTROL_CS_STALL;
	}
	if (invalidate_domains) {
		flags |= PIPE_CONTROL_TLB_INVALIDATE;
		flags |= PIPE_CONTROL_INSTRUCTION_CACHE_INVALIDATE;
		flags |= PIPE_CONTROL_TEXTURE_CACHE_INVALIDATE;
		flags |= PIPE_CONTROL_VF_CACHE_INVALIDATE;
		flags |= PIPE_CONTROL_CONST_CACHE_INVALIDATE;
		flags |= PIPE_CONTROL_STATE_CACHE_INVALIDATE;
		/*
		 * TLB invalidate requires a post-sync write.
		 */
		flags |= PIPE_CONTROL_QW_WRITE | PIPE_CONTROL_CS_STALL;
	}

	ret = intel_ring_begin(req, 4);
	if (ret)
		return ret;

	intel_ring_emit(ring, GFX_OP_PIPE_CONTROL(4));
	intel_ring_emit(ring, flags);
	intel_ring_emit(ring, scratch_addr | PIPE_CONTROL_GLOBAL_GTT);
	intel_ring_emit(ring, 0);
	intel_ring_advance(ring);

	return 0;
}

static int
gen7_render_ring_cs_stall_wa(struct drm_i915_gem_request *req)
{
	struct intel_engine_cs *ring = req->ring;
	int ret;

	ret = intel_ring_begin(req, 4);
	if (ret)
		return ret;

	intel_ring_emit(ring, GFX_OP_PIPE_CONTROL(4));
	intel_ring_emit(ring, PIPE_CONTROL_CS_STALL |
			      PIPE_CONTROL_STALL_AT_SCOREBOARD);
	intel_ring_emit(ring, 0);
	intel_ring_emit(ring, 0);
	intel_ring_advance(ring);

	return 0;
}

static int
gen7_render_ring_flush(struct drm_i915_gem_request *req,
		       u32 invalidate_domains, u32 flush_domains)
{
	struct intel_engine_cs *ring = req->ring;
	u32 flags = 0;
	u32 scratch_addr = ring->scratch.gtt_offset + 2 * CACHELINE_BYTES;
	int ret;

	/*
	 * Ensure that any following seqno writes only happen when the render
	 * cache is indeed flushed.
	 *
	 * Workaround: 4th PIPE_CONTROL command (except the ones with only
	 * read-cache invalidate bits set) must have the CS_STALL bit set. We
	 * don't try to be clever and just set it unconditionally.
	 */
	flags |= PIPE_CONTROL_CS_STALL;

	/* Just flush everything.  Experiments have shown that reducing the
	 * number of bits based on the write domains has little performance
	 * impact.
	 */
	if (flush_domains) {
		flags |= PIPE_CONTROL_RENDER_TARGET_CACHE_FLUSH;
		flags |= PIPE_CONTROL_DEPTH_CACHE_FLUSH;
		flags |= PIPE_CONTROL_FLUSH_ENABLE;
	}
	if (invalidate_domains) {
		flags |= PIPE_CONTROL_TLB_INVALIDATE;
		flags |= PIPE_CONTROL_INSTRUCTION_CACHE_INVALIDATE;
		flags |= PIPE_CONTROL_TEXTURE_CACHE_INVALIDATE;
		flags |= PIPE_CONTROL_VF_CACHE_INVALIDATE;
		flags |= PIPE_CONTROL_CONST_CACHE_INVALIDATE;
		flags |= PIPE_CONTROL_STATE_CACHE_INVALIDATE;
		flags |= PIPE_CONTROL_MEDIA_STATE_CLEAR;
		/*
		 * TLB invalidate requires a post-sync write.
		 */
		flags |= PIPE_CONTROL_QW_WRITE;
		flags |= PIPE_CONTROL_GLOBAL_GTT_IVB;

		flags |= PIPE_CONTROL_STALL_AT_SCOREBOARD;

		/* Workaround: we must issue a pipe_control with CS-stall bit
		 * set before a pipe_control command that has the state cache
		 * invalidate bit set. */
		gen7_render_ring_cs_stall_wa(req);
	}

	ret = intel_ring_begin(req, 4);
	if (ret)
		return ret;

	intel_ring_emit(ring, GFX_OP_PIPE_CONTROL(4));
	intel_ring_emit(ring, flags);
	intel_ring_emit(ring, scratch_addr);
	intel_ring_emit(ring, 0);
	intel_ring_advance(ring);

	return 0;
}

static int
gen8_emit_pipe_control(struct drm_i915_gem_request *req,
		       u32 flags, u32 scratch_addr)
{
	struct intel_engine_cs *ring = req->ring;
	int ret;

	ret = intel_ring_begin(req, 6);
	if (ret)
		return ret;

	intel_ring_emit(ring, GFX_OP_PIPE_CONTROL(6));
	intel_ring_emit(ring, flags);
	intel_ring_emit(ring, scratch_addr);
	intel_ring_emit(ring, 0);
	intel_ring_emit(ring, 0);
	intel_ring_emit(ring, 0);
	intel_ring_advance(ring);

	return 0;
}

static int
gen8_render_ring_flush(struct drm_i915_gem_request *req,
		       u32 invalidate_domains, u32 flush_domains)
{
	u32 flags = 0;
	u32 scratch_addr = req->ring->scratch.gtt_offset + 2 * CACHELINE_BYTES;
	int ret;

	flags |= PIPE_CONTROL_CS_STALL;

	if (flush_domains) {
		flags |= PIPE_CONTROL_RENDER_TARGET_CACHE_FLUSH;
		flags |= PIPE_CONTROL_DEPTH_CACHE_FLUSH;
		flags |= PIPE_CONTROL_FLUSH_ENABLE;
	}
	if (invalidate_domains) {
		flags |= PIPE_CONTROL_TLB_INVALIDATE;
		flags |= PIPE_CONTROL_INSTRUCTION_CACHE_INVALIDATE;
		flags |= PIPE_CONTROL_TEXTURE_CACHE_INVALIDATE;
		flags |= PIPE_CONTROL_VF_CACHE_INVALIDATE;
		flags |= PIPE_CONTROL_CONST_CACHE_INVALIDATE;
		flags |= PIPE_CONTROL_STATE_CACHE_INVALIDATE;
		flags |= PIPE_CONTROL_QW_WRITE;
		flags |= PIPE_CONTROL_GLOBAL_GTT_IVB;

		/* WaCsStallBeforeStateCacheInvalidate:bdw,chv */
		ret = gen8_emit_pipe_control(req,
					     PIPE_CONTROL_CS_STALL |
					     PIPE_CONTROL_STALL_AT_SCOREBOARD,
					     0);
		if (ret)
			return ret;
	}

	return gen8_emit_pipe_control(req, flags, scratch_addr);
}

static void ring_write_tail(struct intel_engine_cs *ring,
			    u32 value)
{
	struct drm_i915_private *dev_priv = ring->dev->dev_private;
	I915_WRITE_TAIL(ring, value);
}

u64 intel_ring_get_active_head(struct intel_engine_cs *ring)
{
	struct drm_i915_private *dev_priv = ring->dev->dev_private;
	u64 acthd;

	if (INTEL_INFO(ring->dev)->gen >= 8)
		acthd = I915_READ64_2x32(RING_ACTHD(ring->mmio_base),
					 RING_ACTHD_UDW(ring->mmio_base));
	else if (INTEL_INFO(ring->dev)->gen >= 4)
		acthd = I915_READ(RING_ACTHD(ring->mmio_base));
	else
		acthd = I915_READ(ACTHD);

	return acthd;
}

static void ring_setup_phys_status_page(struct intel_engine_cs *ring)
{
	struct drm_i915_private *dev_priv = ring->dev->dev_private;
	u32 addr;

	addr = dev_priv->status_page_dmah->busaddr;
	if (INTEL_INFO(ring->dev)->gen >= 4)
		addr |= (dev_priv->status_page_dmah->busaddr >> 28) & 0xf0;
	I915_WRITE(HWS_PGA, addr);
}

static void intel_ring_setup_status_page(struct intel_engine_cs *ring)
{
	struct drm_device *dev = ring->dev;
	struct drm_i915_private *dev_priv = ring->dev->dev_private;
	u32 mmio = 0;

	/* The ring status page addresses are no longer next to the rest of
	 * the ring registers as of gen7.
	 */
	if (IS_GEN7(dev)) {
		switch (ring->id) {
		case RCS:
			mmio = RENDER_HWS_PGA_GEN7;
			break;
		case BCS:
			mmio = BLT_HWS_PGA_GEN7;
			break;
		/*
		 * VCS2 actually doesn't exist on Gen7. Only shut up
		 * gcc switch check warning
		 */
		case VCS2:
		case VCS:
			mmio = BSD_HWS_PGA_GEN7;
			break;
		case VECS:
			mmio = VEBOX_HWS_PGA_GEN7;
			break;
		}
	} else if (IS_GEN6(ring->dev)) {
		mmio = RING_HWS_PGA_GEN6(ring->mmio_base);
	} else {
		/* XXX: gen8 returns to sanity */
		mmio = RING_HWS_PGA(ring->mmio_base);
	}

	I915_WRITE(mmio, (u32)ring->status_page.gfx_addr);
	POSTING_READ(mmio);

	/*
	 * Flush the TLB for this page
	 *
	 * FIXME: These two bits have disappeared on gen8, so a question
	 * arises: do we still need this and if so how should we go about
	 * invalidating the TLB?
	 */
	if (INTEL_INFO(dev)->gen >= 6 && INTEL_INFO(dev)->gen < 8) {
		u32 reg = RING_INSTPM(ring->mmio_base);

		/* ring should be idle before issuing a sync flush*/
		WARN_ON((I915_READ_MODE(ring) & MODE_IDLE) == 0);

		I915_WRITE(reg,
			   _MASKED_BIT_ENABLE(INSTPM_TLB_INVALIDATE |
					      INSTPM_SYNC_FLUSH));
		if (wait_for((I915_READ(reg) & INSTPM_SYNC_FLUSH) == 0,
			     1000))
			DRM_ERROR("%s: wait for SyncFlush to complete for TLB invalidation timed out\n",
				  ring->name);
	}
}

static bool stop_ring(struct intel_engine_cs *ring)
{
	struct drm_i915_private *dev_priv = to_i915(ring->dev);

	if (!IS_GEN2(ring->dev)) {
		I915_WRITE_MODE(ring, _MASKED_BIT_ENABLE(STOP_RING));
		if (wait_for((I915_READ_MODE(ring) & MODE_IDLE) != 0, 1000)) {
			DRM_ERROR("%s : timed out trying to stop ring\n", ring->name);
			/* Sometimes we observe that the idle flag is not
			 * set even though the ring is empty. So double
			 * check before giving up.
			 */
			if (I915_READ_HEAD(ring) != I915_READ_TAIL(ring))
				return false;
		}
	}

	I915_WRITE_CTL(ring, 0);
	I915_WRITE_HEAD(ring, 0);
	ring->write_tail(ring, 0);

	if (!IS_GEN2(ring->dev)) {
		(void)I915_READ_CTL(ring);
		I915_WRITE_MODE(ring, _MASKED_BIT_DISABLE(STOP_RING));
	}

	return (I915_READ_HEAD(ring) & HEAD_ADDR) == 0;
}

static int init_ring_common(struct intel_engine_cs *ring)
{
	struct drm_device *dev = ring->dev;
	struct drm_i915_private *dev_priv = dev->dev_private;
	struct intel_ringbuffer *ringbuf = ring->buffer;
	struct drm_i915_gem_object *obj = ringbuf->obj;
	int ret = 0;

	intel_uncore_forcewake_get(dev_priv, FORCEWAKE_ALL);

	if (!stop_ring(ring)) {
		/* G45 ring initialization often fails to reset head to zero */
		DRM_DEBUG_KMS("%s head not reset to zero "
			      "ctl %08x head %08x tail %08x start %08x\n",
			      ring->name,
			      I915_READ_CTL(ring),
			      I915_READ_HEAD(ring),
			      I915_READ_TAIL(ring),
			      I915_READ_START(ring));

		if (!stop_ring(ring)) {
			DRM_ERROR("failed to set %s head to zero "
				  "ctl %08x head %08x tail %08x start %08x\n",
				  ring->name,
				  I915_READ_CTL(ring),
				  I915_READ_HEAD(ring),
				  I915_READ_TAIL(ring),
				  I915_READ_START(ring));
			ret = -EIO;
			goto out;
		}
	}

	if (I915_NEED_GFX_HWS(dev))
		intel_ring_setup_status_page(ring);
	else
		ring_setup_phys_status_page(ring);

	/* Enforce ordering by reading HEAD register back */
	I915_READ_HEAD(ring);

	/* Initialize the ring. This must happen _after_ we've cleared the ring
	 * registers with the above sequence (the readback of the HEAD registers
	 * also enforces ordering), otherwise the hw might lose the new ring
	 * register values. */
	I915_WRITE_START(ring, i915_gem_obj_ggtt_offset(obj));

	/* WaClearRingBufHeadRegAtInit:ctg,elk */
	if (I915_READ_HEAD(ring))
		DRM_DEBUG("%s initialization failed [head=%08x], fudging\n",
			  ring->name, I915_READ_HEAD(ring));
	I915_WRITE_HEAD(ring, 0);
	(void)I915_READ_HEAD(ring);

	I915_WRITE_CTL(ring,
			((ringbuf->size - PAGE_SIZE) & RING_NR_PAGES)
			| RING_VALID);

	/* If the head is still not zero, the ring is dead */
	if (wait_for((I915_READ_CTL(ring) & RING_VALID) != 0 &&
		     I915_READ_START(ring) == i915_gem_obj_ggtt_offset(obj) &&
		     (I915_READ_HEAD(ring) & HEAD_ADDR) == 0, 50)) {
		DRM_ERROR("%s initialization failed "
			  "ctl %08x (valid? %d) head %08x tail %08x start %08x [expected %08lx]\n",
			  ring->name,
			  I915_READ_CTL(ring), I915_READ_CTL(ring) & RING_VALID,
			  I915_READ_HEAD(ring), I915_READ_TAIL(ring),
			  I915_READ_START(ring), (unsigned long)i915_gem_obj_ggtt_offset(obj));
		ret = -EIO;
		goto out;
	}

	ringbuf->last_retired_head = -1;
	ringbuf->head = I915_READ_HEAD(ring);
	ringbuf->tail = I915_READ_TAIL(ring) & TAIL_ADDR;
	intel_ring_update_space(ringbuf);

	memset(&ring->hangcheck, 0, sizeof(ring->hangcheck));

out:
	intel_uncore_forcewake_put(dev_priv, FORCEWAKE_ALL);

	return ret;
}

void
intel_fini_pipe_control(struct intel_engine_cs *ring)
{
	struct drm_device *dev = ring->dev;

	if (ring->scratch.obj == NULL)
		return;

	if (INTEL_INFO(dev)->gen >= 5) {
		kunmap(sg_page(ring->scratch.obj->pages->sgl));
		i915_gem_object_ggtt_unpin(ring->scratch.obj);
	}

	drm_gem_object_unreference(&ring->scratch.obj->base);
	ring->scratch.obj = NULL;
}

int
intel_init_pipe_control(struct intel_engine_cs *ring)
{
	int ret;

	WARN_ON(ring->scratch.obj);

	ring->scratch.obj = i915_gem_alloc_object(ring->dev, 4096);
	if (ring->scratch.obj == NULL) {
		DRM_ERROR("Failed to allocate seqno page\n");
		ret = -ENOMEM;
		goto err;
	}

	ret = i915_gem_object_set_cache_level(ring->scratch.obj, I915_CACHE_LLC);
	if (ret)
		goto err_unref;

	ret = i915_gem_obj_ggtt_pin(ring->scratch.obj, 4096, 0);
	if (ret)
		goto err_unref;

	ring->scratch.gtt_offset = i915_gem_obj_ggtt_offset(ring->scratch.obj);
	ring->scratch.cpu_page = kmap(sg_page(ring->scratch.obj->pages->sgl));
	if (ring->scratch.cpu_page == NULL) {
		ret = -ENOMEM;
		goto err_unpin;
	}

	DRM_DEBUG_DRIVER("%s pipe control offset: 0x%08x\n",
			 ring->name, ring->scratch.gtt_offset);
	return 0;

err_unpin:
	i915_gem_object_ggtt_unpin(ring->scratch.obj);
err_unref:
	drm_gem_object_unreference(&ring->scratch.obj->base);
err:
	return ret;
}

static int intel_ring_workarounds_emit(struct drm_i915_gem_request *req)
{
	int ret, i;
	struct intel_engine_cs *ring = req->ring;
	struct drm_device *dev = ring->dev;
	struct drm_i915_private *dev_priv = dev->dev_private;
	struct i915_workarounds *w = &dev_priv->workarounds;

	if (w->count == 0)
		return 0;

	ring->gpu_caches_dirty = true;
	ret = intel_ring_flush_all_caches(req);
	if (ret)
		return ret;

	ret = intel_ring_begin(req, (w->count * 2 + 2));
	if (ret)
		return ret;

	intel_ring_emit(ring, MI_LOAD_REGISTER_IMM(w->count));
	for (i = 0; i < w->count; i++) {
		intel_ring_emit(ring, w->reg[i].addr);
		intel_ring_emit(ring, w->reg[i].value);
	}
	intel_ring_emit(ring, MI_NOOP);

	intel_ring_advance(ring);

	ring->gpu_caches_dirty = true;
	ret = intel_ring_flush_all_caches(req);
	if (ret)
		return ret;

	DRM_DEBUG_DRIVER("Number of Workarounds emitted: %d\n", w->count);

	return 0;
}

static int intel_rcs_ctx_init(struct drm_i915_gem_request *req)
{
	int ret;

	ret = intel_ring_workarounds_emit(req);
	if (ret != 0)
		return ret;

	ret = i915_gem_render_state_init(req);
	if (ret)
		DRM_ERROR("init render state: %d\n", ret);

	return ret;
}

static int wa_add(struct drm_i915_private *dev_priv,
		  const u32 addr, const u32 mask, const u32 val)
{
	const u32 idx = dev_priv->workarounds.count;

	if (WARN_ON(idx >= I915_MAX_WA_REGS))
		return -ENOSPC;

	dev_priv->workarounds.reg[idx].addr = addr;
	dev_priv->workarounds.reg[idx].value = val;
	dev_priv->workarounds.reg[idx].mask = mask;

	dev_priv->workarounds.count++;

	return 0;
}

#define WA_REG(addr, mask, val) do { \
		const int r = wa_add(dev_priv, (addr), (mask), (val)); \
		if (r) \
			return r; \
	} while (0)

#define WA_SET_BIT_MASKED(addr, mask) \
	WA_REG(addr, (mask), _MASKED_BIT_ENABLE(mask))

#define WA_CLR_BIT_MASKED(addr, mask) \
	WA_REG(addr, (mask), _MASKED_BIT_DISABLE(mask))

#define WA_SET_FIELD_MASKED(addr, mask, value) \
	WA_REG(addr, mask, _MASKED_FIELD(mask, value))

#define WA_SET_BIT(addr, mask) WA_REG(addr, mask, I915_READ(addr) | (mask))
#define WA_CLR_BIT(addr, mask) WA_REG(addr, mask, I915_READ(addr) & ~(mask))

#define WA_WRITE(addr, val) WA_REG(addr, 0xffffffff, val)

static int gen8_init_workarounds(struct intel_engine_cs *ring)
{
	struct drm_device *dev = ring->dev;
	struct drm_i915_private *dev_priv = dev->dev_private;

	WA_SET_BIT_MASKED(INSTPM, INSTPM_FORCE_ORDERING);

	/* WaDisableAsyncFlipPerfMode:bdw,chv */
	WA_SET_BIT_MASKED(MI_MODE, ASYNC_FLIP_PERF_DISABLE);

	/* WaDisablePartialInstShootdown:bdw,chv */
	WA_SET_BIT_MASKED(GEN8_ROW_CHICKEN,
			  PARTIAL_INSTRUCTION_SHOOTDOWN_DISABLE);

	/* Use Force Non-Coherent whenever executing a 3D context. This is a
	 * workaround for for a possible hang in the unlikely event a TLB
	 * invalidation occurs during a PSD flush.
	 */
	/* WaForceEnableNonCoherent:bdw,chv */
	/* WaHdcDisableFetchWhenMasked:bdw,chv */
	WA_SET_BIT_MASKED(HDC_CHICKEN0,
			  HDC_DONOT_FETCH_MEM_WHEN_MASKED |
			  HDC_FORCE_NON_COHERENT);

	/* From the Haswell PRM, Command Reference: Registers, CACHE_MODE_0:
	 * "The Hierarchical Z RAW Stall Optimization allows non-overlapping
	 *  polygons in the same 8x4 pixel/sample area to be processed without
	 *  stalling waiting for the earlier ones to write to Hierarchical Z
	 *  buffer."
	 *
	 * This optimization is off by default for BDW and CHV; turn it on.
	 */
	WA_CLR_BIT_MASKED(CACHE_MODE_0_GEN7, HIZ_RAW_STALL_OPT_DISABLE);

	/* Wa4x4STCOptimizationDisable:bdw,chv */
	WA_SET_BIT_MASKED(CACHE_MODE_1, GEN8_4x4_STC_OPTIMIZATION_DISABLE);

	/*
	 * BSpec recommends 8x4 when MSAA is used,
	 * however in practice 16x4 seems fastest.
	 *
	 * Note that PS/WM thread counts depend on the WIZ hashing
	 * disable bit, which we don't touch here, but it's good
	 * to keep in mind (see 3DSTATE_PS and 3DSTATE_WM).
	 */
	WA_SET_FIELD_MASKED(GEN7_GT_MODE,
			    GEN6_WIZ_HASHING_MASK,
			    GEN6_WIZ_HASHING_16x4);

	return 0;
}

static int bdw_init_workarounds(struct intel_engine_cs *ring)
{
	int ret;
	struct drm_device *dev = ring->dev;
	struct drm_i915_private *dev_priv = dev->dev_private;

	ret = gen8_init_workarounds(ring);
	if (ret)
		return ret;

	/* WaDisableThreadStallDopClockGating:bdw (pre-production) */
	WA_SET_BIT_MASKED(GEN8_ROW_CHICKEN, STALL_DOP_GATING_DISABLE);

	/* WaDisableDopClockGating:bdw */
	WA_SET_BIT_MASKED(GEN7_ROW_CHICKEN2,
			  DOP_CLOCK_GATING_DISABLE);

	WA_SET_BIT_MASKED(HALF_SLICE_CHICKEN3,
			  GEN8_SAMPLER_POWER_BYPASS_DIS);

	WA_SET_BIT_MASKED(HDC_CHICKEN0,
			  /* WaForceContextSaveRestoreNonCoherent:bdw */
			  HDC_FORCE_CONTEXT_SAVE_RESTORE_NON_COHERENT |
			  /* WaDisableFenceDestinationToSLM:bdw (pre-prod) */
			  (IS_BDW_GT3(dev) ? HDC_FENCE_DEST_SLM_DISABLE : 0));

	return 0;
}
<<<<<<< HEAD

static int chv_init_workarounds(struct intel_engine_cs *ring)
{
	int ret;
	struct drm_device *dev = ring->dev;
	struct drm_i915_private *dev_priv = dev->dev_private;

=======

static int chv_init_workarounds(struct intel_engine_cs *ring)
{
	int ret;
	struct drm_device *dev = ring->dev;
	struct drm_i915_private *dev_priv = dev->dev_private;

>>>>>>> 42d4ebb4
	ret = gen8_init_workarounds(ring);
	if (ret)
		return ret;

	/* WaDisableThreadStallDopClockGating:chv */
	WA_SET_BIT_MASKED(GEN8_ROW_CHICKEN, STALL_DOP_GATING_DISABLE);

	/* Improve HiZ throughput on CHV. */
	WA_SET_BIT_MASKED(HIZ_CHICKEN, CHV_HZ_8X8_MODE_IN_1X);

	return 0;
}

static int gen9_init_workarounds(struct intel_engine_cs *ring)
{
	struct drm_device *dev = ring->dev;
	struct drm_i915_private *dev_priv = dev->dev_private;
	uint32_t tmp;

	/* WaEnableLbsSlaRetryTimerDecrement:skl */
	I915_WRITE(BDW_SCRATCH1, I915_READ(BDW_SCRATCH1) |
		   GEN9_LBS_SLA_RETRY_TIMER_DECREMENT_ENABLE);

	/* WaDisableKillLogic:bxt,skl */
	I915_WRITE(GAM_ECOCHK, I915_READ(GAM_ECOCHK) |
		   ECOCHK_DIS_TLB);

	/* WaDisablePartialInstShootdown:skl,bxt */
	WA_SET_BIT_MASKED(GEN8_ROW_CHICKEN,
			  PARTIAL_INSTRUCTION_SHOOTDOWN_DISABLE);

	/* Syncing dependencies between camera and graphics:skl,bxt */
	WA_SET_BIT_MASKED(HALF_SLICE_CHICKEN3,
			  GEN9_DISABLE_OCL_OOB_SUPPRESS_LOGIC);

	if ((IS_SKYLAKE(dev) && (INTEL_REVID(dev) == SKL_REVID_A0 ||
	    INTEL_REVID(dev) == SKL_REVID_B0)) ||
	    (IS_BROXTON(dev) && INTEL_REVID(dev) < BXT_REVID_B0)) {
		/* WaDisableDgMirrorFixInHalfSliceChicken5:skl,bxt */
		WA_CLR_BIT_MASKED(GEN9_HALF_SLICE_CHICKEN5,
				  GEN9_DG_MIRROR_FIX_ENABLE);
	}

	if ((IS_SKYLAKE(dev) && INTEL_REVID(dev) <= SKL_REVID_B0) ||
	    (IS_BROXTON(dev) && INTEL_REVID(dev) < BXT_REVID_B0)) {
		/* WaSetDisablePixMaskCammingAndRhwoInCommonSliceChicken:skl,bxt */
		WA_SET_BIT_MASKED(GEN7_COMMON_SLICE_CHICKEN1,
				  GEN9_RHWO_OPTIMIZATION_DISABLE);
		/*
		 * WA also requires GEN9_SLICE_COMMON_ECO_CHICKEN0[14:14] to be set
		 * but we do that in per ctx batchbuffer as there is an issue
		 * with this register not getting restored on ctx restore
		 */
	}

	if ((IS_SKYLAKE(dev) && INTEL_REVID(dev) >= SKL_REVID_C0) ||
	    IS_BROXTON(dev)) {
		/* WaEnableYV12BugFixInHalfSliceChicken7:skl,bxt */
		WA_SET_BIT_MASKED(GEN9_HALF_SLICE_CHICKEN7,
				  GEN9_ENABLE_YV12_BUGFIX);
	}

	/* Wa4x4STCOptimizationDisable:skl,bxt */
	/* WaDisablePartialResolveInVc:skl,bxt */
	WA_SET_BIT_MASKED(CACHE_MODE_1, (GEN8_4x4_STC_OPTIMIZATION_DISABLE |
					 GEN9_PARTIAL_RESOLVE_IN_VC_DISABLE));

	/* WaCcsTlbPrefetchDisable:skl,bxt */
	WA_CLR_BIT_MASKED(GEN9_HALF_SLICE_CHICKEN5,
			  GEN9_CCS_TLB_PREFETCH_ENABLE);

	/* WaDisableMaskBasedCammingInRCC:skl,bxt */
	if ((IS_SKYLAKE(dev) && INTEL_REVID(dev) == SKL_REVID_C0) ||
	    (IS_BROXTON(dev) && INTEL_REVID(dev) < BXT_REVID_B0))
		WA_SET_BIT_MASKED(SLICE_ECO_CHICKEN0,
				  PIXEL_MASK_CAMMING_DISABLE);

	/* WaForceContextSaveRestoreNonCoherent:skl,bxt */
	tmp = HDC_FORCE_CONTEXT_SAVE_RESTORE_NON_COHERENT;
	if ((IS_SKYLAKE(dev) && INTEL_REVID(dev) == SKL_REVID_F0) ||
	    (IS_BROXTON(dev) && INTEL_REVID(dev) >= BXT_REVID_B0))
		tmp |= HDC_FORCE_CSR_NON_COHERENT_OVR_DISABLE;
	WA_SET_BIT_MASKED(HDC_CHICKEN0, tmp);

	/* WaDisableSamplerPowerBypassForSOPingPong:skl,bxt */
	if (IS_SKYLAKE(dev) ||
	    (IS_BROXTON(dev) && INTEL_REVID(dev) <= BXT_REVID_B0)) {
		WA_SET_BIT_MASKED(HALF_SLICE_CHICKEN3,
				  GEN8_SAMPLER_POWER_BYPASS_DIS);
	}

	/* WaDisableSTUnitPowerOptimization:skl,bxt */
	WA_SET_BIT_MASKED(HALF_SLICE_CHICKEN2, GEN8_ST_PO_DISABLE);

	return 0;
}

static int skl_tune_iz_hashing(struct intel_engine_cs *ring)
{
	struct drm_device *dev = ring->dev;
	struct drm_i915_private *dev_priv = dev->dev_private;
	u8 vals[3] = { 0, 0, 0 };
	unsigned int i;

	for (i = 0; i < 3; i++) {
		u8 ss;

		/*
		 * Only consider slices where one, and only one, subslice has 7
		 * EUs
		 */
		if (hweight8(dev_priv->info.subslice_7eu[i]) != 1)
			continue;

		/*
		 * subslice_7eu[i] != 0 (because of the check above) and
		 * ss_max == 4 (maximum number of subslices possible per slice)
		 *
		 * ->    0 <= ss <= 3;
		 */
		ss = ffs(dev_priv->info.subslice_7eu[i]) - 1;
		vals[i] = 3 - ss;
	}

	if (vals[0] == 0 && vals[1] == 0 && vals[2] == 0)
		return 0;

	/* Tune IZ hashing. See intel_device_info_runtime_init() */
	WA_SET_FIELD_MASKED(GEN7_GT_MODE,
			    GEN9_IZ_HASHING_MASK(2) |
			    GEN9_IZ_HASHING_MASK(1) |
			    GEN9_IZ_HASHING_MASK(0),
			    GEN9_IZ_HASHING(2, vals[2]) |
			    GEN9_IZ_HASHING(1, vals[1]) |
			    GEN9_IZ_HASHING(0, vals[0]));

	return 0;
}

static int skl_init_workarounds(struct intel_engine_cs *ring)
{
	int ret;
	struct drm_device *dev = ring->dev;
	struct drm_i915_private *dev_priv = dev->dev_private;

	ret = gen9_init_workarounds(ring);
	if (ret)
		return ret;
<<<<<<< HEAD
=======

	if (INTEL_REVID(dev) <= SKL_REVID_D0) {
		/* WaDisableHDCInvalidation:skl */
		I915_WRITE(GAM_ECOCHK, I915_READ(GAM_ECOCHK) |
			   BDW_DISABLE_HDC_INVALIDATION);

		/* WaDisableChickenBitTSGBarrierAckForFFSliceCS:skl */
		I915_WRITE(FF_SLICE_CS_CHICKEN2,
			   _MASKED_BIT_ENABLE(GEN9_TSG_BARRIER_ACK_DISABLE));
	}

	/* GEN8_L3SQCREG4 has a dependency with WA batch so any new changes
	 * involving this register should also be added to WA batch as required.
	 */
	if (INTEL_REVID(dev) <= SKL_REVID_E0)
		/* WaDisableLSQCROPERFforOCL:skl */
		I915_WRITE(GEN8_L3SQCREG4, I915_READ(GEN8_L3SQCREG4) |
			   GEN8_LQSC_RO_PERF_DIS);

	/* WaEnableGapsTsvCreditFix:skl */
	if (IS_SKYLAKE(dev) && (INTEL_REVID(dev) >= SKL_REVID_C0)) {
		I915_WRITE(GEN8_GARBCNTL, (I915_READ(GEN8_GARBCNTL) |
					   GEN9_GAPS_TSV_CREDIT_DISABLE));
	}
>>>>>>> 42d4ebb4

	/* WaDisablePowerCompilerClockGating:skl */
	if (INTEL_REVID(dev) == SKL_REVID_B0)
		WA_SET_BIT_MASKED(HIZ_CHICKEN,
				  BDW_HIZ_POWER_COMPILER_CLOCK_GATING_DISABLE);

	if (INTEL_REVID(dev) <= SKL_REVID_D0) {
		/*
		 *Use Force Non-Coherent whenever executing a 3D context. This
		 * is a workaround for a possible hang in the unlikely event
		 * a TLB invalidation occurs during a PSD flush.
		 */
		/* WaForceEnableNonCoherent:skl */
		WA_SET_BIT_MASKED(HDC_CHICKEN0,
				  HDC_FORCE_NON_COHERENT);
	}

	if (INTEL_REVID(dev) == SKL_REVID_C0 ||
	    INTEL_REVID(dev) == SKL_REVID_D0)
		/* WaBarrierPerformanceFixDisable:skl */
		WA_SET_BIT_MASKED(HDC_CHICKEN0,
				  HDC_FENCE_DEST_SLM_DISABLE |
				  HDC_BARRIER_PERFORMANCE_DISABLE);

	/* WaDisableSbeCacheDispatchPortSharing:skl */
	if (INTEL_REVID(dev) <= SKL_REVID_F0) {
		WA_SET_BIT_MASKED(
			GEN7_HALF_SLICE_CHICKEN1,
			GEN7_SBE_SS_CACHE_DISPATCH_PORT_SHARING_DISABLE);
	}

	return skl_tune_iz_hashing(ring);
}

static int bxt_init_workarounds(struct intel_engine_cs *ring)
{
	int ret;
	struct drm_device *dev = ring->dev;
	struct drm_i915_private *dev_priv = dev->dev_private;

	ret = gen9_init_workarounds(ring);
	if (ret)
		return ret;
<<<<<<< HEAD
=======

	/* WaStoreMultiplePTEenable:bxt */
	/* This is a requirement according to Hardware specification */
	if (INTEL_REVID(dev) == BXT_REVID_A0)
		I915_WRITE(TILECTL, I915_READ(TILECTL) | TILECTL_TLBPF);

	/* WaSetClckGatingDisableMedia:bxt */
	if (INTEL_REVID(dev) == BXT_REVID_A0) {
		I915_WRITE(GEN7_MISCCPCTL, (I915_READ(GEN7_MISCCPCTL) &
					    ~GEN8_DOP_CLOCK_GATE_MEDIA_ENABLE));
	}
>>>>>>> 42d4ebb4

	/* WaDisableThreadStallDopClockGating:bxt */
	WA_SET_BIT_MASKED(GEN8_ROW_CHICKEN,
			  STALL_DOP_GATING_DISABLE);

	/* WaDisableSbeCacheDispatchPortSharing:bxt */
	if (INTEL_REVID(dev) <= BXT_REVID_B0) {
		WA_SET_BIT_MASKED(
			GEN7_HALF_SLICE_CHICKEN1,
			GEN7_SBE_SS_CACHE_DISPATCH_PORT_SHARING_DISABLE);
	}

	return 0;
}

int init_workarounds_ring(struct intel_engine_cs *ring)
{
	struct drm_device *dev = ring->dev;
	struct drm_i915_private *dev_priv = dev->dev_private;

	WARN_ON(ring->id != RCS);

	dev_priv->workarounds.count = 0;

	if (IS_BROADWELL(dev))
		return bdw_init_workarounds(ring);

	if (IS_CHERRYVIEW(dev))
		return chv_init_workarounds(ring);

	if (IS_SKYLAKE(dev))
		return skl_init_workarounds(ring);

	if (IS_BROXTON(dev))
		return bxt_init_workarounds(ring);

	return 0;
}

static int init_render_ring(struct intel_engine_cs *ring)
{
	struct drm_device *dev = ring->dev;
	struct drm_i915_private *dev_priv = dev->dev_private;
	int ret = init_ring_common(ring);
	if (ret)
		return ret;

	/* WaTimedSingleVertexDispatch:cl,bw,ctg,elk,ilk,snb */
	if (INTEL_INFO(dev)->gen >= 4 && INTEL_INFO(dev)->gen < 7)
		I915_WRITE(MI_MODE, _MASKED_BIT_ENABLE(VS_TIMER_DISPATCH));

	/* We need to disable the AsyncFlip performance optimisations in order
	 * to use MI_WAIT_FOR_EVENT within the CS. It should already be
	 * programmed to '1' on all products.
	 *
	 * WaDisableAsyncFlipPerfMode:snb,ivb,hsw,vlv
	 */
	if (INTEL_INFO(dev)->gen >= 6 && INTEL_INFO(dev)->gen < 8)
		I915_WRITE(MI_MODE, _MASKED_BIT_ENABLE(ASYNC_FLIP_PERF_DISABLE));

	/* Required for the hardware to program scanline values for waiting */
	/* WaEnableFlushTlbInvalidationMode:snb */
	if (INTEL_INFO(dev)->gen == 6)
		I915_WRITE(GFX_MODE,
			   _MASKED_BIT_ENABLE(GFX_TLB_INVALIDATE_EXPLICIT));

	/* WaBCSVCSTlbInvalidationMode:ivb,vlv,hsw */
	if (IS_GEN7(dev))
		I915_WRITE(GFX_MODE_GEN7,
			   _MASKED_BIT_ENABLE(GFX_TLB_INVALIDATE_EXPLICIT) |
			   _MASKED_BIT_ENABLE(GFX_REPLAY_MODE));

	if (IS_GEN6(dev)) {
		/* From the Sandybridge PRM, volume 1 part 3, page 24:
		 * "If this bit is set, STCunit will have LRA as replacement
		 *  policy. [...] This bit must be reset.  LRA replacement
		 *  policy is not supported."
		 */
		I915_WRITE(CACHE_MODE_0,
			   _MASKED_BIT_DISABLE(CM0_STC_EVICT_DISABLE_LRA_SNB));
	}

	if (INTEL_INFO(dev)->gen >= 6 && INTEL_INFO(dev)->gen < 8)
		I915_WRITE(INSTPM, _MASKED_BIT_ENABLE(INSTPM_FORCE_ORDERING));

	if (HAS_L3_DPF(dev))
		I915_WRITE_IMR(ring, ~GT_PARITY_ERROR(dev));

	return init_workarounds_ring(ring);
}

static void render_ring_cleanup(struct intel_engine_cs *ring)
{
	struct drm_device *dev = ring->dev;
	struct drm_i915_private *dev_priv = dev->dev_private;

	if (dev_priv->semaphore_obj) {
		i915_gem_object_ggtt_unpin(dev_priv->semaphore_obj);
		drm_gem_object_unreference(&dev_priv->semaphore_obj->base);
		dev_priv->semaphore_obj = NULL;
	}

	intel_fini_pipe_control(ring);
}

static int gen8_rcs_signal(struct drm_i915_gem_request *signaller_req,
			   unsigned int num_dwords)
{
#define MBOX_UPDATE_DWORDS 8
	struct intel_engine_cs *signaller = signaller_req->ring;
	struct drm_device *dev = signaller->dev;
	struct drm_i915_private *dev_priv = dev->dev_private;
	struct intel_engine_cs *waiter;
	int i, ret, num_rings;

	num_rings = hweight32(INTEL_INFO(dev)->ring_mask);
	num_dwords += (num_rings-1) * MBOX_UPDATE_DWORDS;
#undef MBOX_UPDATE_DWORDS

	ret = intel_ring_begin(signaller_req, num_dwords);
	if (ret)
		return ret;

	for_each_ring(waiter, dev_priv, i) {
		u32 seqno;
		u64 gtt_offset = signaller->semaphore.signal_ggtt[i];
		if (gtt_offset == MI_SEMAPHORE_SYNC_INVALID)
			continue;

		seqno = i915_gem_request_get_seqno(signaller_req);
		intel_ring_emit(signaller, GFX_OP_PIPE_CONTROL(6));
		intel_ring_emit(signaller, PIPE_CONTROL_GLOBAL_GTT_IVB |
					   PIPE_CONTROL_QW_WRITE |
					   PIPE_CONTROL_FLUSH_ENABLE);
		intel_ring_emit(signaller, lower_32_bits(gtt_offset));
		intel_ring_emit(signaller, upper_32_bits(gtt_offset));
		intel_ring_emit(signaller, seqno);
		intel_ring_emit(signaller, 0);
		intel_ring_emit(signaller, MI_SEMAPHORE_SIGNAL |
					   MI_SEMAPHORE_TARGET(waiter->id));
		intel_ring_emit(signaller, 0);
	}

	return 0;
}

static int gen8_xcs_signal(struct drm_i915_gem_request *signaller_req,
			   unsigned int num_dwords)
{
#define MBOX_UPDATE_DWORDS 6
	struct intel_engine_cs *signaller = signaller_req->ring;
	struct drm_device *dev = signaller->dev;
	struct drm_i915_private *dev_priv = dev->dev_private;
	struct intel_engine_cs *waiter;
	int i, ret, num_rings;

	num_rings = hweight32(INTEL_INFO(dev)->ring_mask);
	num_dwords += (num_rings-1) * MBOX_UPDATE_DWORDS;
#undef MBOX_UPDATE_DWORDS

	ret = intel_ring_begin(signaller_req, num_dwords);
	if (ret)
		return ret;

	for_each_ring(waiter, dev_priv, i) {
		u32 seqno;
		u64 gtt_offset = signaller->semaphore.signal_ggtt[i];
		if (gtt_offset == MI_SEMAPHORE_SYNC_INVALID)
			continue;

		seqno = i915_gem_request_get_seqno(signaller_req);
		intel_ring_emit(signaller, (MI_FLUSH_DW + 1) |
					   MI_FLUSH_DW_OP_STOREDW);
		intel_ring_emit(signaller, lower_32_bits(gtt_offset) |
					   MI_FLUSH_DW_USE_GTT);
		intel_ring_emit(signaller, upper_32_bits(gtt_offset));
		intel_ring_emit(signaller, seqno);
		intel_ring_emit(signaller, MI_SEMAPHORE_SIGNAL |
					   MI_SEMAPHORE_TARGET(waiter->id));
		intel_ring_emit(signaller, 0);
	}

	return 0;
}

static int gen6_signal(struct drm_i915_gem_request *signaller_req,
		       unsigned int num_dwords)
{
	struct intel_engine_cs *signaller = signaller_req->ring;
	struct drm_device *dev = signaller->dev;
	struct drm_i915_private *dev_priv = dev->dev_private;
	struct intel_engine_cs *useless;
	int i, ret, num_rings;

#define MBOX_UPDATE_DWORDS 3
	num_rings = hweight32(INTEL_INFO(dev)->ring_mask);
	num_dwords += round_up((num_rings-1) * MBOX_UPDATE_DWORDS, 2);
#undef MBOX_UPDATE_DWORDS

	ret = intel_ring_begin(signaller_req, num_dwords);
	if (ret)
		return ret;

	for_each_ring(useless, dev_priv, i) {
		u32 mbox_reg = signaller->semaphore.mbox.signal[i];
		if (mbox_reg != GEN6_NOSYNC) {
			u32 seqno = i915_gem_request_get_seqno(signaller_req);
			intel_ring_emit(signaller, MI_LOAD_REGISTER_IMM(1));
			intel_ring_emit(signaller, mbox_reg);
			intel_ring_emit(signaller, seqno);
		}
	}

	/* If num_dwords was rounded, make sure the tail pointer is correct */
	if (num_rings % 2 == 0)
		intel_ring_emit(signaller, MI_NOOP);

	return 0;
}

/**
 * gen6_add_request - Update the semaphore mailbox registers
 *
 * @request - request to write to the ring
 *
 * Update the mailbox registers in the *other* rings with the current seqno.
 * This acts like a signal in the canonical semaphore.
 */
static int
gen6_add_request(struct drm_i915_gem_request *req)
{
	struct intel_engine_cs *ring = req->ring;
	int ret;

	if (ring->semaphore.signal)
		ret = ring->semaphore.signal(req, 4);
	else
		ret = intel_ring_begin(req, 4);

	if (ret)
		return ret;

	intel_ring_emit(ring, MI_STORE_DWORD_INDEX);
	intel_ring_emit(ring, I915_GEM_HWS_INDEX << MI_STORE_DWORD_INDEX_SHIFT);
	intel_ring_emit(ring, i915_gem_request_get_seqno(req));
	intel_ring_emit(ring, MI_USER_INTERRUPT);
	__intel_ring_advance(ring);

	return 0;
}

static inline bool i915_gem_has_seqno_wrapped(struct drm_device *dev,
					      u32 seqno)
{
	struct drm_i915_private *dev_priv = dev->dev_private;
	return dev_priv->last_seqno < seqno;
}

/**
 * intel_ring_sync - sync the waiter to the signaller on seqno
 *
 * @waiter - ring that is waiting
 * @signaller - ring which has, or will signal
 * @seqno - seqno which the waiter will block on
 */

static int
gen8_ring_sync(struct drm_i915_gem_request *waiter_req,
	       struct intel_engine_cs *signaller,
	       u32 seqno)
{
	struct intel_engine_cs *waiter = waiter_req->ring;
	struct drm_i915_private *dev_priv = waiter->dev->dev_private;
	int ret;

	ret = intel_ring_begin(waiter_req, 4);
	if (ret)
		return ret;

	intel_ring_emit(waiter, MI_SEMAPHORE_WAIT |
				MI_SEMAPHORE_GLOBAL_GTT |
				MI_SEMAPHORE_POLL |
				MI_SEMAPHORE_SAD_GTE_SDD);
	intel_ring_emit(waiter, seqno);
	intel_ring_emit(waiter,
			lower_32_bits(GEN8_WAIT_OFFSET(waiter, signaller->id)));
	intel_ring_emit(waiter,
			upper_32_bits(GEN8_WAIT_OFFSET(waiter, signaller->id)));
	intel_ring_advance(waiter);
	return 0;
}

static int
gen6_ring_sync(struct drm_i915_gem_request *waiter_req,
	       struct intel_engine_cs *signaller,
	       u32 seqno)
{
	struct intel_engine_cs *waiter = waiter_req->ring;
	u32 dw1 = MI_SEMAPHORE_MBOX |
		  MI_SEMAPHORE_COMPARE |
		  MI_SEMAPHORE_REGISTER;
	u32 wait_mbox = signaller->semaphore.mbox.wait[waiter->id];
	int ret;

	/* Throughout all of the GEM code, seqno passed implies our current
	 * seqno is >= the last seqno executed. However for hardware the
	 * comparison is strictly greater than.
	 */
	seqno -= 1;

	WARN_ON(wait_mbox == MI_SEMAPHORE_SYNC_INVALID);

	ret = intel_ring_begin(waiter_req, 4);
	if (ret)
		return ret;

	/* If seqno wrap happened, omit the wait with no-ops */
	if (likely(!i915_gem_has_seqno_wrapped(waiter->dev, seqno))) {
		intel_ring_emit(waiter, dw1 | wait_mbox);
		intel_ring_emit(waiter, seqno);
		intel_ring_emit(waiter, 0);
		intel_ring_emit(waiter, MI_NOOP);
	} else {
		intel_ring_emit(waiter, MI_NOOP);
		intel_ring_emit(waiter, MI_NOOP);
		intel_ring_emit(waiter, MI_NOOP);
		intel_ring_emit(waiter, MI_NOOP);
	}
	intel_ring_advance(waiter);

	return 0;
}

#define PIPE_CONTROL_FLUSH(ring__, addr__)					\
do {									\
	intel_ring_emit(ring__, GFX_OP_PIPE_CONTROL(4) | PIPE_CONTROL_QW_WRITE |		\
		 PIPE_CONTROL_DEPTH_STALL);				\
	intel_ring_emit(ring__, (addr__) | PIPE_CONTROL_GLOBAL_GTT);			\
	intel_ring_emit(ring__, 0);							\
	intel_ring_emit(ring__, 0);							\
} while (0)

static int
pc_render_add_request(struct drm_i915_gem_request *req)
{
	struct intel_engine_cs *ring = req->ring;
	u32 scratch_addr = ring->scratch.gtt_offset + 2 * CACHELINE_BYTES;
	int ret;

	/* For Ironlake, MI_USER_INTERRUPT was deprecated and apparently
	 * incoherent with writes to memory, i.e. completely fubar,
	 * so we need to use PIPE_NOTIFY instead.
	 *
	 * However, we also need to workaround the qword write
	 * incoherence by flushing the 6 PIPE_NOTIFY buffers out to
	 * memory before requesting an interrupt.
	 */
	ret = intel_ring_begin(req, 32);
	if (ret)
		return ret;

	intel_ring_emit(ring, GFX_OP_PIPE_CONTROL(4) | PIPE_CONTROL_QW_WRITE |
			PIPE_CONTROL_WRITE_FLUSH |
			PIPE_CONTROL_TEXTURE_CACHE_INVALIDATE);
	intel_ring_emit(ring, ring->scratch.gtt_offset | PIPE_CONTROL_GLOBAL_GTT);
	intel_ring_emit(ring, i915_gem_request_get_seqno(req));
	intel_ring_emit(ring, 0);
	PIPE_CONTROL_FLUSH(ring, scratch_addr);
	scratch_addr += 2 * CACHELINE_BYTES; /* write to separate cachelines */
	PIPE_CONTROL_FLUSH(ring, scratch_addr);
	scratch_addr += 2 * CACHELINE_BYTES;
	PIPE_CONTROL_FLUSH(ring, scratch_addr);
	scratch_addr += 2 * CACHELINE_BYTES;
	PIPE_CONTROL_FLUSH(ring, scratch_addr);
	scratch_addr += 2 * CACHELINE_BYTES;
	PIPE_CONTROL_FLUSH(ring, scratch_addr);
	scratch_addr += 2 * CACHELINE_BYTES;
	PIPE_CONTROL_FLUSH(ring, scratch_addr);

	intel_ring_emit(ring, GFX_OP_PIPE_CONTROL(4) | PIPE_CONTROL_QW_WRITE |
			PIPE_CONTROL_WRITE_FLUSH |
			PIPE_CONTROL_TEXTURE_CACHE_INVALIDATE |
			PIPE_CONTROL_NOTIFY);
	intel_ring_emit(ring, ring->scratch.gtt_offset | PIPE_CONTROL_GLOBAL_GTT);
	intel_ring_emit(ring, i915_gem_request_get_seqno(req));
	intel_ring_emit(ring, 0);
	__intel_ring_advance(ring);

	return 0;
}

static u32
gen6_ring_get_seqno(struct intel_engine_cs *ring, bool lazy_coherency)
{
	/* Workaround to force correct ordering between irq and seqno writes on
	 * ivb (and maybe also on snb) by reading from a CS register (like
	 * ACTHD) before reading the status page. */
	if (!lazy_coherency) {
		struct drm_i915_private *dev_priv = ring->dev->dev_private;
		POSTING_READ(RING_ACTHD(ring->mmio_base));
	}

	return intel_read_status_page(ring, I915_GEM_HWS_INDEX);
}

static u32
ring_get_seqno(struct intel_engine_cs *ring, bool lazy_coherency)
{
	return intel_read_status_page(ring, I915_GEM_HWS_INDEX);
}

static void
ring_set_seqno(struct intel_engine_cs *ring, u32 seqno)
{
	intel_write_status_page(ring, I915_GEM_HWS_INDEX, seqno);
}

static u32
pc_render_get_seqno(struct intel_engine_cs *ring, bool lazy_coherency)
{
	return ring->scratch.cpu_page[0];
}

static void
pc_render_set_seqno(struct intel_engine_cs *ring, u32 seqno)
{
	ring->scratch.cpu_page[0] = seqno;
}

static bool
gen5_ring_get_irq(struct intel_engine_cs *ring)
{
	struct drm_device *dev = ring->dev;
	struct drm_i915_private *dev_priv = dev->dev_private;
	unsigned long flags;

	if (WARN_ON(!intel_irqs_enabled(dev_priv)))
		return false;

	spin_lock_irqsave(&dev_priv->irq_lock, flags);
	if (ring->irq_refcount++ == 0)
		gen5_enable_gt_irq(dev_priv, ring->irq_enable_mask);
	spin_unlock_irqrestore(&dev_priv->irq_lock, flags);

	return true;
}

static void
gen5_ring_put_irq(struct intel_engine_cs *ring)
{
	struct drm_device *dev = ring->dev;
	struct drm_i915_private *dev_priv = dev->dev_private;
	unsigned long flags;

	spin_lock_irqsave(&dev_priv->irq_lock, flags);
	if (--ring->irq_refcount == 0)
		gen5_disable_gt_irq(dev_priv, ring->irq_enable_mask);
	spin_unlock_irqrestore(&dev_priv->irq_lock, flags);
}

static bool
i9xx_ring_get_irq(struct intel_engine_cs *ring)
{
	struct drm_device *dev = ring->dev;
	struct drm_i915_private *dev_priv = dev->dev_private;
	unsigned long flags;

	if (!intel_irqs_enabled(dev_priv))
		return false;

	spin_lock_irqsave(&dev_priv->irq_lock, flags);
	if (ring->irq_refcount++ == 0) {
		dev_priv->irq_mask &= ~ring->irq_enable_mask;
		I915_WRITE(IMR, dev_priv->irq_mask);
		POSTING_READ(IMR);
	}
	spin_unlock_irqrestore(&dev_priv->irq_lock, flags);

	return true;
}

static void
i9xx_ring_put_irq(struct intel_engine_cs *ring)
{
	struct drm_device *dev = ring->dev;
	struct drm_i915_private *dev_priv = dev->dev_private;
	unsigned long flags;

	spin_lock_irqsave(&dev_priv->irq_lock, flags);
	if (--ring->irq_refcount == 0) {
		dev_priv->irq_mask |= ring->irq_enable_mask;
		I915_WRITE(IMR, dev_priv->irq_mask);
		POSTING_READ(IMR);
	}
	spin_unlock_irqrestore(&dev_priv->irq_lock, flags);
}

static bool
i8xx_ring_get_irq(struct intel_engine_cs *ring)
{
	struct drm_device *dev = ring->dev;
	struct drm_i915_private *dev_priv = dev->dev_private;
	unsigned long flags;

	if (!intel_irqs_enabled(dev_priv))
		return false;

	spin_lock_irqsave(&dev_priv->irq_lock, flags);
	if (ring->irq_refcount++ == 0) {
		dev_priv->irq_mask &= ~ring->irq_enable_mask;
		I915_WRITE16(IMR, dev_priv->irq_mask);
		POSTING_READ16(IMR);
	}
	spin_unlock_irqrestore(&dev_priv->irq_lock, flags);

	return true;
}

static void
i8xx_ring_put_irq(struct intel_engine_cs *ring)
{
	struct drm_device *dev = ring->dev;
	struct drm_i915_private *dev_priv = dev->dev_private;
	unsigned long flags;

	spin_lock_irqsave(&dev_priv->irq_lock, flags);
	if (--ring->irq_refcount == 0) {
		dev_priv->irq_mask |= ring->irq_enable_mask;
		I915_WRITE16(IMR, dev_priv->irq_mask);
		POSTING_READ16(IMR);
	}
	spin_unlock_irqrestore(&dev_priv->irq_lock, flags);
}

static int
bsd_ring_flush(struct drm_i915_gem_request *req,
	       u32     invalidate_domains,
	       u32     flush_domains)
{
	struct intel_engine_cs *ring = req->ring;
	int ret;

	ret = intel_ring_begin(req, 2);
	if (ret)
		return ret;

	intel_ring_emit(ring, MI_FLUSH);
	intel_ring_emit(ring, MI_NOOP);
	intel_ring_advance(ring);
	return 0;
}

static int
i9xx_add_request(struct drm_i915_gem_request *req)
{
	struct intel_engine_cs *ring = req->ring;
	int ret;

	ret = intel_ring_begin(req, 4);
	if (ret)
		return ret;

	intel_ring_emit(ring, MI_STORE_DWORD_INDEX);
	intel_ring_emit(ring, I915_GEM_HWS_INDEX << MI_STORE_DWORD_INDEX_SHIFT);
	intel_ring_emit(ring, i915_gem_request_get_seqno(req));
	intel_ring_emit(ring, MI_USER_INTERRUPT);
	__intel_ring_advance(ring);

	return 0;
}

static bool
gen6_ring_get_irq(struct intel_engine_cs *ring)
{
	struct drm_device *dev = ring->dev;
	struct drm_i915_private *dev_priv = dev->dev_private;
	unsigned long flags;

	if (WARN_ON(!intel_irqs_enabled(dev_priv)))
		return false;

	spin_lock_irqsave(&dev_priv->irq_lock, flags);
	if (ring->irq_refcount++ == 0) {
		if (HAS_L3_DPF(dev) && ring->id == RCS)
			I915_WRITE_IMR(ring,
				       ~(ring->irq_enable_mask |
					 GT_PARITY_ERROR(dev)));
		else
			I915_WRITE_IMR(ring, ~ring->irq_enable_mask);
		gen5_enable_gt_irq(dev_priv, ring->irq_enable_mask);
	}
	spin_unlock_irqrestore(&dev_priv->irq_lock, flags);

	return true;
}

static void
gen6_ring_put_irq(struct intel_engine_cs *ring)
{
	struct drm_device *dev = ring->dev;
	struct drm_i915_private *dev_priv = dev->dev_private;
	unsigned long flags;

	spin_lock_irqsave(&dev_priv->irq_lock, flags);
	if (--ring->irq_refcount == 0) {
		if (HAS_L3_DPF(dev) && ring->id == RCS)
			I915_WRITE_IMR(ring, ~GT_PARITY_ERROR(dev));
		else
			I915_WRITE_IMR(ring, ~0);
		gen5_disable_gt_irq(dev_priv, ring->irq_enable_mask);
	}
	spin_unlock_irqrestore(&dev_priv->irq_lock, flags);
}

static bool
hsw_vebox_get_irq(struct intel_engine_cs *ring)
{
	struct drm_device *dev = ring->dev;
	struct drm_i915_private *dev_priv = dev->dev_private;
	unsigned long flags;

	if (WARN_ON(!intel_irqs_enabled(dev_priv)))
		return false;

	spin_lock_irqsave(&dev_priv->irq_lock, flags);
	if (ring->irq_refcount++ == 0) {
		I915_WRITE_IMR(ring, ~ring->irq_enable_mask);
		gen6_enable_pm_irq(dev_priv, ring->irq_enable_mask);
	}
	spin_unlock_irqrestore(&dev_priv->irq_lock, flags);

	return true;
}

static void
hsw_vebox_put_irq(struct intel_engine_cs *ring)
{
	struct drm_device *dev = ring->dev;
	struct drm_i915_private *dev_priv = dev->dev_private;
	unsigned long flags;

	spin_lock_irqsave(&dev_priv->irq_lock, flags);
	if (--ring->irq_refcount == 0) {
		I915_WRITE_IMR(ring, ~0);
		gen6_disable_pm_irq(dev_priv, ring->irq_enable_mask);
	}
	spin_unlock_irqrestore(&dev_priv->irq_lock, flags);
}

static bool
gen8_ring_get_irq(struct intel_engine_cs *ring)
{
	struct drm_device *dev = ring->dev;
	struct drm_i915_private *dev_priv = dev->dev_private;
	unsigned long flags;

	if (WARN_ON(!intel_irqs_enabled(dev_priv)))
		return false;

	spin_lock_irqsave(&dev_priv->irq_lock, flags);
	if (ring->irq_refcount++ == 0) {
		if (HAS_L3_DPF(dev) && ring->id == RCS) {
			I915_WRITE_IMR(ring,
				       ~(ring->irq_enable_mask |
					 GT_RENDER_L3_PARITY_ERROR_INTERRUPT));
		} else {
			I915_WRITE_IMR(ring, ~ring->irq_enable_mask);
		}
		POSTING_READ(RING_IMR(ring->mmio_base));
	}
	spin_unlock_irqrestore(&dev_priv->irq_lock, flags);

	return true;
}

static void
gen8_ring_put_irq(struct intel_engine_cs *ring)
{
	struct drm_device *dev = ring->dev;
	struct drm_i915_private *dev_priv = dev->dev_private;
	unsigned long flags;

	spin_lock_irqsave(&dev_priv->irq_lock, flags);
	if (--ring->irq_refcount == 0) {
		if (HAS_L3_DPF(dev) && ring->id == RCS) {
			I915_WRITE_IMR(ring,
				       ~GT_RENDER_L3_PARITY_ERROR_INTERRUPT);
		} else {
			I915_WRITE_IMR(ring, ~0);
		}
		POSTING_READ(RING_IMR(ring->mmio_base));
	}
	spin_unlock_irqrestore(&dev_priv->irq_lock, flags);
}

static int
i965_dispatch_execbuffer(struct drm_i915_gem_request *req,
			 u64 offset, u32 length,
			 unsigned dispatch_flags)
{
	struct intel_engine_cs *ring = req->ring;
	int ret;

	ret = intel_ring_begin(req, 2);
	if (ret)
		return ret;

	intel_ring_emit(ring,
			MI_BATCH_BUFFER_START |
			MI_BATCH_GTT |
			(dispatch_flags & I915_DISPATCH_SECURE ?
			 0 : MI_BATCH_NON_SECURE_I965));
	intel_ring_emit(ring, offset);
	intel_ring_advance(ring);

	return 0;
}

/* Just userspace ABI convention to limit the wa batch bo to a resonable size */
#define I830_BATCH_LIMIT (256*1024)
#define I830_TLB_ENTRIES (2)
#define I830_WA_SIZE max(I830_TLB_ENTRIES*4096, I830_BATCH_LIMIT)
static int
i830_dispatch_execbuffer(struct drm_i915_gem_request *req,
			 u64 offset, u32 len,
			 unsigned dispatch_flags)
{
	struct intel_engine_cs *ring = req->ring;
	u32 cs_offset = ring->scratch.gtt_offset;
	int ret;

	ret = intel_ring_begin(req, 6);
	if (ret)
		return ret;

	/* Evict the invalid PTE TLBs */
	intel_ring_emit(ring, COLOR_BLT_CMD | BLT_WRITE_RGBA);
	intel_ring_emit(ring, BLT_DEPTH_32 | BLT_ROP_COLOR_COPY | 4096);
	intel_ring_emit(ring, I830_TLB_ENTRIES << 16 | 4); /* load each page */
	intel_ring_emit(ring, cs_offset);
	intel_ring_emit(ring, 0xdeadbeef);
	intel_ring_emit(ring, MI_NOOP);
	intel_ring_advance(ring);

	if ((dispatch_flags & I915_DISPATCH_PINNED) == 0) {
		if (len > I830_BATCH_LIMIT)
			return -ENOSPC;

		ret = intel_ring_begin(req, 6 + 2);
		if (ret)
			return ret;

		/* Blit the batch (which has now all relocs applied) to the
		 * stable batch scratch bo area (so that the CS never
		 * stumbles over its tlb invalidation bug) ...
		 */
		intel_ring_emit(ring, SRC_COPY_BLT_CMD | BLT_WRITE_RGBA);
		intel_ring_emit(ring, BLT_DEPTH_32 | BLT_ROP_SRC_COPY | 4096);
		intel_ring_emit(ring, DIV_ROUND_UP(len, 4096) << 16 | 4096);
		intel_ring_emit(ring, cs_offset);
		intel_ring_emit(ring, 4096);
		intel_ring_emit(ring, offset);

		intel_ring_emit(ring, MI_FLUSH);
		intel_ring_emit(ring, MI_NOOP);
		intel_ring_advance(ring);

		/* ... and execute it. */
		offset = cs_offset;
	}

	ret = intel_ring_begin(req, 4);
	if (ret)
		return ret;

	intel_ring_emit(ring, MI_BATCH_BUFFER);
	intel_ring_emit(ring, offset | (dispatch_flags & I915_DISPATCH_SECURE ?
					0 : MI_BATCH_NON_SECURE));
	intel_ring_emit(ring, offset + len - 8);
	intel_ring_emit(ring, MI_NOOP);
	intel_ring_advance(ring);

	return 0;
}

static int
i915_dispatch_execbuffer(struct drm_i915_gem_request *req,
			 u64 offset, u32 len,
			 unsigned dispatch_flags)
{
	struct intel_engine_cs *ring = req->ring;
	int ret;

	ret = intel_ring_begin(req, 2);
	if (ret)
		return ret;

	intel_ring_emit(ring, MI_BATCH_BUFFER_START | MI_BATCH_GTT);
	intel_ring_emit(ring, offset | (dispatch_flags & I915_DISPATCH_SECURE ?
					0 : MI_BATCH_NON_SECURE));
	intel_ring_advance(ring);

	return 0;
}

static void cleanup_status_page(struct intel_engine_cs *ring)
{
	struct drm_i915_gem_object *obj;

	obj = ring->status_page.obj;
	if (obj == NULL)
		return;

	kunmap(sg_page(obj->pages->sgl));
	i915_gem_object_ggtt_unpin(obj);
	drm_gem_object_unreference(&obj->base);
	ring->status_page.obj = NULL;
}

static int init_status_page(struct intel_engine_cs *ring)
{
	struct drm_i915_gem_object *obj;

	if ((obj = ring->status_page.obj) == NULL) {
		unsigned flags;
		int ret;

		obj = i915_gem_alloc_object(ring->dev, 4096);
		if (obj == NULL) {
			DRM_ERROR("Failed to allocate status page\n");
			return -ENOMEM;
		}

		ret = i915_gem_object_set_cache_level(obj, I915_CACHE_LLC);
		if (ret)
			goto err_unref;

		flags = 0;
		if (!HAS_LLC(ring->dev))
			/* On g33, we cannot place HWS above 256MiB, so
			 * restrict its pinning to the low mappable arena.
			 * Though this restriction is not documented for
			 * gen4, gen5, or byt, they also behave similarly
			 * and hang if the HWS is placed at the top of the
			 * GTT. To generalise, it appears that all !llc
			 * platforms have issues with us placing the HWS
			 * above the mappable region (even though we never
			 * actualy map it).
			 */
			flags |= PIN_MAPPABLE;
		ret = i915_gem_obj_ggtt_pin(obj, 4096, flags);
		if (ret) {
err_unref:
			drm_gem_object_unreference(&obj->base);
			return ret;
		}

		ring->status_page.obj = obj;
	}

	ring->status_page.gfx_addr = i915_gem_obj_ggtt_offset(obj);
	ring->status_page.page_addr = kmap(sg_page(obj->pages->sgl));
	memset(ring->status_page.page_addr, 0, PAGE_SIZE);

	DRM_DEBUG_DRIVER("%s hws offset: 0x%08x\n",
			ring->name, ring->status_page.gfx_addr);

	return 0;
}

static int init_phys_status_page(struct intel_engine_cs *ring)
{
	struct drm_i915_private *dev_priv = ring->dev->dev_private;

	if (!dev_priv->status_page_dmah) {
		dev_priv->status_page_dmah =
			drm_pci_alloc(ring->dev, PAGE_SIZE, PAGE_SIZE);
		if (!dev_priv->status_page_dmah)
			return -ENOMEM;
	}

	ring->status_page.page_addr = dev_priv->status_page_dmah->vaddr;
	memset(ring->status_page.page_addr, 0, PAGE_SIZE);

	return 0;
}

void intel_unpin_ringbuffer_obj(struct intel_ringbuffer *ringbuf)
{
	iounmap(ringbuf->virtual_start);
	ringbuf->virtual_start = NULL;
	i915_gem_object_ggtt_unpin(ringbuf->obj);
}

int intel_pin_and_map_ringbuffer_obj(struct drm_device *dev,
				     struct intel_ringbuffer *ringbuf)
{
	struct drm_i915_private *dev_priv = to_i915(dev);
	struct drm_i915_gem_object *obj = ringbuf->obj;
	int ret;

	ret = i915_gem_obj_ggtt_pin(obj, PAGE_SIZE, PIN_MAPPABLE);
	if (ret)
		return ret;

	ret = i915_gem_object_set_to_gtt_domain(obj, true);
	if (ret) {
		i915_gem_object_ggtt_unpin(obj);
		return ret;
	}

	ringbuf->virtual_start = ioremap_wc(dev_priv->gtt.mappable_base +
			i915_gem_obj_ggtt_offset(obj), ringbuf->size);
	if (ringbuf->virtual_start == NULL) {
		i915_gem_object_ggtt_unpin(obj);
		return -EINVAL;
	}

	return 0;
}

static void intel_destroy_ringbuffer_obj(struct intel_ringbuffer *ringbuf)
{
	drm_gem_object_unreference(&ringbuf->obj->base);
	ringbuf->obj = NULL;
}

static int intel_alloc_ringbuffer_obj(struct drm_device *dev,
				      struct intel_ringbuffer *ringbuf)
{
	struct drm_i915_gem_object *obj;

	obj = NULL;
	if (!HAS_LLC(dev))
		obj = i915_gem_object_create_stolen(dev, ringbuf->size);
	if (obj == NULL)
		obj = i915_gem_alloc_object(dev, ringbuf->size);
	if (obj == NULL)
		return -ENOMEM;

	/* mark ring buffers as read-only from GPU side by default */
	obj->gt_ro = 1;

	ringbuf->obj = obj;

	return 0;
}

struct intel_ringbuffer *
intel_engine_create_ringbuffer(struct intel_engine_cs *engine, int size)
{
	struct intel_ringbuffer *ring;
	int ret;

	ring = kzalloc(sizeof(*ring), GFP_KERNEL);
	if (ring == NULL)
		return ERR_PTR(-ENOMEM);

	ring->ring = engine;

	ring->size = size;
	/* Workaround an erratum on the i830 which causes a hang if
	 * the TAIL pointer points to within the last 2 cachelines
	 * of the buffer.
	 */
	ring->effective_size = size;
	if (IS_I830(engine->dev) || IS_845G(engine->dev))
		ring->effective_size -= 2 * CACHELINE_BYTES;

	ring->last_retired_head = -1;
	intel_ring_update_space(ring);

	ret = intel_alloc_ringbuffer_obj(engine->dev, ring);
	if (ret) {
		DRM_ERROR("Failed to allocate ringbuffer %s: %d\n",
			  engine->name, ret);
		kfree(ring);
		return ERR_PTR(ret);
	}

	return ring;
}

void
intel_ringbuffer_free(struct intel_ringbuffer *ring)
{
	intel_destroy_ringbuffer_obj(ring);
	kfree(ring);
}

static int intel_init_ring_buffer(struct drm_device *dev,
				  struct intel_engine_cs *ring)
{
	struct intel_ringbuffer *ringbuf;
	int ret;

	WARN_ON(ring->buffer);

	ring->dev = dev;
	INIT_LIST_HEAD(&ring->active_list);
	INIT_LIST_HEAD(&ring->request_list);
	INIT_LIST_HEAD(&ring->execlist_queue);
	i915_gem_batch_pool_init(dev, &ring->batch_pool);
	memset(ring->semaphore.sync_seqno, 0, sizeof(ring->semaphore.sync_seqno));

	init_waitqueue_head(&ring->irq_queue);

	ringbuf = intel_engine_create_ringbuffer(ring, 32 * PAGE_SIZE);
	if (IS_ERR(ringbuf))
		return PTR_ERR(ringbuf);
	ring->buffer = ringbuf;

	if (I915_NEED_GFX_HWS(dev)) {
		ret = init_status_page(ring);
		if (ret)
			goto error;
	} else {
		BUG_ON(ring->id != RCS);
		ret = init_phys_status_page(ring);
		if (ret)
			goto error;
	}

	ret = intel_pin_and_map_ringbuffer_obj(dev, ringbuf);
	if (ret) {
		DRM_ERROR("Failed to pin and map ringbuffer %s: %d\n",
				ring->name, ret);
		intel_destroy_ringbuffer_obj(ringbuf);
		goto error;
	}

	ret = i915_cmd_parser_init_ring(ring);
	if (ret)
		goto error;

	return 0;

error:
	intel_ringbuffer_free(ringbuf);
	ring->buffer = NULL;
	return ret;
}

void intel_cleanup_ring_buffer(struct intel_engine_cs *ring)
{
	struct drm_i915_private *dev_priv;

	if (!intel_ring_initialized(ring))
		return;

	dev_priv = to_i915(ring->dev);

	intel_stop_ring_buffer(ring);
	WARN_ON(!IS_GEN2(ring->dev) && (I915_READ_MODE(ring) & MODE_IDLE) == 0);

	intel_unpin_ringbuffer_obj(ring->buffer);
	intel_ringbuffer_free(ring->buffer);
	ring->buffer = NULL;

	if (ring->cleanup)
		ring->cleanup(ring);

	cleanup_status_page(ring);

	i915_cmd_parser_fini_ring(ring);
	i915_gem_batch_pool_fini(&ring->batch_pool);
}

static int ring_wait_for_space(struct intel_engine_cs *ring, int n)
{
	struct intel_ringbuffer *ringbuf = ring->buffer;
	struct drm_i915_gem_request *request;
	unsigned space;
	int ret;

	if (intel_ring_space(ringbuf) >= n)
		return 0;

	/* The whole point of reserving space is to not wait! */
	WARN_ON(ringbuf->reserved_in_use);

	list_for_each_entry(request, &ring->request_list, list) {
		space = __intel_ring_space(request->postfix, ringbuf->tail,
					   ringbuf->size);
		if (space >= n)
			break;
	}

	if (WARN_ON(&request->list == &ring->request_list))
		return -ENOSPC;

	ret = i915_wait_request(request);
	if (ret)
		return ret;

	ringbuf->space = space;
	return 0;
}

static void __wrap_ring_buffer(struct intel_ringbuffer *ringbuf)
{
	uint32_t __iomem *virt;
	int rem = ringbuf->size - ringbuf->tail;

	virt = ringbuf->virtual_start + ringbuf->tail;
	rem /= 4;
	while (rem--)
		iowrite32(MI_NOOP, virt++);

	ringbuf->tail = 0;
	intel_ring_update_space(ringbuf);
}

int intel_ring_idle(struct intel_engine_cs *ring)
{
	struct drm_i915_gem_request *req;

	/* Wait upon the last request to be completed */
	if (list_empty(&ring->request_list))
		return 0;

	req = list_entry(ring->request_list.prev,
			struct drm_i915_gem_request,
			list);

	/* Make sure we do not trigger any retires */
	return __i915_wait_request(req,
				   atomic_read(&to_i915(ring->dev)->gpu_error.reset_counter),
				   to_i915(ring->dev)->mm.interruptible,
				   NULL, NULL);
}

int intel_ring_alloc_request_extras(struct drm_i915_gem_request *request)
{
	request->ringbuf = request->ring->buffer;
	return 0;
}

int intel_ring_reserve_space(struct drm_i915_gem_request *request)
{
	/*
	 * The first call merely notes the reserve request and is common for
	 * all back ends. The subsequent localised _begin() call actually
	 * ensures that the reservation is available. Without the begin, if
	 * the request creator immediately submitted the request without
	 * adding any commands to it then there might not actually be
	 * sufficient room for the submission commands.
	 */
	intel_ring_reserved_space_reserve(request->ringbuf, MIN_SPACE_FOR_ADD_REQUEST);

	return intel_ring_begin(request, 0);
}

void intel_ring_reserved_space_reserve(struct intel_ringbuffer *ringbuf, int size)
{
	WARN_ON(ringbuf->reserved_size);
	WARN_ON(ringbuf->reserved_in_use);

	ringbuf->reserved_size = size;
}

void intel_ring_reserved_space_cancel(struct intel_ringbuffer *ringbuf)
{
	WARN_ON(ringbuf->reserved_in_use);

	ringbuf->reserved_size   = 0;
	ringbuf->reserved_in_use = false;
}

void intel_ring_reserved_space_use(struct intel_ringbuffer *ringbuf)
{
	WARN_ON(ringbuf->reserved_in_use);

	ringbuf->reserved_in_use = true;
	ringbuf->reserved_tail   = ringbuf->tail;
}

void intel_ring_reserved_space_end(struct intel_ringbuffer *ringbuf)
{
	WARN_ON(!ringbuf->reserved_in_use);
	if (ringbuf->tail > ringbuf->reserved_tail) {
		WARN(ringbuf->tail > ringbuf->reserved_tail + ringbuf->reserved_size,
		     "request reserved size too small: %d vs %d!\n",
		     ringbuf->tail - ringbuf->reserved_tail, ringbuf->reserved_size);
	} else {
		/*
		 * The ring was wrapped while the reserved space was in use.
		 * That means that some unknown amount of the ring tail was
		 * no-op filled and skipped. Thus simply adding the ring size
		 * to the tail and doing the above space check will not work.
		 * Rather than attempt to track how much tail was skipped,
		 * it is much simpler to say that also skipping the sanity
		 * check every once in a while is not a big issue.
		 */
	}

	ringbuf->reserved_size   = 0;
	ringbuf->reserved_in_use = false;
}

static int __intel_ring_prepare(struct intel_engine_cs *ring, int bytes)
{
	struct intel_ringbuffer *ringbuf = ring->buffer;
	int remain_usable = ringbuf->effective_size - ringbuf->tail;
	int remain_actual = ringbuf->size - ringbuf->tail;
	int ret, total_bytes, wait_bytes = 0;
	bool need_wrap = false;

	if (ringbuf->reserved_in_use)
		total_bytes = bytes;
	else
		total_bytes = bytes + ringbuf->reserved_size;

	if (unlikely(bytes > remain_usable)) {
		/*
		 * Not enough space for the basic request. So need to flush
		 * out the remainder and then wait for base + reserved.
		 */
		wait_bytes = remain_actual + total_bytes;
		need_wrap = true;
	} else {
		if (unlikely(total_bytes > remain_usable)) {
			/*
			 * The base request will fit but the reserved space
			 * falls off the end. So only need to to wait for the
			 * reserved size after flushing out the remainder.
			 */
			wait_bytes = remain_actual + ringbuf->reserved_size;
			need_wrap = true;
		} else if (total_bytes > ringbuf->space) {
			/* No wrapping required, just waiting. */
			wait_bytes = total_bytes;
		}
	}

	if (wait_bytes) {
		ret = ring_wait_for_space(ring, wait_bytes);
		if (unlikely(ret))
			return ret;

		if (need_wrap)
			__wrap_ring_buffer(ringbuf);
	}

	return 0;
}

int intel_ring_begin(struct drm_i915_gem_request *req,
		     int num_dwords)
{
	struct intel_engine_cs *ring;
	struct drm_i915_private *dev_priv;
	int ret;

	WARN_ON(req == NULL);
	ring = req->ring;
	dev_priv = ring->dev->dev_private;

	ret = i915_gem_check_wedge(&dev_priv->gpu_error,
				   dev_priv->mm.interruptible);
	if (ret)
		return ret;

	ret = __intel_ring_prepare(ring, num_dwords * sizeof(uint32_t));
	if (ret)
		return ret;

	ring->buffer->space -= num_dwords * sizeof(uint32_t);
	return 0;
}

/* Align the ring tail to a cacheline boundary */
int intel_ring_cacheline_align(struct drm_i915_gem_request *req)
{
	struct intel_engine_cs *ring = req->ring;
	int num_dwords = (ring->buffer->tail & (CACHELINE_BYTES - 1)) / sizeof(uint32_t);
	int ret;

	if (num_dwords == 0)
		return 0;

	num_dwords = CACHELINE_BYTES / sizeof(uint32_t) - num_dwords;
	ret = intel_ring_begin(req, num_dwords);
	if (ret)
		return ret;

	while (num_dwords--)
		intel_ring_emit(ring, MI_NOOP);

	intel_ring_advance(ring);

	return 0;
}

void intel_ring_init_seqno(struct intel_engine_cs *ring, u32 seqno)
{
	struct drm_device *dev = ring->dev;
	struct drm_i915_private *dev_priv = dev->dev_private;

	if (INTEL_INFO(dev)->gen == 6 || INTEL_INFO(dev)->gen == 7) {
		I915_WRITE(RING_SYNC_0(ring->mmio_base), 0);
		I915_WRITE(RING_SYNC_1(ring->mmio_base), 0);
		if (HAS_VEBOX(dev))
			I915_WRITE(RING_SYNC_2(ring->mmio_base), 0);
	}

	ring->set_seqno(ring, seqno);
	ring->hangcheck.seqno = seqno;
}

static void gen6_bsd_ring_write_tail(struct intel_engine_cs *ring,
				     u32 value)
{
	struct drm_i915_private *dev_priv = ring->dev->dev_private;

       /* Every tail move must follow the sequence below */

	/* Disable notification that the ring is IDLE. The GT
	 * will then assume that it is busy and bring it out of rc6.
	 */
	I915_WRITE(GEN6_BSD_SLEEP_PSMI_CONTROL,
		   _MASKED_BIT_ENABLE(GEN6_BSD_SLEEP_MSG_DISABLE));

	/* Clear the context id. Here be magic! */
	I915_WRITE64(GEN6_BSD_RNCID, 0x0);

	/* Wait for the ring not to be idle, i.e. for it to wake up. */
	if (wait_for((I915_READ(GEN6_BSD_SLEEP_PSMI_CONTROL) &
		      GEN6_BSD_SLEEP_INDICATOR) == 0,
		     50))
		DRM_ERROR("timed out waiting for the BSD ring to wake up\n");

	/* Now that the ring is fully powered up, update the tail */
	I915_WRITE_TAIL(ring, value);
	POSTING_READ(RING_TAIL(ring->mmio_base));

	/* Let the ring send IDLE messages to the GT again,
	 * and so let it sleep to conserve power when idle.
	 */
	I915_WRITE(GEN6_BSD_SLEEP_PSMI_CONTROL,
		   _MASKED_BIT_DISABLE(GEN6_BSD_SLEEP_MSG_DISABLE));
}

static int gen6_bsd_ring_flush(struct drm_i915_gem_request *req,
			       u32 invalidate, u32 flush)
{
	struct intel_engine_cs *ring = req->ring;
	uint32_t cmd;
	int ret;

	ret = intel_ring_begin(req, 4);
	if (ret)
		return ret;

	cmd = MI_FLUSH_DW;
	if (INTEL_INFO(ring->dev)->gen >= 8)
		cmd += 1;

	/* We always require a command barrier so that subsequent
	 * commands, such as breadcrumb interrupts, are strictly ordered
	 * wrt the contents of the write cache being flushed to memory
	 * (and thus being coherent from the CPU).
	 */
	cmd |= MI_FLUSH_DW_STORE_INDEX | MI_FLUSH_DW_OP_STOREDW;

	/*
	 * Bspec vol 1c.5 - video engine command streamer:
	 * "If ENABLED, all TLBs will be invalidated once the flush
	 * operation is complete. This bit is only valid when the
	 * Post-Sync Operation field is a value of 1h or 3h."
	 */
	if (invalidate & I915_GEM_GPU_DOMAINS)
		cmd |= MI_INVALIDATE_TLB | MI_INVALIDATE_BSD;

	intel_ring_emit(ring, cmd);
	intel_ring_emit(ring, I915_GEM_HWS_SCRATCH_ADDR | MI_FLUSH_DW_USE_GTT);
	if (INTEL_INFO(ring->dev)->gen >= 8) {
		intel_ring_emit(ring, 0); /* upper addr */
		intel_ring_emit(ring, 0); /* value */
	} else  {
		intel_ring_emit(ring, 0);
		intel_ring_emit(ring, MI_NOOP);
	}
	intel_ring_advance(ring);
	return 0;
}

static int
gen8_ring_dispatch_execbuffer(struct drm_i915_gem_request *req,
			      u64 offset, u32 len,
			      unsigned dispatch_flags)
{
	struct intel_engine_cs *ring = req->ring;
	bool ppgtt = USES_PPGTT(ring->dev) &&
			!(dispatch_flags & I915_DISPATCH_SECURE);
	int ret;

	ret = intel_ring_begin(req, 4);
	if (ret)
		return ret;

	/* FIXME(BDW): Address space and security selectors. */
	intel_ring_emit(ring, MI_BATCH_BUFFER_START_GEN8 | (ppgtt<<8) |
			(dispatch_flags & I915_DISPATCH_RS ?
			 MI_BATCH_RESOURCE_STREAMER : 0));
	intel_ring_emit(ring, lower_32_bits(offset));
	intel_ring_emit(ring, upper_32_bits(offset));
	intel_ring_emit(ring, MI_NOOP);
	intel_ring_advance(ring);

	return 0;
}

static int
hsw_ring_dispatch_execbuffer(struct drm_i915_gem_request *req,
			     u64 offset, u32 len,
			     unsigned dispatch_flags)
{
	struct intel_engine_cs *ring = req->ring;
	int ret;

	ret = intel_ring_begin(req, 2);
	if (ret)
		return ret;

	intel_ring_emit(ring,
			MI_BATCH_BUFFER_START |
			(dispatch_flags & I915_DISPATCH_SECURE ?
			 0 : MI_BATCH_PPGTT_HSW | MI_BATCH_NON_SECURE_HSW) |
			(dispatch_flags & I915_DISPATCH_RS ?
			 MI_BATCH_RESOURCE_STREAMER : 0));
	/* bit0-7 is the length on GEN6+ */
	intel_ring_emit(ring, offset);
	intel_ring_advance(ring);

	return 0;
}

static int
gen6_ring_dispatch_execbuffer(struct drm_i915_gem_request *req,
			      u64 offset, u32 len,
			      unsigned dispatch_flags)
{
	struct intel_engine_cs *ring = req->ring;
	int ret;

	ret = intel_ring_begin(req, 2);
	if (ret)
		return ret;

	intel_ring_emit(ring,
			MI_BATCH_BUFFER_START |
			(dispatch_flags & I915_DISPATCH_SECURE ?
			 0 : MI_BATCH_NON_SECURE_I965));
	/* bit0-7 is the length on GEN6+ */
	intel_ring_emit(ring, offset);
	intel_ring_advance(ring);

	return 0;
}

/* Blitter support (SandyBridge+) */

static int gen6_ring_flush(struct drm_i915_gem_request *req,
			   u32 invalidate, u32 flush)
{
	struct intel_engine_cs *ring = req->ring;
	struct drm_device *dev = ring->dev;
	uint32_t cmd;
	int ret;

	ret = intel_ring_begin(req, 4);
	if (ret)
		return ret;

	cmd = MI_FLUSH_DW;
	if (INTEL_INFO(dev)->gen >= 8)
		cmd += 1;

	/* We always require a command barrier so that subsequent
	 * commands, such as breadcrumb interrupts, are strictly ordered
	 * wrt the contents of the write cache being flushed to memory
	 * (and thus being coherent from the CPU).
	 */
	cmd |= MI_FLUSH_DW_STORE_INDEX | MI_FLUSH_DW_OP_STOREDW;

	/*
	 * Bspec vol 1c.3 - blitter engine command streamer:
	 * "If ENABLED, all TLBs will be invalidated once the flush
	 * operation is complete. This bit is only valid when the
	 * Post-Sync Operation field is a value of 1h or 3h."
	 */
	if (invalidate & I915_GEM_DOMAIN_RENDER)
		cmd |= MI_INVALIDATE_TLB;
	intel_ring_emit(ring, cmd);
	intel_ring_emit(ring, I915_GEM_HWS_SCRATCH_ADDR | MI_FLUSH_DW_USE_GTT);
	if (INTEL_INFO(dev)->gen >= 8) {
		intel_ring_emit(ring, 0); /* upper addr */
		intel_ring_emit(ring, 0); /* value */
	} else  {
		intel_ring_emit(ring, 0);
		intel_ring_emit(ring, MI_NOOP);
	}
	intel_ring_advance(ring);

	return 0;
}

int intel_init_render_ring_buffer(struct drm_device *dev)
{
	struct drm_i915_private *dev_priv = dev->dev_private;
	struct intel_engine_cs *ring = &dev_priv->ring[RCS];
	struct drm_i915_gem_object *obj;
	int ret;

	ring->name = "render ring";
	ring->id = RCS;
	ring->mmio_base = RENDER_RING_BASE;

	if (INTEL_INFO(dev)->gen >= 8) {
		if (i915_semaphore_is_enabled(dev)) {
			obj = i915_gem_alloc_object(dev, 4096);
			if (obj == NULL) {
				DRM_ERROR("Failed to allocate semaphore bo. Disabling semaphores\n");
				i915.semaphores = 0;
			} else {
				i915_gem_object_set_cache_level(obj, I915_CACHE_LLC);
				ret = i915_gem_obj_ggtt_pin(obj, 0, PIN_NONBLOCK);
				if (ret != 0) {
					drm_gem_object_unreference(&obj->base);
					DRM_ERROR("Failed to pin semaphore bo. Disabling semaphores\n");
					i915.semaphores = 0;
				} else
					dev_priv->semaphore_obj = obj;
			}
		}

		ring->init_context = intel_rcs_ctx_init;
		ring->add_request = gen6_add_request;
		ring->flush = gen8_render_ring_flush;
		ring->irq_get = gen8_ring_get_irq;
		ring->irq_put = gen8_ring_put_irq;
		ring->irq_enable_mask = GT_RENDER_USER_INTERRUPT;
		ring->get_seqno = gen6_ring_get_seqno;
		ring->set_seqno = ring_set_seqno;
		if (i915_semaphore_is_enabled(dev)) {
			WARN_ON(!dev_priv->semaphore_obj);
			ring->semaphore.sync_to = gen8_ring_sync;
			ring->semaphore.signal = gen8_rcs_signal;
			GEN8_RING_SEMAPHORE_INIT;
		}
	} else if (INTEL_INFO(dev)->gen >= 6) {
		ring->init_context = intel_rcs_ctx_init;
		ring->add_request = gen6_add_request;
		ring->flush = gen7_render_ring_flush;
		if (INTEL_INFO(dev)->gen == 6)
			ring->flush = gen6_render_ring_flush;
		ring->irq_get = gen6_ring_get_irq;
		ring->irq_put = gen6_ring_put_irq;
		ring->irq_enable_mask = GT_RENDER_USER_INTERRUPT;
		ring->get_seqno = gen6_ring_get_seqno;
		ring->set_seqno = ring_set_seqno;
		if (i915_semaphore_is_enabled(dev)) {
			ring->semaphore.sync_to = gen6_ring_sync;
			ring->semaphore.signal = gen6_signal;
			/*
			 * The current semaphore is only applied on pre-gen8
			 * platform.  And there is no VCS2 ring on the pre-gen8
			 * platform. So the semaphore between RCS and VCS2 is
			 * initialized as INVALID.  Gen8 will initialize the
			 * sema between VCS2 and RCS later.
			 */
			ring->semaphore.mbox.wait[RCS] = MI_SEMAPHORE_SYNC_INVALID;
			ring->semaphore.mbox.wait[VCS] = MI_SEMAPHORE_SYNC_RV;
			ring->semaphore.mbox.wait[BCS] = MI_SEMAPHORE_SYNC_RB;
			ring->semaphore.mbox.wait[VECS] = MI_SEMAPHORE_SYNC_RVE;
			ring->semaphore.mbox.wait[VCS2] = MI_SEMAPHORE_SYNC_INVALID;
			ring->semaphore.mbox.signal[RCS] = GEN6_NOSYNC;
			ring->semaphore.mbox.signal[VCS] = GEN6_VRSYNC;
			ring->semaphore.mbox.signal[BCS] = GEN6_BRSYNC;
			ring->semaphore.mbox.signal[VECS] = GEN6_VERSYNC;
			ring->semaphore.mbox.signal[VCS2] = GEN6_NOSYNC;
		}
	} else if (IS_GEN5(dev)) {
		ring->add_request = pc_render_add_request;
		ring->flush = gen4_render_ring_flush;
		ring->get_seqno = pc_render_get_seqno;
		ring->set_seqno = pc_render_set_seqno;
		ring->irq_get = gen5_ring_get_irq;
		ring->irq_put = gen5_ring_put_irq;
		ring->irq_enable_mask = GT_RENDER_USER_INTERRUPT |
					GT_RENDER_PIPECTL_NOTIFY_INTERRUPT;
	} else {
		ring->add_request = i9xx_add_request;
		if (INTEL_INFO(dev)->gen < 4)
			ring->flush = gen2_render_ring_flush;
		else
			ring->flush = gen4_render_ring_flush;
		ring->get_seqno = ring_get_seqno;
		ring->set_seqno = ring_set_seqno;
		if (IS_GEN2(dev)) {
			ring->irq_get = i8xx_ring_get_irq;
			ring->irq_put = i8xx_ring_put_irq;
		} else {
			ring->irq_get = i9xx_ring_get_irq;
			ring->irq_put = i9xx_ring_put_irq;
		}
		ring->irq_enable_mask = I915_USER_INTERRUPT;
	}
	ring->write_tail = ring_write_tail;

	if (IS_HASWELL(dev))
		ring->dispatch_execbuffer = hsw_ring_dispatch_execbuffer;
	else if (IS_GEN8(dev))
		ring->dispatch_execbuffer = gen8_ring_dispatch_execbuffer;
	else if (INTEL_INFO(dev)->gen >= 6)
		ring->dispatch_execbuffer = gen6_ring_dispatch_execbuffer;
	else if (INTEL_INFO(dev)->gen >= 4)
		ring->dispatch_execbuffer = i965_dispatch_execbuffer;
	else if (IS_I830(dev) || IS_845G(dev))
		ring->dispatch_execbuffer = i830_dispatch_execbuffer;
	else
		ring->dispatch_execbuffer = i915_dispatch_execbuffer;
	ring->init_hw = init_render_ring;
	ring->cleanup = render_ring_cleanup;

	/* Workaround batchbuffer to combat CS tlb bug. */
	if (HAS_BROKEN_CS_TLB(dev)) {
		obj = i915_gem_alloc_object(dev, I830_WA_SIZE);
		if (obj == NULL) {
			DRM_ERROR("Failed to allocate batch bo\n");
			return -ENOMEM;
		}

		ret = i915_gem_obj_ggtt_pin(obj, 0, 0);
		if (ret != 0) {
			drm_gem_object_unreference(&obj->base);
			DRM_ERROR("Failed to ping batch bo\n");
			return ret;
		}

		ring->scratch.obj = obj;
		ring->scratch.gtt_offset = i915_gem_obj_ggtt_offset(obj);
	}

	ret = intel_init_ring_buffer(dev, ring);
	if (ret)
		return ret;

	if (INTEL_INFO(dev)->gen >= 5) {
		ret = intel_init_pipe_control(ring);
		if (ret)
			return ret;
	}

	return 0;
}

int intel_init_bsd_ring_buffer(struct drm_device *dev)
{
	struct drm_i915_private *dev_priv = dev->dev_private;
	struct intel_engine_cs *ring = &dev_priv->ring[VCS];

	ring->name = "bsd ring";
	ring->id = VCS;

	ring->write_tail = ring_write_tail;
	if (INTEL_INFO(dev)->gen >= 6) {
		ring->mmio_base = GEN6_BSD_RING_BASE;
		/* gen6 bsd needs a special wa for tail updates */
		if (IS_GEN6(dev))
			ring->write_tail = gen6_bsd_ring_write_tail;
		ring->flush = gen6_bsd_ring_flush;
		ring->add_request = gen6_add_request;
		ring->get_seqno = gen6_ring_get_seqno;
		ring->set_seqno = ring_set_seqno;
		if (INTEL_INFO(dev)->gen >= 8) {
			ring->irq_enable_mask =
				GT_RENDER_USER_INTERRUPT << GEN8_VCS1_IRQ_SHIFT;
			ring->irq_get = gen8_ring_get_irq;
			ring->irq_put = gen8_ring_put_irq;
			ring->dispatch_execbuffer =
				gen8_ring_dispatch_execbuffer;
			if (i915_semaphore_is_enabled(dev)) {
				ring->semaphore.sync_to = gen8_ring_sync;
				ring->semaphore.signal = gen8_xcs_signal;
				GEN8_RING_SEMAPHORE_INIT;
			}
		} else {
			ring->irq_enable_mask = GT_BSD_USER_INTERRUPT;
			ring->irq_get = gen6_ring_get_irq;
			ring->irq_put = gen6_ring_put_irq;
			ring->dispatch_execbuffer =
				gen6_ring_dispatch_execbuffer;
			if (i915_semaphore_is_enabled(dev)) {
				ring->semaphore.sync_to = gen6_ring_sync;
				ring->semaphore.signal = gen6_signal;
				ring->semaphore.mbox.wait[RCS] = MI_SEMAPHORE_SYNC_VR;
				ring->semaphore.mbox.wait[VCS] = MI_SEMAPHORE_SYNC_INVALID;
				ring->semaphore.mbox.wait[BCS] = MI_SEMAPHORE_SYNC_VB;
				ring->semaphore.mbox.wait[VECS] = MI_SEMAPHORE_SYNC_VVE;
				ring->semaphore.mbox.wait[VCS2] = MI_SEMAPHORE_SYNC_INVALID;
				ring->semaphore.mbox.signal[RCS] = GEN6_RVSYNC;
				ring->semaphore.mbox.signal[VCS] = GEN6_NOSYNC;
				ring->semaphore.mbox.signal[BCS] = GEN6_BVSYNC;
				ring->semaphore.mbox.signal[VECS] = GEN6_VEVSYNC;
				ring->semaphore.mbox.signal[VCS2] = GEN6_NOSYNC;
			}
		}
	} else {
		ring->mmio_base = BSD_RING_BASE;
		ring->flush = bsd_ring_flush;
		ring->add_request = i9xx_add_request;
		ring->get_seqno = ring_get_seqno;
		ring->set_seqno = ring_set_seqno;
		if (IS_GEN5(dev)) {
			ring->irq_enable_mask = ILK_BSD_USER_INTERRUPT;
			ring->irq_get = gen5_ring_get_irq;
			ring->irq_put = gen5_ring_put_irq;
		} else {
			ring->irq_enable_mask = I915_BSD_USER_INTERRUPT;
			ring->irq_get = i9xx_ring_get_irq;
			ring->irq_put = i9xx_ring_put_irq;
		}
		ring->dispatch_execbuffer = i965_dispatch_execbuffer;
	}
	ring->init_hw = init_ring_common;

	return intel_init_ring_buffer(dev, ring);
}

/**
 * Initialize the second BSD ring (eg. Broadwell GT3, Skylake GT3)
 */
int intel_init_bsd2_ring_buffer(struct drm_device *dev)
{
	struct drm_i915_private *dev_priv = dev->dev_private;
	struct intel_engine_cs *ring = &dev_priv->ring[VCS2];

	ring->name = "bsd2 ring";
	ring->id = VCS2;

	ring->write_tail = ring_write_tail;
	ring->mmio_base = GEN8_BSD2_RING_BASE;
	ring->flush = gen6_bsd_ring_flush;
	ring->add_request = gen6_add_request;
	ring->get_seqno = gen6_ring_get_seqno;
	ring->set_seqno = ring_set_seqno;
	ring->irq_enable_mask =
			GT_RENDER_USER_INTERRUPT << GEN8_VCS2_IRQ_SHIFT;
	ring->irq_get = gen8_ring_get_irq;
	ring->irq_put = gen8_ring_put_irq;
	ring->dispatch_execbuffer =
			gen8_ring_dispatch_execbuffer;
	if (i915_semaphore_is_enabled(dev)) {
		ring->semaphore.sync_to = gen8_ring_sync;
		ring->semaphore.signal = gen8_xcs_signal;
		GEN8_RING_SEMAPHORE_INIT;
	}
	ring->init_hw = init_ring_common;

	return intel_init_ring_buffer(dev, ring);
}

int intel_init_blt_ring_buffer(struct drm_device *dev)
{
	struct drm_i915_private *dev_priv = dev->dev_private;
	struct intel_engine_cs *ring = &dev_priv->ring[BCS];

	ring->name = "blitter ring";
	ring->id = BCS;

	ring->mmio_base = BLT_RING_BASE;
	ring->write_tail = ring_write_tail;
	ring->flush = gen6_ring_flush;
	ring->add_request = gen6_add_request;
	ring->get_seqno = gen6_ring_get_seqno;
	ring->set_seqno = ring_set_seqno;
	if (INTEL_INFO(dev)->gen >= 8) {
		ring->irq_enable_mask =
			GT_RENDER_USER_INTERRUPT << GEN8_BCS_IRQ_SHIFT;
		ring->irq_get = gen8_ring_get_irq;
		ring->irq_put = gen8_ring_put_irq;
		ring->dispatch_execbuffer = gen8_ring_dispatch_execbuffer;
		if (i915_semaphore_is_enabled(dev)) {
			ring->semaphore.sync_to = gen8_ring_sync;
			ring->semaphore.signal = gen8_xcs_signal;
			GEN8_RING_SEMAPHORE_INIT;
		}
	} else {
		ring->irq_enable_mask = GT_BLT_USER_INTERRUPT;
		ring->irq_get = gen6_ring_get_irq;
		ring->irq_put = gen6_ring_put_irq;
		ring->dispatch_execbuffer = gen6_ring_dispatch_execbuffer;
		if (i915_semaphore_is_enabled(dev)) {
			ring->semaphore.signal = gen6_signal;
			ring->semaphore.sync_to = gen6_ring_sync;
			/*
			 * The current semaphore is only applied on pre-gen8
			 * platform.  And there is no VCS2 ring on the pre-gen8
			 * platform. So the semaphore between BCS and VCS2 is
			 * initialized as INVALID.  Gen8 will initialize the
			 * sema between BCS and VCS2 later.
			 */
			ring->semaphore.mbox.wait[RCS] = MI_SEMAPHORE_SYNC_BR;
			ring->semaphore.mbox.wait[VCS] = MI_SEMAPHORE_SYNC_BV;
			ring->semaphore.mbox.wait[BCS] = MI_SEMAPHORE_SYNC_INVALID;
			ring->semaphore.mbox.wait[VECS] = MI_SEMAPHORE_SYNC_BVE;
			ring->semaphore.mbox.wait[VCS2] = MI_SEMAPHORE_SYNC_INVALID;
			ring->semaphore.mbox.signal[RCS] = GEN6_RBSYNC;
			ring->semaphore.mbox.signal[VCS] = GEN6_VBSYNC;
			ring->semaphore.mbox.signal[BCS] = GEN6_NOSYNC;
			ring->semaphore.mbox.signal[VECS] = GEN6_VEBSYNC;
			ring->semaphore.mbox.signal[VCS2] = GEN6_NOSYNC;
		}
	}
	ring->init_hw = init_ring_common;

	return intel_init_ring_buffer(dev, ring);
}

int intel_init_vebox_ring_buffer(struct drm_device *dev)
{
	struct drm_i915_private *dev_priv = dev->dev_private;
	struct intel_engine_cs *ring = &dev_priv->ring[VECS];

	ring->name = "video enhancement ring";
	ring->id = VECS;

	ring->mmio_base = VEBOX_RING_BASE;
	ring->write_tail = ring_write_tail;
	ring->flush = gen6_ring_flush;
	ring->add_request = gen6_add_request;
	ring->get_seqno = gen6_ring_get_seqno;
	ring->set_seqno = ring_set_seqno;

	if (INTEL_INFO(dev)->gen >= 8) {
		ring->irq_enable_mask =
			GT_RENDER_USER_INTERRUPT << GEN8_VECS_IRQ_SHIFT;
		ring->irq_get = gen8_ring_get_irq;
		ring->irq_put = gen8_ring_put_irq;
		ring->dispatch_execbuffer = gen8_ring_dispatch_execbuffer;
		if (i915_semaphore_is_enabled(dev)) {
			ring->semaphore.sync_to = gen8_ring_sync;
			ring->semaphore.signal = gen8_xcs_signal;
			GEN8_RING_SEMAPHORE_INIT;
		}
	} else {
		ring->irq_enable_mask = PM_VEBOX_USER_INTERRUPT;
		ring->irq_get = hsw_vebox_get_irq;
		ring->irq_put = hsw_vebox_put_irq;
		ring->dispatch_execbuffer = gen6_ring_dispatch_execbuffer;
		if (i915_semaphore_is_enabled(dev)) {
			ring->semaphore.sync_to = gen6_ring_sync;
			ring->semaphore.signal = gen6_signal;
			ring->semaphore.mbox.wait[RCS] = MI_SEMAPHORE_SYNC_VER;
			ring->semaphore.mbox.wait[VCS] = MI_SEMAPHORE_SYNC_VEV;
			ring->semaphore.mbox.wait[BCS] = MI_SEMAPHORE_SYNC_VEB;
			ring->semaphore.mbox.wait[VECS] = MI_SEMAPHORE_SYNC_INVALID;
			ring->semaphore.mbox.wait[VCS2] = MI_SEMAPHORE_SYNC_INVALID;
			ring->semaphore.mbox.signal[RCS] = GEN6_RVESYNC;
			ring->semaphore.mbox.signal[VCS] = GEN6_VVESYNC;
			ring->semaphore.mbox.signal[BCS] = GEN6_BVESYNC;
			ring->semaphore.mbox.signal[VECS] = GEN6_NOSYNC;
			ring->semaphore.mbox.signal[VCS2] = GEN6_NOSYNC;
		}
	}
	ring->init_hw = init_ring_common;

	return intel_init_ring_buffer(dev, ring);
}

int
intel_ring_flush_all_caches(struct drm_i915_gem_request *req)
{
	struct intel_engine_cs *ring = req->ring;
	int ret;

	if (!ring->gpu_caches_dirty)
		return 0;

	ret = ring->flush(req, 0, I915_GEM_GPU_DOMAINS);
	if (ret)
		return ret;

	trace_i915_gem_ring_flush(req, 0, I915_GEM_GPU_DOMAINS);

	ring->gpu_caches_dirty = false;
	return 0;
}

int
intel_ring_invalidate_all_caches(struct drm_i915_gem_request *req)
{
	struct intel_engine_cs *ring = req->ring;
	uint32_t flush_domains;
	int ret;

	flush_domains = 0;
	if (ring->gpu_caches_dirty)
		flush_domains = I915_GEM_GPU_DOMAINS;

	ret = ring->flush(req, I915_GEM_GPU_DOMAINS, flush_domains);
	if (ret)
		return ret;

	trace_i915_gem_ring_flush(req, I915_GEM_GPU_DOMAINS, flush_domains);

	ring->gpu_caches_dirty = false;
	return 0;
}

void
intel_stop_ring_buffer(struct intel_engine_cs *ring)
{
	int ret;

	if (!intel_ring_initialized(ring))
		return;

	ret = intel_ring_idle(ring);
	if (ret && !i915_reset_in_progress(&to_i915(ring->dev)->gpu_error))
		DRM_ERROR("failed to quiesce %s whilst cleaning up: %d\n",
			  ring->name, ret);

	stop_ring(ring);
}<|MERGE_RESOLUTION|>--- conflicted
+++ resolved
@@ -882,7 +882,6 @@
 
 	return 0;
 }
-<<<<<<< HEAD
 
 static int chv_init_workarounds(struct intel_engine_cs *ring)
 {
@@ -890,15 +889,6 @@
 	struct drm_device *dev = ring->dev;
 	struct drm_i915_private *dev_priv = dev->dev_private;
 
-=======
-
-static int chv_init_workarounds(struct intel_engine_cs *ring)
-{
-	int ret;
-	struct drm_device *dev = ring->dev;
-	struct drm_i915_private *dev_priv = dev->dev_private;
-
->>>>>>> 42d4ebb4
 	ret = gen8_init_workarounds(ring);
 	if (ret)
 		return ret;
@@ -1047,8 +1037,6 @@
 	ret = gen9_init_workarounds(ring);
 	if (ret)
 		return ret;
-<<<<<<< HEAD
-=======
 
 	if (INTEL_REVID(dev) <= SKL_REVID_D0) {
 		/* WaDisableHDCInvalidation:skl */
@@ -1073,7 +1061,6 @@
 		I915_WRITE(GEN8_GARBCNTL, (I915_READ(GEN8_GARBCNTL) |
 					   GEN9_GAPS_TSV_CREDIT_DISABLE));
 	}
->>>>>>> 42d4ebb4
 
 	/* WaDisablePowerCompilerClockGating:skl */
 	if (INTEL_REVID(dev) == SKL_REVID_B0)
@@ -1117,8 +1104,6 @@
 	ret = gen9_init_workarounds(ring);
 	if (ret)
 		return ret;
-<<<<<<< HEAD
-=======
 
 	/* WaStoreMultiplePTEenable:bxt */
 	/* This is a requirement according to Hardware specification */
@@ -1130,7 +1115,6 @@
 		I915_WRITE(GEN7_MISCCPCTL, (I915_READ(GEN7_MISCCPCTL) &
 					    ~GEN8_DOP_CLOCK_GATE_MEDIA_ENABLE));
 	}
->>>>>>> 42d4ebb4
 
 	/* WaDisableThreadStallDopClockGating:bxt */
 	WA_SET_BIT_MASKED(GEN8_ROW_CHICKEN,
