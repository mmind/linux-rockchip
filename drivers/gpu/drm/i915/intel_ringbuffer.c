--- conflicted
+++ resolved
@@ -2016,19 +2016,11 @@
 
 	if (ce->state) {
 		unsigned int flags;
-<<<<<<< HEAD
 
 		flags = 0;
 		if (i915_gem_context_is_kernel(ctx))
 			flags = PIN_HIGH;
 
-=======
-
-		flags = 0;
-		if (i915_gem_context_is_kernel(ctx))
-			flags = PIN_HIGH;
-
->>>>>>> c1aa905a
 		ret = context_pin(ctx, flags);
 		if (ret)
 			goto error;
