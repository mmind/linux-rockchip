--- conflicted
+++ resolved
@@ -774,11 +774,7 @@
 
 	i915_gem_request_submit(request);
 
-<<<<<<< HEAD
-	GEM_BUG_ON(!IS_ALIGNED(request->tail, 8));
-=======
 	assert_ring_tail_valid(request->ring, request->tail);
->>>>>>> d455937e
 	I915_WRITE_TAIL(request->engine, request->tail);
 }
 
@@ -790,11 +786,7 @@
 	*cs++ = MI_USER_INTERRUPT;
 
 	req->tail = intel_ring_offset(req, cs);
-<<<<<<< HEAD
-	GEM_BUG_ON(!IS_ALIGNED(req->tail, 8));
-=======
 	assert_ring_tail_valid(req->ring, req->tail);
->>>>>>> d455937e
 }
 
 static const int i9xx_emit_breadcrumb_sz = 4;
@@ -833,11 +825,7 @@
 	*cs++ = MI_NOOP;
 
 	req->tail = intel_ring_offset(req, cs);
-<<<<<<< HEAD
-	GEM_BUG_ON(!IS_ALIGNED(req->tail, 8));
-=======
 	assert_ring_tail_valid(req->ring, req->tail);
->>>>>>> d455937e
 }
 
 static const int gen8_render_emit_breadcrumb_sz = 8;
