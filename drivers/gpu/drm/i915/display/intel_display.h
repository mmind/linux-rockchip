/*
 * Copyright © 2006-2019 Intel Corporation
 *
 * Permission is hereby granted, free of charge, to any person obtaining a
 * copy of this software and associated documentation files (the "Software"),
 * to deal in the Software without restriction, including without limitation
 * the rights to use, copy, modify, merge, publish, distribute, sublicense,
 * and/or sell copies of the Software, and to permit persons to whom the
 * Software is furnished to do so, subject to the following conditions:
 *
 * The above copyright notice and this permission notice (including the next
 * paragraph) shall be included in all copies or substantial portions of the
 * Software.
 *
 * THE SOFTWARE IS PROVIDED "AS IS", WITHOUT WARRANTY OF ANY KIND, EXPRESS OR
 * IMPLIED, INCLUDING BUT NOT LIMITED TO THE WARRANTIES OF MERCHANTABILITY,
 * FITNESS FOR A PARTICULAR PURPOSE AND NONINFRINGEMENT.  IN NO EVENT SHALL
 * THE AUTHORS OR COPYRIGHT HOLDERS BE LIABLE FOR ANY CLAIM, DAMAGES OR OTHER
 * LIABILITY, WHETHER IN AN ACTION OF CONTRACT, TORT OR OTHERWISE, ARISING
 * FROM, OUT OF OR IN CONNECTION WITH THE SOFTWARE OR THE USE OR OTHER DEALINGS
 * IN THE SOFTWARE.
 *
 */

#ifndef _INTEL_DISPLAY_H_
#define _INTEL_DISPLAY_H_

#include <drm/drm_util.h>

enum link_m_n_set;
enum drm_scaling_filter;
struct dpll;
struct drm_connector;
struct drm_device;
struct drm_display_mode;
struct drm_encoder;
struct drm_file;
struct drm_format_info;
struct drm_framebuffer;
struct drm_i915_error_state_buf;
struct drm_i915_gem_object;
struct drm_i915_private;
struct drm_mode_fb_cmd2;
struct drm_modeset_acquire_ctx;
struct drm_plane;
struct drm_plane_state;
struct i915_ggtt_view;
struct intel_atomic_state;
struct intel_crtc;
struct intel_crtc_state;
struct intel_crtc_state;
struct intel_digital_port;
struct intel_dp;
struct intel_encoder;
struct intel_load_detect_pipe;
struct intel_plane;
struct intel_plane_state;
struct intel_remapped_info;
struct intel_rotation_info;

enum i915_gpio {
	GPIOA,
	GPIOB,
	GPIOC,
	GPIOD,
	GPIOE,
	GPIOF,
	GPIOG,
	GPIOH,
	__GPIOI_UNUSED,
	GPIOJ,
	GPIOK,
	GPIOL,
	GPIOM,
	GPION,
	GPIOO,
};

/*
 * Keep the pipe enum values fixed: the code assumes that PIPE_A=0, the
 * rest have consecutive values and match the enum values of transcoders
 * with a 1:1 transcoder -> pipe mapping.
 */
enum pipe {
	INVALID_PIPE = -1,

	PIPE_A = 0,
	PIPE_B,
	PIPE_C,
	PIPE_D,
	_PIPE_EDP,

	I915_MAX_PIPES = _PIPE_EDP
};

#define pipe_name(p) ((p) + 'A')

enum transcoder {
	INVALID_TRANSCODER = -1,
	/*
	 * The following transcoders have a 1:1 transcoder -> pipe mapping,
	 * keep their values fixed: the code assumes that TRANSCODER_A=0, the
	 * rest have consecutive values and match the enum values of the pipes
	 * they map to.
	 */
	TRANSCODER_A = PIPE_A,
	TRANSCODER_B = PIPE_B,
	TRANSCODER_C = PIPE_C,
	TRANSCODER_D = PIPE_D,

	/*
	 * The following transcoders can map to any pipe, their enum value
	 * doesn't need to stay fixed.
	 */
	TRANSCODER_EDP,
	TRANSCODER_DSI_0,
	TRANSCODER_DSI_1,
	TRANSCODER_DSI_A = TRANSCODER_DSI_0,	/* legacy DSI */
	TRANSCODER_DSI_C = TRANSCODER_DSI_1,	/* legacy DSI */

	I915_MAX_TRANSCODERS
};

static inline const char *transcoder_name(enum transcoder transcoder)
{
	switch (transcoder) {
	case TRANSCODER_A:
		return "A";
	case TRANSCODER_B:
		return "B";
	case TRANSCODER_C:
		return "C";
	case TRANSCODER_D:
		return "D";
	case TRANSCODER_EDP:
		return "EDP";
	case TRANSCODER_DSI_A:
		return "DSI A";
	case TRANSCODER_DSI_C:
		return "DSI C";
	default:
		return "<invalid>";
	}
}

static inline bool transcoder_is_dsi(enum transcoder transcoder)
{
	return transcoder == TRANSCODER_DSI_A || transcoder == TRANSCODER_DSI_C;
}

/*
 * Global legacy plane identifier. Valid only for primary/sprite
 * planes on pre-g4x, and only for primary planes on g4x-bdw.
 */
enum i9xx_plane_id {
	PLANE_A,
	PLANE_B,
	PLANE_C,
};

#define plane_name(p) ((p) + 'A')
#define sprite_name(p, s) ((p) * RUNTIME_INFO(dev_priv)->num_sprites[(p)] + (s) + 'A')

/*
 * Per-pipe plane identifier.
 * I915_MAX_PLANES in the enum below is the maximum (across all platforms)
 * number of planes per CRTC.  Not all platforms really have this many planes,
 * which means some arrays of size I915_MAX_PLANES may have unused entries
 * between the topmost sprite plane and the cursor plane.
 *
 * This is expected to be passed to various register macros
 * (eg. PLANE_CTL(), PS_PLANE_SEL(), etc.) so adjust with care.
 */
enum plane_id {
	PLANE_PRIMARY,
	PLANE_SPRITE0,
	PLANE_SPRITE1,
	PLANE_SPRITE2,
	PLANE_SPRITE3,
	PLANE_SPRITE4,
	PLANE_SPRITE5,
	PLANE_CURSOR,

	I915_MAX_PLANES,
};

#define for_each_plane_id_on_crtc(__crtc, __p) \
	for ((__p) = PLANE_PRIMARY; (__p) < I915_MAX_PLANES; (__p)++) \
		for_each_if((__crtc)->plane_ids_mask & BIT(__p))

#define for_each_dbuf_slice_in_mask(__slice, __mask) \
	for ((__slice) = DBUF_S1; (__slice) < I915_MAX_DBUF_SLICES; (__slice)++) \
		for_each_if((BIT(__slice)) & (__mask))

#define for_each_dbuf_slice(__slice) \
	for_each_dbuf_slice_in_mask(__slice, BIT(I915_MAX_DBUF_SLICES) - 1)

enum port {
	PORT_NONE = -1,

	PORT_A = 0,
	PORT_B,
	PORT_C,
	PORT_D,
	PORT_E,
	PORT_F,
	PORT_G,
	PORT_H,
	PORT_I,

	/* tgl+ */
	PORT_TC1 = PORT_D,
	PORT_TC2,
	PORT_TC3,
	PORT_TC4,
	PORT_TC5,
	PORT_TC6,

	I915_MAX_PORTS
};

#define port_name(p) ((p) + 'A')

/*
 * Ports identifier referenced from other drivers.
 * Expected to remain stable over time
 */
static inline const char *port_identifier(enum port port)
{
	switch (port) {
	case PORT_A:
		return "Port A";
	case PORT_B:
		return "Port B";
	case PORT_C:
		return "Port C";
	case PORT_D:
		return "Port D";
	case PORT_E:
		return "Port E";
	case PORT_F:
		return "Port F";
	case PORT_G:
		return "Port G";
	case PORT_H:
		return "Port H";
	case PORT_I:
		return "Port I";
	default:
		return "<invalid>";
	}
}

enum tc_port {
	TC_PORT_NONE = -1,

	TC_PORT_1 = 0,
	TC_PORT_2,
	TC_PORT_3,
	TC_PORT_4,
	TC_PORT_5,
	TC_PORT_6,

	I915_MAX_TC_PORTS
};

enum tc_port_mode {
	TC_PORT_TBT_ALT,
	TC_PORT_DP_ALT,
	TC_PORT_LEGACY,
};

enum dpio_channel {
	DPIO_CH0,
	DPIO_CH1
};

enum dpio_phy {
	DPIO_PHY0,
	DPIO_PHY1,
	DPIO_PHY2,
};

enum aux_ch {
	AUX_CH_A,
	AUX_CH_B,
	AUX_CH_C,
	AUX_CH_D,
	AUX_CH_E, /* ICL+ */
	AUX_CH_F,
	AUX_CH_G,
	AUX_CH_H,
	AUX_CH_I,

	/* tgl+ */
	AUX_CH_USBC1 = AUX_CH_D,
	AUX_CH_USBC2,
	AUX_CH_USBC3,
	AUX_CH_USBC4,
	AUX_CH_USBC5,
	AUX_CH_USBC6,
};

#define aux_ch_name(a) ((a) + 'A')

/* Used by dp and fdi links */
struct intel_link_m_n {
	u32 tu;
	u32 gmch_m;
	u32 gmch_n;
	u32 link_m;
	u32 link_n;
};

enum phy {
	PHY_NONE = -1,

	PHY_A = 0,
	PHY_B,
	PHY_C,
	PHY_D,
	PHY_E,
	PHY_F,
	PHY_G,
	PHY_H,
	PHY_I,

	I915_MAX_PHYS
};

#define phy_name(a) ((a) + 'A')

enum phy_fia {
	FIA1,
	FIA2,
	FIA3,
};

#define for_each_pipe(__dev_priv, __p) \
	for ((__p) = 0; (__p) < I915_MAX_PIPES; (__p)++) \
		for_each_if(INTEL_INFO(__dev_priv)->pipe_mask & BIT(__p))

#define for_each_pipe_masked(__dev_priv, __p, __mask) \
	for_each_pipe(__dev_priv, __p) \
		for_each_if((__mask) & BIT(__p))

#define for_each_cpu_transcoder(__dev_priv, __t) \
	for ((__t) = 0; (__t) < I915_MAX_TRANSCODERS; (__t)++)	\
		for_each_if (INTEL_INFO(__dev_priv)->cpu_transcoder_mask & BIT(__t))

#define for_each_cpu_transcoder_masked(__dev_priv, __t, __mask) \
	for_each_cpu_transcoder(__dev_priv, __t) \
		for_each_if ((__mask) & BIT(__t))

#define for_each_universal_plane(__dev_priv, __pipe, __p)		\
	for ((__p) = 0;							\
	     (__p) < RUNTIME_INFO(__dev_priv)->num_sprites[(__pipe)] + 1;	\
	     (__p)++)

#define for_each_sprite(__dev_priv, __p, __s)				\
	for ((__s) = 0;							\
	     (__s) < RUNTIME_INFO(__dev_priv)->num_sprites[(__p)];	\
	     (__s)++)

#define for_each_port(__port) \
	for ((__port) = PORT_A; (__port) < I915_MAX_PORTS; (__port)++)

#define for_each_port_masked(__port, __ports_mask)			\
	for_each_port(__port)						\
		for_each_if((__ports_mask) & BIT(__port))

#define for_each_phy_masked(__phy, __phys_mask) \
	for ((__phy) = PHY_A; (__phy) < I915_MAX_PHYS; (__phy)++)	\
		for_each_if((__phys_mask) & BIT(__phy))

#define for_each_crtc(dev, crtc) \
	list_for_each_entry(crtc, &(dev)->mode_config.crtc_list, head)

#define for_each_intel_plane(dev, intel_plane) \
	list_for_each_entry(intel_plane,			\
			    &(dev)->mode_config.plane_list,	\
			    base.head)

#define for_each_intel_plane_mask(dev, intel_plane, plane_mask)		\
	list_for_each_entry(intel_plane,				\
			    &(dev)->mode_config.plane_list,		\
			    base.head)					\
		for_each_if((plane_mask) &				\
			    drm_plane_mask(&intel_plane->base))

#define for_each_intel_plane_on_crtc(dev, intel_crtc, intel_plane)	\
	list_for_each_entry(intel_plane,				\
			    &(dev)->mode_config.plane_list,		\
			    base.head)					\
		for_each_if((intel_plane)->pipe == (intel_crtc)->pipe)

#define for_each_intel_crtc(dev, intel_crtc)				\
	list_for_each_entry(intel_crtc,					\
			    &(dev)->mode_config.crtc_list,		\
			    base.head)

#define for_each_intel_crtc_mask(dev, intel_crtc, crtc_mask)		\
	list_for_each_entry(intel_crtc,					\
			    &(dev)->mode_config.crtc_list,		\
			    base.head)					\
		for_each_if((crtc_mask) & drm_crtc_mask(&intel_crtc->base))

#define for_each_intel_encoder(dev, intel_encoder)		\
	list_for_each_entry(intel_encoder,			\
			    &(dev)->mode_config.encoder_list,	\
			    base.head)

#define for_each_intel_encoder_mask(dev, intel_encoder, encoder_mask)	\
	list_for_each_entry(intel_encoder,				\
			    &(dev)->mode_config.encoder_list,		\
			    base.head)					\
		for_each_if((encoder_mask) &				\
			    drm_encoder_mask(&intel_encoder->base))

#define for_each_intel_dp(dev, intel_encoder)			\
	for_each_intel_encoder(dev, intel_encoder)		\
		for_each_if(intel_encoder_is_dp(intel_encoder))

#define for_each_intel_connector_iter(intel_connector, iter) \
	while ((intel_connector = to_intel_connector(drm_connector_list_iter_next(iter))))

#define for_each_encoder_on_crtc(dev, __crtc, intel_encoder) \
	list_for_each_entry((intel_encoder), &(dev)->mode_config.encoder_list, base.head) \
		for_each_if((intel_encoder)->base.crtc == (__crtc))

#define for_each_connector_on_encoder(dev, __encoder, intel_connector) \
	list_for_each_entry((intel_connector), &(dev)->mode_config.connector_list, base.head) \
		for_each_if((intel_connector)->base.encoder == (__encoder))

#define for_each_old_intel_plane_in_state(__state, plane, old_plane_state, __i) \
	for ((__i) = 0; \
	     (__i) < (__state)->base.dev->mode_config.num_total_plane && \
		     ((plane) = to_intel_plane((__state)->base.planes[__i].ptr), \
		      (old_plane_state) = to_intel_plane_state((__state)->base.planes[__i].old_state), 1); \
	     (__i)++) \
		for_each_if(plane)

#define for_each_new_intel_plane_in_state(__state, plane, new_plane_state, __i) \
	for ((__i) = 0; \
	     (__i) < (__state)->base.dev->mode_config.num_total_plane && \
		     ((plane) = to_intel_plane((__state)->base.planes[__i].ptr), \
		      (new_plane_state) = to_intel_plane_state((__state)->base.planes[__i].new_state), 1); \
	     (__i)++) \
		for_each_if(plane)

#define for_each_new_intel_crtc_in_state(__state, crtc, new_crtc_state, __i) \
	for ((__i) = 0; \
	     (__i) < (__state)->base.dev->mode_config.num_crtc && \
		     ((crtc) = to_intel_crtc((__state)->base.crtcs[__i].ptr), \
		      (new_crtc_state) = to_intel_crtc_state((__state)->base.crtcs[__i].new_state), 1); \
	     (__i)++) \
		for_each_if(crtc)

#define for_each_oldnew_intel_plane_in_state(__state, plane, old_plane_state, new_plane_state, __i) \
	for ((__i) = 0; \
	     (__i) < (__state)->base.dev->mode_config.num_total_plane && \
		     ((plane) = to_intel_plane((__state)->base.planes[__i].ptr), \
		      (old_plane_state) = to_intel_plane_state((__state)->base.planes[__i].old_state), \
		      (new_plane_state) = to_intel_plane_state((__state)->base.planes[__i].new_state), 1); \
	     (__i)++) \
		for_each_if(plane)

#define for_each_oldnew_intel_crtc_in_state(__state, crtc, old_crtc_state, new_crtc_state, __i) \
	for ((__i) = 0; \
	     (__i) < (__state)->base.dev->mode_config.num_crtc && \
		     ((crtc) = to_intel_crtc((__state)->base.crtcs[__i].ptr), \
		      (old_crtc_state) = to_intel_crtc_state((__state)->base.crtcs[__i].old_state), \
		      (new_crtc_state) = to_intel_crtc_state((__state)->base.crtcs[__i].new_state), 1); \
	     (__i)++) \
		for_each_if(crtc)

#define for_each_oldnew_intel_crtc_in_state_reverse(__state, crtc, old_crtc_state, new_crtc_state, __i) \
	for ((__i) = (__state)->base.dev->mode_config.num_crtc - 1; \
	     (__i) >= 0  && \
	     ((crtc) = to_intel_crtc((__state)->base.crtcs[__i].ptr), \
	      (old_crtc_state) = to_intel_crtc_state((__state)->base.crtcs[__i].old_state), \
	      (new_crtc_state) = to_intel_crtc_state((__state)->base.crtcs[__i].new_state), 1); \
	     (__i)--) \
		for_each_if(crtc)

#define intel_atomic_crtc_state_for_each_plane_state( \
		  plane, plane_state, \
		  crtc_state) \
	for_each_intel_plane_mask(((crtc_state)->uapi.state->dev), (plane), \
				((crtc_state)->uapi.plane_mask)) \
		for_each_if ((plane_state = \
			      to_intel_plane_state(__drm_atomic_get_current_plane_state((crtc_state)->uapi.state, &plane->base))))

#define for_each_new_intel_connector_in_state(__state, connector, new_connector_state, __i) \
	for ((__i) = 0; \
	     (__i) < (__state)->base.num_connector; \
	     (__i)++) \
		for_each_if ((__state)->base.connectors[__i].ptr && \
			     ((connector) = to_intel_connector((__state)->base.connectors[__i].ptr), \
			     (new_connector_state) = to_intel_digital_connector_state((__state)->base.connectors[__i].new_state), 1))

int intel_atomic_add_affected_planes(struct intel_atomic_state *state,
				     struct intel_crtc *crtc);
u8 intel_calc_active_pipes(struct intel_atomic_state *state,
			   u8 active_pipes);
void intel_link_compute_m_n(u16 bpp, int nlanes,
			    int pixel_clock, int link_clock,
			    struct intel_link_m_n *m_n,
			    bool constant_n, bool fec_enable);
bool is_ccs_modifier(u64 modifier);
int intel_main_to_aux_plane(const struct drm_framebuffer *fb, int main_plane);
void lpt_disable_clkout_dp(struct drm_i915_private *dev_priv);
u32 intel_plane_fb_max_stride(struct drm_i915_private *dev_priv,
			      u32 pixel_format, u64 modifier);
bool intel_plane_can_remap(const struct intel_plane_state *plane_state);
enum drm_mode_status
intel_mode_valid_max_plane_size(struct drm_i915_private *dev_priv,
				const struct drm_display_mode *mode,
				bool bigjoiner);
enum phy intel_port_to_phy(struct drm_i915_private *i915, enum port port);
bool is_trans_port_sync_mode(const struct intel_crtc_state *state);

void intel_plane_destroy(struct drm_plane *plane);
void intel_enable_pipe(const struct intel_crtc_state *new_crtc_state);
void intel_disable_pipe(const struct intel_crtc_state *old_crtc_state);
void i830_enable_pipe(struct drm_i915_private *dev_priv, enum pipe pipe);
void i830_disable_pipe(struct drm_i915_private *dev_priv, enum pipe pipe);
enum pipe intel_crtc_pch_transcoder(struct intel_crtc *crtc);
int vlv_get_hpll_vco(struct drm_i915_private *dev_priv);
int vlv_get_cck_clock(struct drm_i915_private *dev_priv,
		      const char *name, u32 reg, int ref_freq);
int vlv_get_cck_clock_hpll(struct drm_i915_private *dev_priv,
			   const char *name, u32 reg);
void lpt_pch_enable(const struct intel_crtc_state *crtc_state);
void lpt_disable_pch_transcoder(struct drm_i915_private *dev_priv);
void lpt_disable_iclkip(struct drm_i915_private *dev_priv);
void intel_init_display_hooks(struct drm_i915_private *dev_priv);
unsigned int intel_fb_xy_to_linear(int x, int y,
				   const struct intel_plane_state *state,
				   int plane);
unsigned int intel_fb_align_height(const struct drm_framebuffer *fb,
				   int color_plane, unsigned int height);
void intel_add_fb_offsets(int *x, int *y,
			  const struct intel_plane_state *state, int plane);
unsigned int intel_rotation_info_size(const struct intel_rotation_info *rot_info);
unsigned int intel_remapped_info_size(const struct intel_remapped_info *rem_info);
bool intel_has_pending_fb_unpin(struct drm_i915_private *dev_priv);
int intel_display_suspend(struct drm_device *dev);
void intel_encoder_destroy(struct drm_encoder *encoder);
struct drm_display_mode *
intel_encoder_current_mode(struct intel_encoder *encoder);
bool intel_phy_is_combo(struct drm_i915_private *dev_priv, enum phy phy);
bool intel_phy_is_tc(struct drm_i915_private *dev_priv, enum phy phy);
enum tc_port intel_port_to_tc(struct drm_i915_private *dev_priv,
			      enum port port);
int intel_get_pipe_from_crtc_id_ioctl(struct drm_device *dev, void *data,
				      struct drm_file *file_priv);
u32 intel_crtc_get_vblank_counter(struct intel_crtc *crtc);
void intel_crtc_vblank_on(const struct intel_crtc_state *crtc_state);
void intel_crtc_vblank_off(const struct intel_crtc_state *crtc_state);

int ilk_get_lanes_required(int target_clock, int link_bw, int bpp);
void vlv_wait_port_ready(struct drm_i915_private *dev_priv,
			 struct intel_digital_port *dig_port,
			 unsigned int expected_mask);
int intel_get_load_detect_pipe(struct drm_connector *connector,
			       struct intel_load_detect_pipe *old,
			       struct drm_modeset_acquire_ctx *ctx);
void intel_release_load_detect_pipe(struct drm_connector *connector,
				    struct intel_load_detect_pipe *old,
				    struct drm_modeset_acquire_ctx *ctx);
struct i915_vma *
intel_pin_and_fence_fb_obj(struct drm_framebuffer *fb,
			   const struct i915_ggtt_view *view,
			   bool uses_fence,
			   unsigned long *out_flags);
void intel_unpin_fb_vma(struct i915_vma *vma, unsigned long flags);
struct drm_framebuffer *
intel_framebuffer_create(struct drm_i915_gem_object *obj,
			 struct drm_mode_fb_cmd2 *mode_cmd);
int intel_prepare_plane_fb(struct drm_plane *plane,
			   struct drm_plane_state *new_state);
void intel_cleanup_plane_fb(struct drm_plane *plane,
			    struct drm_plane_state *old_state);

void assert_pch_transcoder_disabled(struct drm_i915_private *dev_priv,
				    enum pipe pipe);

int vlv_force_pll_on(struct drm_i915_private *dev_priv, enum pipe pipe,
		     const struct dpll *dpll);
void vlv_force_pll_off(struct drm_i915_private *dev_priv, enum pipe pipe);
int lpt_get_iclkip(struct drm_i915_private *dev_priv);
bool intel_fuzzy_clock_check(int clock1, int clock2);

void intel_display_prepare_reset(struct drm_i915_private *dev_priv);
void intel_display_finish_reset(struct drm_i915_private *dev_priv);
void intel_dp_get_m_n(struct intel_crtc *crtc,
		      struct intel_crtc_state *pipe_config);
void intel_dp_set_m_n(const struct intel_crtc_state *crtc_state,
		      enum link_m_n_set m_n);
int intel_dotclock_calculate(int link_freq, const struct intel_link_m_n *m_n);
bool bxt_find_best_dpll(struct intel_crtc_state *crtc_state,
			struct dpll *best_clock);
int chv_calc_dpll_params(int refclk, struct dpll *pll_clock);

bool hsw_crtc_state_ips_capable(const struct intel_crtc_state *crtc_state);
void hsw_enable_ips(const struct intel_crtc_state *crtc_state);
void hsw_disable_ips(const struct intel_crtc_state *crtc_state);
enum intel_display_power_domain intel_port_to_power_domain(enum port port);
enum intel_display_power_domain
intel_aux_power_domain(struct intel_digital_port *dig_port);
enum intel_display_power_domain
intel_legacy_aux_to_power_domain(enum aux_ch aux_ch);
void intel_crtc_arm_fifo_underrun(struct intel_crtc *crtc,
				  struct intel_crtc_state *crtc_state);

u16 skl_scaler_calc_phase(int sub, int scale, bool chroma_center);
void skl_scaler_disable(const struct intel_crtc_state *old_crtc_state);
u32 skl_scaler_get_filter_select(enum drm_scaling_filter filter, int set);
void skl_scaler_setup_filter(struct drm_i915_private *dev_priv, enum pipe pipe,
			     int id, int set, enum drm_scaling_filter filter);
void ilk_pfit_disable(const struct intel_crtc_state *old_crtc_state);
u32 glk_plane_color_ctl(const struct intel_crtc_state *crtc_state,
			const struct intel_plane_state *plane_state);
u32 glk_plane_color_ctl_crtc(const struct intel_crtc_state *crtc_state);
u32 skl_plane_ctl(const struct intel_crtc_state *crtc_state,
		  const struct intel_plane_state *plane_state);
u32 skl_plane_ctl_crtc(const struct intel_crtc_state *crtc_state);
u32 skl_plane_stride(const struct intel_plane_state *plane_state,
		     int plane);
int skl_check_plane_surface(struct intel_plane_state *plane_state);
<<<<<<< HEAD
=======
int skl_calc_main_surface_offset(const struct intel_plane_state *plane_state,
				 int *x, int *y, u32 *offset);
>>>>>>> fe07bfda
int skl_format_to_fourcc(int format, bool rgb_order, bool alpha);
int bdw_get_pipemisc_bpp(struct intel_crtc *crtc);
unsigned int intel_plane_fence_y_offset(const struct intel_plane_state *plane_state);

struct intel_display_error_state *
intel_display_capture_error_state(struct drm_i915_private *dev_priv);
void intel_display_print_error_state(struct drm_i915_error_state_buf *e,
				     struct intel_display_error_state *error);

bool
intel_format_info_is_yuv_semiplanar(const struct drm_format_info *info,
				    u64 modifier);

int intel_plane_compute_gtt(struct intel_plane_state *plane_state);
u32 intel_plane_compute_aligned_offset(int *x, int *y,
				       const struct intel_plane_state *state,
				       int color_plane);
int intel_plane_pin_fb(struct intel_plane_state *plane_state);
void intel_plane_unpin_fb(struct intel_plane_state *old_plane_state);
struct intel_encoder *
intel_get_crtc_new_encoder(const struct intel_atomic_state *state,
			   const struct intel_crtc_state *crtc_state);
unsigned int intel_surf_alignment(const struct drm_framebuffer *fb,
				  int color_plane);
u32 intel_plane_adjust_aligned_offset(int *x, int *y,
				      const struct intel_plane_state *state,
				      int color_plane,
				      u32 old_offset, u32 new_offset);

int intel_plane_compute_gtt(struct intel_plane_state *plane_state);
u32 intel_plane_compute_aligned_offset(int *x, int *y,
				       const struct intel_plane_state *state,
				       int color_plane);
int intel_plane_pin_fb(struct intel_plane_state *plane_state);
void intel_plane_unpin_fb(struct intel_plane_state *old_plane_state);

/* modesetting */
void intel_modeset_init_hw(struct drm_i915_private *i915);
int intel_modeset_init_noirq(struct drm_i915_private *i915);
int intel_modeset_init_nogem(struct drm_i915_private *i915);
int intel_modeset_init(struct drm_i915_private *i915);
void intel_modeset_driver_remove(struct drm_i915_private *i915);
void intel_modeset_driver_remove_noirq(struct drm_i915_private *i915);
void intel_modeset_driver_remove_nogem(struct drm_i915_private *i915);
void intel_display_resume(struct drm_device *dev);
void intel_init_pch_refclk(struct drm_i915_private *dev_priv);

/* modesetting asserts */
void assert_panel_unlocked(struct drm_i915_private *dev_priv,
			   enum pipe pipe);
void assert_pll(struct drm_i915_private *dev_priv,
		enum pipe pipe, bool state);
#define assert_pll_enabled(d, p) assert_pll(d, p, true)
#define assert_pll_disabled(d, p) assert_pll(d, p, false)
void assert_dsi_pll(struct drm_i915_private *dev_priv, bool state);
#define assert_dsi_pll_enabled(d) assert_dsi_pll(d, true)
#define assert_dsi_pll_disabled(d) assert_dsi_pll(d, false)
void assert_fdi_rx_pll(struct drm_i915_private *dev_priv,
		       enum pipe pipe, bool state);
#define assert_fdi_rx_pll_enabled(d, p) assert_fdi_rx_pll(d, p, true)
#define assert_fdi_rx_pll_disabled(d, p) assert_fdi_rx_pll(d, p, false)
void assert_pipe(struct drm_i915_private *dev_priv,
		 enum transcoder cpu_transcoder, bool state);
#define assert_pipe_enabled(d, t) assert_pipe(d, t, true)
#define assert_pipe_disabled(d, t) assert_pipe(d, t, false)

/* Use I915_STATE_WARN(x) and I915_STATE_WARN_ON() (rather than WARN() and
 * WARN_ON()) for hw state sanity checks to check for unexpected conditions
 * which may not necessarily be a user visible problem.  This will either
 * WARN() or DRM_ERROR() depending on the verbose_checks moduleparam, to
 * enable distros and users to tailor their preferred amount of i915 abrt
 * spam.
 */
#define I915_STATE_WARN(condition, format...) ({			\
	int __ret_warn_on = !!(condition);				\
	if (unlikely(__ret_warn_on))					\
		if (!WARN(i915_modparams.verbose_state_checks, format))	\
			DRM_ERROR(format);				\
	unlikely(__ret_warn_on);					\
})

#define I915_STATE_WARN_ON(x)						\
	I915_STATE_WARN((x), "%s", "WARN_ON(" __stringify(x) ")")

#endif<|MERGE_RESOLUTION|>--- conflicted
+++ resolved
@@ -629,11 +629,8 @@
 u32 skl_plane_stride(const struct intel_plane_state *plane_state,
 		     int plane);
 int skl_check_plane_surface(struct intel_plane_state *plane_state);
-<<<<<<< HEAD
-=======
 int skl_calc_main_surface_offset(const struct intel_plane_state *plane_state,
 				 int *x, int *y, u32 *offset);
->>>>>>> fe07bfda
 int skl_format_to_fourcc(int format, bool rgb_order, bool alpha);
 int bdw_get_pipemisc_bpp(struct intel_crtc *crtc);
 unsigned int intel_plane_fence_y_offset(const struct intel_plane_state *plane_state);
@@ -662,13 +659,6 @@
 				      const struct intel_plane_state *state,
 				      int color_plane,
 				      u32 old_offset, u32 new_offset);
-
-int intel_plane_compute_gtt(struct intel_plane_state *plane_state);
-u32 intel_plane_compute_aligned_offset(int *x, int *y,
-				       const struct intel_plane_state *state,
-				       int color_plane);
-int intel_plane_pin_fb(struct intel_plane_state *plane_state);
-void intel_plane_unpin_fb(struct intel_plane_state *old_plane_state);
 
 /* modesetting */
 void intel_modeset_init_hw(struct drm_i915_private *i915);
