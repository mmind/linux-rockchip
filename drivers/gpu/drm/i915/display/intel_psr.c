/*
 * Copyright © 2014 Intel Corporation
 *
 * Permission is hereby granted, free of charge, to any person obtaining a
 * copy of this software and associated documentation files (the "Software"),
 * to deal in the Software without restriction, including without limitation
 * the rights to use, copy, modify, merge, publish, distribute, sublicense,
 * and/or sell copies of the Software, and to permit persons to whom the
 * Software is furnished to do so, subject to the following conditions:
 *
 * The above copyright notice and this permission notice (including the next
 * paragraph) shall be included in all copies or substantial portions of the
 * Software.
 *
 * THE SOFTWARE IS PROVIDED "AS IS", WITHOUT WARRANTY OF ANY KIND, EXPRESS OR
 * IMPLIED, INCLUDING BUT NOT LIMITED TO THE WARRANTIES OF MERCHANTABILITY,
 * FITNESS FOR A PARTICULAR PURPOSE AND NONINFRINGEMENT.  IN NO EVENT SHALL
 * THE AUTHORS OR COPYRIGHT HOLDERS BE LIABLE FOR ANY CLAIM, DAMAGES OR OTHER
 * LIABILITY, WHETHER IN AN ACTION OF CONTRACT, TORT OR OTHERWISE, ARISING
 * FROM, OUT OF OR IN CONNECTION WITH THE SOFTWARE OR THE USE OR OTHER
 * DEALINGS IN THE SOFTWARE.
 */

#include <drm/drm_atomic_helper.h>

#include "display/intel_dp.h"

#include "i915_drv.h"
#include "intel_atomic.h"
#include "intel_display_types.h"
#include "intel_dp_aux.h"
#include "intel_hdmi.h"
#include "intel_psr.h"
#include "intel_sprite.h"

/**
 * DOC: Panel Self Refresh (PSR/SRD)
 *
 * Since Haswell Display controller supports Panel Self-Refresh on display
 * panels witch have a remote frame buffer (RFB) implemented according to PSR
 * spec in eDP1.3. PSR feature allows the display to go to lower standby states
 * when system is idle but display is on as it eliminates display refresh
 * request to DDR memory completely as long as the frame buffer for that
 * display is unchanged.
 *
 * Panel Self Refresh must be supported by both Hardware (source) and
 * Panel (sink).
 *
 * PSR saves power by caching the framebuffer in the panel RFB, which allows us
 * to power down the link and memory controller. For DSI panels the same idea
 * is called "manual mode".
 *
 * The implementation uses the hardware-based PSR support which automatically
 * enters/exits self-refresh mode. The hardware takes care of sending the
 * required DP aux message and could even retrain the link (that part isn't
 * enabled yet though). The hardware also keeps track of any frontbuffer
 * changes to know when to exit self-refresh mode again. Unfortunately that
 * part doesn't work too well, hence why the i915 PSR support uses the
 * software frontbuffer tracking to make sure it doesn't miss a screen
 * update. For this integration intel_psr_invalidate() and intel_psr_flush()
 * get called by the frontbuffer tracking code. Note that because of locking
 * issues the self-refresh re-enable code is done from a work queue, which
 * must be correctly synchronized/cancelled when shutting down the pipe."
 *
 * DC3CO (DC3 clock off)
 *
 * On top of PSR2, GEN12 adds a intermediate power savings state that turns
 * clock off automatically during PSR2 idle state.
 * The smaller overhead of DC3co entry/exit vs. the overhead of PSR2 deep sleep
 * entry/exit allows the HW to enter a low-power state even when page flipping
 * periodically (for instance a 30fps video playback scenario).
 *
 * Every time a flips occurs PSR2 will get out of deep sleep state(if it was),
 * so DC3CO is enabled and tgl_dc3co_disable_work is schedule to run after 6
 * frames, if no other flip occurs and the function above is executed, DC3CO is
 * disabled and PSR2 is configured to enter deep sleep, resetting again in case
 * of another flip.
 * Front buffer modifications do not trigger DC3CO activation on purpose as it
 * would bring a lot of complexity and most of the moderns systems will only
 * use page flips.
 */

static bool psr_global_enabled(struct drm_i915_private *i915)
{
	switch (i915->psr.debug & I915_PSR_DEBUG_MODE_MASK) {
	case I915_PSR_DEBUG_DEFAULT:
		return i915->params.enable_psr;
	case I915_PSR_DEBUG_DISABLE:
		return false;
	default:
		return true;
	}
}

static bool psr2_global_enabled(struct drm_i915_private *dev_priv)
{
	switch (dev_priv->psr.debug & I915_PSR_DEBUG_MODE_MASK) {
	case I915_PSR_DEBUG_DISABLE:
	case I915_PSR_DEBUG_FORCE_PSR1:
		return false;
	default:
		return true;
	}
}

static void psr_irq_control(struct drm_i915_private *dev_priv)
{
	enum transcoder trans_shift;
	u32 mask, val;
	i915_reg_t imr_reg;

	/*
	 * gen12+ has registers relative to transcoder and one per transcoder
	 * using the same bit definition: handle it as TRANSCODER_EDP to force
	 * 0 shift in bit definition
	 */
	if (INTEL_GEN(dev_priv) >= 12) {
		trans_shift = 0;
		imr_reg = TRANS_PSR_IMR(dev_priv->psr.transcoder);
	} else {
		trans_shift = dev_priv->psr.transcoder;
		imr_reg = EDP_PSR_IMR;
	}

	mask = EDP_PSR_ERROR(trans_shift);
	if (dev_priv->psr.debug & I915_PSR_DEBUG_IRQ)
		mask |= EDP_PSR_POST_EXIT(trans_shift) |
			EDP_PSR_PRE_ENTRY(trans_shift);

	/* Warning: it is masking/setting reserved bits too */
	val = intel_de_read(dev_priv, imr_reg);
	val &= ~EDP_PSR_TRANS_MASK(trans_shift);
	val |= ~mask;
	intel_de_write(dev_priv, imr_reg, val);
}

static void psr_event_print(struct drm_i915_private *i915,
			    u32 val, bool psr2_enabled)
{
	drm_dbg_kms(&i915->drm, "PSR exit events: 0x%x\n", val);
	if (val & PSR_EVENT_PSR2_WD_TIMER_EXPIRE)
		drm_dbg_kms(&i915->drm, "\tPSR2 watchdog timer expired\n");
	if ((val & PSR_EVENT_PSR2_DISABLED) && psr2_enabled)
		drm_dbg_kms(&i915->drm, "\tPSR2 disabled\n");
	if (val & PSR_EVENT_SU_DIRTY_FIFO_UNDERRUN)
		drm_dbg_kms(&i915->drm, "\tSU dirty FIFO underrun\n");
	if (val & PSR_EVENT_SU_CRC_FIFO_UNDERRUN)
		drm_dbg_kms(&i915->drm, "\tSU CRC FIFO underrun\n");
	if (val & PSR_EVENT_GRAPHICS_RESET)
		drm_dbg_kms(&i915->drm, "\tGraphics reset\n");
	if (val & PSR_EVENT_PCH_INTERRUPT)
		drm_dbg_kms(&i915->drm, "\tPCH interrupt\n");
	if (val & PSR_EVENT_MEMORY_UP)
		drm_dbg_kms(&i915->drm, "\tMemory up\n");
	if (val & PSR_EVENT_FRONT_BUFFER_MODIFY)
		drm_dbg_kms(&i915->drm, "\tFront buffer modification\n");
	if (val & PSR_EVENT_WD_TIMER_EXPIRE)
		drm_dbg_kms(&i915->drm, "\tPSR watchdog timer expired\n");
	if (val & PSR_EVENT_PIPE_REGISTERS_UPDATE)
		drm_dbg_kms(&i915->drm, "\tPIPE registers updated\n");
	if (val & PSR_EVENT_REGISTER_UPDATE)
		drm_dbg_kms(&i915->drm, "\tRegister updated\n");
	if (val & PSR_EVENT_HDCP_ENABLE)
		drm_dbg_kms(&i915->drm, "\tHDCP enabled\n");
	if (val & PSR_EVENT_KVMR_SESSION_ENABLE)
		drm_dbg_kms(&i915->drm, "\tKVMR session enabled\n");
	if (val & PSR_EVENT_VBI_ENABLE)
		drm_dbg_kms(&i915->drm, "\tVBI enabled\n");
	if (val & PSR_EVENT_LPSP_MODE_EXIT)
		drm_dbg_kms(&i915->drm, "\tLPSP mode exited\n");
	if ((val & PSR_EVENT_PSR_DISABLE) && !psr2_enabled)
		drm_dbg_kms(&i915->drm, "\tPSR disabled\n");
}

void intel_psr_irq_handler(struct drm_i915_private *dev_priv, u32 psr_iir)
{
	enum transcoder cpu_transcoder = dev_priv->psr.transcoder;
	enum transcoder trans_shift;
	i915_reg_t imr_reg;
	ktime_t time_ns =  ktime_get();

	if (INTEL_GEN(dev_priv) >= 12) {
		trans_shift = 0;
		imr_reg = TRANS_PSR_IMR(dev_priv->psr.transcoder);
	} else {
		trans_shift = dev_priv->psr.transcoder;
		imr_reg = EDP_PSR_IMR;
	}

	if (psr_iir & EDP_PSR_PRE_ENTRY(trans_shift)) {
		dev_priv->psr.last_entry_attempt = time_ns;
		drm_dbg_kms(&dev_priv->drm,
			    "[transcoder %s] PSR entry attempt in 2 vblanks\n",
			    transcoder_name(cpu_transcoder));
	}

	if (psr_iir & EDP_PSR_POST_EXIT(trans_shift)) {
		dev_priv->psr.last_exit = time_ns;
		drm_dbg_kms(&dev_priv->drm,
			    "[transcoder %s] PSR exit completed\n",
			    transcoder_name(cpu_transcoder));

		if (INTEL_GEN(dev_priv) >= 9) {
			u32 val = intel_de_read(dev_priv,
						PSR_EVENT(cpu_transcoder));
			bool psr2_enabled = dev_priv->psr.psr2_enabled;

			intel_de_write(dev_priv, PSR_EVENT(cpu_transcoder),
				       val);
			psr_event_print(dev_priv, val, psr2_enabled);
		}
	}

	if (psr_iir & EDP_PSR_ERROR(trans_shift)) {
		u32 val;

		drm_warn(&dev_priv->drm, "[transcoder %s] PSR aux error\n",
			 transcoder_name(cpu_transcoder));

		dev_priv->psr.irq_aux_error = true;

		/*
		 * If this interruption is not masked it will keep
		 * interrupting so fast that it prevents the scheduled
		 * work to run.
		 * Also after a PSR error, we don't want to arm PSR
		 * again so we don't care about unmask the interruption
		 * or unset irq_aux_error.
		 */
		val = intel_de_read(dev_priv, imr_reg);
		val |= EDP_PSR_ERROR(trans_shift);
		intel_de_write(dev_priv, imr_reg, val);

		schedule_work(&dev_priv->psr.work);
	}
}

static bool intel_dp_get_alpm_status(struct intel_dp *intel_dp)
{
	u8 alpm_caps = 0;

	if (drm_dp_dpcd_readb(&intel_dp->aux, DP_RECEIVER_ALPM_CAP,
			      &alpm_caps) != 1)
		return false;
	return alpm_caps & DP_ALPM_CAP;
}

static u8 intel_dp_get_sink_sync_latency(struct intel_dp *intel_dp)
{
	struct drm_i915_private *i915 = dp_to_i915(intel_dp);
	u8 val = 8; /* assume the worst if we can't read the value */

	if (drm_dp_dpcd_readb(&intel_dp->aux,
			      DP_SYNCHRONIZATION_LATENCY_IN_SINK, &val) == 1)
		val &= DP_MAX_RESYNC_FRAME_COUNT_MASK;
	else
		drm_dbg_kms(&i915->drm,
			    "Unable to get sink synchronization latency, assuming 8 frames\n");
	return val;
}

static u16 intel_dp_get_su_x_granulartiy(struct intel_dp *intel_dp)
{
	struct drm_i915_private *i915 = dp_to_i915(intel_dp);
	u16 val;
	ssize_t r;

	/*
	 * Returning the default X granularity if granularity not required or
	 * if DPCD read fails
	 */
	if (!(intel_dp->psr_dpcd[1] & DP_PSR2_SU_GRANULARITY_REQUIRED))
		return 4;

	r = drm_dp_dpcd_read(&intel_dp->aux, DP_PSR2_SU_X_GRANULARITY, &val, 2);
	if (r != 2)
		drm_dbg_kms(&i915->drm,
			    "Unable to read DP_PSR2_SU_X_GRANULARITY\n");

	/*
	 * Spec says that if the value read is 0 the default granularity should
	 * be used instead.
	 */
	if (r != 2 || val == 0)
		val = 4;

	return val;
}

void intel_psr_init_dpcd(struct intel_dp *intel_dp)
{
	struct drm_i915_private *dev_priv =
		to_i915(dp_to_dig_port(intel_dp)->base.base.dev);

	if (dev_priv->psr.dp) {
		drm_warn(&dev_priv->drm,
			 "More than one eDP panel found, PSR support should be extended\n");
		return;
	}

	drm_dp_dpcd_read(&intel_dp->aux, DP_PSR_SUPPORT, intel_dp->psr_dpcd,
			 sizeof(intel_dp->psr_dpcd));

	if (!intel_dp->psr_dpcd[0])
		return;
	drm_dbg_kms(&dev_priv->drm, "eDP panel supports PSR version %x\n",
		    intel_dp->psr_dpcd[0]);

	if (drm_dp_has_quirk(&intel_dp->desc, DP_DPCD_QUIRK_NO_PSR)) {
		drm_dbg_kms(&dev_priv->drm,
			    "PSR support not currently available for this panel\n");
		return;
	}

	if (!(intel_dp->edp_dpcd[1] & DP_EDP_SET_POWER_CAP)) {
		drm_dbg_kms(&dev_priv->drm,
			    "Panel lacks power state control, PSR cannot be enabled\n");
		return;
	}

	dev_priv->psr.sink_support = true;
	dev_priv->psr.sink_sync_latency =
		intel_dp_get_sink_sync_latency(intel_dp);

	dev_priv->psr.dp = intel_dp;

	if (INTEL_GEN(dev_priv) >= 9 &&
	    (intel_dp->psr_dpcd[0] == DP_PSR2_WITH_Y_COORD_IS_SUPPORTED)) {
		bool y_req = intel_dp->psr_dpcd[1] &
			     DP_PSR2_SU_Y_COORDINATE_REQUIRED;
		bool alpm = intel_dp_get_alpm_status(intel_dp);

		/*
		 * All panels that supports PSR version 03h (PSR2 +
		 * Y-coordinate) can handle Y-coordinates in VSC but we are
		 * only sure that it is going to be used when required by the
		 * panel. This way panel is capable to do selective update
		 * without a aux frame sync.
		 *
		 * To support PSR version 02h and PSR version 03h without
		 * Y-coordinate requirement panels we would need to enable
		 * GTC first.
		 */
		dev_priv->psr.sink_psr2_support = y_req && alpm;
		drm_dbg_kms(&dev_priv->drm, "PSR2 %ssupported\n",
			    dev_priv->psr.sink_psr2_support ? "" : "not ");

		if (dev_priv->psr.sink_psr2_support) {
			dev_priv->psr.colorimetry_support =
				intel_dp_get_colorimetry_status(intel_dp);
			dev_priv->psr.su_x_granularity =
				intel_dp_get_su_x_granulartiy(intel_dp);
		}
	}
}

static void hsw_psr_setup_aux(struct intel_dp *intel_dp)
{
	struct drm_i915_private *dev_priv = dp_to_i915(intel_dp);
	u32 aux_clock_divider, aux_ctl;
	int i;
	static const u8 aux_msg[] = {
		[0] = DP_AUX_NATIVE_WRITE << 4,
		[1] = DP_SET_POWER >> 8,
		[2] = DP_SET_POWER & 0xff,
		[3] = 1 - 1,
		[4] = DP_SET_POWER_D0,
	};
	u32 psr_aux_mask = EDP_PSR_AUX_CTL_TIME_OUT_MASK |
			   EDP_PSR_AUX_CTL_MESSAGE_SIZE_MASK |
			   EDP_PSR_AUX_CTL_PRECHARGE_2US_MASK |
			   EDP_PSR_AUX_CTL_BIT_CLOCK_2X_MASK;

	BUILD_BUG_ON(sizeof(aux_msg) > 20);
	for (i = 0; i < sizeof(aux_msg); i += 4)
		intel_de_write(dev_priv,
			       EDP_PSR_AUX_DATA(dev_priv->psr.transcoder, i >> 2),
			       intel_dp_pack_aux(&aux_msg[i], sizeof(aux_msg) - i));

	aux_clock_divider = intel_dp->get_aux_clock_divider(intel_dp, 0);

	/* Start with bits set for DDI_AUX_CTL register */
	aux_ctl = intel_dp->get_aux_send_ctl(intel_dp, sizeof(aux_msg),
					     aux_clock_divider);

	/* Select only valid bits for SRD_AUX_CTL */
	aux_ctl &= psr_aux_mask;
	intel_de_write(dev_priv, EDP_PSR_AUX_CTL(dev_priv->psr.transcoder),
		       aux_ctl);
}

static void intel_psr_enable_sink(struct intel_dp *intel_dp)
{
	struct drm_i915_private *dev_priv = dp_to_i915(intel_dp);
	u8 dpcd_val = DP_PSR_ENABLE;

	/* Enable ALPM at sink for psr2 */
	if (dev_priv->psr.psr2_enabled) {
		drm_dp_dpcd_writeb(&intel_dp->aux, DP_RECEIVER_ALPM_CONFIG,
				   DP_ALPM_ENABLE |
				   DP_ALPM_LOCK_ERROR_IRQ_HPD_ENABLE);

		dpcd_val |= DP_PSR_ENABLE_PSR2 | DP_PSR_IRQ_HPD_WITH_CRC_ERRORS;
	} else {
		if (dev_priv->psr.link_standby)
			dpcd_val |= DP_PSR_MAIN_LINK_ACTIVE;

		if (INTEL_GEN(dev_priv) >= 8)
			dpcd_val |= DP_PSR_CRC_VERIFICATION;
	}

	drm_dp_dpcd_writeb(&intel_dp->aux, DP_PSR_EN_CFG, dpcd_val);

	drm_dp_dpcd_writeb(&intel_dp->aux, DP_SET_POWER, DP_SET_POWER_D0);
}

static u32 intel_psr1_get_tp_time(struct intel_dp *intel_dp)
{
	struct drm_i915_private *dev_priv = dp_to_i915(intel_dp);
	u32 val = 0;

	if (INTEL_GEN(dev_priv) >= 11)
		val |= EDP_PSR_TP4_TIME_0US;

	if (dev_priv->params.psr_safest_params) {
		val |= EDP_PSR_TP1_TIME_2500us;
		val |= EDP_PSR_TP2_TP3_TIME_2500us;
		goto check_tp3_sel;
	}

	if (dev_priv->vbt.psr.tp1_wakeup_time_us == 0)
		val |= EDP_PSR_TP1_TIME_0us;
	else if (dev_priv->vbt.psr.tp1_wakeup_time_us <= 100)
		val |= EDP_PSR_TP1_TIME_100us;
	else if (dev_priv->vbt.psr.tp1_wakeup_time_us <= 500)
		val |= EDP_PSR_TP1_TIME_500us;
	else
		val |= EDP_PSR_TP1_TIME_2500us;

	if (dev_priv->vbt.psr.tp2_tp3_wakeup_time_us == 0)
		val |= EDP_PSR_TP2_TP3_TIME_0us;
	else if (dev_priv->vbt.psr.tp2_tp3_wakeup_time_us <= 100)
		val |= EDP_PSR_TP2_TP3_TIME_100us;
	else if (dev_priv->vbt.psr.tp2_tp3_wakeup_time_us <= 500)
		val |= EDP_PSR_TP2_TP3_TIME_500us;
	else
		val |= EDP_PSR_TP2_TP3_TIME_2500us;

check_tp3_sel:
	if (intel_dp_source_supports_hbr2(intel_dp) &&
	    drm_dp_tps3_supported(intel_dp->dpcd))
		val |= EDP_PSR_TP1_TP3_SEL;
	else
		val |= EDP_PSR_TP1_TP2_SEL;

	return val;
}

static u8 psr_compute_idle_frames(struct intel_dp *intel_dp)
{
	struct drm_i915_private *dev_priv = dp_to_i915(intel_dp);
	int idle_frames;

	/* Let's use 6 as the minimum to cover all known cases including the
	 * off-by-one issue that HW has in some cases.
	 */
	idle_frames = max(6, dev_priv->vbt.psr.idle_frames);
	idle_frames = max(idle_frames, dev_priv->psr.sink_sync_latency + 1);

	if (drm_WARN_ON(&dev_priv->drm, idle_frames > 0xf))
		idle_frames = 0xf;

	return idle_frames;
}

static void hsw_activate_psr1(struct intel_dp *intel_dp)
{
	struct drm_i915_private *dev_priv = dp_to_i915(intel_dp);
	u32 max_sleep_time = 0x1f;
	u32 val = EDP_PSR_ENABLE;

	val |= psr_compute_idle_frames(intel_dp) << EDP_PSR_IDLE_FRAME_SHIFT;

	val |= max_sleep_time << EDP_PSR_MAX_SLEEP_TIME_SHIFT;
	if (IS_HASWELL(dev_priv))
		val |= EDP_PSR_MIN_LINK_ENTRY_TIME_8_LINES;

	if (dev_priv->psr.link_standby)
		val |= EDP_PSR_LINK_STANDBY;

	val |= intel_psr1_get_tp_time(intel_dp);

	if (INTEL_GEN(dev_priv) >= 8)
		val |= EDP_PSR_CRC_ENABLE;

	val |= (intel_de_read(dev_priv, EDP_PSR_CTL(dev_priv->psr.transcoder)) &
		EDP_PSR_RESTORE_PSR_ACTIVE_CTX_MASK);
	intel_de_write(dev_priv, EDP_PSR_CTL(dev_priv->psr.transcoder), val);
}

static u32 intel_psr2_get_tp_time(struct intel_dp *intel_dp)
{
	struct drm_i915_private *dev_priv = dp_to_i915(intel_dp);
	u32 val = 0;

	if (dev_priv->params.psr_safest_params)
		return EDP_PSR2_TP2_TIME_2500us;

	if (dev_priv->vbt.psr.psr2_tp2_tp3_wakeup_time_us >= 0 &&
	    dev_priv->vbt.psr.psr2_tp2_tp3_wakeup_time_us <= 50)
		val |= EDP_PSR2_TP2_TIME_50us;
	else if (dev_priv->vbt.psr.psr2_tp2_tp3_wakeup_time_us <= 100)
		val |= EDP_PSR2_TP2_TIME_100us;
	else if (dev_priv->vbt.psr.psr2_tp2_tp3_wakeup_time_us <= 500)
		val |= EDP_PSR2_TP2_TIME_500us;
	else
		val |= EDP_PSR2_TP2_TIME_2500us;

	return val;
}

static void hsw_activate_psr2(struct intel_dp *intel_dp)
{
	struct drm_i915_private *dev_priv = dp_to_i915(intel_dp);
	u32 val;

	val = psr_compute_idle_frames(intel_dp) << EDP_PSR2_IDLE_FRAME_SHIFT;

	val |= EDP_PSR2_ENABLE | EDP_SU_TRACK_ENABLE;
	if (INTEL_GEN(dev_priv) >= 10 || IS_GEMINILAKE(dev_priv))
		val |= EDP_Y_COORDINATE_ENABLE;

	val |= EDP_PSR2_FRAME_BEFORE_SU(dev_priv->psr.sink_sync_latency + 1);
	val |= intel_psr2_get_tp_time(intel_dp);

	if (INTEL_GEN(dev_priv) >= 12) {
		/*
		 * TODO: 7 lines of IO_BUFFER_WAKE and FAST_WAKE are default
		 * values from BSpec. In order to setting an optimal power
		 * consumption, lower than 4k resoluition mode needs to decrese
		 * IO_BUFFER_WAKE and FAST_WAKE. And higher than 4K resolution
		 * mode needs to increase IO_BUFFER_WAKE and FAST_WAKE.
		 */
		val |= TGL_EDP_PSR2_BLOCK_COUNT_NUM_2;
		val |= TGL_EDP_PSR2_IO_BUFFER_WAKE(7);
		val |= TGL_EDP_PSR2_FAST_WAKE(7);
	} else if (INTEL_GEN(dev_priv) >= 9) {
		val |= EDP_PSR2_IO_BUFFER_WAKE(7);
		val |= EDP_PSR2_FAST_WAKE(7);
	}

	if (dev_priv->psr.psr2_sel_fetch_enabled) {
		/* WA 1408330847 */
		if (IS_TGL_DISP_REVID(dev_priv, TGL_REVID_A0, TGL_REVID_A0) ||
		    IS_RKL_REVID(dev_priv, RKL_REVID_A0, RKL_REVID_A0))
			intel_de_rmw(dev_priv, CHICKEN_PAR1_1,
				     DIS_RAM_BYPASS_PSR2_MAN_TRACK,
				     DIS_RAM_BYPASS_PSR2_MAN_TRACK);

		intel_de_write(dev_priv,
			       PSR2_MAN_TRK_CTL(dev_priv->psr.transcoder),
			       PSR2_MAN_TRK_CTL_ENABLE);
	} else if (HAS_PSR2_SEL_FETCH(dev_priv)) {
		intel_de_write(dev_priv,
			       PSR2_MAN_TRK_CTL(dev_priv->psr.transcoder), 0);
	}

	/*
	 * PSR2 HW is incorrectly using EDP_PSR_TP1_TP3_SEL and BSpec is
	 * recommending keep this bit unset while PSR2 is enabled.
	 */
	intel_de_write(dev_priv, EDP_PSR_CTL(dev_priv->psr.transcoder), 0);

	intel_de_write(dev_priv, EDP_PSR2_CTL(dev_priv->psr.transcoder), val);
}

static bool
transcoder_has_psr2(struct drm_i915_private *dev_priv, enum transcoder trans)
{
	if (INTEL_GEN(dev_priv) < 9)
		return false;
	else if (INTEL_GEN(dev_priv) >= 12)
		return trans == TRANSCODER_A;
	else
		return trans == TRANSCODER_EDP;
}

static u32 intel_get_frame_time_us(const struct intel_crtc_state *cstate)
{
	if (!cstate || !cstate->hw.active)
		return 0;

	return DIV_ROUND_UP(1000 * 1000,
			    drm_mode_vrefresh(&cstate->hw.adjusted_mode));
}

static void psr2_program_idle_frames(struct drm_i915_private *dev_priv,
				     u32 idle_frames)
{
	u32 val;

	idle_frames <<=  EDP_PSR2_IDLE_FRAME_SHIFT;
	val = intel_de_read(dev_priv, EDP_PSR2_CTL(dev_priv->psr.transcoder));
	val &= ~EDP_PSR2_IDLE_FRAME_MASK;
	val |= idle_frames;
	intel_de_write(dev_priv, EDP_PSR2_CTL(dev_priv->psr.transcoder), val);
}

static void tgl_psr2_enable_dc3co(struct drm_i915_private *dev_priv)
{
	psr2_program_idle_frames(dev_priv, 0);
	intel_display_power_set_target_dc_state(dev_priv, DC_STATE_EN_DC3CO);
}

static void tgl_psr2_disable_dc3co(struct drm_i915_private *dev_priv)
{
	struct intel_dp *intel_dp = dev_priv->psr.dp;

	intel_display_power_set_target_dc_state(dev_priv, DC_STATE_EN_UPTO_DC6);
	psr2_program_idle_frames(dev_priv, psr_compute_idle_frames(intel_dp));
}

static void tgl_dc3co_disable_work(struct work_struct *work)
{
	struct drm_i915_private *dev_priv =
		container_of(work, typeof(*dev_priv), psr.dc3co_work.work);

	mutex_lock(&dev_priv->psr.lock);
	/* If delayed work is pending, it is not idle */
	if (delayed_work_pending(&dev_priv->psr.dc3co_work))
		goto unlock;

	tgl_psr2_disable_dc3co(dev_priv);
unlock:
	mutex_unlock(&dev_priv->psr.lock);
}

static void tgl_disallow_dc3co_on_psr2_exit(struct drm_i915_private *dev_priv)
{
	if (!dev_priv->psr.dc3co_enabled)
		return;

	cancel_delayed_work(&dev_priv->psr.dc3co_work);
	/* Before PSR2 exit disallow dc3co*/
	tgl_psr2_disable_dc3co(dev_priv);
}

static void
tgl_dc3co_exitline_compute_config(struct intel_dp *intel_dp,
				  struct intel_crtc_state *crtc_state)
{
	const u32 crtc_vdisplay = crtc_state->uapi.adjusted_mode.crtc_vdisplay;
	struct intel_digital_port *dig_port = dp_to_dig_port(intel_dp);
	struct drm_i915_private *dev_priv = dp_to_i915(intel_dp);
	u32 exit_scanlines;

	if (!(dev_priv->csr.allowed_dc_mask & DC_STATE_EN_DC3CO))
		return;

	/* B.Specs:49196 DC3CO only works with pipeA and DDIA.*/
	if (to_intel_crtc(crtc_state->uapi.crtc)->pipe != PIPE_A ||
	    dig_port->base.port != PORT_A)
		return;

	/*
	 * DC3CO Exit time 200us B.Spec 49196
	 * PSR2 transcoder Early Exit scanlines = ROUNDUP(200 / line time) + 1
	 */
	exit_scanlines =
		intel_usecs_to_scanlines(&crtc_state->uapi.adjusted_mode, 200) + 1;

	if (drm_WARN_ON(&dev_priv->drm, exit_scanlines > crtc_vdisplay))
		return;

	crtc_state->dc3co_exitline = crtc_vdisplay - exit_scanlines;
}

static bool intel_psr2_sel_fetch_config_valid(struct intel_dp *intel_dp,
					      struct intel_crtc_state *crtc_state)
{
	struct intel_atomic_state *state = to_intel_atomic_state(crtc_state->uapi.state);
	struct drm_i915_private *dev_priv = dp_to_i915(intel_dp);
	struct intel_plane_state *plane_state;
	struct intel_plane *plane;
	int i;

	if (!dev_priv->params.enable_psr2_sel_fetch) {
		drm_dbg_kms(&dev_priv->drm,
			    "PSR2 sel fetch not enabled, disabled by parameter\n");
		return false;
	}

	if (crtc_state->uapi.async_flip) {
		drm_dbg_kms(&dev_priv->drm,
			    "PSR2 sel fetch not enabled, async flip enabled\n");
		return false;
	}

	for_each_new_intel_plane_in_state(state, plane, plane_state, i) {
		if (plane_state->uapi.rotation != DRM_MODE_ROTATE_0) {
			drm_dbg_kms(&dev_priv->drm,
				    "PSR2 sel fetch not enabled, plane rotated\n");
			return false;
		}
	}

	return crtc_state->enable_psr2_sel_fetch = true;
}

static bool intel_psr2_config_valid(struct intel_dp *intel_dp,
				    struct intel_crtc_state *crtc_state)
{
	struct drm_i915_private *dev_priv = dp_to_i915(intel_dp);
	int crtc_hdisplay = crtc_state->hw.adjusted_mode.crtc_hdisplay;
	int crtc_vdisplay = crtc_state->hw.adjusted_mode.crtc_vdisplay;
	int psr_max_h = 0, psr_max_v = 0, max_bpp = 0;

	if (!dev_priv->psr.sink_psr2_support)
		return false;

	if (!transcoder_has_psr2(dev_priv, crtc_state->cpu_transcoder)) {
		drm_dbg_kms(&dev_priv->drm,
			    "PSR2 not supported in transcoder %s\n",
			    transcoder_name(crtc_state->cpu_transcoder));
		return false;
	}

	if (!psr2_global_enabled(dev_priv)) {
		drm_dbg_kms(&dev_priv->drm, "PSR2 disabled by flag\n");
		return false;
	}

	/*
	 * DSC and PSR2 cannot be enabled simultaneously. If a requested
	 * resolution requires DSC to be enabled, priority is given to DSC
	 * over PSR2.
	 */
	if (crtc_state->dsc.compression_enable) {
		drm_dbg_kms(&dev_priv->drm,
			    "PSR2 cannot be enabled since DSC is enabled\n");
		return false;
	}

	if (crtc_state->crc_enabled) {
		drm_dbg_kms(&dev_priv->drm,
			    "PSR2 not enabled because it would inhibit pipe CRC calculation\n");
		return false;
	}

	if (INTEL_GEN(dev_priv) >= 12) {
		psr_max_h = 5120;
		psr_max_v = 3200;
		max_bpp = 30;
	} else if (INTEL_GEN(dev_priv) >= 10 || IS_GEMINILAKE(dev_priv)) {
		psr_max_h = 4096;
		psr_max_v = 2304;
		max_bpp = 24;
	} else if (IS_GEN(dev_priv, 9)) {
		psr_max_h = 3640;
		psr_max_v = 2304;
		max_bpp = 24;
	}

	if (crtc_state->pipe_bpp > max_bpp) {
		drm_dbg_kms(&dev_priv->drm,
			    "PSR2 not enabled, pipe bpp %d > max supported %d\n",
			    crtc_state->pipe_bpp, max_bpp);
		return false;
	}

	/*
	 * HW sends SU blocks of size four scan lines, which means the starting
	 * X coordinate and Y granularity requirements will always be met. We
	 * only need to validate the SU block width is a multiple of
	 * x granularity.
	 */
	if (crtc_hdisplay % dev_priv->psr.su_x_granularity) {
		drm_dbg_kms(&dev_priv->drm,
			    "PSR2 not enabled, hdisplay(%d) not multiple of %d\n",
			    crtc_hdisplay, dev_priv->psr.su_x_granularity);
		return false;
	}

	if (HAS_PSR2_SEL_FETCH(dev_priv)) {
		if (!intel_psr2_sel_fetch_config_valid(intel_dp, crtc_state) &&
		    !HAS_PSR_HW_TRACKING(dev_priv)) {
			drm_dbg_kms(&dev_priv->drm,
				    "PSR2 not enabled, selective fetch not valid and no HW tracking available\n");
			return false;
		}
	}

	if (!crtc_state->enable_psr2_sel_fetch &&
	    (crtc_hdisplay > psr_max_h || crtc_vdisplay > psr_max_v)) {
		drm_dbg_kms(&dev_priv->drm,
			    "PSR2 not enabled, resolution %dx%d > max supported %dx%d\n",
			    crtc_hdisplay, crtc_vdisplay,
			    psr_max_h, psr_max_v);
		return false;
	}

	tgl_dc3co_exitline_compute_config(intel_dp, crtc_state);
	return true;
}

void intel_psr_compute_config(struct intel_dp *intel_dp,
			      struct intel_crtc_state *crtc_state)
{
	struct intel_digital_port *dig_port = dp_to_dig_port(intel_dp);
	struct drm_i915_private *dev_priv = dp_to_i915(intel_dp);
	const struct drm_display_mode *adjusted_mode =
		&crtc_state->hw.adjusted_mode;
	int psr_setup_time;

	/*
	 * Current PSR panels dont work reliably with VRR enabled
	 * So if VRR is enabled, do not enable PSR.
	 */
	if (crtc_state->vrr.enable)
		return;

	if (!CAN_PSR(dev_priv))
		return;

	if (intel_dp != dev_priv->psr.dp)
		return;

	if (!psr_global_enabled(dev_priv)) {
		drm_dbg_kms(&dev_priv->drm, "PSR disabled by flag\n");
		return;
	}

	/*
	 * HSW spec explicitly says PSR is tied to port A.
	 * BDW+ platforms have a instance of PSR registers per transcoder but
	 * for now it only supports one instance of PSR, so lets keep it
	 * hardcoded to PORT_A
	 */
	if (dig_port->base.port != PORT_A) {
		drm_dbg_kms(&dev_priv->drm,
			    "PSR condition failed: Port not supported\n");
		return;
	}

	if (dev_priv->psr.sink_not_reliable) {
		drm_dbg_kms(&dev_priv->drm,
			    "PSR sink implementation is not reliable\n");
		return;
	}

	if (adjusted_mode->flags & DRM_MODE_FLAG_INTERLACE) {
		drm_dbg_kms(&dev_priv->drm,
			    "PSR condition failed: Interlaced mode enabled\n");
		return;
	}

	psr_setup_time = drm_dp_psr_setup_time(intel_dp->psr_dpcd);
	if (psr_setup_time < 0) {
		drm_dbg_kms(&dev_priv->drm,
			    "PSR condition failed: Invalid PSR setup time (0x%02x)\n",
			    intel_dp->psr_dpcd[1]);
		return;
	}

	if (intel_usecs_to_scanlines(adjusted_mode, psr_setup_time) >
	    adjusted_mode->crtc_vtotal - adjusted_mode->crtc_vdisplay - 1) {
		drm_dbg_kms(&dev_priv->drm,
			    "PSR condition failed: PSR setup time (%d us) too long\n",
			    psr_setup_time);
		return;
	}

	crtc_state->has_psr = true;
	crtc_state->has_psr2 = intel_psr2_config_valid(intel_dp, crtc_state);
	crtc_state->infoframes.enable |= intel_hdmi_infoframe_enable(DP_SDP_VSC);
}

static void intel_psr_activate(struct intel_dp *intel_dp)
{
	struct drm_i915_private *dev_priv = dp_to_i915(intel_dp);

	if (transcoder_has_psr2(dev_priv, dev_priv->psr.transcoder))
		drm_WARN_ON(&dev_priv->drm,
			    intel_de_read(dev_priv, EDP_PSR2_CTL(dev_priv->psr.transcoder)) & EDP_PSR2_ENABLE);

	drm_WARN_ON(&dev_priv->drm,
		    intel_de_read(dev_priv, EDP_PSR_CTL(dev_priv->psr.transcoder)) & EDP_PSR_ENABLE);
	drm_WARN_ON(&dev_priv->drm, dev_priv->psr.active);
	lockdep_assert_held(&dev_priv->psr.lock);

	/* psr1 and psr2 are mutually exclusive.*/
	if (dev_priv->psr.psr2_enabled)
		hsw_activate_psr2(intel_dp);
	else
		hsw_activate_psr1(intel_dp);

	dev_priv->psr.active = true;
}

static void intel_psr_enable_source(struct intel_dp *intel_dp,
				    const struct intel_crtc_state *crtc_state)
{
	struct drm_i915_private *dev_priv = dp_to_i915(intel_dp);
	enum transcoder cpu_transcoder = crtc_state->cpu_transcoder;
	u32 mask;

	/* Only HSW and BDW have PSR AUX registers that need to be setup. SKL+
	 * use hardcoded values PSR AUX transactions
	 */
	if (IS_HASWELL(dev_priv) || IS_BROADWELL(dev_priv))
		hsw_psr_setup_aux(intel_dp);

	if (dev_priv->psr.psr2_enabled && (IS_GEN(dev_priv, 9) &&
					   !IS_GEMINILAKE(dev_priv))) {
		i915_reg_t reg = CHICKEN_TRANS(cpu_transcoder);
		u32 chicken = intel_de_read(dev_priv, reg);

		chicken |= PSR2_VSC_ENABLE_PROG_HEADER |
			   PSR2_ADD_VERTICAL_LINE_COUNT;
		intel_de_write(dev_priv, reg, chicken);
	}

	/*
	 * Per Spec: Avoid continuous PSR exit by masking MEMUP and HPD also
	 * mask LPSP to avoid dependency on other drivers that might block
	 * runtime_pm besides preventing  other hw tracking issues now we
	 * can rely on frontbuffer tracking.
	 */
	mask = EDP_PSR_DEBUG_MASK_MEMUP |
	       EDP_PSR_DEBUG_MASK_HPD |
	       EDP_PSR_DEBUG_MASK_LPSP |
	       EDP_PSR_DEBUG_MASK_MAX_SLEEP;

	if (INTEL_GEN(dev_priv) < 11)
		mask |= EDP_PSR_DEBUG_MASK_DISP_REG_WRITE;

	intel_de_write(dev_priv, EDP_PSR_DEBUG(dev_priv->psr.transcoder),
		       mask);

	psr_irq_control(dev_priv);

	if (crtc_state->dc3co_exitline) {
		u32 val;

		/*
		 * TODO: if future platforms supports DC3CO in more than one
		 * transcoder, EXITLINE will need to be unset when disabling PSR
		 */
		val = intel_de_read(dev_priv, EXITLINE(cpu_transcoder));
		val &= ~EXITLINE_MASK;
		val |= crtc_state->dc3co_exitline << EXITLINE_SHIFT;
		val |= EXITLINE_ENABLE;
		intel_de_write(dev_priv, EXITLINE(cpu_transcoder), val);
	}

	if (HAS_PSR_HW_TRACKING(dev_priv) && HAS_PSR2_SEL_FETCH(dev_priv))
		intel_de_rmw(dev_priv, CHICKEN_PAR1_1, IGNORE_PSR2_HW_TRACKING,
			     dev_priv->psr.psr2_sel_fetch_enabled ?
			     IGNORE_PSR2_HW_TRACKING : 0);
}

static void intel_psr_enable_locked(struct drm_i915_private *dev_priv,
				    const struct intel_crtc_state *crtc_state,
				    const struct drm_connector_state *conn_state)
{
	struct intel_dp *intel_dp = dev_priv->psr.dp;
	struct intel_digital_port *dig_port = dp_to_dig_port(intel_dp);
	struct intel_encoder *encoder = &dig_port->base;
	u32 val;

	drm_WARN_ON(&dev_priv->drm, dev_priv->psr.enabled);

	dev_priv->psr.psr2_enabled = crtc_state->has_psr2;
	dev_priv->psr.busy_frontbuffer_bits = 0;
	dev_priv->psr.pipe = to_intel_crtc(crtc_state->uapi.crtc)->pipe;
	dev_priv->psr.dc3co_enabled = !!crtc_state->dc3co_exitline;
	dev_priv->psr.transcoder = crtc_state->cpu_transcoder;
	/* DC5/DC6 requires at least 6 idle frames */
	val = usecs_to_jiffies(intel_get_frame_time_us(crtc_state) * 6);
	dev_priv->psr.dc3co_exit_delay = val;
	dev_priv->psr.psr2_sel_fetch_enabled = crtc_state->enable_psr2_sel_fetch;

	/*
	 * If a PSR error happened and the driver is reloaded, the EDP_PSR_IIR
	 * will still keep the error set even after the reset done in the
	 * irq_preinstall and irq_uninstall hooks.
	 * And enabling in this situation cause the screen to freeze in the
	 * first time that PSR HW tries to activate so lets keep PSR disabled
	 * to avoid any rendering problems.
	 */
	if (INTEL_GEN(dev_priv) >= 12) {
		val = intel_de_read(dev_priv,
				    TRANS_PSR_IIR(dev_priv->psr.transcoder));
		val &= EDP_PSR_ERROR(0);
	} else {
		val = intel_de_read(dev_priv, EDP_PSR_IIR);
		val &= EDP_PSR_ERROR(dev_priv->psr.transcoder);
	}
	if (val) {
		dev_priv->psr.sink_not_reliable = true;
		drm_dbg_kms(&dev_priv->drm,
			    "PSR interruption error set, not enabling PSR\n");
		return;
	}

	drm_dbg_kms(&dev_priv->drm, "Enabling PSR%s\n",
		    dev_priv->psr.psr2_enabled ? "2" : "1");
	intel_dp_compute_psr_vsc_sdp(intel_dp, crtc_state, conn_state,
				     &dev_priv->psr.vsc);
	intel_write_dp_vsc_sdp(encoder, crtc_state, &dev_priv->psr.vsc);
	intel_psr_enable_sink(intel_dp);
	intel_psr_enable_source(intel_dp, crtc_state);
	dev_priv->psr.enabled = true;

	intel_psr_activate(intel_dp);
}

/**
 * intel_psr_enable - Enable PSR
 * @intel_dp: Intel DP
 * @crtc_state: new CRTC state
 * @conn_state: new CONNECTOR state
 *
 * This function can only be called after the pipe is fully trained and enabled.
 */
void intel_psr_enable(struct intel_dp *intel_dp,
		      const struct intel_crtc_state *crtc_state,
		      const struct drm_connector_state *conn_state)
{
	struct drm_i915_private *dev_priv = dp_to_i915(intel_dp);

	if (!CAN_PSR(dev_priv) || dev_priv->psr.dp != intel_dp)
		return;

	if (!crtc_state->has_psr)
		return;

	drm_WARN_ON(&dev_priv->drm, dev_priv->drrs.dp);

	mutex_lock(&dev_priv->psr.lock);
	intel_psr_enable_locked(dev_priv, crtc_state, conn_state);
	mutex_unlock(&dev_priv->psr.lock);
}

static void intel_psr_exit(struct drm_i915_private *dev_priv)
{
	u32 val;

	if (!dev_priv->psr.active) {
		if (transcoder_has_psr2(dev_priv, dev_priv->psr.transcoder)) {
			val = intel_de_read(dev_priv,
					    EDP_PSR2_CTL(dev_priv->psr.transcoder));
			drm_WARN_ON(&dev_priv->drm, val & EDP_PSR2_ENABLE);
		}

		val = intel_de_read(dev_priv,
				    EDP_PSR_CTL(dev_priv->psr.transcoder));
		drm_WARN_ON(&dev_priv->drm, val & EDP_PSR_ENABLE);

		return;
	}

	if (dev_priv->psr.psr2_enabled) {
		tgl_disallow_dc3co_on_psr2_exit(dev_priv);
		val = intel_de_read(dev_priv,
				    EDP_PSR2_CTL(dev_priv->psr.transcoder));
		drm_WARN_ON(&dev_priv->drm, !(val & EDP_PSR2_ENABLE));
		val &= ~EDP_PSR2_ENABLE;
		intel_de_write(dev_priv,
			       EDP_PSR2_CTL(dev_priv->psr.transcoder), val);
	} else {
		val = intel_de_read(dev_priv,
				    EDP_PSR_CTL(dev_priv->psr.transcoder));
		drm_WARN_ON(&dev_priv->drm, !(val & EDP_PSR_ENABLE));
		val &= ~EDP_PSR_ENABLE;
		intel_de_write(dev_priv,
			       EDP_PSR_CTL(dev_priv->psr.transcoder), val);
	}
	dev_priv->psr.active = false;
}

static void intel_psr_disable_locked(struct intel_dp *intel_dp)
{
	struct drm_i915_private *dev_priv = dp_to_i915(intel_dp);
	i915_reg_t psr_status;
	u32 psr_status_mask;

	lockdep_assert_held(&dev_priv->psr.lock);

	if (!dev_priv->psr.enabled)
		return;

	drm_dbg_kms(&dev_priv->drm, "Disabling PSR%s\n",
		    dev_priv->psr.psr2_enabled ? "2" : "1");

	intel_psr_exit(dev_priv);

	if (dev_priv->psr.psr2_enabled) {
		psr_status = EDP_PSR2_STATUS(dev_priv->psr.transcoder);
		psr_status_mask = EDP_PSR2_STATUS_STATE_MASK;
	} else {
		psr_status = EDP_PSR_STATUS(dev_priv->psr.transcoder);
		psr_status_mask = EDP_PSR_STATUS_STATE_MASK;
	}

	/* Wait till PSR is idle */
	if (intel_de_wait_for_clear(dev_priv, psr_status,
				    psr_status_mask, 2000))
		drm_err(&dev_priv->drm, "Timed out waiting PSR idle state\n");

	/* WA 1408330847 */
	if (dev_priv->psr.psr2_sel_fetch_enabled &&
	    (IS_TGL_DISP_REVID(dev_priv, TGL_REVID_A0, TGL_REVID_A0) ||
	     IS_RKL_REVID(dev_priv, RKL_REVID_A0, RKL_REVID_A0)))
		intel_de_rmw(dev_priv, CHICKEN_PAR1_1,
			     DIS_RAM_BYPASS_PSR2_MAN_TRACK, 0);

	/* Disable PSR on Sink */
	drm_dp_dpcd_writeb(&intel_dp->aux, DP_PSR_EN_CFG, 0);

	if (dev_priv->psr.psr2_enabled)
		drm_dp_dpcd_writeb(&intel_dp->aux, DP_RECEIVER_ALPM_CONFIG, 0);

	dev_priv->psr.enabled = false;
}

/**
 * intel_psr_disable - Disable PSR
 * @intel_dp: Intel DP
 * @old_crtc_state: old CRTC state
 *
 * This function needs to be called before disabling pipe.
 */
void intel_psr_disable(struct intel_dp *intel_dp,
		       const struct intel_crtc_state *old_crtc_state)
{
	struct drm_i915_private *dev_priv = dp_to_i915(intel_dp);

	if (!old_crtc_state->has_psr)
		return;

	if (drm_WARN_ON(&dev_priv->drm, !CAN_PSR(dev_priv)))
		return;

	mutex_lock(&dev_priv->psr.lock);

	intel_psr_disable_locked(intel_dp);

	mutex_unlock(&dev_priv->psr.lock);
	cancel_work_sync(&dev_priv->psr.work);
	cancel_delayed_work_sync(&dev_priv->psr.dc3co_work);
}

static void psr_force_hw_tracking_exit(struct drm_i915_private *dev_priv)
{
	if (IS_TIGERLAKE(dev_priv))
		/*
		 * Writes to CURSURFLIVE in TGL are causing IOMMU errors and
		 * visual glitches that are often reproduced when executing
		 * CPU intensive workloads while a eDP 4K panel is attached.
		 *
		 * Manually exiting PSR causes the frontbuffer to be updated
		 * without glitches and the IOMMU errors are also gone but
		 * this comes at the cost of less time with PSR active.
		 *
		 * So using this workaround until this issue is root caused
		 * and a better fix is found.
		 */
		intel_psr_exit(dev_priv);
	else if (INTEL_GEN(dev_priv) >= 9)
		/*
		 * Display WA #0884: skl+
		 * This documented WA for bxt can be safely applied
		 * broadly so we can force HW tracking to exit PSR
		 * instead of disabling and re-enabling.
		 * Workaround tells us to write 0 to CUR_SURFLIVE_A,
		 * but it makes more sense write to the current active
		 * pipe.
		 */
		intel_de_write(dev_priv, CURSURFLIVE(dev_priv->psr.pipe), 0);
	else
		/*
		 * A write to CURSURFLIVE do not cause HW tracking to exit PSR
		 * on older gens so doing the manual exit instead.
		 */
		intel_psr_exit(dev_priv);
}

void intel_psr2_program_plane_sel_fetch(struct intel_plane *plane,
					const struct intel_crtc_state *crtc_state,
					const struct intel_plane_state *plane_state,
					int color_plane)
{
	struct drm_i915_private *dev_priv = to_i915(plane->base.dev);
	enum pipe pipe = plane->pipe;
	const struct drm_rect *clip;
<<<<<<< HEAD
	u32 val;
=======
	u32 val, offset;
	int ret, x, y;
>>>>>>> fe07bfda

	if (!crtc_state->enable_psr2_sel_fetch)
		return;

	val = plane_state ? plane_state->ctl : 0;
	val &= plane->id == PLANE_CURSOR ? val : PLANE_SEL_FETCH_CTL_ENABLE;
	intel_de_write_fw(dev_priv, PLANE_SEL_FETCH_CTL(pipe, plane->id), val);
	if (!val || plane->id == PLANE_CURSOR)
		return;

	clip = &plane_state->psr2_sel_fetch_area;

	val = (clip->y1 + plane_state->uapi.dst.y1) << 16;
	val |= plane_state->uapi.dst.x1;
	intel_de_write_fw(dev_priv, PLANE_SEL_FETCH_POS(pipe, plane->id), val);

<<<<<<< HEAD
	/* TODO: consider tiling and auxiliary surfaces */
	val = (clip->y1 + plane_state->color_plane[color_plane].y) << 16;
	val |= plane_state->color_plane[color_plane].x;
=======
	/* TODO: consider auxiliary surfaces */
	x = plane_state->uapi.src.x1 >> 16;
	y = (plane_state->uapi.src.y1 >> 16) + clip->y1;
	ret = skl_calc_main_surface_offset(plane_state, &x, &y, &offset);
	if (ret)
		drm_warn_once(&dev_priv->drm, "skl_calc_main_surface_offset() returned %i\n",
			      ret);
	val = y << 16 | x;
>>>>>>> fe07bfda
	intel_de_write_fw(dev_priv, PLANE_SEL_FETCH_OFFSET(pipe, plane->id),
			  val);

	/* Sizes are 0 based */
	val = (drm_rect_height(clip) - 1) << 16;
	val |= (drm_rect_width(&plane_state->uapi.src) >> 16) - 1;
	intel_de_write_fw(dev_priv, PLANE_SEL_FETCH_SIZE(pipe, plane->id), val);
}

void intel_psr2_program_trans_man_trk_ctl(const struct intel_crtc_state *crtc_state)
{
	struct intel_crtc *crtc = to_intel_crtc(crtc_state->uapi.crtc);
	struct drm_i915_private *dev_priv = to_i915(crtc->base.dev);
	struct i915_psr *psr = &dev_priv->psr;

	if (!HAS_PSR2_SEL_FETCH(dev_priv) ||
	    !crtc_state->enable_psr2_sel_fetch)
		return;

	intel_de_write(dev_priv, PSR2_MAN_TRK_CTL(psr->transcoder),
		       crtc_state->psr2_man_track_ctl);
}

static void psr2_man_trk_ctl_calc(struct intel_crtc_state *crtc_state,
				  struct drm_rect *clip, bool full_update)
{
	u32 val = PSR2_MAN_TRK_CTL_ENABLE;

	if (full_update) {
		val |= PSR2_MAN_TRK_CTL_SF_SINGLE_FULL_FRAME;
		goto exit;
	}

	if (clip->y1 == -1)
		goto exit;

	drm_WARN_ON(crtc_state->uapi.crtc->dev, clip->y1 % 4 || clip->y2 % 4);

	val |= PSR2_MAN_TRK_CTL_SF_PARTIAL_FRAME_UPDATE;
	val |= PSR2_MAN_TRK_CTL_SU_REGION_START_ADDR(clip->y1 / 4 + 1);
	val |= PSR2_MAN_TRK_CTL_SU_REGION_END_ADDR(clip->y2 / 4 + 1);
exit:
	crtc_state->psr2_man_track_ctl = val;
}

static void clip_area_update(struct drm_rect *overlap_damage_area,
			     struct drm_rect *damage_area)
{
	if (overlap_damage_area->y1 == -1) {
		overlap_damage_area->y1 = damage_area->y1;
		overlap_damage_area->y2 = damage_area->y2;
		return;
	}

	if (damage_area->y1 < overlap_damage_area->y1)
		overlap_damage_area->y1 = damage_area->y1;

	if (damage_area->y2 > overlap_damage_area->y2)
		overlap_damage_area->y2 = damage_area->y2;
}

int intel_psr2_sel_fetch_update(struct intel_atomic_state *state,
				struct intel_crtc *crtc)
{
	struct intel_crtc_state *crtc_state = intel_atomic_get_new_crtc_state(state, crtc);
	struct drm_rect pipe_clip = { .x1 = 0, .y1 = -1, .x2 = INT_MAX, .y2 = -1 };
	struct intel_plane_state *new_plane_state, *old_plane_state;
	struct intel_plane *plane;
	bool full_update = false;
	int i, ret;

	if (!crtc_state->enable_psr2_sel_fetch)
		return 0;

	ret = drm_atomic_add_affected_planes(&state->base, &crtc->base);
	if (ret)
		return ret;

	/*
	 * Calculate minimal selective fetch area of each plane and calculate
	 * the pipe damaged area.
	 * In the next loop the plane selective fetch area will actually be set
	 * using whole pipe damaged area.
	 */
	for_each_oldnew_intel_plane_in_state(state, plane, old_plane_state,
					     new_plane_state, i) {
<<<<<<< HEAD
		struct drm_rect *sel_fetch_area, temp;
=======
		struct drm_rect src, damaged_area = { .y1 = -1 };
		struct drm_mode_rect *damaged_clips;
		u32 num_clips, j;
>>>>>>> fe07bfda

		if (new_plane_state->uapi.crtc != crtc_state->uapi.crtc)
			continue;

		if (!new_plane_state->uapi.visible &&
		    !old_plane_state->uapi.visible)
			continue;

		/*
		 * TODO: Not clear how to handle planes with negative position,
		 * also planes are not updated if they have a negative X
		 * position so for now doing a full update in this cases
		 */
		if (new_plane_state->uapi.dst.y1 < 0 ||
		    new_plane_state->uapi.dst.x1 < 0) {
			full_update = true;
			break;
		}

		num_clips = drm_plane_get_damage_clips_count(&new_plane_state->uapi);

		/*
		 * If visibility or plane moved, mark the whole plane area as
		 * damaged as it needs to be complete redraw in the new and old
		 * position.
		 */
<<<<<<< HEAD
		sel_fetch_area = &new_plane_state->psr2_sel_fetch_area;
		sel_fetch_area->y1 = new_plane_state->uapi.src.y1 >> 16;
		sel_fetch_area->y2 = new_plane_state->uapi.src.y2 >> 16;

		temp = *sel_fetch_area;
		temp.y1 += new_plane_state->uapi.dst.y1;
		temp.y2 += new_plane_state->uapi.dst.y2;
		clip_area_update(&pipe_clip, &temp);
=======
		if (new_plane_state->uapi.visible != old_plane_state->uapi.visible ||
		    !drm_rect_equals(&new_plane_state->uapi.dst,
				     &old_plane_state->uapi.dst)) {
			if (old_plane_state->uapi.visible) {
				damaged_area.y1 = old_plane_state->uapi.dst.y1;
				damaged_area.y2 = old_plane_state->uapi.dst.y2;
				clip_area_update(&pipe_clip, &damaged_area);
			}

			if (new_plane_state->uapi.visible) {
				damaged_area.y1 = new_plane_state->uapi.dst.y1;
				damaged_area.y2 = new_plane_state->uapi.dst.y2;
				clip_area_update(&pipe_clip, &damaged_area);
			}
			continue;
		} else if (new_plane_state->uapi.alpha != old_plane_state->uapi.alpha ||
			   (!num_clips &&
			    new_plane_state->uapi.fb != old_plane_state->uapi.fb)) {
			/*
			 * If the plane don't have damaged areas but the
			 * framebuffer changed or alpha changed, mark the whole
			 * plane area as damaged.
			 */
			damaged_area.y1 = new_plane_state->uapi.dst.y1;
			damaged_area.y2 = new_plane_state->uapi.dst.y2;
			clip_area_update(&pipe_clip, &damaged_area);
			continue;
		}

		drm_rect_fp_to_int(&src, &new_plane_state->uapi.src);
		damaged_clips = drm_plane_get_damage_clips(&new_plane_state->uapi);

		for (j = 0; j < num_clips; j++) {
			struct drm_rect clip;

			clip.x1 = damaged_clips[j].x1;
			clip.y1 = damaged_clips[j].y1;
			clip.x2 = damaged_clips[j].x2;
			clip.y2 = damaged_clips[j].y2;
			if (drm_rect_intersect(&clip, &src))
				clip_area_update(&damaged_area, &clip);
		}

		if (damaged_area.y1 == -1)
			continue;

		damaged_area.y1 += new_plane_state->uapi.dst.y1 - src.y1;
		damaged_area.y2 += new_plane_state->uapi.dst.y1 - src.y1;
		clip_area_update(&pipe_clip, &damaged_area);
	}

	if (full_update)
		goto skip_sel_fetch_set_loop;

	/* It must be aligned to 4 lines */
	pipe_clip.y1 -= pipe_clip.y1 % 4;
	if (pipe_clip.y2 % 4)
		pipe_clip.y2 = ((pipe_clip.y2 / 4) + 1) * 4;

	/*
	 * Now that we have the pipe damaged area check if it intersect with
	 * every plane, if it does set the plane selective fetch area.
	 */
	for_each_oldnew_intel_plane_in_state(state, plane, old_plane_state,
					     new_plane_state, i) {
		struct drm_rect *sel_fetch_area, inter;

		if (new_plane_state->uapi.crtc != crtc_state->uapi.crtc ||
		    !new_plane_state->uapi.visible)
			continue;

		inter = pipe_clip;
		if (!drm_rect_intersect(&inter, &new_plane_state->uapi.dst))
			continue;

		sel_fetch_area = &new_plane_state->psr2_sel_fetch_area;
		sel_fetch_area->y1 = inter.y1 - new_plane_state->uapi.dst.y1;
		sel_fetch_area->y2 = inter.y2 - new_plane_state->uapi.dst.y1;
>>>>>>> fe07bfda
	}

skip_sel_fetch_set_loop:
	psr2_man_trk_ctl_calc(crtc_state, &pipe_clip, full_update);
	return 0;
}

/**
 * intel_psr_update - Update PSR state
 * @intel_dp: Intel DP
 * @crtc_state: new CRTC state
 * @conn_state: new CONNECTOR state
 *
 * This functions will update PSR states, disabling, enabling or switching PSR
 * version when executing fastsets. For full modeset, intel_psr_disable() and
 * intel_psr_enable() should be called instead.
 */
void intel_psr_update(struct intel_dp *intel_dp,
		      const struct intel_crtc_state *crtc_state,
		      const struct drm_connector_state *conn_state)
{
	struct drm_i915_private *dev_priv = dp_to_i915(intel_dp);
	struct i915_psr *psr = &dev_priv->psr;
	bool enable, psr2_enable;

	if (!CAN_PSR(dev_priv) || READ_ONCE(psr->dp) != intel_dp)
		return;

	mutex_lock(&dev_priv->psr.lock);

	enable = crtc_state->has_psr;
	psr2_enable = crtc_state->has_psr2;

	if (enable == psr->enabled && psr2_enable == psr->psr2_enabled) {
		/* Force a PSR exit when enabling CRC to avoid CRC timeouts */
		if (crtc_state->crc_enabled && psr->enabled)
			psr_force_hw_tracking_exit(dev_priv);
		else if (INTEL_GEN(dev_priv) < 9 && psr->enabled) {
			/*
			 * Activate PSR again after a force exit when enabling
			 * CRC in older gens
			 */
			if (!dev_priv->psr.active &&
			    !dev_priv->psr.busy_frontbuffer_bits)
				schedule_work(&dev_priv->psr.work);
		}

		goto unlock;
	}

	if (psr->enabled)
		intel_psr_disable_locked(intel_dp);

	if (enable)
		intel_psr_enable_locked(dev_priv, crtc_state, conn_state);

unlock:
	mutex_unlock(&dev_priv->psr.lock);
}

/**
 * intel_psr_wait_for_idle - wait for PSR1 to idle
 * @new_crtc_state: new CRTC state
 * @out_value: PSR status in case of failure
 *
 * This function is expected to be called from pipe_update_start() where it is
 * not expected to race with PSR enable or disable.
 *
 * Returns: 0 on success or -ETIMEOUT if PSR status does not idle.
 */
int intel_psr_wait_for_idle(const struct intel_crtc_state *new_crtc_state,
			    u32 *out_value)
{
	struct intel_crtc *crtc = to_intel_crtc(new_crtc_state->uapi.crtc);
	struct drm_i915_private *dev_priv = to_i915(crtc->base.dev);

	if (!dev_priv->psr.enabled || !new_crtc_state->has_psr)
		return 0;

	/* FIXME: Update this for PSR2 if we need to wait for idle */
	if (READ_ONCE(dev_priv->psr.psr2_enabled))
		return 0;

	/*
	 * From bspec: Panel Self Refresh (BDW+)
	 * Max. time for PSR to idle = Inverse of the refresh rate + 6 ms of
	 * exit training time + 1.5 ms of aux channel handshake. 50 ms is
	 * defensive enough to cover everything.
	 */

	return __intel_wait_for_register(&dev_priv->uncore,
					 EDP_PSR_STATUS(dev_priv->psr.transcoder),
					 EDP_PSR_STATUS_STATE_MASK,
					 EDP_PSR_STATUS_STATE_IDLE, 2, 50,
					 out_value);
}

static bool __psr_wait_for_idle_locked(struct drm_i915_private *dev_priv)
{
	i915_reg_t reg;
	u32 mask;
	int err;

	if (!dev_priv->psr.enabled)
		return false;

	if (dev_priv->psr.psr2_enabled) {
		reg = EDP_PSR2_STATUS(dev_priv->psr.transcoder);
		mask = EDP_PSR2_STATUS_STATE_MASK;
	} else {
		reg = EDP_PSR_STATUS(dev_priv->psr.transcoder);
		mask = EDP_PSR_STATUS_STATE_MASK;
	}

	mutex_unlock(&dev_priv->psr.lock);

	err = intel_de_wait_for_clear(dev_priv, reg, mask, 50);
	if (err)
		drm_err(&dev_priv->drm,
			"Timed out waiting for PSR Idle for re-enable\n");

	/* After the unlocked wait, verify that PSR is still wanted! */
	mutex_lock(&dev_priv->psr.lock);
	return err == 0 && dev_priv->psr.enabled;
}

static int intel_psr_fastset_force(struct drm_i915_private *dev_priv)
{
	struct drm_connector_list_iter conn_iter;
	struct drm_device *dev = &dev_priv->drm;
	struct drm_modeset_acquire_ctx ctx;
	struct drm_atomic_state *state;
	struct drm_connector *conn;
	int err = 0;

	state = drm_atomic_state_alloc(dev);
	if (!state)
		return -ENOMEM;

	drm_modeset_acquire_init(&ctx, DRM_MODESET_ACQUIRE_INTERRUPTIBLE);
	state->acquire_ctx = &ctx;

retry:

	drm_connector_list_iter_begin(dev, &conn_iter);
	drm_for_each_connector_iter(conn, &conn_iter) {
		struct drm_connector_state *conn_state;
		struct drm_crtc_state *crtc_state;

		if (conn->connector_type != DRM_MODE_CONNECTOR_eDP)
			continue;

		conn_state = drm_atomic_get_connector_state(state, conn);
		if (IS_ERR(conn_state)) {
			err = PTR_ERR(conn_state);
			break;
		}

		if (!conn_state->crtc)
			continue;

		crtc_state = drm_atomic_get_crtc_state(state, conn_state->crtc);
		if (IS_ERR(crtc_state)) {
			err = PTR_ERR(crtc_state);
			break;
		}

		/* Mark mode as changed to trigger a pipe->update() */
		crtc_state->mode_changed = true;
	}
	drm_connector_list_iter_end(&conn_iter);

	if (err == 0)
		err = drm_atomic_commit(state);

	if (err == -EDEADLK) {
		drm_atomic_state_clear(state);
		err = drm_modeset_backoff(&ctx);
		if (!err)
			goto retry;
	}

	drm_modeset_drop_locks(&ctx);
	drm_modeset_acquire_fini(&ctx);
	drm_atomic_state_put(state);

	return err;
}

int intel_psr_debug_set(struct drm_i915_private *dev_priv, u64 val)
{
	const u32 mode = val & I915_PSR_DEBUG_MODE_MASK;
	u32 old_mode;
	int ret;

	if (val & ~(I915_PSR_DEBUG_IRQ | I915_PSR_DEBUG_MODE_MASK) ||
	    mode > I915_PSR_DEBUG_FORCE_PSR1) {
		drm_dbg_kms(&dev_priv->drm, "Invalid debug mask %llx\n", val);
		return -EINVAL;
	}

	ret = mutex_lock_interruptible(&dev_priv->psr.lock);
	if (ret)
		return ret;

	old_mode = dev_priv->psr.debug & I915_PSR_DEBUG_MODE_MASK;
	dev_priv->psr.debug = val;

	/*
	 * Do it right away if it's already enabled, otherwise it will be done
	 * when enabling the source.
	 */
	if (dev_priv->psr.enabled)
		psr_irq_control(dev_priv);

	mutex_unlock(&dev_priv->psr.lock);

	if (old_mode != mode)
		ret = intel_psr_fastset_force(dev_priv);

	return ret;
}

static void intel_psr_handle_irq(struct drm_i915_private *dev_priv)
{
	struct i915_psr *psr = &dev_priv->psr;

	intel_psr_disable_locked(psr->dp);
	psr->sink_not_reliable = true;
	/* let's make sure that sink is awaken */
	drm_dp_dpcd_writeb(&psr->dp->aux, DP_SET_POWER, DP_SET_POWER_D0);
}

static void intel_psr_work(struct work_struct *work)
{
	struct drm_i915_private *dev_priv =
		container_of(work, typeof(*dev_priv), psr.work);

	mutex_lock(&dev_priv->psr.lock);

	if (!dev_priv->psr.enabled)
		goto unlock;

	if (READ_ONCE(dev_priv->psr.irq_aux_error))
		intel_psr_handle_irq(dev_priv);

	/*
	 * We have to make sure PSR is ready for re-enable
	 * otherwise it keeps disabled until next full enable/disable cycle.
	 * PSR might take some time to get fully disabled
	 * and be ready for re-enable.
	 */
	if (!__psr_wait_for_idle_locked(dev_priv))
		goto unlock;

	/*
	 * The delayed work can race with an invalidate hence we need to
	 * recheck. Since psr_flush first clears this and then reschedules we
	 * won't ever miss a flush when bailing out here.
	 */
	if (dev_priv->psr.busy_frontbuffer_bits || dev_priv->psr.active)
		goto unlock;

	intel_psr_activate(dev_priv->psr.dp);
unlock:
	mutex_unlock(&dev_priv->psr.lock);
}

/**
 * intel_psr_invalidate - Invalidade PSR
 * @dev_priv: i915 device
 * @frontbuffer_bits: frontbuffer plane tracking bits
 * @origin: which operation caused the invalidate
 *
 * Since the hardware frontbuffer tracking has gaps we need to integrate
 * with the software frontbuffer tracking. This function gets called every
 * time frontbuffer rendering starts and a buffer gets dirtied. PSR must be
 * disabled if the frontbuffer mask contains a buffer relevant to PSR.
 *
 * Dirty frontbuffers relevant to PSR are tracked in busy_frontbuffer_bits."
 */
void intel_psr_invalidate(struct drm_i915_private *dev_priv,
			  unsigned frontbuffer_bits, enum fb_op_origin origin)
{
	if (!CAN_PSR(dev_priv))
		return;

	if (origin == ORIGIN_FLIP)
		return;

	mutex_lock(&dev_priv->psr.lock);
	if (!dev_priv->psr.enabled) {
		mutex_unlock(&dev_priv->psr.lock);
		return;
	}

	frontbuffer_bits &= INTEL_FRONTBUFFER_ALL_MASK(dev_priv->psr.pipe);
	dev_priv->psr.busy_frontbuffer_bits |= frontbuffer_bits;

	if (frontbuffer_bits)
		intel_psr_exit(dev_priv);

	mutex_unlock(&dev_priv->psr.lock);
}

/*
 * When we will be completely rely on PSR2 S/W tracking in future,
 * intel_psr_flush() will invalidate and flush the PSR for ORIGIN_FLIP
 * event also therefore tgl_dc3co_flush() require to be changed
 * accordingly in future.
 */
static void
tgl_dc3co_flush(struct drm_i915_private *dev_priv,
		unsigned int frontbuffer_bits, enum fb_op_origin origin)
{
	mutex_lock(&dev_priv->psr.lock);

	if (!dev_priv->psr.dc3co_enabled)
		goto unlock;

	if (!dev_priv->psr.psr2_enabled || !dev_priv->psr.active)
		goto unlock;

	/*
	 * At every frontbuffer flush flip event modified delay of delayed work,
	 * when delayed work schedules that means display has been idle.
	 */
	if (!(frontbuffer_bits &
	    INTEL_FRONTBUFFER_ALL_MASK(dev_priv->psr.pipe)))
		goto unlock;

	tgl_psr2_enable_dc3co(dev_priv);
	mod_delayed_work(system_wq, &dev_priv->psr.dc3co_work,
			 dev_priv->psr.dc3co_exit_delay);

unlock:
	mutex_unlock(&dev_priv->psr.lock);
}

/**
 * intel_psr_flush - Flush PSR
 * @dev_priv: i915 device
 * @frontbuffer_bits: frontbuffer plane tracking bits
 * @origin: which operation caused the flush
 *
 * Since the hardware frontbuffer tracking has gaps we need to integrate
 * with the software frontbuffer tracking. This function gets called every
 * time frontbuffer rendering has completed and flushed out to memory. PSR
 * can be enabled again if no other frontbuffer relevant to PSR is dirty.
 *
 * Dirty frontbuffers relevant to PSR are tracked in busy_frontbuffer_bits.
 */
void intel_psr_flush(struct drm_i915_private *dev_priv,
		     unsigned frontbuffer_bits, enum fb_op_origin origin)
{
	if (!CAN_PSR(dev_priv))
		return;

	if (origin == ORIGIN_FLIP) {
		tgl_dc3co_flush(dev_priv, frontbuffer_bits, origin);
		return;
	}

	mutex_lock(&dev_priv->psr.lock);
	if (!dev_priv->psr.enabled) {
		mutex_unlock(&dev_priv->psr.lock);
		return;
	}

	frontbuffer_bits &= INTEL_FRONTBUFFER_ALL_MASK(dev_priv->psr.pipe);
	dev_priv->psr.busy_frontbuffer_bits &= ~frontbuffer_bits;

	/* By definition flush = invalidate + flush */
	if (frontbuffer_bits)
		psr_force_hw_tracking_exit(dev_priv);

	if (!dev_priv->psr.active && !dev_priv->psr.busy_frontbuffer_bits)
		schedule_work(&dev_priv->psr.work);
	mutex_unlock(&dev_priv->psr.lock);
}

/**
 * intel_psr_init - Init basic PSR work and mutex.
 * @dev_priv: i915 device private
 *
 * This function is  called only once at driver load to initialize basic
 * PSR stuff.
 */
void intel_psr_init(struct drm_i915_private *dev_priv)
{
	if (!HAS_PSR(dev_priv))
		return;

	if (!dev_priv->psr.sink_support)
		return;

	if (IS_HASWELL(dev_priv))
		/*
		 * HSW don't have PSR registers on the same space as transcoder
		 * so set this to a value that when subtract to the register
		 * in transcoder space results in the right offset for HSW
		 */
		dev_priv->hsw_psr_mmio_adjust = _SRD_CTL_EDP - _HSW_EDP_PSR_BASE;

	if (dev_priv->params.enable_psr == -1)
		if (INTEL_GEN(dev_priv) < 9 || !dev_priv->vbt.psr.enable)
			dev_priv->params.enable_psr = 0;

	/* Set link_standby x link_off defaults */
	if (IS_HASWELL(dev_priv) || IS_BROADWELL(dev_priv))
		/* HSW and BDW require workarounds that we don't implement. */
		dev_priv->psr.link_standby = false;
	else if (INTEL_GEN(dev_priv) < 12)
		/* For new platforms up to TGL let's respect VBT back again */
		dev_priv->psr.link_standby = dev_priv->vbt.psr.full_link;

	INIT_WORK(&dev_priv->psr.work, intel_psr_work);
	INIT_DELAYED_WORK(&dev_priv->psr.dc3co_work, tgl_dc3co_disable_work);
	mutex_init(&dev_priv->psr.lock);
}

static int psr_get_status_and_error_status(struct intel_dp *intel_dp,
					   u8 *status, u8 *error_status)
{
	struct drm_dp_aux *aux = &intel_dp->aux;
	int ret;

	ret = drm_dp_dpcd_readb(aux, DP_PSR_STATUS, status);
	if (ret != 1)
		return ret;

	ret = drm_dp_dpcd_readb(aux, DP_PSR_ERROR_STATUS, error_status);
	if (ret != 1)
		return ret;

	*status = *status & DP_PSR_SINK_STATE_MASK;

	return 0;
}

static void psr_alpm_check(struct intel_dp *intel_dp)
{
	struct drm_i915_private *dev_priv = dp_to_i915(intel_dp);
	struct drm_dp_aux *aux = &intel_dp->aux;
	struct i915_psr *psr = &dev_priv->psr;
	u8 val;
	int r;

	if (!psr->psr2_enabled)
		return;

	r = drm_dp_dpcd_readb(aux, DP_RECEIVER_ALPM_STATUS, &val);
	if (r != 1) {
		drm_err(&dev_priv->drm, "Error reading ALPM status\n");
		return;
	}

	if (val & DP_ALPM_LOCK_TIMEOUT_ERROR) {
		intel_psr_disable_locked(intel_dp);
		psr->sink_not_reliable = true;
		drm_dbg_kms(&dev_priv->drm,
			    "ALPM lock timeout error, disabling PSR\n");

		/* Clearing error */
		drm_dp_dpcd_writeb(aux, DP_RECEIVER_ALPM_STATUS, val);
	}
}

static void psr_capability_changed_check(struct intel_dp *intel_dp)
{
	struct drm_i915_private *dev_priv = dp_to_i915(intel_dp);
	struct i915_psr *psr = &dev_priv->psr;
	u8 val;
	int r;

	r = drm_dp_dpcd_readb(&intel_dp->aux, DP_PSR_ESI, &val);
	if (r != 1) {
		drm_err(&dev_priv->drm, "Error reading DP_PSR_ESI\n");
		return;
	}

	if (val & DP_PSR_CAPS_CHANGE) {
		intel_psr_disable_locked(intel_dp);
		psr->sink_not_reliable = true;
		drm_dbg_kms(&dev_priv->drm,
			    "Sink PSR capability changed, disabling PSR\n");

		/* Clearing it */
		drm_dp_dpcd_writeb(&intel_dp->aux, DP_PSR_ESI, val);
	}
}

void intel_psr_short_pulse(struct intel_dp *intel_dp)
{
	struct drm_i915_private *dev_priv = dp_to_i915(intel_dp);
	struct i915_psr *psr = &dev_priv->psr;
	u8 status, error_status;
	const u8 errors = DP_PSR_RFB_STORAGE_ERROR |
			  DP_PSR_VSC_SDP_UNCORRECTABLE_ERROR |
			  DP_PSR_LINK_CRC_ERROR;

	if (!CAN_PSR(dev_priv) || !intel_dp_is_edp(intel_dp))
		return;

	mutex_lock(&psr->lock);

	if (!psr->enabled || psr->dp != intel_dp)
		goto exit;

	if (psr_get_status_and_error_status(intel_dp, &status, &error_status)) {
		drm_err(&dev_priv->drm,
			"Error reading PSR status or error status\n");
		goto exit;
	}

	if (status == DP_PSR_SINK_INTERNAL_ERROR || (error_status & errors)) {
		intel_psr_disable_locked(intel_dp);
		psr->sink_not_reliable = true;
	}

	if (status == DP_PSR_SINK_INTERNAL_ERROR && !error_status)
		drm_dbg_kms(&dev_priv->drm,
			    "PSR sink internal error, disabling PSR\n");
	if (error_status & DP_PSR_RFB_STORAGE_ERROR)
		drm_dbg_kms(&dev_priv->drm,
			    "PSR RFB storage error, disabling PSR\n");
	if (error_status & DP_PSR_VSC_SDP_UNCORRECTABLE_ERROR)
		drm_dbg_kms(&dev_priv->drm,
			    "PSR VSC SDP uncorrectable error, disabling PSR\n");
	if (error_status & DP_PSR_LINK_CRC_ERROR)
		drm_dbg_kms(&dev_priv->drm,
			    "PSR Link CRC error, disabling PSR\n");

	if (error_status & ~errors)
		drm_err(&dev_priv->drm,
			"PSR_ERROR_STATUS unhandled errors %x\n",
			error_status & ~errors);
	/* clear status register */
	drm_dp_dpcd_writeb(&intel_dp->aux, DP_PSR_ERROR_STATUS, error_status);

	psr_alpm_check(intel_dp);
	psr_capability_changed_check(intel_dp);

exit:
	mutex_unlock(&psr->lock);
}

bool intel_psr_enabled(struct intel_dp *intel_dp)
{
	struct drm_i915_private *dev_priv = dp_to_i915(intel_dp);
	bool ret;

	if (!CAN_PSR(dev_priv) || !intel_dp_is_edp(intel_dp))
		return false;

	mutex_lock(&dev_priv->psr.lock);
	ret = (dev_priv->psr.dp == intel_dp && dev_priv->psr.enabled);
	mutex_unlock(&dev_priv->psr.lock);

	return ret;
}<|MERGE_RESOLUTION|>--- conflicted
+++ resolved
@@ -1194,12 +1194,8 @@
 	struct drm_i915_private *dev_priv = to_i915(plane->base.dev);
 	enum pipe pipe = plane->pipe;
 	const struct drm_rect *clip;
-<<<<<<< HEAD
-	u32 val;
-=======
 	u32 val, offset;
 	int ret, x, y;
->>>>>>> fe07bfda
 
 	if (!crtc_state->enable_psr2_sel_fetch)
 		return;
@@ -1216,11 +1212,6 @@
 	val |= plane_state->uapi.dst.x1;
 	intel_de_write_fw(dev_priv, PLANE_SEL_FETCH_POS(pipe, plane->id), val);
 
-<<<<<<< HEAD
-	/* TODO: consider tiling and auxiliary surfaces */
-	val = (clip->y1 + plane_state->color_plane[color_plane].y) << 16;
-	val |= plane_state->color_plane[color_plane].x;
-=======
 	/* TODO: consider auxiliary surfaces */
 	x = plane_state->uapi.src.x1 >> 16;
 	y = (plane_state->uapi.src.y1 >> 16) + clip->y1;
@@ -1229,7 +1220,6 @@
 		drm_warn_once(&dev_priv->drm, "skl_calc_main_surface_offset() returned %i\n",
 			      ret);
 	val = y << 16 | x;
->>>>>>> fe07bfda
 	intel_de_write_fw(dev_priv, PLANE_SEL_FETCH_OFFSET(pipe, plane->id),
 			  val);
 
@@ -1316,13 +1306,9 @@
 	 */
 	for_each_oldnew_intel_plane_in_state(state, plane, old_plane_state,
 					     new_plane_state, i) {
-<<<<<<< HEAD
-		struct drm_rect *sel_fetch_area, temp;
-=======
 		struct drm_rect src, damaged_area = { .y1 = -1 };
 		struct drm_mode_rect *damaged_clips;
 		u32 num_clips, j;
->>>>>>> fe07bfda
 
 		if (new_plane_state->uapi.crtc != crtc_state->uapi.crtc)
 			continue;
@@ -1349,16 +1335,6 @@
 		 * damaged as it needs to be complete redraw in the new and old
 		 * position.
 		 */
-<<<<<<< HEAD
-		sel_fetch_area = &new_plane_state->psr2_sel_fetch_area;
-		sel_fetch_area->y1 = new_plane_state->uapi.src.y1 >> 16;
-		sel_fetch_area->y2 = new_plane_state->uapi.src.y2 >> 16;
-
-		temp = *sel_fetch_area;
-		temp.y1 += new_plane_state->uapi.dst.y1;
-		temp.y2 += new_plane_state->uapi.dst.y2;
-		clip_area_update(&pipe_clip, &temp);
-=======
 		if (new_plane_state->uapi.visible != old_plane_state->uapi.visible ||
 		    !drm_rect_equals(&new_plane_state->uapi.dst,
 				     &old_plane_state->uapi.dst)) {
@@ -1437,7 +1413,6 @@
 		sel_fetch_area = &new_plane_state->psr2_sel_fetch_area;
 		sel_fetch_area->y1 = inter.y1 - new_plane_state->uapi.dst.y1;
 		sel_fetch_area->y2 = inter.y2 - new_plane_state->uapi.dst.y1;
->>>>>>> fe07bfda
 	}
 
 skip_sel_fetch_set_loop:
