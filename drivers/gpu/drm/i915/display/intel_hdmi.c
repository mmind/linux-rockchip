/*
 * Copyright 2006 Dave Airlie <airlied@linux.ie>
 * Copyright © 2006-2009 Intel Corporation
 *
 * Permission is hereby granted, free of charge, to any person obtaining a
 * copy of this software and associated documentation files (the "Software"),
 * to deal in the Software without restriction, including without limitation
 * the rights to use, copy, modify, merge, publish, distribute, sublicense,
 * and/or sell copies of the Software, and to permit persons to whom the
 * Software is furnished to do so, subject to the following conditions:
 *
 * The above copyright notice and this permission notice (including the next
 * paragraph) shall be included in all copies or substantial portions of the
 * Software.
 *
 * THE SOFTWARE IS PROVIDED "AS IS", WITHOUT WARRANTY OF ANY KIND, EXPRESS OR
 * IMPLIED, INCLUDING BUT NOT LIMITED TO THE WARRANTIES OF MERCHANTABILITY,
 * FITNESS FOR A PARTICULAR PURPOSE AND NONINFRINGEMENT.  IN NO EVENT SHALL
 * THE AUTHORS OR COPYRIGHT HOLDERS BE LIABLE FOR ANY CLAIM, DAMAGES OR OTHER
 * LIABILITY, WHETHER IN AN ACTION OF CONTRACT, TORT OR OTHERWISE, ARISING
 * FROM, OUT OF OR IN CONNECTION WITH THE SOFTWARE OR THE USE OR OTHER
 * DEALINGS IN THE SOFTWARE.
 *
 * Authors:
 *	Eric Anholt <eric@anholt.net>
 *	Jesse Barnes <jesse.barnes@intel.com>
 */

#include <linux/delay.h>
#include <linux/hdmi.h>
#include <linux/i2c.h>
#include <linux/slab.h>

#include <drm/drm_atomic_helper.h>
#include <drm/drm_crtc.h>
#include <drm/drm_edid.h>
#include <drm/drm_hdcp.h>
#include <drm/drm_scdc_helper.h>
#include <drm/intel_lpe_audio.h>

#include "i915_debugfs.h"
#include "i915_drv.h"
#include "intel_atomic.h"
#include "intel_connector.h"
#include "intel_ddi.h"
#include "intel_de.h"
#include "intel_display_types.h"
#include "intel_dp.h"
#include "intel_gmbus.h"
#include "intel_hdcp.h"
#include "intel_hdmi.h"
#include "intel_lspcon.h"
#include "intel_panel.h"

static struct drm_device *intel_hdmi_to_dev(struct intel_hdmi *intel_hdmi)
{
	return hdmi_to_dig_port(intel_hdmi)->base.base.dev;
}

static void
assert_hdmi_port_disabled(struct intel_hdmi *intel_hdmi)
{
	struct drm_device *dev = intel_hdmi_to_dev(intel_hdmi);
	struct drm_i915_private *dev_priv = to_i915(dev);
	u32 enabled_bits;

	enabled_bits = HAS_DDI(dev_priv) ? DDI_BUF_CTL_ENABLE : SDVO_ENABLE;

	drm_WARN(dev,
		 intel_de_read(dev_priv, intel_hdmi->hdmi_reg) & enabled_bits,
		 "HDMI port enabled, expecting disabled\n");
}

static void
assert_hdmi_transcoder_func_disabled(struct drm_i915_private *dev_priv,
				     enum transcoder cpu_transcoder)
{
	drm_WARN(&dev_priv->drm,
		 intel_de_read(dev_priv, TRANS_DDI_FUNC_CTL(cpu_transcoder)) &
		 TRANS_DDI_FUNC_ENABLE,
		 "HDMI transcoder function enabled, expecting disabled\n");
}

static u32 g4x_infoframe_index(unsigned int type)
{
	switch (type) {
	case HDMI_PACKET_TYPE_GAMUT_METADATA:
		return VIDEO_DIP_SELECT_GAMUT;
	case HDMI_INFOFRAME_TYPE_AVI:
		return VIDEO_DIP_SELECT_AVI;
	case HDMI_INFOFRAME_TYPE_SPD:
		return VIDEO_DIP_SELECT_SPD;
	case HDMI_INFOFRAME_TYPE_VENDOR:
		return VIDEO_DIP_SELECT_VENDOR;
	default:
		MISSING_CASE(type);
		return 0;
	}
}

static u32 g4x_infoframe_enable(unsigned int type)
{
	switch (type) {
	case HDMI_PACKET_TYPE_GENERAL_CONTROL:
		return VIDEO_DIP_ENABLE_GCP;
	case HDMI_PACKET_TYPE_GAMUT_METADATA:
		return VIDEO_DIP_ENABLE_GAMUT;
	case DP_SDP_VSC:
		return 0;
	case HDMI_INFOFRAME_TYPE_AVI:
		return VIDEO_DIP_ENABLE_AVI;
	case HDMI_INFOFRAME_TYPE_SPD:
		return VIDEO_DIP_ENABLE_SPD;
	case HDMI_INFOFRAME_TYPE_VENDOR:
		return VIDEO_DIP_ENABLE_VENDOR;
	case HDMI_INFOFRAME_TYPE_DRM:
		return 0;
	default:
		MISSING_CASE(type);
		return 0;
	}
}

static u32 hsw_infoframe_enable(unsigned int type)
{
	switch (type) {
	case HDMI_PACKET_TYPE_GENERAL_CONTROL:
		return VIDEO_DIP_ENABLE_GCP_HSW;
	case HDMI_PACKET_TYPE_GAMUT_METADATA:
		return VIDEO_DIP_ENABLE_GMP_HSW;
	case DP_SDP_VSC:
		return VIDEO_DIP_ENABLE_VSC_HSW;
	case DP_SDP_PPS:
		return VDIP_ENABLE_PPS;
	case HDMI_INFOFRAME_TYPE_AVI:
		return VIDEO_DIP_ENABLE_AVI_HSW;
	case HDMI_INFOFRAME_TYPE_SPD:
		return VIDEO_DIP_ENABLE_SPD_HSW;
	case HDMI_INFOFRAME_TYPE_VENDOR:
		return VIDEO_DIP_ENABLE_VS_HSW;
	case HDMI_INFOFRAME_TYPE_DRM:
		return VIDEO_DIP_ENABLE_DRM_GLK;
	default:
		MISSING_CASE(type);
		return 0;
	}
}

static i915_reg_t
hsw_dip_data_reg(struct drm_i915_private *dev_priv,
		 enum transcoder cpu_transcoder,
		 unsigned int type,
		 int i)
{
	switch (type) {
	case HDMI_PACKET_TYPE_GAMUT_METADATA:
		return HSW_TVIDEO_DIP_GMP_DATA(cpu_transcoder, i);
	case DP_SDP_VSC:
		return HSW_TVIDEO_DIP_VSC_DATA(cpu_transcoder, i);
	case DP_SDP_PPS:
		return ICL_VIDEO_DIP_PPS_DATA(cpu_transcoder, i);
	case HDMI_INFOFRAME_TYPE_AVI:
		return HSW_TVIDEO_DIP_AVI_DATA(cpu_transcoder, i);
	case HDMI_INFOFRAME_TYPE_SPD:
		return HSW_TVIDEO_DIP_SPD_DATA(cpu_transcoder, i);
	case HDMI_INFOFRAME_TYPE_VENDOR:
		return HSW_TVIDEO_DIP_VS_DATA(cpu_transcoder, i);
	case HDMI_INFOFRAME_TYPE_DRM:
		return GLK_TVIDEO_DIP_DRM_DATA(cpu_transcoder, i);
	default:
		MISSING_CASE(type);
		return INVALID_MMIO_REG;
	}
}

static int hsw_dip_data_size(struct drm_i915_private *dev_priv,
			     unsigned int type)
{
	switch (type) {
	case DP_SDP_VSC:
		return VIDEO_DIP_VSC_DATA_SIZE;
	case DP_SDP_PPS:
		return VIDEO_DIP_PPS_DATA_SIZE;
	case HDMI_PACKET_TYPE_GAMUT_METADATA:
		if (DISPLAY_VER(dev_priv) >= 11)
			return VIDEO_DIP_GMP_DATA_SIZE;
		else
			return VIDEO_DIP_DATA_SIZE;
	default:
		return VIDEO_DIP_DATA_SIZE;
	}
}

static void g4x_write_infoframe(struct intel_encoder *encoder,
				const struct intel_crtc_state *crtc_state,
				unsigned int type,
				const void *frame, ssize_t len)
{
	const u32 *data = frame;
	struct drm_i915_private *dev_priv = to_i915(encoder->base.dev);
	u32 val = intel_de_read(dev_priv, VIDEO_DIP_CTL);
	int i;

	drm_WARN(&dev_priv->drm, !(val & VIDEO_DIP_ENABLE),
		 "Writing DIP with CTL reg disabled\n");

	val &= ~(VIDEO_DIP_SELECT_MASK | 0xf); /* clear DIP data offset */
	val |= g4x_infoframe_index(type);

	val &= ~g4x_infoframe_enable(type);

	intel_de_write(dev_priv, VIDEO_DIP_CTL, val);

	for (i = 0; i < len; i += 4) {
		intel_de_write(dev_priv, VIDEO_DIP_DATA, *data);
		data++;
	}
	/* Write every possible data byte to force correct ECC calculation. */
	for (; i < VIDEO_DIP_DATA_SIZE; i += 4)
		intel_de_write(dev_priv, VIDEO_DIP_DATA, 0);

	val |= g4x_infoframe_enable(type);
	val &= ~VIDEO_DIP_FREQ_MASK;
	val |= VIDEO_DIP_FREQ_VSYNC;

	intel_de_write(dev_priv, VIDEO_DIP_CTL, val);
	intel_de_posting_read(dev_priv, VIDEO_DIP_CTL);
}

static void g4x_read_infoframe(struct intel_encoder *encoder,
			       const struct intel_crtc_state *crtc_state,
			       unsigned int type,
			       void *frame, ssize_t len)
{
	struct drm_i915_private *dev_priv = to_i915(encoder->base.dev);
	u32 val, *data = frame;
	int i;

	val = intel_de_read(dev_priv, VIDEO_DIP_CTL);

	val &= ~(VIDEO_DIP_SELECT_MASK | 0xf); /* clear DIP data offset */
	val |= g4x_infoframe_index(type);

	intel_de_write(dev_priv, VIDEO_DIP_CTL, val);

	for (i = 0; i < len; i += 4)
		*data++ = intel_de_read(dev_priv, VIDEO_DIP_DATA);
}

static u32 g4x_infoframes_enabled(struct intel_encoder *encoder,
				  const struct intel_crtc_state *pipe_config)
{
	struct drm_i915_private *dev_priv = to_i915(encoder->base.dev);
	u32 val = intel_de_read(dev_priv, VIDEO_DIP_CTL);

	if ((val & VIDEO_DIP_ENABLE) == 0)
		return 0;

	if ((val & VIDEO_DIP_PORT_MASK) != VIDEO_DIP_PORT(encoder->port))
		return 0;

	return val & (VIDEO_DIP_ENABLE_AVI |
		      VIDEO_DIP_ENABLE_VENDOR | VIDEO_DIP_ENABLE_SPD);
}

static void ibx_write_infoframe(struct intel_encoder *encoder,
				const struct intel_crtc_state *crtc_state,
				unsigned int type,
				const void *frame, ssize_t len)
{
	const u32 *data = frame;
	struct drm_i915_private *dev_priv = to_i915(encoder->base.dev);
	struct intel_crtc *intel_crtc = to_intel_crtc(crtc_state->uapi.crtc);
	i915_reg_t reg = TVIDEO_DIP_CTL(intel_crtc->pipe);
	u32 val = intel_de_read(dev_priv, reg);
	int i;

	drm_WARN(&dev_priv->drm, !(val & VIDEO_DIP_ENABLE),
		 "Writing DIP with CTL reg disabled\n");

	val &= ~(VIDEO_DIP_SELECT_MASK | 0xf); /* clear DIP data offset */
	val |= g4x_infoframe_index(type);

	val &= ~g4x_infoframe_enable(type);

	intel_de_write(dev_priv, reg, val);

	for (i = 0; i < len; i += 4) {
		intel_de_write(dev_priv, TVIDEO_DIP_DATA(intel_crtc->pipe),
			       *data);
		data++;
	}
	/* Write every possible data byte to force correct ECC calculation. */
	for (; i < VIDEO_DIP_DATA_SIZE; i += 4)
		intel_de_write(dev_priv, TVIDEO_DIP_DATA(intel_crtc->pipe), 0);

	val |= g4x_infoframe_enable(type);
	val &= ~VIDEO_DIP_FREQ_MASK;
	val |= VIDEO_DIP_FREQ_VSYNC;

	intel_de_write(dev_priv, reg, val);
	intel_de_posting_read(dev_priv, reg);
}

static void ibx_read_infoframe(struct intel_encoder *encoder,
			       const struct intel_crtc_state *crtc_state,
			       unsigned int type,
			       void *frame, ssize_t len)
{
	struct drm_i915_private *dev_priv = to_i915(encoder->base.dev);
	struct intel_crtc *crtc = to_intel_crtc(crtc_state->uapi.crtc);
	u32 val, *data = frame;
	int i;

	val = intel_de_read(dev_priv, TVIDEO_DIP_CTL(crtc->pipe));

	val &= ~(VIDEO_DIP_SELECT_MASK | 0xf); /* clear DIP data offset */
	val |= g4x_infoframe_index(type);

	intel_de_write(dev_priv, TVIDEO_DIP_CTL(crtc->pipe), val);

	for (i = 0; i < len; i += 4)
		*data++ = intel_de_read(dev_priv, TVIDEO_DIP_DATA(crtc->pipe));
}

static u32 ibx_infoframes_enabled(struct intel_encoder *encoder,
				  const struct intel_crtc_state *pipe_config)
{
	struct drm_i915_private *dev_priv = to_i915(encoder->base.dev);
	enum pipe pipe = to_intel_crtc(pipe_config->uapi.crtc)->pipe;
	i915_reg_t reg = TVIDEO_DIP_CTL(pipe);
	u32 val = intel_de_read(dev_priv, reg);

	if ((val & VIDEO_DIP_ENABLE) == 0)
		return 0;

	if ((val & VIDEO_DIP_PORT_MASK) != VIDEO_DIP_PORT(encoder->port))
		return 0;

	return val & (VIDEO_DIP_ENABLE_AVI |
		      VIDEO_DIP_ENABLE_VENDOR | VIDEO_DIP_ENABLE_GAMUT |
		      VIDEO_DIP_ENABLE_SPD | VIDEO_DIP_ENABLE_GCP);
}

static void cpt_write_infoframe(struct intel_encoder *encoder,
				const struct intel_crtc_state *crtc_state,
				unsigned int type,
				const void *frame, ssize_t len)
{
	const u32 *data = frame;
	struct drm_i915_private *dev_priv = to_i915(encoder->base.dev);
	struct intel_crtc *intel_crtc = to_intel_crtc(crtc_state->uapi.crtc);
	i915_reg_t reg = TVIDEO_DIP_CTL(intel_crtc->pipe);
	u32 val = intel_de_read(dev_priv, reg);
	int i;

	drm_WARN(&dev_priv->drm, !(val & VIDEO_DIP_ENABLE),
		 "Writing DIP with CTL reg disabled\n");

	val &= ~(VIDEO_DIP_SELECT_MASK | 0xf); /* clear DIP data offset */
	val |= g4x_infoframe_index(type);

	/* The DIP control register spec says that we need to update the AVI
	 * infoframe without clearing its enable bit */
	if (type != HDMI_INFOFRAME_TYPE_AVI)
		val &= ~g4x_infoframe_enable(type);

	intel_de_write(dev_priv, reg, val);

	for (i = 0; i < len; i += 4) {
		intel_de_write(dev_priv, TVIDEO_DIP_DATA(intel_crtc->pipe),
			       *data);
		data++;
	}
	/* Write every possible data byte to force correct ECC calculation. */
	for (; i < VIDEO_DIP_DATA_SIZE; i += 4)
		intel_de_write(dev_priv, TVIDEO_DIP_DATA(intel_crtc->pipe), 0);

	val |= g4x_infoframe_enable(type);
	val &= ~VIDEO_DIP_FREQ_MASK;
	val |= VIDEO_DIP_FREQ_VSYNC;

	intel_de_write(dev_priv, reg, val);
	intel_de_posting_read(dev_priv, reg);
}

static void cpt_read_infoframe(struct intel_encoder *encoder,
			       const struct intel_crtc_state *crtc_state,
			       unsigned int type,
			       void *frame, ssize_t len)
{
	struct drm_i915_private *dev_priv = to_i915(encoder->base.dev);
	struct intel_crtc *crtc = to_intel_crtc(crtc_state->uapi.crtc);
	u32 val, *data = frame;
	int i;

	val = intel_de_read(dev_priv, TVIDEO_DIP_CTL(crtc->pipe));

	val &= ~(VIDEO_DIP_SELECT_MASK | 0xf); /* clear DIP data offset */
	val |= g4x_infoframe_index(type);

	intel_de_write(dev_priv, TVIDEO_DIP_CTL(crtc->pipe), val);

	for (i = 0; i < len; i += 4)
		*data++ = intel_de_read(dev_priv, TVIDEO_DIP_DATA(crtc->pipe));
}

static u32 cpt_infoframes_enabled(struct intel_encoder *encoder,
				  const struct intel_crtc_state *pipe_config)
{
	struct drm_i915_private *dev_priv = to_i915(encoder->base.dev);
	enum pipe pipe = to_intel_crtc(pipe_config->uapi.crtc)->pipe;
	u32 val = intel_de_read(dev_priv, TVIDEO_DIP_CTL(pipe));

	if ((val & VIDEO_DIP_ENABLE) == 0)
		return 0;

	return val & (VIDEO_DIP_ENABLE_AVI |
		      VIDEO_DIP_ENABLE_VENDOR | VIDEO_DIP_ENABLE_GAMUT |
		      VIDEO_DIP_ENABLE_SPD | VIDEO_DIP_ENABLE_GCP);
}

static void vlv_write_infoframe(struct intel_encoder *encoder,
				const struct intel_crtc_state *crtc_state,
				unsigned int type,
				const void *frame, ssize_t len)
{
	const u32 *data = frame;
	struct drm_i915_private *dev_priv = to_i915(encoder->base.dev);
	struct intel_crtc *intel_crtc = to_intel_crtc(crtc_state->uapi.crtc);
	i915_reg_t reg = VLV_TVIDEO_DIP_CTL(intel_crtc->pipe);
	u32 val = intel_de_read(dev_priv, reg);
	int i;

	drm_WARN(&dev_priv->drm, !(val & VIDEO_DIP_ENABLE),
		 "Writing DIP with CTL reg disabled\n");

	val &= ~(VIDEO_DIP_SELECT_MASK | 0xf); /* clear DIP data offset */
	val |= g4x_infoframe_index(type);

	val &= ~g4x_infoframe_enable(type);

	intel_de_write(dev_priv, reg, val);

	for (i = 0; i < len; i += 4) {
		intel_de_write(dev_priv,
			       VLV_TVIDEO_DIP_DATA(intel_crtc->pipe), *data);
		data++;
	}
	/* Write every possible data byte to force correct ECC calculation. */
	for (; i < VIDEO_DIP_DATA_SIZE; i += 4)
		intel_de_write(dev_priv,
			       VLV_TVIDEO_DIP_DATA(intel_crtc->pipe), 0);

	val |= g4x_infoframe_enable(type);
	val &= ~VIDEO_DIP_FREQ_MASK;
	val |= VIDEO_DIP_FREQ_VSYNC;

	intel_de_write(dev_priv, reg, val);
	intel_de_posting_read(dev_priv, reg);
}

static void vlv_read_infoframe(struct intel_encoder *encoder,
			       const struct intel_crtc_state *crtc_state,
			       unsigned int type,
			       void *frame, ssize_t len)
{
	struct drm_i915_private *dev_priv = to_i915(encoder->base.dev);
	struct intel_crtc *crtc = to_intel_crtc(crtc_state->uapi.crtc);
	u32 val, *data = frame;
	int i;

	val = intel_de_read(dev_priv, VLV_TVIDEO_DIP_CTL(crtc->pipe));

	val &= ~(VIDEO_DIP_SELECT_MASK | 0xf); /* clear DIP data offset */
	val |= g4x_infoframe_index(type);

	intel_de_write(dev_priv, VLV_TVIDEO_DIP_CTL(crtc->pipe), val);

	for (i = 0; i < len; i += 4)
		*data++ = intel_de_read(dev_priv,
				        VLV_TVIDEO_DIP_DATA(crtc->pipe));
}

static u32 vlv_infoframes_enabled(struct intel_encoder *encoder,
				  const struct intel_crtc_state *pipe_config)
{
	struct drm_i915_private *dev_priv = to_i915(encoder->base.dev);
	enum pipe pipe = to_intel_crtc(pipe_config->uapi.crtc)->pipe;
	u32 val = intel_de_read(dev_priv, VLV_TVIDEO_DIP_CTL(pipe));

	if ((val & VIDEO_DIP_ENABLE) == 0)
		return 0;

	if ((val & VIDEO_DIP_PORT_MASK) != VIDEO_DIP_PORT(encoder->port))
		return 0;

	return val & (VIDEO_DIP_ENABLE_AVI |
		      VIDEO_DIP_ENABLE_VENDOR | VIDEO_DIP_ENABLE_GAMUT |
		      VIDEO_DIP_ENABLE_SPD | VIDEO_DIP_ENABLE_GCP);
}

void hsw_write_infoframe(struct intel_encoder *encoder,
			 const struct intel_crtc_state *crtc_state,
			 unsigned int type,
			 const void *frame, ssize_t len)
{
	const u32 *data = frame;
	struct drm_i915_private *dev_priv = to_i915(encoder->base.dev);
	enum transcoder cpu_transcoder = crtc_state->cpu_transcoder;
	i915_reg_t ctl_reg = HSW_TVIDEO_DIP_CTL(cpu_transcoder);
	int data_size;
	int i;
	u32 val = intel_de_read(dev_priv, ctl_reg);

	data_size = hsw_dip_data_size(dev_priv, type);

	drm_WARN_ON(&dev_priv->drm, len > data_size);

	val &= ~hsw_infoframe_enable(type);
	intel_de_write(dev_priv, ctl_reg, val);

	for (i = 0; i < len; i += 4) {
		intel_de_write(dev_priv,
			       hsw_dip_data_reg(dev_priv, cpu_transcoder, type, i >> 2),
			       *data);
		data++;
	}
	/* Write every possible data byte to force correct ECC calculation. */
	for (; i < data_size; i += 4)
		intel_de_write(dev_priv,
			       hsw_dip_data_reg(dev_priv, cpu_transcoder, type, i >> 2),
			       0);

	/* Wa_14013475917 */
	if (DISPLAY_VER(dev_priv) == 13 && crtc_state->has_psr &&
	    type == DP_SDP_VSC)
		return;

	val |= hsw_infoframe_enable(type);
	intel_de_write(dev_priv, ctl_reg, val);
	intel_de_posting_read(dev_priv, ctl_reg);
}

void hsw_read_infoframe(struct intel_encoder *encoder,
			const struct intel_crtc_state *crtc_state,
			unsigned int type, void *frame, ssize_t len)
{
	struct drm_i915_private *dev_priv = to_i915(encoder->base.dev);
	enum transcoder cpu_transcoder = crtc_state->cpu_transcoder;
	u32 *data = frame;
	int i;

	for (i = 0; i < len; i += 4)
		*data++ = intel_de_read(dev_priv,
				        hsw_dip_data_reg(dev_priv, cpu_transcoder, type, i >> 2));
}

static u32 hsw_infoframes_enabled(struct intel_encoder *encoder,
				  const struct intel_crtc_state *pipe_config)
{
	struct drm_i915_private *dev_priv = to_i915(encoder->base.dev);
	u32 val = intel_de_read(dev_priv,
				HSW_TVIDEO_DIP_CTL(pipe_config->cpu_transcoder));
	u32 mask;

	mask = (VIDEO_DIP_ENABLE_VSC_HSW | VIDEO_DIP_ENABLE_AVI_HSW |
		VIDEO_DIP_ENABLE_GCP_HSW | VIDEO_DIP_ENABLE_VS_HSW |
		VIDEO_DIP_ENABLE_GMP_HSW | VIDEO_DIP_ENABLE_SPD_HSW);

	if (DISPLAY_VER(dev_priv) >= 10)
		mask |= VIDEO_DIP_ENABLE_DRM_GLK;

	return val & mask;
}

static const u8 infoframe_type_to_idx[] = {
	HDMI_PACKET_TYPE_GENERAL_CONTROL,
	HDMI_PACKET_TYPE_GAMUT_METADATA,
	DP_SDP_VSC,
	HDMI_INFOFRAME_TYPE_AVI,
	HDMI_INFOFRAME_TYPE_SPD,
	HDMI_INFOFRAME_TYPE_VENDOR,
	HDMI_INFOFRAME_TYPE_DRM,
};

u32 intel_hdmi_infoframe_enable(unsigned int type)
{
	int i;

	for (i = 0; i < ARRAY_SIZE(infoframe_type_to_idx); i++) {
		if (infoframe_type_to_idx[i] == type)
			return BIT(i);
	}

	return 0;
}

u32 intel_hdmi_infoframes_enabled(struct intel_encoder *encoder,
				  const struct intel_crtc_state *crtc_state)
{
	struct drm_i915_private *dev_priv = to_i915(encoder->base.dev);
	struct intel_digital_port *dig_port = enc_to_dig_port(encoder);
	u32 val, ret = 0;
	int i;

	val = dig_port->infoframes_enabled(encoder, crtc_state);

	/* map from hardware bits to dip idx */
	for (i = 0; i < ARRAY_SIZE(infoframe_type_to_idx); i++) {
		unsigned int type = infoframe_type_to_idx[i];

		if (HAS_DDI(dev_priv)) {
			if (val & hsw_infoframe_enable(type))
				ret |= BIT(i);
		} else {
			if (val & g4x_infoframe_enable(type))
				ret |= BIT(i);
		}
	}

	return ret;
}

/*
 * The data we write to the DIP data buffer registers is 1 byte bigger than the
 * HDMI infoframe size because of an ECC/reserved byte at position 3 (starting
 * at 0). It's also a byte used by DisplayPort so the same DIP registers can be
 * used for both technologies.
 *
 * DW0: Reserved/ECC/DP | HB2 | HB1 | HB0
 * DW1:       DB3       | DB2 | DB1 | DB0
 * DW2:       DB7       | DB6 | DB5 | DB4
 * DW3: ...
 *
 * (HB is Header Byte, DB is Data Byte)
 *
 * The hdmi pack() functions don't know about that hardware specific hole so we
 * trick them by giving an offset into the buffer and moving back the header
 * bytes by one.
 */
static void intel_write_infoframe(struct intel_encoder *encoder,
				  const struct intel_crtc_state *crtc_state,
				  enum hdmi_infoframe_type type,
				  const union hdmi_infoframe *frame)
{
	struct intel_digital_port *dig_port = enc_to_dig_port(encoder);
	u8 buffer[VIDEO_DIP_DATA_SIZE];
	ssize_t len;

	if ((crtc_state->infoframes.enable &
	     intel_hdmi_infoframe_enable(type)) == 0)
		return;

	if (drm_WARN_ON(encoder->base.dev, frame->any.type != type))
		return;

	/* see comment above for the reason for this offset */
	len = hdmi_infoframe_pack_only(frame, buffer + 1, sizeof(buffer) - 1);
	if (drm_WARN_ON(encoder->base.dev, len < 0))
		return;

	/* Insert the 'hole' (see big comment above) at position 3 */
	memmove(&buffer[0], &buffer[1], 3);
	buffer[3] = 0;
	len++;

	dig_port->write_infoframe(encoder, crtc_state, type, buffer, len);
}

void intel_read_infoframe(struct intel_encoder *encoder,
			  const struct intel_crtc_state *crtc_state,
			  enum hdmi_infoframe_type type,
			  union hdmi_infoframe *frame)
{
	struct intel_digital_port *dig_port = enc_to_dig_port(encoder);
	u8 buffer[VIDEO_DIP_DATA_SIZE];
	int ret;

	if ((crtc_state->infoframes.enable &
	     intel_hdmi_infoframe_enable(type)) == 0)
		return;

	dig_port->read_infoframe(encoder, crtc_state,
				       type, buffer, sizeof(buffer));

	/* Fill the 'hole' (see big comment above) at position 3 */
	memmove(&buffer[1], &buffer[0], 3);

	/* see comment above for the reason for this offset */
	ret = hdmi_infoframe_unpack(frame, buffer + 1, sizeof(buffer) - 1);
	if (ret) {
		drm_dbg_kms(encoder->base.dev,
			    "Failed to unpack infoframe type 0x%02x\n", type);
		return;
	}

	if (frame->any.type != type)
		drm_dbg_kms(encoder->base.dev,
			    "Found the wrong infoframe type 0x%x (expected 0x%02x)\n",
			    frame->any.type, type);
}

static bool
intel_hdmi_compute_avi_infoframe(struct intel_encoder *encoder,
				 struct intel_crtc_state *crtc_state,
				 struct drm_connector_state *conn_state)
{
	struct hdmi_avi_infoframe *frame = &crtc_state->infoframes.avi.avi;
	const struct drm_display_mode *adjusted_mode =
		&crtc_state->hw.adjusted_mode;
	struct drm_connector *connector = conn_state->connector;
	int ret;

	if (!crtc_state->has_infoframe)
		return true;

	crtc_state->infoframes.enable |=
		intel_hdmi_infoframe_enable(HDMI_INFOFRAME_TYPE_AVI);

	ret = drm_hdmi_avi_infoframe_from_display_mode(frame, connector,
						       adjusted_mode);
	if (ret)
		return false;

	if (crtc_state->output_format == INTEL_OUTPUT_FORMAT_YCBCR420)
		frame->colorspace = HDMI_COLORSPACE_YUV420;
	else if (crtc_state->output_format == INTEL_OUTPUT_FORMAT_YCBCR444)
		frame->colorspace = HDMI_COLORSPACE_YUV444;
	else
		frame->colorspace = HDMI_COLORSPACE_RGB;

	drm_hdmi_avi_infoframe_colorspace(frame, conn_state);

	/* nonsense combination */
	drm_WARN_ON(encoder->base.dev, crtc_state->limited_color_range &&
		    crtc_state->output_format != INTEL_OUTPUT_FORMAT_RGB);

	if (crtc_state->output_format == INTEL_OUTPUT_FORMAT_RGB) {
		drm_hdmi_avi_infoframe_quant_range(frame, connector,
						   adjusted_mode,
						   crtc_state->limited_color_range ?
						   HDMI_QUANTIZATION_RANGE_LIMITED :
						   HDMI_QUANTIZATION_RANGE_FULL);
	} else {
		frame->quantization_range = HDMI_QUANTIZATION_RANGE_DEFAULT;
		frame->ycc_quantization_range = HDMI_YCC_QUANTIZATION_RANGE_LIMITED;
	}

	drm_hdmi_avi_infoframe_content_type(frame, conn_state);

	/* TODO: handle pixel repetition for YCBCR420 outputs */

	ret = hdmi_avi_infoframe_check(frame);
	if (drm_WARN_ON(encoder->base.dev, ret))
		return false;

	return true;
}

static bool
intel_hdmi_compute_spd_infoframe(struct intel_encoder *encoder,
				 struct intel_crtc_state *crtc_state,
				 struct drm_connector_state *conn_state)
{
	struct hdmi_spd_infoframe *frame = &crtc_state->infoframes.spd.spd;
	int ret;

	if (!crtc_state->has_infoframe)
		return true;

	crtc_state->infoframes.enable |=
		intel_hdmi_infoframe_enable(HDMI_INFOFRAME_TYPE_SPD);

	ret = hdmi_spd_infoframe_init(frame, "Intel", "Integrated gfx");
	if (drm_WARN_ON(encoder->base.dev, ret))
		return false;

	frame->sdi = HDMI_SPD_SDI_PC;

	ret = hdmi_spd_infoframe_check(frame);
	if (drm_WARN_ON(encoder->base.dev, ret))
		return false;

	return true;
}

static bool
intel_hdmi_compute_hdmi_infoframe(struct intel_encoder *encoder,
				  struct intel_crtc_state *crtc_state,
				  struct drm_connector_state *conn_state)
{
	struct hdmi_vendor_infoframe *frame =
		&crtc_state->infoframes.hdmi.vendor.hdmi;
	const struct drm_display_info *info =
		&conn_state->connector->display_info;
	int ret;

	if (!crtc_state->has_infoframe || !info->has_hdmi_infoframe)
		return true;

	crtc_state->infoframes.enable |=
		intel_hdmi_infoframe_enable(HDMI_INFOFRAME_TYPE_VENDOR);

	ret = drm_hdmi_vendor_infoframe_from_display_mode(frame,
							  conn_state->connector,
							  &crtc_state->hw.adjusted_mode);
	if (drm_WARN_ON(encoder->base.dev, ret))
		return false;

	ret = hdmi_vendor_infoframe_check(frame);
	if (drm_WARN_ON(encoder->base.dev, ret))
		return false;

	return true;
}

static bool
intel_hdmi_compute_drm_infoframe(struct intel_encoder *encoder,
				 struct intel_crtc_state *crtc_state,
				 struct drm_connector_state *conn_state)
{
	struct hdmi_drm_infoframe *frame = &crtc_state->infoframes.drm.drm;
	struct drm_i915_private *dev_priv = to_i915(encoder->base.dev);
	int ret;

	if (DISPLAY_VER(dev_priv) < 10)
		return true;

	if (!crtc_state->has_infoframe)
		return true;

	if (!conn_state->hdr_output_metadata)
		return true;

	crtc_state->infoframes.enable |=
		intel_hdmi_infoframe_enable(HDMI_INFOFRAME_TYPE_DRM);

	ret = drm_hdmi_infoframe_set_hdr_metadata(frame, conn_state);
	if (ret < 0) {
		drm_dbg_kms(&dev_priv->drm,
			    "couldn't set HDR metadata in infoframe\n");
		return false;
	}

	ret = hdmi_drm_infoframe_check(frame);
	if (drm_WARN_ON(&dev_priv->drm, ret))
		return false;

	return true;
}

static void g4x_set_infoframes(struct intel_encoder *encoder,
			       bool enable,
			       const struct intel_crtc_state *crtc_state,
			       const struct drm_connector_state *conn_state)
{
	struct drm_i915_private *dev_priv = to_i915(encoder->base.dev);
	struct intel_digital_port *dig_port = enc_to_dig_port(encoder);
	struct intel_hdmi *intel_hdmi = &dig_port->hdmi;
	i915_reg_t reg = VIDEO_DIP_CTL;
	u32 val = intel_de_read(dev_priv, reg);
	u32 port = VIDEO_DIP_PORT(encoder->port);

	assert_hdmi_port_disabled(intel_hdmi);

	/* If the registers were not initialized yet, they might be zeroes,
	 * which means we're selecting the AVI DIP and we're setting its
	 * frequency to once. This seems to really confuse the HW and make
	 * things stop working (the register spec says the AVI always needs to
	 * be sent every VSync). So here we avoid writing to the register more
	 * than we need and also explicitly select the AVI DIP and explicitly
	 * set its frequency to every VSync. Avoiding to write it twice seems to
	 * be enough to solve the problem, but being defensive shouldn't hurt us
	 * either. */
	val |= VIDEO_DIP_SELECT_AVI | VIDEO_DIP_FREQ_VSYNC;

	if (!enable) {
		if (!(val & VIDEO_DIP_ENABLE))
			return;
		if (port != (val & VIDEO_DIP_PORT_MASK)) {
			drm_dbg_kms(&dev_priv->drm,
				    "video DIP still enabled on port %c\n",
				    (val & VIDEO_DIP_PORT_MASK) >> 29);
			return;
		}
		val &= ~(VIDEO_DIP_ENABLE | VIDEO_DIP_ENABLE_AVI |
			 VIDEO_DIP_ENABLE_VENDOR | VIDEO_DIP_ENABLE_SPD);
		intel_de_write(dev_priv, reg, val);
		intel_de_posting_read(dev_priv, reg);
		return;
	}

	if (port != (val & VIDEO_DIP_PORT_MASK)) {
		if (val & VIDEO_DIP_ENABLE) {
			drm_dbg_kms(&dev_priv->drm,
				    "video DIP already enabled on port %c\n",
				    (val & VIDEO_DIP_PORT_MASK) >> 29);
			return;
		}
		val &= ~VIDEO_DIP_PORT_MASK;
		val |= port;
	}

	val |= VIDEO_DIP_ENABLE;
	val &= ~(VIDEO_DIP_ENABLE_AVI |
		 VIDEO_DIP_ENABLE_VENDOR | VIDEO_DIP_ENABLE_SPD);

	intel_de_write(dev_priv, reg, val);
	intel_de_posting_read(dev_priv, reg);

	intel_write_infoframe(encoder, crtc_state,
			      HDMI_INFOFRAME_TYPE_AVI,
			      &crtc_state->infoframes.avi);
	intel_write_infoframe(encoder, crtc_state,
			      HDMI_INFOFRAME_TYPE_SPD,
			      &crtc_state->infoframes.spd);
	intel_write_infoframe(encoder, crtc_state,
			      HDMI_INFOFRAME_TYPE_VENDOR,
			      &crtc_state->infoframes.hdmi);
}

/*
 * Determine if default_phase=1 can be indicated in the GCP infoframe.
 *
 * From HDMI specification 1.4a:
 * - The first pixel of each Video Data Period shall always have a pixel packing phase of 0
 * - The first pixel following each Video Data Period shall have a pixel packing phase of 0
 * - The PP bits shall be constant for all GCPs and will be equal to the last packing phase
 * - The first pixel following every transition of HSYNC or VSYNC shall have a pixel packing
 *   phase of 0
 */
static bool gcp_default_phase_possible(int pipe_bpp,
				       const struct drm_display_mode *mode)
{
	unsigned int pixels_per_group;

	switch (pipe_bpp) {
	case 30:
		/* 4 pixels in 5 clocks */
		pixels_per_group = 4;
		break;
	case 36:
		/* 2 pixels in 3 clocks */
		pixels_per_group = 2;
		break;
	case 48:
		/* 1 pixel in 2 clocks */
		pixels_per_group = 1;
		break;
	default:
		/* phase information not relevant for 8bpc */
		return false;
	}

	return mode->crtc_hdisplay % pixels_per_group == 0 &&
		mode->crtc_htotal % pixels_per_group == 0 &&
		mode->crtc_hblank_start % pixels_per_group == 0 &&
		mode->crtc_hblank_end % pixels_per_group == 0 &&
		mode->crtc_hsync_start % pixels_per_group == 0 &&
		mode->crtc_hsync_end % pixels_per_group == 0 &&
		((mode->flags & DRM_MODE_FLAG_INTERLACE) == 0 ||
		 mode->crtc_htotal/2 % pixels_per_group == 0);
}

static bool intel_hdmi_set_gcp_infoframe(struct intel_encoder *encoder,
					 const struct intel_crtc_state *crtc_state,
					 const struct drm_connector_state *conn_state)
{
	struct drm_i915_private *dev_priv = to_i915(encoder->base.dev);
	struct intel_crtc *crtc = to_intel_crtc(crtc_state->uapi.crtc);
	i915_reg_t reg;

	if ((crtc_state->infoframes.enable &
	     intel_hdmi_infoframe_enable(HDMI_PACKET_TYPE_GENERAL_CONTROL)) == 0)
		return false;

	if (HAS_DDI(dev_priv))
		reg = HSW_TVIDEO_DIP_GCP(crtc_state->cpu_transcoder);
	else if (IS_VALLEYVIEW(dev_priv) || IS_CHERRYVIEW(dev_priv))
		reg = VLV_TVIDEO_DIP_GCP(crtc->pipe);
	else if (HAS_PCH_SPLIT(dev_priv))
		reg = TVIDEO_DIP_GCP(crtc->pipe);
	else
		return false;

	intel_de_write(dev_priv, reg, crtc_state->infoframes.gcp);

	return true;
}

void intel_hdmi_read_gcp_infoframe(struct intel_encoder *encoder,
				   struct intel_crtc_state *crtc_state)
{
	struct drm_i915_private *dev_priv = to_i915(encoder->base.dev);
	struct intel_crtc *crtc = to_intel_crtc(crtc_state->uapi.crtc);
	i915_reg_t reg;

	if ((crtc_state->infoframes.enable &
	     intel_hdmi_infoframe_enable(HDMI_PACKET_TYPE_GENERAL_CONTROL)) == 0)
		return;

	if (HAS_DDI(dev_priv))
		reg = HSW_TVIDEO_DIP_GCP(crtc_state->cpu_transcoder);
	else if (IS_VALLEYVIEW(dev_priv) || IS_CHERRYVIEW(dev_priv))
		reg = VLV_TVIDEO_DIP_GCP(crtc->pipe);
	else if (HAS_PCH_SPLIT(dev_priv))
		reg = TVIDEO_DIP_GCP(crtc->pipe);
	else
		return;

	crtc_state->infoframes.gcp = intel_de_read(dev_priv, reg);
}

static void intel_hdmi_compute_gcp_infoframe(struct intel_encoder *encoder,
					     struct intel_crtc_state *crtc_state,
					     struct drm_connector_state *conn_state)
{
	struct drm_i915_private *dev_priv = to_i915(encoder->base.dev);

	if (IS_G4X(dev_priv) || !crtc_state->has_infoframe)
		return;

	crtc_state->infoframes.enable |=
		intel_hdmi_infoframe_enable(HDMI_PACKET_TYPE_GENERAL_CONTROL);

	/* Indicate color indication for deep color mode */
	if (crtc_state->pipe_bpp > 24)
		crtc_state->infoframes.gcp |= GCP_COLOR_INDICATION;

	/* Enable default_phase whenever the display mode is suitably aligned */
	if (gcp_default_phase_possible(crtc_state->pipe_bpp,
				       &crtc_state->hw.adjusted_mode))
		crtc_state->infoframes.gcp |= GCP_DEFAULT_PHASE_ENABLE;
}

static void ibx_set_infoframes(struct intel_encoder *encoder,
			       bool enable,
			       const struct intel_crtc_state *crtc_state,
			       const struct drm_connector_state *conn_state)
{
	struct drm_i915_private *dev_priv = to_i915(encoder->base.dev);
	struct intel_crtc *intel_crtc = to_intel_crtc(crtc_state->uapi.crtc);
	struct intel_digital_port *dig_port = enc_to_dig_port(encoder);
	struct intel_hdmi *intel_hdmi = &dig_port->hdmi;
	i915_reg_t reg = TVIDEO_DIP_CTL(intel_crtc->pipe);
	u32 val = intel_de_read(dev_priv, reg);
	u32 port = VIDEO_DIP_PORT(encoder->port);

	assert_hdmi_port_disabled(intel_hdmi);

	/* See the big comment in g4x_set_infoframes() */
	val |= VIDEO_DIP_SELECT_AVI | VIDEO_DIP_FREQ_VSYNC;

	if (!enable) {
		if (!(val & VIDEO_DIP_ENABLE))
			return;
		val &= ~(VIDEO_DIP_ENABLE | VIDEO_DIP_ENABLE_AVI |
			 VIDEO_DIP_ENABLE_VENDOR | VIDEO_DIP_ENABLE_GAMUT |
			 VIDEO_DIP_ENABLE_SPD | VIDEO_DIP_ENABLE_GCP);
		intel_de_write(dev_priv, reg, val);
		intel_de_posting_read(dev_priv, reg);
		return;
	}

	if (port != (val & VIDEO_DIP_PORT_MASK)) {
		drm_WARN(&dev_priv->drm, val & VIDEO_DIP_ENABLE,
			 "DIP already enabled on port %c\n",
			 (val & VIDEO_DIP_PORT_MASK) >> 29);
		val &= ~VIDEO_DIP_PORT_MASK;
		val |= port;
	}

	val |= VIDEO_DIP_ENABLE;
	val &= ~(VIDEO_DIP_ENABLE_AVI |
		 VIDEO_DIP_ENABLE_VENDOR | VIDEO_DIP_ENABLE_GAMUT |
		 VIDEO_DIP_ENABLE_SPD | VIDEO_DIP_ENABLE_GCP);

	if (intel_hdmi_set_gcp_infoframe(encoder, crtc_state, conn_state))
		val |= VIDEO_DIP_ENABLE_GCP;

	intel_de_write(dev_priv, reg, val);
	intel_de_posting_read(dev_priv, reg);

	intel_write_infoframe(encoder, crtc_state,
			      HDMI_INFOFRAME_TYPE_AVI,
			      &crtc_state->infoframes.avi);
	intel_write_infoframe(encoder, crtc_state,
			      HDMI_INFOFRAME_TYPE_SPD,
			      &crtc_state->infoframes.spd);
	intel_write_infoframe(encoder, crtc_state,
			      HDMI_INFOFRAME_TYPE_VENDOR,
			      &crtc_state->infoframes.hdmi);
}

static void cpt_set_infoframes(struct intel_encoder *encoder,
			       bool enable,
			       const struct intel_crtc_state *crtc_state,
			       const struct drm_connector_state *conn_state)
{
	struct drm_i915_private *dev_priv = to_i915(encoder->base.dev);
	struct intel_crtc *intel_crtc = to_intel_crtc(crtc_state->uapi.crtc);
	struct intel_hdmi *intel_hdmi = enc_to_intel_hdmi(encoder);
	i915_reg_t reg = TVIDEO_DIP_CTL(intel_crtc->pipe);
	u32 val = intel_de_read(dev_priv, reg);

	assert_hdmi_port_disabled(intel_hdmi);

	/* See the big comment in g4x_set_infoframes() */
	val |= VIDEO_DIP_SELECT_AVI | VIDEO_DIP_FREQ_VSYNC;

	if (!enable) {
		if (!(val & VIDEO_DIP_ENABLE))
			return;
		val &= ~(VIDEO_DIP_ENABLE | VIDEO_DIP_ENABLE_AVI |
			 VIDEO_DIP_ENABLE_VENDOR | VIDEO_DIP_ENABLE_GAMUT |
			 VIDEO_DIP_ENABLE_SPD | VIDEO_DIP_ENABLE_GCP);
		intel_de_write(dev_priv, reg, val);
		intel_de_posting_read(dev_priv, reg);
		return;
	}

	/* Set both together, unset both together: see the spec. */
	val |= VIDEO_DIP_ENABLE | VIDEO_DIP_ENABLE_AVI;
	val &= ~(VIDEO_DIP_ENABLE_VENDOR | VIDEO_DIP_ENABLE_GAMUT |
		 VIDEO_DIP_ENABLE_SPD | VIDEO_DIP_ENABLE_GCP);

	if (intel_hdmi_set_gcp_infoframe(encoder, crtc_state, conn_state))
		val |= VIDEO_DIP_ENABLE_GCP;

	intel_de_write(dev_priv, reg, val);
	intel_de_posting_read(dev_priv, reg);

	intel_write_infoframe(encoder, crtc_state,
			      HDMI_INFOFRAME_TYPE_AVI,
			      &crtc_state->infoframes.avi);
	intel_write_infoframe(encoder, crtc_state,
			      HDMI_INFOFRAME_TYPE_SPD,
			      &crtc_state->infoframes.spd);
	intel_write_infoframe(encoder, crtc_state,
			      HDMI_INFOFRAME_TYPE_VENDOR,
			      &crtc_state->infoframes.hdmi);
}

static void vlv_set_infoframes(struct intel_encoder *encoder,
			       bool enable,
			       const struct intel_crtc_state *crtc_state,
			       const struct drm_connector_state *conn_state)
{
	struct drm_i915_private *dev_priv = to_i915(encoder->base.dev);
	struct intel_crtc *intel_crtc = to_intel_crtc(crtc_state->uapi.crtc);
	struct intel_hdmi *intel_hdmi = enc_to_intel_hdmi(encoder);
	i915_reg_t reg = VLV_TVIDEO_DIP_CTL(intel_crtc->pipe);
	u32 val = intel_de_read(dev_priv, reg);
	u32 port = VIDEO_DIP_PORT(encoder->port);

	assert_hdmi_port_disabled(intel_hdmi);

	/* See the big comment in g4x_set_infoframes() */
	val |= VIDEO_DIP_SELECT_AVI | VIDEO_DIP_FREQ_VSYNC;

	if (!enable) {
		if (!(val & VIDEO_DIP_ENABLE))
			return;
		val &= ~(VIDEO_DIP_ENABLE | VIDEO_DIP_ENABLE_AVI |
			 VIDEO_DIP_ENABLE_VENDOR | VIDEO_DIP_ENABLE_GAMUT |
			 VIDEO_DIP_ENABLE_SPD | VIDEO_DIP_ENABLE_GCP);
		intel_de_write(dev_priv, reg, val);
		intel_de_posting_read(dev_priv, reg);
		return;
	}

	if (port != (val & VIDEO_DIP_PORT_MASK)) {
		drm_WARN(&dev_priv->drm, val & VIDEO_DIP_ENABLE,
			 "DIP already enabled on port %c\n",
			 (val & VIDEO_DIP_PORT_MASK) >> 29);
		val &= ~VIDEO_DIP_PORT_MASK;
		val |= port;
	}

	val |= VIDEO_DIP_ENABLE;
	val &= ~(VIDEO_DIP_ENABLE_AVI |
		 VIDEO_DIP_ENABLE_VENDOR | VIDEO_DIP_ENABLE_GAMUT |
		 VIDEO_DIP_ENABLE_SPD | VIDEO_DIP_ENABLE_GCP);

	if (intel_hdmi_set_gcp_infoframe(encoder, crtc_state, conn_state))
		val |= VIDEO_DIP_ENABLE_GCP;

	intel_de_write(dev_priv, reg, val);
	intel_de_posting_read(dev_priv, reg);

	intel_write_infoframe(encoder, crtc_state,
			      HDMI_INFOFRAME_TYPE_AVI,
			      &crtc_state->infoframes.avi);
	intel_write_infoframe(encoder, crtc_state,
			      HDMI_INFOFRAME_TYPE_SPD,
			      &crtc_state->infoframes.spd);
	intel_write_infoframe(encoder, crtc_state,
			      HDMI_INFOFRAME_TYPE_VENDOR,
			      &crtc_state->infoframes.hdmi);
}

static void hsw_set_infoframes(struct intel_encoder *encoder,
			       bool enable,
			       const struct intel_crtc_state *crtc_state,
			       const struct drm_connector_state *conn_state)
{
	struct drm_i915_private *dev_priv = to_i915(encoder->base.dev);
	i915_reg_t reg = HSW_TVIDEO_DIP_CTL(crtc_state->cpu_transcoder);
	u32 val = intel_de_read(dev_priv, reg);

	assert_hdmi_transcoder_func_disabled(dev_priv,
					     crtc_state->cpu_transcoder);

	val &= ~(VIDEO_DIP_ENABLE_VSC_HSW | VIDEO_DIP_ENABLE_AVI_HSW |
		 VIDEO_DIP_ENABLE_GCP_HSW | VIDEO_DIP_ENABLE_VS_HSW |
		 VIDEO_DIP_ENABLE_GMP_HSW | VIDEO_DIP_ENABLE_SPD_HSW |
		 VIDEO_DIP_ENABLE_DRM_GLK);

	if (!enable) {
		intel_de_write(dev_priv, reg, val);
		intel_de_posting_read(dev_priv, reg);
		return;
	}

	if (intel_hdmi_set_gcp_infoframe(encoder, crtc_state, conn_state))
		val |= VIDEO_DIP_ENABLE_GCP_HSW;

	intel_de_write(dev_priv, reg, val);
	intel_de_posting_read(dev_priv, reg);

	intel_write_infoframe(encoder, crtc_state,
			      HDMI_INFOFRAME_TYPE_AVI,
			      &crtc_state->infoframes.avi);
	intel_write_infoframe(encoder, crtc_state,
			      HDMI_INFOFRAME_TYPE_SPD,
			      &crtc_state->infoframes.spd);
	intel_write_infoframe(encoder, crtc_state,
			      HDMI_INFOFRAME_TYPE_VENDOR,
			      &crtc_state->infoframes.hdmi);
	intel_write_infoframe(encoder, crtc_state,
			      HDMI_INFOFRAME_TYPE_DRM,
			      &crtc_state->infoframes.drm);
}

void intel_dp_dual_mode_set_tmds_output(struct intel_hdmi *hdmi, bool enable)
{
	struct drm_i915_private *dev_priv = to_i915(intel_hdmi_to_dev(hdmi));
	struct i2c_adapter *adapter =
		intel_gmbus_get_adapter(dev_priv, hdmi->ddc_bus);

	if (hdmi->dp_dual_mode.type < DRM_DP_DUAL_MODE_TYPE2_DVI)
		return;

	drm_dbg_kms(&dev_priv->drm, "%s DP dual mode adaptor TMDS output\n",
		    enable ? "Enabling" : "Disabling");

	drm_dp_dual_mode_set_tmds_output(&dev_priv->drm, hdmi->dp_dual_mode.type, adapter, enable);
}

static int intel_hdmi_hdcp_read(struct intel_digital_port *dig_port,
				unsigned int offset, void *buffer, size_t size)
{
	struct drm_i915_private *i915 = to_i915(dig_port->base.base.dev);
	struct intel_hdmi *hdmi = &dig_port->hdmi;
	struct i2c_adapter *adapter = intel_gmbus_get_adapter(i915,
							      hdmi->ddc_bus);
	int ret;
	u8 start = offset & 0xff;
	struct i2c_msg msgs[] = {
		{
			.addr = DRM_HDCP_DDC_ADDR,
			.flags = 0,
			.len = 1,
			.buf = &start,
		},
		{
			.addr = DRM_HDCP_DDC_ADDR,
			.flags = I2C_M_RD,
			.len = size,
			.buf = buffer
		}
	};
	ret = i2c_transfer(adapter, msgs, ARRAY_SIZE(msgs));
	if (ret == ARRAY_SIZE(msgs))
		return 0;
	return ret >= 0 ? -EIO : ret;
}

static int intel_hdmi_hdcp_write(struct intel_digital_port *dig_port,
				 unsigned int offset, void *buffer, size_t size)
{
	struct drm_i915_private *i915 = to_i915(dig_port->base.base.dev);
	struct intel_hdmi *hdmi = &dig_port->hdmi;
	struct i2c_adapter *adapter = intel_gmbus_get_adapter(i915,
							      hdmi->ddc_bus);
	int ret;
	u8 *write_buf;
	struct i2c_msg msg;

	write_buf = kzalloc(size + 1, GFP_KERNEL);
	if (!write_buf)
		return -ENOMEM;

	write_buf[0] = offset & 0xff;
	memcpy(&write_buf[1], buffer, size);

	msg.addr = DRM_HDCP_DDC_ADDR;
	msg.flags = 0,
	msg.len = size + 1,
	msg.buf = write_buf;

	ret = i2c_transfer(adapter, &msg, 1);
	if (ret == 1)
		ret = 0;
	else if (ret >= 0)
		ret = -EIO;

	kfree(write_buf);
	return ret;
}

static
int intel_hdmi_hdcp_write_an_aksv(struct intel_digital_port *dig_port,
				  u8 *an)
{
	struct drm_i915_private *i915 = to_i915(dig_port->base.base.dev);
	struct intel_hdmi *hdmi = &dig_port->hdmi;
	struct i2c_adapter *adapter = intel_gmbus_get_adapter(i915,
							      hdmi->ddc_bus);
	int ret;

	ret = intel_hdmi_hdcp_write(dig_port, DRM_HDCP_DDC_AN, an,
				    DRM_HDCP_AN_LEN);
	if (ret) {
		drm_dbg_kms(&i915->drm, "Write An over DDC failed (%d)\n",
			    ret);
		return ret;
	}

	ret = intel_gmbus_output_aksv(adapter);
	if (ret < 0) {
		drm_dbg_kms(&i915->drm, "Failed to output aksv (%d)\n", ret);
		return ret;
	}
	return 0;
}

static int intel_hdmi_hdcp_read_bksv(struct intel_digital_port *dig_port,
				     u8 *bksv)
{
	struct drm_i915_private *i915 = to_i915(dig_port->base.base.dev);

	int ret;
	ret = intel_hdmi_hdcp_read(dig_port, DRM_HDCP_DDC_BKSV, bksv,
				   DRM_HDCP_KSV_LEN);
	if (ret)
		drm_dbg_kms(&i915->drm, "Read Bksv over DDC failed (%d)\n",
			    ret);
	return ret;
}

static
int intel_hdmi_hdcp_read_bstatus(struct intel_digital_port *dig_port,
				 u8 *bstatus)
{
	struct drm_i915_private *i915 = to_i915(dig_port->base.base.dev);

	int ret;
	ret = intel_hdmi_hdcp_read(dig_port, DRM_HDCP_DDC_BSTATUS,
				   bstatus, DRM_HDCP_BSTATUS_LEN);
	if (ret)
		drm_dbg_kms(&i915->drm, "Read bstatus over DDC failed (%d)\n",
			    ret);
	return ret;
}

static
int intel_hdmi_hdcp_repeater_present(struct intel_digital_port *dig_port,
				     bool *repeater_present)
{
	struct drm_i915_private *i915 = to_i915(dig_port->base.base.dev);
	int ret;
	u8 val;

	ret = intel_hdmi_hdcp_read(dig_port, DRM_HDCP_DDC_BCAPS, &val, 1);
	if (ret) {
		drm_dbg_kms(&i915->drm, "Read bcaps over DDC failed (%d)\n",
			    ret);
		return ret;
	}
	*repeater_present = val & DRM_HDCP_DDC_BCAPS_REPEATER_PRESENT;
	return 0;
}

static
int intel_hdmi_hdcp_read_ri_prime(struct intel_digital_port *dig_port,
				  u8 *ri_prime)
{
	struct drm_i915_private *i915 = to_i915(dig_port->base.base.dev);

	int ret;
	ret = intel_hdmi_hdcp_read(dig_port, DRM_HDCP_DDC_RI_PRIME,
				   ri_prime, DRM_HDCP_RI_LEN);
	if (ret)
		drm_dbg_kms(&i915->drm, "Read Ri' over DDC failed (%d)\n",
			    ret);
	return ret;
}

static
int intel_hdmi_hdcp_read_ksv_ready(struct intel_digital_port *dig_port,
				   bool *ksv_ready)
{
	struct drm_i915_private *i915 = to_i915(dig_port->base.base.dev);
	int ret;
	u8 val;

	ret = intel_hdmi_hdcp_read(dig_port, DRM_HDCP_DDC_BCAPS, &val, 1);
	if (ret) {
		drm_dbg_kms(&i915->drm, "Read bcaps over DDC failed (%d)\n",
			    ret);
		return ret;
	}
	*ksv_ready = val & DRM_HDCP_DDC_BCAPS_KSV_FIFO_READY;
	return 0;
}

static
int intel_hdmi_hdcp_read_ksv_fifo(struct intel_digital_port *dig_port,
				  int num_downstream, u8 *ksv_fifo)
{
	struct drm_i915_private *i915 = to_i915(dig_port->base.base.dev);
	int ret;
	ret = intel_hdmi_hdcp_read(dig_port, DRM_HDCP_DDC_KSV_FIFO,
				   ksv_fifo, num_downstream * DRM_HDCP_KSV_LEN);
	if (ret) {
		drm_dbg_kms(&i915->drm,
			    "Read ksv fifo over DDC failed (%d)\n", ret);
		return ret;
	}
	return 0;
}

static
int intel_hdmi_hdcp_read_v_prime_part(struct intel_digital_port *dig_port,
				      int i, u32 *part)
{
	struct drm_i915_private *i915 = to_i915(dig_port->base.base.dev);
	int ret;

	if (i >= DRM_HDCP_V_PRIME_NUM_PARTS)
		return -EINVAL;

	ret = intel_hdmi_hdcp_read(dig_port, DRM_HDCP_DDC_V_PRIME(i),
				   part, DRM_HDCP_V_PRIME_PART_LEN);
	if (ret)
		drm_dbg_kms(&i915->drm, "Read V'[%d] over DDC failed (%d)\n",
			    i, ret);
	return ret;
}

static int kbl_repositioning_enc_en_signal(struct intel_connector *connector,
					   enum transcoder cpu_transcoder)
{
	struct drm_i915_private *dev_priv = to_i915(connector->base.dev);
	struct intel_digital_port *dig_port = intel_attached_dig_port(connector);
	struct drm_crtc *crtc = connector->base.state->crtc;
	struct intel_crtc *intel_crtc = container_of(crtc,
						     struct intel_crtc, base);
	u32 scanline;
	int ret;

	for (;;) {
		scanline = intel_de_read(dev_priv, PIPEDSL(intel_crtc->pipe));
		if (scanline > 100 && scanline < 200)
			break;
		usleep_range(25, 50);
	}

	ret = intel_ddi_toggle_hdcp_bits(&dig_port->base, cpu_transcoder,
					 false, TRANS_DDI_HDCP_SIGNALLING);
	if (ret) {
		drm_err(&dev_priv->drm,
			"Disable HDCP signalling failed (%d)\n", ret);
		return ret;
	}

	ret = intel_ddi_toggle_hdcp_bits(&dig_port->base, cpu_transcoder,
					 true, TRANS_DDI_HDCP_SIGNALLING);
	if (ret) {
		drm_err(&dev_priv->drm,
			"Enable HDCP signalling failed (%d)\n", ret);
		return ret;
	}

	return 0;
}

static
int intel_hdmi_hdcp_toggle_signalling(struct intel_digital_port *dig_port,
				      enum transcoder cpu_transcoder,
				      bool enable)
{
	struct intel_hdmi *hdmi = &dig_port->hdmi;
	struct intel_connector *connector = hdmi->attached_connector;
	struct drm_i915_private *dev_priv = to_i915(connector->base.dev);
	int ret;

	if (!enable)
		usleep_range(6, 60); /* Bspec says >= 6us */

	ret = intel_ddi_toggle_hdcp_bits(&dig_port->base,
					 cpu_transcoder, enable,
					 TRANS_DDI_HDCP_SIGNALLING);
	if (ret) {
		drm_err(&dev_priv->drm, "%s HDCP signalling failed (%d)\n",
			enable ? "Enable" : "Disable", ret);
		return ret;
	}

	/*
	 * WA: To fix incorrect positioning of the window of
	 * opportunity and enc_en signalling in KABYLAKE.
	 */
	if (IS_KABYLAKE(dev_priv) && enable)
		return kbl_repositioning_enc_en_signal(connector,
						       cpu_transcoder);

	return 0;
}

static
bool intel_hdmi_hdcp_check_link_once(struct intel_digital_port *dig_port,
				     struct intel_connector *connector)
{
	struct drm_i915_private *i915 = to_i915(dig_port->base.base.dev);
	enum port port = dig_port->base.port;
	enum transcoder cpu_transcoder = connector->hdcp.cpu_transcoder;
	int ret;
	union {
		u32 reg;
		u8 shim[DRM_HDCP_RI_LEN];
	} ri;

	ret = intel_hdmi_hdcp_read_ri_prime(dig_port, ri.shim);
	if (ret)
		return false;

	intel_de_write(i915, HDCP_RPRIME(i915, cpu_transcoder, port), ri.reg);

	/* Wait for Ri prime match */
	if (wait_for((intel_de_read(i915, HDCP_STATUS(i915, cpu_transcoder, port)) &
		      (HDCP_STATUS_RI_MATCH | HDCP_STATUS_ENC)) ==
		     (HDCP_STATUS_RI_MATCH | HDCP_STATUS_ENC), 1)) {
		drm_dbg_kms(&i915->drm, "Ri' mismatch detected (%x)\n",
			intel_de_read(i915, HDCP_STATUS(i915, cpu_transcoder,
							port)));
		return false;
	}
	return true;
}

static
bool intel_hdmi_hdcp_check_link(struct intel_digital_port *dig_port,
				struct intel_connector *connector)
{
	struct drm_i915_private *i915 = to_i915(dig_port->base.base.dev);
	int retry;

	for (retry = 0; retry < 3; retry++)
		if (intel_hdmi_hdcp_check_link_once(dig_port, connector))
			return true;

	drm_err(&i915->drm, "Link check failed\n");
	return false;
}

struct hdcp2_hdmi_msg_timeout {
	u8 msg_id;
	u16 timeout;
};

static const struct hdcp2_hdmi_msg_timeout hdcp2_msg_timeout[] = {
	{ HDCP_2_2_AKE_SEND_CERT, HDCP_2_2_CERT_TIMEOUT_MS, },
	{ HDCP_2_2_AKE_SEND_PAIRING_INFO, HDCP_2_2_PAIRING_TIMEOUT_MS, },
	{ HDCP_2_2_LC_SEND_LPRIME, HDCP_2_2_HDMI_LPRIME_TIMEOUT_MS, },
	{ HDCP_2_2_REP_SEND_RECVID_LIST, HDCP_2_2_RECVID_LIST_TIMEOUT_MS, },
	{ HDCP_2_2_REP_STREAM_READY, HDCP_2_2_STREAM_READY_TIMEOUT_MS, },
};

static
int intel_hdmi_hdcp2_read_rx_status(struct intel_digital_port *dig_port,
				    u8 *rx_status)
{
	return intel_hdmi_hdcp_read(dig_port,
				    HDCP_2_2_HDMI_REG_RXSTATUS_OFFSET,
				    rx_status,
				    HDCP_2_2_HDMI_RXSTATUS_LEN);
}

static int get_hdcp2_msg_timeout(u8 msg_id, bool is_paired)
{
	int i;

	if (msg_id == HDCP_2_2_AKE_SEND_HPRIME) {
		if (is_paired)
			return HDCP_2_2_HPRIME_PAIRED_TIMEOUT_MS;
		else
			return HDCP_2_2_HPRIME_NO_PAIRED_TIMEOUT_MS;
	}

	for (i = 0; i < ARRAY_SIZE(hdcp2_msg_timeout); i++) {
		if (hdcp2_msg_timeout[i].msg_id == msg_id)
			return hdcp2_msg_timeout[i].timeout;
	}

	return -EINVAL;
}

static int
hdcp2_detect_msg_availability(struct intel_digital_port *dig_port,
			      u8 msg_id, bool *msg_ready,
			      ssize_t *msg_sz)
{
	struct drm_i915_private *i915 = to_i915(dig_port->base.base.dev);
	u8 rx_status[HDCP_2_2_HDMI_RXSTATUS_LEN];
	int ret;

	ret = intel_hdmi_hdcp2_read_rx_status(dig_port, rx_status);
	if (ret < 0) {
		drm_dbg_kms(&i915->drm, "rx_status read failed. Err %d\n",
			    ret);
		return ret;
	}

	*msg_sz = ((HDCP_2_2_HDMI_RXSTATUS_MSG_SZ_HI(rx_status[1]) << 8) |
		  rx_status[0]);

	if (msg_id == HDCP_2_2_REP_SEND_RECVID_LIST)
		*msg_ready = (HDCP_2_2_HDMI_RXSTATUS_READY(rx_status[1]) &&
			     *msg_sz);
	else
		*msg_ready = *msg_sz;

	return 0;
}

static ssize_t
intel_hdmi_hdcp2_wait_for_msg(struct intel_digital_port *dig_port,
			      u8 msg_id, bool paired)
{
	struct drm_i915_private *i915 = to_i915(dig_port->base.base.dev);
	bool msg_ready = false;
	int timeout, ret;
	ssize_t msg_sz = 0;

	timeout = get_hdcp2_msg_timeout(msg_id, paired);
	if (timeout < 0)
		return timeout;

	ret = __wait_for(ret = hdcp2_detect_msg_availability(dig_port,
							     msg_id, &msg_ready,
							     &msg_sz),
			 !ret && msg_ready && msg_sz, timeout * 1000,
			 1000, 5 * 1000);
	if (ret)
		drm_dbg_kms(&i915->drm, "msg_id: %d, ret: %d, timeout: %d\n",
			    msg_id, ret, timeout);

	return ret ? ret : msg_sz;
}

static
int intel_hdmi_hdcp2_write_msg(struct intel_digital_port *dig_port,
			       void *buf, size_t size)
{
	unsigned int offset;

	offset = HDCP_2_2_HDMI_REG_WR_MSG_OFFSET;
	return intel_hdmi_hdcp_write(dig_port, offset, buf, size);
}

static
int intel_hdmi_hdcp2_read_msg(struct intel_digital_port *dig_port,
			      u8 msg_id, void *buf, size_t size)
{
	struct drm_i915_private *i915 = to_i915(dig_port->base.base.dev);
	struct intel_hdmi *hdmi = &dig_port->hdmi;
	struct intel_hdcp *hdcp = &hdmi->attached_connector->hdcp;
	unsigned int offset;
	ssize_t ret;

	ret = intel_hdmi_hdcp2_wait_for_msg(dig_port, msg_id,
					    hdcp->is_paired);
	if (ret < 0)
		return ret;

	/*
	 * Available msg size should be equal to or lesser than the
	 * available buffer.
	 */
	if (ret > size) {
		drm_dbg_kms(&i915->drm,
			    "msg_sz(%zd) is more than exp size(%zu)\n",
			    ret, size);
		return -1;
	}

	offset = HDCP_2_2_HDMI_REG_RD_MSG_OFFSET;
	ret = intel_hdmi_hdcp_read(dig_port, offset, buf, ret);
	if (ret)
		drm_dbg_kms(&i915->drm, "Failed to read msg_id: %d(%zd)\n",
			    msg_id, ret);

	return ret;
}

static
int intel_hdmi_hdcp2_check_link(struct intel_digital_port *dig_port,
				struct intel_connector *connector)
{
	u8 rx_status[HDCP_2_2_HDMI_RXSTATUS_LEN];
	int ret;

	ret = intel_hdmi_hdcp2_read_rx_status(dig_port, rx_status);
	if (ret)
		return ret;

	/*
	 * Re-auth request and Link Integrity Failures are represented by
	 * same bit. i.e reauth_req.
	 */
	if (HDCP_2_2_HDMI_RXSTATUS_REAUTH_REQ(rx_status[1]))
		ret = HDCP_REAUTH_REQUEST;
	else if (HDCP_2_2_HDMI_RXSTATUS_READY(rx_status[1]))
		ret = HDCP_TOPOLOGY_CHANGE;

	return ret;
}

static
int intel_hdmi_hdcp2_capable(struct intel_digital_port *dig_port,
			     bool *capable)
{
	u8 hdcp2_version;
	int ret;

	*capable = false;
	ret = intel_hdmi_hdcp_read(dig_port, HDCP_2_2_HDMI_REG_VER_OFFSET,
				   &hdcp2_version, sizeof(hdcp2_version));
	if (!ret && hdcp2_version & HDCP_2_2_HDMI_SUPPORT_MASK)
		*capable = true;

	return ret;
}

static const struct intel_hdcp_shim intel_hdmi_hdcp_shim = {
	.write_an_aksv = intel_hdmi_hdcp_write_an_aksv,
	.read_bksv = intel_hdmi_hdcp_read_bksv,
	.read_bstatus = intel_hdmi_hdcp_read_bstatus,
	.repeater_present = intel_hdmi_hdcp_repeater_present,
	.read_ri_prime = intel_hdmi_hdcp_read_ri_prime,
	.read_ksv_ready = intel_hdmi_hdcp_read_ksv_ready,
	.read_ksv_fifo = intel_hdmi_hdcp_read_ksv_fifo,
	.read_v_prime_part = intel_hdmi_hdcp_read_v_prime_part,
	.toggle_signalling = intel_hdmi_hdcp_toggle_signalling,
	.check_link = intel_hdmi_hdcp_check_link,
	.write_2_2_msg = intel_hdmi_hdcp2_write_msg,
	.read_2_2_msg = intel_hdmi_hdcp2_read_msg,
	.check_2_2_link	= intel_hdmi_hdcp2_check_link,
	.hdcp_2_2_capable = intel_hdmi_hdcp2_capable,
	.protocol = HDCP_PROTOCOL_HDMI,
};

static int intel_hdmi_source_max_tmds_clock(struct intel_encoder *encoder)
{
	struct drm_i915_private *dev_priv = to_i915(encoder->base.dev);
	int max_tmds_clock, vbt_max_tmds_clock;

	if (DISPLAY_VER(dev_priv) >= 10)
		max_tmds_clock = 594000;
	else if (DISPLAY_VER(dev_priv) >= 8 || IS_HASWELL(dev_priv))
		max_tmds_clock = 300000;
	else if (DISPLAY_VER(dev_priv) >= 5)
		max_tmds_clock = 225000;
	else
		max_tmds_clock = 165000;

	vbt_max_tmds_clock = intel_bios_max_tmds_clock(encoder);
	if (vbt_max_tmds_clock)
		max_tmds_clock = min(max_tmds_clock, vbt_max_tmds_clock);

	return max_tmds_clock;
}

static bool intel_has_hdmi_sink(struct intel_hdmi *hdmi,
				const struct drm_connector_state *conn_state)
{
	return hdmi->has_hdmi_sink &&
		READ_ONCE(to_intel_digital_connector_state(conn_state)->force_audio) != HDMI_AUDIO_OFF_DVI;
}

static int hdmi_port_clock_limit(struct intel_hdmi *hdmi,
				 bool respect_downstream_limits,
				 bool has_hdmi_sink)
{
	struct intel_encoder *encoder = &hdmi_to_dig_port(hdmi)->base;
	int max_tmds_clock = intel_hdmi_source_max_tmds_clock(encoder);

	if (respect_downstream_limits) {
		struct intel_connector *connector = hdmi->attached_connector;
		const struct drm_display_info *info = &connector->base.display_info;

		if (hdmi->dp_dual_mode.max_tmds_clock)
			max_tmds_clock = min(max_tmds_clock,
					     hdmi->dp_dual_mode.max_tmds_clock);

		if (info->max_tmds_clock)
			max_tmds_clock = min(max_tmds_clock,
					     info->max_tmds_clock);
		else if (!has_hdmi_sink)
			max_tmds_clock = min(max_tmds_clock, 165000);
	}

	return max_tmds_clock;
}

static enum drm_mode_status
hdmi_port_clock_valid(struct intel_hdmi *hdmi,
		      int clock, bool respect_downstream_limits,
		      bool has_hdmi_sink)
{
	struct drm_i915_private *dev_priv = to_i915(intel_hdmi_to_dev(hdmi));

	if (clock < 25000)
		return MODE_CLOCK_LOW;
	if (clock > hdmi_port_clock_limit(hdmi, respect_downstream_limits,
					  has_hdmi_sink))
		return MODE_CLOCK_HIGH;

	/* GLK DPLL can't generate 446-480 MHz */
	if (IS_GEMINILAKE(dev_priv) && clock > 446666 && clock < 480000)
		return MODE_CLOCK_RANGE;

	/* BXT/GLK DPLL can't generate 223-240 MHz */
	if ((IS_GEMINILAKE(dev_priv) || IS_BROXTON(dev_priv)) &&
	    clock > 223333 && clock < 240000)
		return MODE_CLOCK_RANGE;

	/* CHV DPLL can't generate 216-240 MHz */
	if (IS_CHERRYVIEW(dev_priv) && clock > 216000 && clock < 240000)
		return MODE_CLOCK_RANGE;

	return MODE_OK;
}

static int intel_hdmi_port_clock(int clock, int bpc)
{
	/*
	 * Need to adjust the port link by:
	 *  1.5x for 12bpc
	 *  1.25x for 10bpc
	 */
	return clock * bpc / 8;
}

static bool intel_hdmi_bpc_possible(struct drm_connector *connector,
				    int bpc, bool has_hdmi_sink, bool ycbcr420_output)
{
	struct drm_i915_private *i915 = to_i915(connector->dev);
	const struct drm_display_info *info = &connector->display_info;
	const struct drm_hdmi_info *hdmi = &info->hdmi;

	switch (bpc) {
	case 12:
		if (HAS_GMCH(i915))
			return false;

		if (!has_hdmi_sink)
			return false;

		if (ycbcr420_output)
			return hdmi->y420_dc_modes & DRM_EDID_YCBCR420_DC_36;
		else
			return info->edid_hdmi_dc_modes & DRM_EDID_HDMI_DC_36;
	case 10:
		if (DISPLAY_VER(i915) < 11)
			return false;

		if (!has_hdmi_sink)
			return false;

		if (ycbcr420_output)
			return hdmi->y420_dc_modes & DRM_EDID_YCBCR420_DC_30;
		else
			return info->edid_hdmi_dc_modes & DRM_EDID_HDMI_DC_30;
	case 8:
		return true;
	default:
		MISSING_CASE(bpc);
		return false;
	}
}

static enum drm_mode_status
intel_hdmi_mode_clock_valid(struct drm_connector *connector, int clock,
			    bool has_hdmi_sink, bool ycbcr420_output)
{
	struct intel_hdmi *hdmi = intel_attached_hdmi(to_intel_connector(connector));
	enum drm_mode_status status;

	if (ycbcr420_output)
		clock /= 2;

	/* check if we can do 8bpc */
	status = hdmi_port_clock_valid(hdmi, intel_hdmi_port_clock(clock, 8),
				       true, has_hdmi_sink);

	/* if we can't do 8bpc we may still be able to do 12bpc */
	if (status != MODE_OK &&
	    intel_hdmi_bpc_possible(connector, 12, has_hdmi_sink, ycbcr420_output))
		status = hdmi_port_clock_valid(hdmi, intel_hdmi_port_clock(clock, 12),
					       true, has_hdmi_sink);

	/* if we can't do 8,12bpc we may still be able to do 10bpc */
	if (status != MODE_OK &&
	    intel_hdmi_bpc_possible(connector, 10, has_hdmi_sink, ycbcr420_output))
		status = hdmi_port_clock_valid(hdmi, intel_hdmi_port_clock(clock, 10),
					       true, has_hdmi_sink);

	return status;
}

static enum drm_mode_status
intel_hdmi_mode_clock_valid(struct intel_hdmi *hdmi, int clock, bool has_hdmi_sink)
{
	struct drm_device *dev = intel_hdmi_to_dev(hdmi);
	struct drm_i915_private *dev_priv = to_i915(dev);
	enum drm_mode_status status;

	/* check if we can do 8bpc */
	status = hdmi_port_clock_valid(hdmi, intel_hdmi_port_clock(clock, 8),
				       true, has_hdmi_sink);

	if (has_hdmi_sink) {
		/* if we can't do 8bpc we may still be able to do 12bpc */
		if (status != MODE_OK && !HAS_GMCH(dev_priv))
			status = hdmi_port_clock_valid(hdmi, intel_hdmi_port_clock(clock, 12),
						       true, has_hdmi_sink);

		/* if we can't do 8,12bpc we may still be able to do 10bpc */
		if (status != MODE_OK && DISPLAY_VER(dev_priv) >= 11)
			status = hdmi_port_clock_valid(hdmi, intel_hdmi_port_clock(clock, 10),
						       true, has_hdmi_sink);
	}

	return status;
}

static enum drm_mode_status
intel_hdmi_mode_valid(struct drm_connector *connector,
		      struct drm_display_mode *mode)
{
	struct intel_hdmi *hdmi = intel_attached_hdmi(to_intel_connector(connector));
	struct drm_device *dev = intel_hdmi_to_dev(hdmi);
	struct drm_i915_private *dev_priv = to_i915(dev);
	enum drm_mode_status status;
	int clock = mode->clock;
	int max_dotclk = to_i915(connector->dev)->max_dotclk_freq;
	bool has_hdmi_sink = intel_has_hdmi_sink(hdmi, connector->state);
	bool ycbcr_420_only;

	if (mode->flags & DRM_MODE_FLAG_DBLSCAN)
		return MODE_NO_DBLESCAN;

	if ((mode->flags & DRM_MODE_FLAG_3D_MASK) == DRM_MODE_FLAG_3D_FRAME_PACKING)
		clock *= 2;

	if (clock > max_dotclk)
		return MODE_CLOCK_HIGH;

	if (mode->flags & DRM_MODE_FLAG_DBLCLK) {
		if (!has_hdmi_sink)
			return MODE_CLOCK_LOW;
		clock *= 2;
	}

	ycbcr_420_only = drm_mode_is_420_only(&connector->display_info, mode);
<<<<<<< HEAD
	if (ycbcr_420_only)
		clock /= 2;

	status = intel_hdmi_mode_clock_valid(hdmi, clock, has_hdmi_sink);
	if (status != MODE_OK) {
		if (ycbcr_420_only ||
		    !connector->ycbcr_420_allowed ||
		    !drm_mode_is_420_also(&connector->display_info, mode))
			return status;

		clock /= 2;
		status = intel_hdmi_mode_clock_valid(hdmi, clock, has_hdmi_sink);
=======

	status = intel_hdmi_mode_clock_valid(connector, clock, has_hdmi_sink, ycbcr_420_only);
	if (status != MODE_OK) {
		if (ycbcr_420_only ||
		    !connector->ycbcr_420_allowed ||
		    !drm_mode_is_420_also(&connector->display_info, mode))
			return status;

		status = intel_hdmi_mode_clock_valid(connector, clock, has_hdmi_sink, true);
>>>>>>> 50be9417
		if (status != MODE_OK)
			return status;
	}

	return intel_mode_valid_max_plane_size(dev_priv, mode, false);
}

bool intel_hdmi_deep_color_possible(const struct intel_crtc_state *crtc_state,
				    int bpc, bool has_hdmi_sink, bool ycbcr420_output)
{
	struct drm_atomic_state *state = crtc_state->uapi.state;
	struct drm_connector_state *connector_state;
	struct drm_connector *connector;
	int i;

	if (crtc_state->pipe_bpp < bpc * 3)
		return false;

	for_each_new_connector_in_state(state, connector, connector_state, i) {
		if (connector_state->crtc != crtc_state->uapi.crtc)
			continue;

		if (!intel_hdmi_bpc_possible(connector, bpc, has_hdmi_sink, ycbcr420_output))
			return false;
	}

	return true;
}

static bool hdmi_deep_color_possible(const struct intel_crtc_state *crtc_state,
				     int bpc)
{
	struct drm_i915_private *dev_priv =
		to_i915(crtc_state->uapi.crtc->dev);
	const struct drm_display_mode *adjusted_mode =
		&crtc_state->hw.adjusted_mode;

	/*
	 * HDMI deep color affects the clocks, so it's only possible
	 * when not cloning with other encoder types.
	 */
	if (crtc_state->output_types != BIT(INTEL_OUTPUT_HDMI))
		return false;

	/* Display Wa_1405510057:icl,ehl */
	if (crtc_state->output_format == INTEL_OUTPUT_FORMAT_YCBCR420 &&
	    bpc == 10 && DISPLAY_VER(dev_priv) == 11 &&
	    (adjusted_mode->crtc_hblank_end -
	     adjusted_mode->crtc_hblank_start) % 8 == 2)
		return false;

	return intel_hdmi_deep_color_possible(crtc_state, bpc,
					      crtc_state->has_hdmi_sink,
					      crtc_state->output_format ==
					      INTEL_OUTPUT_FORMAT_YCBCR420);
}

static int intel_hdmi_compute_bpc(struct intel_encoder *encoder,
				  struct intel_crtc_state *crtc_state,
				  int clock)
{
	struct intel_hdmi *intel_hdmi = enc_to_intel_hdmi(encoder);
	int bpc;

	for (bpc = 12; bpc >= 10; bpc -= 2) {
		if (hdmi_deep_color_possible(crtc_state, bpc) &&
		    hdmi_port_clock_valid(intel_hdmi,
					  intel_hdmi_port_clock(clock, bpc),
					  true, crtc_state->has_hdmi_sink) == MODE_OK)
			return bpc;
	}

	return 8;
}

static int intel_hdmi_compute_clock(struct intel_encoder *encoder,
				    struct intel_crtc_state *crtc_state)
{
	struct drm_i915_private *i915 = to_i915(encoder->base.dev);
	struct intel_hdmi *intel_hdmi = enc_to_intel_hdmi(encoder);
	const struct drm_display_mode *adjusted_mode =
		&crtc_state->hw.adjusted_mode;
	int bpc, clock = adjusted_mode->crtc_clock;

	if (adjusted_mode->flags & DRM_MODE_FLAG_DBLCLK)
		clock *= 2;

	/* YCBCR420 TMDS rate requirement is half the pixel clock */
	if (crtc_state->output_format == INTEL_OUTPUT_FORMAT_YCBCR420)
		clock /= 2;

	bpc = intel_hdmi_compute_bpc(encoder, crtc_state, clock);

	crtc_state->port_clock = intel_hdmi_port_clock(clock, bpc);

	/*
	 * pipe_bpp could already be below 8bpc due to
	 * FDI bandwidth constraints. We shouldn't bump it
	 * back up to 8bpc in that case.
	 */
	if (crtc_state->pipe_bpp > bpc * 3)
		crtc_state->pipe_bpp = bpc * 3;

	drm_dbg_kms(&i915->drm,
		    "picking %d bpc for HDMI output (pipe bpp: %d)\n",
		    bpc, crtc_state->pipe_bpp);

	if (hdmi_port_clock_valid(intel_hdmi, crtc_state->port_clock,
				  false, crtc_state->has_hdmi_sink) != MODE_OK) {
		drm_dbg_kms(&i915->drm,
			    "unsupported HDMI clock (%d kHz), rejecting mode\n",
			    crtc_state->port_clock);
		return -EINVAL;
	}

	return 0;
}

bool intel_hdmi_limited_color_range(const struct intel_crtc_state *crtc_state,
				    const struct drm_connector_state *conn_state)
{
	const struct intel_digital_connector_state *intel_conn_state =
		to_intel_digital_connector_state(conn_state);
	const struct drm_display_mode *adjusted_mode =
		&crtc_state->hw.adjusted_mode;

	/*
	 * Our YCbCr output is always limited range.
	 * crtc_state->limited_color_range only applies to RGB,
	 * and it must never be set for YCbCr or we risk setting
	 * some conflicting bits in PIPECONF which will mess up
	 * the colors on the monitor.
	 */
	if (crtc_state->output_format != INTEL_OUTPUT_FORMAT_RGB)
		return false;

	if (intel_conn_state->broadcast_rgb == INTEL_BROADCAST_RGB_AUTO) {
		/* See CEA-861-E - 5.1 Default Encoding Parameters */
		return crtc_state->has_hdmi_sink &&
			drm_default_rgb_quant_range(adjusted_mode) ==
			HDMI_QUANTIZATION_RANGE_LIMITED;
	} else {
		return intel_conn_state->broadcast_rgb == INTEL_BROADCAST_RGB_LIMITED;
	}
}

static bool intel_hdmi_has_audio(struct intel_encoder *encoder,
				 const struct intel_crtc_state *crtc_state,
				 const struct drm_connector_state *conn_state)
{
	struct intel_hdmi *intel_hdmi = enc_to_intel_hdmi(encoder);
	const struct intel_digital_connector_state *intel_conn_state =
		to_intel_digital_connector_state(conn_state);

	if (!crtc_state->has_hdmi_sink)
		return false;

	if (intel_conn_state->force_audio == HDMI_AUDIO_AUTO)
		return intel_hdmi->has_audio;
	else
		return intel_conn_state->force_audio == HDMI_AUDIO_ON;
}

static int intel_hdmi_compute_output_format(struct intel_encoder *encoder,
					    struct intel_crtc_state *crtc_state,
					    const struct drm_connector_state *conn_state)
{
	struct drm_connector *connector = conn_state->connector;
	struct drm_i915_private *i915 = to_i915(connector->dev);
	const struct drm_display_mode *adjusted_mode = &crtc_state->hw.adjusted_mode;
	int ret;
	bool ycbcr_420_only;

	ycbcr_420_only = drm_mode_is_420_only(&connector->display_info, adjusted_mode);
	if (connector->ycbcr_420_allowed && ycbcr_420_only) {
		crtc_state->output_format = INTEL_OUTPUT_FORMAT_YCBCR420;
	} else {
		if (!connector->ycbcr_420_allowed && ycbcr_420_only)
			drm_dbg_kms(&i915->drm,
				    "YCbCr 4:2:0 mode but YCbCr 4:2:0 output not possible. Falling back to RGB.\n");
		crtc_state->output_format = INTEL_OUTPUT_FORMAT_RGB;
	}

	ret = intel_hdmi_compute_clock(encoder, crtc_state);
	if (ret) {
		if (crtc_state->output_format != INTEL_OUTPUT_FORMAT_YCBCR420 &&
		    connector->ycbcr_420_allowed &&
		    drm_mode_is_420_also(&connector->display_info, adjusted_mode)) {
			crtc_state->output_format = INTEL_OUTPUT_FORMAT_YCBCR420;
			ret = intel_hdmi_compute_clock(encoder, crtc_state);
		}
	}

	return ret;
}

int intel_hdmi_compute_config(struct intel_encoder *encoder,
			      struct intel_crtc_state *pipe_config,
			      struct drm_connector_state *conn_state)
{
	struct intel_hdmi *intel_hdmi = enc_to_intel_hdmi(encoder);
	struct drm_i915_private *dev_priv = to_i915(encoder->base.dev);
	struct drm_display_mode *adjusted_mode = &pipe_config->hw.adjusted_mode;
	struct drm_connector *connector = conn_state->connector;
	struct drm_scdc *scdc = &connector->display_info.hdmi.scdc;
	int ret;

	if (adjusted_mode->flags & DRM_MODE_FLAG_DBLSCAN)
		return -EINVAL;

	pipe_config->output_format = INTEL_OUTPUT_FORMAT_RGB;
	pipe_config->has_hdmi_sink = intel_has_hdmi_sink(intel_hdmi,
							 conn_state);

	if (pipe_config->has_hdmi_sink)
		pipe_config->has_infoframe = true;

	if (adjusted_mode->flags & DRM_MODE_FLAG_DBLCLK)
		pipe_config->pixel_multiplier = 2;

	if (HAS_PCH_SPLIT(dev_priv) && !HAS_DDI(dev_priv))
		pipe_config->has_pch_encoder = true;

	pipe_config->has_audio =
		intel_hdmi_has_audio(encoder, pipe_config, conn_state);

	ret = intel_hdmi_compute_output_format(encoder, pipe_config, conn_state);
	if (ret)
		return ret;

	if (pipe_config->output_format == INTEL_OUTPUT_FORMAT_YCBCR420) {
		ret = intel_pch_panel_fitting(pipe_config, conn_state);
		if (ret)
			return ret;
	}

	pipe_config->limited_color_range =
		intel_hdmi_limited_color_range(pipe_config, conn_state);

	if (conn_state->picture_aspect_ratio)
		adjusted_mode->picture_aspect_ratio =
			conn_state->picture_aspect_ratio;

	pipe_config->lane_count = 4;

	if (scdc->scrambling.supported && DISPLAY_VER(dev_priv) >= 10) {
		if (scdc->scrambling.low_rates)
			pipe_config->hdmi_scrambling = true;

		if (pipe_config->port_clock > 340000) {
			pipe_config->hdmi_scrambling = true;
			pipe_config->hdmi_high_tmds_clock_ratio = true;
		}
	}

	intel_hdmi_compute_gcp_infoframe(encoder, pipe_config,
					 conn_state);

	if (!intel_hdmi_compute_avi_infoframe(encoder, pipe_config, conn_state)) {
		drm_dbg_kms(&dev_priv->drm, "bad AVI infoframe\n");
		return -EINVAL;
	}

	if (!intel_hdmi_compute_spd_infoframe(encoder, pipe_config, conn_state)) {
		drm_dbg_kms(&dev_priv->drm, "bad SPD infoframe\n");
		return -EINVAL;
	}

	if (!intel_hdmi_compute_hdmi_infoframe(encoder, pipe_config, conn_state)) {
		drm_dbg_kms(&dev_priv->drm, "bad HDMI infoframe\n");
		return -EINVAL;
	}

	if (!intel_hdmi_compute_drm_infoframe(encoder, pipe_config, conn_state)) {
		drm_dbg_kms(&dev_priv->drm, "bad DRM infoframe\n");
		return -EINVAL;
	}

	return 0;
}

static void
intel_hdmi_unset_edid(struct drm_connector *connector)
{
	struct intel_hdmi *intel_hdmi = intel_attached_hdmi(to_intel_connector(connector));

	intel_hdmi->has_hdmi_sink = false;
	intel_hdmi->has_audio = false;

	intel_hdmi->dp_dual_mode.type = DRM_DP_DUAL_MODE_NONE;
	intel_hdmi->dp_dual_mode.max_tmds_clock = 0;

	kfree(to_intel_connector(connector)->detect_edid);
	to_intel_connector(connector)->detect_edid = NULL;
}

static void
intel_hdmi_dp_dual_mode_detect(struct drm_connector *connector, bool has_edid)
{
	struct drm_i915_private *dev_priv = to_i915(connector->dev);
	struct intel_hdmi *hdmi = intel_attached_hdmi(to_intel_connector(connector));
	enum port port = hdmi_to_dig_port(hdmi)->base.port;
	struct i2c_adapter *adapter =
		intel_gmbus_get_adapter(dev_priv, hdmi->ddc_bus);
	enum drm_dp_dual_mode_type type = drm_dp_dual_mode_detect(&dev_priv->drm, adapter);

	/*
	 * Type 1 DVI adaptors are not required to implement any
	 * registers, so we can't always detect their presence.
	 * Ideally we should be able to check the state of the
	 * CONFIG1 pin, but no such luck on our hardware.
	 *
	 * The only method left to us is to check the VBT to see
	 * if the port is a dual mode capable DP port. But let's
	 * only do that when we sucesfully read the EDID, to avoid
	 * confusing log messages about DP dual mode adaptors when
	 * there's nothing connected to the port.
	 */
	if (type == DRM_DP_DUAL_MODE_UNKNOWN) {
		/* An overridden EDID imply that we want this port for testing.
		 * Make sure not to set limits for that port.
		 */
		if (has_edid && !connector->override_edid &&
		    intel_bios_is_port_dp_dual_mode(dev_priv, port)) {
			drm_dbg_kms(&dev_priv->drm,
				    "Assuming DP dual mode adaptor presence based on VBT\n");
			type = DRM_DP_DUAL_MODE_TYPE1_DVI;
		} else {
			type = DRM_DP_DUAL_MODE_NONE;
		}
	}

	if (type == DRM_DP_DUAL_MODE_NONE)
		return;

	hdmi->dp_dual_mode.type = type;
	hdmi->dp_dual_mode.max_tmds_clock =
		drm_dp_dual_mode_max_tmds_clock(&dev_priv->drm, type, adapter);

	drm_dbg_kms(&dev_priv->drm,
		    "DP dual mode adaptor (%s) detected (max TMDS clock: %d kHz)\n",
		    drm_dp_get_dual_mode_type_name(type),
		    hdmi->dp_dual_mode.max_tmds_clock);
}

static bool
intel_hdmi_set_edid(struct drm_connector *connector)
{
	struct drm_i915_private *dev_priv = to_i915(connector->dev);
	struct intel_hdmi *intel_hdmi = intel_attached_hdmi(to_intel_connector(connector));
	intel_wakeref_t wakeref;
	struct edid *edid;
	bool connected = false;
	struct i2c_adapter *i2c;

	wakeref = intel_display_power_get(dev_priv, POWER_DOMAIN_GMBUS);

	i2c = intel_gmbus_get_adapter(dev_priv, intel_hdmi->ddc_bus);

	edid = drm_get_edid(connector, i2c);

	if (!edid && !intel_gmbus_is_forced_bit(i2c)) {
		drm_dbg_kms(&dev_priv->drm,
			    "HDMI GMBUS EDID read failed, retry using GPIO bit-banging\n");
		intel_gmbus_force_bit(i2c, true);
		edid = drm_get_edid(connector, i2c);
		intel_gmbus_force_bit(i2c, false);
	}

	intel_hdmi_dp_dual_mode_detect(connector, edid != NULL);

	intel_display_power_put(dev_priv, POWER_DOMAIN_GMBUS, wakeref);

	to_intel_connector(connector)->detect_edid = edid;
	if (edid && edid->input & DRM_EDID_INPUT_DIGITAL) {
		intel_hdmi->has_audio = drm_detect_monitor_audio(edid);
		intel_hdmi->has_hdmi_sink = drm_detect_hdmi_monitor(edid);

		connected = true;
	}

	cec_notifier_set_phys_addr_from_edid(intel_hdmi->cec_notifier, edid);

	return connected;
}

static enum drm_connector_status
intel_hdmi_detect(struct drm_connector *connector, bool force)
{
	enum drm_connector_status status = connector_status_disconnected;
	struct drm_i915_private *dev_priv = to_i915(connector->dev);
	struct intel_hdmi *intel_hdmi = intel_attached_hdmi(to_intel_connector(connector));
	struct intel_encoder *encoder = &hdmi_to_dig_port(intel_hdmi)->base;
	intel_wakeref_t wakeref;

	drm_dbg_kms(&dev_priv->drm, "[CONNECTOR:%d:%s]\n",
		    connector->base.id, connector->name);

	if (!INTEL_DISPLAY_ENABLED(dev_priv))
		return connector_status_disconnected;

	wakeref = intel_display_power_get(dev_priv, POWER_DOMAIN_GMBUS);

	if (DISPLAY_VER(dev_priv) >= 11 &&
	    !intel_digital_port_connected(encoder))
		goto out;

	intel_hdmi_unset_edid(connector);

	if (intel_hdmi_set_edid(connector))
		status = connector_status_connected;

out:
	intel_display_power_put(dev_priv, POWER_DOMAIN_GMBUS, wakeref);

	if (status != connector_status_connected)
		cec_notifier_phys_addr_invalidate(intel_hdmi->cec_notifier);

	/*
	 * Make sure the refs for power wells enabled during detect are
	 * dropped to avoid a new detect cycle triggered by HPD polling.
	 */
	intel_display_power_flush_work(dev_priv);

	return status;
}

static void
intel_hdmi_force(struct drm_connector *connector)
{
	struct drm_i915_private *i915 = to_i915(connector->dev);

	drm_dbg_kms(&i915->drm, "[CONNECTOR:%d:%s]\n",
		    connector->base.id, connector->name);

	intel_hdmi_unset_edid(connector);

	if (connector->status != connector_status_connected)
		return;

	intel_hdmi_set_edid(connector);
}

static int intel_hdmi_get_modes(struct drm_connector *connector)
{
	struct edid *edid;

	edid = to_intel_connector(connector)->detect_edid;
	if (edid == NULL)
		return 0;

	return intel_connector_update_modes(connector, edid);
}

static struct i2c_adapter *
intel_hdmi_get_i2c_adapter(struct drm_connector *connector)
{
	struct drm_i915_private *dev_priv = to_i915(connector->dev);
	struct intel_hdmi *intel_hdmi = intel_attached_hdmi(to_intel_connector(connector));

	return intel_gmbus_get_adapter(dev_priv, intel_hdmi->ddc_bus);
}

static void intel_hdmi_create_i2c_symlink(struct drm_connector *connector)
{
	struct drm_i915_private *i915 = to_i915(connector->dev);
	struct i2c_adapter *adapter = intel_hdmi_get_i2c_adapter(connector);
	struct kobject *i2c_kobj = &adapter->dev.kobj;
	struct kobject *connector_kobj = &connector->kdev->kobj;
	int ret;

	ret = sysfs_create_link(connector_kobj, i2c_kobj, i2c_kobj->name);
	if (ret)
		drm_err(&i915->drm, "Failed to create i2c symlink (%d)\n", ret);
}

static void intel_hdmi_remove_i2c_symlink(struct drm_connector *connector)
{
	struct i2c_adapter *adapter = intel_hdmi_get_i2c_adapter(connector);
	struct kobject *i2c_kobj = &adapter->dev.kobj;
	struct kobject *connector_kobj = &connector->kdev->kobj;

	sysfs_remove_link(connector_kobj, i2c_kobj->name);
}

static int
intel_hdmi_connector_register(struct drm_connector *connector)
{
	int ret;

	ret = intel_connector_register(connector);
	if (ret)
		return ret;

	intel_hdmi_create_i2c_symlink(connector);

	return ret;
}

static void intel_hdmi_connector_unregister(struct drm_connector *connector)
{
	struct cec_notifier *n = intel_attached_hdmi(to_intel_connector(connector))->cec_notifier;

	cec_notifier_conn_unregister(n);

	intel_hdmi_remove_i2c_symlink(connector);
	intel_connector_unregister(connector);
}

static const struct drm_connector_funcs intel_hdmi_connector_funcs = {
	.detect = intel_hdmi_detect,
	.force = intel_hdmi_force,
	.fill_modes = drm_helper_probe_single_connector_modes,
	.atomic_get_property = intel_digital_connector_atomic_get_property,
	.atomic_set_property = intel_digital_connector_atomic_set_property,
	.late_register = intel_hdmi_connector_register,
	.early_unregister = intel_hdmi_connector_unregister,
	.destroy = intel_connector_destroy,
	.atomic_destroy_state = drm_atomic_helper_connector_destroy_state,
	.atomic_duplicate_state = intel_digital_connector_duplicate_state,
};

static const struct drm_connector_helper_funcs intel_hdmi_connector_helper_funcs = {
	.get_modes = intel_hdmi_get_modes,
	.mode_valid = intel_hdmi_mode_valid,
	.atomic_check = intel_digital_connector_atomic_check,
};

static void
intel_hdmi_add_properties(struct intel_hdmi *intel_hdmi, struct drm_connector *connector)
{
	struct drm_i915_private *dev_priv = to_i915(connector->dev);

	intel_attach_force_audio_property(connector);
	intel_attach_broadcast_rgb_property(connector);
	intel_attach_aspect_ratio_property(connector);

	intel_attach_hdmi_colorspace_property(connector);
	drm_connector_attach_content_type_property(connector);

	if (DISPLAY_VER(dev_priv) >= 10)
		drm_connector_attach_hdr_output_metadata_property(connector);

	if (!HAS_GMCH(dev_priv))
		drm_connector_attach_max_bpc_property(connector, 8, 12);
}

/*
 * intel_hdmi_handle_sink_scrambling: handle sink scrambling/clock ratio setup
 * @encoder: intel_encoder
 * @connector: drm_connector
 * @high_tmds_clock_ratio = bool to indicate if the function needs to set
 *  or reset the high tmds clock ratio for scrambling
 * @scrambling: bool to Indicate if the function needs to set or reset
 *  sink scrambling
 *
 * This function handles scrambling on HDMI 2.0 capable sinks.
 * If required clock rate is > 340 Mhz && scrambling is supported by sink
 * it enables scrambling. This should be called before enabling the HDMI
 * 2.0 port, as the sink can choose to disable the scrambling if it doesn't
 * detect a scrambled clock within 100 ms.
 *
 * Returns:
 * True on success, false on failure.
 */
bool intel_hdmi_handle_sink_scrambling(struct intel_encoder *encoder,
				       struct drm_connector *connector,
				       bool high_tmds_clock_ratio,
				       bool scrambling)
{
	struct drm_i915_private *dev_priv = to_i915(encoder->base.dev);
	struct intel_hdmi *intel_hdmi = enc_to_intel_hdmi(encoder);
	struct drm_scrambling *sink_scrambling =
		&connector->display_info.hdmi.scdc.scrambling;
	struct i2c_adapter *adapter =
		intel_gmbus_get_adapter(dev_priv, intel_hdmi->ddc_bus);

	if (!sink_scrambling->supported)
		return true;

	drm_dbg_kms(&dev_priv->drm,
		    "[CONNECTOR:%d:%s] scrambling=%s, TMDS bit clock ratio=1/%d\n",
		    connector->base.id, connector->name,
		    yesno(scrambling), high_tmds_clock_ratio ? 40 : 10);

	/* Set TMDS bit clock ratio to 1/40 or 1/10, and enable/disable scrambling */
	return drm_scdc_set_high_tmds_clock_ratio(adapter,
						  high_tmds_clock_ratio) &&
		drm_scdc_set_scrambling(adapter, scrambling);
}

static u8 chv_port_to_ddc_pin(struct drm_i915_private *dev_priv, enum port port)
{
	u8 ddc_pin;

	switch (port) {
	case PORT_B:
		ddc_pin = GMBUS_PIN_DPB;
		break;
	case PORT_C:
		ddc_pin = GMBUS_PIN_DPC;
		break;
	case PORT_D:
		ddc_pin = GMBUS_PIN_DPD_CHV;
		break;
	default:
		MISSING_CASE(port);
		ddc_pin = GMBUS_PIN_DPB;
		break;
	}
	return ddc_pin;
}

static u8 bxt_port_to_ddc_pin(struct drm_i915_private *dev_priv, enum port port)
{
	u8 ddc_pin;

	switch (port) {
	case PORT_B:
		ddc_pin = GMBUS_PIN_1_BXT;
		break;
	case PORT_C:
		ddc_pin = GMBUS_PIN_2_BXT;
		break;
	default:
		MISSING_CASE(port);
		ddc_pin = GMBUS_PIN_1_BXT;
		break;
	}
	return ddc_pin;
}

static u8 cnp_port_to_ddc_pin(struct drm_i915_private *dev_priv,
			      enum port port)
{
	u8 ddc_pin;

	switch (port) {
	case PORT_B:
		ddc_pin = GMBUS_PIN_1_BXT;
		break;
	case PORT_C:
		ddc_pin = GMBUS_PIN_2_BXT;
		break;
	case PORT_D:
		ddc_pin = GMBUS_PIN_4_CNP;
		break;
	case PORT_F:
		ddc_pin = GMBUS_PIN_3_BXT;
		break;
	default:
		MISSING_CASE(port);
		ddc_pin = GMBUS_PIN_1_BXT;
		break;
	}
	return ddc_pin;
}

static u8 icl_port_to_ddc_pin(struct drm_i915_private *dev_priv, enum port port)
{
	enum phy phy = intel_port_to_phy(dev_priv, port);

	if (intel_phy_is_combo(dev_priv, phy))
		return GMBUS_PIN_1_BXT + port;
	else if (intel_phy_is_tc(dev_priv, phy))
		return GMBUS_PIN_9_TC1_ICP + intel_port_to_tc(dev_priv, port);

	drm_WARN(&dev_priv->drm, 1, "Unknown port:%c\n", port_name(port));
	return GMBUS_PIN_2_BXT;
}

static u8 mcc_port_to_ddc_pin(struct drm_i915_private *dev_priv, enum port port)
{
	enum phy phy = intel_port_to_phy(dev_priv, port);
	u8 ddc_pin;

	switch (phy) {
	case PHY_A:
		ddc_pin = GMBUS_PIN_1_BXT;
		break;
	case PHY_B:
		ddc_pin = GMBUS_PIN_2_BXT;
		break;
	case PHY_C:
		ddc_pin = GMBUS_PIN_9_TC1_ICP;
		break;
	default:
		MISSING_CASE(phy);
		ddc_pin = GMBUS_PIN_1_BXT;
		break;
	}
	return ddc_pin;
}

static u8 rkl_port_to_ddc_pin(struct drm_i915_private *dev_priv, enum port port)
{
	enum phy phy = intel_port_to_phy(dev_priv, port);

	WARN_ON(port == PORT_C);

	/*
	 * Pin mapping for RKL depends on which PCH is present.  With TGP, the
	 * final two outputs use type-c pins, even though they're actually
	 * combo outputs.  With CMP, the traditional DDI A-D pins are used for
	 * all outputs.
	 */
	if (INTEL_PCH_TYPE(dev_priv) >= PCH_TGP && phy >= PHY_C)
		return GMBUS_PIN_9_TC1_ICP + phy - PHY_C;

	return GMBUS_PIN_1_BXT + phy;
}

static u8 gen9bc_tgp_port_to_ddc_pin(struct drm_i915_private *i915, enum port port)
{
	enum phy phy = intel_port_to_phy(i915, port);

	drm_WARN_ON(&i915->drm, port == PORT_A);

	/*
	 * Pin mapping for GEN9 BC depends on which PCH is present.  With TGP,
	 * final two outputs use type-c pins, even though they're actually
	 * combo outputs.  With CMP, the traditional DDI A-D pins are used for
	 * all outputs.
	 */
	if (INTEL_PCH_TYPE(i915) >= PCH_TGP && phy >= PHY_C)
		return GMBUS_PIN_9_TC1_ICP + phy - PHY_C;

	return GMBUS_PIN_1_BXT + phy;
}

static u8 dg1_port_to_ddc_pin(struct drm_i915_private *dev_priv, enum port port)
{
	return intel_port_to_phy(dev_priv, port) + 1;
}

static u8 adls_port_to_ddc_pin(struct drm_i915_private *dev_priv, enum port port)
{
	enum phy phy = intel_port_to_phy(dev_priv, port);

	WARN_ON(port == PORT_B || port == PORT_C);

	/*
	 * Pin mapping for ADL-S requires TC pins for all combo phy outputs
	 * except first combo output.
	 */
	if (phy == PHY_A)
		return GMBUS_PIN_1_BXT;

	return GMBUS_PIN_9_TC1_ICP + phy - PHY_B;
}

static u8 g4x_port_to_ddc_pin(struct drm_i915_private *dev_priv,
			      enum port port)
{
	u8 ddc_pin;

	switch (port) {
	case PORT_B:
		ddc_pin = GMBUS_PIN_DPB;
		break;
	case PORT_C:
		ddc_pin = GMBUS_PIN_DPC;
		break;
	case PORT_D:
		ddc_pin = GMBUS_PIN_DPD;
		break;
	default:
		MISSING_CASE(port);
		ddc_pin = GMBUS_PIN_DPB;
		break;
	}
	return ddc_pin;
}

static u8 intel_hdmi_ddc_pin(struct intel_encoder *encoder)
{
	struct drm_i915_private *dev_priv = to_i915(encoder->base.dev);
	enum port port = encoder->port;
	u8 ddc_pin;

	ddc_pin = intel_bios_alternate_ddc_pin(encoder);
	if (ddc_pin) {
		drm_dbg_kms(&dev_priv->drm,
			    "Using DDC pin 0x%x for port %c (VBT)\n",
			    ddc_pin, port_name(port));
		return ddc_pin;
	}

	if (IS_ALDERLAKE_S(dev_priv))
		ddc_pin = adls_port_to_ddc_pin(dev_priv, port);
	else if (INTEL_PCH_TYPE(dev_priv) >= PCH_DG1)
		ddc_pin = dg1_port_to_ddc_pin(dev_priv, port);
	else if (IS_ROCKETLAKE(dev_priv))
		ddc_pin = rkl_port_to_ddc_pin(dev_priv, port);
	else if (DISPLAY_VER(dev_priv) == 9 && HAS_PCH_TGP(dev_priv))
		ddc_pin = gen9bc_tgp_port_to_ddc_pin(dev_priv, port);
	else if (HAS_PCH_MCC(dev_priv))
		ddc_pin = mcc_port_to_ddc_pin(dev_priv, port);
	else if (INTEL_PCH_TYPE(dev_priv) >= PCH_ICP)
		ddc_pin = icl_port_to_ddc_pin(dev_priv, port);
	else if (HAS_PCH_CNP(dev_priv))
		ddc_pin = cnp_port_to_ddc_pin(dev_priv, port);
	else if (IS_GEMINILAKE(dev_priv) || IS_BROXTON(dev_priv))
		ddc_pin = bxt_port_to_ddc_pin(dev_priv, port);
	else if (IS_CHERRYVIEW(dev_priv))
		ddc_pin = chv_port_to_ddc_pin(dev_priv, port);
	else
		ddc_pin = g4x_port_to_ddc_pin(dev_priv, port);

	drm_dbg_kms(&dev_priv->drm,
		    "Using DDC pin 0x%x for port %c (platform default)\n",
		    ddc_pin, port_name(port));

	return ddc_pin;
}

void intel_infoframe_init(struct intel_digital_port *dig_port)
{
	struct drm_i915_private *dev_priv =
		to_i915(dig_port->base.base.dev);

	if (IS_VALLEYVIEW(dev_priv) || IS_CHERRYVIEW(dev_priv)) {
		dig_port->write_infoframe = vlv_write_infoframe;
		dig_port->read_infoframe = vlv_read_infoframe;
		dig_port->set_infoframes = vlv_set_infoframes;
		dig_port->infoframes_enabled = vlv_infoframes_enabled;
	} else if (IS_G4X(dev_priv)) {
		dig_port->write_infoframe = g4x_write_infoframe;
		dig_port->read_infoframe = g4x_read_infoframe;
		dig_port->set_infoframes = g4x_set_infoframes;
		dig_port->infoframes_enabled = g4x_infoframes_enabled;
	} else if (HAS_DDI(dev_priv)) {
		if (intel_bios_is_lspcon_present(dev_priv, dig_port->base.port)) {
			dig_port->write_infoframe = lspcon_write_infoframe;
			dig_port->read_infoframe = lspcon_read_infoframe;
			dig_port->set_infoframes = lspcon_set_infoframes;
			dig_port->infoframes_enabled = lspcon_infoframes_enabled;
		} else {
			dig_port->write_infoframe = hsw_write_infoframe;
			dig_port->read_infoframe = hsw_read_infoframe;
			dig_port->set_infoframes = hsw_set_infoframes;
			dig_port->infoframes_enabled = hsw_infoframes_enabled;
		}
	} else if (HAS_PCH_IBX(dev_priv)) {
		dig_port->write_infoframe = ibx_write_infoframe;
		dig_port->read_infoframe = ibx_read_infoframe;
		dig_port->set_infoframes = ibx_set_infoframes;
		dig_port->infoframes_enabled = ibx_infoframes_enabled;
	} else {
		dig_port->write_infoframe = cpt_write_infoframe;
		dig_port->read_infoframe = cpt_read_infoframe;
		dig_port->set_infoframes = cpt_set_infoframes;
		dig_port->infoframes_enabled = cpt_infoframes_enabled;
	}
}

void intel_hdmi_init_connector(struct intel_digital_port *dig_port,
			       struct intel_connector *intel_connector)
{
	struct drm_connector *connector = &intel_connector->base;
	struct intel_hdmi *intel_hdmi = &dig_port->hdmi;
	struct intel_encoder *intel_encoder = &dig_port->base;
	struct drm_device *dev = intel_encoder->base.dev;
	struct drm_i915_private *dev_priv = to_i915(dev);
	struct i2c_adapter *ddc;
	enum port port = intel_encoder->port;
	struct cec_connector_info conn_info;

	drm_dbg_kms(&dev_priv->drm,
		    "Adding HDMI connector on [ENCODER:%d:%s]\n",
		    intel_encoder->base.base.id, intel_encoder->base.name);

	if (DISPLAY_VER(dev_priv) < 12 && drm_WARN_ON(dev, port == PORT_A))
		return;

	if (drm_WARN(dev, dig_port->max_lanes < 4,
		     "Not enough lanes (%d) for HDMI on [ENCODER:%d:%s]\n",
		     dig_port->max_lanes, intel_encoder->base.base.id,
		     intel_encoder->base.name))
		return;

	intel_hdmi->ddc_bus = intel_hdmi_ddc_pin(intel_encoder);
	ddc = intel_gmbus_get_adapter(dev_priv, intel_hdmi->ddc_bus);

	drm_connector_init_with_ddc(dev, connector,
				    &intel_hdmi_connector_funcs,
				    DRM_MODE_CONNECTOR_HDMIA,
				    ddc);
	drm_connector_helper_add(connector, &intel_hdmi_connector_helper_funcs);

	connector->interlace_allowed = 1;
	connector->doublescan_allowed = 0;
	connector->stereo_allowed = 1;

	if (DISPLAY_VER(dev_priv) >= 10)
		connector->ycbcr_420_allowed = true;

	intel_connector->polled = DRM_CONNECTOR_POLL_HPD;

	if (HAS_DDI(dev_priv))
		intel_connector->get_hw_state = intel_ddi_connector_get_hw_state;
	else
		intel_connector->get_hw_state = intel_connector_get_hw_state;

	intel_hdmi_add_properties(intel_hdmi, connector);

	intel_connector_attach_encoder(intel_connector, intel_encoder);
	intel_hdmi->attached_connector = intel_connector;

	if (is_hdcp_supported(dev_priv, port)) {
		int ret = intel_hdcp_init(intel_connector, dig_port,
					  &intel_hdmi_hdcp_shim);
		if (ret)
			drm_dbg_kms(&dev_priv->drm,
				    "HDCP init failed, skipping.\n");
	}

	/* For G4X desktop chip, PEG_BAND_GAP_DATA 3:0 must first be written
	 * 0xd.  Failure to do so will result in spurious interrupts being
	 * generated on the port when a cable is not attached.
	 */
	if (IS_G45(dev_priv)) {
		u32 temp = intel_de_read(dev_priv, PEG_BAND_GAP_DATA);
		intel_de_write(dev_priv, PEG_BAND_GAP_DATA,
		               (temp & ~0xf) | 0xd);
	}

	cec_fill_conn_info_from_drm(&conn_info, connector);

	intel_hdmi->cec_notifier =
		cec_notifier_conn_register(dev->dev, port_identifier(port),
					   &conn_info);
	if (!intel_hdmi->cec_notifier)
		drm_dbg_kms(&dev_priv->drm, "CEC notifier get failed\n");
}

/*
 * intel_hdmi_dsc_get_slice_height - get the dsc slice_height
 * @vactive: Vactive of a display mode
 *
 * @return: appropriate dsc slice height for a given mode.
 */
int intel_hdmi_dsc_get_slice_height(int vactive)
{
	int slice_height;

	/*
	 * Slice Height determination : HDMI2.1 Section 7.7.5.2
	 * Select smallest slice height >=96, that results in a valid PPS and
	 * requires minimum padding lines required for final slice.
	 *
	 * Assumption : Vactive is even.
	 */
	for (slice_height = 96; slice_height <= vactive; slice_height += 2)
		if (vactive % slice_height == 0)
			return slice_height;

	return 0;
}

/*
 * intel_hdmi_dsc_get_num_slices - get no. of dsc slices based on dsc encoder
 * and dsc decoder capabilities
 *
 * @crtc_state: intel crtc_state
 * @src_max_slices: maximum slices supported by the DSC encoder
 * @src_max_slice_width: maximum slice width supported by DSC encoder
 * @hdmi_max_slices: maximum slices supported by sink DSC decoder
 * @hdmi_throughput: maximum clock per slice (MHz) supported by HDMI sink
 *
 * @return: num of dsc slices that can be supported by the dsc encoder
 * and decoder.
 */
int
intel_hdmi_dsc_get_num_slices(const struct intel_crtc_state *crtc_state,
			      int src_max_slices, int src_max_slice_width,
			      int hdmi_max_slices, int hdmi_throughput)
{
/* Pixel rates in KPixels/sec */
#define HDMI_DSC_PEAK_PIXEL_RATE		2720000
/*
 * Rates at which the source and sink are required to process pixels in each
 * slice, can be two levels: either atleast 340000KHz or atleast 40000KHz.
 */
#define HDMI_DSC_MAX_ENC_THROUGHPUT_0		340000
#define HDMI_DSC_MAX_ENC_THROUGHPUT_1		400000

/* Spec limits the slice width to 2720 pixels */
#define MAX_HDMI_SLICE_WIDTH			2720
	int kslice_adjust;
	int adjusted_clk_khz;
	int min_slices;
	int target_slices;
	int max_throughput; /* max clock freq. in khz per slice */
	int max_slice_width;
	int slice_width;
	int pixel_clock = crtc_state->hw.adjusted_mode.crtc_clock;

	if (!hdmi_throughput)
		return 0;

	/*
	 * Slice Width determination : HDMI2.1 Section 7.7.5.1
	 * kslice_adjust factor for 4:2:0, and 4:2:2 formats is 0.5, where as
	 * for 4:4:4 is 1.0. Multiplying these factors by 10 and later
	 * dividing adjusted clock value by 10.
	 */
	if (crtc_state->output_format == INTEL_OUTPUT_FORMAT_YCBCR444 ||
	    crtc_state->output_format == INTEL_OUTPUT_FORMAT_RGB)
		kslice_adjust = 10;
	else
		kslice_adjust = 5;

	/*
	 * As per spec, the rate at which the source and the sink process
	 * the pixels per slice are at two levels: atleast 340Mhz or 400Mhz.
	 * This depends upon the pixel clock rate and output formats
	 * (kslice adjust).
	 * If pixel clock * kslice adjust >= 2720MHz slices can be processed
	 * at max 340MHz, otherwise they can be processed at max 400MHz.
	 */

	adjusted_clk_khz = DIV_ROUND_UP(kslice_adjust * pixel_clock, 10);

	if (adjusted_clk_khz <= HDMI_DSC_PEAK_PIXEL_RATE)
		max_throughput = HDMI_DSC_MAX_ENC_THROUGHPUT_0;
	else
		max_throughput = HDMI_DSC_MAX_ENC_THROUGHPUT_1;

	/*
	 * Taking into account the sink's capability for maximum
	 * clock per slice (in MHz) as read from HF-VSDB.
	 */
	max_throughput = min(max_throughput, hdmi_throughput * 1000);

	min_slices = DIV_ROUND_UP(adjusted_clk_khz, max_throughput);
	max_slice_width = min(MAX_HDMI_SLICE_WIDTH, src_max_slice_width);

	/*
	 * Keep on increasing the num of slices/line, starting from min_slices
	 * per line till we get such a number, for which the slice_width is
	 * just less than max_slice_width. The slices/line selected should be
	 * less than or equal to the max horizontal slices that the combination
	 * of PCON encoder and HDMI decoder can support.
	 */
	slice_width = max_slice_width;

	do {
		if (min_slices <= 1 && src_max_slices >= 1 && hdmi_max_slices >= 1)
			target_slices = 1;
		else if (min_slices <= 2 && src_max_slices >= 2 && hdmi_max_slices >= 2)
			target_slices = 2;
		else if (min_slices <= 4 && src_max_slices >= 4 && hdmi_max_slices >= 4)
			target_slices = 4;
		else if (min_slices <= 8 && src_max_slices >= 8 && hdmi_max_slices >= 8)
			target_slices = 8;
		else if (min_slices <= 12 && src_max_slices >= 12 && hdmi_max_slices >= 12)
			target_slices = 12;
		else if (min_slices <= 16 && src_max_slices >= 16 && hdmi_max_slices >= 16)
			target_slices = 16;
		else
			return 0;

		slice_width = DIV_ROUND_UP(crtc_state->hw.adjusted_mode.hdisplay, target_slices);
		if (slice_width >= max_slice_width)
			min_slices = target_slices + 1;
	} while (slice_width >= max_slice_width);

	return target_slices;
}

/*
 * intel_hdmi_dsc_get_bpp - get the appropriate compressed bits_per_pixel based on
 * source and sink capabilities.
 *
 * @src_fraction_bpp: fractional bpp supported by the source
 * @slice_width: dsc slice width supported by the source and sink
 * @num_slices: num of slices supported by the source and sink
 * @output_format: video output format
 * @hdmi_all_bpp: sink supports decoding of 1/16th bpp setting
 * @hdmi_max_chunk_bytes: max bytes in a line of chunks supported by sink
 *
 * @return: compressed bits_per_pixel in step of 1/16 of bits_per_pixel
 */
int
intel_hdmi_dsc_get_bpp(int src_fractional_bpp, int slice_width, int num_slices,
		       int output_format, bool hdmi_all_bpp,
		       int hdmi_max_chunk_bytes)
{
	int max_dsc_bpp, min_dsc_bpp;
	int target_bytes;
	bool bpp_found = false;
	int bpp_decrement_x16;
	int bpp_target;
	int bpp_target_x16;

	/*
	 * Get min bpp and max bpp as per Table 7.23, in HDMI2.1 spec
	 * Start with the max bpp and keep on decrementing with
	 * fractional bpp, if supported by PCON DSC encoder
	 *
	 * for each bpp we check if no of bytes can be supported by HDMI sink
	 */

	/* Assuming: bpc as 8*/
	if (output_format == INTEL_OUTPUT_FORMAT_YCBCR420) {
		min_dsc_bpp = 6;
		max_dsc_bpp = 3 * 4; /* 3*bpc/2 */
	} else if (output_format == INTEL_OUTPUT_FORMAT_YCBCR444 ||
		   output_format == INTEL_OUTPUT_FORMAT_RGB) {
		min_dsc_bpp = 8;
		max_dsc_bpp = 3 * 8; /* 3*bpc */
	} else {
		/* Assuming 4:2:2 encoding */
		min_dsc_bpp = 7;
		max_dsc_bpp = 2 * 8; /* 2*bpc */
	}

	/*
	 * Taking into account if all dsc_all_bpp supported by HDMI2.1 sink
	 * Section 7.7.34 : Source shall not enable compressed Video
	 * Transport with bpp_target settings above 12 bpp unless
	 * DSC_all_bpp is set to 1.
	 */
	if (!hdmi_all_bpp)
		max_dsc_bpp = min(max_dsc_bpp, 12);

	/*
	 * The Sink has a limit of compressed data in bytes for a scanline,
	 * as described in max_chunk_bytes field in HFVSDB block of edid.
	 * The no. of bytes depend on the target bits per pixel that the
	 * source configures. So we start with the max_bpp and calculate
	 * the target_chunk_bytes. We keep on decrementing the target_bpp,
	 * till we get the target_chunk_bytes just less than what the sink's
	 * max_chunk_bytes, or else till we reach the min_dsc_bpp.
	 *
	 * The decrement is according to the fractional support from PCON DSC
	 * encoder. For fractional BPP we use bpp_target as a multiple of 16.
	 *
	 * bpp_target_x16 = bpp_target * 16
	 * So we need to decrement by {1, 2, 4, 8, 16} for fractional bpps
	 * {1/16, 1/8, 1/4, 1/2, 1} respectively.
	 */

	bpp_target = max_dsc_bpp;

	/* src does not support fractional bpp implies decrement by 16 for bppx16 */
	if (!src_fractional_bpp)
		src_fractional_bpp = 1;
	bpp_decrement_x16 = DIV_ROUND_UP(16, src_fractional_bpp);
	bpp_target_x16 = (bpp_target * 16) - bpp_decrement_x16;

	while (bpp_target_x16 > (min_dsc_bpp * 16)) {
		int bpp;

		bpp = DIV_ROUND_UP(bpp_target_x16, 16);
		target_bytes = DIV_ROUND_UP((num_slices * slice_width * bpp), 8);
		if (target_bytes <= hdmi_max_chunk_bytes) {
			bpp_found = true;
			break;
		}
		bpp_target_x16 -= bpp_decrement_x16;
	}
	if (bpp_found)
		return bpp_target_x16;

	return 0;
}<|MERGE_RESOLUTION|>--- conflicted
+++ resolved
@@ -1933,32 +1933,6 @@
 }
 
 static enum drm_mode_status
-intel_hdmi_mode_clock_valid(struct intel_hdmi *hdmi, int clock, bool has_hdmi_sink)
-{
-	struct drm_device *dev = intel_hdmi_to_dev(hdmi);
-	struct drm_i915_private *dev_priv = to_i915(dev);
-	enum drm_mode_status status;
-
-	/* check if we can do 8bpc */
-	status = hdmi_port_clock_valid(hdmi, intel_hdmi_port_clock(clock, 8),
-				       true, has_hdmi_sink);
-
-	if (has_hdmi_sink) {
-		/* if we can't do 8bpc we may still be able to do 12bpc */
-		if (status != MODE_OK && !HAS_GMCH(dev_priv))
-			status = hdmi_port_clock_valid(hdmi, intel_hdmi_port_clock(clock, 12),
-						       true, has_hdmi_sink);
-
-		/* if we can't do 8,12bpc we may still be able to do 10bpc */
-		if (status != MODE_OK && DISPLAY_VER(dev_priv) >= 11)
-			status = hdmi_port_clock_valid(hdmi, intel_hdmi_port_clock(clock, 10),
-						       true, has_hdmi_sink);
-	}
-
-	return status;
-}
-
-static enum drm_mode_status
 intel_hdmi_mode_valid(struct drm_connector *connector,
 		      struct drm_display_mode *mode)
 {
@@ -1987,20 +1961,6 @@
 	}
 
 	ycbcr_420_only = drm_mode_is_420_only(&connector->display_info, mode);
-<<<<<<< HEAD
-	if (ycbcr_420_only)
-		clock /= 2;
-
-	status = intel_hdmi_mode_clock_valid(hdmi, clock, has_hdmi_sink);
-	if (status != MODE_OK) {
-		if (ycbcr_420_only ||
-		    !connector->ycbcr_420_allowed ||
-		    !drm_mode_is_420_also(&connector->display_info, mode))
-			return status;
-
-		clock /= 2;
-		status = intel_hdmi_mode_clock_valid(hdmi, clock, has_hdmi_sink);
-=======
 
 	status = intel_hdmi_mode_clock_valid(connector, clock, has_hdmi_sink, ycbcr_420_only);
 	if (status != MODE_OK) {
@@ -2010,7 +1970,6 @@
 			return status;
 
 		status = intel_hdmi_mode_clock_valid(connector, clock, has_hdmi_sink, true);
->>>>>>> 50be9417
 		if (status != MODE_OK)
 			return status;
 	}
