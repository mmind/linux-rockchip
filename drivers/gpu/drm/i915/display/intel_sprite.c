--- conflicted
+++ resolved
@@ -583,25 +583,16 @@
 	const struct drm_intel_sprite_colorkey *key = &plane_state->ckey;
 	u32 surf_addr = plane_state->color_plane[color_plane].offset;
 	u32 stride = skl_plane_stride(plane_state, color_plane);
-<<<<<<< HEAD
-	u32 aux_dist = plane_state->color_plane[1].offset - surf_addr;
-	u32 aux_stride = skl_plane_stride(plane_state, 1);
-=======
 	const struct drm_framebuffer *fb = plane_state->hw.fb;
 	int aux_plane = intel_main_to_aux_plane(fb, color_plane);
 	u32 aux_dist = plane_state->color_plane[aux_plane].offset - surf_addr;
 	u32 aux_stride = skl_plane_stride(plane_state, aux_plane);
->>>>>>> 26dca6db
 	int crtc_x = plane_state->uapi.dst.x1;
 	int crtc_y = plane_state->uapi.dst.y1;
 	u32 x = plane_state->color_plane[color_plane].x;
 	u32 y = plane_state->color_plane[color_plane].y;
 	u32 src_w = drm_rect_width(&plane_state->uapi.src) >> 16;
 	u32 src_h = drm_rect_height(&plane_state->uapi.src) >> 16;
-<<<<<<< HEAD
-	const struct drm_framebuffer *fb = plane_state->hw.fb;
-=======
->>>>>>> 26dca6db
 	u8 alpha = plane_state->hw.alpha >> 8;
 	u32 plane_color_ctl = 0;
 	unsigned long irqflags;
@@ -2116,12 +2107,8 @@
 	     fb->modifier == I915_FORMAT_MOD_Yf_TILED ||
 	     fb->modifier == I915_FORMAT_MOD_Y_TILED_CCS ||
 	     fb->modifier == I915_FORMAT_MOD_Yf_TILED_CCS ||
-<<<<<<< HEAD
-	     fb->modifier == I915_FORMAT_MOD_Y_TILED_GEN12_RC_CCS)) {
-=======
 	     fb->modifier == I915_FORMAT_MOD_Y_TILED_GEN12_RC_CCS ||
 	     fb->modifier == I915_FORMAT_MOD_Y_TILED_GEN12_MC_CCS)) {
->>>>>>> 26dca6db
 		DRM_DEBUG_KMS("Y/Yf tiling not supported in IF-ID mode\n");
 		return -EINVAL;
 	}
@@ -2593,9 +2580,6 @@
 	DRM_FORMAT_MOD_INVALID
 };
 
-<<<<<<< HEAD
-static const u64 gen12_plane_format_modifiers_ccs[] = {
-=======
 static const u64 gen12_plane_format_modifiers_mc_ccs[] = {
 	I915_FORMAT_MOD_Y_TILED_GEN12_MC_CCS,
 	I915_FORMAT_MOD_Y_TILED_GEN12_RC_CCS,
@@ -2606,7 +2590,6 @@
 };
 
 static const u64 gen12_plane_format_modifiers_rc_ccs[] = {
->>>>>>> 26dca6db
 	I915_FORMAT_MOD_Y_TILED_GEN12_RC_CCS,
 	I915_FORMAT_MOD_Y_TILED,
 	I915_FORMAT_MOD_X_TILED,
@@ -2803,14 +2786,6 @@
 		if (is_ccs_modifier(modifier))
 			return true;
 		/* fall through */
-<<<<<<< HEAD
-	case DRM_FORMAT_RGB565:
-	case DRM_FORMAT_XRGB2101010:
-	case DRM_FORMAT_XBGR2101010:
-	case DRM_FORMAT_ARGB2101010:
-	case DRM_FORMAT_ABGR2101010:
-=======
->>>>>>> 26dca6db
 	case DRM_FORMAT_YUYV:
 	case DRM_FORMAT_YVYU:
 	case DRM_FORMAT_UYVY:
@@ -3033,11 +3008,7 @@
 
 	plane->has_ccs = skl_plane_has_ccs(dev_priv, pipe, plane_id);
 	if (INTEL_GEN(dev_priv) >= 12) {
-<<<<<<< HEAD
-		modifiers = gen12_plane_format_modifiers_ccs;
-=======
 		modifiers = gen12_get_plane_modifiers(plane_id);
->>>>>>> 26dca6db
 		plane_funcs = &gen12_plane_funcs;
 	} else {
 		if (plane->has_ccs)
