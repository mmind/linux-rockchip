--- conflicted
+++ resolved
@@ -625,13 +625,8 @@
 	 * or need to enable AUX on a legacy TypeC port as part of the TC-cold
 	 * exit sequence.
 	 */
-<<<<<<< HEAD
-	timeout_expected = is_tbt;
-	if (DISPLAY_VER(dev_priv) == 11 && dig_port->tc_legacy_port) {
-=======
 	timeout_expected = is_tbt || intel_tc_cold_requires_aux_pw(dig_port);
 	if (DISPLAY_VER(dev_priv) == 11 && dig_port->tc_legacy_port)
->>>>>>> 50be9417
 		icl_tc_cold_exit(dev_priv);
 
 	hsw_wait_for_power_well_enable(dev_priv, power_well, timeout_expected);
@@ -3083,10 +3078,6 @@
 	BIT_ULL(POWER_DOMAIN_PORT_DDI_C_LANES) |	\
 	BIT_ULL(POWER_DOMAIN_PORT_DDI_LANES_D_XELPD) |	\
 	BIT_ULL(POWER_DOMAIN_PORT_DDI_LANES_E_XELPD) |	\
-<<<<<<< HEAD
-	BIT_ULL(POWER_DOMAIN_AUX_C) |			\
-=======
->>>>>>> 50be9417
 	BIT_ULL(POWER_DOMAIN_PORT_DDI_LANES_TC1) |	\
 	BIT_ULL(POWER_DOMAIN_PORT_DDI_LANES_TC2) |	\
 	BIT_ULL(POWER_DOMAIN_PORT_DDI_LANES_TC3) |	\
@@ -3098,13 +3089,10 @@
 	BIT_ULL(POWER_DOMAIN_AUX_USBC2) |			\
 	BIT_ULL(POWER_DOMAIN_AUX_USBC3) |			\
 	BIT_ULL(POWER_DOMAIN_AUX_USBC4) |			\
-<<<<<<< HEAD
-=======
 	BIT_ULL(POWER_DOMAIN_AUX_TBT1) |			\
 	BIT_ULL(POWER_DOMAIN_AUX_TBT2) |			\
 	BIT_ULL(POWER_DOMAIN_AUX_TBT3) |			\
 	BIT_ULL(POWER_DOMAIN_AUX_TBT4) |			\
->>>>>>> 50be9417
 	BIT_ULL(POWER_DOMAIN_INIT))
 
 /*
@@ -5266,12 +5254,9 @@
 {
 	enum dbuf_slice slice;
 
-<<<<<<< HEAD
-=======
 	if (IS_ALDERLAKE_P(dev_priv))
 		return;
 
->>>>>>> 50be9417
 	for_each_dbuf_slice(dev_priv, slice)
 		intel_de_rmw(dev_priv, DBUF_CTL_S(slice),
 			     DBUF_TRACKER_STATE_SERVICE_MASK,
