--- conflicted
+++ resolved
@@ -514,31 +514,12 @@
 	mutex_unlock(&dev_priv->av_mutex);
 }
 
-<<<<<<< HEAD
-/* Add a factor to take care of rounding and truncations */
-#define ROUNDING_FACTOR 10000
-
-static unsigned int get_hblank_early_enable_config(struct intel_encoder *encoder,
-						   const struct intel_crtc_state *crtc_state)
-=======
 static unsigned int calc_hblank_early_prog(struct intel_encoder *encoder,
 					   const struct intel_crtc_state *crtc_state)
->>>>>>> d6f9469a
 {
 	struct drm_i915_private *i915 = to_i915(encoder->base.dev);
 	unsigned int link_clks_available, link_clks_required;
 	unsigned int tu_data, tu_line, link_clks_active;
-<<<<<<< HEAD
-	unsigned int hblank_rise, hblank_early_prog;
-	unsigned int h_active, h_total, hblank_delta, pixel_clk, v_total;
-	unsigned int fec_coeff, refresh_rate, cdclk, vdsc_bpp;
-
-	h_active = crtc_state->hw.adjusted_mode.crtc_hdisplay;
-	h_total = crtc_state->hw.adjusted_mode.crtc_htotal;
-	v_total = crtc_state->hw.adjusted_mode.crtc_vtotal;
-	pixel_clk = crtc_state->hw.adjusted_mode.crtc_clock;
-	refresh_rate = crtc_state->hw.adjusted_mode.vrefresh;
-=======
 	unsigned int h_active, h_total, hblank_delta, pixel_clk;
 	unsigned int fec_coeff, cdclk, vdsc_bpp;
 	unsigned int link_clk, lanes;
@@ -547,30 +528,10 @@
 	h_active = crtc_state->hw.adjusted_mode.crtc_hdisplay;
 	h_total = crtc_state->hw.adjusted_mode.crtc_htotal;
 	pixel_clk = crtc_state->hw.adjusted_mode.crtc_clock;
->>>>>>> d6f9469a
 	vdsc_bpp = crtc_state->dsc.compressed_bpp;
 	cdclk = i915->cdclk.hw.cdclk;
 	/* fec= 0.972261, using rounding multiplier of 1000000 */
 	fec_coeff = 972261;
-<<<<<<< HEAD
-
-	drm_dbg_kms(&i915->drm, "h_active = %u link_clk = %u :"
-		    "lanes = %u vdsc_bpp = %u cdclk = %u\n",
-		    h_active, crtc_state->port_clock, crtc_state->lane_count,
-		    vdsc_bpp, cdclk);
-
-	if (WARN_ON(!crtc_state->port_clock || !crtc_state->lane_count ||
-		    !crtc_state->dsc.compressed_bpp || !i915->cdclk.hw.cdclk))
-		return 0;
-
-	link_clks_available = ((((h_total - h_active) *
-			       ((crtc_state->port_clock * ROUNDING_FACTOR) /
-				pixel_clk)) / ROUNDING_FACTOR) - 28);
-
-	link_clks_required = DIV_ROUND_UP(192000, (refresh_rate *
-					  v_total)) * ((48 /
-					  crtc_state->lane_count) + 2);
-=======
 	link_clk = crtc_state->port_clock;
 	lanes = crtc_state->lane_count;
 
@@ -583,38 +544,10 @@
 
 	link_clks_available = (h_total - h_active) * link_clk / pixel_clk - 28;
 	link_clks_required = DIV_ROUND_UP(192000 * h_total, 1000 * pixel_clk) * (48 / lanes + 2);
->>>>>>> d6f9469a
 
 	if (link_clks_available > link_clks_required)
 		hblank_delta = 32;
 	else
-<<<<<<< HEAD
-		hblank_delta = DIV_ROUND_UP(((((5 * ROUNDING_FACTOR) /
-					    crtc_state->port_clock) + ((5 *
-					    ROUNDING_FACTOR) /
-					    cdclk)) * pixel_clk),
-					    ROUNDING_FACTOR);
-
-	tu_data = (pixel_clk * vdsc_bpp * 8) / ((crtc_state->port_clock *
-		   crtc_state->lane_count * fec_coeff) / 1000000);
-	tu_line = (((h_active * crtc_state->port_clock * fec_coeff) /
-		   1000000) / (64 * pixel_clk));
-	link_clks_active  = (tu_line - 1) * 64 + tu_data;
-
-	hblank_rise = ((link_clks_active + 6 * DIV_ROUND_UP(link_clks_active,
-			250) + 4) * ((pixel_clk * ROUNDING_FACTOR) /
-			crtc_state->port_clock)) / ROUNDING_FACTOR;
-
-	hblank_early_prog = h_active - hblank_rise + hblank_delta;
-
-	return hblank_early_prog;
-}
-
-static unsigned int get_sample_room_req_config(const struct intel_crtc_state *crtc_state)
-{
-	unsigned int h_active, h_total, pixel_clk;
-	unsigned int samples_room;
-=======
 		hblank_delta = DIV64_U64_ROUND_UP(mul_u32_u32(5 * (link_clk + cdclk), pixel_clk),
 						  mul_u32_u32(link_clk, cdclk));
 
@@ -633,26 +566,15 @@
 {
 	unsigned int h_active, h_total, pixel_clk;
 	unsigned int link_clk, lanes;
->>>>>>> d6f9469a
 
 	h_active = crtc_state->hw.adjusted_mode.hdisplay;
 	h_total = crtc_state->hw.adjusted_mode.htotal;
 	pixel_clk = crtc_state->hw.adjusted_mode.clock;
-<<<<<<< HEAD
-
-	samples_room = ((((h_total - h_active) * ((crtc_state->port_clock *
-			ROUNDING_FACTOR) / pixel_clk)) /
-			ROUNDING_FACTOR) - 12) / ((48 /
-			crtc_state->lane_count) + 2);
-
-	return samples_room;
-=======
 	link_clk = crtc_state->port_clock;
 	lanes = crtc_state->lane_count;
 
 	return ((h_total - h_active) * link_clk - 12 * pixel_clk) /
 		(pixel_clk * (48 / lanes + 2));
->>>>>>> d6f9469a
 }
 
 static void enable_audio_dsc_wa(struct intel_encoder *encoder,
@@ -678,12 +600,7 @@
 	    (crtc_state->hw.adjusted_mode.hdisplay >= 3840 &&
 	    crtc_state->hw.adjusted_mode.vdisplay >= 2160)) {
 		/* Get hblank early enable value required */
-<<<<<<< HEAD
-		hblank_early_prog = get_hblank_early_enable_config(encoder,
-								   crtc_state);
-=======
 		hblank_early_prog = calc_hblank_early_prog(encoder, crtc_state);
->>>>>>> d6f9469a
 		if (hblank_early_prog < 32) {
 			val &= ~HBLANK_START_COUNT_MASK(pipe);
 			val |= HBLANK_START_COUNT(pipe, HBLANK_START_COUNT_32);
@@ -699,11 +616,7 @@
 		}
 
 		/* Get samples room value required */
-<<<<<<< HEAD
-		samples_room = get_sample_room_req_config(crtc_state);
-=======
 		samples_room = calc_samples_room(crtc_state);
->>>>>>> d6f9469a
 		if (samples_room < 3) {
 			val &= ~NUMBER_SAMPLES_PER_LINE_MASK(pipe);
 			val |= NUMBER_SAMPLES_PER_LINE(pipe, samples_room);
