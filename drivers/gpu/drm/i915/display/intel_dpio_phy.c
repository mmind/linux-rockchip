/*
 * Copyright © 2014-2016 Intel Corporation
 *
 * Permission is hereby granted, free of charge, to any person obtaining a
 * copy of this software and associated documentation files (the "Software"),
 * to deal in the Software without restriction, including without limitation
 * the rights to use, copy, modify, merge, publish, distribute, sublicense,
 * and/or sell copies of the Software, and to permit persons to whom the
 * Software is furnished to do so, subject to the following conditions:
 *
 * The above copyright notice and this permission notice (including the next
 * paragraph) shall be included in all copies or substantial portions of the
 * Software.
 *
 * THE SOFTWARE IS PROVIDED "AS IS", WITHOUT WARRANTY OF ANY KIND, EXPRESS OR
 * IMPLIED, INCLUDING BUT NOT LIMITED TO THE WARRANTIES OF MERCHANTABILITY,
 * FITNESS FOR A PARTICULAR PURPOSE AND NONINFRINGEMENT.  IN NO EVENT SHALL
 * THE AUTHORS OR COPYRIGHT HOLDERS BE LIABLE FOR ANY CLAIM, DAMAGES OR OTHER
 * LIABILITY, WHETHER IN AN ACTION OF CONTRACT, TORT OR OTHERWISE, ARISING
 * FROM, OUT OF OR IN CONNECTION WITH THE SOFTWARE OR THE USE OR OTHER
 * DEALINGS IN THE SOFTWARE.
 */

#include "display/intel_dp.h"

#include "intel_display_types.h"
#include "intel_dpio_phy.h"
#include "intel_sideband.h"

/**
 * DOC: DPIO
 *
 * VLV, CHV and BXT have slightly peculiar display PHYs for driving DP/HDMI
 * ports. DPIO is the name given to such a display PHY. These PHYs
 * don't follow the standard programming model using direct MMIO
 * registers, and instead their registers must be accessed trough IOSF
 * sideband. VLV has one such PHY for driving ports B and C, and CHV
 * adds another PHY for driving port D. Each PHY responds to specific
 * IOSF-SB port.
 *
 * Each display PHY is made up of one or two channels. Each channel
 * houses a common lane part which contains the PLL and other common
 * logic. CH0 common lane also contains the IOSF-SB logic for the
 * Common Register Interface (CRI) ie. the DPIO registers. CRI clock
 * must be running when any DPIO registers are accessed.
 *
 * In addition to having their own registers, the PHYs are also
 * controlled through some dedicated signals from the display
 * controller. These include PLL reference clock enable, PLL enable,
 * and CRI clock selection, for example.
 *
 * Eeach channel also has two splines (also called data lanes), and
 * each spline is made up of one Physical Access Coding Sub-Layer
 * (PCS) block and two TX lanes. So each channel has two PCS blocks
 * and four TX lanes. The TX lanes are used as DP lanes or TMDS
 * data/clock pairs depending on the output type.
 *
 * Additionally the PHY also contains an AUX lane with AUX blocks
 * for each channel. This is used for DP AUX communication, but
 * this fact isn't really relevant for the driver since AUX is
 * controlled from the display controller side. No DPIO registers
 * need to be accessed during AUX communication,
 *
 * Generally on VLV/CHV the common lane corresponds to the pipe and
 * the spline (PCS/TX) corresponds to the port.
 *
 * For dual channel PHY (VLV/CHV):
 *
 *  pipe A == CMN/PLL/REF CH0
 *
 *  pipe B == CMN/PLL/REF CH1
 *
 *  port B == PCS/TX CH0
 *
 *  port C == PCS/TX CH1
 *
 * This is especially important when we cross the streams
 * ie. drive port B with pipe B, or port C with pipe A.
 *
 * For single channel PHY (CHV):
 *
 *  pipe C == CMN/PLL/REF CH0
 *
 *  port D == PCS/TX CH0
 *
 * On BXT the entire PHY channel corresponds to the port. That means
 * the PLL is also now associated with the port rather than the pipe,
 * and so the clock needs to be routed to the appropriate transcoder.
 * Port A PLL is directly connected to transcoder EDP and port B/C
 * PLLs can be routed to any transcoder A/B/C.
 *
 * Note: DDI0 is digital port B, DD1 is digital port C, and DDI2 is
 * digital port D (CHV) or port A (BXT). ::
 *
 *
 *     Dual channel PHY (VLV/CHV/BXT)
 *     ---------------------------------
 *     |      CH0      |      CH1      |
 *     |  CMN/PLL/REF  |  CMN/PLL/REF  |
 *     |---------------|---------------| Display PHY
 *     | PCS01 | PCS23 | PCS01 | PCS23 |
 *     |-------|-------|-------|-------|
 *     |TX0|TX1|TX2|TX3|TX0|TX1|TX2|TX3|
 *     ---------------------------------
 *     |     DDI0      |     DDI1      | DP/HDMI ports
 *     ---------------------------------
 *
 *     Single channel PHY (CHV/BXT)
 *     -----------------
 *     |      CH0      |
 *     |  CMN/PLL/REF  |
 *     |---------------| Display PHY
 *     | PCS01 | PCS23 |
 *     |-------|-------|
 *     |TX0|TX1|TX2|TX3|
 *     -----------------
 *     |     DDI2      | DP/HDMI port
 *     -----------------
 */

/**
 * struct bxt_ddi_phy_info - Hold info for a broxton DDI phy
 */
struct bxt_ddi_phy_info {
	/**
	 * @dual_channel: true if this phy has a second channel.
	 */
	bool dual_channel;

	/**
	 * @rcomp_phy: If -1, indicates this phy has its own rcomp resistor.
	 * Otherwise the GRC value will be copied from the phy indicated by
	 * this field.
	 */
	enum dpio_phy rcomp_phy;

	/**
	 * @reset_delay: delay in us to wait before setting the common reset
	 * bit in BXT_PHY_CTL_FAMILY, which effectively enables the phy.
	 */
	int reset_delay;

	/**
	 * @pwron_mask: Mask with the appropriate bit set that would cause the
	 * punit to power this phy if written to BXT_P_CR_GT_DISP_PWRON.
	 */
	u32 pwron_mask;

	/**
	 * @channel: struct containing per channel information.
	 */
	struct {
		/**
		 * @channel.port: which port maps to this channel.
		 */
		enum port port;
	} channel[2];
};

static const struct bxt_ddi_phy_info bxt_ddi_phy_info[] = {
	[DPIO_PHY0] = {
		.dual_channel = true,
		.rcomp_phy = DPIO_PHY1,
		.pwron_mask = BIT(0),

		.channel = {
			[DPIO_CH0] = { .port = PORT_B },
			[DPIO_CH1] = { .port = PORT_C },
		}
	},
	[DPIO_PHY1] = {
		.dual_channel = false,
		.rcomp_phy = -1,
		.pwron_mask = BIT(1),

		.channel = {
			[DPIO_CH0] = { .port = PORT_A },
		}
	},
};

static const struct bxt_ddi_phy_info glk_ddi_phy_info[] = {
	[DPIO_PHY0] = {
		.dual_channel = false,
		.rcomp_phy = DPIO_PHY1,
		.pwron_mask = BIT(0),
		.reset_delay = 20,

		.channel = {
			[DPIO_CH0] = { .port = PORT_B },
		}
	},
	[DPIO_PHY1] = {
		.dual_channel = false,
		.rcomp_phy = -1,
		.pwron_mask = BIT(3),
		.reset_delay = 20,

		.channel = {
			[DPIO_CH0] = { .port = PORT_A },
		}
	},
	[DPIO_PHY2] = {
		.dual_channel = false,
		.rcomp_phy = DPIO_PHY1,
		.pwron_mask = BIT(1),
		.reset_delay = 20,

		.channel = {
			[DPIO_CH0] = { .port = PORT_C },
		}
	},
};

static const struct bxt_ddi_phy_info *
bxt_get_phy_list(struct drm_i915_private *dev_priv, int *count)
{
	if (IS_GEMINILAKE(dev_priv)) {
		*count =  ARRAY_SIZE(glk_ddi_phy_info);
		return glk_ddi_phy_info;
	} else {
		*count =  ARRAY_SIZE(bxt_ddi_phy_info);
		return bxt_ddi_phy_info;
	}
}

static const struct bxt_ddi_phy_info *
bxt_get_phy_info(struct drm_i915_private *dev_priv, enum dpio_phy phy)
{
	int count;
	const struct bxt_ddi_phy_info *phy_list =
		bxt_get_phy_list(dev_priv, &count);

	return &phy_list[phy];
}

void bxt_port_to_phy_channel(struct drm_i915_private *dev_priv, enum port port,
			     enum dpio_phy *phy, enum dpio_channel *ch)
{
	const struct bxt_ddi_phy_info *phy_info, *phys;
	int i, count;

	phys = bxt_get_phy_list(dev_priv, &count);

	for (i = 0; i < count; i++) {
		phy_info = &phys[i];

		if (port == phy_info->channel[DPIO_CH0].port) {
			*phy = i;
			*ch = DPIO_CH0;
			return;
		}

		if (phy_info->dual_channel &&
		    port == phy_info->channel[DPIO_CH1].port) {
			*phy = i;
			*ch = DPIO_CH1;
			return;
		}
	}

	WARN(1, "PHY not found for PORT %c", port_name(port));
	*phy = DPIO_PHY0;
	*ch = DPIO_CH0;
}

void bxt_ddi_phy_set_signal_level(struct drm_i915_private *dev_priv,
				  enum port port, u32 margin, u32 scale,
				  u32 enable, u32 deemphasis)
{
	u32 val;
	enum dpio_phy phy;
	enum dpio_channel ch;

	bxt_port_to_phy_channel(dev_priv, port, &phy, &ch);

	/*
	 * While we write to the group register to program all lanes at once we
	 * can read only lane registers and we pick lanes 0/1 for that.
	 */
	val = I915_READ(BXT_PORT_PCS_DW10_LN01(phy, ch));
	val &= ~(TX2_SWING_CALC_INIT | TX1_SWING_CALC_INIT);
	I915_WRITE(BXT_PORT_PCS_DW10_GRP(phy, ch), val);

	val = I915_READ(BXT_PORT_TX_DW2_LN0(phy, ch));
	val &= ~(MARGIN_000 | UNIQ_TRANS_SCALE);
	val |= margin << MARGIN_000_SHIFT | scale << UNIQ_TRANS_SCALE_SHIFT;
	I915_WRITE(BXT_PORT_TX_DW2_GRP(phy, ch), val);

	val = I915_READ(BXT_PORT_TX_DW3_LN0(phy, ch));
	val &= ~SCALE_DCOMP_METHOD;
	if (enable)
		val |= SCALE_DCOMP_METHOD;

	if ((val & UNIQUE_TRANGE_EN_METHOD) && !(val & SCALE_DCOMP_METHOD))
		DRM_ERROR("Disabled scaling while ouniqetrangenmethod was set");

	I915_WRITE(BXT_PORT_TX_DW3_GRP(phy, ch), val);

	val = I915_READ(BXT_PORT_TX_DW4_LN0(phy, ch));
	val &= ~DE_EMPHASIS;
	val |= deemphasis << DEEMPH_SHIFT;
	I915_WRITE(BXT_PORT_TX_DW4_GRP(phy, ch), val);

	val = I915_READ(BXT_PORT_PCS_DW10_LN01(phy, ch));
	val |= TX2_SWING_CALC_INIT | TX1_SWING_CALC_INIT;
	I915_WRITE(BXT_PORT_PCS_DW10_GRP(phy, ch), val);
}

bool bxt_ddi_phy_is_enabled(struct drm_i915_private *dev_priv,
			    enum dpio_phy phy)
{
	const struct bxt_ddi_phy_info *phy_info;

	phy_info = bxt_get_phy_info(dev_priv, phy);

	if (!(I915_READ(BXT_P_CR_GT_DISP_PWRON) & phy_info->pwron_mask))
		return false;

	if ((I915_READ(BXT_PORT_CL1CM_DW0(phy)) &
	     (PHY_POWER_GOOD | PHY_RESERVED)) != PHY_POWER_GOOD) {
		DRM_DEBUG_DRIVER("DDI PHY %d powered, but power hasn't settled\n",
				 phy);

		return false;
	}

	if (!(I915_READ(BXT_PHY_CTL_FAMILY(phy)) & COMMON_RESET_DIS)) {
		DRM_DEBUG_DRIVER("DDI PHY %d powered, but still in reset\n",
				 phy);

		return false;
	}

	return true;
}

static u32 bxt_get_grc(struct drm_i915_private *dev_priv, enum dpio_phy phy)
{
	u32 val = I915_READ(BXT_PORT_REF_DW6(phy));

	return (val & GRC_CODE_MASK) >> GRC_CODE_SHIFT;
}

static void bxt_phy_wait_grc_done(struct drm_i915_private *dev_priv,
				  enum dpio_phy phy)
{
	if (intel_de_wait_for_set(dev_priv, BXT_PORT_REF_DW3(phy),
				  GRC_DONE, 10))
		DRM_ERROR("timeout waiting for PHY%d GRC\n", phy);
}

static void _bxt_ddi_phy_init(struct drm_i915_private *dev_priv,
			      enum dpio_phy phy)
{
	const struct bxt_ddi_phy_info *phy_info;
	u32 val;

	phy_info = bxt_get_phy_info(dev_priv, phy);

	if (bxt_ddi_phy_is_enabled(dev_priv, phy)) {
		/* Still read out the GRC value for state verification */
		if (phy_info->rcomp_phy != -1)
			dev_priv->bxt_phy_grc = bxt_get_grc(dev_priv, phy);

		if (bxt_ddi_phy_verify_state(dev_priv, phy)) {
			DRM_DEBUG_DRIVER("DDI PHY %d already enabled, "
					 "won't reprogram it\n", phy);
			return;
		}

		DRM_DEBUG_DRIVER("DDI PHY %d enabled with invalid state, "
				 "force reprogramming it\n", phy);
	}

	val = I915_READ(BXT_P_CR_GT_DISP_PWRON);
	val |= phy_info->pwron_mask;
	I915_WRITE(BXT_P_CR_GT_DISP_PWRON, val);

	/*
	 * The PHY registers start out inaccessible and respond to reads with
	 * all 1s.  Eventually they become accessible as they power up, then
	 * the reserved bit will give the default 0.  Poll on the reserved bit
	 * becoming 0 to find when the PHY is accessible.
	 * The flag should get set in 100us according to the HW team, but
	 * use 1ms due to occasional timeouts observed with that.
	 */
	if (intel_wait_for_register_fw(&dev_priv->uncore,
				       BXT_PORT_CL1CM_DW0(phy),
				       PHY_RESERVED | PHY_POWER_GOOD,
				       PHY_POWER_GOOD,
				       1))
		DRM_ERROR("timeout during PHY%d power on\n", phy);

	/* Program PLL Rcomp code offset */
	val = I915_READ(BXT_PORT_CL1CM_DW9(phy));
	val &= ~IREF0RC_OFFSET_MASK;
	val |= 0xE4 << IREF0RC_OFFSET_SHIFT;
	I915_WRITE(BXT_PORT_CL1CM_DW9(phy), val);

	val = I915_READ(BXT_PORT_CL1CM_DW10(phy));
	val &= ~IREF1RC_OFFSET_MASK;
	val |= 0xE4 << IREF1RC_OFFSET_SHIFT;
	I915_WRITE(BXT_PORT_CL1CM_DW10(phy), val);

	/* Program power gating */
	val = I915_READ(BXT_PORT_CL1CM_DW28(phy));
	val |= OCL1_POWER_DOWN_EN | DW28_OLDO_DYN_PWR_DOWN_EN |
		SUS_CLK_CONFIG;
	I915_WRITE(BXT_PORT_CL1CM_DW28(phy), val);

	if (phy_info->dual_channel) {
		val = I915_READ(BXT_PORT_CL2CM_DW6(phy));
		val |= DW6_OLDO_DYN_PWR_DOWN_EN;
		I915_WRITE(BXT_PORT_CL2CM_DW6(phy), val);
	}

	if (phy_info->rcomp_phy != -1) {
		u32 grc_code;

		bxt_phy_wait_grc_done(dev_priv, phy_info->rcomp_phy);

		/*
		 * PHY0 isn't connected to an RCOMP resistor so copy over
		 * the corresponding calibrated value from PHY1, and disable
		 * the automatic calibration on PHY0.
		 */
		val = dev_priv->bxt_phy_grc = bxt_get_grc(dev_priv,
							  phy_info->rcomp_phy);
		grc_code = val << GRC_CODE_FAST_SHIFT |
			   val << GRC_CODE_SLOW_SHIFT |
			   val;
		I915_WRITE(BXT_PORT_REF_DW6(phy), grc_code);

		val = I915_READ(BXT_PORT_REF_DW8(phy));
		val |= GRC_DIS | GRC_RDY_OVRD;
		I915_WRITE(BXT_PORT_REF_DW8(phy), val);
	}

	if (phy_info->reset_delay)
		udelay(phy_info->reset_delay);

	val = I915_READ(BXT_PHY_CTL_FAMILY(phy));
	val |= COMMON_RESET_DIS;
	I915_WRITE(BXT_PHY_CTL_FAMILY(phy), val);
}

void bxt_ddi_phy_uninit(struct drm_i915_private *dev_priv, enum dpio_phy phy)
{
	const struct bxt_ddi_phy_info *phy_info;
	u32 val;

	phy_info = bxt_get_phy_info(dev_priv, phy);

	val = I915_READ(BXT_PHY_CTL_FAMILY(phy));
	val &= ~COMMON_RESET_DIS;
	I915_WRITE(BXT_PHY_CTL_FAMILY(phy), val);

	val = I915_READ(BXT_P_CR_GT_DISP_PWRON);
	val &= ~phy_info->pwron_mask;
	I915_WRITE(BXT_P_CR_GT_DISP_PWRON, val);
}

void bxt_ddi_phy_init(struct drm_i915_private *dev_priv, enum dpio_phy phy)
{
	const struct bxt_ddi_phy_info *phy_info =
		bxt_get_phy_info(dev_priv, phy);
	enum dpio_phy rcomp_phy = phy_info->rcomp_phy;
	bool was_enabled;

	lockdep_assert_held(&dev_priv->power_domains.lock);

	was_enabled = true;
	if (rcomp_phy != -1)
		was_enabled = bxt_ddi_phy_is_enabled(dev_priv, rcomp_phy);

	/*
	 * We need to copy the GRC calibration value from rcomp_phy,
	 * so make sure it's powered up.
	 */
	if (!was_enabled)
		_bxt_ddi_phy_init(dev_priv, rcomp_phy);

	_bxt_ddi_phy_init(dev_priv, phy);

	if (!was_enabled)
		bxt_ddi_phy_uninit(dev_priv, rcomp_phy);
}

static bool __printf(6, 7)
__phy_reg_verify_state(struct drm_i915_private *dev_priv, enum dpio_phy phy,
		       i915_reg_t reg, u32 mask, u32 expected,
		       const char *reg_fmt, ...)
{
	struct va_format vaf;
	va_list args;
	u32 val;

	val = I915_READ(reg);
	if ((val & mask) == expected)
		return true;

	va_start(args, reg_fmt);
	vaf.fmt = reg_fmt;
	vaf.va = &args;

	DRM_DEBUG_DRIVER("DDI PHY %d reg %pV [%08x] state mismatch: "
			 "current %08x, expected %08x (mask %08x)\n",
			 phy, &vaf, reg.reg, val, (val & ~mask) | expected,
			 mask);

	va_end(args);

	return false;
}

bool bxt_ddi_phy_verify_state(struct drm_i915_private *dev_priv,
			      enum dpio_phy phy)
{
	const struct bxt_ddi_phy_info *phy_info;
	u32 mask;
	bool ok;

	phy_info = bxt_get_phy_info(dev_priv, phy);

#define _CHK(reg, mask, exp, fmt, ...)					\
	__phy_reg_verify_state(dev_priv, phy, reg, mask, exp, fmt,	\
			       ## __VA_ARGS__)

	if (!bxt_ddi_phy_is_enabled(dev_priv, phy))
		return false;

	ok = true;

	/* PLL Rcomp code offset */
	ok &= _CHK(BXT_PORT_CL1CM_DW9(phy),
		    IREF0RC_OFFSET_MASK, 0xe4 << IREF0RC_OFFSET_SHIFT,
		    "BXT_PORT_CL1CM_DW9(%d)", phy);
	ok &= _CHK(BXT_PORT_CL1CM_DW10(phy),
		    IREF1RC_OFFSET_MASK, 0xe4 << IREF1RC_OFFSET_SHIFT,
		    "BXT_PORT_CL1CM_DW10(%d)", phy);

	/* Power gating */
	mask = OCL1_POWER_DOWN_EN | DW28_OLDO_DYN_PWR_DOWN_EN | SUS_CLK_CONFIG;
	ok &= _CHK(BXT_PORT_CL1CM_DW28(phy), mask, mask,
		    "BXT_PORT_CL1CM_DW28(%d)", phy);

	if (phy_info->dual_channel)
		ok &= _CHK(BXT_PORT_CL2CM_DW6(phy),
			   DW6_OLDO_DYN_PWR_DOWN_EN, DW6_OLDO_DYN_PWR_DOWN_EN,
			   "BXT_PORT_CL2CM_DW6(%d)", phy);

	if (phy_info->rcomp_phy != -1) {
		u32 grc_code = dev_priv->bxt_phy_grc;

		grc_code = grc_code << GRC_CODE_FAST_SHIFT |
			   grc_code << GRC_CODE_SLOW_SHIFT |
			   grc_code;
		mask = GRC_CODE_FAST_MASK | GRC_CODE_SLOW_MASK |
		       GRC_CODE_NOM_MASK;
		ok &= _CHK(BXT_PORT_REF_DW6(phy), mask, grc_code,
			   "BXT_PORT_REF_DW6(%d)", phy);

		mask = GRC_DIS | GRC_RDY_OVRD;
		ok &= _CHK(BXT_PORT_REF_DW8(phy), mask, mask,
			    "BXT_PORT_REF_DW8(%d)", phy);
	}

	return ok;
#undef _CHK
}

u8
bxt_ddi_phy_calc_lane_lat_optim_mask(u8 lane_count)
{
	switch (lane_count) {
	case 1:
		return 0;
	case 2:
		return BIT(2) | BIT(0);
	case 4:
		return BIT(3) | BIT(2) | BIT(0);
	default:
		MISSING_CASE(lane_count);

		return 0;
	}
}

void bxt_ddi_phy_set_lane_optim_mask(struct intel_encoder *encoder,
				     u8 lane_lat_optim_mask)
{
	struct drm_i915_private *dev_priv = to_i915(encoder->base.dev);
	enum port port = encoder->port;
	enum dpio_phy phy;
	enum dpio_channel ch;
	int lane;

	bxt_port_to_phy_channel(dev_priv, port, &phy, &ch);

	for (lane = 0; lane < 4; lane++) {
		u32 val = I915_READ(BXT_PORT_TX_DW14_LN(phy, ch, lane));

		/*
		 * Note that on CHV this flag is called UPAR, but has
		 * the same function.
		 */
		val &= ~LATENCY_OPTIM;
		if (lane_lat_optim_mask & BIT(lane))
			val |= LATENCY_OPTIM;

		I915_WRITE(BXT_PORT_TX_DW14_LN(phy, ch, lane), val);
	}
}

u8
bxt_ddi_phy_get_lane_lat_optim_mask(struct intel_encoder *encoder)
{
	struct drm_i915_private *dev_priv = to_i915(encoder->base.dev);
	enum port port = encoder->port;
	enum dpio_phy phy;
	enum dpio_channel ch;
	int lane;
	u8 mask;

	bxt_port_to_phy_channel(dev_priv, port, &phy, &ch);

	mask = 0;
	for (lane = 0; lane < 4; lane++) {
		u32 val = I915_READ(BXT_PORT_TX_DW14_LN(phy, ch, lane));

		if (val & LATENCY_OPTIM)
			mask |= BIT(lane);
	}

	return mask;
}


void chv_set_phy_signal_level(struct intel_encoder *encoder,
			      u32 deemph_reg_value, u32 margin_reg_value,
			      bool uniq_trans_scale)
{
	struct drm_i915_private *dev_priv = to_i915(encoder->base.dev);
	struct intel_digital_port *dport = enc_to_dig_port(encoder);
	struct intel_crtc *intel_crtc = to_intel_crtc(encoder->base.crtc);
	enum dpio_channel ch = vlv_dport_to_channel(dport);
	enum pipe pipe = intel_crtc->pipe;
	u32 val;
	int i;

	vlv_dpio_get(dev_priv);

	/* Clear calc init */
	val = vlv_dpio_read(dev_priv, pipe, VLV_PCS01_DW10(ch));
	val &= ~(DPIO_PCS_SWING_CALC_TX0_TX2 | DPIO_PCS_SWING_CALC_TX1_TX3);
	val &= ~(DPIO_PCS_TX1DEEMP_MASK | DPIO_PCS_TX2DEEMP_MASK);
	val |= DPIO_PCS_TX1DEEMP_9P5 | DPIO_PCS_TX2DEEMP_9P5;
	vlv_dpio_write(dev_priv, pipe, VLV_PCS01_DW10(ch), val);

	if (intel_crtc->config->lane_count > 2) {
		val = vlv_dpio_read(dev_priv, pipe, VLV_PCS23_DW10(ch));
		val &= ~(DPIO_PCS_SWING_CALC_TX0_TX2 | DPIO_PCS_SWING_CALC_TX1_TX3);
		val &= ~(DPIO_PCS_TX1DEEMP_MASK | DPIO_PCS_TX2DEEMP_MASK);
		val |= DPIO_PCS_TX1DEEMP_9P5 | DPIO_PCS_TX2DEEMP_9P5;
		vlv_dpio_write(dev_priv, pipe, VLV_PCS23_DW10(ch), val);
	}

	val = vlv_dpio_read(dev_priv, pipe, VLV_PCS01_DW9(ch));
	val &= ~(DPIO_PCS_TX1MARGIN_MASK | DPIO_PCS_TX2MARGIN_MASK);
	val |= DPIO_PCS_TX1MARGIN_000 | DPIO_PCS_TX2MARGIN_000;
	vlv_dpio_write(dev_priv, pipe, VLV_PCS01_DW9(ch), val);

	if (intel_crtc->config->lane_count > 2) {
		val = vlv_dpio_read(dev_priv, pipe, VLV_PCS23_DW9(ch));
		val &= ~(DPIO_PCS_TX1MARGIN_MASK | DPIO_PCS_TX2MARGIN_MASK);
		val |= DPIO_PCS_TX1MARGIN_000 | DPIO_PCS_TX2MARGIN_000;
		vlv_dpio_write(dev_priv, pipe, VLV_PCS23_DW9(ch), val);
	}

	/* Program swing deemph */
	for (i = 0; i < intel_crtc->config->lane_count; i++) {
		val = vlv_dpio_read(dev_priv, pipe, CHV_TX_DW4(ch, i));
		val &= ~DPIO_SWING_DEEMPH9P5_MASK;
		val |= deemph_reg_value << DPIO_SWING_DEEMPH9P5_SHIFT;
		vlv_dpio_write(dev_priv, pipe, CHV_TX_DW4(ch, i), val);
	}

	/* Program swing margin */
	for (i = 0; i < intel_crtc->config->lane_count; i++) {
		val = vlv_dpio_read(dev_priv, pipe, CHV_TX_DW2(ch, i));

		val &= ~DPIO_SWING_MARGIN000_MASK;
		val |= margin_reg_value << DPIO_SWING_MARGIN000_SHIFT;

		/*
		 * Supposedly this value shouldn't matter when unique transition
		 * scale is disabled, but in fact it does matter. Let's just
		 * always program the same value and hope it's OK.
		 */
		val &= ~(0xff << DPIO_UNIQ_TRANS_SCALE_SHIFT);
		val |= 0x9a << DPIO_UNIQ_TRANS_SCALE_SHIFT;

		vlv_dpio_write(dev_priv, pipe, CHV_TX_DW2(ch, i), val);
	}

	/*
	 * The document said it needs to set bit 27 for ch0 and bit 26
	 * for ch1. Might be a typo in the doc.
	 * For now, for this unique transition scale selection, set bit
	 * 27 for ch0 and ch1.
	 */
	for (i = 0; i < intel_crtc->config->lane_count; i++) {
		val = vlv_dpio_read(dev_priv, pipe, CHV_TX_DW3(ch, i));
		if (uniq_trans_scale)
			val |= DPIO_TX_UNIQ_TRANS_SCALE_EN;
		else
			val &= ~DPIO_TX_UNIQ_TRANS_SCALE_EN;
		vlv_dpio_write(dev_priv, pipe, CHV_TX_DW3(ch, i), val);
	}

	/* Start swing calculation */
	val = vlv_dpio_read(dev_priv, pipe, VLV_PCS01_DW10(ch));
	val |= DPIO_PCS_SWING_CALC_TX0_TX2 | DPIO_PCS_SWING_CALC_TX1_TX3;
	vlv_dpio_write(dev_priv, pipe, VLV_PCS01_DW10(ch), val);

	if (intel_crtc->config->lane_count > 2) {
		val = vlv_dpio_read(dev_priv, pipe, VLV_PCS23_DW10(ch));
		val |= DPIO_PCS_SWING_CALC_TX0_TX2 | DPIO_PCS_SWING_CALC_TX1_TX3;
		vlv_dpio_write(dev_priv, pipe, VLV_PCS23_DW10(ch), val);
	}

	vlv_dpio_put(dev_priv);
}

void chv_data_lane_soft_reset(struct intel_encoder *encoder,
			      const struct intel_crtc_state *crtc_state,
			      bool reset)
{
	struct drm_i915_private *dev_priv = to_i915(encoder->base.dev);
<<<<<<< HEAD
	enum dpio_channel ch = vlv_dport_to_channel(enc_to_dig_port(&encoder->base));
=======
	enum dpio_channel ch = vlv_dport_to_channel(enc_to_dig_port(encoder));
>>>>>>> 26dca6db
	struct intel_crtc *crtc = to_intel_crtc(crtc_state->uapi.crtc);
	enum pipe pipe = crtc->pipe;
	u32 val;

	val = vlv_dpio_read(dev_priv, pipe, VLV_PCS01_DW0(ch));
	if (reset)
		val &= ~(DPIO_PCS_TX_LANE2_RESET | DPIO_PCS_TX_LANE1_RESET);
	else
		val |= DPIO_PCS_TX_LANE2_RESET | DPIO_PCS_TX_LANE1_RESET;
	vlv_dpio_write(dev_priv, pipe, VLV_PCS01_DW0(ch), val);

	if (crtc_state->lane_count > 2) {
		val = vlv_dpio_read(dev_priv, pipe, VLV_PCS23_DW0(ch));
		if (reset)
			val &= ~(DPIO_PCS_TX_LANE2_RESET | DPIO_PCS_TX_LANE1_RESET);
		else
			val |= DPIO_PCS_TX_LANE2_RESET | DPIO_PCS_TX_LANE1_RESET;
		vlv_dpio_write(dev_priv, pipe, VLV_PCS23_DW0(ch), val);
	}

	val = vlv_dpio_read(dev_priv, pipe, VLV_PCS01_DW1(ch));
	val |= CHV_PCS_REQ_SOFTRESET_EN;
	if (reset)
		val &= ~DPIO_PCS_CLK_SOFT_RESET;
	else
		val |= DPIO_PCS_CLK_SOFT_RESET;
	vlv_dpio_write(dev_priv, pipe, VLV_PCS01_DW1(ch), val);

	if (crtc_state->lane_count > 2) {
		val = vlv_dpio_read(dev_priv, pipe, VLV_PCS23_DW1(ch));
		val |= CHV_PCS_REQ_SOFTRESET_EN;
		if (reset)
			val &= ~DPIO_PCS_CLK_SOFT_RESET;
		else
			val |= DPIO_PCS_CLK_SOFT_RESET;
		vlv_dpio_write(dev_priv, pipe, VLV_PCS23_DW1(ch), val);
	}
}

void chv_phy_pre_pll_enable(struct intel_encoder *encoder,
			    const struct intel_crtc_state *crtc_state)
{
	struct intel_digital_port *dport = enc_to_dig_port(encoder);
	struct drm_i915_private *dev_priv = to_i915(encoder->base.dev);
	struct intel_crtc *crtc = to_intel_crtc(crtc_state->uapi.crtc);
	enum dpio_channel ch = vlv_dport_to_channel(dport);
	enum pipe pipe = crtc->pipe;
	unsigned int lane_mask =
		intel_dp_unused_lane_mask(crtc_state->lane_count);
	u32 val;

	/*
	 * Must trick the second common lane into life.
	 * Otherwise we can't even access the PLL.
	 */
	if (ch == DPIO_CH0 && pipe == PIPE_B)
		dport->release_cl2_override =
			!chv_phy_powergate_ch(dev_priv, DPIO_PHY0, DPIO_CH1, true);

	chv_phy_powergate_lanes(encoder, true, lane_mask);

	vlv_dpio_get(dev_priv);

	/* Assert data lane reset */
	chv_data_lane_soft_reset(encoder, crtc_state, true);

	/* program left/right clock distribution */
	if (pipe != PIPE_B) {
		val = vlv_dpio_read(dev_priv, pipe, _CHV_CMN_DW5_CH0);
		val &= ~(CHV_BUFLEFTENA1_MASK | CHV_BUFRIGHTENA1_MASK);
		if (ch == DPIO_CH0)
			val |= CHV_BUFLEFTENA1_FORCE;
		if (ch == DPIO_CH1)
			val |= CHV_BUFRIGHTENA1_FORCE;
		vlv_dpio_write(dev_priv, pipe, _CHV_CMN_DW5_CH0, val);
	} else {
		val = vlv_dpio_read(dev_priv, pipe, _CHV_CMN_DW1_CH1);
		val &= ~(CHV_BUFLEFTENA2_MASK | CHV_BUFRIGHTENA2_MASK);
		if (ch == DPIO_CH0)
			val |= CHV_BUFLEFTENA2_FORCE;
		if (ch == DPIO_CH1)
			val |= CHV_BUFRIGHTENA2_FORCE;
		vlv_dpio_write(dev_priv, pipe, _CHV_CMN_DW1_CH1, val);
	}

	/* program clock channel usage */
	val = vlv_dpio_read(dev_priv, pipe, VLV_PCS01_DW8(ch));
	val |= CHV_PCS_USEDCLKCHANNEL_OVRRIDE;
	if (pipe != PIPE_B)
		val &= ~CHV_PCS_USEDCLKCHANNEL;
	else
		val |= CHV_PCS_USEDCLKCHANNEL;
	vlv_dpio_write(dev_priv, pipe, VLV_PCS01_DW8(ch), val);

	if (crtc_state->lane_count > 2) {
		val = vlv_dpio_read(dev_priv, pipe, VLV_PCS23_DW8(ch));
		val |= CHV_PCS_USEDCLKCHANNEL_OVRRIDE;
		if (pipe != PIPE_B)
			val &= ~CHV_PCS_USEDCLKCHANNEL;
		else
			val |= CHV_PCS_USEDCLKCHANNEL;
		vlv_dpio_write(dev_priv, pipe, VLV_PCS23_DW8(ch), val);
	}

	/*
	 * This a a bit weird since generally CL
	 * matches the pipe, but here we need to
	 * pick the CL based on the port.
	 */
	val = vlv_dpio_read(dev_priv, pipe, CHV_CMN_DW19(ch));
	if (pipe != PIPE_B)
		val &= ~CHV_CMN_USEDCLKCHANNEL;
	else
		val |= CHV_CMN_USEDCLKCHANNEL;
	vlv_dpio_write(dev_priv, pipe, CHV_CMN_DW19(ch), val);

	vlv_dpio_put(dev_priv);
}

void chv_phy_pre_encoder_enable(struct intel_encoder *encoder,
				const struct intel_crtc_state *crtc_state)
{
	struct intel_dp *intel_dp = enc_to_intel_dp(encoder);
	struct intel_digital_port *dport = dp_to_dig_port(intel_dp);
	struct drm_i915_private *dev_priv = to_i915(encoder->base.dev);
	struct intel_crtc *crtc = to_intel_crtc(crtc_state->uapi.crtc);
	enum dpio_channel ch = vlv_dport_to_channel(dport);
	enum pipe pipe = crtc->pipe;
	int data, i, stagger;
	u32 val;

	vlv_dpio_get(dev_priv);

	/* allow hardware to manage TX FIFO reset source */
	val = vlv_dpio_read(dev_priv, pipe, VLV_PCS01_DW11(ch));
	val &= ~DPIO_LANEDESKEW_STRAP_OVRD;
	vlv_dpio_write(dev_priv, pipe, VLV_PCS01_DW11(ch), val);

	if (crtc_state->lane_count > 2) {
		val = vlv_dpio_read(dev_priv, pipe, VLV_PCS23_DW11(ch));
		val &= ~DPIO_LANEDESKEW_STRAP_OVRD;
		vlv_dpio_write(dev_priv, pipe, VLV_PCS23_DW11(ch), val);
	}

	/* Program Tx lane latency optimal setting*/
	for (i = 0; i < crtc_state->lane_count; i++) {
		/* Set the upar bit */
		if (crtc_state->lane_count == 1)
			data = 0x0;
		else
			data = (i == 1) ? 0x0 : 0x1;
		vlv_dpio_write(dev_priv, pipe, CHV_TX_DW14(ch, i),
				data << DPIO_UPAR_SHIFT);
	}

	/* Data lane stagger programming */
	if (crtc_state->port_clock > 270000)
		stagger = 0x18;
	else if (crtc_state->port_clock > 135000)
		stagger = 0xd;
	else if (crtc_state->port_clock > 67500)
		stagger = 0x7;
	else if (crtc_state->port_clock > 33750)
		stagger = 0x4;
	else
		stagger = 0x2;

	val = vlv_dpio_read(dev_priv, pipe, VLV_PCS01_DW11(ch));
	val |= DPIO_TX2_STAGGER_MASK(0x1f);
	vlv_dpio_write(dev_priv, pipe, VLV_PCS01_DW11(ch), val);

	if (crtc_state->lane_count > 2) {
		val = vlv_dpio_read(dev_priv, pipe, VLV_PCS23_DW11(ch));
		val |= DPIO_TX2_STAGGER_MASK(0x1f);
		vlv_dpio_write(dev_priv, pipe, VLV_PCS23_DW11(ch), val);
	}

	vlv_dpio_write(dev_priv, pipe, VLV_PCS01_DW12(ch),
		       DPIO_LANESTAGGER_STRAP(stagger) |
		       DPIO_LANESTAGGER_STRAP_OVRD |
		       DPIO_TX1_STAGGER_MASK(0x1f) |
		       DPIO_TX1_STAGGER_MULT(6) |
		       DPIO_TX2_STAGGER_MULT(0));

	if (crtc_state->lane_count > 2) {
		vlv_dpio_write(dev_priv, pipe, VLV_PCS23_DW12(ch),
			       DPIO_LANESTAGGER_STRAP(stagger) |
			       DPIO_LANESTAGGER_STRAP_OVRD |
			       DPIO_TX1_STAGGER_MASK(0x1f) |
			       DPIO_TX1_STAGGER_MULT(7) |
			       DPIO_TX2_STAGGER_MULT(5));
	}

	/* Deassert data lane reset */
	chv_data_lane_soft_reset(encoder, crtc_state, false);

	vlv_dpio_put(dev_priv);
}

void chv_phy_release_cl2_override(struct intel_encoder *encoder)
{
	struct intel_digital_port *dport = enc_to_dig_port(encoder);
	struct drm_i915_private *dev_priv = to_i915(encoder->base.dev);

	if (dport->release_cl2_override) {
		chv_phy_powergate_ch(dev_priv, DPIO_PHY0, DPIO_CH1, false);
		dport->release_cl2_override = false;
	}
}

void chv_phy_post_pll_disable(struct intel_encoder *encoder,
			      const struct intel_crtc_state *old_crtc_state)
{
	struct drm_i915_private *dev_priv = to_i915(encoder->base.dev);
	enum pipe pipe = to_intel_crtc(old_crtc_state->uapi.crtc)->pipe;
	u32 val;

	vlv_dpio_get(dev_priv);

	/* disable left/right clock distribution */
	if (pipe != PIPE_B) {
		val = vlv_dpio_read(dev_priv, pipe, _CHV_CMN_DW5_CH0);
		val &= ~(CHV_BUFLEFTENA1_MASK | CHV_BUFRIGHTENA1_MASK);
		vlv_dpio_write(dev_priv, pipe, _CHV_CMN_DW5_CH0, val);
	} else {
		val = vlv_dpio_read(dev_priv, pipe, _CHV_CMN_DW1_CH1);
		val &= ~(CHV_BUFLEFTENA2_MASK | CHV_BUFRIGHTENA2_MASK);
		vlv_dpio_write(dev_priv, pipe, _CHV_CMN_DW1_CH1, val);
	}

	vlv_dpio_put(dev_priv);

	/*
	 * Leave the power down bit cleared for at least one
	 * lane so that chv_powergate_phy_ch() will power
	 * on something when the channel is otherwise unused.
	 * When the port is off and the override is removed
	 * the lanes power down anyway, so otherwise it doesn't
	 * really matter what the state of power down bits is
	 * after this.
	 */
	chv_phy_powergate_lanes(encoder, false, 0x0);
}

void vlv_set_phy_signal_level(struct intel_encoder *encoder,
			      u32 demph_reg_value, u32 preemph_reg_value,
			      u32 uniqtranscale_reg_value, u32 tx3_demph)
{
	struct drm_i915_private *dev_priv = to_i915(encoder->base.dev);
	struct intel_crtc *intel_crtc = to_intel_crtc(encoder->base.crtc);
	struct intel_digital_port *dport = enc_to_dig_port(encoder);
	enum dpio_channel port = vlv_dport_to_channel(dport);
	enum pipe pipe = intel_crtc->pipe;

	vlv_dpio_get(dev_priv);

	vlv_dpio_write(dev_priv, pipe, VLV_TX_DW5(port), 0x00000000);
	vlv_dpio_write(dev_priv, pipe, VLV_TX_DW4(port), demph_reg_value);
	vlv_dpio_write(dev_priv, pipe, VLV_TX_DW2(port),
			 uniqtranscale_reg_value);
	vlv_dpio_write(dev_priv, pipe, VLV_TX_DW3(port), 0x0C782040);

	if (tx3_demph)
		vlv_dpio_write(dev_priv, pipe, VLV_TX3_DW4(port), tx3_demph);

	vlv_dpio_write(dev_priv, pipe, VLV_PCS_DW11(port), 0x00030000);
	vlv_dpio_write(dev_priv, pipe, VLV_PCS_DW9(port), preemph_reg_value);
	vlv_dpio_write(dev_priv, pipe, VLV_TX_DW5(port), DPIO_TX_OCALINIT_EN);

	vlv_dpio_put(dev_priv);
}

void vlv_phy_pre_pll_enable(struct intel_encoder *encoder,
			    const struct intel_crtc_state *crtc_state)
{
	struct intel_digital_port *dport = enc_to_dig_port(encoder);
	struct drm_i915_private *dev_priv = to_i915(encoder->base.dev);
	struct intel_crtc *crtc = to_intel_crtc(crtc_state->uapi.crtc);
	enum dpio_channel port = vlv_dport_to_channel(dport);
	enum pipe pipe = crtc->pipe;

	/* Program Tx lane resets to default */
	vlv_dpio_get(dev_priv);

	vlv_dpio_write(dev_priv, pipe, VLV_PCS_DW0(port),
			 DPIO_PCS_TX_LANE2_RESET |
			 DPIO_PCS_TX_LANE1_RESET);
	vlv_dpio_write(dev_priv, pipe, VLV_PCS_DW1(port),
			 DPIO_PCS_CLK_CRI_RXEB_EIOS_EN |
			 DPIO_PCS_CLK_CRI_RXDIGFILTSG_EN |
			 (1<<DPIO_PCS_CLK_DATAWIDTH_SHIFT) |
				 DPIO_PCS_CLK_SOFT_RESET);

	/* Fix up inter-pair skew failure */
	vlv_dpio_write(dev_priv, pipe, VLV_PCS_DW12(port), 0x00750f00);
	vlv_dpio_write(dev_priv, pipe, VLV_TX_DW11(port), 0x00001500);
	vlv_dpio_write(dev_priv, pipe, VLV_TX_DW14(port), 0x40400000);

	vlv_dpio_put(dev_priv);
}

void vlv_phy_pre_encoder_enable(struct intel_encoder *encoder,
				const struct intel_crtc_state *crtc_state)
{
	struct intel_dp *intel_dp = enc_to_intel_dp(encoder);
	struct intel_digital_port *dport = dp_to_dig_port(intel_dp);
	struct drm_i915_private *dev_priv = to_i915(encoder->base.dev);
	struct intel_crtc *crtc = to_intel_crtc(crtc_state->uapi.crtc);
	enum dpio_channel port = vlv_dport_to_channel(dport);
	enum pipe pipe = crtc->pipe;
	u32 val;

	vlv_dpio_get(dev_priv);

	/* Enable clock channels for this port */
	val = vlv_dpio_read(dev_priv, pipe, VLV_PCS01_DW8(port));
	val = 0;
	if (pipe)
		val |= (1<<21);
	else
		val &= ~(1<<21);
	val |= 0x001000c4;
	vlv_dpio_write(dev_priv, pipe, VLV_PCS_DW8(port), val);

	/* Program lane clock */
	vlv_dpio_write(dev_priv, pipe, VLV_PCS_DW14(port), 0x00760018);
	vlv_dpio_write(dev_priv, pipe, VLV_PCS_DW23(port), 0x00400888);

	vlv_dpio_put(dev_priv);
}

void vlv_phy_reset_lanes(struct intel_encoder *encoder,
			 const struct intel_crtc_state *old_crtc_state)
{
	struct intel_digital_port *dport = enc_to_dig_port(encoder);
	struct drm_i915_private *dev_priv = to_i915(encoder->base.dev);
	struct intel_crtc *crtc = to_intel_crtc(old_crtc_state->uapi.crtc);
	enum dpio_channel port = vlv_dport_to_channel(dport);
	enum pipe pipe = crtc->pipe;

	vlv_dpio_get(dev_priv);
	vlv_dpio_write(dev_priv, pipe, VLV_PCS_DW0(port), 0x00000000);
	vlv_dpio_write(dev_priv, pipe, VLV_PCS_DW1(port), 0x00e00060);
	vlv_dpio_put(dev_priv);
}<|MERGE_RESOLUTION|>--- conflicted
+++ resolved
@@ -738,11 +738,7 @@
 			      bool reset)
 {
 	struct drm_i915_private *dev_priv = to_i915(encoder->base.dev);
-<<<<<<< HEAD
-	enum dpio_channel ch = vlv_dport_to_channel(enc_to_dig_port(&encoder->base));
-=======
 	enum dpio_channel ch = vlv_dport_to_channel(enc_to_dig_port(encoder));
->>>>>>> 26dca6db
 	struct intel_crtc *crtc = to_intel_crtc(crtc_state->uapi.crtc);
 	enum pipe pipe = crtc->pipe;
 	u32 val;
