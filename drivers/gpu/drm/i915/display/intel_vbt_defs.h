/*
 * Copyright © 2006-2016 Intel Corporation
 *
 * Permission is hereby granted, free of charge, to any person obtaining a
 * copy of this software and associated documentation files (the "Software"),
 * to deal in the Software without restriction, including without limitation
 * the rights to use, copy, modify, merge, publish, distribute, sublicense,
 * and/or sell copies of the Software, and to permit persons to whom the
 * Software is furnished to do so, subject to the following conditions:
 *
 * The above copyright notice and this permission notice (including the next
 * paragraph) shall be included in all copies or substantial portions of the
 * Software.
 *
 * THE SOFTWARE IS PROVIDED "AS IS", WITHOUT WARRANTY OF ANY KIND, EXPRESS OR
 * IMPLIED, INCLUDING BUT NOT LIMITED TO THE WARRANTIES OF MERCHANTABILITY,
 * FITNESS FOR A PARTICULAR PURPOSE AND NONINFRINGEMENT.  IN NO EVENT SHALL
 * THE AUTHORS OR COPYRIGHT HOLDERS BE LIABLE FOR ANY CLAIM, DAMAGES OR OTHER
 * LIABILITY, WHETHER IN AN ACTION OF CONTRACT, TORT OR OTHERWISE, ARISING FROM,
 * OUT OF OR IN CONNECTION WITH THE SOFTWARE OR THE USE OR OTHER DEALINGS IN THE
 * SOFTWARE.
 *
 * Authors:
 *    Eric Anholt <eric@anholt.net>
 *
 */

/*
 * This information is private to VBT parsing in intel_bios.c.
 *
 * Please do NOT include anywhere else.
 */
#ifndef _INTEL_BIOS_PRIVATE
#error "intel_vbt_defs.h is private to intel_bios.c"
#endif

#ifndef _INTEL_VBT_DEFS_H_
#define _INTEL_VBT_DEFS_H_

#include "intel_bios.h"

/**
 * struct vbt_header - VBT Header structure
 * @signature:		VBT signature, always starts with "$VBT"
 * @version:		Version of this structure
 * @header_size:	Size of this structure
 * @vbt_size:		Size of VBT (VBT Header, BDB Header and data blocks)
 * @vbt_checksum:	Checksum
 * @reserved0:		Reserved
 * @bdb_offset:		Offset of &struct bdb_header from beginning of VBT
 * @aim_offset:		Offsets of add-in data blocks from beginning of VBT
 */
struct vbt_header {
	u8 signature[20];
	u16 version;
	u16 header_size;
	u16 vbt_size;
	u8 vbt_checksum;
	u8 reserved0;
	u32 bdb_offset;
	u32 aim_offset[4];
} __packed;

/**
 * struct bdb_header - BDB Header structure
 * @signature:		BDB signature "BIOS_DATA_BLOCK"
 * @version:		Version of the data block definitions
 * @header_size:	Size of this structure
 * @bdb_size:		Size of BDB (BDB Header and data blocks)
 */
struct bdb_header {
	u8 signature[16];
	u16 version;
	u16 header_size;
	u16 bdb_size;
} __packed;

/*
 * There are several types of BIOS data blocks (BDBs), each block has
 * an ID and size in the first 3 bytes (ID in first, size in next 2).
 * Known types are listed below.
 */
enum bdb_block_id {
	BDB_GENERAL_FEATURES		= 1,
	BDB_GENERAL_DEFINITIONS		= 2,
	BDB_OLD_TOGGLE_LIST		= 3,
	BDB_MODE_SUPPORT_LIST		= 4,
	BDB_GENERIC_MODE_TABLE		= 5,
	BDB_EXT_MMIO_REGS		= 6,
	BDB_SWF_IO			= 7,
	BDB_SWF_MMIO			= 8,
	BDB_PSR				= 9,
	BDB_MODE_REMOVAL_TABLE		= 10,
	BDB_CHILD_DEVICE_TABLE		= 11,
	BDB_DRIVER_FEATURES		= 12,
	BDB_DRIVER_PERSISTENCE		= 13,
	BDB_EXT_TABLE_PTRS		= 14,
	BDB_DOT_CLOCK_OVERRIDE		= 15,
	BDB_DISPLAY_SELECT		= 16,
	BDB_DRIVER_ROTATION		= 18,
	BDB_DISPLAY_REMOVE		= 19,
	BDB_OEM_CUSTOM			= 20,
	BDB_EFP_LIST			= 21, /* workarounds for VGA hsync/vsync */
	BDB_SDVO_LVDS_OPTIONS		= 22,
	BDB_SDVO_PANEL_DTDS		= 23,
	BDB_SDVO_LVDS_PNP_IDS		= 24,
	BDB_SDVO_LVDS_POWER_SEQ		= 25,
	BDB_TV_OPTIONS			= 26,
	BDB_EDP				= 27,
	BDB_LVDS_OPTIONS		= 40,
	BDB_LVDS_LFP_DATA_PTRS		= 41,
	BDB_LVDS_LFP_DATA		= 42,
	BDB_LVDS_BACKLIGHT		= 43,
	BDB_LVDS_POWER			= 44,
	BDB_MIPI_CONFIG			= 52,
	BDB_MIPI_SEQUENCE		= 53,
	BDB_COMPRESSION_PARAMETERS	= 56,
<<<<<<< HEAD
=======
	BDB_GENERIC_DTD			= 58,
>>>>>>> 5d50bd44
	BDB_SKIP			= 254, /* VBIOS private block, ignore */
};

/*
 * Block 1 - General Bit Definitions
 */

struct bdb_general_features {
        /* bits 1 */
	u8 panel_fitting:2;
	u8 flexaim:1;
	u8 msg_enable:1;
	u8 clear_screen:3;
	u8 color_flip:1;

        /* bits 2 */
	u8 download_ext_vbt:1;
	u8 enable_ssc:1;
	u8 ssc_freq:1;
	u8 enable_lfp_on_override:1;
	u8 disable_ssc_ddt:1;
	u8 underscan_vga_timings:1;
	u8 display_clock_mode:1;
	u8 vbios_hotplug_support:1;

        /* bits 3 */
	u8 disable_smooth_vision:1;
	u8 single_dvi:1;
	u8 rotate_180:1;					/* 181 */
	u8 fdi_rx_polarity_inverted:1;
	u8 vbios_extended_mode:1;				/* 160 */
	u8 copy_ilfp_dtd_to_sdvo_lvds_dtd:1;			/* 160 */
	u8 panel_best_fit_timing:1;				/* 160 */
	u8 ignore_strap_state:1;				/* 160 */

        /* bits 4 */
	u8 legacy_monitor_detect;

        /* bits 5 */
	u8 int_crt_support:1;
	u8 int_tv_support:1;
	u8 int_efp_support:1;
	u8 dp_ssc_enable:1;	/* PCH attached eDP supports SSC */
	u8 dp_ssc_freq:1;	/* SSC freq for PCH attached eDP */
	u8 dp_ssc_dongle_supported:1;
	u8 rsvd11:2; /* finish byte */
} __packed;

/*
 * Block 2 - General Bytes Definition
 */

/* pre-915 */
#define GPIO_PIN_DVI_LVDS	0x03 /* "DVI/LVDS DDC GPIO pins" */
#define GPIO_PIN_ADD_I2C	0x05 /* "ADDCARD I2C GPIO pins" */
#define GPIO_PIN_ADD_DDC	0x04 /* "ADDCARD DDC GPIO pins" */
#define GPIO_PIN_ADD_DDC_I2C	0x06 /* "ADDCARD DDC/I2C GPIO pins" */

/* Pre 915 */
#define DEVICE_TYPE_NONE	0x00
#define DEVICE_TYPE_CRT		0x01
#define DEVICE_TYPE_TV		0x09
#define DEVICE_TYPE_EFP		0x12
#define DEVICE_TYPE_LFP		0x22
/* On 915+ */
#define DEVICE_TYPE_CRT_DPMS		0x6001
#define DEVICE_TYPE_CRT_DPMS_HOTPLUG	0x4001
#define DEVICE_TYPE_TV_COMPOSITE	0x0209
#define DEVICE_TYPE_TV_MACROVISION	0x0289
#define DEVICE_TYPE_TV_RF_COMPOSITE	0x020c
#define DEVICE_TYPE_TV_SVIDEO_COMPOSITE	0x0609
#define DEVICE_TYPE_TV_SCART		0x0209
#define DEVICE_TYPE_TV_CODEC_HOTPLUG_PWR 0x6009
#define DEVICE_TYPE_EFP_HOTPLUG_PWR	0x6012
#define DEVICE_TYPE_EFP_DVI_HOTPLUG_PWR	0x6052
#define DEVICE_TYPE_EFP_DVI_I		0x6053
#define DEVICE_TYPE_EFP_DVI_D_DUAL	0x6152
#define DEVICE_TYPE_EFP_DVI_D_HDCP	0x60d2
#define DEVICE_TYPE_OPENLDI_HOTPLUG_PWR	0x6062
#define DEVICE_TYPE_OPENLDI_DUALPIX	0x6162
#define DEVICE_TYPE_LFP_PANELLINK	0x5012
#define DEVICE_TYPE_LFP_CMOS_PWR	0x5042
#define DEVICE_TYPE_LFP_LVDS_PWR	0x5062
#define DEVICE_TYPE_LFP_LVDS_DUAL	0x5162
#define DEVICE_TYPE_LFP_LVDS_DUAL_HDCP	0x51e2

/* Add the device class for LFP, TV, HDMI */
#define DEVICE_TYPE_INT_LFP		0x1022
#define DEVICE_TYPE_INT_TV		0x1009
#define DEVICE_TYPE_HDMI		0x60D2
#define DEVICE_TYPE_DP			0x68C6
#define DEVICE_TYPE_DP_DUAL_MODE	0x60D6
#define DEVICE_TYPE_eDP			0x78C6

#define DEVICE_TYPE_CLASS_EXTENSION	(1 << 15)
#define DEVICE_TYPE_POWER_MANAGEMENT	(1 << 14)
#define DEVICE_TYPE_HOTPLUG_SIGNALING	(1 << 13)
#define DEVICE_TYPE_INTERNAL_CONNECTOR	(1 << 12)
#define DEVICE_TYPE_NOT_HDMI_OUTPUT	(1 << 11)
#define DEVICE_TYPE_MIPI_OUTPUT		(1 << 10)
#define DEVICE_TYPE_COMPOSITE_OUTPUT	(1 << 9)
#define DEVICE_TYPE_DUAL_CHANNEL	(1 << 8)
#define DEVICE_TYPE_HIGH_SPEED_LINK	(1 << 6)
#define DEVICE_TYPE_LVDS_SIGNALING	(1 << 5)
#define DEVICE_TYPE_TMDS_DVI_SIGNALING	(1 << 4)
#define DEVICE_TYPE_VIDEO_SIGNALING	(1 << 3)
#define DEVICE_TYPE_DISPLAYPORT_OUTPUT	(1 << 2)
#define DEVICE_TYPE_DIGITAL_OUTPUT	(1 << 1)
#define DEVICE_TYPE_ANALOG_OUTPUT	(1 << 0)

/*
 * Bits we care about when checking for DEVICE_TYPE_eDP. Depending on the
 * system, the other bits may or may not be set for eDP outputs.
 */
#define DEVICE_TYPE_eDP_BITS \
	(DEVICE_TYPE_INTERNAL_CONNECTOR |	\
	 DEVICE_TYPE_MIPI_OUTPUT |		\
	 DEVICE_TYPE_COMPOSITE_OUTPUT |		\
	 DEVICE_TYPE_DUAL_CHANNEL |		\
	 DEVICE_TYPE_LVDS_SIGNALING |		\
	 DEVICE_TYPE_TMDS_DVI_SIGNALING |	\
	 DEVICE_TYPE_VIDEO_SIGNALING |		\
	 DEVICE_TYPE_DISPLAYPORT_OUTPUT |	\
	 DEVICE_TYPE_ANALOG_OUTPUT)

#define DEVICE_TYPE_DP_DUAL_MODE_BITS \
	(DEVICE_TYPE_INTERNAL_CONNECTOR |	\
	 DEVICE_TYPE_MIPI_OUTPUT |		\
	 DEVICE_TYPE_COMPOSITE_OUTPUT |		\
	 DEVICE_TYPE_LVDS_SIGNALING |		\
	 DEVICE_TYPE_TMDS_DVI_SIGNALING |	\
	 DEVICE_TYPE_VIDEO_SIGNALING |		\
	 DEVICE_TYPE_DISPLAYPORT_OUTPUT |	\
	 DEVICE_TYPE_DIGITAL_OUTPUT |		\
	 DEVICE_TYPE_ANALOG_OUTPUT)

#define DEVICE_CFG_NONE		0x00
#define DEVICE_CFG_12BIT_DVOB	0x01
#define DEVICE_CFG_12BIT_DVOC	0x02
#define DEVICE_CFG_24BIT_DVOBC	0x09
#define DEVICE_CFG_24BIT_DVOCB	0x0a
#define DEVICE_CFG_DUAL_DVOB	0x11
#define DEVICE_CFG_DUAL_DVOC	0x12
#define DEVICE_CFG_DUAL_DVOBC	0x13
#define DEVICE_CFG_DUAL_LINK_DVOBC	0x19
#define DEVICE_CFG_DUAL_LINK_DVOCB	0x1a

#define DEVICE_WIRE_NONE	0x00
#define DEVICE_WIRE_DVOB	0x01
#define DEVICE_WIRE_DVOC	0x02
#define DEVICE_WIRE_DVOBC	0x03
#define DEVICE_WIRE_DVOBB	0x05
#define DEVICE_WIRE_DVOCC	0x06
#define DEVICE_WIRE_DVOB_MASTER 0x0d
#define DEVICE_WIRE_DVOC_MASTER 0x0e

/* dvo_port pre BDB 155 */
#define DEVICE_PORT_DVOA	0x00 /* none on 845+ */
#define DEVICE_PORT_DVOB	0x01
#define DEVICE_PORT_DVOC	0x02

/* dvo_port BDB 155+ */
#define DVO_PORT_HDMIA		0
#define DVO_PORT_HDMIB		1
#define DVO_PORT_HDMIC		2
#define DVO_PORT_HDMID		3
#define DVO_PORT_LVDS		4
#define DVO_PORT_TV		5
#define DVO_PORT_CRT		6
#define DVO_PORT_DPB		7
#define DVO_PORT_DPC		8
#define DVO_PORT_DPD		9
#define DVO_PORT_DPA		10
#define DVO_PORT_DPE		11				/* 193 */
#define DVO_PORT_HDMIE		12				/* 193 */
#define DVO_PORT_DPF		13				/* N/A */
#define DVO_PORT_HDMIF		14				/* N/A */
#define DVO_PORT_DPG		15
#define DVO_PORT_HDMIG		16
#define DVO_PORT_MIPIA		21				/* 171 */
#define DVO_PORT_MIPIB		22				/* 171 */
#define DVO_PORT_MIPIC		23				/* 171 */
#define DVO_PORT_MIPID		24				/* 171 */

#define HDMI_MAX_DATA_RATE_PLATFORM	0			/* 204 */
#define HDMI_MAX_DATA_RATE_297		1			/* 204 */
#define HDMI_MAX_DATA_RATE_165		2			/* 204 */

#define LEGACY_CHILD_DEVICE_CONFIG_SIZE		33

/* DDC Bus DDI Type 155+ */
enum vbt_gmbus_ddi {
	DDC_BUS_DDI_B = 0x1,
	DDC_BUS_DDI_C,
	DDC_BUS_DDI_D,
	DDC_BUS_DDI_F,
	ICL_DDC_BUS_DDI_A = 0x1,
	ICL_DDC_BUS_DDI_B,
	TGL_DDC_BUS_DDI_C,
	ICL_DDC_BUS_PORT_1 = 0x4,
	ICL_DDC_BUS_PORT_2,
	ICL_DDC_BUS_PORT_3,
	ICL_DDC_BUS_PORT_4,
	TGL_DDC_BUS_PORT_5,
	TGL_DDC_BUS_PORT_6,
};

#define DP_AUX_A 0x40
#define DP_AUX_B 0x10
#define DP_AUX_C 0x20
#define DP_AUX_D 0x30
#define DP_AUX_E 0x50
#define DP_AUX_F 0x60
#define DP_AUX_G 0x70

#define VBT_DP_MAX_LINK_RATE_HBR3	0
#define VBT_DP_MAX_LINK_RATE_HBR2	1
#define VBT_DP_MAX_LINK_RATE_HBR	2
#define VBT_DP_MAX_LINK_RATE_LBR	3

/*
 * The child device config, aka the display device data structure, provides a
 * description of a port and its configuration on the platform.
 *
 * The child device config size has been increased, and fields have been added
 * and their meaning has changed over time. Care must be taken when accessing
 * basically any of the fields to ensure the correct interpretation for the BDB
 * version in question.
 *
 * When we copy the child device configs to dev_priv->vbt.child_dev, we reserve
 * space for the full structure below, and initialize the tail not actually
 * present in VBT to zeros. Accessing those fields is fine, as long as the
 * default zero is taken into account, again according to the BDB version.
 *
 * BDB versions 155 and below are considered legacy, and version 155 seems to be
 * a baseline for some of the VBT documentation. When adding new fields, please
 * include the BDB version when the field was added, if it's above that.
 */
struct child_device_config {
	u16 handle;
	u16 device_type; /* See DEVICE_TYPE_* above */

	union {
		u8  device_id[10]; /* ascii string */
		struct {
			u8 i2c_speed;
			u8 dp_onboard_redriver;			/* 158 */
			u8 dp_ondock_redriver;			/* 158 */
			u8 hdmi_level_shifter_value:5;		/* 169 */
			u8 hdmi_max_data_rate:3;		/* 204 */
			u16 dtd_buf_ptr;			/* 161 */
			u8 edidless_efp:1;			/* 161 */
			u8 compression_enable:1;		/* 198 */
			u8 compression_method_cps:1;		/* 198 */
			u8 ganged_edp:1;			/* 202 */
			u8 reserved0:4;
			u8 compression_structure_index:4;	/* 198 */
			u8 reserved1:4;
			u8 slave_port;				/* 202 */
			u8 reserved2;
		} __packed;
	} __packed;

	u16 addin_offset;
	u8 dvo_port; /* See DEVICE_PORT_* and DVO_PORT_* above */
	u8 i2c_pin;
	u8 slave_addr;
	u8 ddc_pin;
	u16 edid_ptr;
	u8 dvo_cfg; /* See DEVICE_CFG_* above */

	union {
		struct {
			u8 dvo2_port;
			u8 i2c2_pin;
			u8 slave2_addr;
			u8 ddc2_pin;
		} __packed;
		struct {
			u8 efp_routed:1;			/* 158 */
			u8 lane_reversal:1;			/* 184 */
			u8 lspcon:1;				/* 192 */
			u8 iboost:1;				/* 196 */
			u8 hpd_invert:1;			/* 196 */
			u8 use_vbt_vswing:1;			/* 218 */
			u8 flag_reserved:2;
			u8 hdmi_support:1;			/* 158 */
			u8 dp_support:1;			/* 158 */
			u8 tmds_support:1;			/* 158 */
			u8 support_reserved:5;
			u8 aux_channel;
			u8 dongle_detect;
		} __packed;
	} __packed;

	u8 pipe_cap:2;
	u8 sdvo_stall:1;					/* 158 */
	u8 hpd_status:2;
	u8 integrated_encoder:1;
	u8 capabilities_reserved:2;
	u8 dvo_wiring; /* See DEVICE_WIRE_* above */

	union {
		u8 dvo2_wiring;
		u8 mipi_bridge_type;				/* 171 */
	} __packed;

	u16 extended_type;
	u8 dvo_function;
	u8 dp_usb_type_c:1;					/* 195 */
	u8 tbt:1;						/* 209 */
	u8 flags2_reserved:2;					/* 195 */
	u8 dp_port_trace_length:4;				/* 209 */
	u8 dp_gpio_index;					/* 195 */
	u16 dp_gpio_pin_num;					/* 195 */
	u8 dp_iboost_level:4;					/* 196 */
	u8 hdmi_iboost_level:4;					/* 196 */
	u8 dp_max_link_rate:2;					/* 216 CNL+ */
	u8 dp_max_link_rate_reserved:6;				/* 216 */
} __packed;

struct bdb_general_definitions {
	/* DDC GPIO */
	u8 crt_ddc_gmbus_pin;

	/* DPMS bits */
	u8 dpms_acpi:1;
	u8 skip_boot_crt_detect:1;
	u8 dpms_aim:1;
	u8 rsvd1:5; /* finish byte */

	/* boot device bits */
	u8 boot_display[2];
	u8 child_dev_size;

	/*
	 * Device info:
	 * If TV is present, it'll be at devices[0].
	 * LVDS will be next, either devices[0] or [1], if present.
	 * On some platforms the number of device is 6. But could be as few as
	 * 4 if both TV and LVDS are missing.
	 * And the device num is related with the size of general definition
	 * block. It is obtained by using the following formula:
	 * number = (block_size - sizeof(bdb_general_definitions))/
	 *	     defs->child_dev_size;
	 */
	u8 devices[0];
} __packed;

/*
 * Block 9 - SRD Feature Block
 */

struct psr_table {
	/* Feature bits */
	u8 full_link:1;
	u8 require_aux_to_wakeup:1;
	u8 feature_bits_rsvd:6;

	/* Wait times */
	u8 idle_frames:4;
	u8 lines_to_wait:3;
	u8 wait_times_rsvd:1;

	/* TP wake up time in multiple of 100 */
	u16 tp1_wakeup_time;
	u16 tp2_tp3_wakeup_time;
} __packed;

struct bdb_psr {
	struct psr_table psr_table[16];

	/* PSR2 TP2/TP3 wakeup time for 16 panels */
	u32 psr2_tp2_tp3_wakeup_time;
} __packed;

/*
 * Block 12 - Driver Features Data Block
 */

#define BDB_DRIVER_FEATURE_NO_LVDS		0
#define BDB_DRIVER_FEATURE_INT_LVDS		1
#define BDB_DRIVER_FEATURE_SDVO_LVDS		2
#define BDB_DRIVER_FEATURE_INT_SDVO_LVDS	3

struct bdb_driver_features {
	u8 boot_dev_algorithm:1;
	u8 block_display_switch:1;
	u8 allow_display_switch:1;
	u8 hotplug_dvo:1;
	u8 dual_view_zoom:1;
	u8 int15h_hook:1;
	u8 sprite_in_clone:1;
	u8 primary_lfp_id:1;

	u16 boot_mode_x;
	u16 boot_mode_y;
	u8 boot_mode_bpp;
	u8 boot_mode_refresh;

	u16 enable_lfp_primary:1;
	u16 selective_mode_pruning:1;
	u16 dual_frequency:1;
	u16 render_clock_freq:1; /* 0: high freq; 1: low freq */
	u16 nt_clone_support:1;
	u16 power_scheme_ui:1; /* 0: CUI; 1: 3rd party */
	u16 sprite_display_assign:1; /* 0: secondary; 1: primary */
	u16 cui_aspect_scaling:1;
	u16 preserve_aspect_ratio:1;
	u16 sdvo_device_power_down:1;
	u16 crt_hotplug:1;
	u16 lvds_config:2;
	u16 tv_hotplug:1;
	u16 hdmi_config:2;

	u8 static_display:1;
	u8 reserved2:7;
	u16 legacy_crt_max_x;
	u16 legacy_crt_max_y;
	u8 legacy_crt_max_refresh;

	u8 hdmi_termination;
	u8 custom_vbt_version;
	/* Driver features data block */
	u16 rmpm_enabled:1;
	u16 s2ddt_enabled:1;
	u16 dpst_enabled:1;
	u16 bltclt_enabled:1;
	u16 adb_enabled:1;
	u16 drrs_enabled:1;
	u16 grs_enabled:1;
	u16 gpmt_enabled:1;
	u16 tbt_enabled:1;
	u16 psr_enabled:1;
	u16 ips_enabled:1;
	u16 reserved3:4;
	u16 pc_feature_valid:1;
} __packed;

/*
 * Block 22 - SDVO LVDS General Options
 */

struct bdb_sdvo_lvds_options {
	u8 panel_backlight;
	u8 h40_set_panel_type;
	u8 panel_type;
	u8 ssc_clk_freq;
	u16 als_low_trip;
	u16 als_high_trip;
	u8 sclalarcoeff_tab_row_num;
	u8 sclalarcoeff_tab_row_size;
	u8 coefficient[8];
	u8 panel_misc_bits_1;
	u8 panel_misc_bits_2;
	u8 panel_misc_bits_3;
	u8 panel_misc_bits_4;
} __packed;

/*
 * Block 23 - SDVO LVDS Panel DTDs
 */

struct lvds_dvo_timing {
	u16 clock;		/**< In 10khz */
	u8 hactive_lo;
	u8 hblank_lo;
	u8 hblank_hi:4;
	u8 hactive_hi:4;
	u8 vactive_lo;
	u8 vblank_lo;
	u8 vblank_hi:4;
	u8 vactive_hi:4;
	u8 hsync_off_lo;
	u8 hsync_pulse_width_lo;
	u8 vsync_pulse_width_lo:4;
	u8 vsync_off_lo:4;
	u8 vsync_pulse_width_hi:2;
	u8 vsync_off_hi:2;
	u8 hsync_pulse_width_hi:2;
	u8 hsync_off_hi:2;
	u8 himage_lo;
	u8 vimage_lo;
	u8 vimage_hi:4;
	u8 himage_hi:4;
	u8 h_border;
	u8 v_border;
	u8 rsvd1:3;
	u8 digital:2;
	u8 vsync_positive:1;
	u8 hsync_positive:1;
	u8 non_interlaced:1;
} __packed;

struct bdb_sdvo_panel_dtds {
	struct lvds_dvo_timing dtds[4];
} __packed;

/*
 * Block 27 - eDP VBT Block
 */

#define EDP_18BPP	0
#define EDP_24BPP	1
#define EDP_30BPP	2
#define EDP_RATE_1_62	0
#define EDP_RATE_2_7	1
#define EDP_LANE_1	0
#define EDP_LANE_2	1
#define EDP_LANE_4	3
#define EDP_PREEMPHASIS_NONE	0
#define EDP_PREEMPHASIS_3_5dB	1
#define EDP_PREEMPHASIS_6dB	2
#define EDP_PREEMPHASIS_9_5dB	3
#define EDP_VSWING_0_4V		0
#define EDP_VSWING_0_6V		1
#define EDP_VSWING_0_8V		2
#define EDP_VSWING_1_2V		3


struct edp_fast_link_params {
	u8 rate:4;
	u8 lanes:4;
	u8 preemphasis:4;
	u8 vswing:4;
} __packed;

struct edp_pwm_delays {
	u16 pwm_on_to_backlight_enable;
	u16 backlight_disable_to_pwm_off;
} __packed;

struct edp_full_link_params {
	u8 preemphasis:4;
	u8 vswing:4;
} __packed;

struct bdb_edp {
	struct edp_power_seq power_seqs[16];
	u32 color_depth;
	struct edp_fast_link_params fast_link_params[16];
	u32 sdrrs_msa_timing_delay;

	/* ith bit indicates enabled/disabled for (i+1)th panel */
	u16 edp_s3d_feature;					/* 162 */
	u16 edp_t3_optimization;				/* 165 */
	u64 edp_vswing_preemph;					/* 173 */
	u16 fast_link_training;					/* 182 */
	u16 dpcd_600h_write_required;				/* 185 */
	struct edp_pwm_delays pwm_delays[16];			/* 186 */
	u16 full_link_params_provided;				/* 199 */
	struct edp_full_link_params full_link_params[16];	/* 199 */
} __packed;

/*
 * Block 40 - LFP Data Block
 */

/* Mask for DRRS / Panel Channel / SSC / BLT control bits extraction */
#define MODE_MASK		0x3

struct bdb_lvds_options {
	u8 panel_type;
	u8 panel_type2;						/* 212 */
	/* LVDS capabilities, stored in a dword */
	u8 pfit_mode:2;
	u8 pfit_text_mode_enhanced:1;
	u8 pfit_gfx_mode_enhanced:1;
	u8 pfit_ratio_auto:1;
	u8 pixel_dither:1;
	u8 lvds_edid:1;
	u8 rsvd2:1;
	u8 rsvd4;
	/* LVDS Panel channel bits stored here */
	u32 lvds_panel_channel_bits;
	/* LVDS SSC (Spread Spectrum Clock) bits stored here. */
	u16 ssc_bits;
	u16 ssc_freq;
	u16 ssc_ddt;
	/* Panel color depth defined here */
	u16 panel_color_depth;
	/* LVDS panel type bits stored here */
	u32 dps_panel_type_bits;
	/* LVDS backlight control type bits stored here */
	u32 blt_control_type_bits;

	u16 lcdvcc_s0_enable;					/* 200 */
	u32 rotation;						/* 228 */
} __packed;

/*
 * Block 41 - LFP Data Table Pointers
 */

/* LFP pointer table contains entries to the struct below */
struct lvds_lfp_data_ptr {
	u16 fp_timing_offset; /* offsets are from start of bdb */
	u8 fp_table_size;
	u16 dvo_timing_offset;
	u8 dvo_table_size;
	u16 panel_pnp_id_offset;
	u8 pnp_table_size;
} __packed;

struct bdb_lvds_lfp_data_ptrs {
	u8 lvds_entries; /* followed by one or more lvds_data_ptr structs */
	struct lvds_lfp_data_ptr ptr[16];
} __packed;

/*
 * Block 42 - LFP Data Tables
 */

/* LFP data has 3 blocks per entry */
struct lvds_fp_timing {
	u16 x_res;
	u16 y_res;
	u32 lvds_reg;
	u32 lvds_reg_val;
	u32 pp_on_reg;
	u32 pp_on_reg_val;
	u32 pp_off_reg;
	u32 pp_off_reg_val;
	u32 pp_cycle_reg;
	u32 pp_cycle_reg_val;
	u32 pfit_reg;
	u32 pfit_reg_val;
	u16 terminator;
} __packed;

struct lvds_pnp_id {
	u16 mfg_name;
	u16 product_code;
	u32 serial;
	u8 mfg_week;
	u8 mfg_year;
} __packed;

struct lvds_lfp_data_entry {
	struct lvds_fp_timing fp_timing;
	struct lvds_dvo_timing dvo_timing;
	struct lvds_pnp_id pnp_id;
} __packed;

struct bdb_lvds_lfp_data {
	struct lvds_lfp_data_entry data[16];
} __packed;

/*
 * Block 43 - LFP Backlight Control Data Block
 */

#define BDB_BACKLIGHT_TYPE_NONE	0
#define BDB_BACKLIGHT_TYPE_PWM	2

struct lfp_backlight_data_entry {
	u8 type:2;
	u8 active_low_pwm:1;
	u8 obsolete1:5;
	u16 pwm_freq_hz;
	u8 min_brightness;
	u8 obsolete2;
	u8 obsolete3;
} __packed;

struct lfp_backlight_control_method {
	u8 type:4;
	u8 controller:4;
} __packed;

struct bdb_lfp_backlight_data {
	u8 entry_size;
	struct lfp_backlight_data_entry data[16];
	u8 level[16];
	struct lfp_backlight_control_method backlight_control[16];
} __packed;

/*
 * Block 44 - LFP Power Conservation Features Block
 */

struct als_data_entry {
	u16 backlight_adjust;
	u16 lux;
} __packed;

struct agressiveness_profile_entry {
	u8 dpst_agressiveness : 4;
	u8 lace_agressiveness : 4;
} __packed;

struct bdb_lfp_power {
	u8 lfp_feature_bits;
	struct als_data_entry als[5];
	u8 lace_aggressiveness_profile;
	u16 dpst;
	u16 psr;
	u16 drrs;
	u16 lace_support;
	u16 adt;
	u16 dmrrs;
	u16 adb;
	u16 lace_enabled_status;
	struct agressiveness_profile_entry aggressivenes[16];
} __packed;

/*
 * Block 52 - MIPI Configuration Block
 */

#define MAX_MIPI_CONFIGURATIONS	6

struct bdb_mipi_config {
	struct mipi_config config[MAX_MIPI_CONFIGURATIONS];
	struct mipi_pps_data pps[MAX_MIPI_CONFIGURATIONS];
} __packed;

/*
 * Block 53 - MIPI Sequence Block
 */

struct bdb_mipi_sequence {
	u8 version;
	u8 data[0]; /* up to 6 variable length blocks */
} __packed;

/*
 * Block 56 - Compression Parameters
 */

#define VBT_RC_BUFFER_BLOCK_SIZE_1KB	0
#define VBT_RC_BUFFER_BLOCK_SIZE_4KB	1
#define VBT_RC_BUFFER_BLOCK_SIZE_16KB	2
#define VBT_RC_BUFFER_BLOCK_SIZE_64KB	3

#define VBT_DSC_LINE_BUFFER_DEPTH(vbt_value)	((vbt_value) + 8) /* bits */
#define VBT_DSC_MAX_BPP(vbt_value)		(6 + (vbt_value) * 2)

struct dsc_compression_parameters_entry {
	u8 version_major:4;
	u8 version_minor:4;

	u8 rc_buffer_block_size:2;
	u8 reserved1:6;

	/*
	 * Buffer size in bytes:
	 *
	 * 4 ^ rc_buffer_block_size * 1024 * (rc_buffer_size + 1) bytes
	 */
	u8 rc_buffer_size;
	u32 slices_per_line;

	u8 line_buffer_depth:4;
	u8 reserved2:4;

	/* Flag Bits 1 */
	u8 block_prediction_enable:1;
	u8 reserved3:7;

	u8 max_bpp; /* mapping */

	/* Color depth capabilities */
	u8 reserved4:1;
	u8 support_8bpc:1;
	u8 support_10bpc:1;
	u8 support_12bpc:1;
	u8 reserved5:4;

	u16 slice_height;
} __packed;

struct bdb_compression_parameters {
	u16 entry_size;
	struct dsc_compression_parameters_entry data[16];
} __packed;

<<<<<<< HEAD
=======
/*
 * Block 58 - Generic DTD Block
 */

struct generic_dtd_entry {
	u32 pixel_clock;
	u16 hactive;
	u16 hblank;
	u16 hfront_porch;
	u16 hsync;
	u16 vactive;
	u16 vblank;
	u16 vfront_porch;
	u16 vsync;
	u16 width_mm;
	u16 height_mm;

	/* Flags */
	u8 rsvd_flags:6;
	u8 vsync_positive_polarity:1;
	u8 hsync_positive_polarity:1;

	u8 rsvd[3];
} __packed;

struct bdb_generic_dtd {
	u16 gdtd_size;
	struct generic_dtd_entry dtd[];	/* up to 24 DTD's */
} __packed;

>>>>>>> 5d50bd44
#endif /* _INTEL_VBT_DEFS_H_ */<|MERGE_RESOLUTION|>--- conflicted
+++ resolved
@@ -115,10 +115,7 @@
 	BDB_MIPI_CONFIG			= 52,
 	BDB_MIPI_SEQUENCE		= 53,
 	BDB_COMPRESSION_PARAMETERS	= 56,
-<<<<<<< HEAD
-=======
 	BDB_GENERIC_DTD			= 58,
->>>>>>> 5d50bd44
 	BDB_SKIP			= 254, /* VBIOS private block, ignore */
 };
 
@@ -896,8 +893,6 @@
 	struct dsc_compression_parameters_entry data[16];
 } __packed;
 
-<<<<<<< HEAD
-=======
 /*
  * Block 58 - Generic DTD Block
  */
@@ -928,5 +923,4 @@
 	struct generic_dtd_entry dtd[];	/* up to 24 DTD's */
 } __packed;
 
->>>>>>> 5d50bd44
 #endif /* _INTEL_VBT_DEFS_H_ */