/*
 * Copyright © 2006-2017 Intel Corporation
 *
 * Permission is hereby granted, free of charge, to any person obtaining a
 * copy of this software and associated documentation files (the "Software"),
 * to deal in the Software without restriction, including without limitation
 * the rights to use, copy, modify, merge, publish, distribute, sublicense,
 * and/or sell copies of the Software, and to permit persons to whom the
 * Software is furnished to do so, subject to the following conditions:
 *
 * The above copyright notice and this permission notice (including the next
 * paragraph) shall be included in all copies or substantial portions of the
 * Software.
 *
 * THE SOFTWARE IS PROVIDED "AS IS", WITHOUT WARRANTY OF ANY KIND, EXPRESS OR
 * IMPLIED, INCLUDING BUT NOT LIMITED TO THE WARRANTIES OF MERCHANTABILITY,
 * FITNESS FOR A PARTICULAR PURPOSE AND NONINFRINGEMENT.  IN NO EVENT SHALL
 * THE AUTHORS OR COPYRIGHT HOLDERS BE LIABLE FOR ANY CLAIM, DAMAGES OR OTHER
 * LIABILITY, WHETHER IN AN ACTION OF CONTRACT, TORT OR OTHERWISE, ARISING
 * FROM, OUT OF OR IN CONNECTION WITH THE SOFTWARE OR THE USE OR OTHER
 * DEALINGS IN THE SOFTWARE.
 */

#include "intel_atomic.h"
#include "intel_cdclk.h"
#include "intel_display_types.h"
#include "intel_sideband.h"

/**
 * DOC: CDCLK / RAWCLK
 *
 * The display engine uses several different clocks to do its work. There
 * are two main clocks involved that aren't directly related to the actual
 * pixel clock or any symbol/bit clock of the actual output port. These
 * are the core display clock (CDCLK) and RAWCLK.
 *
 * CDCLK clocks most of the display pipe logic, and thus its frequency
 * must be high enough to support the rate at which pixels are flowing
 * through the pipes. Downscaling must also be accounted as that increases
 * the effective pixel rate.
 *
 * On several platforms the CDCLK frequency can be changed dynamically
 * to minimize power consumption for a given display configuration.
 * Typically changes to the CDCLK frequency require all the display pipes
 * to be shut down while the frequency is being changed.
 *
 * On SKL+ the DMC will toggle the CDCLK off/on during DC5/6 entry/exit.
 * DMC will not change the active CDCLK frequency however, so that part
 * will still be performed by the driver directly.
 *
 * RAWCLK is a fixed frequency clock, often used by various auxiliary
 * blocks such as AUX CH or backlight PWM. Hence the only thing we
 * really need to know about RAWCLK is its frequency so that various
 * dividers can be programmed correctly.
 */

static void fixed_133mhz_get_cdclk(struct drm_i915_private *dev_priv,
				   struct intel_cdclk_state *cdclk_state)
{
	cdclk_state->cdclk = 133333;
}

static void fixed_200mhz_get_cdclk(struct drm_i915_private *dev_priv,
				   struct intel_cdclk_state *cdclk_state)
{
	cdclk_state->cdclk = 200000;
}

static void fixed_266mhz_get_cdclk(struct drm_i915_private *dev_priv,
				   struct intel_cdclk_state *cdclk_state)
{
	cdclk_state->cdclk = 266667;
}

static void fixed_333mhz_get_cdclk(struct drm_i915_private *dev_priv,
				   struct intel_cdclk_state *cdclk_state)
{
	cdclk_state->cdclk = 333333;
}

static void fixed_400mhz_get_cdclk(struct drm_i915_private *dev_priv,
				   struct intel_cdclk_state *cdclk_state)
{
	cdclk_state->cdclk = 400000;
}

static void fixed_450mhz_get_cdclk(struct drm_i915_private *dev_priv,
				   struct intel_cdclk_state *cdclk_state)
{
	cdclk_state->cdclk = 450000;
}

static void i85x_get_cdclk(struct drm_i915_private *dev_priv,
			   struct intel_cdclk_state *cdclk_state)
{
	struct pci_dev *pdev = dev_priv->drm.pdev;
	u16 hpllcc = 0;

	/*
	 * 852GM/852GMV only supports 133 MHz and the HPLLCC
	 * encoding is different :(
	 * FIXME is this the right way to detect 852GM/852GMV?
	 */
	if (pdev->revision == 0x1) {
		cdclk_state->cdclk = 133333;
		return;
	}

	pci_bus_read_config_word(pdev->bus,
				 PCI_DEVFN(0, 3), HPLLCC, &hpllcc);

	/* Assume that the hardware is in the high speed state.  This
	 * should be the default.
	 */
	switch (hpllcc & GC_CLOCK_CONTROL_MASK) {
	case GC_CLOCK_133_200:
	case GC_CLOCK_133_200_2:
	case GC_CLOCK_100_200:
		cdclk_state->cdclk = 200000;
		break;
	case GC_CLOCK_166_250:
		cdclk_state->cdclk = 250000;
		break;
	case GC_CLOCK_100_133:
		cdclk_state->cdclk = 133333;
		break;
	case GC_CLOCK_133_266:
	case GC_CLOCK_133_266_2:
	case GC_CLOCK_166_266:
		cdclk_state->cdclk = 266667;
		break;
	}
}

static void i915gm_get_cdclk(struct drm_i915_private *dev_priv,
			     struct intel_cdclk_state *cdclk_state)
{
	struct pci_dev *pdev = dev_priv->drm.pdev;
	u16 gcfgc = 0;

	pci_read_config_word(pdev, GCFGC, &gcfgc);

	if (gcfgc & GC_LOW_FREQUENCY_ENABLE) {
		cdclk_state->cdclk = 133333;
		return;
	}

	switch (gcfgc & GC_DISPLAY_CLOCK_MASK) {
	case GC_DISPLAY_CLOCK_333_320_MHZ:
		cdclk_state->cdclk = 333333;
		break;
	default:
	case GC_DISPLAY_CLOCK_190_200_MHZ:
		cdclk_state->cdclk = 190000;
		break;
	}
}

static void i945gm_get_cdclk(struct drm_i915_private *dev_priv,
			     struct intel_cdclk_state *cdclk_state)
{
	struct pci_dev *pdev = dev_priv->drm.pdev;
	u16 gcfgc = 0;

	pci_read_config_word(pdev, GCFGC, &gcfgc);

	if (gcfgc & GC_LOW_FREQUENCY_ENABLE) {
		cdclk_state->cdclk = 133333;
		return;
	}

	switch (gcfgc & GC_DISPLAY_CLOCK_MASK) {
	case GC_DISPLAY_CLOCK_333_320_MHZ:
		cdclk_state->cdclk = 320000;
		break;
	default:
	case GC_DISPLAY_CLOCK_190_200_MHZ:
		cdclk_state->cdclk = 200000;
		break;
	}
}

static unsigned int intel_hpll_vco(struct drm_i915_private *dev_priv)
{
	static const unsigned int blb_vco[8] = {
		[0] = 3200000,
		[1] = 4000000,
		[2] = 5333333,
		[3] = 4800000,
		[4] = 6400000,
	};
	static const unsigned int pnv_vco[8] = {
		[0] = 3200000,
		[1] = 4000000,
		[2] = 5333333,
		[3] = 4800000,
		[4] = 2666667,
	};
	static const unsigned int cl_vco[8] = {
		[0] = 3200000,
		[1] = 4000000,
		[2] = 5333333,
		[3] = 6400000,
		[4] = 3333333,
		[5] = 3566667,
		[6] = 4266667,
	};
	static const unsigned int elk_vco[8] = {
		[0] = 3200000,
		[1] = 4000000,
		[2] = 5333333,
		[3] = 4800000,
	};
	static const unsigned int ctg_vco[8] = {
		[0] = 3200000,
		[1] = 4000000,
		[2] = 5333333,
		[3] = 6400000,
		[4] = 2666667,
		[5] = 4266667,
	};
	const unsigned int *vco_table;
	unsigned int vco;
	u8 tmp = 0;

	/* FIXME other chipsets? */
	if (IS_GM45(dev_priv))
		vco_table = ctg_vco;
	else if (IS_G45(dev_priv))
		vco_table = elk_vco;
	else if (IS_I965GM(dev_priv))
		vco_table = cl_vco;
	else if (IS_PINEVIEW(dev_priv))
		vco_table = pnv_vco;
	else if (IS_G33(dev_priv))
		vco_table = blb_vco;
	else
		return 0;

	tmp = I915_READ(IS_PINEVIEW(dev_priv) || IS_MOBILE(dev_priv) ?
			HPLLVCO_MOBILE : HPLLVCO);

	vco = vco_table[tmp & 0x7];
	if (vco == 0)
		DRM_ERROR("Bad HPLL VCO (HPLLVCO=0x%02x)\n", tmp);
	else
		DRM_DEBUG_KMS("HPLL VCO %u kHz\n", vco);

	return vco;
}

static void g33_get_cdclk(struct drm_i915_private *dev_priv,
			  struct intel_cdclk_state *cdclk_state)
{
	struct pci_dev *pdev = dev_priv->drm.pdev;
	static const u8 div_3200[] = { 12, 10,  8,  7, 5, 16 };
	static const u8 div_4000[] = { 14, 12, 10,  8, 6, 20 };
	static const u8 div_4800[] = { 20, 14, 12, 10, 8, 24 };
	static const u8 div_5333[] = { 20, 16, 12, 12, 8, 28 };
	const u8 *div_table;
	unsigned int cdclk_sel;
	u16 tmp = 0;

	cdclk_state->vco = intel_hpll_vco(dev_priv);

	pci_read_config_word(pdev, GCFGC, &tmp);

	cdclk_sel = (tmp >> 4) & 0x7;

	if (cdclk_sel >= ARRAY_SIZE(div_3200))
		goto fail;

	switch (cdclk_state->vco) {
	case 3200000:
		div_table = div_3200;
		break;
	case 4000000:
		div_table = div_4000;
		break;
	case 4800000:
		div_table = div_4800;
		break;
	case 5333333:
		div_table = div_5333;
		break;
	default:
		goto fail;
	}

	cdclk_state->cdclk = DIV_ROUND_CLOSEST(cdclk_state->vco,
					       div_table[cdclk_sel]);
	return;

fail:
	DRM_ERROR("Unable to determine CDCLK. HPLL VCO=%u kHz, CFGC=0x%08x\n",
		  cdclk_state->vco, tmp);
	cdclk_state->cdclk = 190476;
}

static void pnv_get_cdclk(struct drm_i915_private *dev_priv,
			  struct intel_cdclk_state *cdclk_state)
{
	struct pci_dev *pdev = dev_priv->drm.pdev;
	u16 gcfgc = 0;

	pci_read_config_word(pdev, GCFGC, &gcfgc);

	switch (gcfgc & GC_DISPLAY_CLOCK_MASK) {
	case GC_DISPLAY_CLOCK_267_MHZ_PNV:
		cdclk_state->cdclk = 266667;
		break;
	case GC_DISPLAY_CLOCK_333_MHZ_PNV:
		cdclk_state->cdclk = 333333;
		break;
	case GC_DISPLAY_CLOCK_444_MHZ_PNV:
		cdclk_state->cdclk = 444444;
		break;
	case GC_DISPLAY_CLOCK_200_MHZ_PNV:
		cdclk_state->cdclk = 200000;
		break;
	default:
		DRM_ERROR("Unknown pnv display core clock 0x%04x\n", gcfgc);
		/* fall through */
	case GC_DISPLAY_CLOCK_133_MHZ_PNV:
		cdclk_state->cdclk = 133333;
		break;
	case GC_DISPLAY_CLOCK_167_MHZ_PNV:
		cdclk_state->cdclk = 166667;
		break;
	}
}

static void i965gm_get_cdclk(struct drm_i915_private *dev_priv,
			     struct intel_cdclk_state *cdclk_state)
{
	struct pci_dev *pdev = dev_priv->drm.pdev;
	static const u8 div_3200[] = { 16, 10,  8 };
	static const u8 div_4000[] = { 20, 12, 10 };
	static const u8 div_5333[] = { 24, 16, 14 };
	const u8 *div_table;
	unsigned int cdclk_sel;
	u16 tmp = 0;

	cdclk_state->vco = intel_hpll_vco(dev_priv);

	pci_read_config_word(pdev, GCFGC, &tmp);

	cdclk_sel = ((tmp >> 8) & 0x1f) - 1;

	if (cdclk_sel >= ARRAY_SIZE(div_3200))
		goto fail;

	switch (cdclk_state->vco) {
	case 3200000:
		div_table = div_3200;
		break;
	case 4000000:
		div_table = div_4000;
		break;
	case 5333333:
		div_table = div_5333;
		break;
	default:
		goto fail;
	}

	cdclk_state->cdclk = DIV_ROUND_CLOSEST(cdclk_state->vco,
					       div_table[cdclk_sel]);
	return;

fail:
	DRM_ERROR("Unable to determine CDCLK. HPLL VCO=%u kHz, CFGC=0x%04x\n",
		  cdclk_state->vco, tmp);
	cdclk_state->cdclk = 200000;
}

static void gm45_get_cdclk(struct drm_i915_private *dev_priv,
			   struct intel_cdclk_state *cdclk_state)
{
	struct pci_dev *pdev = dev_priv->drm.pdev;
	unsigned int cdclk_sel;
	u16 tmp = 0;

	cdclk_state->vco = intel_hpll_vco(dev_priv);

	pci_read_config_word(pdev, GCFGC, &tmp);

	cdclk_sel = (tmp >> 12) & 0x1;

	switch (cdclk_state->vco) {
	case 2666667:
	case 4000000:
	case 5333333:
		cdclk_state->cdclk = cdclk_sel ? 333333 : 222222;
		break;
	case 3200000:
		cdclk_state->cdclk = cdclk_sel ? 320000 : 228571;
		break;
	default:
		DRM_ERROR("Unable to determine CDCLK. HPLL VCO=%u, CFGC=0x%04x\n",
			  cdclk_state->vco, tmp);
		cdclk_state->cdclk = 222222;
		break;
	}
}

static void hsw_get_cdclk(struct drm_i915_private *dev_priv,
			  struct intel_cdclk_state *cdclk_state)
{
	u32 lcpll = I915_READ(LCPLL_CTL);
	u32 freq = lcpll & LCPLL_CLK_FREQ_MASK;

	if (lcpll & LCPLL_CD_SOURCE_FCLK)
		cdclk_state->cdclk = 800000;
	else if (I915_READ(FUSE_STRAP) & HSW_CDCLK_LIMIT)
		cdclk_state->cdclk = 450000;
	else if (freq == LCPLL_CLK_FREQ_450)
		cdclk_state->cdclk = 450000;
	else if (IS_HSW_ULT(dev_priv))
		cdclk_state->cdclk = 337500;
	else
		cdclk_state->cdclk = 540000;
}

static int vlv_calc_cdclk(struct drm_i915_private *dev_priv, int min_cdclk)
{
	int freq_320 = (dev_priv->hpll_freq <<  1) % 320000 != 0 ?
		333333 : 320000;

	/*
	 * We seem to get an unstable or solid color picture at 200MHz.
	 * Not sure what's wrong. For now use 200MHz only when all pipes
	 * are off.
	 */
	if (IS_VALLEYVIEW(dev_priv) && min_cdclk > freq_320)
		return 400000;
	else if (min_cdclk > 266667)
		return freq_320;
	else if (min_cdclk > 0)
		return 266667;
	else
		return 200000;
}

static u8 vlv_calc_voltage_level(struct drm_i915_private *dev_priv, int cdclk)
{
	if (IS_VALLEYVIEW(dev_priv)) {
		if (cdclk >= 320000) /* jump to highest voltage for 400MHz too */
			return 2;
		else if (cdclk >= 266667)
			return 1;
		else
			return 0;
	} else {
		/*
		 * Specs are full of misinformation, but testing on actual
		 * hardware has shown that we just need to write the desired
		 * CCK divider into the Punit register.
		 */
		return DIV_ROUND_CLOSEST(dev_priv->hpll_freq << 1, cdclk) - 1;
	}
}

static void vlv_get_cdclk(struct drm_i915_private *dev_priv,
			  struct intel_cdclk_state *cdclk_state)
{
	u32 val;

	vlv_iosf_sb_get(dev_priv,
			BIT(VLV_IOSF_SB_CCK) | BIT(VLV_IOSF_SB_PUNIT));

	cdclk_state->vco = vlv_get_hpll_vco(dev_priv);
	cdclk_state->cdclk = vlv_get_cck_clock(dev_priv, "cdclk",
					       CCK_DISPLAY_CLOCK_CONTROL,
					       cdclk_state->vco);

	val = vlv_punit_read(dev_priv, PUNIT_REG_DSPSSPM);

	vlv_iosf_sb_put(dev_priv,
			BIT(VLV_IOSF_SB_CCK) | BIT(VLV_IOSF_SB_PUNIT));

	if (IS_VALLEYVIEW(dev_priv))
		cdclk_state->voltage_level = (val & DSPFREQGUAR_MASK) >>
			DSPFREQGUAR_SHIFT;
	else
		cdclk_state->voltage_level = (val & DSPFREQGUAR_MASK_CHV) >>
			DSPFREQGUAR_SHIFT_CHV;
}

static void vlv_program_pfi_credits(struct drm_i915_private *dev_priv)
{
	unsigned int credits, default_credits;

	if (IS_CHERRYVIEW(dev_priv))
		default_credits = PFI_CREDIT(12);
	else
		default_credits = PFI_CREDIT(8);

	if (dev_priv->cdclk.hw.cdclk >= dev_priv->czclk_freq) {
		/* CHV suggested value is 31 or 63 */
		if (IS_CHERRYVIEW(dev_priv))
			credits = PFI_CREDIT_63;
		else
			credits = PFI_CREDIT(15);
	} else {
		credits = default_credits;
	}

	/*
	 * WA - write default credits before re-programming
	 * FIXME: should we also set the resend bit here?
	 */
	I915_WRITE(GCI_CONTROL, VGA_FAST_MODE_DISABLE |
		   default_credits);

	I915_WRITE(GCI_CONTROL, VGA_FAST_MODE_DISABLE |
		   credits | PFI_CREDIT_RESEND);

	/*
	 * FIXME is this guaranteed to clear
	 * immediately or should we poll for it?
	 */
	WARN_ON(I915_READ(GCI_CONTROL) & PFI_CREDIT_RESEND);
}

static void vlv_set_cdclk(struct drm_i915_private *dev_priv,
			  const struct intel_cdclk_state *cdclk_state,
			  enum pipe pipe)
{
	int cdclk = cdclk_state->cdclk;
	u32 val, cmd = cdclk_state->voltage_level;
	intel_wakeref_t wakeref;

	switch (cdclk) {
	case 400000:
	case 333333:
	case 320000:
	case 266667:
	case 200000:
		break;
	default:
		MISSING_CASE(cdclk);
		return;
	}

	/* There are cases where we can end up here with power domains
	 * off and a CDCLK frequency other than the minimum, like when
	 * issuing a modeset without actually changing any display after
	 * a system suspend.  So grab the display core domain, which covers
	 * the HW blocks needed for the following programming.
	 */
	wakeref = intel_display_power_get(dev_priv, POWER_DOMAIN_DISPLAY_CORE);

	vlv_iosf_sb_get(dev_priv,
			BIT(VLV_IOSF_SB_CCK) |
			BIT(VLV_IOSF_SB_BUNIT) |
			BIT(VLV_IOSF_SB_PUNIT));

	val = vlv_punit_read(dev_priv, PUNIT_REG_DSPSSPM);
	val &= ~DSPFREQGUAR_MASK;
	val |= (cmd << DSPFREQGUAR_SHIFT);
	vlv_punit_write(dev_priv, PUNIT_REG_DSPSSPM, val);
	if (wait_for((vlv_punit_read(dev_priv, PUNIT_REG_DSPSSPM) &
		      DSPFREQSTAT_MASK) == (cmd << DSPFREQSTAT_SHIFT),
		     50)) {
		DRM_ERROR("timed out waiting for CDclk change\n");
	}

	if (cdclk == 400000) {
		u32 divider;

		divider = DIV_ROUND_CLOSEST(dev_priv->hpll_freq << 1,
					    cdclk) - 1;

		/* adjust cdclk divider */
		val = vlv_cck_read(dev_priv, CCK_DISPLAY_CLOCK_CONTROL);
		val &= ~CCK_FREQUENCY_VALUES;
		val |= divider;
		vlv_cck_write(dev_priv, CCK_DISPLAY_CLOCK_CONTROL, val);

		if (wait_for((vlv_cck_read(dev_priv, CCK_DISPLAY_CLOCK_CONTROL) &
			      CCK_FREQUENCY_STATUS) == (divider << CCK_FREQUENCY_STATUS_SHIFT),
			     50))
			DRM_ERROR("timed out waiting for CDclk change\n");
	}

	/* adjust self-refresh exit latency value */
	val = vlv_bunit_read(dev_priv, BUNIT_REG_BISOC);
	val &= ~0x7f;

	/*
	 * For high bandwidth configs, we set a higher latency in the bunit
	 * so that the core display fetch happens in time to avoid underruns.
	 */
	if (cdclk == 400000)
		val |= 4500 / 250; /* 4.5 usec */
	else
		val |= 3000 / 250; /* 3.0 usec */
	vlv_bunit_write(dev_priv, BUNIT_REG_BISOC, val);

	vlv_iosf_sb_put(dev_priv,
			BIT(VLV_IOSF_SB_CCK) |
			BIT(VLV_IOSF_SB_BUNIT) |
			BIT(VLV_IOSF_SB_PUNIT));

	intel_update_cdclk(dev_priv);

	vlv_program_pfi_credits(dev_priv);

	intel_display_power_put(dev_priv, POWER_DOMAIN_DISPLAY_CORE, wakeref);
}

static void chv_set_cdclk(struct drm_i915_private *dev_priv,
			  const struct intel_cdclk_state *cdclk_state,
			  enum pipe pipe)
{
	int cdclk = cdclk_state->cdclk;
	u32 val, cmd = cdclk_state->voltage_level;
	intel_wakeref_t wakeref;

	switch (cdclk) {
	case 333333:
	case 320000:
	case 266667:
	case 200000:
		break;
	default:
		MISSING_CASE(cdclk);
		return;
	}

	/* There are cases where we can end up here with power domains
	 * off and a CDCLK frequency other than the minimum, like when
	 * issuing a modeset without actually changing any display after
	 * a system suspend.  So grab the display core domain, which covers
	 * the HW blocks needed for the following programming.
	 */
	wakeref = intel_display_power_get(dev_priv, POWER_DOMAIN_DISPLAY_CORE);

	vlv_punit_get(dev_priv);
	val = vlv_punit_read(dev_priv, PUNIT_REG_DSPSSPM);
	val &= ~DSPFREQGUAR_MASK_CHV;
	val |= (cmd << DSPFREQGUAR_SHIFT_CHV);
	vlv_punit_write(dev_priv, PUNIT_REG_DSPSSPM, val);
	if (wait_for((vlv_punit_read(dev_priv, PUNIT_REG_DSPSSPM) &
		      DSPFREQSTAT_MASK_CHV) == (cmd << DSPFREQSTAT_SHIFT_CHV),
		     50)) {
		DRM_ERROR("timed out waiting for CDclk change\n");
	}

	vlv_punit_put(dev_priv);

	intel_update_cdclk(dev_priv);

	vlv_program_pfi_credits(dev_priv);

	intel_display_power_put(dev_priv, POWER_DOMAIN_DISPLAY_CORE, wakeref);
}

static int bdw_calc_cdclk(int min_cdclk)
{
	if (min_cdclk > 540000)
		return 675000;
	else if (min_cdclk > 450000)
		return 540000;
	else if (min_cdclk > 337500)
		return 450000;
	else
		return 337500;
}

static u8 bdw_calc_voltage_level(int cdclk)
{
	switch (cdclk) {
	default:
	case 337500:
		return 2;
	case 450000:
		return 0;
	case 540000:
		return 1;
	case 675000:
		return 3;
	}
}

static void bdw_get_cdclk(struct drm_i915_private *dev_priv,
			  struct intel_cdclk_state *cdclk_state)
{
	u32 lcpll = I915_READ(LCPLL_CTL);
	u32 freq = lcpll & LCPLL_CLK_FREQ_MASK;

	if (lcpll & LCPLL_CD_SOURCE_FCLK)
		cdclk_state->cdclk = 800000;
	else if (I915_READ(FUSE_STRAP) & HSW_CDCLK_LIMIT)
		cdclk_state->cdclk = 450000;
	else if (freq == LCPLL_CLK_FREQ_450)
		cdclk_state->cdclk = 450000;
	else if (freq == LCPLL_CLK_FREQ_54O_BDW)
		cdclk_state->cdclk = 540000;
	else if (freq == LCPLL_CLK_FREQ_337_5_BDW)
		cdclk_state->cdclk = 337500;
	else
		cdclk_state->cdclk = 675000;

	/*
	 * Can't read this out :( Let's assume it's
	 * at least what the CDCLK frequency requires.
	 */
	cdclk_state->voltage_level =
		bdw_calc_voltage_level(cdclk_state->cdclk);
}

static void bdw_set_cdclk(struct drm_i915_private *dev_priv,
			  const struct intel_cdclk_state *cdclk_state,
			  enum pipe pipe)
{
	int cdclk = cdclk_state->cdclk;
	u32 val;
	int ret;

	if (WARN((I915_READ(LCPLL_CTL) &
		  (LCPLL_PLL_DISABLE | LCPLL_PLL_LOCK |
		   LCPLL_CD_CLOCK_DISABLE | LCPLL_ROOT_CD_CLOCK_DISABLE |
		   LCPLL_CD2X_CLOCK_DISABLE | LCPLL_POWER_DOWN_ALLOW |
		   LCPLL_CD_SOURCE_FCLK)) != LCPLL_PLL_LOCK,
		 "trying to change cdclk frequency with cdclk not enabled\n"))
		return;

	ret = sandybridge_pcode_write(dev_priv,
				      BDW_PCODE_DISPLAY_FREQ_CHANGE_REQ, 0x0);
	if (ret) {
		DRM_ERROR("failed to inform pcode about cdclk change\n");
		return;
	}

	val = I915_READ(LCPLL_CTL);
	val |= LCPLL_CD_SOURCE_FCLK;
	I915_WRITE(LCPLL_CTL, val);

	/*
	 * According to the spec, it should be enough to poll for this 1 us.
	 * However, extensive testing shows that this can take longer.
	 */
	if (wait_for_us(I915_READ(LCPLL_CTL) &
			LCPLL_CD_SOURCE_FCLK_DONE, 100))
		DRM_ERROR("Switching to FCLK failed\n");

	val = I915_READ(LCPLL_CTL);
	val &= ~LCPLL_CLK_FREQ_MASK;

	switch (cdclk) {
	default:
		MISSING_CASE(cdclk);
		/* fall through */
	case 337500:
		val |= LCPLL_CLK_FREQ_337_5_BDW;
		break;
	case 450000:
		val |= LCPLL_CLK_FREQ_450;
		break;
	case 540000:
		val |= LCPLL_CLK_FREQ_54O_BDW;
		break;
	case 675000:
		val |= LCPLL_CLK_FREQ_675_BDW;
		break;
	}

	I915_WRITE(LCPLL_CTL, val);

	val = I915_READ(LCPLL_CTL);
	val &= ~LCPLL_CD_SOURCE_FCLK;
	I915_WRITE(LCPLL_CTL, val);

	if (wait_for_us((I915_READ(LCPLL_CTL) &
			LCPLL_CD_SOURCE_FCLK_DONE) == 0, 1))
		DRM_ERROR("Switching back to LCPLL failed\n");

	sandybridge_pcode_write(dev_priv, HSW_PCODE_DE_WRITE_FREQ_REQ,
				cdclk_state->voltage_level);

	I915_WRITE(CDCLK_FREQ, DIV_ROUND_CLOSEST(cdclk, 1000) - 1);

	intel_update_cdclk(dev_priv);
}

static int skl_calc_cdclk(int min_cdclk, int vco)
{
	if (vco == 8640000) {
		if (min_cdclk > 540000)
			return 617143;
		else if (min_cdclk > 432000)
			return 540000;
		else if (min_cdclk > 308571)
			return 432000;
		else
			return 308571;
	} else {
		if (min_cdclk > 540000)
			return 675000;
		else if (min_cdclk > 450000)
			return 540000;
		else if (min_cdclk > 337500)
			return 450000;
		else
			return 337500;
	}
}

static u8 skl_calc_voltage_level(int cdclk)
{
	if (cdclk > 540000)
		return 3;
	else if (cdclk > 450000)
		return 2;
	else if (cdclk > 337500)
		return 1;
	else
		return 0;
}

static void skl_dpll0_update(struct drm_i915_private *dev_priv,
			     struct intel_cdclk_state *cdclk_state)
{
	u32 val;

	cdclk_state->ref = 24000;
	cdclk_state->vco = 0;

	val = I915_READ(LCPLL1_CTL);
	if ((val & LCPLL_PLL_ENABLE) == 0)
		return;

	if (WARN_ON((val & LCPLL_PLL_LOCK) == 0))
		return;

	val = I915_READ(DPLL_CTRL1);

	if (WARN_ON((val & (DPLL_CTRL1_HDMI_MODE(SKL_DPLL0) |
			    DPLL_CTRL1_SSC(SKL_DPLL0) |
			    DPLL_CTRL1_OVERRIDE(SKL_DPLL0))) !=
		    DPLL_CTRL1_OVERRIDE(SKL_DPLL0)))
		return;

	switch (val & DPLL_CTRL1_LINK_RATE_MASK(SKL_DPLL0)) {
	case DPLL_CTRL1_LINK_RATE(DPLL_CTRL1_LINK_RATE_810, SKL_DPLL0):
	case DPLL_CTRL1_LINK_RATE(DPLL_CTRL1_LINK_RATE_1350, SKL_DPLL0):
	case DPLL_CTRL1_LINK_RATE(DPLL_CTRL1_LINK_RATE_1620, SKL_DPLL0):
	case DPLL_CTRL1_LINK_RATE(DPLL_CTRL1_LINK_RATE_2700, SKL_DPLL0):
		cdclk_state->vco = 8100000;
		break;
	case DPLL_CTRL1_LINK_RATE(DPLL_CTRL1_LINK_RATE_1080, SKL_DPLL0):
	case DPLL_CTRL1_LINK_RATE(DPLL_CTRL1_LINK_RATE_2160, SKL_DPLL0):
		cdclk_state->vco = 8640000;
		break;
	default:
		MISSING_CASE(val & DPLL_CTRL1_LINK_RATE_MASK(SKL_DPLL0));
		break;
	}
}

static void skl_get_cdclk(struct drm_i915_private *dev_priv,
			  struct intel_cdclk_state *cdclk_state)
{
	u32 cdctl;

	skl_dpll0_update(dev_priv, cdclk_state);

	cdclk_state->cdclk = cdclk_state->bypass = cdclk_state->ref;

	if (cdclk_state->vco == 0)
		goto out;

	cdctl = I915_READ(CDCLK_CTL);

	if (cdclk_state->vco == 8640000) {
		switch (cdctl & CDCLK_FREQ_SEL_MASK) {
		case CDCLK_FREQ_450_432:
			cdclk_state->cdclk = 432000;
			break;
		case CDCLK_FREQ_337_308:
			cdclk_state->cdclk = 308571;
			break;
		case CDCLK_FREQ_540:
			cdclk_state->cdclk = 540000;
			break;
		case CDCLK_FREQ_675_617:
			cdclk_state->cdclk = 617143;
			break;
		default:
			MISSING_CASE(cdctl & CDCLK_FREQ_SEL_MASK);
			break;
		}
	} else {
		switch (cdctl & CDCLK_FREQ_SEL_MASK) {
		case CDCLK_FREQ_450_432:
			cdclk_state->cdclk = 450000;
			break;
		case CDCLK_FREQ_337_308:
			cdclk_state->cdclk = 337500;
			break;
		case CDCLK_FREQ_540:
			cdclk_state->cdclk = 540000;
			break;
		case CDCLK_FREQ_675_617:
			cdclk_state->cdclk = 675000;
			break;
		default:
			MISSING_CASE(cdctl & CDCLK_FREQ_SEL_MASK);
			break;
		}
	}

 out:
	/*
	 * Can't read this out :( Let's assume it's
	 * at least what the CDCLK frequency requires.
	 */
	cdclk_state->voltage_level =
		skl_calc_voltage_level(cdclk_state->cdclk);
}

/* convert from kHz to .1 fixpoint MHz with -1MHz offset */
static int skl_cdclk_decimal(int cdclk)
{
	return DIV_ROUND_CLOSEST(cdclk - 1000, 500);
}

static void skl_set_preferred_cdclk_vco(struct drm_i915_private *dev_priv,
					int vco)
{
	bool changed = dev_priv->skl_preferred_vco_freq != vco;

	dev_priv->skl_preferred_vco_freq = vco;

	if (changed)
		intel_update_max_cdclk(dev_priv);
}

static void skl_dpll0_enable(struct drm_i915_private *dev_priv, int vco)
{
	u32 val;

	WARN_ON(vco != 8100000 && vco != 8640000);

	/*
	 * We always enable DPLL0 with the lowest link rate possible, but still
	 * taking into account the VCO required to operate the eDP panel at the
	 * desired frequency. The usual DP link rates operate with a VCO of
	 * 8100 while the eDP 1.4 alternate link rates need a VCO of 8640.
	 * The modeset code is responsible for the selection of the exact link
	 * rate later on, with the constraint of choosing a frequency that
	 * works with vco.
	 */
	val = I915_READ(DPLL_CTRL1);

	val &= ~(DPLL_CTRL1_HDMI_MODE(SKL_DPLL0) | DPLL_CTRL1_SSC(SKL_DPLL0) |
		 DPLL_CTRL1_LINK_RATE_MASK(SKL_DPLL0));
	val |= DPLL_CTRL1_OVERRIDE(SKL_DPLL0);
	if (vco == 8640000)
		val |= DPLL_CTRL1_LINK_RATE(DPLL_CTRL1_LINK_RATE_1080,
					    SKL_DPLL0);
	else
		val |= DPLL_CTRL1_LINK_RATE(DPLL_CTRL1_LINK_RATE_810,
					    SKL_DPLL0);

	I915_WRITE(DPLL_CTRL1, val);
	POSTING_READ(DPLL_CTRL1);

	I915_WRITE(LCPLL1_CTL, I915_READ(LCPLL1_CTL) | LCPLL_PLL_ENABLE);

	if (intel_de_wait_for_set(dev_priv, LCPLL1_CTL, LCPLL_PLL_LOCK, 5))
		DRM_ERROR("DPLL0 not locked\n");

	dev_priv->cdclk.hw.vco = vco;

	/* We'll want to keep using the current vco from now on. */
	skl_set_preferred_cdclk_vco(dev_priv, vco);
}

static void skl_dpll0_disable(struct drm_i915_private *dev_priv)
{
	I915_WRITE(LCPLL1_CTL, I915_READ(LCPLL1_CTL) & ~LCPLL_PLL_ENABLE);
	if (intel_de_wait_for_clear(dev_priv, LCPLL1_CTL, LCPLL_PLL_LOCK, 1))
		DRM_ERROR("Couldn't disable DPLL0\n");

	dev_priv->cdclk.hw.vco = 0;
}

static void skl_set_cdclk(struct drm_i915_private *dev_priv,
			  const struct intel_cdclk_state *cdclk_state,
			  enum pipe pipe)
{
	int cdclk = cdclk_state->cdclk;
	int vco = cdclk_state->vco;
	u32 freq_select, cdclk_ctl;
	int ret;

	/*
	 * Based on WA#1183 CDCLK rates 308 and 617MHz CDCLK rates are
	 * unsupported on SKL. In theory this should never happen since only
	 * the eDP1.4 2.16 and 4.32Gbps rates require it, but eDP1.4 is not
	 * supported on SKL either, see the above WA. WARN whenever trying to
	 * use the corresponding VCO freq as that always leads to using the
	 * minimum 308MHz CDCLK.
	 */
	WARN_ON_ONCE(IS_SKYLAKE(dev_priv) && vco == 8640000);

	ret = skl_pcode_request(dev_priv, SKL_PCODE_CDCLK_CONTROL,
				SKL_CDCLK_PREPARE_FOR_CHANGE,
				SKL_CDCLK_READY_FOR_CHANGE,
				SKL_CDCLK_READY_FOR_CHANGE, 3);
	if (ret) {
		DRM_ERROR("Failed to inform PCU about cdclk change (%d)\n",
			  ret);
		return;
	}

	/* Choose frequency for this cdclk */
	switch (cdclk) {
	default:
		WARN_ON(cdclk != dev_priv->cdclk.hw.bypass);
		WARN_ON(vco != 0);
		/* fall through */
	case 308571:
	case 337500:
		freq_select = CDCLK_FREQ_337_308;
		break;
	case 450000:
	case 432000:
		freq_select = CDCLK_FREQ_450_432;
		break;
	case 540000:
		freq_select = CDCLK_FREQ_540;
		break;
	case 617143:
	case 675000:
		freq_select = CDCLK_FREQ_675_617;
		break;
	}

	if (dev_priv->cdclk.hw.vco != 0 &&
	    dev_priv->cdclk.hw.vco != vco)
		skl_dpll0_disable(dev_priv);

	cdclk_ctl = I915_READ(CDCLK_CTL);

	if (dev_priv->cdclk.hw.vco != vco) {
		/* Wa Display #1183: skl,kbl,cfl */
		cdclk_ctl &= ~(CDCLK_FREQ_SEL_MASK | CDCLK_FREQ_DECIMAL_MASK);
		cdclk_ctl |= freq_select | skl_cdclk_decimal(cdclk);
		I915_WRITE(CDCLK_CTL, cdclk_ctl);
	}

	/* Wa Display #1183: skl,kbl,cfl */
	cdclk_ctl |= CDCLK_DIVMUX_CD_OVERRIDE;
	I915_WRITE(CDCLK_CTL, cdclk_ctl);
	POSTING_READ(CDCLK_CTL);

	if (dev_priv->cdclk.hw.vco != vco)
		skl_dpll0_enable(dev_priv, vco);

	/* Wa Display #1183: skl,kbl,cfl */
	cdclk_ctl &= ~(CDCLK_FREQ_SEL_MASK | CDCLK_FREQ_DECIMAL_MASK);
	I915_WRITE(CDCLK_CTL, cdclk_ctl);

	cdclk_ctl |= freq_select | skl_cdclk_decimal(cdclk);
	I915_WRITE(CDCLK_CTL, cdclk_ctl);

	/* Wa Display #1183: skl,kbl,cfl */
	cdclk_ctl &= ~CDCLK_DIVMUX_CD_OVERRIDE;
	I915_WRITE(CDCLK_CTL, cdclk_ctl);
	POSTING_READ(CDCLK_CTL);

	/* inform PCU of the change */
	sandybridge_pcode_write(dev_priv, SKL_PCODE_CDCLK_CONTROL,
				cdclk_state->voltage_level);

	intel_update_cdclk(dev_priv);
}

static void skl_sanitize_cdclk(struct drm_i915_private *dev_priv)
{
	u32 cdctl, expected;

	/*
	 * check if the pre-os initialized the display
	 * There is SWF18 scratchpad register defined which is set by the
	 * pre-os which can be used by the OS drivers to check the status
	 */
	if ((I915_READ(SWF_ILK(0x18)) & 0x00FFFFFF) == 0)
		goto sanitize;

	intel_update_cdclk(dev_priv);
	intel_dump_cdclk_state(&dev_priv->cdclk.hw, "Current CDCLK");

	/* Is PLL enabled and locked ? */
	if (dev_priv->cdclk.hw.vco == 0 ||
	    dev_priv->cdclk.hw.cdclk == dev_priv->cdclk.hw.bypass)
		goto sanitize;

	/* DPLL okay; verify the cdclock
	 *
	 * Noticed in some instances that the freq selection is correct but
	 * decimal part is programmed wrong from BIOS where pre-os does not
	 * enable display. Verify the same as well.
	 */
	cdctl = I915_READ(CDCLK_CTL);
	expected = (cdctl & CDCLK_FREQ_SEL_MASK) |
		skl_cdclk_decimal(dev_priv->cdclk.hw.cdclk);
	if (cdctl == expected)
		/* All well; nothing to sanitize */
		return;

sanitize:
	DRM_DEBUG_KMS("Sanitizing cdclk programmed by pre-os\n");

	/* force cdclk programming */
	dev_priv->cdclk.hw.cdclk = 0;
	/* force full PLL disable + enable */
	dev_priv->cdclk.hw.vco = -1;
}

static void skl_init_cdclk(struct drm_i915_private *dev_priv)
{
	struct intel_cdclk_state cdclk_state;

	skl_sanitize_cdclk(dev_priv);

	if (dev_priv->cdclk.hw.cdclk != 0 &&
	    dev_priv->cdclk.hw.vco != 0) {
		/*
		 * Use the current vco as our initial
		 * guess as to what the preferred vco is.
		 */
		if (dev_priv->skl_preferred_vco_freq == 0)
			skl_set_preferred_cdclk_vco(dev_priv,
						    dev_priv->cdclk.hw.vco);
		return;
	}

	cdclk_state = dev_priv->cdclk.hw;

	cdclk_state.vco = dev_priv->skl_preferred_vco_freq;
	if (cdclk_state.vco == 0)
		cdclk_state.vco = 8100000;
	cdclk_state.cdclk = skl_calc_cdclk(0, cdclk_state.vco);
	cdclk_state.voltage_level = skl_calc_voltage_level(cdclk_state.cdclk);

	skl_set_cdclk(dev_priv, &cdclk_state, INVALID_PIPE);
}

static void skl_uninit_cdclk(struct drm_i915_private *dev_priv)
{
	struct intel_cdclk_state cdclk_state = dev_priv->cdclk.hw;

	cdclk_state.cdclk = cdclk_state.bypass;
	cdclk_state.vco = 0;
	cdclk_state.voltage_level = skl_calc_voltage_level(cdclk_state.cdclk);

	skl_set_cdclk(dev_priv, &cdclk_state, INVALID_PIPE);
}

static const struct intel_cdclk_vals bxt_cdclk_table[] = {
	{ .refclk = 19200, .cdclk = 144000, .divider = 8, .ratio = 60 },
	{ .refclk = 19200, .cdclk = 288000, .divider = 4, .ratio = 60 },
	{ .refclk = 19200, .cdclk = 384000, .divider = 3, .ratio = 60 },
	{ .refclk = 19200, .cdclk = 576000, .divider = 2, .ratio = 60 },
	{ .refclk = 19200, .cdclk = 624000, .divider = 2, .ratio = 65 },
	{}
};

static const struct intel_cdclk_vals glk_cdclk_table[] = {
	{ .refclk = 19200, .cdclk =  79200, .divider = 8, .ratio = 33 },
	{ .refclk = 19200, .cdclk = 158400, .divider = 4, .ratio = 33 },
	{ .refclk = 19200, .cdclk = 316800, .divider = 2, .ratio = 33 },
	{}
};

static const struct intel_cdclk_vals cnl_cdclk_table[] = {
	{ .refclk = 19200, .cdclk = 168000, .divider = 4, .ratio = 35 },
	{ .refclk = 19200, .cdclk = 336000, .divider = 2, .ratio = 35 },
	{ .refclk = 19200, .cdclk = 528000, .divider = 2, .ratio = 55 },

	{ .refclk = 24000, .cdclk = 168000, .divider = 4, .ratio = 28 },
	{ .refclk = 24000, .cdclk = 336000, .divider = 2, .ratio = 28 },
	{ .refclk = 24000, .cdclk = 528000, .divider = 2, .ratio = 44 },
	{}
};

static const struct intel_cdclk_vals icl_cdclk_table[] = {
	{ .refclk = 19200, .cdclk = 172800, .divider = 2, .ratio = 18 },
	{ .refclk = 19200, .cdclk = 192000, .divider = 2, .ratio = 20 },
	{ .refclk = 19200, .cdclk = 307200, .divider = 2, .ratio = 32 },
	{ .refclk = 19200, .cdclk = 326400, .divider = 4, .ratio = 68 },
	{ .refclk = 19200, .cdclk = 556800, .divider = 2, .ratio = 58 },
	{ .refclk = 19200, .cdclk = 652800, .divider = 2, .ratio = 68 },

	{ .refclk = 24000, .cdclk = 180000, .divider = 2, .ratio = 15 },
	{ .refclk = 24000, .cdclk = 192000, .divider = 2, .ratio = 16 },
	{ .refclk = 24000, .cdclk = 312000, .divider = 2, .ratio = 26 },
	{ .refclk = 24000, .cdclk = 324000, .divider = 4, .ratio = 54 },
	{ .refclk = 24000, .cdclk = 552000, .divider = 2, .ratio = 46 },
	{ .refclk = 24000, .cdclk = 648000, .divider = 2, .ratio = 54 },

	{ .refclk = 38400, .cdclk = 172800, .divider = 2, .ratio =  9 },
	{ .refclk = 38400, .cdclk = 192000, .divider = 2, .ratio = 10 },
	{ .refclk = 38400, .cdclk = 307200, .divider = 2, .ratio = 16 },
	{ .refclk = 38400, .cdclk = 326400, .divider = 4, .ratio = 34 },
	{ .refclk = 38400, .cdclk = 556800, .divider = 2, .ratio = 29 },
	{ .refclk = 38400, .cdclk = 652800, .divider = 2, .ratio = 34 },
	{}
};

static int bxt_calc_cdclk(struct drm_i915_private *dev_priv, int min_cdclk)
{
	const struct intel_cdclk_vals *table = dev_priv->cdclk.table;
	int i;

	for (i = 0; table[i].refclk; i++)
		if (table[i].refclk == dev_priv->cdclk.hw.ref &&
		    table[i].cdclk >= min_cdclk)
			return table[i].cdclk;

	WARN(1, "Cannot satisfy minimum cdclk %d with refclk %u\n",
	     min_cdclk, dev_priv->cdclk.hw.ref);
	return 0;
}

static int bxt_calc_cdclk_pll_vco(struct drm_i915_private *dev_priv, int cdclk)
{
	const struct intel_cdclk_vals *table = dev_priv->cdclk.table;
	int i;

	if (cdclk == dev_priv->cdclk.hw.bypass)
		return 0;

	for (i = 0; table[i].refclk; i++)
		if (table[i].refclk == dev_priv->cdclk.hw.ref &&
		    table[i].cdclk == cdclk)
			return dev_priv->cdclk.hw.ref * table[i].ratio;

	WARN(1, "cdclk %d not valid for refclk %u\n",
	     cdclk, dev_priv->cdclk.hw.ref);
	return 0;
}

static u8 bxt_calc_voltage_level(int cdclk)
{
	return DIV_ROUND_UP(cdclk, 25000);
}

static u8 cnl_calc_voltage_level(int cdclk)
{
	if (cdclk > 336000)
		return 2;
	else if (cdclk > 168000)
		return 1;
	else
		return 0;
}

static u8 icl_calc_voltage_level(int cdclk)
{
	if (cdclk > 556800)
		return 2;
	else if (cdclk > 312000)
		return 1;
	else
		return 0;
}

static u8 ehl_calc_voltage_level(int cdclk)
{
	if (cdclk > 326400)
		return 3;
	else if (cdclk > 312000)
		return 2;
	else if (cdclk > 180000)
		return 1;
	else
		return 0;
}

static void cnl_readout_refclk(struct drm_i915_private *dev_priv,
			       struct intel_cdclk_state *cdclk_state)
{
	if (I915_READ(SKL_DSSM) & CNL_DSSM_CDCLK_PLL_REFCLK_24MHz)
		cdclk_state->ref = 24000;
	else
		cdclk_state->ref = 19200;
}

static void icl_readout_refclk(struct drm_i915_private *dev_priv,
			       struct intel_cdclk_state *cdclk_state)
{
	u32 dssm = I915_READ(SKL_DSSM) & ICL_DSSM_CDCLK_PLL_REFCLK_MASK;

	switch (dssm) {
	default:
		MISSING_CASE(dssm);
		/* fall through */
	case ICL_DSSM_CDCLK_PLL_REFCLK_24MHz:
		cdclk_state->ref = 24000;
		break;
	case ICL_DSSM_CDCLK_PLL_REFCLK_19_2MHz:
		cdclk_state->ref = 19200;
		break;
	case ICL_DSSM_CDCLK_PLL_REFCLK_38_4MHz:
		cdclk_state->ref = 38400;
		break;
	}
}

static void bxt_de_pll_readout(struct drm_i915_private *dev_priv,
			       struct intel_cdclk_state *cdclk_state)
{
	u32 val, ratio;

	if (INTEL_GEN(dev_priv) >= 11)
		icl_readout_refclk(dev_priv, cdclk_state);
	else if (IS_CANNONLAKE(dev_priv))
		cnl_readout_refclk(dev_priv, cdclk_state);
	else
		cdclk_state->ref = 19200;

	val = I915_READ(BXT_DE_PLL_ENABLE);
	if ((val & BXT_DE_PLL_PLL_ENABLE) == 0 ||
	    (val & BXT_DE_PLL_LOCK) == 0) {
		/*
		 * CDCLK PLL is disabled, the VCO/ratio doesn't matter, but
		 * setting it to zero is a way to signal that.
		 */
		cdclk_state->vco = 0;
		return;
	}

	/*
	 * CNL+ have the ratio directly in the PLL enable register, gen9lp had
	 * it in a separate PLL control register.
	 */
	if (INTEL_GEN(dev_priv) >= 10)
		ratio = val & CNL_CDCLK_PLL_RATIO_MASK;
	else
		ratio = I915_READ(BXT_DE_PLL_CTL) & BXT_DE_PLL_RATIO_MASK;

	cdclk_state->vco = ratio * cdclk_state->ref;
}

static void bxt_get_cdclk(struct drm_i915_private *dev_priv,
			  struct intel_cdclk_state *cdclk_state)
{
	u32 divider;
	int div;

	bxt_de_pll_readout(dev_priv, cdclk_state);

	if (INTEL_GEN(dev_priv) >= 12)
		cdclk_state->bypass = cdclk_state->ref / 2;
	else if (INTEL_GEN(dev_priv) >= 11)
		cdclk_state->bypass = 50000;
	else
		cdclk_state->bypass = cdclk_state->ref;

	if (cdclk_state->vco == 0) {
		cdclk_state->cdclk = cdclk_state->bypass;
		goto out;
	}

	divider = I915_READ(CDCLK_CTL) & BXT_CDCLK_CD2X_DIV_SEL_MASK;

	switch (divider) {
	case BXT_CDCLK_CD2X_DIV_SEL_1:
		div = 2;
		break;
	case BXT_CDCLK_CD2X_DIV_SEL_1_5:
		WARN(IS_GEMINILAKE(dev_priv) || INTEL_GEN(dev_priv) >= 10,
		     "Unsupported divider\n");
		div = 3;
		break;
	case BXT_CDCLK_CD2X_DIV_SEL_2:
		div = 4;
		break;
	case BXT_CDCLK_CD2X_DIV_SEL_4:
		WARN(INTEL_GEN(dev_priv) >= 10, "Unsupported divider\n");
		div = 8;
		break;
	default:
		MISSING_CASE(divider);
		return;
	}

	cdclk_state->cdclk = DIV_ROUND_CLOSEST(cdclk_state->vco, div);

 out:
	/*
	 * Can't read this out :( Let's assume it's
	 * at least what the CDCLK frequency requires.
	 */
	cdclk_state->voltage_level =
		dev_priv->display.calc_voltage_level(cdclk_state->cdclk);
}

static void bxt_de_pll_disable(struct drm_i915_private *dev_priv)
{
	I915_WRITE(BXT_DE_PLL_ENABLE, 0);

	/* Timeout 200us */
	if (intel_de_wait_for_clear(dev_priv,
				    BXT_DE_PLL_ENABLE, BXT_DE_PLL_LOCK, 1))
		DRM_ERROR("timeout waiting for DE PLL unlock\n");

	dev_priv->cdclk.hw.vco = 0;
}

static void bxt_de_pll_enable(struct drm_i915_private *dev_priv, int vco)
{
	int ratio = DIV_ROUND_CLOSEST(vco, dev_priv->cdclk.hw.ref);
	u32 val;

	val = I915_READ(BXT_DE_PLL_CTL);
	val &= ~BXT_DE_PLL_RATIO_MASK;
	val |= BXT_DE_PLL_RATIO(ratio);
	I915_WRITE(BXT_DE_PLL_CTL, val);

	I915_WRITE(BXT_DE_PLL_ENABLE, BXT_DE_PLL_PLL_ENABLE);

	/* Timeout 200us */
	if (intel_de_wait_for_set(dev_priv,
				  BXT_DE_PLL_ENABLE, BXT_DE_PLL_LOCK, 1))
		DRM_ERROR("timeout waiting for DE PLL lock\n");

	dev_priv->cdclk.hw.vco = vco;
}

static void cnl_cdclk_pll_disable(struct drm_i915_private *dev_priv)
{
	u32 val;

	val = I915_READ(BXT_DE_PLL_ENABLE);
	val &= ~BXT_DE_PLL_PLL_ENABLE;
	I915_WRITE(BXT_DE_PLL_ENABLE, val);

	/* Timeout 200us */
	if (wait_for((I915_READ(BXT_DE_PLL_ENABLE) & BXT_DE_PLL_LOCK) == 0, 1))
		DRM_ERROR("timeout waiting for CDCLK PLL unlock\n");

	dev_priv->cdclk.hw.vco = 0;
}

static void cnl_cdclk_pll_enable(struct drm_i915_private *dev_priv, int vco)
{
	int ratio = DIV_ROUND_CLOSEST(vco, dev_priv->cdclk.hw.ref);
	u32 val;

	val = CNL_CDCLK_PLL_RATIO(ratio);
	I915_WRITE(BXT_DE_PLL_ENABLE, val);

	val |= BXT_DE_PLL_PLL_ENABLE;
	I915_WRITE(BXT_DE_PLL_ENABLE, val);

	/* Timeout 200us */
	if (wait_for((I915_READ(BXT_DE_PLL_ENABLE) & BXT_DE_PLL_LOCK) != 0, 1))
		DRM_ERROR("timeout waiting for CDCLK PLL lock\n");

	dev_priv->cdclk.hw.vco = vco;
}

static u32 bxt_cdclk_cd2x_pipe(struct drm_i915_private *dev_priv, enum pipe pipe)
{
	if (INTEL_GEN(dev_priv) >= 12) {
		if (pipe == INVALID_PIPE)
			return TGL_CDCLK_CD2X_PIPE_NONE;
		else
			return TGL_CDCLK_CD2X_PIPE(pipe);
	} else if (INTEL_GEN(dev_priv) >= 11) {
		if (pipe == INVALID_PIPE)
			return ICL_CDCLK_CD2X_PIPE_NONE;
		else
			return ICL_CDCLK_CD2X_PIPE(pipe);
	} else {
		if (pipe == INVALID_PIPE)
			return BXT_CDCLK_CD2X_PIPE_NONE;
		else
			return BXT_CDCLK_CD2X_PIPE(pipe);
	}
}

static void bxt_set_cdclk(struct drm_i915_private *dev_priv,
			  const struct intel_cdclk_state *cdclk_state,
			  enum pipe pipe)
{
	int cdclk = cdclk_state->cdclk;
	int vco = cdclk_state->vco;
	u32 val, divider;
	int ret;

	/* Inform power controller of upcoming frequency change. */
	if (INTEL_GEN(dev_priv) >= 10)
		ret = skl_pcode_request(dev_priv, SKL_PCODE_CDCLK_CONTROL,
					SKL_CDCLK_PREPARE_FOR_CHANGE,
					SKL_CDCLK_READY_FOR_CHANGE,
					SKL_CDCLK_READY_FOR_CHANGE, 3);
	else
		/*
		 * BSpec requires us to wait up to 150usec, but that leads to
		 * timeouts; the 2ms used here is based on experiment.
		 */
		ret = sandybridge_pcode_write_timeout(dev_priv,
						      HSW_PCODE_DE_WRITE_FREQ_REQ,
						      0x80000000, 150, 2);

	if (ret) {
		DRM_ERROR("Failed to inform PCU about cdclk change (err %d, freq %d)\n",
			  ret, cdclk);
		return;
	}

	/* cdclk = vco / 2 / div{1,1.5,2,4} */
	switch (DIV_ROUND_CLOSEST(vco, cdclk)) {
	default:
		WARN_ON(cdclk != dev_priv->cdclk.hw.bypass);
		WARN_ON(vco != 0);
		/* fall through */
	case 2:
		divider = BXT_CDCLK_CD2X_DIV_SEL_1;
		break;
	case 3:
		WARN(IS_GEMINILAKE(dev_priv) || INTEL_GEN(dev_priv) >= 10,
		     "Unsupported divider\n");
		divider = BXT_CDCLK_CD2X_DIV_SEL_1_5;
		break;
	case 4:
		divider = BXT_CDCLK_CD2X_DIV_SEL_2;
		break;
	case 8:
		WARN(INTEL_GEN(dev_priv) >= 10, "Unsupported divider\n");
		divider = BXT_CDCLK_CD2X_DIV_SEL_4;
		break;
	}

	if (INTEL_GEN(dev_priv) >= 10) {
		if (dev_priv->cdclk.hw.vco != 0 &&
		    dev_priv->cdclk.hw.vco != vco)
			cnl_cdclk_pll_disable(dev_priv);

		if (dev_priv->cdclk.hw.vco != vco)
			cnl_cdclk_pll_enable(dev_priv, vco);

	} else {
		if (dev_priv->cdclk.hw.vco != 0 &&
		    dev_priv->cdclk.hw.vco != vco)
			bxt_de_pll_disable(dev_priv);

		if (dev_priv->cdclk.hw.vco != vco)
			bxt_de_pll_enable(dev_priv, vco);
	}

	val = divider | skl_cdclk_decimal(cdclk) |
		bxt_cdclk_cd2x_pipe(dev_priv, pipe);

	/*
	 * Disable SSA Precharge when CD clock frequency < 500 MHz,
	 * enable otherwise.
	 */
	if (IS_GEN9_LP(dev_priv) && cdclk >= 500000)
		val |= BXT_CDCLK_SSA_PRECHARGE_ENABLE;
	I915_WRITE(CDCLK_CTL, val);

	if (pipe != INVALID_PIPE)
		intel_wait_for_vblank(dev_priv, pipe);

	if (INTEL_GEN(dev_priv) >= 10) {
		ret = sandybridge_pcode_write(dev_priv, SKL_PCODE_CDCLK_CONTROL,
					      cdclk_state->voltage_level);
	} else {
		/*
		 * The timeout isn't specified, the 2ms used here is based on
		 * experiment.
		 * FIXME: Waiting for the request completion could be delayed
		 * until the next PCODE request based on BSpec.
		 */
		ret = sandybridge_pcode_write_timeout(dev_priv,
						      HSW_PCODE_DE_WRITE_FREQ_REQ,
						      cdclk_state->voltage_level,
						      150, 2);
	}

	if (ret) {
		DRM_ERROR("PCode CDCLK freq set failed, (err %d, freq %d)\n",
			  ret, cdclk);
		return;
	}

	intel_update_cdclk(dev_priv);

	if (INTEL_GEN(dev_priv) >= 10)
		/*
		 * Can't read out the voltage level :(
		 * Let's just assume everything is as expected.
		 */
		dev_priv->cdclk.hw.voltage_level = cdclk_state->voltage_level;
}

static void bxt_sanitize_cdclk(struct drm_i915_private *dev_priv)
{
	u32 cdctl, expected;
	int cdclk, vco;

	intel_update_cdclk(dev_priv);
	intel_dump_cdclk_state(&dev_priv->cdclk.hw, "Current CDCLK");

	if (dev_priv->cdclk.hw.vco == 0 ||
	    dev_priv->cdclk.hw.cdclk == dev_priv->cdclk.hw.bypass)
		goto sanitize;

	/* DPLL okay; verify the cdclock
	 *
	 * Some BIOS versions leave an incorrect decimal frequency value and
	 * set reserved MBZ bits in CDCLK_CTL at least during exiting from S4,
	 * so sanitize this register.
	 */
	cdctl = I915_READ(CDCLK_CTL);
	/*
	 * Let's ignore the pipe field, since BIOS could have configured the
	 * dividers both synching to an active pipe, or asynchronously
	 * (PIPE_NONE).
	 */
	cdctl &= ~bxt_cdclk_cd2x_pipe(dev_priv, INVALID_PIPE);

	/* Make sure this is a legal cdclk value for the platform */
	cdclk = bxt_calc_cdclk(dev_priv, dev_priv->cdclk.hw.cdclk);
	if (cdclk != dev_priv->cdclk.hw.cdclk)
		goto sanitize;

	/* Make sure the VCO is correct for the cdclk */
	vco = bxt_calc_cdclk_pll_vco(dev_priv, cdclk);
	if (vco != dev_priv->cdclk.hw.vco)
		goto sanitize;

	expected = skl_cdclk_decimal(cdclk);

	/* Figure out what CD2X divider we should be using for this cdclk */
	switch (DIV_ROUND_CLOSEST(dev_priv->cdclk.hw.vco,
				  dev_priv->cdclk.hw.cdclk)) {
	case 2:
		expected |= BXT_CDCLK_CD2X_DIV_SEL_1;
		break;
	case 3:
		expected |= BXT_CDCLK_CD2X_DIV_SEL_1_5;
		break;
	case 4:
		expected |= BXT_CDCLK_CD2X_DIV_SEL_2;
		break;
	case 8:
		expected |= BXT_CDCLK_CD2X_DIV_SEL_4;
		break;
	default:
		goto sanitize;
	}

	/*
	 * Disable SSA Precharge when CD clock frequency < 500 MHz,
	 * enable otherwise.
	 */
	if (IS_GEN9_LP(dev_priv) && dev_priv->cdclk.hw.cdclk >= 500000)
		expected |= BXT_CDCLK_SSA_PRECHARGE_ENABLE;

	if (cdctl == expected)
		/* All well; nothing to sanitize */
		return;

sanitize:
	DRM_DEBUG_KMS("Sanitizing cdclk programmed by pre-os\n");

	/* force cdclk programming */
	dev_priv->cdclk.hw.cdclk = 0;

	/* force full PLL disable + enable */
	dev_priv->cdclk.hw.vco = -1;
}

static void bxt_init_cdclk(struct drm_i915_private *dev_priv)
{
	struct intel_cdclk_state cdclk_state;

	bxt_sanitize_cdclk(dev_priv);

	if (dev_priv->cdclk.hw.cdclk != 0 &&
	    dev_priv->cdclk.hw.vco != 0)
		return;

	cdclk_state = dev_priv->cdclk.hw;

	/*
	 * FIXME:
	 * - The initial CDCLK needs to be read from VBT.
	 *   Need to make this change after VBT has changes for BXT.
	 */
	cdclk_state.cdclk = bxt_calc_cdclk(dev_priv, 0);
	cdclk_state.vco = bxt_calc_cdclk_pll_vco(dev_priv, cdclk_state.cdclk);
	cdclk_state.voltage_level =
		dev_priv->display.calc_voltage_level(cdclk_state.cdclk);

	bxt_set_cdclk(dev_priv, &cdclk_state, INVALID_PIPE);
}

static void bxt_uninit_cdclk(struct drm_i915_private *dev_priv)
{
	struct intel_cdclk_state cdclk_state = dev_priv->cdclk.hw;

	cdclk_state.cdclk = cdclk_state.bypass;
	cdclk_state.vco = 0;
	cdclk_state.voltage_level =
		dev_priv->display.calc_voltage_level(cdclk_state.cdclk);

	bxt_set_cdclk(dev_priv, &cdclk_state, INVALID_PIPE);
}

/**
 * intel_cdclk_init - Initialize CDCLK
 * @i915: i915 device
 *
 * Initialize CDCLK. This consists mainly of initializing dev_priv->cdclk.hw and
 * sanitizing the state of the hardware if needed. This is generally done only
 * during the display core initialization sequence, after which the DMC will
 * take care of turning CDCLK off/on as needed.
 */
void intel_cdclk_init(struct drm_i915_private *i915)
{
	if (IS_GEN9_LP(i915) || INTEL_GEN(i915) >= 10)
		bxt_init_cdclk(i915);
	else if (IS_GEN9_BC(i915))
		skl_init_cdclk(i915);
}

/**
 * intel_cdclk_uninit - Uninitialize CDCLK
 * @i915: i915 device
 *
 * Uninitialize CDCLK. This is done only during the display core
 * uninitialization sequence.
 */
void intel_cdclk_uninit(struct drm_i915_private *i915)
{
	if (INTEL_GEN(i915) >= 10 || IS_GEN9_LP(i915))
		bxt_uninit_cdclk(i915);
	else if (IS_GEN9_BC(i915))
		skl_uninit_cdclk(i915);
}

/**
 * intel_cdclk_needs_modeset - Determine if two CDCLK states require a modeset on all pipes
 * @a: first CDCLK state
 * @b: second CDCLK state
 *
 * Returns:
 * True if the CDCLK states require pipes to be off during reprogramming, false if not.
 */
bool intel_cdclk_needs_modeset(const struct intel_cdclk_state *a,
			       const struct intel_cdclk_state *b)
{
	return a->cdclk != b->cdclk ||
		a->vco != b->vco ||
		a->ref != b->ref;
}

/**
 * intel_cdclk_needs_cd2x_update - Determine if two CDCLK states require a cd2x divider update
 * @dev_priv: Not a CDCLK state, it's the drm_i915_private!
 * @a: first CDCLK state
 * @b: second CDCLK state
 *
 * Returns:
 * True if the CDCLK states require just a cd2x divider update, false if not.
 */
static bool intel_cdclk_needs_cd2x_update(struct drm_i915_private *dev_priv,
					  const struct intel_cdclk_state *a,
					  const struct intel_cdclk_state *b)
{
	/* Older hw doesn't have the capability */
	if (INTEL_GEN(dev_priv) < 10 && !IS_GEN9_LP(dev_priv))
		return false;

	return a->cdclk != b->cdclk &&
		a->vco == b->vco &&
		a->ref == b->ref;
}

/**
 * intel_cdclk_changed - Determine if two CDCLK states are different
 * @a: first CDCLK state
 * @b: second CDCLK state
 *
 * Returns:
 * True if the CDCLK states don't match, false if they do.
 */
static bool intel_cdclk_changed(const struct intel_cdclk_state *a,
				const struct intel_cdclk_state *b)
{
	return intel_cdclk_needs_modeset(a, b) ||
		a->voltage_level != b->voltage_level;
}

/**
 * intel_cdclk_swap_state - make atomic CDCLK configuration effective
 * @state: atomic state
 *
 * This is the CDCLK version of drm_atomic_helper_swap_state() since the
 * helper does not handle driver-specific global state.
 *
 * Similarly to the atomic helpers this function does a complete swap,
 * i.e. it also puts the old state into @state. This is used by the commit
 * code to determine how CDCLK has changed (for instance did it increase or
 * decrease).
 */
void intel_cdclk_swap_state(struct intel_atomic_state *state)
{
	struct drm_i915_private *dev_priv = to_i915(state->base.dev);

	swap(state->cdclk.logical, dev_priv->cdclk.logical);
	swap(state->cdclk.actual, dev_priv->cdclk.actual);
}

void intel_dump_cdclk_state(const struct intel_cdclk_state *cdclk_state,
			    const char *context)
{
	DRM_DEBUG_DRIVER("%s %d kHz, VCO %d kHz, ref %d kHz, bypass %d kHz, voltage level %d\n",
			 context, cdclk_state->cdclk, cdclk_state->vco,
			 cdclk_state->ref, cdclk_state->bypass,
			 cdclk_state->voltage_level);
}

/**
 * intel_set_cdclk - Push the CDCLK state to the hardware
 * @dev_priv: i915 device
 * @cdclk_state: new CDCLK state
 * @pipe: pipe with which to synchronize the update
 *
 * Program the hardware based on the passed in CDCLK state,
 * if necessary.
 */
static void intel_set_cdclk(struct drm_i915_private *dev_priv,
			    const struct intel_cdclk_state *cdclk_state,
			    enum pipe pipe)
{
	if (!intel_cdclk_changed(&dev_priv->cdclk.hw, cdclk_state))
		return;

	if (WARN_ON_ONCE(!dev_priv->display.set_cdclk))
		return;

	intel_dump_cdclk_state(cdclk_state, "Changing CDCLK to");

	dev_priv->display.set_cdclk(dev_priv, cdclk_state, pipe);

	if (WARN(intel_cdclk_changed(&dev_priv->cdclk.hw, cdclk_state),
		 "cdclk state doesn't match!\n")) {
		intel_dump_cdclk_state(&dev_priv->cdclk.hw, "[hw state]");
		intel_dump_cdclk_state(cdclk_state, "[sw state]");
	}
}

/**
 * intel_set_cdclk_pre_plane_update - Push the CDCLK state to the hardware
 * @dev_priv: i915 device
 * @old_state: old CDCLK state
 * @new_state: new CDCLK state
 * @pipe: pipe with which to synchronize the update
 *
 * Program the hardware before updating the HW plane state based on the passed
 * in CDCLK state, if necessary.
 */
void
intel_set_cdclk_pre_plane_update(struct drm_i915_private *dev_priv,
				 const struct intel_cdclk_state *old_state,
				 const struct intel_cdclk_state *new_state,
				 enum pipe pipe)
{
	if (pipe == INVALID_PIPE || old_state->cdclk <= new_state->cdclk)
		intel_set_cdclk(dev_priv, new_state, pipe);
}

/**
 * intel_set_cdclk_post_plane_update - Push the CDCLK state to the hardware
 * @dev_priv: i915 device
 * @old_state: old CDCLK state
 * @new_state: new CDCLK state
 * @pipe: pipe with which to synchronize the update
 *
 * Program the hardware after updating the HW plane state based on the passed
 * in CDCLK state, if necessary.
 */
void
intel_set_cdclk_post_plane_update(struct drm_i915_private *dev_priv,
				  const struct intel_cdclk_state *old_state,
				  const struct intel_cdclk_state *new_state,
				  enum pipe pipe)
{
	if (pipe != INVALID_PIPE && old_state->cdclk > new_state->cdclk)
		intel_set_cdclk(dev_priv, new_state, pipe);
}

static int intel_pixel_rate_to_cdclk(const struct intel_crtc_state *crtc_state)
{
	struct drm_i915_private *dev_priv = to_i915(crtc_state->uapi.crtc->dev);
	int pixel_rate = crtc_state->pixel_rate;

	if (INTEL_GEN(dev_priv) >= 10 || IS_GEMINILAKE(dev_priv))
		return DIV_ROUND_UP(pixel_rate, 2);
	else if (IS_GEN(dev_priv, 9) ||
		 IS_BROADWELL(dev_priv) || IS_HASWELL(dev_priv))
		return pixel_rate;
	else if (IS_CHERRYVIEW(dev_priv))
		return DIV_ROUND_UP(pixel_rate * 100, 95);
	else if (crtc_state->double_wide)
		return DIV_ROUND_UP(pixel_rate * 100, 90 * 2);
	else
		return DIV_ROUND_UP(pixel_rate * 100, 90);
}

static int intel_planes_min_cdclk(const struct intel_crtc_state *crtc_state)
{
<<<<<<< HEAD
	struct intel_crtc *crtc = to_intel_crtc(crtc_state->base.crtc);
=======
	struct intel_crtc *crtc = to_intel_crtc(crtc_state->uapi.crtc);
>>>>>>> 5d50bd44
	struct drm_i915_private *dev_priv = to_i915(crtc->base.dev);
	struct intel_plane *plane;
	int min_cdclk = 0;

	for_each_intel_plane_on_crtc(&dev_priv->drm, crtc, plane)
		min_cdclk = max(crtc_state->min_cdclk[plane->id], min_cdclk);

	return min_cdclk;
}

int intel_crtc_compute_min_cdclk(const struct intel_crtc_state *crtc_state)
{
	struct drm_i915_private *dev_priv =
		to_i915(crtc_state->uapi.crtc->dev);
	int min_cdclk;

	if (!crtc_state->hw.enable)
		return 0;

	min_cdclk = intel_pixel_rate_to_cdclk(crtc_state);

	/* pixel rate mustn't exceed 95% of cdclk with IPS on BDW */
	if (IS_BROADWELL(dev_priv) && hsw_crtc_state_ips_capable(crtc_state))
		min_cdclk = DIV_ROUND_UP(min_cdclk * 100, 95);

	/* BSpec says "Do not use DisplayPort with CDCLK less than 432 MHz,
	 * audio enabled, port width x4, and link rate HBR2 (5.4 GHz), or else
	 * there may be audio corruption or screen corruption." This cdclk
	 * restriction for GLK is 316.8 MHz.
	 */
	if (intel_crtc_has_dp_encoder(crtc_state) &&
	    crtc_state->has_audio &&
	    crtc_state->port_clock >= 540000 &&
	    crtc_state->lane_count == 4) {
		if (IS_CANNONLAKE(dev_priv) || IS_GEMINILAKE(dev_priv)) {
			/* Display WA #1145: glk,cnl */
			min_cdclk = max(316800, min_cdclk);
		} else if (IS_GEN(dev_priv, 9) || IS_BROADWELL(dev_priv)) {
			/* Display WA #1144: skl,bxt */
			min_cdclk = max(432000, min_cdclk);
		}
	}

	/*
	 * According to BSpec, "The CD clock frequency must be at least twice
	 * the frequency of the Azalia BCLK." and BCLK is 96 MHz by default.
	 */
	if (crtc_state->has_audio && INTEL_GEN(dev_priv) >= 9)
		min_cdclk = max(2 * 96000, min_cdclk);

	/*
	 * "For DP audio configuration, cdclk frequency shall be set to
	 *  meet the following requirements:
	 *  DP Link Frequency(MHz) | Cdclk frequency(MHz)
	 *  270                    | 320 or higher
	 *  162                    | 200 or higher"
	 */
	if ((IS_VALLEYVIEW(dev_priv) || IS_CHERRYVIEW(dev_priv)) &&
	    intel_crtc_has_dp_encoder(crtc_state) && crtc_state->has_audio)
		min_cdclk = max(crtc_state->port_clock, min_cdclk);

	/*
	 * On Valleyview some DSI panels lose (v|h)sync when the clock is lower
	 * than 320000KHz.
	 */
	if (intel_crtc_has_type(crtc_state, INTEL_OUTPUT_DSI) &&
	    IS_VALLEYVIEW(dev_priv))
		min_cdclk = max(320000, min_cdclk);

	/*
	 * On Geminilake once the CDCLK gets as low as 79200
	 * picture gets unstable, despite that values are
	 * correct for DSI PLL and DE PLL.
	 */
	if (intel_crtc_has_type(crtc_state, INTEL_OUTPUT_DSI) &&
	    IS_GEMINILAKE(dev_priv))
		min_cdclk = max(158400, min_cdclk);

	/* Account for additional needs from the planes */
	min_cdclk = max(intel_planes_min_cdclk(crtc_state), min_cdclk);

	if (min_cdclk > dev_priv->max_cdclk_freq) {
		DRM_DEBUG_KMS("required cdclk (%d kHz) exceeds max (%d kHz)\n",
			      min_cdclk, dev_priv->max_cdclk_freq);
		return -EINVAL;
	}

	return min_cdclk;
}

static int intel_compute_min_cdclk(struct intel_atomic_state *state)
{
	struct drm_i915_private *dev_priv = to_i915(state->base.dev);
	struct intel_crtc *crtc;
	struct intel_crtc_state *crtc_state;
	int min_cdclk, i;
	enum pipe pipe;

	memcpy(state->min_cdclk, dev_priv->min_cdclk,
	       sizeof(state->min_cdclk));

	for_each_new_intel_crtc_in_state(state, crtc, crtc_state, i) {
		int ret;

		min_cdclk = intel_crtc_compute_min_cdclk(crtc_state);
		if (min_cdclk < 0)
			return min_cdclk;

		if (state->min_cdclk[i] == min_cdclk)
			continue;

		state->min_cdclk[i] = min_cdclk;

		ret = intel_atomic_lock_global_state(state);
		if (ret)
			return ret;
	}

	min_cdclk = state->cdclk.force_min_cdclk;
	for_each_pipe(dev_priv, pipe)
		min_cdclk = max(state->min_cdclk[pipe], min_cdclk);

	return min_cdclk;
}

/*
 * Account for port clock min voltage level requirements.
 * This only really does something on CNL+ but can be
 * called on earlier platforms as well.
 *
 * Note that this functions assumes that 0 is
 * the lowest voltage value, and higher values
 * correspond to increasingly higher voltages.
 *
 * Should that relationship no longer hold on
 * future platforms this code will need to be
 * adjusted.
 */
static int bxt_compute_min_voltage_level(struct intel_atomic_state *state)
{
	struct drm_i915_private *dev_priv = to_i915(state->base.dev);
	struct intel_crtc *crtc;
	struct intel_crtc_state *crtc_state;
	u8 min_voltage_level;
	int i;
	enum pipe pipe;

	memcpy(state->min_voltage_level, dev_priv->min_voltage_level,
	       sizeof(state->min_voltage_level));

	for_each_new_intel_crtc_in_state(state, crtc, crtc_state, i) {
		int ret;

<<<<<<< HEAD
		if (crtc_state->base.enable)
=======
		if (crtc_state->hw.enable)
>>>>>>> 5d50bd44
			min_voltage_level = crtc_state->min_voltage_level;
		else
			min_voltage_level = 0;

		if (state->min_voltage_level[i] == min_voltage_level)
			continue;

		state->min_voltage_level[i] = min_voltage_level;

		ret = intel_atomic_lock_global_state(state);
		if (ret)
			return ret;
	}

	min_voltage_level = 0;
	for_each_pipe(dev_priv, pipe)
		min_voltage_level = max(state->min_voltage_level[pipe],
					min_voltage_level);

	return min_voltage_level;
}

static int vlv_modeset_calc_cdclk(struct intel_atomic_state *state)
{
	struct drm_i915_private *dev_priv = to_i915(state->base.dev);
	int min_cdclk, cdclk;

	min_cdclk = intel_compute_min_cdclk(state);
	if (min_cdclk < 0)
		return min_cdclk;

	cdclk = vlv_calc_cdclk(dev_priv, min_cdclk);

	state->cdclk.logical.cdclk = cdclk;
	state->cdclk.logical.voltage_level =
		vlv_calc_voltage_level(dev_priv, cdclk);

	if (!state->active_pipes) {
		cdclk = vlv_calc_cdclk(dev_priv, state->cdclk.force_min_cdclk);

		state->cdclk.actual.cdclk = cdclk;
		state->cdclk.actual.voltage_level =
			vlv_calc_voltage_level(dev_priv, cdclk);
	} else {
		state->cdclk.actual = state->cdclk.logical;
	}

	return 0;
}

static int bdw_modeset_calc_cdclk(struct intel_atomic_state *state)
{
	int min_cdclk, cdclk;

	min_cdclk = intel_compute_min_cdclk(state);
	if (min_cdclk < 0)
		return min_cdclk;

	/*
	 * FIXME should also account for plane ratio
	 * once 64bpp pixel formats are supported.
	 */
	cdclk = bdw_calc_cdclk(min_cdclk);

	state->cdclk.logical.cdclk = cdclk;
	state->cdclk.logical.voltage_level =
		bdw_calc_voltage_level(cdclk);

	if (!state->active_pipes) {
		cdclk = bdw_calc_cdclk(state->cdclk.force_min_cdclk);

		state->cdclk.actual.cdclk = cdclk;
		state->cdclk.actual.voltage_level =
			bdw_calc_voltage_level(cdclk);
	} else {
		state->cdclk.actual = state->cdclk.logical;
	}

	return 0;
}

static int skl_dpll0_vco(struct intel_atomic_state *state)
{
	struct drm_i915_private *dev_priv = to_i915(state->base.dev);
	struct intel_crtc *crtc;
	struct intel_crtc_state *crtc_state;
	int vco, i;

	vco = state->cdclk.logical.vco;
	if (!vco)
		vco = dev_priv->skl_preferred_vco_freq;

	for_each_new_intel_crtc_in_state(state, crtc, crtc_state, i) {
		if (!crtc_state->hw.enable)
			continue;

		if (!intel_crtc_has_type(crtc_state, INTEL_OUTPUT_EDP))
			continue;

		/*
		 * DPLL0 VCO may need to be adjusted to get the correct
		 * clock for eDP. This will affect cdclk as well.
		 */
		switch (crtc_state->port_clock / 2) {
		case 108000:
		case 216000:
			vco = 8640000;
			break;
		default:
			vco = 8100000;
			break;
		}
	}

	return vco;
}

static int skl_modeset_calc_cdclk(struct intel_atomic_state *state)
{
	int min_cdclk, cdclk, vco;

	min_cdclk = intel_compute_min_cdclk(state);
	if (min_cdclk < 0)
		return min_cdclk;

	vco = skl_dpll0_vco(state);

	/*
	 * FIXME should also account for plane ratio
	 * once 64bpp pixel formats are supported.
	 */
	cdclk = skl_calc_cdclk(min_cdclk, vco);

	state->cdclk.logical.vco = vco;
	state->cdclk.logical.cdclk = cdclk;
	state->cdclk.logical.voltage_level =
		skl_calc_voltage_level(cdclk);

	if (!state->active_pipes) {
		cdclk = skl_calc_cdclk(state->cdclk.force_min_cdclk, vco);

		state->cdclk.actual.vco = vco;
		state->cdclk.actual.cdclk = cdclk;
		state->cdclk.actual.voltage_level =
			skl_calc_voltage_level(cdclk);
	} else {
		state->cdclk.actual = state->cdclk.logical;
	}

	return 0;
}

static int bxt_modeset_calc_cdclk(struct intel_atomic_state *state)
{
	struct drm_i915_private *dev_priv = to_i915(state->base.dev);
	int min_cdclk, min_voltage_level, cdclk, vco;

	min_cdclk = intel_compute_min_cdclk(state);
	if (min_cdclk < 0)
		return min_cdclk;

	min_voltage_level = bxt_compute_min_voltage_level(state);
	if (min_voltage_level < 0)
		return min_voltage_level;

	cdclk = bxt_calc_cdclk(dev_priv, min_cdclk);
	vco = bxt_calc_cdclk_pll_vco(dev_priv, cdclk);

	state->cdclk.logical.vco = vco;
	state->cdclk.logical.cdclk = cdclk;
	state->cdclk.logical.voltage_level =
		max_t(int, min_voltage_level,
		      dev_priv->display.calc_voltage_level(cdclk));

	if (!state->active_pipes) {
		cdclk = bxt_calc_cdclk(dev_priv, state->cdclk.force_min_cdclk);
		vco = bxt_calc_cdclk_pll_vco(dev_priv, cdclk);

		state->cdclk.actual.vco = vco;
		state->cdclk.actual.cdclk = cdclk;
		state->cdclk.actual.voltage_level =
			dev_priv->display.calc_voltage_level(cdclk);
	} else {
		state->cdclk.actual = state->cdclk.logical;
	}

	return 0;
}

static int intel_modeset_all_pipes(struct intel_atomic_state *state)
{
	struct drm_i915_private *dev_priv = to_i915(state->base.dev);
	struct intel_crtc *crtc;

	/*
	 * Add all pipes to the state, and force
	 * a modeset on all the active ones.
	 */
	for_each_intel_crtc(&dev_priv->drm, crtc) {
		struct intel_crtc_state *crtc_state;
		int ret;

		crtc_state = intel_atomic_get_crtc_state(&state->base, crtc);
		if (IS_ERR(crtc_state))
			return PTR_ERR(crtc_state);

		if (!crtc_state->hw.active ||
		    drm_atomic_crtc_needs_modeset(&crtc_state->uapi))
			continue;

		crtc_state->uapi.mode_changed = true;

		ret = drm_atomic_add_affected_connectors(&state->base,
							 &crtc->base);
		if (ret)
			return ret;

		ret = drm_atomic_add_affected_planes(&state->base,
						     &crtc->base);
		if (ret)
			return ret;

		crtc_state->update_planes |= crtc_state->active_planes;
	}

	return 0;
}

static int fixed_modeset_calc_cdclk(struct intel_atomic_state *state)
{
	int min_cdclk;

	/*
	 * We can't change the cdclk frequency, but we still want to
	 * check that the required minimum frequency doesn't exceed
	 * the actual cdclk frequency.
	 */
	min_cdclk = intel_compute_min_cdclk(state);
	if (min_cdclk < 0)
		return min_cdclk;

	return 0;
}

int intel_modeset_calc_cdclk(struct intel_atomic_state *state)
{
	struct drm_i915_private *dev_priv = to_i915(state->base.dev);
	enum pipe pipe;
	int ret;

	ret = dev_priv->display.modeset_calc_cdclk(state);
	if (ret)
		return ret;

	/*
	 * Writes to dev_priv->cdclk.{actual,logical} must protected
	 * by holding all the crtc mutexes even if we don't end up
	 * touching the hardware
	 */
	if (intel_cdclk_changed(&dev_priv->cdclk.actual,
				&state->cdclk.actual)) {
		/*
		 * Also serialize commits across all crtcs
		 * if the actual hw needs to be poked.
		 */
		ret = intel_atomic_serialize_global_state(state);
		if (ret)
<<<<<<< HEAD
			return ret;
	} else if (intel_cdclk_changed(&dev_priv->cdclk.logical,
				       &state->cdclk.logical)) {
		ret = intel_atomic_lock_global_state(state);
		if (ret)
			return ret;
=======
			return ret;
	} else if (intel_cdclk_changed(&dev_priv->cdclk.logical,
				       &state->cdclk.logical)) {
		ret = intel_atomic_lock_global_state(state);
		if (ret)
			return ret;
>>>>>>> 5d50bd44
	} else {
		return 0;
	}

	if (is_power_of_2(state->active_pipes) &&
	    intel_cdclk_needs_cd2x_update(dev_priv,
					  &dev_priv->cdclk.actual,
					  &state->cdclk.actual)) {
		struct intel_crtc *crtc;
		struct intel_crtc_state *crtc_state;

		pipe = ilog2(state->active_pipes);
		crtc = intel_get_crtc_for_pipe(dev_priv, pipe);

		crtc_state = intel_atomic_get_crtc_state(&state->base, crtc);
		if (IS_ERR(crtc_state))
			return PTR_ERR(crtc_state);

<<<<<<< HEAD
		if (drm_atomic_crtc_needs_modeset(&crtc_state->base))
=======
		if (drm_atomic_crtc_needs_modeset(&crtc_state->uapi))
>>>>>>> 5d50bd44
			pipe = INVALID_PIPE;
	} else {
		pipe = INVALID_PIPE;
	}

	if (pipe != INVALID_PIPE) {
		state->cdclk.pipe = pipe;

		DRM_DEBUG_KMS("Can change cdclk with pipe %c active\n",
			      pipe_name(pipe));
	} else if (intel_cdclk_needs_modeset(&dev_priv->cdclk.actual,
					     &state->cdclk.actual)) {
		/* All pipes must be switched off while we change the cdclk. */
		ret = intel_modeset_all_pipes(state);
		if (ret)
			return ret;

		state->cdclk.pipe = INVALID_PIPE;

		DRM_DEBUG_KMS("Modeset required for cdclk change\n");
	}

	DRM_DEBUG_KMS("New cdclk calculated to be logical %u kHz, actual %u kHz\n",
		      state->cdclk.logical.cdclk,
		      state->cdclk.actual.cdclk);
	DRM_DEBUG_KMS("New voltage level calculated to be logical %u, actual %u\n",
		      state->cdclk.logical.voltage_level,
		      state->cdclk.actual.voltage_level);

	return 0;
}

static int intel_compute_max_dotclk(struct drm_i915_private *dev_priv)
{
	int max_cdclk_freq = dev_priv->max_cdclk_freq;

	if (INTEL_GEN(dev_priv) >= 10 || IS_GEMINILAKE(dev_priv))
		return 2 * max_cdclk_freq;
	else if (IS_GEN(dev_priv, 9) ||
		 IS_BROADWELL(dev_priv) || IS_HASWELL(dev_priv))
		return max_cdclk_freq;
	else if (IS_CHERRYVIEW(dev_priv))
		return max_cdclk_freq*95/100;
	else if (INTEL_GEN(dev_priv) < 4)
		return 2*max_cdclk_freq*90/100;
	else
		return max_cdclk_freq*90/100;
}

/**
 * intel_update_max_cdclk - Determine the maximum support CDCLK frequency
 * @dev_priv: i915 device
 *
 * Determine the maximum CDCLK frequency the platform supports, and also
 * derive the maximum dot clock frequency the maximum CDCLK frequency
 * allows.
 */
void intel_update_max_cdclk(struct drm_i915_private *dev_priv)
{
	if (IS_ELKHARTLAKE(dev_priv)) {
		if (dev_priv->cdclk.hw.ref == 24000)
			dev_priv->max_cdclk_freq = 552000;
		else
			dev_priv->max_cdclk_freq = 556800;
	} else if (INTEL_GEN(dev_priv) >= 11) {
		if (dev_priv->cdclk.hw.ref == 24000)
			dev_priv->max_cdclk_freq = 648000;
		else
			dev_priv->max_cdclk_freq = 652800;
	} else if (IS_CANNONLAKE(dev_priv)) {
		dev_priv->max_cdclk_freq = 528000;
	} else if (IS_GEN9_BC(dev_priv)) {
		u32 limit = I915_READ(SKL_DFSM) & SKL_DFSM_CDCLK_LIMIT_MASK;
		int max_cdclk, vco;

		vco = dev_priv->skl_preferred_vco_freq;
		WARN_ON(vco != 8100000 && vco != 8640000);

		/*
		 * Use the lower (vco 8640) cdclk values as a
		 * first guess. skl_calc_cdclk() will correct it
		 * if the preferred vco is 8100 instead.
		 */
		if (limit == SKL_DFSM_CDCLK_LIMIT_675)
			max_cdclk = 617143;
		else if (limit == SKL_DFSM_CDCLK_LIMIT_540)
			max_cdclk = 540000;
		else if (limit == SKL_DFSM_CDCLK_LIMIT_450)
			max_cdclk = 432000;
		else
			max_cdclk = 308571;

		dev_priv->max_cdclk_freq = skl_calc_cdclk(max_cdclk, vco);
	} else if (IS_GEMINILAKE(dev_priv)) {
		dev_priv->max_cdclk_freq = 316800;
	} else if (IS_BROXTON(dev_priv)) {
		dev_priv->max_cdclk_freq = 624000;
	} else if (IS_BROADWELL(dev_priv))  {
		/*
		 * FIXME with extra cooling we can allow
		 * 540 MHz for ULX and 675 Mhz for ULT.
		 * How can we know if extra cooling is
		 * available? PCI ID, VTB, something else?
		 */
		if (I915_READ(FUSE_STRAP) & HSW_CDCLK_LIMIT)
			dev_priv->max_cdclk_freq = 450000;
		else if (IS_BDW_ULX(dev_priv))
			dev_priv->max_cdclk_freq = 450000;
		else if (IS_BDW_ULT(dev_priv))
			dev_priv->max_cdclk_freq = 540000;
		else
			dev_priv->max_cdclk_freq = 675000;
	} else if (IS_CHERRYVIEW(dev_priv)) {
		dev_priv->max_cdclk_freq = 320000;
	} else if (IS_VALLEYVIEW(dev_priv)) {
		dev_priv->max_cdclk_freq = 400000;
	} else {
		/* otherwise assume cdclk is fixed */
		dev_priv->max_cdclk_freq = dev_priv->cdclk.hw.cdclk;
	}

	dev_priv->max_dotclk_freq = intel_compute_max_dotclk(dev_priv);

	DRM_DEBUG_DRIVER("Max CD clock rate: %d kHz\n",
			 dev_priv->max_cdclk_freq);

	DRM_DEBUG_DRIVER("Max dotclock rate: %d kHz\n",
			 dev_priv->max_dotclk_freq);
}

/**
 * intel_update_cdclk - Determine the current CDCLK frequency
 * @dev_priv: i915 device
 *
 * Determine the current CDCLK frequency.
 */
void intel_update_cdclk(struct drm_i915_private *dev_priv)
{
	dev_priv->display.get_cdclk(dev_priv, &dev_priv->cdclk.hw);

	/*
	 * 9:0 CMBUS [sic] CDCLK frequency (cdfreq):
	 * Programmng [sic] note: bit[9:2] should be programmed to the number
	 * of cdclk that generates 4MHz reference clock freq which is used to
	 * generate GMBus clock. This will vary with the cdclk freq.
	 */
	if (IS_VALLEYVIEW(dev_priv) || IS_CHERRYVIEW(dev_priv))
		I915_WRITE(GMBUSFREQ_VLV,
			   DIV_ROUND_UP(dev_priv->cdclk.hw.cdclk, 1000));
}

static int cnp_rawclk(struct drm_i915_private *dev_priv)
{
	u32 rawclk;
	int divider, fraction;

	if (I915_READ(SFUSE_STRAP) & SFUSE_STRAP_RAW_FREQUENCY) {
		/* 24 MHz */
		divider = 24000;
		fraction = 0;
	} else {
		/* 19.2 MHz */
		divider = 19000;
		fraction = 200;
	}

	rawclk = CNP_RAWCLK_DIV(divider / 1000);
	if (fraction) {
		int numerator = 1;

		rawclk |= CNP_RAWCLK_DEN(DIV_ROUND_CLOSEST(numerator * 1000,
							   fraction) - 1);
		if (INTEL_PCH_TYPE(dev_priv) >= PCH_ICP)
			rawclk |= ICP_RAWCLK_NUM(numerator);
	}

	I915_WRITE(PCH_RAWCLK_FREQ, rawclk);
	return divider + fraction;
}

static int pch_rawclk(struct drm_i915_private *dev_priv)
{
	return (I915_READ(PCH_RAWCLK_FREQ) & RAWCLK_FREQ_MASK) * 1000;
}

static int vlv_hrawclk(struct drm_i915_private *dev_priv)
{
	/* RAWCLK_FREQ_VLV register updated from power well code */
	return vlv_get_cck_clock_hpll(dev_priv, "hrawclk",
				      CCK_DISPLAY_REF_CLOCK_CONTROL);
}

static int g4x_hrawclk(struct drm_i915_private *dev_priv)
{
	u32 clkcfg;

	/* hrawclock is 1/4 the FSB frequency */
	clkcfg = I915_READ(CLKCFG);
	switch (clkcfg & CLKCFG_FSB_MASK) {
	case CLKCFG_FSB_400:
		return 100000;
	case CLKCFG_FSB_533:
		return 133333;
	case CLKCFG_FSB_667:
		return 166667;
	case CLKCFG_FSB_800:
		return 200000;
	case CLKCFG_FSB_1067:
	case CLKCFG_FSB_1067_ALT:
		return 266667;
	case CLKCFG_FSB_1333:
	case CLKCFG_FSB_1333_ALT:
		return 333333;
	default:
		return 133333;
	}
}

/**
 * intel_update_rawclk - Determine the current RAWCLK frequency
 * @dev_priv: i915 device
 *
 * Determine the current RAWCLK frequency. RAWCLK is a fixed
 * frequency clock so this needs to done only once.
 */
void intel_update_rawclk(struct drm_i915_private *dev_priv)
{
	if (INTEL_PCH_TYPE(dev_priv) >= PCH_CNP)
		dev_priv->rawclk_freq = cnp_rawclk(dev_priv);
	else if (HAS_PCH_SPLIT(dev_priv))
		dev_priv->rawclk_freq = pch_rawclk(dev_priv);
	else if (IS_VALLEYVIEW(dev_priv) || IS_CHERRYVIEW(dev_priv))
		dev_priv->rawclk_freq = vlv_hrawclk(dev_priv);
	else if (IS_G4X(dev_priv) || IS_PINEVIEW(dev_priv))
		dev_priv->rawclk_freq = g4x_hrawclk(dev_priv);
	else
		/* no rawclk on other platforms, or no need to know it */
		return;

	DRM_DEBUG_DRIVER("rawclk rate: %d kHz\n", dev_priv->rawclk_freq);
}

/**
 * intel_init_cdclk_hooks - Initialize CDCLK related modesetting hooks
 * @dev_priv: i915 device
 */
void intel_init_cdclk_hooks(struct drm_i915_private *dev_priv)
{
	if (IS_ELKHARTLAKE(dev_priv)) {
		dev_priv->display.set_cdclk = bxt_set_cdclk;
		dev_priv->display.modeset_calc_cdclk = bxt_modeset_calc_cdclk;
		dev_priv->display.calc_voltage_level = ehl_calc_voltage_level;
		dev_priv->cdclk.table = icl_cdclk_table;
	} else if (INTEL_GEN(dev_priv) >= 11) {
		dev_priv->display.set_cdclk = bxt_set_cdclk;
		dev_priv->display.modeset_calc_cdclk = bxt_modeset_calc_cdclk;
		dev_priv->display.calc_voltage_level = icl_calc_voltage_level;
		dev_priv->cdclk.table = icl_cdclk_table;
	} else if (IS_CANNONLAKE(dev_priv)) {
		dev_priv->display.set_cdclk = bxt_set_cdclk;
		dev_priv->display.modeset_calc_cdclk = bxt_modeset_calc_cdclk;
		dev_priv->display.calc_voltage_level = cnl_calc_voltage_level;
		dev_priv->cdclk.table = cnl_cdclk_table;
	} else if (IS_GEN9_LP(dev_priv)) {
		dev_priv->display.set_cdclk = bxt_set_cdclk;
		dev_priv->display.modeset_calc_cdclk = bxt_modeset_calc_cdclk;
		dev_priv->display.calc_voltage_level = bxt_calc_voltage_level;
		if (IS_GEMINILAKE(dev_priv))
			dev_priv->cdclk.table = glk_cdclk_table;
		else
			dev_priv->cdclk.table = bxt_cdclk_table;
	} else if (IS_GEN9_BC(dev_priv)) {
		dev_priv->display.set_cdclk = skl_set_cdclk;
		dev_priv->display.modeset_calc_cdclk = skl_modeset_calc_cdclk;
	} else if (IS_BROADWELL(dev_priv)) {
		dev_priv->display.set_cdclk = bdw_set_cdclk;
		dev_priv->display.modeset_calc_cdclk = bdw_modeset_calc_cdclk;
	} else if (IS_CHERRYVIEW(dev_priv)) {
		dev_priv->display.set_cdclk = chv_set_cdclk;
		dev_priv->display.modeset_calc_cdclk = vlv_modeset_calc_cdclk;
	} else if (IS_VALLEYVIEW(dev_priv)) {
		dev_priv->display.set_cdclk = vlv_set_cdclk;
		dev_priv->display.modeset_calc_cdclk = vlv_modeset_calc_cdclk;
	} else {
		dev_priv->display.modeset_calc_cdclk = fixed_modeset_calc_cdclk;
	}

	if (INTEL_GEN(dev_priv) >= 10 || IS_GEN9_LP(dev_priv))
		dev_priv->display.get_cdclk = bxt_get_cdclk;
	else if (IS_GEN9_BC(dev_priv))
		dev_priv->display.get_cdclk = skl_get_cdclk;
	else if (IS_BROADWELL(dev_priv))
		dev_priv->display.get_cdclk = bdw_get_cdclk;
	else if (IS_HASWELL(dev_priv))
		dev_priv->display.get_cdclk = hsw_get_cdclk;
	else if (IS_VALLEYVIEW(dev_priv) || IS_CHERRYVIEW(dev_priv))
		dev_priv->display.get_cdclk = vlv_get_cdclk;
	else if (IS_GEN(dev_priv, 6) || IS_IVYBRIDGE(dev_priv))
		dev_priv->display.get_cdclk = fixed_400mhz_get_cdclk;
	else if (IS_GEN(dev_priv, 5))
		dev_priv->display.get_cdclk = fixed_450mhz_get_cdclk;
	else if (IS_GM45(dev_priv))
		dev_priv->display.get_cdclk = gm45_get_cdclk;
	else if (IS_G45(dev_priv))
		dev_priv->display.get_cdclk = g33_get_cdclk;
	else if (IS_I965GM(dev_priv))
		dev_priv->display.get_cdclk = i965gm_get_cdclk;
	else if (IS_I965G(dev_priv))
		dev_priv->display.get_cdclk = fixed_400mhz_get_cdclk;
	else if (IS_PINEVIEW(dev_priv))
		dev_priv->display.get_cdclk = pnv_get_cdclk;
	else if (IS_G33(dev_priv))
		dev_priv->display.get_cdclk = g33_get_cdclk;
	else if (IS_I945GM(dev_priv))
		dev_priv->display.get_cdclk = i945gm_get_cdclk;
	else if (IS_I945G(dev_priv))
		dev_priv->display.get_cdclk = fixed_400mhz_get_cdclk;
	else if (IS_I915GM(dev_priv))
		dev_priv->display.get_cdclk = i915gm_get_cdclk;
	else if (IS_I915G(dev_priv))
		dev_priv->display.get_cdclk = fixed_333mhz_get_cdclk;
	else if (IS_I865G(dev_priv))
		dev_priv->display.get_cdclk = fixed_266mhz_get_cdclk;
	else if (IS_I85X(dev_priv))
		dev_priv->display.get_cdclk = i85x_get_cdclk;
	else if (IS_I845G(dev_priv))
		dev_priv->display.get_cdclk = fixed_200mhz_get_cdclk;
	else { /* 830 */
		WARN(!IS_I830(dev_priv),
		     "Unknown platform. Assuming 133 MHz CDCLK\n");
		dev_priv->display.get_cdclk = fixed_133mhz_get_cdclk;
	}
}<|MERGE_RESOLUTION|>--- conflicted
+++ resolved
@@ -1922,11 +1922,7 @@
 
 static int intel_planes_min_cdclk(const struct intel_crtc_state *crtc_state)
 {
-<<<<<<< HEAD
-	struct intel_crtc *crtc = to_intel_crtc(crtc_state->base.crtc);
-=======
 	struct intel_crtc *crtc = to_intel_crtc(crtc_state->uapi.crtc);
->>>>>>> 5d50bd44
 	struct drm_i915_private *dev_priv = to_i915(crtc->base.dev);
 	struct intel_plane *plane;
 	int min_cdclk = 0;
@@ -2080,11 +2076,7 @@
 	for_each_new_intel_crtc_in_state(state, crtc, crtc_state, i) {
 		int ret;
 
-<<<<<<< HEAD
-		if (crtc_state->base.enable)
-=======
 		if (crtc_state->hw.enable)
->>>>>>> 5d50bd44
 			min_voltage_level = crtc_state->min_voltage_level;
 		else
 			min_voltage_level = 0;
@@ -2352,21 +2344,12 @@
 		 */
 		ret = intel_atomic_serialize_global_state(state);
 		if (ret)
-<<<<<<< HEAD
 			return ret;
 	} else if (intel_cdclk_changed(&dev_priv->cdclk.logical,
 				       &state->cdclk.logical)) {
 		ret = intel_atomic_lock_global_state(state);
 		if (ret)
 			return ret;
-=======
-			return ret;
-	} else if (intel_cdclk_changed(&dev_priv->cdclk.logical,
-				       &state->cdclk.logical)) {
-		ret = intel_atomic_lock_global_state(state);
-		if (ret)
-			return ret;
->>>>>>> 5d50bd44
 	} else {
 		return 0;
 	}
@@ -2385,11 +2368,7 @@
 		if (IS_ERR(crtc_state))
 			return PTR_ERR(crtc_state);
 
-<<<<<<< HEAD
-		if (drm_atomic_crtc_needs_modeset(&crtc_state->base))
-=======
 		if (drm_atomic_crtc_needs_modeset(&crtc_state->uapi))
->>>>>>> 5d50bd44
 			pipe = INVALID_PIPE;
 	} else {
 		pipe = INVALID_PIPE;
