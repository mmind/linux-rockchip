/*
 * Copyright © 2013 Intel Corporation
 *
 * Permission is hereby granted, free of charge, to any person obtaining a
 * copy of this software and associated documentation files (the "Software"),
 * to deal in the Software without restriction, including without limitation
 * the rights to use, copy, modify, merge, publish, distribute, sublicense,
 * and/or sell copies of the Software, and to permit persons to whom the
 * Software is furnished to do so, subject to the following conditions:
 *
 * The above copyright notice and this permission notice (including the next
 * paragraph) shall be included in all copies or substantial portions of the
 * Software.
 *
 * THE SOFTWARE IS PROVIDED "AS IS", WITHOUT WARRANTY OF ANY KIND, EXPRESS OR
 * IMPLIED, INCLUDING BUT NOT LIMITED TO THE WARRANTIES OF MERCHANTABILITY,
 * FITNESS FOR A PARTICULAR PURPOSE AND NONINFRINGEMENT.  IN NO EVENT SHALL
 * THE AUTHORS OR COPYRIGHT HOLDERS BE LIABLE FOR ANY CLAIM, DAMAGES OR OTHER
 * LIABILITY, WHETHER IN AN ACTION OF CONTRACT, TORT OR OTHERWISE, ARISING
 * FROM, OUT OF OR IN CONNECTION WITH THE SOFTWARE OR THE USE OR OTHER
 * DEALINGS IN THE SOFTWARE.
 *
 * Author: Jani Nikula <jani.nikula@intel.com>
 */

#include <linux/slab.h>

#include <drm/drm_atomic_helper.h>
#include <drm/drm_crtc.h>
#include <drm/drm_edid.h>
#include <drm/drm_mipi_dsi.h>

#include "i915_drv.h"
#include "intel_atomic.h"
#include "intel_connector.h"
#include "intel_display_types.h"
#include "intel_dsi.h"
#include "intel_fifo_underrun.h"
#include "intel_panel.h"
#include "intel_sideband.h"

/* return pixels in terms of txbyteclkhs */
static u16 txbyteclkhs(u16 pixels, int bpp, int lane_count,
		       u16 burst_mode_ratio)
{
	return DIV_ROUND_UP(DIV_ROUND_UP(pixels * bpp * burst_mode_ratio,
					 8 * 100), lane_count);
}

/* return pixels equvalent to txbyteclkhs */
static u16 pixels_from_txbyteclkhs(u16 clk_hs, int bpp, int lane_count,
			u16 burst_mode_ratio)
{
	return DIV_ROUND_UP((clk_hs * lane_count * 8 * 100),
						(bpp * burst_mode_ratio));
}

enum mipi_dsi_pixel_format pixel_format_from_register_bits(u32 fmt)
{
	/* It just so happens the VBT matches register contents. */
	switch (fmt) {
	case VID_MODE_FORMAT_RGB888:
		return MIPI_DSI_FMT_RGB888;
	case VID_MODE_FORMAT_RGB666:
		return MIPI_DSI_FMT_RGB666;
	case VID_MODE_FORMAT_RGB666_PACKED:
		return MIPI_DSI_FMT_RGB666_PACKED;
	case VID_MODE_FORMAT_RGB565:
		return MIPI_DSI_FMT_RGB565;
	default:
		MISSING_CASE(fmt);
		return MIPI_DSI_FMT_RGB666;
	}
}

void vlv_dsi_wait_for_fifo_empty(struct intel_dsi *intel_dsi, enum port port)
{
	struct drm_encoder *encoder = &intel_dsi->base.base;
	struct drm_device *dev = encoder->dev;
	struct drm_i915_private *dev_priv = to_i915(dev);
	u32 mask;

	mask = LP_CTRL_FIFO_EMPTY | HS_CTRL_FIFO_EMPTY |
		LP_DATA_FIFO_EMPTY | HS_DATA_FIFO_EMPTY;

	if (intel_de_wait_for_set(dev_priv, MIPI_GEN_FIFO_STAT(port),
				  mask, 100))
		DRM_ERROR("DPI FIFOs are not empty\n");
}

static void write_data(struct drm_i915_private *dev_priv,
		       i915_reg_t reg,
		       const u8 *data, u32 len)
{
	u32 i, j;

	for (i = 0; i < len; i += 4) {
		u32 val = 0;

		for (j = 0; j < min_t(u32, len - i, 4); j++)
			val |= *data++ << 8 * j;

		I915_WRITE(reg, val);
	}
}

static void read_data(struct drm_i915_private *dev_priv,
		      i915_reg_t reg,
		      u8 *data, u32 len)
{
	u32 i, j;

	for (i = 0; i < len; i += 4) {
		u32 val = I915_READ(reg);

		for (j = 0; j < min_t(u32, len - i, 4); j++)
			*data++ = val >> 8 * j;
	}
}

static ssize_t intel_dsi_host_transfer(struct mipi_dsi_host *host,
				       const struct mipi_dsi_msg *msg)
{
	struct intel_dsi_host *intel_dsi_host = to_intel_dsi_host(host);
	struct drm_device *dev = intel_dsi_host->intel_dsi->base.base.dev;
	struct drm_i915_private *dev_priv = to_i915(dev);
	enum port port = intel_dsi_host->port;
	struct mipi_dsi_packet packet;
	ssize_t ret;
	const u8 *header, *data;
	i915_reg_t data_reg, ctrl_reg;
	u32 data_mask, ctrl_mask;

	ret = mipi_dsi_create_packet(&packet, msg);
	if (ret < 0)
		return ret;

	header = packet.header;
	data = packet.payload;

	if (msg->flags & MIPI_DSI_MSG_USE_LPM) {
		data_reg = MIPI_LP_GEN_DATA(port);
		data_mask = LP_DATA_FIFO_FULL;
		ctrl_reg = MIPI_LP_GEN_CTRL(port);
		ctrl_mask = LP_CTRL_FIFO_FULL;
	} else {
		data_reg = MIPI_HS_GEN_DATA(port);
		data_mask = HS_DATA_FIFO_FULL;
		ctrl_reg = MIPI_HS_GEN_CTRL(port);
		ctrl_mask = HS_CTRL_FIFO_FULL;
	}

	/* note: this is never true for reads */
	if (packet.payload_length) {
		if (intel_de_wait_for_clear(dev_priv, MIPI_GEN_FIFO_STAT(port),
					    data_mask, 50))
			DRM_ERROR("Timeout waiting for HS/LP DATA FIFO !full\n");

		write_data(dev_priv, data_reg, packet.payload,
			   packet.payload_length);
	}

	if (msg->rx_len) {
		I915_WRITE(MIPI_INTR_STAT(port), GEN_READ_DATA_AVAIL);
	}

	if (intel_de_wait_for_clear(dev_priv, MIPI_GEN_FIFO_STAT(port),
				    ctrl_mask, 50)) {
		DRM_ERROR("Timeout waiting for HS/LP CTRL FIFO !full\n");
	}

	I915_WRITE(ctrl_reg, header[2] << 16 | header[1] << 8 | header[0]);

	/* ->rx_len is set only for reads */
	if (msg->rx_len) {
		data_mask = GEN_READ_DATA_AVAIL;
		if (intel_de_wait_for_set(dev_priv, MIPI_INTR_STAT(port),
					  data_mask, 50))
			DRM_ERROR("Timeout waiting for read data.\n");

		read_data(dev_priv, data_reg, msg->rx_buf, msg->rx_len);
	}

	/* XXX: fix for reads and writes */
	return 4 + packet.payload_length;
}

static int intel_dsi_host_attach(struct mipi_dsi_host *host,
				 struct mipi_dsi_device *dsi)
{
	return 0;
}

static int intel_dsi_host_detach(struct mipi_dsi_host *host,
				 struct mipi_dsi_device *dsi)
{
	return 0;
}

static const struct mipi_dsi_host_ops intel_dsi_host_ops = {
	.attach = intel_dsi_host_attach,
	.detach = intel_dsi_host_detach,
	.transfer = intel_dsi_host_transfer,
};

/*
 * send a video mode command
 *
 * XXX: commands with data in MIPI_DPI_DATA?
 */
static int dpi_send_cmd(struct intel_dsi *intel_dsi, u32 cmd, bool hs,
			enum port port)
{
	struct drm_encoder *encoder = &intel_dsi->base.base;
	struct drm_device *dev = encoder->dev;
	struct drm_i915_private *dev_priv = to_i915(dev);
	u32 mask;

	/* XXX: pipe, hs */
	if (hs)
		cmd &= ~DPI_LP_MODE;
	else
		cmd |= DPI_LP_MODE;

	/* clear bit */
	I915_WRITE(MIPI_INTR_STAT(port), SPL_PKT_SENT_INTERRUPT);

	/* XXX: old code skips write if control unchanged */
	if (cmd == I915_READ(MIPI_DPI_CONTROL(port)))
		DRM_DEBUG_KMS("Same special packet %02x twice in a row.\n", cmd);

	I915_WRITE(MIPI_DPI_CONTROL(port), cmd);

	mask = SPL_PKT_SENT_INTERRUPT;
	if (intel_de_wait_for_set(dev_priv, MIPI_INTR_STAT(port), mask, 100))
		DRM_ERROR("Video mode command 0x%08x send failed.\n", cmd);

	return 0;
}

static void band_gap_reset(struct drm_i915_private *dev_priv)
{
	vlv_flisdsi_get(dev_priv);

	vlv_flisdsi_write(dev_priv, 0x08, 0x0001);
	vlv_flisdsi_write(dev_priv, 0x0F, 0x0005);
	vlv_flisdsi_write(dev_priv, 0x0F, 0x0025);
	udelay(150);
	vlv_flisdsi_write(dev_priv, 0x0F, 0x0000);
	vlv_flisdsi_write(dev_priv, 0x08, 0x0000);

	vlv_flisdsi_put(dev_priv);
}

static int intel_dsi_compute_config(struct intel_encoder *encoder,
				    struct intel_crtc_state *pipe_config,
				    struct drm_connector_state *conn_state)
{
	struct drm_i915_private *dev_priv = to_i915(encoder->base.dev);
	struct intel_dsi *intel_dsi = container_of(encoder, struct intel_dsi,
						   base);
	struct intel_connector *intel_connector = intel_dsi->attached_connector;
	struct intel_crtc *crtc = to_intel_crtc(pipe_config->uapi.crtc);
	const struct drm_display_mode *fixed_mode = intel_connector->panel.fixed_mode;
	struct drm_display_mode *adjusted_mode = &pipe_config->hw.adjusted_mode;
	int ret;

	DRM_DEBUG_KMS("\n");
	pipe_config->output_format = INTEL_OUTPUT_FORMAT_RGB;

	if (fixed_mode) {
		intel_fixed_panel_mode(fixed_mode, adjusted_mode);

		if (HAS_GMCH(dev_priv))
			intel_gmch_panel_fitting(crtc, pipe_config,
						 conn_state->scaling_mode);
		else
			intel_pch_panel_fitting(crtc, pipe_config,
						conn_state->scaling_mode);
	}

	if (adjusted_mode->flags & DRM_MODE_FLAG_DBLSCAN)
		return -EINVAL;

	/* DSI uses short packets for sync events, so clear mode flags for DSI */
	adjusted_mode->flags = 0;

	if (intel_dsi->pixel_format == MIPI_DSI_FMT_RGB888)
		pipe_config->pipe_bpp = 24;
	else
		pipe_config->pipe_bpp = 18;

	if (IS_GEN9_LP(dev_priv)) {
		/* Enable Frame time stamp based scanline reporting */
		adjusted_mode->private_flags |=
			I915_MODE_FLAG_GET_SCANLINE_FROM_TIMESTAMP;

		/* Dual link goes to DSI transcoder A. */
		if (intel_dsi->ports == BIT(PORT_C))
			pipe_config->cpu_transcoder = TRANSCODER_DSI_C;
		else
			pipe_config->cpu_transcoder = TRANSCODER_DSI_A;

		ret = bxt_dsi_pll_compute(encoder, pipe_config);
		if (ret)
			return -EINVAL;
	} else {
		ret = vlv_dsi_pll_compute(encoder, pipe_config);
		if (ret)
			return -EINVAL;
	}

	pipe_config->clock_set = true;

	return 0;
}

static bool glk_dsi_enable_io(struct intel_encoder *encoder)
{
	struct drm_i915_private *dev_priv = to_i915(encoder->base.dev);
	struct intel_dsi *intel_dsi = enc_to_intel_dsi(encoder);
	enum port port;
	u32 tmp;
	bool cold_boot = false;

	/* Set the MIPI mode
	 * If MIPI_Mode is off, then writing to LP_Wake bit is not reflecting.
	 * Power ON MIPI IO first and then write into IO reset and LP wake bits
	 */
	for_each_dsi_port(port, intel_dsi->ports) {
		tmp = I915_READ(MIPI_CTRL(port));
		I915_WRITE(MIPI_CTRL(port), tmp | GLK_MIPIIO_ENABLE);
	}

	/* Put the IO into reset */
	tmp = I915_READ(MIPI_CTRL(PORT_A));
	tmp &= ~GLK_MIPIIO_RESET_RELEASED;
	I915_WRITE(MIPI_CTRL(PORT_A), tmp);

	/* Program LP Wake */
	for_each_dsi_port(port, intel_dsi->ports) {
		tmp = I915_READ(MIPI_CTRL(port));
		if (!(I915_READ(MIPI_DEVICE_READY(port)) & DEVICE_READY))
			tmp &= ~GLK_LP_WAKE;
		else
			tmp |= GLK_LP_WAKE;
		I915_WRITE(MIPI_CTRL(port), tmp);
	}

	/* Wait for Pwr ACK */
	for_each_dsi_port(port, intel_dsi->ports) {
		if (intel_de_wait_for_set(dev_priv, MIPI_CTRL(port),
					  GLK_MIPIIO_PORT_POWERED, 20))
			DRM_ERROR("MIPIO port is powergated\n");
	}

	/* Check for cold boot scenario */
	for_each_dsi_port(port, intel_dsi->ports) {
		cold_boot |=
			!(I915_READ(MIPI_DEVICE_READY(port)) & DEVICE_READY);
	}

	return cold_boot;
}

static void glk_dsi_device_ready(struct intel_encoder *encoder)
{
	struct drm_i915_private *dev_priv = to_i915(encoder->base.dev);
	struct intel_dsi *intel_dsi = enc_to_intel_dsi(encoder);
	enum port port;
	u32 val;

	/* Wait for MIPI PHY status bit to set */
	for_each_dsi_port(port, intel_dsi->ports) {
		if (intel_de_wait_for_set(dev_priv, MIPI_CTRL(port),
					  GLK_PHY_STATUS_PORT_READY, 20))
			DRM_ERROR("PHY is not ON\n");
	}

	/* Get IO out of reset */
	val = I915_READ(MIPI_CTRL(PORT_A));
	I915_WRITE(MIPI_CTRL(PORT_A), val | GLK_MIPIIO_RESET_RELEASED);

	/* Get IO out of Low power state*/
	for_each_dsi_port(port, intel_dsi->ports) {
		if (!(I915_READ(MIPI_DEVICE_READY(port)) & DEVICE_READY)) {
			val = I915_READ(MIPI_DEVICE_READY(port));
			val &= ~ULPS_STATE_MASK;
			val |= DEVICE_READY;
			I915_WRITE(MIPI_DEVICE_READY(port), val);
			usleep_range(10, 15);
		} else {
			/* Enter ULPS */
			val = I915_READ(MIPI_DEVICE_READY(port));
			val &= ~ULPS_STATE_MASK;
			val |= (ULPS_STATE_ENTER | DEVICE_READY);
			I915_WRITE(MIPI_DEVICE_READY(port), val);

			/* Wait for ULPS active */
			if (intel_de_wait_for_clear(dev_priv, MIPI_CTRL(port),
						    GLK_ULPS_NOT_ACTIVE, 20))
				DRM_ERROR("ULPS not active\n");

			/* Exit ULPS */
			val = I915_READ(MIPI_DEVICE_READY(port));
			val &= ~ULPS_STATE_MASK;
			val |= (ULPS_STATE_EXIT | DEVICE_READY);
			I915_WRITE(MIPI_DEVICE_READY(port), val);

			/* Enter Normal Mode */
			val = I915_READ(MIPI_DEVICE_READY(port));
			val &= ~ULPS_STATE_MASK;
			val |= (ULPS_STATE_NORMAL_OPERATION | DEVICE_READY);
			I915_WRITE(MIPI_DEVICE_READY(port), val);

			val = I915_READ(MIPI_CTRL(port));
			val &= ~GLK_LP_WAKE;
			I915_WRITE(MIPI_CTRL(port), val);
		}
	}

	/* Wait for Stop state */
	for_each_dsi_port(port, intel_dsi->ports) {
		if (intel_de_wait_for_set(dev_priv, MIPI_CTRL(port),
					  GLK_DATA_LANE_STOP_STATE, 20))
			DRM_ERROR("Date lane not in STOP state\n");
	}

	/* Wait for AFE LATCH */
	for_each_dsi_port(port, intel_dsi->ports) {
		if (intel_de_wait_for_set(dev_priv, BXT_MIPI_PORT_CTRL(port),
					  AFE_LATCHOUT, 20))
			DRM_ERROR("D-PHY not entering LP-11 state\n");
	}
}

static void bxt_dsi_device_ready(struct intel_encoder *encoder)
{
	struct drm_i915_private *dev_priv = to_i915(encoder->base.dev);
	struct intel_dsi *intel_dsi = enc_to_intel_dsi(encoder);
	enum port port;
	u32 val;

	DRM_DEBUG_KMS("\n");

	/* Enable MIPI PHY transparent latch */
	for_each_dsi_port(port, intel_dsi->ports) {
		val = I915_READ(BXT_MIPI_PORT_CTRL(port));
		I915_WRITE(BXT_MIPI_PORT_CTRL(port), val | LP_OUTPUT_HOLD);
		usleep_range(2000, 2500);
	}

	/* Clear ULPS and set device ready */
	for_each_dsi_port(port, intel_dsi->ports) {
		val = I915_READ(MIPI_DEVICE_READY(port));
		val &= ~ULPS_STATE_MASK;
		I915_WRITE(MIPI_DEVICE_READY(port), val);
		usleep_range(2000, 2500);
		val |= DEVICE_READY;
		I915_WRITE(MIPI_DEVICE_READY(port), val);
	}
}

static void vlv_dsi_device_ready(struct intel_encoder *encoder)
{
	struct drm_i915_private *dev_priv = to_i915(encoder->base.dev);
	struct intel_dsi *intel_dsi = enc_to_intel_dsi(encoder);
	enum port port;
	u32 val;

	DRM_DEBUG_KMS("\n");

	vlv_flisdsi_get(dev_priv);
	/* program rcomp for compliance, reduce from 50 ohms to 45 ohms
	 * needed everytime after power gate */
	vlv_flisdsi_write(dev_priv, 0x04, 0x0004);
	vlv_flisdsi_put(dev_priv);

	/* bandgap reset is needed after everytime we do power gate */
	band_gap_reset(dev_priv);

	for_each_dsi_port(port, intel_dsi->ports) {

		I915_WRITE(MIPI_DEVICE_READY(port), ULPS_STATE_ENTER);
		usleep_range(2500, 3000);

		/* Enable MIPI PHY transparent latch
		 * Common bit for both MIPI Port A & MIPI Port C
		 * No similar bit in MIPI Port C reg
		 */
		val = I915_READ(MIPI_PORT_CTRL(PORT_A));
		I915_WRITE(MIPI_PORT_CTRL(PORT_A), val | LP_OUTPUT_HOLD);
		usleep_range(1000, 1500);

		I915_WRITE(MIPI_DEVICE_READY(port), ULPS_STATE_EXIT);
		usleep_range(2500, 3000);

		I915_WRITE(MIPI_DEVICE_READY(port), DEVICE_READY);
		usleep_range(2500, 3000);
	}
}

static void intel_dsi_device_ready(struct intel_encoder *encoder)
{
	struct drm_i915_private *dev_priv = to_i915(encoder->base.dev);

	if (IS_GEMINILAKE(dev_priv))
		glk_dsi_device_ready(encoder);
	else if (IS_GEN9_LP(dev_priv))
		bxt_dsi_device_ready(encoder);
	else
		vlv_dsi_device_ready(encoder);
}

static void glk_dsi_enter_low_power_mode(struct intel_encoder *encoder)
{
	struct drm_i915_private *dev_priv = to_i915(encoder->base.dev);
	struct intel_dsi *intel_dsi = enc_to_intel_dsi(encoder);
	enum port port;
	u32 val;

	/* Enter ULPS */
	for_each_dsi_port(port, intel_dsi->ports) {
		val = I915_READ(MIPI_DEVICE_READY(port));
		val &= ~ULPS_STATE_MASK;
		val |= (ULPS_STATE_ENTER | DEVICE_READY);
		I915_WRITE(MIPI_DEVICE_READY(port), val);
	}

	/* Wait for MIPI PHY status bit to unset */
	for_each_dsi_port(port, intel_dsi->ports) {
		if (intel_de_wait_for_clear(dev_priv, MIPI_CTRL(port),
					    GLK_PHY_STATUS_PORT_READY, 20))
			DRM_ERROR("PHY is not turning OFF\n");
	}

	/* Wait for Pwr ACK bit to unset */
	for_each_dsi_port(port, intel_dsi->ports) {
		if (intel_de_wait_for_clear(dev_priv, MIPI_CTRL(port),
					    GLK_MIPIIO_PORT_POWERED, 20))
			DRM_ERROR("MIPI IO Port is not powergated\n");
	}
}

static void glk_dsi_disable_mipi_io(struct intel_encoder *encoder)
{
	struct drm_i915_private *dev_priv = to_i915(encoder->base.dev);
	struct intel_dsi *intel_dsi = enc_to_intel_dsi(encoder);
	enum port port;
	u32 tmp;

	/* Put the IO into reset */
	tmp = I915_READ(MIPI_CTRL(PORT_A));
	tmp &= ~GLK_MIPIIO_RESET_RELEASED;
	I915_WRITE(MIPI_CTRL(PORT_A), tmp);

	/* Wait for MIPI PHY status bit to unset */
	for_each_dsi_port(port, intel_dsi->ports) {
		if (intel_de_wait_for_clear(dev_priv, MIPI_CTRL(port),
					    GLK_PHY_STATUS_PORT_READY, 20))
			DRM_ERROR("PHY is not turning OFF\n");
	}

	/* Clear MIPI mode */
	for_each_dsi_port(port, intel_dsi->ports) {
		tmp = I915_READ(MIPI_CTRL(port));
		tmp &= ~GLK_MIPIIO_ENABLE;
		I915_WRITE(MIPI_CTRL(port), tmp);
	}
}

static void glk_dsi_clear_device_ready(struct intel_encoder *encoder)
{
	glk_dsi_enter_low_power_mode(encoder);
	glk_dsi_disable_mipi_io(encoder);
}

static void vlv_dsi_clear_device_ready(struct intel_encoder *encoder)
{
	struct drm_i915_private *dev_priv = to_i915(encoder->base.dev);
	struct intel_dsi *intel_dsi = enc_to_intel_dsi(encoder);
	enum port port;

	DRM_DEBUG_KMS("\n");
	for_each_dsi_port(port, intel_dsi->ports) {
		/* Common bit for both MIPI Port A & MIPI Port C on VLV/CHV */
		i915_reg_t port_ctrl = IS_GEN9_LP(dev_priv) ?
			BXT_MIPI_PORT_CTRL(port) : MIPI_PORT_CTRL(PORT_A);
		u32 val;

		I915_WRITE(MIPI_DEVICE_READY(port), DEVICE_READY |
							ULPS_STATE_ENTER);
		usleep_range(2000, 2500);

		I915_WRITE(MIPI_DEVICE_READY(port), DEVICE_READY |
							ULPS_STATE_EXIT);
		usleep_range(2000, 2500);

		I915_WRITE(MIPI_DEVICE_READY(port), DEVICE_READY |
							ULPS_STATE_ENTER);
		usleep_range(2000, 2500);

		/*
		 * On VLV/CHV, wait till Clock lanes are in LP-00 state for MIPI
		 * Port A only. MIPI Port C has no similar bit for checking.
		 */
		if ((IS_GEN9_LP(dev_priv) || port == PORT_A) &&
		    intel_de_wait_for_clear(dev_priv, port_ctrl,
					    AFE_LATCHOUT, 30))
			DRM_ERROR("DSI LP not going Low\n");

		/* Disable MIPI PHY transparent latch */
		val = I915_READ(port_ctrl);
		I915_WRITE(port_ctrl, val & ~LP_OUTPUT_HOLD);
		usleep_range(1000, 1500);

		I915_WRITE(MIPI_DEVICE_READY(port), 0x00);
		usleep_range(2000, 2500);
	}
}

static void intel_dsi_port_enable(struct intel_encoder *encoder,
				  const struct intel_crtc_state *crtc_state)
{
	struct drm_i915_private *dev_priv = to_i915(encoder->base.dev);
	struct intel_crtc *crtc = to_intel_crtc(crtc_state->uapi.crtc);
<<<<<<< HEAD
	struct intel_dsi *intel_dsi = enc_to_intel_dsi(&encoder->base);
=======
	struct intel_dsi *intel_dsi = enc_to_intel_dsi(encoder);
>>>>>>> 26dca6db
	enum port port;

	if (intel_dsi->dual_link == DSI_DUAL_LINK_FRONT_BACK) {
		u32 temp;
		if (IS_GEN9_LP(dev_priv)) {
			for_each_dsi_port(port, intel_dsi->ports) {
				temp = I915_READ(MIPI_CTRL(port));
				temp &= ~BXT_PIXEL_OVERLAP_CNT_MASK |
					intel_dsi->pixel_overlap <<
					BXT_PIXEL_OVERLAP_CNT_SHIFT;
				I915_WRITE(MIPI_CTRL(port), temp);
			}
		} else {
			temp = I915_READ(VLV_CHICKEN_3);
			temp &= ~PIXEL_OVERLAP_CNT_MASK |
					intel_dsi->pixel_overlap <<
					PIXEL_OVERLAP_CNT_SHIFT;
			I915_WRITE(VLV_CHICKEN_3, temp);
		}
	}

	for_each_dsi_port(port, intel_dsi->ports) {
		i915_reg_t port_ctrl = IS_GEN9_LP(dev_priv) ?
			BXT_MIPI_PORT_CTRL(port) : MIPI_PORT_CTRL(port);
		u32 temp;

		temp = I915_READ(port_ctrl);

		temp &= ~LANE_CONFIGURATION_MASK;
		temp &= ~DUAL_LINK_MODE_MASK;

		if (intel_dsi->ports == (BIT(PORT_A) | BIT(PORT_C))) {
			temp |= (intel_dsi->dual_link - 1)
						<< DUAL_LINK_MODE_SHIFT;
			if (IS_BROXTON(dev_priv))
				temp |= LANE_CONFIGURATION_DUAL_LINK_A;
			else
				temp |= crtc->pipe ?
					LANE_CONFIGURATION_DUAL_LINK_B :
					LANE_CONFIGURATION_DUAL_LINK_A;
		}

		if (intel_dsi->pixel_format != MIPI_DSI_FMT_RGB888)
			temp |= DITHERING_ENABLE;

		/* assert ip_tg_enable signal */
		I915_WRITE(port_ctrl, temp | DPI_ENABLE);
		POSTING_READ(port_ctrl);
	}
}

static void intel_dsi_port_disable(struct intel_encoder *encoder)
{
	struct drm_device *dev = encoder->base.dev;
	struct drm_i915_private *dev_priv = to_i915(dev);
	struct intel_dsi *intel_dsi = enc_to_intel_dsi(encoder);
	enum port port;

	for_each_dsi_port(port, intel_dsi->ports) {
		i915_reg_t port_ctrl = IS_GEN9_LP(dev_priv) ?
			BXT_MIPI_PORT_CTRL(port) : MIPI_PORT_CTRL(port);
		u32 temp;

		/* de-assert ip_tg_enable signal */
		temp = I915_READ(port_ctrl);
		I915_WRITE(port_ctrl, temp & ~DPI_ENABLE);
		POSTING_READ(port_ctrl);
	}
}

static void intel_dsi_prepare(struct intel_encoder *intel_encoder,
			      const struct intel_crtc_state *pipe_config);
static void intel_dsi_unprepare(struct intel_encoder *encoder);

/*
 * Panel enable/disable sequences from the VBT spec.
 *
 * Note the spec has AssertReset / DeassertReset swapped from their
 * usual naming. We use the normal names to avoid confusion (so below
 * they are swapped compared to the spec).
 *
 * Steps starting with MIPI refer to VBT sequences, note that for v2
 * VBTs several steps which have a VBT in v2 are expected to be handled
 * directly by the driver, by directly driving gpios for example.
 *
 * v2 video mode seq         v3 video mode seq         command mode seq
 * - power on                - MIPIPanelPowerOn        - power on
 * - wait t1+t2                                        - wait t1+t2
 * - MIPIDeassertResetPin    - MIPIDeassertResetPin    - MIPIDeassertResetPin
 * - io lines to lp-11       - io lines to lp-11       - io lines to lp-11
 * - MIPISendInitialDcsCmds  - MIPISendInitialDcsCmds  - MIPISendInitialDcsCmds
 *                                                     - MIPITearOn
 *                                                     - MIPIDisplayOn
 * - turn on DPI             - turn on DPI             - set pipe to dsr mode
 * - MIPIDisplayOn           - MIPIDisplayOn
 * - wait t5                                           - wait t5
 * - backlight on            - MIPIBacklightOn         - backlight on
 * ...                       ...                       ... issue mem cmds ...
 * - backlight off           - MIPIBacklightOff        - backlight off
 * - wait t6                                           - wait t6
 * - MIPIDisplayOff
 * - turn off DPI            - turn off DPI            - disable pipe dsr mode
 *                                                     - MIPITearOff
 *                           - MIPIDisplayOff          - MIPIDisplayOff
 * - io lines to lp-00       - io lines to lp-00       - io lines to lp-00
 * - MIPIAssertResetPin      - MIPIAssertResetPin      - MIPIAssertResetPin
 * - wait t3                                           - wait t3
 * - power off               - MIPIPanelPowerOff       - power off
 * - wait t4                                           - wait t4
 */

/*
 * DSI port enable has to be done before pipe and plane enable, so we do it in
 * the pre_enable hook instead of the enable hook.
 */
static void intel_dsi_pre_enable(struct intel_encoder *encoder,
				 const struct intel_crtc_state *pipe_config,
				 const struct drm_connector_state *conn_state)
{
<<<<<<< HEAD
	struct intel_dsi *intel_dsi = enc_to_intel_dsi(&encoder->base);
=======
	struct intel_dsi *intel_dsi = enc_to_intel_dsi(encoder);
>>>>>>> 26dca6db
	struct drm_crtc *crtc = pipe_config->uapi.crtc;
	struct drm_i915_private *dev_priv = to_i915(crtc->dev);
	struct intel_crtc *intel_crtc = to_intel_crtc(crtc);
	enum pipe pipe = intel_crtc->pipe;
	enum port port;
	u32 val;
	bool glk_cold_boot = false;

	DRM_DEBUG_KMS("\n");

	intel_set_cpu_fifo_underrun_reporting(dev_priv, pipe, true);

	/*
	 * The BIOS may leave the PLL in a wonky state where it doesn't
	 * lock. It needs to be fully powered down to fix it.
	 */
	if (IS_GEN9_LP(dev_priv)) {
		bxt_dsi_pll_disable(encoder);
		bxt_dsi_pll_enable(encoder, pipe_config);
	} else {
		vlv_dsi_pll_disable(encoder);
		vlv_dsi_pll_enable(encoder, pipe_config);
	}

	if (IS_BROXTON(dev_priv)) {
		/* Add MIPI IO reset programming for modeset */
		val = I915_READ(BXT_P_CR_GT_DISP_PWRON);
		I915_WRITE(BXT_P_CR_GT_DISP_PWRON,
					val | MIPIO_RST_CTRL);

		/* Power up DSI regulator */
		I915_WRITE(BXT_P_DSI_REGULATOR_CFG, STAP_SELECT);
		I915_WRITE(BXT_P_DSI_REGULATOR_TX_CTRL, 0);
	}

	if (IS_VALLEYVIEW(dev_priv) || IS_CHERRYVIEW(dev_priv)) {
		u32 val;

		/* Disable DPOunit clock gating, can stall pipe */
		val = I915_READ(DSPCLK_GATE_D);
		val |= DPOUNIT_CLOCK_GATE_DISABLE;
		I915_WRITE(DSPCLK_GATE_D, val);
	}

	if (!IS_GEMINILAKE(dev_priv))
		intel_dsi_prepare(encoder, pipe_config);

	intel_dsi_vbt_exec_sequence(intel_dsi, MIPI_SEQ_POWER_ON);
	intel_dsi_msleep(intel_dsi, intel_dsi->panel_on_delay);

	/* Deassert reset */
	intel_dsi_vbt_exec_sequence(intel_dsi, MIPI_SEQ_DEASSERT_RESET);

	if (IS_GEMINILAKE(dev_priv)) {
		glk_cold_boot = glk_dsi_enable_io(encoder);

		/* Prepare port in cold boot(s3/s4) scenario */
		if (glk_cold_boot)
			intel_dsi_prepare(encoder, pipe_config);
	}

	/* Put device in ready state (LP-11) */
	intel_dsi_device_ready(encoder);

	/* Prepare port in normal boot scenario */
	if (IS_GEMINILAKE(dev_priv) && !glk_cold_boot)
		intel_dsi_prepare(encoder, pipe_config);

	/* Send initialization commands in LP mode */
	intel_dsi_vbt_exec_sequence(intel_dsi, MIPI_SEQ_INIT_OTP);

	/* Enable port in pre-enable phase itself because as per hw team
	 * recommendation, port should be enabled befor plane & pipe */
	if (is_cmd_mode(intel_dsi)) {
		for_each_dsi_port(port, intel_dsi->ports)
			I915_WRITE(MIPI_MAX_RETURN_PKT_SIZE(port), 8 * 4);
		intel_dsi_vbt_exec_sequence(intel_dsi, MIPI_SEQ_TEAR_ON);
		intel_dsi_vbt_exec_sequence(intel_dsi, MIPI_SEQ_DISPLAY_ON);
	} else {
		msleep(20); /* XXX */
		for_each_dsi_port(port, intel_dsi->ports)
			dpi_send_cmd(intel_dsi, TURN_ON, false, port);
		intel_dsi_msleep(intel_dsi, 100);

		intel_dsi_vbt_exec_sequence(intel_dsi, MIPI_SEQ_DISPLAY_ON);

		intel_dsi_port_enable(encoder, pipe_config);
	}

	intel_panel_enable_backlight(pipe_config, conn_state);
	intel_dsi_vbt_exec_sequence(intel_dsi, MIPI_SEQ_BACKLIGHT_ON);
}

/*
 * DSI port disable has to be done after pipe and plane disable, so we do it in
 * the post_disable hook.
 */
static void intel_dsi_disable(struct intel_encoder *encoder,
			      const struct intel_crtc_state *old_crtc_state,
			      const struct drm_connector_state *old_conn_state)
{
	struct intel_dsi *intel_dsi = enc_to_intel_dsi(encoder);
	enum port port;

	DRM_DEBUG_KMS("\n");

	intel_dsi_vbt_exec_sequence(intel_dsi, MIPI_SEQ_BACKLIGHT_OFF);
	intel_panel_disable_backlight(old_conn_state);

	/*
	 * According to the spec we should send SHUTDOWN before
	 * MIPI_SEQ_DISPLAY_OFF only for v3+ VBTs, but field testing
	 * has shown that the v3 sequence works for v2 VBTs too
	 */
	if (is_vid_mode(intel_dsi)) {
		/* Send Shutdown command to the panel in LP mode */
		for_each_dsi_port(port, intel_dsi->ports)
			dpi_send_cmd(intel_dsi, SHUTDOWN, false, port);
		msleep(10);
	}
}

static void intel_dsi_clear_device_ready(struct intel_encoder *encoder)
{
	struct drm_i915_private *dev_priv = to_i915(encoder->base.dev);

	if (IS_GEMINILAKE(dev_priv))
		glk_dsi_clear_device_ready(encoder);
	else
		vlv_dsi_clear_device_ready(encoder);
}

static void intel_dsi_post_disable(struct intel_encoder *encoder,
				   const struct intel_crtc_state *old_crtc_state,
				   const struct drm_connector_state *old_conn_state)
{
	struct drm_i915_private *dev_priv = to_i915(encoder->base.dev);
	struct intel_dsi *intel_dsi = enc_to_intel_dsi(encoder);
	enum port port;
	u32 val;

	DRM_DEBUG_KMS("\n");

	if (IS_GEN9_LP(dev_priv)) {
		intel_crtc_vblank_off(old_crtc_state);

<<<<<<< HEAD
		skylake_scaler_disable(old_crtc_state);
=======
		skl_scaler_disable(old_crtc_state);
>>>>>>> 26dca6db
	}

	if (is_vid_mode(intel_dsi)) {
		for_each_dsi_port(port, intel_dsi->ports)
			vlv_dsi_wait_for_fifo_empty(intel_dsi, port);

		intel_dsi_port_disable(encoder);
		usleep_range(2000, 5000);
	}

	intel_dsi_unprepare(encoder);

	/*
	 * if disable packets are sent before sending shutdown packet then in
	 * some next enable sequence send turn on packet error is observed
	 */
	if (is_cmd_mode(intel_dsi))
		intel_dsi_vbt_exec_sequence(intel_dsi, MIPI_SEQ_TEAR_OFF);
	intel_dsi_vbt_exec_sequence(intel_dsi, MIPI_SEQ_DISPLAY_OFF);

	/* Transition to LP-00 */
	intel_dsi_clear_device_ready(encoder);

	if (IS_BROXTON(dev_priv)) {
		/* Power down DSI regulator to save power */
		I915_WRITE(BXT_P_DSI_REGULATOR_CFG, STAP_SELECT);
		I915_WRITE(BXT_P_DSI_REGULATOR_TX_CTRL, HS_IO_CTRL_SELECT);

		/* Add MIPI IO reset programming for modeset */
		val = I915_READ(BXT_P_CR_GT_DISP_PWRON);
		I915_WRITE(BXT_P_CR_GT_DISP_PWRON,
				val & ~MIPIO_RST_CTRL);
	}

	if (IS_GEN9_LP(dev_priv)) {
		bxt_dsi_pll_disable(encoder);
	} else {
		u32 val;

		vlv_dsi_pll_disable(encoder);

		val = I915_READ(DSPCLK_GATE_D);
		val &= ~DPOUNIT_CLOCK_GATE_DISABLE;
		I915_WRITE(DSPCLK_GATE_D, val);
	}

	/* Assert reset */
	intel_dsi_vbt_exec_sequence(intel_dsi, MIPI_SEQ_ASSERT_RESET);

	intel_dsi_msleep(intel_dsi, intel_dsi->panel_off_delay);
	intel_dsi_vbt_exec_sequence(intel_dsi, MIPI_SEQ_POWER_OFF);

	/*
	 * FIXME As we do with eDP, just make a note of the time here
	 * and perform the wait before the next panel power on.
	 */
	intel_dsi_msleep(intel_dsi, intel_dsi->panel_pwr_cycle_delay);
}

static bool intel_dsi_get_hw_state(struct intel_encoder *encoder,
				   enum pipe *pipe)
{
	struct drm_i915_private *dev_priv = to_i915(encoder->base.dev);
	struct intel_dsi *intel_dsi = enc_to_intel_dsi(encoder);
	intel_wakeref_t wakeref;
	enum port port;
	bool active = false;

	DRM_DEBUG_KMS("\n");

	wakeref = intel_display_power_get_if_enabled(dev_priv,
						     encoder->power_domain);
	if (!wakeref)
		return false;

	/*
	 * On Broxton the PLL needs to be enabled with a valid divider
	 * configuration, otherwise accessing DSI registers will hang the
	 * machine. See BSpec North Display Engine registers/MIPI[BXT].
	 */
	if (IS_GEN9_LP(dev_priv) && !bxt_dsi_pll_is_enabled(dev_priv))
		goto out_put_power;

	/* XXX: this only works for one DSI output */
	for_each_dsi_port(port, intel_dsi->ports) {
		i915_reg_t ctrl_reg = IS_GEN9_LP(dev_priv) ?
			BXT_MIPI_PORT_CTRL(port) : MIPI_PORT_CTRL(port);
		bool enabled = I915_READ(ctrl_reg) & DPI_ENABLE;

		/*
		 * Due to some hardware limitations on VLV/CHV, the DPI enable
		 * bit in port C control register does not get set. As a
		 * workaround, check pipe B conf instead.
		 */
		if ((IS_VALLEYVIEW(dev_priv) || IS_CHERRYVIEW(dev_priv)) &&
		    port == PORT_C)
			enabled = I915_READ(PIPECONF(PIPE_B)) & PIPECONF_ENABLE;

		/* Try command mode if video mode not enabled */
		if (!enabled) {
			u32 tmp = I915_READ(MIPI_DSI_FUNC_PRG(port));
			enabled = tmp & CMD_MODE_DATA_WIDTH_MASK;
		}

		if (!enabled)
			continue;

		if (!(I915_READ(MIPI_DEVICE_READY(port)) & DEVICE_READY))
			continue;

		if (IS_GEN9_LP(dev_priv)) {
			u32 tmp = I915_READ(MIPI_CTRL(port));
			tmp &= BXT_PIPE_SELECT_MASK;
			tmp >>= BXT_PIPE_SELECT_SHIFT;

			if (WARN_ON(tmp > PIPE_C))
				continue;

			*pipe = tmp;
		} else {
			*pipe = port == PORT_A ? PIPE_A : PIPE_B;
		}

		active = true;
		break;
	}

out_put_power:
	intel_display_power_put(dev_priv, encoder->power_domain, wakeref);

	return active;
}

static void bxt_dsi_get_pipe_config(struct intel_encoder *encoder,
				    struct intel_crtc_state *pipe_config)
{
	struct drm_device *dev = encoder->base.dev;
	struct drm_i915_private *dev_priv = to_i915(dev);
	struct drm_display_mode *adjusted_mode =
					&pipe_config->hw.adjusted_mode;
	struct drm_display_mode *adjusted_mode_sw;
	struct intel_crtc *crtc = to_intel_crtc(pipe_config->uapi.crtc);
<<<<<<< HEAD
	struct intel_dsi *intel_dsi = enc_to_intel_dsi(&encoder->base);
=======
	struct intel_dsi *intel_dsi = enc_to_intel_dsi(encoder);
>>>>>>> 26dca6db
	unsigned int lane_count = intel_dsi->lane_count;
	unsigned int bpp, fmt;
	enum port port;
	u16 hactive, hfp, hsync, hbp, vfp, vsync, vbp;
	u16 hfp_sw, hsync_sw, hbp_sw;
	u16 crtc_htotal_sw, crtc_hsync_start_sw, crtc_hsync_end_sw,
				crtc_hblank_start_sw, crtc_hblank_end_sw;

	/* FIXME: hw readout should not depend on SW state */
	adjusted_mode_sw = &crtc->config->hw.adjusted_mode;

	/*
	 * Atleast one port is active as encoder->get_config called only if
	 * encoder->get_hw_state() returns true.
	 */
	for_each_dsi_port(port, intel_dsi->ports) {
		if (I915_READ(BXT_MIPI_PORT_CTRL(port)) & DPI_ENABLE)
			break;
	}

	fmt = I915_READ(MIPI_DSI_FUNC_PRG(port)) & VID_MODE_FORMAT_MASK;
	bpp = mipi_dsi_pixel_format_to_bpp(
			pixel_format_from_register_bits(fmt));

	pipe_config->pipe_bpp = bdw_get_pipemisc_bpp(crtc);

	/* Enable Frame time stamo based scanline reporting */
	adjusted_mode->private_flags |=
			I915_MODE_FLAG_GET_SCANLINE_FROM_TIMESTAMP;

	/* In terms of pixels */
	adjusted_mode->crtc_hdisplay =
				I915_READ(BXT_MIPI_TRANS_HACTIVE(port));
	adjusted_mode->crtc_vdisplay =
				I915_READ(BXT_MIPI_TRANS_VACTIVE(port));
	adjusted_mode->crtc_vtotal =
				I915_READ(BXT_MIPI_TRANS_VTOTAL(port));

	hactive = adjusted_mode->crtc_hdisplay;
	hfp = I915_READ(MIPI_HFP_COUNT(port));

	/*
	 * Meaningful for video mode non-burst sync pulse mode only,
	 * can be zero for non-burst sync events and burst modes
	 */
	hsync = I915_READ(MIPI_HSYNC_PADDING_COUNT(port));
	hbp = I915_READ(MIPI_HBP_COUNT(port));

	/* harizontal values are in terms of high speed byte clock */
	hfp = pixels_from_txbyteclkhs(hfp, bpp, lane_count,
						intel_dsi->burst_mode_ratio);
	hsync = pixels_from_txbyteclkhs(hsync, bpp, lane_count,
						intel_dsi->burst_mode_ratio);
	hbp = pixels_from_txbyteclkhs(hbp, bpp, lane_count,
						intel_dsi->burst_mode_ratio);

	if (intel_dsi->dual_link) {
		hfp *= 2;
		hsync *= 2;
		hbp *= 2;
	}

	/* vertical values are in terms of lines */
	vfp = I915_READ(MIPI_VFP_COUNT(port));
	vsync = I915_READ(MIPI_VSYNC_PADDING_COUNT(port));
	vbp = I915_READ(MIPI_VBP_COUNT(port));

	adjusted_mode->crtc_htotal = hactive + hfp + hsync + hbp;
	adjusted_mode->crtc_hsync_start = hfp + adjusted_mode->crtc_hdisplay;
	adjusted_mode->crtc_hsync_end = hsync + adjusted_mode->crtc_hsync_start;
	adjusted_mode->crtc_hblank_start = adjusted_mode->crtc_hdisplay;
	adjusted_mode->crtc_hblank_end = adjusted_mode->crtc_htotal;

	adjusted_mode->crtc_vsync_start = vfp + adjusted_mode->crtc_vdisplay;
	adjusted_mode->crtc_vsync_end = vsync + adjusted_mode->crtc_vsync_start;
	adjusted_mode->crtc_vblank_start = adjusted_mode->crtc_vdisplay;
	adjusted_mode->crtc_vblank_end = adjusted_mode->crtc_vtotal;

	/*
	 * In BXT DSI there is no regs programmed with few horizontal timings
	 * in Pixels but txbyteclkhs.. So retrieval process adds some
	 * ROUND_UP ERRORS in the process of PIXELS<==>txbyteclkhs.
	 * Actually here for the given adjusted_mode, we are calculating the
	 * value programmed to the port and then back to the horizontal timing
	 * param in pixels. This is the expected value, including roundup errors
	 * And if that is same as retrieved value from port, then
	 * (HW state) adjusted_mode's horizontal timings are corrected to
	 * match with SW state to nullify the errors.
	 */
	/* Calculating the value programmed to the Port register */
	hfp_sw = adjusted_mode_sw->crtc_hsync_start -
					adjusted_mode_sw->crtc_hdisplay;
	hsync_sw = adjusted_mode_sw->crtc_hsync_end -
					adjusted_mode_sw->crtc_hsync_start;
	hbp_sw = adjusted_mode_sw->crtc_htotal -
					adjusted_mode_sw->crtc_hsync_end;

	if (intel_dsi->dual_link) {
		hfp_sw /= 2;
		hsync_sw /= 2;
		hbp_sw /= 2;
	}

	hfp_sw = txbyteclkhs(hfp_sw, bpp, lane_count,
						intel_dsi->burst_mode_ratio);
	hsync_sw = txbyteclkhs(hsync_sw, bpp, lane_count,
			    intel_dsi->burst_mode_ratio);
	hbp_sw = txbyteclkhs(hbp_sw, bpp, lane_count,
						intel_dsi->burst_mode_ratio);

	/* Reverse calculating the adjusted mode parameters from port reg vals*/
	hfp_sw = pixels_from_txbyteclkhs(hfp_sw, bpp, lane_count,
						intel_dsi->burst_mode_ratio);
	hsync_sw = pixels_from_txbyteclkhs(hsync_sw, bpp, lane_count,
						intel_dsi->burst_mode_ratio);
	hbp_sw = pixels_from_txbyteclkhs(hbp_sw, bpp, lane_count,
						intel_dsi->burst_mode_ratio);

	if (intel_dsi->dual_link) {
		hfp_sw *= 2;
		hsync_sw *= 2;
		hbp_sw *= 2;
	}

	crtc_htotal_sw = adjusted_mode_sw->crtc_hdisplay + hfp_sw +
							hsync_sw + hbp_sw;
	crtc_hsync_start_sw = hfp_sw + adjusted_mode_sw->crtc_hdisplay;
	crtc_hsync_end_sw = hsync_sw + crtc_hsync_start_sw;
	crtc_hblank_start_sw = adjusted_mode_sw->crtc_hdisplay;
	crtc_hblank_end_sw = crtc_htotal_sw;

	if (adjusted_mode->crtc_htotal == crtc_htotal_sw)
		adjusted_mode->crtc_htotal = adjusted_mode_sw->crtc_htotal;

	if (adjusted_mode->crtc_hsync_start == crtc_hsync_start_sw)
		adjusted_mode->crtc_hsync_start =
					adjusted_mode_sw->crtc_hsync_start;

	if (adjusted_mode->crtc_hsync_end == crtc_hsync_end_sw)
		adjusted_mode->crtc_hsync_end =
					adjusted_mode_sw->crtc_hsync_end;

	if (adjusted_mode->crtc_hblank_start == crtc_hblank_start_sw)
		adjusted_mode->crtc_hblank_start =
					adjusted_mode_sw->crtc_hblank_start;

	if (adjusted_mode->crtc_hblank_end == crtc_hblank_end_sw)
		adjusted_mode->crtc_hblank_end =
					adjusted_mode_sw->crtc_hblank_end;
}

static void intel_dsi_get_config(struct intel_encoder *encoder,
				 struct intel_crtc_state *pipe_config)
{
	struct drm_i915_private *dev_priv = to_i915(encoder->base.dev);
	u32 pclk;
	DRM_DEBUG_KMS("\n");

	pipe_config->output_types |= BIT(INTEL_OUTPUT_DSI);

	if (IS_GEN9_LP(dev_priv)) {
		bxt_dsi_get_pipe_config(encoder, pipe_config);
		pclk = bxt_dsi_get_pclk(encoder, pipe_config);
	} else {
		pclk = vlv_dsi_get_pclk(encoder, pipe_config);
	}

	if (pclk) {
		pipe_config->hw.adjusted_mode.crtc_clock = pclk;
		pipe_config->port_clock = pclk;
	}
}

/* return txclkesc cycles in terms of divider and duration in us */
static u16 txclkesc(u32 divider, unsigned int us)
{
	switch (divider) {
	case ESCAPE_CLOCK_DIVIDER_1:
	default:
		return 20 * us;
	case ESCAPE_CLOCK_DIVIDER_2:
		return 10 * us;
	case ESCAPE_CLOCK_DIVIDER_4:
		return 5 * us;
	}
}

static void set_dsi_timings(struct drm_encoder *encoder,
			    const struct drm_display_mode *adjusted_mode)
{
	struct drm_device *dev = encoder->dev;
	struct drm_i915_private *dev_priv = to_i915(dev);
	struct intel_dsi *intel_dsi = enc_to_intel_dsi(to_intel_encoder(encoder));
	enum port port;
	unsigned int bpp = mipi_dsi_pixel_format_to_bpp(intel_dsi->pixel_format);
	unsigned int lane_count = intel_dsi->lane_count;

	u16 hactive, hfp, hsync, hbp, vfp, vsync, vbp;

	hactive = adjusted_mode->crtc_hdisplay;
	hfp = adjusted_mode->crtc_hsync_start - adjusted_mode->crtc_hdisplay;
	hsync = adjusted_mode->crtc_hsync_end - adjusted_mode->crtc_hsync_start;
	hbp = adjusted_mode->crtc_htotal - adjusted_mode->crtc_hsync_end;

	if (intel_dsi->dual_link) {
		hactive /= 2;
		if (intel_dsi->dual_link == DSI_DUAL_LINK_FRONT_BACK)
			hactive += intel_dsi->pixel_overlap;
		hfp /= 2;
		hsync /= 2;
		hbp /= 2;
	}

	vfp = adjusted_mode->crtc_vsync_start - adjusted_mode->crtc_vdisplay;
	vsync = adjusted_mode->crtc_vsync_end - adjusted_mode->crtc_vsync_start;
	vbp = adjusted_mode->crtc_vtotal - adjusted_mode->crtc_vsync_end;

	/* horizontal values are in terms of high speed byte clock */
	hactive = txbyteclkhs(hactive, bpp, lane_count,
			      intel_dsi->burst_mode_ratio);
	hfp = txbyteclkhs(hfp, bpp, lane_count, intel_dsi->burst_mode_ratio);
	hsync = txbyteclkhs(hsync, bpp, lane_count,
			    intel_dsi->burst_mode_ratio);
	hbp = txbyteclkhs(hbp, bpp, lane_count, intel_dsi->burst_mode_ratio);

	for_each_dsi_port(port, intel_dsi->ports) {
		if (IS_GEN9_LP(dev_priv)) {
			/*
			 * Program hdisplay and vdisplay on MIPI transcoder.
			 * This is different from calculated hactive and
			 * vactive, as they are calculated per channel basis,
			 * whereas these values should be based on resolution.
			 */
			I915_WRITE(BXT_MIPI_TRANS_HACTIVE(port),
				   adjusted_mode->crtc_hdisplay);
			I915_WRITE(BXT_MIPI_TRANS_VACTIVE(port),
				   adjusted_mode->crtc_vdisplay);
			I915_WRITE(BXT_MIPI_TRANS_VTOTAL(port),
				   adjusted_mode->crtc_vtotal);
		}

		I915_WRITE(MIPI_HACTIVE_AREA_COUNT(port), hactive);
		I915_WRITE(MIPI_HFP_COUNT(port), hfp);

		/* meaningful for video mode non-burst sync pulse mode only,
		 * can be zero for non-burst sync events and burst modes */
		I915_WRITE(MIPI_HSYNC_PADDING_COUNT(port), hsync);
		I915_WRITE(MIPI_HBP_COUNT(port), hbp);

		/* vertical values are in terms of lines */
		I915_WRITE(MIPI_VFP_COUNT(port), vfp);
		I915_WRITE(MIPI_VSYNC_PADDING_COUNT(port), vsync);
		I915_WRITE(MIPI_VBP_COUNT(port), vbp);
	}
}

static u32 pixel_format_to_reg(enum mipi_dsi_pixel_format fmt)
{
	switch (fmt) {
	case MIPI_DSI_FMT_RGB888:
		return VID_MODE_FORMAT_RGB888;
	case MIPI_DSI_FMT_RGB666:
		return VID_MODE_FORMAT_RGB666;
	case MIPI_DSI_FMT_RGB666_PACKED:
		return VID_MODE_FORMAT_RGB666_PACKED;
	case MIPI_DSI_FMT_RGB565:
		return VID_MODE_FORMAT_RGB565;
	default:
		MISSING_CASE(fmt);
		return VID_MODE_FORMAT_RGB666;
	}
}

static void intel_dsi_prepare(struct intel_encoder *intel_encoder,
			      const struct intel_crtc_state *pipe_config)
{
	struct drm_encoder *encoder = &intel_encoder->base;
	struct drm_device *dev = encoder->dev;
	struct drm_i915_private *dev_priv = to_i915(dev);
	struct intel_crtc *intel_crtc = to_intel_crtc(pipe_config->uapi.crtc);
<<<<<<< HEAD
	struct intel_dsi *intel_dsi = enc_to_intel_dsi(encoder);
=======
	struct intel_dsi *intel_dsi = enc_to_intel_dsi(to_intel_encoder(encoder));
>>>>>>> 26dca6db
	const struct drm_display_mode *adjusted_mode = &pipe_config->hw.adjusted_mode;
	enum port port;
	unsigned int bpp = mipi_dsi_pixel_format_to_bpp(intel_dsi->pixel_format);
	u32 val, tmp;
	u16 mode_hdisplay;

	DRM_DEBUG_KMS("pipe %c\n", pipe_name(intel_crtc->pipe));

	mode_hdisplay = adjusted_mode->crtc_hdisplay;

	if (intel_dsi->dual_link) {
		mode_hdisplay /= 2;
		if (intel_dsi->dual_link == DSI_DUAL_LINK_FRONT_BACK)
			mode_hdisplay += intel_dsi->pixel_overlap;
	}

	for_each_dsi_port(port, intel_dsi->ports) {
		if (IS_VALLEYVIEW(dev_priv) || IS_CHERRYVIEW(dev_priv)) {
			/*
			 * escape clock divider, 20MHz, shared for A and C.
			 * device ready must be off when doing this! txclkesc?
			 */
			tmp = I915_READ(MIPI_CTRL(PORT_A));
			tmp &= ~ESCAPE_CLOCK_DIVIDER_MASK;
			I915_WRITE(MIPI_CTRL(PORT_A), tmp |
					ESCAPE_CLOCK_DIVIDER_1);

			/* read request priority is per pipe */
			tmp = I915_READ(MIPI_CTRL(port));
			tmp &= ~READ_REQUEST_PRIORITY_MASK;
			I915_WRITE(MIPI_CTRL(port), tmp |
					READ_REQUEST_PRIORITY_HIGH);
		} else if (IS_GEN9_LP(dev_priv)) {
			enum pipe pipe = intel_crtc->pipe;

			tmp = I915_READ(MIPI_CTRL(port));
			tmp &= ~BXT_PIPE_SELECT_MASK;

			tmp |= BXT_PIPE_SELECT(pipe);
			I915_WRITE(MIPI_CTRL(port), tmp);
		}

		/* XXX: why here, why like this? handling in irq handler?! */
		I915_WRITE(MIPI_INTR_STAT(port), 0xffffffff);
		I915_WRITE(MIPI_INTR_EN(port), 0xffffffff);

		I915_WRITE(MIPI_DPHY_PARAM(port), intel_dsi->dphy_reg);

		I915_WRITE(MIPI_DPI_RESOLUTION(port),
			adjusted_mode->crtc_vdisplay << VERTICAL_ADDRESS_SHIFT |
			mode_hdisplay << HORIZONTAL_ADDRESS_SHIFT);
	}

	set_dsi_timings(encoder, adjusted_mode);

	val = intel_dsi->lane_count << DATA_LANES_PRG_REG_SHIFT;
	if (is_cmd_mode(intel_dsi)) {
		val |= intel_dsi->channel << CMD_MODE_CHANNEL_NUMBER_SHIFT;
		val |= CMD_MODE_DATA_WIDTH_8_BIT; /* XXX */
	} else {
		val |= intel_dsi->channel << VID_MODE_CHANNEL_NUMBER_SHIFT;
		val |= pixel_format_to_reg(intel_dsi->pixel_format);
	}

	tmp = 0;
	if (intel_dsi->eotp_pkt == 0)
		tmp |= EOT_DISABLE;
	if (intel_dsi->clock_stop)
		tmp |= CLOCKSTOP;

	if (IS_GEN9_LP(dev_priv)) {
		tmp |= BXT_DPHY_DEFEATURE_EN;
		if (!is_cmd_mode(intel_dsi))
			tmp |= BXT_DEFEATURE_DPI_FIFO_CTR;
	}

	for_each_dsi_port(port, intel_dsi->ports) {
		I915_WRITE(MIPI_DSI_FUNC_PRG(port), val);

		/* timeouts for recovery. one frame IIUC. if counter expires,
		 * EOT and stop state. */

		/*
		 * In burst mode, value greater than one DPI line Time in byte
		 * clock (txbyteclkhs) To timeout this timer 1+ of the above
		 * said value is recommended.
		 *
		 * In non-burst mode, Value greater than one DPI frame time in
		 * byte clock(txbyteclkhs) To timeout this timer 1+ of the above
		 * said value is recommended.
		 *
		 * In DBI only mode, value greater than one DBI frame time in
		 * byte clock(txbyteclkhs) To timeout this timer 1+ of the above
		 * said value is recommended.
		 */

		if (is_vid_mode(intel_dsi) &&
			intel_dsi->video_mode_format == VIDEO_MODE_BURST) {
			I915_WRITE(MIPI_HS_TX_TIMEOUT(port),
				txbyteclkhs(adjusted_mode->crtc_htotal, bpp,
					    intel_dsi->lane_count,
					    intel_dsi->burst_mode_ratio) + 1);
		} else {
			I915_WRITE(MIPI_HS_TX_TIMEOUT(port),
				txbyteclkhs(adjusted_mode->crtc_vtotal *
					    adjusted_mode->crtc_htotal,
					    bpp, intel_dsi->lane_count,
					    intel_dsi->burst_mode_ratio) + 1);
		}
		I915_WRITE(MIPI_LP_RX_TIMEOUT(port), intel_dsi->lp_rx_timeout);
		I915_WRITE(MIPI_TURN_AROUND_TIMEOUT(port),
						intel_dsi->turn_arnd_val);
		I915_WRITE(MIPI_DEVICE_RESET_TIMER(port),
						intel_dsi->rst_timer_val);

		/* dphy stuff */

		/* in terms of low power clock */
		I915_WRITE(MIPI_INIT_COUNT(port),
				txclkesc(intel_dsi->escape_clk_div, 100));

		if (IS_GEN9_LP(dev_priv) && (!intel_dsi->dual_link)) {
			/*
			 * BXT spec says write MIPI_INIT_COUNT for
			 * both the ports, even if only one is
			 * getting used. So write the other port
			 * if not in dual link mode.
			 */
			I915_WRITE(MIPI_INIT_COUNT(port ==
						PORT_A ? PORT_C : PORT_A),
					intel_dsi->init_count);
		}

		/* recovery disables */
		I915_WRITE(MIPI_EOT_DISABLE(port), tmp);

		/* in terms of low power clock */
		I915_WRITE(MIPI_INIT_COUNT(port), intel_dsi->init_count);

		/* in terms of txbyteclkhs. actual high to low switch +
		 * MIPI_STOP_STATE_STALL * MIPI_LP_BYTECLK.
		 *
		 * XXX: write MIPI_STOP_STATE_STALL?
		 */
		I915_WRITE(MIPI_HIGH_LOW_SWITCH_COUNT(port),
						intel_dsi->hs_to_lp_count);

		/* XXX: low power clock equivalence in terms of byte clock.
		 * the number of byte clocks occupied in one low power clock.
		 * based on txbyteclkhs and txclkesc.
		 * txclkesc time / txbyteclk time * (105 + MIPI_STOP_STATE_STALL
		 * ) / 105.???
		 */
		I915_WRITE(MIPI_LP_BYTECLK(port), intel_dsi->lp_byte_clk);

		if (IS_GEMINILAKE(dev_priv)) {
			I915_WRITE(MIPI_TLPX_TIME_COUNT(port),
					intel_dsi->lp_byte_clk);
			/* Shadow of DPHY reg */
			I915_WRITE(MIPI_CLK_LANE_TIMING(port),
					intel_dsi->dphy_reg);
		}

		/* the bw essential for transmitting 16 long packets containing
		 * 252 bytes meant for dcs write memory command is programmed in
		 * this register in terms of byte clocks. based on dsi transfer
		 * rate and the number of lanes configured the time taken to
		 * transmit 16 long packets in a dsi stream varies. */
		I915_WRITE(MIPI_DBI_BW_CTRL(port), intel_dsi->bw_timer);

		I915_WRITE(MIPI_CLK_LANE_SWITCH_TIME_CNT(port),
		intel_dsi->clk_lp_to_hs_count << LP_HS_SSW_CNT_SHIFT |
		intel_dsi->clk_hs_to_lp_count << HS_LP_PWR_SW_CNT_SHIFT);

		if (is_vid_mode(intel_dsi))
			/* Some panels might have resolution which is not a
			 * multiple of 64 like 1366 x 768. Enable RANDOM
			 * resolution support for such panels by default */
			I915_WRITE(MIPI_VIDEO_MODE_FORMAT(port),
				intel_dsi->video_frmt_cfg_bits |
				intel_dsi->video_mode_format |
				IP_TG_CONFIG |
				RANDOM_DPI_DISPLAY_RESOLUTION);
	}
}

static void intel_dsi_unprepare(struct intel_encoder *encoder)
{
	struct drm_i915_private *dev_priv = to_i915(encoder->base.dev);
	struct intel_dsi *intel_dsi = enc_to_intel_dsi(encoder);
	enum port port;
	u32 val;

	if (IS_GEMINILAKE(dev_priv))
		return;

	for_each_dsi_port(port, intel_dsi->ports) {
		/* Panel commands can be sent when clock is in LP11 */
		I915_WRITE(MIPI_DEVICE_READY(port), 0x0);

		if (IS_GEN9_LP(dev_priv))
			bxt_dsi_reset_clocks(encoder, port);
		else
			vlv_dsi_reset_clocks(encoder, port);
		I915_WRITE(MIPI_EOT_DISABLE(port), CLOCKSTOP);

		val = I915_READ(MIPI_DSI_FUNC_PRG(port));
		val &= ~VID_MODE_FORMAT_MASK;
		I915_WRITE(MIPI_DSI_FUNC_PRG(port), val);

		I915_WRITE(MIPI_DEVICE_READY(port), 0x1);
	}
}

static void intel_dsi_encoder_destroy(struct drm_encoder *encoder)
{
	struct intel_dsi *intel_dsi = enc_to_intel_dsi(to_intel_encoder(encoder));

	intel_dsi_vbt_gpio_cleanup(intel_dsi);
	intel_encoder_destroy(encoder);
}

static const struct drm_encoder_funcs intel_dsi_funcs = {
	.destroy = intel_dsi_encoder_destroy,
};

static const struct drm_connector_helper_funcs intel_dsi_connector_helper_funcs = {
	.get_modes = intel_dsi_get_modes,
	.mode_valid = intel_dsi_mode_valid,
	.atomic_check = intel_digital_connector_atomic_check,
};

static const struct drm_connector_funcs intel_dsi_connector_funcs = {
	.late_register = intel_connector_register,
	.early_unregister = intel_connector_unregister,
	.destroy = intel_connector_destroy,
	.fill_modes = drm_helper_probe_single_connector_modes,
	.atomic_get_property = intel_digital_connector_atomic_get_property,
	.atomic_set_property = intel_digital_connector_atomic_set_property,
	.atomic_destroy_state = drm_atomic_helper_connector_destroy_state,
	.atomic_duplicate_state = intel_digital_connector_duplicate_state,
};

static enum drm_panel_orientation
vlv_dsi_get_hw_panel_orientation(struct intel_connector *connector)
{
	struct drm_i915_private *dev_priv = to_i915(connector->base.dev);
	struct intel_encoder *encoder = connector->encoder;
	enum intel_display_power_domain power_domain;
	enum drm_panel_orientation orientation;
	struct intel_plane *plane;
	struct intel_crtc *crtc;
	intel_wakeref_t wakeref;
	enum pipe pipe;
	u32 val;

	if (!encoder->get_hw_state(encoder, &pipe))
		return DRM_MODE_PANEL_ORIENTATION_UNKNOWN;

	crtc = intel_get_crtc_for_pipe(dev_priv, pipe);
	plane = to_intel_plane(crtc->base.primary);

	power_domain = POWER_DOMAIN_PIPE(pipe);
	wakeref = intel_display_power_get_if_enabled(dev_priv, power_domain);
	if (!wakeref)
		return DRM_MODE_PANEL_ORIENTATION_UNKNOWN;

	val = I915_READ(DSPCNTR(plane->i9xx_plane));

	if (!(val & DISPLAY_PLANE_ENABLE))
		orientation = DRM_MODE_PANEL_ORIENTATION_UNKNOWN;
	else if (val & DISPPLANE_ROTATE_180)
		orientation = DRM_MODE_PANEL_ORIENTATION_BOTTOM_UP;
	else
		orientation = DRM_MODE_PANEL_ORIENTATION_NORMAL;

	intel_display_power_put(dev_priv, power_domain, wakeref);

	return orientation;
}

static enum drm_panel_orientation
vlv_dsi_get_panel_orientation(struct intel_connector *connector)
{
	struct drm_i915_private *dev_priv = to_i915(connector->base.dev);
	enum drm_panel_orientation orientation;

	if (IS_VALLEYVIEW(dev_priv) || IS_CHERRYVIEW(dev_priv)) {
		orientation = vlv_dsi_get_hw_panel_orientation(connector);
		if (orientation != DRM_MODE_PANEL_ORIENTATION_UNKNOWN)
			return orientation;
	}

	return intel_dsi_get_panel_orientation(connector);
}

static void vlv_dsi_add_properties(struct intel_connector *connector)
{
	struct drm_i915_private *dev_priv = to_i915(connector->base.dev);

	if (connector->panel.fixed_mode) {
		u32 allowed_scalers;

		allowed_scalers = BIT(DRM_MODE_SCALE_ASPECT) | BIT(DRM_MODE_SCALE_FULLSCREEN);
		if (!HAS_GMCH(dev_priv))
			allowed_scalers |= BIT(DRM_MODE_SCALE_CENTER);

		drm_connector_attach_scaling_mode_property(&connector->base,
								allowed_scalers);

		connector->base.state->scaling_mode = DRM_MODE_SCALE_ASPECT;

		connector->base.display_info.panel_orientation =
			vlv_dsi_get_panel_orientation(connector);
		drm_connector_init_panel_orientation_property(
				&connector->base,
				connector->panel.fixed_mode->hdisplay,
				connector->panel.fixed_mode->vdisplay);
	}
}

#define NS_KHZ_RATIO		1000000

#define PREPARE_CNT_MAX		0x3F
#define EXIT_ZERO_CNT_MAX	0x3F
#define CLK_ZERO_CNT_MAX	0xFF
#define TRAIL_CNT_MAX		0x1F

static void vlv_dphy_param_init(struct intel_dsi *intel_dsi)
{
	struct drm_device *dev = intel_dsi->base.base.dev;
	struct drm_i915_private *dev_priv = to_i915(dev);
	struct mipi_config *mipi_config = dev_priv->vbt.dsi.config;
	u32 tlpx_ns, extra_byte_count, tlpx_ui;
	u32 ui_num, ui_den;
	u32 prepare_cnt, exit_zero_cnt, clk_zero_cnt, trail_cnt;
	u32 ths_prepare_ns, tclk_trail_ns;
	u32 tclk_prepare_clkzero, ths_prepare_hszero;
	u32 lp_to_hs_switch, hs_to_lp_switch;
	u32 mul;

	tlpx_ns = intel_dsi_tlpx_ns(intel_dsi);

	switch (intel_dsi->lane_count) {
	case 1:
	case 2:
		extra_byte_count = 2;
		break;
	case 3:
		extra_byte_count = 4;
		break;
	case 4:
	default:
		extra_byte_count = 3;
		break;
	}

	/* in Kbps */
	ui_num = NS_KHZ_RATIO;
	ui_den = intel_dsi_bitrate(intel_dsi);

	tclk_prepare_clkzero = mipi_config->tclk_prepare_clkzero;
	ths_prepare_hszero = mipi_config->ths_prepare_hszero;

	/*
	 * B060
	 * LP byte clock = TLPX/ (8UI)
	 */
	intel_dsi->lp_byte_clk = DIV_ROUND_UP(tlpx_ns * ui_den, 8 * ui_num);

	/* DDR clock period = 2 * UI
	 * UI(sec) = 1/(bitrate * 10^3) (bitrate is in KHZ)
	 * UI(nsec) = 10^6 / bitrate
	 * DDR clock period (nsec) = 2 * UI = (2 * 10^6)/ bitrate
	 * DDR clock count  = ns_value / DDR clock period
	 *
	 * For GEMINILAKE dphy_param_reg will be programmed in terms of
	 * HS byte clock count for other platform in HS ddr clock count
	 */
	mul = IS_GEMINILAKE(dev_priv) ? 8 : 2;
	ths_prepare_ns = max(mipi_config->ths_prepare,
			     mipi_config->tclk_prepare);

	/* prepare count */
	prepare_cnt = DIV_ROUND_UP(ths_prepare_ns * ui_den, ui_num * mul);

	if (prepare_cnt > PREPARE_CNT_MAX) {
		DRM_DEBUG_KMS("prepare count too high %u\n", prepare_cnt);
		prepare_cnt = PREPARE_CNT_MAX;
	}

	/* exit zero count */
	exit_zero_cnt = DIV_ROUND_UP(
				(ths_prepare_hszero - ths_prepare_ns) * ui_den,
				ui_num * mul
				);

	/*
	 * Exit zero is unified val ths_zero and ths_exit
	 * minimum value for ths_exit = 110ns
	 * min (exit_zero_cnt * 2) = 110/UI
	 * exit_zero_cnt = 55/UI
	 */
	if (exit_zero_cnt < (55 * ui_den / ui_num) && (55 * ui_den) % ui_num)
		exit_zero_cnt += 1;

	if (exit_zero_cnt > EXIT_ZERO_CNT_MAX) {
		DRM_DEBUG_KMS("exit zero count too high %u\n", exit_zero_cnt);
		exit_zero_cnt = EXIT_ZERO_CNT_MAX;
	}

	/* clk zero count */
	clk_zero_cnt = DIV_ROUND_UP(
				(tclk_prepare_clkzero -	ths_prepare_ns)
				* ui_den, ui_num * mul);

	if (clk_zero_cnt > CLK_ZERO_CNT_MAX) {
		DRM_DEBUG_KMS("clock zero count too high %u\n", clk_zero_cnt);
		clk_zero_cnt = CLK_ZERO_CNT_MAX;
	}

	/* trail count */
	tclk_trail_ns = max(mipi_config->tclk_trail, mipi_config->ths_trail);
	trail_cnt = DIV_ROUND_UP(tclk_trail_ns * ui_den, ui_num * mul);

	if (trail_cnt > TRAIL_CNT_MAX) {
		DRM_DEBUG_KMS("trail count too high %u\n", trail_cnt);
		trail_cnt = TRAIL_CNT_MAX;
	}

	/* B080 */
	intel_dsi->dphy_reg = exit_zero_cnt << 24 | trail_cnt << 16 |
						clk_zero_cnt << 8 | prepare_cnt;

	/*
	 * LP to HS switch count = 4TLPX + PREP_COUNT * mul + EXIT_ZERO_COUNT *
	 *					mul + 10UI + Extra Byte Count
	 *
	 * HS to LP switch count = THS-TRAIL + 2TLPX + Extra Byte Count
	 * Extra Byte Count is calculated according to number of lanes.
	 * High Low Switch Count is the Max of LP to HS and
	 * HS to LP switch count
	 *
	 */
	tlpx_ui = DIV_ROUND_UP(tlpx_ns * ui_den, ui_num);

	/* B044 */
	/* FIXME:
	 * The comment above does not match with the code */
	lp_to_hs_switch = DIV_ROUND_UP(4 * tlpx_ui + prepare_cnt * mul +
						exit_zero_cnt * mul + 10, 8);

	hs_to_lp_switch = DIV_ROUND_UP(mipi_config->ths_trail + 2 * tlpx_ui, 8);

	intel_dsi->hs_to_lp_count = max(lp_to_hs_switch, hs_to_lp_switch);
	intel_dsi->hs_to_lp_count += extra_byte_count;

	/* B088 */
	/* LP -> HS for clock lanes
	 * LP clk sync + LP11 + LP01 + tclk_prepare + tclk_zero +
	 *						extra byte count
	 * 2TPLX + 1TLPX + 1 TPLX(in ns) + prepare_cnt * 2 + clk_zero_cnt *
	 *					2(in UI) + extra byte count
	 * In byteclks = (4TLPX + prepare_cnt * 2 + clk_zero_cnt *2 (in UI)) /
	 *					8 + extra byte count
	 */
	intel_dsi->clk_lp_to_hs_count =
		DIV_ROUND_UP(
			4 * tlpx_ui + prepare_cnt * 2 +
			clk_zero_cnt * 2,
			8);

	intel_dsi->clk_lp_to_hs_count += extra_byte_count;

	/* HS->LP for Clock Lanes
	 * Low Power clock synchronisations + 1Tx byteclk + tclk_trail +
	 *						Extra byte count
	 * 2TLPX + 8UI + (trail_count*2)(in UI) + Extra byte count
	 * In byteclks = (2*TLpx(in UI) + trail_count*2 +8)(in UI)/8 +
	 *						Extra byte count
	 */
	intel_dsi->clk_hs_to_lp_count =
		DIV_ROUND_UP(2 * tlpx_ui + trail_cnt * 2 + 8,
			8);
	intel_dsi->clk_hs_to_lp_count += extra_byte_count;

	intel_dsi_log_params(intel_dsi);
}

void vlv_dsi_init(struct drm_i915_private *dev_priv)
{
	struct drm_device *dev = &dev_priv->drm;
	struct intel_dsi *intel_dsi;
	struct intel_encoder *intel_encoder;
	struct drm_encoder *encoder;
	struct intel_connector *intel_connector;
	struct drm_connector *connector;
	struct drm_display_mode *current_mode, *fixed_mode;
	enum port port;
	enum pipe pipe;

	DRM_DEBUG_KMS("\n");

	/* There is no detection method for MIPI so rely on VBT */
	if (!intel_bios_is_dsi_present(dev_priv, &port))
		return;

	if (IS_GEN9_LP(dev_priv))
		dev_priv->mipi_mmio_base = BXT_MIPI_BASE;
	else
		dev_priv->mipi_mmio_base = VLV_MIPI_BASE;

	intel_dsi = kzalloc(sizeof(*intel_dsi), GFP_KERNEL);
	if (!intel_dsi)
		return;

	intel_connector = intel_connector_alloc();
	if (!intel_connector) {
		kfree(intel_dsi);
		return;
	}

	intel_encoder = &intel_dsi->base;
	encoder = &intel_encoder->base;
	intel_dsi->attached_connector = intel_connector;

	connector = &intel_connector->base;

	drm_encoder_init(dev, encoder, &intel_dsi_funcs, DRM_MODE_ENCODER_DSI,
			 "DSI %c", port_name(port));

	intel_encoder->compute_config = intel_dsi_compute_config;
	intel_encoder->pre_enable = intel_dsi_pre_enable;
	intel_encoder->disable = intel_dsi_disable;
	intel_encoder->post_disable = intel_dsi_post_disable;
	intel_encoder->get_hw_state = intel_dsi_get_hw_state;
	intel_encoder->get_config = intel_dsi_get_config;
	intel_encoder->update_pipe = intel_panel_update_backlight;

	intel_connector->get_hw_state = intel_connector_get_hw_state;

	intel_encoder->port = port;
	intel_encoder->type = INTEL_OUTPUT_DSI;
	intel_encoder->power_domain = POWER_DOMAIN_PORT_DSI;
	intel_encoder->cloneable = 0;

	/*
	 * On BYT/CHV, pipe A maps to MIPI DSI port A, pipe B maps to MIPI DSI
	 * port C. BXT isn't limited like this.
	 */
	if (IS_GEN9_LP(dev_priv))
		intel_encoder->pipe_mask = ~0;
	else if (port == PORT_A)
		intel_encoder->pipe_mask = BIT(PIPE_A);
	else
		intel_encoder->pipe_mask = BIT(PIPE_B);

	if (dev_priv->vbt.dsi.config->dual_link)
		intel_dsi->ports = BIT(PORT_A) | BIT(PORT_C);
	else
		intel_dsi->ports = BIT(port);

	intel_dsi->dcs_backlight_ports = dev_priv->vbt.dsi.bl_ports;
	intel_dsi->dcs_cabc_ports = dev_priv->vbt.dsi.cabc_ports;

	/* Create a DSI host (and a device) for each port. */
	for_each_dsi_port(port, intel_dsi->ports) {
		struct intel_dsi_host *host;

		host = intel_dsi_host_init(intel_dsi, &intel_dsi_host_ops,
					   port);
		if (!host)
			goto err;

		intel_dsi->dsi_hosts[port] = host;
	}

	if (!intel_dsi_vbt_init(intel_dsi, MIPI_DSI_GENERIC_PANEL_ID)) {
		DRM_DEBUG_KMS("no device found\n");
		goto err;
	}

	/* Use clock read-back from current hw-state for fastboot */
	current_mode = intel_encoder_current_mode(intel_encoder);
	if (current_mode) {
		DRM_DEBUG_KMS("Calculated pclk %d GOP %d\n",
			      intel_dsi->pclk, current_mode->clock);
		if (intel_fuzzy_clock_check(intel_dsi->pclk,
					    current_mode->clock)) {
			DRM_DEBUG_KMS("Using GOP pclk\n");
			intel_dsi->pclk = current_mode->clock;
		}

		kfree(current_mode);
	}

	vlv_dphy_param_init(intel_dsi);

	intel_dsi_vbt_gpio_init(intel_dsi,
				intel_dsi_get_hw_state(intel_encoder, &pipe));

	drm_connector_init(dev, connector, &intel_dsi_connector_funcs,
			   DRM_MODE_CONNECTOR_DSI);

	drm_connector_helper_add(connector, &intel_dsi_connector_helper_funcs);

	connector->display_info.subpixel_order = SubPixelHorizontalRGB; /*XXX*/
	connector->interlace_allowed = false;
	connector->doublescan_allowed = false;

	intel_connector_attach_encoder(intel_connector, intel_encoder);

	mutex_lock(&dev->mode_config.mutex);
	fixed_mode = intel_panel_vbt_fixed_mode(intel_connector);
	mutex_unlock(&dev->mode_config.mutex);

	if (!fixed_mode) {
		DRM_DEBUG_KMS("no fixed mode\n");
		goto err_cleanup_connector;
	}

	intel_panel_init(&intel_connector->panel, fixed_mode, NULL);
	intel_panel_setup_backlight(connector, INVALID_PIPE);

	vlv_dsi_add_properties(intel_connector);

	return;

err_cleanup_connector:
	drm_connector_cleanup(&intel_connector->base);
err:
	drm_encoder_cleanup(&intel_encoder->base);
	kfree(intel_dsi);
	kfree(intel_connector);
}<|MERGE_RESOLUTION|>--- conflicted
+++ resolved
@@ -624,11 +624,7 @@
 {
 	struct drm_i915_private *dev_priv = to_i915(encoder->base.dev);
 	struct intel_crtc *crtc = to_intel_crtc(crtc_state->uapi.crtc);
-<<<<<<< HEAD
-	struct intel_dsi *intel_dsi = enc_to_intel_dsi(&encoder->base);
-=======
 	struct intel_dsi *intel_dsi = enc_to_intel_dsi(encoder);
->>>>>>> 26dca6db
 	enum port port;
 
 	if (intel_dsi->dual_link == DSI_DUAL_LINK_FRONT_BACK) {
@@ -748,11 +744,7 @@
 				 const struct intel_crtc_state *pipe_config,
 				 const struct drm_connector_state *conn_state)
 {
-<<<<<<< HEAD
-	struct intel_dsi *intel_dsi = enc_to_intel_dsi(&encoder->base);
-=======
 	struct intel_dsi *intel_dsi = enc_to_intel_dsi(encoder);
->>>>>>> 26dca6db
 	struct drm_crtc *crtc = pipe_config->uapi.crtc;
 	struct drm_i915_private *dev_priv = to_i915(crtc->dev);
 	struct intel_crtc *intel_crtc = to_intel_crtc(crtc);
@@ -899,11 +891,7 @@
 	if (IS_GEN9_LP(dev_priv)) {
 		intel_crtc_vblank_off(old_crtc_state);
 
-<<<<<<< HEAD
-		skylake_scaler_disable(old_crtc_state);
-=======
 		skl_scaler_disable(old_crtc_state);
->>>>>>> 26dca6db
 	}
 
 	if (is_vid_mode(intel_dsi)) {
@@ -1046,11 +1034,7 @@
 					&pipe_config->hw.adjusted_mode;
 	struct drm_display_mode *adjusted_mode_sw;
 	struct intel_crtc *crtc = to_intel_crtc(pipe_config->uapi.crtc);
-<<<<<<< HEAD
-	struct intel_dsi *intel_dsi = enc_to_intel_dsi(&encoder->base);
-=======
 	struct intel_dsi *intel_dsi = enc_to_intel_dsi(encoder);
->>>>>>> 26dca6db
 	unsigned int lane_count = intel_dsi->lane_count;
 	unsigned int bpp, fmt;
 	enum port port;
@@ -1331,11 +1315,7 @@
 	struct drm_device *dev = encoder->dev;
 	struct drm_i915_private *dev_priv = to_i915(dev);
 	struct intel_crtc *intel_crtc = to_intel_crtc(pipe_config->uapi.crtc);
-<<<<<<< HEAD
-	struct intel_dsi *intel_dsi = enc_to_intel_dsi(encoder);
-=======
 	struct intel_dsi *intel_dsi = enc_to_intel_dsi(to_intel_encoder(encoder));
->>>>>>> 26dca6db
 	const struct drm_display_mode *adjusted_mode = &pipe_config->hw.adjusted_mode;
 	enum port port;
 	unsigned int bpp = mipi_dsi_pixel_format_to_bpp(intel_dsi->pixel_format);
