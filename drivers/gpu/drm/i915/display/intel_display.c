--- conflicted
+++ resolved
@@ -79,10 +79,6 @@
 #include "intel_cdclk.h"
 #include "intel_color.h"
 #include "intel_crtc.h"
-<<<<<<< HEAD
-#include "intel_csr.h"
-=======
->>>>>>> 50be9417
 #include "intel_de.h"
 #include "intel_display_types.h"
 #include "intel_dmc.h"
@@ -1165,27 +1161,7 @@
 
 	/* AUX_DIST needs only 4K alignment */
 	if (is_ccs_plane(fb, color_plane))
-<<<<<<< HEAD
-=======
 		return 4096;
-
-	if (is_semiplanar_uv_plane(fb, color_plane)) {
-		/*
-		 * TODO: cross-check wrt. the bspec stride in bytes * 64 bytes
-		 * alignment for linear UV planes on all platforms.
-		 */
-		if (DISPLAY_VER(dev_priv) >= 12) {
-			if (fb->modifier == DRM_FORMAT_MOD_LINEAR)
-				return intel_linear_alignment(dev_priv);
-
-			return intel_tile_row_size(fb, color_plane);
-		}
-
->>>>>>> 50be9417
-		return 4096;
-	}
-
-	drm_WARN_ON(&dev_priv->drm, color_plane != 0);
 
 	if (is_semiplanar_uv_plane(fb, color_plane)) {
 		/*
@@ -8731,11 +8707,6 @@
 	PIPE_CONF_CHECK_I(vrr.pipeline_full);
 	PIPE_CONF_CHECK_I(vrr.guardband);
 
-	PIPE_CONF_CHECK_BOOL(has_psr);
-	PIPE_CONF_CHECK_BOOL(has_psr2);
-	PIPE_CONF_CHECK_BOOL(enable_psr2_sel_fetch);
-	PIPE_CONF_CHECK_I(dc3co_exitline);
-
 #undef PIPE_CONF_CHECK_X
 #undef PIPE_CONF_CHECK_I
 #undef PIPE_CONF_CHECK_BOOL
@@ -11037,7 +11008,6 @@
 			return PTR_ERR(vma);
 
 		plane_state->ggtt_vma = vma;
-<<<<<<< HEAD
 
 		vma = intel_pin_fb_obj_dpt(fb, &plane_state->view.gtt, false,
 					   &plane_state->flags, intel_fb->dpt_vm);
@@ -11049,19 +11019,6 @@
 
 		plane_state->dpt_vma = vma;
 
-=======
-
-		vma = intel_pin_fb_obj_dpt(fb, &plane_state->view.gtt, false,
-					   &plane_state->flags, intel_fb->dpt_vm);
-		if (IS_ERR(vma)) {
-			intel_dpt_unpin(intel_fb->dpt_vm);
-			plane_state->ggtt_vma = NULL;
-			return PTR_ERR(vma);
-		}
-
-		plane_state->dpt_vma = vma;
-
->>>>>>> 50be9417
 		WARN_ON(plane_state->ggtt_vma == plane_state->dpt_vma);
 	}
 
@@ -12337,11 +12294,7 @@
 	if (!HAS_DISPLAY(i915))
 		return 0;
 
-<<<<<<< HEAD
-	intel_csr_ucode_init(i915);
-=======
 	intel_dmc_ucode_init(i915);
->>>>>>> 50be9417
 
 	i915->modeset_wq = alloc_ordered_workqueue("i915_modeset", 0);
 	i915->flip_wq = alloc_workqueue("i915_flip", WQ_HIGHPRI |
