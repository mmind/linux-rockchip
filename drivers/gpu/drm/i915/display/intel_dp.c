/*
 * Copyright © 2008 Intel Corporation
 *
 * Permission is hereby granted, free of charge, to any person obtaining a
 * copy of this software and associated documentation files (the "Software"),
 * to deal in the Software without restriction, including without limitation
 * the rights to use, copy, modify, merge, publish, distribute, sublicense,
 * and/or sell copies of the Software, and to permit persons to whom the
 * Software is furnished to do so, subject to the following conditions:
 *
 * The above copyright notice and this permission notice (including the next
 * paragraph) shall be included in all copies or substantial portions of the
 * Software.
 *
 * THE SOFTWARE IS PROVIDED "AS IS", WITHOUT WARRANTY OF ANY KIND, EXPRESS OR
 * IMPLIED, INCLUDING BUT NOT LIMITED TO THE WARRANTIES OF MERCHANTABILITY,
 * FITNESS FOR A PARTICULAR PURPOSE AND NONINFRINGEMENT.  IN NO EVENT SHALL
 * THE AUTHORS OR COPYRIGHT HOLDERS BE LIABLE FOR ANY CLAIM, DAMAGES OR OTHER
 * LIABILITY, WHETHER IN AN ACTION OF CONTRACT, TORT OR OTHERWISE, ARISING
 * FROM, OUT OF OR IN CONNECTION WITH THE SOFTWARE OR THE USE OR OTHER DEALINGS
 * IN THE SOFTWARE.
 *
 * Authors:
 *    Keith Packard <keithp@keithp.com>
 *
 */

#include <linux/export.h>
#include <linux/i2c.h>
#include <linux/notifier.h>
#include <linux/reboot.h>
#include <linux/slab.h>
#include <linux/types.h>

#include <asm/byteorder.h>

#include <drm/drm_atomic_helper.h>
#include <drm/drm_crtc.h>
#include <drm/drm_dp_helper.h>
#include <drm/drm_edid.h>
#include <drm/drm_hdcp.h>
#include <drm/drm_probe_helper.h>

#include "i915_debugfs.h"
#include "i915_drv.h"
#include "i915_trace.h"
#include "intel_atomic.h"
#include "intel_audio.h"
#include "intel_connector.h"
#include "intel_ddi.h"
#include "intel_display_types.h"
#include "intel_dp.h"
#include "intel_dp_link_training.h"
#include "intel_dp_mst.h"
#include "intel_dpio_phy.h"
#include "intel_fifo_underrun.h"
#include "intel_hdcp.h"
#include "intel_hdmi.h"
#include "intel_hotplug.h"
#include "intel_lspcon.h"
#include "intel_lvds.h"
#include "intel_panel.h"
#include "intel_psr.h"
#include "intel_sideband.h"
#include "intel_tc.h"
#include "intel_vdsc.h"

#define DP_DPRX_ESI_LEN 14

/* DP DSC throughput values used for slice count calculations KPixels/s */
#define DP_DSC_PEAK_PIXEL_RATE			2720000
#define DP_DSC_MAX_ENC_THROUGHPUT_0		340000
#define DP_DSC_MAX_ENC_THROUGHPUT_1		400000

/* DP DSC FEC Overhead factor = 1/(0.972261) */
#define DP_DSC_FEC_OVERHEAD_FACTOR		972261

/* Compliance test status bits  */
#define INTEL_DP_RESOLUTION_SHIFT_MASK	0
#define INTEL_DP_RESOLUTION_PREFERRED	(1 << INTEL_DP_RESOLUTION_SHIFT_MASK)
#define INTEL_DP_RESOLUTION_STANDARD	(2 << INTEL_DP_RESOLUTION_SHIFT_MASK)
#define INTEL_DP_RESOLUTION_FAILSAFE	(3 << INTEL_DP_RESOLUTION_SHIFT_MASK)

struct dp_link_dpll {
	int clock;
	struct dpll dpll;
};

static const struct dp_link_dpll g4x_dpll[] = {
	{ 162000,
		{ .p1 = 2, .p2 = 10, .n = 2, .m1 = 23, .m2 = 8 } },
	{ 270000,
		{ .p1 = 1, .p2 = 10, .n = 1, .m1 = 14, .m2 = 2 } }
};

static const struct dp_link_dpll pch_dpll[] = {
	{ 162000,
		{ .p1 = 2, .p2 = 10, .n = 1, .m1 = 12, .m2 = 9 } },
	{ 270000,
		{ .p1 = 1, .p2 = 10, .n = 2, .m1 = 14, .m2 = 8 } }
};

static const struct dp_link_dpll vlv_dpll[] = {
	{ 162000,
		{ .p1 = 3, .p2 = 2, .n = 5, .m1 = 3, .m2 = 81 } },
	{ 270000,
		{ .p1 = 2, .p2 = 2, .n = 1, .m1 = 2, .m2 = 27 } }
};

/*
 * CHV supports eDP 1.4 that have  more link rates.
 * Below only provides the fixed rate but exclude variable rate.
 */
static const struct dp_link_dpll chv_dpll[] = {
	/*
	 * CHV requires to program fractional division for m2.
	 * m2 is stored in fixed point format using formula below
	 * (m2_int << 22) | m2_fraction
	 */
	{ 162000,	/* m2_int = 32, m2_fraction = 1677722 */
		{ .p1 = 4, .p2 = 2, .n = 1, .m1 = 2, .m2 = 0x819999a } },
	{ 270000,	/* m2_int = 27, m2_fraction = 0 */
		{ .p1 = 4, .p2 = 1, .n = 1, .m1 = 2, .m2 = 0x6c00000 } },
};

/* Constants for DP DSC configurations */
static const u8 valid_dsc_bpp[] = {6, 8, 10, 12, 15};

/* With Single pipe configuration, HW is capable of supporting maximum
 * of 4 slices per line.
 */
static const u8 valid_dsc_slicecount[] = {1, 2, 4};

/**
 * intel_dp_is_edp - is the given port attached to an eDP panel (either CPU or PCH)
 * @intel_dp: DP struct
 *
 * If a CPU or PCH DP output is attached to an eDP panel, this function
 * will return true, and false otherwise.
 */
bool intel_dp_is_edp(struct intel_dp *intel_dp)
{
	struct intel_digital_port *intel_dig_port = dp_to_dig_port(intel_dp);

	return intel_dig_port->base.type == INTEL_OUTPUT_EDP;
}

static void intel_dp_link_down(struct intel_encoder *encoder,
			       const struct intel_crtc_state *old_crtc_state);
static bool edp_panel_vdd_on(struct intel_dp *intel_dp);
static void edp_panel_vdd_off(struct intel_dp *intel_dp, bool sync);
static void vlv_init_panel_power_sequencer(struct intel_encoder *encoder,
					   const struct intel_crtc_state *crtc_state);
static void vlv_steal_power_sequencer(struct drm_i915_private *dev_priv,
				      enum pipe pipe);
static void intel_dp_unset_edid(struct intel_dp *intel_dp);

/* update sink rates from dpcd */
static void intel_dp_set_sink_rates(struct intel_dp *intel_dp)
{
	static const int dp_rates[] = {
		162000, 270000, 540000, 810000
	};
	int i, max_rate;

	if (drm_dp_has_quirk(&intel_dp->desc, 0,
			     DP_DPCD_QUIRK_CAN_DO_MAX_LINK_RATE_3_24_GBPS)) {
		/* Needed, e.g., for Apple MBP 2017, 15 inch eDP Retina panel */
		static const int quirk_rates[] = { 162000, 270000, 324000 };

		memcpy(intel_dp->sink_rates, quirk_rates, sizeof(quirk_rates));
		intel_dp->num_sink_rates = ARRAY_SIZE(quirk_rates);

		return;
	}

	max_rate = drm_dp_bw_code_to_link_rate(intel_dp->dpcd[DP_MAX_LINK_RATE]);

	for (i = 0; i < ARRAY_SIZE(dp_rates); i++) {
		if (dp_rates[i] > max_rate)
			break;
		intel_dp->sink_rates[i] = dp_rates[i];
	}

	intel_dp->num_sink_rates = i;
}

/* Get length of rates array potentially limited by max_rate. */
static int intel_dp_rate_limit_len(const int *rates, int len, int max_rate)
{
	int i;

	/* Limit results by potentially reduced max rate */
	for (i = 0; i < len; i++) {
		if (rates[len - i - 1] <= max_rate)
			return len - i;
	}

	return 0;
}

/* Get length of common rates array potentially limited by max_rate. */
static int intel_dp_common_len_rate_limit(const struct intel_dp *intel_dp,
					  int max_rate)
{
	return intel_dp_rate_limit_len(intel_dp->common_rates,
				       intel_dp->num_common_rates, max_rate);
}

/* Theoretical max between source and sink */
static int intel_dp_max_common_rate(struct intel_dp *intel_dp)
{
	return intel_dp->common_rates[intel_dp->num_common_rates - 1];
}

/* Theoretical max between source and sink */
static int intel_dp_max_common_lane_count(struct intel_dp *intel_dp)
{
	struct intel_digital_port *intel_dig_port = dp_to_dig_port(intel_dp);
	int source_max = intel_dig_port->max_lanes;
	int sink_max = drm_dp_max_lane_count(intel_dp->dpcd);
	int fia_max = intel_tc_port_fia_max_lane_count(intel_dig_port);

	return min3(source_max, sink_max, fia_max);
}

int intel_dp_max_lane_count(struct intel_dp *intel_dp)
{
	return intel_dp->max_link_lane_count;
}

int
intel_dp_link_required(int pixel_clock, int bpp)
{
	/* pixel_clock is in kHz, divide bpp by 8 for bit to Byte conversion */
	return DIV_ROUND_UP(pixel_clock * bpp, 8);
}

int
intel_dp_max_data_rate(int max_link_clock, int max_lanes)
{
	/* max_link_clock is the link symbol clock (LS_Clk) in kHz and not the
	 * link rate that is generally expressed in Gbps. Since, 8 bits of data
	 * is transmitted every LS_Clk per lane, there is no need to account for
	 * the channel encoding that is done in the PHY layer here.
	 */

	return max_link_clock * max_lanes;
}

static int
intel_dp_downstream_max_dotclock(struct intel_dp *intel_dp)
{
	struct intel_digital_port *intel_dig_port = dp_to_dig_port(intel_dp);
	struct intel_encoder *encoder = &intel_dig_port->base;
	struct drm_i915_private *dev_priv = to_i915(encoder->base.dev);
	int max_dotclk = dev_priv->max_dotclk_freq;
	int ds_max_dotclk;

	int type = intel_dp->downstream_ports[0] & DP_DS_PORT_TYPE_MASK;

	if (type != DP_DS_PORT_TYPE_VGA)
		return max_dotclk;

	ds_max_dotclk = drm_dp_downstream_max_clock(intel_dp->dpcd,
						    intel_dp->downstream_ports);

	if (ds_max_dotclk != 0)
		max_dotclk = min(max_dotclk, ds_max_dotclk);

	return max_dotclk;
}

static int cnl_max_source_rate(struct intel_dp *intel_dp)
{
	struct intel_digital_port *dig_port = dp_to_dig_port(intel_dp);
	struct drm_i915_private *dev_priv = to_i915(dig_port->base.base.dev);
	enum port port = dig_port->base.port;

	u32 voltage = intel_de_read(dev_priv, CNL_PORT_COMP_DW3) & VOLTAGE_INFO_MASK;

	/* Low voltage SKUs are limited to max of 5.4G */
	if (voltage == VOLTAGE_INFO_0_85V)
		return 540000;

	/* For this SKU 8.1G is supported in all ports */
	if (IS_CNL_WITH_PORT_F(dev_priv))
		return 810000;

	/* For other SKUs, max rate on ports A and D is 5.4G */
	if (port == PORT_A || port == PORT_D)
		return 540000;

	return 810000;
}

static int icl_max_source_rate(struct intel_dp *intel_dp)
{
	struct intel_digital_port *dig_port = dp_to_dig_port(intel_dp);
	struct drm_i915_private *dev_priv = to_i915(dig_port->base.base.dev);
	enum phy phy = intel_port_to_phy(dev_priv, dig_port->base.port);

	if (intel_phy_is_combo(dev_priv, phy) &&
	    !IS_ELKHARTLAKE(dev_priv) &&
	    !intel_dp_is_edp(intel_dp))
		return 540000;

	return 810000;
}

static void
intel_dp_set_source_rates(struct intel_dp *intel_dp)
{
	/* The values must be in increasing order */
	static const int cnl_rates[] = {
		162000, 216000, 270000, 324000, 432000, 540000, 648000, 810000
	};
	static const int bxt_rates[] = {
		162000, 216000, 243000, 270000, 324000, 432000, 540000
	};
	static const int skl_rates[] = {
		162000, 216000, 270000, 324000, 432000, 540000
	};
	static const int hsw_rates[] = {
		162000, 270000, 540000
	};
	static const int g4x_rates[] = {
		162000, 270000
	};
	struct intel_digital_port *dig_port = dp_to_dig_port(intel_dp);
	struct intel_encoder *encoder = &dig_port->base;
	struct drm_i915_private *dev_priv = to_i915(dig_port->base.base.dev);
	const int *source_rates;
	int size, max_rate = 0, vbt_max_rate;

	/* This should only be done once */
	drm_WARN_ON(&dev_priv->drm,
		    intel_dp->source_rates || intel_dp->num_source_rates);

	if (INTEL_GEN(dev_priv) >= 10) {
		source_rates = cnl_rates;
		size = ARRAY_SIZE(cnl_rates);
		if (IS_GEN(dev_priv, 10))
			max_rate = cnl_max_source_rate(intel_dp);
		else
			max_rate = icl_max_source_rate(intel_dp);
	} else if (IS_GEN9_LP(dev_priv)) {
		source_rates = bxt_rates;
		size = ARRAY_SIZE(bxt_rates);
	} else if (IS_GEN9_BC(dev_priv)) {
		source_rates = skl_rates;
		size = ARRAY_SIZE(skl_rates);
	} else if ((IS_HASWELL(dev_priv) && !IS_HSW_ULX(dev_priv)) ||
		   IS_BROADWELL(dev_priv)) {
		source_rates = hsw_rates;
		size = ARRAY_SIZE(hsw_rates);
	} else {
		source_rates = g4x_rates;
		size = ARRAY_SIZE(g4x_rates);
	}

	vbt_max_rate = intel_bios_dp_max_link_rate(encoder);
	if (max_rate && vbt_max_rate)
		max_rate = min(max_rate, vbt_max_rate);
	else if (vbt_max_rate)
		max_rate = vbt_max_rate;

	if (max_rate)
		size = intel_dp_rate_limit_len(source_rates, size, max_rate);

	intel_dp->source_rates = source_rates;
	intel_dp->num_source_rates = size;
}

static int intersect_rates(const int *source_rates, int source_len,
			   const int *sink_rates, int sink_len,
			   int *common_rates)
{
	int i = 0, j = 0, k = 0;

	while (i < source_len && j < sink_len) {
		if (source_rates[i] == sink_rates[j]) {
			if (WARN_ON(k >= DP_MAX_SUPPORTED_RATES))
				return k;
			common_rates[k] = source_rates[i];
			++k;
			++i;
			++j;
		} else if (source_rates[i] < sink_rates[j]) {
			++i;
		} else {
			++j;
		}
	}
	return k;
}

/* return index of rate in rates array, or -1 if not found */
static int intel_dp_rate_index(const int *rates, int len, int rate)
{
	int i;

	for (i = 0; i < len; i++)
		if (rate == rates[i])
			return i;

	return -1;
}

static void intel_dp_set_common_rates(struct intel_dp *intel_dp)
{
	WARN_ON(!intel_dp->num_source_rates || !intel_dp->num_sink_rates);

	intel_dp->num_common_rates = intersect_rates(intel_dp->source_rates,
						     intel_dp->num_source_rates,
						     intel_dp->sink_rates,
						     intel_dp->num_sink_rates,
						     intel_dp->common_rates);

	/* Paranoia, there should always be something in common. */
	if (WARN_ON(intel_dp->num_common_rates == 0)) {
		intel_dp->common_rates[0] = 162000;
		intel_dp->num_common_rates = 1;
	}
}

static bool intel_dp_link_params_valid(struct intel_dp *intel_dp, int link_rate,
				       u8 lane_count)
{
	/*
	 * FIXME: we need to synchronize the current link parameters with
	 * hardware readout. Currently fast link training doesn't work on
	 * boot-up.
	 */
	if (link_rate == 0 ||
	    link_rate > intel_dp->max_link_rate)
		return false;

	if (lane_count == 0 ||
	    lane_count > intel_dp_max_lane_count(intel_dp))
		return false;

	return true;
}

static bool intel_dp_can_link_train_fallback_for_edp(struct intel_dp *intel_dp,
						     int link_rate,
						     u8 lane_count)
{
	const struct drm_display_mode *fixed_mode =
		intel_dp->attached_connector->panel.fixed_mode;
	int mode_rate, max_rate;

	mode_rate = intel_dp_link_required(fixed_mode->clock, 18);
	max_rate = intel_dp_max_data_rate(link_rate, lane_count);
	if (mode_rate > max_rate)
		return false;

	return true;
}

int intel_dp_get_link_train_fallback_values(struct intel_dp *intel_dp,
					    int link_rate, u8 lane_count)
{
	struct drm_i915_private *i915 = dp_to_i915(intel_dp);
	int index;

	index = intel_dp_rate_index(intel_dp->common_rates,
				    intel_dp->num_common_rates,
				    link_rate);
	if (index > 0) {
		if (intel_dp_is_edp(intel_dp) &&
		    !intel_dp_can_link_train_fallback_for_edp(intel_dp,
							      intel_dp->common_rates[index - 1],
							      lane_count)) {
			drm_dbg_kms(&i915->drm,
				    "Retrying Link training for eDP with same parameters\n");
			return 0;
		}
		intel_dp->max_link_rate = intel_dp->common_rates[index - 1];
		intel_dp->max_link_lane_count = lane_count;
	} else if (lane_count > 1) {
		if (intel_dp_is_edp(intel_dp) &&
		    !intel_dp_can_link_train_fallback_for_edp(intel_dp,
							      intel_dp_max_common_rate(intel_dp),
							      lane_count >> 1)) {
			drm_dbg_kms(&i915->drm,
				    "Retrying Link training for eDP with same parameters\n");
			return 0;
		}
		intel_dp->max_link_rate = intel_dp_max_common_rate(intel_dp);
		intel_dp->max_link_lane_count = lane_count >> 1;
	} else {
		drm_err(&i915->drm, "Link Training Unsuccessful\n");
		return -1;
	}

	return 0;
}

u32 intel_dp_mode_to_fec_clock(u32 mode_clock)
{
	return div_u64(mul_u32_u32(mode_clock, 1000000U),
		       DP_DSC_FEC_OVERHEAD_FACTOR);
}

static int
small_joiner_ram_size_bits(struct drm_i915_private *i915)
{
	if (INTEL_GEN(i915) >= 11)
		return 7680 * 8;
	else
		return 6144 * 8;
}

static u16 intel_dp_dsc_get_output_bpp(struct drm_i915_private *i915,
				       u32 link_clock, u32 lane_count,
				       u32 mode_clock, u32 mode_hdisplay)
{
	u32 bits_per_pixel, max_bpp_small_joiner_ram;
	int i;

	/*
	 * Available Link Bandwidth(Kbits/sec) = (NumberOfLanes)*
	 * (LinkSymbolClock)* 8 * (TimeSlotsPerMTP)
	 * for SST -> TimeSlotsPerMTP is 1,
	 * for MST -> TimeSlotsPerMTP has to be calculated
	 */
	bits_per_pixel = (link_clock * lane_count * 8) /
			 intel_dp_mode_to_fec_clock(mode_clock);
	drm_dbg_kms(&i915->drm, "Max link bpp: %u\n", bits_per_pixel);

	/* Small Joiner Check: output bpp <= joiner RAM (bits) / Horiz. width */
	max_bpp_small_joiner_ram = small_joiner_ram_size_bits(i915) /
		mode_hdisplay;
	drm_dbg_kms(&i915->drm, "Max small joiner bpp: %u\n",
		    max_bpp_small_joiner_ram);

	/*
	 * Greatest allowed DSC BPP = MIN (output BPP from available Link BW
	 * check, output bpp from small joiner RAM check)
	 */
	bits_per_pixel = min(bits_per_pixel, max_bpp_small_joiner_ram);

	/* Error out if the max bpp is less than smallest allowed valid bpp */
	if (bits_per_pixel < valid_dsc_bpp[0]) {
		drm_dbg_kms(&i915->drm, "Unsupported BPP %u, min %u\n",
			    bits_per_pixel, valid_dsc_bpp[0]);
		return 0;
	}

	/* Find the nearest match in the array of known BPPs from VESA */
	for (i = 0; i < ARRAY_SIZE(valid_dsc_bpp) - 1; i++) {
		if (bits_per_pixel < valid_dsc_bpp[i + 1])
			break;
	}
	bits_per_pixel = valid_dsc_bpp[i];

	/*
	 * Compressed BPP in U6.4 format so multiply by 16, for Gen 11,
	 * fractional part is 0
	 */
	return bits_per_pixel << 4;
}

static u8 intel_dp_dsc_get_slice_count(struct intel_dp *intel_dp,
				       int mode_clock, int mode_hdisplay)
{
	struct drm_i915_private *i915 = dp_to_i915(intel_dp);
	u8 min_slice_count, i;
	int max_slice_width;

	if (mode_clock <= DP_DSC_PEAK_PIXEL_RATE)
		min_slice_count = DIV_ROUND_UP(mode_clock,
					       DP_DSC_MAX_ENC_THROUGHPUT_0);
	else
		min_slice_count = DIV_ROUND_UP(mode_clock,
					       DP_DSC_MAX_ENC_THROUGHPUT_1);

	max_slice_width = drm_dp_dsc_sink_max_slice_width(intel_dp->dsc_dpcd);
	if (max_slice_width < DP_DSC_MIN_SLICE_WIDTH_VALUE) {
		drm_dbg_kms(&i915->drm,
			    "Unsupported slice width %d by DP DSC Sink device\n",
			    max_slice_width);
		return 0;
	}
	/* Also take into account max slice width */
	min_slice_count = min_t(u8, min_slice_count,
				DIV_ROUND_UP(mode_hdisplay,
					     max_slice_width));

	/* Find the closest match to the valid slice count values */
	for (i = 0; i < ARRAY_SIZE(valid_dsc_slicecount); i++) {
		if (valid_dsc_slicecount[i] >
		    drm_dp_dsc_sink_max_slice_count(intel_dp->dsc_dpcd,
						    false))
			break;
		if (min_slice_count  <= valid_dsc_slicecount[i])
			return valid_dsc_slicecount[i];
	}

	drm_dbg_kms(&i915->drm, "Unsupported Slice Count %d\n",
		    min_slice_count);
	return 0;
}

static bool intel_dp_hdisplay_bad(struct drm_i915_private *dev_priv,
				  int hdisplay)
{
	/*
	 * Older platforms don't like hdisplay==4096 with DP.
	 *
	 * On ILK/SNB/IVB the pipe seems to be somewhat running (scanline
	 * and frame counter increment), but we don't get vblank interrupts,
	 * and the pipe underruns immediately. The link also doesn't seem
	 * to get trained properly.
	 *
	 * On CHV the vblank interrupts don't seem to disappear but
	 * otherwise the symptoms are similar.
	 *
	 * TODO: confirm the behaviour on HSW+
	 */
	return hdisplay == 4096 && !HAS_DDI(dev_priv);
}

static enum drm_mode_status
intel_dp_mode_valid(struct drm_connector *connector,
		    struct drm_display_mode *mode)
{
	struct intel_dp *intel_dp = intel_attached_dp(to_intel_connector(connector));
	struct intel_connector *intel_connector = to_intel_connector(connector);
	struct drm_display_mode *fixed_mode = intel_connector->panel.fixed_mode;
	struct drm_i915_private *dev_priv = to_i915(connector->dev);
	int target_clock = mode->clock;
	int max_rate, mode_rate, max_lanes, max_link_clock;
	int max_dotclk;
	u16 dsc_max_output_bpp = 0;
	u8 dsc_slice_count = 0;

	if (mode->flags & DRM_MODE_FLAG_DBLSCAN)
		return MODE_NO_DBLESCAN;

	max_dotclk = intel_dp_downstream_max_dotclock(intel_dp);

	if (intel_dp_is_edp(intel_dp) && fixed_mode) {
		if (mode->hdisplay > fixed_mode->hdisplay)
			return MODE_PANEL;

		if (mode->vdisplay > fixed_mode->vdisplay)
			return MODE_PANEL;

		target_clock = fixed_mode->clock;
	}

	max_link_clock = intel_dp_max_link_rate(intel_dp);
	max_lanes = intel_dp_max_lane_count(intel_dp);

	max_rate = intel_dp_max_data_rate(max_link_clock, max_lanes);
	mode_rate = intel_dp_link_required(target_clock, 18);

	if (intel_dp_hdisplay_bad(dev_priv, mode->hdisplay))
		return MODE_H_ILLEGAL;

	/*
	 * Output bpp is stored in 6.4 format so right shift by 4 to get the
	 * integer value since we support only integer values of bpp.
	 */
	if ((INTEL_GEN(dev_priv) >= 10 || IS_GEMINILAKE(dev_priv)) &&
	    drm_dp_sink_supports_dsc(intel_dp->dsc_dpcd)) {
		if (intel_dp_is_edp(intel_dp)) {
			dsc_max_output_bpp =
				drm_edp_dsc_sink_output_bpp(intel_dp->dsc_dpcd) >> 4;
			dsc_slice_count =
				drm_dp_dsc_sink_max_slice_count(intel_dp->dsc_dpcd,
								true);
		} else if (drm_dp_sink_supports_fec(intel_dp->fec_capable)) {
			dsc_max_output_bpp =
				intel_dp_dsc_get_output_bpp(dev_priv,
							    max_link_clock,
							    max_lanes,
							    target_clock,
							    mode->hdisplay) >> 4;
			dsc_slice_count =
				intel_dp_dsc_get_slice_count(intel_dp,
							     target_clock,
							     mode->hdisplay);
		}
	}

	if ((mode_rate > max_rate && !(dsc_max_output_bpp && dsc_slice_count)) ||
	    target_clock > max_dotclk)
		return MODE_CLOCK_HIGH;

	if (mode->clock < 10000)
		return MODE_CLOCK_LOW;

	if (mode->flags & DRM_MODE_FLAG_DBLCLK)
		return MODE_H_ILLEGAL;

	return intel_mode_valid_max_plane_size(dev_priv, mode);
}

u32 intel_dp_pack_aux(const u8 *src, int src_bytes)
{
	int i;
	u32 v = 0;

	if (src_bytes > 4)
		src_bytes = 4;
	for (i = 0; i < src_bytes; i++)
		v |= ((u32)src[i]) << ((3 - i) * 8);
	return v;
}

static void intel_dp_unpack_aux(u32 src, u8 *dst, int dst_bytes)
{
	int i;
	if (dst_bytes > 4)
		dst_bytes = 4;
	for (i = 0; i < dst_bytes; i++)
		dst[i] = src >> ((3-i) * 8);
}

static void
intel_dp_init_panel_power_sequencer(struct intel_dp *intel_dp);
static void
intel_dp_init_panel_power_sequencer_registers(struct intel_dp *intel_dp,
					      bool force_disable_vdd);
static void
intel_dp_pps_init(struct intel_dp *intel_dp);

static intel_wakeref_t
pps_lock(struct intel_dp *intel_dp)
{
	struct drm_i915_private *dev_priv = dp_to_i915(intel_dp);
	intel_wakeref_t wakeref;

	/*
	 * See intel_power_sequencer_reset() why we need
	 * a power domain reference here.
	 */
	wakeref = intel_display_power_get(dev_priv,
					  intel_aux_power_domain(dp_to_dig_port(intel_dp)));

	mutex_lock(&dev_priv->pps_mutex);

	return wakeref;
}

static intel_wakeref_t
pps_unlock(struct intel_dp *intel_dp, intel_wakeref_t wakeref)
{
	struct drm_i915_private *dev_priv = dp_to_i915(intel_dp);

	mutex_unlock(&dev_priv->pps_mutex);
	intel_display_power_put(dev_priv,
				intel_aux_power_domain(dp_to_dig_port(intel_dp)),
				wakeref);
	return 0;
}

#define with_pps_lock(dp, wf) \
	for ((wf) = pps_lock(dp); (wf); (wf) = pps_unlock((dp), (wf)))

static void
vlv_power_sequencer_kick(struct intel_dp *intel_dp)
{
	struct drm_i915_private *dev_priv = dp_to_i915(intel_dp);
	struct intel_digital_port *intel_dig_port = dp_to_dig_port(intel_dp);
	enum pipe pipe = intel_dp->pps_pipe;
	bool pll_enabled, release_cl_override = false;
	enum dpio_phy phy = DPIO_PHY(pipe);
	enum dpio_channel ch = vlv_pipe_to_channel(pipe);
	u32 DP;

	if (drm_WARN(&dev_priv->drm,
		     intel_de_read(dev_priv, intel_dp->output_reg) & DP_PORT_EN,
		     "skipping pipe %c power sequencer kick due to [ENCODER:%d:%s] being active\n",
		     pipe_name(pipe), intel_dig_port->base.base.base.id,
		     intel_dig_port->base.base.name))
		return;

	drm_dbg_kms(&dev_priv->drm,
		    "kicking pipe %c power sequencer for [ENCODER:%d:%s]\n",
		    pipe_name(pipe), intel_dig_port->base.base.base.id,
		    intel_dig_port->base.base.name);

	/* Preserve the BIOS-computed detected bit. This is
	 * supposed to be read-only.
	 */
	DP = intel_de_read(dev_priv, intel_dp->output_reg) & DP_DETECTED;
	DP |= DP_VOLTAGE_0_4 | DP_PRE_EMPHASIS_0;
	DP |= DP_PORT_WIDTH(1);
	DP |= DP_LINK_TRAIN_PAT_1;

	if (IS_CHERRYVIEW(dev_priv))
		DP |= DP_PIPE_SEL_CHV(pipe);
	else
		DP |= DP_PIPE_SEL(pipe);

	pll_enabled = intel_de_read(dev_priv, DPLL(pipe)) & DPLL_VCO_ENABLE;

	/*
	 * The DPLL for the pipe must be enabled for this to work.
	 * So enable temporarily it if it's not already enabled.
	 */
	if (!pll_enabled) {
		release_cl_override = IS_CHERRYVIEW(dev_priv) &&
			!chv_phy_powergate_ch(dev_priv, phy, ch, true);

		if (vlv_force_pll_on(dev_priv, pipe, IS_CHERRYVIEW(dev_priv) ?
				     &chv_dpll[0].dpll : &vlv_dpll[0].dpll)) {
			drm_err(&dev_priv->drm,
				"Failed to force on pll for pipe %c!\n",
				pipe_name(pipe));
			return;
		}
	}

	/*
	 * Similar magic as in intel_dp_enable_port().
	 * We _must_ do this port enable + disable trick
	 * to make this power sequencer lock onto the port.
	 * Otherwise even VDD force bit won't work.
	 */
	intel_de_write(dev_priv, intel_dp->output_reg, DP);
	intel_de_posting_read(dev_priv, intel_dp->output_reg);

	intel_de_write(dev_priv, intel_dp->output_reg, DP | DP_PORT_EN);
	intel_de_posting_read(dev_priv, intel_dp->output_reg);

	intel_de_write(dev_priv, intel_dp->output_reg, DP & ~DP_PORT_EN);
	intel_de_posting_read(dev_priv, intel_dp->output_reg);

	if (!pll_enabled) {
		vlv_force_pll_off(dev_priv, pipe);

		if (release_cl_override)
			chv_phy_powergate_ch(dev_priv, phy, ch, false);
	}
}

static enum pipe vlv_find_free_pps(struct drm_i915_private *dev_priv)
{
	struct intel_encoder *encoder;
	unsigned int pipes = (1 << PIPE_A) | (1 << PIPE_B);

	/*
	 * We don't have power sequencer currently.
	 * Pick one that's not used by other ports.
	 */
	for_each_intel_dp(&dev_priv->drm, encoder) {
		struct intel_dp *intel_dp = enc_to_intel_dp(encoder);

		if (encoder->type == INTEL_OUTPUT_EDP) {
			drm_WARN_ON(&dev_priv->drm,
				    intel_dp->active_pipe != INVALID_PIPE &&
				    intel_dp->active_pipe !=
				    intel_dp->pps_pipe);

			if (intel_dp->pps_pipe != INVALID_PIPE)
				pipes &= ~(1 << intel_dp->pps_pipe);
		} else {
			drm_WARN_ON(&dev_priv->drm,
				    intel_dp->pps_pipe != INVALID_PIPE);

			if (intel_dp->active_pipe != INVALID_PIPE)
				pipes &= ~(1 << intel_dp->active_pipe);
		}
	}

	if (pipes == 0)
		return INVALID_PIPE;

	return ffs(pipes) - 1;
}

static enum pipe
vlv_power_sequencer_pipe(struct intel_dp *intel_dp)
{
	struct drm_i915_private *dev_priv = dp_to_i915(intel_dp);
	struct intel_digital_port *intel_dig_port = dp_to_dig_port(intel_dp);
	enum pipe pipe;

	lockdep_assert_held(&dev_priv->pps_mutex);

	/* We should never land here with regular DP ports */
	drm_WARN_ON(&dev_priv->drm, !intel_dp_is_edp(intel_dp));

	drm_WARN_ON(&dev_priv->drm, intel_dp->active_pipe != INVALID_PIPE &&
		    intel_dp->active_pipe != intel_dp->pps_pipe);

	if (intel_dp->pps_pipe != INVALID_PIPE)
		return intel_dp->pps_pipe;

	pipe = vlv_find_free_pps(dev_priv);

	/*
	 * Didn't find one. This should not happen since there
	 * are two power sequencers and up to two eDP ports.
	 */
	if (drm_WARN_ON(&dev_priv->drm, pipe == INVALID_PIPE))
		pipe = PIPE_A;

	vlv_steal_power_sequencer(dev_priv, pipe);
	intel_dp->pps_pipe = pipe;

	drm_dbg_kms(&dev_priv->drm,
		    "picked pipe %c power sequencer for [ENCODER:%d:%s]\n",
		    pipe_name(intel_dp->pps_pipe),
		    intel_dig_port->base.base.base.id,
		    intel_dig_port->base.base.name);

	/* init power sequencer on this pipe and port */
	intel_dp_init_panel_power_sequencer(intel_dp);
	intel_dp_init_panel_power_sequencer_registers(intel_dp, true);

	/*
	 * Even vdd force doesn't work until we've made
	 * the power sequencer lock in on the port.
	 */
	vlv_power_sequencer_kick(intel_dp);

	return intel_dp->pps_pipe;
}

static int
bxt_power_sequencer_idx(struct intel_dp *intel_dp)
{
	struct drm_i915_private *dev_priv = dp_to_i915(intel_dp);
	int backlight_controller = dev_priv->vbt.backlight.controller;

	lockdep_assert_held(&dev_priv->pps_mutex);

	/* We should never land here with regular DP ports */
	drm_WARN_ON(&dev_priv->drm, !intel_dp_is_edp(intel_dp));

	if (!intel_dp->pps_reset)
		return backlight_controller;

	intel_dp->pps_reset = false;

	/*
	 * Only the HW needs to be reprogrammed, the SW state is fixed and
	 * has been setup during connector init.
	 */
	intel_dp_init_panel_power_sequencer_registers(intel_dp, false);

	return backlight_controller;
}

typedef bool (*vlv_pipe_check)(struct drm_i915_private *dev_priv,
			       enum pipe pipe);

static bool vlv_pipe_has_pp_on(struct drm_i915_private *dev_priv,
			       enum pipe pipe)
{
	return intel_de_read(dev_priv, PP_STATUS(pipe)) & PP_ON;
}

static bool vlv_pipe_has_vdd_on(struct drm_i915_private *dev_priv,
				enum pipe pipe)
{
	return intel_de_read(dev_priv, PP_CONTROL(pipe)) & EDP_FORCE_VDD;
}

static bool vlv_pipe_any(struct drm_i915_private *dev_priv,
			 enum pipe pipe)
{
	return true;
}

static enum pipe
vlv_initial_pps_pipe(struct drm_i915_private *dev_priv,
		     enum port port,
		     vlv_pipe_check pipe_check)
{
	enum pipe pipe;

	for (pipe = PIPE_A; pipe <= PIPE_B; pipe++) {
		u32 port_sel = intel_de_read(dev_priv, PP_ON_DELAYS(pipe)) &
			PANEL_PORT_SELECT_MASK;

		if (port_sel != PANEL_PORT_SELECT_VLV(port))
			continue;

		if (!pipe_check(dev_priv, pipe))
			continue;

		return pipe;
	}

	return INVALID_PIPE;
}

static void
vlv_initial_power_sequencer_setup(struct intel_dp *intel_dp)
{
	struct drm_i915_private *dev_priv = dp_to_i915(intel_dp);
	struct intel_digital_port *intel_dig_port = dp_to_dig_port(intel_dp);
	enum port port = intel_dig_port->base.port;

	lockdep_assert_held(&dev_priv->pps_mutex);

	/* try to find a pipe with this port selected */
	/* first pick one where the panel is on */
	intel_dp->pps_pipe = vlv_initial_pps_pipe(dev_priv, port,
						  vlv_pipe_has_pp_on);
	/* didn't find one? pick one where vdd is on */
	if (intel_dp->pps_pipe == INVALID_PIPE)
		intel_dp->pps_pipe = vlv_initial_pps_pipe(dev_priv, port,
							  vlv_pipe_has_vdd_on);
	/* didn't find one? pick one with just the correct port */
	if (intel_dp->pps_pipe == INVALID_PIPE)
		intel_dp->pps_pipe = vlv_initial_pps_pipe(dev_priv, port,
							  vlv_pipe_any);

	/* didn't find one? just let vlv_power_sequencer_pipe() pick one when needed */
	if (intel_dp->pps_pipe == INVALID_PIPE) {
		drm_dbg_kms(&dev_priv->drm,
			    "no initial power sequencer for [ENCODER:%d:%s]\n",
			    intel_dig_port->base.base.base.id,
			    intel_dig_port->base.base.name);
		return;
	}

	drm_dbg_kms(&dev_priv->drm,
		    "initial power sequencer for [ENCODER:%d:%s]: pipe %c\n",
		    intel_dig_port->base.base.base.id,
		    intel_dig_port->base.base.name,
		    pipe_name(intel_dp->pps_pipe));

	intel_dp_init_panel_power_sequencer(intel_dp);
	intel_dp_init_panel_power_sequencer_registers(intel_dp, false);
}

void intel_power_sequencer_reset(struct drm_i915_private *dev_priv)
{
	struct intel_encoder *encoder;

	if (drm_WARN_ON(&dev_priv->drm,
			!(IS_VALLEYVIEW(dev_priv) ||
			  IS_CHERRYVIEW(dev_priv) ||
			  IS_GEN9_LP(dev_priv))))
		return;

	/*
	 * We can't grab pps_mutex here due to deadlock with power_domain
	 * mutex when power_domain functions are called while holding pps_mutex.
	 * That also means that in order to use pps_pipe the code needs to
	 * hold both a power domain reference and pps_mutex, and the power domain
	 * reference get/put must be done while _not_ holding pps_mutex.
	 * pps_{lock,unlock}() do these steps in the correct order, so one
	 * should use them always.
	 */

	for_each_intel_dp(&dev_priv->drm, encoder) {
		struct intel_dp *intel_dp = enc_to_intel_dp(encoder);

		drm_WARN_ON(&dev_priv->drm,
			    intel_dp->active_pipe != INVALID_PIPE);

		if (encoder->type != INTEL_OUTPUT_EDP)
			continue;

		if (IS_GEN9_LP(dev_priv))
			intel_dp->pps_reset = true;
		else
			intel_dp->pps_pipe = INVALID_PIPE;
	}
}

struct pps_registers {
	i915_reg_t pp_ctrl;
	i915_reg_t pp_stat;
	i915_reg_t pp_on;
	i915_reg_t pp_off;
	i915_reg_t pp_div;
};

static void intel_pps_get_registers(struct intel_dp *intel_dp,
				    struct pps_registers *regs)
{
	struct drm_i915_private *dev_priv = dp_to_i915(intel_dp);
	int pps_idx = 0;

	memset(regs, 0, sizeof(*regs));

	if (IS_GEN9_LP(dev_priv))
		pps_idx = bxt_power_sequencer_idx(intel_dp);
	else if (IS_VALLEYVIEW(dev_priv) || IS_CHERRYVIEW(dev_priv))
		pps_idx = vlv_power_sequencer_pipe(intel_dp);

	regs->pp_ctrl = PP_CONTROL(pps_idx);
	regs->pp_stat = PP_STATUS(pps_idx);
	regs->pp_on = PP_ON_DELAYS(pps_idx);
	regs->pp_off = PP_OFF_DELAYS(pps_idx);

	/* Cycle delay moved from PP_DIVISOR to PP_CONTROL */
	if (IS_GEN9_LP(dev_priv) || INTEL_PCH_TYPE(dev_priv) >= PCH_CNP)
		regs->pp_div = INVALID_MMIO_REG;
	else
		regs->pp_div = PP_DIVISOR(pps_idx);
}

static i915_reg_t
_pp_ctrl_reg(struct intel_dp *intel_dp)
{
	struct pps_registers regs;

	intel_pps_get_registers(intel_dp, &regs);

	return regs.pp_ctrl;
}

static i915_reg_t
_pp_stat_reg(struct intel_dp *intel_dp)
{
	struct pps_registers regs;

	intel_pps_get_registers(intel_dp, &regs);

	return regs.pp_stat;
}

/* Reboot notifier handler to shutdown panel power to guarantee T12 timing
   This function only applicable when panel PM state is not to be tracked */
static int edp_notify_handler(struct notifier_block *this, unsigned long code,
			      void *unused)
{
	struct intel_dp *intel_dp = container_of(this, typeof(* intel_dp),
						 edp_notifier);
	struct drm_i915_private *dev_priv = dp_to_i915(intel_dp);
	intel_wakeref_t wakeref;

	if (!intel_dp_is_edp(intel_dp) || code != SYS_RESTART)
		return 0;

	with_pps_lock(intel_dp, wakeref) {
		if (IS_VALLEYVIEW(dev_priv) || IS_CHERRYVIEW(dev_priv)) {
			enum pipe pipe = vlv_power_sequencer_pipe(intel_dp);
			i915_reg_t pp_ctrl_reg, pp_div_reg;
			u32 pp_div;

			pp_ctrl_reg = PP_CONTROL(pipe);
			pp_div_reg  = PP_DIVISOR(pipe);
			pp_div = intel_de_read(dev_priv, pp_div_reg);
			pp_div &= PP_REFERENCE_DIVIDER_MASK;

			/* 0x1F write to PP_DIV_REG sets max cycle delay */
			intel_de_write(dev_priv, pp_div_reg, pp_div | 0x1F);
			intel_de_write(dev_priv, pp_ctrl_reg,
				       PANEL_UNLOCK_REGS);
			msleep(intel_dp->panel_power_cycle_delay);
		}
	}

	return 0;
}

static bool edp_have_panel_power(struct intel_dp *intel_dp)
{
	struct drm_i915_private *dev_priv = dp_to_i915(intel_dp);

	lockdep_assert_held(&dev_priv->pps_mutex);

	if ((IS_VALLEYVIEW(dev_priv) || IS_CHERRYVIEW(dev_priv)) &&
	    intel_dp->pps_pipe == INVALID_PIPE)
		return false;

	return (intel_de_read(dev_priv, _pp_stat_reg(intel_dp)) & PP_ON) != 0;
}

static bool edp_have_panel_vdd(struct intel_dp *intel_dp)
{
	struct drm_i915_private *dev_priv = dp_to_i915(intel_dp);

	lockdep_assert_held(&dev_priv->pps_mutex);

	if ((IS_VALLEYVIEW(dev_priv) || IS_CHERRYVIEW(dev_priv)) &&
	    intel_dp->pps_pipe == INVALID_PIPE)
		return false;

	return intel_de_read(dev_priv, _pp_ctrl_reg(intel_dp)) & EDP_FORCE_VDD;
}

static void
intel_dp_check_edp(struct intel_dp *intel_dp)
{
	struct drm_i915_private *dev_priv = dp_to_i915(intel_dp);

	if (!intel_dp_is_edp(intel_dp))
		return;

	if (!edp_have_panel_power(intel_dp) && !edp_have_panel_vdd(intel_dp)) {
		drm_WARN(&dev_priv->drm, 1,
			 "eDP powered off while attempting aux channel communication.\n");
		drm_dbg_kms(&dev_priv->drm, "Status 0x%08x Control 0x%08x\n",
			    intel_de_read(dev_priv, _pp_stat_reg(intel_dp)),
			    intel_de_read(dev_priv, _pp_ctrl_reg(intel_dp)));
	}
}

static u32
intel_dp_aux_wait_done(struct intel_dp *intel_dp)
{
	struct drm_i915_private *i915 = dp_to_i915(intel_dp);
	i915_reg_t ch_ctl = intel_dp->aux_ch_ctl_reg(intel_dp);
	const unsigned int timeout_ms = 10;
	u32 status;
	bool done;

#define C (((status = intel_uncore_read_notrace(&i915->uncore, ch_ctl)) & DP_AUX_CH_CTL_SEND_BUSY) == 0)
	done = wait_event_timeout(i915->gmbus_wait_queue, C,
				  msecs_to_jiffies_timeout(timeout_ms));

	/* just trace the final value */
	trace_i915_reg_rw(false, ch_ctl, status, sizeof(status), true);

	if (!done)
		drm_err(&i915->drm,
			"%s: did not complete or timeout within %ums (status 0x%08x)\n",
			intel_dp->aux.name, timeout_ms, status);
#undef C

	return status;
}

static u32 g4x_get_aux_clock_divider(struct intel_dp *intel_dp, int index)
{
	struct drm_i915_private *dev_priv = dp_to_i915(intel_dp);

	if (index)
		return 0;

	/*
	 * The clock divider is based off the hrawclk, and would like to run at
	 * 2MHz.  So, take the hrawclk value and divide by 2000 and use that
	 */
	return DIV_ROUND_CLOSEST(RUNTIME_INFO(dev_priv)->rawclk_freq, 2000);
}

static u32 ilk_get_aux_clock_divider(struct intel_dp *intel_dp, int index)
{
	struct drm_i915_private *dev_priv = dp_to_i915(intel_dp);
	struct intel_digital_port *dig_port = dp_to_dig_port(intel_dp);
	u32 freq;

	if (index)
		return 0;

	/*
	 * The clock divider is based off the cdclk or PCH rawclk, and would
	 * like to run at 2MHz.  So, take the cdclk or PCH rawclk value and
	 * divide by 2000 and use that
	 */
	if (dig_port->aux_ch == AUX_CH_A)
		freq = dev_priv->cdclk.hw.cdclk;
	else
		freq = RUNTIME_INFO(dev_priv)->rawclk_freq;
	return DIV_ROUND_CLOSEST(freq, 2000);
}

static u32 hsw_get_aux_clock_divider(struct intel_dp *intel_dp, int index)
{
	struct drm_i915_private *dev_priv = dp_to_i915(intel_dp);
	struct intel_digital_port *dig_port = dp_to_dig_port(intel_dp);

	if (dig_port->aux_ch != AUX_CH_A && HAS_PCH_LPT_H(dev_priv)) {
		/* Workaround for non-ULT HSW */
		switch (index) {
		case 0: return 63;
		case 1: return 72;
		default: return 0;
		}
	}

	return ilk_get_aux_clock_divider(intel_dp, index);
}

static u32 skl_get_aux_clock_divider(struct intel_dp *intel_dp, int index)
{
	/*
	 * SKL doesn't need us to program the AUX clock divider (Hardware will
	 * derive the clock from CDCLK automatically). We still implement the
	 * get_aux_clock_divider vfunc to plug-in into the existing code.
	 */
	return index ? 0 : 1;
}

static u32 g4x_get_aux_send_ctl(struct intel_dp *intel_dp,
				int send_bytes,
				u32 aux_clock_divider)
{
	struct intel_digital_port *intel_dig_port = dp_to_dig_port(intel_dp);
	struct drm_i915_private *dev_priv =
			to_i915(intel_dig_port->base.base.dev);
	u32 precharge, timeout;

	if (IS_GEN(dev_priv, 6))
		precharge = 3;
	else
		precharge = 5;

	if (IS_BROADWELL(dev_priv))
		timeout = DP_AUX_CH_CTL_TIME_OUT_600us;
	else
		timeout = DP_AUX_CH_CTL_TIME_OUT_400us;

	return DP_AUX_CH_CTL_SEND_BUSY |
	       DP_AUX_CH_CTL_DONE |
	       DP_AUX_CH_CTL_INTERRUPT |
	       DP_AUX_CH_CTL_TIME_OUT_ERROR |
	       timeout |
	       DP_AUX_CH_CTL_RECEIVE_ERROR |
	       (send_bytes << DP_AUX_CH_CTL_MESSAGE_SIZE_SHIFT) |
	       (precharge << DP_AUX_CH_CTL_PRECHARGE_2US_SHIFT) |
	       (aux_clock_divider << DP_AUX_CH_CTL_BIT_CLOCK_2X_SHIFT);
}

static u32 skl_get_aux_send_ctl(struct intel_dp *intel_dp,
				int send_bytes,
				u32 unused)
{
	struct intel_digital_port *intel_dig_port = dp_to_dig_port(intel_dp);
	struct drm_i915_private *i915 =
			to_i915(intel_dig_port->base.base.dev);
	enum phy phy = intel_port_to_phy(i915, intel_dig_port->base.port);
	u32 ret;

	ret = DP_AUX_CH_CTL_SEND_BUSY |
	      DP_AUX_CH_CTL_DONE |
	      DP_AUX_CH_CTL_INTERRUPT |
	      DP_AUX_CH_CTL_TIME_OUT_ERROR |
	      DP_AUX_CH_CTL_TIME_OUT_MAX |
	      DP_AUX_CH_CTL_RECEIVE_ERROR |
	      (send_bytes << DP_AUX_CH_CTL_MESSAGE_SIZE_SHIFT) |
	      DP_AUX_CH_CTL_FW_SYNC_PULSE_SKL(32) |
	      DP_AUX_CH_CTL_SYNC_PULSE_SKL(32);

	if (intel_phy_is_tc(i915, phy) &&
	    intel_dig_port->tc_mode == TC_PORT_TBT_ALT)
		ret |= DP_AUX_CH_CTL_TBT_IO;

	return ret;
}

static int
intel_dp_aux_xfer(struct intel_dp *intel_dp,
		  const u8 *send, int send_bytes,
		  u8 *recv, int recv_size,
		  u32 aux_send_ctl_flags)
{
	struct intel_digital_port *intel_dig_port = dp_to_dig_port(intel_dp);
	struct drm_i915_private *i915 =
			to_i915(intel_dig_port->base.base.dev);
	struct intel_uncore *uncore = &i915->uncore;
	enum phy phy = intel_port_to_phy(i915, intel_dig_port->base.port);
	bool is_tc_port = intel_phy_is_tc(i915, phy);
	i915_reg_t ch_ctl, ch_data[5];
	u32 aux_clock_divider;
	enum intel_display_power_domain aux_domain;
	intel_wakeref_t aux_wakeref;
	intel_wakeref_t pps_wakeref;
	int i, ret, recv_bytes;
	int try, clock = 0;
	u32 status;
	bool vdd;

	ch_ctl = intel_dp->aux_ch_ctl_reg(intel_dp);
	for (i = 0; i < ARRAY_SIZE(ch_data); i++)
		ch_data[i] = intel_dp->aux_ch_data_reg(intel_dp, i);

	if (is_tc_port)
		intel_tc_port_lock(intel_dig_port);

	aux_domain = intel_aux_power_domain(intel_dig_port);

	aux_wakeref = intel_display_power_get(i915, aux_domain);
	pps_wakeref = pps_lock(intel_dp);

	/*
	 * We will be called with VDD already enabled for dpcd/edid/oui reads.
	 * In such cases we want to leave VDD enabled and it's up to upper layers
	 * to turn it off. But for eg. i2c-dev access we need to turn it on/off
	 * ourselves.
	 */
	vdd = edp_panel_vdd_on(intel_dp);

	/* dp aux is extremely sensitive to irq latency, hence request the
	 * lowest possible wakeup latency and so prevent the cpu from going into
	 * deep sleep states.
	 */
	cpu_latency_qos_update_request(&i915->pm_qos, 0);

	intel_dp_check_edp(intel_dp);

	/* Try to wait for any previous AUX channel activity */
	for (try = 0; try < 3; try++) {
		status = intel_uncore_read_notrace(uncore, ch_ctl);
		if ((status & DP_AUX_CH_CTL_SEND_BUSY) == 0)
			break;
		msleep(1);
	}
	/* just trace the final value */
	trace_i915_reg_rw(false, ch_ctl, status, sizeof(status), true);

	if (try == 3) {
		const u32 status = intel_uncore_read(uncore, ch_ctl);

		if (status != intel_dp->aux_busy_last_status) {
			drm_WARN(&i915->drm, 1,
				 "%s: not started (status 0x%08x)\n",
				 intel_dp->aux.name, status);
			intel_dp->aux_busy_last_status = status;
		}

		ret = -EBUSY;
		goto out;
	}

	/* Only 5 data registers! */
	if (drm_WARN_ON(&i915->drm, send_bytes > 20 || recv_size > 20)) {
		ret = -E2BIG;
		goto out;
	}

	while ((aux_clock_divider = intel_dp->get_aux_clock_divider(intel_dp, clock++))) {
		u32 send_ctl = intel_dp->get_aux_send_ctl(intel_dp,
							  send_bytes,
							  aux_clock_divider);

		send_ctl |= aux_send_ctl_flags;

		/* Must try at least 3 times according to DP spec */
		for (try = 0; try < 5; try++) {
			/* Load the send data into the aux channel data registers */
			for (i = 0; i < send_bytes; i += 4)
				intel_uncore_write(uncore,
						   ch_data[i >> 2],
						   intel_dp_pack_aux(send + i,
								     send_bytes - i));

			/* Send the command and wait for it to complete */
			intel_uncore_write(uncore, ch_ctl, send_ctl);

			status = intel_dp_aux_wait_done(intel_dp);

			/* Clear done status and any errors */
			intel_uncore_write(uncore,
					   ch_ctl,
					   status |
					   DP_AUX_CH_CTL_DONE |
					   DP_AUX_CH_CTL_TIME_OUT_ERROR |
					   DP_AUX_CH_CTL_RECEIVE_ERROR);

			/* DP CTS 1.2 Core Rev 1.1, 4.2.1.1 & 4.2.1.2
			 *   400us delay required for errors and timeouts
			 *   Timeout errors from the HW already meet this
			 *   requirement so skip to next iteration
			 */
			if (status & DP_AUX_CH_CTL_TIME_OUT_ERROR)
				continue;

			if (status & DP_AUX_CH_CTL_RECEIVE_ERROR) {
				usleep_range(400, 500);
				continue;
			}
			if (status & DP_AUX_CH_CTL_DONE)
				goto done;
		}
	}

	if ((status & DP_AUX_CH_CTL_DONE) == 0) {
		drm_err(&i915->drm, "%s: not done (status 0x%08x)\n",
			intel_dp->aux.name, status);
		ret = -EBUSY;
		goto out;
	}

done:
	/* Check for timeout or receive error.
	 * Timeouts occur when the sink is not connected
	 */
	if (status & DP_AUX_CH_CTL_RECEIVE_ERROR) {
		drm_err(&i915->drm, "%s: receive error (status 0x%08x)\n",
			intel_dp->aux.name, status);
		ret = -EIO;
		goto out;
	}

	/* Timeouts occur when the device isn't connected, so they're
	 * "normal" -- don't fill the kernel log with these */
	if (status & DP_AUX_CH_CTL_TIME_OUT_ERROR) {
		drm_dbg_kms(&i915->drm, "%s: timeout (status 0x%08x)\n",
			    intel_dp->aux.name, status);
		ret = -ETIMEDOUT;
		goto out;
	}

	/* Unload any bytes sent back from the other side */
	recv_bytes = ((status & DP_AUX_CH_CTL_MESSAGE_SIZE_MASK) >>
		      DP_AUX_CH_CTL_MESSAGE_SIZE_SHIFT);

	/*
	 * By BSpec: "Message sizes of 0 or >20 are not allowed."
	 * We have no idea of what happened so we return -EBUSY so
	 * drm layer takes care for the necessary retries.
	 */
	if (recv_bytes == 0 || recv_bytes > 20) {
		drm_dbg_kms(&i915->drm,
			    "%s: Forbidden recv_bytes = %d on aux transaction\n",
			    intel_dp->aux.name, recv_bytes);
		ret = -EBUSY;
		goto out;
	}

	if (recv_bytes > recv_size)
		recv_bytes = recv_size;

	for (i = 0; i < recv_bytes; i += 4)
		intel_dp_unpack_aux(intel_uncore_read(uncore, ch_data[i >> 2]),
				    recv + i, recv_bytes - i);

	ret = recv_bytes;
out:
	cpu_latency_qos_update_request(&i915->pm_qos, PM_QOS_DEFAULT_VALUE);

	if (vdd)
		edp_panel_vdd_off(intel_dp, false);

	pps_unlock(intel_dp, pps_wakeref);
	intel_display_power_put_async(i915, aux_domain, aux_wakeref);

	if (is_tc_port)
		intel_tc_port_unlock(intel_dig_port);

	return ret;
}

#define BARE_ADDRESS_SIZE	3
#define HEADER_SIZE		(BARE_ADDRESS_SIZE + 1)

static void
intel_dp_aux_header(u8 txbuf[HEADER_SIZE],
		    const struct drm_dp_aux_msg *msg)
{
	txbuf[0] = (msg->request << 4) | ((msg->address >> 16) & 0xf);
	txbuf[1] = (msg->address >> 8) & 0xff;
	txbuf[2] = msg->address & 0xff;
	txbuf[3] = msg->size - 1;
}

static ssize_t
intel_dp_aux_transfer(struct drm_dp_aux *aux, struct drm_dp_aux_msg *msg)
{
	struct intel_dp *intel_dp = container_of(aux, struct intel_dp, aux);
	u8 txbuf[20], rxbuf[20];
	size_t txsize, rxsize;
	int ret;

	intel_dp_aux_header(txbuf, msg);

	switch (msg->request & ~DP_AUX_I2C_MOT) {
	case DP_AUX_NATIVE_WRITE:
	case DP_AUX_I2C_WRITE:
	case DP_AUX_I2C_WRITE_STATUS_UPDATE:
		txsize = msg->size ? HEADER_SIZE + msg->size : BARE_ADDRESS_SIZE;
		rxsize = 2; /* 0 or 1 data bytes */

		if (WARN_ON(txsize > 20))
			return -E2BIG;

		WARN_ON(!msg->buffer != !msg->size);

		if (msg->buffer)
			memcpy(txbuf + HEADER_SIZE, msg->buffer, msg->size);

		ret = intel_dp_aux_xfer(intel_dp, txbuf, txsize,
					rxbuf, rxsize, 0);
		if (ret > 0) {
			msg->reply = rxbuf[0] >> 4;

			if (ret > 1) {
				/* Number of bytes written in a short write. */
				ret = clamp_t(int, rxbuf[1], 0, msg->size);
			} else {
				/* Return payload size. */
				ret = msg->size;
			}
		}
		break;

	case DP_AUX_NATIVE_READ:
	case DP_AUX_I2C_READ:
		txsize = msg->size ? HEADER_SIZE : BARE_ADDRESS_SIZE;
		rxsize = msg->size + 1;

		if (WARN_ON(rxsize > 20))
			return -E2BIG;

		ret = intel_dp_aux_xfer(intel_dp, txbuf, txsize,
					rxbuf, rxsize, 0);
		if (ret > 0) {
			msg->reply = rxbuf[0] >> 4;
			/*
			 * Assume happy day, and copy the data. The caller is
			 * expected to check msg->reply before touching it.
			 *
			 * Return payload size.
			 */
			ret--;
			memcpy(msg->buffer, rxbuf + 1, ret);
		}
		break;

	default:
		ret = -EINVAL;
		break;
	}

	return ret;
}


static i915_reg_t g4x_aux_ctl_reg(struct intel_dp *intel_dp)
{
	struct drm_i915_private *dev_priv = dp_to_i915(intel_dp);
	struct intel_digital_port *dig_port = dp_to_dig_port(intel_dp);
	enum aux_ch aux_ch = dig_port->aux_ch;

	switch (aux_ch) {
	case AUX_CH_B:
	case AUX_CH_C:
	case AUX_CH_D:
		return DP_AUX_CH_CTL(aux_ch);
	default:
		MISSING_CASE(aux_ch);
		return DP_AUX_CH_CTL(AUX_CH_B);
	}
}

static i915_reg_t g4x_aux_data_reg(struct intel_dp *intel_dp, int index)
{
	struct drm_i915_private *dev_priv = dp_to_i915(intel_dp);
	struct intel_digital_port *dig_port = dp_to_dig_port(intel_dp);
	enum aux_ch aux_ch = dig_port->aux_ch;

	switch (aux_ch) {
	case AUX_CH_B:
	case AUX_CH_C:
	case AUX_CH_D:
		return DP_AUX_CH_DATA(aux_ch, index);
	default:
		MISSING_CASE(aux_ch);
		return DP_AUX_CH_DATA(AUX_CH_B, index);
	}
}

static i915_reg_t ilk_aux_ctl_reg(struct intel_dp *intel_dp)
{
	struct drm_i915_private *dev_priv = dp_to_i915(intel_dp);
	struct intel_digital_port *dig_port = dp_to_dig_port(intel_dp);
	enum aux_ch aux_ch = dig_port->aux_ch;

	switch (aux_ch) {
	case AUX_CH_A:
		return DP_AUX_CH_CTL(aux_ch);
	case AUX_CH_B:
	case AUX_CH_C:
	case AUX_CH_D:
		return PCH_DP_AUX_CH_CTL(aux_ch);
	default:
		MISSING_CASE(aux_ch);
		return DP_AUX_CH_CTL(AUX_CH_A);
	}
}

static i915_reg_t ilk_aux_data_reg(struct intel_dp *intel_dp, int index)
{
	struct drm_i915_private *dev_priv = dp_to_i915(intel_dp);
	struct intel_digital_port *dig_port = dp_to_dig_port(intel_dp);
	enum aux_ch aux_ch = dig_port->aux_ch;

	switch (aux_ch) {
	case AUX_CH_A:
		return DP_AUX_CH_DATA(aux_ch, index);
	case AUX_CH_B:
	case AUX_CH_C:
	case AUX_CH_D:
		return PCH_DP_AUX_CH_DATA(aux_ch, index);
	default:
		MISSING_CASE(aux_ch);
		return DP_AUX_CH_DATA(AUX_CH_A, index);
	}
}

static i915_reg_t skl_aux_ctl_reg(struct intel_dp *intel_dp)
{
	struct drm_i915_private *dev_priv = dp_to_i915(intel_dp);
	struct intel_digital_port *dig_port = dp_to_dig_port(intel_dp);
	enum aux_ch aux_ch = dig_port->aux_ch;

	switch (aux_ch) {
	case AUX_CH_A:
	case AUX_CH_B:
	case AUX_CH_C:
	case AUX_CH_D:
	case AUX_CH_E:
	case AUX_CH_F:
	case AUX_CH_G:
		return DP_AUX_CH_CTL(aux_ch);
	default:
		MISSING_CASE(aux_ch);
		return DP_AUX_CH_CTL(AUX_CH_A);
	}
}

static i915_reg_t skl_aux_data_reg(struct intel_dp *intel_dp, int index)
{
	struct drm_i915_private *dev_priv = dp_to_i915(intel_dp);
	struct intel_digital_port *dig_port = dp_to_dig_port(intel_dp);
	enum aux_ch aux_ch = dig_port->aux_ch;

	switch (aux_ch) {
	case AUX_CH_A:
	case AUX_CH_B:
	case AUX_CH_C:
	case AUX_CH_D:
	case AUX_CH_E:
	case AUX_CH_F:
	case AUX_CH_G:
		return DP_AUX_CH_DATA(aux_ch, index);
	default:
		MISSING_CASE(aux_ch);
		return DP_AUX_CH_DATA(AUX_CH_A, index);
	}
}

static void
intel_dp_aux_fini(struct intel_dp *intel_dp)
{
	kfree(intel_dp->aux.name);
}

static void
intel_dp_aux_init(struct intel_dp *intel_dp)
{
	struct drm_i915_private *dev_priv = dp_to_i915(intel_dp);
	struct intel_digital_port *dig_port = dp_to_dig_port(intel_dp);
	struct intel_encoder *encoder = &dig_port->base;

	if (INTEL_GEN(dev_priv) >= 9) {
		intel_dp->aux_ch_ctl_reg = skl_aux_ctl_reg;
		intel_dp->aux_ch_data_reg = skl_aux_data_reg;
	} else if (HAS_PCH_SPLIT(dev_priv)) {
		intel_dp->aux_ch_ctl_reg = ilk_aux_ctl_reg;
		intel_dp->aux_ch_data_reg = ilk_aux_data_reg;
	} else {
		intel_dp->aux_ch_ctl_reg = g4x_aux_ctl_reg;
		intel_dp->aux_ch_data_reg = g4x_aux_data_reg;
	}

	if (INTEL_GEN(dev_priv) >= 9)
		intel_dp->get_aux_clock_divider = skl_get_aux_clock_divider;
	else if (IS_BROADWELL(dev_priv) || IS_HASWELL(dev_priv))
		intel_dp->get_aux_clock_divider = hsw_get_aux_clock_divider;
	else if (HAS_PCH_SPLIT(dev_priv))
		intel_dp->get_aux_clock_divider = ilk_get_aux_clock_divider;
	else
		intel_dp->get_aux_clock_divider = g4x_get_aux_clock_divider;

	if (INTEL_GEN(dev_priv) >= 9)
		intel_dp->get_aux_send_ctl = skl_get_aux_send_ctl;
	else
		intel_dp->get_aux_send_ctl = g4x_get_aux_send_ctl;

	drm_dp_aux_init(&intel_dp->aux);

	/* Failure to allocate our preferred name is not critical */
	intel_dp->aux.name = kasprintf(GFP_KERNEL, "AUX %c/port %c",
				       aux_ch_name(dig_port->aux_ch),
				       port_name(encoder->port));
	intel_dp->aux.transfer = intel_dp_aux_transfer;
}

bool intel_dp_source_supports_hbr2(struct intel_dp *intel_dp)
{
	int max_rate = intel_dp->source_rates[intel_dp->num_source_rates - 1];

	return max_rate >= 540000;
}

bool intel_dp_source_supports_hbr3(struct intel_dp *intel_dp)
{
	int max_rate = intel_dp->source_rates[intel_dp->num_source_rates - 1];

	return max_rate >= 810000;
}

static void
intel_dp_set_clock(struct intel_encoder *encoder,
		   struct intel_crtc_state *pipe_config)
{
	struct drm_i915_private *dev_priv = to_i915(encoder->base.dev);
	const struct dp_link_dpll *divisor = NULL;
	int i, count = 0;

	if (IS_G4X(dev_priv)) {
		divisor = g4x_dpll;
		count = ARRAY_SIZE(g4x_dpll);
	} else if (HAS_PCH_SPLIT(dev_priv)) {
		divisor = pch_dpll;
		count = ARRAY_SIZE(pch_dpll);
	} else if (IS_CHERRYVIEW(dev_priv)) {
		divisor = chv_dpll;
		count = ARRAY_SIZE(chv_dpll);
	} else if (IS_VALLEYVIEW(dev_priv)) {
		divisor = vlv_dpll;
		count = ARRAY_SIZE(vlv_dpll);
	}

	if (divisor && count) {
		for (i = 0; i < count; i++) {
			if (pipe_config->port_clock == divisor[i].clock) {
				pipe_config->dpll = divisor[i].dpll;
				pipe_config->clock_set = true;
				break;
			}
		}
	}
}

static void snprintf_int_array(char *str, size_t len,
			       const int *array, int nelem)
{
	int i;

	str[0] = '\0';

	for (i = 0; i < nelem; i++) {
		int r = snprintf(str, len, "%s%d", i ? ", " : "", array[i]);
		if (r >= len)
			return;
		str += r;
		len -= r;
	}
}

static void intel_dp_print_rates(struct intel_dp *intel_dp)
{
	struct drm_i915_private *i915 = dp_to_i915(intel_dp);
	char str[128]; /* FIXME: too big for stack? */

	if (!drm_debug_enabled(DRM_UT_KMS))
		return;

	snprintf_int_array(str, sizeof(str),
			   intel_dp->source_rates, intel_dp->num_source_rates);
	drm_dbg_kms(&i915->drm, "source rates: %s\n", str);

	snprintf_int_array(str, sizeof(str),
			   intel_dp->sink_rates, intel_dp->num_sink_rates);
	drm_dbg_kms(&i915->drm, "sink rates: %s\n", str);

	snprintf_int_array(str, sizeof(str),
			   intel_dp->common_rates, intel_dp->num_common_rates);
	drm_dbg_kms(&i915->drm, "common rates: %s\n", str);
}

int
intel_dp_max_link_rate(struct intel_dp *intel_dp)
{
	int len;

	len = intel_dp_common_len_rate_limit(intel_dp, intel_dp->max_link_rate);
	if (WARN_ON(len <= 0))
		return 162000;

	return intel_dp->common_rates[len - 1];
}

int intel_dp_rate_select(struct intel_dp *intel_dp, int rate)
{
	int i = intel_dp_rate_index(intel_dp->sink_rates,
				    intel_dp->num_sink_rates, rate);

	if (WARN_ON(i < 0))
		i = 0;

	return i;
}

void intel_dp_compute_rate(struct intel_dp *intel_dp, int port_clock,
			   u8 *link_bw, u8 *rate_select)
{
	/* eDP 1.4 rate select method. */
	if (intel_dp->use_rate_select) {
		*link_bw = 0;
		*rate_select =
			intel_dp_rate_select(intel_dp, port_clock);
	} else {
		*link_bw = drm_dp_link_rate_to_bw_code(port_clock);
		*rate_select = 0;
	}
}

static bool intel_dp_source_supports_fec(struct intel_dp *intel_dp,
					 const struct intel_crtc_state *pipe_config)
{
	struct drm_i915_private *dev_priv = dp_to_i915(intel_dp);

	/* On TGL, FEC is supported on all Pipes */
	if (INTEL_GEN(dev_priv) >= 12)
		return true;

	if (IS_GEN(dev_priv, 11) && pipe_config->cpu_transcoder != TRANSCODER_A)
		return true;

	return false;
}

static bool intel_dp_supports_fec(struct intel_dp *intel_dp,
				  const struct intel_crtc_state *pipe_config)
{
	return intel_dp_source_supports_fec(intel_dp, pipe_config) &&
		drm_dp_sink_supports_fec(intel_dp->fec_capable);
}

static bool intel_dp_supports_dsc(struct intel_dp *intel_dp,
				  const struct intel_crtc_state *crtc_state)
{
	struct intel_encoder *encoder = &dp_to_dig_port(intel_dp)->base;

	if (!intel_dp_is_edp(intel_dp) && !crtc_state->fec_enable)
		return false;

	return intel_dsc_source_support(encoder, crtc_state) &&
		drm_dp_sink_supports_dsc(intel_dp->dsc_dpcd);
}

static int intel_dp_compute_bpp(struct intel_dp *intel_dp,
				struct intel_crtc_state *pipe_config)
{
	struct drm_i915_private *dev_priv = dp_to_i915(intel_dp);
	struct intel_connector *intel_connector = intel_dp->attached_connector;
	int bpp, bpc;

	bpp = pipe_config->pipe_bpp;
	bpc = drm_dp_downstream_max_bpc(intel_dp->dpcd, intel_dp->downstream_ports);

	if (bpc > 0)
		bpp = min(bpp, 3*bpc);

	if (intel_dp_is_edp(intel_dp)) {
		/* Get bpp from vbt only for panels that dont have bpp in edid */
		if (intel_connector->base.display_info.bpc == 0 &&
		    dev_priv->vbt.edp.bpp && dev_priv->vbt.edp.bpp < bpp) {
			drm_dbg_kms(&dev_priv->drm,
				    "clamping bpp for eDP panel to BIOS-provided %i\n",
				    dev_priv->vbt.edp.bpp);
			bpp = dev_priv->vbt.edp.bpp;
		}
	}

	return bpp;
}

/* Adjust link config limits based on compliance test requests. */
void
intel_dp_adjust_compliance_config(struct intel_dp *intel_dp,
				  struct intel_crtc_state *pipe_config,
				  struct link_config_limits *limits)
{
	struct drm_i915_private *i915 = dp_to_i915(intel_dp);

	/* For DP Compliance we override the computed bpp for the pipe */
	if (intel_dp->compliance.test_data.bpc != 0) {
		int bpp = 3 * intel_dp->compliance.test_data.bpc;

		limits->min_bpp = limits->max_bpp = bpp;
		pipe_config->dither_force_disable = bpp == 6 * 3;

		drm_dbg_kms(&i915->drm, "Setting pipe_bpp to %d\n", bpp);
	}

	/* Use values requested by Compliance Test Request */
	if (intel_dp->compliance.test_type == DP_TEST_LINK_TRAINING) {
		int index;

		/* Validate the compliance test data since max values
		 * might have changed due to link train fallback.
		 */
		if (intel_dp_link_params_valid(intel_dp, intel_dp->compliance.test_link_rate,
					       intel_dp->compliance.test_lane_count)) {
			index = intel_dp_rate_index(intel_dp->common_rates,
						    intel_dp->num_common_rates,
						    intel_dp->compliance.test_link_rate);
			if (index >= 0)
				limits->min_clock = limits->max_clock = index;
			limits->min_lane_count = limits->max_lane_count =
				intel_dp->compliance.test_lane_count;
		}
	}
}

static int intel_dp_output_bpp(const struct intel_crtc_state *crtc_state, int bpp)
{
	/*
	 * bpp value was assumed to RGB format. And YCbCr 4:2:0 output
	 * format of the number of bytes per pixel will be half the number
	 * of bytes of RGB pixel.
	 */
	if (crtc_state->output_format == INTEL_OUTPUT_FORMAT_YCBCR420)
		bpp /= 2;

	return bpp;
}

/* Optimize link config in order: max bpp, min clock, min lanes */
static int
intel_dp_compute_link_config_wide(struct intel_dp *intel_dp,
				  struct intel_crtc_state *pipe_config,
				  const struct link_config_limits *limits)
{
	struct drm_display_mode *adjusted_mode = &pipe_config->hw.adjusted_mode;
	int bpp, clock, lane_count;
	int mode_rate, link_clock, link_avail;

	for (bpp = limits->max_bpp; bpp >= limits->min_bpp; bpp -= 2 * 3) {
		int output_bpp = intel_dp_output_bpp(pipe_config, bpp);

		mode_rate = intel_dp_link_required(adjusted_mode->crtc_clock,
						   output_bpp);

		for (clock = limits->min_clock; clock <= limits->max_clock; clock++) {
			for (lane_count = limits->min_lane_count;
			     lane_count <= limits->max_lane_count;
			     lane_count <<= 1) {
				link_clock = intel_dp->common_rates[clock];
				link_avail = intel_dp_max_data_rate(link_clock,
								    lane_count);

				if (mode_rate <= link_avail) {
					pipe_config->lane_count = lane_count;
					pipe_config->pipe_bpp = bpp;
					pipe_config->port_clock = link_clock;

					return 0;
				}
			}
		}
	}

	return -EINVAL;
}

static int intel_dp_dsc_compute_bpp(struct intel_dp *intel_dp, u8 dsc_max_bpc)
{
	int i, num_bpc;
	u8 dsc_bpc[3] = {0};

	num_bpc = drm_dp_dsc_sink_supported_input_bpcs(intel_dp->dsc_dpcd,
						       dsc_bpc);
	for (i = 0; i < num_bpc; i++) {
		if (dsc_max_bpc >= dsc_bpc[i])
			return dsc_bpc[i] * 3;
	}

	return 0;
}

#define DSC_SUPPORTED_VERSION_MIN		1

static int intel_dp_dsc_compute_params(struct intel_encoder *encoder,
				       struct intel_crtc_state *crtc_state)
{
	struct drm_i915_private *i915 = to_i915(encoder->base.dev);
	struct intel_dp *intel_dp = enc_to_intel_dp(encoder);
	struct drm_dsc_config *vdsc_cfg = &crtc_state->dsc.config;
	u8 line_buf_depth;
	int ret;

	ret = intel_dsc_compute_params(encoder, crtc_state);
	if (ret)
		return ret;

	/*
	 * Slice Height of 8 works for all currently available panels. So start
	 * with that if pic_height is an integral multiple of 8. Eventually add
	 * logic to try multiple slice heights.
	 */
	if (vdsc_cfg->pic_height % 8 == 0)
		vdsc_cfg->slice_height = 8;
	else if (vdsc_cfg->pic_height % 4 == 0)
		vdsc_cfg->slice_height = 4;
	else
		vdsc_cfg->slice_height = 2;

	vdsc_cfg->dsc_version_major =
		(intel_dp->dsc_dpcd[DP_DSC_REV - DP_DSC_SUPPORT] &
		 DP_DSC_MAJOR_MASK) >> DP_DSC_MAJOR_SHIFT;
	vdsc_cfg->dsc_version_minor =
		min(DSC_SUPPORTED_VERSION_MIN,
		    (intel_dp->dsc_dpcd[DP_DSC_REV - DP_DSC_SUPPORT] &
		     DP_DSC_MINOR_MASK) >> DP_DSC_MINOR_SHIFT);

	vdsc_cfg->convert_rgb = intel_dp->dsc_dpcd[DP_DSC_DEC_COLOR_FORMAT_CAP - DP_DSC_SUPPORT] &
		DP_DSC_RGB;

	line_buf_depth = drm_dp_dsc_sink_line_buf_depth(intel_dp->dsc_dpcd);
	if (!line_buf_depth) {
		drm_dbg_kms(&i915->drm,
			    "DSC Sink Line Buffer Depth invalid\n");
		return -EINVAL;
	}

	if (vdsc_cfg->dsc_version_minor == 2)
		vdsc_cfg->line_buf_depth = (line_buf_depth == DSC_1_2_MAX_LINEBUF_DEPTH_BITS) ?
			DSC_1_2_MAX_LINEBUF_DEPTH_VAL : line_buf_depth;
	else
		vdsc_cfg->line_buf_depth = (line_buf_depth > DSC_1_1_MAX_LINEBUF_DEPTH_BITS) ?
			DSC_1_1_MAX_LINEBUF_DEPTH_BITS : line_buf_depth;

	vdsc_cfg->block_pred_enable =
		intel_dp->dsc_dpcd[DP_DSC_BLK_PREDICTION_SUPPORT - DP_DSC_SUPPORT] &
		DP_DSC_BLK_PREDICTION_IS_SUPPORTED;

	return drm_dsc_compute_rc_parameters(vdsc_cfg);
}

static int intel_dp_dsc_compute_config(struct intel_dp *intel_dp,
				       struct intel_crtc_state *pipe_config,
				       struct drm_connector_state *conn_state,
				       struct link_config_limits *limits)
{
	struct intel_digital_port *dig_port = dp_to_dig_port(intel_dp);
	struct drm_i915_private *dev_priv = to_i915(dig_port->base.base.dev);
	const struct drm_display_mode *adjusted_mode =
		&pipe_config->hw.adjusted_mode;
	u8 dsc_max_bpc;
	int pipe_bpp;
	int ret;

	pipe_config->fec_enable = !intel_dp_is_edp(intel_dp) &&
		intel_dp_supports_fec(intel_dp, pipe_config);

	if (!intel_dp_supports_dsc(intel_dp, pipe_config))
		return -EINVAL;

	/* Max DSC Input BPC for ICL is 10 and for TGL+ is 12 */
	if (INTEL_GEN(dev_priv) >= 12)
		dsc_max_bpc = min_t(u8, 12, conn_state->max_requested_bpc);
	else
		dsc_max_bpc = min_t(u8, 10,
				    conn_state->max_requested_bpc);

	pipe_bpp = intel_dp_dsc_compute_bpp(intel_dp, dsc_max_bpc);

	/* Min Input BPC for ICL+ is 8 */
	if (pipe_bpp < 8 * 3) {
		drm_dbg_kms(&dev_priv->drm,
			    "No DSC support for less than 8bpc\n");
		return -EINVAL;
	}

	/*
	 * For now enable DSC for max bpp, max link rate, max lane count.
	 * Optimize this later for the minimum possible link rate/lane count
	 * with DSC enabled for the requested mode.
	 */
	pipe_config->pipe_bpp = pipe_bpp;
	pipe_config->port_clock = intel_dp->common_rates[limits->max_clock];
	pipe_config->lane_count = limits->max_lane_count;

	if (intel_dp_is_edp(intel_dp)) {
		pipe_config->dsc.compressed_bpp =
			min_t(u16, drm_edp_dsc_sink_output_bpp(intel_dp->dsc_dpcd) >> 4,
			      pipe_config->pipe_bpp);
		pipe_config->dsc.slice_count =
			drm_dp_dsc_sink_max_slice_count(intel_dp->dsc_dpcd,
							true);
	} else {
		u16 dsc_max_output_bpp;
		u8 dsc_dp_slice_count;

		dsc_max_output_bpp =
			intel_dp_dsc_get_output_bpp(dev_priv,
						    pipe_config->port_clock,
						    pipe_config->lane_count,
						    adjusted_mode->crtc_clock,
						    adjusted_mode->crtc_hdisplay);
		dsc_dp_slice_count =
			intel_dp_dsc_get_slice_count(intel_dp,
						     adjusted_mode->crtc_clock,
						     adjusted_mode->crtc_hdisplay);
		if (!dsc_max_output_bpp || !dsc_dp_slice_count) {
			drm_dbg_kms(&dev_priv->drm,
				    "Compressed BPP/Slice Count not supported\n");
			return -EINVAL;
		}
		pipe_config->dsc.compressed_bpp = min_t(u16,
							       dsc_max_output_bpp >> 4,
							       pipe_config->pipe_bpp);
		pipe_config->dsc.slice_count = dsc_dp_slice_count;
	}
	/*
	 * VDSC engine operates at 1 Pixel per clock, so if peak pixel rate
	 * is greater than the maximum Cdclock and if slice count is even
	 * then we need to use 2 VDSC instances.
	 */
	if (adjusted_mode->crtc_clock > dev_priv->max_cdclk_freq) {
		if (pipe_config->dsc.slice_count > 1) {
			pipe_config->dsc.dsc_split = true;
		} else {
			drm_dbg_kms(&dev_priv->drm,
				    "Cannot split stream to use 2 VDSC instances\n");
			return -EINVAL;
		}
	}

	ret = intel_dp_dsc_compute_params(&dig_port->base, pipe_config);
	if (ret < 0) {
		drm_dbg_kms(&dev_priv->drm,
			    "Cannot compute valid DSC parameters for Input Bpp = %d "
			    "Compressed BPP = %d\n",
			    pipe_config->pipe_bpp,
			    pipe_config->dsc.compressed_bpp);
		return ret;
	}

	pipe_config->dsc.compression_enable = true;
	drm_dbg_kms(&dev_priv->drm, "DP DSC computed with Input Bpp = %d "
		    "Compressed Bpp = %d Slice Count = %d\n",
		    pipe_config->pipe_bpp,
		    pipe_config->dsc.compressed_bpp,
		    pipe_config->dsc.slice_count);

	return 0;
}

int intel_dp_min_bpp(const struct intel_crtc_state *crtc_state)
{
	if (crtc_state->output_format == INTEL_OUTPUT_FORMAT_RGB)
		return 6 * 3;
	else
		return 8 * 3;
}

static int
intel_dp_compute_link_config(struct intel_encoder *encoder,
			     struct intel_crtc_state *pipe_config,
			     struct drm_connector_state *conn_state)
{
	struct drm_i915_private *i915 = to_i915(encoder->base.dev);
	const struct drm_display_mode *adjusted_mode =
		&pipe_config->hw.adjusted_mode;
	struct intel_dp *intel_dp = enc_to_intel_dp(encoder);
	struct link_config_limits limits;
	int common_len;
	int ret;

	common_len = intel_dp_common_len_rate_limit(intel_dp,
						    intel_dp->max_link_rate);

	/* No common link rates between source and sink */
	drm_WARN_ON(encoder->base.dev, common_len <= 0);

	limits.min_clock = 0;
	limits.max_clock = common_len - 1;

	limits.min_lane_count = 1;
	limits.max_lane_count = intel_dp_max_lane_count(intel_dp);

	limits.min_bpp = intel_dp_min_bpp(pipe_config);
	limits.max_bpp = intel_dp_compute_bpp(intel_dp, pipe_config);

	if (intel_dp_is_edp(intel_dp)) {
		/*
		 * Use the maximum clock and number of lanes the eDP panel
		 * advertizes being capable of. The panels are generally
		 * designed to support only a single clock and lane
		 * configuration, and typically these values correspond to the
		 * native resolution of the panel.
		 */
		limits.min_lane_count = limits.max_lane_count;
		limits.min_clock = limits.max_clock;
	}

	intel_dp_adjust_compliance_config(intel_dp, pipe_config, &limits);

	drm_dbg_kms(&i915->drm, "DP link computation with max lane count %i "
		    "max rate %d max bpp %d pixel clock %iKHz\n",
		    limits.max_lane_count,
		    intel_dp->common_rates[limits.max_clock],
		    limits.max_bpp, adjusted_mode->crtc_clock);

	/*
	 * Optimize for slow and wide. This is the place to add alternative
	 * optimization policy.
	 */
	ret = intel_dp_compute_link_config_wide(intel_dp, pipe_config, &limits);

	/* enable compression if the mode doesn't fit available BW */
	drm_dbg_kms(&i915->drm, "Force DSC en = %d\n", intel_dp->force_dsc_en);
	if (ret || intel_dp->force_dsc_en) {
		ret = intel_dp_dsc_compute_config(intel_dp, pipe_config,
						  conn_state, &limits);
		if (ret < 0)
			return ret;
	}

	if (pipe_config->dsc.compression_enable) {
		drm_dbg_kms(&i915->drm,
			    "DP lane count %d clock %d Input bpp %d Compressed bpp %d\n",
			    pipe_config->lane_count, pipe_config->port_clock,
			    pipe_config->pipe_bpp,
			    pipe_config->dsc.compressed_bpp);

		drm_dbg_kms(&i915->drm,
			    "DP link rate required %i available %i\n",
			    intel_dp_link_required(adjusted_mode->crtc_clock,
						   pipe_config->dsc.compressed_bpp),
			    intel_dp_max_data_rate(pipe_config->port_clock,
						   pipe_config->lane_count));
	} else {
		drm_dbg_kms(&i915->drm, "DP lane count %d clock %d bpp %d\n",
			    pipe_config->lane_count, pipe_config->port_clock,
			    pipe_config->pipe_bpp);

		drm_dbg_kms(&i915->drm,
			    "DP link rate required %i available %i\n",
			    intel_dp_link_required(adjusted_mode->crtc_clock,
						   pipe_config->pipe_bpp),
			    intel_dp_max_data_rate(pipe_config->port_clock,
						   pipe_config->lane_count));
	}
	return 0;
}

static int
intel_dp_ycbcr420_config(struct intel_dp *intel_dp,
			 struct intel_crtc_state *crtc_state,
			 const struct drm_connector_state *conn_state)
{
	struct drm_connector *connector = conn_state->connector;
	const struct drm_display_info *info = &connector->display_info;
	const struct drm_display_mode *adjusted_mode =
		&crtc_state->hw.adjusted_mode;

	if (!drm_mode_is_420_only(info, adjusted_mode) ||
	    !intel_dp_get_colorimetry_status(intel_dp) ||
	    !connector->ycbcr_420_allowed)
		return 0;

	crtc_state->output_format = INTEL_OUTPUT_FORMAT_YCBCR420;

	return intel_pch_panel_fitting(crtc_state, conn_state);
}

bool intel_dp_limited_color_range(const struct intel_crtc_state *crtc_state,
				  const struct drm_connector_state *conn_state)
{
	const struct intel_digital_connector_state *intel_conn_state =
		to_intel_digital_connector_state(conn_state);
	const struct drm_display_mode *adjusted_mode =
		&crtc_state->hw.adjusted_mode;

	/*
	 * Our YCbCr output is always limited range.
	 * crtc_state->limited_color_range only applies to RGB,
	 * and it must never be set for YCbCr or we risk setting
	 * some conflicting bits in PIPECONF which will mess up
	 * the colors on the monitor.
	 */
	if (crtc_state->output_format != INTEL_OUTPUT_FORMAT_RGB)
		return false;

	if (intel_conn_state->broadcast_rgb == INTEL_BROADCAST_RGB_AUTO) {
		/*
		 * See:
		 * CEA-861-E - 5.1 Default Encoding Parameters
		 * VESA DisplayPort Ver.1.2a - 5.1.1.1 Video Colorimetry
		 */
		return crtc_state->pipe_bpp != 18 &&
			drm_default_rgb_quant_range(adjusted_mode) ==
			HDMI_QUANTIZATION_RANGE_LIMITED;
	} else {
		return intel_conn_state->broadcast_rgb ==
			INTEL_BROADCAST_RGB_LIMITED;
	}
}

static bool intel_dp_port_has_audio(struct drm_i915_private *dev_priv,
				    enum port port)
{
	if (IS_G4X(dev_priv))
		return false;
	if (INTEL_GEN(dev_priv) < 12 && port == PORT_A)
		return false;

	return true;
}

static void intel_dp_compute_vsc_colorimetry(const struct intel_crtc_state *crtc_state,
					     const struct drm_connector_state *conn_state,
					     struct drm_dp_vsc_sdp *vsc)
{
	struct intel_crtc *crtc = to_intel_crtc(crtc_state->uapi.crtc);
	struct drm_i915_private *dev_priv = to_i915(crtc->base.dev);

	/*
	 * Prepare VSC Header for SU as per DP 1.4 spec, Table 2-118
	 * VSC SDP supporting 3D stereo, PSR2, and Pixel Encoding/
	 * Colorimetry Format indication.
	 */
	vsc->revision = 0x5;
	vsc->length = 0x13;

	/* DP 1.4a spec, Table 2-120 */
	switch (crtc_state->output_format) {
	case INTEL_OUTPUT_FORMAT_YCBCR444:
		vsc->pixelformat = DP_PIXELFORMAT_YUV444;
		break;
	case INTEL_OUTPUT_FORMAT_YCBCR420:
		vsc->pixelformat = DP_PIXELFORMAT_YUV420;
		break;
	case INTEL_OUTPUT_FORMAT_RGB:
	default:
		vsc->pixelformat = DP_PIXELFORMAT_RGB;
	}

	switch (conn_state->colorspace) {
	case DRM_MODE_COLORIMETRY_BT709_YCC:
		vsc->colorimetry = DP_COLORIMETRY_BT709_YCC;
		break;
	case DRM_MODE_COLORIMETRY_XVYCC_601:
		vsc->colorimetry = DP_COLORIMETRY_XVYCC_601;
		break;
	case DRM_MODE_COLORIMETRY_XVYCC_709:
		vsc->colorimetry = DP_COLORIMETRY_XVYCC_709;
		break;
	case DRM_MODE_COLORIMETRY_SYCC_601:
		vsc->colorimetry = DP_COLORIMETRY_SYCC_601;
		break;
	case DRM_MODE_COLORIMETRY_OPYCC_601:
		vsc->colorimetry = DP_COLORIMETRY_OPYCC_601;
		break;
	case DRM_MODE_COLORIMETRY_BT2020_CYCC:
		vsc->colorimetry = DP_COLORIMETRY_BT2020_CYCC;
		break;
	case DRM_MODE_COLORIMETRY_BT2020_RGB:
		vsc->colorimetry = DP_COLORIMETRY_BT2020_RGB;
		break;
	case DRM_MODE_COLORIMETRY_BT2020_YCC:
		vsc->colorimetry = DP_COLORIMETRY_BT2020_YCC;
		break;
	case DRM_MODE_COLORIMETRY_DCI_P3_RGB_D65:
	case DRM_MODE_COLORIMETRY_DCI_P3_RGB_THEATER:
		vsc->colorimetry = DP_COLORIMETRY_DCI_P3_RGB;
		break;
	default:
		/*
		 * RGB->YCBCR color conversion uses the BT.709
		 * color space.
		 */
		if (crtc_state->output_format == INTEL_OUTPUT_FORMAT_YCBCR420)
			vsc->colorimetry = DP_COLORIMETRY_BT709_YCC;
		else
			vsc->colorimetry = DP_COLORIMETRY_DEFAULT;
		break;
	}

	vsc->bpc = crtc_state->pipe_bpp / 3;

	/* only RGB pixelformat supports 6 bpc */
	drm_WARN_ON(&dev_priv->drm,
		    vsc->bpc == 6 && vsc->pixelformat != DP_PIXELFORMAT_RGB);

	/* all YCbCr are always limited range */
	vsc->dynamic_range = DP_DYNAMIC_RANGE_CTA;
	vsc->content_type = DP_CONTENT_TYPE_NOT_DEFINED;
}

static void intel_dp_compute_vsc_sdp(struct intel_dp *intel_dp,
				     struct intel_crtc_state *crtc_state,
				     const struct drm_connector_state *conn_state)
{
	struct drm_dp_vsc_sdp *vsc = &crtc_state->infoframes.vsc;

<<<<<<< HEAD
	/* When PSR is enabled, VSC SDP is handled by PSR routine */
	if (intel_psr_enabled(intel_dp))
=======
	/* When a crtc state has PSR, VSC SDP will be handled by PSR routine */
	if (crtc_state->has_psr)
>>>>>>> d6f9469a
		return;

	if (!intel_dp_needs_vsc_sdp(crtc_state, conn_state))
		return;

	crtc_state->infoframes.enable |= intel_hdmi_infoframe_enable(DP_SDP_VSC);
	vsc->sdp_type = DP_SDP_VSC;
	intel_dp_compute_vsc_colorimetry(crtc_state, conn_state,
					 &crtc_state->infoframes.vsc);
}

<<<<<<< HEAD
=======
void intel_dp_compute_psr_vsc_sdp(struct intel_dp *intel_dp,
				  const struct intel_crtc_state *crtc_state,
				  const struct drm_connector_state *conn_state,
				  struct drm_dp_vsc_sdp *vsc)
{
	struct drm_i915_private *dev_priv = dp_to_i915(intel_dp);

	vsc->sdp_type = DP_SDP_VSC;

	if (dev_priv->psr.psr2_enabled) {
		if (dev_priv->psr.colorimetry_support &&
		    intel_dp_needs_vsc_sdp(crtc_state, conn_state)) {
			/* [PSR2, +Colorimetry] */
			intel_dp_compute_vsc_colorimetry(crtc_state, conn_state,
							 vsc);
		} else {
			/*
			 * [PSR2, -Colorimetry]
			 * Prepare VSC Header for SU as per eDP 1.4 spec, Table 6-11
			 * 3D stereo + PSR/PSR2 + Y-coordinate.
			 */
			vsc->revision = 0x4;
			vsc->length = 0xe;
		}
	} else {
		/*
		 * [PSR1]
		 * Prepare VSC Header for SU as per DP 1.4 spec, Table 2-118
		 * VSC SDP supporting 3D stereo + PSR (applies to eDP v1.3 or
		 * higher).
		 */
		vsc->revision = 0x2;
		vsc->length = 0x8;
	}
}

>>>>>>> d6f9469a
static void
intel_dp_compute_hdr_metadata_infoframe_sdp(struct intel_dp *intel_dp,
					    struct intel_crtc_state *crtc_state,
					    const struct drm_connector_state *conn_state)
{
	int ret;
	struct drm_i915_private *dev_priv = dp_to_i915(intel_dp);
	struct hdmi_drm_infoframe *drm_infoframe = &crtc_state->infoframes.drm.drm;

	if (!conn_state->hdr_output_metadata)
		return;

	ret = drm_hdmi_infoframe_set_hdr_metadata(drm_infoframe, conn_state);

	if (ret) {
		drm_dbg_kms(&dev_priv->drm, "couldn't set HDR metadata in infoframe\n");
		return;
	}

	crtc_state->infoframes.enable |=
		intel_hdmi_infoframe_enable(HDMI_PACKET_TYPE_GAMUT_METADATA);
}

int
intel_dp_compute_config(struct intel_encoder *encoder,
			struct intel_crtc_state *pipe_config,
			struct drm_connector_state *conn_state)
{
	struct drm_i915_private *dev_priv = to_i915(encoder->base.dev);
	struct drm_display_mode *adjusted_mode = &pipe_config->hw.adjusted_mode;
	struct intel_dp *intel_dp = enc_to_intel_dp(encoder);
	struct intel_lspcon *lspcon = enc_to_intel_lspcon(encoder);
	enum port port = encoder->port;
	struct intel_connector *intel_connector = intel_dp->attached_connector;
	struct intel_digital_connector_state *intel_conn_state =
		to_intel_digital_connector_state(conn_state);
	bool constant_n = drm_dp_has_quirk(&intel_dp->desc, 0,
					   DP_DPCD_QUIRK_CONSTANT_N);
	int ret = 0, output_bpp;

	if (HAS_PCH_SPLIT(dev_priv) && !HAS_DDI(dev_priv) && port != PORT_A)
		pipe_config->has_pch_encoder = true;

	pipe_config->output_format = INTEL_OUTPUT_FORMAT_RGB;

	if (lspcon->active)
		lspcon_ycbcr420_config(&intel_connector->base, pipe_config);
	else
		ret = intel_dp_ycbcr420_config(intel_dp, pipe_config,
					       conn_state);
	if (ret)
		return ret;

	pipe_config->has_drrs = false;
	if (!intel_dp_port_has_audio(dev_priv, port))
		pipe_config->has_audio = false;
	else if (intel_conn_state->force_audio == HDMI_AUDIO_AUTO)
		pipe_config->has_audio = intel_dp->has_audio;
	else
		pipe_config->has_audio = intel_conn_state->force_audio == HDMI_AUDIO_ON;

	if (intel_dp_is_edp(intel_dp) && intel_connector->panel.fixed_mode) {
		intel_fixed_panel_mode(intel_connector->panel.fixed_mode,
				       adjusted_mode);

		if (HAS_GMCH(dev_priv))
			ret = intel_gmch_panel_fitting(pipe_config, conn_state);
		else
			ret = intel_pch_panel_fitting(pipe_config, conn_state);
		if (ret)
			return ret;
	}

	if (adjusted_mode->flags & DRM_MODE_FLAG_DBLSCAN)
		return -EINVAL;

	if (HAS_GMCH(dev_priv) &&
	    adjusted_mode->flags & DRM_MODE_FLAG_INTERLACE)
		return -EINVAL;

	if (adjusted_mode->flags & DRM_MODE_FLAG_DBLCLK)
		return -EINVAL;

	if (intel_dp_hdisplay_bad(dev_priv, adjusted_mode->crtc_hdisplay))
		return -EINVAL;

	ret = intel_dp_compute_link_config(encoder, pipe_config, conn_state);
	if (ret < 0)
		return ret;

	pipe_config->limited_color_range =
		intel_dp_limited_color_range(pipe_config, conn_state);

	if (pipe_config->dsc.compression_enable)
		output_bpp = pipe_config->dsc.compressed_bpp;
	else
		output_bpp = intel_dp_output_bpp(pipe_config, pipe_config->pipe_bpp);

	intel_link_compute_m_n(output_bpp,
			       pipe_config->lane_count,
			       adjusted_mode->crtc_clock,
			       pipe_config->port_clock,
			       &pipe_config->dp_m_n,
			       constant_n, pipe_config->fec_enable);

	if (intel_connector->panel.downclock_mode != NULL &&
		dev_priv->drrs.type == SEAMLESS_DRRS_SUPPORT) {
			pipe_config->has_drrs = true;
			intel_link_compute_m_n(output_bpp,
					       pipe_config->lane_count,
					       intel_connector->panel.downclock_mode->clock,
					       pipe_config->port_clock,
					       &pipe_config->dp_m2_n2,
					       constant_n, pipe_config->fec_enable);
	}

	if (!HAS_DDI(dev_priv))
		intel_dp_set_clock(encoder, pipe_config);

	intel_psr_compute_config(intel_dp, pipe_config);
	intel_dp_compute_vsc_sdp(intel_dp, pipe_config, conn_state);
	intel_dp_compute_hdr_metadata_infoframe_sdp(intel_dp, pipe_config, conn_state);

	return 0;
}

void intel_dp_set_link_params(struct intel_dp *intel_dp,
			      int link_rate, u8 lane_count,
			      bool link_mst)
{
	intel_dp->link_trained = false;
	intel_dp->link_rate = link_rate;
	intel_dp->lane_count = lane_count;
	intel_dp->link_mst = link_mst;
}

static void intel_dp_prepare(struct intel_encoder *encoder,
			     const struct intel_crtc_state *pipe_config)
{
	struct drm_i915_private *dev_priv = to_i915(encoder->base.dev);
	struct intel_dp *intel_dp = enc_to_intel_dp(encoder);
	enum port port = encoder->port;
	struct intel_crtc *crtc = to_intel_crtc(pipe_config->uapi.crtc);
	const struct drm_display_mode *adjusted_mode = &pipe_config->hw.adjusted_mode;

	intel_dp_set_link_params(intel_dp, pipe_config->port_clock,
				 pipe_config->lane_count,
				 intel_crtc_has_type(pipe_config,
						     INTEL_OUTPUT_DP_MST));

	/*
	 * There are four kinds of DP registers:
	 *
	 * 	IBX PCH
	 * 	SNB CPU
	 *	IVB CPU
	 * 	CPT PCH
	 *
	 * IBX PCH and CPU are the same for almost everything,
	 * except that the CPU DP PLL is configured in this
	 * register
	 *
	 * CPT PCH is quite different, having many bits moved
	 * to the TRANS_DP_CTL register instead. That
	 * configuration happens (oddly) in ilk_pch_enable
	 */

	/* Preserve the BIOS-computed detected bit. This is
	 * supposed to be read-only.
	 */
	intel_dp->DP = intel_de_read(dev_priv, intel_dp->output_reg) & DP_DETECTED;

	/* Handle DP bits in common between all three register formats */
	intel_dp->DP |= DP_VOLTAGE_0_4 | DP_PRE_EMPHASIS_0;
	intel_dp->DP |= DP_PORT_WIDTH(pipe_config->lane_count);

	/* Split out the IBX/CPU vs CPT settings */

	if (IS_IVYBRIDGE(dev_priv) && port == PORT_A) {
		if (adjusted_mode->flags & DRM_MODE_FLAG_PHSYNC)
			intel_dp->DP |= DP_SYNC_HS_HIGH;
		if (adjusted_mode->flags & DRM_MODE_FLAG_PVSYNC)
			intel_dp->DP |= DP_SYNC_VS_HIGH;
		intel_dp->DP |= DP_LINK_TRAIN_OFF_CPT;

		if (drm_dp_enhanced_frame_cap(intel_dp->dpcd))
			intel_dp->DP |= DP_ENHANCED_FRAMING;

		intel_dp->DP |= DP_PIPE_SEL_IVB(crtc->pipe);
	} else if (HAS_PCH_CPT(dev_priv) && port != PORT_A) {
		u32 trans_dp;

		intel_dp->DP |= DP_LINK_TRAIN_OFF_CPT;

		trans_dp = intel_de_read(dev_priv, TRANS_DP_CTL(crtc->pipe));
		if (drm_dp_enhanced_frame_cap(intel_dp->dpcd))
			trans_dp |= TRANS_DP_ENH_FRAMING;
		else
			trans_dp &= ~TRANS_DP_ENH_FRAMING;
		intel_de_write(dev_priv, TRANS_DP_CTL(crtc->pipe), trans_dp);
	} else {
		if (IS_G4X(dev_priv) && pipe_config->limited_color_range)
			intel_dp->DP |= DP_COLOR_RANGE_16_235;

		if (adjusted_mode->flags & DRM_MODE_FLAG_PHSYNC)
			intel_dp->DP |= DP_SYNC_HS_HIGH;
		if (adjusted_mode->flags & DRM_MODE_FLAG_PVSYNC)
			intel_dp->DP |= DP_SYNC_VS_HIGH;
		intel_dp->DP |= DP_LINK_TRAIN_OFF;

		if (drm_dp_enhanced_frame_cap(intel_dp->dpcd))
			intel_dp->DP |= DP_ENHANCED_FRAMING;

		if (IS_CHERRYVIEW(dev_priv))
			intel_dp->DP |= DP_PIPE_SEL_CHV(crtc->pipe);
		else
			intel_dp->DP |= DP_PIPE_SEL(crtc->pipe);
	}
}

#define IDLE_ON_MASK		(PP_ON | PP_SEQUENCE_MASK | 0                     | PP_SEQUENCE_STATE_MASK)
#define IDLE_ON_VALUE   	(PP_ON | PP_SEQUENCE_NONE | 0                     | PP_SEQUENCE_STATE_ON_IDLE)

#define IDLE_OFF_MASK		(PP_ON | PP_SEQUENCE_MASK | 0                     | 0)
#define IDLE_OFF_VALUE		(0     | PP_SEQUENCE_NONE | 0                     | 0)

#define IDLE_CYCLE_MASK		(PP_ON | PP_SEQUENCE_MASK | PP_CYCLE_DELAY_ACTIVE | PP_SEQUENCE_STATE_MASK)
#define IDLE_CYCLE_VALUE	(0     | PP_SEQUENCE_NONE | 0                     | PP_SEQUENCE_STATE_OFF_IDLE)

static void intel_pps_verify_state(struct intel_dp *intel_dp);

static void wait_panel_status(struct intel_dp *intel_dp,
				       u32 mask,
				       u32 value)
{
	struct drm_i915_private *dev_priv = dp_to_i915(intel_dp);
	i915_reg_t pp_stat_reg, pp_ctrl_reg;

	lockdep_assert_held(&dev_priv->pps_mutex);

	intel_pps_verify_state(intel_dp);

	pp_stat_reg = _pp_stat_reg(intel_dp);
	pp_ctrl_reg = _pp_ctrl_reg(intel_dp);

	drm_dbg_kms(&dev_priv->drm,
		    "mask %08x value %08x status %08x control %08x\n",
		    mask, value,
		    intel_de_read(dev_priv, pp_stat_reg),
		    intel_de_read(dev_priv, pp_ctrl_reg));

	if (intel_de_wait_for_register(dev_priv, pp_stat_reg,
				       mask, value, 5000))
		drm_err(&dev_priv->drm,
			"Panel status timeout: status %08x control %08x\n",
			intel_de_read(dev_priv, pp_stat_reg),
			intel_de_read(dev_priv, pp_ctrl_reg));

	drm_dbg_kms(&dev_priv->drm, "Wait complete\n");
}

static void wait_panel_on(struct intel_dp *intel_dp)
{
	struct drm_i915_private *i915 = dp_to_i915(intel_dp);

	drm_dbg_kms(&i915->drm, "Wait for panel power on\n");
	wait_panel_status(intel_dp, IDLE_ON_MASK, IDLE_ON_VALUE);
}

static void wait_panel_off(struct intel_dp *intel_dp)
{
	struct drm_i915_private *i915 = dp_to_i915(intel_dp);

	drm_dbg_kms(&i915->drm, "Wait for panel power off time\n");
	wait_panel_status(intel_dp, IDLE_OFF_MASK, IDLE_OFF_VALUE);
}

static void wait_panel_power_cycle(struct intel_dp *intel_dp)
{
	struct drm_i915_private *i915 = dp_to_i915(intel_dp);
	ktime_t panel_power_on_time;
	s64 panel_power_off_duration;

	drm_dbg_kms(&i915->drm, "Wait for panel power cycle\n");

	/* take the difference of currrent time and panel power off time
	 * and then make panel wait for t11_t12 if needed. */
	panel_power_on_time = ktime_get_boottime();
	panel_power_off_duration = ktime_ms_delta(panel_power_on_time, intel_dp->panel_power_off_time);

	/* When we disable the VDD override bit last we have to do the manual
	 * wait. */
	if (panel_power_off_duration < (s64)intel_dp->panel_power_cycle_delay)
		wait_remaining_ms_from_jiffies(jiffies,
				       intel_dp->panel_power_cycle_delay - panel_power_off_duration);

	wait_panel_status(intel_dp, IDLE_CYCLE_MASK, IDLE_CYCLE_VALUE);
}

static void wait_backlight_on(struct intel_dp *intel_dp)
{
	wait_remaining_ms_from_jiffies(intel_dp->last_power_on,
				       intel_dp->backlight_on_delay);
}

static void edp_wait_backlight_off(struct intel_dp *intel_dp)
{
	wait_remaining_ms_from_jiffies(intel_dp->last_backlight_off,
				       intel_dp->backlight_off_delay);
}

/* Read the current pp_control value, unlocking the register if it
 * is locked
 */

static  u32 ilk_get_pp_control(struct intel_dp *intel_dp)
{
	struct drm_i915_private *dev_priv = dp_to_i915(intel_dp);
	u32 control;

	lockdep_assert_held(&dev_priv->pps_mutex);

	control = intel_de_read(dev_priv, _pp_ctrl_reg(intel_dp));
	if (drm_WARN_ON(&dev_priv->drm, !HAS_DDI(dev_priv) &&
			(control & PANEL_UNLOCK_MASK) != PANEL_UNLOCK_REGS)) {
		control &= ~PANEL_UNLOCK_MASK;
		control |= PANEL_UNLOCK_REGS;
	}
	return control;
}

/*
 * Must be paired with edp_panel_vdd_off().
 * Must hold pps_mutex around the whole on/off sequence.
 * Can be nested with intel_edp_panel_vdd_{on,off}() calls.
 */
static bool edp_panel_vdd_on(struct intel_dp *intel_dp)
{
	struct drm_i915_private *dev_priv = dp_to_i915(intel_dp);
	struct intel_digital_port *intel_dig_port = dp_to_dig_port(intel_dp);
	u32 pp;
	i915_reg_t pp_stat_reg, pp_ctrl_reg;
	bool need_to_disable = !intel_dp->want_panel_vdd;

	lockdep_assert_held(&dev_priv->pps_mutex);

	if (!intel_dp_is_edp(intel_dp))
		return false;

	cancel_delayed_work(&intel_dp->panel_vdd_work);
	intel_dp->want_panel_vdd = true;

	if (edp_have_panel_vdd(intel_dp))
		return need_to_disable;

	intel_display_power_get(dev_priv,
				intel_aux_power_domain(intel_dig_port));

	drm_dbg_kms(&dev_priv->drm, "Turning [ENCODER:%d:%s] VDD on\n",
		    intel_dig_port->base.base.base.id,
		    intel_dig_port->base.base.name);

	if (!edp_have_panel_power(intel_dp))
		wait_panel_power_cycle(intel_dp);

	pp = ilk_get_pp_control(intel_dp);
	pp |= EDP_FORCE_VDD;

	pp_stat_reg = _pp_stat_reg(intel_dp);
	pp_ctrl_reg = _pp_ctrl_reg(intel_dp);

	intel_de_write(dev_priv, pp_ctrl_reg, pp);
	intel_de_posting_read(dev_priv, pp_ctrl_reg);
	drm_dbg_kms(&dev_priv->drm, "PP_STATUS: 0x%08x PP_CONTROL: 0x%08x\n",
		    intel_de_read(dev_priv, pp_stat_reg),
		    intel_de_read(dev_priv, pp_ctrl_reg));
	/*
	 * If the panel wasn't on, delay before accessing aux channel
	 */
	if (!edp_have_panel_power(intel_dp)) {
		drm_dbg_kms(&dev_priv->drm,
			    "[ENCODER:%d:%s] panel power wasn't enabled\n",
			    intel_dig_port->base.base.base.id,
			    intel_dig_port->base.base.name);
		msleep(intel_dp->panel_power_up_delay);
	}

	return need_to_disable;
}

/*
 * Must be paired with intel_edp_panel_vdd_off() or
 * intel_edp_panel_off().
 * Nested calls to these functions are not allowed since
 * we drop the lock. Caller must use some higher level
 * locking to prevent nested calls from other threads.
 */
void intel_edp_panel_vdd_on(struct intel_dp *intel_dp)
{
	intel_wakeref_t wakeref;
	bool vdd;

	if (!intel_dp_is_edp(intel_dp))
		return;

	vdd = false;
	with_pps_lock(intel_dp, wakeref)
		vdd = edp_panel_vdd_on(intel_dp);
	I915_STATE_WARN(!vdd, "[ENCODER:%d:%s] VDD already requested on\n",
			dp_to_dig_port(intel_dp)->base.base.base.id,
			dp_to_dig_port(intel_dp)->base.base.name);
}

static void edp_panel_vdd_off_sync(struct intel_dp *intel_dp)
{
	struct drm_i915_private *dev_priv = dp_to_i915(intel_dp);
	struct intel_digital_port *intel_dig_port =
		dp_to_dig_port(intel_dp);
	u32 pp;
	i915_reg_t pp_stat_reg, pp_ctrl_reg;

	lockdep_assert_held(&dev_priv->pps_mutex);

	drm_WARN_ON(&dev_priv->drm, intel_dp->want_panel_vdd);

	if (!edp_have_panel_vdd(intel_dp))
		return;

	drm_dbg_kms(&dev_priv->drm, "Turning [ENCODER:%d:%s] VDD off\n",
		    intel_dig_port->base.base.base.id,
		    intel_dig_port->base.base.name);

	pp = ilk_get_pp_control(intel_dp);
	pp &= ~EDP_FORCE_VDD;

	pp_ctrl_reg = _pp_ctrl_reg(intel_dp);
	pp_stat_reg = _pp_stat_reg(intel_dp);

	intel_de_write(dev_priv, pp_ctrl_reg, pp);
	intel_de_posting_read(dev_priv, pp_ctrl_reg);

	/* Make sure sequencer is idle before allowing subsequent activity */
	drm_dbg_kms(&dev_priv->drm, "PP_STATUS: 0x%08x PP_CONTROL: 0x%08x\n",
		    intel_de_read(dev_priv, pp_stat_reg),
		    intel_de_read(dev_priv, pp_ctrl_reg));

	if ((pp & PANEL_POWER_ON) == 0)
		intel_dp->panel_power_off_time = ktime_get_boottime();

	intel_display_power_put_unchecked(dev_priv,
					  intel_aux_power_domain(intel_dig_port));
}

static void edp_panel_vdd_work(struct work_struct *__work)
{
	struct intel_dp *intel_dp =
		container_of(to_delayed_work(__work),
			     struct intel_dp, panel_vdd_work);
	intel_wakeref_t wakeref;

	with_pps_lock(intel_dp, wakeref) {
		if (!intel_dp->want_panel_vdd)
			edp_panel_vdd_off_sync(intel_dp);
	}
}

static void edp_panel_vdd_schedule_off(struct intel_dp *intel_dp)
{
	unsigned long delay;

	/*
	 * Queue the timer to fire a long time from now (relative to the power
	 * down delay) to keep the panel power up across a sequence of
	 * operations.
	 */
	delay = msecs_to_jiffies(intel_dp->panel_power_cycle_delay * 5);
	schedule_delayed_work(&intel_dp->panel_vdd_work, delay);
}

/*
 * Must be paired with edp_panel_vdd_on().
 * Must hold pps_mutex around the whole on/off sequence.
 * Can be nested with intel_edp_panel_vdd_{on,off}() calls.
 */
static void edp_panel_vdd_off(struct intel_dp *intel_dp, bool sync)
{
	struct drm_i915_private *dev_priv = dp_to_i915(intel_dp);

	lockdep_assert_held(&dev_priv->pps_mutex);

	if (!intel_dp_is_edp(intel_dp))
		return;

	I915_STATE_WARN(!intel_dp->want_panel_vdd, "[ENCODER:%d:%s] VDD not forced on",
			dp_to_dig_port(intel_dp)->base.base.base.id,
			dp_to_dig_port(intel_dp)->base.base.name);

	intel_dp->want_panel_vdd = false;

	if (sync)
		edp_panel_vdd_off_sync(intel_dp);
	else
		edp_panel_vdd_schedule_off(intel_dp);
}

static void edp_panel_on(struct intel_dp *intel_dp)
{
	struct drm_i915_private *dev_priv = dp_to_i915(intel_dp);
	u32 pp;
	i915_reg_t pp_ctrl_reg;

	lockdep_assert_held(&dev_priv->pps_mutex);

	if (!intel_dp_is_edp(intel_dp))
		return;

	drm_dbg_kms(&dev_priv->drm, "Turn [ENCODER:%d:%s] panel power on\n",
		    dp_to_dig_port(intel_dp)->base.base.base.id,
		    dp_to_dig_port(intel_dp)->base.base.name);

	if (drm_WARN(&dev_priv->drm, edp_have_panel_power(intel_dp),
		     "[ENCODER:%d:%s] panel power already on\n",
		     dp_to_dig_port(intel_dp)->base.base.base.id,
		     dp_to_dig_port(intel_dp)->base.base.name))
		return;

	wait_panel_power_cycle(intel_dp);

	pp_ctrl_reg = _pp_ctrl_reg(intel_dp);
	pp = ilk_get_pp_control(intel_dp);
	if (IS_GEN(dev_priv, 5)) {
		/* ILK workaround: disable reset around power sequence */
		pp &= ~PANEL_POWER_RESET;
		intel_de_write(dev_priv, pp_ctrl_reg, pp);
		intel_de_posting_read(dev_priv, pp_ctrl_reg);
	}

	pp |= PANEL_POWER_ON;
	if (!IS_GEN(dev_priv, 5))
		pp |= PANEL_POWER_RESET;

	intel_de_write(dev_priv, pp_ctrl_reg, pp);
	intel_de_posting_read(dev_priv, pp_ctrl_reg);

	wait_panel_on(intel_dp);
	intel_dp->last_power_on = jiffies;

	if (IS_GEN(dev_priv, 5)) {
		pp |= PANEL_POWER_RESET; /* restore panel reset bit */
		intel_de_write(dev_priv, pp_ctrl_reg, pp);
		intel_de_posting_read(dev_priv, pp_ctrl_reg);
	}
}

void intel_edp_panel_on(struct intel_dp *intel_dp)
{
	intel_wakeref_t wakeref;

	if (!intel_dp_is_edp(intel_dp))
		return;

	with_pps_lock(intel_dp, wakeref)
		edp_panel_on(intel_dp);
}


static void edp_panel_off(struct intel_dp *intel_dp)
{
	struct drm_i915_private *dev_priv = dp_to_i915(intel_dp);
	struct intel_digital_port *dig_port = dp_to_dig_port(intel_dp);
	u32 pp;
	i915_reg_t pp_ctrl_reg;

	lockdep_assert_held(&dev_priv->pps_mutex);

	if (!intel_dp_is_edp(intel_dp))
		return;

	drm_dbg_kms(&dev_priv->drm, "Turn [ENCODER:%d:%s] panel power off\n",
		    dig_port->base.base.base.id, dig_port->base.base.name);

	drm_WARN(&dev_priv->drm, !intel_dp->want_panel_vdd,
		 "Need [ENCODER:%d:%s] VDD to turn off panel\n",
		 dig_port->base.base.base.id, dig_port->base.base.name);

	pp = ilk_get_pp_control(intel_dp);
	/* We need to switch off panel power _and_ force vdd, for otherwise some
	 * panels get very unhappy and cease to work. */
	pp &= ~(PANEL_POWER_ON | PANEL_POWER_RESET | EDP_FORCE_VDD |
		EDP_BLC_ENABLE);

	pp_ctrl_reg = _pp_ctrl_reg(intel_dp);

	intel_dp->want_panel_vdd = false;

	intel_de_write(dev_priv, pp_ctrl_reg, pp);
	intel_de_posting_read(dev_priv, pp_ctrl_reg);

	wait_panel_off(intel_dp);
	intel_dp->panel_power_off_time = ktime_get_boottime();

	/* We got a reference when we enabled the VDD. */
	intel_display_power_put_unchecked(dev_priv, intel_aux_power_domain(dig_port));
}

void intel_edp_panel_off(struct intel_dp *intel_dp)
{
	intel_wakeref_t wakeref;

	if (!intel_dp_is_edp(intel_dp))
		return;

	with_pps_lock(intel_dp, wakeref)
		edp_panel_off(intel_dp);
}

/* Enable backlight in the panel power control. */
static void _intel_edp_backlight_on(struct intel_dp *intel_dp)
{
	struct drm_i915_private *dev_priv = dp_to_i915(intel_dp);
	intel_wakeref_t wakeref;

	/*
	 * If we enable the backlight right away following a panel power
	 * on, we may see slight flicker as the panel syncs with the eDP
	 * link.  So delay a bit to make sure the image is solid before
	 * allowing it to appear.
	 */
	wait_backlight_on(intel_dp);

	with_pps_lock(intel_dp, wakeref) {
		i915_reg_t pp_ctrl_reg = _pp_ctrl_reg(intel_dp);
		u32 pp;

		pp = ilk_get_pp_control(intel_dp);
		pp |= EDP_BLC_ENABLE;

		intel_de_write(dev_priv, pp_ctrl_reg, pp);
		intel_de_posting_read(dev_priv, pp_ctrl_reg);
	}
}

/* Enable backlight PWM and backlight PP control. */
void intel_edp_backlight_on(const struct intel_crtc_state *crtc_state,
			    const struct drm_connector_state *conn_state)
{
	struct intel_dp *intel_dp = enc_to_intel_dp(to_intel_encoder(conn_state->best_encoder));
	struct drm_i915_private *i915 = dp_to_i915(intel_dp);

	if (!intel_dp_is_edp(intel_dp))
		return;

	drm_dbg_kms(&i915->drm, "\n");

	intel_panel_enable_backlight(crtc_state, conn_state);
	_intel_edp_backlight_on(intel_dp);
}

/* Disable backlight in the panel power control. */
static void _intel_edp_backlight_off(struct intel_dp *intel_dp)
{
	struct drm_i915_private *dev_priv = dp_to_i915(intel_dp);
	intel_wakeref_t wakeref;

	if (!intel_dp_is_edp(intel_dp))
		return;

	with_pps_lock(intel_dp, wakeref) {
		i915_reg_t pp_ctrl_reg = _pp_ctrl_reg(intel_dp);
		u32 pp;

		pp = ilk_get_pp_control(intel_dp);
		pp &= ~EDP_BLC_ENABLE;

		intel_de_write(dev_priv, pp_ctrl_reg, pp);
		intel_de_posting_read(dev_priv, pp_ctrl_reg);
	}

	intel_dp->last_backlight_off = jiffies;
	edp_wait_backlight_off(intel_dp);
}

/* Disable backlight PP control and backlight PWM. */
void intel_edp_backlight_off(const struct drm_connector_state *old_conn_state)
{
	struct intel_dp *intel_dp = enc_to_intel_dp(to_intel_encoder(old_conn_state->best_encoder));
	struct drm_i915_private *i915 = dp_to_i915(intel_dp);

	if (!intel_dp_is_edp(intel_dp))
		return;

	drm_dbg_kms(&i915->drm, "\n");

	_intel_edp_backlight_off(intel_dp);
	intel_panel_disable_backlight(old_conn_state);
}

/*
 * Hook for controlling the panel power control backlight through the bl_power
 * sysfs attribute. Take care to handle multiple calls.
 */
static void intel_edp_backlight_power(struct intel_connector *connector,
				      bool enable)
{
	struct drm_i915_private *i915 = to_i915(connector->base.dev);
	struct intel_dp *intel_dp = intel_attached_dp(connector);
	intel_wakeref_t wakeref;
	bool is_enabled;

	is_enabled = false;
	with_pps_lock(intel_dp, wakeref)
		is_enabled = ilk_get_pp_control(intel_dp) & EDP_BLC_ENABLE;
	if (is_enabled == enable)
		return;

	drm_dbg_kms(&i915->drm, "panel power control backlight %s\n",
		    enable ? "enable" : "disable");

	if (enable)
		_intel_edp_backlight_on(intel_dp);
	else
		_intel_edp_backlight_off(intel_dp);
}

static void assert_dp_port(struct intel_dp *intel_dp, bool state)
{
	struct intel_digital_port *dig_port = dp_to_dig_port(intel_dp);
	struct drm_i915_private *dev_priv = to_i915(dig_port->base.base.dev);
	bool cur_state = intel_de_read(dev_priv, intel_dp->output_reg) & DP_PORT_EN;

	I915_STATE_WARN(cur_state != state,
			"[ENCODER:%d:%s] state assertion failure (expected %s, current %s)\n",
			dig_port->base.base.base.id, dig_port->base.base.name,
			onoff(state), onoff(cur_state));
}
#define assert_dp_port_disabled(d) assert_dp_port((d), false)

static void assert_edp_pll(struct drm_i915_private *dev_priv, bool state)
{
	bool cur_state = intel_de_read(dev_priv, DP_A) & DP_PLL_ENABLE;

	I915_STATE_WARN(cur_state != state,
			"eDP PLL state assertion failure (expected %s, current %s)\n",
			onoff(state), onoff(cur_state));
}
#define assert_edp_pll_enabled(d) assert_edp_pll((d), true)
#define assert_edp_pll_disabled(d) assert_edp_pll((d), false)

static void ilk_edp_pll_on(struct intel_dp *intel_dp,
			   const struct intel_crtc_state *pipe_config)
{
	struct intel_crtc *crtc = to_intel_crtc(pipe_config->uapi.crtc);
	struct drm_i915_private *dev_priv = to_i915(crtc->base.dev);

	assert_pipe_disabled(dev_priv, pipe_config->cpu_transcoder);
	assert_dp_port_disabled(intel_dp);
	assert_edp_pll_disabled(dev_priv);

	drm_dbg_kms(&dev_priv->drm, "enabling eDP PLL for clock %d\n",
		    pipe_config->port_clock);

	intel_dp->DP &= ~DP_PLL_FREQ_MASK;

	if (pipe_config->port_clock == 162000)
		intel_dp->DP |= DP_PLL_FREQ_162MHZ;
	else
		intel_dp->DP |= DP_PLL_FREQ_270MHZ;

	intel_de_write(dev_priv, DP_A, intel_dp->DP);
	intel_de_posting_read(dev_priv, DP_A);
	udelay(500);

	/*
	 * [DevILK] Work around required when enabling DP PLL
	 * while a pipe is enabled going to FDI:
	 * 1. Wait for the start of vertical blank on the enabled pipe going to FDI
	 * 2. Program DP PLL enable
	 */
	if (IS_GEN(dev_priv, 5))
		intel_wait_for_vblank_if_active(dev_priv, !crtc->pipe);

	intel_dp->DP |= DP_PLL_ENABLE;

	intel_de_write(dev_priv, DP_A, intel_dp->DP);
	intel_de_posting_read(dev_priv, DP_A);
	udelay(200);
}

static void ilk_edp_pll_off(struct intel_dp *intel_dp,
			    const struct intel_crtc_state *old_crtc_state)
{
	struct intel_crtc *crtc = to_intel_crtc(old_crtc_state->uapi.crtc);
	struct drm_i915_private *dev_priv = to_i915(crtc->base.dev);

	assert_pipe_disabled(dev_priv, old_crtc_state->cpu_transcoder);
	assert_dp_port_disabled(intel_dp);
	assert_edp_pll_enabled(dev_priv);

	drm_dbg_kms(&dev_priv->drm, "disabling eDP PLL\n");

	intel_dp->DP &= ~DP_PLL_ENABLE;

	intel_de_write(dev_priv, DP_A, intel_dp->DP);
	intel_de_posting_read(dev_priv, DP_A);
	udelay(200);
}

static bool downstream_hpd_needs_d0(struct intel_dp *intel_dp)
{
	/*
	 * DPCD 1.2+ should support BRANCH_DEVICE_CTRL, and thus
	 * be capable of signalling downstream hpd with a long pulse.
	 * Whether or not that means D3 is safe to use is not clear,
	 * but let's assume so until proven otherwise.
	 *
	 * FIXME should really check all downstream ports...
	 */
	return intel_dp->dpcd[DP_DPCD_REV] == 0x11 &&
		drm_dp_is_branch(intel_dp->dpcd) &&
		intel_dp->downstream_ports[0] & DP_DS_PORT_HPD;
}

void intel_dp_sink_set_decompression_state(struct intel_dp *intel_dp,
					   const struct intel_crtc_state *crtc_state,
					   bool enable)
{
	struct drm_i915_private *i915 = dp_to_i915(intel_dp);
	int ret;

	if (!crtc_state->dsc.compression_enable)
		return;

	ret = drm_dp_dpcd_writeb(&intel_dp->aux, DP_DSC_ENABLE,
				 enable ? DP_DECOMPRESSION_EN : 0);
	if (ret < 0)
		drm_dbg_kms(&i915->drm,
			    "Failed to %s sink decompression state\n",
			    enable ? "enable" : "disable");
}

/* If the sink supports it, try to set the power state appropriately */
void intel_dp_sink_dpms(struct intel_dp *intel_dp, int mode)
{
	struct drm_i915_private *i915 = dp_to_i915(intel_dp);
	int ret, i;

	/* Should have a valid DPCD by this point */
	if (intel_dp->dpcd[DP_DPCD_REV] < 0x11)
		return;

	if (mode != DRM_MODE_DPMS_ON) {
		if (downstream_hpd_needs_d0(intel_dp))
			return;

		ret = drm_dp_dpcd_writeb(&intel_dp->aux, DP_SET_POWER,
					 DP_SET_POWER_D3);
	} else {
		struct intel_lspcon *lspcon = dp_to_lspcon(intel_dp);

		/*
		 * When turning on, we need to retry for 1ms to give the sink
		 * time to wake up.
		 */
		for (i = 0; i < 3; i++) {
			ret = drm_dp_dpcd_writeb(&intel_dp->aux, DP_SET_POWER,
						 DP_SET_POWER_D0);
			if (ret == 1)
				break;
			msleep(1);
		}

		if (ret == 1 && lspcon->active)
			lspcon_wait_pcon_mode(lspcon);
	}

	if (ret != 1)
		drm_dbg_kms(&i915->drm, "failed to %s sink power state\n",
			    mode == DRM_MODE_DPMS_ON ? "enable" : "disable");
}

static bool cpt_dp_port_selected(struct drm_i915_private *dev_priv,
				 enum port port, enum pipe *pipe)
{
	enum pipe p;

	for_each_pipe(dev_priv, p) {
		u32 val = intel_de_read(dev_priv, TRANS_DP_CTL(p));

		if ((val & TRANS_DP_PORT_SEL_MASK) == TRANS_DP_PORT_SEL(port)) {
			*pipe = p;
			return true;
		}
	}

	drm_dbg_kms(&dev_priv->drm, "No pipe for DP port %c found\n",
		    port_name(port));

	/* must initialize pipe to something for the asserts */
	*pipe = PIPE_A;

	return false;
}

bool intel_dp_port_enabled(struct drm_i915_private *dev_priv,
			   i915_reg_t dp_reg, enum port port,
			   enum pipe *pipe)
{
	bool ret;
	u32 val;

	val = intel_de_read(dev_priv, dp_reg);

	ret = val & DP_PORT_EN;

	/* asserts want to know the pipe even if the port is disabled */
	if (IS_IVYBRIDGE(dev_priv) && port == PORT_A)
		*pipe = (val & DP_PIPE_SEL_MASK_IVB) >> DP_PIPE_SEL_SHIFT_IVB;
	else if (HAS_PCH_CPT(dev_priv) && port != PORT_A)
		ret &= cpt_dp_port_selected(dev_priv, port, pipe);
	else if (IS_CHERRYVIEW(dev_priv))
		*pipe = (val & DP_PIPE_SEL_MASK_CHV) >> DP_PIPE_SEL_SHIFT_CHV;
	else
		*pipe = (val & DP_PIPE_SEL_MASK) >> DP_PIPE_SEL_SHIFT;

	return ret;
}

static bool intel_dp_get_hw_state(struct intel_encoder *encoder,
				  enum pipe *pipe)
{
	struct drm_i915_private *dev_priv = to_i915(encoder->base.dev);
	struct intel_dp *intel_dp = enc_to_intel_dp(encoder);
	intel_wakeref_t wakeref;
	bool ret;

	wakeref = intel_display_power_get_if_enabled(dev_priv,
						     encoder->power_domain);
	if (!wakeref)
		return false;

	ret = intel_dp_port_enabled(dev_priv, intel_dp->output_reg,
				    encoder->port, pipe);

	intel_display_power_put(dev_priv, encoder->power_domain, wakeref);

	return ret;
}

static void intel_dp_get_config(struct intel_encoder *encoder,
				struct intel_crtc_state *pipe_config)
{
	struct drm_i915_private *dev_priv = to_i915(encoder->base.dev);
	struct intel_dp *intel_dp = enc_to_intel_dp(encoder);
	u32 tmp, flags = 0;
	enum port port = encoder->port;
	struct intel_crtc *crtc = to_intel_crtc(pipe_config->uapi.crtc);

	if (encoder->type == INTEL_OUTPUT_EDP)
		pipe_config->output_types |= BIT(INTEL_OUTPUT_EDP);
	else
		pipe_config->output_types |= BIT(INTEL_OUTPUT_DP);

	tmp = intel_de_read(dev_priv, intel_dp->output_reg);

	pipe_config->has_audio = tmp & DP_AUDIO_OUTPUT_ENABLE && port != PORT_A;

	if (HAS_PCH_CPT(dev_priv) && port != PORT_A) {
		u32 trans_dp = intel_de_read(dev_priv,
					     TRANS_DP_CTL(crtc->pipe));

		if (trans_dp & TRANS_DP_HSYNC_ACTIVE_HIGH)
			flags |= DRM_MODE_FLAG_PHSYNC;
		else
			flags |= DRM_MODE_FLAG_NHSYNC;

		if (trans_dp & TRANS_DP_VSYNC_ACTIVE_HIGH)
			flags |= DRM_MODE_FLAG_PVSYNC;
		else
			flags |= DRM_MODE_FLAG_NVSYNC;
	} else {
		if (tmp & DP_SYNC_HS_HIGH)
			flags |= DRM_MODE_FLAG_PHSYNC;
		else
			flags |= DRM_MODE_FLAG_NHSYNC;

		if (tmp & DP_SYNC_VS_HIGH)
			flags |= DRM_MODE_FLAG_PVSYNC;
		else
			flags |= DRM_MODE_FLAG_NVSYNC;
	}

	pipe_config->hw.adjusted_mode.flags |= flags;

	if (IS_G4X(dev_priv) && tmp & DP_COLOR_RANGE_16_235)
		pipe_config->limited_color_range = true;

	pipe_config->lane_count =
		((tmp & DP_PORT_WIDTH_MASK) >> DP_PORT_WIDTH_SHIFT) + 1;

	intel_dp_get_m_n(crtc, pipe_config);

	if (port == PORT_A) {
		if ((intel_de_read(dev_priv, DP_A) & DP_PLL_FREQ_MASK) == DP_PLL_FREQ_162MHZ)
			pipe_config->port_clock = 162000;
		else
			pipe_config->port_clock = 270000;
	}

	pipe_config->hw.adjusted_mode.crtc_clock =
		intel_dotclock_calculate(pipe_config->port_clock,
					 &pipe_config->dp_m_n);

	if (intel_dp_is_edp(intel_dp) && dev_priv->vbt.edp.bpp &&
	    pipe_config->pipe_bpp > dev_priv->vbt.edp.bpp) {
		/*
		 * This is a big fat ugly hack.
		 *
		 * Some machines in UEFI boot mode provide us a VBT that has 18
		 * bpp and 1.62 GHz link bandwidth for eDP, which for reasons
		 * unknown we fail to light up. Yet the same BIOS boots up with
		 * 24 bpp and 2.7 GHz link. Use the same bpp as the BIOS uses as
		 * max, not what it tells us to use.
		 *
		 * Note: This will still be broken if the eDP panel is not lit
		 * up by the BIOS, and thus we can't get the mode at module
		 * load.
		 */
		drm_dbg_kms(&dev_priv->drm,
			    "pipe has %d bpp for eDP panel, overriding BIOS-provided max %d bpp\n",
			    pipe_config->pipe_bpp, dev_priv->vbt.edp.bpp);
		dev_priv->vbt.edp.bpp = pipe_config->pipe_bpp;
	}
}

static void intel_disable_dp(struct intel_atomic_state *state,
			     struct intel_encoder *encoder,
			     const struct intel_crtc_state *old_crtc_state,
			     const struct drm_connector_state *old_conn_state)
{
	struct intel_dp *intel_dp = enc_to_intel_dp(encoder);

	intel_dp->link_trained = false;

	if (old_crtc_state->has_audio)
		intel_audio_codec_disable(encoder,
					  old_crtc_state, old_conn_state);

	/* Make sure the panel is off before trying to change the mode. But also
	 * ensure that we have vdd while we switch off the panel. */
	intel_edp_panel_vdd_on(intel_dp);
	intel_edp_backlight_off(old_conn_state);
	intel_dp_sink_dpms(intel_dp, DRM_MODE_DPMS_OFF);
	intel_edp_panel_off(intel_dp);
}

static void g4x_disable_dp(struct intel_atomic_state *state,
			   struct intel_encoder *encoder,
			   const struct intel_crtc_state *old_crtc_state,
			   const struct drm_connector_state *old_conn_state)
{
	intel_disable_dp(state, encoder, old_crtc_state, old_conn_state);
}

static void vlv_disable_dp(struct intel_atomic_state *state,
			   struct intel_encoder *encoder,
			   const struct intel_crtc_state *old_crtc_state,
			   const struct drm_connector_state *old_conn_state)
{
	intel_disable_dp(state, encoder, old_crtc_state, old_conn_state);
}

static void g4x_post_disable_dp(struct intel_atomic_state *state,
				struct intel_encoder *encoder,
				const struct intel_crtc_state *old_crtc_state,
				const struct drm_connector_state *old_conn_state)
{
	struct intel_dp *intel_dp = enc_to_intel_dp(encoder);
	enum port port = encoder->port;

	/*
	 * Bspec does not list a specific disable sequence for g4x DP.
	 * Follow the ilk+ sequence (disable pipe before the port) for
	 * g4x DP as it does not suffer from underruns like the normal
	 * g4x modeset sequence (disable pipe after the port).
	 */
	intel_dp_link_down(encoder, old_crtc_state);

	/* Only ilk+ has port A */
	if (port == PORT_A)
		ilk_edp_pll_off(intel_dp, old_crtc_state);
}

static void vlv_post_disable_dp(struct intel_atomic_state *state,
				struct intel_encoder *encoder,
				const struct intel_crtc_state *old_crtc_state,
				const struct drm_connector_state *old_conn_state)
{
	intel_dp_link_down(encoder, old_crtc_state);
}

static void chv_post_disable_dp(struct intel_atomic_state *state,
				struct intel_encoder *encoder,
				const struct intel_crtc_state *old_crtc_state,
				const struct drm_connector_state *old_conn_state)
{
	struct drm_i915_private *dev_priv = to_i915(encoder->base.dev);

	intel_dp_link_down(encoder, old_crtc_state);

	vlv_dpio_get(dev_priv);

	/* Assert data lane reset */
	chv_data_lane_soft_reset(encoder, old_crtc_state, true);

	vlv_dpio_put(dev_priv);
}

static void
cpt_set_link_train(struct intel_dp *intel_dp,
		   u8 dp_train_pat)
{
	struct drm_i915_private *dev_priv = dp_to_i915(intel_dp);
	u32 *DP = &intel_dp->DP;

	*DP &= ~DP_LINK_TRAIN_MASK_CPT;

	switch (dp_train_pat & DP_TRAINING_PATTERN_MASK) {
	case DP_TRAINING_PATTERN_DISABLE:
		*DP |= DP_LINK_TRAIN_OFF_CPT;
		break;
	case DP_TRAINING_PATTERN_1:
		*DP |= DP_LINK_TRAIN_PAT_1_CPT;
		break;
	case DP_TRAINING_PATTERN_2:
		*DP |= DP_LINK_TRAIN_PAT_2_CPT;
		break;
	case DP_TRAINING_PATTERN_3:
		drm_dbg_kms(&dev_priv->drm,
			    "TPS3 not supported, using TPS2 instead\n");
		*DP |= DP_LINK_TRAIN_PAT_2_CPT;
		break;
	}

	intel_de_write(dev_priv, intel_dp->output_reg, intel_dp->DP);
	intel_de_posting_read(dev_priv, intel_dp->output_reg);
}

static void
g4x_set_link_train(struct intel_dp *intel_dp,
		   u8 dp_train_pat)
{
	struct drm_i915_private *dev_priv = dp_to_i915(intel_dp);
	u32 *DP = &intel_dp->DP;

	*DP &= ~DP_LINK_TRAIN_MASK;

	switch (dp_train_pat & DP_TRAINING_PATTERN_MASK) {
	case DP_TRAINING_PATTERN_DISABLE:
		*DP |= DP_LINK_TRAIN_OFF;
		break;
	case DP_TRAINING_PATTERN_1:
		*DP |= DP_LINK_TRAIN_PAT_1;
		break;
	case DP_TRAINING_PATTERN_2:
		*DP |= DP_LINK_TRAIN_PAT_2;
		break;
	case DP_TRAINING_PATTERN_3:
		drm_dbg_kms(&dev_priv->drm,
			    "TPS3 not supported, using TPS2 instead\n");
		*DP |= DP_LINK_TRAIN_PAT_2;
		break;
	}

	intel_de_write(dev_priv, intel_dp->output_reg, intel_dp->DP);
	intel_de_posting_read(dev_priv, intel_dp->output_reg);
}

static void intel_dp_enable_port(struct intel_dp *intel_dp,
				 const struct intel_crtc_state *old_crtc_state)
{
	struct drm_i915_private *dev_priv = dp_to_i915(intel_dp);

	/* enable with pattern 1 (as per spec) */

	intel_dp_program_link_training_pattern(intel_dp, DP_TRAINING_PATTERN_1);

	/*
	 * Magic for VLV/CHV. We _must_ first set up the register
	 * without actually enabling the port, and then do another
	 * write to enable the port. Otherwise link training will
	 * fail when the power sequencer is freshly used for this port.
	 */
	intel_dp->DP |= DP_PORT_EN;
	if (old_crtc_state->has_audio)
		intel_dp->DP |= DP_AUDIO_OUTPUT_ENABLE;

	intel_de_write(dev_priv, intel_dp->output_reg, intel_dp->DP);
	intel_de_posting_read(dev_priv, intel_dp->output_reg);
}

static void intel_enable_dp(struct intel_atomic_state *state,
			    struct intel_encoder *encoder,
			    const struct intel_crtc_state *pipe_config,
			    const struct drm_connector_state *conn_state)
{
	struct drm_i915_private *dev_priv = to_i915(encoder->base.dev);
	struct intel_dp *intel_dp = enc_to_intel_dp(encoder);
	struct intel_crtc *crtc = to_intel_crtc(pipe_config->uapi.crtc);
	u32 dp_reg = intel_de_read(dev_priv, intel_dp->output_reg);
	enum pipe pipe = crtc->pipe;
	intel_wakeref_t wakeref;

	if (drm_WARN_ON(&dev_priv->drm, dp_reg & DP_PORT_EN))
		return;

	with_pps_lock(intel_dp, wakeref) {
		if (IS_VALLEYVIEW(dev_priv) || IS_CHERRYVIEW(dev_priv))
			vlv_init_panel_power_sequencer(encoder, pipe_config);

		intel_dp_enable_port(intel_dp, pipe_config);

		edp_panel_vdd_on(intel_dp);
		edp_panel_on(intel_dp);
		edp_panel_vdd_off(intel_dp, true);
	}

	if (IS_VALLEYVIEW(dev_priv) || IS_CHERRYVIEW(dev_priv)) {
		unsigned int lane_mask = 0x0;

		if (IS_CHERRYVIEW(dev_priv))
			lane_mask = intel_dp_unused_lane_mask(pipe_config->lane_count);

		vlv_wait_port_ready(dev_priv, dp_to_dig_port(intel_dp),
				    lane_mask);
	}

	intel_dp_sink_dpms(intel_dp, DRM_MODE_DPMS_ON);
	intel_dp_start_link_train(intel_dp);
	intel_dp_stop_link_train(intel_dp);

	if (pipe_config->has_audio) {
		drm_dbg(&dev_priv->drm, "Enabling DP audio on pipe %c\n",
			pipe_name(pipe));
		intel_audio_codec_enable(encoder, pipe_config, conn_state);
	}
}

static void g4x_enable_dp(struct intel_atomic_state *state,
			  struct intel_encoder *encoder,
			  const struct intel_crtc_state *pipe_config,
			  const struct drm_connector_state *conn_state)
{
	intel_enable_dp(state, encoder, pipe_config, conn_state);
	intel_edp_backlight_on(pipe_config, conn_state);
}

static void vlv_enable_dp(struct intel_atomic_state *state,
			  struct intel_encoder *encoder,
			  const struct intel_crtc_state *pipe_config,
			  const struct drm_connector_state *conn_state)
{
	intel_edp_backlight_on(pipe_config, conn_state);
}

static void g4x_pre_enable_dp(struct intel_atomic_state *state,
			      struct intel_encoder *encoder,
			      const struct intel_crtc_state *pipe_config,
			      const struct drm_connector_state *conn_state)
{
	struct intel_dp *intel_dp = enc_to_intel_dp(encoder);
	enum port port = encoder->port;

	intel_dp_prepare(encoder, pipe_config);

	/* Only ilk+ has port A */
	if (port == PORT_A)
		ilk_edp_pll_on(intel_dp, pipe_config);
}

static void vlv_detach_power_sequencer(struct intel_dp *intel_dp)
{
	struct intel_digital_port *intel_dig_port = dp_to_dig_port(intel_dp);
	struct drm_i915_private *dev_priv = to_i915(intel_dig_port->base.base.dev);
	enum pipe pipe = intel_dp->pps_pipe;
	i915_reg_t pp_on_reg = PP_ON_DELAYS(pipe);

	drm_WARN_ON(&dev_priv->drm, intel_dp->active_pipe != INVALID_PIPE);

	if (drm_WARN_ON(&dev_priv->drm, pipe != PIPE_A && pipe != PIPE_B))
		return;

	edp_panel_vdd_off_sync(intel_dp);

	/*
	 * VLV seems to get confused when multiple power sequencers
	 * have the same port selected (even if only one has power/vdd
	 * enabled). The failure manifests as vlv_wait_port_ready() failing
	 * CHV on the other hand doesn't seem to mind having the same port
	 * selected in multiple power sequencers, but let's clear the
	 * port select always when logically disconnecting a power sequencer
	 * from a port.
	 */
	drm_dbg_kms(&dev_priv->drm,
		    "detaching pipe %c power sequencer from [ENCODER:%d:%s]\n",
		    pipe_name(pipe), intel_dig_port->base.base.base.id,
		    intel_dig_port->base.base.name);
	intel_de_write(dev_priv, pp_on_reg, 0);
	intel_de_posting_read(dev_priv, pp_on_reg);

	intel_dp->pps_pipe = INVALID_PIPE;
}

static void vlv_steal_power_sequencer(struct drm_i915_private *dev_priv,
				      enum pipe pipe)
{
	struct intel_encoder *encoder;

	lockdep_assert_held(&dev_priv->pps_mutex);

	for_each_intel_dp(&dev_priv->drm, encoder) {
		struct intel_dp *intel_dp = enc_to_intel_dp(encoder);

		drm_WARN(&dev_priv->drm, intel_dp->active_pipe == pipe,
			 "stealing pipe %c power sequencer from active [ENCODER:%d:%s]\n",
			 pipe_name(pipe), encoder->base.base.id,
			 encoder->base.name);

		if (intel_dp->pps_pipe != pipe)
			continue;

		drm_dbg_kms(&dev_priv->drm,
			    "stealing pipe %c power sequencer from [ENCODER:%d:%s]\n",
			    pipe_name(pipe), encoder->base.base.id,
			    encoder->base.name);

		/* make sure vdd is off before we steal it */
		vlv_detach_power_sequencer(intel_dp);
	}
}

static void vlv_init_panel_power_sequencer(struct intel_encoder *encoder,
					   const struct intel_crtc_state *crtc_state)
{
	struct drm_i915_private *dev_priv = to_i915(encoder->base.dev);
	struct intel_dp *intel_dp = enc_to_intel_dp(encoder);
	struct intel_crtc *crtc = to_intel_crtc(crtc_state->uapi.crtc);

	lockdep_assert_held(&dev_priv->pps_mutex);

	drm_WARN_ON(&dev_priv->drm, intel_dp->active_pipe != INVALID_PIPE);

	if (intel_dp->pps_pipe != INVALID_PIPE &&
	    intel_dp->pps_pipe != crtc->pipe) {
		/*
		 * If another power sequencer was being used on this
		 * port previously make sure to turn off vdd there while
		 * we still have control of it.
		 */
		vlv_detach_power_sequencer(intel_dp);
	}

	/*
	 * We may be stealing the power
	 * sequencer from another port.
	 */
	vlv_steal_power_sequencer(dev_priv, crtc->pipe);

	intel_dp->active_pipe = crtc->pipe;

	if (!intel_dp_is_edp(intel_dp))
		return;

	/* now it's all ours */
	intel_dp->pps_pipe = crtc->pipe;

	drm_dbg_kms(&dev_priv->drm,
		    "initializing pipe %c power sequencer for [ENCODER:%d:%s]\n",
		    pipe_name(intel_dp->pps_pipe), encoder->base.base.id,
		    encoder->base.name);

	/* init power sequencer on this pipe and port */
	intel_dp_init_panel_power_sequencer(intel_dp);
	intel_dp_init_panel_power_sequencer_registers(intel_dp, true);
}

static void vlv_pre_enable_dp(struct intel_atomic_state *state,
			      struct intel_encoder *encoder,
			      const struct intel_crtc_state *pipe_config,
			      const struct drm_connector_state *conn_state)
{
	vlv_phy_pre_encoder_enable(encoder, pipe_config);

	intel_enable_dp(state, encoder, pipe_config, conn_state);
}

static void vlv_dp_pre_pll_enable(struct intel_atomic_state *state,
				  struct intel_encoder *encoder,
				  const struct intel_crtc_state *pipe_config,
				  const struct drm_connector_state *conn_state)
{
	intel_dp_prepare(encoder, pipe_config);

	vlv_phy_pre_pll_enable(encoder, pipe_config);
}

static void chv_pre_enable_dp(struct intel_atomic_state *state,
			      struct intel_encoder *encoder,
			      const struct intel_crtc_state *pipe_config,
			      const struct drm_connector_state *conn_state)
{
	chv_phy_pre_encoder_enable(encoder, pipe_config);

	intel_enable_dp(state, encoder, pipe_config, conn_state);

	/* Second common lane will stay alive on its own now */
	chv_phy_release_cl2_override(encoder);
}

static void chv_dp_pre_pll_enable(struct intel_atomic_state *state,
				  struct intel_encoder *encoder,
				  const struct intel_crtc_state *pipe_config,
				  const struct drm_connector_state *conn_state)
{
	intel_dp_prepare(encoder, pipe_config);

	chv_phy_pre_pll_enable(encoder, pipe_config);
}

static void chv_dp_post_pll_disable(struct intel_atomic_state *state,
				    struct intel_encoder *encoder,
				    const struct intel_crtc_state *old_crtc_state,
				    const struct drm_connector_state *old_conn_state)
{
	chv_phy_post_pll_disable(encoder, old_crtc_state);
}

/*
 * Fetch AUX CH registers 0x202 - 0x207 which contain
 * link status information
 */
bool
intel_dp_get_link_status(struct intel_dp *intel_dp, u8 link_status[DP_LINK_STATUS_SIZE])
{
	return drm_dp_dpcd_read(&intel_dp->aux, DP_LANE0_1_STATUS, link_status,
				DP_LINK_STATUS_SIZE) == DP_LINK_STATUS_SIZE;
}

/* These are source-specific values. */
u8
intel_dp_voltage_max(struct intel_dp *intel_dp)
{
	struct drm_i915_private *dev_priv = dp_to_i915(intel_dp);
	struct intel_encoder *encoder = &dp_to_dig_port(intel_dp)->base;
	enum port port = encoder->port;

	if (HAS_DDI(dev_priv))
		return intel_ddi_dp_voltage_max(encoder);
	else if (IS_VALLEYVIEW(dev_priv) || IS_CHERRYVIEW(dev_priv))
		return DP_TRAIN_VOLTAGE_SWING_LEVEL_3;
	else if (IS_IVYBRIDGE(dev_priv) && port == PORT_A)
		return DP_TRAIN_VOLTAGE_SWING_LEVEL_2;
	else if (HAS_PCH_CPT(dev_priv) && port != PORT_A)
		return DP_TRAIN_VOLTAGE_SWING_LEVEL_3;
	else
		return DP_TRAIN_VOLTAGE_SWING_LEVEL_2;
}

u8
intel_dp_pre_emphasis_max(struct intel_dp *intel_dp, u8 voltage_swing)
{
	struct drm_i915_private *dev_priv = dp_to_i915(intel_dp);
	struct intel_encoder *encoder = &dp_to_dig_port(intel_dp)->base;
	enum port port = encoder->port;

	if (HAS_DDI(dev_priv)) {
		return intel_ddi_dp_pre_emphasis_max(encoder, voltage_swing);
	} else if (IS_VALLEYVIEW(dev_priv) || IS_CHERRYVIEW(dev_priv)) {
		switch (voltage_swing & DP_TRAIN_VOLTAGE_SWING_MASK) {
		case DP_TRAIN_VOLTAGE_SWING_LEVEL_0:
			return DP_TRAIN_PRE_EMPH_LEVEL_3;
		case DP_TRAIN_VOLTAGE_SWING_LEVEL_1:
			return DP_TRAIN_PRE_EMPH_LEVEL_2;
		case DP_TRAIN_VOLTAGE_SWING_LEVEL_2:
			return DP_TRAIN_PRE_EMPH_LEVEL_1;
		case DP_TRAIN_VOLTAGE_SWING_LEVEL_3:
		default:
			return DP_TRAIN_PRE_EMPH_LEVEL_0;
		}
	} else if (IS_IVYBRIDGE(dev_priv) && port == PORT_A) {
		switch (voltage_swing & DP_TRAIN_VOLTAGE_SWING_MASK) {
		case DP_TRAIN_VOLTAGE_SWING_LEVEL_0:
			return DP_TRAIN_PRE_EMPH_LEVEL_2;
		case DP_TRAIN_VOLTAGE_SWING_LEVEL_1:
		case DP_TRAIN_VOLTAGE_SWING_LEVEL_2:
			return DP_TRAIN_PRE_EMPH_LEVEL_1;
		default:
			return DP_TRAIN_PRE_EMPH_LEVEL_0;
		}
	} else {
		switch (voltage_swing & DP_TRAIN_VOLTAGE_SWING_MASK) {
		case DP_TRAIN_VOLTAGE_SWING_LEVEL_0:
			return DP_TRAIN_PRE_EMPH_LEVEL_2;
		case DP_TRAIN_VOLTAGE_SWING_LEVEL_1:
			return DP_TRAIN_PRE_EMPH_LEVEL_2;
		case DP_TRAIN_VOLTAGE_SWING_LEVEL_2:
			return DP_TRAIN_PRE_EMPH_LEVEL_1;
		case DP_TRAIN_VOLTAGE_SWING_LEVEL_3:
		default:
			return DP_TRAIN_PRE_EMPH_LEVEL_0;
		}
	}
}

static void vlv_set_signal_levels(struct intel_dp *intel_dp)
{
	struct intel_encoder *encoder = &dp_to_dig_port(intel_dp)->base;
	unsigned long demph_reg_value, preemph_reg_value,
		uniqtranscale_reg_value;
	u8 train_set = intel_dp->train_set[0];

	switch (train_set & DP_TRAIN_PRE_EMPHASIS_MASK) {
	case DP_TRAIN_PRE_EMPH_LEVEL_0:
		preemph_reg_value = 0x0004000;
		switch (train_set & DP_TRAIN_VOLTAGE_SWING_MASK) {
		case DP_TRAIN_VOLTAGE_SWING_LEVEL_0:
			demph_reg_value = 0x2B405555;
			uniqtranscale_reg_value = 0x552AB83A;
			break;
		case DP_TRAIN_VOLTAGE_SWING_LEVEL_1:
			demph_reg_value = 0x2B404040;
			uniqtranscale_reg_value = 0x5548B83A;
			break;
		case DP_TRAIN_VOLTAGE_SWING_LEVEL_2:
			demph_reg_value = 0x2B245555;
			uniqtranscale_reg_value = 0x5560B83A;
			break;
		case DP_TRAIN_VOLTAGE_SWING_LEVEL_3:
			demph_reg_value = 0x2B405555;
			uniqtranscale_reg_value = 0x5598DA3A;
			break;
		default:
			return;
		}
		break;
	case DP_TRAIN_PRE_EMPH_LEVEL_1:
		preemph_reg_value = 0x0002000;
		switch (train_set & DP_TRAIN_VOLTAGE_SWING_MASK) {
		case DP_TRAIN_VOLTAGE_SWING_LEVEL_0:
			demph_reg_value = 0x2B404040;
			uniqtranscale_reg_value = 0x5552B83A;
			break;
		case DP_TRAIN_VOLTAGE_SWING_LEVEL_1:
			demph_reg_value = 0x2B404848;
			uniqtranscale_reg_value = 0x5580B83A;
			break;
		case DP_TRAIN_VOLTAGE_SWING_LEVEL_2:
			demph_reg_value = 0x2B404040;
			uniqtranscale_reg_value = 0x55ADDA3A;
			break;
		default:
			return;
		}
		break;
	case DP_TRAIN_PRE_EMPH_LEVEL_2:
		preemph_reg_value = 0x0000000;
		switch (train_set & DP_TRAIN_VOLTAGE_SWING_MASK) {
		case DP_TRAIN_VOLTAGE_SWING_LEVEL_0:
			demph_reg_value = 0x2B305555;
			uniqtranscale_reg_value = 0x5570B83A;
			break;
		case DP_TRAIN_VOLTAGE_SWING_LEVEL_1:
			demph_reg_value = 0x2B2B4040;
			uniqtranscale_reg_value = 0x55ADDA3A;
			break;
		default:
			return;
		}
		break;
	case DP_TRAIN_PRE_EMPH_LEVEL_3:
		preemph_reg_value = 0x0006000;
		switch (train_set & DP_TRAIN_VOLTAGE_SWING_MASK) {
		case DP_TRAIN_VOLTAGE_SWING_LEVEL_0:
			demph_reg_value = 0x1B405555;
			uniqtranscale_reg_value = 0x55ADDA3A;
			break;
		default:
			return;
		}
		break;
	default:
		return;
	}

	vlv_set_phy_signal_level(encoder, demph_reg_value, preemph_reg_value,
				 uniqtranscale_reg_value, 0);
}

static void chv_set_signal_levels(struct intel_dp *intel_dp)
{
	struct intel_encoder *encoder = &dp_to_dig_port(intel_dp)->base;
	u32 deemph_reg_value, margin_reg_value;
	bool uniq_trans_scale = false;
	u8 train_set = intel_dp->train_set[0];

	switch (train_set & DP_TRAIN_PRE_EMPHASIS_MASK) {
	case DP_TRAIN_PRE_EMPH_LEVEL_0:
		switch (train_set & DP_TRAIN_VOLTAGE_SWING_MASK) {
		case DP_TRAIN_VOLTAGE_SWING_LEVEL_0:
			deemph_reg_value = 128;
			margin_reg_value = 52;
			break;
		case DP_TRAIN_VOLTAGE_SWING_LEVEL_1:
			deemph_reg_value = 128;
			margin_reg_value = 77;
			break;
		case DP_TRAIN_VOLTAGE_SWING_LEVEL_2:
			deemph_reg_value = 128;
			margin_reg_value = 102;
			break;
		case DP_TRAIN_VOLTAGE_SWING_LEVEL_3:
			deemph_reg_value = 128;
			margin_reg_value = 154;
			uniq_trans_scale = true;
			break;
		default:
			return;
		}
		break;
	case DP_TRAIN_PRE_EMPH_LEVEL_1:
		switch (train_set & DP_TRAIN_VOLTAGE_SWING_MASK) {
		case DP_TRAIN_VOLTAGE_SWING_LEVEL_0:
			deemph_reg_value = 85;
			margin_reg_value = 78;
			break;
		case DP_TRAIN_VOLTAGE_SWING_LEVEL_1:
			deemph_reg_value = 85;
			margin_reg_value = 116;
			break;
		case DP_TRAIN_VOLTAGE_SWING_LEVEL_2:
			deemph_reg_value = 85;
			margin_reg_value = 154;
			break;
		default:
			return;
		}
		break;
	case DP_TRAIN_PRE_EMPH_LEVEL_2:
		switch (train_set & DP_TRAIN_VOLTAGE_SWING_MASK) {
		case DP_TRAIN_VOLTAGE_SWING_LEVEL_0:
			deemph_reg_value = 64;
			margin_reg_value = 104;
			break;
		case DP_TRAIN_VOLTAGE_SWING_LEVEL_1:
			deemph_reg_value = 64;
			margin_reg_value = 154;
			break;
		default:
			return;
		}
		break;
	case DP_TRAIN_PRE_EMPH_LEVEL_3:
		switch (train_set & DP_TRAIN_VOLTAGE_SWING_MASK) {
		case DP_TRAIN_VOLTAGE_SWING_LEVEL_0:
			deemph_reg_value = 43;
			margin_reg_value = 154;
			break;
		default:
			return;
		}
		break;
	default:
		return;
	}

	chv_set_phy_signal_level(encoder, deemph_reg_value,
				 margin_reg_value, uniq_trans_scale);
}

static u32 g4x_signal_levels(u8 train_set)
{
	u32 signal_levels = 0;

	switch (train_set & DP_TRAIN_VOLTAGE_SWING_MASK) {
	case DP_TRAIN_VOLTAGE_SWING_LEVEL_0:
	default:
		signal_levels |= DP_VOLTAGE_0_4;
		break;
	case DP_TRAIN_VOLTAGE_SWING_LEVEL_1:
		signal_levels |= DP_VOLTAGE_0_6;
		break;
	case DP_TRAIN_VOLTAGE_SWING_LEVEL_2:
		signal_levels |= DP_VOLTAGE_0_8;
		break;
	case DP_TRAIN_VOLTAGE_SWING_LEVEL_3:
		signal_levels |= DP_VOLTAGE_1_2;
		break;
	}
	switch (train_set & DP_TRAIN_PRE_EMPHASIS_MASK) {
	case DP_TRAIN_PRE_EMPH_LEVEL_0:
	default:
		signal_levels |= DP_PRE_EMPHASIS_0;
		break;
	case DP_TRAIN_PRE_EMPH_LEVEL_1:
		signal_levels |= DP_PRE_EMPHASIS_3_5;
		break;
	case DP_TRAIN_PRE_EMPH_LEVEL_2:
		signal_levels |= DP_PRE_EMPHASIS_6;
		break;
	case DP_TRAIN_PRE_EMPH_LEVEL_3:
		signal_levels |= DP_PRE_EMPHASIS_9_5;
		break;
	}
	return signal_levels;
}

static void
g4x_set_signal_levels(struct intel_dp *intel_dp)
{
	struct drm_i915_private *dev_priv = dp_to_i915(intel_dp);
	u8 train_set = intel_dp->train_set[0];
	u32 signal_levels;

	signal_levels = g4x_signal_levels(train_set);

	drm_dbg_kms(&dev_priv->drm, "Using signal levels %08x\n",
		    signal_levels);

	intel_dp->DP &= ~(DP_VOLTAGE_MASK | DP_PRE_EMPHASIS_MASK);
	intel_dp->DP |= signal_levels;

	intel_de_write(dev_priv, intel_dp->output_reg, intel_dp->DP);
	intel_de_posting_read(dev_priv, intel_dp->output_reg);
}

/* SNB CPU eDP voltage swing and pre-emphasis control */
static u32 snb_cpu_edp_signal_levels(u8 train_set)
{
	u8 signal_levels = train_set & (DP_TRAIN_VOLTAGE_SWING_MASK |
					DP_TRAIN_PRE_EMPHASIS_MASK);

	switch (signal_levels) {
	case DP_TRAIN_VOLTAGE_SWING_LEVEL_0 | DP_TRAIN_PRE_EMPH_LEVEL_0:
	case DP_TRAIN_VOLTAGE_SWING_LEVEL_1 | DP_TRAIN_PRE_EMPH_LEVEL_0:
		return EDP_LINK_TRAIN_400_600MV_0DB_SNB_B;
	case DP_TRAIN_VOLTAGE_SWING_LEVEL_0 | DP_TRAIN_PRE_EMPH_LEVEL_1:
		return EDP_LINK_TRAIN_400MV_3_5DB_SNB_B;
	case DP_TRAIN_VOLTAGE_SWING_LEVEL_0 | DP_TRAIN_PRE_EMPH_LEVEL_2:
	case DP_TRAIN_VOLTAGE_SWING_LEVEL_1 | DP_TRAIN_PRE_EMPH_LEVEL_2:
		return EDP_LINK_TRAIN_400_600MV_6DB_SNB_B;
	case DP_TRAIN_VOLTAGE_SWING_LEVEL_1 | DP_TRAIN_PRE_EMPH_LEVEL_1:
	case DP_TRAIN_VOLTAGE_SWING_LEVEL_2 | DP_TRAIN_PRE_EMPH_LEVEL_1:
		return EDP_LINK_TRAIN_600_800MV_3_5DB_SNB_B;
	case DP_TRAIN_VOLTAGE_SWING_LEVEL_2 | DP_TRAIN_PRE_EMPH_LEVEL_0:
	case DP_TRAIN_VOLTAGE_SWING_LEVEL_3 | DP_TRAIN_PRE_EMPH_LEVEL_0:
		return EDP_LINK_TRAIN_800_1200MV_0DB_SNB_B;
	default:
		DRM_DEBUG_KMS("Unsupported voltage swing/pre-emphasis level:"
			      "0x%x\n", signal_levels);
		return EDP_LINK_TRAIN_400_600MV_0DB_SNB_B;
	}
}

static void
snb_cpu_edp_set_signal_levels(struct intel_dp *intel_dp)
{
	struct drm_i915_private *dev_priv = dp_to_i915(intel_dp);
	u8 train_set = intel_dp->train_set[0];
	u32 signal_levels;

	signal_levels = snb_cpu_edp_signal_levels(train_set);

	drm_dbg_kms(&dev_priv->drm, "Using signal levels %08x\n",
		    signal_levels);

	intel_dp->DP &= ~EDP_LINK_TRAIN_VOL_EMP_MASK_SNB;
	intel_dp->DP |= signal_levels;

	intel_de_write(dev_priv, intel_dp->output_reg, intel_dp->DP);
	intel_de_posting_read(dev_priv, intel_dp->output_reg);
}

/* IVB CPU eDP voltage swing and pre-emphasis control */
static u32 ivb_cpu_edp_signal_levels(u8 train_set)
{
	u8 signal_levels = train_set & (DP_TRAIN_VOLTAGE_SWING_MASK |
					DP_TRAIN_PRE_EMPHASIS_MASK);

	switch (signal_levels) {
	case DP_TRAIN_VOLTAGE_SWING_LEVEL_0 | DP_TRAIN_PRE_EMPH_LEVEL_0:
		return EDP_LINK_TRAIN_400MV_0DB_IVB;
	case DP_TRAIN_VOLTAGE_SWING_LEVEL_0 | DP_TRAIN_PRE_EMPH_LEVEL_1:
		return EDP_LINK_TRAIN_400MV_3_5DB_IVB;
	case DP_TRAIN_VOLTAGE_SWING_LEVEL_0 | DP_TRAIN_PRE_EMPH_LEVEL_2:
		return EDP_LINK_TRAIN_400MV_6DB_IVB;

	case DP_TRAIN_VOLTAGE_SWING_LEVEL_1 | DP_TRAIN_PRE_EMPH_LEVEL_0:
		return EDP_LINK_TRAIN_600MV_0DB_IVB;
	case DP_TRAIN_VOLTAGE_SWING_LEVEL_1 | DP_TRAIN_PRE_EMPH_LEVEL_1:
		return EDP_LINK_TRAIN_600MV_3_5DB_IVB;

	case DP_TRAIN_VOLTAGE_SWING_LEVEL_2 | DP_TRAIN_PRE_EMPH_LEVEL_0:
		return EDP_LINK_TRAIN_800MV_0DB_IVB;
	case DP_TRAIN_VOLTAGE_SWING_LEVEL_2 | DP_TRAIN_PRE_EMPH_LEVEL_1:
		return EDP_LINK_TRAIN_800MV_3_5DB_IVB;

	default:
		DRM_DEBUG_KMS("Unsupported voltage swing/pre-emphasis level:"
			      "0x%x\n", signal_levels);
		return EDP_LINK_TRAIN_500MV_0DB_IVB;
	}
}

static void
ivb_cpu_edp_set_signal_levels(struct intel_dp *intel_dp)
{
	struct drm_i915_private *dev_priv = dp_to_i915(intel_dp);
	u8 train_set = intel_dp->train_set[0];
	u32 signal_levels;

	signal_levels = ivb_cpu_edp_signal_levels(train_set);
<<<<<<< HEAD

	drm_dbg_kms(&dev_priv->drm, "Using signal levels %08x\n",
		    signal_levels);

	intel_dp->DP &= ~EDP_LINK_TRAIN_VOL_EMP_MASK_IVB;
	intel_dp->DP |= signal_levels;

	intel_de_write(dev_priv, intel_dp->output_reg, intel_dp->DP);
	intel_de_posting_read(dev_priv, intel_dp->output_reg);
}

void intel_dp_set_signal_levels(struct intel_dp *intel_dp)
{
	struct drm_i915_private *dev_priv = dp_to_i915(intel_dp);
	u8 train_set = intel_dp->train_set[0];
=======

	drm_dbg_kms(&dev_priv->drm, "Using signal levels %08x\n",
		    signal_levels);
>>>>>>> d6f9469a

	intel_dp->DP &= ~EDP_LINK_TRAIN_VOL_EMP_MASK_IVB;
	intel_dp->DP |= signal_levels;

	intel_de_write(dev_priv, intel_dp->output_reg, intel_dp->DP);
	intel_de_posting_read(dev_priv, intel_dp->output_reg);
}

void intel_dp_set_signal_levels(struct intel_dp *intel_dp)
{
	struct drm_i915_private *dev_priv = dp_to_i915(intel_dp);
	u8 train_set = intel_dp->train_set[0];

	drm_dbg_kms(&dev_priv->drm, "Using vswing level %d%s\n",
		    train_set & DP_TRAIN_VOLTAGE_SWING_MASK,
		    train_set & DP_TRAIN_MAX_SWING_REACHED ? " (max)" : "");
	drm_dbg_kms(&dev_priv->drm, "Using pre-emphasis level %d%s\n",
		    (train_set & DP_TRAIN_PRE_EMPHASIS_MASK) >>
		    DP_TRAIN_PRE_EMPHASIS_SHIFT,
		    train_set & DP_TRAIN_MAX_PRE_EMPHASIS_REACHED ?
		    " (max)" : "");

	intel_dp->set_signal_levels(intel_dp);
}

void
intel_dp_program_link_training_pattern(struct intel_dp *intel_dp,
				       u8 dp_train_pat)
{
	struct drm_i915_private *dev_priv = dp_to_i915(intel_dp);
	u8 train_pat_mask = drm_dp_training_pattern_mask(intel_dp->dpcd);
<<<<<<< HEAD

	if (dp_train_pat & train_pat_mask)
		drm_dbg_kms(&dev_priv->drm,
			    "Using DP training pattern TPS%d\n",
			    dp_train_pat & train_pat_mask);

=======

	if (dp_train_pat & train_pat_mask)
		drm_dbg_kms(&dev_priv->drm,
			    "Using DP training pattern TPS%d\n",
			    dp_train_pat & train_pat_mask);

>>>>>>> d6f9469a
	intel_dp->set_link_train(intel_dp, dp_train_pat);
}

void intel_dp_set_idle_link_train(struct intel_dp *intel_dp)
{
	if (intel_dp->set_idle_link_train)
		intel_dp->set_idle_link_train(intel_dp);
}

static void
intel_dp_link_down(struct intel_encoder *encoder,
		   const struct intel_crtc_state *old_crtc_state)
{
	struct drm_i915_private *dev_priv = to_i915(encoder->base.dev);
	struct intel_dp *intel_dp = enc_to_intel_dp(encoder);
	struct intel_crtc *crtc = to_intel_crtc(old_crtc_state->uapi.crtc);
	enum port port = encoder->port;
	u32 DP = intel_dp->DP;

	if (drm_WARN_ON(&dev_priv->drm,
			(intel_de_read(dev_priv, intel_dp->output_reg) &
			 DP_PORT_EN) == 0))
		return;

	drm_dbg_kms(&dev_priv->drm, "\n");

	if ((IS_IVYBRIDGE(dev_priv) && port == PORT_A) ||
	    (HAS_PCH_CPT(dev_priv) && port != PORT_A)) {
		DP &= ~DP_LINK_TRAIN_MASK_CPT;
		DP |= DP_LINK_TRAIN_PAT_IDLE_CPT;
	} else {
		DP &= ~DP_LINK_TRAIN_MASK;
		DP |= DP_LINK_TRAIN_PAT_IDLE;
	}
	intel_de_write(dev_priv, intel_dp->output_reg, DP);
	intel_de_posting_read(dev_priv, intel_dp->output_reg);

	DP &= ~(DP_PORT_EN | DP_AUDIO_OUTPUT_ENABLE);
	intel_de_write(dev_priv, intel_dp->output_reg, DP);
	intel_de_posting_read(dev_priv, intel_dp->output_reg);

	/*
	 * HW workaround for IBX, we need to move the port
	 * to transcoder A after disabling it to allow the
	 * matching HDMI port to be enabled on transcoder A.
	 */
	if (HAS_PCH_IBX(dev_priv) && crtc->pipe == PIPE_B && port != PORT_A) {
		/*
		 * We get CPU/PCH FIFO underruns on the other pipe when
		 * doing the workaround. Sweep them under the rug.
		 */
		intel_set_cpu_fifo_underrun_reporting(dev_priv, PIPE_A, false);
		intel_set_pch_fifo_underrun_reporting(dev_priv, PIPE_A, false);

		/* always enable with pattern 1 (as per spec) */
		DP &= ~(DP_PIPE_SEL_MASK | DP_LINK_TRAIN_MASK);
		DP |= DP_PORT_EN | DP_PIPE_SEL(PIPE_A) |
			DP_LINK_TRAIN_PAT_1;
		intel_de_write(dev_priv, intel_dp->output_reg, DP);
		intel_de_posting_read(dev_priv, intel_dp->output_reg);

		DP &= ~DP_PORT_EN;
		intel_de_write(dev_priv, intel_dp->output_reg, DP);
		intel_de_posting_read(dev_priv, intel_dp->output_reg);

		intel_wait_for_vblank_if_active(dev_priv, PIPE_A);
		intel_set_cpu_fifo_underrun_reporting(dev_priv, PIPE_A, true);
		intel_set_pch_fifo_underrun_reporting(dev_priv, PIPE_A, true);
	}

	msleep(intel_dp->panel_power_down_delay);

	intel_dp->DP = DP;

	if (IS_VALLEYVIEW(dev_priv) || IS_CHERRYVIEW(dev_priv)) {
		intel_wakeref_t wakeref;

		with_pps_lock(intel_dp, wakeref)
			intel_dp->active_pipe = INVALID_PIPE;
	}
}

static void
intel_dp_extended_receiver_capabilities(struct intel_dp *intel_dp)
{
	struct drm_i915_private *i915 = dp_to_i915(intel_dp);
	u8 dpcd_ext[6];

	/*
	 * Prior to DP1.3 the bit represented by
	 * DP_EXTENDED_RECEIVER_CAP_FIELD_PRESENT was reserved.
	 * if it is set DP_DPCD_REV at 0000h could be at a value less than
	 * the true capability of the panel. The only way to check is to
	 * then compare 0000h and 2200h.
	 */
	if (!(intel_dp->dpcd[DP_TRAINING_AUX_RD_INTERVAL] &
	      DP_EXTENDED_RECEIVER_CAP_FIELD_PRESENT))
		return;

	if (drm_dp_dpcd_read(&intel_dp->aux, DP_DP13_DPCD_REV,
			     &dpcd_ext, sizeof(dpcd_ext)) != sizeof(dpcd_ext)) {
		drm_err(&i915->drm,
			"DPCD failed read at extended capabilities\n");
		return;
	}

	if (intel_dp->dpcd[DP_DPCD_REV] > dpcd_ext[DP_DPCD_REV]) {
		drm_dbg_kms(&i915->drm,
			    "DPCD extended DPCD rev less than base DPCD rev\n");
		return;
	}

	if (!memcmp(intel_dp->dpcd, dpcd_ext, sizeof(dpcd_ext)))
		return;

	drm_dbg_kms(&i915->drm, "Base DPCD: %*ph\n",
		    (int)sizeof(intel_dp->dpcd), intel_dp->dpcd);

	memcpy(intel_dp->dpcd, dpcd_ext, sizeof(dpcd_ext));
}

bool
intel_dp_read_dpcd(struct intel_dp *intel_dp)
{
	struct drm_i915_private *i915 = dp_to_i915(intel_dp);

	if (drm_dp_dpcd_read(&intel_dp->aux, 0x000, intel_dp->dpcd,
			     sizeof(intel_dp->dpcd)) < 0)
		return false; /* aux transfer failed */

	intel_dp_extended_receiver_capabilities(intel_dp);

	drm_dbg_kms(&i915->drm, "DPCD: %*ph\n", (int)sizeof(intel_dp->dpcd),
		    intel_dp->dpcd);

	return intel_dp->dpcd[DP_DPCD_REV] != 0;
}

bool intel_dp_get_colorimetry_status(struct intel_dp *intel_dp)
{
	u8 dprx = 0;

	if (drm_dp_dpcd_readb(&intel_dp->aux, DP_DPRX_FEATURE_ENUMERATION_LIST,
			      &dprx) != 1)
		return false;
	return dprx & DP_VSC_SDP_EXT_FOR_COLORIMETRY_SUPPORTED;
}

static void intel_dp_get_dsc_sink_cap(struct intel_dp *intel_dp)
{
	struct drm_i915_private *i915 = dp_to_i915(intel_dp);

	/*
	 * Clear the cached register set to avoid using stale values
	 * for the sinks that do not support DSC.
	 */
	memset(intel_dp->dsc_dpcd, 0, sizeof(intel_dp->dsc_dpcd));

	/* Clear fec_capable to avoid using stale values */
	intel_dp->fec_capable = 0;

	/* Cache the DSC DPCD if eDP or DP rev >= 1.4 */
	if (intel_dp->dpcd[DP_DPCD_REV] >= 0x14 ||
	    intel_dp->edp_dpcd[0] >= DP_EDP_14) {
		if (drm_dp_dpcd_read(&intel_dp->aux, DP_DSC_SUPPORT,
				     intel_dp->dsc_dpcd,
				     sizeof(intel_dp->dsc_dpcd)) < 0)
			drm_err(&i915->drm,
				"Failed to read DPCD register 0x%x\n",
				DP_DSC_SUPPORT);

		drm_dbg_kms(&i915->drm, "DSC DPCD: %*ph\n",
			    (int)sizeof(intel_dp->dsc_dpcd),
			    intel_dp->dsc_dpcd);

		/* FEC is supported only on DP 1.4 */
		if (!intel_dp_is_edp(intel_dp) &&
		    drm_dp_dpcd_readb(&intel_dp->aux, DP_FEC_CAPABILITY,
				      &intel_dp->fec_capable) < 0)
			drm_err(&i915->drm,
				"Failed to read FEC DPCD register\n");

		drm_dbg_kms(&i915->drm, "FEC CAPABILITY: %x\n",
			    intel_dp->fec_capable);
	}
}

static bool
intel_edp_init_dpcd(struct intel_dp *intel_dp)
{
	struct drm_i915_private *dev_priv =
		to_i915(dp_to_dig_port(intel_dp)->base.base.dev);

	/* this function is meant to be called only once */
	drm_WARN_ON(&dev_priv->drm, intel_dp->dpcd[DP_DPCD_REV] != 0);

	if (!intel_dp_read_dpcd(intel_dp))
		return false;

	drm_dp_read_desc(&intel_dp->aux, &intel_dp->desc,
			 drm_dp_is_branch(intel_dp->dpcd));

	/*
	 * Read the eDP display control registers.
	 *
	 * Do this independent of DP_DPCD_DISPLAY_CONTROL_CAPABLE bit in
	 * DP_EDP_CONFIGURATION_CAP, because some buggy displays do not have it
	 * set, but require eDP 1.4+ detection (e.g. for supported link rates
	 * method). The display control registers should read zero if they're
	 * not supported anyway.
	 */
	if (drm_dp_dpcd_read(&intel_dp->aux, DP_EDP_DPCD_REV,
			     intel_dp->edp_dpcd, sizeof(intel_dp->edp_dpcd)) ==
			     sizeof(intel_dp->edp_dpcd))
		drm_dbg_kms(&dev_priv->drm, "eDP DPCD: %*ph\n",
			    (int)sizeof(intel_dp->edp_dpcd),
			    intel_dp->edp_dpcd);

	/*
	 * This has to be called after intel_dp->edp_dpcd is filled, PSR checks
	 * for SET_POWER_CAPABLE bit in intel_dp->edp_dpcd[1]
	 */
	intel_psr_init_dpcd(intel_dp);

	/* Read the eDP 1.4+ supported link rates. */
	if (intel_dp->edp_dpcd[0] >= DP_EDP_14) {
		__le16 sink_rates[DP_MAX_SUPPORTED_RATES];
		int i;

		drm_dp_dpcd_read(&intel_dp->aux, DP_SUPPORTED_LINK_RATES,
				sink_rates, sizeof(sink_rates));

		for (i = 0; i < ARRAY_SIZE(sink_rates); i++) {
			int val = le16_to_cpu(sink_rates[i]);

			if (val == 0)
				break;

			/* Value read multiplied by 200kHz gives the per-lane
			 * link rate in kHz. The source rates are, however,
			 * stored in terms of LS_Clk kHz. The full conversion
			 * back to symbols is
			 * (val * 200kHz)*(8/10 ch. encoding)*(1/8 bit to Byte)
			 */
			intel_dp->sink_rates[i] = (val * 200) / 10;
		}
		intel_dp->num_sink_rates = i;
	}

	/*
	 * Use DP_LINK_RATE_SET if DP_SUPPORTED_LINK_RATES are available,
	 * default to DP_MAX_LINK_RATE and DP_LINK_BW_SET otherwise.
	 */
	if (intel_dp->num_sink_rates)
		intel_dp->use_rate_select = true;
	else
		intel_dp_set_sink_rates(intel_dp);

	intel_dp_set_common_rates(intel_dp);

	/* Read the eDP DSC DPCD registers */
	if (INTEL_GEN(dev_priv) >= 10 || IS_GEMINILAKE(dev_priv))
		intel_dp_get_dsc_sink_cap(intel_dp);

	return true;
}


static bool
intel_dp_get_dpcd(struct intel_dp *intel_dp)
{
	if (!intel_dp_read_dpcd(intel_dp))
		return false;

	/*
	 * Don't clobber cached eDP rates. Also skip re-reading
	 * the OUI/ID since we know it won't change.
	 */
	if (!intel_dp_is_edp(intel_dp)) {
		drm_dp_read_desc(&intel_dp->aux, &intel_dp->desc,
				 drm_dp_is_branch(intel_dp->dpcd));

		intel_dp_set_sink_rates(intel_dp);
		intel_dp_set_common_rates(intel_dp);
	}

	/*
	 * Some eDP panels do not set a valid value for sink count, that is why
	 * it don't care about read it here and in intel_edp_init_dpcd().
	 */
	if (!intel_dp_is_edp(intel_dp) &&
	    !drm_dp_has_quirk(&intel_dp->desc, 0,
			      DP_DPCD_QUIRK_NO_SINK_COUNT)) {
		u8 count;
		ssize_t r;

		r = drm_dp_dpcd_readb(&intel_dp->aux, DP_SINK_COUNT, &count);
		if (r < 1)
			return false;

		/*
		 * Sink count can change between short pulse hpd hence
		 * a member variable in intel_dp will track any changes
		 * between short pulse interrupts.
		 */
		intel_dp->sink_count = DP_GET_SINK_COUNT(count);

		/*
		 * SINK_COUNT == 0 and DOWNSTREAM_PORT_PRESENT == 1 implies that
		 * a dongle is present but no display. Unless we require to know
		 * if a dongle is present or not, we don't need to update
		 * downstream port information. So, an early return here saves
		 * time from performing other operations which are not required.
		 */
		if (!intel_dp->sink_count)
			return false;
	}

	if (!drm_dp_is_branch(intel_dp->dpcd))
		return true; /* native DP sink */

	if (intel_dp->dpcd[DP_DPCD_REV] == 0x10)
		return true; /* no per-port downstream info */

	if (drm_dp_dpcd_read(&intel_dp->aux, DP_DOWNSTREAM_PORT_0,
			     intel_dp->downstream_ports,
			     DP_MAX_DOWNSTREAM_PORTS) < 0)
		return false; /* downstream port status fetch failed */

	return true;
}

static bool
intel_dp_sink_can_mst(struct intel_dp *intel_dp)
{
	u8 mstm_cap;

	if (intel_dp->dpcd[DP_DPCD_REV] < 0x12)
		return false;

	if (drm_dp_dpcd_readb(&intel_dp->aux, DP_MSTM_CAP, &mstm_cap) != 1)
		return false;

	return mstm_cap & DP_MST_CAP;
}

static bool
intel_dp_can_mst(struct intel_dp *intel_dp)
{
	return i915_modparams.enable_dp_mst &&
		intel_dp->can_mst &&
		intel_dp_sink_can_mst(intel_dp);
}

static void
intel_dp_configure_mst(struct intel_dp *intel_dp)
{
	struct drm_i915_private *i915 = dp_to_i915(intel_dp);
	struct intel_encoder *encoder =
		&dp_to_dig_port(intel_dp)->base;
	bool sink_can_mst = intel_dp_sink_can_mst(intel_dp);

	drm_dbg_kms(&i915->drm,
		    "[ENCODER:%d:%s] MST support: port: %s, sink: %s, modparam: %s\n",
		    encoder->base.base.id, encoder->base.name,
		    yesno(intel_dp->can_mst), yesno(sink_can_mst),
		    yesno(i915_modparams.enable_dp_mst));

	if (!intel_dp->can_mst)
		return;

	intel_dp->is_mst = sink_can_mst &&
		i915_modparams.enable_dp_mst;

	drm_dp_mst_topology_mgr_set_mst(&intel_dp->mst_mgr,
					intel_dp->is_mst);
}

static bool
intel_dp_get_sink_irq_esi(struct intel_dp *intel_dp, u8 *sink_irq_vector)
{
	return drm_dp_dpcd_read(&intel_dp->aux, DP_SINK_COUNT_ESI,
				sink_irq_vector, DP_DPRX_ESI_LEN) ==
		DP_DPRX_ESI_LEN;
}

bool
intel_dp_needs_vsc_sdp(const struct intel_crtc_state *crtc_state,
		       const struct drm_connector_state *conn_state)
{
	/*
	 * As per DP 1.4a spec section 2.2.4.3 [MSA Field for Indication
	 * of Color Encoding Format and Content Color Gamut], in order to
	 * sending YCBCR 420 or HDR BT.2020 signals we should use DP VSC SDP.
	 */
	if (crtc_state->output_format == INTEL_OUTPUT_FORMAT_YCBCR420)
		return true;

	switch (conn_state->colorspace) {
	case DRM_MODE_COLORIMETRY_SYCC_601:
	case DRM_MODE_COLORIMETRY_OPYCC_601:
	case DRM_MODE_COLORIMETRY_BT2020_YCC:
	case DRM_MODE_COLORIMETRY_BT2020_RGB:
	case DRM_MODE_COLORIMETRY_BT2020_CYCC:
		return true;
	default:
		break;
	}

	return false;
}

static ssize_t intel_dp_vsc_sdp_pack(const struct drm_dp_vsc_sdp *vsc,
				     struct dp_sdp *sdp, size_t size)
<<<<<<< HEAD
{
	size_t length = sizeof(struct dp_sdp);

	if (size < length)
		return -ENOSPC;

	memset(sdp, 0, size);

	/*
	 * Prepare VSC Header for SU as per DP 1.4a spec, Table 2-119
	 * VSC SDP Header Bytes
	 */
	sdp->sdp_header.HB0 = 0; /* Secondary-Data Packet ID = 0 */
	sdp->sdp_header.HB1 = vsc->sdp_type; /* Secondary-data Packet Type */
	sdp->sdp_header.HB2 = vsc->revision; /* Revision Number */
	sdp->sdp_header.HB3 = vsc->length; /* Number of Valid Data Bytes */

	/* VSC SDP Payload for DB16 through DB18 */
	/* Pixel Encoding and Colorimetry Formats  */
	sdp->db[16] = (vsc->pixelformat & 0xf) << 4; /* DB16[7:4] */
	sdp->db[16] |= vsc->colorimetry & 0xf; /* DB16[3:0] */

	switch (vsc->bpc) {
	case 6:
		/* 6bpc: 0x0 */
		break;
	case 8:
		sdp->db[17] = 0x1; /* DB17[3:0] */
		break;
	case 10:
		sdp->db[17] = 0x2;
		break;
	case 12:
		sdp->db[17] = 0x3;
		break;
	case 16:
		sdp->db[17] = 0x4;
		break;
	default:
		MISSING_CASE(vsc->bpc);
		break;
	}
	/* Dynamic Range and Component Bit Depth */
	if (vsc->dynamic_range == DP_DYNAMIC_RANGE_CTA)
		sdp->db[17] |= 0x80;  /* DB17[7] */

	/* Content Type */
	sdp->db[18] = vsc->content_type & 0x7;

	return length;
}

static ssize_t
intel_dp_hdr_metadata_infoframe_sdp_pack(const struct hdmi_drm_infoframe *drm_infoframe,
					 struct dp_sdp *sdp,
					 size_t size)
{
	size_t length = sizeof(struct dp_sdp);
	const int infoframe_size = HDMI_INFOFRAME_HEADER_SIZE + HDMI_DRM_INFOFRAME_SIZE;
	unsigned char buf[HDMI_INFOFRAME_HEADER_SIZE + HDMI_DRM_INFOFRAME_SIZE];
	ssize_t len;

	if (size < length)
		return -ENOSPC;

	memset(sdp, 0, size);

	len = hdmi_drm_infoframe_pack_only(drm_infoframe, buf, sizeof(buf));
	if (len < 0) {
		DRM_DEBUG_KMS("buffer size is smaller than hdr metadata infoframe\n");
		return -ENOSPC;
	}

	if (len != infoframe_size) {
		DRM_DEBUG_KMS("wrong static hdr metadata size\n");
		return -ENOSPC;
	}

	/*
	 * Set up the infoframe sdp packet for HDR static metadata.
	 * Prepare VSC Header for SU as per DP 1.4a spec,
	 * Table 2-100 and Table 2-101
	 */

	/* Secondary-Data Packet ID, 00h for non-Audio INFOFRAME */
	sdp->sdp_header.HB0 = 0;
	/*
	 * Packet Type 80h + Non-audio INFOFRAME Type value
	 * HDMI_INFOFRAME_TYPE_DRM: 0x87
	 * - 80h + Non-audio INFOFRAME Type value
	 * - InfoFrame Type: 0x07
	 *    [CTA-861-G Table-42 Dynamic Range and Mastering InfoFrame]
	 */
	sdp->sdp_header.HB1 = drm_infoframe->type;
	/*
	 * Least Significant Eight Bits of (Data Byte Count – 1)
	 * infoframe_size - 1
	 */
	sdp->sdp_header.HB2 = 0x1D;
	/* INFOFRAME SDP Version Number */
	sdp->sdp_header.HB3 = (0x13 << 2);
	/* CTA Header Byte 2 (INFOFRAME Version Number) */
	sdp->db[0] = drm_infoframe->version;
	/* CTA Header Byte 3 (Length of INFOFRAME): HDMI_DRM_INFOFRAME_SIZE */
	sdp->db[1] = drm_infoframe->length;
	/*
	 * Copy HDMI_DRM_INFOFRAME_SIZE size from a buffer after
	 * HDMI_INFOFRAME_HEADER_SIZE
	 */
	BUILD_BUG_ON(sizeof(sdp->db) < HDMI_DRM_INFOFRAME_SIZE + 2);
	memcpy(&sdp->db[2], &buf[HDMI_INFOFRAME_HEADER_SIZE],
	       HDMI_DRM_INFOFRAME_SIZE);

	/*
	 * Size of DP infoframe sdp packet for HDR static metadata consists of
	 * - DP SDP Header(struct dp_sdp_header): 4 bytes
	 * - Two Data Blocks: 2 bytes
	 *    CTA Header Byte2 (INFOFRAME Version Number)
	 *    CTA Header Byte3 (Length of INFOFRAME)
	 * - HDMI_DRM_INFOFRAME_SIZE: 26 bytes
	 *
	 * Prior to GEN11's GMP register size is identical to DP HDR static metadata
	 * infoframe size. But GEN11+ has larger than that size, write_infoframe
	 * will pad rest of the size.
	 */
	return sizeof(struct dp_sdp_header) + 2 + HDMI_DRM_INFOFRAME_SIZE;
}

static void intel_write_dp_sdp(struct intel_encoder *encoder,
			       const struct intel_crtc_state *crtc_state,
			       unsigned int type)
{
	struct intel_digital_port *intel_dig_port = enc_to_dig_port(encoder);
	struct drm_i915_private *dev_priv = to_i915(encoder->base.dev);
	struct dp_sdp sdp = {};
	ssize_t len;

	if ((crtc_state->infoframes.enable &
	     intel_hdmi_infoframe_enable(type)) == 0)
		return;

	switch (type) {
	case DP_SDP_VSC:
		len = intel_dp_vsc_sdp_pack(&crtc_state->infoframes.vsc, &sdp,
					    sizeof(sdp));
		break;
	case HDMI_PACKET_TYPE_GAMUT_METADATA:
		len = intel_dp_hdr_metadata_infoframe_sdp_pack(&crtc_state->infoframes.drm.drm,
							       &sdp, sizeof(sdp));
		break;
	default:
		MISSING_CASE(type);
		return;
	}

	if (drm_WARN_ON(&dev_priv->drm, len < 0))
		return;

	intel_dig_port->write_infoframe(encoder, crtc_state, type, &sdp, len);
}

void intel_dp_set_infoframes(struct intel_encoder *encoder,
			     bool enable,
			     const struct intel_crtc_state *crtc_state,
			     const struct drm_connector_state *conn_state)
{
	struct drm_i915_private *dev_priv = to_i915(encoder->base.dev);
	struct intel_dp *intel_dp = enc_to_intel_dp(encoder);
	i915_reg_t reg = HSW_TVIDEO_DIP_CTL(crtc_state->cpu_transcoder);
	u32 dip_enable = VIDEO_DIP_ENABLE_AVI_HSW | VIDEO_DIP_ENABLE_GCP_HSW |
			 VIDEO_DIP_ENABLE_VS_HSW | VIDEO_DIP_ENABLE_GMP_HSW |
			 VIDEO_DIP_ENABLE_SPD_HSW | VIDEO_DIP_ENABLE_DRM_GLK;
	u32 val = intel_de_read(dev_priv, reg);

	/* TODO: Add DSC case (DIP_ENABLE_PPS) */
	/* When PSR is enabled, this routine doesn't disable VSC DIP */
	if (intel_psr_enabled(intel_dp))
		val &= ~dip_enable;
	else
		val &= ~(dip_enable | VIDEO_DIP_ENABLE_VSC_HSW);

	if (!enable) {
		intel_de_write(dev_priv, reg, val);
		intel_de_posting_read(dev_priv, reg);
		return;
	}

	intel_de_write(dev_priv, reg, val);
	intel_de_posting_read(dev_priv, reg);

	/* When PSR is enabled, VSC SDP is handled by PSR routine */
	if (!intel_psr_enabled(intel_dp))
		intel_write_dp_sdp(encoder, crtc_state, DP_SDP_VSC);

	intel_write_dp_sdp(encoder, crtc_state, HDMI_PACKET_TYPE_GAMUT_METADATA);
}

static void
intel_dp_setup_vsc_sdp(struct intel_dp *intel_dp,
		       const struct intel_crtc_state *crtc_state,
		       const struct drm_connector_state *conn_state)
=======
>>>>>>> d6f9469a
{
	size_t length = sizeof(struct dp_sdp);

	if (size < length)
		return -ENOSPC;

	memset(sdp, 0, size);

	/*
	 * Prepare VSC Header for SU as per DP 1.4a spec, Table 2-119
	 * VSC SDP Header Bytes
	 */
	sdp->sdp_header.HB0 = 0; /* Secondary-Data Packet ID = 0 */
	sdp->sdp_header.HB1 = vsc->sdp_type; /* Secondary-data Packet Type */
	sdp->sdp_header.HB2 = vsc->revision; /* Revision Number */
	sdp->sdp_header.HB3 = vsc->length; /* Number of Valid Data Bytes */

	/*
	 * Only revision 0x5 supports Pixel Encoding/Colorimetry Format as
	 * per DP 1.4a spec.
	 */
	if (vsc->revision != 0x5)
		goto out;

	/* VSC SDP Payload for DB16 through DB18 */
	/* Pixel Encoding and Colorimetry Formats  */
	sdp->db[16] = (vsc->pixelformat & 0xf) << 4; /* DB16[7:4] */
	sdp->db[16] |= vsc->colorimetry & 0xf; /* DB16[3:0] */

	switch (vsc->bpc) {
	case 6:
		/* 6bpc: 0x0 */
		break;
	case 8:
		sdp->db[17] = 0x1; /* DB17[3:0] */
		break;
	case 10:
		sdp->db[17] = 0x2;
		break;
	case 12:
		sdp->db[17] = 0x3;
		break;
	case 16:
		sdp->db[17] = 0x4;
		break;
	default:
		MISSING_CASE(vsc->bpc);
		break;
	}
	/* Dynamic Range and Component Bit Depth */
	if (vsc->dynamic_range == DP_DYNAMIC_RANGE_CTA)
		sdp->db[17] |= 0x80;  /* DB17[7] */

	/* Content Type */
	sdp->db[18] = vsc->content_type & 0x7;

out:
	return length;
}

static ssize_t
intel_dp_hdr_metadata_infoframe_sdp_pack(const struct hdmi_drm_infoframe *drm_infoframe,
					 struct dp_sdp *sdp,
					 size_t size)
{
<<<<<<< HEAD
	struct drm_i915_private *i915 = dp_to_i915(intel_dp);
	struct intel_digital_port *intel_dig_port = dp_to_dig_port(intel_dp);
	struct dp_sdp infoframe_sdp = {};
	struct hdmi_drm_infoframe drm_infoframe = {};
=======
	size_t length = sizeof(struct dp_sdp);
>>>>>>> d6f9469a
	const int infoframe_size = HDMI_INFOFRAME_HEADER_SIZE + HDMI_DRM_INFOFRAME_SIZE;
	unsigned char buf[HDMI_INFOFRAME_HEADER_SIZE + HDMI_DRM_INFOFRAME_SIZE];
	ssize_t len;

<<<<<<< HEAD
	ret = drm_hdmi_infoframe_set_hdr_metadata(&drm_infoframe, conn_state);
	if (ret) {
		drm_dbg_kms(&i915->drm,
			    "couldn't set HDR metadata in infoframe\n");
		return;
	}
=======
	if (size < length)
		return -ENOSPC;

	memset(sdp, 0, size);
>>>>>>> d6f9469a

	len = hdmi_drm_infoframe_pack_only(drm_infoframe, buf, sizeof(buf));
	if (len < 0) {
<<<<<<< HEAD
		drm_dbg_kms(&i915->drm,
			    "buffer size is smaller than hdr metadata infoframe\n");
		return;
	}

	if (len != infoframe_size) {
		drm_dbg_kms(&i915->drm, "wrong static hdr metadata size\n");
		return;
=======
		DRM_DEBUG_KMS("buffer size is smaller than hdr metadata infoframe\n");
		return -ENOSPC;
	}

	if (len != infoframe_size) {
		DRM_DEBUG_KMS("wrong static hdr metadata size\n");
		return -ENOSPC;
>>>>>>> d6f9469a
	}

	/*
	 * Set up the infoframe sdp packet for HDR static metadata.
	 * Prepare VSC Header for SU as per DP 1.4a spec,
	 * Table 2-100 and Table 2-101
	 */

	/* Secondary-Data Packet ID, 00h for non-Audio INFOFRAME */
	sdp->sdp_header.HB0 = 0;
	/*
	 * Packet Type 80h + Non-audio INFOFRAME Type value
	 * HDMI_INFOFRAME_TYPE_DRM: 0x87
	 * - 80h + Non-audio INFOFRAME Type value
	 * - InfoFrame Type: 0x07
	 *    [CTA-861-G Table-42 Dynamic Range and Mastering InfoFrame]
	 */
	sdp->sdp_header.HB1 = drm_infoframe->type;
	/*
	 * Least Significant Eight Bits of (Data Byte Count – 1)
	 * infoframe_size - 1
	 */
	sdp->sdp_header.HB2 = 0x1D;
	/* INFOFRAME SDP Version Number */
	sdp->sdp_header.HB3 = (0x13 << 2);
	/* CTA Header Byte 2 (INFOFRAME Version Number) */
	sdp->db[0] = drm_infoframe->version;
	/* CTA Header Byte 3 (Length of INFOFRAME): HDMI_DRM_INFOFRAME_SIZE */
	sdp->db[1] = drm_infoframe->length;
	/*
	 * Copy HDMI_DRM_INFOFRAME_SIZE size from a buffer after
	 * HDMI_INFOFRAME_HEADER_SIZE
	 */
	BUILD_BUG_ON(sizeof(sdp->db) < HDMI_DRM_INFOFRAME_SIZE + 2);
	memcpy(&sdp->db[2], &buf[HDMI_INFOFRAME_HEADER_SIZE],
	       HDMI_DRM_INFOFRAME_SIZE);

	/*
	 * Size of DP infoframe sdp packet for HDR static metadata consists of
	 * - DP SDP Header(struct dp_sdp_header): 4 bytes
	 * - Two Data Blocks: 2 bytes
	 *    CTA Header Byte2 (INFOFRAME Version Number)
	 *    CTA Header Byte3 (Length of INFOFRAME)
	 * - HDMI_DRM_INFOFRAME_SIZE: 26 bytes
	 *
	 * Prior to GEN11's GMP register size is identical to DP HDR static metadata
	 * infoframe size. But GEN11+ has larger than that size, write_infoframe
	 * will pad rest of the size.
	 */
	return sizeof(struct dp_sdp_header) + 2 + HDMI_DRM_INFOFRAME_SIZE;
}

static void intel_write_dp_sdp(struct intel_encoder *encoder,
			       const struct intel_crtc_state *crtc_state,
			       unsigned int type)
{
	struct intel_digital_port *intel_dig_port = enc_to_dig_port(encoder);
	struct drm_i915_private *dev_priv = to_i915(encoder->base.dev);
	struct dp_sdp sdp = {};
	ssize_t len;

	if ((crtc_state->infoframes.enable &
	     intel_hdmi_infoframe_enable(type)) == 0)
		return;

	switch (type) {
	case DP_SDP_VSC:
		len = intel_dp_vsc_sdp_pack(&crtc_state->infoframes.vsc, &sdp,
					    sizeof(sdp));
		break;
	case HDMI_PACKET_TYPE_GAMUT_METADATA:
		len = intel_dp_hdr_metadata_infoframe_sdp_pack(&crtc_state->infoframes.drm.drm,
							       &sdp, sizeof(sdp));
		break;
	default:
		MISSING_CASE(type);
		return;
	}

	if (drm_WARN_ON(&dev_priv->drm, len < 0))
		return;

	intel_dig_port->write_infoframe(encoder, crtc_state, type, &sdp, len);
}

void intel_write_dp_vsc_sdp(struct intel_encoder *encoder,
			    const struct intel_crtc_state *crtc_state,
			    struct drm_dp_vsc_sdp *vsc)
{
	struct intel_digital_port *intel_dig_port = enc_to_dig_port(encoder);
	struct drm_i915_private *dev_priv = to_i915(encoder->base.dev);
	struct dp_sdp sdp = {};
	ssize_t len;

	len = intel_dp_vsc_sdp_pack(vsc, &sdp, sizeof(sdp));

	if (drm_WARN_ON(&dev_priv->drm, len < 0))
		return;

	intel_dig_port->write_infoframe(encoder, crtc_state, DP_SDP_VSC,
					&sdp, len);
}

void intel_dp_set_infoframes(struct intel_encoder *encoder,
			     bool enable,
			     const struct intel_crtc_state *crtc_state,
			     const struct drm_connector_state *conn_state)
{
	struct drm_i915_private *dev_priv = to_i915(encoder->base.dev);
	struct intel_dp *intel_dp = enc_to_intel_dp(encoder);
	i915_reg_t reg = HSW_TVIDEO_DIP_CTL(crtc_state->cpu_transcoder);
	u32 dip_enable = VIDEO_DIP_ENABLE_AVI_HSW | VIDEO_DIP_ENABLE_GCP_HSW |
			 VIDEO_DIP_ENABLE_VS_HSW | VIDEO_DIP_ENABLE_GMP_HSW |
			 VIDEO_DIP_ENABLE_SPD_HSW | VIDEO_DIP_ENABLE_DRM_GLK;
	u32 val = intel_de_read(dev_priv, reg);

	/* TODO: Add DSC case (DIP_ENABLE_PPS) */
	/* When PSR is enabled, this routine doesn't disable VSC DIP */
	if (intel_psr_enabled(intel_dp))
		val &= ~dip_enable;
	else
		val &= ~(dip_enable | VIDEO_DIP_ENABLE_VSC_HSW);

	if (!enable) {
		intel_de_write(dev_priv, reg, val);
		intel_de_posting_read(dev_priv, reg);
		return;
	}

	intel_de_write(dev_priv, reg, val);
	intel_de_posting_read(dev_priv, reg);

	/* When PSR is enabled, VSC SDP is handled by PSR routine */
	if (!intel_psr_enabled(intel_dp))
		intel_write_dp_sdp(encoder, crtc_state, DP_SDP_VSC);

	intel_write_dp_sdp(encoder, crtc_state, HDMI_PACKET_TYPE_GAMUT_METADATA);
}

static int intel_dp_vsc_sdp_unpack(struct drm_dp_vsc_sdp *vsc,
				   const void *buffer, size_t size)
{
	const struct dp_sdp *sdp = buffer;

	if (size < sizeof(struct dp_sdp))
		return -EINVAL;

	memset(vsc, 0, size);

	if (sdp->sdp_header.HB0 != 0)
		return -EINVAL;

	if (sdp->sdp_header.HB1 != DP_SDP_VSC)
		return -EINVAL;

	vsc->sdp_type = sdp->sdp_header.HB1;
	vsc->revision = sdp->sdp_header.HB2;
	vsc->length = sdp->sdp_header.HB3;

	if ((sdp->sdp_header.HB2 == 0x2 && sdp->sdp_header.HB3 == 0x8) ||
	    (sdp->sdp_header.HB2 == 0x4 && sdp->sdp_header.HB3 == 0xe)) {
		/*
		 * - HB2 = 0x2, HB3 = 0x8
		 *   VSC SDP supporting 3D stereo + PSR
		 * - HB2 = 0x4, HB3 = 0xe
		 *   VSC SDP supporting 3D stereo + PSR2 with Y-coordinate of
		 *   first scan line of the SU region (applies to eDP v1.4b
		 *   and higher).
		 */
		return 0;
	} else if (sdp->sdp_header.HB2 == 0x5 && sdp->sdp_header.HB3 == 0x13) {
		/*
		 * - HB2 = 0x5, HB3 = 0x13
		 *   VSC SDP supporting 3D stereo + PSR2 + Pixel Encoding/Colorimetry
		 *   Format.
		 */
		vsc->pixelformat = (sdp->db[16] >> 4) & 0xf;
		vsc->colorimetry = sdp->db[16] & 0xf;
		vsc->dynamic_range = (sdp->db[17] >> 7) & 0x1;

		switch (sdp->db[17] & 0x7) {
		case 0x0:
			vsc->bpc = 6;
			break;
		case 0x1:
			vsc->bpc = 8;
			break;
		case 0x2:
			vsc->bpc = 10;
			break;
		case 0x3:
			vsc->bpc = 12;
			break;
		case 0x4:
			vsc->bpc = 16;
			break;
		default:
			MISSING_CASE(sdp->db[17] & 0x7);
			return -EINVAL;
		}

		vsc->content_type = sdp->db[18] & 0x7;
	} else {
		return -EINVAL;
	}

	return 0;
}

static int
intel_dp_hdr_metadata_infoframe_sdp_unpack(struct hdmi_drm_infoframe *drm_infoframe,
					   const void *buffer, size_t size)
{
	int ret;

	const struct dp_sdp *sdp = buffer;

	if (size < sizeof(struct dp_sdp))
		return -EINVAL;

	if (sdp->sdp_header.HB0 != 0)
		return -EINVAL;

	if (sdp->sdp_header.HB1 != HDMI_INFOFRAME_TYPE_DRM)
		return -EINVAL;

	/*
	 * Least Significant Eight Bits of (Data Byte Count – 1)
	 * 1Dh (i.e., Data Byte Count = 30 bytes).
	 */
	if (sdp->sdp_header.HB2 != 0x1D)
		return -EINVAL;

	/* Most Significant Two Bits of (Data Byte Count – 1), Clear to 00b. */
	if ((sdp->sdp_header.HB3 & 0x3) != 0)
		return -EINVAL;

	/* INFOFRAME SDP Version Number */
	if (((sdp->sdp_header.HB3 >> 2) & 0x3f) != 0x13)
		return -EINVAL;

	/* CTA Header Byte 2 (INFOFRAME Version Number) */
	if (sdp->db[0] != 1)
		return -EINVAL;

	/* CTA Header Byte 3 (Length of INFOFRAME): HDMI_DRM_INFOFRAME_SIZE */
	if (sdp->db[1] != HDMI_DRM_INFOFRAME_SIZE)
		return -EINVAL;

	ret = hdmi_drm_infoframe_unpack_only(drm_infoframe, &sdp->db[2],
					     HDMI_DRM_INFOFRAME_SIZE);

	return ret;
}

static void intel_read_dp_vsc_sdp(struct intel_encoder *encoder,
				  struct intel_crtc_state *crtc_state,
				  struct drm_dp_vsc_sdp *vsc)
{
	struct intel_digital_port *intel_dig_port = enc_to_dig_port(encoder);
	struct intel_dp *intel_dp = enc_to_intel_dp(encoder);
	struct drm_i915_private *dev_priv = to_i915(encoder->base.dev);
	unsigned int type = DP_SDP_VSC;
	struct dp_sdp sdp = {};
	int ret;

	/* When PSR is enabled, VSC SDP is handled by PSR routine */
	if (intel_psr_enabled(intel_dp))
		return;

	if ((crtc_state->infoframes.enable &
	     intel_hdmi_infoframe_enable(type)) == 0)
		return;

	intel_dig_port->read_infoframe(encoder, crtc_state, type, &sdp, sizeof(sdp));

	ret = intel_dp_vsc_sdp_unpack(vsc, &sdp, sizeof(sdp));

	if (ret)
		drm_dbg_kms(&dev_priv->drm, "Failed to unpack DP VSC SDP\n");
}

static void intel_read_dp_hdr_metadata_infoframe_sdp(struct intel_encoder *encoder,
						     struct intel_crtc_state *crtc_state,
						     struct hdmi_drm_infoframe *drm_infoframe)
{
	struct intel_digital_port *intel_dig_port = enc_to_dig_port(encoder);
	struct drm_i915_private *dev_priv = to_i915(encoder->base.dev);
	unsigned int type = HDMI_PACKET_TYPE_GAMUT_METADATA;
	struct dp_sdp sdp = {};
	int ret;

	if ((crtc_state->infoframes.enable &
	    intel_hdmi_infoframe_enable(type)) == 0)
		return;

	intel_dig_port->read_infoframe(encoder, crtc_state, type, &sdp,
				       sizeof(sdp));

	ret = intel_dp_hdr_metadata_infoframe_sdp_unpack(drm_infoframe, &sdp,
							 sizeof(sdp));

	if (ret)
		drm_dbg_kms(&dev_priv->drm,
			    "Failed to unpack DP HDR Metadata Infoframe SDP\n");
}

void intel_read_dp_sdp(struct intel_encoder *encoder,
		       struct intel_crtc_state *crtc_state,
		       unsigned int type)
{
	switch (type) {
	case DP_SDP_VSC:
		intel_read_dp_vsc_sdp(encoder, crtc_state,
				      &crtc_state->infoframes.vsc);
		break;
	case HDMI_PACKET_TYPE_GAMUT_METADATA:
		intel_read_dp_hdr_metadata_infoframe_sdp(encoder, crtc_state,
							 &crtc_state->infoframes.drm.drm);
		break;
	default:
		MISSING_CASE(type);
		break;
	}
}

static u8 intel_dp_autotest_link_training(struct intel_dp *intel_dp)
{
	struct drm_i915_private *i915 = dp_to_i915(intel_dp);
	int status = 0;
	int test_link_rate;
	u8 test_lane_count, test_link_bw;
	/* (DP CTS 1.2)
	 * 4.3.1.11
	 */
	/* Read the TEST_LANE_COUNT and TEST_LINK_RTAE fields (DP CTS 3.1.4) */
	status = drm_dp_dpcd_readb(&intel_dp->aux, DP_TEST_LANE_COUNT,
				   &test_lane_count);

	if (status <= 0) {
		drm_dbg_kms(&i915->drm, "Lane count read failed\n");
		return DP_TEST_NAK;
	}
	test_lane_count &= DP_MAX_LANE_COUNT_MASK;

	status = drm_dp_dpcd_readb(&intel_dp->aux, DP_TEST_LINK_RATE,
				   &test_link_bw);
	if (status <= 0) {
		drm_dbg_kms(&i915->drm, "Link Rate read failed\n");
		return DP_TEST_NAK;
	}
	test_link_rate = drm_dp_bw_code_to_link_rate(test_link_bw);

	/* Validate the requested link rate and lane count */
	if (!intel_dp_link_params_valid(intel_dp, test_link_rate,
					test_lane_count))
		return DP_TEST_NAK;

	intel_dp->compliance.test_lane_count = test_lane_count;
	intel_dp->compliance.test_link_rate = test_link_rate;

	return DP_TEST_ACK;
}

static u8 intel_dp_autotest_video_pattern(struct intel_dp *intel_dp)
{
	struct drm_i915_private *i915 = dp_to_i915(intel_dp);
	u8 test_pattern;
	u8 test_misc;
	__be16 h_width, v_height;
	int status = 0;

	/* Read the TEST_PATTERN (DP CTS 3.1.5) */
	status = drm_dp_dpcd_readb(&intel_dp->aux, DP_TEST_PATTERN,
				   &test_pattern);
	if (status <= 0) {
		drm_dbg_kms(&i915->drm, "Test pattern read failed\n");
		return DP_TEST_NAK;
	}
	if (test_pattern != DP_COLOR_RAMP)
		return DP_TEST_NAK;

	status = drm_dp_dpcd_read(&intel_dp->aux, DP_TEST_H_WIDTH_HI,
				  &h_width, 2);
	if (status <= 0) {
		drm_dbg_kms(&i915->drm, "H Width read failed\n");
		return DP_TEST_NAK;
	}

	status = drm_dp_dpcd_read(&intel_dp->aux, DP_TEST_V_HEIGHT_HI,
				  &v_height, 2);
	if (status <= 0) {
		drm_dbg_kms(&i915->drm, "V Height read failed\n");
		return DP_TEST_NAK;
	}

	status = drm_dp_dpcd_readb(&intel_dp->aux, DP_TEST_MISC0,
				   &test_misc);
	if (status <= 0) {
		drm_dbg_kms(&i915->drm, "TEST MISC read failed\n");
		return DP_TEST_NAK;
	}
	if ((test_misc & DP_TEST_COLOR_FORMAT_MASK) != DP_COLOR_FORMAT_RGB)
		return DP_TEST_NAK;
	if (test_misc & DP_TEST_DYNAMIC_RANGE_CEA)
		return DP_TEST_NAK;
	switch (test_misc & DP_TEST_BIT_DEPTH_MASK) {
	case DP_TEST_BIT_DEPTH_6:
		intel_dp->compliance.test_data.bpc = 6;
		break;
	case DP_TEST_BIT_DEPTH_8:
		intel_dp->compliance.test_data.bpc = 8;
		break;
	default:
		return DP_TEST_NAK;
	}

	intel_dp->compliance.test_data.video_pattern = test_pattern;
	intel_dp->compliance.test_data.hdisplay = be16_to_cpu(h_width);
	intel_dp->compliance.test_data.vdisplay = be16_to_cpu(v_height);
	/* Set test active flag here so userspace doesn't interrupt things */
	intel_dp->compliance.test_active = true;

	return DP_TEST_ACK;
}

static u8 intel_dp_autotest_edid(struct intel_dp *intel_dp)
{
	struct drm_i915_private *i915 = dp_to_i915(intel_dp);
	u8 test_result = DP_TEST_ACK;
	struct intel_connector *intel_connector = intel_dp->attached_connector;
	struct drm_connector *connector = &intel_connector->base;

	if (intel_connector->detect_edid == NULL ||
	    connector->edid_corrupt ||
	    intel_dp->aux.i2c_defer_count > 6) {
		/* Check EDID read for NACKs, DEFERs and corruption
		 * (DP CTS 1.2 Core r1.1)
		 *    4.2.2.4 : Failed EDID read, I2C_NAK
		 *    4.2.2.5 : Failed EDID read, I2C_DEFER
		 *    4.2.2.6 : EDID corruption detected
		 * Use failsafe mode for all cases
		 */
		if (intel_dp->aux.i2c_nack_count > 0 ||
			intel_dp->aux.i2c_defer_count > 0)
			drm_dbg_kms(&i915->drm,
				    "EDID read had %d NACKs, %d DEFERs\n",
				    intel_dp->aux.i2c_nack_count,
				    intel_dp->aux.i2c_defer_count);
		intel_dp->compliance.test_data.edid = INTEL_DP_RESOLUTION_FAILSAFE;
	} else {
		struct edid *block = intel_connector->detect_edid;

		/* We have to write the checksum
		 * of the last block read
		 */
		block += intel_connector->detect_edid->extensions;

		if (drm_dp_dpcd_writeb(&intel_dp->aux, DP_TEST_EDID_CHECKSUM,
				       block->checksum) <= 0)
			drm_dbg_kms(&i915->drm,
				    "Failed to write EDID checksum\n");

		test_result = DP_TEST_ACK | DP_TEST_EDID_CHECKSUM_WRITE;
		intel_dp->compliance.test_data.edid = INTEL_DP_RESOLUTION_PREFERRED;
	}

	/* Set test active flag here so userspace doesn't interrupt things */
	intel_dp->compliance.test_active = true;

	return test_result;
}

static u8 intel_dp_prepare_phytest(struct intel_dp *intel_dp)
{
	struct drm_dp_phy_test_params *data =
		&intel_dp->compliance.test_data.phytest;

	if (drm_dp_get_phy_test_pattern(&intel_dp->aux, data)) {
		DRM_DEBUG_KMS("DP Phy Test pattern AUX read failure\n");
		return DP_TEST_NAK;
	}

	/*
	 * link_mst is set to false to avoid executing mst related code
	 * during compliance testing.
	 */
	intel_dp->link_mst = false;

	return DP_TEST_ACK;
}

static void intel_dp_phy_pattern_update(struct intel_dp *intel_dp)
{
	struct drm_i915_private *dev_priv =
			to_i915(dp_to_dig_port(intel_dp)->base.base.dev);
	struct intel_digital_port *intel_dig_port = dp_to_dig_port(intel_dp);
	struct drm_dp_phy_test_params *data =
			&intel_dp->compliance.test_data.phytest;
	struct intel_crtc *crtc = to_intel_crtc(intel_dig_port->base.base.crtc);
	enum pipe pipe = crtc->pipe;
	u32 pattern_val;

	switch (data->phy_pattern) {
	case DP_PHY_TEST_PATTERN_NONE:
		DRM_DEBUG_KMS("Disable Phy Test Pattern\n");
		intel_de_write(dev_priv, DDI_DP_COMP_CTL(pipe), 0x0);
		break;
	case DP_PHY_TEST_PATTERN_D10_2:
		DRM_DEBUG_KMS("Set D10.2 Phy Test Pattern\n");
		intel_de_write(dev_priv, DDI_DP_COMP_CTL(pipe),
			       DDI_DP_COMP_CTL_ENABLE | DDI_DP_COMP_CTL_D10_2);
		break;
	case DP_PHY_TEST_PATTERN_ERROR_COUNT:
		DRM_DEBUG_KMS("Set Error Count Phy Test Pattern\n");
		intel_de_write(dev_priv, DDI_DP_COMP_CTL(pipe),
			       DDI_DP_COMP_CTL_ENABLE |
			       DDI_DP_COMP_CTL_SCRAMBLED_0);
		break;
	case DP_PHY_TEST_PATTERN_PRBS7:
		DRM_DEBUG_KMS("Set PRBS7 Phy Test Pattern\n");
		intel_de_write(dev_priv, DDI_DP_COMP_CTL(pipe),
			       DDI_DP_COMP_CTL_ENABLE | DDI_DP_COMP_CTL_PRBS7);
		break;
	case DP_PHY_TEST_PATTERN_80BIT_CUSTOM:
		/*
		 * FIXME: Ideally pattern should come from DPCD 0x250. As
		 * current firmware of DPR-100 could not set it, so hardcoding
		 * now for complaince test.
		 */
		DRM_DEBUG_KMS("Set 80Bit Custom Phy Test Pattern 0x3e0f83e0 0x0f83e0f8 0x0000f83e\n");
		pattern_val = 0x3e0f83e0;
		intel_de_write(dev_priv, DDI_DP_COMP_PAT(pipe, 0), pattern_val);
		pattern_val = 0x0f83e0f8;
		intel_de_write(dev_priv, DDI_DP_COMP_PAT(pipe, 1), pattern_val);
		pattern_val = 0x0000f83e;
		intel_de_write(dev_priv, DDI_DP_COMP_PAT(pipe, 2), pattern_val);
		intel_de_write(dev_priv, DDI_DP_COMP_CTL(pipe),
			       DDI_DP_COMP_CTL_ENABLE |
			       DDI_DP_COMP_CTL_CUSTOM80);
		break;
	case DP_PHY_TEST_PATTERN_CP2520:
		/*
		 * FIXME: Ideally pattern should come from DPCD 0x24A. As
		 * current firmware of DPR-100 could not set it, so hardcoding
		 * now for complaince test.
		 */
		DRM_DEBUG_KMS("Set HBR2 compliance Phy Test Pattern\n");
		pattern_val = 0xFB;
		intel_de_write(dev_priv, DDI_DP_COMP_CTL(pipe),
			       DDI_DP_COMP_CTL_ENABLE | DDI_DP_COMP_CTL_HBR2 |
			       pattern_val);
		break;
	default:
		WARN(1, "Invalid Phy Test Pattern\n");
	}
}

static void
intel_dp_autotest_phy_ddi_disable(struct intel_dp *intel_dp)
{
	struct intel_digital_port *intel_dig_port = dp_to_dig_port(intel_dp);
	struct drm_device *dev = intel_dig_port->base.base.dev;
	struct drm_i915_private *dev_priv = to_i915(dev);
	struct intel_crtc *crtc = to_intel_crtc(intel_dig_port->base.base.crtc);
	enum pipe pipe = crtc->pipe;
	u32 trans_ddi_func_ctl_value, trans_conf_value, dp_tp_ctl_value;

	trans_ddi_func_ctl_value = intel_de_read(dev_priv,
						 TRANS_DDI_FUNC_CTL(pipe));
	trans_conf_value = intel_de_read(dev_priv, PIPECONF(pipe));
	dp_tp_ctl_value = intel_de_read(dev_priv, TGL_DP_TP_CTL(pipe));

	trans_ddi_func_ctl_value &= ~(TRANS_DDI_FUNC_ENABLE |
				      TGL_TRANS_DDI_PORT_MASK);
	trans_conf_value &= ~PIPECONF_ENABLE;
	dp_tp_ctl_value &= ~DP_TP_CTL_ENABLE;

	intel_de_write(dev_priv, PIPECONF(pipe), trans_conf_value);
	intel_de_write(dev_priv, TRANS_DDI_FUNC_CTL(pipe),
		       trans_ddi_func_ctl_value);
	intel_de_write(dev_priv, TGL_DP_TP_CTL(pipe), dp_tp_ctl_value);
}

static void
intel_dp_autotest_phy_ddi_enable(struct intel_dp *intel_dp, uint8_t lane_cnt)
{
	struct intel_digital_port *intel_dig_port = dp_to_dig_port(intel_dp);
	struct drm_device *dev = intel_dig_port->base.base.dev;
	struct drm_i915_private *dev_priv = to_i915(dev);
	enum port port = intel_dig_port->base.port;
	struct intel_crtc *crtc = to_intel_crtc(intel_dig_port->base.base.crtc);
	enum pipe pipe = crtc->pipe;
	u32 trans_ddi_func_ctl_value, trans_conf_value, dp_tp_ctl_value;

	trans_ddi_func_ctl_value = intel_de_read(dev_priv,
						 TRANS_DDI_FUNC_CTL(pipe));
	trans_conf_value = intel_de_read(dev_priv, PIPECONF(pipe));
	dp_tp_ctl_value = intel_de_read(dev_priv, TGL_DP_TP_CTL(pipe));

	trans_ddi_func_ctl_value |= TRANS_DDI_FUNC_ENABLE |
				    TGL_TRANS_DDI_SELECT_PORT(port);
	trans_conf_value |= PIPECONF_ENABLE;
	dp_tp_ctl_value |= DP_TP_CTL_ENABLE;

	intel_de_write(dev_priv, PIPECONF(pipe), trans_conf_value);
	intel_de_write(dev_priv, TGL_DP_TP_CTL(pipe), dp_tp_ctl_value);
	intel_de_write(dev_priv, TRANS_DDI_FUNC_CTL(pipe),
		       trans_ddi_func_ctl_value);
}

void intel_dp_process_phy_request(struct intel_dp *intel_dp)
{
	struct drm_dp_phy_test_params *data =
		&intel_dp->compliance.test_data.phytest;
	u8 link_status[DP_LINK_STATUS_SIZE];

	if (!intel_dp_get_link_status(intel_dp, link_status)) {
		DRM_DEBUG_KMS("failed to get link status\n");
		return;
	}

	/* retrieve vswing & pre-emphasis setting */
	intel_dp_get_adjust_train(intel_dp, link_status);

	intel_dp_autotest_phy_ddi_disable(intel_dp);

	intel_dp_set_signal_levels(intel_dp);

	intel_dp_phy_pattern_update(intel_dp);

	intel_dp_autotest_phy_ddi_enable(intel_dp, data->num_lanes);

	drm_dp_set_phy_test_pattern(&intel_dp->aux, data,
				    link_status[DP_DPCD_REV]);
}

static u8 intel_dp_autotest_phy_pattern(struct intel_dp *intel_dp)
{
	u8 test_result;

	test_result = intel_dp_prepare_phytest(intel_dp);
	if (test_result != DP_TEST_ACK)
		DRM_ERROR("Phy test preparation failed\n");

	intel_dp_process_phy_request(intel_dp);

	return test_result;
}

static void intel_dp_handle_test_request(struct intel_dp *intel_dp)
{
	struct drm_i915_private *i915 = dp_to_i915(intel_dp);
	u8 response = DP_TEST_NAK;
	u8 request = 0;
	int status;

	status = drm_dp_dpcd_readb(&intel_dp->aux, DP_TEST_REQUEST, &request);
	if (status <= 0) {
		drm_dbg_kms(&i915->drm,
			    "Could not read test request from sink\n");
		goto update_status;
	}

	switch (request) {
	case DP_TEST_LINK_TRAINING:
		drm_dbg_kms(&i915->drm, "LINK_TRAINING test requested\n");
		response = intel_dp_autotest_link_training(intel_dp);
		break;
	case DP_TEST_LINK_VIDEO_PATTERN:
		drm_dbg_kms(&i915->drm, "TEST_PATTERN test requested\n");
		response = intel_dp_autotest_video_pattern(intel_dp);
		break;
	case DP_TEST_LINK_EDID_READ:
		drm_dbg_kms(&i915->drm, "EDID test requested\n");
		response = intel_dp_autotest_edid(intel_dp);
		break;
	case DP_TEST_LINK_PHY_TEST_PATTERN:
		drm_dbg_kms(&i915->drm, "PHY_PATTERN test requested\n");
		response = intel_dp_autotest_phy_pattern(intel_dp);
		break;
	default:
		drm_dbg_kms(&i915->drm, "Invalid test request '%02x'\n",
			    request);
		break;
	}

	if (response & DP_TEST_ACK)
		intel_dp->compliance.test_type = request;

update_status:
	status = drm_dp_dpcd_writeb(&intel_dp->aux, DP_TEST_RESPONSE, response);
	if (status <= 0)
		drm_dbg_kms(&i915->drm,
			    "Could not write test response to sink\n");
}

static int
intel_dp_check_mst_status(struct intel_dp *intel_dp)
{
	struct drm_i915_private *i915 = dp_to_i915(intel_dp);
	bool need_retrain = false;

	if (!intel_dp->is_mst)
		return -EINVAL;

	WARN_ON_ONCE(intel_dp->active_mst_links < 0);

	for (;;) {
		u8 esi[DP_DPRX_ESI_LEN] = {};
		bool bret, handled;
		int retry;

		bret = intel_dp_get_sink_irq_esi(intel_dp, esi);
		if (!bret) {
			drm_dbg_kms(&i915->drm,
				    "failed to get ESI - device may have failed\n");
			return -EINVAL;
		}

		/* check link status - esi[10] = 0x200c */
		if (intel_dp->active_mst_links > 0 && !need_retrain &&
		    !drm_dp_channel_eq_ok(&esi[10], intel_dp->lane_count)) {
			drm_dbg_kms(&i915->drm,
				    "channel EQ not ok, retraining\n");
			need_retrain = true;
		}

		drm_dbg_kms(&i915->drm, "got esi %3ph\n", esi);

		drm_dp_mst_hpd_irq(&intel_dp->mst_mgr, esi, &handled);
		if (!handled)
			break;

		for (retry = 0; retry < 3; retry++) {
			int wret;

			wret = drm_dp_dpcd_write(&intel_dp->aux,
						 DP_SINK_COUNT_ESI+1,
						 &esi[1], 3);
			if (wret == 3)
				break;
		}
	}

	return need_retrain;
}

static bool
intel_dp_needs_link_retrain(struct intel_dp *intel_dp)
{
	u8 link_status[DP_LINK_STATUS_SIZE];

	if (!intel_dp->link_trained)
		return false;

	/*
	 * While PSR source HW is enabled, it will control main-link sending
	 * frames, enabling and disabling it so trying to do a retrain will fail
	 * as the link would or not be on or it could mix training patterns
	 * and frame data at the same time causing retrain to fail.
	 * Also when exiting PSR, HW will retrain the link anyways fixing
	 * any link status error.
	 */
	if (intel_psr_enabled(intel_dp))
		return false;

	if (!intel_dp_get_link_status(intel_dp, link_status))
		return false;

	/*
	 * Validate the cached values of intel_dp->link_rate and
	 * intel_dp->lane_count before attempting to retrain.
	 */
	if (!intel_dp_link_params_valid(intel_dp, intel_dp->link_rate,
					intel_dp->lane_count))
		return false;

	/* Retrain if Channel EQ or CR not ok */
	return !drm_dp_channel_eq_ok(link_status, intel_dp->lane_count);
}

static bool intel_dp_has_connector(struct intel_dp *intel_dp,
				   const struct drm_connector_state *conn_state)
{
	struct drm_i915_private *i915 = dp_to_i915(intel_dp);
	struct intel_encoder *encoder;
	enum pipe pipe;

	if (!conn_state->best_encoder)
		return false;

	/* SST */
	encoder = &dp_to_dig_port(intel_dp)->base;
	if (conn_state->best_encoder == &encoder->base)
		return true;

	/* MST */
	for_each_pipe(i915, pipe) {
		encoder = &intel_dp->mst_encoders[pipe]->base;
		if (conn_state->best_encoder == &encoder->base)
			return true;
	}

	return false;
}

static int intel_dp_prep_link_retrain(struct intel_dp *intel_dp,
				      struct drm_modeset_acquire_ctx *ctx,
				      u32 *crtc_mask)
{
	struct drm_i915_private *i915 = dp_to_i915(intel_dp);
	struct drm_connector_list_iter conn_iter;
	struct intel_connector *connector;
	int ret = 0;

	*crtc_mask = 0;

	if (!intel_dp_needs_link_retrain(intel_dp))
		return 0;

	drm_connector_list_iter_begin(&i915->drm, &conn_iter);
	for_each_intel_connector_iter(connector, &conn_iter) {
		struct drm_connector_state *conn_state =
			connector->base.state;
		struct intel_crtc_state *crtc_state;
		struct intel_crtc *crtc;

		if (!intel_dp_has_connector(intel_dp, conn_state))
			continue;

		crtc = to_intel_crtc(conn_state->crtc);
		if (!crtc)
			continue;

		ret = drm_modeset_lock(&crtc->base.mutex, ctx);
		if (ret)
			break;

		crtc_state = to_intel_crtc_state(crtc->base.state);

		drm_WARN_ON(&i915->drm, !intel_crtc_has_dp_encoder(crtc_state));

		if (!crtc_state->hw.active)
			continue;

		if (conn_state->commit &&
		    !try_wait_for_completion(&conn_state->commit->hw_done))
			continue;

		*crtc_mask |= drm_crtc_mask(&crtc->base);
	}
	drm_connector_list_iter_end(&conn_iter);

	if (!intel_dp_needs_link_retrain(intel_dp))
		*crtc_mask = 0;

	return ret;
}

static bool intel_dp_is_connected(struct intel_dp *intel_dp)
{
	struct intel_connector *connector = intel_dp->attached_connector;

	return connector->base.status == connector_status_connected ||
		intel_dp->is_mst;
}

int intel_dp_retrain_link(struct intel_encoder *encoder,
			  struct drm_modeset_acquire_ctx *ctx)
{
	struct drm_i915_private *dev_priv = to_i915(encoder->base.dev);
	struct intel_dp *intel_dp = enc_to_intel_dp(encoder);
	struct intel_crtc *crtc;
	u32 crtc_mask;
	int ret;

	if (!intel_dp_is_connected(intel_dp))
		return 0;

	ret = drm_modeset_lock(&dev_priv->drm.mode_config.connection_mutex,
			       ctx);
	if (ret)
		return ret;

	ret = intel_dp_prep_link_retrain(intel_dp, ctx, &crtc_mask);
	if (ret)
		return ret;

	if (crtc_mask == 0)
		return 0;

	drm_dbg_kms(&dev_priv->drm, "[ENCODER:%d:%s] retraining link\n",
		    encoder->base.base.id, encoder->base.name);

	for_each_intel_crtc_mask(&dev_priv->drm, crtc, crtc_mask) {
		const struct intel_crtc_state *crtc_state =
			to_intel_crtc_state(crtc->base.state);

		/* Suppress underruns caused by re-training */
		intel_set_cpu_fifo_underrun_reporting(dev_priv, crtc->pipe, false);
		if (crtc_state->has_pch_encoder)
			intel_set_pch_fifo_underrun_reporting(dev_priv,
							      intel_crtc_pch_transcoder(crtc), false);
	}

	intel_dp_start_link_train(intel_dp);
	intel_dp_stop_link_train(intel_dp);

	for_each_intel_crtc_mask(&dev_priv->drm, crtc, crtc_mask) {
		const struct intel_crtc_state *crtc_state =
			to_intel_crtc_state(crtc->base.state);

		/* Keep underrun reporting disabled until things are stable */
		intel_wait_for_vblank(dev_priv, crtc->pipe);

		intel_set_cpu_fifo_underrun_reporting(dev_priv, crtc->pipe, true);
		if (crtc_state->has_pch_encoder)
			intel_set_pch_fifo_underrun_reporting(dev_priv,
							      intel_crtc_pch_transcoder(crtc), true);
	}

	return 0;
}

/*
 * If display is now connected check links status,
 * there has been known issues of link loss triggering
 * long pulse.
 *
 * Some sinks (eg. ASUS PB287Q) seem to perform some
 * weird HPD ping pong during modesets. So we can apparently
 * end up with HPD going low during a modeset, and then
 * going back up soon after. And once that happens we must
 * retrain the link to get a picture. That's in case no
 * userspace component reacted to intermittent HPD dip.
 */
static enum intel_hotplug_state
intel_dp_hotplug(struct intel_encoder *encoder,
		 struct intel_connector *connector)
{
	struct drm_modeset_acquire_ctx ctx;
	enum intel_hotplug_state state;
	int ret;

	state = intel_encoder_hotplug(encoder, connector);

	drm_modeset_acquire_init(&ctx, 0);

	for (;;) {
		ret = intel_dp_retrain_link(encoder, &ctx);

		if (ret == -EDEADLK) {
			drm_modeset_backoff(&ctx);
			continue;
		}

		break;
	}

	drm_modeset_drop_locks(&ctx);
	drm_modeset_acquire_fini(&ctx);
	drm_WARN(encoder->base.dev, ret,
		 "Acquiring modeset locks failed with %i\n", ret);

	/*
	 * Keeping it consistent with intel_ddi_hotplug() and
	 * intel_hdmi_hotplug().
	 */
	if (state == INTEL_HOTPLUG_UNCHANGED && !connector->hotplug_retries)
		state = INTEL_HOTPLUG_RETRY;

	return state;
}

static void intel_dp_check_service_irq(struct intel_dp *intel_dp)
{
	struct drm_i915_private *i915 = dp_to_i915(intel_dp);
	u8 val;

	if (intel_dp->dpcd[DP_DPCD_REV] < 0x11)
		return;

	if (drm_dp_dpcd_readb(&intel_dp->aux,
			      DP_DEVICE_SERVICE_IRQ_VECTOR, &val) != 1 || !val)
		return;

	drm_dp_dpcd_writeb(&intel_dp->aux, DP_DEVICE_SERVICE_IRQ_VECTOR, val);

	if (val & DP_AUTOMATED_TEST_REQUEST)
		intel_dp_handle_test_request(intel_dp);

	if (val & DP_CP_IRQ)
		intel_hdcp_handle_cp_irq(intel_dp->attached_connector);

	if (val & DP_SINK_SPECIFIC_IRQ)
		drm_dbg_kms(&i915->drm, "Sink specific irq unhandled\n");
}

/*
 * According to DP spec
 * 5.1.2:
 *  1. Read DPCD
 *  2. Configure link according to Receiver Capabilities
 *  3. Use Link Training from 2.5.3.3 and 3.5.1.3
 *  4. Check link status on receipt of hot-plug interrupt
 *
 * intel_dp_short_pulse -  handles short pulse interrupts
 * when full detection is not required.
 * Returns %true if short pulse is handled and full detection
 * is NOT required and %false otherwise.
 */
static bool
intel_dp_short_pulse(struct intel_dp *intel_dp)
{
	struct drm_i915_private *dev_priv = dp_to_i915(intel_dp);
	u8 old_sink_count = intel_dp->sink_count;
	bool ret;

	/*
	 * Clearing compliance test variables to allow capturing
	 * of values for next automated test request.
	 */
	memset(&intel_dp->compliance, 0, sizeof(intel_dp->compliance));

	/*
	 * Now read the DPCD to see if it's actually running
	 * If the current value of sink count doesn't match with
	 * the value that was stored earlier or dpcd read failed
	 * we need to do full detection
	 */
	ret = intel_dp_get_dpcd(intel_dp);

	if ((old_sink_count != intel_dp->sink_count) || !ret) {
		/* No need to proceed if we are going to do full detect */
		return false;
	}

	intel_dp_check_service_irq(intel_dp);

	/* Handle CEC interrupts, if any */
	drm_dp_cec_irq(&intel_dp->aux);

	/* defer to the hotplug work for link retraining if needed */
	if (intel_dp_needs_link_retrain(intel_dp))
		return false;

	intel_psr_short_pulse(intel_dp);

	if (intel_dp->compliance.test_type == DP_TEST_LINK_TRAINING) {
		drm_dbg_kms(&dev_priv->drm,
			    "Link Training Compliance Test requested\n");
		/* Send a Hotplug Uevent to userspace to start modeset */
		drm_kms_helper_hotplug_event(&dev_priv->drm);
	}

	return true;
}

/* XXX this is probably wrong for multiple downstream ports */
static enum drm_connector_status
intel_dp_detect_dpcd(struct intel_dp *intel_dp)
{
	struct drm_i915_private *i915 = dp_to_i915(intel_dp);
	struct intel_lspcon *lspcon = dp_to_lspcon(intel_dp);
	u8 *dpcd = intel_dp->dpcd;
	u8 type;

	if (WARN_ON(intel_dp_is_edp(intel_dp)))
		return connector_status_connected;

	if (lspcon->active)
		lspcon_resume(lspcon);

	if (!intel_dp_get_dpcd(intel_dp))
		return connector_status_disconnected;

	/* if there's no downstream port, we're done */
	if (!drm_dp_is_branch(dpcd))
		return connector_status_connected;

	/* If we're HPD-aware, SINK_COUNT changes dynamically */
	if (intel_dp->dpcd[DP_DPCD_REV] >= 0x11 &&
	    intel_dp->downstream_ports[0] & DP_DS_PORT_HPD) {

		return intel_dp->sink_count ?
		connector_status_connected : connector_status_disconnected;
	}

	if (intel_dp_can_mst(intel_dp))
		return connector_status_connected;

	/* If no HPD, poke DDC gently */
	if (drm_probe_ddc(&intel_dp->aux.ddc))
		return connector_status_connected;

	/* Well we tried, say unknown for unreliable port types */
	if (intel_dp->dpcd[DP_DPCD_REV] >= 0x11) {
		type = intel_dp->downstream_ports[0] & DP_DS_PORT_TYPE_MASK;
		if (type == DP_DS_PORT_TYPE_VGA ||
		    type == DP_DS_PORT_TYPE_NON_EDID)
			return connector_status_unknown;
	} else {
		type = intel_dp->dpcd[DP_DOWNSTREAMPORT_PRESENT] &
			DP_DWN_STRM_PORT_TYPE_MASK;
		if (type == DP_DWN_STRM_PORT_TYPE_ANALOG ||
		    type == DP_DWN_STRM_PORT_TYPE_OTHER)
			return connector_status_unknown;
	}

	/* Anything else is out of spec, warn and ignore */
	drm_dbg_kms(&i915->drm, "Broken DP branch device, ignoring\n");
	return connector_status_disconnected;
}

static enum drm_connector_status
edp_detect(struct intel_dp *intel_dp)
{
	return connector_status_connected;
}

static bool ibx_digital_port_connected(struct intel_encoder *encoder)
{
	struct drm_i915_private *dev_priv = to_i915(encoder->base.dev);
	u32 bit = dev_priv->hotplug.pch_hpd[encoder->hpd_pin];

	return intel_de_read(dev_priv, SDEISR) & bit;
}

static bool g4x_digital_port_connected(struct intel_encoder *encoder)
{
	struct drm_i915_private *dev_priv = to_i915(encoder->base.dev);
	u32 bit;

	switch (encoder->hpd_pin) {
	case HPD_PORT_B:
		bit = PORTB_HOTPLUG_LIVE_STATUS_G4X;
		break;
	case HPD_PORT_C:
		bit = PORTC_HOTPLUG_LIVE_STATUS_G4X;
		break;
	case HPD_PORT_D:
		bit = PORTD_HOTPLUG_LIVE_STATUS_G4X;
		break;
	default:
		MISSING_CASE(encoder->hpd_pin);
		return false;
	}

	return intel_de_read(dev_priv, PORT_HOTPLUG_STAT) & bit;
}

static bool gm45_digital_port_connected(struct intel_encoder *encoder)
{
	struct drm_i915_private *dev_priv = to_i915(encoder->base.dev);
	u32 bit;

	switch (encoder->hpd_pin) {
	case HPD_PORT_B:
		bit = PORTB_HOTPLUG_LIVE_STATUS_GM45;
		break;
	case HPD_PORT_C:
		bit = PORTC_HOTPLUG_LIVE_STATUS_GM45;
		break;
	case HPD_PORT_D:
		bit = PORTD_HOTPLUG_LIVE_STATUS_GM45;
		break;
	default:
		MISSING_CASE(encoder->hpd_pin);
		return false;
	}

	return intel_de_read(dev_priv, PORT_HOTPLUG_STAT) & bit;
}

static bool ilk_digital_port_connected(struct intel_encoder *encoder)
{
	struct drm_i915_private *dev_priv = to_i915(encoder->base.dev);
	u32 bit = dev_priv->hotplug.hpd[encoder->hpd_pin];

	return intel_de_read(dev_priv, DEISR) & bit;
}

/*
 * intel_digital_port_connected - is the specified port connected?
 * @encoder: intel_encoder
 *
 * In cases where there's a connector physically connected but it can't be used
 * by our hardware we also return false, since the rest of the driver should
 * pretty much treat the port as disconnected. This is relevant for type-C
 * (starting on ICL) where there's ownership involved.
 *
 * Return %true if port is connected, %false otherwise.
 */
bool intel_digital_port_connected(struct intel_encoder *encoder)
{
	struct drm_i915_private *dev_priv = to_i915(encoder->base.dev);
	struct intel_digital_port *dig_port = enc_to_dig_port(encoder);
	bool is_connected = false;
	intel_wakeref_t wakeref;

	with_intel_display_power(dev_priv, POWER_DOMAIN_DISPLAY_CORE, wakeref)
		is_connected = dig_port->connected(encoder);

	return is_connected;
}

static struct edid *
intel_dp_get_edid(struct intel_dp *intel_dp)
{
	struct intel_connector *intel_connector = intel_dp->attached_connector;

	/* use cached edid if we have one */
	if (intel_connector->edid) {
		/* invalid edid */
		if (IS_ERR(intel_connector->edid))
			return NULL;

		return drm_edid_duplicate(intel_connector->edid);
	} else
		return drm_get_edid(&intel_connector->base,
				    &intel_dp->aux.ddc);
}

static void
intel_dp_set_edid(struct intel_dp *intel_dp)
{
	struct intel_connector *intel_connector = intel_dp->attached_connector;
	struct edid *edid;

	intel_dp_unset_edid(intel_dp);
	edid = intel_dp_get_edid(intel_dp);
	intel_connector->detect_edid = edid;

	intel_dp->has_audio = drm_detect_monitor_audio(edid);
	drm_dp_cec_set_edid(&intel_dp->aux, edid);
	intel_dp->edid_quirks = drm_dp_get_edid_quirks(edid);
}

static void
intel_dp_unset_edid(struct intel_dp *intel_dp)
{
	struct intel_connector *intel_connector = intel_dp->attached_connector;

	drm_dp_cec_unset_edid(&intel_dp->aux);
	kfree(intel_connector->detect_edid);
	intel_connector->detect_edid = NULL;

	intel_dp->has_audio = false;
	intel_dp->edid_quirks = 0;
}

static int
intel_dp_detect(struct drm_connector *connector,
		struct drm_modeset_acquire_ctx *ctx,
		bool force)
{
	struct drm_i915_private *dev_priv = to_i915(connector->dev);
	struct intel_dp *intel_dp = intel_attached_dp(to_intel_connector(connector));
	struct intel_digital_port *dig_port = dp_to_dig_port(intel_dp);
	struct intel_encoder *encoder = &dig_port->base;
	enum drm_connector_status status;

	drm_dbg_kms(&dev_priv->drm, "[CONNECTOR:%d:%s]\n",
		    connector->base.id, connector->name);
	drm_WARN_ON(&dev_priv->drm,
		    !drm_modeset_is_locked(&dev_priv->drm.mode_config.connection_mutex));

	/* Can't disconnect eDP */
	if (intel_dp_is_edp(intel_dp))
		status = edp_detect(intel_dp);
	else if (intel_digital_port_connected(encoder))
		status = intel_dp_detect_dpcd(intel_dp);
	else
		status = connector_status_disconnected;

	if (status == connector_status_disconnected) {
		memset(&intel_dp->compliance, 0, sizeof(intel_dp->compliance));
		memset(intel_dp->dsc_dpcd, 0, sizeof(intel_dp->dsc_dpcd));

		if (intel_dp->is_mst) {
			drm_dbg_kms(&dev_priv->drm,
				    "MST device may have disappeared %d vs %d\n",
				    intel_dp->is_mst,
				    intel_dp->mst_mgr.mst_state);
			intel_dp->is_mst = false;
			drm_dp_mst_topology_mgr_set_mst(&intel_dp->mst_mgr,
							intel_dp->is_mst);
		}

		goto out;
	}

	if (intel_dp->reset_link_params) {
		/* Initial max link lane count */
		intel_dp->max_link_lane_count = intel_dp_max_common_lane_count(intel_dp);

		/* Initial max link rate */
		intel_dp->max_link_rate = intel_dp_max_common_rate(intel_dp);

		intel_dp->reset_link_params = false;
	}

	intel_dp_print_rates(intel_dp);

	/* Read DP Sink DSC Cap DPCD regs for DP v1.4 */
	if (INTEL_GEN(dev_priv) >= 11)
		intel_dp_get_dsc_sink_cap(intel_dp);

	intel_dp_configure_mst(intel_dp);

	if (intel_dp->is_mst) {
		/*
		 * If we are in MST mode then this connector
		 * won't appear connected or have anything
		 * with EDID on it
		 */
		status = connector_status_disconnected;
		goto out;
	}

	/*
	 * Some external monitors do not signal loss of link synchronization
	 * with an IRQ_HPD, so force a link status check.
	 */
	if (!intel_dp_is_edp(intel_dp)) {
		int ret;

		ret = intel_dp_retrain_link(encoder, ctx);
		if (ret)
			return ret;
	}

	/*
	 * Clearing NACK and defer counts to get their exact values
	 * while reading EDID which are required by Compliance tests
	 * 4.2.2.4 and 4.2.2.5
	 */
	intel_dp->aux.i2c_nack_count = 0;
	intel_dp->aux.i2c_defer_count = 0;

	intel_dp_set_edid(intel_dp);
	if (intel_dp_is_edp(intel_dp) ||
	    to_intel_connector(connector)->detect_edid)
		status = connector_status_connected;

	intel_dp_check_service_irq(intel_dp);

out:
	if (status != connector_status_connected && !intel_dp->is_mst)
		intel_dp_unset_edid(intel_dp);

	/*
	 * Make sure the refs for power wells enabled during detect are
	 * dropped to avoid a new detect cycle triggered by HPD polling.
	 */
	intel_display_power_flush_work(dev_priv);

	return status;
}

static void
intel_dp_force(struct drm_connector *connector)
{
	struct intel_dp *intel_dp = intel_attached_dp(to_intel_connector(connector));
	struct intel_digital_port *dig_port = dp_to_dig_port(intel_dp);
	struct intel_encoder *intel_encoder = &dig_port->base;
	struct drm_i915_private *dev_priv = to_i915(intel_encoder->base.dev);
	enum intel_display_power_domain aux_domain =
		intel_aux_power_domain(dig_port);
	intel_wakeref_t wakeref;

	drm_dbg_kms(&dev_priv->drm, "[CONNECTOR:%d:%s]\n",
		    connector->base.id, connector->name);
	intel_dp_unset_edid(intel_dp);

	if (connector->status != connector_status_connected)
		return;

	wakeref = intel_display_power_get(dev_priv, aux_domain);

	intel_dp_set_edid(intel_dp);

	intel_display_power_put(dev_priv, aux_domain, wakeref);
}

static int intel_dp_get_modes(struct drm_connector *connector)
{
	struct intel_connector *intel_connector = to_intel_connector(connector);
	struct edid *edid;

	edid = intel_connector->detect_edid;
	if (edid) {
		int ret = intel_connector_update_modes(connector, edid);
		if (ret)
			return ret;
	}

	/* if eDP has no EDID, fall back to fixed mode */
	if (intel_dp_is_edp(intel_attached_dp(to_intel_connector(connector))) &&
	    intel_connector->panel.fixed_mode) {
		struct drm_display_mode *mode;

		mode = drm_mode_duplicate(connector->dev,
					  intel_connector->panel.fixed_mode);
		if (mode) {
			drm_mode_probed_add(connector, mode);
			return 1;
		}
	}

	return 0;
}

static int
intel_dp_connector_register(struct drm_connector *connector)
{
	struct drm_i915_private *i915 = to_i915(connector->dev);
	struct intel_dp *intel_dp = intel_attached_dp(to_intel_connector(connector));
	int ret;

	ret = intel_connector_register(connector);
	if (ret)
		return ret;

	drm_dbg_kms(&i915->drm, "registering %s bus for %s\n",
		    intel_dp->aux.name, connector->kdev->kobj.name);

	intel_dp->aux.dev = connector->kdev;
	ret = drm_dp_aux_register(&intel_dp->aux);
	if (!ret)
		drm_dp_cec_register_connector(&intel_dp->aux, connector);
	return ret;
}

static void
intel_dp_connector_unregister(struct drm_connector *connector)
{
	struct intel_dp *intel_dp = intel_attached_dp(to_intel_connector(connector));

	drm_dp_cec_unregister_connector(&intel_dp->aux);
	drm_dp_aux_unregister(&intel_dp->aux);
	intel_connector_unregister(connector);
}

void intel_dp_encoder_flush_work(struct drm_encoder *encoder)
{
	struct intel_digital_port *intel_dig_port = enc_to_dig_port(to_intel_encoder(encoder));
	struct intel_dp *intel_dp = &intel_dig_port->dp;

	intel_dp_mst_encoder_cleanup(intel_dig_port);
	if (intel_dp_is_edp(intel_dp)) {
		intel_wakeref_t wakeref;

		cancel_delayed_work_sync(&intel_dp->panel_vdd_work);
		/*
		 * vdd might still be enabled do to the delayed vdd off.
		 * Make sure vdd is actually turned off here.
		 */
		with_pps_lock(intel_dp, wakeref)
			edp_panel_vdd_off_sync(intel_dp);

		if (intel_dp->edp_notifier.notifier_call) {
			unregister_reboot_notifier(&intel_dp->edp_notifier);
			intel_dp->edp_notifier.notifier_call = NULL;
		}
	}

	intel_dp_aux_fini(intel_dp);
}

static void intel_dp_encoder_destroy(struct drm_encoder *encoder)
{
	intel_dp_encoder_flush_work(encoder);

	drm_encoder_cleanup(encoder);
	kfree(enc_to_dig_port(to_intel_encoder(encoder)));
}

void intel_dp_encoder_suspend(struct intel_encoder *intel_encoder)
{
	struct intel_dp *intel_dp = enc_to_intel_dp(intel_encoder);
	intel_wakeref_t wakeref;

	if (!intel_dp_is_edp(intel_dp))
		return;

	/*
	 * vdd might still be enabled do to the delayed vdd off.
	 * Make sure vdd is actually turned off here.
	 */
	cancel_delayed_work_sync(&intel_dp->panel_vdd_work);
	with_pps_lock(intel_dp, wakeref)
		edp_panel_vdd_off_sync(intel_dp);
}

static void intel_dp_hdcp_wait_for_cp_irq(struct intel_hdcp *hdcp, int timeout)
{
	long ret;

#define C (hdcp->cp_irq_count_cached != atomic_read(&hdcp->cp_irq_count))
	ret = wait_event_interruptible_timeout(hdcp->cp_irq_queue, C,
					       msecs_to_jiffies(timeout));

	if (!ret)
		DRM_DEBUG_KMS("Timedout at waiting for CP_IRQ\n");
}

static
int intel_dp_hdcp_write_an_aksv(struct intel_digital_port *intel_dig_port,
				u8 *an)
{
	struct drm_i915_private *i915 = to_i915(intel_dig_port->base.base.dev);
	struct intel_dp *intel_dp = enc_to_intel_dp(to_intel_encoder(&intel_dig_port->base.base));
	static const struct drm_dp_aux_msg msg = {
		.request = DP_AUX_NATIVE_WRITE,
		.address = DP_AUX_HDCP_AKSV,
		.size = DRM_HDCP_KSV_LEN,
	};
	u8 txbuf[HEADER_SIZE + DRM_HDCP_KSV_LEN] = {}, rxbuf[2], reply = 0;
	ssize_t dpcd_ret;
	int ret;

	/* Output An first, that's easy */
	dpcd_ret = drm_dp_dpcd_write(&intel_dig_port->dp.aux, DP_AUX_HDCP_AN,
				     an, DRM_HDCP_AN_LEN);
	if (dpcd_ret != DRM_HDCP_AN_LEN) {
		drm_dbg_kms(&i915->drm,
			    "Failed to write An over DP/AUX (%zd)\n",
			    dpcd_ret);
		return dpcd_ret >= 0 ? -EIO : dpcd_ret;
	}

	/*
	 * Since Aksv is Oh-So-Secret, we can't access it in software. So in
	 * order to get it on the wire, we need to create the AUX header as if
	 * we were writing the data, and then tickle the hardware to output the
	 * data once the header is sent out.
	 */
	intel_dp_aux_header(txbuf, &msg);

	ret = intel_dp_aux_xfer(intel_dp, txbuf, HEADER_SIZE + msg.size,
				rxbuf, sizeof(rxbuf),
				DP_AUX_CH_CTL_AUX_AKSV_SELECT);
	if (ret < 0) {
		drm_dbg_kms(&i915->drm,
			    "Write Aksv over DP/AUX failed (%d)\n", ret);
		return ret;
	} else if (ret == 0) {
		drm_dbg_kms(&i915->drm, "Aksv write over DP/AUX was empty\n");
		return -EIO;
	}

	reply = (rxbuf[0] >> 4) & DP_AUX_NATIVE_REPLY_MASK;
	if (reply != DP_AUX_NATIVE_REPLY_ACK) {
		drm_dbg_kms(&i915->drm,
			    "Aksv write: no DP_AUX_NATIVE_REPLY_ACK %x\n",
			    reply);
		return -EIO;
	}
	return 0;
}

static int intel_dp_hdcp_read_bksv(struct intel_digital_port *intel_dig_port,
				   u8 *bksv)
{
	struct drm_i915_private *i915 = to_i915(intel_dig_port->base.base.dev);
	ssize_t ret;

	ret = drm_dp_dpcd_read(&intel_dig_port->dp.aux, DP_AUX_HDCP_BKSV, bksv,
			       DRM_HDCP_KSV_LEN);
	if (ret != DRM_HDCP_KSV_LEN) {
		drm_dbg_kms(&i915->drm,
			    "Read Bksv from DP/AUX failed (%zd)\n", ret);
		return ret >= 0 ? -EIO : ret;
	}
	return 0;
}

static int intel_dp_hdcp_read_bstatus(struct intel_digital_port *intel_dig_port,
				      u8 *bstatus)
{
	struct drm_i915_private *i915 = to_i915(intel_dig_port->base.base.dev);
	ssize_t ret;

	/*
	 * For some reason the HDMI and DP HDCP specs call this register
	 * definition by different names. In the HDMI spec, it's called BSTATUS,
	 * but in DP it's called BINFO.
	 */
	ret = drm_dp_dpcd_read(&intel_dig_port->dp.aux, DP_AUX_HDCP_BINFO,
			       bstatus, DRM_HDCP_BSTATUS_LEN);
	if (ret != DRM_HDCP_BSTATUS_LEN) {
		drm_dbg_kms(&i915->drm,
			    "Read bstatus from DP/AUX failed (%zd)\n", ret);
		return ret >= 0 ? -EIO : ret;
	}
	return 0;
}

static
int intel_dp_hdcp_read_bcaps(struct intel_digital_port *intel_dig_port,
			     u8 *bcaps)
{
	struct drm_i915_private *i915 = to_i915(intel_dig_port->base.base.dev);
	ssize_t ret;

	ret = drm_dp_dpcd_read(&intel_dig_port->dp.aux, DP_AUX_HDCP_BCAPS,
			       bcaps, 1);
	if (ret != 1) {
		drm_dbg_kms(&i915->drm,
			    "Read bcaps from DP/AUX failed (%zd)\n", ret);
		return ret >= 0 ? -EIO : ret;
	}

	return 0;
}

static
int intel_dp_hdcp_repeater_present(struct intel_digital_port *intel_dig_port,
				   bool *repeater_present)
{
	ssize_t ret;
	u8 bcaps;

	ret = intel_dp_hdcp_read_bcaps(intel_dig_port, &bcaps);
	if (ret)
		return ret;

	*repeater_present = bcaps & DP_BCAPS_REPEATER_PRESENT;
	return 0;
}

static
int intel_dp_hdcp_read_ri_prime(struct intel_digital_port *intel_dig_port,
				u8 *ri_prime)
{
	struct drm_i915_private *i915 = to_i915(intel_dig_port->base.base.dev);
	ssize_t ret;

	ret = drm_dp_dpcd_read(&intel_dig_port->dp.aux, DP_AUX_HDCP_RI_PRIME,
			       ri_prime, DRM_HDCP_RI_LEN);
	if (ret != DRM_HDCP_RI_LEN) {
		drm_dbg_kms(&i915->drm, "Read Ri' from DP/AUX failed (%zd)\n",
			    ret);
		return ret >= 0 ? -EIO : ret;
	}
	return 0;
}

static
int intel_dp_hdcp_read_ksv_ready(struct intel_digital_port *intel_dig_port,
				 bool *ksv_ready)
{
	struct drm_i915_private *i915 = to_i915(intel_dig_port->base.base.dev);
	ssize_t ret;
	u8 bstatus;

	ret = drm_dp_dpcd_read(&intel_dig_port->dp.aux, DP_AUX_HDCP_BSTATUS,
			       &bstatus, 1);
	if (ret != 1) {
		drm_dbg_kms(&i915->drm,
			    "Read bstatus from DP/AUX failed (%zd)\n", ret);
		return ret >= 0 ? -EIO : ret;
	}
	*ksv_ready = bstatus & DP_BSTATUS_READY;
	return 0;
}

static
int intel_dp_hdcp_read_ksv_fifo(struct intel_digital_port *intel_dig_port,
				int num_downstream, u8 *ksv_fifo)
{
	struct drm_i915_private *i915 = to_i915(intel_dig_port->base.base.dev);
	ssize_t ret;
	int i;

	/* KSV list is read via 15 byte window (3 entries @ 5 bytes each) */
	for (i = 0; i < num_downstream; i += 3) {
		size_t len = min(num_downstream - i, 3) * DRM_HDCP_KSV_LEN;
		ret = drm_dp_dpcd_read(&intel_dig_port->dp.aux,
				       DP_AUX_HDCP_KSV_FIFO,
				       ksv_fifo + i * DRM_HDCP_KSV_LEN,
				       len);
		if (ret != len) {
			drm_dbg_kms(&i915->drm,
				    "Read ksv[%d] from DP/AUX failed (%zd)\n",
				    i, ret);
			return ret >= 0 ? -EIO : ret;
		}
	}
	return 0;
}

static
int intel_dp_hdcp_read_v_prime_part(struct intel_digital_port *intel_dig_port,
				    int i, u32 *part)
{
	struct drm_i915_private *i915 = to_i915(intel_dig_port->base.base.dev);
	ssize_t ret;

	if (i >= DRM_HDCP_V_PRIME_NUM_PARTS)
		return -EINVAL;

	ret = drm_dp_dpcd_read(&intel_dig_port->dp.aux,
			       DP_AUX_HDCP_V_PRIME(i), part,
			       DRM_HDCP_V_PRIME_PART_LEN);
	if (ret != DRM_HDCP_V_PRIME_PART_LEN) {
		drm_dbg_kms(&i915->drm,
			    "Read v'[%d] from DP/AUX failed (%zd)\n", i, ret);
		return ret >= 0 ? -EIO : ret;
	}
	return 0;
}

static
int intel_dp_hdcp_toggle_signalling(struct intel_digital_port *intel_dig_port,
				    bool enable)
{
	/* Not used for single stream DisplayPort setups */
	return 0;
}

static
bool intel_dp_hdcp_check_link(struct intel_digital_port *intel_dig_port)
{
	struct drm_i915_private *i915 = to_i915(intel_dig_port->base.base.dev);
	ssize_t ret;
	u8 bstatus;

	ret = drm_dp_dpcd_read(&intel_dig_port->dp.aux, DP_AUX_HDCP_BSTATUS,
			       &bstatus, 1);
	if (ret != 1) {
		drm_dbg_kms(&i915->drm,
			    "Read bstatus from DP/AUX failed (%zd)\n", ret);
		return false;
	}

	return !(bstatus & (DP_BSTATUS_LINK_FAILURE | DP_BSTATUS_REAUTH_REQ));
}

static
int intel_dp_hdcp_capable(struct intel_digital_port *intel_dig_port,
			  bool *hdcp_capable)
{
	ssize_t ret;
	u8 bcaps;

	ret = intel_dp_hdcp_read_bcaps(intel_dig_port, &bcaps);
	if (ret)
		return ret;

	*hdcp_capable = bcaps & DP_BCAPS_HDCP_CAPABLE;
	return 0;
}

struct hdcp2_dp_errata_stream_type {
	u8	msg_id;
	u8	stream_type;
} __packed;

struct hdcp2_dp_msg_data {
	u8 msg_id;
	u32 offset;
	bool msg_detectable;
	u32 timeout;
	u32 timeout2; /* Added for non_paired situation */
};

static const struct hdcp2_dp_msg_data hdcp2_dp_msg_data[] = {
	{ HDCP_2_2_AKE_INIT, DP_HDCP_2_2_AKE_INIT_OFFSET, false, 0, 0 },
	{ HDCP_2_2_AKE_SEND_CERT, DP_HDCP_2_2_AKE_SEND_CERT_OFFSET,
	  false, HDCP_2_2_CERT_TIMEOUT_MS, 0 },
	{ HDCP_2_2_AKE_NO_STORED_KM, DP_HDCP_2_2_AKE_NO_STORED_KM_OFFSET,
	  false, 0, 0 },
	{ HDCP_2_2_AKE_STORED_KM, DP_HDCP_2_2_AKE_STORED_KM_OFFSET,
	  false, 0, 0 },
	{ HDCP_2_2_AKE_SEND_HPRIME, DP_HDCP_2_2_AKE_SEND_HPRIME_OFFSET,
	  true, HDCP_2_2_HPRIME_PAIRED_TIMEOUT_MS,
	  HDCP_2_2_HPRIME_NO_PAIRED_TIMEOUT_MS },
	{ HDCP_2_2_AKE_SEND_PAIRING_INFO,
	  DP_HDCP_2_2_AKE_SEND_PAIRING_INFO_OFFSET, true,
	  HDCP_2_2_PAIRING_TIMEOUT_MS, 0 },
	{ HDCP_2_2_LC_INIT, DP_HDCP_2_2_LC_INIT_OFFSET, false, 0, 0 },
	{ HDCP_2_2_LC_SEND_LPRIME, DP_HDCP_2_2_LC_SEND_LPRIME_OFFSET,
	  false, HDCP_2_2_DP_LPRIME_TIMEOUT_MS, 0 },
	{ HDCP_2_2_SKE_SEND_EKS, DP_HDCP_2_2_SKE_SEND_EKS_OFFSET, false,
	  0, 0 },
	{ HDCP_2_2_REP_SEND_RECVID_LIST,
	  DP_HDCP_2_2_REP_SEND_RECVID_LIST_OFFSET, true,
	  HDCP_2_2_RECVID_LIST_TIMEOUT_MS, 0 },
	{ HDCP_2_2_REP_SEND_ACK, DP_HDCP_2_2_REP_SEND_ACK_OFFSET, false,
	  0, 0 },
	{ HDCP_2_2_REP_STREAM_MANAGE,
	  DP_HDCP_2_2_REP_STREAM_MANAGE_OFFSET, false,
	  0, 0 },
	{ HDCP_2_2_REP_STREAM_READY, DP_HDCP_2_2_REP_STREAM_READY_OFFSET,
	  false, HDCP_2_2_STREAM_READY_TIMEOUT_MS, 0 },
/* local define to shovel this through the write_2_2 interface */
#define HDCP_2_2_ERRATA_DP_STREAM_TYPE	50
	{ HDCP_2_2_ERRATA_DP_STREAM_TYPE,
	  DP_HDCP_2_2_REG_STREAM_TYPE_OFFSET, false,
	  0, 0 },
};

static int
intel_dp_hdcp2_read_rx_status(struct intel_digital_port *intel_dig_port,
			      u8 *rx_status)
{
	struct drm_i915_private *i915 = to_i915(intel_dig_port->base.base.dev);
	ssize_t ret;

	ret = drm_dp_dpcd_read(&intel_dig_port->dp.aux,
			       DP_HDCP_2_2_REG_RXSTATUS_OFFSET, rx_status,
			       HDCP_2_2_DP_RXSTATUS_LEN);
	if (ret != HDCP_2_2_DP_RXSTATUS_LEN) {
		drm_dbg_kms(&i915->drm,
			    "Read bstatus from DP/AUX failed (%zd)\n", ret);
		return ret >= 0 ? -EIO : ret;
	}

	return 0;
}

static
int hdcp2_detect_msg_availability(struct intel_digital_port *intel_dig_port,
				  u8 msg_id, bool *msg_ready)
{
	u8 rx_status;
	int ret;

	*msg_ready = false;
	ret = intel_dp_hdcp2_read_rx_status(intel_dig_port, &rx_status);
	if (ret < 0)
		return ret;

	switch (msg_id) {
	case HDCP_2_2_AKE_SEND_HPRIME:
		if (HDCP_2_2_DP_RXSTATUS_H_PRIME(rx_status))
			*msg_ready = true;
		break;
	case HDCP_2_2_AKE_SEND_PAIRING_INFO:
		if (HDCP_2_2_DP_RXSTATUS_PAIRING(rx_status))
			*msg_ready = true;
		break;
	case HDCP_2_2_REP_SEND_RECVID_LIST:
		if (HDCP_2_2_DP_RXSTATUS_READY(rx_status))
			*msg_ready = true;
		break;
	default:
		DRM_ERROR("Unidentified msg_id: %d\n", msg_id);
		return -EINVAL;
	}

	return 0;
}

static ssize_t
intel_dp_hdcp2_wait_for_msg(struct intel_digital_port *intel_dig_port,
			    const struct hdcp2_dp_msg_data *hdcp2_msg_data)
{
	struct drm_i915_private *i915 = to_i915(intel_dig_port->base.base.dev);
	struct intel_dp *dp = &intel_dig_port->dp;
	struct intel_hdcp *hdcp = &dp->attached_connector->hdcp;
	u8 msg_id = hdcp2_msg_data->msg_id;
	int ret, timeout;
	bool msg_ready = false;

	if (msg_id == HDCP_2_2_AKE_SEND_HPRIME && !hdcp->is_paired)
		timeout = hdcp2_msg_data->timeout2;
	else
		timeout = hdcp2_msg_data->timeout;

	/*
	 * There is no way to detect the CERT, LPRIME and STREAM_READY
	 * availability. So Wait for timeout and read the msg.
	 */
	if (!hdcp2_msg_data->msg_detectable) {
		mdelay(timeout);
		ret = 0;
	} else {
		/*
		 * As we want to check the msg availability at timeout, Ignoring
		 * the timeout at wait for CP_IRQ.
		 */
		intel_dp_hdcp_wait_for_cp_irq(hdcp, timeout);
		ret = hdcp2_detect_msg_availability(intel_dig_port,
						    msg_id, &msg_ready);
		if (!msg_ready)
			ret = -ETIMEDOUT;
	}

	if (ret)
		drm_dbg_kms(&i915->drm,
			    "msg_id %d, ret %d, timeout(mSec): %d\n",
			    hdcp2_msg_data->msg_id, ret, timeout);

	return ret;
}

static const struct hdcp2_dp_msg_data *get_hdcp2_dp_msg_data(u8 msg_id)
{
	int i;

	for (i = 0; i < ARRAY_SIZE(hdcp2_dp_msg_data); i++)
		if (hdcp2_dp_msg_data[i].msg_id == msg_id)
			return &hdcp2_dp_msg_data[i];

	return NULL;
}

static
int intel_dp_hdcp2_write_msg(struct intel_digital_port *intel_dig_port,
			     void *buf, size_t size)
{
	struct intel_dp *dp = &intel_dig_port->dp;
	struct intel_hdcp *hdcp = &dp->attached_connector->hdcp;
	unsigned int offset;
	u8 *byte = buf;
	ssize_t ret, bytes_to_write, len;
	const struct hdcp2_dp_msg_data *hdcp2_msg_data;

	hdcp2_msg_data = get_hdcp2_dp_msg_data(*byte);
	if (!hdcp2_msg_data)
		return -EINVAL;

	offset = hdcp2_msg_data->offset;

	/* No msg_id in DP HDCP2.2 msgs */
	bytes_to_write = size - 1;
	byte++;

	hdcp->cp_irq_count_cached = atomic_read(&hdcp->cp_irq_count);

	while (bytes_to_write) {
		len = bytes_to_write > DP_AUX_MAX_PAYLOAD_BYTES ?
				DP_AUX_MAX_PAYLOAD_BYTES : bytes_to_write;

		ret = drm_dp_dpcd_write(&intel_dig_port->dp.aux,
					offset, (void *)byte, len);
		if (ret < 0)
			return ret;

		bytes_to_write -= ret;
		byte += ret;
		offset += ret;
	}

	return size;
}

static
ssize_t get_receiver_id_list_size(struct intel_digital_port *intel_dig_port)
{
	u8 rx_info[HDCP_2_2_RXINFO_LEN];
	u32 dev_cnt;
	ssize_t ret;

	ret = drm_dp_dpcd_read(&intel_dig_port->dp.aux,
			       DP_HDCP_2_2_REG_RXINFO_OFFSET,
			       (void *)rx_info, HDCP_2_2_RXINFO_LEN);
	if (ret != HDCP_2_2_RXINFO_LEN)
		return ret >= 0 ? -EIO : ret;

	dev_cnt = (HDCP_2_2_DEV_COUNT_HI(rx_info[0]) << 4 |
		   HDCP_2_2_DEV_COUNT_LO(rx_info[1]));

	if (dev_cnt > HDCP_2_2_MAX_DEVICE_COUNT)
		dev_cnt = HDCP_2_2_MAX_DEVICE_COUNT;

	ret = sizeof(struct hdcp2_rep_send_receiverid_list) -
		HDCP_2_2_RECEIVER_IDS_MAX_LEN +
		(dev_cnt * HDCP_2_2_RECEIVER_ID_LEN);

	return ret;
}

static
int intel_dp_hdcp2_read_msg(struct intel_digital_port *intel_dig_port,
			    u8 msg_id, void *buf, size_t size)
{
	struct drm_i915_private *i915 = to_i915(intel_dig_port->base.base.dev);
	unsigned int offset;
	u8 *byte = buf;
	ssize_t ret, bytes_to_recv, len;
	const struct hdcp2_dp_msg_data *hdcp2_msg_data;

	hdcp2_msg_data = get_hdcp2_dp_msg_data(msg_id);
	if (!hdcp2_msg_data)
		return -EINVAL;
	offset = hdcp2_msg_data->offset;

	ret = intel_dp_hdcp2_wait_for_msg(intel_dig_port, hdcp2_msg_data);
	if (ret < 0)
		return ret;

	if (msg_id == HDCP_2_2_REP_SEND_RECVID_LIST) {
		ret = get_receiver_id_list_size(intel_dig_port);
		if (ret < 0)
			return ret;

		size = ret;
	}
	bytes_to_recv = size - 1;

	/* DP adaptation msgs has no msg_id */
	byte++;

	while (bytes_to_recv) {
		len = bytes_to_recv > DP_AUX_MAX_PAYLOAD_BYTES ?
		      DP_AUX_MAX_PAYLOAD_BYTES : bytes_to_recv;

		ret = drm_dp_dpcd_read(&intel_dig_port->dp.aux, offset,
				       (void *)byte, len);
		if (ret < 0) {
			drm_dbg_kms(&i915->drm, "msg_id %d, ret %zd\n",
				    msg_id, ret);
			return ret;
		}

		bytes_to_recv -= ret;
		byte += ret;
		offset += ret;
	}
	byte = buf;
	*byte = msg_id;

	return size;
}

static
int intel_dp_hdcp2_config_stream_type(struct intel_digital_port *intel_dig_port,
				      bool is_repeater, u8 content_type)
{
	int ret;
	struct hdcp2_dp_errata_stream_type stream_type_msg;

	if (is_repeater)
		return 0;

	/*
	 * Errata for DP: As Stream type is used for encryption, Receiver
	 * should be communicated with stream type for the decryption of the
	 * content.
	 * Repeater will be communicated with stream type as a part of it's
	 * auth later in time.
	 */
	stream_type_msg.msg_id = HDCP_2_2_ERRATA_DP_STREAM_TYPE;
	stream_type_msg.stream_type = content_type;

	ret =  intel_dp_hdcp2_write_msg(intel_dig_port, &stream_type_msg,
					sizeof(stream_type_msg));

	return ret < 0 ? ret : 0;

}

static
int intel_dp_hdcp2_check_link(struct intel_digital_port *intel_dig_port)
{
	u8 rx_status;
	int ret;

	ret = intel_dp_hdcp2_read_rx_status(intel_dig_port, &rx_status);
	if (ret)
		return ret;

	if (HDCP_2_2_DP_RXSTATUS_REAUTH_REQ(rx_status))
		ret = HDCP_REAUTH_REQUEST;
	else if (HDCP_2_2_DP_RXSTATUS_LINK_FAILED(rx_status))
		ret = HDCP_LINK_INTEGRITY_FAILURE;
	else if (HDCP_2_2_DP_RXSTATUS_READY(rx_status))
		ret = HDCP_TOPOLOGY_CHANGE;

	return ret;
}

static
int intel_dp_hdcp2_capable(struct intel_digital_port *intel_dig_port,
			   bool *capable)
{
	u8 rx_caps[3];
	int ret;

	*capable = false;
	ret = drm_dp_dpcd_read(&intel_dig_port->dp.aux,
			       DP_HDCP_2_2_REG_RX_CAPS_OFFSET,
			       rx_caps, HDCP_2_2_RXCAPS_LEN);
	if (ret != HDCP_2_2_RXCAPS_LEN)
		return ret >= 0 ? -EIO : ret;

	if (rx_caps[0] == HDCP_2_2_RX_CAPS_VERSION_VAL &&
	    HDCP_2_2_DP_HDCP_CAPABLE(rx_caps[2]))
		*capable = true;

	return 0;
}

static const struct intel_hdcp_shim intel_dp_hdcp_shim = {
	.write_an_aksv = intel_dp_hdcp_write_an_aksv,
	.read_bksv = intel_dp_hdcp_read_bksv,
	.read_bstatus = intel_dp_hdcp_read_bstatus,
	.repeater_present = intel_dp_hdcp_repeater_present,
	.read_ri_prime = intel_dp_hdcp_read_ri_prime,
	.read_ksv_ready = intel_dp_hdcp_read_ksv_ready,
	.read_ksv_fifo = intel_dp_hdcp_read_ksv_fifo,
	.read_v_prime_part = intel_dp_hdcp_read_v_prime_part,
	.toggle_signalling = intel_dp_hdcp_toggle_signalling,
	.check_link = intel_dp_hdcp_check_link,
	.hdcp_capable = intel_dp_hdcp_capable,
	.write_2_2_msg = intel_dp_hdcp2_write_msg,
	.read_2_2_msg = intel_dp_hdcp2_read_msg,
	.config_stream_type = intel_dp_hdcp2_config_stream_type,
	.check_2_2_link = intel_dp_hdcp2_check_link,
	.hdcp_2_2_capable = intel_dp_hdcp2_capable,
	.protocol = HDCP_PROTOCOL_DP,
};

static void intel_edp_panel_vdd_sanitize(struct intel_dp *intel_dp)
{
	struct drm_i915_private *dev_priv = dp_to_i915(intel_dp);
	struct intel_digital_port *dig_port = dp_to_dig_port(intel_dp);

	lockdep_assert_held(&dev_priv->pps_mutex);

	if (!edp_have_panel_vdd(intel_dp))
		return;

	/*
	 * The VDD bit needs a power domain reference, so if the bit is
	 * already enabled when we boot or resume, grab this reference and
	 * schedule a vdd off, so we don't hold on to the reference
	 * indefinitely.
	 */
	drm_dbg_kms(&dev_priv->drm,
		    "VDD left on by BIOS, adjusting state tracking\n");
	intel_display_power_get(dev_priv, intel_aux_power_domain(dig_port));

	edp_panel_vdd_schedule_off(intel_dp);
}

static enum pipe vlv_active_pipe(struct intel_dp *intel_dp)
{
	struct drm_i915_private *dev_priv = dp_to_i915(intel_dp);
	struct intel_encoder *encoder = &dp_to_dig_port(intel_dp)->base;
	enum pipe pipe;

	if (intel_dp_port_enabled(dev_priv, intel_dp->output_reg,
				  encoder->port, &pipe))
		return pipe;

	return INVALID_PIPE;
}

void intel_dp_encoder_reset(struct drm_encoder *encoder)
{
	struct drm_i915_private *dev_priv = to_i915(encoder->dev);
	struct intel_dp *intel_dp = enc_to_intel_dp(to_intel_encoder(encoder));
	struct intel_lspcon *lspcon = dp_to_lspcon(intel_dp);
	intel_wakeref_t wakeref;

	if (!HAS_DDI(dev_priv))
		intel_dp->DP = intel_de_read(dev_priv, intel_dp->output_reg);

	if (lspcon->active)
		lspcon_resume(lspcon);

	intel_dp->reset_link_params = true;

	if (!IS_VALLEYVIEW(dev_priv) && !IS_CHERRYVIEW(dev_priv) &&
	    !intel_dp_is_edp(intel_dp))
		return;

	with_pps_lock(intel_dp, wakeref) {
		if (IS_VALLEYVIEW(dev_priv) || IS_CHERRYVIEW(dev_priv))
			intel_dp->active_pipe = vlv_active_pipe(intel_dp);

		if (intel_dp_is_edp(intel_dp)) {
			/*
			 * Reinit the power sequencer, in case BIOS did
			 * something nasty with it.
			 */
			intel_dp_pps_init(intel_dp);
			intel_edp_panel_vdd_sanitize(intel_dp);
		}
	}
}

static int intel_modeset_tile_group(struct intel_atomic_state *state,
				    int tile_group_id)
{
	struct drm_i915_private *dev_priv = to_i915(state->base.dev);
	struct drm_connector_list_iter conn_iter;
	struct drm_connector *connector;
	int ret = 0;

	drm_connector_list_iter_begin(&dev_priv->drm, &conn_iter);
	drm_for_each_connector_iter(connector, &conn_iter) {
		struct drm_connector_state *conn_state;
		struct intel_crtc_state *crtc_state;
		struct intel_crtc *crtc;

		if (!connector->has_tile ||
		    connector->tile_group->id != tile_group_id)
			continue;

		conn_state = drm_atomic_get_connector_state(&state->base,
							    connector);
		if (IS_ERR(conn_state)) {
			ret = PTR_ERR(conn_state);
			break;
		}

		crtc = to_intel_crtc(conn_state->crtc);

		if (!crtc)
			continue;

		crtc_state = intel_atomic_get_new_crtc_state(state, crtc);
		crtc_state->uapi.mode_changed = true;

		ret = drm_atomic_add_affected_planes(&state->base, &crtc->base);
		if (ret)
			break;
	}
	drm_connector_list_iter_end(&conn_iter);

	return ret;
}

static int intel_modeset_affected_transcoders(struct intel_atomic_state *state, u8 transcoders)
{
	struct drm_i915_private *dev_priv = to_i915(state->base.dev);
	struct intel_crtc *crtc;

	if (transcoders == 0)
		return 0;

	for_each_intel_crtc(&dev_priv->drm, crtc) {
		struct intel_crtc_state *crtc_state;
		int ret;

		crtc_state = intel_atomic_get_crtc_state(&state->base, crtc);
		if (IS_ERR(crtc_state))
			return PTR_ERR(crtc_state);

		if (!crtc_state->hw.enable)
			continue;

		if (!(transcoders & BIT(crtc_state->cpu_transcoder)))
			continue;

		crtc_state->uapi.mode_changed = true;

		ret = drm_atomic_add_affected_connectors(&state->base, &crtc->base);
		if (ret)
			return ret;

		ret = drm_atomic_add_affected_planes(&state->base, &crtc->base);
		if (ret)
			return ret;

		transcoders &= ~BIT(crtc_state->cpu_transcoder);
	}

	drm_WARN_ON(&dev_priv->drm, transcoders != 0);

	return 0;
}

static int intel_modeset_synced_crtcs(struct intel_atomic_state *state,
				      struct drm_connector *connector)
{
	const struct drm_connector_state *old_conn_state =
		drm_atomic_get_old_connector_state(&state->base, connector);
	const struct intel_crtc_state *old_crtc_state;
	struct intel_crtc *crtc;
	u8 transcoders;

	crtc = to_intel_crtc(old_conn_state->crtc);
	if (!crtc)
		return 0;

	old_crtc_state = intel_atomic_get_old_crtc_state(state, crtc);

	if (!old_crtc_state->hw.active)
		return 0;

	transcoders = old_crtc_state->sync_mode_slaves_mask;
	if (old_crtc_state->master_transcoder != INVALID_TRANSCODER)
		transcoders |= BIT(old_crtc_state->master_transcoder);

	return intel_modeset_affected_transcoders(state,
						  transcoders);
}

static int intel_dp_connector_atomic_check(struct drm_connector *conn,
					   struct drm_atomic_state *_state)
{
	struct drm_i915_private *dev_priv = to_i915(conn->dev);
	struct intel_atomic_state *state = to_intel_atomic_state(_state);
	int ret;

	ret = intel_digital_connector_atomic_check(conn, &state->base);
	if (ret)
		return ret;

	/*
	 * We don't enable port sync on BDW due to missing w/as and
	 * due to not having adjusted the modeset sequence appropriately.
	 */
	if (INTEL_GEN(dev_priv) < 9)
		return 0;

	if (!intel_connector_needs_modeset(state, conn))
		return 0;

	if (conn->has_tile) {
		ret = intel_modeset_tile_group(state, conn->tile_group->id);
		if (ret)
			return ret;
	}

	return intel_modeset_synced_crtcs(state, conn);
}

static const struct drm_connector_funcs intel_dp_connector_funcs = {
	.force = intel_dp_force,
	.fill_modes = drm_helper_probe_single_connector_modes,
	.atomic_get_property = intel_digital_connector_atomic_get_property,
	.atomic_set_property = intel_digital_connector_atomic_set_property,
	.late_register = intel_dp_connector_register,
	.early_unregister = intel_dp_connector_unregister,
	.destroy = intel_connector_destroy,
	.atomic_destroy_state = drm_atomic_helper_connector_destroy_state,
	.atomic_duplicate_state = intel_digital_connector_duplicate_state,
};

static const struct drm_connector_helper_funcs intel_dp_connector_helper_funcs = {
	.detect_ctx = intel_dp_detect,
	.get_modes = intel_dp_get_modes,
	.mode_valid = intel_dp_mode_valid,
	.atomic_check = intel_dp_connector_atomic_check,
};

static const struct drm_encoder_funcs intel_dp_enc_funcs = {
	.reset = intel_dp_encoder_reset,
	.destroy = intel_dp_encoder_destroy,
};

static bool intel_edp_have_power(struct intel_dp *intel_dp)
{
	intel_wakeref_t wakeref;
	bool have_power = false;

	with_pps_lock(intel_dp, wakeref) {
		have_power = edp_have_panel_power(intel_dp) &&
						  edp_have_panel_vdd(intel_dp);
	}

	return have_power;
}

enum irqreturn
intel_dp_hpd_pulse(struct intel_digital_port *intel_dig_port, bool long_hpd)
{
	struct drm_i915_private *i915 = to_i915(intel_dig_port->base.base.dev);
	struct intel_dp *intel_dp = &intel_dig_port->dp;

	if (intel_dig_port->base.type == INTEL_OUTPUT_EDP &&
	    (long_hpd || !intel_edp_have_power(intel_dp))) {
		/*
		 * vdd off can generate a long/short pulse on eDP which
		 * would require vdd on to handle it, and thus we
		 * would end up in an endless cycle of
		 * "vdd off -> long/short hpd -> vdd on -> detect -> vdd off -> ..."
		 */
		drm_dbg_kms(&i915->drm,
			    "ignoring %s hpd on eDP [ENCODER:%d:%s]\n",
			    long_hpd ? "long" : "short",
			    intel_dig_port->base.base.base.id,
			    intel_dig_port->base.base.name);
		return IRQ_HANDLED;
	}

	drm_dbg_kms(&i915->drm, "got hpd irq on [ENCODER:%d:%s] - %s\n",
		    intel_dig_port->base.base.base.id,
		    intel_dig_port->base.base.name,
		    long_hpd ? "long" : "short");

	if (long_hpd) {
		intel_dp->reset_link_params = true;
		return IRQ_NONE;
	}

	if (intel_dp->is_mst) {
		switch (intel_dp_check_mst_status(intel_dp)) {
		case -EINVAL:
			/*
			 * If we were in MST mode, and device is not
			 * there, get out of MST mode
			 */
			drm_dbg_kms(&i915->drm,
				    "MST device may have disappeared %d vs %d\n",
				    intel_dp->is_mst,
				    intel_dp->mst_mgr.mst_state);
			intel_dp->is_mst = false;
			drm_dp_mst_topology_mgr_set_mst(&intel_dp->mst_mgr,
							intel_dp->is_mst);

			return IRQ_NONE;
		case 1:
			return IRQ_NONE;
		default:
			break;
		}
	}

	if (!intel_dp->is_mst) {
		bool handled;

		handled = intel_dp_short_pulse(intel_dp);

		if (!handled)
			return IRQ_NONE;
	}

	return IRQ_HANDLED;
}

/* check the VBT to see whether the eDP is on another port */
bool intel_dp_is_port_edp(struct drm_i915_private *dev_priv, enum port port)
{
	/*
	 * eDP not supported on g4x. so bail out early just
	 * for a bit extra safety in case the VBT is bonkers.
	 */
	if (INTEL_GEN(dev_priv) < 5)
		return false;

	if (INTEL_GEN(dev_priv) < 9 && port == PORT_A)
		return true;

	return intel_bios_is_port_edp(dev_priv, port);
}

static void
intel_dp_add_properties(struct intel_dp *intel_dp, struct drm_connector *connector)
{
	struct drm_i915_private *dev_priv = to_i915(connector->dev);
	enum port port = dp_to_dig_port(intel_dp)->base.port;

	if (!IS_G4X(dev_priv) && port != PORT_A)
		intel_attach_force_audio_property(connector);

	intel_attach_broadcast_rgb_property(connector);
	if (HAS_GMCH(dev_priv))
		drm_connector_attach_max_bpc_property(connector, 6, 10);
	else if (INTEL_GEN(dev_priv) >= 5)
		drm_connector_attach_max_bpc_property(connector, 6, 12);

	intel_attach_colorspace_property(connector);

	if (IS_GEMINILAKE(dev_priv) || INTEL_GEN(dev_priv) >= 11)
		drm_object_attach_property(&connector->base,
					   connector->dev->mode_config.hdr_output_metadata_property,
					   0);

	if (intel_dp_is_edp(intel_dp)) {
		u32 allowed_scalers;

		allowed_scalers = BIT(DRM_MODE_SCALE_ASPECT) | BIT(DRM_MODE_SCALE_FULLSCREEN);
		if (!HAS_GMCH(dev_priv))
			allowed_scalers |= BIT(DRM_MODE_SCALE_CENTER);

		drm_connector_attach_scaling_mode_property(connector, allowed_scalers);

		connector->state->scaling_mode = DRM_MODE_SCALE_ASPECT;

	}
}

static void intel_dp_init_panel_power_timestamps(struct intel_dp *intel_dp)
{
	intel_dp->panel_power_off_time = ktime_get_boottime();
	intel_dp->last_power_on = jiffies;
	intel_dp->last_backlight_off = jiffies;
}

static void
intel_pps_readout_hw_state(struct intel_dp *intel_dp, struct edp_power_seq *seq)
{
	struct drm_i915_private *dev_priv = dp_to_i915(intel_dp);
	u32 pp_on, pp_off, pp_ctl;
	struct pps_registers regs;

	intel_pps_get_registers(intel_dp, &regs);

	pp_ctl = ilk_get_pp_control(intel_dp);

	/* Ensure PPS is unlocked */
	if (!HAS_DDI(dev_priv))
		intel_de_write(dev_priv, regs.pp_ctrl, pp_ctl);

	pp_on = intel_de_read(dev_priv, regs.pp_on);
	pp_off = intel_de_read(dev_priv, regs.pp_off);

	/* Pull timing values out of registers */
	seq->t1_t3 = REG_FIELD_GET(PANEL_POWER_UP_DELAY_MASK, pp_on);
	seq->t8 = REG_FIELD_GET(PANEL_LIGHT_ON_DELAY_MASK, pp_on);
	seq->t9 = REG_FIELD_GET(PANEL_LIGHT_OFF_DELAY_MASK, pp_off);
	seq->t10 = REG_FIELD_GET(PANEL_POWER_DOWN_DELAY_MASK, pp_off);

	if (i915_mmio_reg_valid(regs.pp_div)) {
		u32 pp_div;

		pp_div = intel_de_read(dev_priv, regs.pp_div);

		seq->t11_t12 = REG_FIELD_GET(PANEL_POWER_CYCLE_DELAY_MASK, pp_div) * 1000;
	} else {
		seq->t11_t12 = REG_FIELD_GET(BXT_POWER_CYCLE_DELAY_MASK, pp_ctl) * 1000;
	}
}

static void
intel_pps_dump_state(const char *state_name, const struct edp_power_seq *seq)
{
	DRM_DEBUG_KMS("%s t1_t3 %d t8 %d t9 %d t10 %d t11_t12 %d\n",
		      state_name,
		      seq->t1_t3, seq->t8, seq->t9, seq->t10, seq->t11_t12);
}

static void
intel_pps_verify_state(struct intel_dp *intel_dp)
{
	struct edp_power_seq hw;
	struct edp_power_seq *sw = &intel_dp->pps_delays;

	intel_pps_readout_hw_state(intel_dp, &hw);

	if (hw.t1_t3 != sw->t1_t3 || hw.t8 != sw->t8 || hw.t9 != sw->t9 ||
	    hw.t10 != sw->t10 || hw.t11_t12 != sw->t11_t12) {
		DRM_ERROR("PPS state mismatch\n");
		intel_pps_dump_state("sw", sw);
		intel_pps_dump_state("hw", &hw);
	}
}

static void
intel_dp_init_panel_power_sequencer(struct intel_dp *intel_dp)
{
	struct drm_i915_private *dev_priv = dp_to_i915(intel_dp);
	struct edp_power_seq cur, vbt, spec,
		*final = &intel_dp->pps_delays;

	lockdep_assert_held(&dev_priv->pps_mutex);

	/* already initialized? */
	if (final->t11_t12 != 0)
		return;

	intel_pps_readout_hw_state(intel_dp, &cur);

	intel_pps_dump_state("cur", &cur);

	vbt = dev_priv->vbt.edp.pps;
	/* On Toshiba Satellite P50-C-18C system the VBT T12 delay
	 * of 500ms appears to be too short. Ocassionally the panel
	 * just fails to power back on. Increasing the delay to 800ms
	 * seems sufficient to avoid this problem.
	 */
	if (dev_priv->quirks & QUIRK_INCREASE_T12_DELAY) {
		vbt.t11_t12 = max_t(u16, vbt.t11_t12, 1300 * 10);
		drm_dbg_kms(&dev_priv->drm,
			    "Increasing T12 panel delay as per the quirk to %d\n",
			    vbt.t11_t12);
	}
	/* T11_T12 delay is special and actually in units of 100ms, but zero
	 * based in the hw (so we need to add 100 ms). But the sw vbt
	 * table multiplies it with 1000 to make it in units of 100usec,
	 * too. */
	vbt.t11_t12 += 100 * 10;

	/* Upper limits from eDP 1.3 spec. Note that we use the clunky units of
	 * our hw here, which are all in 100usec. */
	spec.t1_t3 = 210 * 10;
	spec.t8 = 50 * 10; /* no limit for t8, use t7 instead */
	spec.t9 = 50 * 10; /* no limit for t9, make it symmetric with t8 */
	spec.t10 = 500 * 10;
	/* This one is special and actually in units of 100ms, but zero
	 * based in the hw (so we need to add 100 ms). But the sw vbt
	 * table multiplies it with 1000 to make it in units of 100usec,
	 * too. */
	spec.t11_t12 = (510 + 100) * 10;

	intel_pps_dump_state("vbt", &vbt);

	/* Use the max of the register settings and vbt. If both are
	 * unset, fall back to the spec limits. */
#define assign_final(field)	final->field = (max(cur.field, vbt.field) == 0 ? \
				       spec.field : \
				       max(cur.field, vbt.field))
	assign_final(t1_t3);
	assign_final(t8);
	assign_final(t9);
	assign_final(t10);
	assign_final(t11_t12);
#undef assign_final

#define get_delay(field)	(DIV_ROUND_UP(final->field, 10))
	intel_dp->panel_power_up_delay = get_delay(t1_t3);
	intel_dp->backlight_on_delay = get_delay(t8);
	intel_dp->backlight_off_delay = get_delay(t9);
	intel_dp->panel_power_down_delay = get_delay(t10);
	intel_dp->panel_power_cycle_delay = get_delay(t11_t12);
#undef get_delay

	drm_dbg_kms(&dev_priv->drm,
		    "panel power up delay %d, power down delay %d, power cycle delay %d\n",
		    intel_dp->panel_power_up_delay,
		    intel_dp->panel_power_down_delay,
		    intel_dp->panel_power_cycle_delay);

	drm_dbg_kms(&dev_priv->drm, "backlight on delay %d, off delay %d\n",
		    intel_dp->backlight_on_delay,
		    intel_dp->backlight_off_delay);

	/*
	 * We override the HW backlight delays to 1 because we do manual waits
	 * on them. For T8, even BSpec recommends doing it. For T9, if we
	 * don't do this, we'll end up waiting for the backlight off delay
	 * twice: once when we do the manual sleep, and once when we disable
	 * the panel and wait for the PP_STATUS bit to become zero.
	 */
	final->t8 = 1;
	final->t9 = 1;

	/*
	 * HW has only a 100msec granularity for t11_t12 so round it up
	 * accordingly.
	 */
	final->t11_t12 = roundup(final->t11_t12, 100 * 10);
}

static void
intel_dp_init_panel_power_sequencer_registers(struct intel_dp *intel_dp,
					      bool force_disable_vdd)
{
	struct drm_i915_private *dev_priv = dp_to_i915(intel_dp);
	u32 pp_on, pp_off, port_sel = 0;
	int div = RUNTIME_INFO(dev_priv)->rawclk_freq / 1000;
	struct pps_registers regs;
	enum port port = dp_to_dig_port(intel_dp)->base.port;
	const struct edp_power_seq *seq = &intel_dp->pps_delays;

	lockdep_assert_held(&dev_priv->pps_mutex);

	intel_pps_get_registers(intel_dp, &regs);

	/*
	 * On some VLV machines the BIOS can leave the VDD
	 * enabled even on power sequencers which aren't
	 * hooked up to any port. This would mess up the
	 * power domain tracking the first time we pick
	 * one of these power sequencers for use since
	 * edp_panel_vdd_on() would notice that the VDD was
	 * already on and therefore wouldn't grab the power
	 * domain reference. Disable VDD first to avoid this.
	 * This also avoids spuriously turning the VDD on as
	 * soon as the new power sequencer gets initialized.
	 */
	if (force_disable_vdd) {
		u32 pp = ilk_get_pp_control(intel_dp);

		drm_WARN(&dev_priv->drm, pp & PANEL_POWER_ON,
			 "Panel power already on\n");

		if (pp & EDP_FORCE_VDD)
			drm_dbg_kms(&dev_priv->drm,
				    "VDD already on, disabling first\n");

		pp &= ~EDP_FORCE_VDD;

		intel_de_write(dev_priv, regs.pp_ctrl, pp);
	}

	pp_on = REG_FIELD_PREP(PANEL_POWER_UP_DELAY_MASK, seq->t1_t3) |
		REG_FIELD_PREP(PANEL_LIGHT_ON_DELAY_MASK, seq->t8);
	pp_off = REG_FIELD_PREP(PANEL_LIGHT_OFF_DELAY_MASK, seq->t9) |
		REG_FIELD_PREP(PANEL_POWER_DOWN_DELAY_MASK, seq->t10);

	/* Haswell doesn't have any port selection bits for the panel
	 * power sequencer any more. */
	if (IS_VALLEYVIEW(dev_priv) || IS_CHERRYVIEW(dev_priv)) {
		port_sel = PANEL_PORT_SELECT_VLV(port);
	} else if (HAS_PCH_IBX(dev_priv) || HAS_PCH_CPT(dev_priv)) {
		switch (port) {
		case PORT_A:
			port_sel = PANEL_PORT_SELECT_DPA;
			break;
		case PORT_C:
			port_sel = PANEL_PORT_SELECT_DPC;
			break;
		case PORT_D:
			port_sel = PANEL_PORT_SELECT_DPD;
			break;
		default:
			MISSING_CASE(port);
			break;
		}
	}

	pp_on |= port_sel;

	intel_de_write(dev_priv, regs.pp_on, pp_on);
	intel_de_write(dev_priv, regs.pp_off, pp_off);

	/*
	 * Compute the divisor for the pp clock, simply match the Bspec formula.
	 */
	if (i915_mmio_reg_valid(regs.pp_div)) {
		intel_de_write(dev_priv, regs.pp_div,
			       REG_FIELD_PREP(PP_REFERENCE_DIVIDER_MASK, (100 * div) / 2 - 1) | REG_FIELD_PREP(PANEL_POWER_CYCLE_DELAY_MASK, DIV_ROUND_UP(seq->t11_t12, 1000)));
	} else {
		u32 pp_ctl;

		pp_ctl = intel_de_read(dev_priv, regs.pp_ctrl);
		pp_ctl &= ~BXT_POWER_CYCLE_DELAY_MASK;
		pp_ctl |= REG_FIELD_PREP(BXT_POWER_CYCLE_DELAY_MASK, DIV_ROUND_UP(seq->t11_t12, 1000));
		intel_de_write(dev_priv, regs.pp_ctrl, pp_ctl);
	}

	drm_dbg_kms(&dev_priv->drm,
		    "panel power sequencer register settings: PP_ON %#x, PP_OFF %#x, PP_DIV %#x\n",
		    intel_de_read(dev_priv, regs.pp_on),
		    intel_de_read(dev_priv, regs.pp_off),
		    i915_mmio_reg_valid(regs.pp_div) ?
		    intel_de_read(dev_priv, regs.pp_div) :
		    (intel_de_read(dev_priv, regs.pp_ctrl) & BXT_POWER_CYCLE_DELAY_MASK));
}

static void intel_dp_pps_init(struct intel_dp *intel_dp)
{
	struct drm_i915_private *dev_priv = dp_to_i915(intel_dp);

	if (IS_VALLEYVIEW(dev_priv) || IS_CHERRYVIEW(dev_priv)) {
		vlv_initial_power_sequencer_setup(intel_dp);
	} else {
		intel_dp_init_panel_power_sequencer(intel_dp);
		intel_dp_init_panel_power_sequencer_registers(intel_dp, false);
	}
}

/**
 * intel_dp_set_drrs_state - program registers for RR switch to take effect
 * @dev_priv: i915 device
 * @crtc_state: a pointer to the active intel_crtc_state
 * @refresh_rate: RR to be programmed
 *
 * This function gets called when refresh rate (RR) has to be changed from
 * one frequency to another. Switches can be between high and low RR
 * supported by the panel or to any other RR based on media playback (in
 * this case, RR value needs to be passed from user space).
 *
 * The caller of this function needs to take a lock on dev_priv->drrs.
 */
static void intel_dp_set_drrs_state(struct drm_i915_private *dev_priv,
				    const struct intel_crtc_state *crtc_state,
				    int refresh_rate)
{
	struct intel_dp *intel_dp = dev_priv->drrs.dp;
	struct intel_crtc *intel_crtc = to_intel_crtc(crtc_state->uapi.crtc);
	enum drrs_refresh_rate_type index = DRRS_HIGH_RR;

	if (refresh_rate <= 0) {
		drm_dbg_kms(&dev_priv->drm,
			    "Refresh rate should be positive non-zero.\n");
		return;
	}

	if (intel_dp == NULL) {
		drm_dbg_kms(&dev_priv->drm, "DRRS not supported.\n");
		return;
	}

	if (!intel_crtc) {
		drm_dbg_kms(&dev_priv->drm,
			    "DRRS: intel_crtc not initialized\n");
		return;
	}

	if (dev_priv->drrs.type < SEAMLESS_DRRS_SUPPORT) {
		drm_dbg_kms(&dev_priv->drm, "Only Seamless DRRS supported.\n");
		return;
	}

	if (intel_dp->attached_connector->panel.downclock_mode->vrefresh ==
			refresh_rate)
		index = DRRS_LOW_RR;

	if (index == dev_priv->drrs.refresh_rate_type) {
		drm_dbg_kms(&dev_priv->drm,
			    "DRRS requested for previously set RR...ignoring\n");
		return;
	}

	if (!crtc_state->hw.active) {
		drm_dbg_kms(&dev_priv->drm,
			    "eDP encoder disabled. CRTC not Active\n");
		return;
	}

	if (INTEL_GEN(dev_priv) >= 8 && !IS_CHERRYVIEW(dev_priv)) {
		switch (index) {
		case DRRS_HIGH_RR:
			intel_dp_set_m_n(crtc_state, M1_N1);
			break;
		case DRRS_LOW_RR:
			intel_dp_set_m_n(crtc_state, M2_N2);
			break;
		case DRRS_MAX_RR:
		default:
			drm_err(&dev_priv->drm,
				"Unsupported refreshrate type\n");
		}
	} else if (INTEL_GEN(dev_priv) > 6) {
		i915_reg_t reg = PIPECONF(crtc_state->cpu_transcoder);
		u32 val;

		val = intel_de_read(dev_priv, reg);
		if (index > DRRS_HIGH_RR) {
			if (IS_VALLEYVIEW(dev_priv) || IS_CHERRYVIEW(dev_priv))
				val |= PIPECONF_EDP_RR_MODE_SWITCH_VLV;
			else
				val |= PIPECONF_EDP_RR_MODE_SWITCH;
		} else {
			if (IS_VALLEYVIEW(dev_priv) || IS_CHERRYVIEW(dev_priv))
				val &= ~PIPECONF_EDP_RR_MODE_SWITCH_VLV;
			else
				val &= ~PIPECONF_EDP_RR_MODE_SWITCH;
		}
		intel_de_write(dev_priv, reg, val);
	}

	dev_priv->drrs.refresh_rate_type = index;

	drm_dbg_kms(&dev_priv->drm, "eDP Refresh Rate set to : %dHz\n",
		    refresh_rate);
}

/**
 * intel_edp_drrs_enable - init drrs struct if supported
 * @intel_dp: DP struct
 * @crtc_state: A pointer to the active crtc state.
 *
 * Initializes frontbuffer_bits and drrs.dp
 */
void intel_edp_drrs_enable(struct intel_dp *intel_dp,
			   const struct intel_crtc_state *crtc_state)
{
	struct drm_i915_private *dev_priv = dp_to_i915(intel_dp);

	if (!crtc_state->has_drrs) {
		drm_dbg_kms(&dev_priv->drm, "Panel doesn't support DRRS\n");
		return;
	}

	if (dev_priv->psr.enabled) {
		drm_dbg_kms(&dev_priv->drm,
			    "PSR enabled. Not enabling DRRS.\n");
		return;
	}

	mutex_lock(&dev_priv->drrs.mutex);
	if (dev_priv->drrs.dp) {
		drm_dbg_kms(&dev_priv->drm, "DRRS already enabled\n");
		goto unlock;
	}

	dev_priv->drrs.busy_frontbuffer_bits = 0;

	dev_priv->drrs.dp = intel_dp;

unlock:
	mutex_unlock(&dev_priv->drrs.mutex);
}

/**
 * intel_edp_drrs_disable - Disable DRRS
 * @intel_dp: DP struct
 * @old_crtc_state: Pointer to old crtc_state.
 *
 */
void intel_edp_drrs_disable(struct intel_dp *intel_dp,
			    const struct intel_crtc_state *old_crtc_state)
{
	struct drm_i915_private *dev_priv = dp_to_i915(intel_dp);

	if (!old_crtc_state->has_drrs)
		return;

	mutex_lock(&dev_priv->drrs.mutex);
	if (!dev_priv->drrs.dp) {
		mutex_unlock(&dev_priv->drrs.mutex);
		return;
	}

	if (dev_priv->drrs.refresh_rate_type == DRRS_LOW_RR)
		intel_dp_set_drrs_state(dev_priv, old_crtc_state,
			intel_dp->attached_connector->panel.fixed_mode->vrefresh);

	dev_priv->drrs.dp = NULL;
	mutex_unlock(&dev_priv->drrs.mutex);

	cancel_delayed_work_sync(&dev_priv->drrs.work);
}

static void intel_edp_drrs_downclock_work(struct work_struct *work)
{
	struct drm_i915_private *dev_priv =
		container_of(work, typeof(*dev_priv), drrs.work.work);
	struct intel_dp *intel_dp;

	mutex_lock(&dev_priv->drrs.mutex);

	intel_dp = dev_priv->drrs.dp;

	if (!intel_dp)
		goto unlock;

	/*
	 * The delayed work can race with an invalidate hence we need to
	 * recheck.
	 */

	if (dev_priv->drrs.busy_frontbuffer_bits)
		goto unlock;

	if (dev_priv->drrs.refresh_rate_type != DRRS_LOW_RR) {
		struct drm_crtc *crtc = dp_to_dig_port(intel_dp)->base.base.crtc;

		intel_dp_set_drrs_state(dev_priv, to_intel_crtc(crtc)->config,
			intel_dp->attached_connector->panel.downclock_mode->vrefresh);
	}

unlock:
	mutex_unlock(&dev_priv->drrs.mutex);
}

/**
 * intel_edp_drrs_invalidate - Disable Idleness DRRS
 * @dev_priv: i915 device
 * @frontbuffer_bits: frontbuffer plane tracking bits
 *
 * This function gets called everytime rendering on the given planes start.
 * Hence DRRS needs to be Upclocked, i.e. (LOW_RR -> HIGH_RR).
 *
 * Dirty frontbuffers relevant to DRRS are tracked in busy_frontbuffer_bits.
 */
void intel_edp_drrs_invalidate(struct drm_i915_private *dev_priv,
			       unsigned int frontbuffer_bits)
{
	struct drm_crtc *crtc;
	enum pipe pipe;

	if (dev_priv->drrs.type == DRRS_NOT_SUPPORTED)
		return;

	cancel_delayed_work(&dev_priv->drrs.work);

	mutex_lock(&dev_priv->drrs.mutex);
	if (!dev_priv->drrs.dp) {
		mutex_unlock(&dev_priv->drrs.mutex);
		return;
	}

	crtc = dp_to_dig_port(dev_priv->drrs.dp)->base.base.crtc;
	pipe = to_intel_crtc(crtc)->pipe;

	frontbuffer_bits &= INTEL_FRONTBUFFER_ALL_MASK(pipe);
	dev_priv->drrs.busy_frontbuffer_bits |= frontbuffer_bits;

	/* invalidate means busy screen hence upclock */
	if (frontbuffer_bits && dev_priv->drrs.refresh_rate_type == DRRS_LOW_RR)
		intel_dp_set_drrs_state(dev_priv, to_intel_crtc(crtc)->config,
			dev_priv->drrs.dp->attached_connector->panel.fixed_mode->vrefresh);

	mutex_unlock(&dev_priv->drrs.mutex);
}

/**
 * intel_edp_drrs_flush - Restart Idleness DRRS
 * @dev_priv: i915 device
 * @frontbuffer_bits: frontbuffer plane tracking bits
 *
 * This function gets called every time rendering on the given planes has
 * completed or flip on a crtc is completed. So DRRS should be upclocked
 * (LOW_RR -> HIGH_RR). And also Idleness detection should be started again,
 * if no other planes are dirty.
 *
 * Dirty frontbuffers relevant to DRRS are tracked in busy_frontbuffer_bits.
 */
void intel_edp_drrs_flush(struct drm_i915_private *dev_priv,
			  unsigned int frontbuffer_bits)
{
	struct drm_crtc *crtc;
	enum pipe pipe;

	if (dev_priv->drrs.type == DRRS_NOT_SUPPORTED)
		return;

	cancel_delayed_work(&dev_priv->drrs.work);

	mutex_lock(&dev_priv->drrs.mutex);
	if (!dev_priv->drrs.dp) {
		mutex_unlock(&dev_priv->drrs.mutex);
		return;
	}

	crtc = dp_to_dig_port(dev_priv->drrs.dp)->base.base.crtc;
	pipe = to_intel_crtc(crtc)->pipe;

	frontbuffer_bits &= INTEL_FRONTBUFFER_ALL_MASK(pipe);
	dev_priv->drrs.busy_frontbuffer_bits &= ~frontbuffer_bits;

	/* flush means busy screen hence upclock */
	if (frontbuffer_bits && dev_priv->drrs.refresh_rate_type == DRRS_LOW_RR)
		intel_dp_set_drrs_state(dev_priv, to_intel_crtc(crtc)->config,
				dev_priv->drrs.dp->attached_connector->panel.fixed_mode->vrefresh);

	/*
	 * flush also means no more activity hence schedule downclock, if all
	 * other fbs are quiescent too
	 */
	if (!dev_priv->drrs.busy_frontbuffer_bits)
		schedule_delayed_work(&dev_priv->drrs.work,
				msecs_to_jiffies(1000));
	mutex_unlock(&dev_priv->drrs.mutex);
}

/**
 * DOC: Display Refresh Rate Switching (DRRS)
 *
 * Display Refresh Rate Switching (DRRS) is a power conservation feature
 * which enables swtching between low and high refresh rates,
 * dynamically, based on the usage scenario. This feature is applicable
 * for internal panels.
 *
 * Indication that the panel supports DRRS is given by the panel EDID, which
 * would list multiple refresh rates for one resolution.
 *
 * DRRS is of 2 types - static and seamless.
 * Static DRRS involves changing refresh rate (RR) by doing a full modeset
 * (may appear as a blink on screen) and is used in dock-undock scenario.
 * Seamless DRRS involves changing RR without any visual effect to the user
 * and can be used during normal system usage. This is done by programming
 * certain registers.
 *
 * Support for static/seamless DRRS may be indicated in the VBT based on
 * inputs from the panel spec.
 *
 * DRRS saves power by switching to low RR based on usage scenarios.
 *
 * The implementation is based on frontbuffer tracking implementation.  When
 * there is a disturbance on the screen triggered by user activity or a periodic
 * system activity, DRRS is disabled (RR is changed to high RR).  When there is
 * no movement on screen, after a timeout of 1 second, a switch to low RR is
 * made.
 *
 * For integration with frontbuffer tracking code, intel_edp_drrs_invalidate()
 * and intel_edp_drrs_flush() are called.
 *
 * DRRS can be further extended to support other internal panels and also
 * the scenario of video playback wherein RR is set based on the rate
 * requested by userspace.
 */

/**
 * intel_dp_drrs_init - Init basic DRRS work and mutex.
 * @connector: eDP connector
 * @fixed_mode: preferred mode of panel
 *
 * This function is  called only once at driver load to initialize basic
 * DRRS stuff.
 *
 * Returns:
 * Downclock mode if panel supports it, else return NULL.
 * DRRS support is determined by the presence of downclock mode (apart
 * from VBT setting).
 */
static struct drm_display_mode *
intel_dp_drrs_init(struct intel_connector *connector,
		   struct drm_display_mode *fixed_mode)
{
	struct drm_i915_private *dev_priv = to_i915(connector->base.dev);
	struct drm_display_mode *downclock_mode = NULL;

	INIT_DELAYED_WORK(&dev_priv->drrs.work, intel_edp_drrs_downclock_work);
	mutex_init(&dev_priv->drrs.mutex);

	if (INTEL_GEN(dev_priv) <= 6) {
		drm_dbg_kms(&dev_priv->drm,
			    "DRRS supported for Gen7 and above\n");
		return NULL;
	}

	if (dev_priv->vbt.drrs_type != SEAMLESS_DRRS_SUPPORT) {
		drm_dbg_kms(&dev_priv->drm, "VBT doesn't support DRRS\n");
		return NULL;
	}

	downclock_mode = intel_panel_edid_downclock_mode(connector, fixed_mode);
	if (!downclock_mode) {
		drm_dbg_kms(&dev_priv->drm,
			    "Downclock mode is not found. DRRS not supported\n");
		return NULL;
	}

	dev_priv->drrs.type = dev_priv->vbt.drrs_type;

	dev_priv->drrs.refresh_rate_type = DRRS_HIGH_RR;
	drm_dbg_kms(&dev_priv->drm,
		    "seamless DRRS supported for eDP panel.\n");
	return downclock_mode;
}

static bool intel_edp_init_connector(struct intel_dp *intel_dp,
				     struct intel_connector *intel_connector)
{
	struct drm_i915_private *dev_priv = dp_to_i915(intel_dp);
	struct drm_device *dev = &dev_priv->drm;
	struct drm_connector *connector = &intel_connector->base;
	struct drm_display_mode *fixed_mode = NULL;
	struct drm_display_mode *downclock_mode = NULL;
	bool has_dpcd;
	enum pipe pipe = INVALID_PIPE;
	intel_wakeref_t wakeref;
	struct edid *edid;

	if (!intel_dp_is_edp(intel_dp))
		return true;

	INIT_DELAYED_WORK(&intel_dp->panel_vdd_work, edp_panel_vdd_work);

	/*
	 * On IBX/CPT we may get here with LVDS already registered. Since the
	 * driver uses the only internal power sequencer available for both
	 * eDP and LVDS bail out early in this case to prevent interfering
	 * with an already powered-on LVDS power sequencer.
	 */
	if (intel_get_lvds_encoder(dev_priv)) {
		drm_WARN_ON(dev,
			    !(HAS_PCH_IBX(dev_priv) || HAS_PCH_CPT(dev_priv)));
		drm_info(&dev_priv->drm,
			 "LVDS was detected, not registering eDP\n");

		return false;
	}

	with_pps_lock(intel_dp, wakeref) {
		intel_dp_init_panel_power_timestamps(intel_dp);
		intel_dp_pps_init(intel_dp);
		intel_edp_panel_vdd_sanitize(intel_dp);
	}

	/* Cache DPCD and EDID for edp. */
	has_dpcd = intel_edp_init_dpcd(intel_dp);

	if (!has_dpcd) {
		/* if this fails, presume the device is a ghost */
		drm_info(&dev_priv->drm,
			 "failed to retrieve link info, disabling eDP\n");
		goto out_vdd_off;
	}

	mutex_lock(&dev->mode_config.mutex);
	edid = drm_get_edid(connector, &intel_dp->aux.ddc);
	if (edid) {
		if (drm_add_edid_modes(connector, edid)) {
			drm_connector_update_edid_property(connector, edid);
			intel_dp->edid_quirks = drm_dp_get_edid_quirks(edid);
		} else {
			kfree(edid);
			edid = ERR_PTR(-EINVAL);
		}
	} else {
		edid = ERR_PTR(-ENOENT);
	}
	intel_connector->edid = edid;

	fixed_mode = intel_panel_edid_fixed_mode(intel_connector);
	if (fixed_mode)
		downclock_mode = intel_dp_drrs_init(intel_connector, fixed_mode);

	/* fallback to VBT if available for eDP */
	if (!fixed_mode)
		fixed_mode = intel_panel_vbt_fixed_mode(intel_connector);
	mutex_unlock(&dev->mode_config.mutex);

	if (IS_VALLEYVIEW(dev_priv) || IS_CHERRYVIEW(dev_priv)) {
		intel_dp->edp_notifier.notifier_call = edp_notify_handler;
		register_reboot_notifier(&intel_dp->edp_notifier);

		/*
		 * Figure out the current pipe for the initial backlight setup.
		 * If the current pipe isn't valid, try the PPS pipe, and if that
		 * fails just assume pipe A.
		 */
		pipe = vlv_active_pipe(intel_dp);

		if (pipe != PIPE_A && pipe != PIPE_B)
			pipe = intel_dp->pps_pipe;

		if (pipe != PIPE_A && pipe != PIPE_B)
			pipe = PIPE_A;

		drm_dbg_kms(&dev_priv->drm,
			    "using pipe %c for initial backlight setup\n",
			    pipe_name(pipe));
	}

	intel_panel_init(&intel_connector->panel, fixed_mode, downclock_mode);
	intel_connector->panel.backlight.power = intel_edp_backlight_power;
	intel_panel_setup_backlight(connector, pipe);

	if (fixed_mode) {
		drm_connector_set_panel_orientation_with_quirk(connector,
				dev_priv->vbt.orientation,
				fixed_mode->hdisplay, fixed_mode->vdisplay);
	}

	return true;

out_vdd_off:
	cancel_delayed_work_sync(&intel_dp->panel_vdd_work);
	/*
	 * vdd might still be enabled do to the delayed vdd off.
	 * Make sure vdd is actually turned off here.
	 */
	with_pps_lock(intel_dp, wakeref)
		edp_panel_vdd_off_sync(intel_dp);

	return false;
}

static void intel_dp_modeset_retry_work_fn(struct work_struct *work)
{
	struct intel_connector *intel_connector;
	struct drm_connector *connector;

	intel_connector = container_of(work, typeof(*intel_connector),
				       modeset_retry_work);
	connector = &intel_connector->base;
	DRM_DEBUG_KMS("[CONNECTOR:%d:%s]\n", connector->base.id,
		      connector->name);

	/* Grab the locks before changing connector property*/
	mutex_lock(&connector->dev->mode_config.mutex);
	/* Set connector link status to BAD and send a Uevent to notify
	 * userspace to do a modeset.
	 */
	drm_connector_set_link_status_property(connector,
					       DRM_MODE_LINK_STATUS_BAD);
	mutex_unlock(&connector->dev->mode_config.mutex);
	/* Send Hotplug uevent so userspace can reprobe */
	drm_kms_helper_hotplug_event(connector->dev);
}

bool
intel_dp_init_connector(struct intel_digital_port *intel_dig_port,
			struct intel_connector *intel_connector)
{
	struct drm_connector *connector = &intel_connector->base;
	struct intel_dp *intel_dp = &intel_dig_port->dp;
	struct intel_encoder *intel_encoder = &intel_dig_port->base;
	struct drm_device *dev = intel_encoder->base.dev;
	struct drm_i915_private *dev_priv = to_i915(dev);
	enum port port = intel_encoder->port;
	enum phy phy = intel_port_to_phy(dev_priv, port);
	int type;

	/* Initialize the work for modeset in case of link train failure */
	INIT_WORK(&intel_connector->modeset_retry_work,
		  intel_dp_modeset_retry_work_fn);

	if (drm_WARN(dev, intel_dig_port->max_lanes < 1,
		     "Not enough lanes (%d) for DP on [ENCODER:%d:%s]\n",
		     intel_dig_port->max_lanes, intel_encoder->base.base.id,
		     intel_encoder->base.name))
		return false;

	intel_dp_set_source_rates(intel_dp);

	intel_dp->reset_link_params = true;
	intel_dp->pps_pipe = INVALID_PIPE;
	intel_dp->active_pipe = INVALID_PIPE;

	/* Preserve the current hw state. */
	intel_dp->DP = intel_de_read(dev_priv, intel_dp->output_reg);
	intel_dp->attached_connector = intel_connector;

	if (intel_dp_is_port_edp(dev_priv, port)) {
		/*
		 * Currently we don't support eDP on TypeC ports, although in
		 * theory it could work on TypeC legacy ports.
		 */
		drm_WARN_ON(dev, intel_phy_is_tc(dev_priv, phy));
		type = DRM_MODE_CONNECTOR_eDP;
	} else {
		type = DRM_MODE_CONNECTOR_DisplayPort;
	}

	if (IS_VALLEYVIEW(dev_priv) || IS_CHERRYVIEW(dev_priv))
		intel_dp->active_pipe = vlv_active_pipe(intel_dp);

	/*
	 * For eDP we always set the encoder type to INTEL_OUTPUT_EDP, but
	 * for DP the encoder type can be set by the caller to
	 * INTEL_OUTPUT_UNKNOWN for DDI, so don't rewrite it.
	 */
	if (type == DRM_MODE_CONNECTOR_eDP)
		intel_encoder->type = INTEL_OUTPUT_EDP;

	/* eDP only on port B and/or C on vlv/chv */
	if (drm_WARN_ON(dev, (IS_VALLEYVIEW(dev_priv) ||
			      IS_CHERRYVIEW(dev_priv)) &&
			intel_dp_is_edp(intel_dp) &&
			port != PORT_B && port != PORT_C))
		return false;

	drm_dbg_kms(&dev_priv->drm,
		    "Adding %s connector on [ENCODER:%d:%s]\n",
		    type == DRM_MODE_CONNECTOR_eDP ? "eDP" : "DP",
		    intel_encoder->base.base.id, intel_encoder->base.name);

	drm_connector_init(dev, connector, &intel_dp_connector_funcs, type);
	drm_connector_helper_add(connector, &intel_dp_connector_helper_funcs);

	if (!HAS_GMCH(dev_priv))
		connector->interlace_allowed = true;
	connector->doublescan_allowed = 0;

	if (INTEL_GEN(dev_priv) >= 11)
		connector->ycbcr_420_allowed = true;

	intel_encoder->hpd_pin = intel_hpd_pin_default(dev_priv, port);
	intel_connector->polled = DRM_CONNECTOR_POLL_HPD;

	intel_dp_aux_init(intel_dp);

	intel_connector_attach_encoder(intel_connector, intel_encoder);

	if (HAS_DDI(dev_priv))
		intel_connector->get_hw_state = intel_ddi_connector_get_hw_state;
	else
		intel_connector->get_hw_state = intel_connector_get_hw_state;

	/* init MST on ports that can support it */
	intel_dp_mst_encoder_init(intel_dig_port,
				  intel_connector->base.base.id);

	if (!intel_edp_init_connector(intel_dp, intel_connector)) {
		intel_dp_aux_fini(intel_dp);
		intel_dp_mst_encoder_cleanup(intel_dig_port);
		goto fail;
	}

	intel_dp_add_properties(intel_dp, connector);

	if (is_hdcp_supported(dev_priv, port) && !intel_dp_is_edp(intel_dp)) {
		int ret = intel_hdcp_init(intel_connector, &intel_dp_hdcp_shim);
		if (ret)
			drm_dbg_kms(&dev_priv->drm,
				    "HDCP init failed, skipping.\n");
	}

	/* For G4X desktop chip, PEG_BAND_GAP_DATA 3:0 must first be written
	 * 0xd.  Failure to do so will result in spurious interrupts being
	 * generated on the port when a cable is not attached.
	 */
	if (IS_G45(dev_priv)) {
		u32 temp = intel_de_read(dev_priv, PEG_BAND_GAP_DATA);
		intel_de_write(dev_priv, PEG_BAND_GAP_DATA,
			       (temp & ~0xf) | 0xd);
	}

	return true;

fail:
	drm_connector_cleanup(connector);

	return false;
}

bool intel_dp_init(struct drm_i915_private *dev_priv,
		   i915_reg_t output_reg,
		   enum port port)
{
	struct intel_digital_port *intel_dig_port;
	struct intel_encoder *intel_encoder;
	struct drm_encoder *encoder;
	struct intel_connector *intel_connector;

	intel_dig_port = kzalloc(sizeof(*intel_dig_port), GFP_KERNEL);
	if (!intel_dig_port)
		return false;

	intel_connector = intel_connector_alloc();
	if (!intel_connector)
		goto err_connector_alloc;

	intel_encoder = &intel_dig_port->base;
	encoder = &intel_encoder->base;

	if (drm_encoder_init(&dev_priv->drm, &intel_encoder->base,
			     &intel_dp_enc_funcs, DRM_MODE_ENCODER_TMDS,
			     "DP %c", port_name(port)))
		goto err_encoder_init;

	intel_encoder->hotplug = intel_dp_hotplug;
	intel_encoder->compute_config = intel_dp_compute_config;
	intel_encoder->get_hw_state = intel_dp_get_hw_state;
	intel_encoder->get_config = intel_dp_get_config;
	intel_encoder->update_pipe = intel_panel_update_backlight;
	intel_encoder->suspend = intel_dp_encoder_suspend;
	if (IS_CHERRYVIEW(dev_priv)) {
		intel_encoder->pre_pll_enable = chv_dp_pre_pll_enable;
		intel_encoder->pre_enable = chv_pre_enable_dp;
		intel_encoder->enable = vlv_enable_dp;
		intel_encoder->disable = vlv_disable_dp;
		intel_encoder->post_disable = chv_post_disable_dp;
		intel_encoder->post_pll_disable = chv_dp_post_pll_disable;
	} else if (IS_VALLEYVIEW(dev_priv)) {
		intel_encoder->pre_pll_enable = vlv_dp_pre_pll_enable;
		intel_encoder->pre_enable = vlv_pre_enable_dp;
		intel_encoder->enable = vlv_enable_dp;
		intel_encoder->disable = vlv_disable_dp;
		intel_encoder->post_disable = vlv_post_disable_dp;
	} else {
		intel_encoder->pre_enable = g4x_pre_enable_dp;
		intel_encoder->enable = g4x_enable_dp;
		intel_encoder->disable = g4x_disable_dp;
		intel_encoder->post_disable = g4x_post_disable_dp;
	}

	if ((IS_IVYBRIDGE(dev_priv) && port == PORT_A) ||
	    (HAS_PCH_CPT(dev_priv) && port != PORT_A))
		intel_dig_port->dp.set_link_train = cpt_set_link_train;
	else
		intel_dig_port->dp.set_link_train = g4x_set_link_train;

	if (IS_CHERRYVIEW(dev_priv))
		intel_dig_port->dp.set_signal_levels = chv_set_signal_levels;
	else if (IS_VALLEYVIEW(dev_priv))
		intel_dig_port->dp.set_signal_levels = vlv_set_signal_levels;
	else if (IS_IVYBRIDGE(dev_priv) && port == PORT_A)
		intel_dig_port->dp.set_signal_levels = ivb_cpu_edp_set_signal_levels;
	else if (IS_GEN(dev_priv, 6) && port == PORT_A)
		intel_dig_port->dp.set_signal_levels = snb_cpu_edp_set_signal_levels;
	else
		intel_dig_port->dp.set_signal_levels = g4x_set_signal_levels;

	intel_dig_port->dp.output_reg = output_reg;
	intel_dig_port->max_lanes = 4;
	intel_dig_port->dp.regs.dp_tp_ctl = DP_TP_CTL(port);
	intel_dig_port->dp.regs.dp_tp_status = DP_TP_STATUS(port);

	intel_encoder->type = INTEL_OUTPUT_DP;
	intel_encoder->power_domain = intel_port_to_power_domain(port);
	if (IS_CHERRYVIEW(dev_priv)) {
		if (port == PORT_D)
			intel_encoder->pipe_mask = BIT(PIPE_C);
		else
			intel_encoder->pipe_mask = BIT(PIPE_A) | BIT(PIPE_B);
	} else {
		intel_encoder->pipe_mask = ~0;
	}
	intel_encoder->cloneable = 0;
	intel_encoder->port = port;

	intel_dig_port->hpd_pulse = intel_dp_hpd_pulse;

	if (HAS_GMCH(dev_priv)) {
		if (IS_GM45(dev_priv))
			intel_dig_port->connected = gm45_digital_port_connected;
		else
			intel_dig_port->connected = g4x_digital_port_connected;
	} else {
		if (port == PORT_A)
			intel_dig_port->connected = ilk_digital_port_connected;
		else
			intel_dig_port->connected = ibx_digital_port_connected;
	}

	if (port != PORT_A)
		intel_infoframe_init(intel_dig_port);

	intel_dig_port->aux_ch = intel_bios_port_aux_ch(dev_priv, port);
	if (!intel_dp_init_connector(intel_dig_port, intel_connector))
		goto err_init_connector;

	return true;

err_init_connector:
	drm_encoder_cleanup(encoder);
err_encoder_init:
	kfree(intel_connector);
err_connector_alloc:
	kfree(intel_dig_port);
	return false;
}

void intel_dp_mst_suspend(struct drm_i915_private *dev_priv)
{
	struct intel_encoder *encoder;

	for_each_intel_encoder(&dev_priv->drm, encoder) {
		struct intel_dp *intel_dp;

		if (encoder->type != INTEL_OUTPUT_DDI)
			continue;

		intel_dp = enc_to_intel_dp(encoder);

		if (!intel_dp->can_mst)
			continue;

		if (intel_dp->is_mst)
			drm_dp_mst_topology_mgr_suspend(&intel_dp->mst_mgr);
	}
}

void intel_dp_mst_resume(struct drm_i915_private *dev_priv)
{
	struct intel_encoder *encoder;

	for_each_intel_encoder(&dev_priv->drm, encoder) {
		struct intel_dp *intel_dp;
		int ret;

		if (encoder->type != INTEL_OUTPUT_DDI)
			continue;

		intel_dp = enc_to_intel_dp(encoder);

		if (!intel_dp->can_mst)
			continue;

		ret = drm_dp_mst_topology_mgr_resume(&intel_dp->mst_mgr,
						     true);
		if (ret) {
			intel_dp->is_mst = false;
			drm_dp_mst_topology_mgr_set_mst(&intel_dp->mst_mgr,
							false);
		}
	}
}<|MERGE_RESOLUTION|>--- conflicted
+++ resolved
@@ -2488,13 +2488,8 @@
 {
 	struct drm_dp_vsc_sdp *vsc = &crtc_state->infoframes.vsc;
 
-<<<<<<< HEAD
-	/* When PSR is enabled, VSC SDP is handled by PSR routine */
-	if (intel_psr_enabled(intel_dp))
-=======
 	/* When a crtc state has PSR, VSC SDP will be handled by PSR routine */
 	if (crtc_state->has_psr)
->>>>>>> d6f9469a
 		return;
 
 	if (!intel_dp_needs_vsc_sdp(crtc_state, conn_state))
@@ -2506,8 +2501,6 @@
 					 &crtc_state->infoframes.vsc);
 }
 
-<<<<<<< HEAD
-=======
 void intel_dp_compute_psr_vsc_sdp(struct intel_dp *intel_dp,
 				  const struct intel_crtc_state *crtc_state,
 				  const struct drm_connector_state *conn_state,
@@ -2544,7 +2537,6 @@
 	}
 }
 
->>>>>>> d6f9469a
 static void
 intel_dp_compute_hdr_metadata_infoframe_sdp(struct intel_dp *intel_dp,
 					    struct intel_crtc_state *crtc_state,
@@ -4365,27 +4357,9 @@
 	u32 signal_levels;
 
 	signal_levels = ivb_cpu_edp_signal_levels(train_set);
-<<<<<<< HEAD
 
 	drm_dbg_kms(&dev_priv->drm, "Using signal levels %08x\n",
 		    signal_levels);
-
-	intel_dp->DP &= ~EDP_LINK_TRAIN_VOL_EMP_MASK_IVB;
-	intel_dp->DP |= signal_levels;
-
-	intel_de_write(dev_priv, intel_dp->output_reg, intel_dp->DP);
-	intel_de_posting_read(dev_priv, intel_dp->output_reg);
-}
-
-void intel_dp_set_signal_levels(struct intel_dp *intel_dp)
-{
-	struct drm_i915_private *dev_priv = dp_to_i915(intel_dp);
-	u8 train_set = intel_dp->train_set[0];
-=======
-
-	drm_dbg_kms(&dev_priv->drm, "Using signal levels %08x\n",
-		    signal_levels);
->>>>>>> d6f9469a
 
 	intel_dp->DP &= ~EDP_LINK_TRAIN_VOL_EMP_MASK_IVB;
 	intel_dp->DP |= signal_levels;
@@ -4417,21 +4391,12 @@
 {
 	struct drm_i915_private *dev_priv = dp_to_i915(intel_dp);
 	u8 train_pat_mask = drm_dp_training_pattern_mask(intel_dp->dpcd);
-<<<<<<< HEAD
 
 	if (dp_train_pat & train_pat_mask)
 		drm_dbg_kms(&dev_priv->drm,
 			    "Using DP training pattern TPS%d\n",
 			    dp_train_pat & train_pat_mask);
 
-=======
-
-	if (dp_train_pat & train_pat_mask)
-		drm_dbg_kms(&dev_priv->drm,
-			    "Using DP training pattern TPS%d\n",
-			    dp_train_pat & train_pat_mask);
-
->>>>>>> d6f9469a
 	intel_dp->set_link_train(intel_dp, dp_train_pat);
 }
 
@@ -4846,7 +4811,6 @@
 
 static ssize_t intel_dp_vsc_sdp_pack(const struct drm_dp_vsc_sdp *vsc,
 				     struct dp_sdp *sdp, size_t size)
-<<<<<<< HEAD
 {
 	size_t length = sizeof(struct dp_sdp);
 
@@ -4863,6 +4827,13 @@
 	sdp->sdp_header.HB1 = vsc->sdp_type; /* Secondary-data Packet Type */
 	sdp->sdp_header.HB2 = vsc->revision; /* Revision Number */
 	sdp->sdp_header.HB3 = vsc->length; /* Number of Valid Data Bytes */
+
+	/*
+	 * Only revision 0x5 supports Pixel Encoding/Colorimetry Format as
+	 * per DP 1.4a spec.
+	 */
+	if (vsc->revision != 0x5)
+		goto out;
 
 	/* VSC SDP Payload for DB16 through DB18 */
 	/* Pixel Encoding and Colorimetry Formats  */
@@ -4896,6 +4867,7 @@
 	/* Content Type */
 	sdp->db[18] = vsc->content_type & 0x7;
 
+out:
 	return length;
 }
 
@@ -4923,244 +4895,6 @@
 	if (len != infoframe_size) {
 		DRM_DEBUG_KMS("wrong static hdr metadata size\n");
 		return -ENOSPC;
-	}
-
-	/*
-	 * Set up the infoframe sdp packet for HDR static metadata.
-	 * Prepare VSC Header for SU as per DP 1.4a spec,
-	 * Table 2-100 and Table 2-101
-	 */
-
-	/* Secondary-Data Packet ID, 00h for non-Audio INFOFRAME */
-	sdp->sdp_header.HB0 = 0;
-	/*
-	 * Packet Type 80h + Non-audio INFOFRAME Type value
-	 * HDMI_INFOFRAME_TYPE_DRM: 0x87
-	 * - 80h + Non-audio INFOFRAME Type value
-	 * - InfoFrame Type: 0x07
-	 *    [CTA-861-G Table-42 Dynamic Range and Mastering InfoFrame]
-	 */
-	sdp->sdp_header.HB1 = drm_infoframe->type;
-	/*
-	 * Least Significant Eight Bits of (Data Byte Count – 1)
-	 * infoframe_size - 1
-	 */
-	sdp->sdp_header.HB2 = 0x1D;
-	/* INFOFRAME SDP Version Number */
-	sdp->sdp_header.HB3 = (0x13 << 2);
-	/* CTA Header Byte 2 (INFOFRAME Version Number) */
-	sdp->db[0] = drm_infoframe->version;
-	/* CTA Header Byte 3 (Length of INFOFRAME): HDMI_DRM_INFOFRAME_SIZE */
-	sdp->db[1] = drm_infoframe->length;
-	/*
-	 * Copy HDMI_DRM_INFOFRAME_SIZE size from a buffer after
-	 * HDMI_INFOFRAME_HEADER_SIZE
-	 */
-	BUILD_BUG_ON(sizeof(sdp->db) < HDMI_DRM_INFOFRAME_SIZE + 2);
-	memcpy(&sdp->db[2], &buf[HDMI_INFOFRAME_HEADER_SIZE],
-	       HDMI_DRM_INFOFRAME_SIZE);
-
-	/*
-	 * Size of DP infoframe sdp packet for HDR static metadata consists of
-	 * - DP SDP Header(struct dp_sdp_header): 4 bytes
-	 * - Two Data Blocks: 2 bytes
-	 *    CTA Header Byte2 (INFOFRAME Version Number)
-	 *    CTA Header Byte3 (Length of INFOFRAME)
-	 * - HDMI_DRM_INFOFRAME_SIZE: 26 bytes
-	 *
-	 * Prior to GEN11's GMP register size is identical to DP HDR static metadata
-	 * infoframe size. But GEN11+ has larger than that size, write_infoframe
-	 * will pad rest of the size.
-	 */
-	return sizeof(struct dp_sdp_header) + 2 + HDMI_DRM_INFOFRAME_SIZE;
-}
-
-static void intel_write_dp_sdp(struct intel_encoder *encoder,
-			       const struct intel_crtc_state *crtc_state,
-			       unsigned int type)
-{
-	struct intel_digital_port *intel_dig_port = enc_to_dig_port(encoder);
-	struct drm_i915_private *dev_priv = to_i915(encoder->base.dev);
-	struct dp_sdp sdp = {};
-	ssize_t len;
-
-	if ((crtc_state->infoframes.enable &
-	     intel_hdmi_infoframe_enable(type)) == 0)
-		return;
-
-	switch (type) {
-	case DP_SDP_VSC:
-		len = intel_dp_vsc_sdp_pack(&crtc_state->infoframes.vsc, &sdp,
-					    sizeof(sdp));
-		break;
-	case HDMI_PACKET_TYPE_GAMUT_METADATA:
-		len = intel_dp_hdr_metadata_infoframe_sdp_pack(&crtc_state->infoframes.drm.drm,
-							       &sdp, sizeof(sdp));
-		break;
-	default:
-		MISSING_CASE(type);
-		return;
-	}
-
-	if (drm_WARN_ON(&dev_priv->drm, len < 0))
-		return;
-
-	intel_dig_port->write_infoframe(encoder, crtc_state, type, &sdp, len);
-}
-
-void intel_dp_set_infoframes(struct intel_encoder *encoder,
-			     bool enable,
-			     const struct intel_crtc_state *crtc_state,
-			     const struct drm_connector_state *conn_state)
-{
-	struct drm_i915_private *dev_priv = to_i915(encoder->base.dev);
-	struct intel_dp *intel_dp = enc_to_intel_dp(encoder);
-	i915_reg_t reg = HSW_TVIDEO_DIP_CTL(crtc_state->cpu_transcoder);
-	u32 dip_enable = VIDEO_DIP_ENABLE_AVI_HSW | VIDEO_DIP_ENABLE_GCP_HSW |
-			 VIDEO_DIP_ENABLE_VS_HSW | VIDEO_DIP_ENABLE_GMP_HSW |
-			 VIDEO_DIP_ENABLE_SPD_HSW | VIDEO_DIP_ENABLE_DRM_GLK;
-	u32 val = intel_de_read(dev_priv, reg);
-
-	/* TODO: Add DSC case (DIP_ENABLE_PPS) */
-	/* When PSR is enabled, this routine doesn't disable VSC DIP */
-	if (intel_psr_enabled(intel_dp))
-		val &= ~dip_enable;
-	else
-		val &= ~(dip_enable | VIDEO_DIP_ENABLE_VSC_HSW);
-
-	if (!enable) {
-		intel_de_write(dev_priv, reg, val);
-		intel_de_posting_read(dev_priv, reg);
-		return;
-	}
-
-	intel_de_write(dev_priv, reg, val);
-	intel_de_posting_read(dev_priv, reg);
-
-	/* When PSR is enabled, VSC SDP is handled by PSR routine */
-	if (!intel_psr_enabled(intel_dp))
-		intel_write_dp_sdp(encoder, crtc_state, DP_SDP_VSC);
-
-	intel_write_dp_sdp(encoder, crtc_state, HDMI_PACKET_TYPE_GAMUT_METADATA);
-}
-
-static void
-intel_dp_setup_vsc_sdp(struct intel_dp *intel_dp,
-		       const struct intel_crtc_state *crtc_state,
-		       const struct drm_connector_state *conn_state)
-=======
->>>>>>> d6f9469a
-{
-	size_t length = sizeof(struct dp_sdp);
-
-	if (size < length)
-		return -ENOSPC;
-
-	memset(sdp, 0, size);
-
-	/*
-	 * Prepare VSC Header for SU as per DP 1.4a spec, Table 2-119
-	 * VSC SDP Header Bytes
-	 */
-	sdp->sdp_header.HB0 = 0; /* Secondary-Data Packet ID = 0 */
-	sdp->sdp_header.HB1 = vsc->sdp_type; /* Secondary-data Packet Type */
-	sdp->sdp_header.HB2 = vsc->revision; /* Revision Number */
-	sdp->sdp_header.HB3 = vsc->length; /* Number of Valid Data Bytes */
-
-	/*
-	 * Only revision 0x5 supports Pixel Encoding/Colorimetry Format as
-	 * per DP 1.4a spec.
-	 */
-	if (vsc->revision != 0x5)
-		goto out;
-
-	/* VSC SDP Payload for DB16 through DB18 */
-	/* Pixel Encoding and Colorimetry Formats  */
-	sdp->db[16] = (vsc->pixelformat & 0xf) << 4; /* DB16[7:4] */
-	sdp->db[16] |= vsc->colorimetry & 0xf; /* DB16[3:0] */
-
-	switch (vsc->bpc) {
-	case 6:
-		/* 6bpc: 0x0 */
-		break;
-	case 8:
-		sdp->db[17] = 0x1; /* DB17[3:0] */
-		break;
-	case 10:
-		sdp->db[17] = 0x2;
-		break;
-	case 12:
-		sdp->db[17] = 0x3;
-		break;
-	case 16:
-		sdp->db[17] = 0x4;
-		break;
-	default:
-		MISSING_CASE(vsc->bpc);
-		break;
-	}
-	/* Dynamic Range and Component Bit Depth */
-	if (vsc->dynamic_range == DP_DYNAMIC_RANGE_CTA)
-		sdp->db[17] |= 0x80;  /* DB17[7] */
-
-	/* Content Type */
-	sdp->db[18] = vsc->content_type & 0x7;
-
-out:
-	return length;
-}
-
-static ssize_t
-intel_dp_hdr_metadata_infoframe_sdp_pack(const struct hdmi_drm_infoframe *drm_infoframe,
-					 struct dp_sdp *sdp,
-					 size_t size)
-{
-<<<<<<< HEAD
-	struct drm_i915_private *i915 = dp_to_i915(intel_dp);
-	struct intel_digital_port *intel_dig_port = dp_to_dig_port(intel_dp);
-	struct dp_sdp infoframe_sdp = {};
-	struct hdmi_drm_infoframe drm_infoframe = {};
-=======
-	size_t length = sizeof(struct dp_sdp);
->>>>>>> d6f9469a
-	const int infoframe_size = HDMI_INFOFRAME_HEADER_SIZE + HDMI_DRM_INFOFRAME_SIZE;
-	unsigned char buf[HDMI_INFOFRAME_HEADER_SIZE + HDMI_DRM_INFOFRAME_SIZE];
-	ssize_t len;
-
-<<<<<<< HEAD
-	ret = drm_hdmi_infoframe_set_hdr_metadata(&drm_infoframe, conn_state);
-	if (ret) {
-		drm_dbg_kms(&i915->drm,
-			    "couldn't set HDR metadata in infoframe\n");
-		return;
-	}
-=======
-	if (size < length)
-		return -ENOSPC;
-
-	memset(sdp, 0, size);
->>>>>>> d6f9469a
-
-	len = hdmi_drm_infoframe_pack_only(drm_infoframe, buf, sizeof(buf));
-	if (len < 0) {
-<<<<<<< HEAD
-		drm_dbg_kms(&i915->drm,
-			    "buffer size is smaller than hdr metadata infoframe\n");
-		return;
-	}
-
-	if (len != infoframe_size) {
-		drm_dbg_kms(&i915->drm, "wrong static hdr metadata size\n");
-		return;
-=======
-		DRM_DEBUG_KMS("buffer size is smaller than hdr metadata infoframe\n");
-		return -ENOSPC;
-	}
-
-	if (len != infoframe_size) {
-		DRM_DEBUG_KMS("wrong static hdr metadata size\n");
-		return -ENOSPC;
->>>>>>> d6f9469a
 	}
 
 	/*
