/*
 * Copyright © 2012 Intel Corporation
 *
 * Permission is hereby granted, free of charge, to any person obtaining a
 * copy of this software and associated documentation files (the "Software"),
 * to deal in the Software without restriction, including without limitation
 * the rights to use, copy, modify, merge, publish, distribute, sublicense,
 * and/or sell copies of the Software, and to permit persons to whom the
 * Software is furnished to do so, subject to the following conditions:
 *
 * The above copyright notice and this permission notice (including the next
 * paragraph) shall be included in all copies or substantial portions of the
 * Software.
 *
 * THE SOFTWARE IS PROVIDED "AS IS", WITHOUT WARRANTY OF ANY KIND, EXPRESS OR
 * IMPLIED, INCLUDING BUT NOT LIMITED TO THE WARRANTIES OF MERCHANTABILITY,
 * FITNESS FOR A PARTICULAR PURPOSE AND NONINFRINGEMENT.  IN NO EVENT SHALL
 * THE AUTHORS OR COPYRIGHT HOLDERS BE LIABLE FOR ANY CLAIM, DAMAGES OR OTHER
 * LIABILITY, WHETHER IN AN ACTION OF CONTRACT, TORT OR OTHERWISE, ARISING
 * FROM, OUT OF OR IN CONNECTION WITH THE SOFTWARE OR THE USE OR OTHER DEALINGS
 * IN THE SOFTWARE.
 *
 * Authors:
 *    Eugeni Dodonov <eugeni.dodonov@intel.com>
 *
 */

#include <drm/drm_scdc_helper.h>

#include "i915_drv.h"
#include "intel_audio.h"
#include "intel_combo_phy.h"
#include "intel_connector.h"
#include "intel_ddi.h"
#include "intel_display_types.h"
#include "intel_dp.h"
#include "intel_dp_mst.h"
#include "intel_dp_link_training.h"
#include "intel_dpio_phy.h"
#include "intel_dsi.h"
#include "intel_fifo_underrun.h"
#include "intel_gmbus.h"
#include "intel_hdcp.h"
#include "intel_hdmi.h"
#include "intel_hotplug.h"
#include "intel_lspcon.h"
#include "intel_panel.h"
#include "intel_psr.h"
#include "intel_sprite.h"
#include "intel_tc.h"
#include "intel_vdsc.h"

struct ddi_buf_trans {
	u32 trans1;	/* balance leg enable, de-emph level */
	u32 trans2;	/* vref sel, vswing */
	u8 i_boost;	/* SKL: I_boost; valid: 0x0, 0x1, 0x3, 0x7 */
};

static const u8 index_to_dp_signal_levels[] = {
	[0] = DP_TRAIN_VOLTAGE_SWING_LEVEL_0 | DP_TRAIN_PRE_EMPH_LEVEL_0,
	[1] = DP_TRAIN_VOLTAGE_SWING_LEVEL_0 | DP_TRAIN_PRE_EMPH_LEVEL_1,
	[2] = DP_TRAIN_VOLTAGE_SWING_LEVEL_0 | DP_TRAIN_PRE_EMPH_LEVEL_2,
	[3] = DP_TRAIN_VOLTAGE_SWING_LEVEL_0 | DP_TRAIN_PRE_EMPH_LEVEL_3,
	[4] = DP_TRAIN_VOLTAGE_SWING_LEVEL_1 | DP_TRAIN_PRE_EMPH_LEVEL_0,
	[5] = DP_TRAIN_VOLTAGE_SWING_LEVEL_1 | DP_TRAIN_PRE_EMPH_LEVEL_1,
	[6] = DP_TRAIN_VOLTAGE_SWING_LEVEL_1 | DP_TRAIN_PRE_EMPH_LEVEL_2,
	[7] = DP_TRAIN_VOLTAGE_SWING_LEVEL_2 | DP_TRAIN_PRE_EMPH_LEVEL_0,
	[8] = DP_TRAIN_VOLTAGE_SWING_LEVEL_2 | DP_TRAIN_PRE_EMPH_LEVEL_1,
	[9] = DP_TRAIN_VOLTAGE_SWING_LEVEL_3 | DP_TRAIN_PRE_EMPH_LEVEL_0,
};

/* HDMI/DVI modes ignore everything but the last 2 items. So we share
 * them for both DP and FDI transports, allowing those ports to
 * automatically adapt to HDMI connections as well
 */
static const struct ddi_buf_trans hsw_ddi_translations_dp[] = {
	{ 0x00FFFFFF, 0x0006000E, 0x0 },
	{ 0x00D75FFF, 0x0005000A, 0x0 },
	{ 0x00C30FFF, 0x00040006, 0x0 },
	{ 0x80AAAFFF, 0x000B0000, 0x0 },
	{ 0x00FFFFFF, 0x0005000A, 0x0 },
	{ 0x00D75FFF, 0x000C0004, 0x0 },
	{ 0x80C30FFF, 0x000B0000, 0x0 },
	{ 0x00FFFFFF, 0x00040006, 0x0 },
	{ 0x80D75FFF, 0x000B0000, 0x0 },
};

static const struct ddi_buf_trans hsw_ddi_translations_fdi[] = {
	{ 0x00FFFFFF, 0x0007000E, 0x0 },
	{ 0x00D75FFF, 0x000F000A, 0x0 },
	{ 0x00C30FFF, 0x00060006, 0x0 },
	{ 0x00AAAFFF, 0x001E0000, 0x0 },
	{ 0x00FFFFFF, 0x000F000A, 0x0 },
	{ 0x00D75FFF, 0x00160004, 0x0 },
	{ 0x00C30FFF, 0x001E0000, 0x0 },
	{ 0x00FFFFFF, 0x00060006, 0x0 },
	{ 0x00D75FFF, 0x001E0000, 0x0 },
};

static const struct ddi_buf_trans hsw_ddi_translations_hdmi[] = {
					/* Idx	NT mV d	T mV d	db	*/
	{ 0x00FFFFFF, 0x0006000E, 0x0 },/* 0:	400	400	0	*/
	{ 0x00E79FFF, 0x000E000C, 0x0 },/* 1:	400	500	2	*/
	{ 0x00D75FFF, 0x0005000A, 0x0 },/* 2:	400	600	3.5	*/
	{ 0x00FFFFFF, 0x0005000A, 0x0 },/* 3:	600	600	0	*/
	{ 0x00E79FFF, 0x001D0007, 0x0 },/* 4:	600	750	2	*/
	{ 0x00D75FFF, 0x000C0004, 0x0 },/* 5:	600	900	3.5	*/
	{ 0x00FFFFFF, 0x00040006, 0x0 },/* 6:	800	800	0	*/
	{ 0x80E79FFF, 0x00030002, 0x0 },/* 7:	800	1000	2	*/
	{ 0x00FFFFFF, 0x00140005, 0x0 },/* 8:	850	850	0	*/
	{ 0x00FFFFFF, 0x000C0004, 0x0 },/* 9:	900	900	0	*/
	{ 0x00FFFFFF, 0x001C0003, 0x0 },/* 10:	950	950	0	*/
	{ 0x80FFFFFF, 0x00030002, 0x0 },/* 11:	1000	1000	0	*/
};

static const struct ddi_buf_trans bdw_ddi_translations_edp[] = {
	{ 0x00FFFFFF, 0x00000012, 0x0 },
	{ 0x00EBAFFF, 0x00020011, 0x0 },
	{ 0x00C71FFF, 0x0006000F, 0x0 },
	{ 0x00AAAFFF, 0x000E000A, 0x0 },
	{ 0x00FFFFFF, 0x00020011, 0x0 },
	{ 0x00DB6FFF, 0x0005000F, 0x0 },
	{ 0x00BEEFFF, 0x000A000C, 0x0 },
	{ 0x00FFFFFF, 0x0005000F, 0x0 },
	{ 0x00DB6FFF, 0x000A000C, 0x0 },
};

static const struct ddi_buf_trans bdw_ddi_translations_dp[] = {
	{ 0x00FFFFFF, 0x0007000E, 0x0 },
	{ 0x00D75FFF, 0x000E000A, 0x0 },
	{ 0x00BEFFFF, 0x00140006, 0x0 },
	{ 0x80B2CFFF, 0x001B0002, 0x0 },
	{ 0x00FFFFFF, 0x000E000A, 0x0 },
	{ 0x00DB6FFF, 0x00160005, 0x0 },
	{ 0x80C71FFF, 0x001A0002, 0x0 },
	{ 0x00F7DFFF, 0x00180004, 0x0 },
	{ 0x80D75FFF, 0x001B0002, 0x0 },
};

static const struct ddi_buf_trans bdw_ddi_translations_fdi[] = {
	{ 0x00FFFFFF, 0x0001000E, 0x0 },
	{ 0x00D75FFF, 0x0004000A, 0x0 },
	{ 0x00C30FFF, 0x00070006, 0x0 },
	{ 0x00AAAFFF, 0x000C0000, 0x0 },
	{ 0x00FFFFFF, 0x0004000A, 0x0 },
	{ 0x00D75FFF, 0x00090004, 0x0 },
	{ 0x00C30FFF, 0x000C0000, 0x0 },
	{ 0x00FFFFFF, 0x00070006, 0x0 },
	{ 0x00D75FFF, 0x000C0000, 0x0 },
};

static const struct ddi_buf_trans bdw_ddi_translations_hdmi[] = {
					/* Idx	NT mV d	T mV df	db	*/
	{ 0x00FFFFFF, 0x0007000E, 0x0 },/* 0:	400	400	0	*/
	{ 0x00D75FFF, 0x000E000A, 0x0 },/* 1:	400	600	3.5	*/
	{ 0x00BEFFFF, 0x00140006, 0x0 },/* 2:	400	800	6	*/
	{ 0x00FFFFFF, 0x0009000D, 0x0 },/* 3:	450	450	0	*/
	{ 0x00FFFFFF, 0x000E000A, 0x0 },/* 4:	600	600	0	*/
	{ 0x00D7FFFF, 0x00140006, 0x0 },/* 5:	600	800	2.5	*/
	{ 0x80CB2FFF, 0x001B0002, 0x0 },/* 6:	600	1000	4.5	*/
	{ 0x00FFFFFF, 0x00140006, 0x0 },/* 7:	800	800	0	*/
	{ 0x80E79FFF, 0x001B0002, 0x0 },/* 8:	800	1000	2	*/
	{ 0x80FFFFFF, 0x001B0002, 0x0 },/* 9:	1000	1000	0	*/
};

/* Skylake H and S */
static const struct ddi_buf_trans skl_ddi_translations_dp[] = {
	{ 0x00002016, 0x000000A0, 0x0 },
	{ 0x00005012, 0x0000009B, 0x0 },
	{ 0x00007011, 0x00000088, 0x0 },
	{ 0x80009010, 0x000000C0, 0x1 },
	{ 0x00002016, 0x0000009B, 0x0 },
	{ 0x00005012, 0x00000088, 0x0 },
	{ 0x80007011, 0x000000C0, 0x1 },
	{ 0x00002016, 0x000000DF, 0x0 },
	{ 0x80005012, 0x000000C0, 0x1 },
};

/* Skylake U */
static const struct ddi_buf_trans skl_u_ddi_translations_dp[] = {
	{ 0x0000201B, 0x000000A2, 0x0 },
	{ 0x00005012, 0x00000088, 0x0 },
	{ 0x80007011, 0x000000CD, 0x1 },
	{ 0x80009010, 0x000000C0, 0x1 },
	{ 0x0000201B, 0x0000009D, 0x0 },
	{ 0x80005012, 0x000000C0, 0x1 },
	{ 0x80007011, 0x000000C0, 0x1 },
	{ 0x00002016, 0x00000088, 0x0 },
	{ 0x80005012, 0x000000C0, 0x1 },
};

/* Skylake Y */
static const struct ddi_buf_trans skl_y_ddi_translations_dp[] = {
	{ 0x00000018, 0x000000A2, 0x0 },
	{ 0x00005012, 0x00000088, 0x0 },
	{ 0x80007011, 0x000000CD, 0x3 },
	{ 0x80009010, 0x000000C0, 0x3 },
	{ 0x00000018, 0x0000009D, 0x0 },
	{ 0x80005012, 0x000000C0, 0x3 },
	{ 0x80007011, 0x000000C0, 0x3 },
	{ 0x00000018, 0x00000088, 0x0 },
	{ 0x80005012, 0x000000C0, 0x3 },
};

/* Kabylake H and S */
static const struct ddi_buf_trans kbl_ddi_translations_dp[] = {
	{ 0x00002016, 0x000000A0, 0x0 },
	{ 0x00005012, 0x0000009B, 0x0 },
	{ 0x00007011, 0x00000088, 0x0 },
	{ 0x80009010, 0x000000C0, 0x1 },
	{ 0x00002016, 0x0000009B, 0x0 },
	{ 0x00005012, 0x00000088, 0x0 },
	{ 0x80007011, 0x000000C0, 0x1 },
	{ 0x00002016, 0x00000097, 0x0 },
	{ 0x80005012, 0x000000C0, 0x1 },
};

/* Kabylake U */
static const struct ddi_buf_trans kbl_u_ddi_translations_dp[] = {
	{ 0x0000201B, 0x000000A1, 0x0 },
	{ 0x00005012, 0x00000088, 0x0 },
	{ 0x80007011, 0x000000CD, 0x3 },
	{ 0x80009010, 0x000000C0, 0x3 },
	{ 0x0000201B, 0x0000009D, 0x0 },
	{ 0x80005012, 0x000000C0, 0x3 },
	{ 0x80007011, 0x000000C0, 0x3 },
	{ 0x00002016, 0x0000004F, 0x0 },
	{ 0x80005012, 0x000000C0, 0x3 },
};

/* Kabylake Y */
static const struct ddi_buf_trans kbl_y_ddi_translations_dp[] = {
	{ 0x00001017, 0x000000A1, 0x0 },
	{ 0x00005012, 0x00000088, 0x0 },
	{ 0x80007011, 0x000000CD, 0x3 },
	{ 0x8000800F, 0x000000C0, 0x3 },
	{ 0x00001017, 0x0000009D, 0x0 },
	{ 0x80005012, 0x000000C0, 0x3 },
	{ 0x80007011, 0x000000C0, 0x3 },
	{ 0x00001017, 0x0000004C, 0x0 },
	{ 0x80005012, 0x000000C0, 0x3 },
};

/*
 * Skylake/Kabylake H and S
 * eDP 1.4 low vswing translation parameters
 */
static const struct ddi_buf_trans skl_ddi_translations_edp[] = {
	{ 0x00000018, 0x000000A8, 0x0 },
	{ 0x00004013, 0x000000A9, 0x0 },
	{ 0x00007011, 0x000000A2, 0x0 },
	{ 0x00009010, 0x0000009C, 0x0 },
	{ 0x00000018, 0x000000A9, 0x0 },
	{ 0x00006013, 0x000000A2, 0x0 },
	{ 0x00007011, 0x000000A6, 0x0 },
	{ 0x00000018, 0x000000AB, 0x0 },
	{ 0x00007013, 0x0000009F, 0x0 },
	{ 0x00000018, 0x000000DF, 0x0 },
};

/*
 * Skylake/Kabylake U
 * eDP 1.4 low vswing translation parameters
 */
static const struct ddi_buf_trans skl_u_ddi_translations_edp[] = {
	{ 0x00000018, 0x000000A8, 0x0 },
	{ 0x00004013, 0x000000A9, 0x0 },
	{ 0x00007011, 0x000000A2, 0x0 },
	{ 0x00009010, 0x0000009C, 0x0 },
	{ 0x00000018, 0x000000A9, 0x0 },
	{ 0x00006013, 0x000000A2, 0x0 },
	{ 0x00007011, 0x000000A6, 0x0 },
	{ 0x00002016, 0x000000AB, 0x0 },
	{ 0x00005013, 0x0000009F, 0x0 },
	{ 0x00000018, 0x000000DF, 0x0 },
};

/*
 * Skylake/Kabylake Y
 * eDP 1.4 low vswing translation parameters
 */
static const struct ddi_buf_trans skl_y_ddi_translations_edp[] = {
	{ 0x00000018, 0x000000A8, 0x0 },
	{ 0x00004013, 0x000000AB, 0x0 },
	{ 0x00007011, 0x000000A4, 0x0 },
	{ 0x00009010, 0x000000DF, 0x0 },
	{ 0x00000018, 0x000000AA, 0x0 },
	{ 0x00006013, 0x000000A4, 0x0 },
	{ 0x00007011, 0x0000009D, 0x0 },
	{ 0x00000018, 0x000000A0, 0x0 },
	{ 0x00006012, 0x000000DF, 0x0 },
	{ 0x00000018, 0x0000008A, 0x0 },
};

/* Skylake/Kabylake U, H and S */
static const struct ddi_buf_trans skl_ddi_translations_hdmi[] = {
	{ 0x00000018, 0x000000AC, 0x0 },
	{ 0x00005012, 0x0000009D, 0x0 },
	{ 0x00007011, 0x00000088, 0x0 },
	{ 0x00000018, 0x000000A1, 0x0 },
	{ 0x00000018, 0x00000098, 0x0 },
	{ 0x00004013, 0x00000088, 0x0 },
	{ 0x80006012, 0x000000CD, 0x1 },
	{ 0x00000018, 0x000000DF, 0x0 },
	{ 0x80003015, 0x000000CD, 0x1 },	/* Default */
	{ 0x80003015, 0x000000C0, 0x1 },
	{ 0x80000018, 0x000000C0, 0x1 },
};

/* Skylake/Kabylake Y */
static const struct ddi_buf_trans skl_y_ddi_translations_hdmi[] = {
	{ 0x00000018, 0x000000A1, 0x0 },
	{ 0x00005012, 0x000000DF, 0x0 },
	{ 0x80007011, 0x000000CB, 0x3 },
	{ 0x00000018, 0x000000A4, 0x0 },
	{ 0x00000018, 0x0000009D, 0x0 },
	{ 0x00004013, 0x00000080, 0x0 },
	{ 0x80006013, 0x000000C0, 0x3 },
	{ 0x00000018, 0x0000008A, 0x0 },
	{ 0x80003015, 0x000000C0, 0x3 },	/* Default */
	{ 0x80003015, 0x000000C0, 0x3 },
	{ 0x80000018, 0x000000C0, 0x3 },
};

struct bxt_ddi_buf_trans {
	u8 margin;	/* swing value */
	u8 scale;	/* scale value */
	u8 enable;	/* scale enable */
	u8 deemphasis;
};

static const struct bxt_ddi_buf_trans bxt_ddi_translations_dp[] = {
					/* Idx	NT mV diff	db  */
	{ 52,  0x9A, 0, 128, },	/* 0:	400		0   */
	{ 78,  0x9A, 0, 85,  },	/* 1:	400		3.5 */
	{ 104, 0x9A, 0, 64,  },	/* 2:	400		6   */
	{ 154, 0x9A, 0, 43,  },	/* 3:	400		9.5 */
	{ 77,  0x9A, 0, 128, },	/* 4:	600		0   */
	{ 116, 0x9A, 0, 85,  },	/* 5:	600		3.5 */
	{ 154, 0x9A, 0, 64,  },	/* 6:	600		6   */
	{ 102, 0x9A, 0, 128, },	/* 7:	800		0   */
	{ 154, 0x9A, 0, 85,  },	/* 8:	800		3.5 */
	{ 154, 0x9A, 1, 128, },	/* 9:	1200		0   */
};

static const struct bxt_ddi_buf_trans bxt_ddi_translations_edp[] = {
					/* Idx	NT mV diff	db  */
	{ 26, 0, 0, 128, },	/* 0:	200		0   */
	{ 38, 0, 0, 112, },	/* 1:	200		1.5 */
	{ 48, 0, 0, 96,  },	/* 2:	200		4   */
	{ 54, 0, 0, 69,  },	/* 3:	200		6   */
	{ 32, 0, 0, 128, },	/* 4:	250		0   */
	{ 48, 0, 0, 104, },	/* 5:	250		1.5 */
	{ 54, 0, 0, 85,  },	/* 6:	250		4   */
	{ 43, 0, 0, 128, },	/* 7:	300		0   */
	{ 54, 0, 0, 101, },	/* 8:	300		1.5 */
	{ 48, 0, 0, 128, },	/* 9:	300		0   */
};

/* BSpec has 2 recommended values - entries 0 and 8.
 * Using the entry with higher vswing.
 */
static const struct bxt_ddi_buf_trans bxt_ddi_translations_hdmi[] = {
					/* Idx	NT mV diff	db  */
	{ 52,  0x9A, 0, 128, },	/* 0:	400		0   */
	{ 52,  0x9A, 0, 85,  },	/* 1:	400		3.5 */
	{ 52,  0x9A, 0, 64,  },	/* 2:	400		6   */
	{ 42,  0x9A, 0, 43,  },	/* 3:	400		9.5 */
	{ 77,  0x9A, 0, 128, },	/* 4:	600		0   */
	{ 77,  0x9A, 0, 85,  },	/* 5:	600		3.5 */
	{ 77,  0x9A, 0, 64,  },	/* 6:	600		6   */
	{ 102, 0x9A, 0, 128, },	/* 7:	800		0   */
	{ 102, 0x9A, 0, 85,  },	/* 8:	800		3.5 */
	{ 154, 0x9A, 1, 128, },	/* 9:	1200		0   */
};

struct cnl_ddi_buf_trans {
	u8 dw2_swing_sel;
	u8 dw7_n_scalar;
	u8 dw4_cursor_coeff;
	u8 dw4_post_cursor_2;
	u8 dw4_post_cursor_1;
};

/* Voltage Swing Programming for VccIO 0.85V for DP */
static const struct cnl_ddi_buf_trans cnl_ddi_translations_dp_0_85V[] = {
						/* NT mV Trans mV db    */
	{ 0xA, 0x5D, 0x3F, 0x00, 0x00 },	/* 350   350      0.0   */
	{ 0xA, 0x6A, 0x38, 0x00, 0x07 },	/* 350   500      3.1   */
	{ 0xB, 0x7A, 0x32, 0x00, 0x0D },	/* 350   700      6.0   */
	{ 0x6, 0x7C, 0x2D, 0x00, 0x12 },	/* 350   900      8.2   */
	{ 0xA, 0x69, 0x3F, 0x00, 0x00 },	/* 500   500      0.0   */
	{ 0xB, 0x7A, 0x36, 0x00, 0x09 },	/* 500   700      2.9   */
	{ 0x6, 0x7C, 0x30, 0x00, 0x0F },	/* 500   900      5.1   */
	{ 0xB, 0x7D, 0x3C, 0x00, 0x03 },	/* 650   725      0.9   */
	{ 0x6, 0x7C, 0x34, 0x00, 0x0B },	/* 600   900      3.5   */
	{ 0x6, 0x7B, 0x3F, 0x00, 0x00 },	/* 900   900      0.0   */
};

/* Voltage Swing Programming for VccIO 0.85V for HDMI */
static const struct cnl_ddi_buf_trans cnl_ddi_translations_hdmi_0_85V[] = {
						/* NT mV Trans mV db    */
	{ 0xA, 0x60, 0x3F, 0x00, 0x00 },	/* 450   450      0.0   */
	{ 0xB, 0x73, 0x36, 0x00, 0x09 },	/* 450   650      3.2   */
	{ 0x6, 0x7F, 0x31, 0x00, 0x0E },	/* 450   850      5.5   */
	{ 0xB, 0x73, 0x3F, 0x00, 0x00 },	/* 650   650      0.0   */
	{ 0x6, 0x7F, 0x37, 0x00, 0x08 },	/* 650   850      2.3   */
	{ 0x6, 0x7F, 0x3F, 0x00, 0x00 },	/* 850   850      0.0   */
	{ 0x6, 0x7F, 0x35, 0x00, 0x0A },	/* 600   850      3.0   */
};

/* Voltage Swing Programming for VccIO 0.85V for eDP */
static const struct cnl_ddi_buf_trans cnl_ddi_translations_edp_0_85V[] = {
						/* NT mV Trans mV db    */
	{ 0xA, 0x66, 0x3A, 0x00, 0x05 },	/* 384   500      2.3   */
	{ 0x0, 0x7F, 0x38, 0x00, 0x07 },	/* 153   200      2.3   */
	{ 0x8, 0x7F, 0x38, 0x00, 0x07 },	/* 192   250      2.3   */
	{ 0x1, 0x7F, 0x38, 0x00, 0x07 },	/* 230   300      2.3   */
	{ 0x9, 0x7F, 0x38, 0x00, 0x07 },	/* 269   350      2.3   */
	{ 0xA, 0x66, 0x3C, 0x00, 0x03 },	/* 446   500      1.0   */
	{ 0xB, 0x70, 0x3C, 0x00, 0x03 },	/* 460   600      2.3   */
	{ 0xC, 0x75, 0x3C, 0x00, 0x03 },	/* 537   700      2.3   */
	{ 0x2, 0x7F, 0x3F, 0x00, 0x00 },	/* 400   400      0.0   */
};

/* Voltage Swing Programming for VccIO 0.95V for DP */
static const struct cnl_ddi_buf_trans cnl_ddi_translations_dp_0_95V[] = {
						/* NT mV Trans mV db    */
	{ 0xA, 0x5D, 0x3F, 0x00, 0x00 },	/* 350   350      0.0   */
	{ 0xA, 0x6A, 0x38, 0x00, 0x07 },	/* 350   500      3.1   */
	{ 0xB, 0x7A, 0x32, 0x00, 0x0D },	/* 350   700      6.0   */
	{ 0x6, 0x7C, 0x2D, 0x00, 0x12 },	/* 350   900      8.2   */
	{ 0xA, 0x69, 0x3F, 0x00, 0x00 },	/* 500   500      0.0   */
	{ 0xB, 0x7A, 0x36, 0x00, 0x09 },	/* 500   700      2.9   */
	{ 0x6, 0x7C, 0x30, 0x00, 0x0F },	/* 500   900      5.1   */
	{ 0xB, 0x7D, 0x3C, 0x00, 0x03 },	/* 650   725      0.9   */
	{ 0x6, 0x7C, 0x34, 0x00, 0x0B },	/* 600   900      3.5   */
	{ 0x6, 0x7B, 0x3F, 0x00, 0x00 },	/* 900   900      0.0   */
};

/* Voltage Swing Programming for VccIO 0.95V for HDMI */
static const struct cnl_ddi_buf_trans cnl_ddi_translations_hdmi_0_95V[] = {
						/* NT mV Trans mV db    */
	{ 0xA, 0x5C, 0x3F, 0x00, 0x00 },	/* 400   400      0.0   */
	{ 0xB, 0x69, 0x37, 0x00, 0x08 },	/* 400   600      3.5   */
	{ 0x5, 0x76, 0x31, 0x00, 0x0E },	/* 400   800      6.0   */
	{ 0xA, 0x5E, 0x3F, 0x00, 0x00 },	/* 450   450      0.0   */
	{ 0xB, 0x69, 0x3F, 0x00, 0x00 },	/* 600   600      0.0   */
	{ 0xB, 0x79, 0x35, 0x00, 0x0A },	/* 600   850      3.0   */
	{ 0x6, 0x7D, 0x32, 0x00, 0x0D },	/* 600   1000     4.4   */
	{ 0x5, 0x76, 0x3F, 0x00, 0x00 },	/* 800   800      0.0   */
	{ 0x6, 0x7D, 0x39, 0x00, 0x06 },	/* 800   1000     1.9   */
	{ 0x6, 0x7F, 0x39, 0x00, 0x06 },	/* 850   1050     1.8   */
	{ 0x6, 0x7F, 0x3F, 0x00, 0x00 },	/* 1050  1050     0.0   */
};

/* Voltage Swing Programming for VccIO 0.95V for eDP */
static const struct cnl_ddi_buf_trans cnl_ddi_translations_edp_0_95V[] = {
						/* NT mV Trans mV db    */
	{ 0xA, 0x61, 0x3A, 0x00, 0x05 },	/* 384   500      2.3   */
	{ 0x0, 0x7F, 0x38, 0x00, 0x07 },	/* 153   200      2.3   */
	{ 0x8, 0x7F, 0x38, 0x00, 0x07 },	/* 192   250      2.3   */
	{ 0x1, 0x7F, 0x38, 0x00, 0x07 },	/* 230   300      2.3   */
	{ 0x9, 0x7F, 0x38, 0x00, 0x07 },	/* 269   350      2.3   */
	{ 0xA, 0x61, 0x3C, 0x00, 0x03 },	/* 446   500      1.0   */
	{ 0xB, 0x68, 0x39, 0x00, 0x06 },	/* 460   600      2.3   */
	{ 0xC, 0x6E, 0x39, 0x00, 0x06 },	/* 537   700      2.3   */
	{ 0x4, 0x7F, 0x3A, 0x00, 0x05 },	/* 460   600      2.3   */
	{ 0x2, 0x7F, 0x3F, 0x00, 0x00 },	/* 400   400      0.0   */
};

/* Voltage Swing Programming for VccIO 1.05V for DP */
static const struct cnl_ddi_buf_trans cnl_ddi_translations_dp_1_05V[] = {
						/* NT mV Trans mV db    */
	{ 0xA, 0x58, 0x3F, 0x00, 0x00 },	/* 400   400      0.0   */
	{ 0xB, 0x64, 0x37, 0x00, 0x08 },	/* 400   600      3.5   */
	{ 0x5, 0x70, 0x31, 0x00, 0x0E },	/* 400   800      6.0   */
	{ 0x6, 0x7F, 0x2C, 0x00, 0x13 },	/* 400   1050     8.4   */
	{ 0xB, 0x64, 0x3F, 0x00, 0x00 },	/* 600   600      0.0   */
	{ 0x5, 0x73, 0x35, 0x00, 0x0A },	/* 600   850      3.0   */
	{ 0x6, 0x7F, 0x30, 0x00, 0x0F },	/* 550   1050     5.6   */
	{ 0x5, 0x76, 0x3E, 0x00, 0x01 },	/* 850   900      0.5   */
	{ 0x6, 0x7F, 0x36, 0x00, 0x09 },	/* 750   1050     2.9   */
	{ 0x6, 0x7F, 0x3F, 0x00, 0x00 },	/* 1050  1050     0.0   */
};

/* Voltage Swing Programming for VccIO 1.05V for HDMI */
static const struct cnl_ddi_buf_trans cnl_ddi_translations_hdmi_1_05V[] = {
						/* NT mV Trans mV db    */
	{ 0xA, 0x58, 0x3F, 0x00, 0x00 },	/* 400   400      0.0   */
	{ 0xB, 0x64, 0x37, 0x00, 0x08 },	/* 400   600      3.5   */
	{ 0x5, 0x70, 0x31, 0x00, 0x0E },	/* 400   800      6.0   */
	{ 0xA, 0x5B, 0x3F, 0x00, 0x00 },	/* 450   450      0.0   */
	{ 0xB, 0x64, 0x3F, 0x00, 0x00 },	/* 600   600      0.0   */
	{ 0x5, 0x73, 0x35, 0x00, 0x0A },	/* 600   850      3.0   */
	{ 0x6, 0x7C, 0x32, 0x00, 0x0D },	/* 600   1000     4.4   */
	{ 0x5, 0x70, 0x3F, 0x00, 0x00 },	/* 800   800      0.0   */
	{ 0x6, 0x7C, 0x39, 0x00, 0x06 },	/* 800   1000     1.9   */
	{ 0x6, 0x7F, 0x39, 0x00, 0x06 },	/* 850   1050     1.8   */
	{ 0x6, 0x7F, 0x3F, 0x00, 0x00 },	/* 1050  1050     0.0   */
};

/* Voltage Swing Programming for VccIO 1.05V for eDP */
static const struct cnl_ddi_buf_trans cnl_ddi_translations_edp_1_05V[] = {
						/* NT mV Trans mV db    */
	{ 0xA, 0x5E, 0x3A, 0x00, 0x05 },	/* 384   500      2.3   */
	{ 0x0, 0x7F, 0x38, 0x00, 0x07 },	/* 153   200      2.3   */
	{ 0x8, 0x7F, 0x38, 0x00, 0x07 },	/* 192   250      2.3   */
	{ 0x1, 0x7F, 0x38, 0x00, 0x07 },	/* 230   300      2.3   */
	{ 0x9, 0x7F, 0x38, 0x00, 0x07 },	/* 269   350      2.3   */
	{ 0xA, 0x5E, 0x3C, 0x00, 0x03 },	/* 446   500      1.0   */
	{ 0xB, 0x64, 0x39, 0x00, 0x06 },	/* 460   600      2.3   */
	{ 0xE, 0x6A, 0x39, 0x00, 0x06 },	/* 537   700      2.3   */
	{ 0x2, 0x7F, 0x3F, 0x00, 0x00 },	/* 400   400      0.0   */
};

/* icl_combo_phy_ddi_translations */
static const struct cnl_ddi_buf_trans icl_combo_phy_ddi_translations_dp_hbr2[] = {
						/* NT mV Trans mV db    */
	{ 0xA, 0x35, 0x3F, 0x00, 0x00 },	/* 350   350      0.0   */
	{ 0xA, 0x4F, 0x37, 0x00, 0x08 },	/* 350   500      3.1   */
	{ 0xC, 0x71, 0x2F, 0x00, 0x10 },	/* 350   700      6.0   */
	{ 0x6, 0x7F, 0x2B, 0x00, 0x14 },	/* 350   900      8.2   */
	{ 0xA, 0x4C, 0x3F, 0x00, 0x00 },	/* 500   500      0.0   */
	{ 0xC, 0x73, 0x34, 0x00, 0x0B },	/* 500   700      2.9   */
	{ 0x6, 0x7F, 0x2F, 0x00, 0x10 },	/* 500   900      5.1   */
	{ 0xC, 0x6C, 0x3C, 0x00, 0x03 },	/* 650   700      0.6   */
	{ 0x6, 0x7F, 0x35, 0x00, 0x0A },	/* 600   900      3.5   */
	{ 0x6, 0x7F, 0x3F, 0x00, 0x00 },	/* 900   900      0.0   */
};

static const struct cnl_ddi_buf_trans icl_combo_phy_ddi_translations_edp_hbr2[] = {
						/* NT mV Trans mV db    */
	{ 0x0, 0x7F, 0x3F, 0x00, 0x00 },	/* 200   200      0.0   */
	{ 0x8, 0x7F, 0x38, 0x00, 0x07 },	/* 200   250      1.9   */
	{ 0x1, 0x7F, 0x33, 0x00, 0x0C },	/* 200   300      3.5   */
	{ 0x9, 0x7F, 0x31, 0x00, 0x0E },	/* 200   350      4.9   */
	{ 0x8, 0x7F, 0x3F, 0x00, 0x00 },	/* 250   250      0.0   */
	{ 0x1, 0x7F, 0x38, 0x00, 0x07 },	/* 250   300      1.6   */
	{ 0x9, 0x7F, 0x35, 0x00, 0x0A },	/* 250   350      2.9   */
	{ 0x1, 0x7F, 0x3F, 0x00, 0x00 },	/* 300   300      0.0   */
	{ 0x9, 0x7F, 0x38, 0x00, 0x07 },	/* 300   350      1.3   */
	{ 0x9, 0x7F, 0x3F, 0x00, 0x00 },	/* 350   350      0.0   */
};

static const struct cnl_ddi_buf_trans icl_combo_phy_ddi_translations_edp_hbr3[] = {
						/* NT mV Trans mV db    */
	{ 0xA, 0x35, 0x3F, 0x00, 0x00 },	/* 350   350      0.0   */
	{ 0xA, 0x4F, 0x37, 0x00, 0x08 },	/* 350   500      3.1   */
	{ 0xC, 0x71, 0x2F, 0x00, 0x10 },	/* 350   700      6.0   */
	{ 0x6, 0x7F, 0x2B, 0x00, 0x14 },	/* 350   900      8.2   */
	{ 0xA, 0x4C, 0x3F, 0x00, 0x00 },	/* 500   500      0.0   */
	{ 0xC, 0x73, 0x34, 0x00, 0x0B },	/* 500   700      2.9   */
	{ 0x6, 0x7F, 0x2F, 0x00, 0x10 },	/* 500   900      5.1   */
	{ 0xC, 0x6C, 0x3C, 0x00, 0x03 },	/* 650   700      0.6   */
	{ 0x6, 0x7F, 0x35, 0x00, 0x0A },	/* 600   900      3.5   */
	{ 0x6, 0x7F, 0x3F, 0x00, 0x00 },	/* 900   900      0.0   */
};

static const struct cnl_ddi_buf_trans icl_combo_phy_ddi_translations_hdmi[] = {
						/* NT mV Trans mV db    */
	{ 0xA, 0x60, 0x3F, 0x00, 0x00 },	/* 450   450      0.0   */
	{ 0xB, 0x73, 0x36, 0x00, 0x09 },	/* 450   650      3.2   */
	{ 0x6, 0x7F, 0x31, 0x00, 0x0E },	/* 450   850      5.5   */
	{ 0xB, 0x73, 0x3F, 0x00, 0x00 },	/* 650   650      0.0   ALS */
	{ 0x6, 0x7F, 0x37, 0x00, 0x08 },	/* 650   850      2.3   */
	{ 0x6, 0x7F, 0x3F, 0x00, 0x00 },	/* 850   850      0.0   */
	{ 0x6, 0x7F, 0x35, 0x00, 0x0A },	/* 600   850      3.0   */
};

struct icl_mg_phy_ddi_buf_trans {
	u32 cri_txdeemph_override_5_0;
	u32 cri_txdeemph_override_11_6;
	u32 cri_txdeemph_override_17_12;
};

static const struct icl_mg_phy_ddi_buf_trans icl_mg_phy_ddi_translations[] = {
				/* Voltage swing  pre-emphasis */
	{ 0x0, 0x1B, 0x00 },	/* 0              0   */
	{ 0x0, 0x23, 0x08 },	/* 0              1   */
	{ 0x0, 0x2D, 0x12 },	/* 0              2   */
	{ 0x0, 0x00, 0x00 },	/* 0              3   */
	{ 0x0, 0x23, 0x00 },	/* 1              0   */
	{ 0x0, 0x2B, 0x09 },	/* 1              1   */
	{ 0x0, 0x2E, 0x11 },	/* 1              2   */
	{ 0x0, 0x2F, 0x00 },	/* 2              0   */
	{ 0x0, 0x33, 0x0C },	/* 2              1   */
	{ 0x0, 0x00, 0x00 },	/* 3              0   */
};

struct tgl_dkl_phy_ddi_buf_trans {
	u32 dkl_vswing_control;
	u32 dkl_preshoot_control;
	u32 dkl_de_emphasis_control;
};

static const struct tgl_dkl_phy_ddi_buf_trans tgl_dkl_phy_dp_ddi_trans[] = {
				/* VS	pre-emp	Non-trans mV	Pre-emph dB */
	{ 0x7, 0x0, 0x00 },	/* 0	0	400mV		0 dB */
	{ 0x5, 0x0, 0x03 },	/* 0	1	400mV		3.5 dB */
	{ 0x2, 0x0, 0x0b },	/* 0	2	400mV		6 dB */
	{ 0x0, 0x0, 0x19 },	/* 0	3	400mV		9.5 dB */
	{ 0x5, 0x0, 0x00 },	/* 1	0	600mV		0 dB */
	{ 0x2, 0x0, 0x03 },	/* 1	1	600mV		3.5 dB */
	{ 0x0, 0x0, 0x14 },	/* 1	2	600mV		6 dB */
	{ 0x2, 0x0, 0x00 },	/* 2	0	800mV		0 dB */
	{ 0x0, 0x0, 0x0B },	/* 2	1	800mV		3.5 dB */
	{ 0x0, 0x0, 0x00 },	/* 3	0	1200mV		0 dB HDMI default */
};

static const struct tgl_dkl_phy_ddi_buf_trans tgl_dkl_phy_hdmi_ddi_trans[] = {
				/* HDMI Preset	VS	Pre-emph */
	{ 0x7, 0x0, 0x0 },	/* 1		400mV	0dB */
	{ 0x6, 0x0, 0x0 },	/* 2		500mV	0dB */
	{ 0x4, 0x0, 0x0 },	/* 3		650mV	0dB */
	{ 0x2, 0x0, 0x0 },	/* 4		800mV	0dB */
	{ 0x0, 0x0, 0x0 },	/* 5		1000mV	0dB */
	{ 0x0, 0x0, 0x5 },	/* 6		Full	-1.5 dB */
	{ 0x0, 0x0, 0x6 },	/* 7		Full	-1.8 dB */
	{ 0x0, 0x0, 0x7 },	/* 8		Full	-2 dB */
	{ 0x0, 0x0, 0x8 },	/* 9		Full	-2.5 dB */
	{ 0x0, 0x0, 0xA },	/* 10		Full	-3 dB */
};

static const struct ddi_buf_trans *
bdw_get_buf_trans_edp(struct drm_i915_private *dev_priv, int *n_entries)
{
	if (dev_priv->vbt.edp.low_vswing) {
		*n_entries = ARRAY_SIZE(bdw_ddi_translations_edp);
		return bdw_ddi_translations_edp;
	} else {
		*n_entries = ARRAY_SIZE(bdw_ddi_translations_dp);
		return bdw_ddi_translations_dp;
	}
}

static const struct ddi_buf_trans *
skl_get_buf_trans_dp(struct drm_i915_private *dev_priv, int *n_entries)
{
	if (IS_SKL_ULX(dev_priv)) {
		*n_entries = ARRAY_SIZE(skl_y_ddi_translations_dp);
		return skl_y_ddi_translations_dp;
	} else if (IS_SKL_ULT(dev_priv)) {
		*n_entries = ARRAY_SIZE(skl_u_ddi_translations_dp);
		return skl_u_ddi_translations_dp;
	} else {
		*n_entries = ARRAY_SIZE(skl_ddi_translations_dp);
		return skl_ddi_translations_dp;
	}
}

static const struct ddi_buf_trans *
kbl_get_buf_trans_dp(struct drm_i915_private *dev_priv, int *n_entries)
{
	if (IS_KBL_ULX(dev_priv) || IS_CFL_ULX(dev_priv)) {
		*n_entries = ARRAY_SIZE(kbl_y_ddi_translations_dp);
		return kbl_y_ddi_translations_dp;
	} else if (IS_KBL_ULT(dev_priv) || IS_CFL_ULT(dev_priv)) {
		*n_entries = ARRAY_SIZE(kbl_u_ddi_translations_dp);
		return kbl_u_ddi_translations_dp;
	} else {
		*n_entries = ARRAY_SIZE(kbl_ddi_translations_dp);
		return kbl_ddi_translations_dp;
	}
}

static const struct ddi_buf_trans *
skl_get_buf_trans_edp(struct drm_i915_private *dev_priv, int *n_entries)
{
	if (dev_priv->vbt.edp.low_vswing) {
		if (IS_SKL_ULX(dev_priv) || IS_KBL_ULX(dev_priv) ||
		    IS_CFL_ULX(dev_priv)) {
			*n_entries = ARRAY_SIZE(skl_y_ddi_translations_edp);
			return skl_y_ddi_translations_edp;
		} else if (IS_SKL_ULT(dev_priv) || IS_KBL_ULT(dev_priv) ||
			   IS_CFL_ULT(dev_priv)) {
			*n_entries = ARRAY_SIZE(skl_u_ddi_translations_edp);
			return skl_u_ddi_translations_edp;
		} else {
			*n_entries = ARRAY_SIZE(skl_ddi_translations_edp);
			return skl_ddi_translations_edp;
		}
	}

	if (IS_KABYLAKE(dev_priv) || IS_COFFEELAKE(dev_priv))
		return kbl_get_buf_trans_dp(dev_priv, n_entries);
	else
		return skl_get_buf_trans_dp(dev_priv, n_entries);
}

static const struct ddi_buf_trans *
skl_get_buf_trans_hdmi(struct drm_i915_private *dev_priv, int *n_entries)
{
	if (IS_SKL_ULX(dev_priv) || IS_KBL_ULX(dev_priv) ||
	    IS_CFL_ULX(dev_priv)) {
		*n_entries = ARRAY_SIZE(skl_y_ddi_translations_hdmi);
		return skl_y_ddi_translations_hdmi;
	} else {
		*n_entries = ARRAY_SIZE(skl_ddi_translations_hdmi);
		return skl_ddi_translations_hdmi;
	}
}

static int skl_buf_trans_num_entries(enum port port, int n_entries)
{
	/* Only DDIA and DDIE can select the 10th register with DP */
	if (port == PORT_A || port == PORT_E)
		return min(n_entries, 10);
	else
		return min(n_entries, 9);
}

static const struct ddi_buf_trans *
intel_ddi_get_buf_trans_dp(struct drm_i915_private *dev_priv,
			   enum port port, int *n_entries)
{
	if (IS_KABYLAKE(dev_priv) || IS_COFFEELAKE(dev_priv)) {
		const struct ddi_buf_trans *ddi_translations =
			kbl_get_buf_trans_dp(dev_priv, n_entries);
		*n_entries = skl_buf_trans_num_entries(port, *n_entries);
		return ddi_translations;
	} else if (IS_SKYLAKE(dev_priv)) {
		const struct ddi_buf_trans *ddi_translations =
			skl_get_buf_trans_dp(dev_priv, n_entries);
		*n_entries = skl_buf_trans_num_entries(port, *n_entries);
		return ddi_translations;
	} else if (IS_BROADWELL(dev_priv)) {
		*n_entries = ARRAY_SIZE(bdw_ddi_translations_dp);
		return  bdw_ddi_translations_dp;
	} else if (IS_HASWELL(dev_priv)) {
		*n_entries = ARRAY_SIZE(hsw_ddi_translations_dp);
		return hsw_ddi_translations_dp;
	}

	*n_entries = 0;
	return NULL;
}

static const struct ddi_buf_trans *
intel_ddi_get_buf_trans_edp(struct drm_i915_private *dev_priv,
			    enum port port, int *n_entries)
{
	if (IS_GEN9_BC(dev_priv)) {
		const struct ddi_buf_trans *ddi_translations =
			skl_get_buf_trans_edp(dev_priv, n_entries);
		*n_entries = skl_buf_trans_num_entries(port, *n_entries);
		return ddi_translations;
	} else if (IS_BROADWELL(dev_priv)) {
		return bdw_get_buf_trans_edp(dev_priv, n_entries);
	} else if (IS_HASWELL(dev_priv)) {
		*n_entries = ARRAY_SIZE(hsw_ddi_translations_dp);
		return hsw_ddi_translations_dp;
	}

	*n_entries = 0;
	return NULL;
}

static const struct ddi_buf_trans *
intel_ddi_get_buf_trans_fdi(struct drm_i915_private *dev_priv,
			    int *n_entries)
{
	if (IS_BROADWELL(dev_priv)) {
		*n_entries = ARRAY_SIZE(bdw_ddi_translations_fdi);
		return bdw_ddi_translations_fdi;
	} else if (IS_HASWELL(dev_priv)) {
		*n_entries = ARRAY_SIZE(hsw_ddi_translations_fdi);
		return hsw_ddi_translations_fdi;
	}

	*n_entries = 0;
	return NULL;
}

static const struct ddi_buf_trans *
intel_ddi_get_buf_trans_hdmi(struct drm_i915_private *dev_priv,
			     int *n_entries)
{
	if (IS_GEN9_BC(dev_priv)) {
		return skl_get_buf_trans_hdmi(dev_priv, n_entries);
	} else if (IS_BROADWELL(dev_priv)) {
		*n_entries = ARRAY_SIZE(bdw_ddi_translations_hdmi);
		return bdw_ddi_translations_hdmi;
	} else if (IS_HASWELL(dev_priv)) {
		*n_entries = ARRAY_SIZE(hsw_ddi_translations_hdmi);
		return hsw_ddi_translations_hdmi;
	}

	*n_entries = 0;
	return NULL;
}

static const struct bxt_ddi_buf_trans *
bxt_get_buf_trans_dp(struct drm_i915_private *dev_priv, int *n_entries)
{
	*n_entries = ARRAY_SIZE(bxt_ddi_translations_dp);
	return bxt_ddi_translations_dp;
}

static const struct bxt_ddi_buf_trans *
bxt_get_buf_trans_edp(struct drm_i915_private *dev_priv, int *n_entries)
{
	if (dev_priv->vbt.edp.low_vswing) {
		*n_entries = ARRAY_SIZE(bxt_ddi_translations_edp);
		return bxt_ddi_translations_edp;
	}

	return bxt_get_buf_trans_dp(dev_priv, n_entries);
}

static const struct bxt_ddi_buf_trans *
bxt_get_buf_trans_hdmi(struct drm_i915_private *dev_priv, int *n_entries)
{
	*n_entries = ARRAY_SIZE(bxt_ddi_translations_hdmi);
	return bxt_ddi_translations_hdmi;
}

static const struct cnl_ddi_buf_trans *
cnl_get_buf_trans_hdmi(struct drm_i915_private *dev_priv, int *n_entries)
{
	u32 voltage = I915_READ(CNL_PORT_COMP_DW3) & VOLTAGE_INFO_MASK;

	if (voltage == VOLTAGE_INFO_0_85V) {
		*n_entries = ARRAY_SIZE(cnl_ddi_translations_hdmi_0_85V);
		return cnl_ddi_translations_hdmi_0_85V;
	} else if (voltage == VOLTAGE_INFO_0_95V) {
		*n_entries = ARRAY_SIZE(cnl_ddi_translations_hdmi_0_95V);
		return cnl_ddi_translations_hdmi_0_95V;
	} else if (voltage == VOLTAGE_INFO_1_05V) {
		*n_entries = ARRAY_SIZE(cnl_ddi_translations_hdmi_1_05V);
		return cnl_ddi_translations_hdmi_1_05V;
	} else {
		*n_entries = 1; /* shut up gcc */
		MISSING_CASE(voltage);
	}
	return NULL;
}

static const struct cnl_ddi_buf_trans *
cnl_get_buf_trans_dp(struct drm_i915_private *dev_priv, int *n_entries)
{
	u32 voltage = I915_READ(CNL_PORT_COMP_DW3) & VOLTAGE_INFO_MASK;

	if (voltage == VOLTAGE_INFO_0_85V) {
		*n_entries = ARRAY_SIZE(cnl_ddi_translations_dp_0_85V);
		return cnl_ddi_translations_dp_0_85V;
	} else if (voltage == VOLTAGE_INFO_0_95V) {
		*n_entries = ARRAY_SIZE(cnl_ddi_translations_dp_0_95V);
		return cnl_ddi_translations_dp_0_95V;
	} else if (voltage == VOLTAGE_INFO_1_05V) {
		*n_entries = ARRAY_SIZE(cnl_ddi_translations_dp_1_05V);
		return cnl_ddi_translations_dp_1_05V;
	} else {
		*n_entries = 1; /* shut up gcc */
		MISSING_CASE(voltage);
	}
	return NULL;
}

static const struct cnl_ddi_buf_trans *
cnl_get_buf_trans_edp(struct drm_i915_private *dev_priv, int *n_entries)
{
	u32 voltage = I915_READ(CNL_PORT_COMP_DW3) & VOLTAGE_INFO_MASK;

	if (dev_priv->vbt.edp.low_vswing) {
		if (voltage == VOLTAGE_INFO_0_85V) {
			*n_entries = ARRAY_SIZE(cnl_ddi_translations_edp_0_85V);
			return cnl_ddi_translations_edp_0_85V;
		} else if (voltage == VOLTAGE_INFO_0_95V) {
			*n_entries = ARRAY_SIZE(cnl_ddi_translations_edp_0_95V);
			return cnl_ddi_translations_edp_0_95V;
		} else if (voltage == VOLTAGE_INFO_1_05V) {
			*n_entries = ARRAY_SIZE(cnl_ddi_translations_edp_1_05V);
			return cnl_ddi_translations_edp_1_05V;
		} else {
			*n_entries = 1; /* shut up gcc */
			MISSING_CASE(voltage);
		}
		return NULL;
	} else {
		return cnl_get_buf_trans_dp(dev_priv, n_entries);
	}
}

static const struct cnl_ddi_buf_trans *
icl_get_combo_buf_trans(struct drm_i915_private *dev_priv, int type, int rate,
			int *n_entries)
{
	if (type == INTEL_OUTPUT_HDMI) {
		*n_entries = ARRAY_SIZE(icl_combo_phy_ddi_translations_hdmi);
		return icl_combo_phy_ddi_translations_hdmi;
	} else if (rate > 540000 && type == INTEL_OUTPUT_EDP) {
		*n_entries = ARRAY_SIZE(icl_combo_phy_ddi_translations_edp_hbr3);
		return icl_combo_phy_ddi_translations_edp_hbr3;
	} else if (type == INTEL_OUTPUT_EDP && dev_priv->vbt.edp.low_vswing) {
		*n_entries = ARRAY_SIZE(icl_combo_phy_ddi_translations_edp_hbr2);
		return icl_combo_phy_ddi_translations_edp_hbr2;
	}

	*n_entries = ARRAY_SIZE(icl_combo_phy_ddi_translations_dp_hbr2);
	return icl_combo_phy_ddi_translations_dp_hbr2;
}

static int intel_ddi_hdmi_level(struct drm_i915_private *dev_priv, enum port port)
{
	struct ddi_vbt_port_info *port_info = &dev_priv->vbt.ddi_port_info[port];
	int n_entries, level, default_entry;
	enum phy phy = intel_port_to_phy(dev_priv, port);

	if (INTEL_GEN(dev_priv) >= 12) {
		if (intel_phy_is_combo(dev_priv, phy))
			icl_get_combo_buf_trans(dev_priv, INTEL_OUTPUT_HDMI,
						0, &n_entries);
		else
			n_entries = ARRAY_SIZE(tgl_dkl_phy_hdmi_ddi_trans);
		default_entry = n_entries - 1;
	} else if (INTEL_GEN(dev_priv) == 11) {
		if (intel_phy_is_combo(dev_priv, phy))
			icl_get_combo_buf_trans(dev_priv, INTEL_OUTPUT_HDMI,
						0, &n_entries);
		else
			n_entries = ARRAY_SIZE(icl_mg_phy_ddi_translations);
		default_entry = n_entries - 1;
	} else if (IS_CANNONLAKE(dev_priv)) {
		cnl_get_buf_trans_hdmi(dev_priv, &n_entries);
		default_entry = n_entries - 1;
	} else if (IS_GEN9_LP(dev_priv)) {
		bxt_get_buf_trans_hdmi(dev_priv, &n_entries);
		default_entry = n_entries - 1;
	} else if (IS_GEN9_BC(dev_priv)) {
		intel_ddi_get_buf_trans_hdmi(dev_priv, &n_entries);
		default_entry = 8;
	} else if (IS_BROADWELL(dev_priv)) {
		intel_ddi_get_buf_trans_hdmi(dev_priv, &n_entries);
		default_entry = 7;
	} else if (IS_HASWELL(dev_priv)) {
		intel_ddi_get_buf_trans_hdmi(dev_priv, &n_entries);
		default_entry = 6;
	} else {
		WARN(1, "ddi translation table missing\n");
		return 0;
	}

	if (WARN_ON_ONCE(n_entries == 0))
		return 0;

	if (port_info->hdmi_level_shift_set)
		level = port_info->hdmi_level_shift;
	else
		level = default_entry;

	if (WARN_ON_ONCE(level >= n_entries))
		level = n_entries - 1;

	return level;
}

/*
 * Starting with Haswell, DDI port buffers must be programmed with correct
 * values in advance. This function programs the correct values for
 * DP/eDP/FDI use cases.
 */
static void intel_prepare_dp_ddi_buffers(struct intel_encoder *encoder,
					 const struct intel_crtc_state *crtc_state)
{
	struct drm_i915_private *dev_priv = to_i915(encoder->base.dev);
	u32 iboost_bit = 0;
	int i, n_entries;
	enum port port = encoder->port;
	const struct ddi_buf_trans *ddi_translations;

	if (intel_crtc_has_type(crtc_state, INTEL_OUTPUT_ANALOG))
		ddi_translations = intel_ddi_get_buf_trans_fdi(dev_priv,
							       &n_entries);
	else if (intel_crtc_has_type(crtc_state, INTEL_OUTPUT_EDP))
		ddi_translations = intel_ddi_get_buf_trans_edp(dev_priv, port,
							       &n_entries);
	else
		ddi_translations = intel_ddi_get_buf_trans_dp(dev_priv, port,
							      &n_entries);

	/* If we're boosting the current, set bit 31 of trans1 */
	if (IS_GEN9_BC(dev_priv) &&
	    dev_priv->vbt.ddi_port_info[port].dp_boost_level)
		iboost_bit = DDI_BUF_BALANCE_LEG_ENABLE;

	for (i = 0; i < n_entries; i++) {
		I915_WRITE(DDI_BUF_TRANS_LO(port, i),
			   ddi_translations[i].trans1 | iboost_bit);
		I915_WRITE(DDI_BUF_TRANS_HI(port, i),
			   ddi_translations[i].trans2);
	}
}

/*
 * Starting with Haswell, DDI port buffers must be programmed with correct
 * values in advance. This function programs the correct values for
 * HDMI/DVI use cases.
 */
static void intel_prepare_hdmi_ddi_buffers(struct intel_encoder *encoder,
					   int level)
{
	struct drm_i915_private *dev_priv = to_i915(encoder->base.dev);
	u32 iboost_bit = 0;
	int n_entries;
	enum port port = encoder->port;
	const struct ddi_buf_trans *ddi_translations;

	ddi_translations = intel_ddi_get_buf_trans_hdmi(dev_priv, &n_entries);

	if (WARN_ON_ONCE(!ddi_translations))
		return;
	if (WARN_ON_ONCE(level >= n_entries))
		level = n_entries - 1;

	/* If we're boosting the current, set bit 31 of trans1 */
	if (IS_GEN9_BC(dev_priv) &&
	    dev_priv->vbt.ddi_port_info[port].hdmi_boost_level)
		iboost_bit = DDI_BUF_BALANCE_LEG_ENABLE;

	/* Entry 9 is for HDMI: */
	I915_WRITE(DDI_BUF_TRANS_LO(port, 9),
		   ddi_translations[level].trans1 | iboost_bit);
	I915_WRITE(DDI_BUF_TRANS_HI(port, 9),
		   ddi_translations[level].trans2);
}

static void intel_wait_ddi_buf_idle(struct drm_i915_private *dev_priv,
				    enum port port)
{
	i915_reg_t reg = DDI_BUF_CTL(port);
	int i;

	for (i = 0; i < 16; i++) {
		udelay(1);
		if (I915_READ(reg) & DDI_BUF_IS_IDLE)
			return;
	}
	DRM_ERROR("Timeout waiting for DDI BUF %c idle bit\n", port_name(port));
}

static u32 hsw_pll_to_ddi_pll_sel(const struct intel_shared_dpll *pll)
{
	switch (pll->info->id) {
	case DPLL_ID_WRPLL1:
		return PORT_CLK_SEL_WRPLL1;
	case DPLL_ID_WRPLL2:
		return PORT_CLK_SEL_WRPLL2;
	case DPLL_ID_SPLL:
		return PORT_CLK_SEL_SPLL;
	case DPLL_ID_LCPLL_810:
		return PORT_CLK_SEL_LCPLL_810;
	case DPLL_ID_LCPLL_1350:
		return PORT_CLK_SEL_LCPLL_1350;
	case DPLL_ID_LCPLL_2700:
		return PORT_CLK_SEL_LCPLL_2700;
	default:
		MISSING_CASE(pll->info->id);
		return PORT_CLK_SEL_NONE;
	}
}

static u32 icl_pll_to_ddi_clk_sel(struct intel_encoder *encoder,
				  const struct intel_crtc_state *crtc_state)
{
	const struct intel_shared_dpll *pll = crtc_state->shared_dpll;
	int clock = crtc_state->port_clock;
	const enum intel_dpll_id id = pll->info->id;

	switch (id) {
	default:
		/*
		 * DPLL_ID_ICL_DPLL0 and DPLL_ID_ICL_DPLL1 should not be used
		 * here, so do warn if this get passed in
		 */
		MISSING_CASE(id);
		return DDI_CLK_SEL_NONE;
	case DPLL_ID_ICL_TBTPLL:
		switch (clock) {
		case 162000:
			return DDI_CLK_SEL_TBT_162;
		case 270000:
			return DDI_CLK_SEL_TBT_270;
		case 540000:
			return DDI_CLK_SEL_TBT_540;
		case 810000:
			return DDI_CLK_SEL_TBT_810;
		default:
			MISSING_CASE(clock);
			return DDI_CLK_SEL_NONE;
		}
	case DPLL_ID_ICL_MGPLL1:
	case DPLL_ID_ICL_MGPLL2:
	case DPLL_ID_ICL_MGPLL3:
	case DPLL_ID_ICL_MGPLL4:
	case DPLL_ID_TGL_MGPLL5:
	case DPLL_ID_TGL_MGPLL6:
		return DDI_CLK_SEL_MG;
	}
}

/* Starting with Haswell, different DDI ports can work in FDI mode for
 * connection to the PCH-located connectors. For this, it is necessary to train
 * both the DDI port and PCH receiver for the desired DDI buffer settings.
 *
 * The recommended port to work in FDI mode is DDI E, which we use here. Also,
 * please note that when FDI mode is active on DDI E, it shares 2 lines with
 * DDI A (which is used for eDP)
 */

void hsw_fdi_link_train(struct intel_encoder *encoder,
			const struct intel_crtc_state *crtc_state)
{
	struct intel_crtc *crtc = to_intel_crtc(crtc_state->uapi.crtc);
	struct drm_i915_private *dev_priv = to_i915(crtc->base.dev);
	u32 temp, i, rx_ctl_val, ddi_pll_sel;

	intel_prepare_dp_ddi_buffers(encoder, crtc_state);

	/* Set the FDI_RX_MISC pwrdn lanes and the 2 workarounds listed at the
	 * mode set "sequence for CRT port" document:
	 * - TP1 to TP2 time with the default value
	 * - FDI delay to 90h
	 *
	 * WaFDIAutoLinkSetTimingOverrride:hsw
	 */
	I915_WRITE(FDI_RX_MISC(PIPE_A), FDI_RX_PWRDN_LANE1_VAL(2) |
				  FDI_RX_PWRDN_LANE0_VAL(2) |
				  FDI_RX_TP1_TO_TP2_48 | FDI_RX_FDI_DELAY_90);

	/* Enable the PCH Receiver FDI PLL */
	rx_ctl_val = dev_priv->fdi_rx_config | FDI_RX_ENHANCE_FRAME_ENABLE |
		     FDI_RX_PLL_ENABLE |
		     FDI_DP_PORT_WIDTH(crtc_state->fdi_lanes);
	I915_WRITE(FDI_RX_CTL(PIPE_A), rx_ctl_val);
	POSTING_READ(FDI_RX_CTL(PIPE_A));
	udelay(220);

	/* Switch from Rawclk to PCDclk */
	rx_ctl_val |= FDI_PCDCLK;
	I915_WRITE(FDI_RX_CTL(PIPE_A), rx_ctl_val);

	/* Configure Port Clock Select */
	ddi_pll_sel = hsw_pll_to_ddi_pll_sel(crtc_state->shared_dpll);
	I915_WRITE(PORT_CLK_SEL(PORT_E), ddi_pll_sel);
	WARN_ON(ddi_pll_sel != PORT_CLK_SEL_SPLL);

	/* Start the training iterating through available voltages and emphasis,
	 * testing each value twice. */
	for (i = 0; i < ARRAY_SIZE(hsw_ddi_translations_fdi) * 2; i++) {
		/* Configure DP_TP_CTL with auto-training */
		I915_WRITE(DP_TP_CTL(PORT_E),
					DP_TP_CTL_FDI_AUTOTRAIN |
					DP_TP_CTL_ENHANCED_FRAME_ENABLE |
					DP_TP_CTL_LINK_TRAIN_PAT1 |
					DP_TP_CTL_ENABLE);

		/* Configure and enable DDI_BUF_CTL for DDI E with next voltage.
		 * DDI E does not support port reversal, the functionality is
		 * achieved on the PCH side in FDI_RX_CTL, so no need to set the
		 * port reversal bit */
		I915_WRITE(DDI_BUF_CTL(PORT_E),
			   DDI_BUF_CTL_ENABLE |
			   ((crtc_state->fdi_lanes - 1) << 1) |
			   DDI_BUF_TRANS_SELECT(i / 2));
		POSTING_READ(DDI_BUF_CTL(PORT_E));

		udelay(600);

		/* Program PCH FDI Receiver TU */
		I915_WRITE(FDI_RX_TUSIZE1(PIPE_A), TU_SIZE(64));

		/* Enable PCH FDI Receiver with auto-training */
		rx_ctl_val |= FDI_RX_ENABLE | FDI_LINK_TRAIN_AUTO;
		I915_WRITE(FDI_RX_CTL(PIPE_A), rx_ctl_val);
		POSTING_READ(FDI_RX_CTL(PIPE_A));

		/* Wait for FDI receiver lane calibration */
		udelay(30);

		/* Unset FDI_RX_MISC pwrdn lanes */
		temp = I915_READ(FDI_RX_MISC(PIPE_A));
		temp &= ~(FDI_RX_PWRDN_LANE1_MASK | FDI_RX_PWRDN_LANE0_MASK);
		I915_WRITE(FDI_RX_MISC(PIPE_A), temp);
		POSTING_READ(FDI_RX_MISC(PIPE_A));

		/* Wait for FDI auto training time */
		udelay(5);

		temp = I915_READ(DP_TP_STATUS(PORT_E));
		if (temp & DP_TP_STATUS_AUTOTRAIN_DONE) {
			DRM_DEBUG_KMS("FDI link training done on step %d\n", i);
			break;
		}

		/*
		 * Leave things enabled even if we failed to train FDI.
		 * Results in less fireworks from the state checker.
		 */
		if (i == ARRAY_SIZE(hsw_ddi_translations_fdi) * 2 - 1) {
			DRM_ERROR("FDI link training failed!\n");
			break;
		}

		rx_ctl_val &= ~FDI_RX_ENABLE;
		I915_WRITE(FDI_RX_CTL(PIPE_A), rx_ctl_val);
		POSTING_READ(FDI_RX_CTL(PIPE_A));

		temp = I915_READ(DDI_BUF_CTL(PORT_E));
		temp &= ~DDI_BUF_CTL_ENABLE;
		I915_WRITE(DDI_BUF_CTL(PORT_E), temp);
		POSTING_READ(DDI_BUF_CTL(PORT_E));

		/* Disable DP_TP_CTL and FDI_RX_CTL and retry */
		temp = I915_READ(DP_TP_CTL(PORT_E));
		temp &= ~(DP_TP_CTL_ENABLE | DP_TP_CTL_LINK_TRAIN_MASK);
		temp |= DP_TP_CTL_LINK_TRAIN_PAT1;
		I915_WRITE(DP_TP_CTL(PORT_E), temp);
		POSTING_READ(DP_TP_CTL(PORT_E));

		intel_wait_ddi_buf_idle(dev_priv, PORT_E);

		/* Reset FDI_RX_MISC pwrdn lanes */
		temp = I915_READ(FDI_RX_MISC(PIPE_A));
		temp &= ~(FDI_RX_PWRDN_LANE1_MASK | FDI_RX_PWRDN_LANE0_MASK);
		temp |= FDI_RX_PWRDN_LANE1_VAL(2) | FDI_RX_PWRDN_LANE0_VAL(2);
		I915_WRITE(FDI_RX_MISC(PIPE_A), temp);
		POSTING_READ(FDI_RX_MISC(PIPE_A));
	}

	/* Enable normal pixel sending for FDI */
	I915_WRITE(DP_TP_CTL(PORT_E),
		   DP_TP_CTL_FDI_AUTOTRAIN |
		   DP_TP_CTL_LINK_TRAIN_NORMAL |
		   DP_TP_CTL_ENHANCED_FRAME_ENABLE |
		   DP_TP_CTL_ENABLE);
}

static void intel_ddi_init_dp_buf_reg(struct intel_encoder *encoder)
{
	struct intel_dp *intel_dp = enc_to_intel_dp(encoder);
	struct intel_digital_port *intel_dig_port =
		enc_to_dig_port(encoder);

	intel_dp->DP = intel_dig_port->saved_port_bits |
		DDI_BUF_CTL_ENABLE | DDI_BUF_TRANS_SELECT(0);
	intel_dp->DP |= DDI_PORT_WIDTH(intel_dp->lane_count);
}

static struct intel_encoder *
intel_ddi_get_crtc_encoder(struct intel_crtc *crtc)
{
	struct drm_device *dev = crtc->base.dev;
	struct intel_encoder *encoder, *ret = NULL;
	int num_encoders = 0;

	for_each_encoder_on_crtc(dev, &crtc->base, encoder) {
		ret = encoder;
		num_encoders++;
	}

	if (num_encoders != 1)
		WARN(1, "%d encoders on crtc for pipe %c\n", num_encoders,
		     pipe_name(crtc->pipe));

	BUG_ON(ret == NULL);
	return ret;
}

static int hsw_ddi_calc_wrpll_link(struct drm_i915_private *dev_priv,
				   i915_reg_t reg)
{
	int refclk;
	int n, p, r;
	u32 wrpll;

	wrpll = I915_READ(reg);
	switch (wrpll & WRPLL_REF_MASK) {
	case WRPLL_REF_SPECIAL_HSW:
		/*
		 * muxed-SSC for BDW.
		 * non-SSC for non-ULT HSW. Check FUSE_STRAP3
		 * for the non-SSC reference frequency.
		 */
		if (IS_HASWELL(dev_priv) && !IS_HSW_ULT(dev_priv)) {
			if (I915_READ(FUSE_STRAP3) & HSW_REF_CLK_SELECT)
				refclk = 24;
			else
				refclk = 135;
			break;
		}
		/* fall through */
	case WRPLL_REF_PCH_SSC:
		/*
		 * We could calculate spread here, but our checking
		 * code only cares about 5% accuracy, and spread is a max of
		 * 0.5% downspread.
		 */
		refclk = 135;
		break;
	case WRPLL_REF_LCPLL:
		refclk = 2700;
		break;
	default:
		MISSING_CASE(wrpll);
		return 0;
	}

	r = wrpll & WRPLL_DIVIDER_REF_MASK;
	p = (wrpll & WRPLL_DIVIDER_POST_MASK) >> WRPLL_DIVIDER_POST_SHIFT;
	n = (wrpll & WRPLL_DIVIDER_FB_MASK) >> WRPLL_DIVIDER_FB_SHIFT;

	/* Convert to KHz, p & r have a fixed point portion */
	return (refclk * n * 100) / (p * r);
}

static int skl_calc_wrpll_link(const struct intel_dpll_hw_state *pll_state)
{
	u32 p0, p1, p2, dco_freq;

	p0 = pll_state->cfgcr2 & DPLL_CFGCR2_PDIV_MASK;
	p2 = pll_state->cfgcr2 & DPLL_CFGCR2_KDIV_MASK;

	if (pll_state->cfgcr2 &  DPLL_CFGCR2_QDIV_MODE(1))
		p1 = (pll_state->cfgcr2 & DPLL_CFGCR2_QDIV_RATIO_MASK) >> 8;
	else
		p1 = 1;


	switch (p0) {
	case DPLL_CFGCR2_PDIV_1:
		p0 = 1;
		break;
	case DPLL_CFGCR2_PDIV_2:
		p0 = 2;
		break;
	case DPLL_CFGCR2_PDIV_3:
		p0 = 3;
		break;
	case DPLL_CFGCR2_PDIV_7:
		p0 = 7;
		break;
	}

	switch (p2) {
	case DPLL_CFGCR2_KDIV_5:
		p2 = 5;
		break;
	case DPLL_CFGCR2_KDIV_2:
		p2 = 2;
		break;
	case DPLL_CFGCR2_KDIV_3:
		p2 = 3;
		break;
	case DPLL_CFGCR2_KDIV_1:
		p2 = 1;
		break;
	}

	dco_freq = (pll_state->cfgcr1 & DPLL_CFGCR1_DCO_INTEGER_MASK)
		* 24 * 1000;

	dco_freq += (((pll_state->cfgcr1 & DPLL_CFGCR1_DCO_FRACTION_MASK) >> 9)
		     * 24 * 1000) / 0x8000;

	if (WARN_ON(p0 == 0 || p1 == 0 || p2 == 0))
		return 0;

	return dco_freq / (p0 * p1 * p2 * 5);
}

int cnl_calc_wrpll_link(struct drm_i915_private *dev_priv,
			struct intel_dpll_hw_state *pll_state)
{
	u32 p0, p1, p2, dco_freq, ref_clock;

	p0 = pll_state->cfgcr1 & DPLL_CFGCR1_PDIV_MASK;
	p2 = pll_state->cfgcr1 & DPLL_CFGCR1_KDIV_MASK;

	if (pll_state->cfgcr1 & DPLL_CFGCR1_QDIV_MODE(1))
		p1 = (pll_state->cfgcr1 & DPLL_CFGCR1_QDIV_RATIO_MASK) >>
			DPLL_CFGCR1_QDIV_RATIO_SHIFT;
	else
		p1 = 1;


	switch (p0) {
	case DPLL_CFGCR1_PDIV_2:
		p0 = 2;
		break;
	case DPLL_CFGCR1_PDIV_3:
		p0 = 3;
		break;
	case DPLL_CFGCR1_PDIV_5:
		p0 = 5;
		break;
	case DPLL_CFGCR1_PDIV_7:
		p0 = 7;
		break;
	}

	switch (p2) {
	case DPLL_CFGCR1_KDIV_1:
		p2 = 1;
		break;
	case DPLL_CFGCR1_KDIV_2:
		p2 = 2;
		break;
	case DPLL_CFGCR1_KDIV_3:
		p2 = 3;
		break;
	}

	ref_clock = cnl_hdmi_pll_ref_clock(dev_priv);

	dco_freq = (pll_state->cfgcr0 & DPLL_CFGCR0_DCO_INTEGER_MASK)
		* ref_clock;

	dco_freq += (((pll_state->cfgcr0 & DPLL_CFGCR0_DCO_FRACTION_MASK) >>
		      DPLL_CFGCR0_DCO_FRACTION_SHIFT) * ref_clock) / 0x8000;

	if (WARN_ON(p0 == 0 || p1 == 0 || p2 == 0))
		return 0;

	return dco_freq / (p0 * p1 * p2 * 5);
}

static int icl_calc_tbt_pll_link(struct drm_i915_private *dev_priv,
				 enum port port)
{
	u32 val = I915_READ(DDI_CLK_SEL(port)) & DDI_CLK_SEL_MASK;

	switch (val) {
	case DDI_CLK_SEL_NONE:
		return 0;
	case DDI_CLK_SEL_TBT_162:
		return 162000;
	case DDI_CLK_SEL_TBT_270:
		return 270000;
	case DDI_CLK_SEL_TBT_540:
		return 540000;
	case DDI_CLK_SEL_TBT_810:
		return 810000;
	default:
		MISSING_CASE(val);
		return 0;
	}
}

static int icl_calc_mg_pll_link(struct drm_i915_private *dev_priv,
				const struct intel_dpll_hw_state *pll_state)
{
	u32 m1, m2_int, m2_frac, div1, div2, ref_clock;
	u64 tmp;

	ref_clock = dev_priv->cdclk.hw.ref;

	if (INTEL_GEN(dev_priv) >= 12) {
		m1 = pll_state->mg_pll_div0 & DKL_PLL_DIV0_FBPREDIV_MASK;
		m1 = m1 >> DKL_PLL_DIV0_FBPREDIV_SHIFT;
		m2_int = pll_state->mg_pll_div0 & DKL_PLL_DIV0_FBDIV_INT_MASK;

		if (pll_state->mg_pll_bias & DKL_PLL_BIAS_FRAC_EN_H) {
			m2_frac = pll_state->mg_pll_bias &
				  DKL_PLL_BIAS_FBDIV_FRAC_MASK;
			m2_frac = m2_frac >> DKL_PLL_BIAS_FBDIV_SHIFT;
		} else {
			m2_frac = 0;
		}
	} else {
		m1 = pll_state->mg_pll_div1 & MG_PLL_DIV1_FBPREDIV_MASK;
		m2_int = pll_state->mg_pll_div0 & MG_PLL_DIV0_FBDIV_INT_MASK;

		if (pll_state->mg_pll_div0 & MG_PLL_DIV0_FRACNEN_H) {
			m2_frac = pll_state->mg_pll_div0 &
				  MG_PLL_DIV0_FBDIV_FRAC_MASK;
			m2_frac = m2_frac >> MG_PLL_DIV0_FBDIV_FRAC_SHIFT;
		} else {
			m2_frac = 0;
		}
	}

	switch (pll_state->mg_clktop2_hsclkctl &
		MG_CLKTOP2_HSCLKCTL_HSDIV_RATIO_MASK) {
	case MG_CLKTOP2_HSCLKCTL_HSDIV_RATIO_2:
		div1 = 2;
		break;
	case MG_CLKTOP2_HSCLKCTL_HSDIV_RATIO_3:
		div1 = 3;
		break;
	case MG_CLKTOP2_HSCLKCTL_HSDIV_RATIO_5:
		div1 = 5;
		break;
	case MG_CLKTOP2_HSCLKCTL_HSDIV_RATIO_7:
		div1 = 7;
		break;
	default:
		MISSING_CASE(pll_state->mg_clktop2_hsclkctl);
		return 0;
	}

	div2 = (pll_state->mg_clktop2_hsclkctl &
		MG_CLKTOP2_HSCLKCTL_DSDIV_RATIO_MASK) >>
		MG_CLKTOP2_HSCLKCTL_DSDIV_RATIO_SHIFT;

	/* div2 value of 0 is same as 1 means no div */
	if (div2 == 0)
		div2 = 1;

	/*
	 * Adjust the original formula to delay the division by 2^22 in order to
	 * minimize possible rounding errors.
	 */
	tmp = (u64)m1 * m2_int * ref_clock +
	      (((u64)m1 * m2_frac * ref_clock) >> 22);
	tmp = div_u64(tmp, 5 * div1 * div2);

	return tmp;
}

static void ddi_dotclock_get(struct intel_crtc_state *pipe_config)
{
	int dotclock;

	if (pipe_config->has_pch_encoder)
		dotclock = intel_dotclock_calculate(pipe_config->port_clock,
						    &pipe_config->fdi_m_n);
	else if (intel_crtc_has_dp_encoder(pipe_config))
		dotclock = intel_dotclock_calculate(pipe_config->port_clock,
						    &pipe_config->dp_m_n);
	else if (pipe_config->has_hdmi_sink && pipe_config->pipe_bpp > 24)
		dotclock = pipe_config->port_clock * 24 / pipe_config->pipe_bpp;
	else
		dotclock = pipe_config->port_clock;

	if (pipe_config->output_format == INTEL_OUTPUT_FORMAT_YCBCR420 &&
	    !intel_crtc_has_dp_encoder(pipe_config))
		dotclock *= 2;

	if (pipe_config->pixel_multiplier)
		dotclock /= pipe_config->pixel_multiplier;

	pipe_config->hw.adjusted_mode.crtc_clock = dotclock;
}

static void icl_ddi_clock_get(struct intel_encoder *encoder,
			      struct intel_crtc_state *pipe_config)
{
	struct drm_i915_private *dev_priv = to_i915(encoder->base.dev);
	struct intel_dpll_hw_state *pll_state = &pipe_config->dpll_hw_state;
	enum port port = encoder->port;
	enum phy phy = intel_port_to_phy(dev_priv, port);
	int link_clock;

	if (intel_phy_is_combo(dev_priv, phy)) {
		link_clock = cnl_calc_wrpll_link(dev_priv, pll_state);
	} else {
		enum intel_dpll_id pll_id = intel_get_shared_dpll_id(dev_priv,
						pipe_config->shared_dpll);

		if (pll_id == DPLL_ID_ICL_TBTPLL)
			link_clock = icl_calc_tbt_pll_link(dev_priv, port);
		else
			link_clock = icl_calc_mg_pll_link(dev_priv, pll_state);
	}

	pipe_config->port_clock = link_clock;

	ddi_dotclock_get(pipe_config);
}

static void cnl_ddi_clock_get(struct intel_encoder *encoder,
			      struct intel_crtc_state *pipe_config)
{
	struct drm_i915_private *dev_priv = to_i915(encoder->base.dev);
	struct intel_dpll_hw_state *pll_state = &pipe_config->dpll_hw_state;
	int link_clock;

	if (pll_state->cfgcr0 & DPLL_CFGCR0_HDMI_MODE) {
		link_clock = cnl_calc_wrpll_link(dev_priv, pll_state);
	} else {
		link_clock = pll_state->cfgcr0 & DPLL_CFGCR0_LINK_RATE_MASK;

		switch (link_clock) {
		case DPLL_CFGCR0_LINK_RATE_810:
			link_clock = 81000;
			break;
		case DPLL_CFGCR0_LINK_RATE_1080:
			link_clock = 108000;
			break;
		case DPLL_CFGCR0_LINK_RATE_1350:
			link_clock = 135000;
			break;
		case DPLL_CFGCR0_LINK_RATE_1620:
			link_clock = 162000;
			break;
		case DPLL_CFGCR0_LINK_RATE_2160:
			link_clock = 216000;
			break;
		case DPLL_CFGCR0_LINK_RATE_2700:
			link_clock = 270000;
			break;
		case DPLL_CFGCR0_LINK_RATE_3240:
			link_clock = 324000;
			break;
		case DPLL_CFGCR0_LINK_RATE_4050:
			link_clock = 405000;
			break;
		default:
			WARN(1, "Unsupported link rate\n");
			break;
		}
		link_clock *= 2;
	}

	pipe_config->port_clock = link_clock;

	ddi_dotclock_get(pipe_config);
}

static void skl_ddi_clock_get(struct intel_encoder *encoder,
			      struct intel_crtc_state *pipe_config)
{
	struct intel_dpll_hw_state *pll_state = &pipe_config->dpll_hw_state;
	int link_clock;

	/*
	 * ctrl1 register is already shifted for each pll, just use 0 to get
	 * the internal shift for each field
	 */
	if (pll_state->ctrl1 & DPLL_CTRL1_HDMI_MODE(0)) {
		link_clock = skl_calc_wrpll_link(pll_state);
	} else {
		link_clock = pll_state->ctrl1 & DPLL_CTRL1_LINK_RATE_MASK(0);
		link_clock >>= DPLL_CTRL1_LINK_RATE_SHIFT(0);

		switch (link_clock) {
		case DPLL_CTRL1_LINK_RATE_810:
			link_clock = 81000;
			break;
		case DPLL_CTRL1_LINK_RATE_1080:
			link_clock = 108000;
			break;
		case DPLL_CTRL1_LINK_RATE_1350:
			link_clock = 135000;
			break;
		case DPLL_CTRL1_LINK_RATE_1620:
			link_clock = 162000;
			break;
		case DPLL_CTRL1_LINK_RATE_2160:
			link_clock = 216000;
			break;
		case DPLL_CTRL1_LINK_RATE_2700:
			link_clock = 270000;
			break;
		default:
			WARN(1, "Unsupported link rate\n");
			break;
		}
		link_clock *= 2;
	}

	pipe_config->port_clock = link_clock;

	ddi_dotclock_get(pipe_config);
}

static void hsw_ddi_clock_get(struct intel_encoder *encoder,
			      struct intel_crtc_state *pipe_config)
{
	struct drm_i915_private *dev_priv = to_i915(encoder->base.dev);
	int link_clock = 0;
	u32 val, pll;

	val = hsw_pll_to_ddi_pll_sel(pipe_config->shared_dpll);
	switch (val & PORT_CLK_SEL_MASK) {
	case PORT_CLK_SEL_LCPLL_810:
		link_clock = 81000;
		break;
	case PORT_CLK_SEL_LCPLL_1350:
		link_clock = 135000;
		break;
	case PORT_CLK_SEL_LCPLL_2700:
		link_clock = 270000;
		break;
	case PORT_CLK_SEL_WRPLL1:
		link_clock = hsw_ddi_calc_wrpll_link(dev_priv, WRPLL_CTL(0));
		break;
	case PORT_CLK_SEL_WRPLL2:
		link_clock = hsw_ddi_calc_wrpll_link(dev_priv, WRPLL_CTL(1));
		break;
	case PORT_CLK_SEL_SPLL:
		pll = I915_READ(SPLL_CTL) & SPLL_FREQ_MASK;
		if (pll == SPLL_FREQ_810MHz)
			link_clock = 81000;
		else if (pll == SPLL_FREQ_1350MHz)
			link_clock = 135000;
		else if (pll == SPLL_FREQ_2700MHz)
			link_clock = 270000;
		else {
			WARN(1, "bad spll freq\n");
			return;
		}
		break;
	default:
		WARN(1, "bad port clock sel\n");
		return;
	}

	pipe_config->port_clock = link_clock * 2;

	ddi_dotclock_get(pipe_config);
}

static int bxt_calc_pll_link(const struct intel_dpll_hw_state *pll_state)
{
	struct dpll clock;

	clock.m1 = 2;
	clock.m2 = (pll_state->pll0 & PORT_PLL_M2_MASK) << 22;
	if (pll_state->pll3 & PORT_PLL_M2_FRAC_ENABLE)
		clock.m2 |= pll_state->pll2 & PORT_PLL_M2_FRAC_MASK;
	clock.n = (pll_state->pll1 & PORT_PLL_N_MASK) >> PORT_PLL_N_SHIFT;
	clock.p1 = (pll_state->ebb0 & PORT_PLL_P1_MASK) >> PORT_PLL_P1_SHIFT;
	clock.p2 = (pll_state->ebb0 & PORT_PLL_P2_MASK) >> PORT_PLL_P2_SHIFT;

	return chv_calc_dpll_params(100000, &clock);
}

static void bxt_ddi_clock_get(struct intel_encoder *encoder,
			      struct intel_crtc_state *pipe_config)
{
	pipe_config->port_clock =
		bxt_calc_pll_link(&pipe_config->dpll_hw_state);

	ddi_dotclock_get(pipe_config);
}

static void intel_ddi_clock_get(struct intel_encoder *encoder,
				struct intel_crtc_state *pipe_config)
{
	struct drm_i915_private *dev_priv = to_i915(encoder->base.dev);

	if (INTEL_GEN(dev_priv) >= 11)
		icl_ddi_clock_get(encoder, pipe_config);
	else if (IS_CANNONLAKE(dev_priv))
		cnl_ddi_clock_get(encoder, pipe_config);
	else if (IS_GEN9_LP(dev_priv))
		bxt_ddi_clock_get(encoder, pipe_config);
	else if (IS_GEN9_BC(dev_priv))
		skl_ddi_clock_get(encoder, pipe_config);
	else if (INTEL_GEN(dev_priv) <= 8)
		hsw_ddi_clock_get(encoder, pipe_config);
}

void intel_ddi_set_dp_msa(const struct intel_crtc_state *crtc_state,
			  const struct drm_connector_state *conn_state)
{
	struct intel_crtc *crtc = to_intel_crtc(crtc_state->uapi.crtc);
	struct drm_i915_private *dev_priv = to_i915(crtc->base.dev);
	enum transcoder cpu_transcoder = crtc_state->cpu_transcoder;
	u32 temp;

	if (!intel_crtc_has_dp_encoder(crtc_state))
		return;

	WARN_ON(transcoder_is_dsi(cpu_transcoder));

	temp = DP_MSA_MISC_SYNC_CLOCK;

	switch (crtc_state->pipe_bpp) {
	case 18:
		temp |= DP_MSA_MISC_6_BPC;
		break;
	case 24:
		temp |= DP_MSA_MISC_8_BPC;
		break;
	case 30:
		temp |= DP_MSA_MISC_10_BPC;
		break;
	case 36:
		temp |= DP_MSA_MISC_12_BPC;
		break;
	default:
		MISSING_CASE(crtc_state->pipe_bpp);
		break;
	}

	/* nonsense combination */
	WARN_ON(crtc_state->limited_color_range &&
		crtc_state->output_format != INTEL_OUTPUT_FORMAT_RGB);

	if (crtc_state->limited_color_range)
		temp |= DP_MSA_MISC_COLOR_CEA_RGB;

	/*
	 * As per DP 1.2 spec section 2.3.4.3 while sending
	 * YCBCR 444 signals we should program MSA MISC1/0 fields with
	 * colorspace information.
	 */
	if (crtc_state->output_format == INTEL_OUTPUT_FORMAT_YCBCR444)
		temp |= DP_MSA_MISC_COLOR_YCBCR_444_BT709;

	/*
	 * As per DP 1.4a spec section 2.2.4.3 [MSA Field for Indication
	 * of Color Encoding Format and Content Color Gamut] while sending
	 * YCBCR 420, HDR BT.2020 signals we should program MSA MISC1 fields
	 * which indicate VSC SDP for the Pixel Encoding/Colorimetry Format.
	 */
	if (intel_dp_needs_vsc_sdp(crtc_state, conn_state))
		temp |= DP_MSA_MISC_COLOR_VSC_SDP;

	I915_WRITE(TRANS_MSA_MISC(cpu_transcoder), temp);
}

/*
 * Returns the TRANS_DDI_FUNC_CTL value based on CRTC state.
 *
 * Only intended to be used by intel_ddi_enable_transcoder_func() and
 * intel_ddi_config_transcoder_func().
 */
static u32
intel_ddi_transcoder_func_reg_val_get(const struct intel_crtc_state *crtc_state)
{
	struct intel_crtc *crtc = to_intel_crtc(crtc_state->uapi.crtc);
	struct intel_encoder *encoder = intel_ddi_get_crtc_encoder(crtc);
	struct drm_i915_private *dev_priv = to_i915(crtc->base.dev);
	enum pipe pipe = crtc->pipe;
	enum transcoder cpu_transcoder = crtc_state->cpu_transcoder;
	enum port port = encoder->port;
	u32 temp;

	/* Enable TRANS_DDI_FUNC_CTL for the pipe to work in HDMI mode */
	temp = TRANS_DDI_FUNC_ENABLE;
	if (INTEL_GEN(dev_priv) >= 12)
		temp |= TGL_TRANS_DDI_SELECT_PORT(port);
	else
		temp |= TRANS_DDI_SELECT_PORT(port);

	switch (crtc_state->pipe_bpp) {
	case 18:
		temp |= TRANS_DDI_BPC_6;
		break;
	case 24:
		temp |= TRANS_DDI_BPC_8;
		break;
	case 30:
		temp |= TRANS_DDI_BPC_10;
		break;
	case 36:
		temp |= TRANS_DDI_BPC_12;
		break;
	default:
		BUG();
	}

	if (crtc_state->hw.adjusted_mode.flags & DRM_MODE_FLAG_PVSYNC)
		temp |= TRANS_DDI_PVSYNC;
	if (crtc_state->hw.adjusted_mode.flags & DRM_MODE_FLAG_PHSYNC)
		temp |= TRANS_DDI_PHSYNC;

	if (cpu_transcoder == TRANSCODER_EDP) {
		switch (pipe) {
		case PIPE_A:
			/* On Haswell, can only use the always-on power well for
			 * eDP when not using the panel fitter, and when not
			 * using motion blur mitigation (which we don't
			 * support). */
			if (crtc_state->pch_pfit.force_thru)
				temp |= TRANS_DDI_EDP_INPUT_A_ONOFF;
			else
				temp |= TRANS_DDI_EDP_INPUT_A_ON;
			break;
		case PIPE_B:
			temp |= TRANS_DDI_EDP_INPUT_B_ONOFF;
			break;
		case PIPE_C:
			temp |= TRANS_DDI_EDP_INPUT_C_ONOFF;
			break;
		default:
			BUG();
			break;
		}
	}

	if (intel_crtc_has_type(crtc_state, INTEL_OUTPUT_HDMI)) {
		if (crtc_state->has_hdmi_sink)
			temp |= TRANS_DDI_MODE_SELECT_HDMI;
		else
			temp |= TRANS_DDI_MODE_SELECT_DVI;

		if (crtc_state->hdmi_scrambling)
			temp |= TRANS_DDI_HDMI_SCRAMBLING;
		if (crtc_state->hdmi_high_tmds_clock_ratio)
			temp |= TRANS_DDI_HIGH_TMDS_CHAR_RATE;
	} else if (intel_crtc_has_type(crtc_state, INTEL_OUTPUT_ANALOG)) {
		temp |= TRANS_DDI_MODE_SELECT_FDI;
		temp |= (crtc_state->fdi_lanes - 1) << 1;
	} else if (intel_crtc_has_type(crtc_state, INTEL_OUTPUT_DP_MST)) {
		temp |= TRANS_DDI_MODE_SELECT_DP_MST;
		temp |= DDI_PORT_WIDTH(crtc_state->lane_count);

		if (INTEL_GEN(dev_priv) >= 12) {
			enum transcoder master;

			master = crtc_state->mst_master_transcoder;
			WARN_ON(master == INVALID_TRANSCODER);
			temp |= TRANS_DDI_MST_TRANSPORT_SELECT(master);
		}
	} else {
		temp |= TRANS_DDI_MODE_SELECT_DP_SST;
		temp |= DDI_PORT_WIDTH(crtc_state->lane_count);
	}

	return temp;
}

void intel_ddi_enable_transcoder_func(const struct intel_crtc_state *crtc_state)
{
	struct intel_crtc *crtc = to_intel_crtc(crtc_state->uapi.crtc);
	struct drm_i915_private *dev_priv = to_i915(crtc->base.dev);
	enum transcoder cpu_transcoder = crtc_state->cpu_transcoder;
	u32 temp;

	temp = intel_ddi_transcoder_func_reg_val_get(crtc_state);
	if (intel_crtc_has_type(crtc_state, INTEL_OUTPUT_DP_MST))
		temp |= TRANS_DDI_DP_VC_PAYLOAD_ALLOC;
	I915_WRITE(TRANS_DDI_FUNC_CTL(cpu_transcoder), temp);
}

/*
 * Same as intel_ddi_enable_transcoder_func(), but it does not set the enable
 * bit.
 */
static void
intel_ddi_config_transcoder_func(const struct intel_crtc_state *crtc_state)
{
	struct intel_crtc *crtc = to_intel_crtc(crtc_state->uapi.crtc);
	struct drm_i915_private *dev_priv = to_i915(crtc->base.dev);
	enum transcoder cpu_transcoder = crtc_state->cpu_transcoder;
	u32 temp;

	temp = intel_ddi_transcoder_func_reg_val_get(crtc_state);
	temp &= ~TRANS_DDI_FUNC_ENABLE;
	I915_WRITE(TRANS_DDI_FUNC_CTL(cpu_transcoder), temp);
}

void intel_ddi_disable_transcoder_func(const struct intel_crtc_state *crtc_state)
{
	struct intel_crtc *crtc = to_intel_crtc(crtc_state->uapi.crtc);
	struct drm_i915_private *dev_priv = to_i915(crtc->base.dev);
	enum transcoder cpu_transcoder = crtc_state->cpu_transcoder;
	u32 val;

	val = I915_READ(TRANS_DDI_FUNC_CTL(cpu_transcoder));
	val &= ~TRANS_DDI_FUNC_ENABLE;

	if (INTEL_GEN(dev_priv) >= 12) {
		if (!intel_dp_mst_is_master_trans(crtc_state))
			val &= ~TGL_TRANS_DDI_PORT_MASK;
	} else {
		val &= ~TRANS_DDI_PORT_MASK;
	}
	I915_WRITE(TRANS_DDI_FUNC_CTL(cpu_transcoder), val);

	if (dev_priv->quirks & QUIRK_INCREASE_DDI_DISABLED_TIME &&
	    intel_crtc_has_type(crtc_state, INTEL_OUTPUT_HDMI)) {
		DRM_DEBUG_KMS("Quirk Increase DDI disabled time\n");
		/* Quirk time at 100ms for reliable operation */
		msleep(100);
	}
}

int intel_ddi_toggle_hdcp_signalling(struct intel_encoder *intel_encoder,
				     bool enable)
{
	struct drm_device *dev = intel_encoder->base.dev;
	struct drm_i915_private *dev_priv = to_i915(dev);
	intel_wakeref_t wakeref;
	enum pipe pipe = 0;
	int ret = 0;
	u32 tmp;

	wakeref = intel_display_power_get_if_enabled(dev_priv,
						     intel_encoder->power_domain);
	if (WARN_ON(!wakeref))
		return -ENXIO;

	if (WARN_ON(!intel_encoder->get_hw_state(intel_encoder, &pipe))) {
		ret = -EIO;
		goto out;
	}

	tmp = I915_READ(TRANS_DDI_FUNC_CTL(pipe));
	if (enable)
		tmp |= TRANS_DDI_HDCP_SIGNALLING;
	else
		tmp &= ~TRANS_DDI_HDCP_SIGNALLING;
	I915_WRITE(TRANS_DDI_FUNC_CTL(pipe), tmp);
out:
	intel_display_power_put(dev_priv, intel_encoder->power_domain, wakeref);
	return ret;
}

bool intel_ddi_connector_get_hw_state(struct intel_connector *intel_connector)
{
	struct drm_device *dev = intel_connector->base.dev;
	struct drm_i915_private *dev_priv = to_i915(dev);
	struct intel_encoder *encoder = intel_connector->encoder;
	int type = intel_connector->base.connector_type;
	enum port port = encoder->port;
	enum transcoder cpu_transcoder;
	intel_wakeref_t wakeref;
	enum pipe pipe = 0;
	u32 tmp;
	bool ret;

	wakeref = intel_display_power_get_if_enabled(dev_priv,
						     encoder->power_domain);
	if (!wakeref)
		return false;

	if (!encoder->get_hw_state(encoder, &pipe)) {
		ret = false;
		goto out;
	}

	if (HAS_TRANSCODER_EDP(dev_priv) && port == PORT_A)
		cpu_transcoder = TRANSCODER_EDP;
	else
		cpu_transcoder = (enum transcoder) pipe;

	tmp = I915_READ(TRANS_DDI_FUNC_CTL(cpu_transcoder));

	switch (tmp & TRANS_DDI_MODE_SELECT_MASK) {
	case TRANS_DDI_MODE_SELECT_HDMI:
	case TRANS_DDI_MODE_SELECT_DVI:
		ret = type == DRM_MODE_CONNECTOR_HDMIA;
		break;

	case TRANS_DDI_MODE_SELECT_DP_SST:
		ret = type == DRM_MODE_CONNECTOR_eDP ||
		      type == DRM_MODE_CONNECTOR_DisplayPort;
		break;

	case TRANS_DDI_MODE_SELECT_DP_MST:
		/* if the transcoder is in MST state then
		 * connector isn't connected */
		ret = false;
		break;

	case TRANS_DDI_MODE_SELECT_FDI:
		ret = type == DRM_MODE_CONNECTOR_VGA;
		break;

	default:
		ret = false;
		break;
	}

out:
	intel_display_power_put(dev_priv, encoder->power_domain, wakeref);

	return ret;
}

static void intel_ddi_get_encoder_pipes(struct intel_encoder *encoder,
					u8 *pipe_mask, bool *is_dp_mst)
{
	struct drm_device *dev = encoder->base.dev;
	struct drm_i915_private *dev_priv = to_i915(dev);
	enum port port = encoder->port;
	intel_wakeref_t wakeref;
	enum pipe p;
	u32 tmp;
	u8 mst_pipe_mask;

	*pipe_mask = 0;
	*is_dp_mst = false;

	wakeref = intel_display_power_get_if_enabled(dev_priv,
						     encoder->power_domain);
	if (!wakeref)
		return;

	tmp = I915_READ(DDI_BUF_CTL(port));
	if (!(tmp & DDI_BUF_CTL_ENABLE))
		goto out;

	if (HAS_TRANSCODER_EDP(dev_priv) && port == PORT_A) {
		tmp = I915_READ(TRANS_DDI_FUNC_CTL(TRANSCODER_EDP));

		switch (tmp & TRANS_DDI_EDP_INPUT_MASK) {
		default:
			MISSING_CASE(tmp & TRANS_DDI_EDP_INPUT_MASK);
			/* fallthrough */
		case TRANS_DDI_EDP_INPUT_A_ON:
		case TRANS_DDI_EDP_INPUT_A_ONOFF:
			*pipe_mask = BIT(PIPE_A);
			break;
		case TRANS_DDI_EDP_INPUT_B_ONOFF:
			*pipe_mask = BIT(PIPE_B);
			break;
		case TRANS_DDI_EDP_INPUT_C_ONOFF:
			*pipe_mask = BIT(PIPE_C);
			break;
		}

		goto out;
	}

	mst_pipe_mask = 0;
	for_each_pipe(dev_priv, p) {
		enum transcoder cpu_transcoder = (enum transcoder)p;
		unsigned int port_mask, ddi_select;
		intel_wakeref_t trans_wakeref;

		trans_wakeref = intel_display_power_get_if_enabled(dev_priv,
								   POWER_DOMAIN_TRANSCODER(cpu_transcoder));
		if (!trans_wakeref)
			continue;

		if (INTEL_GEN(dev_priv) >= 12) {
			port_mask = TGL_TRANS_DDI_PORT_MASK;
			ddi_select = TGL_TRANS_DDI_SELECT_PORT(port);
		} else {
			port_mask = TRANS_DDI_PORT_MASK;
			ddi_select = TRANS_DDI_SELECT_PORT(port);
		}

		tmp = I915_READ(TRANS_DDI_FUNC_CTL(cpu_transcoder));
		intel_display_power_put(dev_priv, POWER_DOMAIN_TRANSCODER(cpu_transcoder),
					trans_wakeref);

		if ((tmp & port_mask) != ddi_select)
			continue;

		if ((tmp & TRANS_DDI_MODE_SELECT_MASK) ==
		    TRANS_DDI_MODE_SELECT_DP_MST)
			mst_pipe_mask |= BIT(p);

		*pipe_mask |= BIT(p);
	}

	if (!*pipe_mask)
		DRM_DEBUG_KMS("No pipe for [ENCODER:%d:%s] found\n",
			      encoder->base.base.id, encoder->base.name);

	if (!mst_pipe_mask && hweight8(*pipe_mask) > 1) {
		DRM_DEBUG_KMS("Multiple pipes for [ENCODER:%d:%s] (pipe_mask %02x)\n",
			      encoder->base.base.id, encoder->base.name,
			      *pipe_mask);
		*pipe_mask = BIT(ffs(*pipe_mask) - 1);
	}

	if (mst_pipe_mask && mst_pipe_mask != *pipe_mask)
		DRM_DEBUG_KMS("Conflicting MST and non-MST state for [ENCODER:%d:%s] (pipe_mask %02x mst_pipe_mask %02x)\n",
			      encoder->base.base.id, encoder->base.name,
			      *pipe_mask, mst_pipe_mask);
	else
		*is_dp_mst = mst_pipe_mask;

out:
	if (*pipe_mask && IS_GEN9_LP(dev_priv)) {
		tmp = I915_READ(BXT_PHY_CTL(port));
		if ((tmp & (BXT_PHY_CMNLANE_POWERDOWN_ACK |
			    BXT_PHY_LANE_POWERDOWN_ACK |
			    BXT_PHY_LANE_ENABLED)) != BXT_PHY_LANE_ENABLED)
			DRM_ERROR("[ENCODER:%d:%s] enabled but PHY powered down? "
				  "(PHY_CTL %08x)\n", encoder->base.base.id,
				  encoder->base.name, tmp);
	}

	intel_display_power_put(dev_priv, encoder->power_domain, wakeref);
}

bool intel_ddi_get_hw_state(struct intel_encoder *encoder,
			    enum pipe *pipe)
{
	u8 pipe_mask;
	bool is_mst;

	intel_ddi_get_encoder_pipes(encoder, &pipe_mask, &is_mst);

	if (is_mst || !pipe_mask)
		return false;

	*pipe = ffs(pipe_mask) - 1;

	return true;
}

static inline enum intel_display_power_domain
intel_ddi_main_link_aux_domain(struct intel_digital_port *dig_port)
{
	/* CNL+ HW requires corresponding AUX IOs to be powered up for PSR with
	 * DC states enabled at the same time, while for driver initiated AUX
	 * transfers we need the same AUX IOs to be powered but with DC states
	 * disabled. Accordingly use the AUX power domain here which leaves DC
	 * states enabled.
	 * However, for non-A AUX ports the corresponding non-EDP transcoders
	 * would have already enabled power well 2 and DC_OFF. This means we can
	 * acquire a wider POWER_DOMAIN_AUX_{B,C,D,F} reference instead of a
	 * specific AUX_IO reference without powering up any extra wells.
	 * Note that PSR is enabled only on Port A even though this function
	 * returns the correct domain for other ports too.
	 */
	return dig_port->aux_ch == AUX_CH_A ? POWER_DOMAIN_AUX_IO_A :
					      intel_aux_power_domain(dig_port);
}

static void intel_ddi_get_power_domains(struct intel_encoder *encoder,
					struct intel_crtc_state *crtc_state)
{
	struct drm_i915_private *dev_priv = to_i915(encoder->base.dev);
	struct intel_digital_port *dig_port;
	enum phy phy = intel_port_to_phy(dev_priv, encoder->port);

	/*
	 * TODO: Add support for MST encoders. Atm, the following should never
	 * happen since fake-MST encoders don't set their get_power_domains()
	 * hook.
	 */
	if (WARN_ON(intel_crtc_has_type(crtc_state, INTEL_OUTPUT_DP_MST)))
		return;

	dig_port = enc_to_dig_port(encoder);
	intel_display_power_get(dev_priv, dig_port->ddi_io_power_domain);

	/*
	 * AUX power is only needed for (e)DP mode, and for HDMI mode on TC
	 * ports.
	 */
	if (intel_crtc_has_dp_encoder(crtc_state) ||
	    intel_phy_is_tc(dev_priv, phy))
		intel_display_power_get(dev_priv,
					intel_ddi_main_link_aux_domain(dig_port));

	/*
	 * VDSC power is needed when DSC is enabled
	 */
	if (crtc_state->dsc.compression_enable)
		intel_display_power_get(dev_priv,
					intel_dsc_power_domain(crtc_state));
}

void intel_ddi_enable_pipe_clock(const struct intel_crtc_state *crtc_state)
{
	struct intel_crtc *crtc = to_intel_crtc(crtc_state->uapi.crtc);
	struct drm_i915_private *dev_priv = to_i915(crtc->base.dev);
	struct intel_encoder *encoder = intel_ddi_get_crtc_encoder(crtc);
	enum port port = encoder->port;
	enum transcoder cpu_transcoder = crtc_state->cpu_transcoder;

	if (cpu_transcoder != TRANSCODER_EDP) {
		if (INTEL_GEN(dev_priv) >= 12)
			I915_WRITE(TRANS_CLK_SEL(cpu_transcoder),
				   TGL_TRANS_CLK_SEL_PORT(port));
		else
			I915_WRITE(TRANS_CLK_SEL(cpu_transcoder),
				   TRANS_CLK_SEL_PORT(port));
	}
}

void intel_ddi_disable_pipe_clock(const struct intel_crtc_state *crtc_state)
{
	struct drm_i915_private *dev_priv = to_i915(crtc_state->uapi.crtc->dev);
	enum transcoder cpu_transcoder = crtc_state->cpu_transcoder;

	if (cpu_transcoder != TRANSCODER_EDP) {
		if (INTEL_GEN(dev_priv) >= 12)
			I915_WRITE(TRANS_CLK_SEL(cpu_transcoder),
				   TGL_TRANS_CLK_SEL_DISABLED);
		else
			I915_WRITE(TRANS_CLK_SEL(cpu_transcoder),
				   TRANS_CLK_SEL_DISABLED);
	}
}

static void _skl_ddi_set_iboost(struct drm_i915_private *dev_priv,
				enum port port, u8 iboost)
{
	u32 tmp;

	tmp = I915_READ(DISPIO_CR_TX_BMU_CR0);
	tmp &= ~(BALANCE_LEG_MASK(port) | BALANCE_LEG_DISABLE(port));
	if (iboost)
		tmp |= iboost << BALANCE_LEG_SHIFT(port);
	else
		tmp |= BALANCE_LEG_DISABLE(port);
	I915_WRITE(DISPIO_CR_TX_BMU_CR0, tmp);
}

static void skl_ddi_set_iboost(struct intel_encoder *encoder,
			       int level, enum intel_output_type type)
{
	struct intel_digital_port *intel_dig_port = enc_to_dig_port(encoder);
	struct drm_i915_private *dev_priv = to_i915(encoder->base.dev);
	enum port port = encoder->port;
	u8 iboost;

	if (type == INTEL_OUTPUT_HDMI)
		iboost = dev_priv->vbt.ddi_port_info[port].hdmi_boost_level;
	else
		iboost = dev_priv->vbt.ddi_port_info[port].dp_boost_level;

	if (iboost == 0) {
		const struct ddi_buf_trans *ddi_translations;
		int n_entries;

		if (type == INTEL_OUTPUT_HDMI)
			ddi_translations = intel_ddi_get_buf_trans_hdmi(dev_priv, &n_entries);
		else if (type == INTEL_OUTPUT_EDP)
			ddi_translations = intel_ddi_get_buf_trans_edp(dev_priv, port, &n_entries);
		else
			ddi_translations = intel_ddi_get_buf_trans_dp(dev_priv, port, &n_entries);

		if (WARN_ON_ONCE(!ddi_translations))
			return;
		if (WARN_ON_ONCE(level >= n_entries))
			level = n_entries - 1;

		iboost = ddi_translations[level].i_boost;
	}

	/* Make sure that the requested I_boost is valid */
	if (iboost && iboost != 0x1 && iboost != 0x3 && iboost != 0x7) {
		DRM_ERROR("Invalid I_boost value %u\n", iboost);
		return;
	}

	_skl_ddi_set_iboost(dev_priv, port, iboost);

	if (port == PORT_A && intel_dig_port->max_lanes == 4)
		_skl_ddi_set_iboost(dev_priv, PORT_E, iboost);
}

static void bxt_ddi_vswing_sequence(struct intel_encoder *encoder,
				    int level, enum intel_output_type type)
{
	struct drm_i915_private *dev_priv = to_i915(encoder->base.dev);
	const struct bxt_ddi_buf_trans *ddi_translations;
	enum port port = encoder->port;
	int n_entries;

	if (type == INTEL_OUTPUT_HDMI)
		ddi_translations = bxt_get_buf_trans_hdmi(dev_priv, &n_entries);
	else if (type == INTEL_OUTPUT_EDP)
		ddi_translations = bxt_get_buf_trans_edp(dev_priv, &n_entries);
	else
		ddi_translations = bxt_get_buf_trans_dp(dev_priv, &n_entries);

	if (WARN_ON_ONCE(!ddi_translations))
		return;
	if (WARN_ON_ONCE(level >= n_entries))
		level = n_entries - 1;

	bxt_ddi_phy_set_signal_level(dev_priv, port,
				     ddi_translations[level].margin,
				     ddi_translations[level].scale,
				     ddi_translations[level].enable,
				     ddi_translations[level].deemphasis);
}

u8 intel_ddi_dp_voltage_max(struct intel_encoder *encoder)
{
	struct drm_i915_private *dev_priv = to_i915(encoder->base.dev);
	struct intel_dp *intel_dp = enc_to_intel_dp(encoder);
	enum port port = encoder->port;
	enum phy phy = intel_port_to_phy(dev_priv, port);
	int n_entries;

	if (INTEL_GEN(dev_priv) >= 12) {
		if (intel_phy_is_combo(dev_priv, phy))
			icl_get_combo_buf_trans(dev_priv, encoder->type,
						intel_dp->link_rate, &n_entries);
		else
			n_entries = ARRAY_SIZE(tgl_dkl_phy_dp_ddi_trans);
	} else if (INTEL_GEN(dev_priv) == 11) {
		if (intel_phy_is_combo(dev_priv, phy))
			icl_get_combo_buf_trans(dev_priv, encoder->type,
						intel_dp->link_rate, &n_entries);
		else
			n_entries = ARRAY_SIZE(icl_mg_phy_ddi_translations);
	} else if (IS_CANNONLAKE(dev_priv)) {
		if (encoder->type == INTEL_OUTPUT_EDP)
			cnl_get_buf_trans_edp(dev_priv, &n_entries);
		else
			cnl_get_buf_trans_dp(dev_priv, &n_entries);
	} else if (IS_GEN9_LP(dev_priv)) {
		if (encoder->type == INTEL_OUTPUT_EDP)
			bxt_get_buf_trans_edp(dev_priv, &n_entries);
		else
			bxt_get_buf_trans_dp(dev_priv, &n_entries);
	} else {
		if (encoder->type == INTEL_OUTPUT_EDP)
			intel_ddi_get_buf_trans_edp(dev_priv, port, &n_entries);
		else
			intel_ddi_get_buf_trans_dp(dev_priv, port, &n_entries);
	}

	if (WARN_ON(n_entries < 1))
		n_entries = 1;
	if (WARN_ON(n_entries > ARRAY_SIZE(index_to_dp_signal_levels)))
		n_entries = ARRAY_SIZE(index_to_dp_signal_levels);

	return index_to_dp_signal_levels[n_entries - 1] &
		DP_TRAIN_VOLTAGE_SWING_MASK;
}

/*
 * We assume that the full set of pre-emphasis values can be
 * used on all DDI platforms. Should that change we need to
 * rethink this code.
 */
u8 intel_ddi_dp_pre_emphasis_max(struct intel_encoder *encoder, u8 voltage_swing)
{
	switch (voltage_swing & DP_TRAIN_VOLTAGE_SWING_MASK) {
	case DP_TRAIN_VOLTAGE_SWING_LEVEL_0:
		return DP_TRAIN_PRE_EMPH_LEVEL_3;
	case DP_TRAIN_VOLTAGE_SWING_LEVEL_1:
		return DP_TRAIN_PRE_EMPH_LEVEL_2;
	case DP_TRAIN_VOLTAGE_SWING_LEVEL_2:
		return DP_TRAIN_PRE_EMPH_LEVEL_1;
	case DP_TRAIN_VOLTAGE_SWING_LEVEL_3:
	default:
		return DP_TRAIN_PRE_EMPH_LEVEL_0;
	}
}

static void cnl_ddi_vswing_program(struct intel_encoder *encoder,
				   int level, enum intel_output_type type)
{
	struct drm_i915_private *dev_priv = to_i915(encoder->base.dev);
	const struct cnl_ddi_buf_trans *ddi_translations;
	enum port port = encoder->port;
	int n_entries, ln;
	u32 val;

	if (type == INTEL_OUTPUT_HDMI)
		ddi_translations = cnl_get_buf_trans_hdmi(dev_priv, &n_entries);
	else if (type == INTEL_OUTPUT_EDP)
		ddi_translations = cnl_get_buf_trans_edp(dev_priv, &n_entries);
	else
		ddi_translations = cnl_get_buf_trans_dp(dev_priv, &n_entries);

	if (WARN_ON_ONCE(!ddi_translations))
		return;
	if (WARN_ON_ONCE(level >= n_entries))
		level = n_entries - 1;

	/* Set PORT_TX_DW5 Scaling Mode Sel to 010b. */
	val = I915_READ(CNL_PORT_TX_DW5_LN0(port));
	val &= ~SCALING_MODE_SEL_MASK;
	val |= SCALING_MODE_SEL(2);
	I915_WRITE(CNL_PORT_TX_DW5_GRP(port), val);

	/* Program PORT_TX_DW2 */
	val = I915_READ(CNL_PORT_TX_DW2_LN0(port));
	val &= ~(SWING_SEL_LOWER_MASK | SWING_SEL_UPPER_MASK |
		 RCOMP_SCALAR_MASK);
	val |= SWING_SEL_UPPER(ddi_translations[level].dw2_swing_sel);
	val |= SWING_SEL_LOWER(ddi_translations[level].dw2_swing_sel);
	/* Rcomp scalar is fixed as 0x98 for every table entry */
	val |= RCOMP_SCALAR(0x98);
	I915_WRITE(CNL_PORT_TX_DW2_GRP(port), val);

	/* Program PORT_TX_DW4 */
	/* We cannot write to GRP. It would overrite individual loadgen */
	for (ln = 0; ln < 4; ln++) {
		val = I915_READ(CNL_PORT_TX_DW4_LN(ln, port));
		val &= ~(POST_CURSOR_1_MASK | POST_CURSOR_2_MASK |
			 CURSOR_COEFF_MASK);
		val |= POST_CURSOR_1(ddi_translations[level].dw4_post_cursor_1);
		val |= POST_CURSOR_2(ddi_translations[level].dw4_post_cursor_2);
		val |= CURSOR_COEFF(ddi_translations[level].dw4_cursor_coeff);
		I915_WRITE(CNL_PORT_TX_DW4_LN(ln, port), val);
	}

	/* Program PORT_TX_DW5 */
	/* All DW5 values are fixed for every table entry */
	val = I915_READ(CNL_PORT_TX_DW5_LN0(port));
	val &= ~RTERM_SELECT_MASK;
	val |= RTERM_SELECT(6);
	val |= TAP3_DISABLE;
	I915_WRITE(CNL_PORT_TX_DW5_GRP(port), val);

	/* Program PORT_TX_DW7 */
	val = I915_READ(CNL_PORT_TX_DW7_LN0(port));
	val &= ~N_SCALAR_MASK;
	val |= N_SCALAR(ddi_translations[level].dw7_n_scalar);
	I915_WRITE(CNL_PORT_TX_DW7_GRP(port), val);
}

static void cnl_ddi_vswing_sequence(struct intel_encoder *encoder,
				    int level, enum intel_output_type type)
{
	struct drm_i915_private *dev_priv = to_i915(encoder->base.dev);
	enum port port = encoder->port;
	int width, rate, ln;
	u32 val;

	if (type == INTEL_OUTPUT_HDMI) {
		width = 4;
		rate = 0; /* Rate is always < than 6GHz for HDMI */
	} else {
		struct intel_dp *intel_dp = enc_to_intel_dp(encoder);

		width = intel_dp->lane_count;
		rate = intel_dp->link_rate;
	}

	/*
	 * 1. If port type is eDP or DP,
	 * set PORT_PCS_DW1 cmnkeeper_enable to 1b,
	 * else clear to 0b.
	 */
	val = I915_READ(CNL_PORT_PCS_DW1_LN0(port));
	if (type != INTEL_OUTPUT_HDMI)
		val |= COMMON_KEEPER_EN;
	else
		val &= ~COMMON_KEEPER_EN;
	I915_WRITE(CNL_PORT_PCS_DW1_GRP(port), val);

	/* 2. Program loadgen select */
	/*
	 * Program PORT_TX_DW4_LN depending on Bit rate and used lanes
	 * <= 6 GHz and 4 lanes (LN0=0, LN1=1, LN2=1, LN3=1)
	 * <= 6 GHz and 1,2 lanes (LN0=0, LN1=1, LN2=1, LN3=0)
	 * > 6 GHz (LN0=0, LN1=0, LN2=0, LN3=0)
	 */
	for (ln = 0; ln <= 3; ln++) {
		val = I915_READ(CNL_PORT_TX_DW4_LN(ln, port));
		val &= ~LOADGEN_SELECT;

		if ((rate <= 600000 && width == 4 && ln >= 1)  ||
		    (rate <= 600000 && width < 4 && (ln == 1 || ln == 2))) {
			val |= LOADGEN_SELECT;
		}
		I915_WRITE(CNL_PORT_TX_DW4_LN(ln, port), val);
	}

	/* 3. Set PORT_CL_DW5 SUS Clock Config to 11b */
	val = I915_READ(CNL_PORT_CL1CM_DW5);
	val |= SUS_CLOCK_CONFIG;
	I915_WRITE(CNL_PORT_CL1CM_DW5, val);

	/* 4. Clear training enable to change swing values */
	val = I915_READ(CNL_PORT_TX_DW5_LN0(port));
	val &= ~TX_TRAINING_EN;
	I915_WRITE(CNL_PORT_TX_DW5_GRP(port), val);

	/* 5. Program swing and de-emphasis */
	cnl_ddi_vswing_program(encoder, level, type);

	/* 6. Set training enable to trigger update */
	val = I915_READ(CNL_PORT_TX_DW5_LN0(port));
	val |= TX_TRAINING_EN;
	I915_WRITE(CNL_PORT_TX_DW5_GRP(port), val);
}

static void icl_ddi_combo_vswing_program(struct drm_i915_private *dev_priv,
					u32 level, enum phy phy, int type,
					int rate)
{
	const struct cnl_ddi_buf_trans *ddi_translations = NULL;
	u32 n_entries, val;
	int ln;

	ddi_translations = icl_get_combo_buf_trans(dev_priv, type, rate,
						   &n_entries);
	if (!ddi_translations)
		return;

	if (level >= n_entries) {
		DRM_DEBUG_KMS("DDI translation not found for level %d. Using %d instead.", level, n_entries - 1);
		level = n_entries - 1;
	}

	/* Set PORT_TX_DW5 */
	val = I915_READ(ICL_PORT_TX_DW5_LN0(phy));
	val &= ~(SCALING_MODE_SEL_MASK | RTERM_SELECT_MASK |
		  TAP2_DISABLE | TAP3_DISABLE);
	val |= SCALING_MODE_SEL(0x2);
	val |= RTERM_SELECT(0x6);
	val |= TAP3_DISABLE;
	I915_WRITE(ICL_PORT_TX_DW5_GRP(phy), val);

	/* Program PORT_TX_DW2 */
	val = I915_READ(ICL_PORT_TX_DW2_LN0(phy));
	val &= ~(SWING_SEL_LOWER_MASK | SWING_SEL_UPPER_MASK |
		 RCOMP_SCALAR_MASK);
	val |= SWING_SEL_UPPER(ddi_translations[level].dw2_swing_sel);
	val |= SWING_SEL_LOWER(ddi_translations[level].dw2_swing_sel);
	/* Program Rcomp scalar for every table entry */
	val |= RCOMP_SCALAR(0x98);
	I915_WRITE(ICL_PORT_TX_DW2_GRP(phy), val);

	/* Program PORT_TX_DW4 */
	/* We cannot write to GRP. It would overwrite individual loadgen. */
	for (ln = 0; ln <= 3; ln++) {
		val = I915_READ(ICL_PORT_TX_DW4_LN(ln, phy));
		val &= ~(POST_CURSOR_1_MASK | POST_CURSOR_2_MASK |
			 CURSOR_COEFF_MASK);
		val |= POST_CURSOR_1(ddi_translations[level].dw4_post_cursor_1);
		val |= POST_CURSOR_2(ddi_translations[level].dw4_post_cursor_2);
		val |= CURSOR_COEFF(ddi_translations[level].dw4_cursor_coeff);
		I915_WRITE(ICL_PORT_TX_DW4_LN(ln, phy), val);
	}

	/* Program PORT_TX_DW7 */
	val = I915_READ(ICL_PORT_TX_DW7_LN0(phy));
	val &= ~N_SCALAR_MASK;
	val |= N_SCALAR(ddi_translations[level].dw7_n_scalar);
	I915_WRITE(ICL_PORT_TX_DW7_GRP(phy), val);
}

static void icl_combo_phy_ddi_vswing_sequence(struct intel_encoder *encoder,
					      u32 level,
					      enum intel_output_type type)
{
	struct drm_i915_private *dev_priv = to_i915(encoder->base.dev);
	enum phy phy = intel_port_to_phy(dev_priv, encoder->port);
	int width = 0;
	int rate = 0;
	u32 val;
	int ln = 0;

	if (type == INTEL_OUTPUT_HDMI) {
		width = 4;
		/* Rate is always < than 6GHz for HDMI */
	} else {
		struct intel_dp *intel_dp = enc_to_intel_dp(encoder);

		width = intel_dp->lane_count;
		rate = intel_dp->link_rate;
	}

	/*
	 * 1. If port type is eDP or DP,
	 * set PORT_PCS_DW1 cmnkeeper_enable to 1b,
	 * else clear to 0b.
	 */
	val = I915_READ(ICL_PORT_PCS_DW1_LN0(phy));
	if (type == INTEL_OUTPUT_HDMI)
		val &= ~COMMON_KEEPER_EN;
	else
		val |= COMMON_KEEPER_EN;
	I915_WRITE(ICL_PORT_PCS_DW1_GRP(phy), val);

	/* 2. Program loadgen select */
	/*
	 * Program PORT_TX_DW4_LN depending on Bit rate and used lanes
	 * <= 6 GHz and 4 lanes (LN0=0, LN1=1, LN2=1, LN3=1)
	 * <= 6 GHz and 1,2 lanes (LN0=0, LN1=1, LN2=1, LN3=0)
	 * > 6 GHz (LN0=0, LN1=0, LN2=0, LN3=0)
	 */
	for (ln = 0; ln <= 3; ln++) {
		val = I915_READ(ICL_PORT_TX_DW4_LN(ln, phy));
		val &= ~LOADGEN_SELECT;

		if ((rate <= 600000 && width == 4 && ln >= 1) ||
		    (rate <= 600000 && width < 4 && (ln == 1 || ln == 2))) {
			val |= LOADGEN_SELECT;
		}
		I915_WRITE(ICL_PORT_TX_DW4_LN(ln, phy), val);
	}

	/* 3. Set PORT_CL_DW5 SUS Clock Config to 11b */
	val = I915_READ(ICL_PORT_CL_DW5(phy));
	val |= SUS_CLOCK_CONFIG;
	I915_WRITE(ICL_PORT_CL_DW5(phy), val);

	/* 4. Clear training enable to change swing values */
	val = I915_READ(ICL_PORT_TX_DW5_LN0(phy));
	val &= ~TX_TRAINING_EN;
	I915_WRITE(ICL_PORT_TX_DW5_GRP(phy), val);

	/* 5. Program swing and de-emphasis */
	icl_ddi_combo_vswing_program(dev_priv, level, phy, type, rate);

	/* 6. Set training enable to trigger update */
	val = I915_READ(ICL_PORT_TX_DW5_LN0(phy));
	val |= TX_TRAINING_EN;
	I915_WRITE(ICL_PORT_TX_DW5_GRP(phy), val);
}

static void icl_mg_phy_ddi_vswing_sequence(struct intel_encoder *encoder,
					   int link_clock,
					   u32 level)
{
	struct drm_i915_private *dev_priv = to_i915(encoder->base.dev);
	enum tc_port tc_port = intel_port_to_tc(dev_priv, encoder->port);
	const struct icl_mg_phy_ddi_buf_trans *ddi_translations;
	u32 n_entries, val;
	int ln;

	n_entries = ARRAY_SIZE(icl_mg_phy_ddi_translations);
	ddi_translations = icl_mg_phy_ddi_translations;
	/* The table does not have values for level 3 and level 9. */
	if (level >= n_entries || level == 3 || level == 9) {
		DRM_DEBUG_KMS("DDI translation not found for level %d. Using %d instead.",
			      level, n_entries - 2);
		level = n_entries - 2;
	}

	/* Set MG_TX_LINK_PARAMS cri_use_fs32 to 0. */
	for (ln = 0; ln < 2; ln++) {
		val = I915_READ(MG_TX1_LINK_PARAMS(ln, tc_port));
		val &= ~CRI_USE_FS32;
		I915_WRITE(MG_TX1_LINK_PARAMS(ln, tc_port), val);

		val = I915_READ(MG_TX2_LINK_PARAMS(ln, tc_port));
		val &= ~CRI_USE_FS32;
		I915_WRITE(MG_TX2_LINK_PARAMS(ln, tc_port), val);
	}

	/* Program MG_TX_SWINGCTRL with values from vswing table */
	for (ln = 0; ln < 2; ln++) {
		val = I915_READ(MG_TX1_SWINGCTRL(ln, tc_port));
		val &= ~CRI_TXDEEMPH_OVERRIDE_17_12_MASK;
		val |= CRI_TXDEEMPH_OVERRIDE_17_12(
			ddi_translations[level].cri_txdeemph_override_17_12);
		I915_WRITE(MG_TX1_SWINGCTRL(ln, tc_port), val);

		val = I915_READ(MG_TX2_SWINGCTRL(ln, tc_port));
		val &= ~CRI_TXDEEMPH_OVERRIDE_17_12_MASK;
		val |= CRI_TXDEEMPH_OVERRIDE_17_12(
			ddi_translations[level].cri_txdeemph_override_17_12);
		I915_WRITE(MG_TX2_SWINGCTRL(ln, tc_port), val);
	}

	/* Program MG_TX_DRVCTRL with values from vswing table */
	for (ln = 0; ln < 2; ln++) {
		val = I915_READ(MG_TX1_DRVCTRL(ln, tc_port));
		val &= ~(CRI_TXDEEMPH_OVERRIDE_11_6_MASK |
			 CRI_TXDEEMPH_OVERRIDE_5_0_MASK);
		val |= CRI_TXDEEMPH_OVERRIDE_5_0(
			ddi_translations[level].cri_txdeemph_override_5_0) |
			CRI_TXDEEMPH_OVERRIDE_11_6(
				ddi_translations[level].cri_txdeemph_override_11_6) |
			CRI_TXDEEMPH_OVERRIDE_EN;
		I915_WRITE(MG_TX1_DRVCTRL(ln, tc_port), val);

		val = I915_READ(MG_TX2_DRVCTRL(ln, tc_port));
		val &= ~(CRI_TXDEEMPH_OVERRIDE_11_6_MASK |
			 CRI_TXDEEMPH_OVERRIDE_5_0_MASK);
		val |= CRI_TXDEEMPH_OVERRIDE_5_0(
			ddi_translations[level].cri_txdeemph_override_5_0) |
			CRI_TXDEEMPH_OVERRIDE_11_6(
				ddi_translations[level].cri_txdeemph_override_11_6) |
			CRI_TXDEEMPH_OVERRIDE_EN;
		I915_WRITE(MG_TX2_DRVCTRL(ln, tc_port), val);

		/* FIXME: Program CRI_LOADGEN_SEL after the spec is updated */
	}

	/*
	 * Program MG_CLKHUB<LN, port being used> with value from frequency table
	 * In case of Legacy mode on MG PHY, both TX1 and TX2 enabled so use the
	 * values from table for which TX1 and TX2 enabled.
	 */
	for (ln = 0; ln < 2; ln++) {
		val = I915_READ(MG_CLKHUB(ln, tc_port));
		if (link_clock < 300000)
			val |= CFG_LOW_RATE_LKREN_EN;
		else
			val &= ~CFG_LOW_RATE_LKREN_EN;
		I915_WRITE(MG_CLKHUB(ln, tc_port), val);
	}

	/* Program the MG_TX_DCC<LN, port being used> based on the link frequency */
	for (ln = 0; ln < 2; ln++) {
		val = I915_READ(MG_TX1_DCC(ln, tc_port));
		val &= ~CFG_AMI_CK_DIV_OVERRIDE_VAL_MASK;
		if (link_clock <= 500000) {
			val &= ~CFG_AMI_CK_DIV_OVERRIDE_EN;
		} else {
			val |= CFG_AMI_CK_DIV_OVERRIDE_EN |
				CFG_AMI_CK_DIV_OVERRIDE_VAL(1);
		}
		I915_WRITE(MG_TX1_DCC(ln, tc_port), val);

		val = I915_READ(MG_TX2_DCC(ln, tc_port));
		val &= ~CFG_AMI_CK_DIV_OVERRIDE_VAL_MASK;
		if (link_clock <= 500000) {
			val &= ~CFG_AMI_CK_DIV_OVERRIDE_EN;
		} else {
			val |= CFG_AMI_CK_DIV_OVERRIDE_EN |
				CFG_AMI_CK_DIV_OVERRIDE_VAL(1);
		}
		I915_WRITE(MG_TX2_DCC(ln, tc_port), val);
	}

	/* Program MG_TX_PISO_READLOAD with values from vswing table */
	for (ln = 0; ln < 2; ln++) {
		val = I915_READ(MG_TX1_PISO_READLOAD(ln, tc_port));
		val |= CRI_CALCINIT;
		I915_WRITE(MG_TX1_PISO_READLOAD(ln, tc_port), val);

		val = I915_READ(MG_TX2_PISO_READLOAD(ln, tc_port));
		val |= CRI_CALCINIT;
		I915_WRITE(MG_TX2_PISO_READLOAD(ln, tc_port), val);
	}
}

static void icl_ddi_vswing_sequence(struct intel_encoder *encoder,
				    int link_clock,
				    u32 level,
				    enum intel_output_type type)
{
	struct drm_i915_private *dev_priv = to_i915(encoder->base.dev);
	enum phy phy = intel_port_to_phy(dev_priv, encoder->port);

	if (intel_phy_is_combo(dev_priv, phy))
		icl_combo_phy_ddi_vswing_sequence(encoder, level, type);
	else
		icl_mg_phy_ddi_vswing_sequence(encoder, link_clock, level);
}

static void
tgl_dkl_phy_ddi_vswing_sequence(struct intel_encoder *encoder, int link_clock,
				u32 level)
{
	struct drm_i915_private *dev_priv = to_i915(encoder->base.dev);
	enum tc_port tc_port = intel_port_to_tc(dev_priv, encoder->port);
	const struct tgl_dkl_phy_ddi_buf_trans *ddi_translations;
	u32 n_entries, val, ln, dpcnt_mask, dpcnt_val;

	if (encoder->type == INTEL_OUTPUT_HDMI) {
		n_entries = ARRAY_SIZE(tgl_dkl_phy_hdmi_ddi_trans);
		ddi_translations = tgl_dkl_phy_hdmi_ddi_trans;
	} else {
		n_entries = ARRAY_SIZE(tgl_dkl_phy_dp_ddi_trans);
		ddi_translations = tgl_dkl_phy_dp_ddi_trans;
	}

	if (level >= n_entries)
		level = n_entries - 1;

	dpcnt_mask = (DKL_TX_PRESHOOT_COEFF_MASK |
		      DKL_TX_DE_EMPAHSIS_COEFF_MASK |
		      DKL_TX_VSWING_CONTROL_MASK);
	dpcnt_val = DKL_TX_VSWING_CONTROL(ddi_translations[level].dkl_vswing_control);
	dpcnt_val |= DKL_TX_DE_EMPHASIS_COEFF(ddi_translations[level].dkl_de_emphasis_control);
	dpcnt_val |= DKL_TX_PRESHOOT_COEFF(ddi_translations[level].dkl_preshoot_control);

	for (ln = 0; ln < 2; ln++) {
		I915_WRITE(HIP_INDEX_REG(tc_port), HIP_INDEX_VAL(tc_port, ln));

		I915_WRITE(DKL_TX_PMD_LANE_SUS(tc_port), 0);

		/* All the registers are RMW */
		val = I915_READ(DKL_TX_DPCNTL0(tc_port));
		val &= ~dpcnt_mask;
		val |= dpcnt_val;
		I915_WRITE(DKL_TX_DPCNTL0(tc_port), val);

		val = I915_READ(DKL_TX_DPCNTL1(tc_port));
		val &= ~dpcnt_mask;
		val |= dpcnt_val;
		I915_WRITE(DKL_TX_DPCNTL1(tc_port), val);

		val = I915_READ(DKL_TX_DPCNTL2(tc_port));
		val &= ~DKL_TX_DP20BITMODE;
		I915_WRITE(DKL_TX_DPCNTL2(tc_port), val);
	}
}

static void tgl_ddi_vswing_sequence(struct intel_encoder *encoder,
				    int link_clock,
				    u32 level,
				    enum intel_output_type type)
{
	struct drm_i915_private *dev_priv = to_i915(encoder->base.dev);
	enum phy phy = intel_port_to_phy(dev_priv, encoder->port);

	if (intel_phy_is_combo(dev_priv, phy))
		icl_combo_phy_ddi_vswing_sequence(encoder, level, type);
	else
		tgl_dkl_phy_ddi_vswing_sequence(encoder, link_clock, level);
}

static u32 translate_signal_level(int signal_levels)
{
	int i;

	for (i = 0; i < ARRAY_SIZE(index_to_dp_signal_levels); i++) {
		if (index_to_dp_signal_levels[i] == signal_levels)
			return i;
	}

	WARN(1, "Unsupported voltage swing/pre-emphasis level: 0x%x\n",
	     signal_levels);

	return 0;
}

static u32 intel_ddi_dp_level(struct intel_dp *intel_dp)
{
	u8 train_set = intel_dp->train_set[0];
	int signal_levels = train_set & (DP_TRAIN_VOLTAGE_SWING_MASK |
					 DP_TRAIN_PRE_EMPHASIS_MASK);

	return translate_signal_level(signal_levels);
}

u32 bxt_signal_levels(struct intel_dp *intel_dp)
{
	struct intel_digital_port *dport = dp_to_dig_port(intel_dp);
	struct drm_i915_private *dev_priv = to_i915(dport->base.base.dev);
	struct intel_encoder *encoder = &dport->base;
	int level = intel_ddi_dp_level(intel_dp);

	if (INTEL_GEN(dev_priv) >= 12)
		tgl_ddi_vswing_sequence(encoder, intel_dp->link_rate,
					level, encoder->type);
	else if (INTEL_GEN(dev_priv) >= 11)
		icl_ddi_vswing_sequence(encoder, intel_dp->link_rate,
					level, encoder->type);
	else if (IS_CANNONLAKE(dev_priv))
		cnl_ddi_vswing_sequence(encoder, level, encoder->type);
	else
		bxt_ddi_vswing_sequence(encoder, level, encoder->type);

	return 0;
}

u32 ddi_signal_levels(struct intel_dp *intel_dp)
{
	struct intel_digital_port *dport = dp_to_dig_port(intel_dp);
	struct drm_i915_private *dev_priv = to_i915(dport->base.base.dev);
	struct intel_encoder *encoder = &dport->base;
	int level = intel_ddi_dp_level(intel_dp);

	if (IS_GEN9_BC(dev_priv))
		skl_ddi_set_iboost(encoder, level, encoder->type);

	return DDI_BUF_TRANS_SELECT(level);
}

static inline
u32 icl_dpclka_cfgcr0_clk_off(struct drm_i915_private *dev_priv,
			      enum phy phy)
{
	if (intel_phy_is_combo(dev_priv, phy)) {
		return ICL_DPCLKA_CFGCR0_DDI_CLK_OFF(phy);
	} else if (intel_phy_is_tc(dev_priv, phy)) {
		enum tc_port tc_port = intel_port_to_tc(dev_priv,
							(enum port)phy);

		return ICL_DPCLKA_CFGCR0_TC_CLK_OFF(tc_port);
	}

	return 0;
}

static void icl_map_plls_to_ports(struct intel_encoder *encoder,
				  const struct intel_crtc_state *crtc_state)
{
	struct drm_i915_private *dev_priv = to_i915(encoder->base.dev);
	struct intel_shared_dpll *pll = crtc_state->shared_dpll;
	enum phy phy = intel_port_to_phy(dev_priv, encoder->port);
	u32 val;

	mutex_lock(&dev_priv->dpll_lock);

	val = I915_READ(ICL_DPCLKA_CFGCR0);
	WARN_ON((val & icl_dpclka_cfgcr0_clk_off(dev_priv, phy)) == 0);

	if (intel_phy_is_combo(dev_priv, phy)) {
		/*
		 * Even though this register references DDIs, note that we
		 * want to pass the PHY rather than the port (DDI).  For
		 * ICL, port=phy in all cases so it doesn't matter, but for
		 * EHL the bspec notes the following:
		 *
		 *   "DDID clock tied to DDIA clock, so DPCLKA_CFGCR0 DDIA
		 *   Clock Select chooses the PLL for both DDIA and DDID and
		 *   drives port A in all cases."
		 */
		val &= ~ICL_DPCLKA_CFGCR0_DDI_CLK_SEL_MASK(phy);
		val |= ICL_DPCLKA_CFGCR0_DDI_CLK_SEL(pll->info->id, phy);
		I915_WRITE(ICL_DPCLKA_CFGCR0, val);
		POSTING_READ(ICL_DPCLKA_CFGCR0);
	}

	val &= ~icl_dpclka_cfgcr0_clk_off(dev_priv, phy);
	I915_WRITE(ICL_DPCLKA_CFGCR0, val);

	mutex_unlock(&dev_priv->dpll_lock);
}

static void icl_unmap_plls_to_ports(struct intel_encoder *encoder)
{
	struct drm_i915_private *dev_priv = to_i915(encoder->base.dev);
	enum phy phy = intel_port_to_phy(dev_priv, encoder->port);
	u32 val;

	mutex_lock(&dev_priv->dpll_lock);

	val = I915_READ(ICL_DPCLKA_CFGCR0);
	val |= icl_dpclka_cfgcr0_clk_off(dev_priv, phy);
	I915_WRITE(ICL_DPCLKA_CFGCR0, val);

	mutex_unlock(&dev_priv->dpll_lock);
}

static void icl_sanitize_port_clk_off(struct drm_i915_private *dev_priv,
				      u32 port_mask, bool ddi_clk_needed)
{
	enum port port;
	u32 val;

	val = I915_READ(ICL_DPCLKA_CFGCR0);
	for_each_port_masked(port, port_mask) {
		enum phy phy = intel_port_to_phy(dev_priv, port);
		bool ddi_clk_off = val & icl_dpclka_cfgcr0_clk_off(dev_priv,
								   phy);

		if (ddi_clk_needed == !ddi_clk_off)
			continue;

		/*
		 * Punt on the case now where clock is gated, but it would
		 * be needed by the port. Something else is really broken then.
		 */
		if (WARN_ON(ddi_clk_needed))
			continue;

		DRM_NOTE("PHY %c is disabled/in DSI mode with an ungated DDI clock, gate it\n",
			 phy_name(phy));
		val |= icl_dpclka_cfgcr0_clk_off(dev_priv, phy);
		I915_WRITE(ICL_DPCLKA_CFGCR0, val);
	}
}

void icl_sanitize_encoder_pll_mapping(struct intel_encoder *encoder)
{
	struct drm_i915_private *dev_priv = to_i915(encoder->base.dev);
	u32 port_mask;
	bool ddi_clk_needed;

	/*
	 * In case of DP MST, we sanitize the primary encoder only, not the
	 * virtual ones.
	 */
	if (encoder->type == INTEL_OUTPUT_DP_MST)
		return;

	if (!encoder->base.crtc && intel_encoder_is_dp(encoder)) {
		u8 pipe_mask;
		bool is_mst;

		intel_ddi_get_encoder_pipes(encoder, &pipe_mask, &is_mst);
		/*
		 * In the unlikely case that BIOS enables DP in MST mode, just
		 * warn since our MST HW readout is incomplete.
		 */
		if (WARN_ON(is_mst))
			return;
	}

	port_mask = BIT(encoder->port);
	ddi_clk_needed = encoder->base.crtc;

	if (encoder->type == INTEL_OUTPUT_DSI) {
		struct intel_encoder *other_encoder;

		port_mask = intel_dsi_encoder_ports(encoder);
		/*
		 * Sanity check that we haven't incorrectly registered another
		 * encoder using any of the ports of this DSI encoder.
		 */
		for_each_intel_encoder(&dev_priv->drm, other_encoder) {
			if (other_encoder == encoder)
				continue;

			if (WARN_ON(port_mask & BIT(other_encoder->port)))
				return;
		}
		/*
		 * For DSI we keep the ddi clocks gated
		 * except during enable/disable sequence.
		 */
		ddi_clk_needed = false;
	}

	icl_sanitize_port_clk_off(dev_priv, port_mask, ddi_clk_needed);
}

static void intel_ddi_clk_select(struct intel_encoder *encoder,
				 const struct intel_crtc_state *crtc_state)
{
	struct drm_i915_private *dev_priv = to_i915(encoder->base.dev);
	enum port port = encoder->port;
	enum phy phy = intel_port_to_phy(dev_priv, port);
	u32 val;
	const struct intel_shared_dpll *pll = crtc_state->shared_dpll;

	if (WARN_ON(!pll))
		return;

	mutex_lock(&dev_priv->dpll_lock);

	if (INTEL_GEN(dev_priv) >= 11) {
		if (!intel_phy_is_combo(dev_priv, phy))
			I915_WRITE(DDI_CLK_SEL(port),
				   icl_pll_to_ddi_clk_sel(encoder, crtc_state));
		else if (IS_ELKHARTLAKE(dev_priv) && port >= PORT_C)
			/*
			 * MG does not exist but the programming is required
			 * to ungate DDIC and DDID
			 */
			I915_WRITE(DDI_CLK_SEL(port), DDI_CLK_SEL_MG);
	} else if (IS_CANNONLAKE(dev_priv)) {
		/* Configure DPCLKA_CFGCR0 to map the DPLL to the DDI. */
		val = I915_READ(DPCLKA_CFGCR0);
		val &= ~DPCLKA_CFGCR0_DDI_CLK_SEL_MASK(port);
		val |= DPCLKA_CFGCR0_DDI_CLK_SEL(pll->info->id, port);
		I915_WRITE(DPCLKA_CFGCR0, val);

		/*
		 * Configure DPCLKA_CFGCR0 to turn on the clock for the DDI.
		 * This step and the step before must be done with separate
		 * register writes.
		 */
		val = I915_READ(DPCLKA_CFGCR0);
		val &= ~DPCLKA_CFGCR0_DDI_CLK_OFF(port);
		I915_WRITE(DPCLKA_CFGCR0, val);
	} else if (IS_GEN9_BC(dev_priv)) {
		/* DDI -> PLL mapping  */
		val = I915_READ(DPLL_CTRL2);

		val &= ~(DPLL_CTRL2_DDI_CLK_OFF(port) |
			 DPLL_CTRL2_DDI_CLK_SEL_MASK(port));
		val |= (DPLL_CTRL2_DDI_CLK_SEL(pll->info->id, port) |
			DPLL_CTRL2_DDI_SEL_OVERRIDE(port));

		I915_WRITE(DPLL_CTRL2, val);

	} else if (INTEL_GEN(dev_priv) < 9) {
		I915_WRITE(PORT_CLK_SEL(port), hsw_pll_to_ddi_pll_sel(pll));
	}

	mutex_unlock(&dev_priv->dpll_lock);
}

static void intel_ddi_clk_disable(struct intel_encoder *encoder)
{
	struct drm_i915_private *dev_priv = to_i915(encoder->base.dev);
	enum port port = encoder->port;
	enum phy phy = intel_port_to_phy(dev_priv, port);

	if (INTEL_GEN(dev_priv) >= 11) {
		if (!intel_phy_is_combo(dev_priv, phy) ||
		    (IS_ELKHARTLAKE(dev_priv) && port >= PORT_C))
			I915_WRITE(DDI_CLK_SEL(port), DDI_CLK_SEL_NONE);
	} else if (IS_CANNONLAKE(dev_priv)) {
		I915_WRITE(DPCLKA_CFGCR0, I915_READ(DPCLKA_CFGCR0) |
			   DPCLKA_CFGCR0_DDI_CLK_OFF(port));
	} else if (IS_GEN9_BC(dev_priv)) {
		I915_WRITE(DPLL_CTRL2, I915_READ(DPLL_CTRL2) |
			   DPLL_CTRL2_DDI_CLK_OFF(port));
	} else if (INTEL_GEN(dev_priv) < 9) {
		I915_WRITE(PORT_CLK_SEL(port), PORT_CLK_SEL_NONE);
	}
}

static void
icl_program_mg_dp_mode(struct intel_digital_port *intel_dig_port,
		       const struct intel_crtc_state *crtc_state)
{
	struct drm_i915_private *dev_priv = to_i915(intel_dig_port->base.base.dev);
	enum tc_port tc_port = intel_port_to_tc(dev_priv, intel_dig_port->base.port);
	u32 ln0, ln1, pin_assignment;
	u8 width;

	if (intel_dig_port->tc_mode == TC_PORT_TBT_ALT)
		return;

	if (INTEL_GEN(dev_priv) >= 12) {
		I915_WRITE(HIP_INDEX_REG(tc_port), HIP_INDEX_VAL(tc_port, 0x0));
		ln0 = I915_READ(DKL_DP_MODE(tc_port));
		I915_WRITE(HIP_INDEX_REG(tc_port), HIP_INDEX_VAL(tc_port, 0x1));
		ln1 = I915_READ(DKL_DP_MODE(tc_port));
	} else {
		ln0 = I915_READ(MG_DP_MODE(0, tc_port));
		ln1 = I915_READ(MG_DP_MODE(1, tc_port));
	}

	ln0 &= ~(MG_DP_MODE_CFG_DP_X1_MODE | MG_DP_MODE_CFG_DP_X1_MODE);
	ln1 &= ~(MG_DP_MODE_CFG_DP_X1_MODE | MG_DP_MODE_CFG_DP_X2_MODE);

	/* DPPATC */
	pin_assignment = intel_tc_port_get_pin_assignment_mask(intel_dig_port);
	width = crtc_state->lane_count;

	switch (pin_assignment) {
	case 0x0:
		WARN_ON(intel_dig_port->tc_mode != TC_PORT_LEGACY);
		if (width == 1) {
			ln1 |= MG_DP_MODE_CFG_DP_X1_MODE;
		} else {
			ln0 |= MG_DP_MODE_CFG_DP_X2_MODE;
			ln1 |= MG_DP_MODE_CFG_DP_X2_MODE;
		}
		break;
	case 0x1:
		if (width == 4) {
			ln0 |= MG_DP_MODE_CFG_DP_X2_MODE;
			ln1 |= MG_DP_MODE_CFG_DP_X2_MODE;
		}
		break;
	case 0x2:
		if (width == 2) {
			ln0 |= MG_DP_MODE_CFG_DP_X2_MODE;
			ln1 |= MG_DP_MODE_CFG_DP_X2_MODE;
		}
		break;
	case 0x3:
	case 0x5:
		if (width == 1) {
			ln0 |= MG_DP_MODE_CFG_DP_X1_MODE;
			ln1 |= MG_DP_MODE_CFG_DP_X1_MODE;
		} else {
			ln0 |= MG_DP_MODE_CFG_DP_X2_MODE;
			ln1 |= MG_DP_MODE_CFG_DP_X2_MODE;
		}
		break;
	case 0x4:
	case 0x6:
		if (width == 1) {
			ln0 |= MG_DP_MODE_CFG_DP_X1_MODE;
			ln1 |= MG_DP_MODE_CFG_DP_X1_MODE;
		} else {
			ln0 |= MG_DP_MODE_CFG_DP_X2_MODE;
			ln1 |= MG_DP_MODE_CFG_DP_X2_MODE;
		}
		break;
	default:
		MISSING_CASE(pin_assignment);
	}

	if (INTEL_GEN(dev_priv) >= 12) {
		I915_WRITE(HIP_INDEX_REG(tc_port), HIP_INDEX_VAL(tc_port, 0x0));
		I915_WRITE(DKL_DP_MODE(tc_port), ln0);
		I915_WRITE(HIP_INDEX_REG(tc_port), HIP_INDEX_VAL(tc_port, 0x1));
		I915_WRITE(DKL_DP_MODE(tc_port), ln1);
	} else {
		I915_WRITE(MG_DP_MODE(0, tc_port), ln0);
		I915_WRITE(MG_DP_MODE(1, tc_port), ln1);
	}
}

static void intel_dp_sink_set_fec_ready(struct intel_dp *intel_dp,
					const struct intel_crtc_state *crtc_state)
{
	if (!crtc_state->fec_enable)
		return;

	if (drm_dp_dpcd_writeb(&intel_dp->aux, DP_FEC_CONFIGURATION, DP_FEC_READY) <= 0)
		DRM_DEBUG_KMS("Failed to set FEC_READY in the sink\n");
}

static void intel_ddi_enable_fec(struct intel_encoder *encoder,
				 const struct intel_crtc_state *crtc_state)
{
	struct drm_i915_private *dev_priv = to_i915(encoder->base.dev);
	struct intel_dp *intel_dp;
	u32 val;

	if (!crtc_state->fec_enable)
		return;

	intel_dp = enc_to_intel_dp(encoder);
	val = I915_READ(intel_dp->regs.dp_tp_ctl);
	val |= DP_TP_CTL_FEC_ENABLE;
	I915_WRITE(intel_dp->regs.dp_tp_ctl, val);

	if (intel_de_wait_for_set(dev_priv, intel_dp->regs.dp_tp_status,
				  DP_TP_STATUS_FEC_ENABLE_LIVE, 1))
		DRM_ERROR("Timed out waiting for FEC Enable Status\n");
}

static void intel_ddi_disable_fec_state(struct intel_encoder *encoder,
					const struct intel_crtc_state *crtc_state)
{
	struct drm_i915_private *dev_priv = to_i915(encoder->base.dev);
	struct intel_dp *intel_dp;
	u32 val;

	if (!crtc_state->fec_enable)
		return;

	intel_dp = enc_to_intel_dp(encoder);
	val = I915_READ(intel_dp->regs.dp_tp_ctl);
	val &= ~DP_TP_CTL_FEC_ENABLE;
	I915_WRITE(intel_dp->regs.dp_tp_ctl, val);
	POSTING_READ(intel_dp->regs.dp_tp_ctl);
}

static void
tgl_clear_psr2_transcoder_exitline(const struct intel_crtc_state *cstate)
{
	struct drm_i915_private *dev_priv = to_i915(cstate->uapi.crtc->dev);
	u32 val;

	if (!cstate->dc3co_exitline)
		return;

	val = I915_READ(EXITLINE(cstate->cpu_transcoder));
	val &= ~(EXITLINE_MASK | EXITLINE_ENABLE);
	I915_WRITE(EXITLINE(cstate->cpu_transcoder), val);
}

static void
tgl_set_psr2_transcoder_exitline(const struct intel_crtc_state *cstate)
{
	u32 val, exit_scanlines;
	struct drm_i915_private *dev_priv = to_i915(cstate->uapi.crtc->dev);

	if (!cstate->dc3co_exitline)
		return;

	exit_scanlines = cstate->dc3co_exitline;
	exit_scanlines <<= EXITLINE_SHIFT;
	val = I915_READ(EXITLINE(cstate->cpu_transcoder));
	val &= ~(EXITLINE_MASK | EXITLINE_ENABLE);
	val |= exit_scanlines;
	val |= EXITLINE_ENABLE;
	I915_WRITE(EXITLINE(cstate->cpu_transcoder), val);
}

static void tgl_dc3co_exitline_compute_config(struct intel_encoder *encoder,
					      struct intel_crtc_state *cstate)
{
	u32 exit_scanlines;
	struct drm_i915_private *dev_priv = to_i915(cstate->uapi.crtc->dev);
	u32 crtc_vdisplay = cstate->hw.adjusted_mode.crtc_vdisplay;

	cstate->dc3co_exitline = 0;

	if (!(dev_priv->csr.allowed_dc_mask & DC_STATE_EN_DC3CO))
		return;

	/* B.Specs:49196 DC3CO only works with pipeA and DDIA.*/
	if (to_intel_crtc(cstate->uapi.crtc)->pipe != PIPE_A ||
	    encoder->port != PORT_A)
		return;

	if (!cstate->has_psr2 || !cstate->hw.active)
		return;

	/*
	 * DC3CO Exit time 200us B.Spec 49196
	 * PSR2 transcoder Early Exit scanlines = ROUNDUP(200 / line time) + 1
	 */
	exit_scanlines =
		intel_usecs_to_scanlines(&cstate->hw.adjusted_mode, 200) + 1;

	if (WARN_ON(exit_scanlines > crtc_vdisplay))
		return;

	cstate->dc3co_exitline = crtc_vdisplay - exit_scanlines;
	DRM_DEBUG_KMS("DC3CO exit scanlines %d\n", cstate->dc3co_exitline);
}

static void tgl_dc3co_exitline_get_config(struct intel_crtc_state *crtc_state)
{
	u32 val;
	struct drm_i915_private *dev_priv = to_i915(crtc_state->uapi.crtc->dev);

	if (INTEL_GEN(dev_priv) < 12)
		return;

	val = I915_READ(EXITLINE(crtc_state->cpu_transcoder));

	if (val & EXITLINE_ENABLE)
		crtc_state->dc3co_exitline = val & EXITLINE_MASK;
}

static void tgl_ddi_pre_enable_dp(struct intel_encoder *encoder,
				  const struct intel_crtc_state *crtc_state,
				  const struct drm_connector_state *conn_state)
{
	struct intel_dp *intel_dp = enc_to_intel_dp(encoder);
	struct drm_i915_private *dev_priv = to_i915(encoder->base.dev);
	enum phy phy = intel_port_to_phy(dev_priv, encoder->port);
	struct intel_digital_port *dig_port = enc_to_dig_port(encoder);
	bool is_mst = intel_crtc_has_type(crtc_state, INTEL_OUTPUT_DP_MST);
	int level = intel_ddi_dp_level(intel_dp);
	enum transcoder transcoder = crtc_state->cpu_transcoder;

	tgl_set_psr2_transcoder_exitline(crtc_state);
	intel_dp_set_link_params(intel_dp, crtc_state->port_clock,
				 crtc_state->lane_count, is_mst);

	intel_dp->regs.dp_tp_ctl = TGL_DP_TP_CTL(transcoder);
	intel_dp->regs.dp_tp_status = TGL_DP_TP_STATUS(transcoder);

	/*
	 * 1. Enable Power Wells
	 *
	 * This was handled at the beginning of intel_atomic_commit_tail(),
	 * before we called down into this function.
	 */

	/* 2. Enable Panel Power if PPS is required */
	intel_edp_panel_on(intel_dp);

	/*
	 * 3. For non-TBT Type-C ports, set FIA lane count
	 * (DFLEXDPSP.DPX4TXLATC)
	 *
	 * This was done before tgl_ddi_pre_enable_dp by
<<<<<<< HEAD
	 * haswell_crtc_enable()->intel_encoders_pre_pll_enable().
=======
	 * hsw_crtc_enable()->intel_encoders_pre_pll_enable().
>>>>>>> 26dca6db
	 */

	/*
	 * 4. Enable the port PLL.
	 *
	 * The PLL enabling itself was already done before this function by
<<<<<<< HEAD
	 * haswell_crtc_enable()->intel_enable_shared_dpll().  We need only
=======
	 * hsw_crtc_enable()->intel_enable_shared_dpll().  We need only
>>>>>>> 26dca6db
	 * configure the PLL to port mapping here.
	 */
	intel_ddi_clk_select(encoder, crtc_state);

	/* 5. If IO power is controlled through PWR_WELL_CTL, Enable IO Power */
	if (!intel_phy_is_tc(dev_priv, phy) ||
	    dig_port->tc_mode != TC_PORT_TBT_ALT)
		intel_display_power_get(dev_priv,
					dig_port->ddi_io_power_domain);

	/* 6. Program DP_MODE */
	icl_program_mg_dp_mode(dig_port, crtc_state);

	/*
	 * 7. The rest of the below are substeps under the bspec's "Enable and
	 * Train Display Port" step.  Note that steps that are specific to
	 * MST will be handled by intel_mst_pre_enable_dp() before/after it
	 * calls into this function.  Also intel_mst_pre_enable_dp() only calls
	 * us when active_mst_links==0, so any steps designated for "single
	 * stream or multi-stream master transcoder" can just be performed
	 * unconditionally here.
	 */

	/*
	 * 7.a Configure Transcoder Clock Select to direct the Port clock to the
	 * Transcoder.
	 */
	intel_ddi_enable_pipe_clock(crtc_state);

	/*
	 * 7.b Configure TRANS_DDI_FUNC_CTL DDI Select, DDI Mode Select & MST
	 * Transport Select
	 */
	intel_ddi_config_transcoder_func(crtc_state);

	/*
	 * 7.c Configure & enable DP_TP_CTL with link training pattern 1
	 * selected
	 *
	 * This will be handled by the intel_dp_start_link_train() farther
	 * down this function.
	 */
<<<<<<< HEAD

	/*
	 * 7.d Type C with DP alternate or fixed/legacy/static connection -
	 * Disable PHY clock gating per Type-C DDI Buffer page
	 */
	icl_phy_set_clock_gating(dig_port, false);
=======
>>>>>>> 26dca6db

	/* 7.e Configure voltage swing and related IO settings */
	tgl_ddi_vswing_sequence(encoder, crtc_state->port_clock, level,
				encoder->type);

	/*
	 * 7.f Combo PHY: Configure PORT_CL_DW10 Static Power Down to power up
	 * the used lanes of the DDI.
	 */
	if (intel_phy_is_combo(dev_priv, phy)) {
		bool lane_reversal =
			dig_port->saved_port_bits & DDI_BUF_PORT_REVERSAL;

		intel_combo_phy_power_up_lanes(dev_priv, phy, false,
					       crtc_state->lane_count,
					       lane_reversal);
	}

	/*
	 * 7.g Configure and enable DDI_BUF_CTL
	 * 7.h Wait for DDI_BUF_CTL DDI Idle Status = 0b (Not Idle), timeout
	 *     after 500 us.
	 *
	 * We only configure what the register value will be here.  Actual
	 * enabling happens during link training farther down.
	 */
	intel_ddi_init_dp_buf_reg(encoder);

	if (!is_mst)
		intel_dp_sink_dpms(intel_dp, DRM_MODE_DPMS_ON);

	intel_dp_sink_set_decompression_state(intel_dp, crtc_state, true);
	/*
	 * DDI FEC: "anticipates enabling FEC encoding sets the FEC_READY bit
	 * in the FEC_CONFIGURATION register to 1 before initiating link
	 * training
	 */
	intel_dp_sink_set_fec_ready(intel_dp, crtc_state);

	/*
	 * 7.i Follow DisplayPort specification training sequence (see notes for
	 *     failure handling)
	 * 7.j If DisplayPort multi-stream - Set DP_TP_CTL link training to Idle
	 *     Pattern, wait for 5 idle patterns (DP_TP_STATUS Min_Idles_Sent)
	 *     (timeout after 800 us)
	 */
	intel_dp_start_link_train(intel_dp);

	/* 7.k Set DP_TP_CTL link training to Normal */
	if (!is_trans_port_sync_mode(crtc_state))
		intel_dp_stop_link_train(intel_dp);

<<<<<<< HEAD
	/*
	 * TODO: enable clock gating
	 *
	 * It is not written in DP enabling sequence but "PHY Clockgating
	 * programming" states that clock gating should be enabled after the
	 * link training but doing so causes all the following trainings to fail
	 * so not enabling it for now.
	 */

=======
>>>>>>> 26dca6db
	/* 7.l Configure and enable FEC if needed */
	intel_ddi_enable_fec(encoder, crtc_state);
	intel_dsc_enable(encoder, crtc_state);
}

static void hsw_ddi_pre_enable_dp(struct intel_encoder *encoder,
				  const struct intel_crtc_state *crtc_state,
				  const struct drm_connector_state *conn_state)
{
	struct intel_dp *intel_dp = enc_to_intel_dp(encoder);
	struct drm_i915_private *dev_priv = to_i915(encoder->base.dev);
	enum port port = encoder->port;
	enum phy phy = intel_port_to_phy(dev_priv, port);
	struct intel_digital_port *dig_port = enc_to_dig_port(encoder);
	bool is_mst = intel_crtc_has_type(crtc_state, INTEL_OUTPUT_DP_MST);
	int level = intel_ddi_dp_level(intel_dp);

	if (INTEL_GEN(dev_priv) < 11)
		WARN_ON(is_mst && (port == PORT_A || port == PORT_E));
	else
		WARN_ON(is_mst && port == PORT_A);

	intel_dp_set_link_params(intel_dp, crtc_state->port_clock,
				 crtc_state->lane_count, is_mst);

	intel_dp->regs.dp_tp_ctl = DP_TP_CTL(port);
	intel_dp->regs.dp_tp_status = DP_TP_STATUS(port);

	intel_edp_panel_on(intel_dp);

	intel_ddi_clk_select(encoder, crtc_state);

	if (!intel_phy_is_tc(dev_priv, phy) ||
	    dig_port->tc_mode != TC_PORT_TBT_ALT)
		intel_display_power_get(dev_priv,
					dig_port->ddi_io_power_domain);

	icl_program_mg_dp_mode(dig_port, crtc_state);

	if (INTEL_GEN(dev_priv) >= 11)
		icl_ddi_vswing_sequence(encoder, crtc_state->port_clock,
					level, encoder->type);
	else if (IS_CANNONLAKE(dev_priv))
		cnl_ddi_vswing_sequence(encoder, level, encoder->type);
	else if (IS_GEN9_LP(dev_priv))
		bxt_ddi_vswing_sequence(encoder, level, encoder->type);
	else
		intel_prepare_dp_ddi_buffers(encoder, crtc_state);

	if (intel_phy_is_combo(dev_priv, phy)) {
		bool lane_reversal =
			dig_port->saved_port_bits & DDI_BUF_PORT_REVERSAL;

		intel_combo_phy_power_up_lanes(dev_priv, phy, false,
					       crtc_state->lane_count,
					       lane_reversal);
	}

	intel_ddi_init_dp_buf_reg(encoder);
	if (!is_mst)
		intel_dp_sink_dpms(intel_dp, DRM_MODE_DPMS_ON);
	intel_dp_sink_set_decompression_state(intel_dp, crtc_state,
					      true);
	intel_dp_sink_set_fec_ready(intel_dp, crtc_state);
	intel_dp_start_link_train(intel_dp);
	if ((port != PORT_A || INTEL_GEN(dev_priv) >= 9) &&
	    !is_trans_port_sync_mode(crtc_state))
		intel_dp_stop_link_train(intel_dp);

	intel_ddi_enable_fec(encoder, crtc_state);

	if (!is_mst)
		intel_ddi_enable_pipe_clock(crtc_state);

	intel_dsc_enable(encoder, crtc_state);
}

static void intel_ddi_pre_enable_dp(struct intel_encoder *encoder,
				    const struct intel_crtc_state *crtc_state,
				    const struct drm_connector_state *conn_state)
{
	struct drm_i915_private *dev_priv = to_i915(encoder->base.dev);

	if (INTEL_GEN(dev_priv) >= 12)
		tgl_ddi_pre_enable_dp(encoder, crtc_state, conn_state);
	else
		hsw_ddi_pre_enable_dp(encoder, crtc_state, conn_state);

	/* MST will call a setting of MSA after an allocating of Virtual Channel
	 * from MST encoder pre_enable callback.
	 */
	if (!intel_crtc_has_type(crtc_state, INTEL_OUTPUT_DP_MST))
		intel_ddi_set_dp_msa(crtc_state, conn_state);
}

static void intel_ddi_pre_enable_hdmi(struct intel_encoder *encoder,
				      const struct intel_crtc_state *crtc_state,
				      const struct drm_connector_state *conn_state)
{
	struct intel_digital_port *intel_dig_port = enc_to_dig_port(encoder);
	struct intel_hdmi *intel_hdmi = &intel_dig_port->hdmi;
	struct drm_i915_private *dev_priv = to_i915(encoder->base.dev);
	enum port port = encoder->port;
	int level = intel_ddi_hdmi_level(dev_priv, port);
	struct intel_digital_port *dig_port = enc_to_dig_port(encoder);

	intel_dp_dual_mode_set_tmds_output(intel_hdmi, true);
	intel_ddi_clk_select(encoder, crtc_state);

	intel_display_power_get(dev_priv, dig_port->ddi_io_power_domain);

	icl_program_mg_dp_mode(dig_port, crtc_state);

	if (INTEL_GEN(dev_priv) >= 12)
		tgl_ddi_vswing_sequence(encoder, crtc_state->port_clock,
					level, INTEL_OUTPUT_HDMI);
	else if (INTEL_GEN(dev_priv) == 11)
		icl_ddi_vswing_sequence(encoder, crtc_state->port_clock,
					level, INTEL_OUTPUT_HDMI);
	else if (IS_CANNONLAKE(dev_priv))
		cnl_ddi_vswing_sequence(encoder, level, INTEL_OUTPUT_HDMI);
	else if (IS_GEN9_LP(dev_priv))
		bxt_ddi_vswing_sequence(encoder, level, INTEL_OUTPUT_HDMI);
	else
		intel_prepare_hdmi_ddi_buffers(encoder, level);

	if (IS_GEN9_BC(dev_priv))
		skl_ddi_set_iboost(encoder, level, INTEL_OUTPUT_HDMI);

	intel_ddi_enable_pipe_clock(crtc_state);

	intel_dig_port->set_infoframes(encoder,
				       crtc_state->has_infoframe,
				       crtc_state, conn_state);
}

static void intel_ddi_pre_enable(struct intel_encoder *encoder,
				 const struct intel_crtc_state *crtc_state,
				 const struct drm_connector_state *conn_state)
{
	struct intel_crtc *crtc = to_intel_crtc(crtc_state->uapi.crtc);
	struct drm_i915_private *dev_priv = to_i915(crtc->base.dev);
	enum pipe pipe = crtc->pipe;

	/*
	 * When called from DP MST code:
	 * - conn_state will be NULL
	 * - encoder will be the main encoder (ie. mst->primary)
	 * - the main connector associated with this port
	 *   won't be active or linked to a crtc
	 * - crtc_state will be the state of the first stream to
	 *   be activated on this port, and it may not be the same
	 *   stream that will be deactivated last, but each stream
	 *   should have a state that is identical when it comes to
	 *   the DP link parameteres
	 */

	WARN_ON(crtc_state->has_pch_encoder);

	if (INTEL_GEN(dev_priv) >= 11)
		icl_map_plls_to_ports(encoder, crtc_state);

	intel_set_cpu_fifo_underrun_reporting(dev_priv, pipe, true);

	if (intel_crtc_has_type(crtc_state, INTEL_OUTPUT_HDMI)) {
		intel_ddi_pre_enable_hdmi(encoder, crtc_state, conn_state);
	} else {
		struct intel_lspcon *lspcon =
				enc_to_intel_lspcon(encoder);

		intel_ddi_pre_enable_dp(encoder, crtc_state, conn_state);
		if (lspcon->active) {
			struct intel_digital_port *dig_port =
					enc_to_dig_port(encoder);

			dig_port->set_infoframes(encoder,
						 crtc_state->has_infoframe,
						 crtc_state, conn_state);
		}
	}
}

static void intel_disable_ddi_buf(struct intel_encoder *encoder,
				  const struct intel_crtc_state *crtc_state)
{
	struct drm_i915_private *dev_priv = to_i915(encoder->base.dev);
	enum port port = encoder->port;
	bool wait = false;
	u32 val;

	val = I915_READ(DDI_BUF_CTL(port));
	if (val & DDI_BUF_CTL_ENABLE) {
		val &= ~DDI_BUF_CTL_ENABLE;
		I915_WRITE(DDI_BUF_CTL(port), val);
		wait = true;
	}

	if (intel_crtc_has_dp_encoder(crtc_state)) {
		struct intel_dp *intel_dp = enc_to_intel_dp(encoder);

		val = I915_READ(intel_dp->regs.dp_tp_ctl);
		val &= ~(DP_TP_CTL_ENABLE | DP_TP_CTL_LINK_TRAIN_MASK);
		val |= DP_TP_CTL_LINK_TRAIN_PAT1;
		I915_WRITE(intel_dp->regs.dp_tp_ctl, val);
	}

	/* Disable FEC in DP Sink */
	intel_ddi_disable_fec_state(encoder, crtc_state);

	if (wait)
		intel_wait_ddi_buf_idle(dev_priv, port);
}

static void intel_ddi_post_disable_dp(struct intel_encoder *encoder,
				      const struct intel_crtc_state *old_crtc_state,
				      const struct drm_connector_state *old_conn_state)
{
	struct drm_i915_private *dev_priv = to_i915(encoder->base.dev);
	struct intel_digital_port *dig_port = enc_to_dig_port(encoder);
	struct intel_dp *intel_dp = &dig_port->dp;
	bool is_mst = intel_crtc_has_type(old_crtc_state,
					  INTEL_OUTPUT_DP_MST);
	enum phy phy = intel_port_to_phy(dev_priv, encoder->port);

	/*
	 * Power down sink before disabling the port, otherwise we end
	 * up getting interrupts from the sink on detecting link loss.
	 */
	intel_dp_sink_dpms(intel_dp, DRM_MODE_DPMS_OFF);

<<<<<<< HEAD
	if (INTEL_GEN(dev_priv) < 12 && !is_mst)
		intel_ddi_disable_pipe_clock(old_crtc_state);
=======
	if (INTEL_GEN(dev_priv) >= 12) {
		if (is_mst) {
			enum transcoder cpu_transcoder = old_crtc_state->cpu_transcoder;
			u32 val;

			val = I915_READ(TRANS_DDI_FUNC_CTL(cpu_transcoder));
			val &= ~TGL_TRANS_DDI_PORT_MASK;
			I915_WRITE(TRANS_DDI_FUNC_CTL(cpu_transcoder), val);
		}
	} else {
		if (!is_mst)
			intel_ddi_disable_pipe_clock(old_crtc_state);
	}
>>>>>>> 26dca6db

	intel_disable_ddi_buf(encoder, old_crtc_state);

	/*
	 * From TGL spec: "If single stream or multi-stream master transcoder:
	 * Configure Transcoder Clock select to direct no clock to the
	 * transcoder"
	 */
	if (INTEL_GEN(dev_priv) >= 12)
		intel_ddi_disable_pipe_clock(old_crtc_state);

	intel_edp_panel_vdd_on(intel_dp);
	intel_edp_panel_off(intel_dp);

	if (!intel_phy_is_tc(dev_priv, phy) ||
	    dig_port->tc_mode != TC_PORT_TBT_ALT)
		intel_display_power_put_unchecked(dev_priv,
						  dig_port->ddi_io_power_domain);

	intel_ddi_clk_disable(encoder);
	tgl_clear_psr2_transcoder_exitline(old_crtc_state);
}

static void intel_ddi_post_disable_hdmi(struct intel_encoder *encoder,
					const struct intel_crtc_state *old_crtc_state,
					const struct drm_connector_state *old_conn_state)
{
	struct drm_i915_private *dev_priv = to_i915(encoder->base.dev);
	struct intel_digital_port *dig_port = enc_to_dig_port(encoder);
	struct intel_hdmi *intel_hdmi = &dig_port->hdmi;

	dig_port->set_infoframes(encoder, false,
				 old_crtc_state, old_conn_state);

	intel_ddi_disable_pipe_clock(old_crtc_state);

	intel_disable_ddi_buf(encoder, old_crtc_state);

	intel_display_power_put_unchecked(dev_priv,
					  dig_port->ddi_io_power_domain);

	intel_ddi_clk_disable(encoder);

	intel_dp_dual_mode_set_tmds_output(intel_hdmi, false);
}

static void icl_disable_transcoder_port_sync(const struct intel_crtc_state *old_crtc_state)
{
	struct intel_crtc *crtc = to_intel_crtc(old_crtc_state->uapi.crtc);
	struct drm_i915_private *dev_priv = to_i915(crtc->base.dev);
<<<<<<< HEAD
	i915_reg_t reg;
	u32 trans_ddi_func_ctl2_val;
=======
>>>>>>> 26dca6db

	if (old_crtc_state->master_transcoder == INVALID_TRANSCODER)
		return;

	DRM_DEBUG_KMS("Disabling Transcoder Port Sync on Slave Transcoder %s\n",
		      transcoder_name(old_crtc_state->cpu_transcoder));

<<<<<<< HEAD
	reg = TRANS_DDI_FUNC_CTL2(old_crtc_state->cpu_transcoder);
	trans_ddi_func_ctl2_val = ~(PORT_SYNC_MODE_ENABLE |
				    PORT_SYNC_MODE_MASTER_SELECT_MASK);
	I915_WRITE(reg, trans_ddi_func_ctl2_val);
=======
	I915_WRITE(TRANS_DDI_FUNC_CTL2(old_crtc_state->cpu_transcoder), 0);
>>>>>>> 26dca6db
}

static void intel_ddi_post_disable(struct intel_encoder *encoder,
				   const struct intel_crtc_state *old_crtc_state,
				   const struct drm_connector_state *old_conn_state)
{
	struct drm_i915_private *dev_priv = to_i915(encoder->base.dev);
<<<<<<< HEAD
	struct intel_digital_port *dig_port = enc_to_dig_port(&encoder->base);
	enum phy phy = intel_port_to_phy(dev_priv, encoder->port);
	bool is_tc_port = intel_phy_is_tc(dev_priv, phy);

	intel_crtc_vblank_off(old_crtc_state);

	intel_disable_pipe(old_crtc_state);

	if (INTEL_GEN(dev_priv) >= 11)
		icl_disable_transcoder_port_sync(old_crtc_state);

	intel_ddi_disable_transcoder_func(old_crtc_state);

	intel_dsc_disable(old_crtc_state);

	if (INTEL_GEN(dev_priv) >= 9)
		skylake_scaler_disable(old_crtc_state);
	else
		ironlake_pfit_disable(old_crtc_state);
=======
	struct intel_digital_port *dig_port = enc_to_dig_port(encoder);
	enum phy phy = intel_port_to_phy(dev_priv, encoder->port);
	bool is_tc_port = intel_phy_is_tc(dev_priv, phy);

	if (!intel_crtc_has_type(old_crtc_state, INTEL_OUTPUT_DP_MST)) {
		intel_crtc_vblank_off(old_crtc_state);

		intel_disable_pipe(old_crtc_state);

		if (INTEL_GEN(dev_priv) >= 11)
			icl_disable_transcoder_port_sync(old_crtc_state);

		intel_ddi_disable_transcoder_func(old_crtc_state);

		intel_dsc_disable(old_crtc_state);

		if (INTEL_GEN(dev_priv) >= 9)
			skl_scaler_disable(old_crtc_state);
		else
			ilk_pfit_disable(old_crtc_state);
	}
>>>>>>> 26dca6db

	/*
	 * When called from DP MST code:
	 * - old_conn_state will be NULL
	 * - encoder will be the main encoder (ie. mst->primary)
	 * - the main connector associated with this port
	 *   won't be active or linked to a crtc
	 * - old_crtc_state will be the state of the last stream to
	 *   be deactivated on this port, and it may not be the same
	 *   stream that was activated last, but each stream
	 *   should have a state that is identical when it comes to
	 *   the DP link parameteres
	 */

	if (intel_crtc_has_type(old_crtc_state, INTEL_OUTPUT_HDMI))
		intel_ddi_post_disable_hdmi(encoder,
					    old_crtc_state, old_conn_state);
	else
		intel_ddi_post_disable_dp(encoder,
					  old_crtc_state, old_conn_state);

	if (INTEL_GEN(dev_priv) >= 11)
		icl_unmap_plls_to_ports(encoder);

	if (intel_crtc_has_dp_encoder(old_crtc_state) || is_tc_port)
		intel_display_power_put_unchecked(dev_priv,
						  intel_ddi_main_link_aux_domain(dig_port));

	if (is_tc_port)
		intel_tc_port_put_link(dig_port);
}

void intel_ddi_fdi_post_disable(struct intel_encoder *encoder,
				const struct intel_crtc_state *old_crtc_state,
				const struct drm_connector_state *old_conn_state)
{
	struct drm_i915_private *dev_priv = to_i915(encoder->base.dev);
	u32 val;

	/*
	 * Bspec lists this as both step 13 (before DDI_BUF_CTL disable)
	 * and step 18 (after clearing PORT_CLK_SEL). Based on a BUN,
	 * step 13 is the correct place for it. Step 18 is where it was
	 * originally before the BUN.
	 */
	val = I915_READ(FDI_RX_CTL(PIPE_A));
	val &= ~FDI_RX_ENABLE;
	I915_WRITE(FDI_RX_CTL(PIPE_A), val);

	intel_disable_ddi_buf(encoder, old_crtc_state);
	intel_ddi_clk_disable(encoder);

	val = I915_READ(FDI_RX_MISC(PIPE_A));
	val &= ~(FDI_RX_PWRDN_LANE1_MASK | FDI_RX_PWRDN_LANE0_MASK);
	val |= FDI_RX_PWRDN_LANE1_VAL(2) | FDI_RX_PWRDN_LANE0_VAL(2);
	I915_WRITE(FDI_RX_MISC(PIPE_A), val);

	val = I915_READ(FDI_RX_CTL(PIPE_A));
	val &= ~FDI_PCDCLK;
	I915_WRITE(FDI_RX_CTL(PIPE_A), val);

	val = I915_READ(FDI_RX_CTL(PIPE_A));
	val &= ~FDI_RX_PLL_ENABLE;
	I915_WRITE(FDI_RX_CTL(PIPE_A), val);
}

static void intel_enable_ddi_dp(struct intel_encoder *encoder,
				const struct intel_crtc_state *crtc_state,
				const struct drm_connector_state *conn_state)
{
	struct drm_i915_private *dev_priv = to_i915(encoder->base.dev);
	struct intel_dp *intel_dp = enc_to_intel_dp(encoder);
	enum port port = encoder->port;

	if (port == PORT_A && INTEL_GEN(dev_priv) < 9)
		intel_dp_stop_link_train(intel_dp);

	intel_edp_backlight_on(crtc_state, conn_state);
	intel_psr_enable(intel_dp, crtc_state);
	intel_dp_vsc_enable(intel_dp, crtc_state, conn_state);
	intel_dp_hdr_metadata_enable(intel_dp, crtc_state, conn_state);
	intel_edp_drrs_enable(intel_dp, crtc_state);

	if (crtc_state->has_audio)
		intel_audio_codec_enable(encoder, crtc_state, conn_state);
}

static i915_reg_t
gen9_chicken_trans_reg_by_port(struct drm_i915_private *dev_priv,
			       enum port port)
{
	static const enum transcoder trans[] = {
		[PORT_A] = TRANSCODER_EDP,
		[PORT_B] = TRANSCODER_A,
		[PORT_C] = TRANSCODER_B,
		[PORT_D] = TRANSCODER_C,
		[PORT_E] = TRANSCODER_A,
	};

	WARN_ON(INTEL_GEN(dev_priv) < 9);

	if (WARN_ON(port < PORT_A || port > PORT_E))
		port = PORT_A;

	return CHICKEN_TRANS(trans[port]);
}

static void intel_enable_ddi_hdmi(struct intel_encoder *encoder,
				  const struct intel_crtc_state *crtc_state,
				  const struct drm_connector_state *conn_state)
{
	struct drm_i915_private *dev_priv = to_i915(encoder->base.dev);
	struct intel_digital_port *dig_port = enc_to_dig_port(encoder);
	struct drm_connector *connector = conn_state->connector;
	enum port port = encoder->port;

	if (!intel_hdmi_handle_sink_scrambling(encoder, connector,
					       crtc_state->hdmi_high_tmds_clock_ratio,
					       crtc_state->hdmi_scrambling))
		DRM_ERROR("[CONNECTOR:%d:%s] Failed to configure sink scrambling/TMDS bit clock ratio\n",
			  connector->base.id, connector->name);

	/* Display WA #1143: skl,kbl,cfl */
	if (IS_GEN9_BC(dev_priv)) {
		/*
		 * For some reason these chicken bits have been
		 * stuffed into a transcoder register, event though
		 * the bits affect a specific DDI port rather than
		 * a specific transcoder.
		 */
		i915_reg_t reg = gen9_chicken_trans_reg_by_port(dev_priv, port);
		u32 val;

		val = I915_READ(reg);

		if (port == PORT_E)
			val |= DDIE_TRAINING_OVERRIDE_ENABLE |
				DDIE_TRAINING_OVERRIDE_VALUE;
		else
			val |= DDI_TRAINING_OVERRIDE_ENABLE |
				DDI_TRAINING_OVERRIDE_VALUE;

		I915_WRITE(reg, val);
		POSTING_READ(reg);

		udelay(1);

		if (port == PORT_E)
			val &= ~(DDIE_TRAINING_OVERRIDE_ENABLE |
				 DDIE_TRAINING_OVERRIDE_VALUE);
		else
			val &= ~(DDI_TRAINING_OVERRIDE_ENABLE |
				 DDI_TRAINING_OVERRIDE_VALUE);

		I915_WRITE(reg, val);
	}

	/* In HDMI/DVI mode, the port width, and swing/emphasis values
	 * are ignored so nothing special needs to be done besides
	 * enabling the port.
	 */
	I915_WRITE(DDI_BUF_CTL(port),
		   dig_port->saved_port_bits | DDI_BUF_CTL_ENABLE);

	if (crtc_state->has_audio)
		intel_audio_codec_enable(encoder, crtc_state, conn_state);
}

static void intel_enable_ddi(struct intel_encoder *encoder,
			     const struct intel_crtc_state *crtc_state,
			     const struct drm_connector_state *conn_state)
{
	if (intel_crtc_has_type(crtc_state, INTEL_OUTPUT_HDMI))
		intel_enable_ddi_hdmi(encoder, crtc_state, conn_state);
	else
		intel_enable_ddi_dp(encoder, crtc_state, conn_state);

	/* Enable hdcp if it's desired */
	if (conn_state->content_protection ==
	    DRM_MODE_CONTENT_PROTECTION_DESIRED)
		intel_hdcp_enable(to_intel_connector(conn_state->connector),
				  crtc_state->cpu_transcoder,
				  (u8)conn_state->hdcp_content_type);
}

static void intel_disable_ddi_dp(struct intel_encoder *encoder,
				 const struct intel_crtc_state *old_crtc_state,
				 const struct drm_connector_state *old_conn_state)
{
	struct intel_dp *intel_dp = enc_to_intel_dp(encoder);

	intel_dp->link_trained = false;

	if (old_crtc_state->has_audio)
		intel_audio_codec_disable(encoder,
					  old_crtc_state, old_conn_state);

	intel_edp_drrs_disable(intel_dp, old_crtc_state);
	intel_psr_disable(intel_dp, old_crtc_state);
	intel_edp_backlight_off(old_conn_state);
	/* Disable the decompression in DP Sink */
	intel_dp_sink_set_decompression_state(intel_dp, old_crtc_state,
					      false);
}

static void intel_disable_ddi_hdmi(struct intel_encoder *encoder,
				   const struct intel_crtc_state *old_crtc_state,
				   const struct drm_connector_state *old_conn_state)
{
	struct drm_connector *connector = old_conn_state->connector;

	if (old_crtc_state->has_audio)
		intel_audio_codec_disable(encoder,
					  old_crtc_state, old_conn_state);

	if (!intel_hdmi_handle_sink_scrambling(encoder, connector,
					       false, false))
		DRM_DEBUG_KMS("[CONNECTOR:%d:%s] Failed to reset sink scrambling/TMDS bit clock ratio\n",
			      connector->base.id, connector->name);
}

static void intel_disable_ddi(struct intel_encoder *encoder,
			      const struct intel_crtc_state *old_crtc_state,
			      const struct drm_connector_state *old_conn_state)
{
	intel_hdcp_disable(to_intel_connector(old_conn_state->connector));

	if (intel_crtc_has_type(old_crtc_state, INTEL_OUTPUT_HDMI))
		intel_disable_ddi_hdmi(encoder, old_crtc_state, old_conn_state);
	else
		intel_disable_ddi_dp(encoder, old_crtc_state, old_conn_state);
}

static void intel_ddi_update_pipe_dp(struct intel_encoder *encoder,
				     const struct intel_crtc_state *crtc_state,
				     const struct drm_connector_state *conn_state)
{
	struct intel_dp *intel_dp = enc_to_intel_dp(encoder);

	intel_ddi_set_dp_msa(crtc_state, conn_state);

	intel_psr_update(intel_dp, crtc_state);
	intel_edp_drrs_enable(intel_dp, crtc_state);

	intel_panel_update_backlight(encoder, crtc_state, conn_state);
}

static void intel_ddi_update_pipe(struct intel_encoder *encoder,
				  const struct intel_crtc_state *crtc_state,
				  const struct drm_connector_state *conn_state)
{
	struct intel_connector *connector =
				to_intel_connector(conn_state->connector);
	struct intel_hdcp *hdcp = &connector->hdcp;
	bool content_protection_type_changed =
			(conn_state->hdcp_content_type != hdcp->content_type &&
			 conn_state->content_protection !=
			 DRM_MODE_CONTENT_PROTECTION_UNDESIRED);

	if (!intel_crtc_has_type(crtc_state, INTEL_OUTPUT_HDMI))
		intel_ddi_update_pipe_dp(encoder, crtc_state, conn_state);

	/*
	 * During the HDCP encryption session if Type change is requested,
	 * disable the HDCP and reenable it with new TYPE value.
	 */
	if (conn_state->content_protection ==
	    DRM_MODE_CONTENT_PROTECTION_UNDESIRED ||
	    content_protection_type_changed)
		intel_hdcp_disable(connector);

	/*
	 * Mark the hdcp state as DESIRED after the hdcp disable of type
	 * change procedure.
	 */
	if (content_protection_type_changed) {
		mutex_lock(&hdcp->mutex);
		hdcp->value = DRM_MODE_CONTENT_PROTECTION_DESIRED;
		schedule_work(&hdcp->prop_work);
		mutex_unlock(&hdcp->mutex);
	}

	if (conn_state->content_protection ==
	    DRM_MODE_CONTENT_PROTECTION_DESIRED ||
	    content_protection_type_changed)
		intel_hdcp_enable(connector,
				  crtc_state->cpu_transcoder,
				  (u8)conn_state->hdcp_content_type);
}

static void
intel_ddi_update_prepare(struct intel_atomic_state *state,
			 struct intel_encoder *encoder,
			 struct intel_crtc *crtc)
{
	struct intel_crtc_state *crtc_state =
		crtc ? intel_atomic_get_new_crtc_state(state, crtc) : NULL;
	int required_lanes = crtc_state ? crtc_state->lane_count : 1;

	WARN_ON(crtc && crtc->active);

<<<<<<< HEAD
	intel_tc_port_get_link(enc_to_dig_port(&encoder->base), required_lanes);
=======
	intel_tc_port_get_link(enc_to_dig_port(encoder),
		               required_lanes);
>>>>>>> 26dca6db
	if (crtc_state && crtc_state->hw.active)
		intel_update_active_dpll(state, crtc, encoder);
}

static void
intel_ddi_update_complete(struct intel_atomic_state *state,
			  struct intel_encoder *encoder,
			  struct intel_crtc *crtc)
{
	intel_tc_port_put_link(enc_to_dig_port(encoder));
}

static void
intel_ddi_pre_pll_enable(struct intel_encoder *encoder,
			 const struct intel_crtc_state *crtc_state,
			 const struct drm_connector_state *conn_state)
{
	struct drm_i915_private *dev_priv = to_i915(encoder->base.dev);
	struct intel_digital_port *dig_port = enc_to_dig_port(encoder);
	enum phy phy = intel_port_to_phy(dev_priv, encoder->port);
	bool is_tc_port = intel_phy_is_tc(dev_priv, phy);

	if (is_tc_port)
		intel_tc_port_get_link(dig_port, crtc_state->lane_count);

	if (intel_crtc_has_dp_encoder(crtc_state) || is_tc_port)
		intel_display_power_get(dev_priv,
					intel_ddi_main_link_aux_domain(dig_port));

	if (is_tc_port && dig_port->tc_mode != TC_PORT_TBT_ALT)
		/*
		 * Program the lane count for static/dynamic connections on
		 * Type-C ports.  Skip this step for TBT.
		 */
		intel_tc_port_set_fia_lane_count(dig_port, crtc_state->lane_count);
	else if (IS_GEN9_LP(dev_priv))
		bxt_ddi_phy_set_lane_optim_mask(encoder,
						crtc_state->lane_lat_optim_mask);
}

static void intel_ddi_prepare_link_retrain(struct intel_dp *intel_dp)
{
	struct intel_digital_port *intel_dig_port = dp_to_dig_port(intel_dp);
	struct drm_i915_private *dev_priv =
		to_i915(intel_dig_port->base.base.dev);
	enum port port = intel_dig_port->base.port;
	u32 dp_tp_ctl, ddi_buf_ctl;
	bool wait = false;

	dp_tp_ctl = I915_READ(intel_dp->regs.dp_tp_ctl);

	if (dp_tp_ctl & DP_TP_CTL_ENABLE) {
		ddi_buf_ctl = I915_READ(DDI_BUF_CTL(port));
		if (ddi_buf_ctl & DDI_BUF_CTL_ENABLE) {
			I915_WRITE(DDI_BUF_CTL(port),
				   ddi_buf_ctl & ~DDI_BUF_CTL_ENABLE);
			wait = true;
		}

		dp_tp_ctl &= ~(DP_TP_CTL_ENABLE | DP_TP_CTL_LINK_TRAIN_MASK);
		dp_tp_ctl |= DP_TP_CTL_LINK_TRAIN_PAT1;
		I915_WRITE(intel_dp->regs.dp_tp_ctl, dp_tp_ctl);
		POSTING_READ(intel_dp->regs.dp_tp_ctl);

		if (wait)
			intel_wait_ddi_buf_idle(dev_priv, port);
	}

	dp_tp_ctl = DP_TP_CTL_ENABLE |
		    DP_TP_CTL_LINK_TRAIN_PAT1 | DP_TP_CTL_SCRAMBLE_DISABLE;
	if (intel_dp->link_mst)
		dp_tp_ctl |= DP_TP_CTL_MODE_MST;
	else {
		dp_tp_ctl |= DP_TP_CTL_MODE_SST;
		if (drm_dp_enhanced_frame_cap(intel_dp->dpcd))
			dp_tp_ctl |= DP_TP_CTL_ENHANCED_FRAME_ENABLE;
	}
	I915_WRITE(intel_dp->regs.dp_tp_ctl, dp_tp_ctl);
	POSTING_READ(intel_dp->regs.dp_tp_ctl);

	intel_dp->DP |= DDI_BUF_CTL_ENABLE;
	I915_WRITE(DDI_BUF_CTL(port), intel_dp->DP);
	POSTING_READ(DDI_BUF_CTL(port));

	udelay(600);
}

static bool intel_ddi_is_audio_enabled(struct drm_i915_private *dev_priv,
				       enum transcoder cpu_transcoder)
{
	if (cpu_transcoder == TRANSCODER_EDP)
		return false;

	if (!intel_display_power_is_enabled(dev_priv, POWER_DOMAIN_AUDIO))
		return false;

	return I915_READ(HSW_AUD_PIN_ELD_CP_VLD) &
		AUDIO_OUTPUT_ENABLE(cpu_transcoder);
}

void intel_ddi_compute_min_voltage_level(struct drm_i915_private *dev_priv,
					 struct intel_crtc_state *crtc_state)
{
	if (INTEL_GEN(dev_priv) >= 11 && crtc_state->port_clock > 594000)
		crtc_state->min_voltage_level = 1;
	else if (IS_CANNONLAKE(dev_priv) && crtc_state->port_clock > 594000)
		crtc_state->min_voltage_level = 2;
}

void intel_ddi_get_config(struct intel_encoder *encoder,
			  struct intel_crtc_state *pipe_config)
{
	struct drm_i915_private *dev_priv = to_i915(encoder->base.dev);
	struct intel_crtc *intel_crtc = to_intel_crtc(pipe_config->uapi.crtc);
	enum transcoder cpu_transcoder = pipe_config->cpu_transcoder;
	u32 temp, flags = 0;

	/* XXX: DSI transcoder paranoia */
	if (WARN_ON(transcoder_is_dsi(cpu_transcoder)))
		return;

	intel_dsc_get_config(encoder, pipe_config);

	temp = I915_READ(TRANS_DDI_FUNC_CTL(cpu_transcoder));
	if (temp & TRANS_DDI_PHSYNC)
		flags |= DRM_MODE_FLAG_PHSYNC;
	else
		flags |= DRM_MODE_FLAG_NHSYNC;
	if (temp & TRANS_DDI_PVSYNC)
		flags |= DRM_MODE_FLAG_PVSYNC;
	else
		flags |= DRM_MODE_FLAG_NVSYNC;

	pipe_config->hw.adjusted_mode.flags |= flags;

	switch (temp & TRANS_DDI_BPC_MASK) {
	case TRANS_DDI_BPC_6:
		pipe_config->pipe_bpp = 18;
		break;
	case TRANS_DDI_BPC_8:
		pipe_config->pipe_bpp = 24;
		break;
	case TRANS_DDI_BPC_10:
		pipe_config->pipe_bpp = 30;
		break;
	case TRANS_DDI_BPC_12:
		pipe_config->pipe_bpp = 36;
		break;
	default:
		break;
	}

	switch (temp & TRANS_DDI_MODE_SELECT_MASK) {
	case TRANS_DDI_MODE_SELECT_HDMI:
		pipe_config->has_hdmi_sink = true;

		pipe_config->infoframes.enable |=
			intel_hdmi_infoframes_enabled(encoder, pipe_config);

		if (pipe_config->infoframes.enable)
			pipe_config->has_infoframe = true;

		if (temp & TRANS_DDI_HDMI_SCRAMBLING)
			pipe_config->hdmi_scrambling = true;
		if (temp & TRANS_DDI_HIGH_TMDS_CHAR_RATE)
			pipe_config->hdmi_high_tmds_clock_ratio = true;
		/* fall through */
	case TRANS_DDI_MODE_SELECT_DVI:
		pipe_config->output_types |= BIT(INTEL_OUTPUT_HDMI);
		pipe_config->lane_count = 4;
		break;
	case TRANS_DDI_MODE_SELECT_FDI:
		pipe_config->output_types |= BIT(INTEL_OUTPUT_ANALOG);
		break;
	case TRANS_DDI_MODE_SELECT_DP_SST:
		if (encoder->type == INTEL_OUTPUT_EDP)
			pipe_config->output_types |= BIT(INTEL_OUTPUT_EDP);
		else
			pipe_config->output_types |= BIT(INTEL_OUTPUT_DP);
		pipe_config->lane_count =
			((temp & DDI_PORT_WIDTH_MASK) >> DDI_PORT_WIDTH_SHIFT) + 1;
		intel_dp_get_m_n(intel_crtc, pipe_config);

		if (INTEL_GEN(dev_priv) >= 11) {
			i915_reg_t dp_tp_ctl;

			if (IS_GEN(dev_priv, 11))
				dp_tp_ctl = DP_TP_CTL(encoder->port);
			else
				dp_tp_ctl = TGL_DP_TP_CTL(pipe_config->cpu_transcoder);

			pipe_config->fec_enable =
				I915_READ(dp_tp_ctl) & DP_TP_CTL_FEC_ENABLE;

			DRM_DEBUG_KMS("[ENCODER:%d:%s] Fec status: %u\n",
				      encoder->base.base.id, encoder->base.name,
				      pipe_config->fec_enable);
		}

		break;
	case TRANS_DDI_MODE_SELECT_DP_MST:
		pipe_config->output_types |= BIT(INTEL_OUTPUT_DP_MST);
		pipe_config->lane_count =
			((temp & DDI_PORT_WIDTH_MASK) >> DDI_PORT_WIDTH_SHIFT) + 1;

		if (INTEL_GEN(dev_priv) >= 12)
			pipe_config->mst_master_transcoder =
					REG_FIELD_GET(TRANS_DDI_MST_TRANSPORT_SELECT_MASK, temp);

		intel_dp_get_m_n(intel_crtc, pipe_config);
		break;
	default:
		break;
	}

	if (encoder->type == INTEL_OUTPUT_EDP)
		tgl_dc3co_exitline_get_config(pipe_config);

	pipe_config->has_audio =
		intel_ddi_is_audio_enabled(dev_priv, cpu_transcoder);

	if (encoder->type == INTEL_OUTPUT_EDP && dev_priv->vbt.edp.bpp &&
	    pipe_config->pipe_bpp > dev_priv->vbt.edp.bpp) {
		/*
		 * This is a big fat ugly hack.
		 *
		 * Some machines in UEFI boot mode provide us a VBT that has 18
		 * bpp and 1.62 GHz link bandwidth for eDP, which for reasons
		 * unknown we fail to light up. Yet the same BIOS boots up with
		 * 24 bpp and 2.7 GHz link. Use the same bpp as the BIOS uses as
		 * max, not what it tells us to use.
		 *
		 * Note: This will still be broken if the eDP panel is not lit
		 * up by the BIOS, and thus we can't get the mode at module
		 * load.
		 */
		DRM_DEBUG_KMS("pipe has %d bpp for eDP panel, overriding BIOS-provided max %d bpp\n",
			      pipe_config->pipe_bpp, dev_priv->vbt.edp.bpp);
		dev_priv->vbt.edp.bpp = pipe_config->pipe_bpp;
	}

	intel_ddi_clock_get(encoder, pipe_config);

	if (IS_GEN9_LP(dev_priv))
		pipe_config->lane_lat_optim_mask =
			bxt_ddi_phy_get_lane_lat_optim_mask(encoder);

	intel_ddi_compute_min_voltage_level(dev_priv, pipe_config);

	intel_hdmi_read_gcp_infoframe(encoder, pipe_config);

	intel_read_infoframe(encoder, pipe_config,
			     HDMI_INFOFRAME_TYPE_AVI,
			     &pipe_config->infoframes.avi);
	intel_read_infoframe(encoder, pipe_config,
			     HDMI_INFOFRAME_TYPE_SPD,
			     &pipe_config->infoframes.spd);
	intel_read_infoframe(encoder, pipe_config,
			     HDMI_INFOFRAME_TYPE_VENDOR,
			     &pipe_config->infoframes.hdmi);
	intel_read_infoframe(encoder, pipe_config,
			     HDMI_INFOFRAME_TYPE_DRM,
			     &pipe_config->infoframes.drm);
}

static enum intel_output_type
intel_ddi_compute_output_type(struct intel_encoder *encoder,
			      struct intel_crtc_state *crtc_state,
			      struct drm_connector_state *conn_state)
{
	switch (conn_state->connector->connector_type) {
	case DRM_MODE_CONNECTOR_HDMIA:
		return INTEL_OUTPUT_HDMI;
	case DRM_MODE_CONNECTOR_eDP:
		return INTEL_OUTPUT_EDP;
	case DRM_MODE_CONNECTOR_DisplayPort:
		return INTEL_OUTPUT_DP;
	default:
		MISSING_CASE(conn_state->connector->connector_type);
		return INTEL_OUTPUT_UNUSED;
	}
}

static int intel_ddi_compute_config(struct intel_encoder *encoder,
				    struct intel_crtc_state *pipe_config,
				    struct drm_connector_state *conn_state)
{
	struct intel_crtc *crtc = to_intel_crtc(pipe_config->uapi.crtc);
	struct drm_i915_private *dev_priv = to_i915(encoder->base.dev);
	enum port port = encoder->port;
	int ret;

	if (HAS_TRANSCODER_EDP(dev_priv) && port == PORT_A)
		pipe_config->cpu_transcoder = TRANSCODER_EDP;

	if (intel_crtc_has_type(pipe_config, INTEL_OUTPUT_HDMI)) {
		ret = intel_hdmi_compute_config(encoder, pipe_config, conn_state);
	} else {
		ret = intel_dp_compute_config(encoder, pipe_config, conn_state);
		tgl_dc3co_exitline_compute_config(encoder, pipe_config);
	}

	if (ret)
		return ret;

	if (IS_HASWELL(dev_priv) && crtc->pipe == PIPE_A &&
	    pipe_config->cpu_transcoder == TRANSCODER_EDP)
		pipe_config->pch_pfit.force_thru =
			pipe_config->pch_pfit.enabled ||
			pipe_config->crc_enabled;

	if (IS_GEN9_LP(dev_priv))
		pipe_config->lane_lat_optim_mask =
			bxt_ddi_phy_calc_lane_lat_optim_mask(pipe_config->lane_count);

	intel_ddi_compute_min_voltage_level(dev_priv, pipe_config);

	return 0;
}

static void intel_ddi_encoder_destroy(struct drm_encoder *encoder)
{
	struct intel_digital_port *dig_port = enc_to_dig_port(to_intel_encoder(encoder));

	intel_dp_encoder_flush_work(encoder);

	drm_encoder_cleanup(encoder);
	kfree(dig_port);
}

static const struct drm_encoder_funcs intel_ddi_funcs = {
	.reset = intel_dp_encoder_reset,
	.destroy = intel_ddi_encoder_destroy,
};

static struct intel_connector *
intel_ddi_init_dp_connector(struct intel_digital_port *intel_dig_port)
{
	struct intel_connector *connector;
	enum port port = intel_dig_port->base.port;

	connector = intel_connector_alloc();
	if (!connector)
		return NULL;

	intel_dig_port->dp.output_reg = DDI_BUF_CTL(port);
	intel_dig_port->dp.prepare_link_retrain =
		intel_ddi_prepare_link_retrain;

	if (!intel_dp_init_connector(intel_dig_port, connector)) {
		kfree(connector);
		return NULL;
	}

	return connector;
}

static int modeset_pipe(struct drm_crtc *crtc,
			struct drm_modeset_acquire_ctx *ctx)
{
	struct drm_atomic_state *state;
	struct drm_crtc_state *crtc_state;
	int ret;

	state = drm_atomic_state_alloc(crtc->dev);
	if (!state)
		return -ENOMEM;

	state->acquire_ctx = ctx;

	crtc_state = drm_atomic_get_crtc_state(state, crtc);
	if (IS_ERR(crtc_state)) {
		ret = PTR_ERR(crtc_state);
		goto out;
	}

	crtc_state->connectors_changed = true;

	ret = drm_atomic_commit(state);
out:
	drm_atomic_state_put(state);

	return ret;
}

static int intel_hdmi_reset_link(struct intel_encoder *encoder,
				 struct drm_modeset_acquire_ctx *ctx)
{
	struct drm_i915_private *dev_priv = to_i915(encoder->base.dev);
	struct intel_hdmi *hdmi = enc_to_intel_hdmi(encoder);
	struct intel_connector *connector = hdmi->attached_connector;
	struct i2c_adapter *adapter =
		intel_gmbus_get_adapter(dev_priv, hdmi->ddc_bus);
	struct drm_connector_state *conn_state;
	struct intel_crtc_state *crtc_state;
	struct intel_crtc *crtc;
	u8 config;
	int ret;

	if (!connector || connector->base.status != connector_status_connected)
		return 0;

	ret = drm_modeset_lock(&dev_priv->drm.mode_config.connection_mutex,
			       ctx);
	if (ret)
		return ret;

	conn_state = connector->base.state;

	crtc = to_intel_crtc(conn_state->crtc);
	if (!crtc)
		return 0;

	ret = drm_modeset_lock(&crtc->base.mutex, ctx);
	if (ret)
		return ret;

	crtc_state = to_intel_crtc_state(crtc->base.state);

	WARN_ON(!intel_crtc_has_type(crtc_state, INTEL_OUTPUT_HDMI));

	if (!crtc_state->hw.active)
		return 0;

	if (!crtc_state->hdmi_high_tmds_clock_ratio &&
	    !crtc_state->hdmi_scrambling)
		return 0;

	if (conn_state->commit &&
	    !try_wait_for_completion(&conn_state->commit->hw_done))
		return 0;

	ret = drm_scdc_readb(adapter, SCDC_TMDS_CONFIG, &config);
	if (ret < 0) {
		DRM_ERROR("Failed to read TMDS config: %d\n", ret);
		return 0;
	}

	if (!!(config & SCDC_TMDS_BIT_CLOCK_RATIO_BY_40) ==
	    crtc_state->hdmi_high_tmds_clock_ratio &&
	    !!(config & SCDC_SCRAMBLING_ENABLE) ==
	    crtc_state->hdmi_scrambling)
		return 0;

	/*
	 * HDMI 2.0 says that one should not send scrambled data
	 * prior to configuring the sink scrambling, and that
	 * TMDS clock/data transmission should be suspended when
	 * changing the TMDS clock rate in the sink. So let's
	 * just do a full modeset here, even though some sinks
	 * would be perfectly happy if were to just reconfigure
	 * the SCDC settings on the fly.
	 */
	return modeset_pipe(&crtc->base, ctx);
}

static enum intel_hotplug_state
intel_ddi_hotplug(struct intel_encoder *encoder,
		  struct intel_connector *connector,
		  bool irq_received)
{
	struct intel_digital_port *dig_port = enc_to_dig_port(encoder);
	struct drm_modeset_acquire_ctx ctx;
	enum intel_hotplug_state state;
	int ret;

	state = intel_encoder_hotplug(encoder, connector, irq_received);

	drm_modeset_acquire_init(&ctx, 0);

	for (;;) {
		if (connector->base.connector_type == DRM_MODE_CONNECTOR_HDMIA)
			ret = intel_hdmi_reset_link(encoder, &ctx);
		else
			ret = intel_dp_retrain_link(encoder, &ctx);

		if (ret == -EDEADLK) {
			drm_modeset_backoff(&ctx);
			continue;
		}

		break;
	}

	drm_modeset_drop_locks(&ctx);
	drm_modeset_acquire_fini(&ctx);
	WARN(ret, "Acquiring modeset locks failed with %i\n", ret);

	/*
	 * Unpowered type-c dongles can take some time to boot and be
	 * responsible, so here giving some time to those dongles to power up
	 * and then retrying the probe.
	 *
	 * On many platforms the HDMI live state signal is known to be
	 * unreliable, so we can't use it to detect if a sink is connected or
	 * not. Instead we detect if it's connected based on whether we can
	 * read the EDID or not. That in turn has a problem during disconnect,
	 * since the HPD interrupt may be raised before the DDC lines get
	 * disconnected (due to how the required length of DDC vs. HPD
	 * connector pins are specified) and so we'll still be able to get a
	 * valid EDID. To solve this schedule another detection cycle if this
	 * time around we didn't detect any change in the sink's connection
	 * status.
	 */
	if (state == INTEL_HOTPLUG_UNCHANGED && irq_received &&
	    !dig_port->dp.is_mst)
		state = INTEL_HOTPLUG_RETRY;

	return state;
}

static struct intel_connector *
intel_ddi_init_hdmi_connector(struct intel_digital_port *intel_dig_port)
{
	struct intel_connector *connector;
	enum port port = intel_dig_port->base.port;

	connector = intel_connector_alloc();
	if (!connector)
		return NULL;

	intel_dig_port->hdmi.hdmi_reg = DDI_BUF_CTL(port);
	intel_hdmi_init_connector(intel_dig_port, connector);

	return connector;
}

static bool intel_ddi_a_force_4_lanes(struct intel_digital_port *dport)
{
	struct drm_i915_private *dev_priv = to_i915(dport->base.base.dev);

	if (dport->base.port != PORT_A)
		return false;

	if (dport->saved_port_bits & DDI_A_4_LANES)
		return false;

	/* Broxton/Geminilake: Bspec says that DDI_A_4_LANES is the only
	 *                     supported configuration
	 */
	if (IS_GEN9_LP(dev_priv))
		return true;

	/* Cannonlake: Most of SKUs don't support DDI_E, and the only
	 *             one who does also have a full A/E split called
	 *             DDI_F what makes DDI_E useless. However for this
	 *             case let's trust VBT info.
	 */
	if (IS_CANNONLAKE(dev_priv) &&
	    !intel_bios_is_port_present(dev_priv, PORT_E))
		return true;

	return false;
}

static int
intel_ddi_max_lanes(struct intel_digital_port *intel_dport)
{
	struct drm_i915_private *dev_priv = to_i915(intel_dport->base.base.dev);
	enum port port = intel_dport->base.port;
	int max_lanes = 4;

	if (INTEL_GEN(dev_priv) >= 11)
		return max_lanes;

	if (port == PORT_A || port == PORT_E) {
		if (I915_READ(DDI_BUF_CTL(PORT_A)) & DDI_A_4_LANES)
			max_lanes = port == PORT_A ? 4 : 0;
		else
			/* Both A and E share 2 lanes */
			max_lanes = 2;
	}

	/*
	 * Some BIOS might fail to set this bit on port A if eDP
	 * wasn't lit up at boot.  Force this bit set when needed
	 * so we use the proper lane count for our calculations.
	 */
	if (intel_ddi_a_force_4_lanes(intel_dport)) {
		DRM_DEBUG_KMS("Forcing DDI_A_4_LANES for port A\n");
		intel_dport->saved_port_bits |= DDI_A_4_LANES;
		max_lanes = 4;
	}

	return max_lanes;
}

void intel_ddi_init(struct drm_i915_private *dev_priv, enum port port)
{
	struct ddi_vbt_port_info *port_info =
		&dev_priv->vbt.ddi_port_info[port];
	struct intel_digital_port *intel_dig_port;
	struct intel_encoder *encoder;
	bool init_hdmi, init_dp, init_lspcon = false;
	enum phy phy = intel_port_to_phy(dev_priv, port);

	init_hdmi = port_info->supports_dvi || port_info->supports_hdmi;
	init_dp = port_info->supports_dp;

	if (intel_bios_is_lspcon_present(dev_priv, port)) {
		/*
		 * Lspcon device needs to be driven with DP connector
		 * with special detection sequence. So make sure DP
		 * is initialized before lspcon.
		 */
		init_dp = true;
		init_lspcon = true;
		init_hdmi = false;
		DRM_DEBUG_KMS("VBT says port %c has lspcon\n", port_name(port));
	}

	if (!init_dp && !init_hdmi) {
		DRM_DEBUG_KMS("VBT says port %c is not DVI/HDMI/DP compatible, respect it\n",
			      port_name(port));
		return;
	}

	intel_dig_port = kzalloc(sizeof(*intel_dig_port), GFP_KERNEL);
	if (!intel_dig_port)
		return;

	encoder = &intel_dig_port->base;

	drm_encoder_init(&dev_priv->drm, &encoder->base, &intel_ddi_funcs,
			 DRM_MODE_ENCODER_TMDS, "DDI %c", port_name(port));

	encoder->hotplug = intel_ddi_hotplug;
	encoder->compute_output_type = intel_ddi_compute_output_type;
	encoder->compute_config = intel_ddi_compute_config;
	encoder->enable = intel_enable_ddi;
	encoder->pre_pll_enable = intel_ddi_pre_pll_enable;
	encoder->pre_enable = intel_ddi_pre_enable;
	encoder->disable = intel_disable_ddi;
	encoder->post_disable = intel_ddi_post_disable;
	encoder->update_pipe = intel_ddi_update_pipe;
	encoder->get_hw_state = intel_ddi_get_hw_state;
	encoder->get_config = intel_ddi_get_config;
	encoder->suspend = intel_dp_encoder_suspend;
	encoder->get_power_domains = intel_ddi_get_power_domains;

	encoder->type = INTEL_OUTPUT_DDI;
	encoder->power_domain = intel_port_to_power_domain(port);
	encoder->port = port;
	encoder->cloneable = 0;
	encoder->pipe_mask = ~0;

	if (INTEL_GEN(dev_priv) >= 11)
		intel_dig_port->saved_port_bits = I915_READ(DDI_BUF_CTL(port)) &
			DDI_BUF_PORT_REVERSAL;
	else
		intel_dig_port->saved_port_bits = I915_READ(DDI_BUF_CTL(port)) &
			(DDI_BUF_PORT_REVERSAL | DDI_A_4_LANES);

	intel_dig_port->dp.output_reg = INVALID_MMIO_REG;
	intel_dig_port->max_lanes = intel_ddi_max_lanes(intel_dig_port);
	intel_dig_port->aux_ch = intel_bios_port_aux_ch(dev_priv, port);

	if (intel_phy_is_tc(dev_priv, phy)) {
		bool is_legacy = !port_info->supports_typec_usb &&
				 !port_info->supports_tbt;

		intel_tc_port_init(intel_dig_port, is_legacy);

		encoder->update_prepare = intel_ddi_update_prepare;
		encoder->update_complete = intel_ddi_update_complete;
	}

	WARN_ON(port > PORT_I);
	intel_dig_port->ddi_io_power_domain = POWER_DOMAIN_PORT_DDI_A_IO +
					      port - PORT_A;

	if (init_dp) {
		if (!intel_ddi_init_dp_connector(intel_dig_port))
			goto err;

		intel_dig_port->hpd_pulse = intel_dp_hpd_pulse;
	}

	/* In theory we don't need the encoder->type check, but leave it just in
	 * case we have some really bad VBTs... */
	if (encoder->type != INTEL_OUTPUT_EDP && init_hdmi) {
		if (!intel_ddi_init_hdmi_connector(intel_dig_port))
			goto err;
	}

	if (init_lspcon) {
		if (lspcon_init(intel_dig_port))
			/* TODO: handle hdmi info frame part */
			DRM_DEBUG_KMS("LSPCON init success on port %c\n",
				port_name(port));
		else
			/*
			 * LSPCON init faied, but DP init was success, so
			 * lets try to drive as DP++ port.
			 */
			DRM_ERROR("LSPCON init failed on port %c\n",
				port_name(port));
	}

	intel_infoframe_init(intel_dig_port);

	return;

err:
	drm_encoder_cleanup(&encoder->base);
	kfree(intel_dig_port);
}<|MERGE_RESOLUTION|>--- conflicted
+++ resolved
@@ -3414,22 +3414,14 @@
 	 * (DFLEXDPSP.DPX4TXLATC)
 	 *
 	 * This was done before tgl_ddi_pre_enable_dp by
-<<<<<<< HEAD
-	 * haswell_crtc_enable()->intel_encoders_pre_pll_enable().
-=======
 	 * hsw_crtc_enable()->intel_encoders_pre_pll_enable().
->>>>>>> 26dca6db
 	 */
 
 	/*
 	 * 4. Enable the port PLL.
 	 *
 	 * The PLL enabling itself was already done before this function by
-<<<<<<< HEAD
-	 * haswell_crtc_enable()->intel_enable_shared_dpll().  We need only
-=======
 	 * hsw_crtc_enable()->intel_enable_shared_dpll().  We need only
->>>>>>> 26dca6db
 	 * configure the PLL to port mapping here.
 	 */
 	intel_ddi_clk_select(encoder, crtc_state);
@@ -3472,15 +3464,6 @@
 	 * This will be handled by the intel_dp_start_link_train() farther
 	 * down this function.
 	 */
-<<<<<<< HEAD
-
-	/*
-	 * 7.d Type C with DP alternate or fixed/legacy/static connection -
-	 * Disable PHY clock gating per Type-C DDI Buffer page
-	 */
-	icl_phy_set_clock_gating(dig_port, false);
-=======
->>>>>>> 26dca6db
 
 	/* 7.e Configure voltage swing and related IO settings */
 	tgl_ddi_vswing_sequence(encoder, crtc_state->port_clock, level,
@@ -3533,18 +3516,6 @@
 	if (!is_trans_port_sync_mode(crtc_state))
 		intel_dp_stop_link_train(intel_dp);
 
-<<<<<<< HEAD
-	/*
-	 * TODO: enable clock gating
-	 *
-	 * It is not written in DP enabling sequence but "PHY Clockgating
-	 * programming" states that clock gating should be enabled after the
-	 * link training but doing so causes all the following trainings to fail
-	 * so not enabling it for now.
-	 */
-
-=======
->>>>>>> 26dca6db
 	/* 7.l Configure and enable FEC if needed */
 	intel_ddi_enable_fec(encoder, crtc_state);
 	intel_dsc_enable(encoder, crtc_state);
@@ -3775,10 +3746,6 @@
 	 */
 	intel_dp_sink_dpms(intel_dp, DRM_MODE_DPMS_OFF);
 
-<<<<<<< HEAD
-	if (INTEL_GEN(dev_priv) < 12 && !is_mst)
-		intel_ddi_disable_pipe_clock(old_crtc_state);
-=======
 	if (INTEL_GEN(dev_priv) >= 12) {
 		if (is_mst) {
 			enum transcoder cpu_transcoder = old_crtc_state->cpu_transcoder;
@@ -3792,7 +3759,6 @@
 		if (!is_mst)
 			intel_ddi_disable_pipe_clock(old_crtc_state);
 	}
->>>>>>> 26dca6db
 
 	intel_disable_ddi_buf(encoder, old_crtc_state);
 
@@ -3843,11 +3809,6 @@
 {
 	struct intel_crtc *crtc = to_intel_crtc(old_crtc_state->uapi.crtc);
 	struct drm_i915_private *dev_priv = to_i915(crtc->base.dev);
-<<<<<<< HEAD
-	i915_reg_t reg;
-	u32 trans_ddi_func_ctl2_val;
-=======
->>>>>>> 26dca6db
 
 	if (old_crtc_state->master_transcoder == INVALID_TRANSCODER)
 		return;
@@ -3855,14 +3816,7 @@
 	DRM_DEBUG_KMS("Disabling Transcoder Port Sync on Slave Transcoder %s\n",
 		      transcoder_name(old_crtc_state->cpu_transcoder));
 
-<<<<<<< HEAD
-	reg = TRANS_DDI_FUNC_CTL2(old_crtc_state->cpu_transcoder);
-	trans_ddi_func_ctl2_val = ~(PORT_SYNC_MODE_ENABLE |
-				    PORT_SYNC_MODE_MASTER_SELECT_MASK);
-	I915_WRITE(reg, trans_ddi_func_ctl2_val);
-=======
 	I915_WRITE(TRANS_DDI_FUNC_CTL2(old_crtc_state->cpu_transcoder), 0);
->>>>>>> 26dca6db
 }
 
 static void intel_ddi_post_disable(struct intel_encoder *encoder,
@@ -3870,27 +3824,6 @@
 				   const struct drm_connector_state *old_conn_state)
 {
 	struct drm_i915_private *dev_priv = to_i915(encoder->base.dev);
-<<<<<<< HEAD
-	struct intel_digital_port *dig_port = enc_to_dig_port(&encoder->base);
-	enum phy phy = intel_port_to_phy(dev_priv, encoder->port);
-	bool is_tc_port = intel_phy_is_tc(dev_priv, phy);
-
-	intel_crtc_vblank_off(old_crtc_state);
-
-	intel_disable_pipe(old_crtc_state);
-
-	if (INTEL_GEN(dev_priv) >= 11)
-		icl_disable_transcoder_port_sync(old_crtc_state);
-
-	intel_ddi_disable_transcoder_func(old_crtc_state);
-
-	intel_dsc_disable(old_crtc_state);
-
-	if (INTEL_GEN(dev_priv) >= 9)
-		skylake_scaler_disable(old_crtc_state);
-	else
-		ironlake_pfit_disable(old_crtc_state);
-=======
 	struct intel_digital_port *dig_port = enc_to_dig_port(encoder);
 	enum phy phy = intel_port_to_phy(dev_priv, encoder->port);
 	bool is_tc_port = intel_phy_is_tc(dev_priv, phy);
@@ -3912,7 +3845,6 @@
 		else
 			ilk_pfit_disable(old_crtc_state);
 	}
->>>>>>> 26dca6db
 
 	/*
 	 * When called from DP MST code:
@@ -4214,12 +4146,8 @@
 
 	WARN_ON(crtc && crtc->active);
 
-<<<<<<< HEAD
-	intel_tc_port_get_link(enc_to_dig_port(&encoder->base), required_lanes);
-=======
 	intel_tc_port_get_link(enc_to_dig_port(encoder),
 		               required_lanes);
->>>>>>> 26dca6db
 	if (crtc_state && crtc_state->hw.active)
 		intel_update_active_dpll(state, crtc, encoder);
 }
