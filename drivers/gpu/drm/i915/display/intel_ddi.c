--- conflicted
+++ resolved
@@ -589,8 +589,6 @@
 };
 
 static const struct icl_mg_phy_ddi_buf_trans icl_mg_phy_ddi_translations_rbr_hbr[] = {
-<<<<<<< HEAD
-=======
 				/* Voltage swing  pre-emphasis */
 	{ 0x18, 0x00, 0x00 },	/* 0              0   */
 	{ 0x1D, 0x00, 0x05 },	/* 0              1   */
@@ -605,29 +603,11 @@
 };
 
 static const struct icl_mg_phy_ddi_buf_trans icl_mg_phy_ddi_translations_hbr2_hbr3[] = {
->>>>>>> d6f9469a
 				/* Voltage swing  pre-emphasis */
 	{ 0x18, 0x00, 0x00 },	/* 0              0   */
 	{ 0x1D, 0x00, 0x05 },	/* 0              1   */
 	{ 0x24, 0x00, 0x0C },	/* 0              2   */
 	{ 0x2B, 0x00, 0x14 },	/* 0              3   */
-<<<<<<< HEAD
-	{ 0x21, 0x00, 0x00 },	/* 1              0   */
-	{ 0x2B, 0x00, 0x08 },	/* 1              1   */
-	{ 0x30, 0x00, 0x0F },	/* 1              2   */
-	{ 0x31, 0x00, 0x03 },	/* 2              0   */
-	{ 0x34, 0x00, 0x0B },	/* 2              1   */
-	{ 0x3F, 0x00, 0x00 },	/* 3              0   */
-};
-
-static const struct icl_mg_phy_ddi_buf_trans icl_mg_phy_ddi_translations_hbr2_hbr3[] = {
-				/* Voltage swing  pre-emphasis */
-	{ 0x18, 0x00, 0x00 },	/* 0              0   */
-	{ 0x1D, 0x00, 0x05 },	/* 0              1   */
-	{ 0x24, 0x00, 0x0C },	/* 0              2   */
-	{ 0x2B, 0x00, 0x14 },	/* 0              3   */
-=======
->>>>>>> d6f9469a
 	{ 0x26, 0x00, 0x00 },	/* 1              0   */
 	{ 0x2C, 0x00, 0x07 },	/* 1              1   */
 	{ 0x33, 0x00, 0x0C },	/* 1              2   */
@@ -1641,19 +1621,11 @@
 			ctl2 |= PORT_SYNC_MODE_ENABLE |
 				PORT_SYNC_MODE_MASTER_SELECT(master_select);
 		}
-<<<<<<< HEAD
 
 		intel_de_write(dev_priv,
 			       TRANS_DDI_FUNC_CTL2(cpu_transcoder), ctl2);
 	}
 
-=======
-
-		intel_de_write(dev_priv,
-			       TRANS_DDI_FUNC_CTL2(cpu_transcoder), ctl2);
-	}
-
->>>>>>> d6f9469a
 	ctl = intel_ddi_transcoder_func_reg_val_get(encoder, crtc_state);
 	if (intel_crtc_has_type(crtc_state, INTEL_OUTPUT_DP_MST))
 		ctl |= TRANS_DDI_DP_VC_PAYLOAD_ALLOC;
@@ -1688,15 +1660,9 @@
 	if (INTEL_GEN(dev_priv) >= 11)
 		intel_de_write(dev_priv,
 			       TRANS_DDI_FUNC_CTL2(cpu_transcoder), 0);
-<<<<<<< HEAD
 
 	ctl = intel_de_read(dev_priv, TRANS_DDI_FUNC_CTL(cpu_transcoder));
 
-=======
-
-	ctl = intel_de_read(dev_priv, TRANS_DDI_FUNC_CTL(cpu_transcoder));
-
->>>>>>> d6f9469a
 	ctl &= ~TRANS_DDI_FUNC_ENABLE;
 
 	if (IS_GEN_RANGE(dev_priv, 8, 10))
@@ -2475,7 +2441,6 @@
 	const struct icl_mg_phy_ddi_buf_trans *ddi_translations;
 	u32 n_entries, val;
 	int ln, rate = 0;
-<<<<<<< HEAD
 
 	if (type != INTEL_OUTPUT_HDMI) {
 		struct intel_dp *intel_dp = enc_to_intel_dp(encoder);
@@ -2483,15 +2448,6 @@
 		rate = intel_dp->link_rate;
 	}
 
-=======
-
-	if (type != INTEL_OUTPUT_HDMI) {
-		struct intel_dp *intel_dp = enc_to_intel_dp(encoder);
-
-		rate = intel_dp->link_rate;
-	}
-
->>>>>>> d6f9469a
 	ddi_translations = icl_get_mg_buf_trans(dev_priv, type, rate,
 						&n_entries);
 	/* The table does not have values for level 3 and level 9. */
@@ -2735,7 +2691,6 @@
 cnl_set_signal_levels(struct intel_dp *intel_dp)
 {
 	struct intel_encoder *encoder = &dp_to_dig_port(intel_dp)->base;
-<<<<<<< HEAD
 	int level = intel_ddi_dp_level(intel_dp);
 
 	cnl_ddi_vswing_sequence(encoder, level, encoder->type);
@@ -2747,19 +2702,6 @@
 	struct intel_encoder *encoder = &dp_to_dig_port(intel_dp)->base;
 	int level = intel_ddi_dp_level(intel_dp);
 
-=======
-	int level = intel_ddi_dp_level(intel_dp);
-
-	cnl_ddi_vswing_sequence(encoder, level, encoder->type);
-}
-
-static void
-bxt_set_signal_levels(struct intel_dp *intel_dp)
-{
-	struct intel_encoder *encoder = &dp_to_dig_port(intel_dp)->base;
-	int level = intel_ddi_dp_level(intel_dp);
-
->>>>>>> d6f9469a
 	bxt_ddi_vswing_sequence(encoder, level, encoder->type);
 }
 
@@ -4366,12 +4308,9 @@
 
 	if (INTEL_GEN(dev_priv) >= 8)
 		bdw_get_trans_port_sync_config(pipe_config);
-<<<<<<< HEAD
-=======
 
 	intel_read_dp_sdp(encoder, pipe_config, HDMI_PACKET_TYPE_GAMUT_METADATA);
 	intel_read_dp_sdp(encoder, pipe_config, DP_SDP_VSC);
->>>>>>> d6f9469a
 }
 
 static enum intel_output_type
