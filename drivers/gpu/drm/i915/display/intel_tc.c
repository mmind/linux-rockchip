// SPDX-License-Identifier: MIT
/*
 * Copyright © 2019 Intel Corporation
 */

#include "i915_drv.h"
#include "intel_display.h"
#include "intel_display_types.h"
#include "intel_dp_mst.h"
#include "intel_tc.h"

static const char *tc_port_mode_name(enum tc_port_mode mode)
{
	static const char * const names[] = {
		[TC_PORT_TBT_ALT] = "tbt-alt",
		[TC_PORT_DP_ALT] = "dp-alt",
		[TC_PORT_LEGACY] = "legacy",
	};

	if (WARN_ON(mode >= ARRAY_SIZE(names)))
		mode = TC_PORT_TBT_ALT;

	return names[mode];
}

static enum intel_display_power_domain
tc_cold_get_power_domain(struct intel_digital_port *dig_port)
{
<<<<<<< HEAD
	struct drm_i915_private *i915 = to_i915(dig_port->base.base.dev);

	if (DISPLAY_VER(i915) == 11)
=======
	if (intel_tc_cold_requires_aux_pw(dig_port))
>>>>>>> 50be9417
		return intel_legacy_aux_to_power_domain(dig_port->aux_ch);
	else
		return POWER_DOMAIN_TC_COLD_OFF;
}

static intel_wakeref_t
tc_cold_block(struct intel_digital_port *dig_port)
{
	struct drm_i915_private *i915 = to_i915(dig_port->base.base.dev);
	enum intel_display_power_domain domain;

	if (DISPLAY_VER(i915) == 11 && !dig_port->tc_legacy_port)
		return 0;

	domain = tc_cold_get_power_domain(dig_port);
	return intel_display_power_get(i915, domain);
}

static void
tc_cold_unblock(struct intel_digital_port *dig_port, intel_wakeref_t wakeref)
{
	struct drm_i915_private *i915 = to_i915(dig_port->base.base.dev);
	enum intel_display_power_domain domain;

	/*
	 * wakeref == -1, means some error happened saving save_depot_stack but
	 * power should still be put down and 0 is a invalid save_depot_stack
	 * id so can be used to skip it for non TC legacy ports.
	 */
	if (wakeref == 0)
		return;

	domain = tc_cold_get_power_domain(dig_port);
	intel_display_power_put_async(i915, domain, wakeref);
}

static void
assert_tc_cold_blocked(struct intel_digital_port *dig_port)
{
	struct drm_i915_private *i915 = to_i915(dig_port->base.base.dev);
	bool enabled;

	if (DISPLAY_VER(i915) == 11 && !dig_port->tc_legacy_port)
		return;

	enabled = intel_display_power_is_enabled(i915,
						 tc_cold_get_power_domain(dig_port));
	drm_WARN_ON(&i915->drm, !enabled);
}

u32 intel_tc_port_get_lane_mask(struct intel_digital_port *dig_port)
{
	struct drm_i915_private *i915 = to_i915(dig_port->base.base.dev);
	struct intel_uncore *uncore = &i915->uncore;
	u32 lane_mask;

	lane_mask = intel_uncore_read(uncore,
				      PORT_TX_DFLEXDPSP(dig_port->tc_phy_fia));

	drm_WARN_ON(&i915->drm, lane_mask == 0xffffffff);
	assert_tc_cold_blocked(dig_port);

	lane_mask &= DP_LANE_ASSIGNMENT_MASK(dig_port->tc_phy_fia_idx);
	return lane_mask >> DP_LANE_ASSIGNMENT_SHIFT(dig_port->tc_phy_fia_idx);
}

u32 intel_tc_port_get_pin_assignment_mask(struct intel_digital_port *dig_port)
{
	struct drm_i915_private *i915 = to_i915(dig_port->base.base.dev);
	struct intel_uncore *uncore = &i915->uncore;
	u32 pin_mask;

	pin_mask = intel_uncore_read(uncore,
				     PORT_TX_DFLEXPA1(dig_port->tc_phy_fia));

	drm_WARN_ON(&i915->drm, pin_mask == 0xffffffff);
	assert_tc_cold_blocked(dig_port);

	return (pin_mask & DP_PIN_ASSIGNMENT_MASK(dig_port->tc_phy_fia_idx)) >>
	       DP_PIN_ASSIGNMENT_SHIFT(dig_port->tc_phy_fia_idx);
}

int intel_tc_port_fia_max_lane_count(struct intel_digital_port *dig_port)
{
	struct drm_i915_private *i915 = to_i915(dig_port->base.base.dev);
	intel_wakeref_t wakeref;
	u32 lane_mask;

	if (dig_port->tc_mode != TC_PORT_DP_ALT)
		return 4;

	assert_tc_cold_blocked(dig_port);

	lane_mask = 0;
	with_intel_display_power(i915, POWER_DOMAIN_DISPLAY_CORE, wakeref)
		lane_mask = intel_tc_port_get_lane_mask(dig_port);

	switch (lane_mask) {
	default:
		MISSING_CASE(lane_mask);
		fallthrough;
	case 0x1:
	case 0x2:
	case 0x4:
	case 0x8:
		return 1;
	case 0x3:
	case 0xc:
		return 2;
	case 0xf:
		return 4;
	}
}

void intel_tc_port_set_fia_lane_count(struct intel_digital_port *dig_port,
				      int required_lanes)
{
	struct drm_i915_private *i915 = to_i915(dig_port->base.base.dev);
	bool lane_reversal = dig_port->saved_port_bits & DDI_BUF_PORT_REVERSAL;
	struct intel_uncore *uncore = &i915->uncore;
	u32 val;

	drm_WARN_ON(&i915->drm,
		    lane_reversal && dig_port->tc_mode != TC_PORT_LEGACY);

	assert_tc_cold_blocked(dig_port);

	val = intel_uncore_read(uncore,
				PORT_TX_DFLEXDPMLE1(dig_port->tc_phy_fia));
	val &= ~DFLEXDPMLE1_DPMLETC_MASK(dig_port->tc_phy_fia_idx);

	switch (required_lanes) {
	case 1:
		val |= lane_reversal ?
			DFLEXDPMLE1_DPMLETC_ML3(dig_port->tc_phy_fia_idx) :
			DFLEXDPMLE1_DPMLETC_ML0(dig_port->tc_phy_fia_idx);
		break;
	case 2:
		val |= lane_reversal ?
			DFLEXDPMLE1_DPMLETC_ML3_2(dig_port->tc_phy_fia_idx) :
			DFLEXDPMLE1_DPMLETC_ML1_0(dig_port->tc_phy_fia_idx);
		break;
	case 4:
		val |= DFLEXDPMLE1_DPMLETC_ML3_0(dig_port->tc_phy_fia_idx);
		break;
	default:
		MISSING_CASE(required_lanes);
	}

	intel_uncore_write(uncore,
			   PORT_TX_DFLEXDPMLE1(dig_port->tc_phy_fia), val);
}

static void tc_port_fixup_legacy_flag(struct intel_digital_port *dig_port,
				      u32 live_status_mask)
{
	struct drm_i915_private *i915 = to_i915(dig_port->base.base.dev);
	u32 valid_hpd_mask;

	if (dig_port->tc_legacy_port)
		valid_hpd_mask = BIT(TC_PORT_LEGACY);
	else
		valid_hpd_mask = BIT(TC_PORT_DP_ALT) |
				 BIT(TC_PORT_TBT_ALT);

	if (!(live_status_mask & ~valid_hpd_mask))
		return;

	/* If live status mismatches the VBT flag, trust the live status. */
	drm_dbg_kms(&i915->drm,
		    "Port %s: live status %08x mismatches the legacy port flag %08x, fixing flag\n",
		    dig_port->tc_port_name, live_status_mask, valid_hpd_mask);

	dig_port->tc_legacy_port = !dig_port->tc_legacy_port;
}

static u32 icl_tc_port_live_status_mask(struct intel_digital_port *dig_port)
{
	struct drm_i915_private *i915 = to_i915(dig_port->base.base.dev);
	struct intel_uncore *uncore = &i915->uncore;
	u32 isr_bit = i915->hotplug.pch_hpd[dig_port->base.hpd_pin];
	u32 mask = 0;
	u32 val;

	val = intel_uncore_read(uncore,
				PORT_TX_DFLEXDPSP(dig_port->tc_phy_fia));

	if (val == 0xffffffff) {
		drm_dbg_kms(&i915->drm,
			    "Port %s: PHY in TCCOLD, nothing connected\n",
			    dig_port->tc_port_name);
		return mask;
	}

	if (val & TC_LIVE_STATE_TBT(dig_port->tc_phy_fia_idx))
		mask |= BIT(TC_PORT_TBT_ALT);
	if (val & TC_LIVE_STATE_TC(dig_port->tc_phy_fia_idx))
		mask |= BIT(TC_PORT_DP_ALT);

	if (intel_uncore_read(uncore, SDEISR) & isr_bit)
		mask |= BIT(TC_PORT_LEGACY);

	/* The sink can be connected only in a single mode. */
	if (!drm_WARN_ON_ONCE(&i915->drm, hweight32(mask) > 1))
		tc_port_fixup_legacy_flag(dig_port, mask);

	return mask;
}

static u32 adl_tc_port_live_status_mask(struct intel_digital_port *dig_port)
{
	struct drm_i915_private *i915 = to_i915(dig_port->base.base.dev);
	enum tc_port tc_port = intel_port_to_tc(i915, dig_port->base.port);
	u32 isr_bit = i915->hotplug.pch_hpd[dig_port->base.hpd_pin];
	struct intel_uncore *uncore = &i915->uncore;
	u32 val, mask = 0;

	val = intel_uncore_read(uncore, TCSS_DDI_STATUS(tc_port));
	if (val & TCSS_DDI_STATUS_HPD_LIVE_STATUS_ALT)
		mask |= BIT(TC_PORT_DP_ALT);
	if (val & TCSS_DDI_STATUS_HPD_LIVE_STATUS_TBT)
		mask |= BIT(TC_PORT_TBT_ALT);

	if (intel_uncore_read(uncore, SDEISR) & isr_bit)
		mask |= BIT(TC_PORT_LEGACY);

	/* The sink can be connected only in a single mode. */
	if (!drm_WARN_ON(&i915->drm, hweight32(mask) > 1))
		tc_port_fixup_legacy_flag(dig_port, mask);

	return mask;
}

static u32 tc_port_live_status_mask(struct intel_digital_port *dig_port)
{
	struct drm_i915_private *i915 = to_i915(dig_port->base.base.dev);

	if (IS_ALDERLAKE_P(i915))
		return adl_tc_port_live_status_mask(dig_port);

	return icl_tc_port_live_status_mask(dig_port);
}

static bool icl_tc_phy_status_complete(struct intel_digital_port *dig_port)
{
	struct drm_i915_private *i915 = to_i915(dig_port->base.base.dev);
	struct intel_uncore *uncore = &i915->uncore;
	u32 val;

	val = intel_uncore_read(uncore,
				PORT_TX_DFLEXDPPMS(dig_port->tc_phy_fia));
	if (val == 0xffffffff) {
		drm_dbg_kms(&i915->drm,
			    "Port %s: PHY in TCCOLD, assuming not complete\n",
			    dig_port->tc_port_name);
		return false;
	}

	return val & DP_PHY_MODE_STATUS_COMPLETED(dig_port->tc_phy_fia_idx);
}

<<<<<<< HEAD
=======
static bool adl_tc_phy_status_complete(struct intel_digital_port *dig_port)
{
	struct drm_i915_private *i915 = to_i915(dig_port->base.base.dev);
	struct intel_uncore *uncore = &i915->uncore;
	u32 val;

	val = intel_uncore_read(uncore, TCSS_DDI_STATUS(dig_port->tc_phy_fia_idx));
	if (val == 0xffffffff) {
		drm_dbg_kms(&i915->drm,
			    "Port %s: PHY in TCCOLD, assuming not complete\n",
			    dig_port->tc_port_name);
		return false;
	}

	return val & TCSS_DDI_STATUS_READY;
}

static bool tc_phy_status_complete(struct intel_digital_port *dig_port)
{
	struct drm_i915_private *i915 = to_i915(dig_port->base.base.dev);

	if (IS_ALDERLAKE_P(i915))
		return adl_tc_phy_status_complete(dig_port);

	return icl_tc_phy_status_complete(dig_port);
}

>>>>>>> 50be9417
static bool icl_tc_phy_take_ownership(struct intel_digital_port *dig_port,
				      bool take)
{
	struct drm_i915_private *i915 = to_i915(dig_port->base.base.dev);
	struct intel_uncore *uncore = &i915->uncore;
	u32 val;

	val = intel_uncore_read(uncore,
				PORT_TX_DFLEXDPCSSS(dig_port->tc_phy_fia));
	if (val == 0xffffffff) {
		drm_dbg_kms(&i915->drm,
			    "Port %s: PHY in TCCOLD, can't %s ownership\n",
			    dig_port->tc_port_name, take ? "take" : "release");

		return false;
	}

	val &= ~DP_PHY_MODE_STATUS_NOT_SAFE(dig_port->tc_phy_fia_idx);
	if (take)
		val |= DP_PHY_MODE_STATUS_NOT_SAFE(dig_port->tc_phy_fia_idx);

	intel_uncore_write(uncore,
			   PORT_TX_DFLEXDPCSSS(dig_port->tc_phy_fia), val);

<<<<<<< HEAD
	if (!take && wait_for(!icl_tc_phy_status_complete(dig_port), 10))
=======
	if (!take && wait_for(!tc_phy_status_complete(dig_port), 10))
>>>>>>> 50be9417
		drm_dbg_kms(&i915->drm,
			    "Port %s: PHY complete clear timed out\n",
			    dig_port->tc_port_name);

	return true;
}

<<<<<<< HEAD
=======
static bool adl_tc_phy_take_ownership(struct intel_digital_port *dig_port,
				      bool take)
{
	struct drm_i915_private *i915 = to_i915(dig_port->base.base.dev);
	struct intel_uncore *uncore = &i915->uncore;
	enum port port = dig_port->base.port;
	u32 val;

	val = intel_uncore_read(uncore, DDI_BUF_CTL(port));
	if (take)
		val |= DDI_BUF_CTL_TC_PHY_OWNERSHIP;
	else
		val &= ~DDI_BUF_CTL_TC_PHY_OWNERSHIP;
	intel_uncore_write(uncore, DDI_BUF_CTL(port), val);

	return true;
}

static bool tc_phy_take_ownership(struct intel_digital_port *dig_port, bool take)
{
	struct drm_i915_private *i915 = to_i915(dig_port->base.base.dev);

	if (IS_ALDERLAKE_P(i915))
		return adl_tc_phy_take_ownership(dig_port, take);

	return icl_tc_phy_take_ownership(dig_port, take);
}

>>>>>>> 50be9417
static bool icl_tc_phy_is_owned(struct intel_digital_port *dig_port)
{
	struct drm_i915_private *i915 = to_i915(dig_port->base.base.dev);
	struct intel_uncore *uncore = &i915->uncore;
	u32 val;

	val = intel_uncore_read(uncore,
				PORT_TX_DFLEXDPCSSS(dig_port->tc_phy_fia));
	if (val == 0xffffffff) {
		drm_dbg_kms(&i915->drm,
			    "Port %s: PHY in TCCOLD, assume safe mode\n",
			    dig_port->tc_port_name);
		return true;
	}

	return val & DP_PHY_MODE_STATUS_NOT_SAFE(dig_port->tc_phy_fia_idx);
<<<<<<< HEAD
=======
}

static bool adl_tc_phy_is_owned(struct intel_digital_port *dig_port)
{
	struct drm_i915_private *i915 = to_i915(dig_port->base.base.dev);
	struct intel_uncore *uncore = &i915->uncore;
	enum port port = dig_port->base.port;
	u32 val;

	val = intel_uncore_read(uncore, DDI_BUF_CTL(port));
	return val & DDI_BUF_CTL_TC_PHY_OWNERSHIP;
}

static bool tc_phy_is_owned(struct intel_digital_port *dig_port)
{
	struct drm_i915_private *i915 = to_i915(dig_port->base.base.dev);

	if (IS_ALDERLAKE_P(i915))
		return adl_tc_phy_is_owned(dig_port);

	return icl_tc_phy_is_owned(dig_port);
>>>>>>> 50be9417
}

/*
 * This function implements the first part of the Connect Flow described by our
 * specification, Gen11 TypeC Programming chapter. The rest of the flow (reading
 * lanes, EDID, etc) is done as needed in the typical places.
 *
 * Unlike the other ports, type-C ports are not available to use as soon as we
 * get a hotplug. The type-C PHYs can be shared between multiple controllers:
 * display, USB, etc. As a result, handshaking through FIA is required around
 * connect and disconnect to cleanly transfer ownership with the controller and
 * set the type-C power state.
 */
static void icl_tc_phy_connect(struct intel_digital_port *dig_port,
			       int required_lanes)
{
	struct drm_i915_private *i915 = to_i915(dig_port->base.base.dev);
	int max_lanes;

	if (!tc_phy_status_complete(dig_port)) {
		drm_dbg_kms(&i915->drm, "Port %s: PHY not ready\n",
			    dig_port->tc_port_name);
		goto out_set_tbt_alt_mode;
	}

<<<<<<< HEAD
	if (!icl_tc_phy_take_ownership(dig_port, true) &&
=======
	if (!tc_phy_take_ownership(dig_port, true) &&
>>>>>>> 50be9417
	    !drm_WARN_ON(&i915->drm, dig_port->tc_legacy_port))
		goto out_set_tbt_alt_mode;

	max_lanes = intel_tc_port_fia_max_lane_count(dig_port);
	if (dig_port->tc_legacy_port) {
		drm_WARN_ON(&i915->drm, max_lanes != 4);
		dig_port->tc_mode = TC_PORT_LEGACY;

		return;
	}

	/*
	 * Now we have to re-check the live state, in case the port recently
	 * became disconnected. Not necessary for legacy mode.
	 */
	if (!(tc_port_live_status_mask(dig_port) & BIT(TC_PORT_DP_ALT))) {
		drm_dbg_kms(&i915->drm, "Port %s: PHY sudden disconnect\n",
			    dig_port->tc_port_name);
		goto out_release_phy;
	}

	if (max_lanes < required_lanes) {
		drm_dbg_kms(&i915->drm,
			    "Port %s: PHY max lanes %d < required lanes %d\n",
			    dig_port->tc_port_name,
			    max_lanes, required_lanes);
		goto out_release_phy;
	}

	dig_port->tc_mode = TC_PORT_DP_ALT;

	return;

out_release_phy:
<<<<<<< HEAD
	icl_tc_phy_take_ownership(dig_port, false);
=======
	tc_phy_take_ownership(dig_port, false);
>>>>>>> 50be9417
out_set_tbt_alt_mode:
	dig_port->tc_mode = TC_PORT_TBT_ALT;
}

/*
 * See the comment at the connect function. This implements the Disconnect
 * Flow.
 */
static void icl_tc_phy_disconnect(struct intel_digital_port *dig_port)
{
	switch (dig_port->tc_mode) {
	case TC_PORT_LEGACY:
		/* Nothing to do, we never disconnect from legacy mode */
		break;
	case TC_PORT_DP_ALT:
<<<<<<< HEAD
		icl_tc_phy_take_ownership(dig_port, false);
=======
		tc_phy_take_ownership(dig_port, false);
>>>>>>> 50be9417
		dig_port->tc_mode = TC_PORT_TBT_ALT;
		break;
	case TC_PORT_TBT_ALT:
		/* Nothing to do, we stay in TBT-alt mode */
		break;
	default:
		MISSING_CASE(dig_port->tc_mode);
	}
}

static bool icl_tc_phy_is_connected(struct intel_digital_port *dig_port)
{
	struct drm_i915_private *i915 = to_i915(dig_port->base.base.dev);

	if (!tc_phy_status_complete(dig_port)) {
		drm_dbg_kms(&i915->drm, "Port %s: PHY status not complete\n",
			    dig_port->tc_port_name);
		return dig_port->tc_mode == TC_PORT_TBT_ALT;
	}

<<<<<<< HEAD
	if (!icl_tc_phy_is_owned(dig_port)) {
=======
	if (!tc_phy_is_owned(dig_port)) {
>>>>>>> 50be9417
		drm_dbg_kms(&i915->drm, "Port %s: PHY not owned\n",
			    dig_port->tc_port_name);

		return false;
	}

	return dig_port->tc_mode == TC_PORT_DP_ALT ||
	       dig_port->tc_mode == TC_PORT_LEGACY;
}

static enum tc_port_mode
intel_tc_port_get_current_mode(struct intel_digital_port *dig_port)
{
	struct drm_i915_private *i915 = to_i915(dig_port->base.base.dev);
	u32 live_status_mask = tc_port_live_status_mask(dig_port);
	enum tc_port_mode mode;

<<<<<<< HEAD
	if (!icl_tc_phy_is_owned(dig_port) ||
	    drm_WARN_ON(&i915->drm, !icl_tc_phy_status_complete(dig_port)))
=======
	if (!tc_phy_is_owned(dig_port) ||
	    drm_WARN_ON(&i915->drm, !tc_phy_status_complete(dig_port)))
>>>>>>> 50be9417
		return TC_PORT_TBT_ALT;

	mode = dig_port->tc_legacy_port ? TC_PORT_LEGACY : TC_PORT_DP_ALT;
	if (live_status_mask) {
		enum tc_port_mode live_mode = fls(live_status_mask) - 1;

		if (!drm_WARN_ON(&i915->drm, live_mode == TC_PORT_TBT_ALT))
			mode = live_mode;
	}

	return mode;
}

static enum tc_port_mode
intel_tc_port_get_target_mode(struct intel_digital_port *dig_port)
{
	u32 live_status_mask = tc_port_live_status_mask(dig_port);

	if (live_status_mask)
		return fls(live_status_mask) - 1;

	return tc_phy_status_complete(dig_port) &&
	       dig_port->tc_legacy_port ? TC_PORT_LEGACY :
					  TC_PORT_TBT_ALT;
}

static void intel_tc_port_reset_mode(struct intel_digital_port *dig_port,
				     int required_lanes)
{
	struct drm_i915_private *i915 = to_i915(dig_port->base.base.dev);
	enum tc_port_mode old_tc_mode = dig_port->tc_mode;

	intel_display_power_flush_work(i915);
	if (!intel_tc_cold_requires_aux_pw(dig_port)) {
		enum intel_display_power_domain aux_domain;
		bool aux_powered;

		aux_domain = intel_aux_power_domain(dig_port);
		aux_powered = intel_display_power_is_enabled(i915, aux_domain);
		drm_WARN_ON(&i915->drm, aux_powered);
	}

	icl_tc_phy_disconnect(dig_port);
	icl_tc_phy_connect(dig_port, required_lanes);

	drm_dbg_kms(&i915->drm, "Port %s: TC port mode reset (%s -> %s)\n",
		    dig_port->tc_port_name,
		    tc_port_mode_name(old_tc_mode),
		    tc_port_mode_name(dig_port->tc_mode));
}

static void
intel_tc_port_link_init_refcount(struct intel_digital_port *dig_port,
				 int refcount)
{
	struct drm_i915_private *i915 = to_i915(dig_port->base.base.dev);

	drm_WARN_ON(&i915->drm, dig_port->tc_link_refcount);
	dig_port->tc_link_refcount = refcount;
}

void intel_tc_port_sanitize(struct intel_digital_port *dig_port)
{
	struct drm_i915_private *i915 = to_i915(dig_port->base.base.dev);
	struct intel_encoder *encoder = &dig_port->base;
	intel_wakeref_t tc_cold_wref;
	int active_links = 0;

	mutex_lock(&dig_port->tc_lock);
	tc_cold_wref = tc_cold_block(dig_port);

	dig_port->tc_mode = intel_tc_port_get_current_mode(dig_port);
	if (dig_port->dp.is_mst)
		active_links = intel_dp_mst_encoder_active_links(dig_port);
	else if (encoder->base.crtc)
		active_links = to_intel_crtc(encoder->base.crtc)->active;

	if (active_links) {
		if (!icl_tc_phy_is_connected(dig_port))
			drm_dbg_kms(&i915->drm,
				    "Port %s: PHY disconnected with %d active link(s)\n",
				    dig_port->tc_port_name, active_links);
		intel_tc_port_link_init_refcount(dig_port, active_links);

		goto out;
	}

	if (dig_port->tc_legacy_port)
		icl_tc_phy_connect(dig_port, 1);

out:
	drm_dbg_kms(&i915->drm, "Port %s: sanitize mode (%s)\n",
		    dig_port->tc_port_name,
		    tc_port_mode_name(dig_port->tc_mode));

	tc_cold_unblock(dig_port, tc_cold_wref);
	mutex_unlock(&dig_port->tc_lock);
}

static bool intel_tc_port_needs_reset(struct intel_digital_port *dig_port)
{
	return intel_tc_port_get_target_mode(dig_port) != dig_port->tc_mode;
}

/*
 * The type-C ports are different because even when they are connected, they may
 * not be available/usable by the graphics driver: see the comment on
 * icl_tc_phy_connect(). So in our driver instead of adding the additional
 * concept of "usable" and make everything check for "connected and usable" we
 * define a port as "connected" when it is not only connected, but also when it
 * is usable by the rest of the driver. That maintains the old assumption that
 * connected ports are usable, and avoids exposing to the users objects they
 * can't really use.
 */
bool intel_tc_port_connected(struct intel_encoder *encoder)
{
	struct intel_digital_port *dig_port = enc_to_dig_port(encoder);
	bool is_connected;
	intel_wakeref_t tc_cold_wref;

	intel_tc_port_lock(dig_port);
	tc_cold_wref = tc_cold_block(dig_port);

	is_connected = tc_port_live_status_mask(dig_port) &
		       BIT(dig_port->tc_mode);

	tc_cold_unblock(dig_port, tc_cold_wref);
	intel_tc_port_unlock(dig_port);

	return is_connected;
}

static void __intel_tc_port_lock(struct intel_digital_port *dig_port,
				 int required_lanes)
{
	struct drm_i915_private *i915 = to_i915(dig_port->base.base.dev);
	intel_wakeref_t wakeref;

	wakeref = intel_display_power_get(i915, POWER_DOMAIN_DISPLAY_CORE);

	mutex_lock(&dig_port->tc_lock);

	if (!dig_port->tc_link_refcount) {
		intel_wakeref_t tc_cold_wref;

		tc_cold_wref = tc_cold_block(dig_port);

		if (intel_tc_port_needs_reset(dig_port))
			intel_tc_port_reset_mode(dig_port, required_lanes);

		tc_cold_unblock(dig_port, tc_cold_wref);
	}

	drm_WARN_ON(&i915->drm, dig_port->tc_lock_wakeref);
	dig_port->tc_lock_wakeref = wakeref;
}

void intel_tc_port_lock(struct intel_digital_port *dig_port)
{
	__intel_tc_port_lock(dig_port, 1);
}

void intel_tc_port_unlock(struct intel_digital_port *dig_port)
{
	struct drm_i915_private *i915 = to_i915(dig_port->base.base.dev);
	intel_wakeref_t wakeref = fetch_and_zero(&dig_port->tc_lock_wakeref);

	mutex_unlock(&dig_port->tc_lock);

	intel_display_power_put_async(i915, POWER_DOMAIN_DISPLAY_CORE,
				      wakeref);
}

bool intel_tc_port_ref_held(struct intel_digital_port *dig_port)
{
	return mutex_is_locked(&dig_port->tc_lock) ||
	       dig_port->tc_link_refcount;
}

void intel_tc_port_get_link(struct intel_digital_port *dig_port,
			    int required_lanes)
{
	__intel_tc_port_lock(dig_port, required_lanes);
	dig_port->tc_link_refcount++;
	intel_tc_port_unlock(dig_port);
}

void intel_tc_port_put_link(struct intel_digital_port *dig_port)
{
	mutex_lock(&dig_port->tc_lock);
	dig_port->tc_link_refcount--;
	mutex_unlock(&dig_port->tc_lock);
}

static bool
tc_has_modular_fia(struct drm_i915_private *i915, struct intel_digital_port *dig_port)
{
	intel_wakeref_t wakeref;
	u32 val;

	if (!INTEL_INFO(i915)->display.has_modular_fia)
		return false;

<<<<<<< HEAD
	/* TODO: check if in real HW MODULAR_FIA_MASK is set, if so remove this block */
	if (IS_ALDERLAKE_P(i915))
		return true;

=======
	mutex_lock(&dig_port->tc_lock);
>>>>>>> 50be9417
	wakeref = tc_cold_block(dig_port);
	val = intel_uncore_read(&i915->uncore, PORT_TX_DFLEXDPSP(FIA1));
	tc_cold_unblock(dig_port, wakeref);
	mutex_unlock(&dig_port->tc_lock);

	drm_WARN_ON(&i915->drm, val == 0xffffffff);

	return val & MODULAR_FIA_MASK;
}

static void
tc_port_load_fia_params(struct drm_i915_private *i915, struct intel_digital_port *dig_port)
{
	enum port port = dig_port->base.port;
	enum tc_port tc_port = intel_port_to_tc(i915, port);

	/*
	 * Each Modular FIA instance houses 2 TC ports. In SOC that has more
	 * than two TC ports, there are multiple instances of Modular FIA.
	 */
	if (tc_has_modular_fia(i915, dig_port)) {
		dig_port->tc_phy_fia = tc_port / 2;
		dig_port->tc_phy_fia_idx = tc_port % 2;
	} else {
		dig_port->tc_phy_fia = FIA1;
		dig_port->tc_phy_fia_idx = tc_port;
	}
}

void intel_tc_port_init(struct intel_digital_port *dig_port, bool is_legacy)
{
	struct drm_i915_private *i915 = to_i915(dig_port->base.base.dev);
	enum port port = dig_port->base.port;
	enum tc_port tc_port = intel_port_to_tc(i915, port);

	if (drm_WARN_ON(&i915->drm, tc_port == TC_PORT_NONE))
		return;

	snprintf(dig_port->tc_port_name, sizeof(dig_port->tc_port_name),
		 "%c/TC#%d", port_name(port), tc_port + 1);

	mutex_init(&dig_port->tc_lock);
	dig_port->tc_legacy_port = is_legacy;
	dig_port->tc_link_refcount = 0;
	tc_port_load_fia_params(i915, dig_port);
}

bool intel_tc_cold_requires_aux_pw(struct intel_digital_port *dig_port)
{
	struct drm_i915_private *i915 = to_i915(dig_port->base.base.dev);

	return (DISPLAY_VER(i915) == 11 && dig_port->tc_legacy_port) ||
		IS_ALDERLAKE_P(i915);
}<|MERGE_RESOLUTION|>--- conflicted
+++ resolved
@@ -26,13 +26,7 @@
 static enum intel_display_power_domain
 tc_cold_get_power_domain(struct intel_digital_port *dig_port)
 {
-<<<<<<< HEAD
-	struct drm_i915_private *i915 = to_i915(dig_port->base.base.dev);
-
-	if (DISPLAY_VER(i915) == 11)
-=======
 	if (intel_tc_cold_requires_aux_pw(dig_port))
->>>>>>> 50be9417
 		return intel_legacy_aux_to_power_domain(dig_port->aux_ch);
 	else
 		return POWER_DOMAIN_TC_COLD_OFF;
@@ -294,8 +288,6 @@
 	return val & DP_PHY_MODE_STATUS_COMPLETED(dig_port->tc_phy_fia_idx);
 }
 
-<<<<<<< HEAD
-=======
 static bool adl_tc_phy_status_complete(struct intel_digital_port *dig_port)
 {
 	struct drm_i915_private *i915 = to_i915(dig_port->base.base.dev);
@@ -323,7 +315,6 @@
 	return icl_tc_phy_status_complete(dig_port);
 }
 
->>>>>>> 50be9417
 static bool icl_tc_phy_take_ownership(struct intel_digital_port *dig_port,
 				      bool take)
 {
@@ -348,11 +339,7 @@
 	intel_uncore_write(uncore,
 			   PORT_TX_DFLEXDPCSSS(dig_port->tc_phy_fia), val);
 
-<<<<<<< HEAD
-	if (!take && wait_for(!icl_tc_phy_status_complete(dig_port), 10))
-=======
 	if (!take && wait_for(!tc_phy_status_complete(dig_port), 10))
->>>>>>> 50be9417
 		drm_dbg_kms(&i915->drm,
 			    "Port %s: PHY complete clear timed out\n",
 			    dig_port->tc_port_name);
@@ -360,8 +347,6 @@
 	return true;
 }
 
-<<<<<<< HEAD
-=======
 static bool adl_tc_phy_take_ownership(struct intel_digital_port *dig_port,
 				      bool take)
 {
@@ -390,7 +375,6 @@
 	return icl_tc_phy_take_ownership(dig_port, take);
 }
 
->>>>>>> 50be9417
 static bool icl_tc_phy_is_owned(struct intel_digital_port *dig_port)
 {
 	struct drm_i915_private *i915 = to_i915(dig_port->base.base.dev);
@@ -407,8 +391,6 @@
 	}
 
 	return val & DP_PHY_MODE_STATUS_NOT_SAFE(dig_port->tc_phy_fia_idx);
-<<<<<<< HEAD
-=======
 }
 
 static bool adl_tc_phy_is_owned(struct intel_digital_port *dig_port)
@@ -430,7 +412,6 @@
 		return adl_tc_phy_is_owned(dig_port);
 
 	return icl_tc_phy_is_owned(dig_port);
->>>>>>> 50be9417
 }
 
 /*
@@ -456,11 +437,7 @@
 		goto out_set_tbt_alt_mode;
 	}
 
-<<<<<<< HEAD
-	if (!icl_tc_phy_take_ownership(dig_port, true) &&
-=======
 	if (!tc_phy_take_ownership(dig_port, true) &&
->>>>>>> 50be9417
 	    !drm_WARN_ON(&i915->drm, dig_port->tc_legacy_port))
 		goto out_set_tbt_alt_mode;
 
@@ -495,11 +472,7 @@
 	return;
 
 out_release_phy:
-<<<<<<< HEAD
-	icl_tc_phy_take_ownership(dig_port, false);
-=======
 	tc_phy_take_ownership(dig_port, false);
->>>>>>> 50be9417
 out_set_tbt_alt_mode:
 	dig_port->tc_mode = TC_PORT_TBT_ALT;
 }
@@ -515,11 +488,7 @@
 		/* Nothing to do, we never disconnect from legacy mode */
 		break;
 	case TC_PORT_DP_ALT:
-<<<<<<< HEAD
-		icl_tc_phy_take_ownership(dig_port, false);
-=======
 		tc_phy_take_ownership(dig_port, false);
->>>>>>> 50be9417
 		dig_port->tc_mode = TC_PORT_TBT_ALT;
 		break;
 	case TC_PORT_TBT_ALT:
@@ -540,11 +509,7 @@
 		return dig_port->tc_mode == TC_PORT_TBT_ALT;
 	}
 
-<<<<<<< HEAD
-	if (!icl_tc_phy_is_owned(dig_port)) {
-=======
 	if (!tc_phy_is_owned(dig_port)) {
->>>>>>> 50be9417
 		drm_dbg_kms(&i915->drm, "Port %s: PHY not owned\n",
 			    dig_port->tc_port_name);
 
@@ -562,13 +527,8 @@
 	u32 live_status_mask = tc_port_live_status_mask(dig_port);
 	enum tc_port_mode mode;
 
-<<<<<<< HEAD
-	if (!icl_tc_phy_is_owned(dig_port) ||
-	    drm_WARN_ON(&i915->drm, !icl_tc_phy_status_complete(dig_port)))
-=======
 	if (!tc_phy_is_owned(dig_port) ||
 	    drm_WARN_ON(&i915->drm, !tc_phy_status_complete(dig_port)))
->>>>>>> 50be9417
 		return TC_PORT_TBT_ALT;
 
 	mode = dig_port->tc_legacy_port ? TC_PORT_LEGACY : TC_PORT_DP_ALT;
@@ -772,14 +732,7 @@
 	if (!INTEL_INFO(i915)->display.has_modular_fia)
 		return false;
 
-<<<<<<< HEAD
-	/* TODO: check if in real HW MODULAR_FIA_MASK is set, if so remove this block */
-	if (IS_ALDERLAKE_P(i915))
-		return true;
-
-=======
 	mutex_lock(&dig_port->tc_lock);
->>>>>>> 50be9417
 	wakeref = tc_cold_block(dig_port);
 	val = intel_uncore_read(&i915->uncore, PORT_TX_DFLEXDPSP(FIA1));
 	tc_cold_unblock(dig_port, wakeref);
