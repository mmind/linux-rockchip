/*
 * Copyright © 2014 Intel Corporation
 *
 * Permission is hereby granted, free of charge, to any person obtaining a
 * copy of this software and associated documentation files (the "Software"),
 * to deal in the Software without restriction, including without limitation
 * the rights to use, copy, modify, merge, publish, distribute, sublicense,
 * and/or sell copies of the Software, and to permit persons to whom the
 * Software is furnished to do so, subject to the following conditions:
 *
 * The above copyright notice and this permission notice (including the next
 * paragraph) shall be included in all copies or substantial portions of the
 * Software.
 *
 * THE SOFTWARE IS PROVIDED "AS IS", WITHOUT WARRANTY OF ANY KIND, EXPRESS OR
 * IMPLIED, INCLUDING BUT NOT LIMITED TO THE WARRANTIES OF MERCHANTABILITY,
 * FITNESS FOR A PARTICULAR PURPOSE AND NONINFRINGEMENT.  IN NO EVENT SHALL
 * THE AUTHORS OR COPYRIGHT HOLDERS BE LIABLE FOR ANY CLAIM, DAMAGES OR OTHER
 * LIABILITY, WHETHER IN AN ACTION OF CONTRACT, TORT OR OTHERWISE, ARISING
 * FROM, OUT OF OR IN CONNECTION WITH THE SOFTWARE OR THE USE OR OTHER
 * DEALINGS IN THE SOFTWARE.
 */

/**
 * DOC: atomic plane helpers
 *
 * The functions here are used by the atomic plane helper functions to
 * implement legacy plane updates (i.e., drm_plane->update_plane() and
 * drm_plane->disable_plane()).  This allows plane updates to use the
 * atomic state infrastructure and perform plane updates as separate
 * prepare/check/commit/cleanup steps.
 */

#include <drm/drm_atomic_helper.h>
#include <drm/drm_fourcc.h>
#include <drm/drm_plane_helper.h>

#include "i915_trace.h"
#include "intel_atomic_plane.h"
#include "intel_display_types.h"
#include "intel_pm.h"
#include "intel_sprite.h"

static void intel_plane_state_reset(struct intel_plane_state *plane_state,
				    struct intel_plane *plane)
{
	memset(plane_state, 0, sizeof(*plane_state));

	__drm_atomic_helper_plane_state_reset(&plane_state->uapi, &plane->base);

	plane_state->scaler_id = -1;
}

struct intel_plane *intel_plane_alloc(void)
{
	struct intel_plane_state *plane_state;
	struct intel_plane *plane;

	plane = kzalloc(sizeof(*plane), GFP_KERNEL);
	if (!plane)
		return ERR_PTR(-ENOMEM);

	plane_state = kzalloc(sizeof(*plane_state), GFP_KERNEL);
	if (!plane_state) {
		kfree(plane);
		return ERR_PTR(-ENOMEM);
	}

	intel_plane_state_reset(plane_state, plane);

	plane->base.state = &plane_state->uapi;

	return plane;
}

void intel_plane_free(struct intel_plane *plane)
{
	intel_plane_destroy_state(&plane->base, plane->base.state);
	kfree(plane);
}

/**
 * intel_plane_duplicate_state - duplicate plane state
 * @plane: drm plane
 *
 * Allocates and returns a copy of the plane state (both common and
 * Intel-specific) for the specified plane.
 *
 * Returns: The newly allocated plane state, or NULL on failure.
 */
struct drm_plane_state *
intel_plane_duplicate_state(struct drm_plane *plane)
{
	struct intel_plane_state *intel_state;

	intel_state = to_intel_plane_state(plane->state);
	intel_state = kmemdup(intel_state, sizeof(*intel_state), GFP_KERNEL);

	if (!intel_state)
		return NULL;

	__drm_atomic_helper_plane_duplicate_state(plane, &intel_state->uapi);

	intel_state->vma = NULL;
	intel_state->flags = 0;

	/* add reference to fb */
	if (intel_state->hw.fb)
		drm_framebuffer_get(intel_state->hw.fb);

	return &intel_state->uapi;
}

/**
 * intel_plane_destroy_state - destroy plane state
 * @plane: drm plane
 * @state: state object to destroy
 *
 * Destroys the plane state (both common and Intel-specific) for the
 * specified plane.
 */
void
intel_plane_destroy_state(struct drm_plane *plane,
			  struct drm_plane_state *state)
{
	struct intel_plane_state *plane_state = to_intel_plane_state(state);
	WARN_ON(plane_state->vma);

	__drm_atomic_helper_plane_destroy_state(&plane_state->uapi);
	if (plane_state->hw.fb)
		drm_framebuffer_put(plane_state->hw.fb);
	kfree(plane_state);
}

unsigned int intel_plane_data_rate(const struct intel_crtc_state *crtc_state,
				   const struct intel_plane_state *plane_state)
{
	const struct drm_framebuffer *fb = plane_state->hw.fb;
	unsigned int cpp;

	if (!plane_state->uapi.visible)
		return 0;

	cpp = fb->format->cpp[0];

	/*
	 * Based on HSD#:1408715493
	 * NV12 cpp == 4, P010 cpp == 8
	 *
	 * FIXME what is the logic behind this?
	 */
	if (fb->format->is_yuv && fb->format->num_planes > 1)
		cpp *= 4;

	return cpp * crtc_state->pixel_rate;
}

bool intel_plane_calc_min_cdclk(struct intel_atomic_state *state,
				struct intel_plane *plane)
{
	struct drm_i915_private *dev_priv = to_i915(plane->base.dev);
	const struct intel_plane_state *plane_state =
		intel_atomic_get_new_plane_state(state, plane);
<<<<<<< HEAD
	struct intel_crtc *crtc = to_intel_crtc(plane_state->base.crtc);
	struct intel_crtc_state *crtc_state;

	if (!plane_state->base.visible || !plane->min_cdclk)
=======
	struct intel_crtc *crtc = to_intel_crtc(plane_state->hw.crtc);
	struct intel_crtc_state *crtc_state;

	if (!plane_state->uapi.visible || !plane->min_cdclk)
>>>>>>> 5d50bd44
		return false;

	crtc_state = intel_atomic_get_new_crtc_state(state, crtc);

	crtc_state->min_cdclk[plane->id] =
		plane->min_cdclk(crtc_state, plane_state);

	/*
	 * Does the cdclk need to be bumbed up?
	 *
	 * Note: we obviously need to be called before the new
	 * cdclk frequency is calculated so state->cdclk.logical
	 * hasn't been populated yet. Hence we look at the old
	 * cdclk state under dev_priv->cdclk.logical. This is
	 * safe as long we hold at least one crtc mutex (which
	 * must be true since we have crtc_state).
	 */
	if (crtc_state->min_cdclk[plane->id] > dev_priv->cdclk.logical.cdclk) {
		DRM_DEBUG_KMS("[PLANE:%d:%s] min_cdclk (%d kHz) > logical cdclk (%d kHz)\n",
			      plane->base.base.id, plane->base.name,
			      crtc_state->min_cdclk[plane->id],
			      dev_priv->cdclk.logical.cdclk);
		return true;
	}

	return false;
}

<<<<<<< HEAD
=======
static void intel_plane_clear_hw_state(struct intel_plane_state *plane_state)
{
	if (plane_state->hw.fb)
		drm_framebuffer_put(plane_state->hw.fb);

	memset(&plane_state->hw, 0, sizeof(plane_state->hw));
}

void intel_plane_copy_uapi_to_hw_state(struct intel_plane_state *plane_state,
				       const struct intel_plane_state *from_plane_state)
{
	intel_plane_clear_hw_state(plane_state);

	plane_state->hw.crtc = from_plane_state->uapi.crtc;
	plane_state->hw.fb = from_plane_state->uapi.fb;
	if (plane_state->hw.fb)
		drm_framebuffer_get(plane_state->hw.fb);

	plane_state->hw.alpha = from_plane_state->uapi.alpha;
	plane_state->hw.pixel_blend_mode =
		from_plane_state->uapi.pixel_blend_mode;
	plane_state->hw.rotation = from_plane_state->uapi.rotation;
	plane_state->hw.color_encoding = from_plane_state->uapi.color_encoding;
	plane_state->hw.color_range = from_plane_state->uapi.color_range;
}

>>>>>>> 5d50bd44
int intel_plane_atomic_check_with_state(const struct intel_crtc_state *old_crtc_state,
					struct intel_crtc_state *new_crtc_state,
					const struct intel_plane_state *old_plane_state,
					struct intel_plane_state *new_plane_state)
{
	struct intel_plane *plane = to_intel_plane(new_plane_state->uapi.plane);
	const struct drm_framebuffer *fb;
	int ret;

	intel_plane_copy_uapi_to_hw_state(new_plane_state, new_plane_state);
	fb = new_plane_state->hw.fb;

	new_crtc_state->active_planes &= ~BIT(plane->id);
	new_crtc_state->nv12_planes &= ~BIT(plane->id);
	new_crtc_state->c8_planes &= ~BIT(plane->id);
	new_crtc_state->data_rate[plane->id] = 0;
	new_crtc_state->min_cdclk[plane->id] = 0;
<<<<<<< HEAD
	new_plane_state->base.visible = false;
=======
	new_plane_state->uapi.visible = false;
>>>>>>> 5d50bd44

	if (!new_plane_state->hw.crtc && !old_plane_state->hw.crtc)
		return 0;

	ret = plane->check_plane(new_crtc_state, new_plane_state);
	if (ret)
		return ret;

	/* FIXME pre-g4x don't work like this */
	if (new_plane_state->uapi.visible)
		new_crtc_state->active_planes |= BIT(plane->id);

	if (new_plane_state->uapi.visible &&
	    intel_format_info_is_yuv_semiplanar(fb->format, fb->modifier))
		new_crtc_state->nv12_planes |= BIT(plane->id);

	if (new_plane_state->uapi.visible &&
	    fb->format->format == DRM_FORMAT_C8)
		new_crtc_state->c8_planes |= BIT(plane->id);

	if (new_plane_state->uapi.visible || old_plane_state->uapi.visible)
		new_crtc_state->update_planes |= BIT(plane->id);

	new_crtc_state->data_rate[plane->id] =
		intel_plane_data_rate(new_crtc_state, new_plane_state);

	return intel_plane_atomic_calc_changes(old_crtc_state, new_crtc_state,
					       old_plane_state, new_plane_state);
}

static struct intel_crtc *
get_crtc_from_states(const struct intel_plane_state *old_plane_state,
		     const struct intel_plane_state *new_plane_state)
{
	if (new_plane_state->uapi.crtc)
		return to_intel_crtc(new_plane_state->uapi.crtc);

	if (old_plane_state->uapi.crtc)
		return to_intel_crtc(old_plane_state->uapi.crtc);

	return NULL;
}

int intel_plane_atomic_check(struct intel_atomic_state *state,
			     struct intel_plane *plane)
{
	struct intel_plane_state *new_plane_state =
		intel_atomic_get_new_plane_state(state, plane);
	const struct intel_plane_state *old_plane_state =
		intel_atomic_get_old_plane_state(state, plane);
	struct intel_crtc *crtc =
		get_crtc_from_states(old_plane_state, new_plane_state);
	const struct intel_crtc_state *old_crtc_state;
	struct intel_crtc_state *new_crtc_state;

	new_plane_state->uapi.visible = false;
	if (!crtc)
		return 0;

	old_crtc_state = intel_atomic_get_old_crtc_state(state, crtc);
	new_crtc_state = intel_atomic_get_new_crtc_state(state, crtc);

	return intel_plane_atomic_check_with_state(old_crtc_state,
						   new_crtc_state,
						   old_plane_state,
						   new_plane_state);
}

static struct intel_plane *
skl_next_plane_to_commit(struct intel_atomic_state *state,
			 struct intel_crtc *crtc,
			 struct skl_ddb_entry entries_y[I915_MAX_PLANES],
			 struct skl_ddb_entry entries_uv[I915_MAX_PLANES],
			 unsigned int *update_mask)
{
	struct intel_crtc_state *crtc_state =
		intel_atomic_get_new_crtc_state(state, crtc);
	struct intel_plane_state *plane_state;
	struct intel_plane *plane;
	int i;

	if (*update_mask == 0)
		return NULL;

	for_each_new_intel_plane_in_state(state, plane, plane_state, i) {
		enum plane_id plane_id = plane->id;

		if (crtc->pipe != plane->pipe ||
		    !(*update_mask & BIT(plane_id)))
			continue;

		if (skl_ddb_allocation_overlaps(&crtc_state->wm.skl.plane_ddb_y[plane_id],
						entries_y,
						I915_MAX_PLANES, plane_id) ||
		    skl_ddb_allocation_overlaps(&crtc_state->wm.skl.plane_ddb_uv[plane_id],
						entries_uv,
						I915_MAX_PLANES, plane_id))
			continue;

		*update_mask &= ~BIT(plane_id);
		entries_y[plane_id] = crtc_state->wm.skl.plane_ddb_y[plane_id];
		entries_uv[plane_id] = crtc_state->wm.skl.plane_ddb_uv[plane_id];

		return plane;
	}

	/* should never happen */
	WARN_ON(1);

	return NULL;
}

void intel_update_plane(struct intel_plane *plane,
			const struct intel_crtc_state *crtc_state,
			const struct intel_plane_state *plane_state)
{
	struct intel_crtc *crtc = to_intel_crtc(crtc_state->uapi.crtc);

	trace_intel_update_plane(&plane->base, crtc);
	plane->update_plane(plane, crtc_state, plane_state);
}

void intel_disable_plane(struct intel_plane *plane,
			 const struct intel_crtc_state *crtc_state)
{
	struct intel_crtc *crtc = to_intel_crtc(crtc_state->uapi.crtc);

	trace_intel_disable_plane(&plane->base, crtc);
	plane->disable_plane(plane, crtc_state);
}

void skl_update_planes_on_crtc(struct intel_atomic_state *state,
			       struct intel_crtc *crtc)
{
	struct intel_crtc_state *old_crtc_state =
		intel_atomic_get_old_crtc_state(state, crtc);
	struct intel_crtc_state *new_crtc_state =
		intel_atomic_get_new_crtc_state(state, crtc);
	struct skl_ddb_entry entries_y[I915_MAX_PLANES];
	struct skl_ddb_entry entries_uv[I915_MAX_PLANES];
	u32 update_mask = new_crtc_state->update_planes;
	struct intel_plane *plane;

	memcpy(entries_y, old_crtc_state->wm.skl.plane_ddb_y,
	       sizeof(old_crtc_state->wm.skl.plane_ddb_y));
	memcpy(entries_uv, old_crtc_state->wm.skl.plane_ddb_uv,
	       sizeof(old_crtc_state->wm.skl.plane_ddb_uv));

	while ((plane = skl_next_plane_to_commit(state, crtc,
						 entries_y, entries_uv,
						 &update_mask))) {
		struct intel_plane_state *new_plane_state =
			intel_atomic_get_new_plane_state(state, plane);

		if (new_plane_state->uapi.visible ||
		    new_plane_state->planar_slave) {
			intel_update_plane(plane, new_crtc_state, new_plane_state);
		} else {
			intel_disable_plane(plane, new_crtc_state);
		}
	}
}

void i9xx_update_planes_on_crtc(struct intel_atomic_state *state,
				struct intel_crtc *crtc)
{
	struct intel_crtc_state *new_crtc_state =
		intel_atomic_get_new_crtc_state(state, crtc);
	u32 update_mask = new_crtc_state->update_planes;
	struct intel_plane_state *new_plane_state;
	struct intel_plane *plane;
	int i;

	for_each_new_intel_plane_in_state(state, plane, new_plane_state, i) {
		if (crtc->pipe != plane->pipe ||
		    !(update_mask & BIT(plane->id)))
			continue;

		if (new_plane_state->uapi.visible)
			intel_update_plane(plane, new_crtc_state, new_plane_state);
		else
			intel_disable_plane(plane, new_crtc_state);
	}
}

const struct drm_plane_helper_funcs intel_plane_helper_funcs = {
	.prepare_fb = intel_prepare_plane_fb,
	.cleanup_fb = intel_cleanup_plane_fb,
};<|MERGE_RESOLUTION|>--- conflicted
+++ resolved
@@ -161,17 +161,10 @@
 	struct drm_i915_private *dev_priv = to_i915(plane->base.dev);
 	const struct intel_plane_state *plane_state =
 		intel_atomic_get_new_plane_state(state, plane);
-<<<<<<< HEAD
-	struct intel_crtc *crtc = to_intel_crtc(plane_state->base.crtc);
-	struct intel_crtc_state *crtc_state;
-
-	if (!plane_state->base.visible || !plane->min_cdclk)
-=======
 	struct intel_crtc *crtc = to_intel_crtc(plane_state->hw.crtc);
 	struct intel_crtc_state *crtc_state;
 
 	if (!plane_state->uapi.visible || !plane->min_cdclk)
->>>>>>> 5d50bd44
 		return false;
 
 	crtc_state = intel_atomic_get_new_crtc_state(state, crtc);
@@ -200,8 +193,6 @@
 	return false;
 }
 
-<<<<<<< HEAD
-=======
 static void intel_plane_clear_hw_state(struct intel_plane_state *plane_state)
 {
 	if (plane_state->hw.fb)
@@ -228,7 +219,6 @@
 	plane_state->hw.color_range = from_plane_state->uapi.color_range;
 }
 
->>>>>>> 5d50bd44
 int intel_plane_atomic_check_with_state(const struct intel_crtc_state *old_crtc_state,
 					struct intel_crtc_state *new_crtc_state,
 					const struct intel_plane_state *old_plane_state,
@@ -246,11 +236,7 @@
 	new_crtc_state->c8_planes &= ~BIT(plane->id);
 	new_crtc_state->data_rate[plane->id] = 0;
 	new_crtc_state->min_cdclk[plane->id] = 0;
-<<<<<<< HEAD
-	new_plane_state->base.visible = false;
-=======
 	new_plane_state->uapi.visible = false;
->>>>>>> 5d50bd44
 
 	if (!new_plane_state->hw.crtc && !old_plane_state->hw.crtc)
 		return 0;
