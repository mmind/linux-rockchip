/*
 * Copyright (c) 2006 Dave Airlie <airlied@linux.ie>
 * Copyright (c) 2007-2008 Intel Corporation
 *   Jesse Barnes <jesse.barnes@intel.com>
 *
 * Permission is hereby granted, free of charge, to any person obtaining a
 * copy of this software and associated documentation files (the "Software"),
 * to deal in the Software without restriction, including without limitation
 * the rights to use, copy, modify, merge, publish, distribute, sublicense,
 * and/or sell copies of the Software, and to permit persons to whom the
 * Software is furnished to do so, subject to the following conditions:
 *
 * The above copyright notice and this permission notice (including the next
 * paragraph) shall be included in all copies or substantial portions of the
 * Software.
 *
 * THE SOFTWARE IS PROVIDED "AS IS", WITHOUT WARRANTY OF ANY KIND, EXPRESS OR
 * IMPLIED, INCLUDING BUT NOT LIMITED TO THE WARRANTIES OF MERCHANTABILITY,
 * FITNESS FOR A PARTICULAR PURPOSE AND NONINFRINGEMENT.  IN NO EVENT SHALL
 * THE AUTHORS OR COPYRIGHT HOLDERS BE LIABLE FOR ANY CLAIM, DAMAGES OR OTHER
 * LIABILITY, WHETHER IN AN ACTION OF CONTRACT, TORT OR OTHERWISE, ARISING
 * FROM, OUT OF OR IN CONNECTION WITH THE SOFTWARE OR THE USE OR OTHER DEALINGS
 * IN THE SOFTWARE.
 */

#ifndef __INTEL_DISPLAY_TYPES_H__
#define __INTEL_DISPLAY_TYPES_H__

#include <linux/async.h>
#include <linux/i2c.h>
#include <linux/pwm.h>
#include <linux/sched/clock.h>

#include <drm/drm_atomic.h>
#include <drm/drm_crtc.h>
#include <drm/drm_dp_dual_mode_helper.h>
#include <drm/drm_dp_mst_helper.h>
#include <drm/drm_encoder.h>
#include <drm/drm_fb_helper.h>
#include <drm/drm_probe_helper.h>
#include <drm/drm_rect.h>
#include <drm/drm_vblank.h>
#include <drm/i915_mei_hdcp_interface.h>
#include <media/cec-notifier.h>

#include "i915_drv.h"
#include "intel_de.h"

struct drm_printer;
struct __intel_global_objs_state;

/*
 * Display related stuff
 */

/* these are outputs from the chip - integrated only
   external chips are via DVO or SDVO output */
enum intel_output_type {
	INTEL_OUTPUT_UNUSED = 0,
	INTEL_OUTPUT_ANALOG = 1,
	INTEL_OUTPUT_DVO = 2,
	INTEL_OUTPUT_SDVO = 3,
	INTEL_OUTPUT_LVDS = 4,
	INTEL_OUTPUT_TVOUT = 5,
	INTEL_OUTPUT_HDMI = 6,
	INTEL_OUTPUT_DP = 7,
	INTEL_OUTPUT_EDP = 8,
	INTEL_OUTPUT_DSI = 9,
	INTEL_OUTPUT_DDI = 10,
	INTEL_OUTPUT_DP_MST = 11,
};

enum hdmi_force_audio {
	HDMI_AUDIO_OFF_DVI = -2,	/* no aux data for HDMI-DVI converter */
	HDMI_AUDIO_OFF,			/* force turn off HDMI audio */
	HDMI_AUDIO_AUTO,		/* trust EDID */
	HDMI_AUDIO_ON,			/* force turn on HDMI audio */
};

/* "Broadcast RGB" property */
enum intel_broadcast_rgb {
	INTEL_BROADCAST_RGB_AUTO,
	INTEL_BROADCAST_RGB_FULL,
	INTEL_BROADCAST_RGB_LIMITED,
};

struct intel_framebuffer {
	struct drm_framebuffer base;
	struct intel_frontbuffer *frontbuffer;
	struct intel_rotation_info rot_info;

	/* for each plane in the normal GTT view */
	struct {
		unsigned int x, y;
	} normal[4];
	/* for each plane in the rotated GTT view for no-CCS formats */
	struct {
		unsigned int x, y;
		unsigned int pitch; /* pixels */
	} rotated[2];
};

struct intel_fbdev {
	struct drm_fb_helper helper;
	struct intel_framebuffer *fb;
	struct i915_vma *vma;
	unsigned long vma_flags;
	async_cookie_t cookie;
	int preferred_bpp;

	/* Whether or not fbdev hpd processing is temporarily suspended */
	bool hpd_suspended : 1;
	/* Set when a hotplug was received while HPD processing was
	 * suspended
	 */
	bool hpd_waiting : 1;

	/* Protects hpd_suspended */
	struct mutex hpd_lock;
};

enum intel_hotplug_state {
	INTEL_HOTPLUG_UNCHANGED,
	INTEL_HOTPLUG_CHANGED,
	INTEL_HOTPLUG_RETRY,
};

struct intel_encoder {
	struct drm_encoder base;

	enum intel_output_type type;
	enum port port;
	u16 cloneable;
	u8 pipe_mask;
	enum intel_hotplug_state (*hotplug)(struct intel_encoder *encoder,
					    struct intel_connector *connector);
	enum intel_output_type (*compute_output_type)(struct intel_encoder *,
						      struct intel_crtc_state *,
						      struct drm_connector_state *);
	int (*compute_config)(struct intel_encoder *,
			      struct intel_crtc_state *,
			      struct drm_connector_state *);
	int (*compute_config_late)(struct intel_encoder *,
				   struct intel_crtc_state *,
				   struct drm_connector_state *);
	void (*update_prepare)(struct intel_atomic_state *,
			       struct intel_encoder *,
			       struct intel_crtc *);
	void (*pre_pll_enable)(struct intel_atomic_state *,
			       struct intel_encoder *,
			       const struct intel_crtc_state *,
			       const struct drm_connector_state *);
	void (*pre_enable)(struct intel_atomic_state *,
			   struct intel_encoder *,
			   const struct intel_crtc_state *,
			   const struct drm_connector_state *);
	void (*enable)(struct intel_atomic_state *,
		       struct intel_encoder *,
		       const struct intel_crtc_state *,
		       const struct drm_connector_state *);
	void (*update_complete)(struct intel_atomic_state *,
				struct intel_encoder *,
				struct intel_crtc *);
	void (*disable)(struct intel_atomic_state *,
			struct intel_encoder *,
			const struct intel_crtc_state *,
			const struct drm_connector_state *);
	void (*post_disable)(struct intel_atomic_state *,
			     struct intel_encoder *,
			     const struct intel_crtc_state *,
			     const struct drm_connector_state *);
	void (*post_pll_disable)(struct intel_atomic_state *,
				 struct intel_encoder *,
				 const struct intel_crtc_state *,
				 const struct drm_connector_state *);
	void (*update_pipe)(struct intel_atomic_state *,
			    struct intel_encoder *,
			    const struct intel_crtc_state *,
			    const struct drm_connector_state *);
	/* Read out the current hw state of this connector, returning true if
	 * the encoder is active. If the encoder is enabled it also set the pipe
	 * it is connected to in the pipe parameter. */
	bool (*get_hw_state)(struct intel_encoder *, enum pipe *pipe);
	/* Reconstructs the equivalent mode flags for the current hardware
	 * state. This must be called _after_ display->get_pipe_config has
	 * pre-filled the pipe config. Note that intel_encoder->base.crtc must
	 * be set correctly before calling this function. */
	void (*get_config)(struct intel_encoder *,
			   struct intel_crtc_state *pipe_config);

	/*
	 * Optional hook called during init/resume to sync any state
	 * stored in the encoder (eg. DP link parameters) wrt. the HW state.
	 */
	void (*sync_state)(struct intel_encoder *encoder,
			   const struct intel_crtc_state *crtc_state);

	/*
	 * Optional hook, returning true if this encoder allows a fastset
	 * during the initial commit, false otherwise.
	 */
	bool (*initial_fastset_check)(struct intel_encoder *encoder,
				      struct intel_crtc_state *crtc_state);

	/*
	 * Acquires the power domains needed for an active encoder during
	 * hardware state readout.
	 */
	void (*get_power_domains)(struct intel_encoder *encoder,
				  struct intel_crtc_state *crtc_state);
	/*
	 * Called during system suspend after all pending requests for the
	 * encoder are flushed (for example for DP AUX transactions) and
	 * device interrupts are disabled.
	 */
	void (*suspend)(struct intel_encoder *);
	/*
	 * Called during system reboot/shutdown after all the
	 * encoders have been disabled and suspended.
	 */
	void (*shutdown)(struct intel_encoder *encoder);
	enum hpd_pin hpd_pin;
	enum intel_display_power_domain power_domain;
	/* for communication with audio component; protected by av_mutex */
	const struct drm_connector *audio_connector;
};

struct intel_panel_bl_funcs {
	/* Connector and platform specific backlight functions */
	int (*setup)(struct intel_connector *connector, enum pipe pipe);
<<<<<<< HEAD
	u32 (*get)(struct intel_connector *connector);
=======
	u32 (*get)(struct intel_connector *connector, enum pipe pipe);
>>>>>>> fe07bfda
	void (*set)(const struct drm_connector_state *conn_state, u32 level);
	void (*disable)(const struct drm_connector_state *conn_state, u32 level);
	void (*enable)(const struct intel_crtc_state *crtc_state,
		       const struct drm_connector_state *conn_state, u32 level);
	u32 (*hz_to_pwm)(struct intel_connector *connector, u32 hz);
};

struct intel_panel {
	struct drm_display_mode *fixed_mode;
	struct drm_display_mode *downclock_mode;

	/* backlight */
	struct {
		bool present;
		u32 level;
		u32 min;
		u32 max;
		bool enabled;
		bool combination_mode;	/* gen 2/4 only */
		bool active_low_pwm;
		bool alternate_pwm_increment;	/* lpt+ */

		/* PWM chip */
		u32 pwm_level_min;
		u32 pwm_level_max;
		bool pwm_enabled;
		bool util_pin_active_low;	/* bxt+ */
		u8 controller;		/* bxt+ only */
		struct pwm_device *pwm;
		struct pwm_state pwm_state;

		/* DPCD backlight */
		union {
			struct {
				u8 pwmgen_bit_count;
			} vesa;
			struct {
				bool sdr_uses_aux;
			} intel;
		} edp;

		struct backlight_device *device;

		const struct intel_panel_bl_funcs *funcs;
<<<<<<< HEAD
=======
		const struct intel_panel_bl_funcs *pwm_funcs;
>>>>>>> fe07bfda
		void (*power)(struct intel_connector *, bool enable);
	} backlight;
};

struct intel_digital_port;

enum check_link_response {
	HDCP_LINK_PROTECTED	= 0,
	HDCP_TOPOLOGY_CHANGE,
	HDCP_LINK_INTEGRITY_FAILURE,
	HDCP_REAUTH_REQUEST
};

/*
 * This structure serves as a translation layer between the generic HDCP code
 * and the bus-specific code. What that means is that HDCP over HDMI differs
 * from HDCP over DP, so to account for these differences, we need to
 * communicate with the receiver through this shim.
 *
 * For completeness, the 2 buses differ in the following ways:
 *	- DP AUX vs. DDC
 *		HDCP registers on the receiver are set via DP AUX for DP, and
 *		they are set via DDC for HDMI.
 *	- Receiver register offsets
 *		The offsets of the registers are different for DP vs. HDMI
 *	- Receiver register masks/offsets
 *		For instance, the ready bit for the KSV fifo is in a different
 *		place on DP vs HDMI
 *	- Receiver register names
 *		Seriously. In the DP spec, the 16-bit register containing
 *		downstream information is called BINFO, on HDMI it's called
 *		BSTATUS. To confuse matters further, DP has a BSTATUS register
 *		with a completely different definition.
 *	- KSV FIFO
 *		On HDMI, the ksv fifo is read all at once, whereas on DP it must
 *		be read 3 keys at a time
 *	- Aksv output
 *		Since Aksv is hidden in hardware, there's different procedures
 *		to send it over DP AUX vs DDC
 */
struct intel_hdcp_shim {
	/* Outputs the transmitter's An and Aksv values to the receiver. */
	int (*write_an_aksv)(struct intel_digital_port *dig_port, u8 *an);

	/* Reads the receiver's key selection vector */
	int (*read_bksv)(struct intel_digital_port *dig_port, u8 *bksv);

	/*
	 * Reads BINFO from DP receivers and BSTATUS from HDMI receivers. The
	 * definitions are the same in the respective specs, but the names are
	 * different. Call it BSTATUS since that's the name the HDMI spec
	 * uses and it was there first.
	 */
	int (*read_bstatus)(struct intel_digital_port *dig_port,
			    u8 *bstatus);

	/* Determines whether a repeater is present downstream */
	int (*repeater_present)(struct intel_digital_port *dig_port,
				bool *repeater_present);

	/* Reads the receiver's Ri' value */
	int (*read_ri_prime)(struct intel_digital_port *dig_port, u8 *ri);

	/* Determines if the receiver's KSV FIFO is ready for consumption */
	int (*read_ksv_ready)(struct intel_digital_port *dig_port,
			      bool *ksv_ready);

	/* Reads the ksv fifo for num_downstream devices */
	int (*read_ksv_fifo)(struct intel_digital_port *dig_port,
			     int num_downstream, u8 *ksv_fifo);

	/* Reads a 32-bit part of V' from the receiver */
	int (*read_v_prime_part)(struct intel_digital_port *dig_port,
				 int i, u32 *part);

	/* Enables HDCP signalling on the port */
	int (*toggle_signalling)(struct intel_digital_port *dig_port,
				 enum transcoder cpu_transcoder,
				 bool enable);

	/* Enable/Disable stream encryption on DP MST Transport Link */
	int (*stream_encryption)(struct intel_connector *connector,
				 bool enable);

	/* Ensures the link is still protected */
	bool (*check_link)(struct intel_digital_port *dig_port,
			   struct intel_connector *connector);

	/* Detects panel's hdcp capability. This is optional for HDMI. */
	int (*hdcp_capable)(struct intel_digital_port *dig_port,
			    bool *hdcp_capable);

	/* HDCP adaptation(DP/HDMI) required on the port */
	enum hdcp_wired_protocol protocol;

	/* Detects whether sink is HDCP2.2 capable */
	int (*hdcp_2_2_capable)(struct intel_digital_port *dig_port,
				bool *capable);

	/* Write HDCP2.2 messages */
	int (*write_2_2_msg)(struct intel_digital_port *dig_port,
			     void *buf, size_t size);

	/* Read HDCP2.2 messages */
	int (*read_2_2_msg)(struct intel_digital_port *dig_port,
			    u8 msg_id, void *buf, size_t size);

	/*
	 * Implementation of DP HDCP2.2 Errata for the communication of stream
	 * type to Receivers. In DP HDCP2.2 Stream type is one of the input to
	 * the HDCP2.2 Cipher for En/De-Cryption. Not applicable for HDMI.
	 */
	int (*config_stream_type)(struct intel_digital_port *dig_port,
				  bool is_repeater, u8 type);

	/* Enable/Disable HDCP 2.2 stream encryption on DP MST Transport Link */
	int (*stream_2_2_encryption)(struct intel_connector *connector,
				     bool enable);

	/* HDCP2.2 Link Integrity Check */
	int (*check_2_2_link)(struct intel_digital_port *dig_port,
			      struct intel_connector *connector);
};

struct intel_hdcp {
	const struct intel_hdcp_shim *shim;
	/* Mutex for hdcp state of the connector */
	struct mutex mutex;
	u64 value;
	struct delayed_work check_work;
	struct work_struct prop_work;

	/* HDCP1.4 Encryption status */
	bool hdcp_encrypted;

	/* HDCP2.2 related definitions */
	/* Flag indicates whether this connector supports HDCP2.2 or not. */
	bool hdcp2_supported;

	/* HDCP2.2 Encryption status */
	bool hdcp2_encrypted;

	/*
	 * Content Stream Type defined by content owner. TYPE0(0x0) content can
	 * flow in the link protected by HDCP2.2 or HDCP1.4, where as TYPE1(0x1)
	 * content can flow only through a link protected by HDCP2.2.
	 */
	u8 content_type;

	bool is_paired;
	bool is_repeater;

	/*
	 * Count of ReceiverID_List received. Initialized to 0 at AKE_INIT.
	 * Incremented after processing the RepeaterAuth_Send_ReceiverID_List.
	 * When it rolls over re-auth has to be triggered.
	 */
	u32 seq_num_v;

	/*
	 * Count of RepeaterAuth_Stream_Manage msg propagated.
	 * Initialized to 0 on AKE_INIT. Incremented after every successful
	 * transmission of RepeaterAuth_Stream_Manage message. When it rolls
	 * over re-Auth has to be triggered.
	 */
	u32 seq_num_m;

	/*
	 * Work queue to signal the CP_IRQ. Used for the waiters to read the
	 * available information from HDCP DP sink.
	 */
	wait_queue_head_t cp_irq_queue;
	atomic_t cp_irq_count;
	int cp_irq_count_cached;

	/*
	 * HDCP register access for gen12+ need the transcoder associated.
	 * Transcoder attached to the connector could be changed at modeset.
	 * Hence caching the transcoder here.
	 */
	enum transcoder cpu_transcoder;
	/* Only used for DP MST stream encryption */
	enum transcoder stream_transcoder;
};

struct intel_connector {
	struct drm_connector base;
	/*
	 * The fixed encoder this connector is connected to.
	 */
	struct intel_encoder *encoder;

	/* ACPI device id for ACPI and driver cooperation */
	u32 acpi_device_id;

	/* Reads out the current hw, returning true if the connector is enabled
	 * and active (i.e. dpms ON state). */
	bool (*get_hw_state)(struct intel_connector *);

	/* Panel info for eDP and LVDS */
	struct intel_panel panel;

	/* Cached EDID for eDP and LVDS. May hold ERR_PTR for invalid EDID. */
	struct edid *edid;
	struct edid *detect_edid;

	/* Number of times hotplug detection was tried after an HPD interrupt */
	int hotplug_retries;

	/* since POLL and HPD connectors may use the same HPD line keep the native
	   state of connector->polled in case hotplug storm detection changes it */
	u8 polled;

	struct drm_dp_mst_port *port;

	struct intel_dp *mst_port;

	/* Work struct to schedule a uevent on link train failure */
	struct work_struct modeset_retry_work;

	struct intel_hdcp hdcp;
};

struct intel_digital_connector_state {
	struct drm_connector_state base;

	enum hdmi_force_audio force_audio;
	int broadcast_rgb;
};

#define to_intel_digital_connector_state(x) container_of(x, struct intel_digital_connector_state, base)

struct dpll {
	/* given values */
	int n;
	int m1, m2;
	int p1, p2;
	/* derived values */
	int	dot;
	int	vco;
	int	m;
	int	p;
};

struct intel_atomic_state {
	struct drm_atomic_state base;

	intel_wakeref_t wakeref;

	struct __intel_global_objs_state *global_objs;
	int num_global_objs;

	bool dpll_set, modeset;

	struct intel_shared_dpll_state shared_dpll[I915_NUM_PLLS];

	/*
	 * Current watermarks can't be trusted during hardware readout, so
	 * don't bother calculating intermediate watermarks.
	 */
	bool skip_intermediate_wm;

	bool rps_interactive;

	struct i915_sw_fence commit_ready;

	struct llist_node freed;
};

struct intel_plane_state {
	struct drm_plane_state uapi;

	/*
	 * actual hardware state, the state we program to the hardware.
	 * The following members are used to verify the hardware state:
	 * During initial hw readout, they need to be copied from uapi.
	 */
	struct {
		struct drm_crtc *crtc;
		struct drm_framebuffer *fb;

		u16 alpha;
		u16 pixel_blend_mode;
		unsigned int rotation;
		enum drm_color_encoding color_encoding;
		enum drm_color_range color_range;
		enum drm_scaling_filter scaling_filter;
	} hw;

	struct i915_ggtt_view view;
	struct i915_vma *vma;
	unsigned long flags;
#define PLANE_HAS_FENCE BIT(0)

	struct {
		u32 offset;
		/*
		 * Plane stride in:
		 * bytes for 0/180 degree rotation
		 * pixels for 90/270 degree rotation
		 */
		u32 stride;
		int x, y;
	} color_plane[4];

	/* plane control register */
	u32 ctl;

	/* plane color control register */
	u32 color_ctl;

	/* chroma upsampler control register */
	u32 cus_ctl;

	/*
	 * scaler_id
	 *    = -1 : not using a scaler
	 *    >=  0 : using a scalers
	 *
	 * plane requiring a scaler:
	 *   - During check_plane, its bit is set in
	 *     crtc_state->scaler_state.scaler_users by calling helper function
	 *     update_scaler_plane.
	 *   - scaler_id indicates the scaler it got assigned.
	 *
	 * plane doesn't require a scaler:
	 *   - this can happen when scaling is no more required or plane simply
	 *     got disabled.
	 *   - During check_plane, corresponding bit is reset in
	 *     crtc_state->scaler_state.scaler_users by calling helper function
	 *     update_scaler_plane.
	 */
	int scaler_id;

	/*
	 * planar_linked_plane:
	 *
	 * ICL planar formats require 2 planes that are updated as pairs.
	 * This member is used to make sure the other plane is also updated
	 * when required, and for update_slave() to find the correct
	 * plane_state to pass as argument.
	 */
	struct intel_plane *planar_linked_plane;

	/*
	 * planar_slave:
	 * If set don't update use the linked plane's state for updating
	 * this plane during atomic commit with the update_slave() callback.
	 *
	 * It's also used by the watermark code to ignore wm calculations on
	 * this plane. They're calculated by the linked plane's wm code.
	 */
	u32 planar_slave;

	struct drm_intel_sprite_colorkey ckey;

	struct drm_rect psr2_sel_fetch_area;
<<<<<<< HEAD
=======

	/* Clear Color Value */
	u64 ccval;
>>>>>>> fe07bfda
};

struct intel_initial_plane_config {
	struct intel_framebuffer *fb;
	struct i915_vma *vma;
	unsigned int tiling;
	int size;
	u32 base;
	u8 rotation;
};

struct intel_scaler {
	int in_use;
	u32 mode;
};

struct intel_crtc_scaler_state {
#define SKL_NUM_SCALERS 2
	struct intel_scaler scalers[SKL_NUM_SCALERS];

	/*
	 * scaler_users: keeps track of users requesting scalers on this crtc.
	 *
	 *     If a bit is set, a user is using a scaler.
	 *     Here user can be a plane or crtc as defined below:
	 *       bits 0-30 - plane (bit position is index from drm_plane_index)
	 *       bit 31    - crtc
	 *
	 * Instead of creating a new index to cover planes and crtc, using
	 * existing drm_plane_index for planes which is well less than 31
	 * planes and bit 31 for crtc. This should be fine to cover all
	 * our platforms.
	 *
	 * intel_atomic_setup_scalers will setup available scalers to users
	 * requesting scalers. It will gracefully fail if request exceeds
	 * avilability.
	 */
#define SKL_CRTC_INDEX 31
	unsigned scaler_users;

	/* scaler used by crtc for panel fitting purpose */
	int scaler_id;
};

/* {crtc,crtc_state}->mode_flags */
/* Flag to get scanline using frame time stamps */
#define I915_MODE_FLAG_GET_SCANLINE_FROM_TIMESTAMP (1<<1)
/* Flag to use the scanline counter instead of the pixel counter */
#define I915_MODE_FLAG_USE_SCANLINE_COUNTER (1<<2)
/*
 * TE0 or TE1 flag is set if the crtc has a DSI encoder which
 * is operating in command mode.
 * Flag to use TE from DSI0 instead of VBI in command mode
 */
#define I915_MODE_FLAG_DSI_USE_TE0 (1<<3)
/* Flag to use TE from DSI1 instead of VBI in command mode */
#define I915_MODE_FLAG_DSI_USE_TE1 (1<<4)
/* Flag to indicate mipi dsi periodic command mode where we do not get TE */
#define I915_MODE_FLAG_DSI_PERIODIC_CMD_MODE (1<<5)
/* Do tricks to make vblank timestamps sane with VRR? */
#define I915_MODE_FLAG_VRR (1<<6)

struct intel_wm_level {
	bool enable;
	u32 pri_val;
	u32 spr_val;
	u32 cur_val;
	u32 fbc_val;
};

struct intel_pipe_wm {
	struct intel_wm_level wm[5];
	bool fbc_wm_enabled;
	bool pipe_enabled;
	bool sprites_enabled;
	bool sprites_scaled;
};

struct skl_wm_level {
	u16 min_ddb_alloc;
	u16 plane_res_b;
	u8 plane_res_l;
	bool plane_en;
	bool ignore_lines;
	bool can_sagv;
};

struct skl_plane_wm {
	struct skl_wm_level wm[8];
	struct skl_wm_level uv_wm[8];
	struct skl_wm_level trans_wm;
	struct skl_wm_level sagv_wm0;
	bool is_planar;
};

struct skl_pipe_wm {
	struct skl_plane_wm planes[I915_MAX_PLANES];
	bool use_sagv_wm;
};

enum vlv_wm_level {
	VLV_WM_LEVEL_PM2,
	VLV_WM_LEVEL_PM5,
	VLV_WM_LEVEL_DDR_DVFS,
	NUM_VLV_WM_LEVELS,
};

struct vlv_wm_state {
	struct g4x_pipe_wm wm[NUM_VLV_WM_LEVELS];
	struct g4x_sr_wm sr[NUM_VLV_WM_LEVELS];
	u8 num_levels;
	bool cxsr;
};

struct vlv_fifo_state {
	u16 plane[I915_MAX_PLANES];
};

enum g4x_wm_level {
	G4X_WM_LEVEL_NORMAL,
	G4X_WM_LEVEL_SR,
	G4X_WM_LEVEL_HPLL,
	NUM_G4X_WM_LEVELS,
};

struct g4x_wm_state {
	struct g4x_pipe_wm wm;
	struct g4x_sr_wm sr;
	struct g4x_sr_wm hpll;
	bool cxsr;
	bool hpll_en;
	bool fbc_en;
};

struct intel_crtc_wm_state {
	union {
		/*
		 * raw:
		 * The "raw" watermark values produced by the formula
		 * given the plane's current state. They do not consider
		 * how much FIFO is actually allocated for each plane.
		 *
		 * optimal:
		 * The "optimal" watermark values given the current
		 * state of the planes and the amount of FIFO
		 * allocated to each, ignoring any previous state
		 * of the planes.
		 *
		 * intermediate:
		 * The "intermediate" watermark values when transitioning
		 * between the old and new "optimal" values. Used when
		 * the watermark registers are single buffered and hence
		 * their state changes asynchronously with regards to the
		 * actual plane registers. These are essentially the
		 * worst case combination of the old and new "optimal"
		 * watermarks, which are therefore safe to use when the
		 * plane is in either its old or new state.
		 */
		struct {
			struct intel_pipe_wm intermediate;
			struct intel_pipe_wm optimal;
		} ilk;

		struct {
			struct skl_pipe_wm raw;
			/* gen9+ only needs 1-step wm programming */
			struct skl_pipe_wm optimal;
			struct skl_ddb_entry ddb;
			struct skl_ddb_entry plane_ddb_y[I915_MAX_PLANES];
			struct skl_ddb_entry plane_ddb_uv[I915_MAX_PLANES];
		} skl;

		struct {
			struct g4x_pipe_wm raw[NUM_VLV_WM_LEVELS]; /* not inverted */
			struct vlv_wm_state intermediate; /* inverted */
			struct vlv_wm_state optimal; /* inverted */
			struct vlv_fifo_state fifo_state;
		} vlv;

		struct {
			struct g4x_pipe_wm raw[NUM_G4X_WM_LEVELS];
			struct g4x_wm_state intermediate;
			struct g4x_wm_state optimal;
		} g4x;
	};

	/*
	 * Platforms with two-step watermark programming will need to
	 * update watermark programming post-vblank to switch from the
	 * safe intermediate watermarks to the optimal final
	 * watermarks.
	 */
	bool need_postvbl_update;
};

enum intel_output_format {
	INTEL_OUTPUT_FORMAT_RGB,
	INTEL_OUTPUT_FORMAT_YCBCR420,
	INTEL_OUTPUT_FORMAT_YCBCR444,
};

struct intel_crtc_state {
	/*
	 * uapi (drm) state. This is the software state shown to userspace.
	 * In particular, the following members are used for bookkeeping:
	 * - crtc
	 * - state
	 * - *_changed
	 * - event
	 * - commit
	 * - mode_blob
	 */
	struct drm_crtc_state uapi;

	/*
	 * actual hardware state, the state we program to the hardware.
	 * The following members are used to verify the hardware state:
	 * - enable
	 * - active
	 * - mode / pipe_mode / adjusted_mode
	 * - color property blobs.
	 *
	 * During initial hw readout, they need to be copied to uapi.
	 *
	 * Bigjoiner will allow a transcoder mode that spans 2 pipes;
	 * Use the pipe_mode for calculations like watermarks, pipe
	 * scaler, and bandwidth.
	 *
	 * Use adjusted_mode for things that need to know the full
	 * mode on the transcoder, which spans all pipes.
	 */
	struct {
		bool active, enable;
		struct drm_property_blob *degamma_lut, *gamma_lut, *ctm;
		struct drm_display_mode mode, pipe_mode, adjusted_mode;
		enum drm_scaling_filter scaling_filter;
	} hw;

	/**
	 * quirks - bitfield with hw state readout quirks
	 *
	 * For various reasons the hw state readout code might not be able to
	 * completely faithfully read out the current state. These cases are
	 * tracked with quirk flags so that fastboot and state checker can act
	 * accordingly.
	 */
#define PIPE_CONFIG_QUIRK_MODE_SYNC_FLAGS	(1<<0) /* unreliable sync mode.flags */
#define PIPE_CONFIG_QUIRK_BIGJOINER_SLAVE      (1<<1) /* bigjoiner slave, partial readout */
	unsigned long quirks;

	unsigned fb_bits; /* framebuffers to flip */
	bool update_pipe; /* can a fast modeset be performed? */
	bool disable_cxsr;
	bool update_wm_pre, update_wm_post; /* watermarks are updated */
	bool fifo_changed; /* FIFO split is changed */
	bool preload_luts;
	bool inherited; /* state inherited from BIOS? */

	/* Pipe source size (ie. panel fitter input size)
	 * All planes will be positioned inside this space,
	 * and get clipped at the edges. */
	int pipe_src_w, pipe_src_h;

	/*
	 * Pipe pixel rate, adjusted for
	 * panel fitter/pipe scaler downscaling.
	 */
	unsigned int pixel_rate;

	/* Whether to set up the PCH/FDI. Note that we never allow sharing
	 * between pch encoders and cpu encoders. */
	bool has_pch_encoder;

	/* Are we sending infoframes on the attached port */
	bool has_infoframe;

	/* CPU Transcoder for the pipe. Currently this can only differ from the
	 * pipe on Haswell and later (where we have a special eDP transcoder)
	 * and Broxton (where we have special DSI transcoders). */
	enum transcoder cpu_transcoder;

	/*
	 * Use reduced/limited/broadcast rbg range, compressing from the full
	 * range fed into the crtcs.
	 */
	bool limited_color_range;

	/* Bitmask of encoder types (enum intel_output_type)
	 * driven by the pipe.
	 */
	unsigned int output_types;

	/* Whether we should send NULL infoframes. Required for audio. */
	bool has_hdmi_sink;

	/* Audio enabled on this pipe. Only valid if either has_hdmi_sink or
	 * has_dp_encoder is set. */
	bool has_audio;

	/*
	 * Enable dithering, used when the selected pipe bpp doesn't match the
	 * plane bpp.
	 */
	bool dither;

	/*
	 * Dither gets enabled for 18bpp which causes CRC mismatch errors for
	 * compliance video pattern tests.
	 * Disable dither only if it is a compliance test request for
	 * 18bpp.
	 */
	bool dither_force_disable;

	/* Controls for the clock computation, to override various stages. */
	bool clock_set;

	/* SDVO TV has a bunch of special case. To make multifunction encoders
	 * work correctly, we need to track this at runtime.*/
	bool sdvo_tv_clock;

	/*
	 * crtc bandwidth limit, don't increase pipe bpp or clock if not really
	 * required. This is set in the 2nd loop of calling encoder's
	 * ->compute_config if the first pick doesn't work out.
	 */
	bool bw_constrained;

	/* Settings for the intel dpll used on pretty much everything but
	 * haswell. */
	struct dpll dpll;

	/* Selected dpll when shared or NULL. */
	struct intel_shared_dpll *shared_dpll;

	/* Actual register state of the dpll, for shared dpll cross-checking. */
	struct intel_dpll_hw_state dpll_hw_state;

	/*
	 * ICL reserved DPLLs for the CRTC/port. The active PLL is selected by
	 * setting shared_dpll and dpll_hw_state to one of these reserved ones.
	 */
	struct icl_port_dpll {
		struct intel_shared_dpll *pll;
		struct intel_dpll_hw_state hw_state;
	} icl_port_dplls[ICL_PORT_DPLL_COUNT];

	/* DSI PLL registers */
	struct {
		u32 ctrl, div;
	} dsi_pll;

	int pipe_bpp;
	struct intel_link_m_n dp_m_n;

	/* m2_n2 for eDP downclock */
	struct intel_link_m_n dp_m2_n2;
	bool has_drrs;

	bool has_psr;
	bool has_psr2;
	bool enable_psr2_sel_fetch;
	u32 dc3co_exitline;

	/*
	 * Frequence the dpll for the port should run at. Differs from the
	 * adjusted dotclock e.g. for DP or 10/12bpc hdmi mode. This is also
	 * already multiplied by pixel_multiplier.
	 */
	int port_clock;

	/* Used by SDVO (and if we ever fix it, HDMI). */
	unsigned pixel_multiplier;

	/* I915_MODE_FLAG_* */
	u8 mode_flags;

	u8 lane_count;

	/*
	 * Used by platforms having DP/HDMI PHY with programmable lane
	 * latency optimization.
	 */
	u8 lane_lat_optim_mask;

	/* minimum acceptable voltage level */
	u8 min_voltage_level;

	/* Panel fitter controls for gen2-gen4 + VLV */
	struct {
		u32 control;
		u32 pgm_ratios;
		u32 lvds_border_bits;
	} gmch_pfit;

	/* Panel fitter placement and size for Ironlake+ */
	struct {
		struct drm_rect dst;
		bool enabled;
		bool force_thru;
	} pch_pfit;

	/* FDI configuration, only valid if has_pch_encoder is set. */
	int fdi_lanes;
	struct intel_link_m_n fdi_m_n;

	bool ips_enabled;

	bool crc_enabled;

	bool enable_fbc;

	bool double_wide;

	int pbn;

	struct intel_crtc_scaler_state scaler_state;

	/* w/a for waiting 2 vblanks during crtc enable */
	enum pipe hsw_workaround_pipe;

	/* IVB sprite scaling w/a (WaCxSRDisabledForSpriteScaling:ivb) */
	bool disable_lp_wm;

	struct intel_crtc_wm_state wm;

	int min_cdclk[I915_MAX_PLANES];

	u32 data_rate[I915_MAX_PLANES];

	/* FIXME unify with data_rate[] */
	u64 plane_data_rate[I915_MAX_PLANES];
	u64 uv_plane_data_rate[I915_MAX_PLANES];

	/* Gamma mode programmed on the pipe */
	u32 gamma_mode;

	union {
		/* CSC mode programmed on the pipe */
		u32 csc_mode;

		/* CHV CGM mode */
		u32 cgm_mode;
	};

	/* bitmask of logically enabled planes (enum plane_id) */
	u8 enabled_planes;

	/* bitmask of actually visible planes (enum plane_id) */
	u8 active_planes;
	u8 nv12_planes;
	u8 c8_planes;

	/* bitmask of planes that will be updated during the commit */
	u8 update_planes;

	struct {
		u32 enable;
		u32 gcp;
		union hdmi_infoframe avi;
		union hdmi_infoframe spd;
		union hdmi_infoframe hdmi;
		union hdmi_infoframe drm;
		struct drm_dp_vsc_sdp vsc;
	} infoframes;

	/* HDMI scrambling status */
	bool hdmi_scrambling;

	/* HDMI High TMDS char rate ratio */
	bool hdmi_high_tmds_clock_ratio;

	/* Output format RGB/YCBCR etc */
	enum intel_output_format output_format;

	/* enable pipe gamma? */
	bool gamma_enable;

	/* enable pipe csc? */
	bool csc_enable;

	/* enable pipe big joiner? */
	bool bigjoiner;

	/* big joiner slave crtc? */
	bool bigjoiner_slave;

	/* linked crtc for bigjoiner, either slave or master */
	struct intel_crtc *bigjoiner_linked_crtc;

	/* Display Stream compression state */
	struct {
		bool compression_enable;
		bool dsc_split;
		u16 compressed_bpp;
		u8 slice_count;
		struct drm_dsc_config config;
	} dsc;

	/* HSW+ linetime watermarks */
	u16 linetime;
	u16 ips_linetime;

	/* Forward Error correction State */
	bool fec_enable;

	/* Pointer to master transcoder in case of tiled displays */
	enum transcoder master_transcoder;

	/* Bitmask to indicate slaves attached */
	u8 sync_mode_slaves_mask;

	/* Only valid on TGL+ */
	enum transcoder mst_master_transcoder;

	/* For DSB related info */
	struct intel_dsb *dsb;

	u32 psr2_man_track_ctl;

	/* Variable Refresh Rate state */
	struct {
		bool enable;
		u8 pipeline_full;
		u16 flipline, vmin, vmax;
	} vrr;
};

enum intel_pipe_crc_source {
	INTEL_PIPE_CRC_SOURCE_NONE,
	INTEL_PIPE_CRC_SOURCE_PLANE1,
	INTEL_PIPE_CRC_SOURCE_PLANE2,
	INTEL_PIPE_CRC_SOURCE_PLANE3,
	INTEL_PIPE_CRC_SOURCE_PLANE4,
	INTEL_PIPE_CRC_SOURCE_PLANE5,
	INTEL_PIPE_CRC_SOURCE_PLANE6,
	INTEL_PIPE_CRC_SOURCE_PLANE7,
	INTEL_PIPE_CRC_SOURCE_PIPE,
	/* TV/DP on pre-gen5/vlv can't use the pipe source. */
	INTEL_PIPE_CRC_SOURCE_TV,
	INTEL_PIPE_CRC_SOURCE_DP_B,
	INTEL_PIPE_CRC_SOURCE_DP_C,
	INTEL_PIPE_CRC_SOURCE_DP_D,
	INTEL_PIPE_CRC_SOURCE_AUTO,
	INTEL_PIPE_CRC_SOURCE_MAX,
};

#define INTEL_PIPE_CRC_ENTRIES_NR	128
struct intel_pipe_crc {
	spinlock_t lock;
	int skipped;
	enum intel_pipe_crc_source source;
};

struct intel_crtc {
	struct drm_crtc base;
	enum pipe pipe;
	/*
	 * Whether the crtc and the connected output pipeline is active. Implies
	 * that crtc->enabled is set, i.e. the current mode configuration has
	 * some outputs connected to this crtc.
	 */
	bool active;
	u8 plane_ids_mask;

	/* I915_MODE_FLAG_* */
	u8 mode_flags;

<<<<<<< HEAD
=======
	u16 vmax_vblank_start;

>>>>>>> fe07bfda
	struct intel_display_power_domain_set enabled_power_domains;
	struct intel_overlay *overlay;

	struct intel_crtc_state *config;

	/* Access to these should be protected by dev_priv->irq_lock. */
	bool cpu_fifo_underrun_disabled;
	bool pch_fifo_underrun_disabled;

	/* per-pipe watermark state */
	struct {
		/* watermarks currently being used  */
		union {
			struct intel_pipe_wm ilk;
			struct vlv_wm_state vlv;
			struct g4x_wm_state g4x;
		} active;
	} wm;

	int scanline_offset;

	struct {
		unsigned start_vbl_count;
		ktime_t start_vbl_time;
		int min_vbl, max_vbl;
		int scanline_start;
#ifdef CONFIG_DRM_I915_DEBUG_VBLANK_EVADE
		struct {
			u64 min;
			u64 max;
			u64 sum;
			unsigned int over;
			unsigned int times[17]; /* [1us, 16ms] */
		} vbl;
#endif
	} debug;

	/* scalers available on this crtc */
	int num_scalers;

#ifdef CONFIG_DEBUG_FS
	struct intel_pipe_crc pipe_crc;
#endif
};

struct intel_plane {
	struct drm_plane base;
	enum i9xx_plane_id i9xx_plane;
	enum plane_id id;
	enum pipe pipe;
	bool has_fbc;
	bool has_ccs;
	bool need_async_flip_disable_wa;
	u32 frontbuffer_bit;

	struct {
		u32 base, cntl, size;
	} cursor;

	/*
	 * NOTE: Do not place new plane state fields here (e.g., when adding
	 * new plane properties).  New runtime state should now be placed in
	 * the intel_plane_state structure and accessed via plane_state.
	 */

	int (*min_width)(const struct drm_framebuffer *fb,
			 int color_plane,
			 unsigned int rotation);
	int (*max_width)(const struct drm_framebuffer *fb,
			 int color_plane,
			 unsigned int rotation);
	int (*max_height)(const struct drm_framebuffer *fb,
			  int color_plane,
			  unsigned int rotation);
	unsigned int (*max_stride)(struct intel_plane *plane,
				   u32 pixel_format, u64 modifier,
				   unsigned int rotation);
	void (*update_plane)(struct intel_plane *plane,
			     const struct intel_crtc_state *crtc_state,
			     const struct intel_plane_state *plane_state);
	void (*disable_plane)(struct intel_plane *plane,
			      const struct intel_crtc_state *crtc_state);
	bool (*get_hw_state)(struct intel_plane *plane, enum pipe *pipe);
	int (*check_plane)(struct intel_crtc_state *crtc_state,
			   struct intel_plane_state *plane_state);
	int (*min_cdclk)(const struct intel_crtc_state *crtc_state,
			 const struct intel_plane_state *plane_state);
	void (*async_flip)(struct intel_plane *plane,
			   const struct intel_crtc_state *crtc_state,
			   const struct intel_plane_state *plane_state,
			   bool async_flip);
	void (*enable_flip_done)(struct intel_plane *plane);
	void (*disable_flip_done)(struct intel_plane *plane);
};

struct intel_watermark_params {
	u16 fifo_size;
	u16 max_wm;
	u8 default_wm;
	u8 guard_size;
	u8 cacheline_size;
};

struct cxsr_latency {
	bool is_desktop : 1;
	bool is_ddr3 : 1;
	u16 fsb_freq;
	u16 mem_freq;
	u16 display_sr;
	u16 display_hpll_disable;
	u16 cursor_sr;
	u16 cursor_hpll_disable;
};

#define to_intel_atomic_state(x) container_of(x, struct intel_atomic_state, base)
#define to_intel_crtc(x) container_of(x, struct intel_crtc, base)
#define to_intel_crtc_state(x) container_of(x, struct intel_crtc_state, uapi)
#define to_intel_connector(x) container_of(x, struct intel_connector, base)
#define to_intel_encoder(x) container_of(x, struct intel_encoder, base)
#define to_intel_framebuffer(x) container_of(x, struct intel_framebuffer, base)
#define to_intel_plane(x) container_of(x, struct intel_plane, base)
#define to_intel_plane_state(x) container_of(x, struct intel_plane_state, uapi)
#define intel_fb_obj(x) ((x) ? to_intel_bo((x)->obj[0]) : NULL)

struct intel_hdmi {
	i915_reg_t hdmi_reg;
	int ddc_bus;
	struct {
		enum drm_dp_dual_mode_type type;
		int max_tmds_clock;
	} dp_dual_mode;
	bool has_hdmi_sink;
	bool has_audio;
	struct intel_connector *attached_connector;
	struct cec_notifier *cec_notifier;
};

struct intel_dp_mst_encoder;
/*
 * enum link_m_n_set:
 *	When platform provides two set of M_N registers for dp, we can
 *	program them and switch between them incase of DRRS.
 *	But When only one such register is provided, we have to program the
 *	required divider value on that registers itself based on the DRRS state.
 *
 * M1_N1	: Program dp_m_n on M1_N1 registers
 *			  dp_m2_n2 on M2_N2 registers (If supported)
 *
 * M2_N2	: Program dp_m2_n2 on M1_N1 registers
 *			  M2_N2 registers are not supported
 */

enum link_m_n_set {
	/* Sets the m1_n1 and m2_n2 */
	M1_N1 = 0,
	M2_N2
};

struct intel_dp_compliance_data {
	unsigned long edid;
	u8 video_pattern;
	u16 hdisplay, vdisplay;
	u8 bpc;
	struct drm_dp_phy_test_params phytest;
};

struct intel_dp_compliance {
	unsigned long test_type;
	struct intel_dp_compliance_data test_data;
	bool test_active;
	int test_link_rate;
	u8 test_lane_count;
};

struct intel_dp_pcon_frl {
	bool is_trained;
	int trained_rate_gbps;
};

<<<<<<< HEAD
=======
struct intel_pps {
	int panel_power_up_delay;
	int panel_power_down_delay;
	int panel_power_cycle_delay;
	int backlight_on_delay;
	int backlight_off_delay;
	struct delayed_work panel_vdd_work;
	bool want_panel_vdd;
	unsigned long last_power_on;
	unsigned long last_backlight_off;
	ktime_t panel_power_off_time;
	intel_wakeref_t vdd_wakeref;

	/*
	 * Pipe whose power sequencer is currently locked into
	 * this port. Only relevant on VLV/CHV.
	 */
	enum pipe pps_pipe;
	/*
	 * Pipe currently driving the port. Used for preventing
	 * the use of the PPS for any pipe currentrly driving
	 * external DP as that will mess things up on VLV.
	 */
	enum pipe active_pipe;
	/*
	 * Set if the sequencer may be reset due to a power transition,
	 * requiring a reinitialization. Only relevant on BXT.
	 */
	bool pps_reset;
	struct edp_power_seq pps_delays;
};

>>>>>>> fe07bfda
struct intel_dp {
	i915_reg_t output_reg;
	u32 DP;
	int link_rate;
	u8 lane_count;
	u8 sink_count;
	bool link_trained;
	bool has_hdmi_sink;
	bool has_audio;
	bool reset_link_params;
	bool use_max_params;
	u8 dpcd[DP_RECEIVER_CAP_SIZE];
	u8 psr_dpcd[EDP_PSR_RECEIVER_CAP_SIZE];
	u8 downstream_ports[DP_MAX_DOWNSTREAM_PORTS];
	u8 edp_dpcd[EDP_DISPLAY_CTL_CAP_SIZE];
	u8 dsc_dpcd[DP_DSC_RECEIVER_CAP_SIZE];
	u8 lttpr_common_caps[DP_LTTPR_COMMON_CAP_SIZE];
	u8 lttpr_phy_caps[DP_MAX_LTTPR_COUNT][DP_LTTPR_PHY_CAP_SIZE];
	u8 fec_capable;
	u8 pcon_dsc_dpcd[DP_PCON_DSC_ENCODER_CAP_SIZE];
	/* source rates */
	int num_source_rates;
	const int *source_rates;
	/* sink rates as reported by DP_MAX_LINK_RATE/DP_SUPPORTED_LINK_RATES */
	int num_sink_rates;
	int sink_rates[DP_MAX_SUPPORTED_RATES];
	bool use_rate_select;
	/* intersection of source and sink rates */
	int num_common_rates;
	int common_rates[DP_MAX_SUPPORTED_RATES];
	/* Max lane count for the current link */
	int max_link_lane_count;
	/* Max rate for the current link */
	int max_link_rate;
	/* sink or branch descriptor */
	struct drm_dp_desc desc;
	struct drm_dp_aux aux;
	u32 aux_busy_last_status;
	u8 train_set[4];
<<<<<<< HEAD
	int panel_power_up_delay;
	int panel_power_down_delay;
	int panel_power_cycle_delay;
	int backlight_on_delay;
	int backlight_off_delay;
	struct delayed_work panel_vdd_work;
	bool want_panel_vdd;
	unsigned long last_power_on;
	unsigned long last_backlight_off;
	ktime_t panel_power_off_time;
	intel_wakeref_t vdd_wakeref;
=======
>>>>>>> fe07bfda

	struct intel_pps pps;

	bool can_mst; /* this port supports mst */
	bool is_mst;
	int active_mst_links;

	/* connector directly attached - won't be use for modeset in mst world */
	struct intel_connector *attached_connector;

	/* mst connector list */
	struct intel_dp_mst_encoder *mst_encoders[I915_MAX_PIPES];
	struct drm_dp_mst_topology_mgr mst_mgr;

	u32 (*get_aux_clock_divider)(struct intel_dp *dp, int index);
	/*
	 * This function returns the value we have to program the AUX_CTL
	 * register with to kick off an AUX transaction.
	 */
	u32 (*get_aux_send_ctl)(struct intel_dp *dp, int send_bytes,
				u32 aux_clock_divider);

	i915_reg_t (*aux_ch_ctl_reg)(struct intel_dp *dp);
	i915_reg_t (*aux_ch_data_reg)(struct intel_dp *dp, int index);

	/* This is called before a link training is starterd */
	void (*prepare_link_retrain)(struct intel_dp *intel_dp,
				     const struct intel_crtc_state *crtc_state);
	void (*set_link_train)(struct intel_dp *intel_dp,
			       const struct intel_crtc_state *crtc_state,
			       u8 dp_train_pat);
	void (*set_idle_link_train)(struct intel_dp *intel_dp,
				    const struct intel_crtc_state *crtc_state);
	void (*set_signal_levels)(struct intel_dp *intel_dp,
				  const struct intel_crtc_state *crtc_state);

	u8 (*preemph_max)(struct intel_dp *intel_dp);
	u8 (*voltage_max)(struct intel_dp *intel_dp,
			  const struct intel_crtc_state *crtc_state);

	/* Displayport compliance testing */
	struct intel_dp_compliance compliance;

	/* Downstream facing port caps */
	struct {
		int min_tmds_clock, max_tmds_clock;
		int max_dotclock;
		int pcon_max_frl_bw;
		u8 max_bpc;
		bool ycbcr_444_to_420;
		bool rgb_to_ycbcr;
	} dfp;

	/* To control wakeup latency, e.g. for irq-driven dp aux transfers. */
	struct pm_qos_request pm_qos;

	/* Display stream compression testing */
	bool force_dsc_en;

	bool hobl_failed;
	bool hobl_active;

	struct intel_dp_pcon_frl frl;
};

enum lspcon_vendor {
	LSPCON_VENDOR_MCA,
	LSPCON_VENDOR_PARADE
};

struct intel_lspcon {
	bool active;
	bool hdr_supported;
	enum drm_lspcon_mode mode;
	enum lspcon_vendor vendor;
};

struct intel_digital_port {
	struct intel_encoder base;
	u32 saved_port_bits;
	struct intel_dp dp;
	struct intel_hdmi hdmi;
	struct intel_lspcon lspcon;
	enum irqreturn (*hpd_pulse)(struct intel_digital_port *, bool);
	bool release_cl2_override;
	u8 max_lanes;
	/* Used for DP and ICL+ TypeC/DP and TypeC/HDMI ports. */
	enum aux_ch aux_ch;
	enum intel_display_power_domain ddi_io_power_domain;
	intel_wakeref_t ddi_io_wakeref;
	intel_wakeref_t aux_wakeref;
	struct mutex tc_lock;	/* protects the TypeC port mode */
	intel_wakeref_t tc_lock_wakeref;
	int tc_link_refcount;
	bool tc_legacy_port:1;
	char tc_port_name[8];
	enum tc_port_mode tc_mode;
	enum phy_fia tc_phy_fia;
	u8 tc_phy_fia_idx;

	/* protects num_hdcp_streams reference count, hdcp_port_data and hdcp_auth_status */
	struct mutex hdcp_mutex;
	/* the number of pipes using HDCP signalling out of this port */
	unsigned int num_hdcp_streams;
	/* port HDCP auth status */
	bool hdcp_auth_status;
	/* HDCP port data need to pass to security f/w */
	struct hdcp_port_data hdcp_port_data;

	void (*write_infoframe)(struct intel_encoder *encoder,
				const struct intel_crtc_state *crtc_state,
				unsigned int type,
				const void *frame, ssize_t len);
	void (*read_infoframe)(struct intel_encoder *encoder,
			       const struct intel_crtc_state *crtc_state,
			       unsigned int type,
			       void *frame, ssize_t len);
	void (*set_infoframes)(struct intel_encoder *encoder,
			       bool enable,
			       const struct intel_crtc_state *crtc_state,
			       const struct drm_connector_state *conn_state);
	u32 (*infoframes_enabled)(struct intel_encoder *encoder,
				  const struct intel_crtc_state *pipe_config);
	bool (*connected)(struct intel_encoder *encoder);
};

struct intel_dp_mst_encoder {
	struct intel_encoder base;
	enum pipe pipe;
	struct intel_digital_port *primary;
	struct intel_connector *connector;
};

static inline enum dpio_channel
vlv_dig_port_to_channel(struct intel_digital_port *dig_port)
{
	switch (dig_port->base.port) {
	case PORT_B:
	case PORT_D:
		return DPIO_CH0;
	case PORT_C:
		return DPIO_CH1;
	default:
		BUG();
	}
}

static inline enum dpio_phy
vlv_dig_port_to_phy(struct intel_digital_port *dig_port)
{
	switch (dig_port->base.port) {
	case PORT_B:
	case PORT_C:
		return DPIO_PHY0;
	case PORT_D:
		return DPIO_PHY1;
	default:
		BUG();
	}
}

static inline enum dpio_channel
vlv_pipe_to_channel(enum pipe pipe)
{
	switch (pipe) {
	case PIPE_A:
	case PIPE_C:
		return DPIO_CH0;
	case PIPE_B:
		return DPIO_CH1;
	default:
		BUG();
	}
}

static inline struct intel_crtc *
intel_get_first_crtc(struct drm_i915_private *dev_priv)
{
	return to_intel_crtc(drm_crtc_from_index(&dev_priv->drm, 0));
}

static inline struct intel_crtc *
intel_get_crtc_for_pipe(struct drm_i915_private *dev_priv, enum pipe pipe)
{
	/* pipe_to_crtc_mapping may have hole on any of 3 display pipe system */
	drm_WARN_ON(&dev_priv->drm,
		    !(INTEL_INFO(dev_priv)->pipe_mask & BIT(pipe)));
	return dev_priv->pipe_to_crtc_mapping[pipe];
}

static inline struct intel_crtc *
intel_get_crtc_for_plane(struct drm_i915_private *dev_priv, enum i9xx_plane_id plane)
{
	return dev_priv->plane_to_crtc_mapping[plane];
}

struct intel_load_detect_pipe {
	struct drm_atomic_state *restore_state;
};

static inline struct intel_encoder *
intel_attached_encoder(struct intel_connector *connector)
{
	return connector->encoder;
}

static inline bool intel_encoder_is_dig_port(struct intel_encoder *encoder)
{
	switch (encoder->type) {
	case INTEL_OUTPUT_DDI:
	case INTEL_OUTPUT_DP:
	case INTEL_OUTPUT_EDP:
	case INTEL_OUTPUT_HDMI:
		return true;
	default:
		return false;
	}
}

static inline bool intel_encoder_is_mst(struct intel_encoder *encoder)
{
	return encoder->type == INTEL_OUTPUT_DP_MST;
}

static inline struct intel_dp_mst_encoder *
enc_to_mst(struct intel_encoder *encoder)
{
	return container_of(&encoder->base, struct intel_dp_mst_encoder,
			    base.base);
}

static inline struct intel_digital_port *
enc_to_dig_port(struct intel_encoder *encoder)
{
	struct intel_encoder *intel_encoder = encoder;

	if (intel_encoder_is_dig_port(intel_encoder))
		return container_of(&encoder->base, struct intel_digital_port,
				    base.base);
	else if (intel_encoder_is_mst(intel_encoder))
		return enc_to_mst(encoder)->primary;
	else
		return NULL;
}

static inline struct intel_digital_port *
intel_attached_dig_port(struct intel_connector *connector)
{
	return enc_to_dig_port(intel_attached_encoder(connector));
}

static inline struct intel_dp *enc_to_intel_dp(struct intel_encoder *encoder)
{
	return &enc_to_dig_port(encoder)->dp;
}

static inline struct intel_dp *intel_attached_dp(struct intel_connector *connector)
{
	return enc_to_intel_dp(intel_attached_encoder(connector));
}

static inline bool intel_encoder_is_dp(struct intel_encoder *encoder)
{
	switch (encoder->type) {
	case INTEL_OUTPUT_DP:
	case INTEL_OUTPUT_EDP:
		return true;
	case INTEL_OUTPUT_DDI:
		/* Skip pure HDMI/DVI DDI encoders */
		return i915_mmio_reg_valid(enc_to_intel_dp(encoder)->output_reg);
	default:
		return false;
	}
}

static inline struct intel_lspcon *
enc_to_intel_lspcon(struct intel_encoder *encoder)
{
	return &enc_to_dig_port(encoder)->lspcon;
}

static inline struct intel_digital_port *
dp_to_dig_port(struct intel_dp *intel_dp)
{
	return container_of(intel_dp, struct intel_digital_port, dp);
}

static inline struct intel_lspcon *
dp_to_lspcon(struct intel_dp *intel_dp)
{
	return &dp_to_dig_port(intel_dp)->lspcon;
}

static inline struct drm_i915_private *
dp_to_i915(struct intel_dp *intel_dp)
{
	return to_i915(dp_to_dig_port(intel_dp)->base.base.dev);
}

static inline struct intel_digital_port *
hdmi_to_dig_port(struct intel_hdmi *intel_hdmi)
{
	return container_of(intel_hdmi, struct intel_digital_port, hdmi);
}

static inline struct intel_plane_state *
intel_atomic_get_plane_state(struct intel_atomic_state *state,
				 struct intel_plane *plane)
{
	struct drm_plane_state *ret =
		drm_atomic_get_plane_state(&state->base, &plane->base);

	if (IS_ERR(ret))
		return ERR_CAST(ret);

	return to_intel_plane_state(ret);
}

static inline struct intel_plane_state *
intel_atomic_get_old_plane_state(struct intel_atomic_state *state,
				 struct intel_plane *plane)
{
	return to_intel_plane_state(drm_atomic_get_old_plane_state(&state->base,
								   &plane->base));
}

static inline struct intel_plane_state *
intel_atomic_get_new_plane_state(struct intel_atomic_state *state,
				 struct intel_plane *plane)
{
	return to_intel_plane_state(drm_atomic_get_new_plane_state(&state->base,
								   &plane->base));
}

static inline struct intel_crtc_state *
intel_atomic_get_old_crtc_state(struct intel_atomic_state *state,
				struct intel_crtc *crtc)
{
	return to_intel_crtc_state(drm_atomic_get_old_crtc_state(&state->base,
								 &crtc->base));
}

static inline struct intel_crtc_state *
intel_atomic_get_new_crtc_state(struct intel_atomic_state *state,
				struct intel_crtc *crtc)
{
	return to_intel_crtc_state(drm_atomic_get_new_crtc_state(&state->base,
								 &crtc->base));
}

static inline struct intel_digital_connector_state *
intel_atomic_get_new_connector_state(struct intel_atomic_state *state,
				     struct intel_connector *connector)
{
	return to_intel_digital_connector_state(
			drm_atomic_get_new_connector_state(&state->base,
			&connector->base));
}

static inline struct intel_digital_connector_state *
intel_atomic_get_old_connector_state(struct intel_atomic_state *state,
				     struct intel_connector *connector)
{
	return to_intel_digital_connector_state(
			drm_atomic_get_old_connector_state(&state->base,
			&connector->base));
}

/* intel_display.c */
static inline bool
intel_crtc_has_type(const struct intel_crtc_state *crtc_state,
		    enum intel_output_type type)
{
	return crtc_state->output_types & (1 << type);
}
static inline bool
intel_crtc_has_dp_encoder(const struct intel_crtc_state *crtc_state)
{
	return crtc_state->output_types &
		((1 << INTEL_OUTPUT_DP) |
		 (1 << INTEL_OUTPUT_DP_MST) |
		 (1 << INTEL_OUTPUT_EDP));
}

static inline bool
intel_crtc_needs_modeset(const struct intel_crtc_state *crtc_state)
{
	return drm_atomic_crtc_needs_modeset(&crtc_state->uapi);
}

static inline void
intel_wait_for_vblank(struct drm_i915_private *dev_priv, enum pipe pipe)
{
	struct intel_crtc *crtc = intel_get_crtc_for_pipe(dev_priv, pipe);

	drm_crtc_wait_one_vblank(&crtc->base);
}

static inline void
intel_wait_for_vblank_if_active(struct drm_i915_private *dev_priv, enum pipe pipe)
{
	const struct intel_crtc *crtc = intel_get_crtc_for_pipe(dev_priv, pipe);

	if (crtc->active)
		intel_wait_for_vblank(dev_priv, pipe);
}

static inline u32 intel_plane_ggtt_offset(const struct intel_plane_state *state)
{
	return i915_ggtt_offset(state->vma);
}

static inline struct intel_frontbuffer *
to_intel_frontbuffer(struct drm_framebuffer *fb)
{
	return fb ? to_intel_framebuffer(fb)->frontbuffer : NULL;
}

<<<<<<< HEAD
=======
static inline bool intel_panel_use_ssc(struct drm_i915_private *dev_priv)
{
	if (dev_priv->params.panel_use_ssc >= 0)
		return dev_priv->params.panel_use_ssc != 0;
	return dev_priv->vbt.lvds_use_ssc
		&& !(dev_priv->quirks & QUIRK_LVDS_SSC_DISABLE);
}

static inline u32 i9xx_dpll_compute_fp(struct dpll *dpll)
{
	return dpll->n << 16 | dpll->m1 << 8 | dpll->m2;
}

static inline u32 intel_fdi_link_freq(struct drm_i915_private *dev_priv,
				      const struct intel_crtc_state *pipe_config)
{
	if (HAS_DDI(dev_priv))
		return pipe_config->port_clock; /* SPLL */
	else
		return dev_priv->fdi_pll_freq;
}

>>>>>>> fe07bfda
#endif /*  __INTEL_DISPLAY_TYPES_H__ */<|MERGE_RESOLUTION|>--- conflicted
+++ resolved
@@ -228,11 +228,7 @@
 struct intel_panel_bl_funcs {
 	/* Connector and platform specific backlight functions */
 	int (*setup)(struct intel_connector *connector, enum pipe pipe);
-<<<<<<< HEAD
-	u32 (*get)(struct intel_connector *connector);
-=======
 	u32 (*get)(struct intel_connector *connector, enum pipe pipe);
->>>>>>> fe07bfda
 	void (*set)(const struct drm_connector_state *conn_state, u32 level);
 	void (*disable)(const struct drm_connector_state *conn_state, u32 level);
 	void (*enable)(const struct intel_crtc_state *crtc_state,
@@ -277,10 +273,7 @@
 		struct backlight_device *device;
 
 		const struct intel_panel_bl_funcs *funcs;
-<<<<<<< HEAD
-=======
 		const struct intel_panel_bl_funcs *pwm_funcs;
->>>>>>> fe07bfda
 		void (*power)(struct intel_connector *, bool enable);
 	} backlight;
 };
@@ -638,12 +631,9 @@
 	struct drm_intel_sprite_colorkey ckey;
 
 	struct drm_rect psr2_sel_fetch_area;
-<<<<<<< HEAD
-=======
 
 	/* Clear Color Value */
 	u64 ccval;
->>>>>>> fe07bfda
 };
 
 struct intel_initial_plane_config {
@@ -1211,11 +1201,8 @@
 	/* I915_MODE_FLAG_* */
 	u8 mode_flags;
 
-<<<<<<< HEAD
-=======
 	u16 vmax_vblank_start;
 
->>>>>>> fe07bfda
 	struct intel_display_power_domain_set enabled_power_domains;
 	struct intel_overlay *overlay;
 
@@ -1395,8 +1382,6 @@
 	int trained_rate_gbps;
 };
 
-<<<<<<< HEAD
-=======
 struct intel_pps {
 	int panel_power_up_delay;
 	int panel_power_down_delay;
@@ -1429,7 +1414,6 @@
 	struct edp_power_seq pps_delays;
 };
 
->>>>>>> fe07bfda
 struct intel_dp {
 	i915_reg_t output_reg;
 	u32 DP;
@@ -1469,20 +1453,6 @@
 	struct drm_dp_aux aux;
 	u32 aux_busy_last_status;
 	u8 train_set[4];
-<<<<<<< HEAD
-	int panel_power_up_delay;
-	int panel_power_down_delay;
-	int panel_power_cycle_delay;
-	int backlight_on_delay;
-	int backlight_off_delay;
-	struct delayed_work panel_vdd_work;
-	bool want_panel_vdd;
-	unsigned long last_power_on;
-	unsigned long last_backlight_off;
-	ktime_t panel_power_off_time;
-	intel_wakeref_t vdd_wakeref;
-=======
->>>>>>> fe07bfda
 
 	struct intel_pps pps;
 
@@ -1901,8 +1871,6 @@
 	return fb ? to_intel_framebuffer(fb)->frontbuffer : NULL;
 }
 
-<<<<<<< HEAD
-=======
 static inline bool intel_panel_use_ssc(struct drm_i915_private *dev_priv)
 {
 	if (dev_priv->params.panel_use_ssc >= 0)
@@ -1925,5 +1893,4 @@
 		return dev_priv->fdi_pll_freq;
 }
 
->>>>>>> fe07bfda
 #endif /*  __INTEL_DISPLAY_TYPES_H__ */