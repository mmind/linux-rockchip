--- conflicted
+++ resolved
@@ -568,17 +568,10 @@
 		seq_printf(m, "DC3CO count: %d\n",
 			   intel_de_read(dev_priv, DMC_DEBUG3));
 	} else {
-<<<<<<< HEAD
-		dc5_reg = IS_BROXTON(dev_priv) ? BXT_CSR_DC3_DC5_COUNT :
-						 SKL_CSR_DC3_DC5_COUNT;
-		if (!IS_GEMINILAKE(dev_priv) && !IS_BROXTON(dev_priv))
-			dc6_reg = SKL_CSR_DC5_DC6_COUNT;
-=======
 		dc5_reg = IS_BROXTON(dev_priv) ? BXT_DMC_DC3_DC5_COUNT :
 						 SKL_DMC_DC3_DC5_COUNT;
 		if (!IS_GEMINILAKE(dev_priv) && !IS_BROXTON(dev_priv))
 			dc6_reg = SKL_DMC_DC5_DC6_COUNT;
->>>>>>> 50be9417
 	}
 
 	seq_printf(m, "DC3 -> DC5 count: %d\n",
