/*
 * Copyright © 2014 Intel Corporation
 *
 * Permission is hereby granted, free of charge, to any person obtaining a
 * copy of this software and associated documentation files (the "Software"),
 * to deal in the Software without restriction, including without limitation
 * the rights to use, copy, modify, merge, publish, distribute, sublicense,
 * and/or sell copies of the Software, and to permit persons to whom the
 * Software is furnished to do so, subject to the following conditions:
 *
 * The above copyright notice and this permission notice (including the next
 * paragraph) shall be included in all copies or substantial portions of the
 * Software.
 *
 * THE SOFTWARE IS PROVIDED "AS IS", WITHOUT WARRANTY OF ANY KIND, EXPRESS OR
 * IMPLIED, INCLUDING BUT NOT LIMITED TO THE WARRANTIES OF MERCHANTABILITY,
 * FITNESS FOR A PARTICULAR PURPOSE AND NONINFRINGEMENT.  IN NO EVENT SHALL
 * THE AUTHORS OR COPYRIGHT HOLDERS BE LIABLE FOR ANY CLAIM, DAMAGES OR OTHER
 * LIABILITY, WHETHER IN AN ACTION OF CONTRACT, TORT OR OTHERWISE, ARISING
 * FROM, OUT OF OR IN CONNECTION WITH THE SOFTWARE OR THE USE OR OTHER
 * DEALINGS IN THE SOFTWARE.
 */

/**
 * DOC: Frame Buffer Compression (FBC)
 *
 * FBC tries to save memory bandwidth (and so power consumption) by
 * compressing the amount of memory used by the display. It is total
 * transparent to user space and completely handled in the kernel.
 *
 * The benefits of FBC are mostly visible with solid backgrounds and
 * variation-less patterns. It comes from keeping the memory footprint small
 * and having fewer memory pages opened and accessed for refreshing the display.
 *
 * i915 is responsible to reserve stolen memory for FBC and configure its
 * offset on proper registers. The hardware takes care of all
 * compress/decompress. However there are many known cases where we have to
 * forcibly disable it to allow proper screen updates.
 */

#include <drm/drm_fourcc.h>

#include "i915_drv.h"
#include "i915_trace.h"
#include "i915_vgpu.h"
#include "intel_display_types.h"
#include "intel_fbc.h"
#include "intel_frontbuffer.h"

/*
 * In some platforms where the CRTC's x:0/y:0 coordinates doesn't match the
 * frontbuffer's x:0/y:0 coordinates we lie to the hardware about the plane's
 * origin so the x and y offsets can actually fit the registers. As a
 * consequence, the fence doesn't really start exactly at the display plane
 * address we program because it starts at the real start of the buffer, so we
 * have to take this into consideration here.
 */
static unsigned int get_crtc_fence_y_offset(struct intel_fbc *fbc)
{
	return fbc->state_cache.plane.y - fbc->state_cache.plane.adjusted_y;
}

/*
 * For SKL+, the plane source size used by the hardware is based on the value we
 * write to the PLANE_SIZE register. For BDW-, the hardware looks at the value
 * we wrote to PIPESRC.
 */
static void intel_fbc_get_plane_source_size(const struct intel_fbc_state_cache *cache,
					    int *width, int *height)
{
	if (width)
		*width = cache->plane.src_w;
	if (height)
		*height = cache->plane.src_h;
}

static int intel_fbc_calculate_cfb_size(struct drm_i915_private *dev_priv,
					const struct intel_fbc_state_cache *cache)
{
	int lines;

	intel_fbc_get_plane_source_size(cache, NULL, &lines);
	if (IS_GEN(dev_priv, 7))
		lines = min(lines, 2048);
	else if (INTEL_GEN(dev_priv) >= 8)
		lines = min(lines, 2560);

	/* Hardware needs the full buffer stride, not just the active area. */
	return lines * cache->fb.stride;
}

static void i8xx_fbc_deactivate(struct drm_i915_private *dev_priv)
{
	u32 fbc_ctl;

	/* Disable compression */
	fbc_ctl = intel_de_read(dev_priv, FBC_CONTROL);
	if ((fbc_ctl & FBC_CTL_EN) == 0)
		return;

	fbc_ctl &= ~FBC_CTL_EN;
	intel_de_write(dev_priv, FBC_CONTROL, fbc_ctl);

	/* Wait for compressing bit to clear */
	if (intel_de_wait_for_clear(dev_priv, FBC_STATUS,
				    FBC_STAT_COMPRESSING, 10)) {
		drm_dbg_kms(&dev_priv->drm, "FBC idle timed out\n");
		return;
	}
}

static void i8xx_fbc_activate(struct drm_i915_private *dev_priv)
{
	struct intel_fbc_reg_params *params = &dev_priv->fbc.params;
	int cfb_pitch;
	int i;
	u32 fbc_ctl;

	/* Note: fbc.threshold == 1 for i8xx */
	cfb_pitch = params->cfb_size / FBC_LL_SIZE;
	if (params->fb.stride < cfb_pitch)
		cfb_pitch = params->fb.stride;

	/* FBC_CTL wants 32B or 64B units */
	if (IS_GEN(dev_priv, 2))
		cfb_pitch = (cfb_pitch / 32) - 1;
	else
		cfb_pitch = (cfb_pitch / 64) - 1;

	/* Clear old tags */
	for (i = 0; i < (FBC_LL_SIZE / 32) + 1; i++)
		intel_de_write(dev_priv, FBC_TAG(i), 0);

	if (IS_GEN(dev_priv, 4)) {
		u32 fbc_ctl2;

		/* Set it up... */
		fbc_ctl2 = FBC_CTL_FENCE_DBL | FBC_CTL_IDLE_IMM;
		fbc_ctl2 |= FBC_CTL_PLANE(params->crtc.i9xx_plane);
		if (params->fence_id >= 0)
			fbc_ctl2 |= FBC_CTL_CPU_FENCE;
		intel_de_write(dev_priv, FBC_CONTROL2, fbc_ctl2);
		intel_de_write(dev_priv, FBC_FENCE_OFF,
			       params->crtc.fence_y_offset);
	}

	/* enable it... */
	fbc_ctl = intel_de_read(dev_priv, FBC_CONTROL);
	fbc_ctl &= 0x3fff << FBC_CTL_INTERVAL_SHIFT;
	fbc_ctl |= FBC_CTL_EN | FBC_CTL_PERIODIC;
	if (IS_I945GM(dev_priv))
		fbc_ctl |= FBC_CTL_C3_IDLE; /* 945 needs special SR handling */
	fbc_ctl |= (cfb_pitch & 0xff) << FBC_CTL_STRIDE_SHIFT;
	if (params->fence_id >= 0)
		fbc_ctl |= params->fence_id;
	intel_de_write(dev_priv, FBC_CONTROL, fbc_ctl);
}

static bool i8xx_fbc_is_active(struct drm_i915_private *dev_priv)
{
	return intel_de_read(dev_priv, FBC_CONTROL) & FBC_CTL_EN;
}

static void g4x_fbc_activate(struct drm_i915_private *dev_priv)
{
	struct intel_fbc_reg_params *params = &dev_priv->fbc.params;
	u32 dpfc_ctl;

	dpfc_ctl = DPFC_CTL_PLANE(params->crtc.i9xx_plane) | DPFC_SR_EN;
	if (params->fb.format->cpp[0] == 2)
		dpfc_ctl |= DPFC_CTL_LIMIT_2X;
	else
		dpfc_ctl |= DPFC_CTL_LIMIT_1X;

	if (params->fence_id >= 0) {
		dpfc_ctl |= DPFC_CTL_FENCE_EN | params->fence_id;
		intel_de_write(dev_priv, DPFC_FENCE_YOFF,
			       params->crtc.fence_y_offset);
	} else {
		intel_de_write(dev_priv, DPFC_FENCE_YOFF, 0);
	}

	/* enable it... */
	intel_de_write(dev_priv, DPFC_CONTROL, dpfc_ctl | DPFC_CTL_EN);
}

static void g4x_fbc_deactivate(struct drm_i915_private *dev_priv)
{
	u32 dpfc_ctl;

	/* Disable compression */
	dpfc_ctl = intel_de_read(dev_priv, DPFC_CONTROL);
	if (dpfc_ctl & DPFC_CTL_EN) {
		dpfc_ctl &= ~DPFC_CTL_EN;
		intel_de_write(dev_priv, DPFC_CONTROL, dpfc_ctl);
	}
}

static bool g4x_fbc_is_active(struct drm_i915_private *dev_priv)
{
	return intel_de_read(dev_priv, DPFC_CONTROL) & DPFC_CTL_EN;
}

/* This function forces a CFB recompression through the nuke operation. */
static void intel_fbc_recompress(struct drm_i915_private *dev_priv)
{
	struct intel_fbc *fbc = &dev_priv->fbc;

	trace_intel_fbc_nuke(fbc->crtc);

	intel_de_write(dev_priv, MSG_FBC_REND_STATE, FBC_REND_NUKE);
	intel_de_posting_read(dev_priv, MSG_FBC_REND_STATE);
}

static void ilk_fbc_activate(struct drm_i915_private *dev_priv)
{
	struct intel_fbc_reg_params *params = &dev_priv->fbc.params;
	u32 dpfc_ctl;
	int threshold = dev_priv->fbc.threshold;

	dpfc_ctl = DPFC_CTL_PLANE(params->crtc.i9xx_plane);
	if (params->fb.format->cpp[0] == 2)
		threshold++;

	switch (threshold) {
	case 4:
	case 3:
		dpfc_ctl |= DPFC_CTL_LIMIT_4X;
		break;
	case 2:
		dpfc_ctl |= DPFC_CTL_LIMIT_2X;
		break;
	case 1:
		dpfc_ctl |= DPFC_CTL_LIMIT_1X;
		break;
	}

	if (params->fence_id >= 0) {
		dpfc_ctl |= DPFC_CTL_FENCE_EN;
		if (IS_GEN(dev_priv, 5))
			dpfc_ctl |= params->fence_id;
		if (IS_GEN(dev_priv, 6)) {
			intel_de_write(dev_priv, SNB_DPFC_CTL_SA,
				       SNB_CPU_FENCE_ENABLE | params->fence_id);
			intel_de_write(dev_priv, DPFC_CPU_FENCE_OFFSET,
				       params->crtc.fence_y_offset);
		}
	} else {
		if (IS_GEN(dev_priv, 6)) {
			intel_de_write(dev_priv, SNB_DPFC_CTL_SA, 0);
			intel_de_write(dev_priv, DPFC_CPU_FENCE_OFFSET, 0);
		}
	}

	intel_de_write(dev_priv, ILK_DPFC_FENCE_YOFF,
		       params->crtc.fence_y_offset);
	/* enable it... */
	intel_de_write(dev_priv, ILK_DPFC_CONTROL, dpfc_ctl | DPFC_CTL_EN);

	intel_fbc_recompress(dev_priv);
}

static void ilk_fbc_deactivate(struct drm_i915_private *dev_priv)
{
	u32 dpfc_ctl;

	/* Disable compression */
	dpfc_ctl = intel_de_read(dev_priv, ILK_DPFC_CONTROL);
	if (dpfc_ctl & DPFC_CTL_EN) {
		dpfc_ctl &= ~DPFC_CTL_EN;
		intel_de_write(dev_priv, ILK_DPFC_CONTROL, dpfc_ctl);
	}
}

static bool ilk_fbc_is_active(struct drm_i915_private *dev_priv)
{
	return intel_de_read(dev_priv, ILK_DPFC_CONTROL) & DPFC_CTL_EN;
}

static void gen7_fbc_activate(struct drm_i915_private *dev_priv)
{
	struct intel_fbc_reg_params *params = &dev_priv->fbc.params;
	u32 dpfc_ctl;
	int threshold = dev_priv->fbc.threshold;

	/* Display WA #0529: skl, kbl, bxt. */
	if (IS_GEN9_BC(dev_priv) || IS_BROXTON(dev_priv)) {
		u32 val = intel_de_read(dev_priv, CHICKEN_MISC_4);

		val &= ~(FBC_STRIDE_OVERRIDE | FBC_STRIDE_MASK);

		if (params->gen9_wa_cfb_stride)
			val |= FBC_STRIDE_OVERRIDE | params->gen9_wa_cfb_stride;

		intel_de_write(dev_priv, CHICKEN_MISC_4, val);
	}

	dpfc_ctl = 0;
	if (IS_IVYBRIDGE(dev_priv))
		dpfc_ctl |= IVB_DPFC_CTL_PLANE(params->crtc.i9xx_plane);

	if (params->fb.format->cpp[0] == 2)
		threshold++;

	switch (threshold) {
	case 4:
	case 3:
		dpfc_ctl |= DPFC_CTL_LIMIT_4X;
		break;
	case 2:
		dpfc_ctl |= DPFC_CTL_LIMIT_2X;
		break;
	case 1:
		dpfc_ctl |= DPFC_CTL_LIMIT_1X;
		break;
	}

	if (params->fence_id >= 0) {
		dpfc_ctl |= IVB_DPFC_CTL_FENCE_EN;
		intel_de_write(dev_priv, SNB_DPFC_CTL_SA,
			       SNB_CPU_FENCE_ENABLE | params->fence_id);
		intel_de_write(dev_priv, DPFC_CPU_FENCE_OFFSET,
			       params->crtc.fence_y_offset);
	} else if (dev_priv->ggtt.num_fences) {
		intel_de_write(dev_priv, SNB_DPFC_CTL_SA, 0);
		intel_de_write(dev_priv, DPFC_CPU_FENCE_OFFSET, 0);
	}

	if (dev_priv->fbc.false_color)
		dpfc_ctl |= FBC_CTL_FALSE_COLOR;

	if (IS_IVYBRIDGE(dev_priv)) {
		/* WaFbcAsynchFlipDisableFbcQueue:ivb */
		intel_de_write(dev_priv, ILK_DISPLAY_CHICKEN1,
			       intel_de_read(dev_priv, ILK_DISPLAY_CHICKEN1) | ILK_FBCQ_DIS);
	} else if (IS_HASWELL(dev_priv) || IS_BROADWELL(dev_priv)) {
		/* WaFbcAsynchFlipDisableFbcQueue:hsw,bdw */
		intel_de_write(dev_priv, CHICKEN_PIPESL_1(params->crtc.pipe),
			       intel_de_read(dev_priv, CHICKEN_PIPESL_1(params->crtc.pipe)) | HSW_FBCQ_DIS);
	}

	if (INTEL_GEN(dev_priv) >= 11)
		/* Wa_1409120013:icl,ehl,tgl */
		intel_de_write(dev_priv, ILK_DPFC_CHICKEN,
			       ILK_DPFC_CHICKEN_COMP_DUMMY_PIXEL);

	intel_de_write(dev_priv, ILK_DPFC_CONTROL, dpfc_ctl | DPFC_CTL_EN);

	intel_fbc_recompress(dev_priv);
}

static bool intel_fbc_hw_is_active(struct drm_i915_private *dev_priv)
{
	if (INTEL_GEN(dev_priv) >= 5)
		return ilk_fbc_is_active(dev_priv);
	else if (IS_GM45(dev_priv))
		return g4x_fbc_is_active(dev_priv);
	else
		return i8xx_fbc_is_active(dev_priv);
}

static void intel_fbc_hw_activate(struct drm_i915_private *dev_priv)
{
	struct intel_fbc *fbc = &dev_priv->fbc;

	trace_intel_fbc_activate(fbc->crtc);

	fbc->active = true;
	fbc->activated = true;

	if (INTEL_GEN(dev_priv) >= 7)
		gen7_fbc_activate(dev_priv);
	else if (INTEL_GEN(dev_priv) >= 5)
		ilk_fbc_activate(dev_priv);
	else if (IS_GM45(dev_priv))
		g4x_fbc_activate(dev_priv);
	else
		i8xx_fbc_activate(dev_priv);
}

static void intel_fbc_hw_deactivate(struct drm_i915_private *dev_priv)
{
	struct intel_fbc *fbc = &dev_priv->fbc;

	trace_intel_fbc_deactivate(fbc->crtc);

	fbc->active = false;

	if (INTEL_GEN(dev_priv) >= 5)
		ilk_fbc_deactivate(dev_priv);
	else if (IS_GM45(dev_priv))
		g4x_fbc_deactivate(dev_priv);
	else
		i8xx_fbc_deactivate(dev_priv);
}

/**
 * intel_fbc_is_active - Is FBC active?
 * @dev_priv: i915 device instance
 *
 * This function is used to verify the current state of FBC.
 *
 * FIXME: This should be tracked in the plane config eventually
 * instead of queried at runtime for most callers.
 */
bool intel_fbc_is_active(struct drm_i915_private *dev_priv)
{
	return dev_priv->fbc.active;
}

static void intel_fbc_deactivate(struct drm_i915_private *dev_priv,
				 const char *reason)
{
	struct intel_fbc *fbc = &dev_priv->fbc;

	drm_WARN_ON(&dev_priv->drm, !mutex_is_locked(&fbc->lock));

	if (fbc->active)
		intel_fbc_hw_deactivate(dev_priv);

	fbc->no_fbc_reason = reason;
}

static int find_compression_threshold(struct drm_i915_private *dev_priv,
				      struct drm_mm_node *node,
				      unsigned int size,
				      unsigned int fb_cpp)
{
	int compression_threshold = 1;
	int ret;
	u64 end;

	/* The FBC hardware for BDW/SKL doesn't have access to the stolen
	 * reserved range size, so it always assumes the maximum (8mb) is used.
	 * If we enable FBC using a CFB on that memory range we'll get FIFO
	 * underruns, even if that range is not reserved by the BIOS. */
	if (IS_BROADWELL(dev_priv) || IS_GEN9_BC(dev_priv))
		end = resource_size(&dev_priv->dsm) - 8 * 1024 * 1024;
	else
		end = U64_MAX;

	/* HACK: This code depends on what we will do in *_enable_fbc. If that
	 * code changes, this code needs to change as well.
	 *
	 * The enable_fbc code will attempt to use one of our 2 compression
	 * thresholds, therefore, in that case, we only have 1 resort.
	 */

	/* Try to over-allocate to reduce reallocations and fragmentation. */
	ret = i915_gem_stolen_insert_node_in_range(dev_priv, node, size <<= 1,
						   4096, 0, end);
	if (ret == 0)
		return compression_threshold;

again:
	/* HW's ability to limit the CFB is 1:4 */
	if (compression_threshold > 4 ||
	    (fb_cpp == 2 && compression_threshold == 2))
		return 0;

	ret = i915_gem_stolen_insert_node_in_range(dev_priv, node, size >>= 1,
						   4096, 0, end);
	if (ret && INTEL_GEN(dev_priv) <= 4) {
		return 0;
	} else if (ret) {
		compression_threshold <<= 1;
		goto again;
	} else {
		return compression_threshold;
	}
}

static int intel_fbc_alloc_cfb(struct drm_i915_private *dev_priv,
			       unsigned int size, unsigned int fb_cpp)
{
	struct intel_fbc *fbc = &dev_priv->fbc;
	struct drm_mm_node *uninitialized_var(compressed_llb);
	int ret;

	drm_WARN_ON(&dev_priv->drm,
		    drm_mm_node_allocated(&fbc->compressed_fb));

	ret = find_compression_threshold(dev_priv, &fbc->compressed_fb,
					 size, fb_cpp);
	if (!ret)
		goto err_llb;
	else if (ret > 1) {
		drm_info_once(&dev_priv->drm,
			      "Reducing the compressed framebuffer size. This may lead to less power savings than a non-reduced-size. Try to increase stolen memory size if available in BIOS.\n");
	}

	fbc->threshold = ret;

	if (INTEL_GEN(dev_priv) >= 5)
		intel_de_write(dev_priv, ILK_DPFC_CB_BASE,
			       fbc->compressed_fb.start);
	else if (IS_GM45(dev_priv)) {
		intel_de_write(dev_priv, DPFC_CB_BASE,
			       fbc->compressed_fb.start);
	} else {
		compressed_llb = kzalloc(sizeof(*compressed_llb), GFP_KERNEL);
		if (!compressed_llb)
			goto err_fb;

		ret = i915_gem_stolen_insert_node(dev_priv, compressed_llb,
						  4096, 4096);
		if (ret)
			goto err_fb;

		fbc->compressed_llb = compressed_llb;

		GEM_BUG_ON(range_overflows_end_t(u64, dev_priv->dsm.start,
						 fbc->compressed_fb.start,
						 U32_MAX));
		GEM_BUG_ON(range_overflows_end_t(u64, dev_priv->dsm.start,
						 fbc->compressed_llb->start,
						 U32_MAX));
		intel_de_write(dev_priv, FBC_CFB_BASE,
			       dev_priv->dsm.start + fbc->compressed_fb.start);
		intel_de_write(dev_priv, FBC_LL_BASE,
			       dev_priv->dsm.start + compressed_llb->start);
	}

	drm_dbg_kms(&dev_priv->drm,
		    "reserved %llu bytes of contiguous stolen space for FBC, threshold: %d\n",
		    fbc->compressed_fb.size, fbc->threshold);

	return 0;

err_fb:
	kfree(compressed_llb);
	i915_gem_stolen_remove_node(dev_priv, &fbc->compressed_fb);
err_llb:
	if (drm_mm_initialized(&dev_priv->mm.stolen))
		drm_info_once(&dev_priv->drm, "not enough stolen space for compressed buffer (need %d more bytes), disabling. Hint: you may be able to increase stolen memory size in the BIOS to avoid this.\n", size);
	return -ENOSPC;
}

static void __intel_fbc_cleanup_cfb(struct drm_i915_private *dev_priv)
{
	struct intel_fbc *fbc = &dev_priv->fbc;

	if (WARN_ON(intel_fbc_hw_is_active(dev_priv)))
		return;

	if (!drm_mm_node_allocated(&fbc->compressed_fb))
		return;

	if (fbc->compressed_llb) {
		i915_gem_stolen_remove_node(dev_priv, fbc->compressed_llb);
		kfree(fbc->compressed_llb);
	}

	i915_gem_stolen_remove_node(dev_priv, &fbc->compressed_fb);
}

void intel_fbc_cleanup_cfb(struct drm_i915_private *dev_priv)
{
	struct intel_fbc *fbc = &dev_priv->fbc;

	if (!HAS_FBC(dev_priv))
		return;

	mutex_lock(&fbc->lock);
	__intel_fbc_cleanup_cfb(dev_priv);
	mutex_unlock(&fbc->lock);
}

static bool stride_is_valid(struct drm_i915_private *dev_priv,
			    u64 modifier, unsigned int stride)
{
	/* This should have been caught earlier. */
	if (drm_WARN_ON_ONCE(&dev_priv->drm, (stride & (64 - 1)) != 0))
		return false;

	/* Below are the additional FBC restrictions. */
	if (stride < 512)
		return false;

	if (IS_GEN(dev_priv, 2) || IS_GEN(dev_priv, 3))
		return stride == 4096 || stride == 8192;

	if (IS_GEN(dev_priv, 4) && !IS_G4X(dev_priv) && stride < 2048)
		return false;

	/* Display WA #1105: skl,bxt,kbl,cfl,glk */
	if (IS_GEN(dev_priv, 9) &&
	    modifier == DRM_FORMAT_MOD_LINEAR && stride & 511)
		return false;

	if (stride > 16384)
		return false;

	return true;
}

static bool pixel_format_is_valid(struct drm_i915_private *dev_priv,
				  u32 pixel_format)
{
	switch (pixel_format) {
	case DRM_FORMAT_XRGB8888:
	case DRM_FORMAT_XBGR8888:
		return true;
	case DRM_FORMAT_XRGB1555:
	case DRM_FORMAT_RGB565:
		/* 16bpp not supported on gen2 */
		if (IS_GEN(dev_priv, 2))
			return false;
		/* WaFbcOnly1to1Ratio:ctg */
		if (IS_G4X(dev_priv))
			return false;
		return true;
	default:
		return false;
	}
}

static bool rotation_is_valid(struct drm_i915_private *dev_priv,
			      u32 pixel_format, unsigned int rotation)
{
	if (INTEL_GEN(dev_priv) >= 9 && pixel_format == DRM_FORMAT_RGB565 &&
	    drm_rotation_90_or_270(rotation))
		return false;
	else if (INTEL_GEN(dev_priv) <= 4 && !IS_G4X(dev_priv) &&
		 rotation != DRM_MODE_ROTATE_0)
		return false;

	return true;
}

/*
 * For some reason, the hardware tracking starts looking at whatever we
 * programmed as the display plane base address register. It does not look at
 * the X and Y offset registers. That's why we look at the crtc->adjusted{x,y}
 * variables instead of just looking at the pipe/plane size.
 */
static bool intel_fbc_hw_tracking_covers_screen(struct intel_crtc *crtc)
{
	struct drm_i915_private *dev_priv = to_i915(crtc->base.dev);
	struct intel_fbc *fbc = &dev_priv->fbc;
	unsigned int effective_w, effective_h, max_w, max_h;

	if (INTEL_GEN(dev_priv) >= 10 || IS_GEMINILAKE(dev_priv)) {
		max_w = 5120;
		max_h = 4096;
	} else if (INTEL_GEN(dev_priv) >= 8 || IS_HASWELL(dev_priv)) {
		max_w = 4096;
		max_h = 4096;
	} else if (IS_G4X(dev_priv) || INTEL_GEN(dev_priv) >= 5) {
		max_w = 4096;
		max_h = 2048;
	} else {
		max_w = 2048;
		max_h = 1536;
	}

	intel_fbc_get_plane_source_size(&fbc->state_cache, &effective_w,
					&effective_h);
	effective_w += fbc->state_cache.plane.adjusted_x;
	effective_h += fbc->state_cache.plane.adjusted_y;

	return effective_w <= max_w && effective_h <= max_h;
}

static bool tiling_is_valid(struct drm_i915_private *dev_priv,
			    uint64_t modifier)
{
	switch (modifier) {
	case DRM_FORMAT_MOD_LINEAR:
		if (INTEL_GEN(dev_priv) >= 9)
			return true;
		return false;
	case I915_FORMAT_MOD_X_TILED:
	case I915_FORMAT_MOD_Y_TILED:
		return true;
	default:
		return false;
	}
}

static void intel_fbc_update_state_cache(struct intel_crtc *crtc,
					 const struct intel_crtc_state *crtc_state,
					 const struct intel_plane_state *plane_state)
{
	struct drm_i915_private *dev_priv = to_i915(crtc->base.dev);
	struct intel_fbc *fbc = &dev_priv->fbc;
	struct intel_fbc_state_cache *cache = &fbc->state_cache;
	struct drm_framebuffer *fb = plane_state->hw.fb;

	cache->plane.visible = plane_state->uapi.visible;
	if (!cache->plane.visible)
		return;

	cache->crtc.mode_flags = crtc_state->hw.adjusted_mode.flags;
	if (IS_HASWELL(dev_priv) || IS_BROADWELL(dev_priv))
		cache->crtc.hsw_bdw_pixel_rate = crtc_state->pixel_rate;

	cache->plane.rotation = plane_state->hw.rotation;
	/*
	 * Src coordinates are already rotated by 270 degrees for
	 * the 90/270 degree plane rotation cases (to match the
	 * GTT mapping), hence no need to account for rotation here.
	 */
	cache->plane.src_w = drm_rect_width(&plane_state->uapi.src) >> 16;
	cache->plane.src_h = drm_rect_height(&plane_state->uapi.src) >> 16;
	cache->plane.adjusted_x = plane_state->color_plane[0].x;
	cache->plane.adjusted_y = plane_state->color_plane[0].y;
	cache->plane.y = plane_state->uapi.src.y1 >> 16;

	cache->plane.pixel_blend_mode = plane_state->hw.pixel_blend_mode;

	cache->fb.format = fb->format;
	cache->fb.stride = fb->pitches[0];
	cache->fb.modifier = fb->modifier;

	drm_WARN_ON(&dev_priv->drm, plane_state->flags & PLANE_HAS_FENCE &&
		    !plane_state->vma->fence);

	if (plane_state->flags & PLANE_HAS_FENCE &&
	    plane_state->vma->fence)
		cache->fence_id = plane_state->vma->fence->id;
	else
		cache->fence_id = -1;
}

static bool intel_fbc_cfb_size_changed(struct drm_i915_private *dev_priv)
{
	struct intel_fbc *fbc = &dev_priv->fbc;

	return intel_fbc_calculate_cfb_size(dev_priv, &fbc->state_cache) >
		fbc->compressed_fb.size * fbc->threshold;
}

static bool intel_fbc_can_enable(struct drm_i915_private *dev_priv)
{
	struct intel_fbc *fbc = &dev_priv->fbc;

	if (intel_vgpu_active(dev_priv)) {
		fbc->no_fbc_reason = "VGPU is active";
		return false;
	}

	if (!i915_modparams.enable_fbc) {
		fbc->no_fbc_reason = "disabled per module param or by default";
		return false;
	}

	if (fbc->underrun_detected) {
		fbc->no_fbc_reason = "underrun detected";
		return false;
	}

	return true;
}

static bool intel_fbc_can_activate(struct intel_crtc *crtc)
{
	struct drm_i915_private *dev_priv = to_i915(crtc->base.dev);
	struct intel_fbc *fbc = &dev_priv->fbc;
	struct intel_fbc_state_cache *cache = &fbc->state_cache;

	if (!intel_fbc_can_enable(dev_priv))
		return false;

	if (!cache->plane.visible) {
		fbc->no_fbc_reason = "primary plane not visible";
		return false;
	}

	/* We don't need to use a state cache here since this information is
	 * global for all CRTC.
	 */
	if (fbc->underrun_detected) {
		fbc->no_fbc_reason = "underrun detected";
		return false;
	}

	if (cache->crtc.mode_flags & DRM_MODE_FLAG_INTERLACE) {
		fbc->no_fbc_reason = "incompatible mode";
		return false;
	}

	if (!intel_fbc_hw_tracking_covers_screen(crtc)) {
		fbc->no_fbc_reason = "mode too large for compression";
		return false;
	}

	/* The use of a CPU fence is one of two ways to detect writes by the
	 * CPU to the scanout and trigger updates to the FBC.
	 *
	 * The other method is by software tracking (see
	 * intel_fbc_invalidate/flush()), it will manually notify FBC and nuke
	 * the current compressed buffer and recompress it.
	 *
	 * Note that is possible for a tiled surface to be unmappable (and
	 * so have no fence associated with it) due to aperture constraints
	 * at the time of pinning.
	 *
	 * FIXME with 90/270 degree rotation we should use the fence on
	 * the normal GTT view (the rotated view doesn't even have a
	 * fence). Would need changes to the FBC fence Y offset as well.
	 * For now this will effectively disable FBC with 90/270 degree
	 * rotation.
	 */
	if (INTEL_GEN(dev_priv) < 9 && cache->fence_id < 0) {
		fbc->no_fbc_reason = "framebuffer not tiled or fenced";
		return false;
	}

	if (!rotation_is_valid(dev_priv, cache->fb.format->format,
			       cache->plane.rotation)) {
		fbc->no_fbc_reason = "rotation unsupported";
		return false;
	}

	if (!tiling_is_valid(dev_priv, cache->fb.modifier)) {
		fbc->no_fbc_reason = "tiling unsupported";
		return false;
	}

<<<<<<< HEAD
	if (!stride_is_valid(dev_priv, cache->fb.stride)) {
=======
	if (!stride_is_valid(dev_priv, cache->fb.modifier, cache->fb.stride)) {
>>>>>>> d6f9469a
		fbc->no_fbc_reason = "framebuffer stride not supported";
		return false;
	}

	if (!pixel_format_is_valid(dev_priv, cache->fb.format->format)) {
		fbc->no_fbc_reason = "pixel format is invalid";
		return false;
	}

	if (cache->plane.pixel_blend_mode != DRM_MODE_BLEND_PIXEL_NONE &&
	    cache->fb.format->has_alpha) {
		fbc->no_fbc_reason = "per-pixel alpha blending is incompatible with FBC";
		return false;
	}

	/* WaFbcExceedCdClockThreshold:hsw,bdw */
	if ((IS_HASWELL(dev_priv) || IS_BROADWELL(dev_priv)) &&
	    cache->crtc.hsw_bdw_pixel_rate >= dev_priv->cdclk.hw.cdclk * 95 / 100) {
		fbc->no_fbc_reason = "pixel rate is too big";
		return false;
	}

	/* It is possible for the required CFB size change without a
	 * crtc->disable + crtc->enable since it is possible to change the
	 * stride without triggering a full modeset. Since we try to
	 * over-allocate the CFB, there's a chance we may keep FBC enabled even
	 * if this happens, but if we exceed the current CFB size we'll have to
	 * disable FBC. Notice that it would be possible to disable FBC, wait
	 * for a frame, free the stolen node, then try to reenable FBC in case
	 * we didn't get any invalidate/deactivate calls, but this would require
	 * a lot of tracking just for a specific case. If we conclude it's an
	 * important case, we can implement it later. */
	if (intel_fbc_cfb_size_changed(dev_priv)) {
		fbc->no_fbc_reason = "CFB requirements changed";
		return false;
	}

	/*
	 * Work around a problem on GEN9+ HW, where enabling FBC on a plane
	 * having a Y offset that isn't divisible by 4 causes FIFO underrun
	 * and screen flicker.
	 */
	if (INTEL_GEN(dev_priv) >= 9 &&
	    (fbc->state_cache.plane.adjusted_y & 3)) {
		fbc->no_fbc_reason = "plane Y offset is misaligned";
		return false;
	}

	return true;
}

static void intel_fbc_get_reg_params(struct intel_crtc *crtc,
				     struct intel_fbc_reg_params *params)
{
	struct drm_i915_private *dev_priv = to_i915(crtc->base.dev);
	struct intel_fbc *fbc = &dev_priv->fbc;
	struct intel_fbc_state_cache *cache = &fbc->state_cache;

	/* Since all our fields are integer types, use memset here so the
	 * comparison function can rely on memcmp because the padding will be
	 * zero. */
	memset(params, 0, sizeof(*params));

	params->fence_id = cache->fence_id;

	params->crtc.pipe = crtc->pipe;
	params->crtc.i9xx_plane = to_intel_plane(crtc->base.primary)->i9xx_plane;
	params->crtc.fence_y_offset = get_crtc_fence_y_offset(fbc);

	params->fb.format = cache->fb.format;
	params->fb.stride = cache->fb.stride;

	params->cfb_size = intel_fbc_calculate_cfb_size(dev_priv, cache);

	params->gen9_wa_cfb_stride = cache->gen9_wa_cfb_stride;

	params->plane_visible = cache->plane.visible;
}

static bool intel_fbc_can_flip_nuke(const struct intel_crtc_state *crtc_state)
{
	struct intel_crtc *crtc = to_intel_crtc(crtc_state->uapi.crtc);
	struct drm_i915_private *dev_priv = to_i915(crtc->base.dev);
	const struct intel_fbc *fbc = &dev_priv->fbc;
	const struct intel_fbc_state_cache *cache = &fbc->state_cache;
	const struct intel_fbc_reg_params *params = &fbc->params;

	if (drm_atomic_crtc_needs_modeset(&crtc_state->uapi))
		return false;

	if (!params->plane_visible)
		return false;

	if (!intel_fbc_can_activate(crtc))
		return false;

	if (params->fb.format != cache->fb.format)
		return false;

	if (params->fb.stride != cache->fb.stride)
		return false;

	if (params->cfb_size != intel_fbc_calculate_cfb_size(dev_priv, cache))
		return false;

	if (params->gen9_wa_cfb_stride != cache->gen9_wa_cfb_stride)
		return false;

	return true;
}

bool intel_fbc_pre_update(struct intel_atomic_state *state,
			  struct intel_crtc *crtc)
{
	struct intel_plane *plane = to_intel_plane(crtc->base.primary);
	const struct intel_crtc_state *crtc_state =
		intel_atomic_get_new_crtc_state(state, crtc);
	const struct intel_plane_state *plane_state =
		intel_atomic_get_new_plane_state(state, plane);
	struct drm_i915_private *dev_priv = to_i915(crtc->base.dev);
	struct intel_fbc *fbc = &dev_priv->fbc;
	const char *reason = "update pending";
	bool need_vblank_wait = false;

	if (!plane->has_fbc || !plane_state)
		return need_vblank_wait;

	mutex_lock(&fbc->lock);

	if (fbc->crtc != crtc)
		goto unlock;

	intel_fbc_update_state_cache(crtc, crtc_state, plane_state);
	fbc->flip_pending = true;

	if (!intel_fbc_can_flip_nuke(crtc_state)) {
		intel_fbc_deactivate(dev_priv, reason);

		/*
		 * Display WA #1198: glk+
		 * Need an extra vblank wait between FBC disable and most plane
		 * updates. Bspec says this is only needed for plane disable, but
		 * that is not true. Touching most plane registers will cause the
		 * corruption to appear. Also SKL/derivatives do not seem to be
		 * affected.
		 *
		 * TODO: could optimize this a bit by sampling the frame
		 * counter when we disable FBC (if it was already done earlier)
		 * and skipping the extra vblank wait before the plane update
		 * if at least one frame has already passed.
		 */
		if (fbc->activated &&
		    (INTEL_GEN(dev_priv) >= 10 || IS_GEMINILAKE(dev_priv)))
			need_vblank_wait = true;
		fbc->activated = false;
	}
unlock:
	mutex_unlock(&fbc->lock);

	return need_vblank_wait;
}

/**
 * __intel_fbc_disable - disable FBC
 * @dev_priv: i915 device instance
 *
 * This is the low level function that actually disables FBC. Callers should
 * grab the FBC lock.
 */
static void __intel_fbc_disable(struct drm_i915_private *dev_priv)
{
	struct intel_fbc *fbc = &dev_priv->fbc;
	struct intel_crtc *crtc = fbc->crtc;

	drm_WARN_ON(&dev_priv->drm, !mutex_is_locked(&fbc->lock));
	drm_WARN_ON(&dev_priv->drm, !fbc->crtc);
	drm_WARN_ON(&dev_priv->drm, fbc->active);

	drm_dbg_kms(&dev_priv->drm, "Disabling FBC on pipe %c\n",
		    pipe_name(crtc->pipe));

	__intel_fbc_cleanup_cfb(dev_priv);

	fbc->crtc = NULL;
}

static void __intel_fbc_post_update(struct intel_crtc *crtc)
{
	struct drm_i915_private *dev_priv = to_i915(crtc->base.dev);
	struct intel_fbc *fbc = &dev_priv->fbc;

	drm_WARN_ON(&dev_priv->drm, !mutex_is_locked(&fbc->lock));

	if (fbc->crtc != crtc)
		return;

	fbc->flip_pending = false;

	if (!i915_modparams.enable_fbc) {
		intel_fbc_deactivate(dev_priv, "disabled at runtime per module param");
		__intel_fbc_disable(dev_priv);

		return;
	}

	intel_fbc_get_reg_params(crtc, &fbc->params);

	if (!intel_fbc_can_activate(crtc))
		return;

	if (!fbc->busy_bits)
		intel_fbc_hw_activate(dev_priv);
	else
		intel_fbc_deactivate(dev_priv, "frontbuffer write");
}

void intel_fbc_post_update(struct intel_atomic_state *state,
			   struct intel_crtc *crtc)
{
	struct drm_i915_private *dev_priv = to_i915(crtc->base.dev);
	struct intel_plane *plane = to_intel_plane(crtc->base.primary);
	const struct intel_plane_state *plane_state =
		intel_atomic_get_new_plane_state(state, plane);
	struct intel_fbc *fbc = &dev_priv->fbc;

	if (!plane->has_fbc || !plane_state)
		return;

	mutex_lock(&fbc->lock);
	__intel_fbc_post_update(crtc);
	mutex_unlock(&fbc->lock);
}

static unsigned int intel_fbc_get_frontbuffer_bit(struct intel_fbc *fbc)
{
	if (fbc->crtc)
		return to_intel_plane(fbc->crtc->base.primary)->frontbuffer_bit;
	else
		return fbc->possible_framebuffer_bits;
}

void intel_fbc_invalidate(struct drm_i915_private *dev_priv,
			  unsigned int frontbuffer_bits,
			  enum fb_op_origin origin)
{
	struct intel_fbc *fbc = &dev_priv->fbc;

	if (!HAS_FBC(dev_priv))
		return;

	if (origin == ORIGIN_GTT || origin == ORIGIN_FLIP)
		return;

	mutex_lock(&fbc->lock);

	fbc->busy_bits |= intel_fbc_get_frontbuffer_bit(fbc) & frontbuffer_bits;

	if (fbc->crtc && fbc->busy_bits)
		intel_fbc_deactivate(dev_priv, "frontbuffer write");

	mutex_unlock(&fbc->lock);
}

void intel_fbc_flush(struct drm_i915_private *dev_priv,
		     unsigned int frontbuffer_bits, enum fb_op_origin origin)
{
	struct intel_fbc *fbc = &dev_priv->fbc;

	if (!HAS_FBC(dev_priv))
		return;

	mutex_lock(&fbc->lock);

	fbc->busy_bits &= ~frontbuffer_bits;

	if (origin == ORIGIN_GTT || origin == ORIGIN_FLIP)
		goto out;

	if (!fbc->busy_bits && fbc->crtc &&
	    (frontbuffer_bits & intel_fbc_get_frontbuffer_bit(fbc))) {
		if (fbc->active)
			intel_fbc_recompress(dev_priv);
		else if (!fbc->flip_pending)
			__intel_fbc_post_update(fbc->crtc);
	}

out:
	mutex_unlock(&fbc->lock);
}

/**
 * intel_fbc_choose_crtc - select a CRTC to enable FBC on
 * @dev_priv: i915 device instance
 * @state: the atomic state structure
 *
 * This function looks at the proposed state for CRTCs and planes, then chooses
 * which pipe is going to have FBC by setting intel_crtc_state->enable_fbc to
 * true.
 *
 * Later, intel_fbc_enable is going to look for state->enable_fbc and then maybe
 * enable FBC for the chosen CRTC. If it does, it will set dev_priv->fbc.crtc.
 */
void intel_fbc_choose_crtc(struct drm_i915_private *dev_priv,
			   struct intel_atomic_state *state)
{
	struct intel_fbc *fbc = &dev_priv->fbc;
	struct intel_plane *plane;
	struct intel_plane_state *plane_state;
	bool crtc_chosen = false;
	int i;

	mutex_lock(&fbc->lock);

	/* Does this atomic commit involve the CRTC currently tied to FBC? */
	if (fbc->crtc &&
	    !intel_atomic_get_new_crtc_state(state, fbc->crtc))
		goto out;

	if (!intel_fbc_can_enable(dev_priv))
		goto out;

	/* Simply choose the first CRTC that is compatible and has a visible
	 * plane. We could go for fancier schemes such as checking the plane
	 * size, but this would just affect the few platforms that don't tie FBC
	 * to pipe or plane A. */
	for_each_new_intel_plane_in_state(state, plane, plane_state, i) {
		struct intel_crtc_state *crtc_state;
		struct intel_crtc *crtc = to_intel_crtc(plane_state->hw.crtc);

		if (!plane->has_fbc)
			continue;

		if (!plane_state->uapi.visible)
			continue;

		crtc_state = intel_atomic_get_new_crtc_state(state, crtc);

		crtc_state->enable_fbc = true;
		crtc_chosen = true;
		break;
	}

	if (!crtc_chosen)
		fbc->no_fbc_reason = "no suitable CRTC for FBC";

out:
	mutex_unlock(&fbc->lock);
}

/**
 * intel_fbc_enable: tries to enable FBC on the CRTC
 * @crtc: the CRTC
 * @state: corresponding &drm_crtc_state for @crtc
 *
 * This function checks if the given CRTC was chosen for FBC, then enables it if
 * possible. Notice that it doesn't activate FBC. It is valid to call
 * intel_fbc_enable multiple times for the same pipe without an
 * intel_fbc_disable in the middle, as long as it is deactivated.
 */
void intel_fbc_enable(struct intel_atomic_state *state,
		      struct intel_crtc *crtc)
{
	struct drm_i915_private *dev_priv = to_i915(crtc->base.dev);
	struct intel_plane *plane = to_intel_plane(crtc->base.primary);
	const struct intel_crtc_state *crtc_state =
		intel_atomic_get_new_crtc_state(state, crtc);
	const struct intel_plane_state *plane_state =
		intel_atomic_get_new_plane_state(state, plane);
	struct intel_fbc *fbc = &dev_priv->fbc;
	struct intel_fbc_state_cache *cache = &fbc->state_cache;

	if (!plane->has_fbc || !plane_state)
		return;

	mutex_lock(&fbc->lock);

	if (fbc->crtc) {
		if (fbc->crtc != crtc ||
		    !intel_fbc_cfb_size_changed(dev_priv))
			goto out;

		__intel_fbc_disable(dev_priv);
	}

	drm_WARN_ON(&dev_priv->drm, fbc->active);

	intel_fbc_update_state_cache(crtc, crtc_state, plane_state);

	/* FIXME crtc_state->enable_fbc lies :( */
	if (!cache->plane.visible)
		goto out;

	if (intel_fbc_alloc_cfb(dev_priv,
				intel_fbc_calculate_cfb_size(dev_priv, cache),
				plane_state->hw.fb->format->cpp[0])) {
		cache->plane.visible = false;
		fbc->no_fbc_reason = "not enough stolen memory";
		goto out;
	}

	if ((IS_GEN9_BC(dev_priv) || IS_BROXTON(dev_priv)) &&
	    plane_state->hw.fb->modifier != I915_FORMAT_MOD_X_TILED)
		cache->gen9_wa_cfb_stride =
			DIV_ROUND_UP(cache->plane.src_w, 32 * fbc->threshold) * 8;
	else
		cache->gen9_wa_cfb_stride = 0;

	drm_dbg_kms(&dev_priv->drm, "Enabling FBC on pipe %c\n",
		    pipe_name(crtc->pipe));
	fbc->no_fbc_reason = "FBC enabled but not active yet\n";

	fbc->crtc = crtc;
out:
	mutex_unlock(&fbc->lock);
}

/**
 * intel_fbc_disable - disable FBC if it's associated with crtc
 * @crtc: the CRTC
 *
 * This function disables FBC if it's associated with the provided CRTC.
 */
void intel_fbc_disable(struct intel_crtc *crtc)
{
	struct drm_i915_private *dev_priv = to_i915(crtc->base.dev);
	struct intel_plane *plane = to_intel_plane(crtc->base.primary);
	struct intel_fbc *fbc = &dev_priv->fbc;

	if (!plane->has_fbc)
		return;

	mutex_lock(&fbc->lock);
	if (fbc->crtc == crtc)
		__intel_fbc_disable(dev_priv);
	mutex_unlock(&fbc->lock);
}

/**
 * intel_fbc_global_disable - globally disable FBC
 * @dev_priv: i915 device instance
 *
 * This function disables FBC regardless of which CRTC is associated with it.
 */
void intel_fbc_global_disable(struct drm_i915_private *dev_priv)
{
	struct intel_fbc *fbc = &dev_priv->fbc;

	if (!HAS_FBC(dev_priv))
		return;

	mutex_lock(&fbc->lock);
	if (fbc->crtc) {
		drm_WARN_ON(&dev_priv->drm, fbc->crtc->active);
		__intel_fbc_disable(dev_priv);
	}
	mutex_unlock(&fbc->lock);
}

static void intel_fbc_underrun_work_fn(struct work_struct *work)
{
	struct drm_i915_private *dev_priv =
		container_of(work, struct drm_i915_private, fbc.underrun_work);
	struct intel_fbc *fbc = &dev_priv->fbc;

	mutex_lock(&fbc->lock);

	/* Maybe we were scheduled twice. */
	if (fbc->underrun_detected || !fbc->crtc)
		goto out;

	drm_dbg_kms(&dev_priv->drm, "Disabling FBC due to FIFO underrun.\n");
	fbc->underrun_detected = true;

	intel_fbc_deactivate(dev_priv, "FIFO underrun");
out:
	mutex_unlock(&fbc->lock);
}

/*
 * intel_fbc_reset_underrun - reset FBC fifo underrun status.
 * @dev_priv: i915 device instance
 *
 * See intel_fbc_handle_fifo_underrun_irq(). For automated testing we
 * want to re-enable FBC after an underrun to increase test coverage.
 */
int intel_fbc_reset_underrun(struct drm_i915_private *dev_priv)
{
	int ret;

	cancel_work_sync(&dev_priv->fbc.underrun_work);

	ret = mutex_lock_interruptible(&dev_priv->fbc.lock);
	if (ret)
		return ret;

	if (dev_priv->fbc.underrun_detected) {
		drm_dbg_kms(&dev_priv->drm,
			    "Re-allowing FBC after fifo underrun\n");
		dev_priv->fbc.no_fbc_reason = "FIFO underrun cleared";
	}

	dev_priv->fbc.underrun_detected = false;
	mutex_unlock(&dev_priv->fbc.lock);

	return 0;
}

/**
 * intel_fbc_handle_fifo_underrun_irq - disable FBC when we get a FIFO underrun
 * @dev_priv: i915 device instance
 *
 * Without FBC, most underruns are harmless and don't really cause too many
 * problems, except for an annoying message on dmesg. With FBC, underruns can
 * become black screens or even worse, especially when paired with bad
 * watermarks. So in order for us to be on the safe side, completely disable FBC
 * in case we ever detect a FIFO underrun on any pipe. An underrun on any pipe
 * already suggests that watermarks may be bad, so try to be as safe as
 * possible.
 *
 * This function is called from the IRQ handler.
 */
void intel_fbc_handle_fifo_underrun_irq(struct drm_i915_private *dev_priv)
{
	struct intel_fbc *fbc = &dev_priv->fbc;

	if (!HAS_FBC(dev_priv))
		return;

	/* There's no guarantee that underrun_detected won't be set to true
	 * right after this check and before the work is scheduled, but that's
	 * not a problem since we'll check it again under the work function
	 * while FBC is locked. This check here is just to prevent us from
	 * unnecessarily scheduling the work, and it relies on the fact that we
	 * never switch underrun_detect back to false after it's true. */
	if (READ_ONCE(fbc->underrun_detected))
		return;

	schedule_work(&fbc->underrun_work);
}

/*
 * The DDX driver changes its behavior depending on the value it reads from
 * i915.enable_fbc, so sanitize it by translating the default value into either
 * 0 or 1 in order to allow it to know what's going on.
 *
 * Notice that this is done at driver initialization and we still allow user
 * space to change the value during runtime without sanitizing it again. IGT
 * relies on being able to change i915.enable_fbc at runtime.
 */
static int intel_sanitize_fbc_option(struct drm_i915_private *dev_priv)
{
	if (i915_modparams.enable_fbc >= 0)
		return !!i915_modparams.enable_fbc;

	if (!HAS_FBC(dev_priv))
		return 0;

	if (IS_BROADWELL(dev_priv) || INTEL_GEN(dev_priv) >= 9)
		return 1;

	return 0;
}

static bool need_fbc_vtd_wa(struct drm_i915_private *dev_priv)
{
	/* WaFbcTurnOffFbcWhenHyperVisorIsUsed:skl,bxt */
	if (intel_vtd_active() &&
	    (IS_SKYLAKE(dev_priv) || IS_BROXTON(dev_priv))) {
		drm_info(&dev_priv->drm,
			 "Disabling framebuffer compression (FBC) to prevent screen flicker with VT-d enabled\n");
		return true;
	}

	return false;
}

/**
 * intel_fbc_init - Initialize FBC
 * @dev_priv: the i915 device
 *
 * This function might be called during PM init process.
 */
void intel_fbc_init(struct drm_i915_private *dev_priv)
{
	struct intel_fbc *fbc = &dev_priv->fbc;

	INIT_WORK(&fbc->underrun_work, intel_fbc_underrun_work_fn);
	mutex_init(&fbc->lock);
	fbc->active = false;

	if (!drm_mm_initialized(&dev_priv->mm.stolen))
		mkwrite_device_info(dev_priv)->display.has_fbc = false;

	if (need_fbc_vtd_wa(dev_priv))
		mkwrite_device_info(dev_priv)->display.has_fbc = false;

	i915_modparams.enable_fbc = intel_sanitize_fbc_option(dev_priv);
	drm_dbg_kms(&dev_priv->drm, "Sanitized enable_fbc value: %d\n",
		    i915_modparams.enable_fbc);

	if (!HAS_FBC(dev_priv)) {
		fbc->no_fbc_reason = "unsupported by this chipset";
		return;
	}

	/* This value was pulled out of someone's hat */
	if (INTEL_GEN(dev_priv) <= 4 && !IS_GM45(dev_priv))
		intel_de_write(dev_priv, FBC_CONTROL,
		               500 << FBC_CTL_INTERVAL_SHIFT);

	/* We still don't have any sort of hardware state readout for FBC, so
	 * deactivate it in case the BIOS activated it to make sure software
	 * matches the hardware state. */
	if (intel_fbc_hw_is_active(dev_priv))
		intel_fbc_hw_deactivate(dev_priv);
}<|MERGE_RESOLUTION|>--- conflicted
+++ resolved
@@ -818,11 +818,7 @@
 		return false;
 	}
 
-<<<<<<< HEAD
-	if (!stride_is_valid(dev_priv, cache->fb.stride)) {
-=======
 	if (!stride_is_valid(dev_priv, cache->fb.modifier, cache->fb.stride)) {
->>>>>>> d6f9469a
 		fbc->no_fbc_reason = "framebuffer stride not supported";
 		return false;
 	}
