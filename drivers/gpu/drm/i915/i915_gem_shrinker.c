/*
 * Copyright © 2008-2015 Intel Corporation
 *
 * Permission is hereby granted, free of charge, to any person obtaining a
 * copy of this software and associated documentation files (the "Software"),
 * to deal in the Software without restriction, including without limitation
 * the rights to use, copy, modify, merge, publish, distribute, sublicense,
 * and/or sell copies of the Software, and to permit persons to whom the
 * Software is furnished to do so, subject to the following conditions:
 *
 * The above copyright notice and this permission notice (including the next
 * paragraph) shall be included in all copies or substantial portions of the
 * Software.
 *
 * THE SOFTWARE IS PROVIDED "AS IS", WITHOUT WARRANTY OF ANY KIND, EXPRESS OR
 * IMPLIED, INCLUDING BUT NOT LIMITED TO THE WARRANTIES OF MERCHANTABILITY,
 * FITNESS FOR A PARTICULAR PURPOSE AND NONINFRINGEMENT.  IN NO EVENT SHALL
 * THE AUTHORS OR COPYRIGHT HOLDERS BE LIABLE FOR ANY CLAIM, DAMAGES OR OTHER
 * LIABILITY, WHETHER IN AN ACTION OF CONTRACT, TORT OR OTHERWISE, ARISING
 * FROM, OUT OF OR IN CONNECTION WITH THE SOFTWARE OR THE USE OR OTHER DEALINGS
 * IN THE SOFTWARE.
 *
 */

#include <linux/oom.h>
#include <linux/shmem_fs.h>
#include <linux/slab.h>
#include <linux/swap.h>
#include <linux/pci.h>
#include <linux/dma-buf.h>
#include <drm/drmP.h>
#include <drm/i915_drm.h>

#include "i915_drv.h"
#include "i915_trace.h"

static bool mutex_is_locked_by(struct mutex *mutex, struct task_struct *task)
{
	if (!mutex_is_locked(mutex))
		return false;

#if defined(CONFIG_SMP) || defined(CONFIG_DEBUG_MUTEXES)
	return mutex->owner == task;
#else
	/* Since UP may be pre-empted, we cannot assume that we own the lock */
	return false;
#endif
}

static int num_vma_bound(struct drm_i915_gem_object *obj)
{
	struct i915_vma *vma;
	int count = 0;

<<<<<<< HEAD
	list_for_each_entry(vma, &obj->vma_list, vma_link) {
=======
	list_for_each_entry(vma, &obj->vma_list, obj_link) {
>>>>>>> cf481068
		if (drm_mm_node_allocated(&vma->node))
			count++;
		if (vma->pin_count)
			count++;
	}

	return count;
}

static bool swap_available(void)
{
	return get_nr_swap_pages() > 0;
}

static bool can_release_pages(struct drm_i915_gem_object *obj)
{
	/* Only report true if by unbinding the object and putting its pages
	 * we can actually make forward progress towards freeing physical
	 * pages.
	 *
	 * If the pages are pinned for any other reason than being bound
	 * to the GPU, simply unbinding from the GPU is not going to succeed
	 * in releasing our pin count on the pages themselves.
	 */
	if (obj->pages_pin_count != num_vma_bound(obj))
		return false;

	/* We can only return physical pages to the system if we can either
	 * discard the contents (because the user has marked them as being
	 * purgeable) or if we can move their contents out to swap.
	 */
	return swap_available() || obj->madv == I915_MADV_DONTNEED;
}

/**
 * i915_gem_shrink - Shrink buffer object caches
 * @dev_priv: i915 device
 * @target: amount of memory to make available, in pages
 * @flags: control flags for selecting cache types
 *
 * This function is the main interface to the shrinker. It will try to release
 * up to @target pages of main memory backing storage from buffer objects.
 * Selection of the specific caches can be done with @flags. This is e.g. useful
 * when purgeable objects should be removed from caches preferentially.
 *
 * Note that it's not guaranteed that released amount is actually available as
 * free system memory - the pages might still be in-used to due to other reasons
 * (like cpu mmaps) or the mm core has reused them before we could grab them.
 * Therefore code that needs to explicitly shrink buffer objects caches (e.g. to
 * avoid deadlocks in memory reclaim) must fall back to i915_gem_shrink_all().
 *
 * Also note that any kind of pinning (both per-vma address space pins and
 * backing storage pins at the buffer object level) result in the shrinker code
 * having to skip the object.
 *
 * Returns:
 * The number of pages of backing storage actually released.
 */
unsigned long
i915_gem_shrink(struct drm_i915_private *dev_priv,
		unsigned long target, unsigned flags)
{
	const struct {
		struct list_head *list;
		unsigned int bit;
	} phases[] = {
		{ &dev_priv->mm.unbound_list, I915_SHRINK_UNBOUND },
		{ &dev_priv->mm.bound_list, I915_SHRINK_BOUND },
		{ NULL, 0 },
	}, *phase;
	unsigned long count = 0;

	trace_i915_gem_shrink(dev_priv, target, flags);
	i915_gem_retire_requests(dev_priv->dev);

	/*
	 * As we may completely rewrite the (un)bound list whilst unbinding
	 * (due to retiring requests) we have to strictly process only
	 * one element of the list at the time, and recheck the list
	 * on every iteration.
	 *
	 * In particular, we must hold a reference whilst removing the
	 * object as we may end up waiting for and/or retiring the objects.
	 * This might release the final reference (held by the active list)
	 * and result in the object being freed from under us. This is
	 * similar to the precautions the eviction code must take whilst
	 * removing objects.
	 *
	 * Also note that although these lists do not hold a reference to
	 * the object we can safely grab one here: The final object
	 * unreferencing and the bound_list are both protected by the
	 * dev->struct_mutex and so we won't ever be able to observe an
	 * object on the bound_list with a reference count equals 0.
	 */
	for (phase = phases; phase->list; phase++) {
		struct list_head still_in_list;

		if ((flags & phase->bit) == 0)
			continue;

		INIT_LIST_HEAD(&still_in_list);
		while (count < target && !list_empty(phase->list)) {
			struct drm_i915_gem_object *obj;
			struct i915_vma *vma, *v;

			obj = list_first_entry(phase->list,
					       typeof(*obj), global_list);
			list_move_tail(&obj->global_list, &still_in_list);

			if (flags & I915_SHRINK_PURGEABLE &&
			    obj->madv != I915_MADV_DONTNEED)
				continue;

			if ((flags & I915_SHRINK_ACTIVE) == 0 && obj->active)
				continue;

			if (!can_release_pages(obj))
				continue;

			drm_gem_object_reference(&obj->base);

			/* For the unbound phase, this should be a no-op! */
			list_for_each_entry_safe(vma, v,
						 &obj->vma_list, obj_link)
				if (i915_vma_unbind(vma))
					break;

			if (i915_gem_object_put_pages(obj) == 0)
				count += obj->base.size >> PAGE_SHIFT;

			drm_gem_object_unreference(&obj->base);
		}
		list_splice(&still_in_list, phase->list);
	}

	i915_gem_retire_requests(dev_priv->dev);

	return count;
}

/**
 * i915_gem_shrink_all - Shrink buffer object caches completely
 * @dev_priv: i915 device
 *
 * This is a simple wraper around i915_gem_shrink() to aggressively shrink all
 * caches completely. It also first waits for and retires all outstanding
 * requests to also be able to release backing storage for active objects.
 *
 * This should only be used in code to intentionally quiescent the gpu or as a
 * last-ditch effort when memory seems to have run out.
 *
 * Returns:
 * The number of pages of backing storage actually released.
 */
unsigned long i915_gem_shrink_all(struct drm_i915_private *dev_priv)
{
	return i915_gem_shrink(dev_priv, -1UL,
			       I915_SHRINK_BOUND |
			       I915_SHRINK_UNBOUND |
			       I915_SHRINK_ACTIVE);
}

static bool i915_gem_shrinker_lock(struct drm_device *dev, bool *unlock)
{
	if (!mutex_trylock(&dev->struct_mutex)) {
		if (!mutex_is_locked_by(&dev->struct_mutex, current))
			return false;

		if (to_i915(dev)->mm.shrinker_no_lock_stealing)
			return false;

		*unlock = false;
	} else
		*unlock = true;

	return true;
}

static unsigned long
i915_gem_shrinker_count(struct shrinker *shrinker, struct shrink_control *sc)
{
	struct drm_i915_private *dev_priv =
		container_of(shrinker, struct drm_i915_private, mm.shrinker);
	struct drm_device *dev = dev_priv->dev;
	struct drm_i915_gem_object *obj;
	unsigned long count;
	bool unlock;

	if (!i915_gem_shrinker_lock(dev, &unlock))
		return 0;

	count = 0;
	list_for_each_entry(obj, &dev_priv->mm.unbound_list, global_list)
		if (obj->pages_pin_count == 0)
			count += obj->base.size >> PAGE_SHIFT;

	list_for_each_entry(obj, &dev_priv->mm.bound_list, global_list) {
		if (!obj->active && can_release_pages(obj))
			count += obj->base.size >> PAGE_SHIFT;
	}

	if (unlock)
		mutex_unlock(&dev->struct_mutex);

	return count;
}

static unsigned long
i915_gem_shrinker_scan(struct shrinker *shrinker, struct shrink_control *sc)
{
	struct drm_i915_private *dev_priv =
		container_of(shrinker, struct drm_i915_private, mm.shrinker);
	struct drm_device *dev = dev_priv->dev;
	unsigned long freed;
	bool unlock;

	if (!i915_gem_shrinker_lock(dev, &unlock))
		return SHRINK_STOP;

	freed = i915_gem_shrink(dev_priv,
				sc->nr_to_scan,
				I915_SHRINK_BOUND |
				I915_SHRINK_UNBOUND |
				I915_SHRINK_PURGEABLE);
	if (freed < sc->nr_to_scan)
		freed += i915_gem_shrink(dev_priv,
					 sc->nr_to_scan - freed,
					 I915_SHRINK_BOUND |
					 I915_SHRINK_UNBOUND);
	if (unlock)
		mutex_unlock(&dev->struct_mutex);

	return freed;
}

static int
i915_gem_shrinker_oom(struct notifier_block *nb, unsigned long event, void *ptr)
{
	struct drm_i915_private *dev_priv =
		container_of(nb, struct drm_i915_private, mm.oom_notifier);
	struct drm_device *dev = dev_priv->dev;
	struct drm_i915_gem_object *obj;
	unsigned long timeout = msecs_to_jiffies(5000) + 1;
	unsigned long pinned, bound, unbound, freed_pages;
	bool was_interruptible;
	bool unlock;

	while (!i915_gem_shrinker_lock(dev, &unlock) && --timeout) {
		schedule_timeout_killable(1);
		if (fatal_signal_pending(current))
			return NOTIFY_DONE;
	}
	if (timeout == 0) {
		pr_err("Unable to purge GPU memory due lock contention.\n");
		return NOTIFY_DONE;
	}

	was_interruptible = dev_priv->mm.interruptible;
	dev_priv->mm.interruptible = false;

	freed_pages = i915_gem_shrink_all(dev_priv);

	dev_priv->mm.interruptible = was_interruptible;

	/* Because we may be allocating inside our own driver, we cannot
	 * assert that there are no objects with pinned pages that are not
	 * being pointed to by hardware.
	 */
	unbound = bound = pinned = 0;
	list_for_each_entry(obj, &dev_priv->mm.unbound_list, global_list) {
		if (!obj->base.filp) /* not backed by a freeable object */
			continue;

		if (obj->pages_pin_count)
			pinned += obj->base.size;
		else
			unbound += obj->base.size;
	}
	list_for_each_entry(obj, &dev_priv->mm.bound_list, global_list) {
		if (!obj->base.filp)
			continue;

		if (obj->pages_pin_count)
			pinned += obj->base.size;
		else
			bound += obj->base.size;
	}

	if (unlock)
		mutex_unlock(&dev->struct_mutex);

	if (freed_pages || unbound || bound)
		pr_info("Purging GPU memory, %lu bytes freed, %lu bytes still pinned.\n",
			freed_pages << PAGE_SHIFT, pinned);
	if (unbound || bound)
		pr_err("%lu and %lu bytes still available in the "
		       "bound and unbound GPU page lists.\n",
		       bound, unbound);

	*(unsigned long *)ptr += freed_pages;
	return NOTIFY_DONE;
}

/**
 * i915_gem_shrinker_init - Initialize i915 shrinker
 * @dev_priv: i915 device
 *
 * This function registers and sets up the i915 shrinker and OOM handler.
 */
void i915_gem_shrinker_init(struct drm_i915_private *dev_priv)
{
	dev_priv->mm.shrinker.scan_objects = i915_gem_shrinker_scan;
	dev_priv->mm.shrinker.count_objects = i915_gem_shrinker_count;
	dev_priv->mm.shrinker.seeks = DEFAULT_SEEKS;
	WARN_ON(register_shrinker(&dev_priv->mm.shrinker));

	dev_priv->mm.oom_notifier.notifier_call = i915_gem_shrinker_oom;
	WARN_ON(register_oom_notifier(&dev_priv->mm.oom_notifier));
}

/**
 * i915_gem_shrinker_cleanup - Clean up i915 shrinker
 * @dev_priv: i915 device
 *
 * This function unregisters the i915 shrinker and OOM handler.
 */
void i915_gem_shrinker_cleanup(struct drm_i915_private *dev_priv)
{
	WARN_ON(unregister_oom_notifier(&dev_priv->mm.oom_notifier));
	unregister_shrinker(&dev_priv->mm.shrinker);
}<|MERGE_RESOLUTION|>--- conflicted
+++ resolved
@@ -52,11 +52,7 @@
 	struct i915_vma *vma;
 	int count = 0;
 
-<<<<<<< HEAD
-	list_for_each_entry(vma, &obj->vma_list, vma_link) {
-=======
 	list_for_each_entry(vma, &obj->vma_list, obj_link) {
->>>>>>> cf481068
 		if (drm_mm_node_allocated(&vma->node))
 			count++;
 		if (vma->pin_count)
