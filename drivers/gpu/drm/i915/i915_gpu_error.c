--- conflicted
+++ resolved
@@ -1046,11 +1046,7 @@
 
 			s = kmap(page);
 			ret = compress_page(compress, s, dst);
-<<<<<<< HEAD
-			kunmap(s);
-=======
 			kunmap(page);
->>>>>>> 5d50bd44
 
 			drm_clflush_pages(&page, 1);
 
