--- conflicted
+++ resolved
@@ -1038,11 +1038,7 @@
 			drm_clflush_pages(&page, 1);
 
 			s = kmap(page);
-<<<<<<< HEAD
-			ret = compress_page(compress, s, dst);
-=======
 			ret = compress_page(compress, s, dst, false);
->>>>>>> 26dca6db
 			kunmap(page);
 
 			drm_clflush_pages(&page, 1);
@@ -1387,15 +1383,9 @@
 {
 	const struct intel_engine_cs *engine = ee->engine;
 
-<<<<<<< HEAD
-		capture = capture_vma(capture,
-				      request->context->state,
-				      &ee->ctx);
-=======
 	while (capture) {
 		struct intel_engine_capture_vma *this = capture;
 		struct i915_vma *vma = this->vma;
->>>>>>> 26dca6db
 
 		add_vma(ee,
 			i915_vma_coredump_create(engine->gt,
