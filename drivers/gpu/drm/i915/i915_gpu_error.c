--- conflicted
+++ resolved
@@ -1218,19 +1218,12 @@
 		if (IS_GEN(dev_priv, 6)) {
 			ee->vm_info.pp_dir_base =
 				ENGINE_READ(engine, RING_PP_DIR_BASE_READ);
-<<<<<<< HEAD
-		else if (IS_GEN(dev_priv, 7))
-			ee->vm_info.pp_dir_base =
-					ENGINE_READ(engine, RING_PP_DIR_BASE);
-		else if (INTEL_GEN(dev_priv) >= 8)
-=======
 		} else if (IS_GEN(dev_priv, 7)) {
 			ee->vm_info.pp_dir_base =
 				ENGINE_READ(engine, RING_PP_DIR_BASE);
 		} else if (INTEL_GEN(dev_priv) >= 8) {
 			u32 base = engine->mmio_base;
 
->>>>>>> a2d635de
 			for (i = 0; i < 4; i++) {
 				ee->vm_info.pdp[i] =
 					I915_READ(GEN8_RING_PDP_UDW(base, i));
