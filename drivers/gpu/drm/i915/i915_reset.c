/*
 * SPDX-License-Identifier: MIT
 *
 * Copyright © 2008-2018 Intel Corporation
 */

#include <linux/sched/mm.h>
#include <linux/stop_machine.h>

#include "i915_drv.h"
#include "i915_gpu_error.h"
#include "i915_reset.h"

#include "intel_guc.h"

#define RESET_MAX_RETRIES 3

/* XXX How to handle concurrent GGTT updates using tiling registers? */
#define RESET_UNDER_STOP_MACHINE 0

static void rmw_set(struct intel_uncore *uncore, i915_reg_t reg, u32 set)
{
	intel_uncore_rmw(uncore, reg, 0, set);
}

static void rmw_clear(struct intel_uncore *uncore, i915_reg_t reg, u32 clr)
{
	intel_uncore_rmw(uncore, reg, clr, 0);
}

static void rmw_set_fw(struct intel_uncore *uncore, i915_reg_t reg, u32 set)
{
	intel_uncore_rmw_fw(uncore, reg, 0, set);
}

static void rmw_clear_fw(struct intel_uncore *uncore, i915_reg_t reg, u32 clr)
{
	intel_uncore_rmw_fw(uncore, reg, clr, 0);
}

static void engine_skip_context(struct i915_request *rq)
{
	struct intel_engine_cs *engine = rq->engine;
	struct i915_gem_context *hung_ctx = rq->gem_context;

	lockdep_assert_held(&engine->timeline.lock);

	if (!i915_request_is_active(rq))
		return;

	list_for_each_entry_continue(rq, &engine->timeline.requests, link)
		if (rq->gem_context == hung_ctx)
			i915_request_skip(rq, -EIO);
}

static void client_mark_guilty(struct drm_i915_file_private *file_priv,
			       const struct i915_gem_context *ctx)
{
	unsigned int score;
	unsigned long prev_hang;

	if (i915_gem_context_is_banned(ctx))
		score = I915_CLIENT_SCORE_CONTEXT_BAN;
	else
		score = 0;

	prev_hang = xchg(&file_priv->hang_timestamp, jiffies);
	if (time_before(jiffies, prev_hang + I915_CLIENT_FAST_HANG_JIFFIES))
		score += I915_CLIENT_SCORE_HANG_FAST;

	if (score) {
		atomic_add(score, &file_priv->ban_score);

		DRM_DEBUG_DRIVER("client %s: gained %u ban score, now %u\n",
				 ctx->name, score,
				 atomic_read(&file_priv->ban_score));
	}
}

static bool context_mark_guilty(struct i915_gem_context *ctx)
{
	unsigned long prev_hang;
	bool banned;
	int i;

	atomic_inc(&ctx->guilty_count);

	/* Cool contexts are too cool to be banned! (Used for reset testing.) */
	if (!i915_gem_context_is_bannable(ctx))
		return false;

	/* Record the timestamp for the last N hangs */
	prev_hang = ctx->hang_timestamp[0];
	for (i = 0; i < ARRAY_SIZE(ctx->hang_timestamp) - 1; i++)
		ctx->hang_timestamp[i] = ctx->hang_timestamp[i + 1];
	ctx->hang_timestamp[i] = jiffies;

	/* If we have hung N+1 times in rapid succession, we ban the context! */
	banned = !i915_gem_context_is_recoverable(ctx);
	if (time_before(jiffies, prev_hang + CONTEXT_FAST_HANG_JIFFIES))
		banned = true;
	if (banned) {
		DRM_DEBUG_DRIVER("context %s: guilty %d, banned\n",
				 ctx->name, atomic_read(&ctx->guilty_count));
		i915_gem_context_set_banned(ctx);
	}

	if (!IS_ERR_OR_NULL(ctx->file_priv))
		client_mark_guilty(ctx->file_priv, ctx);

	return banned;
}

static void context_mark_innocent(struct i915_gem_context *ctx)
{
	atomic_inc(&ctx->active_count);
}

void i915_reset_request(struct i915_request *rq, bool guilty)
{
	GEM_TRACE("%s rq=%llx:%lld, guilty? %s\n",
		  rq->engine->name,
		  rq->fence.context,
		  rq->fence.seqno,
		  yesno(guilty));

	lockdep_assert_held(&rq->engine->timeline.lock);
	GEM_BUG_ON(i915_request_completed(rq));

	if (guilty) {
		i915_request_skip(rq, -EIO);
		if (context_mark_guilty(rq->gem_context))
			engine_skip_context(rq);
	} else {
		dma_fence_set_error(&rq->fence, -EAGAIN);
		context_mark_innocent(rq->gem_context);
	}
}

static void gen3_stop_engine(struct intel_engine_cs *engine)
{
	struct intel_uncore *uncore = engine->uncore;
	const u32 base = engine->mmio_base;

	GEM_TRACE("%s\n", engine->name);

	if (intel_engine_stop_cs(engine))
		GEM_TRACE("%s: timed out on STOP_RING\n", engine->name);

	intel_uncore_write_fw(uncore,
			      RING_HEAD(base),
			      intel_uncore_read_fw(uncore, RING_TAIL(base)));
	intel_uncore_posting_read_fw(uncore, RING_HEAD(base)); /* paranoia */

	intel_uncore_write_fw(uncore, RING_HEAD(base), 0);
	intel_uncore_write_fw(uncore, RING_TAIL(base), 0);
	intel_uncore_posting_read_fw(uncore, RING_TAIL(base));

	/* The ring must be empty before it is disabled */
	intel_uncore_write_fw(uncore, RING_CTL(base), 0);

	/* Check acts as a post */
<<<<<<< HEAD
	if (I915_READ_FW(RING_HEAD(base)))
		GEM_TRACE("%s: ring head [%x] not parked\n",
			  engine->name, I915_READ_FW(RING_HEAD(base)));
=======
	if (intel_uncore_read_fw(uncore, RING_HEAD(base)))
		GEM_TRACE("%s: ring head [%x] not parked\n",
			  engine->name,
			  intel_uncore_read_fw(uncore, RING_HEAD(base)));
>>>>>>> a2d635de
}

static void i915_stop_engines(struct drm_i915_private *i915,
			      intel_engine_mask_t engine_mask)
{
	struct intel_engine_cs *engine;
	intel_engine_mask_t tmp;

	if (INTEL_GEN(i915) < 3)
		return;

	for_each_engine_masked(engine, i915, engine_mask, tmp)
		gen3_stop_engine(engine);
}

static bool i915_in_reset(struct pci_dev *pdev)
{
	u8 gdrst;

	pci_read_config_byte(pdev, I915_GDRST, &gdrst);
	return gdrst & GRDOM_RESET_STATUS;
}

static int i915_do_reset(struct drm_i915_private *i915,
			 intel_engine_mask_t engine_mask,
			 unsigned int retry)
{
	struct pci_dev *pdev = i915->drm.pdev;
	int err;

	/* Assert reset for at least 20 usec, and wait for acknowledgement. */
	pci_write_config_byte(pdev, I915_GDRST, GRDOM_RESET_ENABLE);
	udelay(50);
	err = wait_for_atomic(i915_in_reset(pdev), 50);

	/* Clear the reset request. */
	pci_write_config_byte(pdev, I915_GDRST, 0);
	udelay(50);
	if (!err)
		err = wait_for_atomic(!i915_in_reset(pdev), 50);

	return err;
}

static bool g4x_reset_complete(struct pci_dev *pdev)
{
	u8 gdrst;

	pci_read_config_byte(pdev, I915_GDRST, &gdrst);
	return (gdrst & GRDOM_RESET_ENABLE) == 0;
}

static int g33_do_reset(struct drm_i915_private *i915,
			intel_engine_mask_t engine_mask,
			unsigned int retry)
{
	struct pci_dev *pdev = i915->drm.pdev;

	pci_write_config_byte(pdev, I915_GDRST, GRDOM_RESET_ENABLE);
	return wait_for_atomic(g4x_reset_complete(pdev), 50);
}

static int g4x_do_reset(struct drm_i915_private *i915,
			intel_engine_mask_t engine_mask,
			unsigned int retry)
{
	struct pci_dev *pdev = i915->drm.pdev;
	struct intel_uncore *uncore = &i915->uncore;
	int ret;

	/* WaVcpClkGateDisableForMediaReset:ctg,elk */
	rmw_set_fw(uncore, VDECCLK_GATE_D, VCP_UNIT_CLOCK_GATE_DISABLE);
	intel_uncore_posting_read_fw(uncore, VDECCLK_GATE_D);

	pci_write_config_byte(pdev, I915_GDRST,
			      GRDOM_MEDIA | GRDOM_RESET_ENABLE);
	ret =  wait_for_atomic(g4x_reset_complete(pdev), 50);
	if (ret) {
		DRM_DEBUG_DRIVER("Wait for media reset failed\n");
		goto out;
	}

	pci_write_config_byte(pdev, I915_GDRST,
			      GRDOM_RENDER | GRDOM_RESET_ENABLE);
	ret =  wait_for_atomic(g4x_reset_complete(pdev), 50);
	if (ret) {
		DRM_DEBUG_DRIVER("Wait for render reset failed\n");
		goto out;
	}

out:
	pci_write_config_byte(pdev, I915_GDRST, 0);

	rmw_clear_fw(uncore, VDECCLK_GATE_D, VCP_UNIT_CLOCK_GATE_DISABLE);
	intel_uncore_posting_read_fw(uncore, VDECCLK_GATE_D);

	return ret;
}

static int ironlake_do_reset(struct drm_i915_private *i915,
			     intel_engine_mask_t engine_mask,
			     unsigned int retry)
{
<<<<<<< HEAD
	struct intel_uncore *uncore = &dev_priv->uncore;
=======
	struct intel_uncore *uncore = &i915->uncore;
>>>>>>> a2d635de
	int ret;

	intel_uncore_write_fw(uncore, ILK_GDSR,
			      ILK_GRDOM_RENDER | ILK_GRDOM_RESET_ENABLE);
	ret = __intel_wait_for_register_fw(uncore, ILK_GDSR,
					   ILK_GRDOM_RESET_ENABLE, 0,
					   5000, 0,
					   NULL);
	if (ret) {
		DRM_DEBUG_DRIVER("Wait for render reset failed\n");
		goto out;
	}

	intel_uncore_write_fw(uncore, ILK_GDSR,
			      ILK_GRDOM_MEDIA | ILK_GRDOM_RESET_ENABLE);
	ret = __intel_wait_for_register_fw(uncore, ILK_GDSR,
					   ILK_GRDOM_RESET_ENABLE, 0,
					   5000, 0,
					   NULL);
	if (ret) {
		DRM_DEBUG_DRIVER("Wait for media reset failed\n");
		goto out;
	}

out:
	intel_uncore_write_fw(uncore, ILK_GDSR, 0);
	intel_uncore_posting_read_fw(uncore, ILK_GDSR);
	return ret;
}

/* Reset the hardware domains (GENX_GRDOM_*) specified by mask */
static int gen6_hw_domain_reset(struct drm_i915_private *i915,
				u32 hw_domain_mask)
{
<<<<<<< HEAD
	struct intel_uncore *uncore = &dev_priv->uncore;
=======
	struct intel_uncore *uncore = &i915->uncore;
>>>>>>> a2d635de
	int err;

	/*
	 * GEN6_GDRST is not in the gt power well, no need to check
	 * for fifo space for the write or forcewake the chip for
	 * the read
	 */
	intel_uncore_write_fw(uncore, GEN6_GDRST, hw_domain_mask);

	/* Wait for the device to ack the reset requests */
	err = __intel_wait_for_register_fw(uncore,
					   GEN6_GDRST, hw_domain_mask, 0,
					   500, 0,
					   NULL);
	if (err)
		DRM_DEBUG_DRIVER("Wait for 0x%08x engines reset failed\n",
				 hw_domain_mask);

	return err;
}

static int gen6_reset_engines(struct drm_i915_private *i915,
			      intel_engine_mask_t engine_mask,
			      unsigned int retry)
{
	struct intel_engine_cs *engine;
	const u32 hw_engine_mask[] = {
		[RCS0]  = GEN6_GRDOM_RENDER,
		[BCS0]  = GEN6_GRDOM_BLT,
		[VCS0]  = GEN6_GRDOM_MEDIA,
		[VCS1]  = GEN8_GRDOM_MEDIA2,
		[VECS0] = GEN6_GRDOM_VECS,
	};
	u32 hw_mask;

	if (engine_mask == ALL_ENGINES) {
		hw_mask = GEN6_GRDOM_FULL;
	} else {
		intel_engine_mask_t tmp;

		hw_mask = 0;
		for_each_engine_masked(engine, i915, engine_mask, tmp) {
			GEM_BUG_ON(engine->id >= ARRAY_SIZE(hw_engine_mask));
			hw_mask |= hw_engine_mask[engine->id];
		}
	}

	return gen6_hw_domain_reset(i915, hw_mask);
}

static u32 gen11_lock_sfc(struct intel_engine_cs *engine)
{
<<<<<<< HEAD
	struct intel_uncore *uncore = &dev_priv->uncore;
	u8 vdbox_sfc_access = RUNTIME_INFO(dev_priv)->vdbox_sfc_access;
=======
	struct intel_uncore *uncore = engine->uncore;
	u8 vdbox_sfc_access = RUNTIME_INFO(engine->i915)->vdbox_sfc_access;
>>>>>>> a2d635de
	i915_reg_t sfc_forced_lock, sfc_forced_lock_ack;
	u32 sfc_forced_lock_bit, sfc_forced_lock_ack_bit;
	i915_reg_t sfc_usage;
	u32 sfc_usage_bit;
	u32 sfc_reset_bit;

	switch (engine->class) {
	case VIDEO_DECODE_CLASS:
		if ((BIT(engine->instance) & vdbox_sfc_access) == 0)
			return 0;

		sfc_forced_lock = GEN11_VCS_SFC_FORCED_LOCK(engine);
		sfc_forced_lock_bit = GEN11_VCS_SFC_FORCED_LOCK_BIT;

		sfc_forced_lock_ack = GEN11_VCS_SFC_LOCK_STATUS(engine);
		sfc_forced_lock_ack_bit  = GEN11_VCS_SFC_LOCK_ACK_BIT;

		sfc_usage = GEN11_VCS_SFC_LOCK_STATUS(engine);
		sfc_usage_bit = GEN11_VCS_SFC_USAGE_BIT;
		sfc_reset_bit = GEN11_VCS_SFC_RESET_BIT(engine->instance);
		break;

	case VIDEO_ENHANCEMENT_CLASS:
		sfc_forced_lock = GEN11_VECS_SFC_FORCED_LOCK(engine);
		sfc_forced_lock_bit = GEN11_VECS_SFC_FORCED_LOCK_BIT;

		sfc_forced_lock_ack = GEN11_VECS_SFC_LOCK_ACK(engine);
		sfc_forced_lock_ack_bit  = GEN11_VECS_SFC_LOCK_ACK_BIT;

		sfc_usage = GEN11_VECS_SFC_USAGE(engine);
		sfc_usage_bit = GEN11_VECS_SFC_USAGE_BIT;
		sfc_reset_bit = GEN11_VECS_SFC_RESET_BIT(engine->instance);
		break;

	default:
		return 0;
	}

	/*
	 * Tell the engine that a software reset is going to happen. The engine
	 * will then try to force lock the SFC (if currently locked, it will
	 * remain so until we tell the engine it is safe to unlock; if currently
	 * unlocked, it will ignore this and all new lock requests). If SFC
	 * ends up being locked to the engine we want to reset, we have to reset
	 * it as well (we will unlock it once the reset sequence is completed).
	 */
<<<<<<< HEAD
	intel_uncore_rmw_or_fw(uncore, sfc_forced_lock, sfc_forced_lock_bit);
=======
	rmw_set_fw(uncore, sfc_forced_lock, sfc_forced_lock_bit);
>>>>>>> a2d635de

	if (__intel_wait_for_register_fw(uncore,
					 sfc_forced_lock_ack,
					 sfc_forced_lock_ack_bit,
					 sfc_forced_lock_ack_bit,
					 1000, 0, NULL)) {
		DRM_DEBUG_DRIVER("Wait for SFC forced lock ack failed\n");
		return 0;
	}

	if (intel_uncore_read_fw(uncore, sfc_usage) & sfc_usage_bit)
		return sfc_reset_bit;

	return 0;
}

static void gen11_unlock_sfc(struct intel_engine_cs *engine)
{
	struct intel_uncore *uncore = engine->uncore;
	u8 vdbox_sfc_access = RUNTIME_INFO(engine->i915)->vdbox_sfc_access;
	i915_reg_t sfc_forced_lock;
	u32 sfc_forced_lock_bit;

	switch (engine->class) {
	case VIDEO_DECODE_CLASS:
		if ((BIT(engine->instance) & vdbox_sfc_access) == 0)
			return;

		sfc_forced_lock = GEN11_VCS_SFC_FORCED_LOCK(engine);
		sfc_forced_lock_bit = GEN11_VCS_SFC_FORCED_LOCK_BIT;
		break;

	case VIDEO_ENHANCEMENT_CLASS:
		sfc_forced_lock = GEN11_VECS_SFC_FORCED_LOCK(engine);
		sfc_forced_lock_bit = GEN11_VECS_SFC_FORCED_LOCK_BIT;
		break;

	default:
		return;
	}

	rmw_clear_fw(uncore, sfc_forced_lock, sfc_forced_lock_bit);
}

static int gen11_reset_engines(struct drm_i915_private *i915,
			       intel_engine_mask_t engine_mask,
			       unsigned int retry)
{
	const u32 hw_engine_mask[] = {
		[RCS0]  = GEN11_GRDOM_RENDER,
		[BCS0]  = GEN11_GRDOM_BLT,
		[VCS0]  = GEN11_GRDOM_MEDIA,
		[VCS1]  = GEN11_GRDOM_MEDIA2,
		[VCS2]  = GEN11_GRDOM_MEDIA3,
		[VCS3]  = GEN11_GRDOM_MEDIA4,
		[VECS0] = GEN11_GRDOM_VECS,
		[VECS1] = GEN11_GRDOM_VECS2,
	};
	struct intel_engine_cs *engine;
	intel_engine_mask_t tmp;
	u32 hw_mask;
	int ret;

	if (engine_mask == ALL_ENGINES) {
		hw_mask = GEN11_GRDOM_FULL;
	} else {
		hw_mask = 0;
		for_each_engine_masked(engine, i915, engine_mask, tmp) {
			GEM_BUG_ON(engine->id >= ARRAY_SIZE(hw_engine_mask));
			hw_mask |= hw_engine_mask[engine->id];
			hw_mask |= gen11_lock_sfc(engine);
		}
	}

	ret = gen6_hw_domain_reset(i915, hw_mask);

	if (engine_mask != ALL_ENGINES)
		for_each_engine_masked(engine, i915, engine_mask, tmp)
			gen11_unlock_sfc(engine);

	return ret;
}

static int gen8_engine_reset_prepare(struct intel_engine_cs *engine)
{
<<<<<<< HEAD
	struct intel_uncore *uncore = &engine->i915->uncore;
	int ret;

	intel_uncore_write_fw(uncore, RING_RESET_CTL(engine->mmio_base),
			      _MASKED_BIT_ENABLE(RESET_CTL_REQUEST_RESET));

	ret = __intel_wait_for_register_fw(uncore,
					   RING_RESET_CTL(engine->mmio_base),
					   RESET_CTL_READY_TO_RESET,
					   RESET_CTL_READY_TO_RESET,
					   700, 0,
					   NULL);
=======
	struct intel_uncore *uncore = engine->uncore;
	const i915_reg_t reg = RING_RESET_CTL(engine->mmio_base);
	u32 request, mask, ack;
	int ret;

	ack = intel_uncore_read_fw(uncore, reg);
	if (ack & RESET_CTL_CAT_ERROR) {
		/*
		 * For catastrophic errors, ready-for-reset sequence
		 * needs to be bypassed: HAS#396813
		 */
		request = RESET_CTL_CAT_ERROR;
		mask = RESET_CTL_CAT_ERROR;

		/* Catastrophic errors need to be cleared by HW */
		ack = 0;
	} else if (!(ack & RESET_CTL_READY_TO_RESET)) {
		request = RESET_CTL_REQUEST_RESET;
		mask = RESET_CTL_READY_TO_RESET;
		ack = RESET_CTL_READY_TO_RESET;
	} else {
		return 0;
	}

	intel_uncore_write_fw(uncore, reg, _MASKED_BIT_ENABLE(request));
	ret = __intel_wait_for_register_fw(uncore, reg, mask, ack,
					   700, 0, NULL);
>>>>>>> a2d635de
	if (ret)
		DRM_ERROR("%s reset request timed out: {request: %08x, RESET_CTL: %08x}\n",
			  engine->name, request,
			  intel_uncore_read_fw(uncore, reg));

	return ret;
}

static void gen8_engine_reset_cancel(struct intel_engine_cs *engine)
{
	intel_uncore_write_fw(engine->uncore,
			      RING_RESET_CTL(engine->mmio_base),
			      _MASKED_BIT_DISABLE(RESET_CTL_REQUEST_RESET));
}

static int gen8_reset_engines(struct drm_i915_private *i915,
			      intel_engine_mask_t engine_mask,
			      unsigned int retry)
{
	struct intel_engine_cs *engine;
	const bool reset_non_ready = retry >= 1;
	intel_engine_mask_t tmp;
	int ret;

	for_each_engine_masked(engine, i915, engine_mask, tmp) {
		ret = gen8_engine_reset_prepare(engine);
		if (ret && !reset_non_ready)
			goto skip_reset;

		/*
		 * If this is not the first failed attempt to prepare,
		 * we decide to proceed anyway.
		 *
		 * By doing so we risk context corruption and with
		 * some gens (kbl), possible system hang if reset
		 * happens during active bb execution.
		 *
		 * We rather take context corruption instead of
		 * failed reset with a wedged driver/gpu. And
		 * active bb execution case should be covered by
		 * i915_stop_engines we have before the reset.
		 */
	}

	if (INTEL_GEN(i915) >= 11)
		ret = gen11_reset_engines(i915, engine_mask, retry);
	else
		ret = gen6_reset_engines(i915, engine_mask, retry);

skip_reset:
	for_each_engine_masked(engine, i915, engine_mask, tmp)
		gen8_engine_reset_cancel(engine);

	return ret;
}

typedef int (*reset_func)(struct drm_i915_private *,
			  intel_engine_mask_t engine_mask,
			  unsigned int retry);

static reset_func intel_get_gpu_reset(struct drm_i915_private *i915)
{
	if (INTEL_GEN(i915) >= 8)
		return gen8_reset_engines;
	else if (INTEL_GEN(i915) >= 6)
		return gen6_reset_engines;
	else if (INTEL_GEN(i915) >= 5)
		return ironlake_do_reset;
	else if (IS_G4X(i915))
		return g4x_do_reset;
	else if (IS_G33(i915) || IS_PINEVIEW(i915))
		return g33_do_reset;
	else if (INTEL_GEN(i915) >= 3)
		return i915_do_reset;
	else
		return NULL;
}

int intel_gpu_reset(struct drm_i915_private *i915,
		    intel_engine_mask_t engine_mask)
{
	const int retries = engine_mask == ALL_ENGINES ? RESET_MAX_RETRIES : 1;
	reset_func reset;
	int ret = -ETIMEDOUT;
	int retry;

	reset = intel_get_gpu_reset(i915);
	if (!reset)
		return -ENODEV;

	/*
	 * If the power well sleeps during the reset, the reset
	 * request may be dropped and never completes (causing -EIO).
	 */
	intel_uncore_forcewake_get(&i915->uncore, FORCEWAKE_ALL);
	for (retry = 0; ret == -ETIMEDOUT && retry < retries; retry++) {
		/*
		 * We stop engines, otherwise we might get failed reset and a
		 * dead gpu (on elk). Also as modern gpu as kbl can suffer
		 * from system hang if batchbuffer is progressing when
		 * the reset is issued, regardless of READY_TO_RESET ack.
		 * Thus assume it is best to stop engines on all gens
		 * where we have a gpu reset.
		 *
		 * WaKBLVECSSemaphoreWaitPoll:kbl (on ALL_ENGINES)
		 *
		 * WaMediaResetMainRingCleanup:ctg,elk (presumably)
		 *
		 * FIXME: Wa for more modern gens needs to be validated
		 */
		if (retry)
			i915_stop_engines(i915, engine_mask);

		GEM_TRACE("engine_mask=%x\n", engine_mask);
		preempt_disable();
		ret = reset(i915, engine_mask, retry);
		preempt_enable();
	}
	intel_uncore_forcewake_put(&i915->uncore, FORCEWAKE_ALL);

	return ret;
}

bool intel_has_gpu_reset(struct drm_i915_private *i915)
{
	if (USES_GUC(i915))
		return false;

	if (!i915_modparams.reset)
		return NULL;

	return intel_get_gpu_reset(i915);
}

bool intel_has_reset_engine(struct drm_i915_private *i915)
{
	return INTEL_INFO(i915)->has_reset_engine && i915_modparams.reset >= 2;
}

int intel_reset_guc(struct drm_i915_private *i915)
{
	u32 guc_domain =
		INTEL_GEN(i915) >= 11 ? GEN11_GRDOM_GUC : GEN9_GRDOM_GUC;
	int ret;

	GEM_BUG_ON(!HAS_GUC(i915));

	intel_uncore_forcewake_get(&i915->uncore, FORCEWAKE_ALL);
	ret = gen6_hw_domain_reset(i915, guc_domain);
	intel_uncore_forcewake_put(&i915->uncore, FORCEWAKE_ALL);

	return ret;
}

/*
 * Ensure irq handler finishes, and not run again.
 * Also return the active request so that we only search for it once.
 */
static void reset_prepare_engine(struct intel_engine_cs *engine)
{
	/*
	 * During the reset sequence, we must prevent the engine from
	 * entering RC6. As the context state is undefined until we restart
	 * the engine, if it does enter RC6 during the reset, the state
	 * written to the powercontext is undefined and so we may lose
	 * GPU state upon resume, i.e. fail to restart after a reset.
	 */
<<<<<<< HEAD
	intel_uncore_forcewake_get(&engine->i915->uncore, FORCEWAKE_ALL);
=======
	intel_uncore_forcewake_get(engine->uncore, FORCEWAKE_ALL);
>>>>>>> a2d635de
	engine->reset.prepare(engine);
}

static void revoke_mmaps(struct drm_i915_private *i915)
{
	int i;

	for (i = 0; i < i915->num_fence_regs; i++) {
		struct drm_vma_offset_node *node;
		struct i915_vma *vma;
		u64 vma_offset;

		vma = READ_ONCE(i915->fence_regs[i].vma);
		if (!vma)
			continue;

		if (!i915_vma_has_userfault(vma))
			continue;

		GEM_BUG_ON(vma->fence != &i915->fence_regs[i]);
		node = &vma->obj->base.vma_node;
		vma_offset = vma->ggtt_view.partial.offset << PAGE_SHIFT;
		unmap_mapping_range(i915->drm.anon_inode->i_mapping,
				    drm_vma_node_offset_addr(node) + vma_offset,
				    vma->size,
				    1);
	}
}

static void reset_prepare(struct drm_i915_private *i915)
{
	struct intel_engine_cs *engine;
	enum intel_engine_id id;

	for_each_engine(engine, i915, id)
		reset_prepare_engine(engine);

	intel_uc_reset_prepare(i915);
}

static void gt_revoke(struct drm_i915_private *i915)
{
	revoke_mmaps(i915);
}

static int gt_reset(struct drm_i915_private *i915,
		    intel_engine_mask_t stalled_mask)
{
	struct intel_engine_cs *engine;
	enum intel_engine_id id;
	int err;

	/*
	 * Everything depends on having the GTT running, so we need to start
	 * there.
	 */
	err = i915_ggtt_enable_hw(i915);
	if (err)
		return err;

	for_each_engine(engine, i915, id)
		intel_engine_reset(engine, stalled_mask & engine->mask);

	i915_gem_restore_fences(i915);

	return err;
}

static void reset_finish_engine(struct intel_engine_cs *engine)
{
	engine->reset.finish(engine);
<<<<<<< HEAD
	intel_uncore_forcewake_put(&engine->i915->uncore, FORCEWAKE_ALL);
=======
	intel_uncore_forcewake_put(engine->uncore, FORCEWAKE_ALL);
>>>>>>> a2d635de
}

struct i915_gpu_restart {
	struct work_struct work;
	struct drm_i915_private *i915;
};

static void restart_work(struct work_struct *work)
{
	struct i915_gpu_restart *arg = container_of(work, typeof(*arg), work);
	struct drm_i915_private *i915 = arg->i915;
	struct intel_engine_cs *engine;
	enum intel_engine_id id;
	intel_wakeref_t wakeref;

	wakeref = intel_runtime_pm_get(i915);
	mutex_lock(&i915->drm.struct_mutex);
	WRITE_ONCE(i915->gpu_error.restart, NULL);

	for_each_engine(engine, i915, id) {
		struct i915_request *rq;

		/*
		 * Ostensibily, we always want a context loaded for powersaving,
		 * so if the engine is idle after the reset, send a request
		 * to load our scratch kernel_context.
		 */
		if (!intel_engine_is_idle(engine))
			continue;

		rq = i915_request_alloc(engine, i915->kernel_context);
		if (!IS_ERR(rq))
			i915_request_add(rq);
	}

	mutex_unlock(&i915->drm.struct_mutex);
	intel_runtime_pm_put(i915, wakeref);

	kfree(arg);
}

static void reset_finish(struct drm_i915_private *i915)
{
	struct intel_engine_cs *engine;
	enum intel_engine_id id;

	for_each_engine(engine, i915, id) {
		reset_finish_engine(engine);
		intel_engine_signal_breadcrumbs(engine);
	}
}

static void reset_restart(struct drm_i915_private *i915)
{
	struct i915_gpu_restart *arg;

	/*
	 * Following the reset, ensure that we always reload context for
	 * powersaving, and to correct engine->last_retired_context. Since
	 * this requires us to submit a request, queue a worker to do that
	 * task for us to evade any locking here.
	 */
	if (READ_ONCE(i915->gpu_error.restart))
		return;

	arg = kmalloc(sizeof(*arg), GFP_KERNEL);
	if (arg) {
		arg->i915 = i915;
		INIT_WORK(&arg->work, restart_work);

		WRITE_ONCE(i915->gpu_error.restart, arg);
		queue_work(i915->wq, &arg->work);
	}
}

static void nop_submit_request(struct i915_request *request)
{
	struct intel_engine_cs *engine = request->engine;
	unsigned long flags;

	GEM_TRACE("%s fence %llx:%lld -> -EIO\n",
		  engine->name, request->fence.context, request->fence.seqno);
	dma_fence_set_error(&request->fence, -EIO);

	spin_lock_irqsave(&engine->timeline.lock, flags);
	__i915_request_submit(request);
	i915_request_mark_complete(request);
	spin_unlock_irqrestore(&engine->timeline.lock, flags);

	intel_engine_queue_breadcrumbs(engine);
}

static void __i915_gem_set_wedged(struct drm_i915_private *i915)
{
	struct i915_gpu_error *error = &i915->gpu_error;
	struct intel_engine_cs *engine;
	enum intel_engine_id id;

	if (test_bit(I915_WEDGED, &error->flags))
		return;

	if (GEM_SHOW_DEBUG() && !intel_engines_are_idle(i915)) {
		struct drm_printer p = drm_debug_printer(__func__);

		for_each_engine(engine, i915, id)
			intel_engine_dump(engine, &p, "%s\n", engine->name);
	}

	GEM_TRACE("start\n");

	/*
	 * First, stop submission to hw, but do not yet complete requests by
	 * rolling the global seqno forward (since this would complete requests
	 * for which we haven't set the fence error to EIO yet).
	 */
	reset_prepare(i915);

	/* Even if the GPU reset fails, it should still stop the engines */
	if (!INTEL_INFO(i915)->gpu_reset_clobbers_display)
		intel_gpu_reset(i915, ALL_ENGINES);

	for_each_engine(engine, i915, id) {
		engine->submit_request = nop_submit_request;
		engine->schedule = NULL;
	}
	i915->caps.scheduler = 0;

	/*
	 * Make sure no request can slip through without getting completed by
	 * either this call here to intel_engine_write_global_seqno, or the one
	 * in nop_submit_request.
	 */
	synchronize_rcu_expedited();

	/* Mark all executing requests as skipped */
	for_each_engine(engine, i915, id)
		engine->cancel_requests(engine);

	reset_finish(i915);

	smp_mb__before_atomic();
	set_bit(I915_WEDGED, &error->flags);

	GEM_TRACE("end\n");
}

void i915_gem_set_wedged(struct drm_i915_private *i915)
{
	struct i915_gpu_error *error = &i915->gpu_error;
	intel_wakeref_t wakeref;

	mutex_lock(&error->wedge_mutex);
	with_intel_runtime_pm(i915, wakeref)
		__i915_gem_set_wedged(i915);
	mutex_unlock(&error->wedge_mutex);
}

static bool __i915_gem_unset_wedged(struct drm_i915_private *i915)
{
	struct i915_gpu_error *error = &i915->gpu_error;
	struct i915_timeline *tl;

	if (!test_bit(I915_WEDGED, &error->flags))
		return true;

	if (!i915->gt.scratch) /* Never full initialised, recovery impossible */
		return false;

	GEM_TRACE("start\n");

	/*
	 * Before unwedging, make sure that all pending operations
	 * are flushed and errored out - we may have requests waiting upon
	 * third party fences. We marked all inflight requests as EIO, and
	 * every execbuf since returned EIO, for consistency we want all
	 * the currently pending requests to also be marked as EIO, which
	 * is done inside our nop_submit_request - and so we must wait.
	 *
	 * No more can be submitted until we reset the wedged bit.
	 */
	mutex_lock(&i915->gt.timelines.mutex);
	list_for_each_entry(tl, &i915->gt.timelines.active_list, link) {
		struct i915_request *rq;

		rq = i915_active_request_get_unlocked(&tl->last_request);
		if (!rq)
			continue;

		/*
		 * All internal dependencies (i915_requests) will have
		 * been flushed by the set-wedge, but we may be stuck waiting
		 * for external fences. These should all be capped to 10s
		 * (I915_FENCE_TIMEOUT) so this wait should not be unbounded
		 * in the worst case.
		 */
		dma_fence_default_wait(&rq->fence, false, MAX_SCHEDULE_TIMEOUT);
		i915_request_put(rq);
	}
	mutex_unlock(&i915->gt.timelines.mutex);

	intel_engines_sanitize(i915, false);

	/*
	 * Undo nop_submit_request. We prevent all new i915 requests from
	 * being queued (by disallowing execbuf whilst wedged) so having
	 * waited for all active requests above, we know the system is idle
	 * and do not have to worry about a thread being inside
	 * engine->submit_request() as we swap over. So unlike installing
	 * the nop_submit_request on reset, we can do this from normal
	 * context and do not require stop_machine().
	 */
	intel_engines_reset_default_submission(i915);

	GEM_TRACE("end\n");

	smp_mb__before_atomic(); /* complete takeover before enabling execbuf */
	clear_bit(I915_WEDGED, &i915->gpu_error.flags);

	return true;
}

bool i915_gem_unset_wedged(struct drm_i915_private *i915)
{
	struct i915_gpu_error *error = &i915->gpu_error;
	bool result;

	mutex_lock(&error->wedge_mutex);
	result = __i915_gem_unset_wedged(i915);
	mutex_unlock(&error->wedge_mutex);

	return result;
}

<<<<<<< HEAD
static int do_reset(struct drm_i915_private *i915, unsigned int stalled_mask)
=======
static int do_reset(struct drm_i915_private *i915,
		    intel_engine_mask_t stalled_mask)
>>>>>>> a2d635de
{
	int err, i;

	gt_revoke(i915);

	err = intel_gpu_reset(i915, ALL_ENGINES);
	for (i = 0; err && i < RESET_MAX_RETRIES; i++) {
		msleep(10 * (i + 1));
		err = intel_gpu_reset(i915, ALL_ENGINES);
	}
	if (err)
		return err;

	return gt_reset(i915, stalled_mask);
}

/**
 * i915_reset - reset chip after a hang
 * @i915: #drm_i915_private to reset
 * @stalled_mask: mask of the stalled engines with the guilty requests
 * @reason: user error message for why we are resetting
 *
 * Reset the chip.  Useful if a hang is detected. Marks the device as wedged
 * on failure.
 *
 * Procedure is fairly simple:
 *   - reset the chip using the reset reg
 *   - re-init context state
 *   - re-init hardware status page
 *   - re-init ring buffer
 *   - re-init interrupt state
 *   - re-init display
 */
void i915_reset(struct drm_i915_private *i915,
		intel_engine_mask_t stalled_mask,
		const char *reason)
{
	struct i915_gpu_error *error = &i915->gpu_error;
	int ret;

	GEM_TRACE("flags=%lx\n", error->flags);

	might_sleep();
	assert_rpm_wakelock_held(i915);
	GEM_BUG_ON(!test_bit(I915_RESET_BACKOFF, &error->flags));

	/* Clear any previous failed attempts at recovery. Time to try again. */
	if (!__i915_gem_unset_wedged(i915))
		return;

	if (reason)
		dev_notice(i915->drm.dev, "Resetting chip for %s\n", reason);
	error->reset_count++;

	reset_prepare(i915);

	if (!intel_has_gpu_reset(i915)) {
		if (i915_modparams.reset)
			dev_err(i915->drm.dev, "GPU reset not supported\n");
		else
			DRM_DEBUG_DRIVER("GPU reset disabled\n");
		goto error;
	}

	if (INTEL_INFO(i915)->gpu_reset_clobbers_display)
		intel_runtime_pm_disable_interrupts(i915);

	if (do_reset(i915, stalled_mask)) {
		dev_err(i915->drm.dev, "Failed to reset chip\n");
		goto taint;
	}

	if (INTEL_INFO(i915)->gpu_reset_clobbers_display)
		intel_runtime_pm_enable_interrupts(i915);

	intel_overlay_reset(i915);

	/*
	 * Next we need to restore the context, but we don't use those
	 * yet either...
	 *
	 * Ring buffer needs to be re-initialized in the KMS case, or if X
	 * was running at the time of the reset (i.e. we weren't VT
	 * switched away).
	 */
	ret = i915_gem_init_hw(i915);
	if (ret) {
		DRM_ERROR("Failed to initialise HW following reset (%d)\n",
			  ret);
		goto error;
	}

	i915_queue_hangcheck(i915);

finish:
	reset_finish(i915);
	if (!__i915_wedged(error))
		reset_restart(i915);
	return;

taint:
	/*
	 * History tells us that if we cannot reset the GPU now, we
	 * never will. This then impacts everything that is run
	 * subsequently. On failing the reset, we mark the driver
	 * as wedged, preventing further execution on the GPU.
	 * We also want to go one step further and add a taint to the
	 * kernel so that any subsequent faults can be traced back to
	 * this failure. This is important for CI, where if the
	 * GPU/driver fails we would like to reboot and restart testing
	 * rather than continue on into oblivion. For everyone else,
	 * the system should still plod along, but they have been warned!
	 */
	add_taint(TAINT_WARN, LOCKDEP_STILL_OK);
error:
	__i915_gem_set_wedged(i915);
	goto finish;
}

static inline int intel_gt_reset_engine(struct drm_i915_private *i915,
					struct intel_engine_cs *engine)
{
	return intel_gpu_reset(i915, engine->mask);
}

/**
 * i915_reset_engine - reset GPU engine to recover from a hang
 * @engine: engine to reset
 * @msg: reason for GPU reset; or NULL for no dev_notice()
 *
 * Reset a specific GPU engine. Useful if a hang is detected.
 * Returns zero on successful reset or otherwise an error code.
 *
 * Procedure is:
 *  - identifies the request that caused the hang and it is dropped
 *  - reset engine (which will force the engine to idle)
 *  - re-init/configure engine
 */
int i915_reset_engine(struct intel_engine_cs *engine, const char *msg)
{
	struct i915_gpu_error *error = &engine->i915->gpu_error;
	int ret;

	GEM_TRACE("%s flags=%lx\n", engine->name, error->flags);
	GEM_BUG_ON(!test_bit(I915_RESET_ENGINE + engine->id, &error->flags));

	reset_prepare_engine(engine);

	if (msg)
		dev_notice(engine->i915->drm.dev,
			   "Resetting %s for %s\n", engine->name, msg);
	error->reset_engine_count[engine->id]++;

	if (!engine->i915->guc.execbuf_client)
		ret = intel_gt_reset_engine(engine->i915, engine);
	else
		ret = intel_guc_reset_engine(&engine->i915->guc, engine);
	if (ret) {
		/* If we fail here, we expect to fallback to a global reset */
		DRM_DEBUG_DRIVER("%sFailed to reset %s, ret=%d\n",
				 engine->i915->guc.execbuf_client ? "GuC " : "",
				 engine->name, ret);
		goto out;
	}

	/*
	 * The request that caused the hang is stuck on elsp, we know the
	 * active request and can drop it, adjust head to skip the offending
	 * request to resume executing remaining requests in the queue.
	 */
	intel_engine_reset(engine, true);

	/*
	 * The engine and its registers (and workarounds in case of render)
	 * have been reset to their default values. Follow the init_ring
	 * process to program RING_MODE, HWSP and re-enable submission.
	 */
	ret = engine->init_hw(engine);
	if (ret)
		goto out;

out:
	intel_engine_cancel_stop_cs(engine);
	reset_finish_engine(engine);
	return ret;
}

static void i915_reset_device(struct drm_i915_private *i915,
			      u32 engine_mask,
			      const char *reason)
{
	struct i915_gpu_error *error = &i915->gpu_error;
	struct kobject *kobj = &i915->drm.primary->kdev->kobj;
	char *error_event[] = { I915_ERROR_UEVENT "=1", NULL };
	char *reset_event[] = { I915_RESET_UEVENT "=1", NULL };
	char *reset_done_event[] = { I915_ERROR_UEVENT "=0", NULL };
	struct i915_wedge_me w;

	kobject_uevent_env(kobj, KOBJ_CHANGE, error_event);

	DRM_DEBUG_DRIVER("resetting chip\n");
	kobject_uevent_env(kobj, KOBJ_CHANGE, reset_event);

	/* Use a watchdog to ensure that our reset completes */
	i915_wedge_on_timeout(&w, i915, 5 * HZ) {
		intel_prepare_reset(i915);

		/* Flush everyone using a resource about to be clobbered */
		synchronize_srcu_expedited(&error->reset_backoff_srcu);

		mutex_lock(&error->wedge_mutex);
		i915_reset(i915, engine_mask, reason);
		mutex_unlock(&error->wedge_mutex);

		intel_finish_reset(i915);
	}

	if (!test_bit(I915_WEDGED, &error->flags))
		kobject_uevent_env(kobj, KOBJ_CHANGE, reset_done_event);
}

<<<<<<< HEAD
static void clear_register(struct drm_i915_private *dev_priv, i915_reg_t reg)
{
	I915_WRITE(reg, I915_READ(reg));
}

void i915_clear_error_registers(struct drm_i915_private *dev_priv)
=======
static void clear_register(struct intel_uncore *uncore, i915_reg_t reg)
>>>>>>> a2d635de
{
	intel_uncore_rmw(uncore, reg, 0, 0);
}

void i915_clear_error_registers(struct drm_i915_private *i915)
{
	struct intel_uncore *uncore = &i915->uncore;
	u32 eir;

<<<<<<< HEAD
	if (!IS_GEN(dev_priv, 2))
		clear_register(dev_priv, PGTBL_ER);

	if (INTEL_GEN(dev_priv) < 4)
		clear_register(dev_priv, IPEIR(RENDER_RING_BASE));
	else
		clear_register(dev_priv, IPEIR_I965);

	clear_register(dev_priv, EIR);
	eir = I915_READ(EIR);
=======
	if (!IS_GEN(i915, 2))
		clear_register(uncore, PGTBL_ER);

	if (INTEL_GEN(i915) < 4)
		clear_register(uncore, IPEIR(RENDER_RING_BASE));
	else
		clear_register(uncore, IPEIR_I965);

	clear_register(uncore, EIR);
	eir = intel_uncore_read(uncore, EIR);
>>>>>>> a2d635de
	if (eir) {
		/*
		 * some errors might have become stuck,
		 * mask them.
		 */
		DRM_DEBUG_DRIVER("EIR stuck: 0x%08x, masking\n", eir);
		rmw_set(uncore, EMR, eir);
		intel_uncore_write(uncore, GEN2_IIR,
				   I915_MASTER_ERROR_INTERRUPT);
	}

	if (INTEL_GEN(i915) >= 8) {
		rmw_clear(uncore, GEN8_RING_FAULT_REG, RING_FAULT_VALID);
		intel_uncore_posting_read(uncore, GEN8_RING_FAULT_REG);
	} else if (INTEL_GEN(i915) >= 6) {
		struct intel_engine_cs *engine;
		enum intel_engine_id id;

		for_each_engine(engine, i915, id) {
			rmw_clear(uncore,
				  RING_FAULT_REG(engine), RING_FAULT_VALID);
			intel_uncore_posting_read(uncore,
						  RING_FAULT_REG(engine));
		}
<<<<<<< HEAD
		POSTING_READ(RING_FAULT_REG(dev_priv->engine[RCS0]));
=======
>>>>>>> a2d635de
	}
}

/**
 * i915_handle_error - handle a gpu error
 * @i915: i915 device private
 * @engine_mask: mask representing engines that are hung
 * @flags: control flags
 * @fmt: Error message format string
 *
 * Do some basic checking of register state at error time and
 * dump it to the syslog.  Also call i915_capture_error_state() to make
 * sure we get a record and make it available in debugfs.  Fire a uevent
 * so userspace knows something bad happened (should trigger collection
 * of a ring dump etc.).
 */
void i915_handle_error(struct drm_i915_private *i915,
		       intel_engine_mask_t engine_mask,
		       unsigned long flags,
		       const char *fmt, ...)
{
	struct i915_gpu_error *error = &i915->gpu_error;
	struct intel_engine_cs *engine;
	intel_wakeref_t wakeref;
	intel_engine_mask_t tmp;
	char error_msg[80];
	char *msg = NULL;

	if (fmt) {
		va_list args;

		va_start(args, fmt);
		vscnprintf(error_msg, sizeof(error_msg), fmt, args);
		va_end(args);

		msg = error_msg;
	}

	/*
	 * In most cases it's guaranteed that we get here with an RPM
	 * reference held, for example because there is a pending GPU
	 * request that won't finish until the reset is done. This
	 * isn't the case at least when we get here by doing a
	 * simulated reset via debugfs, so get an RPM reference.
	 */
	wakeref = intel_runtime_pm_get(i915);

	engine_mask &= INTEL_INFO(i915)->engine_mask;

	if (flags & I915_ERROR_CAPTURE) {
		i915_capture_error_state(i915, engine_mask, msg);
		i915_clear_error_registers(i915);
	}

	/*
	 * Try engine reset when available. We fall back to full reset if
	 * single reset fails.
	 */
	if (intel_has_reset_engine(i915) && !__i915_wedged(error)) {
		for_each_engine_masked(engine, i915, engine_mask, tmp) {
			BUILD_BUG_ON(I915_RESET_MODESET >= I915_RESET_ENGINE);
			if (test_and_set_bit(I915_RESET_ENGINE + engine->id,
					     &error->flags))
				continue;

			if (i915_reset_engine(engine, msg) == 0)
				engine_mask &= ~engine->mask;

			clear_bit(I915_RESET_ENGINE + engine->id,
				  &error->flags);
			wake_up_bit(&error->flags,
				    I915_RESET_ENGINE + engine->id);
		}
	}

	if (!engine_mask)
		goto out;

	/* Full reset needs the mutex, stop any other user trying to do so. */
	if (test_and_set_bit(I915_RESET_BACKOFF, &error->flags)) {
		wait_event(error->reset_queue,
			   !test_bit(I915_RESET_BACKOFF, &error->flags));
		goto out; /* piggy-back on the other reset */
	}

	/* Make sure i915_reset_trylock() sees the I915_RESET_BACKOFF */
	synchronize_rcu_expedited();

	/* Prevent any other reset-engine attempt. */
	for_each_engine(engine, i915, tmp) {
		while (test_and_set_bit(I915_RESET_ENGINE + engine->id,
					&error->flags))
			wait_on_bit(&error->flags,
				    I915_RESET_ENGINE + engine->id,
				    TASK_UNINTERRUPTIBLE);
	}

	i915_reset_device(i915, engine_mask, msg);

	for_each_engine(engine, i915, tmp) {
		clear_bit(I915_RESET_ENGINE + engine->id,
			  &error->flags);
	}

	clear_bit(I915_RESET_BACKOFF, &error->flags);
	wake_up_all(&error->reset_queue);

out:
	intel_runtime_pm_put(i915, wakeref);
}

int i915_reset_trylock(struct drm_i915_private *i915)
{
	struct i915_gpu_error *error = &i915->gpu_error;
	int srcu;

	might_lock(&error->reset_backoff_srcu);
	might_sleep();

	rcu_read_lock();
	while (test_bit(I915_RESET_BACKOFF, &error->flags)) {
		rcu_read_unlock();

		if (wait_event_interruptible(error->reset_queue,
					     !test_bit(I915_RESET_BACKOFF,
						       &error->flags)))
			return -EINTR;

		rcu_read_lock();
	}
	srcu = srcu_read_lock(&error->reset_backoff_srcu);
	rcu_read_unlock();

	return srcu;
}

void i915_reset_unlock(struct drm_i915_private *i915, int tag)
__releases(&i915->gpu_error.reset_backoff_srcu)
{
	struct i915_gpu_error *error = &i915->gpu_error;

	srcu_read_unlock(&error->reset_backoff_srcu, tag);
}

int i915_terminally_wedged(struct drm_i915_private *i915)
{
	struct i915_gpu_error *error = &i915->gpu_error;

	might_sleep();

	if (!__i915_wedged(error))
		return 0;

	/* Reset still in progress? Maybe we will recover? */
	if (!test_bit(I915_RESET_BACKOFF, &error->flags))
		return -EIO;

	/* XXX intel_reset_finish() still takes struct_mutex!!! */
	if (mutex_is_locked(&i915->drm.struct_mutex))
		return -EAGAIN;

	if (wait_event_interruptible(error->reset_queue,
				     !test_bit(I915_RESET_BACKOFF,
					       &error->flags)))
		return -EINTR;

	return __i915_wedged(error) ? -EIO : 0;
}

bool i915_reset_flush(struct drm_i915_private *i915)
{
	int err;

	cancel_delayed_work_sync(&i915->gpu_error.hangcheck_work);

	flush_workqueue(i915->wq);
	GEM_BUG_ON(READ_ONCE(i915->gpu_error.restart));

	mutex_lock(&i915->drm.struct_mutex);
	err = i915_gem_wait_for_idle(i915,
				     I915_WAIT_LOCKED |
				     I915_WAIT_FOR_IDLE_BOOST,
				     MAX_SCHEDULE_TIMEOUT);
	mutex_unlock(&i915->drm.struct_mutex);

	return !err;
}

static void i915_wedge_me(struct work_struct *work)
{
	struct i915_wedge_me *w = container_of(work, typeof(*w), work.work);

	dev_err(w->i915->drm.dev,
		"%s timed out, cancelling all in-flight rendering.\n",
		w->name);
	i915_gem_set_wedged(w->i915);
}

void __i915_init_wedge(struct i915_wedge_me *w,
		       struct drm_i915_private *i915,
		       long timeout,
		       const char *name)
{
	w->i915 = i915;
	w->name = name;

	INIT_DELAYED_WORK_ONSTACK(&w->work, i915_wedge_me);
	schedule_delayed_work(&w->work, timeout);
}

void __i915_fini_wedge(struct i915_wedge_me *w)
{
	cancel_delayed_work_sync(&w->work);
	destroy_delayed_work_on_stack(&w->work);
	w->i915 = NULL;
}<|MERGE_RESOLUTION|>--- conflicted
+++ resolved
@@ -160,16 +160,10 @@
 	intel_uncore_write_fw(uncore, RING_CTL(base), 0);
 
 	/* Check acts as a post */
-<<<<<<< HEAD
-	if (I915_READ_FW(RING_HEAD(base)))
-		GEM_TRACE("%s: ring head [%x] not parked\n",
-			  engine->name, I915_READ_FW(RING_HEAD(base)));
-=======
 	if (intel_uncore_read_fw(uncore, RING_HEAD(base)))
 		GEM_TRACE("%s: ring head [%x] not parked\n",
 			  engine->name,
 			  intel_uncore_read_fw(uncore, RING_HEAD(base)));
->>>>>>> a2d635de
 }
 
 static void i915_stop_engines(struct drm_i915_private *i915,
@@ -273,11 +267,7 @@
 			     intel_engine_mask_t engine_mask,
 			     unsigned int retry)
 {
-<<<<<<< HEAD
-	struct intel_uncore *uncore = &dev_priv->uncore;
-=======
 	struct intel_uncore *uncore = &i915->uncore;
->>>>>>> a2d635de
 	int ret;
 
 	intel_uncore_write_fw(uncore, ILK_GDSR,
@@ -312,11 +302,7 @@
 static int gen6_hw_domain_reset(struct drm_i915_private *i915,
 				u32 hw_domain_mask)
 {
-<<<<<<< HEAD
-	struct intel_uncore *uncore = &dev_priv->uncore;
-=======
 	struct intel_uncore *uncore = &i915->uncore;
->>>>>>> a2d635de
 	int err;
 
 	/*
@@ -369,13 +355,8 @@
 
 static u32 gen11_lock_sfc(struct intel_engine_cs *engine)
 {
-<<<<<<< HEAD
-	struct intel_uncore *uncore = &dev_priv->uncore;
-	u8 vdbox_sfc_access = RUNTIME_INFO(dev_priv)->vdbox_sfc_access;
-=======
 	struct intel_uncore *uncore = engine->uncore;
 	u8 vdbox_sfc_access = RUNTIME_INFO(engine->i915)->vdbox_sfc_access;
->>>>>>> a2d635de
 	i915_reg_t sfc_forced_lock, sfc_forced_lock_ack;
 	u32 sfc_forced_lock_bit, sfc_forced_lock_ack_bit;
 	i915_reg_t sfc_usage;
@@ -422,11 +403,7 @@
 	 * ends up being locked to the engine we want to reset, we have to reset
 	 * it as well (we will unlock it once the reset sequence is completed).
 	 */
-<<<<<<< HEAD
-	intel_uncore_rmw_or_fw(uncore, sfc_forced_lock, sfc_forced_lock_bit);
-=======
 	rmw_set_fw(uncore, sfc_forced_lock, sfc_forced_lock_bit);
->>>>>>> a2d635de
 
 	if (__intel_wait_for_register_fw(uncore,
 					 sfc_forced_lock_ack,
@@ -512,20 +489,6 @@
 
 static int gen8_engine_reset_prepare(struct intel_engine_cs *engine)
 {
-<<<<<<< HEAD
-	struct intel_uncore *uncore = &engine->i915->uncore;
-	int ret;
-
-	intel_uncore_write_fw(uncore, RING_RESET_CTL(engine->mmio_base),
-			      _MASKED_BIT_ENABLE(RESET_CTL_REQUEST_RESET));
-
-	ret = __intel_wait_for_register_fw(uncore,
-					   RING_RESET_CTL(engine->mmio_base),
-					   RESET_CTL_READY_TO_RESET,
-					   RESET_CTL_READY_TO_RESET,
-					   700, 0,
-					   NULL);
-=======
 	struct intel_uncore *uncore = engine->uncore;
 	const i915_reg_t reg = RING_RESET_CTL(engine->mmio_base);
 	u32 request, mask, ack;
@@ -553,7 +516,6 @@
 	intel_uncore_write_fw(uncore, reg, _MASKED_BIT_ENABLE(request));
 	ret = __intel_wait_for_register_fw(uncore, reg, mask, ack,
 					   700, 0, NULL);
->>>>>>> a2d635de
 	if (ret)
 		DRM_ERROR("%s reset request timed out: {request: %08x, RESET_CTL: %08x}\n",
 			  engine->name, request,
@@ -721,11 +683,7 @@
 	 * written to the powercontext is undefined and so we may lose
 	 * GPU state upon resume, i.e. fail to restart after a reset.
 	 */
-<<<<<<< HEAD
-	intel_uncore_forcewake_get(&engine->i915->uncore, FORCEWAKE_ALL);
-=======
 	intel_uncore_forcewake_get(engine->uncore, FORCEWAKE_ALL);
->>>>>>> a2d635de
 	engine->reset.prepare(engine);
 }
 
@@ -797,11 +755,7 @@
 static void reset_finish_engine(struct intel_engine_cs *engine)
 {
 	engine->reset.finish(engine);
-<<<<<<< HEAD
-	intel_uncore_forcewake_put(&engine->i915->uncore, FORCEWAKE_ALL);
-=======
 	intel_uncore_forcewake_put(engine->uncore, FORCEWAKE_ALL);
->>>>>>> a2d635de
 }
 
 struct i915_gpu_restart {
@@ -1035,12 +989,8 @@
 	return result;
 }
 
-<<<<<<< HEAD
-static int do_reset(struct drm_i915_private *i915, unsigned int stalled_mask)
-=======
 static int do_reset(struct drm_i915_private *i915,
 		    intel_engine_mask_t stalled_mask)
->>>>>>> a2d635de
 {
 	int err, i;
 
@@ -1262,16 +1212,7 @@
 		kobject_uevent_env(kobj, KOBJ_CHANGE, reset_done_event);
 }
 
-<<<<<<< HEAD
-static void clear_register(struct drm_i915_private *dev_priv, i915_reg_t reg)
-{
-	I915_WRITE(reg, I915_READ(reg));
-}
-
-void i915_clear_error_registers(struct drm_i915_private *dev_priv)
-=======
 static void clear_register(struct intel_uncore *uncore, i915_reg_t reg)
->>>>>>> a2d635de
 {
 	intel_uncore_rmw(uncore, reg, 0, 0);
 }
@@ -1281,18 +1222,6 @@
 	struct intel_uncore *uncore = &i915->uncore;
 	u32 eir;
 
-<<<<<<< HEAD
-	if (!IS_GEN(dev_priv, 2))
-		clear_register(dev_priv, PGTBL_ER);
-
-	if (INTEL_GEN(dev_priv) < 4)
-		clear_register(dev_priv, IPEIR(RENDER_RING_BASE));
-	else
-		clear_register(dev_priv, IPEIR_I965);
-
-	clear_register(dev_priv, EIR);
-	eir = I915_READ(EIR);
-=======
 	if (!IS_GEN(i915, 2))
 		clear_register(uncore, PGTBL_ER);
 
@@ -1303,7 +1232,6 @@
 
 	clear_register(uncore, EIR);
 	eir = intel_uncore_read(uncore, EIR);
->>>>>>> a2d635de
 	if (eir) {
 		/*
 		 * some errors might have become stuck,
@@ -1328,10 +1256,6 @@
 			intel_uncore_posting_read(uncore,
 						  RING_FAULT_REG(engine));
 		}
-<<<<<<< HEAD
-		POSTING_READ(RING_FAULT_REG(dev_priv->engine[RCS0]));
-=======
->>>>>>> a2d635de
 	}
 }
 
