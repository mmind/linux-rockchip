/*
 * Copyright © 2006 Intel Corporation
 *
 * Permission is hereby granted, free of charge, to any person obtaining a
 * copy of this software and associated documentation files (the "Software"),
 * to deal in the Software without restriction, including without limitation
 * the rights to use, copy, modify, merge, publish, distribute, sublicense,
 * and/or sell copies of the Software, and to permit persons to whom the
 * Software is furnished to do so, subject to the following conditions:
 *
 * The above copyright notice and this permission notice (including the next
 * paragraph) shall be included in all copies or substantial portions of the
 * Software.
 *
 * THE SOFTWARE IS PROVIDED "AS IS", WITHOUT WARRANTY OF ANY KIND, EXPRESS OR
 * IMPLIED, INCLUDING BUT NOT LIMITED TO THE WARRANTIES OF MERCHANTABILITY,
 * FITNESS FOR A PARTICULAR PURPOSE AND NONINFRINGEMENT.  IN NO EVENT SHALL
 * THE AUTHORS OR COPYRIGHT HOLDERS BE LIABLE FOR ANY CLAIM, DAMAGES OR OTHER
 * LIABILITY, WHETHER IN AN ACTION OF CONTRACT, TORT OR OTHERWISE, ARISING FROM,
 * OUT OF OR IN CONNECTION WITH THE SOFTWARE OR THE USE OR OTHER DEALINGS IN THE
 * SOFTWARE.
 *
 * Authors:
 *    Eric Anholt <eric@anholt.net>
 *
 */

#include <drm/drm_dp_helper.h>
#include <drm/drmP.h>
#include <drm/i915_drm.h>
#include "i915_drv.h"

#define _INTEL_BIOS_PRIVATE
#include "intel_vbt_defs.h"

/**
 * DOC: Video BIOS Table (VBT)
 *
 * The Video BIOS Table, or VBT, provides platform and board specific
 * configuration information to the driver that is not discoverable or available
 * through other means. The configuration is mostly related to display
 * hardware. The VBT is available via the ACPI OpRegion or, on older systems, in
 * the PCI ROM.
 *
 * The VBT consists of a VBT Header (defined as &struct vbt_header), a BDB
 * Header (&struct bdb_header), and a number of BIOS Data Blocks (BDB) that
 * contain the actual configuration information. The VBT Header, and thus the
 * VBT, begins with "$VBT" signature. The VBT Header contains the offset of the
 * BDB Header. The data blocks are concatenated after the BDB Header. The data
 * blocks have a 1-byte Block ID, 2-byte Block Size, and Block Size bytes of
 * data. (Block 53, the MIPI Sequence Block is an exception.)
 *
 * The driver parses the VBT during load. The relevant information is stored in
 * driver private data for ease of use, and the actual VBT is not read after
 * that.
 */

#define	SLAVE_ADDR1	0x70
#define	SLAVE_ADDR2	0x72

/* Get BDB block size given a pointer to Block ID. */
static u32 _get_blocksize(const u8 *block_base)
{
	/* The MIPI Sequence Block v3+ has a separate size field. */
	if (*block_base == BDB_MIPI_SEQUENCE && *(block_base + 3) >= 3)
		return *((const u32 *)(block_base + 4));
	else
		return *((const u16 *)(block_base + 1));
}

/* Get BDB block size give a pointer to data after Block ID and Block Size. */
static u32 get_blocksize(const void *block_data)
{
	return _get_blocksize(block_data - 3);
}

static const void *
find_section(const void *_bdb, int section_id)
{
	const struct bdb_header *bdb = _bdb;
	const u8 *base = _bdb;
	int index = 0;
	u32 total, current_size;
	u8 current_id;

	/* skip to first section */
	index += bdb->header_size;
	total = bdb->bdb_size;

	/* walk the sections looking for section_id */
	while (index + 3 < total) {
		current_id = *(base + index);
		current_size = _get_blocksize(base + index);
		index += 3;

		if (index + current_size > total)
			return NULL;

		if (current_id == section_id)
			return base + index;

		index += current_size;
	}

	return NULL;
}

static void
fill_detail_timing_data(struct drm_display_mode *panel_fixed_mode,
			const struct lvds_dvo_timing *dvo_timing)
{
	panel_fixed_mode->hdisplay = (dvo_timing->hactive_hi << 8) |
		dvo_timing->hactive_lo;
	panel_fixed_mode->hsync_start = panel_fixed_mode->hdisplay +
		((dvo_timing->hsync_off_hi << 8) | dvo_timing->hsync_off_lo);
	panel_fixed_mode->hsync_end = panel_fixed_mode->hsync_start +
		((dvo_timing->hsync_pulse_width_hi << 8) |
			dvo_timing->hsync_pulse_width_lo);
	panel_fixed_mode->htotal = panel_fixed_mode->hdisplay +
		((dvo_timing->hblank_hi << 8) | dvo_timing->hblank_lo);

	panel_fixed_mode->vdisplay = (dvo_timing->vactive_hi << 8) |
		dvo_timing->vactive_lo;
	panel_fixed_mode->vsync_start = panel_fixed_mode->vdisplay +
		((dvo_timing->vsync_off_hi << 4) | dvo_timing->vsync_off_lo);
	panel_fixed_mode->vsync_end = panel_fixed_mode->vsync_start +
		((dvo_timing->vsync_pulse_width_hi << 4) |
			dvo_timing->vsync_pulse_width_lo);
	panel_fixed_mode->vtotal = panel_fixed_mode->vdisplay +
		((dvo_timing->vblank_hi << 8) | dvo_timing->vblank_lo);
	panel_fixed_mode->clock = dvo_timing->clock * 10;
	panel_fixed_mode->type = DRM_MODE_TYPE_PREFERRED;

	if (dvo_timing->hsync_positive)
		panel_fixed_mode->flags |= DRM_MODE_FLAG_PHSYNC;
	else
		panel_fixed_mode->flags |= DRM_MODE_FLAG_NHSYNC;

	if (dvo_timing->vsync_positive)
		panel_fixed_mode->flags |= DRM_MODE_FLAG_PVSYNC;
	else
		panel_fixed_mode->flags |= DRM_MODE_FLAG_NVSYNC;

	panel_fixed_mode->width_mm = (dvo_timing->himage_hi << 8) |
		dvo_timing->himage_lo;
	panel_fixed_mode->height_mm = (dvo_timing->vimage_hi << 8) |
		dvo_timing->vimage_lo;

	/* Some VBTs have bogus h/vtotal values */
	if (panel_fixed_mode->hsync_end > panel_fixed_mode->htotal)
		panel_fixed_mode->htotal = panel_fixed_mode->hsync_end + 1;
	if (panel_fixed_mode->vsync_end > panel_fixed_mode->vtotal)
		panel_fixed_mode->vtotal = panel_fixed_mode->vsync_end + 1;

	drm_mode_set_name(panel_fixed_mode);
}

static const struct lvds_dvo_timing *
get_lvds_dvo_timing(const struct bdb_lvds_lfp_data *lvds_lfp_data,
		    const struct bdb_lvds_lfp_data_ptrs *lvds_lfp_data_ptrs,
		    int index)
{
	/*
	 * the size of fp_timing varies on the different platform.
	 * So calculate the DVO timing relative offset in LVDS data
	 * entry to get the DVO timing entry
	 */

	int lfp_data_size =
		lvds_lfp_data_ptrs->ptr[1].dvo_timing_offset -
		lvds_lfp_data_ptrs->ptr[0].dvo_timing_offset;
	int dvo_timing_offset =
		lvds_lfp_data_ptrs->ptr[0].dvo_timing_offset -
		lvds_lfp_data_ptrs->ptr[0].fp_timing_offset;
	char *entry = (char *)lvds_lfp_data->data + lfp_data_size * index;

	return (struct lvds_dvo_timing *)(entry + dvo_timing_offset);
}

/* get lvds_fp_timing entry
 * this function may return NULL if the corresponding entry is invalid
 */
static const struct lvds_fp_timing *
get_lvds_fp_timing(const struct bdb_header *bdb,
		   const struct bdb_lvds_lfp_data *data,
		   const struct bdb_lvds_lfp_data_ptrs *ptrs,
		   int index)
{
	size_t data_ofs = (const u8 *)data - (const u8 *)bdb;
	u16 data_size = ((const u16 *)data)[-1]; /* stored in header */
	size_t ofs;

	if (index >= ARRAY_SIZE(ptrs->ptr))
		return NULL;
	ofs = ptrs->ptr[index].fp_timing_offset;
	if (ofs < data_ofs ||
	    ofs + sizeof(struct lvds_fp_timing) > data_ofs + data_size)
		return NULL;
	return (const struct lvds_fp_timing *)((const u8 *)bdb + ofs);
}

/* Try to find integrated panel data */
static void
parse_lfp_panel_data(struct drm_i915_private *dev_priv,
		     const struct bdb_header *bdb)
{
	const struct bdb_lvds_options *lvds_options;
	const struct bdb_lvds_lfp_data *lvds_lfp_data;
	const struct bdb_lvds_lfp_data_ptrs *lvds_lfp_data_ptrs;
	const struct lvds_dvo_timing *panel_dvo_timing;
	const struct lvds_fp_timing *fp_timing;
	struct drm_display_mode *panel_fixed_mode;
	int panel_type;
	int drrs_mode;
	int ret;

	lvds_options = find_section(bdb, BDB_LVDS_OPTIONS);
	if (!lvds_options)
		return;

	dev_priv->vbt.lvds_dither = lvds_options->pixel_dither;

	ret = intel_opregion_get_panel_type(dev_priv);
	if (ret >= 0) {
		WARN_ON(ret > 0xf);
		panel_type = ret;
		DRM_DEBUG_KMS("Panel type: %d (OpRegion)\n", panel_type);
	} else {
		if (lvds_options->panel_type > 0xf) {
			DRM_DEBUG_KMS("Invalid VBT panel type 0x%x\n",
				      lvds_options->panel_type);
			return;
		}
		panel_type = lvds_options->panel_type;
		DRM_DEBUG_KMS("Panel type: %d (VBT)\n", panel_type);
	}

	dev_priv->vbt.panel_type = panel_type;

	drrs_mode = (lvds_options->dps_panel_type_bits
				>> (panel_type * 2)) & MODE_MASK;
	/*
	 * VBT has static DRRS = 0 and seamless DRRS = 2.
	 * The below piece of code is required to adjust vbt.drrs_type
	 * to match the enum drrs_support_type.
	 */
	switch (drrs_mode) {
	case 0:
		dev_priv->vbt.drrs_type = STATIC_DRRS_SUPPORT;
		DRM_DEBUG_KMS("DRRS supported mode is static\n");
		break;
	case 2:
		dev_priv->vbt.drrs_type = SEAMLESS_DRRS_SUPPORT;
		DRM_DEBUG_KMS("DRRS supported mode is seamless\n");
		break;
	default:
		dev_priv->vbt.drrs_type = DRRS_NOT_SUPPORTED;
		DRM_DEBUG_KMS("DRRS not supported (VBT input)\n");
		break;
	}

	lvds_lfp_data = find_section(bdb, BDB_LVDS_LFP_DATA);
	if (!lvds_lfp_data)
		return;

	lvds_lfp_data_ptrs = find_section(bdb, BDB_LVDS_LFP_DATA_PTRS);
	if (!lvds_lfp_data_ptrs)
		return;

	dev_priv->vbt.lvds_vbt = 1;

	panel_dvo_timing = get_lvds_dvo_timing(lvds_lfp_data,
					       lvds_lfp_data_ptrs,
					       panel_type);

	panel_fixed_mode = kzalloc(sizeof(*panel_fixed_mode), GFP_KERNEL);
	if (!panel_fixed_mode)
		return;

	fill_detail_timing_data(panel_fixed_mode, panel_dvo_timing);

	dev_priv->vbt.lfp_lvds_vbt_mode = panel_fixed_mode;

	DRM_DEBUG_KMS("Found panel mode in BIOS VBT tables:\n");
	drm_mode_debug_printmodeline(panel_fixed_mode);

	fp_timing = get_lvds_fp_timing(bdb, lvds_lfp_data,
				       lvds_lfp_data_ptrs,
				       panel_type);
	if (fp_timing) {
		/* check the resolution, just to be sure */
		if (fp_timing->x_res == panel_fixed_mode->hdisplay &&
		    fp_timing->y_res == panel_fixed_mode->vdisplay) {
			dev_priv->vbt.bios_lvds_val = fp_timing->lvds_reg_val;
			DRM_DEBUG_KMS("VBT initial LVDS value %x\n",
				      dev_priv->vbt.bios_lvds_val);
		}
	}
}

static void
parse_lfp_backlight(struct drm_i915_private *dev_priv,
		    const struct bdb_header *bdb)
{
	const struct bdb_lfp_backlight_data *backlight_data;
	const struct bdb_lfp_backlight_data_entry *entry;
	int panel_type = dev_priv->vbt.panel_type;

	backlight_data = find_section(bdb, BDB_LVDS_BACKLIGHT);
	if (!backlight_data)
		return;

	if (backlight_data->entry_size != sizeof(backlight_data->data[0])) {
		DRM_DEBUG_KMS("Unsupported backlight data entry size %u\n",
			      backlight_data->entry_size);
		return;
	}

	entry = &backlight_data->data[panel_type];

	dev_priv->vbt.backlight.present = entry->type == BDB_BACKLIGHT_TYPE_PWM;
	if (!dev_priv->vbt.backlight.present) {
		DRM_DEBUG_KMS("PWM backlight not present in VBT (type %u)\n",
			      entry->type);
		return;
	}

	dev_priv->vbt.backlight.type = INTEL_BACKLIGHT_DISPLAY_DDI;
	if (bdb->version >= 191 &&
	    get_blocksize(backlight_data) >= sizeof(*backlight_data)) {
		const struct bdb_lfp_backlight_control_method *method;

		method = &backlight_data->backlight_control[panel_type];
		dev_priv->vbt.backlight.type = method->type;
		dev_priv->vbt.backlight.controller = method->controller;
	}

	dev_priv->vbt.backlight.pwm_freq_hz = entry->pwm_freq_hz;
	dev_priv->vbt.backlight.active_low_pwm = entry->active_low_pwm;
	dev_priv->vbt.backlight.min_brightness = entry->min_brightness;
	DRM_DEBUG_KMS("VBT backlight PWM modulation frequency %u Hz, "
		      "active %s, min brightness %u, level %u, controller %u\n",
		      dev_priv->vbt.backlight.pwm_freq_hz,
		      dev_priv->vbt.backlight.active_low_pwm ? "low" : "high",
		      dev_priv->vbt.backlight.min_brightness,
		      backlight_data->level[panel_type],
		      dev_priv->vbt.backlight.controller);
}

/* Try to find sdvo panel data */
static void
parse_sdvo_panel_data(struct drm_i915_private *dev_priv,
		      const struct bdb_header *bdb)
{
	const struct lvds_dvo_timing *dvo_timing;
	struct drm_display_mode *panel_fixed_mode;
	int index;

	index = i915_modparams.vbt_sdvo_panel_type;
	if (index == -2) {
		DRM_DEBUG_KMS("Ignore SDVO panel mode from BIOS VBT tables.\n");
		return;
	}

	if (index == -1) {
		const struct bdb_sdvo_lvds_options *sdvo_lvds_options;

		sdvo_lvds_options = find_section(bdb, BDB_SDVO_LVDS_OPTIONS);
		if (!sdvo_lvds_options)
			return;

		index = sdvo_lvds_options->panel_type;
	}

	dvo_timing = find_section(bdb, BDB_SDVO_PANEL_DTDS);
	if (!dvo_timing)
		return;

	panel_fixed_mode = kzalloc(sizeof(*panel_fixed_mode), GFP_KERNEL);
	if (!panel_fixed_mode)
		return;

	fill_detail_timing_data(panel_fixed_mode, dvo_timing + index);

	dev_priv->vbt.sdvo_lvds_vbt_mode = panel_fixed_mode;

	DRM_DEBUG_KMS("Found SDVO panel mode in BIOS VBT tables:\n");
	drm_mode_debug_printmodeline(panel_fixed_mode);
}

static int intel_bios_ssc_frequency(struct drm_i915_private *dev_priv,
				    bool alternate)
{
	switch (INTEL_INFO(dev_priv)->gen) {
	case 2:
		return alternate ? 66667 : 48000;
	case 3:
	case 4:
		return alternate ? 100000 : 96000;
	default:
		return alternate ? 100000 : 120000;
	}
}

static void
parse_general_features(struct drm_i915_private *dev_priv,
		       const struct bdb_header *bdb)
{
	const struct bdb_general_features *general;

	general = find_section(bdb, BDB_GENERAL_FEATURES);
	if (!general)
		return;

	dev_priv->vbt.int_tv_support = general->int_tv_support;
	/* int_crt_support can't be trusted on earlier platforms */
	if (bdb->version >= 155 &&
	    (HAS_DDI(dev_priv) || IS_VALLEYVIEW(dev_priv)))
		dev_priv->vbt.int_crt_support = general->int_crt_support;
	dev_priv->vbt.lvds_use_ssc = general->enable_ssc;
	dev_priv->vbt.lvds_ssc_freq =
		intel_bios_ssc_frequency(dev_priv, general->ssc_freq);
	dev_priv->vbt.display_clock_mode = general->display_clock_mode;
	dev_priv->vbt.fdi_rx_polarity_inverted = general->fdi_rx_polarity_inverted;
	DRM_DEBUG_KMS("BDB_GENERAL_FEATURES int_tv_support %d int_crt_support %d lvds_use_ssc %d lvds_ssc_freq %d display_clock_mode %d fdi_rx_polarity_inverted %d\n",
		      dev_priv->vbt.int_tv_support,
		      dev_priv->vbt.int_crt_support,
		      dev_priv->vbt.lvds_use_ssc,
		      dev_priv->vbt.lvds_ssc_freq,
		      dev_priv->vbt.display_clock_mode,
		      dev_priv->vbt.fdi_rx_polarity_inverted);
}

static const struct child_device_config *
child_device_ptr(const struct bdb_general_definitions *defs, int i)
{
	return (const void *) &defs->devices[i * defs->child_dev_size];
}

static void
parse_sdvo_device_mapping(struct drm_i915_private *dev_priv, u8 bdb_version)
{
	struct sdvo_device_mapping *mapping;
	const struct child_device_config *child;
	int i, count = 0;

	/*
	 * Only parse SDVO mappings on gens that could have SDVO. This isn't
	 * accurate and doesn't have to be, as long as it's not too strict.
	 */
	if (!IS_GEN(dev_priv, 3, 7)) {
		DRM_DEBUG_KMS("Skipping SDVO device mapping\n");
		return;
	}

	for (i = 0, count = 0; i < dev_priv->vbt.child_dev_num; i++) {
		child = dev_priv->vbt.child_dev + i;

		if (child->slave_addr != SLAVE_ADDR1 &&
		    child->slave_addr != SLAVE_ADDR2) {
			/*
			 * If the slave address is neither 0x70 nor 0x72,
			 * it is not a SDVO device. Skip it.
			 */
			continue;
		}
		if (child->dvo_port != DEVICE_PORT_DVOB &&
		    child->dvo_port != DEVICE_PORT_DVOC) {
			/* skip the incorrect SDVO port */
			DRM_DEBUG_KMS("Incorrect SDVO port. Skip it\n");
			continue;
		}
		DRM_DEBUG_KMS("the SDVO device with slave addr %2x is found on"
			      " %s port\n",
			      child->slave_addr,
			      (child->dvo_port == DEVICE_PORT_DVOB) ?
			      "SDVOB" : "SDVOC");
		mapping = &dev_priv->vbt.sdvo_mappings[child->dvo_port - 1];
		if (!mapping->initialized) {
			mapping->dvo_port = child->dvo_port;
			mapping->slave_addr = child->slave_addr;
			mapping->dvo_wiring = child->dvo_wiring;
			mapping->ddc_pin = child->ddc_pin;
			mapping->i2c_pin = child->i2c_pin;
			mapping->initialized = 1;
			DRM_DEBUG_KMS("SDVO device: dvo=%x, addr=%x, wiring=%d, ddc_pin=%d, i2c_pin=%d\n",
				      mapping->dvo_port,
				      mapping->slave_addr,
				      mapping->dvo_wiring,
				      mapping->ddc_pin,
				      mapping->i2c_pin);
		} else {
			DRM_DEBUG_KMS("Maybe one SDVO port is shared by "
					 "two SDVO device.\n");
		}
		if (child->slave2_addr) {
			/* Maybe this is a SDVO device with multiple inputs */
			/* And the mapping info is not added */
			DRM_DEBUG_KMS("there exists the slave2_addr. Maybe this"
				" is a SDVO device with multiple inputs.\n");
		}
		count++;
	}

	if (!count) {
		/* No SDVO device info is found */
		DRM_DEBUG_KMS("No SDVO device info is found in VBT\n");
	}
}

static void
parse_driver_features(struct drm_i915_private *dev_priv,
		      const struct bdb_header *bdb)
{
	const struct bdb_driver_features *driver;

	driver = find_section(bdb, BDB_DRIVER_FEATURES);
	if (!driver)
		return;

	if (driver->lvds_config == BDB_DRIVER_FEATURE_EDP)
		dev_priv->vbt.edp.support = 1;

	DRM_DEBUG_KMS("DRRS State Enabled:%d\n", driver->drrs_enabled);
	/*
	 * If DRRS is not supported, drrs_type has to be set to 0.
	 * This is because, VBT is configured in such a way that
	 * static DRRS is 0 and DRRS not supported is represented by
	 * driver->drrs_enabled=false
	 */
	if (!driver->drrs_enabled)
		dev_priv->vbt.drrs_type = DRRS_NOT_SUPPORTED;
}

static void
parse_edp(struct drm_i915_private *dev_priv, const struct bdb_header *bdb)
{
	const struct bdb_edp *edp;
	const struct edp_power_seq *edp_pps;
	const struct edp_fast_link_params *edp_link_params;
	int panel_type = dev_priv->vbt.panel_type;

	edp = find_section(bdb, BDB_EDP);
	if (!edp) {
		if (dev_priv->vbt.edp.support)
			DRM_DEBUG_KMS("No eDP BDB found but eDP panel supported.\n");
		return;
	}

	switch ((edp->color_depth >> (panel_type * 2)) & 3) {
	case EDP_18BPP:
		dev_priv->vbt.edp.bpp = 18;
		break;
	case EDP_24BPP:
		dev_priv->vbt.edp.bpp = 24;
		break;
	case EDP_30BPP:
		dev_priv->vbt.edp.bpp = 30;
		break;
	}

	/* Get the eDP sequencing and link info */
	edp_pps = &edp->power_seqs[panel_type];
	edp_link_params = &edp->fast_link_params[panel_type];

	dev_priv->vbt.edp.pps = *edp_pps;

	switch (edp_link_params->rate) {
	case EDP_RATE_1_62:
		dev_priv->vbt.edp.rate = DP_LINK_BW_1_62;
		break;
	case EDP_RATE_2_7:
		dev_priv->vbt.edp.rate = DP_LINK_BW_2_7;
		break;
	default:
		DRM_DEBUG_KMS("VBT has unknown eDP link rate value %u\n",
			      edp_link_params->rate);
		break;
	}

	switch (edp_link_params->lanes) {
	case EDP_LANE_1:
		dev_priv->vbt.edp.lanes = 1;
		break;
	case EDP_LANE_2:
		dev_priv->vbt.edp.lanes = 2;
		break;
	case EDP_LANE_4:
		dev_priv->vbt.edp.lanes = 4;
		break;
	default:
		DRM_DEBUG_KMS("VBT has unknown eDP lane count value %u\n",
			      edp_link_params->lanes);
		break;
	}

	switch (edp_link_params->preemphasis) {
	case EDP_PREEMPHASIS_NONE:
		dev_priv->vbt.edp.preemphasis = DP_TRAIN_PRE_EMPH_LEVEL_0;
		break;
	case EDP_PREEMPHASIS_3_5dB:
		dev_priv->vbt.edp.preemphasis = DP_TRAIN_PRE_EMPH_LEVEL_1;
		break;
	case EDP_PREEMPHASIS_6dB:
		dev_priv->vbt.edp.preemphasis = DP_TRAIN_PRE_EMPH_LEVEL_2;
		break;
	case EDP_PREEMPHASIS_9_5dB:
		dev_priv->vbt.edp.preemphasis = DP_TRAIN_PRE_EMPH_LEVEL_3;
		break;
	default:
		DRM_DEBUG_KMS("VBT has unknown eDP pre-emphasis value %u\n",
			      edp_link_params->preemphasis);
		break;
	}

	switch (edp_link_params->vswing) {
	case EDP_VSWING_0_4V:
		dev_priv->vbt.edp.vswing = DP_TRAIN_VOLTAGE_SWING_LEVEL_0;
		break;
	case EDP_VSWING_0_6V:
		dev_priv->vbt.edp.vswing = DP_TRAIN_VOLTAGE_SWING_LEVEL_1;
		break;
	case EDP_VSWING_0_8V:
		dev_priv->vbt.edp.vswing = DP_TRAIN_VOLTAGE_SWING_LEVEL_2;
		break;
	case EDP_VSWING_1_2V:
		dev_priv->vbt.edp.vswing = DP_TRAIN_VOLTAGE_SWING_LEVEL_3;
		break;
	default:
		DRM_DEBUG_KMS("VBT has unknown eDP voltage swing value %u\n",
			      edp_link_params->vswing);
		break;
	}

	if (bdb->version >= 173) {
		uint8_t vswing;

		/* Don't read from VBT if module parameter has valid value*/
		if (i915_modparams.edp_vswing) {
			dev_priv->vbt.edp.low_vswing =
				i915_modparams.edp_vswing == 1;
		} else {
			vswing = (edp->edp_vswing_preemph >> (panel_type * 4)) & 0xF;
			dev_priv->vbt.edp.low_vswing = vswing == 0;
		}
	}
}

static void
parse_psr(struct drm_i915_private *dev_priv, const struct bdb_header *bdb)
{
	const struct bdb_psr *psr;
	const struct psr_table *psr_table;
	int panel_type = dev_priv->vbt.panel_type;

	psr = find_section(bdb, BDB_PSR);
	if (!psr) {
		DRM_DEBUG_KMS("No PSR BDB found.\n");
		return;
	}

	psr_table = &psr->psr_table[panel_type];

	dev_priv->vbt.psr.full_link = psr_table->full_link;
	dev_priv->vbt.psr.require_aux_wakeup = psr_table->require_aux_to_wakeup;

	/* Allowed VBT values goes from 0 to 15 */
	dev_priv->vbt.psr.idle_frames = psr_table->idle_frames < 0 ? 0 :
		psr_table->idle_frames > 15 ? 15 : psr_table->idle_frames;

	switch (psr_table->lines_to_wait) {
	case 0:
		dev_priv->vbt.psr.lines_to_wait = PSR_0_LINES_TO_WAIT;
		break;
	case 1:
		dev_priv->vbt.psr.lines_to_wait = PSR_1_LINE_TO_WAIT;
		break;
	case 2:
		dev_priv->vbt.psr.lines_to_wait = PSR_4_LINES_TO_WAIT;
		break;
	case 3:
		dev_priv->vbt.psr.lines_to_wait = PSR_8_LINES_TO_WAIT;
		break;
	default:
		DRM_DEBUG_KMS("VBT has unknown PSR lines to wait %u\n",
			      psr_table->lines_to_wait);
		break;
	}

	dev_priv->vbt.psr.tp1_wakeup_time = psr_table->tp1_wakeup_time;
	dev_priv->vbt.psr.tp2_tp3_wakeup_time = psr_table->tp2_tp3_wakeup_time;
}

static void parse_dsi_backlight_ports(struct drm_i915_private *dev_priv,
				      u16 version, enum port port)
{
	if (!dev_priv->vbt.dsi.config->dual_link || version < 197) {
		dev_priv->vbt.dsi.bl_ports = BIT(port);
		if (dev_priv->vbt.dsi.config->cabc_supported)
			dev_priv->vbt.dsi.cabc_ports = BIT(port);

		return;
	}

	switch (dev_priv->vbt.dsi.config->dl_dcs_backlight_ports) {
	case DL_DCS_PORT_A:
		dev_priv->vbt.dsi.bl_ports = BIT(PORT_A);
		break;
	case DL_DCS_PORT_C:
		dev_priv->vbt.dsi.bl_ports = BIT(PORT_C);
		break;
	default:
	case DL_DCS_PORT_A_AND_C:
		dev_priv->vbt.dsi.bl_ports = BIT(PORT_A) | BIT(PORT_C);
		break;
	}

	if (!dev_priv->vbt.dsi.config->cabc_supported)
		return;

	switch (dev_priv->vbt.dsi.config->dl_dcs_cabc_ports) {
	case DL_DCS_PORT_A:
		dev_priv->vbt.dsi.cabc_ports = BIT(PORT_A);
		break;
	case DL_DCS_PORT_C:
		dev_priv->vbt.dsi.cabc_ports = BIT(PORT_C);
		break;
	default:
	case DL_DCS_PORT_A_AND_C:
		dev_priv->vbt.dsi.cabc_ports =
					BIT(PORT_A) | BIT(PORT_C);
		break;
	}
}

static void
parse_mipi_config(struct drm_i915_private *dev_priv,
		  const struct bdb_header *bdb)
{
	const struct bdb_mipi_config *start;
	const struct mipi_config *config;
	const struct mipi_pps_data *pps;
	int panel_type = dev_priv->vbt.panel_type;
	enum port port;

	/* parse MIPI blocks only if LFP type is MIPI */
	if (!intel_bios_is_dsi_present(dev_priv, &port))
		return;

	/* Initialize this to undefined indicating no generic MIPI support */
	dev_priv->vbt.dsi.panel_id = MIPI_DSI_UNDEFINED_PANEL_ID;

	/* Block #40 is already parsed and panel_fixed_mode is
	 * stored in dev_priv->lfp_lvds_vbt_mode
	 * resuse this when needed
	 */

	/* Parse #52 for panel index used from panel_type already
	 * parsed
	 */
	start = find_section(bdb, BDB_MIPI_CONFIG);
	if (!start) {
		DRM_DEBUG_KMS("No MIPI config BDB found");
		return;
	}

	DRM_DEBUG_DRIVER("Found MIPI Config block, panel index = %d\n",
								panel_type);

	/*
	 * get hold of the correct configuration block and pps data as per
	 * the panel_type as index
	 */
	config = &start->config[panel_type];
	pps = &start->pps[panel_type];

	/* store as of now full data. Trim when we realise all is not needed */
	dev_priv->vbt.dsi.config = kmemdup(config, sizeof(struct mipi_config), GFP_KERNEL);
	if (!dev_priv->vbt.dsi.config)
		return;

	dev_priv->vbt.dsi.pps = kmemdup(pps, sizeof(struct mipi_pps_data), GFP_KERNEL);
	if (!dev_priv->vbt.dsi.pps) {
		kfree(dev_priv->vbt.dsi.config);
		return;
	}

	parse_dsi_backlight_ports(dev_priv, bdb->version, port);

	/* We have mandatory mipi config blocks. Initialize as generic panel */
	dev_priv->vbt.dsi.panel_id = MIPI_DSI_GENERIC_PANEL_ID;
}

/* Find the sequence block and size for the given panel. */
static const u8 *
find_panel_sequence_block(const struct bdb_mipi_sequence *sequence,
			  u16 panel_id, u32 *seq_size)
{
	u32 total = get_blocksize(sequence);
	const u8 *data = &sequence->data[0];
	u8 current_id;
	u32 current_size;
	int header_size = sequence->version >= 3 ? 5 : 3;
	int index = 0;
	int i;

	/* skip new block size */
	if (sequence->version >= 3)
		data += 4;

	for (i = 0; i < MAX_MIPI_CONFIGURATIONS && index < total; i++) {
		if (index + header_size > total) {
			DRM_ERROR("Invalid sequence block (header)\n");
			return NULL;
		}

		current_id = *(data + index);
		if (sequence->version >= 3)
			current_size = *((const u32 *)(data + index + 1));
		else
			current_size = *((const u16 *)(data + index + 1));

		index += header_size;

		if (index + current_size > total) {
			DRM_ERROR("Invalid sequence block\n");
			return NULL;
		}

		if (current_id == panel_id) {
			*seq_size = current_size;
			return data + index;
		}

		index += current_size;
	}

	DRM_ERROR("Sequence block detected but no valid configuration\n");

	return NULL;
}

static int goto_next_sequence(const u8 *data, int index, int total)
{
	u16 len;

	/* Skip Sequence Byte. */
	for (index = index + 1; index < total; index += len) {
		u8 operation_byte = *(data + index);
		index++;

		switch (operation_byte) {
		case MIPI_SEQ_ELEM_END:
			return index;
		case MIPI_SEQ_ELEM_SEND_PKT:
			if (index + 4 > total)
				return 0;

			len = *((const u16 *)(data + index + 2)) + 4;
			break;
		case MIPI_SEQ_ELEM_DELAY:
			len = 4;
			break;
		case MIPI_SEQ_ELEM_GPIO:
			len = 2;
			break;
		case MIPI_SEQ_ELEM_I2C:
			if (index + 7 > total)
				return 0;
			len = *(data + index + 6) + 7;
			break;
		default:
			DRM_ERROR("Unknown operation byte\n");
			return 0;
		}
	}

	return 0;
}

static int goto_next_sequence_v3(const u8 *data, int index, int total)
{
	int seq_end;
	u16 len;
	u32 size_of_sequence;

	/*
	 * Could skip sequence based on Size of Sequence alone, but also do some
	 * checking on the structure.
	 */
	if (total < 5) {
		DRM_ERROR("Too small sequence size\n");
		return 0;
	}

	/* Skip Sequence Byte. */
	index++;

	/*
	 * Size of Sequence. Excludes the Sequence Byte and the size itself,
	 * includes MIPI_SEQ_ELEM_END byte, excludes the final MIPI_SEQ_END
	 * byte.
	 */
	size_of_sequence = *((const uint32_t *)(data + index));
	index += 4;

	seq_end = index + size_of_sequence;
	if (seq_end > total) {
		DRM_ERROR("Invalid sequence size\n");
		return 0;
	}

	for (; index < total; index += len) {
		u8 operation_byte = *(data + index);
		index++;

		if (operation_byte == MIPI_SEQ_ELEM_END) {
			if (index != seq_end) {
				DRM_ERROR("Invalid element structure\n");
				return 0;
			}
			return index;
		}

		len = *(data + index);
		index++;

		/*
		 * FIXME: Would be nice to check elements like for v1/v2 in
		 * goto_next_sequence() above.
		 */
		switch (operation_byte) {
		case MIPI_SEQ_ELEM_SEND_PKT:
		case MIPI_SEQ_ELEM_DELAY:
		case MIPI_SEQ_ELEM_GPIO:
		case MIPI_SEQ_ELEM_I2C:
		case MIPI_SEQ_ELEM_SPI:
		case MIPI_SEQ_ELEM_PMIC:
			break;
		default:
			DRM_ERROR("Unknown operation byte %u\n",
				  operation_byte);
			break;
		}
	}

	return 0;
}

static void
parse_mipi_sequence(struct drm_i915_private *dev_priv,
		    const struct bdb_header *bdb)
{
	int panel_type = dev_priv->vbt.panel_type;
	const struct bdb_mipi_sequence *sequence;
	const u8 *seq_data;
	u32 seq_size;
	u8 *data;
	int index = 0;

	/* Only our generic panel driver uses the sequence block. */
	if (dev_priv->vbt.dsi.panel_id != MIPI_DSI_GENERIC_PANEL_ID)
		return;

	sequence = find_section(bdb, BDB_MIPI_SEQUENCE);
	if (!sequence) {
		DRM_DEBUG_KMS("No MIPI Sequence found, parsing complete\n");
		return;
	}

	/* Fail gracefully for forward incompatible sequence block. */
	if (sequence->version >= 4) {
		DRM_ERROR("Unable to parse MIPI Sequence Block v%u\n",
			  sequence->version);
		return;
	}

	DRM_DEBUG_DRIVER("Found MIPI sequence block v%u\n", sequence->version);

	seq_data = find_panel_sequence_block(sequence, panel_type, &seq_size);
	if (!seq_data)
		return;

	data = kmemdup(seq_data, seq_size, GFP_KERNEL);
	if (!data)
		return;

	/* Parse the sequences, store pointers to each sequence. */
	for (;;) {
		u8 seq_id = *(data + index);
		if (seq_id == MIPI_SEQ_END)
			break;

		if (seq_id >= MIPI_SEQ_MAX) {
			DRM_ERROR("Unknown sequence %u\n", seq_id);
			goto err;
		}

		/* Log about presence of sequences we won't run. */
		if (seq_id == MIPI_SEQ_TEAR_ON || seq_id == MIPI_SEQ_TEAR_OFF)
			DRM_DEBUG_KMS("Unsupported sequence %u\n", seq_id);

		dev_priv->vbt.dsi.sequence[seq_id] = data + index;

		if (sequence->version >= 3)
			index = goto_next_sequence_v3(data, index, seq_size);
		else
			index = goto_next_sequence(data, index, seq_size);
		if (!index) {
			DRM_ERROR("Invalid sequence %u\n", seq_id);
			goto err;
		}
	}

	dev_priv->vbt.dsi.data = data;
	dev_priv->vbt.dsi.size = seq_size;
	dev_priv->vbt.dsi.seq_version = sequence->version;

	DRM_DEBUG_DRIVER("MIPI related VBT parsing complete\n");
	return;

err:
	kfree(data);
	memset(dev_priv->vbt.dsi.sequence, 0, sizeof(dev_priv->vbt.dsi.sequence));
}

static u8 translate_iboost(u8 val)
{
	static const u8 mapping[] = { 1, 3, 7 }; /* See VBT spec */

	if (val >= ARRAY_SIZE(mapping)) {
		DRM_DEBUG_KMS("Unsupported I_boost value found in VBT (%d), display may not work properly\n", val);
		return 0;
	}
	return mapping[val];
}

static void sanitize_ddc_pin(struct drm_i915_private *dev_priv,
			     enum port port)
{
	const struct ddi_vbt_port_info *info =
		&dev_priv->vbt.ddi_port_info[port];
	enum port p;

	if (!info->alternate_ddc_pin)
		return;

	for_each_port_masked(p, (1 << port) - 1) {
		struct ddi_vbt_port_info *i = &dev_priv->vbt.ddi_port_info[p];

		if (info->alternate_ddc_pin != i->alternate_ddc_pin)
			continue;

		DRM_DEBUG_KMS("port %c trying to use the same DDC pin (0x%x) as port %c, "
			      "disabling port %c DVI/HDMI support\n",
			      port_name(p), i->alternate_ddc_pin,
			      port_name(port), port_name(p));

		/*
		 * If we have multiple ports supposedly sharing the
		 * pin, then dvi/hdmi couldn't exist on the shared
		 * port. Otherwise they share the same ddc bin and
		 * system couldn't communicate with them separately.
		 *
		 * Due to parsing the ports in alphabetical order,
		 * a higher port will always clobber a lower one.
		 */
		i->supports_dvi = false;
		i->supports_hdmi = false;
		i->alternate_ddc_pin = 0;
	}
}

static void sanitize_aux_ch(struct drm_i915_private *dev_priv,
			    enum port port)
{
	const struct ddi_vbt_port_info *info =
		&dev_priv->vbt.ddi_port_info[port];
	enum port p;

	if (!info->alternate_aux_channel)
		return;

	for_each_port_masked(p, (1 << port) - 1) {
		struct ddi_vbt_port_info *i = &dev_priv->vbt.ddi_port_info[p];

		if (info->alternate_aux_channel != i->alternate_aux_channel)
			continue;

		DRM_DEBUG_KMS("port %c trying to use the same AUX CH (0x%x) as port %c, "
			      "disabling port %c DP support\n",
			      port_name(p), i->alternate_aux_channel,
			      port_name(port), port_name(p));

		/*
		 * If we have multiple ports supposedlt sharing the
		 * aux channel, then DP couldn't exist on the shared
		 * port. Otherwise they share the same aux channel
		 * and system couldn't communicate with them separately.
		 *
		 * Due to parsing the ports in alphabetical order,
		 * a higher port will always clobber a lower one.
		 */
		i->supports_dp = false;
		i->alternate_aux_channel = 0;
	}
}

static const u8 cnp_ddc_pin_map[] = {
	[DDC_BUS_DDI_B] = GMBUS_PIN_1_BXT,
	[DDC_BUS_DDI_C] = GMBUS_PIN_2_BXT,
	[DDC_BUS_DDI_D] = GMBUS_PIN_4_CNP, /* sic */
	[DDC_BUS_DDI_F] = GMBUS_PIN_3_BXT, /* sic */
};

static u8 map_ddc_pin(struct drm_i915_private *dev_priv, u8 vbt_pin)
{
	if (HAS_PCH_CNP(dev_priv) &&
	    vbt_pin > 0 && vbt_pin < ARRAY_SIZE(cnp_ddc_pin_map))
		return cnp_ddc_pin_map[vbt_pin];

	return vbt_pin;
}

static void parse_ddi_port(struct drm_i915_private *dev_priv, enum port port,
			   u8 bdb_version)
{
	struct child_device_config *it, *child = NULL;
	struct ddi_vbt_port_info *info = &dev_priv->vbt.ddi_port_info[port];
	uint8_t hdmi_level_shift;
	int i, j;
	bool is_dvi, is_hdmi, is_dp, is_edp, is_crt;
	uint8_t aux_channel, ddc_pin;
	/* Each DDI port can have more than one value on the "DVO Port" field,
	 * so look for all the possible values for each port.
	 */
	int dvo_ports[][3] = {
		{DVO_PORT_HDMIA, DVO_PORT_DPA, -1},
		{DVO_PORT_HDMIB, DVO_PORT_DPB, -1},
		{DVO_PORT_HDMIC, DVO_PORT_DPC, -1},
		{DVO_PORT_HDMID, DVO_PORT_DPD, -1},
		{DVO_PORT_CRT, DVO_PORT_HDMIE, DVO_PORT_DPE},
	};

	/*
	 * Find the first child device to reference the port, report if more
	 * than one found.
	 */
	for (i = 0; i < dev_priv->vbt.child_dev_num; i++) {
		it = dev_priv->vbt.child_dev + i;

		for (j = 0; j < 3; j++) {
			if (dvo_ports[port][j] == -1)
				break;

			if (it->dvo_port == dvo_ports[port][j]) {
				if (child) {
					DRM_DEBUG_KMS("More than one child device for port %c in VBT, using the first.\n",
						      port_name(port));
				} else {
					child = it;
				}
			}
		}
	}
	if (!child)
		return;

	aux_channel = child->aux_channel;
	ddc_pin = child->ddc_pin;
<<<<<<< HEAD

	is_dvi = child->device_type & DEVICE_TYPE_TMDS_DVI_SIGNALING;
	is_dp = child->device_type & DEVICE_TYPE_DISPLAYPORT_OUTPUT;
	is_crt = child->device_type & DEVICE_TYPE_ANALOG_OUTPUT;
	is_hdmi = is_dvi && (child->device_type & DEVICE_TYPE_NOT_HDMI_OUTPUT) == 0;
	is_edp = is_dp && (child->device_type & DEVICE_TYPE_INTERNAL_CONNECTOR);

=======

	is_dvi = child->device_type & DEVICE_TYPE_TMDS_DVI_SIGNALING;
	is_dp = child->device_type & DEVICE_TYPE_DISPLAYPORT_OUTPUT;
	is_crt = child->device_type & DEVICE_TYPE_ANALOG_OUTPUT;
	is_hdmi = is_dvi && (child->device_type & DEVICE_TYPE_NOT_HDMI_OUTPUT) == 0;
	is_edp = is_dp && (child->device_type & DEVICE_TYPE_INTERNAL_CONNECTOR);

>>>>>>> 8a6fb5b5
	if (port == PORT_A && is_dvi) {
		DRM_DEBUG_KMS("VBT claims port A supports DVI%s, ignoring\n",
			      is_hdmi ? "/HDMI" : "");
		is_dvi = false;
		is_hdmi = false;
	}

	if (port == PORT_A && is_dvi) {
		DRM_DEBUG_KMS("VBT claims port A supports DVI%s, ignoring\n",
			      is_hdmi ? "/HDMI" : "");
		is_dvi = false;
		is_hdmi = false;
	}

	info->supports_dvi = is_dvi;
	info->supports_hdmi = is_hdmi;
	info->supports_dp = is_dp;
	info->supports_edp = is_edp;

	DRM_DEBUG_KMS("Port %c VBT info: DP:%d HDMI:%d DVI:%d EDP:%d CRT:%d\n",
		      port_name(port), is_dp, is_hdmi, is_dvi, is_edp, is_crt);

	if (is_edp && is_dvi)
		DRM_DEBUG_KMS("Internal DP port %c is TMDS compatible\n",
			      port_name(port));
	if (is_crt && port != PORT_E)
		DRM_DEBUG_KMS("Port %c is analog\n", port_name(port));
	if (is_crt && (is_dvi || is_dp))
		DRM_DEBUG_KMS("Analog port %c is also DP or TMDS compatible\n",
			      port_name(port));
	if (is_dvi && (port == PORT_A || port == PORT_E))
		DRM_DEBUG_KMS("Port %c is TMDS compatible\n", port_name(port));
	if (!is_dvi && !is_dp && !is_crt)
		DRM_DEBUG_KMS("Port %c is not DP/TMDS/CRT compatible\n",
			      port_name(port));
	if (is_edp && (port == PORT_B || port == PORT_C || port == PORT_E))
		DRM_DEBUG_KMS("Port %c is internal DP\n", port_name(port));

	if (is_dvi) {
		info->alternate_ddc_pin = map_ddc_pin(dev_priv, ddc_pin);

		sanitize_ddc_pin(dev_priv, port);
	}

	if (is_dp) {
		info->alternate_aux_channel = aux_channel;

		sanitize_aux_ch(dev_priv, port);
	}

	if (bdb_version >= 158) {
		/* The VBT HDMI level shift values match the table we have. */
		hdmi_level_shift = child->hdmi_level_shifter_value;
		DRM_DEBUG_KMS("VBT HDMI level shift for port %c: %d\n",
			      port_name(port),
			      hdmi_level_shift);
		info->hdmi_level_shift = hdmi_level_shift;
	}

	/* Parse the I_boost config for SKL and above */
	if (bdb_version >= 196 && child->iboost) {
		info->dp_boost_level = translate_iboost(child->dp_iboost_level);
		DRM_DEBUG_KMS("VBT (e)DP boost level for port %c: %d\n",
			      port_name(port), info->dp_boost_level);
		info->hdmi_boost_level = translate_iboost(child->hdmi_iboost_level);
		DRM_DEBUG_KMS("VBT HDMI boost level for port %c: %d\n",
			      port_name(port), info->hdmi_boost_level);
	}
}

static void parse_ddi_ports(struct drm_i915_private *dev_priv, u8 bdb_version)
{
	enum port port;

	if (!HAS_DDI(dev_priv) && !IS_CHERRYVIEW(dev_priv))
		return;

	if (!dev_priv->vbt.child_dev_num)
		return;

	if (bdb_version < 155)
		return;

	for (port = PORT_A; port < I915_MAX_PORTS; port++)
		parse_ddi_port(dev_priv, port, bdb_version);
}

static void
parse_general_definitions(struct drm_i915_private *dev_priv,
			  const struct bdb_header *bdb)
{
	const struct bdb_general_definitions *defs;
	const struct child_device_config *child;
	int i, child_device_num, count;
	u8 expected_size;
	u16 block_size;
	int bus_pin;

	defs = find_section(bdb, BDB_GENERAL_DEFINITIONS);
	if (!defs) {
		DRM_DEBUG_KMS("No general definition block is found, no devices defined.\n");
		return;
	}

	block_size = get_blocksize(defs);
	if (block_size < sizeof(*defs)) {
		DRM_DEBUG_KMS("General definitions block too small (%u)\n",
			      block_size);
		return;
	}

	bus_pin = defs->crt_ddc_gmbus_pin;
	DRM_DEBUG_KMS("crt_ddc_bus_pin: %d\n", bus_pin);
	if (intel_gmbus_is_valid_pin(dev_priv, bus_pin))
		dev_priv->vbt.crt_ddc_pin = bus_pin;

	if (bdb->version < 106) {
		expected_size = 22;
	} else if (bdb->version < 111) {
		expected_size = 27;
	} else if (bdb->version < 195) {
		expected_size = LEGACY_CHILD_DEVICE_CONFIG_SIZE;
	} else if (bdb->version == 195) {
		expected_size = 37;
	} else if (bdb->version <= 197) {
		expected_size = 38;
	} else {
		expected_size = 38;
		BUILD_BUG_ON(sizeof(*child) < 38);
		DRM_DEBUG_DRIVER("Expected child device config size for VBT version %u not known; assuming %u\n",
				 bdb->version, expected_size);
	}

	/* Flag an error for unexpected size, but continue anyway. */
	if (defs->child_dev_size != expected_size)
		DRM_ERROR("Unexpected child device config size %u (expected %u for VBT version %u)\n",
			  defs->child_dev_size, expected_size, bdb->version);

	/* The legacy sized child device config is the minimum we need. */
	if (defs->child_dev_size < LEGACY_CHILD_DEVICE_CONFIG_SIZE) {
		DRM_DEBUG_KMS("Child device config size %u is too small.\n",
			      defs->child_dev_size);
		return;
	}

	/* get the number of child device */
	child_device_num = (block_size - sizeof(*defs)) / defs->child_dev_size;
	count = 0;
	/* get the number of child device that is present */
	for (i = 0; i < child_device_num; i++) {
		child = child_device_ptr(defs, i);
		if (!child->device_type)
			continue;
		count++;
	}
	if (!count) {
		DRM_DEBUG_KMS("no child dev is parsed from VBT\n");
		return;
	}
	dev_priv->vbt.child_dev = kcalloc(count, sizeof(*child), GFP_KERNEL);
	if (!dev_priv->vbt.child_dev) {
		DRM_DEBUG_KMS("No memory space for child device\n");
		return;
	}

	dev_priv->vbt.child_dev_num = count;
	count = 0;
	for (i = 0; i < child_device_num; i++) {
		child = child_device_ptr(defs, i);
		if (!child->device_type)
			continue;

		/*
		 * Copy as much as we know (sizeof) and is available
		 * (child_dev_size) of the child device. Accessing the data must
		 * depend on VBT version.
		 */
		memcpy(dev_priv->vbt.child_dev + count, child,
		       min_t(size_t, defs->child_dev_size, sizeof(*child)));
		count++;
	}
}

/* Common defaults which may be overridden by VBT. */
static void
init_vbt_defaults(struct drm_i915_private *dev_priv)
{
	enum port port;

	dev_priv->vbt.crt_ddc_pin = GMBUS_PIN_VGADDC;

	/* Default to having backlight */
	dev_priv->vbt.backlight.present = true;

	/* LFP panel data */
	dev_priv->vbt.lvds_dither = 1;
	dev_priv->vbt.lvds_vbt = 0;

	/* SDVO panel data */
	dev_priv->vbt.sdvo_lvds_vbt_mode = NULL;

	/* general features */
	dev_priv->vbt.int_tv_support = 1;
	dev_priv->vbt.int_crt_support = 1;

	/* Default to using SSC */
	dev_priv->vbt.lvds_use_ssc = 1;
	/*
	 * Core/SandyBridge/IvyBridge use alternative (120MHz) reference
	 * clock for LVDS.
	 */
	dev_priv->vbt.lvds_ssc_freq = intel_bios_ssc_frequency(dev_priv,
			!HAS_PCH_SPLIT(dev_priv));
	DRM_DEBUG_KMS("Set default to SSC at %d kHz\n", dev_priv->vbt.lvds_ssc_freq);

	for (port = PORT_A; port < I915_MAX_PORTS; port++) {
		struct ddi_vbt_port_info *info =
			&dev_priv->vbt.ddi_port_info[port];

		info->hdmi_level_shift = HDMI_LEVEL_SHIFT_UNKNOWN;
	}
}

/* Defaults to initialize only if there is no VBT. */
static void
init_vbt_missing_defaults(struct drm_i915_private *dev_priv)
{
	enum port port;

	for (port = PORT_A; port < I915_MAX_PORTS; port++) {
		struct ddi_vbt_port_info *info =
			&dev_priv->vbt.ddi_port_info[port];

		info->supports_dvi = (port != PORT_A && port != PORT_E);
		info->supports_hdmi = info->supports_dvi;
		info->supports_dp = (port != PORT_E);
	}
}

static const struct bdb_header *get_bdb_header(const struct vbt_header *vbt)
{
	const void *_vbt = vbt;

	return _vbt + vbt->bdb_offset;
}

/**
 * intel_bios_is_valid_vbt - does the given buffer contain a valid VBT
 * @buf:	pointer to a buffer to validate
 * @size:	size of the buffer
 *
 * Returns true on valid VBT.
 */
bool intel_bios_is_valid_vbt(const void *buf, size_t size)
{
	const struct vbt_header *vbt = buf;
	const struct bdb_header *bdb;

	if (!vbt)
		return false;

	if (sizeof(struct vbt_header) > size) {
		DRM_DEBUG_DRIVER("VBT header incomplete\n");
		return false;
	}

	if (memcmp(vbt->signature, "$VBT", 4)) {
		DRM_DEBUG_DRIVER("VBT invalid signature\n");
		return false;
	}

	if (range_overflows_t(size_t,
			      vbt->bdb_offset,
			      sizeof(struct bdb_header),
			      size)) {
		DRM_DEBUG_DRIVER("BDB header incomplete\n");
		return false;
	}

	bdb = get_bdb_header(vbt);
	if (range_overflows_t(size_t, vbt->bdb_offset, bdb->bdb_size, size)) {
		DRM_DEBUG_DRIVER("BDB incomplete\n");
		return false;
	}

	return vbt;
}

static const struct vbt_header *find_vbt(void __iomem *bios, size_t size)
{
	size_t i;

	/* Scour memory looking for the VBT signature. */
	for (i = 0; i + 4 < size; i++) {
		void *vbt;

		if (ioread32(bios + i) != *((const u32 *) "$VBT"))
			continue;

		/*
		 * This is the one place where we explicitly discard the address
		 * space (__iomem) of the BIOS/VBT.
		 */
		vbt = (void __force *) bios + i;
		if (intel_bios_is_valid_vbt(vbt, size - i))
			return vbt;

		break;
	}

	return NULL;
}

/**
 * intel_bios_init - find VBT and initialize settings from the BIOS
 * @dev_priv: i915 device instance
 *
 * Parse and initialize settings from the Video BIOS Tables (VBT). If the VBT
 * was not found in ACPI OpRegion, try to find it in PCI ROM first. Also
 * initialize some defaults if the VBT is not present at all.
 */
void intel_bios_init(struct drm_i915_private *dev_priv)
{
	struct pci_dev *pdev = dev_priv->drm.pdev;
	const struct vbt_header *vbt = dev_priv->opregion.vbt;
	const struct bdb_header *bdb;
	u8 __iomem *bios = NULL;

	if (HAS_PCH_NOP(dev_priv)) {
		DRM_DEBUG_KMS("Skipping VBT init due to disabled display.\n");
		return;
	}

	init_vbt_defaults(dev_priv);

	/* If the OpRegion does not have VBT, look in PCI ROM. */
	if (!vbt) {
		size_t size;

		bios = pci_map_rom(pdev, &size);
		if (!bios)
			goto out;

		vbt = find_vbt(bios, size);
		if (!vbt)
			goto out;

		DRM_DEBUG_KMS("Found valid VBT in PCI ROM\n");
	}

	bdb = get_bdb_header(vbt);

	DRM_DEBUG_KMS("VBT signature \"%.*s\", BDB version %d\n",
		      (int)sizeof(vbt->signature), vbt->signature, bdb->version);

	/* Grab useful general definitions */
	parse_general_features(dev_priv, bdb);
	parse_general_definitions(dev_priv, bdb);
	parse_lfp_panel_data(dev_priv, bdb);
	parse_lfp_backlight(dev_priv, bdb);
	parse_sdvo_panel_data(dev_priv, bdb);
	parse_driver_features(dev_priv, bdb);
	parse_edp(dev_priv, bdb);
	parse_psr(dev_priv, bdb);
	parse_mipi_config(dev_priv, bdb);
	parse_mipi_sequence(dev_priv, bdb);

	/* Further processing on pre-parsed data */
	parse_sdvo_device_mapping(dev_priv, bdb->version);
	parse_ddi_ports(dev_priv, bdb->version);

out:
	if (!vbt) {
		DRM_INFO("Failed to find VBIOS tables (VBT)\n");
		init_vbt_missing_defaults(dev_priv);
	}

	if (bios)
		pci_unmap_rom(pdev, bios);
}

/**
 * intel_bios_is_tv_present - is integrated TV present in VBT
 * @dev_priv:	i915 device instance
 *
 * Return true if TV is present. If no child devices were parsed from VBT,
 * assume TV is present.
 */
bool intel_bios_is_tv_present(struct drm_i915_private *dev_priv)
{
	const struct child_device_config *child;
	int i;

	if (!dev_priv->vbt.int_tv_support)
		return false;

	if (!dev_priv->vbt.child_dev_num)
		return true;

	for (i = 0; i < dev_priv->vbt.child_dev_num; i++) {
		child = dev_priv->vbt.child_dev + i;
		/*
		 * If the device type is not TV, continue.
		 */
		switch (child->device_type) {
		case DEVICE_TYPE_INT_TV:
		case DEVICE_TYPE_TV:
		case DEVICE_TYPE_TV_SVIDEO_COMPOSITE:
			break;
		default:
			continue;
		}
		/* Only when the addin_offset is non-zero, it is regarded
		 * as present.
		 */
		if (child->addin_offset)
			return true;
	}

	return false;
}

/**
 * intel_bios_is_lvds_present - is LVDS present in VBT
 * @dev_priv:	i915 device instance
 * @i2c_pin:	i2c pin for LVDS if present
 *
 * Return true if LVDS is present. If no child devices were parsed from VBT,
 * assume LVDS is present.
 */
bool intel_bios_is_lvds_present(struct drm_i915_private *dev_priv, u8 *i2c_pin)
{
	const struct child_device_config *child;
	int i;

	if (!dev_priv->vbt.child_dev_num)
		return true;

	for (i = 0; i < dev_priv->vbt.child_dev_num; i++) {
		child = dev_priv->vbt.child_dev + i;

		/* If the device type is not LFP, continue.
		 * We have to check both the new identifiers as well as the
		 * old for compatibility with some BIOSes.
		 */
		if (child->device_type != DEVICE_TYPE_INT_LFP &&
		    child->device_type != DEVICE_TYPE_LFP)
			continue;

		if (intel_gmbus_is_valid_pin(dev_priv, child->i2c_pin))
			*i2c_pin = child->i2c_pin;

		/* However, we cannot trust the BIOS writers to populate
		 * the VBT correctly.  Since LVDS requires additional
		 * information from AIM blocks, a non-zero addin offset is
		 * a good indicator that the LVDS is actually present.
		 */
		if (child->addin_offset)
			return true;

		/* But even then some BIOS writers perform some black magic
		 * and instantiate the device without reference to any
		 * additional data.  Trust that if the VBT was written into
		 * the OpRegion then they have validated the LVDS's existence.
		 */
		if (dev_priv->opregion.vbt)
			return true;
	}

	return false;
}

/**
 * intel_bios_is_port_present - is the specified digital port present
 * @dev_priv:	i915 device instance
 * @port:	port to check
 *
 * Return true if the device in %port is present.
 */
bool intel_bios_is_port_present(struct drm_i915_private *dev_priv, enum port port)
{
	const struct child_device_config *child;
	static const struct {
		u16 dp, hdmi;
	} port_mapping[] = {
		[PORT_B] = { DVO_PORT_DPB, DVO_PORT_HDMIB, },
		[PORT_C] = { DVO_PORT_DPC, DVO_PORT_HDMIC, },
		[PORT_D] = { DVO_PORT_DPD, DVO_PORT_HDMID, },
		[PORT_E] = { DVO_PORT_DPE, DVO_PORT_HDMIE, },
	};
	int i;

	/* FIXME maybe deal with port A as well? */
	if (WARN_ON(port == PORT_A) || port >= ARRAY_SIZE(port_mapping))
		return false;

	if (!dev_priv->vbt.child_dev_num)
		return false;

	for (i = 0; i < dev_priv->vbt.child_dev_num; i++) {
		child = dev_priv->vbt.child_dev + i;

		if ((child->dvo_port == port_mapping[port].dp ||
		     child->dvo_port == port_mapping[port].hdmi) &&
		    (child->device_type & (DEVICE_TYPE_TMDS_DVI_SIGNALING |
					   DEVICE_TYPE_DISPLAYPORT_OUTPUT)))
			return true;
	}

	return false;
}

/**
 * intel_bios_is_port_edp - is the device in given port eDP
 * @dev_priv:	i915 device instance
 * @port:	port to check
 *
 * Return true if the device in %port is eDP.
 */
bool intel_bios_is_port_edp(struct drm_i915_private *dev_priv, enum port port)
{
	const struct child_device_config *child;
	static const short port_mapping[] = {
		[PORT_B] = DVO_PORT_DPB,
		[PORT_C] = DVO_PORT_DPC,
		[PORT_D] = DVO_PORT_DPD,
		[PORT_E] = DVO_PORT_DPE,
	};
	int i;

	if (HAS_DDI(dev_priv))
		return dev_priv->vbt.ddi_port_info[port].supports_edp;

	if (!dev_priv->vbt.child_dev_num)
		return false;

	for (i = 0; i < dev_priv->vbt.child_dev_num; i++) {
		child = dev_priv->vbt.child_dev + i;

		if (child->dvo_port == port_mapping[port] &&
		    (child->device_type & DEVICE_TYPE_eDP_BITS) ==
		    (DEVICE_TYPE_eDP & DEVICE_TYPE_eDP_BITS))
			return true;
	}

	return false;
}

static bool child_dev_is_dp_dual_mode(const struct child_device_config *child,
				      enum port port)
{
	static const struct {
		u16 dp, hdmi;
	} port_mapping[] = {
		/*
		 * Buggy VBTs may declare DP ports as having
		 * HDMI type dvo_port :( So let's check both.
		 */
		[PORT_B] = { DVO_PORT_DPB, DVO_PORT_HDMIB, },
		[PORT_C] = { DVO_PORT_DPC, DVO_PORT_HDMIC, },
		[PORT_D] = { DVO_PORT_DPD, DVO_PORT_HDMID, },
		[PORT_E] = { DVO_PORT_DPE, DVO_PORT_HDMIE, },
	};

	if (port == PORT_A || port >= ARRAY_SIZE(port_mapping))
		return false;

	if ((child->device_type & DEVICE_TYPE_DP_DUAL_MODE_BITS) !=
	    (DEVICE_TYPE_DP_DUAL_MODE & DEVICE_TYPE_DP_DUAL_MODE_BITS))
		return false;

	if (child->dvo_port == port_mapping[port].dp)
		return true;

	/* Only accept a HDMI dvo_port as DP++ if it has an AUX channel */
	if (child->dvo_port == port_mapping[port].hdmi &&
	    child->aux_channel != 0)
		return true;

	return false;
}

bool intel_bios_is_port_dp_dual_mode(struct drm_i915_private *dev_priv,
				     enum port port)
{
	const struct child_device_config *child;
	int i;

	for (i = 0; i < dev_priv->vbt.child_dev_num; i++) {
		child = dev_priv->vbt.child_dev + i;

		if (child_dev_is_dp_dual_mode(child, port))
			return true;
	}

	return false;
}

/**
 * intel_bios_is_dsi_present - is DSI present in VBT
 * @dev_priv:	i915 device instance
 * @port:	port for DSI if present
 *
 * Return true if DSI is present, and return the port in %port.
 */
bool intel_bios_is_dsi_present(struct drm_i915_private *dev_priv,
			       enum port *port)
{
	const struct child_device_config *child;
	u8 dvo_port;
	int i;

	for (i = 0; i < dev_priv->vbt.child_dev_num; i++) {
		child = dev_priv->vbt.child_dev + i;

		if (!(child->device_type & DEVICE_TYPE_MIPI_OUTPUT))
			continue;

		dvo_port = child->dvo_port;

		switch (dvo_port) {
		case DVO_PORT_MIPIA:
		case DVO_PORT_MIPIC:
			if (port)
				*port = dvo_port - DVO_PORT_MIPIA;
			return true;
		case DVO_PORT_MIPIB:
		case DVO_PORT_MIPID:
			DRM_DEBUG_KMS("VBT has unsupported DSI port %c\n",
				      port_name(dvo_port - DVO_PORT_MIPIA));
			break;
		}
	}

	return false;
}

/**
 * intel_bios_is_port_hpd_inverted - is HPD inverted for %port
 * @dev_priv:	i915 device instance
 * @port:	port to check
 *
 * Return true if HPD should be inverted for %port.
 */
bool
intel_bios_is_port_hpd_inverted(struct drm_i915_private *dev_priv,
				enum port port)
{
	const struct child_device_config *child;
	int i;

	if (WARN_ON_ONCE(!IS_GEN9_LP(dev_priv)))
		return false;

	for (i = 0; i < dev_priv->vbt.child_dev_num; i++) {
		child = dev_priv->vbt.child_dev + i;

		if (!child->hpd_invert)
			continue;

		switch (child->dvo_port) {
		case DVO_PORT_DPA:
		case DVO_PORT_HDMIA:
			if (port == PORT_A)
				return true;
			break;
		case DVO_PORT_DPB:
		case DVO_PORT_HDMIB:
			if (port == PORT_B)
				return true;
			break;
		case DVO_PORT_DPC:
		case DVO_PORT_HDMIC:
			if (port == PORT_C)
				return true;
			break;
		default:
			break;
		}
	}

	return false;
}

/**
 * intel_bios_is_lspcon_present - if LSPCON is attached on %port
 * @dev_priv:	i915 device instance
 * @port:	port to check
 *
 * Return true if LSPCON is present on this port
 */
bool
intel_bios_is_lspcon_present(struct drm_i915_private *dev_priv,
				enum port port)
{
	const struct child_device_config *child;
	int i;

	if (!HAS_LSPCON(dev_priv))
		return false;

	for (i = 0; i < dev_priv->vbt.child_dev_num; i++) {
		child = dev_priv->vbt.child_dev + i;

		if (!child->lspcon)
			continue;

		switch (child->dvo_port) {
		case DVO_PORT_DPA:
		case DVO_PORT_HDMIA:
			if (port == PORT_A)
				return true;
			break;
		case DVO_PORT_DPB:
		case DVO_PORT_HDMIB:
			if (port == PORT_B)
				return true;
			break;
		case DVO_PORT_DPC:
		case DVO_PORT_HDMIC:
			if (port == PORT_C)
				return true;
			break;
		case DVO_PORT_DPD:
		case DVO_PORT_HDMID:
			if (port == PORT_D)
				return true;
			break;
		default:
			break;
		}
	}

	return false;
}<|MERGE_RESOLUTION|>--- conflicted
+++ resolved
@@ -1168,7 +1168,6 @@
 
 	aux_channel = child->aux_channel;
 	ddc_pin = child->ddc_pin;
-<<<<<<< HEAD
 
 	is_dvi = child->device_type & DEVICE_TYPE_TMDS_DVI_SIGNALING;
 	is_dp = child->device_type & DEVICE_TYPE_DISPLAYPORT_OUTPUT;
@@ -1176,15 +1175,6 @@
 	is_hdmi = is_dvi && (child->device_type & DEVICE_TYPE_NOT_HDMI_OUTPUT) == 0;
 	is_edp = is_dp && (child->device_type & DEVICE_TYPE_INTERNAL_CONNECTOR);
 
-=======
-
-	is_dvi = child->device_type & DEVICE_TYPE_TMDS_DVI_SIGNALING;
-	is_dp = child->device_type & DEVICE_TYPE_DISPLAYPORT_OUTPUT;
-	is_crt = child->device_type & DEVICE_TYPE_ANALOG_OUTPUT;
-	is_hdmi = is_dvi && (child->device_type & DEVICE_TYPE_NOT_HDMI_OUTPUT) == 0;
-	is_edp = is_dp && (child->device_type & DEVICE_TYPE_INTERNAL_CONNECTOR);
-
->>>>>>> 8a6fb5b5
 	if (port == PORT_A && is_dvi) {
 		DRM_DEBUG_KMS("VBT claims port A supports DVI%s, ignoring\n",
 			      is_hdmi ? "/HDMI" : "");
