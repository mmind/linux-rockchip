/*
 * Copyright © 2016 Intel Corporation
 *
 * Permission is hereby granted, free of charge, to any person obtaining a
 * copy of this software and associated documentation files (the "Software"),
 * to deal in the Software without restriction, including without limitation
 * the rights to use, copy, modify, merge, publish, distribute, sublicense,
 * and/or sell copies of the Software, and to permit persons to whom the
 * Software is furnished to do so, subject to the following conditions:
 *
 * The above copyright notice and this permission notice (including the next
 * paragraph) shall be included in all copies or substantial portions of the
 * Software.
 *
 * THE SOFTWARE IS PROVIDED "AS IS", WITHOUT WARRANTY OF ANY KIND, EXPRESS OR
 * IMPLIED, INCLUDING BUT NOT LIMITED TO THE WARRANTIES OF MERCHANTABILITY,
 * FITNESS FOR A PARTICULAR PURPOSE AND NONINFRINGEMENT.  IN NO EVENT SHALL
 * THE AUTHORS OR COPYRIGHT HOLDERS BE LIABLE FOR ANY CLAIM, DAMAGES OR OTHER
 * LIABILITY, WHETHER IN AN ACTION OF CONTRACT, TORT OR OTHERWISE, ARISING
 * FROM, OUT OF OR IN CONNECTION WITH THE SOFTWARE OR THE USE OR OTHER DEALINGS
 * IN THE SOFTWARE.
 *
 */

#ifndef __I915_GEM_CONTEXT_H__
#define __I915_GEM_CONTEXT_H__

#include "i915_gem_context_types.h"

#include "i915_gem.h"
#include "i915_scheduler.h"
#include "intel_context.h"
#include "intel_device_info.h"

struct drm_device;
struct drm_file;

static inline bool i915_gem_context_is_closed(const struct i915_gem_context *ctx)
{
	return test_bit(CONTEXT_CLOSED, &ctx->flags);
}

static inline void i915_gem_context_set_closed(struct i915_gem_context *ctx)
{
	GEM_BUG_ON(i915_gem_context_is_closed(ctx));
	set_bit(CONTEXT_CLOSED, &ctx->flags);
}

static inline bool i915_gem_context_no_error_capture(const struct i915_gem_context *ctx)
{
	return test_bit(UCONTEXT_NO_ERROR_CAPTURE, &ctx->user_flags);
}

static inline void i915_gem_context_set_no_error_capture(struct i915_gem_context *ctx)
{
	set_bit(UCONTEXT_NO_ERROR_CAPTURE, &ctx->user_flags);
}

static inline void i915_gem_context_clear_no_error_capture(struct i915_gem_context *ctx)
{
	clear_bit(UCONTEXT_NO_ERROR_CAPTURE, &ctx->user_flags);
}

static inline bool i915_gem_context_is_bannable(const struct i915_gem_context *ctx)
{
	return test_bit(UCONTEXT_BANNABLE, &ctx->user_flags);
}

static inline void i915_gem_context_set_bannable(struct i915_gem_context *ctx)
{
	set_bit(UCONTEXT_BANNABLE, &ctx->user_flags);
}

static inline void i915_gem_context_clear_bannable(struct i915_gem_context *ctx)
{
	clear_bit(UCONTEXT_BANNABLE, &ctx->user_flags);
}

static inline bool i915_gem_context_is_recoverable(const struct i915_gem_context *ctx)
{
	return test_bit(UCONTEXT_RECOVERABLE, &ctx->user_flags);
}

static inline void i915_gem_context_set_recoverable(struct i915_gem_context *ctx)
{
	set_bit(UCONTEXT_RECOVERABLE, &ctx->user_flags);
}

static inline void i915_gem_context_clear_recoverable(struct i915_gem_context *ctx)
{
	clear_bit(UCONTEXT_RECOVERABLE, &ctx->user_flags);
}

static inline bool i915_gem_context_is_banned(const struct i915_gem_context *ctx)
{
	return test_bit(CONTEXT_BANNED, &ctx->flags);
}

static inline void i915_gem_context_set_banned(struct i915_gem_context *ctx)
{
	set_bit(CONTEXT_BANNED, &ctx->flags);
}

static inline bool i915_gem_context_force_single_submission(const struct i915_gem_context *ctx)
{
	return test_bit(CONTEXT_FORCE_SINGLE_SUBMISSION, &ctx->flags);
}

static inline void i915_gem_context_set_force_single_submission(struct i915_gem_context *ctx)
{
	__set_bit(CONTEXT_FORCE_SINGLE_SUBMISSION, &ctx->flags);
}

int __i915_gem_context_pin_hw_id(struct i915_gem_context *ctx);
static inline int i915_gem_context_pin_hw_id(struct i915_gem_context *ctx)
{
	if (atomic_inc_not_zero(&ctx->hw_id_pin_count))
		return 0;

	return __i915_gem_context_pin_hw_id(ctx);
}

static inline void i915_gem_context_unpin_hw_id(struct i915_gem_context *ctx)
{
	GEM_BUG_ON(atomic_read(&ctx->hw_id_pin_count) == 0u);
	atomic_dec(&ctx->hw_id_pin_count);
}

static inline bool i915_gem_context_is_kernel(struct i915_gem_context *ctx)
{
	return !ctx->file_priv;
}

/* i915_gem_context.c */
int __must_check i915_gem_contexts_init(struct drm_i915_private *dev_priv);
void i915_gem_contexts_lost(struct drm_i915_private *dev_priv);
void i915_gem_contexts_fini(struct drm_i915_private *dev_priv);

int i915_gem_context_open(struct drm_i915_private *i915,
			  struct drm_file *file);
void i915_gem_context_close(struct drm_file *file);

int i915_switch_context(struct i915_request *rq);
int i915_gem_switch_to_kernel_context(struct drm_i915_private *i915,
<<<<<<< HEAD
				      unsigned long engine_mask);
=======
				      intel_engine_mask_t engine_mask);
>>>>>>> a2d635de

void i915_gem_context_release(struct kref *ctx_ref);
struct i915_gem_context *
i915_gem_context_create_gvt(struct drm_device *dev);

int i915_gem_vm_create_ioctl(struct drm_device *dev, void *data,
			     struct drm_file *file);
int i915_gem_vm_destroy_ioctl(struct drm_device *dev, void *data,
			      struct drm_file *file);

int i915_gem_context_create_ioctl(struct drm_device *dev, void *data,
				  struct drm_file *file);
int i915_gem_context_destroy_ioctl(struct drm_device *dev, void *data,
				   struct drm_file *file);
int i915_gem_context_getparam_ioctl(struct drm_device *dev, void *data,
				    struct drm_file *file_priv);
int i915_gem_context_setparam_ioctl(struct drm_device *dev, void *data,
				    struct drm_file *file_priv);
int i915_gem_context_reset_stats_ioctl(struct drm_device *dev, void *data,
				       struct drm_file *file);

struct i915_gem_context *
i915_gem_context_create_kernel(struct drm_i915_private *i915, int prio);

static inline struct i915_gem_context *
i915_gem_context_get(struct i915_gem_context *ctx)
{
	kref_get(&ctx->ref);
	return ctx;
}

static inline void i915_gem_context_put(struct i915_gem_context *ctx)
{
	kref_put(&ctx->ref, i915_gem_context_release);
}

struct i915_lut_handle *i915_lut_handle_alloc(void);
void i915_lut_handle_free(struct i915_lut_handle *lut);

#endif /* !__I915_GEM_CONTEXT_H__ */<|MERGE_RESOLUTION|>--- conflicted
+++ resolved
@@ -142,11 +142,7 @@
 
 int i915_switch_context(struct i915_request *rq);
 int i915_gem_switch_to_kernel_context(struct drm_i915_private *i915,
-<<<<<<< HEAD
-				      unsigned long engine_mask);
-=======
 				      intel_engine_mask_t engine_mask);
->>>>>>> a2d635de
 
 void i915_gem_context_release(struct kref *ctx_ref);
 struct i915_gem_context *
