--- conflicted
+++ resolved
@@ -1337,11 +1337,7 @@
 			if (IS_ERR(pt))
 				goto unwind;
 
-<<<<<<< HEAD
-			if (count < GEN8_PTES)
-=======
 			if (count < GEN8_PTES || intel_vgpu_active(vm->i915))
->>>>>>> cf9b0772
 				gen8_initialize_pt(vm, pt);
 
 			gen8_ppgtt_set_pde(vm, pd, pt, pde);
