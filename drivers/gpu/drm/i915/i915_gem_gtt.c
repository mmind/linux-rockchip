/*
 * Copyright © 2010 Daniel Vetter
 * Copyright © 2011-2014 Intel Corporation
 *
 * Permission is hereby granted, free of charge, to any person obtaining a
 * copy of this software and associated documentation files (the "Software"),
 * to deal in the Software without restriction, including without limitation
 * the rights to use, copy, modify, merge, publish, distribute, sublicense,
 * and/or sell copies of the Software, and to permit persons to whom the
 * Software is furnished to do so, subject to the following conditions:
 *
 * The above copyright notice and this permission notice (including the next
 * paragraph) shall be included in all copies or substantial portions of the
 * Software.
 *
 * THE SOFTWARE IS PROVIDED "AS IS", WITHOUT WARRANTY OF ANY KIND, EXPRESS OR
 * IMPLIED, INCLUDING BUT NOT LIMITED TO THE WARRANTIES OF MERCHANTABILITY,
 * FITNESS FOR A PARTICULAR PURPOSE AND NONINFRINGEMENT.  IN NO EVENT SHALL
 * THE AUTHORS OR COPYRIGHT HOLDERS BE LIABLE FOR ANY CLAIM, DAMAGES OR OTHER
 * LIABILITY, WHETHER IN AN ACTION OF CONTRACT, TORT OR OTHERWISE, ARISING
 * FROM, OUT OF OR IN CONNECTION WITH THE SOFTWARE OR THE USE OR OTHER DEALINGS
 * IN THE SOFTWARE.
 *
 */

#include <linux/seq_file.h>
#include <linux/stop_machine.h>
#include <drm/drmP.h>
#include <drm/i915_drm.h>
#include "i915_drv.h"
#include "i915_vgpu.h"
#include "i915_trace.h"
#include "intel_drv.h"
#include "intel_frontbuffer.h"

#define I915_GFP_DMA (GFP_KERNEL | __GFP_HIGHMEM)

/**
 * DOC: Global GTT views
 *
 * Background and previous state
 *
 * Historically objects could exists (be bound) in global GTT space only as
 * singular instances with a view representing all of the object's backing pages
 * in a linear fashion. This view will be called a normal view.
 *
 * To support multiple views of the same object, where the number of mapped
 * pages is not equal to the backing store, or where the layout of the pages
 * is not linear, concept of a GGTT view was added.
 *
 * One example of an alternative view is a stereo display driven by a single
 * image. In this case we would have a framebuffer looking like this
 * (2x2 pages):
 *
 *    12
 *    34
 *
 * Above would represent a normal GGTT view as normally mapped for GPU or CPU
 * rendering. In contrast, fed to the display engine would be an alternative
 * view which could look something like this:
 *
 *   1212
 *   3434
 *
 * In this example both the size and layout of pages in the alternative view is
 * different from the normal view.
 *
 * Implementation and usage
 *
 * GGTT views are implemented using VMAs and are distinguished via enum
 * i915_ggtt_view_type and struct i915_ggtt_view.
 *
 * A new flavour of core GEM functions which work with GGTT bound objects were
 * added with the _ggtt_ infix, and sometimes with _view postfix to avoid
 * renaming  in large amounts of code. They take the struct i915_ggtt_view
 * parameter encapsulating all metadata required to implement a view.
 *
 * As a helper for callers which are only interested in the normal view,
 * globally const i915_ggtt_view_normal singleton instance exists. All old core
 * GEM API functions, the ones not taking the view parameter, are operating on,
 * or with the normal GGTT view.
 *
 * Code wanting to add or use a new GGTT view needs to:
 *
 * 1. Add a new enum with a suitable name.
 * 2. Extend the metadata in the i915_ggtt_view structure if required.
 * 3. Add support to i915_get_vma_pages().
 *
 * New views are required to build a scatter-gather table from within the
 * i915_get_vma_pages function. This table is stored in the vma.ggtt_view and
 * exists for the lifetime of an VMA.
 *
 * Core API is designed to have copy semantics which means that passed in
 * struct i915_ggtt_view does not need to be persistent (left around after
 * calling the core API functions).
 *
 */

static int
i915_get_ggtt_vma_pages(struct i915_vma *vma);

const struct i915_ggtt_view i915_ggtt_view_normal = {
	.type = I915_GGTT_VIEW_NORMAL,
};
const struct i915_ggtt_view i915_ggtt_view_rotated = {
	.type = I915_GGTT_VIEW_ROTATED,
};

int intel_sanitize_enable_ppgtt(struct drm_i915_private *dev_priv,
			       	int enable_ppgtt)
{
	bool has_aliasing_ppgtt;
	bool has_full_ppgtt;
	bool has_full_48bit_ppgtt;

	has_aliasing_ppgtt = INTEL_GEN(dev_priv) >= 6;
	has_full_ppgtt = INTEL_GEN(dev_priv) >= 7;
	has_full_48bit_ppgtt =
	       	IS_BROADWELL(dev_priv) || INTEL_GEN(dev_priv) >= 9;

	if (intel_vgpu_active(dev_priv)) {
		/* emulation is too hard */
		has_full_ppgtt = false;
		has_full_48bit_ppgtt = false;
	}

	if (!has_aliasing_ppgtt)
		return 0;

	/*
	 * We don't allow disabling PPGTT for gen9+ as it's a requirement for
	 * execlists, the sole mechanism available to submit work.
	 */
	if (enable_ppgtt == 0 && INTEL_GEN(dev_priv) < 9)
		return 0;

	if (enable_ppgtt == 1)
		return 1;

	if (enable_ppgtt == 2 && has_full_ppgtt)
		return 2;

	if (enable_ppgtt == 3 && has_full_48bit_ppgtt)
		return 3;

#ifdef CONFIG_INTEL_IOMMU
	/* Disable ppgtt on SNB if VT-d is on. */
	if (IS_GEN6(dev_priv) && intel_iommu_gfx_mapped) {
		DRM_INFO("Disabling PPGTT because VT-d is on\n");
		return 0;
	}
#endif

	/* Early VLV doesn't have this */
	if (IS_VALLEYVIEW(dev_priv) && dev_priv->drm.pdev->revision < 0xb) {
		DRM_DEBUG_DRIVER("disabling PPGTT on pre-B3 step VLV\n");
		return 0;
	}

	if (INTEL_GEN(dev_priv) >= 8 && i915.enable_execlists && has_full_ppgtt)
		return has_full_48bit_ppgtt ? 3 : 2;
	else
		return has_aliasing_ppgtt ? 1 : 0;
}

static int ppgtt_bind_vma(struct i915_vma *vma,
			  enum i915_cache_level cache_level,
			  u32 unused)
{
	u32 pte_flags = 0;

	vma->pages = vma->obj->mm.pages;

	/* Currently applicable only to VLV */
	if (vma->obj->gt_ro)
		pte_flags |= PTE_READ_ONLY;

	vma->vm->insert_entries(vma->vm, vma->pages, vma->node.start,
				cache_level, pte_flags);

	return 0;
}

static void ppgtt_unbind_vma(struct i915_vma *vma)
{
	vma->vm->clear_range(vma->vm,
			     vma->node.start,
			     vma->size);
}

static gen8_pte_t gen8_pte_encode(dma_addr_t addr,
				  enum i915_cache_level level)
{
	gen8_pte_t pte = _PAGE_PRESENT | _PAGE_RW;
	pte |= addr;

	switch (level) {
	case I915_CACHE_NONE:
		pte |= PPAT_UNCACHED_INDEX;
		break;
	case I915_CACHE_WT:
		pte |= PPAT_DISPLAY_ELLC_INDEX;
		break;
	default:
		pte |= PPAT_CACHED_INDEX;
		break;
	}

	return pte;
}

static gen8_pde_t gen8_pde_encode(const dma_addr_t addr,
				  const enum i915_cache_level level)
{
	gen8_pde_t pde = _PAGE_PRESENT | _PAGE_RW;
	pde |= addr;
	if (level != I915_CACHE_NONE)
		pde |= PPAT_CACHED_PDE_INDEX;
	else
		pde |= PPAT_UNCACHED_INDEX;
	return pde;
}

#define gen8_pdpe_encode gen8_pde_encode
#define gen8_pml4e_encode gen8_pde_encode

static gen6_pte_t snb_pte_encode(dma_addr_t addr,
				 enum i915_cache_level level,
				 u32 unused)
{
	gen6_pte_t pte = GEN6_PTE_VALID;
	pte |= GEN6_PTE_ADDR_ENCODE(addr);

	switch (level) {
	case I915_CACHE_L3_LLC:
	case I915_CACHE_LLC:
		pte |= GEN6_PTE_CACHE_LLC;
		break;
	case I915_CACHE_NONE:
		pte |= GEN6_PTE_UNCACHED;
		break;
	default:
		MISSING_CASE(level);
	}

	return pte;
}

static gen6_pte_t ivb_pte_encode(dma_addr_t addr,
				 enum i915_cache_level level,
				 u32 unused)
{
	gen6_pte_t pte = GEN6_PTE_VALID;
	pte |= GEN6_PTE_ADDR_ENCODE(addr);

	switch (level) {
	case I915_CACHE_L3_LLC:
		pte |= GEN7_PTE_CACHE_L3_LLC;
		break;
	case I915_CACHE_LLC:
		pte |= GEN6_PTE_CACHE_LLC;
		break;
	case I915_CACHE_NONE:
		pte |= GEN6_PTE_UNCACHED;
		break;
	default:
		MISSING_CASE(level);
	}

	return pte;
}

static gen6_pte_t byt_pte_encode(dma_addr_t addr,
				 enum i915_cache_level level,
				 u32 flags)
{
	gen6_pte_t pte = GEN6_PTE_VALID;
	pte |= GEN6_PTE_ADDR_ENCODE(addr);

	if (!(flags & PTE_READ_ONLY))
		pte |= BYT_PTE_WRITEABLE;

	if (level != I915_CACHE_NONE)
		pte |= BYT_PTE_SNOOPED_BY_CPU_CACHES;

	return pte;
}

static gen6_pte_t hsw_pte_encode(dma_addr_t addr,
				 enum i915_cache_level level,
				 u32 unused)
{
	gen6_pte_t pte = GEN6_PTE_VALID;
	pte |= HSW_PTE_ADDR_ENCODE(addr);

	if (level != I915_CACHE_NONE)
		pte |= HSW_WB_LLC_AGE3;

	return pte;
}

static gen6_pte_t iris_pte_encode(dma_addr_t addr,
				  enum i915_cache_level level,
				  u32 unused)
{
	gen6_pte_t pte = GEN6_PTE_VALID;
	pte |= HSW_PTE_ADDR_ENCODE(addr);

	switch (level) {
	case I915_CACHE_NONE:
		break;
	case I915_CACHE_WT:
		pte |= HSW_WT_ELLC_LLC_AGE3;
		break;
	default:
		pte |= HSW_WB_ELLC_LLC_AGE3;
		break;
	}

	return pte;
}

static int __setup_page_dma(struct drm_i915_private *dev_priv,
			    struct i915_page_dma *p, gfp_t flags)
{
	struct device *kdev = &dev_priv->drm.pdev->dev;

	p->page = alloc_page(flags);
	if (!p->page)
		return -ENOMEM;

	p->daddr = dma_map_page(kdev,
				p->page, 0, 4096, PCI_DMA_BIDIRECTIONAL);

	if (dma_mapping_error(kdev, p->daddr)) {
		__free_page(p->page);
		return -EINVAL;
	}

	return 0;
}

static int setup_page_dma(struct drm_i915_private *dev_priv,
			  struct i915_page_dma *p)
{
	return __setup_page_dma(dev_priv, p, I915_GFP_DMA);
}

static void cleanup_page_dma(struct drm_i915_private *dev_priv,
			     struct i915_page_dma *p)
{
	struct pci_dev *pdev = dev_priv->drm.pdev;

	if (WARN_ON(!p->page))
		return;

	dma_unmap_page(&pdev->dev, p->daddr, 4096, PCI_DMA_BIDIRECTIONAL);
	__free_page(p->page);
	memset(p, 0, sizeof(*p));
}

static void *kmap_page_dma(struct i915_page_dma *p)
{
	return kmap_atomic(p->page);
}

/* We use the flushing unmap only with ppgtt structures:
 * page directories, page tables and scratch pages.
 */
static void kunmap_page_dma(struct drm_i915_private *dev_priv, void *vaddr)
{
	/* There are only few exceptions for gen >=6. chv and bxt.
	 * And we are not sure about the latter so play safe for now.
	 */
	if (IS_CHERRYVIEW(dev_priv) || IS_BROXTON(dev_priv))
		drm_clflush_virt_range(vaddr, PAGE_SIZE);

	kunmap_atomic(vaddr);
}

#define kmap_px(px) kmap_page_dma(px_base(px))
#define kunmap_px(ppgtt, vaddr) \
		kunmap_page_dma(to_i915((ppgtt)->base.dev), (vaddr))

<<<<<<< HEAD
#define setup_px(dev, px) setup_page_dma((dev), px_base(px))
#define cleanup_px(dev, px) cleanup_page_dma((dev), px_base(px))
=======
#define setup_px(dev_priv, px) setup_page_dma((dev_priv), px_base(px))
#define cleanup_px(dev_priv, px) cleanup_page_dma((dev_priv), px_base(px))
>>>>>>> 59331c21
#define fill_px(dev_priv, px, v) fill_page_dma((dev_priv), px_base(px), (v))
#define fill32_px(dev_priv, px, v) \
		fill_page_dma_32((dev_priv), px_base(px), (v))

static void fill_page_dma(struct drm_i915_private *dev_priv,
			  struct i915_page_dma *p, const uint64_t val)
{
	int i;
	uint64_t * const vaddr = kmap_page_dma(p);

	for (i = 0; i < 512; i++)
		vaddr[i] = val;

	kunmap_page_dma(dev_priv, vaddr);
}

static void fill_page_dma_32(struct drm_i915_private *dev_priv,
			     struct i915_page_dma *p, const uint32_t val32)
{
	uint64_t v = val32;

	v = v << 32 | val32;

	fill_page_dma(dev_priv, p, v);
}

static int
setup_scratch_page(struct drm_i915_private *dev_priv,
		   struct i915_page_dma *scratch,
		   gfp_t gfp)
{
	return __setup_page_dma(dev_priv, scratch, gfp | __GFP_ZERO);
}

static void cleanup_scratch_page(struct drm_i915_private *dev_priv,
				 struct i915_page_dma *scratch)
{
	cleanup_page_dma(dev_priv, scratch);
}

static struct i915_page_table *alloc_pt(struct drm_i915_private *dev_priv)
{
	struct i915_page_table *pt;
	const size_t count = INTEL_GEN(dev_priv) >= 8 ? GEN8_PTES : GEN6_PTES;
	int ret = -ENOMEM;

	pt = kzalloc(sizeof(*pt), GFP_KERNEL);
	if (!pt)
		return ERR_PTR(-ENOMEM);

	pt->used_ptes = kcalloc(BITS_TO_LONGS(count), sizeof(*pt->used_ptes),
				GFP_KERNEL);

	if (!pt->used_ptes)
		goto fail_bitmap;

	ret = setup_px(dev_priv, pt);
	if (ret)
		goto fail_page_m;

	return pt;

fail_page_m:
	kfree(pt->used_ptes);
fail_bitmap:
	kfree(pt);

	return ERR_PTR(ret);
}

static void free_pt(struct drm_i915_private *dev_priv,
		    struct i915_page_table *pt)
{
	cleanup_px(dev_priv, pt);
	kfree(pt->used_ptes);
	kfree(pt);
}

static void gen8_initialize_pt(struct i915_address_space *vm,
			       struct i915_page_table *pt)
{
	gen8_pte_t scratch_pte;

	scratch_pte = gen8_pte_encode(vm->scratch_page.daddr,
				      I915_CACHE_LLC);

	fill_px(to_i915(vm->dev), pt, scratch_pte);
}

static void gen6_initialize_pt(struct i915_address_space *vm,
			       struct i915_page_table *pt)
{
	gen6_pte_t scratch_pte;

	WARN_ON(vm->scratch_page.daddr == 0);

	scratch_pte = vm->pte_encode(vm->scratch_page.daddr,
				     I915_CACHE_LLC, 0);

	fill32_px(to_i915(vm->dev), pt, scratch_pte);
}

static struct i915_page_directory *alloc_pd(struct drm_i915_private *dev_priv)
{
	struct i915_page_directory *pd;
	int ret = -ENOMEM;

	pd = kzalloc(sizeof(*pd), GFP_KERNEL);
	if (!pd)
		return ERR_PTR(-ENOMEM);

	pd->used_pdes = kcalloc(BITS_TO_LONGS(I915_PDES),
				sizeof(*pd->used_pdes), GFP_KERNEL);
	if (!pd->used_pdes)
		goto fail_bitmap;

	ret = setup_px(dev_priv, pd);
	if (ret)
		goto fail_page_m;

	return pd;

fail_page_m:
	kfree(pd->used_pdes);
fail_bitmap:
	kfree(pd);

	return ERR_PTR(ret);
}

static void free_pd(struct drm_i915_private *dev_priv,
		    struct i915_page_directory *pd)
{
	if (px_page(pd)) {
		cleanup_px(dev_priv, pd);
		kfree(pd->used_pdes);
		kfree(pd);
	}
}

static void gen8_initialize_pd(struct i915_address_space *vm,
			       struct i915_page_directory *pd)
{
	gen8_pde_t scratch_pde;

	scratch_pde = gen8_pde_encode(px_dma(vm->scratch_pt), I915_CACHE_LLC);

	fill_px(to_i915(vm->dev), pd, scratch_pde);
}

static int __pdp_init(struct drm_i915_private *dev_priv,
		      struct i915_page_directory_pointer *pdp)
{
	size_t pdpes = I915_PDPES_PER_PDP(dev_priv);

	pdp->used_pdpes = kcalloc(BITS_TO_LONGS(pdpes),
				  sizeof(unsigned long),
				  GFP_KERNEL);
	if (!pdp->used_pdpes)
		return -ENOMEM;

	pdp->page_directory = kcalloc(pdpes, sizeof(*pdp->page_directory),
				      GFP_KERNEL);
	if (!pdp->page_directory) {
		kfree(pdp->used_pdpes);
		/* the PDP might be the statically allocated top level. Keep it
		 * as clean as possible */
		pdp->used_pdpes = NULL;
		return -ENOMEM;
	}

	return 0;
}

static void __pdp_fini(struct i915_page_directory_pointer *pdp)
{
	kfree(pdp->used_pdpes);
	kfree(pdp->page_directory);
	pdp->page_directory = NULL;
}

static struct
i915_page_directory_pointer *alloc_pdp(struct drm_i915_private *dev_priv)
{
	struct i915_page_directory_pointer *pdp;
	int ret = -ENOMEM;

	WARN_ON(!USES_FULL_48BIT_PPGTT(dev_priv));

	pdp = kzalloc(sizeof(*pdp), GFP_KERNEL);
	if (!pdp)
		return ERR_PTR(-ENOMEM);

	ret = __pdp_init(dev_priv, pdp);
	if (ret)
		goto fail_bitmap;

	ret = setup_px(dev_priv, pdp);
	if (ret)
		goto fail_page_m;

	return pdp;

fail_page_m:
	__pdp_fini(pdp);
fail_bitmap:
	kfree(pdp);

	return ERR_PTR(ret);
}

static void free_pdp(struct drm_i915_private *dev_priv,
		     struct i915_page_directory_pointer *pdp)
{
	__pdp_fini(pdp);
	if (USES_FULL_48BIT_PPGTT(dev_priv)) {
		cleanup_px(dev_priv, pdp);
		kfree(pdp);
	}
}

static void gen8_initialize_pdp(struct i915_address_space *vm,
				struct i915_page_directory_pointer *pdp)
{
	gen8_ppgtt_pdpe_t scratch_pdpe;

	scratch_pdpe = gen8_pdpe_encode(px_dma(vm->scratch_pd), I915_CACHE_LLC);

	fill_px(to_i915(vm->dev), pdp, scratch_pdpe);
}

static void gen8_initialize_pml4(struct i915_address_space *vm,
				 struct i915_pml4 *pml4)
{
	gen8_ppgtt_pml4e_t scratch_pml4e;

	scratch_pml4e = gen8_pml4e_encode(px_dma(vm->scratch_pdp),
					  I915_CACHE_LLC);

	fill_px(to_i915(vm->dev), pml4, scratch_pml4e);
}

static void
gen8_setup_page_directory(struct i915_hw_ppgtt *ppgtt,
			  struct i915_page_directory_pointer *pdp,
			  struct i915_page_directory *pd,
			  int index)
{
	gen8_ppgtt_pdpe_t *page_directorypo;

	if (!USES_FULL_48BIT_PPGTT(to_i915(ppgtt->base.dev)))
		return;

	page_directorypo = kmap_px(pdp);
	page_directorypo[index] = gen8_pdpe_encode(px_dma(pd), I915_CACHE_LLC);
	kunmap_px(ppgtt, page_directorypo);
}

static void
gen8_setup_page_directory_pointer(struct i915_hw_ppgtt *ppgtt,
				  struct i915_pml4 *pml4,
				  struct i915_page_directory_pointer *pdp,
				  int index)
{
	gen8_ppgtt_pml4e_t *pagemap = kmap_px(pml4);

	WARN_ON(!USES_FULL_48BIT_PPGTT(to_i915(ppgtt->base.dev)));
	pagemap[index] = gen8_pml4e_encode(px_dma(pdp), I915_CACHE_LLC);
	kunmap_px(ppgtt, pagemap);
}

/* Broadwell Page Directory Pointer Descriptors */
static int gen8_write_pdp(struct drm_i915_gem_request *req,
			  unsigned entry,
			  dma_addr_t addr)
{
	struct intel_ring *ring = req->ring;
	struct intel_engine_cs *engine = req->engine;
	int ret;

	BUG_ON(entry >= 4);

	ret = intel_ring_begin(req, 6);
	if (ret)
		return ret;

	intel_ring_emit(ring, MI_LOAD_REGISTER_IMM(1));
	intel_ring_emit_reg(ring, GEN8_RING_PDP_UDW(engine, entry));
	intel_ring_emit(ring, upper_32_bits(addr));
	intel_ring_emit(ring, MI_LOAD_REGISTER_IMM(1));
	intel_ring_emit_reg(ring, GEN8_RING_PDP_LDW(engine, entry));
	intel_ring_emit(ring, lower_32_bits(addr));
	intel_ring_advance(ring);

	return 0;
}

static int gen8_legacy_mm_switch(struct i915_hw_ppgtt *ppgtt,
				 struct drm_i915_gem_request *req)
{
	int i, ret;

	for (i = GEN8_LEGACY_PDPES - 1; i >= 0; i--) {
		const dma_addr_t pd_daddr = i915_page_dir_dma_addr(ppgtt, i);

		ret = gen8_write_pdp(req, i, pd_daddr);
		if (ret)
			return ret;
	}

	return 0;
}

static int gen8_48b_mm_switch(struct i915_hw_ppgtt *ppgtt,
			      struct drm_i915_gem_request *req)
{
	return gen8_write_pdp(req, 0, px_dma(&ppgtt->pml4));
}

<<<<<<< HEAD
=======
/* PDE TLBs are a pain to invalidate on GEN8+. When we modify
 * the page table structures, we mark them dirty so that
 * context switching/execlist queuing code takes extra steps
 * to ensure that tlbs are flushed.
 */
static void mark_tlbs_dirty(struct i915_hw_ppgtt *ppgtt)
{
	ppgtt->pd_dirty_rings = INTEL_INFO(to_i915(ppgtt->base.dev))->ring_mask;
}

>>>>>>> 59331c21
/* Removes entries from a single page table, releasing it if it's empty.
 * Caller can use the return value to update higher-level entries.
 */
static bool gen8_ppgtt_clear_pt(struct i915_address_space *vm,
				struct i915_page_table *pt,
				uint64_t start,
				uint64_t length)
{
	struct i915_hw_ppgtt *ppgtt = i915_vm_to_ppgtt(vm);
<<<<<<< HEAD
	unsigned int pte_start = gen8_pte_index(start);
	unsigned int num_entries = gen8_pte_count(start, length);
	uint64_t pte;
=======
	unsigned int num_entries = gen8_pte_count(start, length);
	unsigned int pte = gen8_pte_index(start);
	unsigned int pte_end = pte + num_entries;
>>>>>>> 59331c21
	gen8_pte_t *pt_vaddr;
	gen8_pte_t scratch_pte = gen8_pte_encode(vm->scratch_page.daddr,
						 I915_CACHE_LLC);

	if (WARN_ON(!px_page(pt)))
		return false;

<<<<<<< HEAD
	bitmap_clear(pt->used_ptes, pte_start, num_entries);

	if (bitmap_empty(pt->used_ptes, GEN8_PTES)) {
		free_pt(vm->dev, pt);
=======
	GEM_BUG_ON(pte_end > GEN8_PTES);

	bitmap_clear(pt->used_ptes, pte, num_entries);

	if (bitmap_empty(pt->used_ptes, GEN8_PTES)) {
		free_pt(to_i915(vm->dev), pt);
>>>>>>> 59331c21
		return true;
	}

	pt_vaddr = kmap_px(pt);

<<<<<<< HEAD
	for (pte = pte_start; pte < num_entries; pte++)
		pt_vaddr[pte] = scratch_pte;

	kunmap_px(ppgtt, pt_vaddr);

	return false;
}

/* Removes entries from a single page dir, releasing it if it's empty.
 * Caller can use the return value to update higher-level entries
 */
static bool gen8_ppgtt_clear_pd(struct i915_address_space *vm,
				struct i915_page_directory *pd,
				uint64_t start,
				uint64_t length)
{
	struct i915_hw_ppgtt *ppgtt = i915_vm_to_ppgtt(vm);
	struct i915_page_table *pt;
	uint64_t pde;
	gen8_pde_t *pde_vaddr;
	gen8_pde_t scratch_pde = gen8_pde_encode(px_dma(vm->scratch_pt),
						 I915_CACHE_LLC);

	gen8_for_each_pde(pt, pd, start, length, pde) {
		if (WARN_ON(!pd->page_table[pde]))
			break;

		if (gen8_ppgtt_clear_pt(vm, pt, start, length)) {
			__clear_bit(pde, pd->used_pdes);
			pde_vaddr = kmap_px(pd);
			pde_vaddr[pde] = scratch_pde;
			kunmap_px(ppgtt, pde_vaddr);
		}
	}

	if (bitmap_empty(pd->used_pdes, I915_PDES)) {
		free_pd(vm->dev, pd);
		return true;
	}

	return false;
}

/* Removes entries from a single page dir pointer, releasing it if it's empty.
 * Caller can use the return value to update higher-level entries
 */
static bool gen8_ppgtt_clear_pdp(struct i915_address_space *vm,
				 struct i915_page_directory_pointer *pdp,
				 uint64_t start,
				 uint64_t length)
{
	struct i915_hw_ppgtt *ppgtt = i915_vm_to_ppgtt(vm);
	struct i915_page_directory *pd;
	uint64_t pdpe;
	gen8_ppgtt_pdpe_t *pdpe_vaddr;
	gen8_ppgtt_pdpe_t scratch_pdpe =
		gen8_pdpe_encode(px_dma(vm->scratch_pd), I915_CACHE_LLC);

	gen8_for_each_pdpe(pd, pdp, start, length, pdpe) {
		if (WARN_ON(!pdp->page_directory[pdpe]))
			break;

		if (gen8_ppgtt_clear_pd(vm, pd, start, length)) {
			__clear_bit(pdpe, pdp->used_pdpes);
			if (USES_FULL_48BIT_PPGTT(vm->dev)) {
				pdpe_vaddr = kmap_px(pdp);
				pdpe_vaddr[pdpe] = scratch_pdpe;
				kunmap_px(ppgtt, pdpe_vaddr);
			}
		}
	}

	if (USES_FULL_48BIT_PPGTT(vm->dev) &&
	    bitmap_empty(pdp->used_pdpes, I915_PDPES_PER_PDP(vm->dev))) {
		free_pdp(vm->dev, pdp);
		return true;
	}

=======
	while (pte < pte_end)
		pt_vaddr[pte++] = scratch_pte;

	kunmap_px(ppgtt, pt_vaddr);

	return false;
}

/* Removes entries from a single page dir, releasing it if it's empty.
 * Caller can use the return value to update higher-level entries
 */
static bool gen8_ppgtt_clear_pd(struct i915_address_space *vm,
				struct i915_page_directory *pd,
				uint64_t start,
				uint64_t length)
{
	struct i915_hw_ppgtt *ppgtt = i915_vm_to_ppgtt(vm);
	struct i915_page_table *pt;
	uint64_t pde;
	gen8_pde_t *pde_vaddr;
	gen8_pde_t scratch_pde = gen8_pde_encode(px_dma(vm->scratch_pt),
						 I915_CACHE_LLC);

	gen8_for_each_pde(pt, pd, start, length, pde) {
		if (WARN_ON(!pd->page_table[pde]))
			break;

		if (gen8_ppgtt_clear_pt(vm, pt, start, length)) {
			__clear_bit(pde, pd->used_pdes);
			pde_vaddr = kmap_px(pd);
			pde_vaddr[pde] = scratch_pde;
			kunmap_px(ppgtt, pde_vaddr);
		}
	}

	if (bitmap_empty(pd->used_pdes, I915_PDES)) {
		free_pd(to_i915(vm->dev), pd);
		return true;
	}

	return false;
}

/* Removes entries from a single page dir pointer, releasing it if it's empty.
 * Caller can use the return value to update higher-level entries
 */
static bool gen8_ppgtt_clear_pdp(struct i915_address_space *vm,
				 struct i915_page_directory_pointer *pdp,
				 uint64_t start,
				 uint64_t length)
{
	struct i915_hw_ppgtt *ppgtt = i915_vm_to_ppgtt(vm);
	struct drm_i915_private *dev_priv = to_i915(vm->dev);
	struct i915_page_directory *pd;
	uint64_t pdpe;
	gen8_ppgtt_pdpe_t *pdpe_vaddr;
	gen8_ppgtt_pdpe_t scratch_pdpe =
		gen8_pdpe_encode(px_dma(vm->scratch_pd), I915_CACHE_LLC);

	gen8_for_each_pdpe(pd, pdp, start, length, pdpe) {
		if (WARN_ON(!pdp->page_directory[pdpe]))
			break;

		if (gen8_ppgtt_clear_pd(vm, pd, start, length)) {
			__clear_bit(pdpe, pdp->used_pdpes);
			if (USES_FULL_48BIT_PPGTT(dev_priv)) {
				pdpe_vaddr = kmap_px(pdp);
				pdpe_vaddr[pdpe] = scratch_pdpe;
				kunmap_px(ppgtt, pdpe_vaddr);
			}
		}
	}

	mark_tlbs_dirty(ppgtt);

	if (USES_FULL_48BIT_PPGTT(dev_priv) &&
	    bitmap_empty(pdp->used_pdpes, I915_PDPES_PER_PDP(dev_priv))) {
		free_pdp(dev_priv, pdp);
		return true;
	}

>>>>>>> 59331c21
	return false;
}

/* Removes entries from a single pml4.
 * This is the top-level structure in 4-level page tables used on gen8+.
 * Empty entries are always scratch pml4e.
 */
static void gen8_ppgtt_clear_pml4(struct i915_address_space *vm,
				  struct i915_pml4 *pml4,
				  uint64_t start,
				  uint64_t length)
{
	struct i915_hw_ppgtt *ppgtt = i915_vm_to_ppgtt(vm);
	struct i915_page_directory_pointer *pdp;
	uint64_t pml4e;
	gen8_ppgtt_pml4e_t *pml4e_vaddr;
	gen8_ppgtt_pml4e_t scratch_pml4e =
		gen8_pml4e_encode(px_dma(vm->scratch_pdp), I915_CACHE_LLC);

<<<<<<< HEAD
	GEM_BUG_ON(!USES_FULL_48BIT_PPGTT(vm->dev));
=======
	GEM_BUG_ON(!USES_FULL_48BIT_PPGTT(to_i915(vm->dev)));
>>>>>>> 59331c21

	gen8_for_each_pml4e(pdp, pml4, start, length, pml4e) {
		if (WARN_ON(!pml4->pdps[pml4e]))
			break;

		if (gen8_ppgtt_clear_pdp(vm, pdp, start, length)) {
			__clear_bit(pml4e, pml4->used_pml4es);
			pml4e_vaddr = kmap_px(pml4);
			pml4e_vaddr[pml4e] = scratch_pml4e;
			kunmap_px(ppgtt, pml4e_vaddr);
		}
	}
}

static void gen8_ppgtt_clear_range(struct i915_address_space *vm,
				   uint64_t start, uint64_t length)
{
	struct i915_hw_ppgtt *ppgtt = i915_vm_to_ppgtt(vm);

<<<<<<< HEAD
	if (USES_FULL_48BIT_PPGTT(vm->dev))
=======
	if (USES_FULL_48BIT_PPGTT(to_i915(vm->dev)))
>>>>>>> 59331c21
		gen8_ppgtt_clear_pml4(vm, &ppgtt->pml4, start, length);
	else
		gen8_ppgtt_clear_pdp(vm, &ppgtt->pdp, start, length);
}

static void
gen8_ppgtt_insert_pte_entries(struct i915_address_space *vm,
			      struct i915_page_directory_pointer *pdp,
			      struct sg_page_iter *sg_iter,
			      uint64_t start,
			      enum i915_cache_level cache_level)
{
	struct i915_hw_ppgtt *ppgtt = i915_vm_to_ppgtt(vm);
	gen8_pte_t *pt_vaddr;
	unsigned pdpe = gen8_pdpe_index(start);
	unsigned pde = gen8_pde_index(start);
	unsigned pte = gen8_pte_index(start);

	pt_vaddr = NULL;

	while (__sg_page_iter_next(sg_iter)) {
		if (pt_vaddr == NULL) {
			struct i915_page_directory *pd = pdp->page_directory[pdpe];
			struct i915_page_table *pt = pd->page_table[pde];
			pt_vaddr = kmap_px(pt);
		}

		pt_vaddr[pte] =
			gen8_pte_encode(sg_page_iter_dma_address(sg_iter),
					cache_level);
		if (++pte == GEN8_PTES) {
			kunmap_px(ppgtt, pt_vaddr);
			pt_vaddr = NULL;
			if (++pde == I915_PDES) {
				if (++pdpe == I915_PDPES_PER_PDP(to_i915(vm->dev)))
					break;
				pde = 0;
			}
			pte = 0;
		}
	}

	if (pt_vaddr)
		kunmap_px(ppgtt, pt_vaddr);
}

static void gen8_ppgtt_insert_entries(struct i915_address_space *vm,
				      struct sg_table *pages,
				      uint64_t start,
				      enum i915_cache_level cache_level,
				      u32 unused)
{
	struct i915_hw_ppgtt *ppgtt = i915_vm_to_ppgtt(vm);
	struct sg_page_iter sg_iter;

	__sg_page_iter_start(&sg_iter, pages->sgl, sg_nents(pages->sgl), 0);

	if (!USES_FULL_48BIT_PPGTT(to_i915(vm->dev))) {
		gen8_ppgtt_insert_pte_entries(vm, &ppgtt->pdp, &sg_iter, start,
					      cache_level);
	} else {
		struct i915_page_directory_pointer *pdp;
		uint64_t pml4e;
		uint64_t length = (uint64_t)pages->orig_nents << PAGE_SHIFT;

		gen8_for_each_pml4e(pdp, &ppgtt->pml4, start, length, pml4e) {
			gen8_ppgtt_insert_pte_entries(vm, pdp, &sg_iter,
						      start, cache_level);
		}
	}
}

static void gen8_free_page_tables(struct drm_i915_private *dev_priv,
				  struct i915_page_directory *pd)
{
	int i;

	if (!px_page(pd))
		return;

	for_each_set_bit(i, pd->used_pdes, I915_PDES) {
		if (WARN_ON(!pd->page_table[i]))
			continue;

		free_pt(dev_priv, pd->page_table[i]);
		pd->page_table[i] = NULL;
	}
}

static int gen8_init_scratch(struct i915_address_space *vm)
{
	struct drm_i915_private *dev_priv = to_i915(vm->dev);
	int ret;

	ret = setup_scratch_page(dev_priv, &vm->scratch_page, I915_GFP_DMA);
	if (ret)
		return ret;

	vm->scratch_pt = alloc_pt(dev_priv);
	if (IS_ERR(vm->scratch_pt)) {
		ret = PTR_ERR(vm->scratch_pt);
		goto free_scratch_page;
	}

	vm->scratch_pd = alloc_pd(dev_priv);
	if (IS_ERR(vm->scratch_pd)) {
		ret = PTR_ERR(vm->scratch_pd);
		goto free_pt;
	}

	if (USES_FULL_48BIT_PPGTT(dev_priv)) {
		vm->scratch_pdp = alloc_pdp(dev_priv);
		if (IS_ERR(vm->scratch_pdp)) {
			ret = PTR_ERR(vm->scratch_pdp);
			goto free_pd;
		}
	}

	gen8_initialize_pt(vm, vm->scratch_pt);
	gen8_initialize_pd(vm, vm->scratch_pd);
	if (USES_FULL_48BIT_PPGTT(dev_priv))
		gen8_initialize_pdp(vm, vm->scratch_pdp);

	return 0;

free_pd:
	free_pd(dev_priv, vm->scratch_pd);
free_pt:
	free_pt(dev_priv, vm->scratch_pt);
free_scratch_page:
	cleanup_scratch_page(dev_priv, &vm->scratch_page);

	return ret;
}

static int gen8_ppgtt_notify_vgt(struct i915_hw_ppgtt *ppgtt, bool create)
{
	enum vgt_g2v_type msg;
	struct drm_i915_private *dev_priv = to_i915(ppgtt->base.dev);
	int i;

	if (USES_FULL_48BIT_PPGTT(dev_priv)) {
		u64 daddr = px_dma(&ppgtt->pml4);

		I915_WRITE(vgtif_reg(pdp[0].lo), lower_32_bits(daddr));
		I915_WRITE(vgtif_reg(pdp[0].hi), upper_32_bits(daddr));

		msg = (create ? VGT_G2V_PPGTT_L4_PAGE_TABLE_CREATE :
				VGT_G2V_PPGTT_L4_PAGE_TABLE_DESTROY);
	} else {
		for (i = 0; i < GEN8_LEGACY_PDPES; i++) {
			u64 daddr = i915_page_dir_dma_addr(ppgtt, i);

			I915_WRITE(vgtif_reg(pdp[i].lo), lower_32_bits(daddr));
			I915_WRITE(vgtif_reg(pdp[i].hi), upper_32_bits(daddr));
		}

		msg = (create ? VGT_G2V_PPGTT_L3_PAGE_TABLE_CREATE :
				VGT_G2V_PPGTT_L3_PAGE_TABLE_DESTROY);
	}

	I915_WRITE(vgtif_reg(g2v_notify), msg);

	return 0;
}

static void gen8_free_scratch(struct i915_address_space *vm)
{
	struct drm_i915_private *dev_priv = to_i915(vm->dev);

	if (USES_FULL_48BIT_PPGTT(dev_priv))
		free_pdp(dev_priv, vm->scratch_pdp);
	free_pd(dev_priv, vm->scratch_pd);
	free_pt(dev_priv, vm->scratch_pt);
	cleanup_scratch_page(dev_priv, &vm->scratch_page);
}

static void gen8_ppgtt_cleanup_3lvl(struct drm_i915_private *dev_priv,
				    struct i915_page_directory_pointer *pdp)
{
	int i;

	for_each_set_bit(i, pdp->used_pdpes, I915_PDPES_PER_PDP(dev_priv)) {
		if (WARN_ON(!pdp->page_directory[i]))
			continue;

		gen8_free_page_tables(dev_priv, pdp->page_directory[i]);
		free_pd(dev_priv, pdp->page_directory[i]);
	}

	free_pdp(dev_priv, pdp);
}

static void gen8_ppgtt_cleanup_4lvl(struct i915_hw_ppgtt *ppgtt)
{
	struct drm_i915_private *dev_priv = to_i915(ppgtt->base.dev);
	int i;

	for_each_set_bit(i, ppgtt->pml4.used_pml4es, GEN8_PML4ES_PER_PML4) {
		if (WARN_ON(!ppgtt->pml4.pdps[i]))
			continue;

		gen8_ppgtt_cleanup_3lvl(dev_priv, ppgtt->pml4.pdps[i]);
	}

	cleanup_px(dev_priv, &ppgtt->pml4);
}

static void gen8_ppgtt_cleanup(struct i915_address_space *vm)
{
	struct drm_i915_private *dev_priv = to_i915(vm->dev);
	struct i915_hw_ppgtt *ppgtt = i915_vm_to_ppgtt(vm);

	if (intel_vgpu_active(dev_priv))
		gen8_ppgtt_notify_vgt(ppgtt, false);

	if (!USES_FULL_48BIT_PPGTT(dev_priv))
		gen8_ppgtt_cleanup_3lvl(dev_priv, &ppgtt->pdp);
	else
		gen8_ppgtt_cleanup_4lvl(ppgtt);

	gen8_free_scratch(vm);
}

/**
 * gen8_ppgtt_alloc_pagetabs() - Allocate page tables for VA range.
 * @vm:	Master vm structure.
 * @pd:	Page directory for this address range.
 * @start:	Starting virtual address to begin allocations.
 * @length:	Size of the allocations.
 * @new_pts:	Bitmap set by function with new allocations. Likely used by the
 *		caller to free on error.
 *
 * Allocate the required number of page tables. Extremely similar to
 * gen8_ppgtt_alloc_page_directories(). The main difference is here we are limited by
 * the page directory boundary (instead of the page directory pointer). That
 * boundary is 1GB virtual. Therefore, unlike gen8_ppgtt_alloc_page_directories(), it is
 * possible, and likely that the caller will need to use multiple calls of this
 * function to achieve the appropriate allocation.
 *
 * Return: 0 if success; negative error code otherwise.
 */
static int gen8_ppgtt_alloc_pagetabs(struct i915_address_space *vm,
				     struct i915_page_directory *pd,
				     uint64_t start,
				     uint64_t length,
				     unsigned long *new_pts)
{
	struct drm_i915_private *dev_priv = to_i915(vm->dev);
	struct i915_page_table *pt;
	uint32_t pde;

	gen8_for_each_pde(pt, pd, start, length, pde) {
		/* Don't reallocate page tables */
		if (test_bit(pde, pd->used_pdes)) {
			/* Scratch is never allocated this way */
			WARN_ON(pt == vm->scratch_pt);
			continue;
		}

		pt = alloc_pt(dev_priv);
		if (IS_ERR(pt))
			goto unwind_out;

		gen8_initialize_pt(vm, pt);
		pd->page_table[pde] = pt;
		__set_bit(pde, new_pts);
		trace_i915_page_table_entry_alloc(vm, pde, start, GEN8_PDE_SHIFT);
	}

	return 0;

unwind_out:
	for_each_set_bit(pde, new_pts, I915_PDES)
		free_pt(dev_priv, pd->page_table[pde]);

	return -ENOMEM;
}

/**
 * gen8_ppgtt_alloc_page_directories() - Allocate page directories for VA range.
 * @vm:	Master vm structure.
 * @pdp:	Page directory pointer for this address range.
 * @start:	Starting virtual address to begin allocations.
 * @length:	Size of the allocations.
 * @new_pds:	Bitmap set by function with new allocations. Likely used by the
 *		caller to free on error.
 *
 * Allocate the required number of page directories starting at the pde index of
 * @start, and ending at the pde index @start + @length. This function will skip
 * over already allocated page directories within the range, and only allocate
 * new ones, setting the appropriate pointer within the pdp as well as the
 * correct position in the bitmap @new_pds.
 *
 * The function will only allocate the pages within the range for a give page
 * directory pointer. In other words, if @start + @length straddles a virtually
 * addressed PDP boundary (512GB for 4k pages), there will be more allocations
 * required by the caller, This is not currently possible, and the BUG in the
 * code will prevent it.
 *
 * Return: 0 if success; negative error code otherwise.
 */
static int
gen8_ppgtt_alloc_page_directories(struct i915_address_space *vm,
				  struct i915_page_directory_pointer *pdp,
				  uint64_t start,
				  uint64_t length,
				  unsigned long *new_pds)
{
	struct drm_i915_private *dev_priv = to_i915(vm->dev);
	struct i915_page_directory *pd;
	uint32_t pdpe;
	uint32_t pdpes = I915_PDPES_PER_PDP(dev_priv);

	WARN_ON(!bitmap_empty(new_pds, pdpes));

	gen8_for_each_pdpe(pd, pdp, start, length, pdpe) {
		if (test_bit(pdpe, pdp->used_pdpes))
			continue;

		pd = alloc_pd(dev_priv);
		if (IS_ERR(pd))
			goto unwind_out;

		gen8_initialize_pd(vm, pd);
		pdp->page_directory[pdpe] = pd;
		__set_bit(pdpe, new_pds);
		trace_i915_page_directory_entry_alloc(vm, pdpe, start, GEN8_PDPE_SHIFT);
	}

	return 0;

unwind_out:
	for_each_set_bit(pdpe, new_pds, pdpes)
		free_pd(dev_priv, pdp->page_directory[pdpe]);

	return -ENOMEM;
}

/**
 * gen8_ppgtt_alloc_page_dirpointers() - Allocate pdps for VA range.
 * @vm:	Master vm structure.
 * @pml4:	Page map level 4 for this address range.
 * @start:	Starting virtual address to begin allocations.
 * @length:	Size of the allocations.
 * @new_pdps:	Bitmap set by function with new allocations. Likely used by the
 *		caller to free on error.
 *
 * Allocate the required number of page directory pointers. Extremely similar to
 * gen8_ppgtt_alloc_page_directories() and gen8_ppgtt_alloc_pagetabs().
 * The main difference is here we are limited by the pml4 boundary (instead of
 * the page directory pointer).
 *
 * Return: 0 if success; negative error code otherwise.
 */
static int
gen8_ppgtt_alloc_page_dirpointers(struct i915_address_space *vm,
				  struct i915_pml4 *pml4,
				  uint64_t start,
				  uint64_t length,
				  unsigned long *new_pdps)
{
	struct drm_i915_private *dev_priv = to_i915(vm->dev);
	struct i915_page_directory_pointer *pdp;
	uint32_t pml4e;

	WARN_ON(!bitmap_empty(new_pdps, GEN8_PML4ES_PER_PML4));

	gen8_for_each_pml4e(pdp, pml4, start, length, pml4e) {
		if (!test_bit(pml4e, pml4->used_pml4es)) {
			pdp = alloc_pdp(dev_priv);
			if (IS_ERR(pdp))
				goto unwind_out;

			gen8_initialize_pdp(vm, pdp);
			pml4->pdps[pml4e] = pdp;
			__set_bit(pml4e, new_pdps);
			trace_i915_page_directory_pointer_entry_alloc(vm,
								      pml4e,
								      start,
								      GEN8_PML4E_SHIFT);
		}
	}

	return 0;

unwind_out:
	for_each_set_bit(pml4e, new_pdps, GEN8_PML4ES_PER_PML4)
		free_pdp(dev_priv, pml4->pdps[pml4e]);

	return -ENOMEM;
}

static void
free_gen8_temp_bitmaps(unsigned long *new_pds, unsigned long *new_pts)
{
	kfree(new_pts);
	kfree(new_pds);
}

/* Fills in the page directory bitmap, and the array of page tables bitmap. Both
 * of these are based on the number of PDPEs in the system.
 */
static
int __must_check alloc_gen8_temp_bitmaps(unsigned long **new_pds,
					 unsigned long **new_pts,
					 uint32_t pdpes)
{
	unsigned long *pds;
	unsigned long *pts;

	pds = kcalloc(BITS_TO_LONGS(pdpes), sizeof(unsigned long), GFP_TEMPORARY);
	if (!pds)
		return -ENOMEM;

	pts = kcalloc(pdpes, BITS_TO_LONGS(I915_PDES) * sizeof(unsigned long),
		      GFP_TEMPORARY);
	if (!pts)
		goto err_out;

	*new_pds = pds;
	*new_pts = pts;

	return 0;

err_out:
	free_gen8_temp_bitmaps(pds, pts);
	return -ENOMEM;
}

static int gen8_alloc_va_range_3lvl(struct i915_address_space *vm,
				    struct i915_page_directory_pointer *pdp,
				    uint64_t start,
				    uint64_t length)
{
	struct i915_hw_ppgtt *ppgtt = i915_vm_to_ppgtt(vm);
	unsigned long *new_page_dirs, *new_page_tables;
	struct drm_i915_private *dev_priv = to_i915(vm->dev);
	struct i915_page_directory *pd;
	const uint64_t orig_start = start;
	const uint64_t orig_length = length;
	uint32_t pdpe;
	uint32_t pdpes = I915_PDPES_PER_PDP(dev_priv);
	int ret;

	/* Wrap is never okay since we can only represent 48b, and we don't
	 * actually use the other side of the canonical address space.
	 */
	if (WARN_ON(start + length < start))
		return -ENODEV;

	if (WARN_ON(start + length > vm->total))
		return -ENODEV;

	ret = alloc_gen8_temp_bitmaps(&new_page_dirs, &new_page_tables, pdpes);
	if (ret)
		return ret;

	/* Do the allocations first so we can easily bail out */
	ret = gen8_ppgtt_alloc_page_directories(vm, pdp, start, length,
						new_page_dirs);
	if (ret) {
		free_gen8_temp_bitmaps(new_page_dirs, new_page_tables);
		return ret;
	}

	/* For every page directory referenced, allocate page tables */
	gen8_for_each_pdpe(pd, pdp, start, length, pdpe) {
		ret = gen8_ppgtt_alloc_pagetabs(vm, pd, start, length,
						new_page_tables + pdpe * BITS_TO_LONGS(I915_PDES));
		if (ret)
			goto err_out;
	}

	start = orig_start;
	length = orig_length;

	/* Allocations have completed successfully, so set the bitmaps, and do
	 * the mappings. */
	gen8_for_each_pdpe(pd, pdp, start, length, pdpe) {
		gen8_pde_t *const page_directory = kmap_px(pd);
		struct i915_page_table *pt;
		uint64_t pd_len = length;
		uint64_t pd_start = start;
		uint32_t pde;

		/* Every pd should be allocated, we just did that above. */
		WARN_ON(!pd);

		gen8_for_each_pde(pt, pd, pd_start, pd_len, pde) {
			/* Same reasoning as pd */
			WARN_ON(!pt);
			WARN_ON(!pd_len);
			WARN_ON(!gen8_pte_count(pd_start, pd_len));

			/* Set our used ptes within the page table */
			bitmap_set(pt->used_ptes,
				   gen8_pte_index(pd_start),
				   gen8_pte_count(pd_start, pd_len));

			/* Our pde is now pointing to the pagetable, pt */
			__set_bit(pde, pd->used_pdes);

			/* Map the PDE to the page table */
			page_directory[pde] = gen8_pde_encode(px_dma(pt),
							      I915_CACHE_LLC);
			trace_i915_page_table_entry_map(&ppgtt->base, pde, pt,
							gen8_pte_index(start),
							gen8_pte_count(start, length),
							GEN8_PTES);

			/* NB: We haven't yet mapped ptes to pages. At this
			 * point we're still relying on insert_entries() */
		}

		kunmap_px(ppgtt, page_directory);
		__set_bit(pdpe, pdp->used_pdpes);
		gen8_setup_page_directory(ppgtt, pdp, pd, pdpe);
	}

	free_gen8_temp_bitmaps(new_page_dirs, new_page_tables);
	mark_tlbs_dirty(ppgtt);
	return 0;

err_out:
	while (pdpe--) {
		unsigned long temp;

		for_each_set_bit(temp, new_page_tables + pdpe *
				BITS_TO_LONGS(I915_PDES), I915_PDES)
			free_pt(dev_priv,
				pdp->page_directory[pdpe]->page_table[temp]);
	}

	for_each_set_bit(pdpe, new_page_dirs, pdpes)
		free_pd(dev_priv, pdp->page_directory[pdpe]);

	free_gen8_temp_bitmaps(new_page_dirs, new_page_tables);
	mark_tlbs_dirty(ppgtt);
	return ret;
}

static int gen8_alloc_va_range_4lvl(struct i915_address_space *vm,
				    struct i915_pml4 *pml4,
				    uint64_t start,
				    uint64_t length)
{
	DECLARE_BITMAP(new_pdps, GEN8_PML4ES_PER_PML4);
	struct i915_hw_ppgtt *ppgtt = i915_vm_to_ppgtt(vm);
	struct i915_page_directory_pointer *pdp;
	uint64_t pml4e;
	int ret = 0;

	/* Do the pml4 allocations first, so we don't need to track the newly
	 * allocated tables below the pdp */
	bitmap_zero(new_pdps, GEN8_PML4ES_PER_PML4);

	/* The pagedirectory and pagetable allocations are done in the shared 3
	 * and 4 level code. Just allocate the pdps.
	 */
	ret = gen8_ppgtt_alloc_page_dirpointers(vm, pml4, start, length,
						new_pdps);
	if (ret)
		return ret;

	WARN(bitmap_weight(new_pdps, GEN8_PML4ES_PER_PML4) > 2,
	     "The allocation has spanned more than 512GB. "
	     "It is highly likely this is incorrect.");

	gen8_for_each_pml4e(pdp, pml4, start, length, pml4e) {
		WARN_ON(!pdp);

		ret = gen8_alloc_va_range_3lvl(vm, pdp, start, length);
		if (ret)
			goto err_out;

		gen8_setup_page_directory_pointer(ppgtt, pml4, pdp, pml4e);
	}

	bitmap_or(pml4->used_pml4es, new_pdps, pml4->used_pml4es,
		  GEN8_PML4ES_PER_PML4);

	return 0;

err_out:
	for_each_set_bit(pml4e, new_pdps, GEN8_PML4ES_PER_PML4)
		gen8_ppgtt_cleanup_3lvl(to_i915(vm->dev), pml4->pdps[pml4e]);

	return ret;
}

static int gen8_alloc_va_range(struct i915_address_space *vm,
			       uint64_t start, uint64_t length)
{
	struct i915_hw_ppgtt *ppgtt = i915_vm_to_ppgtt(vm);

	if (USES_FULL_48BIT_PPGTT(to_i915(vm->dev)))
		return gen8_alloc_va_range_4lvl(vm, &ppgtt->pml4, start, length);
	else
		return gen8_alloc_va_range_3lvl(vm, &ppgtt->pdp, start, length);
}

static void gen8_dump_pdp(struct i915_page_directory_pointer *pdp,
			  uint64_t start, uint64_t length,
			  gen8_pte_t scratch_pte,
			  struct seq_file *m)
{
	struct i915_page_directory *pd;
	uint32_t pdpe;

	gen8_for_each_pdpe(pd, pdp, start, length, pdpe) {
		struct i915_page_table *pt;
		uint64_t pd_len = length;
		uint64_t pd_start = start;
		uint32_t pde;

		if (!test_bit(pdpe, pdp->used_pdpes))
			continue;

		seq_printf(m, "\tPDPE #%d\n", pdpe);
		gen8_for_each_pde(pt, pd, pd_start, pd_len, pde) {
			uint32_t  pte;
			gen8_pte_t *pt_vaddr;

			if (!test_bit(pde, pd->used_pdes))
				continue;

			pt_vaddr = kmap_px(pt);
			for (pte = 0; pte < GEN8_PTES; pte += 4) {
				uint64_t va =
					(pdpe << GEN8_PDPE_SHIFT) |
					(pde << GEN8_PDE_SHIFT) |
					(pte << GEN8_PTE_SHIFT);
				int i;
				bool found = false;

				for (i = 0; i < 4; i++)
					if (pt_vaddr[pte + i] != scratch_pte)
						found = true;
				if (!found)
					continue;

				seq_printf(m, "\t\t0x%llx [%03d,%03d,%04d]: =", va, pdpe, pde, pte);
				for (i = 0; i < 4; i++) {
					if (pt_vaddr[pte + i] != scratch_pte)
						seq_printf(m, " %llx", pt_vaddr[pte + i]);
					else
						seq_puts(m, "  SCRATCH ");
				}
				seq_puts(m, "\n");
			}
			/* don't use kunmap_px, it could trigger
			 * an unnecessary flush.
			 */
			kunmap_atomic(pt_vaddr);
		}
	}
}

static void gen8_dump_ppgtt(struct i915_hw_ppgtt *ppgtt, struct seq_file *m)
{
	struct i915_address_space *vm = &ppgtt->base;
	uint64_t start = ppgtt->base.start;
	uint64_t length = ppgtt->base.total;
	gen8_pte_t scratch_pte = gen8_pte_encode(vm->scratch_page.daddr,
						 I915_CACHE_LLC);

	if (!USES_FULL_48BIT_PPGTT(to_i915(vm->dev))) {
		gen8_dump_pdp(&ppgtt->pdp, start, length, scratch_pte, m);
	} else {
		uint64_t pml4e;
		struct i915_pml4 *pml4 = &ppgtt->pml4;
		struct i915_page_directory_pointer *pdp;

		gen8_for_each_pml4e(pdp, pml4, start, length, pml4e) {
			if (!test_bit(pml4e, pml4->used_pml4es))
				continue;

			seq_printf(m, "    PML4E #%llu\n", pml4e);
			gen8_dump_pdp(pdp, start, length, scratch_pte, m);
		}
	}
}

static int gen8_preallocate_top_level_pdps(struct i915_hw_ppgtt *ppgtt)
{
	unsigned long *new_page_dirs, *new_page_tables;
	uint32_t pdpes = I915_PDPES_PER_PDP(to_i915(ppgtt->base.dev));
	int ret;

	/* We allocate temp bitmap for page tables for no gain
	 * but as this is for init only, lets keep the things simple
	 */
	ret = alloc_gen8_temp_bitmaps(&new_page_dirs, &new_page_tables, pdpes);
	if (ret)
		return ret;

	/* Allocate for all pdps regardless of how the ppgtt
	 * was defined.
	 */
	ret = gen8_ppgtt_alloc_page_directories(&ppgtt->base, &ppgtt->pdp,
						0, 1ULL << 32,
						new_page_dirs);
	if (!ret)
		*ppgtt->pdp.used_pdpes = *new_page_dirs;

	free_gen8_temp_bitmaps(new_page_dirs, new_page_tables);

	return ret;
}

/*
 * GEN8 legacy ppgtt programming is accomplished through a max 4 PDP registers
 * with a net effect resembling a 2-level page table in normal x86 terms. Each
 * PDP represents 1GB of memory 4 * 512 * 512 * 4096 = 4GB legacy 32b address
 * space.
 *
 */
static int gen8_ppgtt_init(struct i915_hw_ppgtt *ppgtt)
{
	struct drm_i915_private *dev_priv = to_i915(ppgtt->base.dev);
	int ret;

	ret = gen8_init_scratch(&ppgtt->base);
	if (ret)
		return ret;

	ppgtt->base.start = 0;
	ppgtt->base.cleanup = gen8_ppgtt_cleanup;
	ppgtt->base.allocate_va_range = gen8_alloc_va_range;
	ppgtt->base.insert_entries = gen8_ppgtt_insert_entries;
	ppgtt->base.clear_range = gen8_ppgtt_clear_range;
	ppgtt->base.unbind_vma = ppgtt_unbind_vma;
	ppgtt->base.bind_vma = ppgtt_bind_vma;
	ppgtt->debug_dump = gen8_dump_ppgtt;

	if (USES_FULL_48BIT_PPGTT(dev_priv)) {
		ret = setup_px(dev_priv, &ppgtt->pml4);
		if (ret)
			goto free_scratch;

		gen8_initialize_pml4(&ppgtt->base, &ppgtt->pml4);

		ppgtt->base.total = 1ULL << 48;
		ppgtt->switch_mm = gen8_48b_mm_switch;
	} else {
		ret = __pdp_init(dev_priv, &ppgtt->pdp);
		if (ret)
			goto free_scratch;

		ppgtt->base.total = 1ULL << 32;
		ppgtt->switch_mm = gen8_legacy_mm_switch;
		trace_i915_page_directory_pointer_entry_alloc(&ppgtt->base,
							      0, 0,
							      GEN8_PML4E_SHIFT);

		if (intel_vgpu_active(dev_priv)) {
			ret = gen8_preallocate_top_level_pdps(ppgtt);
			if (ret)
				goto free_scratch;
		}
	}

	if (intel_vgpu_active(dev_priv))
		gen8_ppgtt_notify_vgt(ppgtt, true);

	return 0;

free_scratch:
	gen8_free_scratch(&ppgtt->base);
	return ret;
}

static void gen6_dump_ppgtt(struct i915_hw_ppgtt *ppgtt, struct seq_file *m)
{
	struct i915_address_space *vm = &ppgtt->base;
	struct i915_page_table *unused;
	gen6_pte_t scratch_pte;
	uint32_t pd_entry;
	uint32_t  pte, pde;
	uint32_t start = ppgtt->base.start, length = ppgtt->base.total;

	scratch_pte = vm->pte_encode(vm->scratch_page.daddr,
				     I915_CACHE_LLC, 0);

	gen6_for_each_pde(unused, &ppgtt->pd, start, length, pde) {
		u32 expected;
		gen6_pte_t *pt_vaddr;
		const dma_addr_t pt_addr = px_dma(ppgtt->pd.page_table[pde]);
		pd_entry = readl(ppgtt->pd_addr + pde);
		expected = (GEN6_PDE_ADDR_ENCODE(pt_addr) | GEN6_PDE_VALID);

		if (pd_entry != expected)
			seq_printf(m, "\tPDE #%d mismatch: Actual PDE: %x Expected PDE: %x\n",
				   pde,
				   pd_entry,
				   expected);
		seq_printf(m, "\tPDE: %x\n", pd_entry);

		pt_vaddr = kmap_px(ppgtt->pd.page_table[pde]);

		for (pte = 0; pte < GEN6_PTES; pte+=4) {
			unsigned long va =
				(pde * PAGE_SIZE * GEN6_PTES) +
				(pte * PAGE_SIZE);
			int i;
			bool found = false;
			for (i = 0; i < 4; i++)
				if (pt_vaddr[pte + i] != scratch_pte)
					found = true;
			if (!found)
				continue;

			seq_printf(m, "\t\t0x%lx [%03d,%04d]: =", va, pde, pte);
			for (i = 0; i < 4; i++) {
				if (pt_vaddr[pte + i] != scratch_pte)
					seq_printf(m, " %08x", pt_vaddr[pte + i]);
				else
					seq_puts(m, "  SCRATCH ");
			}
			seq_puts(m, "\n");
		}
		kunmap_px(ppgtt, pt_vaddr);
	}
}

/* Write pde (index) from the page directory @pd to the page table @pt */
static void gen6_write_pde(struct i915_page_directory *pd,
			    const int pde, struct i915_page_table *pt)
{
	/* Caller needs to make sure the write completes if necessary */
	struct i915_hw_ppgtt *ppgtt =
		container_of(pd, struct i915_hw_ppgtt, pd);
	u32 pd_entry;

	pd_entry = GEN6_PDE_ADDR_ENCODE(px_dma(pt));
	pd_entry |= GEN6_PDE_VALID;

	writel(pd_entry, ppgtt->pd_addr + pde);
}

/* Write all the page tables found in the ppgtt structure to incrementing page
 * directories. */
static void gen6_write_page_range(struct drm_i915_private *dev_priv,
				  struct i915_page_directory *pd,
				  uint32_t start, uint32_t length)
{
	struct i915_ggtt *ggtt = &dev_priv->ggtt;
	struct i915_page_table *pt;
	uint32_t pde;

	gen6_for_each_pde(pt, pd, start, length, pde)
		gen6_write_pde(pd, pde, pt);

	/* Make sure write is complete before other code can use this page
	 * table. Also require for WC mapped PTEs */
	readl(ggtt->gsm);
}

static uint32_t get_pd_offset(struct i915_hw_ppgtt *ppgtt)
{
	BUG_ON(ppgtt->pd.base.ggtt_offset & 0x3f);

	return (ppgtt->pd.base.ggtt_offset / 64) << 16;
}

static int hsw_mm_switch(struct i915_hw_ppgtt *ppgtt,
			 struct drm_i915_gem_request *req)
{
	struct intel_ring *ring = req->ring;
	struct intel_engine_cs *engine = req->engine;
	int ret;

	/* NB: TLBs must be flushed and invalidated before a switch */
	ret = engine->emit_flush(req, EMIT_INVALIDATE | EMIT_FLUSH);
	if (ret)
		return ret;

	ret = intel_ring_begin(req, 6);
	if (ret)
		return ret;

	intel_ring_emit(ring, MI_LOAD_REGISTER_IMM(2));
	intel_ring_emit_reg(ring, RING_PP_DIR_DCLV(engine));
	intel_ring_emit(ring, PP_DIR_DCLV_2G);
	intel_ring_emit_reg(ring, RING_PP_DIR_BASE(engine));
	intel_ring_emit(ring, get_pd_offset(ppgtt));
	intel_ring_emit(ring, MI_NOOP);
	intel_ring_advance(ring);

	return 0;
}

static int gen7_mm_switch(struct i915_hw_ppgtt *ppgtt,
			  struct drm_i915_gem_request *req)
{
	struct intel_ring *ring = req->ring;
	struct intel_engine_cs *engine = req->engine;
	int ret;

	/* NB: TLBs must be flushed and invalidated before a switch */
	ret = engine->emit_flush(req, EMIT_INVALIDATE | EMIT_FLUSH);
	if (ret)
		return ret;

	ret = intel_ring_begin(req, 6);
	if (ret)
		return ret;

	intel_ring_emit(ring, MI_LOAD_REGISTER_IMM(2));
	intel_ring_emit_reg(ring, RING_PP_DIR_DCLV(engine));
	intel_ring_emit(ring, PP_DIR_DCLV_2G);
	intel_ring_emit_reg(ring, RING_PP_DIR_BASE(engine));
	intel_ring_emit(ring, get_pd_offset(ppgtt));
	intel_ring_emit(ring, MI_NOOP);
	intel_ring_advance(ring);

	/* XXX: RCS is the only one to auto invalidate the TLBs? */
	if (engine->id != RCS) {
		ret = engine->emit_flush(req, EMIT_INVALIDATE | EMIT_FLUSH);
		if (ret)
			return ret;
	}

	return 0;
}

static int gen6_mm_switch(struct i915_hw_ppgtt *ppgtt,
			  struct drm_i915_gem_request *req)
{
	struct intel_engine_cs *engine = req->engine;
	struct drm_i915_private *dev_priv = req->i915;

	I915_WRITE(RING_PP_DIR_DCLV(engine), PP_DIR_DCLV_2G);
	I915_WRITE(RING_PP_DIR_BASE(engine), get_pd_offset(ppgtt));
	return 0;
}

static void gen8_ppgtt_enable(struct drm_i915_private *dev_priv)
{
	struct intel_engine_cs *engine;
	enum intel_engine_id id;

	for_each_engine(engine, dev_priv, id) {
<<<<<<< HEAD
		u32 four_level = USES_FULL_48BIT_PPGTT(dev) ? GEN8_GFX_PPGTT_48B : 0;
=======
		u32 four_level = USES_FULL_48BIT_PPGTT(dev_priv) ?
				 GEN8_GFX_PPGTT_48B : 0;
>>>>>>> 59331c21
		I915_WRITE(RING_MODE_GEN7(engine),
			   _MASKED_BIT_ENABLE(GFX_PPGTT_ENABLE | four_level));
	}
}

static void gen7_ppgtt_enable(struct drm_i915_private *dev_priv)
{
	struct intel_engine_cs *engine;
	uint32_t ecochk, ecobits;
	enum intel_engine_id id;

	ecobits = I915_READ(GAC_ECO_BITS);
	I915_WRITE(GAC_ECO_BITS, ecobits | ECOBITS_PPGTT_CACHE64B);

	ecochk = I915_READ(GAM_ECOCHK);
	if (IS_HASWELL(dev_priv)) {
		ecochk |= ECOCHK_PPGTT_WB_HSW;
	} else {
		ecochk |= ECOCHK_PPGTT_LLC_IVB;
		ecochk &= ~ECOCHK_PPGTT_GFDT_IVB;
	}
	I915_WRITE(GAM_ECOCHK, ecochk);

	for_each_engine(engine, dev_priv, id) {
		/* GFX_MODE is per-ring on gen7+ */
		I915_WRITE(RING_MODE_GEN7(engine),
			   _MASKED_BIT_ENABLE(GFX_PPGTT_ENABLE));
	}
}

static void gen6_ppgtt_enable(struct drm_i915_private *dev_priv)
{
	uint32_t ecochk, gab_ctl, ecobits;

	ecobits = I915_READ(GAC_ECO_BITS);
	I915_WRITE(GAC_ECO_BITS, ecobits | ECOBITS_SNB_BIT |
		   ECOBITS_PPGTT_CACHE64B);

	gab_ctl = I915_READ(GAB_CTL);
	I915_WRITE(GAB_CTL, gab_ctl | GAB_CTL_CONT_AFTER_PAGEFAULT);

	ecochk = I915_READ(GAM_ECOCHK);
	I915_WRITE(GAM_ECOCHK, ecochk | ECOCHK_SNB_BIT | ECOCHK_PPGTT_CACHE64B);

	I915_WRITE(GFX_MODE, _MASKED_BIT_ENABLE(GFX_PPGTT_ENABLE));
}

/* PPGTT support for Sandybdrige/Gen6 and later */
static void gen6_ppgtt_clear_range(struct i915_address_space *vm,
				   uint64_t start,
				   uint64_t length)
{
	struct i915_hw_ppgtt *ppgtt = i915_vm_to_ppgtt(vm);
	gen6_pte_t *pt_vaddr, scratch_pte;
	unsigned first_entry = start >> PAGE_SHIFT;
	unsigned num_entries = length >> PAGE_SHIFT;
	unsigned act_pt = first_entry / GEN6_PTES;
	unsigned first_pte = first_entry % GEN6_PTES;
	unsigned last_pte, i;

	scratch_pte = vm->pte_encode(vm->scratch_page.daddr,
				     I915_CACHE_LLC, 0);

	while (num_entries) {
		last_pte = first_pte + num_entries;
		if (last_pte > GEN6_PTES)
			last_pte = GEN6_PTES;

		pt_vaddr = kmap_px(ppgtt->pd.page_table[act_pt]);

		for (i = first_pte; i < last_pte; i++)
			pt_vaddr[i] = scratch_pte;

		kunmap_px(ppgtt, pt_vaddr);

		num_entries -= last_pte - first_pte;
		first_pte = 0;
		act_pt++;
	}
}

static void gen6_ppgtt_insert_entries(struct i915_address_space *vm,
				      struct sg_table *pages,
				      uint64_t start,
				      enum i915_cache_level cache_level, u32 flags)
{
	struct i915_hw_ppgtt *ppgtt = i915_vm_to_ppgtt(vm);
	unsigned first_entry = start >> PAGE_SHIFT;
	unsigned act_pt = first_entry / GEN6_PTES;
	unsigned act_pte = first_entry % GEN6_PTES;
	gen6_pte_t *pt_vaddr = NULL;
	struct sgt_iter sgt_iter;
	dma_addr_t addr;

	for_each_sgt_dma(addr, sgt_iter, pages) {
		if (pt_vaddr == NULL)
			pt_vaddr = kmap_px(ppgtt->pd.page_table[act_pt]);

		pt_vaddr[act_pte] =
			vm->pte_encode(addr, cache_level, flags);

		if (++act_pte == GEN6_PTES) {
			kunmap_px(ppgtt, pt_vaddr);
			pt_vaddr = NULL;
			act_pt++;
			act_pte = 0;
		}
	}

	if (pt_vaddr)
		kunmap_px(ppgtt, pt_vaddr);
}

static int gen6_alloc_va_range(struct i915_address_space *vm,
			       uint64_t start_in, uint64_t length_in)
{
	DECLARE_BITMAP(new_page_tables, I915_PDES);
	struct drm_i915_private *dev_priv = to_i915(vm->dev);
	struct i915_ggtt *ggtt = &dev_priv->ggtt;
	struct i915_hw_ppgtt *ppgtt = i915_vm_to_ppgtt(vm);
	struct i915_page_table *pt;
	uint32_t start, length, start_save, length_save;
	uint32_t pde;
	int ret;

	if (WARN_ON(start_in + length_in > ppgtt->base.total))
		return -ENODEV;

	start = start_save = start_in;
	length = length_save = length_in;

	bitmap_zero(new_page_tables, I915_PDES);

	/* The allocation is done in two stages so that we can bail out with
	 * minimal amount of pain. The first stage finds new page tables that
	 * need allocation. The second stage marks use ptes within the page
	 * tables.
	 */
	gen6_for_each_pde(pt, &ppgtt->pd, start, length, pde) {
		if (pt != vm->scratch_pt) {
			WARN_ON(bitmap_empty(pt->used_ptes, GEN6_PTES));
			continue;
		}

		/* We've already allocated a page table */
		WARN_ON(!bitmap_empty(pt->used_ptes, GEN6_PTES));

		pt = alloc_pt(dev_priv);
		if (IS_ERR(pt)) {
			ret = PTR_ERR(pt);
			goto unwind_out;
		}

		gen6_initialize_pt(vm, pt);

		ppgtt->pd.page_table[pde] = pt;
		__set_bit(pde, new_page_tables);
		trace_i915_page_table_entry_alloc(vm, pde, start, GEN6_PDE_SHIFT);
	}

	start = start_save;
	length = length_save;

	gen6_for_each_pde(pt, &ppgtt->pd, start, length, pde) {
		DECLARE_BITMAP(tmp_bitmap, GEN6_PTES);

		bitmap_zero(tmp_bitmap, GEN6_PTES);
		bitmap_set(tmp_bitmap, gen6_pte_index(start),
			   gen6_pte_count(start, length));

		if (__test_and_clear_bit(pde, new_page_tables))
			gen6_write_pde(&ppgtt->pd, pde, pt);

		trace_i915_page_table_entry_map(vm, pde, pt,
					 gen6_pte_index(start),
					 gen6_pte_count(start, length),
					 GEN6_PTES);
		bitmap_or(pt->used_ptes, tmp_bitmap, pt->used_ptes,
				GEN6_PTES);
	}

	WARN_ON(!bitmap_empty(new_page_tables, I915_PDES));

	/* Make sure write is complete before other code can use this page
	 * table. Also require for WC mapped PTEs */
	readl(ggtt->gsm);

	mark_tlbs_dirty(ppgtt);
	return 0;

unwind_out:
	for_each_set_bit(pde, new_page_tables, I915_PDES) {
		struct i915_page_table *pt = ppgtt->pd.page_table[pde];

		ppgtt->pd.page_table[pde] = vm->scratch_pt;
		free_pt(dev_priv, pt);
	}

	mark_tlbs_dirty(ppgtt);
	return ret;
}

static int gen6_init_scratch(struct i915_address_space *vm)
{
	struct drm_i915_private *dev_priv = to_i915(vm->dev);
	int ret;

	ret = setup_scratch_page(dev_priv, &vm->scratch_page, I915_GFP_DMA);
	if (ret)
		return ret;

	vm->scratch_pt = alloc_pt(dev_priv);
	if (IS_ERR(vm->scratch_pt)) {
		cleanup_scratch_page(dev_priv, &vm->scratch_page);
		return PTR_ERR(vm->scratch_pt);
	}

	gen6_initialize_pt(vm, vm->scratch_pt);

	return 0;
}

static void gen6_free_scratch(struct i915_address_space *vm)
{
	struct drm_i915_private *dev_priv = to_i915(vm->dev);

	free_pt(dev_priv, vm->scratch_pt);
	cleanup_scratch_page(dev_priv, &vm->scratch_page);
}

static void gen6_ppgtt_cleanup(struct i915_address_space *vm)
{
	struct i915_hw_ppgtt *ppgtt = i915_vm_to_ppgtt(vm);
	struct i915_page_directory *pd = &ppgtt->pd;
	struct drm_i915_private *dev_priv = to_i915(vm->dev);
	struct i915_page_table *pt;
	uint32_t pde;

	drm_mm_remove_node(&ppgtt->node);

	gen6_for_all_pdes(pt, pd, pde)
		if (pt != vm->scratch_pt)
			free_pt(dev_priv, pt);

	gen6_free_scratch(vm);
}

static int gen6_ppgtt_allocate_page_directories(struct i915_hw_ppgtt *ppgtt)
{
	struct i915_address_space *vm = &ppgtt->base;
	struct drm_i915_private *dev_priv = to_i915(ppgtt->base.dev);
	struct i915_ggtt *ggtt = &dev_priv->ggtt;
	bool retried = false;
	int ret;

	/* PPGTT PDEs reside in the GGTT and consists of 512 entries. The
	 * allocator works in address space sizes, so it's multiplied by page
	 * size. We allocate at the top of the GTT to avoid fragmentation.
	 */
	BUG_ON(!drm_mm_initialized(&ggtt->base.mm));

	ret = gen6_init_scratch(vm);
	if (ret)
		return ret;

alloc:
	ret = drm_mm_insert_node_in_range_generic(&ggtt->base.mm,
						  &ppgtt->node, GEN6_PD_SIZE,
						  GEN6_PD_ALIGN, 0,
						  0, ggtt->base.total,
						  DRM_MM_TOPDOWN);
	if (ret == -ENOSPC && !retried) {
		ret = i915_gem_evict_something(&ggtt->base,
					       GEN6_PD_SIZE, GEN6_PD_ALIGN,
					       I915_CACHE_NONE,
					       0, ggtt->base.total,
					       0);
		if (ret)
			goto err_out;

		retried = true;
		goto alloc;
	}

	if (ret)
		goto err_out;


	if (ppgtt->node.start < ggtt->mappable_end)
		DRM_DEBUG("Forced to use aperture for PDEs\n");

	return 0;

err_out:
	gen6_free_scratch(vm);
	return ret;
}

static int gen6_ppgtt_alloc(struct i915_hw_ppgtt *ppgtt)
{
	return gen6_ppgtt_allocate_page_directories(ppgtt);
}

static void gen6_scratch_va_range(struct i915_hw_ppgtt *ppgtt,
				  uint64_t start, uint64_t length)
{
	struct i915_page_table *unused;
	uint32_t pde;

	gen6_for_each_pde(unused, &ppgtt->pd, start, length, pde)
		ppgtt->pd.page_table[pde] = ppgtt->base.scratch_pt;
}

static int gen6_ppgtt_init(struct i915_hw_ppgtt *ppgtt)
{
	struct drm_i915_private *dev_priv = to_i915(ppgtt->base.dev);
	struct i915_ggtt *ggtt = &dev_priv->ggtt;
	int ret;

	ppgtt->base.pte_encode = ggtt->base.pte_encode;
	if (intel_vgpu_active(dev_priv) || IS_GEN6(dev_priv))
		ppgtt->switch_mm = gen6_mm_switch;
	else if (IS_HASWELL(dev_priv))
		ppgtt->switch_mm = hsw_mm_switch;
	else if (IS_GEN7(dev_priv))
		ppgtt->switch_mm = gen7_mm_switch;
	else
		BUG();

	ret = gen6_ppgtt_alloc(ppgtt);
	if (ret)
		return ret;

	ppgtt->base.allocate_va_range = gen6_alloc_va_range;
	ppgtt->base.clear_range = gen6_ppgtt_clear_range;
	ppgtt->base.insert_entries = gen6_ppgtt_insert_entries;
	ppgtt->base.unbind_vma = ppgtt_unbind_vma;
	ppgtt->base.bind_vma = ppgtt_bind_vma;
	ppgtt->base.cleanup = gen6_ppgtt_cleanup;
	ppgtt->base.start = 0;
	ppgtt->base.total = I915_PDES * GEN6_PTES * PAGE_SIZE;
	ppgtt->debug_dump = gen6_dump_ppgtt;

	ppgtt->pd.base.ggtt_offset =
		ppgtt->node.start / PAGE_SIZE * sizeof(gen6_pte_t);

	ppgtt->pd_addr = (gen6_pte_t __iomem *)ggtt->gsm +
		ppgtt->pd.base.ggtt_offset / sizeof(gen6_pte_t);

	gen6_scratch_va_range(ppgtt, 0, ppgtt->base.total);

	gen6_write_page_range(dev_priv, &ppgtt->pd, 0, ppgtt->base.total);

	DRM_DEBUG_DRIVER("Allocated pde space (%lldM) at GTT entry: %llx\n",
			 ppgtt->node.size >> 20,
			 ppgtt->node.start / PAGE_SIZE);

	DRM_DEBUG("Adding PPGTT at offset %x\n",
		  ppgtt->pd.base.ggtt_offset << 10);

	return 0;
}

static int __hw_ppgtt_init(struct i915_hw_ppgtt *ppgtt,
			   struct drm_i915_private *dev_priv)
{
	ppgtt->base.dev = &dev_priv->drm;

	if (INTEL_INFO(dev_priv)->gen < 8)
		return gen6_ppgtt_init(ppgtt);
	else
		return gen8_ppgtt_init(ppgtt);
}

static void i915_address_space_init(struct i915_address_space *vm,
				    struct drm_i915_private *dev_priv,
				    const char *name)
{
	i915_gem_timeline_init(dev_priv, &vm->timeline, name);
	drm_mm_init(&vm->mm, vm->start, vm->total);
	INIT_LIST_HEAD(&vm->active_list);
	INIT_LIST_HEAD(&vm->inactive_list);
	INIT_LIST_HEAD(&vm->unbound_list);
	list_add_tail(&vm->global_link, &dev_priv->vm_list);
}

static void i915_address_space_fini(struct i915_address_space *vm)
{
	i915_gem_timeline_fini(&vm->timeline);
	drm_mm_takedown(&vm->mm);
	list_del(&vm->global_link);
}

static void gtt_write_workarounds(struct drm_i915_private *dev_priv)
{
	/* This function is for gtt related workarounds. This function is
	 * called on driver load and after a GPU reset, so you can place
	 * workarounds here even if they get overwritten by GPU reset.
	 */
	/* WaIncreaseDefaultTLBEntries:chv,bdw,skl,bxt */
	if (IS_BROADWELL(dev_priv))
		I915_WRITE(GEN8_L3_LRA_1_GPGPU, GEN8_L3_LRA_1_GPGPU_DEFAULT_VALUE_BDW);
	else if (IS_CHERRYVIEW(dev_priv))
		I915_WRITE(GEN8_L3_LRA_1_GPGPU, GEN8_L3_LRA_1_GPGPU_DEFAULT_VALUE_CHV);
	else if (IS_SKYLAKE(dev_priv))
		I915_WRITE(GEN8_L3_LRA_1_GPGPU, GEN9_L3_LRA_1_GPGPU_DEFAULT_VALUE_SKL);
	else if (IS_BROXTON(dev_priv))
		I915_WRITE(GEN8_L3_LRA_1_GPGPU, GEN9_L3_LRA_1_GPGPU_DEFAULT_VALUE_BXT);
}

static int i915_ppgtt_init(struct i915_hw_ppgtt *ppgtt,
			   struct drm_i915_private *dev_priv,
			   struct drm_i915_file_private *file_priv,
			   const char *name)
{
	int ret;

	ret = __hw_ppgtt_init(ppgtt, dev_priv);
	if (ret == 0) {
		kref_init(&ppgtt->ref);
		i915_address_space_init(&ppgtt->base, dev_priv, name);
		ppgtt->base.file = file_priv;
	}

	return ret;
}

int i915_ppgtt_init_hw(struct drm_i915_private *dev_priv)
{
<<<<<<< HEAD
	struct drm_i915_private *dev_priv = to_i915(dev);

	gtt_write_workarounds(dev);
=======
	gtt_write_workarounds(dev_priv);
>>>>>>> 59331c21

	/* In the case of execlists, PPGTT is enabled by the context descriptor
	 * and the PDPs are contained within the context itself.  We don't
	 * need to do anything here. */
	if (i915.enable_execlists)
		return 0;

	if (!USES_PPGTT(dev_priv))
		return 0;

	if (IS_GEN6(dev_priv))
<<<<<<< HEAD
		gen6_ppgtt_enable(dev);
	else if (IS_GEN7(dev_priv))
		gen7_ppgtt_enable(dev);
	else if (INTEL_INFO(dev)->gen >= 8)
		gen8_ppgtt_enable(dev);
=======
		gen6_ppgtt_enable(dev_priv);
	else if (IS_GEN7(dev_priv))
		gen7_ppgtt_enable(dev_priv);
	else if (INTEL_GEN(dev_priv) >= 8)
		gen8_ppgtt_enable(dev_priv);
>>>>>>> 59331c21
	else
		MISSING_CASE(INTEL_GEN(dev_priv));

	return 0;
}

struct i915_hw_ppgtt *
i915_ppgtt_create(struct drm_i915_private *dev_priv,
		  struct drm_i915_file_private *fpriv,
		  const char *name)
{
	struct i915_hw_ppgtt *ppgtt;
	int ret;

	ppgtt = kzalloc(sizeof(*ppgtt), GFP_KERNEL);
	if (!ppgtt)
		return ERR_PTR(-ENOMEM);

	ret = i915_ppgtt_init(ppgtt, dev_priv, fpriv, name);
	if (ret) {
		kfree(ppgtt);
		return ERR_PTR(ret);
	}

	trace_i915_ppgtt_create(&ppgtt->base);

	return ppgtt;
}

void i915_ppgtt_release(struct kref *kref)
{
	struct i915_hw_ppgtt *ppgtt =
		container_of(kref, struct i915_hw_ppgtt, ref);

	trace_i915_ppgtt_release(&ppgtt->base);

	/* vmas should already be unbound and destroyed */
	WARN_ON(!list_empty(&ppgtt->base.active_list));
	WARN_ON(!list_empty(&ppgtt->base.inactive_list));
	WARN_ON(!list_empty(&ppgtt->base.unbound_list));

	i915_address_space_fini(&ppgtt->base);

	ppgtt->base.cleanup(&ppgtt->base);
	kfree(ppgtt);
}

/* Certain Gen5 chipsets require require idling the GPU before
 * unmapping anything from the GTT when VT-d is enabled.
 */
static bool needs_idle_maps(struct drm_i915_private *dev_priv)
{
#ifdef CONFIG_INTEL_IOMMU
	/* Query intel_iommu to see if we need the workaround. Presumably that
	 * was loaded first.
	 */
	if (IS_GEN5(dev_priv) && IS_MOBILE(dev_priv) && intel_iommu_gfx_mapped)
		return true;
#endif
	return false;
}

void i915_check_and_clear_faults(struct drm_i915_private *dev_priv)
{
	struct intel_engine_cs *engine;
	enum intel_engine_id id;

	if (INTEL_INFO(dev_priv)->gen < 6)
		return;

	for_each_engine(engine, dev_priv, id) {
		u32 fault_reg;
		fault_reg = I915_READ(RING_FAULT_REG(engine));
		if (fault_reg & RING_FAULT_VALID) {
			DRM_DEBUG_DRIVER("Unexpected fault\n"
					 "\tAddr: 0x%08lx\n"
					 "\tAddress space: %s\n"
					 "\tSource ID: %d\n"
					 "\tType: %d\n",
					 fault_reg & PAGE_MASK,
					 fault_reg & RING_FAULT_GTTSEL_MASK ? "GGTT" : "PPGTT",
					 RING_FAULT_SRCID(fault_reg),
					 RING_FAULT_FAULT_TYPE(fault_reg));
			I915_WRITE(RING_FAULT_REG(engine),
				   fault_reg & ~RING_FAULT_VALID);
		}
	}

	/* Engine specific init may not have been done till this point. */
	if (dev_priv->engine[RCS])
		POSTING_READ(RING_FAULT_REG(dev_priv->engine[RCS]));
}

static void i915_ggtt_flush(struct drm_i915_private *dev_priv)
{
	if (INTEL_INFO(dev_priv)->gen < 6) {
		intel_gtt_chipset_flush();
	} else {
		I915_WRITE(GFX_FLSH_CNTL_GEN6, GFX_FLSH_CNTL_EN);
		POSTING_READ(GFX_FLSH_CNTL_GEN6);
	}
}

void i915_gem_suspend_gtt_mappings(struct drm_i915_private *dev_priv)
{
	struct i915_ggtt *ggtt = &dev_priv->ggtt;

	/* Don't bother messing with faults pre GEN6 as we have little
	 * documentation supporting that it's a good idea.
	 */
	if (INTEL_GEN(dev_priv) < 6)
		return;

	i915_check_and_clear_faults(dev_priv);

	ggtt->base.clear_range(&ggtt->base, ggtt->base.start, ggtt->base.total);

	i915_ggtt_flush(dev_priv);
}

int i915_gem_gtt_prepare_pages(struct drm_i915_gem_object *obj,
			       struct sg_table *pages)
{
	if (dma_map_sg(&obj->base.dev->pdev->dev,
		       pages->sgl, pages->nents,
		       PCI_DMA_BIDIRECTIONAL))
		return 0;

	return -ENOSPC;
}

static void gen8_set_pte(void __iomem *addr, gen8_pte_t pte)
{
	writeq(pte, addr);
}

static void gen8_ggtt_insert_page(struct i915_address_space *vm,
				  dma_addr_t addr,
				  uint64_t offset,
				  enum i915_cache_level level,
				  u32 unused)
{
	struct drm_i915_private *dev_priv = to_i915(vm->dev);
	gen8_pte_t __iomem *pte =
		(gen8_pte_t __iomem *)dev_priv->ggtt.gsm +
		(offset >> PAGE_SHIFT);

	gen8_set_pte(pte, gen8_pte_encode(addr, level));

	I915_WRITE(GFX_FLSH_CNTL_GEN6, GFX_FLSH_CNTL_EN);
	POSTING_READ(GFX_FLSH_CNTL_GEN6);
}

static void gen8_ggtt_insert_entries(struct i915_address_space *vm,
				     struct sg_table *st,
				     uint64_t start,
				     enum i915_cache_level level, u32 unused)
{
	struct drm_i915_private *dev_priv = to_i915(vm->dev);
	struct i915_ggtt *ggtt = i915_vm_to_ggtt(vm);
	struct sgt_iter sgt_iter;
	gen8_pte_t __iomem *gtt_entries;
	gen8_pte_t gtt_entry;
	dma_addr_t addr;
	int i = 0;

	gtt_entries = (gen8_pte_t __iomem *)ggtt->gsm + (start >> PAGE_SHIFT);

	for_each_sgt_dma(addr, sgt_iter, st) {
		gtt_entry = gen8_pte_encode(addr, level);
		gen8_set_pte(&gtt_entries[i++], gtt_entry);
	}

	/*
	 * XXX: This serves as a posting read to make sure that the PTE has
	 * actually been updated. There is some concern that even though
	 * registers and PTEs are within the same BAR that they are potentially
	 * of NUMA access patterns. Therefore, even with the way we assume
	 * hardware should work, we must keep this posting read for paranoia.
	 */
	if (i != 0)
		WARN_ON(readq(&gtt_entries[i-1]) != gtt_entry);

	/* This next bit makes the above posting read even more important. We
	 * want to flush the TLBs only after we're certain all the PTE updates
	 * have finished.
	 */
	I915_WRITE(GFX_FLSH_CNTL_GEN6, GFX_FLSH_CNTL_EN);
	POSTING_READ(GFX_FLSH_CNTL_GEN6);
}

struct insert_entries {
	struct i915_address_space *vm;
	struct sg_table *st;
	uint64_t start;
	enum i915_cache_level level;
	u32 flags;
};

static int gen8_ggtt_insert_entries__cb(void *_arg)
{
	struct insert_entries *arg = _arg;
	gen8_ggtt_insert_entries(arg->vm, arg->st,
				 arg->start, arg->level, arg->flags);
	return 0;
}

static void gen8_ggtt_insert_entries__BKL(struct i915_address_space *vm,
					  struct sg_table *st,
					  uint64_t start,
					  enum i915_cache_level level,
					  u32 flags)
{
	struct insert_entries arg = { vm, st, start, level, flags };
	stop_machine(gen8_ggtt_insert_entries__cb, &arg, NULL);
}

static void gen6_ggtt_insert_page(struct i915_address_space *vm,
				  dma_addr_t addr,
				  uint64_t offset,
				  enum i915_cache_level level,
				  u32 flags)
{
	struct drm_i915_private *dev_priv = to_i915(vm->dev);
	gen6_pte_t __iomem *pte =
		(gen6_pte_t __iomem *)dev_priv->ggtt.gsm +
		(offset >> PAGE_SHIFT);

	iowrite32(vm->pte_encode(addr, level, flags), pte);

	I915_WRITE(GFX_FLSH_CNTL_GEN6, GFX_FLSH_CNTL_EN);
	POSTING_READ(GFX_FLSH_CNTL_GEN6);
}

/*
 * Binds an object into the global gtt with the specified cache level. The object
 * will be accessible to the GPU via commands whose operands reference offsets
 * within the global GTT as well as accessible by the GPU through the GMADR
 * mapped BAR (dev_priv->mm.gtt->gtt).
 */
static void gen6_ggtt_insert_entries(struct i915_address_space *vm,
				     struct sg_table *st,
				     uint64_t start,
				     enum i915_cache_level level, u32 flags)
{
	struct drm_i915_private *dev_priv = to_i915(vm->dev);
	struct i915_ggtt *ggtt = i915_vm_to_ggtt(vm);
	struct sgt_iter sgt_iter;
	gen6_pte_t __iomem *gtt_entries;
	gen6_pte_t gtt_entry;
	dma_addr_t addr;
	int i = 0;

	gtt_entries = (gen6_pte_t __iomem *)ggtt->gsm + (start >> PAGE_SHIFT);

	for_each_sgt_dma(addr, sgt_iter, st) {
		gtt_entry = vm->pte_encode(addr, level, flags);
		iowrite32(gtt_entry, &gtt_entries[i++]);
	}

	/* XXX: This serves as a posting read to make sure that the PTE has
	 * actually been updated. There is some concern that even though
	 * registers and PTEs are within the same BAR that they are potentially
	 * of NUMA access patterns. Therefore, even with the way we assume
	 * hardware should work, we must keep this posting read for paranoia.
	 */
	if (i != 0)
		WARN_ON(readl(&gtt_entries[i-1]) != gtt_entry);

	/* This next bit makes the above posting read even more important. We
	 * want to flush the TLBs only after we're certain all the PTE updates
	 * have finished.
	 */
	I915_WRITE(GFX_FLSH_CNTL_GEN6, GFX_FLSH_CNTL_EN);
	POSTING_READ(GFX_FLSH_CNTL_GEN6);
}

static void nop_clear_range(struct i915_address_space *vm,
			    uint64_t start, uint64_t length)
{
}

static void gen8_ggtt_clear_range(struct i915_address_space *vm,
				  uint64_t start, uint64_t length)
{
	struct i915_ggtt *ggtt = i915_vm_to_ggtt(vm);
	unsigned first_entry = start >> PAGE_SHIFT;
	unsigned num_entries = length >> PAGE_SHIFT;
	gen8_pte_t scratch_pte, __iomem *gtt_base =
		(gen8_pte_t __iomem *)ggtt->gsm + first_entry;
	const int max_entries = ggtt_total_entries(ggtt) - first_entry;
	int i;

	if (WARN(num_entries > max_entries,
		 "First entry = %d; Num entries = %d (max=%d)\n",
		 first_entry, num_entries, max_entries))
		num_entries = max_entries;

	scratch_pte = gen8_pte_encode(vm->scratch_page.daddr,
				      I915_CACHE_LLC);
	for (i = 0; i < num_entries; i++)
		gen8_set_pte(&gtt_base[i], scratch_pte);
	readl(gtt_base);
}

static void gen6_ggtt_clear_range(struct i915_address_space *vm,
				  uint64_t start,
				  uint64_t length)
{
	struct i915_ggtt *ggtt = i915_vm_to_ggtt(vm);
	unsigned first_entry = start >> PAGE_SHIFT;
	unsigned num_entries = length >> PAGE_SHIFT;
	gen6_pte_t scratch_pte, __iomem *gtt_base =
		(gen6_pte_t __iomem *)ggtt->gsm + first_entry;
	const int max_entries = ggtt_total_entries(ggtt) - first_entry;
	int i;

	if (WARN(num_entries > max_entries,
		 "First entry = %d; Num entries = %d (max=%d)\n",
		 first_entry, num_entries, max_entries))
		num_entries = max_entries;

	scratch_pte = vm->pte_encode(vm->scratch_page.daddr,
				     I915_CACHE_LLC, 0);

	for (i = 0; i < num_entries; i++)
		iowrite32(scratch_pte, &gtt_base[i]);
	readl(gtt_base);
}

static void i915_ggtt_insert_page(struct i915_address_space *vm,
				  dma_addr_t addr,
				  uint64_t offset,
				  enum i915_cache_level cache_level,
				  u32 unused)
{
	unsigned int flags = (cache_level == I915_CACHE_NONE) ?
		AGP_USER_MEMORY : AGP_USER_CACHED_MEMORY;

	intel_gtt_insert_page(addr, offset >> PAGE_SHIFT, flags);
}

static void i915_ggtt_insert_entries(struct i915_address_space *vm,
				     struct sg_table *pages,
				     uint64_t start,
				     enum i915_cache_level cache_level, u32 unused)
{
	unsigned int flags = (cache_level == I915_CACHE_NONE) ?
		AGP_USER_MEMORY : AGP_USER_CACHED_MEMORY;

	intel_gtt_insert_sg_entries(pages, start >> PAGE_SHIFT, flags);

}

static void i915_ggtt_clear_range(struct i915_address_space *vm,
				  uint64_t start,
				  uint64_t length)
{
	intel_gtt_clear_range(start >> PAGE_SHIFT, length >> PAGE_SHIFT);
}

static int ggtt_bind_vma(struct i915_vma *vma,
			 enum i915_cache_level cache_level,
			 u32 flags)
{
	struct drm_i915_private *i915 = to_i915(vma->vm->dev);
	struct drm_i915_gem_object *obj = vma->obj;
	u32 pte_flags = 0;
	int ret;

	ret = i915_get_ggtt_vma_pages(vma);
	if (ret)
		return ret;

	/* Currently applicable only to VLV */
	if (obj->gt_ro)
		pte_flags |= PTE_READ_ONLY;

	intel_runtime_pm_get(i915);
	vma->vm->insert_entries(vma->vm, vma->pages, vma->node.start,
				cache_level, pte_flags);
	intel_runtime_pm_put(i915);

	/*
	 * Without aliasing PPGTT there's no difference between
	 * GLOBAL/LOCAL_BIND, it's all the same ptes. Hence unconditionally
	 * upgrade to both bound if we bind either to avoid double-binding.
	 */
	vma->flags |= I915_VMA_GLOBAL_BIND | I915_VMA_LOCAL_BIND;

	return 0;
}

static int aliasing_gtt_bind_vma(struct i915_vma *vma,
				 enum i915_cache_level cache_level,
				 u32 flags)
{
	struct drm_i915_private *i915 = to_i915(vma->vm->dev);
	u32 pte_flags;
	int ret;

	ret = i915_get_ggtt_vma_pages(vma);
	if (ret)
		return ret;

	/* Currently applicable only to VLV */
	pte_flags = 0;
	if (vma->obj->gt_ro)
		pte_flags |= PTE_READ_ONLY;


	if (flags & I915_VMA_GLOBAL_BIND) {
		intel_runtime_pm_get(i915);
		vma->vm->insert_entries(vma->vm,
					vma->pages, vma->node.start,
					cache_level, pte_flags);
		intel_runtime_pm_put(i915);
	}

	if (flags & I915_VMA_LOCAL_BIND) {
		struct i915_hw_ppgtt *appgtt = i915->mm.aliasing_ppgtt;
		appgtt->base.insert_entries(&appgtt->base,
					    vma->pages, vma->node.start,
					    cache_level, pte_flags);
	}

	return 0;
}

static void ggtt_unbind_vma(struct i915_vma *vma)
{
	struct drm_i915_private *i915 = to_i915(vma->vm->dev);
	struct i915_hw_ppgtt *appgtt = i915->mm.aliasing_ppgtt;
	const u64 size = min(vma->size, vma->node.size);

	if (vma->flags & I915_VMA_GLOBAL_BIND) {
		intel_runtime_pm_get(i915);
		vma->vm->clear_range(vma->vm,
				     vma->node.start, size);
<<<<<<< HEAD
=======
		intel_runtime_pm_put(i915);
	}
>>>>>>> 59331c21

	if (vma->flags & I915_VMA_LOCAL_BIND && appgtt)
		appgtt->base.clear_range(&appgtt->base,
					 vma->node.start, size);
}

void i915_gem_gtt_finish_pages(struct drm_i915_gem_object *obj,
			       struct sg_table *pages)
{
	struct drm_i915_private *dev_priv = to_i915(obj->base.dev);
	struct device *kdev = &dev_priv->drm.pdev->dev;
	struct i915_ggtt *ggtt = &dev_priv->ggtt;

	if (unlikely(ggtt->do_idle_maps)) {
		if (i915_gem_wait_for_idle(dev_priv, I915_WAIT_LOCKED)) {
			DRM_ERROR("Failed to wait for idle; VT'd may hang.\n");
			/* Wait a bit, in hopes it avoids the hang */
			udelay(10);
		}
	}

	dma_unmap_sg(kdev, pages->sgl, pages->nents, PCI_DMA_BIDIRECTIONAL);
}

static void i915_gtt_color_adjust(struct drm_mm_node *node,
				  unsigned long color,
				  u64 *start,
				  u64 *end)
{
	if (node->color != color)
		*start += 4096;

	node = list_first_entry_or_null(&node->node_list,
					struct drm_mm_node,
					node_list);
	if (node && node->allocated && node->color != color)
		*end -= 4096;
}

int i915_gem_init_ggtt(struct drm_i915_private *dev_priv)
{
	/* Let GEM Manage all of the aperture.
	 *
	 * However, leave one page at the end still bound to the scratch page.
	 * There are a number of places where the hardware apparently prefetches
	 * past the end of the object, and we've seen multiple hangs with the
	 * GPU head pointer stuck in a batchbuffer bound at the last page of the
	 * aperture.  One page should be enough to keep any prefetching inside
	 * of the aperture.
	 */
	struct i915_ggtt *ggtt = &dev_priv->ggtt;
	unsigned long hole_start, hole_end;
	struct i915_hw_ppgtt *ppgtt;
	struct drm_mm_node *entry;
	int ret;

	ret = intel_vgt_balloon(dev_priv);
	if (ret)
		return ret;

	/* Reserve a mappable slot for our lockless error capture */
	ret = drm_mm_insert_node_in_range_generic(&ggtt->base.mm,
						  &ggtt->error_capture,
						  4096, 0, -1,
						  0, ggtt->mappable_end,
						  0, 0);
	if (ret)
		return ret;

	/* Clear any non-preallocated blocks */
	drm_mm_for_each_hole(entry, &ggtt->base.mm, hole_start, hole_end) {
		DRM_DEBUG_KMS("clearing unused GTT space: [%lx, %lx]\n",
			      hole_start, hole_end);
		ggtt->base.clear_range(&ggtt->base, hole_start,
				       hole_end - hole_start);
	}

	/* And finally clear the reserved guard page */
	ggtt->base.clear_range(&ggtt->base,
			       ggtt->base.total - PAGE_SIZE, PAGE_SIZE);

	if (USES_PPGTT(dev_priv) && !USES_FULL_PPGTT(dev_priv)) {
		ppgtt = kzalloc(sizeof(*ppgtt), GFP_KERNEL);
		if (!ppgtt) {
			ret = -ENOMEM;
			goto err;
		}

		ret = __hw_ppgtt_init(ppgtt, dev_priv);
		if (ret)
			goto err_ppgtt;

		if (ppgtt->base.allocate_va_range) {
			ret = ppgtt->base.allocate_va_range(&ppgtt->base, 0,
							    ppgtt->base.total);
			if (ret)
				goto err_ppgtt_cleanup;
		}

		ppgtt->base.clear_range(&ppgtt->base,
					ppgtt->base.start,
					ppgtt->base.total);

		dev_priv->mm.aliasing_ppgtt = ppgtt;
		WARN_ON(ggtt->base.bind_vma != ggtt_bind_vma);
		ggtt->base.bind_vma = aliasing_gtt_bind_vma;
	}

	return 0;

err_ppgtt_cleanup:
	ppgtt->base.cleanup(&ppgtt->base);
err_ppgtt:
	kfree(ppgtt);
err:
	drm_mm_remove_node(&ggtt->error_capture);
	return ret;
}

/**
 * i915_ggtt_cleanup_hw - Clean up GGTT hardware initialization
 * @dev_priv: i915 device
 */
void i915_ggtt_cleanup_hw(struct drm_i915_private *dev_priv)
{
	struct i915_ggtt *ggtt = &dev_priv->ggtt;

	if (dev_priv->mm.aliasing_ppgtt) {
		struct i915_hw_ppgtt *ppgtt = dev_priv->mm.aliasing_ppgtt;
		ppgtt->base.cleanup(&ppgtt->base);
		kfree(ppgtt);
	}

	i915_gem_cleanup_stolen(&dev_priv->drm);

	if (drm_mm_node_allocated(&ggtt->error_capture))
		drm_mm_remove_node(&ggtt->error_capture);

	if (drm_mm_initialized(&ggtt->base.mm)) {
		intel_vgt_deballoon(dev_priv);

		mutex_lock(&dev_priv->drm.struct_mutex);
		i915_address_space_fini(&ggtt->base);
		mutex_unlock(&dev_priv->drm.struct_mutex);
	}

	ggtt->base.cleanup(&ggtt->base);

	arch_phys_wc_del(ggtt->mtrr);
	io_mapping_fini(&ggtt->mappable);
}

static unsigned int gen6_get_total_gtt_size(u16 snb_gmch_ctl)
{
	snb_gmch_ctl >>= SNB_GMCH_GGMS_SHIFT;
	snb_gmch_ctl &= SNB_GMCH_GGMS_MASK;
	return snb_gmch_ctl << 20;
}

static unsigned int gen8_get_total_gtt_size(u16 bdw_gmch_ctl)
{
	bdw_gmch_ctl >>= BDW_GMCH_GGMS_SHIFT;
	bdw_gmch_ctl &= BDW_GMCH_GGMS_MASK;
	if (bdw_gmch_ctl)
		bdw_gmch_ctl = 1 << bdw_gmch_ctl;

#ifdef CONFIG_X86_32
	/* Limit 32b platforms to a 2GB GGTT: 4 << 20 / pte size * PAGE_SIZE */
	if (bdw_gmch_ctl > 4)
		bdw_gmch_ctl = 4;
#endif

	return bdw_gmch_ctl << 20;
}

static unsigned int chv_get_total_gtt_size(u16 gmch_ctrl)
{
	gmch_ctrl >>= SNB_GMCH_GGMS_SHIFT;
	gmch_ctrl &= SNB_GMCH_GGMS_MASK;

	if (gmch_ctrl)
		return 1 << (20 + gmch_ctrl);

	return 0;
}

static size_t gen6_get_stolen_size(u16 snb_gmch_ctl)
{
	snb_gmch_ctl >>= SNB_GMCH_GMS_SHIFT;
	snb_gmch_ctl &= SNB_GMCH_GMS_MASK;
	return snb_gmch_ctl << 25; /* 32 MB units */
}

static size_t gen8_get_stolen_size(u16 bdw_gmch_ctl)
{
	bdw_gmch_ctl >>= BDW_GMCH_GMS_SHIFT;
	bdw_gmch_ctl &= BDW_GMCH_GMS_MASK;
	return bdw_gmch_ctl << 25; /* 32 MB units */
}

static size_t chv_get_stolen_size(u16 gmch_ctrl)
{
	gmch_ctrl >>= SNB_GMCH_GMS_SHIFT;
	gmch_ctrl &= SNB_GMCH_GMS_MASK;

	/*
	 * 0x0  to 0x10: 32MB increments starting at 0MB
	 * 0x11 to 0x16: 4MB increments starting at 8MB
	 * 0x17 to 0x1d: 4MB increments start at 36MB
	 */
	if (gmch_ctrl < 0x11)
		return gmch_ctrl << 25;
	else if (gmch_ctrl < 0x17)
		return (gmch_ctrl - 0x11 + 2) << 22;
	else
		return (gmch_ctrl - 0x17 + 9) << 22;
}

static size_t gen9_get_stolen_size(u16 gen9_gmch_ctl)
{
	gen9_gmch_ctl >>= BDW_GMCH_GMS_SHIFT;
	gen9_gmch_ctl &= BDW_GMCH_GMS_MASK;

	if (gen9_gmch_ctl < 0xf0)
		return gen9_gmch_ctl << 25; /* 32 MB units */
	else
		/* 4MB increments starting at 0xf0 for 4MB */
		return (gen9_gmch_ctl - 0xf0 + 1) << 22;
}

static int ggtt_probe_common(struct i915_ggtt *ggtt, u64 size)
{
	struct drm_i915_private *dev_priv = to_i915(ggtt->base.dev);
	struct pci_dev *pdev = ggtt->base.dev->pdev;
	phys_addr_t phys_addr;
	int ret;

	/* For Modern GENs the PTEs and register space are split in the BAR */
	phys_addr = pci_resource_start(pdev, 0) + pci_resource_len(pdev, 0) / 2;

	/*
	 * On BXT writes larger than 64 bit to the GTT pagetable range will be
	 * dropped. For WC mappings in general we have 64 byte burst writes
	 * when the WC buffer is flushed, so we can't use it, but have to
	 * resort to an uncached mapping. The WC issue is easily caught by the
	 * readback check when writing GTT PTE entries.
	 */
<<<<<<< HEAD
	if (IS_BROXTON(to_i915(ggtt->base.dev)))
=======
	if (IS_BROXTON(dev_priv))
>>>>>>> 59331c21
		ggtt->gsm = ioremap_nocache(phys_addr, size);
	else
		ggtt->gsm = ioremap_wc(phys_addr, size);
	if (!ggtt->gsm) {
		DRM_ERROR("Failed to map the ggtt page table\n");
		return -ENOMEM;
	}

	ret = setup_scratch_page(dev_priv, &ggtt->base.scratch_page, GFP_DMA32);
	if (ret) {
		DRM_ERROR("Scratch setup failed\n");
		/* iounmap will also get called at remove, but meh */
		iounmap(ggtt->gsm);
		return ret;
	}

	return 0;
}

/* The GGTT and PPGTT need a private PPAT setup in order to handle cacheability
 * bits. When using advanced contexts each context stores its own PAT, but
 * writing this data shouldn't be harmful even in those cases. */
static void bdw_setup_private_ppat(struct drm_i915_private *dev_priv)
{
	uint64_t pat;

	pat = GEN8_PPAT(0, GEN8_PPAT_WB | GEN8_PPAT_LLC)     | /* for normal objects, no eLLC */
	      GEN8_PPAT(1, GEN8_PPAT_WC | GEN8_PPAT_LLCELLC) | /* for something pointing to ptes? */
	      GEN8_PPAT(2, GEN8_PPAT_WT | GEN8_PPAT_LLCELLC) | /* for scanout with eLLC */
	      GEN8_PPAT(3, GEN8_PPAT_UC)                     | /* Uncached objects, mostly for scanout */
	      GEN8_PPAT(4, GEN8_PPAT_WB | GEN8_PPAT_LLCELLC | GEN8_PPAT_AGE(0)) |
	      GEN8_PPAT(5, GEN8_PPAT_WB | GEN8_PPAT_LLCELLC | GEN8_PPAT_AGE(1)) |
	      GEN8_PPAT(6, GEN8_PPAT_WB | GEN8_PPAT_LLCELLC | GEN8_PPAT_AGE(2)) |
	      GEN8_PPAT(7, GEN8_PPAT_WB | GEN8_PPAT_LLCELLC | GEN8_PPAT_AGE(3));

	if (!USES_PPGTT(dev_priv))
		/* Spec: "For GGTT, there is NO pat_sel[2:0] from the entry,
		 * so RTL will always use the value corresponding to
		 * pat_sel = 000".
		 * So let's disable cache for GGTT to avoid screen corruptions.
		 * MOCS still can be used though.
		 * - System agent ggtt writes (i.e. cpu gtt mmaps) already work
		 * before this patch, i.e. the same uncached + snooping access
		 * like on gen6/7 seems to be in effect.
		 * - So this just fixes blitter/render access. Again it looks
		 * like it's not just uncached access, but uncached + snooping.
		 * So we can still hold onto all our assumptions wrt cpu
		 * clflushing on LLC machines.
		 */
		pat = GEN8_PPAT(0, GEN8_PPAT_UC);

	/* XXX: spec defines this as 2 distinct registers. It's unclear if a 64b
	 * write would work. */
	I915_WRITE(GEN8_PRIVATE_PAT_LO, pat);
	I915_WRITE(GEN8_PRIVATE_PAT_HI, pat >> 32);
}

static void chv_setup_private_ppat(struct drm_i915_private *dev_priv)
{
	uint64_t pat;

	/*
	 * Map WB on BDW to snooped on CHV.
	 *
	 * Only the snoop bit has meaning for CHV, the rest is
	 * ignored.
	 *
	 * The hardware will never snoop for certain types of accesses:
	 * - CPU GTT (GMADR->GGTT->no snoop->memory)
	 * - PPGTT page tables
	 * - some other special cycles
	 *
	 * As with BDW, we also need to consider the following for GT accesses:
	 * "For GGTT, there is NO pat_sel[2:0] from the entry,
	 * so RTL will always use the value corresponding to
	 * pat_sel = 000".
	 * Which means we must set the snoop bit in PAT entry 0
	 * in order to keep the global status page working.
	 */
	pat = GEN8_PPAT(0, CHV_PPAT_SNOOP) |
	      GEN8_PPAT(1, 0) |
	      GEN8_PPAT(2, 0) |
	      GEN8_PPAT(3, 0) |
	      GEN8_PPAT(4, CHV_PPAT_SNOOP) |
	      GEN8_PPAT(5, CHV_PPAT_SNOOP) |
	      GEN8_PPAT(6, CHV_PPAT_SNOOP) |
	      GEN8_PPAT(7, CHV_PPAT_SNOOP);

	I915_WRITE(GEN8_PRIVATE_PAT_LO, pat);
	I915_WRITE(GEN8_PRIVATE_PAT_HI, pat >> 32);
}

static void gen6_gmch_remove(struct i915_address_space *vm)
{
	struct i915_ggtt *ggtt = i915_vm_to_ggtt(vm);

	iounmap(ggtt->gsm);
	cleanup_scratch_page(to_i915(vm->dev), &vm->scratch_page);
}

static int gen8_gmch_probe(struct i915_ggtt *ggtt)
{
	struct drm_i915_private *dev_priv = to_i915(ggtt->base.dev);
	struct pci_dev *pdev = dev_priv->drm.pdev;
	unsigned int size;
	u16 snb_gmch_ctl;

	/* TODO: We're not aware of mappable constraints on gen8 yet */
	ggtt->mappable_base = pci_resource_start(pdev, 2);
	ggtt->mappable_end = pci_resource_len(pdev, 2);

	if (!pci_set_dma_mask(pdev, DMA_BIT_MASK(39)))
		pci_set_consistent_dma_mask(pdev, DMA_BIT_MASK(39));

	pci_read_config_word(pdev, SNB_GMCH_CTRL, &snb_gmch_ctl);

	if (INTEL_GEN(dev_priv) >= 9) {
		ggtt->stolen_size = gen9_get_stolen_size(snb_gmch_ctl);
		size = gen8_get_total_gtt_size(snb_gmch_ctl);
	} else if (IS_CHERRYVIEW(dev_priv)) {
		ggtt->stolen_size = chv_get_stolen_size(snb_gmch_ctl);
		size = chv_get_total_gtt_size(snb_gmch_ctl);
	} else {
		ggtt->stolen_size = gen8_get_stolen_size(snb_gmch_ctl);
		size = gen8_get_total_gtt_size(snb_gmch_ctl);
	}

	ggtt->base.total = (size / sizeof(gen8_pte_t)) << PAGE_SHIFT;

	if (IS_CHERRYVIEW(dev_priv) || IS_BROXTON(dev_priv))
		chv_setup_private_ppat(dev_priv);
	else
		bdw_setup_private_ppat(dev_priv);

	ggtt->base.cleanup = gen6_gmch_remove;
	ggtt->base.bind_vma = ggtt_bind_vma;
	ggtt->base.unbind_vma = ggtt_unbind_vma;
	ggtt->base.insert_page = gen8_ggtt_insert_page;
	ggtt->base.clear_range = nop_clear_range;
	if (!USES_FULL_PPGTT(dev_priv) || intel_scanout_needs_vtd_wa(dev_priv))
		ggtt->base.clear_range = gen8_ggtt_clear_range;

	ggtt->base.insert_entries = gen8_ggtt_insert_entries;
	if (IS_CHERRYVIEW(dev_priv))
		ggtt->base.insert_entries = gen8_ggtt_insert_entries__BKL;

	return ggtt_probe_common(ggtt, size);
}

static int gen6_gmch_probe(struct i915_ggtt *ggtt)
{
	struct drm_i915_private *dev_priv = to_i915(ggtt->base.dev);
	struct pci_dev *pdev = dev_priv->drm.pdev;
	unsigned int size;
	u16 snb_gmch_ctl;

	ggtt->mappable_base = pci_resource_start(pdev, 2);
	ggtt->mappable_end = pci_resource_len(pdev, 2);

	/* 64/512MB is the current min/max we actually know of, but this is just
	 * a coarse sanity check.
	 */
	if (ggtt->mappable_end < (64<<20) || ggtt->mappable_end > (512<<20)) {
		DRM_ERROR("Unknown GMADR size (%llx)\n", ggtt->mappable_end);
		return -ENXIO;
	}

	if (!pci_set_dma_mask(pdev, DMA_BIT_MASK(40)))
		pci_set_consistent_dma_mask(pdev, DMA_BIT_MASK(40));
	pci_read_config_word(pdev, SNB_GMCH_CTRL, &snb_gmch_ctl);

	ggtt->stolen_size = gen6_get_stolen_size(snb_gmch_ctl);

	size = gen6_get_total_gtt_size(snb_gmch_ctl);
	ggtt->base.total = (size / sizeof(gen6_pte_t)) << PAGE_SHIFT;

	ggtt->base.clear_range = gen6_ggtt_clear_range;
	ggtt->base.insert_page = gen6_ggtt_insert_page;
	ggtt->base.insert_entries = gen6_ggtt_insert_entries;
	ggtt->base.bind_vma = ggtt_bind_vma;
	ggtt->base.unbind_vma = ggtt_unbind_vma;
	ggtt->base.cleanup = gen6_gmch_remove;

	if (HAS_EDRAM(dev_priv))
		ggtt->base.pte_encode = iris_pte_encode;
	else if (IS_HASWELL(dev_priv))
		ggtt->base.pte_encode = hsw_pte_encode;
	else if (IS_VALLEYVIEW(dev_priv))
		ggtt->base.pte_encode = byt_pte_encode;
	else if (INTEL_GEN(dev_priv) >= 7)
		ggtt->base.pte_encode = ivb_pte_encode;
	else
		ggtt->base.pte_encode = snb_pte_encode;

	return ggtt_probe_common(ggtt, size);
}

static void i915_gmch_remove(struct i915_address_space *vm)
{
	intel_gmch_remove();
}

static int i915_gmch_probe(struct i915_ggtt *ggtt)
{
	struct drm_i915_private *dev_priv = to_i915(ggtt->base.dev);
	int ret;

	ret = intel_gmch_probe(dev_priv->bridge_dev, dev_priv->drm.pdev, NULL);
	if (!ret) {
		DRM_ERROR("failed to set up gmch\n");
		return -EIO;
	}

	intel_gtt_get(&ggtt->base.total, &ggtt->stolen_size,
		      &ggtt->mappable_base, &ggtt->mappable_end);

	ggtt->do_idle_maps = needs_idle_maps(dev_priv);
	ggtt->base.insert_page = i915_ggtt_insert_page;
	ggtt->base.insert_entries = i915_ggtt_insert_entries;
	ggtt->base.clear_range = i915_ggtt_clear_range;
	ggtt->base.bind_vma = ggtt_bind_vma;
	ggtt->base.unbind_vma = ggtt_unbind_vma;
	ggtt->base.cleanup = i915_gmch_remove;

	if (unlikely(ggtt->do_idle_maps))
		DRM_INFO("applying Ironlake quirks for intel_iommu\n");

	return 0;
}

/**
 * i915_ggtt_probe_hw - Probe GGTT hardware location
 * @dev_priv: i915 device
 */
int i915_ggtt_probe_hw(struct drm_i915_private *dev_priv)
{
	struct i915_ggtt *ggtt = &dev_priv->ggtt;
	int ret;

	ggtt->base.dev = &dev_priv->drm;

	if (INTEL_GEN(dev_priv) <= 5)
		ret = i915_gmch_probe(ggtt);
	else if (INTEL_GEN(dev_priv) < 8)
		ret = gen6_gmch_probe(ggtt);
	else
		ret = gen8_gmch_probe(ggtt);
	if (ret)
		return ret;

	if ((ggtt->base.total - 1) >> 32) {
		DRM_ERROR("We never expected a Global GTT with more than 32bits"
			  " of address space! Found %lldM!\n",
			  ggtt->base.total >> 20);
		ggtt->base.total = 1ULL << 32;
		ggtt->mappable_end = min(ggtt->mappable_end, ggtt->base.total);
	}

	if (ggtt->mappable_end > ggtt->base.total) {
		DRM_ERROR("mappable aperture extends past end of GGTT,"
			  " aperture=%llx, total=%llx\n",
			  ggtt->mappable_end, ggtt->base.total);
		ggtt->mappable_end = ggtt->base.total;
	}

	/* GMADR is the PCI mmio aperture into the global GTT. */
	DRM_INFO("Memory usable by graphics device = %lluM\n",
		 ggtt->base.total >> 20);
	DRM_DEBUG_DRIVER("GMADR size = %lldM\n", ggtt->mappable_end >> 20);
	DRM_DEBUG_DRIVER("GTT stolen size = %zdM\n", ggtt->stolen_size >> 20);
#ifdef CONFIG_INTEL_IOMMU
	if (intel_iommu_gfx_mapped)
		DRM_INFO("VT-d active for gfx access\n");
#endif

	return 0;
}

/**
 * i915_ggtt_init_hw - Initialize GGTT hardware
 * @dev_priv: i915 device
 */
int i915_ggtt_init_hw(struct drm_i915_private *dev_priv)
{
	struct i915_ggtt *ggtt = &dev_priv->ggtt;
	int ret;

	INIT_LIST_HEAD(&dev_priv->vm_list);

	/* Subtract the guard page before address space initialization to
	 * shrink the range used by drm_mm.
	 */
	mutex_lock(&dev_priv->drm.struct_mutex);
	ggtt->base.total -= PAGE_SIZE;
	i915_address_space_init(&ggtt->base, dev_priv, "[global]");
	ggtt->base.total += PAGE_SIZE;
	if (!HAS_LLC(dev_priv))
		ggtt->base.mm.color_adjust = i915_gtt_color_adjust;
	mutex_unlock(&dev_priv->drm.struct_mutex);

	if (!io_mapping_init_wc(&dev_priv->ggtt.mappable,
				dev_priv->ggtt.mappable_base,
				dev_priv->ggtt.mappable_end)) {
		ret = -EIO;
		goto out_gtt_cleanup;
	}

	ggtt->mtrr = arch_phys_wc_add(ggtt->mappable_base, ggtt->mappable_end);

	/*
	 * Initialise stolen early so that we may reserve preallocated
	 * objects for the BIOS to KMS transition.
	 */
	ret = i915_gem_init_stolen(dev_priv);
	if (ret)
		goto out_gtt_cleanup;

	return 0;

out_gtt_cleanup:
	ggtt->base.cleanup(&ggtt->base);
	return ret;
}

int i915_ggtt_enable_hw(struct drm_i915_private *dev_priv)
{
	if (INTEL_GEN(dev_priv) < 6 && !intel_enable_gtt())
		return -EIO;

	return 0;
}

void i915_gem_restore_gtt_mappings(struct drm_i915_private *dev_priv)
{
	struct i915_ggtt *ggtt = &dev_priv->ggtt;
	struct drm_i915_gem_object *obj, *on;

	i915_check_and_clear_faults(dev_priv);

	/* First fill our portion of the GTT with scratch pages */
	ggtt->base.clear_range(&ggtt->base, ggtt->base.start, ggtt->base.total);

	ggtt->base.closed = true; /* skip rewriting PTE on VMA unbind */

	/* clflush objects bound into the GGTT and rebind them. */
	list_for_each_entry_safe(obj, on,
				 &dev_priv->mm.bound_list, global_link) {
		bool ggtt_bound = false;
		struct i915_vma *vma;

		list_for_each_entry(vma, &obj->vma_list, obj_link) {
			if (vma->vm != &ggtt->base)
				continue;

			if (!i915_vma_unbind(vma))
				continue;

			WARN_ON(i915_vma_bind(vma, obj->cache_level,
					      PIN_UPDATE));
			ggtt_bound = true;
		}

		if (ggtt_bound)
			WARN_ON(i915_gem_object_set_to_gtt_domain(obj, false));
	}

	ggtt->base.closed = false;

<<<<<<< HEAD
	if (INTEL_INFO(dev)->gen >= 8) {
=======
	if (INTEL_GEN(dev_priv) >= 8) {
>>>>>>> 59331c21
		if (IS_CHERRYVIEW(dev_priv) || IS_BROXTON(dev_priv))
			chv_setup_private_ppat(dev_priv);
		else
			bdw_setup_private_ppat(dev_priv);

		return;
	}

	if (USES_PPGTT(dev_priv)) {
		struct i915_address_space *vm;

		list_for_each_entry(vm, &dev_priv->vm_list, global_link) {
			/* TODO: Perhaps it shouldn't be gen6 specific */

			struct i915_hw_ppgtt *ppgtt;

			if (i915_is_ggtt(vm))
				ppgtt = dev_priv->mm.aliasing_ppgtt;
			else
				ppgtt = i915_vm_to_ppgtt(vm);

			gen6_write_page_range(dev_priv, &ppgtt->pd,
					      0, ppgtt->base.total);
		}
	}

	i915_ggtt_flush(dev_priv);
}

struct i915_vma *
i915_gem_obj_to_vma(struct drm_i915_gem_object *obj,
		    struct i915_address_space *vm,
		    const struct i915_ggtt_view *view)
{
	struct rb_node *rb;

	rb = obj->vma_tree.rb_node;
	while (rb) {
		struct i915_vma *vma = rb_entry(rb, struct i915_vma, obj_node);
		long cmp;

		cmp = i915_vma_compare(vma, vm, view);
		if (cmp == 0)
			return vma;

		if (cmp < 0)
			rb = rb->rb_right;
		else
			rb = rb->rb_left;
	}

	return NULL;
}

struct i915_vma *
i915_gem_obj_lookup_or_create_vma(struct drm_i915_gem_object *obj,
				  struct i915_address_space *vm,
				  const struct i915_ggtt_view *view)
{
	struct i915_vma *vma;

	lockdep_assert_held(&obj->base.dev->struct_mutex);
	GEM_BUG_ON(view && !i915_is_ggtt(vm));

	vma = i915_gem_obj_to_vma(obj, vm, view);
	if (!vma) {
		vma = i915_vma_create(obj, vm, view);
		GEM_BUG_ON(vma != i915_gem_obj_to_vma(obj, vm, view));
	}

	GEM_BUG_ON(i915_vma_is_closed(vma));
	return vma;
}

static struct scatterlist *
rotate_pages(const dma_addr_t *in, unsigned int offset,
	     unsigned int width, unsigned int height,
	     unsigned int stride,
	     struct sg_table *st, struct scatterlist *sg)
{
	unsigned int column, row;
	unsigned int src_idx;

	for (column = 0; column < width; column++) {
		src_idx = stride * (height - 1) + column;
		for (row = 0; row < height; row++) {
			st->nents++;
			/* We don't need the pages, but need to initialize
			 * the entries so the sg list can be happily traversed.
			 * The only thing we need are DMA addresses.
			 */
			sg_set_page(sg, NULL, PAGE_SIZE, 0);
			sg_dma_address(sg) = in[offset + src_idx];
			sg_dma_len(sg) = PAGE_SIZE;
			sg = sg_next(sg);
			src_idx -= stride;
		}
	}

	return sg;
}

static struct sg_table *
intel_rotate_fb_obj_pages(const struct intel_rotation_info *rot_info,
			  struct drm_i915_gem_object *obj)
{
	const size_t n_pages = obj->base.size / PAGE_SIZE;
	unsigned int size = intel_rotation_info_size(rot_info);
	struct sgt_iter sgt_iter;
	dma_addr_t dma_addr;
	unsigned long i;
	dma_addr_t *page_addr_list;
	struct sg_table *st;
	struct scatterlist *sg;
	int ret = -ENOMEM;

	/* Allocate a temporary list of source pages for random access. */
	page_addr_list = drm_malloc_gfp(n_pages,
					sizeof(dma_addr_t),
					GFP_TEMPORARY);
	if (!page_addr_list)
		return ERR_PTR(ret);

	/* Allocate target SG list. */
	st = kmalloc(sizeof(*st), GFP_KERNEL);
	if (!st)
		goto err_st_alloc;

	ret = sg_alloc_table(st, size, GFP_KERNEL);
	if (ret)
		goto err_sg_alloc;

	/* Populate source page list from the object. */
	i = 0;
	for_each_sgt_dma(dma_addr, sgt_iter, obj->mm.pages)
		page_addr_list[i++] = dma_addr;

	GEM_BUG_ON(i != n_pages);
	st->nents = 0;
	sg = st->sgl;

	for (i = 0 ; i < ARRAY_SIZE(rot_info->plane); i++) {
		sg = rotate_pages(page_addr_list, rot_info->plane[i].offset,
				  rot_info->plane[i].width, rot_info->plane[i].height,
				  rot_info->plane[i].stride, st, sg);
	}

	DRM_DEBUG_KMS("Created rotated page mapping for object size %zu (%ux%u tiles, %u pages)\n",
		      obj->base.size, rot_info->plane[0].width, rot_info->plane[0].height, size);

	drm_free_large(page_addr_list);

	return st;

err_sg_alloc:
	kfree(st);
err_st_alloc:
	drm_free_large(page_addr_list);

	DRM_DEBUG_KMS("Failed to create rotated mapping for object size %zu! (%ux%u tiles, %u pages)\n",
		      obj->base.size, rot_info->plane[0].width, rot_info->plane[0].height, size);

	return ERR_PTR(ret);
}

static struct sg_table *
intel_partial_pages(const struct i915_ggtt_view *view,
		    struct drm_i915_gem_object *obj)
{
	struct sg_table *st;
	struct scatterlist *sg, *iter;
	unsigned int count = view->params.partial.size;
	unsigned int offset;
	int ret = -ENOMEM;

	st = kmalloc(sizeof(*st), GFP_KERNEL);
	if (!st)
		goto err_st_alloc;

	ret = sg_alloc_table(st, count, GFP_KERNEL);
	if (ret)
		goto err_sg_alloc;

	iter = i915_gem_object_get_sg(obj,
				      view->params.partial.offset,
				      &offset);
	GEM_BUG_ON(!iter);

	sg = st->sgl;
	st->nents = 0;
	do {
		unsigned int len;

		len = min(iter->length - (offset << PAGE_SHIFT),
			  count << PAGE_SHIFT);
		sg_set_page(sg, NULL, len, 0);
		sg_dma_address(sg) =
			sg_dma_address(iter) + (offset << PAGE_SHIFT);
		sg_dma_len(sg) = len;

		st->nents++;
		count -= len >> PAGE_SHIFT;
		if (count == 0) {
			sg_mark_end(sg);
			return st;
		}

		sg = __sg_next(sg);
		iter = __sg_next(iter);
		offset = 0;
	} while (1);

err_sg_alloc:
	kfree(st);
err_st_alloc:
	return ERR_PTR(ret);
}

static int
i915_get_ggtt_vma_pages(struct i915_vma *vma)
{
	int ret = 0;

	/* The vma->pages are only valid within the lifespan of the borrowed
	 * obj->mm.pages. When the obj->mm.pages sg_table is regenerated, so
	 * must be the vma->pages. A simple rule is that vma->pages must only
	 * be accessed when the obj->mm.pages are pinned.
	 */
	GEM_BUG_ON(!i915_gem_object_has_pinned_pages(vma->obj));

	if (vma->pages)
		return 0;

	if (vma->ggtt_view.type == I915_GGTT_VIEW_NORMAL)
		vma->pages = vma->obj->mm.pages;
	else if (vma->ggtt_view.type == I915_GGTT_VIEW_ROTATED)
		vma->pages =
			intel_rotate_fb_obj_pages(&vma->ggtt_view.params.rotated, vma->obj);
	else if (vma->ggtt_view.type == I915_GGTT_VIEW_PARTIAL)
		vma->pages = intel_partial_pages(&vma->ggtt_view, vma->obj);
	else
		WARN_ONCE(1, "GGTT view %u not implemented!\n",
			  vma->ggtt_view.type);

	if (!vma->pages) {
		DRM_ERROR("Failed to get pages for GGTT view type %u!\n",
			  vma->ggtt_view.type);
		ret = -EINVAL;
	} else if (IS_ERR(vma->pages)) {
		ret = PTR_ERR(vma->pages);
		vma->pages = NULL;
		DRM_ERROR("Failed to get pages for VMA view type %u (%d)!\n",
			  vma->ggtt_view.type, ret);
	}

	return ret;
}
<|MERGE_RESOLUTION|>--- conflicted
+++ resolved
@@ -382,13 +382,8 @@
 #define kunmap_px(ppgtt, vaddr) \
 		kunmap_page_dma(to_i915((ppgtt)->base.dev), (vaddr))
 
-<<<<<<< HEAD
-#define setup_px(dev, px) setup_page_dma((dev), px_base(px))
-#define cleanup_px(dev, px) cleanup_page_dma((dev), px_base(px))
-=======
 #define setup_px(dev_priv, px) setup_page_dma((dev_priv), px_base(px))
 #define cleanup_px(dev_priv, px) cleanup_page_dma((dev_priv), px_base(px))
->>>>>>> 59331c21
 #define fill_px(dev_priv, px, v) fill_page_dma((dev_priv), px_base(px), (v))
 #define fill32_px(dev_priv, px, v) \
 		fill_page_dma_32((dev_priv), px_base(px), (v))
@@ -708,8 +703,6 @@
 	return gen8_write_pdp(req, 0, px_dma(&ppgtt->pml4));
 }
 
-<<<<<<< HEAD
-=======
 /* PDE TLBs are a pain to invalidate on GEN8+. When we modify
  * the page table structures, we mark them dirty so that
  * context switching/execlist queuing code takes extra steps
@@ -720,7 +713,6 @@
 	ppgtt->pd_dirty_rings = INTEL_INFO(to_i915(ppgtt->base.dev))->ring_mask;
 }
 
->>>>>>> 59331c21
 /* Removes entries from a single page table, releasing it if it's empty.
  * Caller can use the return value to update higher-level entries.
  */
@@ -730,15 +722,9 @@
 				uint64_t length)
 {
 	struct i915_hw_ppgtt *ppgtt = i915_vm_to_ppgtt(vm);
-<<<<<<< HEAD
-	unsigned int pte_start = gen8_pte_index(start);
-	unsigned int num_entries = gen8_pte_count(start, length);
-	uint64_t pte;
-=======
 	unsigned int num_entries = gen8_pte_count(start, length);
 	unsigned int pte = gen8_pte_index(start);
 	unsigned int pte_end = pte + num_entries;
->>>>>>> 59331c21
 	gen8_pte_t *pt_vaddr;
 	gen8_pte_t scratch_pte = gen8_pte_encode(vm->scratch_page.daddr,
 						 I915_CACHE_LLC);
@@ -746,104 +732,17 @@
 	if (WARN_ON(!px_page(pt)))
 		return false;
 
-<<<<<<< HEAD
-	bitmap_clear(pt->used_ptes, pte_start, num_entries);
-
-	if (bitmap_empty(pt->used_ptes, GEN8_PTES)) {
-		free_pt(vm->dev, pt);
-=======
 	GEM_BUG_ON(pte_end > GEN8_PTES);
 
 	bitmap_clear(pt->used_ptes, pte, num_entries);
 
 	if (bitmap_empty(pt->used_ptes, GEN8_PTES)) {
 		free_pt(to_i915(vm->dev), pt);
->>>>>>> 59331c21
 		return true;
 	}
 
 	pt_vaddr = kmap_px(pt);
 
-<<<<<<< HEAD
-	for (pte = pte_start; pte < num_entries; pte++)
-		pt_vaddr[pte] = scratch_pte;
-
-	kunmap_px(ppgtt, pt_vaddr);
-
-	return false;
-}
-
-/* Removes entries from a single page dir, releasing it if it's empty.
- * Caller can use the return value to update higher-level entries
- */
-static bool gen8_ppgtt_clear_pd(struct i915_address_space *vm,
-				struct i915_page_directory *pd,
-				uint64_t start,
-				uint64_t length)
-{
-	struct i915_hw_ppgtt *ppgtt = i915_vm_to_ppgtt(vm);
-	struct i915_page_table *pt;
-	uint64_t pde;
-	gen8_pde_t *pde_vaddr;
-	gen8_pde_t scratch_pde = gen8_pde_encode(px_dma(vm->scratch_pt),
-						 I915_CACHE_LLC);
-
-	gen8_for_each_pde(pt, pd, start, length, pde) {
-		if (WARN_ON(!pd->page_table[pde]))
-			break;
-
-		if (gen8_ppgtt_clear_pt(vm, pt, start, length)) {
-			__clear_bit(pde, pd->used_pdes);
-			pde_vaddr = kmap_px(pd);
-			pde_vaddr[pde] = scratch_pde;
-			kunmap_px(ppgtt, pde_vaddr);
-		}
-	}
-
-	if (bitmap_empty(pd->used_pdes, I915_PDES)) {
-		free_pd(vm->dev, pd);
-		return true;
-	}
-
-	return false;
-}
-
-/* Removes entries from a single page dir pointer, releasing it if it's empty.
- * Caller can use the return value to update higher-level entries
- */
-static bool gen8_ppgtt_clear_pdp(struct i915_address_space *vm,
-				 struct i915_page_directory_pointer *pdp,
-				 uint64_t start,
-				 uint64_t length)
-{
-	struct i915_hw_ppgtt *ppgtt = i915_vm_to_ppgtt(vm);
-	struct i915_page_directory *pd;
-	uint64_t pdpe;
-	gen8_ppgtt_pdpe_t *pdpe_vaddr;
-	gen8_ppgtt_pdpe_t scratch_pdpe =
-		gen8_pdpe_encode(px_dma(vm->scratch_pd), I915_CACHE_LLC);
-
-	gen8_for_each_pdpe(pd, pdp, start, length, pdpe) {
-		if (WARN_ON(!pdp->page_directory[pdpe]))
-			break;
-
-		if (gen8_ppgtt_clear_pd(vm, pd, start, length)) {
-			__clear_bit(pdpe, pdp->used_pdpes);
-			if (USES_FULL_48BIT_PPGTT(vm->dev)) {
-				pdpe_vaddr = kmap_px(pdp);
-				pdpe_vaddr[pdpe] = scratch_pdpe;
-				kunmap_px(ppgtt, pdpe_vaddr);
-			}
-		}
-	}
-
-	if (USES_FULL_48BIT_PPGTT(vm->dev) &&
-	    bitmap_empty(pdp->used_pdpes, I915_PDPES_PER_PDP(vm->dev))) {
-		free_pdp(vm->dev, pdp);
-		return true;
-	}
-
-=======
 	while (pte < pte_end)
 		pt_vaddr[pte++] = scratch_pte;
 
@@ -925,7 +824,6 @@
 		return true;
 	}
 
->>>>>>> 59331c21
 	return false;
 }
 
@@ -945,11 +843,7 @@
 	gen8_ppgtt_pml4e_t scratch_pml4e =
 		gen8_pml4e_encode(px_dma(vm->scratch_pdp), I915_CACHE_LLC);
 
-<<<<<<< HEAD
-	GEM_BUG_ON(!USES_FULL_48BIT_PPGTT(vm->dev));
-=======
 	GEM_BUG_ON(!USES_FULL_48BIT_PPGTT(to_i915(vm->dev)));
->>>>>>> 59331c21
 
 	gen8_for_each_pml4e(pdp, pml4, start, length, pml4e) {
 		if (WARN_ON(!pml4->pdps[pml4e]))
@@ -969,11 +863,7 @@
 {
 	struct i915_hw_ppgtt *ppgtt = i915_vm_to_ppgtt(vm);
 
-<<<<<<< HEAD
-	if (USES_FULL_48BIT_PPGTT(vm->dev))
-=======
 	if (USES_FULL_48BIT_PPGTT(to_i915(vm->dev)))
->>>>>>> 59331c21
 		gen8_ppgtt_clear_pml4(vm, &ppgtt->pml4, start, length);
 	else
 		gen8_ppgtt_clear_pdp(vm, &ppgtt->pdp, start, length);
@@ -1918,12 +1808,8 @@
 	enum intel_engine_id id;
 
 	for_each_engine(engine, dev_priv, id) {
-<<<<<<< HEAD
-		u32 four_level = USES_FULL_48BIT_PPGTT(dev) ? GEN8_GFX_PPGTT_48B : 0;
-=======
 		u32 four_level = USES_FULL_48BIT_PPGTT(dev_priv) ?
 				 GEN8_GFX_PPGTT_48B : 0;
->>>>>>> 59331c21
 		I915_WRITE(RING_MODE_GEN7(engine),
 			   _MASKED_BIT_ENABLE(GFX_PPGTT_ENABLE | four_level));
 	}
@@ -2353,13 +2239,7 @@
 
 int i915_ppgtt_init_hw(struct drm_i915_private *dev_priv)
 {
-<<<<<<< HEAD
-	struct drm_i915_private *dev_priv = to_i915(dev);
-
-	gtt_write_workarounds(dev);
-=======
 	gtt_write_workarounds(dev_priv);
->>>>>>> 59331c21
 
 	/* In the case of execlists, PPGTT is enabled by the context descriptor
 	 * and the PDPs are contained within the context itself.  We don't
@@ -2371,19 +2251,11 @@
 		return 0;
 
 	if (IS_GEN6(dev_priv))
-<<<<<<< HEAD
-		gen6_ppgtt_enable(dev);
-	else if (IS_GEN7(dev_priv))
-		gen7_ppgtt_enable(dev);
-	else if (INTEL_INFO(dev)->gen >= 8)
-		gen8_ppgtt_enable(dev);
-=======
 		gen6_ppgtt_enable(dev_priv);
 	else if (IS_GEN7(dev_priv))
 		gen7_ppgtt_enable(dev_priv);
 	else if (INTEL_GEN(dev_priv) >= 8)
 		gen8_ppgtt_enable(dev_priv);
->>>>>>> 59331c21
 	else
 		MISSING_CASE(INTEL_GEN(dev_priv));
 
@@ -2823,11 +2695,8 @@
 		intel_runtime_pm_get(i915);
 		vma->vm->clear_range(vma->vm,
 				     vma->node.start, size);
-<<<<<<< HEAD
-=======
 		intel_runtime_pm_put(i915);
 	}
->>>>>>> 59331c21
 
 	if (vma->flags & I915_VMA_LOCAL_BIND && appgtt)
 		appgtt->base.clear_range(&appgtt->base,
@@ -3075,11 +2944,7 @@
 	 * resort to an uncached mapping. The WC issue is easily caught by the
 	 * readback check when writing GTT PTE entries.
 	 */
-<<<<<<< HEAD
-	if (IS_BROXTON(to_i915(ggtt->base.dev)))
-=======
 	if (IS_BROXTON(dev_priv))
->>>>>>> 59331c21
 		ggtt->gsm = ioremap_nocache(phys_addr, size);
 	else
 		ggtt->gsm = ioremap_wc(phys_addr, size);
@@ -3448,11 +3313,7 @@
 
 	ggtt->base.closed = false;
 
-<<<<<<< HEAD
-	if (INTEL_INFO(dev)->gen >= 8) {
-=======
 	if (INTEL_GEN(dev_priv) >= 8) {
->>>>>>> 59331c21
 		if (IS_CHERRYVIEW(dev_priv) || IS_BROXTON(dev_priv))
 			chv_setup_private_ppat(dev_priv);
 		else
