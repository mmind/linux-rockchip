/*
 * Copyright © 2010 Daniel Vetter
 * Copyright © 2011-2014 Intel Corporation
 *
 * Permission is hereby granted, free of charge, to any person obtaining a
 * copy of this software and associated documentation files (the "Software"),
 * to deal in the Software without restriction, including without limitation
 * the rights to use, copy, modify, merge, publish, distribute, sublicense,
 * and/or sell copies of the Software, and to permit persons to whom the
 * Software is furnished to do so, subject to the following conditions:
 *
 * The above copyright notice and this permission notice (including the next
 * paragraph) shall be included in all copies or substantial portions of the
 * Software.
 *
 * THE SOFTWARE IS PROVIDED "AS IS", WITHOUT WARRANTY OF ANY KIND, EXPRESS OR
 * IMPLIED, INCLUDING BUT NOT LIMITED TO THE WARRANTIES OF MERCHANTABILITY,
 * FITNESS FOR A PARTICULAR PURPOSE AND NONINFRINGEMENT.  IN NO EVENT SHALL
 * THE AUTHORS OR COPYRIGHT HOLDERS BE LIABLE FOR ANY CLAIM, DAMAGES OR OTHER
 * LIABILITY, WHETHER IN AN ACTION OF CONTRACT, TORT OR OTHERWISE, ARISING
 * FROM, OUT OF OR IN CONNECTION WITH THE SOFTWARE OR THE USE OR OTHER DEALINGS
 * IN THE SOFTWARE.
 *
 */

#include <linux/slab.h> /* fault-inject.h is not standalone! */

#include <linux/fault-inject.h>
#include <linux/log2.h>
#include <linux/random.h>
#include <linux/seq_file.h>
#include <linux/stop_machine.h>

#include <asm/set_memory.h>

#include <drm/i915_drm.h>

#include "i915_drv.h"
#include "i915_vgpu.h"
#include "i915_reset.h"
#include "i915_trace.h"
#include "intel_drv.h"
#include "intel_frontbuffer.h"

#define I915_GFP_ALLOW_FAIL (GFP_KERNEL | __GFP_RETRY_MAYFAIL | __GFP_NOWARN)

/**
 * DOC: Global GTT views
 *
 * Background and previous state
 *
 * Historically objects could exists (be bound) in global GTT space only as
 * singular instances with a view representing all of the object's backing pages
 * in a linear fashion. This view will be called a normal view.
 *
 * To support multiple views of the same object, where the number of mapped
 * pages is not equal to the backing store, or where the layout of the pages
 * is not linear, concept of a GGTT view was added.
 *
 * One example of an alternative view is a stereo display driven by a single
 * image. In this case we would have a framebuffer looking like this
 * (2x2 pages):
 *
 *    12
 *    34
 *
 * Above would represent a normal GGTT view as normally mapped for GPU or CPU
 * rendering. In contrast, fed to the display engine would be an alternative
 * view which could look something like this:
 *
 *   1212
 *   3434
 *
 * In this example both the size and layout of pages in the alternative view is
 * different from the normal view.
 *
 * Implementation and usage
 *
 * GGTT views are implemented using VMAs and are distinguished via enum
 * i915_ggtt_view_type and struct i915_ggtt_view.
 *
 * A new flavour of core GEM functions which work with GGTT bound objects were
 * added with the _ggtt_ infix, and sometimes with _view postfix to avoid
 * renaming  in large amounts of code. They take the struct i915_ggtt_view
 * parameter encapsulating all metadata required to implement a view.
 *
 * As a helper for callers which are only interested in the normal view,
 * globally const i915_ggtt_view_normal singleton instance exists. All old core
 * GEM API functions, the ones not taking the view parameter, are operating on,
 * or with the normal GGTT view.
 *
 * Code wanting to add or use a new GGTT view needs to:
 *
 * 1. Add a new enum with a suitable name.
 * 2. Extend the metadata in the i915_ggtt_view structure if required.
 * 3. Add support to i915_get_vma_pages().
 *
 * New views are required to build a scatter-gather table from within the
 * i915_get_vma_pages function. This table is stored in the vma.ggtt_view and
 * exists for the lifetime of an VMA.
 *
 * Core API is designed to have copy semantics which means that passed in
 * struct i915_ggtt_view does not need to be persistent (left around after
 * calling the core API functions).
 *
 */

static int
i915_get_ggtt_vma_pages(struct i915_vma *vma);

static void gen6_ggtt_invalidate(struct drm_i915_private *dev_priv)
{
	/*
	 * Note that as an uncached mmio write, this will flush the
	 * WCB of the writes into the GGTT before it triggers the invalidate.
	 */
	I915_WRITE(GFX_FLSH_CNTL_GEN6, GFX_FLSH_CNTL_EN);
}

static void guc_ggtt_invalidate(struct drm_i915_private *dev_priv)
{
	gen6_ggtt_invalidate(dev_priv);
	I915_WRITE(GEN8_GTCR, GEN8_GTCR_INVALIDATE);
}

static void gmch_ggtt_invalidate(struct drm_i915_private *dev_priv)
{
	intel_gtt_chipset_flush();
}

static inline void i915_ggtt_invalidate(struct drm_i915_private *i915)
{
	i915->ggtt.invalidate(i915);
}

static int ppgtt_bind_vma(struct i915_vma *vma,
			  enum i915_cache_level cache_level,
			  u32 unused)
{
	u32 pte_flags;
	int err;

	if (!(vma->flags & I915_VMA_LOCAL_BIND)) {
		err = vma->vm->allocate_va_range(vma->vm,
						 vma->node.start, vma->size);
		if (err)
			return err;
	}

	/* Applicable to VLV, and gen8+ */
	pte_flags = 0;
	if (i915_gem_object_is_readonly(vma->obj))
		pte_flags |= PTE_READ_ONLY;

	vma->vm->insert_entries(vma->vm, vma, cache_level, pte_flags);

	return 0;
}

static void ppgtt_unbind_vma(struct i915_vma *vma)
{
	vma->vm->clear_range(vma->vm, vma->node.start, vma->size);
}

static int ppgtt_set_pages(struct i915_vma *vma)
{
	GEM_BUG_ON(vma->pages);

	vma->pages = vma->obj->mm.pages;

	vma->page_sizes = vma->obj->mm.page_sizes;

	return 0;
}

static void clear_pages(struct i915_vma *vma)
{
	GEM_BUG_ON(!vma->pages);

	if (vma->pages != vma->obj->mm.pages) {
		sg_free_table(vma->pages);
		kfree(vma->pages);
	}
	vma->pages = NULL;

	memset(&vma->page_sizes, 0, sizeof(vma->page_sizes));
}

static u64 gen8_pte_encode(dma_addr_t addr,
			   enum i915_cache_level level,
			   u32 flags)
{
	gen8_pte_t pte = addr | _PAGE_PRESENT | _PAGE_RW;

	if (unlikely(flags & PTE_READ_ONLY))
		pte &= ~_PAGE_RW;

	switch (level) {
	case I915_CACHE_NONE:
		pte |= PPAT_UNCACHED;
		break;
	case I915_CACHE_WT:
		pte |= PPAT_DISPLAY_ELLC;
		break;
	default:
		pte |= PPAT_CACHED;
		break;
	}

	return pte;
}

static gen8_pde_t gen8_pde_encode(const dma_addr_t addr,
				  const enum i915_cache_level level)
{
	gen8_pde_t pde = _PAGE_PRESENT | _PAGE_RW;
	pde |= addr;
	if (level != I915_CACHE_NONE)
		pde |= PPAT_CACHED_PDE;
	else
		pde |= PPAT_UNCACHED;
	return pde;
}

#define gen8_pdpe_encode gen8_pde_encode
#define gen8_pml4e_encode gen8_pde_encode

static u64 snb_pte_encode(dma_addr_t addr,
			  enum i915_cache_level level,
			  u32 flags)
{
	gen6_pte_t pte = GEN6_PTE_VALID;
	pte |= GEN6_PTE_ADDR_ENCODE(addr);

	switch (level) {
	case I915_CACHE_L3_LLC:
	case I915_CACHE_LLC:
		pte |= GEN6_PTE_CACHE_LLC;
		break;
	case I915_CACHE_NONE:
		pte |= GEN6_PTE_UNCACHED;
		break;
	default:
		MISSING_CASE(level);
	}

	return pte;
}

static u64 ivb_pte_encode(dma_addr_t addr,
			  enum i915_cache_level level,
			  u32 flags)
{
	gen6_pte_t pte = GEN6_PTE_VALID;
	pte |= GEN6_PTE_ADDR_ENCODE(addr);

	switch (level) {
	case I915_CACHE_L3_LLC:
		pte |= GEN7_PTE_CACHE_L3_LLC;
		break;
	case I915_CACHE_LLC:
		pte |= GEN6_PTE_CACHE_LLC;
		break;
	case I915_CACHE_NONE:
		pte |= GEN6_PTE_UNCACHED;
		break;
	default:
		MISSING_CASE(level);
	}

	return pte;
}

static u64 byt_pte_encode(dma_addr_t addr,
			  enum i915_cache_level level,
			  u32 flags)
{
	gen6_pte_t pte = GEN6_PTE_VALID;
	pte |= GEN6_PTE_ADDR_ENCODE(addr);

	if (!(flags & PTE_READ_ONLY))
		pte |= BYT_PTE_WRITEABLE;

	if (level != I915_CACHE_NONE)
		pte |= BYT_PTE_SNOOPED_BY_CPU_CACHES;

	return pte;
}

static u64 hsw_pte_encode(dma_addr_t addr,
			  enum i915_cache_level level,
			  u32 flags)
{
	gen6_pte_t pte = GEN6_PTE_VALID;
	pte |= HSW_PTE_ADDR_ENCODE(addr);

	if (level != I915_CACHE_NONE)
		pte |= HSW_WB_LLC_AGE3;

	return pte;
}

static u64 iris_pte_encode(dma_addr_t addr,
			   enum i915_cache_level level,
			   u32 flags)
{
	gen6_pte_t pte = GEN6_PTE_VALID;
	pte |= HSW_PTE_ADDR_ENCODE(addr);

	switch (level) {
	case I915_CACHE_NONE:
		break;
	case I915_CACHE_WT:
		pte |= HSW_WT_ELLC_LLC_AGE3;
		break;
	default:
		pte |= HSW_WB_ELLC_LLC_AGE3;
		break;
	}

	return pte;
}

static void stash_init(struct pagestash *stash)
{
	pagevec_init(&stash->pvec);
	spin_lock_init(&stash->lock);
}

static struct page *stash_pop_page(struct pagestash *stash)
{
	struct page *page = NULL;

	spin_lock(&stash->lock);
	if (likely(stash->pvec.nr))
		page = stash->pvec.pages[--stash->pvec.nr];
	spin_unlock(&stash->lock);

	return page;
}

static void stash_push_pagevec(struct pagestash *stash, struct pagevec *pvec)
{
	int nr;

	spin_lock_nested(&stash->lock, SINGLE_DEPTH_NESTING);

	nr = min_t(int, pvec->nr, pagevec_space(&stash->pvec));
	memcpy(stash->pvec.pages + stash->pvec.nr,
	       pvec->pages + pvec->nr - nr,
	       sizeof(pvec->pages[0]) * nr);
	stash->pvec.nr += nr;

	spin_unlock(&stash->lock);

	pvec->nr -= nr;
}

static struct page *vm_alloc_page(struct i915_address_space *vm, gfp_t gfp)
{
	struct pagevec stack;
	struct page *page;

	if (I915_SELFTEST_ONLY(should_fail(&vm->fault_attr, 1)))
		i915_gem_shrink_all(vm->i915);

	page = stash_pop_page(&vm->free_pages);
	if (page)
		return page;

	if (!vm->pt_kmap_wc)
		return alloc_page(gfp);

	/* Look in our global stash of WC pages... */
	page = stash_pop_page(&vm->i915->mm.wc_stash);
	if (page)
		return page;

	/*
	 * Otherwise batch allocate pages to amortize cost of set_pages_wc.
	 *
	 * We have to be careful as page allocation may trigger the shrinker
	 * (via direct reclaim) which will fill up the WC stash underneath us.
	 * So we add our WB pages into a temporary pvec on the stack and merge
	 * them into the WC stash after all the allocations are complete.
	 */
	pagevec_init(&stack);
	do {
		struct page *page;

		page = alloc_page(gfp);
		if (unlikely(!page))
			break;

		stack.pages[stack.nr++] = page;
	} while (pagevec_space(&stack));

	if (stack.nr && !set_pages_array_wc(stack.pages, stack.nr)) {
		page = stack.pages[--stack.nr];

		/* Merge spare WC pages to the global stash */
		stash_push_pagevec(&vm->i915->mm.wc_stash, &stack);

		/* Push any surplus WC pages onto the local VM stash */
		if (stack.nr)
			stash_push_pagevec(&vm->free_pages, &stack);
	}

	/* Return unwanted leftovers */
	if (unlikely(stack.nr)) {
		WARN_ON_ONCE(set_pages_array_wb(stack.pages, stack.nr));
		__pagevec_release(&stack);
	}

	return page;
}

static void vm_free_pages_release(struct i915_address_space *vm,
				  bool immediate)
{
	struct pagevec *pvec = &vm->free_pages.pvec;
	struct pagevec stack;

	lockdep_assert_held(&vm->free_pages.lock);
	GEM_BUG_ON(!pagevec_count(pvec));

	if (vm->pt_kmap_wc) {
		/*
		 * When we use WC, first fill up the global stash and then
		 * only if full immediately free the overflow.
		 */
		stash_push_pagevec(&vm->i915->mm.wc_stash, pvec);

		/*
		 * As we have made some room in the VM's free_pages,
		 * we can wait for it to fill again. Unless we are
		 * inside i915_address_space_fini() and must
		 * immediately release the pages!
		 */
		if (pvec->nr <= (immediate ? 0 : PAGEVEC_SIZE - 1))
			return;

		/*
		 * We have to drop the lock to allow ourselves to sleep,
		 * so take a copy of the pvec and clear the stash for
		 * others to use it as we sleep.
		 */
		stack = *pvec;
		pagevec_reinit(pvec);
		spin_unlock(&vm->free_pages.lock);

		pvec = &stack;
		set_pages_array_wb(pvec->pages, pvec->nr);

		spin_lock(&vm->free_pages.lock);
	}

	__pagevec_release(pvec);
}

static void vm_free_page(struct i915_address_space *vm, struct page *page)
{
	/*
	 * On !llc, we need to change the pages back to WB. We only do so
	 * in bulk, so we rarely need to change the page attributes here,
	 * but doing so requires a stop_machine() from deep inside arch/x86/mm.
	 * To make detection of the possible sleep more likely, use an
	 * unconditional might_sleep() for everybody.
	 */
	might_sleep();
	spin_lock(&vm->free_pages.lock);
	if (!pagevec_add(&vm->free_pages.pvec, page))
		vm_free_pages_release(vm, false);
	spin_unlock(&vm->free_pages.lock);
}

static void i915_address_space_init(struct i915_address_space *vm, int subclass)
{
	/*
	 * The vm->mutex must be reclaim safe (for use in the shrinker).
	 * Do a dummy acquire now under fs_reclaim so that any allocation
	 * attempt holding the lock is immediately reported by lockdep.
	 */
	mutex_init(&vm->mutex);
	lockdep_set_subclass(&vm->mutex, subclass);
	i915_gem_shrinker_taints_mutex(vm->i915, &vm->mutex);

	GEM_BUG_ON(!vm->total);
	drm_mm_init(&vm->mm, 0, vm->total);
	vm->mm.head_node.color = I915_COLOR_UNEVICTABLE;

	stash_init(&vm->free_pages);

	INIT_LIST_HEAD(&vm->unbound_list);
	INIT_LIST_HEAD(&vm->bound_list);
}

static void i915_address_space_fini(struct i915_address_space *vm)
{
	spin_lock(&vm->free_pages.lock);
	if (pagevec_count(&vm->free_pages.pvec))
		vm_free_pages_release(vm, true);
	GEM_BUG_ON(pagevec_count(&vm->free_pages.pvec));
	spin_unlock(&vm->free_pages.lock);

	drm_mm_takedown(&vm->mm);

	mutex_destroy(&vm->mutex);
}

static int __setup_page_dma(struct i915_address_space *vm,
			    struct i915_page_dma *p,
			    gfp_t gfp)
{
	p->page = vm_alloc_page(vm, gfp | I915_GFP_ALLOW_FAIL);
	if (unlikely(!p->page))
		return -ENOMEM;

	p->daddr = dma_map_page_attrs(vm->dma,
				      p->page, 0, PAGE_SIZE,
				      PCI_DMA_BIDIRECTIONAL,
				      DMA_ATTR_SKIP_CPU_SYNC |
				      DMA_ATTR_NO_WARN);
	if (unlikely(dma_mapping_error(vm->dma, p->daddr))) {
		vm_free_page(vm, p->page);
		return -ENOMEM;
	}

	return 0;
}

static int setup_page_dma(struct i915_address_space *vm,
			  struct i915_page_dma *p)
{
	return __setup_page_dma(vm, p, __GFP_HIGHMEM);
}

static void cleanup_page_dma(struct i915_address_space *vm,
			     struct i915_page_dma *p)
{
	dma_unmap_page(vm->dma, p->daddr, PAGE_SIZE, PCI_DMA_BIDIRECTIONAL);
	vm_free_page(vm, p->page);
}

#define kmap_atomic_px(px) kmap_atomic(px_base(px)->page)

#define setup_px(vm, px) setup_page_dma((vm), px_base(px))
#define cleanup_px(vm, px) cleanup_page_dma((vm), px_base(px))
#define fill_px(vm, px, v) fill_page_dma((vm), px_base(px), (v))
#define fill32_px(vm, px, v) fill_page_dma_32((vm), px_base(px), (v))

static void fill_page_dma(struct i915_address_space *vm,
			  struct i915_page_dma *p,
			  const u64 val)
{
	u64 * const vaddr = kmap_atomic(p->page);

	memset64(vaddr, val, PAGE_SIZE / sizeof(val));

	kunmap_atomic(vaddr);
}

static void fill_page_dma_32(struct i915_address_space *vm,
			     struct i915_page_dma *p,
			     const u32 v)
{
	fill_page_dma(vm, p, (u64)v << 32 | v);
}

static int
setup_scratch_page(struct i915_address_space *vm, gfp_t gfp)
{
	unsigned long size;

	/*
	 * In order to utilize 64K pages for an object with a size < 2M, we will
	 * need to support a 64K scratch page, given that every 16th entry for a
	 * page-table operating in 64K mode must point to a properly aligned 64K
	 * region, including any PTEs which happen to point to scratch.
	 *
	 * This is only relevant for the 48b PPGTT where we support
	 * huge-gtt-pages, see also i915_vma_insert(). However, as we share the
	 * scratch (read-only) between all vm, we create one 64k scratch page
	 * for all.
	 */
	size = I915_GTT_PAGE_SIZE_4K;
	if (i915_vm_is_4lvl(vm) &&
	    HAS_PAGE_SIZES(vm->i915, I915_GTT_PAGE_SIZE_64K)) {
		size = I915_GTT_PAGE_SIZE_64K;
		gfp |= __GFP_NOWARN;
	}
	gfp |= __GFP_ZERO | __GFP_RETRY_MAYFAIL;

	do {
		int order = get_order(size);
		struct page *page;
		dma_addr_t addr;

		page = alloc_pages(gfp, order);
		if (unlikely(!page))
			goto skip;

		addr = dma_map_page_attrs(vm->dma,
					  page, 0, size,
					  PCI_DMA_BIDIRECTIONAL,
					  DMA_ATTR_SKIP_CPU_SYNC |
					  DMA_ATTR_NO_WARN);
		if (unlikely(dma_mapping_error(vm->dma, addr)))
			goto free_page;

		if (unlikely(!IS_ALIGNED(addr, size)))
			goto unmap_page;

		vm->scratch_page.page = page;
		vm->scratch_page.daddr = addr;
		vm->scratch_order = order;
		return 0;

unmap_page:
		dma_unmap_page(vm->dma, addr, size, PCI_DMA_BIDIRECTIONAL);
free_page:
		__free_pages(page, order);
skip:
		if (size == I915_GTT_PAGE_SIZE_4K)
			return -ENOMEM;

		size = I915_GTT_PAGE_SIZE_4K;
		gfp &= ~__GFP_NOWARN;
	} while (1);
}

static void cleanup_scratch_page(struct i915_address_space *vm)
{
	struct i915_page_dma *p = &vm->scratch_page;
	int order = vm->scratch_order;

	dma_unmap_page(vm->dma, p->daddr, BIT(order) << PAGE_SHIFT,
		       PCI_DMA_BIDIRECTIONAL);
	__free_pages(p->page, order);
}

static struct i915_page_table *alloc_pt(struct i915_address_space *vm)
{
	struct i915_page_table *pt;

	pt = kmalloc(sizeof(*pt), I915_GFP_ALLOW_FAIL);
	if (unlikely(!pt))
		return ERR_PTR(-ENOMEM);

	if (unlikely(setup_px(vm, pt))) {
		kfree(pt);
		return ERR_PTR(-ENOMEM);
	}

	pt->used_ptes = 0;
	return pt;
}

static void free_pt(struct i915_address_space *vm, struct i915_page_table *pt)
{
	cleanup_px(vm, pt);
	kfree(pt);
}

static void gen8_initialize_pt(struct i915_address_space *vm,
			       struct i915_page_table *pt)
{
	fill_px(vm, pt, vm->scratch_pte);
}

static void gen6_initialize_pt(struct i915_address_space *vm,
			       struct i915_page_table *pt)
{
	fill32_px(vm, pt, vm->scratch_pte);
}

static struct i915_page_directory *alloc_pd(struct i915_address_space *vm)
{
	struct i915_page_directory *pd;

	pd = kzalloc(sizeof(*pd), I915_GFP_ALLOW_FAIL);
	if (unlikely(!pd))
		return ERR_PTR(-ENOMEM);

	if (unlikely(setup_px(vm, pd))) {
		kfree(pd);
		return ERR_PTR(-ENOMEM);
	}

	pd->used_pdes = 0;
	return pd;
}

static void free_pd(struct i915_address_space *vm,
		    struct i915_page_directory *pd)
{
	cleanup_px(vm, pd);
	kfree(pd);
}

static void gen8_initialize_pd(struct i915_address_space *vm,
			       struct i915_page_directory *pd)
{
	fill_px(vm, pd,
		gen8_pde_encode(px_dma(vm->scratch_pt), I915_CACHE_LLC));
	memset_p((void **)pd->page_table, vm->scratch_pt, I915_PDES);
}

static int __pdp_init(struct i915_address_space *vm,
		      struct i915_page_directory_pointer *pdp)
{
	const unsigned int pdpes = i915_pdpes_per_pdp(vm);

	pdp->page_directory = kmalloc_array(pdpes, sizeof(*pdp->page_directory),
					    I915_GFP_ALLOW_FAIL);
	if (unlikely(!pdp->page_directory))
		return -ENOMEM;

	memset_p((void **)pdp->page_directory, vm->scratch_pd, pdpes);

	return 0;
}

static void __pdp_fini(struct i915_page_directory_pointer *pdp)
{
	kfree(pdp->page_directory);
	pdp->page_directory = NULL;
}

static struct i915_page_directory_pointer *
alloc_pdp(struct i915_address_space *vm)
{
	struct i915_page_directory_pointer *pdp;
	int ret = -ENOMEM;

	GEM_BUG_ON(!i915_vm_is_4lvl(vm));

	pdp = kzalloc(sizeof(*pdp), GFP_KERNEL);
	if (!pdp)
		return ERR_PTR(-ENOMEM);

	ret = __pdp_init(vm, pdp);
	if (ret)
		goto fail_bitmap;

	ret = setup_px(vm, pdp);
	if (ret)
		goto fail_page_m;

	return pdp;

fail_page_m:
	__pdp_fini(pdp);
fail_bitmap:
	kfree(pdp);

	return ERR_PTR(ret);
}

static void free_pdp(struct i915_address_space *vm,
		     struct i915_page_directory_pointer *pdp)
{
	__pdp_fini(pdp);

	if (!i915_vm_is_4lvl(vm))
		return;

	cleanup_px(vm, pdp);
	kfree(pdp);
}

static void gen8_initialize_pdp(struct i915_address_space *vm,
				struct i915_page_directory_pointer *pdp)
{
	gen8_ppgtt_pdpe_t scratch_pdpe;

	scratch_pdpe = gen8_pdpe_encode(px_dma(vm->scratch_pd), I915_CACHE_LLC);

	fill_px(vm, pdp, scratch_pdpe);
}

static void gen8_initialize_pml4(struct i915_address_space *vm,
				 struct i915_pml4 *pml4)
{
	fill_px(vm, pml4,
		gen8_pml4e_encode(px_dma(vm->scratch_pdp), I915_CACHE_LLC));
	memset_p((void **)pml4->pdps, vm->scratch_pdp, GEN8_PML4ES_PER_PML4);
}

/*
 * PDE TLBs are a pain to invalidate on GEN8+. When we modify
 * the page table structures, we mark them dirty so that
 * context switching/execlist queuing code takes extra steps
 * to ensure that tlbs are flushed.
 */
static void mark_tlbs_dirty(struct i915_hw_ppgtt *ppgtt)
{
	ppgtt->pd_dirty_engines = ALL_ENGINES;
}

/* Removes entries from a single page table, releasing it if it's empty.
 * Caller can use the return value to update higher-level entries.
 */
static bool gen8_ppgtt_clear_pt(const struct i915_address_space *vm,
				struct i915_page_table *pt,
				u64 start, u64 length)
{
	unsigned int num_entries = gen8_pte_count(start, length);
	gen8_pte_t *vaddr;

	GEM_BUG_ON(num_entries > pt->used_ptes);

	pt->used_ptes -= num_entries;
	if (!pt->used_ptes)
		return true;

	vaddr = kmap_atomic_px(pt);
	memset64(vaddr + gen8_pte_index(start), vm->scratch_pte, num_entries);
	kunmap_atomic(vaddr);

	return false;
}

static void gen8_ppgtt_set_pde(struct i915_address_space *vm,
			       struct i915_page_directory *pd,
			       struct i915_page_table *pt,
			       unsigned int pde)
{
	gen8_pde_t *vaddr;

	pd->page_table[pde] = pt;

	vaddr = kmap_atomic_px(pd);
	vaddr[pde] = gen8_pde_encode(px_dma(pt), I915_CACHE_LLC);
	kunmap_atomic(vaddr);
}

static bool gen8_ppgtt_clear_pd(struct i915_address_space *vm,
				struct i915_page_directory *pd,
				u64 start, u64 length)
{
	struct i915_page_table *pt;
	u32 pde;

	gen8_for_each_pde(pt, pd, start, length, pde) {
		GEM_BUG_ON(pt == vm->scratch_pt);

		if (!gen8_ppgtt_clear_pt(vm, pt, start, length))
			continue;

		gen8_ppgtt_set_pde(vm, pd, vm->scratch_pt, pde);
		GEM_BUG_ON(!pd->used_pdes);
		pd->used_pdes--;

		free_pt(vm, pt);
	}

	return !pd->used_pdes;
}

static void gen8_ppgtt_set_pdpe(struct i915_address_space *vm,
				struct i915_page_directory_pointer *pdp,
				struct i915_page_directory *pd,
				unsigned int pdpe)
{
	gen8_ppgtt_pdpe_t *vaddr;

	pdp->page_directory[pdpe] = pd;
	if (!i915_vm_is_4lvl(vm))
		return;

	vaddr = kmap_atomic_px(pdp);
	vaddr[pdpe] = gen8_pdpe_encode(px_dma(pd), I915_CACHE_LLC);
	kunmap_atomic(vaddr);
}

/* Removes entries from a single page dir pointer, releasing it if it's empty.
 * Caller can use the return value to update higher-level entries
 */
static bool gen8_ppgtt_clear_pdp(struct i915_address_space *vm,
				 struct i915_page_directory_pointer *pdp,
				 u64 start, u64 length)
{
	struct i915_page_directory *pd;
	unsigned int pdpe;

	gen8_for_each_pdpe(pd, pdp, start, length, pdpe) {
		GEM_BUG_ON(pd == vm->scratch_pd);

		if (!gen8_ppgtt_clear_pd(vm, pd, start, length))
			continue;

		gen8_ppgtt_set_pdpe(vm, pdp, vm->scratch_pd, pdpe);
		GEM_BUG_ON(!pdp->used_pdpes);
		pdp->used_pdpes--;

		free_pd(vm, pd);
	}

	return !pdp->used_pdpes;
}

static void gen8_ppgtt_clear_3lvl(struct i915_address_space *vm,
				  u64 start, u64 length)
{
	gen8_ppgtt_clear_pdp(vm, &i915_vm_to_ppgtt(vm)->pdp, start, length);
}

static void gen8_ppgtt_set_pml4e(struct i915_pml4 *pml4,
				 struct i915_page_directory_pointer *pdp,
				 unsigned int pml4e)
{
	gen8_ppgtt_pml4e_t *vaddr;

	pml4->pdps[pml4e] = pdp;

	vaddr = kmap_atomic_px(pml4);
	vaddr[pml4e] = gen8_pml4e_encode(px_dma(pdp), I915_CACHE_LLC);
	kunmap_atomic(vaddr);
}

/* Removes entries from a single pml4.
 * This is the top-level structure in 4-level page tables used on gen8+.
 * Empty entries are always scratch pml4e.
 */
static void gen8_ppgtt_clear_4lvl(struct i915_address_space *vm,
				  u64 start, u64 length)
{
	struct i915_hw_ppgtt *ppgtt = i915_vm_to_ppgtt(vm);
	struct i915_pml4 *pml4 = &ppgtt->pml4;
	struct i915_page_directory_pointer *pdp;
	unsigned int pml4e;

	GEM_BUG_ON(!i915_vm_is_4lvl(vm));

	gen8_for_each_pml4e(pdp, pml4, start, length, pml4e) {
		GEM_BUG_ON(pdp == vm->scratch_pdp);

		if (!gen8_ppgtt_clear_pdp(vm, pdp, start, length))
			continue;

		gen8_ppgtt_set_pml4e(pml4, vm->scratch_pdp, pml4e);

		free_pdp(vm, pdp);
	}
}

static inline struct sgt_dma {
	struct scatterlist *sg;
	dma_addr_t dma, max;
} sgt_dma(struct i915_vma *vma) {
	struct scatterlist *sg = vma->pages->sgl;
	dma_addr_t addr = sg_dma_address(sg);
	return (struct sgt_dma) { sg, addr, addr + sg->length };
}

struct gen8_insert_pte {
	u16 pml4e;
	u16 pdpe;
	u16 pde;
	u16 pte;
};

static __always_inline struct gen8_insert_pte gen8_insert_pte(u64 start)
{
	return (struct gen8_insert_pte) {
		 gen8_pml4e_index(start),
		 gen8_pdpe_index(start),
		 gen8_pde_index(start),
		 gen8_pte_index(start),
	};
}

static __always_inline bool
gen8_ppgtt_insert_pte_entries(struct i915_hw_ppgtt *ppgtt,
			      struct i915_page_directory_pointer *pdp,
			      struct sgt_dma *iter,
			      struct gen8_insert_pte *idx,
			      enum i915_cache_level cache_level,
			      u32 flags)
{
	struct i915_page_directory *pd;
	const gen8_pte_t pte_encode = gen8_pte_encode(0, cache_level, flags);
	gen8_pte_t *vaddr;
	bool ret;

	GEM_BUG_ON(idx->pdpe >= i915_pdpes_per_pdp(&ppgtt->vm));
	pd = pdp->page_directory[idx->pdpe];
	vaddr = kmap_atomic_px(pd->page_table[idx->pde]);
	do {
		vaddr[idx->pte] = pte_encode | iter->dma;

		iter->dma += I915_GTT_PAGE_SIZE;
		if (iter->dma >= iter->max) {
			iter->sg = __sg_next(iter->sg);
			if (!iter->sg) {
				ret = false;
				break;
			}

			iter->dma = sg_dma_address(iter->sg);
			iter->max = iter->dma + iter->sg->length;
		}

		if (++idx->pte == GEN8_PTES) {
			idx->pte = 0;

			if (++idx->pde == I915_PDES) {
				idx->pde = 0;

				/* Limited by sg length for 3lvl */
				if (++idx->pdpe == GEN8_PML4ES_PER_PML4) {
					idx->pdpe = 0;
					ret = true;
					break;
				}

				GEM_BUG_ON(idx->pdpe >= i915_pdpes_per_pdp(&ppgtt->vm));
				pd = pdp->page_directory[idx->pdpe];
			}

			kunmap_atomic(vaddr);
			vaddr = kmap_atomic_px(pd->page_table[idx->pde]);
		}
	} while (1);
	kunmap_atomic(vaddr);

	return ret;
}

static void gen8_ppgtt_insert_3lvl(struct i915_address_space *vm,
				   struct i915_vma *vma,
				   enum i915_cache_level cache_level,
				   u32 flags)
{
	struct i915_hw_ppgtt *ppgtt = i915_vm_to_ppgtt(vm);
	struct sgt_dma iter = sgt_dma(vma);
	struct gen8_insert_pte idx = gen8_insert_pte(vma->node.start);

	gen8_ppgtt_insert_pte_entries(ppgtt, &ppgtt->pdp, &iter, &idx,
				      cache_level, flags);

	vma->page_sizes.gtt = I915_GTT_PAGE_SIZE;
}

static void gen8_ppgtt_insert_huge_entries(struct i915_vma *vma,
					   struct i915_page_directory_pointer **pdps,
					   struct sgt_dma *iter,
					   enum i915_cache_level cache_level,
					   u32 flags)
{
	const gen8_pte_t pte_encode = gen8_pte_encode(0, cache_level, flags);
	u64 start = vma->node.start;
	dma_addr_t rem = iter->sg->length;

	do {
		struct gen8_insert_pte idx = gen8_insert_pte(start);
		struct i915_page_directory_pointer *pdp = pdps[idx.pml4e];
		struct i915_page_directory *pd = pdp->page_directory[idx.pdpe];
		unsigned int page_size;
		bool maybe_64K = false;
		gen8_pte_t encode = pte_encode;
		gen8_pte_t *vaddr;
		u16 index, max;

		if (vma->page_sizes.sg & I915_GTT_PAGE_SIZE_2M &&
		    IS_ALIGNED(iter->dma, I915_GTT_PAGE_SIZE_2M) &&
		    rem >= I915_GTT_PAGE_SIZE_2M && !idx.pte) {
			index = idx.pde;
			max = I915_PDES;
			page_size = I915_GTT_PAGE_SIZE_2M;

			encode |= GEN8_PDE_PS_2M;

			vaddr = kmap_atomic_px(pd);
		} else {
			struct i915_page_table *pt = pd->page_table[idx.pde];

			index = idx.pte;
			max = GEN8_PTES;
			page_size = I915_GTT_PAGE_SIZE;

			if (!index &&
			    vma->page_sizes.sg & I915_GTT_PAGE_SIZE_64K &&
			    IS_ALIGNED(iter->dma, I915_GTT_PAGE_SIZE_64K) &&
			    (IS_ALIGNED(rem, I915_GTT_PAGE_SIZE_64K) ||
			     rem >= (max - index) * I915_GTT_PAGE_SIZE))
				maybe_64K = true;

			vaddr = kmap_atomic_px(pt);
		}

		do {
			GEM_BUG_ON(iter->sg->length < page_size);
			vaddr[index++] = encode | iter->dma;

			start += page_size;
			iter->dma += page_size;
			rem -= page_size;
			if (iter->dma >= iter->max) {
				iter->sg = __sg_next(iter->sg);
				if (!iter->sg)
					break;

				rem = iter->sg->length;
				iter->dma = sg_dma_address(iter->sg);
				iter->max = iter->dma + rem;

				if (maybe_64K && index < max &&
				    !(IS_ALIGNED(iter->dma, I915_GTT_PAGE_SIZE_64K) &&
				      (IS_ALIGNED(rem, I915_GTT_PAGE_SIZE_64K) ||
				       rem >= (max - index) * I915_GTT_PAGE_SIZE)))
					maybe_64K = false;

				if (unlikely(!IS_ALIGNED(iter->dma, page_size)))
					break;
			}
		} while (rem >= page_size && index < max);

		kunmap_atomic(vaddr);

		/*
		 * Is it safe to mark the 2M block as 64K? -- Either we have
		 * filled whole page-table with 64K entries, or filled part of
		 * it and have reached the end of the sg table and we have
		 * enough padding.
		 */
		if (maybe_64K &&
		    (index == max ||
		     (i915_vm_has_scratch_64K(vma->vm) &&
		      !iter->sg && IS_ALIGNED(vma->node.start +
					      vma->node.size,
					      I915_GTT_PAGE_SIZE_2M)))) {
			vaddr = kmap_atomic_px(pd);
			vaddr[idx.pde] |= GEN8_PDE_IPS_64K;
			kunmap_atomic(vaddr);
			page_size = I915_GTT_PAGE_SIZE_64K;

			/*
			 * We write all 4K page entries, even when using 64K
			 * pages. In order to verify that the HW isn't cheating
			 * by using the 4K PTE instead of the 64K PTE, we want
			 * to remove all the surplus entries. If the HW skipped
			 * the 64K PTE, it will read/write into the scratch page
			 * instead - which we detect as missing results during
			 * selftests.
			 */
			if (I915_SELFTEST_ONLY(vma->vm->scrub_64K)) {
				u16 i;

				encode = vma->vm->scratch_pte;
				vaddr = kmap_atomic_px(pd->page_table[idx.pde]);

				for (i = 1; i < index; i += 16)
					memset64(vaddr + i, encode, 15);

				kunmap_atomic(vaddr);
			}
		}

		vma->page_sizes.gtt |= page_size;
	} while (iter->sg);
}

static void gen8_ppgtt_insert_4lvl(struct i915_address_space *vm,
				   struct i915_vma *vma,
				   enum i915_cache_level cache_level,
				   u32 flags)
{
	struct i915_hw_ppgtt *ppgtt = i915_vm_to_ppgtt(vm);
	struct sgt_dma iter = sgt_dma(vma);
	struct i915_page_directory_pointer **pdps = ppgtt->pml4.pdps;

	if (vma->page_sizes.sg > I915_GTT_PAGE_SIZE) {
		gen8_ppgtt_insert_huge_entries(vma, pdps, &iter, cache_level,
					       flags);
	} else {
		struct gen8_insert_pte idx = gen8_insert_pte(vma->node.start);

		while (gen8_ppgtt_insert_pte_entries(ppgtt, pdps[idx.pml4e++],
						     &iter, &idx, cache_level,
						     flags))
			GEM_BUG_ON(idx.pml4e >= GEN8_PML4ES_PER_PML4);

		vma->page_sizes.gtt = I915_GTT_PAGE_SIZE;
	}
}

static void gen8_free_page_tables(struct i915_address_space *vm,
				  struct i915_page_directory *pd)
{
	int i;

	for (i = 0; i < I915_PDES; i++) {
		if (pd->page_table[i] != vm->scratch_pt)
			free_pt(vm, pd->page_table[i]);
	}
}

static int gen8_init_scratch(struct i915_address_space *vm)
{
	int ret;

	/*
	 * If everybody agrees to not to write into the scratch page,
	 * we can reuse it for all vm, keeping contexts and processes separate.
	 */
	if (vm->has_read_only &&
	    vm->i915->kernel_context &&
	    vm->i915->kernel_context->ppgtt) {
		struct i915_address_space *clone =
			&vm->i915->kernel_context->ppgtt->vm;

		GEM_BUG_ON(!clone->has_read_only);

		vm->scratch_order = clone->scratch_order;
		vm->scratch_pte = clone->scratch_pte;
		vm->scratch_pt  = clone->scratch_pt;
		vm->scratch_pd  = clone->scratch_pd;
		vm->scratch_pdp = clone->scratch_pdp;
		return 0;
	}

	ret = setup_scratch_page(vm, __GFP_HIGHMEM);
	if (ret)
		return ret;

	vm->scratch_pte =
		gen8_pte_encode(vm->scratch_page.daddr,
				I915_CACHE_LLC,
				vm->has_read_only);

	vm->scratch_pt = alloc_pt(vm);
	if (IS_ERR(vm->scratch_pt)) {
		ret = PTR_ERR(vm->scratch_pt);
		goto free_scratch_page;
	}

	vm->scratch_pd = alloc_pd(vm);
	if (IS_ERR(vm->scratch_pd)) {
		ret = PTR_ERR(vm->scratch_pd);
		goto free_pt;
	}

	if (i915_vm_is_4lvl(vm)) {
		vm->scratch_pdp = alloc_pdp(vm);
		if (IS_ERR(vm->scratch_pdp)) {
			ret = PTR_ERR(vm->scratch_pdp);
			goto free_pd;
		}
	}

	gen8_initialize_pt(vm, vm->scratch_pt);
	gen8_initialize_pd(vm, vm->scratch_pd);
	if (i915_vm_is_4lvl(vm))
		gen8_initialize_pdp(vm, vm->scratch_pdp);

	return 0;

free_pd:
	free_pd(vm, vm->scratch_pd);
free_pt:
	free_pt(vm, vm->scratch_pt);
free_scratch_page:
	cleanup_scratch_page(vm);

	return ret;
}

static int gen8_ppgtt_notify_vgt(struct i915_hw_ppgtt *ppgtt, bool create)
{
	struct i915_address_space *vm = &ppgtt->vm;
	struct drm_i915_private *dev_priv = vm->i915;
	enum vgt_g2v_type msg;
	int i;

	if (i915_vm_is_4lvl(vm)) {
		const u64 daddr = px_dma(&ppgtt->pml4);

		I915_WRITE(vgtif_reg(pdp[0].lo), lower_32_bits(daddr));
		I915_WRITE(vgtif_reg(pdp[0].hi), upper_32_bits(daddr));

		msg = (create ? VGT_G2V_PPGTT_L4_PAGE_TABLE_CREATE :
				VGT_G2V_PPGTT_L4_PAGE_TABLE_DESTROY);
	} else {
		for (i = 0; i < GEN8_3LVL_PDPES; i++) {
			const u64 daddr = i915_page_dir_dma_addr(ppgtt, i);

			I915_WRITE(vgtif_reg(pdp[i].lo), lower_32_bits(daddr));
			I915_WRITE(vgtif_reg(pdp[i].hi), upper_32_bits(daddr));
		}

		msg = (create ? VGT_G2V_PPGTT_L3_PAGE_TABLE_CREATE :
				VGT_G2V_PPGTT_L3_PAGE_TABLE_DESTROY);
	}

	I915_WRITE(vgtif_reg(g2v_notify), msg);

	return 0;
}

static void gen8_free_scratch(struct i915_address_space *vm)
{
	if (!vm->scratch_page.daddr)
		return;

	if (i915_vm_is_4lvl(vm))
		free_pdp(vm, vm->scratch_pdp);
	free_pd(vm, vm->scratch_pd);
	free_pt(vm, vm->scratch_pt);
	cleanup_scratch_page(vm);
}

static void gen8_ppgtt_cleanup_3lvl(struct i915_address_space *vm,
				    struct i915_page_directory_pointer *pdp)
{
	const unsigned int pdpes = i915_pdpes_per_pdp(vm);
	int i;

	for (i = 0; i < pdpes; i++) {
		if (pdp->page_directory[i] == vm->scratch_pd)
			continue;

		gen8_free_page_tables(vm, pdp->page_directory[i]);
		free_pd(vm, pdp->page_directory[i]);
	}

	free_pdp(vm, pdp);
}

static void gen8_ppgtt_cleanup_4lvl(struct i915_hw_ppgtt *ppgtt)
{
	int i;

	for (i = 0; i < GEN8_PML4ES_PER_PML4; i++) {
		if (ppgtt->pml4.pdps[i] == ppgtt->vm.scratch_pdp)
			continue;

		gen8_ppgtt_cleanup_3lvl(&ppgtt->vm, ppgtt->pml4.pdps[i]);
	}

	cleanup_px(&ppgtt->vm, &ppgtt->pml4);
}

static void gen8_ppgtt_cleanup(struct i915_address_space *vm)
{
	struct drm_i915_private *dev_priv = vm->i915;
	struct i915_hw_ppgtt *ppgtt = i915_vm_to_ppgtt(vm);

	if (intel_vgpu_active(dev_priv))
		gen8_ppgtt_notify_vgt(ppgtt, false);

	if (i915_vm_is_4lvl(vm))
		gen8_ppgtt_cleanup_4lvl(ppgtt);
	else
		gen8_ppgtt_cleanup_3lvl(&ppgtt->vm, &ppgtt->pdp);

	gen8_free_scratch(vm);
}

static int gen8_ppgtt_alloc_pd(struct i915_address_space *vm,
			       struct i915_page_directory *pd,
			       u64 start, u64 length)
{
	struct i915_page_table *pt;
	u64 from = start;
	unsigned int pde;

	gen8_for_each_pde(pt, pd, start, length, pde) {
		int count = gen8_pte_count(start, length);

		if (pt == vm->scratch_pt) {
			pd->used_pdes++;

			pt = alloc_pt(vm);
			if (IS_ERR(pt)) {
				pd->used_pdes--;
				goto unwind;
			}

			if (count < GEN8_PTES || intel_vgpu_active(vm->i915))
				gen8_initialize_pt(vm, pt);

			gen8_ppgtt_set_pde(vm, pd, pt, pde);
			GEM_BUG_ON(pd->used_pdes > I915_PDES);
		}

		pt->used_ptes += count;
	}
	return 0;

unwind:
	gen8_ppgtt_clear_pd(vm, pd, from, start - from);
	return -ENOMEM;
}

static int gen8_ppgtt_alloc_pdp(struct i915_address_space *vm,
				struct i915_page_directory_pointer *pdp,
				u64 start, u64 length)
{
	struct i915_page_directory *pd;
	u64 from = start;
	unsigned int pdpe;
	int ret;

	gen8_for_each_pdpe(pd, pdp, start, length, pdpe) {
		if (pd == vm->scratch_pd) {
			pdp->used_pdpes++;

			pd = alloc_pd(vm);
			if (IS_ERR(pd)) {
				pdp->used_pdpes--;
				goto unwind;
			}

			gen8_initialize_pd(vm, pd);
			gen8_ppgtt_set_pdpe(vm, pdp, pd, pdpe);
			GEM_BUG_ON(pdp->used_pdpes > i915_pdpes_per_pdp(vm));
		}

		ret = gen8_ppgtt_alloc_pd(vm, pd, start, length);
		if (unlikely(ret))
			goto unwind_pd;
	}

	return 0;

unwind_pd:
	if (!pd->used_pdes) {
		gen8_ppgtt_set_pdpe(vm, pdp, vm->scratch_pd, pdpe);
		GEM_BUG_ON(!pdp->used_pdpes);
		pdp->used_pdpes--;
		free_pd(vm, pd);
	}
unwind:
	gen8_ppgtt_clear_pdp(vm, pdp, from, start - from);
	return -ENOMEM;
}

static int gen8_ppgtt_alloc_3lvl(struct i915_address_space *vm,
				 u64 start, u64 length)
{
	return gen8_ppgtt_alloc_pdp(vm,
				    &i915_vm_to_ppgtt(vm)->pdp, start, length);
}

static int gen8_ppgtt_alloc_4lvl(struct i915_address_space *vm,
				 u64 start, u64 length)
{
	struct i915_hw_ppgtt *ppgtt = i915_vm_to_ppgtt(vm);
	struct i915_pml4 *pml4 = &ppgtt->pml4;
	struct i915_page_directory_pointer *pdp;
	u64 from = start;
	u32 pml4e;
	int ret;

	gen8_for_each_pml4e(pdp, pml4, start, length, pml4e) {
		if (pml4->pdps[pml4e] == vm->scratch_pdp) {
			pdp = alloc_pdp(vm);
			if (IS_ERR(pdp))
				goto unwind;

			gen8_initialize_pdp(vm, pdp);
			gen8_ppgtt_set_pml4e(pml4, pdp, pml4e);
		}

		ret = gen8_ppgtt_alloc_pdp(vm, pdp, start, length);
		if (unlikely(ret))
			goto unwind_pdp;
	}

	return 0;

unwind_pdp:
	if (!pdp->used_pdpes) {
		gen8_ppgtt_set_pml4e(pml4, vm->scratch_pdp, pml4e);
		free_pdp(vm, pdp);
	}
unwind:
	gen8_ppgtt_clear_4lvl(vm, from, start - from);
	return -ENOMEM;
}

static int gen8_preallocate_top_level_pdp(struct i915_hw_ppgtt *ppgtt)
{
	struct i915_address_space *vm = &ppgtt->vm;
	struct i915_page_directory_pointer *pdp = &ppgtt->pdp;
	struct i915_page_directory *pd;
	u64 start = 0, length = ppgtt->vm.total;
	u64 from = start;
	unsigned int pdpe;

	gen8_for_each_pdpe(pd, pdp, start, length, pdpe) {
		pd = alloc_pd(vm);
		if (IS_ERR(pd))
			goto unwind;

		gen8_initialize_pd(vm, pd);
		gen8_ppgtt_set_pdpe(vm, pdp, pd, pdpe);
		pdp->used_pdpes++;
	}

	pdp->used_pdpes++; /* never remove */
	return 0;

unwind:
	start -= from;
	gen8_for_each_pdpe(pd, pdp, from, start, pdpe) {
		gen8_ppgtt_set_pdpe(vm, pdp, vm->scratch_pd, pdpe);
		free_pd(vm, pd);
	}
	pdp->used_pdpes = 0;
	return -ENOMEM;
}

static void ppgtt_init(struct drm_i915_private *i915,
		       struct i915_hw_ppgtt *ppgtt)
{
	kref_init(&ppgtt->ref);

	ppgtt->vm.i915 = i915;
	ppgtt->vm.dma = &i915->drm.pdev->dev;
	ppgtt->vm.total = BIT_ULL(INTEL_INFO(i915)->ppgtt_size);

	i915_address_space_init(&ppgtt->vm, VM_CLASS_PPGTT);

	ppgtt->vm.vma_ops.bind_vma    = ppgtt_bind_vma;
	ppgtt->vm.vma_ops.unbind_vma  = ppgtt_unbind_vma;
	ppgtt->vm.vma_ops.set_pages   = ppgtt_set_pages;
	ppgtt->vm.vma_ops.clear_pages = clear_pages;
}

/*
 * GEN8 legacy ppgtt programming is accomplished through a max 4 PDP registers
 * with a net effect resembling a 2-level page table in normal x86 terms. Each
 * PDP represents 1GB of memory 4 * 512 * 512 * 4096 = 4GB legacy 32b address
 * space.
 *
 */
static struct i915_hw_ppgtt *gen8_ppgtt_create(struct drm_i915_private *i915)
{
	struct i915_hw_ppgtt *ppgtt;
	int err;

	ppgtt = kzalloc(sizeof(*ppgtt), GFP_KERNEL);
	if (!ppgtt)
		return ERR_PTR(-ENOMEM);

	ppgtt_init(i915, ppgtt);

<<<<<<< HEAD
	/* From bdw, there is support for read-only pages in the PPGTT. */
	ppgtt->vm.has_read_only = true;
=======
	/*
	 * From bdw, there is hw support for read-only pages in the PPGTT.
	 *
	 * Gen11 has HSDES#:1807136187 unresolved. Disable ro support
	 * for now.
	 */
	ppgtt->vm.has_read_only = INTEL_GEN(i915) != 11;
>>>>>>> a2d635de

	/* There are only few exceptions for gen >=6. chv and bxt.
	 * And we are not sure about the latter so play safe for now.
	 */
	if (IS_CHERRYVIEW(i915) || IS_BROXTON(i915))
		ppgtt->vm.pt_kmap_wc = true;

	err = gen8_init_scratch(&ppgtt->vm);
	if (err)
		goto err_free;

	if (i915_vm_is_4lvl(&ppgtt->vm)) {
		err = setup_px(&ppgtt->vm, &ppgtt->pml4);
		if (err)
			goto err_scratch;

		gen8_initialize_pml4(&ppgtt->vm, &ppgtt->pml4);

		ppgtt->vm.allocate_va_range = gen8_ppgtt_alloc_4lvl;
		ppgtt->vm.insert_entries = gen8_ppgtt_insert_4lvl;
		ppgtt->vm.clear_range = gen8_ppgtt_clear_4lvl;
	} else {
		err = __pdp_init(&ppgtt->vm, &ppgtt->pdp);
		if (err)
			goto err_scratch;

		if (intel_vgpu_active(i915)) {
			err = gen8_preallocate_top_level_pdp(ppgtt);
			if (err) {
				__pdp_fini(&ppgtt->pdp);
				goto err_scratch;
			}
		}

		ppgtt->vm.allocate_va_range = gen8_ppgtt_alloc_3lvl;
		ppgtt->vm.insert_entries = gen8_ppgtt_insert_3lvl;
		ppgtt->vm.clear_range = gen8_ppgtt_clear_3lvl;
	}

	if (intel_vgpu_active(i915))
		gen8_ppgtt_notify_vgt(ppgtt, true);

	ppgtt->vm.cleanup = gen8_ppgtt_cleanup;

	return ppgtt;

err_scratch:
	gen8_free_scratch(&ppgtt->vm);
err_free:
	kfree(ppgtt);
	return ERR_PTR(err);
}

/* Write pde (index) from the page directory @pd to the page table @pt */
static inline void gen6_write_pde(const struct gen6_hw_ppgtt *ppgtt,
				  const unsigned int pde,
				  const struct i915_page_table *pt)
{
	/* Caller needs to make sure the write completes if necessary */
	iowrite32(GEN6_PDE_ADDR_ENCODE(px_dma(pt)) | GEN6_PDE_VALID,
		  ppgtt->pd_addr + pde);
}

static void gen7_ppgtt_enable(struct drm_i915_private *dev_priv)
{
	struct intel_engine_cs *engine;
	u32 ecochk, ecobits;
	enum intel_engine_id id;

	ecobits = I915_READ(GAC_ECO_BITS);
	I915_WRITE(GAC_ECO_BITS, ecobits | ECOBITS_PPGTT_CACHE64B);

	ecochk = I915_READ(GAM_ECOCHK);
	if (IS_HASWELL(dev_priv)) {
		ecochk |= ECOCHK_PPGTT_WB_HSW;
	} else {
		ecochk |= ECOCHK_PPGTT_LLC_IVB;
		ecochk &= ~ECOCHK_PPGTT_GFDT_IVB;
	}
	I915_WRITE(GAM_ECOCHK, ecochk);

	for_each_engine(engine, dev_priv, id) {
		/* GFX_MODE is per-ring on gen7+ */
		I915_WRITE(RING_MODE_GEN7(engine),
			   _MASKED_BIT_ENABLE(GFX_PPGTT_ENABLE));
	}
}

static void gen6_ppgtt_enable(struct drm_i915_private *dev_priv)
{
	u32 ecochk, gab_ctl, ecobits;

	ecobits = I915_READ(GAC_ECO_BITS);
	I915_WRITE(GAC_ECO_BITS, ecobits | ECOBITS_SNB_BIT |
		   ECOBITS_PPGTT_CACHE64B);

	gab_ctl = I915_READ(GAB_CTL);
	I915_WRITE(GAB_CTL, gab_ctl | GAB_CTL_CONT_AFTER_PAGEFAULT);

	ecochk = I915_READ(GAM_ECOCHK);
	I915_WRITE(GAM_ECOCHK, ecochk | ECOCHK_SNB_BIT | ECOCHK_PPGTT_CACHE64B);

	if (HAS_PPGTT(dev_priv)) /* may be disabled for VT-d */
		I915_WRITE(GFX_MODE, _MASKED_BIT_ENABLE(GFX_PPGTT_ENABLE));
}

/* PPGTT support for Sandybdrige/Gen6 and later */
static void gen6_ppgtt_clear_range(struct i915_address_space *vm,
				   u64 start, u64 length)
{
	struct gen6_hw_ppgtt *ppgtt = to_gen6_ppgtt(i915_vm_to_ppgtt(vm));
	unsigned int first_entry = start / I915_GTT_PAGE_SIZE;
	unsigned int pde = first_entry / GEN6_PTES;
	unsigned int pte = first_entry % GEN6_PTES;
	unsigned int num_entries = length / I915_GTT_PAGE_SIZE;
	const gen6_pte_t scratch_pte = vm->scratch_pte;

	while (num_entries) {
		struct i915_page_table *pt = ppgtt->base.pd.page_table[pde++];
		const unsigned int count = min(num_entries, GEN6_PTES - pte);
		gen6_pte_t *vaddr;

		GEM_BUG_ON(pt == vm->scratch_pt);

		num_entries -= count;

		GEM_BUG_ON(count > pt->used_ptes);
		pt->used_ptes -= count;
		if (!pt->used_ptes)
			ppgtt->scan_for_unused_pt = true;

		/*
		 * Note that the hw doesn't support removing PDE on the fly
		 * (they are cached inside the context with no means to
		 * invalidate the cache), so we can only reset the PTE
		 * entries back to scratch.
		 */

		vaddr = kmap_atomic_px(pt);
		memset32(vaddr + pte, scratch_pte, count);
		kunmap_atomic(vaddr);

		pte = 0;
	}
}

static void gen6_ppgtt_insert_entries(struct i915_address_space *vm,
				      struct i915_vma *vma,
				      enum i915_cache_level cache_level,
				      u32 flags)
{
	struct i915_hw_ppgtt *ppgtt = i915_vm_to_ppgtt(vm);
	unsigned first_entry = vma->node.start / I915_GTT_PAGE_SIZE;
	unsigned act_pt = first_entry / GEN6_PTES;
	unsigned act_pte = first_entry % GEN6_PTES;
	const u32 pte_encode = vm->pte_encode(0, cache_level, flags);
	struct sgt_dma iter = sgt_dma(vma);
	gen6_pte_t *vaddr;

	GEM_BUG_ON(ppgtt->pd.page_table[act_pt] == vm->scratch_pt);

	vaddr = kmap_atomic_px(ppgtt->pd.page_table[act_pt]);
	do {
		vaddr[act_pte] = pte_encode | GEN6_PTE_ADDR_ENCODE(iter.dma);

		iter.dma += I915_GTT_PAGE_SIZE;
		if (iter.dma == iter.max) {
			iter.sg = __sg_next(iter.sg);
			if (!iter.sg)
				break;

			iter.dma = sg_dma_address(iter.sg);
			iter.max = iter.dma + iter.sg->length;
		}

		if (++act_pte == GEN6_PTES) {
			kunmap_atomic(vaddr);
			vaddr = kmap_atomic_px(ppgtt->pd.page_table[++act_pt]);
			act_pte = 0;
		}
	} while (1);
	kunmap_atomic(vaddr);

	vma->page_sizes.gtt = I915_GTT_PAGE_SIZE;
}

static int gen6_alloc_va_range(struct i915_address_space *vm,
			       u64 start, u64 length)
{
	struct gen6_hw_ppgtt *ppgtt = to_gen6_ppgtt(i915_vm_to_ppgtt(vm));
	struct i915_page_table *pt;
	u64 from = start;
	unsigned int pde;
	bool flush = false;

	gen6_for_each_pde(pt, &ppgtt->base.pd, start, length, pde) {
		const unsigned int count = gen6_pte_count(start, length);

		if (pt == vm->scratch_pt) {
			pt = alloc_pt(vm);
			if (IS_ERR(pt))
				goto unwind_out;

			gen6_initialize_pt(vm, pt);
			ppgtt->base.pd.page_table[pde] = pt;

			if (i915_vma_is_bound(ppgtt->vma,
					      I915_VMA_GLOBAL_BIND)) {
				gen6_write_pde(ppgtt, pde, pt);
				flush = true;
			}

			GEM_BUG_ON(pt->used_ptes);
		}

		pt->used_ptes += count;
	}

	if (flush) {
		mark_tlbs_dirty(&ppgtt->base);
		gen6_ggtt_invalidate(ppgtt->base.vm.i915);
	}

	return 0;

unwind_out:
	gen6_ppgtt_clear_range(vm, from, start - from);
	return -ENOMEM;
}

static int gen6_ppgtt_init_scratch(struct gen6_hw_ppgtt *ppgtt)
{
	struct i915_address_space * const vm = &ppgtt->base.vm;
	struct i915_page_table *unused;
	u32 pde;
	int ret;

	ret = setup_scratch_page(vm, __GFP_HIGHMEM);
	if (ret)
		return ret;

	vm->scratch_pte = vm->pte_encode(vm->scratch_page.daddr,
					 I915_CACHE_NONE,
					 PTE_READ_ONLY);

	vm->scratch_pt = alloc_pt(vm);
	if (IS_ERR(vm->scratch_pt)) {
		cleanup_scratch_page(vm);
		return PTR_ERR(vm->scratch_pt);
	}

	gen6_initialize_pt(vm, vm->scratch_pt);
	gen6_for_all_pdes(unused, &ppgtt->base.pd, pde)
		ppgtt->base.pd.page_table[pde] = vm->scratch_pt;

	return 0;
}

static void gen6_ppgtt_free_scratch(struct i915_address_space *vm)
{
	free_pt(vm, vm->scratch_pt);
	cleanup_scratch_page(vm);
}

static void gen6_ppgtt_free_pd(struct gen6_hw_ppgtt *ppgtt)
{
	struct i915_page_table *pt;
	u32 pde;

	gen6_for_all_pdes(pt, &ppgtt->base.pd, pde)
		if (pt != ppgtt->base.vm.scratch_pt)
			free_pt(&ppgtt->base.vm, pt);
}

static void gen6_ppgtt_cleanup(struct i915_address_space *vm)
{
	struct gen6_hw_ppgtt *ppgtt = to_gen6_ppgtt(i915_vm_to_ppgtt(vm));

	i915_vma_destroy(ppgtt->vma);

	gen6_ppgtt_free_pd(ppgtt);
	gen6_ppgtt_free_scratch(vm);
}

static int pd_vma_set_pages(struct i915_vma *vma)
{
	vma->pages = ERR_PTR(-ENODEV);
	return 0;
}

static void pd_vma_clear_pages(struct i915_vma *vma)
{
	GEM_BUG_ON(!vma->pages);

	vma->pages = NULL;
}

static int pd_vma_bind(struct i915_vma *vma,
		       enum i915_cache_level cache_level,
		       u32 unused)
{
	struct i915_ggtt *ggtt = i915_vm_to_ggtt(vma->vm);
	struct gen6_hw_ppgtt *ppgtt = vma->private;
	u32 ggtt_offset = i915_ggtt_offset(vma) / I915_GTT_PAGE_SIZE;
	struct i915_page_table *pt;
	unsigned int pde;

	ppgtt->base.pd.base.ggtt_offset = ggtt_offset * sizeof(gen6_pte_t);
	ppgtt->pd_addr = (gen6_pte_t __iomem *)ggtt->gsm + ggtt_offset;

	gen6_for_all_pdes(pt, &ppgtt->base.pd, pde)
		gen6_write_pde(ppgtt, pde, pt);

	mark_tlbs_dirty(&ppgtt->base);
	gen6_ggtt_invalidate(ppgtt->base.vm.i915);

	return 0;
}

static void pd_vma_unbind(struct i915_vma *vma)
{
	struct gen6_hw_ppgtt *ppgtt = vma->private;
	struct i915_page_table * const scratch_pt = ppgtt->base.vm.scratch_pt;
	struct i915_page_table *pt;
	unsigned int pde;

	if (!ppgtt->scan_for_unused_pt)
		return;

	/* Free all no longer used page tables */
	gen6_for_all_pdes(pt, &ppgtt->base.pd, pde) {
		if (pt->used_ptes || pt == scratch_pt)
			continue;

		free_pt(&ppgtt->base.vm, pt);
		ppgtt->base.pd.page_table[pde] = scratch_pt;
	}

	ppgtt->scan_for_unused_pt = false;
}

static const struct i915_vma_ops pd_vma_ops = {
	.set_pages = pd_vma_set_pages,
	.clear_pages = pd_vma_clear_pages,
	.bind_vma = pd_vma_bind,
	.unbind_vma = pd_vma_unbind,
};

static struct i915_vma *pd_vma_create(struct gen6_hw_ppgtt *ppgtt, int size)
{
	struct drm_i915_private *i915 = ppgtt->base.vm.i915;
	struct i915_ggtt *ggtt = &i915->ggtt;
	struct i915_vma *vma;

	GEM_BUG_ON(!IS_ALIGNED(size, I915_GTT_PAGE_SIZE));
	GEM_BUG_ON(size > ggtt->vm.total);

	vma = i915_vma_alloc();
	if (!vma)
		return ERR_PTR(-ENOMEM);

	i915_active_init(i915, &vma->active, NULL);
	INIT_ACTIVE_REQUEST(&vma->last_fence);

	vma->vm = &ggtt->vm;
	vma->ops = &pd_vma_ops;
	vma->private = ppgtt;

	vma->size = size;
	vma->fence_size = size;
	vma->flags = I915_VMA_GGTT;
	vma->ggtt_view.type = I915_GGTT_VIEW_ROTATED; /* prevent fencing */

	INIT_LIST_HEAD(&vma->obj_link);

	mutex_lock(&vma->vm->mutex);
	list_add(&vma->vm_link, &vma->vm->unbound_list);
	mutex_unlock(&vma->vm->mutex);

	return vma;
}

int gen6_ppgtt_pin(struct i915_hw_ppgtt *base)
{
	struct gen6_hw_ppgtt *ppgtt = to_gen6_ppgtt(base);
	int err;

	GEM_BUG_ON(ppgtt->base.vm.closed);

	/*
	 * Workaround the limited maximum vma->pin_count and the aliasing_ppgtt
	 * which will be pinned into every active context.
	 * (When vma->pin_count becomes atomic, I expect we will naturally
	 * need a larger, unpacked, type and kill this redundancy.)
	 */
	if (ppgtt->pin_count++)
		return 0;

	/*
	 * PPGTT PDEs reside in the GGTT and consists of 512 entries. The
	 * allocator works in address space sizes, so it's multiplied by page
	 * size. We allocate at the top of the GTT to avoid fragmentation.
	 */
	err = i915_vma_pin(ppgtt->vma,
			   0, GEN6_PD_ALIGN,
			   PIN_GLOBAL | PIN_HIGH);
	if (err)
		goto unpin;

	return 0;

unpin:
	ppgtt->pin_count = 0;
	return err;
}

void gen6_ppgtt_unpin(struct i915_hw_ppgtt *base)
{
	struct gen6_hw_ppgtt *ppgtt = to_gen6_ppgtt(base);

	GEM_BUG_ON(!ppgtt->pin_count);
	if (--ppgtt->pin_count)
		return;

	i915_vma_unpin(ppgtt->vma);
}

void gen6_ppgtt_unpin_all(struct i915_hw_ppgtt *base)
{
	struct gen6_hw_ppgtt *ppgtt = to_gen6_ppgtt(base);

	if (!ppgtt->pin_count)
		return;

	ppgtt->pin_count = 0;
	i915_vma_unpin(ppgtt->vma);
}

static struct i915_hw_ppgtt *gen6_ppgtt_create(struct drm_i915_private *i915)
{
	struct i915_ggtt * const ggtt = &i915->ggtt;
	struct gen6_hw_ppgtt *ppgtt;
	int err;

	ppgtt = kzalloc(sizeof(*ppgtt), GFP_KERNEL);
	if (!ppgtt)
		return ERR_PTR(-ENOMEM);

	ppgtt_init(i915, &ppgtt->base);

	ppgtt->base.vm.allocate_va_range = gen6_alloc_va_range;
	ppgtt->base.vm.clear_range = gen6_ppgtt_clear_range;
	ppgtt->base.vm.insert_entries = gen6_ppgtt_insert_entries;
	ppgtt->base.vm.cleanup = gen6_ppgtt_cleanup;

	ppgtt->base.vm.pte_encode = ggtt->vm.pte_encode;

	err = gen6_ppgtt_init_scratch(ppgtt);
	if (err)
		goto err_free;

	ppgtt->vma = pd_vma_create(ppgtt, GEN6_PD_SIZE);
	if (IS_ERR(ppgtt->vma)) {
		err = PTR_ERR(ppgtt->vma);
		goto err_scratch;
	}

	return &ppgtt->base;

err_scratch:
	gen6_ppgtt_free_scratch(&ppgtt->base.vm);
err_free:
	kfree(ppgtt);
	return ERR_PTR(err);
}

static void gtt_write_workarounds(struct drm_i915_private *dev_priv)
{
	/* This function is for gtt related workarounds. This function is
	 * called on driver load and after a GPU reset, so you can place
	 * workarounds here even if they get overwritten by GPU reset.
	 */
	/* WaIncreaseDefaultTLBEntries:chv,bdw,skl,bxt,kbl,glk,cfl,cnl,icl */
	if (IS_BROADWELL(dev_priv))
		I915_WRITE(GEN8_L3_LRA_1_GPGPU, GEN8_L3_LRA_1_GPGPU_DEFAULT_VALUE_BDW);
	else if (IS_CHERRYVIEW(dev_priv))
		I915_WRITE(GEN8_L3_LRA_1_GPGPU, GEN8_L3_LRA_1_GPGPU_DEFAULT_VALUE_CHV);
	else if (IS_GEN9_LP(dev_priv))
		I915_WRITE(GEN8_L3_LRA_1_GPGPU, GEN9_L3_LRA_1_GPGPU_DEFAULT_VALUE_BXT);
	else if (INTEL_GEN(dev_priv) >= 9)
		I915_WRITE(GEN8_L3_LRA_1_GPGPU, GEN9_L3_LRA_1_GPGPU_DEFAULT_VALUE_SKL);

	/*
	 * To support 64K PTEs we need to first enable the use of the
	 * Intermediate-Page-Size(IPS) bit of the PDE field via some magical
	 * mmio, otherwise the page-walker will simply ignore the IPS bit. This
	 * shouldn't be needed after GEN10.
	 *
	 * 64K pages were first introduced from BDW+, although technically they
	 * only *work* from gen9+. For pre-BDW we instead have the option for
	 * 32K pages, but we don't currently have any support for it in our
	 * driver.
	 */
	if (HAS_PAGE_SIZES(dev_priv, I915_GTT_PAGE_SIZE_64K) &&
	    INTEL_GEN(dev_priv) <= 10)
		I915_WRITE(GEN8_GAMW_ECO_DEV_RW_IA,
			   I915_READ(GEN8_GAMW_ECO_DEV_RW_IA) |
			   GAMW_ECO_ENABLE_64K_IPS_FIELD);
}

int i915_ppgtt_init_hw(struct drm_i915_private *dev_priv)
{
	gtt_write_workarounds(dev_priv);

	if (IS_GEN(dev_priv, 6))
		gen6_ppgtt_enable(dev_priv);
	else if (IS_GEN(dev_priv, 7))
		gen7_ppgtt_enable(dev_priv);

	return 0;
}

static struct i915_hw_ppgtt *
__hw_ppgtt_create(struct drm_i915_private *i915)
{
	if (INTEL_GEN(i915) < 8)
		return gen6_ppgtt_create(i915);
	else
		return gen8_ppgtt_create(i915);
}

struct i915_hw_ppgtt *
i915_ppgtt_create(struct drm_i915_private *i915)
{
	struct i915_hw_ppgtt *ppgtt;

	ppgtt = __hw_ppgtt_create(i915);
	if (IS_ERR(ppgtt))
		return ppgtt;

	trace_i915_ppgtt_create(&ppgtt->vm);

	return ppgtt;
}

static void ppgtt_destroy_vma(struct i915_address_space *vm)
{
	struct list_head *phases[] = {
		&vm->bound_list,
		&vm->unbound_list,
		NULL,
	}, **phase;

	vm->closed = true;
	for (phase = phases; *phase; phase++) {
		struct i915_vma *vma, *vn;

		list_for_each_entry_safe(vma, vn, *phase, vm_link)
			i915_vma_destroy(vma);
	}
}

void i915_ppgtt_release(struct kref *kref)
{
	struct i915_hw_ppgtt *ppgtt =
		container_of(kref, struct i915_hw_ppgtt, ref);

	trace_i915_ppgtt_release(&ppgtt->vm);

	ppgtt_destroy_vma(&ppgtt->vm);

	GEM_BUG_ON(!list_empty(&ppgtt->vm.bound_list));
	GEM_BUG_ON(!list_empty(&ppgtt->vm.unbound_list));

	ppgtt->vm.cleanup(&ppgtt->vm);
	i915_address_space_fini(&ppgtt->vm);
	kfree(ppgtt);
}

/* Certain Gen5 chipsets require require idling the GPU before
 * unmapping anything from the GTT when VT-d is enabled.
 */
static bool needs_idle_maps(struct drm_i915_private *dev_priv)
{
	/* Query intel_iommu to see if we need the workaround. Presumably that
	 * was loaded first.
	 */
	return IS_GEN(dev_priv, 5) && IS_MOBILE(dev_priv) && intel_vtd_active();
}

static void gen6_check_faults(struct drm_i915_private *dev_priv)
{
	struct intel_engine_cs *engine;
	enum intel_engine_id id;
	u32 fault;

	for_each_engine(engine, dev_priv, id) {
		fault = I915_READ(RING_FAULT_REG(engine));
		if (fault & RING_FAULT_VALID) {
			DRM_DEBUG_DRIVER("Unexpected fault\n"
					 "\tAddr: 0x%08lx\n"
					 "\tAddress space: %s\n"
					 "\tSource ID: %d\n"
					 "\tType: %d\n",
					 fault & PAGE_MASK,
					 fault & RING_FAULT_GTTSEL_MASK ? "GGTT" : "PPGTT",
					 RING_FAULT_SRCID(fault),
					 RING_FAULT_FAULT_TYPE(fault));
		}
	}
}

static void gen8_check_faults(struct drm_i915_private *dev_priv)
{
	u32 fault = I915_READ(GEN8_RING_FAULT_REG);

	if (fault & RING_FAULT_VALID) {
		u32 fault_data0, fault_data1;
		u64 fault_addr;

		fault_data0 = I915_READ(GEN8_FAULT_TLB_DATA0);
		fault_data1 = I915_READ(GEN8_FAULT_TLB_DATA1);
		fault_addr = ((u64)(fault_data1 & FAULT_VA_HIGH_BITS) << 44) |
			     ((u64)fault_data0 << 12);

		DRM_DEBUG_DRIVER("Unexpected fault\n"
				 "\tAddr: 0x%08x_%08x\n"
				 "\tAddress space: %s\n"
				 "\tEngine ID: %d\n"
				 "\tSource ID: %d\n"
				 "\tType: %d\n",
				 upper_32_bits(fault_addr),
				 lower_32_bits(fault_addr),
				 fault_data1 & FAULT_GTT_SEL ? "GGTT" : "PPGTT",
				 GEN8_RING_FAULT_ENGINE_ID(fault),
				 RING_FAULT_SRCID(fault),
				 RING_FAULT_FAULT_TYPE(fault));
	}
}

void i915_check_and_clear_faults(struct drm_i915_private *dev_priv)
{
	/* From GEN8 onwards we only have one 'All Engine Fault Register' */
	if (INTEL_GEN(dev_priv) >= 8)
		gen8_check_faults(dev_priv);
	else if (INTEL_GEN(dev_priv) >= 6)
		gen6_check_faults(dev_priv);
	else
		return;

	i915_clear_error_registers(dev_priv);
}

void i915_gem_suspend_gtt_mappings(struct drm_i915_private *dev_priv)
{
	struct i915_ggtt *ggtt = &dev_priv->ggtt;

	/* Don't bother messing with faults pre GEN6 as we have little
	 * documentation supporting that it's a good idea.
	 */
	if (INTEL_GEN(dev_priv) < 6)
		return;

	i915_check_and_clear_faults(dev_priv);

	ggtt->vm.clear_range(&ggtt->vm, 0, ggtt->vm.total);

	i915_ggtt_invalidate(dev_priv);
}

int i915_gem_gtt_prepare_pages(struct drm_i915_gem_object *obj,
			       struct sg_table *pages)
{
	do {
		if (dma_map_sg_attrs(&obj->base.dev->pdev->dev,
				     pages->sgl, pages->nents,
				     PCI_DMA_BIDIRECTIONAL,
				     DMA_ATTR_NO_WARN))
			return 0;

		/*
		 * If the DMA remap fails, one cause can be that we have
		 * too many objects pinned in a small remapping table,
		 * such as swiotlb. Incrementally purge all other objects and
		 * try again - if there are no more pages to remove from
		 * the DMA remapper, i915_gem_shrink will return 0.
		 */
		GEM_BUG_ON(obj->mm.pages == pages);
	} while (i915_gem_shrink(to_i915(obj->base.dev),
				 obj->base.size >> PAGE_SHIFT, NULL,
				 I915_SHRINK_BOUND |
				 I915_SHRINK_UNBOUND));

	return -ENOSPC;
}

static void gen8_set_pte(void __iomem *addr, gen8_pte_t pte)
{
	writeq(pte, addr);
}

static void gen8_ggtt_insert_page(struct i915_address_space *vm,
				  dma_addr_t addr,
				  u64 offset,
				  enum i915_cache_level level,
				  u32 unused)
{
	struct i915_ggtt *ggtt = i915_vm_to_ggtt(vm);
	gen8_pte_t __iomem *pte =
		(gen8_pte_t __iomem *)ggtt->gsm + offset / I915_GTT_PAGE_SIZE;

	gen8_set_pte(pte, gen8_pte_encode(addr, level, 0));

	ggtt->invalidate(vm->i915);
}

static void gen8_ggtt_insert_entries(struct i915_address_space *vm,
				     struct i915_vma *vma,
				     enum i915_cache_level level,
				     u32 flags)
{
	struct i915_ggtt *ggtt = i915_vm_to_ggtt(vm);
	struct sgt_iter sgt_iter;
	gen8_pte_t __iomem *gtt_entries;
	const gen8_pte_t pte_encode = gen8_pte_encode(0, level, 0);
	dma_addr_t addr;

	/*
	 * Note that we ignore PTE_READ_ONLY here. The caller must be careful
	 * not to allow the user to override access to a read only page.
	 */

	gtt_entries = (gen8_pte_t __iomem *)ggtt->gsm;
	gtt_entries += vma->node.start / I915_GTT_PAGE_SIZE;
	for_each_sgt_dma(addr, sgt_iter, vma->pages)
		gen8_set_pte(gtt_entries++, pte_encode | addr);

	/*
	 * We want to flush the TLBs only after we're certain all the PTE
	 * updates have finished.
	 */
	ggtt->invalidate(vm->i915);
}

static void gen6_ggtt_insert_page(struct i915_address_space *vm,
				  dma_addr_t addr,
				  u64 offset,
				  enum i915_cache_level level,
				  u32 flags)
{
	struct i915_ggtt *ggtt = i915_vm_to_ggtt(vm);
	gen6_pte_t __iomem *pte =
		(gen6_pte_t __iomem *)ggtt->gsm + offset / I915_GTT_PAGE_SIZE;

	iowrite32(vm->pte_encode(addr, level, flags), pte);

	ggtt->invalidate(vm->i915);
}

/*
 * Binds an object into the global gtt with the specified cache level. The object
 * will be accessible to the GPU via commands whose operands reference offsets
 * within the global GTT as well as accessible by the GPU through the GMADR
 * mapped BAR (dev_priv->mm.gtt->gtt).
 */
static void gen6_ggtt_insert_entries(struct i915_address_space *vm,
				     struct i915_vma *vma,
				     enum i915_cache_level level,
				     u32 flags)
{
	struct i915_ggtt *ggtt = i915_vm_to_ggtt(vm);
	gen6_pte_t __iomem *entries = (gen6_pte_t __iomem *)ggtt->gsm;
	unsigned int i = vma->node.start / I915_GTT_PAGE_SIZE;
	struct sgt_iter iter;
	dma_addr_t addr;
	for_each_sgt_dma(addr, iter, vma->pages)
		iowrite32(vm->pte_encode(addr, level, flags), &entries[i++]);

	/*
	 * We want to flush the TLBs only after we're certain all the PTE
	 * updates have finished.
	 */
	ggtt->invalidate(vm->i915);
}

static void nop_clear_range(struct i915_address_space *vm,
			    u64 start, u64 length)
{
}

static void gen8_ggtt_clear_range(struct i915_address_space *vm,
				  u64 start, u64 length)
{
	struct i915_ggtt *ggtt = i915_vm_to_ggtt(vm);
	unsigned first_entry = start / I915_GTT_PAGE_SIZE;
	unsigned num_entries = length / I915_GTT_PAGE_SIZE;
	const gen8_pte_t scratch_pte = vm->scratch_pte;
	gen8_pte_t __iomem *gtt_base =
		(gen8_pte_t __iomem *)ggtt->gsm + first_entry;
	const int max_entries = ggtt_total_entries(ggtt) - first_entry;
	int i;

	if (WARN(num_entries > max_entries,
		 "First entry = %d; Num entries = %d (max=%d)\n",
		 first_entry, num_entries, max_entries))
		num_entries = max_entries;

	for (i = 0; i < num_entries; i++)
		gen8_set_pte(&gtt_base[i], scratch_pte);
}

static void bxt_vtd_ggtt_wa(struct i915_address_space *vm)
{
	struct drm_i915_private *dev_priv = vm->i915;

	/*
	 * Make sure the internal GAM fifo has been cleared of all GTT
	 * writes before exiting stop_machine(). This guarantees that
	 * any aperture accesses waiting to start in another process
	 * cannot back up behind the GTT writes causing a hang.
	 * The register can be any arbitrary GAM register.
	 */
	POSTING_READ(GFX_FLSH_CNTL_GEN6);
}

struct insert_page {
	struct i915_address_space *vm;
	dma_addr_t addr;
	u64 offset;
	enum i915_cache_level level;
};

static int bxt_vtd_ggtt_insert_page__cb(void *_arg)
{
	struct insert_page *arg = _arg;

	gen8_ggtt_insert_page(arg->vm, arg->addr, arg->offset, arg->level, 0);
	bxt_vtd_ggtt_wa(arg->vm);

	return 0;
}

static void bxt_vtd_ggtt_insert_page__BKL(struct i915_address_space *vm,
					  dma_addr_t addr,
					  u64 offset,
					  enum i915_cache_level level,
					  u32 unused)
{
	struct insert_page arg = { vm, addr, offset, level };

	stop_machine(bxt_vtd_ggtt_insert_page__cb, &arg, NULL);
}

struct insert_entries {
	struct i915_address_space *vm;
	struct i915_vma *vma;
	enum i915_cache_level level;
	u32 flags;
};

static int bxt_vtd_ggtt_insert_entries__cb(void *_arg)
{
	struct insert_entries *arg = _arg;

	gen8_ggtt_insert_entries(arg->vm, arg->vma, arg->level, arg->flags);
	bxt_vtd_ggtt_wa(arg->vm);

	return 0;
}

static void bxt_vtd_ggtt_insert_entries__BKL(struct i915_address_space *vm,
					     struct i915_vma *vma,
					     enum i915_cache_level level,
					     u32 flags)
{
	struct insert_entries arg = { vm, vma, level, flags };

	stop_machine(bxt_vtd_ggtt_insert_entries__cb, &arg, NULL);
}

struct clear_range {
	struct i915_address_space *vm;
	u64 start;
	u64 length;
};

static int bxt_vtd_ggtt_clear_range__cb(void *_arg)
{
	struct clear_range *arg = _arg;

	gen8_ggtt_clear_range(arg->vm, arg->start, arg->length);
	bxt_vtd_ggtt_wa(arg->vm);

	return 0;
}

static void bxt_vtd_ggtt_clear_range__BKL(struct i915_address_space *vm,
					  u64 start,
					  u64 length)
{
	struct clear_range arg = { vm, start, length };

	stop_machine(bxt_vtd_ggtt_clear_range__cb, &arg, NULL);
}

static void gen6_ggtt_clear_range(struct i915_address_space *vm,
				  u64 start, u64 length)
{
	struct i915_ggtt *ggtt = i915_vm_to_ggtt(vm);
	unsigned first_entry = start / I915_GTT_PAGE_SIZE;
	unsigned num_entries = length / I915_GTT_PAGE_SIZE;
	gen6_pte_t scratch_pte, __iomem *gtt_base =
		(gen6_pte_t __iomem *)ggtt->gsm + first_entry;
	const int max_entries = ggtt_total_entries(ggtt) - first_entry;
	int i;

	if (WARN(num_entries > max_entries,
		 "First entry = %d; Num entries = %d (max=%d)\n",
		 first_entry, num_entries, max_entries))
		num_entries = max_entries;

	scratch_pte = vm->scratch_pte;

	for (i = 0; i < num_entries; i++)
		iowrite32(scratch_pte, &gtt_base[i]);
}

static void i915_ggtt_insert_page(struct i915_address_space *vm,
				  dma_addr_t addr,
				  u64 offset,
				  enum i915_cache_level cache_level,
				  u32 unused)
{
	unsigned int flags = (cache_level == I915_CACHE_NONE) ?
		AGP_USER_MEMORY : AGP_USER_CACHED_MEMORY;

	intel_gtt_insert_page(addr, offset >> PAGE_SHIFT, flags);
}

static void i915_ggtt_insert_entries(struct i915_address_space *vm,
				     struct i915_vma *vma,
				     enum i915_cache_level cache_level,
				     u32 unused)
{
	unsigned int flags = (cache_level == I915_CACHE_NONE) ?
		AGP_USER_MEMORY : AGP_USER_CACHED_MEMORY;

	intel_gtt_insert_sg_entries(vma->pages, vma->node.start >> PAGE_SHIFT,
				    flags);
}

static void i915_ggtt_clear_range(struct i915_address_space *vm,
				  u64 start, u64 length)
{
	intel_gtt_clear_range(start >> PAGE_SHIFT, length >> PAGE_SHIFT);
}

static int ggtt_bind_vma(struct i915_vma *vma,
			 enum i915_cache_level cache_level,
			 u32 flags)
{
	struct drm_i915_private *i915 = vma->vm->i915;
	struct drm_i915_gem_object *obj = vma->obj;
	intel_wakeref_t wakeref;
	u32 pte_flags;

	/* Applicable to VLV (gen8+ do not support RO in the GGTT) */
	pte_flags = 0;
	if (i915_gem_object_is_readonly(obj))
		pte_flags |= PTE_READ_ONLY;

	with_intel_runtime_pm(i915, wakeref)
		vma->vm->insert_entries(vma->vm, vma, cache_level, pte_flags);

	vma->page_sizes.gtt = I915_GTT_PAGE_SIZE;

	/*
	 * Without aliasing PPGTT there's no difference between
	 * GLOBAL/LOCAL_BIND, it's all the same ptes. Hence unconditionally
	 * upgrade to both bound if we bind either to avoid double-binding.
	 */
	vma->flags |= I915_VMA_GLOBAL_BIND | I915_VMA_LOCAL_BIND;

	return 0;
}

static void ggtt_unbind_vma(struct i915_vma *vma)
{
	struct drm_i915_private *i915 = vma->vm->i915;
	intel_wakeref_t wakeref;

	with_intel_runtime_pm(i915, wakeref)
		vma->vm->clear_range(vma->vm, vma->node.start, vma->size);
}

static int aliasing_gtt_bind_vma(struct i915_vma *vma,
				 enum i915_cache_level cache_level,
				 u32 flags)
{
	struct drm_i915_private *i915 = vma->vm->i915;
	u32 pte_flags;
	int ret;

	/* Currently applicable only to VLV */
	pte_flags = 0;
	if (i915_gem_object_is_readonly(vma->obj))
		pte_flags |= PTE_READ_ONLY;

	if (flags & I915_VMA_LOCAL_BIND) {
		struct i915_hw_ppgtt *appgtt = i915->mm.aliasing_ppgtt;

		if (!(vma->flags & I915_VMA_LOCAL_BIND)) {
			ret = appgtt->vm.allocate_va_range(&appgtt->vm,
							   vma->node.start,
							   vma->size);
			if (ret)
				return ret;
		}

		appgtt->vm.insert_entries(&appgtt->vm, vma, cache_level,
					  pte_flags);
	}

	if (flags & I915_VMA_GLOBAL_BIND) {
		intel_wakeref_t wakeref;

		with_intel_runtime_pm(i915, wakeref) {
			vma->vm->insert_entries(vma->vm, vma,
						cache_level, pte_flags);
		}
	}

	return 0;
}

static void aliasing_gtt_unbind_vma(struct i915_vma *vma)
{
	struct drm_i915_private *i915 = vma->vm->i915;

	if (vma->flags & I915_VMA_GLOBAL_BIND) {
		struct i915_address_space *vm = vma->vm;
		intel_wakeref_t wakeref;

		with_intel_runtime_pm(i915, wakeref)
			vm->clear_range(vm, vma->node.start, vma->size);
	}

	if (vma->flags & I915_VMA_LOCAL_BIND) {
		struct i915_address_space *vm = &i915->mm.aliasing_ppgtt->vm;

		vm->clear_range(vm, vma->node.start, vma->size);
	}
}

void i915_gem_gtt_finish_pages(struct drm_i915_gem_object *obj,
			       struct sg_table *pages)
{
	struct drm_i915_private *dev_priv = to_i915(obj->base.dev);
	struct device *kdev = &dev_priv->drm.pdev->dev;
	struct i915_ggtt *ggtt = &dev_priv->ggtt;

	if (unlikely(ggtt->do_idle_maps)) {
		if (i915_gem_wait_for_idle(dev_priv, 0, MAX_SCHEDULE_TIMEOUT)) {
			DRM_ERROR("Failed to wait for idle; VT'd may hang.\n");
			/* Wait a bit, in hopes it avoids the hang */
			udelay(10);
		}
	}

	dma_unmap_sg(kdev, pages->sgl, pages->nents, PCI_DMA_BIDIRECTIONAL);
}

static int ggtt_set_pages(struct i915_vma *vma)
{
	int ret;

	GEM_BUG_ON(vma->pages);

	ret = i915_get_ggtt_vma_pages(vma);
	if (ret)
		return ret;

	vma->page_sizes = vma->obj->mm.page_sizes;

	return 0;
}

static void i915_gtt_color_adjust(const struct drm_mm_node *node,
				  unsigned long color,
				  u64 *start,
				  u64 *end)
{
	if (node->allocated && node->color != color)
		*start += I915_GTT_PAGE_SIZE;

	/* Also leave a space between the unallocated reserved node after the
	 * GTT and any objects within the GTT, i.e. we use the color adjustment
	 * to insert a guard page to prevent prefetches crossing over the
	 * GTT boundary.
	 */
	node = list_next_entry(node, node_list);
	if (node->color != color)
		*end -= I915_GTT_PAGE_SIZE;
}

int i915_gem_init_aliasing_ppgtt(struct drm_i915_private *i915)
{
	struct i915_ggtt *ggtt = &i915->ggtt;
	struct i915_hw_ppgtt *ppgtt;
	int err;

	ppgtt = i915_ppgtt_create(i915);
	if (IS_ERR(ppgtt))
		return PTR_ERR(ppgtt);

	if (GEM_WARN_ON(ppgtt->vm.total < ggtt->vm.total)) {
		err = -ENODEV;
		goto err_ppgtt;
	}

	/*
	 * Note we only pre-allocate as far as the end of the global
	 * GTT. On 48b / 4-level page-tables, the difference is very,
	 * very significant! We have to preallocate as GVT/vgpu does
	 * not like the page directory disappearing.
	 */
	err = ppgtt->vm.allocate_va_range(&ppgtt->vm, 0, ggtt->vm.total);
	if (err)
		goto err_ppgtt;

	i915->mm.aliasing_ppgtt = ppgtt;

	GEM_BUG_ON(ggtt->vm.vma_ops.bind_vma != ggtt_bind_vma);
	ggtt->vm.vma_ops.bind_vma = aliasing_gtt_bind_vma;

	GEM_BUG_ON(ggtt->vm.vma_ops.unbind_vma != ggtt_unbind_vma);
	ggtt->vm.vma_ops.unbind_vma = aliasing_gtt_unbind_vma;

	return 0;

err_ppgtt:
	i915_ppgtt_put(ppgtt);
	return err;
}

void i915_gem_fini_aliasing_ppgtt(struct drm_i915_private *i915)
{
	struct i915_ggtt *ggtt = &i915->ggtt;
	struct i915_hw_ppgtt *ppgtt;

	ppgtt = fetch_and_zero(&i915->mm.aliasing_ppgtt);
	if (!ppgtt)
		return;

	i915_ppgtt_put(ppgtt);

	ggtt->vm.vma_ops.bind_vma   = ggtt_bind_vma;
	ggtt->vm.vma_ops.unbind_vma = ggtt_unbind_vma;
}

int i915_gem_init_ggtt(struct drm_i915_private *dev_priv)
{
	/* Let GEM Manage all of the aperture.
	 *
	 * However, leave one page at the end still bound to the scratch page.
	 * There are a number of places where the hardware apparently prefetches
	 * past the end of the object, and we've seen multiple hangs with the
	 * GPU head pointer stuck in a batchbuffer bound at the last page of the
	 * aperture.  One page should be enough to keep any prefetching inside
	 * of the aperture.
	 */
	struct i915_ggtt *ggtt = &dev_priv->ggtt;
	unsigned long hole_start, hole_end;
	struct drm_mm_node *entry;
	int ret;

	/*
	 * GuC requires all resources that we're sharing with it to be placed in
	 * non-WOPCM memory. If GuC is not present or not in use we still need a
	 * small bias as ring wraparound at offset 0 sometimes hangs. No idea
	 * why.
	 */
	ggtt->pin_bias = max_t(u32, I915_GTT_PAGE_SIZE,
			       intel_guc_reserved_gtt_size(&dev_priv->guc));

	ret = intel_vgt_balloon(dev_priv);
	if (ret)
		return ret;

	/* Reserve a mappable slot for our lockless error capture */
	ret = drm_mm_insert_node_in_range(&ggtt->vm.mm, &ggtt->error_capture,
					  PAGE_SIZE, 0, I915_COLOR_UNEVICTABLE,
					  0, ggtt->mappable_end,
					  DRM_MM_INSERT_LOW);
	if (ret)
		return ret;

	/* Clear any non-preallocated blocks */
	drm_mm_for_each_hole(entry, &ggtt->vm.mm, hole_start, hole_end) {
		DRM_DEBUG_KMS("clearing unused GTT space: [%lx, %lx]\n",
			      hole_start, hole_end);
		ggtt->vm.clear_range(&ggtt->vm, hole_start,
				     hole_end - hole_start);
	}

	/* And finally clear the reserved guard page */
	ggtt->vm.clear_range(&ggtt->vm, ggtt->vm.total - PAGE_SIZE, PAGE_SIZE);

	if (INTEL_PPGTT(dev_priv) == INTEL_PPGTT_ALIASING) {
		ret = i915_gem_init_aliasing_ppgtt(dev_priv);
		if (ret)
			goto err;
	}

	return 0;

err:
	drm_mm_remove_node(&ggtt->error_capture);
	return ret;
}

/**
 * i915_ggtt_cleanup_hw - Clean up GGTT hardware initialization
 * @dev_priv: i915 device
 */
void i915_ggtt_cleanup_hw(struct drm_i915_private *dev_priv)
{
	struct i915_ggtt *ggtt = &dev_priv->ggtt;
	struct i915_vma *vma, *vn;
	struct pagevec *pvec;

	ggtt->vm.closed = true;

	mutex_lock(&dev_priv->drm.struct_mutex);
	i915_gem_fini_aliasing_ppgtt(dev_priv);

	list_for_each_entry_safe(vma, vn, &ggtt->vm.bound_list, vm_link)
		WARN_ON(i915_vma_unbind(vma));

	if (drm_mm_node_allocated(&ggtt->error_capture))
		drm_mm_remove_node(&ggtt->error_capture);

	if (drm_mm_initialized(&ggtt->vm.mm)) {
		intel_vgt_deballoon(dev_priv);
		i915_address_space_fini(&ggtt->vm);
	}

	ggtt->vm.cleanup(&ggtt->vm);

	pvec = &dev_priv->mm.wc_stash.pvec;
	if (pvec->nr) {
		set_pages_array_wb(pvec->pages, pvec->nr);
		__pagevec_release(pvec);
	}

	mutex_unlock(&dev_priv->drm.struct_mutex);

	arch_phys_wc_del(ggtt->mtrr);
	io_mapping_fini(&ggtt->iomap);

	i915_gem_cleanup_stolen(dev_priv);
}

static unsigned int gen6_get_total_gtt_size(u16 snb_gmch_ctl)
{
	snb_gmch_ctl >>= SNB_GMCH_GGMS_SHIFT;
	snb_gmch_ctl &= SNB_GMCH_GGMS_MASK;
	return snb_gmch_ctl << 20;
}

static unsigned int gen8_get_total_gtt_size(u16 bdw_gmch_ctl)
{
	bdw_gmch_ctl >>= BDW_GMCH_GGMS_SHIFT;
	bdw_gmch_ctl &= BDW_GMCH_GGMS_MASK;
	if (bdw_gmch_ctl)
		bdw_gmch_ctl = 1 << bdw_gmch_ctl;

#ifdef CONFIG_X86_32
	/* Limit 32b platforms to a 2GB GGTT: 4 << 20 / pte size * I915_GTT_PAGE_SIZE */
	if (bdw_gmch_ctl > 4)
		bdw_gmch_ctl = 4;
#endif

	return bdw_gmch_ctl << 20;
}

static unsigned int chv_get_total_gtt_size(u16 gmch_ctrl)
{
	gmch_ctrl >>= SNB_GMCH_GGMS_SHIFT;
	gmch_ctrl &= SNB_GMCH_GGMS_MASK;

	if (gmch_ctrl)
		return 1 << (20 + gmch_ctrl);

	return 0;
}

static int ggtt_probe_common(struct i915_ggtt *ggtt, u64 size)
{
	struct drm_i915_private *dev_priv = ggtt->vm.i915;
	struct pci_dev *pdev = dev_priv->drm.pdev;
	phys_addr_t phys_addr;
	int ret;

	/* For Modern GENs the PTEs and register space are split in the BAR */
	phys_addr = pci_resource_start(pdev, 0) + pci_resource_len(pdev, 0) / 2;

	/*
	 * On BXT+/CNL+ writes larger than 64 bit to the GTT pagetable range
	 * will be dropped. For WC mappings in general we have 64 byte burst
	 * writes when the WC buffer is flushed, so we can't use it, but have to
	 * resort to an uncached mapping. The WC issue is easily caught by the
	 * readback check when writing GTT PTE entries.
	 */
	if (IS_GEN9_LP(dev_priv) || INTEL_GEN(dev_priv) >= 10)
		ggtt->gsm = ioremap_nocache(phys_addr, size);
	else
		ggtt->gsm = ioremap_wc(phys_addr, size);
	if (!ggtt->gsm) {
		DRM_ERROR("Failed to map the ggtt page table\n");
		return -ENOMEM;
	}

	ret = setup_scratch_page(&ggtt->vm, GFP_DMA32);
	if (ret) {
		DRM_ERROR("Scratch setup failed\n");
		/* iounmap will also get called at remove, but meh */
		iounmap(ggtt->gsm);
		return ret;
	}

	ggtt->vm.scratch_pte =
		ggtt->vm.pte_encode(ggtt->vm.scratch_page.daddr,
				    I915_CACHE_NONE, 0);

	return 0;
}

static struct intel_ppat_entry *
__alloc_ppat_entry(struct intel_ppat *ppat, unsigned int index, u8 value)
{
	struct intel_ppat_entry *entry = &ppat->entries[index];

	GEM_BUG_ON(index >= ppat->max_entries);
	GEM_BUG_ON(test_bit(index, ppat->used));

	entry->ppat = ppat;
	entry->value = value;
	kref_init(&entry->ref);
	set_bit(index, ppat->used);
	set_bit(index, ppat->dirty);

	return entry;
}

static void __free_ppat_entry(struct intel_ppat_entry *entry)
{
	struct intel_ppat *ppat = entry->ppat;
	unsigned int index = entry - ppat->entries;

	GEM_BUG_ON(index >= ppat->max_entries);
	GEM_BUG_ON(!test_bit(index, ppat->used));

	entry->value = ppat->clear_value;
	clear_bit(index, ppat->used);
	set_bit(index, ppat->dirty);
}

/**
 * intel_ppat_get - get a usable PPAT entry
 * @i915: i915 device instance
 * @value: the PPAT value required by the caller
 *
 * The function tries to search if there is an existing PPAT entry which
 * matches with the required value. If perfectly matched, the existing PPAT
 * entry will be used. If only partially matched, it will try to check if
 * there is any available PPAT index. If yes, it will allocate a new PPAT
 * index for the required entry and update the HW. If not, the partially
 * matched entry will be used.
 */
const struct intel_ppat_entry *
intel_ppat_get(struct drm_i915_private *i915, u8 value)
{
	struct intel_ppat *ppat = &i915->ppat;
	struct intel_ppat_entry *entry = NULL;
	unsigned int scanned, best_score;
	int i;

	GEM_BUG_ON(!ppat->max_entries);

	scanned = best_score = 0;
	for_each_set_bit(i, ppat->used, ppat->max_entries) {
		unsigned int score;

		score = ppat->match(ppat->entries[i].value, value);
		if (score > best_score) {
			entry = &ppat->entries[i];
			if (score == INTEL_PPAT_PERFECT_MATCH) {
				kref_get(&entry->ref);
				return entry;
			}
			best_score = score;
		}
		scanned++;
	}

	if (scanned == ppat->max_entries) {
		if (!entry)
			return ERR_PTR(-ENOSPC);

		kref_get(&entry->ref);
		return entry;
	}

	i = find_first_zero_bit(ppat->used, ppat->max_entries);
	entry = __alloc_ppat_entry(ppat, i, value);
	ppat->update_hw(i915);
	return entry;
}

static void release_ppat(struct kref *kref)
{
	struct intel_ppat_entry *entry =
		container_of(kref, struct intel_ppat_entry, ref);
	struct drm_i915_private *i915 = entry->ppat->i915;

	__free_ppat_entry(entry);
	entry->ppat->update_hw(i915);
}

/**
 * intel_ppat_put - put back the PPAT entry got from intel_ppat_get()
 * @entry: an intel PPAT entry
 *
 * Put back the PPAT entry got from intel_ppat_get(). If the PPAT index of the
 * entry is dynamically allocated, its reference count will be decreased. Once
 * the reference count becomes into zero, the PPAT index becomes free again.
 */
void intel_ppat_put(const struct intel_ppat_entry *entry)
{
	struct intel_ppat *ppat = entry->ppat;
	unsigned int index = entry - ppat->entries;

	GEM_BUG_ON(!ppat->max_entries);

	kref_put(&ppat->entries[index].ref, release_ppat);
}

static void cnl_private_pat_update_hw(struct drm_i915_private *dev_priv)
{
	struct intel_ppat *ppat = &dev_priv->ppat;
	int i;

	for_each_set_bit(i, ppat->dirty, ppat->max_entries) {
		I915_WRITE(GEN10_PAT_INDEX(i), ppat->entries[i].value);
		clear_bit(i, ppat->dirty);
	}
}

static void bdw_private_pat_update_hw(struct drm_i915_private *dev_priv)
{
	struct intel_ppat *ppat = &dev_priv->ppat;
	u64 pat = 0;
	int i;

	for (i = 0; i < ppat->max_entries; i++)
		pat |= GEN8_PPAT(i, ppat->entries[i].value);

	bitmap_clear(ppat->dirty, 0, ppat->max_entries);

	I915_WRITE(GEN8_PRIVATE_PAT_LO, lower_32_bits(pat));
	I915_WRITE(GEN8_PRIVATE_PAT_HI, upper_32_bits(pat));
}

static unsigned int bdw_private_pat_match(u8 src, u8 dst)
{
	unsigned int score = 0;
	enum {
		AGE_MATCH = BIT(0),
		TC_MATCH = BIT(1),
		CA_MATCH = BIT(2),
	};

	/* Cache attribute has to be matched. */
	if (GEN8_PPAT_GET_CA(src) != GEN8_PPAT_GET_CA(dst))
		return 0;

	score |= CA_MATCH;

	if (GEN8_PPAT_GET_TC(src) == GEN8_PPAT_GET_TC(dst))
		score |= TC_MATCH;

	if (GEN8_PPAT_GET_AGE(src) == GEN8_PPAT_GET_AGE(dst))
		score |= AGE_MATCH;

	if (score == (AGE_MATCH | TC_MATCH | CA_MATCH))
		return INTEL_PPAT_PERFECT_MATCH;

	return score;
}

static unsigned int chv_private_pat_match(u8 src, u8 dst)
{
	return (CHV_PPAT_GET_SNOOP(src) == CHV_PPAT_GET_SNOOP(dst)) ?
		INTEL_PPAT_PERFECT_MATCH : 0;
}

static void cnl_setup_private_ppat(struct intel_ppat *ppat)
{
	ppat->max_entries = 8;
	ppat->update_hw = cnl_private_pat_update_hw;
	ppat->match = bdw_private_pat_match;
	ppat->clear_value = GEN8_PPAT_WB | GEN8_PPAT_LLCELLC | GEN8_PPAT_AGE(3);

	__alloc_ppat_entry(ppat, 0, GEN8_PPAT_WB | GEN8_PPAT_LLC);
	__alloc_ppat_entry(ppat, 1, GEN8_PPAT_WC | GEN8_PPAT_LLCELLC);
	__alloc_ppat_entry(ppat, 2, GEN8_PPAT_WT | GEN8_PPAT_LLCELLC);
	__alloc_ppat_entry(ppat, 3, GEN8_PPAT_UC);
	__alloc_ppat_entry(ppat, 4, GEN8_PPAT_WB | GEN8_PPAT_LLCELLC | GEN8_PPAT_AGE(0));
	__alloc_ppat_entry(ppat, 5, GEN8_PPAT_WB | GEN8_PPAT_LLCELLC | GEN8_PPAT_AGE(1));
	__alloc_ppat_entry(ppat, 6, GEN8_PPAT_WB | GEN8_PPAT_LLCELLC | GEN8_PPAT_AGE(2));
	__alloc_ppat_entry(ppat, 7, GEN8_PPAT_WB | GEN8_PPAT_LLCELLC | GEN8_PPAT_AGE(3));
}

/* The GGTT and PPGTT need a private PPAT setup in order to handle cacheability
 * bits. When using advanced contexts each context stores its own PAT, but
 * writing this data shouldn't be harmful even in those cases. */
static void bdw_setup_private_ppat(struct intel_ppat *ppat)
{
	ppat->max_entries = 8;
	ppat->update_hw = bdw_private_pat_update_hw;
	ppat->match = bdw_private_pat_match;
	ppat->clear_value = GEN8_PPAT_WB | GEN8_PPAT_LLCELLC | GEN8_PPAT_AGE(3);

	if (!HAS_PPGTT(ppat->i915)) {
		/* Spec: "For GGTT, there is NO pat_sel[2:0] from the entry,
		 * so RTL will always use the value corresponding to
		 * pat_sel = 000".
		 * So let's disable cache for GGTT to avoid screen corruptions.
		 * MOCS still can be used though.
		 * - System agent ggtt writes (i.e. cpu gtt mmaps) already work
		 * before this patch, i.e. the same uncached + snooping access
		 * like on gen6/7 seems to be in effect.
		 * - So this just fixes blitter/render access. Again it looks
		 * like it's not just uncached access, but uncached + snooping.
		 * So we can still hold onto all our assumptions wrt cpu
		 * clflushing on LLC machines.
		 */
		__alloc_ppat_entry(ppat, 0, GEN8_PPAT_UC);
		return;
	}

	__alloc_ppat_entry(ppat, 0, GEN8_PPAT_WB | GEN8_PPAT_LLC);      /* for normal objects, no eLLC */
	__alloc_ppat_entry(ppat, 1, GEN8_PPAT_WC | GEN8_PPAT_LLCELLC);  /* for something pointing to ptes? */
	__alloc_ppat_entry(ppat, 2, GEN8_PPAT_WT | GEN8_PPAT_LLCELLC);  /* for scanout with eLLC */
	__alloc_ppat_entry(ppat, 3, GEN8_PPAT_UC);                      /* Uncached objects, mostly for scanout */
	__alloc_ppat_entry(ppat, 4, GEN8_PPAT_WB | GEN8_PPAT_LLCELLC | GEN8_PPAT_AGE(0));
	__alloc_ppat_entry(ppat, 5, GEN8_PPAT_WB | GEN8_PPAT_LLCELLC | GEN8_PPAT_AGE(1));
	__alloc_ppat_entry(ppat, 6, GEN8_PPAT_WB | GEN8_PPAT_LLCELLC | GEN8_PPAT_AGE(2));
	__alloc_ppat_entry(ppat, 7, GEN8_PPAT_WB | GEN8_PPAT_LLCELLC | GEN8_PPAT_AGE(3));
}

static void chv_setup_private_ppat(struct intel_ppat *ppat)
{
	ppat->max_entries = 8;
	ppat->update_hw = bdw_private_pat_update_hw;
	ppat->match = chv_private_pat_match;
	ppat->clear_value = CHV_PPAT_SNOOP;

	/*
	 * Map WB on BDW to snooped on CHV.
	 *
	 * Only the snoop bit has meaning for CHV, the rest is
	 * ignored.
	 *
	 * The hardware will never snoop for certain types of accesses:
	 * - CPU GTT (GMADR->GGTT->no snoop->memory)
	 * - PPGTT page tables
	 * - some other special cycles
	 *
	 * As with BDW, we also need to consider the following for GT accesses:
	 * "For GGTT, there is NO pat_sel[2:0] from the entry,
	 * so RTL will always use the value corresponding to
	 * pat_sel = 000".
	 * Which means we must set the snoop bit in PAT entry 0
	 * in order to keep the global status page working.
	 */

	__alloc_ppat_entry(ppat, 0, CHV_PPAT_SNOOP);
	__alloc_ppat_entry(ppat, 1, 0);
	__alloc_ppat_entry(ppat, 2, 0);
	__alloc_ppat_entry(ppat, 3, 0);
	__alloc_ppat_entry(ppat, 4, CHV_PPAT_SNOOP);
	__alloc_ppat_entry(ppat, 5, CHV_PPAT_SNOOP);
	__alloc_ppat_entry(ppat, 6, CHV_PPAT_SNOOP);
	__alloc_ppat_entry(ppat, 7, CHV_PPAT_SNOOP);
}

static void gen6_gmch_remove(struct i915_address_space *vm)
{
	struct i915_ggtt *ggtt = i915_vm_to_ggtt(vm);

	iounmap(ggtt->gsm);
	cleanup_scratch_page(vm);
}

static void setup_private_pat(struct drm_i915_private *dev_priv)
{
	struct intel_ppat *ppat = &dev_priv->ppat;
	int i;

	ppat->i915 = dev_priv;

	if (INTEL_GEN(dev_priv) >= 10)
		cnl_setup_private_ppat(ppat);
	else if (IS_CHERRYVIEW(dev_priv) || IS_GEN9_LP(dev_priv))
		chv_setup_private_ppat(ppat);
	else
		bdw_setup_private_ppat(ppat);

	GEM_BUG_ON(ppat->max_entries > INTEL_MAX_PPAT_ENTRIES);

	for_each_clear_bit(i, ppat->used, ppat->max_entries) {
		ppat->entries[i].value = ppat->clear_value;
		ppat->entries[i].ppat = ppat;
		set_bit(i, ppat->dirty);
	}

	ppat->update_hw(dev_priv);
}

static int gen8_gmch_probe(struct i915_ggtt *ggtt)
{
	struct drm_i915_private *dev_priv = ggtt->vm.i915;
	struct pci_dev *pdev = dev_priv->drm.pdev;
	unsigned int size;
	u16 snb_gmch_ctl;
	int err;

	/* TODO: We're not aware of mappable constraints on gen8 yet */
	ggtt->gmadr =
		(struct resource) DEFINE_RES_MEM(pci_resource_start(pdev, 2),
						 pci_resource_len(pdev, 2));
	ggtt->mappable_end = resource_size(&ggtt->gmadr);

	err = pci_set_dma_mask(pdev, DMA_BIT_MASK(39));
	if (!err)
		err = pci_set_consistent_dma_mask(pdev, DMA_BIT_MASK(39));
	if (err)
		DRM_ERROR("Can't set DMA mask/consistent mask (%d)\n", err);

	pci_read_config_word(pdev, SNB_GMCH_CTRL, &snb_gmch_ctl);
	if (IS_CHERRYVIEW(dev_priv))
		size = chv_get_total_gtt_size(snb_gmch_ctl);
	else
		size = gen8_get_total_gtt_size(snb_gmch_ctl);

	ggtt->vm.total = (size / sizeof(gen8_pte_t)) * I915_GTT_PAGE_SIZE;
	ggtt->vm.cleanup = gen6_gmch_remove;
	ggtt->vm.insert_page = gen8_ggtt_insert_page;
	ggtt->vm.clear_range = nop_clear_range;
	if (intel_scanout_needs_vtd_wa(dev_priv))
		ggtt->vm.clear_range = gen8_ggtt_clear_range;

	ggtt->vm.insert_entries = gen8_ggtt_insert_entries;

	/* Serialize GTT updates with aperture access on BXT if VT-d is on. */
	if (intel_ggtt_update_needs_vtd_wa(dev_priv) ||
	    IS_CHERRYVIEW(dev_priv) /* fails with concurrent use/update */) {
		ggtt->vm.insert_entries = bxt_vtd_ggtt_insert_entries__BKL;
		ggtt->vm.insert_page    = bxt_vtd_ggtt_insert_page__BKL;
		if (ggtt->vm.clear_range != nop_clear_range)
			ggtt->vm.clear_range = bxt_vtd_ggtt_clear_range__BKL;

		/* Prevent recursively calling stop_machine() and deadlocks. */
		dev_info(dev_priv->drm.dev,
			 "Disabling error capture for VT-d workaround\n");
		i915_disable_error_state(dev_priv, -ENODEV);
	}

	ggtt->invalidate = gen6_ggtt_invalidate;

	ggtt->vm.vma_ops.bind_vma    = ggtt_bind_vma;
	ggtt->vm.vma_ops.unbind_vma  = ggtt_unbind_vma;
	ggtt->vm.vma_ops.set_pages   = ggtt_set_pages;
	ggtt->vm.vma_ops.clear_pages = clear_pages;

	ggtt->vm.pte_encode = gen8_pte_encode;

	setup_private_pat(dev_priv);

	return ggtt_probe_common(ggtt, size);
}

static int gen6_gmch_probe(struct i915_ggtt *ggtt)
{
	struct drm_i915_private *dev_priv = ggtt->vm.i915;
	struct pci_dev *pdev = dev_priv->drm.pdev;
	unsigned int size;
	u16 snb_gmch_ctl;
	int err;

	ggtt->gmadr =
		(struct resource) DEFINE_RES_MEM(pci_resource_start(pdev, 2),
						 pci_resource_len(pdev, 2));
	ggtt->mappable_end = resource_size(&ggtt->gmadr);

	/* 64/512MB is the current min/max we actually know of, but this is just
	 * a coarse sanity check.
	 */
	if (ggtt->mappable_end < (64<<20) || ggtt->mappable_end > (512<<20)) {
		DRM_ERROR("Unknown GMADR size (%pa)\n", &ggtt->mappable_end);
		return -ENXIO;
	}

	err = pci_set_dma_mask(pdev, DMA_BIT_MASK(40));
	if (!err)
		err = pci_set_consistent_dma_mask(pdev, DMA_BIT_MASK(40));
	if (err)
		DRM_ERROR("Can't set DMA mask/consistent mask (%d)\n", err);
	pci_read_config_word(pdev, SNB_GMCH_CTRL, &snb_gmch_ctl);

	size = gen6_get_total_gtt_size(snb_gmch_ctl);
	ggtt->vm.total = (size / sizeof(gen6_pte_t)) * I915_GTT_PAGE_SIZE;

	ggtt->vm.clear_range = gen6_ggtt_clear_range;
	ggtt->vm.insert_page = gen6_ggtt_insert_page;
	ggtt->vm.insert_entries = gen6_ggtt_insert_entries;
	ggtt->vm.cleanup = gen6_gmch_remove;

	ggtt->invalidate = gen6_ggtt_invalidate;

	if (HAS_EDRAM(dev_priv))
		ggtt->vm.pte_encode = iris_pte_encode;
	else if (IS_HASWELL(dev_priv))
		ggtt->vm.pte_encode = hsw_pte_encode;
	else if (IS_VALLEYVIEW(dev_priv))
		ggtt->vm.pte_encode = byt_pte_encode;
	else if (INTEL_GEN(dev_priv) >= 7)
		ggtt->vm.pte_encode = ivb_pte_encode;
	else
		ggtt->vm.pte_encode = snb_pte_encode;

	ggtt->vm.vma_ops.bind_vma    = ggtt_bind_vma;
	ggtt->vm.vma_ops.unbind_vma  = ggtt_unbind_vma;
	ggtt->vm.vma_ops.set_pages   = ggtt_set_pages;
	ggtt->vm.vma_ops.clear_pages = clear_pages;

	return ggtt_probe_common(ggtt, size);
}

static void i915_gmch_remove(struct i915_address_space *vm)
{
	intel_gmch_remove();
}

static int i915_gmch_probe(struct i915_ggtt *ggtt)
{
	struct drm_i915_private *dev_priv = ggtt->vm.i915;
	phys_addr_t gmadr_base;
	int ret;

	ret = intel_gmch_probe(dev_priv->bridge_dev, dev_priv->drm.pdev, NULL);
	if (!ret) {
		DRM_ERROR("failed to set up gmch\n");
		return -EIO;
	}

	intel_gtt_get(&ggtt->vm.total, &gmadr_base, &ggtt->mappable_end);

	ggtt->gmadr =
		(struct resource) DEFINE_RES_MEM(gmadr_base,
						 ggtt->mappable_end);

	ggtt->do_idle_maps = needs_idle_maps(dev_priv);
	ggtt->vm.insert_page = i915_ggtt_insert_page;
	ggtt->vm.insert_entries = i915_ggtt_insert_entries;
	ggtt->vm.clear_range = i915_ggtt_clear_range;
	ggtt->vm.cleanup = i915_gmch_remove;

	ggtt->invalidate = gmch_ggtt_invalidate;

	ggtt->vm.vma_ops.bind_vma    = ggtt_bind_vma;
	ggtt->vm.vma_ops.unbind_vma  = ggtt_unbind_vma;
	ggtt->vm.vma_ops.set_pages   = ggtt_set_pages;
	ggtt->vm.vma_ops.clear_pages = clear_pages;

	if (unlikely(ggtt->do_idle_maps))
		DRM_INFO("applying Ironlake quirks for intel_iommu\n");

	return 0;
}

/**
 * i915_ggtt_probe_hw - Probe GGTT hardware location
 * @dev_priv: i915 device
 */
int i915_ggtt_probe_hw(struct drm_i915_private *dev_priv)
{
	struct i915_ggtt *ggtt = &dev_priv->ggtt;
	int ret;

	ggtt->vm.i915 = dev_priv;
	ggtt->vm.dma = &dev_priv->drm.pdev->dev;

	if (INTEL_GEN(dev_priv) <= 5)
		ret = i915_gmch_probe(ggtt);
	else if (INTEL_GEN(dev_priv) < 8)
		ret = gen6_gmch_probe(ggtt);
	else
		ret = gen8_gmch_probe(ggtt);
	if (ret)
		return ret;

	/* Trim the GGTT to fit the GuC mappable upper range (when enabled).
	 * This is easier than doing range restriction on the fly, as we
	 * currently don't have any bits spare to pass in this upper
	 * restriction!
	 */
	if (USES_GUC(dev_priv)) {
		ggtt->vm.total = min_t(u64, ggtt->vm.total, GUC_GGTT_TOP);
		ggtt->mappable_end =
			min_t(u64, ggtt->mappable_end, ggtt->vm.total);
	}

	if ((ggtt->vm.total - 1) >> 32) {
		DRM_ERROR("We never expected a Global GTT with more than 32bits"
			  " of address space! Found %lldM!\n",
			  ggtt->vm.total >> 20);
		ggtt->vm.total = 1ULL << 32;
		ggtt->mappable_end =
			min_t(u64, ggtt->mappable_end, ggtt->vm.total);
	}

	if (ggtt->mappable_end > ggtt->vm.total) {
		DRM_ERROR("mappable aperture extends past end of GGTT,"
			  " aperture=%pa, total=%llx\n",
			  &ggtt->mappable_end, ggtt->vm.total);
		ggtt->mappable_end = ggtt->vm.total;
	}

	/* GMADR is the PCI mmio aperture into the global GTT. */
	DRM_DEBUG_DRIVER("GGTT size = %lluM\n", ggtt->vm.total >> 20);
	DRM_DEBUG_DRIVER("GMADR size = %lluM\n", (u64)ggtt->mappable_end >> 20);
	DRM_DEBUG_DRIVER("DSM size = %lluM\n",
			 (u64)resource_size(&intel_graphics_stolen_res) >> 20);
	if (intel_vtd_active())
		DRM_INFO("VT-d active for gfx access\n");

	return 0;
}

/**
 * i915_ggtt_init_hw - Initialize GGTT hardware
 * @dev_priv: i915 device
 */
int i915_ggtt_init_hw(struct drm_i915_private *dev_priv)
{
	struct i915_ggtt *ggtt = &dev_priv->ggtt;
	int ret;

	stash_init(&dev_priv->mm.wc_stash);

	/* Note that we use page colouring to enforce a guard page at the
	 * end of the address space. This is required as the CS may prefetch
	 * beyond the end of the batch buffer, across the page boundary,
	 * and beyond the end of the GTT if we do not provide a guard.
	 */
	mutex_lock(&dev_priv->drm.struct_mutex);
	i915_address_space_init(&ggtt->vm, VM_CLASS_GGTT);

	ggtt->vm.is_ggtt = true;

	/* Only VLV supports read-only GGTT mappings */
	ggtt->vm.has_read_only = IS_VALLEYVIEW(dev_priv);

	if (!HAS_LLC(dev_priv) && !HAS_PPGTT(dev_priv))
		ggtt->vm.mm.color_adjust = i915_gtt_color_adjust;
	mutex_unlock(&dev_priv->drm.struct_mutex);

	if (!io_mapping_init_wc(&dev_priv->ggtt.iomap,
				dev_priv->ggtt.gmadr.start,
				dev_priv->ggtt.mappable_end)) {
		ret = -EIO;
		goto out_gtt_cleanup;
	}

	ggtt->mtrr = arch_phys_wc_add(ggtt->gmadr.start, ggtt->mappable_end);

	/*
	 * Initialise stolen early so that we may reserve preallocated
	 * objects for the BIOS to KMS transition.
	 */
	ret = i915_gem_init_stolen(dev_priv);
	if (ret)
		goto out_gtt_cleanup;

	return 0;

out_gtt_cleanup:
	ggtt->vm.cleanup(&ggtt->vm);
	return ret;
}

int i915_ggtt_enable_hw(struct drm_i915_private *dev_priv)
{
	if (INTEL_GEN(dev_priv) < 6 && !intel_enable_gtt())
		return -EIO;

	return 0;
}

void i915_ggtt_enable_guc(struct drm_i915_private *i915)
{
	GEM_BUG_ON(i915->ggtt.invalidate != gen6_ggtt_invalidate);

	i915->ggtt.invalidate = guc_ggtt_invalidate;

	i915_ggtt_invalidate(i915);
}

void i915_ggtt_disable_guc(struct drm_i915_private *i915)
{
	/* XXX Temporary pardon for error unload */
	if (i915->ggtt.invalidate == gen6_ggtt_invalidate)
		return;

	/* We should only be called after i915_ggtt_enable_guc() */
	GEM_BUG_ON(i915->ggtt.invalidate != guc_ggtt_invalidate);

	i915->ggtt.invalidate = gen6_ggtt_invalidate;

	i915_ggtt_invalidate(i915);
}

void i915_gem_restore_gtt_mappings(struct drm_i915_private *dev_priv)
{
	struct i915_ggtt *ggtt = &dev_priv->ggtt;
	struct i915_vma *vma, *vn;

	i915_check_and_clear_faults(dev_priv);

	mutex_lock(&ggtt->vm.mutex);

	/* First fill our portion of the GTT with scratch pages */
	ggtt->vm.clear_range(&ggtt->vm, 0, ggtt->vm.total);
	ggtt->vm.closed = true; /* skip rewriting PTE on VMA unbind */

	/* clflush objects bound into the GGTT and rebind them. */
	list_for_each_entry_safe(vma, vn, &ggtt->vm.bound_list, vm_link) {
		struct drm_i915_gem_object *obj = vma->obj;

		if (!(vma->flags & I915_VMA_GLOBAL_BIND))
			continue;

		mutex_unlock(&ggtt->vm.mutex);

		if (!i915_vma_unbind(vma))
			goto lock;

		WARN_ON(i915_vma_bind(vma,
				      obj ? obj->cache_level : 0,
				      PIN_UPDATE));
		if (obj)
			WARN_ON(i915_gem_object_set_to_gtt_domain(obj, false));

lock:
		mutex_lock(&ggtt->vm.mutex);
	}

	ggtt->vm.closed = false;
	i915_ggtt_invalidate(dev_priv);

	mutex_unlock(&ggtt->vm.mutex);

	if (INTEL_GEN(dev_priv) >= 8) {
		struct intel_ppat *ppat = &dev_priv->ppat;

		bitmap_set(ppat->dirty, 0, ppat->max_entries);
		dev_priv->ppat.update_hw(dev_priv);
		return;
	}
}

static struct scatterlist *
rotate_pages(struct drm_i915_gem_object *obj, unsigned int offset,
	     unsigned int width, unsigned int height,
	     unsigned int stride,
	     struct sg_table *st, struct scatterlist *sg)
{
	unsigned int column, row;
	unsigned int src_idx;

	for (column = 0; column < width; column++) {
		src_idx = stride * (height - 1) + column + offset;
		for (row = 0; row < height; row++) {
			st->nents++;
			/* We don't need the pages, but need to initialize
			 * the entries so the sg list can be happily traversed.
			 * The only thing we need are DMA addresses.
			 */
			sg_set_page(sg, NULL, I915_GTT_PAGE_SIZE, 0);
			sg_dma_address(sg) =
				i915_gem_object_get_dma_address(obj, src_idx);
			sg_dma_len(sg) = I915_GTT_PAGE_SIZE;
			sg = sg_next(sg);
			src_idx -= stride;
		}
	}

	return sg;
}

static noinline struct sg_table *
intel_rotate_pages(struct intel_rotation_info *rot_info,
		   struct drm_i915_gem_object *obj)
{
	unsigned int size = intel_rotation_info_size(rot_info);
	struct sg_table *st;
	struct scatterlist *sg;
	int ret = -ENOMEM;
	int i;

	/* Allocate target SG list. */
	st = kmalloc(sizeof(*st), GFP_KERNEL);
	if (!st)
		goto err_st_alloc;

	ret = sg_alloc_table(st, size, GFP_KERNEL);
	if (ret)
		goto err_sg_alloc;

	st->nents = 0;
	sg = st->sgl;

	for (i = 0 ; i < ARRAY_SIZE(rot_info->plane); i++) {
		sg = rotate_pages(obj, rot_info->plane[i].offset,
				  rot_info->plane[i].width, rot_info->plane[i].height,
				  rot_info->plane[i].stride, st, sg);
	}

	return st;

err_sg_alloc:
	kfree(st);
err_st_alloc:

	DRM_DEBUG_DRIVER("Failed to create rotated mapping for object size %zu! (%ux%u tiles, %u pages)\n",
			 obj->base.size, rot_info->plane[0].width, rot_info->plane[0].height, size);

	return ERR_PTR(ret);
}

static noinline struct sg_table *
intel_partial_pages(const struct i915_ggtt_view *view,
		    struct drm_i915_gem_object *obj)
{
	struct sg_table *st;
	struct scatterlist *sg, *iter;
	unsigned int count = view->partial.size;
	unsigned int offset;
	int ret = -ENOMEM;

	st = kmalloc(sizeof(*st), GFP_KERNEL);
	if (!st)
		goto err_st_alloc;

	ret = sg_alloc_table(st, count, GFP_KERNEL);
	if (ret)
		goto err_sg_alloc;

	iter = i915_gem_object_get_sg(obj, view->partial.offset, &offset);
	GEM_BUG_ON(!iter);

	sg = st->sgl;
	st->nents = 0;
	do {
		unsigned int len;

		len = min(iter->length - (offset << PAGE_SHIFT),
			  count << PAGE_SHIFT);
		sg_set_page(sg, NULL, len, 0);
		sg_dma_address(sg) =
			sg_dma_address(iter) + (offset << PAGE_SHIFT);
		sg_dma_len(sg) = len;

		st->nents++;
		count -= len >> PAGE_SHIFT;
		if (count == 0) {
			sg_mark_end(sg);
			i915_sg_trim(st); /* Drop any unused tail entries. */

			return st;
		}

		sg = __sg_next(sg);
		iter = __sg_next(iter);
		offset = 0;
	} while (1);

err_sg_alloc:
	kfree(st);
err_st_alloc:
	return ERR_PTR(ret);
}

static int
i915_get_ggtt_vma_pages(struct i915_vma *vma)
{
	int ret;

	/* The vma->pages are only valid within the lifespan of the borrowed
	 * obj->mm.pages. When the obj->mm.pages sg_table is regenerated, so
	 * must be the vma->pages. A simple rule is that vma->pages must only
	 * be accessed when the obj->mm.pages are pinned.
	 */
	GEM_BUG_ON(!i915_gem_object_has_pinned_pages(vma->obj));

	switch (vma->ggtt_view.type) {
	default:
		GEM_BUG_ON(vma->ggtt_view.type);
		/* fall through */
	case I915_GGTT_VIEW_NORMAL:
		vma->pages = vma->obj->mm.pages;
		return 0;

	case I915_GGTT_VIEW_ROTATED:
		vma->pages =
			intel_rotate_pages(&vma->ggtt_view.rotated, vma->obj);
		break;

	case I915_GGTT_VIEW_PARTIAL:
		vma->pages = intel_partial_pages(&vma->ggtt_view, vma->obj);
		break;
	}

	ret = 0;
	if (IS_ERR(vma->pages)) {
		ret = PTR_ERR(vma->pages);
		vma->pages = NULL;
		DRM_ERROR("Failed to get pages for VMA view type %u (%d)!\n",
			  vma->ggtt_view.type, ret);
	}
	return ret;
}

/**
 * i915_gem_gtt_reserve - reserve a node in an address_space (GTT)
 * @vm: the &struct i915_address_space
 * @node: the &struct drm_mm_node (typically i915_vma.mode)
 * @size: how much space to allocate inside the GTT,
 *        must be #I915_GTT_PAGE_SIZE aligned
 * @offset: where to insert inside the GTT,
 *          must be #I915_GTT_MIN_ALIGNMENT aligned, and the node
 *          (@offset + @size) must fit within the address space
 * @color: color to apply to node, if this node is not from a VMA,
 *         color must be #I915_COLOR_UNEVICTABLE
 * @flags: control search and eviction behaviour
 *
 * i915_gem_gtt_reserve() tries to insert the @node at the exact @offset inside
 * the address space (using @size and @color). If the @node does not fit, it
 * tries to evict any overlapping nodes from the GTT, including any
 * neighbouring nodes if the colors do not match (to ensure guard pages between
 * differing domains). See i915_gem_evict_for_node() for the gory details
 * on the eviction algorithm. #PIN_NONBLOCK may used to prevent waiting on
 * evicting active overlapping objects, and any overlapping node that is pinned
 * or marked as unevictable will also result in failure.
 *
 * Returns: 0 on success, -ENOSPC if no suitable hole is found, -EINTR if
 * asked to wait for eviction and interrupted.
 */
int i915_gem_gtt_reserve(struct i915_address_space *vm,
			 struct drm_mm_node *node,
			 u64 size, u64 offset, unsigned long color,
			 unsigned int flags)
{
	int err;

	GEM_BUG_ON(!size);
	GEM_BUG_ON(!IS_ALIGNED(size, I915_GTT_PAGE_SIZE));
	GEM_BUG_ON(!IS_ALIGNED(offset, I915_GTT_MIN_ALIGNMENT));
	GEM_BUG_ON(range_overflows(offset, size, vm->total));
	GEM_BUG_ON(vm == &vm->i915->mm.aliasing_ppgtt->vm);
	GEM_BUG_ON(drm_mm_node_allocated(node));

	node->size = size;
	node->start = offset;
	node->color = color;

	err = drm_mm_reserve_node(&vm->mm, node);
	if (err != -ENOSPC)
		return err;

	if (flags & PIN_NOEVICT)
		return -ENOSPC;

	err = i915_gem_evict_for_node(vm, node, flags);
	if (err == 0)
		err = drm_mm_reserve_node(&vm->mm, node);

	return err;
}

static u64 random_offset(u64 start, u64 end, u64 len, u64 align)
{
	u64 range, addr;

	GEM_BUG_ON(range_overflows(start, len, end));
	GEM_BUG_ON(round_up(start, align) > round_down(end - len, align));

	range = round_down(end - len, align) - round_up(start, align);
	if (range) {
		if (sizeof(unsigned long) == sizeof(u64)) {
			addr = get_random_long();
		} else {
			addr = get_random_int();
			if (range > U32_MAX) {
				addr <<= 32;
				addr |= get_random_int();
			}
		}
		div64_u64_rem(addr, range, &addr);
		start += addr;
	}

	return round_up(start, align);
}

/**
 * i915_gem_gtt_insert - insert a node into an address_space (GTT)
 * @vm: the &struct i915_address_space
 * @node: the &struct drm_mm_node (typically i915_vma.node)
 * @size: how much space to allocate inside the GTT,
 *        must be #I915_GTT_PAGE_SIZE aligned
 * @alignment: required alignment of starting offset, may be 0 but
 *             if specified, this must be a power-of-two and at least
 *             #I915_GTT_MIN_ALIGNMENT
 * @color: color to apply to node
 * @start: start of any range restriction inside GTT (0 for all),
 *         must be #I915_GTT_PAGE_SIZE aligned
 * @end: end of any range restriction inside GTT (U64_MAX for all),
 *       must be #I915_GTT_PAGE_SIZE aligned if not U64_MAX
 * @flags: control search and eviction behaviour
 *
 * i915_gem_gtt_insert() first searches for an available hole into which
 * is can insert the node. The hole address is aligned to @alignment and
 * its @size must then fit entirely within the [@start, @end] bounds. The
 * nodes on either side of the hole must match @color, or else a guard page
 * will be inserted between the two nodes (or the node evicted). If no
 * suitable hole is found, first a victim is randomly selected and tested
 * for eviction, otherwise then the LRU list of objects within the GTT
 * is scanned to find the first set of replacement nodes to create the hole.
 * Those old overlapping nodes are evicted from the GTT (and so must be
 * rebound before any future use). Any node that is currently pinned cannot
 * be evicted (see i915_vma_pin()). Similar if the node's VMA is currently
 * active and #PIN_NONBLOCK is specified, that node is also skipped when
 * searching for an eviction candidate. See i915_gem_evict_something() for
 * the gory details on the eviction algorithm.
 *
 * Returns: 0 on success, -ENOSPC if no suitable hole is found, -EINTR if
 * asked to wait for eviction and interrupted.
 */
int i915_gem_gtt_insert(struct i915_address_space *vm,
			struct drm_mm_node *node,
			u64 size, u64 alignment, unsigned long color,
			u64 start, u64 end, unsigned int flags)
{
	enum drm_mm_insert_mode mode;
	u64 offset;
	int err;

	lockdep_assert_held(&vm->i915->drm.struct_mutex);
	GEM_BUG_ON(!size);
	GEM_BUG_ON(!IS_ALIGNED(size, I915_GTT_PAGE_SIZE));
	GEM_BUG_ON(alignment && !is_power_of_2(alignment));
	GEM_BUG_ON(alignment && !IS_ALIGNED(alignment, I915_GTT_MIN_ALIGNMENT));
	GEM_BUG_ON(start >= end);
	GEM_BUG_ON(start > 0  && !IS_ALIGNED(start, I915_GTT_PAGE_SIZE));
	GEM_BUG_ON(end < U64_MAX && !IS_ALIGNED(end, I915_GTT_PAGE_SIZE));
	GEM_BUG_ON(vm == &vm->i915->mm.aliasing_ppgtt->vm);
	GEM_BUG_ON(drm_mm_node_allocated(node));

	if (unlikely(range_overflows(start, size, end)))
		return -ENOSPC;

	if (unlikely(round_up(start, alignment) > round_down(end - size, alignment)))
		return -ENOSPC;

	mode = DRM_MM_INSERT_BEST;
	if (flags & PIN_HIGH)
		mode = DRM_MM_INSERT_HIGHEST;
	if (flags & PIN_MAPPABLE)
		mode = DRM_MM_INSERT_LOW;

	/* We only allocate in PAGE_SIZE/GTT_PAGE_SIZE (4096) chunks,
	 * so we know that we always have a minimum alignment of 4096.
	 * The drm_mm range manager is optimised to return results
	 * with zero alignment, so where possible use the optimal
	 * path.
	 */
	BUILD_BUG_ON(I915_GTT_MIN_ALIGNMENT > I915_GTT_PAGE_SIZE);
	if (alignment <= I915_GTT_MIN_ALIGNMENT)
		alignment = 0;

	err = drm_mm_insert_node_in_range(&vm->mm, node,
					  size, alignment, color,
					  start, end, mode);
	if (err != -ENOSPC)
		return err;

	if (mode & DRM_MM_INSERT_ONCE) {
		err = drm_mm_insert_node_in_range(&vm->mm, node,
						  size, alignment, color,
						  start, end,
						  DRM_MM_INSERT_BEST);
		if (err != -ENOSPC)
			return err;
	}

	if (flags & PIN_NOEVICT)
		return -ENOSPC;

	/* No free space, pick a slot at random.
	 *
	 * There is a pathological case here using a GTT shared between
	 * mmap and GPU (i.e. ggtt/aliasing_ppgtt but not full-ppgtt):
	 *
	 *    |<-- 256 MiB aperture -->||<-- 1792 MiB unmappable -->|
	 *         (64k objects)             (448k objects)
	 *
	 * Now imagine that the eviction LRU is ordered top-down (just because
	 * pathology meets real life), and that we need to evict an object to
	 * make room inside the aperture. The eviction scan then has to walk
	 * the 448k list before it finds one within range. And now imagine that
	 * it has to search for a new hole between every byte inside the memcpy,
	 * for several simultaneous clients.
	 *
	 * On a full-ppgtt system, if we have run out of available space, there
	 * will be lots and lots of objects in the eviction list! Again,
	 * searching that LRU list may be slow if we are also applying any
	 * range restrictions (e.g. restriction to low 4GiB) and so, for
	 * simplicity and similarilty between different GTT, try the single
	 * random replacement first.
	 */
	offset = random_offset(start, end,
			       size, alignment ?: I915_GTT_MIN_ALIGNMENT);
	err = i915_gem_gtt_reserve(vm, node, size, offset, color, flags);
	if (err != -ENOSPC)
		return err;

	/* Randomly selected placement is pinned, do a search */
	err = i915_gem_evict_something(vm, size, alignment, color,
				       start, end, flags);
	if (err)
		return err;

	return drm_mm_insert_node_in_range(&vm->mm, node,
					   size, alignment, color,
					   start, end, DRM_MM_INSERT_EVICT);
}

#if IS_ENABLED(CONFIG_DRM_I915_SELFTEST)
#include "selftests/mock_gtt.c"
#include "selftests/i915_gem_gtt.c"
#endif<|MERGE_RESOLUTION|>--- conflicted
+++ resolved
@@ -1548,10 +1548,6 @@
 
 	ppgtt_init(i915, ppgtt);
 
-<<<<<<< HEAD
-	/* From bdw, there is support for read-only pages in the PPGTT. */
-	ppgtt->vm.has_read_only = true;
-=======
 	/*
 	 * From bdw, there is hw support for read-only pages in the PPGTT.
 	 *
@@ -1559,7 +1555,6 @@
 	 * for now.
 	 */
 	ppgtt->vm.has_read_only = INTEL_GEN(i915) != 11;
->>>>>>> a2d635de
 
 	/* There are only few exceptions for gen >=6. chv and bxt.
 	 * And we are not sure about the latter so play safe for now.
