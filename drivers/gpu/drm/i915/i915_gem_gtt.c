--- conflicted
+++ resolved
@@ -564,21 +564,12 @@
 		gfp |= __GFP_NOWARN;
 	}
 	gfp |= __GFP_ZERO | __GFP_RETRY_MAYFAIL;
-<<<<<<< HEAD
 
 	do {
 		int order = get_order(size);
 		struct page *page;
 		dma_addr_t addr;
 
-=======
-
-	do {
-		int order = get_order(size);
-		struct page *page;
-		dma_addr_t addr;
-
->>>>>>> 642e7fd2
 		page = alloc_pages(gfp, order);
 		if (unlikely(!page))
 			goto skip;
