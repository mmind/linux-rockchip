--- conflicted
+++ resolved
@@ -1585,11 +1585,7 @@
 {
 	struct i915_address_space *vm = &ppgtt->vm;
 	const gen8_pte_t scratch_pte =
-<<<<<<< HEAD
-		gen8_pte_encode(vm->scratch_page.daddr, I915_CACHE_LLC);
-=======
 		gen8_pte_encode(vm->scratch_page.daddr, I915_CACHE_LLC, 0);
->>>>>>> f91e6544
 	u64 start = 0, length = ppgtt->vm.total;
 
 	if (use_4lvl(vm)) {
@@ -1652,27 +1648,16 @@
 {
 	struct i915_hw_ppgtt *ppgtt;
 	int err;
-<<<<<<< HEAD
 
 	ppgtt = kzalloc(sizeof(*ppgtt), GFP_KERNEL);
 	if (!ppgtt)
 		return ERR_PTR(-ENOMEM);
 
+	kref_init(&ppgtt->ref);
+
 	ppgtt->vm.i915 = i915;
 	ppgtt->vm.dma = &i915->drm.pdev->dev;
 
-=======
-
-	ppgtt = kzalloc(sizeof(*ppgtt), GFP_KERNEL);
-	if (!ppgtt)
-		return ERR_PTR(-ENOMEM);
-
-	kref_init(&ppgtt->ref);
-
-	ppgtt->vm.i915 = i915;
-	ppgtt->vm.dma = &i915->drm.pdev->dev;
-
->>>>>>> f91e6544
 	ppgtt->vm.total = USES_FULL_48BIT_PPGTT(i915) ?
 		1ULL << 48 :
 		1ULL << 32;
@@ -1753,7 +1738,6 @@
 
 	gen6_for_all_pdes(pt, &base->pd, pde) {
 		gen6_pte_t *vaddr;
-<<<<<<< HEAD
 
 		if (pt == base->vm.scratch_pt)
 			continue;
@@ -1774,28 +1758,6 @@
 			seq_printf(m, "\tPDE: %x\n", pd_entry);
 		}
 
-=======
-
-		if (pt == base->vm.scratch_pt)
-			continue;
-
-		if (i915_vma_is_bound(ppgtt->vma, I915_VMA_GLOBAL_BIND)) {
-			u32 expected =
-				GEN6_PDE_ADDR_ENCODE(px_dma(pt)) |
-				GEN6_PDE_VALID;
-			u32 pd_entry = readl(ppgtt->pd_addr + pde);
-
-			if (pd_entry != expected)
-				seq_printf(m,
-					   "\tPDE #%d mismatch: Actual PDE: %x Expected PDE: %x\n",
-					   pde,
-					   pd_entry,
-					   expected);
-
-			seq_printf(m, "\tPDE: %x\n", pd_entry);
-		}
-
->>>>>>> f91e6544
 		vaddr = kmap_atomic_px(base->pd.page_table[pde]);
 		for (pte = 0; pte < GEN6_PTES; pte += 4) {
 			int i;
@@ -2100,7 +2062,6 @@
 	gen6_ggtt_invalidate(ppgtt->base.vm.i915);
 
 	return 0;
-<<<<<<< HEAD
 }
 
 static void pd_vma_unbind(struct i915_vma *vma)
@@ -2137,7 +2098,6 @@
 	struct drm_i915_private *i915 = ppgtt->base.vm.i915;
 	struct i915_ggtt *ggtt = &i915->ggtt;
 	struct i915_vma *vma;
-	int i;
 
 	GEM_BUG_ON(!IS_ALIGNED(size, I915_GTT_PAGE_SIZE));
 	GEM_BUG_ON(size > ggtt->vm.total);
@@ -2146,13 +2106,13 @@
 	if (!vma)
 		return ERR_PTR(-ENOMEM);
 
-	for (i = 0; i < ARRAY_SIZE(vma->last_read); i++)
-		init_request_active(&vma->last_read[i], NULL);
 	init_request_active(&vma->last_fence, NULL);
 
 	vma->vm = &ggtt->vm;
 	vma->ops = &pd_vma_ops;
 	vma->private = ppgtt;
+
+	vma->active = RB_ROOT;
 
 	vma->size = size;
 	vma->fence_size = size;
@@ -2186,150 +2146,6 @@
 	return i915_vma_pin(ppgtt->vma,
 			    0, GEN6_PD_ALIGN,
 			    PIN_GLOBAL | PIN_HIGH);
-}
-
-void gen6_ppgtt_unpin(struct i915_hw_ppgtt *base)
-{
-	struct gen6_hw_ppgtt *ppgtt = to_gen6_ppgtt(base);
-
-	GEM_BUG_ON(!ppgtt->pin_count);
-	if (--ppgtt->pin_count)
-		return;
-
-	i915_vma_unpin(ppgtt->vma);
-}
-
-static struct i915_hw_ppgtt *gen6_ppgtt_create(struct drm_i915_private *i915)
-{
-	struct i915_ggtt * const ggtt = &i915->ggtt;
-	struct gen6_hw_ppgtt *ppgtt;
-	int err;
-
-	ppgtt = kzalloc(sizeof(*ppgtt), GFP_KERNEL);
-	if (!ppgtt)
-		return ERR_PTR(-ENOMEM);
-
-	ppgtt->base.vm.i915 = i915;
-	ppgtt->base.vm.dma = &i915->drm.pdev->dev;
-
-	ppgtt->base.vm.total = I915_PDES * GEN6_PTES * PAGE_SIZE;
-
-	ppgtt->base.vm.allocate_va_range = gen6_alloc_va_range;
-	ppgtt->base.vm.clear_range = gen6_ppgtt_clear_range;
-	ppgtt->base.vm.insert_entries = gen6_ppgtt_insert_entries;
-	ppgtt->base.vm.cleanup = gen6_ppgtt_cleanup;
-	ppgtt->base.debug_dump = gen6_dump_ppgtt;
-
-	ppgtt->base.vm.vma_ops.bind_vma    = ppgtt_bind_vma;
-	ppgtt->base.vm.vma_ops.unbind_vma  = ppgtt_unbind_vma;
-	ppgtt->base.vm.vma_ops.set_pages   = ppgtt_set_pages;
-	ppgtt->base.vm.vma_ops.clear_pages = clear_pages;
-
-	ppgtt->base.vm.pte_encode = ggtt->vm.pte_encode;
-
-	err = gen6_ppgtt_init_scratch(ppgtt);
-	if (err)
-		goto err_free;
-
-	ppgtt->vma = pd_vma_create(ppgtt, GEN6_PD_SIZE);
-	if (IS_ERR(ppgtt->vma)) {
-		err = PTR_ERR(ppgtt->vma);
-		goto err_scratch;
-	}
-
-	return &ppgtt->base;
-
-err_scratch:
-	gen6_ppgtt_free_scratch(&ppgtt->base.vm);
-err_free:
-	kfree(ppgtt);
-	return ERR_PTR(err);
-=======
-}
-
-static void pd_vma_unbind(struct i915_vma *vma)
-{
-	struct gen6_hw_ppgtt *ppgtt = vma->private;
-	struct i915_page_table * const scratch_pt = ppgtt->base.vm.scratch_pt;
-	struct i915_page_table *pt;
-	unsigned int pde;
-
-	if (!ppgtt->scan_for_unused_pt)
-		return;
-
-	/* Free all no longer used page tables */
-	gen6_for_all_pdes(pt, &ppgtt->base.pd, pde) {
-		if (pt->used_ptes || pt == scratch_pt)
-			continue;
-
-		free_pt(&ppgtt->base.vm, pt);
-		ppgtt->base.pd.page_table[pde] = scratch_pt;
-	}
-
-	ppgtt->scan_for_unused_pt = false;
-}
-
-static const struct i915_vma_ops pd_vma_ops = {
-	.set_pages = pd_vma_set_pages,
-	.clear_pages = pd_vma_clear_pages,
-	.bind_vma = pd_vma_bind,
-	.unbind_vma = pd_vma_unbind,
-};
-
-static struct i915_vma *pd_vma_create(struct gen6_hw_ppgtt *ppgtt, int size)
-{
-	struct drm_i915_private *i915 = ppgtt->base.vm.i915;
-	struct i915_ggtt *ggtt = &i915->ggtt;
-	struct i915_vma *vma;
-
-	GEM_BUG_ON(!IS_ALIGNED(size, I915_GTT_PAGE_SIZE));
-	GEM_BUG_ON(size > ggtt->vm.total);
-
-	vma = kmem_cache_zalloc(i915->vmas, GFP_KERNEL);
-	if (!vma)
-		return ERR_PTR(-ENOMEM);
-
-	init_request_active(&vma->last_fence, NULL);
-
-	vma->vm = &ggtt->vm;
-	vma->ops = &pd_vma_ops;
-	vma->private = ppgtt;
-
-	vma->active = RB_ROOT;
-
-	vma->size = size;
-	vma->fence_size = size;
-	vma->flags = I915_VMA_GGTT;
-	vma->ggtt_view.type = I915_GGTT_VIEW_ROTATED; /* prevent fencing */
-
-	INIT_LIST_HEAD(&vma->obj_link);
-	list_add(&vma->vm_link, &vma->vm->unbound_list);
-
-	return vma;
-}
-
-int gen6_ppgtt_pin(struct i915_hw_ppgtt *base)
-{
-	struct gen6_hw_ppgtt *ppgtt = to_gen6_ppgtt(base);
-
-	/*
-	 * Workaround the limited maximum vma->pin_count and the aliasing_ppgtt
-	 * which will be pinned into every active context.
-	 * (When vma->pin_count becomes atomic, I expect we will naturally
-	 * need a larger, unpacked, type and kill this redundancy.)
-	 */
-	if (ppgtt->pin_count++)
-		return 0;
-
-	/*
-	 * PPGTT PDEs reside in the GGTT and consists of 512 entries. The
-	 * allocator works in address space sizes, so it's multiplied by page
-	 * size. We allocate at the top of the GTT to avoid fragmentation.
-	 */
-	return i915_vma_pin(ppgtt->vma,
-			    0, GEN6_PD_ALIGN,
-			    PIN_GLOBAL | PIN_HIGH);
->>>>>>> f91e6544
 }
 
 void gen6_ppgtt_unpin(struct i915_hw_ppgtt *base)
@@ -2464,12 +2280,7 @@
 
 struct i915_hw_ppgtt *
 i915_ppgtt_create(struct drm_i915_private *i915,
-<<<<<<< HEAD
-		  struct drm_i915_file_private *fpriv,
-		  const char *name)
-=======
 		  struct drm_i915_file_private *fpriv)
->>>>>>> f91e6544
 {
 	struct i915_hw_ppgtt *ppgtt;
 
@@ -2477,11 +2288,6 @@
 	if (IS_ERR(ppgtt))
 		return ppgtt;
 
-<<<<<<< HEAD
-	kref_init(&ppgtt->ref);
-	i915_address_space_init(&ppgtt->vm, i915, name);
-=======
->>>>>>> f91e6544
 	ppgtt->vm.file = fpriv;
 
 	trace_i915_ppgtt_create(&ppgtt->vm);
@@ -3804,15 +3610,11 @@
 	 * and beyond the end of the GTT if we do not provide a guard.
 	 */
 	mutex_lock(&dev_priv->drm.struct_mutex);
-<<<<<<< HEAD
-	i915_address_space_init(&ggtt->vm, dev_priv, "[global]");
-=======
 	i915_address_space_init(&ggtt->vm, dev_priv);
 
 	/* Only VLV supports read-only GGTT mappings */
 	ggtt->vm.has_read_only = IS_VALLEYVIEW(dev_priv);
 
->>>>>>> f91e6544
 	if (!HAS_LLC(dev_priv) && !USES_PPGTT(dev_priv))
 		ggtt->vm.mm.color_adjust = i915_gtt_color_adjust;
 	mutex_unlock(&dev_priv->drm.struct_mutex);
