--- conflicted
+++ resolved
@@ -38,11 +38,7 @@
 #include "display/intel_frontbuffer.h"
 
 #include "i915_drv.h"
-<<<<<<< HEAD
-#include "i915_vgpu.h"
-=======
 #include "i915_scatterlist.h"
->>>>>>> f1a3b43c
 #include "i915_trace.h"
 #include "i915_vgpu.h"
 #include "intel_drv.h"
@@ -1961,11 +1957,7 @@
 
 static void gen6_ppgtt_cleanup(struct i915_address_space *vm)
 {
-<<<<<<< HEAD
-	struct gen6_hw_ppgtt *ppgtt = to_gen6_ppgtt(i915_vm_to_ppgtt(vm));
-=======
 	struct gen6_ppgtt *ppgtt = to_gen6_ppgtt(i915_vm_to_ppgtt(vm));
->>>>>>> f1a3b43c
 	struct gen6_ppgtt_cleanup_work *work = ppgtt->work;
 
 	/* FIXME remove the struct_mutex to bring the locking under control */
@@ -2155,14 +2147,6 @@
 	ppgtt->base.vm.pte_encode = ggtt->vm.pte_encode;
 
 	ppgtt->work = kmalloc(sizeof(*ppgtt->work), GFP_KERNEL);
-<<<<<<< HEAD
-	if (!ppgtt->work)
-		goto err_free;
-
-	err = gen6_ppgtt_init_scratch(ppgtt);
-	if (err)
-		goto err_work;
-=======
 	if (!ppgtt->work) {
 		err = -ENOMEM;
 		goto err_free;
@@ -2177,7 +2161,6 @@
 	err = gen6_ppgtt_init_scratch(ppgtt);
 	if (err)
 		goto err_pd;
->>>>>>> f1a3b43c
 
 	ppgtt->vma = pd_vma_create(ppgtt, GEN6_PD_SIZE);
 	if (IS_ERR(ppgtt->vma)) {
@@ -2189,11 +2172,8 @@
 
 err_scratch:
 	gen6_ppgtt_free_scratch(&ppgtt->base.vm);
-<<<<<<< HEAD
-=======
 err_pd:
 	kfree(ppgtt->base.pd);
->>>>>>> f1a3b43c
 err_work:
 	kfree(ppgtt->work);
 err_free:
@@ -2887,13 +2867,6 @@
 	if (ret)
 		return ret;
 
-<<<<<<< HEAD
-	if (USES_GUC(dev_priv)) {
-		ret = intel_guc_reserve_ggtt_top(&dev_priv->guc);
-		if (ret)
-			goto err_reserve;
-	}
-=======
 	/*
 	 * The upper portion of the GuC address space has a sizeable hole
 	 * (several MB) that is inaccessible by GuC. Reserve this range within
@@ -2902,7 +2875,6 @@
 	ret = ggtt_reserve_guc_top(ggtt);
 	if (ret)
 		goto err_reserve;
->>>>>>> f1a3b43c
 
 	/* Clear any non-preallocated blocks */
 	drm_mm_for_each_hole(entry, &ggtt->vm.mm, hole_start, hole_end) {
@@ -2924,11 +2896,7 @@
 	return 0;
 
 err_appgtt:
-<<<<<<< HEAD
-	intel_guc_release_ggtt_top(&dev_priv->guc);
-=======
 	ggtt_release_guc_top(ggtt);
->>>>>>> f1a3b43c
 err_reserve:
 	drm_mm_remove_node(&ggtt->error_capture);
 	return ret;
@@ -2955,11 +2923,7 @@
 	if (drm_mm_node_allocated(&ggtt->error_capture))
 		drm_mm_remove_node(&ggtt->error_capture);
 
-<<<<<<< HEAD
-	intel_guc_release_ggtt_top(&dev_priv->guc);
-=======
 	ggtt_release_guc_top(ggtt);
->>>>>>> f1a3b43c
 
 	if (drm_mm_initialized(&ggtt->vm.mm)) {
 		intel_vgt_deballoon(dev_priv);
