/*
 * Copyright © 2010 Daniel Vetter
 * Copyright © 2011-2014 Intel Corporation
 *
 * Permission is hereby granted, free of charge, to any person obtaining a
 * copy of this software and associated documentation files (the "Software"),
 * to deal in the Software without restriction, including without limitation
 * the rights to use, copy, modify, merge, publish, distribute, sublicense,
 * and/or sell copies of the Software, and to permit persons to whom the
 * Software is furnished to do so, subject to the following conditions:
 *
 * The above copyright notice and this permission notice (including the next
 * paragraph) shall be included in all copies or substantial portions of the
 * Software.
 *
 * THE SOFTWARE IS PROVIDED "AS IS", WITHOUT WARRANTY OF ANY KIND, EXPRESS OR
 * IMPLIED, INCLUDING BUT NOT LIMITED TO THE WARRANTIES OF MERCHANTABILITY,
 * FITNESS FOR A PARTICULAR PURPOSE AND NONINFRINGEMENT.  IN NO EVENT SHALL
 * THE AUTHORS OR COPYRIGHT HOLDERS BE LIABLE FOR ANY CLAIM, DAMAGES OR OTHER
 * LIABILITY, WHETHER IN AN ACTION OF CONTRACT, TORT OR OTHERWISE, ARISING
 * FROM, OUT OF OR IN CONNECTION WITH THE SOFTWARE OR THE USE OR OTHER DEALINGS
 * IN THE SOFTWARE.
 *
 */

#include <linux/log2.h>
#include <linux/random.h>
#include <linux/seq_file.h>
#include <linux/stop_machine.h>

#include <drm/drmP.h>
#include <drm/i915_drm.h>

#include "i915_drv.h"
#include "i915_vgpu.h"
#include "i915_trace.h"
#include "intel_drv.h"
#include "intel_frontbuffer.h"

#define I915_GFP_DMA (GFP_KERNEL | __GFP_HIGHMEM)

/**
 * DOC: Global GTT views
 *
 * Background and previous state
 *
 * Historically objects could exists (be bound) in global GTT space only as
 * singular instances with a view representing all of the object's backing pages
 * in a linear fashion. This view will be called a normal view.
 *
 * To support multiple views of the same object, where the number of mapped
 * pages is not equal to the backing store, or where the layout of the pages
 * is not linear, concept of a GGTT view was added.
 *
 * One example of an alternative view is a stereo display driven by a single
 * image. In this case we would have a framebuffer looking like this
 * (2x2 pages):
 *
 *    12
 *    34
 *
 * Above would represent a normal GGTT view as normally mapped for GPU or CPU
 * rendering. In contrast, fed to the display engine would be an alternative
 * view which could look something like this:
 *
 *   1212
 *   3434
 *
 * In this example both the size and layout of pages in the alternative view is
 * different from the normal view.
 *
 * Implementation and usage
 *
 * GGTT views are implemented using VMAs and are distinguished via enum
 * i915_ggtt_view_type and struct i915_ggtt_view.
 *
 * A new flavour of core GEM functions which work with GGTT bound objects were
 * added with the _ggtt_ infix, and sometimes with _view postfix to avoid
 * renaming  in large amounts of code. They take the struct i915_ggtt_view
 * parameter encapsulating all metadata required to implement a view.
 *
 * As a helper for callers which are only interested in the normal view,
 * globally const i915_ggtt_view_normal singleton instance exists. All old core
 * GEM API functions, the ones not taking the view parameter, are operating on,
 * or with the normal GGTT view.
 *
 * Code wanting to add or use a new GGTT view needs to:
 *
 * 1. Add a new enum with a suitable name.
 * 2. Extend the metadata in the i915_ggtt_view structure if required.
 * 3. Add support to i915_get_vma_pages().
 *
 * New views are required to build a scatter-gather table from within the
 * i915_get_vma_pages function. This table is stored in the vma.ggtt_view and
 * exists for the lifetime of an VMA.
 *
 * Core API is designed to have copy semantics which means that passed in
 * struct i915_ggtt_view does not need to be persistent (left around after
 * calling the core API functions).
 *
 */

static int
i915_get_ggtt_vma_pages(struct i915_vma *vma);

static void gen6_ggtt_invalidate(struct drm_i915_private *dev_priv)
{
	/* Note that as an uncached mmio write, this should flush the
	 * WCB of the writes into the GGTT before it triggers the invalidate.
	 */
	I915_WRITE(GFX_FLSH_CNTL_GEN6, GFX_FLSH_CNTL_EN);
}

static void guc_ggtt_invalidate(struct drm_i915_private *dev_priv)
{
	gen6_ggtt_invalidate(dev_priv);
	I915_WRITE(GEN8_GTCR, GEN8_GTCR_INVALIDATE);
}

static void gmch_ggtt_invalidate(struct drm_i915_private *dev_priv)
{
	intel_gtt_chipset_flush();
}

static inline void i915_ggtt_invalidate(struct drm_i915_private *i915)
{
	i915->ggtt.invalidate(i915);
}

int intel_sanitize_enable_ppgtt(struct drm_i915_private *dev_priv,
			       	int enable_ppgtt)
{
	bool has_aliasing_ppgtt;
	bool has_full_ppgtt;
	bool has_full_48bit_ppgtt;

	has_aliasing_ppgtt = dev_priv->info.has_aliasing_ppgtt;
	has_full_ppgtt = dev_priv->info.has_full_ppgtt;
	has_full_48bit_ppgtt = dev_priv->info.has_full_48bit_ppgtt;

	if (intel_vgpu_active(dev_priv)) {
		/* emulation is too hard */
		has_full_ppgtt = false;
		has_full_48bit_ppgtt = false;
	}

	if (!has_aliasing_ppgtt)
		return 0;

	/*
	 * We don't allow disabling PPGTT for gen9+ as it's a requirement for
	 * execlists, the sole mechanism available to submit work.
	 */
	if (enable_ppgtt == 0 && INTEL_GEN(dev_priv) < 9)
		return 0;

	if (enable_ppgtt == 1)
		return 1;

	if (enable_ppgtt == 2 && has_full_ppgtt)
		return 2;

	if (enable_ppgtt == 3 && has_full_48bit_ppgtt)
		return 3;

#ifdef CONFIG_INTEL_IOMMU
	/* Disable ppgtt on SNB if VT-d is on. */
	if (IS_GEN6(dev_priv) && intel_iommu_gfx_mapped) {
		DRM_INFO("Disabling PPGTT because VT-d is on\n");
		return 0;
	}
#endif

	/* Early VLV doesn't have this */
	if (IS_VALLEYVIEW(dev_priv) && dev_priv->drm.pdev->revision < 0xb) {
		DRM_DEBUG_DRIVER("disabling PPGTT on pre-B3 step VLV\n");
		return 0;
	}

	if (INTEL_GEN(dev_priv) >= 8 && i915.enable_execlists && has_full_ppgtt)
		return has_full_48bit_ppgtt ? 3 : 2;
	else
		return has_aliasing_ppgtt ? 1 : 0;
}

static int ppgtt_bind_vma(struct i915_vma *vma,
			  enum i915_cache_level cache_level,
			  u32 unused)
{
	u32 pte_flags = 0;

	vma->pages = vma->obj->mm.pages;

	/* Currently applicable only to VLV */
	if (vma->obj->gt_ro)
		pte_flags |= PTE_READ_ONLY;

	vma->vm->insert_entries(vma->vm, vma->pages, vma->node.start,
				cache_level, pte_flags);

	return 0;
}

static void ppgtt_unbind_vma(struct i915_vma *vma)
{
	vma->vm->clear_range(vma->vm,
			     vma->node.start,
			     vma->size);
}

static gen8_pte_t gen8_pte_encode(dma_addr_t addr,
				  enum i915_cache_level level)
{
	gen8_pte_t pte = _PAGE_PRESENT | _PAGE_RW;
	pte |= addr;

	switch (level) {
	case I915_CACHE_NONE:
		pte |= PPAT_UNCACHED_INDEX;
		break;
	case I915_CACHE_WT:
		pte |= PPAT_DISPLAY_ELLC_INDEX;
		break;
	default:
		pte |= PPAT_CACHED_INDEX;
		break;
	}

	return pte;
}

static gen8_pde_t gen8_pde_encode(const dma_addr_t addr,
				  const enum i915_cache_level level)
{
	gen8_pde_t pde = _PAGE_PRESENT | _PAGE_RW;
	pde |= addr;
	if (level != I915_CACHE_NONE)
		pde |= PPAT_CACHED_PDE_INDEX;
	else
		pde |= PPAT_UNCACHED_INDEX;
	return pde;
}

#define gen8_pdpe_encode gen8_pde_encode
#define gen8_pml4e_encode gen8_pde_encode

static gen6_pte_t snb_pte_encode(dma_addr_t addr,
				 enum i915_cache_level level,
				 u32 unused)
{
	gen6_pte_t pte = GEN6_PTE_VALID;
	pte |= GEN6_PTE_ADDR_ENCODE(addr);

	switch (level) {
	case I915_CACHE_L3_LLC:
	case I915_CACHE_LLC:
		pte |= GEN6_PTE_CACHE_LLC;
		break;
	case I915_CACHE_NONE:
		pte |= GEN6_PTE_UNCACHED;
		break;
	default:
		MISSING_CASE(level);
	}

	return pte;
}

static gen6_pte_t ivb_pte_encode(dma_addr_t addr,
				 enum i915_cache_level level,
				 u32 unused)
{
	gen6_pte_t pte = GEN6_PTE_VALID;
	pte |= GEN6_PTE_ADDR_ENCODE(addr);

	switch (level) {
	case I915_CACHE_L3_LLC:
		pte |= GEN7_PTE_CACHE_L3_LLC;
		break;
	case I915_CACHE_LLC:
		pte |= GEN6_PTE_CACHE_LLC;
		break;
	case I915_CACHE_NONE:
		pte |= GEN6_PTE_UNCACHED;
		break;
	default:
		MISSING_CASE(level);
	}

	return pte;
}

static gen6_pte_t byt_pte_encode(dma_addr_t addr,
				 enum i915_cache_level level,
				 u32 flags)
{
	gen6_pte_t pte = GEN6_PTE_VALID;
	pte |= GEN6_PTE_ADDR_ENCODE(addr);

	if (!(flags & PTE_READ_ONLY))
		pte |= BYT_PTE_WRITEABLE;

	if (level != I915_CACHE_NONE)
		pte |= BYT_PTE_SNOOPED_BY_CPU_CACHES;

	return pte;
}

static gen6_pte_t hsw_pte_encode(dma_addr_t addr,
				 enum i915_cache_level level,
				 u32 unused)
{
	gen6_pte_t pte = GEN6_PTE_VALID;
	pte |= HSW_PTE_ADDR_ENCODE(addr);

	if (level != I915_CACHE_NONE)
		pte |= HSW_WB_LLC_AGE3;

	return pte;
}

static gen6_pte_t iris_pte_encode(dma_addr_t addr,
				  enum i915_cache_level level,
				  u32 unused)
{
	gen6_pte_t pte = GEN6_PTE_VALID;
	pte |= HSW_PTE_ADDR_ENCODE(addr);

	switch (level) {
	case I915_CACHE_NONE:
		break;
	case I915_CACHE_WT:
		pte |= HSW_WT_ELLC_LLC_AGE3;
		break;
	default:
		pte |= HSW_WB_ELLC_LLC_AGE3;
		break;
	}

	return pte;
}

static int __setup_page_dma(struct drm_i915_private *dev_priv,
			    struct i915_page_dma *p, gfp_t flags)
{
	struct device *kdev = &dev_priv->drm.pdev->dev;

	p->page = alloc_page(flags);
	if (!p->page)
		return -ENOMEM;

	p->daddr = dma_map_page(kdev,
				p->page, 0, PAGE_SIZE, PCI_DMA_BIDIRECTIONAL);

	if (dma_mapping_error(kdev, p->daddr)) {
		__free_page(p->page);
		return -EINVAL;
	}

	return 0;
}

static int setup_page_dma(struct drm_i915_private *dev_priv,
			  struct i915_page_dma *p)
{
	return __setup_page_dma(dev_priv, p, I915_GFP_DMA);
}

static void cleanup_page_dma(struct drm_i915_private *dev_priv,
			     struct i915_page_dma *p)
{
	struct pci_dev *pdev = dev_priv->drm.pdev;

	if (WARN_ON(!p->page))
		return;

	dma_unmap_page(&pdev->dev, p->daddr, PAGE_SIZE, PCI_DMA_BIDIRECTIONAL);
	__free_page(p->page);
	memset(p, 0, sizeof(*p));
}

static void *kmap_page_dma(struct i915_page_dma *p)
{
	return kmap_atomic(p->page);
}

/* We use the flushing unmap only with ppgtt structures:
 * page directories, page tables and scratch pages.
 */
static void kunmap_page_dma(struct drm_i915_private *dev_priv, void *vaddr)
{
	/* There are only few exceptions for gen >=6. chv and bxt.
	 * And we are not sure about the latter so play safe for now.
	 */
	if (IS_CHERRYVIEW(dev_priv) || IS_GEN9_LP(dev_priv))
		drm_clflush_virt_range(vaddr, PAGE_SIZE);

	kunmap_atomic(vaddr);
}

#define kmap_px(px) kmap_page_dma(px_base(px))
#define kunmap_px(ppgtt, vaddr) \
		kunmap_page_dma((ppgtt)->base.i915, (vaddr))

#define setup_px(dev_priv, px) setup_page_dma((dev_priv), px_base(px))
#define cleanup_px(dev_priv, px) cleanup_page_dma((dev_priv), px_base(px))
#define fill_px(dev_priv, px, v) fill_page_dma((dev_priv), px_base(px), (v))
#define fill32_px(dev_priv, px, v) \
		fill_page_dma_32((dev_priv), px_base(px), (v))

static void fill_page_dma(struct drm_i915_private *dev_priv,
			  struct i915_page_dma *p, const uint64_t val)
{
	int i;
	uint64_t * const vaddr = kmap_page_dma(p);

	for (i = 0; i < 512; i++)
		vaddr[i] = val;

	kunmap_page_dma(dev_priv, vaddr);
}

static void fill_page_dma_32(struct drm_i915_private *dev_priv,
			     struct i915_page_dma *p, const uint32_t val32)
{
	uint64_t v = val32;

	v = v << 32 | val32;

	fill_page_dma(dev_priv, p, v);
}

static int
setup_scratch_page(struct drm_i915_private *dev_priv,
		   struct i915_page_dma *scratch,
		   gfp_t gfp)
{
	return __setup_page_dma(dev_priv, scratch, gfp | __GFP_ZERO);
}

static void cleanup_scratch_page(struct drm_i915_private *dev_priv,
				 struct i915_page_dma *scratch)
{
	cleanup_page_dma(dev_priv, scratch);
}

static struct i915_page_table *alloc_pt(struct drm_i915_private *dev_priv)
{
	struct i915_page_table *pt;
	const size_t count = INTEL_GEN(dev_priv) >= 8 ? GEN8_PTES : GEN6_PTES;
	int ret = -ENOMEM;

	pt = kzalloc(sizeof(*pt), GFP_KERNEL);
	if (!pt)
		return ERR_PTR(-ENOMEM);

	pt->used_ptes = kcalloc(BITS_TO_LONGS(count), sizeof(*pt->used_ptes),
				GFP_KERNEL);

	if (!pt->used_ptes)
		goto fail_bitmap;

	ret = setup_px(dev_priv, pt);
	if (ret)
		goto fail_page_m;

	return pt;

fail_page_m:
	kfree(pt->used_ptes);
fail_bitmap:
	kfree(pt);

	return ERR_PTR(ret);
}

static void free_pt(struct drm_i915_private *dev_priv,
		    struct i915_page_table *pt)
{
	cleanup_px(dev_priv, pt);
	kfree(pt->used_ptes);
	kfree(pt);
}

static void gen8_initialize_pt(struct i915_address_space *vm,
			       struct i915_page_table *pt)
{
	gen8_pte_t scratch_pte;

	scratch_pte = gen8_pte_encode(vm->scratch_page.daddr,
				      I915_CACHE_LLC);

	fill_px(vm->i915, pt, scratch_pte);
}

static void gen6_initialize_pt(struct i915_address_space *vm,
			       struct i915_page_table *pt)
{
	gen6_pte_t scratch_pte;

	WARN_ON(vm->scratch_page.daddr == 0);

	scratch_pte = vm->pte_encode(vm->scratch_page.daddr,
				     I915_CACHE_LLC, 0);

	fill32_px(vm->i915, pt, scratch_pte);
}

static struct i915_page_directory *alloc_pd(struct drm_i915_private *dev_priv)
{
	struct i915_page_directory *pd;
	int ret = -ENOMEM;

	pd = kzalloc(sizeof(*pd), GFP_KERNEL);
	if (!pd)
		return ERR_PTR(-ENOMEM);

	pd->used_pdes = kcalloc(BITS_TO_LONGS(I915_PDES),
				sizeof(*pd->used_pdes), GFP_KERNEL);
	if (!pd->used_pdes)
		goto fail_bitmap;

	ret = setup_px(dev_priv, pd);
	if (ret)
		goto fail_page_m;

	return pd;

fail_page_m:
	kfree(pd->used_pdes);
fail_bitmap:
	kfree(pd);

	return ERR_PTR(ret);
}

static void free_pd(struct drm_i915_private *dev_priv,
		    struct i915_page_directory *pd)
{
	if (px_page(pd)) {
		cleanup_px(dev_priv, pd);
		kfree(pd->used_pdes);
		kfree(pd);
	}
}

static void gen8_initialize_pd(struct i915_address_space *vm,
			       struct i915_page_directory *pd)
{
	gen8_pde_t scratch_pde;

	scratch_pde = gen8_pde_encode(px_dma(vm->scratch_pt), I915_CACHE_LLC);

	fill_px(vm->i915, pd, scratch_pde);
}

static int __pdp_init(struct drm_i915_private *dev_priv,
		      struct i915_page_directory_pointer *pdp)
{
	size_t pdpes = I915_PDPES_PER_PDP(dev_priv);

	pdp->used_pdpes = kcalloc(BITS_TO_LONGS(pdpes),
				  sizeof(unsigned long),
				  GFP_KERNEL);
	if (!pdp->used_pdpes)
		return -ENOMEM;

	pdp->page_directory = kcalloc(pdpes, sizeof(*pdp->page_directory),
				      GFP_KERNEL);
	if (!pdp->page_directory) {
		kfree(pdp->used_pdpes);
		/* the PDP might be the statically allocated top level. Keep it
		 * as clean as possible */
		pdp->used_pdpes = NULL;
		return -ENOMEM;
	}

	return 0;
}

static void __pdp_fini(struct i915_page_directory_pointer *pdp)
{
	kfree(pdp->used_pdpes);
	kfree(pdp->page_directory);
	pdp->page_directory = NULL;
}

static struct
i915_page_directory_pointer *alloc_pdp(struct drm_i915_private *dev_priv)
{
	struct i915_page_directory_pointer *pdp;
	int ret = -ENOMEM;

	WARN_ON(!USES_FULL_48BIT_PPGTT(dev_priv));

	pdp = kzalloc(sizeof(*pdp), GFP_KERNEL);
	if (!pdp)
		return ERR_PTR(-ENOMEM);

	ret = __pdp_init(dev_priv, pdp);
	if (ret)
		goto fail_bitmap;

	ret = setup_px(dev_priv, pdp);
	if (ret)
		goto fail_page_m;

	return pdp;

fail_page_m:
	__pdp_fini(pdp);
fail_bitmap:
	kfree(pdp);

	return ERR_PTR(ret);
}

static void free_pdp(struct drm_i915_private *dev_priv,
		     struct i915_page_directory_pointer *pdp)
{
	__pdp_fini(pdp);
	if (USES_FULL_48BIT_PPGTT(dev_priv)) {
		cleanup_px(dev_priv, pdp);
		kfree(pdp);
	}
}

static void gen8_initialize_pdp(struct i915_address_space *vm,
				struct i915_page_directory_pointer *pdp)
{
	gen8_ppgtt_pdpe_t scratch_pdpe;

	scratch_pdpe = gen8_pdpe_encode(px_dma(vm->scratch_pd), I915_CACHE_LLC);

	fill_px(vm->i915, pdp, scratch_pdpe);
}

static void gen8_initialize_pml4(struct i915_address_space *vm,
				 struct i915_pml4 *pml4)
{
	gen8_ppgtt_pml4e_t scratch_pml4e;

	scratch_pml4e = gen8_pml4e_encode(px_dma(vm->scratch_pdp),
					  I915_CACHE_LLC);

	fill_px(vm->i915, pml4, scratch_pml4e);
}

static void
gen8_setup_pdpe(struct i915_hw_ppgtt *ppgtt,
		struct i915_page_directory_pointer *pdp,
		struct i915_page_directory *pd,
		int index)
{
	gen8_ppgtt_pdpe_t *page_directorypo;

	if (!USES_FULL_48BIT_PPGTT(to_i915(ppgtt->base.dev)))
		return;

	page_directorypo = kmap_px(pdp);
	page_directorypo[index] = gen8_pdpe_encode(px_dma(pd), I915_CACHE_LLC);
	kunmap_px(ppgtt, page_directorypo);
}

static void
gen8_setup_pml4e(struct i915_hw_ppgtt *ppgtt,
		 struct i915_pml4 *pml4,
		 struct i915_page_directory_pointer *pdp,
		 int index)
{
	gen8_ppgtt_pml4e_t *pagemap = kmap_px(pml4);

	WARN_ON(!USES_FULL_48BIT_PPGTT(to_i915(ppgtt->base.dev)));
	pagemap[index] = gen8_pml4e_encode(px_dma(pdp), I915_CACHE_LLC);
	kunmap_px(ppgtt, pagemap);
}

/* Broadwell Page Directory Pointer Descriptors */
static int gen8_write_pdp(struct drm_i915_gem_request *req,
			  unsigned entry,
			  dma_addr_t addr)
{
	struct intel_ring *ring = req->ring;
	struct intel_engine_cs *engine = req->engine;
	int ret;

	BUG_ON(entry >= 4);

	ret = intel_ring_begin(req, 6);
	if (ret)
		return ret;

	intel_ring_emit(ring, MI_LOAD_REGISTER_IMM(1));
	intel_ring_emit_reg(ring, GEN8_RING_PDP_UDW(engine, entry));
	intel_ring_emit(ring, upper_32_bits(addr));
	intel_ring_emit(ring, MI_LOAD_REGISTER_IMM(1));
	intel_ring_emit_reg(ring, GEN8_RING_PDP_LDW(engine, entry));
	intel_ring_emit(ring, lower_32_bits(addr));
	intel_ring_advance(ring);

	return 0;
}

static int gen8_legacy_mm_switch(struct i915_hw_ppgtt *ppgtt,
				 struct drm_i915_gem_request *req)
{
	int i, ret;

	for (i = GEN8_LEGACY_PDPES - 1; i >= 0; i--) {
		const dma_addr_t pd_daddr = i915_page_dir_dma_addr(ppgtt, i);

		ret = gen8_write_pdp(req, i, pd_daddr);
		if (ret)
			return ret;
	}

	return 0;
}

static int gen8_48b_mm_switch(struct i915_hw_ppgtt *ppgtt,
			      struct drm_i915_gem_request *req)
{
	return gen8_write_pdp(req, 0, px_dma(&ppgtt->pml4));
}

/* PDE TLBs are a pain to invalidate on GEN8+. When we modify
 * the page table structures, we mark them dirty so that
 * context switching/execlist queuing code takes extra steps
 * to ensure that tlbs are flushed.
 */
static void mark_tlbs_dirty(struct i915_hw_ppgtt *ppgtt)
{
	ppgtt->pd_dirty_rings = INTEL_INFO(ppgtt->base.i915)->ring_mask;
}

/* Removes entries from a single page table, releasing it if it's empty.
 * Caller can use the return value to update higher-level entries.
 */
static bool gen8_ppgtt_clear_pt(struct i915_address_space *vm,
				struct i915_page_table *pt,
				uint64_t start,
				uint64_t length)
{
	struct i915_hw_ppgtt *ppgtt = i915_vm_to_ppgtt(vm);
	unsigned int num_entries = gen8_pte_count(start, length);
	unsigned int pte = gen8_pte_index(start);
	unsigned int pte_end = pte + num_entries;
	gen8_pte_t *pt_vaddr;
	gen8_pte_t scratch_pte = gen8_pte_encode(vm->scratch_page.daddr,
						 I915_CACHE_LLC);

	if (WARN_ON(!px_page(pt)))
		return false;

	GEM_BUG_ON(pte_end > GEN8_PTES);

	bitmap_clear(pt->used_ptes, pte, num_entries);
<<<<<<< HEAD

	if (bitmap_empty(pt->used_ptes, GEN8_PTES))
		return true;
=======
	if (USES_FULL_PPGTT(vm->i915)) {
		if (bitmap_empty(pt->used_ptes, GEN8_PTES))
			return true;
	}
>>>>>>> c1aa905a

	pt_vaddr = kmap_px(pt);

	while (pte < pte_end)
		pt_vaddr[pte++] = scratch_pte;

	kunmap_px(ppgtt, pt_vaddr);

	return false;
}

/* Removes entries from a single page dir, releasing it if it's empty.
 * Caller can use the return value to update higher-level entries
 */
static bool gen8_ppgtt_clear_pd(struct i915_address_space *vm,
				struct i915_page_directory *pd,
				uint64_t start,
				uint64_t length)
{
	struct i915_hw_ppgtt *ppgtt = i915_vm_to_ppgtt(vm);
	struct i915_page_table *pt;
	uint64_t pde;
	gen8_pde_t *pde_vaddr;
	gen8_pde_t scratch_pde = gen8_pde_encode(px_dma(vm->scratch_pt),
						 I915_CACHE_LLC);

	gen8_for_each_pde(pt, pd, start, length, pde) {
		if (WARN_ON(!pd->page_table[pde]))
			break;

		if (gen8_ppgtt_clear_pt(vm, pt, start, length)) {
			__clear_bit(pde, pd->used_pdes);
			pde_vaddr = kmap_px(pd);
			pde_vaddr[pde] = scratch_pde;
			kunmap_px(ppgtt, pde_vaddr);
			free_pt(vm->i915, pt);
		}
	}

	if (bitmap_empty(pd->used_pdes, I915_PDES))
		return true;

	return false;
}

/* Removes entries from a single page dir pointer, releasing it if it's empty.
 * Caller can use the return value to update higher-level entries
 */
static bool gen8_ppgtt_clear_pdp(struct i915_address_space *vm,
				 struct i915_page_directory_pointer *pdp,
				 uint64_t start,
				 uint64_t length)
{
	struct i915_hw_ppgtt *ppgtt = i915_vm_to_ppgtt(vm);
	struct i915_page_directory *pd;
	uint64_t pdpe;

	gen8_for_each_pdpe(pd, pdp, start, length, pdpe) {
		if (WARN_ON(!pdp->page_directory[pdpe]))
			break;

		if (gen8_ppgtt_clear_pd(vm, pd, start, length)) {
			__clear_bit(pdpe, pdp->used_pdpes);
			gen8_setup_pdpe(ppgtt, pdp, vm->scratch_pd, pdpe);
			free_pd(vm->i915, pd);
		}
	}

	mark_tlbs_dirty(ppgtt);

	if (bitmap_empty(pdp->used_pdpes, I915_PDPES_PER_PDP(dev_priv)))
		return true;

	return false;
}

/* Removes entries from a single pml4.
 * This is the top-level structure in 4-level page tables used on gen8+.
 * Empty entries are always scratch pml4e.
 */
static void gen8_ppgtt_clear_pml4(struct i915_address_space *vm,
				  struct i915_pml4 *pml4,
				  uint64_t start,
				  uint64_t length)
{
	struct i915_hw_ppgtt *ppgtt = i915_vm_to_ppgtt(vm);
	struct i915_page_directory_pointer *pdp;
	uint64_t pml4e;

	GEM_BUG_ON(!USES_FULL_48BIT_PPGTT(vm->i915));

	gen8_for_each_pml4e(pdp, pml4, start, length, pml4e) {
		if (WARN_ON(!pml4->pdps[pml4e]))
			break;

		if (gen8_ppgtt_clear_pdp(vm, pdp, start, length)) {
			__clear_bit(pml4e, pml4->used_pml4es);
			gen8_setup_pml4e(ppgtt, pml4, vm->scratch_pdp, pml4e);
			free_pdp(vm->i915, pdp);
		}
	}
}

static void gen8_ppgtt_clear_range(struct i915_address_space *vm,
				   uint64_t start, uint64_t length)
{
	struct i915_hw_ppgtt *ppgtt = i915_vm_to_ppgtt(vm);

	if (USES_FULL_48BIT_PPGTT(vm->i915))
		gen8_ppgtt_clear_pml4(vm, &ppgtt->pml4, start, length);
	else
		gen8_ppgtt_clear_pdp(vm, &ppgtt->pdp, start, length);
}

static void
gen8_ppgtt_insert_pte_entries(struct i915_address_space *vm,
			      struct i915_page_directory_pointer *pdp,
			      struct sg_page_iter *sg_iter,
			      uint64_t start,
			      enum i915_cache_level cache_level)
{
	struct i915_hw_ppgtt *ppgtt = i915_vm_to_ppgtt(vm);
	gen8_pte_t *pt_vaddr;
	unsigned pdpe = gen8_pdpe_index(start);
	unsigned pde = gen8_pde_index(start);
	unsigned pte = gen8_pte_index(start);

	pt_vaddr = NULL;

	while (__sg_page_iter_next(sg_iter)) {
		if (pt_vaddr == NULL) {
			struct i915_page_directory *pd = pdp->page_directory[pdpe];
			struct i915_page_table *pt = pd->page_table[pde];
			pt_vaddr = kmap_px(pt);
		}

		pt_vaddr[pte] =
			gen8_pte_encode(sg_page_iter_dma_address(sg_iter),
					cache_level);
		if (++pte == GEN8_PTES) {
			kunmap_px(ppgtt, pt_vaddr);
			pt_vaddr = NULL;
			if (++pde == I915_PDES) {
				if (++pdpe == I915_PDPES_PER_PDP(vm->i915))
					break;
				pde = 0;
			}
			pte = 0;
		}
	}

	if (pt_vaddr)
		kunmap_px(ppgtt, pt_vaddr);
}

static void gen8_ppgtt_insert_entries(struct i915_address_space *vm,
				      struct sg_table *pages,
				      uint64_t start,
				      enum i915_cache_level cache_level,
				      u32 unused)
{
	struct i915_hw_ppgtt *ppgtt = i915_vm_to_ppgtt(vm);
	struct sg_page_iter sg_iter;

	__sg_page_iter_start(&sg_iter, pages->sgl, sg_nents(pages->sgl), 0);

	if (!USES_FULL_48BIT_PPGTT(vm->i915)) {
		gen8_ppgtt_insert_pte_entries(vm, &ppgtt->pdp, &sg_iter, start,
					      cache_level);
	} else {
		struct i915_page_directory_pointer *pdp;
		uint64_t pml4e;
		uint64_t length = (uint64_t)pages->orig_nents << PAGE_SHIFT;

		gen8_for_each_pml4e(pdp, &ppgtt->pml4, start, length, pml4e) {
			gen8_ppgtt_insert_pte_entries(vm, pdp, &sg_iter,
						      start, cache_level);
		}
	}
}

static void gen8_free_page_tables(struct drm_i915_private *dev_priv,
				  struct i915_page_directory *pd)
{
	int i;

	if (!px_page(pd))
		return;

	for_each_set_bit(i, pd->used_pdes, I915_PDES) {
		if (WARN_ON(!pd->page_table[i]))
			continue;

		free_pt(dev_priv, pd->page_table[i]);
		pd->page_table[i] = NULL;
	}
}

static int gen8_init_scratch(struct i915_address_space *vm)
{
	struct drm_i915_private *dev_priv = vm->i915;
	int ret;

	ret = setup_scratch_page(dev_priv, &vm->scratch_page, I915_GFP_DMA);
	if (ret)
		return ret;

	vm->scratch_pt = alloc_pt(dev_priv);
	if (IS_ERR(vm->scratch_pt)) {
		ret = PTR_ERR(vm->scratch_pt);
		goto free_scratch_page;
	}

	vm->scratch_pd = alloc_pd(dev_priv);
	if (IS_ERR(vm->scratch_pd)) {
		ret = PTR_ERR(vm->scratch_pd);
		goto free_pt;
	}

	if (USES_FULL_48BIT_PPGTT(dev_priv)) {
		vm->scratch_pdp = alloc_pdp(dev_priv);
		if (IS_ERR(vm->scratch_pdp)) {
			ret = PTR_ERR(vm->scratch_pdp);
			goto free_pd;
		}
	}

	gen8_initialize_pt(vm, vm->scratch_pt);
	gen8_initialize_pd(vm, vm->scratch_pd);
	if (USES_FULL_48BIT_PPGTT(dev_priv))
		gen8_initialize_pdp(vm, vm->scratch_pdp);

	return 0;

free_pd:
	free_pd(dev_priv, vm->scratch_pd);
free_pt:
	free_pt(dev_priv, vm->scratch_pt);
free_scratch_page:
	cleanup_scratch_page(dev_priv, &vm->scratch_page);

	return ret;
}

static int gen8_ppgtt_notify_vgt(struct i915_hw_ppgtt *ppgtt, bool create)
{
	enum vgt_g2v_type msg;
	struct drm_i915_private *dev_priv = ppgtt->base.i915;
	int i;

	if (USES_FULL_48BIT_PPGTT(dev_priv)) {
		u64 daddr = px_dma(&ppgtt->pml4);

		I915_WRITE(vgtif_reg(pdp[0].lo), lower_32_bits(daddr));
		I915_WRITE(vgtif_reg(pdp[0].hi), upper_32_bits(daddr));

		msg = (create ? VGT_G2V_PPGTT_L4_PAGE_TABLE_CREATE :
				VGT_G2V_PPGTT_L4_PAGE_TABLE_DESTROY);
	} else {
		for (i = 0; i < GEN8_LEGACY_PDPES; i++) {
			u64 daddr = i915_page_dir_dma_addr(ppgtt, i);

			I915_WRITE(vgtif_reg(pdp[i].lo), lower_32_bits(daddr));
			I915_WRITE(vgtif_reg(pdp[i].hi), upper_32_bits(daddr));
		}

		msg = (create ? VGT_G2V_PPGTT_L3_PAGE_TABLE_CREATE :
				VGT_G2V_PPGTT_L3_PAGE_TABLE_DESTROY);
	}

	I915_WRITE(vgtif_reg(g2v_notify), msg);

	return 0;
}

static void gen8_free_scratch(struct i915_address_space *vm)
{
	struct drm_i915_private *dev_priv = vm->i915;

	if (USES_FULL_48BIT_PPGTT(dev_priv))
		free_pdp(dev_priv, vm->scratch_pdp);
	free_pd(dev_priv, vm->scratch_pd);
	free_pt(dev_priv, vm->scratch_pt);
	cleanup_scratch_page(dev_priv, &vm->scratch_page);
}

static void gen8_ppgtt_cleanup_3lvl(struct drm_i915_private *dev_priv,
				    struct i915_page_directory_pointer *pdp)
{
	int i;

	for_each_set_bit(i, pdp->used_pdpes, I915_PDPES_PER_PDP(dev_priv)) {
		if (WARN_ON(!pdp->page_directory[i]))
			continue;

		gen8_free_page_tables(dev_priv, pdp->page_directory[i]);
		free_pd(dev_priv, pdp->page_directory[i]);
	}

	free_pdp(dev_priv, pdp);
}

static void gen8_ppgtt_cleanup_4lvl(struct i915_hw_ppgtt *ppgtt)
{
	struct drm_i915_private *dev_priv = ppgtt->base.i915;
	int i;

	for_each_set_bit(i, ppgtt->pml4.used_pml4es, GEN8_PML4ES_PER_PML4) {
		if (WARN_ON(!ppgtt->pml4.pdps[i]))
			continue;

		gen8_ppgtt_cleanup_3lvl(dev_priv, ppgtt->pml4.pdps[i]);
	}

	cleanup_px(dev_priv, &ppgtt->pml4);
}

static void gen8_ppgtt_cleanup(struct i915_address_space *vm)
{
	struct drm_i915_private *dev_priv = vm->i915;
	struct i915_hw_ppgtt *ppgtt = i915_vm_to_ppgtt(vm);

	if (intel_vgpu_active(dev_priv))
		gen8_ppgtt_notify_vgt(ppgtt, false);

	if (!USES_FULL_48BIT_PPGTT(dev_priv))
		gen8_ppgtt_cleanup_3lvl(dev_priv, &ppgtt->pdp);
	else
		gen8_ppgtt_cleanup_4lvl(ppgtt);

	gen8_free_scratch(vm);
}

/**
 * gen8_ppgtt_alloc_pagetabs() - Allocate page tables for VA range.
 * @vm:	Master vm structure.
 * @pd:	Page directory for this address range.
 * @start:	Starting virtual address to begin allocations.
 * @length:	Size of the allocations.
 * @new_pts:	Bitmap set by function with new allocations. Likely used by the
 *		caller to free on error.
 *
 * Allocate the required number of page tables. Extremely similar to
 * gen8_ppgtt_alloc_page_directories(). The main difference is here we are limited by
 * the page directory boundary (instead of the page directory pointer). That
 * boundary is 1GB virtual. Therefore, unlike gen8_ppgtt_alloc_page_directories(), it is
 * possible, and likely that the caller will need to use multiple calls of this
 * function to achieve the appropriate allocation.
 *
 * Return: 0 if success; negative error code otherwise.
 */
static int gen8_ppgtt_alloc_pagetabs(struct i915_address_space *vm,
				     struct i915_page_directory *pd,
				     uint64_t start,
				     uint64_t length,
				     unsigned long *new_pts)
{
	struct drm_i915_private *dev_priv = vm->i915;
	struct i915_page_table *pt;
	uint32_t pde;

	gen8_for_each_pde(pt, pd, start, length, pde) {
		/* Don't reallocate page tables */
		if (test_bit(pde, pd->used_pdes)) {
			/* Scratch is never allocated this way */
			WARN_ON(pt == vm->scratch_pt);
			continue;
		}

		pt = alloc_pt(dev_priv);
		if (IS_ERR(pt))
			goto unwind_out;

		gen8_initialize_pt(vm, pt);
		pd->page_table[pde] = pt;
		__set_bit(pde, new_pts);
		trace_i915_page_table_entry_alloc(vm, pde, start, GEN8_PDE_SHIFT);
	}

	return 0;

unwind_out:
	for_each_set_bit(pde, new_pts, I915_PDES)
		free_pt(dev_priv, pd->page_table[pde]);

	return -ENOMEM;
}

/**
 * gen8_ppgtt_alloc_page_directories() - Allocate page directories for VA range.
 * @vm:	Master vm structure.
 * @pdp:	Page directory pointer for this address range.
 * @start:	Starting virtual address to begin allocations.
 * @length:	Size of the allocations.
 * @new_pds:	Bitmap set by function with new allocations. Likely used by the
 *		caller to free on error.
 *
 * Allocate the required number of page directories starting at the pde index of
 * @start, and ending at the pde index @start + @length. This function will skip
 * over already allocated page directories within the range, and only allocate
 * new ones, setting the appropriate pointer within the pdp as well as the
 * correct position in the bitmap @new_pds.
 *
 * The function will only allocate the pages within the range for a give page
 * directory pointer. In other words, if @start + @length straddles a virtually
 * addressed PDP boundary (512GB for 4k pages), there will be more allocations
 * required by the caller, This is not currently possible, and the BUG in the
 * code will prevent it.
 *
 * Return: 0 if success; negative error code otherwise.
 */
static int
gen8_ppgtt_alloc_page_directories(struct i915_address_space *vm,
				  struct i915_page_directory_pointer *pdp,
				  uint64_t start,
				  uint64_t length,
				  unsigned long *new_pds)
{
	struct drm_i915_private *dev_priv = vm->i915;
	struct i915_page_directory *pd;
	uint32_t pdpe;
	uint32_t pdpes = I915_PDPES_PER_PDP(dev_priv);

	WARN_ON(!bitmap_empty(new_pds, pdpes));

	gen8_for_each_pdpe(pd, pdp, start, length, pdpe) {
		if (test_bit(pdpe, pdp->used_pdpes))
			continue;

		pd = alloc_pd(dev_priv);
		if (IS_ERR(pd))
			goto unwind_out;

		gen8_initialize_pd(vm, pd);
		pdp->page_directory[pdpe] = pd;
		__set_bit(pdpe, new_pds);
		trace_i915_page_directory_entry_alloc(vm, pdpe, start, GEN8_PDPE_SHIFT);
	}

	return 0;

unwind_out:
	for_each_set_bit(pdpe, new_pds, pdpes)
		free_pd(dev_priv, pdp->page_directory[pdpe]);

	return -ENOMEM;
}

/**
 * gen8_ppgtt_alloc_page_dirpointers() - Allocate pdps for VA range.
 * @vm:	Master vm structure.
 * @pml4:	Page map level 4 for this address range.
 * @start:	Starting virtual address to begin allocations.
 * @length:	Size of the allocations.
 * @new_pdps:	Bitmap set by function with new allocations. Likely used by the
 *		caller to free on error.
 *
 * Allocate the required number of page directory pointers. Extremely similar to
 * gen8_ppgtt_alloc_page_directories() and gen8_ppgtt_alloc_pagetabs().
 * The main difference is here we are limited by the pml4 boundary (instead of
 * the page directory pointer).
 *
 * Return: 0 if success; negative error code otherwise.
 */
static int
gen8_ppgtt_alloc_page_dirpointers(struct i915_address_space *vm,
				  struct i915_pml4 *pml4,
				  uint64_t start,
				  uint64_t length,
				  unsigned long *new_pdps)
{
	struct drm_i915_private *dev_priv = vm->i915;
	struct i915_page_directory_pointer *pdp;
	uint32_t pml4e;

	WARN_ON(!bitmap_empty(new_pdps, GEN8_PML4ES_PER_PML4));

	gen8_for_each_pml4e(pdp, pml4, start, length, pml4e) {
		if (!test_bit(pml4e, pml4->used_pml4es)) {
			pdp = alloc_pdp(dev_priv);
			if (IS_ERR(pdp))
				goto unwind_out;

			gen8_initialize_pdp(vm, pdp);
			pml4->pdps[pml4e] = pdp;
			__set_bit(pml4e, new_pdps);
			trace_i915_page_directory_pointer_entry_alloc(vm,
								      pml4e,
								      start,
								      GEN8_PML4E_SHIFT);
		}
	}

	return 0;

unwind_out:
	for_each_set_bit(pml4e, new_pdps, GEN8_PML4ES_PER_PML4)
		free_pdp(dev_priv, pml4->pdps[pml4e]);

	return -ENOMEM;
}

static void
free_gen8_temp_bitmaps(unsigned long *new_pds, unsigned long *new_pts)
{
	kfree(new_pts);
	kfree(new_pds);
}

/* Fills in the page directory bitmap, and the array of page tables bitmap. Both
 * of these are based on the number of PDPEs in the system.
 */
static
int __must_check alloc_gen8_temp_bitmaps(unsigned long **new_pds,
					 unsigned long **new_pts,
					 uint32_t pdpes)
{
	unsigned long *pds;
	unsigned long *pts;

	pds = kcalloc(BITS_TO_LONGS(pdpes), sizeof(unsigned long), GFP_TEMPORARY);
	if (!pds)
		return -ENOMEM;

	pts = kcalloc(pdpes, BITS_TO_LONGS(I915_PDES) * sizeof(unsigned long),
		      GFP_TEMPORARY);
	if (!pts)
		goto err_out;

	*new_pds = pds;
	*new_pts = pts;

	return 0;

err_out:
	free_gen8_temp_bitmaps(pds, pts);
	return -ENOMEM;
}

static int gen8_alloc_va_range_3lvl(struct i915_address_space *vm,
				    struct i915_page_directory_pointer *pdp,
				    uint64_t start,
				    uint64_t length)
{
	struct i915_hw_ppgtt *ppgtt = i915_vm_to_ppgtt(vm);
	unsigned long *new_page_dirs, *new_page_tables;
	struct drm_i915_private *dev_priv = vm->i915;
	struct i915_page_directory *pd;
	const uint64_t orig_start = start;
	const uint64_t orig_length = length;
	uint32_t pdpe;
	uint32_t pdpes = I915_PDPES_PER_PDP(dev_priv);
	int ret;

	ret = alloc_gen8_temp_bitmaps(&new_page_dirs, &new_page_tables, pdpes);
	if (ret)
		return ret;

	/* Do the allocations first so we can easily bail out */
	ret = gen8_ppgtt_alloc_page_directories(vm, pdp, start, length,
						new_page_dirs);
	if (ret) {
		free_gen8_temp_bitmaps(new_page_dirs, new_page_tables);
		return ret;
	}

	/* For every page directory referenced, allocate page tables */
	gen8_for_each_pdpe(pd, pdp, start, length, pdpe) {
		ret = gen8_ppgtt_alloc_pagetabs(vm, pd, start, length,
						new_page_tables + pdpe * BITS_TO_LONGS(I915_PDES));
		if (ret)
			goto err_out;
	}

	start = orig_start;
	length = orig_length;

	/* Allocations have completed successfully, so set the bitmaps, and do
	 * the mappings. */
	gen8_for_each_pdpe(pd, pdp, start, length, pdpe) {
		gen8_pde_t *const page_directory = kmap_px(pd);
		struct i915_page_table *pt;
		uint64_t pd_len = length;
		uint64_t pd_start = start;
		uint32_t pde;

		/* Every pd should be allocated, we just did that above. */
		WARN_ON(!pd);

		gen8_for_each_pde(pt, pd, pd_start, pd_len, pde) {
			/* Same reasoning as pd */
			WARN_ON(!pt);
			WARN_ON(!pd_len);
			WARN_ON(!gen8_pte_count(pd_start, pd_len));

			/* Set our used ptes within the page table */
			bitmap_set(pt->used_ptes,
				   gen8_pte_index(pd_start),
				   gen8_pte_count(pd_start, pd_len));

			/* Our pde is now pointing to the pagetable, pt */
			__set_bit(pde, pd->used_pdes);

			/* Map the PDE to the page table */
			page_directory[pde] = gen8_pde_encode(px_dma(pt),
							      I915_CACHE_LLC);
			trace_i915_page_table_entry_map(&ppgtt->base, pde, pt,
							gen8_pte_index(start),
							gen8_pte_count(start, length),
							GEN8_PTES);

			/* NB: We haven't yet mapped ptes to pages. At this
			 * point we're still relying on insert_entries() */
		}

		kunmap_px(ppgtt, page_directory);
		__set_bit(pdpe, pdp->used_pdpes);
		gen8_setup_pdpe(ppgtt, pdp, pd, pdpe);
	}

	free_gen8_temp_bitmaps(new_page_dirs, new_page_tables);
	mark_tlbs_dirty(ppgtt);
	return 0;

err_out:
	while (pdpe--) {
		unsigned long temp;

		for_each_set_bit(temp, new_page_tables + pdpe *
				BITS_TO_LONGS(I915_PDES), I915_PDES)
			free_pt(dev_priv,
				pdp->page_directory[pdpe]->page_table[temp]);
	}

	for_each_set_bit(pdpe, new_page_dirs, pdpes)
		free_pd(dev_priv, pdp->page_directory[pdpe]);

	free_gen8_temp_bitmaps(new_page_dirs, new_page_tables);
	mark_tlbs_dirty(ppgtt);
	return ret;
}

static int gen8_alloc_va_range_4lvl(struct i915_address_space *vm,
				    struct i915_pml4 *pml4,
				    uint64_t start,
				    uint64_t length)
{
	DECLARE_BITMAP(new_pdps, GEN8_PML4ES_PER_PML4);
	struct i915_hw_ppgtt *ppgtt = i915_vm_to_ppgtt(vm);
	struct i915_page_directory_pointer *pdp;
	uint64_t pml4e;
	int ret = 0;

	/* Do the pml4 allocations first, so we don't need to track the newly
	 * allocated tables below the pdp */
	bitmap_zero(new_pdps, GEN8_PML4ES_PER_PML4);

	/* The pagedirectory and pagetable allocations are done in the shared 3
	 * and 4 level code. Just allocate the pdps.
	 */
	ret = gen8_ppgtt_alloc_page_dirpointers(vm, pml4, start, length,
						new_pdps);
	if (ret)
		return ret;

	WARN(bitmap_weight(new_pdps, GEN8_PML4ES_PER_PML4) > 2,
	     "The allocation has spanned more than 512GB. "
	     "It is highly likely this is incorrect.");

	gen8_for_each_pml4e(pdp, pml4, start, length, pml4e) {
		WARN_ON(!pdp);

		ret = gen8_alloc_va_range_3lvl(vm, pdp, start, length);
		if (ret)
			goto err_out;

		gen8_setup_pml4e(ppgtt, pml4, pdp, pml4e);
	}

	bitmap_or(pml4->used_pml4es, new_pdps, pml4->used_pml4es,
		  GEN8_PML4ES_PER_PML4);

	return 0;

err_out:
	for_each_set_bit(pml4e, new_pdps, GEN8_PML4ES_PER_PML4)
		gen8_ppgtt_cleanup_3lvl(vm->i915, pml4->pdps[pml4e]);

	return ret;
}

static int gen8_alloc_va_range(struct i915_address_space *vm,
			       uint64_t start, uint64_t length)
{
	struct i915_hw_ppgtt *ppgtt = i915_vm_to_ppgtt(vm);

	if (USES_FULL_48BIT_PPGTT(vm->i915))
		return gen8_alloc_va_range_4lvl(vm, &ppgtt->pml4, start, length);
	else
		return gen8_alloc_va_range_3lvl(vm, &ppgtt->pdp, start, length);
}

static void gen8_dump_pdp(struct i915_page_directory_pointer *pdp,
			  uint64_t start, uint64_t length,
			  gen8_pte_t scratch_pte,
			  struct seq_file *m)
{
	struct i915_page_directory *pd;
	uint32_t pdpe;

	gen8_for_each_pdpe(pd, pdp, start, length, pdpe) {
		struct i915_page_table *pt;
		uint64_t pd_len = length;
		uint64_t pd_start = start;
		uint32_t pde;

		if (!test_bit(pdpe, pdp->used_pdpes))
			continue;

		seq_printf(m, "\tPDPE #%d\n", pdpe);
		gen8_for_each_pde(pt, pd, pd_start, pd_len, pde) {
			uint32_t  pte;
			gen8_pte_t *pt_vaddr;

			if (!test_bit(pde, pd->used_pdes))
				continue;

			pt_vaddr = kmap_px(pt);
			for (pte = 0; pte < GEN8_PTES; pte += 4) {
				uint64_t va =
					(pdpe << GEN8_PDPE_SHIFT) |
					(pde << GEN8_PDE_SHIFT) |
					(pte << GEN8_PTE_SHIFT);
				int i;
				bool found = false;

				for (i = 0; i < 4; i++)
					if (pt_vaddr[pte + i] != scratch_pte)
						found = true;
				if (!found)
					continue;

				seq_printf(m, "\t\t0x%llx [%03d,%03d,%04d]: =", va, pdpe, pde, pte);
				for (i = 0; i < 4; i++) {
					if (pt_vaddr[pte + i] != scratch_pte)
						seq_printf(m, " %llx", pt_vaddr[pte + i]);
					else
						seq_puts(m, "  SCRATCH ");
				}
				seq_puts(m, "\n");
			}
			/* don't use kunmap_px, it could trigger
			 * an unnecessary flush.
			 */
			kunmap_atomic(pt_vaddr);
		}
	}
}

static void gen8_dump_ppgtt(struct i915_hw_ppgtt *ppgtt, struct seq_file *m)
{
	struct i915_address_space *vm = &ppgtt->base;
	uint64_t start = ppgtt->base.start;
	uint64_t length = ppgtt->base.total;
	gen8_pte_t scratch_pte = gen8_pte_encode(vm->scratch_page.daddr,
						 I915_CACHE_LLC);

	if (!USES_FULL_48BIT_PPGTT(vm->i915)) {
		gen8_dump_pdp(&ppgtt->pdp, start, length, scratch_pte, m);
	} else {
		uint64_t pml4e;
		struct i915_pml4 *pml4 = &ppgtt->pml4;
		struct i915_page_directory_pointer *pdp;

		gen8_for_each_pml4e(pdp, pml4, start, length, pml4e) {
			if (!test_bit(pml4e, pml4->used_pml4es))
				continue;

			seq_printf(m, "    PML4E #%llu\n", pml4e);
			gen8_dump_pdp(pdp, start, length, scratch_pte, m);
		}
	}
}

static int gen8_preallocate_top_level_pdps(struct i915_hw_ppgtt *ppgtt)
{
	unsigned long *new_page_dirs, *new_page_tables;
	uint32_t pdpes = I915_PDPES_PER_PDP(to_i915(ppgtt->base.dev));
	int ret;

	/* We allocate temp bitmap for page tables for no gain
	 * but as this is for init only, lets keep the things simple
	 */
	ret = alloc_gen8_temp_bitmaps(&new_page_dirs, &new_page_tables, pdpes);
	if (ret)
		return ret;

	/* Allocate for all pdps regardless of how the ppgtt
	 * was defined.
	 */
	ret = gen8_ppgtt_alloc_page_directories(&ppgtt->base, &ppgtt->pdp,
						0, 1ULL << 32,
						new_page_dirs);
	if (!ret)
		*ppgtt->pdp.used_pdpes = *new_page_dirs;

	free_gen8_temp_bitmaps(new_page_dirs, new_page_tables);

	return ret;
}

/*
 * GEN8 legacy ppgtt programming is accomplished through a max 4 PDP registers
 * with a net effect resembling a 2-level page table in normal x86 terms. Each
 * PDP represents 1GB of memory 4 * 512 * 512 * 4096 = 4GB legacy 32b address
 * space.
 *
 */
static int gen8_ppgtt_init(struct i915_hw_ppgtt *ppgtt)
{
	struct drm_i915_private *dev_priv = ppgtt->base.i915;
	int ret;

	ret = gen8_init_scratch(&ppgtt->base);
	if (ret)
		return ret;

	ppgtt->base.start = 0;
	ppgtt->base.cleanup = gen8_ppgtt_cleanup;
	ppgtt->base.allocate_va_range = gen8_alloc_va_range;
	ppgtt->base.insert_entries = gen8_ppgtt_insert_entries;
	ppgtt->base.clear_range = gen8_ppgtt_clear_range;
	ppgtt->base.unbind_vma = ppgtt_unbind_vma;
	ppgtt->base.bind_vma = ppgtt_bind_vma;
	ppgtt->debug_dump = gen8_dump_ppgtt;

	if (USES_FULL_48BIT_PPGTT(dev_priv)) {
		ret = setup_px(dev_priv, &ppgtt->pml4);
		if (ret)
			goto free_scratch;

		gen8_initialize_pml4(&ppgtt->base, &ppgtt->pml4);

		ppgtt->base.total = 1ULL << 48;
		ppgtt->switch_mm = gen8_48b_mm_switch;
	} else {
		ret = __pdp_init(dev_priv, &ppgtt->pdp);
		if (ret)
			goto free_scratch;

		ppgtt->base.total = 1ULL << 32;
		ppgtt->switch_mm = gen8_legacy_mm_switch;
		trace_i915_page_directory_pointer_entry_alloc(&ppgtt->base,
							      0, 0,
							      GEN8_PML4E_SHIFT);

		if (intel_vgpu_active(dev_priv)) {
			ret = gen8_preallocate_top_level_pdps(ppgtt);
			if (ret)
				goto free_scratch;
		}
	}

	if (intel_vgpu_active(dev_priv))
		gen8_ppgtt_notify_vgt(ppgtt, true);

	return 0;

free_scratch:
	gen8_free_scratch(&ppgtt->base);
	return ret;
}

static void gen6_dump_ppgtt(struct i915_hw_ppgtt *ppgtt, struct seq_file *m)
{
	struct i915_address_space *vm = &ppgtt->base;
	struct i915_page_table *unused;
	gen6_pte_t scratch_pte;
	uint32_t pd_entry;
	uint32_t  pte, pde;
	uint32_t start = ppgtt->base.start, length = ppgtt->base.total;

	scratch_pte = vm->pte_encode(vm->scratch_page.daddr,
				     I915_CACHE_LLC, 0);

	gen6_for_each_pde(unused, &ppgtt->pd, start, length, pde) {
		u32 expected;
		gen6_pte_t *pt_vaddr;
		const dma_addr_t pt_addr = px_dma(ppgtt->pd.page_table[pde]);
		pd_entry = readl(ppgtt->pd_addr + pde);
		expected = (GEN6_PDE_ADDR_ENCODE(pt_addr) | GEN6_PDE_VALID);

		if (pd_entry != expected)
			seq_printf(m, "\tPDE #%d mismatch: Actual PDE: %x Expected PDE: %x\n",
				   pde,
				   pd_entry,
				   expected);
		seq_printf(m, "\tPDE: %x\n", pd_entry);

		pt_vaddr = kmap_px(ppgtt->pd.page_table[pde]);

		for (pte = 0; pte < GEN6_PTES; pte+=4) {
			unsigned long va =
				(pde * PAGE_SIZE * GEN6_PTES) +
				(pte * PAGE_SIZE);
			int i;
			bool found = false;
			for (i = 0; i < 4; i++)
				if (pt_vaddr[pte + i] != scratch_pte)
					found = true;
			if (!found)
				continue;

			seq_printf(m, "\t\t0x%lx [%03d,%04d]: =", va, pde, pte);
			for (i = 0; i < 4; i++) {
				if (pt_vaddr[pte + i] != scratch_pte)
					seq_printf(m, " %08x", pt_vaddr[pte + i]);
				else
					seq_puts(m, "  SCRATCH ");
			}
			seq_puts(m, "\n");
		}
		kunmap_px(ppgtt, pt_vaddr);
	}
}

/* Write pde (index) from the page directory @pd to the page table @pt */
static void gen6_write_pde(struct i915_page_directory *pd,
			    const int pde, struct i915_page_table *pt)
{
	/* Caller needs to make sure the write completes if necessary */
	struct i915_hw_ppgtt *ppgtt =
		container_of(pd, struct i915_hw_ppgtt, pd);
	u32 pd_entry;

	pd_entry = GEN6_PDE_ADDR_ENCODE(px_dma(pt));
	pd_entry |= GEN6_PDE_VALID;

	writel(pd_entry, ppgtt->pd_addr + pde);
}

/* Write all the page tables found in the ppgtt structure to incrementing page
 * directories. */
static void gen6_write_page_range(struct drm_i915_private *dev_priv,
				  struct i915_page_directory *pd,
				  uint32_t start, uint32_t length)
{
	struct i915_ggtt *ggtt = &dev_priv->ggtt;
	struct i915_page_table *pt;
	uint32_t pde;

	gen6_for_each_pde(pt, pd, start, length, pde)
		gen6_write_pde(pd, pde, pt);

	/* Make sure write is complete before other code can use this page
	 * table. Also require for WC mapped PTEs */
	readl(ggtt->gsm);
}

static uint32_t get_pd_offset(struct i915_hw_ppgtt *ppgtt)
{
	BUG_ON(ppgtt->pd.base.ggtt_offset & 0x3f);

	return (ppgtt->pd.base.ggtt_offset / 64) << 16;
}

static int hsw_mm_switch(struct i915_hw_ppgtt *ppgtt,
			 struct drm_i915_gem_request *req)
{
	struct intel_ring *ring = req->ring;
	struct intel_engine_cs *engine = req->engine;
	int ret;

	/* NB: TLBs must be flushed and invalidated before a switch */
	ret = engine->emit_flush(req, EMIT_INVALIDATE | EMIT_FLUSH);
	if (ret)
		return ret;

	ret = intel_ring_begin(req, 6);
	if (ret)
		return ret;

	intel_ring_emit(ring, MI_LOAD_REGISTER_IMM(2));
	intel_ring_emit_reg(ring, RING_PP_DIR_DCLV(engine));
	intel_ring_emit(ring, PP_DIR_DCLV_2G);
	intel_ring_emit_reg(ring, RING_PP_DIR_BASE(engine));
	intel_ring_emit(ring, get_pd_offset(ppgtt));
	intel_ring_emit(ring, MI_NOOP);
	intel_ring_advance(ring);

	return 0;
}

static int gen7_mm_switch(struct i915_hw_ppgtt *ppgtt,
			  struct drm_i915_gem_request *req)
{
	struct intel_ring *ring = req->ring;
	struct intel_engine_cs *engine = req->engine;
	int ret;

	/* NB: TLBs must be flushed and invalidated before a switch */
	ret = engine->emit_flush(req, EMIT_INVALIDATE | EMIT_FLUSH);
	if (ret)
		return ret;

	ret = intel_ring_begin(req, 6);
	if (ret)
		return ret;

	intel_ring_emit(ring, MI_LOAD_REGISTER_IMM(2));
	intel_ring_emit_reg(ring, RING_PP_DIR_DCLV(engine));
	intel_ring_emit(ring, PP_DIR_DCLV_2G);
	intel_ring_emit_reg(ring, RING_PP_DIR_BASE(engine));
	intel_ring_emit(ring, get_pd_offset(ppgtt));
	intel_ring_emit(ring, MI_NOOP);
	intel_ring_advance(ring);

	/* XXX: RCS is the only one to auto invalidate the TLBs? */
	if (engine->id != RCS) {
		ret = engine->emit_flush(req, EMIT_INVALIDATE | EMIT_FLUSH);
		if (ret)
			return ret;
	}

	return 0;
}

static int gen6_mm_switch(struct i915_hw_ppgtt *ppgtt,
			  struct drm_i915_gem_request *req)
{
	struct intel_engine_cs *engine = req->engine;
	struct drm_i915_private *dev_priv = req->i915;

	I915_WRITE(RING_PP_DIR_DCLV(engine), PP_DIR_DCLV_2G);
	I915_WRITE(RING_PP_DIR_BASE(engine), get_pd_offset(ppgtt));
	return 0;
}

static void gen8_ppgtt_enable(struct drm_i915_private *dev_priv)
{
	struct intel_engine_cs *engine;
	enum intel_engine_id id;

	for_each_engine(engine, dev_priv, id) {
		u32 four_level = USES_FULL_48BIT_PPGTT(dev_priv) ?
				 GEN8_GFX_PPGTT_48B : 0;
		I915_WRITE(RING_MODE_GEN7(engine),
			   _MASKED_BIT_ENABLE(GFX_PPGTT_ENABLE | four_level));
	}
}

static void gen7_ppgtt_enable(struct drm_i915_private *dev_priv)
{
	struct intel_engine_cs *engine;
	uint32_t ecochk, ecobits;
	enum intel_engine_id id;

	ecobits = I915_READ(GAC_ECO_BITS);
	I915_WRITE(GAC_ECO_BITS, ecobits | ECOBITS_PPGTT_CACHE64B);

	ecochk = I915_READ(GAM_ECOCHK);
	if (IS_HASWELL(dev_priv)) {
		ecochk |= ECOCHK_PPGTT_WB_HSW;
	} else {
		ecochk |= ECOCHK_PPGTT_LLC_IVB;
		ecochk &= ~ECOCHK_PPGTT_GFDT_IVB;
	}
	I915_WRITE(GAM_ECOCHK, ecochk);

	for_each_engine(engine, dev_priv, id) {
		/* GFX_MODE is per-ring on gen7+ */
		I915_WRITE(RING_MODE_GEN7(engine),
			   _MASKED_BIT_ENABLE(GFX_PPGTT_ENABLE));
	}
}

static void gen6_ppgtt_enable(struct drm_i915_private *dev_priv)
{
	uint32_t ecochk, gab_ctl, ecobits;

	ecobits = I915_READ(GAC_ECO_BITS);
	I915_WRITE(GAC_ECO_BITS, ecobits | ECOBITS_SNB_BIT |
		   ECOBITS_PPGTT_CACHE64B);

	gab_ctl = I915_READ(GAB_CTL);
	I915_WRITE(GAB_CTL, gab_ctl | GAB_CTL_CONT_AFTER_PAGEFAULT);

	ecochk = I915_READ(GAM_ECOCHK);
	I915_WRITE(GAM_ECOCHK, ecochk | ECOCHK_SNB_BIT | ECOCHK_PPGTT_CACHE64B);

	I915_WRITE(GFX_MODE, _MASKED_BIT_ENABLE(GFX_PPGTT_ENABLE));
}

/* PPGTT support for Sandybdrige/Gen6 and later */
static void gen6_ppgtt_clear_range(struct i915_address_space *vm,
				   uint64_t start,
				   uint64_t length)
{
	struct i915_hw_ppgtt *ppgtt = i915_vm_to_ppgtt(vm);
	gen6_pte_t *pt_vaddr, scratch_pte;
	unsigned first_entry = start >> PAGE_SHIFT;
	unsigned num_entries = length >> PAGE_SHIFT;
	unsigned act_pt = first_entry / GEN6_PTES;
	unsigned first_pte = first_entry % GEN6_PTES;
	unsigned last_pte, i;

	scratch_pte = vm->pte_encode(vm->scratch_page.daddr,
				     I915_CACHE_LLC, 0);

	while (num_entries) {
		last_pte = first_pte + num_entries;
		if (last_pte > GEN6_PTES)
			last_pte = GEN6_PTES;

		pt_vaddr = kmap_px(ppgtt->pd.page_table[act_pt]);

		for (i = first_pte; i < last_pte; i++)
			pt_vaddr[i] = scratch_pte;

		kunmap_px(ppgtt, pt_vaddr);

		num_entries -= last_pte - first_pte;
		first_pte = 0;
		act_pt++;
	}
}

static void gen6_ppgtt_insert_entries(struct i915_address_space *vm,
				      struct sg_table *pages,
				      uint64_t start,
				      enum i915_cache_level cache_level, u32 flags)
{
	struct i915_hw_ppgtt *ppgtt = i915_vm_to_ppgtt(vm);
	unsigned first_entry = start >> PAGE_SHIFT;
	unsigned act_pt = first_entry / GEN6_PTES;
	unsigned act_pte = first_entry % GEN6_PTES;
	gen6_pte_t *pt_vaddr = NULL;
	struct sgt_iter sgt_iter;
	dma_addr_t addr;

	for_each_sgt_dma(addr, sgt_iter, pages) {
		if (pt_vaddr == NULL)
			pt_vaddr = kmap_px(ppgtt->pd.page_table[act_pt]);

		pt_vaddr[act_pte] =
			vm->pte_encode(addr, cache_level, flags);

		if (++act_pte == GEN6_PTES) {
			kunmap_px(ppgtt, pt_vaddr);
			pt_vaddr = NULL;
			act_pt++;
			act_pte = 0;
		}
	}

	if (pt_vaddr)
		kunmap_px(ppgtt, pt_vaddr);
}

static int gen6_alloc_va_range(struct i915_address_space *vm,
			       uint64_t start_in, uint64_t length_in)
{
	DECLARE_BITMAP(new_page_tables, I915_PDES);
	struct drm_i915_private *dev_priv = vm->i915;
	struct i915_ggtt *ggtt = &dev_priv->ggtt;
	struct i915_hw_ppgtt *ppgtt = i915_vm_to_ppgtt(vm);
	struct i915_page_table *pt;
	uint32_t start, length, start_save, length_save;
	uint32_t pde;
	int ret;

	start = start_save = start_in;
	length = length_save = length_in;

	bitmap_zero(new_page_tables, I915_PDES);

	/* The allocation is done in two stages so that we can bail out with
	 * minimal amount of pain. The first stage finds new page tables that
	 * need allocation. The second stage marks use ptes within the page
	 * tables.
	 */
	gen6_for_each_pde(pt, &ppgtt->pd, start, length, pde) {
		if (pt != vm->scratch_pt) {
			WARN_ON(bitmap_empty(pt->used_ptes, GEN6_PTES));
			continue;
		}

		/* We've already allocated a page table */
		WARN_ON(!bitmap_empty(pt->used_ptes, GEN6_PTES));

		pt = alloc_pt(dev_priv);
		if (IS_ERR(pt)) {
			ret = PTR_ERR(pt);
			goto unwind_out;
		}

		gen6_initialize_pt(vm, pt);

		ppgtt->pd.page_table[pde] = pt;
		__set_bit(pde, new_page_tables);
		trace_i915_page_table_entry_alloc(vm, pde, start, GEN6_PDE_SHIFT);
	}

	start = start_save;
	length = length_save;

	gen6_for_each_pde(pt, &ppgtt->pd, start, length, pde) {
		DECLARE_BITMAP(tmp_bitmap, GEN6_PTES);

		bitmap_zero(tmp_bitmap, GEN6_PTES);
		bitmap_set(tmp_bitmap, gen6_pte_index(start),
			   gen6_pte_count(start, length));

		if (__test_and_clear_bit(pde, new_page_tables))
			gen6_write_pde(&ppgtt->pd, pde, pt);

		trace_i915_page_table_entry_map(vm, pde, pt,
					 gen6_pte_index(start),
					 gen6_pte_count(start, length),
					 GEN6_PTES);
		bitmap_or(pt->used_ptes, tmp_bitmap, pt->used_ptes,
				GEN6_PTES);
	}

	WARN_ON(!bitmap_empty(new_page_tables, I915_PDES));

	/* Make sure write is complete before other code can use this page
	 * table. Also require for WC mapped PTEs */
	readl(ggtt->gsm);

	mark_tlbs_dirty(ppgtt);
	return 0;

unwind_out:
	for_each_set_bit(pde, new_page_tables, I915_PDES) {
		struct i915_page_table *pt = ppgtt->pd.page_table[pde];

		ppgtt->pd.page_table[pde] = vm->scratch_pt;
		free_pt(dev_priv, pt);
	}

	mark_tlbs_dirty(ppgtt);
	return ret;
}

static int gen6_init_scratch(struct i915_address_space *vm)
{
	struct drm_i915_private *dev_priv = vm->i915;
	int ret;

	ret = setup_scratch_page(dev_priv, &vm->scratch_page, I915_GFP_DMA);
	if (ret)
		return ret;

	vm->scratch_pt = alloc_pt(dev_priv);
	if (IS_ERR(vm->scratch_pt)) {
		cleanup_scratch_page(dev_priv, &vm->scratch_page);
		return PTR_ERR(vm->scratch_pt);
	}

	gen6_initialize_pt(vm, vm->scratch_pt);

	return 0;
}

static void gen6_free_scratch(struct i915_address_space *vm)
{
	struct drm_i915_private *dev_priv = vm->i915;

	free_pt(dev_priv, vm->scratch_pt);
	cleanup_scratch_page(dev_priv, &vm->scratch_page);
}

static void gen6_ppgtt_cleanup(struct i915_address_space *vm)
{
	struct i915_hw_ppgtt *ppgtt = i915_vm_to_ppgtt(vm);
	struct i915_page_directory *pd = &ppgtt->pd;
	struct drm_i915_private *dev_priv = vm->i915;
	struct i915_page_table *pt;
	uint32_t pde;

	drm_mm_remove_node(&ppgtt->node);

	gen6_for_all_pdes(pt, pd, pde)
		if (pt != vm->scratch_pt)
			free_pt(dev_priv, pt);

	gen6_free_scratch(vm);
}

static int gen6_ppgtt_allocate_page_directories(struct i915_hw_ppgtt *ppgtt)
{
	struct i915_address_space *vm = &ppgtt->base;
	struct drm_i915_private *dev_priv = ppgtt->base.i915;
	struct i915_ggtt *ggtt = &dev_priv->ggtt;
	int ret;

	/* PPGTT PDEs reside in the GGTT and consists of 512 entries. The
	 * allocator works in address space sizes, so it's multiplied by page
	 * size. We allocate at the top of the GTT to avoid fragmentation.
	 */
	BUG_ON(!drm_mm_initialized(&ggtt->base.mm));

	ret = gen6_init_scratch(vm);
	if (ret)
		return ret;

	ret = i915_gem_gtt_insert(&ggtt->base, &ppgtt->node,
				  GEN6_PD_SIZE, GEN6_PD_ALIGN,
				  I915_COLOR_UNEVICTABLE,
				  0, ggtt->base.total,
				  PIN_HIGH);
	if (ret)
		goto err_out;

	if (ppgtt->node.start < ggtt->mappable_end)
		DRM_DEBUG("Forced to use aperture for PDEs\n");

	return 0;

err_out:
	gen6_free_scratch(vm);
	return ret;
}

static int gen6_ppgtt_alloc(struct i915_hw_ppgtt *ppgtt)
{
	return gen6_ppgtt_allocate_page_directories(ppgtt);
}

static void gen6_scratch_va_range(struct i915_hw_ppgtt *ppgtt,
				  uint64_t start, uint64_t length)
{
	struct i915_page_table *unused;
	uint32_t pde;

	gen6_for_each_pde(unused, &ppgtt->pd, start, length, pde)
		ppgtt->pd.page_table[pde] = ppgtt->base.scratch_pt;
}

static int gen6_ppgtt_init(struct i915_hw_ppgtt *ppgtt)
{
	struct drm_i915_private *dev_priv = ppgtt->base.i915;
	struct i915_ggtt *ggtt = &dev_priv->ggtt;
	int ret;

	ppgtt->base.pte_encode = ggtt->base.pte_encode;
	if (intel_vgpu_active(dev_priv) || IS_GEN6(dev_priv))
		ppgtt->switch_mm = gen6_mm_switch;
	else if (IS_HASWELL(dev_priv))
		ppgtt->switch_mm = hsw_mm_switch;
	else if (IS_GEN7(dev_priv))
		ppgtt->switch_mm = gen7_mm_switch;
	else
		BUG();

	ret = gen6_ppgtt_alloc(ppgtt);
	if (ret)
		return ret;

	ppgtt->base.allocate_va_range = gen6_alloc_va_range;
	ppgtt->base.clear_range = gen6_ppgtt_clear_range;
	ppgtt->base.insert_entries = gen6_ppgtt_insert_entries;
	ppgtt->base.unbind_vma = ppgtt_unbind_vma;
	ppgtt->base.bind_vma = ppgtt_bind_vma;
	ppgtt->base.cleanup = gen6_ppgtt_cleanup;
	ppgtt->base.start = 0;
	ppgtt->base.total = I915_PDES * GEN6_PTES * PAGE_SIZE;
	ppgtt->debug_dump = gen6_dump_ppgtt;

	ppgtt->pd.base.ggtt_offset =
		ppgtt->node.start / PAGE_SIZE * sizeof(gen6_pte_t);

	ppgtt->pd_addr = (gen6_pte_t __iomem *)ggtt->gsm +
		ppgtt->pd.base.ggtt_offset / sizeof(gen6_pte_t);

	gen6_scratch_va_range(ppgtt, 0, ppgtt->base.total);

	gen6_write_page_range(dev_priv, &ppgtt->pd, 0, ppgtt->base.total);

	DRM_DEBUG_DRIVER("Allocated pde space (%lldM) at GTT entry: %llx\n",
			 ppgtt->node.size >> 20,
			 ppgtt->node.start / PAGE_SIZE);

	DRM_DEBUG("Adding PPGTT at offset %x\n",
		  ppgtt->pd.base.ggtt_offset << 10);

	return 0;
}

static int __hw_ppgtt_init(struct i915_hw_ppgtt *ppgtt,
			   struct drm_i915_private *dev_priv)
{
	ppgtt->base.i915 = dev_priv;

	if (INTEL_INFO(dev_priv)->gen < 8)
		return gen6_ppgtt_init(ppgtt);
	else
		return gen8_ppgtt_init(ppgtt);
}

static void i915_address_space_init(struct i915_address_space *vm,
				    struct drm_i915_private *dev_priv,
				    const char *name)
{
	i915_gem_timeline_init(dev_priv, &vm->timeline, name);
	drm_mm_init(&vm->mm, vm->start, vm->total);
	INIT_LIST_HEAD(&vm->active_list);
	INIT_LIST_HEAD(&vm->inactive_list);
	INIT_LIST_HEAD(&vm->unbound_list);
	list_add_tail(&vm->global_link, &dev_priv->vm_list);
}

static void i915_address_space_fini(struct i915_address_space *vm)
{
	i915_gem_timeline_fini(&vm->timeline);
	drm_mm_takedown(&vm->mm);
	list_del(&vm->global_link);
}

static void gtt_write_workarounds(struct drm_i915_private *dev_priv)
{
	/* This function is for gtt related workarounds. This function is
	 * called on driver load and after a GPU reset, so you can place
	 * workarounds here even if they get overwritten by GPU reset.
	 */
	/* WaIncreaseDefaultTLBEntries:chv,bdw,skl,bxt */
	if (IS_BROADWELL(dev_priv))
		I915_WRITE(GEN8_L3_LRA_1_GPGPU, GEN8_L3_LRA_1_GPGPU_DEFAULT_VALUE_BDW);
	else if (IS_CHERRYVIEW(dev_priv))
		I915_WRITE(GEN8_L3_LRA_1_GPGPU, GEN8_L3_LRA_1_GPGPU_DEFAULT_VALUE_CHV);
	else if (IS_SKYLAKE(dev_priv))
		I915_WRITE(GEN8_L3_LRA_1_GPGPU, GEN9_L3_LRA_1_GPGPU_DEFAULT_VALUE_SKL);
	else if (IS_BROXTON(dev_priv))
		I915_WRITE(GEN8_L3_LRA_1_GPGPU, GEN9_L3_LRA_1_GPGPU_DEFAULT_VALUE_BXT);
}

static int i915_ppgtt_init(struct i915_hw_ppgtt *ppgtt,
			   struct drm_i915_private *dev_priv,
			   struct drm_i915_file_private *file_priv,
			   const char *name)
{
	int ret;

	ret = __hw_ppgtt_init(ppgtt, dev_priv);
	if (ret == 0) {
		kref_init(&ppgtt->ref);
		i915_address_space_init(&ppgtt->base, dev_priv, name);
		ppgtt->base.file = file_priv;
	}

	return ret;
}

int i915_ppgtt_init_hw(struct drm_i915_private *dev_priv)
{
	gtt_write_workarounds(dev_priv);

	/* In the case of execlists, PPGTT is enabled by the context descriptor
	 * and the PDPs are contained within the context itself.  We don't
	 * need to do anything here. */
	if (i915.enable_execlists)
		return 0;

	if (!USES_PPGTT(dev_priv))
		return 0;

	if (IS_GEN6(dev_priv))
		gen6_ppgtt_enable(dev_priv);
	else if (IS_GEN7(dev_priv))
		gen7_ppgtt_enable(dev_priv);
	else if (INTEL_GEN(dev_priv) >= 8)
		gen8_ppgtt_enable(dev_priv);
	else
		MISSING_CASE(INTEL_GEN(dev_priv));

	return 0;
}

struct i915_hw_ppgtt *
i915_ppgtt_create(struct drm_i915_private *dev_priv,
		  struct drm_i915_file_private *fpriv,
		  const char *name)
{
	struct i915_hw_ppgtt *ppgtt;
	int ret;

	ppgtt = kzalloc(sizeof(*ppgtt), GFP_KERNEL);
	if (!ppgtt)
		return ERR_PTR(-ENOMEM);

	ret = i915_ppgtt_init(ppgtt, dev_priv, fpriv, name);
	if (ret) {
		kfree(ppgtt);
		return ERR_PTR(ret);
	}

	trace_i915_ppgtt_create(&ppgtt->base);

	return ppgtt;
}

void i915_ppgtt_close(struct i915_address_space *vm)
{
	struct list_head *phases[] = {
		&vm->active_list,
		&vm->inactive_list,
		&vm->unbound_list,
		NULL,
	}, **phase;

	GEM_BUG_ON(vm->closed);
	vm->closed = true;

	for (phase = phases; *phase; phase++) {
		struct i915_vma *vma, *vn;

		list_for_each_entry_safe(vma, vn, *phase, vm_link)
			if (!i915_vma_is_closed(vma))
				i915_vma_close(vma);
	}
}

void i915_ppgtt_release(struct kref *kref)
{
	struct i915_hw_ppgtt *ppgtt =
		container_of(kref, struct i915_hw_ppgtt, ref);

	trace_i915_ppgtt_release(&ppgtt->base);

	/* vmas should already be unbound and destroyed */
	WARN_ON(!list_empty(&ppgtt->base.active_list));
	WARN_ON(!list_empty(&ppgtt->base.inactive_list));
	WARN_ON(!list_empty(&ppgtt->base.unbound_list));

	i915_address_space_fini(&ppgtt->base);

	ppgtt->base.cleanup(&ppgtt->base);
	kfree(ppgtt);
}

/* Certain Gen5 chipsets require require idling the GPU before
 * unmapping anything from the GTT when VT-d is enabled.
 */
static bool needs_idle_maps(struct drm_i915_private *dev_priv)
{
#ifdef CONFIG_INTEL_IOMMU
	/* Query intel_iommu to see if we need the workaround. Presumably that
	 * was loaded first.
	 */
	if (IS_GEN5(dev_priv) && IS_MOBILE(dev_priv) && intel_iommu_gfx_mapped)
		return true;
#endif
	return false;
}

void i915_check_and_clear_faults(struct drm_i915_private *dev_priv)
{
	struct intel_engine_cs *engine;
	enum intel_engine_id id;

	if (INTEL_INFO(dev_priv)->gen < 6)
		return;

	for_each_engine(engine, dev_priv, id) {
		u32 fault_reg;
		fault_reg = I915_READ(RING_FAULT_REG(engine));
		if (fault_reg & RING_FAULT_VALID) {
			DRM_DEBUG_DRIVER("Unexpected fault\n"
					 "\tAddr: 0x%08lx\n"
					 "\tAddress space: %s\n"
					 "\tSource ID: %d\n"
					 "\tType: %d\n",
					 fault_reg & PAGE_MASK,
					 fault_reg & RING_FAULT_GTTSEL_MASK ? "GGTT" : "PPGTT",
					 RING_FAULT_SRCID(fault_reg),
					 RING_FAULT_FAULT_TYPE(fault_reg));
			I915_WRITE(RING_FAULT_REG(engine),
				   fault_reg & ~RING_FAULT_VALID);
		}
	}

	/* Engine specific init may not have been done till this point. */
	if (dev_priv->engine[RCS])
		POSTING_READ(RING_FAULT_REG(dev_priv->engine[RCS]));
}

void i915_gem_suspend_gtt_mappings(struct drm_i915_private *dev_priv)
{
	struct i915_ggtt *ggtt = &dev_priv->ggtt;

	/* Don't bother messing with faults pre GEN6 as we have little
	 * documentation supporting that it's a good idea.
	 */
	if (INTEL_GEN(dev_priv) < 6)
		return;

	i915_check_and_clear_faults(dev_priv);

	ggtt->base.clear_range(&ggtt->base, ggtt->base.start, ggtt->base.total);

	i915_ggtt_invalidate(dev_priv);
}

int i915_gem_gtt_prepare_pages(struct drm_i915_gem_object *obj,
			       struct sg_table *pages)
{
	do {
		if (dma_map_sg(&obj->base.dev->pdev->dev,
			       pages->sgl, pages->nents,
			       PCI_DMA_BIDIRECTIONAL))
			return 0;

		/* If the DMA remap fails, one cause can be that we have
		 * too many objects pinned in a small remapping table,
		 * such as swiotlb. Incrementally purge all other objects and
		 * try again - if there are no more pages to remove from
		 * the DMA remapper, i915_gem_shrink will return 0.
		 */
		GEM_BUG_ON(obj->mm.pages == pages);
	} while (i915_gem_shrink(to_i915(obj->base.dev),
				 obj->base.size >> PAGE_SHIFT,
				 I915_SHRINK_BOUND |
				 I915_SHRINK_UNBOUND |
				 I915_SHRINK_ACTIVE));

	return -ENOSPC;
}

static void gen8_set_pte(void __iomem *addr, gen8_pte_t pte)
{
	writeq(pte, addr);
}

static void gen8_ggtt_insert_page(struct i915_address_space *vm,
				  dma_addr_t addr,
				  uint64_t offset,
				  enum i915_cache_level level,
				  u32 unused)
{
	struct i915_ggtt *ggtt = i915_vm_to_ggtt(vm);
	gen8_pte_t __iomem *pte =
		(gen8_pte_t __iomem *)ggtt->gsm + (offset >> PAGE_SHIFT);

	gen8_set_pte(pte, gen8_pte_encode(addr, level));

	ggtt->invalidate(vm->i915);
}

static void gen8_ggtt_insert_entries(struct i915_address_space *vm,
				     struct sg_table *st,
				     uint64_t start,
				     enum i915_cache_level level, u32 unused)
{
	struct i915_ggtt *ggtt = i915_vm_to_ggtt(vm);
	struct sgt_iter sgt_iter;
	gen8_pte_t __iomem *gtt_entries;
	gen8_pte_t gtt_entry;
	dma_addr_t addr;
	int i = 0;

	gtt_entries = (gen8_pte_t __iomem *)ggtt->gsm + (start >> PAGE_SHIFT);

	for_each_sgt_dma(addr, sgt_iter, st) {
		gtt_entry = gen8_pte_encode(addr, level);
		gen8_set_pte(&gtt_entries[i++], gtt_entry);
	}

	/*
	 * XXX: This serves as a posting read to make sure that the PTE has
	 * actually been updated. There is some concern that even though
	 * registers and PTEs are within the same BAR that they are potentially
	 * of NUMA access patterns. Therefore, even with the way we assume
	 * hardware should work, we must keep this posting read for paranoia.
	 */
	if (i != 0)
		WARN_ON(readq(&gtt_entries[i-1]) != gtt_entry);

	/* This next bit makes the above posting read even more important. We
	 * want to flush the TLBs only after we're certain all the PTE updates
	 * have finished.
	 */
	ggtt->invalidate(vm->i915);
}

struct insert_entries {
	struct i915_address_space *vm;
	struct sg_table *st;
	uint64_t start;
	enum i915_cache_level level;
	u32 flags;
};

static int gen8_ggtt_insert_entries__cb(void *_arg)
{
	struct insert_entries *arg = _arg;
	gen8_ggtt_insert_entries(arg->vm, arg->st,
				 arg->start, arg->level, arg->flags);
	return 0;
}

static void gen8_ggtt_insert_entries__BKL(struct i915_address_space *vm,
					  struct sg_table *st,
					  uint64_t start,
					  enum i915_cache_level level,
					  u32 flags)
{
	struct insert_entries arg = { vm, st, start, level, flags };
	stop_machine(gen8_ggtt_insert_entries__cb, &arg, NULL);
}

static void gen6_ggtt_insert_page(struct i915_address_space *vm,
				  dma_addr_t addr,
				  uint64_t offset,
				  enum i915_cache_level level,
				  u32 flags)
{
	struct i915_ggtt *ggtt = i915_vm_to_ggtt(vm);
	gen6_pte_t __iomem *pte =
		(gen6_pte_t __iomem *)ggtt->gsm + (offset >> PAGE_SHIFT);

	iowrite32(vm->pte_encode(addr, level, flags), pte);

	ggtt->invalidate(vm->i915);
}

/*
 * Binds an object into the global gtt with the specified cache level. The object
 * will be accessible to the GPU via commands whose operands reference offsets
 * within the global GTT as well as accessible by the GPU through the GMADR
 * mapped BAR (dev_priv->mm.gtt->gtt).
 */
static void gen6_ggtt_insert_entries(struct i915_address_space *vm,
				     struct sg_table *st,
				     uint64_t start,
				     enum i915_cache_level level, u32 flags)
{
	struct i915_ggtt *ggtt = i915_vm_to_ggtt(vm);
	struct sgt_iter sgt_iter;
	gen6_pte_t __iomem *gtt_entries;
	gen6_pte_t gtt_entry;
	dma_addr_t addr;
	int i = 0;

	gtt_entries = (gen6_pte_t __iomem *)ggtt->gsm + (start >> PAGE_SHIFT);

	for_each_sgt_dma(addr, sgt_iter, st) {
		gtt_entry = vm->pte_encode(addr, level, flags);
		iowrite32(gtt_entry, &gtt_entries[i++]);
	}

	/* XXX: This serves as a posting read to make sure that the PTE has
	 * actually been updated. There is some concern that even though
	 * registers and PTEs are within the same BAR that they are potentially
	 * of NUMA access patterns. Therefore, even with the way we assume
	 * hardware should work, we must keep this posting read for paranoia.
	 */
	if (i != 0)
		WARN_ON(readl(&gtt_entries[i-1]) != gtt_entry);

	/* This next bit makes the above posting read even more important. We
	 * want to flush the TLBs only after we're certain all the PTE updates
	 * have finished.
	 */
	ggtt->invalidate(vm->i915);
}

static void nop_clear_range(struct i915_address_space *vm,
			    uint64_t start, uint64_t length)
{
}

static void gen8_ggtt_clear_range(struct i915_address_space *vm,
				  uint64_t start, uint64_t length)
{
	struct i915_ggtt *ggtt = i915_vm_to_ggtt(vm);
	unsigned first_entry = start >> PAGE_SHIFT;
	unsigned num_entries = length >> PAGE_SHIFT;
	gen8_pte_t scratch_pte, __iomem *gtt_base =
		(gen8_pte_t __iomem *)ggtt->gsm + first_entry;
	const int max_entries = ggtt_total_entries(ggtt) - first_entry;
	int i;

	if (WARN(num_entries > max_entries,
		 "First entry = %d; Num entries = %d (max=%d)\n",
		 first_entry, num_entries, max_entries))
		num_entries = max_entries;

	scratch_pte = gen8_pte_encode(vm->scratch_page.daddr,
				      I915_CACHE_LLC);
	for (i = 0; i < num_entries; i++)
		gen8_set_pte(&gtt_base[i], scratch_pte);
	readl(gtt_base);
}

static void gen6_ggtt_clear_range(struct i915_address_space *vm,
				  uint64_t start,
				  uint64_t length)
{
	struct i915_ggtt *ggtt = i915_vm_to_ggtt(vm);
	unsigned first_entry = start >> PAGE_SHIFT;
	unsigned num_entries = length >> PAGE_SHIFT;
	gen6_pte_t scratch_pte, __iomem *gtt_base =
		(gen6_pte_t __iomem *)ggtt->gsm + first_entry;
	const int max_entries = ggtt_total_entries(ggtt) - first_entry;
	int i;

	if (WARN(num_entries > max_entries,
		 "First entry = %d; Num entries = %d (max=%d)\n",
		 first_entry, num_entries, max_entries))
		num_entries = max_entries;

	scratch_pte = vm->pte_encode(vm->scratch_page.daddr,
				     I915_CACHE_LLC, 0);

	for (i = 0; i < num_entries; i++)
		iowrite32(scratch_pte, &gtt_base[i]);
	readl(gtt_base);
}

static void i915_ggtt_insert_page(struct i915_address_space *vm,
				  dma_addr_t addr,
				  uint64_t offset,
				  enum i915_cache_level cache_level,
				  u32 unused)
{
	unsigned int flags = (cache_level == I915_CACHE_NONE) ?
		AGP_USER_MEMORY : AGP_USER_CACHED_MEMORY;

	intel_gtt_insert_page(addr, offset >> PAGE_SHIFT, flags);
}

static void i915_ggtt_insert_entries(struct i915_address_space *vm,
				     struct sg_table *pages,
				     uint64_t start,
				     enum i915_cache_level cache_level, u32 unused)
{
	unsigned int flags = (cache_level == I915_CACHE_NONE) ?
		AGP_USER_MEMORY : AGP_USER_CACHED_MEMORY;

	intel_gtt_insert_sg_entries(pages, start >> PAGE_SHIFT, flags);

}

static void i915_ggtt_clear_range(struct i915_address_space *vm,
				  uint64_t start,
				  uint64_t length)
{
	intel_gtt_clear_range(start >> PAGE_SHIFT, length >> PAGE_SHIFT);
}

static int ggtt_bind_vma(struct i915_vma *vma,
			 enum i915_cache_level cache_level,
			 u32 flags)
{
	struct drm_i915_private *i915 = vma->vm->i915;
	struct drm_i915_gem_object *obj = vma->obj;
	u32 pte_flags = 0;
	int ret;

	ret = i915_get_ggtt_vma_pages(vma);
	if (ret)
		return ret;

	/* Currently applicable only to VLV */
	if (obj->gt_ro)
		pte_flags |= PTE_READ_ONLY;

	intel_runtime_pm_get(i915);
	vma->vm->insert_entries(vma->vm, vma->pages, vma->node.start,
				cache_level, pte_flags);
	intel_runtime_pm_put(i915);

	/*
	 * Without aliasing PPGTT there's no difference between
	 * GLOBAL/LOCAL_BIND, it's all the same ptes. Hence unconditionally
	 * upgrade to both bound if we bind either to avoid double-binding.
	 */
	vma->flags |= I915_VMA_GLOBAL_BIND | I915_VMA_LOCAL_BIND;

	return 0;
}

static int aliasing_gtt_bind_vma(struct i915_vma *vma,
				 enum i915_cache_level cache_level,
				 u32 flags)
{
	struct drm_i915_private *i915 = vma->vm->i915;
	u32 pte_flags;
	int ret;

	ret = i915_get_ggtt_vma_pages(vma);
	if (ret)
		return ret;

	/* Currently applicable only to VLV */
	pte_flags = 0;
	if (vma->obj->gt_ro)
		pte_flags |= PTE_READ_ONLY;


	if (flags & I915_VMA_GLOBAL_BIND) {
		intel_runtime_pm_get(i915);
		vma->vm->insert_entries(vma->vm,
					vma->pages, vma->node.start,
					cache_level, pte_flags);
		intel_runtime_pm_put(i915);
	}

	if (flags & I915_VMA_LOCAL_BIND) {
		struct i915_hw_ppgtt *appgtt = i915->mm.aliasing_ppgtt;
		appgtt->base.insert_entries(&appgtt->base,
					    vma->pages, vma->node.start,
					    cache_level, pte_flags);
	}

	return 0;
}

static void ggtt_unbind_vma(struct i915_vma *vma)
{
	struct drm_i915_private *i915 = vma->vm->i915;
	struct i915_hw_ppgtt *appgtt = i915->mm.aliasing_ppgtt;
	const u64 size = min(vma->size, vma->node.size);

	if (vma->flags & I915_VMA_GLOBAL_BIND) {
		intel_runtime_pm_get(i915);
		vma->vm->clear_range(vma->vm,
				     vma->node.start, size);
		intel_runtime_pm_put(i915);
	}

	if (vma->flags & I915_VMA_LOCAL_BIND && appgtt)
		appgtt->base.clear_range(&appgtt->base,
					 vma->node.start, size);
}

void i915_gem_gtt_finish_pages(struct drm_i915_gem_object *obj,
			       struct sg_table *pages)
{
	struct drm_i915_private *dev_priv = to_i915(obj->base.dev);
	struct device *kdev = &dev_priv->drm.pdev->dev;
	struct i915_ggtt *ggtt = &dev_priv->ggtt;

	if (unlikely(ggtt->do_idle_maps)) {
		if (i915_gem_wait_for_idle(dev_priv, I915_WAIT_LOCKED)) {
			DRM_ERROR("Failed to wait for idle; VT'd may hang.\n");
			/* Wait a bit, in hopes it avoids the hang */
			udelay(10);
		}
	}

	dma_unmap_sg(kdev, pages->sgl, pages->nents, PCI_DMA_BIDIRECTIONAL);
}

static void i915_gtt_color_adjust(const struct drm_mm_node *node,
				  unsigned long color,
				  u64 *start,
				  u64 *end)
{
	if (node->color != color)
		*start += I915_GTT_PAGE_SIZE;

	node = list_next_entry(node, node_list);
	if (node->allocated && node->color != color)
		*end -= I915_GTT_PAGE_SIZE;
}

int i915_gem_init_ggtt(struct drm_i915_private *dev_priv)
{
	/* Let GEM Manage all of the aperture.
	 *
	 * However, leave one page at the end still bound to the scratch page.
	 * There are a number of places where the hardware apparently prefetches
	 * past the end of the object, and we've seen multiple hangs with the
	 * GPU head pointer stuck in a batchbuffer bound at the last page of the
	 * aperture.  One page should be enough to keep any prefetching inside
	 * of the aperture.
	 */
	struct i915_ggtt *ggtt = &dev_priv->ggtt;
	unsigned long hole_start, hole_end;
	struct i915_hw_ppgtt *ppgtt;
	struct drm_mm_node *entry;
	int ret;

	ret = intel_vgt_balloon(dev_priv);
	if (ret)
		return ret;

	/* Reserve a mappable slot for our lockless error capture */
	ret = drm_mm_insert_node_in_range(&ggtt->base.mm, &ggtt->error_capture,
					  PAGE_SIZE, 0, I915_COLOR_UNEVICTABLE,
					  0, ggtt->mappable_end,
					  DRM_MM_INSERT_LOW);
	if (ret)
		return ret;

	/* Clear any non-preallocated blocks */
	drm_mm_for_each_hole(entry, &ggtt->base.mm, hole_start, hole_end) {
		DRM_DEBUG_KMS("clearing unused GTT space: [%lx, %lx]\n",
			      hole_start, hole_end);
		ggtt->base.clear_range(&ggtt->base, hole_start,
				       hole_end - hole_start);
	}

	/* And finally clear the reserved guard page */
	ggtt->base.clear_range(&ggtt->base,
			       ggtt->base.total - PAGE_SIZE, PAGE_SIZE);

	if (USES_PPGTT(dev_priv) && !USES_FULL_PPGTT(dev_priv)) {
		ppgtt = kzalloc(sizeof(*ppgtt), GFP_KERNEL);
		if (!ppgtt) {
			ret = -ENOMEM;
			goto err;
		}

		ret = __hw_ppgtt_init(ppgtt, dev_priv);
		if (ret)
			goto err_ppgtt;

		if (ppgtt->base.allocate_va_range) {
			ret = ppgtt->base.allocate_va_range(&ppgtt->base, 0,
							    ppgtt->base.total);
			if (ret)
				goto err_ppgtt_cleanup;
		}

		ppgtt->base.clear_range(&ppgtt->base,
					ppgtt->base.start,
					ppgtt->base.total);

		dev_priv->mm.aliasing_ppgtt = ppgtt;
		WARN_ON(ggtt->base.bind_vma != ggtt_bind_vma);
		ggtt->base.bind_vma = aliasing_gtt_bind_vma;
	}

	return 0;

err_ppgtt_cleanup:
	ppgtt->base.cleanup(&ppgtt->base);
err_ppgtt:
	kfree(ppgtt);
err:
	drm_mm_remove_node(&ggtt->error_capture);
	return ret;
}

/**
 * i915_ggtt_cleanup_hw - Clean up GGTT hardware initialization
 * @dev_priv: i915 device
 */
void i915_ggtt_cleanup_hw(struct drm_i915_private *dev_priv)
{
	struct i915_ggtt *ggtt = &dev_priv->ggtt;

	if (dev_priv->mm.aliasing_ppgtt) {
		struct i915_hw_ppgtt *ppgtt = dev_priv->mm.aliasing_ppgtt;
		ppgtt->base.cleanup(&ppgtt->base);
		kfree(ppgtt);
	}

	i915_gem_cleanup_stolen(&dev_priv->drm);

	if (drm_mm_node_allocated(&ggtt->error_capture))
		drm_mm_remove_node(&ggtt->error_capture);

	if (drm_mm_initialized(&ggtt->base.mm)) {
		intel_vgt_deballoon(dev_priv);

		mutex_lock(&dev_priv->drm.struct_mutex);
		i915_address_space_fini(&ggtt->base);
		mutex_unlock(&dev_priv->drm.struct_mutex);
	}

	ggtt->base.cleanup(&ggtt->base);

	arch_phys_wc_del(ggtt->mtrr);
	io_mapping_fini(&ggtt->mappable);
}

static unsigned int gen6_get_total_gtt_size(u16 snb_gmch_ctl)
{
	snb_gmch_ctl >>= SNB_GMCH_GGMS_SHIFT;
	snb_gmch_ctl &= SNB_GMCH_GGMS_MASK;
	return snb_gmch_ctl << 20;
}

static unsigned int gen8_get_total_gtt_size(u16 bdw_gmch_ctl)
{
	bdw_gmch_ctl >>= BDW_GMCH_GGMS_SHIFT;
	bdw_gmch_ctl &= BDW_GMCH_GGMS_MASK;
	if (bdw_gmch_ctl)
		bdw_gmch_ctl = 1 << bdw_gmch_ctl;

#ifdef CONFIG_X86_32
	/* Limit 32b platforms to a 2GB GGTT: 4 << 20 / pte size * PAGE_SIZE */
	if (bdw_gmch_ctl > 4)
		bdw_gmch_ctl = 4;
#endif

	return bdw_gmch_ctl << 20;
}

static unsigned int chv_get_total_gtt_size(u16 gmch_ctrl)
{
	gmch_ctrl >>= SNB_GMCH_GGMS_SHIFT;
	gmch_ctrl &= SNB_GMCH_GGMS_MASK;

	if (gmch_ctrl)
		return 1 << (20 + gmch_ctrl);

	return 0;
}

static size_t gen6_get_stolen_size(u16 snb_gmch_ctl)
{
	snb_gmch_ctl >>= SNB_GMCH_GMS_SHIFT;
	snb_gmch_ctl &= SNB_GMCH_GMS_MASK;
	return snb_gmch_ctl << 25; /* 32 MB units */
}

static size_t gen8_get_stolen_size(u16 bdw_gmch_ctl)
{
	bdw_gmch_ctl >>= BDW_GMCH_GMS_SHIFT;
	bdw_gmch_ctl &= BDW_GMCH_GMS_MASK;
	return bdw_gmch_ctl << 25; /* 32 MB units */
}

static size_t chv_get_stolen_size(u16 gmch_ctrl)
{
	gmch_ctrl >>= SNB_GMCH_GMS_SHIFT;
	gmch_ctrl &= SNB_GMCH_GMS_MASK;

	/*
	 * 0x0  to 0x10: 32MB increments starting at 0MB
	 * 0x11 to 0x16: 4MB increments starting at 8MB
	 * 0x17 to 0x1d: 4MB increments start at 36MB
	 */
	if (gmch_ctrl < 0x11)
		return gmch_ctrl << 25;
	else if (gmch_ctrl < 0x17)
		return (gmch_ctrl - 0x11 + 2) << 22;
	else
		return (gmch_ctrl - 0x17 + 9) << 22;
}

static size_t gen9_get_stolen_size(u16 gen9_gmch_ctl)
{
	gen9_gmch_ctl >>= BDW_GMCH_GMS_SHIFT;
	gen9_gmch_ctl &= BDW_GMCH_GMS_MASK;

	if (gen9_gmch_ctl < 0xf0)
		return gen9_gmch_ctl << 25; /* 32 MB units */
	else
		/* 4MB increments starting at 0xf0 for 4MB */
		return (gen9_gmch_ctl - 0xf0 + 1) << 22;
}

static int ggtt_probe_common(struct i915_ggtt *ggtt, u64 size)
{
	struct drm_i915_private *dev_priv = ggtt->base.i915;
	struct pci_dev *pdev = dev_priv->drm.pdev;
	phys_addr_t phys_addr;
	int ret;

	/* For Modern GENs the PTEs and register space are split in the BAR */
	phys_addr = pci_resource_start(pdev, 0) + pci_resource_len(pdev, 0) / 2;

	/*
	 * On BXT writes larger than 64 bit to the GTT pagetable range will be
	 * dropped. For WC mappings in general we have 64 byte burst writes
	 * when the WC buffer is flushed, so we can't use it, but have to
	 * resort to an uncached mapping. The WC issue is easily caught by the
	 * readback check when writing GTT PTE entries.
	 */
	if (IS_GEN9_LP(dev_priv))
		ggtt->gsm = ioremap_nocache(phys_addr, size);
	else
		ggtt->gsm = ioremap_wc(phys_addr, size);
	if (!ggtt->gsm) {
		DRM_ERROR("Failed to map the ggtt page table\n");
		return -ENOMEM;
	}

	ret = setup_scratch_page(dev_priv, &ggtt->base.scratch_page, GFP_DMA32);
	if (ret) {
		DRM_ERROR("Scratch setup failed\n");
		/* iounmap will also get called at remove, but meh */
		iounmap(ggtt->gsm);
		return ret;
	}

	return 0;
}

/* The GGTT and PPGTT need a private PPAT setup in order to handle cacheability
 * bits. When using advanced contexts each context stores its own PAT, but
 * writing this data shouldn't be harmful even in those cases. */
static void bdw_setup_private_ppat(struct drm_i915_private *dev_priv)
{
	uint64_t pat;

	pat = GEN8_PPAT(0, GEN8_PPAT_WB | GEN8_PPAT_LLC)     | /* for normal objects, no eLLC */
	      GEN8_PPAT(1, GEN8_PPAT_WC | GEN8_PPAT_LLCELLC) | /* for something pointing to ptes? */
	      GEN8_PPAT(2, GEN8_PPAT_WT | GEN8_PPAT_LLCELLC) | /* for scanout with eLLC */
	      GEN8_PPAT(3, GEN8_PPAT_UC)                     | /* Uncached objects, mostly for scanout */
	      GEN8_PPAT(4, GEN8_PPAT_WB | GEN8_PPAT_LLCELLC | GEN8_PPAT_AGE(0)) |
	      GEN8_PPAT(5, GEN8_PPAT_WB | GEN8_PPAT_LLCELLC | GEN8_PPAT_AGE(1)) |
	      GEN8_PPAT(6, GEN8_PPAT_WB | GEN8_PPAT_LLCELLC | GEN8_PPAT_AGE(2)) |
	      GEN8_PPAT(7, GEN8_PPAT_WB | GEN8_PPAT_LLCELLC | GEN8_PPAT_AGE(3));

	if (!USES_PPGTT(dev_priv))
		/* Spec: "For GGTT, there is NO pat_sel[2:0] from the entry,
		 * so RTL will always use the value corresponding to
		 * pat_sel = 000".
		 * So let's disable cache for GGTT to avoid screen corruptions.
		 * MOCS still can be used though.
		 * - System agent ggtt writes (i.e. cpu gtt mmaps) already work
		 * before this patch, i.e. the same uncached + snooping access
		 * like on gen6/7 seems to be in effect.
		 * - So this just fixes blitter/render access. Again it looks
		 * like it's not just uncached access, but uncached + snooping.
		 * So we can still hold onto all our assumptions wrt cpu
		 * clflushing on LLC machines.
		 */
		pat = GEN8_PPAT(0, GEN8_PPAT_UC);

	/* XXX: spec defines this as 2 distinct registers. It's unclear if a 64b
	 * write would work. */
	I915_WRITE(GEN8_PRIVATE_PAT_LO, pat);
	I915_WRITE(GEN8_PRIVATE_PAT_HI, pat >> 32);
}

static void chv_setup_private_ppat(struct drm_i915_private *dev_priv)
{
	uint64_t pat;

	/*
	 * Map WB on BDW to snooped on CHV.
	 *
	 * Only the snoop bit has meaning for CHV, the rest is
	 * ignored.
	 *
	 * The hardware will never snoop for certain types of accesses:
	 * - CPU GTT (GMADR->GGTT->no snoop->memory)
	 * - PPGTT page tables
	 * - some other special cycles
	 *
	 * As with BDW, we also need to consider the following for GT accesses:
	 * "For GGTT, there is NO pat_sel[2:0] from the entry,
	 * so RTL will always use the value corresponding to
	 * pat_sel = 000".
	 * Which means we must set the snoop bit in PAT entry 0
	 * in order to keep the global status page working.
	 */
	pat = GEN8_PPAT(0, CHV_PPAT_SNOOP) |
	      GEN8_PPAT(1, 0) |
	      GEN8_PPAT(2, 0) |
	      GEN8_PPAT(3, 0) |
	      GEN8_PPAT(4, CHV_PPAT_SNOOP) |
	      GEN8_PPAT(5, CHV_PPAT_SNOOP) |
	      GEN8_PPAT(6, CHV_PPAT_SNOOP) |
	      GEN8_PPAT(7, CHV_PPAT_SNOOP);

	I915_WRITE(GEN8_PRIVATE_PAT_LO, pat);
	I915_WRITE(GEN8_PRIVATE_PAT_HI, pat >> 32);
}

static void gen6_gmch_remove(struct i915_address_space *vm)
{
	struct i915_ggtt *ggtt = i915_vm_to_ggtt(vm);

	iounmap(ggtt->gsm);
	cleanup_scratch_page(vm->i915, &vm->scratch_page);
}

static int gen8_gmch_probe(struct i915_ggtt *ggtt)
{
	struct drm_i915_private *dev_priv = ggtt->base.i915;
	struct pci_dev *pdev = dev_priv->drm.pdev;
	unsigned int size;
	u16 snb_gmch_ctl;

	/* TODO: We're not aware of mappable constraints on gen8 yet */
	ggtt->mappable_base = pci_resource_start(pdev, 2);
	ggtt->mappable_end = pci_resource_len(pdev, 2);

	if (!pci_set_dma_mask(pdev, DMA_BIT_MASK(39)))
		pci_set_consistent_dma_mask(pdev, DMA_BIT_MASK(39));

	pci_read_config_word(pdev, SNB_GMCH_CTRL, &snb_gmch_ctl);

	if (INTEL_GEN(dev_priv) >= 9) {
		ggtt->stolen_size = gen9_get_stolen_size(snb_gmch_ctl);
		size = gen8_get_total_gtt_size(snb_gmch_ctl);
	} else if (IS_CHERRYVIEW(dev_priv)) {
		ggtt->stolen_size = chv_get_stolen_size(snb_gmch_ctl);
		size = chv_get_total_gtt_size(snb_gmch_ctl);
	} else {
		ggtt->stolen_size = gen8_get_stolen_size(snb_gmch_ctl);
		size = gen8_get_total_gtt_size(snb_gmch_ctl);
	}

	ggtt->base.total = (size / sizeof(gen8_pte_t)) << PAGE_SHIFT;

	if (IS_CHERRYVIEW(dev_priv) || IS_GEN9_LP(dev_priv))
		chv_setup_private_ppat(dev_priv);
	else
		bdw_setup_private_ppat(dev_priv);

	ggtt->base.cleanup = gen6_gmch_remove;
	ggtt->base.bind_vma = ggtt_bind_vma;
	ggtt->base.unbind_vma = ggtt_unbind_vma;
	ggtt->base.insert_page = gen8_ggtt_insert_page;
	ggtt->base.clear_range = nop_clear_range;
	if (!USES_FULL_PPGTT(dev_priv) || intel_scanout_needs_vtd_wa(dev_priv))
		ggtt->base.clear_range = gen8_ggtt_clear_range;

	ggtt->base.insert_entries = gen8_ggtt_insert_entries;
	if (IS_CHERRYVIEW(dev_priv))
		ggtt->base.insert_entries = gen8_ggtt_insert_entries__BKL;

	ggtt->invalidate = gen6_ggtt_invalidate;

	return ggtt_probe_common(ggtt, size);
}

static int gen6_gmch_probe(struct i915_ggtt *ggtt)
{
	struct drm_i915_private *dev_priv = ggtt->base.i915;
	struct pci_dev *pdev = dev_priv->drm.pdev;
	unsigned int size;
	u16 snb_gmch_ctl;

	ggtt->mappable_base = pci_resource_start(pdev, 2);
	ggtt->mappable_end = pci_resource_len(pdev, 2);

	/* 64/512MB is the current min/max we actually know of, but this is just
	 * a coarse sanity check.
	 */
	if (ggtt->mappable_end < (64<<20) || ggtt->mappable_end > (512<<20)) {
		DRM_ERROR("Unknown GMADR size (%llx)\n", ggtt->mappable_end);
		return -ENXIO;
	}

	if (!pci_set_dma_mask(pdev, DMA_BIT_MASK(40)))
		pci_set_consistent_dma_mask(pdev, DMA_BIT_MASK(40));
	pci_read_config_word(pdev, SNB_GMCH_CTRL, &snb_gmch_ctl);

	ggtt->stolen_size = gen6_get_stolen_size(snb_gmch_ctl);

	size = gen6_get_total_gtt_size(snb_gmch_ctl);
	ggtt->base.total = (size / sizeof(gen6_pte_t)) << PAGE_SHIFT;

	ggtt->base.clear_range = gen6_ggtt_clear_range;
	ggtt->base.insert_page = gen6_ggtt_insert_page;
	ggtt->base.insert_entries = gen6_ggtt_insert_entries;
	ggtt->base.bind_vma = ggtt_bind_vma;
	ggtt->base.unbind_vma = ggtt_unbind_vma;
	ggtt->base.cleanup = gen6_gmch_remove;

	ggtt->invalidate = gen6_ggtt_invalidate;

	if (HAS_EDRAM(dev_priv))
		ggtt->base.pte_encode = iris_pte_encode;
	else if (IS_HASWELL(dev_priv))
		ggtt->base.pte_encode = hsw_pte_encode;
	else if (IS_VALLEYVIEW(dev_priv))
		ggtt->base.pte_encode = byt_pte_encode;
	else if (INTEL_GEN(dev_priv) >= 7)
		ggtt->base.pte_encode = ivb_pte_encode;
	else
		ggtt->base.pte_encode = snb_pte_encode;

	return ggtt_probe_common(ggtt, size);
}

static void i915_gmch_remove(struct i915_address_space *vm)
{
	intel_gmch_remove();
}

static int i915_gmch_probe(struct i915_ggtt *ggtt)
{
	struct drm_i915_private *dev_priv = ggtt->base.i915;
	int ret;

	ret = intel_gmch_probe(dev_priv->bridge_dev, dev_priv->drm.pdev, NULL);
	if (!ret) {
		DRM_ERROR("failed to set up gmch\n");
		return -EIO;
	}

	intel_gtt_get(&ggtt->base.total,
		      &ggtt->stolen_size,
		      &ggtt->mappable_base,
		      &ggtt->mappable_end);

	ggtt->do_idle_maps = needs_idle_maps(dev_priv);
	ggtt->base.insert_page = i915_ggtt_insert_page;
	ggtt->base.insert_entries = i915_ggtt_insert_entries;
	ggtt->base.clear_range = i915_ggtt_clear_range;
	ggtt->base.bind_vma = ggtt_bind_vma;
	ggtt->base.unbind_vma = ggtt_unbind_vma;
	ggtt->base.cleanup = i915_gmch_remove;

	ggtt->invalidate = gmch_ggtt_invalidate;

	if (unlikely(ggtt->do_idle_maps))
		DRM_INFO("applying Ironlake quirks for intel_iommu\n");

	return 0;
}

/**
 * i915_ggtt_probe_hw - Probe GGTT hardware location
 * @dev_priv: i915 device
 */
int i915_ggtt_probe_hw(struct drm_i915_private *dev_priv)
{
	struct i915_ggtt *ggtt = &dev_priv->ggtt;
	int ret;

	ggtt->base.i915 = dev_priv;

	if (INTEL_GEN(dev_priv) <= 5)
		ret = i915_gmch_probe(ggtt);
	else if (INTEL_GEN(dev_priv) < 8)
		ret = gen6_gmch_probe(ggtt);
	else
		ret = gen8_gmch_probe(ggtt);
	if (ret)
		return ret;

	/* Trim the GGTT to fit the GuC mappable upper range (when enabled).
	 * This is easier than doing range restriction on the fly, as we
	 * currently don't have any bits spare to pass in this upper
	 * restriction!
	 */
	if (HAS_GUC(dev_priv) && i915.enable_guc_loading) {
		ggtt->base.total = min_t(u64, ggtt->base.total, GUC_GGTT_TOP);
		ggtt->mappable_end = min(ggtt->mappable_end, ggtt->base.total);
	}

	if ((ggtt->base.total - 1) >> 32) {
		DRM_ERROR("We never expected a Global GTT with more than 32bits"
			  " of address space! Found %lldM!\n",
			  ggtt->base.total >> 20);
		ggtt->base.total = 1ULL << 32;
		ggtt->mappable_end = min(ggtt->mappable_end, ggtt->base.total);
	}

	if (ggtt->mappable_end > ggtt->base.total) {
		DRM_ERROR("mappable aperture extends past end of GGTT,"
			  " aperture=%llx, total=%llx\n",
			  ggtt->mappable_end, ggtt->base.total);
		ggtt->mappable_end = ggtt->base.total;
	}

	/* GMADR is the PCI mmio aperture into the global GTT. */
	DRM_INFO("Memory usable by graphics device = %lluM\n",
		 ggtt->base.total >> 20);
	DRM_DEBUG_DRIVER("GMADR size = %lldM\n", ggtt->mappable_end >> 20);
	DRM_DEBUG_DRIVER("GTT stolen size = %uM\n", ggtt->stolen_size >> 20);
#ifdef CONFIG_INTEL_IOMMU
	if (intel_iommu_gfx_mapped)
		DRM_INFO("VT-d active for gfx access\n");
#endif

	return 0;
}

/**
 * i915_ggtt_init_hw - Initialize GGTT hardware
 * @dev_priv: i915 device
 */
int i915_ggtt_init_hw(struct drm_i915_private *dev_priv)
{
	struct i915_ggtt *ggtt = &dev_priv->ggtt;
	int ret;

	INIT_LIST_HEAD(&dev_priv->vm_list);

	/* Subtract the guard page before address space initialization to
	 * shrink the range used by drm_mm.
	 */
	mutex_lock(&dev_priv->drm.struct_mutex);
	ggtt->base.total -= PAGE_SIZE;
	i915_address_space_init(&ggtt->base, dev_priv, "[global]");
	ggtt->base.total += PAGE_SIZE;
	if (!HAS_LLC(dev_priv))
		ggtt->base.mm.color_adjust = i915_gtt_color_adjust;
	mutex_unlock(&dev_priv->drm.struct_mutex);

	if (!io_mapping_init_wc(&dev_priv->ggtt.mappable,
				dev_priv->ggtt.mappable_base,
				dev_priv->ggtt.mappable_end)) {
		ret = -EIO;
		goto out_gtt_cleanup;
	}

	ggtt->mtrr = arch_phys_wc_add(ggtt->mappable_base, ggtt->mappable_end);

	/*
	 * Initialise stolen early so that we may reserve preallocated
	 * objects for the BIOS to KMS transition.
	 */
	ret = i915_gem_init_stolen(dev_priv);
	if (ret)
		goto out_gtt_cleanup;

	return 0;

out_gtt_cleanup:
	ggtt->base.cleanup(&ggtt->base);
	return ret;
}

int i915_ggtt_enable_hw(struct drm_i915_private *dev_priv)
{
	if (INTEL_GEN(dev_priv) < 6 && !intel_enable_gtt())
		return -EIO;

	return 0;
}

void i915_ggtt_enable_guc(struct drm_i915_private *i915)
{
	i915->ggtt.invalidate = guc_ggtt_invalidate;
}

void i915_ggtt_disable_guc(struct drm_i915_private *i915)
{
	i915->ggtt.invalidate = gen6_ggtt_invalidate;
}

void i915_gem_restore_gtt_mappings(struct drm_i915_private *dev_priv)
{
	struct i915_ggtt *ggtt = &dev_priv->ggtt;
	struct drm_i915_gem_object *obj, *on;

	i915_check_and_clear_faults(dev_priv);

	/* First fill our portion of the GTT with scratch pages */
	ggtt->base.clear_range(&ggtt->base, ggtt->base.start, ggtt->base.total);

	ggtt->base.closed = true; /* skip rewriting PTE on VMA unbind */

	/* clflush objects bound into the GGTT and rebind them. */
	list_for_each_entry_safe(obj, on,
				 &dev_priv->mm.bound_list, global_link) {
		bool ggtt_bound = false;
		struct i915_vma *vma;

		list_for_each_entry(vma, &obj->vma_list, obj_link) {
			if (vma->vm != &ggtt->base)
				continue;

			if (!i915_vma_unbind(vma))
				continue;

			WARN_ON(i915_vma_bind(vma, obj->cache_level,
					      PIN_UPDATE));
			ggtt_bound = true;
		}

		if (ggtt_bound)
			WARN_ON(i915_gem_object_set_to_gtt_domain(obj, false));
	}

	ggtt->base.closed = false;

	if (INTEL_GEN(dev_priv) >= 8) {
		if (IS_CHERRYVIEW(dev_priv) || IS_GEN9_LP(dev_priv))
			chv_setup_private_ppat(dev_priv);
		else
			bdw_setup_private_ppat(dev_priv);

		return;
	}

	if (USES_PPGTT(dev_priv)) {
		struct i915_address_space *vm;

		list_for_each_entry(vm, &dev_priv->vm_list, global_link) {
			/* TODO: Perhaps it shouldn't be gen6 specific */

			struct i915_hw_ppgtt *ppgtt;

			if (i915_is_ggtt(vm))
				ppgtt = dev_priv->mm.aliasing_ppgtt;
			else
				ppgtt = i915_vm_to_ppgtt(vm);

			gen6_write_page_range(dev_priv, &ppgtt->pd,
					      0, ppgtt->base.total);
		}
	}

	i915_ggtt_invalidate(dev_priv);
}

static struct scatterlist *
rotate_pages(const dma_addr_t *in, unsigned int offset,
	     unsigned int width, unsigned int height,
	     unsigned int stride,
	     struct sg_table *st, struct scatterlist *sg)
{
	unsigned int column, row;
	unsigned int src_idx;

	for (column = 0; column < width; column++) {
		src_idx = stride * (height - 1) + column;
		for (row = 0; row < height; row++) {
			st->nents++;
			/* We don't need the pages, but need to initialize
			 * the entries so the sg list can be happily traversed.
			 * The only thing we need are DMA addresses.
			 */
			sg_set_page(sg, NULL, PAGE_SIZE, 0);
			sg_dma_address(sg) = in[offset + src_idx];
			sg_dma_len(sg) = PAGE_SIZE;
			sg = sg_next(sg);
			src_idx -= stride;
		}
	}

	return sg;
}

static struct sg_table *
intel_rotate_fb_obj_pages(const struct intel_rotation_info *rot_info,
			  struct drm_i915_gem_object *obj)
{
	const size_t n_pages = obj->base.size / PAGE_SIZE;
	unsigned int size = intel_rotation_info_size(rot_info);
	struct sgt_iter sgt_iter;
	dma_addr_t dma_addr;
	unsigned long i;
	dma_addr_t *page_addr_list;
	struct sg_table *st;
	struct scatterlist *sg;
	int ret = -ENOMEM;

	/* Allocate a temporary list of source pages for random access. */
	page_addr_list = drm_malloc_gfp(n_pages,
					sizeof(dma_addr_t),
					GFP_TEMPORARY);
	if (!page_addr_list)
		return ERR_PTR(ret);

	/* Allocate target SG list. */
	st = kmalloc(sizeof(*st), GFP_KERNEL);
	if (!st)
		goto err_st_alloc;

	ret = sg_alloc_table(st, size, GFP_KERNEL);
	if (ret)
		goto err_sg_alloc;

	/* Populate source page list from the object. */
	i = 0;
	for_each_sgt_dma(dma_addr, sgt_iter, obj->mm.pages)
		page_addr_list[i++] = dma_addr;

	GEM_BUG_ON(i != n_pages);
	st->nents = 0;
	sg = st->sgl;

	for (i = 0 ; i < ARRAY_SIZE(rot_info->plane); i++) {
		sg = rotate_pages(page_addr_list, rot_info->plane[i].offset,
				  rot_info->plane[i].width, rot_info->plane[i].height,
				  rot_info->plane[i].stride, st, sg);
	}

	DRM_DEBUG_KMS("Created rotated page mapping for object size %zu (%ux%u tiles, %u pages)\n",
		      obj->base.size, rot_info->plane[0].width, rot_info->plane[0].height, size);

	drm_free_large(page_addr_list);

	return st;

err_sg_alloc:
	kfree(st);
err_st_alloc:
	drm_free_large(page_addr_list);

	DRM_DEBUG_KMS("Failed to create rotated mapping for object size %zu! (%ux%u tiles, %u pages)\n",
		      obj->base.size, rot_info->plane[0].width, rot_info->plane[0].height, size);

	return ERR_PTR(ret);
}

static struct sg_table *
intel_partial_pages(const struct i915_ggtt_view *view,
		    struct drm_i915_gem_object *obj)
{
	struct sg_table *st;
	struct scatterlist *sg, *iter;
	unsigned int count = view->partial.size;
	unsigned int offset;
	int ret = -ENOMEM;

	st = kmalloc(sizeof(*st), GFP_KERNEL);
	if (!st)
		goto err_st_alloc;

	ret = sg_alloc_table(st, count, GFP_KERNEL);
	if (ret)
		goto err_sg_alloc;

	iter = i915_gem_object_get_sg(obj, view->partial.offset, &offset);
	GEM_BUG_ON(!iter);

	sg = st->sgl;
	st->nents = 0;
	do {
		unsigned int len;

		len = min(iter->length - (offset << PAGE_SHIFT),
			  count << PAGE_SHIFT);
		sg_set_page(sg, NULL, len, 0);
		sg_dma_address(sg) =
			sg_dma_address(iter) + (offset << PAGE_SHIFT);
		sg_dma_len(sg) = len;

		st->nents++;
		count -= len >> PAGE_SHIFT;
		if (count == 0) {
			sg_mark_end(sg);
			return st;
		}

		sg = __sg_next(sg);
		iter = __sg_next(iter);
		offset = 0;
	} while (1);

err_sg_alloc:
	kfree(st);
err_st_alloc:
	return ERR_PTR(ret);
}

static int
i915_get_ggtt_vma_pages(struct i915_vma *vma)
{
	int ret = 0;

	/* The vma->pages are only valid within the lifespan of the borrowed
	 * obj->mm.pages. When the obj->mm.pages sg_table is regenerated, so
	 * must be the vma->pages. A simple rule is that vma->pages must only
	 * be accessed when the obj->mm.pages are pinned.
	 */
	GEM_BUG_ON(!i915_gem_object_has_pinned_pages(vma->obj));

	if (vma->pages)
		return 0;

	if (vma->ggtt_view.type == I915_GGTT_VIEW_NORMAL)
		vma->pages = vma->obj->mm.pages;
	else if (vma->ggtt_view.type == I915_GGTT_VIEW_ROTATED)
		vma->pages =
			intel_rotate_fb_obj_pages(&vma->ggtt_view.rotated,
						  vma->obj);
	else if (vma->ggtt_view.type == I915_GGTT_VIEW_PARTIAL)
		vma->pages = intel_partial_pages(&vma->ggtt_view, vma->obj);
	else
		WARN_ONCE(1, "GGTT view %u not implemented!\n",
			  vma->ggtt_view.type);

	if (!vma->pages) {
		DRM_ERROR("Failed to get pages for GGTT view type %u!\n",
			  vma->ggtt_view.type);
		ret = -EINVAL;
	} else if (IS_ERR(vma->pages)) {
		ret = PTR_ERR(vma->pages);
		vma->pages = NULL;
		DRM_ERROR("Failed to get pages for VMA view type %u (%d)!\n",
			  vma->ggtt_view.type, ret);
	}

	return ret;
}

/**
 * i915_gem_gtt_reserve - reserve a node in an address_space (GTT)
 * @vm: the &struct i915_address_space
 * @node: the &struct drm_mm_node (typically i915_vma.mode)
 * @size: how much space to allocate inside the GTT,
 *        must be #I915_GTT_PAGE_SIZE aligned
 * @offset: where to insert inside the GTT,
 *          must be #I915_GTT_MIN_ALIGNMENT aligned, and the node
 *          (@offset + @size) must fit within the address space
 * @color: color to apply to node, if this node is not from a VMA,
 *         color must be #I915_COLOR_UNEVICTABLE
 * @flags: control search and eviction behaviour
 *
 * i915_gem_gtt_reserve() tries to insert the @node at the exact @offset inside
 * the address space (using @size and @color). If the @node does not fit, it
 * tries to evict any overlapping nodes from the GTT, including any
 * neighbouring nodes if the colors do not match (to ensure guard pages between
 * differing domains). See i915_gem_evict_for_node() for the gory details
 * on the eviction algorithm. #PIN_NONBLOCK may used to prevent waiting on
 * evicting active overlapping objects, and any overlapping node that is pinned
 * or marked as unevictable will also result in failure.
 *
 * Returns: 0 on success, -ENOSPC if no suitable hole is found, -EINTR if
 * asked to wait for eviction and interrupted.
 */
int i915_gem_gtt_reserve(struct i915_address_space *vm,
			 struct drm_mm_node *node,
			 u64 size, u64 offset, unsigned long color,
			 unsigned int flags)
{
	int err;

	GEM_BUG_ON(!size);
	GEM_BUG_ON(!IS_ALIGNED(size, I915_GTT_PAGE_SIZE));
	GEM_BUG_ON(!IS_ALIGNED(offset, I915_GTT_MIN_ALIGNMENT));
	GEM_BUG_ON(range_overflows(offset, size, vm->total));
	GEM_BUG_ON(vm == &vm->i915->mm.aliasing_ppgtt->base);
	GEM_BUG_ON(drm_mm_node_allocated(node));

	node->size = size;
	node->start = offset;
	node->color = color;

	err = drm_mm_reserve_node(&vm->mm, node);
	if (err != -ENOSPC)
		return err;

	err = i915_gem_evict_for_node(vm, node, flags);
	if (err == 0)
		err = drm_mm_reserve_node(&vm->mm, node);

	return err;
}

static u64 random_offset(u64 start, u64 end, u64 len, u64 align)
{
	u64 range, addr;

	GEM_BUG_ON(range_overflows(start, len, end));
	GEM_BUG_ON(round_up(start, align) > round_down(end - len, align));

	range = round_down(end - len, align) - round_up(start, align);
	if (range) {
		if (sizeof(unsigned long) == sizeof(u64)) {
			addr = get_random_long();
		} else {
			addr = get_random_int();
			if (range > U32_MAX) {
				addr <<= 32;
				addr |= get_random_int();
			}
		}
		div64_u64_rem(addr, range, &addr);
		start += addr;
	}

	return round_up(start, align);
}

/**
 * i915_gem_gtt_insert - insert a node into an address_space (GTT)
 * @vm: the &struct i915_address_space
 * @node: the &struct drm_mm_node (typically i915_vma.node)
 * @size: how much space to allocate inside the GTT,
 *        must be #I915_GTT_PAGE_SIZE aligned
 * @alignment: required alignment of starting offset, may be 0 but
 *             if specified, this must be a power-of-two and at least
 *             #I915_GTT_MIN_ALIGNMENT
 * @color: color to apply to node
 * @start: start of any range restriction inside GTT (0 for all),
 *         must be #I915_GTT_PAGE_SIZE aligned
 * @end: end of any range restriction inside GTT (U64_MAX for all),
 *       must be #I915_GTT_PAGE_SIZE aligned if not U64_MAX
 * @flags: control search and eviction behaviour
 *
 * i915_gem_gtt_insert() first searches for an available hole into which
 * is can insert the node. The hole address is aligned to @alignment and
 * its @size must then fit entirely within the [@start, @end] bounds. The
 * nodes on either side of the hole must match @color, or else a guard page
 * will be inserted between the two nodes (or the node evicted). If no
 * suitable hole is found, first a victim is randomly selected and tested
 * for eviction, otherwise then the LRU list of objects within the GTT
 * is scanned to find the first set of replacement nodes to create the hole.
 * Those old overlapping nodes are evicted from the GTT (and so must be
 * rebound before any future use). Any node that is currently pinned cannot
 * be evicted (see i915_vma_pin()). Similar if the node's VMA is currently
 * active and #PIN_NONBLOCK is specified, that node is also skipped when
 * searching for an eviction candidate. See i915_gem_evict_something() for
 * the gory details on the eviction algorithm.
 *
 * Returns: 0 on success, -ENOSPC if no suitable hole is found, -EINTR if
 * asked to wait for eviction and interrupted.
 */
int i915_gem_gtt_insert(struct i915_address_space *vm,
			struct drm_mm_node *node,
			u64 size, u64 alignment, unsigned long color,
			u64 start, u64 end, unsigned int flags)
{
	enum drm_mm_insert_mode mode;
	u64 offset;
	int err;

	lockdep_assert_held(&vm->i915->drm.struct_mutex);
	GEM_BUG_ON(!size);
	GEM_BUG_ON(!IS_ALIGNED(size, I915_GTT_PAGE_SIZE));
	GEM_BUG_ON(alignment && !is_power_of_2(alignment));
	GEM_BUG_ON(alignment && !IS_ALIGNED(alignment, I915_GTT_MIN_ALIGNMENT));
	GEM_BUG_ON(start >= end);
	GEM_BUG_ON(start > 0  && !IS_ALIGNED(start, I915_GTT_PAGE_SIZE));
	GEM_BUG_ON(end < U64_MAX && !IS_ALIGNED(end, I915_GTT_PAGE_SIZE));
	GEM_BUG_ON(vm == &vm->i915->mm.aliasing_ppgtt->base);
	GEM_BUG_ON(drm_mm_node_allocated(node));

	if (unlikely(range_overflows(start, size, end)))
		return -ENOSPC;

	if (unlikely(round_up(start, alignment) > round_down(end - size, alignment)))
		return -ENOSPC;

	mode = DRM_MM_INSERT_BEST;
	if (flags & PIN_HIGH)
		mode = DRM_MM_INSERT_HIGH;
	if (flags & PIN_MAPPABLE)
		mode = DRM_MM_INSERT_LOW;

	/* We only allocate in PAGE_SIZE/GTT_PAGE_SIZE (4096) chunks,
	 * so we know that we always have a minimum alignment of 4096.
	 * The drm_mm range manager is optimised to return results
	 * with zero alignment, so where possible use the optimal
	 * path.
	 */
	BUILD_BUG_ON(I915_GTT_MIN_ALIGNMENT > I915_GTT_PAGE_SIZE);
	if (alignment <= I915_GTT_MIN_ALIGNMENT)
		alignment = 0;

	err = drm_mm_insert_node_in_range(&vm->mm, node,
					  size, alignment, color,
					  start, end, mode);
	if (err != -ENOSPC)
		return err;

	/* No free space, pick a slot at random.
	 *
	 * There is a pathological case here using a GTT shared between
	 * mmap and GPU (i.e. ggtt/aliasing_ppgtt but not full-ppgtt):
	 *
	 *    |<-- 256 MiB aperture -->||<-- 1792 MiB unmappable -->|
	 *         (64k objects)             (448k objects)
	 *
	 * Now imagine that the eviction LRU is ordered top-down (just because
	 * pathology meets real life), and that we need to evict an object to
	 * make room inside the aperture. The eviction scan then has to walk
	 * the 448k list before it finds one within range. And now imagine that
	 * it has to search for a new hole between every byte inside the memcpy,
	 * for several simultaneous clients.
	 *
	 * On a full-ppgtt system, if we have run out of available space, there
	 * will be lots and lots of objects in the eviction list! Again,
	 * searching that LRU list may be slow if we are also applying any
	 * range restrictions (e.g. restriction to low 4GiB) and so, for
	 * simplicity and similarilty between different GTT, try the single
	 * random replacement first.
	 */
	offset = random_offset(start, end,
			       size, alignment ?: I915_GTT_MIN_ALIGNMENT);
	err = i915_gem_gtt_reserve(vm, node, size, offset, color, flags);
	if (err != -ENOSPC)
		return err;

	/* Randomly selected placement is pinned, do a search */
	err = i915_gem_evict_something(vm, size, alignment, color,
				       start, end, flags);
	if (err)
		return err;

	return drm_mm_insert_node_in_range(&vm->mm, node,
					   size, alignment, color,
					   start, end, DRM_MM_INSERT_EVICT);
}<|MERGE_RESOLUTION|>--- conflicted
+++ resolved
@@ -755,16 +755,10 @@
 	GEM_BUG_ON(pte_end > GEN8_PTES);
 
 	bitmap_clear(pt->used_ptes, pte, num_entries);
-<<<<<<< HEAD
-
-	if (bitmap_empty(pt->used_ptes, GEN8_PTES))
-		return true;
-=======
 	if (USES_FULL_PPGTT(vm->i915)) {
 		if (bitmap_empty(pt->used_ptes, GEN8_PTES))
 			return true;
 	}
->>>>>>> c1aa905a
 
 	pt_vaddr = kmap_px(pt);
 
