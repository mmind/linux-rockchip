/*
 * Copyright © 2014 Intel Corporation
 *
 * Permission is hereby granted, free of charge, to any person obtaining a
 * copy of this software and associated documentation files (the "Software"),
 * to deal in the Software without restriction, including without limitation
 * the rights to use, copy, modify, merge, publish, distribute, sublicense,
 * and/or sell copies of the Software, and to permit persons to whom the
 * Software is furnished to do so, subject to the following conditions:
 *
 * The above copyright notice and this permission notice (including the next
 * paragraph) shall be included in all copies or substantial portions of the
 * Software.
 *
 * THE SOFTWARE IS PROVIDED "AS IS", WITHOUT WARRANTY OF ANY KIND, EXPRESS OR
 * IMPLIED, INCLUDING BUT NOT LIMITED TO THE WARRANTIES OF MERCHANTABILITY,
 * FITNESS FOR A PARTICULAR PURPOSE AND NONINFRINGEMENT.  IN NO EVENT SHALL
 * THE AUTHORS OR COPYRIGHT HOLDERS BE LIABLE FOR ANY CLAIM, DAMAGES OR OTHER
 * LIABILITY, WHETHER IN AN ACTION OF CONTRACT, TORT OR OTHERWISE, ARISING
 * FROM, OUT OF OR IN CONNECTION WITH THE SOFTWARE OR THE USE OR OTHER DEALINGS
 * IN THE SOFTWARE.
 *
 * Authors:
 *    Ben Widawsky <ben@bwidawsk.net>
 *    Michel Thierry <michel.thierry@intel.com>
 *    Thomas Daniel <thomas.daniel@intel.com>
 *    Oscar Mateo <oscar.mateo@intel.com>
 *
 */

/**
 * DOC: Logical Rings, Logical Ring Contexts and Execlists
 *
 * Motivation:
 * GEN8 brings an expansion of the HW contexts: "Logical Ring Contexts".
 * These expanded contexts enable a number of new abilities, especially
 * "Execlists" (also implemented in this file).
 *
 * One of the main differences with the legacy HW contexts is that logical
 * ring contexts incorporate many more things to the context's state, like
 * PDPs or ringbuffer control registers:
 *
 * The reason why PDPs are included in the context is straightforward: as
 * PPGTTs (per-process GTTs) are actually per-context, having the PDPs
 * contained there mean you don't need to do a ppgtt->switch_mm yourself,
 * instead, the GPU will do it for you on the context switch.
 *
 * But, what about the ringbuffer control registers (head, tail, etc..)?
 * shouldn't we just need a set of those per engine command streamer? This is
 * where the name "Logical Rings" starts to make sense: by virtualizing the
 * rings, the engine cs shifts to a new "ring buffer" with every context
 * switch. When you want to submit a workload to the GPU you: A) choose your
 * context, B) find its appropriate virtualized ring, C) write commands to it
 * and then, finally, D) tell the GPU to switch to that context.
 *
 * Instead of the legacy MI_SET_CONTEXT, the way you tell the GPU to switch
 * to a contexts is via a context execution list, ergo "Execlists".
 *
 * LRC implementation:
 * Regarding the creation of contexts, we have:
 *
 * - One global default context.
 * - One local default context for each opened fd.
 * - One local extra context for each context create ioctl call.
 *
 * Now that ringbuffers belong per-context (and not per-engine, like before)
 * and that contexts are uniquely tied to a given engine (and not reusable,
 * like before) we need:
 *
 * - One ringbuffer per-engine inside each context.
 * - One backing object per-engine inside each context.
 *
 * The global default context starts its life with these new objects fully
 * allocated and populated. The local default context for each opened fd is
 * more complex, because we don't know at creation time which engine is going
 * to use them. To handle this, we have implemented a deferred creation of LR
 * contexts:
 *
 * The local context starts its life as a hollow or blank holder, that only
 * gets populated for a given engine once we receive an execbuffer. If later
 * on we receive another execbuffer ioctl for the same context but a different
 * engine, we allocate/populate a new ringbuffer and context backing object and
 * so on.
 *
 * Finally, regarding local contexts created using the ioctl call: as they are
 * only allowed with the render ring, we can allocate & populate them right
 * away (no need to defer anything, at least for now).
 *
 * Execlists implementation:
 * Execlists are the new method by which, on gen8+ hardware, workloads are
 * submitted for execution (as opposed to the legacy, ringbuffer-based, method).
 * This method works as follows:
 *
 * When a request is committed, its commands (the BB start and any leading or
 * trailing commands, like the seqno breadcrumbs) are placed in the ringbuffer
 * for the appropriate context. The tail pointer in the hardware context is not
 * updated at this time, but instead, kept by the driver in the ringbuffer
 * structure. A structure representing this request is added to a request queue
 * for the appropriate engine: this structure contains a copy of the context's
 * tail after the request was written to the ring buffer and a pointer to the
 * context itself.
 *
 * If the engine's request queue was empty before the request was added, the
 * queue is processed immediately. Otherwise the queue will be processed during
 * a context switch interrupt. In any case, elements on the queue will get sent
 * (in pairs) to the GPU's ExecLists Submit Port (ELSP, for short) with a
 * globally unique 20-bits submission ID.
 *
 * When execution of a request completes, the GPU updates the context status
 * buffer with a context complete event and generates a context switch interrupt.
 * During the interrupt handling, the driver examines the events in the buffer:
 * for each context complete event, if the announced ID matches that on the head
 * of the request queue, then that request is retired and removed from the queue.
 *
 * After processing, if any requests were retired and the queue is not empty
 * then a new execution list can be submitted. The two requests at the front of
 * the queue are next to be submitted but since a context may not occur twice in
 * an execution list, if subsequent requests have the same ID as the first then
 * the two requests must be combined. This is done simply by discarding requests
 * at the head of the queue until either only one requests is left (in which case
 * we use a NULL second context) or the first two requests have unique IDs.
 *
 * By always executing the first two requests in the queue the driver ensures
 * that the GPU is kept as busy as possible. In the case where a single context
 * completes but a second context is still executing, the request for this second
 * context will be at the head of the queue when we remove the first one. This
 * request will then be resubmitted along with a new request for a different context,
 * which will cause the hardware to continue executing the second request and queue
 * the new request (the GPU detects the condition of a context getting preempted
 * with the same context and optimizes the context switch flow by not doing
 * preemption, but just sampling the new tail pointer).
 *
 */
#include <linux/interrupt.h>

#include <drm/i915_drm.h>
#include "i915_drv.h"
#include "i915_gem_render_state.h"
#include "i915_reset.h"
#include "i915_vgpu.h"
#include "intel_lrc_reg.h"
#include "intel_mocs.h"
#include "intel_workarounds.h"

#define RING_EXECLIST_QFULL		(1 << 0x2)
#define RING_EXECLIST1_VALID		(1 << 0x3)
#define RING_EXECLIST0_VALID		(1 << 0x4)
#define RING_EXECLIST_ACTIVE_STATUS	(3 << 0xE)
#define RING_EXECLIST1_ACTIVE		(1 << 0x11)
#define RING_EXECLIST0_ACTIVE		(1 << 0x12)

#define GEN8_CTX_STATUS_IDLE_ACTIVE	(1 << 0)
#define GEN8_CTX_STATUS_PREEMPTED	(1 << 1)
#define GEN8_CTX_STATUS_ELEMENT_SWITCH	(1 << 2)
#define GEN8_CTX_STATUS_ACTIVE_IDLE	(1 << 3)
#define GEN8_CTX_STATUS_COMPLETE	(1 << 4)
#define GEN8_CTX_STATUS_LITE_RESTORE	(1 << 15)

#define GEN8_CTX_STATUS_COMPLETED_MASK \
	 (GEN8_CTX_STATUS_COMPLETE | GEN8_CTX_STATUS_PREEMPTED)

/* Typical size of the average request (2 pipecontrols and a MI_BB) */
#define EXECLISTS_REQUEST_SIZE 64 /* bytes */
#define WA_TAIL_DWORDS 2
#define WA_TAIL_BYTES (sizeof(u32) * WA_TAIL_DWORDS)

static int execlists_context_deferred_alloc(struct i915_gem_context *ctx,
					    struct intel_engine_cs *engine,
					    struct intel_context *ce);
static void execlists_init_reg_state(u32 *reg_state,
				     struct i915_gem_context *ctx,
				     struct intel_engine_cs *engine,
				     struct intel_ring *ring);

static inline u32 intel_hws_seqno_address(struct intel_engine_cs *engine)
{
	return (i915_ggtt_offset(engine->status_page.vma) +
		I915_GEM_HWS_INDEX_ADDR);
}

static inline struct i915_priolist *to_priolist(struct rb_node *rb)
{
	return rb_entry(rb, struct i915_priolist, node);
}

static inline int rq_prio(const struct i915_request *rq)
{
	return rq->sched.attr.priority;
}

static int queue_prio(const struct intel_engine_execlists *execlists)
{
	struct i915_priolist *p;
	struct rb_node *rb;

	rb = rb_first_cached(&execlists->queue);
	if (!rb)
		return INT_MIN;

	/*
	 * As the priolist[] are inverted, with the highest priority in [0],
	 * we have to flip the index value to become priority.
	 */
	p = to_priolist(rb);
	return ((p->priority + 1) << I915_USER_PRIORITY_SHIFT) - ffs(p->used);
}

static inline bool need_preempt(const struct intel_engine_cs *engine,
				const struct i915_request *rq)
<<<<<<< HEAD
{
	const int last_prio = rq_prio(rq);

	if (!intel_engine_has_preemption(engine))
		return false;

	if (i915_request_completed(rq))
		return false;

	/*
	 * Check if the current priority hint merits a preemption attempt.
	 *
	 * We record the highest value priority we saw during rescheduling
	 * prior to this dequeue, therefore we know that if it is strictly
	 * less than the current tail of ESLP[0], we do not need to force
	 * a preempt-to-idle cycle.
	 *
	 * However, the priority hint is a mere hint that we may need to
	 * preempt. If that hint is stale or we may be trying to preempt
	 * ourselves, ignore the request.
	 */
	if (!__execlists_need_preempt(engine->execlists.queue_priority_hint,
				      last_prio))
		return false;

	/*
	 * Check against the first request in ELSP[1], it will, thanks to the
	 * power of PI, be the highest priority of that context.
	 */
	if (!list_is_last(&rq->link, &engine->timeline.requests) &&
	    rq_prio(list_next_entry(rq, link)) > last_prio)
		return true;

	/*
	 * If the inflight context did not trigger the preemption, then maybe
	 * it was the set of queued requests? Pick the highest priority in
	 * the queue (the first active priolist) and see if it deserves to be
	 * running instead of ELSP[0].
	 *
	 * The highest priority request in the queue can not be either
	 * ELSP[0] or ELSP[1] as, thanks again to PI, if it was the same
	 * context, it's priority would not exceed ELSP[0] aka last_prio.
	 */
	return queue_prio(&engine->execlists) > last_prio;
}

__maybe_unused static inline bool
assert_priority_queue(const struct i915_request *prev,
		      const struct i915_request *next)
{
	const struct intel_engine_execlists *execlists =
		&prev->engine->execlists;
=======
{
	const int last_prio = rq_prio(rq);

	if (!intel_engine_has_preemption(engine))
		return false;

	if (i915_request_completed(rq))
		return false;

	/*
	 * Check if the current priority hint merits a preemption attempt.
	 *
	 * We record the highest value priority we saw during rescheduling
	 * prior to this dequeue, therefore we know that if it is strictly
	 * less than the current tail of ESLP[0], we do not need to force
	 * a preempt-to-idle cycle.
	 *
	 * However, the priority hint is a mere hint that we may need to
	 * preempt. If that hint is stale or we may be trying to preempt
	 * ourselves, ignore the request.
	 */
	if (!__execlists_need_preempt(engine->execlists.queue_priority_hint,
				      last_prio))
		return false;

	/*
	 * Check against the first request in ELSP[1], it will, thanks to the
	 * power of PI, be the highest priority of that context.
	 */
	if (!list_is_last(&rq->link, &engine->timeline.requests) &&
	    rq_prio(list_next_entry(rq, link)) > last_prio)
		return true;

	/*
	 * If the inflight context did not trigger the preemption, then maybe
	 * it was the set of queued requests? Pick the highest priority in
	 * the queue (the first active priolist) and see if it deserves to be
	 * running instead of ELSP[0].
	 *
	 * The highest priority request in the queue can not be either
	 * ELSP[0] or ELSP[1] as, thanks again to PI, if it was the same
	 * context, it's priority would not exceed ELSP[0] aka last_prio.
	 */
	return queue_prio(&engine->execlists) > last_prio;
}

__maybe_unused static inline bool
assert_priority_queue(const struct intel_engine_execlists *execlists,
		      const struct i915_request *prev,
		      const struct i915_request *next)
{
	if (!prev)
		return true;
>>>>>>> ea295481

	/*
	 * Without preemption, the prev may refer to the still active element
	 * which we refuse to let go.
	 *
	 * Even with preemption, there are times when we think it is better not
	 * to preempt and leave an ostensibly lower priority request in flight.
	 */
	if (port_request(execlists->port) == prev)
		return true;

	return rq_prio(prev) >= rq_prio(next);
}

/*
 * The context descriptor encodes various attributes of a context,
 * including its GTT address and some flags. Because it's fairly
 * expensive to calculate, we'll just do it once and cache the result,
 * which remains valid until the context is unpinned.
 *
 * This is what a descriptor looks like, from LSB to MSB::
 *
 *      bits  0-11:    flags, GEN8_CTX_* (cached in ctx->desc_template)
 *      bits 12-31:    LRCA, GTT address of (the HWSP of) this context
 *      bits 32-52:    ctx ID, a globally unique tag (highest bit used by GuC)
 *      bits 53-54:    mbz, reserved for use by hardware
 *      bits 55-63:    group ID, currently unused and set to 0
 *
 * Starting from Gen11, the upper dword of the descriptor has a new format:
 *
 *      bits 32-36:    reserved
 *      bits 37-47:    SW context ID
 *      bits 48:53:    engine instance
 *      bit 54:        mbz, reserved for use by hardware
 *      bits 55-60:    SW counter
 *      bits 61-63:    engine class
 *
 * engine info, SW context ID and SW counter need to form a unique number
 * (Context ID) per lrc.
 */
static void
intel_lr_context_descriptor_update(struct i915_gem_context *ctx,
				   struct intel_engine_cs *engine,
				   struct intel_context *ce)
{
	u64 desc;

	BUILD_BUG_ON(MAX_CONTEXT_HW_ID > (BIT(GEN8_CTX_ID_WIDTH)));
	BUILD_BUG_ON(GEN11_MAX_CONTEXT_HW_ID > (BIT(GEN11_SW_CTX_ID_WIDTH)));

	desc = ctx->desc_template;				/* bits  0-11 */
	GEM_BUG_ON(desc & GENMASK_ULL(63, 12));

	desc |= i915_ggtt_offset(ce->state) + LRC_HEADER_PAGES * PAGE_SIZE;
								/* bits 12-31 */
	GEM_BUG_ON(desc & GENMASK_ULL(63, 32));

	/*
	 * The following 32bits are copied into the OA reports (dword 2).
	 * Consider updating oa_get_render_ctx_id in i915_perf.c when changing
	 * anything below.
	 */
	if (INTEL_GEN(ctx->i915) >= 11) {
		GEM_BUG_ON(ctx->hw_id >= BIT(GEN11_SW_CTX_ID_WIDTH));
		desc |= (u64)ctx->hw_id << GEN11_SW_CTX_ID_SHIFT;
								/* bits 37-47 */

		desc |= (u64)engine->instance << GEN11_ENGINE_INSTANCE_SHIFT;
								/* bits 48-53 */

		/* TODO: decide what to do with SW counter (bits 55-60) */

		desc |= (u64)engine->class << GEN11_ENGINE_CLASS_SHIFT;
								/* bits 61-63 */
	} else {
		GEM_BUG_ON(ctx->hw_id >= BIT(GEN8_CTX_ID_WIDTH));
		desc |= (u64)ctx->hw_id << GEN8_CTX_ID_SHIFT;	/* bits 32-52 */
	}

	ce->lrc_desc = desc;
}

static void unwind_wa_tail(struct i915_request *rq)
{
	rq->tail = intel_ring_wrap(rq->ring, rq->wa_tail - WA_TAIL_BYTES);
	assert_ring_tail_valid(rq->ring, rq->tail);
}

static struct i915_request *
__unwind_incomplete_requests(struct intel_engine_cs *engine)
{
	struct i915_request *rq, *rn, *active = NULL;
	struct list_head *uninitialized_var(pl);
	int prio = I915_PRIORITY_INVALID | I915_PRIORITY_NEWCLIENT;

	lockdep_assert_held(&engine->timeline.lock);

	list_for_each_entry_safe_reverse(rq, rn,
					 &engine->timeline.requests,
					 link) {
		if (i915_request_completed(rq))
			break;

		__i915_request_unsubmit(rq);
		unwind_wa_tail(rq);

		GEM_BUG_ON(rq->hw_context->active);

		GEM_BUG_ON(rq_prio(rq) == I915_PRIORITY_INVALID);
		if (rq_prio(rq) != prio) {
			prio = rq_prio(rq);
			pl = i915_sched_lookup_priolist(engine, prio);
		}
		GEM_BUG_ON(RB_EMPTY_ROOT(&engine->execlists.queue.rb_root));

		list_add(&rq->sched.link, pl);

		active = rq;
	}

	/*
	 * The active request is now effectively the start of a new client
	 * stream, so give it the equivalent small priority bump to prevent
	 * it being gazumped a second time by another peer.
	 */
	if (!(prio & I915_PRIORITY_NEWCLIENT)) {
		prio |= I915_PRIORITY_NEWCLIENT;
		active->sched.attr.priority = prio;
		list_move_tail(&active->sched.link,
			       i915_sched_lookup_priolist(engine, prio));
	}

	return active;
}

void
execlists_unwind_incomplete_requests(struct intel_engine_execlists *execlists)
{
	struct intel_engine_cs *engine =
		container_of(execlists, typeof(*engine), execlists);

	__unwind_incomplete_requests(engine);
}

static inline void
execlists_context_status_change(struct i915_request *rq, unsigned long status)
{
	/*
	 * Only used when GVT-g is enabled now. When GVT-g is disabled,
	 * The compiler should eliminate this function as dead-code.
	 */
	if (!IS_ENABLED(CONFIG_DRM_I915_GVT))
		return;

	atomic_notifier_call_chain(&rq->engine->context_status_notifier,
				   status, rq);
}

inline void
execlists_user_begin(struct intel_engine_execlists *execlists,
		     const struct execlist_port *port)
{
	execlists_set_active_once(execlists, EXECLISTS_ACTIVE_USER);
}

inline void
execlists_user_end(struct intel_engine_execlists *execlists)
{
	execlists_clear_active(execlists, EXECLISTS_ACTIVE_USER);
}

static inline void
execlists_context_schedule_in(struct i915_request *rq)
{
	GEM_BUG_ON(rq->hw_context->active);

	execlists_context_status_change(rq, INTEL_CONTEXT_SCHEDULE_IN);
	intel_engine_context_in(rq->engine);
	rq->hw_context->active = rq->engine;
}

static inline void
execlists_context_schedule_out(struct i915_request *rq, unsigned long status)
{
	rq->hw_context->active = NULL;
	intel_engine_context_out(rq->engine);
	execlists_context_status_change(rq, status);
	trace_i915_request_out(rq);
}

static u64 execlists_update_context(struct i915_request *rq)
{
	struct intel_context *ce = rq->hw_context;

	ce->lrc_reg_state[CTX_RING_TAIL + 1] =
		intel_ring_set_tail(rq->ring, rq->tail);

	/*
	 * Make sure the context image is complete before we submit it to HW.
	 *
	 * Ostensibly, writes (including the WCB) should be flushed prior to
	 * an uncached write such as our mmio register access, the empirical
	 * evidence (esp. on Braswell) suggests that the WC write into memory
	 * may not be visible to the HW prior to the completion of the UC
	 * register write and that we may begin execution from the context
	 * before its image is complete leading to invalid PD chasing.
	 *
	 * Furthermore, Braswell, at least, wants a full mb to be sure that
	 * the writes are coherent in memory (visible to the GPU) prior to
	 * execution, and not just visible to other CPUs (as is the result of
	 * wmb).
	 */
	mb();
	return ce->lrc_desc;
}

static inline void write_desc(struct intel_engine_execlists *execlists, u64 desc, u32 port)
{
	if (execlists->ctrl_reg) {
		writel(lower_32_bits(desc), execlists->submit_reg + port * 2);
		writel(upper_32_bits(desc), execlists->submit_reg + port * 2 + 1);
	} else {
		writel(upper_32_bits(desc), execlists->submit_reg);
		writel(lower_32_bits(desc), execlists->submit_reg);
	}
}

static void execlists_submit_ports(struct intel_engine_cs *engine)
{
	struct intel_engine_execlists *execlists = &engine->execlists;
	struct execlist_port *port = execlists->port;
	unsigned int n;

	/*
	 * We can skip acquiring intel_runtime_pm_get() here as it was taken
	 * on our behalf by the request (see i915_gem_mark_busy()) and it will
	 * not be relinquished until the device is idle (see
	 * i915_gem_idle_work_handler()). As a precaution, we make sure
	 * that all ELSP are drained i.e. we have processed the CSB,
	 * before allowing ourselves to idle and calling intel_runtime_pm_put().
	 */
	GEM_BUG_ON(!engine->i915->gt.awake);

	/*
	 * ELSQ note: the submit queue is not cleared after being submitted
	 * to the HW so we need to make sure we always clean it up. This is
	 * currently ensured by the fact that we always write the same number
	 * of elsq entries, keep this in mind before changing the loop below.
	 */
	for (n = execlists_num_ports(execlists); n--; ) {
		struct i915_request *rq;
		unsigned int count;
		u64 desc;

		rq = port_unpack(&port[n], &count);
		if (rq) {
			GEM_BUG_ON(count > !n);
			if (!count++)
				execlists_context_schedule_in(rq);
			port_set(&port[n], port_pack(rq, count));
			desc = execlists_update_context(rq);
			GEM_DEBUG_EXEC(port[n].context_id = upper_32_bits(desc));

			GEM_TRACE("%s in[%d]:  ctx=%d.%d, global=%d (fence %llx:%lld) (current %d:%d), prio=%d\n",
				  engine->name, n,
				  port[n].context_id, count,
				  rq->global_seqno,
				  rq->fence.context, rq->fence.seqno,
				  hwsp_seqno(rq),
				  intel_engine_get_seqno(engine),
				  rq_prio(rq));
		} else {
			GEM_BUG_ON(!n);
			desc = 0;
		}

		write_desc(execlists, desc, n);
	}

	/* we need to manually load the submit queue */
	if (execlists->ctrl_reg)
		writel(EL_CTRL_LOAD, execlists->ctrl_reg);

	execlists_clear_active(execlists, EXECLISTS_ACTIVE_HWACK);
}

static bool ctx_single_port_submission(const struct intel_context *ce)
{
	return (IS_ENABLED(CONFIG_DRM_I915_GVT) &&
		i915_gem_context_force_single_submission(ce->gem_context));
}

static bool can_merge_ctx(const struct intel_context *prev,
			  const struct intel_context *next)
{
	if (prev != next)
		return false;

	if (ctx_single_port_submission(prev))
		return false;

	return true;
}

static bool can_merge_rq(const struct i915_request *prev,
			 const struct i915_request *next)
{
	GEM_BUG_ON(!assert_priority_queue(prev, next));

	if (!can_merge_ctx(prev->hw_context, next->hw_context))
		return false;

	return true;
}

static void port_assign(struct execlist_port *port, struct i915_request *rq)
{
	GEM_BUG_ON(rq == port_request(port));

	if (port_isset(port))
		i915_request_put(port_request(port));

	port_set(port, port_pack(i915_request_get(rq), port_count(port)));
}

static void inject_preempt_context(struct intel_engine_cs *engine)
{
	struct intel_engine_execlists *execlists = &engine->execlists;
	struct intel_context *ce =
		to_intel_context(engine->i915->preempt_context, engine);
	unsigned int n;

	GEM_BUG_ON(execlists->preempt_complete_status !=
		   upper_32_bits(ce->lrc_desc));

	/*
	 * Switch to our empty preempt context so
	 * the state of the GPU is known (idle).
	 */
	GEM_TRACE("%s\n", engine->name);
	for (n = execlists_num_ports(execlists); --n; )
		write_desc(execlists, 0, n);

	write_desc(execlists, ce->lrc_desc, n);

	/* we need to manually load the submit queue */
	if (execlists->ctrl_reg)
		writel(EL_CTRL_LOAD, execlists->ctrl_reg);

	execlists_clear_active(execlists, EXECLISTS_ACTIVE_HWACK);
	execlists_set_active(execlists, EXECLISTS_ACTIVE_PREEMPT);

	(void)I915_SELFTEST_ONLY(execlists->preempt_hang.count++);
}

static void complete_preempt_context(struct intel_engine_execlists *execlists)
{
	GEM_BUG_ON(!execlists_is_active(execlists, EXECLISTS_ACTIVE_PREEMPT));

	if (inject_preempt_hang(execlists))
		return;

	execlists_cancel_port_requests(execlists);
	__unwind_incomplete_requests(container_of(execlists,
						  struct intel_engine_cs,
						  execlists));
}

static void execlists_dequeue(struct intel_engine_cs *engine)
{
	struct intel_engine_execlists * const execlists = &engine->execlists;
	struct execlist_port *port = execlists->port;
	const struct execlist_port * const last_port =
		&execlists->port[execlists->port_mask];
	struct i915_request *last = port_request(port);
	struct rb_node *rb;
	bool submit = false;

	/*
	 * Hardware submission is through 2 ports. Conceptually each port
	 * has a (RING_START, RING_HEAD, RING_TAIL) tuple. RING_START is
	 * static for a context, and unique to each, so we only execute
	 * requests belonging to a single context from each ring. RING_HEAD
	 * is maintained by the CS in the context image, it marks the place
	 * where it got up to last time, and through RING_TAIL we tell the CS
	 * where we want to execute up to this time.
	 *
	 * In this list the requests are in order of execution. Consecutive
	 * requests from the same context are adjacent in the ringbuffer. We
	 * can combine these requests into a single RING_TAIL update:
	 *
	 *              RING_HEAD...req1...req2
	 *                                    ^- RING_TAIL
	 * since to execute req2 the CS must first execute req1.
	 *
	 * Our goal then is to point each port to the end of a consecutive
	 * sequence of requests as being the most optimal (fewest wake ups
	 * and context switches) submission.
	 */

	if (last) {
		/*
		 * Don't resubmit or switch until all outstanding
		 * preemptions (lite-restore) are seen. Then we
		 * know the next preemption status we see corresponds
		 * to this ELSP update.
		 */
		GEM_BUG_ON(!execlists_is_active(execlists,
						EXECLISTS_ACTIVE_USER));
		GEM_BUG_ON(!port_count(&port[0]));

		/*
		 * If we write to ELSP a second time before the HW has had
		 * a chance to respond to the previous write, we can confuse
		 * the HW and hit "undefined behaviour". After writing to ELSP,
		 * we must then wait until we see a context-switch event from
		 * the HW to indicate that it has had a chance to respond.
		 */
		if (!execlists_is_active(execlists, EXECLISTS_ACTIVE_HWACK))
			return;

		if (need_preempt(engine, last)) {
			inject_preempt_context(engine);
			return;
		}

		/*
		 * In theory, we could coalesce more requests onto
		 * the second port (the first port is active, with
		 * no preemptions pending). However, that means we
		 * then have to deal with the possible lite-restore
		 * of the second port (as we submit the ELSP, there
		 * may be a context-switch) but also we may complete
		 * the resubmission before the context-switch. Ergo,
		 * coalescing onto the second port will cause a
		 * preemption event, but we cannot predict whether
		 * that will affect port[0] or port[1].
		 *
		 * If the second port is already active, we can wait
		 * until the next context-switch before contemplating
		 * new requests. The GPU will be busy and we should be
		 * able to resubmit the new ELSP before it idles,
		 * avoiding pipeline bubbles (momentary pauses where
		 * the driver is unable to keep up the supply of new
		 * work). However, we have to double check that the
		 * priorities of the ports haven't been switch.
		 */
		if (port_count(&port[1]))
			return;

		/*
		 * WaIdleLiteRestore:bdw,skl
		 * Apply the wa NOOPs to prevent
		 * ring:HEAD == rq:TAIL as we resubmit the
		 * request. See gen8_emit_fini_breadcrumb() for
		 * where we prepare the padding after the
		 * end of the request.
		 */
		last->tail = last->wa_tail;
	}

	while ((rb = rb_first_cached(&execlists->queue))) {
		struct i915_priolist *p = to_priolist(rb);
		struct i915_request *rq, *rn;
		int i;

		priolist_for_each_request_consume(rq, rn, p, i) {
			GEM_BUG_ON(!assert_priority_queue(execlists, last, rq));

			/*
			 * Can we combine this request with the current port?
			 * It has to be the same context/ringbuffer and not
			 * have any exceptions (e.g. GVT saying never to
			 * combine contexts).
			 *
			 * If we can combine the requests, we can execute both
			 * by updating the RING_TAIL to point to the end of the
			 * second request, and so we never need to tell the
			 * hardware about the first.
			 */
			if (last && !can_merge_rq(last, rq)) {
				/*
				 * If we are on the second port and cannot
				 * combine this request with the last, then we
				 * are done.
				 */
				if (port == last_port)
					goto done;

				/*
				 * We must not populate both ELSP[] with the
				 * same LRCA, i.e. we must submit 2 different
				 * contexts if we submit 2 ELSP.
				 */
				if (last->hw_context == rq->hw_context)
					goto done;

				/*
				 * If GVT overrides us we only ever submit
				 * port[0], leaving port[1] empty. Note that we
				 * also have to be careful that we don't queue
				 * the same context (even though a different
				 * request) to the second port.
				 */
				if (ctx_single_port_submission(last->hw_context) ||
				    ctx_single_port_submission(rq->hw_context))
					goto done;


				if (submit)
					port_assign(port, last);
				port++;

				GEM_BUG_ON(port_isset(port));
			}

			list_del_init(&rq->sched.link);

			__i915_request_submit(rq);
			trace_i915_request_in(rq, port_index(port, execlists));

			last = rq;
			submit = true;
		}

		rb_erase_cached(&p->node, &execlists->queue);
		if (p->priority != I915_PRIORITY_NORMAL)
			kmem_cache_free(engine->i915->priorities, p);
	}

done:
	/*
	 * Here be a bit of magic! Or sleight-of-hand, whichever you prefer.
	 *
	 * We choose the priority hint such that if we add a request of greater
	 * priority than this, we kick the submission tasklet to decide on
	 * the right order of submitting the requests to hardware. We must
	 * also be prepared to reorder requests as they are in-flight on the
	 * HW. We derive the priority hint then as the first "hole" in
	 * the HW submission ports and if there are no available slots,
	 * the priority of the lowest executing request, i.e. last.
	 *
	 * When we do receive a higher priority request ready to run from the
	 * user, see queue_request(), the priority hint is bumped to that
	 * request triggering preemption on the next dequeue (or subsequent
	 * interrupt for secondary ports).
	 */
<<<<<<< HEAD
	execlists->queue_priority_hint = queue_prio(execlists);
=======
	execlists->queue_priority_hint =
		port != execlists->port ? rq_prio(last) : INT_MIN;
>>>>>>> ea295481

	if (submit) {
		port_assign(port, last);
		execlists_submit_ports(engine);
	}

	/* We must always keep the beast fed if we have work piled up */
	GEM_BUG_ON(rb_first_cached(&execlists->queue) &&
		   !port_isset(execlists->port));

	/* Re-evaluate the executing context setup after each preemptive kick */
	if (last)
		execlists_user_begin(execlists, execlists->port);

	/* If the engine is now idle, so should be the flag; and vice versa. */
	GEM_BUG_ON(execlists_is_active(&engine->execlists,
				       EXECLISTS_ACTIVE_USER) ==
		   !port_isset(engine->execlists.port));
}

void
execlists_cancel_port_requests(struct intel_engine_execlists * const execlists)
{
	struct execlist_port *port = execlists->port;
	unsigned int num_ports = execlists_num_ports(execlists);

	while (num_ports-- && port_isset(port)) {
		struct i915_request *rq = port_request(port);

		GEM_TRACE("%s:port%u global=%d (fence %llx:%lld), (current %d:%d)\n",
			  rq->engine->name,
			  (unsigned int)(port - execlists->port),
			  rq->global_seqno,
			  rq->fence.context, rq->fence.seqno,
			  hwsp_seqno(rq),
			  intel_engine_get_seqno(rq->engine));

		GEM_BUG_ON(!execlists->active);
		execlists_context_schedule_out(rq,
					       i915_request_completed(rq) ?
					       INTEL_CONTEXT_SCHEDULE_OUT :
					       INTEL_CONTEXT_SCHEDULE_PREEMPTED);

		i915_request_put(rq);

		memset(port, 0, sizeof(*port));
		port++;
	}

	execlists_clear_all_active(execlists);
}

static inline void
invalidate_csb_entries(const u32 *first, const u32 *last)
{
	clflush((void *)first);
	clflush((void *)last);
}

static void reset_csb_pointers(struct intel_engine_execlists *execlists)
{
	const unsigned int reset_value = GEN8_CSB_ENTRIES - 1;

	/*
	 * After a reset, the HW starts writing into CSB entry [0]. We
	 * therefore have to set our HEAD pointer back one entry so that
	 * the *first* entry we check is entry 0. To complicate this further,
	 * as we don't wait for the first interrupt after reset, we have to
	 * fake the HW write to point back to the last entry so that our
	 * inline comparison of our cached head position against the last HW
	 * write works even before the first interrupt.
	 */
	execlists->csb_head = reset_value;
	WRITE_ONCE(*execlists->csb_write, reset_value);

	invalidate_csb_entries(&execlists->csb_status[0],
			       &execlists->csb_status[GEN8_CSB_ENTRIES - 1]);
}

static void nop_submission_tasklet(unsigned long data)
{
	/* The driver is wedged; don't process any more events. */
}

static void execlists_cancel_requests(struct intel_engine_cs *engine)
{
	struct intel_engine_execlists * const execlists = &engine->execlists;
	struct i915_request *rq, *rn;
	struct rb_node *rb;
	unsigned long flags;

	GEM_TRACE("%s current %d\n",
		  engine->name, intel_engine_get_seqno(engine));

	/*
	 * Before we call engine->cancel_requests(), we should have exclusive
	 * access to the submission state. This is arranged for us by the
	 * caller disabling the interrupt generation, the tasklet and other
	 * threads that may then access the same state, giving us a free hand
	 * to reset state. However, we still need to let lockdep be aware that
	 * we know this state may be accessed in hardirq context, so we
	 * disable the irq around this manipulation and we want to keep
	 * the spinlock focused on its duties and not accidentally conflate
	 * coverage to the submission's irq state. (Similarly, although we
	 * shouldn't need to disable irq around the manipulation of the
	 * submission's irq state, we also wish to remind ourselves that
	 * it is irq state.)
	 */
	spin_lock_irqsave(&engine->timeline.lock, flags);

	/* Cancel the requests on the HW and clear the ELSP tracker. */
	execlists_cancel_port_requests(execlists);
	execlists_user_end(execlists);

	/* Mark all executing requests as skipped. */
	list_for_each_entry(rq, &engine->timeline.requests, link) {
		GEM_BUG_ON(!rq->global_seqno);

		if (!i915_request_signaled(rq))
			dma_fence_set_error(&rq->fence, -EIO);

		i915_request_mark_complete(rq);
	}

	/* Flush the queued requests to the timeline list (for retiring). */
	while ((rb = rb_first_cached(&execlists->queue))) {
		struct i915_priolist *p = to_priolist(rb);
		int i;

		priolist_for_each_request_consume(rq, rn, p, i) {
			list_del_init(&rq->sched.link);
			__i915_request_submit(rq);
			dma_fence_set_error(&rq->fence, -EIO);
			i915_request_mark_complete(rq);
		}

		rb_erase_cached(&p->node, &execlists->queue);
		if (p->priority != I915_PRIORITY_NORMAL)
			kmem_cache_free(engine->i915->priorities, p);
	}

	intel_write_status_page(engine,
				I915_GEM_HWS_INDEX,
				intel_engine_last_submit(engine));

	/* Remaining _unready_ requests will be nop'ed when submitted */

	execlists->queue_priority_hint = INT_MIN;
	execlists->queue = RB_ROOT_CACHED;
	GEM_BUG_ON(port_isset(execlists->port));

	GEM_BUG_ON(__tasklet_is_enabled(&execlists->tasklet));
	execlists->tasklet.func = nop_submission_tasklet;

	spin_unlock_irqrestore(&engine->timeline.lock, flags);
}

static inline bool
reset_in_progress(const struct intel_engine_execlists *execlists)
{
	return unlikely(!__tasklet_is_enabled(&execlists->tasklet));
}

static void process_csb(struct intel_engine_cs *engine)
{
	struct intel_engine_execlists * const execlists = &engine->execlists;
	struct execlist_port *port = execlists->port;
	const u32 * const buf = execlists->csb_status;
	u8 head, tail;

	lockdep_assert_held(&engine->timeline.lock);

	/*
	 * Note that csb_write, csb_status may be either in HWSP or mmio.
	 * When reading from the csb_write mmio register, we have to be
	 * careful to only use the GEN8_CSB_WRITE_PTR portion, which is
	 * the low 4bits. As it happens we know the next 4bits are always
	 * zero and so we can simply masked off the low u8 of the register
	 * and treat it identically to reading from the HWSP (without having
	 * to use explicit shifting and masking, and probably bifurcating
	 * the code to handle the legacy mmio read).
	 */
	head = execlists->csb_head;
	tail = READ_ONCE(*execlists->csb_write);
	GEM_TRACE("%s cs-irq head=%d, tail=%d\n", engine->name, head, tail);
	if (unlikely(head == tail))
		return;

	/*
	 * Hopefully paired with a wmb() in HW!
	 *
	 * We must complete the read of the write pointer before any reads
	 * from the CSB, so that we do not see stale values. Without an rmb
	 * (lfence) the HW may speculatively perform the CSB[] reads *before*
	 * we perform the READ_ONCE(*csb_write).
	 */
	rmb();

	do {
		struct i915_request *rq;
		unsigned int status;
		unsigned int count;

		if (++head == GEN8_CSB_ENTRIES)
			head = 0;

		/*
		 * We are flying near dragons again.
		 *
		 * We hold a reference to the request in execlist_port[]
		 * but no more than that. We are operating in softirq
		 * context and so cannot hold any mutex or sleep. That
		 * prevents us stopping the requests we are processing
		 * in port[] from being retired simultaneously (the
		 * breadcrumb will be complete before we see the
		 * context-switch). As we only hold the reference to the
		 * request, any pointer chasing underneath the request
		 * is subject to a potential use-after-free. Thus we
		 * store all of the bookkeeping within port[] as
		 * required, and avoid using unguarded pointers beneath
		 * request itself. The same applies to the atomic
		 * status notifier.
		 */

		GEM_TRACE("%s csb[%d]: status=0x%08x:0x%08x, active=0x%x\n",
			  engine->name, head,
			  buf[2 * head + 0], buf[2 * head + 1],
			  execlists->active);

		status = buf[2 * head];
		if (status & (GEN8_CTX_STATUS_IDLE_ACTIVE |
			      GEN8_CTX_STATUS_PREEMPTED))
			execlists_set_active(execlists,
					     EXECLISTS_ACTIVE_HWACK);
		if (status & GEN8_CTX_STATUS_ACTIVE_IDLE)
			execlists_clear_active(execlists,
					       EXECLISTS_ACTIVE_HWACK);

		if (!(status & GEN8_CTX_STATUS_COMPLETED_MASK))
			continue;

		/* We should never get a COMPLETED | IDLE_ACTIVE! */
		GEM_BUG_ON(status & GEN8_CTX_STATUS_IDLE_ACTIVE);

		if (status & GEN8_CTX_STATUS_COMPLETE &&
		    buf[2*head + 1] == execlists->preempt_complete_status) {
			GEM_TRACE("%s preempt-idle\n", engine->name);
			complete_preempt_context(execlists);
			continue;
		}

		if (status & GEN8_CTX_STATUS_PREEMPTED &&
		    execlists_is_active(execlists,
					EXECLISTS_ACTIVE_PREEMPT))
			continue;

		GEM_BUG_ON(!execlists_is_active(execlists,
						EXECLISTS_ACTIVE_USER));

		rq = port_unpack(port, &count);
		GEM_TRACE("%s out[0]: ctx=%d.%d, global=%d (fence %llx:%lld) (current %d:%d), prio=%d\n",
			  engine->name,
			  port->context_id, count,
			  rq ? rq->global_seqno : 0,
			  rq ? rq->fence.context : 0,
			  rq ? rq->fence.seqno : 0,
			  rq ? hwsp_seqno(rq) : 0,
			  intel_engine_get_seqno(engine),
			  rq ? rq_prio(rq) : 0);

		/* Check the context/desc id for this event matches */
		GEM_DEBUG_BUG_ON(buf[2 * head + 1] != port->context_id);

		GEM_BUG_ON(count == 0);
		if (--count == 0) {
			/*
			 * On the final event corresponding to the
			 * submission of this context, we expect either
			 * an element-switch event or a completion
			 * event (and on completion, the active-idle
			 * marker). No more preemptions, lite-restore
			 * or otherwise.
			 */
			GEM_BUG_ON(status & GEN8_CTX_STATUS_PREEMPTED);
			GEM_BUG_ON(port_isset(&port[1]) &&
				   !(status & GEN8_CTX_STATUS_ELEMENT_SWITCH));
			GEM_BUG_ON(!port_isset(&port[1]) &&
				   !(status & GEN8_CTX_STATUS_ACTIVE_IDLE));

			/*
			 * We rely on the hardware being strongly
			 * ordered, that the breadcrumb write is
			 * coherent (visible from the CPU) before the
			 * user interrupt and CSB is processed.
			 */
			GEM_BUG_ON(!i915_request_completed(rq));

			execlists_context_schedule_out(rq,
						       INTEL_CONTEXT_SCHEDULE_OUT);
			i915_request_put(rq);

			GEM_TRACE("%s completed ctx=%d\n",
				  engine->name, port->context_id);

			port = execlists_port_complete(execlists, port);
			if (port_isset(port))
				execlists_user_begin(execlists, port);
			else
				execlists_user_end(execlists);
		} else {
			port_set(port, port_pack(rq, count));
		}
	} while (head != tail);

	execlists->csb_head = head;

	/*
	 * Gen11 has proven to fail wrt global observation point between
	 * entry and tail update, failing on the ordering and thus
	 * we see an old entry in the context status buffer.
	 *
	 * Forcibly evict out entries for the next gpu csb update,
	 * to increase the odds that we get a fresh entries with non
	 * working hardware. The cost for doing so comes out mostly with
	 * the wash as hardware, working or not, will need to do the
	 * invalidation before.
	 */
	invalidate_csb_entries(&buf[0], &buf[GEN8_CSB_ENTRIES - 1]);
}

static void __execlists_submission_tasklet(struct intel_engine_cs *const engine)
{
	lockdep_assert_held(&engine->timeline.lock);

	process_csb(engine);
	if (!execlists_is_active(&engine->execlists, EXECLISTS_ACTIVE_PREEMPT))
		execlists_dequeue(engine);
}

/*
 * Check the unread Context Status Buffers and manage the submission of new
 * contexts to the ELSP accordingly.
 */
static void execlists_submission_tasklet(unsigned long data)
{
	struct intel_engine_cs * const engine = (struct intel_engine_cs *)data;
	unsigned long flags;

	GEM_TRACE("%s awake?=%d, active=%x\n",
		  engine->name,
		  !!engine->i915->gt.awake,
		  engine->execlists.active);

	spin_lock_irqsave(&engine->timeline.lock, flags);
	__execlists_submission_tasklet(engine);
	spin_unlock_irqrestore(&engine->timeline.lock, flags);
}

static void queue_request(struct intel_engine_cs *engine,
			  struct i915_sched_node *node,
			  int prio)
{
	list_add_tail(&node->link, i915_sched_lookup_priolist(engine, prio));
}

static void __submit_queue_imm(struct intel_engine_cs *engine)
{
	struct intel_engine_execlists * const execlists = &engine->execlists;

	if (reset_in_progress(execlists))
		return; /* defer until we restart the engine following reset */

	if (execlists->tasklet.func == execlists_submission_tasklet)
		__execlists_submission_tasklet(engine);
	else
		tasklet_hi_schedule(&execlists->tasklet);
}

static void submit_queue(struct intel_engine_cs *engine, int prio)
{
	if (prio > engine->execlists.queue_priority_hint) {
		engine->execlists.queue_priority_hint = prio;
		__submit_queue_imm(engine);
	}
}

static void execlists_submit_request(struct i915_request *request)
{
	struct intel_engine_cs *engine = request->engine;
	unsigned long flags;

	/* Will be called from irq-context when using foreign fences. */
	spin_lock_irqsave(&engine->timeline.lock, flags);

	queue_request(engine, &request->sched, rq_prio(request));

	GEM_BUG_ON(RB_EMPTY_ROOT(&engine->execlists.queue.rb_root));
	GEM_BUG_ON(list_empty(&request->sched.link));

	submit_queue(engine, rq_prio(request));

	spin_unlock_irqrestore(&engine->timeline.lock, flags);
}

static void execlists_context_destroy(struct intel_context *ce)
{
	GEM_BUG_ON(ce->pin_count);

	if (!ce->state)
		return;

	intel_ring_free(ce->ring);

	GEM_BUG_ON(i915_gem_object_is_active(ce->state->obj));
	i915_gem_object_put(ce->state->obj);
}

static void execlists_context_unpin(struct intel_context *ce)
{
	struct intel_engine_cs *engine;

	/*
	 * The tasklet may still be using a pointer to our state, via an
	 * old request. However, since we know we only unpin the context
	 * on retirement of the following request, we know that the last
	 * request referencing us will have had a completion CS interrupt.
	 * If we see that it is still active, it means that the tasklet hasn't
	 * had the chance to run yet; let it run before we teardown the
	 * reference it may use.
	 */
	engine = READ_ONCE(ce->active);
	if (unlikely(engine)) {
		unsigned long flags;

		spin_lock_irqsave(&engine->timeline.lock, flags);
		process_csb(engine);
		spin_unlock_irqrestore(&engine->timeline.lock, flags);

		GEM_BUG_ON(READ_ONCE(ce->active));
	}

	i915_gem_context_unpin_hw_id(ce->gem_context);

	intel_ring_unpin(ce->ring);

	ce->state->obj->pin_global--;
	i915_gem_object_unpin_map(ce->state->obj);
	i915_vma_unpin(ce->state);

	i915_gem_context_put(ce->gem_context);
}

static int __context_pin(struct i915_gem_context *ctx, struct i915_vma *vma)
{
	unsigned int flags;
	int err;

	/*
	 * Clear this page out of any CPU caches for coherent swap-in/out.
	 * We only want to do this on the first bind so that we do not stall
	 * on an active context (which by nature is already on the GPU).
	 */
	if (!(vma->flags & I915_VMA_GLOBAL_BIND)) {
		err = i915_gem_object_set_to_wc_domain(vma->obj, true);
		if (err)
			return err;
	}

	flags = PIN_GLOBAL | PIN_HIGH;
	flags |= PIN_OFFSET_BIAS | i915_ggtt_pin_bias(vma);

	return i915_vma_pin(vma, 0, 0, flags);
}

static void
__execlists_update_reg_state(struct intel_engine_cs *engine,
			     struct intel_context *ce)
{
	u32 *regs = ce->lrc_reg_state;
	struct intel_ring *ring = ce->ring;

	regs[CTX_RING_BUFFER_START + 1] = i915_ggtt_offset(ring->vma);
	regs[CTX_RING_HEAD + 1] = ring->head;
	regs[CTX_RING_TAIL + 1] = ring->tail;

	/* RPCS */
	if (engine->class == RENDER_CLASS)
		regs[CTX_R_PWR_CLK_STATE + 1] = gen8_make_rpcs(engine->i915,
							       &ce->sseu);
}

static struct intel_context *
__execlists_context_pin(struct intel_engine_cs *engine,
			struct i915_gem_context *ctx,
			struct intel_context *ce)
{
	void *vaddr;
	int ret;

	ret = execlists_context_deferred_alloc(ctx, engine, ce);
	if (ret)
		goto err;
	GEM_BUG_ON(!ce->state);

	ret = __context_pin(ctx, ce->state);
	if (ret)
		goto err;

	vaddr = i915_gem_object_pin_map(ce->state->obj,
					i915_coherent_map_type(ctx->i915) |
					I915_MAP_OVERRIDE);
	if (IS_ERR(vaddr)) {
		ret = PTR_ERR(vaddr);
		goto unpin_vma;
	}

	ret = intel_ring_pin(ce->ring);
	if (ret)
		goto unpin_map;

	ret = i915_gem_context_pin_hw_id(ctx);
	if (ret)
		goto unpin_ring;

	intel_lr_context_descriptor_update(ctx, engine, ce);

	GEM_BUG_ON(!intel_ring_offset_valid(ce->ring, ce->ring->head));

	ce->lrc_reg_state = vaddr + LRC_STATE_PN * PAGE_SIZE;

	__execlists_update_reg_state(engine, ce);

	ce->state->obj->pin_global++;
	i915_gem_context_get(ctx);
	return ce;

unpin_ring:
	intel_ring_unpin(ce->ring);
unpin_map:
	i915_gem_object_unpin_map(ce->state->obj);
unpin_vma:
	__i915_vma_unpin(ce->state);
err:
	ce->pin_count = 0;
	return ERR_PTR(ret);
}

static const struct intel_context_ops execlists_context_ops = {
	.unpin = execlists_context_unpin,
	.destroy = execlists_context_destroy,
};

static struct intel_context *
execlists_context_pin(struct intel_engine_cs *engine,
		      struct i915_gem_context *ctx)
{
	struct intel_context *ce = to_intel_context(ctx, engine);

	lockdep_assert_held(&ctx->i915->drm.struct_mutex);
	GEM_BUG_ON(!ctx->ppgtt);

	if (likely(ce->pin_count++))
		return ce;
	GEM_BUG_ON(!ce->pin_count); /* no overflow please! */

	ce->ops = &execlists_context_ops;

	return __execlists_context_pin(engine, ctx, ce);
}

static int gen8_emit_init_breadcrumb(struct i915_request *rq)
{
	u32 *cs;

	GEM_BUG_ON(!rq->timeline->has_initial_breadcrumb);

	cs = intel_ring_begin(rq, 6);
	if (IS_ERR(cs))
		return PTR_ERR(cs);

	/*
	 * Check if we have been preempted before we even get started.
	 *
	 * After this point i915_request_started() reports true, even if
	 * we get preempted and so are no longer running.
	 */
	*cs++ = MI_ARB_CHECK;
	*cs++ = MI_NOOP;

	*cs++ = MI_STORE_DWORD_IMM_GEN4 | MI_USE_GGTT;
	*cs++ = rq->timeline->hwsp_offset;
	*cs++ = 0;
	*cs++ = rq->fence.seqno - 1;

	intel_ring_advance(rq, cs);
<<<<<<< HEAD

	/* Record the updated position of the request's payload */
	rq->infix = intel_ring_offset(rq, cs);

=======
>>>>>>> ea295481
	return 0;
}

static int emit_pdps(struct i915_request *rq)
{
	const struct intel_engine_cs * const engine = rq->engine;
	struct i915_hw_ppgtt * const ppgtt = rq->gem_context->ppgtt;
	int err, i;
	u32 *cs;

	GEM_BUG_ON(intel_vgpu_active(rq->i915));

	/*
	 * Beware ye of the dragons, this sequence is magic!
	 *
	 * Small changes to this sequence can cause anything from
	 * GPU hangs to forcewake errors and machine lockups!
	 */

	/* Flush any residual operations from the context load */
	err = engine->emit_flush(rq, EMIT_FLUSH);
	if (err)
		return err;

	/* Magic required to prevent forcewake errors! */
	err = engine->emit_flush(rq, EMIT_INVALIDATE);
	if (err)
		return err;

	cs = intel_ring_begin(rq, 4 * GEN8_3LVL_PDPES + 2);
	if (IS_ERR(cs))
		return PTR_ERR(cs);

	/* Ensure the LRI have landed before we invalidate & continue */
	*cs++ = MI_LOAD_REGISTER_IMM(2 * GEN8_3LVL_PDPES) | MI_LRI_FORCE_POSTED;
	for (i = GEN8_3LVL_PDPES; i--; ) {
		const dma_addr_t pd_daddr = i915_page_dir_dma_addr(ppgtt, i);

		*cs++ = i915_mmio_reg_offset(GEN8_RING_PDP_UDW(engine, i));
		*cs++ = upper_32_bits(pd_daddr);
		*cs++ = i915_mmio_reg_offset(GEN8_RING_PDP_LDW(engine, i));
		*cs++ = lower_32_bits(pd_daddr);
	}
	*cs++ = MI_NOOP;

	intel_ring_advance(rq, cs);

	/* Be doubly sure the LRI have landed before proceeding */
	err = engine->emit_flush(rq, EMIT_FLUSH);
	if (err)
		return err;

	/* Re-invalidate the TLB for luck */
	return engine->emit_flush(rq, EMIT_INVALIDATE);
}

static int execlists_request_alloc(struct i915_request *request)
{
	int ret;

	GEM_BUG_ON(!request->hw_context->pin_count);

	/*
	 * Flush enough space to reduce the likelihood of waiting after
	 * we start building the request - in which case we will just
	 * have to repeat work.
	 */
	request->reserved_space += EXECLISTS_REQUEST_SIZE;

	/*
	 * Note that after this point, we have committed to using
	 * this request as it is being used to both track the
	 * state of engine initialisation and liveness of the
	 * golden renderstate above. Think twice before you try
	 * to cancel/unwind this request now.
	 */

	/* Unconditionally invalidate GPU caches and TLBs. */
	if (i915_vm_is_48bit(&request->gem_context->ppgtt->vm))
		ret = request->engine->emit_flush(request, EMIT_INVALIDATE);
	else
		ret = emit_pdps(request);
	if (ret)
		return ret;

	request->reserved_space -= EXECLISTS_REQUEST_SIZE;
	return 0;
}

/*
 * In this WA we need to set GEN8_L3SQCREG4[21:21] and reset it after
 * PIPE_CONTROL instruction. This is required for the flush to happen correctly
 * but there is a slight complication as this is applied in WA batch where the
 * values are only initialized once so we cannot take register value at the
 * beginning and reuse it further; hence we save its value to memory, upload a
 * constant value with bit21 set and then we restore it back with the saved value.
 * To simplify the WA, a constant value is formed by using the default value
 * of this register. This shouldn't be a problem because we are only modifying
 * it for a short period and this batch in non-premptible. We can ofcourse
 * use additional instructions that read the actual value of the register
 * at that time and set our bit of interest but it makes the WA complicated.
 *
 * This WA is also required for Gen9 so extracting as a function avoids
 * code duplication.
 */
static u32 *
gen8_emit_flush_coherentl3_wa(struct intel_engine_cs *engine, u32 *batch)
{
	/* NB no one else is allowed to scribble over scratch + 256! */
	*batch++ = MI_STORE_REGISTER_MEM_GEN8 | MI_SRM_LRM_GLOBAL_GTT;
	*batch++ = i915_mmio_reg_offset(GEN8_L3SQCREG4);
	*batch++ = i915_scratch_offset(engine->i915) + 256;
	*batch++ = 0;

	*batch++ = MI_LOAD_REGISTER_IMM(1);
	*batch++ = i915_mmio_reg_offset(GEN8_L3SQCREG4);
	*batch++ = 0x40400000 | GEN8_LQSC_FLUSH_COHERENT_LINES;

	batch = gen8_emit_pipe_control(batch,
				       PIPE_CONTROL_CS_STALL |
				       PIPE_CONTROL_DC_FLUSH_ENABLE,
				       0);

	*batch++ = MI_LOAD_REGISTER_MEM_GEN8 | MI_SRM_LRM_GLOBAL_GTT;
	*batch++ = i915_mmio_reg_offset(GEN8_L3SQCREG4);
	*batch++ = i915_scratch_offset(engine->i915) + 256;
	*batch++ = 0;

	return batch;
}

/*
 * Typically we only have one indirect_ctx and per_ctx batch buffer which are
 * initialized at the beginning and shared across all contexts but this field
 * helps us to have multiple batches at different offsets and select them based
 * on a criteria. At the moment this batch always start at the beginning of the page
 * and at this point we don't have multiple wa_ctx batch buffers.
 *
 * The number of WA applied are not known at the beginning; we use this field
 * to return the no of DWORDS written.
 *
 * It is to be noted that this batch does not contain MI_BATCH_BUFFER_END
 * so it adds NOOPs as padding to make it cacheline aligned.
 * MI_BATCH_BUFFER_END will be added to perctx batch and both of them together
 * makes a complete batch buffer.
 */
static u32 *gen8_init_indirectctx_bb(struct intel_engine_cs *engine, u32 *batch)
{
	/* WaDisableCtxRestoreArbitration:bdw,chv */
	*batch++ = MI_ARB_ON_OFF | MI_ARB_DISABLE;

	/* WaFlushCoherentL3CacheLinesAtContextSwitch:bdw */
	if (IS_BROADWELL(engine->i915))
		batch = gen8_emit_flush_coherentl3_wa(engine, batch);

	/* WaClearSlmSpaceAtContextSwitch:bdw,chv */
	/* Actual scratch location is at 128 bytes offset */
	batch = gen8_emit_pipe_control(batch,
				       PIPE_CONTROL_FLUSH_L3 |
				       PIPE_CONTROL_GLOBAL_GTT_IVB |
				       PIPE_CONTROL_CS_STALL |
				       PIPE_CONTROL_QW_WRITE,
				       i915_scratch_offset(engine->i915) +
				       2 * CACHELINE_BYTES);

	*batch++ = MI_ARB_ON_OFF | MI_ARB_ENABLE;

	/* Pad to end of cacheline */
	while ((unsigned long)batch % CACHELINE_BYTES)
		*batch++ = MI_NOOP;

	/*
	 * MI_BATCH_BUFFER_END is not required in Indirect ctx BB because
	 * execution depends on the length specified in terms of cache lines
	 * in the register CTX_RCS_INDIRECT_CTX
	 */

	return batch;
}

struct lri {
	i915_reg_t reg;
	u32 value;
};

static u32 *emit_lri(u32 *batch, const struct lri *lri, unsigned int count)
{
	GEM_BUG_ON(!count || count > 63);

	*batch++ = MI_LOAD_REGISTER_IMM(count);
	do {
		*batch++ = i915_mmio_reg_offset(lri->reg);
		*batch++ = lri->value;
	} while (lri++, --count);
	*batch++ = MI_NOOP;

	return batch;
}

static u32 *gen9_init_indirectctx_bb(struct intel_engine_cs *engine, u32 *batch)
{
	static const struct lri lri[] = {
		/* WaDisableGatherAtSetShaderCommonSlice:skl,bxt,kbl,glk */
		{
			COMMON_SLICE_CHICKEN2,
			__MASKED_FIELD(GEN9_DISABLE_GATHER_AT_SET_SHADER_COMMON_SLICE,
				       0),
		},

		/* BSpec: 11391 */
		{
			FF_SLICE_CHICKEN,
			__MASKED_FIELD(FF_SLICE_CHICKEN_CL_PROVOKING_VERTEX_FIX,
				       FF_SLICE_CHICKEN_CL_PROVOKING_VERTEX_FIX),
		},

		/* BSpec: 11299 */
		{
			_3D_CHICKEN3,
			__MASKED_FIELD(_3D_CHICKEN_SF_PROVOKING_VERTEX_FIX,
				       _3D_CHICKEN_SF_PROVOKING_VERTEX_FIX),
		}
	};

	*batch++ = MI_ARB_ON_OFF | MI_ARB_DISABLE;

	/* WaFlushCoherentL3CacheLinesAtContextSwitch:skl,bxt,glk */
	batch = gen8_emit_flush_coherentl3_wa(engine, batch);

	batch = emit_lri(batch, lri, ARRAY_SIZE(lri));

	/* WaMediaPoolStateCmdInWABB:bxt,glk */
	if (HAS_POOLED_EU(engine->i915)) {
		/*
		 * EU pool configuration is setup along with golden context
		 * during context initialization. This value depends on
		 * device type (2x6 or 3x6) and needs to be updated based
		 * on which subslice is disabled especially for 2x6
		 * devices, however it is safe to load default
		 * configuration of 3x6 device instead of masking off
		 * corresponding bits because HW ignores bits of a disabled
		 * subslice and drops down to appropriate config. Please
		 * see render_state_setup() in i915_gem_render_state.c for
		 * possible configurations, to avoid duplication they are
		 * not shown here again.
		 */
		*batch++ = GEN9_MEDIA_POOL_STATE;
		*batch++ = GEN9_MEDIA_POOL_ENABLE;
		*batch++ = 0x00777000;
		*batch++ = 0;
		*batch++ = 0;
		*batch++ = 0;
	}

	*batch++ = MI_ARB_ON_OFF | MI_ARB_ENABLE;

	/* Pad to end of cacheline */
	while ((unsigned long)batch % CACHELINE_BYTES)
		*batch++ = MI_NOOP;

	return batch;
}

static u32 *
gen10_init_indirectctx_bb(struct intel_engine_cs *engine, u32 *batch)
{
	int i;

	/*
	 * WaPipeControlBefore3DStateSamplePattern: cnl
	 *
	 * Ensure the engine is idle prior to programming a
	 * 3DSTATE_SAMPLE_PATTERN during a context restore.
	 */
	batch = gen8_emit_pipe_control(batch,
				       PIPE_CONTROL_CS_STALL,
				       0);
	/*
	 * WaPipeControlBefore3DStateSamplePattern says we need 4 dwords for
	 * the PIPE_CONTROL followed by 12 dwords of 0x0, so 16 dwords in
	 * total. However, a PIPE_CONTROL is 6 dwords long, not 4, which is
	 * confusing. Since gen8_emit_pipe_control() already advances the
	 * batch by 6 dwords, we advance the other 10 here, completing a
	 * cacheline. It's not clear if the workaround requires this padding
	 * before other commands, or if it's just the regular padding we would
	 * already have for the workaround bb, so leave it here for now.
	 */
	for (i = 0; i < 10; i++)
		*batch++ = MI_NOOP;

	/* Pad to end of cacheline */
	while ((unsigned long)batch % CACHELINE_BYTES)
		*batch++ = MI_NOOP;

	return batch;
}

#define CTX_WA_BB_OBJ_SIZE (PAGE_SIZE)

static int lrc_setup_wa_ctx(struct intel_engine_cs *engine)
{
	struct drm_i915_gem_object *obj;
	struct i915_vma *vma;
	int err;

	obj = i915_gem_object_create(engine->i915, CTX_WA_BB_OBJ_SIZE);
	if (IS_ERR(obj))
		return PTR_ERR(obj);

	vma = i915_vma_instance(obj, &engine->i915->ggtt.vm, NULL);
	if (IS_ERR(vma)) {
		err = PTR_ERR(vma);
		goto err;
	}

	err = i915_vma_pin(vma, 0, 0, PIN_GLOBAL | PIN_HIGH);
	if (err)
		goto err;

	engine->wa_ctx.vma = vma;
	return 0;

err:
	i915_gem_object_put(obj);
	return err;
}

static void lrc_destroy_wa_ctx(struct intel_engine_cs *engine)
{
	i915_vma_unpin_and_release(&engine->wa_ctx.vma, 0);
}

typedef u32 *(*wa_bb_func_t)(struct intel_engine_cs *engine, u32 *batch);

static int intel_init_workaround_bb(struct intel_engine_cs *engine)
{
	struct i915_ctx_workarounds *wa_ctx = &engine->wa_ctx;
	struct i915_wa_ctx_bb *wa_bb[2] = { &wa_ctx->indirect_ctx,
					    &wa_ctx->per_ctx };
	wa_bb_func_t wa_bb_fn[2];
	struct page *page;
	void *batch, *batch_ptr;
	unsigned int i;
	int ret;

	if (GEM_DEBUG_WARN_ON(engine->id != RCS))
		return -EINVAL;

	switch (INTEL_GEN(engine->i915)) {
	case 11:
		return 0;
	case 10:
		wa_bb_fn[0] = gen10_init_indirectctx_bb;
		wa_bb_fn[1] = NULL;
		break;
	case 9:
		wa_bb_fn[0] = gen9_init_indirectctx_bb;
		wa_bb_fn[1] = NULL;
		break;
	case 8:
		wa_bb_fn[0] = gen8_init_indirectctx_bb;
		wa_bb_fn[1] = NULL;
		break;
	default:
		MISSING_CASE(INTEL_GEN(engine->i915));
		return 0;
	}

	ret = lrc_setup_wa_ctx(engine);
	if (ret) {
		DRM_DEBUG_DRIVER("Failed to setup context WA page: %d\n", ret);
		return ret;
	}

	page = i915_gem_object_get_dirty_page(wa_ctx->vma->obj, 0);
	batch = batch_ptr = kmap_atomic(page);

	/*
	 * Emit the two workaround batch buffers, recording the offset from the
	 * start of the workaround batch buffer object for each and their
	 * respective sizes.
	 */
	for (i = 0; i < ARRAY_SIZE(wa_bb_fn); i++) {
		wa_bb[i]->offset = batch_ptr - batch;
		if (GEM_DEBUG_WARN_ON(!IS_ALIGNED(wa_bb[i]->offset,
						  CACHELINE_BYTES))) {
			ret = -EINVAL;
			break;
		}
		if (wa_bb_fn[i])
			batch_ptr = wa_bb_fn[i](engine, batch_ptr);
		wa_bb[i]->size = batch_ptr - (batch + wa_bb[i]->offset);
	}

	BUG_ON(batch_ptr - batch > CTX_WA_BB_OBJ_SIZE);

	kunmap_atomic(batch);
	if (ret)
		lrc_destroy_wa_ctx(engine);

	return ret;
}

static void enable_execlists(struct intel_engine_cs *engine)
{
	struct drm_i915_private *dev_priv = engine->i915;

	intel_engine_set_hwsp_writemask(engine, ~0u); /* HWSTAM */

	/*
	 * Make sure we're not enabling the new 12-deep CSB
	 * FIFO as that requires a slightly updated handling
	 * in the ctx switch irq. Since we're currently only
	 * using only 2 elements of the enhanced execlists the
	 * deeper FIFO it's not needed and it's not worth adding
	 * more statements to the irq handler to support it.
	 */
	if (INTEL_GEN(dev_priv) >= 11)
		I915_WRITE(RING_MODE_GEN7(engine),
			   _MASKED_BIT_DISABLE(GEN11_GFX_DISABLE_LEGACY_MODE));
	else
		I915_WRITE(RING_MODE_GEN7(engine),
			   _MASKED_BIT_ENABLE(GFX_RUN_LIST_ENABLE));

	I915_WRITE(RING_MI_MODE(engine->mmio_base),
		   _MASKED_BIT_DISABLE(STOP_RING));

	I915_WRITE(RING_HWS_PGA(engine->mmio_base),
		   i915_ggtt_offset(engine->status_page.vma));
	POSTING_READ(RING_HWS_PGA(engine->mmio_base));
}

static bool unexpected_starting_state(struct intel_engine_cs *engine)
{
	struct drm_i915_private *dev_priv = engine->i915;
	bool unexpected = false;

	if (I915_READ(RING_MI_MODE(engine->mmio_base)) & STOP_RING) {
		DRM_DEBUG_DRIVER("STOP_RING still set in RING_MI_MODE\n");
		unexpected = true;
	}

	return unexpected;
}

static int gen8_init_common_ring(struct intel_engine_cs *engine)
{
	intel_engine_apply_workarounds(engine);
	intel_engine_apply_whitelist(engine);

	intel_mocs_init_engine(engine);

	intel_engine_reset_breadcrumbs(engine);

	if (GEM_SHOW_DEBUG() && unexpected_starting_state(engine)) {
		struct drm_printer p = drm_debug_printer(__func__);

		intel_engine_dump(engine, &p, NULL);
	}

	enable_execlists(engine);

	return 0;
}

static void execlists_reset_prepare(struct intel_engine_cs *engine)
{
	struct intel_engine_execlists * const execlists = &engine->execlists;
	unsigned long flags;

	GEM_TRACE("%s: depth<-%d\n", engine->name,
		  atomic_read(&execlists->tasklet.count));

	/*
	 * Prevent request submission to the hardware until we have
	 * completed the reset in i915_gem_reset_finish(). If a request
	 * is completed by one engine, it may then queue a request
	 * to a second via its execlists->tasklet *just* as we are
	 * calling engine->init_hw() and also writing the ELSP.
	 * Turning off the execlists->tasklet until the reset is over
	 * prevents the race.
	 */
	__tasklet_disable_sync_once(&execlists->tasklet);
	GEM_BUG_ON(!reset_in_progress(execlists));

	/* And flush any current direct submission. */
	spin_lock_irqsave(&engine->timeline.lock, flags);
	process_csb(engine); /* drain preemption events */
	spin_unlock_irqrestore(&engine->timeline.lock, flags);
<<<<<<< HEAD
}

static bool lrc_regs_ok(const struct i915_request *rq)
{
	const struct intel_ring *ring = rq->ring;
	const u32 *regs = rq->hw_context->lrc_reg_state;

	/* Quick spot check for the common signs of context corruption */

	if (regs[CTX_RING_BUFFER_CONTROL + 1] !=
	    (RING_CTL_SIZE(ring->size) | RING_VALID))
		return false;

	if (regs[CTX_RING_BUFFER_START + 1] != i915_ggtt_offset(ring->vma))
		return false;

	return true;
=======
>>>>>>> ea295481
}

static void execlists_reset(struct intel_engine_cs *engine, bool stalled)
{
	struct intel_engine_execlists * const execlists = &engine->execlists;
	struct i915_request *rq;
	unsigned long flags;
	u32 *regs;

	spin_lock_irqsave(&engine->timeline.lock, flags);

	/*
	 * Catch up with any missed context-switch interrupts.
	 *
	 * Ideally we would just read the remaining CSB entries now that we
	 * know the gpu is idle. However, the CSB registers are sometimes^W
	 * often trashed across a GPU reset! Instead we have to rely on
	 * guessing the missed context-switch events by looking at what
	 * requests were completed.
	 */
	execlists_cancel_port_requests(execlists);

	/* Push back any incomplete requests for replay after the reset. */
	rq = __unwind_incomplete_requests(engine);

	/* Following the reset, we need to reload the CSB read/write pointers */
	reset_csb_pointers(&engine->execlists);

	GEM_TRACE("%s seqno=%d, current=%d, stalled? %s\n",
		  engine->name,
		  rq ? rq->global_seqno : 0,
		  intel_engine_get_seqno(engine),
		  yesno(stalled));
	if (!rq)
		goto out_unlock;
<<<<<<< HEAD

	/*
	 * If this request hasn't started yet, e.g. it is waiting on a
	 * semaphore, we need to avoid skipping the request or else we
	 * break the signaling chain. However, if the context is corrupt
	 * the request will not restart and we will be stuck with a wedged
	 * device. It is quite often the case that if we issue a reset
	 * while the GPU is loading the context image, that the context
	 * image becomes corrupt.
	 *
	 * Otherwise, if we have not started yet, the request should replay
	 * perfectly and we do not need to flag the result as being erroneous.
	 */
	if (!i915_request_started(rq) && lrc_regs_ok(rq))
		goto out_unlock;
=======
>>>>>>> ea295481

	/*
	 * If the request was innocent, we leave the request in the ELSP
	 * and will try to replay it on restarting. The context image may
	 * have been corrupted by the reset, in which case we may have
	 * to service a new GPU hang, but more likely we can continue on
	 * without impact.
	 *
	 * If the request was guilty, we presume the context is corrupt
	 * and have to at least restore the RING register in the context
	 * image back to the expected values to skip over the guilty request.
	 */
	i915_reset_request(rq, stalled);
<<<<<<< HEAD
	if (!stalled && lrc_regs_ok(rq))
=======
	if (!stalled)
>>>>>>> ea295481
		goto out_unlock;

	/*
	 * We want a simple context + ring to execute the breadcrumb update.
	 * We cannot rely on the context being intact across the GPU hang,
	 * so clear it and rebuild just what we need for the breadcrumb.
	 * All pending requests for this context will be zapped, and any
	 * future request will be after userspace has had the opportunity
	 * to recreate its own state.
	 */
	regs = rq->hw_context->lrc_reg_state;
	if (engine->pinned_default_state) {
		memcpy(regs, /* skip restoring the vanilla PPHWSP */
		       engine->pinned_default_state + LRC_STATE_PN * PAGE_SIZE,
		       engine->context_size - PAGE_SIZE);
	}
<<<<<<< HEAD

	/* Rerun the request; its payload has been neutered (if guilty). */
	rq->ring->head = intel_ring_wrap(rq->ring, rq->head);
	intel_ring_update_space(rq->ring);

	execlists_init_reg_state(regs, rq->gem_context, engine, rq->ring);
	__execlists_update_reg_state(engine, rq->hw_context);

=======

	/* Move the RING_HEAD onto the breadcrumb, past the hanging batch */
	rq->ring->head = intel_ring_wrap(rq->ring, rq->postfix);
	intel_ring_update_space(rq->ring);

	execlists_init_reg_state(regs, rq->gem_context, engine, rq->ring);
	__execlists_update_reg_state(engine, rq->hw_context);

>>>>>>> ea295481
out_unlock:
	spin_unlock_irqrestore(&engine->timeline.lock, flags);
}

static void execlists_reset_finish(struct intel_engine_cs *engine)
{
	struct intel_engine_execlists * const execlists = &engine->execlists;

	/*
	 * After a GPU reset, we may have requests to replay. Do so now while
	 * we still have the forcewake to be sure that the GPU is not allowed
	 * to sleep before we restart and reload a context.
	 *
	 */
	GEM_BUG_ON(!reset_in_progress(execlists));
	if (!RB_EMPTY_ROOT(&execlists->queue.rb_root))
		execlists->tasklet.func(execlists->tasklet.data);

	tasklet_enable(&execlists->tasklet);
	GEM_TRACE("%s: depth->%d\n", engine->name,
		  atomic_read(&execlists->tasklet.count));
}

static int gen8_emit_bb_start(struct i915_request *rq,
			      u64 offset, u32 len,
			      const unsigned int flags)
{
	u32 *cs;

	cs = intel_ring_begin(rq, 6);
	if (IS_ERR(cs))
		return PTR_ERR(cs);

	/*
	 * WaDisableCtxRestoreArbitration:bdw,chv
	 *
	 * We don't need to perform MI_ARB_ENABLE as often as we do (in
	 * particular all the gen that do not need the w/a at all!), if we
	 * took care to make sure that on every switch into this context
	 * (both ordinary and for preemption) that arbitrartion was enabled
	 * we would be fine. However, there doesn't seem to be a downside to
	 * being paranoid and making sure it is set before each batch and
	 * every context-switch.
	 *
	 * Note that if we fail to enable arbitration before the request
	 * is complete, then we do not see the context-switch interrupt and
	 * the engine hangs (with RING_HEAD == RING_TAIL).
	 *
	 * That satisfies both the GPGPU w/a and our heavy-handed paranoia.
	 */
	*cs++ = MI_ARB_ON_OFF | MI_ARB_ENABLE;

	/* FIXME(BDW): Address space and security selectors. */
	*cs++ = MI_BATCH_BUFFER_START_GEN8 |
		(flags & I915_DISPATCH_SECURE ? 0 : BIT(8));
	*cs++ = lower_32_bits(offset);
	*cs++ = upper_32_bits(offset);

	*cs++ = MI_ARB_ON_OFF | MI_ARB_DISABLE;
	*cs++ = MI_NOOP;

	intel_ring_advance(rq, cs);

	return 0;
}

static void gen8_logical_ring_enable_irq(struct intel_engine_cs *engine)
{
	struct drm_i915_private *dev_priv = engine->i915;
	I915_WRITE_IMR(engine,
		       ~(engine->irq_enable_mask | engine->irq_keep_mask));
	POSTING_READ_FW(RING_IMR(engine->mmio_base));
}

static void gen8_logical_ring_disable_irq(struct intel_engine_cs *engine)
{
	struct drm_i915_private *dev_priv = engine->i915;
	I915_WRITE_IMR(engine, ~engine->irq_keep_mask);
}

static int gen8_emit_flush(struct i915_request *request, u32 mode)
{
	u32 cmd, *cs;

	cs = intel_ring_begin(request, 4);
	if (IS_ERR(cs))
		return PTR_ERR(cs);

	cmd = MI_FLUSH_DW + 1;

	/* We always require a command barrier so that subsequent
	 * commands, such as breadcrumb interrupts, are strictly ordered
	 * wrt the contents of the write cache being flushed to memory
	 * (and thus being coherent from the CPU).
	 */
	cmd |= MI_FLUSH_DW_STORE_INDEX | MI_FLUSH_DW_OP_STOREDW;

	if (mode & EMIT_INVALIDATE) {
		cmd |= MI_INVALIDATE_TLB;
		if (request->engine->class == VIDEO_DECODE_CLASS)
			cmd |= MI_INVALIDATE_BSD;
	}

	*cs++ = cmd;
	*cs++ = I915_GEM_HWS_SCRATCH_ADDR | MI_FLUSH_DW_USE_GTT;
	*cs++ = 0; /* upper addr */
	*cs++ = 0; /* value */
	intel_ring_advance(request, cs);

	return 0;
}

static int gen8_emit_flush_render(struct i915_request *request,
				  u32 mode)
{
	struct intel_engine_cs *engine = request->engine;
	u32 scratch_addr =
		i915_scratch_offset(engine->i915) + 2 * CACHELINE_BYTES;
	bool vf_flush_wa = false, dc_flush_wa = false;
	u32 *cs, flags = 0;
	int len;

	flags |= PIPE_CONTROL_CS_STALL;

	if (mode & EMIT_FLUSH) {
		flags |= PIPE_CONTROL_RENDER_TARGET_CACHE_FLUSH;
		flags |= PIPE_CONTROL_DEPTH_CACHE_FLUSH;
		flags |= PIPE_CONTROL_DC_FLUSH_ENABLE;
		flags |= PIPE_CONTROL_FLUSH_ENABLE;
	}

	if (mode & EMIT_INVALIDATE) {
		flags |= PIPE_CONTROL_TLB_INVALIDATE;
		flags |= PIPE_CONTROL_INSTRUCTION_CACHE_INVALIDATE;
		flags |= PIPE_CONTROL_TEXTURE_CACHE_INVALIDATE;
		flags |= PIPE_CONTROL_VF_CACHE_INVALIDATE;
		flags |= PIPE_CONTROL_CONST_CACHE_INVALIDATE;
		flags |= PIPE_CONTROL_STATE_CACHE_INVALIDATE;
		flags |= PIPE_CONTROL_QW_WRITE;
		flags |= PIPE_CONTROL_GLOBAL_GTT_IVB;

		/*
		 * On GEN9: before VF_CACHE_INVALIDATE we need to emit a NULL
		 * pipe control.
		 */
		if (IS_GEN(request->i915, 9))
			vf_flush_wa = true;

		/* WaForGAMHang:kbl */
		if (IS_KBL_REVID(request->i915, 0, KBL_REVID_B0))
			dc_flush_wa = true;
	}

	len = 6;

	if (vf_flush_wa)
		len += 6;

	if (dc_flush_wa)
		len += 12;

	cs = intel_ring_begin(request, len);
	if (IS_ERR(cs))
		return PTR_ERR(cs);

	if (vf_flush_wa)
		cs = gen8_emit_pipe_control(cs, 0, 0);

	if (dc_flush_wa)
		cs = gen8_emit_pipe_control(cs, PIPE_CONTROL_DC_FLUSH_ENABLE,
					    0);

	cs = gen8_emit_pipe_control(cs, flags, scratch_addr);

	if (dc_flush_wa)
		cs = gen8_emit_pipe_control(cs, PIPE_CONTROL_CS_STALL, 0);

	intel_ring_advance(request, cs);

	return 0;
}

/*
 * Reserve space for 2 NOOPs at the end of each request to be
 * used as a workaround for not being allowed to do lite
 * restore with HEAD==TAIL (WaIdleLiteRestore).
 */
static u32 *gen8_emit_wa_tail(struct i915_request *request, u32 *cs)
{
	/* Ensure there's always at least one preemption point per-request. */
	*cs++ = MI_ARB_CHECK;
	*cs++ = MI_NOOP;
	request->wa_tail = intel_ring_offset(request, cs);

	return cs;
}

static u32 *gen8_emit_fini_breadcrumb(struct i915_request *request, u32 *cs)
{
	/* w/a: bit 5 needs to be zero for MI_FLUSH_DW address. */
	BUILD_BUG_ON(I915_GEM_HWS_INDEX_ADDR & (1 << 5));

	cs = gen8_emit_ggtt_write(cs,
				  request->fence.seqno,
				  request->timeline->hwsp_offset);

	cs = gen8_emit_ggtt_write(cs,
				  request->global_seqno,
				  intel_hws_seqno_address(request->engine));

	*cs++ = MI_USER_INTERRUPT;
	*cs++ = MI_ARB_ON_OFF | MI_ARB_ENABLE;

	request->tail = intel_ring_offset(request, cs);
	assert_ring_tail_valid(request->ring, request->tail);

	return gen8_emit_wa_tail(request, cs);
}

static u32 *gen8_emit_fini_breadcrumb_rcs(struct i915_request *request, u32 *cs)
{
	cs = gen8_emit_ggtt_write_rcs(cs,
				      request->fence.seqno,
				      request->timeline->hwsp_offset,
				      PIPE_CONTROL_RENDER_TARGET_CACHE_FLUSH |
				      PIPE_CONTROL_DEPTH_CACHE_FLUSH |
				      PIPE_CONTROL_DC_FLUSH_ENABLE |
				      PIPE_CONTROL_FLUSH_ENABLE |
				      PIPE_CONTROL_CS_STALL);

	cs = gen8_emit_ggtt_write_rcs(cs,
				      request->global_seqno,
				      intel_hws_seqno_address(request->engine),
				      PIPE_CONTROL_CS_STALL);

	*cs++ = MI_USER_INTERRUPT;
	*cs++ = MI_ARB_ON_OFF | MI_ARB_ENABLE;

	request->tail = intel_ring_offset(request, cs);
	assert_ring_tail_valid(request->ring, request->tail);

	return gen8_emit_wa_tail(request, cs);
}

static int gen8_init_rcs_context(struct i915_request *rq)
{
	int ret;

	ret = intel_engine_emit_ctx_wa(rq);
	if (ret)
		return ret;

	ret = intel_rcs_context_init_mocs(rq);
	/*
	 * Failing to program the MOCS is non-fatal.The system will not
	 * run at peak performance. So generate an error and carry on.
	 */
	if (ret)
		DRM_ERROR("MOCS failed to program: expect performance issues.\n");

	return i915_gem_render_state_emit(rq);
}

/**
 * intel_logical_ring_cleanup() - deallocate the Engine Command Streamer
 * @engine: Engine Command Streamer.
 */
void intel_logical_ring_cleanup(struct intel_engine_cs *engine)
{
	struct drm_i915_private *dev_priv;

	/*
	 * Tasklet cannot be active at this point due intel_mark_active/idle
	 * so this is just for documentation.
	 */
	if (WARN_ON(test_bit(TASKLET_STATE_SCHED,
			     &engine->execlists.tasklet.state)))
		tasklet_kill(&engine->execlists.tasklet);

	dev_priv = engine->i915;

	if (engine->buffer) {
		WARN_ON((I915_READ_MODE(engine) & MODE_IDLE) == 0);
	}

	if (engine->cleanup)
		engine->cleanup(engine);

	intel_engine_cleanup_common(engine);

	lrc_destroy_wa_ctx(engine);

	engine->i915 = NULL;
	dev_priv->engine[engine->id] = NULL;
	kfree(engine);
}

void intel_execlists_set_default_submission(struct intel_engine_cs *engine)
{
	engine->submit_request = execlists_submit_request;
	engine->cancel_requests = execlists_cancel_requests;
	engine->schedule = i915_schedule;
	engine->execlists.tasklet.func = execlists_submission_tasklet;

	engine->reset.prepare = execlists_reset_prepare;

	engine->park = NULL;
	engine->unpark = NULL;

	engine->flags |= I915_ENGINE_SUPPORTS_STATS;
	if (engine->i915->preempt_context)
		engine->flags |= I915_ENGINE_HAS_PREEMPTION;

	engine->i915->caps.scheduler =
		I915_SCHEDULER_CAP_ENABLED |
		I915_SCHEDULER_CAP_PRIORITY;
	if (intel_engine_has_preemption(engine))
		engine->i915->caps.scheduler |= I915_SCHEDULER_CAP_PREEMPTION;
}

static void
logical_ring_default_vfuncs(struct intel_engine_cs *engine)
{
	/* Default vfuncs which can be overriden by each engine. */
	engine->init_hw = gen8_init_common_ring;

	engine->reset.prepare = execlists_reset_prepare;
	engine->reset.reset = execlists_reset;
	engine->reset.finish = execlists_reset_finish;

	engine->context_pin = execlists_context_pin;
	engine->request_alloc = execlists_request_alloc;

	engine->emit_flush = gen8_emit_flush;
	engine->emit_init_breadcrumb = gen8_emit_init_breadcrumb;
	engine->emit_fini_breadcrumb = gen8_emit_fini_breadcrumb;

	engine->set_default_submission = intel_execlists_set_default_submission;

	if (INTEL_GEN(engine->i915) < 11) {
		engine->irq_enable = gen8_logical_ring_enable_irq;
		engine->irq_disable = gen8_logical_ring_disable_irq;
	} else {
		/*
		 * TODO: On Gen11 interrupt masks need to be clear
		 * to allow C6 entry. Keep interrupts enabled at
		 * and take the hit of generating extra interrupts
		 * until a more refined solution exists.
		 */
	}
	engine->emit_bb_start = gen8_emit_bb_start;
}

static inline void
logical_ring_default_irqs(struct intel_engine_cs *engine)
{
	unsigned int shift = 0;

	if (INTEL_GEN(engine->i915) < 11) {
		const u8 irq_shifts[] = {
			[RCS]  = GEN8_RCS_IRQ_SHIFT,
			[BCS]  = GEN8_BCS_IRQ_SHIFT,
			[VCS]  = GEN8_VCS1_IRQ_SHIFT,
			[VCS2] = GEN8_VCS2_IRQ_SHIFT,
			[VECS] = GEN8_VECS_IRQ_SHIFT,
		};

		shift = irq_shifts[engine->id];
	}

	engine->irq_enable_mask = GT_RENDER_USER_INTERRUPT << shift;
	engine->irq_keep_mask = GT_CONTEXT_SWITCH_INTERRUPT << shift;
}

static int
logical_ring_setup(struct intel_engine_cs *engine)
{
	int err;

	err = intel_engine_setup_common(engine);
	if (err)
		return err;

	/* Intentionally left blank. */
	engine->buffer = NULL;

	tasklet_init(&engine->execlists.tasklet,
		     execlists_submission_tasklet, (unsigned long)engine);

	logical_ring_default_vfuncs(engine);
	logical_ring_default_irqs(engine);

	return 0;
}

static int logical_ring_init(struct intel_engine_cs *engine)
{
	struct drm_i915_private *i915 = engine->i915;
	struct intel_engine_execlists * const execlists = &engine->execlists;
	int ret;

	ret = intel_engine_init_common(engine);
	if (ret)
		return ret;

	intel_engine_init_workarounds(engine);

	if (HAS_LOGICAL_RING_ELSQ(i915)) {
		execlists->submit_reg = i915->regs +
			i915_mmio_reg_offset(RING_EXECLIST_SQ_CONTENTS(engine));
		execlists->ctrl_reg = i915->regs +
			i915_mmio_reg_offset(RING_EXECLIST_CONTROL(engine));
	} else {
		execlists->submit_reg = i915->regs +
			i915_mmio_reg_offset(RING_ELSP(engine));
	}

	execlists->preempt_complete_status = ~0u;
	if (i915->preempt_context) {
		struct intel_context *ce =
			to_intel_context(i915->preempt_context, engine);

		execlists->preempt_complete_status =
			upper_32_bits(ce->lrc_desc);
	}

	execlists->csb_status =
		&engine->status_page.addr[I915_HWS_CSB_BUF0_INDEX];

	execlists->csb_write =
		&engine->status_page.addr[intel_hws_csb_write_index(i915)];

	reset_csb_pointers(execlists);

	return 0;
}

int logical_render_ring_init(struct intel_engine_cs *engine)
{
	int ret;

	ret = logical_ring_setup(engine);
	if (ret)
		return ret;

	/* Override some for render ring. */
	engine->init_context = gen8_init_rcs_context;
	engine->emit_flush = gen8_emit_flush_render;
	engine->emit_fini_breadcrumb = gen8_emit_fini_breadcrumb_rcs;

	ret = logical_ring_init(engine);
	if (ret)
		return ret;

	ret = intel_init_workaround_bb(engine);
	if (ret) {
		/*
		 * We continue even if we fail to initialize WA batch
		 * because we only expect rare glitches but nothing
		 * critical to prevent us from using GPU
		 */
		DRM_ERROR("WA batch buffer initialization failed: %d\n",
			  ret);
	}

	intel_engine_init_whitelist(engine);

	return 0;
}

int logical_xcs_ring_init(struct intel_engine_cs *engine)
{
	int err;

	err = logical_ring_setup(engine);
	if (err)
		return err;

	return logical_ring_init(engine);
}

u32 gen8_make_rpcs(struct drm_i915_private *i915, struct intel_sseu *req_sseu)
{
	const struct sseu_dev_info *sseu = &RUNTIME_INFO(i915)->sseu;
	bool subslice_pg = sseu->has_subslice_pg;
	struct intel_sseu ctx_sseu;
	u8 slices, subslices;
	u32 rpcs = 0;

	/*
	 * No explicit RPCS request is needed to ensure full
	 * slice/subslice/EU enablement prior to Gen9.
	*/
	if (INTEL_GEN(i915) < 9)
		return 0;

	/*
	 * If i915/perf is active, we want a stable powergating configuration
	 * on the system.
	 *
	 * We could choose full enablement, but on ICL we know there are use
	 * cases which disable slices for functional, apart for performance
	 * reasons. So in this case we select a known stable subset.
	 */
	if (!i915->perf.oa.exclusive_stream) {
		ctx_sseu = *req_sseu;
	} else {
		ctx_sseu = intel_device_default_sseu(i915);

		if (IS_GEN(i915, 11)) {
			/*
			 * We only need subslice count so it doesn't matter
			 * which ones we select - just turn off low bits in the
			 * amount of half of all available subslices per slice.
			 */
			ctx_sseu.subslice_mask =
				~(~0 << (hweight8(ctx_sseu.subslice_mask) / 2));
			ctx_sseu.slice_mask = 0x1;
		}
	}

	slices = hweight8(ctx_sseu.slice_mask);
	subslices = hweight8(ctx_sseu.subslice_mask);

	/*
	 * Since the SScount bitfield in GEN8_R_PWR_CLK_STATE is only three bits
	 * wide and Icelake has up to eight subslices, specfial programming is
	 * needed in order to correctly enable all subslices.
	 *
	 * According to documentation software must consider the configuration
	 * as 2x4x8 and hardware will translate this to 1x8x8.
	 *
	 * Furthemore, even though SScount is three bits, maximum documented
	 * value for it is four. From this some rules/restrictions follow:
	 *
	 * 1.
	 * If enabled subslice count is greater than four, two whole slices must
	 * be enabled instead.
	 *
	 * 2.
	 * When more than one slice is enabled, hardware ignores the subslice
	 * count altogether.
	 *
	 * From these restrictions it follows that it is not possible to enable
	 * a count of subslices between the SScount maximum of four restriction,
	 * and the maximum available number on a particular SKU. Either all
	 * subslices are enabled, or a count between one and four on the first
	 * slice.
	 */
	if (IS_GEN(i915, 11) &&
	    slices == 1 &&
	    subslices > min_t(u8, 4, hweight8(sseu->subslice_mask[0]) / 2)) {
		GEM_BUG_ON(subslices & 1);

		subslice_pg = false;
		slices *= 2;
	}

	/*
	 * Starting in Gen9, render power gating can leave
	 * slice/subslice/EU in a partially enabled state. We
	 * must make an explicit request through RPCS for full
	 * enablement.
	*/
	if (sseu->has_slice_pg) {
		u32 mask, val = slices;

		if (INTEL_GEN(i915) >= 11) {
			mask = GEN11_RPCS_S_CNT_MASK;
			val <<= GEN11_RPCS_S_CNT_SHIFT;
		} else {
			mask = GEN8_RPCS_S_CNT_MASK;
			val <<= GEN8_RPCS_S_CNT_SHIFT;
		}

		GEM_BUG_ON(val & ~mask);
		val &= mask;

		rpcs |= GEN8_RPCS_ENABLE | GEN8_RPCS_S_CNT_ENABLE | val;
	}

	if (subslice_pg) {
		u32 val = subslices;

		val <<= GEN8_RPCS_SS_CNT_SHIFT;

		GEM_BUG_ON(val & ~GEN8_RPCS_SS_CNT_MASK);
		val &= GEN8_RPCS_SS_CNT_MASK;

		rpcs |= GEN8_RPCS_ENABLE | GEN8_RPCS_SS_CNT_ENABLE | val;
	}

	if (sseu->has_eu_pg) {
		u32 val;

		val = ctx_sseu.min_eus_per_subslice << GEN8_RPCS_EU_MIN_SHIFT;
		GEM_BUG_ON(val & ~GEN8_RPCS_EU_MIN_MASK);
		val &= GEN8_RPCS_EU_MIN_MASK;

		rpcs |= val;

		val = ctx_sseu.max_eus_per_subslice << GEN8_RPCS_EU_MAX_SHIFT;
		GEM_BUG_ON(val & ~GEN8_RPCS_EU_MAX_MASK);
		val &= GEN8_RPCS_EU_MAX_MASK;

		rpcs |= val;

		rpcs |= GEN8_RPCS_ENABLE;
	}

	return rpcs;
}

static u32 intel_lr_indirect_ctx_offset(struct intel_engine_cs *engine)
{
	u32 indirect_ctx_offset;

	switch (INTEL_GEN(engine->i915)) {
	default:
		MISSING_CASE(INTEL_GEN(engine->i915));
		/* fall through */
	case 11:
		indirect_ctx_offset =
			GEN11_CTX_RCS_INDIRECT_CTX_OFFSET_DEFAULT;
		break;
	case 10:
		indirect_ctx_offset =
			GEN10_CTX_RCS_INDIRECT_CTX_OFFSET_DEFAULT;
		break;
	case 9:
		indirect_ctx_offset =
			GEN9_CTX_RCS_INDIRECT_CTX_OFFSET_DEFAULT;
		break;
	case 8:
		indirect_ctx_offset =
			GEN8_CTX_RCS_INDIRECT_CTX_OFFSET_DEFAULT;
		break;
	}

	return indirect_ctx_offset;
}

static void execlists_init_reg_state(u32 *regs,
				     struct i915_gem_context *ctx,
				     struct intel_engine_cs *engine,
				     struct intel_ring *ring)
{
	struct drm_i915_private *dev_priv = engine->i915;
	u32 base = engine->mmio_base;
	bool rcs = engine->class == RENDER_CLASS;

	/* A context is actually a big batch buffer with several
	 * MI_LOAD_REGISTER_IMM commands followed by (reg, value) pairs. The
	 * values we are setting here are only for the first context restore:
	 * on a subsequent save, the GPU will recreate this batchbuffer with new
	 * values (including all the missing MI_LOAD_REGISTER_IMM commands that
	 * we are not initializing here).
	 */
	regs[CTX_LRI_HEADER_0] = MI_LOAD_REGISTER_IMM(rcs ? 14 : 11) |
				 MI_LRI_FORCE_POSTED;

	CTX_REG(regs, CTX_CONTEXT_CONTROL, RING_CONTEXT_CONTROL(engine),
		_MASKED_BIT_DISABLE(CTX_CTRL_ENGINE_CTX_RESTORE_INHIBIT) |
		_MASKED_BIT_ENABLE(CTX_CTRL_INHIBIT_SYN_CTX_SWITCH));
	if (INTEL_GEN(dev_priv) < 11) {
		regs[CTX_CONTEXT_CONTROL + 1] |=
			_MASKED_BIT_DISABLE(CTX_CTRL_ENGINE_CTX_SAVE_INHIBIT |
					    CTX_CTRL_RS_CTX_ENABLE);
	}
	CTX_REG(regs, CTX_RING_HEAD, RING_HEAD(base), 0);
	CTX_REG(regs, CTX_RING_TAIL, RING_TAIL(base), 0);
	CTX_REG(regs, CTX_RING_BUFFER_START, RING_START(base), 0);
	CTX_REG(regs, CTX_RING_BUFFER_CONTROL, RING_CTL(base),
		RING_CTL_SIZE(ring->size) | RING_VALID);
	CTX_REG(regs, CTX_BB_HEAD_U, RING_BBADDR_UDW(base), 0);
	CTX_REG(regs, CTX_BB_HEAD_L, RING_BBADDR(base), 0);
	CTX_REG(regs, CTX_BB_STATE, RING_BBSTATE(base), RING_BB_PPGTT);
	CTX_REG(regs, CTX_SECOND_BB_HEAD_U, RING_SBBADDR_UDW(base), 0);
	CTX_REG(regs, CTX_SECOND_BB_HEAD_L, RING_SBBADDR(base), 0);
	CTX_REG(regs, CTX_SECOND_BB_STATE, RING_SBBSTATE(base), 0);
	if (rcs) {
		struct i915_ctx_workarounds *wa_ctx = &engine->wa_ctx;

		CTX_REG(regs, CTX_RCS_INDIRECT_CTX, RING_INDIRECT_CTX(base), 0);
		CTX_REG(regs, CTX_RCS_INDIRECT_CTX_OFFSET,
			RING_INDIRECT_CTX_OFFSET(base), 0);
		if (wa_ctx->indirect_ctx.size) {
			u32 ggtt_offset = i915_ggtt_offset(wa_ctx->vma);

			regs[CTX_RCS_INDIRECT_CTX + 1] =
				(ggtt_offset + wa_ctx->indirect_ctx.offset) |
				(wa_ctx->indirect_ctx.size / CACHELINE_BYTES);

			regs[CTX_RCS_INDIRECT_CTX_OFFSET + 1] =
				intel_lr_indirect_ctx_offset(engine) << 6;
		}

		CTX_REG(regs, CTX_BB_PER_CTX_PTR, RING_BB_PER_CTX_PTR(base), 0);
		if (wa_ctx->per_ctx.size) {
			u32 ggtt_offset = i915_ggtt_offset(wa_ctx->vma);

			regs[CTX_BB_PER_CTX_PTR + 1] =
				(ggtt_offset + wa_ctx->per_ctx.offset) | 0x01;
		}
	}

	regs[CTX_LRI_HEADER_1] = MI_LOAD_REGISTER_IMM(9) | MI_LRI_FORCE_POSTED;

	CTX_REG(regs, CTX_CTX_TIMESTAMP, RING_CTX_TIMESTAMP(base), 0);
	/* PDP values well be assigned later if needed */
	CTX_REG(regs, CTX_PDP3_UDW, GEN8_RING_PDP_UDW(engine, 3), 0);
	CTX_REG(regs, CTX_PDP3_LDW, GEN8_RING_PDP_LDW(engine, 3), 0);
	CTX_REG(regs, CTX_PDP2_UDW, GEN8_RING_PDP_UDW(engine, 2), 0);
	CTX_REG(regs, CTX_PDP2_LDW, GEN8_RING_PDP_LDW(engine, 2), 0);
	CTX_REG(regs, CTX_PDP1_UDW, GEN8_RING_PDP_UDW(engine, 1), 0);
	CTX_REG(regs, CTX_PDP1_LDW, GEN8_RING_PDP_LDW(engine, 1), 0);
	CTX_REG(regs, CTX_PDP0_UDW, GEN8_RING_PDP_UDW(engine, 0), 0);
	CTX_REG(regs, CTX_PDP0_LDW, GEN8_RING_PDP_LDW(engine, 0), 0);

	if (i915_vm_is_48bit(&ctx->ppgtt->vm)) {
		/* 64b PPGTT (48bit canonical)
		 * PDP0_DESCRIPTOR contains the base address to PML4 and
		 * other PDP Descriptors are ignored.
		 */
		ASSIGN_CTX_PML4(ctx->ppgtt, regs);
	} else {
		ASSIGN_CTX_PDP(ctx->ppgtt, regs, 3);
		ASSIGN_CTX_PDP(ctx->ppgtt, regs, 2);
		ASSIGN_CTX_PDP(ctx->ppgtt, regs, 1);
		ASSIGN_CTX_PDP(ctx->ppgtt, regs, 0);
	}

	if (rcs) {
		regs[CTX_LRI_HEADER_2] = MI_LOAD_REGISTER_IMM(1);
		CTX_REG(regs, CTX_R_PWR_CLK_STATE, GEN8_R_PWR_CLK_STATE, 0);

		i915_oa_init_reg_state(engine, ctx, regs);
	}

	regs[CTX_END] = MI_BATCH_BUFFER_END;
	if (INTEL_GEN(dev_priv) >= 10)
		regs[CTX_END] |= BIT(0);
}

static int
populate_lr_context(struct i915_gem_context *ctx,
		    struct drm_i915_gem_object *ctx_obj,
		    struct intel_engine_cs *engine,
		    struct intel_ring *ring)
{
	void *vaddr;
	u32 *regs;
	int ret;

	ret = i915_gem_object_set_to_cpu_domain(ctx_obj, true);
	if (ret) {
		DRM_DEBUG_DRIVER("Could not set to CPU domain\n");
		return ret;
	}

	vaddr = i915_gem_object_pin_map(ctx_obj, I915_MAP_WB);
	if (IS_ERR(vaddr)) {
		ret = PTR_ERR(vaddr);
		DRM_DEBUG_DRIVER("Could not map object pages! (%d)\n", ret);
		return ret;
	}
	ctx_obj->mm.dirty = true;

	if (engine->default_state) {
		/*
		 * We only want to copy over the template context state;
		 * skipping over the headers reserved for GuC communication,
		 * leaving those as zero.
		 */
		const unsigned long start = LRC_HEADER_PAGES * PAGE_SIZE;
		void *defaults;

		defaults = i915_gem_object_pin_map(engine->default_state,
						   I915_MAP_WB);
		if (IS_ERR(defaults)) {
			ret = PTR_ERR(defaults);
			goto err_unpin_ctx;
		}

		memcpy(vaddr + start, defaults + start, engine->context_size);
		i915_gem_object_unpin_map(engine->default_state);
	}

	/* The second page of the context object contains some fields which must
	 * be set up prior to the first execution. */
	regs = vaddr + LRC_STATE_PN * PAGE_SIZE;
	execlists_init_reg_state(regs, ctx, engine, ring);
	if (!engine->default_state)
		regs[CTX_CONTEXT_CONTROL + 1] |=
			_MASKED_BIT_ENABLE(CTX_CTRL_ENGINE_CTX_RESTORE_INHIBIT);
	if (ctx == ctx->i915->preempt_context && INTEL_GEN(engine->i915) < 11)
		regs[CTX_CONTEXT_CONTROL + 1] |=
			_MASKED_BIT_ENABLE(CTX_CTRL_ENGINE_CTX_RESTORE_INHIBIT |
					   CTX_CTRL_ENGINE_CTX_SAVE_INHIBIT);

err_unpin_ctx:
	i915_gem_object_unpin_map(ctx_obj);
	return ret;
}

static int execlists_context_deferred_alloc(struct i915_gem_context *ctx,
					    struct intel_engine_cs *engine,
					    struct intel_context *ce)
{
	struct drm_i915_gem_object *ctx_obj;
	struct i915_vma *vma;
	u32 context_size;
	struct intel_ring *ring;
	struct i915_timeline *timeline;
	int ret;

	if (ce->state)
		return 0;

	context_size = round_up(engine->context_size, I915_GTT_PAGE_SIZE);

	/*
	 * Before the actual start of the context image, we insert a few pages
	 * for our own use and for sharing with the GuC.
	 */
	context_size += LRC_HEADER_PAGES * PAGE_SIZE;

	ctx_obj = i915_gem_object_create(ctx->i915, context_size);
	if (IS_ERR(ctx_obj))
		return PTR_ERR(ctx_obj);

	vma = i915_vma_instance(ctx_obj, &ctx->i915->ggtt.vm, NULL);
	if (IS_ERR(vma)) {
		ret = PTR_ERR(vma);
		goto error_deref_obj;
	}

	timeline = i915_timeline_create(ctx->i915, ctx->name, NULL);
	if (IS_ERR(timeline)) {
		ret = PTR_ERR(timeline);
		goto error_deref_obj;
	}

	ring = intel_engine_create_ring(engine, timeline, ctx->ring_size);
	i915_timeline_put(timeline);
	if (IS_ERR(ring)) {
		ret = PTR_ERR(ring);
		goto error_deref_obj;
	}

	ret = populate_lr_context(ctx, ctx_obj, engine, ring);
	if (ret) {
		DRM_DEBUG_DRIVER("Failed to populate LRC: %d\n", ret);
		goto error_ring_free;
	}

	ce->ring = ring;
	ce->state = vma;

	return 0;

error_ring_free:
	intel_ring_free(ring);
error_deref_obj:
	i915_gem_object_put(ctx_obj);
	return ret;
}

void intel_lr_context_resume(struct drm_i915_private *i915)
{
	struct intel_engine_cs *engine;
	struct i915_gem_context *ctx;
	enum intel_engine_id id;

	/*
	 * Because we emit WA_TAIL_DWORDS there may be a disparity
	 * between our bookkeeping in ce->ring->head and ce->ring->tail and
	 * that stored in context. As we only write new commands from
	 * ce->ring->tail onwards, everything before that is junk. If the GPU
	 * starts reading from its RING_HEAD from the context, it may try to
	 * execute that junk and die.
	 *
	 * So to avoid that we reset the context images upon resume. For
	 * simplicity, we just zero everything out.
	 */
	list_for_each_entry(ctx, &i915->contexts.list, link) {
		for_each_engine(engine, i915, id) {
			struct intel_context *ce =
				to_intel_context(ctx, engine);

			if (!ce->state)
				continue;

			intel_ring_reset(ce->ring, 0);

			if (ce->pin_count) /* otherwise done in context_pin */
				__execlists_update_reg_state(engine, ce);
		}
	}
}
<<<<<<< HEAD

void intel_execlists_show_requests(struct intel_engine_cs *engine,
				   struct drm_printer *m,
				   void (*show_request)(struct drm_printer *m,
							struct i915_request *rq,
							const char *prefix),
				   unsigned int max)
{
	const struct intel_engine_execlists *execlists = &engine->execlists;
	struct i915_request *rq, *last;
	unsigned long flags;
	unsigned int count;
	struct rb_node *rb;

=======

void intel_execlists_show_requests(struct intel_engine_cs *engine,
				   struct drm_printer *m,
				   void (*show_request)(struct drm_printer *m,
							struct i915_request *rq,
							const char *prefix),
				   unsigned int max)
{
	const struct intel_engine_execlists *execlists = &engine->execlists;
	struct i915_request *rq, *last;
	unsigned long flags;
	unsigned int count;
	struct rb_node *rb;

>>>>>>> ea295481
	spin_lock_irqsave(&engine->timeline.lock, flags);

	last = NULL;
	count = 0;
	list_for_each_entry(rq, &engine->timeline.requests, link) {
		if (count++ < max - 1)
			show_request(m, rq, "\t\tE ");
		else
			last = rq;
	}
	if (last) {
		if (count > max) {
			drm_printf(m,
				   "\t\t...skipping %d executing requests...\n",
				   count - max);
<<<<<<< HEAD
		}
		show_request(m, last, "\t\tE ");
	}

	last = NULL;
	count = 0;
	if (execlists->queue_priority_hint != INT_MIN)
		drm_printf(m, "\t\tQueue priority hint: %d\n",
			   execlists->queue_priority_hint);
	for (rb = rb_first_cached(&execlists->queue); rb; rb = rb_next(rb)) {
		struct i915_priolist *p = rb_entry(rb, typeof(*p), node);
		int i;

		priolist_for_each_request(rq, p, i) {
			if (count++ < max - 1)
				show_request(m, rq, "\t\tQ ");
			else
				last = rq;
		}
	}
	if (last) {
		if (count > max) {
			drm_printf(m,
				   "\t\t...skipping %d queued requests...\n",
				   count - max);
		}
		show_request(m, last, "\t\tQ ");
	}

=======
		}
		show_request(m, last, "\t\tE ");
	}

	last = NULL;
	count = 0;
	if (execlists->queue_priority_hint != INT_MIN)
		drm_printf(m, "\t\tQueue priority hint: %d\n",
			   execlists->queue_priority_hint);
	for (rb = rb_first_cached(&execlists->queue); rb; rb = rb_next(rb)) {
		struct i915_priolist *p = rb_entry(rb, typeof(*p), node);
		int i;

		priolist_for_each_request(rq, p, i) {
			if (count++ < max - 1)
				show_request(m, rq, "\t\tQ ");
			else
				last = rq;
		}
	}
	if (last) {
		if (count > max) {
			drm_printf(m,
				   "\t\t...skipping %d queued requests...\n",
				   count - max);
		}
		show_request(m, last, "\t\tQ ");
	}

>>>>>>> ea295481
	spin_unlock_irqrestore(&engine->timeline.lock, flags);
}

#if IS_ENABLED(CONFIG_DRM_I915_SELFTEST)
#include "selftests/intel_lrc.c"
#endif<|MERGE_RESOLUTION|>--- conflicted
+++ resolved
@@ -207,7 +207,6 @@
 
 static inline bool need_preempt(const struct intel_engine_cs *engine,
 				const struct i915_request *rq)
-<<<<<<< HEAD
 {
 	const int last_prio = rq_prio(rq);
 
@@ -260,61 +259,6 @@
 {
 	const struct intel_engine_execlists *execlists =
 		&prev->engine->execlists;
-=======
-{
-	const int last_prio = rq_prio(rq);
-
-	if (!intel_engine_has_preemption(engine))
-		return false;
-
-	if (i915_request_completed(rq))
-		return false;
-
-	/*
-	 * Check if the current priority hint merits a preemption attempt.
-	 *
-	 * We record the highest value priority we saw during rescheduling
-	 * prior to this dequeue, therefore we know that if it is strictly
-	 * less than the current tail of ESLP[0], we do not need to force
-	 * a preempt-to-idle cycle.
-	 *
-	 * However, the priority hint is a mere hint that we may need to
-	 * preempt. If that hint is stale or we may be trying to preempt
-	 * ourselves, ignore the request.
-	 */
-	if (!__execlists_need_preempt(engine->execlists.queue_priority_hint,
-				      last_prio))
-		return false;
-
-	/*
-	 * Check against the first request in ELSP[1], it will, thanks to the
-	 * power of PI, be the highest priority of that context.
-	 */
-	if (!list_is_last(&rq->link, &engine->timeline.requests) &&
-	    rq_prio(list_next_entry(rq, link)) > last_prio)
-		return true;
-
-	/*
-	 * If the inflight context did not trigger the preemption, then maybe
-	 * it was the set of queued requests? Pick the highest priority in
-	 * the queue (the first active priolist) and see if it deserves to be
-	 * running instead of ELSP[0].
-	 *
-	 * The highest priority request in the queue can not be either
-	 * ELSP[0] or ELSP[1] as, thanks again to PI, if it was the same
-	 * context, it's priority would not exceed ELSP[0] aka last_prio.
-	 */
-	return queue_prio(&engine->execlists) > last_prio;
-}
-
-__maybe_unused static inline bool
-assert_priority_queue(const struct intel_engine_execlists *execlists,
-		      const struct i915_request *prev,
-		      const struct i915_request *next)
-{
-	if (!prev)
-		return true;
->>>>>>> ea295481
 
 	/*
 	 * Without preemption, the prev may refer to the still active element
@@ -862,12 +806,7 @@
 	 * request triggering preemption on the next dequeue (or subsequent
 	 * interrupt for secondary ports).
 	 */
-<<<<<<< HEAD
 	execlists->queue_priority_hint = queue_prio(execlists);
-=======
-	execlists->queue_priority_hint =
-		port != execlists->port ? rq_prio(last) : INT_MIN;
->>>>>>> ea295481
 
 	if (submit) {
 		port_assign(port, last);
@@ -1463,13 +1402,10 @@
 	*cs++ = rq->fence.seqno - 1;
 
 	intel_ring_advance(rq, cs);
-<<<<<<< HEAD
 
 	/* Record the updated position of the request's payload */
 	rq->infix = intel_ring_offset(rq, cs);
 
-=======
->>>>>>> ea295481
 	return 0;
 }
 
@@ -1959,7 +1895,6 @@
 	spin_lock_irqsave(&engine->timeline.lock, flags);
 	process_csb(engine); /* drain preemption events */
 	spin_unlock_irqrestore(&engine->timeline.lock, flags);
-<<<<<<< HEAD
 }
 
 static bool lrc_regs_ok(const struct i915_request *rq)
@@ -1977,8 +1912,6 @@
 		return false;
 
 	return true;
-=======
->>>>>>> ea295481
 }
 
 static void execlists_reset(struct intel_engine_cs *engine, bool stalled)
@@ -2014,7 +1947,6 @@
 		  yesno(stalled));
 	if (!rq)
 		goto out_unlock;
-<<<<<<< HEAD
 
 	/*
 	 * If this request hasn't started yet, e.g. it is waiting on a
@@ -2030,8 +1962,6 @@
 	 */
 	if (!i915_request_started(rq) && lrc_regs_ok(rq))
 		goto out_unlock;
-=======
->>>>>>> ea295481
 
 	/*
 	 * If the request was innocent, we leave the request in the ELSP
@@ -2045,11 +1975,7 @@
 	 * image back to the expected values to skip over the guilty request.
 	 */
 	i915_reset_request(rq, stalled);
-<<<<<<< HEAD
 	if (!stalled && lrc_regs_ok(rq))
-=======
-	if (!stalled)
->>>>>>> ea295481
 		goto out_unlock;
 
 	/*
@@ -2066,7 +1992,6 @@
 		       engine->pinned_default_state + LRC_STATE_PN * PAGE_SIZE,
 		       engine->context_size - PAGE_SIZE);
 	}
-<<<<<<< HEAD
 
 	/* Rerun the request; its payload has been neutered (if guilty). */
 	rq->ring->head = intel_ring_wrap(rq->ring, rq->head);
@@ -2075,16 +2000,6 @@
 	execlists_init_reg_state(regs, rq->gem_context, engine, rq->ring);
 	__execlists_update_reg_state(engine, rq->hw_context);
 
-=======
-
-	/* Move the RING_HEAD onto the breadcrumb, past the hanging batch */
-	rq->ring->head = intel_ring_wrap(rq->ring, rq->postfix);
-	intel_ring_update_space(rq->ring);
-
-	execlists_init_reg_state(regs, rq->gem_context, engine, rq->ring);
-	__execlists_update_reg_state(engine, rq->hw_context);
-
->>>>>>> ea295481
 out_unlock:
 	spin_unlock_irqrestore(&engine->timeline.lock, flags);
 }
@@ -2985,7 +2900,6 @@
 		}
 	}
 }
-<<<<<<< HEAD
 
 void intel_execlists_show_requests(struct intel_engine_cs *engine,
 				   struct drm_printer *m,
@@ -3000,22 +2914,6 @@
 	unsigned int count;
 	struct rb_node *rb;
 
-=======
-
-void intel_execlists_show_requests(struct intel_engine_cs *engine,
-				   struct drm_printer *m,
-				   void (*show_request)(struct drm_printer *m,
-							struct i915_request *rq,
-							const char *prefix),
-				   unsigned int max)
-{
-	const struct intel_engine_execlists *execlists = &engine->execlists;
-	struct i915_request *rq, *last;
-	unsigned long flags;
-	unsigned int count;
-	struct rb_node *rb;
-
->>>>>>> ea295481
 	spin_lock_irqsave(&engine->timeline.lock, flags);
 
 	last = NULL;
@@ -3031,7 +2929,6 @@
 			drm_printf(m,
 				   "\t\t...skipping %d executing requests...\n",
 				   count - max);
-<<<<<<< HEAD
 		}
 		show_request(m, last, "\t\tE ");
 	}
@@ -3061,37 +2958,6 @@
 		show_request(m, last, "\t\tQ ");
 	}
 
-=======
-		}
-		show_request(m, last, "\t\tE ");
-	}
-
-	last = NULL;
-	count = 0;
-	if (execlists->queue_priority_hint != INT_MIN)
-		drm_printf(m, "\t\tQueue priority hint: %d\n",
-			   execlists->queue_priority_hint);
-	for (rb = rb_first_cached(&execlists->queue); rb; rb = rb_next(rb)) {
-		struct i915_priolist *p = rb_entry(rb, typeof(*p), node);
-		int i;
-
-		priolist_for_each_request(rq, p, i) {
-			if (count++ < max - 1)
-				show_request(m, rq, "\t\tQ ");
-			else
-				last = rq;
-		}
-	}
-	if (last) {
-		if (count > max) {
-			drm_printf(m,
-				   "\t\t...skipping %d queued requests...\n",
-				   count - max);
-		}
-		show_request(m, last, "\t\tQ ");
-	}
-
->>>>>>> ea295481
 	spin_unlock_irqrestore(&engine->timeline.lock, flags);
 }
 
