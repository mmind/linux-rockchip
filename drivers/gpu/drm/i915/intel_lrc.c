/*
 * Copyright © 2014 Intel Corporation
 *
 * Permission is hereby granted, free of charge, to any person obtaining a
 * copy of this software and associated documentation files (the "Software"),
 * to deal in the Software without restriction, including without limitation
 * the rights to use, copy, modify, merge, publish, distribute, sublicense,
 * and/or sell copies of the Software, and to permit persons to whom the
 * Software is furnished to do so, subject to the following conditions:
 *
 * The above copyright notice and this permission notice (including the next
 * paragraph) shall be included in all copies or substantial portions of the
 * Software.
 *
 * THE SOFTWARE IS PROVIDED "AS IS", WITHOUT WARRANTY OF ANY KIND, EXPRESS OR
 * IMPLIED, INCLUDING BUT NOT LIMITED TO THE WARRANTIES OF MERCHANTABILITY,
 * FITNESS FOR A PARTICULAR PURPOSE AND NONINFRINGEMENT.  IN NO EVENT SHALL
 * THE AUTHORS OR COPYRIGHT HOLDERS BE LIABLE FOR ANY CLAIM, DAMAGES OR OTHER
 * LIABILITY, WHETHER IN AN ACTION OF CONTRACT, TORT OR OTHERWISE, ARISING
 * FROM, OUT OF OR IN CONNECTION WITH THE SOFTWARE OR THE USE OR OTHER DEALINGS
 * IN THE SOFTWARE.
 *
 * Authors:
 *    Ben Widawsky <ben@bwidawsk.net>
 *    Michel Thierry <michel.thierry@intel.com>
 *    Thomas Daniel <thomas.daniel@intel.com>
 *    Oscar Mateo <oscar.mateo@intel.com>
 *
 */

/**
 * DOC: Logical Rings, Logical Ring Contexts and Execlists
 *
 * Motivation:
 * GEN8 brings an expansion of the HW contexts: "Logical Ring Contexts".
 * These expanded contexts enable a number of new abilities, especially
 * "Execlists" (also implemented in this file).
 *
 * One of the main differences with the legacy HW contexts is that logical
 * ring contexts incorporate many more things to the context's state, like
 * PDPs or ringbuffer control registers:
 *
 * The reason why PDPs are included in the context is straightforward: as
 * PPGTTs (per-process GTTs) are actually per-context, having the PDPs
 * contained there mean you don't need to do a ppgtt->switch_mm yourself,
 * instead, the GPU will do it for you on the context switch.
 *
 * But, what about the ringbuffer control registers (head, tail, etc..)?
 * shouldn't we just need a set of those per engine command streamer? This is
 * where the name "Logical Rings" starts to make sense: by virtualizing the
 * rings, the engine cs shifts to a new "ring buffer" with every context
 * switch. When you want to submit a workload to the GPU you: A) choose your
 * context, B) find its appropriate virtualized ring, C) write commands to it
 * and then, finally, D) tell the GPU to switch to that context.
 *
 * Instead of the legacy MI_SET_CONTEXT, the way you tell the GPU to switch
 * to a contexts is via a context execution list, ergo "Execlists".
 *
 * LRC implementation:
 * Regarding the creation of contexts, we have:
 *
 * - One global default context.
 * - One local default context for each opened fd.
 * - One local extra context for each context create ioctl call.
 *
 * Now that ringbuffers belong per-context (and not per-engine, like before)
 * and that contexts are uniquely tied to a given engine (and not reusable,
 * like before) we need:
 *
 * - One ringbuffer per-engine inside each context.
 * - One backing object per-engine inside each context.
 *
 * The global default context starts its life with these new objects fully
 * allocated and populated. The local default context for each opened fd is
 * more complex, because we don't know at creation time which engine is going
 * to use them. To handle this, we have implemented a deferred creation of LR
 * contexts:
 *
 * The local context starts its life as a hollow or blank holder, that only
 * gets populated for a given engine once we receive an execbuffer. If later
 * on we receive another execbuffer ioctl for the same context but a different
 * engine, we allocate/populate a new ringbuffer and context backing object and
 * so on.
 *
 * Finally, regarding local contexts created using the ioctl call: as they are
 * only allowed with the render ring, we can allocate & populate them right
 * away (no need to defer anything, at least for now).
 *
 * Execlists implementation:
 * Execlists are the new method by which, on gen8+ hardware, workloads are
 * submitted for execution (as opposed to the legacy, ringbuffer-based, method).
 * This method works as follows:
 *
 * When a request is committed, its commands (the BB start and any leading or
 * trailing commands, like the seqno breadcrumbs) are placed in the ringbuffer
 * for the appropriate context. The tail pointer in the hardware context is not
 * updated at this time, but instead, kept by the driver in the ringbuffer
 * structure. A structure representing this request is added to a request queue
 * for the appropriate engine: this structure contains a copy of the context's
 * tail after the request was written to the ring buffer and a pointer to the
 * context itself.
 *
 * If the engine's request queue was empty before the request was added, the
 * queue is processed immediately. Otherwise the queue will be processed during
 * a context switch interrupt. In any case, elements on the queue will get sent
 * (in pairs) to the GPU's ExecLists Submit Port (ELSP, for short) with a
 * globally unique 20-bits submission ID.
 *
 * When execution of a request completes, the GPU updates the context status
 * buffer with a context complete event and generates a context switch interrupt.
 * During the interrupt handling, the driver examines the events in the buffer:
 * for each context complete event, if the announced ID matches that on the head
 * of the request queue, then that request is retired and removed from the queue.
 *
 * After processing, if any requests were retired and the queue is not empty
 * then a new execution list can be submitted. The two requests at the front of
 * the queue are next to be submitted but since a context may not occur twice in
 * an execution list, if subsequent requests have the same ID as the first then
 * the two requests must be combined. This is done simply by discarding requests
 * at the head of the queue until either only one requests is left (in which case
 * we use a NULL second context) or the first two requests have unique IDs.
 *
 * By always executing the first two requests in the queue the driver ensures
 * that the GPU is kept as busy as possible. In the case where a single context
 * completes but a second context is still executing, the request for this second
 * context will be at the head of the queue when we remove the first one. This
 * request will then be resubmitted along with a new request for a different context,
 * which will cause the hardware to continue executing the second request and queue
 * the new request (the GPU detects the condition of a context getting preempted
 * with the same context and optimizes the context switch flow by not doing
 * preemption, but just sampling the new tail pointer).
 *
 */
#include <linux/interrupt.h>

#include <drm/drmP.h>
#include <drm/i915_drm.h>
#include "i915_drv.h"
#include "intel_mocs.h"

#define GEN9_LR_CONTEXT_RENDER_SIZE (22 * PAGE_SIZE)
#define GEN8_LR_CONTEXT_RENDER_SIZE (20 * PAGE_SIZE)
#define GEN8_LR_CONTEXT_OTHER_SIZE (2 * PAGE_SIZE)

#define RING_EXECLIST_QFULL		(1 << 0x2)
#define RING_EXECLIST1_VALID		(1 << 0x3)
#define RING_EXECLIST0_VALID		(1 << 0x4)
#define RING_EXECLIST_ACTIVE_STATUS	(3 << 0xE)
#define RING_EXECLIST1_ACTIVE		(1 << 0x11)
#define RING_EXECLIST0_ACTIVE		(1 << 0x12)

#define GEN8_CTX_STATUS_IDLE_ACTIVE	(1 << 0)
#define GEN8_CTX_STATUS_PREEMPTED	(1 << 1)
#define GEN8_CTX_STATUS_ELEMENT_SWITCH	(1 << 2)
#define GEN8_CTX_STATUS_ACTIVE_IDLE	(1 << 3)
#define GEN8_CTX_STATUS_COMPLETE	(1 << 4)
#define GEN8_CTX_STATUS_LITE_RESTORE	(1 << 15)

#define GEN8_CTX_STATUS_COMPLETED_MASK \
	 (GEN8_CTX_STATUS_ACTIVE_IDLE | \
	  GEN8_CTX_STATUS_PREEMPTED | \
	  GEN8_CTX_STATUS_ELEMENT_SWITCH)

#define CTX_LRI_HEADER_0		0x01
#define CTX_CONTEXT_CONTROL		0x02
#define CTX_RING_HEAD			0x04
#define CTX_RING_TAIL			0x06
#define CTX_RING_BUFFER_START		0x08
#define CTX_RING_BUFFER_CONTROL		0x0a
#define CTX_BB_HEAD_U			0x0c
#define CTX_BB_HEAD_L			0x0e
#define CTX_BB_STATE			0x10
#define CTX_SECOND_BB_HEAD_U		0x12
#define CTX_SECOND_BB_HEAD_L		0x14
#define CTX_SECOND_BB_STATE		0x16
#define CTX_BB_PER_CTX_PTR		0x18
#define CTX_RCS_INDIRECT_CTX		0x1a
#define CTX_RCS_INDIRECT_CTX_OFFSET	0x1c
#define CTX_LRI_HEADER_1		0x21
#define CTX_CTX_TIMESTAMP		0x22
#define CTX_PDP3_UDW			0x24
#define CTX_PDP3_LDW			0x26
#define CTX_PDP2_UDW			0x28
#define CTX_PDP2_LDW			0x2a
#define CTX_PDP1_UDW			0x2c
#define CTX_PDP1_LDW			0x2e
#define CTX_PDP0_UDW			0x30
#define CTX_PDP0_LDW			0x32
#define CTX_LRI_HEADER_2		0x41
#define CTX_R_PWR_CLK_STATE		0x42
#define CTX_GPGPU_CSR_BASE_ADDRESS	0x44

#define GEN8_CTX_VALID (1<<0)
#define GEN8_CTX_FORCE_PD_RESTORE (1<<1)
#define GEN8_CTX_FORCE_RESTORE (1<<2)
#define GEN8_CTX_L3LLC_COHERENT (1<<5)
#define GEN8_CTX_PRIVILEGE (1<<8)

#define ASSIGN_CTX_REG(reg_state, pos, reg, val) do { \
	(reg_state)[(pos)+0] = i915_mmio_reg_offset(reg); \
	(reg_state)[(pos)+1] = (val); \
} while (0)

#define ASSIGN_CTX_PDP(ppgtt, reg_state, n) do {		\
	const u64 _addr = i915_page_dir_dma_addr((ppgtt), (n));	\
	reg_state[CTX_PDP ## n ## _UDW+1] = upper_32_bits(_addr); \
	reg_state[CTX_PDP ## n ## _LDW+1] = lower_32_bits(_addr); \
} while (0)

#define ASSIGN_CTX_PML4(ppgtt, reg_state) do { \
	reg_state[CTX_PDP0_UDW + 1] = upper_32_bits(px_dma(&ppgtt->pml4)); \
	reg_state[CTX_PDP0_LDW + 1] = lower_32_bits(px_dma(&ppgtt->pml4)); \
} while (0)

enum {
	FAULT_AND_HANG = 0,
	FAULT_AND_HALT, /* Debug only */
	FAULT_AND_STREAM,
	FAULT_AND_CONTINUE /* Unsupported */
};
#define GEN8_CTX_ID_SHIFT 32
#define GEN8_CTX_ID_WIDTH 21
#define GEN8_CTX_RCS_INDIRECT_CTX_OFFSET_DEFAULT	0x17
#define GEN9_CTX_RCS_INDIRECT_CTX_OFFSET_DEFAULT	0x26

/* Typical size of the average request (2 pipecontrols and a MI_BB) */
#define EXECLISTS_REQUEST_SIZE 64 /* bytes */

#define WA_TAIL_DWORDS 2

static int execlists_context_deferred_alloc(struct i915_gem_context *ctx,
					    struct intel_engine_cs *engine);
static int intel_lr_context_pin(struct i915_gem_context *ctx,
				struct intel_engine_cs *engine);
static void execlists_init_reg_state(u32 *reg_state,
				     struct i915_gem_context *ctx,
				     struct intel_engine_cs *engine,
				     struct intel_ring *ring);

/**
 * intel_sanitize_enable_execlists() - sanitize i915.enable_execlists
 * @dev_priv: i915 device private
 * @enable_execlists: value of i915.enable_execlists module parameter.
 *
 * Only certain platforms support Execlists (the prerequisites being
 * support for Logical Ring Contexts and Aliasing PPGTT or better).
 *
 * Return: 1 if Execlists is supported and has to be enabled.
 */
int intel_sanitize_enable_execlists(struct drm_i915_private *dev_priv, int enable_execlists)
{
	/* On platforms with execlist available, vGPU will only
	 * support execlist mode, no ring buffer mode.
	 */
	if (HAS_LOGICAL_RING_CONTEXTS(dev_priv) && intel_vgpu_active(dev_priv))
		return 1;

	if (INTEL_GEN(dev_priv) >= 9)
		return 1;

	if (enable_execlists == 0)
		return 0;

	if (HAS_LOGICAL_RING_CONTEXTS(dev_priv) &&
	    USES_PPGTT(dev_priv) &&
	    i915.use_mmio_flip >= 0)
		return 1;

	return 0;
}

static void
logical_ring_init_platform_invariants(struct intel_engine_cs *engine)
{
	struct drm_i915_private *dev_priv = engine->i915;

	engine->disable_lite_restore_wa =
		IS_BXT_REVID(dev_priv, 0, BXT_REVID_A1) &&
		(engine->id == VCS || engine->id == VCS2);

	engine->ctx_desc_template = GEN8_CTX_VALID;
	if (IS_GEN8(dev_priv))
		engine->ctx_desc_template |= GEN8_CTX_L3LLC_COHERENT;
	engine->ctx_desc_template |= GEN8_CTX_PRIVILEGE;

	/* TODO: WaDisableLiteRestore when we start using semaphore
	 * signalling between Command Streamers */
	/* ring->ctx_desc_template |= GEN8_CTX_FORCE_RESTORE; */

	/* WaEnableForceRestoreInCtxtDescForVCS:skl */
	/* WaEnableForceRestoreInCtxtDescForVCS:bxt */
	if (engine->disable_lite_restore_wa)
		engine->ctx_desc_template |= GEN8_CTX_FORCE_RESTORE;
}

/**
 * intel_lr_context_descriptor_update() - calculate & cache the descriptor
 * 					  descriptor for a pinned context
 * @ctx: Context to work on
 * @engine: Engine the descriptor will be used with
 *
 * The context descriptor encodes various attributes of a context,
 * including its GTT address and some flags. Because it's fairly
 * expensive to calculate, we'll just do it once and cache the result,
 * which remains valid until the context is unpinned.
 *
 * This is what a descriptor looks like, from LSB to MSB::
 *
 *      bits  0-11:    flags, GEN8_CTX_* (cached in ctx_desc_template)
 *      bits 12-31:    LRCA, GTT address of (the HWSP of) this context
 *      bits 32-52:    ctx ID, a globally unique tag
 *      bits 53-54:    mbz, reserved for use by hardware
 *      bits 55-63:    group ID, currently unused and set to 0
 */
static void
intel_lr_context_descriptor_update(struct i915_gem_context *ctx,
				   struct intel_engine_cs *engine)
{
	struct intel_context *ce = &ctx->engine[engine->id];
	u64 desc;

	BUILD_BUG_ON(MAX_CONTEXT_HW_ID > (1<<GEN8_CTX_ID_WIDTH));

	desc = ctx->desc_template;				/* bits  3-4  */
	desc |= engine->ctx_desc_template;			/* bits  0-11 */
	desc |= i915_ggtt_offset(ce->state) + LRC_PPHWSP_PN * PAGE_SIZE;
								/* bits 12-31 */
	desc |= (u64)ctx->hw_id << GEN8_CTX_ID_SHIFT;		/* bits 32-52 */

	ce->lrc_desc = desc;
}

uint64_t intel_lr_context_descriptor(struct i915_gem_context *ctx,
				     struct intel_engine_cs *engine)
{
	return ctx->engine[engine->id].lrc_desc;
}

static inline void
execlists_context_status_change(struct drm_i915_gem_request *rq,
				unsigned long status)
{
	/*
	 * Only used when GVT-g is enabled now. When GVT-g is disabled,
	 * The compiler should eliminate this function as dead-code.
	 */
	if (!IS_ENABLED(CONFIG_DRM_I915_GVT))
		return;

	atomic_notifier_call_chain(&rq->ctx->status_notifier, status, rq);
}

static void
execlists_update_context_pdps(struct i915_hw_ppgtt *ppgtt, u32 *reg_state)
{
	ASSIGN_CTX_PDP(ppgtt, reg_state, 3);
	ASSIGN_CTX_PDP(ppgtt, reg_state, 2);
	ASSIGN_CTX_PDP(ppgtt, reg_state, 1);
	ASSIGN_CTX_PDP(ppgtt, reg_state, 0);
}

static u64 execlists_update_context(struct drm_i915_gem_request *rq)
{
	struct intel_context *ce = &rq->ctx->engine[rq->engine->id];
	struct i915_hw_ppgtt *ppgtt = rq->ctx->ppgtt;
	u32 *reg_state = ce->lrc_reg_state;

	reg_state[CTX_RING_TAIL+1] = rq->tail;

	/* True 32b PPGTT with dynamic page allocation: update PDP
	 * registers and point the unallocated PDPs to scratch page.
	 * PML4 is allocated during ppgtt init, so this is not needed
	 * in 48-bit mode.
	 */
	if (ppgtt && !USES_FULL_48BIT_PPGTT(ppgtt->base.dev))
		execlists_update_context_pdps(ppgtt, reg_state);

	return ce->lrc_desc;
}

static void execlists_submit_ports(struct intel_engine_cs *engine)
{
	struct drm_i915_private *dev_priv = engine->i915;
	struct execlist_port *port = engine->execlist_port;
	u32 __iomem *elsp =
		dev_priv->regs + i915_mmio_reg_offset(RING_ELSP(engine));
	u64 desc[2];

	if (!port[0].count)
		execlists_context_status_change(port[0].request,
						INTEL_CONTEXT_SCHEDULE_IN);
	desc[0] = execlists_update_context(port[0].request);
	engine->preempt_wa = port[0].count++; /* bdw only? fixed on skl? */

	if (port[1].request) {
		GEM_BUG_ON(port[1].count);
		execlists_context_status_change(port[1].request,
						INTEL_CONTEXT_SCHEDULE_IN);
		desc[1] = execlists_update_context(port[1].request);
		port[1].count = 1;
	} else {
		desc[1] = 0;
	}
	GEM_BUG_ON(desc[0] == desc[1]);

	/* You must always write both descriptors in the order below. */
	writel(upper_32_bits(desc[1]), elsp);
	writel(lower_32_bits(desc[1]), elsp);

	writel(upper_32_bits(desc[0]), elsp);
	/* The context is automatically loaded after the following */
	writel(lower_32_bits(desc[0]), elsp);
}

static bool ctx_single_port_submission(const struct i915_gem_context *ctx)
{
	return (IS_ENABLED(CONFIG_DRM_I915_GVT) &&
		ctx->execlists_force_single_submission);
}

static bool can_merge_ctx(const struct i915_gem_context *prev,
			  const struct i915_gem_context *next)
{
	if (prev != next)
		return false;

	if (ctx_single_port_submission(prev))
		return false;

	return true;
}

static void execlists_dequeue(struct intel_engine_cs *engine)
{
	struct drm_i915_gem_request *last;
	struct execlist_port *port = engine->execlist_port;
	unsigned long flags;
	struct rb_node *rb;
	bool submit = false;

	last = port->request;
	if (last)
		/* WaIdleLiteRestore:bdw,skl
		 * Apply the wa NOOPs to prevent ring:HEAD == req:TAIL
		 * as we resubmit the request. See gen8_emit_breadcrumb()
		 * for where we prepare the padding after the end of the
		 * request.
		 */
		last->tail = last->wa_tail;

	GEM_BUG_ON(port[1].request);

	/* Hardware submission is through 2 ports. Conceptually each port
	 * has a (RING_START, RING_HEAD, RING_TAIL) tuple. RING_START is
	 * static for a context, and unique to each, so we only execute
	 * requests belonging to a single context from each ring. RING_HEAD
	 * is maintained by the CS in the context image, it marks the place
	 * where it got up to last time, and through RING_TAIL we tell the CS
	 * where we want to execute up to this time.
	 *
	 * In this list the requests are in order of execution. Consecutive
	 * requests from the same context are adjacent in the ringbuffer. We
	 * can combine these requests into a single RING_TAIL update:
	 *
	 *              RING_HEAD...req1...req2
	 *                                    ^- RING_TAIL
	 * since to execute req2 the CS must first execute req1.
	 *
	 * Our goal then is to point each port to the end of a consecutive
	 * sequence of requests as being the most optimal (fewest wake ups
	 * and context switches) submission.
	 */

	spin_lock_irqsave(&engine->timeline->lock, flags);
	rb = engine->execlist_first;
	while (rb) {
		struct drm_i915_gem_request *cursor =
			rb_entry(rb, typeof(*cursor), priotree.node);

		/* Can we combine this request with the current port? It has to
		 * be the same context/ringbuffer and not have any exceptions
		 * (e.g. GVT saying never to combine contexts).
		 *
		 * If we can combine the requests, we can execute both by
		 * updating the RING_TAIL to point to the end of the second
		 * request, and so we never need to tell the hardware about
		 * the first.
		 */
		if (last && !can_merge_ctx(cursor->ctx, last->ctx)) {
			/* If we are on the second port and cannot combine
			 * this request with the last, then we are done.
			 */
			if (port != engine->execlist_port)
				break;

			/* If GVT overrides us we only ever submit port[0],
			 * leaving port[1] empty. Note that we also have
			 * to be careful that we don't queue the same
			 * context (even though a different request) to
			 * the second port.
			 */
			if (ctx_single_port_submission(last->ctx) ||
			    ctx_single_port_submission(cursor->ctx))
				break;

			GEM_BUG_ON(last->ctx == cursor->ctx);

			i915_gem_request_assign(&port->request, last);
			port++;
		}

		rb = rb_next(rb);
		rb_erase(&cursor->priotree.node, &engine->execlist_queue);
		RB_CLEAR_NODE(&cursor->priotree.node);
		cursor->priotree.priority = INT_MAX;

		/* We keep the previous context alive until we retire the
		 * following request. This ensures that any the context object
		 * is still pinned for any residual writes the HW makes into it
		 * on the context switch into the next object following the
		 * breadcrumb. Otherwise, we may retire the context too early.
		 */
		cursor->previous_context = engine->last_context;
		engine->last_context = cursor->ctx;

		__i915_gem_request_submit(cursor);
		last = cursor;
		submit = true;
	}
	if (submit) {
		i915_gem_request_assign(&port->request, last);
		engine->execlist_first = rb;
	}
	spin_unlock_irqrestore(&engine->timeline->lock, flags);

	if (submit)
		execlists_submit_ports(engine);
}

static bool execlists_elsp_idle(struct intel_engine_cs *engine)
{
	return !engine->execlist_port[0].request;
}

/**
 * intel_execlists_idle() - Determine if all engine submission ports are idle
 * @dev_priv: i915 device private
 *
 * Return true if there are no requests pending on any of the submission ports
 * of any engines.
 */
bool intel_execlists_idle(struct drm_i915_private *dev_priv)
{
	struct intel_engine_cs *engine;
	enum intel_engine_id id;

	if (!i915.enable_execlists)
		return true;

	for_each_engine(engine, dev_priv, id)
		if (!execlists_elsp_idle(engine))
			return false;

	return true;
}

static bool execlists_elsp_ready(struct intel_engine_cs *engine)
{
	int port;

	port = 1; /* wait for a free slot */
	if (engine->disable_lite_restore_wa || engine->preempt_wa)
		port = 0; /* wait for GPU to be idle before continuing */

	return !engine->execlist_port[port].request;
}

/*
 * Check the unread Context Status Buffers and manage the submission of new
 * contexts to the ELSP accordingly.
 */
static void intel_lrc_irq_handler(unsigned long data)
{
	struct intel_engine_cs *engine = (struct intel_engine_cs *)data;
	struct execlist_port *port = engine->execlist_port;
	struct drm_i915_private *dev_priv = engine->i915;

	intel_uncore_forcewake_get(dev_priv, engine->fw_domains);

	if (!execlists_elsp_idle(engine)) {
		u32 __iomem *csb_mmio =
			dev_priv->regs + i915_mmio_reg_offset(RING_CONTEXT_STATUS_PTR(engine));
		u32 __iomem *buf =
			dev_priv->regs + i915_mmio_reg_offset(RING_CONTEXT_STATUS_BUF_LO(engine, 0));
		unsigned int csb, head, tail;

		csb = readl(csb_mmio);
		head = GEN8_CSB_READ_PTR(csb);
		tail = GEN8_CSB_WRITE_PTR(csb);
		if (tail < head)
			tail += GEN8_CSB_ENTRIES;
		while (head < tail) {
			unsigned int idx = ++head % GEN8_CSB_ENTRIES;
			unsigned int status = readl(buf + 2 * idx);

			if (!(status & GEN8_CTX_STATUS_COMPLETED_MASK))
				continue;

			GEM_BUG_ON(port[0].count == 0);
			if (--port[0].count == 0) {
				GEM_BUG_ON(status & GEN8_CTX_STATUS_PREEMPTED);
				execlists_context_status_change(port[0].request,
								INTEL_CONTEXT_SCHEDULE_OUT);

				i915_gem_request_put(port[0].request);
				port[0] = port[1];
				memset(&port[1], 0, sizeof(port[1]));

				engine->preempt_wa = false;
			}

			GEM_BUG_ON(port[0].count == 0 &&
				   !(status & GEN8_CTX_STATUS_ACTIVE_IDLE));
		}

		writel(_MASKED_FIELD(GEN8_CSB_READ_PTR_MASK,
				     GEN8_CSB_WRITE_PTR(csb) << 8),
		       csb_mmio);
	}

	if (execlists_elsp_ready(engine))
		execlists_dequeue(engine);

	intel_uncore_forcewake_put(dev_priv, engine->fw_domains);
}

static bool insert_request(struct i915_priotree *pt, struct rb_root *root)
{
	struct rb_node **p, *rb;
	bool first = true;

	/* most positive priority is scheduled first, equal priorities fifo */
	rb = NULL;
	p = &root->rb_node;
	while (*p) {
		struct i915_priotree *pos;

		rb = *p;
		pos = rb_entry(rb, typeof(*pos), node);
		if (pt->priority > pos->priority) {
			p = &rb->rb_left;
		} else {
			p = &rb->rb_right;
			first = false;
		}
	}
	rb_link_node(&pt->node, rb, p);
	rb_insert_color(&pt->node, root);

	return first;
}

static void execlists_submit_request(struct drm_i915_gem_request *request)
{
	struct intel_engine_cs *engine = request->engine;
	unsigned long flags;

	/* Will be called from irq-context when using foreign fences. */
	spin_lock_irqsave(&engine->timeline->lock, flags);

	if (insert_request(&request->priotree, &engine->execlist_queue))
		engine->execlist_first = &request->priotree.node;
	if (execlists_elsp_idle(engine))
		tasklet_hi_schedule(&engine->irq_tasklet);

	spin_unlock_irqrestore(&engine->timeline->lock, flags);
}

static struct intel_engine_cs *
pt_lock_engine(struct i915_priotree *pt, struct intel_engine_cs *locked)
{
	struct intel_engine_cs *engine;

	engine = container_of(pt,
			      struct drm_i915_gem_request,
			      priotree)->engine;
	if (engine != locked) {
		if (locked)
			spin_unlock_irq(&locked->timeline->lock);
		spin_lock_irq(&engine->timeline->lock);
	}

	return engine;
}

static void execlists_schedule(struct drm_i915_gem_request *request, int prio)
{
	static DEFINE_MUTEX(lock);
	struct intel_engine_cs *engine = NULL;
	struct i915_dependency *dep, *p;
	struct i915_dependency stack;
	LIST_HEAD(dfs);

	if (prio <= READ_ONCE(request->priotree.priority))
		return;

	/* Need global lock to use the temporary link inside i915_dependency */
	mutex_lock(&lock);

	stack.signaler = &request->priotree;
	list_add(&stack.dfs_link, &dfs);

	/* Recursively bump all dependent priorities to match the new request.
	 *
	 * A naive approach would be to use recursion:
	 * static void update_priorities(struct i915_priotree *pt, prio) {
	 *	list_for_each_entry(dep, &pt->signalers_list, signal_link)
	 *		update_priorities(dep->signal, prio)
	 *	insert_request(pt);
	 * }
	 * but that may have unlimited recursion depth and so runs a very
	 * real risk of overunning the kernel stack. Instead, we build
	 * a flat list of all dependencies starting with the current request.
	 * As we walk the list of dependencies, we add all of its dependencies
	 * to the end of the list (this may include an already visited
	 * request) and continue to walk onwards onto the new dependencies. The
	 * end result is a topological list of requests in reverse order, the
	 * last element in the list is the request we must execute first.
	 */
	list_for_each_entry_safe(dep, p, &dfs, dfs_link) {
		struct i915_priotree *pt = dep->signaler;

		list_for_each_entry(p, &pt->signalers_list, signal_link)
			if (prio > READ_ONCE(p->signaler->priority))
				list_move_tail(&p->dfs_link, &dfs);

		p = list_next_entry(dep, dfs_link);
		if (!RB_EMPTY_NODE(&pt->node))
			continue;

		engine = pt_lock_engine(pt, engine);

		/* If it is not already in the rbtree, we can update the
		 * priority inplace and skip over it (and its dependencies)
		 * if it is referenced *again* as we descend the dfs.
		 */
		if (prio > pt->priority && RB_EMPTY_NODE(&pt->node)) {
			pt->priority = prio;
			list_del_init(&dep->dfs_link);
		}
	}

	/* Fifo and depth-first replacement ensure our deps execute before us */
	list_for_each_entry_safe_reverse(dep, p, &dfs, dfs_link) {
		struct i915_priotree *pt = dep->signaler;

		INIT_LIST_HEAD(&dep->dfs_link);

		engine = pt_lock_engine(pt, engine);

		if (prio <= pt->priority)
			continue;

		GEM_BUG_ON(RB_EMPTY_NODE(&pt->node));

		pt->priority = prio;
		rb_erase(&pt->node, &engine->execlist_queue);
		if (insert_request(pt, &engine->execlist_queue))
			engine->execlist_first = &pt->node;
	}

	if (engine)
		spin_unlock_irq(&engine->timeline->lock);

	mutex_unlock(&lock);

	/* XXX Do we need to preempt to make room for us and our deps? */
}

int intel_logical_ring_alloc_request_extras(struct drm_i915_gem_request *request)
{
	struct intel_engine_cs *engine = request->engine;
	struct intel_context *ce = &request->ctx->engine[engine->id];
	int ret;

	/* Flush enough space to reduce the likelihood of waiting after
	 * we start building the request - in which case we will just
	 * have to repeat work.
	 */
	request->reserved_space += EXECLISTS_REQUEST_SIZE;

	if (!ce->state) {
		ret = execlists_context_deferred_alloc(request->ctx, engine);
		if (ret)
			return ret;
	}

	request->ring = ce->ring;

	ret = intel_lr_context_pin(request->ctx, engine);
	if (ret)
		return ret;

	if (i915.enable_guc_submission) {
		/*
		 * Check that the GuC has space for the request before
		 * going any further, as the i915_add_request() call
		 * later on mustn't fail ...
		 */
		ret = i915_guc_wq_reserve(request);
		if (ret)
			goto err_unpin;
	}

	ret = intel_ring_begin(request, 0);
	if (ret)
		goto err_unreserve;

	if (!ce->initialised) {
		ret = engine->init_context(request);
		if (ret)
			goto err_unreserve;

		ce->initialised = true;
	}

	/* Note that after this point, we have committed to using
	 * this request as it is being used to both track the
	 * state of engine initialisation and liveness of the
	 * golden renderstate above. Think twice before you try
	 * to cancel/unwind this request now.
	 */

	request->reserved_space -= EXECLISTS_REQUEST_SIZE;
	return 0;

err_unreserve:
	if (i915.enable_guc_submission)
		i915_guc_wq_unreserve(request);
err_unpin:
	intel_lr_context_unpin(request->ctx, engine);
	return ret;
}

static int intel_lr_context_pin(struct i915_gem_context *ctx,
				struct intel_engine_cs *engine)
{
	struct intel_context *ce = &ctx->engine[engine->id];
	void *vaddr;
	int ret;

	lockdep_assert_held(&ctx->i915->drm.struct_mutex);

	if (ce->pin_count++)
		return 0;

	ret = i915_vma_pin(ce->state, 0, GEN8_LR_CONTEXT_ALIGN,
			   PIN_OFFSET_BIAS | GUC_WOPCM_TOP | PIN_GLOBAL);
	if (ret)
		goto err;

	vaddr = i915_gem_object_pin_map(ce->state->obj, I915_MAP_WB);
	if (IS_ERR(vaddr)) {
		ret = PTR_ERR(vaddr);
		goto unpin_vma;
	}

	ret = intel_ring_pin(ce->ring);
	if (ret)
		goto unpin_map;

	intel_lr_context_descriptor_update(ctx, engine);

	ce->lrc_reg_state = vaddr + LRC_STATE_PN * PAGE_SIZE;
	ce->lrc_reg_state[CTX_RING_BUFFER_START+1] =
		i915_ggtt_offset(ce->ring->vma);

	ce->state->obj->mm.dirty = true;

	/* Invalidate GuC TLB. */
	if (i915.enable_guc_submission) {
		struct drm_i915_private *dev_priv = ctx->i915;
		I915_WRITE(GEN8_GTCR, GEN8_GTCR_INVALIDATE);
	}

	i915_gem_context_get(ctx);
	return 0;

unpin_map:
	i915_gem_object_unpin_map(ce->state->obj);
unpin_vma:
	__i915_vma_unpin(ce->state);
err:
	ce->pin_count = 0;
	return ret;
}

void intel_lr_context_unpin(struct i915_gem_context *ctx,
			    struct intel_engine_cs *engine)
{
	struct intel_context *ce = &ctx->engine[engine->id];

	lockdep_assert_held(&ctx->i915->drm.struct_mutex);
	GEM_BUG_ON(ce->pin_count == 0);

	if (--ce->pin_count)
		return;

	intel_ring_unpin(ce->ring);

	i915_gem_object_unpin_map(ce->state->obj);
	i915_vma_unpin(ce->state);

	i915_gem_context_put(ctx);
}

static int intel_logical_ring_workarounds_emit(struct drm_i915_gem_request *req)
{
	int ret, i;
	struct intel_ring *ring = req->ring;
	struct i915_workarounds *w = &req->i915->workarounds;

	if (w->count == 0)
		return 0;

	ret = req->engine->emit_flush(req, EMIT_BARRIER);
	if (ret)
		return ret;

	ret = intel_ring_begin(req, w->count * 2 + 2);
	if (ret)
		return ret;

	intel_ring_emit(ring, MI_LOAD_REGISTER_IMM(w->count));
	for (i = 0; i < w->count; i++) {
		intel_ring_emit_reg(ring, w->reg[i].addr);
		intel_ring_emit(ring, w->reg[i].value);
	}
	intel_ring_emit(ring, MI_NOOP);

	intel_ring_advance(ring);

	ret = req->engine->emit_flush(req, EMIT_BARRIER);
	if (ret)
		return ret;

	return 0;
}

#define wa_ctx_emit(batch, index, cmd)					\
	do {								\
		int __index = (index)++;				\
		if (WARN_ON(__index >= (PAGE_SIZE / sizeof(uint32_t)))) { \
			return -ENOSPC;					\
		}							\
		batch[__index] = (cmd);					\
	} while (0)

#define wa_ctx_emit_reg(batch, index, reg) \
	wa_ctx_emit((batch), (index), i915_mmio_reg_offset(reg))

/*
 * In this WA we need to set GEN8_L3SQCREG4[21:21] and reset it after
 * PIPE_CONTROL instruction. This is required for the flush to happen correctly
 * but there is a slight complication as this is applied in WA batch where the
 * values are only initialized once so we cannot take register value at the
 * beginning and reuse it further; hence we save its value to memory, upload a
 * constant value with bit21 set and then we restore it back with the saved value.
 * To simplify the WA, a constant value is formed by using the default value
 * of this register. This shouldn't be a problem because we are only modifying
 * it for a short period and this batch in non-premptible. We can ofcourse
 * use additional instructions that read the actual value of the register
 * at that time and set our bit of interest but it makes the WA complicated.
 *
 * This WA is also required for Gen9 so extracting as a function avoids
 * code duplication.
 */
static inline int gen8_emit_flush_coherentl3_wa(struct intel_engine_cs *engine,
						uint32_t *batch,
						uint32_t index)
{
	struct drm_i915_private *dev_priv = engine->i915;
	uint32_t l3sqc4_flush = (0x40400000 | GEN8_LQSC_FLUSH_COHERENT_LINES);

	/*
	 * WaDisableLSQCROPERFforOCL:kbl
	 * This WA is implemented in skl_init_clock_gating() but since
	 * this batch updates GEN8_L3SQCREG4 with default value we need to
	 * set this bit here to retain the WA during flush.
	 */
	if (IS_KBL_REVID(dev_priv, 0, KBL_REVID_E0))
		l3sqc4_flush |= GEN8_LQSC_RO_PERF_DIS;

	wa_ctx_emit(batch, index, (MI_STORE_REGISTER_MEM_GEN8 |
				   MI_SRM_LRM_GLOBAL_GTT));
	wa_ctx_emit_reg(batch, index, GEN8_L3SQCREG4);
	wa_ctx_emit(batch, index, i915_ggtt_offset(engine->scratch) + 256);
	wa_ctx_emit(batch, index, 0);

	wa_ctx_emit(batch, index, MI_LOAD_REGISTER_IMM(1));
	wa_ctx_emit_reg(batch, index, GEN8_L3SQCREG4);
	wa_ctx_emit(batch, index, l3sqc4_flush);

	wa_ctx_emit(batch, index, GFX_OP_PIPE_CONTROL(6));
	wa_ctx_emit(batch, index, (PIPE_CONTROL_CS_STALL |
				   PIPE_CONTROL_DC_FLUSH_ENABLE));
	wa_ctx_emit(batch, index, 0);
	wa_ctx_emit(batch, index, 0);
	wa_ctx_emit(batch, index, 0);
	wa_ctx_emit(batch, index, 0);

	wa_ctx_emit(batch, index, (MI_LOAD_REGISTER_MEM_GEN8 |
				   MI_SRM_LRM_GLOBAL_GTT));
	wa_ctx_emit_reg(batch, index, GEN8_L3SQCREG4);
	wa_ctx_emit(batch, index, i915_ggtt_offset(engine->scratch) + 256);
	wa_ctx_emit(batch, index, 0);

	return index;
}

static inline uint32_t wa_ctx_start(struct i915_wa_ctx_bb *wa_ctx,
				    uint32_t offset,
				    uint32_t start_alignment)
{
	return wa_ctx->offset = ALIGN(offset, start_alignment);
}

static inline int wa_ctx_end(struct i915_wa_ctx_bb *wa_ctx,
			     uint32_t offset,
			     uint32_t size_alignment)
{
	wa_ctx->size = offset - wa_ctx->offset;

	WARN(wa_ctx->size % size_alignment,
	     "wa_ctx_bb failed sanity checks: size %d is not aligned to %d\n",
	     wa_ctx->size, size_alignment);
	return 0;
}

/*
 * Typically we only have one indirect_ctx and per_ctx batch buffer which are
 * initialized at the beginning and shared across all contexts but this field
 * helps us to have multiple batches at different offsets and select them based
 * on a criteria. At the moment this batch always start at the beginning of the page
 * and at this point we don't have multiple wa_ctx batch buffers.
 *
 * The number of WA applied are not known at the beginning; we use this field
 * to return the no of DWORDS written.
 *
 * It is to be noted that this batch does not contain MI_BATCH_BUFFER_END
 * so it adds NOOPs as padding to make it cacheline aligned.
 * MI_BATCH_BUFFER_END will be added to perctx batch and both of them together
 * makes a complete batch buffer.
 */
static int gen8_init_indirectctx_bb(struct intel_engine_cs *engine,
				    struct i915_wa_ctx_bb *wa_ctx,
				    uint32_t *batch,
				    uint32_t *offset)
{
	uint32_t scratch_addr;
	uint32_t index = wa_ctx_start(wa_ctx, *offset, CACHELINE_DWORDS);

	/* WaDisableCtxRestoreArbitration:bdw,chv */
	wa_ctx_emit(batch, index, MI_ARB_ON_OFF | MI_ARB_DISABLE);

	/* WaFlushCoherentL3CacheLinesAtContextSwitch:bdw */
	if (IS_BROADWELL(engine->i915)) {
		int rc = gen8_emit_flush_coherentl3_wa(engine, batch, index);
		if (rc < 0)
			return rc;
		index = rc;
	}

	/* WaClearSlmSpaceAtContextSwitch:bdw,chv */
	/* Actual scratch location is at 128 bytes offset */
	scratch_addr = i915_ggtt_offset(engine->scratch) + 2 * CACHELINE_BYTES;

	wa_ctx_emit(batch, index, GFX_OP_PIPE_CONTROL(6));
	wa_ctx_emit(batch, index, (PIPE_CONTROL_FLUSH_L3 |
				   PIPE_CONTROL_GLOBAL_GTT_IVB |
				   PIPE_CONTROL_CS_STALL |
				   PIPE_CONTROL_QW_WRITE));
	wa_ctx_emit(batch, index, scratch_addr);
	wa_ctx_emit(batch, index, 0);
	wa_ctx_emit(batch, index, 0);
	wa_ctx_emit(batch, index, 0);

	/* Pad to end of cacheline */
	while (index % CACHELINE_DWORDS)
		wa_ctx_emit(batch, index, MI_NOOP);

	/*
	 * MI_BATCH_BUFFER_END is not required in Indirect ctx BB because
	 * execution depends on the length specified in terms of cache lines
	 * in the register CTX_RCS_INDIRECT_CTX
	 */

	return wa_ctx_end(wa_ctx, *offset = index, CACHELINE_DWORDS);
}

/*
 *  This batch is started immediately after indirect_ctx batch. Since we ensure
 *  that indirect_ctx ends on a cacheline this batch is aligned automatically.
 *
 *  The number of DWORDS written are returned using this field.
 *
 *  This batch is terminated with MI_BATCH_BUFFER_END and so we need not add padding
 *  to align it with cacheline as padding after MI_BATCH_BUFFER_END is redundant.
 */
static int gen8_init_perctx_bb(struct intel_engine_cs *engine,
			       struct i915_wa_ctx_bb *wa_ctx,
			       uint32_t *batch,
			       uint32_t *offset)
{
	uint32_t index = wa_ctx_start(wa_ctx, *offset, CACHELINE_DWORDS);

	/* WaDisableCtxRestoreArbitration:bdw,chv */
	wa_ctx_emit(batch, index, MI_ARB_ON_OFF | MI_ARB_ENABLE);

	wa_ctx_emit(batch, index, MI_BATCH_BUFFER_END);

	return wa_ctx_end(wa_ctx, *offset = index, 1);
}

static int gen9_init_indirectctx_bb(struct intel_engine_cs *engine,
				    struct i915_wa_ctx_bb *wa_ctx,
				    uint32_t *batch,
				    uint32_t *offset)
{
	int ret;
	struct drm_i915_private *dev_priv = engine->i915;
	uint32_t index = wa_ctx_start(wa_ctx, *offset, CACHELINE_DWORDS);

	/* WaDisableCtxRestoreArbitration:bxt */
	if (IS_BXT_REVID(dev_priv, 0, BXT_REVID_A1))
		wa_ctx_emit(batch, index, MI_ARB_ON_OFF | MI_ARB_DISABLE);

	/* WaFlushCoherentL3CacheLinesAtContextSwitch:skl,bxt */
	ret = gen8_emit_flush_coherentl3_wa(engine, batch, index);
	if (ret < 0)
		return ret;
	index = ret;

	/* WaDisableGatherAtSetShaderCommonSlice:skl,bxt,kbl */
	wa_ctx_emit(batch, index, MI_LOAD_REGISTER_IMM(1));
	wa_ctx_emit_reg(batch, index, COMMON_SLICE_CHICKEN2);
	wa_ctx_emit(batch, index, _MASKED_BIT_DISABLE(
			    GEN9_DISABLE_GATHER_AT_SET_SHADER_COMMON_SLICE));
	wa_ctx_emit(batch, index, MI_NOOP);

	/* WaClearSlmSpaceAtContextSwitch:kbl */
	/* Actual scratch location is at 128 bytes offset */
	if (IS_KBL_REVID(dev_priv, 0, KBL_REVID_A0)) {
		u32 scratch_addr =
			i915_ggtt_offset(engine->scratch) + 2 * CACHELINE_BYTES;

		wa_ctx_emit(batch, index, GFX_OP_PIPE_CONTROL(6));
		wa_ctx_emit(batch, index, (PIPE_CONTROL_FLUSH_L3 |
					   PIPE_CONTROL_GLOBAL_GTT_IVB |
					   PIPE_CONTROL_CS_STALL |
					   PIPE_CONTROL_QW_WRITE));
		wa_ctx_emit(batch, index, scratch_addr);
		wa_ctx_emit(batch, index, 0);
		wa_ctx_emit(batch, index, 0);
		wa_ctx_emit(batch, index, 0);
	}

	/* WaMediaPoolStateCmdInWABB:bxt */
	if (HAS_POOLED_EU(engine->i915)) {
		/*
		 * EU pool configuration is setup along with golden context
		 * during context initialization. This value depends on
		 * device type (2x6 or 3x6) and needs to be updated based
		 * on which subslice is disabled especially for 2x6
		 * devices, however it is safe to load default
		 * configuration of 3x6 device instead of masking off
		 * corresponding bits because HW ignores bits of a disabled
		 * subslice and drops down to appropriate config. Please
		 * see render_state_setup() in i915_gem_render_state.c for
		 * possible configurations, to avoid duplication they are
		 * not shown here again.
		 */
		u32 eu_pool_config = 0x00777000;
		wa_ctx_emit(batch, index, GEN9_MEDIA_POOL_STATE);
		wa_ctx_emit(batch, index, GEN9_MEDIA_POOL_ENABLE);
		wa_ctx_emit(batch, index, eu_pool_config);
		wa_ctx_emit(batch, index, 0);
		wa_ctx_emit(batch, index, 0);
		wa_ctx_emit(batch, index, 0);
	}

	/* Pad to end of cacheline */
	while (index % CACHELINE_DWORDS)
		wa_ctx_emit(batch, index, MI_NOOP);

	return wa_ctx_end(wa_ctx, *offset = index, CACHELINE_DWORDS);
}

static int gen9_init_perctx_bb(struct intel_engine_cs *engine,
			       struct i915_wa_ctx_bb *wa_ctx,
			       uint32_t *batch,
			       uint32_t *offset)
{
	uint32_t index = wa_ctx_start(wa_ctx, *offset, CACHELINE_DWORDS);

	/* WaSetDisablePixMaskCammingAndRhwoInCommonSliceChicken:bxt */
	if (IS_BXT_REVID(engine->i915, 0, BXT_REVID_A1)) {
		wa_ctx_emit(batch, index, MI_LOAD_REGISTER_IMM(1));
		wa_ctx_emit_reg(batch, index, GEN9_SLICE_COMMON_ECO_CHICKEN0);
		wa_ctx_emit(batch, index,
			    _MASKED_BIT_ENABLE(DISABLE_PIXEL_MASK_CAMMING));
		wa_ctx_emit(batch, index, MI_NOOP);
	}

	/* WaClearTdlStateAckDirtyBits:bxt */
	if (IS_BXT_REVID(engine->i915, 0, BXT_REVID_B0)) {
		wa_ctx_emit(batch, index, MI_LOAD_REGISTER_IMM(4));

		wa_ctx_emit_reg(batch, index, GEN8_STATE_ACK);
		wa_ctx_emit(batch, index, _MASKED_BIT_DISABLE(GEN9_SUBSLICE_TDL_ACK_BITS));

		wa_ctx_emit_reg(batch, index, GEN9_STATE_ACK_SLICE1);
		wa_ctx_emit(batch, index, _MASKED_BIT_DISABLE(GEN9_SUBSLICE_TDL_ACK_BITS));

		wa_ctx_emit_reg(batch, index, GEN9_STATE_ACK_SLICE2);
		wa_ctx_emit(batch, index, _MASKED_BIT_DISABLE(GEN9_SUBSLICE_TDL_ACK_BITS));

		wa_ctx_emit_reg(batch, index, GEN7_ROW_CHICKEN2);
		/* dummy write to CS, mask bits are 0 to ensure the register is not modified */
		wa_ctx_emit(batch, index, 0x0);
		wa_ctx_emit(batch, index, MI_NOOP);
	}

	/* WaDisableCtxRestoreArbitration:bxt */
	if (IS_BXT_REVID(engine->i915, 0, BXT_REVID_A1))
		wa_ctx_emit(batch, index, MI_ARB_ON_OFF | MI_ARB_ENABLE);

	wa_ctx_emit(batch, index, MI_BATCH_BUFFER_END);

	return wa_ctx_end(wa_ctx, *offset = index, 1);
}

static int lrc_setup_wa_ctx_obj(struct intel_engine_cs *engine, u32 size)
{
	struct drm_i915_gem_object *obj;
	struct i915_vma *vma;
	int err;

	obj = i915_gem_object_create(&engine->i915->drm, PAGE_ALIGN(size));
	if (IS_ERR(obj))
		return PTR_ERR(obj);

	vma = i915_vma_create(obj, &engine->i915->ggtt.base, NULL);
	if (IS_ERR(vma)) {
		err = PTR_ERR(vma);
		goto err;
	}

	err = i915_vma_pin(vma, 0, PAGE_SIZE, PIN_GLOBAL | PIN_HIGH);
	if (err)
		goto err;

	engine->wa_ctx.vma = vma;
	return 0;

err:
	i915_gem_object_put(obj);
	return err;
}

static void lrc_destroy_wa_ctx_obj(struct intel_engine_cs *engine)
{
	i915_vma_unpin_and_release(&engine->wa_ctx.vma);
}

static int intel_init_workaround_bb(struct intel_engine_cs *engine)
{
	struct i915_ctx_workarounds *wa_ctx = &engine->wa_ctx;
	uint32_t *batch;
	uint32_t offset;
	struct page *page;
	int ret;

	WARN_ON(engine->id != RCS);

	/* update this when WA for higher Gen are added */
	if (INTEL_GEN(engine->i915) > 9) {
		DRM_ERROR("WA batch buffer is not initialized for Gen%d\n",
			  INTEL_GEN(engine->i915));
		return 0;
	}

	/* some WA perform writes to scratch page, ensure it is valid */
	if (!engine->scratch) {
		DRM_ERROR("scratch page not allocated for %s\n", engine->name);
		return -EINVAL;
	}

	ret = lrc_setup_wa_ctx_obj(engine, PAGE_SIZE);
	if (ret) {
		DRM_DEBUG_DRIVER("Failed to setup context WA page: %d\n", ret);
		return ret;
	}

	page = i915_gem_object_get_dirty_page(wa_ctx->vma->obj, 0);
	batch = kmap_atomic(page);
	offset = 0;

	if (IS_GEN8(engine->i915)) {
		ret = gen8_init_indirectctx_bb(engine,
					       &wa_ctx->indirect_ctx,
					       batch,
					       &offset);
		if (ret)
			goto out;

		ret = gen8_init_perctx_bb(engine,
					  &wa_ctx->per_ctx,
					  batch,
					  &offset);
		if (ret)
			goto out;
	} else if (IS_GEN9(engine->i915)) {
		ret = gen9_init_indirectctx_bb(engine,
					       &wa_ctx->indirect_ctx,
					       batch,
					       &offset);
		if (ret)
			goto out;

		ret = gen9_init_perctx_bb(engine,
					  &wa_ctx->per_ctx,
					  batch,
					  &offset);
		if (ret)
			goto out;
	}

out:
	kunmap_atomic(batch);
	if (ret)
		lrc_destroy_wa_ctx_obj(engine);

	return ret;
}

static void lrc_init_hws(struct intel_engine_cs *engine)
{
	struct drm_i915_private *dev_priv = engine->i915;

	I915_WRITE(RING_HWS_PGA(engine->mmio_base),
		   engine->status_page.ggtt_offset);
	POSTING_READ(RING_HWS_PGA(engine->mmio_base));
}

static int gen8_init_common_ring(struct intel_engine_cs *engine)
{
	struct drm_i915_private *dev_priv = engine->i915;
	int ret;

	ret = intel_mocs_init_engine(engine);
	if (ret)
		return ret;

	lrc_init_hws(engine);

	intel_engine_reset_breadcrumbs(engine);

	I915_WRITE(RING_HWSTAM(engine->mmio_base), 0xffffffff);

	I915_WRITE(RING_MODE_GEN7(engine),
		   _MASKED_BIT_DISABLE(GFX_REPLAY_MODE) |
		   _MASKED_BIT_ENABLE(GFX_RUN_LIST_ENABLE));

	DRM_DEBUG_DRIVER("Execlists enabled for %s\n", engine->name);

	intel_engine_init_hangcheck(engine);

	/* After a GPU reset, we may have requests to replay */
	if (!execlists_elsp_idle(engine)) {
		engine->execlist_port[0].count = 0;
		engine->execlist_port[1].count = 0;
		execlists_submit_ports(engine);
	}

	return 0;
}

static int gen8_init_render_ring(struct intel_engine_cs *engine)
{
	struct drm_i915_private *dev_priv = engine->i915;
	int ret;

	ret = gen8_init_common_ring(engine);
	if (ret)
		return ret;

	/* We need to disable the AsyncFlip performance optimisations in order
	 * to use MI_WAIT_FOR_EVENT within the CS. It should already be
	 * programmed to '1' on all products.
	 *
	 * WaDisableAsyncFlipPerfMode:snb,ivb,hsw,vlv,bdw,chv
	 */
	I915_WRITE(MI_MODE, _MASKED_BIT_ENABLE(ASYNC_FLIP_PERF_DISABLE));

	I915_WRITE(INSTPM, _MASKED_BIT_ENABLE(INSTPM_FORCE_ORDERING));

	return init_workarounds_ring(engine);
}

static int gen9_init_render_ring(struct intel_engine_cs *engine)
{
	int ret;

	ret = gen8_init_common_ring(engine);
	if (ret)
		return ret;

	return init_workarounds_ring(engine);
}

static void reset_common_ring(struct intel_engine_cs *engine,
			      struct drm_i915_gem_request *request)
{
	struct drm_i915_private *dev_priv = engine->i915;
	struct execlist_port *port = engine->execlist_port;
	struct intel_context *ce = &request->ctx->engine[engine->id];

	/* We want a simple context + ring to execute the breadcrumb update.
	 * We cannot rely on the context being intact across the GPU hang,
	 * so clear it and rebuild just what we need for the breadcrumb.
	 * All pending requests for this context will be zapped, and any
	 * future request will be after userspace has had the opportunity
	 * to recreate its own state.
	 */
	execlists_init_reg_state(ce->lrc_reg_state,
				 request->ctx, engine, ce->ring);

	/* Move the RING_HEAD onto the breadcrumb, past the hanging batch */
	ce->lrc_reg_state[CTX_RING_BUFFER_START+1] =
		i915_ggtt_offset(ce->ring->vma);
	ce->lrc_reg_state[CTX_RING_HEAD+1] = request->postfix;

	request->ring->head = request->postfix;
	request->ring->last_retired_head = -1;
	intel_ring_update_space(request->ring);

	if (i915.enable_guc_submission)
		return;

	/* Catch up with any missed context-switch interrupts */
	I915_WRITE(RING_CONTEXT_STATUS_PTR(engine), _MASKED_FIELD(0xffff, 0));
	if (request->ctx != port[0].request->ctx) {
		i915_gem_request_put(port[0].request);
		port[0] = port[1];
		memset(&port[1], 0, sizeof(port[1]));
	}

	GEM_BUG_ON(request->ctx != port[0].request->ctx);

	/* Reset WaIdleLiteRestore:bdw,skl as well */
	request->tail = request->wa_tail - WA_TAIL_DWORDS * sizeof(u32);
}

static int intel_logical_ring_emit_pdps(struct drm_i915_gem_request *req)
{
	struct i915_hw_ppgtt *ppgtt = req->ctx->ppgtt;
	struct intel_ring *ring = req->ring;
	struct intel_engine_cs *engine = req->engine;
	const int num_lri_cmds = GEN8_LEGACY_PDPES * 2;
	int i, ret;

	ret = intel_ring_begin(req, num_lri_cmds * 2 + 2);
	if (ret)
		return ret;

	intel_ring_emit(ring, MI_LOAD_REGISTER_IMM(num_lri_cmds));
	for (i = GEN8_LEGACY_PDPES - 1; i >= 0; i--) {
		const dma_addr_t pd_daddr = i915_page_dir_dma_addr(ppgtt, i);

		intel_ring_emit_reg(ring, GEN8_RING_PDP_UDW(engine, i));
		intel_ring_emit(ring, upper_32_bits(pd_daddr));
		intel_ring_emit_reg(ring, GEN8_RING_PDP_LDW(engine, i));
		intel_ring_emit(ring, lower_32_bits(pd_daddr));
	}

	intel_ring_emit(ring, MI_NOOP);
	intel_ring_advance(ring);

	return 0;
}

static int gen8_emit_bb_start(struct drm_i915_gem_request *req,
			      u64 offset, u32 len,
			      unsigned int dispatch_flags)
{
	struct intel_ring *ring = req->ring;
	bool ppgtt = !(dispatch_flags & I915_DISPATCH_SECURE);
	int ret;

	/* Don't rely in hw updating PDPs, specially in lite-restore.
	 * Ideally, we should set Force PD Restore in ctx descriptor,
	 * but we can't. Force Restore would be a second option, but
	 * it is unsafe in case of lite-restore (because the ctx is
	 * not idle). PML4 is allocated during ppgtt init so this is
	 * not needed in 48-bit.*/
	if (req->ctx->ppgtt &&
	    (intel_engine_flag(req->engine) & req->ctx->ppgtt->pd_dirty_rings)) {
		if (!USES_FULL_48BIT_PPGTT(req->i915) &&
		    !intel_vgpu_active(req->i915)) {
			ret = intel_logical_ring_emit_pdps(req);
			if (ret)
				return ret;
		}

		req->ctx->ppgtt->pd_dirty_rings &= ~intel_engine_flag(req->engine);
	}

	ret = intel_ring_begin(req, 4);
	if (ret)
		return ret;

	/* FIXME(BDW): Address space and security selectors. */
	intel_ring_emit(ring, MI_BATCH_BUFFER_START_GEN8 |
			(ppgtt<<8) |
			(dispatch_flags & I915_DISPATCH_RS ?
			 MI_BATCH_RESOURCE_STREAMER : 0));
	intel_ring_emit(ring, lower_32_bits(offset));
	intel_ring_emit(ring, upper_32_bits(offset));
	intel_ring_emit(ring, MI_NOOP);
	intel_ring_advance(ring);

	return 0;
}

static void gen8_logical_ring_enable_irq(struct intel_engine_cs *engine)
{
	struct drm_i915_private *dev_priv = engine->i915;
	I915_WRITE_IMR(engine,
		       ~(engine->irq_enable_mask | engine->irq_keep_mask));
	POSTING_READ_FW(RING_IMR(engine->mmio_base));
}

static void gen8_logical_ring_disable_irq(struct intel_engine_cs *engine)
{
	struct drm_i915_private *dev_priv = engine->i915;
	I915_WRITE_IMR(engine, ~engine->irq_keep_mask);
}

static int gen8_emit_flush(struct drm_i915_gem_request *request, u32 mode)
{
	struct intel_ring *ring = request->ring;
	u32 cmd;
	int ret;

	ret = intel_ring_begin(request, 4);
	if (ret)
		return ret;

	cmd = MI_FLUSH_DW + 1;

	/* We always require a command barrier so that subsequent
	 * commands, such as breadcrumb interrupts, are strictly ordered
	 * wrt the contents of the write cache being flushed to memory
	 * (and thus being coherent from the CPU).
	 */
	cmd |= MI_FLUSH_DW_STORE_INDEX | MI_FLUSH_DW_OP_STOREDW;

	if (mode & EMIT_INVALIDATE) {
		cmd |= MI_INVALIDATE_TLB;
		if (request->engine->id == VCS)
			cmd |= MI_INVALIDATE_BSD;
	}

	intel_ring_emit(ring, cmd);
	intel_ring_emit(ring,
			I915_GEM_HWS_SCRATCH_ADDR |
			MI_FLUSH_DW_USE_GTT);
	intel_ring_emit(ring, 0); /* upper addr */
	intel_ring_emit(ring, 0); /* value */
	intel_ring_advance(ring);

	return 0;
}

static int gen8_emit_flush_render(struct drm_i915_gem_request *request,
				  u32 mode)
{
	struct intel_ring *ring = request->ring;
	struct intel_engine_cs *engine = request->engine;
	u32 scratch_addr =
		i915_ggtt_offset(engine->scratch) + 2 * CACHELINE_BYTES;
	bool vf_flush_wa = false, dc_flush_wa = false;
	u32 flags = 0;
	int ret;
	int len;

	flags |= PIPE_CONTROL_CS_STALL;

	if (mode & EMIT_FLUSH) {
		flags |= PIPE_CONTROL_RENDER_TARGET_CACHE_FLUSH;
		flags |= PIPE_CONTROL_DEPTH_CACHE_FLUSH;
		flags |= PIPE_CONTROL_DC_FLUSH_ENABLE;
		flags |= PIPE_CONTROL_FLUSH_ENABLE;
	}

	if (mode & EMIT_INVALIDATE) {
		flags |= PIPE_CONTROL_TLB_INVALIDATE;
		flags |= PIPE_CONTROL_INSTRUCTION_CACHE_INVALIDATE;
		flags |= PIPE_CONTROL_TEXTURE_CACHE_INVALIDATE;
		flags |= PIPE_CONTROL_VF_CACHE_INVALIDATE;
		flags |= PIPE_CONTROL_CONST_CACHE_INVALIDATE;
		flags |= PIPE_CONTROL_STATE_CACHE_INVALIDATE;
		flags |= PIPE_CONTROL_QW_WRITE;
		flags |= PIPE_CONTROL_GLOBAL_GTT_IVB;

		/*
		 * On GEN9: before VF_CACHE_INVALIDATE we need to emit a NULL
		 * pipe control.
		 */
		if (IS_GEN9(request->i915))
			vf_flush_wa = true;

		/* WaForGAMHang:kbl */
		if (IS_KBL_REVID(request->i915, 0, KBL_REVID_B0))
			dc_flush_wa = true;
	}

	len = 6;

	if (vf_flush_wa)
		len += 6;

	if (dc_flush_wa)
		len += 12;

	ret = intel_ring_begin(request, len);
	if (ret)
		return ret;

	if (vf_flush_wa) {
		intel_ring_emit(ring, GFX_OP_PIPE_CONTROL(6));
		intel_ring_emit(ring, 0);
		intel_ring_emit(ring, 0);
		intel_ring_emit(ring, 0);
		intel_ring_emit(ring, 0);
		intel_ring_emit(ring, 0);
	}

	if (dc_flush_wa) {
		intel_ring_emit(ring, GFX_OP_PIPE_CONTROL(6));
		intel_ring_emit(ring, PIPE_CONTROL_DC_FLUSH_ENABLE);
		intel_ring_emit(ring, 0);
		intel_ring_emit(ring, 0);
		intel_ring_emit(ring, 0);
		intel_ring_emit(ring, 0);
	}

	intel_ring_emit(ring, GFX_OP_PIPE_CONTROL(6));
	intel_ring_emit(ring, flags);
	intel_ring_emit(ring, scratch_addr);
	intel_ring_emit(ring, 0);
	intel_ring_emit(ring, 0);
	intel_ring_emit(ring, 0);

	if (dc_flush_wa) {
		intel_ring_emit(ring, GFX_OP_PIPE_CONTROL(6));
		intel_ring_emit(ring, PIPE_CONTROL_CS_STALL);
		intel_ring_emit(ring, 0);
		intel_ring_emit(ring, 0);
		intel_ring_emit(ring, 0);
		intel_ring_emit(ring, 0);
	}

	intel_ring_advance(ring);

	return 0;
}

static void bxt_a_seqno_barrier(struct intel_engine_cs *engine)
{
	/*
	 * On BXT A steppings there is a HW coherency issue whereby the
	 * MI_STORE_DATA_IMM storing the completed request's seqno
	 * occasionally doesn't invalidate the CPU cache. Work around this by
	 * clflushing the corresponding cacheline whenever the caller wants
	 * the coherency to be guaranteed. Note that this cacheline is known
	 * to be clean at this point, since we only write it in
	 * bxt_a_set_seqno(), where we also do a clflush after the write. So
	 * this clflush in practice becomes an invalidate operation.
	 */
	intel_flush_status_page(engine, I915_GEM_HWS_INDEX);
}

/*
 * Reserve space for 2 NOOPs at the end of each request to be
 * used as a workaround for not being allowed to do lite
 * restore with HEAD==TAIL (WaIdleLiteRestore).
 */
static void gen8_emit_wa_tail(struct drm_i915_gem_request *request, u32 *out)
{
	*out++ = MI_NOOP;
	*out++ = MI_NOOP;
	request->wa_tail = intel_ring_offset(request->ring, out);
}

static void gen8_emit_breadcrumb(struct drm_i915_gem_request *request,
				 u32 *out)
{
	/* w/a: bit 5 needs to be zero for MI_FLUSH_DW address. */
	BUILD_BUG_ON(I915_GEM_HWS_INDEX_ADDR & (1 << 5));

	*out++ = (MI_FLUSH_DW + 1) | MI_FLUSH_DW_OP_STOREDW;
	*out++ = intel_hws_seqno_address(request->engine) | MI_FLUSH_DW_USE_GTT;
	*out++ = 0;
	*out++ = request->global_seqno;
	*out++ = MI_USER_INTERRUPT;
	*out++ = MI_NOOP;
	request->tail = intel_ring_offset(request->ring, out);

	gen8_emit_wa_tail(request, out);
}

static const int gen8_emit_breadcrumb_sz = 6 + WA_TAIL_DWORDS;

static void gen8_emit_breadcrumb_render(struct drm_i915_gem_request *request,
					u32 *out)
{
	/* We're using qword write, seqno should be aligned to 8 bytes. */
	BUILD_BUG_ON(I915_GEM_HWS_INDEX & 1);

	/* w/a for post sync ops following a GPGPU operation we
	 * need a prior CS_STALL, which is emitted by the flush
	 * following the batch.
	 */
	*out++ = GFX_OP_PIPE_CONTROL(6);
	*out++ = (PIPE_CONTROL_GLOBAL_GTT_IVB |
		  PIPE_CONTROL_CS_STALL |
		  PIPE_CONTROL_QW_WRITE);
	*out++ = intel_hws_seqno_address(request->engine);
	*out++ = 0;
	*out++ = request->global_seqno;
	/* We're thrashing one dword of HWS. */
	*out++ = 0;
	*out++ = MI_USER_INTERRUPT;
	*out++ = MI_NOOP;
	request->tail = intel_ring_offset(request->ring, out);

	gen8_emit_wa_tail(request, out);
}

static const int gen8_emit_breadcrumb_render_sz = 8 + WA_TAIL_DWORDS;

static int gen8_init_rcs_context(struct drm_i915_gem_request *req)
{
	int ret;

	ret = intel_logical_ring_workarounds_emit(req);
	if (ret)
		return ret;

	ret = intel_rcs_context_init_mocs(req);
	/*
	 * Failing to program the MOCS is non-fatal.The system will not
	 * run at peak performance. So generate an error and carry on.
	 */
	if (ret)
		DRM_ERROR("MOCS failed to program: expect performance issues.\n");

	return i915_gem_render_state_emit(req);
}

/**
 * intel_logical_ring_cleanup() - deallocate the Engine Command Streamer
 * @engine: Engine Command Streamer.
 */
void intel_logical_ring_cleanup(struct intel_engine_cs *engine)
{
	struct drm_i915_private *dev_priv;

	/*
	 * Tasklet cannot be active at this point due intel_mark_active/idle
	 * so this is just for documentation.
	 */
	if (WARN_ON(test_bit(TASKLET_STATE_SCHED, &engine->irq_tasklet.state)))
		tasklet_kill(&engine->irq_tasklet);

	dev_priv = engine->i915;

	if (engine->buffer) {
		WARN_ON((I915_READ_MODE(engine) & MODE_IDLE) == 0);
	}

	if (engine->cleanup)
		engine->cleanup(engine);

	intel_engine_cleanup_common(engine);

	if (engine->status_page.vma) {
		i915_gem_object_unpin_map(engine->status_page.vma->obj);
		engine->status_page.vma = NULL;
	}
	intel_lr_context_unpin(dev_priv->kernel_context, engine);

	lrc_destroy_wa_ctx_obj(engine);
	engine->i915 = NULL;
	dev_priv->engine[engine->id] = NULL;
	kfree(engine);
}

void intel_execlists_enable_submission(struct drm_i915_private *dev_priv)
{
	struct intel_engine_cs *engine;
	enum intel_engine_id id;

<<<<<<< HEAD
	for_each_engine(engine, dev_priv, id)
=======
	for_each_engine(engine, dev_priv, id) {
>>>>>>> 59331c21
		engine->submit_request = execlists_submit_request;
		engine->schedule = execlists_schedule;
	}
}

static void
logical_ring_default_vfuncs(struct intel_engine_cs *engine)
{
	/* Default vfuncs which can be overriden by each engine. */
	engine->init_hw = gen8_init_common_ring;
	engine->reset_hw = reset_common_ring;
	engine->emit_flush = gen8_emit_flush;
	engine->emit_breadcrumb = gen8_emit_breadcrumb;
	engine->emit_breadcrumb_sz = gen8_emit_breadcrumb_sz;
	engine->submit_request = execlists_submit_request;
	engine->schedule = execlists_schedule;

	engine->irq_enable = gen8_logical_ring_enable_irq;
	engine->irq_disable = gen8_logical_ring_disable_irq;
	engine->emit_bb_start = gen8_emit_bb_start;
	if (IS_BXT_REVID(engine->i915, 0, BXT_REVID_A1))
		engine->irq_seqno_barrier = bxt_a_seqno_barrier;
}

static inline void
logical_ring_default_irqs(struct intel_engine_cs *engine)
{
	unsigned shift = engine->irq_shift;
	engine->irq_enable_mask = GT_RENDER_USER_INTERRUPT << shift;
	engine->irq_keep_mask = GT_CONTEXT_SWITCH_INTERRUPT << shift;
}

static int
lrc_setup_hws(struct intel_engine_cs *engine, struct i915_vma *vma)
{
	const int hws_offset = LRC_PPHWSP_PN * PAGE_SIZE;
	void *hws;

	/* The HWSP is part of the default context object in LRC mode. */
	hws = i915_gem_object_pin_map(vma->obj, I915_MAP_WB);
	if (IS_ERR(hws))
		return PTR_ERR(hws);

	engine->status_page.page_addr = hws + hws_offset;
	engine->status_page.ggtt_offset = i915_ggtt_offset(vma) + hws_offset;
	engine->status_page.vma = vma;

	return 0;
}

static void
logical_ring_setup(struct intel_engine_cs *engine)
{
	struct drm_i915_private *dev_priv = engine->i915;
	enum forcewake_domains fw_domains;

	intel_engine_setup_common(engine);

	/* Intentionally left blank. */
	engine->buffer = NULL;

	fw_domains = intel_uncore_forcewake_for_reg(dev_priv,
						    RING_ELSP(engine),
						    FW_REG_WRITE);

	fw_domains |= intel_uncore_forcewake_for_reg(dev_priv,
						     RING_CONTEXT_STATUS_PTR(engine),
						     FW_REG_READ | FW_REG_WRITE);

	fw_domains |= intel_uncore_forcewake_for_reg(dev_priv,
						     RING_CONTEXT_STATUS_BUF_BASE(engine),
						     FW_REG_READ);

	engine->fw_domains = fw_domains;

	tasklet_init(&engine->irq_tasklet,
		     intel_lrc_irq_handler, (unsigned long)engine);

	logical_ring_init_platform_invariants(engine);
	logical_ring_default_vfuncs(engine);
	logical_ring_default_irqs(engine);
}

static int
logical_ring_init(struct intel_engine_cs *engine)
{
	struct i915_gem_context *dctx = engine->i915->kernel_context;
	int ret;

	ret = intel_engine_init_common(engine);
	if (ret)
		goto error;

	ret = execlists_context_deferred_alloc(dctx, engine);
	if (ret)
		goto error;

	/* As this is the default context, always pin it */
	ret = intel_lr_context_pin(dctx, engine);
	if (ret) {
		DRM_ERROR("Failed to pin context for %s: %d\n",
			  engine->name, ret);
		goto error;
	}

	/* And setup the hardware status page. */
	ret = lrc_setup_hws(engine, dctx->engine[engine->id].state);
	if (ret) {
		DRM_ERROR("Failed to set up hws %s: %d\n", engine->name, ret);
		goto error;
	}

	return 0;

error:
	intel_logical_ring_cleanup(engine);
	return ret;
}

int logical_render_ring_init(struct intel_engine_cs *engine)
{
	struct drm_i915_private *dev_priv = engine->i915;
	int ret;

	logical_ring_setup(engine);

	if (HAS_L3_DPF(dev_priv))
		engine->irq_keep_mask |= GT_RENDER_L3_PARITY_ERROR_INTERRUPT;

	/* Override some for render ring. */
	if (INTEL_GEN(dev_priv) >= 9)
		engine->init_hw = gen9_init_render_ring;
	else
		engine->init_hw = gen8_init_render_ring;
	engine->init_context = gen8_init_rcs_context;
	engine->emit_flush = gen8_emit_flush_render;
	engine->emit_breadcrumb = gen8_emit_breadcrumb_render;
	engine->emit_breadcrumb_sz = gen8_emit_breadcrumb_render_sz;

	ret = intel_engine_create_scratch(engine, 4096);
	if (ret)
		return ret;

	ret = intel_init_workaround_bb(engine);
	if (ret) {
		/*
		 * We continue even if we fail to initialize WA batch
		 * because we only expect rare glitches but nothing
		 * critical to prevent us from using GPU
		 */
		DRM_ERROR("WA batch buffer initialization failed: %d\n",
			  ret);
	}

	ret = logical_ring_init(engine);
	if (ret) {
		lrc_destroy_wa_ctx_obj(engine);
	}

	return ret;
}

int logical_xcs_ring_init(struct intel_engine_cs *engine)
{
	logical_ring_setup(engine);

	return logical_ring_init(engine);
}

static u32
make_rpcs(struct drm_i915_private *dev_priv)
{
	u32 rpcs = 0;

	/*
	 * No explicit RPCS request is needed to ensure full
	 * slice/subslice/EU enablement prior to Gen9.
	*/
	if (INTEL_GEN(dev_priv) < 9)
		return 0;

	/*
	 * Starting in Gen9, render power gating can leave
	 * slice/subslice/EU in a partially enabled state. We
	 * must make an explicit request through RPCS for full
	 * enablement.
	*/
	if (INTEL_INFO(dev_priv)->sseu.has_slice_pg) {
		rpcs |= GEN8_RPCS_S_CNT_ENABLE;
		rpcs |= hweight8(INTEL_INFO(dev_priv)->sseu.slice_mask) <<
			GEN8_RPCS_S_CNT_SHIFT;
		rpcs |= GEN8_RPCS_ENABLE;
	}

	if (INTEL_INFO(dev_priv)->sseu.has_subslice_pg) {
		rpcs |= GEN8_RPCS_SS_CNT_ENABLE;
		rpcs |= hweight8(INTEL_INFO(dev_priv)->sseu.subslice_mask) <<
			GEN8_RPCS_SS_CNT_SHIFT;
		rpcs |= GEN8_RPCS_ENABLE;
	}

	if (INTEL_INFO(dev_priv)->sseu.has_eu_pg) {
		rpcs |= INTEL_INFO(dev_priv)->sseu.eu_per_subslice <<
			GEN8_RPCS_EU_MIN_SHIFT;
		rpcs |= INTEL_INFO(dev_priv)->sseu.eu_per_subslice <<
			GEN8_RPCS_EU_MAX_SHIFT;
		rpcs |= GEN8_RPCS_ENABLE;
	}

	return rpcs;
}

static u32 intel_lr_indirect_ctx_offset(struct intel_engine_cs *engine)
{
	u32 indirect_ctx_offset;

	switch (INTEL_GEN(engine->i915)) {
	default:
		MISSING_CASE(INTEL_GEN(engine->i915));
		/* fall through */
	case 9:
		indirect_ctx_offset =
			GEN9_CTX_RCS_INDIRECT_CTX_OFFSET_DEFAULT;
		break;
	case 8:
		indirect_ctx_offset =
			GEN8_CTX_RCS_INDIRECT_CTX_OFFSET_DEFAULT;
		break;
	}

	return indirect_ctx_offset;
}

static void execlists_init_reg_state(u32 *reg_state,
				     struct i915_gem_context *ctx,
				     struct intel_engine_cs *engine,
				     struct intel_ring *ring)
{
	struct drm_i915_private *dev_priv = engine->i915;
	struct i915_hw_ppgtt *ppgtt = ctx->ppgtt ?: dev_priv->mm.aliasing_ppgtt;

	/* A context is actually a big batch buffer with several MI_LOAD_REGISTER_IMM
	 * commands followed by (reg, value) pairs. The values we are setting here are
	 * only for the first context restore: on a subsequent save, the GPU will
	 * recreate this batchbuffer with new values (including all the missing
	 * MI_LOAD_REGISTER_IMM commands that we are not initializing here). */
	reg_state[CTX_LRI_HEADER_0] =
		MI_LOAD_REGISTER_IMM(engine->id == RCS ? 14 : 11) | MI_LRI_FORCE_POSTED;
	ASSIGN_CTX_REG(reg_state, CTX_CONTEXT_CONTROL,
		       RING_CONTEXT_CONTROL(engine),
		       _MASKED_BIT_ENABLE(CTX_CTRL_INHIBIT_SYN_CTX_SWITCH |
					  CTX_CTRL_ENGINE_CTX_RESTORE_INHIBIT |
					  (HAS_RESOURCE_STREAMER(dev_priv) ?
					   CTX_CTRL_RS_CTX_ENABLE : 0)));
	ASSIGN_CTX_REG(reg_state, CTX_RING_HEAD, RING_HEAD(engine->mmio_base),
		       0);
	ASSIGN_CTX_REG(reg_state, CTX_RING_TAIL, RING_TAIL(engine->mmio_base),
		       0);
	ASSIGN_CTX_REG(reg_state, CTX_RING_BUFFER_START,
		       RING_START(engine->mmio_base), 0);
	ASSIGN_CTX_REG(reg_state, CTX_RING_BUFFER_CONTROL,
		       RING_CTL(engine->mmio_base),
		       RING_CTL_SIZE(ring->size) | RING_VALID);
	ASSIGN_CTX_REG(reg_state, CTX_BB_HEAD_U,
		       RING_BBADDR_UDW(engine->mmio_base), 0);
	ASSIGN_CTX_REG(reg_state, CTX_BB_HEAD_L,
		       RING_BBADDR(engine->mmio_base), 0);
	ASSIGN_CTX_REG(reg_state, CTX_BB_STATE,
		       RING_BBSTATE(engine->mmio_base),
		       RING_BB_PPGTT);
	ASSIGN_CTX_REG(reg_state, CTX_SECOND_BB_HEAD_U,
		       RING_SBBADDR_UDW(engine->mmio_base), 0);
	ASSIGN_CTX_REG(reg_state, CTX_SECOND_BB_HEAD_L,
		       RING_SBBADDR(engine->mmio_base), 0);
	ASSIGN_CTX_REG(reg_state, CTX_SECOND_BB_STATE,
		       RING_SBBSTATE(engine->mmio_base), 0);
	if (engine->id == RCS) {
		ASSIGN_CTX_REG(reg_state, CTX_BB_PER_CTX_PTR,
			       RING_BB_PER_CTX_PTR(engine->mmio_base), 0);
		ASSIGN_CTX_REG(reg_state, CTX_RCS_INDIRECT_CTX,
			       RING_INDIRECT_CTX(engine->mmio_base), 0);
		ASSIGN_CTX_REG(reg_state, CTX_RCS_INDIRECT_CTX_OFFSET,
			       RING_INDIRECT_CTX_OFFSET(engine->mmio_base), 0);
		if (engine->wa_ctx.vma) {
			struct i915_ctx_workarounds *wa_ctx = &engine->wa_ctx;
			u32 ggtt_offset = i915_ggtt_offset(wa_ctx->vma);

			reg_state[CTX_RCS_INDIRECT_CTX+1] =
				(ggtt_offset + wa_ctx->indirect_ctx.offset * sizeof(uint32_t)) |
				(wa_ctx->indirect_ctx.size / CACHELINE_DWORDS);

			reg_state[CTX_RCS_INDIRECT_CTX_OFFSET+1] =
				intel_lr_indirect_ctx_offset(engine) << 6;

			reg_state[CTX_BB_PER_CTX_PTR+1] =
				(ggtt_offset + wa_ctx->per_ctx.offset * sizeof(uint32_t)) |
				0x01;
		}
	}
	reg_state[CTX_LRI_HEADER_1] = MI_LOAD_REGISTER_IMM(9) | MI_LRI_FORCE_POSTED;
	ASSIGN_CTX_REG(reg_state, CTX_CTX_TIMESTAMP,
		       RING_CTX_TIMESTAMP(engine->mmio_base), 0);
	/* PDP values well be assigned later if needed */
	ASSIGN_CTX_REG(reg_state, CTX_PDP3_UDW, GEN8_RING_PDP_UDW(engine, 3),
		       0);
	ASSIGN_CTX_REG(reg_state, CTX_PDP3_LDW, GEN8_RING_PDP_LDW(engine, 3),
		       0);
	ASSIGN_CTX_REG(reg_state, CTX_PDP2_UDW, GEN8_RING_PDP_UDW(engine, 2),
		       0);
	ASSIGN_CTX_REG(reg_state, CTX_PDP2_LDW, GEN8_RING_PDP_LDW(engine, 2),
		       0);
	ASSIGN_CTX_REG(reg_state, CTX_PDP1_UDW, GEN8_RING_PDP_UDW(engine, 1),
		       0);
	ASSIGN_CTX_REG(reg_state, CTX_PDP1_LDW, GEN8_RING_PDP_LDW(engine, 1),
		       0);
	ASSIGN_CTX_REG(reg_state, CTX_PDP0_UDW, GEN8_RING_PDP_UDW(engine, 0),
		       0);
	ASSIGN_CTX_REG(reg_state, CTX_PDP0_LDW, GEN8_RING_PDP_LDW(engine, 0),
		       0);

	if (USES_FULL_48BIT_PPGTT(ppgtt->base.dev)) {
		/* 64b PPGTT (48bit canonical)
		 * PDP0_DESCRIPTOR contains the base address to PML4 and
		 * other PDP Descriptors are ignored.
		 */
		ASSIGN_CTX_PML4(ppgtt, reg_state);
	} else {
		/* 32b PPGTT
		 * PDP*_DESCRIPTOR contains the base address of space supported.
		 * With dynamic page allocation, PDPs may not be allocated at
		 * this point. Point the unallocated PDPs to the scratch page
		 */
		execlists_update_context_pdps(ppgtt, reg_state);
	}

	if (engine->id == RCS) {
		reg_state[CTX_LRI_HEADER_2] = MI_LOAD_REGISTER_IMM(1);
		ASSIGN_CTX_REG(reg_state, CTX_R_PWR_CLK_STATE, GEN8_R_PWR_CLK_STATE,
			       make_rpcs(dev_priv));
	}
}

static int
populate_lr_context(struct i915_gem_context *ctx,
		    struct drm_i915_gem_object *ctx_obj,
		    struct intel_engine_cs *engine,
		    struct intel_ring *ring)
{
	void *vaddr;
	int ret;

	ret = i915_gem_object_set_to_cpu_domain(ctx_obj, true);
	if (ret) {
		DRM_DEBUG_DRIVER("Could not set to CPU domain\n");
		return ret;
	}

	vaddr = i915_gem_object_pin_map(ctx_obj, I915_MAP_WB);
	if (IS_ERR(vaddr)) {
		ret = PTR_ERR(vaddr);
		DRM_DEBUG_DRIVER("Could not map object pages! (%d)\n", ret);
		return ret;
	}
	ctx_obj->mm.dirty = true;

	/* The second page of the context object contains some fields which must
	 * be set up prior to the first execution. */

	execlists_init_reg_state(vaddr + LRC_STATE_PN * PAGE_SIZE,
				 ctx, engine, ring);

	i915_gem_object_unpin_map(ctx_obj);

	return 0;
}

/**
 * intel_lr_context_size() - return the size of the context for an engine
 * @engine: which engine to find the context size for
 *
 * Each engine may require a different amount of space for a context image,
 * so when allocating (or copying) an image, this function can be used to
 * find the right size for the specific engine.
 *
 * Return: size (in bytes) of an engine-specific context image
 *
 * Note: this size includes the HWSP, which is part of the context image
 * in LRC mode, but does not include the "shared data page" used with
 * GuC submission. The caller should account for this if using the GuC.
 */
uint32_t intel_lr_context_size(struct intel_engine_cs *engine)
{
	int ret = 0;

	WARN_ON(INTEL_GEN(engine->i915) < 8);

	switch (engine->id) {
	case RCS:
		if (INTEL_GEN(engine->i915) >= 9)
			ret = GEN9_LR_CONTEXT_RENDER_SIZE;
		else
			ret = GEN8_LR_CONTEXT_RENDER_SIZE;
		break;
	case VCS:
	case BCS:
	case VECS:
	case VCS2:
		ret = GEN8_LR_CONTEXT_OTHER_SIZE;
		break;
	}

	return ret;
}

static int execlists_context_deferred_alloc(struct i915_gem_context *ctx,
					    struct intel_engine_cs *engine)
{
	struct drm_i915_gem_object *ctx_obj;
	struct intel_context *ce = &ctx->engine[engine->id];
	struct i915_vma *vma;
	uint32_t context_size;
	struct intel_ring *ring;
	int ret;

	WARN_ON(ce->state);

	context_size = round_up(intel_lr_context_size(engine), 4096);

	/* One extra page as the sharing data between driver and GuC */
	context_size += PAGE_SIZE * LRC_PPHWSP_PN;

	ctx_obj = i915_gem_object_create(&ctx->i915->drm, context_size);
	if (IS_ERR(ctx_obj)) {
		DRM_DEBUG_DRIVER("Alloc LRC backing obj failed.\n");
		return PTR_ERR(ctx_obj);
	}

	vma = i915_vma_create(ctx_obj, &ctx->i915->ggtt.base, NULL);
	if (IS_ERR(vma)) {
		ret = PTR_ERR(vma);
		goto error_deref_obj;
	}

	ring = intel_engine_create_ring(engine, ctx->ring_size);
	if (IS_ERR(ring)) {
		ret = PTR_ERR(ring);
		goto error_deref_obj;
	}

	ret = populate_lr_context(ctx, ctx_obj, engine, ring);
	if (ret) {
		DRM_DEBUG_DRIVER("Failed to populate LRC: %d\n", ret);
		goto error_ring_free;
	}

	ce->ring = ring;
	ce->state = vma;
	ce->initialised = engine->init_context == NULL;

	return 0;

error_ring_free:
	intel_ring_free(ring);
error_deref_obj:
	i915_gem_object_put(ctx_obj);
	return ret;
}

void intel_lr_context_resume(struct drm_i915_private *dev_priv)
{
	struct intel_engine_cs *engine;
	struct i915_gem_context *ctx;
	enum intel_engine_id id;

	/* Because we emit WA_TAIL_DWORDS there may be a disparity
	 * between our bookkeeping in ce->ring->head and ce->ring->tail and
	 * that stored in context. As we only write new commands from
	 * ce->ring->tail onwards, everything before that is junk. If the GPU
	 * starts reading from its RING_HEAD from the context, it may try to
	 * execute that junk and die.
	 *
	 * So to avoid that we reset the context images upon resume. For
	 * simplicity, we just zero everything out.
	 */
	list_for_each_entry(ctx, &dev_priv->context_list, link) {
		for_each_engine(engine, dev_priv, id) {
			struct intel_context *ce = &ctx->engine[engine->id];
			u32 *reg;

			if (!ce->state)
				continue;

			reg = i915_gem_object_pin_map(ce->state->obj,
						      I915_MAP_WB);
			if (WARN_ON(IS_ERR(reg)))
				continue;

			reg += LRC_STATE_PN * PAGE_SIZE / sizeof(*reg);
			reg[CTX_RING_HEAD+1] = 0;
			reg[CTX_RING_TAIL+1] = 0;

<<<<<<< HEAD
			ce->state->obj->dirty = true;
=======
			ce->state->obj->mm.dirty = true;
>>>>>>> 59331c21
			i915_gem_object_unpin_map(ce->state->obj);

			ce->ring->head = ce->ring->tail = 0;
			ce->ring->last_retired_head = -1;
			intel_ring_update_space(ce->ring);
		}
	}
}<|MERGE_RESOLUTION|>--- conflicted
+++ resolved
@@ -1813,11 +1813,7 @@
 	struct intel_engine_cs *engine;
 	enum intel_engine_id id;
 
-<<<<<<< HEAD
-	for_each_engine(engine, dev_priv, id)
-=======
 	for_each_engine(engine, dev_priv, id) {
->>>>>>> 59331c21
 		engine->submit_request = execlists_submit_request;
 		engine->schedule = execlists_schedule;
 	}
@@ -2319,11 +2315,7 @@
 			reg[CTX_RING_HEAD+1] = 0;
 			reg[CTX_RING_TAIL+1] = 0;
 
-<<<<<<< HEAD
-			ce->state->obj->dirty = true;
-=======
 			ce->state->obj->mm.dirty = true;
->>>>>>> 59331c21
 			i915_gem_object_unpin_map(ce->state->obj);
 
 			ce->ring->head = ce->ring->tail = 0;
