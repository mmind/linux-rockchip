--- conflicted
+++ resolved
@@ -758,6 +758,8 @@
 		int i;
 
 		priolist_for_each_request_consume(rq, rn, p, i) {
+			GEM_BUG_ON(!assert_priority_queue(execlists, last, rq));
+
 			/*
 			 * Can we combine this request with the current port?
 			 * It has to be the same context/ringbuffer and not
@@ -893,99 +895,6 @@
 	clflush((void *)last);
 }
 
-<<<<<<< HEAD
-static void reset_csb_pointers(struct intel_engine_execlists *execlists)
-{
-	const unsigned int reset_value = GEN8_CSB_ENTRIES - 1;
-
-	/*
-	 * After a reset, the HW starts writing into CSB entry [0]. We
-	 * therefore have to set our HEAD pointer back one entry so that
-	 * the *first* entry we check is entry 0. To complicate this further,
-	 * as we don't wait for the first interrupt after reset, we have to
-	 * fake the HW write to point back to the last entry so that our
-	 * inline comparison of our cached head position against the last HW
-	 * write works even before the first interrupt.
-	 */
-	execlists->csb_head = reset_value;
-	WRITE_ONCE(*execlists->csb_write, reset_value);
-
-	invalidate_csb_entries(&execlists->csb_status[0],
-			       &execlists->csb_status[GEN8_CSB_ENTRIES - 1]);
-}
-
-static void nop_submission_tasklet(unsigned long data)
-{
-	/* The driver is wedged; don't process any more events. */
-}
-
-static void execlists_cancel_requests(struct intel_engine_cs *engine)
-{
-	struct intel_engine_execlists * const execlists = &engine->execlists;
-	struct i915_request *rq, *rn;
-	struct rb_node *rb;
-	unsigned long flags;
-
-	GEM_TRACE("%s\n", engine->name);
-
-	/*
-	 * Before we call engine->cancel_requests(), we should have exclusive
-	 * access to the submission state. This is arranged for us by the
-	 * caller disabling the interrupt generation, the tasklet and other
-	 * threads that may then access the same state, giving us a free hand
-	 * to reset state. However, we still need to let lockdep be aware that
-	 * we know this state may be accessed in hardirq context, so we
-	 * disable the irq around this manipulation and we want to keep
-	 * the spinlock focused on its duties and not accidentally conflate
-	 * coverage to the submission's irq state. (Similarly, although we
-	 * shouldn't need to disable irq around the manipulation of the
-	 * submission's irq state, we also wish to remind ourselves that
-	 * it is irq state.)
-	 */
-	spin_lock_irqsave(&engine->timeline.lock, flags);
-
-	/* Cancel the requests on the HW and clear the ELSP tracker. */
-	execlists_cancel_port_requests(execlists);
-	execlists_user_end(execlists);
-
-	/* Mark all executing requests as skipped. */
-	list_for_each_entry(rq, &engine->timeline.requests, link) {
-		if (!i915_request_signaled(rq))
-			dma_fence_set_error(&rq->fence, -EIO);
-
-		i915_request_mark_complete(rq);
-	}
-
-	/* Flush the queued requests to the timeline list (for retiring). */
-	while ((rb = rb_first_cached(&execlists->queue))) {
-		struct i915_priolist *p = to_priolist(rb);
-		int i;
-
-		priolist_for_each_request_consume(rq, rn, p, i) {
-			list_del_init(&rq->sched.link);
-			__i915_request_submit(rq);
-			dma_fence_set_error(&rq->fence, -EIO);
-			i915_request_mark_complete(rq);
-		}
-
-		rb_erase_cached(&p->node, &execlists->queue);
-		i915_priolist_free(p);
-	}
-
-	/* Remaining _unready_ requests will be nop'ed when submitted */
-
-	execlists->queue_priority_hint = INT_MIN;
-	execlists->queue = RB_ROOT_CACHED;
-	GEM_BUG_ON(port_isset(execlists->port));
-
-	GEM_BUG_ON(__tasklet_is_enabled(&execlists->tasklet));
-	execlists->tasklet.func = nop_submission_tasklet;
-
-	spin_unlock_irqrestore(&engine->timeline.lock, flags);
-}
-
-=======
->>>>>>> a2d635de
 static inline bool
 reset_in_progress(const struct intel_engine_execlists *execlists)
 {
@@ -1376,18 +1285,6 @@
 	__context_unpin(ce->state);
 err:
 	return ret;
-<<<<<<< HEAD
-}
-
-static int execlists_context_pin(struct intel_context *ce)
-{
-	return __execlists_context_pin(ce, ce->engine);
-}
-
-static const struct intel_context_ops execlists_context_ops = {
-	.pin = execlists_context_pin,
-	.unpin = execlists_context_unpin,
-=======
 }
 
 static int execlists_context_pin(struct intel_context *ce)
@@ -1422,7 +1319,6 @@
 	.unpin = execlists_context_unpin,
 
 	.reset = execlists_context_reset,
->>>>>>> a2d635de
 	.destroy = execlists_context_destroy,
 };
 
@@ -1957,9 +1853,6 @@
 	return true;
 }
 
-<<<<<<< HEAD
-static void execlists_reset(struct intel_engine_cs *engine, bool stalled)
-=======
 static void reset_csb_pointers(struct intel_engine_execlists *execlists)
 {
 	const unsigned int reset_value = execlists->csb_size - 1;
@@ -1982,7 +1875,6 @@
 }
 
 static void __execlists_reset(struct intel_engine_cs *engine, bool stalled)
->>>>>>> a2d635de
 {
 	struct intel_engine_execlists * const execlists = &engine->execlists;
 	struct intel_context *ce;
@@ -2025,10 +1917,6 @@
 		goto out_replay;
 	}
 
-<<<<<<< HEAD
-	if (!rq)
-		goto out_unlock;
-=======
 	/*
 	 * If this request hasn't started yet, e.g. it is waiting on a
 	 * semaphore, we need to avoid skipping the request or else we
@@ -2043,22 +1931,6 @@
 	 */
 	if (!i915_request_started(rq) && lrc_regs_ok(rq))
 		goto out_replay;
->>>>>>> a2d635de
-
-	/*
-	 * If this request hasn't started yet, e.g. it is waiting on a
-	 * semaphore, we need to avoid skipping the request or else we
-	 * break the signaling chain. However, if the context is corrupt
-	 * the request will not restart and we will be stuck with a wedged
-	 * device. It is quite often the case that if we issue a reset
-	 * while the GPU is loading the context image, that the context
-	 * image becomes corrupt.
-	 *
-	 * Otherwise, if we have not started yet, the request should replay
-	 * perfectly and we do not need to flag the result as being erroneous.
-	 */
-	if (!i915_request_started(rq) && lrc_regs_ok(rq))
-		goto out_unlock;
 
 	/*
 	 * If the request was innocent, we leave the request in the ELSP
@@ -2073,11 +1945,7 @@
 	 */
 	i915_reset_request(rq, stalled);
 	if (!stalled && lrc_regs_ok(rq))
-<<<<<<< HEAD
-		goto out_unlock;
-=======
 		goto out_replay;
->>>>>>> a2d635de
 
 	/*
 	 * We want a simple context + ring to execute the breadcrumb update.
@@ -2096,13 +1964,6 @@
 	execlists_init_reg_state(regs, ce, engine, ce->ring);
 
 	/* Rerun the request; its payload has been neutered (if guilty). */
-<<<<<<< HEAD
-	rq->ring->head = intel_ring_wrap(rq->ring, rq->head);
-	intel_ring_update_space(rq->ring);
-
-	execlists_init_reg_state(regs, rq->hw_context, engine, rq->ring);
-	__execlists_update_reg_state(rq->hw_context, engine);
-=======
 out_replay:
 	ce->ring->head =
 		rq ? intel_ring_wrap(ce->ring, rq->head) : ce->ring->tail;
@@ -2190,7 +2051,6 @@
 
 	GEM_BUG_ON(__tasklet_is_enabled(&execlists->tasklet));
 	execlists->tasklet.func = nop_submission_tasklet;
->>>>>>> a2d635de
 
 	spin_unlock_irqrestore(&engine->timeline.lock, flags);
 }
@@ -2522,12 +2382,8 @@
 	engine->flags |= I915_ENGINE_SUPPORTS_STATS;
 	if (!intel_vgpu_active(engine->i915))
 		engine->flags |= I915_ENGINE_HAS_SEMAPHORES;
-<<<<<<< HEAD
-	if (engine->preempt_context)
-=======
 	if (engine->preempt_context &&
 	    HAS_LOGICAL_RING_PREEMPTION(engine->i915))
->>>>>>> a2d635de
 		engine->flags |= I915_ENGINE_HAS_PREEMPTION;
 }
 
@@ -2926,16 +2782,6 @@
 
 	CTX_REG(regs, CTX_CTX_TIMESTAMP, RING_CTX_TIMESTAMP(base), 0);
 	/* PDP values well be assigned later if needed */
-<<<<<<< HEAD
-	CTX_REG(regs, CTX_PDP3_UDW, GEN8_RING_PDP_UDW(engine, 3), 0);
-	CTX_REG(regs, CTX_PDP3_LDW, GEN8_RING_PDP_LDW(engine, 3), 0);
-	CTX_REG(regs, CTX_PDP2_UDW, GEN8_RING_PDP_UDW(engine, 2), 0);
-	CTX_REG(regs, CTX_PDP2_LDW, GEN8_RING_PDP_LDW(engine, 2), 0);
-	CTX_REG(regs, CTX_PDP1_UDW, GEN8_RING_PDP_UDW(engine, 1), 0);
-	CTX_REG(regs, CTX_PDP1_LDW, GEN8_RING_PDP_LDW(engine, 1), 0);
-	CTX_REG(regs, CTX_PDP0_UDW, GEN8_RING_PDP_UDW(engine, 0), 0);
-	CTX_REG(regs, CTX_PDP0_LDW, GEN8_RING_PDP_LDW(engine, 0), 0);
-=======
 	CTX_REG(regs, CTX_PDP3_UDW, GEN8_RING_PDP_UDW(base, 3), 0);
 	CTX_REG(regs, CTX_PDP3_LDW, GEN8_RING_PDP_LDW(base, 3), 0);
 	CTX_REG(regs, CTX_PDP2_UDW, GEN8_RING_PDP_UDW(base, 2), 0);
@@ -2944,7 +2790,6 @@
 	CTX_REG(regs, CTX_PDP1_LDW, GEN8_RING_PDP_LDW(base, 1), 0);
 	CTX_REG(regs, CTX_PDP0_UDW, GEN8_RING_PDP_UDW(base, 0), 0);
 	CTX_REG(regs, CTX_PDP0_LDW, GEN8_RING_PDP_LDW(base, 0), 0);
->>>>>>> a2d635de
 
 	if (i915_vm_is_4lvl(&ppgtt->vm)) {
 		/* 64b PPGTT (48bit canonical)
@@ -3102,34 +2947,6 @@
 	return ret;
 }
 
-<<<<<<< HEAD
-void intel_lr_context_resume(struct drm_i915_private *i915)
-{
-	struct i915_gem_context *ctx;
-	struct intel_context *ce;
-
-	/*
-	 * Because we emit WA_TAIL_DWORDS there may be a disparity
-	 * between our bookkeeping in ce->ring->head and ce->ring->tail and
-	 * that stored in context. As we only write new commands from
-	 * ce->ring->tail onwards, everything before that is junk. If the GPU
-	 * starts reading from its RING_HEAD from the context, it may try to
-	 * execute that junk and die.
-	 *
-	 * So to avoid that we reset the context images upon resume. For
-	 * simplicity, we just zero everything out.
-	 */
-	list_for_each_entry(ctx, &i915->contexts.list, link) {
-		list_for_each_entry(ce, &ctx->active_engines, active_link) {
-			GEM_BUG_ON(!ce->ring);
-			intel_ring_reset(ce->ring, 0);
-			__execlists_update_reg_state(ce, ce->engine);
-		}
-	}
-}
-
-=======
->>>>>>> a2d635de
 void intel_execlists_show_requests(struct intel_engine_cs *engine,
 				   struct drm_printer *m,
 				   void (*show_request)(struct drm_printer *m,
