--- conflicted
+++ resolved
@@ -326,11 +326,7 @@
 		rq->ctx->ppgtt ?: rq->i915->mm.aliasing_ppgtt;
 	u32 *reg_state = ce->lrc_reg_state;
 
-<<<<<<< HEAD
-	GEM_BUG_ON(!IS_ALIGNED(rq->tail, 8));
-=======
 	assert_ring_tail_valid(rq->ring, rq->tail);
->>>>>>> d455937e
 	reg_state[CTX_RING_TAIL+1] = rq->tail;
 
 	/* True 32b PPGTT with dynamic page allocation: update PDP
@@ -405,18 +401,6 @@
 	struct execlist_port *port = engine->execlist_port;
 	struct rb_node *rb;
 	bool submit = false;
-
-	/* After execlist_first is updated, the tasklet will be rescheduled.
-	 *
-	 * If we are currently running (inside the tasklet) and a third
-	 * party queues a request and so updates engine->execlist_first under
-	 * the spinlock (which we have elided), it will atomically set the
-	 * TASKLET_SCHED flag causing the us to be re-executed and pick up
-	 * the change in state (the update to TASKLET_SCHED incurs a memory
-	 * barrier making this cross-cpu checking safe).
-	 */
-	if (!READ_ONCE(engine->execlist_first))
-		return;
 
 	last = port->request;
 	if (last)
@@ -533,33 +517,36 @@
 
 	intel_uncore_forcewake_get(dev_priv, engine->fw_domains);
 
-<<<<<<< HEAD
-	while (test_and_clear_bit(ENGINE_IRQ_EXECLIST, &engine->irq_posted)) {
-=======
 	/* Prefer doing test_and_clear_bit() as a two stage operation to avoid
 	 * imposing the cost of a locked atomic transaction when submitting a
 	 * new request (outside of the context-switch interrupt).
 	 */
 	while (test_bit(ENGINE_IRQ_EXECLIST, &engine->irq_posted)) {
->>>>>>> d455937e
 		u32 __iomem *csb_mmio =
 			dev_priv->regs + i915_mmio_reg_offset(RING_CONTEXT_STATUS_PTR(engine));
 		u32 __iomem *buf =
 			dev_priv->regs + i915_mmio_reg_offset(RING_CONTEXT_STATUS_BUF_LO(engine, 0));
-<<<<<<< HEAD
-		unsigned int csb, head, tail;
-
-		csb = readl(csb_mmio);
-		head = GEN8_CSB_READ_PTR(csb);
-		tail = GEN8_CSB_WRITE_PTR(csb);
-		if (head == tail)
-			break;
-
-		if (tail < head)
-			tail += GEN8_CSB_ENTRIES;
-		do {
-			unsigned int idx = ++head % GEN8_CSB_ENTRIES;
-			unsigned int status = readl(buf + 2 * idx);
+		unsigned int head, tail;
+
+		/* The write will be ordered by the uncached read (itself
+		 * a memory barrier), so we do not need another in the form
+		 * of a locked instruction. The race between the interrupt
+		 * handler and the split test/clear is harmless as we order
+		 * our clear before the CSB read. If the interrupt arrived
+		 * first between the test and the clear, we read the updated
+		 * CSB and clear the bit. If the interrupt arrives as we read
+		 * the CSB or later (i.e. after we had cleared the bit) the bit
+		 * is set and we do a new loop.
+		 */
+		__clear_bit(ENGINE_IRQ_EXECLIST, &engine->irq_posted);
+		head = readl(csb_mmio);
+		tail = GEN8_CSB_WRITE_PTR(head);
+		head = GEN8_CSB_READ_PTR(head);
+		while (head != tail) {
+			unsigned int status;
+
+			if (++head == GEN8_CSB_ENTRIES)
+				head = 0;
 
 			/* We are flying near dragons again.
 			 *
@@ -578,57 +565,12 @@
 			 * status notifier.
 			 */
 
-=======
-		unsigned int head, tail;
-
-		/* The write will be ordered by the uncached read (itself
-		 * a memory barrier), so we do not need another in the form
-		 * of a locked instruction. The race between the interrupt
-		 * handler and the split test/clear is harmless as we order
-		 * our clear before the CSB read. If the interrupt arrived
-		 * first between the test and the clear, we read the updated
-		 * CSB and clear the bit. If the interrupt arrives as we read
-		 * the CSB or later (i.e. after we had cleared the bit) the bit
-		 * is set and we do a new loop.
-		 */
-		__clear_bit(ENGINE_IRQ_EXECLIST, &engine->irq_posted);
-		head = readl(csb_mmio);
-		tail = GEN8_CSB_WRITE_PTR(head);
-		head = GEN8_CSB_READ_PTR(head);
-		while (head != tail) {
-			unsigned int status;
-
-			if (++head == GEN8_CSB_ENTRIES)
-				head = 0;
-
-			/* We are flying near dragons again.
-			 *
-			 * We hold a reference to the request in execlist_port[]
-			 * but no more than that. We are operating in softirq
-			 * context and so cannot hold any mutex or sleep. That
-			 * prevents us stopping the requests we are processing
-			 * in port[] from being retired simultaneously (the
-			 * breadcrumb will be complete before we see the
-			 * context-switch). As we only hold the reference to the
-			 * request, any pointer chasing underneath the request
-			 * is subject to a potential use-after-free. Thus we
-			 * store all of the bookkeeping within port[] as
-			 * required, and avoid using unguarded pointers beneath
-			 * request itself. The same applies to the atomic
-			 * status notifier.
-			 */
-
 			status = readl(buf + 2 * head);
->>>>>>> d455937e
 			if (!(status & GEN8_CTX_STATUS_COMPLETED_MASK))
 				continue;
 
 			/* Check the context/desc id for this event matches */
-<<<<<<< HEAD
-			GEM_DEBUG_BUG_ON(readl(buf + 2 * idx + 1) !=
-=======
 			GEM_DEBUG_BUG_ON(readl(buf + 2 * head + 1) !=
->>>>>>> d455937e
 					 port[0].context_id);
 
 			GEM_BUG_ON(port[0].count == 0);
@@ -646,7 +588,7 @@
 
 			GEM_BUG_ON(port[0].count == 0 &&
 				   !(status & GEN8_CTX_STATUS_ACTIVE_IDLE));
-		} while (head < tail);
+		}
 
 		writel(_MASKED_FIELD(GEN8_CSB_READ_PTR_MASK, head << 8),
 		       csb_mmio);
@@ -1319,15 +1261,10 @@
 	GEM_BUG_ON(request->ctx != port[0].request->ctx);
 
 	/* Reset WaIdleLiteRestore:bdw,skl as well */
-<<<<<<< HEAD
-	request->tail = request->wa_tail - WA_TAIL_DWORDS * sizeof(u32);
-	GEM_BUG_ON(!IS_ALIGNED(request->tail, 8));
-=======
 	request->tail =
 		intel_ring_wrap(request->ring,
 				request->wa_tail - WA_TAIL_DWORDS*sizeof(u32));
 	assert_ring_tail_valid(request->ring, request->tail);
->>>>>>> d455937e
 }
 
 static int intel_logical_ring_emit_pdps(struct drm_i915_gem_request *req)
@@ -1538,11 +1475,7 @@
 	*cs++ = MI_USER_INTERRUPT;
 	*cs++ = MI_NOOP;
 	request->tail = intel_ring_offset(request, cs);
-<<<<<<< HEAD
-	GEM_BUG_ON(!IS_ALIGNED(request->tail, 8));
-=======
 	assert_ring_tail_valid(request->ring, request->tail);
->>>>>>> d455937e
 
 	gen8_emit_wa_tail(request, cs);
 }
@@ -1570,11 +1503,7 @@
 	*cs++ = MI_USER_INTERRUPT;
 	*cs++ = MI_NOOP;
 	request->tail = intel_ring_offset(request, cs);
-<<<<<<< HEAD
-	GEM_BUG_ON(!IS_ALIGNED(request->tail, 8));
-=======
 	assert_ring_tail_valid(request->ring, request->tail);
->>>>>>> d455937e
 
 	gen8_emit_wa_tail(request, cs);
 }
@@ -1641,10 +1570,7 @@
 {
 	engine->submit_request = execlists_submit_request;
 	engine->schedule = execlists_schedule;
-<<<<<<< HEAD
-=======
 	engine->irq_tasklet.func = intel_lrc_irq_handler;
->>>>>>> d455937e
 }
 
 static void
