/*
 * Copyright © 2014 Intel Corporation
 *
 * Permission is hereby granted, free of charge, to any person obtaining a
 * copy of this software and associated documentation files (the "Software"),
 * to deal in the Software without restriction, including without limitation
 * the rights to use, copy, modify, merge, publish, distribute, sublicense,
 * and/or sell copies of the Software, and to permit persons to whom the
 * Software is furnished to do so, subject to the following conditions:
 *
 * The above copyright notice and this permission notice (including the next
 * paragraph) shall be included in all copies or substantial portions of the
 * Software.
 *
 * THE SOFTWARE IS PROVIDED "AS IS", WITHOUT WARRANTY OF ANY KIND, EXPRESS OR
 * IMPLIED, INCLUDING BUT NOT LIMITED TO THE WARRANTIES OF MERCHANTABILITY,
 * FITNESS FOR A PARTICULAR PURPOSE AND NONINFRINGEMENT.  IN NO EVENT SHALL
 * THE AUTHORS OR COPYRIGHT HOLDERS BE LIABLE FOR ANY CLAIM, DAMAGES OR OTHER
 * LIABILITY, WHETHER IN AN ACTION OF CONTRACT, TORT OR OTHERWISE, ARISING
 * FROM, OUT OF OR IN CONNECTION WITH THE SOFTWARE OR THE USE OR OTHER DEALINGS
 * IN THE SOFTWARE.
 *
 * Authors:
 *    Ben Widawsky <ben@bwidawsk.net>
 *    Michel Thierry <michel.thierry@intel.com>
 *    Thomas Daniel <thomas.daniel@intel.com>
 *    Oscar Mateo <oscar.mateo@intel.com>
 *
 */

/**
 * DOC: Logical Rings, Logical Ring Contexts and Execlists
 *
 * Motivation:
 * GEN8 brings an expansion of the HW contexts: "Logical Ring Contexts".
 * These expanded contexts enable a number of new abilities, especially
 * "Execlists" (also implemented in this file).
 *
 * One of the main differences with the legacy HW contexts is that logical
 * ring contexts incorporate many more things to the context's state, like
 * PDPs or ringbuffer control registers:
 *
 * The reason why PDPs are included in the context is straightforward: as
 * PPGTTs (per-process GTTs) are actually per-context, having the PDPs
 * contained there mean you don't need to do a ppgtt->switch_mm yourself,
 * instead, the GPU will do it for you on the context switch.
 *
 * But, what about the ringbuffer control registers (head, tail, etc..)?
 * shouldn't we just need a set of those per engine command streamer? This is
 * where the name "Logical Rings" starts to make sense: by virtualizing the
 * rings, the engine cs shifts to a new "ring buffer" with every context
 * switch. When you want to submit a workload to the GPU you: A) choose your
 * context, B) find its appropriate virtualized ring, C) write commands to it
 * and then, finally, D) tell the GPU to switch to that context.
 *
 * Instead of the legacy MI_SET_CONTEXT, the way you tell the GPU to switch
 * to a contexts is via a context execution list, ergo "Execlists".
 *
 * LRC implementation:
 * Regarding the creation of contexts, we have:
 *
 * - One global default context.
 * - One local default context for each opened fd.
 * - One local extra context for each context create ioctl call.
 *
 * Now that ringbuffers belong per-context (and not per-engine, like before)
 * and that contexts are uniquely tied to a given engine (and not reusable,
 * like before) we need:
 *
 * - One ringbuffer per-engine inside each context.
 * - One backing object per-engine inside each context.
 *
 * The global default context starts its life with these new objects fully
 * allocated and populated. The local default context for each opened fd is
 * more complex, because we don't know at creation time which engine is going
 * to use them. To handle this, we have implemented a deferred creation of LR
 * contexts:
 *
 * The local context starts its life as a hollow or blank holder, that only
 * gets populated for a given engine once we receive an execbuffer. If later
 * on we receive another execbuffer ioctl for the same context but a different
 * engine, we allocate/populate a new ringbuffer and context backing object and
 * so on.
 *
 * Finally, regarding local contexts created using the ioctl call: as they are
 * only allowed with the render ring, we can allocate & populate them right
 * away (no need to defer anything, at least for now).
 *
 * Execlists implementation:
 * Execlists are the new method by which, on gen8+ hardware, workloads are
 * submitted for execution (as opposed to the legacy, ringbuffer-based, method).
 * This method works as follows:
 *
 * When a request is committed, its commands (the BB start and any leading or
 * trailing commands, like the seqno breadcrumbs) are placed in the ringbuffer
 * for the appropriate context. The tail pointer in the hardware context is not
 * updated at this time, but instead, kept by the driver in the ringbuffer
 * structure. A structure representing this request is added to a request queue
 * for the appropriate engine: this structure contains a copy of the context's
 * tail after the request was written to the ring buffer and a pointer to the
 * context itself.
 *
 * If the engine's request queue was empty before the request was added, the
 * queue is processed immediately. Otherwise the queue will be processed during
 * a context switch interrupt. In any case, elements on the queue will get sent
 * (in pairs) to the GPU's ExecLists Submit Port (ELSP, for short) with a
 * globally unique 20-bits submission ID.
 *
 * When execution of a request completes, the GPU updates the context status
 * buffer with a context complete event and generates a context switch interrupt.
 * During the interrupt handling, the driver examines the events in the buffer:
 * for each context complete event, if the announced ID matches that on the head
 * of the request queue, then that request is retired and removed from the queue.
 *
 * After processing, if any requests were retired and the queue is not empty
 * then a new execution list can be submitted. The two requests at the front of
 * the queue are next to be submitted but since a context may not occur twice in
 * an execution list, if subsequent requests have the same ID as the first then
 * the two requests must be combined. This is done simply by discarding requests
 * at the head of the queue until either only one requests is left (in which case
 * we use a NULL second context) or the first two requests have unique IDs.
 *
 * By always executing the first two requests in the queue the driver ensures
 * that the GPU is kept as busy as possible. In the case where a single context
 * completes but a second context is still executing, the request for this second
 * context will be at the head of the queue when we remove the first one. This
 * request will then be resubmitted along with a new request for a different context,
 * which will cause the hardware to continue executing the second request and queue
 * the new request (the GPU detects the condition of a context getting preempted
 * with the same context and optimizes the context switch flow by not doing
 * preemption, but just sampling the new tail pointer).
 *
 */
#include <linux/interrupt.h>

#include <drm/drmP.h>
#include <drm/i915_drm.h>
#include "i915_drv.h"
#include "i915_gem_render_state.h"
#include "i915_vgpu.h"
#include "intel_lrc_reg.h"
#include "intel_mocs.h"
#include "intel_workarounds.h"

#define RING_EXECLIST_QFULL		(1 << 0x2)
#define RING_EXECLIST1_VALID		(1 << 0x3)
#define RING_EXECLIST0_VALID		(1 << 0x4)
#define RING_EXECLIST_ACTIVE_STATUS	(3 << 0xE)
#define RING_EXECLIST1_ACTIVE		(1 << 0x11)
#define RING_EXECLIST0_ACTIVE		(1 << 0x12)

#define GEN8_CTX_STATUS_IDLE_ACTIVE	(1 << 0)
#define GEN8_CTX_STATUS_PREEMPTED	(1 << 1)
#define GEN8_CTX_STATUS_ELEMENT_SWITCH	(1 << 2)
#define GEN8_CTX_STATUS_ACTIVE_IDLE	(1 << 3)
#define GEN8_CTX_STATUS_COMPLETE	(1 << 4)
#define GEN8_CTX_STATUS_LITE_RESTORE	(1 << 15)

#define GEN8_CTX_STATUS_COMPLETED_MASK \
	 (GEN8_CTX_STATUS_COMPLETE | GEN8_CTX_STATUS_PREEMPTED)

/* Typical size of the average request (2 pipecontrols and a MI_BB) */
#define EXECLISTS_REQUEST_SIZE 64 /* bytes */
#define WA_TAIL_DWORDS 2
#define WA_TAIL_BYTES (sizeof(u32) * WA_TAIL_DWORDS)

static int execlists_context_deferred_alloc(struct i915_gem_context *ctx,
					    struct intel_engine_cs *engine,
					    struct intel_context *ce);
static void execlists_init_reg_state(u32 *reg_state,
				     struct i915_gem_context *ctx,
				     struct intel_engine_cs *engine,
				     struct intel_ring *ring);

static inline struct i915_priolist *to_priolist(struct rb_node *rb)
{
	return rb_entry(rb, struct i915_priolist, node);
}

static inline int rq_prio(const struct i915_request *rq)
{
	return rq->sched.attr.priority;
}

static inline bool need_preempt(const struct intel_engine_cs *engine,
				const struct i915_request *last,
				int prio)
{
	return (intel_engine_has_preemption(engine) &&
		__execlists_need_preempt(prio, rq_prio(last)) &&
		!i915_request_completed(last));
}

/*
 * The context descriptor encodes various attributes of a context,
 * including its GTT address and some flags. Because it's fairly
 * expensive to calculate, we'll just do it once and cache the result,
 * which remains valid until the context is unpinned.
 *
 * This is what a descriptor looks like, from LSB to MSB::
 *
 *      bits  0-11:    flags, GEN8_CTX_* (cached in ctx->desc_template)
 *      bits 12-31:    LRCA, GTT address of (the HWSP of) this context
 *      bits 32-52:    ctx ID, a globally unique tag (highest bit used by GuC)
 *      bits 53-54:    mbz, reserved for use by hardware
 *      bits 55-63:    group ID, currently unused and set to 0
 *
 * Starting from Gen11, the upper dword of the descriptor has a new format:
 *
 *      bits 32-36:    reserved
 *      bits 37-47:    SW context ID
 *      bits 48:53:    engine instance
 *      bit 54:        mbz, reserved for use by hardware
 *      bits 55-60:    SW counter
 *      bits 61-63:    engine class
 *
 * engine info, SW context ID and SW counter need to form a unique number
 * (Context ID) per lrc.
 */
static void
intel_lr_context_descriptor_update(struct i915_gem_context *ctx,
				   struct intel_engine_cs *engine,
				   struct intel_context *ce)
{
	u64 desc;

	BUILD_BUG_ON(MAX_CONTEXT_HW_ID > (BIT(GEN8_CTX_ID_WIDTH)));
	BUILD_BUG_ON(GEN11_MAX_CONTEXT_HW_ID > (BIT(GEN11_SW_CTX_ID_WIDTH)));

	desc = ctx->desc_template;				/* bits  0-11 */
	GEM_BUG_ON(desc & GENMASK_ULL(63, 12));

	desc |= i915_ggtt_offset(ce->state) + LRC_HEADER_PAGES * PAGE_SIZE;
								/* bits 12-31 */
	GEM_BUG_ON(desc & GENMASK_ULL(63, 32));

	/*
	 * The following 32bits are copied into the OA reports (dword 2).
	 * Consider updating oa_get_render_ctx_id in i915_perf.c when changing
	 * anything below.
	 */
	if (INTEL_GEN(ctx->i915) >= 11) {
		GEM_BUG_ON(ctx->hw_id >= BIT(GEN11_SW_CTX_ID_WIDTH));
		desc |= (u64)ctx->hw_id << GEN11_SW_CTX_ID_SHIFT;
								/* bits 37-47 */

		desc |= (u64)engine->instance << GEN11_ENGINE_INSTANCE_SHIFT;
								/* bits 48-53 */

		/* TODO: decide what to do with SW counter (bits 55-60) */

		desc |= (u64)engine->class << GEN11_ENGINE_CLASS_SHIFT;
								/* bits 61-63 */
	} else {
		GEM_BUG_ON(ctx->hw_id >= BIT(GEN8_CTX_ID_WIDTH));
		desc |= (u64)ctx->hw_id << GEN8_CTX_ID_SHIFT;	/* bits 32-52 */
	}

	ce->lrc_desc = desc;
}

static struct i915_priolist *
lookup_priolist(struct intel_engine_cs *engine, int prio)
{
	struct intel_engine_execlists * const execlists = &engine->execlists;
	struct i915_priolist *p;
	struct rb_node **parent, *rb;
	bool first = true;

	if (unlikely(execlists->no_priolist))
		prio = I915_PRIORITY_NORMAL;

find_priolist:
	/* most positive priority is scheduled first, equal priorities fifo */
	rb = NULL;
	parent = &execlists->queue.rb_root.rb_node;
	while (*parent) {
		rb = *parent;
		p = to_priolist(rb);
		if (prio > p->priority) {
			parent = &rb->rb_left;
		} else if (prio < p->priority) {
			parent = &rb->rb_right;
			first = false;
		} else {
			return p;
		}
	}

	if (prio == I915_PRIORITY_NORMAL) {
		p = &execlists->default_priolist;
	} else {
		p = kmem_cache_alloc(engine->i915->priorities, GFP_ATOMIC);
		/* Convert an allocation failure to a priority bump */
		if (unlikely(!p)) {
			prio = I915_PRIORITY_NORMAL; /* recurses just once */

			/* To maintain ordering with all rendering, after an
			 * allocation failure we have to disable all scheduling.
			 * Requests will then be executed in fifo, and schedule
			 * will ensure that dependencies are emitted in fifo.
			 * There will be still some reordering with existing
			 * requests, so if userspace lied about their
			 * dependencies that reordering may be visible.
			 */
			execlists->no_priolist = true;
			goto find_priolist;
		}
	}

	p->priority = prio;
	INIT_LIST_HEAD(&p->requests);
	rb_link_node(&p->node, rb, parent);
	rb_insert_color_cached(&p->node, &execlists->queue, first);

	return p;
}

static void unwind_wa_tail(struct i915_request *rq)
{
	rq->tail = intel_ring_wrap(rq->ring, rq->wa_tail - WA_TAIL_BYTES);
	assert_ring_tail_valid(rq->ring, rq->tail);
}

static void __unwind_incomplete_requests(struct intel_engine_cs *engine)
{
	struct i915_request *rq, *rn;
	struct i915_priolist *uninitialized_var(p);
	int last_prio = I915_PRIORITY_INVALID;

	lockdep_assert_held(&engine->timeline.lock);

	list_for_each_entry_safe_reverse(rq, rn,
					 &engine->timeline.requests,
					 link) {
		if (i915_request_completed(rq))
			return;

		__i915_request_unsubmit(rq);
		unwind_wa_tail(rq);

		GEM_BUG_ON(rq_prio(rq) == I915_PRIORITY_INVALID);
		if (rq_prio(rq) != last_prio) {
			last_prio = rq_prio(rq);
			p = lookup_priolist(engine, last_prio);
		}

		GEM_BUG_ON(p->priority != rq_prio(rq));
		list_add(&rq->sched.link, &p->requests);
	}
}

void
execlists_unwind_incomplete_requests(struct intel_engine_execlists *execlists)
{
	struct intel_engine_cs *engine =
		container_of(execlists, typeof(*engine), execlists);
	unsigned long flags;

	spin_lock_irqsave(&engine->timeline.lock, flags);

	__unwind_incomplete_requests(engine);

	spin_unlock_irqrestore(&engine->timeline.lock, flags);
}

static inline void
execlists_context_status_change(struct i915_request *rq, unsigned long status)
{
	/*
	 * Only used when GVT-g is enabled now. When GVT-g is disabled,
	 * The compiler should eliminate this function as dead-code.
	 */
	if (!IS_ENABLED(CONFIG_DRM_I915_GVT))
		return;

	atomic_notifier_call_chain(&rq->engine->context_status_notifier,
				   status, rq);
}

inline void
execlists_user_begin(struct intel_engine_execlists *execlists,
		     const struct execlist_port *port)
{
	execlists_set_active_once(execlists, EXECLISTS_ACTIVE_USER);
}

inline void
execlists_user_end(struct intel_engine_execlists *execlists)
{
	execlists_clear_active(execlists, EXECLISTS_ACTIVE_USER);
}

static inline void
execlists_context_schedule_in(struct i915_request *rq)
{
	execlists_context_status_change(rq, INTEL_CONTEXT_SCHEDULE_IN);
	intel_engine_context_in(rq->engine);
}

static inline void
execlists_context_schedule_out(struct i915_request *rq, unsigned long status)
{
	intel_engine_context_out(rq->engine);
	execlists_context_status_change(rq, status);
	trace_i915_request_out(rq);
}

static void
execlists_update_context_pdps(struct i915_hw_ppgtt *ppgtt, u32 *reg_state)
{
	ASSIGN_CTX_PDP(ppgtt, reg_state, 3);
	ASSIGN_CTX_PDP(ppgtt, reg_state, 2);
	ASSIGN_CTX_PDP(ppgtt, reg_state, 1);
	ASSIGN_CTX_PDP(ppgtt, reg_state, 0);
}

static u64 execlists_update_context(struct i915_request *rq)
{
	struct intel_context *ce = rq->hw_context;
	struct i915_hw_ppgtt *ppgtt =
		rq->gem_context->ppgtt ?: rq->i915->mm.aliasing_ppgtt;
	u32 *reg_state = ce->lrc_reg_state;

	reg_state[CTX_RING_TAIL+1] = intel_ring_set_tail(rq->ring, rq->tail);

	/* True 32b PPGTT with dynamic page allocation: update PDP
	 * registers and point the unallocated PDPs to scratch page.
	 * PML4 is allocated during ppgtt init, so this is not needed
	 * in 48-bit mode.
	 */
	if (ppgtt && !i915_vm_is_48bit(&ppgtt->vm))
		execlists_update_context_pdps(ppgtt, reg_state);

	return ce->lrc_desc;
}

static inline void write_desc(struct intel_engine_execlists *execlists, u64 desc, u32 port)
{
	if (execlists->ctrl_reg) {
		writel(lower_32_bits(desc), execlists->submit_reg + port * 2);
		writel(upper_32_bits(desc), execlists->submit_reg + port * 2 + 1);
	} else {
		writel(upper_32_bits(desc), execlists->submit_reg);
		writel(lower_32_bits(desc), execlists->submit_reg);
	}
}

static void execlists_submit_ports(struct intel_engine_cs *engine)
{
	struct intel_engine_execlists *execlists = &engine->execlists;
	struct execlist_port *port = execlists->port;
	unsigned int n;

	/*
	 * We can skip acquiring intel_runtime_pm_get() here as it was taken
	 * on our behalf by the request (see i915_gem_mark_busy()) and it will
	 * not be relinquished until the device is idle (see
	 * i915_gem_idle_work_handler()). As a precaution, we make sure
	 * that all ELSP are drained i.e. we have processed the CSB,
	 * before allowing ourselves to idle and calling intel_runtime_pm_put().
	 */
	GEM_BUG_ON(!engine->i915->gt.awake);

	/*
	 * ELSQ note: the submit queue is not cleared after being submitted
	 * to the HW so we need to make sure we always clean it up. This is
	 * currently ensured by the fact that we always write the same number
	 * of elsq entries, keep this in mind before changing the loop below.
	 */
	for (n = execlists_num_ports(execlists); n--; ) {
		struct i915_request *rq;
		unsigned int count;
		u64 desc;

		rq = port_unpack(&port[n], &count);
		if (rq) {
			GEM_BUG_ON(count > !n);
			if (!count++)
				execlists_context_schedule_in(rq);
			port_set(&port[n], port_pack(rq, count));
			desc = execlists_update_context(rq);
			GEM_DEBUG_EXEC(port[n].context_id = upper_32_bits(desc));

			GEM_TRACE("%s in[%d]:  ctx=%d.%d, global=%d (fence %llx:%d) (current %d), prio=%d\n",
				  engine->name, n,
				  port[n].context_id, count,
				  rq->global_seqno,
				  rq->fence.context, rq->fence.seqno,
				  intel_engine_get_seqno(engine),
				  rq_prio(rq));
		} else {
			GEM_BUG_ON(!n);
			desc = 0;
		}

		write_desc(execlists, desc, n);
	}

	/* we need to manually load the submit queue */
	if (execlists->ctrl_reg)
		writel(EL_CTRL_LOAD, execlists->ctrl_reg);

	execlists_clear_active(execlists, EXECLISTS_ACTIVE_HWACK);
}

static bool ctx_single_port_submission(const struct intel_context *ce)
{
	return (IS_ENABLED(CONFIG_DRM_I915_GVT) &&
		i915_gem_context_force_single_submission(ce->gem_context));
}

static bool can_merge_ctx(const struct intel_context *prev,
			  const struct intel_context *next)
{
	if (prev != next)
		return false;

	if (ctx_single_port_submission(prev))
		return false;

	return true;
}

static void port_assign(struct execlist_port *port, struct i915_request *rq)
{
	GEM_BUG_ON(rq == port_request(port));

	if (port_isset(port))
		i915_request_put(port_request(port));

	port_set(port, port_pack(i915_request_get(rq), port_count(port)));
}

static void inject_preempt_context(struct intel_engine_cs *engine)
{
	struct intel_engine_execlists *execlists = &engine->execlists;
	struct intel_context *ce =
		to_intel_context(engine->i915->preempt_context, engine);
	unsigned int n;

	GEM_BUG_ON(execlists->preempt_complete_status !=
		   upper_32_bits(ce->lrc_desc));
	GEM_BUG_ON((ce->lrc_reg_state[CTX_CONTEXT_CONTROL + 1] &
		    _MASKED_BIT_ENABLE(CTX_CTRL_ENGINE_CTX_RESTORE_INHIBIT |
				       CTX_CTRL_ENGINE_CTX_SAVE_INHIBIT)) !=
		   _MASKED_BIT_ENABLE(CTX_CTRL_ENGINE_CTX_RESTORE_INHIBIT |
				      CTX_CTRL_ENGINE_CTX_SAVE_INHIBIT));

	/*
	 * Switch to our empty preempt context so
	 * the state of the GPU is known (idle).
	 */
	GEM_TRACE("%s\n", engine->name);
	for (n = execlists_num_ports(execlists); --n; )
		write_desc(execlists, 0, n);

	write_desc(execlists, ce->lrc_desc, n);

	/* we need to manually load the submit queue */
	if (execlists->ctrl_reg)
		writel(EL_CTRL_LOAD, execlists->ctrl_reg);

	execlists_clear_active(execlists, EXECLISTS_ACTIVE_HWACK);
	execlists_set_active(execlists, EXECLISTS_ACTIVE_PREEMPT);
}

static void complete_preempt_context(struct intel_engine_execlists *execlists)
{
	GEM_BUG_ON(!execlists_is_active(execlists, EXECLISTS_ACTIVE_PREEMPT));

<<<<<<< HEAD
	execlists_cancel_port_requests(execlists);
	execlists_unwind_incomplete_requests(execlists);

	execlists_clear_active(execlists, EXECLISTS_ACTIVE_PREEMPT);
=======
	if (inject_preempt_hang(execlists))
		return;

	execlists_cancel_port_requests(execlists);
	__unwind_incomplete_requests(container_of(execlists,
						  struct intel_engine_cs,
						  execlists));
>>>>>>> f91e6544
}

static void execlists_dequeue(struct intel_engine_cs *engine)
{
	struct intel_engine_execlists * const execlists = &engine->execlists;
	struct execlist_port *port = execlists->port;
	const struct execlist_port * const last_port =
		&execlists->port[execlists->port_mask];
	struct i915_request *last = port_request(port);
	struct rb_node *rb;
	bool submit = false;

	/*
	 * Hardware submission is through 2 ports. Conceptually each port
	 * has a (RING_START, RING_HEAD, RING_TAIL) tuple. RING_START is
	 * static for a context, and unique to each, so we only execute
	 * requests belonging to a single context from each ring. RING_HEAD
	 * is maintained by the CS in the context image, it marks the place
	 * where it got up to last time, and through RING_TAIL we tell the CS
	 * where we want to execute up to this time.
	 *
	 * In this list the requests are in order of execution. Consecutive
	 * requests from the same context are adjacent in the ringbuffer. We
	 * can combine these requests into a single RING_TAIL update:
	 *
	 *              RING_HEAD...req1...req2
	 *                                    ^- RING_TAIL
	 * since to execute req2 the CS must first execute req1.
	 *
	 * Our goal then is to point each port to the end of a consecutive
	 * sequence of requests as being the most optimal (fewest wake ups
	 * and context switches) submission.
	 */

	if (last) {
		/*
		 * Don't resubmit or switch until all outstanding
		 * preemptions (lite-restore) are seen. Then we
		 * know the next preemption status we see corresponds
		 * to this ELSP update.
		 */
		GEM_BUG_ON(!execlists_is_active(execlists,
						EXECLISTS_ACTIVE_USER));
		GEM_BUG_ON(!port_count(&port[0]));

		/*
		 * If we write to ELSP a second time before the HW has had
		 * a chance to respond to the previous write, we can confuse
		 * the HW and hit "undefined behaviour". After writing to ELSP,
		 * we must then wait until we see a context-switch event from
		 * the HW to indicate that it has had a chance to respond.
		 */
		if (!execlists_is_active(execlists, EXECLISTS_ACTIVE_HWACK))
			return;

		if (need_preempt(engine, last, execlists->queue_priority)) {
			inject_preempt_context(engine);
			return;
		}

		/*
		 * In theory, we could coalesce more requests onto
		 * the second port (the first port is active, with
		 * no preemptions pending). However, that means we
		 * then have to deal with the possible lite-restore
		 * of the second port (as we submit the ELSP, there
		 * may be a context-switch) but also we may complete
		 * the resubmission before the context-switch. Ergo,
		 * coalescing onto the second port will cause a
		 * preemption event, but we cannot predict whether
		 * that will affect port[0] or port[1].
		 *
		 * If the second port is already active, we can wait
		 * until the next context-switch before contemplating
		 * new requests. The GPU will be busy and we should be
		 * able to resubmit the new ELSP before it idles,
		 * avoiding pipeline bubbles (momentary pauses where
		 * the driver is unable to keep up the supply of new
		 * work). However, we have to double check that the
		 * priorities of the ports haven't been switch.
		 */
		if (port_count(&port[1]))
			return;

		/*
		 * WaIdleLiteRestore:bdw,skl
		 * Apply the wa NOOPs to prevent
		 * ring:HEAD == rq:TAIL as we resubmit the
		 * request. See gen8_emit_breadcrumb() for
		 * where we prepare the padding after the
		 * end of the request.
		 */
		last->tail = last->wa_tail;
	}

	while ((rb = rb_first_cached(&execlists->queue))) {
		struct i915_priolist *p = to_priolist(rb);
		struct i915_request *rq, *rn;

		list_for_each_entry_safe(rq, rn, &p->requests, sched.link) {
			/*
			 * Can we combine this request with the current port?
			 * It has to be the same context/ringbuffer and not
			 * have any exceptions (e.g. GVT saying never to
			 * combine contexts).
			 *
			 * If we can combine the requests, we can execute both
			 * by updating the RING_TAIL to point to the end of the
			 * second request, and so we never need to tell the
			 * hardware about the first.
			 */
			if (last &&
			    !can_merge_ctx(rq->hw_context, last->hw_context)) {
				/*
				 * If we are on the second port and cannot
				 * combine this request with the last, then we
				 * are done.
				 */
				if (port == last_port) {
					__list_del_many(&p->requests,
							&rq->sched.link);
					goto done;
				}

				/*
				 * If GVT overrides us we only ever submit
				 * port[0], leaving port[1] empty. Note that we
				 * also have to be careful that we don't queue
				 * the same context (even though a different
				 * request) to the second port.
				 */
				if (ctx_single_port_submission(last->hw_context) ||
				    ctx_single_port_submission(rq->hw_context)) {
					__list_del_many(&p->requests,
							&rq->sched.link);
					goto done;
				}

				GEM_BUG_ON(last->hw_context == rq->hw_context);

				if (submit)
					port_assign(port, last);
				port++;

				GEM_BUG_ON(port_isset(port));
			}

			INIT_LIST_HEAD(&rq->sched.link);
			__i915_request_submit(rq);
			trace_i915_request_in(rq, port_index(port, execlists));
			last = rq;
			submit = true;
		}

		rb_erase_cached(&p->node, &execlists->queue);
		INIT_LIST_HEAD(&p->requests);
		if (p->priority != I915_PRIORITY_NORMAL)
			kmem_cache_free(engine->i915->priorities, p);
	}

done:
	/*
	 * Here be a bit of magic! Or sleight-of-hand, whichever you prefer.
	 *
	 * We choose queue_priority such that if we add a request of greater
	 * priority than this, we kick the submission tasklet to decide on
	 * the right order of submitting the requests to hardware. We must
	 * also be prepared to reorder requests as they are in-flight on the
	 * HW. We derive the queue_priority then as the first "hole" in
	 * the HW submission ports and if there are no available slots,
	 * the priority of the lowest executing request, i.e. last.
	 *
	 * When we do receive a higher priority request ready to run from the
	 * user, see queue_request(), the queue_priority is bumped to that
	 * request triggering preemption on the next dequeue (or subsequent
	 * interrupt for secondary ports).
	 */
	execlists->queue_priority =
		port != execlists->port ? rq_prio(last) : INT_MIN;

	if (submit) {
		port_assign(port, last);
		execlists_submit_ports(engine);
	}

	/* We must always keep the beast fed if we have work piled up */
	GEM_BUG_ON(rb_first_cached(&execlists->queue) &&
		   !port_isset(execlists->port));

	/* Re-evaluate the executing context setup after each preemptive kick */
	if (last)
		execlists_user_begin(execlists, execlists->port);

	/* If the engine is now idle, so should be the flag; and vice versa. */
	GEM_BUG_ON(execlists_is_active(&engine->execlists,
				       EXECLISTS_ACTIVE_USER) ==
		   !port_isset(engine->execlists.port));
}

void
execlists_cancel_port_requests(struct intel_engine_execlists * const execlists)
{
	struct execlist_port *port = execlists->port;
	unsigned int num_ports = execlists_num_ports(execlists);

	while (num_ports-- && port_isset(port)) {
		struct i915_request *rq = port_request(port);

		GEM_TRACE("%s:port%u global=%d (fence %llx:%d), (current %d)\n",
			  rq->engine->name,
			  (unsigned int)(port - execlists->port),
			  rq->global_seqno,
			  rq->fence.context, rq->fence.seqno,
			  intel_engine_get_seqno(rq->engine));

		GEM_BUG_ON(!execlists->active);
		execlists_context_schedule_out(rq,
					       i915_request_completed(rq) ?
					       INTEL_CONTEXT_SCHEDULE_OUT :
					       INTEL_CONTEXT_SCHEDULE_PREEMPTED);

		i915_request_put(rq);

		memset(port, 0, sizeof(*port));
		port++;
	}

	execlists_clear_all_active(execlists);
}

static void reset_csb_pointers(struct intel_engine_execlists *execlists)
{
	/*
	 * After a reset, the HW starts writing into CSB entry [0]. We
	 * therefore have to set our HEAD pointer back one entry so that
	 * the *first* entry we check is entry 0. To complicate this further,
	 * as we don't wait for the first interrupt after reset, we have to
	 * fake the HW write to point back to the last entry so that our
	 * inline comparison of our cached head position against the last HW
	 * write works even before the first interrupt.
	 */
	execlists->csb_head = execlists->csb_write_reset;
	WRITE_ONCE(*execlists->csb_write, execlists->csb_write_reset);
}

static void nop_submission_tasklet(unsigned long data)
{
	/* The driver is wedged; don't process any more events. */
}

static void execlists_cancel_requests(struct intel_engine_cs *engine)
{
	struct intel_engine_execlists * const execlists = &engine->execlists;
	struct i915_request *rq, *rn;
	struct rb_node *rb;
	unsigned long flags;

	GEM_TRACE("%s current %d\n",
		  engine->name, intel_engine_get_seqno(engine));

	/*
	 * Before we call engine->cancel_requests(), we should have exclusive
	 * access to the submission state. This is arranged for us by the
	 * caller disabling the interrupt generation, the tasklet and other
	 * threads that may then access the same state, giving us a free hand
	 * to reset state. However, we still need to let lockdep be aware that
	 * we know this state may be accessed in hardirq context, so we
	 * disable the irq around this manipulation and we want to keep
	 * the spinlock focused on its duties and not accidentally conflate
	 * coverage to the submission's irq state. (Similarly, although we
	 * shouldn't need to disable irq around the manipulation of the
	 * submission's irq state, we also wish to remind ourselves that
	 * it is irq state.)
	 */
	spin_lock_irqsave(&engine->timeline.lock, flags);

	/* Cancel the requests on the HW and clear the ELSP tracker. */
	execlists_cancel_port_requests(execlists);
	execlists_user_end(execlists);

	/* Mark all executing requests as skipped. */
	list_for_each_entry(rq, &engine->timeline.requests, link) {
		GEM_BUG_ON(!rq->global_seqno);
		if (!i915_request_completed(rq))
			dma_fence_set_error(&rq->fence, -EIO);
	}

	/* Flush the queued requests to the timeline list (for retiring). */
	while ((rb = rb_first_cached(&execlists->queue))) {
		struct i915_priolist *p = to_priolist(rb);

		list_for_each_entry_safe(rq, rn, &p->requests, sched.link) {
			INIT_LIST_HEAD(&rq->sched.link);

			dma_fence_set_error(&rq->fence, -EIO);
			__i915_request_submit(rq);
		}

		rb_erase_cached(&p->node, &execlists->queue);
		INIT_LIST_HEAD(&p->requests);
		if (p->priority != I915_PRIORITY_NORMAL)
			kmem_cache_free(engine->i915->priorities, p);
	}

	/* Remaining _unready_ requests will be nop'ed when submitted */

	execlists->queue_priority = INT_MIN;
	execlists->queue = RB_ROOT_CACHED;
	GEM_BUG_ON(port_isset(execlists->port));

	GEM_BUG_ON(__tasklet_is_enabled(&execlists->tasklet));
	execlists->tasklet.func = nop_submission_tasklet;

	spin_unlock_irqrestore(&engine->timeline.lock, flags);
}

<<<<<<< HEAD
=======
static inline bool
reset_in_progress(const struct intel_engine_execlists *execlists)
{
	return unlikely(!__tasklet_is_enabled(&execlists->tasklet));
}

>>>>>>> f91e6544
static void process_csb(struct intel_engine_cs *engine)
{
	struct intel_engine_execlists * const execlists = &engine->execlists;
	struct execlist_port *port = execlists->port;
<<<<<<< HEAD
	struct drm_i915_private *i915 = engine->i915;
	bool fw = false;

	do {
		/* The HWSP contains a (cacheable) mirror of the CSB */
		const u32 *buf =
			&engine->status_page.page_addr[I915_HWS_CSB_BUF0_INDEX];
		unsigned int head, tail;

		/* Clear before reading to catch new interrupts */
		clear_bit(ENGINE_IRQ_EXECLIST, &engine->irq_posted);
		smp_mb__after_atomic();

		if (unlikely(execlists->csb_use_mmio)) {
			if (!fw) {
				intel_uncore_forcewake_get(i915, execlists->fw_domains);
				fw = true;
			}

			buf = (u32 * __force)
				(i915->regs + i915_mmio_reg_offset(RING_CONTEXT_STATUS_BUF_LO(engine, 0)));

			head = readl(i915->regs + i915_mmio_reg_offset(RING_CONTEXT_STATUS_PTR(engine)));
			tail = GEN8_CSB_WRITE_PTR(head);
			head = GEN8_CSB_READ_PTR(head);
			execlists->csb_head = head;
		} else {
			const int write_idx =
				intel_hws_csb_write_index(i915) -
				I915_HWS_CSB_BUF0_INDEX;
=======
	const u32 * const buf = execlists->csb_status;
	u8 head, tail;

	/*
	 * Note that csb_write, csb_status may be either in HWSP or mmio.
	 * When reading from the csb_write mmio register, we have to be
	 * careful to only use the GEN8_CSB_WRITE_PTR portion, which is
	 * the low 4bits. As it happens we know the next 4bits are always
	 * zero and so we can simply masked off the low u8 of the register
	 * and treat it identically to reading from the HWSP (without having
	 * to use explicit shifting and masking, and probably bifurcating
	 * the code to handle the legacy mmio read).
	 */
	head = execlists->csb_head;
	tail = READ_ONCE(*execlists->csb_write);
	GEM_TRACE("%s cs-irq head=%d, tail=%d\n", engine->name, head, tail);
	if (unlikely(head == tail))
		return;

	/*
	 * Hopefully paired with a wmb() in HW!
	 *
	 * We must complete the read of the write pointer before any reads
	 * from the CSB, so that we do not see stale values. Without an rmb
	 * (lfence) the HW may speculatively perform the CSB[] reads *before*
	 * we perform the READ_ONCE(*csb_write).
	 */
	rmb();

	do {
		struct i915_request *rq;
		unsigned int status;
		unsigned int count;

		if (++head == GEN8_CSB_ENTRIES)
			head = 0;

		/*
		 * We are flying near dragons again.
		 *
		 * We hold a reference to the request in execlist_port[]
		 * but no more than that. We are operating in softirq
		 * context and so cannot hold any mutex or sleep. That
		 * prevents us stopping the requests we are processing
		 * in port[] from being retired simultaneously (the
		 * breadcrumb will be complete before we see the
		 * context-switch). As we only hold the reference to the
		 * request, any pointer chasing underneath the request
		 * is subject to a potential use-after-free. Thus we
		 * store all of the bookkeeping within port[] as
		 * required, and avoid using unguarded pointers beneath
		 * request itself. The same applies to the atomic
		 * status notifier.
		 */

		GEM_TRACE("%s csb[%d]: status=0x%08x:0x%08x, active=0x%x\n",
			  engine->name, head,
			  buf[2 * head + 0], buf[2 * head + 1],
			  execlists->active);

		status = buf[2 * head];
		if (status & (GEN8_CTX_STATUS_IDLE_ACTIVE |
			      GEN8_CTX_STATUS_PREEMPTED))
			execlists_set_active(execlists,
					     EXECLISTS_ACTIVE_HWACK);
		if (status & GEN8_CTX_STATUS_ACTIVE_IDLE)
			execlists_clear_active(execlists,
					       EXECLISTS_ACTIVE_HWACK);

		if (!(status & GEN8_CTX_STATUS_COMPLETED_MASK))
			continue;

		/* We should never get a COMPLETED | IDLE_ACTIVE! */
		GEM_BUG_ON(status & GEN8_CTX_STATUS_IDLE_ACTIVE);
>>>>>>> f91e6544

		if (status & GEN8_CTX_STATUS_COMPLETE &&
		    buf[2*head + 1] == execlists->preempt_complete_status) {
			GEM_TRACE("%s preempt-idle\n", engine->name);
			complete_preempt_context(execlists);
			continue;
		}
<<<<<<< HEAD
		GEM_TRACE("%s cs-irq head=%d [%d%s], tail=%d [%d%s]\n",
			  engine->name,
			  head, GEN8_CSB_READ_PTR(readl(i915->regs + i915_mmio_reg_offset(RING_CONTEXT_STATUS_PTR(engine)))), fw ? "" : "?",
			  tail, GEN8_CSB_WRITE_PTR(readl(i915->regs + i915_mmio_reg_offset(RING_CONTEXT_STATUS_PTR(engine)))), fw ? "" : "?");
=======
>>>>>>> f91e6544

		if (status & GEN8_CTX_STATUS_PREEMPTED &&
		    execlists_is_active(execlists,
					EXECLISTS_ACTIVE_PREEMPT))
			continue;

		GEM_BUG_ON(!execlists_is_active(execlists,
						EXECLISTS_ACTIVE_USER));

<<<<<<< HEAD
			/*
			 * We are flying near dragons again.
			 *
			 * We hold a reference to the request in execlist_port[]
			 * but no more than that. We are operating in softirq
			 * context and so cannot hold any mutex or sleep. That
			 * prevents us stopping the requests we are processing
			 * in port[] from being retired simultaneously (the
			 * breadcrumb will be complete before we see the
			 * context-switch). As we only hold the reference to the
			 * request, any pointer chasing underneath the request
			 * is subject to a potential use-after-free. Thus we
			 * store all of the bookkeeping within port[] as
			 * required, and avoid using unguarded pointers beneath
			 * request itself. The same applies to the atomic
			 * status notifier.
=======
		rq = port_unpack(port, &count);
		GEM_TRACE("%s out[0]: ctx=%d.%d, global=%d (fence %llx:%d) (current %d), prio=%d\n",
			  engine->name,
			  port->context_id, count,
			  rq ? rq->global_seqno : 0,
			  rq ? rq->fence.context : 0,
			  rq ? rq->fence.seqno : 0,
			  intel_engine_get_seqno(engine),
			  rq ? rq_prio(rq) : 0);

		/* Check the context/desc id for this event matches */
		GEM_DEBUG_BUG_ON(buf[2 * head + 1] != port->context_id);

		GEM_BUG_ON(count == 0);
		if (--count == 0) {
			/*
			 * On the final event corresponding to the
			 * submission of this context, we expect either
			 * an element-switch event or a completion
			 * event (and on completion, the active-idle
			 * marker). No more preemptions, lite-restore
			 * or otherwise.
>>>>>>> f91e6544
			 */
			GEM_BUG_ON(status & GEN8_CTX_STATUS_PREEMPTED);
			GEM_BUG_ON(port_isset(&port[1]) &&
				   !(status & GEN8_CTX_STATUS_ELEMENT_SWITCH));
			GEM_BUG_ON(!port_isset(&port[1]) &&
				   !(status & GEN8_CTX_STATUS_ACTIVE_IDLE));

<<<<<<< HEAD
			status = READ_ONCE(buf[2 * head]); /* maybe mmio! */
			GEM_TRACE("%s csb[%d]: status=0x%08x:0x%08x, active=0x%x\n",
				  engine->name, head,
				  status, buf[2*head + 1],
				  execlists->active);

			if (status & (GEN8_CTX_STATUS_IDLE_ACTIVE |
				      GEN8_CTX_STATUS_PREEMPTED))
				execlists_set_active(execlists,
						     EXECLISTS_ACTIVE_HWACK);
			if (status & GEN8_CTX_STATUS_ACTIVE_IDLE)
				execlists_clear_active(execlists,
						       EXECLISTS_ACTIVE_HWACK);

			if (!(status & GEN8_CTX_STATUS_COMPLETED_MASK))
				continue;

			/* We should never get a COMPLETED | IDLE_ACTIVE! */
			GEM_BUG_ON(status & GEN8_CTX_STATUS_IDLE_ACTIVE);

			if (status & GEN8_CTX_STATUS_COMPLETE &&
			    buf[2*head + 1] == execlists->preempt_complete_status) {
				GEM_TRACE("%s preempt-idle\n", engine->name);
				complete_preempt_context(execlists);
				continue;
			}

			if (status & GEN8_CTX_STATUS_PREEMPTED &&
			    execlists_is_active(execlists,
						EXECLISTS_ACTIVE_PREEMPT))
				continue;
=======
			/*
			 * We rely on the hardware being strongly
			 * ordered, that the breadcrumb write is
			 * coherent (visible from the CPU) before the
			 * user interrupt and CSB is processed.
			 */
			GEM_BUG_ON(!i915_request_completed(rq));
>>>>>>> f91e6544

			execlists_context_schedule_out(rq,
						       INTEL_CONTEXT_SCHEDULE_OUT);
			i915_request_put(rq);

			GEM_TRACE("%s completed ctx=%d\n",
				  engine->name, port->context_id);

			port = execlists_port_complete(execlists, port);
			if (port_isset(port))
				execlists_user_begin(execlists, port);
			else
				execlists_user_end(execlists);
		} else {
			port_set(port, port_pack(rq, count));
		}
	} while (head != tail);

<<<<<<< HEAD
		if (head != execlists->csb_head) {
			execlists->csb_head = head;
			writel(_MASKED_FIELD(GEN8_CSB_READ_PTR_MASK, head << 8),
			       i915->regs + i915_mmio_reg_offset(RING_CONTEXT_STATUS_PTR(engine)));
		}
	} while (test_bit(ENGINE_IRQ_EXECLIST, &engine->irq_posted));

	if (unlikely(fw))
		intel_uncore_forcewake_put(i915, execlists->fw_domains);
=======
	execlists->csb_head = head;
}

static void __execlists_submission_tasklet(struct intel_engine_cs *const engine)
{
	lockdep_assert_held(&engine->timeline.lock);

	process_csb(engine);
	if (!execlists_is_active(&engine->execlists, EXECLISTS_ACTIVE_PREEMPT))
		execlists_dequeue(engine);
>>>>>>> f91e6544
}

/*
 * Check the unread Context Status Buffers and manage the submission of new
 * contexts to the ELSP accordingly.
 */
static void execlists_submission_tasklet(unsigned long data)
{
	struct intel_engine_cs * const engine = (struct intel_engine_cs *)data;
<<<<<<< HEAD

	GEM_TRACE("%s awake?=%d, active=%x, irq-posted?=%d\n",
		  engine->name,
		  engine->i915->gt.awake,
		  engine->execlists.active,
		  test_bit(ENGINE_IRQ_EXECLIST, &engine->irq_posted));

	/*
	 * We can skip acquiring intel_runtime_pm_get() here as it was taken
	 * on our behalf by the request (see i915_gem_mark_busy()) and it will
	 * not be relinquished until the device is idle (see
	 * i915_gem_idle_work_handler()). As a precaution, we make sure
	 * that all ELSP are drained i.e. we have processed the CSB,
	 * before allowing ourselves to idle and calling intel_runtime_pm_put().
	 */
	GEM_BUG_ON(!engine->i915->gt.awake);

	/*
	 * Prefer doing test_and_clear_bit() as a two stage operation to avoid
	 * imposing the cost of a locked atomic transaction when submitting a
	 * new request (outside of the context-switch interrupt).
	 */
	if (test_bit(ENGINE_IRQ_EXECLIST, &engine->irq_posted))
		process_csb(engine);

	if (!execlists_is_active(&engine->execlists, EXECLISTS_ACTIVE_PREEMPT))
		execlists_dequeue(engine);
=======
	unsigned long flags;

	GEM_TRACE("%s awake?=%d, active=%x\n",
		  engine->name,
		  engine->i915->gt.awake,
		  engine->execlists.active);
>>>>>>> f91e6544

	spin_lock_irqsave(&engine->timeline.lock, flags);
	__execlists_submission_tasklet(engine);
	spin_unlock_irqrestore(&engine->timeline.lock, flags);
}

static void queue_request(struct intel_engine_cs *engine,
			  struct i915_sched_node *node,
			  int prio)
{
	list_add_tail(&node->link,
		      &lookup_priolist(engine, prio)->requests);
}

static void __update_queue(struct intel_engine_cs *engine, int prio)
{
	engine->execlists.queue_priority = prio;
}

static void __submit_queue_imm(struct intel_engine_cs *engine)
{
	struct intel_engine_execlists * const execlists = &engine->execlists;

	if (reset_in_progress(execlists))
		return; /* defer until we restart the engine following reset */

	if (execlists->tasklet.func == execlists_submission_tasklet)
		__execlists_submission_tasklet(engine);
	else
		tasklet_hi_schedule(&execlists->tasklet);
}

static void submit_queue(struct intel_engine_cs *engine, int prio)
{
	if (prio > engine->execlists.queue_priority) {
		__update_queue(engine, prio);
		__submit_queue_imm(engine);
	}
}

static void execlists_submit_request(struct i915_request *request)
{
	struct intel_engine_cs *engine = request->engine;
	unsigned long flags;

	/* Will be called from irq-context when using foreign fences. */
	spin_lock_irqsave(&engine->timeline.lock, flags);

	queue_request(engine, &request->sched, rq_prio(request));

	GEM_BUG_ON(RB_EMPTY_ROOT(&engine->execlists.queue.rb_root));
	GEM_BUG_ON(list_empty(&request->sched.link));

	submit_queue(engine, rq_prio(request));

	spin_unlock_irqrestore(&engine->timeline.lock, flags);
}

static struct i915_request *sched_to_request(struct i915_sched_node *node)
{
	return container_of(node, struct i915_request, sched);
}

static struct intel_engine_cs *
sched_lock_engine(struct i915_sched_node *node, struct intel_engine_cs *locked)
{
	struct intel_engine_cs *engine = sched_to_request(node)->engine;

	GEM_BUG_ON(!locked);

	if (engine != locked) {
		spin_unlock(&locked->timeline.lock);
		spin_lock(&engine->timeline.lock);
	}

	return engine;
}

static void execlists_schedule(struct i915_request *request,
			       const struct i915_sched_attr *attr)
{
	struct i915_priolist *uninitialized_var(pl);
	struct intel_engine_cs *engine, *last;
	struct i915_dependency *dep, *p;
	struct i915_dependency stack;
	const int prio = attr->priority;
	LIST_HEAD(dfs);

	GEM_BUG_ON(prio == I915_PRIORITY_INVALID);

	if (i915_request_completed(request))
		return;

	if (prio <= READ_ONCE(request->sched.attr.priority))
		return;

	/* Need BKL in order to use the temporary link inside i915_dependency */
	lockdep_assert_held(&request->i915->drm.struct_mutex);

	stack.signaler = &request->sched;
	list_add(&stack.dfs_link, &dfs);

	/*
	 * Recursively bump all dependent priorities to match the new request.
	 *
	 * A naive approach would be to use recursion:
	 * static void update_priorities(struct i915_sched_node *node, prio) {
	 *	list_for_each_entry(dep, &node->signalers_list, signal_link)
	 *		update_priorities(dep->signal, prio)
	 *	queue_request(node);
	 * }
	 * but that may have unlimited recursion depth and so runs a very
	 * real risk of overunning the kernel stack. Instead, we build
	 * a flat list of all dependencies starting with the current request.
	 * As we walk the list of dependencies, we add all of its dependencies
	 * to the end of the list (this may include an already visited
	 * request) and continue to walk onwards onto the new dependencies. The
	 * end result is a topological list of requests in reverse order, the
	 * last element in the list is the request we must execute first.
	 */
	list_for_each_entry(dep, &dfs, dfs_link) {
		struct i915_sched_node *node = dep->signaler;

		/*
		 * Within an engine, there can be no cycle, but we may
		 * refer to the same dependency chain multiple times
		 * (redundant dependencies are not eliminated) and across
		 * engines.
		 */
		list_for_each_entry(p, &node->signalers_list, signal_link) {
			GEM_BUG_ON(p == dep); /* no cycles! */

			if (i915_sched_node_signaled(p->signaler))
				continue;

			GEM_BUG_ON(p->signaler->attr.priority < node->attr.priority);
			if (prio > READ_ONCE(p->signaler->attr.priority))
				list_move_tail(&p->dfs_link, &dfs);
		}
	}

	/*
	 * If we didn't need to bump any existing priorities, and we haven't
	 * yet submitted this request (i.e. there is no potential race with
	 * execlists_submit_request()), we can set our own priority and skip
	 * acquiring the engine locks.
	 */
	if (request->sched.attr.priority == I915_PRIORITY_INVALID) {
		GEM_BUG_ON(!list_empty(&request->sched.link));
		request->sched.attr = *attr;
		if (stack.dfs_link.next == stack.dfs_link.prev)
			return;
		__list_del_entry(&stack.dfs_link);
	}

	last = NULL;
	engine = request->engine;
	spin_lock_irq(&engine->timeline.lock);

	/* Fifo and depth-first replacement ensure our deps execute before us */
	list_for_each_entry_safe_reverse(dep, p, &dfs, dfs_link) {
		struct i915_sched_node *node = dep->signaler;

		INIT_LIST_HEAD(&dep->dfs_link);

		engine = sched_lock_engine(node, engine);

		if (prio <= node->attr.priority)
			continue;

		node->attr.priority = prio;
		if (!list_empty(&node->link)) {
			if (last != engine) {
				pl = lookup_priolist(engine, prio);
				last = engine;
			}
			GEM_BUG_ON(pl->priority != prio);
			list_move_tail(&node->link, &pl->requests);
		}

		if (prio > engine->execlists.queue_priority &&
		    i915_sw_fence_done(&sched_to_request(node)->submit)) {
			/* defer submission until after all of our updates */
			__update_queue(engine, prio);
			tasklet_hi_schedule(&engine->execlists.tasklet);
		}
	}

	spin_unlock_irq(&engine->timeline.lock);
}

static void execlists_context_destroy(struct intel_context *ce)
{
<<<<<<< HEAD
	GEM_BUG_ON(!ce->state);
	GEM_BUG_ON(ce->pin_count);

	intel_ring_free(ce->ring);
	__i915_gem_object_release_unless_active(ce->state->obj);
=======
	GEM_BUG_ON(ce->pin_count);

	if (!ce->state)
		return;

	intel_ring_free(ce->ring);

	GEM_BUG_ON(i915_gem_object_is_active(ce->state->obj));
	i915_gem_object_put(ce->state->obj);
>>>>>>> f91e6544
}

static void execlists_context_unpin(struct intel_context *ce)
{
	intel_ring_unpin(ce->ring);

	ce->state->obj->pin_global--;
	i915_gem_object_unpin_map(ce->state->obj);
	i915_vma_unpin(ce->state);

	i915_gem_context_put(ce->gem_context);
}

static int __context_pin(struct i915_gem_context *ctx, struct i915_vma *vma)
{
	unsigned int flags;
	int err;

	/*
	 * Clear this page out of any CPU caches for coherent swap-in/out.
	 * We only want to do this on the first bind so that we do not stall
	 * on an active context (which by nature is already on the GPU).
	 */
	if (!(vma->flags & I915_VMA_GLOBAL_BIND)) {
		err = i915_gem_object_set_to_gtt_domain(vma->obj, true);
		if (err)
			return err;
	}

	flags = PIN_GLOBAL | PIN_HIGH;
	if (ctx->ggtt_offset_bias)
		flags |= PIN_OFFSET_BIAS | ctx->ggtt_offset_bias;

	return i915_vma_pin(vma, 0, GEN8_LR_CONTEXT_ALIGN, flags);
}

static struct intel_context *
__execlists_context_pin(struct intel_engine_cs *engine,
			struct i915_gem_context *ctx,
			struct intel_context *ce)
{
	void *vaddr;
	int ret;

	ret = execlists_context_deferred_alloc(ctx, engine, ce);
	if (ret)
		goto err;
	GEM_BUG_ON(!ce->state);

	ret = __context_pin(ctx, ce->state);
	if (ret)
		goto err;

	vaddr = i915_gem_object_pin_map(ce->state->obj, I915_MAP_WB);
	if (IS_ERR(vaddr)) {
		ret = PTR_ERR(vaddr);
		goto unpin_vma;
	}

	ret = intel_ring_pin(ce->ring, ctx->i915, ctx->ggtt_offset_bias);
	if (ret)
		goto unpin_map;

	intel_lr_context_descriptor_update(ctx, engine, ce);

	ce->lrc_reg_state = vaddr + LRC_STATE_PN * PAGE_SIZE;
	ce->lrc_reg_state[CTX_RING_BUFFER_START+1] =
		i915_ggtt_offset(ce->ring->vma);
	GEM_BUG_ON(!intel_ring_offset_valid(ce->ring, ce->ring->head));
	ce->lrc_reg_state[CTX_RING_HEAD+1] = ce->ring->head;

	ce->state->obj->pin_global++;
	i915_gem_context_get(ctx);
	return ce;

unpin_map:
	i915_gem_object_unpin_map(ce->state->obj);
unpin_vma:
	__i915_vma_unpin(ce->state);
err:
	ce->pin_count = 0;
	return ERR_PTR(ret);
}

static const struct intel_context_ops execlists_context_ops = {
	.unpin = execlists_context_unpin,
	.destroy = execlists_context_destroy,
};

static struct intel_context *
execlists_context_pin(struct intel_engine_cs *engine,
		      struct i915_gem_context *ctx)
{
	struct intel_context *ce = to_intel_context(ctx, engine);

	lockdep_assert_held(&ctx->i915->drm.struct_mutex);

	if (likely(ce->pin_count++))
		return ce;
	GEM_BUG_ON(!ce->pin_count); /* no overflow please! */

	ce->ops = &execlists_context_ops;

	return __execlists_context_pin(engine, ctx, ce);
}

static int execlists_request_alloc(struct i915_request *request)
{
	int ret;

	GEM_BUG_ON(!request->hw_context->pin_count);

	/* Flush enough space to reduce the likelihood of waiting after
	 * we start building the request - in which case we will just
	 * have to repeat work.
	 */
	request->reserved_space += EXECLISTS_REQUEST_SIZE;

	ret = intel_ring_wait_for_space(request->ring, request->reserved_space);
	if (ret)
		return ret;

	/* Note that after this point, we have committed to using
	 * this request as it is being used to both track the
	 * state of engine initialisation and liveness of the
	 * golden renderstate above. Think twice before you try
	 * to cancel/unwind this request now.
	 */

	request->reserved_space -= EXECLISTS_REQUEST_SIZE;
	return 0;
}

/*
 * In this WA we need to set GEN8_L3SQCREG4[21:21] and reset it after
 * PIPE_CONTROL instruction. This is required for the flush to happen correctly
 * but there is a slight complication as this is applied in WA batch where the
 * values are only initialized once so we cannot take register value at the
 * beginning and reuse it further; hence we save its value to memory, upload a
 * constant value with bit21 set and then we restore it back with the saved value.
 * To simplify the WA, a constant value is formed by using the default value
 * of this register. This shouldn't be a problem because we are only modifying
 * it for a short period and this batch in non-premptible. We can ofcourse
 * use additional instructions that read the actual value of the register
 * at that time and set our bit of interest but it makes the WA complicated.
 *
 * This WA is also required for Gen9 so extracting as a function avoids
 * code duplication.
 */
static u32 *
gen8_emit_flush_coherentl3_wa(struct intel_engine_cs *engine, u32 *batch)
{
	*batch++ = MI_STORE_REGISTER_MEM_GEN8 | MI_SRM_LRM_GLOBAL_GTT;
	*batch++ = i915_mmio_reg_offset(GEN8_L3SQCREG4);
	*batch++ = i915_ggtt_offset(engine->scratch) + 256;
	*batch++ = 0;

	*batch++ = MI_LOAD_REGISTER_IMM(1);
	*batch++ = i915_mmio_reg_offset(GEN8_L3SQCREG4);
	*batch++ = 0x40400000 | GEN8_LQSC_FLUSH_COHERENT_LINES;

	batch = gen8_emit_pipe_control(batch,
				       PIPE_CONTROL_CS_STALL |
				       PIPE_CONTROL_DC_FLUSH_ENABLE,
				       0);

	*batch++ = MI_LOAD_REGISTER_MEM_GEN8 | MI_SRM_LRM_GLOBAL_GTT;
	*batch++ = i915_mmio_reg_offset(GEN8_L3SQCREG4);
	*batch++ = i915_ggtt_offset(engine->scratch) + 256;
	*batch++ = 0;

	return batch;
}

/*
 * Typically we only have one indirect_ctx and per_ctx batch buffer which are
 * initialized at the beginning and shared across all contexts but this field
 * helps us to have multiple batches at different offsets and select them based
 * on a criteria. At the moment this batch always start at the beginning of the page
 * and at this point we don't have multiple wa_ctx batch buffers.
 *
 * The number of WA applied are not known at the beginning; we use this field
 * to return the no of DWORDS written.
 *
 * It is to be noted that this batch does not contain MI_BATCH_BUFFER_END
 * so it adds NOOPs as padding to make it cacheline aligned.
 * MI_BATCH_BUFFER_END will be added to perctx batch and both of them together
 * makes a complete batch buffer.
 */
static u32 *gen8_init_indirectctx_bb(struct intel_engine_cs *engine, u32 *batch)
{
	/* WaDisableCtxRestoreArbitration:bdw,chv */
	*batch++ = MI_ARB_ON_OFF | MI_ARB_DISABLE;

	/* WaFlushCoherentL3CacheLinesAtContextSwitch:bdw */
	if (IS_BROADWELL(engine->i915))
		batch = gen8_emit_flush_coherentl3_wa(engine, batch);

	/* WaClearSlmSpaceAtContextSwitch:bdw,chv */
	/* Actual scratch location is at 128 bytes offset */
	batch = gen8_emit_pipe_control(batch,
				       PIPE_CONTROL_FLUSH_L3 |
				       PIPE_CONTROL_GLOBAL_GTT_IVB |
				       PIPE_CONTROL_CS_STALL |
				       PIPE_CONTROL_QW_WRITE,
				       i915_ggtt_offset(engine->scratch) +
				       2 * CACHELINE_BYTES);

	*batch++ = MI_ARB_ON_OFF | MI_ARB_ENABLE;

	/* Pad to end of cacheline */
	while ((unsigned long)batch % CACHELINE_BYTES)
		*batch++ = MI_NOOP;

	/*
	 * MI_BATCH_BUFFER_END is not required in Indirect ctx BB because
	 * execution depends on the length specified in terms of cache lines
	 * in the register CTX_RCS_INDIRECT_CTX
	 */

	return batch;
}

struct lri {
	i915_reg_t reg;
	u32 value;
};

static u32 *emit_lri(u32 *batch, const struct lri *lri, unsigned int count)
{
	GEM_BUG_ON(!count || count > 63);

	*batch++ = MI_LOAD_REGISTER_IMM(count);
	do {
		*batch++ = i915_mmio_reg_offset(lri->reg);
		*batch++ = lri->value;
	} while (lri++, --count);
	*batch++ = MI_NOOP;

	return batch;
}

static u32 *gen9_init_indirectctx_bb(struct intel_engine_cs *engine, u32 *batch)
{
	static const struct lri lri[] = {
		/* WaDisableGatherAtSetShaderCommonSlice:skl,bxt,kbl,glk */
		{
			COMMON_SLICE_CHICKEN2,
			__MASKED_FIELD(GEN9_DISABLE_GATHER_AT_SET_SHADER_COMMON_SLICE,
				       0),
		},

		/* BSpec: 11391 */
		{
			FF_SLICE_CHICKEN,
			__MASKED_FIELD(FF_SLICE_CHICKEN_CL_PROVOKING_VERTEX_FIX,
				       FF_SLICE_CHICKEN_CL_PROVOKING_VERTEX_FIX),
		},

		/* BSpec: 11299 */
		{
			_3D_CHICKEN3,
			__MASKED_FIELD(_3D_CHICKEN_SF_PROVOKING_VERTEX_FIX,
				       _3D_CHICKEN_SF_PROVOKING_VERTEX_FIX),
		}
	};

	*batch++ = MI_ARB_ON_OFF | MI_ARB_DISABLE;

	/* WaFlushCoherentL3CacheLinesAtContextSwitch:skl,bxt,glk */
	batch = gen8_emit_flush_coherentl3_wa(engine, batch);

	batch = emit_lri(batch, lri, ARRAY_SIZE(lri));

	/* WaClearSlmSpaceAtContextSwitch:kbl */
	/* Actual scratch location is at 128 bytes offset */
	if (IS_KBL_REVID(engine->i915, 0, KBL_REVID_A0)) {
		batch = gen8_emit_pipe_control(batch,
					       PIPE_CONTROL_FLUSH_L3 |
					       PIPE_CONTROL_GLOBAL_GTT_IVB |
					       PIPE_CONTROL_CS_STALL |
					       PIPE_CONTROL_QW_WRITE,
					       i915_ggtt_offset(engine->scratch)
					       + 2 * CACHELINE_BYTES);
	}

	/* WaMediaPoolStateCmdInWABB:bxt,glk */
	if (HAS_POOLED_EU(engine->i915)) {
		/*
		 * EU pool configuration is setup along with golden context
		 * during context initialization. This value depends on
		 * device type (2x6 or 3x6) and needs to be updated based
		 * on which subslice is disabled especially for 2x6
		 * devices, however it is safe to load default
		 * configuration of 3x6 device instead of masking off
		 * corresponding bits because HW ignores bits of a disabled
		 * subslice and drops down to appropriate config. Please
		 * see render_state_setup() in i915_gem_render_state.c for
		 * possible configurations, to avoid duplication they are
		 * not shown here again.
		 */
		*batch++ = GEN9_MEDIA_POOL_STATE;
		*batch++ = GEN9_MEDIA_POOL_ENABLE;
		*batch++ = 0x00777000;
		*batch++ = 0;
		*batch++ = 0;
		*batch++ = 0;
	}

	*batch++ = MI_ARB_ON_OFF | MI_ARB_ENABLE;

	/* Pad to end of cacheline */
	while ((unsigned long)batch % CACHELINE_BYTES)
		*batch++ = MI_NOOP;

	return batch;
}

static u32 *
gen10_init_indirectctx_bb(struct intel_engine_cs *engine, u32 *batch)
{
	int i;

	/*
	 * WaPipeControlBefore3DStateSamplePattern: cnl
	 *
	 * Ensure the engine is idle prior to programming a
	 * 3DSTATE_SAMPLE_PATTERN during a context restore.
	 */
	batch = gen8_emit_pipe_control(batch,
				       PIPE_CONTROL_CS_STALL,
				       0);
	/*
	 * WaPipeControlBefore3DStateSamplePattern says we need 4 dwords for
	 * the PIPE_CONTROL followed by 12 dwords of 0x0, so 16 dwords in
	 * total. However, a PIPE_CONTROL is 6 dwords long, not 4, which is
	 * confusing. Since gen8_emit_pipe_control() already advances the
	 * batch by 6 dwords, we advance the other 10 here, completing a
	 * cacheline. It's not clear if the workaround requires this padding
	 * before other commands, or if it's just the regular padding we would
	 * already have for the workaround bb, so leave it here for now.
	 */
	for (i = 0; i < 10; i++)
		*batch++ = MI_NOOP;

	/* Pad to end of cacheline */
	while ((unsigned long)batch % CACHELINE_BYTES)
		*batch++ = MI_NOOP;

	return batch;
}

#define CTX_WA_BB_OBJ_SIZE (PAGE_SIZE)

static int lrc_setup_wa_ctx(struct intel_engine_cs *engine)
{
	struct drm_i915_gem_object *obj;
	struct i915_vma *vma;
	int err;

	obj = i915_gem_object_create(engine->i915, CTX_WA_BB_OBJ_SIZE);
	if (IS_ERR(obj))
		return PTR_ERR(obj);

	vma = i915_vma_instance(obj, &engine->i915->ggtt.vm, NULL);
	if (IS_ERR(vma)) {
		err = PTR_ERR(vma);
		goto err;
	}

	err = i915_vma_pin(vma, 0, PAGE_SIZE, PIN_GLOBAL | PIN_HIGH);
	if (err)
		goto err;

	engine->wa_ctx.vma = vma;
	return 0;

err:
	i915_gem_object_put(obj);
	return err;
}

static void lrc_destroy_wa_ctx(struct intel_engine_cs *engine)
{
	i915_vma_unpin_and_release(&engine->wa_ctx.vma);
}

typedef u32 *(*wa_bb_func_t)(struct intel_engine_cs *engine, u32 *batch);

static int intel_init_workaround_bb(struct intel_engine_cs *engine)
{
	struct i915_ctx_workarounds *wa_ctx = &engine->wa_ctx;
	struct i915_wa_ctx_bb *wa_bb[2] = { &wa_ctx->indirect_ctx,
					    &wa_ctx->per_ctx };
	wa_bb_func_t wa_bb_fn[2];
	struct page *page;
	void *batch, *batch_ptr;
	unsigned int i;
	int ret;

	if (GEM_WARN_ON(engine->id != RCS))
		return -EINVAL;

	switch (INTEL_GEN(engine->i915)) {
	case 11:
		return 0;
	case 10:
		wa_bb_fn[0] = gen10_init_indirectctx_bb;
		wa_bb_fn[1] = NULL;
		break;
	case 9:
		wa_bb_fn[0] = gen9_init_indirectctx_bb;
		wa_bb_fn[1] = NULL;
		break;
	case 8:
		wa_bb_fn[0] = gen8_init_indirectctx_bb;
		wa_bb_fn[1] = NULL;
		break;
	default:
		MISSING_CASE(INTEL_GEN(engine->i915));
		return 0;
	}

	ret = lrc_setup_wa_ctx(engine);
	if (ret) {
		DRM_DEBUG_DRIVER("Failed to setup context WA page: %d\n", ret);
		return ret;
	}

	page = i915_gem_object_get_dirty_page(wa_ctx->vma->obj, 0);
	batch = batch_ptr = kmap_atomic(page);

	/*
	 * Emit the two workaround batch buffers, recording the offset from the
	 * start of the workaround batch buffer object for each and their
	 * respective sizes.
	 */
	for (i = 0; i < ARRAY_SIZE(wa_bb_fn); i++) {
		wa_bb[i]->offset = batch_ptr - batch;
		if (GEM_WARN_ON(!IS_ALIGNED(wa_bb[i]->offset,
					    CACHELINE_BYTES))) {
			ret = -EINVAL;
			break;
		}
		if (wa_bb_fn[i])
			batch_ptr = wa_bb_fn[i](engine, batch_ptr);
		wa_bb[i]->size = batch_ptr - (batch + wa_bb[i]->offset);
	}

	BUG_ON(batch_ptr - batch > CTX_WA_BB_OBJ_SIZE);

	kunmap_atomic(batch);
	if (ret)
		lrc_destroy_wa_ctx(engine);

	return ret;
}

static void enable_execlists(struct intel_engine_cs *engine)
{
	struct drm_i915_private *dev_priv = engine->i915;

	I915_WRITE(RING_HWSTAM(engine->mmio_base), 0xffffffff);

	/*
	 * Make sure we're not enabling the new 12-deep CSB
	 * FIFO as that requires a slightly updated handling
	 * in the ctx switch irq. Since we're currently only
	 * using only 2 elements of the enhanced execlists the
	 * deeper FIFO it's not needed and it's not worth adding
	 * more statements to the irq handler to support it.
	 */
	if (INTEL_GEN(dev_priv) >= 11)
		I915_WRITE(RING_MODE_GEN7(engine),
			   _MASKED_BIT_DISABLE(GEN11_GFX_DISABLE_LEGACY_MODE));
	else
		I915_WRITE(RING_MODE_GEN7(engine),
			   _MASKED_BIT_ENABLE(GFX_RUN_LIST_ENABLE));

	I915_WRITE(RING_MI_MODE(engine->mmio_base),
		   _MASKED_BIT_DISABLE(STOP_RING));

	I915_WRITE(RING_HWS_PGA(engine->mmio_base),
		   engine->status_page.ggtt_offset);
	POSTING_READ(RING_HWS_PGA(engine->mmio_base));
}

static bool unexpected_starting_state(struct intel_engine_cs *engine)
{
	struct drm_i915_private *dev_priv = engine->i915;
	bool unexpected = false;

	if (I915_READ(RING_MI_MODE(engine->mmio_base)) & STOP_RING) {
		DRM_DEBUG_DRIVER("STOP_RING still set in RING_MI_MODE\n");
		unexpected = true;
	}

	return unexpected;
}

static int gen8_init_common_ring(struct intel_engine_cs *engine)
{
	int ret;

	ret = intel_mocs_init_engine(engine);
	if (ret)
		return ret;

	intel_engine_reset_breadcrumbs(engine);

	if (GEM_SHOW_DEBUG() && unexpected_starting_state(engine)) {
		struct drm_printer p = drm_debug_printer(__func__);

		intel_engine_dump(engine, &p, NULL);
	}

	enable_execlists(engine);

	return 0;
}

static int gen8_init_render_ring(struct intel_engine_cs *engine)
{
	struct drm_i915_private *dev_priv = engine->i915;
	int ret;

	ret = gen8_init_common_ring(engine);
	if (ret)
		return ret;

	intel_whitelist_workarounds_apply(engine);

	/* We need to disable the AsyncFlip performance optimisations in order
	 * to use MI_WAIT_FOR_EVENT within the CS. It should already be
	 * programmed to '1' on all products.
	 *
	 * WaDisableAsyncFlipPerfMode:snb,ivb,hsw,vlv,bdw,chv
	 */
	I915_WRITE(MI_MODE, _MASKED_BIT_ENABLE(ASYNC_FLIP_PERF_DISABLE));

	I915_WRITE(INSTPM, _MASKED_BIT_ENABLE(INSTPM_FORCE_ORDERING));

	return 0;
}

static int gen9_init_render_ring(struct intel_engine_cs *engine)
{
	int ret;

	ret = gen8_init_common_ring(engine);
	if (ret)
		return ret;

	intel_whitelist_workarounds_apply(engine);

	return 0;
}

static struct i915_request *
execlists_reset_prepare(struct intel_engine_cs *engine)
{
	struct intel_engine_execlists * const execlists = &engine->execlists;
	struct i915_request *request, *active;
<<<<<<< HEAD
=======
	unsigned long flags;
>>>>>>> f91e6544

	GEM_TRACE("%s\n", engine->name);

	/*
	 * Prevent request submission to the hardware until we have
	 * completed the reset in i915_gem_reset_finish(). If a request
	 * is completed by one engine, it may then queue a request
	 * to a second via its execlists->tasklet *just* as we are
	 * calling engine->init_hw() and also writing the ELSP.
	 * Turning off the execlists->tasklet until the reset is over
	 * prevents the race.
	 */
	__tasklet_disable_sync_once(&execlists->tasklet);

<<<<<<< HEAD
=======
	spin_lock_irqsave(&engine->timeline.lock, flags);

>>>>>>> f91e6544
	/*
	 * We want to flush the pending context switches, having disabled
	 * the tasklet above, we can assume exclusive access to the execlists.
	 * For this allows us to catch up with an inflight preemption event,
	 * and avoid blaming an innocent request if the stall was due to the
	 * preemption itself.
	 */
<<<<<<< HEAD
	if (test_bit(ENGINE_IRQ_EXECLIST, &engine->irq_posted))
		process_csb(engine);
=======
	process_csb(engine);
>>>>>>> f91e6544

	/*
	 * The last active request can then be no later than the last request
	 * now in ELSP[0]. So search backwards from there, so that if the GPU
	 * has advanced beyond the last CSB update, it will be pardoned.
	 */
	active = NULL;
	request = port_request(execlists->port);
	if (request) {
<<<<<<< HEAD
		unsigned long flags;

=======
>>>>>>> f91e6544
		/*
		 * Prevent the breadcrumb from advancing before we decide
		 * which request is currently active.
		 */
		intel_engine_stop_cs(engine);

<<<<<<< HEAD
		spin_lock_irqsave(&engine->timeline.lock, flags);
=======
>>>>>>> f91e6544
		list_for_each_entry_from_reverse(request,
						 &engine->timeline.requests,
						 link) {
			if (__i915_request_completed(request,
						     request->global_seqno))
				break;

			active = request;
		}
<<<<<<< HEAD
		spin_unlock_irqrestore(&engine->timeline.lock, flags);
	}

=======
	}

	spin_unlock_irqrestore(&engine->timeline.lock, flags);

>>>>>>> f91e6544
	return active;
}

static void execlists_reset(struct intel_engine_cs *engine,
			    struct i915_request *request)
{
	struct intel_engine_execlists * const execlists = &engine->execlists;
	unsigned long flags;
	u32 *regs;

	GEM_TRACE("%s request global=%x, current=%d\n",
		  engine->name, request ? request->global_seqno : 0,
		  intel_engine_get_seqno(engine));

	spin_lock_irqsave(&engine->timeline.lock, flags);

	/*
	 * Catch up with any missed context-switch interrupts.
	 *
	 * Ideally we would just read the remaining CSB entries now that we
	 * know the gpu is idle. However, the CSB registers are sometimes^W
	 * often trashed across a GPU reset! Instead we have to rely on
	 * guessing the missed context-switch events by looking at what
	 * requests were completed.
	 */
	execlists_cancel_port_requests(execlists);

	/* Push back any incomplete requests for replay after the reset. */
	__unwind_incomplete_requests(engine);

	/* Following the reset, we need to reload the CSB read/write pointers */
<<<<<<< HEAD
	engine->execlists.csb_head = GEN8_CSB_ENTRIES - 1;

	local_irq_restore(flags);
=======
	reset_csb_pointers(&engine->execlists);

	spin_unlock_irqrestore(&engine->timeline.lock, flags);
>>>>>>> f91e6544

	/*
	 * If the request was innocent, we leave the request in the ELSP
	 * and will try to replay it on restarting. The context image may
	 * have been corrupted by the reset, in which case we may have
	 * to service a new GPU hang, but more likely we can continue on
	 * without impact.
	 *
	 * If the request was guilty, we presume the context is corrupt
	 * and have to at least restore the RING register in the context
	 * image back to the expected values to skip over the guilty request.
	 */
	if (!request || request->fence.error != -EIO)
		return;

	/*
	 * We want a simple context + ring to execute the breadcrumb update.
	 * We cannot rely on the context being intact across the GPU hang,
	 * so clear it and rebuild just what we need for the breadcrumb.
	 * All pending requests for this context will be zapped, and any
	 * future request will be after userspace has had the opportunity
	 * to recreate its own state.
	 */
	regs = request->hw_context->lrc_reg_state;
	if (engine->pinned_default_state) {
		memcpy(regs, /* skip restoring the vanilla PPHWSP */
		       engine->pinned_default_state + LRC_STATE_PN * PAGE_SIZE,
		       engine->context_size - PAGE_SIZE);
	}
	execlists_init_reg_state(regs,
				 request->gem_context, engine, request->ring);

	/* Move the RING_HEAD onto the breadcrumb, past the hanging batch */
	regs[CTX_RING_BUFFER_START + 1] = i915_ggtt_offset(request->ring->vma);

	request->ring->head = intel_ring_wrap(request->ring, request->postfix);
	regs[CTX_RING_HEAD + 1] = request->ring->head;

	intel_ring_update_space(request->ring);

	/* Reset WaIdleLiteRestore:bdw,skl as well */
	unwind_wa_tail(request);
}

static void execlists_reset_finish(struct intel_engine_cs *engine)
{
	struct intel_engine_execlists * const execlists = &engine->execlists;

	/* After a GPU reset, we may have requests to replay */
<<<<<<< HEAD
	if (execlists->first)
=======
	if (!RB_EMPTY_ROOT(&execlists->queue.rb_root))
>>>>>>> f91e6544
		tasklet_schedule(&execlists->tasklet);

	/*
	 * Flush the tasklet while we still have the forcewake to be sure
	 * that it is not allowed to sleep before we restart and reload a
	 * context.
	 *
	 * As before (with execlists_reset_prepare) we rely on the caller
	 * serialising multiple attempts to reset so that we know that we
	 * are the only one manipulating tasklet state.
	 */
	__tasklet_enable_sync_once(&execlists->tasklet);

	GEM_TRACE("%s\n", engine->name);
}

static int intel_logical_ring_emit_pdps(struct i915_request *rq)
{
	struct i915_hw_ppgtt *ppgtt = rq->gem_context->ppgtt;
	struct intel_engine_cs *engine = rq->engine;
	const int num_lri_cmds = GEN8_3LVL_PDPES * 2;
	u32 *cs;
	int i;

	cs = intel_ring_begin(rq, num_lri_cmds * 2 + 2);
	if (IS_ERR(cs))
		return PTR_ERR(cs);

	*cs++ = MI_LOAD_REGISTER_IMM(num_lri_cmds);
	for (i = GEN8_3LVL_PDPES - 1; i >= 0; i--) {
		const dma_addr_t pd_daddr = i915_page_dir_dma_addr(ppgtt, i);

		*cs++ = i915_mmio_reg_offset(GEN8_RING_PDP_UDW(engine, i));
		*cs++ = upper_32_bits(pd_daddr);
		*cs++ = i915_mmio_reg_offset(GEN8_RING_PDP_LDW(engine, i));
		*cs++ = lower_32_bits(pd_daddr);
	}

	*cs++ = MI_NOOP;
	intel_ring_advance(rq, cs);

	return 0;
}

static int gen8_emit_bb_start(struct i915_request *rq,
			      u64 offset, u32 len,
			      const unsigned int flags)
{
	u32 *cs;
	int ret;

	/* Don't rely in hw updating PDPs, specially in lite-restore.
	 * Ideally, we should set Force PD Restore in ctx descriptor,
	 * but we can't. Force Restore would be a second option, but
	 * it is unsafe in case of lite-restore (because the ctx is
	 * not idle). PML4 is allocated during ppgtt init so this is
	 * not needed in 48-bit.*/
	if (rq->gem_context->ppgtt &&
	    (intel_engine_flag(rq->engine) & rq->gem_context->ppgtt->pd_dirty_rings) &&
	    !i915_vm_is_48bit(&rq->gem_context->ppgtt->vm) &&
	    !intel_vgpu_active(rq->i915)) {
		ret = intel_logical_ring_emit_pdps(rq);
		if (ret)
			return ret;

		rq->gem_context->ppgtt->pd_dirty_rings &= ~intel_engine_flag(rq->engine);
	}

	cs = intel_ring_begin(rq, 6);
	if (IS_ERR(cs))
		return PTR_ERR(cs);

	/*
	 * WaDisableCtxRestoreArbitration:bdw,chv
	 *
	 * We don't need to perform MI_ARB_ENABLE as often as we do (in
	 * particular all the gen that do not need the w/a at all!), if we
	 * took care to make sure that on every switch into this context
	 * (both ordinary and for preemption) that arbitrartion was enabled
	 * we would be fine. However, there doesn't seem to be a downside to
	 * being paranoid and making sure it is set before each batch and
	 * every context-switch.
	 *
	 * Note that if we fail to enable arbitration before the request
	 * is complete, then we do not see the context-switch interrupt and
	 * the engine hangs (with RING_HEAD == RING_TAIL).
	 *
	 * That satisfies both the GPGPU w/a and our heavy-handed paranoia.
	 */
	*cs++ = MI_ARB_ON_OFF | MI_ARB_ENABLE;

	/* FIXME(BDW): Address space and security selectors. */
	*cs++ = MI_BATCH_BUFFER_START_GEN8 |
		(flags & I915_DISPATCH_SECURE ? 0 : BIT(8)) |
		(flags & I915_DISPATCH_RS ? MI_BATCH_RESOURCE_STREAMER : 0);
	*cs++ = lower_32_bits(offset);
	*cs++ = upper_32_bits(offset);

	*cs++ = MI_ARB_ON_OFF | MI_ARB_DISABLE;
	*cs++ = MI_NOOP;
	intel_ring_advance(rq, cs);

	return 0;
}

static void gen8_logical_ring_enable_irq(struct intel_engine_cs *engine)
{
	struct drm_i915_private *dev_priv = engine->i915;
	I915_WRITE_IMR(engine,
		       ~(engine->irq_enable_mask | engine->irq_keep_mask));
	POSTING_READ_FW(RING_IMR(engine->mmio_base));
}

static void gen8_logical_ring_disable_irq(struct intel_engine_cs *engine)
{
	struct drm_i915_private *dev_priv = engine->i915;
	I915_WRITE_IMR(engine, ~engine->irq_keep_mask);
}

static int gen8_emit_flush(struct i915_request *request, u32 mode)
{
	u32 cmd, *cs;

	cs = intel_ring_begin(request, 4);
	if (IS_ERR(cs))
		return PTR_ERR(cs);

	cmd = MI_FLUSH_DW + 1;

	/* We always require a command barrier so that subsequent
	 * commands, such as breadcrumb interrupts, are strictly ordered
	 * wrt the contents of the write cache being flushed to memory
	 * (and thus being coherent from the CPU).
	 */
	cmd |= MI_FLUSH_DW_STORE_INDEX | MI_FLUSH_DW_OP_STOREDW;

	if (mode & EMIT_INVALIDATE) {
		cmd |= MI_INVALIDATE_TLB;
		if (request->engine->id == VCS)
			cmd |= MI_INVALIDATE_BSD;
	}

	*cs++ = cmd;
	*cs++ = I915_GEM_HWS_SCRATCH_ADDR | MI_FLUSH_DW_USE_GTT;
	*cs++ = 0; /* upper addr */
	*cs++ = 0; /* value */
	intel_ring_advance(request, cs);

	return 0;
}

static int gen8_emit_flush_render(struct i915_request *request,
				  u32 mode)
{
	struct intel_engine_cs *engine = request->engine;
	u32 scratch_addr =
		i915_ggtt_offset(engine->scratch) + 2 * CACHELINE_BYTES;
	bool vf_flush_wa = false, dc_flush_wa = false;
	u32 *cs, flags = 0;
	int len;

	flags |= PIPE_CONTROL_CS_STALL;

	if (mode & EMIT_FLUSH) {
		flags |= PIPE_CONTROL_RENDER_TARGET_CACHE_FLUSH;
		flags |= PIPE_CONTROL_DEPTH_CACHE_FLUSH;
		flags |= PIPE_CONTROL_DC_FLUSH_ENABLE;
		flags |= PIPE_CONTROL_FLUSH_ENABLE;
	}

	if (mode & EMIT_INVALIDATE) {
		flags |= PIPE_CONTROL_TLB_INVALIDATE;
		flags |= PIPE_CONTROL_INSTRUCTION_CACHE_INVALIDATE;
		flags |= PIPE_CONTROL_TEXTURE_CACHE_INVALIDATE;
		flags |= PIPE_CONTROL_VF_CACHE_INVALIDATE;
		flags |= PIPE_CONTROL_CONST_CACHE_INVALIDATE;
		flags |= PIPE_CONTROL_STATE_CACHE_INVALIDATE;
		flags |= PIPE_CONTROL_QW_WRITE;
		flags |= PIPE_CONTROL_GLOBAL_GTT_IVB;

		/*
		 * On GEN9: before VF_CACHE_INVALIDATE we need to emit a NULL
		 * pipe control.
		 */
		if (IS_GEN9(request->i915))
			vf_flush_wa = true;

		/* WaForGAMHang:kbl */
		if (IS_KBL_REVID(request->i915, 0, KBL_REVID_B0))
			dc_flush_wa = true;
	}

	len = 6;

	if (vf_flush_wa)
		len += 6;

	if (dc_flush_wa)
		len += 12;

	cs = intel_ring_begin(request, len);
	if (IS_ERR(cs))
		return PTR_ERR(cs);

	if (vf_flush_wa)
		cs = gen8_emit_pipe_control(cs, 0, 0);

	if (dc_flush_wa)
		cs = gen8_emit_pipe_control(cs, PIPE_CONTROL_DC_FLUSH_ENABLE,
					    0);

	cs = gen8_emit_pipe_control(cs, flags, scratch_addr);

	if (dc_flush_wa)
		cs = gen8_emit_pipe_control(cs, PIPE_CONTROL_CS_STALL, 0);

	intel_ring_advance(request, cs);

	return 0;
}

/*
 * Reserve space for 2 NOOPs at the end of each request to be
 * used as a workaround for not being allowed to do lite
 * restore with HEAD==TAIL (WaIdleLiteRestore).
 */
static void gen8_emit_wa_tail(struct i915_request *request, u32 *cs)
{
	/* Ensure there's always at least one preemption point per-request. */
	*cs++ = MI_ARB_CHECK;
	*cs++ = MI_NOOP;
	request->wa_tail = intel_ring_offset(request, cs);
}

static void gen8_emit_breadcrumb(struct i915_request *request, u32 *cs)
{
	/* w/a: bit 5 needs to be zero for MI_FLUSH_DW address. */
	BUILD_BUG_ON(I915_GEM_HWS_INDEX_ADDR & (1 << 5));

	cs = gen8_emit_ggtt_write(cs, request->global_seqno,
				  intel_hws_seqno_address(request->engine));
	*cs++ = MI_USER_INTERRUPT;
	*cs++ = MI_ARB_ON_OFF | MI_ARB_ENABLE;
	request->tail = intel_ring_offset(request, cs);
	assert_ring_tail_valid(request->ring, request->tail);

	gen8_emit_wa_tail(request, cs);
}
static const int gen8_emit_breadcrumb_sz = 6 + WA_TAIL_DWORDS;

static void gen8_emit_breadcrumb_rcs(struct i915_request *request, u32 *cs)
{
	/* We're using qword write, seqno should be aligned to 8 bytes. */
	BUILD_BUG_ON(I915_GEM_HWS_INDEX & 1);

	cs = gen8_emit_ggtt_write_rcs(cs, request->global_seqno,
				      intel_hws_seqno_address(request->engine));
	*cs++ = MI_USER_INTERRUPT;
	*cs++ = MI_ARB_ON_OFF | MI_ARB_ENABLE;
	request->tail = intel_ring_offset(request, cs);
	assert_ring_tail_valid(request->ring, request->tail);

	gen8_emit_wa_tail(request, cs);
}
static const int gen8_emit_breadcrumb_rcs_sz = 8 + WA_TAIL_DWORDS;

static int gen8_init_rcs_context(struct i915_request *rq)
{
	int ret;

	ret = intel_ctx_workarounds_emit(rq);
	if (ret)
		return ret;

	ret = intel_rcs_context_init_mocs(rq);
	/*
	 * Failing to program the MOCS is non-fatal.The system will not
	 * run at peak performance. So generate an error and carry on.
	 */
	if (ret)
		DRM_ERROR("MOCS failed to program: expect performance issues.\n");

	return i915_gem_render_state_emit(rq);
}

/**
 * intel_logical_ring_cleanup() - deallocate the Engine Command Streamer
 * @engine: Engine Command Streamer.
 */
void intel_logical_ring_cleanup(struct intel_engine_cs *engine)
{
	struct drm_i915_private *dev_priv;

	/*
	 * Tasklet cannot be active at this point due intel_mark_active/idle
	 * so this is just for documentation.
	 */
	if (WARN_ON(test_bit(TASKLET_STATE_SCHED,
			     &engine->execlists.tasklet.state)))
		tasklet_kill(&engine->execlists.tasklet);

	dev_priv = engine->i915;

	if (engine->buffer) {
		WARN_ON((I915_READ_MODE(engine) & MODE_IDLE) == 0);
	}

	if (engine->cleanup)
		engine->cleanup(engine);

	intel_engine_cleanup_common(engine);

	lrc_destroy_wa_ctx(engine);

	engine->i915 = NULL;
	dev_priv->engine[engine->id] = NULL;
	kfree(engine);
}

void intel_execlists_set_default_submission(struct intel_engine_cs *engine)
{
	engine->submit_request = execlists_submit_request;
	engine->cancel_requests = execlists_cancel_requests;
	engine->schedule = execlists_schedule;
	engine->execlists.tasklet.func = execlists_submission_tasklet;

	engine->reset.prepare = execlists_reset_prepare;

	engine->park = NULL;
	engine->unpark = NULL;

	engine->flags |= I915_ENGINE_SUPPORTS_STATS;
	if (engine->i915->preempt_context)
		engine->flags |= I915_ENGINE_HAS_PREEMPTION;

	engine->i915->caps.scheduler =
		I915_SCHEDULER_CAP_ENABLED |
		I915_SCHEDULER_CAP_PRIORITY;
	if (intel_engine_has_preemption(engine))
		engine->i915->caps.scheduler |= I915_SCHEDULER_CAP_PREEMPTION;
}

static void
logical_ring_default_vfuncs(struct intel_engine_cs *engine)
{
	/* Default vfuncs which can be overriden by each engine. */
	engine->init_hw = gen8_init_common_ring;

	engine->reset.prepare = execlists_reset_prepare;
	engine->reset.reset = execlists_reset;
	engine->reset.finish = execlists_reset_finish;

	engine->context_pin = execlists_context_pin;
	engine->request_alloc = execlists_request_alloc;

	engine->emit_flush = gen8_emit_flush;
	engine->emit_breadcrumb = gen8_emit_breadcrumb;
	engine->emit_breadcrumb_sz = gen8_emit_breadcrumb_sz;

	engine->set_default_submission = intel_execlists_set_default_submission;

	if (INTEL_GEN(engine->i915) < 11) {
		engine->irq_enable = gen8_logical_ring_enable_irq;
		engine->irq_disable = gen8_logical_ring_disable_irq;
	} else {
		/*
		 * TODO: On Gen11 interrupt masks need to be clear
		 * to allow C6 entry. Keep interrupts enabled at
		 * and take the hit of generating extra interrupts
		 * until a more refined solution exists.
		 */
	}
	engine->emit_bb_start = gen8_emit_bb_start;
}

static inline void
logical_ring_default_irqs(struct intel_engine_cs *engine)
{
	unsigned int shift = 0;

	if (INTEL_GEN(engine->i915) < 11) {
		const u8 irq_shifts[] = {
			[RCS]  = GEN8_RCS_IRQ_SHIFT,
			[BCS]  = GEN8_BCS_IRQ_SHIFT,
			[VCS]  = GEN8_VCS1_IRQ_SHIFT,
			[VCS2] = GEN8_VCS2_IRQ_SHIFT,
			[VECS] = GEN8_VECS_IRQ_SHIFT,
		};

		shift = irq_shifts[engine->id];
	}

	engine->irq_enable_mask = GT_RENDER_USER_INTERRUPT << shift;
	engine->irq_keep_mask = GT_CONTEXT_SWITCH_INTERRUPT << shift;
}

static void
logical_ring_setup(struct intel_engine_cs *engine)
{
	intel_engine_setup_common(engine);

	/* Intentionally left blank. */
	engine->buffer = NULL;

	tasklet_init(&engine->execlists.tasklet,
		     execlists_submission_tasklet, (unsigned long)engine);

	logical_ring_default_vfuncs(engine);
	logical_ring_default_irqs(engine);
}

static bool csb_force_mmio(struct drm_i915_private *i915)
{
	/* Older GVT emulation depends upon intercepting CSB mmio */
	return intel_vgpu_active(i915) && !intel_vgpu_has_hwsp_emulation(i915);
}

static int logical_ring_init(struct intel_engine_cs *engine)
{
	struct drm_i915_private *i915 = engine->i915;
	struct intel_engine_execlists * const execlists = &engine->execlists;
	int ret;

	ret = intel_engine_init_common(engine);
	if (ret)
		goto error;

	if (HAS_LOGICAL_RING_ELSQ(i915)) {
		execlists->submit_reg = i915->regs +
			i915_mmio_reg_offset(RING_EXECLIST_SQ_CONTENTS(engine));
		execlists->ctrl_reg = i915->regs +
			i915_mmio_reg_offset(RING_EXECLIST_CONTROL(engine));
	} else {
		execlists->submit_reg = i915->regs +
			i915_mmio_reg_offset(RING_ELSP(engine));
	}

	execlists->preempt_complete_status = ~0u;
	if (i915->preempt_context) {
		struct intel_context *ce =
			to_intel_context(i915->preempt_context, engine);

		execlists->preempt_complete_status =
			upper_32_bits(ce->lrc_desc);
	}

<<<<<<< HEAD
	engine->execlists.csb_head = GEN8_CSB_ENTRIES - 1;
=======
	execlists->csb_read =
		i915->regs + i915_mmio_reg_offset(RING_CONTEXT_STATUS_PTR(engine));
	if (csb_force_mmio(i915)) {
		execlists->csb_status = (u32 __force *)
			(i915->regs + i915_mmio_reg_offset(RING_CONTEXT_STATUS_BUF_LO(engine, 0)));

		execlists->csb_write = (u32 __force *)execlists->csb_read;
		execlists->csb_write_reset =
			_MASKED_FIELD(GEN8_CSB_WRITE_PTR_MASK,
				      GEN8_CSB_ENTRIES - 1);
	} else {
		execlists->csb_status =
			&engine->status_page.page_addr[I915_HWS_CSB_BUF0_INDEX];

		execlists->csb_write =
			&engine->status_page.page_addr[intel_hws_csb_write_index(i915)];
		execlists->csb_write_reset = GEN8_CSB_ENTRIES - 1;
	}
	reset_csb_pointers(execlists);
>>>>>>> f91e6544

	return 0;

error:
	intel_logical_ring_cleanup(engine);
	return ret;
}

int logical_render_ring_init(struct intel_engine_cs *engine)
{
	struct drm_i915_private *dev_priv = engine->i915;
	int ret;

	logical_ring_setup(engine);

	if (HAS_L3_DPF(dev_priv))
		engine->irq_keep_mask |= GT_RENDER_L3_PARITY_ERROR_INTERRUPT;

	/* Override some for render ring. */
	if (INTEL_GEN(dev_priv) >= 9)
		engine->init_hw = gen9_init_render_ring;
	else
		engine->init_hw = gen8_init_render_ring;
	engine->init_context = gen8_init_rcs_context;
	engine->emit_flush = gen8_emit_flush_render;
	engine->emit_breadcrumb = gen8_emit_breadcrumb_rcs;
	engine->emit_breadcrumb_sz = gen8_emit_breadcrumb_rcs_sz;

	ret = intel_engine_create_scratch(engine, PAGE_SIZE);
	if (ret)
		return ret;

	ret = intel_init_workaround_bb(engine);
	if (ret) {
		/*
		 * We continue even if we fail to initialize WA batch
		 * because we only expect rare glitches but nothing
		 * critical to prevent us from using GPU
		 */
		DRM_ERROR("WA batch buffer initialization failed: %d\n",
			  ret);
	}

	return logical_ring_init(engine);
}

int logical_xcs_ring_init(struct intel_engine_cs *engine)
{
	logical_ring_setup(engine);

	return logical_ring_init(engine);
}

static u32
make_rpcs(struct drm_i915_private *dev_priv)
{
	u32 rpcs = 0;

	/*
	 * No explicit RPCS request is needed to ensure full
	 * slice/subslice/EU enablement prior to Gen9.
	*/
	if (INTEL_GEN(dev_priv) < 9)
		return 0;

	/*
	 * Starting in Gen9, render power gating can leave
	 * slice/subslice/EU in a partially enabled state. We
	 * must make an explicit request through RPCS for full
	 * enablement.
	*/
	if (INTEL_INFO(dev_priv)->sseu.has_slice_pg) {
		rpcs |= GEN8_RPCS_S_CNT_ENABLE;
		rpcs |= hweight8(INTEL_INFO(dev_priv)->sseu.slice_mask) <<
			GEN8_RPCS_S_CNT_SHIFT;
		rpcs |= GEN8_RPCS_ENABLE;
	}

	if (INTEL_INFO(dev_priv)->sseu.has_subslice_pg) {
		rpcs |= GEN8_RPCS_SS_CNT_ENABLE;
		rpcs |= hweight8(INTEL_INFO(dev_priv)->sseu.subslice_mask[0]) <<
			GEN8_RPCS_SS_CNT_SHIFT;
		rpcs |= GEN8_RPCS_ENABLE;
	}

	if (INTEL_INFO(dev_priv)->sseu.has_eu_pg) {
		rpcs |= INTEL_INFO(dev_priv)->sseu.eu_per_subslice <<
			GEN8_RPCS_EU_MIN_SHIFT;
		rpcs |= INTEL_INFO(dev_priv)->sseu.eu_per_subslice <<
			GEN8_RPCS_EU_MAX_SHIFT;
		rpcs |= GEN8_RPCS_ENABLE;
	}

	return rpcs;
}

static u32 intel_lr_indirect_ctx_offset(struct intel_engine_cs *engine)
{
	u32 indirect_ctx_offset;

	switch (INTEL_GEN(engine->i915)) {
	default:
		MISSING_CASE(INTEL_GEN(engine->i915));
		/* fall through */
	case 11:
		indirect_ctx_offset =
			GEN11_CTX_RCS_INDIRECT_CTX_OFFSET_DEFAULT;
		break;
	case 10:
		indirect_ctx_offset =
			GEN10_CTX_RCS_INDIRECT_CTX_OFFSET_DEFAULT;
		break;
	case 9:
		indirect_ctx_offset =
			GEN9_CTX_RCS_INDIRECT_CTX_OFFSET_DEFAULT;
		break;
	case 8:
		indirect_ctx_offset =
			GEN8_CTX_RCS_INDIRECT_CTX_OFFSET_DEFAULT;
		break;
	}

	return indirect_ctx_offset;
}

static void execlists_init_reg_state(u32 *regs,
				     struct i915_gem_context *ctx,
				     struct intel_engine_cs *engine,
				     struct intel_ring *ring)
{
	struct drm_i915_private *dev_priv = engine->i915;
	struct i915_hw_ppgtt *ppgtt = ctx->ppgtt ?: dev_priv->mm.aliasing_ppgtt;
	u32 base = engine->mmio_base;
	bool rcs = engine->class == RENDER_CLASS;

	/* A context is actually a big batch buffer with several
	 * MI_LOAD_REGISTER_IMM commands followed by (reg, value) pairs. The
	 * values we are setting here are only for the first context restore:
	 * on a subsequent save, the GPU will recreate this batchbuffer with new
	 * values (including all the missing MI_LOAD_REGISTER_IMM commands that
	 * we are not initializing here).
	 */
	regs[CTX_LRI_HEADER_0] = MI_LOAD_REGISTER_IMM(rcs ? 14 : 11) |
				 MI_LRI_FORCE_POSTED;

	CTX_REG(regs, CTX_CONTEXT_CONTROL, RING_CONTEXT_CONTROL(engine),
		_MASKED_BIT_DISABLE(CTX_CTRL_ENGINE_CTX_RESTORE_INHIBIT |
				    CTX_CTRL_ENGINE_CTX_SAVE_INHIBIT) |
		_MASKED_BIT_ENABLE(CTX_CTRL_INHIBIT_SYN_CTX_SWITCH |
				   (HAS_RESOURCE_STREAMER(dev_priv) ?
				   CTX_CTRL_RS_CTX_ENABLE : 0)));
	CTX_REG(regs, CTX_RING_HEAD, RING_HEAD(base), 0);
	CTX_REG(regs, CTX_RING_TAIL, RING_TAIL(base), 0);
	CTX_REG(regs, CTX_RING_BUFFER_START, RING_START(base), 0);
	CTX_REG(regs, CTX_RING_BUFFER_CONTROL, RING_CTL(base),
		RING_CTL_SIZE(ring->size) | RING_VALID);
	CTX_REG(regs, CTX_BB_HEAD_U, RING_BBADDR_UDW(base), 0);
	CTX_REG(regs, CTX_BB_HEAD_L, RING_BBADDR(base), 0);
	CTX_REG(regs, CTX_BB_STATE, RING_BBSTATE(base), RING_BB_PPGTT);
	CTX_REG(regs, CTX_SECOND_BB_HEAD_U, RING_SBBADDR_UDW(base), 0);
	CTX_REG(regs, CTX_SECOND_BB_HEAD_L, RING_SBBADDR(base), 0);
	CTX_REG(regs, CTX_SECOND_BB_STATE, RING_SBBSTATE(base), 0);
	if (rcs) {
		struct i915_ctx_workarounds *wa_ctx = &engine->wa_ctx;

		CTX_REG(regs, CTX_RCS_INDIRECT_CTX, RING_INDIRECT_CTX(base), 0);
		CTX_REG(regs, CTX_RCS_INDIRECT_CTX_OFFSET,
			RING_INDIRECT_CTX_OFFSET(base), 0);
		if (wa_ctx->indirect_ctx.size) {
			u32 ggtt_offset = i915_ggtt_offset(wa_ctx->vma);

			regs[CTX_RCS_INDIRECT_CTX + 1] =
				(ggtt_offset + wa_ctx->indirect_ctx.offset) |
				(wa_ctx->indirect_ctx.size / CACHELINE_BYTES);

			regs[CTX_RCS_INDIRECT_CTX_OFFSET + 1] =
				intel_lr_indirect_ctx_offset(engine) << 6;
		}

		CTX_REG(regs, CTX_BB_PER_CTX_PTR, RING_BB_PER_CTX_PTR(base), 0);
		if (wa_ctx->per_ctx.size) {
			u32 ggtt_offset = i915_ggtt_offset(wa_ctx->vma);

			regs[CTX_BB_PER_CTX_PTR + 1] =
				(ggtt_offset + wa_ctx->per_ctx.offset) | 0x01;
		}
	}

	regs[CTX_LRI_HEADER_1] = MI_LOAD_REGISTER_IMM(9) | MI_LRI_FORCE_POSTED;

	CTX_REG(regs, CTX_CTX_TIMESTAMP, RING_CTX_TIMESTAMP(base), 0);
	/* PDP values well be assigned later if needed */
	CTX_REG(regs, CTX_PDP3_UDW, GEN8_RING_PDP_UDW(engine, 3), 0);
	CTX_REG(regs, CTX_PDP3_LDW, GEN8_RING_PDP_LDW(engine, 3), 0);
	CTX_REG(regs, CTX_PDP2_UDW, GEN8_RING_PDP_UDW(engine, 2), 0);
	CTX_REG(regs, CTX_PDP2_LDW, GEN8_RING_PDP_LDW(engine, 2), 0);
	CTX_REG(regs, CTX_PDP1_UDW, GEN8_RING_PDP_UDW(engine, 1), 0);
	CTX_REG(regs, CTX_PDP1_LDW, GEN8_RING_PDP_LDW(engine, 1), 0);
	CTX_REG(regs, CTX_PDP0_UDW, GEN8_RING_PDP_UDW(engine, 0), 0);
	CTX_REG(regs, CTX_PDP0_LDW, GEN8_RING_PDP_LDW(engine, 0), 0);

	if (ppgtt && i915_vm_is_48bit(&ppgtt->vm)) {
		/* 64b PPGTT (48bit canonical)
		 * PDP0_DESCRIPTOR contains the base address to PML4 and
		 * other PDP Descriptors are ignored.
		 */
		ASSIGN_CTX_PML4(ppgtt, regs);
	}

	if (rcs) {
		regs[CTX_LRI_HEADER_2] = MI_LOAD_REGISTER_IMM(1);
		CTX_REG(regs, CTX_R_PWR_CLK_STATE, GEN8_R_PWR_CLK_STATE,
			make_rpcs(dev_priv));

		i915_oa_init_reg_state(engine, ctx, regs);
	}
}

static int
populate_lr_context(struct i915_gem_context *ctx,
		    struct drm_i915_gem_object *ctx_obj,
		    struct intel_engine_cs *engine,
		    struct intel_ring *ring)
{
	void *vaddr;
	u32 *regs;
	int ret;

	ret = i915_gem_object_set_to_cpu_domain(ctx_obj, true);
	if (ret) {
		DRM_DEBUG_DRIVER("Could not set to CPU domain\n");
		return ret;
	}

	vaddr = i915_gem_object_pin_map(ctx_obj, I915_MAP_WB);
	if (IS_ERR(vaddr)) {
		ret = PTR_ERR(vaddr);
		DRM_DEBUG_DRIVER("Could not map object pages! (%d)\n", ret);
		return ret;
	}
	ctx_obj->mm.dirty = true;

	if (engine->default_state) {
		/*
		 * We only want to copy over the template context state;
		 * skipping over the headers reserved for GuC communication,
		 * leaving those as zero.
		 */
		const unsigned long start = LRC_HEADER_PAGES * PAGE_SIZE;
		void *defaults;

		defaults = i915_gem_object_pin_map(engine->default_state,
						   I915_MAP_WB);
		if (IS_ERR(defaults)) {
			ret = PTR_ERR(defaults);
			goto err_unpin_ctx;
		}

		memcpy(vaddr + start, defaults + start, engine->context_size);
		i915_gem_object_unpin_map(engine->default_state);
	}

	/* The second page of the context object contains some fields which must
	 * be set up prior to the first execution. */
	regs = vaddr + LRC_STATE_PN * PAGE_SIZE;
	execlists_init_reg_state(regs, ctx, engine, ring);
	if (!engine->default_state)
		regs[CTX_CONTEXT_CONTROL + 1] |=
			_MASKED_BIT_ENABLE(CTX_CTRL_ENGINE_CTX_RESTORE_INHIBIT);
	if (ctx == ctx->i915->preempt_context && INTEL_GEN(engine->i915) < 11)
		regs[CTX_CONTEXT_CONTROL + 1] |=
			_MASKED_BIT_ENABLE(CTX_CTRL_ENGINE_CTX_RESTORE_INHIBIT |
					   CTX_CTRL_ENGINE_CTX_SAVE_INHIBIT);

err_unpin_ctx:
	i915_gem_object_unpin_map(ctx_obj);
	return ret;
}

static int execlists_context_deferred_alloc(struct i915_gem_context *ctx,
					    struct intel_engine_cs *engine,
					    struct intel_context *ce)
{
	struct drm_i915_gem_object *ctx_obj;
	struct i915_vma *vma;
	uint32_t context_size;
	struct intel_ring *ring;
	struct i915_timeline *timeline;
	int ret;

	if (ce->state)
		return 0;

	context_size = round_up(engine->context_size, I915_GTT_PAGE_SIZE);

	/*
	 * Before the actual start of the context image, we insert a few pages
	 * for our own use and for sharing with the GuC.
	 */
	context_size += LRC_HEADER_PAGES * PAGE_SIZE;

	ctx_obj = i915_gem_object_create(ctx->i915, context_size);
	if (IS_ERR(ctx_obj))
		return PTR_ERR(ctx_obj);

	vma = i915_vma_instance(ctx_obj, &ctx->i915->ggtt.vm, NULL);
	if (IS_ERR(vma)) {
		ret = PTR_ERR(vma);
		goto error_deref_obj;
	}

	timeline = i915_timeline_create(ctx->i915, ctx->name);
	if (IS_ERR(timeline)) {
		ret = PTR_ERR(timeline);
		goto error_deref_obj;
	}

	ring = intel_engine_create_ring(engine, timeline, ctx->ring_size);
	i915_timeline_put(timeline);
	if (IS_ERR(ring)) {
		ret = PTR_ERR(ring);
		goto error_deref_obj;
	}

	ret = populate_lr_context(ctx, ctx_obj, engine, ring);
	if (ret) {
		DRM_DEBUG_DRIVER("Failed to populate LRC: %d\n", ret);
		goto error_ring_free;
	}

	ce->ring = ring;
	ce->state = vma;

	return 0;

error_ring_free:
	intel_ring_free(ring);
error_deref_obj:
	i915_gem_object_put(ctx_obj);
	return ret;
}

void intel_lr_context_resume(struct drm_i915_private *dev_priv)
{
	struct intel_engine_cs *engine;
	struct i915_gem_context *ctx;
	enum intel_engine_id id;

	/* Because we emit WA_TAIL_DWORDS there may be a disparity
	 * between our bookkeeping in ce->ring->head and ce->ring->tail and
	 * that stored in context. As we only write new commands from
	 * ce->ring->tail onwards, everything before that is junk. If the GPU
	 * starts reading from its RING_HEAD from the context, it may try to
	 * execute that junk and die.
	 *
	 * So to avoid that we reset the context images upon resume. For
	 * simplicity, we just zero everything out.
	 */
	list_for_each_entry(ctx, &dev_priv->contexts.list, link) {
		for_each_engine(engine, dev_priv, id) {
			struct intel_context *ce =
				to_intel_context(ctx, engine);
			u32 *reg;

			if (!ce->state)
				continue;

			reg = i915_gem_object_pin_map(ce->state->obj,
						      I915_MAP_WB);
			if (WARN_ON(IS_ERR(reg)))
				continue;

			reg += LRC_STATE_PN * PAGE_SIZE / sizeof(*reg);
			reg[CTX_RING_HEAD+1] = 0;
			reg[CTX_RING_TAIL+1] = 0;

			ce->state->obj->mm.dirty = true;
			i915_gem_object_unpin_map(ce->state->obj);

			intel_ring_reset(ce->ring, 0);
		}
	}
}

#if IS_ENABLED(CONFIG_DRM_I915_SELFTEST)
#include "selftests/intel_lrc.c"
#endif<|MERGE_RESOLUTION|>--- conflicted
+++ resolved
@@ -569,12 +569,6 @@
 {
 	GEM_BUG_ON(!execlists_is_active(execlists, EXECLISTS_ACTIVE_PREEMPT));
 
-<<<<<<< HEAD
-	execlists_cancel_port_requests(execlists);
-	execlists_unwind_incomplete_requests(execlists);
-
-	execlists_clear_active(execlists, EXECLISTS_ACTIVE_PREEMPT);
-=======
 	if (inject_preempt_hang(execlists))
 		return;
 
@@ -582,7 +576,6 @@
 	__unwind_incomplete_requests(container_of(execlists,
 						  struct intel_engine_cs,
 						  execlists));
->>>>>>> f91e6544
 }
 
 static void execlists_dequeue(struct intel_engine_cs *engine)
@@ -899,51 +892,16 @@
 	spin_unlock_irqrestore(&engine->timeline.lock, flags);
 }
 
-<<<<<<< HEAD
-=======
 static inline bool
 reset_in_progress(const struct intel_engine_execlists *execlists)
 {
 	return unlikely(!__tasklet_is_enabled(&execlists->tasklet));
 }
 
->>>>>>> f91e6544
 static void process_csb(struct intel_engine_cs *engine)
 {
 	struct intel_engine_execlists * const execlists = &engine->execlists;
 	struct execlist_port *port = execlists->port;
-<<<<<<< HEAD
-	struct drm_i915_private *i915 = engine->i915;
-	bool fw = false;
-
-	do {
-		/* The HWSP contains a (cacheable) mirror of the CSB */
-		const u32 *buf =
-			&engine->status_page.page_addr[I915_HWS_CSB_BUF0_INDEX];
-		unsigned int head, tail;
-
-		/* Clear before reading to catch new interrupts */
-		clear_bit(ENGINE_IRQ_EXECLIST, &engine->irq_posted);
-		smp_mb__after_atomic();
-
-		if (unlikely(execlists->csb_use_mmio)) {
-			if (!fw) {
-				intel_uncore_forcewake_get(i915, execlists->fw_domains);
-				fw = true;
-			}
-
-			buf = (u32 * __force)
-				(i915->regs + i915_mmio_reg_offset(RING_CONTEXT_STATUS_BUF_LO(engine, 0)));
-
-			head = readl(i915->regs + i915_mmio_reg_offset(RING_CONTEXT_STATUS_PTR(engine)));
-			tail = GEN8_CSB_WRITE_PTR(head);
-			head = GEN8_CSB_READ_PTR(head);
-			execlists->csb_head = head;
-		} else {
-			const int write_idx =
-				intel_hws_csb_write_index(i915) -
-				I915_HWS_CSB_BUF0_INDEX;
-=======
 	const u32 * const buf = execlists->csb_status;
 	u8 head, tail;
 
@@ -1018,7 +976,6 @@
 
 		/* We should never get a COMPLETED | IDLE_ACTIVE! */
 		GEM_BUG_ON(status & GEN8_CTX_STATUS_IDLE_ACTIVE);
->>>>>>> f91e6544
 
 		if (status & GEN8_CTX_STATUS_COMPLETE &&
 		    buf[2*head + 1] == execlists->preempt_complete_status) {
@@ -1026,13 +983,6 @@
 			complete_preempt_context(execlists);
 			continue;
 		}
-<<<<<<< HEAD
-		GEM_TRACE("%s cs-irq head=%d [%d%s], tail=%d [%d%s]\n",
-			  engine->name,
-			  head, GEN8_CSB_READ_PTR(readl(i915->regs + i915_mmio_reg_offset(RING_CONTEXT_STATUS_PTR(engine)))), fw ? "" : "?",
-			  tail, GEN8_CSB_WRITE_PTR(readl(i915->regs + i915_mmio_reg_offset(RING_CONTEXT_STATUS_PTR(engine)))), fw ? "" : "?");
-=======
->>>>>>> f91e6544
 
 		if (status & GEN8_CTX_STATUS_PREEMPTED &&
 		    execlists_is_active(execlists,
@@ -1042,24 +992,6 @@
 		GEM_BUG_ON(!execlists_is_active(execlists,
 						EXECLISTS_ACTIVE_USER));
 
-<<<<<<< HEAD
-			/*
-			 * We are flying near dragons again.
-			 *
-			 * We hold a reference to the request in execlist_port[]
-			 * but no more than that. We are operating in softirq
-			 * context and so cannot hold any mutex or sleep. That
-			 * prevents us stopping the requests we are processing
-			 * in port[] from being retired simultaneously (the
-			 * breadcrumb will be complete before we see the
-			 * context-switch). As we only hold the reference to the
-			 * request, any pointer chasing underneath the request
-			 * is subject to a potential use-after-free. Thus we
-			 * store all of the bookkeeping within port[] as
-			 * required, and avoid using unguarded pointers beneath
-			 * request itself. The same applies to the atomic
-			 * status notifier.
-=======
 		rq = port_unpack(port, &count);
 		GEM_TRACE("%s out[0]: ctx=%d.%d, global=%d (fence %llx:%d) (current %d), prio=%d\n",
 			  engine->name,
@@ -1082,7 +1014,6 @@
 			 * event (and on completion, the active-idle
 			 * marker). No more preemptions, lite-restore
 			 * or otherwise.
->>>>>>> f91e6544
 			 */
 			GEM_BUG_ON(status & GEN8_CTX_STATUS_PREEMPTED);
 			GEM_BUG_ON(port_isset(&port[1]) &&
@@ -1090,39 +1021,6 @@
 			GEM_BUG_ON(!port_isset(&port[1]) &&
 				   !(status & GEN8_CTX_STATUS_ACTIVE_IDLE));
 
-<<<<<<< HEAD
-			status = READ_ONCE(buf[2 * head]); /* maybe mmio! */
-			GEM_TRACE("%s csb[%d]: status=0x%08x:0x%08x, active=0x%x\n",
-				  engine->name, head,
-				  status, buf[2*head + 1],
-				  execlists->active);
-
-			if (status & (GEN8_CTX_STATUS_IDLE_ACTIVE |
-				      GEN8_CTX_STATUS_PREEMPTED))
-				execlists_set_active(execlists,
-						     EXECLISTS_ACTIVE_HWACK);
-			if (status & GEN8_CTX_STATUS_ACTIVE_IDLE)
-				execlists_clear_active(execlists,
-						       EXECLISTS_ACTIVE_HWACK);
-
-			if (!(status & GEN8_CTX_STATUS_COMPLETED_MASK))
-				continue;
-
-			/* We should never get a COMPLETED | IDLE_ACTIVE! */
-			GEM_BUG_ON(status & GEN8_CTX_STATUS_IDLE_ACTIVE);
-
-			if (status & GEN8_CTX_STATUS_COMPLETE &&
-			    buf[2*head + 1] == execlists->preempt_complete_status) {
-				GEM_TRACE("%s preempt-idle\n", engine->name);
-				complete_preempt_context(execlists);
-				continue;
-			}
-
-			if (status & GEN8_CTX_STATUS_PREEMPTED &&
-			    execlists_is_active(execlists,
-						EXECLISTS_ACTIVE_PREEMPT))
-				continue;
-=======
 			/*
 			 * We rely on the hardware being strongly
 			 * ordered, that the breadcrumb write is
@@ -1130,7 +1028,6 @@
 			 * user interrupt and CSB is processed.
 			 */
 			GEM_BUG_ON(!i915_request_completed(rq));
->>>>>>> f91e6544
 
 			execlists_context_schedule_out(rq,
 						       INTEL_CONTEXT_SCHEDULE_OUT);
@@ -1149,17 +1046,6 @@
 		}
 	} while (head != tail);
 
-<<<<<<< HEAD
-		if (head != execlists->csb_head) {
-			execlists->csb_head = head;
-			writel(_MASKED_FIELD(GEN8_CSB_READ_PTR_MASK, head << 8),
-			       i915->regs + i915_mmio_reg_offset(RING_CONTEXT_STATUS_PTR(engine)));
-		}
-	} while (test_bit(ENGINE_IRQ_EXECLIST, &engine->irq_posted));
-
-	if (unlikely(fw))
-		intel_uncore_forcewake_put(i915, execlists->fw_domains);
-=======
 	execlists->csb_head = head;
 }
 
@@ -1170,7 +1056,6 @@
 	process_csb(engine);
 	if (!execlists_is_active(&engine->execlists, EXECLISTS_ACTIVE_PREEMPT))
 		execlists_dequeue(engine);
->>>>>>> f91e6544
 }
 
 /*
@@ -1180,42 +1065,12 @@
 static void execlists_submission_tasklet(unsigned long data)
 {
 	struct intel_engine_cs * const engine = (struct intel_engine_cs *)data;
-<<<<<<< HEAD
-
-	GEM_TRACE("%s awake?=%d, active=%x, irq-posted?=%d\n",
-		  engine->name,
-		  engine->i915->gt.awake,
-		  engine->execlists.active,
-		  test_bit(ENGINE_IRQ_EXECLIST, &engine->irq_posted));
-
-	/*
-	 * We can skip acquiring intel_runtime_pm_get() here as it was taken
-	 * on our behalf by the request (see i915_gem_mark_busy()) and it will
-	 * not be relinquished until the device is idle (see
-	 * i915_gem_idle_work_handler()). As a precaution, we make sure
-	 * that all ELSP are drained i.e. we have processed the CSB,
-	 * before allowing ourselves to idle and calling intel_runtime_pm_put().
-	 */
-	GEM_BUG_ON(!engine->i915->gt.awake);
-
-	/*
-	 * Prefer doing test_and_clear_bit() as a two stage operation to avoid
-	 * imposing the cost of a locked atomic transaction when submitting a
-	 * new request (outside of the context-switch interrupt).
-	 */
-	if (test_bit(ENGINE_IRQ_EXECLIST, &engine->irq_posted))
-		process_csb(engine);
-
-	if (!execlists_is_active(&engine->execlists, EXECLISTS_ACTIVE_PREEMPT))
-		execlists_dequeue(engine);
-=======
 	unsigned long flags;
 
 	GEM_TRACE("%s awake?=%d, active=%x\n",
 		  engine->name,
 		  engine->i915->gt.awake,
 		  engine->execlists.active);
->>>>>>> f91e6544
 
 	spin_lock_irqsave(&engine->timeline.lock, flags);
 	__execlists_submission_tasklet(engine);
@@ -1409,13 +1264,6 @@
 
 static void execlists_context_destroy(struct intel_context *ce)
 {
-<<<<<<< HEAD
-	GEM_BUG_ON(!ce->state);
-	GEM_BUG_ON(ce->pin_count);
-
-	intel_ring_free(ce->ring);
-	__i915_gem_object_release_unless_active(ce->state->obj);
-=======
 	GEM_BUG_ON(ce->pin_count);
 
 	if (!ce->state)
@@ -1425,7 +1273,6 @@
 
 	GEM_BUG_ON(i915_gem_object_is_active(ce->state->obj));
 	i915_gem_object_put(ce->state->obj);
->>>>>>> f91e6544
 }
 
 static void execlists_context_unpin(struct intel_context *ce)
@@ -1989,10 +1836,7 @@
 {
 	struct intel_engine_execlists * const execlists = &engine->execlists;
 	struct i915_request *request, *active;
-<<<<<<< HEAD
-=======
 	unsigned long flags;
->>>>>>> f91e6544
 
 	GEM_TRACE("%s\n", engine->name);
 
@@ -2007,11 +1851,8 @@
 	 */
 	__tasklet_disable_sync_once(&execlists->tasklet);
 
-<<<<<<< HEAD
-=======
 	spin_lock_irqsave(&engine->timeline.lock, flags);
 
->>>>>>> f91e6544
 	/*
 	 * We want to flush the pending context switches, having disabled
 	 * the tasklet above, we can assume exclusive access to the execlists.
@@ -2019,12 +1860,7 @@
 	 * and avoid blaming an innocent request if the stall was due to the
 	 * preemption itself.
 	 */
-<<<<<<< HEAD
-	if (test_bit(ENGINE_IRQ_EXECLIST, &engine->irq_posted))
-		process_csb(engine);
-=======
 	process_csb(engine);
->>>>>>> f91e6544
 
 	/*
 	 * The last active request can then be no later than the last request
@@ -2034,21 +1870,12 @@
 	active = NULL;
 	request = port_request(execlists->port);
 	if (request) {
-<<<<<<< HEAD
-		unsigned long flags;
-
-=======
->>>>>>> f91e6544
 		/*
 		 * Prevent the breadcrumb from advancing before we decide
 		 * which request is currently active.
 		 */
 		intel_engine_stop_cs(engine);
 
-<<<<<<< HEAD
-		spin_lock_irqsave(&engine->timeline.lock, flags);
-=======
->>>>>>> f91e6544
 		list_for_each_entry_from_reverse(request,
 						 &engine->timeline.requests,
 						 link) {
@@ -2058,16 +1885,10 @@
 
 			active = request;
 		}
-<<<<<<< HEAD
-		spin_unlock_irqrestore(&engine->timeline.lock, flags);
-	}
-
-=======
 	}
 
 	spin_unlock_irqrestore(&engine->timeline.lock, flags);
 
->>>>>>> f91e6544
 	return active;
 }
 
@@ -2099,15 +1920,9 @@
 	__unwind_incomplete_requests(engine);
 
 	/* Following the reset, we need to reload the CSB read/write pointers */
-<<<<<<< HEAD
-	engine->execlists.csb_head = GEN8_CSB_ENTRIES - 1;
-
-	local_irq_restore(flags);
-=======
 	reset_csb_pointers(&engine->execlists);
 
 	spin_unlock_irqrestore(&engine->timeline.lock, flags);
->>>>>>> f91e6544
 
 	/*
 	 * If the request was innocent, we leave the request in the ELSP
@@ -2157,11 +1972,7 @@
 	struct intel_engine_execlists * const execlists = &engine->execlists;
 
 	/* After a GPU reset, we may have requests to replay */
-<<<<<<< HEAD
-	if (execlists->first)
-=======
 	if (!RB_EMPTY_ROOT(&execlists->queue.rb_root))
->>>>>>> f91e6544
 		tasklet_schedule(&execlists->tasklet);
 
 	/*
@@ -2608,9 +2419,6 @@
 			upper_32_bits(ce->lrc_desc);
 	}
 
-<<<<<<< HEAD
-	engine->execlists.csb_head = GEN8_CSB_ENTRIES - 1;
-=======
 	execlists->csb_read =
 		i915->regs + i915_mmio_reg_offset(RING_CONTEXT_STATUS_PTR(engine));
 	if (csb_force_mmio(i915)) {
@@ -2630,7 +2438,6 @@
 		execlists->csb_write_reset = GEN8_CSB_ENTRIES - 1;
 	}
 	reset_csb_pointers(execlists);
->>>>>>> f91e6544
 
 	return 0;
 
