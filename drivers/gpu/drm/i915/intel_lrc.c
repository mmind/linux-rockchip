--- conflicted
+++ resolved
@@ -793,10 +793,6 @@
 			&engine->status_page.page_addr[I915_HWS_CSB_BUF0_INDEX];
 		unsigned int head, tail;
 
-<<<<<<< HEAD
-		/* However GVT emulation depends upon intercepting CSB mmio */
-=======
->>>>>>> 8a6fb5b5
 		if (unlikely(execlists->csb_use_mmio)) {
 			buf = (u32 * __force)
 				(dev_priv->regs + i915_mmio_reg_offset(RING_CONTEXT_STATUS_BUF_LO(engine, 0)));
