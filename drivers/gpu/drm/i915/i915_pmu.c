/*
 * SPDX-License-Identifier: MIT
 *
 * Copyright © 2017-2018 Intel Corporation
 */

#include <linux/irq.h>
#include <linux/pm_runtime.h>

#include "gt/intel_engine.h"
#include "gt/intel_engine_pm.h"
#include "gt/intel_engine_user.h"
#include "gt/intel_gt_pm.h"
#include "gt/intel_rc6.h"
#include "gt/intel_rps.h"

#include "i915_drv.h"
#include "i915_pmu.h"
#include "intel_pm.h"

/* Frequency for the sampling timer for events which need it. */
#define FREQUENCY 200
#define PERIOD max_t(u64, 10000, NSEC_PER_SEC / FREQUENCY)

#define ENGINE_SAMPLE_MASK \
	(BIT(I915_SAMPLE_BUSY) | \
	 BIT(I915_SAMPLE_WAIT) | \
	 BIT(I915_SAMPLE_SEMA))

#define ENGINE_SAMPLE_BITS (1 << I915_PMU_SAMPLE_BITS)

static cpumask_t i915_pmu_cpumask;

static u8 engine_config_sample(u64 config)
{
	return config & I915_PMU_SAMPLE_MASK;
}

static u8 engine_event_sample(struct perf_event *event)
{
	return engine_config_sample(event->attr.config);
}

static u8 engine_event_class(struct perf_event *event)
{
	return (event->attr.config >> I915_PMU_CLASS_SHIFT) & 0xff;
}

static u8 engine_event_instance(struct perf_event *event)
{
	return (event->attr.config >> I915_PMU_SAMPLE_BITS) & 0xff;
}

static bool is_engine_config(u64 config)
{
	return config < __I915_PMU_OTHER(0);
}

static unsigned int config_enabled_bit(u64 config)
{
	if (is_engine_config(config))
		return engine_config_sample(config);
	else
		return ENGINE_SAMPLE_BITS + (config - __I915_PMU_OTHER(0));
}

static u64 config_enabled_mask(u64 config)
{
	return BIT_ULL(config_enabled_bit(config));
}

static bool is_engine_event(struct perf_event *event)
{
	return is_engine_config(event->attr.config);
}

static unsigned int event_enabled_bit(struct perf_event *event)
{
	return config_enabled_bit(event->attr.config);
}

static bool pmu_needs_timer(struct i915_pmu *pmu, bool gpu_active)
{
	struct drm_i915_private *i915 = container_of(pmu, typeof(*i915), pmu);
	u64 enable;

	/*
	 * Only some counters need the sampling timer.
	 *
	 * We start with a bitmask of all currently enabled events.
	 */
	enable = pmu->enable;

	/*
	 * Mask out all the ones which do not need the timer, or in
	 * other words keep all the ones that could need the timer.
	 */
	enable &= config_enabled_mask(I915_PMU_ACTUAL_FREQUENCY) |
		  config_enabled_mask(I915_PMU_REQUESTED_FREQUENCY) |
		  ENGINE_SAMPLE_MASK;

	/*
	 * When the GPU is idle per-engine counters do not need to be
	 * running so clear those bits out.
	 */
	if (!gpu_active)
		enable &= ~ENGINE_SAMPLE_MASK;
	/*
	 * Also there is software busyness tracking available we do not
	 * need the timer for I915_SAMPLE_BUSY counter.
	 */
	else if (i915->caps.scheduler & I915_SCHEDULER_CAP_ENGINE_BUSY_STATS)
		enable &= ~BIT(I915_SAMPLE_BUSY);

	/*
	 * If some bits remain it means we need the sampling timer running.
	 */
	return enable;
}

static u64 __get_rc6(struct intel_gt *gt)
{
	struct drm_i915_private *i915 = gt->i915;
	u64 val;

	val = intel_rc6_residency_ns(&gt->rc6,
				     IS_VALLEYVIEW(i915) ?
				     VLV_GT_RENDER_RC6 :
				     GEN6_GT_GFX_RC6);

	if (HAS_RC6p(i915))
		val += intel_rc6_residency_ns(&gt->rc6, GEN6_GT_GFX_RC6p);

	if (HAS_RC6pp(i915))
		val += intel_rc6_residency_ns(&gt->rc6, GEN6_GT_GFX_RC6pp);

	return val;
}

#if IS_ENABLED(CONFIG_PM)

static inline s64 ktime_since(const ktime_t kt)
{
	return ktime_to_ns(ktime_sub(ktime_get(), kt));
}

static u64 get_rc6(struct intel_gt *gt)
{
	struct drm_i915_private *i915 = gt->i915;
	struct i915_pmu *pmu = &i915->pmu;
	unsigned long flags;
	bool awake = false;
	u64 val;

	if (intel_gt_pm_get_if_awake(gt)) {
		val = __get_rc6(gt);
		intel_gt_pm_put_async(gt);
		awake = true;
	}

	spin_lock_irqsave(&pmu->lock, flags);

	if (awake) {
		pmu->sample[__I915_SAMPLE_RC6].cur = val;
	} else {
		/*
		 * We think we are runtime suspended.
		 *
		 * Report the delta from when the device was suspended to now,
		 * on top of the last known real value, as the approximated RC6
		 * counter value.
		 */
		val = ktime_since(pmu->sleep_last);
		val += pmu->sample[__I915_SAMPLE_RC6].cur;
	}

	if (val < pmu->sample[__I915_SAMPLE_RC6_LAST_REPORTED].cur)
		val = pmu->sample[__I915_SAMPLE_RC6_LAST_REPORTED].cur;
	else
		pmu->sample[__I915_SAMPLE_RC6_LAST_REPORTED].cur = val;

	spin_unlock_irqrestore(&pmu->lock, flags);

	return val;
}

static void park_rc6(struct drm_i915_private *i915)
{
	struct i915_pmu *pmu = &i915->pmu;

	if (pmu->enable & config_enabled_mask(I915_PMU_RC6_RESIDENCY))
		pmu->sample[__I915_SAMPLE_RC6].cur = __get_rc6(&i915->gt);

	pmu->sleep_last = ktime_get();
}

#else

static u64 get_rc6(struct intel_gt *gt)
{
	return __get_rc6(gt);
}

static void park_rc6(struct drm_i915_private *i915) {}

#endif

static void __i915_pmu_maybe_start_timer(struct i915_pmu *pmu)
{
	if (!pmu->timer_enabled && pmu_needs_timer(pmu, true)) {
		pmu->timer_enabled = true;
		pmu->timer_last = ktime_get();
		hrtimer_start_range_ns(&pmu->timer,
				       ns_to_ktime(PERIOD), 0,
				       HRTIMER_MODE_REL_PINNED);
	}
}

void i915_pmu_gt_parked(struct drm_i915_private *i915)
{
	struct i915_pmu *pmu = &i915->pmu;

	if (!pmu->base.event_init)
		return;

	spin_lock_irq(&pmu->lock);

	park_rc6(i915);

	/*
	 * Signal sampling timer to stop if only engine events are enabled and
	 * GPU went idle.
	 */
	pmu->timer_enabled = pmu_needs_timer(pmu, false);

	spin_unlock_irq(&pmu->lock);
}

void i915_pmu_gt_unparked(struct drm_i915_private *i915)
{
	struct i915_pmu *pmu = &i915->pmu;

	if (!pmu->base.event_init)
		return;

	spin_lock_irq(&pmu->lock);

	/*
	 * Re-enable sampling timer when GPU goes active.
	 */
	__i915_pmu_maybe_start_timer(pmu);

	spin_unlock_irq(&pmu->lock);
}

static void
add_sample(struct i915_pmu_sample *sample, u32 val)
{
	sample->cur += val;
}

static bool exclusive_mmio_access(const struct drm_i915_private *i915)
{
	/*
	 * We have to avoid concurrent mmio cache line access on gen7 or
	 * risk a machine hang. For a fun history lesson dig out the old
	 * userspace intel_gpu_top and run it on Ivybridge or Haswell!
	 */
	return IS_GEN(i915, 7);
}

static void
engines_sample(struct intel_gt *gt, unsigned int period_ns)
{
	struct drm_i915_private *i915 = gt->i915;
	struct intel_engine_cs *engine;
	enum intel_engine_id id;

	if ((i915->pmu.enable & ENGINE_SAMPLE_MASK) == 0)
		return;

	if (!intel_gt_pm_is_awake(gt))
		return;

	for_each_engine(engine, gt, id) {
		struct intel_engine_pmu *pmu = &engine->pmu;
		spinlock_t *mmio_lock;
		unsigned long flags;
		bool busy;
		u32 val;

		if (!intel_engine_pm_get_if_awake(engine))
			continue;

		mmio_lock = NULL;
		if (exclusive_mmio_access(i915))
			mmio_lock = &engine->uncore->lock;

		if (unlikely(mmio_lock))
			spin_lock_irqsave(mmio_lock, flags);

		val = ENGINE_READ_FW(engine, RING_CTL);
		if (val == 0) /* powerwell off => engine idle */
			goto skip;

		if (val & RING_WAIT)
			add_sample(&pmu->sample[I915_SAMPLE_WAIT], period_ns);
		if (val & RING_WAIT_SEMAPHORE)
			add_sample(&pmu->sample[I915_SAMPLE_SEMA], period_ns);

		/* No need to sample when busy stats are supported. */
		if (intel_engine_supports_stats(engine))
			goto skip;

		/*
		 * While waiting on a semaphore or event, MI_MODE reports the
		 * ring as idle. However, previously using the seqno, and with
		 * execlists sampling, we account for the ring waiting as the
		 * engine being busy. Therefore, we record the sample as being
		 * busy if either waiting or !idle.
		 */
		busy = val & (RING_WAIT_SEMAPHORE | RING_WAIT);
		if (!busy) {
			val = ENGINE_READ_FW(engine, RING_MI_MODE);
			busy = !(val & MODE_IDLE);
		}
		if (busy)
			add_sample(&pmu->sample[I915_SAMPLE_BUSY], period_ns);

skip:
<<<<<<< HEAD
		spin_unlock_irqrestore(&engine->uncore->lock, flags);
=======
		if (unlikely(mmio_lock))
			spin_unlock_irqrestore(mmio_lock, flags);
>>>>>>> 5d50bd44
		intel_engine_pm_put_async(engine);
	}
}

static void
add_sample_mult(struct i915_pmu_sample *sample, u32 val, u32 mul)
{
	sample->cur += mul_u32_u32(val, mul);
}

static bool frequency_sampling_enabled(struct i915_pmu *pmu)
{
	return pmu->enable &
	       (config_enabled_mask(I915_PMU_ACTUAL_FREQUENCY) |
		config_enabled_mask(I915_PMU_REQUESTED_FREQUENCY));
}

static void
frequency_sample(struct intel_gt *gt, unsigned int period_ns)
{
	struct drm_i915_private *i915 = gt->i915;
	struct intel_uncore *uncore = gt->uncore;
	struct i915_pmu *pmu = &i915->pmu;
	struct intel_rps *rps = &gt->rps;
<<<<<<< HEAD
=======

	if (!frequency_sampling_enabled(pmu))
		return;

	/* Report 0/0 (actual/requested) frequency while parked. */
	if (!intel_gt_pm_get_if_awake(gt))
		return;
>>>>>>> 5d50bd44

	if (pmu->enable & config_enabled_mask(I915_PMU_ACTUAL_FREQUENCY)) {
		u32 val;

<<<<<<< HEAD
		val = rps->cur_freq;
		if (intel_gt_pm_get_if_awake(gt)) {
			val = intel_uncore_read_notrace(uncore, GEN6_RPSTAT1);
			val = intel_get_cagf(rps, val);
			intel_gt_pm_put_async(gt);
		}

		add_sample_mult(&pmu->sample[__I915_SAMPLE_FREQ_ACT],
				intel_gpu_freq(rps, val),
				period_ns / 1000);
=======
		/*
		 * We take a quick peek here without using forcewake
		 * so that we don't perturb the system under observation
		 * (forcewake => !rc6 => increased power use). We expect
		 * that if the read fails because it is outside of the
		 * mmio power well, then it will return 0 -- in which
		 * case we assume the system is running at the intended
		 * frequency. Fortunately, the read should rarely fail!
		 */
		val = intel_uncore_read_fw(uncore, GEN6_RPSTAT1);
		if (val)
			val = intel_rps_get_cagf(rps, val);
		else
			val = rps->cur_freq;

		add_sample_mult(&pmu->sample[__I915_SAMPLE_FREQ_ACT],
				intel_gpu_freq(rps, val), period_ns / 1000);
>>>>>>> 5d50bd44
	}

	if (pmu->enable & config_enabled_mask(I915_PMU_REQUESTED_FREQUENCY)) {
		add_sample_mult(&pmu->sample[__I915_SAMPLE_FREQ_REQ],
				intel_gpu_freq(rps, rps->cur_freq),
				period_ns / 1000);
	}

	intel_gt_pm_put_async(gt);
}

static enum hrtimer_restart i915_sample(struct hrtimer *hrtimer)
{
	struct drm_i915_private *i915 =
		container_of(hrtimer, struct drm_i915_private, pmu.timer);
	struct i915_pmu *pmu = &i915->pmu;
	struct intel_gt *gt = &i915->gt;
	unsigned int period_ns;
	ktime_t now;

	if (!READ_ONCE(pmu->timer_enabled))
		return HRTIMER_NORESTART;

	now = ktime_get();
	period_ns = ktime_to_ns(ktime_sub(now, pmu->timer_last));
	pmu->timer_last = now;

	/*
	 * Strictly speaking the passed in period may not be 100% accurate for
	 * all internal calculation, since some amount of time can be spent on
	 * grabbing the forcewake. However the potential error from timer call-
	 * back delay greatly dominates this so we keep it simple.
	 */
	engines_sample(gt, period_ns);
	frequency_sample(gt, period_ns);

	hrtimer_forward(hrtimer, now, ns_to_ktime(PERIOD));

	return HRTIMER_RESTART;
}

static u64 count_interrupts(struct drm_i915_private *i915)
{
	/* open-coded kstat_irqs() */
	struct irq_desc *desc = irq_to_desc(i915->drm.pdev->irq);
	u64 sum = 0;
	int cpu;

	if (!desc || !desc->kstat_irqs)
		return 0;

	for_each_possible_cpu(cpu)
		sum += *per_cpu_ptr(desc->kstat_irqs, cpu);

	return sum;
}

static void engine_event_destroy(struct perf_event *event)
{
	struct drm_i915_private *i915 =
		container_of(event->pmu, typeof(*i915), pmu.base);
	struct intel_engine_cs *engine;

	engine = intel_engine_lookup_user(i915,
					  engine_event_class(event),
					  engine_event_instance(event));
	if (WARN_ON_ONCE(!engine))
		return;

	if (engine_event_sample(event) == I915_SAMPLE_BUSY &&
	    intel_engine_supports_stats(engine))
		intel_disable_engine_stats(engine);
}

static void i915_pmu_event_destroy(struct perf_event *event)
{
	WARN_ON(event->parent);

	if (is_engine_event(event))
		engine_event_destroy(event);
}

static int
engine_event_status(struct intel_engine_cs *engine,
		    enum drm_i915_pmu_engine_sample sample)
{
	switch (sample) {
	case I915_SAMPLE_BUSY:
	case I915_SAMPLE_WAIT:
		break;
	case I915_SAMPLE_SEMA:
		if (INTEL_GEN(engine->i915) < 6)
			return -ENODEV;
		break;
	default:
		return -ENOENT;
	}

	return 0;
}

static int
config_status(struct drm_i915_private *i915, u64 config)
{
	switch (config) {
	case I915_PMU_ACTUAL_FREQUENCY:
		if (IS_VALLEYVIEW(i915) || IS_CHERRYVIEW(i915))
			/* Requires a mutex for sampling! */
			return -ENODEV;
		/* Fall-through. */
	case I915_PMU_REQUESTED_FREQUENCY:
		if (INTEL_GEN(i915) < 6)
			return -ENODEV;
		break;
	case I915_PMU_INTERRUPTS:
		break;
	case I915_PMU_RC6_RESIDENCY:
		if (!HAS_RC6(i915))
			return -ENODEV;
		break;
	default:
		return -ENOENT;
	}

	return 0;
}

static int engine_event_init(struct perf_event *event)
{
	struct drm_i915_private *i915 =
		container_of(event->pmu, typeof(*i915), pmu.base);
	struct intel_engine_cs *engine;
	u8 sample;
	int ret;

	engine = intel_engine_lookup_user(i915, engine_event_class(event),
					  engine_event_instance(event));
	if (!engine)
		return -ENODEV;

	sample = engine_event_sample(event);
	ret = engine_event_status(engine, sample);
	if (ret)
		return ret;

	if (sample == I915_SAMPLE_BUSY && intel_engine_supports_stats(engine))
		ret = intel_enable_engine_stats(engine);

	return ret;
}

static int i915_pmu_event_init(struct perf_event *event)
{
	struct drm_i915_private *i915 =
		container_of(event->pmu, typeof(*i915), pmu.base);
	int ret;

	if (event->attr.type != event->pmu->type)
		return -ENOENT;

	/* unsupported modes and filters */
	if (event->attr.sample_period) /* no sampling */
		return -EINVAL;

	if (has_branch_stack(event))
		return -EOPNOTSUPP;

	if (event->cpu < 0)
		return -EINVAL;

	/* only allow running on one cpu at a time */
	if (!cpumask_test_cpu(event->cpu, &i915_pmu_cpumask))
		return -EINVAL;

	if (is_engine_event(event))
		ret = engine_event_init(event);
	else
		ret = config_status(i915, event->attr.config);
	if (ret)
		return ret;

	if (!event->parent)
		event->destroy = i915_pmu_event_destroy;

	return 0;
}

static u64 __i915_pmu_event_read(struct perf_event *event)
{
	struct drm_i915_private *i915 =
		container_of(event->pmu, typeof(*i915), pmu.base);
	struct i915_pmu *pmu = &i915->pmu;
	u64 val = 0;

	if (is_engine_event(event)) {
		u8 sample = engine_event_sample(event);
		struct intel_engine_cs *engine;

		engine = intel_engine_lookup_user(i915,
						  engine_event_class(event),
						  engine_event_instance(event));

		if (WARN_ON_ONCE(!engine)) {
			/* Do nothing */
		} else if (sample == I915_SAMPLE_BUSY &&
			   intel_engine_supports_stats(engine)) {
			val = ktime_to_ns(intel_engine_get_busy_time(engine));
		} else {
			val = engine->pmu.sample[sample].cur;
		}
	} else {
		switch (event->attr.config) {
		case I915_PMU_ACTUAL_FREQUENCY:
			val =
			   div_u64(pmu->sample[__I915_SAMPLE_FREQ_ACT].cur,
				   USEC_PER_SEC /* to MHz */);
			break;
		case I915_PMU_REQUESTED_FREQUENCY:
			val =
			   div_u64(pmu->sample[__I915_SAMPLE_FREQ_REQ].cur,
				   USEC_PER_SEC /* to MHz */);
			break;
		case I915_PMU_INTERRUPTS:
			val = count_interrupts(i915);
			break;
		case I915_PMU_RC6_RESIDENCY:
			val = get_rc6(&i915->gt);
			break;
		}
	}

	return val;
}

static void i915_pmu_event_read(struct perf_event *event)
{
	struct hw_perf_event *hwc = &event->hw;
	u64 prev, new;

again:
	prev = local64_read(&hwc->prev_count);
	new = __i915_pmu_event_read(event);

	if (local64_cmpxchg(&hwc->prev_count, prev, new) != prev)
		goto again;

	local64_add(new - prev, &event->count);
}

static void i915_pmu_enable(struct perf_event *event)
{
	struct drm_i915_private *i915 =
		container_of(event->pmu, typeof(*i915), pmu.base);
	unsigned int bit = event_enabled_bit(event);
	struct i915_pmu *pmu = &i915->pmu;
	unsigned long flags;

	spin_lock_irqsave(&pmu->lock, flags);

	/*
	 * Update the bitmask of enabled events and increment
	 * the event reference counter.
	 */
	BUILD_BUG_ON(ARRAY_SIZE(pmu->enable_count) != I915_PMU_MASK_BITS);
	GEM_BUG_ON(bit >= ARRAY_SIZE(pmu->enable_count));
	GEM_BUG_ON(pmu->enable_count[bit] == ~0);
	pmu->enable |= BIT_ULL(bit);
	pmu->enable_count[bit]++;

	/*
	 * Start the sampling timer if needed and not already enabled.
	 */
	__i915_pmu_maybe_start_timer(pmu);

	/*
	 * For per-engine events the bitmask and reference counting
	 * is stored per engine.
	 */
	if (is_engine_event(event)) {
		u8 sample = engine_event_sample(event);
		struct intel_engine_cs *engine;

		engine = intel_engine_lookup_user(i915,
						  engine_event_class(event),
						  engine_event_instance(event));

		BUILD_BUG_ON(ARRAY_SIZE(engine->pmu.enable_count) !=
			     I915_ENGINE_SAMPLE_COUNT);
		BUILD_BUG_ON(ARRAY_SIZE(engine->pmu.sample) !=
			     I915_ENGINE_SAMPLE_COUNT);
		GEM_BUG_ON(sample >= ARRAY_SIZE(engine->pmu.enable_count));
		GEM_BUG_ON(sample >= ARRAY_SIZE(engine->pmu.sample));
		GEM_BUG_ON(engine->pmu.enable_count[sample] == ~0);

		engine->pmu.enable |= BIT(sample);
		engine->pmu.enable_count[sample]++;
	}

	spin_unlock_irqrestore(&pmu->lock, flags);

	/*
	 * Store the current counter value so we can report the correct delta
	 * for all listeners. Even when the event was already enabled and has
	 * an existing non-zero value.
	 */
	local64_set(&event->hw.prev_count, __i915_pmu_event_read(event));
}

static void i915_pmu_disable(struct perf_event *event)
{
	struct drm_i915_private *i915 =
		container_of(event->pmu, typeof(*i915), pmu.base);
	unsigned int bit = event_enabled_bit(event);
	struct i915_pmu *pmu = &i915->pmu;
	unsigned long flags;

	spin_lock_irqsave(&pmu->lock, flags);

	if (is_engine_event(event)) {
		u8 sample = engine_event_sample(event);
		struct intel_engine_cs *engine;

		engine = intel_engine_lookup_user(i915,
						  engine_event_class(event),
						  engine_event_instance(event));

		GEM_BUG_ON(sample >= ARRAY_SIZE(engine->pmu.enable_count));
		GEM_BUG_ON(sample >= ARRAY_SIZE(engine->pmu.sample));
		GEM_BUG_ON(engine->pmu.enable_count[sample] == 0);

		/*
		 * Decrement the reference count and clear the enabled
		 * bitmask when the last listener on an event goes away.
		 */
		if (--engine->pmu.enable_count[sample] == 0)
			engine->pmu.enable &= ~BIT(sample);
	}

	GEM_BUG_ON(bit >= ARRAY_SIZE(pmu->enable_count));
	GEM_BUG_ON(pmu->enable_count[bit] == 0);
	/*
	 * Decrement the reference count and clear the enabled
	 * bitmask when the last listener on an event goes away.
	 */
	if (--pmu->enable_count[bit] == 0) {
		pmu->enable &= ~BIT_ULL(bit);
		pmu->timer_enabled &= pmu_needs_timer(pmu, true);
	}

	spin_unlock_irqrestore(&pmu->lock, flags);
}

static void i915_pmu_event_start(struct perf_event *event, int flags)
{
	i915_pmu_enable(event);
	event->hw.state = 0;
}

static void i915_pmu_event_stop(struct perf_event *event, int flags)
{
	if (flags & PERF_EF_UPDATE)
		i915_pmu_event_read(event);
	i915_pmu_disable(event);
	event->hw.state = PERF_HES_STOPPED;
}

static int i915_pmu_event_add(struct perf_event *event, int flags)
{
	if (flags & PERF_EF_START)
		i915_pmu_event_start(event, flags);

	return 0;
}

static void i915_pmu_event_del(struct perf_event *event, int flags)
{
	i915_pmu_event_stop(event, PERF_EF_UPDATE);
}

static int i915_pmu_event_event_idx(struct perf_event *event)
{
	return 0;
}

struct i915_str_attribute {
	struct device_attribute attr;
	const char *str;
};

static ssize_t i915_pmu_format_show(struct device *dev,
				    struct device_attribute *attr, char *buf)
{
	struct i915_str_attribute *eattr;

	eattr = container_of(attr, struct i915_str_attribute, attr);
	return sprintf(buf, "%s\n", eattr->str);
}

#define I915_PMU_FORMAT_ATTR(_name, _config) \
	(&((struct i915_str_attribute[]) { \
		{ .attr = __ATTR(_name, 0444, i915_pmu_format_show, NULL), \
		  .str = _config, } \
	})[0].attr.attr)

static struct attribute *i915_pmu_format_attrs[] = {
	I915_PMU_FORMAT_ATTR(i915_eventid, "config:0-20"),
	NULL,
};

static const struct attribute_group i915_pmu_format_attr_group = {
	.name = "format",
	.attrs = i915_pmu_format_attrs,
};

struct i915_ext_attribute {
	struct device_attribute attr;
	unsigned long val;
};

static ssize_t i915_pmu_event_show(struct device *dev,
				   struct device_attribute *attr, char *buf)
{
	struct i915_ext_attribute *eattr;

	eattr = container_of(attr, struct i915_ext_attribute, attr);
	return sprintf(buf, "config=0x%lx\n", eattr->val);
}

static struct attribute_group i915_pmu_events_attr_group = {
	.name = "events",
	/* Patch in attrs at runtime. */
};

static ssize_t
i915_pmu_get_attr_cpumask(struct device *dev,
			  struct device_attribute *attr,
			  char *buf)
{
	return cpumap_print_to_pagebuf(true, buf, &i915_pmu_cpumask);
}

static DEVICE_ATTR(cpumask, 0444, i915_pmu_get_attr_cpumask, NULL);

static struct attribute *i915_cpumask_attrs[] = {
	&dev_attr_cpumask.attr,
	NULL,
};

static const struct attribute_group i915_pmu_cpumask_attr_group = {
	.attrs = i915_cpumask_attrs,
};

static const struct attribute_group *i915_pmu_attr_groups[] = {
	&i915_pmu_format_attr_group,
	&i915_pmu_events_attr_group,
	&i915_pmu_cpumask_attr_group,
	NULL
};

#define __event(__config, __name, __unit) \
{ \
	.config = (__config), \
	.name = (__name), \
	.unit = (__unit), \
}

#define __engine_event(__sample, __name) \
{ \
	.sample = (__sample), \
	.name = (__name), \
}

static struct i915_ext_attribute *
add_i915_attr(struct i915_ext_attribute *attr, const char *name, u64 config)
{
	sysfs_attr_init(&attr->attr.attr);
	attr->attr.attr.name = name;
	attr->attr.attr.mode = 0444;
	attr->attr.show = i915_pmu_event_show;
	attr->val = config;

	return ++attr;
}

static struct perf_pmu_events_attr *
add_pmu_attr(struct perf_pmu_events_attr *attr, const char *name,
	     const char *str)
{
	sysfs_attr_init(&attr->attr.attr);
	attr->attr.attr.name = name;
	attr->attr.attr.mode = 0444;
	attr->attr.show = perf_event_sysfs_show;
	attr->event_str = str;

	return ++attr;
}

static struct attribute **
create_event_attributes(struct i915_pmu *pmu)
{
	struct drm_i915_private *i915 = container_of(pmu, typeof(*i915), pmu);
	static const struct {
		u64 config;
		const char *name;
		const char *unit;
	} events[] = {
		__event(I915_PMU_ACTUAL_FREQUENCY, "actual-frequency", "M"),
		__event(I915_PMU_REQUESTED_FREQUENCY, "requested-frequency", "M"),
		__event(I915_PMU_INTERRUPTS, "interrupts", NULL),
		__event(I915_PMU_RC6_RESIDENCY, "rc6-residency", "ns"),
	};
	static const struct {
		enum drm_i915_pmu_engine_sample sample;
		char *name;
	} engine_events[] = {
		__engine_event(I915_SAMPLE_BUSY, "busy"),
		__engine_event(I915_SAMPLE_SEMA, "sema"),
		__engine_event(I915_SAMPLE_WAIT, "wait"),
	};
	unsigned int count = 0;
	struct perf_pmu_events_attr *pmu_attr = NULL, *pmu_iter;
	struct i915_ext_attribute *i915_attr = NULL, *i915_iter;
	struct attribute **attr = NULL, **attr_iter;
	struct intel_engine_cs *engine;
	unsigned int i;

	/* Count how many counters we will be exposing. */
	for (i = 0; i < ARRAY_SIZE(events); i++) {
		if (!config_status(i915, events[i].config))
			count++;
	}

	for_each_uabi_engine(engine, i915) {
		for (i = 0; i < ARRAY_SIZE(engine_events); i++) {
			if (!engine_event_status(engine,
						 engine_events[i].sample))
				count++;
		}
	}

	/* Allocate attribute objects and table. */
	i915_attr = kcalloc(count, sizeof(*i915_attr), GFP_KERNEL);
	if (!i915_attr)
		goto err_alloc;

	pmu_attr = kcalloc(count, sizeof(*pmu_attr), GFP_KERNEL);
	if (!pmu_attr)
		goto err_alloc;

	/* Max one pointer of each attribute type plus a termination entry. */
	attr = kcalloc(count * 2 + 1, sizeof(*attr), GFP_KERNEL);
	if (!attr)
		goto err_alloc;

	i915_iter = i915_attr;
	pmu_iter = pmu_attr;
	attr_iter = attr;

	/* Initialize supported non-engine counters. */
	for (i = 0; i < ARRAY_SIZE(events); i++) {
		char *str;

		if (config_status(i915, events[i].config))
			continue;

		str = kstrdup(events[i].name, GFP_KERNEL);
		if (!str)
			goto err;

		*attr_iter++ = &i915_iter->attr.attr;
		i915_iter = add_i915_attr(i915_iter, str, events[i].config);

		if (events[i].unit) {
			str = kasprintf(GFP_KERNEL, "%s.unit", events[i].name);
			if (!str)
				goto err;

			*attr_iter++ = &pmu_iter->attr.attr;
			pmu_iter = add_pmu_attr(pmu_iter, str, events[i].unit);
		}
	}

	/* Initialize supported engine counters. */
	for_each_uabi_engine(engine, i915) {
		for (i = 0; i < ARRAY_SIZE(engine_events); i++) {
			char *str;

			if (engine_event_status(engine,
						engine_events[i].sample))
				continue;

			str = kasprintf(GFP_KERNEL, "%s-%s",
					engine->name, engine_events[i].name);
			if (!str)
				goto err;

			*attr_iter++ = &i915_iter->attr.attr;
			i915_iter =
				add_i915_attr(i915_iter, str,
					      __I915_PMU_ENGINE(engine->uabi_class,
								engine->uabi_instance,
								engine_events[i].sample));

			str = kasprintf(GFP_KERNEL, "%s-%s.unit",
					engine->name, engine_events[i].name);
			if (!str)
				goto err;

			*attr_iter++ = &pmu_iter->attr.attr;
			pmu_iter = add_pmu_attr(pmu_iter, str, "ns");
		}
	}

	pmu->i915_attr = i915_attr;
	pmu->pmu_attr = pmu_attr;

	return attr;

err:;
	for (attr_iter = attr; *attr_iter; attr_iter++)
		kfree((*attr_iter)->name);

err_alloc:
	kfree(attr);
	kfree(i915_attr);
	kfree(pmu_attr);

	return NULL;
}

static void free_event_attributes(struct i915_pmu *pmu)
{
	struct attribute **attr_iter = i915_pmu_events_attr_group.attrs;

	for (; *attr_iter; attr_iter++)
		kfree((*attr_iter)->name);

	kfree(i915_pmu_events_attr_group.attrs);
	kfree(pmu->i915_attr);
	kfree(pmu->pmu_attr);

	i915_pmu_events_attr_group.attrs = NULL;
	pmu->i915_attr = NULL;
	pmu->pmu_attr = NULL;
}

static int i915_pmu_cpu_online(unsigned int cpu, struct hlist_node *node)
{
	struct i915_pmu *pmu = hlist_entry_safe(node, typeof(*pmu), node);

	GEM_BUG_ON(!pmu->base.event_init);

	/* Select the first online CPU as a designated reader. */
	if (!cpumask_weight(&i915_pmu_cpumask))
		cpumask_set_cpu(cpu, &i915_pmu_cpumask);

	return 0;
}

static int i915_pmu_cpu_offline(unsigned int cpu, struct hlist_node *node)
{
	struct i915_pmu *pmu = hlist_entry_safe(node, typeof(*pmu), node);
	unsigned int target;

	GEM_BUG_ON(!pmu->base.event_init);

	if (cpumask_test_and_clear_cpu(cpu, &i915_pmu_cpumask)) {
		target = cpumask_any_but(topology_sibling_cpumask(cpu), cpu);
		/* Migrate events if there is a valid target */
		if (target < nr_cpu_ids) {
			cpumask_set_cpu(target, &i915_pmu_cpumask);
			perf_pmu_migrate_context(&pmu->base, cpu, target);
		}
	}

	return 0;
}

static enum cpuhp_state cpuhp_slot = CPUHP_INVALID;

static int i915_pmu_register_cpuhp_state(struct i915_pmu *pmu)
{
	enum cpuhp_state slot;
	int ret;

	ret = cpuhp_setup_state_multi(CPUHP_AP_ONLINE_DYN,
				      "perf/x86/intel/i915:online",
				      i915_pmu_cpu_online,
				      i915_pmu_cpu_offline);
	if (ret < 0)
		return ret;

	slot = ret;
	ret = cpuhp_state_add_instance(slot, &pmu->node);
	if (ret) {
		cpuhp_remove_multi_state(slot);
		return ret;
	}

	cpuhp_slot = slot;
	return 0;
}

static void i915_pmu_unregister_cpuhp_state(struct i915_pmu *pmu)
{
	WARN_ON(cpuhp_slot == CPUHP_INVALID);
	WARN_ON(cpuhp_state_remove_instance(cpuhp_slot, &pmu->node));
	cpuhp_remove_multi_state(cpuhp_slot);
}

static bool is_igp(struct drm_i915_private *i915)
{
	struct pci_dev *pdev = i915->drm.pdev;

	/* IGP is 0000:00:02.0 */
	return pci_domain_nr(pdev->bus) == 0 &&
	       pdev->bus->number == 0 &&
	       PCI_SLOT(pdev->devfn) == 2 &&
	       PCI_FUNC(pdev->devfn) == 0;
}

void i915_pmu_register(struct drm_i915_private *i915)
{
	struct i915_pmu *pmu = &i915->pmu;
	int ret = -ENOMEM;

	if (INTEL_GEN(i915) <= 2) {
		dev_info(i915->drm.dev, "PMU not supported for this GPU.");
		return;
	}

	spin_lock_init(&pmu->lock);
	hrtimer_init(&pmu->timer, CLOCK_MONOTONIC, HRTIMER_MODE_REL);
	pmu->timer.function = i915_sample;

	if (!is_igp(i915))
		pmu->name = kasprintf(GFP_KERNEL,
				      "i915-%s",
				      dev_name(i915->drm.dev));
	else
		pmu->name = "i915";
	if (!pmu->name)
		goto err;

	i915_pmu_events_attr_group.attrs = create_event_attributes(pmu);
	if (!i915_pmu_events_attr_group.attrs)
		goto err_name;

	pmu->base.attr_groups	= i915_pmu_attr_groups;
	pmu->base.task_ctx_nr	= perf_invalid_context;
	pmu->base.event_init	= i915_pmu_event_init;
	pmu->base.add		= i915_pmu_event_add;
	pmu->base.del		= i915_pmu_event_del;
	pmu->base.start		= i915_pmu_event_start;
	pmu->base.stop		= i915_pmu_event_stop;
	pmu->base.read		= i915_pmu_event_read;
	pmu->base.event_idx	= i915_pmu_event_event_idx;

	ret = perf_pmu_register(&pmu->base, pmu->name, -1);
	if (ret)
		goto err_attr;

	ret = i915_pmu_register_cpuhp_state(pmu);
	if (ret)
		goto err_unreg;

	return;

err_unreg:
	perf_pmu_unregister(&pmu->base);
err_attr:
	pmu->base.event_init = NULL;
	free_event_attributes(pmu);
err_name:
	if (!is_igp(i915))
		kfree(pmu->name);
err:
	dev_notice(i915->drm.dev, "Failed to register PMU!\n");
}

void i915_pmu_unregister(struct drm_i915_private *i915)
{
	struct i915_pmu *pmu = &i915->pmu;

	if (!pmu->base.event_init)
		return;

	WARN_ON(pmu->enable);

	hrtimer_cancel(&pmu->timer);

	i915_pmu_unregister_cpuhp_state(pmu);

	perf_pmu_unregister(&pmu->base);
	pmu->base.event_init = NULL;
	if (!is_igp(i915))
		kfree(pmu->name);
	free_event_attributes(pmu);
}<|MERGE_RESOLUTION|>--- conflicted
+++ resolved
@@ -328,12 +328,8 @@
 			add_sample(&pmu->sample[I915_SAMPLE_BUSY], period_ns);
 
 skip:
-<<<<<<< HEAD
-		spin_unlock_irqrestore(&engine->uncore->lock, flags);
-=======
 		if (unlikely(mmio_lock))
 			spin_unlock_irqrestore(mmio_lock, flags);
->>>>>>> 5d50bd44
 		intel_engine_pm_put_async(engine);
 	}
 }
@@ -358,8 +354,6 @@
 	struct intel_uncore *uncore = gt->uncore;
 	struct i915_pmu *pmu = &i915->pmu;
 	struct intel_rps *rps = &gt->rps;
-<<<<<<< HEAD
-=======
 
 	if (!frequency_sampling_enabled(pmu))
 		return;
@@ -367,23 +361,10 @@
 	/* Report 0/0 (actual/requested) frequency while parked. */
 	if (!intel_gt_pm_get_if_awake(gt))
 		return;
->>>>>>> 5d50bd44
 
 	if (pmu->enable & config_enabled_mask(I915_PMU_ACTUAL_FREQUENCY)) {
 		u32 val;
 
-<<<<<<< HEAD
-		val = rps->cur_freq;
-		if (intel_gt_pm_get_if_awake(gt)) {
-			val = intel_uncore_read_notrace(uncore, GEN6_RPSTAT1);
-			val = intel_get_cagf(rps, val);
-			intel_gt_pm_put_async(gt);
-		}
-
-		add_sample_mult(&pmu->sample[__I915_SAMPLE_FREQ_ACT],
-				intel_gpu_freq(rps, val),
-				period_ns / 1000);
-=======
 		/*
 		 * We take a quick peek here without using forcewake
 		 * so that we don't perturb the system under observation
@@ -401,7 +382,6 @@
 
 		add_sample_mult(&pmu->sample[__I915_SAMPLE_FREQ_ACT],
 				intel_gpu_freq(rps, val), period_ns / 1000);
->>>>>>> 5d50bd44
 	}
 
 	if (pmu->enable & config_enabled_mask(I915_PMU_REQUESTED_FREQUENCY)) {
