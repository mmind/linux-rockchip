--- conflicted
+++ resolved
@@ -98,8 +98,6 @@
 	 */
 	struct i915_address_space *vm;
 
-<<<<<<< HEAD
-=======
 	/*
 	 * A pool of objects to use as shadow copies of client batch buffers
 	 * when the command parser is enabled. Prevents the client from
@@ -110,7 +108,6 @@
 	 */
 	struct intel_gt_buffer_pool buffer_pool;
 
->>>>>>> d6f9469a
 	struct i915_vma *scratch;
 };
 
