/*
 * SPDX-License-Identifier: MIT
 *
 * Copyright © 2019 Intel Corporation
 */

#include <linux/pm_runtime.h>

#include "i915_drv.h"
#include "intel_gt.h"
#include "intel_gt_pm.h"
#include "intel_rc6.h"
#include "intel_sideband.h"

/**
 * DOC: RC6
 *
 * RC6 is a special power stage which allows the GPU to enter an very
 * low-voltage mode when idle, using down to 0V while at this stage.  This
 * stage is entered automatically when the GPU is idle when RC6 support is
 * enabled, and as soon as new workload arises GPU wakes up automatically as
 * well.
 *
 * There are different RC6 modes available in Intel GPU, which differentiate
 * among each other with the latency required to enter and leave RC6 and
 * voltage consumed by the GPU in different states.
 *
 * The combination of the following flags define which states GPU is allowed
 * to enter, while RC6 is the normal RC6 state, RC6p is the deep RC6, and
 * RC6pp is deepest RC6. Their support by hardware varies according to the
 * GPU, BIOS, chipset and platform. RC6 is usually the safest one and the one
 * which brings the most power savings; deeper states save more power, but
 * require higher latency to switch to and wake up.
 */

static struct intel_gt *rc6_to_gt(struct intel_rc6 *rc6)
{
	return container_of(rc6, struct intel_gt, rc6);
}

static struct intel_uncore *rc6_to_uncore(struct intel_rc6 *rc)
{
	return rc6_to_gt(rc)->uncore;
}

static struct drm_i915_private *rc6_to_i915(struct intel_rc6 *rc)
{
	return rc6_to_gt(rc)->i915;
}

static inline void set(struct intel_uncore *uncore, i915_reg_t reg, u32 val)
{
	intel_uncore_write_fw(uncore, reg, val);
}

static void gen11_rc6_enable(struct intel_rc6 *rc6)
{
	struct intel_uncore *uncore = rc6_to_uncore(rc6);
	struct intel_engine_cs *engine;
	enum intel_engine_id id;

	/* 2b: Program RC6 thresholds.*/
	set(uncore, GEN6_RC6_WAKE_RATE_LIMIT, 54 << 16 | 85);
	set(uncore, GEN10_MEDIA_WAKE_RATE_LIMIT, 150);

	set(uncore, GEN6_RC_EVALUATION_INTERVAL, 125000); /* 12500 * 1280ns */
	set(uncore, GEN6_RC_IDLE_HYSTERSIS, 25); /* 25 * 1280ns */
	for_each_engine(engine, rc6_to_gt(rc6), id)
		set(uncore, RING_MAX_IDLE(engine->mmio_base), 10);

	set(uncore, GUC_MAX_IDLE_COUNT, 0xA);

	set(uncore, GEN6_RC_SLEEP, 0);

	set(uncore, GEN6_RC6_THRESHOLD, 50000); /* 50/125ms per EI */

	/*
	 * 2c: Program Coarse Power Gating Policies.
	 *
	 * Bspec's guidance is to use 25us (really 25 * 1280ns) here. What we
	 * use instead is a more conservative estimate for the maximum time
	 * it takes us to service a CS interrupt and submit a new ELSP - that
	 * is the time which the GPU is idle waiting for the CPU to select the
	 * next request to execute. If the idle hysteresis is less than that
	 * interrupt service latency, the hardware will automatically gate
	 * the power well and we will then incur the wake up cost on top of
	 * the service latency. A similar guide from plane_state is that we
	 * do not want the enable hysteresis to less than the wakeup latency.
	 *
	 * igt/gem_exec_nop/sequential provides a rough estimate for the
	 * service latency, and puts it under 10us for Icelake, similar to
	 * Broadwell+, To be conservative, we want to factor in a context
	 * switch on top (due to ksoftirqd).
	 */
	set(uncore, GEN9_MEDIA_PG_IDLE_HYSTERESIS, 60);
	set(uncore, GEN9_RENDER_PG_IDLE_HYSTERESIS, 60);

	/* 3a: Enable RC6 */
	rc6->ctl_enable =
		GEN6_RC_CTL_HW_ENABLE |
		GEN6_RC_CTL_RC6_ENABLE |
		GEN6_RC_CTL_EI_MODE(1);

	set(uncore, GEN9_PG_ENABLE,
	    GEN9_RENDER_PG_ENABLE |
	    GEN9_MEDIA_PG_ENABLE |
	    GEN11_MEDIA_SAMPLER_PG_ENABLE);
}

static void gen9_rc6_enable(struct intel_rc6 *rc6)
{
	struct intel_uncore *uncore = rc6_to_uncore(rc6);
	struct intel_engine_cs *engine;
	enum intel_engine_id id;
	u32 rc6_mode;

	/* 2b: Program RC6 thresholds.*/
	if (INTEL_GEN(rc6_to_i915(rc6)) >= 10) {
		set(uncore, GEN6_RC6_WAKE_RATE_LIMIT, 54 << 16 | 85);
		set(uncore, GEN10_MEDIA_WAKE_RATE_LIMIT, 150);
	} else if (IS_SKYLAKE(rc6_to_i915(rc6))) {
		/*
		 * WaRsDoubleRc6WrlWithCoarsePowerGating:skl Doubling WRL only
		 * when CPG is enabled
		 */
		set(uncore, GEN6_RC6_WAKE_RATE_LIMIT, 108 << 16);
	} else {
		set(uncore, GEN6_RC6_WAKE_RATE_LIMIT, 54 << 16);
	}

	set(uncore, GEN6_RC_EVALUATION_INTERVAL, 125000); /* 12500 * 1280ns */
	set(uncore, GEN6_RC_IDLE_HYSTERSIS, 25); /* 25 * 1280ns */
	for_each_engine(engine, rc6_to_gt(rc6), id)
		set(uncore, RING_MAX_IDLE(engine->mmio_base), 10);

	set(uncore, GUC_MAX_IDLE_COUNT, 0xA);

	set(uncore, GEN6_RC_SLEEP, 0);

	/*
	 * 2c: Program Coarse Power Gating Policies.
	 *
	 * Bspec's guidance is to use 25us (really 25 * 1280ns) here. What we
	 * use instead is a more conservative estimate for the maximum time
	 * it takes us to service a CS interrupt and submit a new ELSP - that
	 * is the time which the GPU is idle waiting for the CPU to select the
	 * next request to execute. If the idle hysteresis is less than that
	 * interrupt service latency, the hardware will automatically gate
	 * the power well and we will then incur the wake up cost on top of
	 * the service latency. A similar guide from plane_state is that we
	 * do not want the enable hysteresis to less than the wakeup latency.
	 *
	 * igt/gem_exec_nop/sequential provides a rough estimate for the
	 * service latency, and puts it around 10us for Broadwell (and other
	 * big core) and around 40us for Broxton (and other low power cores).
	 * [Note that for legacy ringbuffer submission, this is less than 1us!]
	 * However, the wakeup latency on Broxton is closer to 100us. To be
	 * conservative, we have to factor in a context switch on top (due
	 * to ksoftirqd).
	 */
	set(uncore, GEN9_MEDIA_PG_IDLE_HYSTERESIS, 250);
	set(uncore, GEN9_RENDER_PG_IDLE_HYSTERESIS, 250);

	/* 3a: Enable RC6 */
	set(uncore, GEN6_RC6_THRESHOLD, 37500); /* 37.5/125ms per EI */

	/* WaRsUseTimeoutMode:cnl (pre-prod) */
	if (IS_CNL_REVID(rc6_to_i915(rc6), CNL_REVID_A0, CNL_REVID_C0))
		rc6_mode = GEN7_RC_CTL_TO_MODE;
	else
		rc6_mode = GEN6_RC_CTL_EI_MODE(1);

	rc6->ctl_enable =
		GEN6_RC_CTL_HW_ENABLE |
		GEN6_RC_CTL_RC6_ENABLE |
		rc6_mode;

	/*
	 * WaRsDisableCoarsePowerGating:skl,cnl
	 *   - Render/Media PG need to be disabled with RC6.
	 */
	if (!NEEDS_WaRsDisableCoarsePowerGating(rc6_to_i915(rc6)))
		set(uncore, GEN9_PG_ENABLE,
		    GEN9_RENDER_PG_ENABLE | GEN9_MEDIA_PG_ENABLE);
}

static void gen8_rc6_enable(struct intel_rc6 *rc6)
{
	struct intel_uncore *uncore = rc6_to_uncore(rc6);
	struct intel_engine_cs *engine;
	enum intel_engine_id id;

	/* 2b: Program RC6 thresholds.*/
	set(uncore, GEN6_RC6_WAKE_RATE_LIMIT, 40 << 16);
	set(uncore, GEN6_RC_EVALUATION_INTERVAL, 125000); /* 12500 * 1280ns */
	set(uncore, GEN6_RC_IDLE_HYSTERSIS, 25); /* 25 * 1280ns */
	for_each_engine(engine, rc6_to_gt(rc6), id)
		set(uncore, RING_MAX_IDLE(engine->mmio_base), 10);
	set(uncore, GEN6_RC_SLEEP, 0);
	set(uncore, GEN6_RC6_THRESHOLD, 625); /* 800us/1.28 for TO */

	/* 3: Enable RC6 */
	rc6->ctl_enable =
	    GEN6_RC_CTL_HW_ENABLE |
	    GEN7_RC_CTL_TO_MODE |
	    GEN6_RC_CTL_RC6_ENABLE;
}

static void gen6_rc6_enable(struct intel_rc6 *rc6)
{
	struct intel_uncore *uncore = rc6_to_uncore(rc6);
	struct drm_i915_private *i915 = rc6_to_i915(rc6);
	struct intel_engine_cs *engine;
	enum intel_engine_id id;
	u32 rc6vids, rc6_mask;
	int ret;

	set(uncore, GEN6_RC1_WAKE_RATE_LIMIT, 1000 << 16);
	set(uncore, GEN6_RC6_WAKE_RATE_LIMIT, 40 << 16 | 30);
	set(uncore, GEN6_RC6pp_WAKE_RATE_LIMIT, 30);
	set(uncore, GEN6_RC_EVALUATION_INTERVAL, 125000);
	set(uncore, GEN6_RC_IDLE_HYSTERSIS, 25);

	for_each_engine(engine, rc6_to_gt(rc6), id)
		set(uncore, RING_MAX_IDLE(engine->mmio_base), 10);

	set(uncore, GEN6_RC_SLEEP, 0);
	set(uncore, GEN6_RC1e_THRESHOLD, 1000);
	if (IS_IVYBRIDGE(i915))
		set(uncore, GEN6_RC6_THRESHOLD, 125000);
	else
		set(uncore, GEN6_RC6_THRESHOLD, 50000);
	set(uncore, GEN6_RC6p_THRESHOLD, 150000);
	set(uncore, GEN6_RC6pp_THRESHOLD, 64000); /* unused */

	/* We don't use those on Haswell */
	rc6_mask = GEN6_RC_CTL_RC6_ENABLE;
	if (HAS_RC6p(i915))
		rc6_mask |= GEN6_RC_CTL_RC6p_ENABLE;
	if (HAS_RC6pp(i915))
		rc6_mask |= GEN6_RC_CTL_RC6pp_ENABLE;
	rc6->ctl_enable =
	    rc6_mask |
	    GEN6_RC_CTL_EI_MODE(1) |
	    GEN6_RC_CTL_HW_ENABLE;

	rc6vids = 0;
	ret = sandybridge_pcode_read(i915, GEN6_PCODE_READ_RC6VIDS,
				     &rc6vids, NULL);
	if (IS_GEN(i915, 6) && ret) {
		DRM_DEBUG_DRIVER("Couldn't check for BIOS workaround\n");
	} else if (IS_GEN(i915, 6) &&
		   (GEN6_DECODE_RC6_VID(rc6vids & 0xff) < 450)) {
		DRM_DEBUG_DRIVER("You should update your BIOS. Correcting minimum rc6 voltage (%dmV->%dmV)\n",
				 GEN6_DECODE_RC6_VID(rc6vids & 0xff), 450);
		rc6vids &= 0xffff00;
		rc6vids |= GEN6_ENCODE_RC6_VID(450);
		ret = sandybridge_pcode_write(i915, GEN6_PCODE_WRITE_RC6VIDS, rc6vids);
		if (ret)
			DRM_ERROR("Couldn't fix incorrect rc6 voltage\n");
	}
}

/* Check that the pcbr address is not empty. */
static int chv_rc6_init(struct intel_rc6 *rc6)
{
	struct intel_uncore *uncore = rc6_to_uncore(rc6);
	resource_size_t pctx_paddr, paddr;
	resource_size_t pctx_size = 32 * SZ_1K;
	u32 pcbr;

	pcbr = intel_uncore_read(uncore, VLV_PCBR);
	if ((pcbr >> VLV_PCBR_ADDR_SHIFT) == 0) {
		DRM_DEBUG_DRIVER("BIOS didn't set up PCBR, fixing up\n");
		paddr = rc6_to_i915(rc6)->dsm.end + 1 - pctx_size;
		GEM_BUG_ON(paddr > U32_MAX);

		pctx_paddr = (paddr & ~4095);
		intel_uncore_write(uncore, VLV_PCBR, pctx_paddr);
	}

	return 0;
}

static int vlv_rc6_init(struct intel_rc6 *rc6)
{
	struct drm_i915_private *i915 = rc6_to_i915(rc6);
	struct intel_uncore *uncore = rc6_to_uncore(rc6);
	struct drm_i915_gem_object *pctx;
	resource_size_t pctx_paddr;
	resource_size_t pctx_size = 24 * SZ_1K;
	u32 pcbr;

	pcbr = intel_uncore_read(uncore, VLV_PCBR);
	if (pcbr) {
		/* BIOS set it up already, grab the pre-alloc'd space */
		resource_size_t pcbr_offset;

		pcbr_offset = (pcbr & ~4095) - i915->dsm.start;
		pctx = i915_gem_object_create_stolen_for_preallocated(i915,
								      pcbr_offset,
								      I915_GTT_OFFSET_NONE,
								      pctx_size);
		if (IS_ERR(pctx))
			return PTR_ERR(pctx);

		goto out;
	}

	DRM_DEBUG_DRIVER("BIOS didn't set up PCBR, fixing up\n");

	/*
	 * From the Gunit register HAS:
	 * The Gfx driver is expected to program this register and ensure
	 * proper allocation within Gfx stolen memory.  For example, this
	 * register should be programmed such than the PCBR range does not
	 * overlap with other ranges, such as the frame buffer, protected
	 * memory, or any other relevant ranges.
	 */
	pctx = i915_gem_object_create_stolen(i915, pctx_size);
	if (IS_ERR(pctx)) {
		DRM_DEBUG("not enough stolen space for PCTX, disabling\n");
		return PTR_ERR(pctx);
	}

	GEM_BUG_ON(range_overflows_t(u64,
				     i915->dsm.start,
				     pctx->stolen->start,
				     U32_MAX));
	pctx_paddr = i915->dsm.start + pctx->stolen->start;
	intel_uncore_write(uncore, VLV_PCBR, pctx_paddr);

out:
	rc6->pctx = pctx;
	return 0;
}

static void chv_rc6_enable(struct intel_rc6 *rc6)
{
	struct intel_uncore *uncore = rc6_to_uncore(rc6);
	struct intel_engine_cs *engine;
	enum intel_engine_id id;

	/* 2a: Program RC6 thresholds.*/
	set(uncore, GEN6_RC6_WAKE_RATE_LIMIT, 40 << 16);
	set(uncore, GEN6_RC_EVALUATION_INTERVAL, 125000); /* 12500 * 1280ns */
	set(uncore, GEN6_RC_IDLE_HYSTERSIS, 25); /* 25 * 1280ns */

	for_each_engine(engine, rc6_to_gt(rc6), id)
		set(uncore, RING_MAX_IDLE(engine->mmio_base), 10);
	set(uncore, GEN6_RC_SLEEP, 0);

	/* TO threshold set to 500 us (0x186 * 1.28 us) */
	set(uncore, GEN6_RC6_THRESHOLD, 0x186);

	/* Allows RC6 residency counter to work */
	set(uncore, VLV_COUNTER_CONTROL,
	    _MASKED_BIT_ENABLE(VLV_COUNT_RANGE_HIGH |
			       VLV_MEDIA_RC6_COUNT_EN |
			       VLV_RENDER_RC6_COUNT_EN));

	/* 3: Enable RC6 */
	rc6->ctl_enable = GEN7_RC_CTL_TO_MODE;
}

static void vlv_rc6_enable(struct intel_rc6 *rc6)
{
	struct intel_uncore *uncore = rc6_to_uncore(rc6);
	struct intel_engine_cs *engine;
	enum intel_engine_id id;

	set(uncore, GEN6_RC6_WAKE_RATE_LIMIT, 0x00280000);
	set(uncore, GEN6_RC_EVALUATION_INTERVAL, 125000);
	set(uncore, GEN6_RC_IDLE_HYSTERSIS, 25);

	for_each_engine(engine, rc6_to_gt(rc6), id)
		set(uncore, RING_MAX_IDLE(engine->mmio_base), 10);

	set(uncore, GEN6_RC6_THRESHOLD, 0x557);

	/* Allows RC6 residency counter to work */
	set(uncore, VLV_COUNTER_CONTROL,
	    _MASKED_BIT_ENABLE(VLV_COUNT_RANGE_HIGH |
			       VLV_MEDIA_RC0_COUNT_EN |
			       VLV_RENDER_RC0_COUNT_EN |
			       VLV_MEDIA_RC6_COUNT_EN |
			       VLV_RENDER_RC6_COUNT_EN));

	rc6->ctl_enable =
	    GEN7_RC_CTL_TO_MODE | VLV_RC_CTL_CTX_RST_PARALLEL;
}

static bool bxt_check_bios_rc6_setup(struct intel_rc6 *rc6)
{
	struct intel_uncore *uncore = rc6_to_uncore(rc6);
	struct drm_i915_private *i915 = rc6_to_i915(rc6);
	u32 rc6_ctx_base, rc_ctl, rc_sw_target;
	bool enable_rc6 = true;

	rc_ctl = intel_uncore_read(uncore, GEN6_RC_CONTROL);
	rc_sw_target = intel_uncore_read(uncore, GEN6_RC_STATE);
	rc_sw_target &= RC_SW_TARGET_STATE_MASK;
	rc_sw_target >>= RC_SW_TARGET_STATE_SHIFT;
	DRM_DEBUG_DRIVER("BIOS enabled RC states: "
			 "HW_CTRL %s HW_RC6 %s SW_TARGET_STATE %x\n",
			 onoff(rc_ctl & GEN6_RC_CTL_HW_ENABLE),
			 onoff(rc_ctl & GEN6_RC_CTL_RC6_ENABLE),
			 rc_sw_target);

	if (!(intel_uncore_read(uncore, RC6_LOCATION) & RC6_CTX_IN_DRAM)) {
		DRM_DEBUG_DRIVER("RC6 Base location not set properly.\n");
		enable_rc6 = false;
	}

	/*
	 * The exact context size is not known for BXT, so assume a page size
	 * for this check.
	 */
	rc6_ctx_base =
		intel_uncore_read(uncore, RC6_CTX_BASE) & RC6_CTX_BASE_MASK;
	if (!(rc6_ctx_base >= i915->dsm_reserved.start &&
	      rc6_ctx_base + PAGE_SIZE < i915->dsm_reserved.end)) {
		DRM_DEBUG_DRIVER("RC6 Base address not as expected.\n");
		enable_rc6 = false;
	}

	if (!((intel_uncore_read(uncore, PWRCTX_MAXCNT_RCSUNIT) & IDLE_TIME_MASK) > 1 &&
	      (intel_uncore_read(uncore, PWRCTX_MAXCNT_VCSUNIT0) & IDLE_TIME_MASK) > 1 &&
	      (intel_uncore_read(uncore, PWRCTX_MAXCNT_BCSUNIT) & IDLE_TIME_MASK) > 1 &&
	      (intel_uncore_read(uncore, PWRCTX_MAXCNT_VECSUNIT) & IDLE_TIME_MASK) > 1)) {
		DRM_DEBUG_DRIVER("Engine Idle wait time not set properly.\n");
		enable_rc6 = false;
	}

	if (!intel_uncore_read(uncore, GEN8_PUSHBUS_CONTROL) ||
	    !intel_uncore_read(uncore, GEN8_PUSHBUS_ENABLE) ||
	    !intel_uncore_read(uncore, GEN8_PUSHBUS_SHIFT)) {
		DRM_DEBUG_DRIVER("Pushbus not setup properly.\n");
		enable_rc6 = false;
	}

	if (!intel_uncore_read(uncore, GEN6_GFXPAUSE)) {
		DRM_DEBUG_DRIVER("GFX pause not setup properly.\n");
		enable_rc6 = false;
	}

	if (!intel_uncore_read(uncore, GEN8_MISC_CTRL0)) {
		DRM_DEBUG_DRIVER("GPM control not setup properly.\n");
		enable_rc6 = false;
	}

	return enable_rc6;
}

static bool rc6_supported(struct intel_rc6 *rc6)
{
	struct drm_i915_private *i915 = rc6_to_i915(rc6);

	if (!HAS_RC6(i915))
		return false;

	if (intel_vgpu_active(i915))
		return false;

	if (is_mock_gt(rc6_to_gt(rc6)))
		return false;

	if (IS_GEN9_LP(i915) && !bxt_check_bios_rc6_setup(rc6)) {
		dev_notice(i915->drm.dev,
			   "RC6 and powersaving disabled by BIOS\n");
		return false;
	}

	return true;
}

static void rpm_get(struct intel_rc6 *rc6)
{
	GEM_BUG_ON(rc6->wakeref);
	pm_runtime_get_sync(&rc6_to_i915(rc6)->drm.pdev->dev);
	rc6->wakeref = true;
}

static void rpm_put(struct intel_rc6 *rc6)
{
	GEM_BUG_ON(!rc6->wakeref);
	pm_runtime_put(&rc6_to_i915(rc6)->drm.pdev->dev);
	rc6->wakeref = false;
}

<<<<<<< HEAD
static bool intel_rc6_ctx_corrupted(struct intel_rc6 *rc6)
{
	return !intel_uncore_read(rc6_to_uncore(rc6), GEN8_RC6_CTX_INFO);
}

static void intel_rc6_ctx_wa_init(struct intel_rc6 *rc6)
{
	struct drm_i915_private *i915 = rc6_to_i915(rc6);

	if (!NEEDS_RC6_CTX_CORRUPTION_WA(i915))
		return;

	if (intel_rc6_ctx_corrupted(rc6)) {
		DRM_INFO("RC6 context corrupted, disabling runtime power management\n");
		rc6->ctx_corrupted = true;
	}
}

/**
 * intel_rc6_ctx_wa_resume - system resume sequence for the RC6 CTX WA
 * @rc6: rc6 state
 *
 * Perform any steps needed to re-init the RC6 CTX WA after system resume.
 */
void intel_rc6_ctx_wa_resume(struct intel_rc6 *rc6)
{
	if (rc6->ctx_corrupted && !intel_rc6_ctx_corrupted(rc6)) {
		DRM_INFO("RC6 context restored, re-enabling runtime power management\n");
		rc6->ctx_corrupted = false;
	}
}

/**
 * intel_rc6_ctx_wa_check - check for a new RC6 CTX corruption
 * @rc6: rc6 state
 *
 * Check if an RC6 CTX corruption has happened since the last check and if so
 * disable RC6 and runtime power management.
*/
void intel_rc6_ctx_wa_check(struct intel_rc6 *rc6)
=======
static bool pctx_corrupted(struct intel_rc6 *rc6)
>>>>>>> 5d50bd44
{
	struct drm_i915_private *i915 = rc6_to_i915(rc6);

	if (!NEEDS_RC6_CTX_CORRUPTION_WA(i915))
<<<<<<< HEAD
		return;

	if (rc6->ctx_corrupted)
		return;

	if (!intel_rc6_ctx_corrupted(rc6))
		return;

	DRM_NOTE("RC6 context corruption, disabling runtime power management\n");

	intel_rc6_disable(rc6);
	rc6->ctx_corrupted = true;

	return;
=======
		return false;

	if (intel_uncore_read(rc6_to_uncore(rc6), GEN8_RC6_CTX_INFO))
		return false;

	dev_notice(i915->drm.dev,
		   "RC6 context corruption, disabling runtime power management\n");
	return true;
>>>>>>> 5d50bd44
}

static void __intel_rc6_disable(struct intel_rc6 *rc6)
{
	struct drm_i915_private *i915 = rc6_to_i915(rc6);
	struct intel_uncore *uncore = rc6_to_uncore(rc6);

	intel_uncore_forcewake_get(uncore, FORCEWAKE_ALL);
	if (INTEL_GEN(i915) >= 9)
		set(uncore, GEN9_PG_ENABLE, 0);
	set(uncore, GEN6_RC_CONTROL, 0);
	set(uncore, GEN6_RC_STATE, 0);
	intel_uncore_forcewake_put(uncore, FORCEWAKE_ALL);
}

void intel_rc6_init(struct intel_rc6 *rc6)
{
	struct drm_i915_private *i915 = rc6_to_i915(rc6);
	int err;

	/* Disable runtime-pm until we can save the GPU state with rc6 pctx */
	rpm_get(rc6);

	if (!rc6_supported(rc6))
		return;

	intel_rc6_ctx_wa_init(rc6);

	if (IS_CHERRYVIEW(i915))
		err = chv_rc6_init(rc6);
	else if (IS_VALLEYVIEW(i915))
		err = vlv_rc6_init(rc6);
	else
		err = 0;

	/* Sanitize rc6, ensure it is disabled before we are ready. */
	__intel_rc6_disable(rc6);

	rc6->supported = err == 0;
}

void intel_rc6_sanitize(struct intel_rc6 *rc6)
{
	if (rc6->enabled) { /* unbalanced suspend/resume */
		rpm_get(rc6);
		rc6->enabled = false;
	}

	if (rc6->supported)
		__intel_rc6_disable(rc6);
}

void intel_rc6_enable(struct intel_rc6 *rc6)
{
	struct drm_i915_private *i915 = rc6_to_i915(rc6);
	struct intel_uncore *uncore = rc6_to_uncore(rc6);

	if (!rc6->supported)
		return;

	GEM_BUG_ON(rc6->enabled);

	if (rc6->ctx_corrupted)
		return;

	intel_uncore_forcewake_get(uncore, FORCEWAKE_ALL);

	if (IS_CHERRYVIEW(i915))
		chv_rc6_enable(rc6);
	else if (IS_VALLEYVIEW(i915))
		vlv_rc6_enable(rc6);
	else if (INTEL_GEN(i915) >= 11)
		gen11_rc6_enable(rc6);
	else if (INTEL_GEN(i915) >= 9)
		gen9_rc6_enable(rc6);
	else if (IS_BROADWELL(i915))
		gen8_rc6_enable(rc6);
	else if (INTEL_GEN(i915) >= 6)
		gen6_rc6_enable(rc6);

	rc6->manual = rc6->ctl_enable & GEN6_RC_CTL_RC6_ENABLE;
	if (NEEDS_RC6_CTX_CORRUPTION_WA(i915))
		rc6->ctl_enable = 0;

	intel_uncore_forcewake_put(uncore, FORCEWAKE_ALL);

	if (unlikely(pctx_corrupted(rc6)))
		return;

	/* rc6 is ready, runtime-pm is go! */
	rpm_put(rc6);
	rc6->enabled = true;
}

void intel_rc6_unpark(struct intel_rc6 *rc6)
{
	struct intel_uncore *uncore = rc6_to_uncore(rc6);

	if (!rc6->enabled)
		return;

	/* Restore HW timers for automatic RC6 entry while busy */
	set(uncore, GEN6_RC_CONTROL, rc6->ctl_enable);
}

void intel_rc6_park(struct intel_rc6 *rc6)
{
	struct intel_uncore *uncore = rc6_to_uncore(rc6);

	if (!rc6->enabled)
		return;

	if (unlikely(pctx_corrupted(rc6))) {
		intel_rc6_disable(rc6);
		return;
	}

	if (!rc6->manual)
		return;

	/* Turn off the HW timers and go directly to rc6 */
	set(uncore, GEN6_RC_CONTROL, GEN6_RC_CTL_RC6_ENABLE);
	set(uncore, GEN6_RC_STATE, 0x4 << RC_SW_TARGET_STATE_SHIFT);
}

void intel_rc6_disable(struct intel_rc6 *rc6)
{
	if (!rc6->enabled)
		return;

	rpm_get(rc6);
	rc6->enabled = false;

	__intel_rc6_disable(rc6);
}

void intel_rc6_fini(struct intel_rc6 *rc6)
{
	struct drm_i915_gem_object *pctx;

	intel_rc6_disable(rc6);

	pctx = fetch_and_zero(&rc6->pctx);
	if (pctx)
		i915_gem_object_put(pctx);

	if (rc6->wakeref)
		rpm_put(rc6);
}

static u64 vlv_residency_raw(struct intel_uncore *uncore, const i915_reg_t reg)
{
	u32 lower, upper, tmp;
	int loop = 2;

	/*
	 * The register accessed do not need forcewake. We borrow
	 * uncore lock to prevent concurrent access to range reg.
	 */
	lockdep_assert_held(&uncore->lock);

	/*
	 * vlv and chv residency counters are 40 bits in width.
	 * With a control bit, we can choose between upper or lower
	 * 32bit window into this counter.
	 *
	 * Although we always use the counter in high-range mode elsewhere,
	 * userspace may attempt to read the value before rc6 is initialised,
	 * before we have set the default VLV_COUNTER_CONTROL value. So always
	 * set the high bit to be safe.
	 */
	set(uncore, VLV_COUNTER_CONTROL,
	    _MASKED_BIT_ENABLE(VLV_COUNT_RANGE_HIGH));
	upper = intel_uncore_read_fw(uncore, reg);
	do {
		tmp = upper;

		set(uncore, VLV_COUNTER_CONTROL,
		    _MASKED_BIT_DISABLE(VLV_COUNT_RANGE_HIGH));
		lower = intel_uncore_read_fw(uncore, reg);

		set(uncore, VLV_COUNTER_CONTROL,
		    _MASKED_BIT_ENABLE(VLV_COUNT_RANGE_HIGH));
		upper = intel_uncore_read_fw(uncore, reg);
	} while (upper != tmp && --loop);

	/*
	 * Everywhere else we always use VLV_COUNTER_CONTROL with the
	 * VLV_COUNT_RANGE_HIGH bit set - so it is safe to leave it set
	 * now.
	 */

	return lower | (u64)upper << 8;
}

u64 intel_rc6_residency_ns(struct intel_rc6 *rc6, const i915_reg_t reg)
{
	struct drm_i915_private *i915 = rc6_to_i915(rc6);
	struct intel_uncore *uncore = rc6_to_uncore(rc6);
	u64 time_hw, prev_hw, overflow_hw;
	unsigned int fw_domains;
	unsigned long flags;
	unsigned int i;
	u32 mul, div;

	if (!rc6->supported)
		return 0;

	/*
	 * Store previous hw counter values for counter wrap-around handling.
	 *
	 * There are only four interesting registers and they live next to each
	 * other so we can use the relative address, compared to the smallest
	 * one as the index into driver storage.
	 */
	i = (i915_mmio_reg_offset(reg) -
	     i915_mmio_reg_offset(GEN6_GT_GFX_RC6_LOCKED)) / sizeof(u32);
	if (WARN_ON_ONCE(i >= ARRAY_SIZE(rc6->cur_residency)))
		return 0;

	fw_domains = intel_uncore_forcewake_for_reg(uncore, reg, FW_REG_READ);

	spin_lock_irqsave(&uncore->lock, flags);
	intel_uncore_forcewake_get__locked(uncore, fw_domains);

	/* On VLV and CHV, residency time is in CZ units rather than 1.28us */
	if (IS_VALLEYVIEW(i915) || IS_CHERRYVIEW(i915)) {
		mul = 1000000;
		div = i915->czclk_freq;
		overflow_hw = BIT_ULL(40);
		time_hw = vlv_residency_raw(uncore, reg);
	} else {
		/* 833.33ns units on Gen9LP, 1.28us elsewhere. */
		if (IS_GEN9_LP(i915)) {
			mul = 10000;
			div = 12;
		} else {
			mul = 1280;
			div = 1;
		}

		overflow_hw = BIT_ULL(32);
		time_hw = intel_uncore_read_fw(uncore, reg);
	}

	/*
	 * Counter wrap handling.
	 *
	 * But relying on a sufficient frequency of queries otherwise counters
	 * can still wrap.
	 */
	prev_hw = rc6->prev_hw_residency[i];
	rc6->prev_hw_residency[i] = time_hw;

	/* RC6 delta from last sample. */
	if (time_hw >= prev_hw)
		time_hw -= prev_hw;
	else
		time_hw += overflow_hw - prev_hw;

	/* Add delta to RC6 extended raw driver copy. */
	time_hw += rc6->cur_residency[i];
	rc6->cur_residency[i] = time_hw;

	intel_uncore_forcewake_put__locked(uncore, fw_domains);
	spin_unlock_irqrestore(&uncore->lock, flags);

	return mul_u64_u32_div(time_hw, mul, div);
}

u64 intel_rc6_residency_us(struct intel_rc6 *rc6, i915_reg_t reg)
{
	return DIV_ROUND_UP_ULL(intel_rc6_residency_ns(rc6, reg), 1000);
}

#if IS_ENABLED(CONFIG_DRM_I915_SELFTEST)
#include "selftest_rc6.c"
#endif<|MERGE_RESOLUTION|>--- conflicted
+++ resolved
@@ -488,70 +488,11 @@
 	rc6->wakeref = false;
 }
 
-<<<<<<< HEAD
-static bool intel_rc6_ctx_corrupted(struct intel_rc6 *rc6)
-{
-	return !intel_uncore_read(rc6_to_uncore(rc6), GEN8_RC6_CTX_INFO);
-}
-
-static void intel_rc6_ctx_wa_init(struct intel_rc6 *rc6)
+static bool pctx_corrupted(struct intel_rc6 *rc6)
 {
 	struct drm_i915_private *i915 = rc6_to_i915(rc6);
 
 	if (!NEEDS_RC6_CTX_CORRUPTION_WA(i915))
-		return;
-
-	if (intel_rc6_ctx_corrupted(rc6)) {
-		DRM_INFO("RC6 context corrupted, disabling runtime power management\n");
-		rc6->ctx_corrupted = true;
-	}
-}
-
-/**
- * intel_rc6_ctx_wa_resume - system resume sequence for the RC6 CTX WA
- * @rc6: rc6 state
- *
- * Perform any steps needed to re-init the RC6 CTX WA after system resume.
- */
-void intel_rc6_ctx_wa_resume(struct intel_rc6 *rc6)
-{
-	if (rc6->ctx_corrupted && !intel_rc6_ctx_corrupted(rc6)) {
-		DRM_INFO("RC6 context restored, re-enabling runtime power management\n");
-		rc6->ctx_corrupted = false;
-	}
-}
-
-/**
- * intel_rc6_ctx_wa_check - check for a new RC6 CTX corruption
- * @rc6: rc6 state
- *
- * Check if an RC6 CTX corruption has happened since the last check and if so
- * disable RC6 and runtime power management.
-*/
-void intel_rc6_ctx_wa_check(struct intel_rc6 *rc6)
-=======
-static bool pctx_corrupted(struct intel_rc6 *rc6)
->>>>>>> 5d50bd44
-{
-	struct drm_i915_private *i915 = rc6_to_i915(rc6);
-
-	if (!NEEDS_RC6_CTX_CORRUPTION_WA(i915))
-<<<<<<< HEAD
-		return;
-
-	if (rc6->ctx_corrupted)
-		return;
-
-	if (!intel_rc6_ctx_corrupted(rc6))
-		return;
-
-	DRM_NOTE("RC6 context corruption, disabling runtime power management\n");
-
-	intel_rc6_disable(rc6);
-	rc6->ctx_corrupted = true;
-
-	return;
-=======
 		return false;
 
 	if (intel_uncore_read(rc6_to_uncore(rc6), GEN8_RC6_CTX_INFO))
@@ -560,7 +501,6 @@
 	dev_notice(i915->drm.dev,
 		   "RC6 context corruption, disabling runtime power management\n");
 	return true;
->>>>>>> 5d50bd44
 }
 
 static void __intel_rc6_disable(struct intel_rc6 *rc6)
@@ -587,8 +527,6 @@
 	if (!rc6_supported(rc6))
 		return;
 
-	intel_rc6_ctx_wa_init(rc6);
-
 	if (IS_CHERRYVIEW(i915))
 		err = chv_rc6_init(rc6);
 	else if (IS_VALLEYVIEW(i915))
@@ -622,9 +560,6 @@
 		return;
 
 	GEM_BUG_ON(rc6->enabled);
-
-	if (rc6->ctx_corrupted)
-		return;
 
 	intel_uncore_forcewake_get(uncore, FORCEWAKE_ALL);
 
