--- conflicted
+++ resolved
@@ -19,11 +19,7 @@
 
 #define CE_TRACE(ce, fmt, ...) do {					\
 	const struct intel_context *ce__ = (ce);			\
-<<<<<<< HEAD
-	ENGINE_TRACE(ce__->engine, "context:%llx" fmt,			\
-=======
 	ENGINE_TRACE(ce__->engine, "context:%llx " fmt,			\
->>>>>>> 26dca6db
 		     ce__->timeline->fence_context,			\
 		     ##__VA_ARGS__);					\
 } while (0)
@@ -34,11 +30,8 @@
 
 struct intel_context *
 intel_context_create(struct intel_engine_cs *engine);
-<<<<<<< HEAD
-=======
 
 int intel_context_alloc_state(struct intel_context *ce);
->>>>>>> 26dca6db
 
 void intel_context_free(struct intel_context *ce);
 
