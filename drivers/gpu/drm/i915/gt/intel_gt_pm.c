/*
 * SPDX-License-Identifier: MIT
 *
 * Copyright © 2019 Intel Corporation
 */

#include <linux/suspend.h>

#include "i915_drv.h"
#include "i915_globals.h"
#include "i915_params.h"
#include "intel_context.h"
#include "intel_engine_pm.h"
#include "intel_gt.h"
#include "intel_gt_pm.h"
#include "intel_gt_requests.h"
#include "intel_llc.h"
#include "intel_pm.h"
#include "intel_rc6.h"
#include "intel_rps.h"
#include "intel_wakeref.h"

static void user_forcewake(struct intel_gt *gt, bool suspend)
{
	int count = atomic_read(&gt->user_wakeref);

	/* Inside suspend/resume so single threaded, no races to worry about. */
	if (likely(!count))
		return;

	intel_gt_pm_get(gt);
	if (suspend) {
		GEM_BUG_ON(count > atomic_read(&gt->wakeref.count));
		atomic_sub(count, &gt->wakeref.count);
	} else {
		atomic_add(count, &gt->wakeref.count);
	}
	intel_gt_pm_put(gt);
}

static int __gt_unpark(struct intel_wakeref *wf)
{
	struct intel_gt *gt = container_of(wf, typeof(*gt), wakeref);
	struct drm_i915_private *i915 = gt->i915;

	GT_TRACE(gt, "\n");

	i915_globals_unpark();

	/*
	 * It seems that the DMC likes to transition between the DC states a lot
	 * when there are no connected displays (no active power domains) during
	 * command submission.
	 *
	 * This activity has negative impact on the performance of the chip with
	 * huge latencies observed in the interrupt handler and elsewhere.
	 *
	 * Work around it by grabbing a GT IRQ power domain whilst there is any
	 * GT activity, preventing any DC state transitions.
	 */
	gt->awake = intel_display_power_get(i915, POWER_DOMAIN_GT_IRQ);
	GEM_BUG_ON(!gt->awake);

<<<<<<< HEAD
	if (NEEDS_RC6_CTX_CORRUPTION_WA(i915))
		intel_uncore_forcewake_get(&i915->uncore, FORCEWAKE_ALL);

=======
	intel_rc6_unpark(&gt->rc6);
>>>>>>> 5d50bd44
	intel_rps_unpark(&gt->rps);
	i915_pmu_gt_unparked(i915);

	intel_gt_unpark_requests(gt);

	return 0;
}

static int __gt_park(struct intel_wakeref *wf)
{
	struct intel_gt *gt = container_of(wf, typeof(*gt), wakeref);
	intel_wakeref_t wakeref = fetch_and_zero(&gt->awake);
	struct drm_i915_private *i915 = gt->i915;

	GT_TRACE(gt, "\n");

	intel_gt_park_requests(gt);

	i915_vma_parked(gt);
	i915_pmu_gt_parked(i915);
	intel_rps_park(&gt->rps);
<<<<<<< HEAD
=======
	intel_rc6_park(&gt->rc6);
>>>>>>> 5d50bd44

	/* Everything switched off, flush any residual interrupt just in case */
	intel_synchronize_irq(i915);

<<<<<<< HEAD
	if (NEEDS_RC6_CTX_CORRUPTION_WA(i915)) {
		intel_rc6_ctx_wa_check(&i915->gt.rc6);
		intel_uncore_forcewake_put(&i915->uncore, FORCEWAKE_ALL);
	}

=======
>>>>>>> 5d50bd44
	/* Defer dropping the display power well for 100ms, it's slow! */
	GEM_BUG_ON(!wakeref);
	intel_display_power_put_async(i915, POWER_DOMAIN_GT_IRQ, wakeref);

	i915_globals_park();

	return 0;
}

static const struct intel_wakeref_ops wf_ops = {
	.get = __gt_unpark,
	.put = __gt_park,
};

void intel_gt_pm_init_early(struct intel_gt *gt)
{
	intel_wakeref_init(&gt->wakeref, gt->uncore->rpm, &wf_ops);
}

void intel_gt_pm_init(struct intel_gt *gt)
{
	/*
	 * Enabling power-management should be "self-healing". If we cannot
	 * enable a feature, simply leave it disabled with a notice to the
	 * user.
	 */
	intel_rc6_init(&gt->rc6);
	intel_rps_init(&gt->rps);
}

static bool reset_engines(struct intel_gt *gt)
{
	if (INTEL_INFO(gt->i915)->gpu_reset_clobbers_display)
		return false;

	return __intel_gt_reset(gt, ALL_ENGINES) == 0;
}

/**
 * intel_gt_sanitize: called after the GPU has lost power
 * @gt: the i915 GT container
 * @force: ignore a failed reset and sanitize engine state anyway
 *
 * Anytime we reset the GPU, either with an explicit GPU reset or through a
 * PCI power cycle, the GPU loses state and we must reset our state tracking
 * to match. Note that calling intel_gt_sanitize() if the GPU has not
 * been reset results in much confusion!
 */
void intel_gt_sanitize(struct intel_gt *gt, bool force)
{
	struct intel_engine_cs *engine;
	enum intel_engine_id id;
	intel_wakeref_t wakeref;
<<<<<<< HEAD

	GEM_TRACE("force:%s\n", yesno(force));

=======

	GT_TRACE(gt, "force:%s", yesno(force));

>>>>>>> 5d50bd44
	/* Use a raw wakeref to avoid calling intel_display_power_get early */
	wakeref = intel_runtime_pm_get(gt->uncore->rpm);
	intel_uncore_forcewake_get(gt->uncore, FORCEWAKE_ALL);

	/*
	 * As we have just resumed the machine and woken the device up from
	 * deep PCI sleep (presumably D3_cold), assume the HW has been reset
	 * back to defaults, recovering from whatever wedged state we left it
	 * in and so worth trying to use the device once more.
	 */
	if (intel_gt_is_wedged(gt))
		intel_gt_unset_wedged(gt);

	intel_uc_sanitize(&gt->uc);

	for_each_engine(engine, gt, id)
		if (engine->reset.prepare)
			engine->reset.prepare(engine);

	intel_uc_reset_prepare(&gt->uc);

	if (reset_engines(gt) || force) {
		for_each_engine(engine, gt, id)
			__intel_engine_reset(engine, false);
	}

	for_each_engine(engine, gt, id)
		if (engine->reset.finish)
			engine->reset.finish(engine);

	intel_uncore_forcewake_put(gt->uncore, FORCEWAKE_ALL);
	intel_runtime_pm_put(gt->uncore->rpm, wakeref);
}

void intel_gt_pm_fini(struct intel_gt *gt)
{
	intel_rc6_fini(&gt->rc6);
}

int intel_gt_resume(struct intel_gt *gt)
{
	struct intel_engine_cs *engine;
	enum intel_engine_id id;
	int err;

	GT_TRACE(gt, "\n");

	GEM_TRACE("\n");

	/*
	 * After resume, we may need to poke into the pinned kernel
	 * contexts to paper over any damage caused by the sudden suspend.
	 * Only the kernel contexts should remain pinned over suspend,
	 * allowing us to fixup the user contexts on their first pin.
	 */
	intel_gt_pm_get(gt);

	intel_uncore_forcewake_get(gt->uncore, FORCEWAKE_ALL);
	intel_rc6_sanitize(&gt->rc6);

<<<<<<< HEAD
=======
	/* Only when the HW is re-initialised, can we replay the requests */
	err = intel_gt_init_hw(gt);
	if (err) {
		dev_err(gt->i915->drm.dev,
			"Failed to initialize GPU, declaring it wedged!\n");
		intel_gt_set_wedged(gt);
		goto err_fw;
	}

>>>>>>> 5d50bd44
	intel_rps_enable(&gt->rps);
	intel_llc_enable(&gt->llc);

	for_each_engine(engine, gt, id) {
		struct intel_context *ce;

		intel_engine_pm_get(engine);

		ce = engine->kernel_context;
		if (ce) {
			GEM_BUG_ON(!intel_context_is_pinned(ce));
			ce->ops->reset(ce);
		}

		engine->serial++; /* kernel context lost */
		err = engine->resume(engine);

		intel_engine_pm_put(engine);
		if (err) {
			dev_err(gt->i915->drm.dev,
				"Failed to restart %s (%d)\n",
				engine->name, err);
			break;
		}
	}

	intel_rc6_enable(&gt->rc6);

	intel_uc_resume(&gt->uc);

	user_forcewake(gt, false);

<<<<<<< HEAD
=======
err_fw:
>>>>>>> 5d50bd44
	intel_uncore_forcewake_put(gt->uncore, FORCEWAKE_ALL);
	intel_gt_pm_put(gt);

	return err;
}

static void wait_for_suspend(struct intel_gt *gt)
{
	if (!intel_gt_pm_is_awake(gt))
		return;

	if (intel_gt_wait_for_idle(gt, I915_GEM_IDLE_TIMEOUT) == -ETIME) {
		/*
		 * Forcibly cancel outstanding work and leave
		 * the gpu quiet.
		 */
		intel_gt_set_wedged(gt);
		intel_gt_retire_requests(gt);
	}

	intel_gt_pm_wait_for_idle(gt);
}

void intel_gt_suspend_prepare(struct intel_gt *gt)
{
	user_forcewake(gt, true);
	wait_for_suspend(gt);

	intel_uc_suspend(&gt->uc);
}

static suspend_state_t pm_suspend_target(void)
{
#if IS_ENABLED(CONFIG_SUSPEND) && IS_ENABLED(CONFIG_PM_SLEEP)
	return pm_suspend_target_state;
#else
	return PM_SUSPEND_TO_IDLE;
#endif
}

void intel_gt_suspend_late(struct intel_gt *gt)
{
	intel_wakeref_t wakeref;

	/* We expect to be idle already; but also want to be independent */
	wait_for_suspend(gt);
<<<<<<< HEAD
=======

	if (is_mock_gt(gt))
		return;

	GEM_BUG_ON(gt->awake);
>>>>>>> 5d50bd44

	/*
	 * On disabling the device, we want to turn off HW access to memory
	 * that we no longer own.
	 *
	 * However, not all suspend-states disable the device. S0 (s2idle)
	 * is effectively runtime-suspend, the device is left powered on
	 * but needs to be put into a low power state. We need to keep
	 * powermanagement enabled, but we also retain system state and so
	 * it remains safe to keep on using our allocated memory.
	 */
	if (pm_suspend_target() == PM_SUSPEND_TO_IDLE)
		return;

	with_intel_runtime_pm(gt->uncore->rpm, wakeref) {
		intel_rps_disable(&gt->rps);
		intel_rc6_disable(&gt->rc6);
		intel_llc_disable(&gt->llc);
	}

	intel_gt_sanitize(gt, false);

<<<<<<< HEAD
	GEM_TRACE("\n");
=======
	GT_TRACE(gt, "\n");
>>>>>>> 5d50bd44
}

void intel_gt_runtime_suspend(struct intel_gt *gt)
{
	intel_uc_runtime_suspend(&gt->uc);

<<<<<<< HEAD
	GEM_TRACE("\n");
=======
	GT_TRACE(gt, "\n");
>>>>>>> 5d50bd44
}

int intel_gt_runtime_resume(struct intel_gt *gt)
{
<<<<<<< HEAD
	GEM_TRACE("\n");

=======
	GT_TRACE(gt, "\n");
>>>>>>> 5d50bd44
	intel_gt_init_swizzling(gt);

	return intel_uc_runtime_resume(&gt->uc);
}

#if IS_ENABLED(CONFIG_DRM_I915_SELFTEST)
#include "selftest_gt_pm.c"
#endif<|MERGE_RESOLUTION|>--- conflicted
+++ resolved
@@ -61,13 +61,7 @@
 	gt->awake = intel_display_power_get(i915, POWER_DOMAIN_GT_IRQ);
 	GEM_BUG_ON(!gt->awake);
 
-<<<<<<< HEAD
-	if (NEEDS_RC6_CTX_CORRUPTION_WA(i915))
-		intel_uncore_forcewake_get(&i915->uncore, FORCEWAKE_ALL);
-
-=======
 	intel_rc6_unpark(&gt->rc6);
->>>>>>> 5d50bd44
 	intel_rps_unpark(&gt->rps);
 	i915_pmu_gt_unparked(i915);
 
@@ -89,22 +83,11 @@
 	i915_vma_parked(gt);
 	i915_pmu_gt_parked(i915);
 	intel_rps_park(&gt->rps);
-<<<<<<< HEAD
-=======
 	intel_rc6_park(&gt->rc6);
->>>>>>> 5d50bd44
 
 	/* Everything switched off, flush any residual interrupt just in case */
 	intel_synchronize_irq(i915);
 
-<<<<<<< HEAD
-	if (NEEDS_RC6_CTX_CORRUPTION_WA(i915)) {
-		intel_rc6_ctx_wa_check(&i915->gt.rc6);
-		intel_uncore_forcewake_put(&i915->uncore, FORCEWAKE_ALL);
-	}
-
-=======
->>>>>>> 5d50bd44
 	/* Defer dropping the display power well for 100ms, it's slow! */
 	GEM_BUG_ON(!wakeref);
 	intel_display_power_put_async(i915, POWER_DOMAIN_GT_IRQ, wakeref);
@@ -158,15 +141,9 @@
 	struct intel_engine_cs *engine;
 	enum intel_engine_id id;
 	intel_wakeref_t wakeref;
-<<<<<<< HEAD
-
-	GEM_TRACE("force:%s\n", yesno(force));
-
-=======
 
 	GT_TRACE(gt, "force:%s", yesno(force));
 
->>>>>>> 5d50bd44
 	/* Use a raw wakeref to avoid calling intel_display_power_get early */
 	wakeref = intel_runtime_pm_get(gt->uncore->rpm);
 	intel_uncore_forcewake_get(gt->uncore, FORCEWAKE_ALL);
@@ -214,8 +191,6 @@
 
 	GT_TRACE(gt, "\n");
 
-	GEM_TRACE("\n");
-
 	/*
 	 * After resume, we may need to poke into the pinned kernel
 	 * contexts to paper over any damage caused by the sudden suspend.
@@ -227,8 +202,6 @@
 	intel_uncore_forcewake_get(gt->uncore, FORCEWAKE_ALL);
 	intel_rc6_sanitize(&gt->rc6);
 
-<<<<<<< HEAD
-=======
 	/* Only when the HW is re-initialised, can we replay the requests */
 	err = intel_gt_init_hw(gt);
 	if (err) {
@@ -238,7 +211,6 @@
 		goto err_fw;
 	}
 
->>>>>>> 5d50bd44
 	intel_rps_enable(&gt->rps);
 	intel_llc_enable(&gt->llc);
 
@@ -271,10 +243,7 @@
 
 	user_forcewake(gt, false);
 
-<<<<<<< HEAD
-=======
 err_fw:
->>>>>>> 5d50bd44
 	intel_uncore_forcewake_put(gt->uncore, FORCEWAKE_ALL);
 	intel_gt_pm_put(gt);
 
@@ -321,14 +290,11 @@
 
 	/* We expect to be idle already; but also want to be independent */
 	wait_for_suspend(gt);
-<<<<<<< HEAD
-=======
 
 	if (is_mock_gt(gt))
 		return;
 
 	GEM_BUG_ON(gt->awake);
->>>>>>> 5d50bd44
 
 	/*
 	 * On disabling the device, we want to turn off HW access to memory
@@ -351,32 +317,19 @@
 
 	intel_gt_sanitize(gt, false);
 
-<<<<<<< HEAD
-	GEM_TRACE("\n");
-=======
-	GT_TRACE(gt, "\n");
->>>>>>> 5d50bd44
+	GT_TRACE(gt, "\n");
 }
 
 void intel_gt_runtime_suspend(struct intel_gt *gt)
 {
 	intel_uc_runtime_suspend(&gt->uc);
 
-<<<<<<< HEAD
-	GEM_TRACE("\n");
-=======
-	GT_TRACE(gt, "\n");
->>>>>>> 5d50bd44
+	GT_TRACE(gt, "\n");
 }
 
 int intel_gt_runtime_resume(struct intel_gt *gt)
 {
-<<<<<<< HEAD
-	GEM_TRACE("\n");
-
-=======
-	GT_TRACE(gt, "\n");
->>>>>>> 5d50bd44
+	GT_TRACE(gt, "\n");
 	intel_gt_init_swizzling(gt);
 
 	return intel_uc_runtime_resume(&gt->uc);
