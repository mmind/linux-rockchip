--- conflicted
+++ resolved
@@ -11,10 +11,7 @@
 #include "intel_gt_requests.h"
 #include "intel_mocs.h"
 #include "intel_rc6.h"
-<<<<<<< HEAD
-=======
 #include "intel_renderstate.h"
->>>>>>> 5d50bd44
 #include "intel_rps.h"
 #include "intel_uncore.h"
 #include "intel_pm.h"
@@ -329,11 +326,8 @@
 void intel_gt_driver_register(struct intel_gt *gt)
 {
 	intel_rps_driver_register(&gt->rps);
-<<<<<<< HEAD
-=======
 
 	debugfs_gt_register(gt);
->>>>>>> 5d50bd44
 }
 
 static int intel_gt_init_scratch(struct intel_gt *gt, unsigned int size)
@@ -636,16 +630,12 @@
 
 void intel_gt_driver_remove(struct intel_gt *gt)
 {
-<<<<<<< HEAD
-	GEM_BUG_ON(gt->awake);
-=======
 	__intel_gt_disable(gt);
 
 	intel_uc_fini_hw(&gt->uc);
 	intel_uc_fini(&gt->uc);
 
 	intel_engines_release(gt);
->>>>>>> 5d50bd44
 }
 
 void intel_gt_driver_unregister(struct intel_gt *gt)
@@ -655,15 +645,12 @@
 
 void intel_gt_driver_release(struct intel_gt *gt)
 {
-<<<<<<< HEAD
-=======
 	struct i915_address_space *vm;
 
 	vm = fetch_and_zero(&gt->vm);
 	if (vm) /* FIXME being called twice on error paths :( */
 		i915_vm_put(vm);
 
->>>>>>> 5d50bd44
 	intel_gt_pm_fini(gt);
 	intel_gt_fini_scratch(gt);
 }
