// SPDX-License-Identifier: MIT
/*
 * Copyright © 2019 Intel Corporation
 */

#include "debugfs_gt.h"
#include "i915_drv.h"
#include "intel_context.h"
#include "intel_gt.h"
#include "intel_gt_pm.h"
#include "intel_gt_requests.h"
#include "intel_mocs.h"
#include "intel_rc6.h"
#include "intel_renderstate.h"
#include "intel_rps.h"
#include "intel_uncore.h"
#include "intel_pm.h"

void intel_gt_init_early(struct intel_gt *gt, struct drm_i915_private *i915)
{
	gt->i915 = i915;
	gt->uncore = &i915->uncore;

	spin_lock_init(&gt->irq_lock);

	INIT_LIST_HEAD(&gt->closed_vma);
	spin_lock_init(&gt->closed_lock);

	intel_gt_init_reset(gt);
	intel_gt_init_requests(gt);
	intel_gt_init_timelines(gt);
	intel_gt_pm_init_early(gt);

	intel_rps_init_early(&gt->rps);
	intel_uc_init_early(&gt->uc);
}

void intel_gt_init_hw_early(struct intel_gt *gt, struct i915_ggtt *ggtt)
{
	gt->ggtt = ggtt;
}

static void init_unused_ring(struct intel_gt *gt, u32 base)
{
	struct intel_uncore *uncore = gt->uncore;

	intel_uncore_write(uncore, RING_CTL(base), 0);
	intel_uncore_write(uncore, RING_HEAD(base), 0);
	intel_uncore_write(uncore, RING_TAIL(base), 0);
	intel_uncore_write(uncore, RING_START(base), 0);
}

static void init_unused_rings(struct intel_gt *gt)
{
	struct drm_i915_private *i915 = gt->i915;

	if (IS_I830(i915)) {
		init_unused_ring(gt, PRB1_BASE);
		init_unused_ring(gt, SRB0_BASE);
		init_unused_ring(gt, SRB1_BASE);
		init_unused_ring(gt, SRB2_BASE);
		init_unused_ring(gt, SRB3_BASE);
	} else if (IS_GEN(i915, 2)) {
		init_unused_ring(gt, SRB0_BASE);
		init_unused_ring(gt, SRB1_BASE);
	} else if (IS_GEN(i915, 3)) {
		init_unused_ring(gt, PRB1_BASE);
		init_unused_ring(gt, PRB2_BASE);
	}
}

int intel_gt_init_hw(struct intel_gt *gt)
{
	struct drm_i915_private *i915 = gt->i915;
	struct intel_uncore *uncore = gt->uncore;
	int ret;

<<<<<<< HEAD
	ret = intel_gt_terminally_wedged(gt);
	if (ret)
		return ret;

=======
>>>>>>> 26dca6db
	gt->last_init_time = ktime_get();

	/* Double layer security blanket, see i915_gem_init() */
	intel_uncore_forcewake_get(uncore, FORCEWAKE_ALL);

	if (HAS_EDRAM(i915) && INTEL_GEN(i915) < 9)
		intel_uncore_rmw(uncore, HSW_IDICR, 0, IDIHASHMSK(0xf));

	if (IS_HASWELL(i915))
		intel_uncore_write(uncore,
				   MI_PREDICATE_RESULT_2,
				   IS_HSW_GT3(i915) ?
				   LOWER_SLICE_ENABLED : LOWER_SLICE_DISABLED);

	/* Apply the GT workarounds... */
	intel_gt_apply_workarounds(gt);
	/* ...and determine whether they are sticking. */
	intel_gt_verify_workarounds(gt, "init");

	intel_gt_init_swizzling(gt);

	/*
	 * At least 830 can leave some of the unused rings
	 * "active" (ie. head != tail) after resume which
	 * will prevent c3 entry. Makes sure all unused rings
	 * are totally idle.
	 */
	init_unused_rings(gt);

	ret = i915_ppgtt_init_hw(gt);
	if (ret) {
		DRM_ERROR("Enabling PPGTT failed (%d)\n", ret);
		goto out;
	}

	/* We can't enable contexts until all firmware is loaded */
	ret = intel_uc_init_hw(&gt->uc);
	if (ret) {
		i915_probe_error(i915, "Enabling uc failed (%d)\n", ret);
		goto out;
	}

	intel_mocs_init(gt);

out:
	intel_uncore_forcewake_put(uncore, FORCEWAKE_ALL);
	return ret;
}

static void rmw_set(struct intel_uncore *uncore, i915_reg_t reg, u32 set)
{
	intel_uncore_rmw(uncore, reg, 0, set);
}

static void rmw_clear(struct intel_uncore *uncore, i915_reg_t reg, u32 clr)
{
	intel_uncore_rmw(uncore, reg, clr, 0);
}

static void clear_register(struct intel_uncore *uncore, i915_reg_t reg)
{
	intel_uncore_rmw(uncore, reg, 0, 0);
}

static void gen8_clear_engine_error_register(struct intel_engine_cs *engine)
{
	GEN6_RING_FAULT_REG_RMW(engine, RING_FAULT_VALID, 0);
	GEN6_RING_FAULT_REG_POSTING_READ(engine);
}

void
intel_gt_clear_error_registers(struct intel_gt *gt,
			       intel_engine_mask_t engine_mask)
{
	struct drm_i915_private *i915 = gt->i915;
	struct intel_uncore *uncore = gt->uncore;
	u32 eir;

	if (!IS_GEN(i915, 2))
		clear_register(uncore, PGTBL_ER);

	if (INTEL_GEN(i915) < 4)
		clear_register(uncore, IPEIR(RENDER_RING_BASE));
	else
		clear_register(uncore, IPEIR_I965);

	clear_register(uncore, EIR);
	eir = intel_uncore_read(uncore, EIR);
	if (eir) {
		/*
		 * some errors might have become stuck,
		 * mask them.
		 */
		DRM_DEBUG_DRIVER("EIR stuck: 0x%08x, masking\n", eir);
		rmw_set(uncore, EMR, eir);
		intel_uncore_write(uncore, GEN2_IIR,
				   I915_MASTER_ERROR_INTERRUPT);
	}

	if (INTEL_GEN(i915) >= 12) {
		rmw_clear(uncore, GEN12_RING_FAULT_REG, RING_FAULT_VALID);
		intel_uncore_posting_read(uncore, GEN12_RING_FAULT_REG);
	} else if (INTEL_GEN(i915) >= 8) {
		rmw_clear(uncore, GEN8_RING_FAULT_REG, RING_FAULT_VALID);
		intel_uncore_posting_read(uncore, GEN8_RING_FAULT_REG);
	} else if (INTEL_GEN(i915) >= 6) {
		struct intel_engine_cs *engine;
		enum intel_engine_id id;

		for_each_engine_masked(engine, gt, engine_mask, id)
			gen8_clear_engine_error_register(engine);
	}
}

static void gen6_check_faults(struct intel_gt *gt)
{
	struct intel_engine_cs *engine;
	enum intel_engine_id id;
	u32 fault;

	for_each_engine(engine, gt, id) {
		fault = GEN6_RING_FAULT_REG_READ(engine);
		if (fault & RING_FAULT_VALID) {
			DRM_DEBUG_DRIVER("Unexpected fault\n"
					 "\tAddr: 0x%08lx\n"
					 "\tAddress space: %s\n"
					 "\tSource ID: %d\n"
					 "\tType: %d\n",
					 fault & PAGE_MASK,
					 fault & RING_FAULT_GTTSEL_MASK ?
					 "GGTT" : "PPGTT",
					 RING_FAULT_SRCID(fault),
					 RING_FAULT_FAULT_TYPE(fault));
		}
	}
}

static void gen8_check_faults(struct intel_gt *gt)
{
	struct intel_uncore *uncore = gt->uncore;
	i915_reg_t fault_reg, fault_data0_reg, fault_data1_reg;
	u32 fault;

	if (INTEL_GEN(gt->i915) >= 12) {
		fault_reg = GEN12_RING_FAULT_REG;
		fault_data0_reg = GEN12_FAULT_TLB_DATA0;
		fault_data1_reg = GEN12_FAULT_TLB_DATA1;
	} else {
		fault_reg = GEN8_RING_FAULT_REG;
		fault_data0_reg = GEN8_FAULT_TLB_DATA0;
		fault_data1_reg = GEN8_FAULT_TLB_DATA1;
	}

	fault = intel_uncore_read(uncore, fault_reg);
	if (fault & RING_FAULT_VALID) {
		u32 fault_data0, fault_data1;
		u64 fault_addr;

		fault_data0 = intel_uncore_read(uncore, fault_data0_reg);
		fault_data1 = intel_uncore_read(uncore, fault_data1_reg);

		fault_addr = ((u64)(fault_data1 & FAULT_VA_HIGH_BITS) << 44) |
			     ((u64)fault_data0 << 12);

		DRM_DEBUG_DRIVER("Unexpected fault\n"
				 "\tAddr: 0x%08x_%08x\n"
				 "\tAddress space: %s\n"
				 "\tEngine ID: %d\n"
				 "\tSource ID: %d\n"
				 "\tType: %d\n",
				 upper_32_bits(fault_addr),
				 lower_32_bits(fault_addr),
				 fault_data1 & FAULT_GTT_SEL ? "GGTT" : "PPGTT",
				 GEN8_RING_FAULT_ENGINE_ID(fault),
				 RING_FAULT_SRCID(fault),
				 RING_FAULT_FAULT_TYPE(fault));
	}
}

void intel_gt_check_and_clear_faults(struct intel_gt *gt)
{
	struct drm_i915_private *i915 = gt->i915;

	/* From GEN8 onwards we only have one 'All Engine Fault Register' */
	if (INTEL_GEN(i915) >= 8)
		gen8_check_faults(gt);
	else if (INTEL_GEN(i915) >= 6)
		gen6_check_faults(gt);
	else
		return;

	intel_gt_clear_error_registers(gt, ALL_ENGINES);
}

void intel_gt_flush_ggtt_writes(struct intel_gt *gt)
{
	struct intel_uncore *uncore = gt->uncore;
	intel_wakeref_t wakeref;

	/*
	 * No actual flushing is required for the GTT write domain for reads
	 * from the GTT domain. Writes to it "immediately" go to main memory
	 * as far as we know, so there's no chipset flush. It also doesn't
	 * land in the GPU render cache.
	 *
	 * However, we do have to enforce the order so that all writes through
	 * the GTT land before any writes to the device, such as updates to
	 * the GATT itself.
	 *
	 * We also have to wait a bit for the writes to land from the GTT.
	 * An uncached read (i.e. mmio) seems to be ideal for the round-trip
	 * timing. This issue has only been observed when switching quickly
	 * between GTT writes and CPU reads from inside the kernel on recent hw,
	 * and it appears to only affect discrete GTT blocks (i.e. on LLC
	 * system agents we cannot reproduce this behaviour, until Cannonlake
	 * that was!).
	 */

	wmb();

	if (INTEL_INFO(gt->i915)->has_coherent_ggtt)
		return;

	intel_gt_chipset_flush(gt);

	with_intel_runtime_pm_if_in_use(uncore->rpm, wakeref) {
		unsigned long flags;

		spin_lock_irqsave(&uncore->lock, flags);
		intel_uncore_posting_read_fw(uncore,
					     RING_HEAD(RENDER_RING_BASE));
		spin_unlock_irqrestore(&uncore->lock, flags);
	}
}

void intel_gt_chipset_flush(struct intel_gt *gt)
{
	wmb();
	if (INTEL_GEN(gt->i915) < 6)
		intel_gtt_chipset_flush();
}

void intel_gt_driver_register(struct intel_gt *gt)
{
	intel_rps_driver_register(&gt->rps);

	debugfs_gt_register(gt);
}

static int intel_gt_init_scratch(struct intel_gt *gt, unsigned int size)
{
	struct drm_i915_private *i915 = gt->i915;
	struct drm_i915_gem_object *obj;
	struct i915_vma *vma;
	int ret;

	obj = i915_gem_object_create_stolen(i915, size);
	if (IS_ERR(obj))
		obj = i915_gem_object_create_internal(i915, size);
	if (IS_ERR(obj)) {
		DRM_ERROR("Failed to allocate scratch page\n");
		return PTR_ERR(obj);
	}

	vma = i915_vma_instance(obj, &gt->ggtt->vm, NULL);
	if (IS_ERR(vma)) {
		ret = PTR_ERR(vma);
		goto err_unref;
	}

	ret = i915_vma_pin(vma, 0, 0, PIN_GLOBAL | PIN_HIGH);
	if (ret)
		goto err_unref;

	gt->scratch = i915_vma_make_unshrinkable(vma);

	return 0;

err_unref:
	i915_gem_object_put(obj);
	return ret;
}

static void intel_gt_fini_scratch(struct intel_gt *gt)
{
	i915_vma_unpin_and_release(&gt->scratch, 0);
}

static struct i915_address_space *kernel_vm(struct intel_gt *gt)
{
	if (INTEL_PPGTT(gt->i915) > INTEL_PPGTT_ALIASING)
<<<<<<< HEAD
		return &i915_ppgtt_create(gt->i915)->vm;
=======
		return &i915_ppgtt_create(gt)->vm;
>>>>>>> 26dca6db
	else
		return i915_vm_get(&gt->ggtt->vm);
}

static int __intel_context_flush_retire(struct intel_context *ce)
{
	struct intel_timeline *tl;

	tl = intel_context_timeline_lock(ce);
	if (IS_ERR(tl))
		return PTR_ERR(tl);

	intel_context_timeline_unlock(tl);
	return 0;
}

static int __engines_record_defaults(struct intel_gt *gt)
{
	struct i915_request *requests[I915_NUM_ENGINES] = {};
	struct intel_engine_cs *engine;
	enum intel_engine_id id;
	int err = 0;

	/*
	 * As we reset the gpu during very early sanitisation, the current
	 * register state on the GPU should reflect its defaults values.
	 * We load a context onto the hw (with restore-inhibit), then switch
	 * over to a second context to save that default register state. We
	 * can then prime every new context with that state so they all start
	 * from the same default HW values.
	 */

	for_each_engine(engine, gt, id) {
		struct intel_renderstate so;
		struct intel_context *ce;
		struct i915_request *rq;

<<<<<<< HEAD
=======
		/* We must be able to switch to something! */
		GEM_BUG_ON(!engine->kernel_context);

>>>>>>> 26dca6db
		err = intel_renderstate_init(&so, engine);
		if (err)
			goto out;

<<<<<<< HEAD
		/* We must be able to switch to something! */
		GEM_BUG_ON(!engine->kernel_context);
		engine->serial++; /* force the kernel context switch */

=======
>>>>>>> 26dca6db
		ce = intel_context_create(engine);
		if (IS_ERR(ce)) {
			err = PTR_ERR(ce);
			goto out;
		}

		rq = intel_context_create_request(ce);
		if (IS_ERR(rq)) {
			err = PTR_ERR(rq);
			intel_context_put(ce);
			goto out;
		}

		err = intel_engine_emit_ctx_wa(rq);
		if (err)
			goto err_rq;

		err = intel_renderstate_emit(&so, rq);
		if (err)
			goto err_rq;

err_rq:
		requests[id] = i915_request_get(rq);
		i915_request_add(rq);
		intel_renderstate_fini(&so);
		if (err)
			goto out;
	}

	/* Flush the default context image to memory, and enable powersaving. */
	if (intel_gt_wait_for_idle(gt, I915_GEM_IDLE_TIMEOUT) == -ETIME) {
		err = -EIO;
		goto out;
	}

	for (id = 0; id < ARRAY_SIZE(requests); id++) {
		struct i915_request *rq;
		struct i915_vma *state;
		void *vaddr;

		rq = requests[id];
		if (!rq)
			continue;

		GEM_BUG_ON(!test_bit(CONTEXT_ALLOC_BIT, &rq->context->flags));
		state = rq->context->state;
		if (!state)
			continue;

		/* Serialise with retirement on another CPU */
		GEM_BUG_ON(!i915_request_completed(rq));
		err = __intel_context_flush_retire(rq->context);
		if (err)
			goto out;

		/* We want to be able to unbind the state from the GGTT */
		GEM_BUG_ON(intel_context_is_pinned(rq->context));

		/*
		 * As we will hold a reference to the logical state, it will
		 * not be torn down with the context, and importantly the
		 * object will hold onto its vma (making it possible for a
		 * stray GTT write to corrupt our defaults). Unmap the vma
		 * from the GTT to prevent such accidents and reclaim the
		 * space.
		 */
		err = i915_vma_unbind(state);
		if (err)
			goto out;

		i915_gem_object_lock(state->obj);
		err = i915_gem_object_set_to_cpu_domain(state->obj, false);
		i915_gem_object_unlock(state->obj);
		if (err)
			goto out;

		i915_gem_object_set_cache_coherency(state->obj, I915_CACHE_LLC);

		/* Check we can acquire the image of the context state */
		vaddr = i915_gem_object_pin_map(state->obj, I915_MAP_FORCE_WB);
		if (IS_ERR(vaddr)) {
			err = PTR_ERR(vaddr);
			goto out;
		}

		rq->engine->default_state = i915_gem_object_get(state->obj);
		i915_gem_object_unpin_map(state->obj);
	}

out:
	/*
	 * If we have to abandon now, we expect the engines to be idle
	 * and ready to be torn-down. The quickest way we can accomplish
	 * this is by declaring ourselves wedged.
	 */
	if (err)
		intel_gt_set_wedged(gt);

	for (id = 0; id < ARRAY_SIZE(requests); id++) {
		struct intel_context *ce;
		struct i915_request *rq;

		rq = requests[id];
		if (!rq)
			continue;

		ce = rq->context;
		i915_request_put(rq);
		intel_context_put(ce);
	}
	return err;
}

static int __engines_verify_workarounds(struct intel_gt *gt)
{
	struct intel_engine_cs *engine;
	enum intel_engine_id id;
	int err = 0;

	if (!IS_ENABLED(CONFIG_DRM_I915_DEBUG_GEM))
		return 0;

	for_each_engine(engine, gt, id) {
		if (intel_engine_verify_workarounds(engine, "load"))
			err = -EIO;
	}

	return err;
}

static void __intel_gt_disable(struct intel_gt *gt)
{
	intel_gt_set_wedged_on_init(gt);

	intel_gt_suspend_prepare(gt);
	intel_gt_suspend_late(gt);

	GEM_BUG_ON(intel_gt_pm_is_awake(gt));
}

int intel_gt_init(struct intel_gt *gt)
{
	int err;

	err = i915_inject_probe_error(gt->i915, -ENODEV);
	if (err)
		return err;

	/*
	 * This is just a security blanket to placate dragons.
	 * On some systems, we very sporadically observe that the first TLBs
	 * used by the CS may be stale, despite us poking the TLB reset. If
	 * we hold the forcewake during initialisation these problems
	 * just magically go away.
	 */
	intel_uncore_forcewake_get(gt->uncore, FORCEWAKE_ALL);

	err = intel_gt_init_scratch(gt, IS_GEN(gt->i915, 2) ? SZ_256K : SZ_4K);
	if (err)
		goto out_fw;

	intel_gt_pm_init(gt);

	gt->vm = kernel_vm(gt);
	if (!gt->vm) {
		err = -ENOMEM;
		goto err_pm;
	}

	err = intel_engines_init(gt);
	if (err)
		goto err_engines;

	intel_uc_init(&gt->uc);

	err = intel_gt_resume(gt);
	if (err)
		goto err_uc_init;

	err = __engines_record_defaults(gt);
	if (err)
		goto err_gt;

	err = __engines_verify_workarounds(gt);
	if (err)
		goto err_gt;

	err = i915_inject_probe_error(gt->i915, -EIO);
	if (err)
		goto err_gt;

	goto out_fw;
err_gt:
	__intel_gt_disable(gt);
	intel_uc_fini_hw(&gt->uc);
err_uc_init:
	intel_uc_fini(&gt->uc);
err_engines:
	intel_engines_release(gt);
	i915_vm_put(fetch_and_zero(&gt->vm));
err_pm:
	intel_gt_pm_fini(gt);
	intel_gt_fini_scratch(gt);
out_fw:
	if (err)
		intel_gt_set_wedged_on_init(gt);
	intel_uncore_forcewake_put(gt->uncore, FORCEWAKE_ALL);
	return err;
}

void intel_gt_driver_remove(struct intel_gt *gt)
{
	__intel_gt_disable(gt);

	intel_uc_fini_hw(&gt->uc);
	intel_uc_fini(&gt->uc);

	intel_engines_release(gt);
}

void intel_gt_driver_unregister(struct intel_gt *gt)
{
	intel_rps_driver_unregister(&gt->rps);
}

void intel_gt_driver_release(struct intel_gt *gt)
{
	struct i915_address_space *vm;

	vm = fetch_and_zero(&gt->vm);
	if (vm) /* FIXME being called twice on error paths :( */
		i915_vm_put(vm);

	intel_gt_pm_fini(gt);
	intel_gt_fini_scratch(gt);
}

void intel_gt_driver_late_release(struct intel_gt *gt)
{
	intel_uc_driver_late_release(&gt->uc);
	intel_gt_fini_requests(gt);
	intel_gt_fini_reset(gt);
	intel_gt_fini_timelines(gt);
	intel_engines_free(gt);
}<|MERGE_RESOLUTION|>--- conflicted
+++ resolved
@@ -75,13 +75,6 @@
 	struct intel_uncore *uncore = gt->uncore;
 	int ret;
 
-<<<<<<< HEAD
-	ret = intel_gt_terminally_wedged(gt);
-	if (ret)
-		return ret;
-
-=======
->>>>>>> 26dca6db
 	gt->last_init_time = ktime_get();
 
 	/* Double layer security blanket, see i915_gem_init() */
@@ -373,11 +366,7 @@
 static struct i915_address_space *kernel_vm(struct intel_gt *gt)
 {
 	if (INTEL_PPGTT(gt->i915) > INTEL_PPGTT_ALIASING)
-<<<<<<< HEAD
-		return &i915_ppgtt_create(gt->i915)->vm;
-=======
 		return &i915_ppgtt_create(gt)->vm;
->>>>>>> 26dca6db
 	else
 		return i915_vm_get(&gt->ggtt->vm);
 }
@@ -415,23 +404,13 @@
 		struct intel_context *ce;
 		struct i915_request *rq;
 
-<<<<<<< HEAD
-=======
 		/* We must be able to switch to something! */
 		GEM_BUG_ON(!engine->kernel_context);
 
->>>>>>> 26dca6db
 		err = intel_renderstate_init(&so, engine);
 		if (err)
 			goto out;
 
-<<<<<<< HEAD
-		/* We must be able to switch to something! */
-		GEM_BUG_ON(!engine->kernel_context);
-		engine->serial++; /* force the kernel context switch */
-
-=======
->>>>>>> 26dca6db
 		ce = intel_context_create(engine);
 		if (IS_ERR(ce)) {
 			err = PTR_ERR(ce);
