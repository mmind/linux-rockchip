--- conflicted
+++ resolved
@@ -107,79 +107,6 @@
 	GEM_BUG_ON(engine->retire);
 }
 
-static void engine_retire(struct work_struct *work)
-{
-	struct intel_engine_cs *engine =
-		container_of(work, typeof(*engine), retire_work);
-	struct intel_timeline *tl = xchg(&engine->retire, NULL);
-
-	do {
-		struct intel_timeline *next = xchg(&tl->retire, NULL);
-
-		/*
-		 * Our goal here is to retire _idle_ timelines as soon as
-		 * possible (as they are idle, we do not expect userspace
-		 * to be cleaning up anytime soon).
-		 *
-		 * If the timeline is currently locked, either it is being
-		 * retired elsewhere or about to be!
-		 */
-		if (mutex_trylock(&tl->mutex)) {
-			retire_requests(tl);
-			mutex_unlock(&tl->mutex);
-		}
-		intel_timeline_put(tl);
-
-		GEM_BUG_ON(!next);
-		tl = ptr_mask_bits(next, 1);
-	} while (tl);
-}
-
-static bool add_retire(struct intel_engine_cs *engine,
-		       struct intel_timeline *tl)
-{
-	struct intel_timeline *first;
-
-	/*
-	 * We open-code a llist here to include the additional tag [BIT(0)]
-	 * so that we know when the timeline is already on a
-	 * retirement queue: either this engine or another.
-	 *
-	 * However, we rely on that a timeline can only be active on a single
-	 * engine at any one time and that add_retire() is called before the
-	 * engine releases the timeline and transferred to another to retire.
-	 */
-
-	if (READ_ONCE(tl->retire)) /* already queued */
-		return false;
-
-	intel_timeline_get(tl);
-	first = READ_ONCE(engine->retire);
-	do
-		tl->retire = ptr_pack_bits(first, 1, 1);
-	while (!try_cmpxchg(&engine->retire, &first, tl));
-
-	return !first;
-}
-
-void intel_engine_add_retire(struct intel_engine_cs *engine,
-			     struct intel_timeline *tl)
-{
-	if (add_retire(engine, tl))
-		schedule_work(&engine->retire_work);
-}
-
-void intel_engine_init_retire(struct intel_engine_cs *engine)
-{
-	INIT_WORK(&engine->retire_work, engine_retire);
-}
-
-void intel_engine_fini_retire(struct intel_engine_cs *engine)
-{
-	flush_work(&engine->retire_work);
-	GEM_BUG_ON(engine->retire);
-}
-
 long intel_gt_retire_requests_timeout(struct intel_gt *gt, long timeout)
 {
 	struct intel_gt_timelines *timelines = &gt->timelines;
@@ -204,11 +131,7 @@
 		intel_timeline_get(tl);
 		GEM_BUG_ON(!atomic_read(&tl->active_count));
 		atomic_inc(&tl->active_count); /* pin the list element */
-<<<<<<< HEAD
-		spin_unlock_irqrestore(&timelines->lock, flags);
-=======
 		spin_unlock(&timelines->lock);
->>>>>>> 5d50bd44
 
 		if (timeout > 0) {
 			struct dma_fence *fence;
@@ -231,11 +154,7 @@
 		if (atomic_dec_and_test(&tl->active_count))
 			list_del(&tl->link);
 		else
-<<<<<<< HEAD
-			active_count += !!rcu_access_pointer(tl->last_request.fence);
-=======
 			active_count += i915_active_fence_isset(&tl->last_request);
->>>>>>> 5d50bd44
 
 		mutex_unlock(&tl->mutex);
 
