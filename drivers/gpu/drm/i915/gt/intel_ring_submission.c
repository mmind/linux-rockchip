--- conflicted
+++ resolved
@@ -1381,11 +1381,7 @@
 
 	intel_ring_advance(rq, cs);
 
-<<<<<<< HEAD
-	return 0;
-=======
 	return rq->engine->emit_flush(rq, EMIT_FLUSH);
->>>>>>> 26dca6db
 }
 
 static inline int mi_set_context(struct i915_request *rq, u32 flags)
@@ -1575,11 +1571,7 @@
 	if (ret)
 		return ret;
 
-<<<<<<< HEAD
-	return rq->engine->emit_flush(rq, EMIT_FLUSH);
-=======
 	return rq->engine->emit_flush(rq, EMIT_INVALIDATE);
->>>>>>> 26dca6db
 }
 
 static int switch_context(struct i915_request *rq)
@@ -1835,11 +1827,6 @@
 
 	setup_irq(engine);
 
-<<<<<<< HEAD
-	engine->release = ring_release;
-
-=======
->>>>>>> 26dca6db
 	engine->resume = xcs_resume;
 	engine->reset.prepare = reset_prepare;
 	engine->reset.rewind = reset_rewind;
