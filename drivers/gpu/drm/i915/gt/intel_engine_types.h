--- conflicted
+++ resolved
@@ -344,10 +344,6 @@
 	unsigned long wakeref_serial;
 	struct intel_wakeref wakeref;
 	struct file *default_state;
-<<<<<<< HEAD
-	void *pinned_default_state;
-=======
->>>>>>> d6f9469a
 
 	struct {
 		struct intel_ring *ring;
