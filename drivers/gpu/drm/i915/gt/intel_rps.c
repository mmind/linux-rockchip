--- conflicted
+++ resolved
@@ -1355,7 +1355,6 @@
 		 rps->min_freq, rps->max_freq,
 		 intel_gpu_freq(rps, rps->min_freq),
 		 intel_gpu_freq(rps, rps->max_freq));
-<<<<<<< HEAD
 
 	GEM_BUG_ON(rps->max_freq < rps->min_freq);
 	GEM_BUG_ON(rps->idle_freq > rps->max_freq);
@@ -1363,15 +1362,6 @@
 	GEM_BUG_ON(rps->efficient_freq < rps->min_freq);
 	GEM_BUG_ON(rps->efficient_freq > rps->max_freq);
 
-=======
-
-	GEM_BUG_ON(rps->max_freq < rps->min_freq);
-	GEM_BUG_ON(rps->idle_freq > rps->max_freq);
-
-	GEM_BUG_ON(rps->efficient_freq < rps->min_freq);
-	GEM_BUG_ON(rps->efficient_freq > rps->max_freq);
-
->>>>>>> d6f9469a
 	if (has_busy_stats(rps))
 		intel_rps_set_timer(rps);
 	else if (INTEL_GEN(i915) >= 6)
@@ -1854,9 +1844,6 @@
 
 	if (INTEL_GEN(i915) >= 8 && INTEL_GEN(i915) < 11)
 		rps->pm_intrmsk_mbz |= GEN8_PMINTR_DISABLE_REDIRECT_TO_GUC;
-
-	if (INTEL_GEN(i915) >= 6)
-		rps_disable_interrupts(rps);
 }
 
 void intel_rps_sanitize(struct intel_rps *rps)
